/*	$NetBSD: pci_subr.c,v 1.216 2019/08/21 02:10:20 msaitoh Exp $	*/

/*
 * Copyright (c) 1997 Zubin D. Dittia.  All rights reserved.
 * Copyright (c) 1995, 1996, 1998, 2000
 *	Christopher G. Demetriou.  All rights reserved.
 * Copyright (c) 1994 Charles M. Hannum.  All rights reserved.
 *
 * Redistribution and use in source and binary forms, with or without
 * modification, are permitted provided that the following conditions
 * are met:
 * 1. Redistributions of source code must retain the above copyright
 *    notice, this list of conditions and the following disclaimer.
 * 2. Redistributions in binary form must reproduce the above copyright
 *    notice, this list of conditions and the following disclaimer in the
 *    documentation and/or other materials provided with the distribution.
 * 3. All advertising materials mentioning features or use of this software
 *    must display the following acknowledgement:
 *	This product includes software developed by Charles M. Hannum.
 * 4. The name of the author may not be used to endorse or promote products
 *    derived from this software without specific prior written permission.
 *
 * THIS SOFTWARE IS PROVIDED BY THE AUTHOR ``AS IS'' AND ANY EXPRESS OR
 * IMPLIED WARRANTIES, INCLUDING, BUT NOT LIMITED TO, THE IMPLIED WARRANTIES
 * OF MERCHANTABILITY AND FITNESS FOR A PARTICULAR PURPOSE ARE DISCLAIMED.
 * IN NO EVENT SHALL THE AUTHOR BE LIABLE FOR ANY DIRECT, INDIRECT,
 * INCIDENTAL, SPECIAL, EXEMPLARY, OR CONSEQUENTIAL DAMAGES (INCLUDING, BUT
 * NOT LIMITED TO, PROCUREMENT OF SUBSTITUTE GOODS OR SERVICES; LOSS OF USE,
 * DATA, OR PROFITS; OR BUSINESS INTERRUPTION) HOWEVER CAUSED AND ON ANY
 * THEORY OF LIABILITY, WHETHER IN CONTRACT, STRICT LIABILITY, OR TORT
 * (INCLUDING NEGLIGENCE OR OTHERWISE) ARISING IN ANY WAY OUT OF THE USE OF
 * THIS SOFTWARE, EVEN IF ADVISED OF THE POSSIBILITY OF SUCH DAMAGE.
 */

/*
 * PCI autoconfiguration support functions.
 *
 * Note: This file is also built into a userland library (libpci).
 * Pay attention to this when you make modifications.
 */

#include <sys/cdefs.h>
__KERNEL_RCSID(0, "$NetBSD: pci_subr.c,v 1.216 2019/08/21 02:10:20 msaitoh Exp $");

#ifdef _KERNEL_OPT
#include "opt_pci.h"
#endif

#include <sys/param.h>

#ifdef _KERNEL
#include <sys/systm.h>
#include <sys/intr.h>
#include <sys/module.h>
#else
#include <pci.h>
#include <stdarg.h>
#include <stdbool.h>
#include <stdio.h>
#include <stdlib.h>
#include <string.h>
#endif

#include <dev/pci/pcireg.h>
#ifdef _KERNEL
#include <dev/pci/pcivar.h>
#else
#include <dev/pci/pci_verbose.h>
#include <dev/pci/pcidevs.h>
#include <dev/pci/pcidevs_data.h>
#endif

static int pci_conf_find_cap(const pcireg_t *, unsigned int, int *);
static int pci_conf_find_extcap(const pcireg_t *, unsigned int, int *);
static void pci_conf_print_pcie_power(uint8_t, unsigned int);

/*
 * Descriptions of known PCI classes and subclasses.
 *
 * Subclasses are described in the same way as classes, but have a
 * NULL subclass pointer.
 */
struct pci_class {
	const char	*name;
	u_int		val;		/* as wide as pci_{,sub}class_t */
	const struct pci_class *subclasses;
};

/*
 * Class 0x00.
 * Before rev. 2.0.
 */
static const struct pci_class pci_subclass_prehistoric[] = {
	{ "miscellaneous",	PCI_SUBCLASS_PREHISTORIC_MISC,	NULL,	},
	{ "VGA",		PCI_SUBCLASS_PREHISTORIC_VGA,	NULL,	},
	{ NULL,			0,				NULL,	},
};

/*
 * Class 0x01.
 * Mass storage controller
 */

/* ATA programming interface */
static const struct pci_class pci_interface_ata[] = {
	{ "with single DMA",	PCI_INTERFACE_ATA_SINGLEDMA,	NULL,	},
	{ "with chained DMA",	PCI_INTERFACE_ATA_CHAINEDDMA,	NULL,	},
	{ NULL,			0,				NULL,	},
};

/* SATA programming interface */
static const struct pci_class pci_interface_sata[] = {
	{ "vendor specific",	PCI_INTERFACE_SATA_VND,		NULL,	},
	{ "AHCI 1.0",		PCI_INTERFACE_SATA_AHCI10,	NULL,	},
	{ "Serial Storage Bus Interface", PCI_INTERFACE_SATA_SSBI, NULL, },
	{ NULL,			0,				NULL,	},
};

/* Flash programming interface */
static const struct pci_class pci_interface_nvm[] = {
	{ "vendor specific",	PCI_INTERFACE_NVM_VND,		NULL,	},
	{ "NVMHCI 1.0",		PCI_INTERFACE_NVM_NVMHCI10,	NULL,	},
	{ "NVMe",		PCI_INTERFACE_NVM_NVME,		NULL,	},
	{ NULL,			0,				NULL,	},
};

/* Subclasses */
static const struct pci_class pci_subclass_mass_storage[] = {
	{ "SCSI",		PCI_SUBCLASS_MASS_STORAGE_SCSI,	NULL,	},
	{ "IDE",		PCI_SUBCLASS_MASS_STORAGE_IDE,	NULL,	},
	{ "floppy",		PCI_SUBCLASS_MASS_STORAGE_FLOPPY, NULL, },
	{ "IPI",		PCI_SUBCLASS_MASS_STORAGE_IPI,	NULL,	},
	{ "RAID",		PCI_SUBCLASS_MASS_STORAGE_RAID,	NULL,	},
	{ "ATA",		PCI_SUBCLASS_MASS_STORAGE_ATA,
	  pci_interface_ata, },
	{ "SATA",		PCI_SUBCLASS_MASS_STORAGE_SATA,
	  pci_interface_sata, },
	{ "SAS",		PCI_SUBCLASS_MASS_STORAGE_SAS,	NULL,	},
	{ "Flash",		PCI_SUBCLASS_MASS_STORAGE_NVM,
	  pci_interface_nvm,	},
	{ "miscellaneous",	PCI_SUBCLASS_MASS_STORAGE_MISC,	NULL,	},
	{ NULL,			0,				NULL,	},
};

/*
 * Class 0x02.
 * Network controller.
 */
static const struct pci_class pci_subclass_network[] = {
	{ "ethernet",		PCI_SUBCLASS_NETWORK_ETHERNET,	NULL,	},
	{ "token ring",		PCI_SUBCLASS_NETWORK_TOKENRING,	NULL,	},
	{ "FDDI",		PCI_SUBCLASS_NETWORK_FDDI,	NULL,	},
	{ "ATM",		PCI_SUBCLASS_NETWORK_ATM,	NULL,	},
	{ "ISDN",		PCI_SUBCLASS_NETWORK_ISDN,	NULL,	},
	{ "WorldFip",		PCI_SUBCLASS_NETWORK_WORLDFIP,	NULL,	},
	{ "PCMIG Multi Computing", PCI_SUBCLASS_NETWORK_PCIMGMULTICOMP, NULL, },
	{ "miscellaneous",	PCI_SUBCLASS_NETWORK_MISC,	NULL,	},
	{ NULL,			0,				NULL,	},
};

/*
 * Class 0x03.
 * Display controller.
 */

/* VGA programming interface */
static const struct pci_class pci_interface_vga[] = {
	{ "",			PCI_INTERFACE_VGA_VGA,		NULL,	},
	{ "8514-compat",	PCI_INTERFACE_VGA_8514,		NULL,	},
	{ NULL,			0,				NULL,	},
};
/* Subclasses */
static const struct pci_class pci_subclass_display[] = {
	{ "VGA",		PCI_SUBCLASS_DISPLAY_VGA,  pci_interface_vga,},
	{ "XGA",		PCI_SUBCLASS_DISPLAY_XGA,	NULL,	},
	{ "3D",			PCI_SUBCLASS_DISPLAY_3D,	NULL,	},
	{ "miscellaneous",	PCI_SUBCLASS_DISPLAY_MISC,	NULL,	},
	{ NULL,			0,				NULL,	},
};

/*
 * Class 0x04.
 * Multimedia device.
 */
static const struct pci_class pci_subclass_multimedia[] = {
	{ "video",		PCI_SUBCLASS_MULTIMEDIA_VIDEO,	NULL,	},
	{ "audio",		PCI_SUBCLASS_MULTIMEDIA_AUDIO,	NULL,	},
	{ "telephony",		PCI_SUBCLASS_MULTIMEDIA_TELEPHONY, NULL,},
	{ "mixed mode",		PCI_SUBCLASS_MULTIMEDIA_HDAUDIO, NULL, },
	{ "miscellaneous",	PCI_SUBCLASS_MULTIMEDIA_MISC,	NULL,	},
	{ NULL,			0,				NULL,	},
};

/*
 * Class 0x05.
 * Memory controller.
 */
static const struct pci_class pci_subclass_memory[] = {
	{ "RAM",		PCI_SUBCLASS_MEMORY_RAM,	NULL,	},
	{ "flash",		PCI_SUBCLASS_MEMORY_FLASH,	NULL,	},
	{ "miscellaneous",	PCI_SUBCLASS_MEMORY_MISC,	NULL,	},
	{ NULL,			0,				NULL,	},
};

/*
 * Class 0x06.
 * Bridge device.
 */

/* PCI bridge programming interface */
static const struct pci_class pci_interface_pcibridge[] = {
	{ "",			PCI_INTERFACE_BRIDGE_PCI_PCI,	NULL,	},
	{ "subtractive decode",	PCI_INTERFACE_BRIDGE_PCI_SUBDEC, NULL,	},
	{ NULL,			0,				NULL,	},
};

/* Semi-transparent PCI-to-PCI bridge programming interface */
static const struct pci_class pci_interface_stpci[] = {
	{ "primary side facing host",	PCI_INTERFACE_STPCI_PRIMARY, NULL, },
	{ "secondary side facing host",	PCI_INTERFACE_STPCI_SECONDARY, NULL, },
	{ NULL,			0,				NULL,	},
};

/* Advanced Switching programming interface */
static const struct pci_class pci_interface_advsw[] = {
	{ "custom interface",	PCI_INTERFACE_ADVSW_CUSTOM,	NULL, },
	{ "ASI-SIG",		PCI_INTERFACE_ADVSW_ASISIG,	NULL, },
	{ NULL,			0,				NULL,	},
};

/* Subclasses */
static const struct pci_class pci_subclass_bridge[] = {
	{ "host",		PCI_SUBCLASS_BRIDGE_HOST,	NULL,	},
	{ "ISA",		PCI_SUBCLASS_BRIDGE_ISA,	NULL,	},
	{ "EISA",		PCI_SUBCLASS_BRIDGE_EISA,	NULL,	},
	{ "MicroChannel",	PCI_SUBCLASS_BRIDGE_MC,		NULL,	},
	{ "PCI",		PCI_SUBCLASS_BRIDGE_PCI,
	  pci_interface_pcibridge,	},
	{ "PCMCIA",		PCI_SUBCLASS_BRIDGE_PCMCIA,	NULL,	},
	{ "NuBus",		PCI_SUBCLASS_BRIDGE_NUBUS,	NULL,	},
	{ "CardBus",		PCI_SUBCLASS_BRIDGE_CARDBUS,	NULL,	},
	{ "RACEway",		PCI_SUBCLASS_BRIDGE_RACEWAY,	NULL,	},
	{ "Semi-transparent PCI", PCI_SUBCLASS_BRIDGE_STPCI,
	  pci_interface_stpci,	},
	{ "InfiniBand",		PCI_SUBCLASS_BRIDGE_INFINIBAND,	NULL,	},
	{ "advanced switching",	PCI_SUBCLASS_BRIDGE_ADVSW,
	  pci_interface_advsw,	},
	{ "miscellaneous",	PCI_SUBCLASS_BRIDGE_MISC,	NULL,	},
	{ NULL,			0,				NULL,	},
};

/*
 * Class 0x07.
 * Simple communications controller.
 */

/* Serial controller programming interface */
static const struct pci_class pci_interface_serial[] = {
	{ "generic XT-compat",	PCI_INTERFACE_SERIAL_XT,	NULL,	},
	{ "16450-compat",	PCI_INTERFACE_SERIAL_16450,	NULL,	},
	{ "16550-compat",	PCI_INTERFACE_SERIAL_16550,	NULL,	},
	{ "16650-compat",	PCI_INTERFACE_SERIAL_16650,	NULL,	},
	{ "16750-compat",	PCI_INTERFACE_SERIAL_16750,	NULL,	},
	{ "16850-compat",	PCI_INTERFACE_SERIAL_16850,	NULL,	},
	{ "16950-compat",	PCI_INTERFACE_SERIAL_16950,	NULL,	},
	{ NULL,			0,				NULL,	},
};

/* Parallel controller programming interface */
static const struct pci_class pci_interface_parallel[] = {
	{ "",			PCI_INTERFACE_PARALLEL,			NULL,},
	{ "bi-directional",	PCI_INTERFACE_PARALLEL_BIDIRECTIONAL,	NULL,},
	{ "ECP 1.X-compat",	PCI_INTERFACE_PARALLEL_ECP1X,		NULL,},
	{ "IEEE1284 controller", PCI_INTERFACE_PARALLEL_IEEE1284_CNTRL,	NULL,},
	{ "IEEE1284 target",	PCI_INTERFACE_PARALLEL_IEEE1284_TGT,	NULL,},
	{ NULL,			0,					NULL,},
};

/* Modem programming interface */
static const struct pci_class pci_interface_modem[] = {
	{ "",			PCI_INTERFACE_MODEM,			NULL,},
	{ "Hayes&16450-compat",	PCI_INTERFACE_MODEM_HAYES16450,		NULL,},
	{ "Hayes&16550-compat",	PCI_INTERFACE_MODEM_HAYES16550,		NULL,},
	{ "Hayes&16650-compat",	PCI_INTERFACE_MODEM_HAYES16650,		NULL,},
	{ "Hayes&16750-compat",	PCI_INTERFACE_MODEM_HAYES16750,		NULL,},
	{ NULL,			0,					NULL,},
};

/* Subclasses */
static const struct pci_class pci_subclass_communications[] = {
	{ "serial",		PCI_SUBCLASS_COMMUNICATIONS_SERIAL,
	  pci_interface_serial, },
	{ "parallel",		PCI_SUBCLASS_COMMUNICATIONS_PARALLEL,
	  pci_interface_parallel, },
	{ "multi-port serial",	PCI_SUBCLASS_COMMUNICATIONS_MPSERIAL,	NULL,},
	{ "modem",		PCI_SUBCLASS_COMMUNICATIONS_MODEM,
	  pci_interface_modem, },
	{ "GPIB",		PCI_SUBCLASS_COMMUNICATIONS_GPIB,	NULL,},
	{ "smartcard",		PCI_SUBCLASS_COMMUNICATIONS_SMARTCARD,	NULL,},
	{ "miscellaneous",	PCI_SUBCLASS_COMMUNICATIONS_MISC,	NULL,},
	{ NULL,			0,					NULL,},
};

/*
 * Class 0x08.
 * Base system peripheral.
 */

/* PIC programming interface */
static const struct pci_class pci_interface_pic[] = {
	{ "generic 8259",	PCI_INTERFACE_PIC_8259,		NULL,	},
	{ "ISA PIC",		PCI_INTERFACE_PIC_ISA,		NULL,	},
	{ "EISA PIC",		PCI_INTERFACE_PIC_EISA,		NULL,	},
	{ "IO APIC",		PCI_INTERFACE_PIC_IOAPIC,	NULL,	},
	{ "IO(x) APIC",		PCI_INTERFACE_PIC_IOXAPIC,	NULL,	},
	{ NULL,			0,				NULL,	},
};

/* DMA programming interface */
static const struct pci_class pci_interface_dma[] = {
	{ "generic 8237",	PCI_INTERFACE_DMA_8237,		NULL,	},
	{ "ISA",		PCI_INTERFACE_DMA_ISA,		NULL,	},
	{ "EISA",		PCI_INTERFACE_DMA_EISA,		NULL,	},
	{ NULL,			0,				NULL,	},
};

/* Timer programming interface */
static const struct pci_class pci_interface_tmr[] = {
	{ "generic 8254",	PCI_INTERFACE_TIMER_8254,	NULL,	},
	{ "ISA",		PCI_INTERFACE_TIMER_ISA,	NULL,	},
	{ "EISA",		PCI_INTERFACE_TIMER_EISA,	NULL,	},
	{ "HPET",		PCI_INTERFACE_TIMER_HPET,	NULL,	},
	{ NULL,			0,				NULL,	},
};

/* RTC programming interface */
static const struct pci_class pci_interface_rtc[] = {
	{ "generic",		PCI_INTERFACE_RTC_GENERIC,	NULL,	},
	{ "ISA",		PCI_INTERFACE_RTC_ISA,		NULL,	},
	{ NULL,			0,				NULL,	},
};

/* Subclasses */
static const struct pci_class pci_subclass_system[] = {
	{ "interrupt",		PCI_SUBCLASS_SYSTEM_PIC,   pci_interface_pic,},
	{ "DMA",		PCI_SUBCLASS_SYSTEM_DMA,   pci_interface_dma,},
	{ "timer",		PCI_SUBCLASS_SYSTEM_TIMER, pci_interface_tmr,},
	{ "RTC",		PCI_SUBCLASS_SYSTEM_RTC,   pci_interface_rtc,},
	{ "PCI Hot-Plug",	PCI_SUBCLASS_SYSTEM_PCIHOTPLUG, NULL,	},
	{ "SD Host Controller",	PCI_SUBCLASS_SYSTEM_SDHC,	NULL,	},
	{ "IOMMU",		PCI_SUBCLASS_SYSTEM_IOMMU,	NULL,	},
	{ "Root Complex Event Collector", PCI_SUBCLASS_SYSTEM_RCEC, NULL, },
	{ "miscellaneous",	PCI_SUBCLASS_SYSTEM_MISC,	NULL,	},
	{ NULL,			0,				NULL,	},
};

/*
 * Class 0x09.
 * Input device.
 */

/* Gameport programming interface */
static const struct pci_class pci_interface_game[] = {
	{ "generic",		PCI_INTERFACE_GAMEPORT_GENERIC,	NULL,	},
	{ "legacy",		PCI_INTERFACE_GAMEPORT_LEGACY,	NULL,	},
	{ NULL,			0,				NULL,	},
};

/* Subclasses */
static const struct pci_class pci_subclass_input[] = {
	{ "keyboard",		PCI_SUBCLASS_INPUT_KEYBOARD,	NULL,	},
	{ "digitizer",		PCI_SUBCLASS_INPUT_DIGITIZER,	NULL,	},
	{ "mouse",		PCI_SUBCLASS_INPUT_MOUSE,	NULL,	},
	{ "scanner",		PCI_SUBCLASS_INPUT_SCANNER,	NULL,	},
	{ "game port",		PCI_SUBCLASS_INPUT_GAMEPORT,
	  pci_interface_game, },
	{ "miscellaneous",	PCI_SUBCLASS_INPUT_MISC,	NULL,	},
	{ NULL,			0,				NULL,	},
};

/*
 * Class 0x0a.
 * Docking station.
 */
static const struct pci_class pci_subclass_dock[] = {
	{ "generic",		PCI_SUBCLASS_DOCK_GENERIC,	NULL,	},
	{ "miscellaneous",	PCI_SUBCLASS_DOCK_MISC,		NULL,	},
	{ NULL,			0,				NULL,	},
};

/*
 * Class 0x0b.
 * Processor.
 */
static const struct pci_class pci_subclass_processor[] = {
	{ "386",		PCI_SUBCLASS_PROCESSOR_386,	NULL,	},
	{ "486",		PCI_SUBCLASS_PROCESSOR_486,	NULL,	},
	{ "Pentium",		PCI_SUBCLASS_PROCESSOR_PENTIUM, NULL,	},
	{ "Alpha",		PCI_SUBCLASS_PROCESSOR_ALPHA,	NULL,	},
	{ "PowerPC",		PCI_SUBCLASS_PROCESSOR_POWERPC, NULL,	},
	{ "MIPS",		PCI_SUBCLASS_PROCESSOR_MIPS,	NULL,	},
	{ "Co-processor",	PCI_SUBCLASS_PROCESSOR_COPROC,	NULL,	},
	{ "miscellaneous",	PCI_SUBCLASS_PROCESSOR_MISC,	NULL,	},
	{ NULL,			0,				NULL,	},
};

/*
 * Class 0x0c.
 * Serial bus controller.
 */

/* IEEE1394 programming interface */
static const struct pci_class pci_interface_ieee1394[] = {
	{ "Firewire",		PCI_INTERFACE_IEEE1394_FIREWIRE,	NULL,},
	{ "OpenHCI",		PCI_INTERFACE_IEEE1394_OPENHCI,		NULL,},
	{ NULL,			0,					NULL,},
};

/* USB programming interface */
static const struct pci_class pci_interface_usb[] = {
	{ "UHCI",		PCI_INTERFACE_USB_UHCI,		NULL,	},
	{ "OHCI",		PCI_INTERFACE_USB_OHCI,		NULL,	},
	{ "EHCI",		PCI_INTERFACE_USB_EHCI,		NULL,	},
	{ "xHCI",		PCI_INTERFACE_USB_XHCI,		NULL,	},
	{ "other HC",		PCI_INTERFACE_USB_OTHERHC,	NULL,	},
	{ "device",		PCI_INTERFACE_USB_DEVICE,	NULL,	},
	{ NULL,			0,				NULL,	},
};

/* IPMI programming interface */
static const struct pci_class pci_interface_ipmi[] = {
	{ "SMIC",		PCI_INTERFACE_IPMI_SMIC,	NULL,	},
	{ "keyboard",		PCI_INTERFACE_IPMI_KBD,		NULL,	},
	{ "block transfer",	PCI_INTERFACE_IPMI_BLOCKXFER,	NULL,	},
	{ NULL,			0,				NULL,	},
};

/* Subclasses */
static const struct pci_class pci_subclass_serialbus[] = {
	{ "IEEE1394",		PCI_SUBCLASS_SERIALBUS_FIREWIRE,
	  pci_interface_ieee1394, },
	{ "ACCESS.bus",		PCI_SUBCLASS_SERIALBUS_ACCESS,	NULL,	},
	{ "SSA",		PCI_SUBCLASS_SERIALBUS_SSA,	NULL,	},
	{ "USB",		PCI_SUBCLASS_SERIALBUS_USB,
	  pci_interface_usb, },
	/* XXX Fiber Channel/_FIBRECHANNEL */
	{ "Fiber Channel",	PCI_SUBCLASS_SERIALBUS_FIBER,	NULL,	},
	{ "SMBus",		PCI_SUBCLASS_SERIALBUS_SMBUS,	NULL,	},
	{ "InfiniBand",		PCI_SUBCLASS_SERIALBUS_INFINIBAND, NULL,},
	{ "IPMI",		PCI_SUBCLASS_SERIALBUS_IPMI,
	  pci_interface_ipmi, },
	{ "SERCOS",		PCI_SUBCLASS_SERIALBUS_SERCOS,	NULL,	},
	{ "CANbus",		PCI_SUBCLASS_SERIALBUS_CANBUS,	NULL,	},
	{ "miscellaneous",	PCI_SUBCLASS_SERIALBUS_MISC,	NULL,	},
	{ NULL,			0,				NULL,	},
};

/*
 * Class 0x0d.
 * Wireless Controller.
 */
static const struct pci_class pci_subclass_wireless[] = {
	{ "IrDA",		PCI_SUBCLASS_WIRELESS_IRDA,	NULL,	},
	{ "Consumer IR",/*XXX*/	PCI_SUBCLASS_WIRELESS_CONSUMERIR, NULL,	},
	{ "RF",			PCI_SUBCLASS_WIRELESS_RF,	NULL,	},
	{ "bluetooth",		PCI_SUBCLASS_WIRELESS_BLUETOOTH, NULL,	},
	{ "broadband",		PCI_SUBCLASS_WIRELESS_BROADBAND, NULL,	},
	{ "802.11a (5 GHz)",	PCI_SUBCLASS_WIRELESS_802_11A,	NULL,	},
	{ "802.11b (2.4 GHz)",	PCI_SUBCLASS_WIRELESS_802_11B,	NULL,	},
	{ "miscellaneous",	PCI_SUBCLASS_WIRELESS_MISC,	NULL,	},
	{ NULL,			0,				NULL,	},
};

/*
 * Class 0x0e.
 * Intelligent IO controller.
 */

/* Intelligent IO programming interface */
static const struct pci_class pci_interface_i2o[] = {
	{ "FIFO at offset 0x40", PCI_INTERFACE_I2O_FIFOAT40,	NULL,	},
	{ NULL,			0,				NULL,	},
};

/* Subclasses */
static const struct pci_class pci_subclass_i2o[] = {
	{ "standard",		PCI_SUBCLASS_I2O_STANDARD, pci_interface_i2o,},
	{ "miscellaneous",	PCI_SUBCLASS_I2O_MISC,		NULL,	},
	{ NULL,			0,				NULL,	},
};

/*
 * Class 0x0f.
 * Satellite communication controller.
 */
static const struct pci_class pci_subclass_satcom[] = {
	{ "TV",			PCI_SUBCLASS_SATCOM_TV,		NULL,	},
	{ "audio",		PCI_SUBCLASS_SATCOM_AUDIO,	NULL,	},
	{ "voice",		PCI_SUBCLASS_SATCOM_VOICE,	NULL,	},
	{ "data",		PCI_SUBCLASS_SATCOM_DATA,	NULL,	},
	{ "miscellaneous",	PCI_SUBCLASS_SATCOM_MISC,	NULL,	},
	{ NULL,			0,				NULL,	},
};

/*
 * Class 0x10.
 * Encryption/Decryption controller.
 */
static const struct pci_class pci_subclass_crypto[] = {
	{ "network/computing",	PCI_SUBCLASS_CRYPTO_NETCOMP,	NULL,	},
	{ "entertainment",	PCI_SUBCLASS_CRYPTO_ENTERTAINMENT, NULL,},
	{ "miscellaneous",	PCI_SUBCLASS_CRYPTO_MISC,	NULL,	},
	{ NULL,			0,				NULL,	},
};

/*
 * Class 0x11.
 * Data aquuisition and signal processing controller.
 */
static const struct pci_class pci_subclass_dasp[] = {
	{ "DPIO",		PCI_SUBCLASS_DASP_DPIO,		NULL,	},
	{ "performance counters", PCI_SUBCLASS_DASP_TIMEFREQ,	NULL,	},
	{ "synchronization",	PCI_SUBCLASS_DASP_SYNC,		NULL,	},
	{ "management",		PCI_SUBCLASS_DASP_MGMT,		NULL,	},
	{ "miscellaneous",	PCI_SUBCLASS_DASP_MISC,		NULL,	},
	{ NULL,			0,				NULL,	},
};

/* List of classes */
static const struct pci_class pci_classes[] = {
	{ "prehistoric",	PCI_CLASS_PREHISTORIC,
	    pci_subclass_prehistoric,				},
	{ "mass storage",	PCI_CLASS_MASS_STORAGE,
	    pci_subclass_mass_storage,				},
	{ "network",		PCI_CLASS_NETWORK,
	    pci_subclass_network,				},
	{ "display",		PCI_CLASS_DISPLAY,
	    pci_subclass_display,				},
	{ "multimedia",		PCI_CLASS_MULTIMEDIA,
	    pci_subclass_multimedia,				},
	{ "memory",		PCI_CLASS_MEMORY,
	    pci_subclass_memory,				},
	{ "bridge",		PCI_CLASS_BRIDGE,
	    pci_subclass_bridge,				},
	{ "communications",	PCI_CLASS_COMMUNICATIONS,
	    pci_subclass_communications,			},
	{ "system",		PCI_CLASS_SYSTEM,
	    pci_subclass_system,				},
	{ "input",		PCI_CLASS_INPUT,
	    pci_subclass_input,					},
	{ "dock",		PCI_CLASS_DOCK,
	    pci_subclass_dock,					},
	{ "processor",		PCI_CLASS_PROCESSOR,
	    pci_subclass_processor,				},
	{ "serial bus",		PCI_CLASS_SERIALBUS,
	    pci_subclass_serialbus,				},
	{ "wireless",		PCI_CLASS_WIRELESS,
	    pci_subclass_wireless,				},
	{ "I2O",		PCI_CLASS_I2O,
	    pci_subclass_i2o,					},
	{ "satellite comm",	PCI_CLASS_SATCOM,
	    pci_subclass_satcom,				},
	{ "crypto",		PCI_CLASS_CRYPTO,
	    pci_subclass_crypto,				},
	{ "DASP",		PCI_CLASS_DASP,
	    pci_subclass_dasp,					},
	{ "processing accelerators", PCI_CLASS_ACCEL,
	    NULL,						},
	{ "non-essential instrumentation", PCI_CLASS_INSTRUMENT,
	    NULL,						},
	{ "undefined",		PCI_CLASS_UNDEFINED,
	    NULL,						},
	{ NULL,			0,
	    NULL,						},
};

DEV_VERBOSE_DEFINE(pci);

/*
 * Append a formatted string to dest without writing more than len
 * characters (including the trailing NUL character).  dest and len
 * are updated for use in subsequent calls to snappendf().
 *
 * Returns 0 on success, a negative value if vnsprintf() fails, or
 * a positive value if the dest buffer would have overflowed.
 */

static int __printflike(3, 4)
snappendf(char **dest, size_t *len, const char * restrict fmt, ...)
{
	va_list	ap;
	int count;

	va_start(ap, fmt);
	count = vsnprintf(*dest, *len, fmt, ap);
	va_end(ap);

	/* Let vsnprintf() errors bubble up to caller */
	if (count < 0 || *len == 0)
		return count;

	/* Handle overflow */
	if ((size_t)count >= *len) {
		*dest += *len - 1;
		*len = 1;
		return 1;
	}

	/* Update dest & len to point at trailing NUL */
	*dest += count;
	*len -= count;

	return 0;
}

void
pci_devinfo(pcireg_t id_reg, pcireg_t class_reg, int showclass, char *cp,
    size_t l)
{
	pci_class_t class;
	pci_subclass_t subclass;
	pci_interface_t interface;
	pci_revision_t revision;
	char vendor[PCI_VENDORSTR_LEN], product[PCI_PRODUCTSTR_LEN];
	const struct pci_class *classp, *subclassp, *interfacep;

	class = PCI_CLASS(class_reg);
	subclass = PCI_SUBCLASS(class_reg);
	interface = PCI_INTERFACE(class_reg);
	revision = PCI_REVISION(class_reg);

	pci_findvendor(vendor, sizeof(vendor), PCI_VENDOR(id_reg));
	pci_findproduct(product, sizeof(product), PCI_VENDOR(id_reg),
	    PCI_PRODUCT(id_reg));

	classp = pci_classes;
	while (classp->name != NULL) {
		if (class == classp->val)
			break;
		classp++;
	}

	subclassp = (classp->name != NULL) ? classp->subclasses : NULL;
	while (subclassp && subclassp->name != NULL) {
		if (subclass == subclassp->val)
			break;
		subclassp++;
	}

	interfacep = (subclassp && subclassp->name != NULL) ?
	    subclassp->subclasses : NULL;
	while (interfacep && interfacep->name != NULL) {
		if (interface == interfacep->val)
			break;
		interfacep++;
	}

	(void)snappendf(&cp, &l, "%s %s", vendor, product);
	if (showclass) {
		(void)snappendf(&cp, &l, " (");
		if (classp->name == NULL)
			(void)snappendf(&cp, &l,
			    "class 0x%02x, subclass 0x%02x",
			    class, subclass);
		else {
			if (subclassp == NULL || subclassp->name == NULL)
				(void)snappendf(&cp, &l,
				    "%s, subclass 0x%02x",
				    classp->name, subclass);
			else
				(void)snappendf(&cp, &l, "%s %s",
				    subclassp->name, classp->name);
		}
		if ((interfacep == NULL) || (interfacep->name == NULL)) {
			if (interface != 0)
				(void)snappendf(&cp, &l, ", interface 0x%02x",
				    interface);
		} else if (strncmp(interfacep->name, "", 1) != 0)
			(void)snappendf(&cp, &l, ", %s", interfacep->name);
		if (revision != 0)
			(void)snappendf(&cp, &l, ", revision 0x%02x", revision);
		(void)snappendf(&cp, &l, ")");
	}
}

#ifdef _KERNEL
void
pci_aprint_devinfo_fancy(const struct pci_attach_args *pa, const char *naive,
			 const char *known, int addrev)
{
	char devinfo[256];

	if (known) {
		aprint_normal(": %s", known);
		if (addrev)
			aprint_normal(" (rev. 0x%02x)",
				      PCI_REVISION(pa->pa_class));
		aprint_normal("\n");
	} else {
		pci_devinfo(pa->pa_id, pa->pa_class, 0,
			    devinfo, sizeof(devinfo));
		aprint_normal(": %s (rev. 0x%02x)\n", devinfo,
			      PCI_REVISION(pa->pa_class));
	}
	if (naive)
		aprint_naive(": %s\n", naive);
	else
		aprint_naive("\n");
}
#endif

/*
 * Print out most of the PCI configuration registers.  Typically used
 * in a device attach routine like this:
 *
 *	#ifdef MYDEV_DEBUG
 *		printf("%s: ", device_xname(sc->sc_dev));
 *		pci_conf_print(pa->pa_pc, pa->pa_tag, NULL);
 *	#endif
 */

#define	i2o(i)	((i) * 4)
#define	o2i(o)	((o) / 4)
#define	onoff2(str, rval, bit, onstr, offstr)				      \
	printf("      %s: %s\n", (str), ((rval) & (bit)) ? onstr : offstr);
#define	onoff(str, rval, bit)	onoff2(str, rval, bit, "on", "off")

static void
pci_conf_print_common(
#ifdef _KERNEL
    pci_chipset_tag_t pc, pcitag_t tag,
#endif
    const pcireg_t *regs)
{
	pci_class_t class;
	pci_subclass_t subclass;
	pci_interface_t interface;
	pci_revision_t revision;
	char vendor[PCI_VENDORSTR_LEN], product[PCI_PRODUCTSTR_LEN];
	const struct pci_class *classp, *subclassp, *interfacep;
	const char *name;
	pcireg_t rval;
	unsigned int num;

	rval = regs[o2i(PCI_CLASS_REG)];
	class = PCI_CLASS(rval);
	subclass = PCI_SUBCLASS(rval);
	interface = PCI_INTERFACE(rval);
	revision = PCI_REVISION(rval);

	rval = regs[o2i(PCI_ID_REG)];
	name = pci_findvendor(vendor, sizeof(vendor), PCI_VENDOR(rval));
	if (name)
		printf("    Vendor Name: %s (0x%04x)\n", name,
		    PCI_VENDOR(rval));
	else
		printf("    Vendor ID: 0x%04x\n", PCI_VENDOR(rval));
	name = pci_findproduct(product, sizeof(product), PCI_VENDOR(rval),
	    PCI_PRODUCT(rval));
	if (name)
		printf("    Device Name: %s (0x%04x)\n", name,
		    PCI_PRODUCT(rval));
	else
		printf("    Device ID: 0x%04x\n", PCI_PRODUCT(rval));

	rval = regs[o2i(PCI_COMMAND_STATUS_REG)];

	printf("    Command register: 0x%04x\n", rval & 0xffff);
	onoff("I/O space accesses", rval, PCI_COMMAND_IO_ENABLE);
	onoff("Memory space accesses", rval, PCI_COMMAND_MEM_ENABLE);
	onoff("Bus mastering", rval, PCI_COMMAND_MASTER_ENABLE);
	onoff("Special cycles", rval, PCI_COMMAND_SPECIAL_ENABLE);
	onoff("MWI transactions", rval, PCI_COMMAND_INVALIDATE_ENABLE);
	onoff("Palette snooping", rval, PCI_COMMAND_PALETTE_ENABLE);
	onoff("Parity error checking", rval, PCI_COMMAND_PARITY_ENABLE);
	onoff("Address/data stepping", rval, PCI_COMMAND_STEPPING_ENABLE);
	onoff("System error (SERR)", rval, PCI_COMMAND_SERR_ENABLE);
	onoff("Fast back-to-back transactions", rval,
	    PCI_COMMAND_BACKTOBACK_ENABLE);
	onoff("Interrupt disable", rval, PCI_COMMAND_INTERRUPT_DISABLE);

	printf("    Status register: 0x%04x\n", (rval >> 16) & 0xffff);
	onoff("Immediate Readiness", rval, PCI_STATUS_IMMD_READNESS);
	onoff2("Interrupt status", rval, PCI_STATUS_INT_STATUS, "active",
	    "inactive");
	onoff("Capability List support", rval, PCI_STATUS_CAPLIST_SUPPORT);
	onoff("66 MHz capable", rval, PCI_STATUS_66MHZ_SUPPORT);
	onoff("User Definable Features (UDF) support", rval,
	    PCI_STATUS_UDF_SUPPORT);
	onoff("Fast back-to-back capable", rval,
	    PCI_STATUS_BACKTOBACK_SUPPORT);
	onoff("Data parity error detected", rval, PCI_STATUS_PARITY_ERROR);

	printf("      DEVSEL timing: ");
	switch (rval & PCI_STATUS_DEVSEL_MASK) {
	case PCI_STATUS_DEVSEL_FAST:
		printf("fast");
		break;
	case PCI_STATUS_DEVSEL_MEDIUM:
		printf("medium");
		break;
	case PCI_STATUS_DEVSEL_SLOW:
		printf("slow");
		break;
	default:
		printf("unknown/reserved");	/* XXX */
		break;
	}
	printf(" (0x%x)\n", __SHIFTOUT(rval, PCI_STATUS_DEVSEL_MASK));

	onoff("Slave signaled Target Abort", rval,
	    PCI_STATUS_TARGET_TARGET_ABORT);
	onoff("Master received Target Abort", rval,
	    PCI_STATUS_MASTER_TARGET_ABORT);
	onoff("Master received Master Abort", rval, PCI_STATUS_MASTER_ABORT);
	onoff("Asserted System Error (SERR)", rval, PCI_STATUS_SPECIAL_ERROR);
	onoff("Parity error detected", rval, PCI_STATUS_PARITY_DETECT);

	rval = regs[o2i(PCI_CLASS_REG)];
	for (classp = pci_classes; classp->name != NULL; classp++) {
		if (class == classp->val)
			break;
	}

	/*
	 * ECN: Change Root Complex Event Collector Class Code
	 * Old RCEC has subclass 0x06. It's the same as IOMMU. Read the type
	 * in PCIe extend capability to know whether it's RCEC or IOMMU.
	 */
	if ((class == PCI_CLASS_SYSTEM)
	    && (subclass == PCI_SUBCLASS_SYSTEM_IOMMU)) {
		int pcie_capoff;
		pcireg_t reg;

		if (pci_conf_find_cap(regs, PCI_CAP_PCIEXPRESS, &pcie_capoff)) {
			reg = regs[o2i(pcie_capoff + PCIE_XCAP)];
			if (PCIE_XCAP_TYPE(reg) == PCIE_XCAP_TYPE_ROOT_EVNTC)
				subclass = PCI_SUBCLASS_SYSTEM_RCEC;
		}
	}
	subclassp = (classp->name != NULL) ? classp->subclasses : NULL;
	while (subclassp && subclassp->name != NULL) {
		if (subclass == subclassp->val)
			break;
		subclassp++;
	}

	interfacep = (subclassp && subclassp->name != NULL) ?
	    subclassp->subclasses : NULL;
	while (interfacep && interfacep->name != NULL) {
		if (interface == interfacep->val)
			break;
		interfacep++;
	}

	if (classp->name != NULL)
		printf("    Class Name: %s (0x%02x)\n", classp->name, class);
	else
		printf("    Class ID: 0x%02x\n", class);
	if (subclassp != NULL && subclassp->name != NULL)
		printf("    Subclass Name: %s (0x%02x)\n",
		    subclassp->name, PCI_SUBCLASS(rval));
	else
		printf("    Subclass ID: 0x%02x\n", PCI_SUBCLASS(rval));
	if ((interfacep != NULL) && (interfacep->name != NULL)
	    && (strncmp(interfacep->name, "", 1) != 0))
		printf("    Interface Name: %s (0x%02x)\n",
		    interfacep->name, interface);
	else
		printf("    Interface: 0x%02x\n", interface);
	printf("    Revision ID: 0x%02x\n", revision);

	rval = regs[o2i(PCI_BHLC_REG)];
	printf("    BIST: 0x%02x\n", PCI_BIST(rval));
	printf("    Header Type: 0x%02x%s (0x%02x)\n", PCI_HDRTYPE_TYPE(rval),
	    PCI_HDRTYPE_MULTIFN(rval) ? "+multifunction" : "",
	    PCI_HDRTYPE(rval));
	printf("    Latency Timer: 0x%02x\n", PCI_LATTIMER(rval));
	num = PCI_CACHELINE(rval);
	printf("    Cache Line Size: %ubytes (0x%02x)\n", num * 4, num);
}

static int
pci_conf_print_bar(
#ifdef _KERNEL
    pci_chipset_tag_t pc, pcitag_t tag,
#endif
    const pcireg_t *regs, int reg, const char *name)
{
	int width;
	pcireg_t rval, rval64h;
	bool ioen, memen;
#ifdef _KERNEL
	pcireg_t mask, mask64h = 0;
#endif

	rval = regs[o2i(PCI_COMMAND_STATUS_REG)];
	ioen = rval & PCI_COMMAND_IO_ENABLE;
	memen = rval & PCI_COMMAND_MEM_ENABLE;

	width = 4;
	/*
	 * Section 6.2.5.1, `Address Maps', tells us that:
	 *
	 * 1) The builtin software should have already mapped the
	 * device in a reasonable way.
	 *
	 * 2) A device which wants 2^n bytes of memory will hardwire
	 * the bottom n bits of the address to 0.  As recommended,
	 * we write all 1s and see what we get back.
	 */

	rval = regs[o2i(reg)];
	if (PCI_MAPREG_TYPE(rval) == PCI_MAPREG_TYPE_MEM &&
	    PCI_MAPREG_MEM_TYPE(rval) == PCI_MAPREG_MEM_TYPE_64BIT) {
		rval64h = regs[o2i(reg + 4)];
		width = 8;
	} else
		rval64h = 0;

#ifdef _KERNEL
	if (rval != 0 && memen) {
		int s;

		/*
		 * The following sequence seems to make some devices
		 * (e.g. host bus bridges, which don't normally
		 * have their space mapped) very unhappy, to
		 * the point of crashing the system.
		 *
		 * Therefore, if the mapping register is zero to
		 * start out with, don't bother trying.
		 */
		s = splhigh();
		pci_conf_write(pc, tag, reg, 0xffffffff);
		mask = pci_conf_read(pc, tag, reg);
		pci_conf_write(pc, tag, reg, rval);
		if (PCI_MAPREG_TYPE(rval) == PCI_MAPREG_TYPE_MEM &&
		    PCI_MAPREG_MEM_TYPE(rval) == PCI_MAPREG_MEM_TYPE_64BIT) {
			pci_conf_write(pc, tag, reg + 4, 0xffffffff);
			mask64h = pci_conf_read(pc, tag, reg + 4);
			pci_conf_write(pc, tag, reg + 4, rval64h);
		}
		splx(s);
	} else
		mask = mask64h = 0;
#endif /* _KERNEL */

	printf("    Base address register at 0x%02x", reg);
	if (name)
		printf(" (%s)", name);
	printf("\n      ");
	if (rval == 0) {
		printf("not implemented\n");
		return width;
	}
	printf("type: ");
	if (PCI_MAPREG_TYPE(rval) == PCI_MAPREG_TYPE_MEM) {
		const char *type, *prefetch;

		switch (PCI_MAPREG_MEM_TYPE(rval)) {
		case PCI_MAPREG_MEM_TYPE_32BIT:
			type = "32-bit";
			break;
		case PCI_MAPREG_MEM_TYPE_32BIT_1M:
			type = "32-bit-1M";
			break;
		case PCI_MAPREG_MEM_TYPE_64BIT:
			type = "64-bit";
			break;
		default:
			type = "unknown (XXX)";
			break;
		}
		if (PCI_MAPREG_MEM_PREFETCHABLE(rval))
			prefetch = "";
		else
			prefetch = "non";
		printf("%s %sprefetchable memory\n", type, prefetch);
		switch (PCI_MAPREG_MEM_TYPE(rval)) {
		case PCI_MAPREG_MEM_TYPE_64BIT:
			printf("      base: 0x%016llx",
			    PCI_MAPREG_MEM64_ADDR(
				((((long long) rval64h) << 32) | rval)));
			if (!memen)
				printf(", disabled");
			printf("\n");
#ifdef _KERNEL
			printf("      size: 0x%016llx\n",
			    PCI_MAPREG_MEM64_SIZE(
				    ((((long long) mask64h) << 32) | mask)));
#endif
			break;
		case PCI_MAPREG_MEM_TYPE_32BIT:
		case PCI_MAPREG_MEM_TYPE_32BIT_1M:
		default:
			printf("      base: 0x%08x",
			    PCI_MAPREG_MEM_ADDR(rval));
			if (!memen)
				printf(", disabled");
			printf("\n");
#ifdef _KERNEL
			printf("      size: 0x%08x\n",
			    PCI_MAPREG_MEM_SIZE(mask));
#endif
			break;
		}
	} else {
#ifdef _KERNEL
		if (ioen)
			printf("%d-bit ", mask & ~0x0000ffff ? 32 : 16);
#endif
		printf("I/O\n");
		printf("      base: 0x%08x", PCI_MAPREG_IO_ADDR(rval));
		if (!ioen)
			printf(", disabled");
		printf("\n");
#ifdef _KERNEL
		printf("      size: 0x%08x\n", PCI_MAPREG_IO_SIZE(mask));
#endif
	}

	return width;
}

static void
pci_conf_print_regs(const pcireg_t *regs, int first, int pastlast)
{
	int off, needaddr, neednl;

	needaddr = 1;
	neednl = 0;
	for (off = first; off < pastlast; off += 4) {
		if ((off % 16) == 0 || needaddr) {
			printf("    0x%02x:", off);
			needaddr = 0;
		}
		printf(" 0x%08x", regs[o2i(off)]);
		neednl = 1;
		if ((off % 16) == 12) {
			printf("\n");
			neednl = 0;
		}
	}
	if (neednl)
		printf("\n");
}

static const char *
pci_conf_print_agp_calcycle(uint8_t cal)
{

	switch (cal) {
	case 0x0:
		return "4ms";
	case 0x1:
		return "16ms";
	case 0x2:
		return "64ms";
	case 0x3:
		return "256ms";
	case 0x7:
		return "Calibration Cycle Not Needed";
	default:
		return "(reserved)";
	}
}

static void
pci_conf_print_agp_datarate(pcireg_t reg, bool isagp3)
{
	if (isagp3) {
		/* AGP 3.0 */
		if (reg & AGP_MODE_V3_RATE_4x)
			printf("x4");
		if (reg & AGP_MODE_V3_RATE_8x)
			printf("x8");
	} else {
		/* AGP 2.0 */
		if (reg & AGP_MODE_V2_RATE_1x)
			printf("x1");
		if (reg & AGP_MODE_V2_RATE_2x)
			printf("x2");
		if (reg & AGP_MODE_V2_RATE_4x)
			printf("x4");
	}
	printf("\n");
}

static void
pci_conf_print_agp_cap(const pcireg_t *regs, int capoff)
{
	pcireg_t rval;
	bool isagp3;

	printf("\n  AGP Capabilities Register\n");

	rval = regs[o2i(capoff)];
	printf("    Revision: %d.%d\n",
	    PCI_CAP_AGP_MAJOR(rval), PCI_CAP_AGP_MINOR(rval));

	rval = regs[o2i(capoff + PCI_AGP_STATUS)];
	printf("    Status register: 0x%04x\n", rval);
	printf("      RQ: %d\n",
	    (unsigned int)__SHIFTOUT(rval, AGP_MODE_RQ) + 1);
	printf("      ARQSZ: %d\n",
	    (unsigned int)__SHIFTOUT(rval, AGP_MODE_ARQSZ));
	printf("      CAL cycle: %s\n",
	       pci_conf_print_agp_calcycle(__SHIFTOUT(rval, AGP_MODE_CAL)));
	onoff("SBA", rval, AGP_MODE_SBA);
	onoff("htrans#", rval, AGP_MODE_HTRANS);
	onoff("Over 4G", rval, AGP_MODE_4G);
	onoff("Fast Write", rval, AGP_MODE_FW);
	onoff("AGP 3.0 Mode", rval, AGP_MODE_MODE_3);
	isagp3 = rval & AGP_MODE_MODE_3;
	printf("      Data Rate Support: ");
	pci_conf_print_agp_datarate(rval, isagp3);

	rval = regs[o2i(capoff + PCI_AGP_COMMAND)];
	printf("    Command register: 0x%08x\n", rval);
	printf("      PRQ: %d\n",
	    (unsigned int)__SHIFTOUT(rval, AGP_MODE_RQ) + 1);
	printf("      PARQSZ: %d\n",
	    (unsigned int)__SHIFTOUT(rval, AGP_MODE_ARQSZ));
	printf("      PCAL cycle: %s\n",
	       pci_conf_print_agp_calcycle(__SHIFTOUT(rval, AGP_MODE_CAL)));
	onoff("SBA", rval, AGP_MODE_SBA);
	onoff("AGP", rval, AGP_MODE_AGP);
	onoff("Over 4G", rval, AGP_MODE_4G);
	onoff("Fast Write", rval, AGP_MODE_FW);
	if (isagp3) {
		printf("      Data Rate Enable: ");
		/*
		 * The Data Rate Enable bits are used only on 3.0 and the
		 * Command register has no AGP_MODE_MODE_3 bit, so pass the
		 * flag to print correctly.
		 */
		pci_conf_print_agp_datarate(rval, isagp3);
	}
}

static const char *
pci_conf_print_pcipm_cap_aux(uint16_t caps)
{

	switch ((caps >> 6) & 7) {
	case 0:	return "self-powered";
	case 1: return "55 mA";
	case 2: return "100 mA";
	case 3: return "160 mA";
	case 4: return "220 mA";
	case 5: return "270 mA";
	case 6: return "320 mA";
	case 7:
	default: return "375 mA";
	}
}

static const char *
pci_conf_print_pcipm_cap_pmrev(uint8_t val)
{
	static const char unk[] = "unknown";
	static const char *pmrev[8] = {
		unk, "1.0", "1.1", "1.2", unk, unk, unk, unk
	};
	if (val > 7)
		return unk;
	return pmrev[val];
}

static void
pci_conf_print_pcipm_cap(const pcireg_t *regs, int capoff)
{
	uint16_t caps, pmcsr;

	caps = regs[o2i(capoff)] >> PCI_PMCR_SHIFT;
	pmcsr = regs[o2i(capoff + PCI_PMCSR)];

	printf("\n  PCI Power Management Capabilities Register\n");

	printf("    Capabilities register: 0x%04x\n", caps);
	printf("      Version: %s\n",
	    pci_conf_print_pcipm_cap_pmrev(caps & PCI_PMCR_VERSION_MASK));
	onoff("PME# clock", caps, PCI_PMCR_PME_CLOCK);
	onoff("Device specific initialization", caps, PCI_PMCR_DSI);
	printf("      3.3V auxiliary current: %s\n",
	    pci_conf_print_pcipm_cap_aux(caps));
	onoff("D1 power management state support", caps, PCI_PMCR_D1SUPP);
	onoff("D2 power management state support", caps, PCI_PMCR_D2SUPP);
	onoff("PME# support D0", caps, PCI_PMCR_PME_D0);
	onoff("PME# support D1", caps, PCI_PMCR_PME_D1);
	onoff("PME# support D2", caps, PCI_PMCR_PME_D2);
	onoff("PME# support D3 hot", caps, PCI_PMCR_PME_D3HOT);
	onoff("PME# support D3 cold", caps, PCI_PMCR_PME_D3COLD);

	printf("    Control/status register: 0x%08x\n", pmcsr);
	printf("      Power state: D%d\n", pmcsr & PCI_PMCSR_STATE_MASK);
	onoff("PCI Express reserved", (pmcsr >> 2), 1);
	onoff("No soft reset", pmcsr, PCI_PMCSR_NO_SOFTRST);
	printf("      PME# assertion: %sabled\n",
	    (pmcsr & PCI_PMCSR_PME_EN) ? "en" : "dis");
	printf("      Data Select: %d\n",
	    __SHIFTOUT(pmcsr, PCI_PMCSR_DATASEL_MASK));
	printf("      Data Scale: %d\n",
	    __SHIFTOUT(pmcsr, PCI_PMCSR_DATASCL_MASK));
	onoff("PME# status", pmcsr, PCI_PMCSR_PME_STS);
	printf("    Bridge Support Extensions register: 0x%02x\n",
	    (pmcsr >> 16) & 0xff);
	onoff("B2/B3 support", pmcsr, PCI_PMCSR_B2B3_SUPPORT);
	onoff("Bus Power/Clock Control Enable", pmcsr, PCI_PMCSR_BPCC_EN);
	printf("    Data register: 0x%02x\n",
	       __SHIFTOUT(pmcsr, PCI_PMCSR_DATA));
}

/* XXX pci_conf_print_vpd_cap */
/* XXX pci_conf_print_slotid_cap */

static void
pci_conf_print_msi_cap(const pcireg_t *regs, int capoff)
{
	uint32_t ctl, mmc, mme;

	regs += o2i(capoff);
	ctl = *regs++;
	mmc = __SHIFTOUT(ctl, PCI_MSI_CTL_MMC_MASK);
	mme = __SHIFTOUT(ctl, PCI_MSI_CTL_MME_MASK);

	printf("\n  PCI Message Signaled Interrupt\n");

	printf("    Message Control register: 0x%04x\n", ctl >> 16);
	onoff("MSI Enabled", ctl, PCI_MSI_CTL_MSI_ENABLE);
	printf("      Multiple Message Capable: %s (%d vector%s)\n",
	    mmc > 0 ? "yes" : "no", 1 << mmc, mmc > 0 ? "s" : "");
	printf("      Multiple Message Enabled: %s (%d vector%s)\n",
	    mme > 0 ? "on" : "off", 1 << mme, mme > 0 ? "s" : "");
	onoff("64 Bit Address Capable", ctl, PCI_MSI_CTL_64BIT_ADDR);
	onoff("Per-Vector Masking Capable", ctl, PCI_MSI_CTL_PERVEC_MASK);
	onoff("Extended Message Data Capable", ctl, PCI_MSI_CTL_EXTMDATA_CAP);
	onoff("Extended Message Data Enable", ctl, PCI_MSI_CTL_EXTMDATA_EN);
	printf("    Message Address %sregister: 0x%08x\n",
	    ctl & PCI_MSI_CTL_64BIT_ADDR ? "(lower) " : "", *regs++);
	if (ctl & PCI_MSI_CTL_64BIT_ADDR) {
		printf("    Message Address %sregister: 0x%08x\n",
		    "(upper) ", *regs++);
	}
	printf("    Message Data register: ");
	if (ctl & PCI_MSI_CTL_EXTMDATA_CAP)
		printf("0x%08x\n", *regs);
	else
		printf("0x%04x\n", *regs & 0xffff);
	regs++;
	if (ctl & PCI_MSI_CTL_PERVEC_MASK) {
		printf("    Vector Mask register: 0x%08x\n", *regs++);
		printf("    Vector Pending register: 0x%08x\n", *regs++);
	}
}

/* XXX pci_conf_print_cpci_hostwap_cap */

/*
 * For both command register and status register.
 * The argument "idx" is index number (0 to 7).
 */
static int
pcix_split_trans(unsigned int idx)
{
	static int table[8] = {
		1, 2, 3, 4, 8, 12, 16, 32
	};

	if (idx >= __arraycount(table))
		return -1;
	return table[idx];
}

static void
pci_conf_print_pcix_cap_2ndbusmode(int num)
{
	const char *maxfreq, *maxperiod;

	printf("      Mode: ");
	if (num <= 0x07)
		printf("PCI-X Mode 1\n");
	else if (num <= 0x0b)
		printf("PCI-X 266 (Mode 2)\n");
	else
		printf("PCI-X 533 (Mode 2)\n");

	printf("      Error protection: %s\n", (num <= 3) ? "parity" : "ECC");
	switch (num & 0x03) {
	default:
	case 0:
		maxfreq = "N/A";
		maxperiod = "N/A";
		break;
	case 1:
		maxfreq = "66MHz";
		maxperiod = "15ns";
		break;
	case 2:
		maxfreq = "100MHz";
		maxperiod = "10ns";
		break;
	case 3:
		maxfreq = "133MHz";
		maxperiod = "7.5ns";
		break;
	}
	printf("      Max Clock Freq: %s\n", maxfreq);
	printf("      Min Clock Period: %s\n", maxperiod);
}

static void
pci_conf_print_pcix_cap(const pcireg_t *regs, int capoff)
{
	pcireg_t reg;
	int isbridge;
	int i;

	isbridge = (PCI_HDRTYPE_TYPE(regs[o2i(PCI_BHLC_REG)])
	    & PCI_HDRTYPE_PPB) != 0 ? 1 : 0;
	printf("\n  PCI-X %s Capabilities Register\n",
	    isbridge ? "Bridge" : "Non-bridge");

	reg = regs[o2i(capoff)];
	if (isbridge != 0) {
		printf("    Secondary status register: 0x%04x\n",
		    (reg & 0xffff0000) >> 16);
		onoff("64bit device", reg, PCIX_STATUS_64BIT);
		onoff("133MHz capable", reg, PCIX_STATUS_133);
		onoff("Split completion discarded", reg, PCIX_STATUS_SPLDISC);
		onoff("Unexpected split completion", reg, PCIX_STATUS_SPLUNEX);
		onoff("Split completion overrun", reg, PCIX_BRIDGE_ST_SPLOVRN);
		onoff("Split request delayed", reg, PCIX_BRIDGE_ST_SPLRQDL);
		pci_conf_print_pcix_cap_2ndbusmode(
			__SHIFTOUT(reg, PCIX_BRIDGE_2NDST_CLKF));
		printf("      Version: 0x%x\n",
		    (reg & PCIX_BRIDGE_2NDST_VER_MASK)
		    >> PCIX_BRIDGE_2NDST_VER_SHIFT);
		onoff("266MHz capable", reg, PCIX_BRIDGE_ST_266);
		onoff("533MHz capable", reg, PCIX_BRIDGE_ST_533);
	} else {
		printf("    Command register: 0x%04x\n",
		    (reg & 0xffff0000) >> 16);
		onoff("Data Parity Error Recovery", reg,
		    PCIX_CMD_PERR_RECOVER);
		onoff("Enable Relaxed Ordering", reg, PCIX_CMD_RELAXED_ORDER);
		printf("      Maximum Burst Read Count: %u\n",
		    PCIX_CMD_BYTECNT(reg));
		printf("      Maximum Split Transactions: %d\n",
		    pcix_split_trans((reg & PCIX_CMD_SPLTRANS_MASK)
			>> PCIX_CMD_SPLTRANS_SHIFT));
	}
	reg = regs[o2i(capoff+PCIX_STATUS)]; /* Or PCIX_BRIDGE_PRI_STATUS */
	printf("    %sStatus register: 0x%08x\n",
	    isbridge ? "Bridge " : "", reg);
	printf("      Function: %d\n", PCIX_STATUS_FN(reg));
	printf("      Device: %d\n", PCIX_STATUS_DEV(reg));
	printf("      Bus: %d\n", PCIX_STATUS_BUS(reg));
	onoff("64bit device", reg, PCIX_STATUS_64BIT);
	onoff("133MHz capable", reg, PCIX_STATUS_133);
	onoff("Split completion discarded", reg, PCIX_STATUS_SPLDISC);
	onoff("Unexpected split completion", reg, PCIX_STATUS_SPLUNEX);
	if (isbridge != 0) {
		onoff("Split completion overrun", reg, PCIX_BRIDGE_ST_SPLOVRN);
		onoff("Split request delayed", reg, PCIX_BRIDGE_ST_SPLRQDL);
	} else {
		onoff2("Device Complexity", reg, PCIX_STATUS_DEVCPLX,
		    "bridge device", "simple device");
		printf("      Designed max memory read byte count: %d\n",
		    512 << ((reg & PCIX_STATUS_MAXB_MASK)
			>> PCIX_STATUS_MAXB_SHIFT));
		printf("      Designed max outstanding split transaction: %d\n",
		    pcix_split_trans((reg & PCIX_STATUS_MAXST_MASK)
			>> PCIX_STATUS_MAXST_SHIFT));
		printf("      MAX cumulative Read Size: %u\n",
		    8 << ((reg & 0x1c000000) >> PCIX_STATUS_MAXRS_SHIFT));
		onoff("Received split completion error", reg,
		    PCIX_STATUS_SCERR);
	}
	onoff("266MHz capable", reg, PCIX_STATUS_266);
	onoff("533MHz capable", reg, PCIX_STATUS_533);

	if (isbridge == 0)
		return;

	/* Only for bridge */
	for (i = 0; i < 2; i++) {
		reg = regs[o2i(capoff + PCIX_BRIDGE_UP_STCR + (4 * i))];
		printf("    %s split transaction control register: 0x%08x\n",
		    (i == 0) ? "Upstream" : "Downstream", reg);
		printf("      Capacity: %d\n", reg & PCIX_BRIDGE_STCAP);
		printf("      Commitment Limit: %d\n",
		    (reg & PCIX_BRIDGE_STCLIM) >> PCIX_BRIDGE_STCLIM_SHIFT);
	}
}

/* pci_conf_print_ht_slave_cap */
/* pci_conf_print_ht_host_cap */
/* pci_conf_print_ht_switch_cap */
/* pci_conf_print_ht_intr_cap */
/* pci_conf_print_ht_revid_cap */
/* pci_conf_print_ht_unitid_cap */
/* pci_conf_print_ht_extcnf_cap */
/* pci_conf_print_ht_addrmap_cap */
/* pci_conf_print_ht_msimap_cap */

static void
pci_conf_print_ht_msimap_cap(const pcireg_t *regs, int capoff)
{
	pcireg_t val;
	uint32_t lo, hi;

	/*
	 * Print the rest of the command register bits. Others are
	 * printed in pci_conf_print_ht_cap().
	 */
	val = regs[o2i(capoff + PCI_HT_CMD)];
	onoff("Enable", val, PCI_HT_MSI_ENABLED);
	onoff("Fixed", val, PCI_HT_MSI_FIXED);

	lo = regs[o2i(capoff + PCI_HT_MSI_ADDR_LO)];
	hi = regs[o2i(capoff + PCI_HT_MSI_ADDR_HI)];
	printf("    Address Low register: 0x%08x\n", lo);
	printf("    Address high register: 0x%08x\n", hi);
	printf("      Address: 0x%016" PRIx64 "\n",
	    (uint64_t)hi << 32 | (lo & PCI_HT_MSI_ADDR_LO_MASK));
}

/* pci_conf_print_ht_droute_cap */
/* pci_conf_print_ht_vcset_cap */
/* pci_conf_print_ht_retry_cap */
/* pci_conf_print_ht_x86enc_cap */
/* pci_conf_print_ht_gen3_cap */
/* pci_conf_print_ht_fle_cap */
/* pci_conf_print_ht_pm_cap */
/* pci_conf_print_ht_hnc_cap */

static const struct ht_types {
	pcireg_t cap;
	const char *name;
	void (*printfunc)(const pcireg_t *, int);
} ht_captab[] = {
	{PCI_HT_CAP_SLAVE,	"Slave or Primary Interface", NULL },
	{PCI_HT_CAP_HOST,	"Host or Secondary Interface", NULL },
	{PCI_HT_CAP_SWITCH,	"Switch", NULL },
	{PCI_HT_CAP_INTERRUPT,	"Interrupt Discovery and Configuration", NULL},
	{PCI_HT_CAP_REVID,	"Revision ID",	NULL },
	{PCI_HT_CAP_UNITID_CLUMP, "UnitID Clumping",	NULL },
	{PCI_HT_CAP_EXTCNFSPACE, "Extended Configuration Space Access",	NULL },
	{PCI_HT_CAP_ADDRMAP,	"Address Mapping",	NULL },
	{PCI_HT_CAP_MSIMAP,	"MSI Mapping",	pci_conf_print_ht_msimap_cap },
	{PCI_HT_CAP_DIRECTROUTE, "Direct Route",	NULL },
	{PCI_HT_CAP_VCSET,	"VCSet",	NULL },
	{PCI_HT_CAP_RETRYMODE,	"Retry Mode",	NULL },
	{PCI_HT_CAP_X86ENCODE,	"X86 Encoding",	NULL },
	{PCI_HT_CAP_GEN3,	"Gen3",	NULL },
	{PCI_HT_CAP_FLE,	"Function-Level Extension",	NULL },
	{PCI_HT_CAP_PM,		"Power Management",	NULL },
	{PCI_HT_CAP_HIGHNODECNT, "High Node Count",	NULL },
};

static void
pci_conf_print_ht_cap(const pcireg_t *regs, int capoff)
{
	pcireg_t val, foundcap;
	unsigned int off;

	val = regs[o2i(capoff + PCI_HT_CMD)];

	printf("\n  HyperTransport Capability Register at 0x%02x\n", capoff);

	printf("    Command register: 0x%04x\n", val >> 16);
	foundcap = PCI_HT_CAP(val);
	for (off = 0; off < __arraycount(ht_captab); off++) {
		if (ht_captab[off].cap == foundcap)
			break;
	}
	printf("      Capability Type: 0x%02x ", foundcap);
	if (off >= __arraycount(ht_captab)) {
		printf("(unknown)\n");
		return;
	}
	printf("(%s)\n", ht_captab[off].name);
	if (ht_captab[off].printfunc != NULL)
		ht_captab[off].printfunc(regs, capoff);
}

static void
pci_conf_print_vendspec_cap(const pcireg_t *regs, int capoff)
{
	uint16_t caps;

	caps = regs[o2i(capoff)] >> PCI_VENDORSPECIFIC_SHIFT;

	printf("\n  PCI Vendor Specific Capabilities Register\n");
	printf("    Capabilities length: 0x%02x\n", caps & 0xff);
}

static void
pci_conf_print_debugport_cap(const pcireg_t *regs, int capoff)
{
	pcireg_t val;

	val = regs[o2i(capoff + PCI_DEBUG_BASER)];

	printf("\n  Debugport Capability Register\n");
	printf("    Debug base Register: 0x%04x\n",
	    val >> PCI_DEBUG_BASER_SHIFT);
	printf("      port offset: 0x%04x\n",
	    (val & PCI_DEBUG_PORTOFF_MASK) >> PCI_DEBUG_PORTOFF_SHIFT);
	printf("      BAR number: %u\n",
	    (val & PCI_DEBUG_BARNUM_MASK) >> PCI_DEBUG_BARNUM_SHIFT);
}

/* XXX pci_conf_print_cpci_rsrcctl_cap */
/* XXX pci_conf_print_hotplug_cap */

static void
pci_conf_print_subsystem_cap(const pcireg_t *regs, int capoff)
{
	pcireg_t reg;

	reg = regs[o2i(capoff + PCI_CAP_SUBSYS_ID)];

	printf("\n  Subsystem ID Capability Register\n");
	printf("    Subsystem ID: 0x%08x\n", reg);
}

/* XXX pci_conf_print_agp8_cap */
static void
pci_conf_print_secure_cap(const pcireg_t *regs, int capoff)
{
	pcireg_t reg, reg2, val;
	bool havemisc1;

	printf("\n  Secure Capability Register\n");
	reg = regs[o2i(capoff + PCI_SECURE_CAP)];
	printf("    Capability Register: 0x%04x\n", reg >> 16);
	val = __SHIFTOUT(reg, PCI_SECURE_CAP_TYPE);
	printf("      Capability block type: ");
	/* I know IOMMU Only */
	if (val == PCI_SECURE_CAP_TYPE_IOMMU)
		printf("IOMMU\n");
	else {
		printf("0x%x(unknown)\n", val);
		return;
	}

	val = __SHIFTOUT(reg, PCI_SECURE_CAP_REV);
	printf("      Capability revision: 0x%02x ", val);
	if (val == PCI_SECURE_CAP_REV_IOMMU)
		printf("(IOMMU)\n");
	else {
		printf("(unknown)\n");
		return;
	}
	onoff("IOTLB support", reg, PCI_SECURE_CAP_IOTLBSUP);
	onoff("HyperTransport tunnel translation support", reg,
	    PCI_SECURE_CAP_HTTUNNEL);
	onoff("Not present table entries cached", reg, PCI_SECURE_CAP_NPCACHE);
	onoff("IOMMU Extended Feature Register support", reg,
	    PCI_SECURE_CAP_EFRSUP);
	onoff("IOMMU Miscellaneous Information Register 1", reg,
	    PCI_SECURE_CAP_EXT);
	havemisc1 = reg & PCI_SECURE_CAP_EXT;

	reg = regs[o2i(capoff + PCI_SECURE_IOMMU_BAL)];
	printf("    Base Address Low Register: 0x%08x\n", reg);
	onoff("Enable", reg, PCI_SECURE_IOMMU_BAL_EN);
	reg2 = regs[o2i(capoff + PCI_SECURE_IOMMU_BAH)];
	printf("    Base Address High Register: 0x%08x\n", reg2);
	printf("      Base Address: 0x%016" PRIx64 "\n",
	    ((uint64_t)reg2 << 32)
	    | (reg & (PCI_SECURE_IOMMU_BAL_H | PCI_SECURE_IOMMU_BAL_L)));

	reg = regs[o2i(capoff + PCI_SECURE_IOMMU_RANGE)];
	printf("    IOMMU Range Register: 0x%08x\n", reg);
	printf("      HyperTransport UnitID: 0x%02x\n",
	    (uint32_t)__SHIFTOUT(reg, PCI_SECURE_IOMMU_RANGE_UNITID));
	onoff("Range valid", reg, PCI_SECURE_IOMMU_RANGE_RNGVALID);
	printf("      Device range bus number: 0x%02x\n",
	    (uint32_t)__SHIFTOUT(reg, PCI_SECURE_IOMMU_RANGE_BUSNUM));
	printf("      First device: 0x%04x\n",
	    (uint32_t)__SHIFTOUT(reg, PCI_SECURE_IOMMU_RANGE_FIRSTDEV));
	printf("      Last device: 0x%04x\n",
	    (uint32_t)__SHIFTOUT(reg, PCI_SECURE_IOMMU_RANGE_LASTDEV));

	reg = regs[o2i(capoff + PCI_SECURE_IOMMU_MISC0)];
	printf("    Miscellaneous Information Register 0: 0x%08x\n", reg);
	printf("      MSI Message number: 0x%02x\n",
	    (uint32_t)__SHIFTOUT(reg, PCI_SECURE_IOMMU_MISC0_MSINUM));
	val = __SHIFTOUT(reg, PCI_SECURE_IOMMU_MISC0_GVASIZE);
	printf("      Guest Virtual Address size: ");
	if (val == PCI_SECURE_IOMMU_MISC0_GVASIZE_48B)
		printf("48bits\n");
	else
		printf("0x%x(unknown)\n", val);
	val = __SHIFTOUT(reg, PCI_SECURE_IOMMU_MISC0_PASIZE);
	printf("      Physical Address size: %dbits\n", val);
	val = __SHIFTOUT(reg, PCI_SECURE_IOMMU_MISC0_VASIZE);
	printf("      Virtual Address size: %dbits\n", val);
	onoff("ATS response address range reserved", reg,
	    PCI_SECURE_IOMMU_MISC0_ATSRESV);
	printf("      Peripheral Page Request MSI Message number: 0x%02x\n",
	    (uint32_t)__SHIFTOUT(reg, PCI_SECURE_IOMMU_MISC0_MISNPPR));

	if (!havemisc1)
		return;

	reg = regs[o2i(capoff + PCI_SECURE_IOMMU_MISC1)];
	printf("    Miscellaneous Information Register 1: 0x%08x\n", reg);
	printf("      MSI Message number (GA): 0x%02x\n",
	    (uint32_t)__SHIFTOUT(reg, PCI_SECURE_IOMMU_MISC1_MSINUM));
}

static void
pci_print_pcie_L0s_latency(uint32_t val)
{

	switch (val) {
	case 0x0:
		printf("Less than 64ns\n");
		break;
	case 0x1:
	case 0x2:
	case 0x3:
		printf("%dns to less than %dns\n", 32 << val, 32 << (val + 1));
		break;
	case 0x4:
		printf("512ns to less than 1us\n");
		break;
	case 0x5:
		printf("1us to less than 2us\n");
		break;
	case 0x6:
		printf("2us - 4us\n");
		break;
	case 0x7:
		printf("More than 4us\n");
		break;
	}
}

static void
pci_print_pcie_L1_latency(uint32_t val)
{

	switch (val) {
	case 0x0:
		printf("Less than 1us\n");
		break;
	case 0x6:
		printf("32us - 64us\n");
		break;
	case 0x7:
		printf("More than 64us\n");
		break;
	default:
		printf("%dus to less than %dus\n", 1 << (val - 1), 1 << val);
		break;
	}
}

static void
pci_print_pcie_compl_timeout(uint32_t val)
{

	switch (val) {
	case 0x0:
		printf("50us to 50ms\n");
		break;
	case 0x5:
		printf("16ms to 55ms\n");
		break;
	case 0x6:
		printf("65ms to 210ms\n");
		break;
	case 0x9:
		printf("260ms to 900ms\n");
		break;
	case 0xa:
		printf("1s to 3.5s\n");
		break;
	default:
		printf("unknown %u value\n", val);
		break;
	}
}

static const char * const pcie_linkspeeds[] = {"2.5", "5.0", "8.0", "16.0"};

/*
 * Print link speed. This function is used for the following register bits:
 *   Maximum Link Speed in LCAP
 *   Current Link Speed in LCSR
 *   Target Link Speed in LCSR2
 * All of above bitfield's values start from 1.
 * For LCSR2, 0 is allowed for a device which supports 2.5GT/s only (and
 * this check also works for devices which compliant to versions of the base
 * specification prior to 3.0.
 */
static void
pci_print_pcie_linkspeed(int regnum, pcireg_t val)
{

	if ((regnum == PCIE_LCSR2) && (val == 0))
		printf("2.5GT/s\n");
	else if ((val < 1) || (val > __arraycount(pcie_linkspeeds)))
		printf("unknown value (%u)\n", val);
	else
		printf("%sGT/s\n", pcie_linkspeeds[val - 1]);
}

/*
 * Print link speed "vector".
 * This function is used for the following register bits:
 *   Supported Link Speeds Vector in LCAP2
 *   Lower SKP OS Generation Supported Speed Vector  in LCAP2
 *   Lower SKP OS Reception Supported Speed Vector in LCAP2
 *   Enable Lower SKP OS Generation Vector in LCTL3
 * All of above bitfield's values start from 0.
 */
static void
pci_print_pcie_linkspeedvector(pcireg_t val)
{
	unsigned int i;

	/* Start from 0 */
	for (i = 0; i < 16; i++)
		if (((val >> i) & 0x01) != 0) {
			if (i >= __arraycount(pcie_linkspeeds))
				printf(" unknown vector (0x%x)", 1 << i);
			else
				printf(" %sGT/s", pcie_linkspeeds[i]);
		}
}

static void
pci_print_pcie_link_deemphasis(pcireg_t val)
{
	switch (val) {
	case 0:
		printf("-6dB");
		break;
	case 1:
		printf("-3.5dB");
		break;
	default:
		printf("(reserved value)");
	}
}

static void
pci_conf_print_pcie_cap(const pcireg_t *regs, int capoff)
{
	pcireg_t reg; /* for each register */
	pcireg_t val; /* for each bitfield */
	bool check_slot = false;
	unsigned int pcie_devtype;
	bool check_upstreamport = false;
	unsigned int pciever;
	unsigned int i;

	printf("\n  PCI Express Capabilities Register\n");
	/* Capability Register */
	reg = regs[o2i(capoff)];
	printf("    Capability register: 0x%04x\n", reg >> 16);
	pciever = (unsigned int)(PCIE_XCAP_VER(reg));
	printf("      Capability version: %u\n", pciever);
	printf("      Device type: ");
	pcie_devtype = PCIE_XCAP_TYPE(reg);
	switch (pcie_devtype) {
	case PCIE_XCAP_TYPE_PCIE_DEV:	/* 0x0 */
		printf("PCI Express Endpoint device\n");
		check_upstreamport = true;
		break;
	case PCIE_XCAP_TYPE_PCI_DEV:	/* 0x1 */
		printf("Legacy PCI Express Endpoint device\n");
		check_upstreamport = true;
		break;
	case PCIE_XCAP_TYPE_ROOT:	/* 0x4 */
		printf("Root Port of PCI Express Root Complex\n");
		check_slot = true;
		break;
	case PCIE_XCAP_TYPE_UP:		/* 0x5 */
		printf("Upstream Port of PCI Express Switch\n");
		check_upstreamport = true;
		break;
	case PCIE_XCAP_TYPE_DOWN:	/* 0x6 */
		printf("Downstream Port of PCI Express Switch\n");
		check_slot = true;
		break;
	case PCIE_XCAP_TYPE_PCIE2PCI:	/* 0x7 */
		printf("PCI Express to PCI/PCI-X Bridge\n");
		check_upstreamport = true;
		break;
	case PCIE_XCAP_TYPE_PCI2PCIE:	/* 0x8 */
		printf("PCI/PCI-X to PCI Express Bridge\n");
		/* Upstream port is not PCIe */
		check_slot = true;
		break;
	case PCIE_XCAP_TYPE_ROOT_INTEP:	/* 0x9 */
		printf("Root Complex Integrated Endpoint\n");
		break;
	case PCIE_XCAP_TYPE_ROOT_EVNTC:	/* 0xa */
		printf("Root Complex Event Collector\n");
		break;
	default:
		printf("unknown\n");
		break;
	}
	onoff("Slot implemented", reg, PCIE_XCAP_SI);
	printf("      Interrupt Message Number: 0x%02x\n",
	    (unsigned int)__SHIFTOUT(reg, PCIE_XCAP_IRQ));

	/* Device Capability Register */
	reg = regs[o2i(capoff + PCIE_DCAP)];
	printf("    Device Capabilities Register: 0x%08x\n", reg);
	printf("      Max Payload Size Supported: %u bytes max\n",
	    128 << (unsigned int)(reg & PCIE_DCAP_MAX_PAYLOAD));
	printf("      Phantom Functions Supported: ");
	switch (__SHIFTOUT(reg, PCIE_DCAP_PHANTOM_FUNCS)) {
	case 0x0:
		printf("not available\n");
		break;
	case 0x1:
		printf("MSB\n");
		break;
	case 0x2:
		printf("two MSB\n");
		break;
	case 0x3:
		printf("All three bits\n");
		break;
	}
	printf("      Extended Tag Field Supported: %dbit\n",
	    (reg & PCIE_DCAP_EXT_TAG_FIELD) == 0 ? 5 : 8);
	printf("      Endpoint L0 Acceptable Latency: ");
	pci_print_pcie_L0s_latency(__SHIFTOUT(reg, PCIE_DCAP_L0S_LATENCY));
	printf("      Endpoint L1 Acceptable Latency: ");
	pci_print_pcie_L1_latency(__SHIFTOUT(reg, PCIE_DCAP_L1_LATENCY));
	onoff("Attention Button Present", reg, PCIE_DCAP_ATTN_BUTTON);
	onoff("Attention Indicator Present", reg, PCIE_DCAP_ATTN_IND);
	onoff("Power Indicator Present", reg, PCIE_DCAP_PWR_IND);
	onoff("Role-Based Error Report", reg, PCIE_DCAP_ROLE_ERR_RPT);
	if (check_upstreamport) {
		printf("      Captured Slot Power Limit: ");
		pci_conf_print_pcie_power(
			__SHIFTOUT(reg, PCIE_DCAP_SLOT_PWR_LIM_VAL),
			__SHIFTOUT(reg, PCIE_DCAP_SLOT_PWR_LIM_SCALE));
	}
	onoff("Function-Level Reset Capability", reg, PCIE_DCAP_FLR);

	/* Device Control Register */
	reg = regs[o2i(capoff + PCIE_DCSR)];
	printf("    Device Control Register: 0x%04x\n", reg & 0xffff);
	onoff("Correctable Error Reporting Enable", reg,
	    PCIE_DCSR_ENA_COR_ERR);
	onoff("Non Fatal Error Reporting Enable", reg, PCIE_DCSR_ENA_NFER);
	onoff("Fatal Error Reporting Enable", reg, PCIE_DCSR_ENA_FER);
	onoff("Unsupported Request Reporting Enable", reg, PCIE_DCSR_ENA_URR);
	onoff("Enable Relaxed Ordering", reg, PCIE_DCSR_ENA_RELAX_ORD);
	printf("      Max Payload Size: %d byte\n",
	    128 << __SHIFTOUT(reg, PCIE_DCSR_MAX_PAYLOAD));
	onoff("Extended Tag Field Enable", reg, PCIE_DCSR_EXT_TAG_FIELD);
	onoff("Phantom Functions Enable", reg, PCIE_DCSR_PHANTOM_FUNCS);
	onoff("Aux Power PM Enable", reg, PCIE_DCSR_AUX_POWER_PM);
	onoff("Enable No Snoop", reg, PCIE_DCSR_ENA_NO_SNOOP);
	printf("      Max Read Request Size: %d byte\n",
	    128 << __SHIFTOUT(reg, PCIE_DCSR_MAX_READ_REQ));

	/* Device Status Register */
	reg = regs[o2i(capoff + PCIE_DCSR)];
	printf("    Device Status Register: 0x%04x\n", reg >> 16);
	onoff("Correctable Error Detected", reg, PCIE_DCSR_CED);
	onoff("Non Fatal Error Detected", reg, PCIE_DCSR_NFED);
	onoff("Fatal Error Detected", reg, PCIE_DCSR_FED);
	onoff("Unsupported Request Detected", reg, PCIE_DCSR_URD);
	onoff("Aux Power Detected", reg, PCIE_DCSR_AUX_PWR);
	onoff("Transaction Pending", reg, PCIE_DCSR_TRANSACTION_PND);
	onoff("Emergency Power Reduction Detected", reg, PCIE_DCSR_EMGPWRREDD);

	if (PCIE_HAS_LINKREGS(pcie_devtype)) {
		/* Link Capability Register */
		reg = regs[o2i(capoff + PCIE_LCAP)];
		printf("    Link Capabilities Register: 0x%08x\n", reg);
		printf("      Maximum Link Speed: ");
		pci_print_pcie_linkspeed(PCIE_LCAP, reg & PCIE_LCAP_MAX_SPEED);
		printf("      Maximum Link Width: x%u lanes\n",
		    (unsigned int)__SHIFTOUT(reg, PCIE_LCAP_MAX_WIDTH));
		printf("      Active State PM Support: ");
		switch (__SHIFTOUT(reg, PCIE_LCAP_ASPM)) {
		case 0x0:
			printf("No ASPM support\n");
			break;
		case 0x1:
			printf("L0s supported\n");
			break;
		case 0x2:
			printf("L1 supported\n");
			break;
		case 0x3:
			printf("L0s and L1 supported\n");
			break;
		}
		printf("      L0 Exit Latency: ");
		pci_print_pcie_L0s_latency(__SHIFTOUT(reg,PCIE_LCAP_L0S_EXIT));
		printf("      L1 Exit Latency: ");
		pci_print_pcie_L1_latency(__SHIFTOUT(reg, PCIE_LCAP_L1_EXIT));
		printf("      Port Number: %u\n",
		    (unsigned int)__SHIFTOUT(reg, PCIE_LCAP_PORT));
		onoff("Clock Power Management", reg, PCIE_LCAP_CLOCK_PM);
		onoff("Surprise Down Error Report", reg,
		    PCIE_LCAP_SURPRISE_DOWN);
		onoff("Data Link Layer Link Active", reg, PCIE_LCAP_DL_ACTIVE);
		onoff("Link BW Notification Capable", reg,
			PCIE_LCAP_LINK_BW_NOTIFY);
		onoff("ASPM Optionally Compliance", reg,
		    PCIE_LCAP_ASPM_COMPLIANCE);

		/* Link Control Register */
		reg = regs[o2i(capoff + PCIE_LCSR)];
		printf("    Link Control Register: 0x%04x\n", reg & 0xffff);
		printf("      Active State PM Control: ");
		switch (reg & (PCIE_LCSR_ASPM_L1 | PCIE_LCSR_ASPM_L0S)) {
		case 0:
			printf("disabled\n");
			break;
		case 1:
			printf("L0s Entry Enabled\n");
			break;
		case 2:
			printf("L1 Entry Enabled\n");
			break;
		case 3:
			printf("L0s and L1 Entry Enabled\n");
			break;
		}
		onoff2("Read Completion Boundary Control", reg, PCIE_LCSR_RCB,
		    "128bytes", "64bytes");
		onoff("Link Disable", reg, PCIE_LCSR_LINK_DIS);
		onoff("Retrain Link", reg, PCIE_LCSR_RETRAIN);
		onoff("Common Clock Configuration", reg, PCIE_LCSR_COMCLKCFG);
		onoff("Extended Synch", reg, PCIE_LCSR_EXTNDSYNC);
		onoff("Enable Clock Power Management", reg, PCIE_LCSR_ENCLKPM);
		onoff("Hardware Autonomous Width Disable", reg,PCIE_LCSR_HAWD);
		onoff("Link Bandwidth Management Interrupt Enable", reg,
		    PCIE_LCSR_LBMIE);
		onoff("Link Autonomous Bandwidth Interrupt Enable", reg,
		    PCIE_LCSR_LABIE);
		printf("      DRS Signaling Control: ");
		switch (__SHIFTOUT(reg, PCIE_LCSR_DRSSGNL)) {
		case 0:
			printf("not reported\n");
			break;
		case 1:
			printf("Interrupt Enabled\n");
			break;
		case 2:
			printf("DRS to FRS Signaling Enabled\n");
			break;
		default:
			printf("reserved\n");
			break;
		}

		/* Link Status Register */
		reg = regs[o2i(capoff + PCIE_LCSR)];
		printf("    Link Status Register: 0x%04x\n", reg >> 16);
		printf("      Negotiated Link Speed: ");
		pci_print_pcie_linkspeed(PCIE_LCSR,
		    __SHIFTOUT(reg, PCIE_LCSR_LINKSPEED));
		printf("      Negotiated Link Width: x%u lanes\n",
		    (unsigned int)__SHIFTOUT(reg, PCIE_LCSR_NLW));
		onoff("Training Error", reg, PCIE_LCSR_LINKTRAIN_ERR);
		onoff("Link Training", reg, PCIE_LCSR_LINKTRAIN);
		onoff("Slot Clock Configuration", reg, PCIE_LCSR_SLOTCLKCFG);
		onoff("Data Link Layer Link Active", reg, PCIE_LCSR_DLACTIVE);
		onoff("Link Bandwidth Management Status", reg,
		    PCIE_LCSR_LINK_BW_MGMT);
		onoff("Link Autonomous Bandwidth Status", reg,
		    PCIE_LCSR_LINK_AUTO_BW);
	}

	if (check_slot == true) {
		pcireg_t slcap;

		/* Slot Capability Register */
		slcap = reg = regs[o2i(capoff + PCIE_SLCAP)];
		printf("    Slot Capability Register: 0x%08x\n", reg);
		onoff("Attention Button Present", reg, PCIE_SLCAP_ABP);
		onoff("Power Controller Present", reg, PCIE_SLCAP_PCP);
		onoff("MRL Sensor Present", reg, PCIE_SLCAP_MSP);
		onoff("Attention Indicator Present", reg, PCIE_SLCAP_AIP);
		onoff("Power Indicator Present", reg, PCIE_SLCAP_PIP);
		onoff("Hot-Plug Surprise", reg, PCIE_SLCAP_HPS);
		onoff("Hot-Plug Capable", reg, PCIE_SLCAP_HPC);
		printf("      Slot Power Limit Value: ");
		pci_conf_print_pcie_power(__SHIFTOUT(reg, PCIE_SLCAP_SPLV),
		    __SHIFTOUT(reg, PCIE_SLCAP_SPLS));
		onoff("Electromechanical Interlock Present", reg,
		    PCIE_SLCAP_EIP);
		onoff("No Command Completed Support", reg, PCIE_SLCAP_NCCS);
		printf("      Physical Slot Number: %d\n",
		    (unsigned int)(reg & PCIE_SLCAP_PSN) >> 19);

		/* Slot Control Register */
		reg = regs[o2i(capoff + PCIE_SLCSR)];
		printf("    Slot Control Register: 0x%04x\n", reg & 0xffff);
		onoff("Attention Button Pressed Enabled", reg, PCIE_SLCSR_ABE);
		onoff("Power Fault Detected Enabled", reg, PCIE_SLCSR_PFE);
		onoff("MRL Sensor Changed Enabled", reg, PCIE_SLCSR_MSE);
		onoff("Presence Detect Changed Enabled", reg, PCIE_SLCSR_PDE);
		onoff("Command Completed Interrupt Enabled", reg,
		    PCIE_SLCSR_CCE);
		onoff("Hot-Plug Interrupt Enabled", reg, PCIE_SLCSR_HPE);
		/*
		 * For Attention Indicator Control and Power Indicator Control,
		 * it's allowed to be a read only value 0 if corresponding
		 * capability register bit is 0.
		 */
		if (slcap & PCIE_SLCAP_AIP) {
			printf("      Attention Indicator Control: ");
			switch ((reg & PCIE_SLCSR_AIC) >> 6) {
			case 0x0:
				printf("reserved\n");
				break;
			case PCIE_SLCSR_IND_ON:
				printf("on\n");
				break;
			case PCIE_SLCSR_IND_BLINK:
				printf("blink\n");
				break;
			case PCIE_SLCSR_IND_OFF:
				printf("off\n");
				break;
			}
		}
		if (slcap & PCIE_SLCAP_PIP) {
			printf("      Power Indicator Control: ");
			switch ((reg & PCIE_SLCSR_PIC) >> 8) {
			case 0x0:
				printf("reserved\n");
				break;
			case PCIE_SLCSR_IND_ON:
				printf("on\n");
				break;
			case PCIE_SLCSR_IND_BLINK:
				printf("blink\n");
				break;
			case PCIE_SLCSR_IND_OFF:
				printf("off\n");
				break;
			}
		}
		printf("      Power Controller Control: Power %s\n",
		    reg & PCIE_SLCSR_PCC ? "off" : "on");
		onoff("Electromechanical Interlock Control",
		    reg, PCIE_SLCSR_EIC);
		onoff("Data Link Layer State Changed Enable", reg,
		    PCIE_SLCSR_DLLSCE);
		onoff("Auto Slot Power Limit Disable", reg,
		    PCIE_SLCSR_AUTOSPLDIS);

		/* Slot Status Register */
		printf("    Slot Status Register: 0x%04x\n", reg >> 16);
		onoff("Attention Button Pressed", reg, PCIE_SLCSR_ABP);
		onoff("Power Fault Detected", reg, PCIE_SLCSR_PFD);
		onoff("MRL Sensor Changed", reg, PCIE_SLCSR_MSC);
		onoff("Presence Detect Changed", reg, PCIE_SLCSR_PDC);
		onoff("Command Completed", reg, PCIE_SLCSR_CC);
		onoff("MRL Open", reg, PCIE_SLCSR_MS);
		onoff("Card Present in slot", reg, PCIE_SLCSR_PDS);
		onoff("Electromechanical Interlock engaged", reg,
		    PCIE_SLCSR_EIS);
		onoff("Data Link Layer State Changed", reg, PCIE_SLCSR_LACS);
	}

	if (PCIE_HAS_ROOTREGS(pcie_devtype)) {
		/* Root Control Register */
		reg = regs[o2i(capoff + PCIE_RCR)];
		printf("    Root Control Register: 0x%04x\n", reg & 0xffff);
		onoff("SERR on Correctable Error Enable", reg,
		    PCIE_RCR_SERR_CER);
		onoff("SERR on Non-Fatal Error Enable", reg,
		    PCIE_RCR_SERR_NFER);
		onoff("SERR on Fatal Error Enable", reg, PCIE_RCR_SERR_FER);
		onoff("PME Interrupt Enable", reg, PCIE_RCR_PME_IE);
		onoff("CRS Software Visibility Enable", reg, PCIE_RCR_CRS_SVE);

		/* Root Capability Register */
		printf("    Root Capability Register: 0x%04x\n",
		    reg >> 16);
		onoff("CRS Software Visibility", reg, PCIE_RCR_CRS_SV);

		/* Root Status Register */
		reg = regs[o2i(capoff + PCIE_RSR)];
		printf("    Root Status Register: 0x%08x\n", reg);
		printf("      PME Requester ID: 0x%04x\n",
		    (unsigned int)(reg & PCIE_RSR_PME_REQESTER));
		onoff("PME was asserted", reg, PCIE_RSR_PME_STAT);
		onoff("another PME is pending", reg, PCIE_RSR_PME_PEND);
	}

	/* PCIe DW9 to DW14 is for PCIe 2.0 and newer */
	if (pciever < 2)
		return;

	/* Device Capabilities 2 */
	reg = regs[o2i(capoff + PCIE_DCAP2)];
	printf("    Device Capabilities 2: 0x%08x\n", reg);
	printf("      Completion Timeout Ranges Supported: ");
	val = reg & PCIE_DCAP2_COMPT_RANGE;
	switch (val) {
	case 0:
		printf("not supported\n");
		break;
	default:
		for (i = 0; i <= 3; i++) {
			if (((val >> i) & 0x01) != 0)
				printf("%c", 'A' + i);
		}
		printf("\n");
	}
	onoff("Completion Timeout Disable Supported", reg,
	    PCIE_DCAP2_COMPT_DIS);
	onoff("ARI Forwarding Supported", reg, PCIE_DCAP2_ARI_FWD);
	onoff("AtomicOp Routing Supported", reg, PCIE_DCAP2_ATOM_ROUT);
	onoff("32bit AtomicOp Completer Supported", reg, PCIE_DCAP2_32ATOM);
	onoff("64bit AtomicOp Completer Supported", reg, PCIE_DCAP2_64ATOM);
	onoff("128-bit CAS Completer Supported", reg, PCIE_DCAP2_128CAS);
	onoff("No RO-enabled PR-PR passing", reg, PCIE_DCAP2_NO_ROPR_PASS);
	onoff("LTR Mechanism Supported", reg, PCIE_DCAP2_LTR_MEC);
	printf("      TPH Completer Supported: ");
	switch (__SHIFTOUT(reg, PCIE_DCAP2_TPH_COMP)) {
	case 0:
		printf("Not supported\n");
		break;
	case 1:
		printf("TPH\n");
		break;
	case 3:
		printf("TPH and Extended TPH\n");
		break;
	default:
		printf("(reserved value)\n");
		break;
<<<<<<< HEAD

=======
>>>>>>> d27527d1
	}
	printf("      LN System CLS: ");
	switch (__SHIFTOUT(reg, PCIE_DCAP2_LNSYSCLS)) {
	case 0x0:
		printf("Not supported or not in effect\n");
		break;
	case 0x1:
		printf("64byte cachelines in effect\n");
		break;
	case 0x2:
		printf("128byte cachelines in effect\n");
		break;
	case 0x3:
		printf("Reserved\n");
		break;
	}
	printf("      OBFF Supported: ");
	switch (__SHIFTOUT(reg, PCIE_DCAP2_OBFF)) {
	case 0x0:
		printf("Not supported\n");
		break;
	case 0x1:
		printf("Message only\n");
		break;
	case 0x2:
		printf("WAKE# only\n");
		break;
	case 0x3:
		printf("Both\n");
		break;
	}
	onoff("Extended Fmt Field Supported", reg, PCIE_DCAP2_EXTFMT_FLD);
	onoff("End-End TLP Prefix Supported", reg, PCIE_DCAP2_EETLP_PREF);
	val = __SHIFTOUT(reg, PCIE_DCAP2_MAX_EETLP);
	printf("      Max End-End TLP Prefixes: %u\n", (val == 0) ? 4 : val);
	printf("      Emergency Power Reduction Supported: ");
	switch (__SHIFTOUT(reg, PCIE_DCAP2_EMGPWRRED)) {
	case 0x0:
		printf("Not supported\n");
		break;
	case 0x1:
		printf("Device Specific mechanism\n");
		break;
	case 0x2:
		printf("Form Factor spec or Device Specific mechanism\n");
		break;
	case 0x3:
		printf("Reserved\n");
		break;
	}
	onoff("Emergency Power Reduction Initialization Required", reg,
	    PCIE_DCAP2_EMGPWRRED_INI);
	onoff("FRS Supported", reg, PCIE_DCAP2_FRS);

	/* Device Control 2 */
	reg = regs[o2i(capoff + PCIE_DCSR2)];
	printf("    Device Control 2: 0x%04x\n", reg & 0xffff);
	printf("      Completion Timeout Value: ");
	pci_print_pcie_compl_timeout(reg & PCIE_DCSR2_COMPT_VAL);
	onoff("Completion Timeout Disabled", reg, PCIE_DCSR2_COMPT_DIS);
	onoff("ARI Forwarding Enabled", reg, PCIE_DCSR2_ARI_FWD);
	onoff("AtomicOp Requester Enabled", reg, PCIE_DCSR2_ATOM_REQ);
	onoff("AtomicOp Egress Blocking", reg, PCIE_DCSR2_ATOM_EBLK);
	onoff("IDO Request Enabled", reg, PCIE_DCSR2_IDO_REQ);
	onoff("IDO Completion Enabled", reg, PCIE_DCSR2_IDO_COMP);
	onoff("LTR Mechanism Enabled", reg, PCIE_DCSR2_LTR_MEC);
	onoff("Emergency Power Reduction Request", reg,
	    PCIE_DCSR2_EMGPWRRED_REQ);
	printf("      OBFF: ");
	switch (__SHIFTOUT(reg, PCIE_DCSR2_OBFF_EN)) {
	case 0x0:
		printf("Disabled\n");
		break;
	case 0x1:
		printf("Enabled with Message Signaling Variation A\n");
		break;
	case 0x2:
		printf("Enabled with Message Signaling Variation B\n");
		break;
	case 0x3:
		printf("Enabled using WAKE# signaling\n");
		break;
	}
	onoff("End-End TLP Prefix Blocking on", reg, PCIE_DCSR2_EETLP);

	if (PCIE_HAS_LINKREGS(pcie_devtype)) {
		bool drs_supported = false;

		/* Link Capability 2 */
		reg = regs[o2i(capoff + PCIE_LCAP2)];
		/* If the vector is 0, LCAP2 is not implemented */
		if ((reg & PCIE_LCAP2_SUP_LNKSV) != 0) {
			printf("    Link Capabilities 2: 0x%08x\n", reg);
			printf("      Supported Link Speeds Vector:");
			pci_print_pcie_linkspeedvector(
				__SHIFTOUT(reg, PCIE_LCAP2_SUP_LNKSV));
			printf("\n");
			onoff("Crosslink Supported", reg, PCIE_LCAP2_CROSSLNK);
			printf("      "
			    "Lower SKP OS Generation Supported Speed Vector:");
			pci_print_pcie_linkspeedvector(
				__SHIFTOUT(reg, PCIE_LCAP2_LOWSKPOS_GENSUPPSV));
			printf("\n");
			printf("      "
			    "Lower SKP OS Reception Supported Speed Vector:");
			pci_print_pcie_linkspeedvector(
				__SHIFTOUT(reg, PCIE_LCAP2_LOWSKPOS_RECSUPPSV));
			printf("\n");
			onoff("DRS Supported", reg, PCIE_LCAP2_DRS);
			drs_supported = (reg & PCIE_LCAP2_DRS) ? true : false;
		}

		/* Link Control 2 */
		reg = regs[o2i(capoff + PCIE_LCSR2)];
		/* If the vector is 0, LCAP2 is not implemented */
		printf("    Link Control 2: 0x%04x\n", reg & 0xffff);
		printf("      Target Link Speed: ");
		pci_print_pcie_linkspeed(PCIE_LCSR2,
		    __SHIFTOUT(reg, PCIE_LCSR2_TGT_LSPEED));
		onoff("Enter Compliance Enabled", reg, PCIE_LCSR2_ENT_COMPL);
		onoff("HW Autonomous Speed Disabled", reg,
		    PCIE_LCSR2_HW_AS_DIS);
		printf("      Selectable De-emphasis: ");
		pci_print_pcie_link_deemphasis(
			__SHIFTOUT(reg, PCIE_LCSR2_SEL_DEEMP));
		printf("\n");
		printf("      Transmit Margin: %u\n",
		    (unsigned int)(reg & PCIE_LCSR2_TX_MARGIN) >> 7);
		onoff("Enter Modified Compliance", reg, PCIE_LCSR2_EN_MCOMP);
		onoff("Compliance SOS", reg, PCIE_LCSR2_COMP_SOS);
		printf("      Compliance Present/De-emphasis: ");
		pci_print_pcie_link_deemphasis(
			__SHIFTOUT(reg, PCIE_LCSR2_COMP_DEEMP));
		printf("\n");

		/* Link Status 2 */
		printf("    Link Status 2: 0x%04x\n", (reg >> 16) & 0xffff);
		printf("      Current De-emphasis Level: ");
		pci_print_pcie_link_deemphasis(
			__SHIFTOUT(reg, PCIE_LCSR2_DEEMP_LVL));
		printf("\n");
		onoff("Equalization Complete", reg, PCIE_LCSR2_EQ_COMPL);
		onoff("Equalization Phase 1 Successful", reg,
		    PCIE_LCSR2_EQP1_SUC);
		onoff("Equalization Phase 2 Successful", reg,
		    PCIE_LCSR2_EQP2_SUC);
		onoff("Equalization Phase 3 Successful", reg,
		    PCIE_LCSR2_EQP3_SUC);
		onoff("Link Equalization Request", reg, PCIE_LCSR2_LNKEQ_REQ);
		onoff("Retimer Presence Detected", reg, PCIE_LCSR2_RETIMERPD);
		if (drs_supported) {
			printf("      Downstream Component Presence: ");
			switch (__SHIFTOUT(reg, PCIE_LCSR2_DSCOMPN)) {
			case PCIE_DSCOMPN_DOWN_NOTDETERM:
				printf("Link Down - Presence Not"
				    " Determined\n");
				break;
			case PCIE_DSCOMPN_DOWN_NOTPRES:
				printf("Link Down - Component Not Present\n");
				break;
			case PCIE_DSCOMPN_DOWN_PRES:
				printf("Link Down - Component Present\n");
				break;
			case PCIE_DSCOMPN_UP_PRES:
				printf("Link Up - Component Present\n");
				break;
			case PCIE_DSCOMPN_UP_PRES_DRS:
				printf("Link Up - Component Present and DRS"
				    " received\n");
				break;
			default:
				printf("reserved\n");
				break;
			}
			onoff("DRS Message Received", reg, PCIE_LCSR2_DRSRCV);
		}
	}

	/* Slot Capability 2 */
	/* Slot Control 2 */
	/* Slot Status 2 */
}

static void
pci_conf_print_msix_cap(const pcireg_t *regs, int capoff)
{
	pcireg_t reg;

	printf("\n  MSI-X Capability Register\n");

	reg = regs[o2i(capoff + PCI_MSIX_CTL)];
	printf("    Message Control register: 0x%04x\n",
	    (reg >> 16) & 0xff);
	printf("      Table Size: %d\n", PCI_MSIX_CTL_TBLSIZE(reg));
	onoff("Function Mask", reg, PCI_MSIX_CTL_FUNCMASK);
	onoff("MSI-X Enable", reg, PCI_MSIX_CTL_ENABLE);
	reg = regs[o2i(capoff + PCI_MSIX_TBLOFFSET)];
	printf("    Table offset register: 0x%08x\n", reg);
	printf("      Table offset: 0x%08x\n",
	    (pcireg_t)(reg & PCI_MSIX_TBLOFFSET_MASK));
	printf("      BIR: 0x%x\n", (pcireg_t)(reg & PCI_MSIX_TBLBIR_MASK));
	reg = regs[o2i(capoff + PCI_MSIX_PBAOFFSET)];
	printf("    Pending bit array register: 0x%08x\n", reg);
	printf("      Pending bit array offset: 0x%08x\n",
	    (pcireg_t)(reg & PCI_MSIX_PBAOFFSET_MASK));
	printf("      BIR: 0x%x\n", (pcireg_t)(reg & PCI_MSIX_PBABIR_MASK));
}

static void
pci_conf_print_sata_cap(const pcireg_t *regs, int capoff)
{
	pcireg_t reg;

	printf("\n  Serial ATA Capability Register\n");

	reg = regs[o2i(capoff + PCI_SATA_REV)];
	printf("    Revision register: 0x%04x\n", (reg >> 16) & 0xff);
	printf("      Revision: %u.%u\n",
	    (unsigned int)__SHIFTOUT(reg, PCI_SATA_REV_MAJOR),
	    (unsigned int)__SHIFTOUT(reg, PCI_SATA_REV_MINOR));

	reg = regs[o2i(capoff + PCI_SATA_BAR)];

	printf("    BAR Register: 0x%08x\n", reg);
	printf("      Register location: ");
	if ((reg & PCI_SATA_BAR_SPEC) == PCI_SATA_BAR_INCONF)
		printf("in config space\n");
	else {
		printf("BAR %d\n", (int)PCI_SATA_BAR_NUM(reg));
		printf("      BAR offset: 0x%08x\n",
		    (pcireg_t)__SHIFTOUT(reg, PCI_SATA_BAR_OFFSET) * 4);
	}
}

static void
pci_conf_print_pciaf_cap(const pcireg_t *regs, int capoff)
{
	pcireg_t reg;

	printf("\n  Advanced Features Capability Register\n");

	reg = regs[o2i(capoff + PCI_AFCAPR)];
	printf("    AF Capabilities register: 0x%02x\n", (reg >> 24) & 0xff);
	printf("    AF Structure Length: 0x%02x\n",
	    (pcireg_t)__SHIFTOUT(reg, PCI_AF_LENGTH));
	onoff("Transaction Pending", reg, PCI_AF_TP_CAP);
	onoff("Function Level Reset", reg, PCI_AF_FLR_CAP);
	reg = regs[o2i(capoff + PCI_AFCSR)];
	printf("    AF Control register: 0x%02x\n", reg & 0xff);
	/*
	 * Only PCI_AFCR_INITIATE_FLR is a member of the AF control register
	 * and it's always 0 on read
	 */
	printf("    AF Status register: 0x%02x\n", (reg >> 8) & 0xff);
	onoff("Transaction Pending", reg, PCI_AFSR_TP);
}

static void
pci_conf_print_ea_cap_prop(unsigned int prop)
{

	switch (prop) {
	case PCI_EA_PROP_MEM_NONPREF:
		printf("Memory Space, Non-Prefetchable\n");
		break;
	case PCI_EA_PROP_MEM_PREF:
		printf("Memory Space, Prefetchable\n");
		break;
	case PCI_EA_PROP_IO:
		printf("I/O Space\n");
		break;
	case PCI_EA_PROP_VF_MEM_NONPREF:
		printf("Resorce for VF use, Memory Space, Non-Prefetchable\n");
		break;
	case PCI_EA_PROP_VF_MEM_PREF:
		printf("Resorce for VF use, Memory Space, Prefetch\n");
		break;
	case PCI_EA_PROP_BB_MEM_NONPREF:
		printf("Behind the Bridge, Memory Space, Non-Pref\n");
		break;
	case PCI_EA_PROP_BB_MEM_PREF:
		printf("Behind the Bridge, Memory Space. Prefetchable\n");
		break;
	case PCI_EA_PROP_BB_IO:
		printf("Behind Bridge, I/O Space\n");
		break;
	case PCI_EA_PROP_MEM_UNAVAIL:
		printf("Memory Space Unavailable\n");
		break;
	case PCI_EA_PROP_IO_UNAVAIL:
		printf("IO Space Unavailable\n");
		break;
	case PCI_EA_PROP_UNAVAIL:
		printf("Entry Unavailable for use\n");
		break;
	default:
		printf("Reserved\n");
		break;
	}
}

static void
pci_conf_print_ea_cap(const pcireg_t *regs, int capoff)
{
	pcireg_t reg, reg2;
	unsigned int entries, entoff, i;

	printf("\n  Enhanced Allocation Capability Register\n");

	reg = regs[o2i(capoff + PCI_EA_CAP1)];
	printf("    EA Num Entries register: 0x%04x\n", reg >> 16);
	entries = __SHIFTOUT(reg, PCI_EA_CAP1_NUMENTRIES);
	printf("      EA Num Entries: %u\n", entries);

	/* Type 1 only */
	if (PCI_HDRTYPE_TYPE(regs[o2i(PCI_BHLC_REG)]) == PCI_HDRTYPE_PPB) {
		reg = regs[o2i(capoff + PCI_EA_CAP2)];
		printf("    EA Capability Second register: 0x%08x\n", reg);
		printf("      Fixed Secondary Bus Number: %hhu\n",
		    (unsigned char)__SHIFTOUT(reg, PCI_EA_CAP2_SECONDARY));
		printf("      Fixed Subordinate Bus Number: %hhu\n",
		    (unsigned char)__SHIFTOUT(reg, PCI_EA_CAP2_SUBORDINATE));
		entoff = capoff + 8;
	} else
		entoff = capoff + 4;

	for (i = 0; i < entries; i++) {
		uint64_t base, offset;
		bool baseis64, offsetis64;
		unsigned int bei, entry_size;

		printf("    Entry %u:\n", i);
		/* The first DW */
		reg = regs[o2i(entoff)];
		printf("      The first register: 0x%08x\n", reg);
		entry_size = __SHIFTOUT(reg, PCI_EA_ES);
		printf("        Entry size: %u\n", entry_size);
		printf("        BAR Equivalent Indicator: ");
		bei = __SHIFTOUT(reg, PCI_EA_BEI);
		switch (bei) {
		case PCI_EA_BEI_BAR0:
		case PCI_EA_BEI_BAR1:
		case PCI_EA_BEI_BAR2:
		case PCI_EA_BEI_BAR3:
		case PCI_EA_BEI_BAR4:
		case PCI_EA_BEI_BAR5:
			printf("BAR %u\n", bei - PCI_EA_BEI_BAR0);
			break;
		case PCI_EA_BEI_BEHIND:
			printf("Behind the function\n");
			break;
		case PCI_EA_BEI_NOTIND:
			printf("Not Indicated\n");
			break;
		case PCI_EA_BEI_EXPROM:
			printf("Expansion ROM\n");
			break;
		case PCI_EA_BEI_VFBAR0:
		case PCI_EA_BEI_VFBAR1:
		case PCI_EA_BEI_VFBAR2:
		case PCI_EA_BEI_VFBAR3:
		case PCI_EA_BEI_VFBAR4:
		case PCI_EA_BEI_VFBAR5:
			printf("VF BAR %u\n", bei - PCI_EA_BEI_VFBAR0);
			break;
		case PCI_EA_BEI_RESERVED:
		default:
			printf("Reserved\n");
			break;
		}

		printf("      Primary Properties: ");
		pci_conf_print_ea_cap_prop(__SHIFTOUT(reg, PCI_EA_PP));
		printf("      Secondary Properties: ");
		pci_conf_print_ea_cap_prop(__SHIFTOUT(reg, PCI_EA_SP));
		onoff("Writable", reg, PCI_EA_W);
		onoff("Enable for this entry", reg, PCI_EA_E);

		if (entry_size == 0) {
			entoff += 4;
			continue;
		}

		/* Base addr */
		reg = regs[o2i(entoff + 4)];
		base = reg & PCI_EA_LOWMASK;
		baseis64 = reg & PCI_EA_BASEMAXOFFSET_64BIT;
		printf("      Base Address Register Low: 0x%08x\n", reg);
		if (baseis64) {
			/* 64bit */
			reg2 = regs[o2i(entoff + 12)];
			printf("      Base Address Register high: 0x%08x\n",
			    reg2);
			base |= (uint64_t)reg2 << 32;
		}

		/* Offset addr */
		reg = regs[o2i(entoff + 8)];
		offset = reg & PCI_EA_LOWMASK;
		offsetis64 = reg & PCI_EA_BASEMAXOFFSET_64BIT;
		printf("      Max Offset Register Low: 0x%08x\n", reg);
		if (offsetis64) {
			/* 64bit */
			reg2 = regs[o2i(entoff + (baseis64 ? 16 : 12))];
			printf("      Max Offset Register high: 0x%08x\n",
			    reg2);
			offset |= (uint64_t)reg2 << 32;
		}

		printf("        range: 0x%016" PRIx64 "-0x%016" PRIx64
			    "\n", base, base + offset);

		entoff += 4;
		entoff += baseis64 ? 8 : 4;
		entoff += offsetis64 ? 8 : 4;
	}
}

/* XXX pci_conf_print_fpb_cap */

static struct {
	pcireg_t cap;
	const char *name;
	void (*printfunc)(const pcireg_t *, int);
} pci_captab[] = {
	{ PCI_CAP_RESERVED0,	"reserved",	NULL },
	{ PCI_CAP_PWRMGMT,	"Power Management", pci_conf_print_pcipm_cap },
	{ PCI_CAP_AGP,		"AGP",		pci_conf_print_agp_cap },
	{ PCI_CAP_VPD,		"VPD",		NULL },
	{ PCI_CAP_SLOTID,	"SlotID",	NULL },
	{ PCI_CAP_MSI,		"MSI",		pci_conf_print_msi_cap },
	{ PCI_CAP_CPCI_HOTSWAP,	"CompactPCI Hot-swapping", NULL },
	{ PCI_CAP_PCIX,		"PCI-X",	pci_conf_print_pcix_cap },
	{ PCI_CAP_LDT,		"HyperTransport", pci_conf_print_ht_cap },
	{ PCI_CAP_VENDSPEC,	"Vendor-specific",
	  pci_conf_print_vendspec_cap },
	{ PCI_CAP_DEBUGPORT,	"Debug Port",	pci_conf_print_debugport_cap },
	{ PCI_CAP_CPCI_RSRCCTL, "CompactPCI Resource Control", NULL },
	{ PCI_CAP_HOTPLUG,	"Hot-Plug",	NULL },
	{ PCI_CAP_SUBVENDOR,	"Subsystem vendor ID",
	  pci_conf_print_subsystem_cap },
	{ PCI_CAP_AGP8,		"AGP 8x",	NULL },
	{ PCI_CAP_SECURE,	"Secure Device", pci_conf_print_secure_cap },
	{ PCI_CAP_PCIEXPRESS,	"PCI Express",	pci_conf_print_pcie_cap },
	{ PCI_CAP_MSIX,		"MSI-X",	pci_conf_print_msix_cap },
	{ PCI_CAP_SATA,		"SATA",		pci_conf_print_sata_cap },
	{ PCI_CAP_PCIAF,	"Advanced Features", pci_conf_print_pciaf_cap},
	{ PCI_CAP_EA,		"Enhanced Allocation", pci_conf_print_ea_cap },
	{ PCI_CAP_FPB,		"Flattening Portal Bridge", NULL }
};

static int
pci_conf_find_cap(const pcireg_t *regs, unsigned int capid, int *offsetp)
{
	pcireg_t rval;
	unsigned int capptr;
	int off;

	if (!(regs[o2i(PCI_COMMAND_STATUS_REG)] & PCI_STATUS_CAPLIST_SUPPORT))
		return 0;

	/* Determine the Capability List Pointer register to start with. */
	switch (PCI_HDRTYPE_TYPE(regs[o2i(PCI_BHLC_REG)])) {
	case 0:	/* standard device header */
	case 1: /* PCI-PCI bridge header */
		capptr = PCI_CAPLISTPTR_REG;
		break;
	case 2:	/* PCI-CardBus Bridge header */
		capptr = PCI_CARDBUS_CAPLISTPTR_REG;
		break;
	default:
		return 0;
	}

	for (off = PCI_CAPLIST_PTR(regs[o2i(capptr)]);
	     off != 0; off = PCI_CAPLIST_NEXT(rval)) {
		rval = regs[o2i(off)];
		if (capid == PCI_CAPLIST_CAP(rval)) {
			if (offsetp != NULL)
				*offsetp = off;
			return 1;
		}
	}
	return 0;
}

static void
pci_conf_print_caplist(
#ifdef _KERNEL
    pci_chipset_tag_t pc, pcitag_t tag,
#endif
    const pcireg_t *regs, int capoff)
{
	int off;
	pcireg_t foundcap;
	pcireg_t rval;
	bool foundtable[__arraycount(pci_captab)];
	unsigned int i;

	/* Clear table */
	for (i = 0; i < __arraycount(pci_captab); i++)
		foundtable[i] = false;

	/* Print capability register's offset and the type first */
	for (off = PCI_CAPLIST_PTR(regs[o2i(capoff)]);
	     off != 0; off = PCI_CAPLIST_NEXT(regs[o2i(off)])) {
		rval = regs[o2i(off)];
		printf("  Capability register at 0x%02x\n", off);

		printf("    type: 0x%02x (", PCI_CAPLIST_CAP(rval));
		foundcap = PCI_CAPLIST_CAP(rval);
		if (foundcap < __arraycount(pci_captab)) {
			printf("%s)\n", pci_captab[foundcap].name);
			/* Mark as found */
			foundtable[foundcap] = true;
		} else
			printf("unknown)\n");
	}

	/*
	 * And then, print the detail of each capability registers
	 * in capability value's order.
	 */
	for (i = 0; i < __arraycount(pci_captab); i++) {
		if (foundtable[i] == false)
			continue;

		/*
		 * The type was found. Search capability list again and
		 * print all capabilities that the capabiliy type is
		 * the same. This is required because some capabilities
		 * appear multiple times (e.g. HyperTransport capability).
		 */
		for (off = PCI_CAPLIST_PTR(regs[o2i(capoff)]);
		     off != 0; off = PCI_CAPLIST_NEXT(regs[o2i(off)])) {
			rval = regs[o2i(off)];
			if ((PCI_CAPLIST_CAP(rval) == i)
			    && (pci_captab[i].printfunc != NULL))
				pci_captab[i].printfunc(regs, off);
		}
	}
}

/* Extended Capability */

static void
pci_conf_print_aer_cap_uc(pcireg_t reg)
{

	onoff("Undefined", reg, PCI_AER_UC_UNDEFINED);
	onoff("Data Link Protocol Error", reg, PCI_AER_UC_DL_PROTOCOL_ERROR);
	onoff("Surprise Down Error", reg, PCI_AER_UC_SURPRISE_DOWN_ERROR);
	onoff("Poisoned TLP Received", reg, PCI_AER_UC_POISONED_TLP);
	onoff("Flow Control Protocol Error", reg, PCI_AER_UC_FC_PROTOCOL_ERROR);
	onoff("Completion Timeout", reg, PCI_AER_UC_COMPLETION_TIMEOUT);
	onoff("Completer Abort", reg, PCI_AER_UC_COMPLETER_ABORT);
	onoff("Unexpected Completion", reg, PCI_AER_UC_UNEXPECTED_COMPLETION);
	onoff("Receiver Overflow", reg, PCI_AER_UC_RECEIVER_OVERFLOW);
	onoff("Malformed TLP", reg, PCI_AER_UC_MALFORMED_TLP);
	onoff("ECRC Error", reg, PCI_AER_UC_ECRC_ERROR);
	onoff("Unsupported Request Error", reg,
	    PCI_AER_UC_UNSUPPORTED_REQUEST_ERROR);
	onoff("ACS Violation", reg, PCI_AER_UC_ACS_VIOLATION);
	onoff("Uncorrectable Internal Error", reg, PCI_AER_UC_INTERNAL_ERROR);
	onoff("MC Blocked TLP", reg, PCI_AER_UC_MC_BLOCKED_TLP);
	onoff("AtomicOp Egress BLK", reg, PCI_AER_UC_ATOMIC_OP_EGRESS_BLOCKED);
	onoff("TLP Prefix Blocked Error", reg,
	    PCI_AER_UC_TLP_PREFIX_BLOCKED_ERROR);
	onoff("Poisoned TLP Egress Blocked", reg,
	    PCI_AER_UC_POISONTLP_EGRESS_BLOCKED);
}

static void
pci_conf_print_aer_cap_cor(pcireg_t reg)
{

	onoff("Receiver Error", reg, PCI_AER_COR_RECEIVER_ERROR);
	onoff("Bad TLP", reg, PCI_AER_COR_BAD_TLP);
	onoff("Bad DLLP", reg, PCI_AER_COR_BAD_DLLP);
	onoff("REPLAY_NUM Rollover", reg, PCI_AER_COR_REPLAY_NUM_ROLLOVER);
	onoff("Replay Timer Timeout", reg, PCI_AER_COR_REPLAY_TIMER_TIMEOUT);
	onoff("Advisory Non-Fatal Error", reg, PCI_AER_COR_ADVISORY_NF_ERROR);
	onoff("Corrected Internal Error", reg, PCI_AER_COR_INTERNAL_ERROR);
	onoff("Header Log Overflow", reg, PCI_AER_COR_HEADER_LOG_OVERFLOW);
}

static void
pci_conf_print_aer_cap_control(pcireg_t reg, bool *tlp_prefix_log)
{

	printf("      First Error Pointer: 0x%04x\n",
	    (pcireg_t)__SHIFTOUT(reg, PCI_AER_FIRST_ERROR_PTR));
	onoff("ECRC Generation Capable", reg, PCI_AER_ECRC_GEN_CAPABLE);
	onoff("ECRC Generation Enable", reg, PCI_AER_ECRC_GEN_ENABLE);
	onoff("ECRC Check Capable", reg, PCI_AER_ECRC_CHECK_CAPABLE);
	onoff("ECRC Check Enable", reg, PCI_AER_ECRC_CHECK_ENABLE);
	onoff("Multiple Header Recording Capable", reg,
	    PCI_AER_MULT_HDR_CAPABLE);
	onoff("Multiple Header Recording Enable", reg,PCI_AER_MULT_HDR_ENABLE);
	onoff("Completion Timeout Prefix/Header Log Capable", reg,
	    PCI_AER_COMPTOUTPRFXHDRLOG_CAP);

	/* This bit is RsvdP if the End-End TLP Prefix Supported bit is Clear */
	if (!tlp_prefix_log)
		return;
	onoff("TLP Prefix Log Present", reg, PCI_AER_TLP_PREFIX_LOG_PRESENT);
	*tlp_prefix_log = (reg & PCI_AER_TLP_PREFIX_LOG_PRESENT) ? true : false;
}

static void
pci_conf_print_aer_cap_rooterr_cmd(pcireg_t reg)
{

	onoff("Correctable Error Reporting Enable", reg,
	    PCI_AER_ROOTERR_COR_ENABLE);
	onoff("Non-Fatal Error Reporting Enable", reg,
	    PCI_AER_ROOTERR_NF_ENABLE);
	onoff("Fatal Error Reporting Enable", reg, PCI_AER_ROOTERR_F_ENABLE);
}

static void
pci_conf_print_aer_cap_rooterr_status(pcireg_t reg)
{

	onoff("ERR_COR Received", reg, PCI_AER_ROOTERR_COR_ERR);
	onoff("Multiple ERR_COR Received", reg, PCI_AER_ROOTERR_MULTI_COR_ERR);
	onoff("ERR_FATAL/NONFATAL_ERR Received", reg, PCI_AER_ROOTERR_UC_ERR);
	onoff("Multiple ERR_FATAL/NONFATAL_ERR Received", reg,
	    PCI_AER_ROOTERR_MULTI_UC_ERR);
	onoff("First Uncorrectable Fatal", reg,PCI_AER_ROOTERR_FIRST_UC_FATAL);
	onoff("Non-Fatal Error Messages Received", reg,PCI_AER_ROOTERR_NF_ERR);
	onoff("Fatal Error Messages Received", reg, PCI_AER_ROOTERR_F_ERR);
	printf("      Advanced Error Interrupt Message Number: 0x%02x\n",
	    (unsigned int)__SHIFTOUT(reg, PCI_AER_ROOTERR_INT_MESSAGE));
}

static void
pci_conf_print_aer_cap_errsrc_id(pcireg_t reg)
{

	printf("      Correctable Source ID: 0x%04x\n",
	    (pcireg_t)__SHIFTOUT(reg, PCI_AER_ERRSRC_ID_ERR_COR));
	printf("      ERR_FATAL/NONFATAL Source ID: 0x%04x\n",
	    (pcireg_t)__SHIFTOUT(reg, PCI_AER_ERRSRC_ID_ERR_UC));
}

static void
pci_conf_print_aer_cap(const pcireg_t *regs, int extcapoff)
{
	pcireg_t reg;
	int pcie_capoff;
	int pcie_devtype = -1;
	bool tlp_prefix_log = false;

	if (pci_conf_find_cap(regs, PCI_CAP_PCIEXPRESS, &pcie_capoff)) {
		reg = regs[o2i(pcie_capoff)];
		pcie_devtype = PCIE_XCAP_TYPE(reg);
		/* PCIe DW9 to DW14 is for PCIe 2.0 and newer */
		if (__SHIFTOUT(reg, PCIE_XCAP_VER_MASK) >= 2) {
			reg = regs[o2i(pcie_capoff + PCIE_DCAP2)];
			/* End-End TLP Prefix Supported */
			if (reg & PCIE_DCAP2_EETLP_PREF) {
				tlp_prefix_log = true;
			}
		}
	}

	printf("\n  Advanced Error Reporting Register\n");

	reg = regs[o2i(extcapoff + PCI_AER_UC_STATUS)];
	printf("    Uncorrectable Error Status register: 0x%08x\n", reg);
	pci_conf_print_aer_cap_uc(reg);
	reg = regs[o2i(extcapoff + PCI_AER_UC_MASK)];
	printf("    Uncorrectable Error Mask register: 0x%08x\n", reg);
	pci_conf_print_aer_cap_uc(reg);
	reg = regs[o2i(extcapoff + PCI_AER_UC_SEVERITY)];
	printf("    Uncorrectable Error Severity register: 0x%08x\n", reg);
	pci_conf_print_aer_cap_uc(reg);

	reg = regs[o2i(extcapoff + PCI_AER_COR_STATUS)];
	printf("    Correctable Error Status register: 0x%08x\n", reg);
	pci_conf_print_aer_cap_cor(reg);
	reg = regs[o2i(extcapoff + PCI_AER_COR_MASK)];
	printf("    Correctable Error Mask register: 0x%08x\n", reg);
	pci_conf_print_aer_cap_cor(reg);

	reg = regs[o2i(extcapoff + PCI_AER_CAP_CONTROL)];
	printf("    Advanced Error Capabilities and Control register: 0x%08x\n",
	    reg);
	pci_conf_print_aer_cap_control(reg, &tlp_prefix_log);
	reg = regs[o2i(extcapoff + PCI_AER_HEADER_LOG)];
	printf("    Header Log register:\n");
	pci_conf_print_regs(regs, extcapoff + PCI_AER_HEADER_LOG,
	    extcapoff + PCI_AER_ROOTERR_CMD);

	switch (pcie_devtype) {
	case PCIE_XCAP_TYPE_ROOT: /* Root Port of PCI Express Root Complex */
	case PCIE_XCAP_TYPE_ROOT_EVNTC:	/* Root Complex Event Collector */
		reg = regs[o2i(extcapoff + PCI_AER_ROOTERR_CMD)];
		printf("    Root Error Command register: 0x%08x\n", reg);
		pci_conf_print_aer_cap_rooterr_cmd(reg);
		reg = regs[o2i(extcapoff + PCI_AER_ROOTERR_STATUS)];
		printf("    Root Error Status register: 0x%08x\n", reg);
		pci_conf_print_aer_cap_rooterr_status(reg);

		reg = regs[o2i(extcapoff + PCI_AER_ERRSRC_ID)];
		printf("    Error Source Identification register: 0x%08x\n",
		    reg);
		pci_conf_print_aer_cap_errsrc_id(reg);
		break;
	}

	if (tlp_prefix_log) {
		reg = regs[o2i(extcapoff + PCI_AER_TLP_PREFIX_LOG)];
		printf("    TLP Prefix Log register: 0x%08x\n", reg);
	}
}

static void
pci_conf_print_vc_cap_arbtab(const pcireg_t *regs, int off, const char *name,
    pcireg_t parbsel, int parbsize)
{
	pcireg_t reg;
	int num = 16 << parbsel;
	int num_per_reg = sizeof(pcireg_t) / parbsize;
	int i, j;

	/* First, dump the table */
	for (i = 0; i < num; i += num_per_reg) {
		reg = regs[o2i(off + i / num_per_reg)];
		printf("    %s Arbitration Table: 0x%08x\n", name, reg);
	}
	/* And then, decode each entry */
	for (i = 0; i < num; i += num_per_reg) {
		reg = regs[o2i(off + i / num_per_reg)];
		for (j = 0; j < num_per_reg; j++)
			printf("      Phase[%d]: %d\n", j, reg);
	}
}

static void
pci_conf_print_vc_cap(const pcireg_t *regs, int extcapoff)
{
	pcireg_t reg, n;
	int parbtab, parbsize;
	pcireg_t parbsel;
	int varbtab, varbsize;
	pcireg_t varbsel;
	int i, count;

	printf("\n  Virtual Channel Register\n");
	reg = regs[o2i(extcapoff + PCI_VC_CAP1)];
	printf("    Port VC Capability register 1: 0x%08x\n", reg);
	count = __SHIFTOUT(reg, PCI_VC_CAP1_EXT_COUNT);
	printf("      Extended VC Count: %d\n", count);
	n = __SHIFTOUT(reg, PCI_VC_CAP1_LOWPRI_EXT_COUNT);
	printf("      Low Priority Extended VC Count: %u\n", n);
	n = __SHIFTOUT(reg, PCI_VC_CAP1_REFCLK);
	printf("      Reference Clock: %s\n",
	    (n == PCI_VC_CAP1_REFCLK_100NS) ? "100ns" : "unknown");
	parbsize = 1 << __SHIFTOUT(reg, PCI_VC_CAP1_PORT_ARB_TABLE_SIZE);
	printf("      Port Arbitration Table Entry Size: %dbit\n", parbsize);

	reg = regs[o2i(extcapoff + PCI_VC_CAP2)];
	printf("    Port VC Capability register 2: 0x%08x\n", reg);
	onoff("Hardware fixed arbitration scheme",
	    reg, PCI_VC_CAP2_ARB_CAP_HW_FIXED_SCHEME);
	onoff("WRR arbitration with 32 phases",
	    reg, PCI_VC_CAP2_ARB_CAP_WRR_32);
	onoff("WRR arbitration with 64 phases",
	    reg, PCI_VC_CAP2_ARB_CAP_WRR_64);
	onoff("WRR arbitration with 128 phases",
	    reg, PCI_VC_CAP2_ARB_CAP_WRR_128);
	varbtab = __SHIFTOUT(reg, PCI_VC_CAP2_ARB_TABLE_OFFSET);
	printf("      VC Arbitration Table Offset: 0x%x\n", varbtab);

	reg = regs[o2i(extcapoff + PCI_VC_CONTROL)] & 0xffff;
	printf("    Port VC Control register: 0x%04x\n", reg);
	varbsel = __SHIFTOUT(reg, PCI_VC_CONTROL_VC_ARB_SELECT);
	printf("      VC Arbitration Select: 0x%x\n", varbsel);

	reg = regs[o2i(extcapoff + PCI_VC_STATUS)] >> 16;
	printf("    Port VC Status register: 0x%04x\n", reg);
	onoff("VC Arbitration Table Status",
	    reg, PCI_VC_STATUS_LOAD_VC_ARB_TABLE);

	for (i = 0; i < count + 1; i++) {
		reg = regs[o2i(extcapoff + PCI_VC_RESOURCE_CAP(i))];
		printf("    VC number %d\n", i);
		printf("      VC Resource Capability Register: 0x%08x\n", reg);
		onoff("  Non-configurable Hardware fixed arbitration scheme",
		    reg, PCI_VC_RESOURCE_CAP_PORT_ARB_CAP_HW_FIXED_SCHEME);
		onoff("  WRR arbitration with 32 phases",
		    reg, PCI_VC_RESOURCE_CAP_PORT_ARB_CAP_WRR_32);
		onoff("  WRR arbitration with 64 phases",
		    reg, PCI_VC_RESOURCE_CAP_PORT_ARB_CAP_WRR_64);
		onoff("  WRR arbitration with 128 phases",
		    reg, PCI_VC_RESOURCE_CAP_PORT_ARB_CAP_WRR_128);
		onoff("  Time-based WRR arbitration with 128 phases",
		    reg, PCI_VC_RESOURCE_CAP_PORT_ARB_CAP_TWRR_128);
		onoff("  WRR arbitration with 256 phases",
		    reg, PCI_VC_RESOURCE_CAP_PORT_ARB_CAP_WRR_256);
		onoff("  Advanced Packet Switching",
		    reg, PCI_VC_RESOURCE_CAP_ADV_PKT_SWITCH);
		onoff("  Reject Snoop Transaction",
		    reg, PCI_VC_RESOURCE_CAP_REJCT_SNOOP_TRANS);
		n = __SHIFTOUT(reg, PCI_VC_RESOURCE_CAP_MAX_TIME_SLOTS) + 1;
		printf("        Maximum Time Slots: %d\n", n);
		parbtab = reg >> PCI_VC_RESOURCE_CAP_PORT_ARB_TABLE_OFFSET_S;
		printf("        Port Arbitration Table offset: 0x%02x\n",
		    parbtab);

		reg = regs[o2i(extcapoff + PCI_VC_RESOURCE_CTL(i))];
		printf("      VC Resource Control Register: 0x%08x\n", reg);
		printf("        TC/VC Map: 0x%02x\n",
		    (pcireg_t)__SHIFTOUT(reg, PCI_VC_RESOURCE_CTL_TCVC_MAP));
		/*
		 * The load Port Arbitration Table bit is used to update
		 * the Port Arbitration logic and it's always 0 on read, so
		 * we don't print it.
		 */
		parbsel = __SHIFTOUT(reg, PCI_VC_RESOURCE_CTL_PORT_ARB_SELECT);
		printf("        Port Arbitration Select: 0x%x\n", parbsel);
		n = __SHIFTOUT(reg, PCI_VC_RESOURCE_CTL_VC_ID);
		printf("        VC ID: %d\n", n);
		onoff("  VC Enable", reg, PCI_VC_RESOURCE_CTL_VC_ENABLE);

		reg = regs[o2i(extcapoff + PCI_VC_RESOURCE_STA(i))] >> 16;
		printf("      VC Resource Status Register: 0x%08x\n", reg);
		onoff("  Port Arbitration Table Status",
		    reg, PCI_VC_RESOURCE_STA_PORT_ARB_TABLE);
		onoff("  VC Negotiation Pending",
		    reg, PCI_VC_RESOURCE_STA_VC_NEG_PENDING);

		if ((parbtab != 0) && (parbsel != 0))
			pci_conf_print_vc_cap_arbtab(regs, extcapoff + parbtab,
			    "Port", parbsel, parbsize);
	}

	varbsize = 8;
	if ((varbtab != 0) && (varbsel != 0))
		pci_conf_print_vc_cap_arbtab(regs, extcapoff + varbtab,
		    "  VC", varbsel, varbsize);
}

/*
 * Print Power limit. This encoding is the same among the following registers:
 *  - The Captured Slot Power Limit in the PCIe Device Capability Register.
 *  - The Slot Power Limit in the PCIe Slot Capability Register.
 *  - The Base Power in the Data register of Power Budgeting capability.
 */
static void
pci_conf_print_pcie_power(uint8_t base, unsigned int scale)
{
	unsigned int sdiv = 1;

	if ((scale == 0) && (base > 0xef)) {
		const char *s;

		switch (base) {
		case 0xf0:
			s = "239W < x <= 250W";
			break;
		case 0xf1:
			s = "250W < x <= 275W";
			break;
		case 0xf2:
			s = "275W < x <= 300W";
			break;
		default:
			s = "reserved for greater than 300W";
			break;
		}
		printf("%s\n", s);
		return;
	}

	for (unsigned int i = scale; i > 0; i--)
		sdiv *= 10;

	printf("%u", base / sdiv);

	if (scale != 0) {
		printf(".%u", base % sdiv);
	}
	printf ("W\n");
	return;
}

static const char *
pci_conf_print_pwrbdgt_type(uint8_t reg)
{

	switch (reg) {
	case 0x00:
		return "PME Aux";
	case 0x01:
		return "Auxilary";
	case 0x02:
		return "Idle";
	case 0x03:
		return "Sustained";
	case 0x04:
		return "Sustained (Emergency Power Reduction)";
	case 0x05:
		return "Maximum (Emergency Power Reduction)";
	case 0x07:
		return "Maximum";
	default:
		return "Unknown";
	}
}

static const char *
pci_conf_print_pwrbdgt_pwrrail(uint8_t reg)
{

	switch (reg) {
	case 0x00:
		return "Power(12V)";
	case 0x01:
		return "Power(3.3V)";
	case 0x02:
		return "Power(1.5V or 1.8V)";
	case 0x07:
		return "Thermal";
	default:
		return "Unknown";
	}
}

static void
pci_conf_print_pwrbdgt_cap(const pcireg_t *regs, int extcapoff)
{
	pcireg_t reg;

	printf("\n  Power Budgeting\n");

	reg = regs[o2i(extcapoff + PCI_PWRBDGT_DSEL)];
	printf("    Data Select register: 0x%08x\n", reg);

	reg = regs[o2i(extcapoff + PCI_PWRBDGT_DATA)];
	printf("    Data register: 0x%08x\n", reg);
	printf("      Base Power: ");
	pci_conf_print_pcie_power(
	    __SHIFTOUT(reg, PCI_PWRBDGT_DATA_BASEPWR),
	    __SHIFTOUT(reg, PCI_PWRBDGT_DATA_SCALE));
	printf("      PM Sub State: 0x%hhx\n",
	    (uint8_t)__SHIFTOUT(reg, PCI_PWRBDGT_PM_SUBSTAT));
	printf("      PM State: D%u\n",
	    (unsigned int)__SHIFTOUT(reg, PCI_PWRBDGT_PM_STAT));
	printf("      Type: %s\n",
	    pci_conf_print_pwrbdgt_type(
		    (uint8_t)(__SHIFTOUT(reg, PCI_PWRBDGT_TYPE))));
	printf("      Power Rail: %s\n",
	    pci_conf_print_pwrbdgt_pwrrail(
		    (uint8_t)(__SHIFTOUT(reg, PCI_PWRBDGT_PWRRAIL))));

	reg = regs[o2i(extcapoff + PCI_PWRBDGT_CAP)];
	printf("    Power Budget Capability register: 0x%08x\n", reg);
	onoff("System Allocated",
	    reg, PCI_PWRBDGT_CAP_SYSALLOC);
}

static const char *
pci_conf_print_rclink_dcl_cap_elmtype(unsigned char type)
{

	switch (type) {
	case 0x00:
		return "Configuration Space Element";
	case 0x01:
		return "System Egress Port or internal sink (memory)";
	case 0x02:
		return "Internal Root Complex Link";
	default:
		return "Unknown";
	}
}

static void
pci_conf_print_rclink_dcl_cap(const pcireg_t *regs, int extcapoff)
{
	pcireg_t reg;
	unsigned char nent, linktype;
	int i;

	printf("\n  Root Complex Link Declaration\n");

	reg = regs[o2i(extcapoff + PCI_RCLINK_DCL_ESDESC)];
	printf("    Element Self Description Register: 0x%08x\n", reg);
	printf("      Element Type: %s\n",
	    pci_conf_print_rclink_dcl_cap_elmtype((unsigned char)reg));
	nent = __SHIFTOUT(reg, PCI_RCLINK_DCL_ESDESC_NUMLINKENT);
	printf("      Number of Link Entries: %hhu\n", nent);
	printf("      Component ID: %hhu\n",
	    (uint8_t)__SHIFTOUT(reg, PCI_RCLINK_DCL_ESDESC_COMPID));
	printf("      Port Number: %hhu\n",
	    (uint8_t)__SHIFTOUT(reg, PCI_RCLINK_DCL_ESDESC_PORTNUM));
	for (i = 0; i < nent; i++) {
		reg = regs[o2i(extcapoff + PCI_RCLINK_DCL_LINKDESC(i))];
		printf("    Link Entry %d:\n", i + 1);
		printf("      Link Description Register: 0x%08x\n", reg);
		onoff("  Link Valid", reg, PCI_RCLINK_DCL_LINKDESC_LVALID);
		linktype = reg & PCI_RCLINK_DCL_LINKDESC_LTYPE;
		onoff2("  Link Type", reg, PCI_RCLINK_DCL_LINKDESC_LTYPE,
		    "Configuration Space", "Memory-Mapped Space");
		onoff("  Associated RCRB Header", reg,
		    PCI_RCLINK_DCL_LINKDESC_ARCRBH);
		printf("        Target Component ID: %hhu\n",
		    (unsigned char)__SHIFTOUT(reg,
			PCI_RCLINK_DCL_LINKDESC_TCOMPID));
		printf("        Target Port Number: %hhu\n",
		    (unsigned char)__SHIFTOUT(reg,
			PCI_RCLINK_DCL_LINKDESC_TPNUM));

		if (linktype == 0) {
			/* Memory-Mapped Space */
			reg = regs[o2i(extcapoff
				    + PCI_RCLINK_DCL_LINKADDR_LT0_LO(i))];
			printf("      Link Address Low Register: 0x%08x\n",
			    reg);
			reg = regs[o2i(extcapoff
				    + PCI_RCLINK_DCL_LINKADDR_LT0_HI(i))];
			printf("      Link Address High Register: 0x%08x\n",
			    reg);
		} else {
			unsigned int nb;
			pcireg_t lo, hi;

			/* Configuration Space */
			lo = regs[o2i(extcapoff
				    + PCI_RCLINK_DCL_LINKADDR_LT1_LO(i))];
			printf("      Configuration Space Low Register: "
			    "0x%08x\n", lo);
			hi = regs[o2i(extcapoff
				    + PCI_RCLINK_DCL_LINKADDR_LT1_HI(i))];
			printf("      Configuration Space High Register: "
			    "0x%08x\n", hi);
			nb = __SHIFTOUT(lo, PCI_RCLINK_DCL_LINKADDR_LT1_N);
			printf("        N: %u\n", nb);
			printf("        Func: %hhu\n",
			    (unsigned char)__SHIFTOUT(lo,
				PCI_RCLINK_DCL_LINKADDR_LT1_FUNC));
			printf("        Dev: %hhu\n",
			    (unsigned char)__SHIFTOUT(lo,
				PCI_RCLINK_DCL_LINKADDR_LT1_DEV));
			printf("        Bus: %hhu\n",
			    (unsigned char)__SHIFTOUT(lo,
				PCI_RCLINK_DCL_LINKADDR_LT1_BUS(nb)));
			lo &= PCI_RCLINK_DCL_LINKADDR_LT1_BAL(i);
			printf("        Configuration Space Base Address: "
			    "0x%016" PRIx64 "\n", ((uint64_t)hi << 32) + lo);
		}
	}
}

/* XXX pci_conf_print_rclink_ctl_cap */

static void
pci_conf_print_rcec_assoc_cap(const pcireg_t *regs, int extcapoff)
{
	pcireg_t reg;

	printf("\n  Root Complex Event Collector Association\n");

	reg = regs[o2i(extcapoff + PCI_RCEC_ASSOC_ASSOCBITMAP)];
	printf("    Association Bitmap for Root Complex Integrated Devices:"
	    " 0x%08x\n", reg);

	if (PCI_EXTCAPLIST_VERSION(regs[o2i(extcapoff)]) >= 2) {
		reg = regs[o2i(extcapoff + PCI_RCEC_ASSOC_ASSOCBUSNUM)];
		printf("    RCEC Associated Bus Numbers register: 0x%08x\n",
		    reg);
		printf("      RCEC Next Bus: %u\n",
		    (unsigned int)__SHIFTOUT(reg,
			PCI_RCEC_ASSOCBUSNUM_RCECNEXT));
		printf("      RCEC Last Bus: %u\n",
		    (unsigned int)__SHIFTOUT(reg,
			PCI_RCEC_ASSOCBUSNUM_RCECLAST));
	}
}

/* XXX pci_conf_print_mfvc_cap */
/* XXX pci_conf_print_vc2_cap */
/* XXX pci_conf_print_rcrb_cap */
/* XXX pci_conf_print_vendor_cap */
/* XXX pci_conf_print_cac_cap */

static void
pci_conf_print_acs_cap(const pcireg_t *regs, int extcapoff)
{
	pcireg_t reg, cap, ctl;
	unsigned int size, i;

	printf("\n  Access Control Services\n");

	reg = regs[o2i(extcapoff + PCI_ACS_CAP)];
	cap = reg & 0xffff;
	ctl = reg >> 16;
	printf("    ACS Capability register: 0x%08x\n", cap);
	onoff("ACS Source Validation", cap, PCI_ACS_CAP_V);
	onoff("ACS Transaction Blocking", cap, PCI_ACS_CAP_B);
	onoff("ACS P2P Request Redirect", cap, PCI_ACS_CAP_R);
	onoff("ACS P2P Completion Redirect", cap, PCI_ACS_CAP_C);
	onoff("ACS Upstream Forwarding", cap, PCI_ACS_CAP_U);
	onoff("ACS Egress Control", cap, PCI_ACS_CAP_E);
	onoff("ACS Direct Translated P2P", cap, PCI_ACS_CAP_T);
	size = __SHIFTOUT(cap, PCI_ACS_CAP_ECVSIZE);
	if (size == 0)
		size = 256;
	printf("      Egress Control Vector Size: %u\n", size);
	printf("    ACS Control register: 0x%08x\n", ctl);
	onoff("ACS Source Validation Enable", ctl, PCI_ACS_CTL_V);
	onoff("ACS Transaction Blocking Enable", ctl, PCI_ACS_CTL_B);
	onoff("ACS P2P Request Redirect Enable", ctl, PCI_ACS_CTL_R);
	onoff("ACS P2P Completion Redirect Enable", ctl, PCI_ACS_CTL_C);
	onoff("ACS Upstream Forwarding Enable", ctl, PCI_ACS_CTL_U);
	onoff("ACS Egress Control Enable", ctl, PCI_ACS_CTL_E);
	onoff("ACS Direct Translated P2P Enable", ctl, PCI_ACS_CTL_T);

	/*
	 * If the P2P Egress Control Capability bit is 0, ignore the Egress
	 * Control vector.
	 */
	if ((cap & PCI_ACS_CAP_E) == 0)
		return;
	for (i = 0; i < size; i += 32)
		printf("    Egress Control Vector [%u..%u]: 0x%08x\n", i + 31,
		    i, regs[o2i(extcapoff + PCI_ACS_ECV + (i / 32) * 4 )]);
}

static void
pci_conf_print_ari_cap(const pcireg_t *regs, int extcapoff)
{
	pcireg_t reg, cap, ctl;

	printf("\n  Alternative Routing-ID Interpretation Register\n");

	reg = regs[o2i(extcapoff + PCI_ARI_CAP)];
	cap = reg & 0xffff;
	ctl = reg >> 16;
	printf("    Capability register: 0x%08x\n", cap);
	onoff("MVFC Function Groups Capability", reg, PCI_ARI_CAP_M);
	onoff("ACS Function Groups Capability", reg, PCI_ARI_CAP_A);
	printf("      Next Function Number: %u\n",
	    (unsigned int)__SHIFTOUT(reg, PCI_ARI_CAP_NXTFN));
	printf("    Control register: 0x%08x\n", ctl);
	onoff("MVFC Function Groups Enable", reg, PCI_ARI_CTL_M);
	onoff("ACS Function Groups Enable", reg, PCI_ARI_CTL_A);
	printf("      Function Group: %u\n",
	    (unsigned int)__SHIFTOUT(reg, PCI_ARI_CTL_FUNCGRP));
}

static void
pci_conf_print_ats_cap(const pcireg_t *regs, int extcapoff)
{
	pcireg_t reg, cap, ctl;
	unsigned int num;

	printf("\n  Address Translation Services\n");

	reg = regs[o2i(extcapoff + PCI_ARI_CAP)];
	cap = reg & 0xffff;
	ctl = reg >> 16;
	printf("    Capability register: 0x%04x\n", cap);
	num = __SHIFTOUT(reg, PCI_ATS_CAP_INVQDEPTH);
	if (num == 0)
		num = 32;
	printf("      Invalidate Queue Depth: %u\n", num);
	onoff("Page Aligned Request", reg, PCI_ATS_CAP_PALIGNREQ);
	onoff("Global Invalidate", reg, PCI_ATS_CAP_GLOBALINVL);
	onoff("Relaxed Ordering", reg, PCI_ATS_CAP_RELAXORD);

	printf("    Control register: 0x%04x\n", ctl);
	printf("      Smallest Translation Unit: %u\n",
	    (unsigned int)__SHIFTOUT(reg, PCI_ATS_CTL_STU));
	onoff("Enable", reg, PCI_ATS_CTL_EN);
}

static void
pci_conf_print_sernum_cap(const pcireg_t *regs, int extcapoff)
{
	pcireg_t lo, hi;

	printf("\n  Device Serial Number Register\n");

	lo = regs[o2i(extcapoff + PCI_SERIAL_LOW)];
	hi = regs[o2i(extcapoff + PCI_SERIAL_HIGH)];
	printf("    Serial Number: %02x-%02x-%02x-%02x-%02x-%02x-%02x-%02x\n",
	    hi >> 24, (hi >> 16) & 0xff, (hi >> 8) & 0xff, hi & 0xff,
	    lo >> 24, (lo >> 16) & 0xff, (lo >> 8) & 0xff, lo & 0xff);
}

static void
pci_conf_print_sriov_cap(const pcireg_t *regs, int extcapoff)
{
	char buf[sizeof("99999 MB")];
	pcireg_t reg;
	pcireg_t total_vfs;
	int i;
	bool first;

	printf("\n  Single Root IO Virtualization Register\n");

	reg = regs[o2i(extcapoff + PCI_SRIOV_CAP)];
	printf("    Capabilities register: 0x%08x\n", reg);
	onoff("VF Migration Capable", reg, PCI_SRIOV_CAP_VF_MIGRATION);
	onoff("ARI Capable Hierarchy Preserved", reg,
	    PCI_SRIOV_CAP_ARI_CAP_HIER_PRESERVED);
	if (reg & PCI_SRIOV_CAP_VF_MIGRATION) {
		printf("      VF Migration Interrupt Message Number: 0x%03x\n",
		    (pcireg_t)__SHIFTOUT(reg,
		      PCI_SRIOV_CAP_VF_MIGRATION_INTMSG_N));
	}

	reg = regs[o2i(extcapoff + PCI_SRIOV_CTL)] & 0xffff;
	printf("    Control register: 0x%04x\n", reg);
	onoff("VF Enable", reg, PCI_SRIOV_CTL_VF_ENABLE);
	onoff("VF Migration Enable", reg, PCI_SRIOV_CTL_VF_MIGRATION_SUPPORT);
	onoff("VF Migration Interrupt Enable", reg,
	    PCI_SRIOV_CTL_VF_MIGRATION_INT_ENABLE);
	onoff("VF Memory Space Enable", reg, PCI_SRIOV_CTL_VF_MSE);
	onoff("ARI Capable Hierarchy", reg, PCI_SRIOV_CTL_ARI_CAP_HIER);

	reg = regs[o2i(extcapoff + PCI_SRIOV_STA)] >> 16;
	printf("    Status register: 0x%04x\n", reg);
	onoff("VF Migration Status", reg, PCI_SRIOV_STA_VF_MIGRATION);

	reg = regs[o2i(extcapoff + PCI_SRIOV_INITIAL_VFS)] & 0xffff;
	printf("    InitialVFs register: 0x%04x\n", reg);
	total_vfs = reg = regs[o2i(extcapoff + PCI_SRIOV_TOTAL_VFS)] >> 16;
	printf("    TotalVFs register: 0x%04x\n", reg);
	reg = regs[o2i(extcapoff + PCI_SRIOV_NUM_VFS)] & 0xffff;
	printf("    NumVFs register: 0x%04x\n", reg);

	reg = regs[o2i(extcapoff + PCI_SRIOV_FUNC_DEP_LINK)] >> 16;
	printf("    Function Dependency Link register: 0x%04x\n", reg);

	reg = regs[o2i(extcapoff + PCI_SRIOV_VF_OFF)] & 0xffff;
	printf("    First VF Offset register: 0x%04x\n", reg);
	reg = regs[o2i(extcapoff + PCI_SRIOV_VF_STRIDE)] >> 16;
	printf("    VF Stride register: 0x%04x\n", reg);
	reg = regs[o2i(extcapoff + PCI_SRIOV_VF_DID)] >> 16;
	printf("    Device ID: 0x%04x\n", reg);

	reg = regs[o2i(extcapoff + PCI_SRIOV_PAGE_CAP)];
	printf("    Supported Page Sizes register: 0x%08x\n", reg);
	printf("      Supported Page Size:");
	for (i = 0, first = true; i < 32; i++) {
		if (reg & __BIT(i)) {
#ifdef _KERNEL
			format_bytes(buf, sizeof(buf), 1LL << (i + 12));
#else
			humanize_number(buf, sizeof(buf), 1LL << (i + 12), "B",
			    HN_AUTOSCALE, 0);
#endif
			printf("%s %s", first ? "" : ",", buf);
			first = false;
		}
	}
	printf("\n");

	reg = regs[o2i(extcapoff + PCI_SRIOV_PAGE_SIZE)];
	printf("    System Page Sizes register: 0x%08x\n", reg);
	printf("      Page Size: ");
	if (reg != 0) {
		int bitpos = ffs(reg) -1;

		/* Assume only one bit is set. */
#ifdef _KERNEL
		format_bytes(buf, sizeof(buf), 1LL << (bitpos + 12));
#else
		humanize_number(buf, sizeof(buf), 1LL << (bitpos + 12),
		    "B", HN_AUTOSCALE, 0);
#endif
		printf("%s", buf);
	} else {
		printf("unknown");
	}
	printf("\n");

	for (i = 0; i < 6; i++) {
		reg = regs[o2i(extcapoff + PCI_SRIOV_BAR(i))];
		printf("    VF BAR%d register: 0x%08x\n", i, reg);
	}

	if (total_vfs > 0) {
		reg = regs[o2i(extcapoff + PCI_SRIOV_VF_MIG_STA_AR)];
		printf("    VF Migration State Array Offset register: 0x%08x\n",
		    reg);
		printf("      VF Migration State Offset: 0x%08x\n",
		    (pcireg_t)__SHIFTOUT(reg, PCI_SRIOV_VF_MIG_STA_OFFSET));
		i = __SHIFTOUT(reg, PCI_SRIOV_VF_MIG_STA_BIR);
		printf("      VF Migration State BIR: ");
		if (i >= 0 && i <= 5) {
			printf("BAR%d", i);
		} else {
			printf("unknown BAR (%d)", i);
		}
		printf("\n");
	}
}

/* XXX pci_conf_print_mriov_cap */

static void
pci_conf_print_multicast_cap(const pcireg_t *regs, int extcapoff)
{
	pcireg_t reg, cap, ctl;
	pcireg_t regl, regh;
	uint64_t addr;
	int n;

	printf("\n  Multicast\n");

	reg = regs[o2i(extcapoff + PCI_MCAST_CTL)];
	cap = reg & 0xffff;
	ctl = reg >> 16;
	printf("    Capability Register: 0x%04x\n", cap);
	printf("      Max Group: %u\n",
	    (pcireg_t)(reg & PCI_MCAST_CAP_MAXGRP) + 1);

	/* Endpoint Only */
	n = __SHIFTOUT(reg, PCI_MCAST_CAP_WINSIZEREQ);
	if (n > 0)
		printf("      Windw Size Requested: %d\n", 1 << (n - 1));

	onoff("ECRC Regeneration Supported", reg, PCI_MCAST_CAP_ECRCREGEN);

	printf("    Control Register: 0x%04x\n", ctl);
	printf("      Num Group: %u\n",
	    (unsigned int)__SHIFTOUT(reg, PCI_MCAST_CTL_NUMGRP) + 1);
	onoff("Enable", reg, PCI_MCAST_CTL_ENA);

	regl = regs[o2i(extcapoff + PCI_MCAST_BARL)];
	regh = regs[o2i(extcapoff + PCI_MCAST_BARH)];
	printf("    Base Address Register 0: 0x%08x\n", regl);
	printf("    Base Address Register 1: 0x%08x\n", regh);
	printf("      Index Position: %u\n",
	    (unsigned int)(regl & PCI_MCAST_BARL_INDPOS));
	addr = ((uint64_t)regh << 32) | (regl & PCI_MCAST_BARL_ADDR);
	printf("      Base Address: 0x%016" PRIx64 "\n", addr);

	regl = regs[o2i(extcapoff + PCI_MCAST_RECVL)];
	regh = regs[o2i(extcapoff + PCI_MCAST_RECVH)];
	printf("    Receive Register 0: 0x%08x\n", regl);
	printf("    Receive Register 1: 0x%08x\n", regh);

	regl = regs[o2i(extcapoff + PCI_MCAST_BLOCKALLL)];
	regh = regs[o2i(extcapoff + PCI_MCAST_BLOCKALLH)];
	printf("    Block All Register 0: 0x%08x\n", regl);
	printf("    Block All Register 1: 0x%08x\n", regh);

	regl = regs[o2i(extcapoff + PCI_MCAST_BLOCKUNTRNSL)];
	regh = regs[o2i(extcapoff + PCI_MCAST_BLOCKUNTRNSH)];
	printf("    Block Untranslated Register 0: 0x%08x\n", regl);
	printf("    Block Untranslated Register 1: 0x%08x\n", regh);

	regl = regs[o2i(extcapoff + PCI_MCAST_OVERLAYL)];
	regh = regs[o2i(extcapoff + PCI_MCAST_OVERLAYH)];
	printf("    Overlay BAR 0: 0x%08x\n", regl);
	printf("    Overlay BAR 1: 0x%08x\n", regh);

	n = regl & PCI_MCAST_OVERLAYL_SIZE;
	printf("      Overlay Size: ");
	if (n >= 6)
		printf("%d\n", n);
	else
		printf("off\n");
	addr = ((uint64_t)regh << 32) | (regl & PCI_MCAST_OVERLAYL_ADDR);
	printf("      Overlay BAR: 0x%016" PRIx64 "\n", addr);
}

static void
pci_conf_print_page_req_cap(const pcireg_t *regs, int extcapoff)
{
	pcireg_t reg, ctl, sta;

	printf("\n  Page Request\n");

	reg = regs[o2i(extcapoff + PCI_PAGE_REQ_CTL)];
	ctl = reg & 0xffff;
	sta = reg >> 16;
	printf("    Control Register: 0x%04x\n", ctl);
	onoff("Enalbe", reg, PCI_PAGE_REQ_CTL_E);
	onoff("Reset", reg, PCI_PAGE_REQ_CTL_R);

	printf("    Status Register: 0x%04x\n", sta);
	onoff("Response Failure", reg, PCI_PAGE_REQ_STA_RF);
	onoff("Unexpected Page Request Group Index", reg,
	    PCI_PAGE_REQ_STA_UPRGI);
	onoff("Stopped", reg, PCI_PAGE_REQ_STA_S);
	onoff("PRG Response PASID Required", reg, PCI_PAGE_REQ_STA_PASIDR);

	reg = regs[o2i(extcapoff + PCI_PAGE_REQ_OUTSTCAPA)];
	printf("    Outstanding Page Request Capacity: %u\n", reg);
	reg = regs[o2i(extcapoff + PCI_PAGE_REQ_OUTSTALLOC)];
	printf("    Outstanding Page Request Allocation: %u\n", reg);
}

/* XXX pci_conf_print_amd_cap */

#define MEM_PBUFSIZE	sizeof("999GB")

static void
pci_conf_print_resizbar_cap(const pcireg_t *regs, int extcapoff)
{
	pcireg_t cap, ctl;
	unsigned int bars, i, n;
	char pbuf[MEM_PBUFSIZE];

	printf("\n  Resizable BAR\n");

	/* Get Number of Resizable BARs */
	ctl = regs[o2i(extcapoff + PCI_RESIZBAR_CTL(0))];
	bars = __SHIFTOUT(ctl, PCI_RESIZBAR_CTL_NUMBAR);
	printf("    Number of Resizable BARs: ");
	if (bars <= 6)
		printf("%u\n", bars);
	else {
		printf("incorrect (%u)\n", bars);
		return;
	}

	for (n = 0; n < 6; n++) {
		cap = regs[o2i(extcapoff + PCI_RESIZBAR_CAP(n))];
		printf("    Capability register(%u): 0x%08x\n", n, cap);
		if ((cap & PCI_RESIZBAR_CAP_SIZEMASK) == 0)
			continue; /* Not Used */
		printf("      Acceptable BAR sizes:");
		for (i = 4; i <= 23; i++) {
			if ((cap & (1 << i)) != 0) {
				humanize_number(pbuf, MEM_PBUFSIZE,
				    (int64_t)1024 * 1024 << (i - 4), "B",
#ifdef _KERNEL
				    1);
#else
				    HN_AUTOSCALE, HN_NOSPACE);
#endif
				printf(" %s", pbuf);
			}
		}
		printf("\n");

		ctl = regs[o2i(extcapoff + PCI_RESIZBAR_CTL(n))];
		printf("    Control register(%u): 0x%08x\n", n, ctl);
		printf("      BAR Index: %u\n",
		    (unsigned int)__SHIFTOUT(ctl, PCI_RESIZBAR_CTL_BARIDX));
		humanize_number(pbuf, MEM_PBUFSIZE,
		    (int64_t)1024 * 1024
		    << __SHIFTOUT(ctl, PCI_RESIZBAR_CTL_BARSIZ),
		    "B",
#ifdef _KERNEL
		    1);
#else
		    HN_AUTOSCALE, HN_NOSPACE);
#endif
		printf("      BAR Size: %s\n", pbuf);
	}
}

static void
pci_conf_print_dpa_cap(const pcireg_t *regs, int extcapoff)
{
	pcireg_t reg;
	unsigned int substmax, i;

	printf("\n  Dynamic Power Allocation\n");

	reg = regs[o2i(extcapoff + PCI_DPA_CAP)];
	printf("    Capability register: 0x%08x\n", reg);
	substmax = __SHIFTOUT(reg, PCI_DPA_CAP_SUBSTMAX);
	printf("      Substate Max: %u\n", substmax);
	printf("      Transition Latency Unit: ");
	switch (__SHIFTOUT(reg, PCI_DPA_CAP_TLUINT)) {
	case 0:
		printf("1ms\n");
		break;
	case 1:
		printf("10ms\n");
		break;
	case 2:
		printf("100ms\n");
		break;
	default:
		printf("reserved\n");
		break;
	}
	printf("      Power Allocation Scale: ");
	switch (__SHIFTOUT(reg, PCI_DPA_CAP_PAS)) {
	case 0:
		printf("10.0x\n");
		break;
	case 1:
		printf("1.0x\n");
		break;
	case 2:
		printf("0.1x\n");
		break;
	case 3:
		printf("0.01x\n");
		break;
	}
	printf("      Transition Latency Value 0: %u\n",
	    (unsigned int)__SHIFTOUT(reg, PCI_DPA_CAP_XLCY0));
	printf("      Transition Latency Value 1: %u\n",
	    (unsigned int)__SHIFTOUT(reg, PCI_DPA_CAP_XLCY1));

	reg = regs[o2i(extcapoff + PCI_DPA_LATIND)];
	printf("    Latency Indicatior register: 0x%08x\n", reg);

	reg = regs[o2i(extcapoff + PCI_DPA_CS)];
	printf("    Status register: 0x%04x\n", reg & 0xffff);
	printf("      Substate Status: 0x%02x\n",
	    (unsigned int)__SHIFTOUT(reg, PCI_DPA_CS_SUBSTSTAT));
	onoff("Substate Control Enabled", reg, PCI_DPA_CS_SUBSTCTLEN);
	printf("    Control register: 0x%04x\n", reg >> 16);
	printf("      Substate Control: 0x%02x\n",
	    (unsigned int)__SHIFTOUT(reg, PCI_DPA_CS_SUBSTCTL));

	for (i = 0; i <= substmax; i++)
		printf("    Substate Power Allocation register %d: 0x%02x\n",
		    i, (regs[PCI_DPA_PWRALLOC + (i / 4)] >> (i % 4) & 0xff));
}

static const char *
pci_conf_print_tph_req_cap_sttabloc(uint8_t val)
{

	switch (val) {
	case PCI_TPH_REQ_STTBLLOC_NONE:
		return "Not Present";
	case PCI_TPH_REQ_STTBLLOC_TPHREQ:
		return "in the TPH Requester Capability Structure";
	case PCI_TPH_REQ_STTBLLOC_MSIX:
		return "in the MSI-X Table";
	default:
		return "Unknown";
	}
}

static void
pci_conf_print_tph_req_cap(const pcireg_t *regs, int extcapoff)
{
	pcireg_t reg;
	int size = 0, i, j;
	uint8_t sttbloc;

	printf("\n  TPH Requester Extended Capability\n");

	reg = regs[o2i(extcapoff + PCI_TPH_REQ_CAP)];
	printf("    TPH Requester Capabililty register: 0x%08x\n", reg);
	onoff("No ST Mode Supported", reg, PCI_TPH_REQ_CAP_NOST);
	onoff("Interrupt Vector Mode Supported", reg, PCI_TPH_REQ_CAP_INTVEC);
	onoff("Device Specific Mode Supported", reg, PCI_TPH_REQ_CAP_DEVSPEC);
	onoff("Extend TPH Reqester Supported", reg, PCI_TPH_REQ_CAP_XTPHREQ);
	sttbloc = __SHIFTOUT(reg, PCI_TPH_REQ_CAP_STTBLLOC);
	printf("      ST Table Location: %s\n",
	    pci_conf_print_tph_req_cap_sttabloc(sttbloc));
	if (sttbloc == PCI_TPH_REQ_STTBLLOC_TPHREQ) {
		size = __SHIFTOUT(reg, PCI_TPH_REQ_CAP_STTBLSIZ) + 1;
		printf("      ST Table Size: %d\n", size);
	}

	reg = regs[o2i(extcapoff + PCI_TPH_REQ_CTL)];
	printf("    TPH Requester Control register: 0x%08x\n", reg);
	printf("      ST Mode Select: ");
	switch (__SHIFTOUT(reg, PCI_TPH_REQ_CTL_STSEL)) {
	case PCI_TPH_REQ_CTL_STSEL_NO:
		printf("No ST Mode\n");
		break;
	case PCI_TPH_REQ_CTL_STSEL_IV:
		printf("Interrupt Vector Mode\n");
		break;
	case PCI_TPH_REQ_CTL_STSEL_DS:
		printf("Device Specific Mode\n");
		break;
	default:
		printf("(reserved value)\n");
		break;
	}
	printf("      TPH Requester Enable: ");
	switch (__SHIFTOUT(reg, PCI_TPH_REQ_CTL_TPHREQEN)) {
	case PCI_TPH_REQ_CTL_TPHREQEN_NO: /* 0x0 */
		printf("Not permitted\n");
		break;
	case PCI_TPH_REQ_CTL_TPHREQEN_TPH:
		printf("TPH and not Extended TPH\n");
		break;
	case PCI_TPH_REQ_CTL_TPHREQEN_ETPH:
		printf("TPH and Extended TPH");
		break;
	default:
		printf("(reserved value)\n");
		break;
	}

	if (sttbloc != PCI_TPH_REQ_STTBLLOC_TPHREQ)
		return;

	for (i = 0; i < size ; i += 2) {
		reg = regs[o2i(extcapoff + PCI_TPH_REQ_STTBL + i / 2)];
		for (j = 0; j < 2 ; j++) {
			uint32_t entry = reg;

			if (j != 0)
				entry >>= 16;
			entry &= 0xffff;
			printf("    TPH ST Table Entry (%d): 0x%04"PRIx32"\n",
			    i + j, entry);
		}
	}
}

static void
pci_conf_print_ltr_cap(const pcireg_t *regs, int extcapoff)
{
	pcireg_t reg;

	printf("\n  Latency Tolerance Reporting\n");
	reg = regs[o2i(extcapoff + PCI_LTR_MAXSNOOPLAT)];
	printf("    Max Snoop Latency Register: 0x%04x\n", reg & 0xffff);
	printf("      Max Snoop Latency: %juns\n",
	    (uintmax_t)(__SHIFTOUT(reg, PCI_LTR_MAXSNOOPLAT_VAL)
	    * PCI_LTR_SCALETONS(__SHIFTOUT(reg, PCI_LTR_MAXSNOOPLAT_SCALE))));
	printf("    Max No-Snoop Latency Register: 0x%04x\n", reg >> 16);
	printf("      Max No-Snoop Latency: %juns\n",
	    (uintmax_t)(__SHIFTOUT(reg, PCI_LTR_MAXNOSNOOPLAT_VAL)
	    * PCI_LTR_SCALETONS(__SHIFTOUT(reg, PCI_LTR_MAXNOSNOOPLAT_SCALE))));
}

static void
pci_conf_print_sec_pcie_cap(const pcireg_t *regs, int extcapoff)
{
	int pcie_capoff;
	pcireg_t reg;
	int i, maxlinkwidth;

	printf("\n  Secondary PCI Express Register\n");

	reg = regs[o2i(extcapoff + PCI_SECPCIE_LCTL3)];
	printf("    Link Control 3 register: 0x%08x\n", reg);
	onoff("Perform Equalization", reg, PCI_SECPCIE_LCTL3_PERFEQ);
	onoff("Link Equalization Request Interrupt Enable",
	    reg, PCI_SECPCIE_LCTL3_LINKEQREQ_IE);
	printf("      Enable Lower SKP OS Generation Vector:");
	pci_print_pcie_linkspeedvector(
		__SHIFTOUT(reg, PCI_SECPCIE_LCTL3_ELSKPOSGENV));
	printf("\n");

	reg = regs[o2i(extcapoff + PCI_SECPCIE_LANEERR_STA)];
	printf("    Lane Error Status register: 0x%08x\n", reg);

	/* Get Max Link Width */
	if (pci_conf_find_cap(regs, PCI_CAP_PCIEXPRESS, &pcie_capoff)) {
		reg = regs[o2i(pcie_capoff + PCIE_LCAP)];
		maxlinkwidth = __SHIFTOUT(reg, PCIE_LCAP_MAX_WIDTH);
	} else {
		printf("error: falied to get PCIe capablity\n");
		return;
	}
	for (i = 0; i < maxlinkwidth; i++) {
		reg = regs[o2i(extcapoff + PCI_SECPCIE_EQCTL(i))];
		if (i % 2 != 0)
			reg >>= 16;
		else
			reg &= 0xffff;
		printf("    Equalization Control Register (Link %d): 0x%04x\n",
		    i, reg);
		printf("      Downstream Port Transmit Preset: 0x%x\n",
		    (pcireg_t)__SHIFTOUT(reg,
			PCI_SECPCIE_EQCTL_DP_XMIT_PRESET));
		printf("      Downstream Port Receive Hint: 0x%x\n",
		    (pcireg_t)__SHIFTOUT(reg, PCI_SECPCIE_EQCTL_DP_RCV_HINT));
		printf("      Upstream Port Transmit Preset: 0x%x\n",
		    (pcireg_t)__SHIFTOUT(reg,
			PCI_SECPCIE_EQCTL_UP_XMIT_PRESET));
		printf("      Upstream Port Receive Hint: 0x%x\n",
		    (pcireg_t)__SHIFTOUT(reg, PCI_SECPCIE_EQCTL_UP_RCV_HINT));
	}
}

/* XXX pci_conf_print_pmux_cap */

static void
pci_conf_print_pasid_cap(const pcireg_t *regs, int extcapoff)
{
	pcireg_t reg, cap, ctl;
	unsigned int num;

	printf("\n  Process Address Space ID\n");

	reg = regs[o2i(extcapoff + PCI_PASID_CAP)];
	cap = reg & 0xffff;
	ctl = reg >> 16;
	printf("    PASID Capability Register: 0x%04x\n", cap);
	onoff("Execute Permission Supported", reg, PCI_PASID_CAP_XPERM);
	onoff("Privileged Mode Supported", reg, PCI_PASID_CAP_PRIVMODE);
	num = (1 << __SHIFTOUT(reg, PCI_PASID_CAP_MAXPASIDW)) - 1;
	printf("      Max PASID Width: %u\n", num);

	printf("    PASID Control Register: 0x%04x\n", ctl);
	onoff("PASID Enable", reg, PCI_PASID_CTL_PASID_EN);
	onoff("Execute Permission Enable", reg, PCI_PASID_CTL_XPERM_EN);
	onoff("Privileged Mode Enable", reg, PCI_PASID_CTL_PRIVMODE_EN);
}

static void
pci_conf_print_lnr_cap(const pcireg_t *regs, int extcapoff)
{
	pcireg_t reg, cap, ctl;
	unsigned int num;

	printf("\n  LN Requester\n");

	reg = regs[o2i(extcapoff + PCI_LNR_CAP)];
	cap = reg & 0xffff;
	ctl = reg >> 16;
	printf("    LNR Capability register: 0x%04x\n", cap);
	onoff("LNR-64 Supported", reg, PCI_LNR_CAP_64);
	onoff("LNR-128 Supported", reg, PCI_LNR_CAP_128);
	num = 1 << __SHIFTOUT(reg, PCI_LNR_CAP_REGISTMAX);
	printf("      LNR Registration MAX: %u\n", num);

	printf("    LNR Control register: 0x%04x\n", ctl);
	onoff("LNR Enable", reg, PCI_LNR_CTL_EN);
	onoff("LNR CLS", reg, PCI_LNR_CTL_CLS);
	num = 1 << __SHIFTOUT(reg, PCI_LNR_CTL_REGISTLIM);
	printf("      LNR Registration Limit: %u\n", num);
}

static void
pci_conf_print_dpc_pio(pcireg_t r)
{
	onoff("Cfg Request received UR Completion", r,PCI_DPC_RPPIO_CFGUR_CPL);
	onoff("Cfg Request received CA Completion", r,PCI_DPC_RPPIO_CFGCA_CPL);
	onoff("Cfg Request Completion Timeout", r, PCI_DPC_RPPIO_CFG_CTO);
	onoff("I/O Request received UR Completion", r, PCI_DPC_RPPIO_IOUR_CPL);
	onoff("I/O Request received CA Completion", r, PCI_DPC_RPPIO_IOCA_CPL);
	onoff("I/O Request Completion Timeout", r, PCI_DPC_RPPIO_IO_CTO);
	onoff("Mem Request received UR Completion", r,PCI_DPC_RPPIO_MEMUR_CPL);
	onoff("Mem Request received CA Completion", r,PCI_DPC_RPPIO_MEMCA_CPL);
	onoff("Mem Request Completion Timeout", r, PCI_DPC_RPPIO_MEM_CTO);
}

static void
pci_conf_print_dpc_cap(const pcireg_t *regs, int extcapoff)
{
	pcireg_t reg, cap, ctl, stat, errsrc;
	const char *trigstr;
	bool rpext;

	printf("\n  Downstream Port Containment\n");

	reg = regs[o2i(extcapoff + PCI_DPC_CCR)];
	cap = reg & 0xffff;
	ctl = reg >> 16;
	rpext = (reg & PCI_DPCCAP_RPEXT) ? true : false;
	printf("    DPC Capability register: 0x%04x\n", cap);
	printf("      DPC Interrupt Message Number: %02x\n",
	    (unsigned int)(cap & PCI_DPCCAP_IMSGN));
	onoff("RP Extensions for DPC", reg, PCI_DPCCAP_RPEXT);
	onoff("Poisoned TLP Egress Blocking Supported", reg,
	    PCI_DPCCAP_POISONTLPEB);
	onoff("DPC Software Triggering Supported", reg, PCI_DPCCAP_SWTRIG);
	printf("      RP PIO Log Size: %u\n",
	    (unsigned int)__SHIFTOUT(reg, PCI_DPCCAP_RPPIOLOGSZ));
	onoff("DL_Active ERR_COR Signaling Supported", reg,
	    PCI_DPCCAP_DLACTECORS);
	printf("    DPC Control register: 0x%04x\n", ctl);
	switch (__SHIFTOUT(reg, PCI_DPCCTL_TIRGEN)) {
	case 0:
		trigstr = "disabled";
		break;
	case 1:
		trigstr = "enabled(ERR_FATAL)";
		break;
	case 2:
		trigstr = "enabled(ERR_NONFATAL or ERR_FATAL)";
		break;
	default:
		trigstr = "(reserverd)";
		break;
	}
	printf("      DPC Trigger Enable: %s\n", trigstr);
	printf("      DPC Completion Control: %s Completion Status\n",
	    (reg & PCI_DPCCTL_COMPCTL)
	    ? "Unsupported Request(UR)" : "Completer Abort(CA)");
	onoff("DPC Interrupt Enable", reg, PCI_DPCCTL_IE);
	onoff("DPC ERR_COR Enable", reg, PCI_DPCCTL_ERRCOREN);
	onoff("Poisoned TLP Egress Blocking Enable", reg,
	    PCI_DPCCTL_POISONTLPEB);
	onoff("DPC Software Trigger", reg, PCI_DPCCTL_SWTRIG);
	onoff("DL_Active ERR_COR Enable", reg, PCI_DPCCTL_DLACTECOR);

	reg = regs[o2i(extcapoff + PCI_DPC_STATESID)];
	stat = reg & 0xffff;
	errsrc = reg >> 16;
	printf("    DPC Status register: 0x%04x\n", stat);
	onoff("DPC Trigger Status", reg, PCI_DPCSTAT_TSTAT);
	switch (__SHIFTOUT(reg, PCI_DPCSTAT_TREASON)) {
	case 0:
		trigstr = "an unmasked uncorrectable error";
		break;
	case 1:
		trigstr = "receiving an ERR_NONFATAL";
		break;
	case 2:
		trigstr = "receiving an ERR_FATAL";
		break;
	case 3:
		trigstr = "DPC Trigger Reason Extension field";
		break;
	}
	printf("      DPC Trigger Reason: Due to %s\n", trigstr);
	onoff("DPC Interrupt Status", reg, PCI_DPCSTAT_ISTAT);
	if (rpext)
		onoff("DPC RP Busy", reg, PCI_DPCSTAT_RPBUSY);
	switch (__SHIFTOUT(reg, PCI_DPCSTAT_TREASON)) {
	case 0:
		trigstr = "Due to RP PIO error";
		break;
	case 1:
		trigstr = "Due to the DPC Software trigger bit";
		break;
	default:
		trigstr = "(reserved)";
		break;
	}
	printf("      DPC Trigger Reason Extension: %s\n", trigstr);
	if (rpext)
		printf("      RP PIO First Error Pointer: %02x\n",
		    (unsigned int)__SHIFTOUT(reg, PCI_DPCSTAT_RPPIOFEP));
	printf("    DPC Error Source ID register: 0x%04x\n", errsrc);

	if (!rpext)
		return;
	/*
	 * All of the following registers are implemented by a device which has
	 * RP Extensions for DPC
	 */

	reg = regs[o2i(extcapoff + PCI_DPC_RPPIO_STAT)];
	printf("    RP PIO Status Register: 0x%04x\n", reg);
	pci_conf_print_dpc_pio(reg);

	reg = regs[o2i(extcapoff + PCI_DPC_RPPIO_MASK)];
	printf("    RP PIO Mask Register: 0x%04x\n", reg);
	pci_conf_print_dpc_pio(reg);

	reg = regs[o2i(extcapoff + PCI_DPC_RPPIO_SEVE)];
	printf("    RP PIO Severity Register: 0x%04x\n", reg);
	pci_conf_print_dpc_pio(reg);

	reg = regs[o2i(extcapoff + PCI_DPC_RPPIO_SYSERR)];
	printf("    RP PIO SysError Register: 0x%04x\n", reg);
	pci_conf_print_dpc_pio(reg);

	reg = regs[o2i(extcapoff + PCI_DPC_RPPIO_EXCPT)];
	printf("    RP PIO Exception Register: 0x%04x\n", reg);
	pci_conf_print_dpc_pio(reg);

	printf("    RP PIO Header Log Register: start from 0x%03x\n",
	    extcapoff + PCI_DPC_RPPIO_HLOG);
	printf("    RP PIO ImpSpec Log Register: start from 0x%03x\n",
	    extcapoff + PCI_DPC_RPPIO_IMPSLOG);
	printf("    RP PIO TLP Prefix Log Register: start from 0x%03x\n",
	    extcapoff + PCI_DPC_RPPIO_TLPPLOG);
}


static int
pci_conf_l1pm_cap_tposcale(unsigned char scale)
{

	/* Return scale in us */
	switch (scale) {
	case 0x0:
		return 2;
	case 0x1:
		return 10;
	case 0x2:
		return 100;
	default:
		return -1;
	}
}

static void
pci_conf_print_l1pm_cap(const pcireg_t *regs, int extcapoff)
{
	pcireg_t reg;
	int scale, val;
	int pcie_capoff;

	printf("\n  L1 PM Substates\n");

	reg = regs[o2i(extcapoff + PCI_L1PM_CAP)];
	printf("    L1 PM Substates Capability register: 0x%08x\n", reg);
	onoff("PCI-PM L1.2 Supported", reg, PCI_L1PM_CAP_PCIPM12);
	onoff("PCI-PM L1.1 Supported", reg, PCI_L1PM_CAP_PCIPM11);
	onoff("ASPM L1.2 Supported", reg, PCI_L1PM_CAP_ASPM12);
	onoff("ASPM L1.1 Supported", reg, PCI_L1PM_CAP_ASPM11);
	onoff("L1 PM Substates Supported", reg, PCI_L1PM_CAP_L1PM);
	/* The Link Activation Supported bit is only for Downstream Port */
	if (pci_conf_find_cap(regs, PCI_CAP_PCIEXPRESS, &pcie_capoff)) {
		uint32_t t = regs[o2i(pcie_capoff)];

		if ((t == PCIE_XCAP_TYPE_ROOT) || (t == PCIE_XCAP_TYPE_DOWN))
			onoff("Link Activation Supported", reg,
			    PCI_L1PM_CAP_LA);
	}
	printf("      Port Common Mode Restore Time: %uus\n",
	    (unsigned int)__SHIFTOUT(reg, PCI_L1PM_CAP_PCMRT));
	scale = pci_conf_l1pm_cap_tposcale(
		__SHIFTOUT(reg, PCI_L1PM_CAP_PTPOSCALE));
	val = __SHIFTOUT(reg, PCI_L1PM_CAP_PTPOVAL);
	printf("      Port T_POWER_ON: ");
	if (scale == -1)
		printf("unknown\n");
	else
		printf("%dus\n", val * scale);

	reg = regs[o2i(extcapoff + PCI_L1PM_CTL1)];
	printf("    L1 PM Substates Control register 1: 0x%08x\n", reg);
	onoff("PCI-PM L1.2 Enable", reg, PCI_L1PM_CTL1_PCIPM12_EN);
	onoff("PCI-PM L1.1 Enable", reg, PCI_L1PM_CTL1_PCIPM11_EN);
	onoff("ASPM L1.2 Enable", reg, PCI_L1PM_CTL1_ASPM12_EN);
	onoff("ASPM L1.1 Enable", reg, PCI_L1PM_CTL1_ASPM11_EN);
	onoff("Link Activation Interrupt Enable", reg, PCI_L1PM_CTL1_LAIE);
	onoff("Link Activation Control", reg, PCI_L1PM_CTL1_LA);
	printf("      Common Mode Restore Time: %uus\n",
	    (unsigned int)__SHIFTOUT(reg, PCI_L1PM_CTL1_CMRT));
	scale = PCI_LTR_SCALETONS(__SHIFTOUT(reg, PCI_L1PM_CTL1_LTRTHSCALE));
	val = __SHIFTOUT(reg, PCI_L1PM_CTL1_LTRTHVAL);
	printf("      LTR L1.2 THRESHOLD: %dus\n", val * scale);

	reg = regs[o2i(extcapoff + PCI_L1PM_CTL2)];
	printf("    L1 PM Substates Control register 2: 0x%08x\n", reg);
	scale = pci_conf_l1pm_cap_tposcale(
		__SHIFTOUT(reg, PCI_L1PM_CTL2_TPOSCALE));
	val = __SHIFTOUT(reg, PCI_L1PM_CTL2_TPOVAL);
	printf("      T_POWER_ON: ");
	if (scale == -1)
		printf("unknown\n");
	else
		printf("%dus\n", val * scale);

	if (PCI_EXTCAPLIST_VERSION(regs[o2i(extcapoff)]) >= 2) {
		reg = regs[o2i(extcapoff + PCI_L1PM_CTL2)];
		printf("    L1 PM Substates Status register: 0x%08x\n", reg);
		onoff("Link Activation Status", reg, PCI_L1PM_STAT_LA);
	}
}

static void
pci_conf_print_ptm_cap(const pcireg_t *regs, int extcapoff)
{
	pcireg_t reg;
	uint32_t val;

	printf("\n  Precision Time Management\n");

	reg = regs[o2i(extcapoff + PCI_PTM_CAP)];
	printf("    PTM Capability register: 0x%08x\n", reg);
	onoff("PTM Requester Capable", reg, PCI_PTM_CAP_REQ);
	onoff("PTM Responder Capable", reg, PCI_PTM_CAP_RESP);
	onoff("PTM Root Capable", reg, PCI_PTM_CAP_ROOT);
	printf("      Local Clock Granularity: ");
	val = __SHIFTOUT(reg, PCI_PTM_CAP_LCLCLKGRNL);
	switch (val) {
	case 0:
		printf("Not implemented\n");
		break;
	case 0xffff:
		printf("> 254ns\n");
		break;
	default:
		printf("%uns\n", val);
		break;
	}

	reg = regs[o2i(extcapoff + PCI_PTM_CTL)];
	printf("    PTM Control register: 0x%08x\n", reg);
	onoff("PTM Enable", reg, PCI_PTM_CTL_EN);
	onoff("Root Select", reg, PCI_PTM_CTL_ROOTSEL);
	printf("      Effective Granularity: ");
	val = __SHIFTOUT(reg, PCI_PTM_CTL_EFCTGRNL);
	switch (val) {
	case 0:
		printf("Unknown\n");
		break;
	case 0xffff:
		printf("> 254ns\n");
		break;
	default:
		printf("%uns\n", val);
		break;
	}
}

/* XXX pci_conf_print_mpcie_cap */
/* XXX pci_conf_print_frsq_cap */
/* XXX pci_conf_print_rtr_cap */
/* XXX pci_conf_print_desigvndsp_cap */
/* XXX pci_conf_print_vf_resizbar_cap */
/* XXX pci_conf_print_hierarchyid_cap */
/* XXX pci_conf_print_npem_cap */

#undef	MS
#undef	SM
#undef	RW

static struct {
	pcireg_t cap;
	const char *name;
	void (*printfunc)(const pcireg_t *, int);
} pci_extcaptab[] = {
	{ 0,			"reserved",
	  NULL },
	{ PCI_EXTCAP_AER,	"Advanced Error Reporting",
	  pci_conf_print_aer_cap },
	{ PCI_EXTCAP_VC,	"Virtual Channel",
	  pci_conf_print_vc_cap },
	{ PCI_EXTCAP_SERNUM,	"Device Serial Number",
	  pci_conf_print_sernum_cap },
	{ PCI_EXTCAP_PWRBDGT,	"Power Budgeting",
	  pci_conf_print_pwrbdgt_cap },
	{ PCI_EXTCAP_RCLINK_DCL,"Root Complex Link Declaration",
	  pci_conf_print_rclink_dcl_cap },
	{ PCI_EXTCAP_RCLINK_CTL,"Root Complex Internal Link Control",
	  NULL },
	{ PCI_EXTCAP_RCEC_ASSOC,"Root Complex Event Collector Association",
	  pci_conf_print_rcec_assoc_cap },
	{ PCI_EXTCAP_MFVC,	"Multi-Function Virtual Channel",
	  NULL },
	{ PCI_EXTCAP_VC2,	"Virtual Channel",
	  NULL },
	{ PCI_EXTCAP_RCRB,	"RCRB Header",
	  NULL },
	{ PCI_EXTCAP_VENDOR,	"Vendor Unique",
	  NULL },
	{ PCI_EXTCAP_CAC,	"Configuration Access Correction",
	  NULL },
	{ PCI_EXTCAP_ACS,	"Access Control Services",
	  pci_conf_print_acs_cap },
	{ PCI_EXTCAP_ARI,	"Alternative Routing-ID Interpretation",
	  pci_conf_print_ari_cap },
	{ PCI_EXTCAP_ATS,	"Address Translation Services",
	  pci_conf_print_ats_cap },
	{ PCI_EXTCAP_SRIOV,	"Single Root IO Virtualization",
	  pci_conf_print_sriov_cap },
	{ PCI_EXTCAP_MRIOV,	"Multiple Root IO Virtualization",
	  NULL },
	{ PCI_EXTCAP_MCAST,	"Multicast",
	  pci_conf_print_multicast_cap },
	{ PCI_EXTCAP_PAGE_REQ,	"Page Request",
	  pci_conf_print_page_req_cap },
	{ PCI_EXTCAP_AMD,	"Reserved for AMD",
	  NULL },
	{ PCI_EXTCAP_RESIZBAR,	"Resizable BAR",
	  pci_conf_print_resizbar_cap },
	{ PCI_EXTCAP_DPA,	"Dynamic Power Allocation",
	  pci_conf_print_dpa_cap },
	{ PCI_EXTCAP_TPH_REQ,	"TPH Requester",
	  pci_conf_print_tph_req_cap },
	{ PCI_EXTCAP_LTR,	"Latency Tolerance Reporting",
	  pci_conf_print_ltr_cap },
	{ PCI_EXTCAP_SEC_PCIE,	"Secondary PCI Express",
	  pci_conf_print_sec_pcie_cap },
	{ PCI_EXTCAP_PMUX,	"Protocol Multiplexing",
	  NULL },
	{ PCI_EXTCAP_PASID,	"Process Address Space ID",
	  pci_conf_print_pasid_cap },
	{ PCI_EXTCAP_LNR,	"LN Requester",
	  pci_conf_print_lnr_cap },
	{ PCI_EXTCAP_DPC,	"Downstream Port Containment",
	  pci_conf_print_dpc_cap },
	{ PCI_EXTCAP_L1PM,	"L1 PM Substates",
	  pci_conf_print_l1pm_cap },
	{ PCI_EXTCAP_PTM,	"Precision Time Management",
	  pci_conf_print_ptm_cap },
	{ PCI_EXTCAP_MPCIE,	"M-PCIe",
	  NULL },
	{ PCI_EXTCAP_FRSQ,	"Function Reading Status Queueing",
	  NULL },
	{ PCI_EXTCAP_RTR,	"Readiness Time Reporting",
	  NULL },
	{ PCI_EXTCAP_DESIGVNDSP, "Designated Vendor-Specific",
	  NULL },
	{ PCI_EXTCAP_VF_RESIZBAR, "VF Resizable BARs",
	  NULL },
	{ 0x25, "unknown", NULL },
	{ 0x26, "unknown", NULL },
	{ 0x27, "unknown", NULL },
	{ PCI_EXTCAP_HIERARCHYID, "Hierarchy ID",
	  NULL },
	{ PCI_EXTCAP_NPEM,	"Native PCIe Enclosure Management",
	  NULL },
};

static int
pci_conf_find_extcap(const pcireg_t *regs, unsigned int capid, int *offsetp)
{
	int off;
	pcireg_t rval;

	for (off = PCI_EXTCAPLIST_BASE;
	     off != 0;
	     off = PCI_EXTCAPLIST_NEXT(rval)) {
		rval = regs[o2i(off)];
		if (capid == PCI_EXTCAPLIST_CAP(rval)) {
			if (offsetp != NULL)
				*offsetp = off;
			return 1;
		}
	}
	return 0;
}

static void
pci_conf_print_extcaplist(
#ifdef _KERNEL
    pci_chipset_tag_t pc, pcitag_t tag,
#endif
    const pcireg_t *regs)
{
	int off;
	pcireg_t foundcap;
	pcireg_t rval;
	bool foundtable[__arraycount(pci_extcaptab)];
	unsigned int i;

	/* Check Extended capability structure */
	off = PCI_EXTCAPLIST_BASE;
	rval = regs[o2i(off)];
	if (rval == 0xffffffff || rval == 0)
		return;

	/* Clear table */
	for (i = 0; i < __arraycount(pci_extcaptab); i++)
		foundtable[i] = false;

	/* Print extended capability register's offset and the type first */
	for (;;) {
		printf("  Extended Capability Register at 0x%02x\n", off);

		foundcap = PCI_EXTCAPLIST_CAP(rval);
		printf("    type: 0x%04x (", foundcap);
		if (foundcap < __arraycount(pci_extcaptab)) {
			printf("%s)\n", pci_extcaptab[foundcap].name);
			/* Mark as found */
			foundtable[foundcap] = true;
		} else
			printf("unknown)\n");
		printf("    version: %d\n", PCI_EXTCAPLIST_VERSION(rval));

		off = PCI_EXTCAPLIST_NEXT(rval);
		if (off == 0)
			break;
		else if (off <= PCI_CONF_SIZE) {
			printf("    next pointer: 0x%03x (incorrect)\n", off);
			return;
		}
		rval = regs[o2i(off)];
	}

	/*
	 * And then, print the detail of each capability registers
	 * in capability value's order.
	 */
	for (i = 0; i < __arraycount(pci_extcaptab); i++) {
		if (foundtable[i] == false)
			continue;

		/*
		 * The type was found. Search capability list again and
		 * print all capabilities that the capabiliy type is
		 * the same.
		 */
		if (pci_conf_find_extcap(regs, i, &off) == 0)
			continue;
		rval = regs[o2i(off)];
		if ((PCI_EXTCAPLIST_VERSION(rval) <= 0)
		    || (pci_extcaptab[i].printfunc == NULL))
			continue;

		pci_extcaptab[i].printfunc(regs, off);

	}
}

/* Print the Secondary Status Register. */
static void
pci_conf_print_ssr(pcireg_t rval)
{
	pcireg_t devsel;

	printf("    Secondary status register: 0x%04x\n", rval); /* XXX bits */
	onoff("66 MHz capable", rval, __BIT(5));
	onoff("User Definable Features (UDF) support", rval, __BIT(6));
	onoff("Fast back-to-back capable", rval, __BIT(7));
	onoff("Data parity error detected", rval, __BIT(8));

	printf("      DEVSEL timing: ");
	devsel = __SHIFTOUT(rval, __BITS(10, 9));
	switch (devsel) {
	case 0:
		printf("fast");
		break;
	case 1:
		printf("medium");
		break;
	case 2:
		printf("slow");
		break;
	default:
		printf("unknown/reserved");	/* XXX */
		break;
	}
	printf(" (0x%x)\n", devsel);

	onoff("Signalled target abort", rval, __BIT(11));
	onoff("Received target abort", rval, __BIT(12));
	onoff("Received master abort", rval, __BIT(13));
	onoff("Received system error", rval, __BIT(14));
	onoff("Detected parity error", rval, __BIT(15));
}

static void
pci_conf_print_type0(
#ifdef _KERNEL
    pci_chipset_tag_t pc, pcitag_t tag,
#endif
    const pcireg_t *regs)
{
	int off, width;
	pcireg_t rval;
	const char *str;

	for (off = PCI_MAPREG_START; off < PCI_MAPREG_END; off += width) {
#ifdef _KERNEL
		width = pci_conf_print_bar(pc, tag, regs, off, NULL);
#else
		width = pci_conf_print_bar(regs, off, NULL);
#endif
	}

	printf("    Cardbus CIS Pointer: 0x%08x\n",
	    regs[o2i(PCI_CARDBUS_CIS_REG)]);

	rval = regs[o2i(PCI_SUBSYS_ID_REG)];
	printf("    Subsystem vendor ID: 0x%04x\n", PCI_VENDOR(rval));
	printf("    Subsystem ID: 0x%04x\n", PCI_PRODUCT(rval));

	rval = regs[o2i(PCI_MAPREG_ROM)];
	printf("    Expansion ROM Base Address Register: 0x%08x\n", rval);
	printf("      base: 0x%08x\n", (uint32_t)PCI_MAPREG_ROM_ADDR(rval));
	onoff("Expansion ROM Enable", rval, PCI_MAPREG_ROM_ENABLE);
	printf("      Validation Status: ");
	switch (__SHIFTOUT(rval, PCI_MAPREG_ROM_VALID_STAT)) {
	case PCI_MAPREG_ROM_VSTAT_NOTSUPP:
		str = "Validation not supported";
		break;
	case PCI_MAPREG_ROM_VSTAT_INPROG:
		str = "Validation in Progress";
		break;
	case PCI_MAPREG_ROM_VSTAT_VPASS:
		str = "Validation Pass. "
		    "Valid contents, trust test was not performed";
		break;
	case PCI_MAPREG_ROM_VSTAT_VPASSTRUST:
		str = "Validation Pass. Valid and trusted contents";
		break;
	case PCI_MAPREG_ROM_VSTAT_VFAIL:
		str = "Validation Fail. Invalid contents";
		break;
	case PCI_MAPREG_ROM_VSTAT_VFAILUNTRUST:
		str = "Validation Fail. Valid but untrusted contents";
		break;
	case PCI_MAPREG_ROM_VSTAT_WPASS:
		str = "Warning Pass. Validation passed with warning. "
		    "Valid contents, trust test was not performed";
		break;
	case PCI_MAPREG_ROM_VSTAT_WPASSTRUST:
		str = "Warning Pass. Validation passed with warning. "
		    "Valid and trusted contents";
		break;
	}
	printf("%s\n", str);
	printf("      Validation Details: 0x%x\n",
	    (uint32_t)__SHIFTOUT(rval, PCI_MAPREG_ROM_VALID_DETAIL));

	if (regs[o2i(PCI_COMMAND_STATUS_REG)] & PCI_STATUS_CAPLIST_SUPPORT)
		printf("    Capability list pointer: 0x%02x\n",
		    PCI_CAPLIST_PTR(regs[o2i(PCI_CAPLISTPTR_REG)]));
	else
		printf("    Reserved @ 0x34: 0x%08x\n", regs[o2i(0x34)]);

	printf("    Reserved @ 0x38: 0x%08x\n", regs[o2i(0x38)]);

	rval = regs[o2i(PCI_INTERRUPT_REG)];
	printf("    Maximum Latency: 0x%02x\n", PCI_MAX_LAT(rval));
	printf("    Minimum Grant: 0x%02x\n", PCI_MIN_GNT(rval));
	printf("    Interrupt pin: 0x%02x ", PCI_INTERRUPT_PIN(rval));
	switch (PCI_INTERRUPT_PIN(rval)) {
	case PCI_INTERRUPT_PIN_NONE:
		printf("(none)");
		break;
	case PCI_INTERRUPT_PIN_A:
		printf("(pin A)");
		break;
	case PCI_INTERRUPT_PIN_B:
		printf("(pin B)");
		break;
	case PCI_INTERRUPT_PIN_C:
		printf("(pin C)");
		break;
	case PCI_INTERRUPT_PIN_D:
		printf("(pin D)");
		break;
	default:
		printf("(? ? ?)");
		break;
	}
	printf("\n");
	printf("    Interrupt line: 0x%02x\n", PCI_INTERRUPT_LINE(rval));
}

static void
pci_conf_print_type1(
#ifdef _KERNEL
    pci_chipset_tag_t pc, pcitag_t tag,
#endif
    const pcireg_t *regs)
{
	int off, width;
	pcireg_t rval, csreg;
	uint32_t base, limit;
	uint32_t base_h, limit_h;
	uint64_t pbase, plimit;
	int use_upper;

	/*
	 * This layout was cribbed from the TI PCI2030 PCI-to-PCI
	 * Bridge chip documentation, and may not be correct with
	 * respect to various standards. (XXX)
	 */

	for (off = 0x10; off < 0x18; off += width) {
#ifdef _KERNEL
		width = pci_conf_print_bar(pc, tag, regs, off, NULL);
#else
		width = pci_conf_print_bar(regs, off, NULL);
#endif
	}

	rval = regs[o2i(PCI_BRIDGE_BUS_REG)];
	printf("    Primary bus number: 0x%02x\n",
	    PCI_BRIDGE_BUS_NUM_PRIMARY(rval));
	printf("    Secondary bus number: 0x%02x\n",
	    PCI_BRIDGE_BUS_NUM_SECONDARY(rval));
	printf("    Subordinate bus number: 0x%02x\n",
	    PCI_BRIDGE_BUS_NUM_SUBORDINATE(rval));
	printf("    Secondary bus latency timer: 0x%02x\n",
	    PCI_BRIDGE_BUS_SEC_LATTIMER_VAL(rval));

	rval = regs[o2i(PCI_BRIDGE_STATIO_REG)];
	pci_conf_print_ssr(__SHIFTOUT(rval, __BITS(31, 16)));

	/* I/O region */
	printf("    I/O region:\n");
	printf("      base register:  0x%02x\n", (rval >> 0) & 0xff);
	printf("      limit register: 0x%02x\n", (rval >> 8) & 0xff);
	if (PCI_BRIDGE_IO_32BITS(rval))
		use_upper = 1;
	else
		use_upper = 0;
	onoff("32bit I/O", rval, use_upper);
	base = PCI_BRIDGE_STATIO_IOBASE_ADDR(rval);
	limit = PCI_BRIDGE_STATIO_IOLIMIT_ADDR(rval);

	rval = regs[o2i(PCI_BRIDGE_IOHIGH_REG)];
	base_h = __SHIFTOUT(rval, PCI_BRIDGE_IOHIGH_BASE);
	limit_h = __SHIFTOUT(rval, PCI_BRIDGE_IOHIGH_LIMIT);
	printf("      base upper 16 bits register:  0x%04x\n", base_h);
	printf("      limit upper 16 bits register: 0x%04x\n", limit_h);

	if (use_upper == 1) {
		base |= base_h << 16;
		limit |= limit_h << 16;
	}
	if (base < limit) {
		if (use_upper == 1)
			printf("      range: 0x%08x-0x%08x\n", base, limit);
		else
			printf("      range: 0x%04x-0x%04x\n", base, limit);
	} else
		printf("      range:  not set\n");

	/* Non-prefetchable memory region */
	rval = regs[o2i(PCI_BRIDGE_MEMORY_REG)];
	printf("    Memory region:\n");
	printf("      base register:  0x%04hx\n",
	    (uint16_t)__SHIFTOUT(rval, PCI_BRIDGE_MEMORY_BASE));
	printf("      limit register: 0x%04hx\n",
	    (uint16_t)__SHIFTOUT(rval, PCI_BRIDGE_MEMORY_LIMIT));
	base = PCI_BRIDGE_MEMORY_BASE_ADDR(rval);
	limit = PCI_BRIDGE_MEMORY_LIMIT_ADDR(rval);
	if (base < limit)
		printf("      range: 0x%08x-0x%08x\n", base, limit);
	else
		printf("      range: not set\n");

	/* Prefetchable memory region */
	rval = regs[o2i(PCI_BRIDGE_PREFETCHMEM_REG)];
	printf("    Prefetchable memory region:\n");
	printf("      base register:  0x%04x\n",
	    (rval >> 0) & 0xffff);
	printf("      limit register: 0x%04x\n",
	    (rval >> 16) & 0xffff);
	base_h = regs[o2i(PCI_BRIDGE_PREFETCHBASEUP32_REG)];
	limit_h = regs[o2i(PCI_BRIDGE_PREFETCHLIMITUP32_REG)];
	printf("      base upper 32 bits register:  0x%08x\n",
	    base_h);
	printf("      limit upper 32 bits register: 0x%08x\n",
	    limit_h);
	if (PCI_BRIDGE_PREFETCHMEM_64BITS(rval))
		use_upper = 1;
	else
		use_upper = 0;
	onoff("64bit memory address", rval, use_upper);
	pbase = PCI_BRIDGE_PREFETCHMEM_BASE_ADDR(rval);
	plimit = PCI_BRIDGE_PREFETCHMEM_LIMIT_ADDR(rval);
	if (use_upper == 1) {
		pbase |= (uint64_t)base_h << 32;
		plimit |= (uint64_t)limit_h << 32;
	}
	if (pbase < plimit) {
		if (use_upper == 1)
			printf("      range: 0x%016" PRIx64 "-0x%016" PRIx64
			    "\n", pbase, plimit);
		else
			printf("      range: 0x%08x-0x%08x\n",
			    (uint32_t)pbase, (uint32_t)plimit);
	} else
		printf("      range: not set\n");

	csreg = regs[o2i(PCI_COMMAND_STATUS_REG)];
	if (csreg & PCI_STATUS_CAPLIST_SUPPORT)
		printf("    Capability list pointer: 0x%02x\n",
		    PCI_CAPLIST_PTR(regs[o2i(PCI_CAPLISTPTR_REG)]));
	else
		printf("    Reserved @ 0x34: 0x%08x\n", regs[o2i(0x34)]);

	printf("    Expansion ROM Base Address: 0x%08x\n",
	    regs[o2i(PCI_BRIDGE_EXPROMADDR_REG)]);

	rval = regs[o2i(PCI_INTERRUPT_REG)];
	printf("    Interrupt line: 0x%02x\n",
	    (rval >> 0) & 0xff);
	printf("    Interrupt pin: 0x%02x ",
	    (rval >> 8) & 0xff);
	switch ((rval >> 8) & 0xff) {
	case PCI_INTERRUPT_PIN_NONE:
		printf("(none)");
		break;
	case PCI_INTERRUPT_PIN_A:
		printf("(pin A)");
		break;
	case PCI_INTERRUPT_PIN_B:
		printf("(pin B)");
		break;
	case PCI_INTERRUPT_PIN_C:
		printf("(pin C)");
		break;
	case PCI_INTERRUPT_PIN_D:
		printf("(pin D)");
		break;
	default:
		printf("(? ? ?)");
		break;
	}
	printf("\n");
	rval = regs[o2i(PCI_BRIDGE_CONTROL_REG)];
	printf("    Bridge control register: 0x%04hx\n",
	    (uint16_t)__SHIFTOUT(rval, PCI_BRIDGE_CONTROL));
	onoff("Parity error response", rval, PCI_BRIDGE_CONTROL_PERE);
	onoff("Secondary SERR forwarding", rval, PCI_BRIDGE_CONTROL_SERR);
	onoff("ISA enable", rval, PCI_BRIDGE_CONTROL_ISA);
	onoff("VGA enable", rval, PCI_BRIDGE_CONTROL_VGA);
	/*
	 * VGA 16bit decode bit has meaning if the VGA enable bit or the
	 * VGA Palette Snoop Enable bit is set.
	 */
	if (((rval & PCI_BRIDGE_CONTROL_VGA) != 0)
	    || ((csreg & PCI_COMMAND_PALETTE_ENABLE) != 0))
		onoff("VGA 16bit enable", rval, PCI_BRIDGE_CONTROL_VGA16);
	onoff("Master abort reporting", rval, PCI_BRIDGE_CONTROL_MABRT);
	onoff("Secondary bus reset", rval, PCI_BRIDGE_CONTROL_SECBR);
	onoff("Fast back-to-back enable", rval, PCI_BRIDGE_CONTROL_SECFASTB2B);
	onoff("Primary Discard Timer", rval,
	    PCI_BRIDGE_CONTROL_PRI_DISC_TIMER);
	onoff("Secondary Discard Timer",
	    rval, PCI_BRIDGE_CONTROL_SEC_DISC_TIMER);
	onoff("Discard Timer Status", rval,
	    PCI_BRIDGE_CONTROL_DISC_TIMER_STAT);
	onoff("Discard Timer SERR# Enable", rval,
	    PCI_BRIDGE_CONTROL_DISC_TIMER_SERR);
}

static void
pci_conf_print_type2(
#ifdef _KERNEL
    pci_chipset_tag_t pc, pcitag_t tag,
#endif
    const pcireg_t *regs)
{
	pcireg_t rval;

	/*
	 * XXX these need to be printed in more detail, need to be
	 * XXX checked against specs/docs, etc.
	 *
	 * This layout was cribbed from the TI PCI1420 PCI-to-CardBus
	 * controller chip documentation, and may not be correct with
	 * respect to various standards. (XXX)
	 */

#ifdef _KERNEL
	pci_conf_print_bar(pc, tag, regs, 0x10,
	    "CardBus socket/ExCA registers");
#else
	pci_conf_print_bar(regs, 0x10, "CardBus socket/ExCA registers");
#endif

	/* Capability list pointer and secondary status register */
	rval = regs[o2i(PCI_CARDBUS_CAPLISTPTR_REG)];
	if (regs[o2i(PCI_COMMAND_STATUS_REG)] & PCI_STATUS_CAPLIST_SUPPORT)
		printf("    Capability list pointer: 0x%02x\n",
		    PCI_CAPLIST_PTR(rval));
	else
		printf("    Reserved @ 0x14: 0x%04x\n",
		       (pcireg_t)__SHIFTOUT(rval, __BITS(15, 0)));
	pci_conf_print_ssr(__SHIFTOUT(rval, __BITS(31, 16)));

	rval = regs[o2i(PCI_BRIDGE_BUS_REG)];
	printf("    PCI bus number: 0x%02x\n",
	    (rval >> 0) & 0xff);
	printf("    CardBus bus number: 0x%02x\n",
	    (rval >> 8) & 0xff);
	printf("    Subordinate bus number: 0x%02x\n",
	    (rval >> 16) & 0xff);
	printf("    CardBus latency timer: 0x%02x\n",
	    (rval >> 24) & 0xff);

	/* XXX Print more prettily */
	printf("    CardBus memory region 0:\n");
	printf("      base register:  0x%08x\n", regs[o2i(0x1c)]);
	printf("      limit register: 0x%08x\n", regs[o2i(0x20)]);
	printf("    CardBus memory region 1:\n");
	printf("      base register:  0x%08x\n", regs[o2i(0x24)]);
	printf("      limit register: 0x%08x\n", regs[o2i(0x28)]);
	printf("    CardBus I/O region 0:\n");
	printf("      base register:  0x%08x\n", regs[o2i(0x2c)]);
	printf("      limit register: 0x%08x\n", regs[o2i(0x30)]);
	printf("    CardBus I/O region 1:\n");
	printf("      base register:  0x%08x\n", regs[o2i(0x34)]);
	printf("      limit register: 0x%08x\n", regs[o2i(0x38)]);

	rval = regs[o2i(PCI_INTERRUPT_REG)];
	printf("    Interrupt line: 0x%02x\n",
	    (rval >> 0) & 0xff);
	printf("    Interrupt pin: 0x%02x ",
	    (rval >> 8) & 0xff);
	switch ((rval >> 8) & 0xff) {
	case PCI_INTERRUPT_PIN_NONE:
		printf("(none)");
		break;
	case PCI_INTERRUPT_PIN_A:
		printf("(pin A)");
		break;
	case PCI_INTERRUPT_PIN_B:
		printf("(pin B)");
		break;
	case PCI_INTERRUPT_PIN_C:
		printf("(pin C)");
		break;
	case PCI_INTERRUPT_PIN_D:
		printf("(pin D)");
		break;
	default:
		printf("(? ? ?)");
		break;
	}
	printf("\n");
	rval = (regs[o2i(PCI_BRIDGE_CONTROL_REG)] >> 16) & 0xffff;
	printf("    Bridge control register: 0x%04x\n", rval);
	onoff("Parity error response", rval, __BIT(0));
	onoff("SERR# enable", rval, __BIT(1));
	onoff("ISA enable", rval, __BIT(2));
	onoff("VGA enable", rval, __BIT(3));
	onoff("Master abort mode", rval, __BIT(5));
	onoff("Secondary (CardBus) bus reset", rval, __BIT(6));
	onoff("Functional interrupts routed by ExCA registers", rval,
	    __BIT(7));
	onoff("Memory window 0 prefetchable", rval, __BIT(8));
	onoff("Memory window 1 prefetchable", rval, __BIT(9));
	onoff("Write posting enable", rval, __BIT(10));

	rval = regs[o2i(0x40)];
	printf("    Subsystem vendor ID: 0x%04x\n", PCI_VENDOR(rval));
	printf("    Subsystem ID: 0x%04x\n", PCI_PRODUCT(rval));

#ifdef _KERNEL
	pci_conf_print_bar(pc, tag, regs, 0x44, "legacy-mode registers");
#else
	pci_conf_print_bar(regs, 0x44, "legacy-mode registers");
#endif
}

void
pci_conf_print(
#ifdef _KERNEL
    pci_chipset_tag_t pc, pcitag_t tag,
    void (*printfn)(pci_chipset_tag_t, pcitag_t, const pcireg_t *)
#else
    int pcifd, u_int bus, u_int dev, u_int func
#endif
    )
{
	pcireg_t regs[o2i(PCI_EXTCONF_SIZE)];
	int off, capoff, endoff, hdrtype;
	const char *type_name;
#ifdef _KERNEL
	void (*type_printfn)(pci_chipset_tag_t, pcitag_t, const pcireg_t *);
#else
	void (*type_printfn)(const pcireg_t *);
#endif

	printf("PCI configuration registers:\n");

	for (off = 0; off < PCI_EXTCONF_SIZE; off += 4) {
#ifdef _KERNEL
		regs[o2i(off)] = pci_conf_read(pc, tag, off);
#else
		if (pcibus_conf_read(pcifd, bus, dev, func, off,
		    &regs[o2i(off)]) == -1)
			regs[o2i(off)] = 0;
#endif
	}

	/* common header */
	printf("  Common header:\n");
	pci_conf_print_regs(regs, 0, 16);

	printf("\n");
#ifdef _KERNEL
	pci_conf_print_common(pc, tag, regs);
#else
	pci_conf_print_common(regs);
#endif
	printf("\n");

	/* type-dependent header */
	hdrtype = PCI_HDRTYPE_TYPE(regs[o2i(PCI_BHLC_REG)]);
	switch (hdrtype) {		/* XXX make a table, eventually */
	case 0:
		/* Standard device header */
		type_name = "\"normal\" device";
		type_printfn = &pci_conf_print_type0;
		capoff = PCI_CAPLISTPTR_REG;
		endoff = 64;
		break;
	case 1:
		/* PCI-PCI bridge header */
		type_name = "PCI-PCI bridge";
		type_printfn = &pci_conf_print_type1;
		capoff = PCI_CAPLISTPTR_REG;
		endoff = 64;
		break;
	case 2:
		/* PCI-CardBus bridge header */
		type_name = "PCI-CardBus bridge";
		type_printfn = &pci_conf_print_type2;
		capoff = PCI_CARDBUS_CAPLISTPTR_REG;
		endoff = 72;
		break;
	default:
		type_name = NULL;
		type_printfn = 0;
		capoff = -1;
		endoff = 64;
		break;
	}
	printf("  Type %d ", hdrtype);
	if (type_name != NULL)
		printf("(%s) ", type_name);
	printf("header:\n");
	pci_conf_print_regs(regs, 16, endoff);
	printf("\n");
	if (type_printfn) {
#ifdef _KERNEL
		(*type_printfn)(pc, tag, regs);
#else
		(*type_printfn)(regs);
#endif
	} else
		printf("    Don't know how to pretty-print type %d header.\n",
		    hdrtype);
	printf("\n");

	/* capability list, if present */
	if ((regs[o2i(PCI_COMMAND_STATUS_REG)] & PCI_STATUS_CAPLIST_SUPPORT)
		&& (capoff > 0)) {
#ifdef _KERNEL
		pci_conf_print_caplist(pc, tag, regs, capoff);
#else
		pci_conf_print_caplist(regs, capoff);
#endif
		printf("\n");
	}

	/* device-dependent header */
	printf("  Device-dependent header:\n");
	pci_conf_print_regs(regs, endoff, PCI_CONF_SIZE);
#ifdef _KERNEL
	printf("\n");
	if (printfn)
		(*printfn)(pc, tag, regs);
	else
		printf("    Don't know how to pretty-print device-dependent header.\n");
#endif /* _KERNEL */

	if (regs[o2i(PCI_EXTCAPLIST_BASE)] == 0xffffffff ||
	    regs[o2i(PCI_EXTCAPLIST_BASE)] == 0)
		return;

	printf("\n");
#ifdef _KERNEL
	pci_conf_print_extcaplist(pc, tag, regs);
#else
	pci_conf_print_extcaplist(regs);
#endif
	printf("\n");

	/* Extended Configuration Space, if present */
	printf("  Extended Configuration Space:\n");
	pci_conf_print_regs(regs, PCI_EXTCAPLIST_BASE, PCI_EXTCONF_SIZE);
}<|MERGE_RESOLUTION|>--- conflicted
+++ resolved
@@ -2146,10 +2146,6 @@
 	default:
 		printf("(reserved value)\n");
 		break;
-<<<<<<< HEAD
-
-=======
->>>>>>> d27527d1
 	}
 	printf("      LN System CLS: ");
 	switch (__SHIFTOUT(reg, PCIE_DCAP2_LNSYSCLS)) {
