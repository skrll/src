/*	$NetBSD: pci_subr.c,v 1.207 2018/11/05 03:51:31 msaitoh Exp $	*/

/*
 * Copyright (c) 1997 Zubin D. Dittia.  All rights reserved.
 * Copyright (c) 1995, 1996, 1998, 2000
 *	Christopher G. Demetriou.  All rights reserved.
 * Copyright (c) 1994 Charles M. Hannum.  All rights reserved.
 *
 * Redistribution and use in source and binary forms, with or without
 * modification, are permitted provided that the following conditions
 * are met:
 * 1. Redistributions of source code must retain the above copyright
 *    notice, this list of conditions and the following disclaimer.
 * 2. Redistributions in binary form must reproduce the above copyright
 *    notice, this list of conditions and the following disclaimer in the
 *    documentation and/or other materials provided with the distribution.
 * 3. All advertising materials mentioning features or use of this software
 *    must display the following acknowledgement:
 *	This product includes software developed by Charles M. Hannum.
 * 4. The name of the author may not be used to endorse or promote products
 *    derived from this software without specific prior written permission.
 *
 * THIS SOFTWARE IS PROVIDED BY THE AUTHOR ``AS IS'' AND ANY EXPRESS OR
 * IMPLIED WARRANTIES, INCLUDING, BUT NOT LIMITED TO, THE IMPLIED WARRANTIES
 * OF MERCHANTABILITY AND FITNESS FOR A PARTICULAR PURPOSE ARE DISCLAIMED.
 * IN NO EVENT SHALL THE AUTHOR BE LIABLE FOR ANY DIRECT, INDIRECT,
 * INCIDENTAL, SPECIAL, EXEMPLARY, OR CONSEQUENTIAL DAMAGES (INCLUDING, BUT
 * NOT LIMITED TO, PROCUREMENT OF SUBSTITUTE GOODS OR SERVICES; LOSS OF USE,
 * DATA, OR PROFITS; OR BUSINESS INTERRUPTION) HOWEVER CAUSED AND ON ANY
 * THEORY OF LIABILITY, WHETHER IN CONTRACT, STRICT LIABILITY, OR TORT
 * (INCLUDING NEGLIGENCE OR OTHERWISE) ARISING IN ANY WAY OUT OF THE USE OF
 * THIS SOFTWARE, EVEN IF ADVISED OF THE POSSIBILITY OF SUCH DAMAGE.
 */

/*
 * PCI autoconfiguration support functions.
 *
 * Note: This file is also built into a userland library (libpci).
 * Pay attention to this when you make modifications.
 */

#include <sys/cdefs.h>
__KERNEL_RCSID(0, "$NetBSD: pci_subr.c,v 1.207 2018/11/05 03:51:31 msaitoh Exp $");

#ifdef _KERNEL_OPT
#include "opt_pci.h"
#endif

#include <sys/param.h>

#ifdef _KERNEL
#include <sys/systm.h>
#include <sys/intr.h>
#include <sys/module.h>
#else
#include <pci.h>
#include <stdarg.h>
#include <stdbool.h>
#include <stdio.h>
#include <stdlib.h>
#include <string.h>
#endif

#include <dev/pci/pcireg.h>
#ifdef _KERNEL
#include <dev/pci/pcivar.h>
#else
#include <dev/pci/pci_verbose.h>
#include <dev/pci/pcidevs.h>
#include <dev/pci/pcidevs_data.h>
#endif

static int pci_conf_find_cap(const pcireg_t *, unsigned int, int *);
static int pci_conf_find_extcap(const pcireg_t *, unsigned int, int *);
static void pci_conf_print_pcie_power(uint8_t, unsigned int);

/*
 * Descriptions of known PCI classes and subclasses.
 *
 * Subclasses are described in the same way as classes, but have a
 * NULL subclass pointer.
 */
struct pci_class {
	const char	*name;
	u_int		val;		/* as wide as pci_{,sub}class_t */
	const struct pci_class *subclasses;
};

/*
 * Class 0x00.
 * Before rev. 2.0.
 */
static const struct pci_class pci_subclass_prehistoric[] = {
	{ "miscellaneous",	PCI_SUBCLASS_PREHISTORIC_MISC,	NULL,	},
	{ "VGA",		PCI_SUBCLASS_PREHISTORIC_VGA,	NULL,	},
	{ NULL,			0,				NULL,	},
};

/*
 * Class 0x01.
 * Mass storage controller
 */

/* ATA programming interface */
static const struct pci_class pci_interface_ata[] = {
	{ "with single DMA",	PCI_INTERFACE_ATA_SINGLEDMA,	NULL,	},
	{ "with chained DMA",	PCI_INTERFACE_ATA_CHAINEDDMA,	NULL,	},
	{ NULL,			0,				NULL,	},
};

/* SATA programming interface */
static const struct pci_class pci_interface_sata[] = {
	{ "vendor specific",	PCI_INTERFACE_SATA_VND,		NULL,	},
	{ "AHCI 1.0",		PCI_INTERFACE_SATA_AHCI10,	NULL,	},
	{ "Serial Storage Bus Interface", PCI_INTERFACE_SATA_SSBI, NULL, },
	{ NULL,			0,				NULL,	},
};

/* Flash programming interface */
static const struct pci_class pci_interface_nvm[] = {
	{ "vendor specific",	PCI_INTERFACE_NVM_VND,		NULL,	},
	{ "NVMHCI 1.0",		PCI_INTERFACE_NVM_NVMHCI10,	NULL,	},
	{ "NVMe",		PCI_INTERFACE_NVM_NVME,		NULL,	},
	{ NULL,			0,				NULL,	},
};

/* Subclasses */
static const struct pci_class pci_subclass_mass_storage[] = {
	{ "SCSI",		PCI_SUBCLASS_MASS_STORAGE_SCSI,	NULL,	},
	{ "IDE",		PCI_SUBCLASS_MASS_STORAGE_IDE,	NULL,	},
	{ "floppy",		PCI_SUBCLASS_MASS_STORAGE_FLOPPY, NULL, },
	{ "IPI",		PCI_SUBCLASS_MASS_STORAGE_IPI,	NULL,	},
	{ "RAID",		PCI_SUBCLASS_MASS_STORAGE_RAID,	NULL,	},
	{ "ATA",		PCI_SUBCLASS_MASS_STORAGE_ATA,
	  pci_interface_ata, },
	{ "SATA",		PCI_SUBCLASS_MASS_STORAGE_SATA,
	  pci_interface_sata, },
	{ "SAS",		PCI_SUBCLASS_MASS_STORAGE_SAS,	NULL,	},
	{ "Flash",		PCI_SUBCLASS_MASS_STORAGE_NVM,
	  pci_interface_nvm,	},
	{ "miscellaneous",	PCI_SUBCLASS_MASS_STORAGE_MISC,	NULL,	},
	{ NULL,			0,				NULL,	},
};

/*
 * Class 0x02.
 * Network controller.
 */
static const struct pci_class pci_subclass_network[] = {
	{ "ethernet",		PCI_SUBCLASS_NETWORK_ETHERNET,	NULL,	},
	{ "token ring",		PCI_SUBCLASS_NETWORK_TOKENRING,	NULL,	},
	{ "FDDI",		PCI_SUBCLASS_NETWORK_FDDI,	NULL,	},
	{ "ATM",		PCI_SUBCLASS_NETWORK_ATM,	NULL,	},
	{ "ISDN",		PCI_SUBCLASS_NETWORK_ISDN,	NULL,	},
	{ "WorldFip",		PCI_SUBCLASS_NETWORK_WORLDFIP,	NULL,	},
	{ "PCMIG Multi Computing", PCI_SUBCLASS_NETWORK_PCIMGMULTICOMP, NULL, },
	{ "miscellaneous",	PCI_SUBCLASS_NETWORK_MISC,	NULL,	},
	{ NULL,			0,				NULL,	},
};

/*
 * Class 0x03.
 * Display controller.
 */

/* VGA programming interface */
static const struct pci_class pci_interface_vga[] = {
	{ "",			PCI_INTERFACE_VGA_VGA,		NULL,	},
	{ "8514-compat",	PCI_INTERFACE_VGA_8514,		NULL,	},
	{ NULL,			0,				NULL,	},
};
/* Subclasses */
static const struct pci_class pci_subclass_display[] = {
	{ "VGA",		PCI_SUBCLASS_DISPLAY_VGA,  pci_interface_vga,},
	{ "XGA",		PCI_SUBCLASS_DISPLAY_XGA,	NULL,	},
	{ "3D",			PCI_SUBCLASS_DISPLAY_3D,	NULL,	},
	{ "miscellaneous",	PCI_SUBCLASS_DISPLAY_MISC,	NULL,	},
	{ NULL,			0,				NULL,	},
};

/*
 * Class 0x04.
 * Multimedia device.
 */
static const struct pci_class pci_subclass_multimedia[] = {
	{ "video",		PCI_SUBCLASS_MULTIMEDIA_VIDEO,	NULL,	},
	{ "audio",		PCI_SUBCLASS_MULTIMEDIA_AUDIO,	NULL,	},
	{ "telephony",		PCI_SUBCLASS_MULTIMEDIA_TELEPHONY, NULL,},
	{ "mixed mode",		PCI_SUBCLASS_MULTIMEDIA_HDAUDIO, NULL, },
	{ "miscellaneous",	PCI_SUBCLASS_MULTIMEDIA_MISC,	NULL,	},
	{ NULL,			0,				NULL,	},
};

/*
 * Class 0x05.
 * Memory controller.
 */
static const struct pci_class pci_subclass_memory[] = {
	{ "RAM",		PCI_SUBCLASS_MEMORY_RAM,	NULL,	},
	{ "flash",		PCI_SUBCLASS_MEMORY_FLASH,	NULL,	},
	{ "miscellaneous",	PCI_SUBCLASS_MEMORY_MISC,	NULL,	},
	{ NULL,			0,				NULL,	},
};

/*
 * Class 0x06.
 * Bridge device.
 */

/* PCI bridge programming interface */
static const struct pci_class pci_interface_pcibridge[] = {
	{ "",			PCI_INTERFACE_BRIDGE_PCI_PCI, NULL,	},
	{ "subtractive decode",	PCI_INTERFACE_BRIDGE_PCI_SUBDEC, NULL,	},
	{ NULL,			0,				NULL,	},
};

/* Semi-transparent PCI-to-PCI bridge programming interface */
static const struct pci_class pci_interface_stpci[] = {
	{ "primary side facing host",	PCI_INTERFACE_STPCI_PRIMARY, NULL, },
	{ "secondary side facing host",	PCI_INTERFACE_STPCI_SECONDARY, NULL, },
	{ NULL,			0,				NULL,	},
};

/* Advanced Switching programming interface */
static const struct pci_class pci_interface_advsw[] = {
	{ "custom interface",	PCI_INTERFACE_ADVSW_CUSTOM, NULL, },
	{ "ASI-SIG",		PCI_INTERFACE_ADVSW_ASISIG, NULL, },
	{ NULL,			0,				NULL,	},
};

/* Subclasses */
static const struct pci_class pci_subclass_bridge[] = {
	{ "host",		PCI_SUBCLASS_BRIDGE_HOST,	NULL,	},
	{ "ISA",		PCI_SUBCLASS_BRIDGE_ISA,	NULL,	},
	{ "EISA",		PCI_SUBCLASS_BRIDGE_EISA,	NULL,	},
	{ "MicroChannel",	PCI_SUBCLASS_BRIDGE_MC,		NULL,	},
	{ "PCI",		PCI_SUBCLASS_BRIDGE_PCI,
	  pci_interface_pcibridge,	},
	{ "PCMCIA",		PCI_SUBCLASS_BRIDGE_PCMCIA,	NULL,	},
	{ "NuBus",		PCI_SUBCLASS_BRIDGE_NUBUS,	NULL,	},
	{ "CardBus",		PCI_SUBCLASS_BRIDGE_CARDBUS,	NULL,	},
	{ "RACEway",		PCI_SUBCLASS_BRIDGE_RACEWAY,	NULL,	},
	{ "Semi-transparent PCI", PCI_SUBCLASS_BRIDGE_STPCI,
	  pci_interface_stpci,	},
	{ "InfiniBand",		PCI_SUBCLASS_BRIDGE_INFINIBAND,	NULL,	},
	{ "advanced switching",	PCI_SUBCLASS_BRIDGE_ADVSW,
	  pci_interface_advsw,	},
	{ "miscellaneous",	PCI_SUBCLASS_BRIDGE_MISC,	NULL,	},
	{ NULL,			0,				NULL,	},
};

/*
 * Class 0x07.
 * Simple communications controller.
 */

/* Serial controller programming interface */
static const struct pci_class pci_interface_serial[] = {
	{ "generic XT-compat",	PCI_INTERFACE_SERIAL_XT,	NULL,	},
	{ "16450-compat",	PCI_INTERFACE_SERIAL_16450,	NULL,	},
	{ "16550-compat",	PCI_INTERFACE_SERIAL_16550,	NULL,	},
	{ "16650-compat",	PCI_INTERFACE_SERIAL_16650,	NULL,	},
	{ "16750-compat",	PCI_INTERFACE_SERIAL_16750,	NULL,	},
	{ "16850-compat",	PCI_INTERFACE_SERIAL_16850,	NULL,	},
	{ "16950-compat",	PCI_INTERFACE_SERIAL_16950,	NULL,	},
	{ NULL,			0,				NULL,	},
};

/* Parallel controller programming interface */
static const struct pci_class pci_interface_parallel[] = {
	{ "",			PCI_INTERFACE_PARALLEL,			NULL,},
	{ "bi-directional",	PCI_INTERFACE_PARALLEL_BIDIRECTIONAL,	NULL,},
	{ "ECP 1.X-compat",	PCI_INTERFACE_PARALLEL_ECP1X,		NULL,},
	{ "IEEE1284 controller", PCI_INTERFACE_PARALLEL_IEEE1284_CNTRL,	NULL,},
	{ "IEEE1284 target",	PCI_INTERFACE_PARALLEL_IEEE1284_TGT,	NULL,},
	{ NULL,			0,					NULL,},
};

/* Modem programming interface */
static const struct pci_class pci_interface_modem[] = {
	{ "",			PCI_INTERFACE_MODEM,			NULL,},
	{ "Hayes&16450-compat",	PCI_INTERFACE_MODEM_HAYES16450,		NULL,},
	{ "Hayes&16550-compat",	PCI_INTERFACE_MODEM_HAYES16550,		NULL,},
	{ "Hayes&16650-compat",	PCI_INTERFACE_MODEM_HAYES16650,		NULL,},
	{ "Hayes&16750-compat",	PCI_INTERFACE_MODEM_HAYES16750,		NULL,},
	{ NULL,			0,					NULL,},
};

/* Subclasses */
static const struct pci_class pci_subclass_communications[] = {
	{ "serial",		PCI_SUBCLASS_COMMUNICATIONS_SERIAL,
	  pci_interface_serial, },
	{ "parallel",		PCI_SUBCLASS_COMMUNICATIONS_PARALLEL,
	  pci_interface_parallel, },
	{ "multi-port serial",	PCI_SUBCLASS_COMMUNICATIONS_MPSERIAL,	NULL,},
	{ "modem",		PCI_SUBCLASS_COMMUNICATIONS_MODEM,
	  pci_interface_modem, },
	{ "GPIB",		PCI_SUBCLASS_COMMUNICATIONS_GPIB,	NULL,},
	{ "smartcard",		PCI_SUBCLASS_COMMUNICATIONS_SMARTCARD,	NULL,},
	{ "miscellaneous",	PCI_SUBCLASS_COMMUNICATIONS_MISC,	NULL,},
	{ NULL,			0,					NULL,},
};

/*
 * Class 0x08.
 * Base system peripheral.
 */ 

/* PIC programming interface */
static const struct pci_class pci_interface_pic[] = {
	{ "generic 8259",	PCI_INTERFACE_PIC_8259,		NULL,	},
	{ "ISA PIC",		PCI_INTERFACE_PIC_ISA,		NULL,	},
	{ "EISA PIC",		PCI_INTERFACE_PIC_EISA,		NULL,	},
	{ "IO APIC",		PCI_INTERFACE_PIC_IOAPIC,	NULL,	},
	{ "IO(x) APIC",		PCI_INTERFACE_PIC_IOXAPIC,	NULL,	},
	{ NULL,			0,				NULL,	},
};

/* DMA programming interface */
static const struct pci_class pci_interface_dma[] = {
	{ "generic 8237",	PCI_INTERFACE_DMA_8237,		NULL,	},
	{ "ISA",		PCI_INTERFACE_DMA_ISA,		NULL,	},
	{ "EISA",		PCI_INTERFACE_DMA_EISA,		NULL,	},
	{ NULL,			0,				NULL,	},
};

/* Timer programming interface */
static const struct pci_class pci_interface_tmr[] = {
	{ "generic 8254",	PCI_INTERFACE_TIMER_8254,	NULL,	},
	{ "ISA",		PCI_INTERFACE_TIMER_ISA,	NULL,	},
	{ "EISA",		PCI_INTERFACE_TIMER_EISA,	NULL,	},
	{ "HPET",		PCI_INTERFACE_TIMER_HPET,	NULL,	},
	{ NULL,			0,				NULL,	},
};

/* RTC programming interface */
static const struct pci_class pci_interface_rtc[] = {
	{ "generic",		PCI_INTERFACE_RTC_GENERIC,	NULL,	},
	{ "ISA",		PCI_INTERFACE_RTC_ISA,		NULL,	},
	{ NULL,			0,				NULL,	},
};

/* Subclasses */
static const struct pci_class pci_subclass_system[] = {
	{ "interrupt",		PCI_SUBCLASS_SYSTEM_PIC,   pci_interface_pic,},
	{ "DMA",		PCI_SUBCLASS_SYSTEM_DMA,   pci_interface_dma,},
	{ "timer",		PCI_SUBCLASS_SYSTEM_TIMER, pci_interface_tmr,},
	{ "RTC",		PCI_SUBCLASS_SYSTEM_RTC,   pci_interface_rtc,},
	{ "PCI Hot-Plug",	PCI_SUBCLASS_SYSTEM_PCIHOTPLUG, NULL,	},
	{ "SD Host Controller",	PCI_SUBCLASS_SYSTEM_SDHC,	NULL,	},
	{ "IOMMU",		PCI_SUBCLASS_SYSTEM_IOMMU,	NULL,	},
	{ "Root Complex Event Collector", PCI_SUBCLASS_SYSTEM_RCEC, NULL, },
	{ "miscellaneous",	PCI_SUBCLASS_SYSTEM_MISC,	NULL,	},
	{ NULL,			0,				NULL,	},
};

/*
 * Class 0x09.
 * Input device.
 */

/* Gameport programming interface */
static const struct pci_class pci_interface_game[] = {
	{ "generic",		PCI_INTERFACE_GAMEPORT_GENERIC,	NULL,	},
	{ "legacy",		PCI_INTERFACE_GAMEPORT_LEGACY,	NULL,	},
	{ NULL,			0,				NULL,	},
};

/* Subclasses */
static const struct pci_class pci_subclass_input[] = {
	{ "keyboard",		PCI_SUBCLASS_INPUT_KEYBOARD,	NULL,	},
	{ "digitizer",		PCI_SUBCLASS_INPUT_DIGITIZER,	NULL,	},
	{ "mouse",		PCI_SUBCLASS_INPUT_MOUSE,	NULL,	},
	{ "scanner",		PCI_SUBCLASS_INPUT_SCANNER,	NULL,	},
	{ "game port",		PCI_SUBCLASS_INPUT_GAMEPORT,
	  pci_interface_game, },
	{ "miscellaneous",	PCI_SUBCLASS_INPUT_MISC,	NULL,	},
	{ NULL,			0,				NULL,	},
};

/*
 * Class 0x0a.
 * Docking station.
 */
static const struct pci_class pci_subclass_dock[] = {
	{ "generic",		PCI_SUBCLASS_DOCK_GENERIC,	NULL,	},
	{ "miscellaneous",	PCI_SUBCLASS_DOCK_MISC,		NULL,	},
	{ NULL,			0,				NULL,	},
};

/*
 * Class 0x0b.
 * Processor.
 */
static const struct pci_class pci_subclass_processor[] = {
	{ "386",		PCI_SUBCLASS_PROCESSOR_386,	NULL,	},
	{ "486",		PCI_SUBCLASS_PROCESSOR_486,	NULL,	},
	{ "Pentium",		PCI_SUBCLASS_PROCESSOR_PENTIUM, NULL,	},
	{ "Alpha",		PCI_SUBCLASS_PROCESSOR_ALPHA,	NULL,	},
	{ "PowerPC",		PCI_SUBCLASS_PROCESSOR_POWERPC, NULL,	},
	{ "MIPS",		PCI_SUBCLASS_PROCESSOR_MIPS,	NULL,	},
	{ "Co-processor",	PCI_SUBCLASS_PROCESSOR_COPROC,	NULL,	},
	{ "miscellaneous",	PCI_SUBCLASS_PROCESSOR_MISC,	NULL,	},
	{ NULL,			0,				NULL,	},
};

/*
 * Class 0x0c.
 * Serial bus controller.
 */

/* IEEE1394 programming interface */
static const struct pci_class pci_interface_ieee1394[] = {
	{ "Firewire",		PCI_INTERFACE_IEEE1394_FIREWIRE,	NULL,},
	{ "OpenHCI",		PCI_INTERFACE_IEEE1394_OPENHCI,		NULL,},
	{ NULL,			0,					NULL,},
};

/* USB programming interface */
static const struct pci_class pci_interface_usb[] = {
	{ "UHCI",		PCI_INTERFACE_USB_UHCI,		NULL,	},
	{ "OHCI",		PCI_INTERFACE_USB_OHCI,		NULL,	},
	{ "EHCI",		PCI_INTERFACE_USB_EHCI,		NULL,	},
	{ "xHCI",		PCI_INTERFACE_USB_XHCI,		NULL,	},
	{ "other HC",		PCI_INTERFACE_USB_OTHERHC,	NULL,	},
	{ "device",		PCI_INTERFACE_USB_DEVICE,	NULL,	},
	{ NULL,			0,				NULL,	},
};

/* IPMI programming interface */
static const struct pci_class pci_interface_ipmi[] = {
	{ "SMIC",		PCI_INTERFACE_IPMI_SMIC,		NULL,},
	{ "keyboard",		PCI_INTERFACE_IPMI_KBD,			NULL,},
	{ "block transfer",	PCI_INTERFACE_IPMI_BLOCKXFER,		NULL,},
	{ NULL,			0,					NULL,},
};

/* Subclasses */
static const struct pci_class pci_subclass_serialbus[] = {
	{ "IEEE1394",		PCI_SUBCLASS_SERIALBUS_FIREWIRE,
	  pci_interface_ieee1394, },
	{ "ACCESS.bus",		PCI_SUBCLASS_SERIALBUS_ACCESS,	NULL,	},
	{ "SSA",		PCI_SUBCLASS_SERIALBUS_SSA,	NULL,	},
	{ "USB",		PCI_SUBCLASS_SERIALBUS_USB,
	  pci_interface_usb, },
	/* XXX Fiber Channel/_FIBRECHANNEL */
	{ "Fiber Channel",	PCI_SUBCLASS_SERIALBUS_FIBER,	NULL,	},
	{ "SMBus",		PCI_SUBCLASS_SERIALBUS_SMBUS,	NULL,	},
	{ "InfiniBand",		PCI_SUBCLASS_SERIALBUS_INFINIBAND, NULL,},
	{ "IPMI",		PCI_SUBCLASS_SERIALBUS_IPMI,
	  pci_interface_ipmi, },
	{ "SERCOS",		PCI_SUBCLASS_SERIALBUS_SERCOS,	NULL,	},
	{ "CANbus",		PCI_SUBCLASS_SERIALBUS_CANBUS,	NULL,	},
	{ "miscellaneous",	PCI_SUBCLASS_SERIALBUS_MISC,	NULL,	},
	{ NULL,			0,				NULL,	},
};

/*
 * Class 0x0d.
 * Wireless Controller.
 */
static const struct pci_class pci_subclass_wireless[] = {
	{ "IrDA",		PCI_SUBCLASS_WIRELESS_IRDA,	NULL,	},
	{ "Consumer IR",/*XXX*/	PCI_SUBCLASS_WIRELESS_CONSUMERIR, NULL,	},
	{ "RF",			PCI_SUBCLASS_WIRELESS_RF,	NULL,	},
	{ "bluetooth",		PCI_SUBCLASS_WIRELESS_BLUETOOTH, NULL,	},
	{ "broadband",		PCI_SUBCLASS_WIRELESS_BROADBAND, NULL,	},
	{ "802.11a (5 GHz)",	PCI_SUBCLASS_WIRELESS_802_11A,	NULL,	},
	{ "802.11b (2.4 GHz)",	PCI_SUBCLASS_WIRELESS_802_11B,	NULL,	},
	{ "miscellaneous",	PCI_SUBCLASS_WIRELESS_MISC,	NULL,	},
	{ NULL,			0,				NULL,	},
};

/*
 * Class 0x0e.
 * Intelligent IO controller.
 */

/* Intelligent IO programming interface */
static const struct pci_class pci_interface_i2o[] = {
	{ "FIFO at offset 0x40", PCI_INTERFACE_I2O_FIFOAT40,		NULL,},
	{ NULL,			0,					NULL,},
};

/* Subclasses */
static const struct pci_class pci_subclass_i2o[] = {
	{ "standard",		PCI_SUBCLASS_I2O_STANDARD, pci_interface_i2o,},
	{ "miscellaneous",	PCI_SUBCLASS_I2O_MISC,		NULL,	},
	{ NULL,			0,				NULL,	},
};

/*
 * Class 0x0f.
 * Satellite communication controller.
 */
static const struct pci_class pci_subclass_satcom[] = {
	{ "TV",			PCI_SUBCLASS_SATCOM_TV,	 	NULL,	},
	{ "audio",		PCI_SUBCLASS_SATCOM_AUDIO, 	NULL,	},
	{ "voice",		PCI_SUBCLASS_SATCOM_VOICE, 	NULL,	},
	{ "data",		PCI_SUBCLASS_SATCOM_DATA,	NULL,	},
	{ "miscellaneous",	PCI_SUBCLASS_SATCOM_MISC,	NULL,	},
	{ NULL,			0,				NULL,	},
};

/*
 * Class 0x10.
 * Encryption/Decryption controller.
 */
static const struct pci_class pci_subclass_crypto[] = {
	{ "network/computing",	PCI_SUBCLASS_CRYPTO_NETCOMP, 	NULL,	},
	{ "entertainment",	PCI_SUBCLASS_CRYPTO_ENTERTAINMENT, NULL,},
	{ "miscellaneous",	PCI_SUBCLASS_CRYPTO_MISC, 	NULL,	},
	{ NULL,			0,				NULL,	},
};

/*
 * Class 0x11.
 * Data aquuisition and signal processing controller.
 */
static const struct pci_class pci_subclass_dasp[] = {
	{ "DPIO",		PCI_SUBCLASS_DASP_DPIO,		NULL,	},
	{ "performance counters", PCI_SUBCLASS_DASP_TIMEFREQ,	NULL,	},
	{ "synchronization",	PCI_SUBCLASS_DASP_SYNC,		NULL,	},
	{ "management",		PCI_SUBCLASS_DASP_MGMT,		NULL,	},
	{ "miscellaneous",	PCI_SUBCLASS_DASP_MISC,		NULL,	},
	{ NULL,			0,				NULL,	},
};

/* List of classes */
static const struct pci_class pci_classes[] = {
	{ "prehistoric",	PCI_CLASS_PREHISTORIC,
	    pci_subclass_prehistoric,				},
	{ "mass storage",	PCI_CLASS_MASS_STORAGE,
	    pci_subclass_mass_storage,				},
	{ "network",		PCI_CLASS_NETWORK,
	    pci_subclass_network,				},
	{ "display",		PCI_CLASS_DISPLAY,
	    pci_subclass_display,				},
	{ "multimedia",		PCI_CLASS_MULTIMEDIA,
	    pci_subclass_multimedia,				},
	{ "memory",		PCI_CLASS_MEMORY,
	    pci_subclass_memory,				},
	{ "bridge",		PCI_CLASS_BRIDGE,
	    pci_subclass_bridge,				},
	{ "communications",	PCI_CLASS_COMMUNICATIONS,
	    pci_subclass_communications,			},
	{ "system",		PCI_CLASS_SYSTEM,
	    pci_subclass_system,				},
	{ "input",		PCI_CLASS_INPUT,
	    pci_subclass_input,					},
	{ "dock",		PCI_CLASS_DOCK,
	    pci_subclass_dock,					},
	{ "processor",		PCI_CLASS_PROCESSOR,
	    pci_subclass_processor,				},
	{ "serial bus",		PCI_CLASS_SERIALBUS,
	    pci_subclass_serialbus,				},
	{ "wireless",		PCI_CLASS_WIRELESS,
	    pci_subclass_wireless,				},
	{ "I2O",		PCI_CLASS_I2O,
	    pci_subclass_i2o,					},
	{ "satellite comm",	PCI_CLASS_SATCOM,
	    pci_subclass_satcom,				},
	{ "crypto",		PCI_CLASS_CRYPTO,
	    pci_subclass_crypto,				},
	{ "DASP",		PCI_CLASS_DASP,
	    pci_subclass_dasp,					},
	{ "processing accelerators", PCI_CLASS_ACCEL,
	    NULL,						},
	{ "non-essential instrumentation", PCI_CLASS_INSTRUMENT,
	    NULL,						},
	{ "undefined",		PCI_CLASS_UNDEFINED,
	    NULL,						},
	{ NULL,			0,
	    NULL,						},
};

DEV_VERBOSE_DEFINE(pci);

/*
 * Append a formatted string to dest without writing more than len
 * characters (including the trailing NUL character).  dest and len
 * are updated for use in subsequent calls to snappendf().
 *
 * Returns 0 on success, a negative value if vnsprintf() fails, or
 * a positive value if the dest buffer would have overflowed.
 */

static int __printflike(3,4)
snappendf(char **dest, size_t *len, const char * restrict fmt, ...)
{
	va_list	ap;
	int count;

	va_start(ap, fmt);
	count = vsnprintf(*dest, *len, fmt, ap);
	va_end(ap);

	/* Let vsnprintf() errors bubble up to caller */
	if (count < 0 || *len == 0)
		return count;

	/* Handle overflow */
	if ((size_t)count >= *len) {
		*dest += *len - 1;
		*len = 1;
		return 1;
	}

	/* Update dest & len to point at trailing NUL */
	*dest += count;
	*len -= count;

	return 0;
}

void
pci_devinfo(pcireg_t id_reg, pcireg_t class_reg, int showclass, char *cp,
    size_t l)
{
	pci_class_t class;
	pci_subclass_t subclass;
	pci_interface_t interface;
	pci_revision_t revision;
	char vendor[PCI_VENDORSTR_LEN], product[PCI_PRODUCTSTR_LEN];
	const struct pci_class *classp, *subclassp, *interfacep;

	class = PCI_CLASS(class_reg);
	subclass = PCI_SUBCLASS(class_reg);
	interface = PCI_INTERFACE(class_reg);
	revision = PCI_REVISION(class_reg);

	pci_findvendor(vendor, sizeof(vendor), PCI_VENDOR(id_reg));
	pci_findproduct(product, sizeof(product), PCI_VENDOR(id_reg),
	    PCI_PRODUCT(id_reg));

	classp = pci_classes;
	while (classp->name != NULL) {
		if (class == classp->val)
			break;
		classp++;
	}

	subclassp = (classp->name != NULL) ? classp->subclasses : NULL;
	while (subclassp && subclassp->name != NULL) {
		if (subclass == subclassp->val)
			break;
		subclassp++;
	}

	interfacep = (subclassp && subclassp->name != NULL) ?
	    subclassp->subclasses : NULL;
	while (interfacep && interfacep->name != NULL) {
		if (interface == interfacep->val)
			break;
		interfacep++;
	}

	(void)snappendf(&cp, &l, "%s %s", vendor, product);
	if (showclass) {
		(void)snappendf(&cp, &l, " (");
		if (classp->name == NULL)
			(void)snappendf(&cp, &l,
			    "class 0x%02x, subclass 0x%02x",
			    class, subclass);
		else {
			if (subclassp == NULL || subclassp->name == NULL)
				(void)snappendf(&cp, &l,
				    "%s, subclass 0x%02x",
				    classp->name, subclass);
			else
				(void)snappendf(&cp, &l, "%s %s",
				    subclassp->name, classp->name);
		}
		if ((interfacep == NULL) || (interfacep->name == NULL)) {
			if (interface != 0)
				(void)snappendf(&cp, &l, ", interface 0x%02x",
				    interface);
		} else if (strncmp(interfacep->name, "", 1) != 0)
			(void)snappendf(&cp, &l, ", %s", interfacep->name);
		if (revision != 0)
			(void)snappendf(&cp, &l, ", revision 0x%02x", revision);
		(void)snappendf(&cp, &l, ")");
	}
}

#ifdef _KERNEL
void
pci_aprint_devinfo_fancy(const struct pci_attach_args *pa, const char *naive,
			 const char *known, int addrev)
{
	char devinfo[256];

	if (known) {
		aprint_normal(": %s", known);
		if (addrev)
			aprint_normal(" (rev. 0x%02x)",
				      PCI_REVISION(pa->pa_class));
		aprint_normal("\n");
	} else {
		pci_devinfo(pa->pa_id, pa->pa_class, 0,
			    devinfo, sizeof(devinfo));
		aprint_normal(": %s (rev. 0x%02x)\n", devinfo,
			      PCI_REVISION(pa->pa_class));
	}
	if (naive)
		aprint_naive(": %s\n", naive);
	else
		aprint_naive("\n");
}
#endif

/*
 * Print out most of the PCI configuration registers.  Typically used
 * in a device attach routine like this:
 *
 *	#ifdef MYDEV_DEBUG
 *		printf("%s: ", device_xname(sc->sc_dev));
 *		pci_conf_print(pa->pa_pc, pa->pa_tag, NULL);
 *	#endif
 */

#define	i2o(i)	((i) * 4)
#define	o2i(o)	((o) / 4)
#define	onoff2(str, rval, bit, onstr, offstr)				      \
	printf("      %s: %s\n", (str), ((rval) & (bit)) ? onstr : offstr);
#define	onoff(str, rval, bit)	onoff2(str, rval, bit, "on", "off")

static void
pci_conf_print_common(
#ifdef _KERNEL
    pci_chipset_tag_t pc, pcitag_t tag,
#endif
    const pcireg_t *regs)
{
	pci_class_t class;
	pci_subclass_t subclass;
	pci_interface_t interface;
	pci_revision_t revision;
	char vendor[PCI_VENDORSTR_LEN], product[PCI_PRODUCTSTR_LEN];
	const struct pci_class *classp, *subclassp, *interfacep;
	const char *name;
	pcireg_t rval;
	unsigned int num;

	rval = regs[o2i(PCI_CLASS_REG)];
	class = PCI_CLASS(rval);
	subclass = PCI_SUBCLASS(rval);
	interface = PCI_INTERFACE(rval);
	revision = PCI_REVISION(rval);

	rval = regs[o2i(PCI_ID_REG)];
	name = pci_findvendor(vendor, sizeof(vendor), PCI_VENDOR(rval));
	if (name)
		printf("    Vendor Name: %s (0x%04x)\n", name,
		    PCI_VENDOR(rval));
	else
		printf("    Vendor ID: 0x%04x\n", PCI_VENDOR(rval));
	name = pci_findproduct(product, sizeof(product), PCI_VENDOR(rval),
	    PCI_PRODUCT(rval));
	if (name)
		printf("    Device Name: %s (0x%04x)\n", name,
		    PCI_PRODUCT(rval));
	else
		printf("    Device ID: 0x%04x\n", PCI_PRODUCT(rval));

	rval = regs[o2i(PCI_COMMAND_STATUS_REG)];

	printf("    Command register: 0x%04x\n", rval & 0xffff);
	onoff("I/O space accesses", rval, PCI_COMMAND_IO_ENABLE);
	onoff("Memory space accesses", rval, PCI_COMMAND_MEM_ENABLE);
	onoff("Bus mastering", rval, PCI_COMMAND_MASTER_ENABLE);
	onoff("Special cycles", rval, PCI_COMMAND_SPECIAL_ENABLE);
	onoff("MWI transactions", rval, PCI_COMMAND_INVALIDATE_ENABLE);
	onoff("Palette snooping", rval, PCI_COMMAND_PALETTE_ENABLE);
	onoff("Parity error checking", rval, PCI_COMMAND_PARITY_ENABLE);
	onoff("Address/data stepping", rval, PCI_COMMAND_STEPPING_ENABLE);
	onoff("System error (SERR)", rval, PCI_COMMAND_SERR_ENABLE);
	onoff("Fast back-to-back transactions", rval,
	    PCI_COMMAND_BACKTOBACK_ENABLE);
	onoff("Interrupt disable", rval, PCI_COMMAND_INTERRUPT_DISABLE);

	printf("    Status register: 0x%04x\n", (rval >> 16) & 0xffff);
	onoff("Immediate Readiness", rval, PCI_STATUS_IMMD_READNESS);
	onoff2("Interrupt status", rval, PCI_STATUS_INT_STATUS, "active",
	    "inactive");
	onoff("Capability List support", rval, PCI_STATUS_CAPLIST_SUPPORT);
	onoff("66 MHz capable", rval, PCI_STATUS_66MHZ_SUPPORT);
	onoff("User Definable Features (UDF) support", rval,
	    PCI_STATUS_UDF_SUPPORT);
	onoff("Fast back-to-back capable", rval,
	    PCI_STATUS_BACKTOBACK_SUPPORT);
	onoff("Data parity error detected", rval, PCI_STATUS_PARITY_ERROR);

	printf("      DEVSEL timing: ");
	switch (rval & PCI_STATUS_DEVSEL_MASK) {
	case PCI_STATUS_DEVSEL_FAST:
		printf("fast");
		break;
	case PCI_STATUS_DEVSEL_MEDIUM:
		printf("medium");
		break;
	case PCI_STATUS_DEVSEL_SLOW:
		printf("slow");
		break;
	default:
		printf("unknown/reserved");	/* XXX */
		break;
	}
	printf(" (0x%x)\n", __SHIFTOUT(rval, PCI_STATUS_DEVSEL_MASK));

	onoff("Slave signaled Target Abort", rval,
	    PCI_STATUS_TARGET_TARGET_ABORT);
	onoff("Master received Target Abort", rval,
	    PCI_STATUS_MASTER_TARGET_ABORT);
	onoff("Master received Master Abort", rval, PCI_STATUS_MASTER_ABORT);
	onoff("Asserted System Error (SERR)", rval, PCI_STATUS_SPECIAL_ERROR);
	onoff("Parity error detected", rval, PCI_STATUS_PARITY_DETECT);

	rval = regs[o2i(PCI_CLASS_REG)];
	for (classp = pci_classes; classp->name != NULL; classp++) {
		if (class == classp->val)
			break;
	}

	/*
	 * ECN: Change Root Complex Event Collector Class Code
	 * Old RCEC has subclass 0x06. It's the same as IOMMU. Read the type
	 * in PCIe extend capability to know whether it's RCEC or IOMMU.
	 */
	if ((class == PCI_CLASS_SYSTEM)
	    && (subclass == PCI_SUBCLASS_SYSTEM_IOMMU)) {
		int pcie_capoff;
		pcireg_t reg;

		if (pci_conf_find_cap(regs, PCI_CAP_PCIEXPRESS, &pcie_capoff)) {
			reg = regs[o2i(pcie_capoff + PCIE_XCAP)];
			if (PCIE_XCAP_TYPE(reg) == PCIE_XCAP_TYPE_ROOT_EVNTC)
				subclass = PCI_SUBCLASS_SYSTEM_RCEC;
		}
	}
	subclassp = (classp->name != NULL) ? classp->subclasses : NULL;
	while (subclassp && subclassp->name != NULL) {
		if (subclass == subclassp->val)
			break;
		subclassp++;
	}

	interfacep = (subclassp && subclassp->name != NULL) ?
	    subclassp->subclasses : NULL;
	while (interfacep && interfacep->name != NULL) {
		if (interface == interfacep->val)
			break;
		interfacep++;
	}

	if (classp->name != NULL)
		printf("    Class Name: %s (0x%02x)\n", classp->name, class);
	else
		printf("    Class ID: 0x%02x\n", class);
	if (subclassp != NULL && subclassp->name != NULL)
		printf("    Subclass Name: %s (0x%02x)\n",
		    subclassp->name, PCI_SUBCLASS(rval));
	else
		printf("    Subclass ID: 0x%02x\n", PCI_SUBCLASS(rval));
	if ((interfacep != NULL) && (interfacep->name != NULL)
	    && (strncmp(interfacep->name, "", 1) != 0))
		printf("    Interface Name: %s (0x%02x)\n",
		    interfacep->name, interface);
	else
		printf("    Interface: 0x%02x\n", interface);
	printf("    Revision ID: 0x%02x\n", revision);

	rval = regs[o2i(PCI_BHLC_REG)];
	printf("    BIST: 0x%02x\n", PCI_BIST(rval));
	printf("    Header Type: 0x%02x%s (0x%02x)\n", PCI_HDRTYPE_TYPE(rval),
	    PCI_HDRTYPE_MULTIFN(rval) ? "+multifunction" : "",
	    PCI_HDRTYPE(rval));
	printf("    Latency Timer: 0x%02x\n", PCI_LATTIMER(rval));
	num = PCI_CACHELINE(rval);
	printf("    Cache Line Size: %ubytes (0x%02x)\n", num * 4, num);
}

static int
pci_conf_print_bar(
#ifdef _KERNEL
    pci_chipset_tag_t pc, pcitag_t tag,
#endif
    const pcireg_t *regs, int reg, const char *name)
{
	int width;
	pcireg_t rval, rval64h;
	bool ioen, memen;
#ifdef _KERNEL
	pcireg_t mask, mask64h = 0;
#endif

	rval = regs[o2i(PCI_COMMAND_STATUS_REG)];
	ioen = rval & PCI_COMMAND_IO_ENABLE;
	memen = rval & PCI_COMMAND_MEM_ENABLE;

	width = 4;
	/*
	 * Section 6.2.5.1, `Address Maps', tells us that:
	 *
	 * 1) The builtin software should have already mapped the
	 * device in a reasonable way.
	 *
	 * 2) A device which wants 2^n bytes of memory will hardwire
	 * the bottom n bits of the address to 0.  As recommended,
	 * we write all 1s and see what we get back.
	 */

	rval = regs[o2i(reg)];
	if (PCI_MAPREG_TYPE(rval) == PCI_MAPREG_TYPE_MEM &&
	    PCI_MAPREG_MEM_TYPE(rval) == PCI_MAPREG_MEM_TYPE_64BIT) {
		rval64h = regs[o2i(reg + 4)];
		width = 8;
	} else
		rval64h = 0;

#ifdef _KERNEL
	if (rval != 0 && memen) {
		int s;

		/*
		 * The following sequence seems to make some devices
		 * (e.g. host bus bridges, which don't normally
		 * have their space mapped) very unhappy, to
		 * the point of crashing the system.
		 *
		 * Therefore, if the mapping register is zero to
		 * start out with, don't bother trying.
		 */
		s = splhigh();
		pci_conf_write(pc, tag, reg, 0xffffffff);
		mask = pci_conf_read(pc, tag, reg);
		pci_conf_write(pc, tag, reg, rval);
		if (PCI_MAPREG_TYPE(rval) == PCI_MAPREG_TYPE_MEM &&
		    PCI_MAPREG_MEM_TYPE(rval) == PCI_MAPREG_MEM_TYPE_64BIT) {
			pci_conf_write(pc, tag, reg + 4, 0xffffffff);
			mask64h = pci_conf_read(pc, tag, reg + 4);
			pci_conf_write(pc, tag, reg + 4, rval64h);
		}
		splx(s);
	} else
		mask = mask64h = 0;
#endif /* _KERNEL */

	printf("    Base address register at 0x%02x", reg);
	if (name)
		printf(" (%s)", name);
	printf("\n      ");
	if (rval == 0) {
		printf("not implemented\n");
		return width;
	}
	printf("type: ");
	if (PCI_MAPREG_TYPE(rval) == PCI_MAPREG_TYPE_MEM) {
		const char *type, *prefetch;

		switch (PCI_MAPREG_MEM_TYPE(rval)) {
		case PCI_MAPREG_MEM_TYPE_32BIT:
			type = "32-bit";
			break;
		case PCI_MAPREG_MEM_TYPE_32BIT_1M:
			type = "32-bit-1M";
			break;
		case PCI_MAPREG_MEM_TYPE_64BIT:
			type = "64-bit";
			break;
		default:
			type = "unknown (XXX)";
			break;
		}
		if (PCI_MAPREG_MEM_PREFETCHABLE(rval))
			prefetch = "";
		else
			prefetch = "non";
		printf("%s %sprefetchable memory\n", type, prefetch);
		switch (PCI_MAPREG_MEM_TYPE(rval)) {
		case PCI_MAPREG_MEM_TYPE_64BIT:
			printf("      base: 0x%016llx",
			    PCI_MAPREG_MEM64_ADDR(
				((((long long) rval64h) << 32) | rval)));
			if (!memen)
				printf(", disabled");
			printf("\n");
#ifdef _KERNEL
			printf("      size: 0x%016llx\n",
			    PCI_MAPREG_MEM64_SIZE(
				    ((((long long) mask64h) << 32) | mask)));
#endif
			break;
		case PCI_MAPREG_MEM_TYPE_32BIT:
		case PCI_MAPREG_MEM_TYPE_32BIT_1M:
		default:
			printf("      base: 0x%08x",
			    PCI_MAPREG_MEM_ADDR(rval));
			if (!memen)
				printf(", disabled");
			printf("\n");
#ifdef _KERNEL
			printf("      size: 0x%08x\n",
			    PCI_MAPREG_MEM_SIZE(mask));
#endif
			break;
		}
	} else {
#ifdef _KERNEL
		if (ioen)
			printf("%d-bit ", mask & ~0x0000ffff ? 32 : 16);
#endif
		printf("I/O\n");
		printf("      base: 0x%08x", PCI_MAPREG_IO_ADDR(rval));
		if (!ioen)
			printf(", disabled");
		printf("\n");
#ifdef _KERNEL
		printf("      size: 0x%08x\n", PCI_MAPREG_IO_SIZE(mask));
#endif
	}

	return width;
}

static void
pci_conf_print_regs(const pcireg_t *regs, int first, int pastlast)
{
	int off, needaddr, neednl;

	needaddr = 1;
	neednl = 0;
	for (off = first; off < pastlast; off += 4) {
		if ((off % 16) == 0 || needaddr) {
			printf("    0x%02x:", off);
			needaddr = 0;
		}
		printf(" 0x%08x", regs[o2i(off)]);
		neednl = 1;
		if ((off % 16) == 12) {
			printf("\n");
			neednl = 0;
		}
	}
	if (neednl)
		printf("\n");
}

static const char *
pci_conf_print_agp_calcycle(uint8_t cal)
{

	switch (cal) {
	case 0x0:
		return "4ms";
	case 0x1:
		return "16ms";
	case 0x2:
		return "64ms";
	case 0x3:
		return "256ms";
	case 0x7:
		return "Calibration Cycle Not Needed";
	default:
		return "(reserved)";
	}
}

static void
pci_conf_print_agp_datarate(pcireg_t reg, bool isagp3)
{
	if (isagp3) {
		/* AGP 3.0 */
		if (reg & AGP_MODE_V3_RATE_4x)
			printf("x4");
		if (reg & AGP_MODE_V3_RATE_8x)
			printf("x8");
	} else {
		/* AGP 2.0 */
		if (reg & AGP_MODE_V2_RATE_1x)
			printf("x1");
		if (reg & AGP_MODE_V2_RATE_2x)
			printf("x2");
		if (reg & AGP_MODE_V2_RATE_4x)
			printf("x4");
	}
	printf("\n");
}

static void
pci_conf_print_agp_cap(const pcireg_t *regs, int capoff)
{
	pcireg_t rval;
	bool isagp3;

	printf("\n  AGP Capabilities Register\n");

	rval = regs[o2i(capoff)];
	printf("    Revision: %d.%d\n",
	    PCI_CAP_AGP_MAJOR(rval), PCI_CAP_AGP_MINOR(rval));

	rval = regs[o2i(capoff + PCI_AGP_STATUS)];
	printf("    Status register: 0x%04x\n", rval);
	printf("      RQ: %d\n",
	    (unsigned int)__SHIFTOUT(rval, AGP_MODE_RQ) + 1);
	printf("      ARQSZ: %d\n",
	    (unsigned int)__SHIFTOUT(rval, AGP_MODE_ARQSZ));
	printf("      CAL cycle: %s\n",
	       pci_conf_print_agp_calcycle(__SHIFTOUT(rval, AGP_MODE_CAL)));
	onoff("SBA", rval, AGP_MODE_SBA);
	onoff("htrans#", rval, AGP_MODE_HTRANS);
	onoff("Over 4G", rval, AGP_MODE_4G);
	onoff("Fast Write", rval, AGP_MODE_FW);
	onoff("AGP 3.0 Mode", rval, AGP_MODE_MODE_3);
	isagp3 = rval & AGP_MODE_MODE_3;
	printf("      Data Rate Support: ");
	pci_conf_print_agp_datarate(rval, isagp3);

	rval = regs[o2i(capoff + PCI_AGP_COMMAND)];
	printf("    Command register: 0x%08x\n", rval);
	printf("      PRQ: %d\n",
	    (unsigned int)__SHIFTOUT(rval, AGP_MODE_RQ) + 1);
	printf("      PARQSZ: %d\n",
	    (unsigned int)__SHIFTOUT(rval, AGP_MODE_ARQSZ));
	printf("      PCAL cycle: %s\n",
	       pci_conf_print_agp_calcycle(__SHIFTOUT(rval, AGP_MODE_CAL)));
	onoff("SBA", rval, AGP_MODE_SBA);
	onoff("AGP", rval, AGP_MODE_AGP);
	onoff("Over 4G", rval, AGP_MODE_4G);
	onoff("Fast Write", rval, AGP_MODE_FW);
	if (isagp3) {
		printf("      Data Rate Enable: ");
		/*
		 * The Data Rate Enable bits are used only on 3.0 and the
		 * Command register has no AGP_MODE_MODE_3 bit, so pass the
		 * flag to print correctly.
		 */
		pci_conf_print_agp_datarate(rval, isagp3);
	}
}

static const char *
pci_conf_print_pcipm_cap_aux(uint16_t caps)
{

	switch ((caps >> 6) & 7) {
	case 0:	return "self-powered";
	case 1: return "55 mA";
	case 2: return "100 mA";
	case 3: return "160 mA";
	case 4: return "220 mA";
	case 5: return "270 mA";
	case 6: return "320 mA";
	case 7:
	default: return "375 mA";
	}
}

static const char *
pci_conf_print_pcipm_cap_pmrev(uint8_t val)
{
	static const char unk[] = "unknown";
	static const char *pmrev[8] = {
		unk, "1.0", "1.1", "1.2", unk, unk, unk, unk
	};
	if (val > 7)
		return unk;
	return pmrev[val];
}

static void
pci_conf_print_pcipm_cap(const pcireg_t *regs, int capoff)
{
	uint16_t caps, pmcsr;

	caps = regs[o2i(capoff)] >> PCI_PMCR_SHIFT;
	pmcsr = regs[o2i(capoff + PCI_PMCSR)];

	printf("\n  PCI Power Management Capabilities Register\n");

	printf("    Capabilities register: 0x%04x\n", caps);
	printf("      Version: %s\n",
	    pci_conf_print_pcipm_cap_pmrev(caps & PCI_PMCR_VERSION_MASK));
	onoff("PME# clock", caps, PCI_PMCR_PME_CLOCK);
	onoff("Device specific initialization", caps, PCI_PMCR_DSI);
	printf("      3.3V auxiliary current: %s\n",
	    pci_conf_print_pcipm_cap_aux(caps));
	onoff("D1 power management state support", caps, PCI_PMCR_D1SUPP);
	onoff("D2 power management state support", caps, PCI_PMCR_D2SUPP);
	onoff("PME# support D0", caps, PCI_PMCR_PME_D0);
	onoff("PME# support D1", caps, PCI_PMCR_PME_D1);
	onoff("PME# support D2", caps, PCI_PMCR_PME_D2);
	onoff("PME# support D3 hot", caps, PCI_PMCR_PME_D3HOT);
	onoff("PME# support D3 cold", caps, PCI_PMCR_PME_D3COLD);

	printf("    Control/status register: 0x%08x\n", pmcsr);
	printf("      Power state: D%d\n", pmcsr & PCI_PMCSR_STATE_MASK);
	onoff("PCI Express reserved", (pmcsr >> 2), 1);
	onoff("No soft reset", pmcsr, PCI_PMCSR_NO_SOFTRST);
	printf("      PME# assertion: %sabled\n",
	    (pmcsr & PCI_PMCSR_PME_EN) ? "en" : "dis");
	printf("      Data Select: %d\n",
	    __SHIFTOUT(pmcsr, PCI_PMCSR_DATASEL_MASK));
	printf("      Data Scale: %d\n",
	    __SHIFTOUT(pmcsr, PCI_PMCSR_DATASCL_MASK));
	onoff("PME# status", pmcsr, PCI_PMCSR_PME_STS);
	printf("    Bridge Support Extensions register: 0x%02x\n",
	    (pmcsr >> 16) & 0xff);
	onoff("B2/B3 support", pmcsr, PCI_PMCSR_B2B3_SUPPORT);
	onoff("Bus Power/Clock Control Enable", pmcsr, PCI_PMCSR_BPCC_EN);
	printf("    Data register: 0x%02x\n",
	       __SHIFTOUT(pmcsr, PCI_PMCSR_DATA));
}

/* XXX pci_conf_print_vpd_cap */
/* XXX pci_conf_print_slotid_cap */

static void
pci_conf_print_msi_cap(const pcireg_t *regs, int capoff)
{
	uint32_t ctl, mmc, mme;

	regs += o2i(capoff);
	ctl = *regs++;
	mmc = __SHIFTOUT(ctl, PCI_MSI_CTL_MMC_MASK);
	mme = __SHIFTOUT(ctl, PCI_MSI_CTL_MME_MASK);

	printf("\n  PCI Message Signaled Interrupt\n");

	printf("    Message Control register: 0x%04x\n", ctl >> 16);
	onoff("MSI Enabled", ctl, PCI_MSI_CTL_MSI_ENABLE);
	printf("      Multiple Message Capable: %s (%d vector%s)\n",
	    mmc > 0 ? "yes" : "no", 1 << mmc, mmc > 0 ? "s" : "");
	printf("      Multiple Message Enabled: %s (%d vector%s)\n",
	    mme > 0 ? "on" : "off", 1 << mme, mme > 0 ? "s" : "");
	onoff("64 Bit Address Capable", ctl, PCI_MSI_CTL_64BIT_ADDR);
	onoff("Per-Vector Masking Capable", ctl, PCI_MSI_CTL_PERVEC_MASK);
	onoff("Extended Message Data Capable", ctl, PCI_MSI_CTL_EXTMDATA_CAP);
	onoff("Extended Message Data Enable", ctl, PCI_MSI_CTL_EXTMDATA_EN);
	printf("    Message Address %sregister: 0x%08x\n",
	    ctl & PCI_MSI_CTL_64BIT_ADDR ? "(lower) " : "", *regs++);
	if (ctl & PCI_MSI_CTL_64BIT_ADDR) {
		printf("    Message Address %sregister: 0x%08x\n",
		    "(upper) ", *regs++);
	}
	printf("    Message Data register: ");
	if (ctl & PCI_MSI_CTL_EXTMDATA_CAP)
		printf("0x%08x\n", *regs);
	else
		printf("0x%04x\n", *regs & 0xffff);
	regs++;
	if (ctl & PCI_MSI_CTL_PERVEC_MASK) {
		printf("    Vector Mask register: 0x%08x\n", *regs++);
		printf("    Vector Pending register: 0x%08x\n", *regs++);
	}
}

/* XXX pci_conf_print_cpci_hostwap_cap */

/*
 * For both command register and status register.
 * The argument "idx" is index number (0 to 7).
 */
static int
pcix_split_trans(unsigned int idx)
{
	static int table[8] = {
		1, 2, 3, 4, 8, 12, 16, 32
	};

	if (idx >= __arraycount(table))
		return -1;
	return table[idx];
}

static void
pci_conf_print_pcix_cap_2ndbusmode(int num)
{
	const char *maxfreq, *maxperiod;

	printf("      Mode: ");
	if (num <= 0x07)
		printf("PCI-X Mode 1\n");
	else if (num <= 0x0b)
		printf("PCI-X 266 (Mode 2)\n");
	else
		printf("PCI-X 533 (Mode 2)\n");
	
	printf("      Error protection: %s\n", (num <= 3) ? "parity" : "ECC");
	switch (num & 0x03) {
	default:
	case 0:
		maxfreq = "N/A";
		maxperiod = "N/A";
		break;
	case 1:
		maxfreq = "66MHz";
		maxperiod = "15ns";
		break;
	case 2:
		maxfreq = "100MHz";
		maxperiod = "10ns";
		break;
	case 3:
		maxfreq = "133MHz";
		maxperiod = "7.5ns";
		break;
	}
	printf("      Max Clock Freq: %s\n", maxfreq);
	printf("      Min Clock Period: %s\n", maxperiod);
}

static void
pci_conf_print_pcix_cap(const pcireg_t *regs, int capoff)
{
	pcireg_t reg;
	int isbridge;
	int i;

	isbridge = (PCI_HDRTYPE_TYPE(regs[o2i(PCI_BHLC_REG)])
	    & PCI_HDRTYPE_PPB) != 0 ? 1 : 0;
	printf("\n  PCI-X %s Capabilities Register\n",
	    isbridge ? "Bridge" : "Non-bridge");

	reg = regs[o2i(capoff)];
	if (isbridge != 0) {
		printf("    Secondary status register: 0x%04x\n",
		    (reg & 0xffff0000) >> 16);
		onoff("64bit device", reg, PCIX_STATUS_64BIT);
		onoff("133MHz capable", reg, PCIX_STATUS_133);
		onoff("Split completion discarded", reg, PCIX_STATUS_SPLDISC);
		onoff("Unexpected split completion", reg, PCIX_STATUS_SPLUNEX);
		onoff("Split completion overrun", reg, PCIX_BRIDGE_ST_SPLOVRN);
		onoff("Split request delayed", reg, PCIX_BRIDGE_ST_SPLRQDL);
		pci_conf_print_pcix_cap_2ndbusmode(
			__SHIFTOUT(reg, PCIX_BRIDGE_2NDST_CLKF));
		printf("      Version: 0x%x\n",
		    (reg & PCIX_BRIDGE_2NDST_VER_MASK)
		    >> PCIX_BRIDGE_2NDST_VER_SHIFT);
		onoff("266MHz capable", reg, PCIX_BRIDGE_ST_266);
		onoff("533MHz capable", reg, PCIX_BRIDGE_ST_533);
	} else {
		printf("    Command register: 0x%04x\n",
		    (reg & 0xffff0000) >> 16);
		onoff("Data Parity Error Recovery", reg,
		    PCIX_CMD_PERR_RECOVER);
		onoff("Enable Relaxed Ordering", reg, PCIX_CMD_RELAXED_ORDER);
		printf("      Maximum Burst Read Count: %u\n",
		    PCIX_CMD_BYTECNT(reg));
		printf("      Maximum Split Transactions: %d\n",
		    pcix_split_trans((reg & PCIX_CMD_SPLTRANS_MASK)
			>> PCIX_CMD_SPLTRANS_SHIFT));
	}
	reg = regs[o2i(capoff+PCIX_STATUS)]; /* Or PCIX_BRIDGE_PRI_STATUS */
	printf("    %sStatus register: 0x%08x\n",
	    isbridge ? "Bridge " : "", reg);
	printf("      Function: %d\n", PCIX_STATUS_FN(reg));
	printf("      Device: %d\n", PCIX_STATUS_DEV(reg));
	printf("      Bus: %d\n", PCIX_STATUS_BUS(reg));
	onoff("64bit device", reg, PCIX_STATUS_64BIT);
	onoff("133MHz capable", reg, PCIX_STATUS_133);
	onoff("Split completion discarded", reg, PCIX_STATUS_SPLDISC);
	onoff("Unexpected split completion", reg, PCIX_STATUS_SPLUNEX);
	if (isbridge != 0) {
		onoff("Split completion overrun", reg, PCIX_BRIDGE_ST_SPLOVRN);
		onoff("Split request delayed", reg, PCIX_BRIDGE_ST_SPLRQDL);
	} else {
		onoff2("Device Complexity", reg, PCIX_STATUS_DEVCPLX,
		    "bridge device", "simple device");
		printf("      Designed max memory read byte count: %d\n",
		    512 << ((reg & PCIX_STATUS_MAXB_MASK)
			>> PCIX_STATUS_MAXB_SHIFT));
		printf("      Designed max outstanding split transaction: %d\n",
		    pcix_split_trans((reg & PCIX_STATUS_MAXST_MASK)
			>> PCIX_STATUS_MAXST_SHIFT));
		printf("      MAX cumulative Read Size: %u\n",
		    8 << ((reg & 0x1c000000) >> PCIX_STATUS_MAXRS_SHIFT));
		onoff("Received split completion error", reg,
		    PCIX_STATUS_SCERR);
	}
	onoff("266MHz capable", reg, PCIX_STATUS_266);
	onoff("533MHz capable", reg, PCIX_STATUS_533);

	if (isbridge == 0)
		return;

	/* Only for bridge */
	for (i = 0; i < 2; i++) {
		reg = regs[o2i(capoff + PCIX_BRIDGE_UP_STCR + (4 * i))];
		printf("    %s split transaction control register: 0x%08x\n",
		    (i == 0) ? "Upstream" : "Downstream", reg);
		printf("      Capacity: %d\n", reg & PCIX_BRIDGE_STCAP);
		printf("      Commitment Limit: %d\n",
		    (reg & PCIX_BRIDGE_STCLIM) >> PCIX_BRIDGE_STCLIM_SHIFT);
	}
}

/* pci_conf_print_ht_slave_cap */
/* pci_conf_print_ht_host_cap */
/* pci_conf_print_ht_switch_cap */
/* pci_conf_print_ht_intr_cap */
/* pci_conf_print_ht_revid_cap */
/* pci_conf_print_ht_unitid_cap */
/* pci_conf_print_ht_extcnf_cap */
/* pci_conf_print_ht_addrmap_cap */
/* pci_conf_print_ht_msimap_cap */

static void
pci_conf_print_ht_msimap_cap(const pcireg_t *regs, int capoff)
{
	pcireg_t val;
	uint32_t lo, hi;

	/*
	 * Print the rest of the command register bits. Others are
	 * printed in pci_conf_print_ht_cap().
	 */
	val = regs[o2i(capoff + PCI_HT_CMD)];
	onoff("Enable", val, PCI_HT_MSI_ENABLED);
	onoff("Fixed", val, PCI_HT_MSI_FIXED);

	lo = regs[o2i(capoff + PCI_HT_MSI_ADDR_LO)];
	hi = regs[o2i(capoff + PCI_HT_MSI_ADDR_HI)];
	printf("    Address Low register: 0x%08x\n", lo);
	printf("    Address high register: 0x%08x\n", hi);
	printf("      Address: 0x%016" PRIx64 "\n",
	    (uint64_t)hi << 32 | (lo & PCI_HT_MSI_ADDR_LO_MASK));
}

/* pci_conf_print_ht_droute_cap */
/* pci_conf_print_ht_vcset_cap */
/* pci_conf_print_ht_retry_cap */
/* pci_conf_print_ht_x86enc_cap */
/* pci_conf_print_ht_gen3_cap */
/* pci_conf_print_ht_fle_cap */
/* pci_conf_print_ht_pm_cap */
/* pci_conf_print_ht_hnc_cap */

static const struct ht_types {
	pcireg_t cap;
	const char *name;
	void (*printfunc)(const pcireg_t *, int);
} ht_captab[] = {
	{PCI_HT_CAP_SLAVE,	"Slave or Primary Interface", NULL },
	{PCI_HT_CAP_HOST,	"Host or Secondary Interface", NULL },
	{PCI_HT_CAP_SWITCH,	"Switch", NULL },
	{PCI_HT_CAP_INTERRUPT,	"Interrupt Discovery and Configuration", NULL},
	{PCI_HT_CAP_REVID,	"Revision ID",	NULL },
	{PCI_HT_CAP_UNITID_CLUMP, "UnitID Clumping",	NULL },
	{PCI_HT_CAP_EXTCNFSPACE, "Extended Configuration Space Access",	NULL },
	{PCI_HT_CAP_ADDRMAP,	"Address Mapping",	NULL },
	{PCI_HT_CAP_MSIMAP,	"MSI Mapping",	pci_conf_print_ht_msimap_cap },
	{PCI_HT_CAP_DIRECTROUTE, "Direct Route",	NULL },
	{PCI_HT_CAP_VCSET,	"VCSet",	NULL },
	{PCI_HT_CAP_RETRYMODE,	"Retry Mode",	NULL },
	{PCI_HT_CAP_X86ENCODE,	"X86 Encoding",	NULL },
	{PCI_HT_CAP_GEN3,	"Gen3",	NULL },
	{PCI_HT_CAP_FLE,	"Function-Level Extension",	NULL },
	{PCI_HT_CAP_PM,		"Power Management",	NULL },
	{PCI_HT_CAP_HIGHNODECNT, "High Node Count",	NULL },
};

static void
pci_conf_print_ht_cap(const pcireg_t *regs, int capoff)
{
	pcireg_t val, foundcap;
	unsigned int off;

	val = regs[o2i(capoff + PCI_HT_CMD)];

	printf("\n  HyperTransport Capability Register at 0x%02x\n", capoff);

	printf("    Command register: 0x%04x\n", val >> 16);
	foundcap = PCI_HT_CAP(val);
	for (off = 0; off < __arraycount(ht_captab); off++) {
		if (ht_captab[off].cap == foundcap)
			break;
	}
	printf("      Capability Type: 0x%02x ", foundcap);
	if (off >= __arraycount(ht_captab)) {
		printf("(unknown)\n");
		return;
	}
	printf("(%s)\n", ht_captab[off].name);
	if (ht_captab[off].printfunc != NULL)
		ht_captab[off].printfunc(regs, capoff);
}

static void
pci_conf_print_vendspec_cap(const pcireg_t *regs, int capoff)
{
	uint16_t caps;

	caps = regs[o2i(capoff)] >> PCI_VENDORSPECIFIC_SHIFT;

	printf("\n  PCI Vendor Specific Capabilities Register\n");
	printf("    Capabilities length: 0x%02x\n", caps & 0xff);
}

static void
pci_conf_print_debugport_cap(const pcireg_t *regs, int capoff)
{
	pcireg_t val;

	val = regs[o2i(capoff + PCI_DEBUG_BASER)];

	printf("\n  Debugport Capability Register\n");
	printf("    Debug base Register: 0x%04x\n",
	    val >> PCI_DEBUG_BASER_SHIFT);
	printf("      port offset: 0x%04x\n",
	    (val & PCI_DEBUG_PORTOFF_MASK) >> PCI_DEBUG_PORTOFF_SHIFT);
	printf("      BAR number: %u\n",
	    (val & PCI_DEBUG_BARNUM_MASK) >> PCI_DEBUG_BARNUM_SHIFT);
}

/* XXX pci_conf_print_cpci_rsrcctl_cap */
/* XXX pci_conf_print_hotplug_cap */

static void
pci_conf_print_subsystem_cap(const pcireg_t *regs, int capoff)
{
	pcireg_t reg;

	reg = regs[o2i(capoff + PCI_CAP_SUBSYS_ID)];

	printf("\n  Subsystem ID Capability Register\n");
	printf("    Subsystem ID : 0x%08x\n", reg);
}

/* XXX pci_conf_print_agp8_cap */
static void
pci_conf_print_secure_cap(const pcireg_t *regs, int capoff)
{
	pcireg_t reg, reg2, val;
	bool havemisc1;

	printf("\n  Secure Capability Register\n");
	reg = regs[o2i(capoff + PCI_SECURE_CAP)];
	printf("    Capability Register: 0x%04x\n", reg >> 16);
	val = __SHIFTOUT(reg, PCI_SECURE_CAP_TYPE);
	printf("      Capability block type: ");
	/* I know IOMMU Only */
	if (val == PCI_SECURE_CAP_TYPE_IOMMU)
		printf("IOMMU\n");
	else {
		printf("0x%x(unknown)\n", val);
		return;
	}

	val = __SHIFTOUT(reg, PCI_SECURE_CAP_REV);
	printf("      Capability revision: 0x%02x ", val);
	if (val == PCI_SECURE_CAP_REV_IOMMU)
		printf("(IOMMU)\n");
	else {
		printf("(unknown)\n");
		return;
	}
	onoff("IOTLB support", reg, PCI_SECURE_CAP_IOTLBSUP);
	onoff("HyperTransport tunnel translation support", reg,
	    PCI_SECURE_CAP_HTTUNNEL);
	onoff("Not present table entries cached", reg, PCI_SECURE_CAP_NPCACHE);
	onoff("IOMMU Extended Feature Register support", reg,
	    PCI_SECURE_CAP_EFRSUP);
	onoff("IOMMU Miscellaneous Information Register 1", reg,
	    PCI_SECURE_CAP_EXT);
	havemisc1 = reg & PCI_SECURE_CAP_EXT;

	reg = regs[o2i(capoff + PCI_SECURE_IOMMU_BAL)];
	printf("    Base Address Low Register: 0x%08x\n", reg);
	onoff("Enable", reg, PCI_SECURE_IOMMU_BAL_EN);
	reg2 = regs[o2i(capoff + PCI_SECURE_IOMMU_BAH)];
	printf("    Base Address High Register: 0x%08x\n", reg2);
	printf("      Base Address : 0x%016" PRIx64 "\n",
	    ((uint64_t)reg2 << 32)
	    | (reg & (PCI_SECURE_IOMMU_BAL_H | PCI_SECURE_IOMMU_BAL_L)));

	reg = regs[o2i(capoff + PCI_SECURE_IOMMU_RANGE)];
	printf("    IOMMU Range Register: 0x%08x\n", reg);
	printf("      HyperTransport UnitID: 0x%02x\n",
	    (uint32_t)__SHIFTOUT(reg, PCI_SECURE_IOMMU_RANGE_UNITID));
	onoff("Range valid", reg, PCI_SECURE_IOMMU_RANGE_RNGVALID);
	printf("      Device range bus number: 0x%02x\n",
	    (uint32_t)__SHIFTOUT(reg, PCI_SECURE_IOMMU_RANGE_BUSNUM));
	printf("      First device: 0x%04x\n",
	    (uint32_t)__SHIFTOUT(reg, PCI_SECURE_IOMMU_RANGE_FIRSTDEV));
	printf("      Last device: 0x%04x\n",
	    (uint32_t)__SHIFTOUT(reg, PCI_SECURE_IOMMU_RANGE_LASTDEV));

	reg = regs[o2i(capoff + PCI_SECURE_IOMMU_MISC0)];
	printf("    Miscellaneous Information Register 0: 0x%08x\n", reg);
	printf("      MSI Message number: 0x%02x\n",
	    (uint32_t)__SHIFTOUT(reg, PCI_SECURE_IOMMU_MISC0_MSINUM));
	val = __SHIFTOUT(reg, PCI_SECURE_IOMMU_MISC0_GVASIZE);
	printf("      Guest Virtual Address size: ");
	if (val == PCI_SECURE_IOMMU_MISC0_GVASIZE_48B)
		printf("48bits\n");
	else
		printf("0x%x(unknown)\n", val);
	val = __SHIFTOUT(reg, PCI_SECURE_IOMMU_MISC0_PASIZE);
	printf("      Physical Address size: %dbits\n", val);
	val = __SHIFTOUT(reg, PCI_SECURE_IOMMU_MISC0_VASIZE);
	printf("      Virtual Address size: %dbits\n", val);
	onoff("ATS response address range reserved", reg,
	    PCI_SECURE_IOMMU_MISC0_ATSRESV);
	printf("      Peripheral Page Request MSI Message number: 0x%02x\n",
	    (uint32_t)__SHIFTOUT(reg, PCI_SECURE_IOMMU_MISC0_MISNPPR));

	if (!havemisc1)
		return;

	reg = regs[o2i(capoff + PCI_SECURE_IOMMU_MISC1)];
	printf("    Miscellaneous Information Register 1: 0x%08x\n", reg);
	printf("      MSI Message number (GA): 0x%02x\n",
	    (uint32_t)__SHIFTOUT(reg, PCI_SECURE_IOMMU_MISC1_MSINUM));
}

static void
pci_print_pcie_L0s_latency(uint32_t val)
{

	switch (val) {
	case 0x0:
		printf("Less than 64ns\n");
		break;
	case 0x1:
	case 0x2:
	case 0x3:
		printf("%dns to less than %dns\n", 32 << val, 32 << (val + 1));
		break;
	case 0x4:
		printf("512ns to less than 1us\n");
		break;
	case 0x5:
		printf("1us to less than 2us\n");
		break;
	case 0x6:
		printf("2us - 4us\n");
		break;
	case 0x7:
		printf("More than 4us\n");
		break;
	}
}

static void
pci_print_pcie_L1_latency(uint32_t val)
{

	switch (val) {
	case 0x0:
		printf("Less than 1us\n");
		break;
	case 0x6:
		printf("32us - 64us\n");
		break;
	case 0x7:
		printf("More than 64us\n");
		break;
	default:
		printf("%dus to less than %dus\n", 1 << (val - 1), 1 << val);
		break;
	}
}

static void
pci_print_pcie_compl_timeout(uint32_t val)
{

	switch (val) {
	case 0x0:
		printf("50us to 50ms\n");
		break;
	case 0x5:
		printf("16ms to 55ms\n");
		break;
	case 0x6:
		printf("65ms to 210ms\n");
		break;
	case 0x9:
		printf("260ms to 900ms\n");
		break;
	case 0xa:
		printf("1s to 3.5s\n");
		break;
	default:
		printf("unknown %u value\n", val);
		break;
	}
}

static const char * const pcie_linkspeeds[] = {"2.5", "5.0", "8.0"};

/*
 * Print link speed. This function is used for the following register bits:
 *   Maximum Link Speed in LCAP
 *   Current Link Speed in LCSR
 *   Target Link Speed in LCSR2
 * All of above bitfield's values start from 1.
 * For LCSR2, 0 is allowed for a device which supports 2.5GT/s only (and
 * this check also works for devices which compliant to versions of the base
 * specification prior to 3.0.
 */
static void
pci_print_pcie_linkspeed(int regnum, pcireg_t val)
{

	if ((regnum == PCIE_LCSR2) && (val == 0))
		printf("2.5GT/s\n");
	else if ((val < 1) || (val > __arraycount(pcie_linkspeeds)))
		printf("unknown value (%u)\n", val);
	else
		printf("%sGT/s\n", pcie_linkspeeds[val - 1]);
}

/*
 * Print link speed "vector".
 * This function is used for the following register bits:
 *   Supported Link Speeds Vector in LCAP2
 *   Lower SKP OS Generation Supported Speed Vector  in LCAP2
 *   Lower SKP OS Reception Supported Speed Vector in LCAP2
 *   Enable Lower SKP OS Generation Vector in LCTL3
 * All of above bitfield's values start from 0.
 */
static void
pci_print_pcie_linkspeedvector(pcireg_t val)
{
	unsigned int i;

	/* Start from 0 */
	for (i = 0; i < 16; i++)
		if (((val >> i) & 0x01) != 0) {
			if (i >= __arraycount(pcie_linkspeeds))
				printf(" unknown vector (0x%x)", 1 << i);
			else
				printf(" %sGT/s", pcie_linkspeeds[i]);
		}
}

static void
pci_print_pcie_link_deemphasis(pcireg_t val)
{
	switch (val) {
	case 0:
		printf("-6dB");
		break;
	case 1:
		printf("-3.5dB");
		break;
	default:
		printf("(reserved value)");
	}
}

static void
pci_conf_print_pcie_cap(const pcireg_t *regs, int capoff)
{
	pcireg_t reg; /* for each register */
	pcireg_t val; /* for each bitfield */
	bool check_link = true;
	bool check_slot = false;
	bool check_rootport = false;
	bool check_upstreamport = false;
	unsigned int pciever;
	unsigned int i;

	printf("\n  PCI Express Capabilities Register\n");
	/* Capability Register */
	reg = regs[o2i(capoff)];
	printf("    Capability register: 0x%04x\n", reg >> 16);
	pciever = (unsigned int)(PCIE_XCAP_VER(reg));
	printf("      Capability version: %u\n", pciever);
	printf("      Device type: ");
	switch (PCIE_XCAP_TYPE(reg)) {
	case PCIE_XCAP_TYPE_PCIE_DEV:	/* 0x0 */
		printf("PCI Express Endpoint device\n");
		check_upstreamport = true;
		break;
	case PCIE_XCAP_TYPE_PCI_DEV:	/* 0x1 */
		printf("Legacy PCI Express Endpoint device\n");
		check_upstreamport = true;
		break;
	case PCIE_XCAP_TYPE_ROOT:	/* 0x4 */
		printf("Root Port of PCI Express Root Complex\n");
		check_slot = true;
		check_rootport = true;
		break;
	case PCIE_XCAP_TYPE_UP:		/* 0x5 */
		printf("Upstream Port of PCI Express Switch\n");
		check_upstreamport = true;
		break;
	case PCIE_XCAP_TYPE_DOWN:	/* 0x6 */
		printf("Downstream Port of PCI Express Switch\n");
		check_slot = true;
		check_rootport = true;
		break;
	case PCIE_XCAP_TYPE_PCIE2PCI:	/* 0x7 */
		printf("PCI Express to PCI/PCI-X Bridge\n");
		check_upstreamport = true;
		break;
	case PCIE_XCAP_TYPE_PCI2PCIE:	/* 0x8 */
		printf("PCI/PCI-X to PCI Express Bridge\n");
		/* Upstream port is not PCIe */
		check_slot = true;
		break;
	case PCIE_XCAP_TYPE_ROOT_INTEP:	/* 0x9 */
		printf("Root Complex Integrated Endpoint\n");
		check_link = false;
		break;
	case PCIE_XCAP_TYPE_ROOT_EVNTC:	/* 0xa */
		printf("Root Complex Event Collector\n");
		check_link = false;
		check_rootport = true;
		break;
	default:
		printf("unknown\n");
		break;
	}
	onoff("Slot implemented", reg, PCIE_XCAP_SI);
	printf("      Interrupt Message Number: 0x%02x\n",
	    (unsigned int)__SHIFTOUT(reg, PCIE_XCAP_IRQ));

	/* Device Capability Register */
	reg = regs[o2i(capoff + PCIE_DCAP)];
	printf("    Device Capabilities Register: 0x%08x\n", reg);
	printf("      Max Payload Size Supported: %u bytes max\n",
	    128 << (unsigned int)(reg & PCIE_DCAP_MAX_PAYLOAD));
	printf("      Phantom Functions Supported: ");
	switch (__SHIFTOUT(reg, PCIE_DCAP_PHANTOM_FUNCS)) {
	case 0x0:
		printf("not available\n");
		break;
	case 0x1:
		printf("MSB\n");
		break;
	case 0x2:
		printf("two MSB\n");
		break;
	case 0x3:
		printf("All three bits\n");
		break;
	}
	printf("      Extended Tag Field Supported: %dbit\n",
	    (reg & PCIE_DCAP_EXT_TAG_FIELD) == 0 ? 5 : 8);
	printf("      Endpoint L0 Acceptable Latency: ");
	pci_print_pcie_L0s_latency(__SHIFTOUT(reg, PCIE_DCAP_L0S_LATENCY));
	printf("      Endpoint L1 Acceptable Latency: ");
	pci_print_pcie_L1_latency(__SHIFTOUT(reg, PCIE_DCAP_L1_LATENCY));
	onoff("Attention Button Present", reg, PCIE_DCAP_ATTN_BUTTON);
	onoff("Attention Indicator Present", reg, PCIE_DCAP_ATTN_IND);
	onoff("Power Indicator Present", reg, PCIE_DCAP_PWR_IND);
	onoff("Role-Based Error Report", reg, PCIE_DCAP_ROLE_ERR_RPT);
	if (check_upstreamport) {
		printf("      Captured Slot Power Limit: ");
		pci_conf_print_pcie_power(
			__SHIFTOUT(reg, PCIE_DCAP_SLOT_PWR_LIM_VAL),
			__SHIFTOUT(reg, PCIE_DCAP_SLOT_PWR_LIM_SCALE));
	}
	onoff("Function-Level Reset Capability", reg, PCIE_DCAP_FLR);

	/* Device Control Register */
	reg = regs[o2i(capoff + PCIE_DCSR)];
	printf("    Device Control Register: 0x%04x\n", reg & 0xffff);
	onoff("Correctable Error Reporting Enable", reg,
	    PCIE_DCSR_ENA_COR_ERR);
	onoff("Non Fatal Error Reporting Enable", reg, PCIE_DCSR_ENA_NFER);
	onoff("Fatal Error Reporting Enable", reg, PCIE_DCSR_ENA_FER);
	onoff("Unsupported Request Reporting Enable", reg, PCIE_DCSR_ENA_URR);
	onoff("Enable Relaxed Ordering", reg, PCIE_DCSR_ENA_RELAX_ORD);
	printf("      Max Payload Size: %d byte\n",
	    128 << __SHIFTOUT(reg, PCIE_DCSR_MAX_PAYLOAD));
	onoff("Extended Tag Field Enable", reg, PCIE_DCSR_EXT_TAG_FIELD);
	onoff("Phantom Functions Enable", reg, PCIE_DCSR_PHANTOM_FUNCS);
	onoff("Aux Power PM Enable", reg, PCIE_DCSR_AUX_POWER_PM);
	onoff("Enable No Snoop", reg, PCIE_DCSR_ENA_NO_SNOOP);
	printf("      Max Read Request Size: %d byte\n",
	    128 << __SHIFTOUT(reg, PCIE_DCSR_MAX_READ_REQ));

	/* Device Status Register */
	reg = regs[o2i(capoff + PCIE_DCSR)];
	printf("    Device Status Register: 0x%04x\n", reg >> 16);
	onoff("Correctable Error Detected", reg, PCIE_DCSR_CED);
	onoff("Non Fatal Error Detected", reg, PCIE_DCSR_NFED);
	onoff("Fatal Error Detected", reg, PCIE_DCSR_FED);
	onoff("Unsupported Request Detected", reg, PCIE_DCSR_URD);
	onoff("Aux Power Detected", reg, PCIE_DCSR_AUX_PWR);
	onoff("Transaction Pending", reg, PCIE_DCSR_TRANSACTION_PND);
	onoff("Emergency Power Reduction Detected", reg, PCIE_DCSR_EMGPWRREDD);

	if (check_link) {
		/* Link Capability Register */
		reg = regs[o2i(capoff + PCIE_LCAP)];
		printf("    Link Capabilities Register: 0x%08x\n", reg);
		printf("      Maximum Link Speed: ");
		pci_print_pcie_linkspeed(PCIE_LCAP, reg & PCIE_LCAP_MAX_SPEED);
		printf("      Maximum Link Width: x%u lanes\n",
		    (unsigned int)__SHIFTOUT(reg, PCIE_LCAP_MAX_WIDTH));
		printf("      Active State PM Support: ");
		switch (__SHIFTOUT(reg, PCIE_LCAP_ASPM)) {
		case 0x0:
			printf("No ASPM support\n");
			break;
		case 0x1:
			printf("L0s supported\n");
			break;
		case 0x2:
			printf("L1 supported\n");
			break;
		case 0x3:
			printf("L0s and L1 supported\n");
			break;
		}
		printf("      L0 Exit Latency: ");
		pci_print_pcie_L0s_latency(__SHIFTOUT(reg,PCIE_LCAP_L0S_EXIT));
		printf("      L1 Exit Latency: ");
		pci_print_pcie_L1_latency(__SHIFTOUT(reg, PCIE_LCAP_L1_EXIT));
		printf("      Port Number: %u\n",
		    (unsigned int)__SHIFTOUT(reg, PCIE_LCAP_PORT));
		onoff("Clock Power Management", reg, PCIE_LCAP_CLOCK_PM);
		onoff("Surprise Down Error Report", reg,
		    PCIE_LCAP_SURPRISE_DOWN);
		onoff("Data Link Layer Link Active", reg, PCIE_LCAP_DL_ACTIVE);
		onoff("Link BW Notification Capable", reg,
			PCIE_LCAP_LINK_BW_NOTIFY);
		onoff("ASPM Optionally Compliance", reg,
		    PCIE_LCAP_ASPM_COMPLIANCE);

		/* Link Control Register */
		reg = regs[o2i(capoff + PCIE_LCSR)];
		printf("    Link Control Register: 0x%04x\n", reg & 0xffff);
		printf("      Active State PM Control: ");
		switch (reg & (PCIE_LCSR_ASPM_L1 | PCIE_LCSR_ASPM_L0S)) {
		case 0:
			printf("disabled\n");
			break;
		case 1:
			printf("L0s Entry Enabled\n");
			break;
		case 2:
			printf("L1 Entry Enabled\n");
			break;
		case 3:
			printf("L0s and L1 Entry Enabled\n");
			break;
		}
		onoff2("Read Completion Boundary Control", reg, PCIE_LCSR_RCB,
		    "128bytes", "64bytes");
		onoff("Link Disable", reg, PCIE_LCSR_LINK_DIS);
		onoff("Retrain Link", reg, PCIE_LCSR_RETRAIN);
		onoff("Common Clock Configuration", reg, PCIE_LCSR_COMCLKCFG);
		onoff("Extended Synch", reg, PCIE_LCSR_EXTNDSYNC);
		onoff("Enable Clock Power Management", reg, PCIE_LCSR_ENCLKPM);
		onoff("Hardware Autonomous Width Disable", reg,PCIE_LCSR_HAWD);
		onoff("Link Bandwidth Management Interrupt Enable", reg,
		    PCIE_LCSR_LBMIE);
		onoff("Link Autonomous Bandwidth Interrupt Enable", reg,
		    PCIE_LCSR_LABIE);
		printf("      DRS Signaling Control: ");
		switch (__SHIFTOUT(reg, PCIE_LCSR_DRSSGNL)) {
		case 0:
			printf("not reported\n");
			break;
		case 1:
			printf("Interrupt Enabled\n");
			break;
		case 2:
			printf("DRS to FRS Signaling Enabled\n");
			break;
		default:
			printf("reserved\n");
			break;
		}

		/* Link Status Register */
		reg = regs[o2i(capoff + PCIE_LCSR)];
		printf("    Link Status Register: 0x%04x\n", reg >> 16);
		printf("      Negotiated Link Speed: ");
		pci_print_pcie_linkspeed(PCIE_LCSR,
		    __SHIFTOUT(reg, PCIE_LCSR_LINKSPEED));
		printf("      Negotiated Link Width: x%u lanes\n",
		    (unsigned int)__SHIFTOUT(reg, PCIE_LCSR_NLW));
		onoff("Training Error", reg, PCIE_LCSR_LINKTRAIN_ERR);
		onoff("Link Training", reg, PCIE_LCSR_LINKTRAIN);
		onoff("Slot Clock Configuration", reg, PCIE_LCSR_SLOTCLKCFG);
		onoff("Data Link Layer Link Active", reg, PCIE_LCSR_DLACTIVE);
		onoff("Link Bandwidth Management Status", reg,
		    PCIE_LCSR_LINK_BW_MGMT);
		onoff("Link Autonomous Bandwidth Status", reg,
		    PCIE_LCSR_LINK_AUTO_BW);
	}

	if (check_slot == true) {
		pcireg_t slcap;

		/* Slot Capability Register */
		slcap = reg = regs[o2i(capoff + PCIE_SLCAP)];
		printf("    Slot Capability Register: 0x%08x\n", reg);
		onoff("Attention Button Present", reg, PCIE_SLCAP_ABP);
		onoff("Power Controller Present", reg, PCIE_SLCAP_PCP);
		onoff("MRL Sensor Present", reg, PCIE_SLCAP_MSP);
		onoff("Attention Indicator Present", reg, PCIE_SLCAP_AIP);
		onoff("Power Indicator Present", reg, PCIE_SLCAP_PIP);
		onoff("Hot-Plug Surprise", reg, PCIE_SLCAP_HPS);
		onoff("Hot-Plug Capable", reg, PCIE_SLCAP_HPC);
		printf("      Slot Power Limit Value: ");
		pci_conf_print_pcie_power(__SHIFTOUT(reg, PCIE_SLCAP_SPLV),
		    __SHIFTOUT(reg, PCIE_SLCAP_SPLS));
		onoff("Electromechanical Interlock Present", reg,
		    PCIE_SLCAP_EIP);
		onoff("No Command Completed Support", reg, PCIE_SLCAP_NCCS);
		printf("      Physical Slot Number: %d\n",
		    (unsigned int)(reg & PCIE_SLCAP_PSN) >> 19);

		/* Slot Control Register */
		reg = regs[o2i(capoff + PCIE_SLCSR)];
		printf("    Slot Control Register: 0x%04x\n", reg & 0xffff);
		onoff("Attention Button Pressed Enabled", reg, PCIE_SLCSR_ABE);
		onoff("Power Fault Detected Enabled", reg, PCIE_SLCSR_PFE);
		onoff("MRL Sensor Changed Enabled", reg, PCIE_SLCSR_MSE);
		onoff("Presence Detect Changed Enabled", reg, PCIE_SLCSR_PDE);
		onoff("Command Completed Interrupt Enabled", reg,
		    PCIE_SLCSR_CCE);
		onoff("Hot-Plug Interrupt Enabled", reg, PCIE_SLCSR_HPE);
		/*
		 * For Attention Indicator Control and Power Indicator Control,
		 * it's allowed to be a read only value 0 if corresponding
		 * capability register bit is 0.
		 */
		if (slcap & PCIE_SLCAP_AIP) {
			printf("      Attention Indicator Control: ");
			switch ((reg & PCIE_SLCSR_AIC) >> 6) {
			case 0x0:
				printf("reserved\n");
				break;
			case PCIE_SLCSR_IND_ON:
				printf("on\n");
				break;
			case PCIE_SLCSR_IND_BLINK:
				printf("blink\n");
				break;
			case PCIE_SLCSR_IND_OFF:
				printf("off\n");
				break;
			}
		}
		if (slcap & PCIE_SLCAP_PIP) {
			printf("      Power Indicator Control: ");
			switch ((reg & PCIE_SLCSR_PIC) >> 8) {
			case 0x0:
				printf("reserved\n");
				break;
			case PCIE_SLCSR_IND_ON:
				printf("on\n");
				break;
			case PCIE_SLCSR_IND_BLINK:
				printf("blink\n");
				break;
			case PCIE_SLCSR_IND_OFF:
				printf("off\n");
				break;
			}
		}
		printf("      Power Controller Control: Power %s\n",
		    reg & PCIE_SLCSR_PCC ? "off" : "on");
		onoff("Electromechanical Interlock Control",
		    reg, PCIE_SLCSR_EIC);
		onoff("Data Link Layer State Changed Enable", reg,
		    PCIE_SLCSR_DLLSCE);
		onoff("Auto Slot Power Limit Disable", reg,
		    PCIE_SLCSR_AUTOSPLDIS);

		/* Slot Status Register */
		printf("    Slot Status Register: 0x%04x\n", reg >> 16);
		onoff("Attention Button Pressed", reg, PCIE_SLCSR_ABP);
		onoff("Power Fault Detected", reg, PCIE_SLCSR_PFD);
		onoff("MRL Sensor Changed", reg, PCIE_SLCSR_MSC);
		onoff("Presence Detect Changed", reg, PCIE_SLCSR_PDC);
		onoff("Command Completed", reg, PCIE_SLCSR_CC);
		onoff("MRL Open", reg, PCIE_SLCSR_MS);
		onoff("Card Present in slot", reg, PCIE_SLCSR_PDS);
		onoff("Electromechanical Interlock engaged", reg,
		    PCIE_SLCSR_EIS);
		onoff("Data Link Layer State Changed", reg, PCIE_SLCSR_LACS);
	}

	if (check_rootport == true) {
		/* Root Control Register */
		reg = regs[o2i(capoff + PCIE_RCR)];
		printf("    Root Control Register: 0x%04x\n", reg & 0xffff);
		onoff("SERR on Correctable Error Enable", reg,
		    PCIE_RCR_SERR_CER);
		onoff("SERR on Non-Fatal Error Enable", reg,
		    PCIE_RCR_SERR_NFER);
		onoff("SERR on Fatal Error Enable", reg, PCIE_RCR_SERR_FER);
		onoff("PME Interrupt Enable", reg, PCIE_RCR_PME_IE);
		onoff("CRS Software Visibility Enable", reg, PCIE_RCR_CRS_SVE);

		/* Root Capability Register */
		printf("    Root Capability Register: 0x%04x\n",
		    reg >> 16);
		onoff("CRS Software Visibility", reg, PCIE_RCR_CRS_SV);

		/* Root Status Register */
		reg = regs[o2i(capoff + PCIE_RSR)];
		printf("    Root Status Register: 0x%08x\n", reg);
		printf("      PME Requester ID: 0x%04x\n",
		    (unsigned int)(reg & PCIE_RSR_PME_REQESTER));
		onoff("PME was asserted", reg, PCIE_RSR_PME_STAT);
		onoff("another PME is pending", reg, PCIE_RSR_PME_PEND);
	}

	/* PCIe DW9 to DW14 is for PCIe 2.0 and newer */
	if (pciever < 2)
		return;

	/* Device Capabilities 2 */
	reg = regs[o2i(capoff + PCIE_DCAP2)];
	printf("    Device Capabilities 2: 0x%08x\n", reg);
	printf("      Completion Timeout Ranges Supported: ");
	val = reg & PCIE_DCAP2_COMPT_RANGE;
	switch (val) {
	case 0:
		printf("not supported\n");
		break;
	default:
		for (i = 0; i <= 3; i++) {
			if (((val >> i) & 0x01) != 0)
				printf("%c", 'A' + i);
		}
		printf("\n");
	}
	onoff("Completion Timeout Disable Supported", reg,
	    PCIE_DCAP2_COMPT_DIS);
	onoff("ARI Forwarding Supported", reg, PCIE_DCAP2_ARI_FWD);
	onoff("AtomicOp Routing Supported", reg, PCIE_DCAP2_ATOM_ROUT);
	onoff("32bit AtomicOp Completer Supported", reg, PCIE_DCAP2_32ATOM);
	onoff("64bit AtomicOp Completer Supported", reg, PCIE_DCAP2_64ATOM);
	onoff("128-bit CAS Completer Supported", reg, PCIE_DCAP2_128CAS);
	onoff("No RO-enabled PR-PR passing", reg, PCIE_DCAP2_NO_ROPR_PASS);
	onoff("LTR Mechanism Supported", reg, PCIE_DCAP2_LTR_MEC);
	printf("      TPH Completer Supported: ");
	switch (__SHIFTOUT(reg, PCIE_DCAP2_TPH_COMP)) {
	case 0:
		printf("Not supported\n");
		break;
	case 1:
		printf("TPH\n");
		break;
	case 3:
		printf("TPH and Extended TPH\n");
		break;
	default:
		printf("(reserved value)\n");
		break;

	}
	printf("      LN System CLS: ");
	switch (__SHIFTOUT(reg, PCIE_DCAP2_LNSYSCLS)) {
	case 0x0:
		printf("Not supported or not in effect\n");
		break;
	case 0x1:
		printf("64byte cachelines in effect\n");
		break;
	case 0x2:
		printf("128byte cachelines in effect\n");
		break;
	case 0x3:
		printf("Reserved\n");
		break;
	}
	printf("      OBFF Supported: ");
	switch (__SHIFTOUT(reg, PCIE_DCAP2_OBFF)) {
	case 0x0:
		printf("Not supported\n");
		break;
	case 0x1:
		printf("Message only\n");
		break;
	case 0x2:
		printf("WAKE# only\n");
		break;
	case 0x3:
		printf("Both\n");
		break;
	}
	onoff("Extended Fmt Field Supported", reg, PCIE_DCAP2_EXTFMT_FLD);
	onoff("End-End TLP Prefix Supported", reg, PCIE_DCAP2_EETLP_PREF);
	val = __SHIFTOUT(reg, PCIE_DCAP2_MAX_EETLP);
	printf("      Max End-End TLP Prefixes: %u\n", (val == 0) ? 4 : val);
	printf("      Emergency Power Reduction Supported: ");
	switch (__SHIFTOUT(reg, PCIE_DCAP2_EMGPWRRED)) {
	case 0x0:
		printf("Not supported\n");
		break;
	case 0x1:
		printf("Device Specific mechanism\n");
		break;
	case 0x2:
		printf("Form Factor spec or Device Specific mechanism\n");
		break;
	case 0x3:
		printf("Reserved\n");
		break;
	}
	onoff("Emergency Power Reduction Initialization Required", reg,
	    PCIE_DCAP2_EMGPWRRED_INI);
	onoff("FRS Supported", reg, PCIE_DCAP2_FRS);

	/* Device Control 2 */
	reg = regs[o2i(capoff + PCIE_DCSR2)];
	printf("    Device Control 2: 0x%04x\n", reg & 0xffff);
	printf("      Completion Timeout Value: ");
	pci_print_pcie_compl_timeout(reg & PCIE_DCSR2_COMPT_VAL);
	onoff("Completion Timeout Disabled", reg, PCIE_DCSR2_COMPT_DIS);
	onoff("ARI Forwarding Enabled", reg, PCIE_DCSR2_ARI_FWD);
	onoff("AtomicOp Requester Enabled", reg, PCIE_DCSR2_ATOM_REQ);
	onoff("AtomicOp Egress Blocking", reg, PCIE_DCSR2_ATOM_EBLK);
	onoff("IDO Request Enabled", reg, PCIE_DCSR2_IDO_REQ);
	onoff("IDO Completion Enabled", reg, PCIE_DCSR2_IDO_COMP);
	onoff("LTR Mechanism Enabled", reg, PCIE_DCSR2_LTR_MEC);
	onoff("Emergency Power Reduction Request", reg,
	    PCIE_DCSR2_EMGPWRRED_REQ);
	printf("      OBFF: ");
	switch (__SHIFTOUT(reg, PCIE_DCSR2_OBFF_EN)) {
	case 0x0:
		printf("Disabled\n");
		break;
	case 0x1:
		printf("Enabled with Message Signaling Variation A\n");
		break;
	case 0x2:
		printf("Enabled with Message Signaling Variation B\n");
		break;
	case 0x3:
		printf("Enabled using WAKE# signaling\n");
		break;
	}
	onoff("End-End TLP Prefix Blocking on", reg, PCIE_DCSR2_EETLP);

	if (check_link) {
		bool drs_supported = false;

		/* Link Capability 2 */
		reg = regs[o2i(capoff + PCIE_LCAP2)];
		/* If the vector is 0, LCAP2 is not implemented */
		if ((reg & PCIE_LCAP2_SUP_LNKSV) != 0) {
			printf("    Link Capabilities 2: 0x%08x\n", reg);
			printf("      Supported Link Speeds Vector:");
			pci_print_pcie_linkspeedvector(
				__SHIFTOUT(reg, PCIE_LCAP2_SUP_LNKSV));
			printf("\n");
			onoff("Crosslink Supported", reg, PCIE_LCAP2_CROSSLNK);
			printf("      "
			    "Lower SKP OS Generation Supported Speed Vector:");
			pci_print_pcie_linkspeedvector(
				__SHIFTOUT(reg, PCIE_LCAP2_LOWSKPOS_GENSUPPSV));
			printf("\n");
			printf("      "
			    "Lower SKP OS Reception Supported Speed Vector:");
			pci_print_pcie_linkspeedvector(
				__SHIFTOUT(reg, PCIE_LCAP2_LOWSKPOS_RECSUPPSV));
			printf("\n");
			onoff("DRS Supported", reg, PCIE_LCAP2_DRS);
			drs_supported = (reg & PCIE_LCAP2_DRS) ? true : false;
		}

		/* Link Control 2 */
		reg = regs[o2i(capoff + PCIE_LCSR2)];
		/* If the vector is 0, LCAP2 is not implemented */
		printf("    Link Control 2: 0x%04x\n", reg & 0xffff);
		printf("      Target Link Speed: ");
		pci_print_pcie_linkspeed(PCIE_LCSR2,
		    __SHIFTOUT(reg, PCIE_LCSR2_TGT_LSPEED));
		onoff("Enter Compliance Enabled", reg, PCIE_LCSR2_ENT_COMPL);
		onoff("HW Autonomous Speed Disabled", reg,
		    PCIE_LCSR2_HW_AS_DIS);
		printf("      Selectable De-emphasis: ");
		pci_print_pcie_link_deemphasis(
			__SHIFTOUT(reg, PCIE_LCSR2_SEL_DEEMP));
		printf("\n");
		printf("      Transmit Margin: %u\n",
		    (unsigned int)(reg & PCIE_LCSR2_TX_MARGIN) >> 7);
		onoff("Enter Modified Compliance", reg, PCIE_LCSR2_EN_MCOMP);
		onoff("Compliance SOS", reg, PCIE_LCSR2_COMP_SOS);
		printf("      Compliance Present/De-emphasis: ");
		pci_print_pcie_link_deemphasis(
			__SHIFTOUT(reg, PCIE_LCSR2_COMP_DEEMP));
		printf("\n");

		/* Link Status 2 */
		printf("    Link Status 2: 0x%04x\n", (reg >> 16) & 0xffff);
		printf("      Current De-emphasis Level: ");
		pci_print_pcie_link_deemphasis(
			__SHIFTOUT(reg, PCIE_LCSR2_DEEMP_LVL));
		printf("\n");
		onoff("Equalization Complete", reg, PCIE_LCSR2_EQ_COMPL);
		onoff("Equalization Phase 1 Successful", reg,
		    PCIE_LCSR2_EQP1_SUC);
		onoff("Equalization Phase 2 Successful", reg,
		    PCIE_LCSR2_EQP2_SUC);
		onoff("Equalization Phase 3 Successful", reg,
		    PCIE_LCSR2_EQP3_SUC);
		onoff("Link Equalization Request", reg, PCIE_LCSR2_LNKEQ_REQ);
		onoff("Retimer Presence Detected", reg, PCIE_LCSR2_RETIMERPD);
		if (drs_supported) {
			printf("      Downstream Component Presence: ");
			switch (__SHIFTOUT(reg, PCIE_LCSR2_DSCOMPN)) {
			case PCIE_DSCOMPN_DOWN_NOTDETERM:
				printf("Link Down - Presence Not"
				    " Determined\n");
				break;
			case PCIE_DSCOMPN_DOWN_NOTPRES:
				printf("Link Down - Component Not Present\n");
				break;
			case PCIE_DSCOMPN_DOWN_PRES:
				printf("Link Down - Component Present\n");
				break;
			case PCIE_DSCOMPN_UP_PRES:
				printf("Link Up - Component Present\n");
				break;
			case PCIE_DSCOMPN_UP_PRES_DRS:
				printf("Link Up - Component Present and DRS"
				    " received\n");
				break;
			default:
				printf("reserved\n");
				break;
			}
			onoff("DRS Message Received", reg, PCIE_LCSR2_DRSRCV);
		}
	}

	/* Slot Capability 2 */
	/* Slot Control 2 */
	/* Slot Status 2 */
}

static void
pci_conf_print_msix_cap(const pcireg_t *regs, int capoff)
{
	pcireg_t reg;

	printf("\n  MSI-X Capability Register\n");

	reg = regs[o2i(capoff + PCI_MSIX_CTL)];
	printf("    Message Control register: 0x%04x\n",
	    (reg >> 16) & 0xff);
	printf("      Table Size: %d\n",PCI_MSIX_CTL_TBLSIZE(reg));
	onoff("Function Mask", reg, PCI_MSIX_CTL_FUNCMASK);
	onoff("MSI-X Enable", reg, PCI_MSIX_CTL_ENABLE);
	reg = regs[o2i(capoff + PCI_MSIX_TBLOFFSET)];
	printf("    Table offset register: 0x%08x\n", reg);
	printf("      Table offset: 0x%08x\n",
	    (pcireg_t)(reg & PCI_MSIX_TBLOFFSET_MASK));
	printf("      BIR: 0x%x\n", (pcireg_t)(reg & PCI_MSIX_TBLBIR_MASK));
	reg = regs[o2i(capoff + PCI_MSIX_PBAOFFSET)];
	printf("    Pending bit array register: 0x%08x\n", reg);
	printf("      Pending bit array offset: 0x%08x\n",
	    (pcireg_t)(reg & PCI_MSIX_PBAOFFSET_MASK));
	printf("      BIR: 0x%x\n", (pcireg_t)(reg & PCI_MSIX_PBABIR_MASK));
}

static void
pci_conf_print_sata_cap(const pcireg_t *regs, int capoff)
{
	pcireg_t reg;

	printf("\n  Serial ATA Capability Register\n");

	reg = regs[o2i(capoff + PCI_SATA_REV)];
	printf("    Revision register: 0x%04x\n", (reg >> 16) & 0xff);
	printf("      Revision: %u.%u\n",
	    (unsigned int)__SHIFTOUT(reg, PCI_SATA_REV_MAJOR),
	    (unsigned int)__SHIFTOUT(reg, PCI_SATA_REV_MINOR));

	reg = regs[o2i(capoff + PCI_SATA_BAR)];

	printf("    BAR Register: 0x%08x\n", reg);
	printf("      Register location: ");
	if ((reg & PCI_SATA_BAR_SPEC) == PCI_SATA_BAR_INCONF)
		printf("in config space\n");
	else {
		printf("BAR %d\n", (int)PCI_SATA_BAR_NUM(reg));
		printf("      BAR offset: 0x%08x\n",
		    (pcireg_t)__SHIFTOUT(reg, PCI_SATA_BAR_OFFSET) * 4);
	}
}

static void
pci_conf_print_pciaf_cap(const pcireg_t *regs, int capoff)
{
	pcireg_t reg;

	printf("\n  Advanced Features Capability Register\n");

	reg = regs[o2i(capoff + PCI_AFCAPR)];
	printf("    AF Capabilities register: 0x%02x\n", (reg >> 24) & 0xff);
	printf("    AF Structure Length: 0x%02x\n",
	    (pcireg_t)__SHIFTOUT(reg, PCI_AF_LENGTH));
	onoff("Transaction Pending", reg, PCI_AF_TP_CAP);
	onoff("Function Level Reset", reg, PCI_AF_FLR_CAP);
	reg = regs[o2i(capoff + PCI_AFCSR)];
	printf("    AF Control register: 0x%02x\n", reg & 0xff);
	/*
	 * Only PCI_AFCR_INITIATE_FLR is a member of the AF control register
	 * and it's always 0 on read
	 */
	printf("    AF Status register: 0x%02x\n", (reg >> 8) & 0xff);
	onoff("Transaction Pending", reg, PCI_AFSR_TP);
}

static void
pci_conf_print_ea_cap_prop(unsigned int prop)
{

	switch (prop) {
	case PCI_EA_PROP_MEM_NONPREF:
		printf("Memory Space, Non-Prefetchable\n");
		break;
	case PCI_EA_PROP_MEM_PREF:
		printf("Memory Space, Prefetchable\n");
		break;
	case PCI_EA_PROP_IO:
		printf("I/O Space\n");
		break;
	case PCI_EA_PROP_VF_MEM_NONPREF:
		printf("Resorce for VF use, Memory Space, Non-Prefetchable\n");
		break;
	case PCI_EA_PROP_VF_MEM_PREF:
		printf("Resorce for VF use, Memory Space, Prefetch\n");
		break;
	case PCI_EA_PROP_BB_MEM_NONPREF:
		printf("Behind the Bridge, Memory Space, Non-Pref\n");
		break;
	case PCI_EA_PROP_BB_MEM_PREF:
		printf("Behind the Bridge, Memory Space. Prefetchable\n");
		break;
	case PCI_EA_PROP_BB_IO:
		printf("Behind Bridge, I/O Space\n");
		break;
	case PCI_EA_PROP_MEM_UNAVAIL:
		printf("Memory Space Unavailable\n");
		break;
	case PCI_EA_PROP_IO_UNAVAIL:
		printf("IO Space Unavailable\n");
		break;
	case PCI_EA_PROP_UNAVAIL:
		printf("Entry Unavailable for use\n");
		break;
	default:
		printf("Reserved\n");
		break;
	}
}

static void
pci_conf_print_ea_cap(const pcireg_t *regs, int capoff)
{
	pcireg_t reg, reg2;
	unsigned int entries, entoff, i;

	printf("\n  Enhanced Allocation Capability Register\n");

	reg = regs[o2i(capoff + PCI_EA_CAP1)];
	printf("    EA Num Entries register: 0x%04x\n", reg >> 16);
	entries = __SHIFTOUT(reg, PCI_EA_CAP1_NUMENTRIES);
	printf("      EA Num Entries: %u\n", entries);

	/* Type 1 only */
	if (PCI_HDRTYPE_TYPE(regs[o2i(PCI_BHLC_REG)]) == PCI_HDRTYPE_PPB) {
		reg = regs[o2i(capoff + PCI_EA_CAP2)];
		printf("    EA Capability Second register: 0x%08x\n", reg);
		printf("      Fixed Secondary Bus Number: %hhu\n",
		    (unsigned char)__SHIFTOUT(reg, PCI_EA_CAP2_SECONDARY));
		printf("      Fixed Subordinate Bus Number: %hhu\n",
		    (unsigned char)__SHIFTOUT(reg, PCI_EA_CAP2_SUBORDINATE));
		entoff = capoff + 8;
	} else
		entoff = capoff + 4;

	for (i = 0; i < entries; i++) {
		uint64_t base, offset;
		bool baseis64, offsetis64;
		unsigned int bei, entry_size;

<<<<<<< HEAD
		/* The first DW */
		reg = regs[o2i(entoff)];
		printf("    The first register: 0x%08x\n", reg);
		entry_size = __SHIFTOUT(reg, PCI_EA_ES);
		printf("      Entry size: %u\n", entry_size);
		printf("      BAR Equivalent Indicator: ");
=======
		printf("    Entry %u:\n", i);
		/* The first DW */
		reg = regs[o2i(entoff)];
		printf("      The first register: 0x%08x\n", reg);
		entry_size = __SHIFTOUT(reg, PCI_EA_ES);
		printf("        Entry size: %u\n", entry_size);
		printf("        BAR Equivalent Indicator: ");
>>>>>>> 4c4bfeee
		bei = __SHIFTOUT(reg, PCI_EA_BEI);
		switch (bei) {
		case PCI_EA_BEI_BAR0:
		case PCI_EA_BEI_BAR1:
		case PCI_EA_BEI_BAR2:
		case PCI_EA_BEI_BAR3:
		case PCI_EA_BEI_BAR4:
		case PCI_EA_BEI_BAR5:
			printf("BAR %u\n", bei - PCI_EA_BEI_BAR0);
			break;
		case PCI_EA_BEI_BEHIND:
			printf("Behind the function\n");
			break;
		case PCI_EA_BEI_NOTIND:
			printf("Not Indicated\n");
			break;
		case PCI_EA_BEI_EXPROM:
			printf("Expansion ROM\n");
			break;
		case PCI_EA_BEI_VFBAR0:
		case PCI_EA_BEI_VFBAR1:
		case PCI_EA_BEI_VFBAR2:
		case PCI_EA_BEI_VFBAR3:
		case PCI_EA_BEI_VFBAR4:
		case PCI_EA_BEI_VFBAR5:
			printf("VF BAR %u\n", bei - PCI_EA_BEI_VFBAR0);
			break;
		case PCI_EA_BEI_RESERVED:
		default:
			printf("Reserved\n");
			break;
		}
<<<<<<< HEAD
		pci_conf_print_ea_cap_prop(__SHIFTOUT(reg, PCI_EA_PP));
		pci_conf_print_ea_cap_prop(__SHIFTOUT(reg, PCI_EA_SP));
		onoff("Writable", reg, PCI_EA_W);
		onoff("Enable for this entry", reg, PCI_EA_E);

=======
		
		printf("      Primary Properties: ");
		pci_conf_print_ea_cap_prop(__SHIFTOUT(reg, PCI_EA_PP));
		printf("      Secondary Properties: ");
		pci_conf_print_ea_cap_prop(__SHIFTOUT(reg, PCI_EA_SP));
		onoff("Writable", reg, PCI_EA_W);
		onoff("Enable for this entry", reg, PCI_EA_E);
		    
>>>>>>> 4c4bfeee
		if (entry_size == 0) {
			entoff += 4;
			continue;
		}

		/* Base addr */
		reg = regs[o2i(entoff + 4)];
		base = reg & PCI_EA_LOWMASK;
		baseis64 = reg & PCI_EA_BASEMAXOFFSET_64BIT;
<<<<<<< HEAD
		printf("    Base Address Register Low: 0x%08x\n", reg);
		if (baseis64) {
			/* 64bit */
			reg2 = regs[o2i(entoff + 12)];
			printf("    Base Address Register high: 0x%08x\n",
=======
		printf("      Base Address Register Low: 0x%08x\n", reg);
		if (baseis64) {
			/* 64bit */
			reg2 = regs[o2i(entoff + 12)];
			printf("      Base Address Register high: 0x%08x\n",
>>>>>>> 4c4bfeee
			    reg2);
			base |= (uint64_t)reg2 << 32;
		}

		/* Offset addr */
		reg = regs[o2i(entoff + 8)];
		offset = reg & PCI_EA_LOWMASK;
		offsetis64 = reg & PCI_EA_BASEMAXOFFSET_64BIT;
<<<<<<< HEAD
		printf("    Max Offset Register Low: 0x%08x\n", reg);
		if (offsetis64) {
			/* 64bit */
			reg2 = regs[o2i(entoff + (baseis64 ? 16 : 12))];
			printf("    Max Offset Register high: 0x%08x\n",
=======
		printf("      Max Offset Register Low: 0x%08x\n", reg);
		if (offsetis64) {
			/* 64bit */
			reg2 = regs[o2i(entoff + (baseis64 ? 16 : 12))];
			printf("      Max Offset Register high: 0x%08x\n",
>>>>>>> 4c4bfeee
			    reg2);
			offset |= (uint64_t)reg2 << 32;
		}

<<<<<<< HEAD
		printf("      range: 0x%016" PRIx64 "-0x%016" PRIx64
=======
		printf("        range: 0x%016" PRIx64 "-0x%016" PRIx64
>>>>>>> 4c4bfeee
			    "\n", base, base + offset);

		entoff += 4;
		entoff += baseis64 ? 8 : 4;
		entoff += offsetis64 ? 8 : 4;
	}
}

/* XXX pci_conf_print_fpb_cap */

static struct {
	pcireg_t cap;
	const char *name;
	void (*printfunc)(const pcireg_t *, int);
} pci_captab[] = {
	{ PCI_CAP_RESERVED0,	"reserved",	NULL },
	{ PCI_CAP_PWRMGMT,	"Power Management", pci_conf_print_pcipm_cap },
	{ PCI_CAP_AGP,		"AGP",		pci_conf_print_agp_cap },
	{ PCI_CAP_VPD,		"VPD",		NULL },
	{ PCI_CAP_SLOTID,	"SlotID",	NULL },
	{ PCI_CAP_MSI,		"MSI",		pci_conf_print_msi_cap },
	{ PCI_CAP_CPCI_HOTSWAP,	"CompactPCI Hot-swapping", NULL },
	{ PCI_CAP_PCIX,		"PCI-X",	pci_conf_print_pcix_cap },
	{ PCI_CAP_LDT,		"HyperTransport", pci_conf_print_ht_cap },
	{ PCI_CAP_VENDSPEC,	"Vendor-specific",
	  pci_conf_print_vendspec_cap },
	{ PCI_CAP_DEBUGPORT,	"Debug Port",	pci_conf_print_debugport_cap },
	{ PCI_CAP_CPCI_RSRCCTL, "CompactPCI Resource Control", NULL },
	{ PCI_CAP_HOTPLUG,	"Hot-Plug",	NULL },
	{ PCI_CAP_SUBVENDOR,	"Subsystem vendor ID",
	  pci_conf_print_subsystem_cap },
	{ PCI_CAP_AGP8,		"AGP 8x",	NULL },
	{ PCI_CAP_SECURE,	"Secure Device", pci_conf_print_secure_cap },
	{ PCI_CAP_PCIEXPRESS,	"PCI Express",	pci_conf_print_pcie_cap },
	{ PCI_CAP_MSIX,		"MSI-X",	pci_conf_print_msix_cap },
	{ PCI_CAP_SATA,		"SATA",		pci_conf_print_sata_cap },
	{ PCI_CAP_PCIAF,	"Advanced Features", pci_conf_print_pciaf_cap},
	{ PCI_CAP_EA,		"Enhanced Allocation", pci_conf_print_ea_cap },
	{ PCI_CAP_FPB,		"Flattening Portal Bridge", NULL }
};

static int
pci_conf_find_cap(const pcireg_t *regs, unsigned int capid, int *offsetp)
{
	pcireg_t rval;
	unsigned int capptr;
	int off;

	if (!(regs[o2i(PCI_COMMAND_STATUS_REG)] & PCI_STATUS_CAPLIST_SUPPORT))
		return 0;

	/* Determine the Capability List Pointer register to start with. */
	switch (PCI_HDRTYPE_TYPE(regs[o2i(PCI_BHLC_REG)])) {
	case 0:	/* standard device header */
	case 1: /* PCI-PCI bridge header */
		capptr = PCI_CAPLISTPTR_REG;
		break;
	case 2:	/* PCI-CardBus Bridge header */
		capptr = PCI_CARDBUS_CAPLISTPTR_REG;
		break;
	default:
		return 0;
	}

	for (off = PCI_CAPLIST_PTR(regs[o2i(capptr)]);
	     off != 0; off = PCI_CAPLIST_NEXT(rval)) {
		rval = regs[o2i(off)];
		if (capid == PCI_CAPLIST_CAP(rval)) {
			if (offsetp != NULL)
				*offsetp = off;
			return 1;
		}
	}
	return 0;
}

static void
pci_conf_print_caplist(
#ifdef _KERNEL
    pci_chipset_tag_t pc, pcitag_t tag,
#endif
    const pcireg_t *regs, int capoff)
{
	int off;
	pcireg_t foundcap;
	pcireg_t rval;
	bool foundtable[__arraycount(pci_captab)];
	unsigned int i;

	/* Clear table */
	for (i = 0; i < __arraycount(pci_captab); i++)
		foundtable[i] = false;

	/* Print capability register's offset and the type first */
	for (off = PCI_CAPLIST_PTR(regs[o2i(capoff)]);
	     off != 0; off = PCI_CAPLIST_NEXT(regs[o2i(off)])) {
		rval = regs[o2i(off)];
		printf("  Capability register at 0x%02x\n", off);

		printf("    type: 0x%02x (", PCI_CAPLIST_CAP(rval));
		foundcap = PCI_CAPLIST_CAP(rval);
		if (foundcap < __arraycount(pci_captab)) {
			printf("%s)\n", pci_captab[foundcap].name);
			/* Mark as found */
			foundtable[foundcap] = true;
		} else
			printf("unknown)\n");
	}

	/*
	 * And then, print the detail of each capability registers
	 * in capability value's order.
	 */
	for (i = 0; i < __arraycount(pci_captab); i++) {
		if (foundtable[i] == false)
			continue;

		/*
		 * The type was found. Search capability list again and
		 * print all capabilities that the capabiliy type is
		 * the same. This is required because some capabilities
		 * appear multiple times (e.g. HyperTransport capability).
		 */
		for (off = PCI_CAPLIST_PTR(regs[o2i(capoff)]);
		     off != 0; off = PCI_CAPLIST_NEXT(regs[o2i(off)])) {
			rval = regs[o2i(off)];
			if ((PCI_CAPLIST_CAP(rval) == i)
			    && (pci_captab[i].printfunc != NULL))
				pci_captab[i].printfunc(regs, off);
		}
	}
}

/* Extended Capability */

static void
pci_conf_print_aer_cap_uc(pcireg_t reg)
{

	onoff("Undefined", reg, PCI_AER_UC_UNDEFINED);
	onoff("Data Link Protocol Error", reg, PCI_AER_UC_DL_PROTOCOL_ERROR);
	onoff("Surprise Down Error", reg, PCI_AER_UC_SURPRISE_DOWN_ERROR);
	onoff("Poisoned TLP Received", reg, PCI_AER_UC_POISONED_TLP);
	onoff("Flow Control Protocol Error", reg, PCI_AER_UC_FC_PROTOCOL_ERROR);
	onoff("Completion Timeout", reg, PCI_AER_UC_COMPLETION_TIMEOUT);
	onoff("Completer Abort", reg, PCI_AER_UC_COMPLETER_ABORT);
	onoff("Unexpected Completion", reg, PCI_AER_UC_UNEXPECTED_COMPLETION);
	onoff("Receiver Overflow", reg, PCI_AER_UC_RECEIVER_OVERFLOW);
	onoff("Malformed TLP", reg, PCI_AER_UC_MALFORMED_TLP);
	onoff("ECRC Error", reg, PCI_AER_UC_ECRC_ERROR);
	onoff("Unsupported Request Error", reg,
	    PCI_AER_UC_UNSUPPORTED_REQUEST_ERROR);
	onoff("ACS Violation", reg, PCI_AER_UC_ACS_VIOLATION);
	onoff("Uncorrectable Internal Error", reg, PCI_AER_UC_INTERNAL_ERROR);
	onoff("MC Blocked TLP", reg, PCI_AER_UC_MC_BLOCKED_TLP);
	onoff("AtomicOp Egress BLK", reg, PCI_AER_UC_ATOMIC_OP_EGRESS_BLOCKED);
	onoff("TLP Prefix Blocked Error", reg,
	    PCI_AER_UC_TLP_PREFIX_BLOCKED_ERROR);
	onoff("Poisoned TLP Egress Blocked", reg,
	    PCI_AER_UC_POISONTLP_EGRESS_BLOCKED);
}

static void
pci_conf_print_aer_cap_cor(pcireg_t reg)
{

	onoff("Receiver Error", reg, PCI_AER_COR_RECEIVER_ERROR);
	onoff("Bad TLP", reg, PCI_AER_COR_BAD_TLP);
	onoff("Bad DLLP", reg, PCI_AER_COR_BAD_DLLP);
	onoff("REPLAY_NUM Rollover", reg, PCI_AER_COR_REPLAY_NUM_ROLLOVER);
	onoff("Replay Timer Timeout", reg, PCI_AER_COR_REPLAY_TIMER_TIMEOUT);
	onoff("Advisory Non-Fatal Error", reg, PCI_AER_COR_ADVISORY_NF_ERROR);
	onoff("Corrected Internal Error", reg, PCI_AER_COR_INTERNAL_ERROR);
	onoff("Header Log Overflow", reg, PCI_AER_COR_HEADER_LOG_OVERFLOW);
}

static void
pci_conf_print_aer_cap_control(pcireg_t reg, bool *tlp_prefix_log)
{

	printf("      First Error Pointer: 0x%04x\n",
	    (pcireg_t)__SHIFTOUT(reg, PCI_AER_FIRST_ERROR_PTR));
	onoff("ECRC Generation Capable", reg, PCI_AER_ECRC_GEN_CAPABLE);
	onoff("ECRC Generation Enable", reg, PCI_AER_ECRC_GEN_ENABLE);
	onoff("ECRC Check Capable", reg, PCI_AER_ECRC_CHECK_CAPABLE);
	onoff("ECRC Check Enable", reg, PCI_AER_ECRC_CHECK_ENABLE);
	onoff("Multiple Header Recording Capable", reg,
	    PCI_AER_MULT_HDR_CAPABLE);
	onoff("Multiple Header Recording Enable", reg,PCI_AER_MULT_HDR_ENABLE);
	onoff("Completion Timeout Prefix/Header Log Capable", reg,
	    PCI_AER_COMPTOUTPRFXHDRLOG_CAP);

	/* This bit is RsvdP if the End-End TLP Prefix Supported bit is Clear */
	if (!tlp_prefix_log)
		return;
	onoff("TLP Prefix Log Present", reg, PCI_AER_TLP_PREFIX_LOG_PRESENT);
	*tlp_prefix_log = (reg & PCI_AER_TLP_PREFIX_LOG_PRESENT) ? true : false;
}

static void
pci_conf_print_aer_cap_rooterr_cmd(pcireg_t reg)
{

	onoff("Correctable Error Reporting Enable", reg,
	    PCI_AER_ROOTERR_COR_ENABLE);
	onoff("Non-Fatal Error Reporting Enable", reg,
	    PCI_AER_ROOTERR_NF_ENABLE);
	onoff("Fatal Error Reporting Enable", reg, PCI_AER_ROOTERR_F_ENABLE);
}

static void
pci_conf_print_aer_cap_rooterr_status(pcireg_t reg)
{

	onoff("ERR_COR Received", reg, PCI_AER_ROOTERR_COR_ERR);
	onoff("Multiple ERR_COR Received", reg, PCI_AER_ROOTERR_MULTI_COR_ERR);
	onoff("ERR_FATAL/NONFATAL_ERR Received", reg, PCI_AER_ROOTERR_UC_ERR);
	onoff("Multiple ERR_FATAL/NONFATAL_ERR Received", reg,
	    PCI_AER_ROOTERR_MULTI_UC_ERR);
	onoff("First Uncorrectable Fatal", reg,PCI_AER_ROOTERR_FIRST_UC_FATAL);
	onoff("Non-Fatal Error Messages Received", reg,PCI_AER_ROOTERR_NF_ERR);
	onoff("Fatal Error Messages Received", reg, PCI_AER_ROOTERR_F_ERR);
	printf("      Advanced Error Interrupt Message Number: 0x%02x\n",
	    (unsigned int)__SHIFTOUT(reg, PCI_AER_ROOTERR_INT_MESSAGE));
}

static void
pci_conf_print_aer_cap_errsrc_id(pcireg_t reg)
{

	printf("      Correctable Source ID: 0x%04x\n",
	    (pcireg_t)__SHIFTOUT(reg, PCI_AER_ERRSRC_ID_ERR_COR));
	printf("      ERR_FATAL/NONFATAL Source ID: 0x%04x\n",
	    (pcireg_t)__SHIFTOUT(reg, PCI_AER_ERRSRC_ID_ERR_UC));
}

static void
pci_conf_print_aer_cap(const pcireg_t *regs, int extcapoff)
{
	pcireg_t reg;
	int pcie_capoff;
	int pcie_devtype = -1;
	bool tlp_prefix_log = false;

	if (pci_conf_find_cap(regs, PCI_CAP_PCIEXPRESS, &pcie_capoff)) {
		reg = regs[o2i(pcie_capoff)];
		pcie_devtype = PCIE_XCAP_TYPE(reg);
		/* PCIe DW9 to DW14 is for PCIe 2.0 and newer */
		if (__SHIFTOUT(reg, PCIE_XCAP_VER_MASK) >= 2) {
			reg = regs[o2i(pcie_capoff + PCIE_DCAP2)];
			/* End-End TLP Prefix Supported */
			if (reg & PCIE_DCAP2_EETLP_PREF) {
				tlp_prefix_log = true;
			}
		}
	}

	printf("\n  Advanced Error Reporting Register\n");

	reg = regs[o2i(extcapoff + PCI_AER_UC_STATUS)];
	printf("    Uncorrectable Error Status register: 0x%08x\n", reg);
	pci_conf_print_aer_cap_uc(reg);
	reg = regs[o2i(extcapoff + PCI_AER_UC_MASK)];
	printf("    Uncorrectable Error Mask register: 0x%08x\n", reg);
	pci_conf_print_aer_cap_uc(reg);
	reg = regs[o2i(extcapoff + PCI_AER_UC_SEVERITY)];
	printf("    Uncorrectable Error Severity register: 0x%08x\n", reg);
	pci_conf_print_aer_cap_uc(reg);

	reg = regs[o2i(extcapoff + PCI_AER_COR_STATUS)];
	printf("    Correctable Error Status register: 0x%08x\n", reg);
	pci_conf_print_aer_cap_cor(reg);
	reg = regs[o2i(extcapoff + PCI_AER_COR_MASK)];
	printf("    Correctable Error Mask register: 0x%08x\n", reg);
	pci_conf_print_aer_cap_cor(reg);

	reg = regs[o2i(extcapoff + PCI_AER_CAP_CONTROL)];
	printf("    Advanced Error Capabilities and Control register: 0x%08x\n",
	    reg);
	pci_conf_print_aer_cap_control(reg, &tlp_prefix_log);
	reg = regs[o2i(extcapoff + PCI_AER_HEADER_LOG)];
	printf("    Header Log register:\n");
	pci_conf_print_regs(regs, extcapoff + PCI_AER_HEADER_LOG,
	    extcapoff + PCI_AER_ROOTERR_CMD);

	switch (pcie_devtype) {
	case PCIE_XCAP_TYPE_ROOT: /* Root Port of PCI Express Root Complex */
	case PCIE_XCAP_TYPE_ROOT_EVNTC:	/* Root Complex Event Collector */
		reg = regs[o2i(extcapoff + PCI_AER_ROOTERR_CMD)];
		printf("    Root Error Command register: 0x%08x\n", reg);
		pci_conf_print_aer_cap_rooterr_cmd(reg);
		reg = regs[o2i(extcapoff + PCI_AER_ROOTERR_STATUS)];
		printf("    Root Error Status register: 0x%08x\n", reg);
		pci_conf_print_aer_cap_rooterr_status(reg);

		reg = regs[o2i(extcapoff + PCI_AER_ERRSRC_ID)];
		printf("    Error Source Identification register: 0x%08x\n",
		    reg);
		pci_conf_print_aer_cap_errsrc_id(reg);
		break;
	}

	if (tlp_prefix_log) {
		reg = regs[o2i(extcapoff + PCI_AER_TLP_PREFIX_LOG)];
		printf("    TLP Prefix Log register: 0x%08x\n", reg);
	}
}

static void
pci_conf_print_vc_cap_arbtab(const pcireg_t *regs, int off, const char *name,
    pcireg_t parbsel, int parbsize)
{
	pcireg_t reg;
	int num = 16 << parbsel;
	int num_per_reg = sizeof(pcireg_t) / parbsize;
	int i, j;

	/* First, dump the table */
	for (i = 0; i < num; i += num_per_reg) {
		reg = regs[o2i(off + i / num_per_reg)];
		printf("    %s Arbitration Table: 0x%08x\n", name, reg);
	}
	/* And then, decode each entry */
	for (i = 0; i < num; i += num_per_reg) {
		reg = regs[o2i(off + i / num_per_reg)];
		for (j = 0; j < num_per_reg; j++)
			printf("      Phase[%d]: %d\n", j, reg);
	}
}

static void
pci_conf_print_vc_cap(const pcireg_t *regs, int extcapoff)
{
	pcireg_t reg, n;
	int parbtab, parbsize;
	pcireg_t parbsel;
	int varbtab, varbsize;
	pcireg_t varbsel;
	int i, count;

	printf("\n  Virtual Channel Register\n");
	reg = regs[o2i(extcapoff + PCI_VC_CAP1)];
	printf("    Port VC Capability register 1: 0x%08x\n", reg);
	count = __SHIFTOUT(reg, PCI_VC_CAP1_EXT_COUNT);
	printf("      Extended VC Count: %d\n", count);
	n = __SHIFTOUT(reg, PCI_VC_CAP1_LOWPRI_EXT_COUNT);
	printf("      Low Priority Extended VC Count: %u\n", n);
	n = __SHIFTOUT(reg, PCI_VC_CAP1_REFCLK);
	printf("      Reference Clock: %s\n",
	    (n == PCI_VC_CAP1_REFCLK_100NS) ? "100ns" : "unknown");
	parbsize = 1 << __SHIFTOUT(reg, PCI_VC_CAP1_PORT_ARB_TABLE_SIZE);
	printf("      Port Arbitration Table Entry Size: %dbit\n", parbsize);

	reg = regs[o2i(extcapoff + PCI_VC_CAP2)];
	printf("    Port VC Capability register 2: 0x%08x\n", reg);
	onoff("Hardware fixed arbitration scheme",
	    reg, PCI_VC_CAP2_ARB_CAP_HW_FIXED_SCHEME);
	onoff("WRR arbitration with 32 phases",
	    reg, PCI_VC_CAP2_ARB_CAP_WRR_32);
	onoff("WRR arbitration with 64 phases",
	    reg, PCI_VC_CAP2_ARB_CAP_WRR_64);
	onoff("WRR arbitration with 128 phases",
	    reg, PCI_VC_CAP2_ARB_CAP_WRR_128);
	varbtab = __SHIFTOUT(reg, PCI_VC_CAP2_ARB_TABLE_OFFSET);
	printf("      VC Arbitration Table Offset: 0x%x\n", varbtab);

	reg = regs[o2i(extcapoff + PCI_VC_CONTROL)] & 0xffff;
	printf("    Port VC Control register: 0x%04x\n", reg);
	varbsel = __SHIFTOUT(reg, PCI_VC_CONTROL_VC_ARB_SELECT);
	printf("      VC Arbitration Select: 0x%x\n", varbsel);

	reg = regs[o2i(extcapoff + PCI_VC_STATUS)] >> 16;
	printf("    Port VC Status register: 0x%04x\n", reg);
	onoff("VC Arbitration Table Status",
	    reg, PCI_VC_STATUS_LOAD_VC_ARB_TABLE);

	for (i = 0; i < count + 1; i++) {
		reg = regs[o2i(extcapoff + PCI_VC_RESOURCE_CAP(i))];
		printf("    VC number %d\n", i);
		printf("      VC Resource Capability Register: 0x%08x\n", reg);
		onoff("  Non-configurable Hardware fixed arbitration scheme",
		    reg, PCI_VC_RESOURCE_CAP_PORT_ARB_CAP_HW_FIXED_SCHEME);
		onoff("  WRR arbitration with 32 phases",
		    reg, PCI_VC_RESOURCE_CAP_PORT_ARB_CAP_WRR_32);
		onoff("  WRR arbitration with 64 phases",
		    reg, PCI_VC_RESOURCE_CAP_PORT_ARB_CAP_WRR_64);
		onoff("  WRR arbitration with 128 phases",
		    reg, PCI_VC_RESOURCE_CAP_PORT_ARB_CAP_WRR_128);
		onoff("  Time-based WRR arbitration with 128 phases",
		    reg, PCI_VC_RESOURCE_CAP_PORT_ARB_CAP_TWRR_128);
		onoff("  WRR arbitration with 256 phases",
		    reg, PCI_VC_RESOURCE_CAP_PORT_ARB_CAP_WRR_256);
		onoff("  Advanced Packet Switching",
		    reg, PCI_VC_RESOURCE_CAP_ADV_PKT_SWITCH);
		onoff("  Reject Snoop Transaction",
		    reg, PCI_VC_RESOURCE_CAP_REJCT_SNOOP_TRANS);
		n = __SHIFTOUT(reg, PCI_VC_RESOURCE_CAP_MAX_TIME_SLOTS) + 1;
		printf("        Maximum Time Slots: %d\n", n);
		parbtab = reg >> PCI_VC_RESOURCE_CAP_PORT_ARB_TABLE_OFFSET_S;
		printf("        Port Arbitration Table offset: 0x%02x\n",
		    parbtab);

		reg = regs[o2i(extcapoff + PCI_VC_RESOURCE_CTL(i))];
		printf("      VC Resource Control Register: 0x%08x\n", reg);
		printf("        TC/VC Map: 0x%02x\n",
		    (pcireg_t)__SHIFTOUT(reg, PCI_VC_RESOURCE_CTL_TCVC_MAP));
		/*
		 * The load Port Arbitration Table bit is used to update
		 * the Port Arbitration logic and it's always 0 on read, so
		 * we don't print it.
		 */
		parbsel = __SHIFTOUT(reg, PCI_VC_RESOURCE_CTL_PORT_ARB_SELECT);
		printf("        Port Arbitration Select: 0x%x\n", parbsel);
		n = __SHIFTOUT(reg, PCI_VC_RESOURCE_CTL_VC_ID);
		printf("        VC ID: %d\n", n);
		onoff("  VC Enable", reg, PCI_VC_RESOURCE_CTL_VC_ENABLE);

		reg = regs[o2i(extcapoff + PCI_VC_RESOURCE_STA(i))] >> 16;
		printf("      VC Resource Status Register: 0x%08x\n", reg);
		onoff("  Port Arbitration Table Status",
		    reg, PCI_VC_RESOURCE_STA_PORT_ARB_TABLE);
		onoff("  VC Negotiation Pending",
		    reg, PCI_VC_RESOURCE_STA_VC_NEG_PENDING);

		if ((parbtab != 0) && (parbsel != 0))
			pci_conf_print_vc_cap_arbtab(regs, extcapoff + parbtab,
			    "Port", parbsel, parbsize);
	}

	varbsize = 8;
	if ((varbtab != 0) && (varbsel != 0))
		pci_conf_print_vc_cap_arbtab(regs, extcapoff + varbtab,
		    "  VC", varbsel, varbsize);
}

/*
 * Print Power limit. This encoding is the same among the following registers:
 *  - The Captured Slot Power Limit in the PCIe Device Capability Register.
 *  - The Slot Power Limit in the PCIe Slot Capability Register.
 *  - The Base Power in the Data register of Power Budgeting capability.
 */
static void
pci_conf_print_pcie_power(uint8_t base, unsigned int scale)
{
	unsigned int sdiv = 1;

	if ((scale == 0) && (base > 0xef)) {
		const char *s;

		switch (base) {
		case 0xf0:
			s = "239W < x <= 250W";
			break;
		case 0xf1:
			s = "250W < x <= 275W";
			break;
		case 0xf2:
			s = "275W < x <= 300W";
			break;
		default:
			s = "reserved for greater than 300W";
			break;
		}
		printf("%s\n", s);
		return;
	}

	for (unsigned int i = scale; i > 0; i--)
		sdiv *= 10;

	printf("%u", base / sdiv);

	if (scale != 0) {
		printf(".%u", base % sdiv);
	}
	printf ("W\n");
	return;
}

static const char *
pci_conf_print_pwrbdgt_type(uint8_t reg)
{

	switch (reg) {
	case 0x00:
		return "PME Aux";
	case 0x01:
		return "Auxilary";
	case 0x02:
		return "Idle";
	case 0x03:
		return "Sustained";
	case 0x04:
		return "Sustained (Emergency Power Reduction)";
	case 0x05:
		return "Maximum (Emergency Power Reduction)";
	case 0x07:
		return "Maximum";
	default:
		return "Unknown";
	}
}

static const char *
pci_conf_print_pwrbdgt_pwrrail(uint8_t reg)
{

	switch (reg) {
	case 0x00:
		return "Power(12V)";
	case 0x01:
		return "Power(3.3V)";
	case 0x02:
		return "Power(1.5V or 1.8V)";
	case 0x07:
		return "Thermal";
	default:
		return "Unknown";
	}
}

static void
pci_conf_print_pwrbdgt_cap(const pcireg_t *regs, int extcapoff)
{
	pcireg_t reg;

	printf("\n  Power Budgeting\n");

	reg = regs[o2i(extcapoff + PCI_PWRBDGT_DSEL)];
	printf("    Data Select register: 0x%08x\n", reg);

	reg = regs[o2i(extcapoff + PCI_PWRBDGT_DATA)];
	printf("    Data register: 0x%08x\n", reg);
	printf("      Base Power: ");
	pci_conf_print_pcie_power(
	    __SHIFTOUT(reg, PCI_PWRBDGT_DATA_BASEPWR),
	    __SHIFTOUT(reg, PCI_PWRBDGT_DATA_SCALE));
	printf("      PM Sub State: 0x%hhx\n",
	    (uint8_t)__SHIFTOUT(reg, PCI_PWRBDGT_PM_SUBSTAT));
	printf("      PM State: D%u\n",
	    (unsigned int)__SHIFTOUT(reg, PCI_PWRBDGT_PM_STAT));
	printf("      Type: %s\n",
	    pci_conf_print_pwrbdgt_type(
		    (uint8_t)(__SHIFTOUT(reg, PCI_PWRBDGT_TYPE))));
	printf("      Power Rail: %s\n",
	    pci_conf_print_pwrbdgt_pwrrail(
		    (uint8_t)(__SHIFTOUT(reg, PCI_PWRBDGT_PWRRAIL))));

	reg = regs[o2i(extcapoff + PCI_PWRBDGT_CAP)];
	printf("    Power Budget Capability register: 0x%08x\n", reg);
	onoff("System Allocated",
	    reg, PCI_PWRBDGT_CAP_SYSALLOC);
}

static const char *
pci_conf_print_rclink_dcl_cap_elmtype(unsigned char type)
{

	switch (type) {
	case 0x00:
		return "Configuration Space Element";
	case 0x01:
		return "System Egress Port or internal sink (memory)";
	case 0x02:
		return "Internal Root Complex Link";
	default:
		return "Unknown";
	}
}

static void
pci_conf_print_rclink_dcl_cap(const pcireg_t *regs, int extcapoff)
{
	pcireg_t reg;
	unsigned char nent, linktype;
	int i;

	printf("\n  Root Complex Link Declaration\n");

	reg = regs[o2i(extcapoff + PCI_RCLINK_DCL_ESDESC)];
	printf("    Element Self Description Register: 0x%08x\n", reg);
	printf("      Element Type: %s\n",
	    pci_conf_print_rclink_dcl_cap_elmtype((unsigned char)reg));
	nent = __SHIFTOUT(reg, PCI_RCLINK_DCL_ESDESC_NUMLINKENT);
	printf("      Number of Link Entries: %hhu\n", nent);
	printf("      Component ID: %hhu\n",
	    (uint8_t)__SHIFTOUT(reg, PCI_RCLINK_DCL_ESDESC_COMPID));
	printf("      Port Number: %hhu\n",
	    (uint8_t)__SHIFTOUT(reg, PCI_RCLINK_DCL_ESDESC_PORTNUM));
	for (i = 0; i < nent; i++) {
		reg = regs[o2i(extcapoff + PCI_RCLINK_DCL_LINKDESC(i))];
		printf("    Link Entry %d:\n", i + 1);
		printf("      Link Description Register: 0x%08x\n", reg);
		onoff("  Link Valid", reg,PCI_RCLINK_DCL_LINKDESC_LVALID);
		linktype = reg & PCI_RCLINK_DCL_LINKDESC_LTYPE;
		onoff2("  Link Type", reg, PCI_RCLINK_DCL_LINKDESC_LTYPE,
		    "Configuration Space", "Memory-Mapped Space");
		onoff("  Associated RCRB Header", reg,
		    PCI_RCLINK_DCL_LINKDESC_ARCRBH);
		printf("        Target Component ID: %hhu\n",
		    (unsigned char)__SHIFTOUT(reg,
			PCI_RCLINK_DCL_LINKDESC_TCOMPID));
		printf("        Target Port Number: %hhu\n",
		    (unsigned char)__SHIFTOUT(reg,
			PCI_RCLINK_DCL_LINKDESC_TPNUM));

		if (linktype == 0) {
			/* Memory-Mapped Space */
			reg = regs[o2i(extcapoff
				    + PCI_RCLINK_DCL_LINKADDR_LT0_LO(i))];
			printf("      Link Address Low Register: 0x%08x\n",
			    reg);
			reg = regs[o2i(extcapoff
				    + PCI_RCLINK_DCL_LINKADDR_LT0_HI(i))];
			printf("      Link Address High Register: 0x%08x\n",
			    reg);
		} else {
			unsigned int nb;
			pcireg_t lo, hi;

			/* Configuration Space */
			lo = regs[o2i(extcapoff
				    + PCI_RCLINK_DCL_LINKADDR_LT1_LO(i))];
			printf("      Configuration Space Low Register: "
			    "0x%08x\n", lo);
			hi = regs[o2i(extcapoff
				    + PCI_RCLINK_DCL_LINKADDR_LT1_HI(i))];
			printf("      Configuration Space High Register: "
			    "0x%08x\n", hi);
			nb = __SHIFTOUT(lo, PCI_RCLINK_DCL_LINKADDR_LT1_N);
			printf("        N: %u\n", nb);
			printf("        Func: %hhu\n",
			    (unsigned char)__SHIFTOUT(lo,
				PCI_RCLINK_DCL_LINKADDR_LT1_FUNC));
			printf("        Dev: %hhu\n",
			    (unsigned char)__SHIFTOUT(lo,
				PCI_RCLINK_DCL_LINKADDR_LT1_DEV));
			printf("        Bus: %hhu\n",
			    (unsigned char)__SHIFTOUT(lo,
				PCI_RCLINK_DCL_LINKADDR_LT1_BUS(nb)));
			lo &= PCI_RCLINK_DCL_LINKADDR_LT1_BAL(i);
			printf("        Configuration Space Base Address: "
			    "0x%016" PRIx64 "\n", ((uint64_t)hi << 32) + lo);
		}
	}
}

/* XXX pci_conf_print_rclink_ctl_cap */

static void
pci_conf_print_rcec_assoc_cap(const pcireg_t *regs, int extcapoff)
{
	pcireg_t reg;

	printf("\n  Root Complex Event Collector Association\n");

	reg = regs[o2i(extcapoff + PCI_RCEC_ASSOC_ASSOCBITMAP)];
	printf("    Association Bitmap for Root Complex Integrated Devices:"
	    " 0x%08x\n", reg);

	if (PCI_EXTCAPLIST_VERSION(regs[o2i(extcapoff)]) >= 2) {
		reg = regs[o2i(extcapoff + PCI_RCEC_ASSOC_ASSOCBUSNUM)];
		printf("    RCEC Associated Bus Numbers register: 0x%08x\n",
		    reg);
		printf("      RCEC Next Bus: %u\n",
		    (unsigned int)__SHIFTOUT(reg,
			PCI_RCEC_ASSOCBUSNUM_RCECNEXT));
		printf("      RCEC Last Bus: %u\n",
		    (unsigned int)__SHIFTOUT(reg,
			PCI_RCEC_ASSOCBUSNUM_RCECLAST));
	}
}

/* XXX pci_conf_print_mfvc_cap */
/* XXX pci_conf_print_vc2_cap */
/* XXX pci_conf_print_rcrb_cap */
/* XXX pci_conf_print_vendor_cap */
/* XXX pci_conf_print_cac_cap */

static void
pci_conf_print_acs_cap(const pcireg_t *regs, int extcapoff)
{
	pcireg_t reg, cap, ctl;
	unsigned int size, i;

	printf("\n  Access Control Services\n");

	reg = regs[o2i(extcapoff + PCI_ACS_CAP)];
	cap = reg & 0xffff;
	ctl = reg >> 16;
	printf("    ACS Capability register: 0x%08x\n", cap);
	onoff("ACS Source Validation", cap, PCI_ACS_CAP_V);
	onoff("ACS Transaction Blocking", cap, PCI_ACS_CAP_B);
	onoff("ACS P2P Request Redirect", cap, PCI_ACS_CAP_R);
	onoff("ACS P2P Completion Redirect", cap, PCI_ACS_CAP_C);
	onoff("ACS Upstream Forwarding", cap, PCI_ACS_CAP_U);
	onoff("ACS Egress Control", cap, PCI_ACS_CAP_E);
	onoff("ACS Direct Translated P2P", cap, PCI_ACS_CAP_T);
	size = __SHIFTOUT(cap, PCI_ACS_CAP_ECVSIZE);
	if (size == 0)
		size = 256;
	printf("      Egress Control Vector Size: %u\n", size);
	printf("    ACS Control register: 0x%08x\n", ctl);
	onoff("ACS Source Validation Enable", ctl, PCI_ACS_CTL_V);
	onoff("ACS Transaction Blocking Enable", ctl, PCI_ACS_CTL_B);
	onoff("ACS P2P Request Redirect Enable", ctl, PCI_ACS_CTL_R);
	onoff("ACS P2P Completion Redirect Enable", ctl, PCI_ACS_CTL_C);
	onoff("ACS Upstream Forwarding Enable", ctl, PCI_ACS_CTL_U);
	onoff("ACS Egress Control Enable", ctl, PCI_ACS_CTL_E);
	onoff("ACS Direct Translated P2P Enable", ctl, PCI_ACS_CTL_T);

	/*
	 * If the P2P Egress Control Capability bit is 0, ignore the Egress
	 * Control vector.
	 */
	if ((cap & PCI_ACS_CAP_E) == 0)
		return;
	for (i = 0; i < size; i += 32)
		printf("    Egress Control Vector [%u..%u]: 0x%08x\n", i + 31,
		    i, regs[o2i(extcapoff + PCI_ACS_ECV + (i / 32) * 4 )]);
}

static void
pci_conf_print_ari_cap(const pcireg_t *regs, int extcapoff)
{
	pcireg_t reg, cap, ctl;

	printf("\n  Alternative Routing-ID Interpretation Register\n");

	reg = regs[o2i(extcapoff + PCI_ARI_CAP)];
	cap = reg & 0xffff;
	ctl = reg >> 16;
	printf("    Capability register: 0x%08x\n", cap);
	onoff("MVFC Function Groups Capability", reg, PCI_ARI_CAP_M);
	onoff("ACS Function Groups Capability", reg, PCI_ARI_CAP_A);
	printf("      Next Function Number: %u\n",
	    (unsigned int)__SHIFTOUT(reg, PCI_ARI_CAP_NXTFN));
	printf("    Control register: 0x%08x\n", ctl);
	onoff("MVFC Function Groups Enable", reg, PCI_ARI_CTL_M);
	onoff("ACS Function Groups Enable", reg, PCI_ARI_CTL_A);
	printf("      Function Group: %u\n",
	    (unsigned int)__SHIFTOUT(reg, PCI_ARI_CTL_FUNCGRP));
}

static void
pci_conf_print_ats_cap(const pcireg_t *regs, int extcapoff)
{
	pcireg_t reg, cap, ctl;
	unsigned int num;

	printf("\n  Address Translation Services\n");

	reg = regs[o2i(extcapoff + PCI_ARI_CAP)];
	cap = reg & 0xffff;
	ctl = reg >> 16;
	printf("    Capability register: 0x%04x\n", cap);
	num = __SHIFTOUT(reg, PCI_ATS_CAP_INVQDEPTH);
	if (num == 0)
		num = 32;
	printf("      Invalidate Queue Depth: %u\n", num);
	onoff("Page Aligned Request", reg, PCI_ATS_CAP_PALIGNREQ);
	onoff("Global Invalidate", reg, PCI_ATS_CAP_GLOBALINVL);
	onoff("Relaxed Ordering", reg, PCI_ATS_CAP_RELAXORD);

	printf("    Control register: 0x%04x\n", ctl);
	printf("      Smallest Translation Unit: %u\n",
	    (unsigned int)__SHIFTOUT(reg, PCI_ATS_CTL_STU));
	onoff("Enable", reg, PCI_ATS_CTL_EN);
}

static void
pci_conf_print_sernum_cap(const pcireg_t *regs, int extcapoff)
{
	pcireg_t lo, hi;

	printf("\n  Device Serial Number Register\n");

	lo = regs[o2i(extcapoff + PCI_SERIAL_LOW)];
	hi = regs[o2i(extcapoff + PCI_SERIAL_HIGH)];
	printf("    Serial Number: %02x-%02x-%02x-%02x-%02x-%02x-%02x-%02x\n",
	    hi >> 24, (hi >> 16) & 0xff, (hi >> 8) & 0xff, hi & 0xff,
	    lo >> 24, (lo >> 16) & 0xff, (lo >> 8) & 0xff, lo & 0xff);
}

static void
pci_conf_print_sriov_cap(const pcireg_t *regs, int extcapoff)
{
	char buf[sizeof("99999 MB")];
	pcireg_t reg;
	pcireg_t total_vfs;
	int i;
	bool first;

	printf("\n  Single Root IO Virtualization Register\n");

	reg = regs[o2i(extcapoff + PCI_SRIOV_CAP)];
	printf("    Capabilities register: 0x%08x\n", reg);
	onoff("VF Migration Capable", reg, PCI_SRIOV_CAP_VF_MIGRATION);
	onoff("ARI Capable Hierarchy Preserved", reg,
	    PCI_SRIOV_CAP_ARI_CAP_HIER_PRESERVED);
	if (reg & PCI_SRIOV_CAP_VF_MIGRATION) {
		printf("      VF Migration Interrupt Message Number: 0x%03x\n",
		    (pcireg_t)__SHIFTOUT(reg,
		      PCI_SRIOV_CAP_VF_MIGRATION_INTMSG_N));
	}

	reg = regs[o2i(extcapoff + PCI_SRIOV_CTL)] & 0xffff;
	printf("    Control register: 0x%04x\n", reg);
	onoff("VF Enable", reg, PCI_SRIOV_CTL_VF_ENABLE);
	onoff("VF Migration Enable", reg, PCI_SRIOV_CTL_VF_MIGRATION_SUPPORT);
	onoff("VF Migration Interrupt Enable", reg,
	    PCI_SRIOV_CTL_VF_MIGRATION_INT_ENABLE);
	onoff("VF Memory Space Enable", reg, PCI_SRIOV_CTL_VF_MSE);
	onoff("ARI Capable Hierarchy", reg, PCI_SRIOV_CTL_ARI_CAP_HIER);

	reg = regs[o2i(extcapoff + PCI_SRIOV_STA)] >> 16;
	printf("    Status register: 0x%04x\n", reg);
	onoff("VF Migration Status", reg, PCI_SRIOV_STA_VF_MIGRATION);

	reg = regs[o2i(extcapoff + PCI_SRIOV_INITIAL_VFS)] & 0xffff;
	printf("    InitialVFs register: 0x%04x\n", reg);
	total_vfs = reg = regs[o2i(extcapoff + PCI_SRIOV_TOTAL_VFS)] >> 16;
	printf("    TotalVFs register: 0x%04x\n", reg);
	reg = regs[o2i(extcapoff + PCI_SRIOV_NUM_VFS)] & 0xffff;
	printf("    NumVFs register: 0x%04x\n", reg);

	reg = regs[o2i(extcapoff + PCI_SRIOV_FUNC_DEP_LINK)] >> 16;
	printf("    Function Dependency Link register: 0x%04x\n", reg);

	reg = regs[o2i(extcapoff + PCI_SRIOV_VF_OFF)] & 0xffff;
	printf("    First VF Offset register: 0x%04x\n", reg);
	reg = regs[o2i(extcapoff + PCI_SRIOV_VF_STRIDE)] >> 16;
	printf("    VF Stride register: 0x%04x\n", reg);
	reg = regs[o2i(extcapoff + PCI_SRIOV_VF_DID)] >> 16;
	printf("    Device ID: 0x%04x\n", reg);

	reg = regs[o2i(extcapoff + PCI_SRIOV_PAGE_CAP)];
	printf("    Supported Page Sizes register: 0x%08x\n", reg);
	printf("      Supported Page Size:");
	for (i = 0, first = true; i < 32; i++) {
		if (reg & __BIT(i)) {
#ifdef _KERNEL
			format_bytes(buf, sizeof(buf), 1LL << (i + 12));
#else
			humanize_number(buf, sizeof(buf), 1LL << (i + 12), "B",
			    HN_AUTOSCALE, 0);
#endif
			printf("%s %s", first ? "" : ",", buf);
			first = false;
		}
	}
	printf("\n");

	reg = regs[o2i(extcapoff + PCI_SRIOV_PAGE_SIZE)];
	printf("    System Page Sizes register: 0x%08x\n", reg);
	printf("      Page Size: ");
	if (reg != 0) {
		int bitpos = ffs(reg) -1;

		/* Assume only one bit is set. */
#ifdef _KERNEL
		format_bytes(buf, sizeof(buf), 1LL << (bitpos + 12));
#else
		humanize_number(buf, sizeof(buf), 1LL << (bitpos + 12),
		    "B", HN_AUTOSCALE, 0);
#endif
		printf("%s", buf);
	} else {
		printf("unknown");
	}
	printf("\n");

	for (i = 0; i < 6; i++) {
		reg = regs[o2i(extcapoff + PCI_SRIOV_BAR(i))];
		printf("    VF BAR%d register: 0x%08x\n", i, reg);
	}

	if (total_vfs > 0) {
		reg = regs[o2i(extcapoff + PCI_SRIOV_VF_MIG_STA_AR)];
		printf("    VF Migration State Array Offset register: 0x%08x\n",
		    reg);
		printf("      VF Migration State Offset: 0x%08x\n",
		    (pcireg_t)__SHIFTOUT(reg, PCI_SRIOV_VF_MIG_STA_OFFSET));
		i = __SHIFTOUT(reg, PCI_SRIOV_VF_MIG_STA_BIR);
		printf("      VF Migration State BIR: ");
		if (i >= 0 && i <= 5) {
			printf("BAR%d", i);
		} else {
			printf("unknown BAR (%d)", i);
		}
		printf("\n");
	}
}

/* XXX pci_conf_print_mriov_cap */

static void
pci_conf_print_multicast_cap(const pcireg_t *regs, int extcapoff)
{
	pcireg_t reg, cap, ctl;
	pcireg_t regl, regh;
	uint64_t addr;
	int n;

	printf("\n  Multicast\n");

	reg = regs[o2i(extcapoff + PCI_MCAST_CTL)];
	cap = reg & 0xffff;
	ctl = reg >> 16;
	printf("    Capability Register: 0x%04x\n", cap);
	printf("      Max Group: %u\n",
	    (pcireg_t)(reg & PCI_MCAST_CAP_MAXGRP) + 1);

	/* Endpoint Only */
	n = __SHIFTOUT(reg, PCI_MCAST_CAP_WINSIZEREQ);
	if (n > 0)
		printf("      Windw Size Requested: %d\n", 1 << (n - 1));

	onoff("ECRC Regeneration Supported", reg, PCI_MCAST_CAP_ECRCREGEN);

	printf("    Control Register: 0x%04x\n", ctl);
	printf("      Num Group: %u\n",
	    (unsigned int)__SHIFTOUT(reg, PCI_MCAST_CTL_NUMGRP) + 1);
	onoff("Enable", reg, PCI_MCAST_CTL_ENA);

	regl = regs[o2i(extcapoff + PCI_MCAST_BARL)];
	regh = regs[o2i(extcapoff + PCI_MCAST_BARH)];
	printf("    Base Address Register 0: 0x%08x\n", regl);
	printf("    Base Address Register 1: 0x%08x\n", regh);
	printf("      Index Position: %u\n",
	    (unsigned int)(regl & PCI_MCAST_BARL_INDPOS));
	addr = ((uint64_t)regh << 32) | (regl & PCI_MCAST_BARL_ADDR);
	printf("      Base Address: 0x%016" PRIx64 "\n", addr);

	regl = regs[o2i(extcapoff + PCI_MCAST_RECVL)];
	regh = regs[o2i(extcapoff + PCI_MCAST_RECVH)];
	printf("    Receive Register 0: 0x%08x\n", regl);
	printf("    Receive Register 1: 0x%08x\n", regh);

	regl = regs[o2i(extcapoff + PCI_MCAST_BLOCKALLL)];
	regh = regs[o2i(extcapoff + PCI_MCAST_BLOCKALLH)];
	printf("    Block All Register 0: 0x%08x\n", regl);
	printf("    Block All Register 1: 0x%08x\n", regh);

	regl = regs[o2i(extcapoff + PCI_MCAST_BLOCKUNTRNSL)];
	regh = regs[o2i(extcapoff + PCI_MCAST_BLOCKUNTRNSH)];
	printf("    Block Untranslated Register 0: 0x%08x\n", regl);
	printf("    Block Untranslated Register 1: 0x%08x\n", regh);

	regl = regs[o2i(extcapoff + PCI_MCAST_OVERLAYL)];
	regh = regs[o2i(extcapoff + PCI_MCAST_OVERLAYH)];
	printf("    Overlay BAR 0: 0x%08x\n", regl);
	printf("    Overlay BAR 1: 0x%08x\n", regh);

	n = regl & PCI_MCAST_OVERLAYL_SIZE;
	printf("      Overlay Size: ");
	if (n >= 6)
		printf("%d\n", n);
	else
		printf("off\n");
	addr = ((uint64_t)regh << 32) | (regl & PCI_MCAST_OVERLAYL_ADDR);
	printf("      Overlay BAR: 0x%016" PRIx64 "\n", addr);
}

static void
pci_conf_print_page_req_cap(const pcireg_t *regs, int extcapoff)
{
	pcireg_t reg, ctl, sta;

	printf("\n  Page Request\n");

	reg = regs[o2i(extcapoff + PCI_PAGE_REQ_CTL)];
	ctl = reg & 0xffff;
	sta = reg >> 16;
	printf("    Control Register: 0x%04x\n", ctl);
	onoff("Enalbe", reg, PCI_PAGE_REQ_CTL_E);
	onoff("Reset", reg, PCI_PAGE_REQ_CTL_R);

	printf("    Status Register: 0x%04x\n", sta);
	onoff("Response Failure", reg, PCI_PAGE_REQ_STA_RF);
	onoff("Unexpected Page Request Group Index", reg,
	    PCI_PAGE_REQ_STA_UPRGI);
	onoff("Stopped", reg, PCI_PAGE_REQ_STA_S);
	onoff("PRG Response PASID Required", reg, PCI_PAGE_REQ_STA_PASIDR);

	reg = regs[o2i(extcapoff + PCI_PAGE_REQ_OUTSTCAPA)];
	printf("    Outstanding Page Request Capacity: %u\n", reg);
	reg = regs[o2i(extcapoff + PCI_PAGE_REQ_OUTSTALLOC)];
	printf("    Outstanding Page Request Allocation: %u\n", reg);
}

/* XXX pci_conf_print_amd_cap */

#define MEM_PBUFSIZE	sizeof("999GB")

static void
pci_conf_print_resizbar_cap(const pcireg_t *regs, int extcapoff)
{
	pcireg_t cap, ctl;
	unsigned int bars, i, n;
	char pbuf[MEM_PBUFSIZE];

	printf("\n  Resizable BAR\n");

	/* Get Number of Resizable BARs */
	ctl = regs[o2i(extcapoff + PCI_RESIZBAR_CTL(0))];
	bars = __SHIFTOUT(ctl, PCI_RESIZBAR_CTL_NUMBAR);
	printf("    Number of Resizable BARs: ");
	if (bars <= 6)
		printf("%u\n", bars);
	else {
		printf("incorrect (%u)\n", bars);
		return;
	}

	for (n = 0; n < 6; n++) {
		cap = regs[o2i(extcapoff + PCI_RESIZBAR_CAP(n))];
		printf("    Capability register(%u): 0x%08x\n", n, cap);
		if ((cap & PCI_RESIZBAR_CAP_SIZEMASK) == 0)
			continue; /* Not Used */
		printf("      Acceptable BAR sizes:");
		for (i = 4; i <= 23; i++) {
			if ((cap & (1 << i)) != 0) {
				humanize_number(pbuf, MEM_PBUFSIZE,
				    (int64_t)1024 * 1024 << (i - 4), "B",
#ifdef _KERNEL
				    1);
#else
				    HN_AUTOSCALE, HN_NOSPACE);
#endif
				printf(" %s", pbuf);
			}
		}
		printf("\n");

		ctl = regs[o2i(extcapoff + PCI_RESIZBAR_CTL(n))];
		printf("    Control register(%u): 0x%08x\n", n, ctl);
		printf("      BAR Index: %u\n",
		    (unsigned int)__SHIFTOUT(ctl, PCI_RESIZBAR_CTL_BARIDX));
		humanize_number(pbuf, MEM_PBUFSIZE,
		    (int64_t)1024 * 1024
		    << __SHIFTOUT(ctl, PCI_RESIZBAR_CTL_BARSIZ),
		    "B",
#ifdef _KERNEL
		    1);
#else
		    HN_AUTOSCALE, HN_NOSPACE);
#endif
		printf("      BAR Size: %s\n", pbuf);
	}
}

static void
pci_conf_print_dpa_cap(const pcireg_t *regs, int extcapoff)
{
	pcireg_t reg;
	unsigned int substmax, i;

	printf("\n  Dynamic Power Allocation\n");

	reg = regs[o2i(extcapoff + PCI_DPA_CAP)];
	printf("    Capability register: 0x%08x\n", reg);
	substmax = __SHIFTOUT(reg, PCI_DPA_CAP_SUBSTMAX);
	printf("      Substate Max: %u\n", substmax);
	printf("      Transition Latency Unit: ");
	switch (__SHIFTOUT(reg, PCI_DPA_CAP_TLUINT)) {
	case 0:
		printf("1ms\n");
		break;
	case 1:
		printf("10ms\n");
		break;
	case 2:
		printf("100ms\n");
		break;
	default:
		printf("reserved\n");
		break;
	}
	printf("      Power Allocation Scale: ");
	switch (__SHIFTOUT(reg, PCI_DPA_CAP_PAS)) {
	case 0:
		printf("10.0x\n");
		break;
	case 1:
		printf("1.0x\n");
		break;
	case 2:
		printf("0.1x\n");
		break;
	case 3:
		printf("0.01x\n");
		break;
	}
	printf("      Transition Latency Value 0: %u\n",
	    (unsigned int)__SHIFTOUT(reg, PCI_DPA_CAP_XLCY0));
	printf("      Transition Latency Value 1: %u\n",
	    (unsigned int)__SHIFTOUT(reg, PCI_DPA_CAP_XLCY1));

	reg = regs[o2i(extcapoff + PCI_DPA_LATIND)];
	printf("    Latency Indicatior register: 0x%08x\n", reg);

	reg = regs[o2i(extcapoff + PCI_DPA_CS)];
	printf("    Status register: 0x%04x\n", reg & 0xffff);
	printf("      Substate Status: 0x%02x\n",
	    (unsigned int)__SHIFTOUT(reg, PCI_DPA_CS_SUBSTSTAT));
	onoff("Substate Control Enabled", reg, PCI_DPA_CS_SUBSTCTLEN);
	printf("    Control register: 0x%04x\n", reg >> 16);
	printf("      Substate Control: 0x%02x\n",
	    (unsigned int)__SHIFTOUT(reg, PCI_DPA_CS_SUBSTCTL));

	for (i = 0; i <= substmax; i++)
		printf("    Substate Power Allocation register %d: 0x%02x\n",
		    i, (regs[PCI_DPA_PWRALLOC + (i / 4)] >> (i % 4) & 0xff));
}

static const char *
pci_conf_print_tph_req_cap_sttabloc(uint8_t val)
{

	switch (val) {
	case PCI_TPH_REQ_STTBLLOC_NONE:
		return "Not Present";
	case PCI_TPH_REQ_STTBLLOC_TPHREQ:
		return "in the TPH Requester Capability Structure";
	case PCI_TPH_REQ_STTBLLOC_MSIX:
		return "in the MSI-X Table";
	default:
		return "Unknown";
	}
}

static void
pci_conf_print_tph_req_cap(const pcireg_t *regs, int extcapoff)
{
	pcireg_t reg;
	int size = 0, i, j;
	uint8_t sttbloc;

	printf("\n  TPH Requester Extended Capability\n");

	reg = regs[o2i(extcapoff + PCI_TPH_REQ_CAP)];
	printf("    TPH Requester Capabililty register: 0x%08x\n", reg);
	onoff("No ST Mode Supported", reg, PCI_TPH_REQ_CAP_NOST);
	onoff("Interrupt Vector Mode Supported", reg, PCI_TPH_REQ_CAP_INTVEC);
	onoff("Device Specific Mode Supported", reg, PCI_TPH_REQ_CAP_DEVSPEC);
	onoff("Extend TPH Reqester Supported", reg, PCI_TPH_REQ_CAP_XTPHREQ);
	sttbloc = __SHIFTOUT(reg, PCI_TPH_REQ_CAP_STTBLLOC);
	printf("      ST Table Location: %s\n",
	    pci_conf_print_tph_req_cap_sttabloc(sttbloc));
	if (sttbloc == PCI_TPH_REQ_STTBLLOC_TPHREQ) {
		size = __SHIFTOUT(reg, PCI_TPH_REQ_CAP_STTBLSIZ) + 1;
		printf("      ST Table Size: %d\n", size);
	}

	reg = regs[o2i(extcapoff + PCI_TPH_REQ_CTL)];
	printf("    TPH Requester Control register: 0x%08x\n", reg);
	printf("      ST Mode Select: ");
	switch (__SHIFTOUT(reg, PCI_TPH_REQ_CTL_STSEL)) {
	case PCI_TPH_REQ_CTL_STSEL_NO:
		printf("No ST Mode\n");
		break;
	case PCI_TPH_REQ_CTL_STSEL_IV:
		printf("Interrupt Vector Mode\n");
		break;
	case PCI_TPH_REQ_CTL_STSEL_DS:
		printf("Device Specific Mode\n");
		break;
	default:
		printf("(reserved vaule)\n");
		break;
	}
	printf("      TPH Requester Enable: ");
	switch (__SHIFTOUT(reg, PCI_TPH_REQ_CTL_TPHREQEN)) {
	case PCI_TPH_REQ_CTL_TPHREQEN_NO: /* 0x0 */
		printf("Not permitted\n");
		break;
	case PCI_TPH_REQ_CTL_TPHREQEN_TPH:
		printf("TPH and not Extended TPH\n");
		break;
	case PCI_TPH_REQ_CTL_TPHREQEN_ETPH:
		printf("TPH and Extended TPH");
		break;
	default:
		printf("(reserved vaule)\n");
		break;
	}

	if (sttbloc != PCI_TPH_REQ_STTBLLOC_TPHREQ)
		return;

	for (i = 0; i < size ; i += 2) {
		reg = regs[o2i(extcapoff + PCI_TPH_REQ_STTBL + i / 2)];
		for (j = 0; j < 2 ; j++) {
			uint32_t entry = reg;

			if (j != 0)
				entry >>= 16;
			entry &= 0xffff;
			printf("    TPH ST Table Entry (%d): 0x%04"PRIx32"\n",
			    i + j, entry);
		}
	}
}

static void
pci_conf_print_ltr_cap(const pcireg_t *regs, int extcapoff)
{
	pcireg_t reg;

	printf("\n  Latency Tolerance Reporting\n");
	reg = regs[o2i(extcapoff + PCI_LTR_MAXSNOOPLAT)];
	printf("    Max Snoop Latency Register: 0x%04x\n", reg & 0xffff);
	printf("      Max Snoop Latency: %juns\n",
	    (uintmax_t)(__SHIFTOUT(reg, PCI_LTR_MAXSNOOPLAT_VAL)
	    * PCI_LTR_SCALETONS(__SHIFTOUT(reg, PCI_LTR_MAXSNOOPLAT_SCALE))));
	printf("    Max No-Snoop Latency Register: 0x%04x\n", reg >> 16);
	printf("      Max No-Snoop Latency: %juns\n",
	    (uintmax_t)(__SHIFTOUT(reg, PCI_LTR_MAXNOSNOOPLAT_VAL)
	    * PCI_LTR_SCALETONS(__SHIFTOUT(reg, PCI_LTR_MAXNOSNOOPLAT_SCALE))));
}

static void
pci_conf_print_sec_pcie_cap(const pcireg_t *regs, int extcapoff)
{
	int pcie_capoff;
	pcireg_t reg;
	int i, maxlinkwidth;

	printf("\n  Secondary PCI Express Register\n");

	reg = regs[o2i(extcapoff + PCI_SECPCIE_LCTL3)];
	printf("    Link Control 3 register: 0x%08x\n", reg);
	onoff("Perform Equalization", reg, PCI_SECPCIE_LCTL3_PERFEQ);
	onoff("Link Equalization Request Interrupt Enable",
	    reg, PCI_SECPCIE_LCTL3_LINKEQREQ_IE);
	printf("      Enable Lower SKP OS Generation Vector:");
	pci_print_pcie_linkspeedvector(
		__SHIFTOUT(reg, PCI_SECPCIE_LCTL3_ELSKPOSGENV));
	printf("\n");

	reg = regs[o2i(extcapoff + PCI_SECPCIE_LANEERR_STA)];
	printf("    Lane Error Status register: 0x%08x\n", reg);

	/* Get Max Link Width */
	if (pci_conf_find_cap(regs, PCI_CAP_PCIEXPRESS, &pcie_capoff)) {
		reg = regs[o2i(pcie_capoff + PCIE_LCAP)];
		maxlinkwidth = __SHIFTOUT(reg, PCIE_LCAP_MAX_WIDTH);
	} else {
		printf("error: falied to get PCIe capablity\n");
		return;
	}
	for (i = 0; i < maxlinkwidth; i++) {
		reg = regs[o2i(extcapoff + PCI_SECPCIE_EQCTL(i))];
		if (i % 2 != 0)
			reg >>= 16;
		else
			reg &= 0xffff;
		printf("    Equalization Control Register (Link %d): 0x%04x\n",
		    i, reg);
		printf("      Downstream Port Transmit Preset: 0x%x\n",
		    (pcireg_t)__SHIFTOUT(reg,
			PCI_SECPCIE_EQCTL_DP_XMIT_PRESET));
		printf("      Downstream Port Receive Hint: 0x%x\n",
		    (pcireg_t)__SHIFTOUT(reg, PCI_SECPCIE_EQCTL_DP_RCV_HINT));
		printf("      Upstream Port Transmit Preset: 0x%x\n",
		    (pcireg_t)__SHIFTOUT(reg,
			PCI_SECPCIE_EQCTL_UP_XMIT_PRESET));
		printf("      Upstream Port Receive Hint: 0x%x\n",
		    (pcireg_t)__SHIFTOUT(reg, PCI_SECPCIE_EQCTL_UP_RCV_HINT));
	}
}

/* XXX pci_conf_print_pmux_cap */

static void
pci_conf_print_pasid_cap(const pcireg_t *regs, int extcapoff)
{
	pcireg_t reg, cap, ctl;
	unsigned int num;

	printf("\n  Process Address Space ID\n");

	reg = regs[o2i(extcapoff + PCI_PASID_CAP)];
	cap = reg & 0xffff;
	ctl = reg >> 16;
	printf("    PASID Capability Register: 0x%04x\n", cap);
	onoff("Execute Permission Supported", reg, PCI_PASID_CAP_XPERM);
	onoff("Privileged Mode Supported", reg, PCI_PASID_CAP_PRIVMODE);
	num = (1 << __SHIFTOUT(reg, PCI_PASID_CAP_MAXPASIDW)) - 1;
	printf("      Max PASID Width: %u\n", num);

	printf("    PASID Control Register: 0x%04x\n", ctl);
	onoff("PASID Enable", reg, PCI_PASID_CTL_PASID_EN);
	onoff("Execute Permission Enable", reg, PCI_PASID_CTL_XPERM_EN);
	onoff("Privileged Mode Enable", reg, PCI_PASID_CTL_PRIVMODE_EN);
}

static void
pci_conf_print_lnr_cap(const pcireg_t *regs, int extcapoff)
{
	pcireg_t reg, cap, ctl;
	unsigned int num;

	printf("\n  LN Requester\n");

	reg = regs[o2i(extcapoff + PCI_LNR_CAP)];
	cap = reg & 0xffff;
	ctl = reg >> 16;
	printf("    LNR Capability register: 0x%04x\n", cap);
	onoff("LNR-64 Supported", reg, PCI_LNR_CAP_64);
	onoff("LNR-128 Supported", reg, PCI_LNR_CAP_128);
	num = 1 << __SHIFTOUT(reg, PCI_LNR_CAP_REGISTMAX);
	printf("      LNR Registration MAX: %u\n", num);

	printf("    LNR Control register: 0x%04x\n", ctl);
	onoff("LNR Enable", reg, PCI_LNR_CTL_EN);
	onoff("LNR CLS", reg, PCI_LNR_CTL_CLS);
	num = 1 << __SHIFTOUT(reg, PCI_LNR_CTL_REGISTLIM);
	printf("      LNR Registration Limit: %u\n", num);
}

static void
pci_conf_print_dpc_pio(pcireg_t r)
{
	onoff("Cfg Request received UR Completion", r,PCI_DPC_RPPIO_CFGUR_CPL);
	onoff("Cfg Request received CA Completion", r,PCI_DPC_RPPIO_CFGCA_CPL);
	onoff("Cfg Request Completion Timeout", r, PCI_DPC_RPPIO_CFG_CTO);
	onoff("I/O Request received UR Completion", r, PCI_DPC_RPPIO_IOUR_CPL);
	onoff("I/O Request received CA Completion", r, PCI_DPC_RPPIO_IOCA_CPL);
	onoff("I/O Request Completion Timeout", r, PCI_DPC_RPPIO_IO_CTO);
	onoff("Mem Request received UR Completion", r,PCI_DPC_RPPIO_MEMUR_CPL);
	onoff("Mem Request received CA Completion", r,PCI_DPC_RPPIO_MEMCA_CPL);
	onoff("Mem Request Completion Timeout", r, PCI_DPC_RPPIO_MEM_CTO);
}

static void
pci_conf_print_dpc_cap(const pcireg_t *regs, int extcapoff)
{
	pcireg_t reg, cap, ctl, stat, errsrc;
	const char *trigstr;
	bool rpext;

	printf("\n  Downstream Port Containment\n");

	reg = regs[o2i(extcapoff + PCI_DPC_CCR)];
	cap = reg & 0xffff;
	ctl = reg >> 16;
	rpext = (reg & PCI_DPCCAP_RPEXT) ? true : false;
	printf("    DPC Capability register: 0x%04x\n", cap);
	printf("      DPC Interrupt Message Number: %02x\n",
	    (unsigned int)(cap & PCI_DPCCAP_IMSGN));
	onoff("RP Extensions for DPC", reg, PCI_DPCCAP_RPEXT);
	onoff("Poisoned TLP Egress Blocking Supported", reg,
	    PCI_DPCCAP_POISONTLPEB);
	onoff("DPC Software Triggering Supported", reg, PCI_DPCCAP_SWTRIG);
	printf("      RP PIO Log Size: %u\n",
	    (unsigned int)__SHIFTOUT(reg, PCI_DPCCAP_RPPIOLOGSZ));
	onoff("DL_Active ERR_COR Signaling Supported", reg,
	    PCI_DPCCAP_DLACTECORS);
	printf("    DPC Control register: 0x%04x\n", ctl);
	switch (__SHIFTOUT(reg, PCI_DPCCTL_TIRGEN)) {
	case 0:
		trigstr = "disabled";
		break;
	case 1:
		trigstr = "enabled(ERR_FATAL)";
		break;
	case 2:
		trigstr = "enabled(ERR_NONFATAL or ERR_FATAL)";
		break;
	default:
		trigstr = "(reserverd)";
		break;
	}
	printf("      DPC Trigger Enable: %s\n", trigstr);
	printf("      DPC Completion Control: %s Completion Status\n",
	    (reg & PCI_DPCCTL_COMPCTL)
	    ? "Unsupported Request(UR)" : "Completer Abort(CA)");
	onoff("DPC Interrupt Enable", reg, PCI_DPCCTL_IE);
	onoff("DPC ERR_COR Enable", reg, PCI_DPCCTL_ERRCOREN);
	onoff("Poisoned TLP Egress Blocking Enable", reg,
	    PCI_DPCCTL_POISONTLPEB);
	onoff("DPC Software Trigger", reg, PCI_DPCCTL_SWTRIG);
	onoff("DL_Active ERR_COR Enable", reg, PCI_DPCCTL_DLACTECOR);

	reg = regs[o2i(extcapoff + PCI_DPC_STATESID)];
	stat = reg & 0xffff;
	errsrc = reg >> 16;
	printf("    DPC Status register: 0x%04x\n", stat);
	onoff("DPC Trigger Status", reg, PCI_DPCSTAT_TSTAT);
	switch (__SHIFTOUT(reg, PCI_DPCSTAT_TREASON)) {
	case 0:
		trigstr = "an unmasked uncorrectable error";
		break;
	case 1:
		trigstr = "receiving an ERR_NONFATAL";
		break;
	case 2:
		trigstr = "receiving an ERR_FATAL";
		break;
	case 3:
		trigstr = "DPC Trigger Reason Extension field";
		break;
	}
	printf("      DPC Trigger Reason: Due to %s\n", trigstr);
	onoff("DPC Interrupt Status", reg, PCI_DPCSTAT_ISTAT);
	if (rpext)
		onoff("DPC RP Busy", reg, PCI_DPCSTAT_RPBUSY);
	switch (__SHIFTOUT(reg, PCI_DPCSTAT_TREASON)) {
	case 0:
		trigstr = "Due to RP PIO error";
		break;
	case 1:
		trigstr = "Due to the DPC Software trigger bit";
		break;
	default:
		trigstr = "(reserved)";
		break;
	}
	printf("      DPC Trigger Reason Extension: %s\n", trigstr);
	if (rpext)
		printf("      RP PIO First Error Pointer: %02x\n",
		    (unsigned int)__SHIFTOUT(reg, PCI_DPCSTAT_RPPIOFEP));
	printf("    DPC Error Source ID register: 0x%04x\n", errsrc);

	if (!rpext)
		return;
	/*
	 * All of the following registers are implemented by a device which has
	 * RP Extensions for DPC
	 */

	reg = regs[o2i(extcapoff + PCI_DPC_RPPIO_STAT)];
	printf("    RP PIO Status Register: 0x%04x\n", reg);
	pci_conf_print_dpc_pio(reg);

	reg = regs[o2i(extcapoff + PCI_DPC_RPPIO_MASK)];
	printf("    RP PIO Mask Register: 0x%04x\n", reg);
	pci_conf_print_dpc_pio(reg);

	reg = regs[o2i(extcapoff + PCI_DPC_RPPIO_SEVE)];
	printf("    RP PIO Severity Register: 0x%04x\n", reg);
	pci_conf_print_dpc_pio(reg);

	reg = regs[o2i(extcapoff + PCI_DPC_RPPIO_SYSERR)];
	printf("    RP PIO SysError Register: 0x%04x\n", reg);
	pci_conf_print_dpc_pio(reg);

	reg = regs[o2i(extcapoff + PCI_DPC_RPPIO_EXCPT)];
	printf("    RP PIO Exception Register: 0x%04x\n", reg);
	pci_conf_print_dpc_pio(reg);

	printf("    RP PIO Header Log Register: start from 0x%03x\n",
	    extcapoff + PCI_DPC_RPPIO_HLOG);
	printf("    RP PIO ImpSpec Log Register: start from 0x%03x\n",
	    extcapoff + PCI_DPC_RPPIO_IMPSLOG);
	printf("    RP PIO TLP Prefix Log Register: start from 0x%03x\n",
	    extcapoff + PCI_DPC_RPPIO_TLPPLOG);
}


static int
pci_conf_l1pm_cap_tposcale(unsigned char scale)
{

	/* Return scale in us */
	switch (scale) {
	case 0x0:
		return 2;
	case 0x1:
		return 10;
	case 0x2:
		return 100;
	default:
		return -1;
	}
}

static void
pci_conf_print_l1pm_cap(const pcireg_t *regs, int extcapoff)
{
	pcireg_t reg;
	int scale, val;
	int pcie_capoff;

	printf("\n  L1 PM Substates\n");

	reg = regs[o2i(extcapoff + PCI_L1PM_CAP)];
	printf("    L1 PM Substates Capability register: 0x%08x\n", reg);
	onoff("PCI-PM L1.2 Supported", reg, PCI_L1PM_CAP_PCIPM12);
	onoff("PCI-PM L1.1 Supported", reg, PCI_L1PM_CAP_PCIPM11);
	onoff("ASPM L1.2 Supported", reg, PCI_L1PM_CAP_ASPM12);
	onoff("ASPM L1.1 Supported", reg, PCI_L1PM_CAP_ASPM11);
	onoff("L1 PM Substates Supported", reg, PCI_L1PM_CAP_L1PM);
	/* The Link Activation Supported bit is only for Downstream Port */
	if (pci_conf_find_cap(regs, PCI_CAP_PCIEXPRESS, &pcie_capoff)) {
		uint32_t t = regs[o2i(pcie_capoff)];

		if ((t == PCIE_XCAP_TYPE_ROOT) || (t == PCIE_XCAP_TYPE_DOWN))
			onoff("Link Activation Supported", reg,
			    PCI_L1PM_CAP_LA);
	}
	printf("      Port Common Mode Restore Time: %uus\n",
	    (unsigned int)__SHIFTOUT(reg, PCI_L1PM_CAP_PCMRT));
	scale = pci_conf_l1pm_cap_tposcale(
		__SHIFTOUT(reg, PCI_L1PM_CAP_PTPOSCALE));
	val = __SHIFTOUT(reg, PCI_L1PM_CAP_PTPOVAL);
	printf("      Port T_POWER_ON: ");
	if (scale == -1)
		printf("unknown\n");
	else
		printf("%dus\n", val * scale);

	reg = regs[o2i(extcapoff + PCI_L1PM_CTL1)];
	printf("    L1 PM Substates Control register 1: 0x%08x\n", reg);
	onoff("PCI-PM L1.2 Enable", reg, PCI_L1PM_CTL1_PCIPM12_EN);
	onoff("PCI-PM L1.1 Enable", reg, PCI_L1PM_CTL1_PCIPM11_EN);
	onoff("ASPM L1.2 Enable", reg, PCI_L1PM_CTL1_ASPM12_EN);
	onoff("ASPM L1.1 Enable", reg, PCI_L1PM_CTL1_ASPM11_EN);
	onoff("Link Activation Interrupt Enable", reg, PCI_L1PM_CTL1_LAIE);
	onoff("Link Activation Control", reg, PCI_L1PM_CTL1_LA);
	printf("      Common Mode Restore Time: %uus\n",
	    (unsigned int)__SHIFTOUT(reg, PCI_L1PM_CTL1_CMRT));
	scale = PCI_LTR_SCALETONS(__SHIFTOUT(reg, PCI_L1PM_CTL1_LTRTHSCALE));
	val = __SHIFTOUT(reg, PCI_L1PM_CTL1_LTRTHVAL);
	printf("      LTR L1.2 THRESHOLD: %dus\n", val * scale);

	reg = regs[o2i(extcapoff + PCI_L1PM_CTL2)];
	printf("    L1 PM Substates Control register 2: 0x%08x\n", reg);
	scale = pci_conf_l1pm_cap_tposcale(
		__SHIFTOUT(reg, PCI_L1PM_CTL2_TPOSCALE));
	val = __SHIFTOUT(reg, PCI_L1PM_CTL2_TPOVAL);
	printf("      T_POWER_ON: ");
	if (scale == -1)
		printf("unknown\n");
	else
		printf("%dus\n", val * scale);

	if (PCI_EXTCAPLIST_VERSION(regs[o2i(extcapoff)]) >= 2) {
		reg = regs[o2i(extcapoff + PCI_L1PM_CTL2)];
		printf("    L1 PM Substates Status register: 0x%08x\n", reg);
		onoff("Link Activation Status", reg, PCI_L1PM_STAT_LA);
	}
}

static void
pci_conf_print_ptm_cap(const pcireg_t *regs, int extcapoff)
{
	pcireg_t reg;
	uint32_t val;

	printf("\n  Precision Time Management\n");

	reg = regs[o2i(extcapoff + PCI_PTM_CAP)];
	printf("    PTM Capability register: 0x%08x\n", reg);
	onoff("PTM Requester Capable", reg, PCI_PTM_CAP_REQ);
	onoff("PTM Responder Capable", reg, PCI_PTM_CAP_RESP);
	onoff("PTM Root Capable", reg, PCI_PTM_CAP_ROOT);
	printf("      Local Clock Granularity: ");
	val = __SHIFTOUT(reg, PCI_PTM_CAP_LCLCLKGRNL);
	switch (val) {
	case 0:
		printf("Not implemented\n");
		break;
	case 0xffff:
		printf("> 254ns\n");
		break;
	default:
		printf("%uns\n", val);
		break;
	}

	reg = regs[o2i(extcapoff + PCI_PTM_CTL)];
	printf("    PTM Control register: 0x%08x\n", reg);
	onoff("PTM Enable", reg, PCI_PTM_CTL_EN);
	onoff("Root Select", reg, PCI_PTM_CTL_ROOTSEL);
	printf("      Effective Granularity: ");
	val = __SHIFTOUT(reg, PCI_PTM_CTL_EFCTGRNL);
	switch (val) {
	case 0:
		printf("Unknown\n");
		break;
	case 0xffff:
		printf("> 254ns\n");
		break;
	default:
		printf("%uns\n", val);
		break;
	}
}

/* XXX pci_conf_print_mpcie_cap */
/* XXX pci_conf_print_frsq_cap */
/* XXX pci_conf_print_rtr_cap */
/* XXX pci_conf_print_desigvndsp_cap */
/* XXX pci_conf_print_vf_resizbar_cap */
/* XXX pci_conf_print_hierarchyid_cap */
/* XXX pci_conf_print_npem_cap */

#undef	MS
#undef	SM
#undef	RW

static struct {
	pcireg_t cap;
	const char *name;
	void (*printfunc)(const pcireg_t *, int);
} pci_extcaptab[] = {
	{ 0,			"reserved",
	  NULL },
	{ PCI_EXTCAP_AER,	"Advanced Error Reporting",
	  pci_conf_print_aer_cap },
	{ PCI_EXTCAP_VC,	"Virtual Channel",
	  pci_conf_print_vc_cap },
	{ PCI_EXTCAP_SERNUM,	"Device Serial Number",
	  pci_conf_print_sernum_cap },
	{ PCI_EXTCAP_PWRBDGT,	"Power Budgeting",
	  pci_conf_print_pwrbdgt_cap },
	{ PCI_EXTCAP_RCLINK_DCL,"Root Complex Link Declaration",
	  pci_conf_print_rclink_dcl_cap },
	{ PCI_EXTCAP_RCLINK_CTL,"Root Complex Internal Link Control",
	  NULL },
	{ PCI_EXTCAP_RCEC_ASSOC,"Root Complex Event Collector Association",
	  pci_conf_print_rcec_assoc_cap },
	{ PCI_EXTCAP_MFVC,	"Multi-Function Virtual Channel",
	  NULL },
	{ PCI_EXTCAP_VC2,	"Virtual Channel",
	  NULL },
	{ PCI_EXTCAP_RCRB,	"RCRB Header",
	  NULL },
	{ PCI_EXTCAP_VENDOR,	"Vendor Unique",
	  NULL },
	{ PCI_EXTCAP_CAC,	"Configuration Access Correction",
	  NULL },
	{ PCI_EXTCAP_ACS,	"Access Control Services",
	  pci_conf_print_acs_cap },
	{ PCI_EXTCAP_ARI,	"Alternative Routing-ID Interpretation",
	  pci_conf_print_ari_cap },
	{ PCI_EXTCAP_ATS,	"Address Translation Services",
	  pci_conf_print_ats_cap },
	{ PCI_EXTCAP_SRIOV,	"Single Root IO Virtualization",
	  pci_conf_print_sriov_cap },
	{ PCI_EXTCAP_MRIOV,	"Multiple Root IO Virtualization",
	  NULL },
	{ PCI_EXTCAP_MCAST,	"Multicast",
	  pci_conf_print_multicast_cap },
	{ PCI_EXTCAP_PAGE_REQ,	"Page Request",
	  pci_conf_print_page_req_cap },
	{ PCI_EXTCAP_AMD,	"Reserved for AMD",
	  NULL },
	{ PCI_EXTCAP_RESIZBAR,	"Resizable BAR",
	  pci_conf_print_resizbar_cap },
	{ PCI_EXTCAP_DPA,	"Dynamic Power Allocation",
	  pci_conf_print_dpa_cap },
	{ PCI_EXTCAP_TPH_REQ,	"TPH Requester",
	  pci_conf_print_tph_req_cap },
	{ PCI_EXTCAP_LTR,	"Latency Tolerance Reporting",
	  pci_conf_print_ltr_cap },
	{ PCI_EXTCAP_SEC_PCIE,	"Secondary PCI Express",
	  pci_conf_print_sec_pcie_cap },
	{ PCI_EXTCAP_PMUX,	"Protocol Multiplexing",
	  NULL },
	{ PCI_EXTCAP_PASID,	"Process Address Space ID",
	  pci_conf_print_pasid_cap },
	{ PCI_EXTCAP_LNR,	"LN Requester",
	  pci_conf_print_lnr_cap },
	{ PCI_EXTCAP_DPC,	"Downstream Port Containment",
	  pci_conf_print_dpc_cap },
	{ PCI_EXTCAP_L1PM,	"L1 PM Substates",
	  pci_conf_print_l1pm_cap },
	{ PCI_EXTCAP_PTM,	"Precision Time Management",
	  pci_conf_print_ptm_cap },
	{ PCI_EXTCAP_MPCIE,	"M-PCIe",
	  NULL },
	{ PCI_EXTCAP_FRSQ,	"Function Reading Status Queueing",
	  NULL },
	{ PCI_EXTCAP_RTR,	"Readiness Time Reporting",
	  NULL },
	{ PCI_EXTCAP_DESIGVNDSP, "Designated Vendor-Specific",
	  NULL },
	{ PCI_EXTCAP_VF_RESIZBAR, "VF Resizable BARs",
	  NULL },
	{ PCI_EXTCAP_HIERARCHYID, "Hierarchy ID",
	  NULL },
	{ PCI_EXTCAP_NPEM,	"Native PCIe Enclosure Management",
	  NULL },
};

static int
pci_conf_find_extcap(const pcireg_t *regs, unsigned int capid, int *offsetp)
{
	int off;
	pcireg_t rval;

	for (off = PCI_EXTCAPLIST_BASE;
	     off != 0;
	     off = PCI_EXTCAPLIST_NEXT(rval)) {
		rval = regs[o2i(off)];
		if (capid == PCI_EXTCAPLIST_CAP(rval)) {
			if (offsetp != NULL)
				*offsetp = off;
			return 1;
		}
	}
	return 0;
}

static void
pci_conf_print_extcaplist(
#ifdef _KERNEL
    pci_chipset_tag_t pc, pcitag_t tag,
#endif
    const pcireg_t *regs)
{
	int off;
	pcireg_t foundcap;
	pcireg_t rval;
	bool foundtable[__arraycount(pci_extcaptab)];
	unsigned int i;

	/* Check Extended capability structure */
	off = PCI_EXTCAPLIST_BASE;
	rval = regs[o2i(off)];
	if (rval == 0xffffffff || rval == 0)
		return;

	/* Clear table */
	for (i = 0; i < __arraycount(pci_extcaptab); i++)
		foundtable[i] = false;

	/* Print extended capability register's offset and the type first */
	for (;;) {
		printf("  Extended Capability Register at 0x%02x\n", off);

		foundcap = PCI_EXTCAPLIST_CAP(rval);
		printf("    type: 0x%04x (", foundcap);
		if (foundcap < __arraycount(pci_extcaptab)) {
			printf("%s)\n", pci_extcaptab[foundcap].name);
			/* Mark as found */
			foundtable[foundcap] = true;
		} else
			printf("unknown)\n");
		printf("    version: %d\n", PCI_EXTCAPLIST_VERSION(rval));

		off = PCI_EXTCAPLIST_NEXT(rval);
		if (off == 0)
			break;
		else if (off <= PCI_CONF_SIZE) {
			printf("    next pointer: 0x%03x (incorrect)\n", off);
			return;
		}
		rval = regs[o2i(off)];
	}

	/*
	 * And then, print the detail of each capability registers
	 * in capability value's order.
	 */
	for (i = 0; i < __arraycount(pci_extcaptab); i++) {
		if (foundtable[i] == false)
			continue;

		/*
		 * The type was found. Search capability list again and
		 * print all capabilities that the capabiliy type is
		 * the same.
		 */
		if (pci_conf_find_extcap(regs, i, &off) == 0)
			continue;
		rval = regs[o2i(off)];
		if ((PCI_EXTCAPLIST_VERSION(rval) <= 0)
		    || (pci_extcaptab[i].printfunc == NULL))
			continue;

		pci_extcaptab[i].printfunc(regs, off);

	}
}

/* Print the Secondary Status Register. */
static void
pci_conf_print_ssr(pcireg_t rval)
{
	pcireg_t devsel;

	printf("    Secondary status register: 0x%04x\n", rval); /* XXX bits */
	onoff("66 MHz capable", rval, __BIT(5));
	onoff("User Definable Features (UDF) support", rval, __BIT(6));
	onoff("Fast back-to-back capable", rval, __BIT(7));
	onoff("Data parity error detected", rval, __BIT(8));

	printf("      DEVSEL timing: ");
	devsel = __SHIFTOUT(rval, __BITS(10, 9));
	switch (devsel) {
	case 0:
		printf("fast");
		break;
	case 1:
		printf("medium");
		break;
	case 2:
		printf("slow");
		break;
	default:
		printf("unknown/reserved");	/* XXX */
		break;
	}
	printf(" (0x%x)\n", devsel);

	onoff("Signalled target abort", rval, __BIT(11));
	onoff("Received target abort", rval, __BIT(12));
	onoff("Received master abort", rval, __BIT(13));
	onoff("Received system error", rval, __BIT(14));
	onoff("Detected parity error", rval, __BIT(15));
}

static void
pci_conf_print_type0(
#ifdef _KERNEL
    pci_chipset_tag_t pc, pcitag_t tag,
#endif
    const pcireg_t *regs)
{
	int off, width;
	pcireg_t rval;
	const char *str;

	for (off = PCI_MAPREG_START; off < PCI_MAPREG_END; off += width) {
#ifdef _KERNEL
		width = pci_conf_print_bar(pc, tag, regs, off, NULL);
#else
		width = pci_conf_print_bar(regs, off, NULL);
#endif
	}

	printf("    Cardbus CIS Pointer: 0x%08x\n",
	    regs[o2i(PCI_CARDBUS_CIS_REG)]);

	rval = regs[o2i(PCI_SUBSYS_ID_REG)];
	printf("    Subsystem vendor ID: 0x%04x\n", PCI_VENDOR(rval));
	printf("    Subsystem ID: 0x%04x\n", PCI_PRODUCT(rval));

	rval = regs[o2i(PCI_MAPREG_ROM)];
	printf("    Expansion ROM Base Address Register: 0x%08x\n", rval);
	printf("      base: 0x%08x\n", (uint32_t)PCI_MAPREG_ROM_ADDR(rval));
	onoff("Expansion ROM Enable", rval, PCI_MAPREG_ROM_ENABLE);
	printf("      Validation Status: ");
	switch (__SHIFTOUT(rval, PCI_MAPREG_ROM_VALID_STAT)) {
	case PCI_MAPREG_ROM_VSTAT_NOTSUPP:
		str = "Validation not supported";
		break;
	case PCI_MAPREG_ROM_VSTAT_INPROG:
		str = "Validation in Progress";
		break;
	case PCI_MAPREG_ROM_VSTAT_VPASS:
		str = "Validation Pass. "
		    "Valid contents, trust test was not performed";
		break;
	case PCI_MAPREG_ROM_VSTAT_VPASSTRUST:
		str = "Validation Pass. Valid and trusted contents";
		break;
	case PCI_MAPREG_ROM_VSTAT_VFAIL:
		str = "Validation Fail. Invalid contents";
		break;
	case PCI_MAPREG_ROM_VSTAT_VFAILUNTRUST:
		str = "Validation Fail. Valid but untrusted contents";
		break;
	case PCI_MAPREG_ROM_VSTAT_WPASS:
		str = "Warning Pass. Validation passed with warning. "
		    "Valid contents, trust test was not performed";
		break;
	case PCI_MAPREG_ROM_VSTAT_WPASSTRUST:
		str = "Warning Pass. Validation passed with warning. "
		    "Valid and trusted contents";
		break;
	}
	printf("%s\n", str);
	printf("      Validation Details: 0x%x\n",
	    (uint32_t)__SHIFTOUT(rval, PCI_MAPREG_ROM_VALID_DETAIL));

	if (regs[o2i(PCI_COMMAND_STATUS_REG)] & PCI_STATUS_CAPLIST_SUPPORT)
		printf("    Capability list pointer: 0x%02x\n",
		    PCI_CAPLIST_PTR(regs[o2i(PCI_CAPLISTPTR_REG)]));
	else
		printf("    Reserved @ 0x34: 0x%08x\n", regs[o2i(0x34)]);

	printf("    Reserved @ 0x38: 0x%08x\n", regs[o2i(0x38)]);

	rval = regs[o2i(PCI_INTERRUPT_REG)];
	printf("    Maximum Latency: 0x%02x\n", PCI_MAX_LAT(rval));
	printf("    Minimum Grant: 0x%02x\n", PCI_MIN_GNT(rval));
	printf("    Interrupt pin: 0x%02x ", PCI_INTERRUPT_PIN(rval));
	switch (PCI_INTERRUPT_PIN(rval)) {
	case PCI_INTERRUPT_PIN_NONE:
		printf("(none)");
		break;
	case PCI_INTERRUPT_PIN_A:
		printf("(pin A)");
		break;
	case PCI_INTERRUPT_PIN_B:
		printf("(pin B)");
		break;
	case PCI_INTERRUPT_PIN_C:
		printf("(pin C)");
		break;
	case PCI_INTERRUPT_PIN_D:
		printf("(pin D)");
		break;
	default:
		printf("(? ? ?)");
		break;
	}
	printf("\n");
	printf("    Interrupt line: 0x%02x\n", PCI_INTERRUPT_LINE(rval));
}

static void
pci_conf_print_type1(
#ifdef _KERNEL
    pci_chipset_tag_t pc, pcitag_t tag,
#endif
    const pcireg_t *regs)
{
	int off, width;
	pcireg_t rval, csreg;
	uint32_t base, limit;
	uint32_t base_h, limit_h;
	uint64_t pbase, plimit;
	int use_upper;

	/*
	 * This layout was cribbed from the TI PCI2030 PCI-to-PCI
	 * Bridge chip documentation, and may not be correct with
	 * respect to various standards. (XXX)
	 */

	for (off = 0x10; off < 0x18; off += width) {
#ifdef _KERNEL
		width = pci_conf_print_bar(pc, tag, regs, off, NULL);
#else
		width = pci_conf_print_bar(regs, off, NULL);
#endif
	}

	rval = regs[o2i(PCI_BRIDGE_BUS_REG)];
	printf("    Primary bus number: 0x%02x\n",
	    PCI_BRIDGE_BUS_PRIMARY(rval));
	printf("    Secondary bus number: 0x%02x\n",
	    PCI_BRIDGE_BUS_SECONDARY(rval));
	printf("    Subordinate bus number: 0x%02x\n",
	    PCI_BRIDGE_BUS_SUBORDINATE(rval));
	printf("    Secondary bus latency timer: 0x%02x\n",
	    PCI_BRIDGE_BUS_SEC_LATTIMER(rval));

	rval = regs[o2i(PCI_BRIDGE_STATIO_REG)];
	pci_conf_print_ssr(__SHIFTOUT(rval, __BITS(31, 16)));

	/* I/O region */
	printf("    I/O region:\n");
	printf("      base register:  0x%02x\n", (rval >> 0) & 0xff);
	printf("      limit register: 0x%02x\n", (rval >> 8) & 0xff);
	if (PCI_BRIDGE_IO_32BITS(rval))
		use_upper = 1;
	else
		use_upper = 0;
	onoff("32bit I/O", rval, use_upper);
	base = (rval & PCI_BRIDGE_STATIO_IOBASE_MASK) << 8;
	limit = ((rval >> PCI_BRIDGE_STATIO_IOLIMIT_SHIFT)
	    & PCI_BRIDGE_STATIO_IOLIMIT_MASK) << 8;
	limit |= 0x00000fff;

	rval = regs[o2i(PCI_BRIDGE_IOHIGH_REG)];
	base_h = (rval >> 0) & 0xffff;
	limit_h = (rval >> 16) & 0xffff;
	printf("      base upper 16 bits register:  0x%04x\n", base_h);
	printf("      limit upper 16 bits register: 0x%04x\n", limit_h);

	if (use_upper == 1) {
		base |= base_h << 16;
		limit |= limit_h << 16;
	}
	if (base < limit) {
		if (use_upper == 1)
			printf("      range: 0x%08x-0x%08x\n", base, limit);
		else
			printf("      range: 0x%04x-0x%04x\n", base, limit);
	} else
		printf("      range:  not set\n");

	/* Non-prefetchable memory region */
	rval = regs[o2i(PCI_BRIDGE_MEMORY_REG)];
	printf("    Memory region:\n");
	printf("      base register:  0x%04x\n",
	    (rval >> 0) & 0xffff);
	printf("      limit register: 0x%04x\n",
	    (rval >> 16) & 0xffff);
	base = ((rval >> PCI_BRIDGE_MEMORY_BASE_SHIFT)
	    & PCI_BRIDGE_MEMORY_BASE_MASK) << 20;
	limit = (((rval >> PCI_BRIDGE_MEMORY_LIMIT_SHIFT)
		& PCI_BRIDGE_MEMORY_LIMIT_MASK) << 20) | 0x000fffff;
	if (base < limit)
		printf("      range: 0x%08x-0x%08x\n", base, limit);
	else
		printf("      range: not set\n");

	/* Prefetchable memory region */
	rval = regs[o2i(PCI_BRIDGE_PREFETCHMEM_REG)];
	printf("    Prefetchable memory region:\n");
	printf("      base register:  0x%04x\n",
	    (rval >> 0) & 0xffff);
	printf("      limit register: 0x%04x\n",
	    (rval >> 16) & 0xffff);
	base_h = regs[o2i(PCI_BRIDGE_PREFETCHBASE32_REG)];
	limit_h = regs[o2i(PCI_BRIDGE_PREFETCHLIMIT32_REG)];
	printf("      base upper 32 bits register:  0x%08x\n",
	    base_h);
	printf("      limit upper 32 bits register: 0x%08x\n",
	    limit_h);
	if (PCI_BRIDGE_PREFETCHMEM_64BITS(rval))
		use_upper = 1;
	else
		use_upper = 0;
	onoff("64bit memory address", rval, use_upper);
	pbase = ((rval >> PCI_BRIDGE_PREFETCHMEM_BASE_SHIFT)
	    & PCI_BRIDGE_PREFETCHMEM_BASE_MASK) << 20;
	plimit = (((rval >> PCI_BRIDGE_PREFETCHMEM_LIMIT_SHIFT)
		& PCI_BRIDGE_PREFETCHMEM_LIMIT_MASK) << 20) | 0x000fffff;
	if (use_upper == 1) {
		pbase |= (uint64_t)base_h << 32;
		plimit |= (uint64_t)limit_h << 32;
	}
	if (pbase < plimit) {
		if (use_upper == 1)
			printf("      range: 0x%016" PRIx64 "-0x%016" PRIx64
			    "\n", pbase, plimit);
		else
			printf("      range: 0x%08x-0x%08x\n",
			    (uint32_t)pbase, (uint32_t)plimit);
	} else
		printf("      range: not set\n");

	csreg = regs[o2i(PCI_COMMAND_STATUS_REG)];
	if (csreg & PCI_STATUS_CAPLIST_SUPPORT)
		printf("    Capability list pointer: 0x%02x\n",
		    PCI_CAPLIST_PTR(regs[o2i(PCI_CAPLISTPTR_REG)]));
	else
		printf("    Reserved @ 0x34: 0x%08x\n", regs[o2i(0x34)]);

	/* XXX */
	printf("    Expansion ROM Base Address: 0x%08x\n", regs[o2i(0x38)]);

	rval = regs[o2i(PCI_INTERRUPT_REG)];
	printf("    Interrupt line: 0x%02x\n",
	    (rval >> 0) & 0xff);
	printf("    Interrupt pin: 0x%02x ",
	    (rval >> 8) & 0xff);
	switch ((rval >> 8) & 0xff) {
	case PCI_INTERRUPT_PIN_NONE:
		printf("(none)");
		break;
	case PCI_INTERRUPT_PIN_A:
		printf("(pin A)");
		break;
	case PCI_INTERRUPT_PIN_B:
		printf("(pin B)");
		break;
	case PCI_INTERRUPT_PIN_C:
		printf("(pin C)");
		break;
	case PCI_INTERRUPT_PIN_D:
		printf("(pin D)");
		break;
	default:
		printf("(? ? ?)");
		break;
	}
	printf("\n");
	rval = (regs[o2i(PCI_BRIDGE_CONTROL_REG)] >> PCI_BRIDGE_CONTROL_SHIFT)
	    & PCI_BRIDGE_CONTROL_MASK;
	printf("    Bridge control register: 0x%04x\n", rval); /* XXX bits */
	onoff("Parity error response", rval, PCI_BRIDGE_CONTROL_PERE);
	onoff("Secondary SERR forwarding", rval, PCI_BRIDGE_CONTROL_SERR);
	onoff("ISA enable", rval, PCI_BRIDGE_CONTROL_ISA);
	onoff("VGA enable", rval, PCI_BRIDGE_CONTROL_VGA);
	/*
	 * VGA 16bit decode bit has meaning if the VGA enable bit or the
	 * VGA Palette Snoop Enable bit is set.
	 */
	if (((rval & PCI_BRIDGE_CONTROL_VGA) != 0)
	    || ((csreg & PCI_COMMAND_PALETTE_ENABLE) != 0))
		onoff("VGA 16bit enable", rval, PCI_BRIDGE_CONTROL_VGA16);
	onoff("Master abort reporting", rval, PCI_BRIDGE_CONTROL_MABRT);
	onoff("Secondary bus reset", rval, PCI_BRIDGE_CONTROL_SECBR);
	onoff("Fast back-to-back capable", rval,PCI_BRIDGE_CONTROL_SECFASTB2B);
}

static void
pci_conf_print_type2(
#ifdef _KERNEL
    pci_chipset_tag_t pc, pcitag_t tag,
#endif
    const pcireg_t *regs)
{
	pcireg_t rval;

	/*
	 * XXX these need to be printed in more detail, need to be
	 * XXX checked against specs/docs, etc.
	 *
	 * This layout was cribbed from the TI PCI1420 PCI-to-CardBus
	 * controller chip documentation, and may not be correct with
	 * respect to various standards. (XXX)
	 */

#ifdef _KERNEL
	pci_conf_print_bar(pc, tag, regs, 0x10,
	    "CardBus socket/ExCA registers");
#else
	pci_conf_print_bar(regs, 0x10, "CardBus socket/ExCA registers");
#endif

	/* Capability list pointer and secondary status register */
	rval = regs[o2i(PCI_CARDBUS_CAPLISTPTR_REG)];
	if (regs[o2i(PCI_COMMAND_STATUS_REG)] & PCI_STATUS_CAPLIST_SUPPORT)
		printf("    Capability list pointer: 0x%02x\n",
		    PCI_CAPLIST_PTR(rval));
	else
		printf("    Reserved @ 0x14: 0x%04x\n",
		       (pcireg_t)__SHIFTOUT(rval, __BITS(15, 0)));
	pci_conf_print_ssr(__SHIFTOUT(rval, __BITS(31, 16)));

	rval = regs[o2i(PCI_BRIDGE_BUS_REG)];
	printf("    PCI bus number: 0x%02x\n",
	    (rval >> 0) & 0xff);
	printf("    CardBus bus number: 0x%02x\n",
	    (rval >> 8) & 0xff);
	printf("    Subordinate bus number: 0x%02x\n",
	    (rval >> 16) & 0xff);
	printf("    CardBus latency timer: 0x%02x\n",
	    (rval >> 24) & 0xff);

	/* XXX Print more prettily */
	printf("    CardBus memory region 0:\n");
	printf("      base register:  0x%08x\n", regs[o2i(0x1c)]);
	printf("      limit register: 0x%08x\n", regs[o2i(0x20)]);
	printf("    CardBus memory region 1:\n");
	printf("      base register:  0x%08x\n", regs[o2i(0x24)]);
	printf("      limit register: 0x%08x\n", regs[o2i(0x28)]);
	printf("    CardBus I/O region 0:\n");
	printf("      base register:  0x%08x\n", regs[o2i(0x2c)]);
	printf("      limit register: 0x%08x\n", regs[o2i(0x30)]);
	printf("    CardBus I/O region 1:\n");
	printf("      base register:  0x%08x\n", regs[o2i(0x34)]);
	printf("      limit register: 0x%08x\n", regs[o2i(0x38)]);

	rval = regs[o2i(PCI_INTERRUPT_REG)];
	printf("    Interrupt line: 0x%02x\n",
	    (rval >> 0) & 0xff);
	printf("    Interrupt pin: 0x%02x ",
	    (rval >> 8) & 0xff);
	switch ((rval >> 8) & 0xff) {
	case PCI_INTERRUPT_PIN_NONE:
		printf("(none)");
		break;
	case PCI_INTERRUPT_PIN_A:
		printf("(pin A)");
		break;
	case PCI_INTERRUPT_PIN_B:
		printf("(pin B)");
		break;
	case PCI_INTERRUPT_PIN_C:
		printf("(pin C)");
		break;
	case PCI_INTERRUPT_PIN_D:
		printf("(pin D)");
		break;
	default:
		printf("(? ? ?)");
		break;
	}
	printf("\n");
	rval = (regs[o2i(PCI_BRIDGE_CONTROL_REG)] >> 16) & 0xffff;
	printf("    Bridge control register: 0x%04x\n", rval);
	onoff("Parity error response", rval, __BIT(0));
	onoff("SERR# enable", rval, __BIT(1));
	onoff("ISA enable", rval, __BIT(2));
	onoff("VGA enable", rval, __BIT(3));
	onoff("Master abort mode", rval, __BIT(5));
	onoff("Secondary (CardBus) bus reset", rval, __BIT(6));
	onoff("Functional interrupts routed by ExCA registers", rval,
	    __BIT(7));
	onoff("Memory window 0 prefetchable", rval, __BIT(8));
	onoff("Memory window 1 prefetchable", rval, __BIT(9));
	onoff("Write posting enable", rval, __BIT(10));

	rval = regs[o2i(0x40)];
	printf("    Subsystem vendor ID: 0x%04x\n", PCI_VENDOR(rval));
	printf("    Subsystem ID: 0x%04x\n", PCI_PRODUCT(rval));

#ifdef _KERNEL
	pci_conf_print_bar(pc, tag, regs, 0x44, "legacy-mode registers");
#else
	pci_conf_print_bar(regs, 0x44, "legacy-mode registers");
#endif
}

void
pci_conf_print(
#ifdef _KERNEL
    pci_chipset_tag_t pc, pcitag_t tag,
    void (*printfn)(pci_chipset_tag_t, pcitag_t, const pcireg_t *)
#else
    int pcifd, u_int bus, u_int dev, u_int func
#endif
    )
{
	pcireg_t regs[o2i(PCI_EXTCONF_SIZE)];
	int off, capoff, endoff, hdrtype;
	const char *type_name;
#ifdef _KERNEL
	void (*type_printfn)(pci_chipset_tag_t, pcitag_t, const pcireg_t *);
#else
	void (*type_printfn)(const pcireg_t *);
#endif

	printf("PCI configuration registers:\n");

	for (off = 0; off < PCI_EXTCONF_SIZE; off += 4) {
#ifdef _KERNEL
		regs[o2i(off)] = pci_conf_read(pc, tag, off);
#else
		if (pcibus_conf_read(pcifd, bus, dev, func, off,
		    &regs[o2i(off)]) == -1)
			regs[o2i(off)] = 0;
#endif
	}

	/* common header */
	printf("  Common header:\n");
	pci_conf_print_regs(regs, 0, 16);

	printf("\n");
#ifdef _KERNEL
	pci_conf_print_common(pc, tag, regs);
#else
	pci_conf_print_common(regs);
#endif
	printf("\n");

	/* type-dependent header */
	hdrtype = PCI_HDRTYPE_TYPE(regs[o2i(PCI_BHLC_REG)]);
	switch (hdrtype) {		/* XXX make a table, eventually */
	case 0:
		/* Standard device header */
		type_name = "\"normal\" device";
		type_printfn = &pci_conf_print_type0;
		capoff = PCI_CAPLISTPTR_REG;
		endoff = 64;
		break;
	case 1:
		/* PCI-PCI bridge header */
		type_name = "PCI-PCI bridge";
		type_printfn = &pci_conf_print_type1;
		capoff = PCI_CAPLISTPTR_REG;
		endoff = 64;
		break;
	case 2:
		/* PCI-CardBus bridge header */
		type_name = "PCI-CardBus bridge";
		type_printfn = &pci_conf_print_type2;
		capoff = PCI_CARDBUS_CAPLISTPTR_REG;
		endoff = 72;
		break;
	default:
		type_name = NULL;
		type_printfn = 0;
		capoff = -1;
		endoff = 64;
		break;
	}
	printf("  Type %d ", hdrtype);
	if (type_name != NULL)
		printf("(%s) ", type_name);
	printf("header:\n");
	pci_conf_print_regs(regs, 16, endoff);
	printf("\n");
	if (type_printfn) {
#ifdef _KERNEL
		(*type_printfn)(pc, tag, regs);
#else
		(*type_printfn)(regs);
#endif
	} else
		printf("    Don't know how to pretty-print type %d header.\n",
		    hdrtype);
	printf("\n");

	/* capability list, if present */
	if ((regs[o2i(PCI_COMMAND_STATUS_REG)] & PCI_STATUS_CAPLIST_SUPPORT)
		&& (capoff > 0)) {
#ifdef _KERNEL
		pci_conf_print_caplist(pc, tag, regs, capoff);
#else
		pci_conf_print_caplist(regs, capoff);
#endif
		printf("\n");
	}

	/* device-dependent header */
	printf("  Device-dependent header:\n");
	pci_conf_print_regs(regs, endoff, PCI_CONF_SIZE);
#ifdef _KERNEL
	printf("\n");
	if (printfn)
		(*printfn)(pc, tag, regs);
	else
		printf("    Don't know how to pretty-print device-dependent header.\n");
#endif /* _KERNEL */

	if (regs[o2i(PCI_EXTCAPLIST_BASE)] == 0xffffffff ||
	    regs[o2i(PCI_EXTCAPLIST_BASE)] == 0)
		return;

	printf("\n");
#ifdef _KERNEL
	pci_conf_print_extcaplist(pc, tag, regs);
#else
	pci_conf_print_extcaplist(regs);
#endif
	printf("\n");

	/* Extended Configuration Space, if present */
	printf("  Extended Configuration Space:\n");
	pci_conf_print_regs(regs, PCI_EXTCAPLIST_BASE, PCI_EXTCONF_SIZE);
}<|MERGE_RESOLUTION|>--- conflicted
+++ resolved
@@ -2483,14 +2483,6 @@
 		bool baseis64, offsetis64;
 		unsigned int bei, entry_size;
 
-<<<<<<< HEAD
-		/* The first DW */
-		reg = regs[o2i(entoff)];
-		printf("    The first register: 0x%08x\n", reg);
-		entry_size = __SHIFTOUT(reg, PCI_EA_ES);
-		printf("      Entry size: %u\n", entry_size);
-		printf("      BAR Equivalent Indicator: ");
-=======
 		printf("    Entry %u:\n", i);
 		/* The first DW */
 		reg = regs[o2i(entoff)];
@@ -2498,7 +2490,6 @@
 		entry_size = __SHIFTOUT(reg, PCI_EA_ES);
 		printf("        Entry size: %u\n", entry_size);
 		printf("        BAR Equivalent Indicator: ");
->>>>>>> 4c4bfeee
 		bei = __SHIFTOUT(reg, PCI_EA_BEI);
 		switch (bei) {
 		case PCI_EA_BEI_BAR0:
@@ -2531,22 +2522,14 @@
 			printf("Reserved\n");
 			break;
 		}
-<<<<<<< HEAD
-		pci_conf_print_ea_cap_prop(__SHIFTOUT(reg, PCI_EA_PP));
-		pci_conf_print_ea_cap_prop(__SHIFTOUT(reg, PCI_EA_SP));
-		onoff("Writable", reg, PCI_EA_W);
-		onoff("Enable for this entry", reg, PCI_EA_E);
-
-=======
-		
+
 		printf("      Primary Properties: ");
 		pci_conf_print_ea_cap_prop(__SHIFTOUT(reg, PCI_EA_PP));
 		printf("      Secondary Properties: ");
 		pci_conf_print_ea_cap_prop(__SHIFTOUT(reg, PCI_EA_SP));
 		onoff("Writable", reg, PCI_EA_W);
 		onoff("Enable for this entry", reg, PCI_EA_E);
-		    
->>>>>>> 4c4bfeee
+
 		if (entry_size == 0) {
 			entoff += 4;
 			continue;
@@ -2556,19 +2539,11 @@
 		reg = regs[o2i(entoff + 4)];
 		base = reg & PCI_EA_LOWMASK;
 		baseis64 = reg & PCI_EA_BASEMAXOFFSET_64BIT;
-<<<<<<< HEAD
-		printf("    Base Address Register Low: 0x%08x\n", reg);
-		if (baseis64) {
-			/* 64bit */
-			reg2 = regs[o2i(entoff + 12)];
-			printf("    Base Address Register high: 0x%08x\n",
-=======
 		printf("      Base Address Register Low: 0x%08x\n", reg);
 		if (baseis64) {
 			/* 64bit */
 			reg2 = regs[o2i(entoff + 12)];
 			printf("      Base Address Register high: 0x%08x\n",
->>>>>>> 4c4bfeee
 			    reg2);
 			base |= (uint64_t)reg2 << 32;
 		}
@@ -2577,28 +2552,16 @@
 		reg = regs[o2i(entoff + 8)];
 		offset = reg & PCI_EA_LOWMASK;
 		offsetis64 = reg & PCI_EA_BASEMAXOFFSET_64BIT;
-<<<<<<< HEAD
-		printf("    Max Offset Register Low: 0x%08x\n", reg);
-		if (offsetis64) {
-			/* 64bit */
-			reg2 = regs[o2i(entoff + (baseis64 ? 16 : 12))];
-			printf("    Max Offset Register high: 0x%08x\n",
-=======
 		printf("      Max Offset Register Low: 0x%08x\n", reg);
 		if (offsetis64) {
 			/* 64bit */
 			reg2 = regs[o2i(entoff + (baseis64 ? 16 : 12))];
 			printf("      Max Offset Register high: 0x%08x\n",
->>>>>>> 4c4bfeee
 			    reg2);
 			offset |= (uint64_t)reg2 << 32;
 		}
 
-<<<<<<< HEAD
-		printf("      range: 0x%016" PRIx64 "-0x%016" PRIx64
-=======
 		printf("        range: 0x%016" PRIx64 "-0x%016" PRIx64
->>>>>>> 4c4bfeee
 			    "\n", base, base + offset);
 
 		entoff += 4;
