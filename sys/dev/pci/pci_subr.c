<<<<<<< HEAD
/*	$NetBSD: pci_subr.c,v 1.225 2021/01/27 05:00:15 thorpej Exp $	*/
=======
/*	$NetBSD: pci_subr.c,v 1.226 2021/06/29 21:03:36 pgoyette Exp $	*/
>>>>>>> e2aa5677

/*
 * Copyright (c) 1997 Zubin D. Dittia.  All rights reserved.
 * Copyright (c) 1995, 1996, 1998, 2000
 *	Christopher G. Demetriou.  All rights reserved.
 * Copyright (c) 1994 Charles M. Hannum.  All rights reserved.
 *
 * Redistribution and use in source and binary forms, with or without
 * modification, are permitted provided that the following conditions
 * are met:
 * 1. Redistributions of source code must retain the above copyright
 *    notice, this list of conditions and the following disclaimer.
 * 2. Redistributions in binary form must reproduce the above copyright
 *    notice, this list of conditions and the following disclaimer in the
 *    documentation and/or other materials provided with the distribution.
 * 3. All advertising materials mentioning features or use of this software
 *    must display the following acknowledgement:
 *	This product includes software developed by Charles M. Hannum.
 * 4. The name of the author may not be used to endorse or promote products
 *    derived from this software without specific prior written permission.
 *
 * THIS SOFTWARE IS PROVIDED BY THE AUTHOR ``AS IS'' AND ANY EXPRESS OR
 * IMPLIED WARRANTIES, INCLUDING, BUT NOT LIMITED TO, THE IMPLIED WARRANTIES
 * OF MERCHANTABILITY AND FITNESS FOR A PARTICULAR PURPOSE ARE DISCLAIMED.
 * IN NO EVENT SHALL THE AUTHOR BE LIABLE FOR ANY DIRECT, INDIRECT,
 * INCIDENTAL, SPECIAL, EXEMPLARY, OR CONSEQUENTIAL DAMAGES (INCLUDING, BUT
 * NOT LIMITED TO, PROCUREMENT OF SUBSTITUTE GOODS OR SERVICES; LOSS OF USE,
 * DATA, OR PROFITS; OR BUSINESS INTERRUPTION) HOWEVER CAUSED AND ON ANY
 * THEORY OF LIABILITY, WHETHER IN CONTRACT, STRICT LIABILITY, OR TORT
 * (INCLUDING NEGLIGENCE OR OTHERWISE) ARISING IN ANY WAY OUT OF THE USE OF
 * THIS SOFTWARE, EVEN IF ADVISED OF THE POSSIBILITY OF SUCH DAMAGE.
 */

/*
 * PCI autoconfiguration support functions.
 *
 * Note: This file is also built into a userland library (libpci).
 * Pay attention to this when you make modifications.
 */

#include <sys/cdefs.h>
<<<<<<< HEAD
__KERNEL_RCSID(0, "$NetBSD: pci_subr.c,v 1.225 2021/01/27 05:00:15 thorpej Exp $");
=======
__KERNEL_RCSID(0, "$NetBSD: pci_subr.c,v 1.226 2021/06/29 21:03:36 pgoyette Exp $");
>>>>>>> e2aa5677

#ifdef _KERNEL_OPT
#include "opt_pci.h"
#endif

#include <sys/param.h>

#ifdef _KERNEL
#include <sys/systm.h>
#include <sys/intr.h>
#include <sys/module.h>
#include <sys/kmem.h>

#define MALLOC(sz)	kmem_alloc(sz, KM_SLEEP)
#define FREE(p, sz)	kmem_free(p, sz)

#else
#include <pci.h>
#include <stdarg.h>
#include <stdbool.h>
#include <stdio.h>
#include <stdlib.h>
#include <string.h>

#define MALLOC(sz)	malloc(sz)
#define FREE(p, sz)	free(p)

#endif

#include <dev/pci/pcireg.h>
#include <dev/pci/pcidevs.h>
#ifdef _KERNEL
#include <dev/pci/pcivar.h>
#else
#include <dev/pci/pci_verbose.h>
#include <dev/pci/pcidevs_data.h>
#endif

static int pci_conf_find_cap(const pcireg_t *, unsigned int, int *);
static int pci_conf_find_extcap(const pcireg_t *, unsigned int, int *);
static void pci_conf_print_pcie_power(uint8_t, unsigned int);
#define PCIREG_SHIFTOUT(a, b) ((pcireg_t)__SHIFTOUT((a), (b)))

#ifdef _KERNEL
/*
 * Common routines used to match a compatible device by its PCI ID code.
 */

const struct device_compatible_entry *
pci_compatible_lookup_id(pcireg_t const id,
    const struct device_compatible_entry *dce)
{
	return device_compatible_lookup_id(id, PCI_COMPAT_EOL_VALUE, dce);
}

const struct device_compatible_entry *
pci_compatible_lookup(const struct pci_attach_args * const pa,
    const struct device_compatible_entry * const dce)
{
	return pci_compatible_lookup_id(pa->pa_id, dce);
}

const struct device_compatible_entry *
pci_compatible_lookup_subsys(const struct pci_attach_args * const pa,
    const struct device_compatible_entry * const dce)
{
	const pcireg_t subsysid =
	    pci_conf_read(pa->pa_pc, pa->pa_tag, PCI_SUBSYS_ID_REG);

	return pci_compatible_lookup_id(subsysid, dce);
}

int
pci_compatible_match(const struct pci_attach_args * const pa,
    const struct device_compatible_entry * const dce)
{
	return pci_compatible_lookup(pa, dce) != NULL;
}

int
pci_compatible_match_subsys(const struct pci_attach_args * const pa,
    const struct device_compatible_entry * const dce)
{
	return pci_compatible_lookup_subsys(pa, dce) != NULL;
}
#endif /* _KERNEL */

/*
 * Descriptions of known PCI classes and subclasses.
 *
 * Subclasses are described in the same way as classes, but have a
 * NULL subclass pointer.
 */
struct pci_class {
	const char	*name;
	u_int		val;		/* as wide as pci_{,sub}class_t */
	const struct pci_class *subclasses;
};

/*
 * Class 0x00.
 * Before rev. 2.0.
 */
static const struct pci_class pci_subclass_prehistoric[] = {
	{ "miscellaneous",	PCI_SUBCLASS_PREHISTORIC_MISC,	NULL,	},
	{ "VGA",		PCI_SUBCLASS_PREHISTORIC_VGA,	NULL,	},
	{ NULL,			0,				NULL,	},
};

/*
 * Class 0x01.
 * Mass storage controller
 */

/* ATA programming interface */
static const struct pci_class pci_interface_ata[] = {
	{ "with single DMA",	PCI_INTERFACE_ATA_SINGLEDMA,	NULL,	},
	{ "with chained DMA",	PCI_INTERFACE_ATA_CHAINEDDMA,	NULL,	},
	{ NULL,			0,				NULL,	},
};

/* SATA programming interface */
static const struct pci_class pci_interface_sata[] = {
	{ "vendor specific",	PCI_INTERFACE_SATA_VND,		NULL,	},
	{ "AHCI 1.0",		PCI_INTERFACE_SATA_AHCI10,	NULL,	},
	{ "Serial Storage Bus Interface", PCI_INTERFACE_SATA_SSBI, NULL, },
	{ NULL,			0,				NULL,	},
};

/* Flash programming interface */
static const struct pci_class pci_interface_nvm[] = {
	{ "vendor specific",	PCI_INTERFACE_NVM_VND,		NULL,	},
	{ "NVMHCI 1.0",		PCI_INTERFACE_NVM_NVMHCI10,	NULL,	},
	{ "NVMe",		PCI_INTERFACE_NVM_NVME,		NULL,	},
	{ NULL,			0,				NULL,	},
};

/* Subclasses */
static const struct pci_class pci_subclass_mass_storage[] = {
	{ "SCSI",		PCI_SUBCLASS_MASS_STORAGE_SCSI,	NULL,	},
	{ "IDE",		PCI_SUBCLASS_MASS_STORAGE_IDE,	NULL,	},
	{ "floppy",		PCI_SUBCLASS_MASS_STORAGE_FLOPPY, NULL, },
	{ "IPI",		PCI_SUBCLASS_MASS_STORAGE_IPI,	NULL,	},
	{ "RAID",		PCI_SUBCLASS_MASS_STORAGE_RAID,	NULL,	},
	{ "ATA",		PCI_SUBCLASS_MASS_STORAGE_ATA,
	  pci_interface_ata, },
	{ "SATA",		PCI_SUBCLASS_MASS_STORAGE_SATA,
	  pci_interface_sata, },
	{ "SAS",		PCI_SUBCLASS_MASS_STORAGE_SAS,	NULL,	},
	{ "Flash",		PCI_SUBCLASS_MASS_STORAGE_NVM,
	  pci_interface_nvm,	},
	{ "miscellaneous",	PCI_SUBCLASS_MASS_STORAGE_MISC,	NULL,	},
	{ NULL,			0,				NULL,	},
};

/*
 * Class 0x02.
 * Network controller.
 */
static const struct pci_class pci_subclass_network[] = {
	{ "ethernet",		PCI_SUBCLASS_NETWORK_ETHERNET,	NULL,	},
	{ "token ring",		PCI_SUBCLASS_NETWORK_TOKENRING,	NULL,	},
	{ "FDDI",		PCI_SUBCLASS_NETWORK_FDDI,	NULL,	},
	{ "ATM",		PCI_SUBCLASS_NETWORK_ATM,	NULL,	},
	{ "ISDN",		PCI_SUBCLASS_NETWORK_ISDN,	NULL,	},
	{ "WorldFip",		PCI_SUBCLASS_NETWORK_WORLDFIP,	NULL,	},
	{ "PCMIG Multi Computing", PCI_SUBCLASS_NETWORK_PCIMGMULTICOMP, NULL, },
	{ "miscellaneous",	PCI_SUBCLASS_NETWORK_MISC,	NULL,	},
	{ NULL,			0,				NULL,	},
};

/*
 * Class 0x03.
 * Display controller.
 */

/* VGA programming interface */
static const struct pci_class pci_interface_vga[] = {
	{ "",			PCI_INTERFACE_VGA_VGA,		NULL,	},
	{ "8514-compat",	PCI_INTERFACE_VGA_8514,		NULL,	},
	{ NULL,			0,				NULL,	},
};
/* Subclasses */
static const struct pci_class pci_subclass_display[] = {
	{ "VGA",		PCI_SUBCLASS_DISPLAY_VGA,  pci_interface_vga,},
	{ "XGA",		PCI_SUBCLASS_DISPLAY_XGA,	NULL,	},
	{ "3D",			PCI_SUBCLASS_DISPLAY_3D,	NULL,	},
	{ "miscellaneous",	PCI_SUBCLASS_DISPLAY_MISC,	NULL,	},
	{ NULL,			0,				NULL,	},
};

/*
 * Class 0x04.
 * Multimedia device.
 */
static const struct pci_class pci_subclass_multimedia[] = {
	{ "video",		PCI_SUBCLASS_MULTIMEDIA_VIDEO,	NULL,	},
	{ "audio",		PCI_SUBCLASS_MULTIMEDIA_AUDIO,	NULL,	},
	{ "telephony",		PCI_SUBCLASS_MULTIMEDIA_TELEPHONY, NULL,},
	{ "mixed mode",		PCI_SUBCLASS_MULTIMEDIA_HDAUDIO, NULL, },
	{ "miscellaneous",	PCI_SUBCLASS_MULTIMEDIA_MISC,	NULL,	},
	{ NULL,			0,				NULL,	},
};

/*
 * Class 0x05.
 * Memory controller.
 */
static const struct pci_class pci_subclass_memory[] = {
	{ "RAM",		PCI_SUBCLASS_MEMORY_RAM,	NULL,	},
	{ "flash",		PCI_SUBCLASS_MEMORY_FLASH,	NULL,	},
	{ "miscellaneous",	PCI_SUBCLASS_MEMORY_MISC,	NULL,	},
	{ NULL,			0,				NULL,	},
};

/*
 * Class 0x06.
 * Bridge device.
 */

/* PCI bridge programming interface */
static const struct pci_class pci_interface_pcibridge[] = {
	{ "",			PCI_INTERFACE_BRIDGE_PCI_PCI,	NULL,	},
	{ "subtractive decode",	PCI_INTERFACE_BRIDGE_PCI_SUBDEC, NULL,	},
	{ NULL,			0,				NULL,	},
};

/* Semi-transparent PCI-to-PCI bridge programming interface */
static const struct pci_class pci_interface_stpci[] = {
	{ "primary side facing host",	PCI_INTERFACE_STPCI_PRIMARY, NULL, },
	{ "secondary side facing host",	PCI_INTERFACE_STPCI_SECONDARY, NULL, },
	{ NULL,			0,				NULL,	},
};

/* Advanced Switching programming interface */
static const struct pci_class pci_interface_advsw[] = {
	{ "custom interface",	PCI_INTERFACE_ADVSW_CUSTOM,	NULL, },
	{ "ASI-SIG",		PCI_INTERFACE_ADVSW_ASISIG,	NULL, },
	{ NULL,			0,				NULL,	},
};

/* Subclasses */
static const struct pci_class pci_subclass_bridge[] = {
	{ "host",		PCI_SUBCLASS_BRIDGE_HOST,	NULL,	},
	{ "ISA",		PCI_SUBCLASS_BRIDGE_ISA,	NULL,	},
	{ "EISA",		PCI_SUBCLASS_BRIDGE_EISA,	NULL,	},
	{ "MicroChannel",	PCI_SUBCLASS_BRIDGE_MC,		NULL,	},
	{ "PCI",		PCI_SUBCLASS_BRIDGE_PCI,
	  pci_interface_pcibridge,	},
	{ "PCMCIA",		PCI_SUBCLASS_BRIDGE_PCMCIA,	NULL,	},
	{ "NuBus",		PCI_SUBCLASS_BRIDGE_NUBUS,	NULL,	},
	{ "CardBus",		PCI_SUBCLASS_BRIDGE_CARDBUS,	NULL,	},
	{ "RACEway",		PCI_SUBCLASS_BRIDGE_RACEWAY,	NULL,	},
	{ "Semi-transparent PCI", PCI_SUBCLASS_BRIDGE_STPCI,
	  pci_interface_stpci,	},
	{ "InfiniBand",		PCI_SUBCLASS_BRIDGE_INFINIBAND,	NULL,	},
	{ "advanced switching",	PCI_SUBCLASS_BRIDGE_ADVSW,
	  pci_interface_advsw,	},
	{ "miscellaneous",	PCI_SUBCLASS_BRIDGE_MISC,	NULL,	},
	{ NULL,			0,				NULL,	},
};

/*
 * Class 0x07.
 * Simple communications controller.
 */

/* Serial controller programming interface */
static const struct pci_class pci_interface_serial[] = {
	{ "generic XT-compat",	PCI_INTERFACE_SERIAL_XT,	NULL,	},
	{ "16450-compat",	PCI_INTERFACE_SERIAL_16450,	NULL,	},
	{ "16550-compat",	PCI_INTERFACE_SERIAL_16550,	NULL,	},
	{ "16650-compat",	PCI_INTERFACE_SERIAL_16650,	NULL,	},
	{ "16750-compat",	PCI_INTERFACE_SERIAL_16750,	NULL,	},
	{ "16850-compat",	PCI_INTERFACE_SERIAL_16850,	NULL,	},
	{ "16950-compat",	PCI_INTERFACE_SERIAL_16950,	NULL,	},
	{ NULL,			0,				NULL,	},
};

/* Parallel controller programming interface */
static const struct pci_class pci_interface_parallel[] = {
	{ "",			PCI_INTERFACE_PARALLEL,			NULL,},
	{ "bi-directional",	PCI_INTERFACE_PARALLEL_BIDIRECTIONAL,	NULL,},
	{ "ECP 1.X-compat",	PCI_INTERFACE_PARALLEL_ECP1X,		NULL,},
	{ "IEEE1284 controller", PCI_INTERFACE_PARALLEL_IEEE1284_CNTRL,	NULL,},
	{ "IEEE1284 target",	PCI_INTERFACE_PARALLEL_IEEE1284_TGT,	NULL,},
	{ NULL,			0,					NULL,},
};

/* Modem programming interface */
static const struct pci_class pci_interface_modem[] = {
	{ "",			PCI_INTERFACE_MODEM,			NULL,},
	{ "Hayes&16450-compat",	PCI_INTERFACE_MODEM_HAYES16450,		NULL,},
	{ "Hayes&16550-compat",	PCI_INTERFACE_MODEM_HAYES16550,		NULL,},
	{ "Hayes&16650-compat",	PCI_INTERFACE_MODEM_HAYES16650,		NULL,},
	{ "Hayes&16750-compat",	PCI_INTERFACE_MODEM_HAYES16750,		NULL,},
	{ NULL,			0,					NULL,},
};

/* Subclasses */
static const struct pci_class pci_subclass_communications[] = {
	{ "serial",		PCI_SUBCLASS_COMMUNICATIONS_SERIAL,
	  pci_interface_serial, },
	{ "parallel",		PCI_SUBCLASS_COMMUNICATIONS_PARALLEL,
	  pci_interface_parallel, },
	{ "multi-port serial",	PCI_SUBCLASS_COMMUNICATIONS_MPSERIAL,	NULL,},
	{ "modem",		PCI_SUBCLASS_COMMUNICATIONS_MODEM,
	  pci_interface_modem, },
	{ "GPIB",		PCI_SUBCLASS_COMMUNICATIONS_GPIB,	NULL,},
	{ "smartcard",		PCI_SUBCLASS_COMMUNICATIONS_SMARTCARD,	NULL,},
	{ "miscellaneous",	PCI_SUBCLASS_COMMUNICATIONS_MISC,	NULL,},
	{ NULL,			0,					NULL,},
};

/*
 * Class 0x08.
 * Base system peripheral.
 */

/* PIC programming interface */
static const struct pci_class pci_interface_pic[] = {
	{ "generic 8259",	PCI_INTERFACE_PIC_8259,		NULL,	},
	{ "ISA PIC",		PCI_INTERFACE_PIC_ISA,		NULL,	},
	{ "EISA PIC",		PCI_INTERFACE_PIC_EISA,		NULL,	},
	{ "IO APIC",		PCI_INTERFACE_PIC_IOAPIC,	NULL,	},
	{ "IO(x) APIC",		PCI_INTERFACE_PIC_IOXAPIC,	NULL,	},
	{ NULL,			0,				NULL,	},
};

/* DMA programming interface */
static const struct pci_class pci_interface_dma[] = {
	{ "generic 8237",	PCI_INTERFACE_DMA_8237,		NULL,	},
	{ "ISA",		PCI_INTERFACE_DMA_ISA,		NULL,	},
	{ "EISA",		PCI_INTERFACE_DMA_EISA,		NULL,	},
	{ NULL,			0,				NULL,	},
};

/* Timer programming interface */
static const struct pci_class pci_interface_tmr[] = {
	{ "generic 8254",	PCI_INTERFACE_TIMER_8254,	NULL,	},
	{ "ISA",		PCI_INTERFACE_TIMER_ISA,	NULL,	},
	{ "EISA",		PCI_INTERFACE_TIMER_EISA,	NULL,	},
	{ "HPET",		PCI_INTERFACE_TIMER_HPET,	NULL,	},
	{ NULL,			0,				NULL,	},
};

/* RTC programming interface */
static const struct pci_class pci_interface_rtc[] = {
	{ "generic",		PCI_INTERFACE_RTC_GENERIC,	NULL,	},
	{ "ISA",		PCI_INTERFACE_RTC_ISA,		NULL,	},
	{ NULL,			0,				NULL,	},
};

/* Subclasses */
static const struct pci_class pci_subclass_system[] = {
	{ "interrupt",		PCI_SUBCLASS_SYSTEM_PIC,   pci_interface_pic,},
	{ "DMA",		PCI_SUBCLASS_SYSTEM_DMA,   pci_interface_dma,},
	{ "timer",		PCI_SUBCLASS_SYSTEM_TIMER, pci_interface_tmr,},
	{ "RTC",		PCI_SUBCLASS_SYSTEM_RTC,   pci_interface_rtc,},
	{ "PCI Hot-Plug",	PCI_SUBCLASS_SYSTEM_PCIHOTPLUG, NULL,	},
	{ "SD Host Controller",	PCI_SUBCLASS_SYSTEM_SDHC,	NULL,	},
	{ "IOMMU",		PCI_SUBCLASS_SYSTEM_IOMMU,	NULL,	},
	{ "Root Complex Event Collector", PCI_SUBCLASS_SYSTEM_RCEC, NULL, },
	{ "miscellaneous",	PCI_SUBCLASS_SYSTEM_MISC,	NULL,	},
	{ NULL,			0,				NULL,	},
};

/*
 * Class 0x09.
 * Input device.
 */

/* Gameport programming interface */
static const struct pci_class pci_interface_game[] = {
	{ "generic",		PCI_INTERFACE_GAMEPORT_GENERIC,	NULL,	},
	{ "legacy",		PCI_INTERFACE_GAMEPORT_LEGACY,	NULL,	},
	{ NULL,			0,				NULL,	},
};

/* Subclasses */
static const struct pci_class pci_subclass_input[] = {
	{ "keyboard",		PCI_SUBCLASS_INPUT_KEYBOARD,	NULL,	},
	{ "digitizer",		PCI_SUBCLASS_INPUT_DIGITIZER,	NULL,	},
	{ "mouse",		PCI_SUBCLASS_INPUT_MOUSE,	NULL,	},
	{ "scanner",		PCI_SUBCLASS_INPUT_SCANNER,	NULL,	},
	{ "game port",		PCI_SUBCLASS_INPUT_GAMEPORT,
	  pci_interface_game, },
	{ "miscellaneous",	PCI_SUBCLASS_INPUT_MISC,	NULL,	},
	{ NULL,			0,				NULL,	},
};

/*
 * Class 0x0a.
 * Docking station.
 */
static const struct pci_class pci_subclass_dock[] = {
	{ "generic",		PCI_SUBCLASS_DOCK_GENERIC,	NULL,	},
	{ "miscellaneous",	PCI_SUBCLASS_DOCK_MISC,		NULL,	},
	{ NULL,			0,				NULL,	},
};

/*
 * Class 0x0b.
 * Processor.
 */
static const struct pci_class pci_subclass_processor[] = {
	{ "386",		PCI_SUBCLASS_PROCESSOR_386,	NULL,	},
	{ "486",		PCI_SUBCLASS_PROCESSOR_486,	NULL,	},
	{ "Pentium",		PCI_SUBCLASS_PROCESSOR_PENTIUM, NULL,	},
	{ "Alpha",		PCI_SUBCLASS_PROCESSOR_ALPHA,	NULL,	},
	{ "PowerPC",		PCI_SUBCLASS_PROCESSOR_POWERPC, NULL,	},
	{ "MIPS",		PCI_SUBCLASS_PROCESSOR_MIPS,	NULL,	},
	{ "Co-processor",	PCI_SUBCLASS_PROCESSOR_COPROC,	NULL,	},
	{ "miscellaneous",	PCI_SUBCLASS_PROCESSOR_MISC,	NULL,	},
	{ NULL,			0,				NULL,	},
};

/*
 * Class 0x0c.
 * Serial bus controller.
 */

/* IEEE1394 programming interface */
static const struct pci_class pci_interface_ieee1394[] = {
	{ "Firewire",		PCI_INTERFACE_IEEE1394_FIREWIRE,	NULL,},
	{ "OpenHCI",		PCI_INTERFACE_IEEE1394_OPENHCI,		NULL,},
	{ NULL,			0,					NULL,},
};

/* USB programming interface */
static const struct pci_class pci_interface_usb[] = {
	{ "UHCI",		PCI_INTERFACE_USB_UHCI,		NULL,	},
	{ "OHCI",		PCI_INTERFACE_USB_OHCI,		NULL,	},
	{ "EHCI",		PCI_INTERFACE_USB_EHCI,		NULL,	},
	{ "xHCI",		PCI_INTERFACE_USB_XHCI,		NULL,	},
	{ "other HC",		PCI_INTERFACE_USB_OTHERHC,	NULL,	},
	{ "device",		PCI_INTERFACE_USB_DEVICE,	NULL,	},
	{ NULL,			0,				NULL,	},
};

/* IPMI programming interface */
static const struct pci_class pci_interface_ipmi[] = {
	{ "SMIC",		PCI_INTERFACE_IPMI_SMIC,	NULL,	},
	{ "keyboard",		PCI_INTERFACE_IPMI_KBD,		NULL,	},
	{ "block transfer",	PCI_INTERFACE_IPMI_BLOCKXFER,	NULL,	},
	{ NULL,			0,				NULL,	},
};

/* Subclasses */
static const struct pci_class pci_subclass_serialbus[] = {
	{ "IEEE1394",		PCI_SUBCLASS_SERIALBUS_FIREWIRE,
	  pci_interface_ieee1394, },
	{ "ACCESS.bus",		PCI_SUBCLASS_SERIALBUS_ACCESS,	NULL,	},
	{ "SSA",		PCI_SUBCLASS_SERIALBUS_SSA,	NULL,	},
	{ "USB",		PCI_SUBCLASS_SERIALBUS_USB,
	  pci_interface_usb, },
	/* XXX Fiber Channel/_FIBRECHANNEL */
	{ "Fiber Channel",	PCI_SUBCLASS_SERIALBUS_FIBER,	NULL,	},
	{ "SMBus",		PCI_SUBCLASS_SERIALBUS_SMBUS,	NULL,	},
	{ "InfiniBand",		PCI_SUBCLASS_SERIALBUS_INFINIBAND, NULL,},
	{ "IPMI",		PCI_SUBCLASS_SERIALBUS_IPMI,
	  pci_interface_ipmi, },
	{ "SERCOS",		PCI_SUBCLASS_SERIALBUS_SERCOS,	NULL,	},
	{ "CANbus",		PCI_SUBCLASS_SERIALBUS_CANBUS,	NULL,	},
	{ "miscellaneous",	PCI_SUBCLASS_SERIALBUS_MISC,	NULL,	},
	{ NULL,			0,				NULL,	},
};

/*
 * Class 0x0d.
 * Wireless Controller.
 */
static const struct pci_class pci_subclass_wireless[] = {
	{ "IrDA",		PCI_SUBCLASS_WIRELESS_IRDA,	NULL,	},
	{ "Consumer IR",/*XXX*/	PCI_SUBCLASS_WIRELESS_CONSUMERIR, NULL,	},
	{ "RF",			PCI_SUBCLASS_WIRELESS_RF,	NULL,	},
	{ "bluetooth",		PCI_SUBCLASS_WIRELESS_BLUETOOTH, NULL,	},
	{ "broadband",		PCI_SUBCLASS_WIRELESS_BROADBAND, NULL,	},
	{ "802.11a (5 GHz)",	PCI_SUBCLASS_WIRELESS_802_11A,	NULL,	},
	{ "802.11b (2.4 GHz)",	PCI_SUBCLASS_WIRELESS_802_11B,	NULL,	},
	{ "miscellaneous",	PCI_SUBCLASS_WIRELESS_MISC,	NULL,	},
	{ NULL,			0,				NULL,	},
};

/*
 * Class 0x0e.
 * Intelligent IO controller.
 */

/* Intelligent IO programming interface */
static const struct pci_class pci_interface_i2o[] = {
	{ "FIFO at offset 0x40", PCI_INTERFACE_I2O_FIFOAT40,	NULL,	},
	{ NULL,			0,				NULL,	},
};

/* Subclasses */
static const struct pci_class pci_subclass_i2o[] = {
	{ "standard",		PCI_SUBCLASS_I2O_STANDARD, pci_interface_i2o,},
	{ "miscellaneous",	PCI_SUBCLASS_I2O_MISC,		NULL,	},
	{ NULL,			0,				NULL,	},
};

/*
 * Class 0x0f.
 * Satellite communication controller.
 */
static const struct pci_class pci_subclass_satcom[] = {
	{ "TV",			PCI_SUBCLASS_SATCOM_TV,		NULL,	},
	{ "audio",		PCI_SUBCLASS_SATCOM_AUDIO,	NULL,	},
	{ "voice",		PCI_SUBCLASS_SATCOM_VOICE,	NULL,	},
	{ "data",		PCI_SUBCLASS_SATCOM_DATA,	NULL,	},
	{ "miscellaneous",	PCI_SUBCLASS_SATCOM_MISC,	NULL,	},
	{ NULL,			0,				NULL,	},
};

/*
 * Class 0x10.
 * Encryption/Decryption controller.
 */
static const struct pci_class pci_subclass_crypto[] = {
	{ "network/computing",	PCI_SUBCLASS_CRYPTO_NETCOMP,	NULL,	},
	{ "entertainment",	PCI_SUBCLASS_CRYPTO_ENTERTAINMENT, NULL,},
	{ "miscellaneous",	PCI_SUBCLASS_CRYPTO_MISC,	NULL,	},
	{ NULL,			0,				NULL,	},
};

/*
 * Class 0x11.
 * Data aquuisition and signal processing controller.
 */
static const struct pci_class pci_subclass_dasp[] = {
	{ "DPIO",		PCI_SUBCLASS_DASP_DPIO,		NULL,	},
	{ "performance counters", PCI_SUBCLASS_DASP_TIMEFREQ,	NULL,	},
	{ "synchronization",	PCI_SUBCLASS_DASP_SYNC,		NULL,	},
	{ "management",		PCI_SUBCLASS_DASP_MGMT,		NULL,	},
	{ "miscellaneous",	PCI_SUBCLASS_DASP_MISC,		NULL,	},
	{ NULL,			0,				NULL,	},
};

/* List of classes */
static const struct pci_class pci_classes[] = {
	{ "prehistoric",	PCI_CLASS_PREHISTORIC,
	    pci_subclass_prehistoric,				},
	{ "mass storage",	PCI_CLASS_MASS_STORAGE,
	    pci_subclass_mass_storage,				},
	{ "network",		PCI_CLASS_NETWORK,
	    pci_subclass_network,				},
	{ "display",		PCI_CLASS_DISPLAY,
	    pci_subclass_display,				},
	{ "multimedia",		PCI_CLASS_MULTIMEDIA,
	    pci_subclass_multimedia,				},
	{ "memory",		PCI_CLASS_MEMORY,
	    pci_subclass_memory,				},
	{ "bridge",		PCI_CLASS_BRIDGE,
	    pci_subclass_bridge,				},
	{ "communications",	PCI_CLASS_COMMUNICATIONS,
	    pci_subclass_communications,			},
	{ "system",		PCI_CLASS_SYSTEM,
	    pci_subclass_system,				},
	{ "input",		PCI_CLASS_INPUT,
	    pci_subclass_input,					},
	{ "dock",		PCI_CLASS_DOCK,
	    pci_subclass_dock,					},
	{ "processor",		PCI_CLASS_PROCESSOR,
	    pci_subclass_processor,				},
	{ "serial bus",		PCI_CLASS_SERIALBUS,
	    pci_subclass_serialbus,				},
	{ "wireless",		PCI_CLASS_WIRELESS,
	    pci_subclass_wireless,				},
	{ "I2O",		PCI_CLASS_I2O,
	    pci_subclass_i2o,					},
	{ "satellite comm",	PCI_CLASS_SATCOM,
	    pci_subclass_satcom,				},
	{ "crypto",		PCI_CLASS_CRYPTO,
	    pci_subclass_crypto,				},
	{ "DASP",		PCI_CLASS_DASP,
	    pci_subclass_dasp,					},
	{ "processing accelerators", PCI_CLASS_ACCEL,
	    NULL,						},
	{ "non-essential instrumentation", PCI_CLASS_INSTRUMENT,
	    NULL,						},
	{ "undefined",		PCI_CLASS_UNDEFINED,
	    NULL,						},
	{ NULL,			0,
	    NULL,						},
};

DEV_VERBOSE_DEFINE(pci);

/*
 * Append a formatted string to dest without writing more than len
 * characters (including the trailing NUL character).  dest and len
 * are updated for use in subsequent calls to snappendf().
 *
 * Returns 0 on success, a negative value if vnsprintf() fails, or
 * a positive value if the dest buffer would have overflowed.
 */

static int __printflike(3, 4)
snappendf(char **dest, size_t *len, const char * restrict fmt, ...)
{
	va_list	ap;
	int count;

	va_start(ap, fmt);
	count = vsnprintf(*dest, *len, fmt, ap);
	va_end(ap);

	/* Let vsnprintf() errors bubble up to caller */
	if (count < 0 || *len == 0)
		return count;

	/* Handle overflow */
	if ((size_t)count >= *len) {
		*dest += *len - 1;
		*len = 1;
		return 1;
	}

	/* Update dest & len to point at trailing NUL */
	*dest += count;
	*len -= count;

	return 0;
}

void
pci_devinfo(pcireg_t id_reg, pcireg_t class_reg, int showclass, char *cp,
    size_t l)
{
	pci_class_t class;
	pci_subclass_t subclass;
	pci_interface_t interface;
	pci_revision_t revision;
	char vendor[PCI_VENDORSTR_LEN], product[PCI_PRODUCTSTR_LEN];
	const struct pci_class *classp, *subclassp, *interfacep;

	class = PCI_CLASS(class_reg);
	subclass = PCI_SUBCLASS(class_reg);
	interface = PCI_INTERFACE(class_reg);
	revision = PCI_REVISION(class_reg);

	pci_findvendor(vendor, sizeof(vendor), PCI_VENDOR(id_reg));
	pci_findproduct(product, sizeof(product), PCI_VENDOR(id_reg),
	    PCI_PRODUCT(id_reg));

	classp = pci_classes;
	while (classp->name != NULL) {
		if (class == classp->val)
			break;
		classp++;
	}

	subclassp = (classp->name != NULL) ? classp->subclasses : NULL;
	while (subclassp && subclassp->name != NULL) {
		if (subclass == subclassp->val)
			break;
		subclassp++;
	}

	interfacep = (subclassp && subclassp->name != NULL) ?
	    subclassp->subclasses : NULL;
	while (interfacep && interfacep->name != NULL) {
		if (interface == interfacep->val)
			break;
		interfacep++;
	}

	(void)snappendf(&cp, &l, "%s %s", vendor, product);
	if (showclass) {
		(void)snappendf(&cp, &l, " (");
		if (classp->name == NULL)
			(void)snappendf(&cp, &l,
			    "class 0x%02x, subclass 0x%02x",
			    class, subclass);
		else {
			if (subclassp == NULL || subclassp->name == NULL)
				(void)snappendf(&cp, &l,
				    "%s, subclass 0x%02x",
				    classp->name, subclass);
			else
				(void)snappendf(&cp, &l, "%s %s",
				    subclassp->name, classp->name);
		}
		if ((interfacep == NULL) || (interfacep->name == NULL)) {
			if (interface != 0)
				(void)snappendf(&cp, &l, ", interface 0x%02x",
				    interface);
		} else if (strncmp(interfacep->name, "", 1) != 0)
			(void)snappendf(&cp, &l, ", %s", interfacep->name);
		if (revision != 0)
			(void)snappendf(&cp, &l, ", revision 0x%02x", revision);
		(void)snappendf(&cp, &l, ")");
	}
}

#ifdef _KERNEL
void
pci_aprint_devinfo_fancy(const struct pci_attach_args *pa, const char *naive,
			 const char *known, int addrev)
{
	char devinfo[256];

	if (known) {
		aprint_normal(": %s", known);
		if (addrev)
			aprint_normal(" (rev. 0x%02x)",
				      PCI_REVISION(pa->pa_class));
		aprint_normal("\n");
	} else {
		pci_devinfo(pa->pa_id, pa->pa_class, 0,
			    devinfo, sizeof(devinfo));
		aprint_normal(": %s (rev. 0x%02x)\n", devinfo,
			      PCI_REVISION(pa->pa_class));
	}
	if (naive)
		aprint_naive(": %s\n", naive);
	else
		aprint_naive("\n");
}
#endif

/*
 * Print out most of the PCI configuration registers.  Typically used
 * in a device attach routine like this:
 *
 *	#ifdef MYDEV_DEBUG
 *		printf("%s: ", device_xname(sc->sc_dev));
 *		pci_conf_print(pa->pa_pc, pa->pa_tag, NULL);
 *	#endif
 */

#define	i2o(i)	((i) * 4)
#define	o2i(o)	((o) / 4)
#define	onoff2(str, rval, bit, onstr, offstr)				\
	/*CONSTCOND*/							\
	printf("      %s: %s\n", (str), ((rval) & (bit)) ? onstr : offstr);
#define	onoff(str, rval, bit)	onoff2(str, rval, bit, "on", "off")

static void
pci_conf_print_common(
#ifdef _KERNEL
    pci_chipset_tag_t pc, pcitag_t tag,
#endif
    const pcireg_t *regs)
{
	pci_class_t class;
	pci_subclass_t subclass;
	pci_interface_t interface;
	pci_revision_t revision;
	char vendor[PCI_VENDORSTR_LEN], product[PCI_PRODUCTSTR_LEN];
	const struct pci_class *classp, *subclassp, *interfacep;
	const char *name;
	pcireg_t rval;
	unsigned int num;

	rval = regs[o2i(PCI_CLASS_REG)];
	class = PCI_CLASS(rval);
	subclass = PCI_SUBCLASS(rval);
	interface = PCI_INTERFACE(rval);
	revision = PCI_REVISION(rval);

	rval = regs[o2i(PCI_ID_REG)];
	name = pci_findvendor(vendor, sizeof(vendor), PCI_VENDOR(rval));
	if (name)
		printf("    Vendor Name: %s (0x%04x)\n", name,
		    PCI_VENDOR(rval));
	else
		printf("    Vendor ID: 0x%04x\n", PCI_VENDOR(rval));
	name = pci_findproduct(product, sizeof(product), PCI_VENDOR(rval),
	    PCI_PRODUCT(rval));
	if (name)
		printf("    Device Name: %s (0x%04x)\n", name,
		    PCI_PRODUCT(rval));
	else
		printf("    Device ID: 0x%04x\n", PCI_PRODUCT(rval));

	rval = regs[o2i(PCI_COMMAND_STATUS_REG)];

	printf("    Command register: 0x%04x\n", rval & 0xffff);
	onoff("I/O space accesses", rval, PCI_COMMAND_IO_ENABLE);
	onoff("Memory space accesses", rval, PCI_COMMAND_MEM_ENABLE);
	onoff("Bus mastering", rval, PCI_COMMAND_MASTER_ENABLE);
	onoff("Special cycles", rval, PCI_COMMAND_SPECIAL_ENABLE);
	onoff("MWI transactions", rval, PCI_COMMAND_INVALIDATE_ENABLE);
	onoff("Palette snooping", rval, PCI_COMMAND_PALETTE_ENABLE);
	onoff("Parity error checking", rval, PCI_COMMAND_PARITY_ENABLE);
	onoff("Address/data stepping", rval, PCI_COMMAND_STEPPING_ENABLE);
	onoff("System error (SERR)", rval, PCI_COMMAND_SERR_ENABLE);
	onoff("Fast back-to-back transactions", rval,
	    PCI_COMMAND_BACKTOBACK_ENABLE);
	onoff("Interrupt disable", rval, PCI_COMMAND_INTERRUPT_DISABLE);

	printf("    Status register: 0x%04x\n", (rval >> 16) & 0xffff);
	onoff("Immediate Readiness", rval, PCI_STATUS_IMMD_READNESS);
	onoff2("Interrupt status", rval, PCI_STATUS_INT_STATUS, "active",
	    "inactive");
	onoff("Capability List support", rval, PCI_STATUS_CAPLIST_SUPPORT);
	onoff("66 MHz capable", rval, PCI_STATUS_66MHZ_SUPPORT);
	onoff("User Definable Features (UDF) support", rval,
	    PCI_STATUS_UDF_SUPPORT);
	onoff("Fast back-to-back capable", rval,
	    PCI_STATUS_BACKTOBACK_SUPPORT);
	onoff("Data parity error detected", rval, PCI_STATUS_PARITY_ERROR);

	printf("      DEVSEL timing: ");
	switch (rval & PCI_STATUS_DEVSEL_MASK) {
	case PCI_STATUS_DEVSEL_FAST:
		printf("fast");
		break;
	case PCI_STATUS_DEVSEL_MEDIUM:
		printf("medium");
		break;
	case PCI_STATUS_DEVSEL_SLOW:
		printf("slow");
		break;
	default:
		printf("unknown/reserved");	/* XXX */
		break;
	}
	printf(" (0x%x)\n", PCIREG_SHIFTOUT(rval, PCI_STATUS_DEVSEL_MASK));

	onoff("Slave signaled Target Abort", rval,
	    PCI_STATUS_TARGET_TARGET_ABORT);
	onoff("Master received Target Abort", rval,
	    PCI_STATUS_MASTER_TARGET_ABORT);
	onoff("Master received Master Abort", rval, PCI_STATUS_MASTER_ABORT);
	onoff("Asserted System Error (SERR)", rval, PCI_STATUS_SPECIAL_ERROR);
	onoff("Parity error detected", rval, PCI_STATUS_PARITY_DETECT);

	rval = regs[o2i(PCI_CLASS_REG)];
	for (classp = pci_classes; classp->name != NULL; classp++) {
		if (class == classp->val)
			break;
	}

	/*
	 * ECN: Change Root Complex Event Collector Class Code
	 * Old RCEC has subclass 0x06. It's the same as IOMMU. Read the type
	 * in PCIe extend capability to know whether it's RCEC or IOMMU.
	 */
	if ((class == PCI_CLASS_SYSTEM)
	    && (subclass == PCI_SUBCLASS_SYSTEM_IOMMU)) {
		int pcie_capoff;
		pcireg_t reg;

		if (pci_conf_find_cap(regs, PCI_CAP_PCIEXPRESS, &pcie_capoff)) {
			reg = regs[o2i(pcie_capoff + PCIE_XCAP)];
			if (PCIE_XCAP_TYPE(reg) == PCIE_XCAP_TYPE_ROOT_EVNTC)
				subclass = PCI_SUBCLASS_SYSTEM_RCEC;
		}
	}
	subclassp = (classp->name != NULL) ? classp->subclasses : NULL;
	while (subclassp && subclassp->name != NULL) {
		if (subclass == subclassp->val)
			break;
		subclassp++;
	}

	interfacep = (subclassp && subclassp->name != NULL) ?
	    subclassp->subclasses : NULL;
	while (interfacep && interfacep->name != NULL) {
		if (interface == interfacep->val)
			break;
		interfacep++;
	}

	if (classp->name != NULL)
		printf("    Class Name: %s (0x%02x)\n", classp->name, class);
	else
		printf("    Class ID: 0x%02x\n", class);
	if (subclassp != NULL && subclassp->name != NULL)
		printf("    Subclass Name: %s (0x%02x)\n",
		    subclassp->name, PCI_SUBCLASS(rval));
	else
		printf("    Subclass ID: 0x%02x\n", PCI_SUBCLASS(rval));
	if ((interfacep != NULL) && (interfacep->name != NULL)
	    && (strncmp(interfacep->name, "", 1) != 0))
		printf("    Interface Name: %s (0x%02x)\n",
		    interfacep->name, interface);
	else
		printf("    Interface: 0x%02x\n", interface);
	printf("    Revision ID: 0x%02x\n", revision);

	rval = regs[o2i(PCI_BHLC_REG)];
	printf("    BIST: 0x%02x\n", PCI_BIST(rval));
	printf("    Header Type: 0x%02x%s (0x%02x)\n", PCI_HDRTYPE_TYPE(rval),
	    PCI_HDRTYPE_MULTIFN(rval) ? "+multifunction" : "",
	    PCI_HDRTYPE(rval));
	printf("    Latency Timer: 0x%02x\n", PCI_LATTIMER(rval));
	num = PCI_CACHELINE(rval);
	printf("    Cache Line Size: %ubytes (0x%02x)\n", num * 4, num);
}

static int
pci_conf_print_bar(
#ifdef _KERNEL
    pci_chipset_tag_t pc, pcitag_t tag,
#endif
    const pcireg_t *regs, int reg, const char *name)
{
	int width;
	pcireg_t rval, rval64h;
	bool ioen, memen;
#ifdef _KERNEL
	pcireg_t mask, mask64h = 0;
#endif

	rval = regs[o2i(PCI_COMMAND_STATUS_REG)];
	ioen = rval & PCI_COMMAND_IO_ENABLE;
	memen = rval & PCI_COMMAND_MEM_ENABLE;

	width = 4;
	/*
	 * Section 6.2.5.1, `Address Maps', tells us that:
	 *
	 * 1) The builtin software should have already mapped the
	 * device in a reasonable way.
	 *
	 * 2) A device which wants 2^n bytes of memory will hardwire
	 * the bottom n bits of the address to 0.  As recommended,
	 * we write all 1s and see what we get back.
	 */

	rval = regs[o2i(reg)];
	if (PCI_MAPREG_TYPE(rval) == PCI_MAPREG_TYPE_MEM &&
	    PCI_MAPREG_MEM_TYPE(rval) == PCI_MAPREG_MEM_TYPE_64BIT) {
		rval64h = regs[o2i(reg + 4)];
		width = 8;
	} else
		rval64h = 0;

#ifdef _KERNEL
	if (rval != 0 && memen) {
		int s;

		/*
		 * The following sequence seems to make some devices
		 * (e.g. host bus bridges, which don't normally
		 * have their space mapped) very unhappy, to
		 * the point of crashing the system.
		 *
		 * Therefore, if the mapping register is zero to
		 * start out with, don't bother trying.
		 */
		s = splhigh();
		pci_conf_write(pc, tag, reg, 0xffffffff);
		mask = pci_conf_read(pc, tag, reg);
		pci_conf_write(pc, tag, reg, rval);
		if (PCI_MAPREG_TYPE(rval) == PCI_MAPREG_TYPE_MEM &&
		    PCI_MAPREG_MEM_TYPE(rval) == PCI_MAPREG_MEM_TYPE_64BIT) {
			pci_conf_write(pc, tag, reg + 4, 0xffffffff);
			mask64h = pci_conf_read(pc, tag, reg + 4);
			pci_conf_write(pc, tag, reg + 4, rval64h);
		}
		splx(s);
	} else
		mask = mask64h = 0;
#endif /* _KERNEL */

	printf("    Base address register at 0x%02x", reg);
	if (name)
		printf(" (%s)", name);
	printf("\n      ");
	if (rval == 0) {
		printf("not implemented\n");
		return width;
	}
	printf("type: ");
	if (PCI_MAPREG_TYPE(rval) == PCI_MAPREG_TYPE_MEM) {
		const char *type, *prefetch;

		switch (PCI_MAPREG_MEM_TYPE(rval)) {
		case PCI_MAPREG_MEM_TYPE_32BIT:
			type = "32-bit";
			break;
		case PCI_MAPREG_MEM_TYPE_32BIT_1M:
			type = "32-bit-1M";
			break;
		case PCI_MAPREG_MEM_TYPE_64BIT:
			type = "64-bit";
			break;
		default:
			type = "unknown (XXX)";
			break;
		}
		if (PCI_MAPREG_MEM_PREFETCHABLE(rval))
			prefetch = "";
		else
			prefetch = "non";
		printf("%s %sprefetchable memory\n", type, prefetch);
		switch (PCI_MAPREG_MEM_TYPE(rval)) {
		case PCI_MAPREG_MEM_TYPE_64BIT:
			printf("      base: 0x%016llx",
			    PCI_MAPREG_MEM64_ADDR(
				((((long long) rval64h) << 32) | rval)));
			if (!memen)
				printf(", disabled");
			printf("\n");
#ifdef _KERNEL
			printf("      size: 0x%016llx\n",
			    PCI_MAPREG_MEM64_SIZE(
				    ((((long long) mask64h) << 32) | mask)));
#endif
			break;
		case PCI_MAPREG_MEM_TYPE_32BIT:
		case PCI_MAPREG_MEM_TYPE_32BIT_1M:
		default:
			printf("      base: 0x%08x",
			    PCI_MAPREG_MEM_ADDR(rval));
			if (!memen)
				printf(", disabled");
			printf("\n");
#ifdef _KERNEL
			printf("      size: 0x%08x\n",
			    PCI_MAPREG_MEM_SIZE(mask));
#endif
			break;
		}
	} else {
#ifdef _KERNEL
		if (ioen)
			printf("%d-bit ", mask & ~0x0000ffff ? 32 : 16);
#endif
		printf("I/O\n");
		printf("      base: 0x%08x", PCI_MAPREG_IO_ADDR(rval));
		if (!ioen)
			printf(", disabled");
		printf("\n");
#ifdef _KERNEL
		printf("      size: 0x%08x\n", PCI_MAPREG_IO_SIZE(mask));
#endif
	}

	return width;
}

static void
pci_conf_print_regs(const pcireg_t *regs, int first, int pastlast)
{
	int off, needaddr, neednl;

	needaddr = 1;
	neednl = 0;
	for (off = first; off < pastlast; off += 4) {
		if ((off % 16) == 0 || needaddr) {
			printf("    0x%02x:", off);
			needaddr = 0;
		}
		printf(" 0x%08x", regs[o2i(off)]);
		neednl = 1;
		if ((off % 16) == 12) {
			printf("\n");
			neednl = 0;
		}
	}
	if (neednl)
		printf("\n");
}

static const char *
pci_conf_print_agp_calcycle(uint8_t cal)
{

	switch (cal) {
	case 0x0:
		return "4ms";
	case 0x1:
		return "16ms";
	case 0x2:
		return "64ms";
	case 0x3:
		return "256ms";
	case 0x7:
		return "Calibration Cycle Not Needed";
	default:
		return "(reserved)";
	}
}

static void
pci_conf_print_agp_datarate(pcireg_t reg, bool isagp3)
{
	if (isagp3) {
		/* AGP 3.0 */
		if (reg & AGP_MODE_V3_RATE_4x)
			printf("x4");
		if (reg & AGP_MODE_V3_RATE_8x)
			printf("x8");
	} else {
		/* AGP 2.0 */
		if (reg & AGP_MODE_V2_RATE_1x)
			printf("x1");
		if (reg & AGP_MODE_V2_RATE_2x)
			printf("x2");
		if (reg & AGP_MODE_V2_RATE_4x)
			printf("x4");
	}
	printf("\n");
}

static void
pci_conf_print_agp_cap(const pcireg_t *regs, int capoff)
{
	pcireg_t rval;
	bool isagp3;

	printf("\n  AGP Capabilities Register\n");

	rval = regs[o2i(capoff)];
	printf("    Revision: %d.%d\n",
	    PCI_CAP_AGP_MAJOR(rval), PCI_CAP_AGP_MINOR(rval));

	rval = regs[o2i(capoff + PCI_AGP_STATUS)];
	printf("    Status register: 0x%04x\n", rval);
	printf("      RQ: %u\n",
	    PCIREG_SHIFTOUT(rval, AGP_MODE_RQ) + 1);
	printf("      ARQSZ: %u\n",
	    PCIREG_SHIFTOUT(rval, AGP_MODE_ARQSZ));
	printf("      CAL cycle: %s\n",
	       pci_conf_print_agp_calcycle(PCIREG_SHIFTOUT(rval, AGP_MODE_CAL)));
	onoff("SBA", rval, AGP_MODE_SBA);
	onoff("htrans#", rval, AGP_MODE_HTRANS);
	onoff("Over 4G", rval, AGP_MODE_4G);
	onoff("Fast Write", rval, AGP_MODE_FW);
	onoff("AGP 3.0 Mode", rval, AGP_MODE_MODE_3);
	isagp3 = rval & AGP_MODE_MODE_3;
	printf("      Data Rate Support: ");
	pci_conf_print_agp_datarate(rval, isagp3);

	rval = regs[o2i(capoff + PCI_AGP_COMMAND)];
	printf("    Command register: 0x%08x\n", rval);
	printf("      PRQ: %u\n",
	    PCIREG_SHIFTOUT(rval, AGP_MODE_RQ) + 1);
	printf("      PARQSZ: %u\n",
	    PCIREG_SHIFTOUT(rval, AGP_MODE_ARQSZ));
	printf("      PCAL cycle: %s\n",
	       pci_conf_print_agp_calcycle(PCIREG_SHIFTOUT(rval, AGP_MODE_CAL)));
	onoff("SBA", rval, AGP_MODE_SBA);
	onoff("AGP", rval, AGP_MODE_AGP);
	onoff("Over 4G", rval, AGP_MODE_4G);
	onoff("Fast Write", rval, AGP_MODE_FW);
	if (isagp3) {
		printf("      Data Rate Enable: ");
		/*
		 * The Data Rate Enable bits are used only on 3.0 and the
		 * Command register has no AGP_MODE_MODE_3 bit, so pass the
		 * flag to print correctly.
		 */
		pci_conf_print_agp_datarate(rval, isagp3);
	}
}

static const char *
pci_conf_print_pcipm_cap_aux(uint16_t caps)
{

	switch ((caps >> 6) & 7) {
	case 0:	return "self-powered";
	case 1: return "55 mA";
	case 2: return "100 mA";
	case 3: return "160 mA";
	case 4: return "220 mA";
	case 5: return "270 mA";
	case 6: return "320 mA";
	case 7:
	default: return "375 mA";
	}
}

static const char *
pci_conf_print_pcipm_cap_pmrev(uint8_t val)
{
	static const char unk[] = "unknown";
	static const char *pmrev[8] = {
		unk, "1.0", "1.1", "1.2", unk, unk, unk, unk
	};
	if (val > 7)
		return unk;
	return pmrev[val];
}

static void
pci_conf_print_pcipm_cap(const pcireg_t *regs, int capoff)
{
	uint16_t caps, pmcsr;

	caps = regs[o2i(capoff)] >> PCI_PMCR_SHIFT;
	pmcsr = regs[o2i(capoff + PCI_PMCSR)];

	printf("\n  PCI Power Management Capabilities Register\n");

	printf("    Capabilities register: 0x%04x\n", caps);
	printf("      Version: %s\n",
	    pci_conf_print_pcipm_cap_pmrev(caps & PCI_PMCR_VERSION_MASK));
	onoff("PME# clock", caps, PCI_PMCR_PME_CLOCK);
	onoff("Device specific initialization", caps, PCI_PMCR_DSI);
	printf("      3.3V auxiliary current: %s\n",
	    pci_conf_print_pcipm_cap_aux(caps));
	onoff("D1 power management state support", caps, PCI_PMCR_D1SUPP);
	onoff("D2 power management state support", caps, PCI_PMCR_D2SUPP);
	onoff("PME# support D0", caps, PCI_PMCR_PME_D0);
	onoff("PME# support D1", caps, PCI_PMCR_PME_D1);
	onoff("PME# support D2", caps, PCI_PMCR_PME_D2);
	onoff("PME# support D3 hot", caps, PCI_PMCR_PME_D3HOT);
	onoff("PME# support D3 cold", caps, PCI_PMCR_PME_D3COLD);

	printf("    Control/status register: 0x%08x\n", pmcsr);
	printf("      Power state: D%d\n", pmcsr & PCI_PMCSR_STATE_MASK);
	onoff("PCI Express reserved", (pmcsr >> 2), 1);
	onoff("No soft reset", pmcsr, PCI_PMCSR_NO_SOFTRST);
	printf("      PME# assertion: %sabled\n",
	    (pmcsr & PCI_PMCSR_PME_EN) ? "en" : "dis");
	printf("      Data Select: %d\n",
	    PCIREG_SHIFTOUT(pmcsr, PCI_PMCSR_DATASEL_MASK));
	printf("      Data Scale: %d\n",
	    PCIREG_SHIFTOUT(pmcsr, PCI_PMCSR_DATASCL_MASK));
	onoff("PME# status", pmcsr, PCI_PMCSR_PME_STS);
	printf("    Bridge Support Extensions register: 0x%02x\n",
	    (pmcsr >> 16) & 0xff);
	onoff("B2/B3 support", pmcsr, PCI_PMCSR_B2B3_SUPPORT);
	onoff("Bus Power/Clock Control Enable", pmcsr, PCI_PMCSR_BPCC_EN);
	printf("    Data register: 0x%02x\n",
	       PCIREG_SHIFTOUT(pmcsr, PCI_PMCSR_DATA));
}

/* XXX pci_conf_print_vpd_cap */
/* XXX pci_conf_print_slotid_cap */

static void
pci_conf_print_msi_cap(const pcireg_t *regs, int capoff)
{
	uint32_t ctl, mmc, mme;

	regs += o2i(capoff);
	ctl = *regs++;
	mmc = PCIREG_SHIFTOUT(ctl, PCI_MSI_CTL_MMC_MASK);
	mme = PCIREG_SHIFTOUT(ctl, PCI_MSI_CTL_MME_MASK);

	printf("\n  PCI Message Signaled Interrupt\n");

	printf("    Message Control register: 0x%04x\n", ctl >> 16);
	onoff("MSI Enabled", ctl, PCI_MSI_CTL_MSI_ENABLE);
	printf("      Multiple Message Capable: %s (%d vector%s)\n",
	    mmc > 0 ? "yes" : "no", 1 << mmc, mmc > 0 ? "s" : "");
	printf("      Multiple Message Enabled: %s (%d vector%s)\n",
	    mme > 0 ? "on" : "off", 1 << mme, mme > 0 ? "s" : "");
	onoff("64 Bit Address Capable", ctl, PCI_MSI_CTL_64BIT_ADDR);
	onoff("Per-Vector Masking Capable", ctl, PCI_MSI_CTL_PERVEC_MASK);
	onoff("Extended Message Data Capable", ctl, PCI_MSI_CTL_EXTMDATA_CAP);
	onoff("Extended Message Data Enable", ctl, PCI_MSI_CTL_EXTMDATA_EN);
	printf("    Message Address %sregister: 0x%08x\n",
	    ctl & PCI_MSI_CTL_64BIT_ADDR ? "(lower) " : "", *regs++);
	if (ctl & PCI_MSI_CTL_64BIT_ADDR) {
		printf("    Message Address %sregister: 0x%08x\n",
		    "(upper) ", *regs++);
	}
	printf("    Message Data register: ");
	if (ctl & PCI_MSI_CTL_EXTMDATA_CAP)
		printf("0x%08x\n", *regs);
	else
		printf("0x%04x\n", *regs & 0xffff);
	regs++;
	if (ctl & PCI_MSI_CTL_PERVEC_MASK) {
		printf("    Vector Mask register: 0x%08x\n", *regs++);
		printf("    Vector Pending register: 0x%08x\n", *regs++);
	}
}

/* XXX pci_conf_print_cpci_hostwap_cap */

/*
 * For both command register and status register.
 * The argument "idx" is index number (0 to 7).
 */
static int
pcix_split_trans(unsigned int idx)
{
	static int table[8] = {
		1, 2, 3, 4, 8, 12, 16, 32
	};

	if (idx >= __arraycount(table))
		return -1;
	return table[idx];
}

static void
pci_conf_print_pcix_cap_2ndbusmode(int num)
{
	const char *maxfreq, *maxperiod;

	printf("      Mode: ");
	if (num <= 0x07)
		printf("PCI-X Mode 1\n");
	else if (num <= 0x0b)
		printf("PCI-X 266 (Mode 2)\n");
	else
		printf("PCI-X 533 (Mode 2)\n");

	printf("      Error protection: %s\n", (num <= 3) ? "parity" : "ECC");
	switch (num & 0x03) {
	default:
	case 0:
		maxfreq = "N/A";
		maxperiod = "N/A";
		break;
	case 1:
		maxfreq = "66MHz";
		maxperiod = "15ns";
		break;
	case 2:
		maxfreq = "100MHz";
		maxperiod = "10ns";
		break;
	case 3:
		maxfreq = "133MHz";
		maxperiod = "7.5ns";
		break;
	}
	printf("      Max Clock Freq: %s\n", maxfreq);
	printf("      Min Clock Period: %s\n", maxperiod);
}

static void
pci_conf_print_pcix_cap(const pcireg_t *regs, int capoff)
{
	pcireg_t reg;
	int isbridge;
	int i;

	isbridge = (PCI_HDRTYPE_TYPE(regs[o2i(PCI_BHLC_REG)])
	    & PCI_HDRTYPE_PPB) != 0 ? 1 : 0;
	printf("\n  PCI-X %s Capabilities Register\n",
	    isbridge ? "Bridge" : "Non-bridge");

	reg = regs[o2i(capoff)];
	if (isbridge != 0) {
		printf("    Secondary status register: 0x%04x\n",
		    (reg & 0xffff0000) >> 16);
		onoff("64bit device", reg, PCIX_STATUS_64BIT);
		onoff("133MHz capable", reg, PCIX_STATUS_133);
		onoff("Split completion discarded", reg, PCIX_STATUS_SPLDISC);
		onoff("Unexpected split completion", reg, PCIX_STATUS_SPLUNEX);
		onoff("Split completion overrun", reg, PCIX_BRIDGE_ST_SPLOVRN);
		onoff("Split request delayed", reg, PCIX_BRIDGE_ST_SPLRQDL);
		pci_conf_print_pcix_cap_2ndbusmode(
			PCIREG_SHIFTOUT(reg, PCIX_BRIDGE_2NDST_CLKF));
		printf("      Version: 0x%x\n",
		    (reg & PCIX_BRIDGE_2NDST_VER_MASK)
		    >> PCIX_BRIDGE_2NDST_VER_SHIFT);
		onoff("266MHz capable", reg, PCIX_BRIDGE_ST_266);
		onoff("533MHz capable", reg, PCIX_BRIDGE_ST_533);
	} else {
		printf("    Command register: 0x%04x\n",
		    (reg & 0xffff0000) >> 16);
		onoff("Data Parity Error Recovery", reg,
		    PCIX_CMD_PERR_RECOVER);
		onoff("Enable Relaxed Ordering", reg, PCIX_CMD_RELAXED_ORDER);
		printf("      Maximum Burst Read Count: %u\n",
		    PCIX_CMD_BYTECNT(reg));
		printf("      Maximum Split Transactions: %d\n",
		    pcix_split_trans((reg & PCIX_CMD_SPLTRANS_MASK)
			>> PCIX_CMD_SPLTRANS_SHIFT));
	}
	reg = regs[o2i(capoff+PCIX_STATUS)]; /* Or PCIX_BRIDGE_PRI_STATUS */
	printf("    %sStatus register: 0x%08x\n",
	    isbridge ? "Bridge " : "", reg);
	printf("      Function: %d\n", PCIX_STATUS_FN(reg));
	printf("      Device: %d\n", PCIX_STATUS_DEV(reg));
	printf("      Bus: %d\n", PCIX_STATUS_BUS(reg));
	onoff("64bit device", reg, PCIX_STATUS_64BIT);
	onoff("133MHz capable", reg, PCIX_STATUS_133);
	onoff("Split completion discarded", reg, PCIX_STATUS_SPLDISC);
	onoff("Unexpected split completion", reg, PCIX_STATUS_SPLUNEX);
	if (isbridge != 0) {
		onoff("Split completion overrun", reg, PCIX_BRIDGE_ST_SPLOVRN);
		onoff("Split request delayed", reg, PCIX_BRIDGE_ST_SPLRQDL);
	} else {
		onoff2("Device Complexity", reg, PCIX_STATUS_DEVCPLX,
		    "bridge device", "simple device");
		printf("      Designed max memory read byte count: %d\n",
		    512 << ((reg & PCIX_STATUS_MAXB_MASK)
			>> PCIX_STATUS_MAXB_SHIFT));
		printf("      Designed max outstanding split transaction: %d\n",
		    pcix_split_trans((reg & PCIX_STATUS_MAXST_MASK)
			>> PCIX_STATUS_MAXST_SHIFT));
		printf("      MAX cumulative Read Size: %u\n",
		    8 << ((reg & 0x1c000000) >> PCIX_STATUS_MAXRS_SHIFT));
		onoff("Received split completion error", reg,
		    PCIX_STATUS_SCERR);
	}
	onoff("266MHz capable", reg, PCIX_STATUS_266);
	onoff("533MHz capable", reg, PCIX_STATUS_533);

	if (isbridge == 0)
		return;

	/* Only for bridge */
	for (i = 0; i < 2; i++) {
		reg = regs[o2i(capoff + PCIX_BRIDGE_UP_STCR + (4 * i))];
		printf("    %s split transaction control register: 0x%08x\n",
		    (i == 0) ? "Upstream" : "Downstream", reg);
		printf("      Capacity: %d\n", reg & PCIX_BRIDGE_STCAP);
		printf("      Commitment Limit: %d\n",
		    (reg & PCIX_BRIDGE_STCLIM) >> PCIX_BRIDGE_STCLIM_SHIFT);
	}
}

/* pci_conf_print_ht_slave_cap */
/* pci_conf_print_ht_host_cap */
/* pci_conf_print_ht_switch_cap */
/* pci_conf_print_ht_intr_cap */
/* pci_conf_print_ht_revid_cap */
/* pci_conf_print_ht_unitid_cap */
/* pci_conf_print_ht_extcnf_cap */
/* pci_conf_print_ht_addrmap_cap */
/* pci_conf_print_ht_msimap_cap */

static void
pci_conf_print_ht_msimap_cap(const pcireg_t *regs, int capoff)
{
	pcireg_t val;
	uint32_t lo, hi;

	/*
	 * Print the rest of the command register bits. Others are
	 * printed in pci_conf_print_ht_cap().
	 */
	val = regs[o2i(capoff + PCI_HT_CMD)];
	onoff("Enable", val, PCI_HT_MSI_ENABLED);
	onoff("Fixed", val, PCI_HT_MSI_FIXED);

	lo = regs[o2i(capoff + PCI_HT_MSI_ADDR_LO)];
	hi = regs[o2i(capoff + PCI_HT_MSI_ADDR_HI)];
	printf("    Address Low register: 0x%08x\n", lo);
	printf("    Address high register: 0x%08x\n", hi);
	printf("      Address: 0x%016" PRIx64 "\n",
	    (uint64_t)hi << 32 | (lo & PCI_HT_MSI_ADDR_LO_MASK));
}

/* pci_conf_print_ht_droute_cap */
/* pci_conf_print_ht_vcset_cap */
/* pci_conf_print_ht_retry_cap */
/* pci_conf_print_ht_x86enc_cap */
/* pci_conf_print_ht_gen3_cap */
/* pci_conf_print_ht_fle_cap */
/* pci_conf_print_ht_pm_cap */
/* pci_conf_print_ht_hnc_cap */

static const struct ht_types {
	pcireg_t cap;
	const char *name;
	void (*printfunc)(const pcireg_t *, int);
} ht_captab[] = {
	{PCI_HT_CAP_SLAVE,	"Slave or Primary Interface", NULL },
	{PCI_HT_CAP_HOST,	"Host or Secondary Interface", NULL },
	{PCI_HT_CAP_SWITCH,	"Switch", NULL },
	{PCI_HT_CAP_INTERRUPT,	"Interrupt Discovery and Configuration", NULL},
	{PCI_HT_CAP_REVID,	"Revision ID",	NULL },
	{PCI_HT_CAP_UNITID_CLUMP, "UnitID Clumping",	NULL },
	{PCI_HT_CAP_EXTCNFSPACE, "Extended Configuration Space Access",	NULL },
	{PCI_HT_CAP_ADDRMAP,	"Address Mapping",	NULL },
	{PCI_HT_CAP_MSIMAP,	"MSI Mapping",	pci_conf_print_ht_msimap_cap },
	{PCI_HT_CAP_DIRECTROUTE, "Direct Route",	NULL },
	{PCI_HT_CAP_VCSET,	"VCSet",	NULL },
	{PCI_HT_CAP_RETRYMODE,	"Retry Mode",	NULL },
	{PCI_HT_CAP_X86ENCODE,	"X86 Encoding",	NULL },
	{PCI_HT_CAP_GEN3,	"Gen3",	NULL },
	{PCI_HT_CAP_FLE,	"Function-Level Extension",	NULL },
	{PCI_HT_CAP_PM,		"Power Management",	NULL },
	{PCI_HT_CAP_HIGHNODECNT, "High Node Count",	NULL },
};

static void
pci_conf_print_ht_cap(const pcireg_t *regs, int capoff)
{
	pcireg_t val, foundcap;
	unsigned int off;

	val = regs[o2i(capoff + PCI_HT_CMD)];

	printf("\n  HyperTransport Capability Register at 0x%02x\n", capoff);

	printf("    Command register: 0x%04x\n", val >> 16);
	foundcap = PCI_HT_CAP(val);
	for (off = 0; off < __arraycount(ht_captab); off++) {
		if (ht_captab[off].cap == foundcap)
			break;
	}
	printf("      Capability Type: 0x%02x ", foundcap);
	if (off >= __arraycount(ht_captab)) {
		printf("(unknown)\n");
		return;
	}
	printf("(%s)\n", ht_captab[off].name);
	if (ht_captab[off].printfunc != NULL)
		ht_captab[off].printfunc(regs, capoff);
}

static void
pci_conf_print_vendspec_cap(const pcireg_t *regs, int capoff)
{
	uint16_t caps;

	caps = regs[o2i(capoff)] >> PCI_VENDORSPECIFIC_SHIFT;

	printf("\n  PCI Vendor Specific Capabilities Register\n");
	printf("    Capabilities length: 0x%02x\n", caps & 0xff);
}

static void
pci_conf_print_debugport_cap(const pcireg_t *regs, int capoff)
{
	pcireg_t val;

	val = regs[o2i(capoff + PCI_DEBUG_BASER)];

	printf("\n  Debugport Capability Register\n");
	printf("    Debug base Register: 0x%04x\n",
	    val >> PCI_DEBUG_BASER_SHIFT);
	printf("      port offset: 0x%04x\n",
	    (val & PCI_DEBUG_PORTOFF_MASK) >> PCI_DEBUG_PORTOFF_SHIFT);
	printf("      BAR number: %u\n",
	    (val & PCI_DEBUG_BARNUM_MASK) >> PCI_DEBUG_BARNUM_SHIFT);
}

/* XXX pci_conf_print_cpci_rsrcctl_cap */
/* XXX pci_conf_print_hotplug_cap */

static void
pci_conf_print_subsystem_cap(const pcireg_t *regs, int capoff)
{
	pcireg_t reg;

	reg = regs[o2i(capoff + PCI_CAP_SUBSYS_ID)];

	printf("\n  Subsystem ID Capability Register\n");
	printf("    Subsystem ID: 0x%08x\n", reg);
}

/* XXX pci_conf_print_agp8_cap */
static void
pci_conf_print_secure_cap(const pcireg_t *regs, int capoff)
{
	pcireg_t reg, reg2, val;
	bool havemisc1;

	printf("\n  Secure Capability Register\n");
	reg = regs[o2i(capoff + PCI_SECURE_CAP)];
	printf("    Capability Register: 0x%04x\n", reg >> 16);
	val = PCIREG_SHIFTOUT(reg, PCI_SECURE_CAP_TYPE);
	printf("      Capability block type: ");
	/* I know IOMMU Only */
	if (val == PCI_SECURE_CAP_TYPE_IOMMU)
		printf("IOMMU\n");
	else {
		printf("0x%x(unknown)\n", val);
		return;
	}

	val = PCIREG_SHIFTOUT(reg, PCI_SECURE_CAP_REV);
	printf("      Capability revision: 0x%02x ", val);
	if (val == PCI_SECURE_CAP_REV_IOMMU)
		printf("(IOMMU)\n");
	else {
		printf("(unknown)\n");
		return;
	}
	onoff("IOTLB support", reg, PCI_SECURE_CAP_IOTLBSUP);
	onoff("HyperTransport tunnel translation support", reg,
	    PCI_SECURE_CAP_HTTUNNEL);
	onoff("Not present table entries cached", reg, PCI_SECURE_CAP_NPCACHE);
	onoff("IOMMU Extended Feature Register support", reg,
	    PCI_SECURE_CAP_EFRSUP);
	onoff("IOMMU Miscellaneous Information Register 1", reg,
	    PCI_SECURE_CAP_EXT);
	havemisc1 = reg & PCI_SECURE_CAP_EXT;

	reg = regs[o2i(capoff + PCI_SECURE_IOMMU_BAL)];
	printf("    Base Address Low Register: 0x%08x\n", reg);
	onoff("Enable", reg, PCI_SECURE_IOMMU_BAL_EN);
	reg2 = regs[o2i(capoff + PCI_SECURE_IOMMU_BAH)];
	printf("    Base Address High Register: 0x%08x\n", reg2);
	printf("      Base Address: 0x%016" PRIx64 "\n",
	    ((uint64_t)reg2 << 32)
	    | (reg & (PCI_SECURE_IOMMU_BAL_H | PCI_SECURE_IOMMU_BAL_L)));

	reg = regs[o2i(capoff + PCI_SECURE_IOMMU_RANGE)];
	printf("    IOMMU Range Register: 0x%08x\n", reg);
	printf("      HyperTransport UnitID: 0x%02x\n",
	    PCIREG_SHIFTOUT(reg, PCI_SECURE_IOMMU_RANGE_UNITID));
	onoff("Range valid", reg, PCI_SECURE_IOMMU_RANGE_RNGVALID);
	printf("      Device range bus number: 0x%02x\n",
	    PCIREG_SHIFTOUT(reg, PCI_SECURE_IOMMU_RANGE_BUSNUM));
	printf("      First device: 0x%04x\n",
	    PCIREG_SHIFTOUT(reg, PCI_SECURE_IOMMU_RANGE_FIRSTDEV));
	printf("      Last device: 0x%04x\n",
	    PCIREG_SHIFTOUT(reg, PCI_SECURE_IOMMU_RANGE_LASTDEV));

	reg = regs[o2i(capoff + PCI_SECURE_IOMMU_MISC0)];
	printf("    Miscellaneous Information Register 0: 0x%08x\n", reg);
	printf("      MSI Message number: 0x%02x\n",
	    PCIREG_SHIFTOUT(reg, PCI_SECURE_IOMMU_MISC0_MSINUM));
	val = PCIREG_SHIFTOUT(reg, PCI_SECURE_IOMMU_MISC0_GVASIZE);
	printf("      Guest Virtual Address size: ");
	if (val == PCI_SECURE_IOMMU_MISC0_GVASIZE_48B)
		printf("48bits\n");
	else
		printf("0x%x(unknown)\n", val);
	val = PCIREG_SHIFTOUT(reg, PCI_SECURE_IOMMU_MISC0_PASIZE);
	printf("      Physical Address size: %dbits\n", val);
	val = PCIREG_SHIFTOUT(reg, PCI_SECURE_IOMMU_MISC0_VASIZE);
	printf("      Virtual Address size: %dbits\n", val);
	onoff("ATS response address range reserved", reg,
	    PCI_SECURE_IOMMU_MISC0_ATSRESV);
	printf("      Peripheral Page Request MSI Message number: 0x%02x\n",
	    PCIREG_SHIFTOUT(reg, PCI_SECURE_IOMMU_MISC0_MISNPPR));

	if (!havemisc1)
		return;

	reg = regs[o2i(capoff + PCI_SECURE_IOMMU_MISC1)];
	printf("    Miscellaneous Information Register 1: 0x%08x\n", reg);
	printf("      MSI Message number (GA): 0x%02x\n",
	    PCIREG_SHIFTOUT(reg, PCI_SECURE_IOMMU_MISC1_MSINUM));
}

static void
pci_print_pcie_L0s_latency(uint32_t val)
{

	switch (val) {
	case 0x0:
		printf("Less than 64ns\n");
		break;
	case 0x1:
	case 0x2:
	case 0x3:
		printf("%dns to less than %dns\n", 32 << val, 32 << (val + 1));
		break;
	case 0x4:
		printf("512ns to less than 1us\n");
		break;
	case 0x5:
		printf("1us to less than 2us\n");
		break;
	case 0x6:
		printf("2us - 4us\n");
		break;
	case 0x7:
		printf("More than 4us\n");
		break;
	}
}

static void
pci_print_pcie_L1_latency(uint32_t val)
{

	switch (val) {
	case 0x0:
		printf("Less than 1us\n");
		break;
	case 0x6:
		printf("32us - 64us\n");
		break;
	case 0x7:
		printf("More than 64us\n");
		break;
	default:
		printf("%dus to less than %dus\n", 1 << (val - 1), 1 << val);
		break;
	}
}

static void
pci_print_pcie_compl_timeout(uint32_t val)
{

	switch (val) {
	case 0x0:
		printf("50us to 50ms\n");
		break;
	case 0x5:
		printf("16ms to 55ms\n");
		break;
	case 0x6:
		printf("65ms to 210ms\n");
		break;
	case 0x9:
		printf("260ms to 900ms\n");
		break;
	case 0xa:
		printf("1s to 3.5s\n");
		break;
	default:
		printf("unknown %u value\n", val);
		break;
	}
}

static const char * const pcie_linkspeeds[] = {"2.5", "5.0", "8.0", "16.0"};

/*
 * Print link speed. This function is used for the following register bits:
 *   Maximum Link Speed in LCAP
 *   Current Link Speed in LCSR
 *   Target Link Speed in LCSR2
 * All of above bitfield's values start from 1.
 * For LCSR2, 0 is allowed for a device which supports 2.5GT/s only (and
 * this check also works for devices which compliant to versions of the base
 * specification prior to 3.0.
 */
static void
pci_print_pcie_linkspeed(int regnum, pcireg_t val)
{

	if ((regnum == PCIE_LCSR2) && (val == 0))
		printf("2.5GT/s\n");
	else if ((val < 1) || (val > __arraycount(pcie_linkspeeds)))
		printf("unknown value (%u)\n", val);
	else
		printf("%sGT/s\n", pcie_linkspeeds[val - 1]);
}

/*
 * Print link speed "vector".
 * This function is used for the following register bits:
 *   Supported Link Speeds Vector in LCAP2
 *   Lower SKP OS Generation Supported Speed Vector  in LCAP2
 *   Lower SKP OS Reception Supported Speed Vector in LCAP2
 *   Enable Lower SKP OS Generation Vector in LCTL3
 * All of above bitfield's values start from 0.
 */
static void
pci_print_pcie_linkspeedvector(pcireg_t val)
{
	unsigned int i;

	/* Start from 0 */
	for (i = 0; i < 16; i++)
		if (((val >> i) & 0x01) != 0) {
			if (i >= __arraycount(pcie_linkspeeds))
				printf(" unknown vector (0x%x)", 1 << i);
			else
				printf(" %sGT/s", pcie_linkspeeds[i]);
		}
}

static void
pci_print_pcie_link_deemphasis(pcireg_t val)
{
	switch (val) {
	case 0:
		printf("-6dB");
		break;
	case 1:
		printf("-3.5dB");
		break;
	default:
		printf("(reserved value)");
	}
}

static void
pci_conf_print_pcie_cap(const pcireg_t *regs, int capoff)
{
	pcireg_t reg; /* for each register */
	pcireg_t val; /* for each bitfield */
	bool check_slot = false;
	unsigned int pcie_devtype;
	bool check_upstreamport = false;
	unsigned int pciever;
	unsigned int i;

	printf("\n  PCI Express Capabilities Register\n");
	/* Capability Register */
	reg = regs[o2i(capoff)];
	printf("    Capability register: 0x%04x\n", reg >> 16);
	pciever = (unsigned int)(PCIE_XCAP_VER(reg));
	printf("      Capability version: %u\n", pciever);
	printf("      Device type: ");
	pcie_devtype = PCIE_XCAP_TYPE(reg);
	switch (pcie_devtype) {
	case PCIE_XCAP_TYPE_PCIE_DEV:	/* 0x0 */
		printf("PCI Express Endpoint device\n");
		check_upstreamport = true;
		break;
	case PCIE_XCAP_TYPE_PCI_DEV:	/* 0x1 */
		printf("Legacy PCI Express Endpoint device\n");
		check_upstreamport = true;
		break;
	case PCIE_XCAP_TYPE_ROOT:	/* 0x4 */
		printf("Root Port of PCI Express Root Complex\n");
		check_slot = true;
		break;
	case PCIE_XCAP_TYPE_UP:		/* 0x5 */
		printf("Upstream Port of PCI Express Switch\n");
		check_upstreamport = true;
		break;
	case PCIE_XCAP_TYPE_DOWN:	/* 0x6 */
		printf("Downstream Port of PCI Express Switch\n");
		check_slot = true;
		break;
	case PCIE_XCAP_TYPE_PCIE2PCI:	/* 0x7 */
		printf("PCI Express to PCI/PCI-X Bridge\n");
		check_upstreamport = true;
		break;
	case PCIE_XCAP_TYPE_PCI2PCIE:	/* 0x8 */
		printf("PCI/PCI-X to PCI Express Bridge\n");
		/* Upstream port is not PCIe */
		check_slot = true;
		break;
	case PCIE_XCAP_TYPE_ROOT_INTEP:	/* 0x9 */
		printf("Root Complex Integrated Endpoint\n");
		break;
	case PCIE_XCAP_TYPE_ROOT_EVNTC:	/* 0xa */
		printf("Root Complex Event Collector\n");
		break;
	default:
		printf("unknown\n");
		break;
	}
	onoff("Slot implemented", reg, PCIE_XCAP_SI);
	printf("      Interrupt Message Number: 0x%02x\n",
	    PCIREG_SHIFTOUT(reg, PCIE_XCAP_IRQ));

	/* Device Capability Register */
	reg = regs[o2i(capoff + PCIE_DCAP)];
	printf("    Device Capabilities Register: 0x%08x\n", reg);
	printf("      Max Payload Size Supported: %u bytes max\n",
	    128 << (unsigned int)(reg & PCIE_DCAP_MAX_PAYLOAD));
	printf("      Phantom Functions Supported: ");
	switch (PCIREG_SHIFTOUT(reg, PCIE_DCAP_PHANTOM_FUNCS)) {
	case 0x0:
		printf("not available\n");
		break;
	case 0x1:
		printf("MSB\n");
		break;
	case 0x2:
		printf("two MSB\n");
		break;
	case 0x3:
		printf("All three bits\n");
		break;
	}
	printf("      Extended Tag Field Supported: %dbit\n",
	    (reg & PCIE_DCAP_EXT_TAG_FIELD) == 0 ? 5 : 8);
	printf("      Endpoint L0 Acceptable Latency: ");
	pci_print_pcie_L0s_latency(PCIREG_SHIFTOUT(reg, PCIE_DCAP_L0S_LATENCY));
	printf("      Endpoint L1 Acceptable Latency: ");
	pci_print_pcie_L1_latency(PCIREG_SHIFTOUT(reg, PCIE_DCAP_L1_LATENCY));
	onoff("Attention Button Present", reg, PCIE_DCAP_ATTN_BUTTON);
	onoff("Attention Indicator Present", reg, PCIE_DCAP_ATTN_IND);
	onoff("Power Indicator Present", reg, PCIE_DCAP_PWR_IND);
	onoff("Role-Based Error Report", reg, PCIE_DCAP_ROLE_ERR_RPT);
	if (check_upstreamport) {
		printf("      Captured Slot Power Limit: ");
		pci_conf_print_pcie_power(
			PCIREG_SHIFTOUT(reg, PCIE_DCAP_SLOT_PWR_LIM_VAL),
			PCIREG_SHIFTOUT(reg, PCIE_DCAP_SLOT_PWR_LIM_SCALE));
	}
	onoff("Function-Level Reset Capability", reg, PCIE_DCAP_FLR);

	/* Device Control Register */
	reg = regs[o2i(capoff + PCIE_DCSR)];
	printf("    Device Control Register: 0x%04x\n", reg & 0xffff);
	onoff("Correctable Error Reporting Enable", reg,
	    PCIE_DCSR_ENA_COR_ERR);
	onoff("Non Fatal Error Reporting Enable", reg, PCIE_DCSR_ENA_NFER);
	onoff("Fatal Error Reporting Enable", reg, PCIE_DCSR_ENA_FER);
	onoff("Unsupported Request Reporting Enable", reg, PCIE_DCSR_ENA_URR);
	onoff("Enable Relaxed Ordering", reg, PCIE_DCSR_ENA_RELAX_ORD);
	printf("      Max Payload Size: %d byte\n",
	    128 << PCIREG_SHIFTOUT(reg, PCIE_DCSR_MAX_PAYLOAD));
	onoff("Extended Tag Field Enable", reg, PCIE_DCSR_EXT_TAG_FIELD);
	onoff("Phantom Functions Enable", reg, PCIE_DCSR_PHANTOM_FUNCS);
	onoff("Aux Power PM Enable", reg, PCIE_DCSR_AUX_POWER_PM);
	onoff("Enable No Snoop", reg, PCIE_DCSR_ENA_NO_SNOOP);
	printf("      Max Read Request Size: %d byte\n",
	    128 << PCIREG_SHIFTOUT(reg, PCIE_DCSR_MAX_READ_REQ));
	if (pcie_devtype == PCIE_XCAP_TYPE_PCIE2PCI)
		onoff("Bridge Config Retry Enable", reg,
		    PCIE_DCSR_BRDG_CFG_RETRY);

	/* Device Status Register */
	reg = regs[o2i(capoff + PCIE_DCSR)];
	printf("    Device Status Register: 0x%04x\n", reg >> 16);
	onoff("Correctable Error Detected", reg, PCIE_DCSR_CED);
	onoff("Non Fatal Error Detected", reg, PCIE_DCSR_NFED);
	onoff("Fatal Error Detected", reg, PCIE_DCSR_FED);
	onoff("Unsupported Request Detected", reg, PCIE_DCSR_URD);
	onoff("Aux Power Detected", reg, PCIE_DCSR_AUX_PWR);
	onoff("Transaction Pending", reg, PCIE_DCSR_TRANSACTION_PND);
	onoff("Emergency Power Reduction Detected", reg, PCIE_DCSR_EMGPWRREDD);

	if (PCIE_HAS_LINKREGS(pcie_devtype)) {
		/* Link Capability Register */
		reg = regs[o2i(capoff + PCIE_LCAP)];
		printf("    Link Capabilities Register: 0x%08x\n", reg);
		printf("      Maximum Link Speed: ");
		pci_print_pcie_linkspeed(PCIE_LCAP, reg & PCIE_LCAP_MAX_SPEED);
		printf("      Maximum Link Width: x%u lanes\n",
		    PCIREG_SHIFTOUT(reg, PCIE_LCAP_MAX_WIDTH));
		printf("      Active State PM Support: ");
		switch (PCIREG_SHIFTOUT(reg, PCIE_LCAP_ASPM)) {
		case 0x0:
			printf("No ASPM support\n");
			break;
		case 0x1:
			printf("L0s supported\n");
			break;
		case 0x2:
			printf("L1 supported\n");
			break;
		case 0x3:
			printf("L0s and L1 supported\n");
			break;
		}
		printf("      L0 Exit Latency: ");
		pci_print_pcie_L0s_latency(PCIREG_SHIFTOUT(reg,PCIE_LCAP_L0S_EXIT));
		printf("      L1 Exit Latency: ");
		pci_print_pcie_L1_latency(PCIREG_SHIFTOUT(reg, PCIE_LCAP_L1_EXIT));
		printf("      Port Number: %u\n",
		    PCIREG_SHIFTOUT(reg, PCIE_LCAP_PORT));
		onoff("Clock Power Management", reg, PCIE_LCAP_CLOCK_PM);
		onoff("Surprise Down Error Report", reg,
		    PCIE_LCAP_SURPRISE_DOWN);
		onoff("Data Link Layer Link Active", reg, PCIE_LCAP_DL_ACTIVE);
		onoff("Link BW Notification Capable", reg,
			PCIE_LCAP_LINK_BW_NOTIFY);
		onoff("ASPM Optionally Compliance", reg,
		    PCIE_LCAP_ASPM_COMPLIANCE);

		/* Link Control Register */
		reg = regs[o2i(capoff + PCIE_LCSR)];
		printf("    Link Control Register: 0x%04x\n", reg & 0xffff);
		printf("      Active State PM Control: ");
		switch (reg & (PCIE_LCSR_ASPM_L1 | PCIE_LCSR_ASPM_L0S)) {
		case 0:
			printf("disabled\n");
			break;
		case 1:
			printf("L0s Entry Enabled\n");
			break;
		case 2:
			printf("L1 Entry Enabled\n");
			break;
		case 3:
			printf("L0s and L1 Entry Enabled\n");
			break;
		}
		onoff2("Read Completion Boundary Control", reg, PCIE_LCSR_RCB,
		    "128bytes", "64bytes");
		onoff("Link Disable", reg, PCIE_LCSR_LINK_DIS);
		onoff("Retrain Link", reg, PCIE_LCSR_RETRAIN);
		onoff("Common Clock Configuration", reg, PCIE_LCSR_COMCLKCFG);
		onoff("Extended Synch", reg, PCIE_LCSR_EXTNDSYNC);
		onoff("Enable Clock Power Management", reg, PCIE_LCSR_ENCLKPM);
		onoff("Hardware Autonomous Width Disable", reg,PCIE_LCSR_HAWD);
		onoff("Link Bandwidth Management Interrupt Enable", reg,
		    PCIE_LCSR_LBMIE);
		onoff("Link Autonomous Bandwidth Interrupt Enable", reg,
		    PCIE_LCSR_LABIE);
		printf("      DRS Signaling Control: ");
		switch (PCIREG_SHIFTOUT(reg, PCIE_LCSR_DRSSGNL)) {
		case 0:
			printf("not reported\n");
			break;
		case 1:
			printf("Interrupt Enabled\n");
			break;
		case 2:
			printf("DRS to FRS Signaling Enabled\n");
			break;
		default:
			printf("reserved\n");
			break;
		}

		/* Link Status Register */
		reg = regs[o2i(capoff + PCIE_LCSR)];
		printf("    Link Status Register: 0x%04x\n", reg >> 16);
		printf("      Negotiated Link Speed: ");
		pci_print_pcie_linkspeed(PCIE_LCSR,
		    PCIREG_SHIFTOUT(reg, PCIE_LCSR_LINKSPEED));
		printf("      Negotiated Link Width: x%u lanes\n",
		    PCIREG_SHIFTOUT(reg, PCIE_LCSR_NLW));
		onoff("Training Error", reg, PCIE_LCSR_LINKTRAIN_ERR);
		onoff("Link Training", reg, PCIE_LCSR_LINKTRAIN);
		onoff("Slot Clock Configuration", reg, PCIE_LCSR_SLOTCLKCFG);
		onoff("Data Link Layer Link Active", reg, PCIE_LCSR_DLACTIVE);
		onoff("Link Bandwidth Management Status", reg,
		    PCIE_LCSR_LINK_BW_MGMT);
		onoff("Link Autonomous Bandwidth Status", reg,
		    PCIE_LCSR_LINK_AUTO_BW);
	}

	if (check_slot == true) {
		pcireg_t slcap;

		/* Slot Capability Register */
		slcap = reg = regs[o2i(capoff + PCIE_SLCAP)];
		printf("    Slot Capability Register: 0x%08x\n", reg);
		onoff("Attention Button Present", reg, PCIE_SLCAP_ABP);
		onoff("Power Controller Present", reg, PCIE_SLCAP_PCP);
		onoff("MRL Sensor Present", reg, PCIE_SLCAP_MSP);
		onoff("Attention Indicator Present", reg, PCIE_SLCAP_AIP);
		onoff("Power Indicator Present", reg, PCIE_SLCAP_PIP);
		onoff("Hot-Plug Surprise", reg, PCIE_SLCAP_HPS);
		onoff("Hot-Plug Capable", reg, PCIE_SLCAP_HPC);
		printf("      Slot Power Limit Value: ");
		pci_conf_print_pcie_power(PCIREG_SHIFTOUT(reg, PCIE_SLCAP_SPLV),
		    PCIREG_SHIFTOUT(reg, PCIE_SLCAP_SPLS));
		onoff("Electromechanical Interlock Present", reg,
		    PCIE_SLCAP_EIP);
		onoff("No Command Completed Support", reg, PCIE_SLCAP_NCCS);
		printf("      Physical Slot Number: %d\n",
		    (unsigned int)(reg & PCIE_SLCAP_PSN) >> 19);

		/* Slot Control Register */
		reg = regs[o2i(capoff + PCIE_SLCSR)];
		printf("    Slot Control Register: 0x%04x\n", reg & 0xffff);
		onoff("Attention Button Pressed Enabled", reg, PCIE_SLCSR_ABE);
		onoff("Power Fault Detected Enabled", reg, PCIE_SLCSR_PFE);
		onoff("MRL Sensor Changed Enabled", reg, PCIE_SLCSR_MSE);
		onoff("Presence Detect Changed Enabled", reg, PCIE_SLCSR_PDE);
		onoff("Command Completed Interrupt Enabled", reg,
		    PCIE_SLCSR_CCE);
		onoff("Hot-Plug Interrupt Enabled", reg, PCIE_SLCSR_HPE);
		/*
		 * For Attention Indicator Control and Power Indicator Control,
		 * it's allowed to be a read only value 0 if corresponding
		 * capability register bit is 0.
		 */
		if (slcap & PCIE_SLCAP_AIP) {
			printf("      Attention Indicator Control: ");
			switch ((reg & PCIE_SLCSR_AIC) >> 6) {
			case 0x0:
				printf("reserved\n");
				break;
			case PCIE_SLCSR_IND_ON:
				printf("on\n");
				break;
			case PCIE_SLCSR_IND_BLINK:
				printf("blink\n");
				break;
			case PCIE_SLCSR_IND_OFF:
				printf("off\n");
				break;
			}
		}
		if (slcap & PCIE_SLCAP_PIP) {
			printf("      Power Indicator Control: ");
			switch ((reg & PCIE_SLCSR_PIC) >> 8) {
			case 0x0:
				printf("reserved\n");
				break;
			case PCIE_SLCSR_IND_ON:
				printf("on\n");
				break;
			case PCIE_SLCSR_IND_BLINK:
				printf("blink\n");
				break;
			case PCIE_SLCSR_IND_OFF:
				printf("off\n");
				break;
			}
		}
		printf("      Power Controller Control: Power %s\n",
		    reg & PCIE_SLCSR_PCC ? "off" : "on");
		onoff("Electromechanical Interlock Control",
		    reg, PCIE_SLCSR_EIC);
		onoff("Data Link Layer State Changed Enable", reg,
		    PCIE_SLCSR_DLLSCE);
		onoff("Auto Slot Power Limit Disable", reg,
		    PCIE_SLCSR_AUTOSPLDIS);

		/* Slot Status Register */
		printf("    Slot Status Register: 0x%04x\n", reg >> 16);
		onoff("Attention Button Pressed", reg, PCIE_SLCSR_ABP);
		onoff("Power Fault Detected", reg, PCIE_SLCSR_PFD);
		onoff("MRL Sensor Changed", reg, PCIE_SLCSR_MSC);
		onoff("Presence Detect Changed", reg, PCIE_SLCSR_PDC);
		onoff("Command Completed", reg, PCIE_SLCSR_CC);
		onoff("MRL Open", reg, PCIE_SLCSR_MS);
		onoff("Card Present in slot", reg, PCIE_SLCSR_PDS);
		onoff("Electromechanical Interlock engaged", reg,
		    PCIE_SLCSR_EIS);
		onoff("Data Link Layer State Changed", reg, PCIE_SLCSR_LACS);
	}

	if (PCIE_HAS_ROOTREGS(pcie_devtype)) {
		/* Root Control Register */
		reg = regs[o2i(capoff + PCIE_RCR)];
		printf("    Root Control Register: 0x%04x\n", reg & 0xffff);
		onoff("SERR on Correctable Error Enable", reg,
		    PCIE_RCR_SERR_CER);
		onoff("SERR on Non-Fatal Error Enable", reg,
		    PCIE_RCR_SERR_NFER);
		onoff("SERR on Fatal Error Enable", reg, PCIE_RCR_SERR_FER);
		onoff("PME Interrupt Enable", reg, PCIE_RCR_PME_IE);
		onoff("CRS Software Visibility Enable", reg, PCIE_RCR_CRS_SVE);

		/* Root Capability Register */
		printf("    Root Capability Register: 0x%04x\n",
		    reg >> 16);
		onoff("CRS Software Visibility", reg, PCIE_RCR_CRS_SV);

		/* Root Status Register */
		reg = regs[o2i(capoff + PCIE_RSR)];
		printf("    Root Status Register: 0x%08x\n", reg);
		printf("      PME Requester ID: 0x%04x\n",
		    (unsigned int)(reg & PCIE_RSR_PME_REQESTER));
		onoff("PME was asserted", reg, PCIE_RSR_PME_STAT);
		onoff("another PME is pending", reg, PCIE_RSR_PME_PEND);
	}

	/* PCIe DW9 to DW14 is for PCIe 2.0 and newer */
	if (pciever < 2)
		return;

	/* Device Capabilities 2 */
	reg = regs[o2i(capoff + PCIE_DCAP2)];
	printf("    Device Capabilities 2: 0x%08x\n", reg);
	printf("      Completion Timeout Ranges Supported: ");
	val = reg & PCIE_DCAP2_COMPT_RANGE;
	switch (val) {
	case 0:
		printf("not supported\n");
		break;
	default:
		for (i = 0; i <= 3; i++) {
			if (((val >> i) & 0x01) != 0)
				printf("%c", 'A' + i);
		}
		printf("\n");
	}
	onoff("Completion Timeout Disable Supported", reg,
	    PCIE_DCAP2_COMPT_DIS);
	onoff("ARI Forwarding Supported", reg, PCIE_DCAP2_ARI_FWD);
	onoff("AtomicOp Routing Supported", reg, PCIE_DCAP2_ATOM_ROUT);
	onoff("32bit AtomicOp Completer Supported", reg, PCIE_DCAP2_32ATOM);
	onoff("64bit AtomicOp Completer Supported", reg, PCIE_DCAP2_64ATOM);
	onoff("128-bit CAS Completer Supported", reg, PCIE_DCAP2_128CAS);
	onoff("No RO-enabled PR-PR passing", reg, PCIE_DCAP2_NO_ROPR_PASS);
	onoff("LTR Mechanism Supported", reg, PCIE_DCAP2_LTR_MEC);
	printf("      TPH Completer Supported: ");
	switch (PCIREG_SHIFTOUT(reg, PCIE_DCAP2_TPH_COMP)) {
	case 0:
		printf("Not supported\n");
		break;
	case 1:
		printf("TPH\n");
		break;
	case 3:
		printf("TPH and Extended TPH\n");
		break;
	default:
		printf("(reserved value)\n");
		break;
	}
	printf("      LN System CLS: ");
	switch (PCIREG_SHIFTOUT(reg, PCIE_DCAP2_LNSYSCLS)) {
	case 0x0:
		printf("Not supported or not in effect\n");
		break;
	case 0x1:
		printf("64byte cachelines in effect\n");
		break;
	case 0x2:
		printf("128byte cachelines in effect\n");
		break;
	case 0x3:
		printf("Reserved\n");
		break;
	}
	onoff("10-bit Tag Completer Supported", reg, PCIE_DCAP2_TBT_COMP);
	onoff("10-bit Tag Requester Supported", reg, PCIE_DCAP2_TBT_REQ);
	printf("      OBFF Supported: ");
	switch (PCIREG_SHIFTOUT(reg, PCIE_DCAP2_OBFF)) {
	case 0x0:
		printf("Not supported\n");
		break;
	case 0x1:
		printf("Message only\n");
		break;
	case 0x2:
		printf("WAKE# only\n");
		break;
	case 0x3:
		printf("Both\n");
		break;
	}
	onoff("Extended Fmt Field Supported", reg, PCIE_DCAP2_EXTFMT_FLD);
	onoff("End-End TLP Prefix Supported", reg, PCIE_DCAP2_EETLP_PREF);
	val = PCIREG_SHIFTOUT(reg, PCIE_DCAP2_MAX_EETLP);
	printf("      Max End-End TLP Prefixes: %u\n", (val == 0) ? 4 : val);
	printf("      Emergency Power Reduction Supported: ");
	switch (PCIREG_SHIFTOUT(reg, PCIE_DCAP2_EMGPWRRED)) {
	case 0x0:
		printf("Not supported\n");
		break;
	case 0x1:
		printf("Device Specific mechanism\n");
		break;
	case 0x2:
		printf("Form Factor spec or Device Specific mechanism\n");
		break;
	case 0x3:
		printf("Reserved\n");
		break;
	}
	onoff("Emergency Power Reduction Initialization Required", reg,
	    PCIE_DCAP2_EMGPWRRED_INI);
	onoff("FRS Supported", reg, PCIE_DCAP2_FRS);

	/* Device Control 2 */
	reg = regs[o2i(capoff + PCIE_DCSR2)];
	printf("    Device Control 2: 0x%04x\n", reg & 0xffff);
	printf("      Completion Timeout Value: ");
	pci_print_pcie_compl_timeout(reg & PCIE_DCSR2_COMPT_VAL);
	onoff("Completion Timeout Disabled", reg, PCIE_DCSR2_COMPT_DIS);
	onoff("ARI Forwarding Enabled", reg, PCIE_DCSR2_ARI_FWD);
	onoff("AtomicOp Requester Enabled", reg, PCIE_DCSR2_ATOM_REQ);
	onoff("AtomicOp Egress Blocking", reg, PCIE_DCSR2_ATOM_EBLK);
	onoff("IDO Request Enabled", reg, PCIE_DCSR2_IDO_REQ);
	onoff("IDO Completion Enabled", reg, PCIE_DCSR2_IDO_COMP);
	onoff("LTR Mechanism Enabled", reg, PCIE_DCSR2_LTR_MEC);
	onoff("Emergency Power Reduction Request", reg,
	    PCIE_DCSR2_EMGPWRRED_REQ);
	onoff("10-bit Tag Requester Enabled", reg, PCIE_DCSR2_TBT_REQ);
	printf("      OBFF: ");
	switch (PCIREG_SHIFTOUT(reg, PCIE_DCSR2_OBFF_EN)) {
	case 0x0:
		printf("Disabled\n");
		break;
	case 0x1:
		printf("Enabled with Message Signaling Variation A\n");
		break;
	case 0x2:
		printf("Enabled with Message Signaling Variation B\n");
		break;
	case 0x3:
		printf("Enabled using WAKE# signaling\n");
		break;
	}
	onoff("End-End TLP Prefix Blocking on", reg, PCIE_DCSR2_EETLP);

	if (PCIE_HAS_LINKREGS(pcie_devtype)) {
		bool drs_supported = false;

		/* Link Capability 2 */
		reg = regs[o2i(capoff + PCIE_LCAP2)];
		/* If the vector is 0, LCAP2 is not implemented */
		if ((reg & PCIE_LCAP2_SUP_LNKSV) != 0) {
			printf("    Link Capabilities 2: 0x%08x\n", reg);
			printf("      Supported Link Speeds Vector:");
			pci_print_pcie_linkspeedvector(
				PCIREG_SHIFTOUT(reg, PCIE_LCAP2_SUP_LNKSV));
			printf("\n");
			onoff("Crosslink Supported", reg, PCIE_LCAP2_CROSSLNK);
			printf("      "
			    "Lower SKP OS Generation Supported Speed Vector:");
			pci_print_pcie_linkspeedvector(
				PCIREG_SHIFTOUT(reg, PCIE_LCAP2_LOWSKPOS_GENSUPPSV));
			printf("\n");
			printf("      "
			    "Lower SKP OS Reception Supported Speed Vector:");
			pci_print_pcie_linkspeedvector(
				PCIREG_SHIFTOUT(reg, PCIE_LCAP2_LOWSKPOS_RECSUPPSV));
			printf("\n");
			onoff("Retimer Presence Detect Supported", reg,
			    PCIE_LCAP2_RETIMERPD);
			onoff("DRS Supported", reg, PCIE_LCAP2_DRS);
			drs_supported = (reg & PCIE_LCAP2_DRS) ? true : false;
		}

		/* Link Control 2 */
		reg = regs[o2i(capoff + PCIE_LCSR2)];
		/* If the vector is 0, LCAP2 is not implemented */
		printf("    Link Control 2: 0x%04x\n", reg & 0xffff);
		printf("      Target Link Speed: ");
		pci_print_pcie_linkspeed(PCIE_LCSR2,
		    PCIREG_SHIFTOUT(reg, PCIE_LCSR2_TGT_LSPEED));
		onoff("Enter Compliance Enabled", reg, PCIE_LCSR2_ENT_COMPL);
		onoff("HW Autonomous Speed Disabled", reg,
		    PCIE_LCSR2_HW_AS_DIS);
		printf("      Selectable De-emphasis: ");
		pci_print_pcie_link_deemphasis(
			PCIREG_SHIFTOUT(reg, PCIE_LCSR2_SEL_DEEMP));
		printf("\n");
		printf("      Transmit Margin: %u\n",
		    PCIREG_SHIFTOUT(reg,  PCIE_LCSR2_TX_MARGIN));
		onoff("Enter Modified Compliance", reg, PCIE_LCSR2_EN_MCOMP);
		onoff("Compliance SOS", reg, PCIE_LCSR2_COMP_SOS);
		printf("      Compliance Present/De-emphasis: ");
		pci_print_pcie_link_deemphasis(
			PCIREG_SHIFTOUT(reg, PCIE_LCSR2_COMP_DEEMP));
		printf("\n");

		/* Link Status 2 */
		printf("    Link Status 2: 0x%04x\n", (reg >> 16) & 0xffff);
		printf("      Current De-emphasis Level: ");
		pci_print_pcie_link_deemphasis(
			PCIREG_SHIFTOUT(reg, PCIE_LCSR2_DEEMP_LVL));
		printf("\n");
		onoff("Equalization Complete", reg, PCIE_LCSR2_EQ_COMPL);
		onoff("Equalization Phase 1 Successful", reg,
		    PCIE_LCSR2_EQP1_SUC);
		onoff("Equalization Phase 2 Successful", reg,
		    PCIE_LCSR2_EQP2_SUC);
		onoff("Equalization Phase 3 Successful", reg,
		    PCIE_LCSR2_EQP3_SUC);
		onoff("Link Equalization Request", reg, PCIE_LCSR2_LNKEQ_REQ);
		onoff("Retimer Presence Detected", reg, PCIE_LCSR2_RETIMERPD);
		if (drs_supported) {
			printf("      Downstream Component Presence: ");
			switch (PCIREG_SHIFTOUT(reg, PCIE_LCSR2_DSCOMPN)) {
			case PCIE_DSCOMPN_DOWN_NOTDETERM:
				printf("Link Down - Presence Not"
				    " Determined\n");
				break;
			case PCIE_DSCOMPN_DOWN_NOTPRES:
				printf("Link Down - Component Not Present\n");
				break;
			case PCIE_DSCOMPN_DOWN_PRES:
				printf("Link Down - Component Present\n");
				break;
			case PCIE_DSCOMPN_UP_PRES:
				printf("Link Up - Component Present\n");
				break;
			case PCIE_DSCOMPN_UP_PRES_DRS:
				printf("Link Up - Component Present and DRS"
				    " received\n");
				break;
			default:
				printf("reserved\n");
				break;
			}
			onoff("DRS Message Received", reg, PCIE_LCSR2_DRSRCV);
		}
	}

	/* Slot Capability 2 */
	/* Slot Control 2 */
	/* Slot Status 2 */
}

static void
pci_conf_print_msix_cap(const pcireg_t *regs, int capoff)
{
	pcireg_t reg;

	printf("\n  MSI-X Capability Register\n");

	reg = regs[o2i(capoff + PCI_MSIX_CTL)];
	printf("    Message Control register: 0x%04x\n",
	    (reg >> 16) & 0xff);
	printf("      Table Size: %d\n", PCI_MSIX_CTL_TBLSIZE(reg));
	onoff("Function Mask", reg, PCI_MSIX_CTL_FUNCMASK);
	onoff("MSI-X Enable", reg, PCI_MSIX_CTL_ENABLE);
	reg = regs[o2i(capoff + PCI_MSIX_TBLOFFSET)];
	printf("    Table offset register: 0x%08x\n", reg);
	printf("      Table offset: 0x%08x\n",
	    (pcireg_t)(reg & PCI_MSIX_TBLOFFSET_MASK));
	printf("      BIR: 0x%x\n", (pcireg_t)(reg & PCI_MSIX_TBLBIR_MASK));
	reg = regs[o2i(capoff + PCI_MSIX_PBAOFFSET)];
	printf("    Pending bit array register: 0x%08x\n", reg);
	printf("      Pending bit array offset: 0x%08x\n",
	    (pcireg_t)(reg & PCI_MSIX_PBAOFFSET_MASK));
	printf("      BIR: 0x%x\n", (pcireg_t)(reg & PCI_MSIX_PBABIR_MASK));
}

static void
pci_conf_print_sata_cap(const pcireg_t *regs, int capoff)
{
	pcireg_t reg;

	printf("\n  Serial ATA Capability Register\n");

	reg = regs[o2i(capoff + PCI_SATA_REV)];
	printf("    Revision register: 0x%04x\n", (reg >> 16) & 0xff);
	printf("      Revision: %u.%u\n",
	    PCIREG_SHIFTOUT(reg, PCI_SATA_REV_MAJOR),
	    PCIREG_SHIFTOUT(reg, PCI_SATA_REV_MINOR));

	reg = regs[o2i(capoff + PCI_SATA_BAR)];

	printf("    BAR Register: 0x%08x\n", reg);
	printf("      Register location: ");
	if ((reg & PCI_SATA_BAR_SPEC) == PCI_SATA_BAR_INCONF)
		printf("in config space\n");
	else {
		printf("BAR %d\n", (int)PCI_SATA_BAR_NUM(reg));
		printf("      BAR offset: 0x%08x\n",
		    PCIREG_SHIFTOUT(reg, PCI_SATA_BAR_OFFSET) * 4);
	}
}

static void
pci_conf_print_pciaf_cap(const pcireg_t *regs, int capoff)
{
	pcireg_t reg;

	printf("\n  Advanced Features Capability Register\n");

	reg = regs[o2i(capoff + PCI_AFCAPR)];
	printf("    AF Capabilities register: 0x%02x\n", (reg >> 24) & 0xff);
	printf("    AF Structure Length: 0x%02x\n",
	    PCIREG_SHIFTOUT(reg, PCI_AF_LENGTH));
	onoff("Transaction Pending", reg, PCI_AF_TP_CAP);
	onoff("Function Level Reset", reg, PCI_AF_FLR_CAP);
	reg = regs[o2i(capoff + PCI_AFCSR)];
	printf("    AF Control register: 0x%02x\n", reg & 0xff);
	/*
	 * Only PCI_AFCR_INITIATE_FLR is a member of the AF control register
	 * and it's always 0 on read
	 */
	printf("    AF Status register: 0x%02x\n", (reg >> 8) & 0xff);
	onoff("Transaction Pending", reg, PCI_AFSR_TP);
}

static void
pci_conf_print_ea_cap_prop(unsigned int prop)
{

	switch (prop) {
	case PCI_EA_PROP_MEM_NONPREF:
		printf("Memory Space, Non-Prefetchable\n");
		break;
	case PCI_EA_PROP_MEM_PREF:
		printf("Memory Space, Prefetchable\n");
		break;
	case PCI_EA_PROP_IO:
		printf("I/O Space\n");
		break;
	case PCI_EA_PROP_VF_MEM_NONPREF:
		printf("Resorce for VF use, Memory Space, Non-Prefetchable\n");
		break;
	case PCI_EA_PROP_VF_MEM_PREF:
		printf("Resorce for VF use, Memory Space, Prefetch\n");
		break;
	case PCI_EA_PROP_BB_MEM_NONPREF:
		printf("Behind the Bridge, Memory Space, Non-Pref\n");
		break;
	case PCI_EA_PROP_BB_MEM_PREF:
		printf("Behind the Bridge, Memory Space. Prefetchable\n");
		break;
	case PCI_EA_PROP_BB_IO:
		printf("Behind Bridge, I/O Space\n");
		break;
	case PCI_EA_PROP_MEM_UNAVAIL:
		printf("Memory Space Unavailable\n");
		break;
	case PCI_EA_PROP_IO_UNAVAIL:
		printf("IO Space Unavailable\n");
		break;
	case PCI_EA_PROP_UNAVAIL:
		printf("Entry Unavailable for use\n");
		break;
	default:
		printf("Reserved\n");
		break;
	}
}

static void
pci_conf_print_ea_cap(const pcireg_t *regs, int capoff)
{
	pcireg_t reg, reg2;
	unsigned int entries, entoff, i;

	printf("\n  Enhanced Allocation Capability Register\n");

	reg = regs[o2i(capoff + PCI_EA_CAP1)];
	printf("    EA Num Entries register: 0x%04x\n", reg >> 16);
	entries = PCIREG_SHIFTOUT(reg, PCI_EA_CAP1_NUMENTRIES);
	printf("      EA Num Entries: %u\n", entries);

	/* Type 1 only */
	if (PCI_HDRTYPE_TYPE(regs[o2i(PCI_BHLC_REG)]) == PCI_HDRTYPE_PPB) {
		reg = regs[o2i(capoff + PCI_EA_CAP2)];
		printf("    EA Capability Second register: 0x%08x\n", reg);
		printf("      Fixed Secondary Bus Number: %hhu\n",
		    (uint8_t)PCIREG_SHIFTOUT(reg, PCI_EA_CAP2_SECONDARY));
		printf("      Fixed Subordinate Bus Number: %hhu\n",
		    (uint8_t)PCIREG_SHIFTOUT(reg, PCI_EA_CAP2_SUBORDINATE));
		entoff = capoff + 8;
	} else
		entoff = capoff + 4;

	for (i = 0; i < entries; i++) {
		uint64_t base, offset;
		bool baseis64, offsetis64;
		unsigned int bei, entry_size;

		printf("    Entry %u:\n", i);
		/* The first DW */
		reg = regs[o2i(entoff)];
		printf("      The first register: 0x%08x\n", reg);
		entry_size = PCIREG_SHIFTOUT(reg, PCI_EA_ES);
		printf("        Entry size: %u\n", entry_size);
		printf("        BAR Equivalent Indicator: ");
		bei = PCIREG_SHIFTOUT(reg, PCI_EA_BEI);
		switch (bei) {
		case PCI_EA_BEI_BAR0:
		case PCI_EA_BEI_BAR1:
		case PCI_EA_BEI_BAR2:
		case PCI_EA_BEI_BAR3:
		case PCI_EA_BEI_BAR4:
		case PCI_EA_BEI_BAR5:
			printf("BAR %u\n", bei - PCI_EA_BEI_BAR0);
			break;
		case PCI_EA_BEI_BEHIND:
			printf("Behind the function\n");
			break;
		case PCI_EA_BEI_NOTIND:
			printf("Not Indicated\n");
			break;
		case PCI_EA_BEI_EXPROM:
			printf("Expansion ROM\n");
			break;
		case PCI_EA_BEI_VFBAR0:
		case PCI_EA_BEI_VFBAR1:
		case PCI_EA_BEI_VFBAR2:
		case PCI_EA_BEI_VFBAR3:
		case PCI_EA_BEI_VFBAR4:
		case PCI_EA_BEI_VFBAR5:
			printf("VF BAR %u\n", bei - PCI_EA_BEI_VFBAR0);
			break;
		case PCI_EA_BEI_RESERVED:
		default:
			printf("Reserved\n");
			break;
		}

		printf("      Primary Properties: ");
		pci_conf_print_ea_cap_prop(PCIREG_SHIFTOUT(reg, PCI_EA_PP));
		printf("      Secondary Properties: ");
		pci_conf_print_ea_cap_prop(PCIREG_SHIFTOUT(reg, PCI_EA_SP));
		onoff("Writable", reg, PCI_EA_W);
		onoff("Enable for this entry", reg, PCI_EA_E);

		if (entry_size == 0) {
			entoff += 4;
			continue;
		}

		/* Base addr */
		reg = regs[o2i(entoff + 4)];
		base = reg & PCI_EA_LOWMASK;
		baseis64 = reg & PCI_EA_BASEMAXOFFSET_64BIT;
		printf("      Base Address Register Low: 0x%08x\n", reg);
		if (baseis64) {
			/* 64bit */
			reg2 = regs[o2i(entoff + 12)];
			printf("      Base Address Register high: 0x%08x\n",
			    reg2);
			base |= (uint64_t)reg2 << 32;
		}

		/* Offset addr */
		reg = regs[o2i(entoff + 8)];
		offset = reg & PCI_EA_LOWMASK;
		offsetis64 = reg & PCI_EA_BASEMAXOFFSET_64BIT;
		printf("      Max Offset Register Low: 0x%08x\n", reg);
		if (offsetis64) {
			/* 64bit */
			reg2 = regs[o2i(entoff + (baseis64 ? 16 : 12))];
			printf("      Max Offset Register high: 0x%08x\n",
			    reg2);
			offset |= (uint64_t)reg2 << 32;
		}

		printf("        range: 0x%016" PRIx64 "-0x%016" PRIx64
			    "\n", base, base + offset);

		entoff += 4 + (4 * entry_size);
	}
}

/* XXX pci_conf_print_fpb_cap */

static struct {
	pcireg_t cap;
	const char *name;
	void (*printfunc)(const pcireg_t *, int);
} pci_captab[] = {
	{ PCI_CAP_RESERVED0,	"reserved",	NULL },
	{ PCI_CAP_PWRMGMT,	"Power Management", pci_conf_print_pcipm_cap },
	{ PCI_CAP_AGP,		"AGP",		pci_conf_print_agp_cap },
	{ PCI_CAP_VPD,		"VPD",		NULL },
	{ PCI_CAP_SLOTID,	"SlotID",	NULL },
	{ PCI_CAP_MSI,		"MSI",		pci_conf_print_msi_cap },
	{ PCI_CAP_CPCI_HOTSWAP,	"CompactPCI Hot-swapping", NULL },
	{ PCI_CAP_PCIX,		"PCI-X",	pci_conf_print_pcix_cap },
	{ PCI_CAP_LDT,		"HyperTransport", pci_conf_print_ht_cap },
	{ PCI_CAP_VENDSPEC,	"Vendor-specific",
	  pci_conf_print_vendspec_cap },
	{ PCI_CAP_DEBUGPORT,	"Debug Port",	pci_conf_print_debugport_cap },
	{ PCI_CAP_CPCI_RSRCCTL, "CompactPCI Resource Control", NULL },
	{ PCI_CAP_HOTPLUG,	"Hot-Plug",	NULL },
	{ PCI_CAP_SUBVENDOR,	"Subsystem vendor ID",
	  pci_conf_print_subsystem_cap },
	{ PCI_CAP_AGP8,		"AGP 8x",	NULL },
	{ PCI_CAP_SECURE,	"Secure Device", pci_conf_print_secure_cap },
	{ PCI_CAP_PCIEXPRESS,	"PCI Express",	pci_conf_print_pcie_cap },
	{ PCI_CAP_MSIX,		"MSI-X",	pci_conf_print_msix_cap },
	{ PCI_CAP_SATA,		"SATA",		pci_conf_print_sata_cap },
	{ PCI_CAP_PCIAF,	"Advanced Features", pci_conf_print_pciaf_cap},
	{ PCI_CAP_EA,		"Enhanced Allocation", pci_conf_print_ea_cap },
	{ PCI_CAP_FPB,		"Flattening Portal Bridge", NULL }
};

static int
pci_conf_find_cap(const pcireg_t *regs, unsigned int capid, int *offsetp)
{
	pcireg_t rval;
	unsigned int capptr;
	int off;

	if (!(regs[o2i(PCI_COMMAND_STATUS_REG)] & PCI_STATUS_CAPLIST_SUPPORT))
		return 0;

	/* Determine the Capability List Pointer register to start with. */
	switch (PCI_HDRTYPE_TYPE(regs[o2i(PCI_BHLC_REG)])) {
	case 0:	/* standard device header */
	case 1: /* PCI-PCI bridge header */
		capptr = PCI_CAPLISTPTR_REG;
		break;
	case 2:	/* PCI-CardBus Bridge header */
		capptr = PCI_CARDBUS_CAPLISTPTR_REG;
		break;
	default:
		return 0;
	}

	for (off = PCI_CAPLIST_PTR(regs[o2i(capptr)]);
	     off != 0; off = PCI_CAPLIST_NEXT(rval)) {
		rval = regs[o2i(off)];
		if (capid == PCI_CAPLIST_CAP(rval)) {
			if (offsetp != NULL)
				*offsetp = off;
			return 1;
		}
	}
	return 0;
}

static void
pci_conf_print_caplist(
#ifdef _KERNEL
    pci_chipset_tag_t pc, pcitag_t tag,
#endif
    const pcireg_t *regs, int capoff)
{
	int off;
	pcireg_t foundcap;
	pcireg_t rval;
	bool foundtable[__arraycount(pci_captab)];
	unsigned int i;

	/* Clear table */
	for (i = 0; i < __arraycount(pci_captab); i++)
		foundtable[i] = false;

	/* Print capability register's offset and the type first */
	for (off = PCI_CAPLIST_PTR(regs[o2i(capoff)]);
	     off != 0; off = PCI_CAPLIST_NEXT(regs[o2i(off)])) {
		rval = regs[o2i(off)];
		printf("  Capability register at 0x%02x\n", off);

		printf("    type: 0x%02x (", PCI_CAPLIST_CAP(rval));
		foundcap = PCI_CAPLIST_CAP(rval);
		if (foundcap < __arraycount(pci_captab)) {
			printf("%s)\n", pci_captab[foundcap].name);
			/* Mark as found */
			foundtable[foundcap] = true;
		} else
			printf("unknown)\n");
	}

	/*
	 * And then, print the detail of each capability registers
	 * in capability value's order.
	 */
	for (i = 0; i < __arraycount(pci_captab); i++) {
		if (foundtable[i] == false)
			continue;

		/*
		 * The type was found. Search capability list again and
		 * print all capabilities that the capabiliy type is
		 * the same. This is required because some capabilities
		 * appear multiple times (e.g. HyperTransport capability).
		 */
		for (off = PCI_CAPLIST_PTR(regs[o2i(capoff)]);
		     off != 0; off = PCI_CAPLIST_NEXT(regs[o2i(off)])) {
			rval = regs[o2i(off)];
			if ((PCI_CAPLIST_CAP(rval) == i)
			    && (pci_captab[i].printfunc != NULL))
				pci_captab[i].printfunc(regs, off);
		}
	}
}

/* Extended Capability */

static void
pci_conf_print_aer_cap_uc(pcireg_t reg)
{

	onoff("Undefined", reg, PCI_AER_UC_UNDEFINED);
	onoff("Data Link Protocol Error", reg, PCI_AER_UC_DL_PROTOCOL_ERROR);
	onoff("Surprise Down Error", reg, PCI_AER_UC_SURPRISE_DOWN_ERROR);
	onoff("Poisoned TLP Received", reg, PCI_AER_UC_POISONED_TLP);
	onoff("Flow Control Protocol Error", reg, PCI_AER_UC_FC_PROTOCOL_ERROR);
	onoff("Completion Timeout", reg, PCI_AER_UC_COMPLETION_TIMEOUT);
	onoff("Completer Abort", reg, PCI_AER_UC_COMPLETER_ABORT);
	onoff("Unexpected Completion", reg, PCI_AER_UC_UNEXPECTED_COMPLETION);
	onoff("Receiver Overflow", reg, PCI_AER_UC_RECEIVER_OVERFLOW);
	onoff("Malformed TLP", reg, PCI_AER_UC_MALFORMED_TLP);
	onoff("ECRC Error", reg, PCI_AER_UC_ECRC_ERROR);
	onoff("Unsupported Request Error", reg,
	    PCI_AER_UC_UNSUPPORTED_REQUEST_ERROR);
	onoff("ACS Violation", reg, PCI_AER_UC_ACS_VIOLATION);
	onoff("Uncorrectable Internal Error", reg, PCI_AER_UC_INTERNAL_ERROR);
	onoff("MC Blocked TLP", reg, PCI_AER_UC_MC_BLOCKED_TLP);
	onoff("AtomicOp Egress BLK", reg, PCI_AER_UC_ATOMIC_OP_EGRESS_BLOCKED);
	onoff("TLP Prefix Blocked Error", reg,
	    PCI_AER_UC_TLP_PREFIX_BLOCKED_ERROR);
	onoff("Poisoned TLP Egress Blocked", reg,
	    PCI_AER_UC_POISONTLP_EGRESS_BLOCKED);
}

static void
pci_conf_print_aer_cap_cor(pcireg_t reg)
{

	onoff("Receiver Error", reg, PCI_AER_COR_RECEIVER_ERROR);
	onoff("Bad TLP", reg, PCI_AER_COR_BAD_TLP);
	onoff("Bad DLLP", reg, PCI_AER_COR_BAD_DLLP);
	onoff("REPLAY_NUM Rollover", reg, PCI_AER_COR_REPLAY_NUM_ROLLOVER);
	onoff("Replay Timer Timeout", reg, PCI_AER_COR_REPLAY_TIMER_TIMEOUT);
	onoff("Advisory Non-Fatal Error", reg, PCI_AER_COR_ADVISORY_NF_ERROR);
	onoff("Corrected Internal Error", reg, PCI_AER_COR_INTERNAL_ERROR);
	onoff("Header Log Overflow", reg, PCI_AER_COR_HEADER_LOG_OVERFLOW);
}

static void
pci_conf_print_aer_cap_control(pcireg_t reg, bool *tlp_prefix_log)
{

	printf("      First Error Pointer: 0x%04x\n",
	    PCIREG_SHIFTOUT(reg, PCI_AER_FIRST_ERROR_PTR));
	onoff("ECRC Generation Capable", reg, PCI_AER_ECRC_GEN_CAPABLE);
	onoff("ECRC Generation Enable", reg, PCI_AER_ECRC_GEN_ENABLE);
	onoff("ECRC Check Capable", reg, PCI_AER_ECRC_CHECK_CAPABLE);
	onoff("ECRC Check Enable", reg, PCI_AER_ECRC_CHECK_ENABLE);
	onoff("Multiple Header Recording Capable", reg,
	    PCI_AER_MULT_HDR_CAPABLE);
	onoff("Multiple Header Recording Enable", reg,PCI_AER_MULT_HDR_ENABLE);
	onoff("Completion Timeout Prefix/Header Log Capable", reg,
	    PCI_AER_COMPTOUTPRFXHDRLOG_CAP);

	/* This bit is RsvdP if the End-End TLP Prefix Supported bit is Clear */
	if (!tlp_prefix_log)
		return;
	onoff("TLP Prefix Log Present", reg, PCI_AER_TLP_PREFIX_LOG_PRESENT);
	*tlp_prefix_log = (reg & PCI_AER_TLP_PREFIX_LOG_PRESENT) ? true : false;
}

static void
pci_conf_print_aer_cap_rooterr_cmd(pcireg_t reg)
{

	onoff("Correctable Error Reporting Enable", reg,
	    PCI_AER_ROOTERR_COR_ENABLE);
	onoff("Non-Fatal Error Reporting Enable", reg,
	    PCI_AER_ROOTERR_NF_ENABLE);
	onoff("Fatal Error Reporting Enable", reg, PCI_AER_ROOTERR_F_ENABLE);
}

static void
pci_conf_print_aer_cap_rooterr_status(pcireg_t reg)
{

	onoff("ERR_COR Received", reg, PCI_AER_ROOTERR_COR_ERR);
	onoff("Multiple ERR_COR Received", reg, PCI_AER_ROOTERR_MULTI_COR_ERR);
	onoff("ERR_FATAL/NONFATAL_ERR Received", reg, PCI_AER_ROOTERR_UC_ERR);
	onoff("Multiple ERR_FATAL/NONFATAL_ERR Received", reg,
	    PCI_AER_ROOTERR_MULTI_UC_ERR);
	onoff("First Uncorrectable Fatal", reg,PCI_AER_ROOTERR_FIRST_UC_FATAL);
	onoff("Non-Fatal Error Messages Received", reg,PCI_AER_ROOTERR_NF_ERR);
	onoff("Fatal Error Messages Received", reg, PCI_AER_ROOTERR_F_ERR);
	printf("      Advanced Error Interrupt Message Number: 0x%02x\n",
	    PCIREG_SHIFTOUT(reg, PCI_AER_ROOTERR_INT_MESSAGE));
}

static void
pci_conf_print_aer_cap_errsrc_id(pcireg_t reg)
{

	printf("      Correctable Source ID: 0x%04x\n",
	    PCIREG_SHIFTOUT(reg, PCI_AER_ERRSRC_ID_ERR_COR));
	printf("      ERR_FATAL/NONFATAL Source ID: 0x%04x\n",
	    PCIREG_SHIFTOUT(reg, PCI_AER_ERRSRC_ID_ERR_UC));
}

static void
pci_conf_print_aer_cap(const pcireg_t *regs, int extcapoff)
{
	pcireg_t reg;
	int pcie_capoff;
	int pcie_devtype = -1;
	bool tlp_prefix_log = false;

	if (pci_conf_find_cap(regs, PCI_CAP_PCIEXPRESS, &pcie_capoff)) {
		reg = regs[o2i(pcie_capoff)];
		pcie_devtype = PCIE_XCAP_TYPE(reg);
		/* PCIe DW9 to DW14 is for PCIe 2.0 and newer */
		if (PCIREG_SHIFTOUT(reg, PCIE_XCAP_VER_MASK) >= 2) {
			reg = regs[o2i(pcie_capoff + PCIE_DCAP2)];
			/* End-End TLP Prefix Supported */
			if (reg & PCIE_DCAP2_EETLP_PREF) {
				tlp_prefix_log = true;
			}
		}
	}

	printf("\n  Advanced Error Reporting Register\n");

	reg = regs[o2i(extcapoff + PCI_AER_UC_STATUS)];
	printf("    Uncorrectable Error Status register: 0x%08x\n", reg);
	pci_conf_print_aer_cap_uc(reg);
	reg = regs[o2i(extcapoff + PCI_AER_UC_MASK)];
	printf("    Uncorrectable Error Mask register: 0x%08x\n", reg);
	pci_conf_print_aer_cap_uc(reg);
	reg = regs[o2i(extcapoff + PCI_AER_UC_SEVERITY)];
	printf("    Uncorrectable Error Severity register: 0x%08x\n", reg);
	pci_conf_print_aer_cap_uc(reg);

	reg = regs[o2i(extcapoff + PCI_AER_COR_STATUS)];
	printf("    Correctable Error Status register: 0x%08x\n", reg);
	pci_conf_print_aer_cap_cor(reg);
	reg = regs[o2i(extcapoff + PCI_AER_COR_MASK)];
	printf("    Correctable Error Mask register: 0x%08x\n", reg);
	pci_conf_print_aer_cap_cor(reg);

	reg = regs[o2i(extcapoff + PCI_AER_CAP_CONTROL)];
	printf("    Advanced Error Capabilities and Control register: 0x%08x\n",
	    reg);
	pci_conf_print_aer_cap_control(reg, &tlp_prefix_log);
	reg = regs[o2i(extcapoff + PCI_AER_HEADER_LOG)];
	printf("    Header Log register:\n");
	pci_conf_print_regs(regs, extcapoff + PCI_AER_HEADER_LOG,
	    extcapoff + PCI_AER_ROOTERR_CMD);

	switch (pcie_devtype) {
	case PCIE_XCAP_TYPE_ROOT: /* Root Port of PCI Express Root Complex */
	case PCIE_XCAP_TYPE_ROOT_EVNTC:	/* Root Complex Event Collector */
		reg = regs[o2i(extcapoff + PCI_AER_ROOTERR_CMD)];
		printf("    Root Error Command register: 0x%08x\n", reg);
		pci_conf_print_aer_cap_rooterr_cmd(reg);
		reg = regs[o2i(extcapoff + PCI_AER_ROOTERR_STATUS)];
		printf("    Root Error Status register: 0x%08x\n", reg);
		pci_conf_print_aer_cap_rooterr_status(reg);

		reg = regs[o2i(extcapoff + PCI_AER_ERRSRC_ID)];
		printf("    Error Source Identification register: 0x%08x\n",
		    reg);
		pci_conf_print_aer_cap_errsrc_id(reg);
		break;
	}

	if (tlp_prefix_log) {
		reg = regs[o2i(extcapoff + PCI_AER_TLP_PREFIX_LOG)];
		printf("    TLP Prefix Log register: 0x%08x\n", reg);
	}
}

/*
 * Helper function to print the arbitration phase register.
 *
 * phases: Number of phases in the arbitration tables.
 * arbsize: Number of bits in each phase.
 * indent: Add more two spaces if it's true.
 */
static void
pci_conf_print_vc_cap_arbtab(const pcireg_t *regs, int off, const char *name,
    const int phases, int arbsize, bool indent)
{
	pcireg_t reg;
	int num_per_reg = 32 / arbsize;
	int i, j;

	printf("%s    %s Arbitration Table:\n", indent ? "  " : "", name);
	for (i = 0; i < phases; i += num_per_reg) {
		reg = regs[o2i(off + (sizeof(uint32_t) * (i / num_per_reg)))];
		for (j = 0; j < num_per_reg; j++) {
			printf("%s      Phase[%d]: 0x%x\n", indent ? "  " : "",
			    i + j,
			    (uint32_t)(reg & __BITS(arbsize - 1, 0)));
			reg >>= arbsize;
		}
	}
}

/* For VC, bit 4-7 are reserved. For Port, bit 6-7 are reserved */
static const int arb_phases[8] = {0, 32, 64, 128, 128, 256, 0, 0 };

static void
pci_conf_print_vc_cap(const pcireg_t *regs, int extcapoff)
{
	pcireg_t reg, n;
	int arbtab, parbsize;
	pcireg_t arbsel;
	int i, count;

	printf("\n  Virtual Channel Register\n");
	reg = regs[o2i(extcapoff + PCI_VC_CAP1)];
	printf("    Port VC Capability register 1: 0x%08x\n", reg);
	count = PCIREG_SHIFTOUT(reg, PCI_VC_CAP1_EXT_COUNT);
	printf("      Extended VC Count: %d\n", count);
	n = PCIREG_SHIFTOUT(reg, PCI_VC_CAP1_LOWPRI_EXT_COUNT);
	printf("      Low Priority Extended VC Count: %u\n", n);
	n = PCIREG_SHIFTOUT(reg, PCI_VC_CAP1_REFCLK);
	printf("      Reference Clock: %s\n",
	    (n == PCI_VC_CAP1_REFCLK_100NS) ? "100ns" : "unknown");
	parbsize = 1 << PCIREG_SHIFTOUT(reg, PCI_VC_CAP1_PORT_ARB_TABLE_SIZE);
	printf("      Port Arbitration Table Entry Size: %dbit\n", parbsize);

	reg = regs[o2i(extcapoff + PCI_VC_CAP2)];
	printf("    Port VC Capability register 2: 0x%08x\n", reg);
	onoff("Hardware fixed arbitration scheme",
	    reg, PCI_VC_CAP2_ARB_CAP_HW_FIXED_SCHEME);
	onoff("WRR arbitration with 32 phases",
	    reg, PCI_VC_CAP2_ARB_CAP_WRR_32);
	onoff("WRR arbitration with 64 phases",
	    reg, PCI_VC_CAP2_ARB_CAP_WRR_64);
	onoff("WRR arbitration with 128 phases",
	    reg, PCI_VC_CAP2_ARB_CAP_WRR_128);
	arbtab = PCIREG_SHIFTOUT(reg, PCI_VC_CAP2_ARB_TABLE_OFFSET);
	printf("      VC Arbitration Table Offset: 0x%x\n", arbtab);

	reg = regs[o2i(extcapoff + PCI_VC_CONTROL)] & 0xffff;
	printf("    Port VC Control register: 0x%04x\n", reg);
	arbsel = PCIREG_SHIFTOUT(reg, PCI_VC_CONTROL_VC_ARB_SELECT);
	printf("      VC Arbitration Select: 0x%x\n", arbsel);

	reg = regs[o2i(extcapoff + PCI_VC_STATUS)] >> 16;
	printf("    Port VC Status register: 0x%04x\n", reg);
	onoff("VC Arbitration Table Status",
	    reg, PCI_VC_STATUS_LOAD_VC_ARB_TABLE);

	if ((arbtab != 0) && (arbsel != 0))
		pci_conf_print_vc_cap_arbtab(regs, extcapoff + (arbtab * 16),
		    "VC", arb_phases[arbsel], 4, false);

	for (i = 0; i < count + 1; i++) {
		reg = regs[o2i(extcapoff + PCI_VC_RESOURCE_CAP(i))];
		printf("    VC number %d\n", i);
		printf("      VC Resource Capability Register: 0x%08x\n", reg);
		onoff("  Non-configurable Hardware fixed arbitration scheme",
		    reg, PCI_VC_RESOURCE_CAP_PORT_ARB_CAP_HW_FIXED_SCHEME);
		onoff("  WRR arbitration with 32 phases",
		    reg, PCI_VC_RESOURCE_CAP_PORT_ARB_CAP_WRR_32);
		onoff("  WRR arbitration with 64 phases",
		    reg, PCI_VC_RESOURCE_CAP_PORT_ARB_CAP_WRR_64);
		onoff("  WRR arbitration with 128 phases",
		    reg, PCI_VC_RESOURCE_CAP_PORT_ARB_CAP_WRR_128);
		onoff("  Time-based WRR arbitration with 128 phases",
		    reg, PCI_VC_RESOURCE_CAP_PORT_ARB_CAP_TWRR_128);
		onoff("  WRR arbitration with 256 phases",
		    reg, PCI_VC_RESOURCE_CAP_PORT_ARB_CAP_WRR_256);
		onoff("  Advanced Packet Switching",
		    reg, PCI_VC_RESOURCE_CAP_ADV_PKT_SWITCH);
		onoff("  Reject Snoop Transaction",
		    reg, PCI_VC_RESOURCE_CAP_REJCT_SNOOP_TRANS);
		n = PCIREG_SHIFTOUT(reg, PCI_VC_RESOURCE_CAP_MAX_TIME_SLOTS) + 1;
		printf("        Maximum Time Slots: %d\n", n);
		arbtab = PCIREG_SHIFTOUT(reg,
		    PCI_VC_RESOURCE_CAP_PORT_ARB_TABLE_OFFSET);
		printf("        Port Arbitration Table offset: 0x%02x\n",
		    arbtab);

		reg = regs[o2i(extcapoff + PCI_VC_RESOURCE_CTL(i))];
		printf("      VC Resource Control Register: 0x%08x\n", reg);
		printf("        TC/VC Map: 0x%02x\n",
		    PCIREG_SHIFTOUT(reg, PCI_VC_RESOURCE_CTL_TCVC_MAP));
		/*
		 * The load Port Arbitration Table bit is used to update
		 * the Port Arbitration logic and it's always 0 on read, so
		 * we don't print it.
		 */
		arbsel = PCIREG_SHIFTOUT(reg, PCI_VC_RESOURCE_CTL_PORT_ARB_SELECT);
		printf("        Port Arbitration Select: 0x%x\n", arbsel);
		n = PCIREG_SHIFTOUT(reg, PCI_VC_RESOURCE_CTL_VC_ID);
		printf("        VC ID: %d\n", n);
		onoff("  VC Enable", reg, PCI_VC_RESOURCE_CTL_VC_ENABLE);

		reg = regs[o2i(extcapoff + PCI_VC_RESOURCE_STA(i))] >> 16;
		printf("      VC Resource Status Register: 0x%08x\n", reg);
		onoff("  Port Arbitration Table Status",
		    reg, PCI_VC_RESOURCE_STA_PORT_ARB_TABLE);
		onoff("  VC Negotiation Pending",
		    reg, PCI_VC_RESOURCE_STA_VC_NEG_PENDING);

		if ((arbtab != 0) && (arbsel != 0))
			pci_conf_print_vc_cap_arbtab(regs,
			    extcapoff + (arbtab * 16),
			    "Port", arb_phases[arbsel], parbsize, true);
	}
}

/*
 * Print Power limit. This encoding is the same among the following registers:
 *  - The Captured Slot Power Limit in the PCIe Device Capability Register.
 *  - The Slot Power Limit in the PCIe Slot Capability Register.
 *  - The Base Power in the Data register of Power Budgeting capability.
 */
static void
pci_conf_print_pcie_power(uint8_t base, unsigned int scale)
{
	unsigned int sdiv = 1;

	if ((scale == 0) && (base > 0xef)) {
		const char *s;

		switch (base) {
		case 0xf0:
			s = "239W < x <= 250W";
			break;
		case 0xf1:
			s = "250W < x <= 275W";
			break;
		case 0xf2:
			s = "275W < x <= 300W";
			break;
		default:
			s = "reserved for greater than 300W";
			break;
		}
		printf("%s\n", s);
		return;
	}

	for (unsigned int i = scale; i > 0; i--)
		sdiv *= 10;

	printf("%u", base / sdiv);

	if (scale != 0) {
		printf(".%u", base % sdiv);
	}
	printf ("W\n");
	return;
}

static const char *
pci_conf_print_pwrbdgt_type(uint8_t reg)
{

	switch (reg) {
	case 0x00:
		return "PME Aux";
	case 0x01:
		return "Auxilary";
	case 0x02:
		return "Idle";
	case 0x03:
		return "Sustained";
	case 0x04:
		return "Sustained (Emergency Power Reduction)";
	case 0x05:
		return "Maximum (Emergency Power Reduction)";
	case 0x07:
		return "Maximum";
	default:
		return "Unknown";
	}
}

static const char *
pci_conf_print_pwrbdgt_pwrrail(uint8_t reg)
{

	switch (reg) {
	case 0x00:
		return "Power(12V)";
	case 0x01:
		return "Power(3.3V)";
	case 0x02:
		return "Power(1.5V or 1.8V)";
	case 0x07:
		return "Thermal";
	default:
		return "Unknown";
	}
}

static void
pci_conf_print_pwrbdgt_cap(const pcireg_t *regs, int extcapoff)
{
	pcireg_t reg;

	printf("\n  Power Budgeting\n");

	reg = regs[o2i(extcapoff + PCI_PWRBDGT_DSEL)];
	printf("    Data Select register: 0x%08x\n", reg);

	reg = regs[o2i(extcapoff + PCI_PWRBDGT_DATA)];
	printf("    Data register: 0x%08x\n", reg);
	printf("      Base Power: ");
	pci_conf_print_pcie_power(
	    PCIREG_SHIFTOUT(reg, PCI_PWRBDGT_DATA_BASEPWR),
	    PCIREG_SHIFTOUT(reg, PCI_PWRBDGT_DATA_SCALE));
	printf("      PM Sub State: 0x%hhx\n",
	    (uint8_t)PCIREG_SHIFTOUT(reg, PCI_PWRBDGT_PM_SUBSTAT));
	printf("      PM State: D%u\n",
	    PCIREG_SHIFTOUT(reg, PCI_PWRBDGT_PM_STAT));
	printf("      Type: %s\n",
	    pci_conf_print_pwrbdgt_type(
		    (uint8_t)(PCIREG_SHIFTOUT(reg, PCI_PWRBDGT_TYPE))));
	printf("      Power Rail: %s\n",
	    pci_conf_print_pwrbdgt_pwrrail(
		    (uint8_t)(PCIREG_SHIFTOUT(reg, PCI_PWRBDGT_PWRRAIL))));

	reg = regs[o2i(extcapoff + PCI_PWRBDGT_CAP)];
	printf("    Power Budget Capability register: 0x%08x\n", reg);
	onoff("System Allocated",
	    reg, PCI_PWRBDGT_CAP_SYSALLOC);
}

static const char *
pci_conf_print_rclink_dcl_cap_elmtype(unsigned char type)
{

	switch (type) {
	case 0x00:
		return "Configuration Space Element";
	case 0x01:
		return "System Egress Port or internal sink (memory)";
	case 0x02:
		return "Internal Root Complex Link";
	default:
		return "Unknown";
	}
}

static void
pci_conf_print_rclink_dcl_cap(const pcireg_t *regs, int extcapoff)
{
	pcireg_t reg;
	unsigned char nent, linktype;
	int i;

	printf("\n  Root Complex Link Declaration\n");

	reg = regs[o2i(extcapoff + PCI_RCLINK_DCL_ESDESC)];
	printf("    Element Self Description Register: 0x%08x\n", reg);
	printf("      Element Type: %s\n",
	    pci_conf_print_rclink_dcl_cap_elmtype((unsigned char)reg));
	nent = PCIREG_SHIFTOUT(reg, PCI_RCLINK_DCL_ESDESC_NUMLINKENT);
	printf("      Number of Link Entries: %hhu\n", nent);
	printf("      Component ID: %hhu\n",
	    (uint8_t)PCIREG_SHIFTOUT(reg, PCI_RCLINK_DCL_ESDESC_COMPID));
	printf("      Port Number: %hhu\n",
	    (uint8_t)PCIREG_SHIFTOUT(reg, PCI_RCLINK_DCL_ESDESC_PORTNUM));
	for (i = 0; i < nent; i++) {
		reg = regs[o2i(extcapoff + PCI_RCLINK_DCL_LINKDESC(i))];
		printf("    Link Entry %d:\n", i + 1);
		printf("      Link Description Register: 0x%08x\n", reg);
		onoff("  Link Valid", reg, PCI_RCLINK_DCL_LINKDESC_LVALID);
		linktype = reg & PCI_RCLINK_DCL_LINKDESC_LTYPE;
		onoff2("  Link Type", reg, PCI_RCLINK_DCL_LINKDESC_LTYPE,
		    "Configuration Space", "Memory-Mapped Space");
		onoff("  Associated RCRB Header", reg,
		    PCI_RCLINK_DCL_LINKDESC_ARCRBH);
		printf("        Target Component ID: %hhu\n",
		    (uint8_t)PCIREG_SHIFTOUT(reg,
		    PCI_RCLINK_DCL_LINKDESC_TCOMPID));
		printf("        Target Port Number: %hhu\n",
		    (uint8_t)PCIREG_SHIFTOUT(reg,
		    PCI_RCLINK_DCL_LINKDESC_TPNUM));

		if (linktype == 0) {
			/* Memory-Mapped Space */
			reg = regs[o2i(extcapoff
				    + PCI_RCLINK_DCL_LINKADDR_LT0_LO(i))];
			printf("      Link Address Low Register: 0x%08x\n",
			    reg);
			reg = regs[o2i(extcapoff
				    + PCI_RCLINK_DCL_LINKADDR_LT0_HI(i))];
			printf("      Link Address High Register: 0x%08x\n",
			    reg);
		} else {
			unsigned int nb;
			pcireg_t lo, hi;

			/* Configuration Space */
			lo = regs[o2i(extcapoff
				    + PCI_RCLINK_DCL_LINKADDR_LT1_LO(i))];
			printf("      Configuration Space Low Register: "
			    "0x%08x\n", lo);
			hi = regs[o2i(extcapoff
				    + PCI_RCLINK_DCL_LINKADDR_LT1_HI(i))];
			printf("      Configuration Space High Register: "
			    "0x%08x\n", hi);
			nb = PCIREG_SHIFTOUT(lo, PCI_RCLINK_DCL_LINKADDR_LT1_N);
			printf("        N: %u\n", nb);
			printf("        Func: %hhu\n",
			    (uint8_t)PCIREG_SHIFTOUT(lo,
			    PCI_RCLINK_DCL_LINKADDR_LT1_FUNC));
			printf("        Dev: %hhu\n",
			    (uint8_t)PCIREG_SHIFTOUT(lo,
			    PCI_RCLINK_DCL_LINKADDR_LT1_DEV));
			printf("        Bus: %hhu\n",
			    (uint8_t)PCIREG_SHIFTOUT(lo,
			    PCI_RCLINK_DCL_LINKADDR_LT1_BUS(nb)));
			lo &= PCI_RCLINK_DCL_LINKADDR_LT1_BAL(i);
			printf("        Configuration Space Base Address: "
			    "0x%016" PRIx64 "\n", ((uint64_t)hi << 32) + lo);
		}
	}
}

/* XXX pci_conf_print_rclink_ctl_cap */

static void
pci_conf_print_rcec_assoc_cap(const pcireg_t *regs, int extcapoff)
{
	pcireg_t reg;

	printf("\n  Root Complex Event Collector Association\n");

	reg = regs[o2i(extcapoff + PCI_RCEC_ASSOC_ASSOCBITMAP)];
	printf("    Association Bitmap for Root Complex Integrated Devices:"
	    " 0x%08x\n", reg);

	if (PCI_EXTCAPLIST_VERSION(regs[o2i(extcapoff)]) >= 2) {
		reg = regs[o2i(extcapoff + PCI_RCEC_ASSOC_ASSOCBUSNUM)];
		printf("    RCEC Associated Bus Numbers register: 0x%08x\n",
		    reg);
		printf("      RCEC Next Bus: %u\n",
		    PCIREG_SHIFTOUT(reg,
			PCI_RCEC_ASSOCBUSNUM_RCECNEXT));
		printf("      RCEC Last Bus: %u\n",
		    PCIREG_SHIFTOUT(reg,
			PCI_RCEC_ASSOCBUSNUM_RCECLAST));
	}
}

/* XXX pci_conf_print_mfvc_cap */
/* XXX pci_conf_print_vc2_cap */
/* XXX pci_conf_print_rcrb_cap */
/* XXX pci_conf_print_vendor_cap */
/* XXX pci_conf_print_cac_cap */

static void
pci_conf_print_acs_cap(const pcireg_t *regs, int extcapoff)
{
	pcireg_t reg, cap, ctl;
	unsigned int size, i;

	printf("\n  Access Control Services\n");

	reg = regs[o2i(extcapoff + PCI_ACS_CAP)];
	cap = reg & 0xffff;
	ctl = reg >> 16;
	printf("    ACS Capability register: 0x%08x\n", cap);
	onoff("ACS Source Validation", cap, PCI_ACS_CAP_V);
	onoff("ACS Transaction Blocking", cap, PCI_ACS_CAP_B);
	onoff("ACS P2P Request Redirect", cap, PCI_ACS_CAP_R);
	onoff("ACS P2P Completion Redirect", cap, PCI_ACS_CAP_C);
	onoff("ACS Upstream Forwarding", cap, PCI_ACS_CAP_U);
	onoff("ACS Egress Control", cap, PCI_ACS_CAP_E);
	onoff("ACS Direct Translated P2P", cap, PCI_ACS_CAP_T);
	size = PCIREG_SHIFTOUT(cap, PCI_ACS_CAP_ECVSIZE);
	if (size == 0)
		size = 256;
	printf("      Egress Control Vector Size: %u\n", size);
	printf("    ACS Control register: 0x%08x\n", ctl);
	onoff("ACS Source Validation Enable", ctl, PCI_ACS_CTL_V);
	onoff("ACS Transaction Blocking Enable", ctl, PCI_ACS_CTL_B);
	onoff("ACS P2P Request Redirect Enable", ctl, PCI_ACS_CTL_R);
	onoff("ACS P2P Completion Redirect Enable", ctl, PCI_ACS_CTL_C);
	onoff("ACS Upstream Forwarding Enable", ctl, PCI_ACS_CTL_U);
	onoff("ACS Egress Control Enable", ctl, PCI_ACS_CTL_E);
	onoff("ACS Direct Translated P2P Enable", ctl, PCI_ACS_CTL_T);

	/*
	 * If the P2P Egress Control Capability bit is 0, ignore the Egress
	 * Control vector.
	 */
	if ((cap & PCI_ACS_CAP_E) == 0)
		return;
	for (i = 0; i < size; i += 32)
		printf("    Egress Control Vector [%u..%u]: 0x%08x\n", i + 31,
		    i, regs[o2i(extcapoff + PCI_ACS_ECV + (i / 32) * 4 )]);
}

static void
pci_conf_print_ari_cap(const pcireg_t *regs, int extcapoff)
{
	pcireg_t reg, cap, ctl;

	printf("\n  Alternative Routing-ID Interpretation Register\n");

	reg = regs[o2i(extcapoff + PCI_ARI_CAP)];
	cap = reg & 0xffff;
	ctl = reg >> 16;
	printf("    Capability register: 0x%08x\n", cap);
	onoff("MVFC Function Groups Capability", reg, PCI_ARI_CAP_M);
	onoff("ACS Function Groups Capability", reg, PCI_ARI_CAP_A);
	printf("      Next Function Number: %u\n",
	    PCIREG_SHIFTOUT(reg, PCI_ARI_CAP_NXTFN));
	printf("    Control register: 0x%08x\n", ctl);
	onoff("MVFC Function Groups Enable", reg, PCI_ARI_CTL_M);
	onoff("ACS Function Groups Enable", reg, PCI_ARI_CTL_A);
	printf("      Function Group: %u\n",
	    PCIREG_SHIFTOUT(reg, PCI_ARI_CTL_FUNCGRP));
}

static void
pci_conf_print_ats_cap(const pcireg_t *regs, int extcapoff)
{
	pcireg_t reg, cap, ctl;
	unsigned int num;

	printf("\n  Address Translation Services\n");

	reg = regs[o2i(extcapoff + PCI_ARI_CAP)];
	cap = reg & 0xffff;
	ctl = reg >> 16;
	printf("    Capability register: 0x%04x\n", cap);
	num = PCIREG_SHIFTOUT(reg, PCI_ATS_CAP_INVQDEPTH);
	if (num == 0)
		num = 32;
	printf("      Invalidate Queue Depth: %u\n", num);
	onoff("Page Aligned Request", reg, PCI_ATS_CAP_PALIGNREQ);
	onoff("Global Invalidate", reg, PCI_ATS_CAP_GLOBALINVL);
	onoff("Relaxed Ordering", reg, PCI_ATS_CAP_RELAXORD);

	printf("    Control register: 0x%04x\n", ctl);
	printf("      Smallest Translation Unit: %u\n",
	    PCIREG_SHIFTOUT(reg, PCI_ATS_CTL_STU));
	onoff("Enable", reg, PCI_ATS_CTL_EN);
}

static void
pci_conf_print_sernum_cap(const pcireg_t *regs, int extcapoff)
{
	pcireg_t lo, hi;

	printf("\n  Device Serial Number Register\n");

	lo = regs[o2i(extcapoff + PCI_SERIAL_LOW)];
	hi = regs[o2i(extcapoff + PCI_SERIAL_HIGH)];
	printf("    Serial Number: %02x-%02x-%02x-%02x-%02x-%02x-%02x-%02x\n",
	    hi >> 24, (hi >> 16) & 0xff, (hi >> 8) & 0xff, hi & 0xff,
	    lo >> 24, (lo >> 16) & 0xff, (lo >> 8) & 0xff, lo & 0xff);
}

static void
pci_conf_print_sriov_cap(const pcireg_t *regs, int extcapoff)
{
	char buf[sizeof("99999 MB")];
	pcireg_t reg;
	pcireg_t total_vfs;
	int i;
	bool first;

	printf("\n  Single Root IO Virtualization Register\n");

	reg = regs[o2i(extcapoff + PCI_SRIOV_CAP)];
	printf("    Capabilities register: 0x%08x\n", reg);
	onoff("VF Migration Capable", reg, PCI_SRIOV_CAP_VF_MIGRATION);
	onoff("ARI Capable Hierarchy Preserved", reg,
	    PCI_SRIOV_CAP_ARI_CAP_HIER_PRESERVED);
	if (reg & PCI_SRIOV_CAP_VF_MIGRATION) {
		printf("      VF Migration Interrupt Message Number: 0x%03x\n",
		    PCIREG_SHIFTOUT(reg, PCI_SRIOV_CAP_VF_MIGRATION_INTMSG_N));
	}

	reg = regs[o2i(extcapoff + PCI_SRIOV_CTL)] & 0xffff;
	printf("    Control register: 0x%04x\n", reg);
	onoff("VF Enable", reg, PCI_SRIOV_CTL_VF_ENABLE);
	onoff("VF Migration Enable", reg, PCI_SRIOV_CTL_VF_MIGRATION_SUPPORT);
	onoff("VF Migration Interrupt Enable", reg,
	    PCI_SRIOV_CTL_VF_MIGRATION_INT_ENABLE);
	onoff("VF Memory Space Enable", reg, PCI_SRIOV_CTL_VF_MSE);
	onoff("ARI Capable Hierarchy", reg, PCI_SRIOV_CTL_ARI_CAP_HIER);

	reg = regs[o2i(extcapoff + PCI_SRIOV_STA)] >> 16;
	printf("    Status register: 0x%04x\n", reg);
	onoff("VF Migration Status", reg, PCI_SRIOV_STA_VF_MIGRATION);

	reg = regs[o2i(extcapoff + PCI_SRIOV_INITIAL_VFS)] & 0xffff;
	printf("    InitialVFs register: 0x%04x\n", reg);
	total_vfs = reg = regs[o2i(extcapoff + PCI_SRIOV_TOTAL_VFS)] >> 16;
	printf("    TotalVFs register: 0x%04x\n", reg);
	reg = regs[o2i(extcapoff + PCI_SRIOV_NUM_VFS)] & 0xffff;
	printf("    NumVFs register: 0x%04x\n", reg);

	reg = regs[o2i(extcapoff + PCI_SRIOV_FUNC_DEP_LINK)] >> 16;
	printf("    Function Dependency Link register: 0x%04x\n", reg);

	reg = regs[o2i(extcapoff + PCI_SRIOV_VF_OFF)] & 0xffff;
	printf("    First VF Offset register: 0x%04x\n", reg);
	reg = regs[o2i(extcapoff + PCI_SRIOV_VF_STRIDE)] >> 16;
	printf("    VF Stride register: 0x%04x\n", reg);
	reg = regs[o2i(extcapoff + PCI_SRIOV_VF_DID)] >> 16;
	printf("    Device ID: 0x%04x\n", reg);

	reg = regs[o2i(extcapoff + PCI_SRIOV_PAGE_CAP)];
	printf("    Supported Page Sizes register: 0x%08x\n", reg);
	printf("      Supported Page Size:");
	for (i = 0, first = true; i < 32; i++) {
		if (reg & __BIT(i)) {
#ifdef _KERNEL
			format_bytes(buf, sizeof(buf), 1LL << (i + 12));
#else
			humanize_number(buf, sizeof(buf), 1LL << (i + 12), "B",
			    HN_AUTOSCALE, 0);
#endif
			printf("%s %s", first ? "" : ",", buf);
			first = false;
		}
	}
	printf("\n");

	reg = regs[o2i(extcapoff + PCI_SRIOV_PAGE_SIZE)];
	printf("    System Page Sizes register: 0x%08x\n", reg);
	printf("      Page Size: ");
	if (reg != 0) {
		int bitpos = ffs(reg) -1;

		/* Assume only one bit is set. */
#ifdef _KERNEL
		format_bytes(buf, sizeof(buf), 1LL << (bitpos + 12));
#else
		humanize_number(buf, sizeof(buf), 1LL << (bitpos + 12),
		    "B", HN_AUTOSCALE, 0);
#endif
		printf("%s", buf);
	} else {
		printf("unknown");
	}
	printf("\n");

	for (i = 0; i < 6; i++) {
		reg = regs[o2i(extcapoff + PCI_SRIOV_BAR(i))];
		printf("    VF BAR%d register: 0x%08x\n", i, reg);
	}

	if (total_vfs > 0) {
		reg = regs[o2i(extcapoff + PCI_SRIOV_VF_MIG_STA_AR)];
		printf("    VF Migration State Array Offset register: 0x%08x\n",
		    reg);
		printf("      VF Migration State Offset: 0x%08x\n",
		    PCIREG_SHIFTOUT(reg, PCI_SRIOV_VF_MIG_STA_OFFSET));
		i = PCIREG_SHIFTOUT(reg, PCI_SRIOV_VF_MIG_STA_BIR);
		printf("      VF Migration State BIR: ");
		if (i >= 0 && i <= 5) {
			printf("BAR%d", i);
		} else {
			printf("unknown BAR (%d)", i);
		}
		printf("\n");
	}
}

/* XXX pci_conf_print_mriov_cap */

static void
pci_conf_print_multicast_cap(const pcireg_t *regs, int extcapoff)
{
	pcireg_t reg, cap, ctl;
	pcireg_t regl, regh;
	uint64_t addr;
	int n;

	printf("\n  Multicast\n");

	reg = regs[o2i(extcapoff + PCI_MCAST_CTL)];
	cap = reg & 0xffff;
	ctl = reg >> 16;
	printf("    Capability Register: 0x%04x\n", cap);
	printf("      Max Group: %u\n",
	    (pcireg_t)(reg & PCI_MCAST_CAP_MAXGRP) + 1);

	/* Endpoint Only */
	n = PCIREG_SHIFTOUT(reg, PCI_MCAST_CAP_WINSIZEREQ);
	if (n > 0)
		printf("      Windw Size Requested: %d\n", 1 << (n - 1));

	onoff("ECRC Regeneration Supported", reg, PCI_MCAST_CAP_ECRCREGEN);

	printf("    Control Register: 0x%04x\n", ctl);
	printf("      Num Group: %u\n",
	    PCIREG_SHIFTOUT(reg, PCI_MCAST_CTL_NUMGRP) + 1);
	onoff("Enable", reg, PCI_MCAST_CTL_ENA);

	regl = regs[o2i(extcapoff + PCI_MCAST_BARL)];
	regh = regs[o2i(extcapoff + PCI_MCAST_BARH)];
	printf("    Base Address Register 0: 0x%08x\n", regl);
	printf("    Base Address Register 1: 0x%08x\n", regh);
	printf("      Index Position: %u\n",
	    (unsigned int)(regl & PCI_MCAST_BARL_INDPOS));
	addr = ((uint64_t)regh << 32) | (regl & PCI_MCAST_BARL_ADDR);
	printf("      Base Address: 0x%016" PRIx64 "\n", addr);

	regl = regs[o2i(extcapoff + PCI_MCAST_RECVL)];
	regh = regs[o2i(extcapoff + PCI_MCAST_RECVH)];
	printf("    Receive Register 0: 0x%08x\n", regl);
	printf("    Receive Register 1: 0x%08x\n", regh);

	regl = regs[o2i(extcapoff + PCI_MCAST_BLOCKALLL)];
	regh = regs[o2i(extcapoff + PCI_MCAST_BLOCKALLH)];
	printf("    Block All Register 0: 0x%08x\n", regl);
	printf("    Block All Register 1: 0x%08x\n", regh);

	regl = regs[o2i(extcapoff + PCI_MCAST_BLOCKUNTRNSL)];
	regh = regs[o2i(extcapoff + PCI_MCAST_BLOCKUNTRNSH)];
	printf("    Block Untranslated Register 0: 0x%08x\n", regl);
	printf("    Block Untranslated Register 1: 0x%08x\n", regh);

	regl = regs[o2i(extcapoff + PCI_MCAST_OVERLAYL)];
	regh = regs[o2i(extcapoff + PCI_MCAST_OVERLAYH)];
	printf("    Overlay BAR 0: 0x%08x\n", regl);
	printf("    Overlay BAR 1: 0x%08x\n", regh);

	n = regl & PCI_MCAST_OVERLAYL_SIZE;
	printf("      Overlay Size: ");
	if (n >= 6)
		printf("%d\n", n);
	else
		printf("off\n");
	addr = ((uint64_t)regh << 32) | (regl & PCI_MCAST_OVERLAYL_ADDR);
	printf("      Overlay BAR: 0x%016" PRIx64 "\n", addr);
}

static void
pci_conf_print_page_req_cap(const pcireg_t *regs, int extcapoff)
{
	pcireg_t reg, ctl, sta;

	printf("\n  Page Request\n");

	reg = regs[o2i(extcapoff + PCI_PAGE_REQ_CTL)];
	ctl = reg & 0xffff;
	sta = reg >> 16;
	printf("    Control Register: 0x%04x\n", ctl);
	onoff("Enable", reg, PCI_PAGE_REQ_CTL_E);
	onoff("Reset", reg, PCI_PAGE_REQ_CTL_R);

	printf("    Status Register: 0x%04x\n", sta);
	onoff("Response Failure", reg, PCI_PAGE_REQ_STA_RF);
	onoff("Unexpected Page Request Group Index", reg,
	    PCI_PAGE_REQ_STA_UPRGI);
	onoff("Stopped", reg, PCI_PAGE_REQ_STA_S);
	onoff("PRG Response PASID Required", reg, PCI_PAGE_REQ_STA_PASIDR);

	reg = regs[o2i(extcapoff + PCI_PAGE_REQ_OUTSTCAPA)];
	printf("    Outstanding Page Request Capacity: %u\n", reg);
	reg = regs[o2i(extcapoff + PCI_PAGE_REQ_OUTSTALLOC)];
	printf("    Outstanding Page Request Allocation: %u\n", reg);
}

/* XXX pci_conf_print_amd_cap */

#define MEM_PBUFSIZE	sizeof("999GB")

static void
pci_conf_print_resizbar_cap(const pcireg_t *regs, int extcapoff)
{
	pcireg_t cap, ctl;
	unsigned int bars, i, n;
	char pbuf[MEM_PBUFSIZE];

	printf("\n  Resizable BAR\n");

	/* Get Number of Resizable BARs */
	ctl = regs[o2i(extcapoff + PCI_RESIZBAR_CTL(0))];
	bars = PCIREG_SHIFTOUT(ctl, PCI_RESIZBAR_CTL_NUMBAR);
	printf("    Number of Resizable BARs: ");
	if (bars <= 6)
		printf("%u\n", bars);
	else {
		printf("incorrect (%u)\n", bars);
		return;
	}

	for (n = 0; n < 6; n++) {
		cap = regs[o2i(extcapoff + PCI_RESIZBAR_CAP(n))];
		printf("    Capability register(%u): 0x%08x\n", n, cap);
		if ((cap & PCI_RESIZBAR_CAP_SIZEMASK) == 0)
			continue; /* Not Used */
		printf("      Acceptable BAR sizes:");
		for (i = 4; i <= 23; i++) {
			if ((cap & (1 << i)) != 0) {
				humanize_number(pbuf, MEM_PBUFSIZE,
				    (int64_t)1024 * 1024 << (i - 4), "B",
#ifdef _KERNEL
				    1);
#else
				    HN_AUTOSCALE, HN_NOSPACE);
#endif
				printf(" %s", pbuf);
			}
		}
		printf("\n");

		ctl = regs[o2i(extcapoff + PCI_RESIZBAR_CTL(n))];
		printf("    Control register(%u): 0x%08x\n", n, ctl);
		printf("      BAR Index: %u\n",
		    PCIREG_SHIFTOUT(ctl, PCI_RESIZBAR_CTL_BARIDX));
		humanize_number(pbuf, MEM_PBUFSIZE,
		    (int64_t)1024 * 1024
		    << PCIREG_SHIFTOUT(ctl, PCI_RESIZBAR_CTL_BARSIZ),
		    "B",
#ifdef _KERNEL
		    1);
#else
		    HN_AUTOSCALE, HN_NOSPACE);
#endif
		printf("      BAR Size: %s\n", pbuf);
	}
}

static void
pci_conf_print_dpa_cap(const pcireg_t *regs, int extcapoff)
{
	pcireg_t reg;
	unsigned int substmax, i;

	printf("\n  Dynamic Power Allocation\n");

	reg = regs[o2i(extcapoff + PCI_DPA_CAP)];
	printf("    Capability register: 0x%08x\n", reg);
	substmax = PCIREG_SHIFTOUT(reg, PCI_DPA_CAP_SUBSTMAX);
	printf("      Substate Max: %u\n", substmax);
	printf("      Transition Latency Unit: ");
	switch (PCIREG_SHIFTOUT(reg, PCI_DPA_CAP_TLUINT)) {
	case 0:
		printf("1ms\n");
		break;
	case 1:
		printf("10ms\n");
		break;
	case 2:
		printf("100ms\n");
		break;
	default:
		printf("reserved\n");
		break;
	}
	printf("      Power Allocation Scale: ");
	switch (PCIREG_SHIFTOUT(reg, PCI_DPA_CAP_PAS)) {
	case 0:
		printf("10.0x\n");
		break;
	case 1:
		printf("1.0x\n");
		break;
	case 2:
		printf("0.1x\n");
		break;
	case 3:
		printf("0.01x\n");
		break;
	}
	printf("      Transition Latency Value 0: %u\n",
	    PCIREG_SHIFTOUT(reg, PCI_DPA_CAP_XLCY0));
	printf("      Transition Latency Value 1: %u\n",
	    PCIREG_SHIFTOUT(reg, PCI_DPA_CAP_XLCY1));

	reg = regs[o2i(extcapoff + PCI_DPA_LATIND)];
	printf("    Latency Indicatior register: 0x%08x\n", reg);

	reg = regs[o2i(extcapoff + PCI_DPA_CS)];
	printf("    Status register: 0x%04x\n", reg & 0xffff);
	printf("      Substate Status: 0x%02x\n",
	    PCIREG_SHIFTOUT(reg, PCI_DPA_CS_SUBSTSTAT));
	onoff("Substate Control Enabled", reg, PCI_DPA_CS_SUBSTCTLEN);
	printf("    Control register: 0x%04x\n", reg >> 16);
	printf("      Substate Control: 0x%02x\n",
	    PCIREG_SHIFTOUT(reg, PCI_DPA_CS_SUBSTCTL));

	for (i = 0; i <= substmax; i++)
		printf("    Substate Power Allocation register %d: 0x%02x\n",
		    i, (regs[PCI_DPA_PWRALLOC + (i / 4)] >> (i % 4) & 0xff));
}

static const char *
pci_conf_print_tph_req_cap_sttabloc(uint8_t val)
{

	switch (val) {
	case PCI_TPH_REQ_STTBLLOC_NONE:
		return "Not Present";
	case PCI_TPH_REQ_STTBLLOC_TPHREQ:
		return "in the TPH Requester Capability Structure";
	case PCI_TPH_REQ_STTBLLOC_MSIX:
		return "in the MSI-X Table";
	default:
		return "Unknown";
	}
}

static void
pci_conf_print_tph_req_cap(const pcireg_t *regs, int extcapoff)
{
	pcireg_t reg;
	int size = 0, i, j;
	uint8_t sttbloc;

	printf("\n  TPH Requester Extended Capability\n");

	reg = regs[o2i(extcapoff + PCI_TPH_REQ_CAP)];
	printf("    TPH Requester Capabililty register: 0x%08x\n", reg);
	onoff("No ST Mode Supported", reg, PCI_TPH_REQ_CAP_NOST);
	onoff("Interrupt Vector Mode Supported", reg, PCI_TPH_REQ_CAP_INTVEC);
	onoff("Device Specific Mode Supported", reg, PCI_TPH_REQ_CAP_DEVSPEC);
	onoff("Extend TPH Reqester Supported", reg, PCI_TPH_REQ_CAP_XTPHREQ);
	sttbloc = PCIREG_SHIFTOUT(reg, PCI_TPH_REQ_CAP_STTBLLOC);
	printf("      ST Table Location: %s\n",
	    pci_conf_print_tph_req_cap_sttabloc(sttbloc));
	if (sttbloc == PCI_TPH_REQ_STTBLLOC_TPHREQ) {
		size = PCIREG_SHIFTOUT(reg, PCI_TPH_REQ_CAP_STTBLSIZ) + 1;
		printf("      ST Table Size: %d\n", size);
	}

	reg = regs[o2i(extcapoff + PCI_TPH_REQ_CTL)];
	printf("    TPH Requester Control register: 0x%08x\n", reg);
	printf("      ST Mode Select: ");
	switch (PCIREG_SHIFTOUT(reg, PCI_TPH_REQ_CTL_STSEL)) {
	case PCI_TPH_REQ_CTL_STSEL_NO:
		printf("No ST Mode\n");
		break;
	case PCI_TPH_REQ_CTL_STSEL_IV:
		printf("Interrupt Vector Mode\n");
		break;
	case PCI_TPH_REQ_CTL_STSEL_DS:
		printf("Device Specific Mode\n");
		break;
	default:
		printf("(reserved value)\n");
		break;
	}
	printf("      TPH Requester Enable: ");
	switch (PCIREG_SHIFTOUT(reg, PCI_TPH_REQ_CTL_TPHREQEN)) {
	case PCI_TPH_REQ_CTL_TPHREQEN_NO: /* 0x0 */
		printf("Not permitted\n");
		break;
	case PCI_TPH_REQ_CTL_TPHREQEN_TPH:
		printf("TPH and not Extended TPH\n");
		break;
	case PCI_TPH_REQ_CTL_TPHREQEN_ETPH:
		printf("TPH and Extended TPH");
		break;
	default:
		printf("(reserved value)\n");
		break;
	}

	if (sttbloc != PCI_TPH_REQ_STTBLLOC_TPHREQ)
		return;

	for (i = 0; i < size ; i += 2) {
		reg = regs[o2i(extcapoff + PCI_TPH_REQ_STTBL + i / 2)];
		for (j = 0; j < 2 ; j++) {
			uint32_t entry = reg;

			if (j != 0)
				entry >>= 16;
			entry &= 0xffff;
			printf("    TPH ST Table Entry (%d): 0x%04"PRIx32"\n",
			    i + j, entry);
		}
	}
}

static void
pci_conf_print_ltr_cap(const pcireg_t *regs, int extcapoff)
{
	pcireg_t reg;

	printf("\n  Latency Tolerance Reporting\n");
	reg = regs[o2i(extcapoff + PCI_LTR_MAXSNOOPLAT)];
	printf("    Max Snoop Latency Register: 0x%04x\n", reg & 0xffff);
	printf("      Max Snoop Latency: %juns\n",
	    (uintmax_t)(PCIREG_SHIFTOUT(reg, PCI_LTR_MAXSNOOPLAT_VAL)
	    * PCI_LTR_SCALETONS(PCIREG_SHIFTOUT(reg, PCI_LTR_MAXSNOOPLAT_SCALE))));
	printf("    Max No-Snoop Latency Register: 0x%04x\n", reg >> 16);
	printf("      Max No-Snoop Latency: %juns\n",
	    (uintmax_t)(PCIREG_SHIFTOUT(reg, PCI_LTR_MAXNOSNOOPLAT_VAL)
	    * PCI_LTR_SCALETONS(PCIREG_SHIFTOUT(reg, PCI_LTR_MAXNOSNOOPLAT_SCALE))));
}

static void
pci_conf_print_sec_pcie_cap(const pcireg_t *regs, int extcapoff)
{
	int pcie_capoff;
	pcireg_t reg;
	int i, maxlinkwidth;

	printf("\n  Secondary PCI Express Register\n");

	reg = regs[o2i(extcapoff + PCI_SECPCIE_LCTL3)];
	printf("    Link Control 3 register: 0x%08x\n", reg);
	onoff("Perform Equalization", reg, PCI_SECPCIE_LCTL3_PERFEQ);
	onoff("Link Equalization Request Interrupt Enable",
	    reg, PCI_SECPCIE_LCTL3_LINKEQREQ_IE);
	printf("      Enable Lower SKP OS Generation Vector:");
	pci_print_pcie_linkspeedvector(
		PCIREG_SHIFTOUT(reg, PCI_SECPCIE_LCTL3_ELSKPOSGENV));
	printf("\n");

	reg = regs[o2i(extcapoff + PCI_SECPCIE_LANEERR_STA)];
	printf("    Lane Error Status register: 0x%08x\n", reg);

	/* Get Max Link Width */
	if (pci_conf_find_cap(regs, PCI_CAP_PCIEXPRESS, &pcie_capoff)) {
		reg = regs[o2i(pcie_capoff + PCIE_LCAP)];
		maxlinkwidth = PCIREG_SHIFTOUT(reg, PCIE_LCAP_MAX_WIDTH);
	} else {
		printf("error: falied to get PCIe capablity\n");
		return;
	}
	for (i = 0; i < maxlinkwidth; i++) {
		reg = regs[o2i(extcapoff + PCI_SECPCIE_EQCTL(i))];
		if (i % 2 != 0)
			reg >>= 16;
		else
			reg &= 0xffff;
		printf("    Equalization Control Register (Link %d): 0x%04x\n",
		    i, reg);
		printf("      Downstream Port Transmit Preset: 0x%x\n",
		    PCIREG_SHIFTOUT(reg,
			PCI_SECPCIE_EQCTL_DP_XMIT_PRESET));
		printf("      Downstream Port Receive Hint: 0x%x\n",
		    PCIREG_SHIFTOUT(reg, PCI_SECPCIE_EQCTL_DP_RCV_HINT));
		printf("      Upstream Port Transmit Preset: 0x%x\n",
		    PCIREG_SHIFTOUT(reg,
			PCI_SECPCIE_EQCTL_UP_XMIT_PRESET));
		printf("      Upstream Port Receive Hint: 0x%x\n",
		    PCIREG_SHIFTOUT(reg, PCI_SECPCIE_EQCTL_UP_RCV_HINT));
	}
}

/* XXX pci_conf_print_pmux_cap */

static void
pci_conf_print_pasid_cap(const pcireg_t *regs, int extcapoff)
{
	pcireg_t reg, cap, ctl;
	unsigned int num;

	printf("\n  Process Address Space ID\n");

	reg = regs[o2i(extcapoff + PCI_PASID_CAP)];
	cap = reg & 0xffff;
	ctl = reg >> 16;
	printf("    PASID Capability Register: 0x%04x\n", cap);
	onoff("Execute Permission Supported", reg, PCI_PASID_CAP_XPERM);
	onoff("Privileged Mode Supported", reg, PCI_PASID_CAP_PRIVMODE);
	num = (1 << PCIREG_SHIFTOUT(reg, PCI_PASID_CAP_MAXPASIDW)) - 1;
	printf("      Max PASID Width: %u\n", num);

	printf("    PASID Control Register: 0x%04x\n", ctl);
	onoff("PASID Enable", reg, PCI_PASID_CTL_PASID_EN);
	onoff("Execute Permission Enable", reg, PCI_PASID_CTL_XPERM_EN);
	onoff("Privileged Mode Enable", reg, PCI_PASID_CTL_PRIVMODE_EN);
}

static void
pci_conf_print_lnr_cap(const pcireg_t *regs, int extcapoff)
{
	pcireg_t reg, cap, ctl;
	unsigned int num;

	printf("\n  LN Requester\n");

	reg = regs[o2i(extcapoff + PCI_LNR_CAP)];
	cap = reg & 0xffff;
	ctl = reg >> 16;
	printf("    LNR Capability register: 0x%04x\n", cap);
	onoff("LNR-64 Supported", reg, PCI_LNR_CAP_64);
	onoff("LNR-128 Supported", reg, PCI_LNR_CAP_128);
	num = 1 << PCIREG_SHIFTOUT(reg, PCI_LNR_CAP_REGISTMAX);
	printf("      LNR Registration MAX: %u\n", num);

	printf("    LNR Control register: 0x%04x\n", ctl);
	onoff("LNR Enable", reg, PCI_LNR_CTL_EN);
	onoff("LNR CLS", reg, PCI_LNR_CTL_CLS);
	num = 1 << PCIREG_SHIFTOUT(reg, PCI_LNR_CTL_REGISTLIM);
	printf("      LNR Registration Limit: %u\n", num);
}

static void
pci_conf_print_dpc_pio(pcireg_t r)
{
	onoff("Cfg Request received UR Completion", r,PCI_DPC_RPPIO_CFGUR_CPL);
	onoff("Cfg Request received CA Completion", r,PCI_DPC_RPPIO_CFGCA_CPL);
	onoff("Cfg Request Completion Timeout", r, PCI_DPC_RPPIO_CFG_CTO);
	onoff("I/O Request received UR Completion", r, PCI_DPC_RPPIO_IOUR_CPL);
	onoff("I/O Request received CA Completion", r, PCI_DPC_RPPIO_IOCA_CPL);
	onoff("I/O Request Completion Timeout", r, PCI_DPC_RPPIO_IO_CTO);
	onoff("Mem Request received UR Completion", r,PCI_DPC_RPPIO_MEMUR_CPL);
	onoff("Mem Request received CA Completion", r,PCI_DPC_RPPIO_MEMCA_CPL);
	onoff("Mem Request Completion Timeout", r, PCI_DPC_RPPIO_MEM_CTO);
}

static void
pci_conf_print_dpc_cap(const pcireg_t *regs, int extcapoff)
{
	pcireg_t reg, cap, ctl, stat, errsrc;
	const char *trigstr;
	bool rpext;

	printf("\n  Downstream Port Containment\n");

	reg = regs[o2i(extcapoff + PCI_DPC_CCR)];
	cap = reg & 0xffff;
	ctl = reg >> 16;
	rpext = (reg & PCI_DPCCAP_RPEXT) ? true : false;
	printf("    DPC Capability register: 0x%04x\n", cap);
	printf("      DPC Interrupt Message Number: %02x\n",
	    (unsigned int)(cap & PCI_DPCCAP_IMSGN));
	onoff("RP Extensions for DPC", reg, PCI_DPCCAP_RPEXT);
	onoff("Poisoned TLP Egress Blocking Supported", reg,
	    PCI_DPCCAP_POISONTLPEB);
	onoff("DPC Software Triggering Supported", reg, PCI_DPCCAP_SWTRIG);
	printf("      RP PIO Log Size: %u\n",
	    PCIREG_SHIFTOUT(reg, PCI_DPCCAP_RPPIOLOGSZ));
	onoff("DL_Active ERR_COR Signaling Supported", reg,
	    PCI_DPCCAP_DLACTECORS);
	printf("    DPC Control register: 0x%04x\n", ctl);
	switch (PCIREG_SHIFTOUT(reg, PCI_DPCCTL_TIRGEN)) {
	case 0:
		trigstr = "disabled";
		break;
	case 1:
		trigstr = "enabled(ERR_FATAL)";
		break;
	case 2:
		trigstr = "enabled(ERR_NONFATAL or ERR_FATAL)";
		break;
	default:
		trigstr = "(reserverd)";
		break;
	}
	printf("      DPC Trigger Enable: %s\n", trigstr);
	printf("      DPC Completion Control: %s Completion Status\n",
	    (reg & PCI_DPCCTL_COMPCTL)
	    ? "Unsupported Request(UR)" : "Completer Abort(CA)");
	onoff("DPC Interrupt Enable", reg, PCI_DPCCTL_IE);
	onoff("DPC ERR_COR Enable", reg, PCI_DPCCTL_ERRCOREN);
	onoff("Poisoned TLP Egress Blocking Enable", reg,
	    PCI_DPCCTL_POISONTLPEB);
	onoff("DPC Software Trigger", reg, PCI_DPCCTL_SWTRIG);
	onoff("DL_Active ERR_COR Enable", reg, PCI_DPCCTL_DLACTECOR);

	reg = regs[o2i(extcapoff + PCI_DPC_STATESID)];
	stat = reg & 0xffff;
	errsrc = reg >> 16;
	printf("    DPC Status register: 0x%04x\n", stat);
	onoff("DPC Trigger Status", reg, PCI_DPCSTAT_TSTAT);
	switch (PCIREG_SHIFTOUT(reg, PCI_DPCSTAT_TREASON)) {
	case 0:
		trigstr = "an unmasked uncorrectable error";
		break;
	case 1:
		trigstr = "receiving an ERR_NONFATAL";
		break;
	case 2:
		trigstr = "receiving an ERR_FATAL";
		break;
	case 3:
		trigstr = "DPC Trigger Reason Extension field";
		break;
	}
	printf("      DPC Trigger Reason: Due to %s\n", trigstr);
	onoff("DPC Interrupt Status", reg, PCI_DPCSTAT_ISTAT);
	if (rpext)
		onoff("DPC RP Busy", reg, PCI_DPCSTAT_RPBUSY);
	switch (PCIREG_SHIFTOUT(reg, PCI_DPCSTAT_TREASON)) {
	case 0:
		trigstr = "Due to RP PIO error";
		break;
	case 1:
		trigstr = "Due to the DPC Software trigger bit";
		break;
	default:
		trigstr = "(reserved)";
		break;
	}
	printf("      DPC Trigger Reason Extension: %s\n", trigstr);
	if (rpext)
		printf("      RP PIO First Error Pointer: 0x%02x\n",
		    PCIREG_SHIFTOUT(reg, PCI_DPCSTAT_RPPIOFEP));
	printf("    DPC Error Source ID register: 0x%04x\n", errsrc);

	if (!rpext)
		return;
	/*
	 * All of the following registers are implemented by a device which has
	 * RP Extensions for DPC
	 */

	reg = regs[o2i(extcapoff + PCI_DPC_RPPIO_STAT)];
	printf("    RP PIO Status Register: 0x%08x\n", reg);
	pci_conf_print_dpc_pio(reg);

	reg = regs[o2i(extcapoff + PCI_DPC_RPPIO_MASK)];
	printf("    RP PIO Mask Register: 0x%08x\n", reg);
	pci_conf_print_dpc_pio(reg);

	reg = regs[o2i(extcapoff + PCI_DPC_RPPIO_SEVE)];
	printf("    RP PIO Severity Register: 0x%08x\n", reg);
	pci_conf_print_dpc_pio(reg);

	reg = regs[o2i(extcapoff + PCI_DPC_RPPIO_SYSERR)];
	printf("    RP PIO SysError Register: 0x%08x\n", reg);
	pci_conf_print_dpc_pio(reg);

	reg = regs[o2i(extcapoff + PCI_DPC_RPPIO_EXCPT)];
	printf("    RP PIO Exception Register: 0x%08x\n", reg);
	pci_conf_print_dpc_pio(reg);

	printf("    RP PIO Header Log Register: start from 0x%03x\n",
	    extcapoff + PCI_DPC_RPPIO_HLOG);
	printf("    RP PIO ImpSpec Log Register: start from 0x%03x\n",
	    extcapoff + PCI_DPC_RPPIO_IMPSLOG);
	printf("    RP PIO TLP Prefix Log Register: start from 0x%03x\n",
	    extcapoff + PCI_DPC_RPPIO_TLPPLOG);
}


static int
pci_conf_l1pm_cap_tposcale(unsigned char scale)
{

	/* Return scale in us */
	switch (scale) {
	case 0x0:
		return 2;
	case 0x1:
		return 10;
	case 0x2:
		return 100;
	default:
		return -1;
	}
}

static void
pci_conf_print_l1pm_cap(const pcireg_t *regs, int extcapoff)
{
	pcireg_t reg;
	int scale, val;
	int pcie_capoff;

	printf("\n  L1 PM Substates\n");

	reg = regs[o2i(extcapoff + PCI_L1PM_CAP)];
	printf("    L1 PM Substates Capability register: 0x%08x\n", reg);
	onoff("PCI-PM L1.2 Supported", reg, PCI_L1PM_CAP_PCIPM12);
	onoff("PCI-PM L1.1 Supported", reg, PCI_L1PM_CAP_PCIPM11);
	onoff("ASPM L1.2 Supported", reg, PCI_L1PM_CAP_ASPM12);
	onoff("ASPM L1.1 Supported", reg, PCI_L1PM_CAP_ASPM11);
	onoff("L1 PM Substates Supported", reg, PCI_L1PM_CAP_L1PM);
	/* The Link Activation Supported bit is only for Downstream Port */
	if (pci_conf_find_cap(regs, PCI_CAP_PCIEXPRESS, &pcie_capoff)) {
		uint32_t t = regs[o2i(pcie_capoff)];

		if ((t == PCIE_XCAP_TYPE_ROOT) || (t == PCIE_XCAP_TYPE_DOWN))
			onoff("Link Activation Supported", reg,
			    PCI_L1PM_CAP_LA);
	}
	printf("      Port Common Mode Restore Time: %uus\n",
	    PCIREG_SHIFTOUT(reg, PCI_L1PM_CAP_PCMRT));
	scale = pci_conf_l1pm_cap_tposcale(
	    PCIREG_SHIFTOUT(reg, PCI_L1PM_CAP_PTPOSCALE));
	val = PCIREG_SHIFTOUT(reg, PCI_L1PM_CAP_PTPOVAL);
	printf("      Port T_POWER_ON: ");
	if (scale == -1)
		printf("unknown\n");
	else
		printf("%dus\n", val * scale);

	reg = regs[o2i(extcapoff + PCI_L1PM_CTL1)];
	printf("    L1 PM Substates Control register 1: 0x%08x\n", reg);
	onoff("PCI-PM L1.2 Enable", reg, PCI_L1PM_CTL1_PCIPM12_EN);
	onoff("PCI-PM L1.1 Enable", reg, PCI_L1PM_CTL1_PCIPM11_EN);
	onoff("ASPM L1.2 Enable", reg, PCI_L1PM_CTL1_ASPM12_EN);
	onoff("ASPM L1.1 Enable", reg, PCI_L1PM_CTL1_ASPM11_EN);
	onoff("Link Activation Interrupt Enable", reg, PCI_L1PM_CTL1_LAIE);
	onoff("Link Activation Control", reg, PCI_L1PM_CTL1_LA);
	printf("      Common Mode Restore Time: %uus\n",
	    PCIREG_SHIFTOUT(reg, PCI_L1PM_CTL1_CMRT));
	scale = PCI_LTR_SCALETONS(PCIREG_SHIFTOUT(reg, PCI_L1PM_CTL1_LTRTHSCALE));
	val = PCIREG_SHIFTOUT(reg, PCI_L1PM_CTL1_LTRTHVAL);
	printf("      LTR L1.2 THRESHOLD: %dus\n", val * scale);

	reg = regs[o2i(extcapoff + PCI_L1PM_CTL2)];
	printf("    L1 PM Substates Control register 2: 0x%08x\n", reg);
	scale = pci_conf_l1pm_cap_tposcale(
		PCIREG_SHIFTOUT(reg, PCI_L1PM_CTL2_TPOSCALE));
	val = PCIREG_SHIFTOUT(reg, PCI_L1PM_CTL2_TPOVAL);
	printf("      T_POWER_ON: ");
	if (scale == -1)
		printf("unknown\n");
	else
		printf("%dus\n", val * scale);

	if (PCI_EXTCAPLIST_VERSION(regs[o2i(extcapoff)]) >= 2) {
		reg = regs[o2i(extcapoff + PCI_L1PM_CTL2)];
		printf("    L1 PM Substates Status register: 0x%08x\n", reg);
		onoff("Link Activation Status", reg, PCI_L1PM_STAT_LA);
	}
}

static void
pci_conf_print_ptm_cap(const pcireg_t *regs, int extcapoff)
{
	pcireg_t reg;
	uint32_t val;

	printf("\n  Precision Time Management\n");

	reg = regs[o2i(extcapoff + PCI_PTM_CAP)];
	printf("    PTM Capability register: 0x%08x\n", reg);
	onoff("PTM Requester Capable", reg, PCI_PTM_CAP_REQ);
	onoff("PTM Responder Capable", reg, PCI_PTM_CAP_RESP);
	onoff("PTM Root Capable", reg, PCI_PTM_CAP_ROOT);
	printf("      Local Clock Granularity: ");
	val = PCIREG_SHIFTOUT(reg, PCI_PTM_CAP_LCLCLKGRNL);
	switch (val) {
	case 0:
		printf("Not implemented\n");
		break;
	case 0xffff:
		printf("> 254ns\n");
		break;
	default:
		printf("%uns\n", val);
		break;
	}

	reg = regs[o2i(extcapoff + PCI_PTM_CTL)];
	printf("    PTM Control register: 0x%08x\n", reg);
	onoff("PTM Enable", reg, PCI_PTM_CTL_EN);
	onoff("Root Select", reg, PCI_PTM_CTL_ROOTSEL);
	printf("      Effective Granularity: ");
	val = PCIREG_SHIFTOUT(reg, PCI_PTM_CTL_EFCTGRNL);
	switch (val) {
	case 0:
		printf("Unknown\n");
		break;
	case 0xffff:
		printf("> 254ns\n");
		break;
	default:
		printf("%uns\n", val);
		break;
	}
}

/* XXX pci_conf_print_mpcie_cap */
/* XXX pci_conf_print_frsq_cap */
/* XXX pci_conf_print_rtr_cap */
/* XXX pci_conf_print_desigvndsp_cap */
/* XXX pci_conf_print_vf_resizbar_cap */

static void
pci_conf_print_dlf_cap(const pcireg_t *regs, int extcapoff)
{
	pcireg_t reg;

	printf("\n  Data link Feature Register\n");
	reg = regs[o2i(extcapoff + PCI_DLF_CAP)];
	printf("    Capability register: 0x%08x\n", reg);
	onoff("Scaled Flow Control", reg, PCI_DLF_LFEAT_SCLFCTL);
	onoff("DLF Exchange enable", reg, PCI_DLF_CAP_XCHG);

	reg = regs[o2i(extcapoff + PCI_DLF_STAT)];
	printf("    Status register: 0x%08x\n", reg);
	onoff("Scaled Flow Control", reg, PCI_DLF_LFEAT_SCLFCTL);
	onoff("Remote DLF supported Valid", reg, PCI_DLF_STAT_RMTVALID);
}

/* XXX pci_conf_print_hierarchyid_cap */
/* XXX pci_conf_print_npem_cap */

#undef	MS
#undef	SM
#undef	RW

static struct {
	pcireg_t cap;
	const char *name;
	void (*printfunc)(const pcireg_t *, int);
} pci_extcaptab[] = {
	{ 0,			"reserved",
	  NULL },
	{ PCI_EXTCAP_AER,	"Advanced Error Reporting",
	  pci_conf_print_aer_cap },
	{ PCI_EXTCAP_VC,	"Virtual Channel",
	  pci_conf_print_vc_cap },
	{ PCI_EXTCAP_SERNUM,	"Device Serial Number",
	  pci_conf_print_sernum_cap },
	{ PCI_EXTCAP_PWRBDGT,	"Power Budgeting",
	  pci_conf_print_pwrbdgt_cap },
	{ PCI_EXTCAP_RCLINK_DCL,"Root Complex Link Declaration",
	  pci_conf_print_rclink_dcl_cap },
	{ PCI_EXTCAP_RCLINK_CTL,"Root Complex Internal Link Control",
	  NULL },
	{ PCI_EXTCAP_RCEC_ASSOC,"Root Complex Event Collector Association",
	  pci_conf_print_rcec_assoc_cap },
	{ PCI_EXTCAP_MFVC,	"Multi-Function Virtual Channel",
	  NULL },
	{ PCI_EXTCAP_VC2,	"Virtual Channel",
	  NULL },
	{ PCI_EXTCAP_RCRB,	"RCRB Header",
	  NULL },
	{ PCI_EXTCAP_VENDOR,	"Vendor Unique",
	  NULL },
	{ PCI_EXTCAP_CAC,	"Configuration Access Correction",
	  NULL },
	{ PCI_EXTCAP_ACS,	"Access Control Services",
	  pci_conf_print_acs_cap },
	{ PCI_EXTCAP_ARI,	"Alternative Routing-ID Interpretation",
	  pci_conf_print_ari_cap },
	{ PCI_EXTCAP_ATS,	"Address Translation Services",
	  pci_conf_print_ats_cap },
	{ PCI_EXTCAP_SRIOV,	"Single Root IO Virtualization",
	  pci_conf_print_sriov_cap },
	{ PCI_EXTCAP_MRIOV,	"Multiple Root IO Virtualization",
	  NULL },
	{ PCI_EXTCAP_MCAST,	"Multicast",
	  pci_conf_print_multicast_cap },
	{ PCI_EXTCAP_PAGE_REQ,	"Page Request",
	  pci_conf_print_page_req_cap },
	{ PCI_EXTCAP_AMD,	"Reserved for AMD",
	  NULL },
	{ PCI_EXTCAP_RESIZBAR,	"Resizable BAR",
	  pci_conf_print_resizbar_cap },
	{ PCI_EXTCAP_DPA,	"Dynamic Power Allocation",
	  pci_conf_print_dpa_cap },
	{ PCI_EXTCAP_TPH_REQ,	"TPH Requester",
	  pci_conf_print_tph_req_cap },
	{ PCI_EXTCAP_LTR,	"Latency Tolerance Reporting",
	  pci_conf_print_ltr_cap },
	{ PCI_EXTCAP_SEC_PCIE,	"Secondary PCI Express",
	  pci_conf_print_sec_pcie_cap },
	{ PCI_EXTCAP_PMUX,	"Protocol Multiplexing",
	  NULL },
	{ PCI_EXTCAP_PASID,	"Process Address Space ID",
	  pci_conf_print_pasid_cap },
	{ PCI_EXTCAP_LNR,	"LN Requester",
	  pci_conf_print_lnr_cap },
	{ PCI_EXTCAP_DPC,	"Downstream Port Containment",
	  pci_conf_print_dpc_cap },
	{ PCI_EXTCAP_L1PM,	"L1 PM Substates",
	  pci_conf_print_l1pm_cap },
	{ PCI_EXTCAP_PTM,	"Precision Time Management",
	  pci_conf_print_ptm_cap },
	{ PCI_EXTCAP_MPCIE,	"M-PCIe",
	  NULL },
	{ PCI_EXTCAP_FRSQ,	"Function Reading Status Queueing",
	  NULL },
	{ PCI_EXTCAP_RTR,	"Readiness Time Reporting",
	  NULL },
	{ PCI_EXTCAP_DESIGVNDSP, "Designated Vendor-Specific",
	  NULL },
	{ PCI_EXTCAP_VF_RESIZBAR, "VF Resizable BARs",
	  NULL },
	{ PCI_EXTCAP_DLF, "Data link Feature", pci_conf_print_dlf_cap },
	{ PCI_EXTCAP_PYSLAY_16GT, "Physical Layer 16.0 GT/s", NULL },
	{ 0x27, "unknown", NULL },
	{ PCI_EXTCAP_HIERARCHYID, "Hierarchy ID",
	  NULL },
	{ PCI_EXTCAP_NPEM,	"Native PCIe Enclosure Management",
	  NULL },
};

static int
pci_conf_find_extcap(const pcireg_t *regs, unsigned int capid, int *offsetp)
{
	int off;
	pcireg_t rval;

	for (off = PCI_EXTCAPLIST_BASE;
	     off != 0;
	     off = PCI_EXTCAPLIST_NEXT(rval)) {
		rval = regs[o2i(off)];
		if (capid == PCI_EXTCAPLIST_CAP(rval)) {
			if (offsetp != NULL)
				*offsetp = off;
			return 1;
		}
	}
	return 0;
}

static void
pci_conf_print_extcaplist(
#ifdef _KERNEL
    pci_chipset_tag_t pc, pcitag_t tag,
#endif
    const pcireg_t *regs)
{
	int off;
	pcireg_t foundcap;
	pcireg_t rval;
	bool foundtable[__arraycount(pci_extcaptab)];
	unsigned int i;

	/* Check Extended capability structure */
	off = PCI_EXTCAPLIST_BASE;
	rval = regs[o2i(off)];
	if (rval == 0xffffffff || rval == 0)
		return;

	/* Clear table */
	for (i = 0; i < __arraycount(pci_extcaptab); i++)
		foundtable[i] = false;

	/* Print extended capability register's offset and the type first */
	for (;;) {
		printf("  Extended Capability Register at 0x%02x\n", off);

		foundcap = PCI_EXTCAPLIST_CAP(rval);
		printf("    type: 0x%04x (", foundcap);
		if (foundcap < __arraycount(pci_extcaptab)) {
			printf("%s)\n", pci_extcaptab[foundcap].name);
			/* Mark as found */
			foundtable[foundcap] = true;
		} else
			printf("unknown)\n");
		printf("    version: %d\n", PCI_EXTCAPLIST_VERSION(rval));

		off = PCI_EXTCAPLIST_NEXT(rval);
		if (off == 0)
			break;
		else if (off <= PCI_CONF_SIZE) {
			printf("    next pointer: 0x%03x (incorrect)\n", off);
			return;
		}
		rval = regs[o2i(off)];
	}

	/*
	 * And then, print the detail of each capability registers
	 * in capability value's order.
	 */
	for (i = 0; i < __arraycount(pci_extcaptab); i++) {
		if (foundtable[i] == false)
			continue;

		/*
		 * The type was found. Search capability list again and
		 * print all capabilities that the capabiliy type is
		 * the same.
		 */
		if (pci_conf_find_extcap(regs, i, &off) == 0)
			continue;
		rval = regs[o2i(off)];
		if ((PCI_EXTCAPLIST_VERSION(rval) <= 0)
		    || (pci_extcaptab[i].printfunc == NULL))
			continue;

		pci_extcaptab[i].printfunc(regs, off);

	}
}

/* Print the Secondary Status Register. */
static void
pci_conf_print_ssr(pcireg_t rval)
{
	pcireg_t devsel;

	printf("    Secondary status register: 0x%04x\n", rval); /* XXX bits */
	onoff("66 MHz capable", rval, __BIT(5));
	onoff("User Definable Features (UDF) support", rval, __BIT(6));
	onoff("Fast back-to-back capable", rval, __BIT(7));
	onoff("Data parity error detected", rval, __BIT(8));

	printf("      DEVSEL timing: ");
	devsel = PCIREG_SHIFTOUT(rval, __BITS(10, 9));
	switch (devsel) {
	case 0:
		printf("fast");
		break;
	case 1:
		printf("medium");
		break;
	case 2:
		printf("slow");
		break;
	default:
		printf("unknown/reserved");	/* XXX */
		break;
	}
	printf(" (0x%x)\n", devsel);

	onoff("Signalled target abort", rval, __BIT(11));
	onoff("Received target abort", rval, __BIT(12));
	onoff("Received master abort", rval, __BIT(13));
	onoff("Received system error", rval, __BIT(14));
	onoff("Detected parity error", rval, __BIT(15));
}

static void
pci_conf_print_type0(
#ifdef _KERNEL
    pci_chipset_tag_t pc, pcitag_t tag,
#endif
    const pcireg_t *regs)
{
	int off, width;
	pcireg_t rval;
	const char *str;

	for (off = PCI_MAPREG_START; off < PCI_MAPREG_END; off += width) {
#ifdef _KERNEL
		width = pci_conf_print_bar(pc, tag, regs, off, NULL);
#else
		width = pci_conf_print_bar(regs, off, NULL);
#endif
	}

	printf("    Cardbus CIS Pointer: 0x%08x\n",
	    regs[o2i(PCI_CARDBUS_CIS_REG)]);

	rval = regs[o2i(PCI_SUBSYS_ID_REG)];
	printf("    Subsystem vendor ID: 0x%04x\n", PCI_VENDOR(rval));
	printf("    Subsystem ID: 0x%04x\n", PCI_PRODUCT(rval));

	rval = regs[o2i(PCI_MAPREG_ROM)];
	printf("    Expansion ROM Base Address Register: 0x%08x\n", rval);
	printf("      base: 0x%08x\n", (uint32_t)PCI_MAPREG_ROM_ADDR(rval));
	onoff("Expansion ROM Enable", rval, PCI_MAPREG_ROM_ENABLE);
	printf("      Validation Status: ");
	switch (PCIREG_SHIFTOUT(rval, PCI_MAPREG_ROM_VALID_STAT)) {
	case PCI_MAPREG_ROM_VSTAT_NOTSUPP:
		str = "Validation not supported";
		break;
	case PCI_MAPREG_ROM_VSTAT_INPROG:
		str = "Validation in Progress";
		break;
	case PCI_MAPREG_ROM_VSTAT_VPASS:
		str = "Validation Pass. "
		    "Valid contents, trust test was not performed";
		break;
	case PCI_MAPREG_ROM_VSTAT_VPASSTRUST:
		str = "Validation Pass. Valid and trusted contents";
		break;
	case PCI_MAPREG_ROM_VSTAT_VFAIL:
		str = "Validation Fail. Invalid contents";
		break;
	case PCI_MAPREG_ROM_VSTAT_VFAILUNTRUST:
		str = "Validation Fail. Valid but untrusted contents";
		break;
	case PCI_MAPREG_ROM_VSTAT_WPASS:
		str = "Warning Pass. Validation passed with warning. "
		    "Valid contents, trust test was not performed";
		break;
	case PCI_MAPREG_ROM_VSTAT_WPASSTRUST:
		str = "Warning Pass. Validation passed with warning. "
		    "Valid and trusted contents";
		break;
	}
	printf("%s\n", str);
	printf("      Validation Details: 0x%x\n",
	    PCIREG_SHIFTOUT(rval, PCI_MAPREG_ROM_VALID_DETAIL));

	if (regs[o2i(PCI_COMMAND_STATUS_REG)] & PCI_STATUS_CAPLIST_SUPPORT)
		printf("    Capability list pointer: 0x%02x\n",
		    PCI_CAPLIST_PTR(regs[o2i(PCI_CAPLISTPTR_REG)]));
	else
		printf("    Reserved @ 0x34: 0x%08x\n", regs[o2i(0x34)]);

	printf("    Reserved @ 0x38: 0x%08x\n", regs[o2i(0x38)]);

	rval = regs[o2i(PCI_INTERRUPT_REG)];
	printf("    Maximum Latency: 0x%02x\n", PCI_MAX_LAT(rval));
	printf("    Minimum Grant: 0x%02x\n", PCI_MIN_GNT(rval));
	printf("    Interrupt pin: 0x%02x ", PCI_INTERRUPT_PIN(rval));
	switch (PCI_INTERRUPT_PIN(rval)) {
	case PCI_INTERRUPT_PIN_NONE:
		printf("(none)");
		break;
	case PCI_INTERRUPT_PIN_A:
		printf("(pin A)");
		break;
	case PCI_INTERRUPT_PIN_B:
		printf("(pin B)");
		break;
	case PCI_INTERRUPT_PIN_C:
		printf("(pin C)");
		break;
	case PCI_INTERRUPT_PIN_D:
		printf("(pin D)");
		break;
	default:
		printf("(? ? ?)");
		break;
	}
	printf("\n");
	printf("    Interrupt line: 0x%02x\n", PCI_INTERRUPT_LINE(rval));
}

static void
pci_conf_print_type1(
#ifdef _KERNEL
    pci_chipset_tag_t pc, pcitag_t tag,
#endif
    const pcireg_t *regs)
{
	int off, width;
	pcireg_t rval, csreg;
	uint32_t base, limit;
	uint32_t base_h, limit_h;
	uint64_t pbase, plimit;
	int use_upper;

	/*
	 * This layout was cribbed from the TI PCI2030 PCI-to-PCI
	 * Bridge chip documentation, and may not be correct with
	 * respect to various standards. (XXX)
	 */

	for (off = 0x10; off < 0x18; off += width) {
#ifdef _KERNEL
		width = pci_conf_print_bar(pc, tag, regs, off, NULL);
#else
		width = pci_conf_print_bar(regs, off, NULL);
#endif
	}

	rval = regs[o2i(PCI_BRIDGE_BUS_REG)];
	printf("    Primary bus number: 0x%02x\n",
	    PCI_BRIDGE_BUS_NUM_PRIMARY(rval));
	printf("    Secondary bus number: 0x%02x\n",
	    PCI_BRIDGE_BUS_NUM_SECONDARY(rval));
	printf("    Subordinate bus number: 0x%02x\n",
	    PCI_BRIDGE_BUS_NUM_SUBORDINATE(rval));
	printf("    Secondary bus latency timer: 0x%02x\n",
	    PCI_BRIDGE_BUS_SEC_LATTIMER_VAL(rval));

	rval = regs[o2i(PCI_BRIDGE_STATIO_REG)];
	pci_conf_print_ssr(PCIREG_SHIFTOUT(rval, __BITS(31, 16)));

	/* I/O region */
	printf("    I/O region:\n");
	printf("      base register:  0x%02x\n", (rval >> 0) & 0xff);
	printf("      limit register: 0x%02x\n", (rval >> 8) & 0xff);
	if (PCI_BRIDGE_IO_32BITS(rval))
		use_upper = 1;
	else
		use_upper = 0;
	onoff("32bit I/O", rval, use_upper);
	base = PCI_BRIDGE_STATIO_IOBASE_ADDR(rval);
	limit = PCI_BRIDGE_STATIO_IOLIMIT_ADDR(rval);

	rval = regs[o2i(PCI_BRIDGE_IOHIGH_REG)];
	base_h = PCIREG_SHIFTOUT(rval, PCI_BRIDGE_IOHIGH_BASE);
	limit_h = PCIREG_SHIFTOUT(rval, PCI_BRIDGE_IOHIGH_LIMIT);
	printf("      base upper 16 bits register:  0x%04x\n", base_h);
	printf("      limit upper 16 bits register: 0x%04x\n", limit_h);

	if (use_upper == 1) {
		base |= base_h << 16;
		limit |= limit_h << 16;
	}
	if (base < limit) {
		if (use_upper == 1)
			printf("      range: 0x%08x-0x%08x\n", base, limit);
		else
			printf("      range: 0x%04x-0x%04x\n", base, limit);
	} else
		printf("      range:  not set\n");

	/* Non-prefetchable memory region */
	rval = regs[o2i(PCI_BRIDGE_MEMORY_REG)];
	printf("    Memory region:\n");
	printf("      base register:  0x%04hx\n",
	    (uint16_t)PCIREG_SHIFTOUT(rval, PCI_BRIDGE_MEMORY_BASE));
	printf("      limit register: 0x%04hx\n",
	    (uint16_t)PCIREG_SHIFTOUT(rval, PCI_BRIDGE_MEMORY_LIMIT));
	base = PCI_BRIDGE_MEMORY_BASE_ADDR(rval);
	limit = PCI_BRIDGE_MEMORY_LIMIT_ADDR(rval);
	if (base < limit)
		printf("      range: 0x%08x-0x%08x\n", base, limit);
	else
		printf("      range: not set\n");

	/* Prefetchable memory region */
	rval = regs[o2i(PCI_BRIDGE_PREFETCHMEM_REG)];
	printf("    Prefetchable memory region:\n");
	printf("      base register:  0x%04x\n",
	    (rval >> 0) & 0xffff);
	printf("      limit register: 0x%04x\n",
	    (rval >> 16) & 0xffff);
	base_h = regs[o2i(PCI_BRIDGE_PREFETCHBASEUP32_REG)];
	limit_h = regs[o2i(PCI_BRIDGE_PREFETCHLIMITUP32_REG)];
	printf("      base upper 32 bits register:  0x%08x\n",
	    base_h);
	printf("      limit upper 32 bits register: 0x%08x\n",
	    limit_h);
	if (PCI_BRIDGE_PREFETCHMEM_64BITS(rval))
		use_upper = 1;
	else
		use_upper = 0;
	onoff("64bit memory address", rval, use_upper);
	pbase = PCI_BRIDGE_PREFETCHMEM_BASE_ADDR(rval);
	plimit = PCI_BRIDGE_PREFETCHMEM_LIMIT_ADDR(rval);
	if (use_upper == 1) {
		pbase |= (uint64_t)base_h << 32;
		plimit |= (uint64_t)limit_h << 32;
	}
	if (pbase < plimit) {
		if (use_upper == 1)
			printf("      range: 0x%016" PRIx64 "-0x%016" PRIx64
			    "\n", pbase, plimit);
		else
			printf("      range: 0x%08x-0x%08x\n",
			    (uint32_t)pbase, (uint32_t)plimit);
	} else
		printf("      range: not set\n");

	csreg = regs[o2i(PCI_COMMAND_STATUS_REG)];
	if (csreg & PCI_STATUS_CAPLIST_SUPPORT)
		printf("    Capability list pointer: 0x%02x\n",
		    PCI_CAPLIST_PTR(regs[o2i(PCI_CAPLISTPTR_REG)]));
	else
		printf("    Reserved @ 0x34: 0x%08x\n", regs[o2i(0x34)]);

	printf("    Expansion ROM Base Address: 0x%08x\n",
	    regs[o2i(PCI_BRIDGE_EXPROMADDR_REG)]);

	rval = regs[o2i(PCI_INTERRUPT_REG)];
	printf("    Interrupt line: 0x%02x\n",
	    (rval >> 0) & 0xff);
	printf("    Interrupt pin: 0x%02x ",
	    (rval >> 8) & 0xff);
	switch ((rval >> 8) & 0xff) {
	case PCI_INTERRUPT_PIN_NONE:
		printf("(none)");
		break;
	case PCI_INTERRUPT_PIN_A:
		printf("(pin A)");
		break;
	case PCI_INTERRUPT_PIN_B:
		printf("(pin B)");
		break;
	case PCI_INTERRUPT_PIN_C:
		printf("(pin C)");
		break;
	case PCI_INTERRUPT_PIN_D:
		printf("(pin D)");
		break;
	default:
		printf("(? ? ?)");
		break;
	}
	printf("\n");
	rval = regs[o2i(PCI_BRIDGE_CONTROL_REG)];
	printf("    Bridge control register: 0x%04hx\n",
	    (uint16_t)PCIREG_SHIFTOUT(rval, PCI_BRIDGE_CONTROL));
	onoff("Parity error response", rval, PCI_BRIDGE_CONTROL_PERE);
	onoff("Secondary SERR forwarding", rval, PCI_BRIDGE_CONTROL_SERR);
	onoff("ISA enable", rval, PCI_BRIDGE_CONTROL_ISA);
	onoff("VGA enable", rval, PCI_BRIDGE_CONTROL_VGA);
	/*
	 * VGA 16bit decode bit has meaning if the VGA enable bit or the
	 * VGA Palette Snoop Enable bit is set.
	 */
	if (((rval & PCI_BRIDGE_CONTROL_VGA) != 0)
	    || ((csreg & PCI_COMMAND_PALETTE_ENABLE) != 0))
		onoff("VGA 16bit enable", rval, PCI_BRIDGE_CONTROL_VGA16);
	onoff("Master abort reporting", rval, PCI_BRIDGE_CONTROL_MABRT);
	onoff("Secondary bus reset", rval, PCI_BRIDGE_CONTROL_SECBR);
	onoff("Fast back-to-back enable", rval, PCI_BRIDGE_CONTROL_SECFASTB2B);
	onoff("Primary Discard Timer", rval,
	    PCI_BRIDGE_CONTROL_PRI_DISC_TIMER);
	onoff("Secondary Discard Timer",
	    rval, PCI_BRIDGE_CONTROL_SEC_DISC_TIMER);
	onoff("Discard Timer Status", rval,
	    PCI_BRIDGE_CONTROL_DISC_TIMER_STAT);
	onoff("Discard Timer SERR# Enable", rval,
	    PCI_BRIDGE_CONTROL_DISC_TIMER_SERR);
}

static void
pci_conf_print_type2(
#ifdef _KERNEL
    pci_chipset_tag_t pc, pcitag_t tag,
#endif
    const pcireg_t *regs)
{
	pcireg_t rval;

	/*
	 * XXX these need to be printed in more detail, need to be
	 * XXX checked against specs/docs, etc.
	 *
	 * This layout was cribbed from the TI PCI1420 PCI-to-CardBus
	 * controller chip documentation, and may not be correct with
	 * respect to various standards. (XXX)
	 */

#ifdef _KERNEL
	pci_conf_print_bar(pc, tag, regs, 0x10,
	    "CardBus socket/ExCA registers");
#else
	pci_conf_print_bar(regs, 0x10, "CardBus socket/ExCA registers");
#endif

	/* Capability list pointer and secondary status register */
	rval = regs[o2i(PCI_CARDBUS_CAPLISTPTR_REG)];
	if (regs[o2i(PCI_COMMAND_STATUS_REG)] & PCI_STATUS_CAPLIST_SUPPORT)
		printf("    Capability list pointer: 0x%02x\n",
		    PCI_CAPLIST_PTR(rval));
	else
		printf("    Reserved @ 0x14: 0x%04x\n",
		       PCIREG_SHIFTOUT(rval, __BITS(15, 0)));
	pci_conf_print_ssr(PCIREG_SHIFTOUT(rval, __BITS(31, 16)));

	rval = regs[o2i(PCI_BRIDGE_BUS_REG)];
	printf("    PCI bus number: 0x%02x\n",
	    (rval >> 0) & 0xff);
	printf("    CardBus bus number: 0x%02x\n",
	    (rval >> 8) & 0xff);
	printf("    Subordinate bus number: 0x%02x\n",
	    (rval >> 16) & 0xff);
	printf("    CardBus latency timer: 0x%02x\n",
	    (rval >> 24) & 0xff);

	/* XXX Print more prettily */
	printf("    CardBus memory region 0:\n");
	printf("      base register:  0x%08x\n", regs[o2i(0x1c)]);
	printf("      limit register: 0x%08x\n", regs[o2i(0x20)]);
	printf("    CardBus memory region 1:\n");
	printf("      base register:  0x%08x\n", regs[o2i(0x24)]);
	printf("      limit register: 0x%08x\n", regs[o2i(0x28)]);
	printf("    CardBus I/O region 0:\n");
	printf("      base register:  0x%08x\n", regs[o2i(0x2c)]);
	printf("      limit register: 0x%08x\n", regs[o2i(0x30)]);
	printf("    CardBus I/O region 1:\n");
	printf("      base register:  0x%08x\n", regs[o2i(0x34)]);
	printf("      limit register: 0x%08x\n", regs[o2i(0x38)]);

	rval = regs[o2i(PCI_INTERRUPT_REG)];
	printf("    Interrupt line: 0x%02x\n",
	    (rval >> 0) & 0xff);
	printf("    Interrupt pin: 0x%02x ",
	    (rval >> 8) & 0xff);
	switch ((rval >> 8) & 0xff) {
	case PCI_INTERRUPT_PIN_NONE:
		printf("(none)");
		break;
	case PCI_INTERRUPT_PIN_A:
		printf("(pin A)");
		break;
	case PCI_INTERRUPT_PIN_B:
		printf("(pin B)");
		break;
	case PCI_INTERRUPT_PIN_C:
		printf("(pin C)");
		break;
	case PCI_INTERRUPT_PIN_D:
		printf("(pin D)");
		break;
	default:
		printf("(? ? ?)");
		break;
	}
	printf("\n");
	rval = (regs[o2i(PCI_BRIDGE_CONTROL_REG)] >> 16) & 0xffff;
	printf("    Bridge control register: 0x%04x\n", rval);
	onoff("Parity error response", rval, __BIT(0));
	onoff("SERR# enable", rval, __BIT(1));
	onoff("ISA enable", rval, __BIT(2));
	onoff("VGA enable", rval, __BIT(3));
	onoff("Master abort mode", rval, __BIT(5));
	onoff("Secondary (CardBus) bus reset", rval, __BIT(6));
	onoff("Functional interrupts routed by ExCA registers", rval,
	    __BIT(7));
	onoff("Memory window 0 prefetchable", rval, __BIT(8));
	onoff("Memory window 1 prefetchable", rval, __BIT(9));
	onoff("Write posting enable", rval, __BIT(10));

	rval = regs[o2i(0x40)];
	printf("    Subsystem vendor ID: 0x%04x\n", PCI_VENDOR(rval));
	printf("    Subsystem ID: 0x%04x\n", PCI_PRODUCT(rval));

#ifdef _KERNEL
	pci_conf_print_bar(pc, tag, regs, 0x44, "legacy-mode registers");
#else
	pci_conf_print_bar(regs, 0x44, "legacy-mode registers");
#endif
}

void
pci_conf_print(
#ifdef _KERNEL
    pci_chipset_tag_t pc, pcitag_t tag,
    void (*printfn)(pci_chipset_tag_t, pcitag_t, const pcireg_t *)
#else
    int pcifd, u_int bus, u_int dev, u_int func
#endif
    )
{
	pcireg_t *regs;
	int off, capoff, endoff, hdrtype;
	const char *type_name;
#ifdef _KERNEL
	void (*type_printfn)(pci_chipset_tag_t, pcitag_t, const pcireg_t *);
#else
	void (*type_printfn)(const pcireg_t *);
#endif

	regs = MALLOC(PCI_EXTCONF_SIZE);

	printf("PCI configuration registers:\n");

	for (off = 0; off < PCI_EXTCONF_SIZE; off += 4) {
#ifdef _KERNEL
		regs[o2i(off)] = pci_conf_read(pc, tag, off);
#else
		if (pcibus_conf_read(pcifd, bus, dev, func, off,
		    &regs[o2i(off)]) == -1)
			regs[o2i(off)] = 0;
#endif
	}

	/* common header */
	printf("  Common header:\n");
	pci_conf_print_regs(regs, 0, 16);

	printf("\n");
#ifdef _KERNEL
	pci_conf_print_common(pc, tag, regs);
#else
	pci_conf_print_common(regs);
#endif
	printf("\n");

	/* type-dependent header */
	hdrtype = PCI_HDRTYPE_TYPE(regs[o2i(PCI_BHLC_REG)]);
	switch (hdrtype) {		/* XXX make a table, eventually */
	case 0:
		/* Standard device header */
		type_name = "\"normal\" device";
		type_printfn = &pci_conf_print_type0;
		capoff = PCI_CAPLISTPTR_REG;
		endoff = 64;
		break;
	case 1:
		/* PCI-PCI bridge header */
		type_name = "PCI-PCI bridge";
		type_printfn = &pci_conf_print_type1;
		capoff = PCI_CAPLISTPTR_REG;
		endoff = 64;
		break;
	case 2:
		/* PCI-CardBus bridge header */
		type_name = "PCI-CardBus bridge";
		type_printfn = &pci_conf_print_type2;
		capoff = PCI_CARDBUS_CAPLISTPTR_REG;
		endoff = 72;
		break;
	default:
		type_name = NULL;
		type_printfn = 0;
		capoff = -1;
		endoff = 64;
		break;
	}
	printf("  Type %d ", hdrtype);
	if (type_name != NULL)
		printf("(%s) ", type_name);
	printf("header:\n");
	pci_conf_print_regs(regs, 16, endoff);
	printf("\n");
	if (type_printfn) {
#ifdef _KERNEL
		(*type_printfn)(pc, tag, regs);
#else
		(*type_printfn)(regs);
#endif
	} else
		printf("    Don't know how to pretty-print type %d header.\n",
		    hdrtype);
	printf("\n");

	/* capability list, if present */
	if ((regs[o2i(PCI_COMMAND_STATUS_REG)] & PCI_STATUS_CAPLIST_SUPPORT)
		&& (capoff > 0)) {
#ifdef _KERNEL
		pci_conf_print_caplist(pc, tag, regs, capoff);
#else
		pci_conf_print_caplist(regs, capoff);
#endif
		printf("\n");
	}

	/* device-dependent header */
	printf("  Device-dependent header:\n");
	pci_conf_print_regs(regs, endoff, PCI_CONF_SIZE);
#ifdef _KERNEL
	printf("\n");
	if (printfn)
		(*printfn)(pc, tag, regs);
	else
		printf("    Don't know how to pretty-print device-dependent header.\n");
#endif /* _KERNEL */

	if (regs[o2i(PCI_EXTCAPLIST_BASE)] == 0xffffffff ||
	    regs[o2i(PCI_EXTCAPLIST_BASE)] == 0)
		goto out;

	printf("\n");
#ifdef _KERNEL
	pci_conf_print_extcaplist(pc, tag, regs);
#else
	pci_conf_print_extcaplist(regs);
#endif
	printf("\n");

	/* Extended Configuration Space, if present */
	printf("  Extended Configuration Space:\n");
	pci_conf_print_regs(regs, PCI_EXTCAPLIST_BASE, PCI_EXTCONF_SIZE);

out:
	FREE(regs, PCI_EXTCONF_SIZE);
}<|MERGE_RESOLUTION|>--- conflicted
+++ resolved
@@ -1,8 +1,4 @@
-<<<<<<< HEAD
-/*	$NetBSD: pci_subr.c,v 1.225 2021/01/27 05:00:15 thorpej Exp $	*/
-=======
 /*	$NetBSD: pci_subr.c,v 1.226 2021/06/29 21:03:36 pgoyette Exp $	*/
->>>>>>> e2aa5677
 
 /*
  * Copyright (c) 1997 Zubin D. Dittia.  All rights reserved.
@@ -44,11 +40,7 @@
  */
 
 #include <sys/cdefs.h>
-<<<<<<< HEAD
-__KERNEL_RCSID(0, "$NetBSD: pci_subr.c,v 1.225 2021/01/27 05:00:15 thorpej Exp $");
-=======
 __KERNEL_RCSID(0, "$NetBSD: pci_subr.c,v 1.226 2021/06/29 21:03:36 pgoyette Exp $");
->>>>>>> e2aa5677
 
 #ifdef _KERNEL_OPT
 #include "opt_pci.h"
