--- conflicted
+++ resolved
@@ -1195,11 +1195,7 @@
 	 */
 	u_long addr64;
 	if (ex->ex_end > (1UL << 32) &&
-<<<<<<< HEAD
-	    extent_alloc_subregion(ex, MAX(1UL << 32, ex->ex_start),
-=======
 	    extent_alloc_subregion(ex, MAX((1UL << 32), ex->ex_start),
->>>>>>> 2eee347c
 				   ex->ex_end,
 				   1 /* size */,
 				   1 /* alignment */,
