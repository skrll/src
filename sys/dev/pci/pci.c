--- conflicted
+++ resolved
@@ -1,8 +1,4 @@
-<<<<<<< HEAD
-/*	$NetBSD: pci.c,v 1.158 2021/01/29 06:00:08 skrll Exp $	*/
-=======
 /*	$NetBSD: pci.c,v 1.160 2021/05/12 23:22:33 thorpej Exp $	*/
->>>>>>> e2aa5677
 
 /*
  * Copyright (c) 1995, 1996, 1997, 1998
@@ -40,11 +36,7 @@
  */
 
 #include <sys/cdefs.h>
-<<<<<<< HEAD
-__KERNEL_RCSID(0, "$NetBSD: pci.c,v 1.158 2021/01/29 06:00:08 skrll Exp $");
-=======
 __KERNEL_RCSID(0, "$NetBSD: pci.c,v 1.160 2021/05/12 23:22:33 thorpej Exp $");
->>>>>>> e2aa5677
 
 #ifdef _KERNEL_OPT
 #include "opt_pci.h"
