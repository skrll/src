/*	$NetBSD: pci_map.c,v 1.41 2020/12/28 12:38:44 skrll Exp $	*/

/*-
 * Copyright (c) 1998, 2000, 2020 The NetBSD Foundation, Inc.
 * All rights reserved.
 *
 * This code is derived from software contributed to The NetBSD Foundation
 * by Charles M. Hannum; by William R. Studenmund; by Jason R. Thorpe.
 *
 * Redistribution and use in source and binary forms, with or without
 * modification, are permitted provided that the following conditions
 * are met:
 * 1. Redistributions of source code must retain the above copyright
 *    notice, this list of conditions and the following disclaimer.
 * 2. Redistributions in binary form must reproduce the above copyright
 *    notice, this list of conditions and the following disclaimer in the
 *    documentation and/or other materials provided with the distribution.
 *
 * THIS SOFTWARE IS PROVIDED BY THE NETBSD FOUNDATION, INC. AND CONTRIBUTORS
 * ``AS IS'' AND ANY EXPRESS OR IMPLIED WARRANTIES, INCLUDING, BUT NOT LIMITED
 * TO, THE IMPLIED WARRANTIES OF MERCHANTABILITY AND FITNESS FOR A PARTICULAR
 * PURPOSE ARE DISCLAIMED.  IN NO EVENT SHALL THE FOUNDATION OR CONTRIBUTORS
 * BE LIABLE FOR ANY DIRECT, INDIRECT, INCIDENTAL, SPECIAL, EXEMPLARY, OR
 * CONSEQUENTIAL DAMAGES (INCLUDING, BUT NOT LIMITED TO, PROCUREMENT OF
 * SUBSTITUTE GOODS OR SERVICES; LOSS OF USE, DATA, OR PROFITS; OR BUSINESS
 * INTERRUPTION) HOWEVER CAUSED AND ON ANY THEORY OF LIABILITY, WHETHER IN
 * CONTRACT, STRICT LIABILITY, OR TORT (INCLUDING NEGLIGENCE OR OTHERWISE)
 * ARISING IN ANY WAY OUT OF THE USE OF THIS SOFTWARE, EVEN IF ADVISED OF THE
 * POSSIBILITY OF SUCH DAMAGE.
 */

/*
 * PCI device mapping.
 */

#include <sys/cdefs.h>
__KERNEL_RCSID(0, "$NetBSD: pci_map.c,v 1.41 2020/12/28 12:38:44 skrll Exp $");

#include <sys/param.h>
#include <sys/systm.h>
#include <sys/device.h>

#include <dev/pci/pcireg.h>
#include <dev/pci/pcivar.h>

bool pci_mapreg_map_enable_decode = true;

static int
pci_io_find(pci_chipset_tag_t pc, pcitag_t tag, int reg, pcireg_t type,
    bus_addr_t *basep, bus_size_t *sizep, int *flagsp)
{
	pcireg_t address, mask, csr;
	int s;

	if (reg < PCI_MAPREG_START ||
#if 0
	    /*
	     * Can't do this check; some devices have mapping registers
	     * way out in left field.
	     */
	    reg >= PCI_MAPREG_END ||
#endif
	    (reg & 3))
		panic("pci_io_find: bad request");

	/*
	 * Section 6.2.5.1, `Address Maps', tells us that:
	 *
	 * 1) The builtin software should have already mapped the device in a
	 * reasonable way.
	 *
	 * 2) A device which wants 2^n bytes of memory will hardwire the bottom
	 * n bits of the address to 0.  As recommended, we write all 1s and see
	 * what we get back.
	 */
	s = splhigh();
	address = pci_conf_read(pc, tag, reg);
	/*
	 * Disable decoding via the command register before writing to the
	 * BAR register. Changing the decoding address to all-one is
	 * not a valid address and could have side effects.
	 */
	csr = pci_conf_read(pc, tag, PCI_COMMAND_STATUS_REG);
	pci_conf_write(pc, tag, PCI_COMMAND_STATUS_REG,
	    csr & ~PCI_COMMAND_IO_ENABLE) ;
	pci_conf_write(pc, tag, reg, 0xffffffff);
	mask = pci_conf_read(pc, tag, reg);
	pci_conf_write(pc, tag, reg, address);
	pci_conf_write(pc, tag, PCI_COMMAND_STATUS_REG, csr);
	splx(s);

	if (PCI_MAPREG_TYPE(address) != PCI_MAPREG_TYPE_IO) {
		aprint_debug("pci_io_find: expected type i/o, found mem\n");
		return 1;
	}

	if (PCI_MAPREG_IO_SIZE(mask) == 0) {
		aprint_debug("pci_io_find: void region\n");
		return 1;
	}

	if (basep != NULL)
		*basep = PCI_MAPREG_IO_ADDR(address);
	if (sizep != NULL)
		*sizep = PCI_MAPREG_IO_SIZE(mask);
	if (flagsp != NULL)
		*flagsp = 0;

	return 0;
}

static int
pci_mem_find(pci_chipset_tag_t pc, pcitag_t tag, int reg, pcireg_t type,
    bus_addr_t *basep, bus_size_t *sizep, int *flagsp)
{
	pcireg_t address, mask, address1 = 0, mask1 = 0xffffffff;
	uint64_t waddress, wmask;
	int s, is64bit, isrom;
	pcireg_t csr;

	is64bit = (PCI_MAPREG_MEM_TYPE(type) == PCI_MAPREG_MEM_TYPE_64BIT);
	isrom = (reg == PCI_MAPREG_ROM);

	if ((!isrom) && (reg < PCI_MAPREG_START ||
#if 0
	    /*
	     * Can't do this check; some devices have mapping registers
	     * way out in left field.
	     */
	    reg >= PCI_MAPREG_END ||
#endif
	    (reg & 3)))
		panic("pci_mem_find: bad request");

	if (is64bit && (reg + 4) >= PCI_MAPREG_END)
		panic("pci_mem_find: bad 64-bit request");

	/*
	 * Section 6.2.5.1, `Address Maps', tells us that:
	 *
	 * 1) The builtin software should have already mapped the device in a
	 * reasonable way.
	 *
	 * 2) A device which wants 2^n bytes of memory will hardwire the bottom
	 * n bits of the address to 0.  As recommended, we write all 1s and see
	 * what we get back.  Only probe the upper BAR of a mem64 BAR if bit 31
	 * is readonly.
	 */
	s = splhigh();
	address = pci_conf_read(pc, tag, reg);
	csr = pci_conf_read(pc, tag, PCI_COMMAND_STATUS_REG);
	/*
	 * Disable decoding via the command register before writing to the
	 * BAR register. Changing the decoding address to all-one is
	 * not a valid address and could have side effects.
	 */
	pci_conf_write(pc, tag, PCI_COMMAND_STATUS_REG,
	    csr & ~PCI_COMMAND_MEM_ENABLE) ;
	pci_conf_write(pc, tag, reg, 0xffffffff);
	mask = pci_conf_read(pc, tag, reg);
	pci_conf_write(pc, tag, reg, address);
	if (is64bit) {
		address1 = pci_conf_read(pc, tag, reg + 4);
		if ((mask & 0x80000000) == 0) {
			pci_conf_write(pc, tag, reg + 4, 0xffffffff);
			mask1 = pci_conf_read(pc, tag, reg + 4);
			pci_conf_write(pc, tag, reg + 4, address1);
		}
	}
	pci_conf_write(pc, tag, PCI_COMMAND_STATUS_REG, csr);
	splx(s);

	if (!isrom) {
		/*
		 * roms should have an enable bit instead of a memory
		 * type decoder bit.  For normal BARs, make sure that
		 * the address decoder type matches what we asked for.
		 */
		if (PCI_MAPREG_TYPE(address) != PCI_MAPREG_TYPE_MEM) {
			printf("pci_mem_find: expected type mem, found i/o\n");
			return 1;
		}
		/* XXX Allow 64bit bars for 32bit requests.*/
		if (PCI_MAPREG_MEM_TYPE(address) !=
		    PCI_MAPREG_MEM_TYPE(type) &&
		    PCI_MAPREG_MEM_TYPE(address) !=
		    PCI_MAPREG_MEM_TYPE_64BIT) {
			printf("pci_mem_find: "
			    "expected mem type %08x, found %08x\n",
			    PCI_MAPREG_MEM_TYPE(type),
			    PCI_MAPREG_MEM_TYPE(address));
			return 1;
		}
	}

	waddress = (uint64_t)address1 << 32UL | address;
	wmask = (uint64_t)mask1 << 32UL | mask;

	if ((is64bit && PCI_MAPREG_MEM64_SIZE(wmask) == 0) ||
	    (!is64bit && PCI_MAPREG_MEM_SIZE(mask) == 0)) {
		aprint_debug("pci_mem_find: void region\n");
		return 1;
	}

	switch (PCI_MAPREG_MEM_TYPE(address)) {
	case PCI_MAPREG_MEM_TYPE_32BIT:
	case PCI_MAPREG_MEM_TYPE_32BIT_1M:
		break;
	case PCI_MAPREG_MEM_TYPE_64BIT:
		/*
		 * Handle the case of a 64-bit memory register on a
		 * platform with 32-bit addressing.  Make sure that
		 * the address assigned and the device's memory size
		 * fit in 32 bits.  We implicitly assume that if
		 * bus_addr_t is 64-bit, then so is bus_size_t.
		 */
		if (sizeof(uint64_t) > sizeof(bus_addr_t) &&
		    (address1 != 0 || mask1 != 0xffffffff)) {
			printf("pci_mem_find: 64-bit memory map which is "
			    "inaccessible on a 32-bit platform\n");
			return 1;
		}
		break;
	default:
		printf("pci_mem_find: reserved mapping register type\n");
		return 1;
	}

	if (sizeof(uint64_t) > sizeof(bus_addr_t)) {
		if (basep != NULL)
			*basep = PCI_MAPREG_MEM_ADDR(address);
		if (sizep != NULL)
			*sizep = PCI_MAPREG_MEM_SIZE(mask);
	} else {
		if (basep != NULL)
			*basep = PCI_MAPREG_MEM64_ADDR(waddress);
		if (sizep != NULL)
			*sizep = PCI_MAPREG_MEM64_SIZE(wmask);
	}
	if (flagsp != NULL)
		*flagsp = (isrom || PCI_MAPREG_MEM_PREFETCHABLE(address)) ?
		    BUS_SPACE_MAP_PREFETCHABLE : 0;

	return 0;
}

static const char *
bar_type_string(pcireg_t type)
{
	if (PCI_MAPREG_TYPE(type) == PCI_MAPREG_TYPE_IO)
		return "IO";

	switch (PCI_MAPREG_MEM_TYPE(type)) {
	case PCI_MAPREG_MEM_TYPE_32BIT:
		return "MEM32";
	case PCI_MAPREG_MEM_TYPE_32BIT_1M:
		return "MEM32-1M";
	case PCI_MAPREG_MEM_TYPE_64BIT:
		return "MEM64";
	}
	return "<UNKNOWN>";
}

enum {
	EA_ptr_dw0		= 0,
	EA_ptr_base_lower	= 1,
	EA_ptr_base_upper	= 2,
	EA_ptr_maxoffset_lower	= 3,
	EA_ptr_maxoffset_upper	= 4,

	EA_PTR_COUNT		= 5
};

struct pci_ea_entry {
	/* entry field pointers */
	int		ea_ptrs[EA_PTR_COUNT];

	/* Raw register values. */
	pcireg_t	dw0;
	pcireg_t	base_lower;
	pcireg_t	base_upper;
	pcireg_t	maxoffset_lower;
	pcireg_t	maxoffset_upper;

	/* Interesting tidbits derived from them. */
	uint64_t	base;
	uint64_t	maxoffset;
	unsigned int	bei;
	unsigned int	props[2];
	bool		base_is_64;
	bool		maxoffset_is_64;
	bool		enabled;
	bool		writable;
};

static int
pci_ea_lookup(pci_chipset_tag_t pc, pcitag_t tag, int ea_cap_ptr,
    int reg, struct pci_ea_entry *entryp)
{
	struct pci_ea_entry entry = {
		.ea_ptrs[EA_ptr_dw0] = ea_cap_ptr + 4,
	};
	unsigned int i, num_entries;
	unsigned int wanted_bei;
	pcireg_t val;

	if (reg >= PCI_BAR0 && reg <= PCI_BAR5)
		wanted_bei = PCI_EA_BEI_BAR0 + ((reg - PCI_BAR0) / 4);
	else if (reg == PCI_MAPREG_ROM)
		wanted_bei = PCI_EA_BEI_EXPROM;
	else {
		/* Invalid BAR. */
		return 1;
	}

	val = pci_conf_read(pc, tag, ea_cap_ptr + PCI_EA_CAP1);
	num_entries = __SHIFTOUT(val, PCI_EA_CAP1_NUMENTRIES);

	val = pci_conf_read(pc, tag, PCI_BHLC_REG);
	if (PCI_HDRTYPE_TYPE(val) == PCI_HDRTYPE_PPB) {
		/* Need to skip over PCI_EA_CAP2 on PPBs. */
		entry.ea_ptrs[EA_ptr_dw0] += 4;
	}

	for (i = 0; i < num_entries; i++) {
		val = pci_conf_read(pc, tag, entry.ea_ptrs[EA_ptr_dw0]);
		unsigned int entry_size = __SHIFTOUT(val, PCI_EA_ES);

		entry.bei = __SHIFTOUT(val, PCI_EA_BEI);
		entry.props[0] = __SHIFTOUT(val, PCI_EA_PP);
		entry.props[1] = __SHIFTOUT(val, PCI_EA_SP);
		entry.writable = (val & PCI_EA_W) ? true : false;
		entry.enabled = (val & PCI_EA_E) ? true : false;

		if (entry.bei != wanted_bei || entry_size == 0) {
			entry.ea_ptrs[EA_ptr_dw0] += 4 * (entry_size + 1);
			continue;
		}

		entry.ea_ptrs[EA_ptr_base_lower] =
		    entry.ea_ptrs[EA_ptr_dw0] + 4;
		entry.ea_ptrs[EA_ptr_maxoffset_lower] =
		    entry.ea_ptrs[EA_ptr_dw0] + 8;

		/* Base */
		entry.base_lower = pci_conf_read(pc, tag,
		    entry.ea_ptrs[EA_ptr_base_lower]);
		entry.base_is_64 =
		    (entry.base_lower & PCI_EA_BASEMAXOFFSET_64BIT)
		    ? true : false;
		if (entry.base_is_64) {
			entry.ea_ptrs[EA_ptr_base_upper] =
			    entry.ea_ptrs[EA_ptr_dw0] + 12;
			entry.base_upper = pci_conf_read(pc, tag,
			    entry.ea_ptrs[EA_ptr_base_upper]);
		} else {
			entry.ea_ptrs[EA_ptr_base_upper] = 0;
			entry.base_upper = 0;
		}

		entry.base = (entry.base_lower & PCI_EA_LOWMASK) |
		    ((uint64_t)entry.base_upper << 32);

		/* MaxOffset */
		entry.maxoffset_lower = pci_conf_read(pc, tag,
		    entry.ea_ptrs[EA_ptr_maxoffset_lower]);
		entry.maxoffset_is_64 =
		    (entry.maxoffset_lower & PCI_EA_BASEMAXOFFSET_64BIT)
		    ? true : false;
		if (entry.maxoffset_is_64) {
			entry.ea_ptrs[EA_ptr_maxoffset_upper] =
			    entry.ea_ptrs[EA_ptr_dw0] +
			    (entry.base_is_64 ? 16 : 12);
			entry.maxoffset_upper = pci_conf_read(pc, tag,
			    entry.ea_ptrs[EA_ptr_maxoffset_upper]);
		} else {
			entry.ea_ptrs[EA_ptr_maxoffset_upper] = 0;
			entry.maxoffset_upper = 0;
		}

		entry.maxoffset = (entry.maxoffset_lower & PCI_EA_LOWMASK) |
		    ((uint64_t)entry.maxoffset_upper << 32);

		if (entryp)
			*entryp = entry;
		return 0;
	}
	return 1;
}

static int
pci_ea_find(pci_chipset_tag_t pc, pcitag_t tag, int ea_cap_ptr,
    int reg, pcireg_t type, bus_addr_t *basep, bus_size_t *sizep, int *flagsp,
    struct pci_ea_entry *entryp)
{

	struct pci_ea_entry entry;
	int rv = pci_ea_lookup(pc, tag, ea_cap_ptr, reg, &entry);
	if (rv)
		return rv;

	pcireg_t wanted_type;
	if (PCI_MAPREG_TYPE(type) == PCI_MAPREG_TYPE_IO)
		wanted_type = PCI_MAPREG_TYPE_IO;
	else {
		/*
		 * This covers ROM as well.  We allow any user-specified
		 * memory type to match an EA memory region with no regard
		 * for 32 vs. 64.
		 *
		 * XXX Should it?
		 */
		wanted_type = PCI_MAPREG_TYPE_MEM;
	}

	/*
	 * MaxOffset is the last offset where you can issue a
	 * 32-bit read in the region.  Therefore, the size of
	 * the region is MaxOffset + 4.
	 */
	uint64_t region_size = entry.maxoffset + 4;

	unsigned int which_prop;
	for (which_prop = 0; which_prop < 2; which_prop++) {
		int mapflags = 0;

		switch (entry.props[which_prop]) {
		case PCI_EA_PROP_MEM_PREF:
			mapflags |= BUS_SPACE_MAP_PREFETCHABLE;
			/* FALLTHROUGH */
		case PCI_EA_PROP_MEM_NONPREF:
			if (PCI_MAPREG_TYPE(wanted_type) != PCI_MAPREG_TYPE_MEM)
				goto unexpected_type;
			break;

		case PCI_EA_PROP_IO:
			if (PCI_MAPREG_TYPE(wanted_type) != PCI_MAPREG_TYPE_IO)
				goto unexpected_type;
			break;

		case PCI_EA_PROP_MEM_UNAVAIL:
		case PCI_EA_PROP_IO_UNAVAIL:
		case PCI_EA_PROP_UNAVAIL:
			return 1;

		/* XXX Don't support these yet. */
		case PCI_EA_PROP_VF_MEM_PREF:
		case PCI_EA_PROP_VF_MEM_NONPREF:
		case PCI_EA_PROP_BB_MEM_PREF:
		case PCI_EA_PROP_BB_MEM_NONPREF:
		case PCI_EA_PROP_BB_IO:
		default:
			printf("%s: bei %u props[%u]=0x%x\n",
			    __func__, entry.bei, which_prop,
			    entry.props[which_prop]);
			    continue;
			continue;
		}

		if ((sizeof(uint64_t) > sizeof(bus_addr_t) ||
		     PCI_MAPREG_TYPE(wanted_type) == PCI_MAPREG_TYPE_IO) &&
		    (entry.base + region_size) > 0x100000000ULL) {
			goto inaccessible_64bit_region;
		}

		*basep  = (bus_addr_t)entry.base;
		*sizep  = (bus_size_t)region_size;
		*flagsp = mapflags;
		if (entryp)
			*entryp = entry;
		return 0;
	}

	/* BAR not found. */
	return 1;

 unexpected_type:
	printf("%s: unexpected type; wanted %s, got 0x%02x\n",
	    __func__, bar_type_string(wanted_type), entry.props[which_prop]);
	return 1;

 inaccessible_64bit_region:
	if (PCI_MAPREG_TYPE(wanted_type) == PCI_MAPREG_TYPE_IO) {
		printf("%s: 64-bit IO regions are unsupported\n",
		    __func__);
		return 1;
	}
	printf("%s: 64-bit memory region inaccessible on 32-bit platform\n",
	    __func__);
	return 1;
}

#define _PCI_MAPREG_TYPEBITS(reg) \
	(PCI_MAPREG_TYPE(reg) == PCI_MAPREG_TYPE_IO ? \
	reg & PCI_MAPREG_TYPE_MASK : \
	reg & (PCI_MAPREG_TYPE_MASK|PCI_MAPREG_MEM_TYPE_MASK))

pcireg_t
pci_mapreg_type(pci_chipset_tag_t pc, pcitag_t tag, int reg)
{

	return _PCI_MAPREG_TYPEBITS(pci_conf_read(pc, tag, reg));
}

int
pci_mapreg_probe(pci_chipset_tag_t pc, pcitag_t tag, int reg, pcireg_t *typep)
{
	pcireg_t address, mask, csr;
	int s;

	s = splhigh();
	address = pci_conf_read(pc, tag, reg);
	/*
	 * Disable decoding via the command register before writing to the
	 * BAR register. Changing the decoding address to all-one is
	 * not a valid address and could have side effects.
	 */
	csr = pci_conf_read(pc, tag, PCI_COMMAND_STATUS_REG);
	if (PCI_MAPREG_TYPE(address) == PCI_MAPREG_TYPE_IO) {
		pci_conf_write(pc, tag, PCI_COMMAND_STATUS_REG,
		    csr & ~PCI_COMMAND_IO_ENABLE);
	} else {
		pci_conf_write(pc, tag, PCI_COMMAND_STATUS_REG,
		    csr & ~PCI_COMMAND_MEM_ENABLE);
	}
	pci_conf_write(pc, tag, reg, 0xffffffff);
	mask = pci_conf_read(pc, tag, reg);
	pci_conf_write(pc, tag, reg, address);
	pci_conf_write(pc, tag, PCI_COMMAND_STATUS_REG, csr);
	splx(s);

	if (mask == 0) /* unimplemented mapping register */
		return 0;

	if (typep != NULL)
		*typep = _PCI_MAPREG_TYPEBITS(address);
	return 1;
}

int
pci_mapreg_info(pci_chipset_tag_t pc, pcitag_t tag, int reg, pcireg_t type,
    bus_addr_t *basep, bus_size_t *sizep, int *flagsp)
{
	int ea_cap_ptr;

	if (pci_get_capability(pc, tag, PCI_CAP_EA, &ea_cap_ptr, NULL))
		return pci_ea_find(pc, tag, ea_cap_ptr, reg, type,
		    basep, sizep, flagsp, NULL);

	if (PCI_MAPREG_TYPE(type) == PCI_MAPREG_TYPE_IO)
		return pci_io_find(pc, tag, reg, type, basep, sizep,
		    flagsp);
	else
		return pci_mem_find(pc, tag, reg, type, basep, sizep,
		    flagsp);
}

int
pci_mapreg_map(const struct pci_attach_args *pa, int reg, pcireg_t type,
    int busflags, bus_space_tag_t *tagp, bus_space_handle_t *handlep,
    bus_addr_t *basep, bus_size_t *sizep)
{
	return pci_mapreg_submap(pa, reg, type, busflags, 0, 0, tagp,
	    handlep, basep, sizep);
}

int
pci_mapreg_submap(const struct pci_attach_args *pa, int reg, pcireg_t type,
    int busflags, bus_size_t reqsize, bus_size_t offset, bus_space_tag_t *tagp,
	bus_space_handle_t *handlep, bus_addr_t *basep, bus_size_t *sizep)
{
	bus_space_tag_t tag;
	bus_space_handle_t handle;
	bus_addr_t base;
	bus_size_t realmaxsize;
	pcireg_t csr;
	int flags, s;
	int ea_cap_ptr;
	bool have_ea = false;
	struct pci_ea_entry entry;

	if (PCI_MAPREG_TYPE(type) == PCI_MAPREG_TYPE_IO) {
		if ((pa->pa_flags & PCI_FLAGS_IO_OKAY) == 0)
			return 1;
		tag = pa->pa_iot;
	} else {
		if ((pa->pa_flags & PCI_FLAGS_MEM_OKAY) == 0)
			return 1;
		tag = pa->pa_memt;
	}

	if (pci_get_capability(pa->pa_pc, pa->pa_tag, PCI_CAP_EA, &ea_cap_ptr,
	    NULL)) {
		have_ea = true;
		if (pci_ea_find(pa->pa_pc, pa->pa_tag, ea_cap_ptr, reg, type,
		    &base, &realmaxsize, &flags, &entry))
			return 1;
		if (reg != PCI_MAPREG_ROM && !entry.enabled) {
			/* Entry not enabled.  Try the regular BAR? */
			have_ea = false;
		}
	}

	if (!have_ea) {
		if (PCI_MAPREG_TYPE(type) == PCI_MAPREG_TYPE_IO) {
			if (pci_io_find(pa->pa_pc, pa->pa_tag, reg, type,
			    &base, &realmaxsize, &flags))
				return 1;
		} else {
			if (pci_mem_find(pa->pa_pc, pa->pa_tag, reg, type,
			    &base, &realmaxsize, &flags))
				return 1;
		}
	}

	if (reg == PCI_MAPREG_ROM) {
		/* Enable the ROM address decoder, if necessary. */
		if (have_ea) {
			if (!entry.enabled) {
				entry.dw0 |= PCI_EA_E;
				pci_conf_write(pa->pa_pc, pa->pa_tag,
				    entry.ea_ptrs[EA_ptr_dw0],
				    entry.dw0);
				entry.enabled = true;
			}
		} else {
			s = splhigh();
			pcireg_t mask =
			    pci_conf_read(pa->pa_pc, pa->pa_tag, reg);
			if ((mask & PCI_MAPREG_ROM_ENABLE) == 0) {
				mask |= PCI_MAPREG_ROM_ENABLE;
				pci_conf_write(pa->pa_pc, pa->pa_tag, reg,
				    mask);
			}
			splx(s);
		}
	}

<<<<<<< HEAD
	/*
	 * If we're called with maxsize/offset of 0, behave like
=======
	/* If we're called with maxsize/offset of 0, behave like
>>>>>>> 579cde60
	 * pci_mapreg_map.
	 */

	reqsize = (reqsize != 0) ? reqsize : realmaxsize;
	base += offset;

	if (realmaxsize < (offset + reqsize))
		return 1;

	if (bus_space_map(tag, base, reqsize, busflags, &handle))
		return 1;

	if (pci_mapreg_map_enable_decode) {
		s = splhigh();
		csr = pci_conf_read(pa->pa_pc, pa->pa_tag, PCI_COMMAND_STATUS_REG);
		csr |= (PCI_MAPREG_TYPE(type) == PCI_MAPREG_TYPE_IO) ?
		    PCI_COMMAND_IO_ENABLE : PCI_COMMAND_MEM_ENABLE;
		pci_conf_write(pa->pa_pc, pa->pa_tag, PCI_COMMAND_STATUS_REG, csr);
		splx(s);
	}

	if (tagp != NULL)
		*tagp = tag;
	if (handlep != NULL)
		*handlep = handle;
	if (basep != NULL)
		*basep = base;
	if (sizep != NULL)
		*sizep = reqsize;

	return 0;
}

int
pci_find_rom(const struct pci_attach_args *pa, bus_space_tag_t bst,
    bus_space_handle_t bsh, bus_size_t sz, int type,
    bus_space_handle_t *romh, bus_size_t *romsz)
{
	bus_size_t	offset = 0, imagesz;
	uint16_t	ptr;
	int		done = 0;

	/*
	 * no upper bound check; i cannot imagine a 4GB ROM, but
	 * it appears the spec would allow it!
	 */
	if (sz < 1024)
		return 1;

	while (offset < sz && !done){
		struct pci_rom_header	hdr;
		struct pci_rom		rom;

		hdr.romh_magic = bus_space_read_2(bst, bsh,
		    offset + offsetof (struct pci_rom_header, romh_magic));
		hdr.romh_data_ptr = bus_space_read_2(bst, bsh,
		    offset + offsetof (struct pci_rom_header, romh_data_ptr));

		/* no warning: quite possibly ROM is simply not populated */
		if (hdr.romh_magic != PCI_ROM_HEADER_MAGIC)
			return 1;

		ptr = offset + hdr.romh_data_ptr;

		if (ptr > sz) {
			printf("pci_find_rom: rom data ptr out of range\n");
			return 1;
		}

		rom.rom_signature = bus_space_read_4(bst, bsh, ptr);
		rom.rom_vendor = bus_space_read_2(bst, bsh, ptr +
		    offsetof(struct pci_rom, rom_vendor));
		rom.rom_product = bus_space_read_2(bst, bsh, ptr +
		    offsetof(struct pci_rom, rom_product));
		rom.rom_class = bus_space_read_1(bst, bsh,
		    ptr + offsetof (struct pci_rom, rom_class));
		rom.rom_subclass = bus_space_read_1(bst, bsh,
		    ptr + offsetof (struct pci_rom, rom_subclass));
		rom.rom_interface = bus_space_read_1(bst, bsh,
		    ptr + offsetof (struct pci_rom, rom_interface));
		rom.rom_len = bus_space_read_2(bst, bsh,
		    ptr + offsetof (struct pci_rom, rom_len));
		rom.rom_code_type = bus_space_read_1(bst, bsh,
		    ptr + offsetof (struct pci_rom, rom_code_type));
		rom.rom_indicator = bus_space_read_1(bst, bsh,
		    ptr + offsetof (struct pci_rom, rom_indicator));

		if (rom.rom_signature != PCI_ROM_SIGNATURE) {
			printf("pci_find_rom: bad rom data signature\n");
			return 1;
		}

		imagesz = rom.rom_len * 512;

		if ((rom.rom_vendor == PCI_VENDOR(pa->pa_id)) &&
		    (rom.rom_product == PCI_PRODUCT(pa->pa_id)) &&
		    (rom.rom_class == PCI_CLASS(pa->pa_class)) &&
		    (rom.rom_subclass == PCI_SUBCLASS(pa->pa_class)) &&
		    (rom.rom_interface == PCI_INTERFACE(pa->pa_class)) &&
		    (rom.rom_code_type == type)) {
			*romsz = imagesz;
			bus_space_subregion(bst, bsh, offset, imagesz, romh);
			return 0;
		}

		/* last image check */
		if (rom.rom_indicator & PCI_ROM_INDICATOR_LAST)
			return 1;

		/* offset by size */
		offset += imagesz;
	}
	return 1;
}<|MERGE_RESOLUTION|>--- conflicted
+++ resolved
@@ -636,12 +636,8 @@
 		}
 	}
 
-<<<<<<< HEAD
 	/*
 	 * If we're called with maxsize/offset of 0, behave like
-=======
-	/* If we're called with maxsize/offset of 0, behave like
->>>>>>> 579cde60
 	 * pci_mapreg_map.
 	 */
 
