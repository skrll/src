<<<<<<< HEAD
/* $NetBSD: coram.c,v 1.14 2017/06/01 02:45:11 chs Exp $ */
=======
/* $NetBSD: coram.c,v 1.15 2018/06/06 01:49:08 maya Exp $ */
>>>>>>> b2b84690

/*
 * Copyright (c) 2008, 2011 Jonathan A. Kollasch
 * All rights reserved.
 *
 * Redistribution and use in source and binary forms, with or without
 * modification, are permitted provided that the following conditions
 * are met:
 * 1. Redistributions of source code must retain the above copyright
 *    notice, this list of conditions and the following disclaimer.
 * 2. Redistributions in binary form must reproduce the above copyright
 *    notice, this list of conditions and the following disclaimer in the
 *    documentation and/or other materials provided with the distribution.
 *
 * THIS SOFTWARE IS PROVIDED BY THE COPYRIGHT HOLDERS AND CONTRIBUTORS
 * "AS IS" AND ANY EXPRESS OR IMPLIED WARRANTIES, INCLUDING, BUT NOT LIMITED
 * TO, THE IMPLIED WARRANTIES OF MERCHANTABILITY AND FITNESS FOR A PARTICULAR
 * PURPOSE ARE DISCLAIMED.  IN NO EVENT SHALL THE COPYRIGHT HOLDER OR
 * CONTRIBUTORS BE LIABLE FOR ANY DIRECT, INDIRECT, INCIDENTAL, SPECIAL,
 * EXEMPLARY, OR CONSEQUENTIAL DAMAGES (INCLUDING, BUT NOT LIMITED TO,
 * PROCUREMENT OF SUBSTITUTE GOODS OR SERVICES; LOSS OF USE, DATA, OR PROFITS;
 * OR BUSINESS INTERRUPTION) HOWEVER CAUSED AND ON ANY THEORY OF LIABILITY,
 * WHETHER IN CONTRACT, STRICT LIABILITY, OR TORT (INCLUDING NEGLIGENCE OR
 * OTHERWISE) ARISING IN ANY WAY OUT OF THE USE OF THIS SOFTWARE, EVEN IF
 * ADVISED OF THE POSSIBILITY OF SUCH DAMAGE.
 */

#include <sys/cdefs.h>
<<<<<<< HEAD
__KERNEL_RCSID(0, "$NetBSD: coram.c,v 1.14 2017/06/01 02:45:11 chs Exp $");
=======
__KERNEL_RCSID(0, "$NetBSD: coram.c,v 1.15 2018/06/06 01:49:08 maya Exp $");
>>>>>>> b2b84690

#include <sys/param.h>
#include <sys/systm.h>
#include <sys/device.h>
#include <sys/kmem.h>
#include <sys/mutex.h>
#include <sys/module.h>
#include <sys/bus.h>

#include <dev/dtv/dtvif.h>

#include <dev/pci/cx23885reg.h>
#include <dev/pci/coramvar.h>

#include <dev/pci/pcivar.h>
#include <dev/pci/pcireg.h>
#include <dev/pci/pcidevs.h>
#include <dev/i2c/i2cvar.h>
#include <dev/i2c/at24cxxvar.h>

#include <dev/i2c/cx24227var.h>
#include <dev/i2c/mt2131var.h>

/* #define CORAM_DEBUG */
/* #define CORAM_ATTACH_I2C */

static const struct coram_board coram_boards[] = {
	{ PCI_VENDOR_HAUPPAUGE, 0x7911, "Hauppauge HVR-1250" },
};

static int coram_match(device_t, cfdata_t, void *);
static void coram_attach(device_t, device_t, void *);
static int coram_detach(device_t, int);
static int coram_rescan(device_t, const char *, const int *);
static void coram_childdet(device_t, device_t);
static bool coram_resume(device_t, const pmf_qual_t *);
static int coram_intr(void *);
static const struct coram_board * coram_board_lookup(uint16_t, uint16_t);

static int coram_iic_exec(void *, i2c_op_t, i2c_addr_t,
    const void *, size_t, void *, size_t, int);
static int coram_iic_acquire_bus(void *, int);
static void coram_iic_release_bus(void *, int);
static int coram_iic_read(struct coram_iic_softc *, i2c_op_t, i2c_addr_t,
    const void *, size_t, void *, size_t, int);
static int coram_iic_write(struct coram_iic_softc *, i2c_op_t, i2c_addr_t,
    const void *, size_t, void *, size_t, int);

static void coram_dtv_get_devinfo(void *, struct dvb_frontend_info *);
static int coram_dtv_open(void *, int);
static void coram_dtv_close(void *);
static int coram_dtv_set_tuner(void *, const struct dvb_frontend_parameters *);
static fe_status_t coram_dtv_get_status(void *);
static uint16_t coram_dtv_get_signal_strength(void *);
static uint16_t coram_dtv_get_snr(void *);
static int coram_dtv_start_transfer(void *, void (*)(void *, const struct dtv_payload *), void *);
static int coram_dtv_stop_transfer(void *);

static int coram_mpeg_attach(struct coram_softc *);
static int coram_mpeg_detach(struct coram_softc *, int);
static int coram_mpeg_reset(struct coram_softc *);
static void * coram_mpeg_malloc(struct coram_softc *, size_t);
static int coram_allocmem(struct coram_softc *, size_t, size_t, struct coram_dma *);
static void coram_mpeg_free(struct coram_softc *, void *);
static int coram_mpeg_halt(struct coram_softc *);
static int coram_freemem(struct coram_softc *, struct coram_dma *);
static int coram_mpeg_trigger(struct coram_softc *, void *);
static int coram_risc_buffer(struct coram_softc *, uint32_t, uint32_t);
static int coram_risc_field(struct coram_softc *, uint32_t *, uint32_t);
static int coram_sram_ch_setup(struct coram_softc *, struct coram_sram_ch *, uint32_t);
static int coram_mpeg_intr(struct coram_softc *);

CFATTACH_DECL2_NEW(coram, sizeof(struct coram_softc),
    coram_match, coram_attach, coram_detach, NULL,
    coram_rescan, coram_childdet);

#define CORAM_SRAM_CH6 0

#define CORAM_TS_PKTSIZE        (188 * 8)

static struct coram_sram_ch coram_sram_chs[] = {
	[CORAM_SRAM_CH6] = {
		.csc_cmds= 0x10140,
		.csc_iq	= 0x10500,
		.csc_iqsz = 0x40,
		.csc_cdt = 0x10600,
		.csc_cdtsz = 0x10,
		.csc_fifo = 0x6000,
		.csc_fifosz = 0x1000,
		.csc_risc = 0x10800,
		.csc_riscsz = 0x800,
		.csc_ptr1 = DMA5_PTR1,
		.csc_ptr2 = DMA5_PTR2,
		.csc_cnt1 = DMA5_CNT1,
		.csc_cnt2 = DMA5_CNT2,
	},
};

static const struct dtv_hw_if coram_dtv_if = {
	.get_devinfo = coram_dtv_get_devinfo,
	.open = coram_dtv_open,
	.close = coram_dtv_close,
	.set_tuner = coram_dtv_set_tuner,
	.get_status = coram_dtv_get_status,
	.get_signal_strength = coram_dtv_get_signal_strength,
	.get_snr = coram_dtv_get_snr,
	.start_transfer = coram_dtv_start_transfer,
	.stop_transfer = coram_dtv_stop_transfer,
};

static int
coram_match(device_t parent, cfdata_t match, void *v)
{
	const struct pci_attach_args *pa = v;
	pcireg_t subid;

	if (PCI_VENDOR(pa->pa_id) != PCI_VENDOR_CONEXANT)
		return 0;
	if (PCI_PRODUCT(pa->pa_id) != PCI_PRODUCT_CONEXANT_CX23885)
		return 0;

	subid = pci_conf_read(pa->pa_pc, pa->pa_tag, PCI_SUBSYS_ID_REG);
	if (coram_board_lookup(PCI_VENDOR(subid), PCI_PRODUCT(subid)) == NULL)
		return 0;

	return 1;
}

static void
coram_attach(device_t parent, device_t self, void *aux)
{
	struct coram_softc *sc = device_private(self);
	const struct pci_attach_args *pa = aux;
	pci_intr_handle_t ih;
	pcireg_t reg;
	const char *intrstr;
	struct coram_iic_softc *cic;
	uint32_t value;
	int i;
#ifdef CORAM_ATTACH_I2C
	struct i2cbus_attach_args iba;
#endif
	char intrbuf[PCI_INTRSTR_LEN];

	sc->sc_dev = self;

	pci_aprint_devinfo(pa, NULL);

	reg = pci_conf_read(pa->pa_pc, pa->pa_tag, PCI_SUBSYS_ID_REG);
	sc->sc_board = coram_board_lookup(PCI_VENDOR(reg), PCI_PRODUCT(reg));
	KASSERT(sc->sc_board != NULL);

	if (pci_mapreg_map(pa, CX23885_MMBASE, PCI_MAPREG_TYPE_MEM, 0,
			   &sc->sc_memt, &sc->sc_memh, NULL, &sc->sc_mems)) {
		aprint_error_dev(self, "couldn't map memory space\n");
		return;
	}

	sc->sc_dmat = pa->pa_dmat;
	sc->sc_pc = pa->pa_pc;

	if (pci_intr_map(pa, &ih)) {
		aprint_error_dev(self, "couldn't map interrupt\n");
		return;
	}
	intrstr = pci_intr_string(pa->pa_pc, ih, intrbuf, sizeof(intrbuf));
	sc->sc_ih = pci_intr_establish(pa->pa_pc, ih, IPL_VM, coram_intr, self);
	if (sc->sc_ih == NULL) {
		aprint_error_dev(self, "couldn't establish interrupt");
		if (intrstr != NULL)
			aprint_error(" at %s", intrstr);
		aprint_error("\n");
		return;
	}
	aprint_normal_dev(self, "interrupting at %s\n", intrstr);

	/* set master */
	reg = pci_conf_read(pa->pa_pc, pa->pa_tag, PCI_COMMAND_STATUS_REG);
	reg |= PCI_COMMAND_MASTER_ENABLE;
	pci_conf_write(pa->pa_pc, pa->pa_tag, PCI_COMMAND_STATUS_REG, reg);

	/* I2C */
	for(i = 0; i < I2C_NUM; i++) {
		cic = &sc->sc_iic[i];

		cic->cic_sc = sc;
		if (bus_space_subregion(sc->sc_memt, sc->sc_memh,
		    I2C_BASE + (I2C_SIZE * i), I2C_SIZE, &cic->cic_regh))
			panic("failed to subregion i2c");

		mutex_init(&cic->cic_busmutex, MUTEX_DRIVER, IPL_NONE);
		cic->cic_i2c.ic_cookie = cic;
		cic->cic_i2c.ic_acquire_bus = coram_iic_acquire_bus;
		cic->cic_i2c.ic_release_bus = coram_iic_release_bus;
		cic->cic_i2c.ic_exec = coram_iic_exec;

#ifdef CORAM_ATTACH_I2C
		/* attach iic(4) */
		memset(&iba, 0, sizeof(iba));
		iba.iba_tag = &cic->cic_i2c;
		iba.iba_type = I2C_TYPE_SMBUS;
		cic->cic_i2cdev = config_found_ia(self, "i2cbus", &iba,
		    iicbus_print);
#endif
	}

	/* HVR1250 GPIO */
	value = bus_space_read_4(sc->sc_memt, sc->sc_memh, 0x110010);
#if 1
	value &= ~0x00010001;
	bus_space_write_4(sc->sc_memt, sc->sc_memh, 0x110010, value);
	delay(5000);
#endif
	value |= 0x00010001;
	bus_space_write_4(sc->sc_memt, sc->sc_memh, 0x110010, value);

#if 0
	int i;
	uint8_t foo[256];
	uint8_t bar;
	bar = 0;
//	seeprom_bootstrap_read(&sc->sc_i2c, 0x50, 0, 256, foo, 256);

	iic_acquire_bus(&sc->sc_i2c, I2C_F_POLL);
	iic_exec(&sc->sc_i2c, I2C_OP_READ_WITH_STOP, 0x50, &bar, 1, foo, 256,
	    I2C_F_POLL);
	iic_release_bus(&sc->sc_i2c, I2C_F_POLL);

	printf("\n");
	for ( i = 0; i < 256; i++) {
		if ( (i % 8) == 0 )
			printf("%02x: ", i);

		printf("%02x", foo[i]);

		if ( (i % 8) == 7 )
			printf("\n");
		else
			printf(" ");
	}
	printf("\n");
#endif

	sc->sc_demod = cx24227_open(sc->sc_dev, &sc->sc_iic[0].cic_i2c, 0x19);
	if (sc->sc_demod == NULL)
		aprint_error_dev(self, "couldn't open cx24227\n");
	sc->sc_tuner = mt2131_open(sc->sc_dev, &sc->sc_iic[0].cic_i2c, 0x61);
	if (sc->sc_tuner == NULL)
		aprint_error_dev(self, "couldn't open mt2131\n");

	coram_mpeg_attach(sc);

	if (!pmf_device_register(self, NULL, coram_resume))
		aprint_error_dev(self, "couldn't establish power handler\n");

	return;
}

static int
coram_detach(device_t self, int flags)
{
	struct coram_softc *sc = device_private(self);
	struct coram_iic_softc *cic;
	unsigned int i;
	int error;

	error = coram_mpeg_detach(sc, flags);
	if (error)
		return error;

	if (sc->sc_tuner)
		mt2131_close(sc->sc_tuner);
	if (sc->sc_demod)
		cx24227_close(sc->sc_demod);
	for (i = 0; i < I2C_NUM; i++) {
		cic = &sc->sc_iic[i];
		if (cic->cic_i2cdev)
			config_detach(cic->cic_i2cdev, flags);
		mutex_destroy(&cic->cic_busmutex);
	}
	pmf_device_deregister(self);

	if (sc->sc_mems)
		bus_space_unmap(sc->sc_memt, sc->sc_memh, sc->sc_mems);
	if (sc->sc_ih)
		pci_intr_disestablish(sc->sc_pc, sc->sc_ih);

	return 0;
}

static int
coram_rescan(device_t self, const char *ifattr, const int *locs)
{
	struct coram_softc *sc = device_private(self);
	struct dtv_attach_args daa;

	daa.hw = &coram_dtv_if;
	daa.priv = sc;

	if (ifattr_match(ifattr, "dtvbus") && sc->sc_dtvdev == NULL)
		sc->sc_dtvdev = config_found_ia(sc->sc_dev, "dtvbus",
		    &daa, dtv_print);

	return 0;
}
 
static void
coram_childdet(device_t self, device_t child)
{
	struct coram_softc *sc = device_private(self);
	struct coram_iic_softc *cic;
	unsigned int i;

	if (sc->sc_dtvdev == child)
		sc->sc_dtvdev = NULL;

	for (i = 0; i < I2C_NUM; i++) {
		cic = &sc->sc_iic[i];
		if (cic->cic_i2cdev == child)
			cic->cic_i2cdev = NULL;
	}
}

static int
coram_intr(void *v)
{
	device_t self = v;
	struct coram_softc *sc;
	uint32_t val;

	sc = device_private(self);

	val = bus_space_read_4(sc->sc_memt, sc->sc_memh, PCI_INT_MSTAT );
	if (val == 0)
		return 0; /* not ours */

	/* vid c */
	if (val & __BIT(2))
		coram_mpeg_intr(sc);

	if (val & ~__BIT(2))
		printf("%s %08x\n", __func__, val);

	bus_space_write_4(sc->sc_memt, sc->sc_memh, PCI_INT_STAT, val);

	return 1;
}

static const struct coram_board *
coram_board_lookup(uint16_t vendor, uint16_t product)
{
	unsigned int i;

	for (i = 0; i < __arraycount(coram_boards); i++) {
		if (coram_boards[i].vendor == vendor &&
		    coram_boards[i].product == product) {
			return &coram_boards[i];
		}
	}

	return NULL;
}

#define CXDTV_TS_RISCI2  (1 << 4)
#define CXDTV_TS_RISCI1  (1 << 0)

#define CXDTV_TS_RISCI (CXDTV_TS_RISCI1|CXDTV_TS_RISCI2)

static int
coram_mpeg_intr(struct coram_softc *sc)
{
	struct dtv_payload payload;
	uint32_t s, m, v;
	int i;

	s = bus_space_read_4(sc->sc_memt, sc->sc_memh, VID_C_INT_STAT);
	m = bus_space_read_4(sc->sc_memt, sc->sc_memh, VID_C_INT_MSK);

	if ((s & m) == 0)
		return 0;

	if ( (s & ~CXDTV_TS_RISCI) != 0 ) {
		printf("%s: unexpected TS IS %08x\n",
		    device_xname(sc->sc_dev), s);

		printf("cmds:\n");
		for(i = 0; i < 20; i++)
		{
			v = bus_space_read_4(sc->sc_memt, sc->sc_memh, 0x10140 +(i*4));
			printf("%06x %08x\n", 0x10140+(i*4), v);
		}
	}

	if (sc->sc_dtvsubmitcb == NULL)
		goto done;

	if ((s & CXDTV_TS_RISCI1) == CXDTV_TS_RISCI1) {
		bus_dmamap_sync(sc->sc_dmat, sc->sc_dma->map,
		    0, CORAM_TS_PKTSIZE,
		    BUS_DMASYNC_POSTREAD);
		payload.data = KERNADDR(sc->sc_dma);
		payload.size = CORAM_TS_PKTSIZE;
		sc->sc_dtvsubmitcb(sc->sc_dtvsubmitarg, &payload);
	}

	if ((s & CXDTV_TS_RISCI2) == CXDTV_TS_RISCI2) {
		bus_dmamap_sync(sc->sc_dmat, sc->sc_dma->map,
		    CORAM_TS_PKTSIZE, CORAM_TS_PKTSIZE,
		    BUS_DMASYNC_POSTREAD);
		payload.data = (char *)(KERNADDR(sc->sc_dma)) + (uintptr_t)CORAM_TS_PKTSIZE;
		payload.size = CORAM_TS_PKTSIZE;
		sc->sc_dtvsubmitcb(sc->sc_dtvsubmitarg, &payload);
	}

done:
	bus_space_write_4(sc->sc_memt, sc->sc_memh, VID_C_INT_STAT, s);

	return 1;
}

static bool
coram_resume(device_t dv, const pmf_qual_t *qual)
{
	return true;
}

static int
coram_iic_acquire_bus(void *cookie, int flags)
{
	struct coram_iic_softc *cic;

	cic = cookie;

	if (flags & I2C_F_POLL) {
		while (mutex_tryenter(&cic->cic_busmutex) == 0)
			delay(50);
		return 0;
	}

	mutex_enter(&cic->cic_busmutex);

	return 0;
}

static void
coram_iic_release_bus(void *cookie, int flags)
{
	struct coram_iic_softc *cic;

	cic = cookie;

	mutex_exit(&cic->cic_busmutex);

	return;
}

/* I2C Bus */

#define I2C_ADDR  0x0000
#define I2C_WDATA 0x0004
#define I2C_CTRL  0x0008
#define I2C_RDATA 0x000c
#define I2C_STAT  0x0010

#define I2C_EXTEND  (1 << 3)
#define I2C_NOSTOP  (1 << 4)

static int
coram_iic_exec(void *cookie, i2c_op_t op, i2c_addr_t addr,
    const void *cmdbuf, size_t cmdlen, void *buf, size_t len, int flags)
{
	struct coram_iic_softc *cic;
	int ret;

	cic = cookie;

	if(cmdlen) {
		ret = coram_iic_write(cic, op, addr, cmdbuf, cmdlen, buf, len, flags);
	if(ret)
		return ret;
	}

	if(len) {
		ret = coram_iic_read(cic, op, addr, cmdbuf, cmdlen, buf, len, flags);
	if(ret)
		return ret;
	}


	return 0;

}

static int
coram_iic_read(struct coram_iic_softc *cic, i2c_op_t op, i2c_addr_t addr,
    const void *cmdbuf, size_t cmdlen, void *buf, size_t len, int flags)
{
	uint8_t *rb;
	uint32_t ctrl;
	int bn;

	rb = buf;

	for ( bn = 0; bn < len; bn++) {
		ctrl = (0x9d << 24) | (1 << 12) | (1 << 2) | 1;
		if ( bn < len - 1 )
			ctrl |= I2C_NOSTOP | I2C_EXTEND;

		bus_space_write_4(cic->cic_sc->sc_memt, cic->cic_regh, I2C_ADDR, addr<<25);
	        bus_space_write_4(cic->cic_sc->sc_memt, cic->cic_regh, I2C_CTRL, ctrl);

		while((bus_space_read_4(cic->cic_sc->sc_memt, cic->cic_regh,
		    I2C_STAT) & 0x02)) {
			delay(25);
		}
		if((bus_space_read_4(cic->cic_sc->sc_memt, cic->cic_regh,
		    I2C_STAT) & 0x01) == 0x00) {
//			printf("%s %d no ack\n", __func__, bn);
			return EIO;
		}

		rb[bn] = bus_space_read_4(cic->cic_sc->sc_memt, cic->cic_regh, I2C_RDATA);

	}

	return 0;
}

static int
coram_iic_write(struct coram_iic_softc *cic, i2c_op_t op, i2c_addr_t addr,
    const void *cmdbuf, size_t cmdlen, void *buf, size_t len, int flags)
{
	const uint8_t *wb;
	uint32_t wdata, addrreg, ctrl;
	int bn;

	wb = cmdbuf;

	addrreg = (addr << 25) | wb[0];
	wdata = wb[0];
	ctrl = (0x9d << 24) | (1 << 12) | (1 << 2);

	if ( cmdlen > 1 )
		ctrl |= I2C_NOSTOP | I2C_EXTEND;
	else if (len)
		ctrl |= I2C_NOSTOP;

	bus_space_write_4(cic->cic_sc->sc_memt, cic->cic_regh, I2C_ADDR, addrreg);
	bus_space_write_4(cic->cic_sc->sc_memt, cic->cic_regh, I2C_WDATA, wdata);
	bus_space_write_4(cic->cic_sc->sc_memt, cic->cic_regh, I2C_CTRL, ctrl);

	while((bus_space_read_4(cic->cic_sc->sc_memt, cic->cic_regh, I2C_STAT) & 0x02)) {
		delay(25); }

	for ( bn = 1; bn < cmdlen; bn++) {
		ctrl = (0x9d << 24) | (1 << 12) | (1 << 2);
		wdata = wb[bn];

		if ( bn < cmdlen - 1 )
			ctrl |= I2C_NOSTOP | I2C_EXTEND;
		else if (len)
			ctrl |= I2C_NOSTOP;

		bus_space_write_4(cic->cic_sc->sc_memt, cic->cic_regh, I2C_ADDR, addrreg);
		bus_space_write_4(cic->cic_sc->sc_memt, cic->cic_regh, I2C_WDATA, wdata);
		bus_space_write_4(cic->cic_sc->sc_memt, cic->cic_regh, I2C_CTRL, ctrl);

		while((bus_space_read_4(cic->cic_sc->sc_memt, cic->cic_regh, I2C_STAT) & 0x02)) {
			delay(25); }
	}

	return 0;
}

static int
coram_mpeg_attach(struct coram_softc *sc)
{
	struct coram_sram_ch *ch;

	ch = &coram_sram_chs[CORAM_SRAM_CH6];

	sc->sc_riscbufsz = ch->csc_riscsz;
	sc->sc_riscbuf = kmem_alloc(ch->csc_riscsz, KM_SLEEP);

	coram_mpeg_reset(sc);

	sc->sc_tsbuf = NULL;

	coram_rescan(sc->sc_dev, NULL, NULL);

	return (sc->sc_dtvdev != NULL);
}

static int
coram_mpeg_detach(struct coram_softc *sc, int flags)
{
	struct coram_sram_ch *ch = &coram_sram_chs[CORAM_SRAM_CH6];
	int error;

	if (sc->sc_dtvdev) {
		error = config_detach(sc->sc_dtvdev, flags);
		if (error)
			return error;
	}
	if (sc->sc_riscbuf) {
		kmem_free(sc->sc_riscbuf, ch->csc_riscsz);
	}

	return 0;
}

static void
coram_dtv_get_devinfo(void *cookie, struct dvb_frontend_info *info)
{
	struct coram_softc *sc = cookie;

	memset(info, 0, sizeof(*info));
	strlcpy(info->name, sc->sc_board->name, sizeof(info->name));
	info->type = FE_ATSC;
	info->frequency_min = 54000000;
	info->frequency_max = 858000000;
	info->frequency_stepsize = 62500;
	info->caps = FE_CAN_QAM_64 | FE_CAN_QAM_256 | FE_CAN_8VSB;
}

static int
coram_dtv_open(void *cookie, int flags)
{
	struct coram_softc *sc = cookie;

#ifdef CORAM_DEBUG
	device_printf(sc->sc_dev, "%s\n", __func__);
#endif

	//KASSERT(sc->sc_tsbuf == NULL);

	if (sc->sc_tuner == NULL || sc->sc_demod == NULL)
		return ENXIO;

	coram_mpeg_reset(sc);

	/* allocate two alternating DMA areas for MPEG TS packets */
	sc->sc_tsbuf = coram_mpeg_malloc(sc, CORAM_TS_PKTSIZE * 2);

	if (sc->sc_tsbuf == NULL)
		return ENOMEM;

	return 0;
}

static void
coram_dtv_close(void *cookie)
{
	struct coram_softc *sc = cookie;

#ifdef CORAM_DEBUG
	device_printf(sc->sc_dev, "%s\n", __func__);
#endif

	coram_mpeg_halt(sc);

	if (sc->sc_tsbuf != NULL) {
		coram_mpeg_free(sc, sc->sc_tsbuf);
		sc->sc_tsbuf = NULL;
	}
}

static int
coram_dtv_set_tuner(void *cookie, const struct dvb_frontend_parameters *params)
{
	struct coram_softc *sc = cookie;

	KASSERT(sc->sc_tuner != NULL);
	mt2131_tune_dtv(sc->sc_tuner, params);
	KASSERT(sc->sc_demod != NULL);
	return cx24227_set_modulation(sc->sc_demod, params->u.vsb.modulation);
}

static fe_status_t
coram_dtv_get_status(void *cookie)
{
	struct coram_softc *sc = cookie;

	if (sc->sc_demod == NULL)
		return ENXIO;

	return cx24227_get_dtv_status(sc->sc_demod);
}

static uint16_t
coram_dtv_get_signal_strength(void *cookie)
{
	return 0;
}

static uint16_t
coram_dtv_get_snr(void *cookie)
{
	return 0;
}

static int
coram_dtv_start_transfer(void *cookie,
    void (*cb)(void *, const struct dtv_payload *), void *arg)
{
	struct coram_softc *sc = cookie;

#ifdef CORAM_DEBUG
	device_printf(sc->sc_dev, "%s\n", __func__);
#endif

	sc->sc_dtvsubmitcb = cb;
	sc->sc_dtvsubmitarg = arg;

	coram_mpeg_trigger(sc, sc->sc_tsbuf);

	return 0;
}

static int
coram_dtv_stop_transfer(void *cookie)
{
	struct coram_softc *sc = cookie;

#ifdef CORAM_DEBUG
	device_printf(sc->sc_dev, "%s\n", __func__);
#endif

	coram_mpeg_halt(sc);
	bus_space_write_4(sc->sc_memt, sc->sc_memh, PCI_INT_MSK, 0);

	sc->sc_dtvsubmitcb = NULL;
	sc->sc_dtvsubmitarg = NULL;

	return 0;
}


static int
coram_mpeg_reset(struct coram_softc *sc)
{
	/* hold RISC in reset */
	bus_space_write_4(sc->sc_memt, sc->sc_memh, DEV_CNTRL2, 0);

	/* disable fifo + risc */
	bus_space_write_4(sc->sc_memt, sc->sc_memh, VID_C_DMA_CTL, 0);

	bus_space_write_4(sc->sc_memt, sc->sc_memh, PCI_INT_MSK, 0);
	bus_space_write_4(sc->sc_memt, sc->sc_memh, VID_C_INT_MSK, 0);

	bus_space_write_4(sc->sc_memt, sc->sc_memh, PCI_INT_STAT, 0);
	bus_space_write_4(sc->sc_memt, sc->sc_memh, VID_C_INT_STAT, 0);

	memset(sc->sc_riscbuf, 0, sc->sc_riscbufsz);

	return 0;
}

static void *
coram_mpeg_malloc(struct coram_softc *sc, size_t size)
{
	struct coram_dma *p;
	int err;

	p = kmem_alloc(sizeof(struct coram_dma), KM_SLEEP);
	err = coram_allocmem(sc, size, 16, p);
	if (err) {
		kmem_free(p, sizeof(struct coram_dma));
		return NULL;
	}

	p->next = sc->sc_dma;
	sc->sc_dma = p;

	return KERNADDR(p);
}

static int
coram_allocmem(struct coram_softc *sc, size_t size, size_t align,
    struct coram_dma *p)
{
	int err;

	p->size = size;
	err = bus_dmamem_alloc(sc->sc_dmat, p->size, align, 0,
	    p->segs, sizeof(p->segs) / sizeof(p->segs[0]),
	    &p->nsegs, BUS_DMA_NOWAIT);
	if (err)
		return err;
	err = bus_dmamem_map(sc->sc_dmat, p->segs, p->nsegs, p->size,
	    &p->addr, BUS_DMA_NOWAIT|BUS_DMA_COHERENT);
	if (err)
		goto free;
	err = bus_dmamap_create(sc->sc_dmat, p->size, 1, p->size, 0,
	    BUS_DMA_NOWAIT, &p->map);
	if (err)
		goto unmap;
	err = bus_dmamap_load(sc->sc_dmat, p->map, p->addr, p->size, NULL,
	    BUS_DMA_NOWAIT);
	if (err)
		goto destroy;

	return 0;
destroy:
	bus_dmamap_destroy(sc->sc_dmat, p->map);
unmap:
	bus_dmamem_unmap(sc->sc_dmat, p->addr, p->size);
free:
	bus_dmamem_free(sc->sc_dmat, p->segs, p->nsegs);

	return err;
}

static int
coram_mpeg_halt(struct coram_softc *sc)
{
	uint32_t v;

#ifdef CORAM_DEBUG
	device_printf(sc->sc_dev, "%s\n", __func__);
#endif

	bus_space_write_4(sc->sc_memt, sc->sc_memh, VID_C_DMA_CTL, 0);

	v = bus_space_read_4(sc->sc_memt, sc->sc_memh, PCI_INT_MSK);
	bus_space_write_4(sc->sc_memt, sc->sc_memh, PCI_INT_MSK,
	    v & __BIT(2));

	v = bus_space_read_4(sc->sc_memt, sc->sc_memh, VID_C_INT_MSK);
	bus_space_write_4(sc->sc_memt, sc->sc_memh, VID_C_INT_MSK,
	    v & 0);

	return 0;
}

static void
coram_mpeg_free(struct coram_softc *sc, void *addr)
{
	struct coram_dma *p;
	struct coram_dma **pp;

	for (pp = &sc->sc_dma; (p = *pp) != NULL; pp = &p->next)
		if (KERNADDR(p) == addr) {
			coram_freemem(sc, p);
			*pp = p->next;
			kmem_free(p, sizeof(struct coram_dma));
			return;
		}

	printf("%s: %p is already free\n", device_xname(sc->sc_dev), addr);
	return;
}

static int
coram_freemem(struct coram_softc *sc, struct coram_dma *p)
{
	bus_dmamap_unload(sc->sc_dmat, p->map);
	bus_dmamap_destroy(sc->sc_dmat, p->map);
	bus_dmamem_unmap(sc->sc_dmat, p->addr, p->size);
	bus_dmamem_free(sc->sc_dmat, p->segs, p->nsegs);

	return 0;
}

static int
coram_mpeg_trigger(struct coram_softc *sc, void *buf)
{
	struct coram_dma *p;
	struct coram_sram_ch *ch;
	uint32_t v;

	ch = &coram_sram_chs[CORAM_SRAM_CH6];

	for (p = sc->sc_dma; p && KERNADDR(p) != buf; p = p->next)
		continue;
	if (p == NULL) {
		printf("%s: coram_mpeg_trigger: bad addr %p\n",
		    device_xname(sc->sc_dev), buf);
		return ENOENT;
	}

	/* disable fifo + risc */
	bus_space_write_4(sc->sc_memt, sc->sc_memh, VID_C_DMA_CTL, 0);

	coram_risc_buffer(sc, CORAM_TS_PKTSIZE, 1);
	coram_sram_ch_setup(sc, ch, CORAM_TS_PKTSIZE);

	/* let me hope this bit is the same as on the 2388[0-3] */
	/* software reset */
	bus_space_write_4(sc->sc_memt, sc->sc_memh, VID_C_GEN_CTL, 0x0040);
	delay (100*1000);

	bus_space_write_4(sc->sc_memt, sc->sc_memh, VID_C_LNGTH, CORAM_TS_PKTSIZE);
	bus_space_write_4(sc->sc_memt, sc->sc_memh, VID_C_HW_SOP_CTL, 0x47 << 16 | 188 << 4);
	bus_space_write_4(sc->sc_memt, sc->sc_memh, VID_C_TS_CLK_EN, 1);
	bus_space_write_4(sc->sc_memt, sc->sc_memh, VID_C_VLD_MISC, 0);
	bus_space_write_4(sc->sc_memt, sc->sc_memh, VID_C_GEN_CTL, 12);
	delay (100*1000);

	v = bus_space_read_4(sc->sc_memt, sc->sc_memh, PAD_CTRL);
	v &= ~0x4; /* Clear TS2_SOP_OE */
	bus_space_write_4(sc->sc_memt, sc->sc_memh, PAD_CTRL, v);

	v = bus_space_read_4(sc->sc_memt, sc->sc_memh, VID_C_INT_MSK);
	v |= 0x111111;
	bus_space_write_4(sc->sc_memt, sc->sc_memh, VID_C_INT_MSK, v);

	v = bus_space_read_4(sc->sc_memt, sc->sc_memh, VID_C_DMA_CTL);
	v |= 0x11; /* Enable RISC controller and FIFO */
	bus_space_write_4(sc->sc_memt, sc->sc_memh, VID_C_DMA_CTL, v);

	v = bus_space_read_4(sc->sc_memt, sc->sc_memh, DEV_CNTRL2);
	v |= __BIT(5); /* Enable RISC controller */
	bus_space_write_4(sc->sc_memt, sc->sc_memh, DEV_CNTRL2, v);

	v = bus_space_read_4(sc->sc_memt, sc->sc_memh, PCI_INT_MSK);
	v |= 0x001f00;
	v |= 0x04;
	bus_space_write_4(sc->sc_memt, sc->sc_memh, PCI_INT_MSK, v);

	v = bus_space_read_4(sc->sc_memt, sc->sc_memh, VID_C_GEN_CTL);
#ifdef CORAM_DEBUG
	printf("%s, %06x %08x\n", __func__, VID_C_GEN_CTL, v);
#endif
	v = bus_space_read_4(sc->sc_memt, sc->sc_memh, VID_C_SOP_STATUS);
#ifdef CORAM_DEBUG
	printf("%s, %06x %08x\n", __func__, VID_C_SOP_STATUS, v);
#endif
	delay(100*1000);
	v = bus_space_read_4(sc->sc_memt, sc->sc_memh, VID_C_GEN_CTL);
#ifdef CORAM_DEBUG
	printf("%s, %06x %08x\n", __func__, VID_C_GEN_CTL, v);
#endif
	v = bus_space_read_4(sc->sc_memt, sc->sc_memh, VID_C_SOP_STATUS);
#ifdef CORAM_DEBUG
	printf("%s, %06x %08x\n", __func__, VID_C_SOP_STATUS, v);
#endif

	return 0;
}

static int
coram_risc_buffer(struct coram_softc *sc, uint32_t bpl, uint32_t lines)
{
	uint32_t *rm;
	uint32_t size;

	size = 1 + (bpl * lines) / PAGE_SIZE + lines;
	size += 2;

	if (sc->sc_riscbuf == NULL) {
		return ENOMEM;
	}

	rm = (uint32_t *)sc->sc_riscbuf;
	coram_risc_field(sc, rm, bpl);

	return 0;
}

static int
coram_risc_field(struct coram_softc *sc, uint32_t *rm, uint32_t bpl)
{
	struct coram_dma *p;

	for (p = sc->sc_dma; p && KERNADDR(p) != sc->sc_tsbuf; p = p->next)
		continue;
	if (p == NULL) {
		printf("%s: coram_risc_field: bad addr %p\n",
		    device_xname(sc->sc_dev), sc->sc_tsbuf);
		return ENOENT;
	}

	memset(sc->sc_riscbuf, 0, sc->sc_riscbufsz);

	rm = sc->sc_riscbuf;

	/* htole32 will be done when program is copied to chip sram */

	/* XXX */
	*(rm++) = (CX_RISC_SYNC|0);

	*(rm++) = (CX_RISC_WRITE|CX_RISC_SOL|CX_RISC_EOL|CX_RISC_IRQ1|bpl);
	*(rm++) = (DMAADDR(p) + 0 * bpl);
	*(rm++) = 0; /* high dword */

	*(rm++) = (CX_RISC_WRITE|CX_RISC_SOL|CX_RISC_EOL|CX_RISC_IRQ2|bpl);
	*(rm++) = (DMAADDR(p) + 1 * bpl);
	*(rm++) = 0;

	*(rm++) = (CX_RISC_JUMP|1);
	*(rm++) = (coram_sram_chs[CORAM_SRAM_CH6].csc_risc + 4);
	*(rm++) = 0;

	return 0;
}

static int
coram_sram_ch_setup(struct coram_softc *sc, struct coram_sram_ch *csc,
    uint32_t bpl)
{
	unsigned int i, lines;
	uint32_t cdt;

	/* XXX why round? */
	bpl = (bpl + 7) & ~7;
	cdt = csc->csc_cdt;
	lines = csc->csc_fifosz / bpl;
#ifdef CORAM_DEBUG
	printf("%s %d lines\n", __func__, lines);
#endif

	/* fill in CDT */
	for (i = 0; i < lines; i++) {
#ifdef CORAM_DEBUG
		printf("CDT ent %08x, %08x\n", cdt + (16 * i),
		    csc->csc_fifo + (bpl * i));
#endif
		bus_space_write_4(sc->sc_memt, sc->sc_memh,
		    cdt + (16 * i), csc->csc_fifo + (bpl * i));
	}

	/* copy program */
	/* converts program to little endian as it goes into sram */
	bus_space_write_region_4(sc->sc_memt, sc->sc_memh,
	    csc->csc_risc, (void *)sc->sc_riscbuf, sc->sc_riscbufsz >> 2);

	/* fill in CMDS */
	bus_space_write_4(sc->sc_memt, sc->sc_memh,
	    csc->csc_cmds + CMDS_O_IRPC, csc->csc_risc);
	bus_space_write_4(sc->sc_memt, sc->sc_memh,
	    csc->csc_cmds + CMDS_O_IRPC + 4, 0);

	bus_space_write_4(sc->sc_memt, sc->sc_memh,
	    csc->csc_cmds + CMDS_O_CDTB, csc->csc_cdt);
	bus_space_write_4(sc->sc_memt, sc->sc_memh,
	    csc->csc_cmds + CMDS_O_CDTS, (lines * 16) >> 3); /* XXX magic */

	bus_space_write_4(sc->sc_memt, sc->sc_memh,
	    csc->csc_cmds + CMDS_O_IQB, csc->csc_iq);
	bus_space_write_4(sc->sc_memt, sc->sc_memh,
	    csc->csc_cmds + CMDS_O_IQS,
	    CMDS_IQS_ISRP | (csc->csc_iqsz >> 2) );

	/* zero rest of CMDS */
	bus_space_set_region_4(sc->sc_memt, sc->sc_memh, 0x18, 0, 20);

	bus_space_write_4(sc->sc_memt, sc->sc_memh,
	    csc->csc_ptr1, csc->csc_fifo);
	bus_space_write_4(sc->sc_memt, sc->sc_memh,
	    csc->csc_ptr2, cdt);
	bus_space_write_4(sc->sc_memt, sc->sc_memh,
	    csc->csc_cnt2, (lines * 16) >> 3);
	bus_space_write_4(sc->sc_memt, sc->sc_memh,
	    csc->csc_cnt1, (bpl >> 3) - 1);

	return 0;
}

MODULE(MODULE_CLASS_DRIVER, coram, "cx24227,mt2131,pci");

#ifdef _MODULE
#include "ioconf.c"
#endif

static int
coram_modcmd(modcmd_t cmd, void *v)
{
	int error = 0;

	switch (cmd) {
	case MODULE_CMD_INIT:
#ifdef _MODULE
		error = config_init_component(cfdriver_ioconf_coram,
		    cfattach_ioconf_coram, cfdata_ioconf_coram);
#endif
		return error;
	case MODULE_CMD_FINI:
#ifdef _MODULE
		error = config_fini_component(cfdriver_ioconf_coram,
		    cfattach_ioconf_coram, cfdata_ioconf_coram);
#endif
		return error;
	default:
		return ENOTTY;
	}
}<|MERGE_RESOLUTION|>--- conflicted
+++ resolved
@@ -1,8 +1,4 @@
-<<<<<<< HEAD
-/* $NetBSD: coram.c,v 1.14 2017/06/01 02:45:11 chs Exp $ */
-=======
 /* $NetBSD: coram.c,v 1.15 2018/06/06 01:49:08 maya Exp $ */
->>>>>>> b2b84690
 
 /*
  * Copyright (c) 2008, 2011 Jonathan A. Kollasch
@@ -31,11 +27,7 @@
  */
 
 #include <sys/cdefs.h>
-<<<<<<< HEAD
-__KERNEL_RCSID(0, "$NetBSD: coram.c,v 1.14 2017/06/01 02:45:11 chs Exp $");
-=======
 __KERNEL_RCSID(0, "$NetBSD: coram.c,v 1.15 2018/06/06 01:49:08 maya Exp $");
->>>>>>> b2b84690
 
 #include <sys/param.h>
 #include <sys/systm.h>
