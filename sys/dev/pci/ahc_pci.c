--- conflicted
+++ resolved
@@ -39,11 +39,7 @@
  * IN ANY WAY OUT OF THE USE OF THIS SOFTWARE, EVEN IF ADVISED OF THE
  * POSSIBILITY OF SUCH DAMAGES.
  *
-<<<<<<< HEAD
- * $Id: ahc_pci.c,v 1.71 2016/07/14 04:00:46 msaitoh Exp $
-=======
  * $Id: ahc_pci.c,v 1.72 2018/06/03 10:45:16 maxv Exp $
->>>>>>> b2b84690
  *
  * //depot/aic7xxx/aic7xxx/aic7xxx_pci.c#57 $
  *
@@ -54,11 +50,7 @@
  */
 
 #include <sys/cdefs.h>
-<<<<<<< HEAD
-__KERNEL_RCSID(0, "$NetBSD: ahc_pci.c,v 1.71 2016/07/14 04:00:46 msaitoh Exp $");
-=======
 __KERNEL_RCSID(0, "$NetBSD: ahc_pci.c,v 1.72 2018/06/03 10:45:16 maxv Exp $");
->>>>>>> b2b84690
 
 #include <sys/param.h>
 #include <sys/systm.h>
