--- conflicted
+++ resolved
@@ -198,13 +198,10 @@
 	    AHCI_PCI_QUIRK_FORCE },
 	{ PCI_VENDOR_ASMEDIA, PCI_PRODUCT_ASMEDIA_ASM1061_12,
 	    AHCI_PCI_QUIRK_FORCE },
-<<<<<<< HEAD
 	{ PCI_VENDOR_CAVIUM, PCI_PRODUCT_CAVIUM_THUNDERX_AHCI,
 	    AHCI_QUIRK_SKIP_RESET },
-=======
 	{ PCI_VENDOR_AMD, PCI_PRODUCT_AMD_HUDSON_SATA,
 	    AHCI_PCI_QUIRK_FORCE },
->>>>>>> f7330151
 };
 
 struct ahci_pci_softc {
