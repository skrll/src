/*	$NetBSD: ahcisata_pci.c,v 1.48 2018/11/30 17:47:54 jdolecek Exp $	*/

/*
 * Copyright (c) 2006 Manuel Bouyer.
 *
 * Redistribution and use in source and binary forms, with or without
 * modification, are permitted provided that the following conditions
 * are met:
 * 1. Redistributions of source code must retain the above copyright
 *    notice, this list of conditions and the following disclaimer.
 * 2. Redistributions in binary form must reproduce the above copyright
 *    notice, this list of conditions and the following disclaimer in the
 *    documentation and/or other materials provided with the distribution.
 *
 * THIS SOFTWARE IS PROVIDED BY THE AUTHOR ``AS IS'' AND ANY EXPRESS OR
 * IMPLIED WARRANTIES, INCLUDING, BUT NOT LIMITED TO, THE IMPLIED WARRANTIES
 * OF MERCHANTABILITY AND FITNESS FOR A PARTICULAR PURPOSE ARE DISCLAIMED.
 * IN NO EVENT SHALL THE AUTHOR BE LIABLE FOR ANY DIRECT, INDIRECT,
 * INCIDENTAL, SPECIAL, EXEMPLARY, OR CONSEQUENTIAL DAMAGES (INCLUDING, BUT
 * NOT LIMITED TO, PROCUREMENT OF SUBSTITUTE GOODS OR SERVICES; LOSS OF USE,
 * DATA, OR PROFITS; OR BUSINESS INTERRUPTION) HOWEVER CAUSED AND ON ANY
 * THEORY OF LIABILITY, WHETHER IN CONTRACT, STRICT LIABILITY, OR TORT
 * (INCLUDING NEGLIGENCE OR OTHERWISE) ARISING IN ANY WAY OUT OF THE USE OF
 * THIS SOFTWARE, EVEN IF ADVISED OF THE POSSIBILITY OF SUCH DAMAGE.
 *
 */

#include <sys/cdefs.h>
__KERNEL_RCSID(0, "$NetBSD: ahcisata_pci.c,v 1.48 2018/11/30 17:47:54 jdolecek Exp $");

#ifdef _KERNEL_OPT
#include "opt_ahcisata_pci.h"
#endif

#ifdef _KERNEL_OPT
#include "opt_ahcisata_pci.h"
#endif

#include <sys/types.h>
#include <sys/malloc.h>
#include <sys/param.h>
#include <sys/kernel.h>
#include <sys/systm.h>
#include <sys/disklabel.h>
#include <sys/pmf.h>

#include <dev/pci/pcivar.h>
#include <dev/pci/pcidevs.h>
#include <dev/pci/pciidereg.h>
#include <dev/pci/pciidevar.h>
#include <dev/ic/ahcisatavar.h>

struct ahci_pci_quirk {
	pci_vendor_id_t  vendor;	/* Vendor ID */
	pci_product_id_t product;	/* Product ID */
	int              quirks;	/* quirks; same as sc_ahci_quirks */
};

static const struct ahci_pci_quirk ahci_pci_quirks[] = {
	{ PCI_VENDOR_NVIDIA, PCI_PRODUCT_NVIDIA_MCP65_SATA,
	    AHCI_PCI_QUIRK_FORCE | AHCI_QUIRK_BADPMP },
	{ PCI_VENDOR_NVIDIA, PCI_PRODUCT_NVIDIA_MCP65_SATA2,
	    AHCI_PCI_QUIRK_FORCE | AHCI_QUIRK_BADPMP },
	{ PCI_VENDOR_NVIDIA, PCI_PRODUCT_NVIDIA_MCP65_SATA3,
	    AHCI_PCI_QUIRK_FORCE | AHCI_QUIRK_BADPMP },
	{ PCI_VENDOR_NVIDIA, PCI_PRODUCT_NVIDIA_MCP65_SATA4,
	    AHCI_PCI_QUIRK_FORCE | AHCI_QUIRK_BADPMP },
	{ PCI_VENDOR_NVIDIA, PCI_PRODUCT_NVIDIA_MCP65_AHCI_1,
	    AHCI_QUIRK_BADPMP },
	{ PCI_VENDOR_NVIDIA, PCI_PRODUCT_NVIDIA_MCP65_AHCI_2,
	    AHCI_QUIRK_BADPMP },
	{ PCI_VENDOR_NVIDIA, PCI_PRODUCT_NVIDIA_MCP65_AHCI_3,
	    AHCI_QUIRK_BADPMP },
	{ PCI_VENDOR_NVIDIA, PCI_PRODUCT_NVIDIA_MCP65_AHCI_4,
	    AHCI_QUIRK_BADPMP },
	{ PCI_VENDOR_NVIDIA, PCI_PRODUCT_NVIDIA_MCP67_SATA,
	    AHCI_PCI_QUIRK_FORCE | AHCI_QUIRK_BADPMP },
	{ PCI_VENDOR_NVIDIA, PCI_PRODUCT_NVIDIA_MCP67_SATA2,
	    AHCI_QUIRK_BADPMP },
	{ PCI_VENDOR_NVIDIA, PCI_PRODUCT_NVIDIA_MCP67_SATA3,
	    AHCI_QUIRK_BADPMP },
	{ PCI_VENDOR_NVIDIA, PCI_PRODUCT_NVIDIA_MCP67_SATA4,
	     AHCI_QUIRK_BADPMP },
	{ PCI_VENDOR_NVIDIA, PCI_PRODUCT_NVIDIA_MCP67_AHCI_1,
	     AHCI_QUIRK_BADPMP },
	{ PCI_VENDOR_NVIDIA, PCI_PRODUCT_NVIDIA_MCP67_AHCI_2,
	     AHCI_QUIRK_BADPMP },
	{ PCI_VENDOR_NVIDIA, PCI_PRODUCT_NVIDIA_MCP67_AHCI_3,
	     AHCI_QUIRK_BADPMP },
	{ PCI_VENDOR_NVIDIA, PCI_PRODUCT_NVIDIA_MCP67_AHCI_4,
	     AHCI_QUIRK_BADPMP },
	{ PCI_VENDOR_NVIDIA, PCI_PRODUCT_NVIDIA_MCP67_AHCI_5,
	     AHCI_QUIRK_BADPMP },
	{ PCI_VENDOR_NVIDIA, PCI_PRODUCT_NVIDIA_MCP67_AHCI_6,
	     AHCI_QUIRK_BADPMP },
	{ PCI_VENDOR_NVIDIA, PCI_PRODUCT_NVIDIA_MCP67_AHCI_7,
	     AHCI_QUIRK_BADPMP },
	{ PCI_VENDOR_NVIDIA, PCI_PRODUCT_NVIDIA_MCP67_AHCI_8,
	     AHCI_QUIRK_BADPMP },
	{ PCI_VENDOR_NVIDIA, PCI_PRODUCT_NVIDIA_MCP73_AHCI_1,
	    AHCI_PCI_QUIRK_FORCE | AHCI_QUIRK_BADPMP },
	{ PCI_VENDOR_NVIDIA, PCI_PRODUCT_NVIDIA_MCP73_AHCI_2,
	    AHCI_QUIRK_BADPMP },
	{ PCI_VENDOR_NVIDIA, PCI_PRODUCT_NVIDIA_MCP73_AHCI_3,
	    AHCI_QUIRK_BADPMP },
	{ PCI_VENDOR_NVIDIA, PCI_PRODUCT_NVIDIA_MCP73_AHCI_4,
	    AHCI_QUIRK_BADPMP },
	{ PCI_VENDOR_NVIDIA, PCI_PRODUCT_NVIDIA_MCP73_AHCI_5,
	    AHCI_QUIRK_BADPMP },
	{ PCI_VENDOR_NVIDIA, PCI_PRODUCT_NVIDIA_MCP73_AHCI_6,
	    AHCI_QUIRK_BADPMP },
	{ PCI_VENDOR_NVIDIA, PCI_PRODUCT_NVIDIA_MCP73_AHCI_7,
	    AHCI_QUIRK_BADPMP },
	{ PCI_VENDOR_NVIDIA, PCI_PRODUCT_NVIDIA_MCP73_AHCI_8,
	    AHCI_QUIRK_BADPMP },
	{ PCI_VENDOR_NVIDIA, PCI_PRODUCT_NVIDIA_MCP73_AHCI_9,
	    AHCI_QUIRK_BADPMP },
	{ PCI_VENDOR_NVIDIA, PCI_PRODUCT_NVIDIA_MCP73_AHCI_10,
	    AHCI_QUIRK_BADPMP },
	{ PCI_VENDOR_NVIDIA, PCI_PRODUCT_NVIDIA_MCP73_AHCI_11,
	    AHCI_QUIRK_BADPMP },
	{ PCI_VENDOR_NVIDIA, PCI_PRODUCT_NVIDIA_MCP73_AHCI_12,
	    AHCI_QUIRK_BADPMP },
	{ PCI_VENDOR_NVIDIA, PCI_PRODUCT_NVIDIA_MCP77_AHCI_1,
	    AHCI_PCI_QUIRK_FORCE | AHCI_QUIRK_BADPMP },
	{ PCI_VENDOR_NVIDIA, PCI_PRODUCT_NVIDIA_MCP77_AHCI_2,
	    AHCI_PCI_QUIRK_FORCE | AHCI_QUIRK_BADPMP },
	{ PCI_VENDOR_NVIDIA, PCI_PRODUCT_NVIDIA_MCP77_AHCI_3,
	    AHCI_PCI_QUIRK_FORCE | AHCI_QUIRK_BADPMP },
	{ PCI_VENDOR_NVIDIA, PCI_PRODUCT_NVIDIA_MCP77_AHCI_4,
	    AHCI_PCI_QUIRK_FORCE | AHCI_QUIRK_BADPMP },
	{ PCI_VENDOR_NVIDIA, PCI_PRODUCT_NVIDIA_MCP77_AHCI_5,
	    AHCI_PCI_QUIRK_FORCE | AHCI_QUIRK_BADPMP },
	{ PCI_VENDOR_NVIDIA, PCI_PRODUCT_NVIDIA_MCP77_AHCI_6,
	    AHCI_PCI_QUIRK_FORCE | AHCI_QUIRK_BADPMP },
	{ PCI_VENDOR_NVIDIA, PCI_PRODUCT_NVIDIA_MCP77_AHCI_7,
	    AHCI_PCI_QUIRK_FORCE | AHCI_QUIRK_BADPMP },
	{ PCI_VENDOR_NVIDIA, PCI_PRODUCT_NVIDIA_MCP77_AHCI_8,
	    AHCI_PCI_QUIRK_FORCE | AHCI_QUIRK_BADPMP },
	{ PCI_VENDOR_NVIDIA, PCI_PRODUCT_NVIDIA_MCP77_AHCI_9,
	    AHCI_PCI_QUIRK_FORCE | AHCI_QUIRK_BADPMP },
	{ PCI_VENDOR_NVIDIA, PCI_PRODUCT_NVIDIA_MCP77_AHCI_10,
	    AHCI_PCI_QUIRK_FORCE | AHCI_QUIRK_BADPMP },
	{ PCI_VENDOR_NVIDIA, PCI_PRODUCT_NVIDIA_MCP77_AHCI_11,
	    AHCI_PCI_QUIRK_FORCE | AHCI_QUIRK_BADPMP },
	{ PCI_VENDOR_NVIDIA, PCI_PRODUCT_NVIDIA_MCP77_AHCI_12,
	    AHCI_PCI_QUIRK_FORCE | AHCI_QUIRK_BADPMP },
	{ PCI_VENDOR_NVIDIA, PCI_PRODUCT_NVIDIA_MCP79_AHCI_1,
	    AHCI_QUIRK_BADPMP },
	{ PCI_VENDOR_NVIDIA, PCI_PRODUCT_NVIDIA_MCP79_AHCI_2,
	    AHCI_QUIRK_BADPMP },
	{ PCI_VENDOR_NVIDIA, PCI_PRODUCT_NVIDIA_MCP79_AHCI_3,
	    AHCI_QUIRK_BADPMP },
	{ PCI_VENDOR_NVIDIA, PCI_PRODUCT_NVIDIA_MCP79_AHCI_4,
	    AHCI_QUIRK_BADPMP },
	{ PCI_VENDOR_NVIDIA, PCI_PRODUCT_NVIDIA_MCP79_AHCI_5,
	    AHCI_QUIRK_BADPMP },
	{ PCI_VENDOR_NVIDIA, PCI_PRODUCT_NVIDIA_MCP79_AHCI_6,
	    AHCI_QUIRK_BADPMP },
	{ PCI_VENDOR_NVIDIA, PCI_PRODUCT_NVIDIA_MCP79_AHCI_7,
	    AHCI_QUIRK_BADPMP },
	{ PCI_VENDOR_NVIDIA, PCI_PRODUCT_NVIDIA_MCP79_AHCI_8,
	    AHCI_QUIRK_BADPMP },
	{ PCI_VENDOR_NVIDIA, PCI_PRODUCT_NVIDIA_MCP79_AHCI_9,
	    AHCI_QUIRK_BADPMP },
	{ PCI_VENDOR_NVIDIA, PCI_PRODUCT_NVIDIA_MCP79_AHCI_10,
	    AHCI_QUIRK_BADPMP },
	{ PCI_VENDOR_NVIDIA, PCI_PRODUCT_NVIDIA_MCP79_AHCI_11,
	    AHCI_QUIRK_BADPMP },
	{ PCI_VENDOR_NVIDIA, PCI_PRODUCT_NVIDIA_MCP79_AHCI_12,
	    AHCI_QUIRK_BADPMP },
	{ PCI_VENDOR_ALI, PCI_PRODUCT_ALI_M5288,
	    AHCI_PCI_QUIRK_FORCE },
	{ PCI_VENDOR_MARVELL, PCI_PRODUCT_MARVELL_88SE6121,
	    AHCI_PCI_QUIRK_FORCE | AHCI_QUIRK_BADPMP },
	{ PCI_VENDOR_MARVELL, PCI_PRODUCT_MARVELL_88SE6145,
	    AHCI_QUIRK_BADPMP },
	{ PCI_VENDOR_MARVELL2, PCI_PRODUCT_MARVELL2_88SE91XX,
	    AHCI_PCI_QUIRK_FORCE },
	/* ATI SB600 AHCI 64-bit DMA only works on some boards/BIOSes */
	{ PCI_VENDOR_ATI, PCI_PRODUCT_ATI_SB600_SATA_1,
	    AHCI_PCI_QUIRK_BAD64 | AHCI_QUIRK_BADPMPRESET },
	{ PCI_VENDOR_ATI, PCI_PRODUCT_ATI_SB700_SATA_AHCI,
	    AHCI_QUIRK_BADPMPRESET },
	{ PCI_VENDOR_ATI, PCI_PRODUCT_ATI_SB700_SATA_RAID,
	    AHCI_QUIRK_BADPMPRESET },
	{ PCI_VENDOR_ATI, PCI_PRODUCT_ATI_SB700_SATA_RAID5,
	    AHCI_QUIRK_BADPMPRESET },
	{ PCI_VENDOR_ATI, PCI_PRODUCT_ATI_SB700_SATA_AHCI2,
	    AHCI_QUIRK_BADPMPRESET },
	{ PCI_VENDOR_ATI, PCI_PRODUCT_ATI_SB700_SATA_STORAGE,
	    AHCI_QUIRK_BADPMPRESET },
	{ PCI_VENDOR_VIATECH, PCI_PRODUCT_VIATECH_VT8237R_SATA,
	    AHCI_QUIRK_BADPMP },
	{ PCI_VENDOR_VIATECH, PCI_PRODUCT_VIATECH_VT8251_SATA,
	    AHCI_QUIRK_BADPMP },
	{ PCI_VENDOR_ASMEDIA, PCI_PRODUCT_ASMEDIA_ASM1061_01,
	    AHCI_PCI_QUIRK_FORCE },
	{ PCI_VENDOR_ASMEDIA, PCI_PRODUCT_ASMEDIA_ASM1061_02,
	    AHCI_PCI_QUIRK_FORCE },
	{ PCI_VENDOR_ASMEDIA, PCI_PRODUCT_ASMEDIA_ASM1061_11,
	    AHCI_PCI_QUIRK_FORCE },
	{ PCI_VENDOR_ASMEDIA, PCI_PRODUCT_ASMEDIA_ASM1061_12,
	    AHCI_PCI_QUIRK_FORCE },
	{ PCI_VENDOR_CAVIUM, PCI_PRODUCT_CAVIUM_THUNDERX_AHCI,
	    AHCI_QUIRK_SKIP_RESET },
<<<<<<< HEAD
=======
	{ PCI_VENDOR_AMD, PCI_PRODUCT_AMD_HUDSON_SATA,
	    AHCI_PCI_QUIRK_FORCE },
>>>>>>> 4a488bd6
};

struct ahci_pci_softc {
	struct ahci_softc ah_sc;
	pci_chipset_tag_t sc_pc;
	pcitag_t sc_pcitag;
	pci_intr_handle_t *sc_pihp;
	void *sc_ih;
};

static int  ahci_pci_has_quirk(pci_vendor_id_t, pci_product_id_t);
static int  ahci_pci_match(device_t, cfdata_t, void *);
static void ahci_pci_attach(device_t, device_t, void *);
static int  ahci_pci_detach(device_t, int);
static void ahci_pci_childdetached(device_t, device_t);
static bool ahci_pci_resume(device_t, const pmf_qual_t *);


CFATTACH_DECL3_NEW(ahcisata_pci, sizeof(struct ahci_pci_softc),
    ahci_pci_match, ahci_pci_attach, ahci_pci_detach, NULL,
    NULL, ahci_pci_childdetached, DVF_DETACH_SHUTDOWN);

#define	AHCI_PCI_ABAR_CAVIUM	0x10

static int
ahci_pci_has_quirk(pci_vendor_id_t vendor, pci_product_id_t product)
{
	int i;

	for (i = 0; i < __arraycount(ahci_pci_quirks); i++)
		if (vendor == ahci_pci_quirks[i].vendor &&
		    product == ahci_pci_quirks[i].product)
			return ahci_pci_quirks[i].quirks;
	return 0;
}

static int
ahci_pci_abar(struct pci_attach_args *pa)
{
	if (PCI_VENDOR(pa->pa_id) == PCI_VENDOR_CAVIUM) {
		if (PCI_PRODUCT(pa->pa_id) == PCI_PRODUCT_CAVIUM_THUNDERX_AHCI ||
		    PCI_PRODUCT(pa->pa_id) == PCI_PRODUCT_CAVIUM_THUNDERX_RAID) {
			return AHCI_PCI_ABAR_CAVIUM;
		}
	}

	return AHCI_PCI_ABAR;
}


static int
ahci_pci_match(device_t parent, cfdata_t match, void *aux)
{
	struct pci_attach_args *pa = aux;
	bus_space_tag_t regt;
	bus_space_handle_t regh;
	bus_size_t size;
	int ret = 0;
	bool force;

	force = ((ahci_pci_has_quirk( PCI_VENDOR(pa->pa_id),
	    PCI_PRODUCT(pa->pa_id)) & AHCI_PCI_QUIRK_FORCE) != 0);

	/* if wrong class and not forced by quirks, don't match */
	if ((PCI_CLASS(pa->pa_class) != PCI_CLASS_MASS_STORAGE ||
	    ((PCI_SUBCLASS(pa->pa_class) != PCI_SUBCLASS_MASS_STORAGE_SATA ||
	     PCI_INTERFACE(pa->pa_class) != PCI_INTERFACE_SATA_AHCI) &&
	     PCI_SUBCLASS(pa->pa_class) != PCI_SUBCLASS_MASS_STORAGE_RAID)) &&
	    (force == false))
		return 0;

	int bar = ahci_pci_abar(pa);
	pcireg_t memtype = pci_mapreg_type(pa->pa_pc, pa->pa_tag, bar);
	if (pci_mapreg_map(pa, bar, memtype, 0, &regt, &regh, NULL, &size) != 0)
		return 0;

	if ((PCI_SUBCLASS(pa->pa_class) == PCI_SUBCLASS_MASS_STORAGE_SATA &&
	     PCI_INTERFACE(pa->pa_class) == PCI_INTERFACE_SATA_AHCI) ||
	    (bus_space_read_4(regt, regh, AHCI_GHC) & AHCI_GHC_AE) ||
	    (force == true))
		ret = 3;

	bus_space_unmap(regt, regh, size);
	return ret;
}

static void
ahci_pci_attach(device_t parent, device_t self, void *aux)
{
	struct pci_attach_args *pa = aux;
	struct ahci_pci_softc *psc = device_private(self);
	struct ahci_softc *sc = &psc->ah_sc;
	const char *intrstr;
	bool ahci_cap_64bit;
	bool ahci_bad_64bit;
	char intrbuf[PCI_INTRSTR_LEN];

	sc->sc_atac.atac_dev = self;

	int bar = ahci_pci_abar(pa);
	pcireg_t memtype = pci_mapreg_type(pa->pa_pc, pa->pa_tag, bar);
	if (pci_mapreg_map(pa, bar, memtype, 0, &sc->sc_ahcit, &sc->sc_ahcih,
	    NULL, &sc->sc_ahcis) != 0) {
		aprint_error_dev(self, "can't map ahci registers\n");
		return;
	}
	psc->sc_pc = pa->pa_pc;
	psc->sc_pcitag = pa->pa_tag;

	pci_aprint_devinfo(pa, "AHCI disk controller");

<<<<<<< HEAD

	/* Allocation settings */
	int counts[PCI_INTR_TYPE_SIZE] = {
		[PCI_INTR_TYPE_INTX] = 1,
#ifndef AHCISATA_DISABLE_MSI
		[PCI_INTR_TYPE_MSI] = 1,
#endif
#ifndef AHCISATA_DISABLE_MSIX
		[PCI_INTR_TYPE_MSIX] = 1,
#endif
	};

alloc_retry:
	/* Allocate and establish the interrupt. */
	if (pci_intr_alloc(pa, &psc->sc_pihp, counts, PCI_INTR_TYPE_MSIX)) {
=======
	/* Allocate and establish the interrupt. */
	if (pci_intr_alloc(pa, &psc->sc_pihp, NULL, 0)) {
>>>>>>> 4a488bd6
		aprint_error_dev(self, "can't allocate handler\n");
		goto fail;
	}

	intrstr = pci_intr_string(pa->pa_pc, psc->sc_pihp[0], intrbuf,
	    sizeof(intrbuf));
	psc->sc_ih = pci_intr_establish_xname(pa->pa_pc, psc->sc_pihp[0],
	    IPL_BIO, ahci_intr, sc, device_xname(sc->sc_atac.atac_dev));
	if (psc->sc_ih == NULL) {
<<<<<<< HEAD
		const pci_intr_type_t intr_type = pci_intr_type(pa->pa_pc,
		    psc->sc_pihp[0]);
		pci_intr_release(pa->pa_pc, psc->sc_pihp, 1);
		psc->sc_ih = NULL;
		switch (intr_type) {
		case PCI_INTR_TYPE_MSIX:
			/* The next try is for MSI: Disable MSIX */
			counts[PCI_INTR_TYPE_MSIX] = 0;
			counts[PCI_INTR_TYPE_MSI] = 1;
			counts[PCI_INTR_TYPE_INTX] = 1;
			goto alloc_retry;
		case PCI_INTR_TYPE_MSI:
			/* The next try is for INTx: Disable MSI */
			counts[PCI_INTR_TYPE_MSI] = 0;
			counts[PCI_INTR_TYPE_INTX] = 1;
			goto alloc_retry;
		case PCI_INTR_TYPE_INTX:
		default:
			aprint_error_dev(self, "couldn't establish interrupt");
			if (intrstr != NULL)
				aprint_error(" at %s", intrstr);
			aprint_error("\n");
			goto fail;
		}
=======
		pci_intr_release(pa->pa_pc, psc->sc_pihp, 1);
		psc->sc_ih = NULL;
		aprint_error_dev(self, "couldn't establish interrupt");
		if (intrstr != NULL)
			aprint_error(" at %s", intrstr);
		aprint_error("\n");
		goto fail;
>>>>>>> 4a488bd6
	}
	aprint_normal_dev(self, "interrupting at %s\n", intrstr);

	sc->sc_dmat = pa->pa_dmat;

	sc->sc_ahci_quirks = ahci_pci_has_quirk(PCI_VENDOR(pa->pa_id),
					    PCI_PRODUCT(pa->pa_id));

	ahci_cap_64bit = (AHCI_READ(sc, AHCI_CAP) & AHCI_CAP_64BIT) != 0;
	ahci_bad_64bit = ((sc->sc_ahci_quirks & AHCI_PCI_QUIRK_BAD64) != 0);

	if (pci_dma64_available(pa) && ahci_cap_64bit) {
		if (!ahci_bad_64bit)
			sc->sc_dmat = pa->pa_dmat64;
		aprint_verbose_dev(self, "64-bit DMA%s\n",
		    (sc->sc_dmat == pa->pa_dmat) ? " unavailable" : "");
	}

	if (PCI_SUBCLASS(pa->pa_class) == PCI_SUBCLASS_MASS_STORAGE_RAID) {
		AHCIDEBUG_PRINT(("%s: RAID mode\n", AHCINAME(sc)), DEBUG_PROBE);
		sc->sc_atac_capflags = ATAC_CAP_RAID;
	} else {
		AHCIDEBUG_PRINT(("%s: SATA mode\n", AHCINAME(sc)), DEBUG_PROBE);
	}

	ahci_attach(sc);

	if (!pmf_device_register(self, NULL, ahci_pci_resume))
		aprint_error_dev(self, "couldn't establish power handler\n");

	return;
fail:
	if (psc->sc_pihp != NULL) {
		pci_intr_release(psc->sc_pc, psc->sc_pihp, 1);
		psc->sc_pihp = NULL;
	}
	if (sc->sc_ahcis) {
		bus_space_unmap(sc->sc_ahcit, sc->sc_ahcih, sc->sc_ahcis);
		sc->sc_ahcis = 0;
	}

	return;

}

static void
ahci_pci_childdetached(device_t dv, device_t child)
{
	struct ahci_pci_softc *psc = device_private(dv);
	struct ahci_softc *sc = &psc->ah_sc;

	ahci_childdetached(sc, child);
}

static int
ahci_pci_detach(device_t dv, int flags)
{
	struct ahci_pci_softc *psc;
	struct ahci_softc *sc;
	int rv;

	psc = device_private(dv);
	sc = &psc->ah_sc;

	if ((rv = ahci_detach(sc, flags)))
		return rv;

	pmf_device_deregister(dv);

	if (psc->sc_ih != NULL) {
		pci_intr_disestablish(psc->sc_pc, psc->sc_ih);
		psc->sc_ih = NULL;
	}

	if (psc->sc_pihp != NULL) {
		pci_intr_release(psc->sc_pc, psc->sc_pihp, 1);
		psc->sc_pihp = NULL;
	}

	bus_space_unmap(sc->sc_ahcit, sc->sc_ahcih, sc->sc_ahcis);

	return 0;
}

static bool
ahci_pci_resume(device_t dv, const pmf_qual_t *qual)
{
	struct ahci_pci_softc *psc = device_private(dv);
	struct ahci_softc *sc = &psc->ah_sc;
	int s;

	s = splbio();
	ahci_resume(sc);
	splx(s);

	return true;
}<|MERGE_RESOLUTION|>--- conflicted
+++ resolved
@@ -32,10 +32,6 @@
 #include "opt_ahcisata_pci.h"
 #endif
 
-#ifdef _KERNEL_OPT
-#include "opt_ahcisata_pci.h"
-#endif
-
 #include <sys/types.h>
 #include <sys/malloc.h>
 #include <sys/param.h>
@@ -204,11 +200,8 @@
 	    AHCI_PCI_QUIRK_FORCE },
 	{ PCI_VENDOR_CAVIUM, PCI_PRODUCT_CAVIUM_THUNDERX_AHCI,
 	    AHCI_QUIRK_SKIP_RESET },
-<<<<<<< HEAD
-=======
 	{ PCI_VENDOR_AMD, PCI_PRODUCT_AMD_HUDSON_SATA,
 	    AHCI_PCI_QUIRK_FORCE },
->>>>>>> 4a488bd6
 };
 
 struct ahci_pci_softc {
@@ -320,26 +313,8 @@
 
 	pci_aprint_devinfo(pa, "AHCI disk controller");
 
-<<<<<<< HEAD
-
-	/* Allocation settings */
-	int counts[PCI_INTR_TYPE_SIZE] = {
-		[PCI_INTR_TYPE_INTX] = 1,
-#ifndef AHCISATA_DISABLE_MSI
-		[PCI_INTR_TYPE_MSI] = 1,
-#endif
-#ifndef AHCISATA_DISABLE_MSIX
-		[PCI_INTR_TYPE_MSIX] = 1,
-#endif
-	};
-
-alloc_retry:
-	/* Allocate and establish the interrupt. */
-	if (pci_intr_alloc(pa, &psc->sc_pihp, counts, PCI_INTR_TYPE_MSIX)) {
-=======
 	/* Allocate and establish the interrupt. */
 	if (pci_intr_alloc(pa, &psc->sc_pihp, NULL, 0)) {
->>>>>>> 4a488bd6
 		aprint_error_dev(self, "can't allocate handler\n");
 		goto fail;
 	}
@@ -349,32 +324,6 @@
 	psc->sc_ih = pci_intr_establish_xname(pa->pa_pc, psc->sc_pihp[0],
 	    IPL_BIO, ahci_intr, sc, device_xname(sc->sc_atac.atac_dev));
 	if (psc->sc_ih == NULL) {
-<<<<<<< HEAD
-		const pci_intr_type_t intr_type = pci_intr_type(pa->pa_pc,
-		    psc->sc_pihp[0]);
-		pci_intr_release(pa->pa_pc, psc->sc_pihp, 1);
-		psc->sc_ih = NULL;
-		switch (intr_type) {
-		case PCI_INTR_TYPE_MSIX:
-			/* The next try is for MSI: Disable MSIX */
-			counts[PCI_INTR_TYPE_MSIX] = 0;
-			counts[PCI_INTR_TYPE_MSI] = 1;
-			counts[PCI_INTR_TYPE_INTX] = 1;
-			goto alloc_retry;
-		case PCI_INTR_TYPE_MSI:
-			/* The next try is for INTx: Disable MSI */
-			counts[PCI_INTR_TYPE_MSI] = 0;
-			counts[PCI_INTR_TYPE_INTX] = 1;
-			goto alloc_retry;
-		case PCI_INTR_TYPE_INTX:
-		default:
-			aprint_error_dev(self, "couldn't establish interrupt");
-			if (intrstr != NULL)
-				aprint_error(" at %s", intrstr);
-			aprint_error("\n");
-			goto fail;
-		}
-=======
 		pci_intr_release(pa->pa_pc, psc->sc_pihp, 1);
 		psc->sc_ih = NULL;
 		aprint_error_dev(self, "couldn't establish interrupt");
@@ -382,7 +331,6 @@
 			aprint_error(" at %s", intrstr);
 		aprint_error("\n");
 		goto fail;
->>>>>>> 4a488bd6
 	}
 	aprint_normal_dev(self, "interrupting at %s\n", intrstr);
 
