--- conflicted
+++ resolved
@@ -32,10 +32,6 @@
 #include "opt_ahcisata_pci.h"
 #endif
 
-#ifdef _KERNEL_OPT
-#include "opt_ahcisata_pci.h"
-#endif
-
 #include <sys/types.h>
 #include <sys/malloc.h>
 #include <sys/param.h>
@@ -344,14 +340,6 @@
 		pci_intr_release(pa->pa_pc, psc->sc_pihp, 1);
 		psc->sc_ih = NULL;
 		switch (intr_type) {
-<<<<<<< HEAD
-		case PCI_INTR_TYPE_MSIX:
-			/* The next try is for MSI: Disable MSIX */
-			counts[PCI_INTR_TYPE_MSIX] = 0;
-			counts[PCI_INTR_TYPE_MSI] = 1;
-			counts[PCI_INTR_TYPE_INTX] = 1;
-			goto alloc_retry;
-=======
 #ifndef AHCISATA_DISABLE_MSIX
 		case PCI_INTR_TYPE_MSIX:
 			/* The next try is for MSI: Disable MSIX */
@@ -363,21 +351,15 @@
 			goto alloc_retry;
 #endif
 #ifndef AHCISATA_DISABLE_MSI
->>>>>>> b46d8020
 		case PCI_INTR_TYPE_MSI:
 			/* The next try is for INTx: Disable MSI */
 			counts[PCI_INTR_TYPE_MSI] = 0;
 			counts[PCI_INTR_TYPE_INTX] = 1;
 			goto alloc_retry;
-<<<<<<< HEAD
-		case PCI_INTR_TYPE_INTX:
-		default:
-=======
 #endif
 		case PCI_INTR_TYPE_INTX:
 		default:
 			counts[PCI_INTR_TYPE_INTX] = 1;
->>>>>>> b46d8020
 			aprint_error_dev(self, "couldn't establish interrupt");
 			if (intrstr != NULL)
 				aprint_error(" at %s", intrstr);
