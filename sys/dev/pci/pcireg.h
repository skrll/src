--- conflicted
+++ resolved
@@ -1,8 +1,4 @@
-<<<<<<< HEAD
-/*	$NetBSD: pcireg.h,v 1.153 2020/12/28 13:12:24 skrll Exp $	*/
-=======
 /*	$NetBSD: pcireg.h,v 1.155 2021/06/24 23:48:08 thorpej Exp $	*/
->>>>>>> e2aa5677
 
 /*
  * Copyright (c) 1995, 1996, 1999, 2000
