--- conflicted
+++ resolved
@@ -1,8 +1,4 @@
-<<<<<<< HEAD
-/*	$NetBSD: pcireg.h,v 1.148 2019/12/11 07:33:55 msaitoh Exp $	*/
-=======
 /*	$NetBSD: pcireg.h,v 1.149 2020/01/22 02:51:38 msaitoh Exp $	*/
->>>>>>> 792df501
 
 /*
  * Copyright (c) 1995, 1996, 1999, 2000
@@ -1572,11 +1568,6 @@
 	  /* Shares bits with COR_STATUS */
 #define	PCI_AER_CAP_CONTROL	0x18	/* AE Capabilities and Control Reg. */
 #define	  PCI_AER_FIRST_ERROR_PTR		__BITS(4, 0)
-<<<<<<< HEAD
-#define	  PCI_AER_FIRST_ERROR_PTR_S		0
-#define	  PCI_AER_FIRST_ERROR_PTR_M		0x1f
-=======
->>>>>>> 792df501
 #define	  PCI_AER_ECRC_GEN_CAPABLE		__BIT(5)
 #define	  PCI_AER_ECRC_GEN_ENABLE		__BIT(6)
 #define	  PCI_AER_ECRC_CHECK_CAPABLE		__BIT(7)
@@ -1601,21 +1592,9 @@
 #define	  PCI_AER_ROOTERR_NF_ERR		__BIT(5)
 #define	  PCI_AER_ROOTERR_F_ERR			__BIT(6)
 #define	  PCI_AER_ROOTERR_INT_MESSAGE		__BITS(31, 27)
-<<<<<<< HEAD
-#define	  PCI_AER_ROOTERR_INT_MESSAGE_S		27
-#define	  PCI_AER_ROOTERR_INT_MESSAGE_M		0x1f
-#define	PCI_AER_ERRSRC_ID	0x34	/* Error Source Identification Reg. */
-#define	  PCI_AER_ERRSRC_ID_ERR_COR		__BITS(15, 0)
-#define	  PCI_AER_ERRSRC_ID_ERR_COR_S		0
-#define	  PCI_AER_ERRSRC_ID_ERR_COR_M		0xffff
-#define	  PCI_AER_ERRSRC_ID_ERR_UC		__BITS(31, 16)
-#define	  PCI_AER_ERRSRC_ID_ERR_UC_S		16
-#define	  PCI_AER_ERRSRC_ID_ERR_UC_M		0xffff
-=======
 #define	PCI_AER_ERRSRC_ID	0x34	/* Error Source Identification Reg. */
 #define	  PCI_AER_ERRSRC_ID_ERR_COR		__BITS(15, 0)
 #define	  PCI_AER_ERRSRC_ID_ERR_UC		__BITS(31, 16)
->>>>>>> 792df501
 					/* Only for root complex ports */
 #define	PCI_AER_TLP_PREFIX_LOG	0x38	/*TLP Prefix Log Register */
 					/* Only for TLP prefix functions */
@@ -1626,44 +1605,19 @@
  */
 #define	PCI_VC_CAP1		0x04	/* Port VC Capability Register 1 */
 #define	  PCI_VC_CAP1_EXT_COUNT			__BITS(2, 0)
-<<<<<<< HEAD
-#define	  PCI_VC_CAP1_EXT_COUNT_S		0
-#define	  PCI_VC_CAP1_EXT_COUNT_M		0x7
-#define	  PCI_VC_CAP1_LOWPRI_EXT_COUNT		__BITS(6, 4)
-#define	  PCI_VC_CAP1_LOWPRI_EXT_COUNT_S	4
-#define	  PCI_VC_CAP1_LOWPRI_EXT_COUNT_M	0x7
-#define	  PCI_VC_CAP1_REFCLK			__BITS(9, 8)
-#define	  PCI_VC_CAP1_REFCLK_S			8
-#define	  PCI_VC_CAP1_REFCLK_M			0x3
-#define	  PCI_VC_CAP1_REFCLK_100NS		0x0
-#define	  PCI_VC_CAP1_PORT_ARB_TABLE_SIZE	__BITS(11, 10)
-#define	  PCI_VC_CAP1_PORT_ARB_TABLE_SIZE_S	10
-#define	  PCI_VC_CAP1_PORT_ARB_TABLE_SIZE_M	0x3
-=======
 #define	  PCI_VC_CAP1_LOWPRI_EXT_COUNT		__BITS(6, 4)
 #define	  PCI_VC_CAP1_REFCLK			__BITS(9, 8)
 #define	  PCI_VC_CAP1_REFCLK_100NS		0x0
 #define	  PCI_VC_CAP1_PORT_ARB_TABLE_SIZE	__BITS(11, 10)
->>>>>>> 792df501
 #define	PCI_VC_CAP2		0x08	/* Port VC Capability Register 2 */
 #define	  PCI_VC_CAP2_ARB_CAP_HW_FIXED_SCHEME	__BIT(0)
 #define	  PCI_VC_CAP2_ARB_CAP_WRR_32		__BIT(1)
 #define	  PCI_VC_CAP2_ARB_CAP_WRR_64		__BIT(2)
 #define	  PCI_VC_CAP2_ARB_CAP_WRR_128		__BIT(3)
 #define	  PCI_VC_CAP2_ARB_TABLE_OFFSET		__BITS(31, 24)
-<<<<<<< HEAD
-#define	  PCI_VC_CAP2_ARB_TABLE_OFFSET_S	24
-#define	  PCI_VC_CAP2_ARB_TABLE_OFFSET_M	0xff
 #define	PCI_VC_CONTROL		0x0c	/* Port VC Control Register (16bit) */
 #define	  PCI_VC_CONTROL_LOAD_VC_ARB_TABLE	__BIT(0)
 #define	  PCI_VC_CONTROL_VC_ARB_SELECT		__BITS(3, 1)
-#define	  PCI_VC_CONTROL_VC_ARB_SELECT_S	1
-#define	  PCI_VC_CONTROL_VC_ARB_SELECT_M	0x7
-=======
-#define	PCI_VC_CONTROL		0x0c	/* Port VC Control Register (16bit) */
-#define	  PCI_VC_CONTROL_LOAD_VC_ARB_TABLE	__BIT(0)
-#define	  PCI_VC_CONTROL_VC_ARB_SELECT		__BITS(3, 1)
->>>>>>> 792df501
 #define	PCI_VC_STATUS		0x0e	/* Port VC Status Register (16bit) */
 #define	  PCI_VC_STATUS_LOAD_VC_ARB_TABLE	__BIT(0)
 #define	PCI_VC_RESOURCE_CAP(n)	(0x10 + ((n) * 0x0c))	/* VC Resource Capability Register */
@@ -1676,31 +1630,12 @@
 #define	  PCI_VC_RESOURCE_CAP_ADV_PKT_SWITCH	__BIT(14)
 #define	  PCI_VC_RESOURCE_CAP_REJCT_SNOOP_TRANS	__BIT(15)
 #define	  PCI_VC_RESOURCE_CAP_MAX_TIME_SLOTS	__BITS(22, 16)
-<<<<<<< HEAD
-#define	  PCI_VC_RESOURCE_CAP_MAX_TIME_SLOTS_S	16
-#define	  PCI_VC_RESOURCE_CAP_MAX_TIME_SLOTS_M	0x7f
-#define	  PCI_VC_RESOURCE_CAP_PORT_ARB_TABLE_OFFSET   __BITS(31, 24)
-#define	  PCI_VC_RESOURCE_CAP_PORT_ARB_TABLE_OFFSET_S 24
-#define	  PCI_VC_RESOURCE_CAP_PORT_ARB_TABLE_OFFSET_M 0xff
-#define	PCI_VC_RESOURCE_CTL(n)	(0x14 + ((n) * 0x0c))	/* VC Resource Control Register */
-#define	  PCI_VC_RESOURCE_CTL_TCVC_MAP		__BITS(7, 0)
-#define	  PCI_VC_RESOURCE_CTL_TCVC_MAP_S	0
-#define	  PCI_VC_RESOURCE_CTL_TCVC_MAP_M	0xff
-#define	  PCI_VC_RESOURCE_CTL_LOAD_PORT_ARB_TABLE __BIT(16)
-#define	  PCI_VC_RESOURCE_CTL_PORT_ARB_SELECT	__BITS(19, 17)
-#define	  PCI_VC_RESOURCE_CTL_PORT_ARB_SELECT_S	17
-#define	  PCI_VC_RESOURCE_CTL_PORT_ARB_SELECT_M	0x7
-#define	  PCI_VC_RESOURCE_CTL_VC_ID		__BITS(26, 24)
-#define	  PCI_VC_RESOURCE_CTL_VC_ID_S		24
-#define	  PCI_VC_RESOURCE_CTL_VC_ID_M		0x7
-=======
 #define	  PCI_VC_RESOURCE_CAP_PORT_ARB_TABLE_OFFSET   __BITS(31, 24)
 #define	PCI_VC_RESOURCE_CTL(n)	(0x14 + ((n) * 0x0c))	/* VC Resource Control Register */
 #define	  PCI_VC_RESOURCE_CTL_TCVC_MAP		__BITS(7, 0)
 #define	  PCI_VC_RESOURCE_CTL_LOAD_PORT_ARB_TABLE __BIT(16)
 #define	  PCI_VC_RESOURCE_CTL_PORT_ARB_SELECT	__BITS(19, 17)
 #define	  PCI_VC_RESOURCE_CTL_VC_ID		__BITS(26, 24)
->>>>>>> 792df501
 #define	  PCI_VC_RESOURCE_CTL_VC_ENABLE		__BIT(31)
 #define	PCI_VC_RESOURCE_STA(n)	(0x18 + ((n) * 0x0c))	/* VC Resource Status Register */
 #define	  PCI_VC_RESOURCE_STA_PORT_ARB_TABLE	__BIT(0)
@@ -1855,11 +1790,6 @@
 #define	  PCI_SRIOV_CAP_VF_MIGRATION		__BIT(0)
 #define	  PCI_SRIOV_CAP_ARI_CAP_HIER_PRESERVED	__BIT(1)
 #define	  PCI_SRIOV_CAP_VF_MIGRATION_INTMSG_N	__BITS(31, 21)
-<<<<<<< HEAD
-#define	  PCI_SRIOV_CAP_VF_MIGRATION_INTMSG_N_S	21
-#define	  PCI_SRIOV_CAP_VF_MIGRATION_INTMSG_N_M	0x7ff
-=======
->>>>>>> 792df501
 #define	PCI_SRIOV_CTL		0x08	/* SR-IOV Control (16bit) */
 #define	  PCI_SRIOV_CTL_VF_ENABLE		__BIT(0)
 #define	  PCI_SRIOV_CTL_VF_MIGRATION_SUPPORT	__BIT(1)
@@ -1882,15 +1812,7 @@
 #define	PCI_SRIOV_BAR(x)	(PCI_SRIOV_BARS + ((x) * 4))
 #define	PCI_SRIOV_VF_MIG_STA_AR	0x3c	/* VF Migration State Array Offset */
 #define	  PCI_SRIOV_VF_MIG_STA_OFFSET	__BITS(31, 3)
-<<<<<<< HEAD
-#define	  PCI_SRIOV_VF_MIG_STA_OFFSET_S	3
-#define	  PCI_SRIOV_VF_MIG_STA_OFFSET_M	0x1fffffff
 #define	  PCI_SRIOV_VF_MIG_STA_BIR	__BITS(2, 0)
-#define	  PCI_SRIOV_VF_MIG_STA_BIR_S	0
-#define	  PCI_SRIOV_VF_MIG_STA_BIR_M	0x7
-=======
-#define	  PCI_SRIOV_VF_MIG_STA_BIR	__BITS(2, 0)
->>>>>>> 792df501
 
 /*
  * Extended capability ID: 0x0011
