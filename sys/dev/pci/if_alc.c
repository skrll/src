/*	$NetBSD: if_alc.c,v 1.37 2019/05/28 07:41:49 msaitoh Exp $	*/
/*	$OpenBSD: if_alc.c,v 1.1 2009/08/08 09:31:13 kevlo Exp $	*/
/*-
 * Copyright (c) 2009, Pyun YongHyeon <yongari@FreeBSD.org>
 * All rights reserved.
 *
 * Redistribution and use in source and binary forms, with or without
 * modification, are permitted provided that the following conditions
 * are met:
 * 1. Redistributions of source code must retain the above copyright
 *    notice unmodified, this list of conditions, and the following
 *    disclaimer.
 * 2. Redistributions in binary form must reproduce the above copyright
 *    notice, this list of conditions and the following disclaimer in the
 *    documentation and/or other materials provided with the distribution.
 *
 * THIS SOFTWARE IS PROVIDED BY THE AUTHOR AND CONTRIBUTORS ``AS IS'' AND
 * ANY EXPRESS OR IMPLIED WARRANTIES, INCLUDING, BUT NOT LIMITED TO, THE
 * IMPLIED WARRANTIES OF MERCHANTABILITY AND FITNESS FOR A PARTICULAR PURPOSE
 * ARE DISCLAIMED.  IN NO EVENT SHALL THE AUTHOR OR CONTRIBUTORS BE LIABLE
 * FOR ANY DIRECT, INDIRECT, INCIDENTAL, SPECIAL, EXEMPLARY, OR CONSEQUENTIAL
 * DAMAGES (INCLUDING, BUT NOT LIMITED TO, PROCUREMENT OF SUBSTITUTE GOODS
 * OR SERVICES; LOSS OF USE, DATA, OR PROFITS; OR BUSINESS INTERRUPTION)
 * HOWEVER CAUSED AND ON ANY THEORY OF LIABILITY, WHETHER IN CONTRACT, STRICT
 * LIABILITY, OR TORT (INCLUDING NEGLIGENCE OR OTHERWISE) ARISING IN ANY WAY
 * OUT OF THE USE OF THIS SOFTWARE, EVEN IF ADVISED OF THE POSSIBILITY OF
 * SUCH DAMAGE.
 */

/* Driver for Atheros AR813x/AR815x PCIe Ethernet. */

#ifdef _KERNEL_OPT
#include "vlan.h"
#endif

#include <sys/param.h>
#include <sys/proc.h>
#include <sys/endian.h>
#include <sys/systm.h>
#include <sys/types.h>
#include <sys/sockio.h>
#include <sys/mbuf.h>
#include <sys/queue.h>
#include <sys/kernel.h>
#include <sys/device.h>
#include <sys/callout.h>
#include <sys/socket.h>
#include <sys/module.h>

#include <sys/bus.h>

#include <net/bpf.h>
#include <net/if.h>
#include <net/if_dl.h>
#include <net/if_llc.h>
#include <net/if_media.h>
#include <net/if_ether.h>

#ifdef INET
#include <netinet/in.h>
#include <netinet/in_systm.h>
#include <netinet/in_var.h>
#include <netinet/ip.h>
#endif

#include <net/if_types.h>
#include <net/if_vlanvar.h>

#include <dev/mii/mii.h>
#include <dev/mii/miivar.h>

#include <dev/pci/pcireg.h>
#include <dev/pci/pcivar.h>
#include <dev/pci/pcidevs.h>

#include <dev/pci/if_alcreg.h>

/*
 * Devices supported by this driver.
 */
static struct alc_ident alc_ident_table[] = {
	{ PCI_VENDOR_ATTANSIC, PCI_PRODUCT_ATTANSIC_AR8131, 9 * 1024,
		"Atheros AR8131 PCIe Gigabit Ethernet" },
	{ PCI_VENDOR_ATTANSIC, PCI_PRODUCT_ATTANSIC_AR8132, 9 * 1024,
		"Atheros AR8132 PCIe Fast Ethernet" },
	{ PCI_VENDOR_ATTANSIC, PCI_PRODUCT_ATTANSIC_AR8151, 6 * 1024,
		"Atheros AR8151 v1.0 PCIe Gigabit Ethernet" },
	{ PCI_VENDOR_ATTANSIC, PCI_PRODUCT_ATTANSIC_AR8151_V2, 6 * 1024,
		"Atheros AR8151 v2.0 PCIe Gigabit Ethernet" },
	{ PCI_VENDOR_ATTANSIC, PCI_PRODUCT_ATTANSIC_AR8152_B, 6 * 1024,
		"Atheros AR8152 v1.1 PCIe Fast Ethernet" },
	{ PCI_VENDOR_ATTANSIC, PCI_PRODUCT_ATTANSIC_AR8152_B2, 6 * 1024,
		"Atheros AR8152 v2.0 PCIe Fast Ethernet" },
	{ PCI_VENDOR_ATTANSIC, PCI_PRODUCT_ATTANSIC_AR8161, 9 * 1024,
		"Atheros AR8161 PCIe Gigabit Ethernet" },
	{ PCI_VENDOR_ATTANSIC, PCI_PRODUCT_ATTANSIC_AR8162, 9 * 1024,
		"Atheros AR8162 PCIe Fast Ethernet" },
	{ PCI_VENDOR_ATTANSIC, PCI_PRODUCT_ATTANSIC_AR8171, 9 * 1024,
		"Atheros AR8171 PCIe Gigabit Ethernet" },
	{ PCI_VENDOR_ATTANSIC, PCI_PRODUCT_ATTANSIC_AR8172, 9 * 1024,
		"Atheros AR8172 PCIe Fast Ethernet" },
	{ PCI_VENDOR_ATTANSIC, PCI_PRODUCT_ATTANSIC_E2200, 9 * 1024,
		"Killer E2200 Gigabit Ethernet" },
	{ 0, 0, 0, NULL },
};

static int	alc_match(device_t, cfdata_t, void *);
static void	alc_attach(device_t, device_t, void *);
static int	alc_detach(device_t, int);

static int	alc_init(struct ifnet *);
static int	alc_init_backend(struct ifnet *, bool);
static void	alc_start(struct ifnet *);
static int	alc_ioctl(struct ifnet *, u_long, void *);
static void	alc_watchdog(struct ifnet *);
static int	alc_mediachange(struct ifnet *);
static void	alc_mediastatus(struct ifnet *, struct ifmediareq *);

static void	alc_aspm(struct alc_softc *, int, int);
static void	alc_aspm_813x(struct alc_softc *, int);
static void	alc_aspm_816x(struct alc_softc *, int);
static void	alc_disable_l0s_l1(struct alc_softc *);
static int	alc_dma_alloc(struct alc_softc *);
static void	alc_dma_free(struct alc_softc *);
static void	alc_dsp_fixup(struct alc_softc *, int);
static int	alc_encap(struct alc_softc *, struct mbuf **);
static struct alc_ident *
		alc_find_ident(struct pci_attach_args *);
static void	alc_get_macaddr(struct alc_softc *);
static void	alc_get_macaddr_813x(struct alc_softc *);
static void	alc_get_macaddr_816x(struct alc_softc *);
static void	alc_get_macaddr_par(struct alc_softc *);
static void	alc_init_cmb(struct alc_softc *);
static void	alc_init_rr_ring(struct alc_softc *);
static int	alc_init_rx_ring(struct alc_softc *, bool);
static void	alc_init_smb(struct alc_softc *);
static void	alc_init_tx_ring(struct alc_softc *);
static int	alc_intr(void *);
static void	alc_mac_config(struct alc_softc *);
static int	alc_mii_readreg_813x(struct alc_softc *, int, int, uint16_t *);
static int	alc_mii_readreg_816x(struct alc_softc *, int, int, uint16_t *);
static int	alc_mii_writereg_813x(struct alc_softc *, int, int, uint16_t);
static int	alc_mii_writereg_816x(struct alc_softc *, int, int, uint16_t);
static int	alc_miibus_readreg(device_t, int, int, uint16_t *);
static void	alc_miibus_statchg(struct ifnet *);
static int	alc_miibus_writereg(device_t, int, int, uint16_t);
static int	alc_miidbg_readreg(struct alc_softc *, int, uint16_t *);
static int	alc_miidbg_writereg(struct alc_softc *, int, uint16_t);
static int	alc_miiext_readreg(struct alc_softc *, int, int, uint16_t *);
static int	alc_miiext_writereg(struct alc_softc *, int, int, uint16_t);
static int	alc_newbuf(struct alc_softc *, struct alc_rxdesc *, bool);
static void	alc_phy_down(struct alc_softc *);
static void	alc_phy_reset(struct alc_softc *);
static void	alc_phy_reset_813x(struct alc_softc *);
static void	alc_phy_reset_816x(struct alc_softc *);
static void	alc_reset(struct alc_softc *);
static void	alc_rxeof(struct alc_softc *, struct rx_rdesc *);
static int	alc_rxintr(struct alc_softc *);
static void	alc_iff(struct alc_softc *);
static void	alc_rxvlan(struct alc_softc *);
static void	alc_start_queue(struct alc_softc *);
static void	alc_stats_clear(struct alc_softc *);
static void	alc_stats_update(struct alc_softc *);
static void	alc_stop(struct ifnet *, int);
static void	alc_stop_mac(struct alc_softc *);
static void	alc_stop_queue(struct alc_softc *);
static void	alc_tick(void *);
static void	alc_txeof(struct alc_softc *);

uint32_t alc_dma_burst[] = { 128, 256, 512, 1024, 2048, 4096, 0 };

CFATTACH_DECL_NEW(alc, sizeof(struct alc_softc),
    alc_match, alc_attach, alc_detach, NULL);

int alcdebug = 0;
#define	DPRINTF(x)	do { if (alcdebug) printf x; } while (0)

#define ALC_CSUM_FEATURES	(M_CSUM_TCPv4 | M_CSUM_UDPv4)

static int
alc_miibus_readreg(device_t dev, int phy, int reg, uint16_t *val)
{
	struct alc_softc *sc = device_private(dev);
	int v;

	if ((sc->alc_flags & ALC_FLAG_AR816X_FAMILY) != 0)
		v = alc_mii_readreg_816x(sc, phy, reg, val);
	else
		v = alc_mii_readreg_813x(sc, phy, reg, val);
	return (v);
}

static int
alc_mii_readreg_813x(struct alc_softc *sc, int phy, int reg, uint16_t *val)
{
	uint32_t v;
	int i;

	if (phy != sc->alc_phyaddr)
		return -1;

	/*
	 * For AR8132 fast ethernet controller, do not report 1000baseT
	 * capability to mii(4). Even though AR8132 uses the same
	 * model/revision number of F1 gigabit PHY, the PHY has no
	 * ability to establish 1000baseT link.
	 */
	if ((sc->alc_flags & ALC_FLAG_FASTETHER) != 0 && reg == MII_EXTSR) {
		*val = 0;
		return 0;
	}

	CSR_WRITE_4(sc, ALC_MDIO, MDIO_OP_EXECUTE | MDIO_OP_READ |
	    MDIO_SUP_PREAMBLE | MDIO_CLK_25_4 | MDIO_REG_ADDR(reg));
	for (i = ALC_PHY_TIMEOUT; i > 0; i--) {
		DELAY(5);
		v = CSR_READ_4(sc, ALC_MDIO);
		if ((v & (MDIO_OP_EXECUTE | MDIO_OP_BUSY)) == 0)
			break;
	}

	if (i == 0) {
		printf("%s: phy read timeout: phy %d, reg %d\n",
		    device_xname(sc->sc_dev), phy, reg);
		return ETIMEDOUT;
	}

	*val = (v & MDIO_DATA_MASK) >> MDIO_DATA_SHIFT;
	return 0;
}

static int
alc_mii_readreg_816x(struct alc_softc *sc, int phy, int reg, uint16_t *val)
{
	uint32_t clk, v;
	int i;

	if (phy != sc->alc_phyaddr)
		return -1;

	if ((sc->alc_flags & ALC_FLAG_LINK) != 0)
		clk = MDIO_CLK_25_128;
	else
		clk = MDIO_CLK_25_4;
	CSR_WRITE_4(sc, ALC_MDIO, MDIO_OP_EXECUTE | MDIO_OP_READ |
	    MDIO_SUP_PREAMBLE | clk | MDIO_REG_ADDR(reg));
	for (i = ALC_PHY_TIMEOUT; i > 0; i--) {
		DELAY(5);
		v = CSR_READ_4(sc, ALC_MDIO);
		if ((v & MDIO_OP_BUSY) == 0)
			break;
	}

	if (i == 0) {
		printf("%s: phy read timeout: phy %d, reg %d\n",
		    device_xname(sc->sc_dev), phy, reg);
		return ETIMEDOUT;
	}

	*val = (v & MDIO_DATA_MASK) >> MDIO_DATA_SHIFT;
	return 0;
}

static int
alc_miibus_writereg(device_t dev, int phy, int reg, uint16_t val)
{
	struct alc_softc *sc = device_private(dev);
	int rv;

	if ((sc->alc_flags & ALC_FLAG_AR816X_FAMILY) != 0)
		rv = alc_mii_writereg_816x(sc, phy, reg, val);
	else
		rv = alc_mii_writereg_813x(sc, phy, reg, val);

	return rv;
}

static int
alc_mii_writereg_813x(struct alc_softc *sc, int phy, int reg, uint16_t val)
{
	uint32_t v;
	int i;

	CSR_WRITE_4(sc, ALC_MDIO, MDIO_OP_EXECUTE | MDIO_OP_WRITE |
	    (val & MDIO_DATA_MASK) << MDIO_DATA_SHIFT |
	    MDIO_SUP_PREAMBLE | MDIO_CLK_25_4 | MDIO_REG_ADDR(reg));
	for (i = ALC_PHY_TIMEOUT; i > 0; i--) {
		DELAY(5);
		v = CSR_READ_4(sc, ALC_MDIO);
		if ((v & (MDIO_OP_EXECUTE | MDIO_OP_BUSY)) == 0)
			break;
	}

	if (i == 0) {
		printf("%s: phy write timeout: phy %d, reg %d\n",
		    device_xname(sc->sc_dev), phy, reg);
		return ETIMEDOUT;
	}

	return 0;
}

static int
alc_mii_writereg_816x(struct alc_softc *sc, int phy, int reg, uint16_t val)
{
	uint32_t clk, v;
	int i;

	if ((sc->alc_flags & ALC_FLAG_LINK) != 0)
		clk = MDIO_CLK_25_128;
	else
		clk = MDIO_CLK_25_4;
	CSR_WRITE_4(sc, ALC_MDIO, MDIO_OP_EXECUTE | MDIO_OP_WRITE |
	    ((val & MDIO_DATA_MASK) << MDIO_DATA_SHIFT) | MDIO_REG_ADDR(reg) |
	    MDIO_SUP_PREAMBLE | clk);
	for (i = ALC_PHY_TIMEOUT; i > 0; i--) {
		DELAY(5);
		v = CSR_READ_4(sc, ALC_MDIO);
		if ((v & MDIO_OP_BUSY) == 0)
			break;
	}

	if (i == 0) {
		printf("%s: phy write timeout: phy %d, reg %d\n",
		    device_xname(sc->sc_dev), phy, reg);
		return ETIMEDOUT;
	}

	return 0;
}

static void
alc_miibus_statchg(struct ifnet *ifp)
{
	struct alc_softc *sc = ifp->if_softc;
	struct mii_data *mii = &sc->sc_miibus;
	uint32_t reg;

	if ((ifp->if_flags & IFF_RUNNING) == 0)
		return;

	sc->alc_flags &= ~ALC_FLAG_LINK;
	if ((mii->mii_media_status & (IFM_ACTIVE | IFM_AVALID)) ==
	    (IFM_ACTIVE | IFM_AVALID)) {
		switch (IFM_SUBTYPE(mii->mii_media_active)) {
		case IFM_10_T:
		case IFM_100_TX:
			sc->alc_flags |= ALC_FLAG_LINK;
			break;
		case IFM_1000_T:
			if ((sc->alc_flags & ALC_FLAG_FASTETHER) == 0)
				sc->alc_flags |= ALC_FLAG_LINK;
			break;
		default:
			break;
		}
	}
	/* Stop Rx/Tx MACs. */
	alc_stop_mac(sc);

	/* Program MACs with resolved speed/duplex/flow-control. */
	if ((sc->alc_flags & ALC_FLAG_LINK) != 0) {
		alc_start_queue(sc);
		alc_mac_config(sc);
		/* Re-enable Tx/Rx MACs. */
		reg = CSR_READ_4(sc, ALC_MAC_CFG);
		reg |= MAC_CFG_TX_ENB | MAC_CFG_RX_ENB;
		CSR_WRITE_4(sc, ALC_MAC_CFG, reg);
	}
	alc_aspm(sc, 0, IFM_SUBTYPE(mii->mii_media_active));
	alc_dsp_fixup(sc, IFM_SUBTYPE(mii->mii_media_active));
}

static int
alc_miidbg_readreg(struct alc_softc *sc, int reg, uint16_t *val)
{
	int rv;

	rv = alc_miibus_writereg(sc->sc_dev, sc->alc_phyaddr, ALC_MII_DBG_ADDR,
	    reg);
	if (rv != 0)
		return rv;

	return (alc_miibus_readreg(sc->sc_dev, sc->alc_phyaddr,
		ALC_MII_DBG_DATA, val));
}

static int
alc_miidbg_writereg(struct alc_softc *sc, int reg, uint16_t val)
{
	int rv;

	rv = alc_miibus_writereg(sc->sc_dev, sc->alc_phyaddr, ALC_MII_DBG_ADDR,
	    reg);
	if (rv != 0)
		return rv;

	rv = alc_miibus_writereg(sc->sc_dev, sc->alc_phyaddr, ALC_MII_DBG_DATA,
	    val);

	return rv;
}

static int
alc_miiext_readreg(struct alc_softc *sc, int devaddr, int reg, uint16_t *val)
{
	uint32_t clk, v;
	int i;

	CSR_WRITE_4(sc, ALC_EXT_MDIO, EXT_MDIO_REG(reg) |
	    EXT_MDIO_DEVADDR(devaddr));
	if ((sc->alc_flags & ALC_FLAG_LINK) != 0)
		clk = MDIO_CLK_25_128;
	else
		clk = MDIO_CLK_25_4;
	CSR_WRITE_4(sc, ALC_MDIO, MDIO_OP_EXECUTE | MDIO_OP_READ |
	    MDIO_SUP_PREAMBLE | clk | MDIO_MODE_EXT);
	for (i = ALC_PHY_TIMEOUT; i > 0; i--) {
		DELAY(5);
		v = CSR_READ_4(sc, ALC_MDIO);
		if ((v & MDIO_OP_BUSY) == 0)
			break;
	}

	if (i == 0) {
		printf("%s: phy ext read timeout: %d\n",
		    device_xname(sc->sc_dev), reg);
		return ETIMEDOUT;
	}

	*val = (v & MDIO_DATA_MASK) >> MDIO_DATA_SHIFT;
	return 0;
}

static int
alc_miiext_writereg(struct alc_softc *sc, int devaddr, int reg, uint16_t val)
{
	uint32_t clk, v;
	int i;

	CSR_WRITE_4(sc, ALC_EXT_MDIO, EXT_MDIO_REG(reg) |
	    EXT_MDIO_DEVADDR(devaddr));
	if ((sc->alc_flags & ALC_FLAG_LINK) != 0)
		clk = MDIO_CLK_25_128;
	else
		clk = MDIO_CLK_25_4;
	CSR_WRITE_4(sc, ALC_MDIO, MDIO_OP_EXECUTE | MDIO_OP_WRITE |
	    ((val & MDIO_DATA_MASK) << MDIO_DATA_SHIFT) |
	    MDIO_SUP_PREAMBLE | clk | MDIO_MODE_EXT);
	for (i = ALC_PHY_TIMEOUT; i > 0; i--) {
		DELAY(5);
		v = CSR_READ_4(sc, ALC_MDIO);
		if ((v & MDIO_OP_BUSY) == 0)
			break;
	}

	if (i == 0) {
		printf("%s: phy ext write timeout: reg %d\n",
		    device_xname(sc->sc_dev), reg);
		return ETIMEDOUT;
	}

	return 0;
}

static void
alc_dsp_fixup(struct alc_softc *sc, int media)
{
	uint16_t agc, len, val;

	if ((sc->alc_flags & ALC_FLAG_AR816X_FAMILY) != 0)
		return;
	if (AR816X_REV(sc->alc_rev) >= AR816X_REV_C0)
		return;

	/*
	 * Vendor PHY magic.
	 * 1000BT/AZ, wrong cable length
	 */
	if ((sc->alc_flags & ALC_FLAG_LINK) != 0) {
		alc_miiext_readreg(sc, MII_EXT_PCS, MII_EXT_CLDCTL6, &len);
		len = (len >> EXT_CLDCTL6_CAB_LEN_SHIFT) &
		    EXT_CLDCTL6_CAB_LEN_MASK;
		/* XXX: used to be (alc >> shift) & mask which is 0 */
		alc_miidbg_readreg(sc, MII_DBG_AGC, &agc);
		agc &= DBG_AGC_2_VGA_MASK;
		agc >>= DBG_AGC_2_VGA_SHIFT;
		if ((media == IFM_1000_T && len > EXT_CLDCTL6_CAB_LEN_SHORT1G &&
		    agc > DBG_AGC_LONG1G_LIMT) ||
		    (media == IFM_100_TX && len > DBG_AGC_LONG100M_LIMT &&
		    agc > DBG_AGC_LONG1G_LIMT)) {
			alc_miidbg_writereg(sc, MII_DBG_AZ_ANADECT,
			    DBG_AZ_ANADECT_LONG);
			alc_miiext_readreg(sc, MII_EXT_ANEG,
			    MII_EXT_ANEG_AFE, &val);
			val |= ANEG_AFEE_10BT_100M_TH;
			alc_miiext_writereg(sc, MII_EXT_ANEG, MII_EXT_ANEG_AFE,
			    val);
		} else {
			alc_miidbg_writereg(sc, MII_DBG_AZ_ANADECT,
			    DBG_AZ_ANADECT_DEFAULT);
			alc_miiext_readreg(sc, MII_EXT_ANEG,
			    MII_EXT_ANEG_AFE, &val);
			val &= ~ANEG_AFEE_10BT_100M_TH;
			alc_miiext_writereg(sc, MII_EXT_ANEG, MII_EXT_ANEG_AFE,
			    val);
		}
		if ((sc->alc_flags & ALC_FLAG_LINK_WAR) != 0 &&
		    AR816X_REV(sc->alc_rev) == AR816X_REV_B0) {
			if (media == IFM_1000_T) {
				/*
				 * Giga link threshold, raise the tolerance of
				 * noise 50%.
				 */
				alc_miidbg_readreg(sc, MII_DBG_MSE20DB, &val);
				val &= ~DBG_MSE20DB_TH_MASK;
				val |= (DBG_MSE20DB_TH_HI <<
				    DBG_MSE20DB_TH_SHIFT);
				alc_miidbg_writereg(sc, MII_DBG_MSE20DB, val);
			} else if (media == IFM_100_TX)
				alc_miidbg_writereg(sc, MII_DBG_MSE16DB,
				    DBG_MSE16DB_UP);
		}
	} else {
		alc_miiext_readreg(sc, MII_EXT_ANEG, MII_EXT_ANEG_AFE, &val);
		val &= ~ANEG_AFEE_10BT_100M_TH;
		alc_miiext_writereg(sc, MII_EXT_ANEG, MII_EXT_ANEG_AFE, val);
		if ((sc->alc_flags & ALC_FLAG_LINK_WAR) != 0 &&
		    AR816X_REV(sc->alc_rev) == AR816X_REV_B0) {
			alc_miidbg_writereg(sc, MII_DBG_MSE16DB,
			    DBG_MSE16DB_DOWN);
			alc_miidbg_readreg(sc, MII_DBG_MSE20DB, &val);
			val &= ~DBG_MSE20DB_TH_MASK;
			val |= (DBG_MSE20DB_TH_DEFAULT << DBG_MSE20DB_TH_SHIFT);
			alc_miidbg_writereg(sc, MII_DBG_MSE20DB, val);
		}
	}
}

static void
alc_mediastatus(struct ifnet *ifp, struct ifmediareq *ifmr)
{
	struct alc_softc *sc = ifp->if_softc;
	struct mii_data *mii = &sc->sc_miibus;

	if ((ifp->if_flags & IFF_UP) == 0)
		return;

	mii_pollstat(mii);
	ifmr->ifm_status = mii->mii_media_status;
	ifmr->ifm_active = mii->mii_media_active;
}

static int
alc_mediachange(struct ifnet *ifp)
{
	struct alc_softc *sc = ifp->if_softc;
	struct mii_data *mii = &sc->sc_miibus;
	int error;

	if (mii->mii_instance != 0) {
		struct mii_softc *miisc;

		LIST_FOREACH(miisc, &mii->mii_phys, mii_list)
			mii_phy_reset(miisc);
	}
	error = mii_mediachg(mii);

	return (error);
}

static struct alc_ident *
alc_find_ident(struct pci_attach_args *pa)
{
	struct alc_ident *ident;
	uint16_t vendor, devid;

	vendor = PCI_VENDOR(pa->pa_id);
	devid = PCI_PRODUCT(pa->pa_id);
	for (ident = alc_ident_table; ident->name != NULL; ident++) {
		if (vendor == ident->vendorid && devid == ident->deviceid)
			return (ident);
	}

	return (NULL);
}

static int
alc_match(device_t dev, cfdata_t match, void *aux)
{
	struct pci_attach_args *pa = aux;

	return alc_find_ident(pa) != NULL;
}

static void
alc_get_macaddr(struct alc_softc *sc)
{

	if ((sc->alc_flags & ALC_FLAG_AR816X_FAMILY) != 0)
		alc_get_macaddr_816x(sc);
	else
		alc_get_macaddr_813x(sc);
}

static void
alc_get_macaddr_813x(struct alc_softc *sc)
{
	uint32_t opt;
	uint16_t val;
	int eeprom, i;

	eeprom = 0;
	opt = CSR_READ_4(sc, ALC_OPT_CFG);
	if ((CSR_READ_4(sc, ALC_MASTER_CFG) & MASTER_OTP_SEL) != 0 &&
	    (CSR_READ_4(sc, ALC_TWSI_DEBUG) & TWSI_DEBUG_DEV_EXIST) != 0) {
		/*
		 * EEPROM found, let TWSI reload EEPROM configuration.
		 * This will set ethernet address of controller.
		 */
		eeprom++;
		switch (sc->alc_ident->deviceid) {
		case PCI_PRODUCT_ATTANSIC_AR8131:
		case PCI_PRODUCT_ATTANSIC_AR8132:
			if ((opt & OPT_CFG_CLK_ENB) == 0) {
				opt |= OPT_CFG_CLK_ENB;
				CSR_WRITE_4(sc, ALC_OPT_CFG, opt);
				CSR_READ_4(sc, ALC_OPT_CFG);
				DELAY(1000);
			}
			break;
		case PCI_PRODUCT_ATTANSIC_AR8151:
		case PCI_PRODUCT_ATTANSIC_AR8151_V2:
		case PCI_PRODUCT_ATTANSIC_AR8152_B:
		case PCI_PRODUCT_ATTANSIC_AR8152_B2:
			alc_miibus_writereg(sc->sc_dev, sc->alc_phyaddr,
			    ALC_MII_DBG_ADDR, 0x00);
			alc_miibus_readreg(sc->sc_dev, sc->alc_phyaddr,
			    ALC_MII_DBG_DATA, &val);
			alc_miibus_writereg(sc->sc_dev, sc->alc_phyaddr,
			    ALC_MII_DBG_DATA, val & 0xFF7F);
			alc_miibus_writereg(sc->sc_dev, sc->alc_phyaddr,
			    ALC_MII_DBG_ADDR, 0x3B);
			alc_miibus_readreg(sc->sc_dev, sc->alc_phyaddr,
			    ALC_MII_DBG_DATA, &val);
			alc_miibus_writereg(sc->sc_dev, sc->alc_phyaddr,
			    ALC_MII_DBG_DATA, val | 0x0008);
			DELAY(20);
			break;
		}

		CSR_WRITE_4(sc, ALC_LTSSM_ID_CFG,
		    CSR_READ_4(sc, ALC_LTSSM_ID_CFG) & ~LTSSM_ID_WRO_ENB);
		CSR_WRITE_4(sc, ALC_WOL_CFG, 0);
		CSR_READ_4(sc, ALC_WOL_CFG);

		CSR_WRITE_4(sc, ALC_TWSI_CFG, CSR_READ_4(sc, ALC_TWSI_CFG) |
		    TWSI_CFG_SW_LD_START);
		for (i = 100; i > 0; i--) {
			DELAY(1000);
			if ((CSR_READ_4(sc, ALC_TWSI_CFG) &
			    TWSI_CFG_SW_LD_START) == 0)
				break;
		}
		if (i == 0)
			printf("%s: reloading EEPROM timeout!\n",
			    device_xname(sc->sc_dev));
	} else {
		if (alcdebug)
			printf("%s: EEPROM not found!\n", device_xname(sc->sc_dev));
	}
	if (eeprom != 0) {
		switch (sc->alc_ident->deviceid) {
		case PCI_PRODUCT_ATTANSIC_AR8131:
		case PCI_PRODUCT_ATTANSIC_AR8132:
			if ((opt & OPT_CFG_CLK_ENB) != 0) {
				opt &= ~OPT_CFG_CLK_ENB;
				CSR_WRITE_4(sc, ALC_OPT_CFG, opt);
				CSR_READ_4(sc, ALC_OPT_CFG);
				DELAY(1000);
			}
			break;
		case PCI_PRODUCT_ATTANSIC_AR8151:
		case PCI_PRODUCT_ATTANSIC_AR8151_V2:
		case PCI_PRODUCT_ATTANSIC_AR8152_B:
		case PCI_PRODUCT_ATTANSIC_AR8152_B2:
			alc_miibus_writereg(sc->sc_dev, sc->alc_phyaddr,
			    ALC_MII_DBG_ADDR, 0x00);
			alc_miibus_readreg(sc->sc_dev, sc->alc_phyaddr,
			    ALC_MII_DBG_DATA, &val);
			alc_miibus_writereg(sc->sc_dev, sc->alc_phyaddr,
			    ALC_MII_DBG_DATA, val | 0x0080);
			alc_miibus_writereg(sc->sc_dev, sc->alc_phyaddr,
			    ALC_MII_DBG_ADDR, 0x3B);
			alc_miibus_readreg(sc->sc_dev, sc->alc_phyaddr,
			    ALC_MII_DBG_DATA, &val);
			alc_miibus_writereg(sc->sc_dev, sc->alc_phyaddr,
			    ALC_MII_DBG_DATA, val & 0xFFF7);
			DELAY(20);
			break;
		}
	}

	alc_get_macaddr_par(sc);
}

static void
alc_get_macaddr_816x(struct alc_softc *sc)
{
	uint32_t reg;
	int i, reloaded;

	reloaded = 0;
	/* Try to reload station address via TWSI. */
	for (i = 100; i > 0; i--) {
		reg = CSR_READ_4(sc, ALC_SLD);
		if ((reg & (SLD_PROGRESS | SLD_START)) == 0)
			break;
		DELAY(1000);
	}
	if (i != 0) {
		CSR_WRITE_4(sc, ALC_SLD, reg | SLD_START);
		for (i = 100; i > 0; i--) {
			DELAY(1000);
			reg = CSR_READ_4(sc, ALC_SLD);
			if ((reg & SLD_START) == 0)
				break;
		}
		if (i != 0)
			reloaded++;
		else if (alcdebug)
			printf("%s: reloading station address via TWSI timed out!\n",
			    device_xname(sc->sc_dev));
	}

	/* Try to reload station address from EEPROM or FLASH. */
	if (reloaded == 0) {
		reg = CSR_READ_4(sc, ALC_EEPROM_LD);
		if ((reg & (EEPROM_LD_EEPROM_EXIST |
		    EEPROM_LD_FLASH_EXIST)) != 0) {
			for (i = 100; i > 0; i--) {
				reg = CSR_READ_4(sc, ALC_EEPROM_LD);
				if ((reg & (EEPROM_LD_PROGRESS |
				    EEPROM_LD_START)) == 0)
					break;
				DELAY(1000);
			}
			if (i != 0) {
				CSR_WRITE_4(sc, ALC_EEPROM_LD, reg |
				    EEPROM_LD_START);
				for (i = 100; i > 0; i--) {
					DELAY(1000);
					reg = CSR_READ_4(sc, ALC_EEPROM_LD);
					if ((reg & EEPROM_LD_START) == 0)
						break;
				}
			} else if (alcdebug)
				printf("%s: reloading EEPROM/FLASH timed out!\n",
				  device_xname(sc->sc_dev));
		}
	}

	alc_get_macaddr_par(sc);
}


static void
alc_get_macaddr_par(struct alc_softc *sc)
{
	uint32_t ea[2];

	ea[0] = CSR_READ_4(sc, ALC_PAR0);
	ea[1] = CSR_READ_4(sc, ALC_PAR1);
	sc->alc_eaddr[0] = (ea[1] >> 8) & 0xFF;
	sc->alc_eaddr[1] = (ea[1] >> 0) & 0xFF;
	sc->alc_eaddr[2] = (ea[0] >> 24) & 0xFF;
	sc->alc_eaddr[3] = (ea[0] >> 16) & 0xFF;
	sc->alc_eaddr[4] = (ea[0] >> 8) & 0xFF;
	sc->alc_eaddr[5] = (ea[0] >> 0) & 0xFF;
}

static void
alc_disable_l0s_l1(struct alc_softc *sc)
{
	uint32_t pmcfg;

	if ((sc->alc_flags & ALC_FLAG_AR816X_FAMILY) == 0) {
		/* Another magic from vendor. */
		pmcfg = CSR_READ_4(sc, ALC_PM_CFG);
		pmcfg &= ~(PM_CFG_L1_ENTRY_TIMER_MASK | PM_CFG_CLK_SWH_L1 |
		    PM_CFG_ASPM_L0S_ENB | PM_CFG_ASPM_L1_ENB |
		    PM_CFG_MAC_ASPM_CHK | PM_CFG_SERDES_PD_EX_L1);
		pmcfg |= PM_CFG_SERDES_BUDS_RX_L1_ENB |
		    PM_CFG_SERDES_PLL_L1_ENB | PM_CFG_SERDES_L1_ENB;
		CSR_WRITE_4(sc, ALC_PM_CFG, pmcfg);
	}
}

static void
alc_phy_reset(struct alc_softc *sc)
{

	if ((sc->alc_flags & ALC_FLAG_AR816X_FAMILY) != 0)
		alc_phy_reset_816x(sc);
	else
		alc_phy_reset_813x(sc);
}

static void
alc_phy_reset_813x(struct alc_softc *sc)
{
	uint16_t data;

	/* Reset magic from Linux. */
	CSR_WRITE_2(sc, ALC_GPHY_CFG, GPHY_CFG_SEL_ANA_RESET);
	CSR_READ_2(sc, ALC_GPHY_CFG);
	DELAY(10 * 1000);

	CSR_WRITE_2(sc, ALC_GPHY_CFG, GPHY_CFG_EXT_RESET |
	    GPHY_CFG_SEL_ANA_RESET);
	CSR_READ_2(sc, ALC_GPHY_CFG);
	DELAY(10 * 1000);

	/* DSP fixup, Vendor magic. */
	if (sc->alc_ident->deviceid == PCI_PRODUCT_ATTANSIC_AR8152_B) {
		alc_miibus_writereg(sc->sc_dev, sc->alc_phyaddr,
		    ALC_MII_DBG_ADDR, 0x000A);
		alc_miibus_readreg(sc->sc_dev, sc->alc_phyaddr,
		    ALC_MII_DBG_DATA, &data);
		alc_miibus_writereg(sc->sc_dev, sc->alc_phyaddr,
		    ALC_MII_DBG_DATA, data & 0xDFFF);
	}
	if (sc->alc_ident->deviceid == PCI_PRODUCT_ATTANSIC_AR8151 ||
	    sc->alc_ident->deviceid == PCI_PRODUCT_ATTANSIC_AR8151_V2 ||
	    sc->alc_ident->deviceid == PCI_PRODUCT_ATTANSIC_AR8152_B ||
	    sc->alc_ident->deviceid == PCI_PRODUCT_ATTANSIC_AR8152_B2) {
		alc_miibus_writereg(sc->sc_dev, sc->alc_phyaddr,
		    ALC_MII_DBG_ADDR, 0x003B);
		alc_miibus_readreg(sc->sc_dev, sc->alc_phyaddr,
		    ALC_MII_DBG_DATA, &data);
		alc_miibus_writereg(sc->sc_dev, sc->alc_phyaddr,
		    ALC_MII_DBG_DATA, data & 0xFFF7);
		DELAY(20 * 1000);
	}
	if (sc->alc_ident->deviceid == PCI_PRODUCT_ATTANSIC_AR8151) {
		alc_miibus_writereg(sc->sc_dev, sc->alc_phyaddr,
		    ALC_MII_DBG_ADDR, 0x0029);
		alc_miibus_writereg(sc->sc_dev, sc->alc_phyaddr,
		    ALC_MII_DBG_DATA, 0x929D);
	}
	if (sc->alc_ident->deviceid == PCI_PRODUCT_ATTANSIC_AR8131 ||
	    sc->alc_ident->deviceid == PCI_PRODUCT_ATTANSIC_AR8132 ||
	    sc->alc_ident->deviceid == PCI_PRODUCT_ATTANSIC_AR8151_V2 ||
	    sc->alc_ident->deviceid == PCI_PRODUCT_ATTANSIC_AR8152_B2) {
		alc_miibus_writereg(sc->sc_dev, sc->alc_phyaddr,
		    ALC_MII_DBG_ADDR, 0x0029);
		alc_miibus_writereg(sc->sc_dev, sc->alc_phyaddr,
		    ALC_MII_DBG_DATA, 0xB6DD);
	}

	/* Load DSP codes, vendor magic. */
	data = ANA_LOOP_SEL_10BT | ANA_EN_MASK_TB | ANA_EN_10BT_IDLE |
	    ((1 << ANA_INTERVAL_SEL_TIMER_SHIFT) & ANA_INTERVAL_SEL_TIMER_MASK);
	alc_miibus_writereg(sc->sc_dev, sc->alc_phyaddr,
	    ALC_MII_DBG_ADDR, MII_ANA_CFG18);
	alc_miibus_writereg(sc->sc_dev, sc->alc_phyaddr,
	    ALC_MII_DBG_DATA, data);

	data = ((2 << ANA_SERDES_CDR_BW_SHIFT) & ANA_SERDES_CDR_BW_MASK) |
	    ANA_SERDES_EN_DEEM | ANA_SERDES_SEL_HSP | ANA_SERDES_EN_PLL |
	    ANA_SERDES_EN_LCKDT;
	alc_miibus_writereg(sc->sc_dev, sc->alc_phyaddr,
	    ALC_MII_DBG_ADDR, MII_ANA_CFG5);
	alc_miibus_writereg(sc->sc_dev, sc->alc_phyaddr,
	    ALC_MII_DBG_DATA, data);

	data = ((44 << ANA_LONG_CABLE_TH_100_SHIFT) &
	    ANA_LONG_CABLE_TH_100_MASK) |
	    ((33 << ANA_SHORT_CABLE_TH_100_SHIFT) &
	    ANA_SHORT_CABLE_TH_100_SHIFT) |
	    ANA_BP_BAD_LINK_ACCUM | ANA_BP_SMALL_BW;
	alc_miibus_writereg(sc->sc_dev, sc->alc_phyaddr,
	    ALC_MII_DBG_ADDR, MII_ANA_CFG54);
	alc_miibus_writereg(sc->sc_dev, sc->alc_phyaddr,
	    ALC_MII_DBG_DATA, data);

	data = ((11 << ANA_IECHO_ADJ_3_SHIFT) & ANA_IECHO_ADJ_3_MASK) |
	    ((11 << ANA_IECHO_ADJ_2_SHIFT) & ANA_IECHO_ADJ_2_MASK) |
	    ((8 << ANA_IECHO_ADJ_1_SHIFT) & ANA_IECHO_ADJ_1_MASK) |
	    ((8 << ANA_IECHO_ADJ_0_SHIFT) & ANA_IECHO_ADJ_0_MASK);
	alc_miibus_writereg(sc->sc_dev, sc->alc_phyaddr,
	    ALC_MII_DBG_ADDR, MII_ANA_CFG4);
	alc_miibus_writereg(sc->sc_dev, sc->alc_phyaddr,
	    ALC_MII_DBG_DATA, data);

	data = ((7 & ANA_MANUL_SWICH_ON_SHIFT) & ANA_MANUL_SWICH_ON_MASK) |
	    ANA_RESTART_CAL | ANA_MAN_ENABLE | ANA_SEL_HSP | ANA_EN_HB |
	    ANA_OEN_125M;
	alc_miibus_writereg(sc->sc_dev, sc->alc_phyaddr,
	    ALC_MII_DBG_ADDR, MII_ANA_CFG0);
	alc_miibus_writereg(sc->sc_dev, sc->alc_phyaddr,
	    ALC_MII_DBG_DATA, data);
	DELAY(1000);

	/* Disable hibernation. */
	alc_miibus_writereg(sc->sc_dev, sc->alc_phyaddr, ALC_MII_DBG_ADDR,
	    0x0029);
	alc_miibus_readreg(sc->sc_dev, sc->alc_phyaddr,
	    ALC_MII_DBG_DATA, &data);
	data &= ~0x8000;
	alc_miibus_writereg(sc->sc_dev, sc->alc_phyaddr, ALC_MII_DBG_DATA,
	    data);

	alc_miibus_writereg(sc->sc_dev, sc->alc_phyaddr, ALC_MII_DBG_ADDR,
	    0x000B);
	alc_miibus_readreg(sc->sc_dev, sc->alc_phyaddr,
	    ALC_MII_DBG_DATA, &data);
	data &= ~0x8000;
	alc_miibus_writereg(sc->sc_dev, sc->alc_phyaddr, ALC_MII_DBG_DATA,
	    data);
}

static void
alc_phy_reset_816x(struct alc_softc *sc)
{
	uint32_t val;
	uint16_t phyval;

	val = CSR_READ_4(sc, ALC_GPHY_CFG);
	val &= ~(GPHY_CFG_EXT_RESET | GPHY_CFG_LED_MODE |
	    GPHY_CFG_GATE_25M_ENB | GPHY_CFG_PHY_IDDQ | GPHY_CFG_PHY_PLL_ON |
	    GPHY_CFG_PWDOWN_HW | GPHY_CFG_100AB_ENB);
	val |= GPHY_CFG_SEL_ANA_RESET;
#ifdef notyet
	val |= GPHY_CFG_HIB_PULSE | GPHY_CFG_HIB_EN | GPHY_CFG_SEL_ANA_RESET;
#else
	/* Disable PHY hibernation. */
	val &= ~(GPHY_CFG_HIB_PULSE | GPHY_CFG_HIB_EN);
#endif
	CSR_WRITE_4(sc, ALC_GPHY_CFG, val);
	DELAY(10);
	CSR_WRITE_4(sc, ALC_GPHY_CFG, val | GPHY_CFG_EXT_RESET);
	DELAY(800);

	/* Vendor PHY magic. */
#ifdef notyet
	alc_miidbg_writereg(sc, MII_DBG_LEGCYPS, DBG_LEGCYPS_DEFAULT);
	alc_miidbg_writereg(sc, MII_DBG_SYSMODCTL, DBG_SYSMODCTL_DEFAULT);
	alc_miiext_writereg(sc, MII_EXT_PCS, MII_EXT_VDRVBIAS,
	    EXT_VDRVBIAS_DEFAULT);
#else
	/* Disable PHY hibernation. */
	alc_miidbg_writereg(sc, MII_DBG_LEGCYPS,
	    DBG_LEGCYPS_DEFAULT & ~DBG_LEGCYPS_ENB);
	alc_miidbg_writereg(sc, MII_DBG_HIBNEG,
	    DBG_HIBNEG_DEFAULT & ~(DBG_HIBNEG_PSHIB_EN | DBG_HIBNEG_HIB_PULSE));
	alc_miidbg_writereg(sc, MII_DBG_GREENCFG, DBG_GREENCFG_DEFAULT);
#endif

	/* XXX Disable EEE. */
	val = CSR_READ_4(sc, ALC_LPI_CTL);
	val &= ~LPI_CTL_ENB;
	CSR_WRITE_4(sc, ALC_LPI_CTL, val);
	alc_miiext_writereg(sc, MII_EXT_ANEG, MII_EXT_ANEG_LOCAL_EEEADV, 0);

	/* PHY power saving. */
	alc_miidbg_writereg(sc, MII_DBG_TST10BTCFG, DBG_TST10BTCFG_DEFAULT);
	alc_miidbg_writereg(sc, MII_DBG_SRDSYSMOD, DBG_SRDSYSMOD_DEFAULT);
	alc_miidbg_writereg(sc, MII_DBG_TST100BTCFG, DBG_TST100BTCFG_DEFAULT);
	alc_miidbg_writereg(sc, MII_DBG_ANACTL, DBG_ANACTL_DEFAULT);
	alc_miidbg_readreg(sc, MII_DBG_GREENCFG2, &phyval);
	phyval &= ~DBG_GREENCFG2_GATE_DFSE_EN;
	alc_miidbg_writereg(sc, MII_DBG_GREENCFG2, phyval);

	/* RTL8139C, 120m issue. */
	alc_miiext_writereg(sc, MII_EXT_ANEG, MII_EXT_ANEG_NLP78,
	    ANEG_NLP78_120M_DEFAULT);
	alc_miiext_writereg(sc, MII_EXT_ANEG, MII_EXT_ANEG_S3DIG10,
	    ANEG_S3DIG10_DEFAULT);

	if ((sc->alc_flags & ALC_FLAG_LINK_WAR) != 0) {
		/* Turn off half amplitude. */
		alc_miiext_readreg(sc, MII_EXT_PCS, MII_EXT_CLDCTL3, &phyval);
		phyval |= EXT_CLDCTL3_BP_CABLE1TH_DET_GT;
		alc_miiext_writereg(sc, MII_EXT_PCS, MII_EXT_CLDCTL3, phyval);
		/* Turn off Green feature. */
		alc_miidbg_readreg(sc, MII_DBG_GREENCFG2, &phyval);
		phyval |= DBG_GREENCFG2_BP_GREEN;
		alc_miidbg_writereg(sc, MII_DBG_GREENCFG2, phyval);
		/* Turn off half bias. */
		alc_miiext_readreg(sc, MII_EXT_PCS, MII_EXT_CLDCTL5, &phyval);
		val |= EXT_CLDCTL5_BP_VD_HLFBIAS;
		alc_miiext_writereg(sc, MII_EXT_PCS, MII_EXT_CLDCTL5, phyval);
	}
}

static void
alc_phy_down(struct alc_softc *sc)
{
	uint32_t gphy;

	switch (sc->alc_ident->deviceid) {
	case PCI_PRODUCT_ATTANSIC_AR8161:
	case PCI_PRODUCT_ATTANSIC_E2200:
	case PCI_PRODUCT_ATTANSIC_AR8162:
	case PCI_PRODUCT_ATTANSIC_AR8171:
	case PCI_PRODUCT_ATTANSIC_AR8172:
		gphy = CSR_READ_4(sc, ALC_GPHY_CFG);
		gphy &= ~(GPHY_CFG_EXT_RESET | GPHY_CFG_LED_MODE |
		    GPHY_CFG_100AB_ENB | GPHY_CFG_PHY_PLL_ON);
		gphy |= GPHY_CFG_HIB_EN | GPHY_CFG_HIB_PULSE |
		    GPHY_CFG_SEL_ANA_RESET;
		gphy |= GPHY_CFG_PHY_IDDQ | GPHY_CFG_PWDOWN_HW;
		CSR_WRITE_4(sc, ALC_GPHY_CFG, gphy);
		break;
	case PCI_PRODUCT_ATTANSIC_AR8151:
	case PCI_PRODUCT_ATTANSIC_AR8151_V2:
	case PCI_PRODUCT_ATTANSIC_AR8152_B:
	case PCI_PRODUCT_ATTANSIC_AR8152_B2:
		/*
		 * GPHY power down caused more problems on AR8151 v2.0.
		 * When driver is reloaded after GPHY power down,
		 * accesses to PHY/MAC registers hung the system. Only
		 * cold boot recovered from it.  I'm not sure whether
		 * AR8151 v1.0 also requires this one though.  I don't
		 * have AR8151 v1.0 controller in hand.
		 * The only option left is to isolate the PHY and
		 * initiates power down the PHY which in turn saves
		 * more power when driver is unloaded.
		 */
		alc_miibus_writereg(sc->sc_dev, sc->alc_phyaddr,
		    MII_BMCR, BMCR_ISO | BMCR_PDOWN);
		break;
	default:
		/* Force PHY down. */
		CSR_WRITE_2(sc, ALC_GPHY_CFG, GPHY_CFG_EXT_RESET |
		    GPHY_CFG_SEL_ANA_RESET | GPHY_CFG_PHY_IDDQ |
		    GPHY_CFG_PWDOWN_HW);
		DELAY(1000);
		break;
	}
}

static void
alc_aspm(struct alc_softc *sc, int init, int media)
{

	if ((sc->alc_flags & ALC_FLAG_AR816X_FAMILY) != 0)
		alc_aspm_816x(sc, init);
	else
		alc_aspm_813x(sc, media);
}

static void
alc_aspm_813x(struct alc_softc *sc, int media)
{
	uint32_t pmcfg;
	uint16_t linkcfg;

	pmcfg = CSR_READ_4(sc, ALC_PM_CFG);
	if ((sc->alc_flags & (ALC_FLAG_APS | ALC_FLAG_PCIE)) ==
	    (ALC_FLAG_APS | ALC_FLAG_PCIE))
		linkcfg = CSR_READ_2(sc, sc->alc_expcap +
		    PCIE_LCSR);
	else
		linkcfg = 0;
	pmcfg &= ~PM_CFG_SERDES_PD_EX_L1;
	pmcfg &= ~(PM_CFG_L1_ENTRY_TIMER_MASK | PM_CFG_LCKDET_TIMER_MASK);
	pmcfg |= PM_CFG_MAC_ASPM_CHK;
	pmcfg |= (PM_CFG_LCKDET_TIMER_DEFAULT << PM_CFG_LCKDET_TIMER_SHIFT);
	pmcfg &= ~(PM_CFG_ASPM_L1_ENB | PM_CFG_ASPM_L0S_ENB);

	if ((sc->alc_flags & ALC_FLAG_APS) != 0) {
		/* Disable extended sync except AR8152 B v1.0 */
		linkcfg &= ~0x80;
		if (sc->alc_ident->deviceid == PCI_PRODUCT_ATTANSIC_AR8152_B &&
		    sc->alc_rev == ATHEROS_AR8152_B_V10)
			linkcfg |= 0x80;
		CSR_WRITE_2(sc, sc->alc_expcap + PCIE_LCSR,
		    linkcfg);
		pmcfg &= ~(PM_CFG_EN_BUFS_RX_L0S | PM_CFG_SA_DLY_ENB |
		    PM_CFG_HOTRST);
		pmcfg |= (PM_CFG_L1_ENTRY_TIMER_DEFAULT <<
		    PM_CFG_L1_ENTRY_TIMER_SHIFT);
		pmcfg &= ~PM_CFG_PM_REQ_TIMER_MASK;
		pmcfg |= (PM_CFG_PM_REQ_TIMER_DEFAULT <<
		    PM_CFG_PM_REQ_TIMER_SHIFT);
		pmcfg |= PM_CFG_SERDES_PD_EX_L1 | PM_CFG_PCIE_RECV;
	}

	if ((sc->alc_flags & ALC_FLAG_LINK) != 0) {
		if ((sc->alc_flags & ALC_FLAG_L0S) != 0)
			pmcfg |= PM_CFG_ASPM_L0S_ENB;
		if ((sc->alc_flags & ALC_FLAG_L1S) != 0)
			pmcfg |= PM_CFG_ASPM_L1_ENB;
		if ((sc->alc_flags & ALC_FLAG_APS) != 0) {
			if (sc->alc_ident->deviceid ==
			    PCI_PRODUCT_ATTANSIC_AR8152_B)
				pmcfg &= ~PM_CFG_ASPM_L0S_ENB;
			pmcfg &= ~(PM_CFG_SERDES_L1_ENB |
			    PM_CFG_SERDES_PLL_L1_ENB |
			    PM_CFG_SERDES_BUDS_RX_L1_ENB);
			pmcfg |= PM_CFG_CLK_SWH_L1;
			if (media == IFM_100_TX || media == IFM_1000_T) {
				pmcfg &= ~PM_CFG_L1_ENTRY_TIMER_MASK;
				switch (sc->alc_ident->deviceid) {
				case PCI_PRODUCT_ATTANSIC_AR8152_B:
					pmcfg |= (7 <<
					    PM_CFG_L1_ENTRY_TIMER_SHIFT);
					break;
				case PCI_PRODUCT_ATTANSIC_AR8152_B2:
				case PCI_PRODUCT_ATTANSIC_AR8151_V2:
					pmcfg |= (4 <<
					    PM_CFG_L1_ENTRY_TIMER_SHIFT);
					break;
				default:
					pmcfg |= (15 <<
					    PM_CFG_L1_ENTRY_TIMER_SHIFT);
					break;
				}
			}
		} else {
			pmcfg |= PM_CFG_SERDES_L1_ENB |
			    PM_CFG_SERDES_PLL_L1_ENB |
			    PM_CFG_SERDES_BUDS_RX_L1_ENB;
			pmcfg &= ~(PM_CFG_CLK_SWH_L1 |
			    PM_CFG_ASPM_L1_ENB | PM_CFG_ASPM_L0S_ENB);
		}
	} else {
		pmcfg &= ~(PM_CFG_SERDES_BUDS_RX_L1_ENB | PM_CFG_SERDES_L1_ENB |
		    PM_CFG_SERDES_PLL_L1_ENB);
		pmcfg |= PM_CFG_CLK_SWH_L1;
		if ((sc->alc_flags & ALC_FLAG_L1S) != 0)
			pmcfg |= PM_CFG_ASPM_L1_ENB;
	}
	CSR_WRITE_4(sc, ALC_PM_CFG, pmcfg);
}

static void
alc_aspm_816x(struct alc_softc *sc, int init)
{
	uint32_t pmcfg;

	pmcfg = CSR_READ_4(sc, ALC_PM_CFG);
	pmcfg &= ~PM_CFG_L1_ENTRY_TIMER_816X_MASK;
	pmcfg |= PM_CFG_L1_ENTRY_TIMER_816X_DEFAULT;
	pmcfg &= ~PM_CFG_PM_REQ_TIMER_MASK;
	pmcfg |= PM_CFG_PM_REQ_TIMER_816X_DEFAULT;
	pmcfg &= ~PM_CFG_LCKDET_TIMER_MASK;
	pmcfg |= PM_CFG_LCKDET_TIMER_DEFAULT;
	pmcfg |= PM_CFG_SERDES_PD_EX_L1 | PM_CFG_CLK_SWH_L1 | PM_CFG_PCIE_RECV;
	pmcfg &= ~(PM_CFG_RX_L1_AFTER_L0S | PM_CFG_TX_L1_AFTER_L0S |
	    PM_CFG_ASPM_L1_ENB | PM_CFG_ASPM_L0S_ENB |
	    PM_CFG_SERDES_L1_ENB | PM_CFG_SERDES_PLL_L1_ENB |
	    PM_CFG_SERDES_BUDS_RX_L1_ENB | PM_CFG_SA_DLY_ENB |
	    PM_CFG_MAC_ASPM_CHK | PM_CFG_HOTRST);
	if (AR816X_REV(sc->alc_rev) <= AR816X_REV_A1 &&
	    (sc->alc_rev & 0x01) != 0)
		pmcfg |= PM_CFG_SERDES_L1_ENB | PM_CFG_SERDES_PLL_L1_ENB;
	if ((sc->alc_flags & ALC_FLAG_LINK) != 0) {
		/* Link up, enable both L0s, L1s. */
		pmcfg |= PM_CFG_ASPM_L0S_ENB | PM_CFG_ASPM_L1_ENB |
		    PM_CFG_MAC_ASPM_CHK;
	} else {
		if (init != 0)
			pmcfg |= PM_CFG_ASPM_L0S_ENB | PM_CFG_ASPM_L1_ENB |
			    PM_CFG_MAC_ASPM_CHK;
		else if ((sc->sc_ec.ec_if.if_flags & IFF_RUNNING) != 0)
			pmcfg |= PM_CFG_ASPM_L1_ENB | PM_CFG_MAC_ASPM_CHK;
	}
	CSR_WRITE_4(sc, ALC_PM_CFG, pmcfg);
}

static void
alc_attach(device_t parent, device_t self, void *aux)
{

	struct alc_softc *sc = device_private(self);
	struct pci_attach_args *pa = aux;
	pci_chipset_tag_t pc = pa->pa_pc;
	pci_intr_handle_t ih;
	const char *intrstr;
	struct ifnet *ifp;
	struct mii_data * const mii = &sc->sc_miibus;
	pcireg_t memtype;
	const char *aspm_state[] = { "L0s/L1", "L0s", "L1", "L0s/L1" };
	uint16_t burst;
	int base, mii_flags, state, error = 0;
	uint32_t cap, ctl, val;
	char intrbuf[PCI_INTRSTR_LEN];

	sc->alc_ident = alc_find_ident(pa);

	aprint_naive("\n");
	aprint_normal(": %s\n", sc->alc_ident->name);

	sc->sc_dev = self;
	sc->sc_dmat = pa->pa_dmat;
	sc->sc_pct = pa->pa_pc;
	sc->sc_pcitag = pa->pa_tag;

	/*
	 * Allocate IO memory
	 */
	memtype = pci_mapreg_type(pa->pa_pc, pa->pa_tag, ALC_PCIR_BAR);
	switch (memtype) {
	case PCI_MAPREG_TYPE_MEM | PCI_MAPREG_MEM_TYPE_32BIT:
	case PCI_MAPREG_TYPE_MEM | PCI_MAPREG_MEM_TYPE_32BIT_1M:
	case PCI_MAPREG_TYPE_MEM | PCI_MAPREG_MEM_TYPE_64BIT:
		break;
	default:
		aprint_error_dev(self, "invalid base address register\n");
		break;
	}

	if (pci_mapreg_map(pa, ALC_PCIR_BAR, memtype, 0, &sc->sc_mem_bt,
	    &sc->sc_mem_bh, NULL, &sc->sc_mem_size)) {
		aprint_error_dev(self, "could not map mem space\n");
		return;
	}

	if (pci_intr_map(pa, &ih) != 0) {
		printf(": can't map interrupt\n");
		goto fail;
	}

	/*
	 * Allocate IRQ
	 */
	intrstr = pci_intr_string(sc->sc_pct, ih, intrbuf, sizeof(intrbuf));
	sc->sc_irq_handle = pci_intr_establish_xname(pc, ih, IPL_NET, alc_intr,
	    sc, device_xname(self));
	if (sc->sc_irq_handle == NULL) {
		printf(": could not establish interrupt");
		if (intrstr != NULL)
			printf(" at %s", intrstr);
		printf("\n");
		goto fail;
	}
	aprint_normal_dev(self, "interrupting at %s\n", intrstr);

	/* Set PHY address. */
	sc->alc_phyaddr = ALC_PHY_ADDR;

	/* Initialize DMA parameters. */
	sc->alc_dma_rd_burst = 0;
	sc->alc_dma_wr_burst = 0;
	sc->alc_rcb = DMA_CFG_RCB_64;
	if (pci_get_capability(pc, pa->pa_tag, PCI_CAP_PCIEXPRESS,
	    &base, NULL)) {
		sc->alc_flags |= ALC_FLAG_PCIE;
		sc->alc_expcap = base;
		burst = pci_conf_read(sc->sc_pct, sc->sc_pcitag,
		    base + PCIE_DCSR) >> 16;
		sc->alc_dma_rd_burst = (burst & 0x7000) >> 12;
		sc->alc_dma_wr_burst = (burst & 0x00e0) >> 5;
		if (alcdebug) {
			printf("%s: Read request size : %u bytes.\n",
			    device_xname(sc->sc_dev),
			    alc_dma_burst[sc->alc_dma_rd_burst]);
			printf("%s: TLP payload size : %u bytes.\n",
			    device_xname(sc->sc_dev),
			    alc_dma_burst[sc->alc_dma_wr_burst]);
		}
		if (alc_dma_burst[sc->alc_dma_rd_burst] > 1024)
			sc->alc_dma_rd_burst = 3;
		if (alc_dma_burst[sc->alc_dma_wr_burst] > 1024)
			sc->alc_dma_wr_burst = 3;

		/* Clear data link and flow-control protocol error. */
		val = CSR_READ_4(sc, ALC_PEX_UNC_ERR_SEV);
		val &= ~(PEX_UNC_ERR_SEV_DLP | PEX_UNC_ERR_SEV_FCP);
		CSR_WRITE_4(sc, ALC_PEX_UNC_ERR_SEV, val);

		if ((sc->alc_flags & ALC_FLAG_AR816X_FAMILY) == 0) {
			CSR_WRITE_4(sc, ALC_LTSSM_ID_CFG,
			    CSR_READ_4(sc, ALC_LTSSM_ID_CFG) & ~LTSSM_ID_WRO_ENB);
			CSR_WRITE_4(sc, ALC_PCIE_PHYMISC,
			    CSR_READ_4(sc, ALC_PCIE_PHYMISC) |
			    PCIE_PHYMISC_FORCE_RCV_DET);
			if (sc->alc_ident->deviceid == PCI_PRODUCT_ATTANSIC_AR8152_B &&
			    sc->alc_rev == ATHEROS_AR8152_B_V10) {
				val = CSR_READ_4(sc, ALC_PCIE_PHYMISC2);
				val &= ~(PCIE_PHYMISC2_SERDES_CDR_MASK |
				    PCIE_PHYMISC2_SERDES_TH_MASK);
				val |= 3 << PCIE_PHYMISC2_SERDES_CDR_SHIFT;
				val |= 3 << PCIE_PHYMISC2_SERDES_TH_SHIFT;
				CSR_WRITE_4(sc, ALC_PCIE_PHYMISC2, val);
			}
			/* Disable ASPM L0S and L1. */
			cap = pci_conf_read(sc->sc_pct, sc->sc_pcitag,
			    base + PCIE_LCAP) >> 16;
			if ((cap & PCIE_LCAP_ASPM) != 0) {
				ctl = pci_conf_read(sc->sc_pct, sc->sc_pcitag,
				    base + PCIE_LCSR) >> 16;
				if ((ctl & 0x08) != 0)
					sc->alc_rcb = DMA_CFG_RCB_128;
				if (alcdebug)
					printf("%s: RCB %u bytes\n",
					    device_xname(sc->sc_dev),
					    sc->alc_rcb == DMA_CFG_RCB_64 ? 64 : 128);
				state = ctl & 0x03;
				if (state & 0x01)
					sc->alc_flags |= ALC_FLAG_L0S;
				if (state & 0x02)
					sc->alc_flags |= ALC_FLAG_L1S;
				if (alcdebug)
					printf("%s: ASPM %s %s\n",
					    device_xname(sc->sc_dev),
					    aspm_state[state],
					    state == 0 ? "disabled" : "enabled");
				alc_disable_l0s_l1(sc);
			} else {
				aprint_debug_dev(sc->sc_dev, "no ASPM support\n");
			}
		} else {
			val = CSR_READ_4(sc, ALC_PDLL_TRNS1);
			val &= ~PDLL_TRNS1_D3PLLOFF_ENB;
			CSR_WRITE_4(sc, ALC_PDLL_TRNS1, val);
			val = CSR_READ_4(sc, ALC_MASTER_CFG);
			if (AR816X_REV(sc->alc_rev) <= AR816X_REV_A1 &&
			    (sc->alc_rev & 0x01) != 0) {
				if ((val & MASTER_WAKEN_25M) == 0 ||
				    (val & MASTER_CLK_SEL_DIS) == 0) {
					val |= MASTER_WAKEN_25M | MASTER_CLK_SEL_DIS;
					CSR_WRITE_4(sc, ALC_MASTER_CFG, val);
				}
			} else {
				if ((val & MASTER_WAKEN_25M) == 0 ||
				    (val & MASTER_CLK_SEL_DIS) != 0) {
					val |= MASTER_WAKEN_25M;
					val &= ~MASTER_CLK_SEL_DIS;
					CSR_WRITE_4(sc, ALC_MASTER_CFG, val);
				}
			}
		}
		alc_aspm(sc, 1, IFM_UNKNOWN);
	}

	/* Reset PHY. */
	alc_phy_reset(sc);

	/* Reset the ethernet controller. */
	alc_stop_mac(sc);
	alc_reset(sc);

	/*
	 * One odd thing is AR8132 uses the same PHY hardware(F1
	 * gigabit PHY) of AR8131. So atphy(4) of AR8132 reports
	 * the PHY supports 1000Mbps but that's not true. The PHY
	 * used in AR8132 can't establish gigabit link even if it
	 * shows the same PHY model/revision number of AR8131.
	 */
	switch (sc->alc_ident->deviceid) {
	case PCI_PRODUCT_ATTANSIC_AR8161:
		if (PCI_SUBSYS_ID(pci_conf_read(
		   sc->sc_pct, sc->sc_pcitag, PCI_SUBSYS_ID_REG)) == 0x0091 &&
		   sc->alc_rev == 0)
			sc->alc_flags |= ALC_FLAG_LINK_WAR;
		/* FALLTHROUGH */
	case PCI_PRODUCT_ATTANSIC_E2200:
	case PCI_PRODUCT_ATTANSIC_AR8171:
		sc->alc_flags |= ALC_FLAG_AR816X_FAMILY;
		break;
	case PCI_PRODUCT_ATTANSIC_AR8162:
	case PCI_PRODUCT_ATTANSIC_AR8172:
		sc->alc_flags |= ALC_FLAG_FASTETHER | ALC_FLAG_AR816X_FAMILY;
		break;
	case PCI_PRODUCT_ATTANSIC_AR8152_B:
	case PCI_PRODUCT_ATTANSIC_AR8152_B2:
		sc->alc_flags |= ALC_FLAG_APS;
		/* FALLTHROUGH */
	case PCI_PRODUCT_ATTANSIC_AR8132:
		sc->alc_flags |= ALC_FLAG_FASTETHER;
		break;
	case PCI_PRODUCT_ATTANSIC_AR8151:
	case PCI_PRODUCT_ATTANSIC_AR8151_V2:
		sc->alc_flags |= ALC_FLAG_APS;
		/* FALLTHROUGH */
	default:
		break;
	}
	sc->alc_flags |= ALC_FLAG_JUMBO;

	/*
	 * It seems that AR813x/AR815x has silicon bug for SMB. In
	 * addition, Atheros said that enabling SMB wouldn't improve
	 * performance. However I think it's bad to access lots of
	 * registers to extract MAC statistics.
	 */
	sc->alc_flags |= ALC_FLAG_SMB_BUG;
	/*
	 * Don't use Tx CMB. It is known to have silicon bug.
	 */
	sc->alc_flags |= ALC_FLAG_CMB_BUG;
	sc->alc_rev = PCI_REVISION(pa->pa_class);
	sc->alc_chip_rev = CSR_READ_4(sc, ALC_MASTER_CFG) >>
	    MASTER_CHIP_REV_SHIFT;
	if (alcdebug) {
		printf("%s: PCI device revision : 0x%04x\n",
		    device_xname(sc->sc_dev), sc->alc_rev);
		printf("%s: Chip id/revision : 0x%04x\n",
		    device_xname(sc->sc_dev), sc->alc_chip_rev);
		printf("%s: %u Tx FIFO, %u Rx FIFO\n", device_xname(sc->sc_dev),
		    CSR_READ_4(sc, ALC_SRAM_TX_FIFO_LEN) * 8,
		    CSR_READ_4(sc, ALC_SRAM_RX_FIFO_LEN) * 8);
	}

	error = alc_dma_alloc(sc);
	if (error)
		goto fail;

	callout_init(&sc->sc_tick_ch, 0);
	callout_setfunc(&sc->sc_tick_ch, alc_tick, sc);

	/* Load station address. */
	alc_get_macaddr(sc);

	aprint_normal_dev(self, "Ethernet address %s\n",
	    ether_sprintf(sc->alc_eaddr));

	ifp = &sc->sc_ec.ec_if;
	ifp->if_softc = sc;
	ifp->if_flags = IFF_BROADCAST | IFF_SIMPLEX | IFF_MULTICAST;
	ifp->if_init = alc_init;
	ifp->if_ioctl = alc_ioctl;
	ifp->if_start = alc_start;
	ifp->if_stop = alc_stop;
	ifp->if_watchdog = alc_watchdog;
	IFQ_SET_MAXLEN(&ifp->if_snd, ALC_TX_RING_CNT - 1);
	IFQ_SET_READY(&ifp->if_snd);
	strlcpy(ifp->if_xname, device_xname(sc->sc_dev), IFNAMSIZ);

	sc->sc_ec.ec_capabilities = ETHERCAP_VLAN_MTU;

#ifdef ALC_CHECKSUM
	ifp->if_capabilities |= IFCAP_CSUM_IPv4_Tx | IFCAP_CSUM_IPv4_Rx |
				IFCAP_CSUM_TCPv4_Tx | IFCAP_CSUM_TCPv4_Rx |
				IFCAP_CSUM_UDPv4_Tx | IFCAP_CSUM_UDPv4_Rx;
#endif

#if NVLAN > 0
	sc->sc_ec.ec_capabilities |= ETHERCAP_VLAN_HWTAGGING;
#endif

	/*
	 * XXX
	 * It seems enabling Tx checksum offloading makes more trouble.
	 * Sometimes the controller does not receive any frames when
	 * Tx checksum offloading is enabled. I'm not sure whether this
	 * is a bug in Tx checksum offloading logic or I got broken
	 * sample boards. To safety, don't enable Tx checksum offloading
	 * by default but give chance to users to toggle it if they know
	 * their controllers work without problems.
	 * Fortunately, Tx checksum offloading for AR816x family
	 * seems to work.
	 */
	if ((sc->alc_flags & ALC_FLAG_AR816X_FAMILY) == 0) {
		ifp->if_capenable &= ~IFCAP_CSUM_IPv4_Tx;
		ifp->if_capabilities &= ~ALC_CSUM_FEATURES;
	}

	/* Set up MII bus. */
	mii->mii_ifp = ifp;
	mii->mii_readreg = alc_miibus_readreg;
	mii->mii_writereg = alc_miibus_writereg;
	mii->mii_statchg = alc_miibus_statchg;

	sc->sc_ec.ec_mii = mii;
	ifmedia_init(&mii->mii_media, 0, alc_mediachange, alc_mediastatus);
	mii_flags = 0;
	if ((sc->alc_flags & ALC_FLAG_JUMBO) != 0)
		mii_flags |= MIIF_DOPAUSE;
	mii_attach(self, mii, 0xffffffff, MII_PHY_ANY,
		MII_OFFSET_ANY, mii_flags);

	if (LIST_FIRST(&mii->mii_phys) == NULL) {
		printf("%s: no PHY found!\n", device_xname(sc->sc_dev));
		ifmedia_add(&mii->mii_media, IFM_ETHER | IFM_MANUAL,
		    0, NULL);
		ifmedia_set(&mii->mii_media, IFM_ETHER | IFM_MANUAL);
	} else
		ifmedia_set(&mii->mii_media, IFM_ETHER | IFM_AUTO);

	if_attach(ifp);
	if_deferred_start_init(ifp, NULL);
	ether_ifattach(ifp, sc->alc_eaddr);

	if (!pmf_device_register(self, NULL, NULL))
		aprint_error_dev(self, "couldn't establish power handler\n");
	else
		pmf_class_network_register(self, ifp);

	return;
fail:
	alc_dma_free(sc);
	if (sc->sc_irq_handle != NULL) {
		pci_intr_disestablish(sc->sc_pct, sc->sc_irq_handle);
		sc->sc_irq_handle = NULL;
	}
	if (sc->sc_mem_size) {
		bus_space_unmap(sc->sc_mem_bt, sc->sc_mem_bh, sc->sc_mem_size);
		sc->sc_mem_size = 0;
	}
}

static int
alc_detach(device_t self, int flags)
{
	struct alc_softc *sc = device_private(self);
	struct ifnet *ifp = &sc->sc_ec.ec_if;
	int s;

	s = splnet();
	alc_stop(ifp, 0);
	splx(s);

	mii_detach(&sc->sc_miibus, MII_PHY_ANY, MII_OFFSET_ANY);

	/* Delete all remaining media. */
	ifmedia_delete_instance(&sc->sc_miibus.mii_media, IFM_INST_ANY);

	ether_ifdetach(ifp);
	if_detach(ifp);
	alc_dma_free(sc);

	alc_phy_down(sc);
	if (sc->sc_irq_handle != NULL) {
		pci_intr_disestablish(sc->sc_pct, sc->sc_irq_handle);
		sc->sc_irq_handle = NULL;
	}
	if (sc->sc_mem_size) {
		bus_space_unmap(sc->sc_mem_bt, sc->sc_mem_bh, sc->sc_mem_size);
		sc->sc_mem_size = 0;
	}

	return (0);
}

static int
alc_dma_alloc(struct alc_softc *sc)
{
	struct alc_txdesc *txd;
	struct alc_rxdesc *rxd;
	int nsegs, error, i;

	/*
	 * Create DMA stuffs for TX ring
	 */
	error = bus_dmamap_create(sc->sc_dmat, ALC_TX_RING_SZ, 1,
	    ALC_TX_RING_SZ, 0, BUS_DMA_NOWAIT, &sc->alc_cdata.alc_tx_ring_map);
	if (error) {
		sc->alc_cdata.alc_tx_ring_map = NULL;
		return (ENOBUFS);
	}

	/* Allocate DMA'able memory for TX ring */
	error = bus_dmamem_alloc(sc->sc_dmat, ALC_TX_RING_SZ,
	    ETHER_ALIGN, 0, &sc->alc_rdata.alc_tx_ring_seg, 1,
	    &nsegs, BUS_DMA_NOWAIT);
	if (error) {
		printf("%s: could not allocate DMA'able memory for Tx ring.\n",
		    device_xname(sc->sc_dev));
		return error;
	}

	error = bus_dmamem_map(sc->sc_dmat, &sc->alc_rdata.alc_tx_ring_seg,
	    nsegs, ALC_TX_RING_SZ, (void **)&sc->alc_rdata.alc_tx_ring,
	    BUS_DMA_NOWAIT);
	if (error)
		return (ENOBUFS);

	/* Load the DMA map for Tx ring. */
	error = bus_dmamap_load(sc->sc_dmat, sc->alc_cdata.alc_tx_ring_map,
	    sc->alc_rdata.alc_tx_ring, ALC_TX_RING_SZ, NULL, BUS_DMA_WAITOK);
	if (error) {
		printf("%s: could not load DMA'able memory for Tx ring.\n",
		    device_xname(sc->sc_dev));
		bus_dmamem_free(sc->sc_dmat,
		    &sc->alc_rdata.alc_tx_ring_seg, 1);
		return error;
	}

	sc->alc_rdata.alc_tx_ring_paddr =
	    sc->alc_cdata.alc_tx_ring_map->dm_segs[0].ds_addr;

	/*
	 * Create DMA stuffs for RX ring
	 */
	error = bus_dmamap_create(sc->sc_dmat, ALC_RX_RING_SZ, 1,
	    ALC_RX_RING_SZ, 0, BUS_DMA_NOWAIT, &sc->alc_cdata.alc_rx_ring_map);
	if (error)
		return (ENOBUFS);

	/* Allocate DMA'able memory for RX ring */
	error = bus_dmamem_alloc(sc->sc_dmat, ALC_RX_RING_SZ,
	    ETHER_ALIGN, 0, &sc->alc_rdata.alc_rx_ring_seg, 1,
	    &nsegs, BUS_DMA_NOWAIT);
	if (error) {
		printf("%s: could not allocate DMA'able memory for Rx ring.\n",
		    device_xname(sc->sc_dev));
		return error;
	}

	error = bus_dmamem_map(sc->sc_dmat, &sc->alc_rdata.alc_rx_ring_seg,
	    nsegs, ALC_RX_RING_SZ, (void **)&sc->alc_rdata.alc_rx_ring,
	    BUS_DMA_NOWAIT);
	if (error)
		return (ENOBUFS);

	/* Load the DMA map for Rx ring. */
	error = bus_dmamap_load(sc->sc_dmat, sc->alc_cdata.alc_rx_ring_map,
	    sc->alc_rdata.alc_rx_ring, ALC_RX_RING_SZ, NULL, BUS_DMA_WAITOK);
	if (error) {
		printf("%s: could not load DMA'able memory for Rx ring.\n",
		    device_xname(sc->sc_dev));
		bus_dmamem_free(sc->sc_dmat,
		    &sc->alc_rdata.alc_rx_ring_seg, 1);
		return error;
	}

	sc->alc_rdata.alc_rx_ring_paddr =
	    sc->alc_cdata.alc_rx_ring_map->dm_segs[0].ds_addr;

	/*
	 * Create DMA stuffs for RX return ring
	 */
	error = bus_dmamap_create(sc->sc_dmat, ALC_RR_RING_SZ, 1,
	    ALC_RR_RING_SZ, 0, BUS_DMA_NOWAIT, &sc->alc_cdata.alc_rr_ring_map);
	if (error)
		return (ENOBUFS);

	/* Allocate DMA'able memory for RX return ring */
	error = bus_dmamem_alloc(sc->sc_dmat, ALC_RR_RING_SZ,
	    ETHER_ALIGN, 0, &sc->alc_rdata.alc_rr_ring_seg, 1,
	    &nsegs, BUS_DMA_NOWAIT);
	if (error) {
		printf("%s: could not allocate DMA'able memory for Rx "
		    "return ring.\n", device_xname(sc->sc_dev));
		return error;
	}

	error = bus_dmamem_map(sc->sc_dmat, &sc->alc_rdata.alc_rr_ring_seg,
	    nsegs, ALC_RR_RING_SZ, (void **)&sc->alc_rdata.alc_rr_ring,
	    BUS_DMA_NOWAIT);
	if (error)
		return (ENOBUFS);

	/*  Load the DMA map for Rx return ring. */
	error = bus_dmamap_load(sc->sc_dmat, sc->alc_cdata.alc_rr_ring_map,
	    sc->alc_rdata.alc_rr_ring, ALC_RR_RING_SZ, NULL, BUS_DMA_WAITOK);
	if (error) {
		printf("%s: could not load DMA'able memory for Rx return ring."
		    "\n", device_xname(sc->sc_dev));
		bus_dmamem_free(sc->sc_dmat,
		    &sc->alc_rdata.alc_rr_ring_seg, 1);
		return error;
	}

	sc->alc_rdata.alc_rr_ring_paddr =
	    sc->alc_cdata.alc_rr_ring_map->dm_segs[0].ds_addr;

	/*
	 * Create DMA stuffs for CMB block
	 */
	error = bus_dmamap_create(sc->sc_dmat, ALC_CMB_SZ, 1,
	    ALC_CMB_SZ, 0, BUS_DMA_NOWAIT,
	    &sc->alc_cdata.alc_cmb_map);
	if (error)
		return (ENOBUFS);

	/* Allocate DMA'able memory for CMB block */
	error = bus_dmamem_alloc(sc->sc_dmat, ALC_CMB_SZ,
	    ETHER_ALIGN, 0, &sc->alc_rdata.alc_cmb_seg, 1,
	    &nsegs, BUS_DMA_NOWAIT);
	if (error) {
		printf("%s: could not allocate DMA'able memory for "
		    "CMB block\n", device_xname(sc->sc_dev));
		return error;
	}

	error = bus_dmamem_map(sc->sc_dmat, &sc->alc_rdata.alc_cmb_seg,
	    nsegs, ALC_CMB_SZ, (void **)&sc->alc_rdata.alc_cmb,
	    BUS_DMA_NOWAIT);
	if (error)
		return (ENOBUFS);

	/*  Load the DMA map for CMB block. */
	error = bus_dmamap_load(sc->sc_dmat, sc->alc_cdata.alc_cmb_map,
	    sc->alc_rdata.alc_cmb, ALC_CMB_SZ, NULL,
	    BUS_DMA_WAITOK);
	if (error) {
		printf("%s: could not load DMA'able memory for CMB block\n",
		    device_xname(sc->sc_dev));
		bus_dmamem_free(sc->sc_dmat,
		    &sc->alc_rdata.alc_cmb_seg, 1);
		return error;
	}

	sc->alc_rdata.alc_cmb_paddr =
	    sc->alc_cdata.alc_cmb_map->dm_segs[0].ds_addr;

	/*
	 * Create DMA stuffs for SMB block
	 */
	error = bus_dmamap_create(sc->sc_dmat, ALC_SMB_SZ, 1,
	    ALC_SMB_SZ, 0, BUS_DMA_NOWAIT,
	    &sc->alc_cdata.alc_smb_map);
	if (error)
		return (ENOBUFS);

	/* Allocate DMA'able memory for SMB block */
	error = bus_dmamem_alloc(sc->sc_dmat, ALC_SMB_SZ,
	    ETHER_ALIGN, 0, &sc->alc_rdata.alc_smb_seg, 1,
	    &nsegs, BUS_DMA_NOWAIT);
	if (error) {
		printf("%s: could not allocate DMA'able memory for "
		    "SMB block\n", device_xname(sc->sc_dev));
		return error;
	}

	error = bus_dmamem_map(sc->sc_dmat, &sc->alc_rdata.alc_smb_seg,
	    nsegs, ALC_SMB_SZ, (void **)&sc->alc_rdata.alc_smb,
	    BUS_DMA_NOWAIT);
	if (error)
		return (ENOBUFS);

	/*  Load the DMA map for SMB block */
	error = bus_dmamap_load(sc->sc_dmat, sc->alc_cdata.alc_smb_map,
	    sc->alc_rdata.alc_smb, ALC_SMB_SZ, NULL,
	    BUS_DMA_WAITOK);
	if (error) {
		printf("%s: could not load DMA'able memory for SMB block\n",
		    device_xname(sc->sc_dev));
		bus_dmamem_free(sc->sc_dmat,
		    &sc->alc_rdata.alc_smb_seg, 1);
		return error;
	}

	sc->alc_rdata.alc_smb_paddr =
	    sc->alc_cdata.alc_smb_map->dm_segs[0].ds_addr;


	/* Create DMA maps for Tx buffers. */
	for (i = 0; i < ALC_TX_RING_CNT; i++) {
		txd = &sc->alc_cdata.alc_txdesc[i];
		txd->tx_m = NULL;
		txd->tx_dmamap = NULL;
		error = bus_dmamap_create(sc->sc_dmat, ALC_TSO_MAXSIZE,
		    ALC_MAXTXSEGS, ALC_TSO_MAXSEGSIZE, 0, BUS_DMA_NOWAIT,
		    &txd->tx_dmamap);
		if (error) {
			printf("%s: could not create Tx dmamap.\n",
			    device_xname(sc->sc_dev));
			return error;
		}
	}

	/* Create DMA maps for Rx buffers. */
	error = bus_dmamap_create(sc->sc_dmat, MCLBYTES, 1, MCLBYTES, 0,
	    BUS_DMA_NOWAIT, &sc->alc_cdata.alc_rx_sparemap);
	if (error) {
		printf("%s: could not create spare Rx dmamap.\n",
		    device_xname(sc->sc_dev));
		return error;
	}

	for (i = 0; i < ALC_RX_RING_CNT; i++) {
		rxd = &sc->alc_cdata.alc_rxdesc[i];
		rxd->rx_m = NULL;
		rxd->rx_dmamap = NULL;
		error = bus_dmamap_create(sc->sc_dmat, MCLBYTES, 1,
		    MCLBYTES, 0, BUS_DMA_NOWAIT, &rxd->rx_dmamap);
		if (error) {
			printf("%s: could not create Rx dmamap.\n",
			    device_xname(sc->sc_dev));
			return error;
		}
	}

	return (0);
}


static void
alc_dma_free(struct alc_softc *sc)
{
	struct alc_txdesc *txd;
	struct alc_rxdesc *rxd;
	int i;

	/* Tx buffers */
	for (i = 0; i < ALC_TX_RING_CNT; i++) {
		txd = &sc->alc_cdata.alc_txdesc[i];
		if (txd->tx_dmamap != NULL) {
			bus_dmamap_destroy(sc->sc_dmat, txd->tx_dmamap);
			txd->tx_dmamap = NULL;
		}
	}
	/* Rx buffers */
	for (i = 0; i < ALC_RX_RING_CNT; i++) {
		rxd = &sc->alc_cdata.alc_rxdesc[i];
		if (rxd->rx_dmamap != NULL) {
			bus_dmamap_destroy(sc->sc_dmat, rxd->rx_dmamap);
			rxd->rx_dmamap = NULL;
		}
	}
	if (sc->alc_cdata.alc_rx_sparemap != NULL) {
		bus_dmamap_destroy(sc->sc_dmat, sc->alc_cdata.alc_rx_sparemap);
		sc->alc_cdata.alc_rx_sparemap = NULL;
	}

	/* Tx ring. */
	if (sc->alc_cdata.alc_tx_ring_map != NULL)
		bus_dmamap_unload(sc->sc_dmat, sc->alc_cdata.alc_tx_ring_map);
	if (sc->alc_cdata.alc_tx_ring_map != NULL &&
	    sc->alc_rdata.alc_tx_ring != NULL)
		bus_dmamem_free(sc->sc_dmat,
		    &sc->alc_rdata.alc_tx_ring_seg, 1);
	sc->alc_rdata.alc_tx_ring = NULL;
	sc->alc_cdata.alc_tx_ring_map = NULL;

	/* Rx ring. */
	if (sc->alc_cdata.alc_rx_ring_map != NULL)
		bus_dmamap_unload(sc->sc_dmat, sc->alc_cdata.alc_rx_ring_map);
	if (sc->alc_cdata.alc_rx_ring_map != NULL &&
	    sc->alc_rdata.alc_rx_ring != NULL)
		bus_dmamem_free(sc->sc_dmat,
		    &sc->alc_rdata.alc_rx_ring_seg, 1);
	sc->alc_rdata.alc_rx_ring = NULL;
	sc->alc_cdata.alc_rx_ring_map = NULL;

	/* Rx return ring. */
	if (sc->alc_cdata.alc_rr_ring_map != NULL)
		bus_dmamap_unload(sc->sc_dmat, sc->alc_cdata.alc_rr_ring_map);
	if (sc->alc_cdata.alc_rr_ring_map != NULL &&
	    sc->alc_rdata.alc_rr_ring != NULL)
		bus_dmamem_free(sc->sc_dmat,
		    &sc->alc_rdata.alc_rr_ring_seg, 1);
	sc->alc_rdata.alc_rr_ring = NULL;
	sc->alc_cdata.alc_rr_ring_map = NULL;

	/* CMB block */
	if (sc->alc_cdata.alc_cmb_map != NULL)
		bus_dmamap_unload(sc->sc_dmat, sc->alc_cdata.alc_cmb_map);
	if (sc->alc_cdata.alc_cmb_map != NULL &&
	    sc->alc_rdata.alc_cmb != NULL)
		bus_dmamem_free(sc->sc_dmat,
		    &sc->alc_rdata.alc_cmb_seg, 1);
	sc->alc_rdata.alc_cmb = NULL;
	sc->alc_cdata.alc_cmb_map = NULL;

	/* SMB block */
	if (sc->alc_cdata.alc_smb_map != NULL)
		bus_dmamap_unload(sc->sc_dmat, sc->alc_cdata.alc_smb_map);
	if (sc->alc_cdata.alc_smb_map != NULL &&
	    sc->alc_rdata.alc_smb != NULL)
		bus_dmamem_free(sc->sc_dmat,
		    &sc->alc_rdata.alc_smb_seg, 1);
	sc->alc_rdata.alc_smb = NULL;
	sc->alc_cdata.alc_smb_map = NULL;
}

static int
alc_encap(struct alc_softc *sc, struct mbuf **m_head)
{
	struct alc_txdesc *txd, *txd_last;
	struct tx_desc *desc;
	struct mbuf *m;
	bus_dmamap_t map;
	uint32_t cflags, poff, vtag;
	int error, idx, nsegs, prod;

	m = *m_head;
	cflags = vtag = 0;
	poff = 0;

	prod = sc->alc_cdata.alc_tx_prod;
	txd = &sc->alc_cdata.alc_txdesc[prod];
	txd_last = txd;
	map = txd->tx_dmamap;

	error = bus_dmamap_load_mbuf(sc->sc_dmat, map, *m_head, BUS_DMA_NOWAIT);

	if (error == EFBIG) {
		error = 0;

		*m_head = m_pullup(*m_head, MHLEN);
		if (*m_head == NULL) {
			printf("%s: can't defrag TX mbuf\n",
			    device_xname(sc->sc_dev));
			return ENOBUFS;
		}

		error = bus_dmamap_load_mbuf(sc->sc_dmat, map, *m_head,
		    BUS_DMA_NOWAIT);

		if (error != 0) {
			printf("%s: could not load defragged TX mbuf\n",
			    device_xname(sc->sc_dev));
			m_freem(*m_head);
			*m_head = NULL;
			return error;
		}
	} else if (error) {
		printf("%s: could not load TX mbuf\n", device_xname(sc->sc_dev));
		return (error);
	}

	nsegs = map->dm_nsegs;

	if (nsegs == 0) {
		m_freem(*m_head);
		*m_head = NULL;
		return (EIO);
	}

	/* Check descriptor overrun. */
	if (sc->alc_cdata.alc_tx_cnt + nsegs >= ALC_TX_RING_CNT - 3) {
		bus_dmamap_unload(sc->sc_dmat, map);
		return (ENOBUFS);
	}
	bus_dmamap_sync(sc->sc_dmat, map, 0, map->dm_mapsize,
	    BUS_DMASYNC_PREWRITE);

	m = *m_head;
	desc = NULL;
	idx = 0;
#if NVLAN > 0
	/* Configure VLAN hardware tag insertion. */
	if (vlan_has_tag(m)) {
		vtag = htons(vlan_get_tag(m));
		vtag = (vtag << TD_VLAN_SHIFT) & TD_VLAN_MASK;
		cflags |= TD_INS_VLAN_TAG;
	}
#endif
	/* Configure Tx checksum offload. */
	if ((m->m_pkthdr.csum_flags & ALC_CSUM_FEATURES) != 0) {
		cflags |= TD_CUSTOM_CSUM;
		/* Set checksum start offset. */
		cflags |= ((poff >> 1) << TD_PLOAD_OFFSET_SHIFT) &
		    TD_PLOAD_OFFSET_MASK;
	}
	for (; idx < nsegs; idx++) {
		desc = &sc->alc_rdata.alc_tx_ring[prod];
		desc->len =
		    htole32(TX_BYTES(map->dm_segs[idx].ds_len) | vtag);
		desc->flags = htole32(cflags);
		desc->addr = htole64(map->dm_segs[idx].ds_addr);
		sc->alc_cdata.alc_tx_cnt++;
		ALC_DESC_INC(prod, ALC_TX_RING_CNT);
	}
	/* Update producer index. */
	sc->alc_cdata.alc_tx_prod = prod;

	/* Finally set EOP on the last descriptor. */
	prod = (prod + ALC_TX_RING_CNT - 1) % ALC_TX_RING_CNT;
	desc = &sc->alc_rdata.alc_tx_ring[prod];
	desc->flags |= htole32(TD_EOP);

	/* Swap dmamap of the first and the last. */
	txd = &sc->alc_cdata.alc_txdesc[prod];
	map = txd_last->tx_dmamap;
	txd_last->tx_dmamap = txd->tx_dmamap;
	txd->tx_dmamap = map;
	txd->tx_m = m;

	return (0);
}

static void
alc_start(struct ifnet *ifp)
{
	struct alc_softc *sc = ifp->if_softc;
	struct mbuf *m_head;
	int enq;

	if ((ifp->if_flags & (IFF_RUNNING | IFF_OACTIVE)) != IFF_RUNNING)
		return;
	if ((sc->alc_flags & ALC_FLAG_LINK) == 0)
		return;
	if (IFQ_IS_EMPTY(&ifp->if_snd))
		return;

	/* Reclaim transmitted frames. */
	if (sc->alc_cdata.alc_tx_cnt >= ALC_TX_DESC_HIWAT)
		alc_txeof(sc);

	enq = 0;
	for (;;) {
		IFQ_DEQUEUE(&ifp->if_snd, m_head);
		if (m_head == NULL)
			break;

		/*
		 * Pack the data into the transmit ring. If we
		 * don't have room, set the OACTIVE flag and wait
		 * for the NIC to drain the ring.
		 */
		if (alc_encap(sc, &m_head)) {
			if (m_head == NULL)
				break;
			ifp->if_flags |= IFF_OACTIVE;
			break;
		}
		enq = 1;

		/*
		 * If there's a BPF listener, bounce a copy of this frame
		 * to him.
		 */
		bpf_mtap(ifp, m_head, BPF_D_OUT);
	}

	if (enq) {
		/* Sync descriptors. */
		bus_dmamap_sync(sc->sc_dmat, sc->alc_cdata.alc_tx_ring_map, 0,
		    sc->alc_cdata.alc_tx_ring_map->dm_mapsize,
		    BUS_DMASYNC_PREWRITE);
		/* Kick. Assume we're using normal Tx priority queue. */
		CSR_WRITE_4(sc, ALC_MBOX_TD_PROD_IDX,
		    (sc->alc_cdata.alc_tx_prod <<
		    MBOX_TD_PROD_LO_IDX_SHIFT) &
		    MBOX_TD_PROD_LO_IDX_MASK);
		/* Set a timeout in case the chip goes out to lunch. */
		ifp->if_timer = ALC_TX_TIMEOUT;
	}
}

static void
alc_watchdog(struct ifnet *ifp)
{
	struct alc_softc *sc = ifp->if_softc;

	if ((sc->alc_flags & ALC_FLAG_LINK) == 0) {
		printf("%s: watchdog timeout (missed link)\n",
		    device_xname(sc->sc_dev));
		ifp->if_oerrors++;
		alc_init_backend(ifp, false);
		return;
	}

	printf("%s: watchdog timeout\n", device_xname(sc->sc_dev));
	ifp->if_oerrors++;
	alc_init_backend(ifp, false);
	alc_start(ifp);
}

static int
alc_ioctl(struct ifnet *ifp, u_long cmd, void *data)
{
	struct alc_softc *sc = ifp->if_softc;
	int s, error = 0;

	s = splnet();

	switch (cmd) {
	case SIOCSIFADDR:
		error = ether_ioctl(ifp, cmd, data);
		ifp->if_flags |= IFF_UP;
		if (!(ifp->if_flags & IFF_RUNNING))
			alc_init(ifp);
		break;

	case SIOCSIFFLAGS:
		error = ether_ioctl(ifp, cmd, data);
		if (ifp->if_flags & IFF_UP) {
			if (ifp->if_flags & IFF_RUNNING)
				error = ENETRESET;
			else
				alc_init(ifp);
		} else {
			if (ifp->if_flags & IFF_RUNNING)
				alc_stop(ifp, 0);
		}
		break;

	default:
		error = ether_ioctl(ifp, cmd, data);
		break;
	}

	if (error == ENETRESET) {
		if (ifp->if_flags & IFF_RUNNING)
			alc_iff(sc);
		error = 0;
	}

	splx(s);
	return (error);
}

static void
alc_mac_config(struct alc_softc *sc)
{
	struct mii_data *mii;
	uint32_t reg;

	mii = &sc->sc_miibus;
	reg = CSR_READ_4(sc, ALC_MAC_CFG);
	reg &= ~(MAC_CFG_FULL_DUPLEX | MAC_CFG_TX_FC | MAC_CFG_RX_FC |
	    MAC_CFG_SPEED_MASK);
	if (sc->alc_ident->deviceid == PCI_PRODUCT_ATTANSIC_AR8151 ||
	    sc->alc_ident->deviceid == PCI_PRODUCT_ATTANSIC_AR8151_V2 ||
	    sc->alc_ident->deviceid == PCI_PRODUCT_ATTANSIC_AR8152_B2)
		reg |= MAC_CFG_HASH_ALG_CRC32 | MAC_CFG_SPEED_MODE_SW;
	/* Reprogram MAC with resolved speed/duplex. */
	switch (IFM_SUBTYPE(mii->mii_media_active)) {
	case IFM_10_T:
	case IFM_100_TX:
		reg |= MAC_CFG_SPEED_10_100;
		break;
	case IFM_1000_T:
		reg |= MAC_CFG_SPEED_1000;
		break;
	}
	if ((IFM_OPTIONS(mii->mii_media_active) & IFM_FDX) != 0) {
		reg |= MAC_CFG_FULL_DUPLEX;
		if ((IFM_OPTIONS(mii->mii_media_active) & IFM_ETH_TXPAUSE) != 0)
			reg |= MAC_CFG_TX_FC;
		if ((IFM_OPTIONS(mii->mii_media_active) & IFM_ETH_RXPAUSE) != 0)
			reg |= MAC_CFG_RX_FC;
	}
	CSR_WRITE_4(sc, ALC_MAC_CFG, reg);
}

static void
alc_stats_clear(struct alc_softc *sc)
{
	struct smb sb, *smb;
	uint32_t *reg;
	int i;

	if ((sc->alc_flags & ALC_FLAG_SMB_BUG) == 0) {
		bus_dmamap_sync(sc->sc_dmat, sc->alc_cdata.alc_smb_map, 0,
		    sc->alc_cdata.alc_smb_map->dm_mapsize,
		    BUS_DMASYNC_POSTREAD | BUS_DMASYNC_POSTWRITE);
		smb = sc->alc_rdata.alc_smb;
		/* Update done, clear. */
		smb->updated = 0;
		bus_dmamap_sync(sc->sc_dmat, sc->alc_cdata.alc_smb_map, 0,
		    sc->alc_cdata.alc_smb_map->dm_mapsize,
		    BUS_DMASYNC_PREREAD | BUS_DMASYNC_PREWRITE);
	} else {
		for (reg = &sb.rx_frames, i = 0; reg <= &sb.rx_pkts_filtered;
		    reg++) {
			CSR_READ_4(sc, ALC_RX_MIB_BASE + i);
			i += sizeof(uint32_t);
		}
		/* Read Tx statistics. */
		for (reg = &sb.tx_frames, i = 0; reg <= &sb.tx_mcast_bytes;
		    reg++) {
			CSR_READ_4(sc, ALC_TX_MIB_BASE + i);
			i += sizeof(uint32_t);
		}
	}
}

static void
alc_stats_update(struct alc_softc *sc)
{
	struct ifnet *ifp = &sc->sc_ec.ec_if;
	struct alc_hw_stats *stat;
	struct smb sb, *smb;
	uint32_t *reg;
	int i;

	stat = &sc->alc_stats;
	if ((sc->alc_flags & ALC_FLAG_SMB_BUG) == 0) {
		bus_dmamap_sync(sc->sc_dmat, sc->alc_cdata.alc_smb_map, 0,
		    sc->alc_cdata.alc_smb_map->dm_mapsize,
		    BUS_DMASYNC_POSTREAD | BUS_DMASYNC_POSTWRITE);
		smb = sc->alc_rdata.alc_smb;
		if (smb->updated == 0)
			return;
	} else {
		smb = &sb;
		/* Read Rx statistics. */
		for (reg = &sb.rx_frames, i = 0; reg <= &sb.rx_pkts_filtered;
		    reg++) {
			*reg = CSR_READ_4(sc, ALC_RX_MIB_BASE + i);
			i += sizeof(uint32_t);
		}
		/* Read Tx statistics. */
		for (reg = &sb.tx_frames, i = 0; reg <= &sb.tx_mcast_bytes;
		    reg++) {
			*reg = CSR_READ_4(sc, ALC_TX_MIB_BASE + i);
			i += sizeof(uint32_t);
		}
	}

	/* Rx stats. */
	stat->rx_frames += smb->rx_frames;
	stat->rx_bcast_frames += smb->rx_bcast_frames;
	stat->rx_mcast_frames += smb->rx_mcast_frames;
	stat->rx_pause_frames += smb->rx_pause_frames;
	stat->rx_control_frames += smb->rx_control_frames;
	stat->rx_crcerrs += smb->rx_crcerrs;
	stat->rx_lenerrs += smb->rx_lenerrs;
	stat->rx_bytes += smb->rx_bytes;
	stat->rx_runts += smb->rx_runts;
	stat->rx_fragments += smb->rx_fragments;
	stat->rx_pkts_64 += smb->rx_pkts_64;
	stat->rx_pkts_65_127 += smb->rx_pkts_65_127;
	stat->rx_pkts_128_255 += smb->rx_pkts_128_255;
	stat->rx_pkts_256_511 += smb->rx_pkts_256_511;
	stat->rx_pkts_512_1023 += smb->rx_pkts_512_1023;
	stat->rx_pkts_1024_1518 += smb->rx_pkts_1024_1518;
	stat->rx_pkts_1519_max += smb->rx_pkts_1519_max;
	stat->rx_pkts_truncated += smb->rx_pkts_truncated;
	stat->rx_fifo_oflows += smb->rx_fifo_oflows;
	stat->rx_rrs_errs += smb->rx_rrs_errs;
	stat->rx_alignerrs += smb->rx_alignerrs;
	stat->rx_bcast_bytes += smb->rx_bcast_bytes;
	stat->rx_mcast_bytes += smb->rx_mcast_bytes;
	stat->rx_pkts_filtered += smb->rx_pkts_filtered;

	/* Tx stats. */
	stat->tx_frames += smb->tx_frames;
	stat->tx_bcast_frames += smb->tx_bcast_frames;
	stat->tx_mcast_frames += smb->tx_mcast_frames;
	stat->tx_pause_frames += smb->tx_pause_frames;
	stat->tx_excess_defer += smb->tx_excess_defer;
	stat->tx_control_frames += smb->tx_control_frames;
	stat->tx_deferred += smb->tx_deferred;
	stat->tx_bytes += smb->tx_bytes;
	stat->tx_pkts_64 += smb->tx_pkts_64;
	stat->tx_pkts_65_127 += smb->tx_pkts_65_127;
	stat->tx_pkts_128_255 += smb->tx_pkts_128_255;
	stat->tx_pkts_256_511 += smb->tx_pkts_256_511;
	stat->tx_pkts_512_1023 += smb->tx_pkts_512_1023;
	stat->tx_pkts_1024_1518 += smb->tx_pkts_1024_1518;
	stat->tx_pkts_1519_max += smb->tx_pkts_1519_max;
	stat->tx_single_colls += smb->tx_single_colls;
	stat->tx_multi_colls += smb->tx_multi_colls;
	stat->tx_late_colls += smb->tx_late_colls;
	stat->tx_excess_colls += smb->tx_excess_colls;
	stat->tx_underrun += smb->tx_underrun;
	stat->tx_desc_underrun += smb->tx_desc_underrun;
	stat->tx_lenerrs += smb->tx_lenerrs;
	stat->tx_pkts_truncated += smb->tx_pkts_truncated;
	stat->tx_bcast_bytes += smb->tx_bcast_bytes;
	stat->tx_mcast_bytes += smb->tx_mcast_bytes;

	/* Update counters in ifnet. */
	ifp->if_opackets += smb->tx_frames;

	ifp->if_collisions += smb->tx_single_colls +
	    smb->tx_multi_colls * 2 + smb->tx_late_colls +
	    smb->tx_excess_colls * HDPX_CFG_RETRY_DEFAULT;

	ifp->if_oerrors += smb->tx_late_colls + smb->tx_excess_colls +
	    smb->tx_underrun + smb->tx_pkts_truncated;

	ifp->if_ipackets += smb->rx_frames;

	ifp->if_ierrors += smb->rx_crcerrs + smb->rx_lenerrs +
	    smb->rx_runts + smb->rx_pkts_truncated +
	    smb->rx_fifo_oflows + smb->rx_rrs_errs +
	    smb->rx_alignerrs;

	if ((sc->alc_flags & ALC_FLAG_SMB_BUG) == 0) {
		/* Update done, clear. */
		smb->updated = 0;
		bus_dmamap_sync(sc->sc_dmat, sc->alc_cdata.alc_smb_map, 0,
		sc->alc_cdata.alc_smb_map->dm_mapsize,
		BUS_DMASYNC_PREREAD | BUS_DMASYNC_PREWRITE);
	}
}

static int
alc_intr(void *arg)
{
	struct alc_softc *sc = arg;
	struct ifnet *ifp = &sc->sc_ec.ec_if;
	uint32_t status;

	status = CSR_READ_4(sc, ALC_INTR_STATUS);
	if ((status & ALC_INTRS) == 0)
		return (0);

	/* Acknowledge and disable interrupts. */
	CSR_WRITE_4(sc, ALC_INTR_STATUS, status | INTR_DIS_INT);

	if (ifp->if_flags & IFF_RUNNING) {
		if (status & INTR_RX_PKT) {
			int error;

			error = alc_rxintr(sc);
			if (error) {
				alc_init_backend(ifp, false);
				return (0);
			}
		}

		if (status & (INTR_DMA_RD_TO_RST | INTR_DMA_WR_TO_RST |
		    INTR_TXQ_TO_RST)) {
			if (status & INTR_DMA_RD_TO_RST)
				printf("%s: DMA read error! -- resetting\n",
				    device_xname(sc->sc_dev));
			if (status & INTR_DMA_WR_TO_RST)
				printf("%s: DMA write error! -- resetting\n",
				    device_xname(sc->sc_dev));
			if (status & INTR_TXQ_TO_RST)
				printf("%s: TxQ reset! -- resetting\n",
				    device_xname(sc->sc_dev));
			alc_init_backend(ifp, false);
			return (0);
		}

		alc_txeof(sc);
		if_schedule_deferred_start(ifp);
	}

	/* Re-enable interrupts. */
	CSR_WRITE_4(sc, ALC_INTR_STATUS, 0x7FFFFFFF);
	return (1);
}

static void
alc_txeof(struct alc_softc *sc)
{
	struct ifnet *ifp = &sc->sc_ec.ec_if;
	struct alc_txdesc *txd;
	uint32_t cons, prod;
	int prog;

	if (sc->alc_cdata.alc_tx_cnt == 0)
		return;
	bus_dmamap_sync(sc->sc_dmat, sc->alc_cdata.alc_tx_ring_map, 0,
	    sc->alc_cdata.alc_tx_ring_map->dm_mapsize,
	    BUS_DMASYNC_POSTREAD);
	if ((sc->alc_flags & ALC_FLAG_CMB_BUG) == 0) {
		bus_dmamap_sync(sc->sc_dmat, sc->alc_cdata.alc_cmb_map, 0,
		    sc->alc_cdata.alc_cmb_map->dm_mapsize,
		    BUS_DMASYNC_POSTREAD);
		prod = sc->alc_rdata.alc_cmb->cons;
	} else
		prod = CSR_READ_4(sc, ALC_MBOX_TD_CONS_IDX);
	/* Assume we're using normal Tx priority queue. */
	prod = (prod & MBOX_TD_CONS_LO_IDX_MASK) >>
	    MBOX_TD_CONS_LO_IDX_SHIFT;
	cons = sc->alc_cdata.alc_tx_cons;
	/*
	 * Go through our Tx list and free mbufs for those
	 * frames which have been transmitted.
	 */
	for (prog = 0; cons != prod; prog++,
	    ALC_DESC_INC(cons, ALC_TX_RING_CNT)) {
		if (sc->alc_cdata.alc_tx_cnt <= 0)
			break;
		prog++;
		ifp->if_flags &= ~IFF_OACTIVE;
		sc->alc_cdata.alc_tx_cnt--;
		txd = &sc->alc_cdata.alc_txdesc[cons];
		if (txd->tx_m != NULL) {
			/* Reclaim transmitted mbufs. */
			bus_dmamap_sync(sc->sc_dmat, txd->tx_dmamap, 0,
			    txd->tx_dmamap->dm_mapsize, BUS_DMASYNC_POSTWRITE);
			bus_dmamap_unload(sc->sc_dmat, txd->tx_dmamap);
			m_freem(txd->tx_m);
			txd->tx_m = NULL;
		}
	}

	if ((sc->alc_flags & ALC_FLAG_CMB_BUG) == 0)
	    bus_dmamap_sync(sc->sc_dmat, sc->alc_cdata.alc_cmb_map, 0,
		sc->alc_cdata.alc_cmb_map->dm_mapsize, BUS_DMASYNC_PREREAD);
	sc->alc_cdata.alc_tx_cons = cons;
	/*
	 * Unarm watchdog timer only when there is no pending
	 * frames in Tx queue.
	 */
	if (sc->alc_cdata.alc_tx_cnt == 0)
		ifp->if_timer = 0;
}

static int
alc_newbuf(struct alc_softc *sc, struct alc_rxdesc *rxd, bool init)
{
	struct mbuf *m;
	bus_dmamap_t map;
	int error;

	MGETHDR(m, init ? M_WAITOK : M_DONTWAIT, MT_DATA);
	if (m == NULL)
		return (ENOBUFS);
	MCLGET(m, init ? M_WAITOK : M_DONTWAIT);
	if (!(m->m_flags & M_EXT)) {
		m_freem(m);
		return (ENOBUFS);
	}

	m->m_len = m->m_pkthdr.len = RX_BUF_SIZE_MAX;

	error = bus_dmamap_load_mbuf(sc->sc_dmat,
	    sc->alc_cdata.alc_rx_sparemap, m, BUS_DMA_NOWAIT);

	if (error != 0) {
		m_freem(m);

		if (init)
			printf("%s: can't load RX mbuf\n", device_xname(sc->sc_dev));

		return (error);
	}

	if (rxd->rx_m != NULL) {
		bus_dmamap_sync(sc->sc_dmat, rxd->rx_dmamap, 0,
		    rxd->rx_dmamap->dm_mapsize, BUS_DMASYNC_POSTREAD);
		bus_dmamap_unload(sc->sc_dmat, rxd->rx_dmamap);
	}
	map = rxd->rx_dmamap;
	rxd->rx_dmamap = sc->alc_cdata.alc_rx_sparemap;
	sc->alc_cdata.alc_rx_sparemap = map;
	bus_dmamap_sync(sc->sc_dmat, rxd->rx_dmamap, 0, rxd->rx_dmamap->dm_mapsize,
	    BUS_DMASYNC_PREREAD);
	rxd->rx_m = m;
	rxd->rx_desc->addr = htole64(rxd->rx_dmamap->dm_segs[0].ds_addr);
	return (0);
}

static int
alc_rxintr(struct alc_softc *sc)
{
	struct ifnet *ifp = &sc->sc_ec.ec_if;
	struct rx_rdesc *rrd;
	uint32_t nsegs, status;
	int rr_cons, prog;

	bus_dmamap_sync(sc->sc_dmat, sc->alc_cdata.alc_rr_ring_map, 0,
	    sc->alc_cdata.alc_rr_ring_map->dm_mapsize,
	    BUS_DMASYNC_POSTREAD | BUS_DMASYNC_POSTWRITE);
	bus_dmamap_sync(sc->sc_dmat, sc->alc_cdata.alc_rx_ring_map, 0,
	    sc->alc_cdata.alc_rx_ring_map->dm_mapsize,
	    BUS_DMASYNC_POSTREAD | BUS_DMASYNC_POSTWRITE);
	rr_cons = sc->alc_cdata.alc_rr_cons;
	for (prog = 0; (ifp->if_flags & IFF_RUNNING) != 0;) {
		rrd = &sc->alc_rdata.alc_rr_ring[rr_cons];
		status = le32toh(rrd->status);
		if ((status & RRD_VALID) == 0)
			break;
		nsegs = RRD_RD_CNT(le32toh(rrd->rdinfo));
		if (nsegs == 0) {
			/* This should not happen! */
			if (alcdebug)
				printf("%s: unexpected segment count -- "
				    "resetting\n", device_xname(sc->sc_dev));
			return (EIO);
		}
		alc_rxeof(sc, rrd);
		/* Clear Rx return status. */
		rrd->status = 0;
		ALC_DESC_INC(rr_cons, ALC_RR_RING_CNT);
		sc->alc_cdata.alc_rx_cons += nsegs;
		sc->alc_cdata.alc_rx_cons %= ALC_RR_RING_CNT;
		prog += nsegs;
	}

	if (prog > 0) {
		/* Update the consumer index. */
		sc->alc_cdata.alc_rr_cons = rr_cons;
		/* Sync Rx return descriptors. */
		bus_dmamap_sync(sc->sc_dmat, sc->alc_cdata.alc_rr_ring_map, 0,
		    sc->alc_cdata.alc_rr_ring_map->dm_mapsize,
		    BUS_DMASYNC_PREREAD | BUS_DMASYNC_PREWRITE);
		/*
		 * Sync updated Rx descriptors such that controller see
		 * modified buffer addresses.
		 */
		bus_dmamap_sync(sc->sc_dmat, sc->alc_cdata.alc_rx_ring_map, 0,
		    sc->alc_cdata.alc_rx_ring_map->dm_mapsize,
		    BUS_DMASYNC_PREWRITE);
		/*
		 * Let controller know availability of new Rx buffers.
		 * Since alc(4) use RXQ_CFG_RD_BURST_DEFAULT descriptors
		 * it may be possible to update ALC_MBOX_RD0_PROD_IDX
		 * only when Rx buffer pre-fetching is required. In
		 * addition we already set ALC_RX_RD_FREE_THRESH to
		 * RX_RD_FREE_THRESH_LO_DEFAULT descriptors. However
		 * it still seems that pre-fetching needs more
		 * experimentation.
		 */
		CSR_WRITE_4(sc, ALC_MBOX_RD0_PROD_IDX,
		    sc->alc_cdata.alc_rx_cons);
	}

	return (0);
}

/* Receive a frame. */
static void
alc_rxeof(struct alc_softc *sc, struct rx_rdesc *rrd)
{
	struct ifnet *ifp = &sc->sc_ec.ec_if;
	struct alc_rxdesc *rxd;
	struct mbuf *mp, *m;
	uint32_t rdinfo, status;
	int count, nsegs, rx_cons;

	status = le32toh(rrd->status);
	rdinfo = le32toh(rrd->rdinfo);
	rx_cons = RRD_RD_IDX(rdinfo);
	nsegs = RRD_RD_CNT(rdinfo);

	sc->alc_cdata.alc_rxlen = RRD_BYTES(status);
	if (status & (RRD_ERR_SUM | RRD_ERR_LENGTH)) {
		/*
		 * We want to pass the following frames to upper
		 * layer regardless of error status of Rx return
		 * ring.
		 *
		 *  o IP/TCP/UDP checksum is bad.
		 *  o frame length and protocol specific length
		 *     does not match.
		 *
		 *  Force network stack compute checksum for
		 *  errored frames.
		 */
		status |= RRD_TCP_UDPCSUM_NOK | RRD_IPCSUM_NOK;
		if ((status & (RRD_ERR_CRC | RRD_ERR_ALIGN |
		    RRD_ERR_TRUNC | RRD_ERR_RUNT)) != 0)
			return;
	}

	for (count = 0; count < nsegs; count++,
	    ALC_DESC_INC(rx_cons, ALC_RX_RING_CNT)) {
		rxd = &sc->alc_cdata.alc_rxdesc[rx_cons];
		mp = rxd->rx_m;
		/* Add a new receive buffer to the ring. */
		if (alc_newbuf(sc, rxd, false) != 0) {
			ifp->if_iqdrops++;
			/* Reuse Rx buffers. */
			if (sc->alc_cdata.alc_rxhead != NULL)
				m_freem(sc->alc_cdata.alc_rxhead);
			break;
		}

		/*
		 * Assume we've received a full sized frame.
		 * Actual size is fixed when we encounter the end of
		 * multi-segmented frame.
		 */
		mp->m_len = sc->alc_buf_size;

		/* Chain received mbufs. */
		if (sc->alc_cdata.alc_rxhead == NULL) {
			sc->alc_cdata.alc_rxhead = mp;
			sc->alc_cdata.alc_rxtail = mp;
		} else {
			m_remove_pkthdr(mp);
			sc->alc_cdata.alc_rxprev_tail =
			    sc->alc_cdata.alc_rxtail;
			sc->alc_cdata.alc_rxtail->m_next = mp;
			sc->alc_cdata.alc_rxtail = mp;
		}

		if (count == nsegs - 1) {
			/* Last desc. for this frame. */
			m = sc->alc_cdata.alc_rxhead;
			KASSERT(m->m_flags & M_PKTHDR);
			/*
			 * It seems that L1C/L2C controller has no way
			 * to tell hardware to strip CRC bytes.
			 */
			m->m_pkthdr.len =
			    sc->alc_cdata.alc_rxlen - ETHER_CRC_LEN;
			if (nsegs > 1) {
				/* Set last mbuf size. */
				mp->m_len = sc->alc_cdata.alc_rxlen -
				    (nsegs - 1) * sc->alc_buf_size;
				/* Remove the CRC bytes in chained mbufs. */
				if (mp->m_len <= ETHER_CRC_LEN) {
					sc->alc_cdata.alc_rxtail =
					    sc->alc_cdata.alc_rxprev_tail;
					sc->alc_cdata.alc_rxtail->m_len -=
					    (ETHER_CRC_LEN - mp->m_len);
					sc->alc_cdata.alc_rxtail->m_next = NULL;
					m_freem(mp);
				} else {
					mp->m_len -= ETHER_CRC_LEN;
				}
			} else
				m->m_len = m->m_pkthdr.len;
			m_set_rcvif(m, ifp);
#if NVLAN > 0
			/*
			 * Due to hardware bugs, Rx checksum offloading
			 * was intentionally disabled.
			 */
			if (status & RRD_VLAN_TAG) {
				uint32_t vtag = RRD_VLAN(le32toh(rrd->vtag));
				vlan_set_tag(m, ntohs(vtag));
			}
#endif

			/* Pass it on. */
			if_percpuq_enqueue(ifp->if_percpuq, m);
		}
	}
	/* Reset mbuf chains. */
	ALC_RXCHAIN_RESET(sc);
}

static void
alc_tick(void *xsc)
{
	struct alc_softc *sc = xsc;
	struct mii_data *mii = &sc->sc_miibus;
	int s;

	s = splnet();
	mii_tick(mii);
	alc_stats_update(sc);
	splx(s);

	callout_schedule(&sc->sc_tick_ch, hz);
}

static void
alc_osc_reset(struct alc_softc *sc)
{
	uint32_t reg;

	reg = CSR_READ_4(sc, ALC_MISC3);
	reg &= ~MISC3_25M_BY_SW;
	reg |= MISC3_25M_NOTO_INTNL;
	CSR_WRITE_4(sc, ALC_MISC3, reg);

	reg = CSR_READ_4(sc, ALC_MISC);
	if (AR816X_REV(sc->alc_rev) >= AR816X_REV_B0) {
		/*
		 * Restore over-current protection default value.
		 * This value could be reset by MAC reset.
		 */
		reg &= ~MISC_PSW_OCP_MASK;
		reg |= (MISC_PSW_OCP_DEFAULT << MISC_PSW_OCP_SHIFT);
		reg &= ~MISC_INTNLOSC_OPEN;
		CSR_WRITE_4(sc, ALC_MISC, reg);
		CSR_WRITE_4(sc, ALC_MISC, reg | MISC_INTNLOSC_OPEN);
		reg = CSR_READ_4(sc, ALC_MISC2);
		reg &= ~MISC2_CALB_START;
		CSR_WRITE_4(sc, ALC_MISC2, reg);
		CSR_WRITE_4(sc, ALC_MISC2, reg | MISC2_CALB_START);

	} else {
		reg &= ~MISC_INTNLOSC_OPEN;
		/* Disable isolate for revision A devices. */
		if (AR816X_REV(sc->alc_rev) <= AR816X_REV_A1)
			reg &= ~MISC_ISO_ENB;
		CSR_WRITE_4(sc, ALC_MISC, reg | MISC_INTNLOSC_OPEN);
		CSR_WRITE_4(sc, ALC_MISC, reg);
	}

	DELAY(20);
}

static void
alc_reset(struct alc_softc *sc)
{
	uint32_t pmcfg, reg;
	int i;

	pmcfg = 0;
	if ((sc->alc_flags & ALC_FLAG_AR816X_FAMILY) != 0) {
		/* Reset workaround. */
		CSR_WRITE_4(sc, ALC_MBOX_RD0_PROD_IDX, 1);
		if (AR816X_REV(sc->alc_rev) <= AR816X_REV_A1 &&
		    (sc->alc_rev & 0x01) != 0) {
			/* Disable L0s/L1s before reset. */
			pmcfg = CSR_READ_4(sc, ALC_PM_CFG);
			if ((pmcfg & (PM_CFG_ASPM_L0S_ENB | PM_CFG_ASPM_L1_ENB))
			    != 0) {
				pmcfg &= ~(PM_CFG_ASPM_L0S_ENB |
				    PM_CFG_ASPM_L1_ENB);
				CSR_WRITE_4(sc, ALC_PM_CFG, pmcfg);
			}
		}
	}
	reg = CSR_READ_4(sc, ALC_MASTER_CFG);
	reg |= MASTER_OOB_DIS_OFF | MASTER_RESET;
	CSR_WRITE_4(sc, ALC_MASTER_CFG, reg);

	if ((sc->alc_flags & ALC_FLAG_AR816X_FAMILY) != 0) {
		for (i = ALC_RESET_TIMEOUT; i > 0; i--) {
			DELAY(10);
			if (CSR_READ_4(sc, ALC_MBOX_RD0_PROD_IDX) == 0)
				break;
		}
		if (i == 0)
			printf("%s: MAC reset timeout!\n", device_xname(sc->sc_dev));
	}
	for (i = ALC_RESET_TIMEOUT; i > 0; i--) {
		DELAY(10);
		if ((CSR_READ_4(sc, ALC_MASTER_CFG) & MASTER_RESET) == 0)
			break;
	}
	if (i == 0)
		printf("%s: master reset timeout!\n", device_xname(sc->sc_dev));

	for (i = ALC_RESET_TIMEOUT; i > 0; i--) {
		reg = CSR_READ_4(sc, ALC_IDLE_STATUS);
		if ((reg & (IDLE_STATUS_RXMAC | IDLE_STATUS_TXMAC |
		    IDLE_STATUS_RXQ | IDLE_STATUS_TXQ)) == 0)
			break;
		DELAY(10);
	}
	if (i == 0)
		printf("%s: reset timeout(0x%08x)!\n",
		    device_xname(sc->sc_dev), reg);

	if ((sc->alc_flags & ALC_FLAG_AR816X_FAMILY) != 0) {
		if (AR816X_REV(sc->alc_rev) <= AR816X_REV_A1 &&
		    (sc->alc_rev & 0x01) != 0) {
			reg = CSR_READ_4(sc, ALC_MASTER_CFG);
			reg |= MASTER_CLK_SEL_DIS;
			CSR_WRITE_4(sc, ALC_MASTER_CFG, reg);
			/* Restore L0s/L1s config. */
			if ((pmcfg & (PM_CFG_ASPM_L0S_ENB | PM_CFG_ASPM_L1_ENB))
			    != 0)
				CSR_WRITE_4(sc, ALC_PM_CFG, pmcfg);
		}

		alc_osc_reset(sc);
		reg = CSR_READ_4(sc, ALC_MISC3);
		reg &= ~MISC3_25M_BY_SW;
		reg |= MISC3_25M_NOTO_INTNL;
		CSR_WRITE_4(sc, ALC_MISC3, reg);
		reg = CSR_READ_4(sc, ALC_MISC);
		reg &= ~MISC_INTNLOSC_OPEN;
		if (AR816X_REV(sc->alc_rev) <= AR816X_REV_A1)
			reg &= ~MISC_ISO_ENB;
		CSR_WRITE_4(sc, ALC_MISC, reg);
		DELAY(20);
	}
	if ((sc->alc_flags & ALC_FLAG_AR816X_FAMILY) != 0 ||
	    sc->alc_ident->deviceid == PCI_PRODUCT_ATTANSIC_AR8152_B ||
	    sc->alc_ident->deviceid == PCI_PRODUCT_ATTANSIC_AR8151_V2)
		CSR_WRITE_4(sc, ALC_SERDES_LOCK,
		    CSR_READ_4(sc, ALC_SERDES_LOCK) | SERDES_MAC_CLK_SLOWDOWN |
		    SERDES_PHY_CLK_SLOWDOWN);
}

static int
alc_init(struct ifnet *ifp)
{

	return alc_init_backend(ifp, true);
}

static int
alc_init_backend(struct ifnet *ifp, bool init)
{
	struct alc_softc *sc = ifp->if_softc;
	struct mii_data *mii;
	uint8_t eaddr[ETHER_ADDR_LEN];
	bus_addr_t paddr;
	uint32_t reg, rxf_hi, rxf_lo;
	int error;

	/*
	 * Cancel any pending I/O.
	 */
	alc_stop(ifp, 0);
	/*
	 * Reset the chip to a known state.
	 */
	alc_reset(sc);

	/* Initialize Rx descriptors. */
	error = alc_init_rx_ring(sc, init);
	if (error != 0) {
		printf("%s: no memory for Rx buffers.\n", device_xname(sc->sc_dev));
		alc_stop(ifp, 0);
		return (error);
	}
	alc_init_rr_ring(sc);
	alc_init_tx_ring(sc);
	alc_init_cmb(sc);
	alc_init_smb(sc);

	/* Enable all clocks. */
	if ((sc->alc_flags & ALC_FLAG_AR816X_FAMILY) != 0) {
		CSR_WRITE_4(sc, ALC_CLK_GATING_CFG, CLK_GATING_DMAW_ENB |
		    CLK_GATING_DMAR_ENB | CLK_GATING_TXQ_ENB |
		    CLK_GATING_RXQ_ENB | CLK_GATING_TXMAC_ENB |
		    CLK_GATING_RXMAC_ENB);
		if (AR816X_REV(sc->alc_rev) >= AR816X_REV_B0)
			CSR_WRITE_4(sc, ALC_IDLE_DECISN_TIMER,
			    IDLE_DECISN_TIMER_DEFAULT_1MS);
	} else
		CSR_WRITE_4(sc, ALC_CLK_GATING_CFG, 0);
<<<<<<< HEAD

=======
>>>>>>> 152b1c24

	/* Reprogram the station address. */
	memcpy(eaddr, CLLADDR(ifp->if_sadl), sizeof(eaddr));
	CSR_WRITE_4(sc, ALC_PAR0,
	    eaddr[2] << 24 | eaddr[3] << 16 | eaddr[4] << 8 | eaddr[5]);
	CSR_WRITE_4(sc, ALC_PAR1, eaddr[0] << 8 | eaddr[1]);
	/*
	 * Clear WOL status and disable all WOL feature as WOL
	 * would interfere Rx operation under normal environments.
	 */
	CSR_READ_4(sc, ALC_WOL_CFG);
	CSR_WRITE_4(sc, ALC_WOL_CFG, 0);
	/* Set Tx descriptor base addresses. */
	paddr = sc->alc_rdata.alc_tx_ring_paddr;
	CSR_WRITE_4(sc, ALC_TX_BASE_ADDR_HI, ALC_ADDR_HI(paddr));
	CSR_WRITE_4(sc, ALC_TDL_HEAD_ADDR_LO, ALC_ADDR_LO(paddr));
	/* We don't use high priority ring. */
	CSR_WRITE_4(sc, ALC_TDH_HEAD_ADDR_LO, 0);
	/* Set Tx descriptor counter. */
	CSR_WRITE_4(sc, ALC_TD_RING_CNT,
	    (ALC_TX_RING_CNT << TD_RING_CNT_SHIFT) & TD_RING_CNT_MASK);
	/* Set Rx descriptor base addresses. */
	paddr = sc->alc_rdata.alc_rx_ring_paddr;
	CSR_WRITE_4(sc, ALC_RX_BASE_ADDR_HI, ALC_ADDR_HI(paddr));
	CSR_WRITE_4(sc, ALC_RD0_HEAD_ADDR_LO, ALC_ADDR_LO(paddr));
	if ((sc->alc_flags & ALC_FLAG_AR816X_FAMILY) == 0) {
		/* We use one Rx ring. */
		CSR_WRITE_4(sc, ALC_RD1_HEAD_ADDR_LO, 0);
		CSR_WRITE_4(sc, ALC_RD2_HEAD_ADDR_LO, 0);
		CSR_WRITE_4(sc, ALC_RD3_HEAD_ADDR_LO, 0);
	}
	/* Set Rx descriptor counter. */
	CSR_WRITE_4(sc, ALC_RD_RING_CNT,
	    (ALC_RX_RING_CNT << RD_RING_CNT_SHIFT) & RD_RING_CNT_MASK);

	/*
	 * Let hardware split jumbo frames into alc_max_buf_sized chunks.
	 * if it do not fit the buffer size. Rx return descriptor holds
	 * a counter that indicates how many fragments were made by the
	 * hardware. The buffer size should be multiple of 8 bytes.
	 * Since hardware has limit on the size of buffer size, always
	 * use the maximum value.
	 * For strict-alignment architectures make sure to reduce buffer
	 * size by 8 bytes to make room for alignment fixup.
	 */
	sc->alc_buf_size = RX_BUF_SIZE_MAX;
	CSR_WRITE_4(sc, ALC_RX_BUF_SIZE, sc->alc_buf_size);

	paddr = sc->alc_rdata.alc_rr_ring_paddr;
	/* Set Rx return descriptor base addresses. */
	CSR_WRITE_4(sc, ALC_RRD0_HEAD_ADDR_LO, ALC_ADDR_LO(paddr));
	if ((sc->alc_flags & ALC_FLAG_AR816X_FAMILY) == 0) {
		/* We use one Rx return ring. */
		CSR_WRITE_4(sc, ALC_RRD1_HEAD_ADDR_LO, 0);
		CSR_WRITE_4(sc, ALC_RRD2_HEAD_ADDR_LO, 0);
		CSR_WRITE_4(sc, ALC_RRD3_HEAD_ADDR_LO, 0);
	}\
	/* Set Rx return descriptor counter. */
	CSR_WRITE_4(sc, ALC_RRD_RING_CNT,
	    (ALC_RR_RING_CNT << RRD_RING_CNT_SHIFT) & RRD_RING_CNT_MASK);
	paddr = sc->alc_rdata.alc_cmb_paddr;
	CSR_WRITE_4(sc, ALC_CMB_BASE_ADDR_LO, ALC_ADDR_LO(paddr));
	paddr = sc->alc_rdata.alc_smb_paddr;
	CSR_WRITE_4(sc, ALC_SMB_BASE_ADDR_HI, ALC_ADDR_HI(paddr));
	CSR_WRITE_4(sc, ALC_SMB_BASE_ADDR_LO, ALC_ADDR_LO(paddr));

	if (sc->alc_ident->deviceid == PCI_PRODUCT_ATTANSIC_AR8152_B) {
		/* Reconfigure SRAM - Vendor magic. */
		CSR_WRITE_4(sc, ALC_SRAM_RX_FIFO_LEN, 0x000002A0);
		CSR_WRITE_4(sc, ALC_SRAM_TX_FIFO_LEN, 0x00000100);
		CSR_WRITE_4(sc, ALC_SRAM_RX_FIFO_ADDR, 0x029F0000);
		CSR_WRITE_4(sc, ALC_SRAM_RD0_ADDR, 0x02BF02A0);
		CSR_WRITE_4(sc, ALC_SRAM_TX_FIFO_ADDR, 0x03BF02C0);
		CSR_WRITE_4(sc, ALC_SRAM_TD_ADDR, 0x03DF03C0);
		CSR_WRITE_4(sc, ALC_TXF_WATER_MARK, 0x00000000);
		CSR_WRITE_4(sc, ALC_RD_DMA_CFG, 0x00000000);
	}

	/* Tell hardware that we're ready to load DMA blocks. */
	CSR_WRITE_4(sc, ALC_DMA_BLOCK, DMA_BLOCK_LOAD);

	/* Configure interrupt moderation timer. */
	sc->alc_int_rx_mod = ALC_IM_RX_TIMER_DEFAULT;
	sc->alc_int_tx_mod = ALC_IM_TX_TIMER_DEFAULT;
	reg = ALC_USECS(sc->alc_int_rx_mod) << IM_TIMER_RX_SHIFT;
	if ((sc->alc_flags & ALC_FLAG_AR816X_FAMILY) == 0)
		reg |= ALC_USECS(sc->alc_int_tx_mod) << IM_TIMER_TX_SHIFT;
	CSR_WRITE_4(sc, ALC_IM_TIMER, reg);
	/*
	 * We don't want to automatic interrupt clear as task queue
	 * for the interrupt should know interrupt status.
	 */
	reg = CSR_READ_4(sc, ALC_MASTER_CFG);
	reg &= ~(MASTER_IM_RX_TIMER_ENB | MASTER_IM_TX_TIMER_ENB);
	reg |= MASTER_SA_TIMER_ENB;
	if (ALC_USECS(sc->alc_int_rx_mod) != 0)
		reg |= MASTER_IM_RX_TIMER_ENB;
	if ((sc->alc_flags & ALC_FLAG_AR816X_FAMILY) == 0 &&
	    ALC_USECS(sc->alc_int_tx_mod) != 0)
		reg |= MASTER_IM_TX_TIMER_ENB;
	CSR_WRITE_4(sc, ALC_MASTER_CFG, reg);
	/*
	 * Disable interrupt re-trigger timer. We don't want automatic
	 * re-triggering of un-ACKed interrupts.
	 */
	CSR_WRITE_4(sc, ALC_INTR_RETRIG_TIMER, ALC_USECS(0));
	/* Configure CMB. */
	if ((sc->alc_flags & ALC_FLAG_AR816X_FAMILY) != 0) {
		CSR_WRITE_4(sc, ALC_CMB_TD_THRESH, ALC_TX_RING_CNT / 3);
		CSR_WRITE_4(sc, ALC_CMB_TX_TIMER,
		    ALC_USECS(sc->alc_int_tx_mod));
	} else {
		if ((sc->alc_flags & ALC_FLAG_CMB_BUG) == 0) {
			CSR_WRITE_4(sc, ALC_CMB_TD_THRESH, 4);
			CSR_WRITE_4(sc, ALC_CMB_TX_TIMER, ALC_USECS(5000));
		} else
			CSR_WRITE_4(sc, ALC_CMB_TX_TIMER, ALC_USECS(0));
	}
	/*
	 * Hardware can be configured to issue SMB interrupt based
	 * on programmed interval. Since there is a callout that is
	 * invoked for every hz in driver we use that instead of
	 * relying on periodic SMB interrupt.
	 */
	CSR_WRITE_4(sc, ALC_SMB_STAT_TIMER, ALC_USECS(0));
	/* Clear MAC statistics. */
	alc_stats_clear(sc);

	/*
	 * Always use maximum frame size that controller can support.
	 * Otherwise received frames that has larger frame length
	 * than alc(4) MTU would be silently dropped in hardware. This
	 * would make path-MTU discovery hard as sender wouldn't get
	 * any responses from receiver. alc(4) supports
	 * multi-fragmented frames on Rx path so it has no issue on
	 * assembling fragmented frames. Using maximum frame size also
	 * removes the need to reinitialize hardware when interface
	 * MTU configuration was changed.
	 *
	 * Be conservative in what you do, be liberal in what you
	 * accept from others - RFC 793.
	 */
	CSR_WRITE_4(sc, ALC_FRAME_SIZE, sc->alc_ident->max_framelen);

	if ((sc->alc_flags & ALC_FLAG_AR816X_FAMILY) == 0) {
		/* Disable header split(?) */
		CSR_WRITE_4(sc, ALC_HDS_CFG, 0);

		/* Configure IPG/IFG parameters. */
		CSR_WRITE_4(sc, ALC_IPG_IFG_CFG,
		    ((IPG_IFG_IPGT_DEFAULT << IPG_IFG_IPGT_SHIFT) &
		    IPG_IFG_IPGT_MASK) |
		    ((IPG_IFG_MIFG_DEFAULT << IPG_IFG_MIFG_SHIFT) &
		    IPG_IFG_MIFG_MASK) |
		    ((IPG_IFG_IPG1_DEFAULT << IPG_IFG_IPG1_SHIFT) &
		    IPG_IFG_IPG1_MASK) |
		    ((IPG_IFG_IPG2_DEFAULT << IPG_IFG_IPG2_SHIFT) &
		    IPG_IFG_IPG2_MASK));
		/* Set parameters for half-duplex media. */
		CSR_WRITE_4(sc, ALC_HDPX_CFG,
		    ((HDPX_CFG_LCOL_DEFAULT << HDPX_CFG_LCOL_SHIFT) &
		    HDPX_CFG_LCOL_MASK) |
		    ((HDPX_CFG_RETRY_DEFAULT << HDPX_CFG_RETRY_SHIFT) &
		    HDPX_CFG_RETRY_MASK) | HDPX_CFG_EXC_DEF_EN |
		    ((HDPX_CFG_ABEBT_DEFAULT << HDPX_CFG_ABEBT_SHIFT) &
		    HDPX_CFG_ABEBT_MASK) |
		    ((HDPX_CFG_JAMIPG_DEFAULT << HDPX_CFG_JAMIPG_SHIFT) &
		    HDPX_CFG_JAMIPG_MASK));
	}

	/*
	 * Set TSO/checksum offload threshold. For frames that is
	 * larger than this threshold, hardware wouldn't do
	 * TSO/checksum offloading.
	 */
	reg = (sc->alc_ident->max_framelen >> TSO_OFFLOAD_THRESH_UNIT_SHIFT) &
	    TSO_OFFLOAD_THRESH_MASK;
	if ((sc->alc_flags & ALC_FLAG_AR816X_FAMILY) != 0)
		reg |= TSO_OFFLOAD_ERRLGPKT_DROP_ENB;
	CSR_WRITE_4(sc, ALC_TSO_OFFLOAD_THRESH, reg);
	/* Configure TxQ. */
	reg = (alc_dma_burst[sc->alc_dma_rd_burst] <<
	    TXQ_CFG_TX_FIFO_BURST_SHIFT) & TXQ_CFG_TX_FIFO_BURST_MASK;
	if (sc->alc_ident->deviceid == PCI_PRODUCT_ATTANSIC_AR8152_B ||
	    sc->alc_ident->deviceid == PCI_PRODUCT_ATTANSIC_AR8152_B2)
		reg >>= 1;
	reg |= (TXQ_CFG_TD_BURST_DEFAULT << TXQ_CFG_TD_BURST_SHIFT) &
	    TXQ_CFG_TD_BURST_MASK;
	reg |= TXQ_CFG_IP_OPTION_ENB | TXQ_CFG_8023_ENB;
	CSR_WRITE_4(sc, ALC_TXQ_CFG, reg | TXQ_CFG_ENHANCED_MODE);
	if ((sc->alc_flags & ALC_FLAG_AR816X_FAMILY) != 0) {
		reg = (TXQ_CFG_TD_BURST_DEFAULT << HQTD_CFG_Q1_BURST_SHIFT |
		    TXQ_CFG_TD_BURST_DEFAULT << HQTD_CFG_Q2_BURST_SHIFT |
		    TXQ_CFG_TD_BURST_DEFAULT << HQTD_CFG_Q3_BURST_SHIFT |
		    HQTD_CFG_BURST_ENB);
		CSR_WRITE_4(sc, ALC_HQTD_CFG, reg);
		reg = WRR_PRI_RESTRICT_NONE;
		reg |= (WRR_PRI_DEFAULT << WRR_PRI0_SHIFT |
		    WRR_PRI_DEFAULT << WRR_PRI1_SHIFT |
		    WRR_PRI_DEFAULT << WRR_PRI2_SHIFT |
		    WRR_PRI_DEFAULT << WRR_PRI3_SHIFT);
		CSR_WRITE_4(sc, ALC_WRR, reg);
	} else {
		/* Configure Rx free descriptor pre-fetching. */
		CSR_WRITE_4(sc, ALC_RX_RD_FREE_THRESH,
		    ((RX_RD_FREE_THRESH_HI_DEFAULT <<
		    RX_RD_FREE_THRESH_HI_SHIFT) & RX_RD_FREE_THRESH_HI_MASK) |
		    ((RX_RD_FREE_THRESH_LO_DEFAULT <<
		    RX_RD_FREE_THRESH_LO_SHIFT) & RX_RD_FREE_THRESH_LO_MASK));
	}

	/*
	 * Configure flow control parameters.
	 * XON  : 80% of Rx FIFO
	 * XOFF : 30% of Rx FIFO
	 */
	if ((sc->alc_flags & ALC_FLAG_AR816X_FAMILY) != 0) {
		reg = CSR_READ_4(sc, ALC_SRAM_RX_FIFO_LEN);
		reg &= SRAM_RX_FIFO_LEN_MASK;
		reg *= 8;
		if (reg > 8 * 1024)
			reg -= RX_FIFO_PAUSE_816X_RSVD;
		else
			reg -= RX_BUF_SIZE_MAX;
		reg /= 8;
		CSR_WRITE_4(sc, ALC_RX_FIFO_PAUSE_THRESH,
		    ((reg << RX_FIFO_PAUSE_THRESH_LO_SHIFT) &
		    RX_FIFO_PAUSE_THRESH_LO_MASK) |
		    (((RX_FIFO_PAUSE_816X_RSVD / 8) <<
		    RX_FIFO_PAUSE_THRESH_HI_SHIFT) &
		    RX_FIFO_PAUSE_THRESH_HI_MASK));
	} else if (sc->alc_ident->deviceid == PCI_PRODUCT_ATTANSIC_AR8131 ||
	    sc->alc_ident->deviceid == PCI_PRODUCT_ATTANSIC_AR8132) {
		reg = CSR_READ_4(sc, ALC_SRAM_RX_FIFO_LEN);
		rxf_hi = (reg * 8) / 10;
		rxf_lo = (reg * 3) / 10;
		CSR_WRITE_4(sc, ALC_RX_FIFO_PAUSE_THRESH,
		    ((rxf_lo << RX_FIFO_PAUSE_THRESH_LO_SHIFT) &
		     RX_FIFO_PAUSE_THRESH_LO_MASK) |
		    ((rxf_hi << RX_FIFO_PAUSE_THRESH_HI_SHIFT) &
		     RX_FIFO_PAUSE_THRESH_HI_MASK));
	}

	if ((sc->alc_flags & ALC_FLAG_AR816X_FAMILY) == 0) {
		/* Disable RSS until I understand L1C/L2C's RSS logic. */
		CSR_WRITE_4(sc, ALC_RSS_IDT_TABLE0, 0);
		CSR_WRITE_4(sc, ALC_RSS_CPU, 0);
	}

	/* Configure RxQ. */
	reg = (RXQ_CFG_RD_BURST_DEFAULT << RXQ_CFG_RD_BURST_SHIFT) &
	    RXQ_CFG_RD_BURST_MASK;
	reg |= RXQ_CFG_RSS_MODE_DIS;
	if ((sc->alc_flags & ALC_FLAG_AR816X_FAMILY) != 0)
		reg |= (RXQ_CFG_816X_IDT_TBL_SIZE_DEFAULT <<
		    RXQ_CFG_816X_IDT_TBL_SIZE_SHIFT) &
		    RXQ_CFG_816X_IDT_TBL_SIZE_MASK;
	if ((sc->alc_flags & ALC_FLAG_FASTETHER) == 0 &&
	    sc->alc_ident->deviceid != PCI_PRODUCT_ATTANSIC_AR8151_V2)
		reg |= RXQ_CFG_ASPM_THROUGHPUT_LIMIT_1M;
	CSR_WRITE_4(sc, ALC_RXQ_CFG, reg);

	/* Configure DMA parameters. */
	reg = DMA_CFG_OUT_ORDER | DMA_CFG_RD_REQ_PRI;
	reg |= sc->alc_rcb;
	if ((sc->alc_flags & ALC_FLAG_CMB_BUG) == 0)
		reg |= DMA_CFG_CMB_ENB;
	if ((sc->alc_flags & ALC_FLAG_SMB_BUG) == 0)
		reg |= DMA_CFG_SMB_ENB;
	else
		reg |= DMA_CFG_SMB_DIS;
	reg |= (sc->alc_dma_rd_burst & DMA_CFG_RD_BURST_MASK) <<
	    DMA_CFG_RD_BURST_SHIFT;
	reg |= (sc->alc_dma_wr_burst & DMA_CFG_WR_BURST_MASK) <<
	    DMA_CFG_WR_BURST_SHIFT;
	reg |= (DMA_CFG_RD_DELAY_CNT_DEFAULT << DMA_CFG_RD_DELAY_CNT_SHIFT) &
	    DMA_CFG_RD_DELAY_CNT_MASK;
	reg |= (DMA_CFG_WR_DELAY_CNT_DEFAULT << DMA_CFG_WR_DELAY_CNT_SHIFT) &
	    DMA_CFG_WR_DELAY_CNT_MASK;
	if ((sc->alc_flags & ALC_FLAG_AR816X_FAMILY) != 0) {
		switch (AR816X_REV(sc->alc_rev)) {
		case AR816X_REV_A0:
		case AR816X_REV_A1:
			reg |= DMA_CFG_RD_CHNL_SEL_1;
			break;
		case AR816X_REV_B0:
			/* FALLTHROUGH */
		default:
			reg |= DMA_CFG_RD_CHNL_SEL_3;
			break;
		}
	}
	CSR_WRITE_4(sc, ALC_DMA_CFG, reg);

	/*
	 * Configure Tx/Rx MACs.
	 *  - Auto-padding for short frames.
	 *  - Enable CRC generation.
	 *  Actual reconfiguration of MAC for resolved speed/duplex
	 *  is followed after detection of link establishment.
	 *  AR813x/AR815x always does checksum computation regardless
	 *  of MAC_CFG_RXCSUM_ENB bit. Also the controller is known to
	 *  have bug in protocol field in Rx return structure so
	 *  these controllers can't handle fragmented frames. Disable
	 *  Rx checksum offloading until there is a newer controller
	 *  that has sane implementation.
	 */
	reg = MAC_CFG_TX_CRC_ENB | MAC_CFG_TX_AUTO_PAD | MAC_CFG_FULL_DUPLEX |
	    ((MAC_CFG_PREAMBLE_DEFAULT << MAC_CFG_PREAMBLE_SHIFT) &
	    MAC_CFG_PREAMBLE_MASK);
	if ((sc->alc_flags & ALC_FLAG_AR816X_FAMILY) != 0 ||
	    sc->alc_ident->deviceid == PCI_PRODUCT_ATTANSIC_AR8151 ||
	    sc->alc_ident->deviceid == PCI_PRODUCT_ATTANSIC_AR8151_V2 ||
	    sc->alc_ident->deviceid == PCI_PRODUCT_ATTANSIC_AR8152_B2)
		reg |= MAC_CFG_HASH_ALG_CRC32 | MAC_CFG_SPEED_MODE_SW;
	if ((sc->alc_flags & ALC_FLAG_FASTETHER) != 0)
		reg |= MAC_CFG_SPEED_10_100;
	else
		reg |= MAC_CFG_SPEED_1000;
	CSR_WRITE_4(sc, ALC_MAC_CFG, reg);

	/* Set up the receive filter. */
	alc_iff(sc);
	alc_rxvlan(sc);

	/* Acknowledge all pending interrupts and clear it. */
	CSR_WRITE_4(sc, ALC_INTR_MASK, ALC_INTRS);
	CSR_WRITE_4(sc, ALC_INTR_STATUS, 0xFFFFFFFF);
	CSR_WRITE_4(sc, ALC_INTR_STATUS, 0);

	sc->alc_flags &= ~ALC_FLAG_LINK;
	/* Switch to the current media. */
	mii = &sc->sc_miibus;
	mii_mediachg(mii);

	callout_schedule(&sc->sc_tick_ch, hz);

	ifp->if_flags |= IFF_RUNNING;
	ifp->if_flags &= ~IFF_OACTIVE;

	return (0);
}

static void
alc_stop(struct ifnet *ifp, int disable)
{
	struct alc_softc *sc = ifp->if_softc;
	struct alc_txdesc *txd;
	struct alc_rxdesc *rxd;
	uint32_t reg;
	int i;

	callout_stop(&sc->sc_tick_ch);

	/*
	 * Mark the interface down and cancel the watchdog timer.
	 */
	ifp->if_flags &= ~(IFF_RUNNING | IFF_OACTIVE);
	ifp->if_timer = 0;

	sc->alc_flags &= ~ALC_FLAG_LINK;

	alc_stats_update(sc);

	mii_down(&sc->sc_miibus);

	/* Disable interrupts. */
	CSR_WRITE_4(sc, ALC_INTR_MASK, 0);
	CSR_WRITE_4(sc, ALC_INTR_STATUS, 0xFFFFFFFF);

	/* Disable DMA. */
	reg = CSR_READ_4(sc, ALC_DMA_CFG);
	reg &= ~(DMA_CFG_CMB_ENB | DMA_CFG_SMB_ENB);
	reg |= DMA_CFG_SMB_DIS;
	CSR_WRITE_4(sc, ALC_DMA_CFG, reg);
	DELAY(1000);

	/* Stop Rx/Tx MACs. */
	alc_stop_mac(sc);

	/* Disable interrupts which might be touched in taskq handler. */
	CSR_WRITE_4(sc, ALC_INTR_STATUS, 0xFFFFFFFF);

	/* Disable L0s/L1s */
	alc_aspm(sc, 0, IFM_UNKNOWN);

	/* Reclaim Rx buffers that have been processed. */
	if (sc->alc_cdata.alc_rxhead != NULL)
		m_freem(sc->alc_cdata.alc_rxhead);
	ALC_RXCHAIN_RESET(sc);
	/*
	 * Free Tx/Rx mbufs still in the queues.
	 */
	for (i = 0; i < ALC_RX_RING_CNT; i++) {
		rxd = &sc->alc_cdata.alc_rxdesc[i];
		if (rxd->rx_m != NULL) {
			bus_dmamap_sync(sc->sc_dmat, rxd->rx_dmamap, 0,
			    rxd->rx_dmamap->dm_mapsize, BUS_DMASYNC_POSTREAD);
			bus_dmamap_unload(sc->sc_dmat, rxd->rx_dmamap);
			m_freem(rxd->rx_m);
			rxd->rx_m = NULL;
		}
	}
	for (i = 0; i < ALC_TX_RING_CNT; i++) {
		txd = &sc->alc_cdata.alc_txdesc[i];
		if (txd->tx_m != NULL) {
			bus_dmamap_sync(sc->sc_dmat, txd->tx_dmamap, 0,
			    txd->tx_dmamap->dm_mapsize, BUS_DMASYNC_POSTWRITE);
			bus_dmamap_unload(sc->sc_dmat, txd->tx_dmamap);
			m_freem(txd->tx_m);
			txd->tx_m = NULL;
		}
	}
}

static void
alc_stop_mac(struct alc_softc *sc)
{
	uint32_t reg;
	int i;

	alc_stop_queue(sc);
	/* Disable Rx/Tx MAC. */
	reg = CSR_READ_4(sc, ALC_MAC_CFG);
	if ((reg & (MAC_CFG_TX_ENB | MAC_CFG_RX_ENB)) != 0) {
		reg &= ~(MAC_CFG_TX_ENB | MAC_CFG_RX_ENB);
		CSR_WRITE_4(sc, ALC_MAC_CFG, reg);
	}
	for (i = ALC_TIMEOUT; i > 0; i--) {
		reg = CSR_READ_4(sc, ALC_IDLE_STATUS);
		if ((reg & (IDLE_STATUS_RXMAC | IDLE_STATUS_TXMAC)) == 0)
			break;
		DELAY(10);
	}
	if (i == 0)
		printf("%s: could not disable Rx/Tx MAC(0x%08x)!\n",
		    device_xname(sc->sc_dev), reg);
}

static void
alc_start_queue(struct alc_softc *sc)
{
	uint32_t qcfg[] = {
		0,
		RXQ_CFG_QUEUE0_ENB,
		RXQ_CFG_QUEUE0_ENB | RXQ_CFG_QUEUE1_ENB,
		RXQ_CFG_QUEUE0_ENB | RXQ_CFG_QUEUE1_ENB | RXQ_CFG_QUEUE2_ENB,
		RXQ_CFG_ENB
	};
	uint32_t cfg;

	/* Enable RxQ. */
	cfg = CSR_READ_4(sc, ALC_RXQ_CFG);
	if ((sc->alc_flags & ALC_FLAG_AR816X_FAMILY) == 0) {
		cfg &= ~RXQ_CFG_ENB;
		cfg |= qcfg[1];
	} else
		cfg |= RXQ_CFG_QUEUE0_ENB;
	CSR_WRITE_4(sc, ALC_RXQ_CFG, cfg);
	/* Enable TxQ. */
	cfg = CSR_READ_4(sc, ALC_TXQ_CFG);
	cfg |= TXQ_CFG_ENB;
	CSR_WRITE_4(sc, ALC_TXQ_CFG, cfg);
}

static void
alc_stop_queue(struct alc_softc *sc)
{
	uint32_t reg;
	int i;

	/* Disable RxQ. */
	reg = CSR_READ_4(sc, ALC_RXQ_CFG);
	if ((sc->alc_flags & ALC_FLAG_AR816X_FAMILY) == 0) {
		if ((reg & RXQ_CFG_ENB) != 0) {
			reg &= ~RXQ_CFG_ENB;
			CSR_WRITE_4(sc, ALC_RXQ_CFG, reg);
		}
	} else {
		if ((reg & RXQ_CFG_QUEUE0_ENB) != 0) {
			reg &= ~RXQ_CFG_QUEUE0_ENB;
			CSR_WRITE_4(sc, ALC_RXQ_CFG, reg);
		}
	}
	/* Disable TxQ. */
	reg = CSR_READ_4(sc, ALC_TXQ_CFG);
	if ((reg & TXQ_CFG_ENB) != 0) {
		reg &= ~TXQ_CFG_ENB;
		CSR_WRITE_4(sc, ALC_TXQ_CFG, reg);
	}
	DELAY(40);
	for (i = ALC_TIMEOUT; i > 0; i--) {
		reg = CSR_READ_4(sc, ALC_IDLE_STATUS);
		if ((reg & (IDLE_STATUS_RXQ | IDLE_STATUS_TXQ)) == 0)
			break;
		DELAY(10);
	}
	if (i == 0)
		printf("%s: could not disable RxQ/TxQ (0x%08x)!\n",
		    device_xname(sc->sc_dev), reg);
}

static void
alc_init_tx_ring(struct alc_softc *sc)
{
	struct alc_ring_data *rd;
	struct alc_txdesc *txd;
	int i;

	sc->alc_cdata.alc_tx_prod = 0;
	sc->alc_cdata.alc_tx_cons = 0;
	sc->alc_cdata.alc_tx_cnt = 0;

	rd = &sc->alc_rdata;
	memset(rd->alc_tx_ring, 0, ALC_TX_RING_SZ);
	for (i = 0; i < ALC_TX_RING_CNT; i++) {
		txd = &sc->alc_cdata.alc_txdesc[i];
		txd->tx_m = NULL;
	}

	bus_dmamap_sync(sc->sc_dmat, sc->alc_cdata.alc_tx_ring_map, 0,
	    sc->alc_cdata.alc_tx_ring_map->dm_mapsize, BUS_DMASYNC_PREWRITE);
}

static int
alc_init_rx_ring(struct alc_softc *sc, bool init)
{
	struct alc_ring_data *rd;
	struct alc_rxdesc *rxd;
	int i;

	sc->alc_cdata.alc_rx_cons = ALC_RX_RING_CNT - 1;
	rd = &sc->alc_rdata;
	memset(rd->alc_rx_ring, 0, ALC_RX_RING_SZ);
	for (i = 0; i < ALC_RX_RING_CNT; i++) {
		rxd = &sc->alc_cdata.alc_rxdesc[i];
		rxd->rx_m = NULL;
		rxd->rx_desc = &rd->alc_rx_ring[i];
		if (alc_newbuf(sc, rxd, init) != 0)
			return (ENOBUFS);
	}

	/*
	 * Since controller does not update Rx descriptors, driver
	 * does have to read Rx descriptors back so BUS_DMASYNC_PREWRITE
	 * is enough to ensure coherence.
	 */
	bus_dmamap_sync(sc->sc_dmat, sc->alc_cdata.alc_rx_ring_map, 0,
	    sc->alc_cdata.alc_rx_ring_map->dm_mapsize, BUS_DMASYNC_PREWRITE);
	/* Let controller know availability of new Rx buffers. */
	CSR_WRITE_4(sc, ALC_MBOX_RD0_PROD_IDX, sc->alc_cdata.alc_rx_cons);

	return (0);
}

static void
alc_init_rr_ring(struct alc_softc *sc)
{
	struct alc_ring_data *rd;

	sc->alc_cdata.alc_rr_cons = 0;
	ALC_RXCHAIN_RESET(sc);

	rd = &sc->alc_rdata;
	memset(rd->alc_rr_ring, 0, ALC_RR_RING_SZ);
	bus_dmamap_sync(sc->sc_dmat, sc->alc_cdata.alc_rr_ring_map, 0,
	    sc->alc_cdata.alc_rr_ring_map->dm_mapsize,
	    BUS_DMASYNC_PREREAD | BUS_DMASYNC_PREWRITE);
}

static void
alc_init_cmb(struct alc_softc *sc)
{
	struct alc_ring_data *rd;

	rd = &sc->alc_rdata;
	memset(rd->alc_cmb, 0, ALC_CMB_SZ);
	bus_dmamap_sync(sc->sc_dmat, sc->alc_cdata.alc_cmb_map, 0,
	    sc->alc_cdata.alc_cmb_map->dm_mapsize,
	    BUS_DMASYNC_PREREAD | BUS_DMASYNC_PREWRITE);
}

static void
alc_init_smb(struct alc_softc *sc)
{
	struct alc_ring_data *rd;

	rd = &sc->alc_rdata;
	memset(rd->alc_smb, 0, ALC_SMB_SZ);
	bus_dmamap_sync(sc->sc_dmat, sc->alc_cdata.alc_smb_map, 0,
	    sc->alc_cdata.alc_smb_map->dm_mapsize,
	    BUS_DMASYNC_PREREAD | BUS_DMASYNC_PREWRITE);
}

static void
alc_rxvlan(struct alc_softc *sc)
{
	uint32_t reg;

	reg = CSR_READ_4(sc, ALC_MAC_CFG);
	if (sc->sc_ec.ec_capenable & ETHERCAP_VLAN_HWTAGGING)
		reg |= MAC_CFG_VLAN_TAG_STRIP;
	else
		reg &= ~MAC_CFG_VLAN_TAG_STRIP;
	CSR_WRITE_4(sc, ALC_MAC_CFG, reg);
}

static void
alc_iff(struct alc_softc *sc)
{
	struct ethercom *ec = &sc->sc_ec;
	struct ifnet *ifp = &ec->ec_if;
	struct ether_multi *enm;
	struct ether_multistep step;
	uint32_t crc;
	uint32_t mchash[2];
	uint32_t rxcfg;

	rxcfg = CSR_READ_4(sc, ALC_MAC_CFG);
	rxcfg &= ~(MAC_CFG_ALLMULTI | MAC_CFG_BCAST | MAC_CFG_PROMISC);
	ifp->if_flags &= ~IFF_ALLMULTI;

	/*
	 * Always accept broadcast frames.
	 */
	rxcfg |= MAC_CFG_BCAST;

	if (ifp->if_flags & IFF_PROMISC || ec->ec_multicnt > 0) {
		ifp->if_flags |= IFF_ALLMULTI;
		if (ifp->if_flags & IFF_PROMISC)
			rxcfg |= MAC_CFG_PROMISC;
		else
			rxcfg |= MAC_CFG_ALLMULTI;
		mchash[0] = mchash[1] = 0xFFFFFFFF;
	} else {
		/* Program new filter. */
		memset(mchash, 0, sizeof(mchash));

		ETHER_LOCK(ec);
		ETHER_FIRST_MULTI(step, ec, enm);
		while (enm != NULL) {
			crc = ether_crc32_be(enm->enm_addrlo, ETHER_ADDR_LEN);
			mchash[crc >> 31] |= 1 << ((crc >> 26) & 0x1f);
			ETHER_NEXT_MULTI(step, enm);
		}
		ETHER_UNLOCK(ec);
	}

	CSR_WRITE_4(sc, ALC_MAR0, mchash[0]);
	CSR_WRITE_4(sc, ALC_MAR1, mchash[1]);
	CSR_WRITE_4(sc, ALC_MAC_CFG, rxcfg);
}

MODULE(MODULE_CLASS_DRIVER, if_alc, "pci");

#ifdef _MODULE
#include "ioconf.c"
#endif

static int
if_alc_modcmd(modcmd_t cmd, void *opaque)
{
	int error = 0;

	switch (cmd) {
	case MODULE_CMD_INIT:
#ifdef _MODULE
		error = config_init_component(cfdriver_ioconf_if_alc,
		    cfattach_ioconf_if_alc, cfdata_ioconf_if_alc);
#endif
		return error;
	case MODULE_CMD_FINI:
#ifdef _MODULE
		error = config_fini_component(cfdriver_ioconf_if_alc,
		    cfattach_ioconf_if_alc, cfdata_ioconf_if_alc);
#endif
		return error;
	default:
		return ENOTTY;
	}
}<|MERGE_RESOLUTION|>--- conflicted
+++ resolved
@@ -2790,10 +2790,6 @@
 			    IDLE_DECISN_TIMER_DEFAULT_1MS);
 	} else
 		CSR_WRITE_4(sc, ALC_CLK_GATING_CFG, 0);
-<<<<<<< HEAD
-
-=======
->>>>>>> 152b1c24
 
 	/* Reprogram the station address. */
 	memcpy(eaddr, CLLADDR(ifp->if_sadl), sizeof(eaddr));
