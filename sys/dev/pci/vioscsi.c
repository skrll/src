--- conflicted
+++ resolved
@@ -1,8 +1,4 @@
-<<<<<<< HEAD
-/*	$NetBSD: vioscsi.c,v 1.24 2020/09/19 07:30:32 kim Exp $	*/
-=======
 /*	$NetBSD: vioscsi.c,v 1.26 2021/04/24 23:36:57 thorpej Exp $	*/
->>>>>>> 9e014010
 /*	$OpenBSD: vioscsi.c,v 1.3 2015/03/14 03:38:49 jsg Exp $	*/
 
 /*
@@ -22,11 +18,7 @@
  */
 
 #include <sys/cdefs.h>
-<<<<<<< HEAD
-__KERNEL_RCSID(0, "$NetBSD: vioscsi.c,v 1.24 2020/09/19 07:30:32 kim Exp $");
-=======
 __KERNEL_RCSID(0, "$NetBSD: vioscsi.c,v 1.26 2021/04/24 23:36:57 thorpej Exp $");
->>>>>>> 9e014010
 
 #include <sys/param.h>
 #include <sys/systm.h>
