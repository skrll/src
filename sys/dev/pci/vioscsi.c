--- conflicted
+++ resolved
@@ -1,8 +1,4 @@
-<<<<<<< HEAD
-/*	$NetBSD: vioscsi.c,v 1.25 2021/01/20 19:46:48 reinoud Exp $	*/
-=======
 /*	$NetBSD: vioscsi.c,v 1.26 2021/04/24 23:36:57 thorpej Exp $	*/
->>>>>>> e2aa5677
 /*	$OpenBSD: vioscsi.c,v 1.3 2015/03/14 03:38:49 jsg Exp $	*/
 
 /*
@@ -22,11 +18,7 @@
  */
 
 #include <sys/cdefs.h>
-<<<<<<< HEAD
-__KERNEL_RCSID(0, "$NetBSD: vioscsi.c,v 1.25 2021/01/20 19:46:48 reinoud Exp $");
-=======
 __KERNEL_RCSID(0, "$NetBSD: vioscsi.c,v 1.26 2021/04/24 23:36:57 thorpej Exp $");
->>>>>>> e2aa5677
 
 #include <sys/param.h>
 #include <sys/systm.h>
