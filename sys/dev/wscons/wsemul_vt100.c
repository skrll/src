--- conflicted
+++ resolved
@@ -1,8 +1,4 @@
-<<<<<<< HEAD
-/* $NetBSD: wsemul_vt100.c,v 1.44 2018/01/21 10:30:51 martin Exp $ */
-=======
 /* $NetBSD: wsemul_vt100.c,v 1.45 2018/09/03 16:29:34 riastradh Exp $ */
->>>>>>> 598bd837
 
 /*
  * Copyright (c) 1998
@@ -31,11 +27,7 @@
  */
 
 #include <sys/cdefs.h>
-<<<<<<< HEAD
-__KERNEL_RCSID(0, "$NetBSD: wsemul_vt100.c,v 1.44 2018/01/21 10:30:51 martin Exp $");
-=======
 __KERNEL_RCSID(0, "$NetBSD: wsemul_vt100.c,v 1.45 2018/09/03 16:29:34 riastradh Exp $");
->>>>>>> 598bd837
 
 #ifdef _KERNEL_OPT
 #include "opt_wsmsgattrs.h"
