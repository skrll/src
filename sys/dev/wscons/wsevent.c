<<<<<<< HEAD
/* $NetBSD: wsevent.c,v 1.37 2017/10/25 08:12:39 maya Exp $ */
=======
/* $NetBSD: wsevent.c,v 1.39 2018/06/14 10:30:55 uwe Exp $ */
>>>>>>> b2b84690

/*-
 * Copyright (c) 2006, 2008 The NetBSD Foundation, Inc.
 * All rights reserved.
 *
 * This code is derived from software contributed to The NetBSD Foundation
 * by Julio M. Merino Vidal.
 *
 * Redistribution and use in source and binary forms, with or without
 * modification, are permitted provided that the following conditions
 * are met:
 * 1. Redistributions of source code must retain the above copyright
 *    notice, this list of conditions and the following disclaimer.
 * 2. Redistributions in binary form must reproduce the above copyright
 *    notice, this list of conditions and the following disclaimer in the
 *    documentation and/or other materials provided with the distribution.
 *
 * THIS SOFTWARE IS PROVIDED BY THE NETBSD FOUNDATION, INC. AND CONTRIBUTORS
 * ``AS IS'' AND ANY EXPRESS OR IMPLIED WARRANTIES, INCLUDING, BUT NOT LIMITED
 * TO, THE IMPLIED WARRANTIES OF MERCHANTABILITY AND FITNESS FOR A PARTICULAR
 * PURPOSE ARE DISCLAIMED.  IN NO EVENT SHALL THE FOUNDATION OR CONTRIBUTORS
 * BE LIABLE FOR ANY DIRECT, INDIRECT, INCIDENTAL, SPECIAL, EXEMPLARY, OR
 * CONSEQUENTIAL DAMAGES (INCLUDING, BUT NOT LIMITED TO, PROCUREMENT OF
 * SUBSTITUTE GOODS OR SERVICES; LOSS OF USE, DATA, OR PROFITS; OR BUSINESS
 * INTERRUPTION) HOWEVER CAUSED AND ON ANY THEORY OF LIABILITY, WHETHER IN
 * CONTRACT, STRICT LIABILITY, OR TORT (INCLUDING NEGLIGENCE OR OTHERWISE)
 * ARISING IN ANY WAY OUT OF THE USE OF THIS SOFTWARE, EVEN IF ADVISED OF THE
 * POSSIBILITY OF SUCH DAMAGE.
 */

/*
 * Copyright (c) 1996, 1997 Christopher G. Demetriou.  All rights reserved.
 *
 * Redistribution and use in source and binary forms, with or without
 * modification, are permitted provided that the following conditions
 * are met:
 * 1. Redistributions of source code must retain the above copyright
 *    notice, this list of conditions and the following disclaimer.
 * 2. Redistributions in binary form must reproduce the above copyright
 *    notice, this list of conditions and the following disclaimer in the
 *    documentation and/or other materials provided with the distribution.
 * 3. All advertising materials mentioning features or use of this software
 *    must display the following acknowledgement:
 *      This product includes software developed by Christopher G. Demetriou
 *	for the NetBSD Project.
 * 4. The name of the author may not be used to endorse or promote products
 *    derived from this software without specific prior written permission
 *
 * THIS SOFTWARE IS PROVIDED BY THE AUTHOR ``AS IS'' AND ANY EXPRESS OR
 * IMPLIED WARRANTIES, INCLUDING, BUT NOT LIMITED TO, THE IMPLIED WARRANTIES
 * OF MERCHANTABILITY AND FITNESS FOR A PARTICULAR PURPOSE ARE DISCLAIMED.
 * IN NO EVENT SHALL THE AUTHOR BE LIABLE FOR ANY DIRECT, INDIRECT,
 * INCIDENTAL, SPECIAL, EXEMPLARY, OR CONSEQUENTIAL DAMAGES (INCLUDING, BUT
 * NOT LIMITED TO, PROCUREMENT OF SUBSTITUTE GOODS OR SERVICES; LOSS OF USE,
 * DATA, OR PROFITS; OR BUSINESS INTERRUPTION) HOWEVER CAUSED AND ON ANY
 * THEORY OF LIABILITY, WHETHER IN CONTRACT, STRICT LIABILITY, OR TORT
 * (INCLUDING NEGLIGENCE OR OTHERWISE) ARISING IN ANY WAY OUT OF THE USE OF
 * THIS SOFTWARE, EVEN IF ADVISED OF THE POSSIBILITY OF SUCH DAMAGE.
 */

/*
 * Copyright (c) 1992, 1993
 *	The Regents of the University of California.  All rights reserved.
 *
 * This software was developed by the Computer Systems Engineering group
 * at Lawrence Berkeley Laboratory under DARPA contract BG 91-66 and
 * contributed to Berkeley.
 *
 * All advertising materials mentioning features or use of this software
 * must display the following acknowledgement:
 *	This product includes software developed by the University of
 *	California, Lawrence Berkeley Laboratory.
 *
 * Redistribution and use in source and binary forms, with or without
 * modification, are permitted provided that the following conditions
 * are met:
 * 1. Redistributions of source code must retain the above copyright
 *    notice, this list of conditions and the following disclaimer.
 * 2. Redistributions in binary form must reproduce the above copyright
 *    notice, this list of conditions and the following disclaimer in the
 *    documentation and/or other materials provided with the distribution.
 * 3. Neither the name of the University nor the names of its contributors
 *    may be used to endorse or promote products derived from this software
 *    without specific prior written permission.
 *
 * THIS SOFTWARE IS PROVIDED BY THE REGENTS AND CONTRIBUTORS ``AS IS'' AND
 * ANY EXPRESS OR IMPLIED WARRANTIES, INCLUDING, BUT NOT LIMITED TO, THE
 * IMPLIED WARRANTIES OF MERCHANTABILITY AND FITNESS FOR A PARTICULAR PURPOSE
 * ARE DISCLAIMED.  IN NO EVENT SHALL THE REGENTS OR CONTRIBUTORS BE LIABLE
 * FOR ANY DIRECT, INDIRECT, INCIDENTAL, SPECIAL, EXEMPLARY, OR CONSEQUENTIAL
 * DAMAGES (INCLUDING, BUT NOT LIMITED TO, PROCUREMENT OF SUBSTITUTE GOODS
 * OR SERVICES; LOSS OF USE, DATA, OR PROFITS; OR BUSINESS INTERRUPTION)
 * HOWEVER CAUSED AND ON ANY THEORY OF LIABILITY, WHETHER IN CONTRACT, STRICT
 * LIABILITY, OR TORT (INCLUDING NEGLIGENCE OR OTHERWISE) ARISING IN ANY WAY
 * OUT OF THE USE OF THIS SOFTWARE, EVEN IF ADVISED OF THE POSSIBILITY OF
 * SUCH DAMAGE.
 *
 *	@(#)event.c	8.1 (Berkeley) 6/11/93
 */

/*
 * Internal "wscons_event" queue interface for the keyboard and mouse drivers.
 */

#include <sys/cdefs.h>
<<<<<<< HEAD
__KERNEL_RCSID(0, "$NetBSD: wsevent.c,v 1.37 2017/10/25 08:12:39 maya Exp $");
=======
__KERNEL_RCSID(0, "$NetBSD: wsevent.c,v 1.39 2018/06/14 10:30:55 uwe Exp $");
>>>>>>> b2b84690

#ifdef _KERNEL_OPT
#include "opt_compat_netbsd.h"
#include "opt_modular.h"
#endif

#include <sys/param.h>
#include <sys/kernel.h>
#include <sys/fcntl.h>
#include <sys/kmem.h>
#include <sys/proc.h>
#include <sys/systm.h>
#include <sys/vnode.h>
#include <sys/select.h>
#include <sys/poll.h>

#include <dev/wscons/wsconsio.h>
#include <dev/wscons/wseventvar.h>

/*
 * Size of a wsevent queue (measured in number of events).
 * Should be a power of two so that `%' is fast.
 * At the moment, the value below makes the queues use 2 Kbytes each; this
 * value may need tuning.
 */
#define	WSEVENT_QSIZE	256

#define EVSIZE(ver)	((ver) == WSEVENT_VERSION ? \
    sizeof(struct wscons_event) : \
    sizeof(struct owscons_event))
#define EVARRAY(ev, idx) (&(ev)->q[(idx)])

/*
 * Priority of code managing wsevent queues.  PWSEVENT is set just above
 * PSOCK, which is just above TTIPRI, on the theory that mouse and keyboard
 * `user' input should be quick.
 */
#define	PWSEVENT	23
#define	splwsevent()	spltty()

static void	wsevent_intr(void *);

/*
 * Initialize a wscons_event queue.
 */
void
wsevent_init(struct wseventvar *ev, struct proc *p)
{

	if (ev->q != NULL) {
#ifdef DIAGNOSTIC
		printf("wsevent_init: already init\n");
#endif
		return;
	}
	/* For binary compat. New code must call WSxxxIO_SETVERSION */
	ev->version = 0;
	ev->get = ev->put = 0;
	ev->q = kmem_alloc(WSEVENT_QSIZE * sizeof(*ev->q), KM_SLEEP);
	selinit(&ev->sel);
	ev->io = p;
	ev->sih = softint_establish(SOFTINT_MPSAFE | SOFTINT_CLOCK,
	    wsevent_intr, ev);
}

/*
 * Tear down a wscons_event queue.
 */
void
wsevent_fini(struct wseventvar *ev)
{
	if (ev->q == NULL) {
#ifdef DIAGNOSTIC
		printf("wsevent_fini: already fini\n");
#endif
		return;
	}
	seldestroy(&ev->sel);
	kmem_free(ev->q, WSEVENT_QSIZE * sizeof(*ev->q));
	ev->q = NULL;
	softint_disestablish(ev->sih);
}

#if defined(COMPAT_50) || defined(MODULAR)
static int
wsevent_copyout_events50(const struct wscons_event *events, int cnt,
    struct uio *uio)
{
	int i;

	for (i = 0; i < cnt; i++) {
		const struct wscons_event *ev = &events[i];
		struct owscons_event ev50;
		int error;

		ev50.type = ev->type;
		ev50.value = ev->value;
		timespec_to_timespec50(&ev->time, &ev50.time);

		error = uiomove(&ev50, sizeof(ev50), uio);
		if (error) {
			return error;
		}
	}
	return 0;
}
#else /* defined(COMPAT_50) || defined(MODULAR) */
static int
wsevent_copyout_events50(const struct wscons_event *events, int cnt,
    struct uio *uio)
{

	return EINVAL;
}
#endif /* defined(COMPAT_50) || defined(MODULAR) */

static int
wsevent_copyout_events(const struct wscons_event *events, int cnt,
    struct uio *uio, int ver)
{

	switch (ver) {
	case 0:
		return wsevent_copyout_events50(events, cnt, uio);
	case WSEVENT_VERSION:
		return uiomove(__UNCONST(events), cnt * sizeof(*events), uio);
	default:
		panic("%s: unknown version %d", __func__, ver);
	}
}

/*
 * User-level interface: read, poll.
 * (User cannot write an event queue.)
 */
int
wsevent_read(struct wseventvar *ev, struct uio *uio, int flags)
{
	int s, n, cnt, error;
	const int ver = ev->version;
	const size_t evsize = EVSIZE(ver);

	/*
	 * Make sure we can return at least 1.
	 */
	if (uio->uio_resid < evsize)
		return (EMSGSIZE);	/* ??? */
	s = splwsevent();
	while (ev->get == ev->put) {
		if (flags & IO_NDELAY) {
			splx(s);
			return (EWOULDBLOCK);
		}
		ev->wanted = 1;
		error = tsleep(ev, PWSEVENT | PCATCH, "wsevent_read", 0);
		if (error) {
			splx(s);
			return (error);
		}
	}
	/*
	 * Move wscons_event from tail end of queue (there is at least one
	 * there).
	 */
	if (ev->put < ev->get)
		cnt = WSEVENT_QSIZE - ev->get;	/* events in [get..QSIZE) */
	else
		cnt = ev->put - ev->get;	/* events in [get..put) */
	splx(s);
	n = howmany(uio->uio_resid, evsize);
	if (cnt > n)
		cnt = n;
	error = wsevent_copyout_events(EVARRAY(ev, ev->get), cnt, uio, ver);
	n -= cnt;
	/*
	 * If we do not wrap to 0, used up all our space, or had an error,
	 * stop.  Otherwise move from front of queue to put index, if there
	 * is anything there to move.
	 */
	if ((ev->get = (ev->get + cnt) % WSEVENT_QSIZE) != 0 ||
	    n == 0 || error || (cnt = ev->put) == 0)
		return (error);
	if (cnt > n)
		cnt = n;
	error = wsevent_copyout_events(EVARRAY(ev, 0), cnt, uio, ver);
	ev->get = cnt;
	return (error);
}

int
wsevent_poll(struct wseventvar *ev, int events, struct lwp *l)
{
	int revents = 0;
	int s = splwsevent();

        if (events & (POLLIN | POLLRDNORM)) {
		if (ev->get != ev->put)
			revents |= events & (POLLIN | POLLRDNORM);
		else
			selrecord(l, &ev->sel);
	}

	splx(s);
	return (revents);
}

static void
filt_wseventrdetach(struct knote *kn)
{
	struct wseventvar *ev = kn->kn_hook;
	int s;

	s = splwsevent();
	SLIST_REMOVE(&ev->sel.sel_klist, kn, knote, kn_selnext);
	splx(s);
}

static int
filt_wseventread(struct knote *kn, long hint)
{
	struct wseventvar *ev = kn->kn_hook;

	if (ev->get == ev->put)
		return (0);

	if (ev->get < ev->put)
		kn->kn_data = ev->put - ev->get;
	else
		kn->kn_data = (WSEVENT_QSIZE - ev->get) + ev->put;

	kn->kn_data *= EVSIZE(ev->version);

	return (1);
}

static const struct filterops wsevent_filtops = {
	.f_isfd = 1,
	.f_attach = NULL,
	.f_detach = filt_wseventrdetach,
	.f_event = filt_wseventread,
};

int
wsevent_kqfilter(struct wseventvar *ev, struct knote *kn)
{
	struct klist *klist;
	int s;

	switch (kn->kn_filter) {
	case EVFILT_READ:
		klist = &ev->sel.sel_klist;
		kn->kn_fop = &wsevent_filtops;
		break;

	default:
		return (EINVAL);
	}

	kn->kn_hook = ev;

	s = splwsevent();
	SLIST_INSERT_HEAD(klist, kn, kn_selnext);
	splx(s);

	return (0);
}

/*
 * Wakes up all listener of the 'ev' queue.
 */
void
wsevent_wakeup(struct wseventvar *ev)
{

	selnotify(&ev->sel, 0, 0);

	if (ev->wanted) {
		ev->wanted = 0;
		wakeup(ev);
	}

	if (ev->async) {
		softint_schedule(ev->sih);
	}
}

/*
 * Soft interrupt handler: sends signal to async proc.
 */
static void
wsevent_intr(void *cookie)
{
	struct wseventvar *ev;

	ev = cookie;

	if (ev->async) {
		mutex_enter(proc_lock);
		psignal(ev->io, SIGIO);
		mutex_exit(proc_lock);
	}
}

/*
 * Injects the set of events given in 'events', whose size is 'nevents',
 * into the 'ev' queue.  If there is not enough free space to inject them
 * all, returns ENOSPC and the queue is left intact; otherwise returns 0
 * and wakes up all listeners.
 */
int
wsevent_inject(struct wseventvar *ev, struct wscons_event *events,
    size_t nevents)
{
	size_t avail, i;
	struct timespec t;

	/* Calculate number of free slots in the queue. */
	if (ev->put < ev->get)
		avail = ev->get - ev->put;
	else
		avail = WSEVENT_QSIZE - (ev->put - ev->get);
	KASSERT(avail <= WSEVENT_QSIZE);

	/* Fail if there is all events will not fit in the queue. */
	if (avail < nevents)
		return ENOSPC;

	/* Use the current time for all events. */
	getnanotime(&t);

	/* Inject the events. */
	for (i = 0; i < nevents; i++) {
		struct wscons_event *we;

		we = EVARRAY(ev, ev->put);
		we->type = events[i].type;
		we->value = events[i].value;
		we->time = t;

		ev->put = (ev->put + 1) % WSEVENT_QSIZE;
	}
	wsevent_wakeup(ev);

	return 0;
}

int
wsevent_setversion(struct wseventvar *ev, int vers)
{
	if (ev == NULL)
		return EINVAL;

	switch (vers) {
	case 0:
	case WSEVENT_VERSION:
		break;
	default:
		return EINVAL;
	}

	if (vers == ev->version)
		return 0;

	ev->get = ev->put = 0;
	ev->version = vers;
	return 0;
}<|MERGE_RESOLUTION|>--- conflicted
+++ resolved
@@ -1,8 +1,4 @@
-<<<<<<< HEAD
-/* $NetBSD: wsevent.c,v 1.37 2017/10/25 08:12:39 maya Exp $ */
-=======
 /* $NetBSD: wsevent.c,v 1.39 2018/06/14 10:30:55 uwe Exp $ */
->>>>>>> b2b84690
 
 /*-
  * Copyright (c) 2006, 2008 The NetBSD Foundation, Inc.
@@ -108,11 +104,7 @@
  */
 
 #include <sys/cdefs.h>
-<<<<<<< HEAD
-__KERNEL_RCSID(0, "$NetBSD: wsevent.c,v 1.37 2017/10/25 08:12:39 maya Exp $");
-=======
 __KERNEL_RCSID(0, "$NetBSD: wsevent.c,v 1.39 2018/06/14 10:30:55 uwe Exp $");
->>>>>>> b2b84690
 
 #ifdef _KERNEL_OPT
 #include "opt_compat_netbsd.h"
