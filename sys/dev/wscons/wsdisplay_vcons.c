<<<<<<< HEAD
/*	$NetBSD: wsdisplay_vcons.c,v 1.51 2021/01/28 17:40:00 macallan Exp $ */
=======
/*	$NetBSD: wsdisplay_vcons.c,v 1.53 2021/05/16 08:46:38 mlelstv Exp $ */
>>>>>>> e2aa5677

/*-
 * Copyright (c) 2005, 2006 Michael Lorenz
 * All rights reserved.
 *
 * Redistribution and use in source and binary forms, with or without
 * modification, are permitted provided that the following conditions
 * are met:
 * 1. Redistributions of source code must retain the above copyright
 *    notice, this list of conditions and the following disclaimer.
 * 2. Redistributions in binary form must reproduce the above copyright
 *    notice, this list of conditions and the following disclaimer in the
 *    documentation and/or other materials provided with the distribution.
 *
 * THIS SOFTWARE IS PROVIDED BY THE NETBSD FOUNDATION, INC. AND CONTRIBUTORS
 * ``AS IS'' AND ANY EXPRESS OR IMPLIED WARRANTIES, INCLUDING, BUT NOT LIMITED
 * TO, THE IMPLIED WARRANTIES OF MERCHANTABILITY AND FITNESS FOR A PARTICULAR
 * PURPOSE ARE DISCLAIMED.  IN NO EVENT SHALL THE FOUNDATION OR CONTRIBUTORS
 * BE LIABLE FOR ANY DIRECT, INDIRECT, INCIDENTAL, SPECIAL, EXEMPLARY, OR
 * CONSEQUENTIAL DAMAGES (INCLUDING, BUT NOT LIMITED TO, PROCUREMENT OF
 * SUBSTITUTE GOODS OR SERVICES; LOSS OF USE, DATA, OR PROFITS; OR BUSINESS
 * INTERRUPTION) HOWEVER CAUSED AND ON ANY THEORY OF LIABILITY, WHETHER IN
 * CONTRACT, STRICT LIABILITY, OR TORT (INCLUDING NEGLIGENCE OR OTHERWISE)
 * ARISING IN ANY WAY OUT OF THE USE OF THIS SOFTWARE, EVEN IF ADVISED OF THE
 * POSSIBILITY OF SUCH DAMAGE.
 */

#include <sys/cdefs.h>
<<<<<<< HEAD
__KERNEL_RCSID(0, "$NetBSD: wsdisplay_vcons.c,v 1.51 2021/01/28 17:40:00 macallan Exp $");
=======
__KERNEL_RCSID(0, "$NetBSD: wsdisplay_vcons.c,v 1.53 2021/05/16 08:46:38 mlelstv Exp $");
>>>>>>> e2aa5677

#include <sys/param.h>
#include <sys/systm.h>
#include <sys/kernel.h>
#include <sys/buf.h>
#include <sys/device.h>
#include <sys/ioctl.h>
#include <sys/malloc.h>
#include <sys/mman.h>
#include <sys/tty.h>
#include <sys/conf.h>
#include <sys/proc.h>
#include <sys/kthread.h>
#include <sys/tprintf.h>
#include <sys/atomic.h>

#include <dev/wscons/wsdisplayvar.h>
#include <dev/wscons/wsconsio.h>
#include <dev/wsfont/wsfont.h>
#include <dev/rasops/rasops.h>

#include <dev/wscons/wsdisplay_vconsvar.h>

#ifdef _KERNEL_OPT
#include "opt_wsemul.h"
#include "opt_wsdisplay_compat.h"
#include "opt_vcons.h"
#endif

#ifdef VCONS_DEBUG
#define DPRINTF printf
#else
#define DPRINTF if (0) printf
#endif

static void vcons_dummy_init_screen(void *, struct vcons_screen *, int, 
	    long *);

static int  vcons_ioctl(void *, void *, u_long, void *, int, struct lwp *);
static int  vcons_alloc_screen(void *, const struct wsscreen_descr *, void **, 
	    int *, int *, long *);
static void vcons_free_screen(void *, void *);
static int  vcons_show_screen(void *, void *, int, void (*)(void *, int, int),
	    void *);
static int  vcons_load_font(void *, void *, struct wsdisplay_font *);

#ifdef WSDISPLAY_SCROLLSUPPORT
static void vcons_scroll(void *, void *, int);
static void vcons_do_scroll(struct vcons_screen *);
#endif

static void vcons_do_switch(void *);

/* methods that work only on text buffers */
static void vcons_copycols_buffer(void *, int, int, int, int);
static void vcons_erasecols_buffer(void *, int, int, int, long);
static void vcons_copyrows_buffer(void *, int, int, int);
static void vcons_eraserows_buffer(void *, int, int, long);
static void vcons_putchar_buffer(void *, int, int, u_int, long);

/*
 * actual wrapper methods which call both the _buffer ones above and the
 * driver supplied ones to do the drawing
 */
static void vcons_copycols(void *, int, int, int, int);
static void vcons_erasecols(void *, int, int, int, long);
static void vcons_copyrows(void *, int, int, int);
static void vcons_eraserows(void *, int, int, long);
static void vcons_putchar(void *, int, int, u_int, long);
#ifdef VCONS_DRAW_INTR
static void vcons_erasecols_cached(void *, int, int, int, long);
static void vcons_eraserows_cached(void *, int, int, long);
static void vcons_putchar_cached(void *, int, int, u_int, long);
#endif
static void vcons_cursor(void *, int, int, int);
static void vcons_cursor_noread(void *, int, int, int);

/*
 * methods that avoid framebuffer reads
 */
static void vcons_copycols_noread(void *, int, int, int, int);
static void vcons_copyrows_noread(void *, int, int, int);


/* support for reading/writing text buffers. For wsmoused */
static int  vcons_putwschar(struct vcons_screen *, struct wsdisplay_char *);
static int  vcons_getwschar(struct vcons_screen *, struct wsdisplay_char *);

static void vcons_lock(struct vcons_screen *);
static void vcons_unlock(struct vcons_screen *);

#ifdef VCONS_DRAW_INTR
static void vcons_intr(void *);
static void vcons_softintr(void *);
static void vcons_init_thread(void *);
#endif

static int
vcons_init_common(struct vcons_data *vd, void *cookie,
    struct wsscreen_descr *def, struct wsdisplay_accessops *ao,
    int enable_intr)
{

	/* zero out everything so we can rely on untouched fields being 0 */
	memset(vd, 0, sizeof(struct vcons_data));

	vd->cookie = cookie;

	vd->init_screen = vcons_dummy_init_screen;
	vd->show_screen_cb = NULL;

	/* keep a copy of the accessops that we replace below with our
	 * own wrappers */
	vd->ioctl = ao->ioctl;

	/* configure the accessops */
	ao->ioctl = vcons_ioctl;
	ao->alloc_screen = vcons_alloc_screen;
	ao->free_screen = vcons_free_screen;
	ao->show_screen = vcons_show_screen;
	ao->load_font = vcons_load_font;
#ifdef WSDISPLAY_SCROLLSUPPORT
	ao->scroll = vcons_scroll;
#endif

	LIST_INIT(&vd->screens);
	vd->active = NULL;
	vd->wanted = NULL;
	vd->currenttype = def;
	vd->defaulttype = def;
	callout_init(&vd->switch_callout, 0);
	callout_setfunc(&vd->switch_callout, vcons_do_switch, vd);
#ifdef VCONS_DRAW_INTR
	vd->cells = 0;
	vd->attrs = NULL;
	vd->chars = NULL;
	vd->cursor_offset = -1;
#endif

	/*
	 * a lock to serialize access to the framebuffer.
	 * when switching screens we need to make sure there's no rasops
	 * operation in progress
	 */
#ifdef DIAGNOSTIC
	vd->switch_poll_count = 0;
#endif
#ifdef VCONS_DRAW_INTR
	if (enable_intr) {
		vd->intr_softint = softint_establish(SOFTINT_SERIAL,
		    vcons_softintr, vd);
		callout_init(&vd->intr, CALLOUT_MPSAFE);
		callout_setfunc(&vd->intr, vcons_intr, vd);
		vd->intr_valid = 1;

		if (kthread_create(PRI_NONE, 0, NULL, vcons_init_thread, vd,
		    NULL, "vcons_init") != 0) {
			printf("%s: unable to create thread.\n", __func__);
			return -1;
		}
	}
#endif
	return 0;
}

int
vcons_init(struct vcons_data *vd, void *cookie,
    struct wsscreen_descr *def, struct wsdisplay_accessops *ao)
{
	return vcons_init_common(vd, cookie, def, ao, 1);
}

int
vcons_earlyinit(struct vcons_data *vd, void *cookie,
    struct wsscreen_descr *def, struct wsdisplay_accessops *ao)
{
	return vcons_init_common(vd, cookie, def, ao, 0);
}

static void
vcons_lock(struct vcons_screen *scr)
{
#ifdef VCONS_PARANOIA
	int s;

	s = splhigh();
#endif
	SCREEN_BUSY(scr);
#ifdef VCONS_PARANOIA
	splx(s);
#endif
}

static void
vcons_unlock(struct vcons_screen *scr)
{
#ifdef VCONS_PARANOIA
	int s;

	s = splhigh();
#endif
	SCREEN_IDLE(scr);
#ifdef VCONS_PARANOIA
	splx(s);
#endif
}

static void
vcons_dummy_init_screen(void *cookie,
    struct vcons_screen *scr, int exists,
    long *defattr)
{

	/*
	 * default init_screen() method.
	 * Needs to be overwritten so we bitch and whine in case anyone ends
	 * up in here.
	 */
	printf("vcons_init_screen: dummy function called. Your driver is "
	       "supposed to supply a replacement for proper operation\n");
}

static int
vcons_alloc_buffers(struct vcons_data *vd, struct vcons_screen *scr)
{
	struct rasops_info *ri = &scr->scr_ri;
	int cnt, i;
#ifdef VCONS_DRAW_INTR
	int size;
#endif

	/* 
	 * we allocate both chars and attributes in one chunk, attributes first 
	 * because they have the (potentially) bigger alignment 
	 */
#ifdef WSDISPLAY_SCROLLSUPPORT
	cnt = (ri->ri_rows + WSDISPLAY_SCROLLBACK_LINES) * ri->ri_cols;
	scr->scr_lines_in_buffer = WSDISPLAY_SCROLLBACK_LINES;
	scr->scr_current_line = 0;
	scr->scr_line_wanted = 0;
	scr->scr_offset_to_zero = ri->ri_cols * WSDISPLAY_SCROLLBACK_LINES;
	scr->scr_current_offset = scr->scr_offset_to_zero;
#else
	cnt = ri->ri_rows * ri->ri_cols;
#endif
	scr->scr_attrs = malloc(cnt * (sizeof(long) + 
	    sizeof(uint32_t)), M_DEVBUF, M_WAITOK);
	if (scr->scr_attrs == NULL)
		return ENOMEM;

	scr->scr_chars = (uint32_t *)&scr->scr_attrs[cnt];

	/* 
	 * fill the attribute buffer with *defattr, chars with 0x20 
	 * since we don't know if the driver tries to mimic firmware output or
	 * reset everything we do nothing to VRAM here, any driver that feels
	 * the need to clear screen or something will have to do it on its own
	 * Additional screens will start out in the background anyway so
	 * cleaning or not only really affects the initial console screen
	 */
	for (i = 0; i < cnt; i++) {
		scr->scr_attrs[i] = scr->scr_defattr;
		scr->scr_chars[i] = 0x20;
	}

#ifdef VCONS_DRAW_INTR
	size = ri->ri_cols * ri->ri_rows;
	if (size > vd->cells) {
		if (vd->chars != NULL) free(vd->chars, M_DEVBUF);
		if (vd->attrs != NULL) free(vd->attrs, M_DEVBUF);
		vd->cells = size;
		vd->chars = malloc(size * sizeof(uint32_t), M_DEVBUF,
		    M_WAITOK|M_ZERO);
		vd->attrs = malloc(size * sizeof(long), M_DEVBUF,
		    M_WAITOK|M_ZERO);
		vcons_invalidate_cache(vd);
	} else if (SCREEN_IS_VISIBLE(scr))
		vcons_invalidate_cache(vd);
#endif
	return 0;
}

int
vcons_init_screen(struct vcons_data *vd, struct vcons_screen *scr,
    int existing, long *defattr)
{
	struct rasops_info *ri = &scr->scr_ri;
	int i;

	scr->scr_cookie = vd->cookie;
	scr->scr_vd = scr->scr_origvd = vd;
	scr->scr_busy = 0;

	if (scr->scr_type == NULL)
		scr->scr_type = vd->defaulttype;
	
	/*
	 * call the driver-supplied init_screen function which is expected
	 * to set up rasops_info, override cursor() and probably others
	 */
	vd->init_screen(vd->cookie, scr, existing, defattr);

	/* 
	 * save the non virtual console aware rasops and replace them with 
	 * our wrappers
	 */
	vd->eraserows = ri->ri_ops.eraserows;
	vd->erasecols = ri->ri_ops.erasecols;
	scr->putchar   = ri->ri_ops.putchar;

	if (scr->scr_flags & VCONS_NO_COPYCOLS) {
		vd->copycols  = vcons_copycols_noread;
	} else {
		vd->copycols = ri->ri_ops.copycols;
	}

	if (scr->scr_flags & VCONS_NO_COPYROWS) {
		vd->copyrows  = vcons_copyrows_noread;
	} else {
		vd->copyrows = ri->ri_ops.copyrows;
	}

	if (scr->scr_flags & VCONS_NO_CURSOR) {
		vd->cursor  = vcons_cursor_noread;
	} else {
		vd->cursor = ri->ri_ops.cursor;
	}

	ri->ri_ops.eraserows = vcons_eraserows;	
	ri->ri_ops.erasecols = vcons_erasecols;	
	ri->ri_ops.putchar   = vcons_putchar;
	ri->ri_ops.cursor    = vcons_cursor;
	ri->ri_ops.copycols  = vcons_copycols;
	ri->ri_ops.copyrows  = vcons_copyrows;


	ri->ri_hw = scr;

	i = ri->ri_ops.allocattr(ri, WS_DEFAULT_FG, WS_DEFAULT_BG, 0, defattr);
	if (i != 0) {
#ifdef DIAGNOSTIC
		printf("vcons: error allocating attribute %d\n", i);
#endif
		scr->scr_defattr = 0;
	} else
		scr->scr_defattr = *defattr;

	vcons_alloc_buffers(vd, scr);

	if(vd->active == NULL) {
		vd->active = scr;
		SCREEN_VISIBLE(scr);
	}
	
	if (existing) {
		SCREEN_VISIBLE(scr);
		vd->active = scr;
	} else {
		SCREEN_INVISIBLE(scr);
	}
	
	LIST_INSERT_HEAD(&vd->screens, scr, next);
	return 0;
}

static int
vcons_load_font(void *v, void *cookie, struct wsdisplay_font *f)
{
	struct vcons_data *vd = v;
	struct vcons_screen *scr = cookie;
	struct rasops_info *ri;
	struct wsdisplay_font *font;
	int flags = WSFONT_FIND_BITMAP, fcookie;

	/* see if we're asked to add a font or use it */
	if (scr == NULL)
		return 0;

	ri = &scr->scr_ri;

	/* see if the driver knows how to handle multiple fonts */
	if ((scr->scr_flags & VCONS_LOADFONT) == 0) {
		return EOPNOTSUPP;
	}

	/* now see what fonts we can use */
	if (ri->ri_flg & RI_ENABLE_ALPHA) {
		flags |= WSFONT_FIND_ALPHA;
	}

	fcookie = wsfont_find(f->name, 0, 0, 0, 0, 0, flags);
	if (fcookie == -1)
		return EINVAL;

	wsfont_lock(fcookie, &font);
	if (font == NULL)
		return EINVAL;

	/* ok, we got a font. Now clear the screen with the old parameters */
	if (SCREEN_IS_VISIBLE(scr))
		vd->eraserows(ri, 0, ri->ri_rows, scr->scr_defattr);

	vcons_lock(vd->active);
#ifdef VCONS_DRAW_INTR
	callout_halt(&vd->intr, NULL);
#endif
	/* set the new font and re-initialize things */
	ri->ri_font = font;
	wsfont_unlock(ri->ri_wsfcookie);
	ri->ri_wsfcookie = fcookie;

	vd->init_screen(vd->cookie, scr, 1, &scr->scr_defattr);
	DPRINTF("caps %x %x\n", scr->scr_type->capabilities, ri->ri_caps);
	if (scr->scr_type->capabilities & WSSCREEN_RESIZE) {
		scr->scr_type->nrows = ri->ri_rows;
		scr->scr_type->ncols = ri->ri_cols;
		DPRINTF("new size %d %d\n", ri->ri_rows, ri->ri_cols);
	}


	/* now, throw the old buffers away */
	if (scr->scr_attrs)
		free(scr->scr_attrs, M_DEVBUF);
	/* allocate new buffers */
	vcons_alloc_buffers(vd, scr);
	
	/* save the potentially changed ri_ops */ 
	vd->eraserows = ri->ri_ops.eraserows;
	vd->erasecols = ri->ri_ops.erasecols;
	scr->putchar   = ri->ri_ops.putchar;
	vd->cursor    = ri->ri_ops.cursor;

	if (scr->scr_flags & VCONS_NO_COPYCOLS) {
		vd->copycols  = vcons_copycols_noread;
	} else {
		vd->copycols = ri->ri_ops.copycols;
	}

	if (scr->scr_flags & VCONS_NO_COPYROWS) {
		vd->copyrows  = vcons_copyrows_noread;
	} else {
		vd->copyrows = ri->ri_ops.copyrows;
	}

	if (scr->scr_flags & VCONS_NO_CURSOR) {
		vd->cursor  = vcons_cursor_noread;
	} else {
		vd->cursor = ri->ri_ops.cursor;
	}

	/* and put our wrappers back */
	ri->ri_ops.eraserows = vcons_eraserows;	
	ri->ri_ops.erasecols = vcons_erasecols;	
	ri->ri_ops.putchar   = vcons_putchar;
	ri->ri_ops.cursor    = vcons_cursor;
	ri->ri_ops.copycols  = vcons_copycols;
	ri->ri_ops.copyrows  = vcons_copyrows;
	vcons_unlock(vd->active);

	/* notify things that we're about to redraw */
	if (vd->show_screen_cb != NULL)
		vd->show_screen_cb(scr, vd->show_screen_cookie);
	
#ifdef VCONS_DRAW_INTR
	/*
	 * XXX
	 * Something(tm) craps all over VRAM somewhere up there if we're 
	 * using VCONS_DRAW_INTR. Until I figure out what causes it, just
	 * redraw the screen for now.
	 */
	vcons_redraw_screen(vd->active);
	callout_schedule(&vd->intr, mstohz(33));
#endif
	/* no need to draw anything, wsdisplay should reset the terminal */

	return 0;
}	

static void
vcons_do_switch(void *arg)
{
	struct vcons_data *vd = arg;
	struct vcons_screen *scr, *oldscr;

	scr = vd->wanted;
	if (!scr) {
		printf("vcons_switch_screen: disappeared\n");
		vd->switch_cb(vd->switch_cb_arg, EIO, 0);
		return;
	}
	oldscr = vd->active; /* can be NULL! */

	/* 
	 * if there's an old, visible screen we mark it invisible and wait
	 * until it's not busy so we can safely switch 
	 */
	if (oldscr != NULL) {
		SCREEN_INVISIBLE(oldscr);
		if (SCREEN_IS_BUSY(oldscr)) {
			callout_schedule(&vd->switch_callout, 1);
#ifdef DIAGNOSTIC
			/* bitch if we wait too long */
			vd->switch_poll_count++;
			if (vd->switch_poll_count > 100) {
				panic("vcons: screen still busy");
			}
#endif
			return;
		}
		/* invisible screen -> no visible cursor image */
		oldscr->scr_ri.ri_flg &= ~RI_CURSOR;
#ifdef DIAGNOSTIC
		vd->switch_poll_count = 0;
#endif
	}

	if (scr == oldscr)
		return;

#ifdef DIAGNOSTIC
	if (SCREEN_IS_VISIBLE(scr))
		printf("vcons_switch_screen: already active");
#endif

#ifdef notyet
	if (vd->currenttype != type) {
		vcons_set_screentype(vd, type);
		vd->currenttype = type;
	}
#endif

	SCREEN_VISIBLE(scr);
	vd->active = scr;
	vd->wanted = NULL;

#ifdef VCONS_DRAW_INTR
	vcons_invalidate_cache(vd);
#endif

	if (vd->show_screen_cb != NULL)
		vd->show_screen_cb(scr, vd->show_screen_cookie);

	if ((scr->scr_flags & VCONS_NO_REDRAW) == 0)
		vcons_redraw_screen(scr);

	if (vd->switch_cb)
		vd->switch_cb(vd->switch_cb_arg, 0, 0);
}

void
vcons_redraw_screen(struct vcons_screen *scr)
{
	uint32_t *charptr = scr->scr_chars, c;
	long *attrptr = scr->scr_attrs, a, last_a = 0, mask, cmp, acmp;
	struct rasops_info *ri = &scr->scr_ri;
	struct vcons_data *vd = scr->scr_vd;
	int i, j, offset, boffset = 0, start = -1;

	mask = 0x00ff00ff;	/* background and flags */
	cmp = 0xffffffff;	/* never match anything */
	vcons_lock(scr);
	if (SCREEN_IS_VISIBLE(scr) && SCREEN_CAN_DRAW(scr)) {

		/*
		 * only clear the screen when RI_FULLCLEAR is set since we're
		 * going to overwrite every single character cell anyway
		 */
		if (ri->ri_flg & RI_FULLCLEAR) {
			vd->eraserows(ri, 0, ri->ri_rows,
			    scr->scr_defattr);
			cmp = scr->scr_defattr & mask;
		}

		/* redraw the screen */
#ifdef WSDISPLAY_SCROLLSUPPORT
		offset = scr->scr_current_offset;
#else
		offset = 0;
#endif
		for (i = 0; i < ri->ri_rows; i++) {
			start = -1;
			for (j = 0; j < ri->ri_cols; j++) {
				/*
				 * no need to use the wrapper function - we 
				 * don't change any characters or attributes
				 * and we already made sure the screen we're
				 * working on is visible
				 */
				c = charptr[offset];
				a = attrptr[offset];
				acmp = a & mask;
				if (c == ' ') {
					/*
					 * if we already erased the background
					 * and if this blank uses the same 
					 * colour and flags we don't need to do
					 * anything here
					 */
					if (acmp == cmp && start == -1)
						goto next;
					/*
					 * see if we can optimize things a
					 * little bit by drawing stretches of
					 * blanks using erasecols
					 */
					
					if (start == -1) {
						start = j;
						last_a = acmp;
					} else if (acmp != last_a) {
						/*
						 * different attr, need to
						 * flush & restart 
						 */
						vd->erasecols(ri, i, start,
						    j - start, last_a);
						start = j;
						last_a = acmp;
					}
				} else {
					if (start != -1) {
						vd->erasecols(ri, i, start,
						    j - start, last_a);
						start = -1;
					}
							
					scr->putchar(ri, i, j, c, a);
				}
next:
#ifdef VCONS_DRAW_INTR
				vd->chars[boffset] = charptr[offset];
				vd->attrs[boffset] = attrptr[offset];
#endif
				offset++;
				boffset++;
			}
			/* end of the line - draw all defered blanks, if any */
			if (start != -1) {
				vd->erasecols(ri, i, start, j - start, last_a);
			}			
		}
		ri->ri_flg &= ~RI_CURSOR;
		scr->scr_vd->cursor(ri, 1, ri->ri_crow, ri->ri_ccol);
#ifdef VCONS_DRAW_INTR
		vd->cursor_offset = ri->ri_crow * ri->ri_cols + ri->ri_ccol;
#endif
	}
	vcons_unlock(scr);
}

#ifdef VCONS_DRAW_INTR
void
vcons_update_screen(struct vcons_screen *scr)
{
	uint32_t *charptr = scr->scr_chars;
	long *attrptr = scr->scr_attrs;
	struct rasops_info *ri = &scr->scr_ri;
	struct vcons_data *vd = scr->scr_vd;
	int i, j, offset, boffset = 0;

	vcons_lock(scr);
	if (SCREEN_IS_VISIBLE(scr) && SCREEN_CAN_DRAW(scr)) {

		/* redraw the screen */
#ifdef WSDISPLAY_SCROLLSUPPORT
		offset = scr->scr_current_offset;
#else
		offset = 0;
#endif
		/*
		 * we mark the character cell occupied by the cursor as dirty
		 * so we don't have to deal with it
		 * notice that this isn't necessarily the position where rasops
		 * thinks it is, just where we drew it the last time
		 */
		if (vd->cursor_offset >= 0)
			vd->attrs[vd->cursor_offset] = 0xffffffff;

		for (i = 0; i < ri->ri_rows; i++) {
			for (j = 0; j < ri->ri_cols; j++) {
				/*
				 * no need to use the wrapper function - we 
				 * don't change any characters or attributes
				 * and we already made sure the screen we're
				 * working on is visible
				 */
				if ((vd->chars[boffset] != charptr[offset]) ||
				    (vd->attrs[boffset] != attrptr[offset])) {
					scr->putchar(ri, i, j, 
				 	   charptr[offset], attrptr[offset]);
					vd->chars[boffset] = charptr[offset];
					vd->attrs[boffset] = attrptr[offset];
				}
				offset++;
				boffset++;
			}
		}
		ri->ri_flg &= ~RI_CURSOR;
		scr->scr_vd->cursor(ri, 1, ri->ri_crow, ri->ri_ccol);
		vd->cursor_offset = ri->ri_crow * ri->ri_cols + ri->ri_ccol;
	}
	vcons_unlock(scr);
}
#endif

static int
vcons_ioctl(void *v, void *vs, u_long cmd, void *data, int flag,
	struct lwp *l)
{
	struct vcons_data *vd = v;
	int error = 0;


	switch (cmd) {
	case WSDISPLAYIO_GETWSCHAR:
		error = vcons_getwschar((struct vcons_screen *)vs,
			(struct wsdisplay_char *)data);
		break;

	case WSDISPLAYIO_PUTWSCHAR:
		error = vcons_putwschar((struct vcons_screen *)vs,
			(struct wsdisplay_char *)data);
		break;

	case WSDISPLAYIO_SET_POLLING: {
		int poll = *(int *)data;

		/* first call the driver's ioctl handler */
		if (vd->ioctl != NULL)
			error = (*vd->ioctl)(v, vs, cmd, data, flag, l);
		if (poll) {
			vcons_enable_polling(vd);
			vcons_hard_switch(LIST_FIRST(&vd->screens));
		} else
			vcons_disable_polling(vd);
		}
		break;

	default:
		if (vd->ioctl != NULL)
			error = (*vd->ioctl)(v, vs, cmd, data, flag, l);
		else
			error = EPASSTHROUGH;
	}

	return error;
}

static int
vcons_alloc_screen(void *v, const struct wsscreen_descr *type, void **cookiep,
    int *curxp, int *curyp, long *defattrp)
{
	struct vcons_data *vd = v;
	struct vcons_screen *scr;
	struct wsscreen_descr *t = __UNCONST(type);
	int ret;

	scr = malloc(sizeof(struct vcons_screen), M_DEVBUF, M_WAITOK | M_ZERO);
	if (scr == NULL)
		return ENOMEM;

	scr->scr_flags = 0;		
	scr->scr_status = 0;
	scr->scr_busy = 0;
	scr->scr_type = __UNCONST(type);

	ret = vcons_init_screen(vd, scr, 0, defattrp);
	if (ret != 0) {
		free(scr, M_DEVBUF);
		return ret;
	}
	if (t->capabilities & WSSCREEN_RESIZE) {
		t->nrows = scr->scr_ri.ri_rows;
		t->ncols = scr->scr_ri.ri_cols;
	}

	if (vd->active == NULL) {
		SCREEN_VISIBLE(scr);
		vd->active = scr;
		vd->currenttype = type;
	}

	*cookiep = scr;
	*curxp = scr->scr_ri.ri_ccol;
	*curyp = scr->scr_ri.ri_crow;
	return 0;
}

static void
vcons_free_screen(void *v, void *cookie)
{
	struct vcons_data *vd = v;
	struct vcons_screen *scr = cookie;

	vcons_lock(scr);
	/* there should be no rasops activity here */

	LIST_REMOVE(scr, next);

	if ((scr->scr_flags & VCONS_SCREEN_IS_STATIC) == 0) {
		free(scr->scr_attrs, M_DEVBUF);
		free(scr, M_DEVBUF);
	} else {
		/*
		 * maybe we should just restore the old rasops_info methods
		 * and free the character/attribute buffer here?
		 */
#ifdef VCONS_DEBUG
		panic("vcons_free_screen: console");
#else
		printf("vcons_free_screen: console\n");
#endif
	}

	if (vd->active == scr)
		vd->active = NULL;
}

static int
vcons_show_screen(void *v, void *cookie, int waitok,
    void (*cb)(void *, int, int), void *cb_arg)
{
	struct vcons_data *vd = v;
	struct vcons_screen *scr;

	scr = cookie;
	if (scr == vd->active)
		return 0;

	vd->wanted = scr;
	vd->switch_cb = cb;
	vd->switch_cb_arg = cb_arg;
	if (cb) {
		callout_schedule(&vd->switch_callout, 0);
		return EAGAIN;
	}

	vcons_do_switch(vd);
	return 0;
}

/* wrappers for rasops_info methods */

static void
vcons_copycols_buffer(void *cookie, int row, int srccol, int dstcol, int ncols)
{
	struct rasops_info *ri = cookie;
	struct vcons_screen *scr = ri->ri_hw;
	int from = srccol + row * ri->ri_cols;
	int to = dstcol + row * ri->ri_cols;

#ifdef WSDISPLAY_SCROLLSUPPORT
	int offset;
	offset = scr->scr_offset_to_zero;

	memmove(&scr->scr_attrs[offset + to], &scr->scr_attrs[offset + from],
	    ncols * sizeof(long));
	memmove(&scr->scr_chars[offset + to], &scr->scr_chars[offset + from],
	    ncols * sizeof(uint32_t));
#else
	memmove(&scr->scr_attrs[to], &scr->scr_attrs[from],
	    ncols * sizeof(long));
	memmove(&scr->scr_chars[to], &scr->scr_chars[from],
	    ncols * sizeof(uint32_t));
#endif

#ifdef VCONS_DRAW_INTR
	atomic_inc_uint(&scr->scr_dirty);
#endif
}

static void
vcons_copycols(void *cookie, int row, int srccol, int dstcol, int ncols)
{
	struct rasops_info *ri = cookie;
	struct vcons_screen *scr = ri->ri_hw;

	vcons_copycols_buffer(cookie, row, srccol, dstcol, ncols);

#if defined(VCONS_DRAW_INTR)
	if (scr->scr_vd->use_intr)
		return;
#endif

	vcons_lock(scr);
	if (SCREEN_IS_VISIBLE(scr) && SCREEN_CAN_DRAW(scr)) {
#if defined(VCONS_DRAW_INTR)
		vcons_update_screen(scr);
#else
		scr->scr_vd->copycols(cookie, row, srccol, dstcol, ncols);
#endif
	}
	vcons_unlock(scr);
}

static void
vcons_copycols_noread(void *cookie, int row, int srccol, int dstcol, int ncols)
{
	struct rasops_info *ri = cookie;
	struct vcons_screen *scr = ri->ri_hw;
#ifdef VCONS_DRAW_INTR
	struct vcons_data *vd = scr->scr_vd;
#endif

	vcons_lock(scr);
	if (SCREEN_IS_VISIBLE(scr) && SCREEN_CAN_DRAW(scr)) {
		int pos, c, offset, ppos;

#ifdef WSDISPLAY_SCROLLSUPPORT
		offset = scr->scr_current_offset;
#else
		offset = 0;
#endif
		ppos = ri->ri_cols * row + dstcol;
		pos = ppos + offset;
		for (c = dstcol; c < (dstcol + ncols); c++) {
#ifdef VCONS_DRAW_INTR
			if ((scr->scr_chars[pos] != vd->chars[ppos]) ||
			    (scr->scr_attrs[pos] != vd->attrs[ppos])) {
				scr->putchar(cookie, row, c, 
				   scr->scr_chars[pos], scr->scr_attrs[pos]);
				vd->chars[ppos] = scr->scr_chars[pos];
				vd->attrs[ppos] = scr->scr_attrs[pos];
			}
#else
			scr->putchar(cookie, row, c, scr->scr_chars[pos],
			    scr->scr_attrs[pos]);
#endif
			pos++;
			ppos++;
		}
		if (ri->ri_crow == row && 
		   (ri->ri_ccol >= dstcol && ri->ri_ccol < (dstcol + ncols )))
			ri->ri_flg &= ~RI_CURSOR;
	}
	vcons_unlock(scr);
}

static void
vcons_erasecols_buffer(void *cookie, int row, int startcol, int ncols, long fillattr)
{
	struct rasops_info *ri = cookie;
	struct vcons_screen *scr = ri->ri_hw;
	int start = startcol + row * ri->ri_cols;
	int end = start + ncols, i;

#ifdef WSDISPLAY_SCROLLSUPPORT
	int offset;
	offset = scr->scr_offset_to_zero;

	for (i = start; i < end; i++) {
		scr->scr_attrs[offset + i] = fillattr;
		scr->scr_chars[offset + i] = 0x20;
	}
#else
	for (i = start; i < end; i++) {
		scr->scr_attrs[i] = fillattr;
		scr->scr_chars[i] = 0x20;
	}
#endif

#ifdef VCONS_DRAW_INTR
	atomic_inc_uint(&scr->scr_dirty);
#endif
}

#ifdef VCONS_DRAW_INTR
static void
vcons_erasecols_cached(void *cookie, int row, int startcol, int ncols, long fillattr)
{
	struct rasops_info *ri = cookie;
	struct vcons_screen *scr = ri->ri_hw;
	struct vcons_data *vd = scr->scr_vd;
	int i, pos = row * ri->ri_cols + startcol;

	for (i = pos; i < ncols; i++) {
		vd->chars[i] = 0x20;
		vd->attrs[i] = fillattr;
	}
	vd->erasecols(cookie, row, startcol, ncols, fillattr);
}
#endif

static void
vcons_erasecols(void *cookie, int row, int startcol, int ncols, long fillattr)
{
	struct rasops_info *ri = cookie;
	struct vcons_screen *scr = ri->ri_hw;

	vcons_erasecols_buffer(cookie, row, startcol, ncols, fillattr);

#if defined(VCONS_DRAW_INTR)
	if (scr->scr_vd->use_intr)
		return;
#endif

	vcons_lock(scr);
	if (SCREEN_IS_VISIBLE(scr) && SCREEN_CAN_DRAW(scr)) {
#ifdef VCONS_DRAW_INTR
		vcons_erasecols_cached(cookie, row, startcol, ncols, 
		    fillattr);
#else
		scr->scr_vd->erasecols(cookie, row, startcol, ncols, fillattr);
#endif	
	}
	vcons_unlock(scr);
}

static void
vcons_copyrows_buffer(void *cookie, int srcrow, int dstrow, int nrows)
{
	struct rasops_info *ri = cookie;
	struct vcons_screen *scr = ri->ri_hw;
	int from, to, len;

#ifdef WSDISPLAY_SCROLLSUPPORT
	int offset;
	offset = scr->scr_offset_to_zero;

	/* do we need to scroll the back buffer? */
	if (dstrow == 0) {
		from = ri->ri_cols * srcrow;
		to = ri->ri_cols * dstrow;

		memmove(&scr->scr_attrs[to], &scr->scr_attrs[from],
		    scr->scr_offset_to_zero * sizeof(long));
		memmove(&scr->scr_chars[to], &scr->scr_chars[from],
		    scr->scr_offset_to_zero * sizeof(uint32_t));
	}
	from = ri->ri_cols * srcrow + offset;
	to = ri->ri_cols * dstrow + offset;
	len = ri->ri_cols * nrows;		
		
#else
	from = ri->ri_cols * srcrow;
	to = ri->ri_cols * dstrow;
	len = ri->ri_cols * nrows;
#endif
	memmove(&scr->scr_attrs[to], &scr->scr_attrs[from],
	    len * sizeof(long));
	memmove(&scr->scr_chars[to], &scr->scr_chars[from],
	    len * sizeof(uint32_t));

#ifdef VCONS_DRAW_INTR
	atomic_inc_uint(&scr->scr_dirty);
#endif
}

static void
vcons_copyrows(void *cookie, int srcrow, int dstrow, int nrows)
{
	struct rasops_info *ri = cookie;
	struct vcons_screen *scr = ri->ri_hw;

	vcons_copyrows_buffer(cookie, srcrow, dstrow, nrows);

#if defined(VCONS_DRAW_INTR)
	if (scr->scr_vd->use_intr)
		return;
#endif

	vcons_lock(scr);
	if (SCREEN_IS_VISIBLE(scr) && SCREEN_CAN_DRAW(scr)) {
#if defined(VCONS_DRAW_INTR)
		vcons_update_screen(scr);
#else
		scr->scr_vd->copyrows(cookie, srcrow, dstrow, nrows);
#endif
	}
	vcons_unlock(scr);
}

static void
vcons_copyrows_noread(void *cookie, int srcrow, int dstrow, int nrows)
{
	struct rasops_info *ri = cookie;
	struct vcons_screen *scr = ri->ri_hw;
#ifdef VCONS_DRAW_INTR
	struct vcons_data *vd = scr->scr_vd;
#endif
	vcons_lock(scr);
	if (SCREEN_IS_VISIBLE(scr) && SCREEN_CAN_DRAW(scr)) {
		int pos, l, c, offset, ppos;

#ifdef WSDISPLAY_SCROLLSUPPORT
		offset = scr->scr_current_offset;
#else
		offset = 0;
#endif
		ppos = ri->ri_cols * dstrow;
		pos = ppos + offset;
		for (l = dstrow; l < (dstrow + nrows); l++) {
			for (c = 0; c < ri->ri_cols; c++) {
#ifdef VCONS_DRAW_INTR
				if ((scr->scr_chars[pos] != vd->chars[ppos]) ||
				    (scr->scr_attrs[pos] != vd->attrs[ppos])) {
					scr->putchar(cookie, l, c, 
					   scr->scr_chars[pos], scr->scr_attrs[pos]);
					vd->chars[ppos] = scr->scr_chars[pos];
					vd->attrs[ppos] = scr->scr_attrs[pos];
				}
#else
				scr->putchar(cookie, l, c, scr->scr_chars[pos],
				    scr->scr_attrs[pos]);
#endif
				pos++;
				ppos++;
			}
		}
		if (ri->ri_crow >= dstrow && ri->ri_crow < (dstrow + nrows))
			ri->ri_flg &= ~RI_CURSOR;
	}
	vcons_unlock(scr);
}

static void
vcons_eraserows_buffer(void *cookie, int row, int nrows, long fillattr)
{
	struct rasops_info *ri = cookie;
	struct vcons_screen *scr = ri->ri_hw;
	int start, end, i;

#ifdef WSDISPLAY_SCROLLSUPPORT
	int offset;
	offset = scr->scr_offset_to_zero;

	start = ri->ri_cols * row + offset;
	end = ri->ri_cols * (row + nrows) + offset;
#else
	start = ri->ri_cols * row;
	end = ri->ri_cols * (row + nrows);
#endif

	for (i = start; i < end; i++) {
		scr->scr_attrs[i] = fillattr;
		scr->scr_chars[i] = 0x20;
	}

#ifdef VCONS_DRAW_INTR
	atomic_inc_uint(&scr->scr_dirty);
#endif
}

#ifdef VCONS_DRAW_INTR
static void
vcons_eraserows_cached(void *cookie, int row, int nrows, long fillattr)
{
	struct rasops_info *ri = cookie;
	struct vcons_screen *scr = ri->ri_hw;
	struct vcons_data *vd = scr->scr_vd;
	int i, pos = row * ri->ri_cols, end = (row+nrows) * ri->ri_cols;

	for (i = pos; i < end; i++) {
		vd->chars[i] = 0x20;
		vd->attrs[i] = fillattr;
	}
	vd->eraserows(cookie, row, nrows, fillattr);
}
#endif

static void
vcons_eraserows(void *cookie, int row, int nrows, long fillattr)
{
	struct rasops_info *ri = cookie;
	struct vcons_screen *scr = ri->ri_hw;

	vcons_eraserows_buffer(cookie, row, nrows, fillattr);

#if defined(VCONS_DRAW_INTR)
	if (scr->scr_vd->use_intr)
		return;
#endif

	vcons_lock(scr);
	if (SCREEN_IS_VISIBLE(scr) && SCREEN_CAN_DRAW(scr)) {
#ifdef VCONS_DRAW_INTR
		vcons_eraserows_cached(cookie, row, nrows, fillattr);
#else
		scr->scr_vd->eraserows(cookie, row, nrows, fillattr);
#endif
	}
	vcons_unlock(scr);
}

static void
vcons_putchar_buffer(void *cookie, int row, int col, u_int c, long attr)
{
	struct rasops_info *ri = cookie;
	struct vcons_screen *scr = ri->ri_hw;
	int pos;
	
#ifdef WSDISPLAY_SCROLLSUPPORT
	int offset;
	offset = scr->scr_offset_to_zero;

	if ((row >= 0) && (row < ri->ri_rows) && (col >= 0) && 
	     (col < ri->ri_cols)) {
		pos = col + row * ri->ri_cols;
		scr->scr_attrs[pos + offset] = attr;
		scr->scr_chars[pos + offset] = c;
	}
#else
	if ((row >= 0) && (row < ri->ri_rows) && (col >= 0) && 
	     (col < ri->ri_cols)) {
		pos = col + row * ri->ri_cols;
		scr->scr_attrs[pos] = attr;
		scr->scr_chars[pos] = c;
	}
#endif

#ifdef VCONS_DRAW_INTR
	atomic_inc_uint(&scr->scr_dirty);
#endif
}

#ifdef VCONS_DRAW_INTR
static void
vcons_putchar_cached(void *cookie, int row, int col, u_int c, long attr)
{
	struct rasops_info *ri = cookie;
	struct vcons_screen *scr = ri->ri_hw;
	struct vcons_data *vd = scr->scr_vd;
	int pos = row * ri->ri_cols + col;

	if ((vd->chars == NULL) || (vd->attrs == NULL)) {
		scr->putchar(cookie, row, col, c, attr);
		return;
	}
	if ((vd->chars[pos] != c) || (vd->attrs[pos] != attr)) {
		vd->attrs[pos] = attr;
		vd->chars[pos] = c;
		scr->putchar(cookie, row, col, c, attr);
	}
}
#endif

static void
vcons_putchar(void *cookie, int row, int col, u_int c, long attr)
{
	struct rasops_info *ri = cookie;
	struct vcons_screen *scr = ri->ri_hw;
	
	vcons_putchar_buffer(cookie, row, col, c, attr);

#if defined(VCONS_DRAW_INTR)
	if (scr->scr_vd->use_intr)
		return;
#endif

	vcons_lock(scr);
	if (SCREEN_IS_VISIBLE(scr) && SCREEN_CAN_DRAW(scr)) {
#ifdef VCONS_DRAW_INTR
		vcons_putchar_cached(cookie, row, col, c, attr);
#else
		if (row == ri->ri_crow && col == ri->ri_ccol) {
			ri->ri_flg &= ~RI_CURSOR;
		}
		scr->putchar(cookie, row, col, c, attr);
#endif
	}
	vcons_unlock(scr);
}

static void
vcons_cursor(void *cookie, int on, int row, int col)
{
	struct rasops_info *ri = cookie;
	struct vcons_screen *scr = ri->ri_hw;


#if defined(VCONS_DRAW_INTR)
	if (scr->scr_vd->use_intr) {
		vcons_lock(scr);
		if (scr->scr_ri.ri_crow != row || scr->scr_ri.ri_ccol != col) {
			scr->scr_ri.ri_crow = row;
			scr->scr_ri.ri_ccol = col;
			atomic_inc_uint(&scr->scr_dirty);
		}
		vcons_unlock(scr);
		return;
	}
#endif

	vcons_lock(scr);

	if (SCREEN_IS_VISIBLE(scr) && SCREEN_CAN_DRAW(scr)) {
		scr->scr_vd->cursor(cookie, on, row, col);
	} else {
		scr->scr_ri.ri_crow = row;
		scr->scr_ri.ri_ccol = col;
	}
	vcons_unlock(scr);
}

static void
vcons_cursor_noread(void *cookie, int on, int row, int col)
{
	struct rasops_info *ri = cookie;
	struct vcons_screen *scr = ri->ri_hw;
	int offset = 0, ofs;

#ifdef WSDISPLAY_SCROLLSUPPORT
	offset = scr->scr_current_offset;
#endif
	ofs = offset + ri->ri_crow * ri->ri_cols + ri->ri_ccol;
	if ((ri->ri_flg & RI_CURSOR) && 
	   (((scr->scr_flags & VCONS_DONT_READ) != VCONS_DONT_READ) || on)) {
		scr->putchar(cookie, ri->ri_crow, ri->ri_ccol,
		    scr->scr_chars[ofs], scr->scr_attrs[ofs]);
		ri->ri_flg &= ~RI_CURSOR;
	}
	ri->ri_crow = row;
	ri->ri_ccol = col;
	ofs = offset + ri->ri_crow * ri->ri_cols + ri->ri_ccol;
	if (on) {
		scr->putchar(cookie, row, col, scr->scr_chars[ofs],
#ifdef VCONS_DEBUG_CURSOR_NOREAD
		/* draw a red cursor so we can tell which cursor() 
		 * implementation is being used */
		    ((scr->scr_attrs[ofs] & 0xff00ffff) ^ 0x0f000000) |
		      0x00010000);
#else
		    scr->scr_attrs[ofs] ^ 0x0f0f0000);
#endif
		ri->ri_flg |= RI_CURSOR;
	}
}

/* methods to read/write characters via ioctl() */

static int
vcons_putwschar(struct vcons_screen *scr, struct wsdisplay_char *wsc)
{
	long attr;
	struct rasops_info *ri;
	int error;

	KASSERT(scr != NULL && wsc != NULL);

	ri = &scr->scr_ri;

	/* allow col as linear index if row == 0 */
	if (wsc->row == 0) {
		if (wsc->col < 0 || wsc->col > (ri->ri_cols * ri->ri_rows))
			return EINVAL;
	    	int rem;
	    	rem = wsc->col % ri->ri_cols;
	    	wsc->row = wsc->col / ri->ri_cols;
	    	DPRINTF("off %d -> %d, %d\n", wsc->col, rem, wsc->row);
	    	wsc->col = rem;
	} else {
		if (__predict_false(wsc->col < 0 || wsc->col >= ri->ri_cols))
			return (EINVAL);
	
		if (__predict_false(wsc->row < 0 || wsc->row >= ri->ri_rows))
			return (EINVAL);
	}

	error = ri->ri_ops.allocattr(ri, wsc->foreground,
	    wsc->background, wsc->flags, &attr);
	if (error)
		return error;
	vcons_putchar(ri, wsc->row, wsc->col, wsc->letter, attr);
#ifdef VCONS_DEBUG
	printf("vcons_putwschar(%d, %d, %x, %lx\n", wsc->row, wsc->col,
	    wsc->letter, attr);
#endif
	return 0;
}

static int
vcons_getwschar(struct vcons_screen *scr, struct wsdisplay_char *wsc)
{
	int offset;
	long attr;
	struct rasops_info *ri;
	int fg, bg, ul;

	KASSERT(scr != NULL && wsc != NULL);

	ri = &scr->scr_ri;

	/* allow col as linear index if row == 0 */
	if (wsc->row == 0) {
		if (wsc->col < 0 || wsc->col > (ri->ri_cols * ri->ri_rows))
			return EINVAL;
	    	int rem;
	    	rem = wsc->col % ri->ri_cols;
	    	wsc->row = wsc->col / ri->ri_cols;
	    	DPRINTF("off %d -> %d, %d\n", wsc->col, rem, wsc->row);
	    	wsc->col = rem;
	} else {
		if (__predict_false(wsc->col < 0 || wsc->col >= ri->ri_cols))
			return (EINVAL);
	
		if (__predict_false(wsc->row < 0 || wsc->row >= ri->ri_rows))
			return (EINVAL);
	}

	offset = ri->ri_cols * wsc->row + wsc->col;
#ifdef WSDISPLAY_SCROLLSUPPORT
	offset += scr->scr_offset_to_zero;
#endif
	wsc->letter = scr->scr_chars[offset];
	attr = scr->scr_attrs[offset];

<<<<<<< HEAD
	/* 
	 * this is ugly. We need to break up an attribute into colours and
	 * flags but there's no rasops method to do that so we must rely on
	 * the 'canonical' encoding.
	 */
=======
>>>>>>> e2aa5677
#ifdef VCONS_DEBUG
	printf("vcons_getwschar: %d, %d, %x, %lx\n", wsc->row,
	    wsc->col, wsc->letter, attr);
#endif
<<<<<<< HEAD
	wsc->foreground = (attr >> 24) & 0xff;
	wsc->background = (attr >> 16) & 0xff;
	wsc->flags      = attr & 0xff;
=======

	/* 
	 * this is ugly. We need to break up an attribute into colours and
	 * flags but there's no rasops method to do that so we must rely on
	 * the 'canonical' encoding.
	 */

	/* only fetches underline attribute */
	/* rasops_unpack_attr(attr, &fg, &bg, &ul); */
	fg = (attr >> 24) & 0xf;
	bg = (attr >> 16) & 0xf;
	ul = (attr & 1);

	wsc->foreground = fg;
	wsc->background = bg;

	/* clear trashed bits and restore underline flag */
	attr &= ~(WSATTR_HILIT | WSATTR_BLINK | WSATTR_UNDERLINE);
	if (ul)
		attr |= WSATTR_UNDERLINE;

	/* restore highlight boost */
	if (attr & WSATTR_HILIT)
		if (wsc->foreground >= 8)
			wsc->foreground -= 8;

	/* we always use colors, even when not stored */
	attr |= WSATTR_WSCOLORS;
>>>>>>> e2aa5677
	return 0;
}

#ifdef WSDISPLAY_SCROLLSUPPORT

static void
vcons_scroll(void *cookie, void *vs, int where)
{
	struct vcons_screen *scr = vs;

	if (where == 0) {
		scr->scr_line_wanted = 0;
	} else {
		scr->scr_line_wanted = scr->scr_line_wanted - where;
		if (scr->scr_line_wanted < 0)
			scr->scr_line_wanted = 0;
		if (scr->scr_line_wanted > scr->scr_lines_in_buffer)
			scr->scr_line_wanted = scr->scr_lines_in_buffer;
	}

	if (scr->scr_line_wanted != scr->scr_current_line) {

		vcons_do_scroll(scr);
	}
}

static void
vcons_do_scroll(struct vcons_screen *scr)
{
	int dist, from, to, num;
	int r_offset, r_start;
	int i, j;

	if (scr->scr_line_wanted == scr->scr_current_line)
		return;
	dist = scr->scr_line_wanted - scr->scr_current_line;
	scr->scr_current_line = scr->scr_line_wanted;
	scr->scr_current_offset = scr->scr_ri.ri_cols *
	    (scr->scr_lines_in_buffer - scr->scr_current_line);
	if (abs(dist) >= scr->scr_ri.ri_rows) {
		vcons_redraw_screen(scr);
		return;
	}
	/* scroll and redraw only what we really have to */
	if (dist > 0) {
		/* we scroll down */
		from = 0;
		to = dist;
		num = scr->scr_ri.ri_rows - dist;
		/* now the redraw parameters */
		r_offset = scr->scr_current_offset;
		r_start = 0;
	} else {
		/* scrolling up */
		to = 0;
		from = -dist;
		num = scr->scr_ri.ri_rows + dist;
		r_offset = scr->scr_current_offset + num * scr->scr_ri.ri_cols;
		r_start = num;
	}
	scr->scr_vd->copyrows(scr, from, to, num);
	for (i = 0; i < abs(dist); i++) {
		for (j = 0; j < scr->scr_ri.ri_cols; j++) {
#ifdef VCONS_DRAW_INTR
			vcons_putchar_cached(scr, i + r_start, j,
			    scr->scr_chars[r_offset],
			    scr->scr_attrs[r_offset]);
#else
			scr->putchar(scr, i + r_start, j,
			    scr->scr_chars[r_offset],
			    scr->scr_attrs[r_offset]);
#endif
			r_offset++;
		}
	}

	if (scr->scr_line_wanted == 0) {
		/* this was a reset - need to draw the cursor */
		scr->scr_ri.ri_flg &= ~RI_CURSOR;
		scr->scr_vd->cursor(scr, 1, scr->scr_ri.ri_crow,
		    scr->scr_ri.ri_ccol);
	}
}

#endif /* WSDISPLAY_SCROLLSUPPORT */

#ifdef VCONS_DRAW_INTR
static void
vcons_intr(void *cookie)
{
	struct vcons_data *vd = cookie;

	softint_schedule(vd->intr_softint);
}

static void
vcons_softintr(void *cookie)
{
	struct vcons_data *vd = cookie;
	struct vcons_screen *scr = vd->active;
	unsigned int dirty;

	if (scr && vd->use_intr) {
		if (!SCREEN_IS_BUSY(scr)) {
			dirty = atomic_swap_uint(&scr->scr_dirty, 0);
			if (vd->use_intr == 2) {
				if ((scr->scr_flags & VCONS_NO_REDRAW) == 0) {
					vd->use_intr = 1;
					vcons_redraw_screen(scr);
				}
			} else if (dirty > 0) {
				if ((scr->scr_flags & VCONS_NO_REDRAW) == 0)
					vcons_update_screen(scr);
			}
		}
	}

	callout_schedule(&vd->intr, mstohz(33));
}

static void
vcons_init_thread(void *cookie)
{
	struct vcons_data *vd = (struct vcons_data *)cookie;

	vd->use_intr = 2;
	callout_schedule(&vd->intr, mstohz(33));
	kthread_exit(0);
}
#endif /* VCONS_DRAW_INTR */

void
vcons_enable_polling(struct vcons_data *vd)
{
	struct vcons_screen *scr = vd->active;

#ifdef VCONS_DRAW_INTR
	vd->use_intr = 0;
#endif

	if (scr && !SCREEN_IS_BUSY(scr)) {
		if ((scr->scr_flags & VCONS_NO_REDRAW) == 0)
			vcons_redraw_screen(scr);
	}
}

void
vcons_disable_polling(struct vcons_data *vd)
{
#ifdef VCONS_DRAW_INTR
	struct vcons_screen *scr = vd->active;

	if (!vd->intr_valid)
		return;

	vd->use_intr = 2;
	if (scr)
		atomic_inc_uint(&scr->scr_dirty);
#endif
}

void
vcons_hard_switch(struct vcons_screen *scr)
{
	struct vcons_data *vd = scr->scr_vd;
	struct vcons_screen *oldscr = vd->active;

	if (oldscr) {
		SCREEN_INVISIBLE(oldscr);
		oldscr->scr_ri.ri_flg &= ~RI_CURSOR;
	}
	SCREEN_VISIBLE(scr);
	vd->active = scr;
	vd->wanted = NULL;

	if (vd->show_screen_cb != NULL)
		vd->show_screen_cb(scr, vd->show_screen_cookie);
}

#ifdef VCONS_DRAW_INTR
void
vcons_invalidate_cache(struct vcons_data *vd)
{
	int i;

<<<<<<< HEAD
	if (vd->cells == 0)
		return;

=======
>>>>>>> e2aa5677
	for (i = 0; i < vd->cells; i++) {
		vd->chars[i] = -1;
		vd->attrs[i] = -1;
	}
}
#endif<|MERGE_RESOLUTION|>--- conflicted
+++ resolved
@@ -1,8 +1,4 @@
-<<<<<<< HEAD
-/*	$NetBSD: wsdisplay_vcons.c,v 1.51 2021/01/28 17:40:00 macallan Exp $ */
-=======
 /*	$NetBSD: wsdisplay_vcons.c,v 1.53 2021/05/16 08:46:38 mlelstv Exp $ */
->>>>>>> e2aa5677
 
 /*-
  * Copyright (c) 2005, 2006 Michael Lorenz
@@ -31,11 +27,7 @@
  */
 
 #include <sys/cdefs.h>
-<<<<<<< HEAD
-__KERNEL_RCSID(0, "$NetBSD: wsdisplay_vcons.c,v 1.51 2021/01/28 17:40:00 macallan Exp $");
-=======
 __KERNEL_RCSID(0, "$NetBSD: wsdisplay_vcons.c,v 1.53 2021/05/16 08:46:38 mlelstv Exp $");
->>>>>>> e2aa5677
 
 #include <sys/param.h>
 #include <sys/systm.h>
@@ -1442,29 +1434,16 @@
 	wsc->letter = scr->scr_chars[offset];
 	attr = scr->scr_attrs[offset];
 
-<<<<<<< HEAD
+#ifdef VCONS_DEBUG
+	printf("vcons_getwschar: %d, %d, %x, %lx\n", wsc->row,
+	    wsc->col, wsc->letter, attr);
+#endif
+
 	/* 
 	 * this is ugly. We need to break up an attribute into colours and
 	 * flags but there's no rasops method to do that so we must rely on
 	 * the 'canonical' encoding.
 	 */
-=======
->>>>>>> e2aa5677
-#ifdef VCONS_DEBUG
-	printf("vcons_getwschar: %d, %d, %x, %lx\n", wsc->row,
-	    wsc->col, wsc->letter, attr);
-#endif
-<<<<<<< HEAD
-	wsc->foreground = (attr >> 24) & 0xff;
-	wsc->background = (attr >> 16) & 0xff;
-	wsc->flags      = attr & 0xff;
-=======
-
-	/* 
-	 * this is ugly. We need to break up an attribute into colours and
-	 * flags but there's no rasops method to do that so we must rely on
-	 * the 'canonical' encoding.
-	 */
 
 	/* only fetches underline attribute */
 	/* rasops_unpack_attr(attr, &fg, &bg, &ul); */
@@ -1487,7 +1466,6 @@
 
 	/* we always use colors, even when not stored */
 	attr |= WSATTR_WSCOLORS;
->>>>>>> e2aa5677
 	return 0;
 }
 
@@ -1673,12 +1651,6 @@
 {
 	int i;
 
-<<<<<<< HEAD
-	if (vd->cells == 0)
-		return;
-
-=======
->>>>>>> e2aa5677
 	for (i = 0; i < vd->cells; i++) {
 		vd->chars[i] = -1;
 		vd->attrs[i] = -1;
