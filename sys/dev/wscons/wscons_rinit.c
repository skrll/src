--- conflicted
+++ resolved
@@ -1,8 +1,4 @@
-<<<<<<< HEAD
-/* $NetBSD: wscons_rinit.c,v 1.7 2013/10/25 20:55:24 martin Exp $ */
-=======
 /* $NetBSD: wscons_rinit.c,v 1.8 2018/09/03 16:29:34 riastradh Exp $ */
->>>>>>> 598bd837
 
 /*
  * Copyright (c) 1991, 1993
@@ -45,11 +41,7 @@
  */
 
 #include <sys/cdefs.h>
-<<<<<<< HEAD
-__KERNEL_RCSID(0, "$NetBSD: wscons_rinit.c,v 1.7 2013/10/25 20:55:24 martin Exp $");
-=======
 __KERNEL_RCSID(0, "$NetBSD: wscons_rinit.c,v 1.8 2018/09/03 16:29:34 riastradh Exp $");
->>>>>>> 598bd837
 
 #include <sys/param.h>
 #include <sys/systm.h>
