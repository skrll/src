<<<<<<< HEAD
/*	$NetBSD: wsksymdef.h,v 1.75 2020/10/17 10:28:10 mlelstv Exp $ */
=======
/*	$NetBSD: wsksymdef.h,v 1.76 2021/05/11 10:16:48 nia Exp $ */
>>>>>>> e2aa5677

/*-
 * Copyright (c) 1997 The NetBSD Foundation, Inc.
 * All rights reserved.
 *
 * This code is derived from software contributed to The NetBSD Foundation
 * by Juergen Hannken-Illjes.
 *
 * Redistribution and use in source and binary forms, with or without
 * modification, are permitted provided that the following conditions
 * are met:
 * 1. Redistributions of source code must retain the above copyright
 *    notice, this list of conditions and the following disclaimer.
 * 2. Redistributions in binary form must reproduce the above copyright
 *    notice, this list of conditions and the following disclaimer in the
 *    documentation and/or other materials provided with the distribution.
 *
 * THIS SOFTWARE IS PROVIDED BY THE NETBSD FOUNDATION, INC. AND CONTRIBUTORS
 * ``AS IS'' AND ANY EXPRESS OR IMPLIED WARRANTIES, INCLUDING, BUT NOT LIMITED
 * TO, THE IMPLIED WARRANTIES OF MERCHANTABILITY AND FITNESS FOR A PARTICULAR
 * PURPOSE ARE DISCLAIMED.  IN NO EVENT SHALL THE FOUNDATION OR CONTRIBUTORS
 * BE LIABLE FOR ANY DIRECT, INDIRECT, INCIDENTAL, SPECIAL, EXEMPLARY, OR
 * CONSEQUENTIAL DAMAGES (INCLUDING, BUT NOT LIMITED TO, PROCUREMENT OF
 * SUBSTITUTE GOODS OR SERVICES; LOSS OF USE, DATA, OR PROFITS; OR BUSINESS
 * INTERRUPTION) HOWEVER CAUSED AND ON ANY THEORY OF LIABILITY, WHETHER IN
 * CONTRACT, STRICT LIABILITY, OR TORT (INCLUDING NEGLIGENCE OR OTHERWISE)
 * ARISING IN ANY WAY OUT OF THE USE OF THIS SOFTWARE, EVEN IF ADVISED OF THE
 * POSSIBILITY OF SUCH DAMAGE.
 */

#ifndef _DEV_WSCONS_WSKSYMDEF_H_
#define _DEV_WSCONS_WSKSYMDEF_H_

/*
 * Keysymbols encoded as 16-bit Unicode. Special symbols
 * are encoded in the private area (0xe000 - 0xf8ff).
 * Currently only ISO Latin-1 subset is supported.
 *
 * This file is parsed from userland. Encode keysyms as:
 *
 *	#define KS_[^ \t]* 0x[0-9a-f]*
 *
 * and don't modify the border comments.
 */


/*BEGINKEYSYMDECL*/

/*
 * Group Ascii (ISO Latin1) character in low byte
 */

#define	KS_BackSpace 		0x08
#define	KS_Tab 			0x09
#define	KS_Linefeed 		0x0a
#define	KS_Clear 		0x0b
#define	KS_Return 		0x0d
#define	KS_Escape 		0x1b
#define	KS_space 		0x20
#define	KS_exclam 		0x21
#define	KS_quotedbl 		0x22
#define	KS_numbersign 		0x23
#define	KS_dollar 		0x24
#define	KS_percent 		0x25
#define	KS_ampersand 		0x26
#define	KS_apostrophe 		0x27
#define	KS_parenleft 		0x28
#define	KS_parenright 		0x29
#define	KS_asterisk 		0x2a
#define	KS_plus 		0x2b
#define	KS_comma 		0x2c
#define	KS_minus 		0x2d
#define	KS_period 		0x2e
#define	KS_slash 		0x2f
#define	KS_0 			0x30
#define	KS_1 			0x31
#define	KS_2 			0x32
#define	KS_3 			0x33
#define	KS_4 			0x34
#define	KS_5 			0x35
#define	KS_6 			0x36
#define	KS_7 			0x37
#define	KS_8 			0x38
#define	KS_9 			0x39
#define	KS_colon 		0x3a
#define	KS_semicolon 		0x3b
#define	KS_less 		0x3c
#define	KS_equal 		0x3d
#define	KS_greater 		0x3e
#define	KS_question 		0x3f
#define	KS_at 			0x40
#define	KS_A 			0x41
#define	KS_B 			0x42
#define	KS_C 			0x43
#define	KS_D 			0x44
#define	KS_E 			0x45
#define	KS_F 			0x46
#define	KS_G 			0x47
#define	KS_H 			0x48
#define	KS_I 			0x49
#define	KS_J 			0x4a
#define	KS_K 			0x4b
#define	KS_L 			0x4c
#define	KS_M 			0x4d
#define	KS_N 			0x4e
#define	KS_O 			0x4f
#define	KS_P 			0x50
#define	KS_Q 			0x51
#define	KS_R 			0x52
#define	KS_S 			0x53
#define	KS_T 			0x54
#define	KS_U 			0x55
#define	KS_V 			0x56
#define	KS_W 			0x57
#define	KS_X 			0x58
#define	KS_Y 			0x59
#define	KS_Z 			0x5a
#define	KS_bracketleft 		0x5b
#define	KS_backslash 		0x5c
#define	KS_bracketright 	0x5d
#define	KS_asciicircum 		0x5e
#define	KS_underscore 		0x5f
#define	KS_grave 		0x60
#define	KS_a 			0x61
#define	KS_b 			0x62
#define	KS_c 			0x63
#define	KS_d 			0x64
#define	KS_e 			0x65
#define	KS_f 			0x66
#define	KS_g 			0x67
#define	KS_h 			0x68
#define	KS_i 			0x69
#define	KS_j 			0x6a
#define	KS_k 			0x6b
#define	KS_l 			0x6c
#define	KS_m 			0x6d
#define	KS_n 			0x6e
#define	KS_o 			0x6f
#define	KS_p 			0x70
#define	KS_q 			0x71
#define	KS_r 			0x72
#define	KS_s 			0x73
#define	KS_t 			0x74
#define	KS_u 			0x75
#define	KS_v 			0x76
#define	KS_w 			0x77
#define	KS_x 			0x78
#define	KS_y 			0x79
#define	KS_z 			0x7a
#define	KS_braceleft 		0x7b
#define	KS_bar 			0x7c
#define	KS_braceright 		0x7d
#define	KS_asciitilde 		0x7e
#define	KS_Delete 		0x7f
#define	KS_nobreakspace 	0xa0
#define	KS_exclamdown 		0xa1
#define	KS_cent 		0xa2
#define	KS_sterling 		0xa3
#define	KS_currency 		0xa4
#define	KS_yen 			0xa5
#define	KS_brokenbar 		0xa6
#define	KS_section 		0xa7
#define	KS_diaeresis 		0xa8
#define	KS_copyright 		0xa9
#define	KS_ordfeminine 		0xaa
#define	KS_guillemotleft 	0xab
#define	KS_notsign 		0xac
#define	KS_hyphen 		0xad
#define	KS_registered 		0xae
#define	KS_macron 		0xaf
#define	KS_degree 		0xb0
#define	KS_plusminus 		0xb1
#define	KS_twosuperior 		0xb2
#define	KS_threesuperior 	0xb3
#define	KS_acute 		0xb4
#define	KS_mu 			0xb5
#define	KS_paragraph 		0xb6
#define	KS_periodcentered 	0xb7
#define	KS_cedilla 		0xb8
#define	KS_onesuperior 		0xb9
#define	KS_masculine 		0xba
#define	KS_guillemotright 	0xbb
#define	KS_onequarter 		0xbc
#define	KS_onehalf 		0xbd
#define	KS_threequarters 	0xbe
#define	KS_questiondown 	0xbf
#define	KS_Agrave 		0xc0
#define	KS_Aacute 		0xc1
#define	KS_Acircumflex 		0xc2
#define	KS_Atilde 		0xc3
#define	KS_Adiaeresis 		0xc4
#define	KS_Aring 		0xc5
#define	KS_AE 			0xc6
#define	KS_Ccedilla 		0xc7
#define	KS_Egrave 		0xc8
#define	KS_Eacute 		0xc9
#define	KS_Ecircumflex 		0xca
#define	KS_Ediaeresis 		0xcb
#define	KS_Igrave 		0xcc
#define	KS_Iacute 		0xcd
#define	KS_Icircumflex 		0xce
#define	KS_Idiaeresis 		0xcf
#define	KS_ETH 			0xd0
#define	KS_Ntilde 		0xd1
#define	KS_Ograve 		0xd2
#define	KS_Oacute 		0xd3
#define	KS_Ocircumflex 		0xd4
#define	KS_Otilde 		0xd5
#define	KS_Odiaeresis 		0xd6
#define	KS_multiply 		0xd7
#define	KS_Ooblique 		0xd8
#define	KS_Ugrave 		0xd9
#define	KS_Uacute 		0xda
#define	KS_Ucircumflex 		0xdb
#define	KS_Udiaeresis 		0xdc
#define	KS_Yacute 		0xdd
#define	KS_THORN 		0xde
#define	KS_ssharp 		0xdf
#define	KS_agrave 		0xe0
#define	KS_aacute 		0xe1
#define	KS_acircumflex 		0xe2
#define	KS_atilde 		0xe3
#define	KS_adiaeresis 		0xe4
#define	KS_aring 		0xe5
#define	KS_ae 			0xe6
#define	KS_ccedilla 		0xe7
#define	KS_egrave 		0xe8
#define	KS_eacute 		0xe9
#define	KS_ecircumflex 		0xea
#define	KS_ediaeresis 		0xeb
#define	KS_igrave 		0xec
#define	KS_iacute 		0xed
#define	KS_icircumflex 		0xee
#define	KS_idiaeresis 		0xef
#define	KS_eth 			0xf0
#define	KS_ntilde 		0xf1
#define	KS_ograve 		0xf2
#define	KS_oacute 		0xf3
#define	KS_ocircumflex 		0xf4
#define	KS_otilde 		0xf5
#define	KS_odiaeresis 		0xf6
#define	KS_division 		0xf7
#define	KS_oslash 		0xf8
#define	KS_ugrave 		0xf9
#define	KS_uacute 		0xfa
#define	KS_ucircumflex 		0xfb
#define	KS_udiaeresis 		0xfc
#define	KS_yacute 		0xfd
#define KS_thorn		0xfe
#define	KS_ydiaeresis 		0xff
#define KS_Abreve		0x0102
#define KS_abreve		0x0103
#define KS_Aogonek		0x0104
#define KS_aogonek		0x0105
#define KS_Cacute		0x0106
#define KS_cacute		0x0107
#define KS_Ccaron		0x010c
#define KS_ccaron		0x010d
#define KS_Dcaron		0x010e
#define KS_dcaron		0x010f
#define KS_Dstroke		0x0110
#define KS_dstroke		0x0111
#define KS_Eogonek		0x0118
#define KS_eogonek		0x0119
#define KS_Ecaron		0x011a
#define KS_ecaron		0x011b
#define KS_Lacute		0x0139
#define KS_lacute		0x013a
#define KS_Lcaron		0x013d
#define KS_lcaron		0x013e
#define KS_Lstroke		0x0141
#define KS_lstroke		0x0142
#define KS_Nacute		0x0143
#define KS_nacute		0x0144
#define KS_Ncaron		0x0147
#define KS_ncaron		0x0148
#define KS_Odoubleacute 	0x0150
#define KS_odoubleacute 	0x0151
#define KS_Racute		0x0154
#define KS_racute		0x0155
#define KS_Rcaron		0x0158
#define KS_rcaron		0x0159
#define KS_Sacute		0x015a
#define KS_sacute		0x015b
#define KS_Scedilla		0x015e
#define KS_scedilla		0x015f
#define KS_Scaron		0x0160
#define KS_scaron		0x0161
#define KS_Tcedilla		0x0162
#define KS_tcedilla		0x0163
#define KS_Tcaron		0x0164
#define KS_tcaron		0x0165
#define KS_Uabovering		0x016e
#define KS_uabovering		0x016f
#define KS_Udoubleacute 	0x0170
#define KS_udoubleacute 	0x0171
#define KS_Zacute		0x0179
#define KS_zacute		0x017a
#define KS_Zabovedot		0x017b
#define KS_zabovedot		0x017c
#define KS_Zcaron		0x017d
#define KS_zcaron		0x017e

#define KS_caron		0x02c7
#define KS_breve		0x02d8
#define KS_abovedot		0x02d9
#define KS_ogonek		0x02db
#define KS_doubleacute		0x02dd

/*
 * Group Dead (dead accents)
 * http://www.unicode.org/charts/PDF/U0300.pdf
 * dotaccent	= "dot above"
 * hungarumlaut	= "double acute"
 * slash	= "short solidus"
 */

#define	KS_dead_grave 		0x0300
#define	KS_dead_acute 		0x0301
#define	KS_dead_circumflex 	0x0302
#define	KS_dead_tilde 		0x0303
#define KS_dead_breve		0x0306
#define	KS_dead_diaeresis 	0x0308
#define	KS_dead_abovering 	0x030a
#define KS_dead_caron		0x030c
#define KS_dead_dotaccent	0x0307
#define KS_dead_hungarumlaut	0x030b
#define KS_dead_ogonek		0x0328
#define KS_dead_slash		0x0337
#define	KS_dead_cedilla 	0x0327
#define KS_dead_semi		0x0328
#define KS_dead_colon		0x0329

/*
 * Group Greek
 */

#define KS_gr_At		0xb6
#define KS_gr_Et		0xb8
#define KS_gr_Ht		0xb9
#define KS_gr_It		0xba
#define KS_gr_Ot		0xbc
#define KS_gr_Yt		0xbe
#define KS_gr_Vt		0xbf
#define KS_gr_itd		0xc0
#define KS_gr_A		0xc1
#define KS_gr_B		0xc2
#define KS_gr_G		0xc3
#define KS_gr_D		0xc4
#define KS_gr_E		0xc5
#define KS_gr_Z		0xc6
#define KS_gr_H		0xc7
#define KS_gr_U		0xc8
#define KS_gr_I		0xc9
#define KS_gr_K		0xca
#define KS_gr_L		0xcb
#define KS_gr_M		0xcc
#define KS_gr_N		0xcd
#define KS_gr_J		0xce
#define KS_gr_O		0xcf
#define KS_gr_P		0xd0
#define KS_gr_R		0xd1
#define KS_gr_S		0xd3
#define KS_gr_T		0xd4
#define KS_gr_Y		0xd5
#define KS_gr_F		0xd6
#define KS_gr_X		0xd7
#define KS_gr_C		0xd8
#define KS_gr_V		0xd9
#define KS_gr_Id		0xda
#define KS_gr_Yd		0xdb
#define KS_gr_at		0xdc
#define KS_gr_et		0xdd
#define KS_gr_ht		0xde
#define KS_gr_it		0xdf
#define KS_gr_ytd		0xe0
#define KS_gr_a		0xe1
#define KS_gr_b		0xe2
#define KS_gr_g		0xe3
#define KS_gr_d		0xe4
#define KS_gr_e		0xe5
#define KS_gr_z		0xe6
#define KS_gr_h		0xe7
#define KS_gr_u		0xe8
#define KS_gr_i		0xe9
#define KS_gr_k		0xea
#define KS_gr_l		0xeb
#define KS_gr_m		0xec
#define KS_gr_n		0xed
#define KS_gr_j		0xee
#define KS_gr_o		0xef
#define KS_gr_p		0xf0
#define KS_gr_r		0xf1
#define KS_gr_teliko_s		0xf2
#define KS_gr_s		0xf3
#define KS_gr_t		0xf4
#define KS_gr_y		0xf5
#define KS_gr_f		0xf6
#define KS_gr_x		0xf7
#define KS_gr_c		0xf8
#define KS_gr_v		0xf9
#define KS_gr_id		0xfa
#define KS_gr_yd		0xfb
#define KS_gr_ot		0xfc
#define KS_gr_yt		0xfd
#define KS_gr_vt		0xfe

/*
 * Group 1 (modifiers)
 */

#define	KS_Shift_L 		0xf101
#define	KS_Shift_R 		0xf102
#define	KS_Control_L 		0xf103
#define	KS_Control_R 		0xf104
#define	KS_Caps_Lock 		0xf105
#define	KS_Shift_Lock 		0xf106
#define	KS_Alt_L 		0xf107
#define	KS_Alt_R 		0xf108
#define	KS_Multi_key 		0xf109
#define	KS_Mode_switch 		0xf10a
#define	KS_Num_Lock 		0xf10b
#define KS_Hold_Screen		0xf10c
#define KS_Cmd			0xf10d
#define KS_Cmd1			0xf10e
#define KS_Cmd2			0xf10f
#define KS_Meta_L		0xf110
#define KS_Meta_R		0xf111
#define KS_Zenkaku_Hankaku	0xf112	/* Zenkaku/Hankaku toggle */
#define KS_Hiragana_Katakana	0xf113	/* Hiragana/Katakana toggle */
#define KS_Henkan_Mode		0xf114	/* Start/Stop Conversion */
#define KS_Henkan		0xf115	/* Alias for Henkan_Mode */
#define KS_Muhenkan		0xf116	/* Cancel Conversion */

/*
 * Group 2 (keypad) character in low byte
 */

#define	KS_KP_F1 		0xf291
#define	KS_KP_F2 		0xf292
#define	KS_KP_F3 		0xf293
#define	KS_KP_F4 		0xf294
#define	KS_KP_Home 		0xf295
#define	KS_KP_Left 		0xf296
#define	KS_KP_Up 		0xf297
#define	KS_KP_Right 		0xf298
#define	KS_KP_Down 		0xf299
#define	KS_KP_Prior 		0xf29a
#define	KS_KP_Next 		0xf29b
#define	KS_KP_End 		0xf29c
#define	KS_KP_Begin 		0xf29d
#define	KS_KP_Insert 		0xf29e
#define	KS_KP_Delete 		0xf29f

#define	KS_KP_Space 		0xf220
#define	KS_KP_Tab 		0xf209
#define	KS_KP_Enter 		0xf20d
#define	KS_KP_Equal 		0xf23d
#define	KS_KP_Numbersign	0xf223
#define	KS_KP_Multiply 		0xf22a
#define	KS_KP_Add 		0xf22b
#define	KS_KP_Separator 	0xf22c
#define	KS_KP_Subtract 		0xf22d
#define	KS_KP_Decimal 		0xf22e
#define	KS_KP_Divide 		0xf22f
#define	KS_KP_0 		0xf230
#define	KS_KP_1 		0xf231
#define	KS_KP_2 		0xf232
#define	KS_KP_3 		0xf233
#define	KS_KP_4 		0xf234
#define	KS_KP_5 		0xf235
#define	KS_KP_6 		0xf236
#define	KS_KP_7 		0xf237
#define	KS_KP_8 		0xf238
#define	KS_KP_9 		0xf239

/*
 * Group 3 (function)
 */

#define KS_f1			0xf300
#define KS_f2			0xf301
#define KS_f3			0xf302
#define KS_f4			0xf303
#define KS_f5			0xf304
#define KS_f6			0xf305
#define KS_f7			0xf306
#define KS_f8			0xf307
#define KS_f9			0xf308
#define KS_f10			0xf309
#define KS_f11			0xf30a
#define KS_f12			0xf30b
#define KS_f13			0xf30c
#define KS_f14			0xf30d
#define KS_f15			0xf30e
#define KS_f16			0xf30f
#define KS_f17			0xf310
#define KS_f18			0xf311
#define KS_f19			0xf312
#define KS_f20			0xf313

#define KS_F1			0xf340
#define KS_F2			0xf341
#define KS_F3			0xf342
#define KS_F4			0xf343
#define KS_F5			0xf344
#define KS_F6			0xf345
#define KS_F7			0xf346
#define KS_F8			0xf347
#define KS_F9			0xf348
#define KS_F10			0xf349
#define KS_F11			0xf34a
#define KS_F12			0xf34b
#define KS_F13			0xf34c
#define KS_F14			0xf34d
#define KS_F15			0xf34e
#define KS_F16			0xf34f
#define KS_F17			0xf350
#define KS_F18			0xf351
#define KS_F19			0xf352
#define KS_F20			0xf353

#define KS_Power		0xf36d

#define KS_Home			0xf381
#define KS_Prior		0xf382
#define KS_Next			0xf383
#define KS_Up			0xf384
#define KS_Down			0xf385
#define KS_Left			0xf386
#define KS_Right		0xf387
#define KS_End			0xf388
#define KS_Insert		0xf389
#define KS_Help			0xf38a
#define KS_Execute		0xf38b
#define KS_Find			0xf38c
#define KS_Select		0xf38d
#define KS_Again                0xf38e
#define KS_Props                0xf38f
#define KS_Undo                 0xf390
#define KS_Front                0xf391
#define KS_Copy                 0xf392
#define KS_Open                 0xf393
#define KS_Paste                0xf394
#define KS_Cut                  0xf395
#define KS_Stop                 0xf396

#define KS_Menu			0xf3c0
#define KS_Pause		0xf3c1
#define KS_Print_Screen		0xf3c2

/*
 * Group 4 (command)
 */

#define KS_Cmd_Screen0		0xf400
#define KS_Cmd_Screen1		0xf401
#define KS_Cmd_Screen2		0xf402
#define KS_Cmd_Screen3		0xf403
#define KS_Cmd_Screen4		0xf404
#define KS_Cmd_Screen5		0xf405
#define KS_Cmd_Screen6		0xf406
#define KS_Cmd_Screen7		0xf407
#define KS_Cmd_Screen8		0xf408
#define KS_Cmd_Screen9		0xf409
#define KS_Cmd_Debugger		0xf420
#define KS_Cmd_ResetEmul	0xf421
#define KS_Cmd_ResetClose	0xf422
#define KS_Cmd_BacklightOn	0xf423
#define KS_Cmd_BacklightOff	0xf424
#define KS_Cmd_BacklightToggle	0xf425
#define KS_Cmd_BrightnessUp	0xf426
#define KS_Cmd_BrightnessDown	0xf427
#define KS_Cmd_BrightnessRotate	0xf428
#define KS_Cmd_ContrastUp	0xf429
#define KS_Cmd_ContrastDown	0xf42a
#define KS_Cmd_ContrastRotate	0xf42b
#define KS_Cmd_ScrollFastUp	0xf42c
#define KS_Cmd_ScrollFastDown	0xf42d
#define KS_Cmd_ScrollSlowUp	0xf42e
#define KS_Cmd_ScrollSlowDown	0xf42f
#define KS_Cmd_VolumeUp		0xf430
#define KS_Cmd_VolumeDown	0xf431
#define KS_Cmd_VolumeToggle	0xf432

/*
 * Group 5 (internal)
 */

#define KS_voidSymbol		0xf500


/*
 * Group Latin-5 (iso8859-9)
 */

#define KS_L5_Gbreve		0xd0
#define KS_L5_Idotabove		0xdd
#define KS_L5_Scedilla		0xde
#define KS_L5_gbreve		0xf0
#define KS_L5_idotless		0xfd
#define KS_L5_scedilla		0xfe

/*ENDKEYSYMDECL*/

/*
 * keysym groups
 */

#define KS_GROUP_Mod		0xf100U
#define KS_GROUP_Keypad		0xf200U
#define KS_GROUP_Function	0xf300U
#define KS_GROUP_Command	0xf400U
#define KS_GROUP_Internal	0xf500U
#define KS_GROUP_Dead		0xf801U		/* not encoded in keysym */
#define KS_GROUP_Plain		0xf802U		/* not encoded in keysym */
#define KS_GROUP_Keycode	0xf803U		/* not encoded in keysym */

#define KS_NUMKEYCODES	0x1000
#define KS_KEYCODE(v)	((v) | 0xe000)

#define KS_GROUP(k)	((k) >= 0x0300 && (k) < 0x0370 ? KS_GROUP_Dead : \
			    (((k) & 0xf000) == 0xe000 ? KS_GROUP_Keycode : \
			      (((k) & 0xf800) == 0xf000 ? ((k) & 0xff00) : \
				KS_GROUP_Plain)))

#define KS_VALUE(k)	(((k) & 0xf000) == 0xe000 ? ((k) & 0x0fff) : \
			    (((k) & 0xf800) == 0xf000 ? ((k) & 0x00ff) : (k)))

/*
 * Keyboard types: 8bit encoding, 24bit variant
 */

#define KB_ENCODING(e)		((e) & 0x0000ff00)
#define KB_VARIANT(e)		((e) & 0xffff00ff)

#define KB_NODEAD		0x0001
#define KB_DECLK		0x0002	/* DEC LKnnn layout */
#define KB_LK401		0x0004	/* DEC LK401 instead LK201 */
#define KB_SWAPCTRLCAPS		0x0008	/* Swap Left-Control and Caps-Lock */
#define KB_DVORAK		0x0010	/* Dvorak layout */
#define KB_METAESC		0x0020	/* generate ESC prefix on ALT-key */
#define KB_IOPENER		0x0040	/* f1-f12 -> ESC,f1-f11 */
#define KB_MACHDEP		0x0080	/* machine dependent */
#define KB_COLEMAK	    0x00010000	/* Colemak layout */
#define KB_APPLE	    0x00020000	/* Apple USB layout */

/*
 * Define keyboard type and texts all in one table.
 * Include default variants (and their text form) for sysinst.
 * Sort (loosely) by country name.
 */
#define KB_ENC_FUN(action) \
action(KB_USER,	0,	0x0100,	"user",	,	"User-defined")		\
action(KB_US,	0,	0x0200,	"us",	,	"US-English")		\
action(KB_UK,	0,	0x0700,	"uk",	,	"UK-English")		\
action(KB_BE,	0,	0x1300,	"be",	,	"Belgian")		\
action(KB_BR,	0,	0x1800,	"br",	,	"Brazilian")		\
action(KB_CF,	0,	0x1c00,	"cf",	,	"Canadian French")	\
action(KB_CZ,	0,	0x1500, "cz",	,	"Czech")		\
action(KB_DK,	0,	0x0400,	"dk",	,	"Danish")		\
action(KB_NL,	0,	0x1600,	"nl",	,	"Dutch") 		\
action(KB_EE,	0,	0x1900,	"ee",	,	"Estonian") 		\
action(KB_FI,	0,	0x0900,	"fi",	,	"Finnish")		\
action(KB_FR,	0,	0x0600,	"fr",	,	"French")		\
action(KB_DE, KB_NODEAD,0x0300,	"de",".nodead",	"German (QWERTZ)")	\
action(KB_NEO,  0,	0x2000,	"neo",	,	"German (Neo 2)")	\
action(KB_GR,	0,	0x1400,	"gr",	,	"Greek")		\
action(KB_HU,	0,	0x0c00,	"hu",	,	"Hungarian")		\
action(KB_IS,	0,	0x1a00,	"is",	,	"Icelandic")		\
action(KB_IT,	0,	0x0500,	"it",	,	"Italian")		\
action(KB_JP,	0,	0x0800,	"jp",	,	"Japanese")		\
action(KB_LA,	0,	0x1b00,	"la",	,	"Latin American")	\
action(KB_NO,	0,	0x0a00,	"no",	,	"Norwegian")		\
action(KB_PL,	0,	0x0d00,	"pl",	,	"Polish")		\
action(KB_PT,	0,	0x1100,	"pt",	,	"Portuguese")		\
action(KB_RU,	0,	0x0e00,	"ru",	,	"Russian")		\
action(KB_ES,	0,	0x0b00,	"es",	,	"Spanish")		\
action(KB_SV,	0,	0x0900,	"sv",	,	"Swedish")		\
action(KB_SF,	0,	0x1000,	"sf",	,	"Swiss French")		\
action(KB_SG,	0,	0x0f00,	"sg",	,	"Swiss German")		\
action(KB_TR,	0,	0x1700,	"tr",	,	"Turkish (Q-Layout)")	\
action(KB_UA,	0,	0x1200,	"ua",	,	"Ukrainian")	
#define KB_NONE 0x0000

/* Define all the KB_xx numeric values using above table */
#define KBF_ENUM(tag, tagf, value, cc, ccf, country) tag=value,
enum { KB_ENC_FUN(KBF_ENUM) KB_NEXT=0x1d00 };

/* Define list of KB_xxx and country codes for array initialisation */
#define KBF_ENCTAB(tag, tagf, value, cc, ccf, country) { tag, cc },
#define KB_ENCTAB KB_ENC_FUN(KBF_ENCTAB)

#define KB_VARTAB \
	{ KB_NODEAD,	"nodead" }, \
	{ KB_DECLK,	"declk" }, \
	{ KB_LK401,	"lk401" }, \
	{ KB_SWAPCTRLCAPS, "swapctrlcaps" }, \
	{ KB_DVORAK,	"dvorak" }, \
	{ KB_METAESC,	"metaesc" }, \
	{ KB_IOPENER,	"iopener" }, \
	{ KB_MACHDEP,	"machdep" }, \
	{ KB_COLEMAK,	"colemak" }, \
	{ KB_APPLE,	"apple" }

#endif /* !_DEV_WSCONS_WSKSYMDEF_H_ */<|MERGE_RESOLUTION|>--- conflicted
+++ resolved
@@ -1,8 +1,4 @@
-<<<<<<< HEAD
-/*	$NetBSD: wsksymdef.h,v 1.75 2020/10/17 10:28:10 mlelstv Exp $ */
-=======
 /*	$NetBSD: wsksymdef.h,v 1.76 2021/05/11 10:16:48 nia Exp $ */
->>>>>>> e2aa5677
 
 /*-
  * Copyright (c) 1997 The NetBSD Foundation, Inc.
