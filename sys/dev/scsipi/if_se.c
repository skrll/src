<<<<<<< HEAD
/*	$NetBSD: if_se.c,v 1.112 2020/09/29 02:58:52 msaitoh Exp $	*/
=======
/*	$NetBSD: if_se.c,v 1.113 2021/06/16 00:21:19 riastradh Exp $	*/
>>>>>>> e2aa5677

/*
 * Copyright (c) 1997 Ian W. Dall <ian.dall@dsto.defence.gov.au>
 * All rights reserved.
 *
 * Redistribution and use in source and binary forms, with or without
 * modification, are permitted provided that the following conditions
 * are met:
 * 1. Redistributions of source code must retain the above copyright
 *    notice, this list of conditions and the following disclaimer.
 * 2. Redistributions in binary form must reproduce the above copyright
 *    notice, this list of conditions and the following disclaimer in the
 *    documentation and/or other materials provided with the distribution.
 * 3. All advertising materials mentioning features or use of this software
 *    must display the following acknowledgement:
 *	This product includes software developed by Ian W. Dall.
 * 4. The name of the author may not be used to endorse or promote products
 *    derived from this software without specific prior written permission.
 *
 * THIS SOFTWARE IS PROVIDED BY THE AUTHOR ``AS IS'' AND ANY EXPRESS OR
 * IMPLIED WARRANTIES, INCLUDING, BUT NOT LIMITED TO, THE IMPLIED WARRANTIES
 * OF MERCHANTABILITY AND FITNESS FOR A PARTICULAR PURPOSE ARE DISCLAIMED.
 * IN NO EVENT SHALL THE AUTHOR BE LIABLE FOR ANY DIRECT, INDIRECT,
 * INCIDENTAL, SPECIAL, EXEMPLARY, OR CONSEQUENTIAL DAMAGES (INCLUDING, BUT
 * NOT LIMITED TO, PROCUREMENT OF SUBSTITUTE GOODS OR SERVICES; LOSS OF USE,
 * DATA, OR PROFITS; OR BUSINESS INTERRUPTION) HOWEVER CAUSED AND ON ANY
 * THEORY OF LIABILITY, WHETHER IN CONTRACT, STRICT LIABILITY, OR TORT
 * (INCLUDING NEGLIGENCE OR OTHERWISE) ARISING IN ANY WAY OUT OF THE USE OF
 * THIS SOFTWARE, EVEN IF ADVISED OF THE POSSIBILITY OF SUCH DAMAGE.
 */

/*
 * Driver for Cabletron EA41x scsi ethernet adaptor.
 *
 * Written by Ian Dall <ian.dall@dsto.defence.gov.au> Feb 3, 1997
 *
 * Acknowledgement: Thanks are due to Philip L. Budne <budd@cs.bu.edu>
 * who reverse engineered the EA41x. In developing this code,
 * Phil's userland daemon "etherd", was refered to extensively in lieu
 * of accurate documentation for the device.
 *
 * This is a weird device! It doesn't conform to the scsi spec in much
 * at all. About the only standard command supported is inquiry. Most
 * commands are 6 bytes long, but the recv data is only 1 byte.  Data
 * must be received by periodically polling the device with the recv
 * command.
 *
 * This driver is also a bit unusual. It must look like a network
 * interface and it must also appear to be a scsi device to the scsi
 * system. Hence there are cases where there are two entry points. eg
 * sedone is to be called from the scsi subsytem and se_ifstart from
 * the network interface subsystem.  In addition, to facilitate scsi
 * commands issued by userland programs, there are open, close and
 * ioctl entry points. This allows a user program to, for example,
 * display the ea41x stats and download new code into the adaptor ---
 * functions which can't be performed through the ifconfig interface.
 * Normal operation does not require any special userland program.
 */

#include <sys/cdefs.h>
<<<<<<< HEAD
__KERNEL_RCSID(0, "$NetBSD: if_se.c,v 1.112 2020/09/29 02:58:52 msaitoh Exp $");
=======
__KERNEL_RCSID(0, "$NetBSD: if_se.c,v 1.113 2021/06/16 00:21:19 riastradh Exp $");
>>>>>>> e2aa5677

#ifdef _KERNEL_OPT
#include "opt_inet.h"
#include "opt_net_mpsafe.h"
#include "opt_atalk.h"
#endif

#include <sys/param.h>
#include <sys/types.h>

#include <sys/buf.h>
#include <sys/callout.h>
#include <sys/conf.h>
#include <sys/device.h>
#include <sys/disk.h>
#include <sys/disklabel.h>
#include <sys/errno.h>
#include <sys/file.h>
#include <sys/ioctl.h>
#include <sys/kernel.h>
#include <sys/malloc.h>
#include <sys/mbuf.h>
#include <sys/mutex.h>
#include <sys/proc.h>
#include <sys/socket.h>
#include <sys/stat.h>
#include <sys/syslog.h>
#include <sys/systm.h>
#include <sys/uio.h>
#include <sys/workqueue.h>

#include <dev/scsipi/scsi_ctron_ether.h>
#include <dev/scsipi/scsiconf.h>
#include <dev/scsipi/scsipi_all.h>

#include <net/bpf.h>
#include <net/if.h>
#include <net/if_dl.h>
#include <net/if_ether.h>
#include <net/if_media.h>

#ifdef INET
#include <netinet/if_inarp.h>
#include <netinet/in.h>
#endif

#ifdef NETATALK
#include <netatalk/at.h>
#endif

#define SETIMEOUT	1000
#define	SEOUTSTANDING	4
#define	SERETRIES	4
#define SE_PREFIX	4
#define ETHER_CRC	4
#define SEMINSIZE	60

/* Make this big enough for an ETHERMTU packet in promiscuous mode. */
#define MAX_SNAP	(ETHERMTU + sizeof(struct ether_header) + \
			 SE_PREFIX + ETHER_CRC)

/* 10 full length packets appears to be the max ever returned. 16k is OK */
#define RBUF_LEN	(16 * 1024)

/* Tuning parameters:
 * The EA41x only returns a maximum of 10 packets (regardless of size).
 * We will attempt to adapt to polling fast enough to get RDATA_GOAL packets
 * per read
 */
#define RDATA_MAX 10
#define RDATA_GOAL 8

/* se_poll and se_poll0 are the normal polling rate and the minimum
 * polling rate respectively. se_poll0 should be chosen so that at
 * maximum ethernet speed, we will read nearly RDATA_MAX packets. se_poll
 * should be chosen for reasonable maximum latency.
 * In practice, if we are being saturated with min length packets, we
 * can't poll fast enough. Polling with zero delay actually
 * worsens performance. se_poll0 is enforced to be always at least 1
 */
#define SE_POLL 40		/* default in milliseconds */
#define SE_POLL0 10		/* default in milliseconds */
int se_poll = 0;		/* Delay in ticks set at attach time */
int se_poll0 = 0;
#ifdef SE_DEBUG
int se_max_received = 0;	/* Instrumentation */
#endif

#define	PROTOCMD(p, d) \
	((d) = (p))

#define	PROTOCMD_DECL(name) \
	static const struct scsi_ctron_ether_generic name

#define	PROTOCMD_DECL_SPECIAL(name) \
	static const struct __CONCAT(scsi_, name) name

/* Command initializers for commands using scsi_ctron_ether_generic */
PROTOCMD_DECL(ctron_ether_send)	 = {CTRON_ETHER_SEND, 0, {0,0}, 0};
PROTOCMD_DECL(ctron_ether_add_proto) = {CTRON_ETHER_ADD_PROTO, 0, {0,0}, 0};
PROTOCMD_DECL(ctron_ether_get_addr) = {CTRON_ETHER_GET_ADDR, 0, {0,0}, 0};
PROTOCMD_DECL(ctron_ether_set_media) = {CTRON_ETHER_SET_MEDIA, 0, {0,0}, 0};
PROTOCMD_DECL(ctron_ether_set_addr) = {CTRON_ETHER_SET_ADDR, 0, {0,0}, 0};
PROTOCMD_DECL(ctron_ether_set_multi) = {CTRON_ETHER_SET_MULTI, 0, {0,0}, 0};
PROTOCMD_DECL(ctron_ether_remove_multi) =
    {CTRON_ETHER_REMOVE_MULTI, 0, {0,0}, 0};

/* Command initializers for commands using their own structures */
PROTOCMD_DECL_SPECIAL(ctron_ether_recv) = {CTRON_ETHER_RECV};
PROTOCMD_DECL_SPECIAL(ctron_ether_set_mode) =
    {CTRON_ETHER_SET_MODE, 0, {0,0}, 0};

struct se_softc {
	device_t sc_dev;
	struct ethercom sc_ethercom;	/* Ethernet common part */
	struct scsipi_periph *sc_periph;/* contains our targ, lun, etc. */

	struct callout sc_recv_ch;
	struct kmutex sc_iflock;
	struct if_percpuq *sc_ipq;
	struct workqueue *sc_recv_wq, *sc_send_wq;
	struct work sc_recv_work, sc_send_work;
	int sc_recv_work_pending, sc_send_work_pending;

	char *sc_tbuf;
	char *sc_rbuf;
	int protos;
#define PROTO_IP	0x01
#define PROTO_ARP	0x02
#define PROTO_REVARP	0x04
#define PROTO_AT	0x08
#define PROTO_AARP	0x10
	int sc_debug;
	int sc_flags;
	int sc_last_timeout;
	int sc_enabled;
	int sc_attach_state;
};

static int	sematch(device_t, cfdata_t, void *);
static void	seattach(device_t, device_t, void *);
static int	sedetach(device_t, int);

static void	se_ifstart(struct ifnet *);

static void	sedone(struct scsipi_xfer *, int);
static int	se_ioctl(struct ifnet *, u_long, void *);
static void	sewatchdog(struct ifnet *);

#if 0
static inline uint16_t ether_cmp(void *, void *);
#endif
static void	se_recv_callout(void *);
static void	se_recv_worker(struct work *wk, void *cookie);
static void	se_recv(struct se_softc *);
static struct mbuf *se_get(struct se_softc *, char *, int);
static int	se_read(struct se_softc *, char *, int);
static void	se_reset(struct se_softc *);
static int	se_add_proto(struct se_softc *, int);
static int	se_get_addr(struct se_softc *, uint8_t *);
static int	se_set_media(struct se_softc *, int);
static int	se_init(struct se_softc *);
static int	se_set_multi(struct se_softc *, uint8_t *);
static int	se_remove_multi(struct se_softc *, uint8_t *);
#if 0
static int	sc_set_all_multi(struct se_softc *, int);
#endif
static void	se_stop(struct se_softc *);
static inline int se_scsipi_cmd(struct scsipi_periph *periph,
			struct scsipi_generic *scsipi_cmd,
			int cmdlen, u_char *data_addr, int datalen,
			int retries, int timeout, struct buf *bp,
			int flags);
static void	se_send_worker(struct work *wk, void *cookie);
static int	se_set_mode(struct se_softc *, int, int);

int	se_enable(struct se_softc *);
void	se_disable(struct se_softc *);

CFATTACH_DECL_NEW(se, sizeof(struct se_softc),
    sematch, seattach, sedetach, NULL);

extern struct cfdriver se_cd;

dev_type_open(seopen);
dev_type_close(seclose);
dev_type_ioctl(seioctl);

const struct cdevsw se_cdevsw = {
	.d_open = seopen,
	.d_close = seclose,
	.d_read = noread,
	.d_write = nowrite,
	.d_ioctl = seioctl,
	.d_stop = nostop,
	.d_tty = notty,
	.d_poll = nopoll,
	.d_mmap = nommap,
	.d_kqfilter = nokqfilter,
	.d_discard = nodiscard,
	.d_flag = D_OTHER | D_MPSAFE
};

const struct scsipi_periphsw se_switch = {
	NULL,			/* Use default error handler */
	NULL,			/* have no queue */
	NULL,			/* have no async handler */
	sedone,			/* deal with send/recv completion */
};

const struct scsipi_inquiry_pattern se_patterns[] = {
	{T_PROCESSOR, T_FIXED,
	 "CABLETRN",	     "EA412",		      ""},
	{T_PROCESSOR, T_FIXED,
	 "Cabletrn",	     "EA412",		      ""},
};

#if 0
/*
 * Compare two Ether/802 addresses for equality, inlined and
 * unrolled for speed.
 * Note: use this like memcmp()
 */
static inline uint16_t
ether_cmp(void *one, void *two)
{
	uint16_t *a = (uint16_t *) one;
	uint16_t *b = (uint16_t *) two;
	uint16_t diff;

	diff = (a[0] - b[0]) | (a[1] - b[1]) | (a[2] - b[2]);

	return (diff);
}

#define ETHER_CMP	ether_cmp
#endif

static int
sematch(device_t parent, cfdata_t match, void *aux)
{
	struct scsipibus_attach_args *sa = aux;
	int priority;

	(void)scsipi_inqmatch(&sa->sa_inqbuf,
	    se_patterns, sizeof(se_patterns) / sizeof(se_patterns[0]),
	    sizeof(se_patterns[0]), &priority);
	return (priority);
}

/*
 * The routine called by the low level scsi routine when it discovers
 * a device suitable for this driver.
 */
static void
seattach(device_t parent, device_t self, void *aux)
{
	struct se_softc *sc = device_private(self);
	struct scsipibus_attach_args *sa = aux;
	struct scsipi_periph *periph = sa->sa_periph;
	struct ifnet *ifp = &sc->sc_ethercom.ec_if;
	uint8_t myaddr[ETHER_ADDR_LEN];
	char wqname[MAXCOMLEN];
	int rv;

	sc->sc_dev = self;

	printf("\n");
	SC_DEBUG(periph, SCSIPI_DB2, ("seattach: "));

	sc->sc_attach_state = 0;
	callout_init(&sc->sc_recv_ch, CALLOUT_MPSAFE);
	callout_setfunc(&sc->sc_recv_ch, se_recv_callout, (void *)sc);
	mutex_init(&sc->sc_iflock, MUTEX_DEFAULT, IPL_SOFTNET);

	/*
	 * Store information needed to contact our base driver
	 */
	sc->sc_periph = periph;
	periph->periph_dev = sc->sc_dev;
	periph->periph_switch = &se_switch;

	se_poll = (SE_POLL * hz) / 1000;
	se_poll = se_poll? se_poll: 1;
	se_poll0 = (SE_POLL0 * hz) / 1000;
	se_poll0 = se_poll0? se_poll0: 1;

	/*
	 * Initialize and attach send and receive buffers
	 */
	sc->sc_tbuf = malloc(ETHERMTU + sizeof(struct ether_header),
			     M_DEVBUF, M_WAITOK);
	sc->sc_rbuf = malloc(RBUF_LEN, M_DEVBUF, M_WAITOK);

	/* Initialize ifnet structure. */
	strlcpy(ifp->if_xname, device_xname(sc->sc_dev), sizeof(ifp->if_xname));
	ifp->if_softc = sc;
	ifp->if_start = se_ifstart;
	ifp->if_ioctl = se_ioctl;
	ifp->if_watchdog = sewatchdog;
	ifp->if_flags = IFF_BROADCAST | IFF_SIMPLEX | IFF_MULTICAST;
	ifp->if_extflags = IFEF_MPSAFE;
	IFQ_SET_READY(&ifp->if_snd);

	se_get_addr(sc, myaddr);
	sc->sc_attach_state = 1;

	/* Attach the interface. */
	if_initialize(ifp);

	snprintf(wqname, sizeof(wqname), "%sRx", device_xname(sc->sc_dev));
	rv = workqueue_create(&sc->sc_recv_wq, wqname, se_recv_worker, sc,
	    PRI_SOFTNET, IPL_NET, WQ_MPSAFE);
	if (rv != 0) {
		aprint_error_dev(sc->sc_dev,
		    "unable to create recv Rx workqueue\n");
		sedetach(sc->sc_dev, 0);
		return; /* Error */
	}
	sc->sc_recv_work_pending = false;
	sc->sc_attach_state = 2;

	snprintf(wqname, sizeof(wqname), "%sTx", device_xname(sc->sc_dev));
	rv = workqueue_create(&sc->sc_send_wq, wqname, se_send_worker, ifp,
	    PRI_SOFTNET, IPL_NET, WQ_MPSAFE);
	if (rv != 0) {
		aprint_error_dev(sc->sc_dev,
		    "unable to create send Tx workqueue\n");
		sedetach(sc->sc_dev, 0);
		return; /* Error */
	}
	sc->sc_send_work_pending = false;
	sc->sc_attach_state = 3;

	sc->sc_ipq = if_percpuq_create(&sc->sc_ethercom.ec_if);
	ether_ifattach(ifp, myaddr);
	if_register(ifp);
	sc->sc_attach_state = 4;
}

static int
sedetach(device_t self, int flags)
{
	struct se_softc *sc = device_private(self);
	struct ifnet *ifp = &sc->sc_ethercom.ec_if;

	switch(sc->sc_attach_state) {
	case 4:
		se_stop(sc);
		mutex_enter(&sc->sc_iflock);
		ifp->if_flags &= ~IFF_RUNNING;
		se_disable(sc);
		ether_ifdetach(ifp);
		if_detach(ifp);
		mutex_exit(&sc->sc_iflock);
		if_percpuq_destroy(sc->sc_ipq);
		/*FALLTHROUGH*/
	case 3:
		workqueue_destroy(sc->sc_send_wq);
		/*FALLTHROUGH*/
	case 2:
		workqueue_destroy(sc->sc_recv_wq);
		/*FALLTHROUGH*/
	case 1:
		free(sc->sc_rbuf, M_DEVBUF);
		free(sc->sc_tbuf, M_DEVBUF);
		callout_destroy(&sc->sc_recv_ch);
		mutex_destroy(&sc->sc_iflock);
		break;
	default:
		aprint_error_dev(sc->sc_dev, "detach failed (state %d)\n",
		    sc->sc_attach_state);
		return 1;
		break;
	}
	return 0;
}

/*
 * Send a command to the device
 */
static inline int
se_scsipi_cmd(struct scsipi_periph *periph, struct scsipi_generic *cmd,
    int cmdlen, u_char *data_addr, int datalen, int retries, int timeout,
    struct buf *bp, int flags)
{
	int error;

	error = scsipi_command(periph, cmd, cmdlen, data_addr,
	    datalen, retries, timeout, bp, flags);
	return (error);
}

/*
 * Start routine for calling from network sub system
 */
static void
se_ifstart(struct ifnet *ifp)
{
	struct se_softc *sc = ifp->if_softc;

	mutex_enter(&sc->sc_iflock);
	if (!sc->sc_send_work_pending)  {
		sc->sc_send_work_pending = true;
		workqueue_enqueue(sc->sc_send_wq, &sc->sc_send_work, NULL);
	} 
	/* else: nothing to do - work is already queued */
	mutex_exit(&sc->sc_iflock);
}

/*
 * Invoke the transmit workqueue and transmission on the interface.
 */
static void
se_send_worker(struct work *wk, void *cookie)
{
	struct ifnet *ifp = cookie;
	struct se_softc *sc = ifp->if_softc;
	struct scsi_ctron_ether_generic send_cmd;
	struct mbuf *m, *m0;
	int len, error;
	u_char *cp;

	mutex_enter(&sc->sc_iflock);
	sc->sc_send_work_pending = false;
	mutex_exit(&sc->sc_iflock);

	KASSERT(if_is_mpsafe(ifp));

	/* Don't transmit if interface is busy or not running */
	if ((ifp->if_flags & (IFF_RUNNING | IFF_OACTIVE)) != IFF_RUNNING)
		return;

	while (1) {
		IFQ_DEQUEUE(&ifp->if_snd, m0);
		if (m0 == 0)
			break;

		/* If BPF is listening on this interface, let it see the
		 * packet before we commit it to the wire.
		 */
		bpf_mtap(ifp, m0, BPF_D_OUT);

		/* We need to use m->m_pkthdr.len, so require the header */
		if ((m0->m_flags & M_PKTHDR) == 0)
			panic("ctscstart: no header mbuf");
		len = m0->m_pkthdr.len;

		/* Mark the interface busy. */
		ifp->if_flags |= IFF_OACTIVE;

		/* Chain; copy into linear buffer allocated at attach time. */
		cp = sc->sc_tbuf;
		for (m = m0; m != NULL; ) {
			memcpy(cp, mtod(m, u_char *), m->m_len);
			cp += m->m_len;
			m = m0 = m_free(m);
		}
		if (len < SEMINSIZE) {
#ifdef SEDEBUG
			if (sc->sc_debug)
				printf("se: packet size %d (%zu) < %d\n", len,
				    cp - (u_char *)sc->sc_tbuf, SEMINSIZE);
#endif
			memset(cp, 0, SEMINSIZE - len);
			len = SEMINSIZE;
		}

		/* Fill out SCSI command. */
		PROTOCMD(ctron_ether_send, send_cmd);
		_lto2b(len, send_cmd.length);

		/* Send command to device. */
		error = se_scsipi_cmd(sc->sc_periph,
		    (void *)&send_cmd, sizeof(send_cmd),
		    sc->sc_tbuf, len, SERETRIES,
		    SETIMEOUT, NULL, XS_CTL_NOSLEEP | XS_CTL_DATA_OUT);
		if (error) {
			aprint_error_dev(sc->sc_dev,
			    "not queued, error %d\n", error);
			if_statinc(ifp, if_oerrors);
			ifp->if_flags &= ~IFF_OACTIVE;
		} else
			if_statinc(ifp, if_opackets);
	}
}


/*
 * Called from the scsibus layer via our scsi device switch.
 */
static void
sedone(struct scsipi_xfer *xs, int error)
{
	struct se_softc *sc = device_private(xs->xs_periph->periph_dev);
	struct scsipi_generic *cmd = xs->cmd;
	struct ifnet *ifp = &sc->sc_ethercom.ec_if;

	if (IS_SEND(cmd)) {
		ifp->if_flags &= ~IFF_OACTIVE;
	} else if (IS_RECV(cmd)) {
		/* RECV complete */
		/* pass data up. reschedule a recv */
		/* scsipi_free_xs will call start. Harmless. */
		if (error) {
			/* Reschedule after a delay */
			callout_schedule(&sc->sc_recv_ch, se_poll);
		} else {
			int n, ntimeo;
			n = se_read(sc, xs->data, xs->datalen - xs->resid);
#ifdef SE_DEBUG
			if (n > se_max_received)
				se_max_received = n;
#endif
			if (n == 0)
				ntimeo = se_poll;
			else if (n >= RDATA_MAX)
				ntimeo = se_poll0;
			else {
				ntimeo = sc->sc_last_timeout;
				ntimeo = (ntimeo * RDATA_GOAL)/n;
				ntimeo = (ntimeo < se_poll0?
					  se_poll0: ntimeo);
				ntimeo = (ntimeo > se_poll?
					  se_poll: ntimeo);
			}
			sc->sc_last_timeout = ntimeo;
			callout_schedule(&sc->sc_recv_ch, ntimeo);
		}
	}
}

/*
 * Setup a receive command by queuing the work.
 * Usually called from a callout, but also from se_init().
 */
static void
se_recv_callout(void *v)
{
	/* do a recv command */
	struct se_softc *sc = (struct se_softc *) v;

	if (sc->sc_enabled == 0)
		return;

	mutex_enter(&sc->sc_iflock);
	if (sc->sc_recv_work_pending == true) {
		callout_schedule(&sc->sc_recv_ch, se_poll);
		mutex_exit(&sc->sc_iflock);
		return;
	}

	sc->sc_recv_work_pending = true;
	workqueue_enqueue(sc->sc_recv_wq, &sc->sc_recv_work, NULL);
	mutex_exit(&sc->sc_iflock);
}

/*
 * Invoke the receive workqueue
 */
static void
se_recv_worker(struct work *wk, void *cookie)
{
	struct se_softc *sc = (struct se_softc *) cookie;

	mutex_enter(&sc->sc_iflock);
	sc->sc_recv_work_pending = false;
	mutex_exit(&sc->sc_iflock);
	se_recv(sc);

}

/*
 * Do the actual work of receiving data.
 */
static void
se_recv(struct se_softc *sc)
{
	struct scsi_ctron_ether_recv recv_cmd;
	int error;

	/* do a recv command */
	PROTOCMD(ctron_ether_recv, recv_cmd);

	error = se_scsipi_cmd(sc->sc_periph,
	    (void *)&recv_cmd, sizeof(recv_cmd),
	    sc->sc_rbuf, RBUF_LEN, SERETRIES, SETIMEOUT, NULL,
	    XS_CTL_NOSLEEP | XS_CTL_DATA_IN);
	if (error)
		callout_schedule(&sc->sc_recv_ch, se_poll);
}

/*
 * We copy the data into mbufs.  When full cluster sized units are present
 * we copy into clusters.
 */
static struct mbuf *
se_get(struct se_softc *sc, char *data, int totlen)
{
	struct ifnet *ifp = &sc->sc_ethercom.ec_if;
	struct mbuf *m, *m0, *newm;
	int len;

	MGETHDR(m0, M_DONTWAIT, MT_DATA);
	if (m0 == 0)
		return (0);
	m_set_rcvif(m0, ifp);
	m0->m_pkthdr.len = totlen;
	len = MHLEN;
	m = m0;

	while (totlen > 0) {
		if (totlen >= MINCLSIZE) {
			MCLGET(m, M_DONTWAIT);
			if ((m->m_flags & M_EXT) == 0)
				goto bad;
			len = MCLBYTES;
		}

		if (m == m0) {
			char *newdata = (char *)
			    ALIGN(m->m_data + sizeof(struct ether_header)) -
			    sizeof(struct ether_header);
			len -= newdata - m->m_data;
			m->m_data = newdata;
		}

		m->m_len = len = uimin(totlen, len);
		memcpy(mtod(m, void *), data, len);
		data += len;

		totlen -= len;
		if (totlen > 0) {
			MGET(newm, M_DONTWAIT, MT_DATA);
			if (newm == 0)
				goto bad;
			len = MLEN;
			m = m->m_next = newm;
		}
	}

	return (m0);

bad:
	m_freem(m0);
	return (0);
}

/*
 * Pass packets to higher levels.
 */
static int
se_read(struct se_softc *sc, char *data, int datalen)
{
	struct mbuf *m;
	struct ifnet *ifp = &sc->sc_ethercom.ec_if;
	int n;

	n = 0;
	while (datalen >= 2) {
		int len = _2btol(data);
		data += 2;
		datalen -= 2;

		if (len == 0)
			break;
#ifdef SEDEBUG
		if (sc->sc_debug) {
			printf("se_read: datalen = %d, packetlen = %d, proto = 0x%04x\n", datalen, len,
			 ntohs(((struct ether_header *)data)->ether_type));
		}
#endif
		if (len <= sizeof(struct ether_header) ||
		    len > MAX_SNAP) {
#ifdef SEDEBUG
			printf("%s: invalid packet size %d; dropping\n",
			       device_xname(sc->sc_dev), len);
#endif
			if_statinc(ifp, if_ierrors);
			goto next_packet;
		}

		/* Don't need crc. Must keep ether header for BPF */
		m = se_get(sc, data, len - ETHER_CRC);
		if (m == 0) {
#ifdef SEDEBUG
			if (sc->sc_debug)
				printf("se_read: se_get returned null\n");
#endif
			if_statinc(ifp, if_ierrors);
			goto next_packet;
		}
		if ((ifp->if_flags & IFF_PROMISC) != 0) {
			m_adj(m, SE_PREFIX);
		}

		/* Pass the packet up. */
		if_percpuq_enqueue(sc->sc_ipq, m);

	next_packet:
		data += len;
		datalen -= len;
		n++;
	}
	return (n);
}


static void
sewatchdog(struct ifnet *ifp)
{
	struct se_softc *sc = ifp->if_softc;

	log(LOG_ERR, "%s: device timeout\n", device_xname(sc->sc_dev));
	if_statinc(ifp, if_oerrors);

	se_reset(sc);
}

static void
se_reset(struct se_softc *sc)
{
#if 0
	/* Maybe we don't *really* want to reset the entire bus
	 * because the ctron isn't working. We would like to send a
	 * "BUS DEVICE RESET" message, but don't think the ctron
	 * understands it.
	 */
	se_scsipi_cmd(sc->sc_periph, 0, 0, 0, 0, SERETRIES, 2000, NULL,
	    XS_CTL_RESET);
#endif
	se_init(sc);
}

static int
se_add_proto(struct se_softc *sc, int proto)
{
	int error;
	struct scsi_ctron_ether_generic add_proto_cmd;
	uint8_t data[2];
	_lto2b(proto, data);
#ifdef SEDEBUG
	if (sc->sc_debug)
		printf("se: adding proto 0x%02x%02x\n", data[0], data[1]);
#endif

	PROTOCMD(ctron_ether_add_proto, add_proto_cmd);
	_lto2b(sizeof(data), add_proto_cmd.length);
	error = se_scsipi_cmd(sc->sc_periph,
	    (void *)&add_proto_cmd, sizeof(add_proto_cmd),
	    data, sizeof(data), SERETRIES, SETIMEOUT, NULL,
	    XS_CTL_DATA_OUT);
	return (error);
}

static int
se_get_addr(struct se_softc *sc, uint8_t *myaddr)
{
	int error;
	struct scsi_ctron_ether_generic get_addr_cmd;

	PROTOCMD(ctron_ether_get_addr, get_addr_cmd);
	_lto2b(ETHER_ADDR_LEN, get_addr_cmd.length);
	error = se_scsipi_cmd(sc->sc_periph,
	    (void *)&get_addr_cmd, sizeof(get_addr_cmd),
	    myaddr, ETHER_ADDR_LEN, SERETRIES, SETIMEOUT, NULL,
	    XS_CTL_DATA_IN);
	printf("%s: ethernet address %s\n", device_xname(sc->sc_dev),
	    ether_sprintf(myaddr));
	return (error);
}


static int
se_set_media(struct se_softc *sc, int type)
{
	int error;
	struct scsi_ctron_ether_generic set_media_cmd;

	PROTOCMD(ctron_ether_set_media, set_media_cmd);
	set_media_cmd.byte3 = type;
	error = se_scsipi_cmd(sc->sc_periph,
	    (void *)&set_media_cmd, sizeof(set_media_cmd),
	    0, 0, SERETRIES, SETIMEOUT, NULL, 0);
	return (error);
}

static int
se_set_mode(struct se_softc *sc, int len, int mode)
{
	int error;
	struct scsi_ctron_ether_set_mode set_mode_cmd;

	PROTOCMD(ctron_ether_set_mode, set_mode_cmd);
	set_mode_cmd.mode = mode;
	_lto2b(len, set_mode_cmd.length);
	error = se_scsipi_cmd(sc->sc_periph,
	    (void *)&set_mode_cmd, sizeof(set_mode_cmd),
	    0, 0, SERETRIES, SETIMEOUT, NULL, 0);
	return (error);
}


static int
se_init(struct se_softc *sc)
{
	struct ifnet *ifp = &sc->sc_ethercom.ec_if;
	struct scsi_ctron_ether_generic set_addr_cmd;
	uint8_t enaddr[ETHER_ADDR_LEN];
	int error;

	if (ifp->if_flags & IFF_PROMISC) {
		error = se_set_mode(sc, MAX_SNAP, 1);
	}
	else
		error = se_set_mode(sc, ETHERMTU + sizeof(struct ether_header),
		    0);
	if (error != 0)
		return (error);

	PROTOCMD(ctron_ether_set_addr, set_addr_cmd);
	_lto2b(ETHER_ADDR_LEN, set_addr_cmd.length);
	memcpy(enaddr, CLLADDR(ifp->if_sadl), sizeof(enaddr));
	error = se_scsipi_cmd(sc->sc_periph,
	    (void *)&set_addr_cmd, sizeof(set_addr_cmd),
	    enaddr, ETHER_ADDR_LEN, SERETRIES, SETIMEOUT, NULL,
	    XS_CTL_DATA_OUT);
	if (error != 0)
		return (error);

	if ((sc->protos & PROTO_IP) &&
	    (error = se_add_proto(sc, ETHERTYPE_IP)) != 0)
		return (error);
	if ((sc->protos & PROTO_ARP) &&
	    (error = se_add_proto(sc, ETHERTYPE_ARP)) != 0)
		return (error);
	if ((sc->protos & PROTO_REVARP) &&
	    (error = se_add_proto(sc, ETHERTYPE_REVARP)) != 0)
		return (error);
#ifdef NETATALK
	if ((sc->protos & PROTO_AT) &&
	    (error = se_add_proto(sc, ETHERTYPE_ATALK)) != 0)
		return (error);
	if ((sc->protos & PROTO_AARP) &&
	    (error = se_add_proto(sc, ETHERTYPE_AARP)) != 0)
		return (error);
#endif

	if ((ifp->if_flags & (IFF_RUNNING | IFF_UP)) == IFF_UP) {
		ifp->if_flags |= IFF_RUNNING;
		mutex_enter(&sc->sc_iflock);
		if (!sc->sc_recv_work_pending)  {
			sc->sc_recv_work_pending = true;
			workqueue_enqueue(sc->sc_recv_wq, &sc->sc_recv_work,
			    NULL);
		} 
		mutex_exit(&sc->sc_iflock);
		ifp->if_flags &= ~IFF_OACTIVE;
		mutex_enter(&sc->sc_iflock);
		if (!sc->sc_send_work_pending)  {
			sc->sc_send_work_pending = true;
			workqueue_enqueue(sc->sc_send_wq, &sc->sc_send_work,
			    NULL);
		} 
		mutex_exit(&sc->sc_iflock);
	}
	return (error);
}

static int
se_set_multi(struct se_softc *sc, uint8_t *addr)
{
	struct scsi_ctron_ether_generic set_multi_cmd;
	int error;

	if (sc->sc_debug)
		printf("%s: set_set_multi: %s\n", device_xname(sc->sc_dev),
		    ether_sprintf(addr));

	PROTOCMD(ctron_ether_set_multi, set_multi_cmd);
	_lto2b(ETHER_ADDR_LEN, set_multi_cmd.length);
	error = se_scsipi_cmd(sc->sc_periph,
	    (void *)&set_multi_cmd, sizeof(set_multi_cmd),
	    addr, ETHER_ADDR_LEN, SERETRIES, SETIMEOUT, NULL, XS_CTL_DATA_OUT);
	return (error);
}

static int
se_remove_multi(struct se_softc *sc, uint8_t *addr)
{
	struct scsi_ctron_ether_generic remove_multi_cmd;
	int error;

	if (sc->sc_debug)
		printf("%s: se_remove_multi: %s\n", device_xname(sc->sc_dev),
		    ether_sprintf(addr));

	PROTOCMD(ctron_ether_remove_multi, remove_multi_cmd);
	_lto2b(ETHER_ADDR_LEN, remove_multi_cmd.length);
	error = se_scsipi_cmd(sc->sc_periph,
	    (void *)&remove_multi_cmd, sizeof(remove_multi_cmd),
	    addr, ETHER_ADDR_LEN, SERETRIES, SETIMEOUT, NULL, XS_CTL_DATA_OUT);
	return (error);
}

#if 0	/* not used  --thorpej */
static int
sc_set_all_multi(struct se_softc *sc, int set)
{
	int error = 0;
	uint8_t *addr;
	struct ethercom *ec = &sc->sc_ethercom;
	struct ether_multi *enm;
	struct ether_multistep step;

	ETHER_LOCK(ec);
	ETHER_FIRST_MULTI(step, ec, enm);
	while (enm != NULL) {
		if (ETHER_CMP(enm->enm_addrlo, enm->enm_addrhi)) {
			/*
			 * We must listen to a range of multicast addresses.
			 * For now, just accept all multicasts, rather than
			 * trying to set only those filter bits needed to match
			 * the range.  (At this time, the only use of address
			 * ranges is for IP multicast routing, for which the
			 * range is big enough to require all bits set.)
			 */
			/* We have no way of adding a range to this device.
			 * stepping through all addresses in the range is
			 * typically not possible. The only real alternative
			 * is to go into promicuous mode and filter by hand.
			 */
			ETHER_UNLOCK(ec);
			return (ENODEV);

		}

		addr = enm->enm_addrlo;
		if ((error = set ? se_set_multi(sc, addr) :
		    se_remove_multi(sc, addr)) != 0)
			return (error);
		ETHER_NEXT_MULTI(step, enm);
	}
	ETHER_UNLOCK(ec);

	return (error);
}
#endif /* not used */

static void
se_stop(struct se_softc *sc)
{

	/* Don't schedule any reads */
	callout_halt(&sc->sc_recv_ch, &sc->sc_iflock);

	/* Wait for the workqueues to finish */
	mutex_enter(&sc->sc_iflock);
	workqueue_wait(sc->sc_recv_wq, &sc->sc_recv_work);
	workqueue_wait(sc->sc_send_wq, &sc->sc_send_work);
	mutex_exit(&sc->sc_iflock);

	/* Abort any scsi cmds in progress */
	mutex_enter(chan_mtx(sc->sc_periph->periph_channel));
	scsipi_kill_pending(sc->sc_periph);
	mutex_exit(chan_mtx(sc->sc_periph->periph_channel));
}


/*
 * Process an ioctl request.
 */
static int
se_ioctl(struct ifnet *ifp, u_long cmd, void *data)
{
	struct se_softc *sc = ifp->if_softc;
	struct ifaddr *ifa = (struct ifaddr *)data;
	struct ifreq *ifr = (struct ifreq *)data;
	struct sockaddr *sa;
	int error = 0;


	switch (cmd) {

	case SIOCINITIFADDR:
		mutex_enter(&sc->sc_iflock);
		if ((error = se_enable(sc)) != 0)
			break;
		ifp->if_flags |= IFF_UP;
		mutex_exit(&sc->sc_iflock);

		if ((error = se_set_media(sc, CMEDIA_AUTOSENSE)) != 0)
			break;

		switch (ifa->ifa_addr->sa_family) {
#ifdef INET
		case AF_INET:
			sc->protos |= (PROTO_IP | PROTO_ARP | PROTO_REVARP);
			if ((error = se_init(sc)) != 0)
				break;
			arp_ifinit(ifp, ifa);
			break;
#endif
#ifdef NETATALK
		case AF_APPLETALK:
			sc->protos |= (PROTO_AT | PROTO_AARP);
			if ((error = se_init(sc)) != 0)
				break;
			break;
#endif
		default:
			error = se_init(sc);
			break;
		}
		break;


	case SIOCSIFFLAGS:
		if ((error = ifioctl_common(ifp, cmd, data)) != 0)
			break;
		/* XXX re-use ether_ioctl() */
		switch (ifp->if_flags & (IFF_UP | IFF_RUNNING)) {
		case IFF_RUNNING:
			/*
			 * If interface is marked down and it is running, then
			 * stop it.
			 */
			se_stop(sc);
			mutex_enter(&sc->sc_iflock);
			ifp->if_flags &= ~IFF_RUNNING;
			se_disable(sc);
			mutex_exit(&sc->sc_iflock);
			break;
		case IFF_UP:
			/*
			 * If interface is marked up and it is stopped, then
			 * start it.
			 */
			mutex_enter(&sc->sc_iflock);
			error = se_enable(sc);
			mutex_exit(&sc->sc_iflock);
			if (error)
				break;
			error = se_init(sc);
			break;
		default:
			/*
			 * Reset the interface to pick up changes in any other
			 * flags that affect hardware registers.
			 */
			if (sc->sc_enabled)
				error = se_init(sc);
			break;
		}
#ifdef SEDEBUG
		if (ifp->if_flags & IFF_DEBUG)
			sc->sc_debug = 1;
		else
			sc->sc_debug = 0;
#endif
		break;

	case SIOCADDMULTI:
	case SIOCDELMULTI:
		mutex_enter(&sc->sc_iflock);
		sa = sockaddr_dup(ifreq_getaddr(cmd, ifr), M_WAITOK);
		mutex_exit(&sc->sc_iflock);
		if ((error = ether_ioctl(ifp, cmd, data)) == ENETRESET) {
			if (ifp->if_flags & IFF_RUNNING) {
				error = (cmd == SIOCADDMULTI) ?
				   se_set_multi(sc, sa->sa_data) :
				   se_remove_multi(sc, sa->sa_data);
			} else
				error = 0;
		}
		mutex_enter(&sc->sc_iflock);
		sockaddr_free(sa);
		mutex_exit(&sc->sc_iflock);
		break;

	default:

		error = ether_ioctl(ifp, cmd, data);
		break;
	}

	return (error);
}

/*
 * Enable the network interface.
 */
int
se_enable(struct se_softc *sc)
{
	struct scsipi_periph *periph = sc->sc_periph;
	struct scsipi_adapter *adapt = periph->periph_channel->chan_adapter;
	int error = 0;

	if (sc->sc_enabled == 0) {
		if ((error = scsipi_adapter_addref(adapt)) == 0)
			sc->sc_enabled = 1;
		else
			aprint_error_dev(sc->sc_dev, "device enable failed\n");
	}
	return (error);
}

/*
 * Disable the network interface.
 */
void
se_disable(struct se_softc *sc)
{
	struct scsipi_periph *periph = sc->sc_periph;
	struct scsipi_adapter *adapt = periph->periph_channel->chan_adapter;

	if (sc->sc_enabled != 0) {
		scsipi_adapter_delref(adapt);
		sc->sc_enabled = 0;
	}
}

#define	SEUNIT(z)	(minor(z))
/*
 * open the device.
 */
int
seopen(dev_t dev, int flag, int fmt, struct lwp *l)
{
	int unit, error;
	struct se_softc *sc;
	struct scsipi_periph *periph;
	struct scsipi_adapter *adapt;

	unit = SEUNIT(dev);
	sc = device_lookup_private(&se_cd, unit);
	if (sc == NULL)
		return (ENXIO);

	periph = sc->sc_periph;
	adapt = periph->periph_channel->chan_adapter;

	if ((error = scsipi_adapter_addref(adapt)) != 0)
		return (error);

	SC_DEBUG(periph, SCSIPI_DB1,
	    ("scopen: dev=0x%"PRIx64" (unit %d (of %d))\n", dev, unit,
	    se_cd.cd_ndevs));

	periph->periph_flags |= PERIPH_OPEN;

	SC_DEBUG(periph, SCSIPI_DB3, ("open complete\n"));
	return (0);
}

/*
 * close the device.. only called if we are the LAST
 * occurrence of an open device
 */
int
seclose(dev_t dev, int flag, int fmt, struct lwp *l)
{
	struct se_softc *sc = device_lookup_private(&se_cd, SEUNIT(dev));
	struct scsipi_periph *periph = sc->sc_periph;
	struct scsipi_adapter *adapt = periph->periph_channel->chan_adapter;

	SC_DEBUG(sc->sc_periph, SCSIPI_DB1, ("closing\n"));

	scsipi_wait_drain(periph);

	scsipi_adapter_delref(adapt);
	periph->periph_flags &= ~PERIPH_OPEN;

	return (0);
}

/*
 * Perform special action on behalf of the user
 * Only does generic scsi ioctls.
 */
int
seioctl(dev_t dev, u_long cmd, void *addr, int flag, struct lwp *l)
{
	struct se_softc *sc = device_lookup_private(&se_cd, SEUNIT(dev));

	return (scsipi_do_ioctl(sc->sc_periph, dev, cmd, addr, flag, l));
}<|MERGE_RESOLUTION|>--- conflicted
+++ resolved
@@ -1,8 +1,4 @@
-<<<<<<< HEAD
-/*	$NetBSD: if_se.c,v 1.112 2020/09/29 02:58:52 msaitoh Exp $	*/
-=======
 /*	$NetBSD: if_se.c,v 1.113 2021/06/16 00:21:19 riastradh Exp $	*/
->>>>>>> e2aa5677
 
 /*
  * Copyright (c) 1997 Ian W. Dall <ian.dall@dsto.defence.gov.au>
@@ -63,11 +59,7 @@
  */
 
 #include <sys/cdefs.h>
-<<<<<<< HEAD
-__KERNEL_RCSID(0, "$NetBSD: if_se.c,v 1.112 2020/09/29 02:58:52 msaitoh Exp $");
-=======
 __KERNEL_RCSID(0, "$NetBSD: if_se.c,v 1.113 2021/06/16 00:21:19 riastradh Exp $");
->>>>>>> e2aa5677
 
 #ifdef _KERNEL_OPT
 #include "opt_inet.h"
