<<<<<<< HEAD
/*	$NetBSD: cd.c,v 1.349 2020/10/26 11:39:48 mlelstv Exp $	*/
=======
/*	$NetBSD: cd.c,v 1.351 2021/04/16 12:58:54 reinoud Exp $	*/
>>>>>>> 9e014010

/*-
 * Copyright (c) 1998, 2001, 2003, 2004, 2005, 2008 The NetBSD Foundation,
 * Inc.  All rights reserved.
 *
 * This code is derived from software contributed to The NetBSD Foundation
 * by Charles M. Hannum.
 *
 * MMC framework implemented and contributed to the NetBSD Foundation by
 * Reinoud Zandijk.
 *
 * Redistribution and use in source and binary forms, with or without
 * modification, are permitted provided that the following conditions
 * are met:
 * 1. Redistributions of source code must retain the above copyright
 *    notice, this list of conditions and the following disclaimer.
 * 2. Redistributions in binary form must reproduce the above copyright
 *    notice, this list of conditions and the following disclaimer in the
 *    documentation and/or other materials provided with the distribution.
 *
 * THIS SOFTWARE IS PROVIDED BY THE NETBSD FOUNDATION, INC. AND CONTRIBUTORS
 * ``AS IS'' AND ANY EXPRESS OR IMPLIED WARRANTIES, INCLUDING, BUT NOT LIMITED
 * TO, THE IMPLIED WARRANTIES OF MERCHANTABILITY AND FITNESS FOR A PARTICULAR
 * PURPOSE ARE DISCLAIMED.  IN NO EVENT SHALL THE FOUNDATION OR CONTRIBUTORS
 * BE LIABLE FOR ANY DIRECT, INDIRECT, INCIDENTAL, SPECIAL, EXEMPLARY, OR
 * CONSEQUENTIAL DAMAGES (INCLUDING, BUT NOT LIMITED TO, PROCUREMENT OF
 * SUBSTITUTE GOODS OR SERVICES; LOSS OF USE, DATA, OR PROFITS; OR BUSINESS
 * INTERRUPTION) HOWEVER CAUSED AND ON ANY THEORY OF LIABILITY, WHETHER IN
 * CONTRACT, STRICT LIABILITY, OR TORT (INCLUDING NEGLIGENCE OR OTHERWISE)
 * ARISING IN ANY WAY OUT OF THE USE OF THIS SOFTWARE, EVEN IF ADVISED OF THE
 * POSSIBILITY OF SUCH DAMAGE.
 */

/*
 * Originally written by Julian Elischer (julian@tfs.com)
 * for TRW Financial Systems for use under the MACH(2.5) operating system.
 *
 * TRW Financial Systems, in accordance with their agreement with Carnegie
 * Mellon University, makes this software available to CMU to distribute
 * or use in any manner that they see fit as long as this message is kept with
 * the software. For this reason TFS also grants any other persons or
 * organisations permission to use or modify this software.
 *
 * TFS supplies this software to be publicly redistributed
 * on the understanding that TFS is not responsible for the correct
 * functioning of this software in any circumstances.
 *
 * Ported to run under 386BSD by Julian Elischer (julian@tfs.com) Sept 1992
 */

#include <sys/cdefs.h>
<<<<<<< HEAD
__KERNEL_RCSID(0, "$NetBSD: cd.c,v 1.349 2020/10/26 11:39:48 mlelstv Exp $");
=======
__KERNEL_RCSID(0, "$NetBSD: cd.c,v 1.351 2021/04/16 12:58:54 reinoud Exp $");
>>>>>>> 9e014010

#include <sys/param.h>
#include <sys/systm.h>
#include <sys/kernel.h>
#include <sys/file.h>
#include <sys/stat.h>
#include <sys/ioctl.h>
#include <sys/buf.h>
#include <sys/bufq.h>
#include <sys/uio.h>
#include <sys/malloc.h>
#include <sys/errno.h>
#include <sys/device.h>
#include <sys/disklabel.h>
#include <sys/disk.h>
#include <sys/cdio.h>
#include <sys/dvdio.h>
#include <sys/scsiio.h>
#include <sys/proc.h>
#include <sys/conf.h>
#include <sys/vnode.h>
#include <sys/rndsource.h>

#include <dev/scsipi/scsi_spc.h>
#include <dev/scsipi/scsipi_all.h>
#include <dev/scsipi/scsipi_cd.h>
#include <dev/scsipi/scsipi_disk.h>	/* rw_big and start_stop come */
#include <dev/scsipi/scsi_all.h>
					/* from there */
#include <dev/scsipi/scsi_disk.h>	/* rw comes from there */
#include <dev/scsipi/scsipiconf.h>
#include <dev/scsipi/scsipi_base.h>
#include <dev/scsipi/cdvar.h>

#include <prop/proplib.h>

#define	CDUNIT(z)			DISKUNIT(z)
#define	CDPART(z)			DISKPART(z)
#define	CDMINOR(unit, part)		DISKMINOR(unit, part)
#define	MAKECDDEV(maj, unit, part)	MAKEDISKDEV(maj, unit, part)

#define MAXTRACK	99
#define CD_BLOCK_OFFSET	150
#define CD_FRAMES	75
#define CD_SECS		60

#define CD_TOC_FORM	0	/* formatted TOC, exposed to userland     */
#define CD_TOC_MSINFO	1	/* multi-session info			  */
#define CD_TOC_RAW	2	/* raw TOC as on disc, unprocessed	  */
#define CD_TOC_PMA	3	/* PMA, used as intermediate (rare use)   */
#define CD_TOC_ATIP	4	/* pressed space of recordable		  */
#define CD_TOC_CDTEXT	5	/* special CD-TEXT, rarely used		  */

#define P5LEN	0x32
#define MS5LEN	(P5LEN + 8 + 2)

struct cd_formatted_toc {
	struct ioc_toc_header header;
	struct cd_toc_entry entries[MAXTRACK+1]; /* One extra for the */
						 /* leadout */
};

struct cdbounce {
	struct buf *obp;	/* original buf */
	struct buf *lbp;	/* first buffer */
	struct buf *rbp;	/* second buffer */
	int lerr;		/* error returned for first buffer */
	int rerr;		/* error returned for second buffer */
	int head;		/* bytes skipped at the start */
	int lcount;		/* bytes copied to first buffer */
	int rcount;		/* bytes copied to second buffer */
};

static void	cdstart(struct scsipi_periph *);
static void	cdrestart(void *);
static void	cdminphys(struct buf *);
static void	cddone(struct scsipi_xfer *, int);
static int	cd_interpret_sense(struct scsipi_xfer *);
static int	cd_diskstart(device_t, struct buf *);
static void	cd_iosize(device_t, int *);
static int	cd_lastclose(device_t);
static int      cd_firstopen(device_t, dev_t, int, int);
static void	cd_label(device_t, struct disklabel *);
static u_long	cd_size(struct cd_softc *, int);
static int	cd_play(struct cd_softc *, int, int);
static int	cd_play_tracks(struct cd_softc *, struct cd_formatted_toc *,
		    int, int, int, int);
static int	cd_play_msf(struct cd_softc *, int, int, int, int, int, int);
static int	cd_pause(struct cd_softc *, int);
static int	cd_reset(struct cd_softc *);
static int	cd_read_subchannel(struct cd_softc *, int, int, int,
		    struct cd_sub_channel_info *, int, int);
static int	cd_read_toc(struct cd_softc *, int, int, int,
		    struct cd_formatted_toc *, int, int, int);
static int	cd_get_parms(struct cd_softc *, int);
static int	cd_load_toc(struct cd_softc *, int, struct cd_formatted_toc *, int);
static int	cdreadmsaddr(struct cd_softc *, struct cd_formatted_toc *,int *);
static int	cdcachesync(struct scsipi_periph *periph, int flags);

static int	dvd_auth(struct cd_softc *, dvd_authinfo *);
static int	dvd_read_physical(struct cd_softc *, dvd_struct *);
static int	dvd_read_copyright(struct cd_softc *, dvd_struct *);
static int	dvd_read_disckey(struct cd_softc *, dvd_struct *);
static int	dvd_read_bca(struct cd_softc *, dvd_struct *);
static int	dvd_read_manufact(struct cd_softc *, dvd_struct *);
static int	dvd_read_struct(struct cd_softc *, dvd_struct *);

static int	cd_mode_sense(struct cd_softc *, u_int8_t, void *, size_t, int,
		    int, int *);
static int	cd_mode_select(struct cd_softc *, u_int8_t, void *, size_t,
		    int, int);
static int	cd_setchan(struct cd_softc *, int, int, int, int, int);
static int	cd_getvol(struct cd_softc *, struct ioc_vol *, int);
static int	cd_setvol(struct cd_softc *, const struct ioc_vol *, int);
static int	cd_set_pa_immed(struct cd_softc *, int);
static int	cd_load_unload(struct cd_softc *, struct ioc_load_unload *);
static int	cd_setblksize(struct cd_softc *);

static int	cdmatch(device_t, cfdata_t, void *);
static void	cdattach(device_t, device_t, void *);
static int	cddetach(device_t, int);

static int	mmc_getdiscinfo(struct scsipi_periph *, struct mmc_discinfo *);
static int	mmc_gettrackinfo(struct scsipi_periph *, struct mmc_trackinfo *);
static int	mmc_do_op(struct scsipi_periph *, struct mmc_op *);
static int	mmc_setup_writeparams(struct scsipi_periph *, struct mmc_writeparams *);

static void	cd_set_geometry(struct cd_softc *);

CFATTACH_DECL3_NEW(cd, sizeof(struct cd_softc), cdmatch, cdattach, cddetach,
    NULL, NULL, NULL, DVF_DETACH_SHUTDOWN);

extern struct cfdriver cd_cd;

static const struct scsipi_inquiry_pattern cd_patterns[] = {
	{T_CDROM, T_REMOV,
	 "",         "",                 ""},
	{T_WORM, T_REMOV,
	 "",         "",                 ""},
#if 0
	{T_CDROM, T_REMOV, /* more luns */
	 "PIONEER ", "CD-ROM DRM-600  ", ""},
#endif
	{T_DIRECT, T_REMOV,
	 "NEC                 CD-ROM DRIVE:260", "", ""},
};

static dev_type_open(cdopen);
static dev_type_close(cdclose);
static dev_type_read(cdread);
static dev_type_write(cdwrite);
static dev_type_ioctl(cdioctl);
static dev_type_strategy(cdstrategy);
static dev_type_dump(cddump);
static dev_type_size(cdsize);

const struct bdevsw cd_bdevsw = {
	.d_open = cdopen,
	.d_close = cdclose,
	.d_strategy = cdstrategy,
	.d_ioctl = cdioctl,
	.d_dump = cddump,
	.d_psize = cdsize,
	.d_discard = nodiscard,
	.d_flag = D_DISK | D_MPSAFE
};

const struct cdevsw cd_cdevsw = {
	.d_open = cdopen,
	.d_close = cdclose,
	.d_read = cdread,
	.d_write = cdwrite,
	.d_ioctl = cdioctl,
	.d_stop = nostop,
	.d_tty = notty,
	.d_poll = nopoll,
	.d_mmap = nommap,
	.d_kqfilter = nokqfilter,
	.d_discard = nodiscard,
	.d_flag = D_DISK | D_MPSAFE
};

static const struct dkdriver cddkdriver = {
	.d_open = cdopen,
	.d_close = cdclose,
	.d_strategy = cdstrategy,
	.d_minphys = cdminphys,
	.d_diskstart = cd_diskstart,
	.d_firstopen = cd_firstopen,
	.d_lastclose = cd_lastclose,
	.d_label = cd_label,
};

static const struct scsipi_periphsw cd_switch = {
	cd_interpret_sense,	/* use our error handler first */
	cdstart,		/* we have a queue, which is started by this */
	NULL,			/* we do not have an async handler */
	cddone,			/* deal with stats at interrupt time */
};

/*
 * The routine called by the low level scsi routine when it discovers
 * A device suitable for this driver
 */
static int
cdmatch(device_t parent, cfdata_t match, void *aux)
{
	struct scsipibus_attach_args *sa = aux;
	int priority;

	(void)scsipi_inqmatch(&sa->sa_inqbuf,
	    cd_patterns, sizeof(cd_patterns) / sizeof(cd_patterns[0]),
	    sizeof(cd_patterns[0]), &priority);

	return (priority);
}

static void
cdattach(device_t parent, device_t self, void *aux)
{
	struct cd_softc *cd = device_private(self);
	struct dk_softc *dksc = &cd->sc_dksc;
	struct scsipibus_attach_args *sa = aux;
	struct scsipi_periph *periph = sa->sa_periph;
	int dtype;

	SC_DEBUG(periph, SCSIPI_DB2, ("cdattach: "));

	switch (SCSIPI_BUSTYPE_TYPE(scsipi_periph_bustype(sa->sa_periph))) {
	case SCSIPI_BUSTYPE_SCSI:
		dtype = DKTYPE_SCSI;
		if (periph->periph_version == 0)
			cd->flags |= CDF_ANCIENT;
		break; 
	case SCSIPI_BUSTYPE_ATAPI:
		dtype = DKTYPE_ATAPI;
		break;
	default:
		dtype = DKTYPE_UNKNOWN;
		break; 
	}

	/*
	 * Initialize and attach the disk structure.
	 */
	dk_init(dksc, self, dtype);
	disk_init(&dksc->sc_dkdev, dksc->sc_xname, &cddkdriver);

	dk_attach(dksc);
	disk_attach(&dksc->sc_dkdev);

	bufq_alloc(&dksc->sc_bufq, "disksort", BUFQ_SORT_RAWBLOCK);

	callout_init(&cd->sc_callout, 0);

	/*
	 * Store information needed to contact our base driver
	 */
	cd->sc_periph = periph;

	periph->periph_dev = dksc->sc_dev;
	periph->periph_switch = &cd_switch;

	/*
	 * Increase our openings to the maximum-per-periph
	 * supported by the adapter.  This will either be
	 * clamped down or grown by the adapter if necessary.
	 */
	periph->periph_openings =
	    SCSIPI_CHAN_MAX_PERIPH(periph->periph_channel);
	periph->periph_flags |= PERIPH_GROW_OPENINGS;

	aprint_naive("\n");
	aprint_normal("\n");

	if (!pmf_device_register(self, NULL, NULL))
		aprint_error_dev(self, "couldn't establish power handler\n");
}

static int
cddetach(device_t self, int flags)
{
	struct cd_softc *cd = device_private(self);
	struct dk_softc *dksc = &cd->sc_dksc;
	struct scsipi_periph *periph = cd->sc_periph;
	struct scsipi_channel *chan = periph->periph_channel;
	int bmaj, cmaj, i, mn, rc;

	if ((rc = disk_begindetach(&dksc->sc_dkdev, cd_lastclose, self, flags)) != 0)
		return rc;

	/* locate the major number */
	bmaj = bdevsw_lookup_major(&cd_bdevsw);
	cmaj = cdevsw_lookup_major(&cd_cdevsw);

	/* Nuke the vnodes for any open instances */
	for (i = 0; i < MAXPARTITIONS; i++) {
		mn = CDMINOR(device_unit(self), i);
		vdevgone(bmaj, mn, mn, VBLK);
		vdevgone(cmaj, mn, mn, VCHR);
	}

	/* kill any pending restart */
	callout_halt(&cd->sc_callout, NULL);

	dk_drain(dksc);

	/* Kill off any pending commands. */
	mutex_enter(chan_mtx(chan));
	scsipi_kill_pending(cd->sc_periph);
	mutex_exit(chan_mtx(chan));

	bufq_free(dksc->sc_bufq);

	/* Detach from the disk list. */
	disk_detach(&dksc->sc_dkdev);
	disk_destroy(&dksc->sc_dkdev);

	dk_detach(dksc);

	callout_destroy(&cd->sc_callout);

	pmf_device_deregister(self);

	return (0);
}

/*
 * Serialized by caller
 */
static int
cd_firstopen(device_t self, dev_t dev, int flag, int fmt)
{
        struct cd_softc *cd = device_private(self);
        struct scsipi_periph *periph = cd->sc_periph;
        struct scsipi_adapter *adapt = periph->periph_channel->chan_adapter;
        int error, silent;
        int part;

	part = CDPART(dev);

        error = scsipi_adapter_addref(adapt);
        if (error)
                return error;

        if ((part == RAW_PART && fmt == S_IFCHR) || (flag & FSILENT))
                silent = XS_CTL_SILENT;
        else
                silent = 0;

	/* make cdclose() silent */
	cd->flags |= CDF_EJECTED;

	/* Check that it is still responding and ok. */
	error = scsipi_test_unit_ready(periph,
	    XS_CTL_IGNORE_ILLEGAL_REQUEST | XS_CTL_IGNORE_MEDIA_CHANGE |
	    XS_CTL_SILENT);

	/*
	 * Start the pack spinning if necessary. Always allow the
	 * raw partition to be opened, for raw IOCTLs. Data transfers
	 * will check for SDEV_MEDIA_LOADED.
	 */
	if (error == EIO) {
		error = scsipi_start(periph, SSS_START, silent);
		if (error == EINVAL)
			error = EIO;
	}
	if (error) {
		if (part == RAW_PART)
			goto out;
		goto bad;
	}

	/* Lock the pack in. */
	error = scsipi_prevent(periph, SPAMR_PREVENT_DT,
	    XS_CTL_IGNORE_ILLEGAL_REQUEST |
	    XS_CTL_IGNORE_MEDIA_CHANGE);
	SC_DEBUG(periph, SCSIPI_DB1,
	    ("cdopen: scsipi_prevent, error=%d\n", error));
	if (error) {
		if (part == RAW_PART)
			goto out;
		goto bad;
	}

	if ((periph->periph_flags & PERIPH_MEDIA_LOADED) == 0) {
		int param_error;

		/* Load the physical device parameters. */
		param_error = cd_get_parms(cd, 0);
		if (param_error == CDGP_RESULT_OFFLINE) {
			error = ENXIO;
			goto bad2;
		}
		periph->periph_flags |= PERIPH_MEDIA_LOADED;

		SC_DEBUG(periph, SCSIPI_DB3, ("Params loaded "));

		cd_set_geometry(cd);

		/* make cdclose() loud again */
		cd->flags &= ~CDF_EJECTED;
	}

	periph->periph_flags |= PERIPH_OPEN;

out:
	return 0;

bad2:
	scsipi_prevent(periph, SPAMR_ALLOW,
	    XS_CTL_IGNORE_ILLEGAL_REQUEST |
	    XS_CTL_IGNORE_MEDIA_CHANGE |
	    XS_CTL_SILENT);

bad:
	scsipi_adapter_delref(adapt);
	return error;
}

/*
 * open the device. Make sure the partition info is a up-to-date as can be.
 */
static int
cdopen(dev_t dev, int flag, int fmt, struct lwp *l)
{
	struct cd_softc *cd;
	struct dk_softc *dksc;
	struct scsipi_periph *periph;
	int unit, part;
	int error;

	unit = CDUNIT(dev);
	cd = device_lookup_private(&cd_cd, unit);
	if (cd == NULL)
		return (ENXIO);
	dksc = &cd->sc_dksc;

	periph = cd->sc_periph;
	part = CDPART(dev);

	SC_DEBUG(periph, SCSIPI_DB1,
	    ("cdopen: dev=0x%"PRIu64" (unit %"PRIu32" (of %d), partition %d)\n",
	    dev, unit, cd_cd.cd_ndevs, CDPART(dev)));

	/*
	 * If any partition is open, but the disk has been invalidated,
	 * disallow further opens of non-raw partition
	 */
	if ((periph->periph_flags & (PERIPH_OPEN | PERIPH_MEDIA_LOADED)) ==
	    PERIPH_OPEN) {
		if (part != RAW_PART || fmt != S_IFCHR)
			return EIO;
	}

	error = dk_open(dksc, dev, flag, fmt, l);

	SC_DEBUG(periph, SCSIPI_DB3, ("open complete\n"));

	return error;
}

/*      
 * Serialized by caller
 */     
static int
cd_lastclose(device_t self)
{ 
	struct cd_softc *cd = device_private(self);
	struct scsipi_periph *periph = cd->sc_periph;
	struct scsipi_adapter *adapt = periph->periph_channel->chan_adapter;
	int silent;

	if ((cd->flags & CDF_EJECTED) != 0 ||
	    (periph->periph_flags & PERIPH_MEDIA_LOADED) == 0)
		silent = XS_CTL_SILENT;
	else
		silent = 0;

	cdcachesync(periph, silent);

	scsipi_wait_drain(periph);  

	scsipi_prevent(periph, SPAMR_ALLOW,
	    XS_CTL_IGNORE_ILLEGAL_REQUEST |
	    XS_CTL_IGNORE_NOT_READY |
	    XS_CTL_SILENT);
	periph->periph_flags &= ~PERIPH_OPEN;

	scsipi_wait_drain(periph);

	scsipi_adapter_delref(adapt); 

	return 0;
}

/*
 * close the device.. only called if we are the LAST
 * occurrence of an open device
 */
static int
cdclose(dev_t dev, int flag, int fmt, struct lwp *l)
{
	struct cd_softc *cd;
	struct dk_softc *dksc;
	int unit;

	unit = CDUNIT(dev);
	cd = device_lookup_private(&cd_cd, unit);
	dksc = &cd->sc_dksc;

	return dk_close(dksc, dev, flag, fmt, l);
}

static void
cd_bounce_buffer_done(struct buf *bp)
{
	struct cdbounce *bounce = bp->b_private;
	struct buf *obp = bounce->obp;

	if (bp == bounce->lbp) {
		if ((bounce->lerr = bp->b_error) == 0)
			memcpy(obp->b_data, (char *)bp->b_data + bounce->head, bounce->lcount);
		bounce->lbp = NULL;
	}

	if (bp == bounce->rbp) {
		if ((bounce->rerr = bp->b_error) == 0)
			memcpy((char *)obp->b_data + bounce->lcount, bp->b_data, bounce->rcount);
		bounce->rbp = NULL;
	}

	free(bp->b_data, M_DEVBUF);
	putiobuf(bp);

	if (bounce->lbp != NULL || bounce->rbp != NULL)
		return;

	obp->b_error = bounce->rerr;
	if (bounce->lerr)
		obp->b_error = bounce->lerr;

	obp->b_resid = 0;
	if (obp->b_error)
		obp->b_resid = obp->b_bcount;

	free(bounce, M_DEVBUF);
	biodone(obp);
}

static int
cd_make_bounce_buffer(struct cd_softc *cd, struct buf *bp, daddr_t blkno, int count, struct buf **nbpp, void *priv)
{
	struct buf *nbp;

	/* We don't support bouncing writes */
	if ((bp->b_flags & B_READ) == 0)
		return EACCES; /* XXX */

	nbp = getiobuf(NULL, false);
	if (nbp == NULL)
		return ENOMEM;

	nbp->b_data = malloc(count, M_DEVBUF, M_NOWAIT);
	if (nbp->b_data == NULL) {
		putiobuf(nbp);
		return ENOMEM;
	}

	/* Set up the IOP to the bounce buffer */
	nbp->b_error = 0;
	nbp->b_dev = bp->b_dev;
	nbp->b_proc = bp->b_proc;
	nbp->b_bcount = count;
	nbp->b_bufsize = count;
	nbp->b_blkno = blkno;
	nbp->b_flags = bp->b_flags | B_READ;
	nbp->b_oflags = bp->b_oflags;
	nbp->b_cflags = bp->b_cflags;
	nbp->b_iodone = cd_bounce_buffer_done;
	nbp->b_private = priv;

	BIO_COPYPRIO(nbp, bp);

	*nbpp = nbp;
	return 0;
}

static int
cd_make_bounce(struct cd_softc *cd, struct buf *bp, struct cdbounce **bouncep)
{
	struct dk_softc *dksc = &cd->sc_dksc;
	unsigned secsize = dksc->sc_dkdev.dk_geom.dg_secsize;
	struct cdbounce *bounce;
	int bps, nblks, skip, total, count;
	daddr_t blkno;
	struct buf *lbp, *rbp;
	int error;

	bounce = malloc(sizeof(struct cdbounce), M_DEVBUF, M_NOWAIT|M_ZERO);
	if (bounce == NULL)
		return ENOMEM;

	bps = howmany(secsize, DEV_BSIZE);
	nblks = howmany(bp->b_bcount, DEV_BSIZE);

	skip = bp->b_blkno % bps;

	blkno = bp->b_blkno - skip;
	total = roundup(nblks + skip, bps) * DEV_BSIZE;

	count = total;
	cd_iosize(dksc->sc_dev, &count);

	bounce->head = skip * DEV_BSIZE;
	bounce->lcount = imin(count - bounce->head, bp->b_bcount);
	bounce->rcount = bp->b_bcount - bounce->lcount;

	error = cd_make_bounce_buffer(cd, bp, blkno, count, &lbp, bounce);
	if (error)
		goto bad;

	blkno += howmany(count, DEV_BSIZE);
	count = total - count;

	if (count > 0) {
		error = cd_make_bounce_buffer(cd, bp, blkno, count, &rbp, bounce);
		if (error) {
			free(lbp->b_data, M_DEVBUF);
			putiobuf(lbp);
			goto bad;
		}
	} else
		rbp = NULL;

	bounce->obp = bp;
	bounce->lbp = lbp;
	bounce->rbp = rbp;

	*bouncep = bounce;

	return 0;

bad:
	free(bounce, M_DEVBUF);
	return error;
}

/*
 * Actually translate the requested transfer into one the physical driver can
 * understand.  The transfer is described by a buf and will include only one
 * physical transfer.
 */
static void
cdstrategy(struct buf *bp)
{
	struct cd_softc *cd = device_lookup_private(&cd_cd,CDUNIT(bp->b_dev));
	struct dk_softc *dksc = &cd->sc_dksc;
	struct scsipi_periph *periph = cd->sc_periph;
	int error;

	SC_DEBUG(cd->sc_periph, SCSIPI_DB2, ("cdstrategy "));
	SC_DEBUG(cd->sc_periph, SCSIPI_DB1,
	    ("%d bytes @ blk %" PRId64 "\n", bp->b_bcount, bp->b_blkno));

	/*
	 * If the device has been made invalid, error out
	 * maybe the media changed
	 */
	if ((periph->periph_flags & PERIPH_MEDIA_LOADED) == 0) {
		if (periph->periph_flags & PERIPH_OPEN)
			error = EIO;
		else
			error = ENODEV;
		goto bad;
	}

	/*
	 * If label and device don't agree in sector size use a bounce buffer
	 */
	if (dksc->sc_dkdev.dk_label->d_secsize != dksc->sc_dkdev.dk_geom.dg_secsize) {
		struct cdbounce *bounce = NULL;

		error = cd_make_bounce(cd, bp, &bounce);
		if (error)
			goto bad;

		dk_strategy(dksc, bounce->lbp);
		if (bounce->rbp != NULL)
			dk_strategy(dksc, bounce->rbp);

		return;
	}
	
	dk_strategy(dksc, bp);
	return;

bad:
	bp->b_error = error;
	bp->b_resid = bp->b_bcount;
	biodone(bp);
}

/*
 * Issue single I/O command
 *
 * Called from dk_start and implicitly from dk_strategy
 */
static int
cd_diskstart(device_t dev, struct buf *bp)
{
	struct cd_softc *cd = device_private(dev);
        struct scsipi_periph *periph = cd->sc_periph;
        struct scsipi_channel *chan = periph->periph_channel;
	struct scsipi_rw_10 cmd_big;
	struct scsi_rw_6 cmd_small;
	struct scsipi_generic *cmdp;
	struct scsipi_xfer *xs;
	int error, flags, nblks, cmdlen;

	SC_DEBUG(periph, SCSIPI_DB2, ("cdstart "));

	mutex_enter(chan_mtx(chan));

	if (periph->periph_active >= periph->periph_openings) {
		error = EAGAIN;
		goto out;
	}

	/*
	 * there is excess capacity, but a special waits
	 * It'll need the adapter as soon as we clear out of the
	 * way and let it run (user level wait).
	 */
	if (periph->periph_flags & PERIPH_WAITING) {
		periph->periph_flags &= ~PERIPH_WAITING;
		cv_broadcast(periph_cv_periph(periph));
		error = EAGAIN;
		goto out;
	}

	/*
	 * If the device has become invalid, abort all the
	 * reads and writes until all files have been closed and
	 * re-opened
	 */
	if (__predict_false(
	    (periph->periph_flags & PERIPH_MEDIA_LOADED) == 0)) {
		error = EIO;
		goto out;
	}

	nblks = howmany(bp->b_bcount, cd->params.blksize);

	/*
	 *  Fill out the scsi command.  If the transfer will
	 *  fit in a "small" cdb, use it.
	 */
	if (((bp->b_rawblkno & 0x1fffff) == bp->b_rawblkno) &&
	    ((nblks & 0xff) == nblks) &&
	    !(periph->periph_quirks & PQUIRK_ONLYBIG)) {
		/*
		 * We can fit in a small cdb.
		 */
		memset(&cmd_small, 0, sizeof(cmd_small));
		cmd_small.opcode = (bp->b_flags & B_READ) ?
		    SCSI_READ_6_COMMAND : SCSI_WRITE_6_COMMAND;
		_lto3b(bp->b_rawblkno, cmd_small.addr);
		cmd_small.length = nblks & 0xff;
		cmdlen = sizeof(cmd_small);
		cmdp = (struct scsipi_generic *)&cmd_small;
	} else {
		/*
		 * Need a large cdb.
		 */
		memset(&cmd_big, 0, sizeof(cmd_big));
		cmd_big.opcode = (bp->b_flags & B_READ) ?
		    READ_10 : WRITE_10;
		_lto4b(bp->b_rawblkno, cmd_big.addr);
		_lto2b(nblks, cmd_big.length);
		cmdlen = sizeof(cmd_big);
		cmdp = (struct scsipi_generic *)&cmd_big;
	}

	/*
	 * Figure out what flags to use.
	 */
	flags = XS_CTL_NOSLEEP|XS_CTL_ASYNC|XS_CTL_SIMPLE_TAG;
	if (bp->b_flags & B_READ)
		flags |= XS_CTL_DATA_IN;
	else
		flags |= XS_CTL_DATA_OUT;

	/*
	 * Call the routine that chats with the adapter.
	 * Note: we cannot sleep as we may be an interrupt
	 */
	xs = scsipi_make_xs_locked(periph, cmdp, cmdlen,
	    (u_char *)bp->b_data, bp->b_bcount,
	    CDRETRIES, 30000, bp, flags);
	if (__predict_false(xs == NULL)) {
		/*
		 * out of memory. Keep this buffer in the queue, and
		 * retry later.
		 */
		callout_reset(&cd->sc_callout, hz / 2, cdrestart, cd);
		error = EAGAIN;
		goto out;
	}

	error = scsipi_execute_xs(xs);
	/* with a scsipi_xfer preallocated, scsipi_command can't fail */
	KASSERT(error == 0);

out:
	mutex_exit(chan_mtx(chan));

	return error;
}

/*
 * Recover I/O request after memory shortage
 *
 * Called from callout
 */
static void
cdrestart(void *v)
{
	struct cd_softc *cd = v;
	struct dk_softc *dksc = &cd->sc_dksc;

	dk_start(dksc, NULL);
}

/*
 * Recover I/O request after memory shortage
 *
 * Called from scsipi midlayer when resources have been freed
 * with channel lock held
 */
static void
cdstart(struct scsipi_periph *periph)
{
	struct cd_softc *cd = device_private(periph->periph_dev);
	struct dk_softc *dksc = &cd->sc_dksc;
	struct scsipi_channel *chan = periph->periph_channel;

	/*
	 * release channel lock as dk_start may need to acquire
	 * other locks
	 *
	 * cdstart is called from scsipi_put_xs and all its callers
	 * release the lock afterwards. So releasing it here
	 * doesn't matter.
	 */
	mutex_exit(chan_mtx(chan));

	dk_start(dksc, NULL);

	mutex_enter(chan_mtx(chan));
}

static void
cddone(struct scsipi_xfer *xs, int error)
{
	struct cd_softc *cd = device_private(xs->xs_periph->periph_dev);
	struct dk_softc *dksc = &cd->sc_dksc;
	struct buf *bp = xs->bp;

	if (bp) {
		bp->b_error = error;
		bp->b_resid = xs->resid;
		if (error) {
			/* on a read/write error bp->b_resid is zero, so fix */
			bp->b_resid = bp->b_bcount;
		}

		dk_done(dksc, bp);
		/* dk_start is called from scsipi_complete */
	}
}

static int
cd_interpret_sense(struct scsipi_xfer *xs)
{
	struct scsipi_periph *periph = xs->xs_periph;
	struct scsi_sense_data *sense = &xs->sense.scsi_sense;
	int retval = EJUSTRETURN;

	/*
	 * If it isn't a extended or extended/deferred error, let
	 * the generic code handle it.
	 */
	if (SSD_RCODE(sense->response_code) != SSD_RCODE_CURRENT &&
	    SSD_RCODE(sense->response_code) != SSD_RCODE_DEFERRED)
		return (retval);

	/*
	 * If we got a "Unit not ready" (SKEY_NOT_READY) and "Logical Unit
	 * Is In The Process of Becoming Ready" (Sense code 0x04,0x01), then
	 * wait a bit for the drive to spin up
	 */

	if ((SSD_SENSE_KEY(sense->flags) == SKEY_NOT_READY) &&
	    (sense->asc == 0x04) && (sense->ascq == 0x01)) {
		/*
		 * Sleep for 5 seconds to wait for the drive to spin up
		 */

		SC_DEBUG(periph, SCSIPI_DB1, ("Waiting 5 sec for CD "
						"spinup\n"));
		if (!callout_pending(&periph->periph_callout))
			scsipi_periph_freeze(periph, 1);
		callout_reset(&periph->periph_callout,
		    5 * hz, scsipi_periph_timed_thaw, periph);
		retval = ERESTART;
	}

	/*
	 * If we got a "Unit not ready" (SKEY_NOT_READY) and "Logical Unit Not
	 * Ready, Operation In Progress" (Sense code 0x04, 0x07),
	 * then wait for the specified time
	 */
	 
	if ((SSD_SENSE_KEY(sense->flags) == SKEY_NOT_READY) &&
	    (sense->asc == 0x04) && (sense->ascq == 0x07)) {
		/*
		 * we could listen to the delay; but it looks like the skey
		 * data is not always returned.
		 */
		/* cd_delay = _2btol(sense->sks.sks_bytes); */

		/* wait for a half second and get going again */
		if (!callout_pending(&periph->periph_callout))
			scsipi_periph_freeze(periph, 1);
		callout_reset(&periph->periph_callout,
		    hz/2, scsipi_periph_timed_thaw, periph);
		retval = ERESTART;
	}

	/*
	 * If we got a "Unit not ready" (SKEY_NOT_READY) and "Long write in
	 * progress" (Sense code 0x04, 0x08), then wait for the specified
	 * time
	 */
	 
	if ((SSD_SENSE_KEY(sense->flags) == SKEY_NOT_READY) &&
	    (sense->asc == 0x04) && (sense->ascq == 0x08)) {
		/*
		 * long write in process; we could listen to the delay; but it
		 * looks like the skey data is not always returned.
		 */
		/* cd_delay = _2btol(sense->sks.sks_bytes); */

		/* wait for a half second and get going again */
		if (!callout_pending(&periph->periph_callout))
			scsipi_periph_freeze(periph, 1);
		callout_reset(&periph->periph_callout,
		    hz/2, scsipi_periph_timed_thaw, periph);
		retval = ERESTART;
	}

	return (retval);
}

static void
cdminphys(struct buf *bp)
{
	struct cd_softc *cd = device_lookup_private(&cd_cd, CDUNIT(bp->b_dev));
	struct dk_softc *dksc = &cd->sc_dksc;
	long xmax;

	/*
	 * If the device is ancient, we want to make sure that
	 * the transfer fits into a 6-byte cdb.
	 *
	 * XXX Note that the SCSI-I spec says that 256-block transfers
	 * are allowed in a 6-byte read/write, and are specified
	 * by setting the "length" to 0.  However, we're conservative
	 * here, allowing only 255-block transfers in case an
	 * ancient device gets confused by length == 0.  A length of 0
	 * in a 10-byte read/write actually means 0 blocks.
	 */
	if (cd->flags & CDF_ANCIENT) {
		xmax = dksc->sc_dkdev.dk_geom.dg_secsize * 0xff;

		if (bp->b_bcount > xmax)
			bp->b_bcount = xmax;
	}

	scsipi_adapter_minphys(cd->sc_periph->periph_channel, bp);
}

static void
cd_iosize(device_t dev, int *count)
{
	struct buf B;
	int bmaj;

	bmaj       = bdevsw_lookup_major(&cd_bdevsw);
	B.b_dev    = MAKECDDEV(bmaj,device_unit(dev),RAW_PART);
	B.b_bcount = *count;

	cdminphys(&B);

	*count = B.b_bcount;
}

static int
cdread(dev_t dev, struct uio *uio, int ioflag)
{
	return (physio(cdstrategy, NULL, dev, B_READ, cdminphys, uio));
}

static int
cdwrite(dev_t dev, struct uio *uio, int ioflag)
{
	return (physio(cdstrategy, NULL, dev, B_WRITE, cdminphys, uio));
}

#if 0	/* XXX Not used */
/*
 * conversion between minute-seconde-frame and logical block address
 * addresses format
 */
static void
lba2msf(u_long lba, u_char *m, u_char *s, u_char *f)
{
	u_long tmp;

	tmp = lba + CD_BLOCK_OFFSET;	/* offset of first logical frame */
	tmp &= 0xffffff;		/* negative lbas use only 24 bits */
	*m = tmp / (CD_SECS * CD_FRAMES);
	tmp %= (CD_SECS * CD_FRAMES);
	*s = tmp / CD_FRAMES;
	*f = tmp % CD_FRAMES;
}
#endif /* XXX Not used */

/*
 * Convert an hour:minute:second:frame address to a logical block adres. In
 * theory the number of secs/minute and number of frames/second could be
 * configured differently in the device  as could the block offset but in
 * practice these values are rock solid and most drives don't even allow
 * theses values to be changed.
 */
static uint32_t
hmsf2lba(uint8_t h, uint8_t m, uint8_t s, uint8_t f)
{
	return (((((uint32_t) h * 60 + m) * CD_SECS) + s) * CD_FRAMES + f)
		- CD_BLOCK_OFFSET;
}

static int
cdreadmsaddr(struct cd_softc *cd, struct cd_formatted_toc *toc, int *addr)
{
	struct scsipi_periph *periph = cd->sc_periph;
	int error;
	struct cd_toc_entry *cte;

	error = cd_read_toc(cd, CD_TOC_FORM, 0, 0, toc,
	    sizeof(struct ioc_toc_header) + sizeof(struct cd_toc_entry),
	    0, 0x40 /* control word for "get MS info" */);

	if (error)
		return (error);

	cte = &toc->entries[0];
	if (periph->periph_quirks & PQUIRK_LITTLETOC) {
		cte->addr.lba = le32toh(cte->addr.lba);
		toc->header.len = le16toh(toc->header.len);
	} else {
		cte->addr.lba = be32toh(cte->addr.lba);
		toc->header.len = be16toh(toc->header.len);
	}

	*addr = (toc->header.len >= 10 && cte->track > 1) ?
		cte->addr.lba : 0;
	return 0;
}

/* synchronise caches code from cd.c, move to scsipi_ioctl.c ? */
static int
cdcachesync(struct scsipi_periph *periph, int flags) {
	struct scsi_synchronize_cache_10 cmd;

	/*
	 * Issue a SYNCHRONIZE CACHE. MMC devices have to issue with address 0
	 * and length 0 as it can't synchronise parts of the disc per spec.
	 * We ignore ILLEGAL REQUEST in the event that the command is not
	 * supported by the device, and poll for completion so that we know
	 * that the cache has actually been flushed.
	 *
	 * XXX should we handle the PQUIRK_NOSYNCCACHE ?
	 */

	memset(&cmd, 0, sizeof(cmd));
	cmd.opcode = SCSI_SYNCHRONIZE_CACHE_10;

	return (scsipi_command(periph, (void *)&cmd, sizeof(cmd), 0, 0,
	    CDRETRIES, 30000, NULL, flags | XS_CTL_IGNORE_ILLEGAL_REQUEST));
}

static int
do_cdioreadentries(struct cd_softc *cd, struct ioc_read_toc_entry *te,
    struct cd_formatted_toc *toc)
{
	/* READ TOC format 0 command, entries */
	struct ioc_toc_header *th;
	struct cd_toc_entry *cte;
	u_int len = te->data_len;
	int ntracks;
	int error;

	th = &toc->header;

	if (len > sizeof(toc->entries) ||
	    len < sizeof(toc->entries[0]))
		return (EINVAL);
	error = cd_read_toc(cd, CD_TOC_FORM, te->address_format,
	    te->starting_track, toc,
	    sizeof(toc->header) + len,
	    0, 0);
	if (error)
		return (error);
	if (te->address_format == CD_LBA_FORMAT)
		for (ntracks =
		    th->ending_track - th->starting_track + 1;
		    ntracks >= 0; ntracks--) {
			cte = &toc->entries[ntracks];
			cte->addr_type = CD_LBA_FORMAT;
			if (cd->sc_periph->periph_quirks & PQUIRK_LITTLETOC)
				cte->addr.lba = le32toh(cte->addr.lba);
			else
				cte->addr.lba = be32toh(cte->addr.lba);
		}
	if (cd->sc_periph->periph_quirks & PQUIRK_LITTLETOC)
		th->len = le16toh(th->len);
	else
		th->len = be16toh(th->len);
	return 0;
}

/*
 * Perform special action on behalf of the user.
 * Knows about the internals of this device
 */
static int
cdioctl(dev_t dev, u_long cmd, void *addr, int flag, struct lwp *l)
{
	struct cd_softc *cd = device_lookup_private(&cd_cd, CDUNIT(dev));
	struct dk_softc *dksc = &cd->sc_dksc;
	struct scsipi_periph *periph = cd->sc_periph;
	struct cd_formatted_toc toc;
	int part = CDPART(dev);
	int error;

	SC_DEBUG(cd->sc_periph, SCSIPI_DB2, ("cdioctl 0x%lx ", cmd));

	/*
	 * If the device is not valid, some IOCTLs can still be
	 * handled on the raw partition. Check this here.
	 */
	if ((periph->periph_flags & PERIPH_MEDIA_LOADED) == 0 &&
	    part != RAW_PART)
		return (EIO);

	switch (cmd) {
	case DIOCTUR: {
		/* test unit ready */
		error = scsipi_test_unit_ready(cd->sc_periph, XS_CTL_SILENT);
		*((int*)addr) = (error == 0);
		if (error == ENODEV || error == EIO || error == 0)
			return 0;                       
		return error;
	}
	case CDIOCPLAYTRACKS: {
		/* PLAY_MSF command */
		struct ioc_play_track *args = addr;

		if ((error = cd_set_pa_immed(cd, 0)) != 0)
			return (error);
		return (cd_play_tracks(cd, &toc, args->start_track,
		    args->start_index, args->end_track, args->end_index));
	}
	case CDIOCPLAYMSF: {
		/* PLAY_MSF command */
		struct ioc_play_msf *args = addr;

		if ((error = cd_set_pa_immed(cd, 0)) != 0)
			return (error);
		return (cd_play_msf(cd, args->start_m, args->start_s,
		    args->start_f, args->end_m, args->end_s, args->end_f));
	}
	case CDIOCPLAYBLOCKS: {
		/* PLAY command */
		struct ioc_play_blocks *args = addr;

		if ((error = cd_set_pa_immed(cd, 0)) != 0)
			return (error);
		return (cd_play(cd, args->blk, args->len));
	}
	case CDIOCREADSUBCHANNEL: {
		/* READ_SUBCHANNEL command */
		struct ioc_read_subchannel *args = addr;
		struct cd_sub_channel_info data;
		u_int len = args->data_len;

		if (len > sizeof(data) ||
		    len < sizeof(struct cd_sub_channel_header))
			return (EINVAL);
		error = cd_read_subchannel(cd, args->address_format,
		    args->data_format, args->track, &data, len, 0);
		if (error)
			return (error);
		len = uimin(len, _2btol(data.header.data_len) +
		    sizeof(struct cd_sub_channel_header));
		return (copyout(&data, args->data, len));
	}
	case CDIOCREADSUBCHANNEL_BUF: {
		/* As CDIOCREADSUBCHANNEL, but without a 2nd buffer area */
		struct ioc_read_subchannel_buf *args = addr;
		if (args->req.data_len != sizeof args->info)
			return EINVAL;
		return cd_read_subchannel(cd, args->req.address_format,
		    args->req.data_format, args->req.track, &args->info,
		    sizeof(args->info), 0);
	}
	case CDIOREADTOCHEADER: {
		/* READ TOC format 0 command, static header */
		if ((error = cd_read_toc(cd, CD_TOC_FORM, 0, 0,
		    &toc, sizeof(toc.header), 0, 0)) != 0)
			return (error);
		if (cd->sc_periph->periph_quirks & PQUIRK_LITTLETOC)
			toc.header.len = le16toh(toc.header.len);
		else
			toc.header.len = be16toh(toc.header.len);
		memcpy(addr, &toc.header, sizeof(toc.header));
		return (0);
	}
	case CDIOREADTOCENTRYS: {
		struct ioc_read_toc_entry *te = addr;
		error = do_cdioreadentries(cd, te, &toc);
		if (error != 0)
			return error;
		return copyout(toc.entries, te->data, uimin(te->data_len,
		    toc.header.len - (sizeof(toc.header.starting_track)
			+ sizeof(toc.header.ending_track))));
	}
	case CDIOREADTOCENTRIES_BUF: {
		struct ioc_read_toc_entry_buf *te = addr;
		error = do_cdioreadentries(cd, &te->req, &toc);
		if (error != 0)
			return error;
		memcpy(te->entry, toc.entries, uimin(te->req.data_len,
		    toc.header.len - (sizeof(toc.header.starting_track)
			+ sizeof(toc.header.ending_track))));
		return 0;
	}
	case CDIOREADMSADDR: {
		/* READ TOC format 0 command, length of first track only */
		int sessno = *(int*)addr;

		if (sessno != 0)
			return (EINVAL);

		return (cdreadmsaddr(cd, &toc, addr));
	}
	case CDIOCSETPATCH: {
		struct ioc_patch *arg = addr;

		return (cd_setchan(cd, arg->patch[0], arg->patch[1],
		    arg->patch[2], arg->patch[3], 0));
	}
	case CDIOCGETVOL: {
		/* MODE SENSE command (AUDIO page) */
		struct ioc_vol *arg = addr;

		return (cd_getvol(cd, arg, 0));
	}
	case CDIOCSETVOL: {
		/* MODE SENSE/MODE SELECT commands (AUDIO page) */
		struct ioc_vol *arg = addr;

		return (cd_setvol(cd, arg, 0));
	}
	case CDIOCSETMONO:
		/* MODE SENSE/MODE SELECT commands (AUDIO page) */
		return (cd_setchan(cd, BOTH_CHANNEL, BOTH_CHANNEL,
		    MUTE_CHANNEL, MUTE_CHANNEL, 0));

	case CDIOCSETSTEREO:
		/* MODE SENSE/MODE SELECT commands (AUDIO page) */
		return (cd_setchan(cd, LEFT_CHANNEL, RIGHT_CHANNEL,
		    MUTE_CHANNEL, MUTE_CHANNEL, 0));

	case CDIOCSETMUTE:
		/* MODE SENSE/MODE SELECT commands (AUDIO page) */
		return (cd_setchan(cd, MUTE_CHANNEL, MUTE_CHANNEL,
		    MUTE_CHANNEL, MUTE_CHANNEL, 0));

	case CDIOCSETLEFT:
		/* MODE SENSE/MODE SELECT commands (AUDIO page) */
		return (cd_setchan(cd, LEFT_CHANNEL, LEFT_CHANNEL,
		    MUTE_CHANNEL, MUTE_CHANNEL, 0));

	case CDIOCSETRIGHT:
		/* MODE SENSE/MODE SELECT commands (AUDIO page) */
		return (cd_setchan(cd, RIGHT_CHANNEL, RIGHT_CHANNEL,
		    MUTE_CHANNEL, MUTE_CHANNEL, 0));

	case CDIOCRESUME:
		/* PAUSE command */
		return (cd_pause(cd, PA_RESUME));
	case CDIOCPAUSE:
		/* PAUSE command */
		return (cd_pause(cd, PA_PAUSE));
	case CDIOCSTART:
		return (scsipi_start(periph, SSS_START, 0));
	case CDIOCSTOP:
		return (scsipi_start(periph, SSS_STOP, 0));
	case CDIOCCLOSE:
		return (scsipi_start(periph, SSS_START|SSS_LOEJ,
		    XS_CTL_IGNORE_NOT_READY | XS_CTL_IGNORE_MEDIA_CHANGE));
	case DIOCEJECT:
		if (*(int *)addr == 0) {
			int pmask = __BIT(part);
			/*
			 * Don't force eject: check that we are the only
			 * partition open. If so, unlock it.
			 */
			if (DK_BUSY(dksc, pmask) == 0) {
				error = scsipi_prevent(periph, SPAMR_ALLOW,
				    XS_CTL_IGNORE_NOT_READY);
				if (error)
					return (error);
			} else {
				return (EBUSY);
			}
		}
		/* FALLTHROUGH */
	case CDIOCEJECT: /* FALLTHROUGH */
	case ODIOCEJECT:
		error = scsipi_start(periph, SSS_STOP|SSS_LOEJ, 0);
		if (error == 0)
			/* Make sure cdclose() will do silent operations */
			cd->flags |= CDF_EJECTED;
		return error;
	case DIOCCACHESYNC:
		/* SYNCHRONISE CACHES command */
		return (cdcachesync(periph, 0));
	case CDIOCALLOW:
		return (scsipi_prevent(periph, SPAMR_ALLOW, 0));
	case CDIOCPREVENT:
		return (scsipi_prevent(periph, SPAMR_PREVENT_DT, 0));
	case DIOCLOCK:
		return (scsipi_prevent(periph,
		    (*(int *)addr) ? SPAMR_PREVENT_DT : SPAMR_ALLOW, 0));
	case CDIOCSETDEBUG:
		cd->sc_periph->periph_dbflags |= (SCSIPI_DB1 | SCSIPI_DB2);
		return (0);
	case CDIOCCLRDEBUG:
		cd->sc_periph->periph_dbflags &= ~(SCSIPI_DB1 | SCSIPI_DB2);
		return (0);
	case CDIOCRESET:
	case SCIOCRESET:
		return (cd_reset(cd));
	case CDIOCLOADUNLOAD:
		/* LOAD_UNLOAD command */
		return (cd_load_unload(cd, addr));
	case DVD_AUTH:
		/* GPCMD_REPORT_KEY or GPCMD_SEND_KEY command */
		return (dvd_auth(cd, addr));
	case DVD_READ_STRUCT:
		/* GPCMD_READ_DVD_STRUCTURE command */
		return (dvd_read_struct(cd, addr));
	case MMCGETDISCINFO:
		/*
		 * GET_CONFIGURATION, READ_DISCINFO, READ_TRACKINFO,
		 * (READ_TOCf2, READ_CD_CAPACITY and GET_CONFIGURATION) commands
		 */
		return mmc_getdiscinfo(periph, (struct mmc_discinfo *) addr);
	case MMCGETTRACKINFO:
		/* READ TOCf2, READ_CD_CAPACITY and READ_TRACKINFO commands */
		return mmc_gettrackinfo(periph, (struct mmc_trackinfo *) addr);
	case MMCOP:
		/*
		 * CLOSE TRACK/SESSION, RESERVE_TRACK, REPAIR_TRACK,
		 * SYNCHRONISE_CACHE commands
		 */
		return mmc_do_op(periph, (struct mmc_op *) addr);
	case MMCSETUPWRITEPARAMS :
		/* MODE SENSE page 5, MODE_SELECT page 5 commands */
		return mmc_setup_writeparams(periph, (struct mmc_writeparams *) addr);
	default:
		error = dk_ioctl(dksc, dev, cmd, addr, flag, l); 
		if (error == ENOTTY)
			error = scsipi_do_ioctl(periph, dev, cmd, addr, flag, l);
		return (error);
	}

#ifdef DIAGNOSTIC
	panic("cdioctl: impossible");
#endif
}

static void
cd_label(device_t self, struct disklabel *lp)
{
	struct cd_softc *cd = device_private(self);
	struct scsipi_periph *periph = cd->sc_periph;
	struct cd_formatted_toc toc;
	int lastsession = 0;

	strncpy(lp->d_typename, "optical media", 16);
	lp->d_rpm = 300;
	lp->d_flags |= D_REMOVABLE;

	if ((periph->periph_flags & PERIPH_MEDIA_LOADED) != 0) {
		lp->d_flags |= D_SCSI_MMC;
		(void) cdreadmsaddr(cd, &toc, &lastsession);
	}

	lp->d_partitions[0].p_offset = 0;
	lp->d_partitions[0].p_size = lp->d_secperunit;
	lp->d_partitions[0].p_cdsession = lastsession;
	lp->d_partitions[0].p_fstype = FS_ISO9660;

	lp->d_partitions[RAW_PART].p_offset = 0;
	lp->d_partitions[RAW_PART].p_size = lp->d_secperunit;
	lp->d_partitions[RAW_PART].p_fstype = FS_UDF;
}

/*
 * Reading a disc's total capacity is apparently a very difficult issue for the
 * SCSI standardisation group. Every disc type seems to have its own
 * (re)invented size request method and modifiers. The failsafe way of
 * determining the total (max) capacity i.e. not the recorded capacity but the
 * total maximum capacity is to request the info on the last track and
 * calculate the last lba.
 *
 * For ROM drives, we go for the CD recorded capacity. For recordable devices
 * we count.
 */
static int
read_cd_capacity(struct scsipi_periph *periph, uint32_t *blksize, u_long *last_lba)
{
	struct scsipi_read_cd_capacity    cap_cmd;
	/*
	 * XXX: see PR 48550 and PR 48754:
	 * the ahcisata(4) driver can not deal with unaligned
	 * data, so align this "a bit"
	 */
	struct scsipi_read_cd_cap_data    cap __aligned(2);
	struct scsipi_read_discinfo       di_cmd;
	struct scsipi_read_discinfo_data  di __aligned(2);
	struct scsipi_read_trackinfo      ti_cmd;
	struct scsipi_read_trackinfo_data ti __aligned(2);
	uint32_t track_start, track_size;
	int error, flags, msb, lsb, last_track;

	/* if the device doesn't grok capacity, return the dummies */
	if (periph->periph_quirks & PQUIRK_NOCAPACITY)
		return 0;

	/* first try read CD capacity for blksize and last recorded lba */
	/* issue the cd capacity request */
	flags = XS_CTL_DATA_IN;
	memset(&cap_cmd, 0, sizeof(cap_cmd));
	memset(&cap, 0, sizeof(cap));
	cap_cmd.opcode = READ_CD_CAPACITY;

	error = scsipi_command(periph,
	    (void *) &cap_cmd, sizeof(cap_cmd),
	    (void *) &cap,     sizeof(cap),
	    CDRETRIES, 30000, NULL, flags);
	if (error)
		return error;

	/* retrieve values and sanity check them */
	*blksize  = _4btol(cap.length);
	*last_lba = _4btol(cap.addr);

	/* blksize is 2048 for CD, but some drives give gibberish */
	if ((*blksize < 512) || ((*blksize & 511) != 0)
	    || (*blksize > 16*1024)) {
		if (*blksize > 16*1024)
			aprint_error("read_cd_capacity: extra large block "
			    "size %u found - limiting to 2kByte\n",
			    *blksize);
		*blksize = 2048;	/* some drives lie ! */
	}

	/* recordables have READ_DISCINFO implemented */
	flags = XS_CTL_DATA_IN | XS_CTL_SILENT;
	memset(&di_cmd, 0, sizeof(di_cmd));
	di_cmd.opcode = READ_DISCINFO;
	_lto2b(READ_DISCINFO_BIGSIZE, di_cmd.data_len);

	error = scsipi_command(periph,
	    (void *) &di_cmd,  sizeof(di_cmd),
	    (void *) &di,      READ_DISCINFO_BIGSIZE,
	    CDRETRIES, 30000, NULL, flags);
	if (error == 0) {
		msb = di.last_track_last_session_msb;
		lsb = di.last_track_last_session_lsb;
		last_track = (msb << 8) | lsb;

		/* request info on last track */
		memset(&ti_cmd, 0, sizeof(ti_cmd));
		ti_cmd.opcode = READ_TRACKINFO;
		ti_cmd.addr_type = 1;			/* on tracknr */
		_lto4b(last_track, ti_cmd.address);	/* tracknr    */
		_lto2b(sizeof(ti), ti_cmd.data_len);

		error = scsipi_command(periph,
		    (void *) &ti_cmd,  sizeof(ti_cmd),
		    (void *) &ti,      sizeof(ti),
		    CDRETRIES, 30000, NULL, flags);
		if (error == 0) {
			track_start = _4btol(ti.track_start);
			track_size  = _4btol(ti.track_size);

			/* overwrite only with a sane value */
			if (track_start + track_size >= 100)
				*last_lba = (u_long) track_start + track_size -1;
		}
	}

	/* sanity check for lba_size */
	if (*last_lba < 100)
		*last_lba = 400000-1;

	return 0;
}

/*
 * Find out from the device what its capacity is
 */
static u_long
cd_size(struct cd_softc *cd, int flags)
{
	uint32_t blksize = 2048;
	u_long last_lba = 0, size;
	int error;

	error = read_cd_capacity(cd->sc_periph, &blksize, &last_lba);
	if (error)
		goto error;

	if (blksize != 2048) {
		if (cd_setblksize(cd) == 0) {
			blksize = 2048;
			error = read_cd_capacity(cd->sc_periph,
			    &blksize, &last_lba);
			if (error)
				goto error;
		}
	}

	size = last_lba + 1;
	cd->params.blksize     = blksize;
	cd->params.disksize    = size;
	cd->params.disksize512 = ((u_int64_t)cd->params.disksize * blksize) / DEV_BSIZE;

	SC_DEBUG(cd->sc_periph, SCSIPI_DB2,
	    ("cd_size: %u %lu\n", blksize, size));

	return size;

error:
	/* something went wrong */
	cd->params.blksize     = 2048;
	cd->params.disksize    = 0;
	cd->params.disksize512 = 0;

	SC_DEBUG(cd->sc_periph, SCSIPI_DB2, ("cd_size: failed\n"));

	return 0;
}

/*
 * Get scsi driver to send a "start playing" command
 */
static int
cd_play(struct cd_softc *cd, int blkno, int nblks)
{
	struct scsipi_play cmd;

	memset(&cmd, 0, sizeof(cmd));
	cmd.opcode = PLAY;
	_lto4b(blkno, cmd.blk_addr);
	_lto2b(nblks, cmd.xfer_len);

	return (scsipi_command(cd->sc_periph, (void *)&cmd, sizeof(cmd), 0, 0,
	    CDRETRIES, 30000, NULL, 0));
}

/*
 * Get scsi driver to send a "start playing" command
 */
static int
cd_play_tracks(struct cd_softc *cd, struct cd_formatted_toc *toc, int strack,
    int sindex, int etrack, int eindex)
{
	int error;

	if (!etrack)
		return (EIO);
	if (strack > etrack)
		return (EINVAL);

	error = cd_load_toc(cd, CD_TOC_FORM, toc, 0);
	if (error)
		return (error);

	if (++etrack > (toc->header.ending_track+1))
		etrack = toc->header.ending_track+1;

	strack -= toc->header.starting_track;
	etrack -= toc->header.starting_track;
	if (strack < 0)
		return (EINVAL);

	return (cd_play_msf(cd, toc->entries[strack].addr.msf.minute,
	    toc->entries[strack].addr.msf.second,
	    toc->entries[strack].addr.msf.frame,
	    toc->entries[etrack].addr.msf.minute,
	    toc->entries[etrack].addr.msf.second,
	    toc->entries[etrack].addr.msf.frame));
}

/*
 * Get scsi driver to send a "play msf" command
 */
static int
cd_play_msf(struct cd_softc *cd, int startm, int starts, int startf, int endm,
    int ends, int endf)
{
	struct scsipi_play_msf cmd;

	memset(&cmd, 0, sizeof(cmd));
	cmd.opcode = PLAY_MSF;
	cmd.start_m = startm;
	cmd.start_s = starts;
	cmd.start_f = startf;
	cmd.end_m = endm;
	cmd.end_s = ends;
	cmd.end_f = endf;

	return (scsipi_command(cd->sc_periph, (void *)&cmd, sizeof(cmd), 0, 0,
	    CDRETRIES, 30000, NULL, 0));
}

/*
 * Get scsi driver to send a "start up" command
 */
static int
cd_pause(struct cd_softc *cd, int go)
{
	struct scsipi_pause cmd;

	memset(&cmd, 0, sizeof(cmd));
	cmd.opcode = PAUSE;
	cmd.resume = go & 0xff;

	return (scsipi_command(cd->sc_periph, (void *)&cmd, sizeof(cmd), 0, 0,
	    CDRETRIES, 30000, NULL, 0));
}

/*
 * Get scsi driver to send a "RESET" command
 */
static int
cd_reset(struct cd_softc *cd)
{

	return (scsipi_command(cd->sc_periph, 0, 0, 0, 0,
	    CDRETRIES, 30000, NULL, XS_CTL_RESET));
}

/*
 * Read subchannel
 */
static int
cd_read_subchannel(struct cd_softc *cd, int mode, int format, int track,
    struct cd_sub_channel_info *data, int len, int flags)
{
	struct scsipi_read_subchannel cmd;

	memset(&cmd, 0, sizeof(cmd));
	cmd.opcode = READ_SUBCHANNEL;
	if (mode == CD_MSF_FORMAT)
		cmd.byte2 |= CD_MSF;
	cmd.byte3 = SRS_SUBQ;
	cmd.subchan_format = format;
	cmd.track = track;
	_lto2b(len, cmd.data_len);

	return (scsipi_command(cd->sc_periph,
	    (void *)&cmd, sizeof(struct scsipi_read_subchannel),
	    (void *)data, len,
	    CDRETRIES, 30000, NULL, flags | XS_CTL_DATA_IN | XS_CTL_SILENT));
}

/*
 * Read table of contents
 */
static int
cd_read_toc(struct cd_softc *cd, int respf, int mode, int start,
    struct cd_formatted_toc *toc, int len, int flags, int control)
{
	struct scsipi_read_toc cmd;
	int ntoc;

	memset(&cmd, 0, sizeof(cmd));
#if 0
	if (len != sizeof(struct ioc_toc_header))
		ntoc = ((len) - sizeof(struct ioc_toc_header)) /
		    sizeof(struct cd_toc_entry);
	else
#endif
	ntoc = len;
	cmd.opcode = READ_TOC;
	if (mode == CD_MSF_FORMAT)
		cmd.addr_mode |= CD_MSF;
	cmd.resp_format = respf;
	cmd.from_track = start;
	_lto2b(ntoc, cmd.data_len);
	cmd.control = control;

	return (scsipi_command(cd->sc_periph,
	    (void *)&cmd, sizeof(cmd), (void *)toc, len, CDRETRIES,
	    30000, NULL, flags | XS_CTL_DATA_IN));
}

static int
cd_load_toc(struct cd_softc *cd, int respf, struct cd_formatted_toc *toc, int flags)
{
	int ntracks, len, error;

	if ((error = cd_read_toc(cd, respf, 0, 0, toc, sizeof(toc->header),
	    flags, 0)) != 0)
		return (error);

	ntracks = toc->header.ending_track - toc->header.starting_track + 1;
	len = (ntracks + 1) * sizeof(struct cd_toc_entry) +
	    sizeof(toc->header);
	if ((error = cd_read_toc(cd, respf, CD_MSF_FORMAT, 0, toc, len,
	    flags, 0)) != 0)
		return (error);
	return (0);
}

/*
 * Get the scsi driver to send a full inquiry to the device and use the
 * results to fill out the disk parameter structure.
 */
static int
cd_get_parms(struct cd_softc *cd, int flags)
{

	/*
	 * give a number of sectors so that sec * trks * cyls
	 * is <= disk_size
	 */
	if (cd_size(cd, flags) == 0)
		return (ENXIO);
	return (0);
}

static int
cdsize(dev_t dev)
{

	/* CD-ROMs are read-only. */
	return (-1);
}

static int
cddump(dev_t dev, daddr_t blkno, void *va, size_t size)
{

	/* Not implemented. */
	return (ENXIO);
}

#define	dvd_copy_key(dst, src)		memcpy((dst), (src), sizeof(dvd_key))
#define	dvd_copy_challenge(dst, src)	memcpy((dst), (src), sizeof(dvd_challenge))

static int
dvd_auth(struct cd_softc *cd, dvd_authinfo *a)
{
	struct scsipi_generic cmd;
	u_int8_t bf[20];
	int error;

	memset(cmd.bytes, 0, 15);
	memset(bf, 0, sizeof(bf));

	switch (a->type) {
	case DVD_LU_SEND_AGID:
		cmd.opcode = GPCMD_REPORT_KEY;
		cmd.bytes[8] = 8;
		cmd.bytes[9] = 0 | (0 << 6);
		error = scsipi_command(cd->sc_periph, &cmd, 12, bf, 8,
		    CDRETRIES, 30000, NULL, XS_CTL_DATA_IN);
		if (error)
			return (error);
		a->lsa.agid = bf[7] >> 6;
		return (0);

	case DVD_LU_SEND_CHALLENGE:
		cmd.opcode = GPCMD_REPORT_KEY;
		cmd.bytes[8] = 16;
		cmd.bytes[9] = 1 | (a->lsc.agid << 6);
		error = scsipi_command(cd->sc_periph, &cmd, 12, bf, 16,
		    CDRETRIES, 30000, NULL, XS_CTL_DATA_IN);
		if (error)
			return (error);
		dvd_copy_challenge(a->lsc.chal, &bf[4]);
		return (0);

	case DVD_LU_SEND_KEY1:
		cmd.opcode = GPCMD_REPORT_KEY;
		cmd.bytes[8] = 12;
		cmd.bytes[9] = 2 | (a->lsk.agid << 6);
		error = scsipi_command(cd->sc_periph, &cmd, 12, bf, 12,
		    CDRETRIES, 30000, NULL, XS_CTL_DATA_IN);
		if (error)
			return (error);
		dvd_copy_key(a->lsk.key, &bf[4]);
		return (0);

	case DVD_LU_SEND_TITLE_KEY:
		cmd.opcode = GPCMD_REPORT_KEY;
		_lto4b(a->lstk.lba, &cmd.bytes[1]);
		cmd.bytes[8] = 12;
		cmd.bytes[9] = 4 | (a->lstk.agid << 6);
		error = scsipi_command(cd->sc_periph, &cmd, 12, bf, 12,
		    CDRETRIES, 30000, NULL, XS_CTL_DATA_IN);
		if (error)
			return (error);
		a->lstk.cpm = (bf[4] >> 7) & 1;
		a->lstk.cp_sec = (bf[4] >> 6) & 1;
		a->lstk.cgms = (bf[4] >> 4) & 3;
		dvd_copy_key(a->lstk.title_key, &bf[5]);
		return (0);

	case DVD_LU_SEND_ASF:
		cmd.opcode = GPCMD_REPORT_KEY;
		cmd.bytes[8] = 8;
		cmd.bytes[9] = 5 | (a->lsasf.agid << 6);
		error = scsipi_command(cd->sc_periph, &cmd, 12, bf, 8,
		    CDRETRIES, 30000, NULL, XS_CTL_DATA_IN);
		if (error)
			return (error);
		a->lsasf.asf = bf[7] & 1;
		return (0);

	case DVD_HOST_SEND_CHALLENGE:
		cmd.opcode = GPCMD_SEND_KEY;
		cmd.bytes[8] = 16;
		cmd.bytes[9] = 1 | (a->hsc.agid << 6);
		bf[1] = 14;
		dvd_copy_challenge(&bf[4], a->hsc.chal);
		error = scsipi_command(cd->sc_periph, &cmd, 12, bf, 16,
		    CDRETRIES, 30000, NULL, XS_CTL_DATA_OUT);
		if (error)
			return (error);
		a->type = DVD_LU_SEND_KEY1;
		return (0);

	case DVD_HOST_SEND_KEY2:
		cmd.opcode = GPCMD_SEND_KEY;
		cmd.bytes[8] = 12;
		cmd.bytes[9] = 3 | (a->hsk.agid << 6);
		bf[1] = 10;
		dvd_copy_key(&bf[4], a->hsk.key);
		error = scsipi_command(cd->sc_periph, &cmd, 12, bf, 12,
		    CDRETRIES, 30000, NULL, XS_CTL_DATA_OUT);
		if (error) {
			a->type = DVD_AUTH_FAILURE;
			return (error);
		}
		a->type = DVD_AUTH_ESTABLISHED;
		return (0);

	case DVD_INVALIDATE_AGID:
		cmd.opcode = GPCMD_REPORT_KEY;
		cmd.bytes[9] = 0x3f | (a->lsa.agid << 6);
		error = scsipi_command(cd->sc_periph, &cmd, 12, bf, 16,
		    CDRETRIES, 30000, NULL, 0);
		if (error)
			return (error);
		return (0);

	case DVD_LU_SEND_RPC_STATE:
		cmd.opcode = GPCMD_REPORT_KEY;
		cmd.bytes[8] = 8;
		cmd.bytes[9] = 8 | (0 << 6);
		error = scsipi_command(cd->sc_periph, &cmd, 12, bf, 8,
		    CDRETRIES, 30000, NULL, XS_CTL_DATA_IN);
		if (error)
			return (error);
		a->lrpcs.type = (bf[4] >> 6) & 3;
		a->lrpcs.vra = (bf[4] >> 3) & 7;
		a->lrpcs.ucca = (bf[4]) & 7;
		a->lrpcs.region_mask = bf[5];
		a->lrpcs.rpc_scheme = bf[6];
		return (0);

	case DVD_HOST_SEND_RPC_STATE:
		cmd.opcode = GPCMD_SEND_KEY;
		cmd.bytes[8] = 8;
		cmd.bytes[9] = 6 | (0 << 6);
		bf[1] = 6;
		bf[4] = a->hrpcs.pdrc;
		error = scsipi_command(cd->sc_periph, &cmd, 12, bf, 8,
		    CDRETRIES, 30000, NULL, XS_CTL_DATA_OUT);
		if (error)
			return (error);
		return (0);

	default:
		return (ENOTTY);
	}
}

static int
dvd_read_physical(struct cd_softc *cd, dvd_struct *s)
{
	struct scsipi_generic cmd;
	u_int8_t bf[4 + 4 * 20], *bufp;
	int error;
	struct dvd_layer *layer;
	int i;

	memset(cmd.bytes, 0, 15);
	memset(bf, 0, sizeof(bf));
	cmd.opcode = GPCMD_READ_DVD_STRUCTURE;
	cmd.bytes[6] = s->type;
	_lto2b(sizeof(bf), &cmd.bytes[7]);

	cmd.bytes[5] = s->physical.layer_num;
	error = scsipi_command(cd->sc_periph, &cmd, 12, bf, sizeof(bf),
	    CDRETRIES, 30000, NULL, XS_CTL_DATA_IN);
	if (error)
		return (error);
	for (i = 0, bufp = &bf[4], layer = &s->physical.layer[0]; i < 4;
	     i++, bufp += 20, layer++) {
		memset(layer, 0, sizeof(*layer));
                layer->book_version = bufp[0] & 0xf;
                layer->book_type = bufp[0] >> 4;
                layer->min_rate = bufp[1] & 0xf;
                layer->disc_size = bufp[1] >> 4;
                layer->layer_type = bufp[2] & 0xf;
                layer->track_path = (bufp[2] >> 4) & 1;
                layer->nlayers = (bufp[2] >> 5) & 3;
                layer->track_density = bufp[3] & 0xf;
                layer->linear_density = bufp[3] >> 4;
                layer->start_sector = _4btol(&bufp[4]);
                layer->end_sector = _4btol(&bufp[8]);
                layer->end_sector_l0 = _4btol(&bufp[12]);
                layer->bca = bufp[16] >> 7;
	}
	return (0);
}

static int
dvd_read_copyright(struct cd_softc *cd, dvd_struct *s)
{
	struct scsipi_generic cmd;
	u_int8_t bf[8];
	int error;

	memset(cmd.bytes, 0, 15);
	memset(bf, 0, sizeof(bf));
	cmd.opcode = GPCMD_READ_DVD_STRUCTURE;
	cmd.bytes[6] = s->type;
	_lto2b(sizeof(bf), &cmd.bytes[7]);

	cmd.bytes[5] = s->copyright.layer_num;
	error = scsipi_command(cd->sc_periph, &cmd, 12, bf, sizeof(bf),
	    CDRETRIES, 30000, NULL, XS_CTL_DATA_IN);
	if (error)
		return (error);
	s->copyright.cpst = bf[4];
	s->copyright.rmi = bf[5];
	return (0);
}

static int
dvd_read_disckey(struct cd_softc *cd, dvd_struct *s)
{
	struct scsipi_generic cmd;
	u_int8_t *bf;
	int error;

	bf = malloc(4 + 2048, M_TEMP, M_WAITOK|M_ZERO);
	if (bf == NULL)
		return EIO;
	memset(cmd.bytes, 0, 15);
	cmd.opcode = GPCMD_READ_DVD_STRUCTURE;
	cmd.bytes[6] = s->type;
	_lto2b(4 + 2048, &cmd.bytes[7]);

	cmd.bytes[9] = s->disckey.agid << 6;
	error = scsipi_command(cd->sc_periph, &cmd, 12, bf, 4 + 2048,
	    CDRETRIES, 30000, NULL, XS_CTL_DATA_IN);
	if (error == 0)
		memcpy(s->disckey.value, &bf[4], 2048);
	free(bf, M_TEMP);
	return error;
}

static int
dvd_read_bca(struct cd_softc *cd, dvd_struct *s)
{
	struct scsipi_generic cmd;
	u_int8_t bf[4 + 188];
	int error;

	memset(cmd.bytes, 0, 15);
	memset(bf, 0, sizeof(bf));
	cmd.opcode = GPCMD_READ_DVD_STRUCTURE;
	cmd.bytes[6] = s->type;
	_lto2b(sizeof(bf), &cmd.bytes[7]);

	error = scsipi_command(cd->sc_periph, &cmd, 12, bf, sizeof(bf),
	    CDRETRIES, 30000, NULL, XS_CTL_DATA_IN);
	if (error)
		return (error);
	s->bca.len = _2btol(&bf[0]);
	if (s->bca.len < 12 || s->bca.len > 188)
		return (EIO);
	memcpy(s->bca.value, &bf[4], s->bca.len);
	return (0);
}

static int
dvd_read_manufact(struct cd_softc *cd, dvd_struct *s)
{
	struct scsipi_generic cmd;
	u_int8_t *bf;
	int error;

	bf = malloc(4 + 2048, M_TEMP, M_WAITOK|M_ZERO);
	if (bf == NULL)
		return (EIO);
	memset(cmd.bytes, 0, 15);
	cmd.opcode = GPCMD_READ_DVD_STRUCTURE;
	cmd.bytes[6] = s->type;
	_lto2b(4 + 2048, &cmd.bytes[7]);

	error = scsipi_command(cd->sc_periph, &cmd, 12, bf, 4 + 2048,
	    CDRETRIES, 30000, NULL, XS_CTL_DATA_IN);
	if (error == 0) {
		s->manufact.len = _2btol(&bf[0]);
		if (s->manufact.len >= 0 && s->manufact.len <= 2048)
			memcpy(s->manufact.value, &bf[4], s->manufact.len);
		else
			error = EIO;
	}
	free(bf, M_TEMP);
	return error;
}

static int
dvd_read_struct(struct cd_softc *cd, dvd_struct *s)
{

	switch (s->type) {
	case DVD_STRUCT_PHYSICAL:
		return (dvd_read_physical(cd, s));
	case DVD_STRUCT_COPYRIGHT:
		return (dvd_read_copyright(cd, s));
	case DVD_STRUCT_DISCKEY:
		return (dvd_read_disckey(cd, s));
	case DVD_STRUCT_BCA:
		return (dvd_read_bca(cd, s));
	case DVD_STRUCT_MANUFACT:
		return (dvd_read_manufact(cd, s));
	default:
		return (EINVAL);
	}
}

static int
cd_mode_sense(struct cd_softc *cd, u_int8_t byte2, void *sense, size_t size,
    int page, int flags, int *big)
{

	if (cd->sc_periph->periph_quirks & PQUIRK_ONLYBIG) {
		*big = 1;
		return scsipi_mode_sense_big(cd->sc_periph, byte2, page, sense,
		    size + sizeof(struct scsi_mode_parameter_header_10),
		    flags, CDRETRIES, 20000);
	} else {
		*big = 0;
		return scsipi_mode_sense(cd->sc_periph, byte2, page, sense,
		    size + sizeof(struct scsi_mode_parameter_header_6),
		    flags, CDRETRIES, 20000);
	}
}

static int
cd_mode_select(struct cd_softc *cd, u_int8_t byte2, void *sense, size_t size,
    int flags, int big)
{

	if (big) {
		struct scsi_mode_parameter_header_10 *header = sense;

		_lto2b(0, header->data_length);
		return scsipi_mode_select_big(cd->sc_periph, byte2, sense,
		    size + sizeof(struct scsi_mode_parameter_header_10),
		    flags, CDRETRIES, 20000);
	} else {
		struct scsi_mode_parameter_header_6 *header = sense;

		header->data_length = 0;
		return scsipi_mode_select(cd->sc_periph, byte2, sense,
		    size + sizeof(struct scsi_mode_parameter_header_6),
		    flags, CDRETRIES, 20000);
	}
}

static int
cd_set_pa_immed(struct cd_softc *cd, int flags)
{
	struct {
		union {
			struct scsi_mode_parameter_header_6 small;
			struct scsi_mode_parameter_header_10 big;
		} header;
		struct cd_audio_page page;
	} data;
	int error;
	uint8_t oflags;
	int big, byte2;
	struct cd_audio_page *page;

	byte2 = SMS_DBD;
try_again:
	if ((error = cd_mode_sense(cd, byte2, &data, sizeof(data.page),
	    AUDIO_PAGE, flags, &big)) != 0) {
		if (byte2 == SMS_DBD) {
			/* Device may not understand DBD; retry without */
			byte2 = 0;
			goto try_again;
		}
		return (error);
	}

	if (big)
		page = (void *)((u_long)&data.header.big +
				sizeof data.header.big +
				_2btol(data.header.big.blk_desc_len));
	else
		page = (void *)((u_long)&data.header.small +
				sizeof data.header.small +
				data.header.small.blk_desc_len);

	oflags = page->flags;
	page->flags &= ~CD_PA_SOTC;
	page->flags |= CD_PA_IMMED;
	if (oflags == page->flags)
		return (0);

	return (cd_mode_select(cd, SMS_PF, &data,
	    sizeof(struct scsi_mode_page_header) + page->pg_length,
	    flags, big));
}

static int
cd_setchan(struct cd_softc *cd, int p0, int p1, int p2, int p3, int flags)
{
	struct {
		union {
			struct scsi_mode_parameter_header_6 small;
			struct scsi_mode_parameter_header_10 big;
		} header;
		struct cd_audio_page page;
	} data;
	int error;
	int big, byte2;
	struct cd_audio_page *page;

	byte2 = SMS_DBD;
try_again:
	if ((error = cd_mode_sense(cd, byte2, &data, sizeof(data.page),
	    AUDIO_PAGE, flags, &big)) != 0) {
		if (byte2 == SMS_DBD) {
			/* Device may not understand DBD; retry without */
			byte2 = 0;
			goto try_again;
		}
		return (error);
	}

	if (big)
		page = (void *)((u_long)&data.header.big +
				sizeof data.header.big +
				_2btol(data.header.big.blk_desc_len));
	else
		page = (void *)((u_long)&data.header.small +
				sizeof data.header.small +
				data.header.small.blk_desc_len);

	page->port[0].channels = p0;
	page->port[1].channels = p1;
	page->port[2].channels = p2;
	page->port[3].channels = p3;

	return (cd_mode_select(cd, SMS_PF, &data,
	    sizeof(struct scsi_mode_page_header) + page->pg_length,
	    flags, big));
}

static int
cd_getvol(struct cd_softc *cd, struct ioc_vol *arg, int flags)
{
	struct {
		union {
			struct scsi_mode_parameter_header_6 small;
			struct scsi_mode_parameter_header_10 big;
		} header;
		struct cd_audio_page page;
	} data;
	int error;
	int big, byte2;
	struct cd_audio_page *page;

	byte2 = SMS_DBD;
try_again:
	if ((error = cd_mode_sense(cd, byte2, &data, sizeof(data.page),
	    AUDIO_PAGE, flags, &big)) != 0) {
		if (byte2 == SMS_DBD) {
			/* Device may not understand DBD; retry without */
			byte2 = 0;
			goto try_again;
		}
		return (error);
	}

	if (big)
		page = (void *)((u_long)&data.header.big +
				sizeof data.header.big +
				_2btol(data.header.big.blk_desc_len));
	else
		page = (void *)((u_long)&data.header.small +
				sizeof data.header.small +
				data.header.small.blk_desc_len);

	arg->vol[0] = page->port[0].volume;
	arg->vol[1] = page->port[1].volume;
	arg->vol[2] = page->port[2].volume;
	arg->vol[3] = page->port[3].volume;

	return (0);
}

static int
cd_setvol(struct cd_softc *cd, const struct ioc_vol *arg, int flags)
{
	struct {
		union {
			struct scsi_mode_parameter_header_6 small;
			struct scsi_mode_parameter_header_10 big;
		} header;
		struct cd_audio_page page;
	} data, mask;
	int error;
	int big, byte2;
	struct cd_audio_page *page, *page2;

	byte2 = SMS_DBD;
try_again:
	if ((error = cd_mode_sense(cd, byte2, &data, sizeof(data.page),
	    AUDIO_PAGE, flags, &big)) != 0) {
		if (byte2 == SMS_DBD) {
			/* Device may not understand DBD; retry without */
			byte2 = 0;
			goto try_again;
		}
		return (error);
	}
	if ((error = cd_mode_sense(cd, byte2, &mask, sizeof(mask.page),
	    AUDIO_PAGE|SMS_PCTRL_CHANGEABLE, flags, &big)) != 0)
		return (error);

	if (big) {
		page = (void *)((u_long)&data.header.big +
				sizeof data.header.big +
				_2btol(data.header.big.blk_desc_len));
		page2 = (void *)((u_long)&mask.header.big +
				sizeof mask.header.big +
				_2btol(mask.header.big.blk_desc_len));
	} else {
		page = (void *)((u_long)&data.header.small +
				sizeof data.header.small +
				data.header.small.blk_desc_len);
		page2 = (void *)((u_long)&mask.header.small +
				sizeof mask.header.small +
				mask.header.small.blk_desc_len);
	}

	page->port[0].volume = arg->vol[0] & page2->port[0].volume;
	page->port[1].volume = arg->vol[1] & page2->port[1].volume;
	page->port[2].volume = arg->vol[2] & page2->port[2].volume;
	page->port[3].volume = arg->vol[3] & page2->port[3].volume;

	page->port[0].channels = CHANNEL_0;
	page->port[1].channels = CHANNEL_1;

	return (cd_mode_select(cd, SMS_PF, &data,
	    sizeof(struct scsi_mode_page_header) + page->pg_length,
	    flags, big));
}

static int
cd_load_unload(struct cd_softc *cd, struct ioc_load_unload *args)
{
	struct scsipi_load_unload cmd;

	memset(&cmd, 0, sizeof(cmd));
	cmd.opcode = LOAD_UNLOAD;
	cmd.options = args->options;    /* ioctl uses MMC values */
	cmd.slot = args->slot;

	return (scsipi_command(cd->sc_periph, (void *)&cmd, sizeof(cmd), 0, 0,
	    CDRETRIES, 200000, NULL, 0));
}

static int
cd_setblksize(struct cd_softc *cd)
{
	struct {
		union {
			struct scsi_mode_parameter_header_6 small;
			struct scsi_mode_parameter_header_10 big;
		} header;
		struct scsi_general_block_descriptor blk_desc;
	} data;
	int error;
	int big, bsize;
	struct scsi_general_block_descriptor *bdesc;

	if ((error = cd_mode_sense(cd, 0, &data, sizeof(data.blk_desc), 0, 0,
	    &big)) != 0)
		return (error);

	if (big) {
		bdesc = (void *)(&data.header.big + 1);
		bsize = _2btol(data.header.big.blk_desc_len);
	} else {
		bdesc = (void *)(&data.header.small + 1);
		bsize = data.header.small.blk_desc_len;
	}

	if (bsize == 0) {
printf("cd_setblksize: trying to change bsize, but no blk_desc\n");
		return (EINVAL);
	}
	if (_3btol(bdesc->blklen) == 2048) {
printf("cd_setblksize: trying to change bsize, but blk_desc is correct\n");
		return (EINVAL);
	}

	_lto3b(2048, bdesc->blklen);

	return (cd_mode_select(cd, SMS_PF, &data, sizeof(data.blk_desc), 0,
	    big));
}


static int
mmc_profile2class(uint16_t mmc_profile)
{
	switch (mmc_profile) {
	case 0x01 : /* SCSI discs */
	case 0x02 :
		/* this can't happen really, cd.c wouldn't have matched */
		return MMC_CLASS_DISC;
	case 0x03 : /* Magneto Optical with sector erase */
	case 0x04 : /* Magneto Optical write once        */
	case 0x05 : /* Advance Storage Magneto Optical   */
		return MMC_CLASS_MO;
	case 0x00 : /* Unknown MMC profile, can also be CD-ROM */
	case 0x08 : /* CD-ROM  */
	case 0x09 : /* CD-R    */
	case 0x0a : /* CD-RW   */
		return MMC_CLASS_CD;
	case 0x10 : /* DVD-ROM */
	case 0x11 : /* DVD-R   */
	case 0x12 : /* DVD-RAM */
	case 0x13 : /* DVD-RW restricted overwrite */
	case 0x14 : /* DVD-RW sequential */
	case 0x1a : /* DVD+RW  */
	case 0x1b : /* DVD+R   */
	case 0x2a : /* DVD+RW Dual layer */
	case 0x2b : /* DVD+R Dual layer */
	case 0x50 : /* HD DVD-ROM */
	case 0x51 : /* HD DVD-R   */
	case 0x52 : /* HD DVD-RW; DVD-RAM like */
		return MMC_CLASS_DVD;
	case 0x40 : /* BD-ROM  */
	case 0x41 : /* BD-R Sequential recording (SRM) */
	case 0x42 : /* BD-R Ramdom Recording (RRM) */
	case 0x43 : /* BD-RE */
		return MMC_CLASS_BD;
	}
	return MMC_CLASS_UNKN;
}


/*
 * Drive/media combination is reflected in a series of features that can
 * either be current or dormant. We try to make sense out of them to create a
 * set of easy to use flags that abstract the device/media capabilities.
 */

static void
mmc_process_feature(struct mmc_discinfo *mmc_discinfo,
		    uint16_t feature, int cur, uint8_t *rpos)
{
	uint32_t blockingnr;
	uint64_t flags;

	if (cur == 1) {
		flags = mmc_discinfo->mmc_cur;
	} else {
		flags = mmc_discinfo->mmc_cap;
	}

	switch (feature) {
	case 0x0010 :	/* random readable feature */
		blockingnr  =  rpos[5] | (rpos[4] << 8);
		if (blockingnr > 1)
			flags |= MMC_CAP_PACKET;

		/* RW error page */
		break;
	case 0x0020 :	/* random writable feature */
		flags |= MMC_CAP_RECORDABLE;
		flags |= MMC_CAP_REWRITABLE;
		blockingnr  =  rpos[9] | (rpos[8] << 8);
		if (blockingnr > 1)
			flags |= MMC_CAP_PACKET;
		break;
	case 0x0021 :	/* incremental streaming write feature */
		flags |= MMC_CAP_RECORDABLE;
		flags |= MMC_CAP_SEQUENTIAL;
		if (cur)
			mmc_discinfo->link_block_penalty = rpos[4];
		if (rpos[2] & 1)
			flags |= MMC_CAP_ZEROLINKBLK;
		break;
	case 0x0022 : 	/* (obsolete) erase support feature */
		flags |= MMC_CAP_RECORDABLE;
		flags |= MMC_CAP_ERASABLE;
		break;
	case 0x0023 :	/* formatting media support feature */
		flags |= MMC_CAP_RECORDABLE;
		flags |= MMC_CAP_FORMATTABLE;
		break;
	case 0x0024 :	/* hardware assised defect management feature */
		flags |= MMC_CAP_HW_DEFECTFREE;
		break;
	case 0x0025 : 	/* write once */
		flags |= MMC_CAP_RECORDABLE;
		break;
	case 0x0026 :	/* restricted overwrite feature */
		flags |= MMC_CAP_RECORDABLE;
		flags |= MMC_CAP_REWRITABLE;
		flags |= MMC_CAP_STRICTOVERWRITE;
		break;
	case 0x0028 :	/* MRW formatted media support feature */
		flags |= MMC_CAP_MRW;
		break;
	case 0x002b :	/* DVD+R read (and opt. write) support */
		flags |= MMC_CAP_SEQUENTIAL;
		if (rpos[0] & 1) /* write support */
			flags |= MMC_CAP_RECORDABLE;
		break;
	case 0x002c :	/* rigid restricted overwrite feature */
		flags |= MMC_CAP_RECORDABLE;
		flags |= MMC_CAP_REWRITABLE;
		flags |= MMC_CAP_STRICTOVERWRITE;
		if (rpos[0] & 1) /* blank bit */
			flags |= MMC_CAP_BLANKABLE;
		break;
	case 0x002d :	/* track at once recording feature */
		flags |= MMC_CAP_RECORDABLE;
		flags |= MMC_CAP_SEQUENTIAL;
		break;
	case 0x002f :	/* DVD-R/-RW write feature */
		flags |= MMC_CAP_RECORDABLE;
		if (rpos[0] & 2) /* DVD-RW bit */
			flags |= MMC_CAP_BLANKABLE;
		break;
	case 0x0038 :	/* BD-R SRM with pseudo overwrite */
		flags |= MMC_CAP_PSEUDOOVERWRITE;
		break;
	default :
		/* ignore */
		break;
	}

	if (cur == 1) {
		mmc_discinfo->mmc_cur = flags;
	} else {
		mmc_discinfo->mmc_cap = flags;
	}
}

static int
mmc_getdiscinfo_cdrom(struct scsipi_periph *periph,
		      struct mmc_discinfo *mmc_discinfo)
{
	struct scsipi_read_toc      gtoc_cmd;
	struct scsipi_toc_header   *toc_hdr;
	struct scsipi_toc_msinfo   *toc_msinfo;
	const uint32_t buffer_size = 1024;
	uint32_t req_size;
	uint8_t  *buffer;
	int error, flags;

	buffer = malloc(buffer_size, M_TEMP, M_WAITOK);
	/*
	 * Fabricate mmc_discinfo for CD-ROM. Some values are really `dont
	 * care' but others might be of interest to programs.
	 */

	mmc_discinfo->disc_state	 = MMC_STATE_FULL;
	mmc_discinfo->last_session_state = MMC_STATE_FULL;
	mmc_discinfo->bg_format_state    = MMC_BGFSTATE_COMPLETED;
	mmc_discinfo->link_block_penalty = 7;	/* not relevant */

	/* get number of sessions and first tracknr in last session */
	flags = XS_CTL_DATA_IN;
	memset(&gtoc_cmd, 0, sizeof(gtoc_cmd));
	gtoc_cmd.opcode      = READ_TOC;
	gtoc_cmd.addr_mode   = CD_MSF;		/* not relevant        */
	gtoc_cmd.resp_format = CD_TOC_MSINFO;	/* multisession info   */
	gtoc_cmd.from_track  = 0;		/* reserved, must be 0 */
	req_size = sizeof(*toc_hdr) + sizeof(*toc_msinfo);
	_lto2b(req_size, gtoc_cmd.data_len);

	error = scsipi_command(periph,
		(void *)&gtoc_cmd, sizeof(gtoc_cmd),
		(void *)buffer,    req_size,
		CDRETRIES, 30000, NULL, flags);
	if (error)
		goto out;
	toc_hdr    = (struct scsipi_toc_header *)  buffer;
	toc_msinfo = (struct scsipi_toc_msinfo *) (buffer + 4);
	mmc_discinfo->num_sessions = toc_hdr->last - toc_hdr->first + 1;
	mmc_discinfo->first_track  = toc_hdr->first;
	mmc_discinfo->first_track_last_session = toc_msinfo->tracknr;

	/* get last track of last session */
	flags = XS_CTL_DATA_IN;
	gtoc_cmd.resp_format  = CD_TOC_FORM;	/* formatted toc */
	req_size = sizeof(*toc_hdr);
	_lto2b(req_size, gtoc_cmd.data_len);

	error = scsipi_command(periph,
		(void *)&gtoc_cmd, sizeof(gtoc_cmd),
		(void *)buffer,    req_size,
		CDRETRIES, 30000, NULL, flags);
	if (error)
		goto out;
	toc_hdr    = (struct scsipi_toc_header *) buffer;
	mmc_discinfo->last_track_last_session = toc_hdr->last;
	mmc_discinfo->num_tracks = toc_hdr->last - toc_hdr->first + 1;

	/* TODO how to handle disc_barcode and disc_id */
	/* done */

out:
	free(buffer, M_TEMP);
	return error;
}

static int
mmc_getdiscinfo_dvdrom(struct scsipi_periph *periph,
		       struct mmc_discinfo *mmc_discinfo)
{
	struct scsipi_read_toc   gtoc_cmd;
	struct scsipi_toc_header toc_hdr;
	uint32_t req_size;
	int error, flags;

	/*
	 * Fabricate mmc_discinfo for DVD-ROM. Some values are really `dont
	 * care' but others might be of interest to programs.
	 */

	mmc_discinfo->disc_state	 = MMC_STATE_FULL;
	mmc_discinfo->last_session_state = MMC_STATE_FULL;
	mmc_discinfo->bg_format_state    = MMC_BGFSTATE_COMPLETED;
	mmc_discinfo->link_block_penalty = 16;	/* not relevant */

	/* get number of sessions and first tracknr in last session */
	flags = XS_CTL_DATA_IN;
	memset(&gtoc_cmd, 0, sizeof(gtoc_cmd));
	gtoc_cmd.opcode      = READ_TOC;
	gtoc_cmd.addr_mode   = 0;		/* LBA                 */
	gtoc_cmd.resp_format = CD_TOC_FORM;	/* multisession info   */
	gtoc_cmd.from_track  = 1;		/* first track         */
	req_size = sizeof(toc_hdr);
	_lto2b(req_size, gtoc_cmd.data_len);

	error = scsipi_command(periph,
		(void *)&gtoc_cmd, sizeof(gtoc_cmd),
		(void *)&toc_hdr,  req_size,
		CDRETRIES, 30000, NULL, flags);
	if (error)
		return error;

	/* DVD-ROM squashes the track/session space */
	mmc_discinfo->num_sessions = toc_hdr.last - toc_hdr.first + 1;
	mmc_discinfo->num_tracks   = mmc_discinfo->num_sessions;
	mmc_discinfo->first_track  = toc_hdr.first;
	mmc_discinfo->first_track_last_session = toc_hdr.last;
	mmc_discinfo->last_track_last_session  = toc_hdr.last;

	/* TODO how to handle disc_barcode and disc_id */
	/* done */
	return 0;
}

static int
mmc_getdiscinfo(struct scsipi_periph *periph,
		struct mmc_discinfo *mmc_discinfo)
{
	struct scsipi_get_configuration   gc_cmd;
	struct scsipi_get_conf_data      *gc;
	struct scsipi_get_conf_feature   *gcf;
	struct scsipi_read_discinfo       di_cmd;
	struct scsipi_read_discinfo_data  di __aligned(2);
	const uint32_t buffer_size = 0x200; /* XXX RPZ USB3 SCSI size issue */
	uint32_t pos;
	u_long   last_lba = 0;
	uint8_t  *buffer, *fpos;
	int feature, last_feature, features_len, feature_cur, feature_len;
	int lsb, msb, error, flags;

	buffer = malloc(buffer_size, M_TEMP, M_WAITOK);

	/* initialise structure */
	memset(mmc_discinfo, 0, sizeof(struct mmc_discinfo));
	mmc_discinfo->mmc_profile = 0x00;	/* unknown */
	mmc_discinfo->mmc_class   = MMC_CLASS_UNKN;
	mmc_discinfo->mmc_cur     = 0;
	mmc_discinfo->mmc_cap     = 0;
	mmc_discinfo->link_block_penalty = 0;

	/* determine mmc profile and class */
	flags = XS_CTL_DATA_IN;
	memset(&gc_cmd, 0, sizeof(gc_cmd));
	gc_cmd.opcode = GET_CONFIGURATION;
	_lto2b(GET_CONF_NO_FEATURES_LEN, gc_cmd.data_len);

	gc = (struct scsipi_get_conf_data *) buffer;

	error = scsipi_command(periph,
		(void *)&gc_cmd, sizeof(gc_cmd),
		(void *) gc,     GET_CONF_NO_FEATURES_LEN,
		CDRETRIES, 30000, NULL, flags);
	if (error)
		goto out;

	mmc_discinfo->mmc_profile = _2btol(gc->mmc_profile);
	mmc_discinfo->mmc_class = mmc_profile2class(mmc_discinfo->mmc_profile);

	/* assume 2048 sector size unless told otherwise */
	mmc_discinfo->sector_size = 2048;
	error = read_cd_capacity(periph, &mmc_discinfo->sector_size, &last_lba);
	if (error)
		goto out;

	mmc_discinfo->last_possible_lba = (uint32_t) last_lba;

	/* Read in all features to determine device capabilities */
	last_feature = feature = 0;
	do {
		/* determine mmc profile and class */
		flags = XS_CTL_DATA_IN;
		memset(&gc_cmd, 0, sizeof(gc_cmd));
		gc_cmd.opcode = GET_CONFIGURATION;
		_lto2b(last_feature, gc_cmd.start_at_feature);
		_lto2b(buffer_size, gc_cmd.data_len);
		memset(gc, 0, buffer_size);

		error = scsipi_command(periph,
			(void *)&gc_cmd, sizeof(gc_cmd),
			(void *) gc,     buffer_size,
			CDRETRIES, 30000, NULL, flags);
		if (error) {
			/* ieeek... break out of loop... i dunno what to do */
			break;
		}

		features_len = _4btol(gc->data_len);
		if (features_len < 4 || features_len > buffer_size)
			break;

		pos  = 0;
		fpos = &gc->feature_desc[0];
		while (pos < features_len - 4) {
			gcf = (struct scsipi_get_conf_feature *) fpos;

			feature     = _2btol(gcf->featurecode);
			feature_cur = gcf->flags & 1;
			feature_len = gcf->additional_length;

			mmc_process_feature(mmc_discinfo,
					    feature, feature_cur,
					    gcf->feature_dependent);

			last_feature = MAX(last_feature, feature);
#ifdef DIAGNOSTIC
			/* assert((feature_len & 3) == 0); */
			if ((feature_len & 3) != 0) {
				printf("feature %d having length %d\n",
					feature, feature_len);
			}
#endif

			pos  += 4 + feature_len;
			fpos += 4 + feature_len;
		}
		/* unlikely to ever grow past our 1kb buffer */
	} while (features_len >= 0xffff);

	/*
	 * Fixup CD-RW drives that are on crack.
	 *
	 * Some drives report the capability to incrementally write
	 * sequentially on CD-R(W) media...  nice, but this should not be
	 * active for a fixed packet formatted CD-RW media. Other report the
	 * ability of HW_DEFECTFREE even when the media is NOT MRW
	 * formatted....
	 */
	if (mmc_discinfo->mmc_profile == 0x0a) {
		if ((mmc_discinfo->mmc_cur & MMC_CAP_SEQUENTIAL) == 0)
			mmc_discinfo->mmc_cur |= MMC_CAP_STRICTOVERWRITE;
		if (mmc_discinfo->mmc_cur & MMC_CAP_STRICTOVERWRITE)
			mmc_discinfo->mmc_cur &= ~MMC_CAP_SEQUENTIAL;
		if (mmc_discinfo->mmc_cur & MMC_CAP_MRW) {
			mmc_discinfo->mmc_cur &= ~MMC_CAP_SEQUENTIAL;
			mmc_discinfo->mmc_cur &= ~MMC_CAP_STRICTOVERWRITE;
		} else {
			mmc_discinfo->mmc_cur &= ~MMC_CAP_HW_DEFECTFREE;
		}
	}
	if (mmc_discinfo->mmc_profile == 0x09) {
		mmc_discinfo->mmc_cur &= ~MMC_CAP_REWRITABLE;
	}

#ifdef DEBUG
	printf("CD mmc %d, mmc_cur 0x%"PRIx64", mmc_cap 0x%"PRIx64"\n",
		mmc_discinfo->mmc_profile,
	 	mmc_discinfo->mmc_cur, mmc_discinfo->mmc_cap);
#endif

	/* read in disc state and number of sessions and tracks */
	flags = XS_CTL_DATA_IN | XS_CTL_SILENT;
	memset(&di_cmd, 0, sizeof(di_cmd));
	di_cmd.opcode = READ_DISCINFO;
	di_cmd.data_len[1] = READ_DISCINFO_BIGSIZE;

	error = scsipi_command(periph,
		(void *)&di_cmd, sizeof(di_cmd),
		(void *)&di,     READ_DISCINFO_BIGSIZE,
		CDRETRIES, 30000, NULL, flags);

	if (error) {
		/* discinfo call failed, emulate for cd-rom/dvd-rom */
		if (mmc_discinfo->mmc_profile == 0x08) /* CD-ROM */
			error = mmc_getdiscinfo_cdrom(periph, mmc_discinfo);
		else if (mmc_discinfo->mmc_profile == 0x10) /* DVD-ROM */
			error = mmc_getdiscinfo_dvdrom(periph, mmc_discinfo);
		else /* CD/DVD drive is violating specs */
			error = EIO;
		goto out;
	}

	/* call went OK */
	mmc_discinfo->disc_state         =  di.disc_state & 3;
	mmc_discinfo->last_session_state = (di.disc_state >> 2) & 3;
	mmc_discinfo->bg_format_state    = (di.disc_state2 & 3);

	lsb = di.num_sessions_lsb;
	msb = di.num_sessions_msb;
	mmc_discinfo->num_sessions = lsb | (msb << 8);

	mmc_discinfo->first_track = di.first_track;
	lsb = di.first_track_last_session_lsb;
	msb = di.first_track_last_session_msb;
	mmc_discinfo->first_track_last_session = lsb | (msb << 8);
	lsb = di.last_track_last_session_lsb;
	msb = di.last_track_last_session_msb;
	mmc_discinfo->last_track_last_session  = lsb | (msb << 8);

	mmc_discinfo->num_tracks = mmc_discinfo->last_track_last_session -
		mmc_discinfo->first_track + 1;

	/* set misc. flags and parameters from this disc info */
	if (di.disc_state  &  16)
		mmc_discinfo->mmc_cur |= MMC_CAP_BLANKABLE;

	if (di.disc_state2 & 128) {
		mmc_discinfo->disc_id = _4btol(di.discid);
		mmc_discinfo->disc_flags |= MMC_DFLAGS_DISCIDVALID;
	}
	if (di.disc_state2 &  64) {
		mmc_discinfo->disc_barcode = _8btol(di.disc_bar_code);
		mmc_discinfo->disc_flags |= MMC_DFLAGS_BARCODEVALID;
	}
	if (di.disc_state2 &  32)
		mmc_discinfo->disc_flags |= MMC_DFLAGS_UNRESTRICTED;

	if (di.disc_state2 &  16) {
		mmc_discinfo->application_code = di.application_code;
		mmc_discinfo->disc_flags |= MMC_DFLAGS_APPCODEVALID;
	}

	/* done */

out:
	free(buffer, M_TEMP);
	return error;
}

static int
mmc_gettrackinfo_cdrom(struct scsipi_periph *periph,
		       struct mmc_trackinfo *trackinfo)
{
	struct scsipi_read_toc            gtoc_cmd;
	struct scsipi_toc_header         *toc_hdr;
	struct scsipi_toc_rawtoc         *rawtoc;
	uint32_t track_start, track_size;
	uint32_t last_recorded, next_writable;
	uint32_t lba, next_track_start, lead_out;
	const uint32_t buffer_size = 4 * 1024;	/* worst case TOC estimate */
	uint8_t *buffer;
	uint8_t track_sessionnr, sessionnr, adr, tno, point;
	uint8_t control, tmin, tsec, tframe, pmin, psec, pframe;
	int size, req_size;
	int error, flags;

	buffer = malloc(buffer_size, M_TEMP, M_WAITOK);

	/*
	 * Emulate read trackinfo for CD-ROM using the raw-TOC.
	 *
	 * Not all information is present and this presents a problem.  Track
	 * starts are known for each track but other values are deducted.
	 *
	 * For a complete overview of `magic' values used here, see the
	 * SCSI/ATAPI MMC documentation. Note that the `magic' values have no
	 * names, they are specified as numbers.
	 */

	/* get raw toc to process, first header to check size */
	flags = XS_CTL_DATA_IN | XS_CTL_SILENT;
	memset(&gtoc_cmd, 0, sizeof(gtoc_cmd));
	gtoc_cmd.opcode      = READ_TOC;
	gtoc_cmd.addr_mode   = CD_MSF;		/* not relevant     */
	gtoc_cmd.resp_format = CD_TOC_RAW;	/* raw toc          */
	gtoc_cmd.from_track  = 1;		/* first session    */
	req_size = sizeof(*toc_hdr);
	_lto2b(req_size, gtoc_cmd.data_len);

	error = scsipi_command(periph,
		(void *)&gtoc_cmd, sizeof(gtoc_cmd),
		(void *)buffer,    req_size,
		CDRETRIES, 30000, NULL, flags);
	if (error)
		goto out;
	toc_hdr = (struct scsipi_toc_header *) buffer;
	if (_2btol(toc_hdr->length) > buffer_size - 2) {
#ifdef DIAGNOSTIC
		printf("increase buffersize in mmc_readtrackinfo_cdrom\n");
#endif
		error = ENOBUFS;
		goto out;
	}

	/* read in complete raw toc */
	req_size = _2btol(toc_hdr->length);
	req_size = 2*((req_size + 1) / 2);	/* for ATAPI */
	_lto2b(req_size, gtoc_cmd.data_len);

	error = scsipi_command(periph,
		(void *)&gtoc_cmd, sizeof(gtoc_cmd),
		(void *)buffer,    req_size,
		CDRETRIES, 30000, NULL, flags);
	if (error)
		goto out;

	toc_hdr = (struct scsipi_toc_header *) buffer;
	rawtoc  = (struct scsipi_toc_rawtoc *) (buffer + 4);

	track_start      = 0;
	track_size       = 0;
	last_recorded    = 0;
	next_writable    = 0;
	flags            = 0;

	next_track_start = 0;
	track_sessionnr  = MAXTRACK;	/* by definition */
	lead_out         = 0;

	size = req_size - sizeof(struct scsipi_toc_header) + 1;
	while (size > 0) {
		/* get track start and session end */
		tno       = rawtoc->tno;
		sessionnr = rawtoc->sessionnr;
		adr       = rawtoc->adrcontrol >> 4;
		control   = rawtoc->adrcontrol & 0xf;
		point     = rawtoc->point;
		tmin      = rawtoc->min;
		tsec      = rawtoc->sec;
		tframe    = rawtoc->frame;
		pmin      = rawtoc->pmin;
		psec      = rawtoc->psec;
		pframe    = rawtoc->pframe;

		if (tno == 0 && sessionnr && adr == 1) {
			lba = hmsf2lba(0, pmin, psec, pframe);
			if (point == trackinfo->tracknr) {
				track_start = lba;
				track_sessionnr = sessionnr;
			}
			if (point == trackinfo->tracknr + 1) {
				/* estimate size */
				track_size = lba - track_start;
				next_track_start = lba;
			}
			if (point == 0xa2) {
				lead_out = lba;
			}
			if (point <= 0x63) {
				/* CD's ok, DVD are glued */
				/* last_tracknr = point; */
			}
			if (sessionnr == track_sessionnr) {
				last_recorded = lead_out;
			}
		}
		if (tno == 0 && sessionnr && adr == 5) {
			lba = hmsf2lba(0, tmin, tsec, tframe);
			if (sessionnr == track_sessionnr) {
				next_writable = lba;
			}
		}

		if ((control & (3<<2)) == 4)		/* 01xxb */
			flags |= MMC_TRACKINFO_DATA;
		if ((control & (1<<2)) == 0) {		/* x0xxb */
			flags |= MMC_TRACKINFO_AUDIO;
			if (control & 1)		/* xxx1b */
				flags |= MMC_TRACKINFO_PRE_EMPH;
		}

		rawtoc++;
		size -= sizeof(struct scsipi_toc_rawtoc);
	}

	/* process found values; some voodoo */
	/* if no tracksize tracknr is the last of the disc */
	if ((track_size == 0) && last_recorded) {
		track_size = last_recorded - track_start;
	}
	/* if last_recorded < tracksize, tracksize is overestimated */
	if (last_recorded) {
		if (last_recorded - track_start <= track_size) {
			track_size = last_recorded - track_start;
			flags |= MMC_TRACKINFO_LRA_VALID;
		}
	}
	/* check if its a the last track of the sector */
	if (next_writable) {
		if (next_track_start > next_writable)
			flags |= MMC_TRACKINFO_NWA_VALID;
	}

	/* no flag set -> no values */
	if ((flags & MMC_TRACKINFO_LRA_VALID) == 0)
		last_recorded = 0;
	if ((flags & MMC_TRACKINFO_NWA_VALID) == 0)
		next_writable = 0;

	/* fill in */
	/* trackinfo->tracknr preserved */
	trackinfo->sessionnr  = track_sessionnr;
	trackinfo->track_mode = 7;	/* data, incremental  */
	trackinfo->data_mode  = 8;	/* 2048 bytes mode1   */

	trackinfo->flags = flags;
	trackinfo->track_start   = track_start;
	trackinfo->next_writable = next_writable;
	trackinfo->free_blocks   = 0;
	trackinfo->packet_size   = 1;
	trackinfo->track_size    = track_size;
	trackinfo->last_recorded = last_recorded;

out:
	free(buffer, M_TEMP);
	return error;

}

static int
mmc_gettrackinfo_dvdrom(struct scsipi_periph *periph, 
			struct mmc_trackinfo *trackinfo)
{
	struct scsipi_read_toc            gtoc_cmd;
	struct scsipi_toc_header         *toc_hdr;
	struct scsipi_toc_formatted      *toc;
	uint32_t tracknr, track_start, track_size;
	uint32_t lba, lead_out;
	const uint32_t buffer_size = 4 * 1024;	/* worst case TOC estimate */
	uint8_t *buffer;
	uint8_t control, last_tracknr;
	int size, req_size;
	int error, flags;

	
	buffer = malloc(buffer_size, M_TEMP, M_WAITOK);
	/*
	 * Emulate read trackinfo for DVD-ROM. We can't use the raw-TOC as the
	 * CD-ROM emulation uses since the specification tells us that no such
	 * thing is defined for DVD's. The reason for this is due to the large
	 * number of tracks and that would clash with the `magic' values. This
	 * suxs.
	 *
	 * Not all information is present and this presents a problem.
	 * Track starts are known for each track but other values are
	 * deducted.
	 */

	/* get formatted toc to process, first header to check size */
	flags = XS_CTL_DATA_IN | XS_CTL_SILENT;
	memset(&gtoc_cmd, 0, sizeof(gtoc_cmd));
	gtoc_cmd.opcode      = READ_TOC;
	gtoc_cmd.addr_mode   = 0;		/* lba's please     */
	gtoc_cmd.resp_format = CD_TOC_FORM;	/* formatted toc    */
	gtoc_cmd.from_track  = 1;		/* first track      */
	req_size = sizeof(*toc_hdr);
	_lto2b(req_size, gtoc_cmd.data_len);

	error = scsipi_command(periph,
		(void *)&gtoc_cmd, sizeof(gtoc_cmd),
		(void *)buffer,    req_size,
		CDRETRIES, 30000, NULL, flags);
	if (error)
		goto out;
	toc_hdr = (struct scsipi_toc_header *) buffer;
	if (_2btol(toc_hdr->length) > buffer_size - 2) {
#ifdef DIAGNOSTIC
		printf("incease buffersize in mmc_readtrackinfo_dvdrom\n");
#endif
		error = ENOBUFS;
		goto out;
	}

	/* read in complete formatted toc */
	req_size = _2btol(toc_hdr->length);
	_lto2b(req_size, gtoc_cmd.data_len);

	error = scsipi_command(periph,
		(void *)&gtoc_cmd, sizeof(gtoc_cmd),
		(void *)buffer,    req_size,
		CDRETRIES, 30000, NULL, flags);
	if (error)
		goto out;

	toc_hdr = (struct scsipi_toc_header *)     buffer;
	toc     = (struct scsipi_toc_formatted *) (buffer + 4);

	/* as in read disc info, all sessions are converted to tracks      */
	/* track 1..  -> offsets, sizes can be (rougly) estimated (16 ECC) */
	/* last track -> we got the size from the lead-out                 */

	tracknr      = 0;
	last_tracknr = toc_hdr->last;
	track_start  = 0;
	track_size   = 0;
	lead_out     = 0;
	flags        = 0;

	size = req_size - sizeof(struct scsipi_toc_header) + 1;
	while (size > 0) {
		/* remember, DVD-ROM: tracknr == sessionnr */
		lba     = _4btol(toc->msf_lba);
		tracknr = toc->tracknr;
		control = toc->adrcontrol & 0xf;

		if (trackinfo->tracknr == tracknr) {
			track_start = lba;
		}
		if (trackinfo->tracknr == tracknr+1) {
			track_size  = lba - track_start;
			track_size -= 16;	/* link block ? */
		}
		if (tracknr == 0xAA) {
			lead_out = lba;
		}

		if ((control & (3<<2)) == 4)		/* 01xxb */
			flags |= MMC_TRACKINFO_DATA;
		if ((control & (1<<2)) == 0) {		/* x0xxb */
			flags |= MMC_TRACKINFO_AUDIO;
			if (control & (1<<3))		/* 10xxb */
				flags |= MMC_TRACKINFO_AUDIO_4CHAN;
			if (control & 1)		/* xxx1b */
				flags |= MMC_TRACKINFO_PRE_EMPH;
		}

		toc++;
		size -= sizeof(struct scsipi_toc_formatted);
	}
	if (trackinfo->tracknr == last_tracknr) {
		track_size = lead_out - track_start;
	}

	/* fill in */
	/* trackinfo->tracknr preserved */
	trackinfo->sessionnr  = trackinfo->tracknr;
	trackinfo->track_mode = 0;	/* unknown */
	trackinfo->data_mode  = 8;	/* 2048 bytes mode1   */

	trackinfo->flags         = flags;
	trackinfo->track_start   = track_start;
	trackinfo->next_writable = 0;
	trackinfo->free_blocks   = 0;
	trackinfo->packet_size   = 16;	/* standard length 16 blocks ECC */
	trackinfo->track_size    = track_size;
	trackinfo->last_recorded = 0;

out:
	free(buffer, M_TEMP);
	return error;
}

static int
mmc_gettrackinfo(struct scsipi_periph *periph, 
		 struct mmc_trackinfo *trackinfo)
{
	struct scsipi_read_trackinfo      ti_cmd;
	struct scsipi_read_trackinfo_data ti __aligned(2);
	struct scsipi_get_configuration   gc_cmd;
	struct scsipi_get_conf_data       gc __aligned(2);
	int error, flags;
	int mmc_profile;

	/* set up SCSI call with track number from trackinfo.tracknr */
	flags = XS_CTL_DATA_IN | XS_CTL_SILENT;
	memset(&ti_cmd, 0, sizeof(ti_cmd));
	ti_cmd.opcode    = READ_TRACKINFO;
	ti_cmd.addr_type = READ_TRACKINFO_ADDR_TRACK;
	ti_cmd.data_len[1] = READ_TRACKINFO_RETURNSIZE;

	/* trackinfo.tracknr contains number of tracks to query */
	_lto4b(trackinfo->tracknr, ti_cmd.address);
	error = scsipi_command(periph,
		(void *)&ti_cmd, sizeof(ti_cmd),
		(void *)&ti,     READ_TRACKINFO_RETURNSIZE,
		CDRETRIES, 30000, NULL, flags);

	if (error) {
		/* trackinfo call failed, emulate for cd-rom/dvd-rom */
		/* first determine mmc profile */
		flags = XS_CTL_DATA_IN;
		memset(&gc_cmd, 0, sizeof(gc_cmd));
		gc_cmd.opcode = GET_CONFIGURATION;
		_lto2b(GET_CONF_NO_FEATURES_LEN, gc_cmd.data_len);

		error = scsipi_command(periph,
			(void *)&gc_cmd, sizeof(gc_cmd),
			(void *)&gc,     GET_CONF_NO_FEATURES_LEN,
			CDRETRIES, 30000, NULL, flags);
		if (error)
			return error;
		mmc_profile = _2btol(gc.mmc_profile);

		/* choose emulation */
		if (mmc_profile == 0x08) /* CD-ROM */
			return mmc_gettrackinfo_cdrom(periph, trackinfo);
		if (mmc_profile == 0x10) /* DVD-ROM */
			return mmc_gettrackinfo_dvdrom(periph, trackinfo);
		/* CD/DVD drive is violating specs */
		return EIO;
	}

	/* (re)initialise structure */
	memset(trackinfo, 0, sizeof(struct mmc_trackinfo));

	/* account for short returns screwing up track and session msb */
	if ((ti.data_len[1] | (ti.data_len[0] << 8)) <= 32) {
		ti.track_msb   = 0;
		ti.session_msb = 0;
	}

	trackinfo->tracknr    = ti.track_lsb   | (ti.track_msb   << 8);
	trackinfo->sessionnr  = ti.session_lsb | (ti.session_msb << 8);
	trackinfo->track_mode = ti.track_info_1 & 0xf;
	trackinfo->data_mode  = ti.track_info_2 & 0xf;

	flags = 0;
	if (ti.track_info_1 & 0x10)
		flags |= MMC_TRACKINFO_COPY;
	if (ti.track_info_1 & 0x20)
		flags |= MMC_TRACKINFO_DAMAGED;
	if (ti.track_info_2 & 0x10)
		flags |= MMC_TRACKINFO_FIXED_PACKET;
	if (ti.track_info_2 & 0x20)
		flags |= MMC_TRACKINFO_INCREMENTAL;
	if (ti.track_info_2 & 0x40)
		flags |= MMC_TRACKINFO_BLANK;
	if (ti.track_info_2 & 0x80)
		flags |= MMC_TRACKINFO_RESERVED;
	if (ti.data_valid   & 0x01)
		flags |= MMC_TRACKINFO_NWA_VALID;
	if (ti.data_valid   & 0x02)
		flags |= MMC_TRACKINFO_LRA_VALID;
	if ((trackinfo->track_mode & (3<<2)) == 4)		/* 01xxb */
		flags |= MMC_TRACKINFO_DATA;
	if ((trackinfo->track_mode & (1<<2)) == 0) {		/* x0xxb */
		flags |= MMC_TRACKINFO_AUDIO;
		if (trackinfo->track_mode & (1<<3))		/* 10xxb */
			flags |= MMC_TRACKINFO_AUDIO_4CHAN;
		if (trackinfo->track_mode & 1)			/* xxx1b */
			flags |= MMC_TRACKINFO_PRE_EMPH;
	}

	trackinfo->flags = flags;
	trackinfo->track_start    = _4btol(ti.track_start);
	trackinfo->next_writable  = _4btol(ti.next_writable);
	trackinfo->free_blocks    = _4btol(ti.free_blocks);
	trackinfo->packet_size    = _4btol(ti.packet_size);
	trackinfo->track_size     = _4btol(ti.track_size);
	trackinfo->last_recorded  = _4btol(ti.last_recorded);

	return 0;
}

static int
mmc_doclose(struct scsipi_periph *periph, int param, int func) {
	struct scsipi_close_tracksession close_cmd;
	int error, flags;

	/* set up SCSI call with track number */
	flags = XS_CTL_DATA_OUT;
	memset(&close_cmd, 0, sizeof(close_cmd));
	close_cmd.opcode    = CLOSE_TRACKSESSION;
	close_cmd.function  = func;
	_lto2b(param, close_cmd.tracksessionnr);

	error = scsipi_command(periph,
		(void *) &close_cmd, sizeof(close_cmd),
		NULL, 0,
		CDRETRIES, 120000, NULL, flags);

	return error;
}

static int
mmc_do_closetrack(struct scsipi_periph *periph, struct mmc_op *mmc_op)
{
	int mmc_profile = mmc_op->mmc_profile;

	switch (mmc_profile) {
	case 0x12 : /* DVD-RAM */
	case 0x1a : /* DVD+RW  */
	case 0x2a : /* DVD+RW Dual layer */
	case 0x42 : /* BD-R Ramdom Recording (RRM) */
	case 0x43 : /* BD-RE */
	case 0x52 : /* HD DVD-RW ; DVD-RAM like */
		return EINVAL;
	}

	return mmc_doclose(periph, mmc_op->tracknr, 1);
}

static int
mmc_do_close_or_finalise(struct scsipi_periph *periph, struct mmc_op *mmc_op)
{
	uint8_t blob[MS5LEN], *page5;
	int mmc_profile = mmc_op->mmc_profile;
	int func, close, flags;
	int error;

	close = (mmc_op->operation == MMC_OP_CLOSESESSION);

	switch (mmc_profile) {
	case 0x09 : /* CD-R       */
	case 0x0a : /* CD-RW      */
		/* Special case : need to update MS field in mode page 5 */
		memset(blob, 0, sizeof(blob));
		page5 = blob+8;

		flags = XS_CTL_DATA_IN;
		error = scsipi_mode_sense_big(periph, SMS_PF, 5,
		    (void *)blob, sizeof(blob), flags, CDRETRIES, 20000);
		if (error)
			return error;

		/* set multi session field when closing a session only */
		page5[3] &= 63;
		if (close)
			page5[3] |= 3 << 6;

		flags = XS_CTL_DATA_OUT;
		error = scsipi_mode_select_big(periph, SMS_PF,
		    (void *)blob, sizeof(blob), flags, CDRETRIES, 20000);
		if (error)
			return error;
		/* and use funtion 2 */
		func = 2;
		break;
	case 0x11 : /* DVD-R (DL) */
	case 0x13 : /* DVD-RW restricted overwrite */
	case 0x14 : /* DVD-RW sequential */
		func = close ? 2 : 3;
		break;
	case 0x1b : /* DVD+R   */
	case 0x2b : /* DVD+R Dual layer */
	case 0x51 : /* HD DVD-R   */
	case 0x41 : /* BD-R Sequential recording (SRM) */
		func = close ? 2 : 6;
		break;
	case 0x12 : /* DVD-RAM */
	case 0x1a : /* DVD+RW  */
	case 0x2a : /* DVD+RW Dual layer */
	case 0x42 : /* BD-R Ramdom Recording (RRM) */
	case 0x43 : /* BD-RE */
	case 0x52 : /* HD DVD-RW; DVD-RAM like */
		return EINVAL;
	default:
		printf("MMC close/finalise passed wrong device type! (%d)\n",
		    mmc_profile);
		return EINVAL;
	}

	return mmc_doclose(periph, mmc_op->sessionnr, func);
}

static int
mmc_do_reserve_track(struct scsipi_periph *periph, struct mmc_op *mmc_op)
{
	struct scsipi_reserve_track reserve_cmd;
	uint32_t extent;
	int error, flags;

	/* TODO make mmc safeguards? */
	extent = mmc_op->extent;
	/* TODO min/max support? */

	/* set up SCSI call with requested space */
	flags = XS_CTL_DATA_OUT;
	memset(&reserve_cmd, 0, sizeof(reserve_cmd));
	reserve_cmd.opcode = RESERVE_TRACK;
	_lto4b(extent, reserve_cmd.reservation_size);

	error = scsipi_command(periph,
		(void *) &reserve_cmd, sizeof(reserve_cmd),
		NULL, 0,
		CDRETRIES, 30000, NULL, flags);

	return error;
}

static int
mmc_do_reserve_track_nwa(struct scsipi_periph *periph, struct mmc_op *mmc_op)
{
	/* XXX assumes that NWA given is valid */
	switch (mmc_op->mmc_profile) {
	case 0x09 : /* CD-R       */
		/* XXX unknown boundary checks XXX */
		if (mmc_op->extent <= 152)
			return EINVAL;
		/* CD-R takes 152 sectors to close track */
		mmc_op->extent -= 152;
		return mmc_do_reserve_track(periph, mmc_op);
	case 0x11 : /* DVD-R (DL) */
	case 0x1b : /* DVD+R   */
	case 0x2b : /* DVD+R Dual layer */
		if (mmc_op->extent % 16)
			return EINVAL;
		/* upto one ECC block of 16 sectors lost */
		mmc_op->extent -= 16;
		return mmc_do_reserve_track(periph, mmc_op);
	case 0x41 : /* BD-R Sequential recording (SRM) */
	case 0x51 : /* HD DVD-R   */
		if (mmc_op->extent % 32)
			return EINVAL;
		/* one ECC block of 32 sectors lost (AFAIK) */
		mmc_op->extent -= 32;
		return mmc_do_reserve_track(periph, mmc_op);
	}

	/* unknown behaviour or invalid disc type */
	return EINVAL;
}

static int
mmc_do_repair_track(struct scsipi_periph *periph, struct mmc_op *mmc_op)
{
	struct scsipi_repair_track repair_cmd;
	int error, flags;

	/* TODO make mmc safeguards? */

	/* set up SCSI call with track number */
	flags = XS_CTL_DATA_OUT;
	memset(&repair_cmd, 0, sizeof(repair_cmd));
	repair_cmd.opcode = REPAIR_TRACK;
	_lto2b(mmc_op->tracknr, repair_cmd.tracknr);

	error = scsipi_command(periph,
		(void *) &repair_cmd, sizeof(repair_cmd),
		NULL, 0,
		CDRETRIES, 30000, NULL, flags);

	return error;
}

static int
mmc_do_op(struct scsipi_periph *periph, struct mmc_op *mmc_op)
{
	/* guard operation value */
	if (mmc_op->operation < 1 || mmc_op->operation > MMC_OP_MAX)
		return EINVAL;

	/* synchronise cache is special since it doesn't rely on mmc_profile */
	if (mmc_op->operation == MMC_OP_SYNCHRONISECACHE)
		return cdcachesync(periph, 0);

	/* zero mmc_profile means unknown disc so operations are not defined */
	if (mmc_op->mmc_profile == 0) {
#ifdef DEBUG
		printf("mmc_do_op called with mmc_profile = 0\n");
#endif
		return EINVAL;
	}

	/* do the operations */
	switch (mmc_op->operation) {
	case MMC_OP_CLOSETRACK   :
		return mmc_do_closetrack(periph, mmc_op);
	case MMC_OP_CLOSESESSION :
	case MMC_OP_FINALISEDISC :
		return mmc_do_close_or_finalise(periph, mmc_op);
	case MMC_OP_RESERVETRACK :
		return mmc_do_reserve_track(periph, mmc_op);
	case MMC_OP_RESERVETRACK_NWA :
		return mmc_do_reserve_track_nwa(periph, mmc_op);
	case MMC_OP_REPAIRTRACK  :
		return mmc_do_repair_track(periph, mmc_op);
	case MMC_OP_UNCLOSELASTSESSION :
		/* TODO unclose last session support */
		return EINVAL;
	default :
		printf("mmc_do_op: unhandled operation %d\n", mmc_op->operation);
	}

	return EINVAL;
}

static int
mmc_setup_writeparams(struct scsipi_periph *periph,
		      struct mmc_writeparams *mmc_writeparams)
{
	struct mmc_trackinfo trackinfo;
	uint8_t blob[MS5LEN];
	uint8_t *page5;
	int flags, error;
	int track_mode, data_mode;

	/* setup mode page 5 for CD only */
	if (mmc_writeparams->mmc_class != MMC_CLASS_CD)
		return 0;

	memset(blob, 0, sizeof(blob));
	page5 = blob+8;

	/* read mode page 5 (with header) */
	flags = XS_CTL_DATA_IN;
	error = scsipi_mode_sense_big(periph, SMS_PF, 5, (void *)blob,
	    sizeof(blob), flags, CDRETRIES, 20000);
	if (error)
		return error;

	/* set page length for reasurance */
	page5[1] = P5LEN;	/* page length */

	/* write type packet/incremental */
	page5[2] &= 0xf0;

	/* set specified mode parameters */
	track_mode = mmc_writeparams->track_mode;
	data_mode  = mmc_writeparams->data_mode;
	if (track_mode <= 0 || track_mode > 15)
		return EINVAL;
	if (data_mode < 1 || data_mode > 2)
		return EINVAL;

	/* if a tracknr is passed, setup according to the track */
	if (mmc_writeparams->tracknr > 0) {
		trackinfo.tracknr = mmc_writeparams->tracknr;
		error = mmc_gettrackinfo(periph, &trackinfo);
		if (error)
			return error;
		if ((trackinfo.flags & MMC_TRACKINFO_BLANK) == 0) {
			track_mode = trackinfo.track_mode;
			data_mode  = trackinfo.data_mode;
		}
		mmc_writeparams->blockingnr = trackinfo.packet_size;
	}

	/* copy track mode and data mode from trackinfo */
	page5[3] &= 16;		/* keep only `Copy' bit */
	page5[3] |= (3 << 6) | track_mode;
	page5[4] &= 0xf0;	/* wipe data block type */
	if (data_mode == 1) {
		/* select ISO mode 1 (CD only) */
		page5[4] |= 8;
		/* select session format normal disc (CD only) */
		page5[8] = 0;
	} else {
		/* select ISO mode 2; XA form 1 (CD only) */
		page5[4] |= 10;
		/* select session format CD-ROM XA disc (CD only) */
		page5[8] = 0x20;
	}
	if (mmc_writeparams->mmc_cur & MMC_CAP_SEQUENTIAL) {
		if (mmc_writeparams->mmc_cur & MMC_CAP_ZEROLINKBLK) {
			/* set BUFE buffer underrun protection */
			page5[2] |= 1<<6;
		}
		/* allow for multi session */
		page5[3] |= 3 << 6;
	} else {
		/* select fixed packets */
		page5[3] |= 1<<5;
		_lto4b(mmc_writeparams->blockingnr, &(page5[10]));
	}

	/* write out updated mode page 5 (with header) */
	flags = XS_CTL_DATA_OUT;
	error = scsipi_mode_select_big(periph, SMS_PF, (void *)blob,
	    sizeof(blob), flags, CDRETRIES, 20000);
	if (error)
		return error;

	return 0;
}

static void
cd_set_geometry(struct cd_softc *cd)
{
	struct dk_softc *dksc = &cd->sc_dksc;
	struct disk_geom *dg = &dksc->sc_dkdev.dk_geom;

	memset(dg, 0, sizeof(*dg));

	dg->dg_secperunit = cd->params.disksize;
	dg->dg_secsize = cd->params.blksize;
	dg->dg_nsectors = 100;
	dg->dg_ntracks = 1;

	disk_set_info(dksc->sc_dev, &dksc->sc_dkdev, NULL);
}<|MERGE_RESOLUTION|>--- conflicted
+++ resolved
@@ -1,8 +1,4 @@
-<<<<<<< HEAD
-/*	$NetBSD: cd.c,v 1.349 2020/10/26 11:39:48 mlelstv Exp $	*/
-=======
 /*	$NetBSD: cd.c,v 1.351 2021/04/16 12:58:54 reinoud Exp $	*/
->>>>>>> 9e014010
 
 /*-
  * Copyright (c) 1998, 2001, 2003, 2004, 2005, 2008 The NetBSD Foundation,
@@ -54,11 +50,7 @@
  */
 
 #include <sys/cdefs.h>
-<<<<<<< HEAD
-__KERNEL_RCSID(0, "$NetBSD: cd.c,v 1.349 2020/10/26 11:39:48 mlelstv Exp $");
-=======
 __KERNEL_RCSID(0, "$NetBSD: cd.c,v 1.351 2021/04/16 12:58:54 reinoud Exp $");
->>>>>>> 9e014010
 
 #include <sys/param.h>
 #include <sys/systm.h>
