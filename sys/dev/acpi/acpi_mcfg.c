--- conflicted
+++ resolved
@@ -1,8 +1,4 @@
-<<<<<<< HEAD
-/*	$NetBSD: acpi_mcfg.c,v 1.21 2020/12/06 12:47:12 jmcneill Exp $	*/
-=======
 /*	$NetBSD: acpi_mcfg.c,v 1.23 2021/01/26 15:30:05 skrll Exp $	*/
->>>>>>> 9e014010
 
 /*-
  * Copyright (C) 2015 NONAKA Kimihiro <nonaka@NetBSD.org>
@@ -32,11 +28,7 @@
 #include "opt_pci.h"
 
 #include <sys/cdefs.h>
-<<<<<<< HEAD
-__KERNEL_RCSID(0, "$NetBSD: acpi_mcfg.c,v 1.21 2020/12/06 12:47:12 jmcneill Exp $");
-=======
 __KERNEL_RCSID(0, "$NetBSD: acpi_mcfg.c,v 1.23 2021/01/26 15:30:05 skrll Exp $");
->>>>>>> 9e014010
 
 #include <sys/param.h>
 #include <sys/device.h>
