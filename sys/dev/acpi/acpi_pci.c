--- conflicted
+++ resolved
@@ -1,8 +1,4 @@
-<<<<<<< HEAD
-/* $NetBSD: acpi_pci.c,v 1.30 2021/01/14 14:37:17 thorpej Exp $ */
-=======
 /* $NetBSD: acpi_pci.c,v 1.31 2021/05/12 23:22:33 thorpej Exp $ */
->>>>>>> e2aa5677
 
 /*
  * Copyright (c) 2009, 2010 The NetBSD Foundation, Inc.
@@ -33,11 +29,7 @@
  */
 
 #include <sys/cdefs.h>
-<<<<<<< HEAD
-__KERNEL_RCSID(0, "$NetBSD: acpi_pci.c,v 1.30 2021/01/14 14:37:17 thorpej Exp $");
-=======
 __KERNEL_RCSID(0, "$NetBSD: acpi_pci.c,v 1.31 2021/05/12 23:22:33 thorpej Exp $");
->>>>>>> e2aa5677
 
 #include <sys/param.h>
 #include <sys/device.h>
