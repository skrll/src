<<<<<<< HEAD
/*	$NetBSD: acpi.c,v 1.290 2021/02/05 17:13:40 thorpej Exp $	*/
=======
/*	$NetBSD: acpi.c,v 1.292 2021/05/12 23:22:33 thorpej Exp $	*/
>>>>>>> e2aa5677

/*-
 * Copyright (c) 2003, 2007 The NetBSD Foundation, Inc.
 * All rights reserved.
 *
 * This code is derived from software contributed to The NetBSD Foundation
 * by Charles M. Hannum of By Noon Software, Inc.
 *
 * Redistribution and use in source and binary forms, with or without
 * modification, are permitted provided that the following conditions
 * are met:
 * 1. Redistributions of source code must retain the above copyright
 *    notice, this list of conditions and the following disclaimer.
 * 2. Redistributions in binary form must reproduce the above copyright
 *    notice, this list of conditions and the following disclaimer in the
 *    documentation and/or other materials provided with the distribution.
 *
 * THIS SOFTWARE IS PROVIDED BY THE NETBSD FOUNDATION, INC. AND CONTRIBUTORS
 * ``AS IS'' AND ANY EXPRESS OR IMPLIED WARRANTIES, INCLUDING, BUT NOT LIMITED
 * TO, THE IMPLIED WARRANTIES OF MERCHANTABILITY AND FITNESS FOR A PARTICULAR
 * PURPOSE ARE DISCLAIMED.  IN NO EVENT SHALL THE FOUNDATION OR CONTRIBUTORS
 * BE LIABLE FOR ANY DIRECT, INDIRECT, INCIDENTAL, SPECIAL, EXEMPLARY, OR
 * CONSEQUENTIAL DAMAGES (INCLUDING, BUT NOT LIMITED TO, PROCUREMENT OF
 * SUBSTITUTE GOODS OR SERVICES; LOSS OF USE, DATA, OR PROFITS; OR BUSINESS
 * INTERRUPTION) HOWEVER CAUSED AND ON ANY THEORY OF LIABILITY, WHETHER IN
 * CONTRACT, STRICT LIABILITY, OR TORT (INCLUDING NEGLIGENCE OR OTHERWISE)
 * ARISING IN ANY WAY OUT OF THE USE OF THIS SOFTWARE, EVEN IF ADVISED OF THE
 * POSSIBILITY OF SUCH DAMAGE.
 */

/*
 * Copyright (c) 2003 Wasabi Systems, Inc.
 * All rights reserved.
 *
 * Written by Frank van der Linden for Wasabi Systems, Inc.
 *
 * Redistribution and use in source and binary forms, with or without
 * modification, are permitted provided that the following conditions
 * are met:
 * 1. Redistributions of source code must retain the above copyright
 *    notice, this list of conditions and the following disclaimer.
 * 2. Redistributions in binary form must reproduce the above copyright
 *    notice, this list of conditions and the following disclaimer in the
 *    documentation and/or other materials provided with the distribution.
 * 3. All advertising materials mentioning features or use of this software
 *    must display the following acknowledgement:
 *      This product includes software developed for the NetBSD Project by
 *      Wasabi Systems, Inc.
 * 4. The name of Wasabi Systems, Inc. may not be used to endorse
 *    or promote products derived from this software without specific prior
 *    written permission.
 *
 * THIS SOFTWARE IS PROVIDED BY WASABI SYSTEMS, INC. ``AS IS'' AND
 * ANY EXPRESS OR IMPLIED WARRANTIES, INCLUDING, BUT NOT LIMITED
 * TO, THE IMPLIED WARRANTIES OF MERCHANTABILITY AND FITNESS FOR A PARTICULAR
 * PURPOSE ARE DISCLAIMED.  IN NO EVENT SHALL WASABI SYSTEMS, INC
 * BE LIABLE FOR ANY DIRECT, INDIRECT, INCIDENTAL, SPECIAL, EXEMPLARY, OR
 * CONSEQUENTIAL DAMAGES (INCLUDING, BUT NOT LIMITED TO, PROCUREMENT OF
 * SUBSTITUTE GOODS OR SERVICES; LOSS OF USE, DATA, OR PROFITS; OR BUSINESS
 * INTERRUPTION) HOWEVER CAUSED AND ON ANY THEORY OF LIABILITY, WHETHER IN
 * CONTRACT, STRICT LIABILITY, OR TORT (INCLUDING NEGLIGENCE OR OTHERWISE)
 * ARISING IN ANY WAY OUT OF THE USE OF THIS SOFTWARE, EVEN IF ADVISED OF THE
 * POSSIBILITY OF SUCH DAMAGE.
 */

/*
 * Copyright 2001, 2003 Wasabi Systems, Inc.
 * All rights reserved.
 *
 * Written by Jason R. Thorpe for Wasabi Systems, Inc.
 *
 * Redistribution and use in source and binary forms, with or without
 * modification, are permitted provided that the following conditions
 * are met:
 * 1. Redistributions of source code must retain the above copyright
 *    notice, this list of conditions and the following disclaimer.
 * 2. Redistributions in binary form must reproduce the above copyright
 *    notice, this list of conditions and the following disclaimer in the
 *    documentation and/or other materials provided with the distribution.
 * 3. All advertising materials mentioning features or use of this software
 *    must display the following acknowledgement:
 *	This product includes software developed for the NetBSD Project by
 *	Wasabi Systems, Inc.
 * 4. The name of Wasabi Systems, Inc. may not be used to endorse
 *    or promote products derived from this software without specific prior
 *    written permission.
 *
 * THIS SOFTWARE IS PROVIDED BY WASABI SYSTEMS, INC. ``AS IS'' AND
 * ANY EXPRESS OR IMPLIED WARRANTIES, INCLUDING, BUT NOT LIMITED
 * TO, THE IMPLIED WARRANTIES OF MERCHANTABILITY AND FITNESS FOR A PARTICULAR
 * PURPOSE ARE DISCLAIMED.  IN NO EVENT SHALL WASABI SYSTEMS, INC
 * BE LIABLE FOR ANY DIRECT, INDIRECT, INCIDENTAL, SPECIAL, EXEMPLARY, OR
 * CONSEQUENTIAL DAMAGES (INCLUDING, BUT NOT LIMITED TO, PROCUREMENT OF
 * SUBSTITUTE GOODS OR SERVICES; LOSS OF USE, DATA, OR PROFITS; OR BUSINESS
 * INTERRUPTION) HOWEVER CAUSED AND ON ANY THEORY OF LIABILITY, WHETHER IN
 * CONTRACT, STRICT LIABILITY, OR TORT (INCLUDING NEGLIGENCE OR OTHERWISE)
 * ARISING IN ANY WAY OUT OF THE USE OF THIS SOFTWARE, EVEN IF ADVISED OF THE
 * POSSIBILITY OF SUCH DAMAGE.
 */

#include <sys/cdefs.h>
<<<<<<< HEAD
__KERNEL_RCSID(0, "$NetBSD: acpi.c,v 1.290 2021/02/05 17:13:40 thorpej Exp $");
=======
__KERNEL_RCSID(0, "$NetBSD: acpi.c,v 1.292 2021/05/12 23:22:33 thorpej Exp $");
>>>>>>> e2aa5677

#include "pci.h"
#include "opt_acpi.h"
#include "opt_pcifixup.h"

#include <sys/param.h>
#include <sys/device.h>
#include <sys/kernel.h>
#include <sys/kmem.h>
#include <sys/malloc.h>
#include <sys/module.h>
#include <sys/mutex.h>
#include <sys/sysctl.h>
#include <sys/systm.h>
#include <sys/timetc.h>

#include <dev/acpi/acpireg.h>
#include <dev/acpi/acpivar.h>
#include <dev/acpi/acpi_mcfg.h>
#include <dev/acpi/acpi_osd.h>
#include <dev/acpi/acpi_pci.h>
#include <dev/acpi/acpi_power.h>
#include <dev/acpi/acpi_timer.h>
#include <dev/acpi/acpi_wakedev.h>

#include <machine/acpi_machdep.h>

#include "ioconf.h"

#define _COMPONENT	ACPI_BUS_COMPONENT
ACPI_MODULE_NAME	("acpi")

/*
 * The acpi_active variable is set when the ACPI subsystem is active.
 * Machine-dependent code may wish to skip other steps (such as attaching
 * subsystems that ACPI supercedes) when ACPI is active.
 */
int		acpi_active = 0;
int		acpi_suspended = 0;
int		acpi_force_load = 0;
int		acpi_verbose_loaded = 0;

struct acpi_softc	*acpi_softc = NULL;
static uint64_t		 acpi_root_pointer;
extern kmutex_t		 acpi_interrupt_list_mtx;
static ACPI_HANDLE	 acpi_scopes[4];
ACPI_TABLE_HEADER	*madt_header;
ACPI_TABLE_HEADER	*gtdt_header;

/*
 * This structure provides a context for the ACPI
 * namespace walk performed in acpi_build_tree().
 */
struct acpi_walkcontext {
	struct acpi_softc	*aw_sc;
	struct acpi_devnode	*aw_parent;
};

/*
 * Ignored HIDs.
 */
static const char * const acpi_ignored_ids[] = {
#if defined(i386) || defined(x86_64)
	"ACPI0007",	/* ACPI CPUs do not attach to acpi(4) */
	"PNP0000",	/* AT interrupt controller is handled internally */
	"PNP0001",	/* EISA interrupt controller is handled internally */
	"PNP0200",	/* AT DMA controller is handled internally */
	"PNP0A??",	/* PCI Busses are handled internally */
	"PNP0B00",	/* AT RTC is handled internally */
	"PNP0C02",	/* PnP motherboard resources */
	"PNP0C0F",	/* ACPI PCI link devices are handled internally */
#endif
#if defined(x86_64)
	"PNP0C04",	/* FPU is handled internally */
#endif
#if defined(__aarch64__)
	"ACPI0004",	/* ACPI module devices are handled internally */
	"PNP0C0F",	/* ACPI PCI link devices are handled internally */
#endif
	NULL
};

/*
 * Devices that should be attached early.
 */
static const char * const acpi_early_ids[] = {
	"PNP0C09",	/* acpiec(4) */
	NULL
};

static int		acpi_match(device_t, cfdata_t, void *);
static int		acpi_submatch(device_t, cfdata_t, const int *, void *);
static void		acpi_attach(device_t, device_t, void *);
static int		acpi_detach(device_t, int);
static void		acpi_childdet(device_t, device_t);
static bool		acpi_suspend(device_t, const pmf_qual_t *);
static bool		acpi_resume(device_t, const pmf_qual_t *);

static void		acpi_build_tree(struct acpi_softc *);
static void		acpi_config_tree(struct acpi_softc *);
static void		acpi_config_dma(struct acpi_softc *);
static ACPI_STATUS	acpi_make_devnode(ACPI_HANDLE, uint32_t,
					  void *, void **);
static ACPI_STATUS	acpi_make_devnode_post(ACPI_HANDLE, uint32_t,
					       void *, void **);
static void		acpi_make_name(struct acpi_devnode *, uint32_t);

static int		acpi_rescan(device_t, const char *, const int *);
static void		acpi_rescan_early(struct acpi_softc *);
static void		acpi_rescan_nodes(struct acpi_softc *);
static void		acpi_rescan_capabilities(device_t);
static int		acpi_print(void *aux, const char *);

static void		acpi_notify_handler(ACPI_HANDLE, uint32_t, void *);

static void		acpi_register_fixed_button(struct acpi_softc *, int);
static void		acpi_deregister_fixed_button(struct acpi_softc *, int);
static uint32_t		acpi_fixed_button_handler(void *);
static void		acpi_fixed_button_pressed(void *);

static void		acpi_sleep_init(struct acpi_softc *);

static int		sysctl_hw_acpi_fixedstats(SYSCTLFN_PROTO);
static int		sysctl_hw_acpi_sleepstate(SYSCTLFN_PROTO);
static int		sysctl_hw_acpi_sleepstates(SYSCTLFN_PROTO);

static bool		  acpi_is_scope(struct acpi_devnode *);
static ACPI_TABLE_HEADER *acpi_map_rsdt(void);
static void		  acpi_unmap_rsdt(ACPI_TABLE_HEADER *);

void			acpi_print_verbose_stub(struct acpi_softc *);
void			acpi_print_dev_stub(const char *);

static void		acpi_activate_device(ACPI_HANDLE, ACPI_DEVICE_INFO **);
ACPI_STATUS		acpi_allocate_resources(ACPI_HANDLE);

void (*acpi_print_verbose)(struct acpi_softc *) = acpi_print_verbose_stub;
void (*acpi_print_dev)(const char *) = acpi_print_dev_stub;

bus_dma_tag_t		acpi_default_dma_tag(struct acpi_softc *, struct acpi_devnode *);
bus_dma_tag_t		acpi_default_dma64_tag(struct acpi_softc *, struct acpi_devnode *);
pci_chipset_tag_t	acpi_default_pci_chipset_tag(struct acpi_softc *, int, int);

CFATTACH_DECL2_NEW(acpi, sizeof(struct acpi_softc),
    acpi_match, acpi_attach, acpi_detach, NULL, acpi_rescan, acpi_childdet);

/*
 * Probe for ACPI support.
 *
 * This is called by the machine-dependent ACPI front-end.
 * Note: this is not an autoconfiguration interface function.
 */
int
acpi_probe(void)
{
	ACPI_TABLE_HEADER *rsdt;
	ACPI_STATUS rv;
	int quirks;

	if (acpi_softc != NULL)
		panic("%s: already probed", __func__);

	mutex_init(&acpi_interrupt_list_mtx, MUTEX_DEFAULT, IPL_NONE);

	/*
	 * Start up ACPICA.
	 */
	AcpiGbl_EnableInterpreterSlack = true;

	rv = AcpiInitializeSubsystem();

	if (ACPI_FAILURE(rv)) {
		aprint_error("%s: failed to initialize subsystem\n", __func__);
		return 0;
	}

	/*
	 * Allocate space for RSDT/XSDT and DSDT,
	 * but allow resizing if more tables exist.
	 */
	rv = AcpiInitializeTables(NULL, 2, true);

	if (ACPI_FAILURE(rv)) {
		aprint_error("%s: failed to initialize tables\n", __func__);
		goto fail;
	}

	rv = AcpiLoadTables();

	if (ACPI_FAILURE(rv)) {
		aprint_error("%s: failed to load tables\n", __func__);
		goto fail;
	}

	rsdt = acpi_map_rsdt();

	if (rsdt == NULL) {
		aprint_error("%s: failed to map RSDT\n", __func__);
		goto fail;
	}

	quirks = acpi_find_quirks();

	if (acpi_force_load == 0 && (quirks & ACPI_QUIRK_BROKEN) != 0) {

		aprint_normal("ACPI: BIOS is listed as broken:\n");
		aprint_normal("ACPI: X/RSDT: OemId <%6.6s,%8.8s,%08x>, "
		       "AslId <%4.4s,%08x>\n", rsdt->OemId, rsdt->OemTableId,
		        rsdt->OemRevision, rsdt->AslCompilerId,
		        rsdt->AslCompilerRevision);
		aprint_normal("ACPI: Not used. Set acpi_force_load to use.\n");

		acpi_unmap_rsdt(rsdt);
		goto fail;
	}

	if (acpi_force_load == 0 && (quirks & ACPI_QUIRK_OLDBIOS) != 0) {

		aprint_normal("ACPI: BIOS is too old (%s). "
		    "Set acpi_force_load to use.\n",
		    pmf_get_platform("bios-date"));

		acpi_unmap_rsdt(rsdt);
		goto fail;
	}

	acpi_unmap_rsdt(rsdt);

	rv = AcpiEnableSubsystem(~(ACPI_NO_HARDWARE_INIT|ACPI_NO_ACPI_ENABLE));

	if (ACPI_FAILURE(rv)) {
		aprint_error("%s: failed to enable subsystem\n", __func__);
		goto fail;
	}

	return 1;

fail:
	(void)AcpiTerminate();

	return 0;
}

void
acpi_disable(void)
{

	if (acpi_softc == NULL)
		return;

	KASSERT(acpi_active != 0);

	if (AcpiGbl_FADT.SmiCommand != 0)
		AcpiDisable();
}

int
acpi_check(device_t parent, const char *ifattr)
{
	return config_search(parent, NULL,
			     CFARG_SUBMATCH, acpi_submatch,
			     CFARG_IATTR, ifattr,
			     CFARG_EOL) != NULL;
}

int
acpi_reset(void)
{
	struct acpi_softc *sc = acpi_softc;
	ACPI_GENERIC_ADDRESS *ResetReg;
	ACPI_PCI_ID PciId;
	ACPI_STATUS status;

	if (sc == NULL)
		return ENXIO;

	ResetReg = &AcpiGbl_FADT.ResetRegister;

	/* Check if the reset register is supported */
	if (!(AcpiGbl_FADT.Flags & ACPI_FADT_RESET_REGISTER) ||
	    !ResetReg->Address) {
		return ENOENT;
	}

	switch (ResetReg->SpaceId) {
	case ACPI_ADR_SPACE_PCI_CONFIG:
		PciId.Segment = PciId.Bus = 0;
		PciId.Device = ACPI_GAS_PCI_DEV(ResetReg->Address);
		PciId.Function = ACPI_GAS_PCI_FUNC(ResetReg->Address);
		status = AcpiOsWritePciConfiguration(&PciId,
		    ACPI_GAS_PCI_REGOFF(ResetReg->Address),
		    AcpiGbl_FADT.ResetValue, ResetReg->BitWidth);
		break;
	case ACPI_ADR_SPACE_SYSTEM_IO:
	case ACPI_ADR_SPACE_SYSTEM_MEMORY:
		status = AcpiReset();
		break;
	default:
		status = AE_TYPE;
		break;
	}

	return ACPI_FAILURE(status) ? EIO : 0;
}

/*
 * Autoconfiguration.
 */
static int
acpi_match(device_t parent, cfdata_t match, void *aux)
{
	/*
	 * XXX: Nada; MD code has called acpi_probe().
	 */
	return 1;
}

static int
acpi_submatch(device_t parent, cfdata_t cf, const int *locs, void *aux)
{
	struct cfattach *ca;

	ca = config_cfattach_lookup(cf->cf_name, cf->cf_atname);

	return (ca == &acpi_ca);
}

static void
acpi_attach(device_t parent, device_t self, void *aux)
{
	struct acpi_softc *sc = device_private(self);
	struct acpibus_attach_args *aa = aux;
	ACPI_TABLE_HEADER *rsdt, *hdr;
	ACPI_STATUS rv;
	int i;

	aprint_naive("\n");
	aprint_normal(": Intel ACPICA %08x\n", ACPI_CA_VERSION);

	if (acpi_softc != NULL)
		panic("%s: already attached", __func__);

	rsdt = acpi_map_rsdt();

	if (rsdt == NULL)
		aprint_error_dev(self, "X/RSDT: Not found\n");
	else {
		aprint_verbose_dev(self,
		    "X/RSDT: OemId <%6.6s,%8.8s,%08x>, AslId <%4.4s,%08x>\n",
		    rsdt->OemId, rsdt->OemTableId,
		    rsdt->OemRevision,
		    rsdt->AslCompilerId, rsdt->AslCompilerRevision);
	}

	acpi_unmap_rsdt(rsdt);

	sc->sc_dev = self;
	sc->sc_root = NULL;

	sc->sc_sleepstate = ACPI_STATE_S0;
	sc->sc_quirks = acpi_find_quirks();

	sysmon_power_settype("acpi");

	sc->sc_iot = aa->aa_iot;
	sc->sc_memt = aa->aa_memt;
	sc->sc_pciflags = aa->aa_pciflags;
	sc->sc_ic = aa->aa_ic;
	sc->sc_dmat = aa->aa_dmat;
	sc->sc_dmat64 = aa->aa_dmat64;

	SIMPLEQ_INIT(&sc->ad_head);

	acpi_softc = sc;

	if (pmf_device_register(self, acpi_suspend, acpi_resume) != true)
		aprint_error_dev(self, "couldn't establish power handler\n");

	/*
	 * Bring ACPICA on-line.
	 */

	rv = AcpiEnableSubsystem(ACPI_FULL_INITIALIZATION);

	if (ACPI_FAILURE(rv))
		goto fail;

	/*
	 * Early initialization of acpiec(4) via ECDT.
	 */
	config_found(self, aa, NULL,
	    CFARG_IATTR, "acpiecdtbus",
	    CFARG_EOL);

	rv = AcpiInitializeObjects(ACPI_FULL_INITIALIZATION);

	if (ACPI_FAILURE(rv))
		goto fail;

	/*
	 * Scan the namespace and build our device tree.
	 */
	acpi_build_tree(sc);

#if NPCI > 0
	/*
	 * Probe MCFG table
	 */
	acpimcfg_probe(sc);
#endif

	acpi_md_callback(sc);

	/*
	 * Early initialization of the _PDC control method
	 * that may load additional SSDT tables dynamically.
	 */
	(void)acpi_md_pdc();

	/*
	 * Install global notify handlers.
	 */
	rv = AcpiInstallNotifyHandler(ACPI_ROOT_OBJECT,
	    ACPI_SYSTEM_NOTIFY, acpi_notify_handler, NULL);

	if (ACPI_FAILURE(rv))
		goto fail;

	rv = AcpiInstallNotifyHandler(ACPI_ROOT_OBJECT,
	    ACPI_DEVICE_NOTIFY, acpi_notify_handler, NULL);

	if (ACPI_FAILURE(rv))
		goto fail;

	acpi_active = 1;

	if (!AcpiGbl_ReducedHardware) {
		/* Show SCI interrupt. */
		aprint_verbose_dev(self, "SCI interrupting at int %u\n",
		    AcpiGbl_FADT.SciInterrupt);

		/*
		 * Install fixed-event handlers.
		 */
		acpi_register_fixed_button(sc, ACPI_EVENT_POWER_BUTTON);
		acpi_register_fixed_button(sc, ACPI_EVENT_SLEEP_BUTTON);
	}

	/*
	 * Load drivers that operate on System Description Tables.
	 */
	for (i = 0; i < AcpiGbl_RootTableList.CurrentTableCount; ++i) {
		rv = AcpiGetTableByIndex(i, &hdr);
		if (ACPI_FAILURE(rv)) {
			continue;
		}
<<<<<<< HEAD
		config_found_ia(sc->sc_dev, "acpisdtbus", hdr, NULL);
=======
		config_found(sc->sc_dev, hdr, NULL,
		    CFARG_IATTR, "acpisdtbus",
		    CFARG_EOL);
>>>>>>> e2aa5677
		AcpiPutTable(hdr);
	}

	acpitimer_init(sc);
	acpi_config_tree(sc);
	acpi_sleep_init(sc);

#ifdef ACPI_DEBUG
	acpi_debug_init();
#endif

	/*
	 * Print debug information.
	 */
	acpi_print_verbose(sc);

	return;

fail:
	aprint_error("%s: failed to initialize ACPI: %s\n",
	    __func__, AcpiFormatException(rv));
}

/*
 * XXX: This is incomplete.
 */
static int
acpi_detach(device_t self, int flags)
{
	struct acpi_softc *sc = device_private(self);
	ACPI_STATUS rv;
	int rc;

	rv = AcpiRemoveNotifyHandler(ACPI_ROOT_OBJECT,
	    ACPI_SYSTEM_NOTIFY, acpi_notify_handler);

	if (ACPI_FAILURE(rv))
		return EBUSY;

	rv = AcpiRemoveNotifyHandler(ACPI_ROOT_OBJECT,
	    ACPI_DEVICE_NOTIFY, acpi_notify_handler);

	if (ACPI_FAILURE(rv))
		return EBUSY;

	if ((rc = config_detach_children(self, flags)) != 0)
		return rc;

	if ((rc = acpitimer_detach()) != 0)
		return rc;

	if (!AcpiGbl_ReducedHardware) {
		acpi_deregister_fixed_button(sc, ACPI_EVENT_POWER_BUTTON);
		acpi_deregister_fixed_button(sc, ACPI_EVENT_SLEEP_BUTTON);
	}

	pmf_device_deregister(self);

	acpi_softc = NULL;

	return 0;
}

static void
acpi_childdet(device_t self, device_t child)
{
	struct acpi_softc *sc = device_private(self);
	struct acpi_devnode *ad;

	if (sc->sc_apmbus == child)
		sc->sc_apmbus = NULL;

	if (sc->sc_hpet == child)
		sc->sc_hpet = NULL;

	if (sc->sc_wdrt == child)
		sc->sc_wdrt = NULL;

	SIMPLEQ_FOREACH(ad, &sc->ad_head, ad_list) {

		if (ad->ad_device == child)
			ad->ad_device = NULL;
	}
}

static bool
acpi_suspend(device_t dv, const pmf_qual_t *qual)
{

	acpi_suspended = 1;

	return true;
}

static bool
acpi_resume(device_t dv, const pmf_qual_t *qual)
{

	acpi_suspended = 0;

	return true;
}

/*
 * Namespace scan.
 */
static void
acpi_build_tree(struct acpi_softc *sc)
{
	struct acpi_walkcontext awc;

	/*
	 * Get the root scope handles.
	 */
	KASSERT(__arraycount(acpi_scopes) == 4);

	(void)AcpiGetHandle(ACPI_ROOT_OBJECT, "\\_PR_", &acpi_scopes[0]);
	(void)AcpiGetHandle(ACPI_ROOT_OBJECT, "\\_SB_", &acpi_scopes[1]);
	(void)AcpiGetHandle(ACPI_ROOT_OBJECT, "\\_SI_", &acpi_scopes[2]);
	(void)AcpiGetHandle(ACPI_ROOT_OBJECT, "\\_TZ_", &acpi_scopes[3]);

	/*
	 * Make the root node.
	 */
	awc.aw_sc = sc;
	awc.aw_parent = NULL;

	(void)acpi_make_devnode(ACPI_ROOT_OBJECT, 0, &awc, NULL);

	KASSERT(sc->sc_root == NULL);
	KASSERT(awc.aw_parent != NULL);

	sc->sc_root = awc.aw_parent;

	/*
	 * Build the internal namespace.
	 */
	(void)AcpiWalkNamespace(ACPI_TYPE_ANY, ACPI_ROOT_OBJECT, UINT32_MAX,
	    acpi_make_devnode, acpi_make_devnode_post, &awc, NULL);

	/*
	 * Scan the internal namespace.
	 */
	(void)acpi_pcidev_scan(sc->sc_root);
}

static void
acpi_config_tree(struct acpi_softc *sc)
{
	/*
	 * Assign bus_dma resources
	 */
	acpi_config_dma(sc);

	/*
	 * Configure all everything found "at acpi?".
	 */
	(void)acpi_rescan(sc->sc_dev, NULL, NULL);

	/*
	 * Update GPE information.
	 *
	 * Note that this must be called after
	 * all GPE handlers have been installed.
	 */
	(void)AcpiUpdateAllGpes();

	/*
	 * Defer rest of the configuration.
	 */
	(void)config_defer(sc->sc_dev, acpi_rescan_capabilities);
}

static void
acpi_config_dma(struct acpi_softc *sc)
{
	struct acpi_devnode *ad;

	SIMPLEQ_FOREACH(ad, &sc->ad_head, ad_list) {

		if (ad->ad_device != NULL)
			continue;

		if (ad->ad_devinfo->Type != ACPI_TYPE_DEVICE)
			continue;

		ad->ad_dmat = acpi_get_dma_tag(sc, ad);
		ad->ad_dmat64 = acpi_get_dma64_tag(sc, ad);
	}
}

static ACPI_STATUS
acpi_make_devnode(ACPI_HANDLE handle, uint32_t level,
    void *context, void **status)
{
	struct acpi_walkcontext *awc = context;
	struct acpi_softc *sc = awc->aw_sc;
	struct acpi_devnode *ad;
	ACPI_DEVICE_INFO *devinfo;
	ACPI_OBJECT_TYPE type;
	ACPI_STATUS rv;

	rv = AcpiGetObjectInfo(handle, &devinfo);

	if (ACPI_FAILURE(rv))
		return AE_OK;	/* Do not terminate the walk. */

	type = devinfo->Type;

	switch (type) {

	case ACPI_TYPE_DEVICE:
		acpi_activate_device(handle, &devinfo);
		/* FALLTHROUGH */

	case ACPI_TYPE_PROCESSOR:
	case ACPI_TYPE_THERMAL:
	case ACPI_TYPE_POWER:

		ad = kmem_zalloc(sizeof(*ad), KM_SLEEP);

		ad->ad_device = NULL;
		ad->ad_notify = NULL;
		ad->ad_pciinfo = NULL;
		ad->ad_wakedev = NULL;

		ad->ad_type = type;
		ad->ad_handle = handle;
		ad->ad_devinfo = devinfo;

		ad->ad_root = sc->sc_dev;
		ad->ad_parent = awc->aw_parent;

		acpi_match_node_init(ad);
		acpi_make_name(ad, devinfo->Name);

		/*
		 * Identify wake GPEs from the _PRW. Note that
		 * AcpiUpdateAllGpes() must be called afterwards.
		 */
		if (ad->ad_devinfo->Type == ACPI_TYPE_DEVICE)
			acpi_wakedev_init(ad);

		SIMPLEQ_INIT(&ad->ad_child_head);
		SIMPLEQ_INSERT_TAIL(&sc->ad_head, ad, ad_list);

		if (ad->ad_parent != NULL) {

			SIMPLEQ_INSERT_TAIL(&ad->ad_parent->ad_child_head,
			    ad, ad_child_list);
		}

		awc->aw_parent = ad;
		break;

	default:
		ACPI_FREE(devinfo);
		break;
	}

	return AE_OK;
}

static ACPI_STATUS
acpi_make_devnode_post(ACPI_HANDLE handle, uint32_t level,
    void *context, void **status)
{
	struct acpi_walkcontext *awc = context;

	KASSERT(awc != NULL);
	KASSERT(awc->aw_parent != NULL);

	if (handle == awc->aw_parent->ad_handle)
		awc->aw_parent = awc->aw_parent->ad_parent;

	return AE_OK;
}

static void
acpi_make_name(struct acpi_devnode *ad, uint32_t name)
{
	ACPI_NAME_UNION *anu;
	int clear, i;

	anu = (ACPI_NAME_UNION *)&name;
	ad->ad_name[4] = '\0';

	for (i = 3, clear = 0; i >= 0; i--) {

		if (clear == 0 && anu->Ascii[i] == '_')
			ad->ad_name[i] = '\0';
		else {
			ad->ad_name[i] = anu->Ascii[i];
			clear = 1;
		}
	}

	if (ad->ad_name[0] == '\0')
		ad->ad_name[0] = '_';
}

bus_dma_tag_t
acpi_default_dma_tag(struct acpi_softc *sc, struct acpi_devnode *ad)
{
	return sc->sc_dmat;
}
__weak_alias(acpi_get_dma_tag,acpi_default_dma_tag);

bus_dma_tag_t
acpi_default_dma64_tag(struct acpi_softc *sc, struct acpi_devnode *ad)
{
	return sc->sc_dmat64;
}
__weak_alias(acpi_get_dma64_tag,acpi_default_dma64_tag);

pci_chipset_tag_t
acpi_default_pci_chipset_tag(struct acpi_softc *sc, int seg, int bbn)
{
	return NULL;
}
__weak_alias(acpi_get_pci_chipset_tag,acpi_default_pci_chipset_tag);

/*
 * Device attachment.
 */
static int
acpi_rescan(device_t self, const char *ifattr, const int *locators)
{
	struct acpi_softc *sc = device_private(self);
	struct acpi_attach_args aa;

	/*
	 * Try to attach hpet(4) first via a specific table.
	 */
	aa.aa_memt = sc->sc_memt;

	if (ifattr_match(ifattr, "acpihpetbus") && sc->sc_hpet == NULL) {
		sc->sc_hpet = config_found(sc->sc_dev, &aa, NULL,
					   CFARG_IATTR, "acpihpetbus",
					   CFARG_EOL);
	}

	/*
	 * A two-pass scan for acpinodebus.
	 */
	if (ifattr_match(ifattr, "acpinodebus")) {
		acpi_rescan_early(sc);
		acpi_rescan_nodes(sc);
	}

	/*
	 * Attach APM emulation and acpiwdrt(4).
	 */
	if (ifattr_match(ifattr, "acpiapmbus") && sc->sc_apmbus == NULL) {
		sc->sc_apmbus = config_found(sc->sc_dev, NULL, NULL,
					     CFARG_IATTR, "acpiapmbus",
					     CFARG_EOL);
	}

	if (ifattr_match(ifattr, "acpiwdrtbus") && sc->sc_wdrt == NULL) {
		sc->sc_wdrt = config_found(sc->sc_dev, NULL, NULL,
					   CFARG_IATTR, "acpiwdrtbus",
					   CFARG_EOL);
	}

	return 0;
}

static void
acpi_rescan_early(struct acpi_softc *sc)
{
	struct acpi_attach_args aa;
	struct acpi_devnode *ad;

	/*
	 * First scan for devices such as acpiec(4) that
	 * should be always attached before anything else.
	 * We want these devices to attach regardless of
	 * the device status and other restrictions.
	 */
	SIMPLEQ_FOREACH(ad, &sc->ad_head, ad_list) {

		if (ad->ad_device != NULL)
			continue;

		if (ad->ad_devinfo->Type != ACPI_TYPE_DEVICE)
			continue;

		if (acpi_match_hid(ad->ad_devinfo, acpi_early_ids) == 0)
			continue;

		KASSERT(ad->ad_handle != NULL);

		aa.aa_node = ad;
		aa.aa_iot = sc->sc_iot;
		aa.aa_memt = sc->sc_memt;
		if (ad->ad_pciinfo != NULL) {
			aa.aa_pc = ad->ad_pciinfo->ap_pc;
			aa.aa_pciflags = sc->sc_pciflags;
		}
		aa.aa_ic = sc->sc_ic;
		aa.aa_dmat = ad->ad_dmat;
		aa.aa_dmat64 = ad->ad_dmat64;

		ad->ad_device = config_found(sc->sc_dev, &aa, acpi_print,
		    CFARG_IATTR, "acpinodebus",
		    CFARG_DEVHANDLE, devhandle_from_acpi(ad->ad_handle),
		    CFARG_EOL);
	}
}

static void
acpi_rescan_nodes(struct acpi_softc *sc)
{
	const char * const hpet_ids[] = { "PNP0103", NULL };
	struct acpi_attach_args aa;
	struct acpi_devnode *ad;
	ACPI_DEVICE_INFO *di;

	SIMPLEQ_FOREACH(ad, &sc->ad_head, ad_list) {

		if (ad->ad_device != NULL)
			continue;

		/*
		 * There is a bug in ACPICA: it defines the type
		 * of the scopes incorrectly for its own reasons.
		 */
		if (acpi_is_scope(ad) != false)
			continue;

		di = ad->ad_devinfo;

		/*
		 * We only attach devices which are present, enabled, and
		 * functioning properly. However, if a device is enabled,
		 * it is decoding resources and we should claim these,
		 * if possible. This requires changes to bus_space(9).
		 */
		if (di->Type == ACPI_TYPE_DEVICE &&
		    !acpi_device_present(ad->ad_handle)) {
			continue;
		}

		if (di->Type == ACPI_TYPE_POWER)
			continue;

		if (di->Type == ACPI_TYPE_PROCESSOR)
			continue;

		if (acpi_match_hid(di, acpi_early_ids) != 0)
			continue;

		if (acpi_match_hid(di, acpi_ignored_ids) != 0)
			continue;

		if (acpi_match_hid(di, hpet_ids) != 0 && sc->sc_hpet != NULL)
			continue;

		KASSERT(ad->ad_handle != NULL);

		aa.aa_node = ad;
		aa.aa_iot = sc->sc_iot;
		aa.aa_memt = sc->sc_memt;
		if (ad->ad_pciinfo != NULL) {
			aa.aa_pc = ad->ad_pciinfo->ap_pc;
			aa.aa_pciflags = sc->sc_pciflags;
		}
		aa.aa_ic = sc->sc_ic;
		aa.aa_dmat = ad->ad_dmat;
		aa.aa_dmat64 = ad->ad_dmat64;

		ad->ad_device = config_found(sc->sc_dev, &aa, acpi_print,
		    CFARG_IATTR, "acpinodebus",
		    CFARG_DEVHANDLE, devhandle_from_acpi(ad->ad_handle),
		    CFARG_EOL);
	}
}

static void
acpi_rescan_capabilities(device_t self)
{
	struct acpi_softc *sc = device_private(self);
	struct acpi_devnode *ad;
	ACPI_HANDLE tmp;
	ACPI_STATUS rv;

	SIMPLEQ_FOREACH(ad, &sc->ad_head, ad_list) {

		if (ad->ad_devinfo->Type != ACPI_TYPE_DEVICE)
			continue;

		/*
		 * Scan power resource capabilities.
		 *
		 * If any power states are supported,
		 * at least _PR0 and _PR3 must be present.
		 */
		rv = AcpiGetHandle(ad->ad_handle, "_PR0", &tmp);

		if (ACPI_SUCCESS(rv)) {
			ad->ad_flags |= ACPI_DEVICE_POWER;
			acpi_power_add(ad);
		}

		/*
		 * Scan wake-up capabilities.
		 */
		if (ad->ad_wakedev != NULL) {
			ad->ad_flags |= ACPI_DEVICE_WAKEUP;
			acpi_wakedev_add(ad);
		}

		/*
		 * Scan docking stations.
		 */
		rv = AcpiGetHandle(ad->ad_handle, "_DCK", &tmp);

		if (ACPI_SUCCESS(rv))
			ad->ad_flags |= ACPI_DEVICE_DOCK;

		/*
		 * Scan devices that are ejectable.
		 */
		rv = AcpiGetHandle(ad->ad_handle, "_EJ0", &tmp);

		if (ACPI_SUCCESS(rv))
			ad->ad_flags |= ACPI_DEVICE_EJECT;
	}
}

static int
acpi_print(void *aux, const char *pnp)
{
	struct acpi_attach_args *aa = aux;
	struct acpi_devnode *ad;
	const char *hid, *uid;
	ACPI_DEVICE_INFO *di;

	ad = aa->aa_node;
	di = ad->ad_devinfo;

	hid = di->HardwareId.String;
	uid = di->UniqueId.String;

	if (pnp != NULL) {

		if (di->Type != ACPI_TYPE_DEVICE) {

			aprint_normal("%s (ACPI Object Type '%s') at %s",
			    ad->ad_name, AcpiUtGetTypeName(ad->ad_type), pnp);

			return UNCONF;
		}

		if ((di->Valid & ACPI_VALID_HID) == 0 || hid == NULL)
			return 0;

		aprint_normal("%s (%s) ", ad->ad_name, hid);
		acpi_print_dev(hid);
		aprint_normal("at %s", pnp);

		return UNCONF;
	}

	aprint_normal(" (%s", ad->ad_name);

	if ((di->Valid & ACPI_VALID_HID) != 0 && hid != NULL) {

		aprint_normal(", %s", hid);

		if ((di->Valid & ACPI_VALID_UID) != 0 && uid != NULL) {

			if (uid[0] == '\0')
				uid = "<null>";

			aprint_normal("-%s", uid);
		}
	}

	aprint_normal(")");

	return UNCONF;
}

/*
 * acpi_device_register --
 *	Called by the platform device_register() routine when
 *	attaching devices.
 */
void
acpi_device_register(device_t dev, void *v)
{
	/* All we do here is set the devhandle in the device_t. */
	device_t parent = device_parent(dev);
	ACPI_HANDLE hdl = NULL;

	/*
	 * aa_node is only valid if we attached to the "acpinodebus"
	 * interface attribute.
	 */
	if (device_attached_to_iattr(dev, "acpinodebus")) {
		const struct acpi_attach_args *aa = v;
		hdl = aa->aa_node->ad_handle;
	} else if (device_is_a(parent, "pci")) {
		const struct pci_attach_args *pa = v;
		struct acpi_devnode *ad;
		u_int segment;

#ifdef __HAVE_PCI_GET_SEGMENT
		segment = pci_get_segment(pa->pa_pc);
#else
		segment = 0;
#endif /* __HAVE_PCI_GET_SEGMENT */

		ad = acpi_pcidev_find(segment,
		    pa->pa_bus, pa->pa_device, pa->pa_function);
		if (ad == NULL || (hdl = ad->ad_handle) == NULL) {
			aprint_debug_dev(dev, "no matching ACPI node\n");
			return;
		}
	} else {
		return;
	}
	KASSERT(hdl != NULL);

	device_set_handle(dev, devhandle_from_acpi(hdl));
}

/*
 * Notify.
 */
static void
acpi_notify_handler(ACPI_HANDLE handle, uint32_t event, void *aux)
{
	struct acpi_softc *sc = acpi_softc;
	struct acpi_devnode *ad;

	KASSERT(sc != NULL);
	KASSERT(aux == NULL);
	KASSERT(acpi_active != 0);

	if (acpi_suspended != 0)
		return;

	/*
	 *  System: 0x00 - 0x7F.
	 *  Device: 0x80 - 0xFF.
	 */
	switch (event) {

	case ACPI_NOTIFY_BUS_CHECK:
	case ACPI_NOTIFY_DEVICE_CHECK:
	case ACPI_NOTIFY_DEVICE_WAKE:
	case ACPI_NOTIFY_EJECT_REQUEST:
	case ACPI_NOTIFY_DEVICE_CHECK_LIGHT:
	case ACPI_NOTIFY_FREQUENCY_MISMATCH:
	case ACPI_NOTIFY_BUS_MODE_MISMATCH:
	case ACPI_NOTIFY_POWER_FAULT:
	case ACPI_NOTIFY_CAPABILITIES_CHECK:
	case ACPI_NOTIFY_DEVICE_PLD_CHECK:
	case ACPI_NOTIFY_RESERVED:
	case ACPI_NOTIFY_LOCALITY_UPDATE:
		break;
	}

	ACPI_DEBUG_PRINT((ACPI_DB_INFO, "notification 0x%02X for "
		"%s (%p)\n", event, acpi_name(handle), handle));

	/*
	 * We deliver notifications only to drivers
	 * that have been successfully attached and
	 * that have registered a handler with us.
	 * The opaque pointer is always the device_t.
	 */
	SIMPLEQ_FOREACH(ad, &sc->ad_head, ad_list) {

		if (ad->ad_device == NULL)
			continue;

		if (ad->ad_notify == NULL)
			continue;

		if (ad->ad_handle != handle)
			continue;

		(*ad->ad_notify)(ad->ad_handle, event, ad->ad_device);

		return;
	}

	aprint_debug_dev(sc->sc_dev, "unhandled notify 0x%02X "
	    "for %s (%p)\n", event, acpi_name(handle), handle);
}

bool
acpi_register_notify(struct acpi_devnode *ad, ACPI_NOTIFY_HANDLER notify)
{
	struct acpi_softc *sc = acpi_softc;

	KASSERT(sc != NULL);
	KASSERT(acpi_active != 0);

	if (acpi_suspended != 0)
		goto fail;

	if (ad == NULL || notify == NULL)
		goto fail;

	ad->ad_notify = notify;

	return true;

fail:
	aprint_error_dev(sc->sc_dev, "failed to register notify "
	    "handler for %s (%p)\n", ad->ad_name, ad->ad_handle);

	return false;
}

void
acpi_deregister_notify(struct acpi_devnode *ad)
{

	ad->ad_notify = NULL;
}

/*
 * Fixed buttons.
 */
static void
acpi_register_fixed_button(struct acpi_softc *sc, int event)
{
	struct sysmon_pswitch *smpsw;
	ACPI_STATUS rv;
	int type;

	switch (event) {

	case ACPI_EVENT_POWER_BUTTON:

		if ((AcpiGbl_FADT.Flags & ACPI_FADT_POWER_BUTTON) != 0)
			return;

		type = PSWITCH_TYPE_POWER;
		smpsw = &sc->sc_smpsw_power;
		break;

	case ACPI_EVENT_SLEEP_BUTTON:

		if ((AcpiGbl_FADT.Flags & ACPI_FADT_SLEEP_BUTTON) != 0)
			return;

		type = PSWITCH_TYPE_SLEEP;
		smpsw = &sc->sc_smpsw_sleep;
		break;

	default:
		rv = AE_TYPE;
		goto fail;
	}

	smpsw->smpsw_type = type;
	smpsw->smpsw_name = device_xname(sc->sc_dev);

	if (sysmon_pswitch_register(smpsw) != 0) {
		rv = AE_ERROR;
		goto fail;
	}

	AcpiClearEvent(event);

	rv = AcpiInstallFixedEventHandler(event,
	    acpi_fixed_button_handler, smpsw);

	if (ACPI_FAILURE(rv)) {
		sysmon_pswitch_unregister(smpsw);
		goto fail;
	}

	aprint_normal_dev(sc->sc_dev, "fixed %s button present\n",
	    (type != PSWITCH_TYPE_SLEEP) ? "power" : "sleep");

	return;

fail:
	aprint_error_dev(sc->sc_dev, "failed to register "
	    "fixed event %d: %s\n", event, AcpiFormatException(rv));
}

static void
acpi_deregister_fixed_button(struct acpi_softc *sc, int event)
{
	struct sysmon_pswitch *smpsw;
	ACPI_STATUS rv;

	switch (event) {

	case ACPI_EVENT_POWER_BUTTON:
		smpsw = &sc->sc_smpsw_power;

		if ((AcpiGbl_FADT.Flags & ACPI_FADT_POWER_BUTTON) != 0) {
			KASSERT(smpsw->smpsw_type != PSWITCH_TYPE_POWER);
			return;
		}

		break;

	case ACPI_EVENT_SLEEP_BUTTON:
		smpsw = &sc->sc_smpsw_sleep;

		if ((AcpiGbl_FADT.Flags & ACPI_FADT_SLEEP_BUTTON) != 0) {
			KASSERT(smpsw->smpsw_type != PSWITCH_TYPE_SLEEP);
			return;
		}

		break;

	default:
		rv = AE_TYPE;
		goto fail;
	}

	rv = AcpiRemoveFixedEventHandler(event, acpi_fixed_button_handler);

	if (ACPI_SUCCESS(rv)) {
		sysmon_pswitch_unregister(smpsw);
		return;
	}

fail:
	aprint_error_dev(sc->sc_dev, "failed to deregister "
	    "fixed event: %s\n", AcpiFormatException(rv));
}

static uint32_t
acpi_fixed_button_handler(void *context)
{
	static const int handler = OSL_NOTIFY_HANDLER;
	struct sysmon_pswitch *smpsw = context;

	(void)AcpiOsExecute(handler, acpi_fixed_button_pressed, smpsw);

	return ACPI_INTERRUPT_HANDLED;
}

static void
acpi_fixed_button_pressed(void *context)
{
	struct sysmon_pswitch *smpsw = context;

	ACPI_DEBUG_PRINT((ACPI_DB_INFO, "%s fixed button pressed\n",
		(smpsw->smpsw_type != ACPI_EVENT_SLEEP_BUTTON) ?
		"power" : "sleep"));

	sysmon_pswitch_event(smpsw, PSWITCH_EVENT_PRESSED);
}

/*
 * Sleep.
 */
static void
acpi_sleep_init(struct acpi_softc *sc)
{
	uint8_t a, b, i;
	ACPI_STATUS rv;

	CTASSERT(ACPI_STATE_S0 == 0 && ACPI_STATE_S1 == 1);
	CTASSERT(ACPI_STATE_S2 == 2 && ACPI_STATE_S3 == 3);
	CTASSERT(ACPI_STATE_S4 == 4 && ACPI_STATE_S5 == 5);

	/*
	 * Evaluate supported sleep states.
	 */
	for (i = ACPI_STATE_S0; i <= ACPI_STATE_S5; i++) {

		rv = AcpiGetSleepTypeData(i, &a, &b);

		if (ACPI_SUCCESS(rv))
			sc->sc_sleepstates |= __BIT(i);
	}
}

/*
 * Must be called with interrupts enabled.
 */
void
acpi_enter_sleep_state(int state)
{
	struct acpi_softc *sc = acpi_softc;
	ACPI_STATUS rv;

	if (acpi_softc == NULL)
		return;

	if (state == sc->sc_sleepstate)
		return;

	if (state < ACPI_STATE_S0 || state > ACPI_STATE_S5)
		return;

	aprint_normal_dev(sc->sc_dev, "entering state S%d\n", state);

	switch (state) {

	case ACPI_STATE_S0:
		sc->sc_sleepstate = ACPI_STATE_S0;
		return;

	case ACPI_STATE_S1:
	case ACPI_STATE_S2:
	case ACPI_STATE_S3:
	case ACPI_STATE_S4:

		if ((sc->sc_sleepstates & __BIT(state)) == 0) {
			aprint_error_dev(sc->sc_dev, "sleep state "
			    "S%d is not available\n", state);
			return;
		}

		/*
		 * Evaluate the _TTS method. This should be done before
		 * pmf_system_suspend(9) and the evaluation of _PTS.
		 * We should also re-evaluate this once we return to
		 * S0 or if we abort the sleep state transition in the
		 * middle (see ACPI 3.0, section 7.3.6). In reality,
		 * however, the _TTS method is seldom seen in the field.
		 */
		rv = acpi_eval_set_integer(NULL, "\\_TTS", state);

		if (ACPI_SUCCESS(rv))
			aprint_debug_dev(sc->sc_dev, "evaluated _TTS\n");

		if (state != ACPI_STATE_S1 &&
		    pmf_system_suspend(PMF_Q_NONE) != true) {
			aprint_error_dev(sc->sc_dev, "aborting suspend\n");
			break;
		}

		/*
		 * This will evaluate the  _PTS and _SST methods,
		 * but unlike the documentation claims, not _GTS,
		 * which is evaluated in AcpiEnterSleepState().
		 * This must be called with interrupts enabled.
		 */
		rv = AcpiEnterSleepStatePrep(state);

		if (ACPI_FAILURE(rv)) {
			aprint_error_dev(sc->sc_dev, "failed to prepare "
			    "S%d: %s\n", state, AcpiFormatException(rv));
			break;
		}

		/*
		 * After the _PTS method has been evaluated, we can
		 * enable wake and evaluate _PSW (ACPI 4.0, p. 284).
		 */
		acpi_wakedev_commit(sc, state);

		sc->sc_sleepstate = state;

		if (state == ACPI_STATE_S1) {

			/*
			 * Before the transition to S1, CPU caches
			 * must be flushed (see ACPI 4.0, 7.3.4.2).
			 *
			 * Note that interrupts must be off before
			 * calling AcpiEnterSleepState(). Conversely,
			 * AcpiLeaveSleepState() should always be
			 * called with interrupts enabled.
			 */
			acpi_md_OsDisableInterrupt();

			ACPI_FLUSH_CPU_CACHE();
			rv = AcpiEnterSleepState(state);

			if (ACPI_FAILURE(rv))
				aprint_error_dev(sc->sc_dev, "failed to "
				    "enter S1: %s\n", AcpiFormatException(rv));

			/*
			 * Clear fixed events and disable all GPEs before
			 * interrupts are enabled.
			 */
			AcpiClearEvent(ACPI_EVENT_PMTIMER);
			AcpiClearEvent(ACPI_EVENT_GLOBAL);
			AcpiClearEvent(ACPI_EVENT_POWER_BUTTON);
			AcpiClearEvent(ACPI_EVENT_SLEEP_BUTTON);
			AcpiClearEvent(ACPI_EVENT_RTC);
#if (!ACPI_REDUCED_HARDWARE)
			AcpiHwDisableAllGpes();
#endif

			acpi_md_OsEnableInterrupt();
			rv = AcpiLeaveSleepState(state);

		} else {

			(void)acpi_md_sleep(state);

			if (state == ACPI_STATE_S4)
				AcpiEnable();

			(void)pmf_system_bus_resume(PMF_Q_NONE);
			(void)AcpiLeaveSleepState(state);
			(void)AcpiSetFirmwareWakingVector(0, 0);
			(void)pmf_system_resume(PMF_Q_NONE);
		}

		/*
		 * No wake GPEs should be enabled at runtime.
		 */
		acpi_wakedev_commit(sc, ACPI_STATE_S0);
		break;

	case ACPI_STATE_S5:

		(void)acpi_eval_set_integer(NULL, "\\_TTS", ACPI_STATE_S5);

		rv = AcpiEnterSleepStatePrep(ACPI_STATE_S5);

		if (ACPI_FAILURE(rv)) {
			aprint_error_dev(sc->sc_dev, "failed to prepare "
			    "S%d: %s\n", state, AcpiFormatException(rv));
			break;
		}

		(void)AcpiDisableAllGpes();

		DELAY(1000000);

		sc->sc_sleepstate = state;
		acpi_md_OsDisableInterrupt();

		(void)AcpiEnterSleepState(ACPI_STATE_S5);

		aprint_error_dev(sc->sc_dev, "WARNING: powerdown failed!\n");

		break;
	}

	sc->sc_sleepstate = ACPI_STATE_S0;

	(void)acpi_eval_set_integer(NULL, "\\_TTS", ACPI_STATE_S0);
}

/*
 * Sysctl.
 */
SYSCTL_SETUP(sysctl_acpi_setup, "sysctl hw.acpi subtree setup")
{
	const struct sysctlnode *rnode, *snode;
	int err;

	err = sysctl_createv(clog, 0, NULL, &rnode,
	    CTLFLAG_PERMANENT, CTLTYPE_NODE,
	    "acpi", SYSCTL_DESCR("ACPI subsystem parameters"),
	    NULL, 0, NULL, 0,
	    CTL_HW, CTL_CREATE, CTL_EOL);

	if (err != 0)
		return;

	(void)sysctl_createv(NULL, 0, &rnode, NULL,
	    CTLFLAG_PERMANENT | CTLFLAG_READONLY, CTLTYPE_QUAD,
	    "root", SYSCTL_DESCR("ACPI root pointer"),
	    NULL, 0, &acpi_root_pointer, sizeof(acpi_root_pointer),
	    CTL_CREATE, CTL_EOL);

	err = sysctl_createv(clog, 0, &rnode, &snode,
	    CTLFLAG_PERMANENT, CTLTYPE_NODE,
	    "sleep", SYSCTL_DESCR("ACPI sleep"),
	    NULL, 0, NULL, 0,
	    CTL_CREATE, CTL_EOL);

	if (err != 0)
		return;

	(void)sysctl_createv(NULL, 0, &snode, NULL,
	    CTLFLAG_PERMANENT | CTLFLAG_READWRITE, CTLTYPE_INT,
	    "state", SYSCTL_DESCR("System sleep state"),
	    sysctl_hw_acpi_sleepstate, 0, NULL, 0,
	    CTL_CREATE, CTL_EOL);

	(void)sysctl_createv(NULL, 0, &snode, NULL,
	    CTLFLAG_PERMANENT | CTLFLAG_READONLY, CTLTYPE_STRING,
	    "states", SYSCTL_DESCR("Supported sleep states"),
	    sysctl_hw_acpi_sleepstates, 0, NULL, 0,
	    CTL_CREATE, CTL_EOL);

	err = sysctl_createv(clog, 0, &rnode, &rnode,
	    CTLFLAG_PERMANENT, CTLTYPE_NODE,
	    "stat", SYSCTL_DESCR("ACPI statistics"),
	    NULL, 0, NULL, 0,
	    CTL_CREATE, CTL_EOL);

	if (err != 0)
		return;

	(void)sysctl_createv(clog, 0, &rnode, NULL,
	    CTLFLAG_PERMANENT | CTLFLAG_READONLY, CTLTYPE_QUAD,
	    "gpe", SYSCTL_DESCR("Number of dispatched GPEs"),
	    NULL, 0, &AcpiGpeCount, sizeof(AcpiGpeCount),
	    CTL_CREATE, CTL_EOL);

	(void)sysctl_createv(clog, 0, &rnode, NULL,
	    CTLFLAG_PERMANENT | CTLFLAG_READONLY, CTLTYPE_QUAD,
	    "sci", SYSCTL_DESCR("Number of SCI interrupts"),
	    NULL, 0, &AcpiSciCount, sizeof(AcpiSciCount),
	    CTL_CREATE, CTL_EOL);

	(void)sysctl_createv(clog, 0, &rnode, NULL,
	    CTLFLAG_PERMANENT | CTLFLAG_READONLY, CTLTYPE_QUAD,
	    "fixed", SYSCTL_DESCR("Number of fixed events"),
	    sysctl_hw_acpi_fixedstats, 0, NULL, 0,
	    CTL_CREATE, CTL_EOL);

	(void)sysctl_createv(clog, 0, &rnode, NULL,
	    CTLFLAG_PERMANENT | CTLFLAG_READONLY, CTLTYPE_QUAD,
	    "method", SYSCTL_DESCR("Number of methods executed"),
	    NULL, 0, &AcpiMethodCount, sizeof(AcpiMethodCount),
	    CTL_CREATE, CTL_EOL);

	CTASSERT(sizeof(AcpiGpeCount) == sizeof(uint64_t));
	CTASSERT(sizeof(AcpiSciCount) == sizeof(uint64_t));
}

static int
sysctl_hw_acpi_fixedstats(SYSCTLFN_ARGS)
{
	struct sysctlnode node;
	uint64_t t;
	int err, i;

	for (i = t = 0; i < __arraycount(AcpiFixedEventCount); i++)
		t += AcpiFixedEventCount[i];

	node = *rnode;
	node.sysctl_data = &t;

	err = sysctl_lookup(SYSCTLFN_CALL(&node));

	if (err || newp == NULL)
		return err;

	return 0;
}

static int
sysctl_hw_acpi_sleepstate(SYSCTLFN_ARGS)
{
	struct acpi_softc *sc = acpi_softc;
	struct sysctlnode node;
	int err, t;

	if (acpi_softc == NULL)
		return ENOSYS;

	node = *rnode;
	t = sc->sc_sleepstate;
	node.sysctl_data = &t;

	err = sysctl_lookup(SYSCTLFN_CALL(&node));

	if (err || newp == NULL)
		return err;

	if (t < ACPI_STATE_S0 || t > ACPI_STATE_S5)
		return EINVAL;

	acpi_enter_sleep_state(t);

	return 0;
}

static int
sysctl_hw_acpi_sleepstates(SYSCTLFN_ARGS)
{
	struct acpi_softc *sc = acpi_softc;
	struct sysctlnode node;
	char t[3 * 6 + 1];
	int err;

	if (acpi_softc == NULL)
		return ENOSYS;

	(void)memset(t, '\0', sizeof(t));

	(void)snprintf(t, sizeof(t), "%s%s%s%s%s%s",
	    ((sc->sc_sleepstates & __BIT(0)) != 0) ? "S0 " : "",
	    ((sc->sc_sleepstates & __BIT(1)) != 0) ? "S1 " : "",
	    ((sc->sc_sleepstates & __BIT(2)) != 0) ? "S2 " : "",
	    ((sc->sc_sleepstates & __BIT(3)) != 0) ? "S3 " : "",
	    ((sc->sc_sleepstates & __BIT(4)) != 0) ? "S4 " : "",
	    ((sc->sc_sleepstates & __BIT(5)) != 0) ? "S5 " : "");

	node = *rnode;
	node.sysctl_data = &t;

	err = sysctl_lookup(SYSCTLFN_CALL(&node));

	if (err || newp == NULL)
		return err;

	return 0;
}

/*
 * Tables.
 */
ACPI_PHYSICAL_ADDRESS
acpi_OsGetRootPointer(void)
{
	ACPI_PHYSICAL_ADDRESS PhysicalAddress;

	/*
	 * We let MD code handle this since there are multiple ways to do it:
	 *
	 *	IA-32: Use AcpiFindRootPointer() to locate the RSDP.
	 *
	 *	IA-64: Use the EFI.
	 */
	PhysicalAddress = acpi_md_OsGetRootPointer();

	if (acpi_root_pointer == 0)
		acpi_root_pointer = PhysicalAddress;

	return PhysicalAddress;
}

static ACPI_TABLE_HEADER *
acpi_map_rsdt(void)
{
	ACPI_PHYSICAL_ADDRESS paddr;
	ACPI_TABLE_RSDP *rsdp;

	paddr = AcpiOsGetRootPointer();

	if (paddr == 0)
		return NULL;

	rsdp = AcpiOsMapMemory(paddr, sizeof(ACPI_TABLE_RSDP));

	if (rsdp == NULL)
		return NULL;

	if (rsdp->Revision > 1 && rsdp->XsdtPhysicalAddress)
		paddr = rsdp->XsdtPhysicalAddress;
	else
		paddr = rsdp->RsdtPhysicalAddress;

	AcpiOsUnmapMemory(rsdp, sizeof(ACPI_TABLE_RSDP));

	return AcpiOsMapMemory(paddr, sizeof(ACPI_TABLE_HEADER));
}

/*
 * XXX: Refactor to be a generic function that unmaps tables.
 */
static void
acpi_unmap_rsdt(ACPI_TABLE_HEADER *rsdt)
{

	if (rsdt == NULL)
		return;

	AcpiOsUnmapMemory(rsdt, sizeof(ACPI_TABLE_HEADER));
}

/*
 * XXX: Refactor to be a generic function that maps tables.
 */
ACPI_STATUS
acpi_madt_map(void)
{
	ACPI_STATUS  rv;

	if (madt_header != NULL)
		return AE_ALREADY_EXISTS;

	rv = AcpiGetTable(ACPI_SIG_MADT, 1, &madt_header);

	if (ACPI_FAILURE(rv))
		return rv;

	return AE_OK;
}

void
acpi_madt_unmap(void)
{
	madt_header = NULL;
}

ACPI_STATUS
acpi_gtdt_map(void)
{
	ACPI_STATUS  rv;

	if (gtdt_header != NULL)
		return AE_ALREADY_EXISTS;

	rv = AcpiGetTable(ACPI_SIG_GTDT, 1, &gtdt_header);

	if (ACPI_FAILURE(rv))
		return rv;

	return AE_OK;
}

void
acpi_gtdt_unmap(void)
{
	gtdt_header = NULL;
}

/*
 * XXX: Refactor to be a generic function that walks tables.
 */
void
acpi_madt_walk(ACPI_STATUS (*func)(ACPI_SUBTABLE_HEADER *, void *), void *aux)
{
	ACPI_SUBTABLE_HEADER *hdrp;
	char *madtend, *where;

	madtend = (char *)madt_header + madt_header->Length;
	where = (char *)madt_header + sizeof (ACPI_TABLE_MADT);

	while (where < madtend) {

		hdrp = (ACPI_SUBTABLE_HEADER *)where;

		if (hdrp->Length == 0 || ACPI_FAILURE(func(hdrp, aux)))
			break;

		where += hdrp->Length;
	}
}

void
acpi_gtdt_walk(ACPI_STATUS (*func)(ACPI_GTDT_HEADER *, void *), void *aux)
{
	ACPI_GTDT_HEADER *hdrp;
	char *gtdtend, *where;

	gtdtend = (char *)gtdt_header + gtdt_header->Length;
	where = (char *)gtdt_header + sizeof (ACPI_TABLE_GTDT);

	while (where < gtdtend) {

		hdrp = (ACPI_GTDT_HEADER *)where;

		if (hdrp->Length == 0 || ACPI_FAILURE(func(hdrp, aux)))
			break;

		where += hdrp->Length;
	}
}

/*
 * Miscellaneous.
 */
static bool
acpi_is_scope(struct acpi_devnode *ad)
{
	int i;

	/*
	 * Return true if the node is a root scope.
	 */
	if (ad->ad_parent == NULL)
		return false;

	if (ad->ad_parent->ad_handle != ACPI_ROOT_OBJECT)
		return false;

	for (i = 0; i < __arraycount(acpi_scopes); i++) {

		if (acpi_scopes[i] == NULL)
			continue;

		if (ad->ad_handle == acpi_scopes[i])
			return true;
	}

	return false;
}

bool
acpi_device_present(ACPI_HANDLE handle)
{
	ACPI_STATUS rv;
	ACPI_INTEGER sta;

	rv = acpi_eval_integer(handle, "_STA", &sta);

	if (ACPI_FAILURE(rv)) {
		/* No _STA method -> must be there */
		return rv == AE_NOT_FOUND;
	}

	return (sta & ACPI_STA_OK) == ACPI_STA_OK;
}

/*
 * ACPIVERBOSE.
 */
void
acpi_load_verbose(void)
{

	if (acpi_verbose_loaded == 0)
		module_autoload("acpiverbose", MODULE_CLASS_MISC);
}

void
acpi_print_verbose_stub(struct acpi_softc *sc)
{

	acpi_load_verbose();

	if (acpi_verbose_loaded != 0)
		acpi_print_verbose(sc);
}

void
acpi_print_dev_stub(const char *pnpstr)
{

	acpi_load_verbose();

	if (acpi_verbose_loaded != 0)
		acpi_print_dev(pnpstr);
}

MALLOC_DECLARE(M_ACPI); /* XXX: ACPI_ACTIVATE_DEV should use kmem(9). */

/*
 * ACPI_ACTIVATE_DEV.
 */
static void
acpi_activate_device(ACPI_HANDLE handle, ACPI_DEVICE_INFO **di)
{

#ifndef ACPI_ACTIVATE_DEV
	return;
}
#else
	static const int valid = ACPI_VALID_HID;
	ACPI_DEVICE_INFO *newdi;
	ACPI_STATUS rv;


	/*
	 * If the device is valid and present,
	 * but not enabled, try to activate it.
	 */
	if (((*di)->Valid & valid) != valid)
		return;

	if (!acpi_device_present(handle))
		return;

	rv = acpi_allocate_resources(handle);

	if (ACPI_FAILURE(rv))
		goto fail;

	rv = AcpiGetObjectInfo(handle, &newdi);

	if (ACPI_FAILURE(rv))
		goto fail;

	ACPI_FREE(*di);
	*di = newdi;

	aprint_verbose_dev(acpi_softc->sc_dev,
	    "%s activated\n", (*di)->HardwareId.String);

	return;

fail:
	aprint_error_dev(acpi_softc->sc_dev, "failed to "
	    "activate %s\n", (*di)->HardwareId.String);
}

/*
 * XXX: This very incomplete.
 */
ACPI_STATUS
acpi_allocate_resources(ACPI_HANDLE handle)
{
	ACPI_BUFFER bufp, bufc, bufn;
	ACPI_RESOURCE *resp, *resc, *resn;
	ACPI_RESOURCE_IRQ *irq;
#if 0
	ACPI_RESOURCE_EXTENDED_IRQ *xirq;
#endif
	ACPI_STATUS rv;
	uint delta;

	rv = acpi_get(handle, &bufp, AcpiGetPossibleResources);
	if (ACPI_FAILURE(rv))
		goto out;
	rv = acpi_get(handle, &bufc, AcpiGetCurrentResources);
	if (ACPI_FAILURE(rv)) {
		goto out1;
	}

	bufn.Length = 1000;
	bufn.Pointer = resn = malloc(bufn.Length, M_ACPI, M_WAITOK);
	resp = bufp.Pointer;
	resc = bufc.Pointer;
	while (resc->Type != ACPI_RESOURCE_TYPE_END_TAG &&
	       resp->Type != ACPI_RESOURCE_TYPE_END_TAG) {
		while (resc->Type != resp->Type && resp->Type != ACPI_RESOURCE_TYPE_END_TAG)
			resp = ACPI_NEXT_RESOURCE(resp);
		if (resp->Type == ACPI_RESOURCE_TYPE_END_TAG)
			break;
		/* Found identical Id */
		resn->Type = resc->Type;
		switch (resc->Type) {
		case ACPI_RESOURCE_TYPE_IRQ:
			memcpy(&resn->Data, &resp->Data,
			       sizeof(ACPI_RESOURCE_IRQ));
			irq = (ACPI_RESOURCE_IRQ *)&resn->Data;
			irq->Interrupts[0] =
			    ((ACPI_RESOURCE_IRQ *)&resp->Data)->
			        Interrupts[irq->InterruptCount-1];
			irq->InterruptCount = 1;
			resn->Length = ACPI_RS_SIZE(ACPI_RESOURCE_IRQ);
			break;
		case ACPI_RESOURCE_TYPE_EXTENDED_IRQ:
			memcpy(&resn->Data, &resp->Data,
			       sizeof(ACPI_RESOURCE_EXTENDED_IRQ));
#if 0
			xirq = (ACPI_RESOURCE_EXTENDED_IRQ *)&resn->Data;
			/*
			 * XXX:	Not duplicating the interrupt logic above
			 *	because its not clear what it accomplishes.
			 */
			xirq->Interrupts[0] =
			    ((ACPI_RESOURCE_EXT_IRQ *)&resp->Data)->
			    Interrupts[irq->NumberOfInterrupts-1];
			xirq->NumberOfInterrupts = 1;
#endif
			resn->Length = ACPI_RS_SIZE(ACPI_RESOURCE_EXTENDED_IRQ);
			break;
		case ACPI_RESOURCE_TYPE_IO:
			memcpy(&resn->Data, &resp->Data,
			       sizeof(ACPI_RESOURCE_IO));
			resn->Length = resp->Length;
			break;
		default:
			aprint_error_dev(acpi_softc->sc_dev,
			    "%s: invalid type %u\n", __func__, resc->Type);
			rv = AE_BAD_DATA;
			goto out2;
		}
		resc = ACPI_NEXT_RESOURCE(resc);
		resn = ACPI_NEXT_RESOURCE(resn);
		resp = ACPI_NEXT_RESOURCE(resp);
		delta = (uint8_t *)resn - (uint8_t *)bufn.Pointer;
		if (delta >=
		    bufn.Length-ACPI_RS_SIZE(ACPI_RESOURCE_DATA)) {
			bufn.Length *= 2;
			bufn.Pointer = realloc(bufn.Pointer, bufn.Length,
					       M_ACPI, M_WAITOK);
			resn = (ACPI_RESOURCE *)((uint8_t *)bufn.Pointer +
			    delta);
		}
	}

	if (resc->Type != ACPI_RESOURCE_TYPE_END_TAG) {
		aprint_error_dev(acpi_softc->sc_dev,
		    "%s: resc not exhausted\n", __func__);
		rv = AE_BAD_DATA;
		goto out3;
	}

	resn->Type = ACPI_RESOURCE_TYPE_END_TAG;
	rv = AcpiSetCurrentResources(handle, &bufn);

	if (ACPI_FAILURE(rv))
		aprint_error_dev(acpi_softc->sc_dev, "%s: failed to set "
		    "resources: %s\n", __func__, AcpiFormatException(rv));

out3:
	free(bufn.Pointer, M_ACPI);
out2:
	ACPI_FREE(bufc.Pointer);
out1:
	ACPI_FREE(bufp.Pointer);
out:
	return rv;
}

#endif	/* ACPI_ACTIVATE_DEV */<|MERGE_RESOLUTION|>--- conflicted
+++ resolved
@@ -1,8 +1,4 @@
-<<<<<<< HEAD
-/*	$NetBSD: acpi.c,v 1.290 2021/02/05 17:13:40 thorpej Exp $	*/
-=======
 /*	$NetBSD: acpi.c,v 1.292 2021/05/12 23:22:33 thorpej Exp $	*/
->>>>>>> e2aa5677
 
 /*-
  * Copyright (c) 2003, 2007 The NetBSD Foundation, Inc.
@@ -104,11 +100,7 @@
  */
 
 #include <sys/cdefs.h>
-<<<<<<< HEAD
-__KERNEL_RCSID(0, "$NetBSD: acpi.c,v 1.290 2021/02/05 17:13:40 thorpej Exp $");
-=======
 __KERNEL_RCSID(0, "$NetBSD: acpi.c,v 1.292 2021/05/12 23:22:33 thorpej Exp $");
->>>>>>> e2aa5677
 
 #include "pci.h"
 #include "opt_acpi.h"
@@ -565,13 +557,9 @@
 		if (ACPI_FAILURE(rv)) {
 			continue;
 		}
-<<<<<<< HEAD
-		config_found_ia(sc->sc_dev, "acpisdtbus", hdr, NULL);
-=======
 		config_found(sc->sc_dev, hdr, NULL,
 		    CFARG_IATTR, "acpisdtbus",
 		    CFARG_EOL);
->>>>>>> e2aa5677
 		AcpiPutTable(hdr);
 	}
 
@@ -1155,50 +1143,6 @@
 	aprint_normal(")");
 
 	return UNCONF;
-}
-
-/*
- * acpi_device_register --
- *	Called by the platform device_register() routine when
- *	attaching devices.
- */
-void
-acpi_device_register(device_t dev, void *v)
-{
-	/* All we do here is set the devhandle in the device_t. */
-	device_t parent = device_parent(dev);
-	ACPI_HANDLE hdl = NULL;
-
-	/*
-	 * aa_node is only valid if we attached to the "acpinodebus"
-	 * interface attribute.
-	 */
-	if (device_attached_to_iattr(dev, "acpinodebus")) {
-		const struct acpi_attach_args *aa = v;
-		hdl = aa->aa_node->ad_handle;
-	} else if (device_is_a(parent, "pci")) {
-		const struct pci_attach_args *pa = v;
-		struct acpi_devnode *ad;
-		u_int segment;
-
-#ifdef __HAVE_PCI_GET_SEGMENT
-		segment = pci_get_segment(pa->pa_pc);
-#else
-		segment = 0;
-#endif /* __HAVE_PCI_GET_SEGMENT */
-
-		ad = acpi_pcidev_find(segment,
-		    pa->pa_bus, pa->pa_device, pa->pa_function);
-		if (ad == NULL || (hdl = ad->ad_handle) == NULL) {
-			aprint_debug_dev(dev, "no matching ACPI node\n");
-			return;
-		}
-	} else {
-		return;
-	}
-	KASSERT(hdl != NULL);
-
-	device_set_handle(dev, devhandle_from_acpi(hdl));
 }
 
 /*
