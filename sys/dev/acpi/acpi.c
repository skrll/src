<<<<<<< HEAD
/*	$NetBSD: acpi.c,v 1.270 2018/05/05 17:16:23 christos Exp $	*/
=======
/*	$NetBSD: acpi.c,v 1.271 2018/05/25 15:48:00 ryoon Exp $	*/
>>>>>>> b2b84690

/*-
 * Copyright (c) 2003, 2007 The NetBSD Foundation, Inc.
 * All rights reserved.
 *
 * This code is derived from software contributed to The NetBSD Foundation
 * by Charles M. Hannum of By Noon Software, Inc.
 *
 * Redistribution and use in source and binary forms, with or without
 * modification, are permitted provided that the following conditions
 * are met:
 * 1. Redistributions of source code must retain the above copyright
 *    notice, this list of conditions and the following disclaimer.
 * 2. Redistributions in binary form must reproduce the above copyright
 *    notice, this list of conditions and the following disclaimer in the
 *    documentation and/or other materials provided with the distribution.
 *
 * THIS SOFTWARE IS PROVIDED BY THE NETBSD FOUNDATION, INC. AND CONTRIBUTORS
 * ``AS IS'' AND ANY EXPRESS OR IMPLIED WARRANTIES, INCLUDING, BUT NOT LIMITED
 * TO, THE IMPLIED WARRANTIES OF MERCHANTABILITY AND FITNESS FOR A PARTICULAR
 * PURPOSE ARE DISCLAIMED.  IN NO EVENT SHALL THE FOUNDATION OR CONTRIBUTORS
 * BE LIABLE FOR ANY DIRECT, INDIRECT, INCIDENTAL, SPECIAL, EXEMPLARY, OR
 * CONSEQUENTIAL DAMAGES (INCLUDING, BUT NOT LIMITED TO, PROCUREMENT OF
 * SUBSTITUTE GOODS OR SERVICES; LOSS OF USE, DATA, OR PROFITS; OR BUSINESS
 * INTERRUPTION) HOWEVER CAUSED AND ON ANY THEORY OF LIABILITY, WHETHER IN
 * CONTRACT, STRICT LIABILITY, OR TORT (INCLUDING NEGLIGENCE OR OTHERWISE)
 * ARISING IN ANY WAY OUT OF THE USE OF THIS SOFTWARE, EVEN IF ADVISED OF THE
 * POSSIBILITY OF SUCH DAMAGE.
 */

/*
 * Copyright (c) 2003 Wasabi Systems, Inc.
 * All rights reserved.
 *
 * Written by Frank van der Linden for Wasabi Systems, Inc.
 *
 * Redistribution and use in source and binary forms, with or without
 * modification, are permitted provided that the following conditions
 * are met:
 * 1. Redistributions of source code must retain the above copyright
 *    notice, this list of conditions and the following disclaimer.
 * 2. Redistributions in binary form must reproduce the above copyright
 *    notice, this list of conditions and the following disclaimer in the
 *    documentation and/or other materials provided with the distribution.
 * 3. All advertising materials mentioning features or use of this software
 *    must display the following acknowledgement:
 *      This product includes software developed for the NetBSD Project by
 *      Wasabi Systems, Inc.
 * 4. The name of Wasabi Systems, Inc. may not be used to endorse
 *    or promote products derived from this software without specific prior
 *    written permission.
 *
 * THIS SOFTWARE IS PROVIDED BY WASABI SYSTEMS, INC. ``AS IS'' AND
 * ANY EXPRESS OR IMPLIED WARRANTIES, INCLUDING, BUT NOT LIMITED
 * TO, THE IMPLIED WARRANTIES OF MERCHANTABILITY AND FITNESS FOR A PARTICULAR
 * PURPOSE ARE DISCLAIMED.  IN NO EVENT SHALL WASABI SYSTEMS, INC
 * BE LIABLE FOR ANY DIRECT, INDIRECT, INCIDENTAL, SPECIAL, EXEMPLARY, OR
 * CONSEQUENTIAL DAMAGES (INCLUDING, BUT NOT LIMITED TO, PROCUREMENT OF
 * SUBSTITUTE GOODS OR SERVICES; LOSS OF USE, DATA, OR PROFITS; OR BUSINESS
 * INTERRUPTION) HOWEVER CAUSED AND ON ANY THEORY OF LIABILITY, WHETHER IN
 * CONTRACT, STRICT LIABILITY, OR TORT (INCLUDING NEGLIGENCE OR OTHERWISE)
 * ARISING IN ANY WAY OUT OF THE USE OF THIS SOFTWARE, EVEN IF ADVISED OF THE
 * POSSIBILITY OF SUCH DAMAGE.
 */

/*
 * Copyright 2001, 2003 Wasabi Systems, Inc.
 * All rights reserved.
 *
 * Written by Jason R. Thorpe for Wasabi Systems, Inc.
 *
 * Redistribution and use in source and binary forms, with or without
 * modification, are permitted provided that the following conditions
 * are met:
 * 1. Redistributions of source code must retain the above copyright
 *    notice, this list of conditions and the following disclaimer.
 * 2. Redistributions in binary form must reproduce the above copyright
 *    notice, this list of conditions and the following disclaimer in the
 *    documentation and/or other materials provided with the distribution.
 * 3. All advertising materials mentioning features or use of this software
 *    must display the following acknowledgement:
 *	This product includes software developed for the NetBSD Project by
 *	Wasabi Systems, Inc.
 * 4. The name of Wasabi Systems, Inc. may not be used to endorse
 *    or promote products derived from this software without specific prior
 *    written permission.
 *
 * THIS SOFTWARE IS PROVIDED BY WASABI SYSTEMS, INC. ``AS IS'' AND
 * ANY EXPRESS OR IMPLIED WARRANTIES, INCLUDING, BUT NOT LIMITED
 * TO, THE IMPLIED WARRANTIES OF MERCHANTABILITY AND FITNESS FOR A PARTICULAR
 * PURPOSE ARE DISCLAIMED.  IN NO EVENT SHALL WASABI SYSTEMS, INC
 * BE LIABLE FOR ANY DIRECT, INDIRECT, INCIDENTAL, SPECIAL, EXEMPLARY, OR
 * CONSEQUENTIAL DAMAGES (INCLUDING, BUT NOT LIMITED TO, PROCUREMENT OF
 * SUBSTITUTE GOODS OR SERVICES; LOSS OF USE, DATA, OR PROFITS; OR BUSINESS
 * INTERRUPTION) HOWEVER CAUSED AND ON ANY THEORY OF LIABILITY, WHETHER IN
 * CONTRACT, STRICT LIABILITY, OR TORT (INCLUDING NEGLIGENCE OR OTHERWISE)
 * ARISING IN ANY WAY OUT OF THE USE OF THIS SOFTWARE, EVEN IF ADVISED OF THE
 * POSSIBILITY OF SUCH DAMAGE.
 */

#include <sys/cdefs.h>
<<<<<<< HEAD
__KERNEL_RCSID(0, "$NetBSD: acpi.c,v 1.270 2018/05/05 17:16:23 christos Exp $");
=======
__KERNEL_RCSID(0, "$NetBSD: acpi.c,v 1.271 2018/05/25 15:48:00 ryoon Exp $");
>>>>>>> b2b84690

#include "pci.h"
#include "opt_acpi.h"
#include "opt_pcifixup.h"

#include <sys/param.h>
#include <sys/device.h>
#include <sys/kernel.h>
#include <sys/kmem.h>
#include <sys/malloc.h>
#include <sys/module.h>
#include <sys/mutex.h>
#include <sys/sysctl.h>
#include <sys/systm.h>
#include <sys/timetc.h>

#include <dev/acpi/acpireg.h>
#include <dev/acpi/acpivar.h>
#include <dev/acpi/acpi_mcfg.h>
#include <dev/acpi/acpi_osd.h>
#include <dev/acpi/acpi_pci.h>
#include <dev/acpi/acpi_power.h>
#include <dev/acpi/acpi_timer.h>
#include <dev/acpi/acpi_wakedev.h>

#include <machine/acpi_machdep.h>

#include "ioconf.h"

#define _COMPONENT	ACPI_BUS_COMPONENT
ACPI_MODULE_NAME	("acpi")

/*
 * The acpi_active variable is set when the ACPI subsystem is active.
 * Machine-dependent code may wish to skip other steps (such as attaching
 * subsystems that ACPI supercedes) when ACPI is active.
 */
int		acpi_active = 0;
int		acpi_suspended = 0;
int		acpi_force_load = 0;
int		acpi_verbose_loaded = 0;

struct acpi_softc	*acpi_softc = NULL;
static uint64_t		 acpi_root_pointer;
extern kmutex_t		 acpi_interrupt_list_mtx;
static ACPI_HANDLE	 acpi_scopes[4];
ACPI_TABLE_HEADER	*madt_header;

/*
 * This structure provides a context for the ACPI
 * namespace walk performed in acpi_build_tree().
 */
struct acpi_walkcontext {
	struct acpi_softc	*aw_sc;
	struct acpi_devnode	*aw_parent;
};

/*
 * Ignored HIDs.
 */
static const char * const acpi_ignored_ids[] = {
#if defined(i386) || defined(x86_64)
	"ACPI0007",	/* ACPI CPUs do not attach to acpi(4) */
	"PNP0000",	/* AT interrupt controller is handled internally */
	"PNP0200",	/* AT DMA controller is handled internally */
	"PNP0A??",	/* PCI Busses are handled internally */
	"PNP0B00",	/* AT RTC is handled internally */
	"PNP0C0F",	/* ACPI PCI link devices are handled internally */
#endif
#if defined(x86_64)
	"PNP0C04",	/* FPU is handled internally */
#endif
	NULL
};

/*
 * Devices that should be attached early.
 */
static const char * const acpi_early_ids[] = {
	"PNP0C09",	/* acpiec(4) */
	NULL
};

static int		acpi_match(device_t, cfdata_t, void *);
static int		acpi_submatch(device_t, cfdata_t, const int *, void *);
static void		acpi_attach(device_t, device_t, void *);
static int		acpi_detach(device_t, int);
static void		acpi_childdet(device_t, device_t);
static bool		acpi_suspend(device_t, const pmf_qual_t *);
static bool		acpi_resume(device_t, const pmf_qual_t *);

static void		acpi_build_tree(struct acpi_softc *);
static void		acpi_config_tree(struct acpi_softc *);
static ACPI_STATUS	acpi_make_devnode(ACPI_HANDLE, uint32_t,
					  void *, void **);
static ACPI_STATUS	acpi_make_devnode_post(ACPI_HANDLE, uint32_t,
					       void *, void **);
static void		acpi_make_name(struct acpi_devnode *, uint32_t);

static int		acpi_rescan(device_t, const char *, const int *);
static void		acpi_rescan_early(struct acpi_softc *);
static void		acpi_rescan_nodes(struct acpi_softc *);
static void		acpi_rescan_capabilities(device_t);
static int		acpi_print(void *aux, const char *);

static void		acpi_notify_handler(ACPI_HANDLE, uint32_t, void *);

static void		acpi_register_fixed_button(struct acpi_softc *, int);
static void		acpi_deregister_fixed_button(struct acpi_softc *, int);
static uint32_t		acpi_fixed_button_handler(void *);
static void		acpi_fixed_button_pressed(void *);

static void		acpi_sleep_init(struct acpi_softc *);

static int		sysctl_hw_acpi_fixedstats(SYSCTLFN_PROTO);
static int		sysctl_hw_acpi_sleepstate(SYSCTLFN_PROTO);
static int		sysctl_hw_acpi_sleepstates(SYSCTLFN_PROTO);

static bool		  acpi_is_scope(struct acpi_devnode *);
static ACPI_TABLE_HEADER *acpi_map_rsdt(void);
static void		  acpi_unmap_rsdt(ACPI_TABLE_HEADER *);

void			acpi_print_verbose_stub(struct acpi_softc *);
void			acpi_print_dev_stub(const char *);

static void		acpi_activate_device(ACPI_HANDLE, ACPI_DEVICE_INFO **);
ACPI_STATUS		acpi_allocate_resources(ACPI_HANDLE);

void (*acpi_print_verbose)(struct acpi_softc *) = acpi_print_verbose_stub;
void (*acpi_print_dev)(const char *) = acpi_print_dev_stub;

CFATTACH_DECL2_NEW(acpi, sizeof(struct acpi_softc),
    acpi_match, acpi_attach, acpi_detach, NULL, acpi_rescan, acpi_childdet);

/*
 * Probe for ACPI support.
 *
 * This is called by the machine-dependent ACPI front-end.
 * Note: this is not an autoconfiguration interface function.
 */
int
acpi_probe(void)
{
	ACPI_TABLE_HEADER *rsdt;
	ACPI_STATUS rv;
	int quirks;

	if (acpi_softc != NULL)
		panic("%s: already probed", __func__);

	mutex_init(&acpi_interrupt_list_mtx, MUTEX_DEFAULT, IPL_NONE);

	/*
	 * Start up ACPICA.
	 */
	AcpiGbl_EnableInterpreterSlack = true;

	rv = AcpiInitializeSubsystem();

	if (ACPI_FAILURE(rv)) {
		aprint_error("%s: failed to initialize subsystem\n", __func__);
		return 0;
	}

	/*
	 * Allocate space for RSDT/XSDT and DSDT,
	 * but allow resizing if more tables exist.
	 */
	rv = AcpiInitializeTables(NULL, 2, true);

	if (ACPI_FAILURE(rv)) {
		aprint_error("%s: failed to initialize tables\n", __func__);
		goto fail;
	}

	rv = AcpiLoadTables();

	if (ACPI_FAILURE(rv)) {
		aprint_error("%s: failed to load tables\n", __func__);
		goto fail;
	}

	rsdt = acpi_map_rsdt();

	if (rsdt == NULL) {
		aprint_error("%s: failed to map RSDT\n", __func__);
		goto fail;
	}

	quirks = acpi_find_quirks();

	if (acpi_force_load == 0 && (quirks & ACPI_QUIRK_BROKEN) != 0) {

		aprint_normal("ACPI: BIOS is listed as broken:\n");
		aprint_normal("ACPI: X/RSDT: OemId <%6.6s,%8.8s,%08x>, "
		       "AslId <%4.4s,%08x>\n", rsdt->OemId, rsdt->OemTableId,
		        rsdt->OemRevision, rsdt->AslCompilerId,
		        rsdt->AslCompilerRevision);
		aprint_normal("ACPI: Not used. Set acpi_force_load to use.\n");

		acpi_unmap_rsdt(rsdt);
		goto fail;
	}

	if (acpi_force_load == 0 && (quirks & ACPI_QUIRK_OLDBIOS) != 0) {

		aprint_normal("ACPI: BIOS is too old (%s). "
		    "Set acpi_force_load to use.\n",
		    pmf_get_platform("bios-date"));

		acpi_unmap_rsdt(rsdt);
		goto fail;
	}

	acpi_unmap_rsdt(rsdt);

	rv = AcpiEnableSubsystem(~(ACPI_NO_HARDWARE_INIT|ACPI_NO_ACPI_ENABLE));

	if (ACPI_FAILURE(rv)) {
		aprint_error("%s: failed to enable subsystem\n", __func__);
		goto fail;
	}

	return 1;

fail:
	(void)AcpiTerminate();

	return 0;
}

void
acpi_disable(void)
{

	if (acpi_softc == NULL)
		return;

	KASSERT(acpi_active != 0);

	if (AcpiGbl_FADT.SmiCommand != 0)
		AcpiDisable();
}

int
acpi_check(device_t parent, const char *ifattr)
{
	return (config_search_ia(acpi_submatch, parent, ifattr, NULL) != NULL);
}

int
acpi_reset(void)
{
	struct acpi_softc *sc = acpi_softc;
	ACPI_GENERIC_ADDRESS *ResetReg;
	ACPI_PCI_ID PciId;
	ACPI_STATUS status;

	if (sc == NULL)
		return ENXIO;

	ResetReg = &AcpiGbl_FADT.ResetRegister;

	/* Check if the reset register is supported */
	if (!(AcpiGbl_FADT.Flags & ACPI_FADT_RESET_REGISTER) ||
	    !ResetReg->Address) {
		return ENOENT;
	}

	switch (ResetReg->SpaceId) {
	case ACPI_ADR_SPACE_PCI_CONFIG:
		PciId.Segment = PciId.Bus = 0;
		PciId.Device = ACPI_GAS_PCI_DEV(ResetReg->Address);
		PciId.Function = ACPI_GAS_PCI_FUNC(ResetReg->Address);
		status = AcpiOsWritePciConfiguration(&PciId,
		    ACPI_GAS_PCI_REGOFF(ResetReg->Address),
		    AcpiGbl_FADT.ResetValue, ResetReg->BitWidth);
		break;
	case ACPI_ADR_SPACE_SYSTEM_IO:
	case ACPI_ADR_SPACE_SYSTEM_MEMORY:
		status = AcpiReset();
		break;
	default:
		status = AE_TYPE;
		break;
	}

	return ACPI_FAILURE(status) ? EIO : 0;
}

/*
 * Autoconfiguration.
 */
static int
acpi_match(device_t parent, cfdata_t match, void *aux)
{
	/*
	 * XXX: Nada; MD code has called acpi_probe().
	 */
	return 1;
}

static int
acpi_submatch(device_t parent, cfdata_t cf, const int *locs, void *aux)
{
	struct cfattach *ca;

	ca = config_cfattach_lookup(cf->cf_name, cf->cf_atname);

	return (ca == &acpi_ca);
}

static void
acpi_attach(device_t parent, device_t self, void *aux)
{
	struct acpi_softc *sc = device_private(self);
	struct acpibus_attach_args *aa = aux;
	ACPI_TABLE_HEADER *rsdt;
	ACPI_STATUS rv;

	aprint_naive("\n");
	aprint_normal(": Intel ACPICA %08x\n", ACPI_CA_VERSION);

	if (acpi_softc != NULL)
		panic("%s: already attached", __func__);

	rsdt = acpi_map_rsdt();

	if (rsdt == NULL)
		aprint_error_dev(self, "X/RSDT: Not found\n");
	else {
		aprint_verbose_dev(self,
		    "X/RSDT: OemId <%6.6s,%8.8s,%08x>, AslId <%4.4s,%08x>\n",
		    rsdt->OemId, rsdt->OemTableId,
		    rsdt->OemRevision,
		    rsdt->AslCompilerId, rsdt->AslCompilerRevision);
	}

	acpi_unmap_rsdt(rsdt);

	sc->sc_dev = self;
	sc->sc_root = NULL;

	sc->sc_sleepstate = ACPI_STATE_S0;
	sc->sc_quirks = acpi_find_quirks();

	sysmon_power_settype("acpi");

	sc->sc_iot = aa->aa_iot;
	sc->sc_memt = aa->aa_memt;
	sc->sc_pc = aa->aa_pc;
	sc->sc_pciflags = aa->aa_pciflags;
	sc->sc_ic = aa->aa_ic;
	sc->sc_dmat = aa->aa_dmat;
	sc->sc_dmat64 = aa->aa_dmat64;

	SIMPLEQ_INIT(&sc->ad_head);

	acpi_softc = sc;

	if (pmf_device_register(self, acpi_suspend, acpi_resume) != true)
		aprint_error_dev(self, "couldn't establish power handler\n");

	/*
	 * Bring ACPICA on-line.
	 */

	rv = AcpiEnableSubsystem(ACPI_FULL_INITIALIZATION);

	if (ACPI_FAILURE(rv))
		goto fail;

	/*
	 * Early initialization of acpiec(4) via ECDT.
	 */
	(void)config_found_ia(self, "acpiecdtbus", aa, NULL);

	rv = AcpiInitializeObjects(ACPI_FULL_INITIALIZATION);

	if (ACPI_FAILURE(rv))
		goto fail;

	/*
	 * Scan the namespace and build our device tree.
	 */
	acpi_build_tree(sc);

#if NPCI > 0
	/*
	 * Probe MCFG table
	 */
	acpimcfg_probe(sc);
#endif

	acpi_md_callback(sc);

	/*
	 * Early initialization of the _PDC control method
	 * that may load additional SSDT tables dynamically.
	 */
	(void)acpi_md_pdc();

	/*
	 * Install global notify handlers.
	 */
	rv = AcpiInstallNotifyHandler(ACPI_ROOT_OBJECT,
	    ACPI_SYSTEM_NOTIFY, acpi_notify_handler, NULL);

	if (ACPI_FAILURE(rv))
		goto fail;

	rv = AcpiInstallNotifyHandler(ACPI_ROOT_OBJECT,
	    ACPI_DEVICE_NOTIFY, acpi_notify_handler, NULL);

	if (ACPI_FAILURE(rv))
		goto fail;

	acpi_active = 1;

	/* Show SCI interrupt. */
	aprint_verbose_dev(self, "SCI interrupting at int %u\n",
	    AcpiGbl_FADT.SciInterrupt);

	/*
	 * Install fixed-event handlers.
	 */
	acpi_register_fixed_button(sc, ACPI_EVENT_POWER_BUTTON);
	acpi_register_fixed_button(sc, ACPI_EVENT_SLEEP_BUTTON);

	acpitimer_init(sc);
	acpi_config_tree(sc);
	acpi_sleep_init(sc);

#ifdef ACPI_DEBUG
	acpi_debug_init();
#endif

	/*
	 * Print debug information.
	 */
	acpi_print_verbose(sc);

	return;

fail:
	aprint_error("%s: failed to initialize ACPI: %s\n",
	    __func__, AcpiFormatException(rv));
}

/*
 * XXX: This is incomplete.
 */
static int
acpi_detach(device_t self, int flags)
{
	struct acpi_softc *sc = device_private(self);
	ACPI_STATUS rv;
	int rc;

	rv = AcpiRemoveNotifyHandler(ACPI_ROOT_OBJECT,
	    ACPI_SYSTEM_NOTIFY, acpi_notify_handler);

	if (ACPI_FAILURE(rv))
		return EBUSY;

	rv = AcpiRemoveNotifyHandler(ACPI_ROOT_OBJECT,
	    ACPI_DEVICE_NOTIFY, acpi_notify_handler);

	if (ACPI_FAILURE(rv))
		return EBUSY;

	if ((rc = config_detach_children(self, flags)) != 0)
		return rc;

	if ((rc = acpitimer_detach()) != 0)
		return rc;

	acpi_deregister_fixed_button(sc, ACPI_EVENT_POWER_BUTTON);
	acpi_deregister_fixed_button(sc, ACPI_EVENT_SLEEP_BUTTON);

	pmf_device_deregister(self);

	acpi_softc = NULL;

	return 0;
}

static void
acpi_childdet(device_t self, device_t child)
{
	struct acpi_softc *sc = device_private(self);
	struct acpi_devnode *ad;

	if (sc->sc_apmbus == child)
		sc->sc_apmbus = NULL;

	if (sc->sc_hpet == child)
		sc->sc_hpet = NULL;

	if (sc->sc_wdrt == child)
		sc->sc_wdrt = NULL;

	SIMPLEQ_FOREACH(ad, &sc->ad_head, ad_list) {

		if (ad->ad_device == child)
			ad->ad_device = NULL;
	}
}

static bool
acpi_suspend(device_t dv, const pmf_qual_t *qual)
{

	acpi_suspended = 1;

	return true;
}

static bool
acpi_resume(device_t dv, const pmf_qual_t *qual)
{

	acpi_suspended = 0;

	return true;
}

/*
 * Namespace scan.
 */
static void
acpi_build_tree(struct acpi_softc *sc)
{
	struct acpi_walkcontext awc;

	/*
	 * Get the root scope handles.
	 */
	KASSERT(__arraycount(acpi_scopes) == 4);

	(void)AcpiGetHandle(ACPI_ROOT_OBJECT, "\\_PR_", &acpi_scopes[0]);
	(void)AcpiGetHandle(ACPI_ROOT_OBJECT, "\\_SB_", &acpi_scopes[1]);
	(void)AcpiGetHandle(ACPI_ROOT_OBJECT, "\\_SI_", &acpi_scopes[2]);
	(void)AcpiGetHandle(ACPI_ROOT_OBJECT, "\\_TZ_", &acpi_scopes[3]);

	/*
	 * Make the root node.
	 */
	awc.aw_sc = sc;
	awc.aw_parent = NULL;

	(void)acpi_make_devnode(ACPI_ROOT_OBJECT, 0, &awc, NULL);

	KASSERT(sc->sc_root == NULL);
	KASSERT(awc.aw_parent != NULL);

	sc->sc_root = awc.aw_parent;

	/*
	 * Build the internal namespace.
	 */
	(void)AcpiWalkNamespace(ACPI_TYPE_ANY, ACPI_ROOT_OBJECT, UINT32_MAX,
	    acpi_make_devnode, acpi_make_devnode_post, &awc, NULL);

	/*
	 * Scan the internal namespace.
	 */
	(void)acpi_pcidev_scan(sc->sc_root);
}

static void
acpi_config_tree(struct acpi_softc *sc)
{

	/*
	 * Configure all everything found "at acpi?".
	 */
	(void)acpi_rescan(sc->sc_dev, NULL, NULL);

	/*
	 * Update GPE information.
	 *
	 * Note that this must be called after
	 * all GPE handlers have been installed.
	 */
	(void)AcpiUpdateAllGpes();

	/*
	 * Defer rest of the configuration.
	 */
	(void)config_defer(sc->sc_dev, acpi_rescan_capabilities);
}

static ACPI_STATUS
acpi_make_devnode(ACPI_HANDLE handle, uint32_t level,
    void *context, void **status)
{
	struct acpi_walkcontext *awc = context;
	struct acpi_softc *sc = awc->aw_sc;
	struct acpi_devnode *ad;
	ACPI_DEVICE_INFO *devinfo;
	ACPI_OBJECT_TYPE type;
	ACPI_STATUS rv;

	rv = AcpiGetObjectInfo(handle, &devinfo);

	if (ACPI_FAILURE(rv))
		return AE_OK;	/* Do not terminate the walk. */

	type = devinfo->Type;

	switch (type) {

	case ACPI_TYPE_DEVICE:
		acpi_activate_device(handle, &devinfo);
		/* FALLTHROUGH */

	case ACPI_TYPE_PROCESSOR:
	case ACPI_TYPE_THERMAL:
	case ACPI_TYPE_POWER:

		ad = kmem_zalloc(sizeof(*ad), KM_SLEEP);

		ad->ad_device = NULL;
		ad->ad_notify = NULL;
		ad->ad_pciinfo = NULL;
		ad->ad_wakedev = NULL;

		ad->ad_type = type;
		ad->ad_handle = handle;
		ad->ad_devinfo = devinfo;

		ad->ad_root = sc->sc_dev;
		ad->ad_parent = awc->aw_parent;

		acpi_match_node_init(ad);
		acpi_make_name(ad, devinfo->Name);

		/*
		 * Identify wake GPEs from the _PRW. Note that
		 * AcpiUpdateAllGpes() must be called afterwards.
		 */
		if (ad->ad_devinfo->Type == ACPI_TYPE_DEVICE)
			acpi_wakedev_init(ad);

		SIMPLEQ_INIT(&ad->ad_child_head);
		SIMPLEQ_INSERT_TAIL(&sc->ad_head, ad, ad_list);

		if (ad->ad_parent != NULL) {

			SIMPLEQ_INSERT_TAIL(&ad->ad_parent->ad_child_head,
			    ad, ad_child_list);
		}

		awc->aw_parent = ad;
	}

	return AE_OK;
}

static ACPI_STATUS
acpi_make_devnode_post(ACPI_HANDLE handle, uint32_t level,
    void *context, void **status)
{
	struct acpi_walkcontext *awc = context;

	KASSERT(awc != NULL);
	KASSERT(awc->aw_parent != NULL);

	if (handle == awc->aw_parent->ad_handle)
		awc->aw_parent = awc->aw_parent->ad_parent;

	return AE_OK;
}

static void
acpi_make_name(struct acpi_devnode *ad, uint32_t name)
{
	ACPI_NAME_UNION *anu;
	int clear, i;

	anu = (ACPI_NAME_UNION *)&name;
	ad->ad_name[4] = '\0';

	for (i = 3, clear = 0; i >= 0; i--) {

		if (clear == 0 && anu->Ascii[i] == '_')
			ad->ad_name[i] = '\0';
		else {
			ad->ad_name[i] = anu->Ascii[i];
			clear = 1;
		}
	}

	if (ad->ad_name[0] == '\0')
		ad->ad_name[0] = '_';
}

/*
 * Device attachment.
 */
static int
acpi_rescan(device_t self, const char *ifattr, const int *locators)
{
	struct acpi_softc *sc = device_private(self);
	struct acpi_attach_args aa;

	/*
	 * Try to attach hpet(4) first via a specific table.
	 */
	aa.aa_memt = sc->sc_memt;

	if (ifattr_match(ifattr, "acpihpetbus") && sc->sc_hpet == NULL)
		sc->sc_hpet = config_found_ia(sc->sc_dev,
		    "acpihpetbus", &aa, NULL);

	/*
	 * A two-pass scan for acpinodebus.
	 */
	if (ifattr_match(ifattr, "acpinodebus")) {
		acpi_rescan_early(sc);
		acpi_rescan_nodes(sc);
	}

	/*
	 * Attach APM emulation and acpiwdrt(4).
	 */
	if (ifattr_match(ifattr, "acpiapmbus") && sc->sc_apmbus == NULL)
		sc->sc_apmbus = config_found_ia(sc->sc_dev,
		    "acpiapmbus", NULL, NULL);

	if (ifattr_match(ifattr, "acpiwdrtbus") && sc->sc_wdrt == NULL)
		sc->sc_wdrt = config_found_ia(sc->sc_dev,
		    "acpiwdrtbus", NULL, NULL);

	return 0;
}

static void
acpi_rescan_early(struct acpi_softc *sc)
{
	struct acpi_attach_args aa;
	struct acpi_devnode *ad;

	/*
	 * First scan for devices such as acpiec(4) that
	 * should be always attached before anything else.
	 * We want these devices to attach regardless of
	 * the device status and other restrictions.
	 */
	SIMPLEQ_FOREACH(ad, &sc->ad_head, ad_list) {

		if (ad->ad_device != NULL)
			continue;

		if (ad->ad_devinfo->Type != ACPI_TYPE_DEVICE)
			continue;

		if (acpi_match_hid(ad->ad_devinfo, acpi_early_ids) == 0)
			continue;

		aa.aa_node = ad;
		aa.aa_iot = sc->sc_iot;
		aa.aa_memt = sc->sc_memt;
		aa.aa_pc = sc->sc_pc;
		aa.aa_pciflags = sc->sc_pciflags;
		aa.aa_ic = sc->sc_ic;
		aa.aa_dmat = sc->sc_dmat;
		aa.aa_dmat64 = sc->sc_dmat64;

		ad->ad_device = config_found_ia(sc->sc_dev,
		    "acpinodebus", &aa, acpi_print);
	}
}

static void
acpi_rescan_nodes(struct acpi_softc *sc)
{
	const char * const hpet_ids[] = { "PNP0103", NULL };
	struct acpi_attach_args aa;
	struct acpi_devnode *ad;
	ACPI_DEVICE_INFO *di;

	SIMPLEQ_FOREACH(ad, &sc->ad_head, ad_list) {

		if (ad->ad_device != NULL)
			continue;

		/*
		 * There is a bug in ACPICA: it defines the type
		 * of the scopes incorrectly for its own reasons.
		 */
		if (acpi_is_scope(ad) != false)
			continue;

		di = ad->ad_devinfo;

		/*
		 * We only attach devices which are present, enabled, and
		 * functioning properly. However, if a device is enabled,
		 * it is decoding resources and we should claim these,
		 * if possible. This requires changes to bus_space(9).
		 */
		if (di->Type == ACPI_TYPE_DEVICE &&
		    !acpi_device_present(ad->ad_handle)) {
			continue;
		}

		if (di->Type == ACPI_TYPE_POWER)
			continue;

		if (di->Type == ACPI_TYPE_PROCESSOR)
			continue;

		if (acpi_match_hid(di, acpi_early_ids) != 0)
			continue;

		if (acpi_match_hid(di, acpi_ignored_ids) != 0)
			continue;

		if (acpi_match_hid(di, hpet_ids) != 0 && sc->sc_hpet != NULL)
			continue;

		aa.aa_node = ad;
		aa.aa_iot = sc->sc_iot;
		aa.aa_memt = sc->sc_memt;
		aa.aa_pc = sc->sc_pc;
		aa.aa_pciflags = sc->sc_pciflags;
		aa.aa_ic = sc->sc_ic;
		aa.aa_dmat = sc->sc_dmat;
		aa.aa_dmat64 = sc->sc_dmat64;

		ad->ad_device = config_found_ia(sc->sc_dev,
		    "acpinodebus", &aa, acpi_print);
	}
}

static void
acpi_rescan_capabilities(device_t self)
{
	struct acpi_softc *sc = device_private(self);
	struct acpi_devnode *ad;
	ACPI_HANDLE tmp;
	ACPI_STATUS rv;

	SIMPLEQ_FOREACH(ad, &sc->ad_head, ad_list) {

		if (ad->ad_devinfo->Type != ACPI_TYPE_DEVICE)
			continue;

		/*
		 * Scan power resource capabilities.
		 *
		 * If any power states are supported,
		 * at least _PR0 and _PR3 must be present.
		 */
		rv = AcpiGetHandle(ad->ad_handle, "_PR0", &tmp);

		if (ACPI_SUCCESS(rv)) {
			ad->ad_flags |= ACPI_DEVICE_POWER;
			acpi_power_add(ad);
		}

		/*
		 * Scan wake-up capabilities.
		 */
		if (ad->ad_wakedev != NULL) {
			ad->ad_flags |= ACPI_DEVICE_WAKEUP;
			acpi_wakedev_add(ad);
		}

		/*
		 * Scan docking stations.
		 */
		rv = AcpiGetHandle(ad->ad_handle, "_DCK", &tmp);

		if (ACPI_SUCCESS(rv))
			ad->ad_flags |= ACPI_DEVICE_DOCK;

		/*
		 * Scan devices that are ejectable.
		 */
		rv = AcpiGetHandle(ad->ad_handle, "_EJ0", &tmp);

		if (ACPI_SUCCESS(rv))
			ad->ad_flags |= ACPI_DEVICE_EJECT;
	}
}

static int
acpi_print(void *aux, const char *pnp)
{
	struct acpi_attach_args *aa = aux;
	struct acpi_devnode *ad;
	const char *hid, *uid;
	ACPI_DEVICE_INFO *di;

	ad = aa->aa_node;
	di = ad->ad_devinfo;

	hid = di->HardwareId.String;
	uid = di->UniqueId.String;

	if (pnp != NULL) {

		if (di->Type != ACPI_TYPE_DEVICE) {

			aprint_normal("%s (ACPI Object Type '%s') at %s",
			    ad->ad_name, AcpiUtGetTypeName(ad->ad_type), pnp);

			return UNCONF;
		}

		if ((di->Valid & ACPI_VALID_HID) == 0 || hid == NULL)
			return 0;

		aprint_normal("%s (%s) ", ad->ad_name, hid);
		acpi_print_dev(hid);
		aprint_normal("at %s", pnp);

		return UNCONF;
	}

	aprint_normal(" (%s", ad->ad_name);

	if ((di->Valid & ACPI_VALID_HID) != 0 && hid != NULL) {

		aprint_normal(", %s", hid);

		if ((di->Valid & ACPI_VALID_UID) != 0 && uid != NULL) {

			if (uid[0] == '\0')
				uid = "<null>";

			aprint_normal("-%s", uid);
		}
	}

	aprint_normal(")");

	return UNCONF;
}

/*
 * Notify.
 */
static void
acpi_notify_handler(ACPI_HANDLE handle, uint32_t event, void *aux)
{
	struct acpi_softc *sc = acpi_softc;
	struct acpi_devnode *ad;

	KASSERT(sc != NULL);
	KASSERT(aux == NULL);
	KASSERT(acpi_active != 0);

	if (acpi_suspended != 0)
		return;

	/*
	 *  System: 0x00 - 0x7F.
	 *  Device: 0x80 - 0xFF.
	 */
	switch (event) {

	case ACPI_NOTIFY_BUS_CHECK:
	case ACPI_NOTIFY_DEVICE_CHECK:
	case ACPI_NOTIFY_DEVICE_WAKE:
	case ACPI_NOTIFY_EJECT_REQUEST:
	case ACPI_NOTIFY_DEVICE_CHECK_LIGHT:
	case ACPI_NOTIFY_FREQUENCY_MISMATCH:
	case ACPI_NOTIFY_BUS_MODE_MISMATCH:
	case ACPI_NOTIFY_POWER_FAULT:
	case ACPI_NOTIFY_CAPABILITIES_CHECK:
	case ACPI_NOTIFY_DEVICE_PLD_CHECK:
	case ACPI_NOTIFY_RESERVED:
	case ACPI_NOTIFY_LOCALITY_UPDATE:
		break;
	}

	ACPI_DEBUG_PRINT((ACPI_DB_INFO, "notification 0x%02X for "
		"%s (%p)\n", event, acpi_name(handle), handle));

	/*
	 * We deliver notifications only to drivers
	 * that have been successfully attached and
	 * that have registered a handler with us.
	 * The opaque pointer is always the device_t.
	 */
	SIMPLEQ_FOREACH(ad, &sc->ad_head, ad_list) {

		if (ad->ad_device == NULL)
			continue;

		if (ad->ad_notify == NULL)
			continue;

		if (ad->ad_handle != handle)
			continue;

		(*ad->ad_notify)(ad->ad_handle, event, ad->ad_device);

		return;
	}

	aprint_debug_dev(sc->sc_dev, "unhandled notify 0x%02X "
	    "for %s (%p)\n", event, acpi_name(handle), handle);
}

bool
acpi_register_notify(struct acpi_devnode *ad, ACPI_NOTIFY_HANDLER notify)
{
	struct acpi_softc *sc = acpi_softc;

	KASSERT(sc != NULL);
	KASSERT(acpi_active != 0);

	if (acpi_suspended != 0)
		goto fail;

	if (ad == NULL || notify == NULL)
		goto fail;

	ad->ad_notify = notify;

	return true;

fail:
	aprint_error_dev(sc->sc_dev, "failed to register notify "
	    "handler for %s (%p)\n", ad->ad_name, ad->ad_handle);

	return false;
}

void
acpi_deregister_notify(struct acpi_devnode *ad)
{

	ad->ad_notify = NULL;
}

/*
 * Fixed buttons.
 */
static void
acpi_register_fixed_button(struct acpi_softc *sc, int event)
{
	struct sysmon_pswitch *smpsw;
	ACPI_STATUS rv;
	int type;

	switch (event) {

	case ACPI_EVENT_POWER_BUTTON:

		if ((AcpiGbl_FADT.Flags & ACPI_FADT_POWER_BUTTON) != 0)
			return;

		type = PSWITCH_TYPE_POWER;
		smpsw = &sc->sc_smpsw_power;
		break;

	case ACPI_EVENT_SLEEP_BUTTON:

		if ((AcpiGbl_FADT.Flags & ACPI_FADT_SLEEP_BUTTON) != 0)
			return;

		type = PSWITCH_TYPE_SLEEP;
		smpsw = &sc->sc_smpsw_sleep;
		break;

	default:
		rv = AE_TYPE;
		goto fail;
	}

	smpsw->smpsw_type = type;
	smpsw->smpsw_name = device_xname(sc->sc_dev);

	if (sysmon_pswitch_register(smpsw) != 0) {
		rv = AE_ERROR;
		goto fail;
	}

	AcpiClearEvent(event);

	rv = AcpiInstallFixedEventHandler(event,
	    acpi_fixed_button_handler, smpsw);

	if (ACPI_FAILURE(rv)) {
		sysmon_pswitch_unregister(smpsw);
		goto fail;
	}

	aprint_normal_dev(sc->sc_dev, "fixed %s button present\n",
	    (type != ACPI_EVENT_SLEEP_BUTTON) ? "power" : "sleep");

	return;

fail:
	aprint_error_dev(sc->sc_dev, "failed to register "
	    "fixed event %d: %s\n", event, AcpiFormatException(rv));
}

static void
acpi_deregister_fixed_button(struct acpi_softc *sc, int event)
{
	struct sysmon_pswitch *smpsw;
	ACPI_STATUS rv;

	switch (event) {

	case ACPI_EVENT_POWER_BUTTON:
		smpsw = &sc->sc_smpsw_power;

		if ((AcpiGbl_FADT.Flags & ACPI_FADT_POWER_BUTTON) != 0) {
			KASSERT(smpsw->smpsw_type != PSWITCH_TYPE_POWER);
			return;
		}

		break;

	case ACPI_EVENT_SLEEP_BUTTON:
		smpsw = &sc->sc_smpsw_sleep;

		if ((AcpiGbl_FADT.Flags & ACPI_FADT_SLEEP_BUTTON) != 0) {
			KASSERT(smpsw->smpsw_type != PSWITCH_TYPE_SLEEP);
			return;
		}

		break;

	default:
		rv = AE_TYPE;
		goto fail;
	}

	rv = AcpiRemoveFixedEventHandler(event, acpi_fixed_button_handler);

	if (ACPI_SUCCESS(rv)) {
		sysmon_pswitch_unregister(smpsw);
		return;
	}

fail:
	aprint_error_dev(sc->sc_dev, "failed to deregister "
	    "fixed event: %s\n", AcpiFormatException(rv));
}

static uint32_t
acpi_fixed_button_handler(void *context)
{
	static const int handler = OSL_NOTIFY_HANDLER;
	struct sysmon_pswitch *smpsw = context;

	(void)AcpiOsExecute(handler, acpi_fixed_button_pressed, smpsw);

	return ACPI_INTERRUPT_HANDLED;
}

static void
acpi_fixed_button_pressed(void *context)
{
	struct sysmon_pswitch *smpsw = context;

	ACPI_DEBUG_PRINT((ACPI_DB_INFO, "%s fixed button pressed\n",
		(smpsw->smpsw_type != ACPI_EVENT_SLEEP_BUTTON) ?
		"power" : "sleep"));

	sysmon_pswitch_event(smpsw, PSWITCH_EVENT_PRESSED);
}

/*
 * Sleep.
 */
static void
acpi_sleep_init(struct acpi_softc *sc)
{
	uint8_t a, b, i;
	ACPI_STATUS rv;

	CTASSERT(ACPI_STATE_S0 == 0 && ACPI_STATE_S1 == 1);
	CTASSERT(ACPI_STATE_S2 == 2 && ACPI_STATE_S3 == 3);
	CTASSERT(ACPI_STATE_S4 == 4 && ACPI_STATE_S5 == 5);

	/*
	 * Evaluate supported sleep states.
	 */
	for (i = ACPI_STATE_S0; i <= ACPI_STATE_S5; i++) {

		rv = AcpiGetSleepTypeData(i, &a, &b);

		if (ACPI_SUCCESS(rv))
			sc->sc_sleepstates |= __BIT(i);
	}
}

/*
 * Must be called with interrupts enabled.
 */
void
acpi_enter_sleep_state(int state)
{
	struct acpi_softc *sc = acpi_softc;
	ACPI_STATUS rv;

	if (acpi_softc == NULL)
		return;

	if (state == sc->sc_sleepstate)
		return;

	if (state < ACPI_STATE_S0 || state > ACPI_STATE_S5)
		return;

	aprint_normal_dev(sc->sc_dev, "entering state S%d\n", state);

	switch (state) {

	case ACPI_STATE_S0:
		sc->sc_sleepstate = ACPI_STATE_S0;
		return;

	case ACPI_STATE_S1:
	case ACPI_STATE_S2:
	case ACPI_STATE_S3:
	case ACPI_STATE_S4:

		if ((sc->sc_sleepstates & __BIT(state)) == 0) {
			aprint_error_dev(sc->sc_dev, "sleep state "
			    "S%d is not available\n", state);
			return;
		}

		/*
		 * Evaluate the _TTS method. This should be done before
		 * pmf_system_suspend(9) and the evaluation of _PTS.
		 * We should also re-evaluate this once we return to
		 * S0 or if we abort the sleep state transition in the
		 * middle (see ACPI 3.0, section 7.3.6). In reality,
		 * however, the _TTS method is seldom seen in the field.
		 */
		rv = acpi_eval_set_integer(NULL, "\\_TTS", state);

		if (ACPI_SUCCESS(rv))
			aprint_debug_dev(sc->sc_dev, "evaluated _TTS\n");

		if (state != ACPI_STATE_S1 &&
		    pmf_system_suspend(PMF_Q_NONE) != true) {
			aprint_error_dev(sc->sc_dev, "aborting suspend\n");
			break;
		}

		/*
		 * This will evaluate the  _PTS and _SST methods,
		 * but unlike the documentation claims, not _GTS,
		 * which is evaluated in AcpiEnterSleepState().
		 * This must be called with interrupts enabled.
		 */
		rv = AcpiEnterSleepStatePrep(state);

		if (ACPI_FAILURE(rv)) {
			aprint_error_dev(sc->sc_dev, "failed to prepare "
			    "S%d: %s\n", state, AcpiFormatException(rv));
			break;
		}

		/*
		 * After the _PTS method has been evaluated, we can
		 * enable wake and evaluate _PSW (ACPI 4.0, p. 284).
		 */
		acpi_wakedev_commit(sc, state);

		sc->sc_sleepstate = state;

		if (state == ACPI_STATE_S1) {

			/*
			 * Before the transition to S1, CPU caches
			 * must be flushed (see ACPI 4.0, 7.3.4.2).
			 *
			 * Note that interrupts must be off before
			 * calling AcpiEnterSleepState(). Conversely,
			 * AcpiLeaveSleepState() should always be
			 * called with interrupts enabled.
			 */
			acpi_md_OsDisableInterrupt();

			ACPI_FLUSH_CPU_CACHE();
			rv = AcpiEnterSleepState(state);

			if (ACPI_FAILURE(rv))
				aprint_error_dev(sc->sc_dev, "failed to "
				    "enter S1: %s\n", AcpiFormatException(rv));

			/*
			 * Clear fixed events and disable all GPEs before
			 * interrupts are enabled.
			 */
			AcpiClearEvent(ACPI_EVENT_PMTIMER);
			AcpiClearEvent(ACPI_EVENT_GLOBAL);
			AcpiClearEvent(ACPI_EVENT_POWER_BUTTON);
			AcpiClearEvent(ACPI_EVENT_SLEEP_BUTTON);
			AcpiClearEvent(ACPI_EVENT_RTC);
			AcpiHwDisableAllGpes();

			acpi_md_OsEnableInterrupt();
			rv = AcpiLeaveSleepState(state);

		} else {

			(void)acpi_md_sleep(state);

			if (state == ACPI_STATE_S4)
				AcpiEnable();

			(void)pmf_system_bus_resume(PMF_Q_NONE);
			(void)AcpiLeaveSleepState(state);
			(void)AcpiSetFirmwareWakingVector(0, 0);
			(void)pmf_system_resume(PMF_Q_NONE);
		}

		/*
		 * No wake GPEs should be enabled at runtime.
		 */
		acpi_wakedev_commit(sc, ACPI_STATE_S0);
		break;

	case ACPI_STATE_S5:

		(void)acpi_eval_set_integer(NULL, "\\_TTS", ACPI_STATE_S5);

		rv = AcpiEnterSleepStatePrep(ACPI_STATE_S5);

		if (ACPI_FAILURE(rv)) {
			aprint_error_dev(sc->sc_dev, "failed to prepare "
			    "S%d: %s\n", state, AcpiFormatException(rv));
			break;
		}

		(void)AcpiDisableAllGpes();

		DELAY(1000000);

		sc->sc_sleepstate = state;
		acpi_md_OsDisableInterrupt();

		(void)AcpiEnterSleepState(ACPI_STATE_S5);

		aprint_error_dev(sc->sc_dev, "WARNING: powerdown failed!\n");

		break;
	}

	sc->sc_sleepstate = ACPI_STATE_S0;

	(void)acpi_eval_set_integer(NULL, "\\_TTS", ACPI_STATE_S0);
}

/*
 * Sysctl.
 */
SYSCTL_SETUP(sysctl_acpi_setup, "sysctl hw.acpi subtree setup")
{
	const struct sysctlnode *rnode, *snode;
	int err;

	err = sysctl_createv(clog, 0, NULL, &rnode,
	    CTLFLAG_PERMANENT, CTLTYPE_NODE,
	    "acpi", SYSCTL_DESCR("ACPI subsystem parameters"),
	    NULL, 0, NULL, 0,
	    CTL_HW, CTL_CREATE, CTL_EOL);

	if (err != 0)
		return;

	(void)sysctl_createv(NULL, 0, &rnode, NULL,
	    CTLFLAG_PERMANENT | CTLFLAG_READONLY, CTLTYPE_QUAD,
	    "root", SYSCTL_DESCR("ACPI root pointer"),
	    NULL, 0, &acpi_root_pointer, sizeof(acpi_root_pointer),
	    CTL_CREATE, CTL_EOL);

	err = sysctl_createv(clog, 0, &rnode, &snode,
	    CTLFLAG_PERMANENT, CTLTYPE_NODE,
	    "sleep", SYSCTL_DESCR("ACPI sleep"),
	    NULL, 0, NULL, 0,
	    CTL_CREATE, CTL_EOL);

	if (err != 0)
		return;

	(void)sysctl_createv(NULL, 0, &snode, NULL,
	    CTLFLAG_PERMANENT | CTLFLAG_READWRITE, CTLTYPE_INT,
	    "state", SYSCTL_DESCR("System sleep state"),
	    sysctl_hw_acpi_sleepstate, 0, NULL, 0,
	    CTL_CREATE, CTL_EOL);

	(void)sysctl_createv(NULL, 0, &snode, NULL,
	    CTLFLAG_PERMANENT | CTLFLAG_READONLY, CTLTYPE_STRING,
	    "states", SYSCTL_DESCR("Supported sleep states"),
	    sysctl_hw_acpi_sleepstates, 0, NULL, 0,
	    CTL_CREATE, CTL_EOL);

	err = sysctl_createv(clog, 0, &rnode, &rnode,
	    CTLFLAG_PERMANENT, CTLTYPE_NODE,
	    "stat", SYSCTL_DESCR("ACPI statistics"),
	    NULL, 0, NULL, 0,
	    CTL_CREATE, CTL_EOL);

	if (err != 0)
		return;

	(void)sysctl_createv(clog, 0, &rnode, NULL,
	    CTLFLAG_PERMANENT | CTLFLAG_READONLY, CTLTYPE_QUAD,
	    "gpe", SYSCTL_DESCR("Number of dispatched GPEs"),
	    NULL, 0, &AcpiGpeCount, sizeof(AcpiGpeCount),
	    CTL_CREATE, CTL_EOL);

	(void)sysctl_createv(clog, 0, &rnode, NULL,
	    CTLFLAG_PERMANENT | CTLFLAG_READONLY, CTLTYPE_QUAD,
	    "sci", SYSCTL_DESCR("Number of SCI interrupts"),
	    NULL, 0, &AcpiSciCount, sizeof(AcpiSciCount),
	    CTL_CREATE, CTL_EOL);

	(void)sysctl_createv(clog, 0, &rnode, NULL,
	    CTLFLAG_PERMANENT | CTLFLAG_READONLY, CTLTYPE_QUAD,
	    "fixed", SYSCTL_DESCR("Number of fixed events"),
	    sysctl_hw_acpi_fixedstats, 0, NULL, 0,
	    CTL_CREATE, CTL_EOL);

	(void)sysctl_createv(clog, 0, &rnode, NULL,
	    CTLFLAG_PERMANENT | CTLFLAG_READONLY, CTLTYPE_QUAD,
	    "method", SYSCTL_DESCR("Number of methods executed"),
	    NULL, 0, &AcpiMethodCount, sizeof(AcpiMethodCount),
	    CTL_CREATE, CTL_EOL);

	CTASSERT(sizeof(AcpiGpeCount) == sizeof(uint64_t));
	CTASSERT(sizeof(AcpiSciCount) == sizeof(uint64_t));
}

static int
sysctl_hw_acpi_fixedstats(SYSCTLFN_ARGS)
{
	struct sysctlnode node;
	uint64_t t;
	int err, i;

	for (i = t = 0; i < __arraycount(AcpiFixedEventCount); i++)
		t += AcpiFixedEventCount[i];

	node = *rnode;
	node.sysctl_data = &t;

	err = sysctl_lookup(SYSCTLFN_CALL(&node));

	if (err || newp == NULL)
		return err;

	return 0;
}

static int
sysctl_hw_acpi_sleepstate(SYSCTLFN_ARGS)
{
	struct acpi_softc *sc = acpi_softc;
	struct sysctlnode node;
	int err, t;

	if (acpi_softc == NULL)
		return ENOSYS;

	node = *rnode;
	t = sc->sc_sleepstate;
	node.sysctl_data = &t;

	err = sysctl_lookup(SYSCTLFN_CALL(&node));

	if (err || newp == NULL)
		return err;

	if (t < ACPI_STATE_S0 || t > ACPI_STATE_S5)
		return EINVAL;

	acpi_enter_sleep_state(t);

	return 0;
}

static int
sysctl_hw_acpi_sleepstates(SYSCTLFN_ARGS)
{
	struct acpi_softc *sc = acpi_softc;
	struct sysctlnode node;
	char t[3 * 6 + 1];
	int err;

	if (acpi_softc == NULL)
		return ENOSYS;

	(void)memset(t, '\0', sizeof(t));

	(void)snprintf(t, sizeof(t), "%s%s%s%s%s%s",
	    ((sc->sc_sleepstates & __BIT(0)) != 0) ? "S0 " : "",
	    ((sc->sc_sleepstates & __BIT(1)) != 0) ? "S1 " : "",
	    ((sc->sc_sleepstates & __BIT(2)) != 0) ? "S2 " : "",
	    ((sc->sc_sleepstates & __BIT(3)) != 0) ? "S3 " : "",
	    ((sc->sc_sleepstates & __BIT(4)) != 0) ? "S4 " : "",
	    ((sc->sc_sleepstates & __BIT(5)) != 0) ? "S5 " : "");

	node = *rnode;
	node.sysctl_data = &t;

	err = sysctl_lookup(SYSCTLFN_CALL(&node));

	if (err || newp == NULL)
		return err;

	return 0;
}

/*
 * Tables.
 */
ACPI_PHYSICAL_ADDRESS
acpi_OsGetRootPointer(void)
{
	ACPI_PHYSICAL_ADDRESS PhysicalAddress;

	/*
	 * We let MD code handle this since there are multiple ways to do it:
	 *
	 *	IA-32: Use AcpiFindRootPointer() to locate the RSDP.
	 *
	 *	IA-64: Use the EFI.
	 */
	PhysicalAddress = acpi_md_OsGetRootPointer();

	if (acpi_root_pointer == 0)
		acpi_root_pointer = PhysicalAddress;

	return PhysicalAddress;
}

static ACPI_TABLE_HEADER *
acpi_map_rsdt(void)
{
	ACPI_PHYSICAL_ADDRESS paddr;
	ACPI_TABLE_RSDP *rsdp;

	paddr = AcpiOsGetRootPointer();

	if (paddr == 0)
		return NULL;

	rsdp = AcpiOsMapMemory(paddr, sizeof(ACPI_TABLE_RSDP));

	if (rsdp == NULL)
		return NULL;

	if (rsdp->Revision > 1 && rsdp->XsdtPhysicalAddress)
		paddr = rsdp->XsdtPhysicalAddress;
	else
		paddr = rsdp->RsdtPhysicalAddress;

	AcpiOsUnmapMemory(rsdp, sizeof(ACPI_TABLE_RSDP));

	return AcpiOsMapMemory(paddr, sizeof(ACPI_TABLE_HEADER));
}

/*
 * XXX: Refactor to be a generic function that unmaps tables.
 */
static void
acpi_unmap_rsdt(ACPI_TABLE_HEADER *rsdt)
{

	if (rsdt == NULL)
		return;

	AcpiOsUnmapMemory(rsdt, sizeof(ACPI_TABLE_HEADER));
}

/*
 * XXX: Refactor to be a generic function that maps tables.
 */
ACPI_STATUS
acpi_madt_map(void)
{
	ACPI_STATUS  rv;

	if (madt_header != NULL)
		return AE_ALREADY_EXISTS;

	rv = AcpiGetTable(ACPI_SIG_MADT, 1, &madt_header);

	if (ACPI_FAILURE(rv))
		return rv;

	return AE_OK;
}

void
acpi_madt_unmap(void)
{
	madt_header = NULL;
}

/*
 * XXX: Refactor to be a generic function that walks tables.
 */
void
acpi_madt_walk(ACPI_STATUS (*func)(ACPI_SUBTABLE_HEADER *, void *), void *aux)
{
	ACPI_SUBTABLE_HEADER *hdrp;
	char *madtend, *where;

	madtend = (char *)madt_header + madt_header->Length;
	where = (char *)madt_header + sizeof (ACPI_TABLE_MADT);

	while (where < madtend) {

		hdrp = (ACPI_SUBTABLE_HEADER *)where;

		if (ACPI_FAILURE(func(hdrp, aux)))
			break;

		where += hdrp->Length;
	}
}

/*
 * Miscellaneous.
 */
static bool
acpi_is_scope(struct acpi_devnode *ad)
{
	int i;

	/*
	 * Return true if the node is a root scope.
	 */
	if (ad->ad_parent == NULL)
		return false;

	if (ad->ad_parent->ad_handle != ACPI_ROOT_OBJECT)
		return false;

	for (i = 0; i < __arraycount(acpi_scopes); i++) {

		if (acpi_scopes[i] == NULL)
			continue;

		if (ad->ad_handle == acpi_scopes[i])
			return true;
	}

	return false;
}

bool
acpi_device_present(ACPI_HANDLE handle)
{
	ACPI_STATUS rv;
	ACPI_INTEGER sta;

	rv = acpi_eval_integer(handle, "_STA", &sta);

	if (ACPI_FAILURE(rv)) {
		/* No _STA method -> must be there */
		return rv == AE_NOT_FOUND;
	}

	return (sta & ACPI_STA_OK) == ACPI_STA_OK;
}

/*
 * ACPIVERBOSE.
 */
void
acpi_load_verbose(void)
{

	if (acpi_verbose_loaded == 0)
		module_autoload("acpiverbose", MODULE_CLASS_MISC);
}

void
acpi_print_verbose_stub(struct acpi_softc *sc)
{

	acpi_load_verbose();

	if (acpi_verbose_loaded != 0)
		acpi_print_verbose(sc);
}

void
acpi_print_dev_stub(const char *pnpstr)
{

	acpi_load_verbose();

	if (acpi_verbose_loaded != 0)
		acpi_print_dev(pnpstr);
}

MALLOC_DECLARE(M_ACPI); /* XXX: ACPI_ACTIVATE_DEV should use kmem(9). */

/*
 * ACPI_ACTIVATE_DEV.
 */
static void
acpi_activate_device(ACPI_HANDLE handle, ACPI_DEVICE_INFO **di)
{

#ifndef ACPI_ACTIVATE_DEV
	return;
}
#else
	static const int valid = ACPI_VALID_HID;
	ACPI_DEVICE_INFO *newdi;
	ACPI_STATUS rv;


	/*
	 * If the device is valid and present,
	 * but not enabled, try to activate it.
	 */
	if (((*di)->Valid & valid) != valid)
		return;

	if (!acpi_device_present(handle))
		return;

	rv = acpi_allocate_resources(handle);

	if (ACPI_FAILURE(rv))
		goto fail;

	rv = AcpiGetObjectInfo(handle, &newdi);

	if (ACPI_FAILURE(rv))
		goto fail;

	ACPI_FREE(*di);
	*di = newdi;

	aprint_verbose_dev(acpi_softc->sc_dev,
	    "%s activated\n", (*di)->HardwareId.String);

	return;

fail:
	aprint_error_dev(acpi_softc->sc_dev, "failed to "
	    "activate %s\n", (*di)->HardwareId.String);
}

/*
 * XXX: This very incomplete.
 */
ACPI_STATUS
acpi_allocate_resources(ACPI_HANDLE handle)
{
	ACPI_BUFFER bufp, bufc, bufn;
	ACPI_RESOURCE *resp, *resc, *resn;
	ACPI_RESOURCE_IRQ *irq;
#if 0
	ACPI_RESOURCE_EXTENDED_IRQ *xirq;
#endif
	ACPI_STATUS rv;
	uint delta;

	rv = acpi_get(handle, &bufp, AcpiGetPossibleResources);
	if (ACPI_FAILURE(rv))
		goto out;
	rv = acpi_get(handle, &bufc, AcpiGetCurrentResources);
	if (ACPI_FAILURE(rv)) {
		goto out1;
	}

	bufn.Length = 1000;
	bufn.Pointer = resn = malloc(bufn.Length, M_ACPI, M_WAITOK);
	resp = bufp.Pointer;
	resc = bufc.Pointer;
	while (resc->Type != ACPI_RESOURCE_TYPE_END_TAG &&
	       resp->Type != ACPI_RESOURCE_TYPE_END_TAG) {
		while (resc->Type != resp->Type && resp->Type != ACPI_RESOURCE_TYPE_END_TAG)
			resp = ACPI_NEXT_RESOURCE(resp);
		if (resp->Type == ACPI_RESOURCE_TYPE_END_TAG)
			break;
		/* Found identical Id */
		resn->Type = resc->Type;
		switch (resc->Type) {
		case ACPI_RESOURCE_TYPE_IRQ:
			memcpy(&resn->Data, &resp->Data,
			       sizeof(ACPI_RESOURCE_IRQ));
			irq = (ACPI_RESOURCE_IRQ *)&resn->Data;
			irq->Interrupts[0] =
			    ((ACPI_RESOURCE_IRQ *)&resp->Data)->
			        Interrupts[irq->InterruptCount-1];
			irq->InterruptCount = 1;
			resn->Length = ACPI_RS_SIZE(ACPI_RESOURCE_IRQ);
			break;
		case ACPI_RESOURCE_TYPE_EXTENDED_IRQ:
			memcpy(&resn->Data, &resp->Data,
			       sizeof(ACPI_RESOURCE_EXTENDED_IRQ));
#if 0
			xirq = (ACPI_RESOURCE_EXTENDED_IRQ *)&resn->Data;
			/*
			 * XXX:	Not duplicating the interrupt logic above
			 *	because its not clear what it accomplishes.
			 */
			xirq->Interrupts[0] =
			    ((ACPI_RESOURCE_EXT_IRQ *)&resp->Data)->
			    Interrupts[irq->NumberOfInterrupts-1];
			xirq->NumberOfInterrupts = 1;
#endif
			resn->Length = ACPI_RS_SIZE(ACPI_RESOURCE_EXTENDED_IRQ);
			break;
		case ACPI_RESOURCE_TYPE_IO:
			memcpy(&resn->Data, &resp->Data,
			       sizeof(ACPI_RESOURCE_IO));
			resn->Length = resp->Length;
			break;
		default:
			aprint_error_dev(acpi_softc->sc_dev,
			    "%s: invalid type %u\n", __func__, resc->Type);
			rv = AE_BAD_DATA;
			goto out2;
		}
		resc = ACPI_NEXT_RESOURCE(resc);
		resn = ACPI_NEXT_RESOURCE(resn);
		resp = ACPI_NEXT_RESOURCE(resp);
		delta = (uint8_t *)resn - (uint8_t *)bufn.Pointer;
		if (delta >=
		    bufn.Length-ACPI_RS_SIZE(ACPI_RESOURCE_DATA)) {
			bufn.Length *= 2;
			bufn.Pointer = realloc(bufn.Pointer, bufn.Length,
					       M_ACPI, M_WAITOK);
			resn = (ACPI_RESOURCE *)((uint8_t *)bufn.Pointer +
			    delta);
		}
	}

	if (resc->Type != ACPI_RESOURCE_TYPE_END_TAG) {
		aprint_error_dev(acpi_softc->sc_dev,
		    "%s: resc not exhausted\n", __func__);
		rv = AE_BAD_DATA;
		goto out3;
	}

	resn->Type = ACPI_RESOURCE_TYPE_END_TAG;
	rv = AcpiSetCurrentResources(handle, &bufn);

	if (ACPI_FAILURE(rv))
		aprint_error_dev(acpi_softc->sc_dev, "%s: failed to set "
		    "resources: %s\n", __func__, AcpiFormatException(rv));

out3:
	free(bufn.Pointer, M_ACPI);
out2:
	ACPI_FREE(bufc.Pointer);
out1:
	ACPI_FREE(bufp.Pointer);
out:
	return rv;
}

#endif	/* ACPI_ACTIVATE_DEV */<|MERGE_RESOLUTION|>--- conflicted
+++ resolved
@@ -1,8 +1,4 @@
-<<<<<<< HEAD
-/*	$NetBSD: acpi.c,v 1.270 2018/05/05 17:16:23 christos Exp $	*/
-=======
 /*	$NetBSD: acpi.c,v 1.271 2018/05/25 15:48:00 ryoon Exp $	*/
->>>>>>> b2b84690
 
 /*-
  * Copyright (c) 2003, 2007 The NetBSD Foundation, Inc.
@@ -104,11 +100,7 @@
  */
 
 #include <sys/cdefs.h>
-<<<<<<< HEAD
-__KERNEL_RCSID(0, "$NetBSD: acpi.c,v 1.270 2018/05/05 17:16:23 christos Exp $");
-=======
 __KERNEL_RCSID(0, "$NetBSD: acpi.c,v 1.271 2018/05/25 15:48:00 ryoon Exp $");
->>>>>>> b2b84690
 
 #include "pci.h"
 #include "opt_acpi.h"
