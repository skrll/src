<<<<<<< HEAD
/*	$NetBSD: pckbc_acpi.c,v 1.38 2020/12/06 12:23:13 jmcneill Exp $	*/
=======
/*	$NetBSD: pckbc_acpi.c,v 1.39 2021/01/29 15:24:00 thorpej Exp $	*/
>>>>>>> 9e014010

/*-
 * Copyright (c) 2000 The NetBSD Foundation, Inc.
 * All rights reserved.
 *
 * This code is derived from software contributed to The NetBSD Foundation
 * by Jason R. Thorpe.
 *
 * Redistribution and use in source and binary forms, with or without
 * modification, are permitted provided that the following conditions
 * are met:
 * 1. Redistributions of source code must retain the above copyright
 *    notice, this list of conditions and the following disclaimer.
 * 2. Redistributions in binary form must reproduce the above copyright
 *    notice, this list of conditions and the following disclaimer in the
 *    documentation and/or other materials provided with the distribution.
 *
 * THIS SOFTWARE IS PROVIDED BY THE NETBSD FOUNDATION, INC. AND CONTRIBUTORS
 * ``AS IS'' AND ANY EXPRESS OR IMPLIED WARRANTIES, INCLUDING, BUT NOT LIMITED
 * TO, THE IMPLIED WARRANTIES OF MERCHANTABILITY AND FITNESS FOR A PARTICULAR
 * PURPOSE ARE DISCLAIMED.  IN NO EVENT SHALL THE FOUNDATION OR CONTRIBUTORS
 * BE LIABLE FOR ANY DIRECT, INDIRECT, INCIDENTAL, SPECIAL, EXEMPLARY, OR
 * CONSEQUENTIAL DAMAGES (INCLUDING, BUT NOT LIMITED TO, PROCUREMENT OF
 * SUBSTITUTE GOODS OR SERVICES; LOSS OF USE, DATA, OR PROFITS; OR BUSINESS
 * INTERRUPTION) HOWEVER CAUSED AND ON ANY THEORY OF LIABILITY, WHETHER IN
 * CONTRACT, STRICT LIABILITY, OR TORT (INCLUDING NEGLIGENCE OR OTHERWISE)
 * ARISING IN ANY WAY OUT OF THE USE OF THIS SOFTWARE, EVEN IF ADVISED OF THE
 * POSSIBILITY OF SUCH DAMAGE.
 */

/*
 * ACPI attachment for the PC Keyboard Controller driver.
 *
 * This is a little wonky.  The keyboard controller actually
 * has 2 ACPI nodes: one for the controller and the keyboard
 * interrupt, and one for the aux port (mouse) interrupt.
 *
 * For this reason, we actually attach *two* instances of this
 * driver.  After both of them have been found, then we attach
 * sub-devices.
 */

#include <sys/cdefs.h>
<<<<<<< HEAD
__KERNEL_RCSID(0, "$NetBSD: pckbc_acpi.c,v 1.38 2020/12/06 12:23:13 jmcneill Exp $");
=======
__KERNEL_RCSID(0, "$NetBSD: pckbc_acpi.c,v 1.39 2021/01/29 15:24:00 thorpej Exp $");
>>>>>>> 9e014010

#include <sys/param.h>
#include <sys/callout.h>
#include <sys/device.h>
#include <sys/malloc.h>
#include <sys/systm.h>

#include <dev/acpi/acpivar.h>
#include <dev/acpi/acpi_intr.h>

#include <dev/isa/isareg.h>

#include <dev/ic/i8042reg.h>
#include <dev/ic/pckbcvar.h>

#include "ioconf.h"

static int	pckbc_acpi_match(device_t, cfdata_t, void *);
static void	pckbc_acpi_attach(device_t, device_t, void *);

struct pckbc_acpi_softc {
	struct pckbc_softc sc_pckbc;

	ACPI_HANDLE sc_handle;
	pckbc_slot_t sc_slot;
};

/* Save first port: */
static struct pckbc_acpi_softc *first;

CFATTACH_DECL_NEW(pckbc_acpi, sizeof(struct pckbc_acpi_softc),
    pckbc_acpi_match, pckbc_acpi_attach, NULL, NULL);

static void	pckbc_acpi_intr_establish(struct pckbc_softc *, pckbc_slot_t);
static void	pckbc_acpi_finish_attach(device_t);

/*
 * Supported Device IDs
 */

static const struct device_compatible_entry compat_data[] = {
	/* Standard PC KBD port */
	{ .compat = "PNP03??",		.value = PCKBC_KBD_SLOT },

	/* (Nobody else here but us mouses...) */
	{ .compat = "PNP0F03",		.value = PCKBC_AUX_SLOT },
	{ .compat = "PNP0F0E",		.value = PCKBC_AUX_SLOT },
	{ .compat = "PNP0F12",		.value = PCKBC_AUX_SLOT },
	{ .compat = "PNP0F13",		.value = PCKBC_AUX_SLOT },
	{ .compat = "PNP0F19",		.value = PCKBC_AUX_SLOT },
	{ .compat = "PNP0F1B",		.value = PCKBC_AUX_SLOT },
	{ .compat = "PNP0F1C",		.value = PCKBC_AUX_SLOT },
	{ .compat = "SYN0302",		.value = PCKBC_AUX_SLOT },

	DEVICE_COMPAT_EOL
};

/*
 * pckbc_acpi_match: autoconf(9) match routine
 */
static int
pckbc_acpi_match(device_t parent, cfdata_t match, void *aux)
{
	struct acpi_attach_args *aa = aux;

	return acpi_compatible_match(aa, compat_data);
}

static void
pckbc_acpi_attach(device_t parent, device_t self, void *aux)
{
	struct pckbc_acpi_softc *psc = device_private(self);
	struct pckbc_softc *sc = &psc->sc_pckbc;
	struct pckbc_internal *t;
	struct acpi_attach_args *aa = aux;
	const struct device_compatible_entry *dce;
	bus_space_handle_t ioh_d, ioh_c;
	struct acpi_resources res;
	struct acpi_io *io0, *io1, *ioswap;
	struct acpi_irq *irq;
	ACPI_STATUS rv;

	sc->sc_dv = self;

	dce = acpi_compatible_lookup(aa, compat_data);
	KASSERT(dce != NULL);

	psc->sc_slot = dce->value;

	aprint_normal(" (%s port)", pckbc_slot_names[psc->sc_slot]);

	/* parse resources */
	rv = acpi_resource_parse(sc->sc_dv, aa->aa_node->ad_handle, "_CRS",
	    &res, &acpi_resource_parse_ops_default);
	if (ACPI_FAILURE(rv))
		return;

	/* find our IRQ */
	irq = acpi_res_irq(&res, 0);
	if (irq == NULL) {
		aprint_error_dev(self, "unable to find irq resource\n");
		goto out;
	}
	psc->sc_handle = aa->aa_node->ad_handle;

	if (psc->sc_slot == PCKBC_KBD_SLOT)
		first = psc;

	if ((!first || !first->sc_pckbc.id) &&
	    (psc->sc_slot == PCKBC_KBD_SLOT)) {

		io0 = acpi_res_io(&res, 0);
		io1 = acpi_res_io(&res, 1);
		if (io0 == NULL || io1 == NULL) {
			aprint_error_dev(self,
			    "unable to find i/o resources\n");
			goto out;
		}

		/*
		 * JDM: Some firmware doesn't report resources in the order we
		 * expect; sort IO resources here (lowest first)
		 */
		if (io0->ar_base > io1->ar_base) {
			ioswap = io0;
			io0 = io1;
			io1 = ioswap;
		}

		if (pckbc_is_console(aa->aa_iot, io0->ar_base)) {
			t = &pckbc_consdata;
			ioh_d = t->t_ioh_d;
			ioh_c = t->t_ioh_c;
			pckbc_console_attached = 1;
			/* t->t_cmdbyte was initialized by cnattach */
		} else {
			if (bus_space_map(aa->aa_iot, io0->ar_base,
					  io0->ar_length, 0, &ioh_d) ||
			    bus_space_map(aa->aa_iot, io1->ar_base,
					  io1->ar_length, 0, &ioh_c)) {
				aprint_error_dev(self,
				    "unable to map registers\n");
				goto out;
			}

			t = malloc(sizeof(struct pckbc_internal),
			    M_DEVBUF, M_WAITOK|M_ZERO);
			t->t_iot = aa->aa_iot;
			t->t_ioh_d = ioh_d;
			t->t_ioh_c = ioh_c;
			t->t_addr = io0->ar_base;
			t->t_cmdbyte = KC8_CPU;	/* Enable ports */
			callout_init(&t->t_cleanup, 0);
		}

		t->t_sc = &first->sc_pckbc;
		first->sc_pckbc.id = t;

		if (!pmf_device_register(self, NULL, pckbc_resume))
			aprint_error_dev(self,
			    "couldn't establish power handler\n");

		first->sc_pckbc.intr_establish = pckbc_acpi_intr_establish;
		config_defer(first->sc_pckbc.sc_dv, pckbc_acpi_finish_attach);
	}

out:
	if (!pmf_device_register(self, NULL, NULL))
		aprint_error_dev(self, "couldn't establish power handler\n");
	acpi_resource_cleanup(&res);
}

static void
pckbc_acpi_intr_establish(struct pckbc_softc *sc, pckbc_slot_t slot)
{
	struct pckbc_acpi_softc *psc = NULL; /* XXX: gcc */
	void *rv = NULL;
	ACPI_HANDLE handle;
	char intr_name[64];
	int i;

	/*
	 * Note we're always called with sc == first.
	 */
	for (i = 0; i < pckbc_cd.cd_ndevs; i++) {
		psc = device_lookup_private(&pckbc_cd, i);
		if (psc && psc->sc_slot == slot) {
			handle = psc->sc_handle;
			break;
		}
	}
	if (i < pckbc_cd.cd_ndevs) {
		snprintf(intr_name, sizeof(intr_name), "%s %s",
		    device_xname(psc->sc_pckbc.sc_dv), pckbc_slot_names[slot]);

		rv = acpi_intr_establish(sc->sc_dv, (uint64_t)(uintptr_t)handle,
		    IPL_TTY, false, pckbcintr, sc, intr_name);
	}
	if (rv == NULL) {
		aprint_error_dev(sc->sc_dv,
		    "unable to establish interrupt for %s slot\n",
		    pckbc_slot_names[slot]);
	} else {
		aprint_normal_dev(sc->sc_dv, "using %s for %s slot\n",
		    acpi_intr_string(rv, intr_name, sizeof(intr_name)),
		    pckbc_slot_names[slot]);
	}
}

static void
pckbc_acpi_finish_attach(device_t dv)
{

	pckbc_attach(device_private(dv));
}<|MERGE_RESOLUTION|>--- conflicted
+++ resolved
@@ -1,8 +1,4 @@
-<<<<<<< HEAD
-/*	$NetBSD: pckbc_acpi.c,v 1.38 2020/12/06 12:23:13 jmcneill Exp $	*/
-=======
 /*	$NetBSD: pckbc_acpi.c,v 1.39 2021/01/29 15:24:00 thorpej Exp $	*/
->>>>>>> 9e014010
 
 /*-
  * Copyright (c) 2000 The NetBSD Foundation, Inc.
@@ -46,11 +42,7 @@
  */
 
 #include <sys/cdefs.h>
-<<<<<<< HEAD
-__KERNEL_RCSID(0, "$NetBSD: pckbc_acpi.c,v 1.38 2020/12/06 12:23:13 jmcneill Exp $");
-=======
 __KERNEL_RCSID(0, "$NetBSD: pckbc_acpi.c,v 1.39 2021/01/29 15:24:00 thorpej Exp $");
->>>>>>> 9e014010
 
 #include <sys/param.h>
 #include <sys/callout.h>
