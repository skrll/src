<<<<<<< HEAD
/*	$NetBSD: spic_acpi.c,v 1.8 2020/12/07 10:02:51 jmcneill Exp $	*/
=======
/*	$NetBSD: spic_acpi.c,v 1.9 2021/01/29 15:49:55 thorpej Exp $	*/
>>>>>>> 9e014010

/*
 * Copyright (c) 2002 The NetBSD Foundation, Inc.
 * All rights reserved.
 *
 * This code is derived from software contributed to The NetBSD Foundation
 * by Lennart Augustsson (lennart@augustsson.net).
 *
 * Redistribution and use in source and binary forms, with or without
 * modification, are permitted provided that the following conditions
 * are met:
 * 1. Redistributions of source code must retain the above copyright
 *    notice, this list of conditions and the following disclaimer.
 * 2. Redistributions in binary form must reproduce the above copyright
 *    notice, this list of conditions and the following disclaimer in the
 *    documentation and/or other materials provided with the distribution.
 *
 * THIS SOFTWARE IS PROVIDED BY THE NETBSD FOUNDATION, INC. AND CONTRIBUTORS
 * ``AS IS'' AND ANY EXPRESS OR IMPLIED WARRANTIES, INCLUDING, BUT NOT LIMITED
 * TO, THE IMPLIED WARRANTIES OF MERCHANTABILITY AND FITNESS FOR A PARTICULAR
 * PURPOSE ARE DISCLAIMED.  IN NO EVENT SHALL THE FOUNDATION OR CONTRIBUTORS
 * BE LIABLE FOR ANY DIRECT, INDIRECT, INCIDENTAL, SPECIAL, EXEMPLARY, OR
 * CONSEQUENTIAL DAMAGES (INCLUDING, BUT NOT LIMITED TO, PROCUREMENT OF
 * SUBSTITUTE GOODS OR SERVICES; LOSS OF USE, DATA, OR PROFITS; OR BUSINESS
 * INTERRUPTION) HOWEVER CAUSED AND ON ANY THEORY OF LIABILITY, WHETHER IN
 * CONTRACT, STRICT LIABILITY, OR TORT (INCLUDING NEGLIGENCE OR OTHERWISE)
 * ARISING IN ANY WAY OUT OF THE USE OF THIS SOFTWARE, EVEN IF ADVISED OF THE
 * POSSIBILITY OF SUCH DAMAGE.
 */

#include <sys/cdefs.h>
<<<<<<< HEAD
__KERNEL_RCSID(0, "$NetBSD: spic_acpi.c,v 1.8 2020/12/07 10:02:51 jmcneill Exp $");
=======
__KERNEL_RCSID(0, "$NetBSD: spic_acpi.c,v 1.9 2021/01/29 15:49:55 thorpej Exp $");
>>>>>>> 9e014010

#include <sys/param.h>
#include <sys/device.h>
#include <sys/systm.h>

#include <dev/acpi/acpireg.h>
#include <dev/acpi/acpivar.h>
#include <dev/acpi/acpi_intr.h>

#include <dev/ic/spicvar.h>

#define _COMPONENT		ACPI_RESOURCE_COMPONENT
ACPI_MODULE_NAME		("spic_acpi")

struct spic_acpi_softc {
	struct spic_softc sc_spic;	/* spic device */

	struct acpi_devnode *sc_node;	/* our ACPI devnode */

	void *sc_ih;
};

static const struct device_compatible_entry compat_data[] = {
	{ .compat = "SNY6001" },
	DEVICE_COMPAT_EOL
};

static int	spic_acpi_match(device_t, cfdata_t, void *);
static void	spic_acpi_attach(device_t, device_t, void *);

CFATTACH_DECL_NEW(spic_acpi, sizeof(struct spic_acpi_softc),
    spic_acpi_match, spic_acpi_attach, NULL, NULL);


static int
spic_acpi_match(device_t parent, cfdata_t match, void *aux)
{
	struct acpi_attach_args *aa = aux;

	return acpi_compatible_match(aa, compat_data);
}

static void
spic_acpi_attach(device_t parent, device_t self, void *aux)
{
	struct spic_acpi_softc *sc = device_private(self);
	struct acpi_attach_args *aa = aux;
	struct acpi_io *io;
	struct acpi_irq *irq;
	struct acpi_resources res;

	ACPI_STATUS rv;

	sc->sc_spic.sc_dev = self;
	sc->sc_node = aa->aa_node;

	/* Parse our resources. */
	rv = acpi_resource_parse(self, sc->sc_node->ad_handle,
	    "_CRS", &res, &acpi_resource_parse_ops_default);
	if (ACPI_FAILURE(rv))
		return;

	sc->sc_spic.sc_iot = aa->aa_iot;
	io = acpi_res_io(&res, 0);
	if (io == NULL) {
		aprint_error_dev(self, "unable to find io resource\n");
		goto out;
	}
	if (bus_space_map(sc->sc_spic.sc_iot, io->ar_base, io->ar_length,
	    0, &sc->sc_spic.sc_ioh) != 0) {
		aprint_error_dev(self, "unable to map data register\n");
		goto out;
	}
	irq = acpi_res_irq(&res, 0);
	if (irq == NULL) {
		aprint_error_dev(self, "unable to find irq resource\n");
		/* XXX unmap */
		goto out;
	}
#if 0
	sc->sc_ih = acpi_intr_establish(self,
	    (uint64_t)(uintptr_t)aa->aa_node->ad_handle,
	    IPL_TTY, false, spic_intr, sc, device_xname(self));
	if (sc->sc_ih == NULL) {
		aprint_error_dev(self, "unable to establish interrupt\n");
		goto out;
	}
#endif

	if (!pmf_device_register(self, spic_suspend, spic_resume))
		aprint_error_dev(self, "couldn't establish power handler\n");
	else
		pmf_class_input_register(self);

	spic_attach(&sc->sc_spic);
 out:
	acpi_resource_cleanup(&res);
}<|MERGE_RESOLUTION|>--- conflicted
+++ resolved
@@ -1,8 +1,4 @@
-<<<<<<< HEAD
-/*	$NetBSD: spic_acpi.c,v 1.8 2020/12/07 10:02:51 jmcneill Exp $	*/
-=======
 /*	$NetBSD: spic_acpi.c,v 1.9 2021/01/29 15:49:55 thorpej Exp $	*/
->>>>>>> 9e014010
 
 /*
  * Copyright (c) 2002 The NetBSD Foundation, Inc.
@@ -34,11 +30,7 @@
  */
 
 #include <sys/cdefs.h>
-<<<<<<< HEAD
-__KERNEL_RCSID(0, "$NetBSD: spic_acpi.c,v 1.8 2020/12/07 10:02:51 jmcneill Exp $");
-=======
 __KERNEL_RCSID(0, "$NetBSD: spic_acpi.c,v 1.9 2021/01/29 15:49:55 thorpej Exp $");
->>>>>>> 9e014010
 
 #include <sys/param.h>
 #include <sys/device.h>
