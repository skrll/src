<<<<<<< HEAD
/*	$NetBSD: vmbus_acpi.c,v 1.3 2020/10/24 08:57:06 skrll Exp $	*/
=======
/*	$NetBSD: vmbus_acpi.c,v 1.4 2021/01/29 15:49:55 thorpej Exp $	*/
>>>>>>> 9e014010

/*
 * Copyright (c) 2018 Kimihiro Nonaka <nonaka@NetBSD.org>
 * All rights reserved.
 *
 * Redistribution and use in source and binary forms, with or without
 * modification, are permitted provided that the following conditions
 * are met:
 * 1. Redistributions of source code must retain the above copyright
 *    notice, this list of conditions and the following disclaimer.
 * 2. The name of the author may not be used to endorse or promote products
 *    derived from this software without specific prior written permission.
 *
 * THIS SOFTWARE IS PROVIDED BY THE AUTHOR ``AS IS'' AND ANY EXPRESS OR
 * IMPLIED WARRANTIES, INCLUDING, BUT NOT LIMITED TO, THE IMPLIED WARRANTIES
 * OF MERCHANTABILITY AND FITNESS FOR A PARTICULAR PURPOSE ARE DISCLAIMED.
 * IN NO EVENT SHALL THE AUTHOR BE LIABLE FOR ANY DIRECT, INDIRECT,
 * INCIDENTAL, SPECIAL, EXEMPLARY, OR CONSEQUENTIAL DAMAGES (INCLUDING,
 * BUT NOT LIMITED TO, PROCUREMENT OF SUBSTITUTE GOODS OR SERVICES;
 * LOSS OF USE, DATA, OR PROFITS; OR BUSINESS INTERRUPTION) HOWEVER CAUSED
 * AND ON ANY THEORY OF LIABILITY, WHETHER IN CONTRACT, STRICT LIABILITY,
 * OR TORT (INCLUDING NEGLIGENCE OR OTHERWISE) ARISING IN ANY WAY
 * OUT OF THE USE OF THIS SOFTWARE, EVEN IF ADVISED OF THE POSSIBILITY OF
 * SUCH DAMAGE.
 */

#include <sys/cdefs.h>
<<<<<<< HEAD
__KERNEL_RCSID(0, "$NetBSD: vmbus_acpi.c,v 1.3 2020/10/24 08:57:06 skrll Exp $");
=======
__KERNEL_RCSID(0, "$NetBSD: vmbus_acpi.c,v 1.4 2021/01/29 15:49:55 thorpej Exp $");
>>>>>>> 9e014010

#include <sys/param.h>
#include <sys/device.h>
#include <sys/systm.h>
#include <sys/kmem.h>

#include <dev/acpi/acpireg.h>
#include <dev/acpi/acpivar.h>

#include <dev/hyperv/vmbusvar.h>

#define _COMPONENT	ACPI_RESOURCE_COMPONENT
ACPI_MODULE_NAME	("vmbus_acpi")

static int	vmbus_acpi_match(device_t, cfdata_t, void *);
static void	vmbus_acpi_attach(device_t, device_t, void *);
static int	vmbus_acpi_detach(device_t, int);

struct vmbus_acpi_softc {
	struct vmbus_softc sc;
};

CFATTACH_DECL_NEW(vmbus_acpi, sizeof(struct vmbus_acpi_softc),
    vmbus_acpi_match, vmbus_acpi_attach, vmbus_acpi_detach, NULL);

static const struct device_compatible_entry compat_data[] = {
	{ .compat = "VMBUS" },
	{ .compat = "VMBus" },
	DEVICE_COMPAT_EOL
};

static int
vmbus_acpi_match(device_t parent, cfdata_t match, void *opaque)
{
	struct acpi_attach_args *aa = opaque;
	int ret;

	ret = acpi_compatible_match(aa, compat_data);

	if (!vmbus_match(parent, match, opaque))
		return 0;

	return ret;
}

static void
vmbus_acpi_attach(device_t parent, device_t self, void *opaque)
{
	struct vmbus_acpi_softc *sc = device_private(self);
	struct acpi_attach_args *aa = opaque;

	sc->sc.sc_dev = self;
	sc->sc.sc_iot = aa->aa_iot;
	sc->sc.sc_memt = aa->aa_memt;
	sc->sc.sc_dmat = BUS_DMA_TAG_VALID(aa->aa_dmat64) ?
	    aa->aa_dmat64 : aa->aa_dmat;

	if (vmbus_attach(&sc->sc))
		return;

	(void)pmf_device_register(self, NULL, NULL);
}

static int
vmbus_acpi_detach(device_t self, int flags)
{
	struct vmbus_acpi_softc *sc = device_private(self);
	int rv;

	rv = vmbus_detach(&sc->sc, flags);
	if (rv)
		return rv;

	pmf_device_deregister(self);

	return 0;
}<|MERGE_RESOLUTION|>--- conflicted
+++ resolved
@@ -1,8 +1,4 @@
-<<<<<<< HEAD
-/*	$NetBSD: vmbus_acpi.c,v 1.3 2020/10/24 08:57:06 skrll Exp $	*/
-=======
 /*	$NetBSD: vmbus_acpi.c,v 1.4 2021/01/29 15:49:55 thorpej Exp $	*/
->>>>>>> 9e014010
 
 /*
  * Copyright (c) 2018 Kimihiro Nonaka <nonaka@NetBSD.org>
@@ -30,11 +26,7 @@
  */
 
 #include <sys/cdefs.h>
-<<<<<<< HEAD
-__KERNEL_RCSID(0, "$NetBSD: vmbus_acpi.c,v 1.3 2020/10/24 08:57:06 skrll Exp $");
-=======
 __KERNEL_RCSID(0, "$NetBSD: vmbus_acpi.c,v 1.4 2021/01/29 15:49:55 thorpej Exp $");
->>>>>>> 9e014010
 
 #include <sys/param.h>
 #include <sys/device.h>
