--- conflicted
+++ resolved
@@ -1,8 +1,4 @@
-<<<<<<< HEAD
-/* $NetBSD: amdccp_acpi.c,v 1.4 2020/12/07 10:02:51 jmcneill Exp $ */
-=======
 /* $NetBSD: amdccp_acpi.c,v 1.5 2021/01/29 15:49:55 thorpej Exp $ */
->>>>>>> 9e014010
 
 /*
  * Copyright (c) 2018 Jonathan A. Kollasch
@@ -31,11 +27,7 @@
  */
 
 #include <sys/cdefs.h>
-<<<<<<< HEAD
-__KERNEL_RCSID(0, "$NetBSD: amdccp_acpi.c,v 1.4 2020/12/07 10:02:51 jmcneill Exp $");
-=======
 __KERNEL_RCSID(0, "$NetBSD: amdccp_acpi.c,v 1.5 2021/01/29 15:49:55 thorpej Exp $");
->>>>>>> 9e014010
 
 #include <sys/param.h>
 #include <sys/bus.h>
