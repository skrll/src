<<<<<<< HEAD
/*	$NetBSD: acpivar.h,v 1.83 2020/12/06 11:38:28 jmcneill Exp $	*/
=======
/*	$NetBSD: acpivar.h,v 1.85 2021/02/04 21:39:00 thorpej Exp $	*/
>>>>>>> 9e014010

/*
 * Copyright 2001 Wasabi Systems, Inc.
 * All rights reserved.
 *
 * Written by Jason R. Thorpe for Wasabi Systems, Inc.
 *
 * Redistribution and use in source and binary forms, with or without
 * modification, are permitted provided that the following conditions
 * are met:
 * 1. Redistributions of source code must retain the above copyright
 *    notice, this list of conditions and the following disclaimer.
 * 2. Redistributions in binary form must reproduce the above copyright
 *    notice, this list of conditions and the following disclaimer in the
 *    documentation and/or other materials provided with the distribution.
 * 3. All advertising materials mentioning features or use of this software
 *    must display the following acknowledgement:
 *	This product includes software developed for the NetBSD Project by
 *	Wasabi Systems, Inc.
 * 4. The name of Wasabi Systems, Inc. may not be used to endorse
 *    or promote products derived from this software without specific prior
 *    written permission.
 *
 * THIS SOFTWARE IS PROVIDED BY WASABI SYSTEMS, INC. ``AS IS'' AND
 * ANY EXPRESS OR IMPLIED WARRANTIES, INCLUDING, BUT NOT LIMITED
 * TO, THE IMPLIED WARRANTIES OF MERCHANTABILITY AND FITNESS FOR A PARTICULAR
 * PURPOSE ARE DISCLAIMED.  IN NO EVENT SHALL WASABI SYSTEMS, INC
 * BE LIABLE FOR ANY DIRECT, INDIRECT, INCIDENTAL, SPECIAL, EXEMPLARY, OR
 * CONSEQUENTIAL DAMAGES (INCLUDING, BUT NOT LIMITED TO, PROCUREMENT OF
 * SUBSTITUTE GOODS OR SERVICES; LOSS OF USE, DATA, OR PROFITS; OR BUSINESS
 * INTERRUPTION) HOWEVER CAUSED AND ON ANY THEORY OF LIABILITY, WHETHER IN
 * CONTRACT, STRICT LIABILITY, OR TORT (INCLUDING NEGLIGENCE OR OTHERWISE)
 * ARISING IN ANY WAY OUT OF THE USE OF THIS SOFTWARE, EVEN IF ADVISED OF THE
 * POSSIBILITY OF SUCH DAMAGE.
 */

#ifndef _SYS_DEV_ACPI_ACPIVAR_H
#define _SYS_DEV_ACPI_ACPIVAR_H

/*
 * This file defines the ACPI interface provided to the rest of the
 * kernel, as well as the autoconfiguration structures for ACPI
 * support.
 */

#include <sys/bus.h>
#include <dev/pci/pcivar.h>
#include <dev/isa/isavar.h>

#include <dev/acpi/acpica.h>
#include <dev/acpi/acpi_util.h>

#include <dev/sysmon/sysmonvar.h>

/*
 * This structure is used to attach the ACPI "bus".
 */
struct acpibus_attach_args {
	bus_space_tag_t		 aa_iot;	/* PCI I/O space tag */
	bus_space_tag_t		 aa_memt;	/* PCI MEM space tag */
	pci_chipset_tag_t	 aa_pc;		/* PCI chipset */
	int			 aa_pciflags;	/* PCI bus flags */
	isa_chipset_tag_t	 aa_ic;		/* ISA chipset */
	bus_dma_tag_t		 aa_dmat;	/* PCI DMA tag */
	bus_dma_tag_t		 aa_dmat64;	/* PCI 64bit DMA tag */
};

/*
 * PCI information for ACPI device nodes that correspond to PCI devices.
 *
 * Remarks:
 *
 *	ap_bus		<= 255
 *	ap_device	<= 31
 *	ap_function	<= 7		or	ap_function == 0xFFFF
 *	ap_downbus	<= 255
 *
 * Validity of some fields depends on the value of ap_flags:
 *
 *	ap_segment				always valid
 *	ap_bus, ap_device, ap_function		valid for PCI devices
 *	ap_downbus				valid for PCI bridges
 *
 * The device and function numbers are encoded in the value returned by
 * _ADR.  A function number of 0xFFFF is used to refer to all the
 * functions on a PCI device (ACPI 4.0a, p. 200).
 */
struct acpi_pci_info {
	pci_chipset_tag_t	 ap_pc;		/* PCI chipset tag */
	uint16_t		 ap_flags;	/* Flags (cf. below) */
	uint16_t		 ap_segment;	/* PCI segment group */
	uint16_t		 ap_bus;	/* PCI bus */
	uint16_t		 ap_device;	/* PCI device */
	uint16_t		 ap_function;	/* PCI function */
	uint16_t		 ap_downbus;	/* PCI bridge downstream bus */
};

/*
 * Flags for PCI information.
 */
#define ACPI_PCI_INFO_DEVICE	__BIT(0)	/* PCI device */
#define ACPI_PCI_INFO_BRIDGE	__BIT(1)	/* PCI bridge */

/*
 * An ACPI device node.
 *
 * Remarks:
 *
 *	ad_device	NULL if no device has attached to the node
 *	ad_root		never NULL
 *	ad_parent	only NULL if root of the tree ("\")
 *	ad_pciinfo	NULL if not a PCI device
 *	ad_wakedev	NULL if no wakeup capabilities
 *	ad_notify	NULL if there is no notify handler
 *	ad_devinfo	never NULL
 *	ad_handle	never NULL
 *
 * Each ACPI device node is associated with its handle. The function
 * acpi_match_node() can be used to get the node structure from a handle.
 */
struct acpi_devnode {
	device_t		 ad_device;	/* Device */
	device_t		 ad_root;	/* Backpointer to acpi_softc */
	struct acpi_devnode	*ad_parent;	/* Backpointer to parent */
	struct acpi_pci_info	*ad_pciinfo;	/* PCI info */
	struct acpi_wakedev	*ad_wakedev;	/* Device wake */
	ACPI_NOTIFY_HANDLER	 ad_notify;	/* Device notify */
	ACPI_DEVICE_INFO	*ad_devinfo;	/* Device info */
	ACPI_HANDLE		 ad_handle;	/* Device handle */
	char			 ad_name[5];	/* Device name */
	uint32_t		 ad_flags;	/* Device flags */
	uint32_t		 ad_type;	/* Device type */
	int			 ad_state;	/* Device power state */
	bus_dma_tag_t		 ad_dmat;	/* Bus DMA tag for device */
	bus_dma_tag_t		 ad_dmat64;	/* Bus DMA tag for device (64-bit) */

	SIMPLEQ_ENTRY(acpi_devnode)	ad_list;
	SIMPLEQ_ENTRY(acpi_devnode)	ad_child_list;
	SIMPLEQ_HEAD(, acpi_devnode)	ad_child_head;
};

/*
 * ACPI driver capabilities (ad_flags).
 */
#define ACPI_DEVICE_POWER	__BIT(0)	/* Support for D-states  */
#define ACPI_DEVICE_WAKEUP	__BIT(1)	/* Support for wake-up */
#define ACPI_DEVICE_EJECT	__BIT(2)	/* Support for "ejection" */
#define ACPI_DEVICE_DOCK	__BIT(3)	/* Support for docking */

/*
 * Software state of the ACPI subsystem.
 */
struct acpi_softc {
	device_t		 sc_dev;	/* base device info */
	device_t		 sc_apmbus;	/* APM pseudo-bus */
	device_t		 sc_hpet;	/* hpet(4) pseudo-bus */
	device_t		 sc_wdrt;	/* acpiwdrt(4) pseudo-bus */

	struct acpi_devnode	*sc_root;	/* root of the device tree */

	bus_space_tag_t		 sc_iot;	/* PCI I/O space tag */
	bus_space_tag_t		 sc_memt;	/* PCI MEM space tag */
	int			 sc_pciflags;	/* PCI bus flags */
	int			 sc_pci_bus;	/* internal PCI fixup */
	isa_chipset_tag_t	 sc_ic;		/* ISA chipset tag */
	bus_dma_tag_t		 sc_dmat;	/* PCI DMA tag */
	bus_dma_tag_t		 sc_dmat64;	/* PCI 64bit DMA tag */

	void			*sc_sdhook;	/* shutdown hook */

	int			 sc_quirks;
	int			 sc_sleepstate;
	int			 sc_sleepstates;

	struct sysmon_pswitch	 sc_smpsw_power;
	struct sysmon_pswitch	 sc_smpsw_sleep;

	SIMPLEQ_HEAD(, acpi_devnode)	ad_head;
};

/*
 * acpi_attach_args:
 *
 *	Used to attach a device instance to the acpi "bus".
 */
struct acpi_attach_args {
	struct acpi_devnode *aa_node;	/* ACPI device node */
	bus_space_tag_t aa_iot;		/* PCI I/O space tag */
	bus_space_tag_t aa_memt;	/* PCI MEM space tag */
	pci_chipset_tag_t aa_pc;	/* PCI chipset tag */
	int aa_pciflags;		/* PCI bus flags */
	isa_chipset_tag_t aa_ic;	/* ISA chipset */
	bus_dma_tag_t aa_dmat;		/* PCI DMA tag */
	bus_dma_tag_t aa_dmat64;	/* PCI 64bit DMA tag */
};

/* ACPI driver matching scores. */
#define	ACPI_MATCHSCORE_HID		100	/* matched _HID */
#define	ACPI_MATCHSCORE_CID_MAX		49
#define	ACPI_MATCHSCORE_CID		10	/* matched _CID */
#define	ACPI_MATCHSCORE_CLS		1	/* matched _CLS */

/*
 * ACPI resources:
 *
 *	acpi_io		I/O ports
 *	acpi_iorange	I/O port range
 *	acpi_mem	memory region
 *	acpi_memrange	memory range
 *	acpi_irq	Interrupt Request
 *	acpi_drq	DMA request
 */
struct acpi_io {
	SIMPLEQ_ENTRY(acpi_io) ar_list;
	int		ar_index;
	uint32_t	ar_base;
	uint32_t	ar_length;
};

struct acpi_iorange {
	SIMPLEQ_ENTRY(acpi_iorange) ar_list;
	int		ar_index;
	uint32_t	ar_low;
	uint32_t	ar_high;
	uint32_t	ar_length;
	uint32_t	ar_align;
};

struct acpi_mem {
	SIMPLEQ_ENTRY(acpi_mem) ar_list;
	int		ar_index;
	bus_addr_t	ar_base;
	bus_size_t	ar_length;
	bus_addr_t	ar_xbase;	/* translated base address */
};

struct acpi_memrange {
	SIMPLEQ_ENTRY(acpi_memrange) ar_list;
	int		ar_index;
	bus_addr_t	ar_low;
	bus_addr_t	ar_high;
	bus_size_t	ar_length;
	bus_size_t	ar_align;
};

struct acpi_irq {
	SIMPLEQ_ENTRY(acpi_irq) ar_list;
	int		ar_index;
	uint32_t	ar_irq;
	uint32_t	ar_type;
};

struct acpi_drq {
	SIMPLEQ_ENTRY(acpi_drq) ar_list;
	int		ar_index;
	uint32_t	ar_drq;
};

struct acpi_resources {
	SIMPLEQ_HEAD(, acpi_io) ar_io;
	int ar_nio;

	SIMPLEQ_HEAD(, acpi_iorange) ar_iorange;
	int ar_niorange;

	SIMPLEQ_HEAD(, acpi_mem) ar_mem;
	int ar_nmem;

	SIMPLEQ_HEAD(, acpi_memrange) ar_memrange;
	int ar_nmemrange;

	SIMPLEQ_HEAD(, acpi_irq) ar_irq;
	int ar_nirq;

	SIMPLEQ_HEAD(, acpi_drq) ar_drq;
	int ar_ndrq;
};

/*
 * acpi_resource_parse_ops:
 *
 *	The client of ACPI resources specifies these operations
 *	when the resources are parsed.
 */
struct acpi_resource_parse_ops {
	void	(*init)(device_t, void *, void **);
	void	(*fini)(device_t, void *);

	void	(*ioport)(device_t, void *, uint32_t, uint32_t);
	void	(*iorange)(device_t, void *, uint32_t, uint32_t,
		    uint32_t, uint32_t);

	void	(*memory)(device_t, void *, uint64_t, uint64_t, uint64_t);
	void	(*memrange)(device_t, void *, uint64_t, uint64_t,
		    uint64_t, uint64_t);

	void	(*irq)(device_t, void *, uint32_t, uint32_t);
	void	(*drq)(device_t, void *, uint32_t);

	void	(*start_dep)(device_t, void *, int);
	void	(*end_dep)(device_t, void *);
};

extern struct acpi_softc *acpi_softc;
extern int acpi_active;

extern const struct acpi_resource_parse_ops acpi_resource_parse_ops_default;
extern const struct acpi_resource_parse_ops acpi_resource_parse_ops_quiet;

int		acpi_probe(void);
void		acpi_disable(void);
int		acpi_check(device_t, const char *);

int		acpi_compatible_match(const struct acpi_attach_args *,
		    const struct device_compatible_entry *);
const struct device_compatible_entry *
		acpi_compatible_lookup(const struct acpi_attach_args *,
		    const struct device_compatible_entry *);

bool    	acpi_device_present(ACPI_HANDLE);
void		acpi_device_register(device_t, void *);

int		acpi_reset(void);

ACPI_PHYSICAL_ADDRESS	acpi_OsGetRootPointer(void);

bool		acpi_register_notify(struct acpi_devnode *,
				     ACPI_NOTIFY_HANDLER);
void		acpi_deregister_notify(struct acpi_devnode *);

ACPI_STATUS	acpi_resource_parse(device_t, ACPI_HANDLE, const char *,
		    void *, const struct acpi_resource_parse_ops *);
void		acpi_resource_print(device_t, struct acpi_resources *);
void		acpi_resource_cleanup(struct acpi_resources *);

void *		acpi_pci_link_devbyhandle(ACPI_HANDLE);
void		acpi_pci_link_add_reference(void *, pci_chipset_tag_t, int,
		    int, int, int);
int		acpi_pci_link_route_interrupt(void *, pci_chipset_tag_t, int,
		    int *, int *, int *);
char *		acpi_pci_link_name(void *);
ACPI_HANDLE	acpi_pci_link_handle(void *);
void		acpi_pci_link_state(void);
void		acpi_pci_link_resume(void);

struct acpi_io		*acpi_res_io(struct acpi_resources *, int);
struct acpi_iorange	*acpi_res_iorange(struct acpi_resources *, int);
struct acpi_mem		*acpi_res_mem(struct acpi_resources *, int);
struct acpi_memrange	*acpi_res_memrange(struct acpi_resources *, int);
struct acpi_irq		*acpi_res_irq(struct acpi_resources *, int);
struct acpi_drq		*acpi_res_drq(struct acpi_resources *, int);

/*
 * Sleep state transition.
 */
void			acpi_enter_sleep_state(int);

/*
 * MADT.
 */
#define ACPI_PLATFORM_INT_PMI	1
#define ACPI_PLATFORM_INT_INIT	2
#define ACPI_PLATFORM_INT_CERR	3

ACPI_STATUS		acpi_madt_map(void);
void			acpi_madt_unmap(void);
void			acpi_madt_walk(ACPI_STATUS (*)(ACPI_SUBTABLE_HEADER *,
				       void *), void *);

/*
 * GTDT.
 */
ACPI_STATUS		acpi_gtdt_map(void);
void			acpi_gtdt_unmap(void);
void			acpi_gtdt_walk(ACPI_STATUS (*)(ACPI_GTDT_HEADER *,
				       void *), void *);

/*
 * Quirk handling.
 */
struct acpi_quirk {
	const char	*aq_tabletype;		/* Type of table */
	const char	*aq_oemid;		/* "OemId" field */
	int		 aq_oemrev;		/* "OemRev" field */
	int		 aq_cmpop;		/* "OemRev" comparison */
	const char	*aq_tabid;		/* "TableId */
	int		 aq_quirks;		/* The actual quirk */
};

#define ACPI_QUIRK_BROKEN	0x00000001	/* totally broken */
#define ACPI_QUIRK_BADPCI	0x00000002	/* bad PCI hierarchy */
#define ACPI_QUIRK_BADBBN	0x00000004	/* _BBN broken */
#define ACPI_QUIRK_IRQ0		0x00000008	/* bad 0->2 irq override */
#define ACPI_QUIRK_OLDBIOS	0x00000010	/* BIOS date blacklisted */

int	acpi_find_quirks(void);

#ifdef ACPI_DEBUG
void	acpi_debug_init(void);
#endif

bus_dma_tag_t	acpi_get_dma_tag(struct acpi_softc *, struct acpi_devnode *);
bus_dma_tag_t	acpi_get_dma64_tag(struct acpi_softc *, struct acpi_devnode *);
pci_chipset_tag_t acpi_get_pci_chipset_tag(struct acpi_softc *, int, int);

/*
 * Misc routines with vectors updated by acpiverbose module.
 */
extern void	(*acpi_print_verbose)(struct acpi_softc *);
extern void	(*acpi_print_dev)(const char *);

void		acpi_load_verbose(void);
extern int	acpi_verbose_loaded;

#endif	/* !_SYS_DEV_ACPI_ACPIVAR_H */<|MERGE_RESOLUTION|>--- conflicted
+++ resolved
@@ -1,8 +1,4 @@
-<<<<<<< HEAD
-/*	$NetBSD: acpivar.h,v 1.83 2020/12/06 11:38:28 jmcneill Exp $	*/
-=======
 /*	$NetBSD: acpivar.h,v 1.85 2021/02/04 21:39:00 thorpej Exp $	*/
->>>>>>> 9e014010
 
 /*
  * Copyright 2001 Wasabi Systems, Inc.
