<<<<<<< HEAD
/* $NetBSD: acpi_ged.c,v 1.2 2020/10/23 11:00:09 jmcneill Exp $ */
=======
/* $NetBSD: acpi_ged.c,v 1.3 2021/01/29 15:49:55 thorpej Exp $ */
>>>>>>> 9e014010

/*-
 * Copyright (c) 2018 The NetBSD Foundation, Inc.
 * All rights reserved.
 *
 * This code is derived from software contributed to The NetBSD Foundation
 * by Jared McNeill <jmcneill@invisible.ca>.
 *
 * Redistribution and use in source and binary forms, with or without
 * modification, are permitted provided that the following conditions
 * are met:
 * 1. Redistributions of source code must retain the above copyright
 *    notice, this list of conditions and the following disclaimer.
 * 2. Redistributions in binary form must reproduce the above copyright
 *    notice, this list of conditions and the following disclaimer in the
 *    documentation and/or other materials provided with the distribution.
 *
 * THIS SOFTWARE IS PROVIDED BY THE NETBSD FOUNDATION, INC. AND CONTRIBUTORS
 * ``AS IS'' AND ANY EXPRESS OR IMPLIED WARRANTIES, INCLUDING, BUT NOT LIMITED
 * TO, THE IMPLIED WARRANTIES OF MERCHANTABILITY AND FITNESS FOR A PARTICULAR
 * PURPOSE ARE DISCLAIMED.  IN NO EVENT SHALL THE FOUNDATION OR CONTRIBUTORS
 * BE LIABLE FOR ANY DIRECT, INDIRECT, INCIDENTAL, SPECIAL, EXEMPLARY, OR
 * CONSEQUENTIAL DAMAGES (INCLUDING, BUT NOT LIMITED TO, PROCUREMENT OF
 * SUBSTITUTE GOODS OR SERVICES; LOSS OF USE, DATA, OR PROFITS; OR BUSINESS
 * INTERRUPTION) HOWEVER CAUSED AND ON ANY THEORY OF LIABILITY, WHETHER IN
 * CONTRACT, STRICT LIABILITY, OR TORT (INCLUDING NEGLIGENCE OR OTHERWISE)
 * ARISING IN ANY WAY OUT OF THE USE OF THIS SOFTWARE, EVEN IF ADVISED OF THE
 * POSSIBILITY OF SUCH DAMAGE.
 */

#include <sys/cdefs.h>
<<<<<<< HEAD
__KERNEL_RCSID(0, "$NetBSD: acpi_ged.c,v 1.2 2020/10/23 11:00:09 jmcneill Exp $");
=======
__KERNEL_RCSID(0, "$NetBSD: acpi_ged.c,v 1.3 2021/01/29 15:49:55 thorpej Exp $");
>>>>>>> 9e014010

#include <sys/param.h>
#include <sys/bus.h>
#include <sys/cpu.h>
#include <sys/device.h>
#include <sys/intr.h>
#include <sys/kmem.h>

#include <dev/acpi/acpireg.h>
#include <dev/acpi/acpivar.h>
#include <dev/acpi/acpi_event.h>
#include <dev/acpi/acpi_intr.h>

static int	acpi_ged_match(device_t, cfdata_t, void *);
static void	acpi_ged_attach(device_t, device_t, void *);

static void	acpi_ged_register_event(void *, struct acpi_event *, struct acpi_irq *);
static int	acpi_ged_intr(void *);

CFATTACH_DECL_NEW(acpiged, 0, acpi_ged_match, acpi_ged_attach, NULL, NULL);

static const struct device_compatible_entry compat_data[] = {
	{ .compat = "ACPI0013" },
	DEVICE_COMPAT_EOL
};

static int
acpi_ged_match(device_t parent, cfdata_t cf, void *aux)
{
	struct acpi_attach_args *aa = aux;

	return acpi_compatible_match(aa, compat_data);
}

static void
acpi_ged_attach(device_t parent, device_t self, void *aux)
{
	struct acpi_attach_args * const aa = aux;
	ACPI_HANDLE handle = aa->aa_node->ad_handle;

        if (ACPI_FAILURE(acpi_event_create_int(self, handle, acpi_ged_register_event, self)))
                aprint_error_dev(self, "failed to create events\n");
}

static void
acpi_ged_register_event(void *priv, struct acpi_event *ev, struct acpi_irq *irq)
{
	device_t dev = priv;
	void *ih;

	ih = acpi_intr_establish_irq(dev, irq, IPL_VM, true,
	    acpi_ged_intr, ev, device_xname(dev));
	if (ih == NULL) {
		aprint_error_dev(dev, "couldn't establish interrupt (irq %d)\n", irq->ar_irq);
		return;
	}
}

static int
acpi_ged_intr(void *priv)
{
	struct acpi_event * const ev = priv;

	acpi_event_notify(ev);

	return 1;
}<|MERGE_RESOLUTION|>--- conflicted
+++ resolved
@@ -1,8 +1,4 @@
-<<<<<<< HEAD
-/* $NetBSD: acpi_ged.c,v 1.2 2020/10/23 11:00:09 jmcneill Exp $ */
-=======
 /* $NetBSD: acpi_ged.c,v 1.3 2021/01/29 15:49:55 thorpej Exp $ */
->>>>>>> 9e014010
 
 /*-
  * Copyright (c) 2018 The NetBSD Foundation, Inc.
@@ -34,11 +30,7 @@
  */
 
 #include <sys/cdefs.h>
-<<<<<<< HEAD
-__KERNEL_RCSID(0, "$NetBSD: acpi_ged.c,v 1.2 2020/10/23 11:00:09 jmcneill Exp $");
-=======
 __KERNEL_RCSID(0, "$NetBSD: acpi_ged.c,v 1.3 2021/01/29 15:49:55 thorpej Exp $");
->>>>>>> 9e014010
 
 #include <sys/param.h>
 #include <sys/bus.h>
