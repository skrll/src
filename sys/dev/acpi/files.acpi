--- conflicted
+++ resolved
@@ -1,8 +1,4 @@
-<<<<<<< HEAD
-#	$NetBSD: files.acpi,v 1.117 2020/12/07 10:57:41 jmcneill Exp $
-=======
 #	$NetBSD: files.acpi,v 1.120 2021/01/24 18:02:51 jmcneill Exp $
->>>>>>> 9e014010
 
 include "dev/acpi/acpica/files.acpica"
 
@@ -110,8 +106,6 @@
 attach	acpipcd at acpinodebus
 file	dev/acpi/acpi_pcd.c		acpipcd
 
-<<<<<<< HEAD
-=======
 # Platform Communications Channel
 device	acpipcc
 attach	acpipcc at acpisdtbus
@@ -122,7 +116,6 @@
 attach	acpicppc at acpinodebus
 file	dev/acpi/acpi_cppc.c		acpicppc
 
->>>>>>> 9e014010
 # Serial interface
 attach	com at acpinodebus with com_acpi
 file	dev/acpi/com_acpi.c		com_acpi
