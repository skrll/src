<<<<<<< HEAD
/* 	$NetBSD: wsfont.c,v 1.69 2020/11/13 01:03:39 macallan Exp $	*/
=======
/* 	$NetBSD: wsfont.c,v 1.71 2020/11/23 12:15:39 rin Exp $	*/
>>>>>>> ba48e27f

/*-
 * Copyright (c) 1999, 2000, 2001, 2002 The NetBSD Foundation, Inc.
 * All rights reserved.
 *
 * This code is derived from software contributed to The NetBSD Foundation
 * by Andrew Doran.
 *
 * Redistribution and use in source and binary forms, with or without
 * modification, are permitted provided that the following conditions
 * are met:
 * 1. Redistributions of source code must retain the above copyright
 *    notice, this list of conditions and the following disclaimer.
 * 2. Redistributions in binary form must reproduce the above copyright
 *    notice, this list of conditions and the following disclaimer in the
 *    documentation and/or other materials provided with the distribution.
 *
 * THIS SOFTWARE IS PROVIDED BY THE NETBSD FOUNDATION, INC. AND CONTRIBUTORS
 * ``AS IS'' AND ANY EXPRESS OR IMPLIED WARRANTIES, INCLUDING, BUT NOT LIMITED
 * TO, THE IMPLIED WARRANTIES OF MERCHANTABILITY AND FITNESS FOR A PARTICULAR
 * PURPOSE ARE DISCLAIMED.  IN NO EVENT SHALL THE FOUNDATION OR CONTRIBUTORS
 * BE LIABLE FOR ANY DIRECT, INDIRECT, INCIDENTAL, SPECIAL, EXEMPLARY, OR
 * CONSEQUENTIAL DAMAGES (INCLUDING, BUT NOT LIMITED TO, PROCUREMENT OF
 * SUBSTITUTE GOODS OR SERVICES; LOSS OF USE, DATA, OR PROFITS; OR BUSINESS
 * INTERRUPTION) HOWEVER CAUSED AND ON ANY THEORY OF LIABILITY, WHETHER IN
 * CONTRACT, STRICT LIABILITY, OR TORT (INCLUDING NEGLIGENCE OR OTHERWISE)
 * ARISING IN ANY WAY OUT OF THE USE OF THIS SOFTWARE, EVEN IF ADVISED OF THE
 * POSSIBILITY OF SUCH DAMAGE.
 */

#include <sys/cdefs.h>
<<<<<<< HEAD
__KERNEL_RCSID(0, "$NetBSD: wsfont.c,v 1.69 2020/11/13 01:03:39 macallan Exp $");
=======
__KERNEL_RCSID(0, "$NetBSD: wsfont.c,v 1.71 2020/11/23 12:15:39 rin Exp $");
>>>>>>> ba48e27f

#include "opt_wsfont.h"

#include <sys/param.h>
#include <sys/systm.h>
#include <sys/time.h>
#include <sys/malloc.h>
#include <sys/queue.h>

#include <dev/wscons/wsdisplayvar.h>
#include <dev/wscons/wsconsio.h>
#include <dev/wsfont/wsfont.h>

#include "wsfont_glue.h"	/* NRASOPS_ROTATION */

#undef HAVE_FONT

#ifdef FONT_QVSS8x15
#define HAVE_FONT 1
#include <dev/wsfont/qvss8x15.h>
#endif

#ifdef FONT_GALLANT12x22
#define HAVE_FONT 1
#include <dev/wsfont/gallant12x22.h>
#endif

#ifdef FONT_LUCIDA16x29
#define HAVE_FONT 1
#include <dev/wsfont/lucida16x29.h>
#endif

#ifdef FONT_VT220L8x8
#define HAVE_FONT 1
#include <dev/wsfont/vt220l8x8.h>
#endif

#ifdef FONT_VT220L8x10
#define HAVE_FONT 1
#include <dev/wsfont/vt220l8x10.h>
#endif

#ifdef FONT_VT220L8x16
#define HAVE_FONT 1
#include <dev/wsfont/vt220l8x16.h>
#endif

#ifdef FONT_VT220ISO8x8
#define HAVE_FONT 1
#include <dev/wsfont/vt220iso8x8.h>
#endif

#ifdef FONT_VT220ISO8x16
#define HAVE_FONT 1
#include <dev/wsfont/vt220iso8x16.h>
#endif

#ifdef FONT_VT220KOI8x10_KOI8_R
#define HAVE_FONT 1
#include <dev/wsfont/vt220koi8x10.h>
#endif

#ifdef FONT_VT220KOI8x10_KOI8_U
#define HAVE_FONT 1
#define KOI8_U
#include <dev/wsfont/vt220koi8x10.h>
#undef KOI8_U
#endif

#ifdef FONT_SONY8x16
#define HAVE_FONT 1
#include <dev/wsfont/sony8x16.h>
#endif

#ifdef FONT_SONY12x24
#define HAVE_FONT 1
#include <dev/wsfont/sony12x24.h>
#endif

#ifdef FONT_OMRON12x20
#define HAVE_FONT 1
#include <dev/wsfont/omron12x20.h>
#endif

#ifdef FONT_GLASS10x19
#define HAVE_FONT 1
#include <dev/wsfont/glass10x19.h>
#endif

#ifdef FONT_GLASS10x25
#define HAVE_FONT 1
#include <dev/wsfont/glass10x25.h>
#endif

#ifdef FONT_DEJAVU_SANS_MONO12x22
#define HAVE_FONT 1
#include <dev/wsfont/DejaVu_Sans_Mono_12x22.h>
#endif

#ifdef FONT_DROID_SANS_MONO12x22
#define HAVE_FONT 1
#include <dev/wsfont/Droid_Sans_Mono_12x22.h>
#endif

#ifdef FONT_DROID_SANS_MONO9x18
#define HAVE_FONT 1
#include <dev/wsfont/Droid_Sans_Mono_9x18.h>
#endif

#ifdef FONT_DROID_SANS_MONO19x36
#define HAVE_FONT 1
#include <dev/wsfont/Droid_Sans_Mono_19x36.h>
#endif

#ifdef FONT_GO_MONO12x23
#define HAVE_FONT 1
#include <dev/wsfont/Go_Mono_12x23.h>
#endif

#ifdef FONT_SPLEEN5x8
#define HAVE_FONT 1
#include <dev/wsfont/spleen5x8.h>
#endif

#ifdef FONT_SPLEEN6x12
#define HAVE_FONT 1
#include <dev/wsfont/spleen6x12.h>
#endif

#ifdef FONT_SPLEEN8x16
#define HAVE_FONT 1
#include <dev/wsfont/spleen8x16.h>
#endif

#ifdef FONT_SPLEEN12x24
#define HAVE_FONT 1
#include <dev/wsfont/spleen12x24.h>
#endif

#ifdef FONT_SPLEEN16x32
#define HAVE_FONT 1
#include <dev/wsfont/spleen16x32.h>
#endif

#ifdef FONT_SPLEEN32x64
#define HAVE_FONT 1
#include <dev/wsfont/spleen32x64.h>
#endif

#ifdef FONT_LIBERATION_MONO12x21
#define HAVE_FONT 1
#include <dev/wsfont/Liberation_Mono_12x21.h>
#endif

#ifdef FONT_LIBERATION_MONO12x21
#define HAVE_FONT 1
#include <dev/wsfont/Liberation_Mono_12x21.h>
#endif

#ifdef FONT_BOLD16x32
#define HAVE_FONT 1
#include <dev/wsfont/bold16x32.h>
#endif

/* Make sure we always have at least one bitmap font. */
#ifndef HAVE_FONT
#define HAVE_FONT 1
#define FONT_BOLD8x16 1
#endif

#ifdef FONT_BOLD8x16
#include <dev/wsfont/bold8x16.h>
#endif

#define	WSFONT_IDENT_MASK	0xffffff00
#define	WSFONT_IDENT_SHIFT	8
#define	WSFONT_BITO_MASK	0x000000f0
#define	WSFONT_BITO_SHIFT	4
#define	WSFONT_BYTEO_MASK	0x0000000f
#define	WSFONT_BYTEO_SHIFT	0

#define WSFONT_BUILTIN	0x01	/* In wsfont.c */
#define WSFONT_STATIC	0x02	/* Font structures not malloc()ed */
#define WSFONT_COPY	0x04	/* Copy of existing font in table */

/* Placeholder struct used for linked list */
struct font {
	TAILQ_ENTRY(font) chain;
	struct	wsdisplay_font *font;
	u_int	lockcount;
	u_int	cookie;
	u_int	flags;
};

/* Our list of built-in fonts */
static struct font builtin_fonts[] = {
#ifdef FONT_BOLD8x16
	{ { NULL, NULL }, &bold8x16, 0, 0, WSFONT_STATIC | WSFONT_BUILTIN  },
#endif
#ifdef FONT_BOLD16x32
	{ { NULL, NULL }, &bold16x32, 0, 0, WSFONT_STATIC | WSFONT_BUILTIN  },
#endif
#ifdef FONT_GALLANT12x22
	{ { NULL, NULL }, &gallant12x22, 0, 0, WSFONT_STATIC | WSFONT_BUILTIN },
#endif
#ifdef FONT_LUCIDA16x29
	{ { NULL, NULL }, &lucida16x29, 0, 0, WSFONT_STATIC | WSFONT_BUILTIN },
#endif
#ifdef FONT_QVSS8x15
	{ { NULL, NULL }, &qvss8x15, 0, 0, WSFONT_STATIC | WSFONT_BUILTIN },
#endif
#ifdef FONT_VT220L8x8
	{ { NULL, NULL }, &vt220l8x8, 0, 0, WSFONT_STATIC | WSFONT_BUILTIN },
#endif
#ifdef FONT_VT220L8x10
	{ { NULL, NULL }, &vt220l8x10, 0, 0, WSFONT_STATIC | WSFONT_BUILTIN },
#endif
#ifdef FONT_VT220L8x16
	{ { NULL, NULL }, &vt220l8x16, 0, 0, WSFONT_STATIC | WSFONT_BUILTIN },
#endif
#ifdef FONT_VT220ISO8x8
	{ { NULL, NULL }, &vt220iso8x8, 0, 0, WSFONT_STATIC | WSFONT_BUILTIN },
#endif
#ifdef FONT_VT220ISO8x16
	{ { NULL, NULL }, &vt220iso8x16, 0, 0, WSFONT_STATIC | WSFONT_BUILTIN },
#endif
#ifdef FONT_VT220KOI8x10_KOI8_R
	{ { NULL, NULL }, &vt220kr8x10, 0, 0, WSFONT_STATIC | WSFONT_BUILTIN },
#endif
#ifdef FONT_VT220KOI8x10_KOI8_U
	{ { NULL, NULL }, &vt220ku8x10, 0, 0, WSFONT_STATIC | WSFONT_BUILTIN },
#endif
#ifdef FONT_SONY8x16
	{ { NULL, NULL }, &sony8x16, 0, 0, WSFONT_STATIC | WSFONT_BUILTIN },
#endif
#ifdef FONT_SONY12x24
	{ { NULL, NULL }, &sony12x24, 0, 0, WSFONT_STATIC | WSFONT_BUILTIN },
#endif
#ifdef FONT_OMRON12x20
	{ { NULL, NULL }, &omron12x20, 0, 0, WSFONT_STATIC | WSFONT_BUILTIN },
#endif
#ifdef FONT_GLASS10x19
	{ { NULL, NULL }, &Glass_TTY_VT220_10x19, 0, 0, WSFONT_STATIC | WSFONT_BUILTIN },
#endif
#ifdef FONT_GLASS10x25
	{ { NULL, NULL }, &Glass_TTY_VT220_10x25, 0, 0, WSFONT_STATIC | WSFONT_BUILTIN },
#endif
#ifdef FONT_DEJAVU_SANS_MONO12x22
	{ { NULL, NULL }, &DejaVu_Sans_Mono_12x22, 0, 0, WSFONT_STATIC | WSFONT_BUILTIN },
#endif
#ifdef FONT_DROID_SANS_MONO12x22
	{ { NULL, NULL }, &Droid_Sans_Mono_12x22, 0, 0, WSFONT_STATIC | WSFONT_BUILTIN },
#endif
#ifdef FONT_DROID_SANS_MONO9x18
	{ { NULL, NULL }, &Droid_Sans_Mono_9x18, 0, 0, WSFONT_STATIC | WSFONT_BUILTIN },
#endif
#ifdef FONT_DROID_SANS_MONO19x36
	{ { NULL, NULL }, &Droid_Sans_Mono_19x36, 0, 0, WSFONT_STATIC | WSFONT_BUILTIN },
#endif
#ifdef FONT_GO_MONO12x23
	{ { NULL, NULL }, &Go_Mono_12x23, 0, 0, WSFONT_STATIC | WSFONT_BUILTIN },
#endif
#ifdef FONT_SPLEEN5x8
	{ { NULL, NULL }, &spleen5x8, 0, 0, WSFONT_STATIC | WSFONT_BUILTIN },
#endif
#ifdef FONT_SPLEEN6x12
	{ { NULL, NULL }, &spleen6x12, 0, 0, WSFONT_STATIC | WSFONT_BUILTIN },
#endif
#ifdef FONT_SPLEEN8x16
	{ { NULL, NULL }, &spleen8x16, 0, 0, WSFONT_STATIC | WSFONT_BUILTIN },
#endif
#ifdef FONT_SPLEEN12x24
	{ { NULL, NULL }, &spleen12x24, 0, 0, WSFONT_STATIC | WSFONT_BUILTIN },
#endif
#ifdef FONT_SPLEEN16x32
	{ { NULL, NULL }, &spleen16x32, 0, 0, WSFONT_STATIC | WSFONT_BUILTIN },
#endif
#ifdef FONT_SPLEEN32x64
	{ { NULL, NULL }, &spleen32x64, 0, 0, WSFONT_STATIC | WSFONT_BUILTIN },
#endif
#ifdef FONT_LIBERATION_MONO12x21
	{ { NULL, NULL }, &Liberation_Mono_12x21, 0, 0, WSFONT_STATIC | WSFONT_BUILTIN },
#endif
#ifdef FONT_LIBERATION_MONO12x21
	{ { NULL, NULL }, &Liberation_Mono_12x21, 0, 0, WSFONT_STATIC | WSFONT_BUILTIN },
#endif
	{ { NULL, NULL }, NULL, 0, 0, 0 },
};

static TAILQ_HEAD(,font)	list;
static int	ident;

/* Reverse the bit order in a byte */
static const u_char reverse[256] = {
	0x00, 0x80, 0x40, 0xc0, 0x20, 0xa0, 0x60, 0xe0,
	0x10, 0x90, 0x50, 0xd0, 0x30, 0xb0, 0x70, 0xf0,
	0x08, 0x88, 0x48, 0xc8, 0x28, 0xa8, 0x68, 0xe8,
	0x18, 0x98, 0x58, 0xd8, 0x38, 0xb8, 0x78, 0xf8,
	0x04, 0x84, 0x44, 0xc4, 0x24, 0xa4, 0x64, 0xe4,
	0x14, 0x94, 0x54, 0xd4, 0x34, 0xb4, 0x74, 0xf4,
	0x0c, 0x8c, 0x4c, 0xcc, 0x2c, 0xac, 0x6c, 0xec,
	0x1c, 0x9c, 0x5c, 0xdc, 0x3c, 0xbc, 0x7c, 0xfc,
	0x02, 0x82, 0x42, 0xc2, 0x22, 0xa2, 0x62, 0xe2,
	0x12, 0x92, 0x52, 0xd2, 0x32, 0xb2, 0x72, 0xf2,
	0x0a, 0x8a, 0x4a, 0xca, 0x2a, 0xaa, 0x6a, 0xea,
	0x1a, 0x9a, 0x5a, 0xda, 0x3a, 0xba, 0x7a, 0xfa,
	0x06, 0x86, 0x46, 0xc6, 0x26, 0xa6, 0x66, 0xe6,
	0x16, 0x96, 0x56, 0xd6, 0x36, 0xb6, 0x76, 0xf6,
	0x0e, 0x8e, 0x4e, 0xce, 0x2e, 0xae, 0x6e, 0xee,
	0x1e, 0x9e, 0x5e, 0xde, 0x3e, 0xbe, 0x7e, 0xfe,
	0x01, 0x81, 0x41, 0xc1, 0x21, 0xa1, 0x61, 0xe1,
	0x11, 0x91, 0x51, 0xd1, 0x31, 0xb1, 0x71, 0xf1,
	0x09, 0x89, 0x49, 0xc9, 0x29, 0xa9, 0x69, 0xe9,
	0x19, 0x99, 0x59, 0xd9, 0x39, 0xb9, 0x79, 0xf9,
	0x05, 0x85, 0x45, 0xc5, 0x25, 0xa5, 0x65, 0xe5,
	0x15, 0x95, 0x55, 0xd5, 0x35, 0xb5, 0x75, 0xf5,
	0x0d, 0x8d, 0x4d, 0xcd, 0x2d, 0xad, 0x6d, 0xed,
	0x1d, 0x9d, 0x5d, 0xdd, 0x3d, 0xbd, 0x7d, 0xfd,
	0x03, 0x83, 0x43, 0xc3, 0x23, 0xa3, 0x63, 0xe3,
	0x13, 0x93, 0x53, 0xd3, 0x33, 0xb3, 0x73, 0xf3,
	0x0b, 0x8b, 0x4b, 0xcb, 0x2b, 0xab, 0x6b, 0xeb,
	0x1b, 0x9b, 0x5b, 0xdb, 0x3b, 0xbb, 0x7b, 0xfb,
	0x07, 0x87, 0x47, 0xc7, 0x27, 0xa7, 0x67, 0xe7,
	0x17, 0x97, 0x57, 0xd7, 0x37, 0xb7, 0x77, 0xf7,
	0x0f, 0x8f, 0x4f, 0xcf, 0x2f, 0xaf, 0x6f, 0xef,
	0x1f, 0x9f, 0x5f, 0xdf, 0x3f, 0xbf, 0x7f, 0xff,
};

static struct	font *wsfont_find0(int, int);
static struct	font *wsfont_add0(struct wsdisplay_font *, int);
static void	wsfont_revbit(struct wsdisplay_font *);
static void	wsfont_revbyte(struct wsdisplay_font *);

int
wsfont_make_cookie(int cident, int bito, int byteo)
{

	return ((cident & WSFONT_IDENT_MASK) |
	    (bito << WSFONT_BITO_SHIFT) |
	    (byteo << WSFONT_BYTEO_SHIFT));
}

static void
wsfont_revbit(struct wsdisplay_font *font)
{
	u_char *p, *m;

	p = (u_char *)font->data;
	m = p + font->stride * font->numchars * font->fontheight;

	for (; p < m; p++)
		*p = reverse[*p];
}

static void
wsfont_revbyte(struct wsdisplay_font *font)
{
	int x, l, r, nr;
	u_char *rp;

	if (font->stride == 1)
		return;

	rp = (u_char *)font->data;
	nr = font->numchars * font->fontheight;

	while (nr--) {
		l = 0;
		r = font->stride - 1;

		while (l < r) {
			x = rp[l];
			rp[l] = rp[r];
			rp[r] = x;
			l++, r--;
		}

		rp += font->stride;
	}
}

void
wsfont_enum(void (*cb)(const char *, int, int, int))
{
	struct wsdisplay_font *f;
	struct font *ent;

	TAILQ_FOREACH(ent, &list, chain) {
		f = ent->font;
		cb(f->name, f->fontwidth, f->fontheight, f->stride);
	}
}

#if NRASOPS_ROTATION > 0

struct wsdisplay_font *wsfont_rotate_cw_internal(struct wsdisplay_font *);
struct wsdisplay_font *wsfont_rotate_ccw_internal(struct wsdisplay_font *);

struct wsdisplay_font *
wsfont_rotate_cw_internal(struct wsdisplay_font *font)
{
	int b, n, r, namelen, newstride;
	struct wsdisplay_font *newfont;
	char *newname, *newbits;

	/* Duplicate the existing font... */
	newfont = malloc(sizeof(*font), M_DEVBUF, M_WAITOK);

	*newfont = *font;

	namelen = strlen(font->name) + 4;
	newname = malloc(namelen, M_DEVBUF, M_WAITOK);
	strlcpy(newname, font->name, namelen);
	strlcat(newname, "cw", namelen);
	newfont->name = newname;

	/* Allocate a buffer big enough for the rotated font. */
	newstride = (font->fontheight + 7) / 8;
	newbits = malloc(newstride * font->fontwidth * font->numchars,
	    M_DEVBUF, M_WAITOK|M_ZERO);

	/* Rotate the font a bit at a time. */
	for (n = 0; n < font->numchars; n++) {
		unsigned char *ch = (unsigned char *)font->data +
		    (n * font->stride * font->fontheight);

		for (r = 0; r < font->fontheight; r++) {
			for (b = 0; b < font->fontwidth; b++) {
				unsigned char *rb;

				rb = ch + (font->stride * r) + (b / 8);
				if (*rb & (0x80 >> (b % 8))) {
					unsigned char *rrb;

					rrb = newbits + newstride - 1 - (r / 8)
					    + (n * newstride * font->fontwidth)
					    + (newstride * b);
					*rrb |= (1 << (r % 8));
				}
			}
		}
	}

	newfont->data = newbits;

	/* Update font sizes. */
	newfont->stride = newstride;
	newfont->fontwidth = font->fontheight;
	newfont->fontheight = font->fontwidth;

	if (wsfont_add(newfont, 0) != 0) {
		/*
		 * If we seem to have rotated this font already, drop the
		 * new one...
		 */
		free(newbits, M_DEVBUF);
		free(newfont, M_DEVBUF);
		newfont = NULL;
	}

	return (newfont);
}

struct wsdisplay_font *
wsfont_rotate_ccw_internal(struct wsdisplay_font *font)
{
	int b, n, r, namelen, newstride;
	struct wsdisplay_font *newfont;
	char *newname, *newbits;

	/* Duplicate the existing font... */
	newfont = malloc(sizeof(*font), M_DEVBUF, M_WAITOK);

	*newfont = *font;

	namelen = strlen(font->name) + 4;
	newname = malloc(namelen, M_DEVBUF, M_WAITOK);
	strlcpy(newname, font->name, namelen);
	strlcat(newname, "ccw", namelen);
	newfont->name = newname;

	/* Allocate a buffer big enough for the rotated font. */
	newstride = (font->fontheight + 7) / 8;
	newbits = malloc(newstride * font->fontwidth * font->numchars,
	    M_DEVBUF, M_WAITOK|M_ZERO);

	/* Rotate the font a bit at a time. */
	for (n = 0; n < font->numchars; n++) {
		unsigned char *ch = (unsigned char *)font->data +
		    (n * font->stride * font->fontheight);

		for (r = 0; r < font->fontheight; r++) {
			for (b = 0; b < font->fontwidth; b++) {
				unsigned char *rb;

				rb = ch + (font->stride * r) + (b / 8);
				if (*rb & (0x80 >> (b % 8))) {
					unsigned char *rrb;
					int w = font->fontwidth;

					rrb = newbits + (r / 8)
					    + (n * newstride * w)
					    + (newstride * (w - 1 - b));
					*rrb |= (0x80 >> (r % 8));
				}
			}
		}
	}

	newfont->data = newbits;

	/* Update font sizes. */
	newfont->stride = newstride;
	newfont->fontwidth = font->fontheight;
	newfont->fontheight = font->fontwidth;

	if (wsfont_add(newfont, 0) != 0) {
		/*
		 * If we seem to have rotated this font already, drop the
		 * new one...
		 */
		free(newbits, M_DEVBUF);
		free(newfont, M_DEVBUF);
		newfont = NULL;
	}

	return (newfont);
}

int
wsfont_rotate(int cookie, int rotate)
{
	int s, ncookie;
	struct wsdisplay_font *font;
	struct font *origfont;

	s = splhigh();
	origfont = wsfont_find0(cookie, 0xffffffff);
	splx(s);

	switch (rotate) {
	case WSFONT_ROTATE_CW:
		font = wsfont_rotate_cw_internal(origfont->font);
		if (font == NULL)
			return (-1);
		break;

	case WSFONT_ROTATE_CCW:
		font = wsfont_rotate_ccw_internal(origfont->font);
		if (font == NULL)
			return (-1);
		break;

	case WSFONT_ROTATE_UD:
	default:
		return (-1);
	}
	/* rotation works only with bitmap fonts so far */
	ncookie = wsfont_find(font->name, font->fontwidth, font->fontheight, 
	    font->stride, 0, 0, WSFONT_FIND_BITMAP);

	return (ncookie);
}

#endif	/* NRASOPS_ROTATION */

void
wsfont_init(void)
{
	struct font *ent;
	static int again;
	int i;

	if (again != 0)
		return;
	again = 1;

	TAILQ_INIT(&list);
	ent = builtin_fonts;

	for (i = 0; builtin_fonts[i].font != NULL; i++, ent++) {
		ident += (1 << WSFONT_IDENT_SHIFT);
		ent->cookie = wsfont_make_cookie(ident,
		    ent->font->bitorder, ent->font->byteorder);
		TAILQ_INSERT_TAIL(&list, ent, chain);
	}
}

static struct font *
wsfont_find0(int cookie, int mask)
{
	struct font *ent;

	TAILQ_FOREACH(ent, &list, chain) {
		if ((ent->cookie & mask) == (cookie & mask))
			return (ent);
	}

	return (NULL);
}

int
wsfont_matches(struct wsdisplay_font *font, const char *name,
	       int width, int height, int stride, int flags)
{
	int score = 20000;

	/* first weed out fonts the caller doesn't claim support for */
	if (FONT_IS_ALPHA(font)) {
		if (flags & WSFONT_PREFER_ALPHA)
			score++;
		if ((flags & WSFONT_FIND_ALPHA) == 0)
			return 0;
	} else {
		if ((flags & WSFONT_FIND_BITMAP) == 0)
			return 0;
	}

	if (height != 0 && font->fontheight != height)
		return (0);

	if (width != 0) {
		if ((flags & WSFONT_FIND_BESTWIDTH) == 0) {
			if (font->fontwidth != width)
				return (0);
		} else {
			if (font->fontwidth > width)
				score -= 10000 + uimin(font->fontwidth - width, 9999);
			else
				score -= uimin(width - font->fontwidth, 9999);
		}
	}

	if (stride != 0 && font->stride != stride)
		return (0);

	if (name != NULL && strcmp(font->name, name) != 0)
		return (0);

	return (score);
}

int
wsfont_find(const char *name, int width, int height, int stride, int bito, int byteo, int flags)
{
	struct font *ent, *bestent = NULL;
	int score, bestscore = 0;

	TAILQ_FOREACH(ent, &list, chain) {
		score = wsfont_matches(ent->font, name,
				width, height, stride, flags);
		if (score > bestscore) {
			bestscore = score;
			bestent = ent;
		}
	}

	if (bestent != NULL)
		return (wsfont_make_cookie(bestent->cookie, bito, byteo));

	return (-1);
}

void
wsfont_walk(void (*matchfunc)(struct wsdisplay_font *, void *, int), void *cookie)
{
	struct font *ent;

	TAILQ_FOREACH(ent, &list, chain) {
		matchfunc(ent->font, cookie, ent->cookie);
	}
}

static struct font *
wsfont_add0(struct wsdisplay_font *font, int copy)
{
	struct font *ent;
	size_t size;

	ent = malloc(sizeof(struct font), M_DEVBUF, M_WAITOK | M_ZERO);

	/* Is this font statically allocated? */
	if (!copy) {
		ent->font = font;
		ent->flags = WSFONT_STATIC;
	} else {
		void *data;
		char *name;

		ent->font = malloc(sizeof(struct wsdisplay_font), M_DEVBUF,
		    M_WAITOK);
		memcpy(ent->font, font, sizeof(*ent->font));

		size = font->fontheight * font->numchars * font->stride;
		data = malloc(size, M_DEVBUF, M_WAITOK);
		memcpy(data, font->data, size);
		ent->font->data = data;

		name = malloc(strlen(font->name) + 1, M_DEVBUF, M_WAITOK);
		strlcpy(name, font->name, strlen(font->name) + 1);
		ent->font->name = name;
	}

	TAILQ_INSERT_TAIL(&list, ent, chain);
	return (ent);
}

int
wsfont_add(struct wsdisplay_font *font, int copy)
{
	struct font *ent;

	/* Don't allow exact duplicates */
	if (wsfont_find(font->name, font->fontwidth, font->fontheight,
	    font->stride, 0, 0, WSFONT_FIND_ALL) >= 0)
		return (EEXIST);

	ent = wsfont_add0(font, copy);

	ident += (1 << WSFONT_IDENT_SHIFT);
	ent->cookie = wsfont_make_cookie(ident, font->bitorder,
	    font->byteorder);

	return (0);
}

int
wsfont_remove(int cookie)
{
	struct font *ent;

	if ((ent = wsfont_find0(cookie, 0xffffffff)) == NULL)
		return (ENOENT);

	if ((ent->flags & WSFONT_BUILTIN) != 0 || ent->lockcount != 0)
		return (EBUSY);

	if ((ent->flags & WSFONT_STATIC) == 0) {
		free(ent->font->data, M_DEVBUF);
		free(__UNCONST(ent->font->name), M_DEVBUF); /*XXXUNCONST*/
		free(ent->font, M_DEVBUF);
	}

	TAILQ_REMOVE(&list, ent, chain);
	free(ent, M_DEVBUF);

	return (0);
}

int
wsfont_lock(int cookie, struct wsdisplay_font **ptr)
{
	struct font *ent, *neu;
	int bito, byteo;

	if ((ent = wsfont_find0(cookie, 0xffffffff)) == NULL) {
		if ((ent = wsfont_find0(cookie, WSFONT_IDENT_MASK)) == NULL)
			return (ENOENT);

		bito = (cookie & WSFONT_BITO_MASK) >> WSFONT_BITO_SHIFT;
		byteo = (cookie & WSFONT_BYTEO_MASK) >> WSFONT_BYTEO_SHIFT;

		if (ent->lockcount != 0) {
			neu = wsfont_add0(ent->font, 1);
			neu->flags |= WSFONT_COPY;

			aprint_debug("wsfont: font '%s' bito %d byteo %d "
			    "copied to bito %d byteo %d\n",
			    ent->font->name,
			    ent->font->bitorder, ent->font->byteorder,
			    bito, byteo);

			ent = neu;
		}

		if (bito && bito != ent->font->bitorder) {
			wsfont_revbit(ent->font);
			ent->font->bitorder = bito;
		}

		if (byteo && byteo != ent->font->byteorder) {
			wsfont_revbyte(ent->font);
			ent->font->byteorder = byteo;
		}

		ent->cookie = cookie;
	}

	ent->lockcount++;
	*ptr = ent->font;
	return (0);
}

int
wsfont_unlock(int cookie)
{
	struct font *ent;

	if ((ent = wsfont_find0(cookie, 0xffffffff)) == NULL)
		return (ENOENT);

	if (ent->lockcount == 0)
		panic("wsfont_unlock: font not locked");

	if (--ent->lockcount == 0 && (ent->flags & WSFONT_COPY) != 0)
		wsfont_remove(cookie);

	return (0);
}

/*
 * Unicode to font encoding mappings
 */

/*
 * To save memory, font encoding tables use a two level lookup.  First the
 * high byte of the Unicode is used to lookup the level 2 table, then the
 * low byte indexes that table.  Level 2 tables that are not needed are
 * omitted (NULL), and both level 1 and level 2 tables have base and size
 * attributes to keep their size down.
 */

struct wsfont_level1_glyphmap {
	const struct	wsfont_level2_glyphmap **level2;
	int	base;	/* High byte for first level2 entry	*/
	int	size;	/* Number of level2 entries		*/
};

struct wsfont_level2_glyphmap {
	int	base;	/* Low byte for first character		*/
	int	size;	/* Number of characters			*/
	const void	*chars;	/* Pointer to character number entries  */
	int	width;	/* Size of each entry in bytes (1,2,4)  */
};

#define null16			\
	NULL, NULL, NULL, NULL,	\
	NULL, NULL, NULL, NULL,	\
	NULL, NULL, NULL, NULL,	\
	NULL, NULL, NULL, NULL

/*
 * IBM 437 maps
 */

static const u_int8_t ibm437_chars_0[] = {
	 0,  1,  2,  3,  4,  5,  6,  7,  8,  9, 10, 11, 12, 13, 14, 15,
	16, 17, 18, 19, 20, 21, 22, 23, 24, 25, 26, 27, 28, 29, 30, 31,
	32, 33, 34, 35, 36, 37, 38, 39, 40, 41, 42, 43, 44, 45, 46, 47,
	48, 49, 50, 51, 52, 53, 54, 55, 56, 57, 58, 59, 60, 61, 62, 63,
	64, 65, 66, 67, 68, 69, 70, 71, 72, 73, 74, 75, 76, 77, 78, 79,
	80, 81, 82, 83, 84, 85, 86, 87, 88, 89, 90, 91, 92, 93, 94, 95,
	96, 97, 98, 99, 100,101,102,103,104,105,106,107,108,109,110,111,
	112,113,114,115,116,117,118,119,120,121,122,123,124,125,126,127,
	 0,  0,  0,  0,  0,  0,  0,  0,  0,  0,  0,  0,  0,  0,  0,  0,
	 0,  0,  0,  0,  0,  0,  0,  0,  0,  0,  0,  0,  0,  0,  0,  0,
	255,173,155,156, 0, 157, 0,  0,  0,  0, 166,174,170, 0,  0,  0,
	 0, 241,253, 0,  0,  0,  0, 249, 0,  0, 167,175,172,171, 0, 168,
	 0,  0,  0,  0, 142,143,146,128, 0, 144, 0,  0,  0,  0,  0,  0,
	 0, 165, 0,  0,  0,  0, 153, 0,  0,  0,  0,  0, 154, 0,  0,  0,
	133,160,131, 0, 132,134,145,135,138,130,136,137,141,161,140,139,
	 0, 164,149,162,147, 0, 148,246, 0, 151,163,150,129, 0,  0, 152
};

static const u_int8_t ibm437_chars_1[] = {
	159
};

static const u_int8_t ibm437_chars_3[] = {
	226, 0,  0,  0,  0, 233, 0,  0,  0,  0,  0,  0,  0,  0,  0,  0,
	228, 0,  0, 232, 0,  0, 234, 0,  0,  0,  0,  0,  0,  0, 224,225,
	 0, 235,238, 0,  0,  0,  0,  0,  0, 230, 0,  0,  0, 227, 0,  0,
	229,231
};

static const u_int8_t ibm437_chars_32[] = {
	252, 0,  0,  0,  0,  0,  0,  0,  0,  0,  0,  0,  0,  0,  0,  0,
	 0,  0,  0,  0,  0,  0,  0,  0,  0,  0,  0,  0,  0,  0,  0,  0,
	 0,  0,  0,  0,  0,  0,  0,  0, 158
};

static const u_int8_t ibm437_chars_34[] = {
	237, 0,  0,  0,  0,  0,  0,  0,  0,  0,  0,  0,  0,  0,  0,  0,
	 0,  0,  0, 248,250,251, 0,  0,  0, 236, 0,  0,  0,  0,  0,  0,
	 0,  0,  0,  0, 239, 0,  0,  0,  0,  0,  0,  0,  0,  0,  0,  0,
	 0,  0,  0,  0,  0,  0,  0,  0,  0,  0,  0,  0,  0,  0,  0,  0,
	 0,  0,  0, 247, 0,  0,  0,  0,  0,  0,  0,  0,  0,  0,  0,  0,
	 0,  0,  0,  0,  0,  0,  0,  0,  0,  0,  0,  0,240,  0,  0,243,
	242
};

static const u_int8_t ibm437_chars_35[] = {
	169, 0,  0,  0,  0,  0,  0,  0,  0,  0,  0,  0,  0,  0,  0,  0,
	244,245
};

static const u_int8_t ibm437_chars_37[] = {
	196,205,179,186, 0,  0,  0,  0,  0,  0,  0,  0, 218,213,214,201,
	191,184,183,187,192,212,211,200,217,190,189,188,195,198, 0,  0,
	199, 0,  0, 204,180,181, 0,  0, 182, 0,  0, 185,194, 0,  0, 209,
	210, 0,  0, 203,193, 0,  0, 207,208, 0,  0, 202,197, 0,  0, 216,
	 0,  0, 215, 0,  0,  0,  0,  0,  0,  0,  0, 206, 0,  0,  0,  0,
	 0,  0,  0,  0,  0,  0,  0,  0,  0,  0,  0,  0,  0,  0,  0,  0,
	 0,  0,  0,  0,  0,  0,  0,  0,  0,  0,  0,  0,  0,  0,  0,  0,
	 0,  0,  0,  0,  0,  0,  0,  0,  0,  0,  0,  0,  0,  0,  0,  0,
	223, 0,  0,  0, 220, 0,  0,  0, 219, 0,  0,  0, 221, 0,  0,  0,
	222,176,177,178, 0,  0,  0,  0,  0,  0,  0,  0,  0,  0,  0,  0,
	254
};

static const struct wsfont_level2_glyphmap ibm437_level2_0 =
    { 0, 256, ibm437_chars_0, 1 };

static const struct wsfont_level2_glyphmap ibm437_level2_1 =
    { 146, 1, ibm437_chars_1, 1 };

static const struct wsfont_level2_glyphmap ibm437_level2_3 =
    { 147, 50, ibm437_chars_3, 1 };

static const struct wsfont_level2_glyphmap ibm437_level2_32 =
    { 127, 41, ibm437_chars_32, 1 };

static const struct wsfont_level2_glyphmap ibm437_level2_34 =
    { 5, 97, ibm437_chars_34, 1 };

static const struct wsfont_level2_glyphmap ibm437_level2_35 =
    { 16, 18, ibm437_chars_35, 1 };

static const struct wsfont_level2_glyphmap ibm437_level2_37 =
    { 0, 161, ibm437_chars_37, 1 };

static const struct wsfont_level2_glyphmap *ibm437_level1[] = {
	&ibm437_level2_0, &ibm437_level2_1, NULL, &ibm437_level2_3,
	NULL, NULL, NULL, NULL,
	NULL, NULL, NULL, NULL,
	NULL, NULL, NULL, NULL,
	NULL, NULL, NULL, NULL,
	NULL, NULL, NULL, NULL,
	NULL, NULL, NULL, NULL,
	NULL, NULL, NULL, NULL,
	&ibm437_level2_32, NULL, &ibm437_level2_34, &ibm437_level2_35,
	NULL, &ibm437_level2_37
};

/*
 * ISO-8859-7 maps
 */
static const u_int8_t iso7_chars_0[] = {
	 0,  1,  2,  3,  4,  5,  6,  7,  8,  9, 10, 11, 12, 13, 14, 15,
	16, 17, 18, 19, 20, 21, 22, 23, 24, 25, 26, 27, 28, 29, 30, 31,
	32, 33, 34, 35, 36, 37, 38, 39, 40, 41, 42, 43, 44, 45, 46, 47,
	48, 49, 50, 51, 52, 53, 54, 55, 56, 57, 58, 59, 60, 61, 62, 63,
	64, 65, 66, 67, 68, 69, 70, 71, 72, 73, 74, 75, 76, 77, 78, 79,
	80, 81, 82, 83, 84, 85, 86, 87, 88, 89, 90, 91, 92, 93, 94, 95,
	96, 97, 98, 99, 100,101,102,103,104,105,106,107,108,109,110,111,
	112,113,114,115,116,117,118,119,120,121,122,123,124,125,126,127,
	128,129,130,131,132,133,134,135,136,137,138,139,140,141,142,143,
	144,145,146,147,148,149,150,151,152,153,154,155,156,157,158,159,
	160, 0,  0, 163, 0,  0, 166,167,168,169, 0, 171,172,173, 0,  0,
	176,177,178,179,180, 0,  0, 183, 0,  0,  0, 187, 0, 189
};

static const u_int8_t iso7_chars_3[] = {
	182, 0, 184,185,186, 0, 188, 0, 190,191,192,193,194,195,196,197,
	198,199,200,201,202,203,204,205,206,207,208,209, 0, 211,212,213,
	214,215,216,217,218,219,220,221,222,223,224,225,226,227,228,229,
	230,231,232,233,234,235,236,237,238,239,240,241,242,243,244,245,
	246,247,248,249,250,251,252,253,254, 0,  0,  0,  0,  0,  0,  0,
	 0,  0,  0,  0,  0,  0,  0,  0,  0,  0,  0,  0,  0,  0,  0,  0,
	 0,  0,  0,  0,  0,  0,  0,  0,  0,  0,  0,  0,  0,  0, 181
};

/* 
 * map all variants of the box drawing characters to the same basic shapes for
 * now, encoded like this:
 *
 *    1
 *    1
 * 888 222
 *    4
 *    4
 *
 * so an upright line would be 0x05
 */
#define FL |WSFONT_FLAG_OPT
static const u_int32_t netbsd_boxes[] = {
/*00*/ 0x0a FL, 0x0a FL, 0x05 FL, 0x05 FL, 0x0a FL, 0x0a FL, 0x05 FL, 0x05 FL,
/*08*/ 0x0a FL, 0x0a FL, 0x05 FL, 0x05 FL, 0x06 FL, 0x06 FL, 0x06 FL, 0x06 FL,
/*10*/ 0x0c FL, 0x0c FL, 0x0c FL, 0x0c FL, 0x03 FL, 0x03 FL, 0x03 FL, 0x03 FL,
/*18*/ 0x09 FL, 0x09 FL, 0x09 FL, 0x09 FL, 0x07 FL, 0x07 FL, 0x07 FL, 0x07 FL,
/*20*/ 0x07 FL, 0x07 FL, 0x07 FL, 0x07 FL, 0x0d FL, 0x0d FL, 0x0d FL, 0x0d FL,
/*28*/ 0x0d FL, 0x0d FL, 0x0d FL, 0x0d FL, 0x0e FL, 0x0e FL, 0x0e FL, 0x0e FL,
/*30*/ 0x0e FL, 0x0e FL, 0x0e FL, 0x0e FL, 0x0b FL, 0x0b FL, 0x0b FL, 0x0b FL,
/*38*/ 0x0b FL, 0x0b FL, 0x0b FL, 0x0b FL, 0x0f FL, 0x0f FL, 0x0f FL, 0x0f FL,
/*40*/ 0x0f FL, 0x0f FL, 0x0f FL, 0x0f FL, 0x0f FL, 0x0f FL, 0x0f FL, 0x0f FL,
/*48*/ 0x0f FL, 0x0f FL, 0x0f FL, 0x0f FL, 0x0a FL, 0x0a FL, 0x05 FL, 0x05 FL,
/*50*/ 0x0a FL, 0x05 FL, 0x06 FL, 0x06 FL, 0x06 FL, 0x0c FL, 0x0c FL, 0x0c FL,
/*58*/ 0x03 FL, 0x03 FL, 0x03 FL, 0x09 FL, 0x09 FL, 0x09 FL, 0x07 FL, 0x07 FL,
/*60*/ 0x07 FL, 0x0d FL, 0x0d FL, 0x0d FL, 0x0e FL, 0x0e FL, 0x0e FL, 0x0b FL,
/*68*/ 0x0b FL, 0x0b FL, 0x0f FL, 0x0f FL, 0x0f FL, 0x06 FL, 0x0c FL, 0x09 FL,
/*70*/ 0x03 FL,    0 FL,    0 FL,    0 FL, 0x08 FL, 0x01 FL, 0x02 FL, 0x04 FL,
/*78*/ 0x08 FL, 0x01 FL, 0x02 FL, 0x04 FL, 0x0a FL, 0x05 FL, 0x0a FL, 0x05 FL
};
#undef FL

static const u_int8_t iso7_chars_32[] = {
	175, 0,  0,  0,  0, 162, 0, 161
};

static const struct wsfont_level2_glyphmap iso7_level2_0 =
    { 0, 190, iso7_chars_0, 1 };

static const struct wsfont_level2_glyphmap iso7_level2_3 =
    { 134, 111, iso7_chars_3, 1 };

static const struct wsfont_level2_glyphmap iso7_level2_32 =
    { 20, 8, iso7_chars_32, 1 };

static const struct wsfont_level2_glyphmap netbsd_box_drawing =
    { 0, 128, netbsd_boxes, 4 };

static const struct wsfont_level2_glyphmap *iso7_level1[] = {
	&iso7_level2_0, NULL, NULL, &iso7_level2_3,
	NULL, NULL, NULL, NULL,
	NULL, NULL, NULL, NULL,
	NULL, NULL, NULL, NULL,
	NULL, NULL, NULL, NULL,
	NULL, NULL, NULL, NULL,
	NULL, NULL, NULL, NULL,
	NULL, NULL, NULL, NULL,
	&iso7_level2_32, NULL, NULL, NULL,
	NULL, &netbsd_box_drawing
};

static const struct wsfont_level2_glyphmap *iso_level1[] = {
	NULL, NULL, NULL, NULL,
	NULL, NULL, NULL, NULL,
	NULL, NULL, NULL, NULL,
	NULL, NULL, NULL, NULL,
	NULL, NULL, NULL, NULL,
	NULL, NULL, NULL, NULL,
	NULL, NULL, NULL, NULL,
	NULL, NULL, NULL, NULL,
	NULL, NULL, NULL, NULL,
	NULL, &netbsd_box_drawing
};

static const struct wsfont_level1_glyphmap encodings[] = {
	{ iso_level1, 0, 0x26 },	/* WSDISPLAY_FONTENC_ISO */
	{ ibm437_level1, 0, 38 },	/* WSDISPLAY_FONTENC_IBM */
	{ NULL, 0, 0 },			/* WSDISPLAY_FONTENC_PCVT */
	{ iso7_level1, 0, 0x26 },	/* WSDISPLAY_FONTENC_ISO7 */
};

#define MAX_ENCODING (sizeof(encodings) / sizeof(encodings[0]))

/*
 * Remap Unicode character to glyph
 */
int
wsfont_map_unichar(struct wsdisplay_font *font, int c)
{
	const struct wsfont_level1_glyphmap *map1;
	const struct wsfont_level2_glyphmap *map2;
	int hi, lo;

	if (font->encoding < 0 || font->encoding >= MAX_ENCODING)
		return (-1);

	hi = (c >> 8);
	lo = c & 255;
	map1 = &encodings[font->encoding];

	if (hi < map1->base || hi >= map1->base + map1->size)
		return (-1);

	map2 = map1->level2[hi - map1->base];

	/* so we don't need an identical level 2 table for hi == 0 */
	if (hi == 0 && font->encoding == WSDISPLAY_FONTENC_ISO)
		return lo;
 
	if (map2 == NULL || lo < map2->base || lo >= map2->base + map2->size)
		return (-1);

	lo -= map2->base;

	switch(map2->width) {
	case 1:
		c = (((const u_int8_t *)map2->chars)[lo]);
		break;
	case 2:
		c = (((const u_int16_t *)map2->chars)[lo]);
		break;
	case 4:
		c = (((const u_int32_t *)map2->chars)[lo]);
		break;
	}

	if (c == 0 && lo != 0)
		return (-1);

	return (c);
}<|MERGE_RESOLUTION|>--- conflicted
+++ resolved
@@ -1,8 +1,4 @@
-<<<<<<< HEAD
-/* 	$NetBSD: wsfont.c,v 1.69 2020/11/13 01:03:39 macallan Exp $	*/
-=======
 /* 	$NetBSD: wsfont.c,v 1.71 2020/11/23 12:15:39 rin Exp $	*/
->>>>>>> ba48e27f
 
 /*-
  * Copyright (c) 1999, 2000, 2001, 2002 The NetBSD Foundation, Inc.
@@ -34,11 +30,7 @@
  */
 
 #include <sys/cdefs.h>
-<<<<<<< HEAD
-__KERNEL_RCSID(0, "$NetBSD: wsfont.c,v 1.69 2020/11/13 01:03:39 macallan Exp $");
-=======
 __KERNEL_RCSID(0, "$NetBSD: wsfont.c,v 1.71 2020/11/23 12:15:39 rin Exp $");
->>>>>>> ba48e27f
 
 #include "opt_wsfont.h"
 
