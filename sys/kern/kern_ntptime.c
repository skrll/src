--- conflicted
+++ resolved
@@ -1,8 +1,4 @@
-<<<<<<< HEAD
-/*	$NetBSD: kern_ntptime.c,v 1.57 2015/11/23 23:45:44 joerg Exp $	*/
-=======
 /*	$NetBSD: kern_ntptime.c,v 1.59 2018/07/01 15:12:06 riastradh Exp $	*/
->>>>>>> b2b84690
 
 /*-
  * Copyright (c) 2008 The NetBSD Foundation, Inc.
@@ -64,11 +60,7 @@
 
 #include <sys/cdefs.h>
 /* __FBSDID("$FreeBSD: src/sys/kern/kern_ntptime.c,v 1.59 2005/05/28 14:34:41 rwatson Exp $"); */
-<<<<<<< HEAD
-__KERNEL_RCSID(0, "$NetBSD: kern_ntptime.c,v 1.57 2015/11/23 23:45:44 joerg Exp $");
-=======
 __KERNEL_RCSID(0, "$NetBSD: kern_ntptime.c,v 1.59 2018/07/01 15:12:06 riastradh Exp $");
->>>>>>> b2b84690
 
 #ifdef _KERNEL_OPT
 #include "opt_ntp.h"
