<<<<<<< HEAD
/*	$NetBSD: kern_exec.c,v 1.460 2018/08/10 21:44:59 pgoyette Exp $	*/
=======
/*	$NetBSD: kern_exec.c,v 1.461 2018/09/03 16:29:35 riastradh Exp $	*/
>>>>>>> 598bd837

/*-
 * Copyright (c) 2008 The NetBSD Foundation, Inc.
 * All rights reserved.
 *
 * Redistribution and use in source and binary forms, with or without
 * modification, are permitted provided that the following conditions
 * are met:
 * 1. Redistributions of source code must retain the above copyright
 *    notice, this list of conditions and the following disclaimer.
 * 2. Redistributions in binary form must reproduce the above copyright
 *    notice, this list of conditions and the following disclaimer in the
 *    documentation and/or other materials provided with the distribution.
 *
 * THIS SOFTWARE IS PROVIDED BY THE NETBSD FOUNDATION, INC. AND CONTRIBUTORS
 * ``AS IS'' AND ANY EXPRESS OR IMPLIED WARRANTIES, INCLUDING, BUT NOT LIMITED
 * TO, THE IMPLIED WARRANTIES OF MERCHANTABILITY AND FITNESS FOR A PARTICULAR
 * PURPOSE ARE DISCLAIMED.  IN NO EVENT SHALL THE FOUNDATION OR CONTRIBUTORS
 * BE LIABLE FOR ANY DIRECT, INDIRECT, INCIDENTAL, SPECIAL, EXEMPLARY, OR
 * CONSEQUENTIAL DAMAGES (INCLUDING, BUT NOT LIMITED TO, PROCUREMENT OF
 * SUBSTITUTE GOODS OR SERVICES; LOSS OF USE, DATA, OR PROFITS; OR BUSINESS
 * INTERRUPTION) HOWEVER CAUSED AND ON ANY THEORY OF LIABILITY, WHETHER IN
 * CONTRACT, STRICT LIABILITY, OR TORT (INCLUDING NEGLIGENCE OR OTHERWISE)
 * ARISING IN ANY WAY OUT OF THE USE OF THIS SOFTWARE, EVEN IF ADVISED OF THE
 * POSSIBILITY OF SUCH DAMAGE.
 */

/*-
 * Copyright (C) 1993, 1994, 1996 Christopher G. Demetriou
 * Copyright (C) 1992 Wolfgang Solfrank.
 * Copyright (C) 1992 TooLs GmbH.
 * All rights reserved.
 *
 * Redistribution and use in source and binary forms, with or without
 * modification, are permitted provided that the following conditions
 * are met:
 * 1. Redistributions of source code must retain the above copyright
 *    notice, this list of conditions and the following disclaimer.
 * 2. Redistributions in binary form must reproduce the above copyright
 *    notice, this list of conditions and the following disclaimer in the
 *    documentation and/or other materials provided with the distribution.
 * 3. All advertising materials mentioning features or use of this software
 *    must display the following acknowledgement:
 *	This product includes software developed by TooLs GmbH.
 * 4. The name of TooLs GmbH may not be used to endorse or promote products
 *    derived from this software without specific prior written permission.
 *
 * THIS SOFTWARE IS PROVIDED BY TOOLS GMBH ``AS IS'' AND ANY EXPRESS OR
 * IMPLIED WARRANTIES, INCLUDING, BUT NOT LIMITED TO, THE IMPLIED WARRANTIES
 * OF MERCHANTABILITY AND FITNESS FOR A PARTICULAR PURPOSE ARE DISCLAIMED.
 * IN NO EVENT SHALL TOOLS GMBH BE LIABLE FOR ANY DIRECT, INDIRECT, INCIDENTAL,
 * SPECIAL, EXEMPLARY, OR CONSEQUENTIAL DAMAGES (INCLUDING, BUT NOT LIMITED TO,
 * PROCUREMENT OF SUBSTITUTE GOODS OR SERVICES; LOSS OF USE, DATA, OR PROFITS;
 * OR BUSINESS INTERRUPTION) HOWEVER CAUSED AND ON ANY THEORY OF LIABILITY,
 * WHETHER IN CONTRACT, STRICT LIABILITY, OR TORT (INCLUDING NEGLIGENCE OR
 * OTHERWISE) ARISING IN ANY WAY OUT OF THE USE OF THIS SOFTWARE, EVEN IF
 * ADVISED OF THE POSSIBILITY OF SUCH DAMAGE.
 */

#include <sys/cdefs.h>
<<<<<<< HEAD
__KERNEL_RCSID(0, "$NetBSD: kern_exec.c,v 1.460 2018/08/10 21:44:59 pgoyette Exp $");
=======
__KERNEL_RCSID(0, "$NetBSD: kern_exec.c,v 1.461 2018/09/03 16:29:35 riastradh Exp $");
>>>>>>> 598bd837

#include "opt_exec.h"
#include "opt_execfmt.h"
#include "opt_ktrace.h"
#include "opt_modular.h"
#include "opt_syscall_debug.h"
#include "veriexec.h"
#include "opt_pax.h"

#include <sys/param.h>
#include <sys/systm.h>
#include <sys/filedesc.h>
#include <sys/kernel.h>
#include <sys/proc.h>
#include <sys/mount.h>
#include <sys/kmem.h>
#include <sys/namei.h>
#include <sys/vnode.h>
#include <sys/file.h>
#include <sys/filedesc.h>
#include <sys/acct.h>
#include <sys/atomic.h>
#include <sys/exec.h>
#include <sys/ktrace.h>
#include <sys/uidinfo.h>
#include <sys/wait.h>
#include <sys/mman.h>
#include <sys/ras.h>
#include <sys/signalvar.h>
#include <sys/stat.h>
#include <sys/syscall.h>
#include <sys/kauth.h>
#include <sys/lwpctl.h>
#include <sys/pax.h>
#include <sys/cpu.h>
#include <sys/module.h>
#include <sys/syscallvar.h>
#include <sys/syscallargs.h>
#if NVERIEXEC > 0
#include <sys/verified_exec.h>
#endif /* NVERIEXEC > 0 */
#include <sys/sdt.h>
#include <sys/spawn.h>
#include <sys/prot.h>
#include <sys/cprng.h>

#include <uvm/uvm_extern.h>

#include <machine/reg.h>

#include <compat/common/compat_util.h>

#ifndef MD_TOPDOWN_INIT
#ifdef __USE_TOPDOWN_VM
#define	MD_TOPDOWN_INIT(epp)	(epp)->ep_flags |= EXEC_TOPDOWN_VM
#else
#define	MD_TOPDOWN_INIT(epp)
#endif
#endif

struct execve_data;

extern int user_va0_disable;

static size_t calcargs(struct execve_data * restrict, const size_t);
static size_t calcstack(struct execve_data * restrict, const size_t);
static int copyoutargs(struct execve_data * restrict, struct lwp *,
    char * const);
static int copyoutpsstrs(struct execve_data * restrict, struct proc *);
static int copyinargs(struct execve_data * restrict, char * const *,
    char * const *, execve_fetch_element_t, char **);
static int copyinargstrs(struct execve_data * restrict, char * const *,
    execve_fetch_element_t, char **, size_t *, void (*)(const void *, size_t));
static int exec_sigcode_map(struct proc *, const struct emul *);

#if defined(DEBUG) && !defined(DEBUG_EXEC)
#define DEBUG_EXEC
#endif
#ifdef DEBUG_EXEC
#define DPRINTF(a) printf a
#define COPYPRINTF(s, a, b) printf("%s, %d: copyout%s @%p %zu\n", __func__, \
    __LINE__, (s), (a), (b))
static void dump_vmcmds(const struct exec_package * const, size_t, int);
#define DUMPVMCMDS(p, x, e) do { dump_vmcmds((p), (x), (e)); } while (0)
#else
#define DPRINTF(a)
#define COPYPRINTF(s, a, b)
#define DUMPVMCMDS(p, x, e) do {} while (0)
#endif /* DEBUG_EXEC */

/*
 * DTrace SDT provider definitions
 */
SDT_PROVIDER_DECLARE(proc);
SDT_PROBE_DEFINE1(proc, kernel, , exec, "char *");
SDT_PROBE_DEFINE1(proc, kernel, , exec__success, "char *");
SDT_PROBE_DEFINE1(proc, kernel, , exec__failure, "int");

/*
 * Exec function switch:
 *
 * Note that each makecmds function is responsible for loading the
 * exec package with the necessary functions for any exec-type-specific
 * handling.
 *
 * Functions for specific exec types should be defined in their own
 * header file.
 */
static const struct execsw	**execsw = NULL;
static int			nexecs;

u_int	exec_maxhdrsz;	 /* must not be static - used by netbsd32 */

/* list of dynamically loaded execsw entries */
static LIST_HEAD(execlist_head, exec_entry) ex_head =
    LIST_HEAD_INITIALIZER(ex_head);
struct exec_entry {
	LIST_ENTRY(exec_entry)	ex_list;
	SLIST_ENTRY(exec_entry)	ex_slist;
	const struct execsw	*ex_sw;
};

#ifndef __HAVE_SYSCALL_INTERN
void	syscall(void);
#endif

/* NetBSD autoloadable syscalls */
#ifdef MODULAR
#include <kern/syscalls_autoload.c>
#endif

/* NetBSD emul struct */
struct emul emul_netbsd = {
	.e_name =		"netbsd",
#ifdef EMUL_NATIVEROOT
	.e_path =		EMUL_NATIVEROOT,
#else
	.e_path =		NULL,
#endif
#ifndef __HAVE_MINIMAL_EMUL
	.e_flags =		EMUL_HAS_SYS___syscall,
	.e_errno =		NULL,
	.e_nosys =		SYS_syscall,
	.e_nsysent =		SYS_NSYSENT,
#endif
#ifdef MODULAR
	.e_sc_autoload =	netbsd_syscalls_autoload,
#endif
	.e_sysent =		sysent,
	.e_nomodbits =		sysent_nomodbits,
#ifdef SYSCALL_DEBUG
	.e_syscallnames =	syscallnames,
#else
	.e_syscallnames =	NULL,
#endif
	.e_sendsig =		sendsig,
	.e_trapsignal =		trapsignal,
	.e_sigcode =		NULL,
	.e_esigcode =		NULL,
	.e_sigobject =		NULL,
	.e_setregs =		setregs,
	.e_proc_exec =		NULL,
	.e_proc_fork =		NULL,
	.e_proc_exit =		NULL,
	.e_lwp_fork =		NULL,
	.e_lwp_exit =		NULL,
#ifdef __HAVE_SYSCALL_INTERN
	.e_syscall_intern =	syscall_intern,
#else
	.e_syscall =		syscall,
#endif
	.e_sysctlovly =		NULL,
	.e_vm_default_addr =	uvm_default_mapaddr,
	.e_usertrap =		NULL,
	.e_ucsize =		sizeof(ucontext_t),
	.e_startlwp =		startlwp
};

/*
 * Exec lock. Used to control access to execsw[] structures.
 * This must not be static so that netbsd32 can access it, too.
 */
krwlock_t exec_lock;

static kmutex_t sigobject_lock;

/*
 * Data used between a loadvm and execve part of an "exec" operation
 */
struct execve_data {
	struct exec_package	ed_pack;
	struct pathbuf		*ed_pathbuf;
	struct vattr		ed_attr;
	struct ps_strings	ed_arginfo;
	char			*ed_argp;
	const char		*ed_pathstring;
	char			*ed_resolvedpathbuf;
	size_t			ed_ps_strings_sz;
	int			ed_szsigcode;
	size_t			ed_argslen;
	long			ed_argc;
	long			ed_envc;
};

/*
 * data passed from parent lwp to child during a posix_spawn()
 */
struct spawn_exec_data {
	struct execve_data	sed_exec;
	struct posix_spawn_file_actions
				*sed_actions;
	struct posix_spawnattr	*sed_attrs;
	struct proc		*sed_parent;
	kcondvar_t		sed_cv_child_ready;
	kmutex_t		sed_mtx_child;
	int			sed_error;
	volatile uint32_t	sed_refcnt;
};

static struct vm_map *exec_map;
static struct pool exec_pool;

static void *
exec_pool_alloc(struct pool *pp, int flags)
{

	return (void *)uvm_km_alloc(exec_map, NCARGS, 0,
	    UVM_KMF_PAGEABLE | UVM_KMF_WAITVA);
}

static void
exec_pool_free(struct pool *pp, void *addr)
{

	uvm_km_free(exec_map, (vaddr_t)addr, NCARGS, UVM_KMF_PAGEABLE);
}

static struct pool_allocator exec_palloc = {
	.pa_alloc = exec_pool_alloc,
	.pa_free = exec_pool_free,
	.pa_pagesz = NCARGS
};

/*
 * check exec:
 * given an "executable" described in the exec package's namei info,
 * see what we can do with it.
 *
 * ON ENTRY:
 *	exec package with appropriate namei info
 *	lwp pointer of exec'ing lwp
 *	NO SELF-LOCKED VNODES
 *
 * ON EXIT:
 *	error:	nothing held, etc.  exec header still allocated.
 *	ok:	filled exec package, executable's vnode (unlocked).
 *
 * EXEC SWITCH ENTRY:
 * 	Locked vnode to check, exec package, proc.
 *
 * EXEC SWITCH EXIT:
 *	ok:	return 0, filled exec package, executable's vnode (unlocked).
 *	error:	destructive:
 *			everything deallocated execept exec header.
 *		non-destructive:
 *			error code, executable's vnode (unlocked),
 *			exec header unmodified.
 */
int
/*ARGSUSED*/
check_exec(struct lwp *l, struct exec_package *epp, struct pathbuf *pb)
{
	int		error, i;
	struct vnode	*vp;
	struct nameidata nd;
	size_t		resid;

#if 1
	// grab the absolute pathbuf here before namei() trashes it.
	pathbuf_copystring(pb, epp->ep_resolvedname, PATH_MAX);
#endif
	NDINIT(&nd, LOOKUP, FOLLOW | LOCKLEAF | TRYEMULROOT, pb);

	/* first get the vnode */
	if ((error = namei(&nd)) != 0)
		return error;
	epp->ep_vp = vp = nd.ni_vp;
#if 0
	/*
	 * XXX: can't use nd.ni_pnbuf, because although pb contains an
	 * absolute path, nd.ni_pnbuf does not if the path contains symlinks.
	 */
	/* normally this can't fail */
	error = copystr(nd.ni_pnbuf, epp->ep_resolvedname, PATH_MAX, NULL);
	KASSERT(error == 0);
#endif

#ifdef DIAGNOSTIC
	/* paranoia (take this out once namei stuff stabilizes) */
	memset(nd.ni_pnbuf, '~', PATH_MAX);
#endif

	/* check access and type */
	if (vp->v_type != VREG) {
		error = EACCES;
		goto bad1;
	}
	if ((error = VOP_ACCESS(vp, VEXEC, l->l_cred)) != 0)
		goto bad1;

	/* get attributes */
	if ((error = VOP_GETATTR(vp, epp->ep_vap, l->l_cred)) != 0)
		goto bad1;

	/* Check mount point */
	if (vp->v_mount->mnt_flag & MNT_NOEXEC) {
		error = EACCES;
		goto bad1;
	}
	if (vp->v_mount->mnt_flag & MNT_NOSUID)
		epp->ep_vap->va_mode &= ~(S_ISUID | S_ISGID);

	/* try to open it */
	if ((error = VOP_OPEN(vp, FREAD, l->l_cred)) != 0)
		goto bad1;

	/* unlock vp, since we need it unlocked from here on out. */
	VOP_UNLOCK(vp);

#if NVERIEXEC > 0
	error = veriexec_verify(l, vp, epp->ep_resolvedname,
	    epp->ep_flags & EXEC_INDIR ? VERIEXEC_INDIRECT : VERIEXEC_DIRECT,
	    NULL);
	if (error)
		goto bad2;
#endif /* NVERIEXEC > 0 */

#ifdef PAX_SEGVGUARD
	error = pax_segvguard(l, vp, epp->ep_resolvedname, false);
	if (error)
		goto bad2;
#endif /* PAX_SEGVGUARD */

	/* now we have the file, get the exec header */
	error = vn_rdwr(UIO_READ, vp, epp->ep_hdr, epp->ep_hdrlen, 0,
			UIO_SYSSPACE, 0, l->l_cred, &resid, NULL);
	if (error)
		goto bad2;
	epp->ep_hdrvalid = epp->ep_hdrlen - resid;

	/*
	 * Set up default address space limits.  Can be overridden
	 * by individual exec packages.
	 */
	epp->ep_vm_minaddr = exec_vm_minaddr(VM_MIN_ADDRESS);
	epp->ep_vm_maxaddr = VM_MAXUSER_ADDRESS;

	/*
	 * set up the vmcmds for creation of the process
	 * address space
	 */
	error = ENOEXEC;
	for (i = 0; i < nexecs; i++) {
		int newerror;

		epp->ep_esch = execsw[i];
		newerror = (*execsw[i]->es_makecmds)(l, epp);

		if (!newerror) {
			/* Seems ok: check that entry point is not too high */
			if (epp->ep_entry >= epp->ep_vm_maxaddr) {
#ifdef DIAGNOSTIC
				printf("%s: rejecting %p due to "
				    "too high entry address (>= %p)\n",
					 __func__, (void *)epp->ep_entry,
					 (void *)epp->ep_vm_maxaddr);
#endif
				error = ENOEXEC;
				break;
			}
			/* Seems ok: check that entry point is not too low */
			if (epp->ep_entry < epp->ep_vm_minaddr) {
#ifdef DIAGNOSTIC
				printf("%s: rejecting %p due to "
				    "too low entry address (< %p)\n",
				     __func__, (void *)epp->ep_entry,
				     (void *)epp->ep_vm_minaddr);
#endif
				error = ENOEXEC;
				break;
			}

			/* check limits */
			if ((epp->ep_tsize > MAXTSIZ) ||
			    (epp->ep_dsize > (u_quad_t)l->l_proc->p_rlimit
						    [RLIMIT_DATA].rlim_cur)) {
#ifdef DIAGNOSTIC
				printf("%s: rejecting due to "
				    "limits (t=%llu > %llu || d=%llu > %llu)\n",
				    __func__,
				    (unsigned long long)epp->ep_tsize,
				    (unsigned long long)MAXTSIZ,
				    (unsigned long long)epp->ep_dsize,
				    (unsigned long long)
				    l->l_proc->p_rlimit[RLIMIT_DATA].rlim_cur);
#endif
				error = ENOMEM;
				break;
			}
			return 0;
		}

		/*
		 * Reset all the fields that may have been modified by the
		 * loader.
		 */
		KASSERT(epp->ep_emul_arg == NULL);
		if (epp->ep_emul_root != NULL) {
			vrele(epp->ep_emul_root);
			epp->ep_emul_root = NULL;
		}
		if (epp->ep_interp != NULL) {
			vrele(epp->ep_interp);
			epp->ep_interp = NULL;
		}
		epp->ep_pax_flags = 0;

		/* make sure the first "interesting" error code is saved. */
		if (error == ENOEXEC)
			error = newerror;

		if (epp->ep_flags & EXEC_DESTR)
			/* Error from "#!" code, tidied up by recursive call */
			return error;
	}

	/* not found, error */

	/*
	 * free any vmspace-creation commands,
	 * and release their references
	 */
	kill_vmcmds(&epp->ep_vmcmds);

bad2:
	/*
	 * close and release the vnode, restore the old one, free the
	 * pathname buf, and punt.
	 */
	vn_lock(vp, LK_EXCLUSIVE | LK_RETRY);
	VOP_CLOSE(vp, FREAD, l->l_cred);
	vput(vp);
	return error;

bad1:
	/*
	 * free the namei pathname buffer, and put the vnode
	 * (which we don't yet have open).
	 */
	vput(vp);				/* was still locked */
	return error;
}

#ifdef __MACHINE_STACK_GROWS_UP
#define STACK_PTHREADSPACE NBPG
#else
#define STACK_PTHREADSPACE 0
#endif

static int
execve_fetch_element(char * const *array, size_t index, char **value)
{
	return copyin(array + index, value, sizeof(*value));
}

/*
 * exec system call
 */
int
sys_execve(struct lwp *l, const struct sys_execve_args *uap, register_t *retval)
{
	/* {
		syscallarg(const char *)	path;
		syscallarg(char * const *)	argp;
		syscallarg(char * const *)	envp;
	} */

	return execve1(l, SCARG(uap, path), SCARG(uap, argp),
	    SCARG(uap, envp), execve_fetch_element);
}

int
sys_fexecve(struct lwp *l, const struct sys_fexecve_args *uap,
    register_t *retval)
{
	/* {
		syscallarg(int)			fd;
		syscallarg(char * const *)	argp;
		syscallarg(char * const *)	envp;
	} */

	return ENOSYS;
}

/*
 * Load modules to try and execute an image that we do not understand.
 * If no execsw entries are present, we load those likely to be needed
 * in order to run native images only.  Otherwise, we autoload all
 * possible modules that could let us run the binary.  XXX lame
 */
static void
exec_autoload(void)
{
#ifdef MODULAR
	static const char * const native[] = {
		"exec_elf32",
		"exec_elf64",
		"exec_script",
		NULL
	};
	static const char * const compat[] = {
		"exec_elf32",
		"exec_elf64",
		"exec_script",
		"exec_aout",
		"exec_coff",
		"exec_ecoff",
		"compat_aoutm68k",
		"compat_netbsd32",
		"compat_sunos",
		"compat_sunos32",
		"compat_ultrix",
		NULL
	};
	char const * const *list;
	int i;

	list = (nexecs == 0 ? native : compat);
	for (i = 0; list[i] != NULL; i++) {
		if (module_autoload(list[i], MODULE_CLASS_EXEC) != 0) {
			continue;
		}
		yield();
	}
#endif
}

int
exec_makepathbuf(struct lwp *l, const char *upath, enum uio_seg seg,
    struct pathbuf **pbp, size_t *offs)
{
	char *path, *bp;
	size_t len, tlen;
	int error;
	struct cwdinfo *cwdi;

	path = PNBUF_GET();
	if (seg == UIO_SYSSPACE) {
		error = copystr(upath, path, MAXPATHLEN, &len);
	} else {
		error = copyinstr(upath, path, MAXPATHLEN, &len);
	}
	if (error) {
		PNBUF_PUT(path);
		DPRINTF(("%s: copyin path @%p %d\n", __func__, upath, error));
		return error;
	}

	if (path[0] == '/') {
		if (offs)
			*offs = 0;
		goto out;
	}

	len++;
	if (len + 1 >= MAXPATHLEN)
		goto out;
	bp = path + MAXPATHLEN - len;
	memmove(bp, path, len);
	*(--bp) = '/';

	cwdi = l->l_proc->p_cwdi;
	rw_enter(&cwdi->cwdi_lock, RW_READER);
	error = getcwd_common(cwdi->cwdi_cdir, NULL, &bp, path, MAXPATHLEN / 2,
	    GETCWD_CHECK_ACCESS, l);
	rw_exit(&cwdi->cwdi_lock);

	if (error) {
		DPRINTF(("%s: getcwd_common path %s %d\n", __func__, path,
		    error));
		goto out;
	}
	tlen = path + MAXPATHLEN - bp;

	memmove(path, bp, tlen);
	path[tlen] = '\0';
	if (offs)
		*offs = tlen - len;
out:
	*pbp = pathbuf_assimilate(path);
	return 0;
}

vaddr_t
exec_vm_minaddr(vaddr_t va_min)
{
	/*
	 * Increase va_min if we don't want NULL to be mappable by the
	 * process.
	 */
#define VM_MIN_GUARD	PAGE_SIZE
	if (user_va0_disable && (va_min < VM_MIN_GUARD))
		return VM_MIN_GUARD;
	return va_min;
}

static int
execve_loadvm(struct lwp *l, const char *path, char * const *args,
	char * const *envs, execve_fetch_element_t fetch_element,
	struct execve_data * restrict data)
{
	struct exec_package	* const epp = &data->ed_pack;
	int			error;
	struct proc		*p;
	char			*dp;
	u_int			modgen;
	size_t			offs = 0;	// XXX: GCC

	KASSERT(data != NULL);

	p = l->l_proc;
	modgen = 0;

	SDT_PROBE(proc, kernel, , exec, path, 0, 0, 0, 0);

	/*
	 * Check if we have exceeded our number of processes limit.
	 * This is so that we handle the case where a root daemon
	 * forked, ran setuid to become the desired user and is trying
	 * to exec. The obvious place to do the reference counting check
	 * is setuid(), but we don't do the reference counting check there
	 * like other OS's do because then all the programs that use setuid()
	 * must be modified to check the return code of setuid() and exit().
	 * It is dangerous to make setuid() fail, because it fails open and
	 * the program will continue to run as root. If we make it succeed
	 * and return an error code, again we are not enforcing the limit.
	 * The best place to enforce the limit is here, when the process tries
	 * to execute a new image, because eventually the process will need
	 * to call exec in order to do something useful.
	 */
 retry:
	if (p->p_flag & PK_SUGID) {
		if (kauth_authorize_process(l->l_cred, KAUTH_PROCESS_RLIMIT,
		     p, KAUTH_ARG(KAUTH_REQ_PROCESS_RLIMIT_BYPASS),
		     &p->p_rlimit[RLIMIT_NPROC],
		     KAUTH_ARG(RLIMIT_NPROC)) != 0 &&
		    chgproccnt(kauth_cred_getuid(l->l_cred), 0) >
		     p->p_rlimit[RLIMIT_NPROC].rlim_cur)
		return EAGAIN;
	}

	/*
	 * Drain existing references and forbid new ones.  The process
	 * should be left alone until we're done here.  This is necessary
	 * to avoid race conditions - e.g. in ptrace() - that might allow
	 * a local user to illicitly obtain elevated privileges.
	 */
	rw_enter(&p->p_reflock, RW_WRITER);

	/*
	 * Init the namei data to point the file user's program name.
	 * This is done here rather than in check_exec(), so that it's
	 * possible to override this settings if any of makecmd/probe
	 * functions call check_exec() recursively - for example,
	 * see exec_script_makecmds().
	 */
	if ((error = exec_makepathbuf(l, path, UIO_USERSPACE,
	    &data->ed_pathbuf, &offs)) != 0)
		goto clrflg;
	data->ed_pathstring = pathbuf_stringcopy_get(data->ed_pathbuf);
	data->ed_resolvedpathbuf = PNBUF_GET();

	/*
	 * initialize the fields of the exec package.
	 */
	epp->ep_kname = data->ed_pathstring + offs;
	epp->ep_resolvedname = data->ed_resolvedpathbuf;
	epp->ep_hdr = kmem_alloc(exec_maxhdrsz, KM_SLEEP);
	epp->ep_hdrlen = exec_maxhdrsz;
	epp->ep_hdrvalid = 0;
	epp->ep_emul_arg = NULL;
	epp->ep_emul_arg_free = NULL;
	memset(&epp->ep_vmcmds, 0, sizeof(epp->ep_vmcmds));
	epp->ep_vap = &data->ed_attr;
	epp->ep_flags = (p->p_flag & PK_32) ? EXEC_FROM32 : 0;
	MD_TOPDOWN_INIT(epp);
	epp->ep_emul_root = NULL;
	epp->ep_interp = NULL;
	epp->ep_esch = NULL;
	epp->ep_pax_flags = 0;
	memset(epp->ep_machine_arch, 0, sizeof(epp->ep_machine_arch));

	rw_enter(&exec_lock, RW_READER);

	/* see if we can run it. */
	if ((error = check_exec(l, epp, data->ed_pathbuf)) != 0) {
		if (error != ENOENT && error != EACCES && error != ENOEXEC) {
			DPRINTF(("%s: check exec failed for %s, error %d\n",
			    __func__, epp->ep_kname, error));
		}
		goto freehdr;
	}

	/* allocate an argument buffer */
	data->ed_argp = pool_get(&exec_pool, PR_WAITOK);
	KASSERT(data->ed_argp != NULL);
	dp = data->ed_argp;

	if ((error = copyinargs(data, args, envs, fetch_element, &dp)) != 0) {
		goto bad;
	}

	/*
	 * Calculate the new stack size.
	 */

#ifdef __MACHINE_STACK_GROWS_UP
/*
 * copyargs() fills argc/argv/envp from the lower address even on
 * __MACHINE_STACK_GROWS_UP machines.  Reserve a few words just below the SP
 * so that _rtld() use it.
 */
#define	RTLD_GAP	32
#else
#define	RTLD_GAP	0
#endif

	const size_t argenvstrlen = (char *)ALIGN(dp) - data->ed_argp;

	data->ed_argslen = calcargs(data, argenvstrlen);

	const size_t len = calcstack(data, pax_aslr_stack_gap(epp) + RTLD_GAP);

	if (len > epp->ep_ssize) {
		/* in effect, compare to initial limit */
		DPRINTF(("%s: stack limit exceeded %zu\n", __func__, len));
		error = ENOMEM;
		goto bad;
	}
	/* adjust "active stack depth" for process VSZ */
	epp->ep_ssize = len;

	return 0;

 bad:
	/* free the vmspace-creation commands, and release their references */
	kill_vmcmds(&epp->ep_vmcmds);
	/* kill any opened file descriptor, if necessary */
	if (epp->ep_flags & EXEC_HASFD) {
		epp->ep_flags &= ~EXEC_HASFD;
		fd_close(epp->ep_fd);
	}
	/* close and put the exec'd file */
	vn_lock(epp->ep_vp, LK_EXCLUSIVE | LK_RETRY);
	VOP_CLOSE(epp->ep_vp, FREAD, l->l_cred);
	vput(epp->ep_vp);
	pool_put(&exec_pool, data->ed_argp);

 freehdr:
	kmem_free(epp->ep_hdr, epp->ep_hdrlen);
	if (epp->ep_emul_root != NULL)
		vrele(epp->ep_emul_root);
	if (epp->ep_interp != NULL)
		vrele(epp->ep_interp);

	rw_exit(&exec_lock);

	pathbuf_stringcopy_put(data->ed_pathbuf, data->ed_pathstring);
	pathbuf_destroy(data->ed_pathbuf);
	PNBUF_PUT(data->ed_resolvedpathbuf);

 clrflg:
	rw_exit(&p->p_reflock);

	if (modgen != module_gen && error == ENOEXEC) {
		modgen = module_gen;
		exec_autoload();
		goto retry;
	}

	SDT_PROBE(proc, kernel, , exec__failure, error, 0, 0, 0, 0);
	return error;
}

static int
execve_dovmcmds(struct lwp *l, struct execve_data * restrict data)
{
	struct exec_package	* const epp = &data->ed_pack;
	struct proc		*p = l->l_proc;
	struct exec_vmcmd	*base_vcp;
	int			error = 0;
	size_t			i;

	/* record proc's vnode, for use by procfs and others */
	if (p->p_textvp)
		vrele(p->p_textvp);
	vref(epp->ep_vp);
	p->p_textvp = epp->ep_vp;

	/* create the new process's VM space by running the vmcmds */
	KASSERTMSG(epp->ep_vmcmds.evs_used != 0, "%s: no vmcmds", __func__);

#ifdef TRACE_EXEC
	DUMPVMCMDS(epp, 0, 0);
#endif

	base_vcp = NULL;

	for (i = 0; i < epp->ep_vmcmds.evs_used && !error; i++) {
		struct exec_vmcmd *vcp;

		vcp = &epp->ep_vmcmds.evs_cmds[i];
		if (vcp->ev_flags & VMCMD_RELATIVE) {
			KASSERTMSG(base_vcp != NULL,
			    "%s: relative vmcmd with no base", __func__);
			KASSERTMSG((vcp->ev_flags & VMCMD_BASE) == 0,
			    "%s: illegal base & relative vmcmd", __func__);
			vcp->ev_addr += base_vcp->ev_addr;
		}
		error = (*vcp->ev_proc)(l, vcp);
		if (error)
			DUMPVMCMDS(epp, i, error);
		if (vcp->ev_flags & VMCMD_BASE)
			base_vcp = vcp;
	}

	/* free the vmspace-creation commands, and release their references */
	kill_vmcmds(&epp->ep_vmcmds);

	vn_lock(epp->ep_vp, LK_EXCLUSIVE | LK_RETRY);
	VOP_CLOSE(epp->ep_vp, FREAD, l->l_cred);
	vput(epp->ep_vp);

	/* if an error happened, deallocate and punt */
	if (error != 0) {
		DPRINTF(("%s: vmcmd %zu failed: %d\n", __func__, i - 1, error));
	}
	return error;
}

static void
execve_free_data(struct execve_data *data)
{
	struct exec_package	* const epp = &data->ed_pack;

	/* free the vmspace-creation commands, and release their references */
	kill_vmcmds(&epp->ep_vmcmds);
	/* kill any opened file descriptor, if necessary */
	if (epp->ep_flags & EXEC_HASFD) {
		epp->ep_flags &= ~EXEC_HASFD;
		fd_close(epp->ep_fd);
	}

	/* close and put the exec'd file */
	vn_lock(epp->ep_vp, LK_EXCLUSIVE | LK_RETRY);
	VOP_CLOSE(epp->ep_vp, FREAD, curlwp->l_cred);
	vput(epp->ep_vp);
	pool_put(&exec_pool, data->ed_argp);

	kmem_free(epp->ep_hdr, epp->ep_hdrlen);
	if (epp->ep_emul_root != NULL)
		vrele(epp->ep_emul_root);
	if (epp->ep_interp != NULL)
		vrele(epp->ep_interp);

	pathbuf_stringcopy_put(data->ed_pathbuf, data->ed_pathstring);
	pathbuf_destroy(data->ed_pathbuf);
	PNBUF_PUT(data->ed_resolvedpathbuf);
}

static void
pathexec(struct proc *p, const char *resolvedname)
{
	KASSERT(resolvedname[0] == '/');

	/* set command name & other accounting info */
	strlcpy(p->p_comm, strrchr(resolvedname, '/') + 1, sizeof(p->p_comm));

	kmem_strfree(p->p_path);
	p->p_path = kmem_strdupsize(resolvedname, NULL, KM_SLEEP);
}

/* XXX elsewhere */
static int
credexec(struct lwp *l, struct vattr *attr)
{
	struct proc *p = l->l_proc;
	int error;

	/*
	 * Deal with set[ug]id.  MNT_NOSUID has already been used to disable
	 * s[ug]id.  It's OK to check for PSL_TRACED here as we have blocked
	 * out additional references on the process for the moment.
	 */
	if ((p->p_slflag & PSL_TRACED) == 0 &&

	    (((attr->va_mode & S_ISUID) != 0 &&
	      kauth_cred_geteuid(l->l_cred) != attr->va_uid) ||

	     ((attr->va_mode & S_ISGID) != 0 &&
	      kauth_cred_getegid(l->l_cred) != attr->va_gid))) {
		/*
		 * Mark the process as SUGID before we do
		 * anything that might block.
		 */
		proc_crmod_enter();
		proc_crmod_leave(NULL, NULL, true);

		/* Make sure file descriptors 0..2 are in use. */
		if ((error = fd_checkstd()) != 0) {
			DPRINTF(("%s: fdcheckstd failed %d\n",
			    __func__, error));
			return error;
		}

		/*
		 * Copy the credential so other references don't see our
		 * changes.
		 */
		l->l_cred = kauth_cred_copy(l->l_cred);
#ifdef KTRACE
		/*
		 * If the persistent trace flag isn't set, turn off.
		 */
		if (p->p_tracep) {
			mutex_enter(&ktrace_lock);
			if (!(p->p_traceflag & KTRFAC_PERSISTENT))
				ktrderef(p);
			mutex_exit(&ktrace_lock);
		}
#endif
		if (attr->va_mode & S_ISUID)
			kauth_cred_seteuid(l->l_cred, attr->va_uid);
		if (attr->va_mode & S_ISGID)
			kauth_cred_setegid(l->l_cred, attr->va_gid);
	} else {
		if (kauth_cred_geteuid(l->l_cred) ==
		    kauth_cred_getuid(l->l_cred) &&
		    kauth_cred_getegid(l->l_cred) ==
		    kauth_cred_getgid(l->l_cred))
			p->p_flag &= ~PK_SUGID;
	}

	/*
	 * Copy the credential so other references don't see our changes.
	 * Test to see if this is necessary first, since in the common case
	 * we won't need a private reference.
	 */
	if (kauth_cred_geteuid(l->l_cred) != kauth_cred_getsvuid(l->l_cred) ||
	    kauth_cred_getegid(l->l_cred) != kauth_cred_getsvgid(l->l_cred)) {
		l->l_cred = kauth_cred_copy(l->l_cred);
		kauth_cred_setsvuid(l->l_cred, kauth_cred_geteuid(l->l_cred));
		kauth_cred_setsvgid(l->l_cred, kauth_cred_getegid(l->l_cred));
	}

	/* Update the master credentials. */
	if (l->l_cred != p->p_cred) {
		kauth_cred_t ocred;

		kauth_cred_hold(l->l_cred);
		mutex_enter(p->p_lock);
		ocred = p->p_cred;
		p->p_cred = l->l_cred;
		mutex_exit(p->p_lock);
		kauth_cred_free(ocred);
	}

	return 0;
}

static void
emulexec(struct lwp *l, struct exec_package *epp)
{
	struct proc		*p = l->l_proc;

	/* The emulation root will usually have been found when we looked
	 * for the elf interpreter (or similar), if not look now. */
	if (epp->ep_esch->es_emul->e_path != NULL &&
	    epp->ep_emul_root == NULL)
		emul_find_root(l, epp);

	/* Any old emulation root got removed by fdcloseexec */
	rw_enter(&p->p_cwdi->cwdi_lock, RW_WRITER);
	p->p_cwdi->cwdi_edir = epp->ep_emul_root;
	rw_exit(&p->p_cwdi->cwdi_lock);
	epp->ep_emul_root = NULL;
	if (epp->ep_interp != NULL)
		vrele(epp->ep_interp);

	/*
	 * Call emulation specific exec hook. This can setup per-process
	 * p->p_emuldata or do any other per-process stuff an emulation needs.
	 *
	 * If we are executing process of different emulation than the
	 * original forked process, call e_proc_exit() of the old emulation
	 * first, then e_proc_exec() of new emulation. If the emulation is
	 * same, the exec hook code should deallocate any old emulation
	 * resources held previously by this process.
	 */
	if (p->p_emul && p->p_emul->e_proc_exit
	    && p->p_emul != epp->ep_esch->es_emul)
		(*p->p_emul->e_proc_exit)(p);

	/*
	 * This is now LWP 1.
	 */
	/* XXX elsewhere */
	mutex_enter(p->p_lock);
	p->p_nlwpid = 1;
	l->l_lid = 1;
	mutex_exit(p->p_lock);

	/*
	 * Call exec hook. Emulation code may NOT store reference to anything
	 * from &pack.
	 */
	if (epp->ep_esch->es_emul->e_proc_exec)
		(*epp->ep_esch->es_emul->e_proc_exec)(p, epp);

	/* update p_emul, the old value is no longer needed */
	p->p_emul = epp->ep_esch->es_emul;

	/* ...and the same for p_execsw */
	p->p_execsw = epp->ep_esch;

#ifdef __HAVE_SYSCALL_INTERN
	(*p->p_emul->e_syscall_intern)(p);
#endif
	ktremul();
}

static int
execve_runproc(struct lwp *l, struct execve_data * restrict data,
	bool no_local_exec_lock, bool is_spawn)
{
	struct exec_package	* const epp = &data->ed_pack;
	int error = 0;
	struct proc		*p;

	/*
	 * In case of a posix_spawn operation, the child doing the exec
	 * might not hold the reader lock on exec_lock, but the parent
	 * will do this instead.
	 */
	KASSERT(no_local_exec_lock || rw_lock_held(&exec_lock));
	KASSERT(!no_local_exec_lock || is_spawn);
	KASSERT(data != NULL);

	p = l->l_proc;

	/* Get rid of other LWPs. */
	if (p->p_nlwps > 1) {
		mutex_enter(p->p_lock);
		exit_lwps(l);
		mutex_exit(p->p_lock);
	}
	KDASSERT(p->p_nlwps == 1);

	/* Destroy any lwpctl info. */
	if (p->p_lwpctl != NULL)
		lwp_ctl_exit();

	/* Remove POSIX timers */
	timers_free(p, TIMERS_POSIX);

	/* Set the PaX flags. */
	pax_set_flags(epp, p);

	/*
	 * Do whatever is necessary to prepare the address space
	 * for remapping.  Note that this might replace the current
	 * vmspace with another!
	 */
	if (is_spawn)
		uvmspace_spawn(l, epp->ep_vm_minaddr,
		    epp->ep_vm_maxaddr,
		    epp->ep_flags & EXEC_TOPDOWN_VM);
	else
		uvmspace_exec(l, epp->ep_vm_minaddr,
		    epp->ep_vm_maxaddr,
		    epp->ep_flags & EXEC_TOPDOWN_VM);

	struct vmspace		*vm;
	vm = p->p_vmspace;
	vm->vm_taddr = (void *)epp->ep_taddr;
	vm->vm_tsize = btoc(epp->ep_tsize);
	vm->vm_daddr = (void*)epp->ep_daddr;
	vm->vm_dsize = btoc(epp->ep_dsize);
	vm->vm_ssize = btoc(epp->ep_ssize);
	vm->vm_issize = 0;
	vm->vm_maxsaddr = (void *)epp->ep_maxsaddr;
	vm->vm_minsaddr = (void *)epp->ep_minsaddr;

	pax_aslr_init_vm(l, vm, epp);

	/* Now map address space. */
	error = execve_dovmcmds(l, data);
	if (error != 0)
		goto exec_abort;

	pathexec(p, epp->ep_resolvedname);

	char * const newstack = STACK_GROW(vm->vm_minsaddr, epp->ep_ssize);

	error = copyoutargs(data, l, newstack);
	if (error != 0)
		goto exec_abort;

	cwdexec(p);
	fd_closeexec();		/* handle close on exec */

	if (__predict_false(ktrace_on))
		fd_ktrexecfd();

	execsigs(p);		/* reset caught signals */

	mutex_enter(p->p_lock);
	l->l_ctxlink = NULL;	/* reset ucontext link */
	p->p_acflag &= ~AFORK;
	p->p_flag |= PK_EXEC;
	mutex_exit(p->p_lock);

	/*
	 * Stop profiling.
	 */
	if ((p->p_stflag & PST_PROFIL) != 0) {
		mutex_spin_enter(&p->p_stmutex);
		stopprofclock(p);
		mutex_spin_exit(&p->p_stmutex);
	}

	/*
	 * It's OK to test PL_PPWAIT unlocked here, as other LWPs have
	 * exited and exec()/exit() are the only places it will be cleared.
	 */
	if ((p->p_lflag & PL_PPWAIT) != 0) {
		mutex_enter(proc_lock);
		l->l_lwpctl = NULL; /* was on loan from blocked parent */
		p->p_lflag &= ~PL_PPWAIT;
		cv_broadcast(&p->p_pptr->p_waitcv);
		mutex_exit(proc_lock);
	}

	error = credexec(l, &data->ed_attr);
	if (error)
		goto exec_abort;

#if defined(__HAVE_RAS)
	/*
	 * Remove all RASs from the address space.
	 */
	ras_purgeall();
#endif

	doexechooks(p);

	/*
	 * Set initial SP at the top of the stack.
	 *
	 * Note that on machines where stack grows up (e.g. hppa), SP points to
	 * the end of arg/env strings.  Userland guesses the address of argc
	 * via ps_strings::ps_argvstr.
	 */

	/* Setup new registers and do misc. setup. */
	(*epp->ep_esch->es_emul->e_setregs)(l, epp, (vaddr_t)newstack);
	if (epp->ep_esch->es_setregs)
		(*epp->ep_esch->es_setregs)(l, epp, (vaddr_t)newstack);

	/* Provide a consistent LWP private setting */
	(void)lwp_setprivate(l, NULL);

	/* Discard all PCU state; need to start fresh */
	pcu_discard_all(l);

	/* map the process's signal trampoline code */
	if ((error = exec_sigcode_map(p, epp->ep_esch->es_emul)) != 0) {
		DPRINTF(("%s: map sigcode failed %d\n", __func__, error));
		goto exec_abort;
	}

	pool_put(&exec_pool, data->ed_argp);

	/* notify others that we exec'd */
	KNOTE(&p->p_klist, NOTE_EXEC);

	kmem_free(epp->ep_hdr, epp->ep_hdrlen);

	SDT_PROBE(proc, kernel, , exec__success, epp->ep_kname, 0, 0, 0, 0);

	emulexec(l, epp);

	/* Allow new references from the debugger/procfs. */
	rw_exit(&p->p_reflock);
	if (!no_local_exec_lock)
		rw_exit(&exec_lock);

	mutex_enter(proc_lock);

	if ((p->p_slflag & (PSL_TRACED|PSL_SYSCALL)) == PSL_TRACED) {
		mutex_enter(p->p_lock);
		p->p_xsig = SIGTRAP;
		p->p_sigctx.ps_faked = true; // XXX
		p->p_sigctx.ps_info._signo = p->p_xsig;
		p->p_sigctx.ps_info._code = TRAP_EXEC;
		sigswitch(0, SIGTRAP, false);
		// XXX ktrpoint(KTR_PSIG)
		mutex_exit(p->p_lock);
		mutex_enter(proc_lock);
	}

	if (p->p_sflag & PS_STOPEXEC) {
		ksiginfoq_t kq;

		KERNEL_UNLOCK_ALL(l, &l->l_biglocks);
		p->p_pptr->p_nstopchild++;
		p->p_waited = 0;
		mutex_enter(p->p_lock);
		ksiginfo_queue_init(&kq);
		sigclearall(p, &contsigmask, &kq);
		lwp_lock(l);
		l->l_stat = LSSTOP;
		p->p_stat = SSTOP;
		p->p_nrlwps--;
		lwp_unlock(l);
		mutex_exit(p->p_lock);
		mutex_exit(proc_lock);
		lwp_lock(l);
		mi_switch(l);
		ksiginfo_queue_drain(&kq);
		KERNEL_LOCK(l->l_biglocks, l);
	} else {
		mutex_exit(proc_lock);
	}

	pathbuf_stringcopy_put(data->ed_pathbuf, data->ed_pathstring);
	pathbuf_destroy(data->ed_pathbuf);
	PNBUF_PUT(data->ed_resolvedpathbuf);
#ifdef TRACE_EXEC
	DPRINTF(("%s finished\n", __func__));
#endif
	return EJUSTRETURN;

 exec_abort:
	SDT_PROBE(proc, kernel, , exec__failure, error, 0, 0, 0, 0);
	rw_exit(&p->p_reflock);
	if (!no_local_exec_lock)
		rw_exit(&exec_lock);

	pathbuf_stringcopy_put(data->ed_pathbuf, data->ed_pathstring);
	pathbuf_destroy(data->ed_pathbuf);
	PNBUF_PUT(data->ed_resolvedpathbuf);

	/*
	 * the old process doesn't exist anymore.  exit gracefully.
	 * get rid of the (new) address space we have created, if any, get rid
	 * of our namei data and vnode, and exit noting failure
	 */
	uvm_deallocate(&vm->vm_map, VM_MIN_ADDRESS,
		VM_MAXUSER_ADDRESS - VM_MIN_ADDRESS);

	exec_free_emul_arg(epp);
	pool_put(&exec_pool, data->ed_argp);
	kmem_free(epp->ep_hdr, epp->ep_hdrlen);
	if (epp->ep_emul_root != NULL)
		vrele(epp->ep_emul_root);
	if (epp->ep_interp != NULL)
		vrele(epp->ep_interp);

	/* Acquire the sched-state mutex (exit1() will release it). */
	if (!is_spawn) {
		mutex_enter(p->p_lock);
		exit1(l, error, SIGABRT);
	}

	return error;
}

int
execve1(struct lwp *l, const char *path, char * const *args,
    char * const *envs, execve_fetch_element_t fetch_element)
{
	struct execve_data data;
	int error;

	error = execve_loadvm(l, path, args, envs, fetch_element, &data);
	if (error)
		return error;
	error = execve_runproc(l, &data, false, false);
	return error;
}

static size_t
fromptrsz(const struct exec_package *epp)
{
	return (epp->ep_flags & EXEC_FROM32) ? sizeof(int) : sizeof(char *);
}

static size_t
ptrsz(const struct exec_package *epp)
{
	return (epp->ep_flags & EXEC_32) ? sizeof(int) : sizeof(char *);
}

static size_t
calcargs(struct execve_data * restrict data, const size_t argenvstrlen)
{
	struct exec_package	* const epp = &data->ed_pack;

	const size_t nargenvptrs =
	    1 +				/* long argc */
	    data->ed_argc +		/* char *argv[] */
	    1 +				/* \0 */
	    data->ed_envc +		/* char *env[] */
	    1;				/* \0 */

	return (nargenvptrs * ptrsz(epp))	/* pointers */
	    + argenvstrlen			/* strings */
	    + epp->ep_esch->es_arglen;		/* auxinfo */
}

static size_t
calcstack(struct execve_data * restrict data, const size_t gaplen)
{
	struct exec_package	* const epp = &data->ed_pack;

	data->ed_szsigcode = epp->ep_esch->es_emul->e_esigcode -
	    epp->ep_esch->es_emul->e_sigcode;

	data->ed_ps_strings_sz = (epp->ep_flags & EXEC_32) ?
	    sizeof(struct ps_strings32) : sizeof(struct ps_strings);

	const size_t sigcode_psstr_sz =
	    data->ed_szsigcode +	/* sigcode */
	    data->ed_ps_strings_sz +	/* ps_strings */
	    STACK_PTHREADSPACE;		/* pthread space */

	const size_t stacklen =
	    data->ed_argslen +
	    gaplen +
	    sigcode_psstr_sz;

	/* make the stack "safely" aligned */
	return STACK_LEN_ALIGN(stacklen, STACK_ALIGNBYTES);
}

static int
copyoutargs(struct execve_data * restrict data, struct lwp *l,
    char * const newstack)
{
	struct exec_package	* const epp = &data->ed_pack;
	struct proc		*p = l->l_proc;
	int			error;

	/* remember information about the process */
	data->ed_arginfo.ps_nargvstr = data->ed_argc;
	data->ed_arginfo.ps_nenvstr = data->ed_envc;

	/*
	 * Allocate the stack address passed to the newly execve()'ed process.
	 *
	 * The new stack address will be set to the SP (stack pointer) register
	 * in setregs().
	 */

	char *newargs = STACK_ALLOC(
	    STACK_SHRINK(newstack, data->ed_argslen), data->ed_argslen);

	error = (*epp->ep_esch->es_copyargs)(l, epp,
	    &data->ed_arginfo, &newargs, data->ed_argp);

	if (error) {
		DPRINTF(("%s: copyargs failed %d\n", __func__, error));
		return error;
	}

	error = copyoutpsstrs(data, p);
	if (error != 0)
		return error;

	return 0;
}

static int
copyoutpsstrs(struct execve_data * restrict data, struct proc *p)
{
	struct exec_package	* const epp = &data->ed_pack;
	struct ps_strings32	arginfo32;
	void			*aip;
	int			error;

	/* fill process ps_strings info */
	p->p_psstrp = (vaddr_t)STACK_ALLOC(STACK_GROW(epp->ep_minsaddr,
	    STACK_PTHREADSPACE), data->ed_ps_strings_sz);

	if (epp->ep_flags & EXEC_32) {
		aip = &arginfo32;
		arginfo32.ps_argvstr = (vaddr_t)data->ed_arginfo.ps_argvstr;
		arginfo32.ps_nargvstr = data->ed_arginfo.ps_nargvstr;
		arginfo32.ps_envstr = (vaddr_t)data->ed_arginfo.ps_envstr;
		arginfo32.ps_nenvstr = data->ed_arginfo.ps_nenvstr;
	} else
		aip = &data->ed_arginfo;

	/* copy out the process's ps_strings structure */
	if ((error = copyout(aip, (void *)p->p_psstrp, data->ed_ps_strings_sz))
	    != 0) {
		DPRINTF(("%s: ps_strings copyout %p->%p size %zu failed\n",
		    __func__, aip, (void *)p->p_psstrp, data->ed_ps_strings_sz));
		return error;
	}

	return 0;
}

static int
copyinargs(struct execve_data * restrict data, char * const *args,
    char * const *envs, execve_fetch_element_t fetch_element, char **dpp)
{
	struct exec_package	* const epp = &data->ed_pack;
	char			*dp;
	size_t			i;
	int			error;

	dp = *dpp;

	data->ed_argc = 0;

	/* copy the fake args list, if there's one, freeing it as we go */
	if (epp->ep_flags & EXEC_HASARGL) {
		struct exec_fakearg	*fa = epp->ep_fa;

		while (fa->fa_arg != NULL) {
			const size_t maxlen = ARG_MAX - (dp - data->ed_argp);
			size_t len;

			len = strlcpy(dp, fa->fa_arg, maxlen);
			/* Count NUL into len. */
			if (len < maxlen)
				len++;
			else {
				while (fa->fa_arg != NULL) {
					kmem_free(fa->fa_arg, fa->fa_len);
					fa++;
				}
				kmem_free(epp->ep_fa, epp->ep_fa_len);
				epp->ep_flags &= ~EXEC_HASARGL;
				return E2BIG;
			}
			ktrexecarg(fa->fa_arg, len - 1);
			dp += len;

			kmem_free(fa->fa_arg, fa->fa_len);
			fa++;
			data->ed_argc++;
		}
		kmem_free(epp->ep_fa, epp->ep_fa_len);
		epp->ep_flags &= ~EXEC_HASARGL;
	}

	/*
	 * Read and count argument strings from user.
	 */

	if (args == NULL) {
		DPRINTF(("%s: null args\n", __func__));
		return EINVAL;
	}
	if (epp->ep_flags & EXEC_SKIPARG)
		args = (const void *)((const char *)args + fromptrsz(epp));
	i = 0;
	error = copyinargstrs(data, args, fetch_element, &dp, &i, ktr_execarg);
	if (error != 0) {
		DPRINTF(("%s: copyin arg %d\n", __func__, error));
		return error;
	}
	data->ed_argc += i;

	/*
	 * Read and count environment strings from user.
	 */

	data->ed_envc = 0;
	/* environment need not be there */
	if (envs == NULL)
		goto done;
	i = 0;
	error = copyinargstrs(data, envs, fetch_element, &dp, &i, ktr_execenv);
	if (error != 0) {
		DPRINTF(("%s: copyin env %d\n", __func__, error));
		return error;
	}
	data->ed_envc += i;

done:
	*dpp = dp;

	return 0;
}

static int
copyinargstrs(struct execve_data * restrict data, char * const *strs,
    execve_fetch_element_t fetch_element, char **dpp, size_t *ip,
    void (*ktr)(const void *, size_t))
{
	char			*dp, *sp;
	size_t			i;
	int			error;

	dp = *dpp;

	i = 0;
	while (1) {
		const size_t maxlen = ARG_MAX - (dp - data->ed_argp);
		size_t len;

		if ((error = (*fetch_element)(strs, i, &sp)) != 0) {
			return error;
		}
		if (!sp)
			break;
		if ((error = copyinstr(sp, dp, maxlen, &len)) != 0) {
			if (error == ENAMETOOLONG)
				error = E2BIG;
			return error;
		}
		if (__predict_false(ktrace_on))
			(*ktr)(dp, len - 1);
		dp += len;
		i++;
	}

	*dpp = dp;
	*ip = i;

	return 0;
}

/*
 * Copy argv and env strings from kernel buffer (argp) to the new stack.
 * Those strings are located just after auxinfo.
 */
int
copyargs(struct lwp *l, struct exec_package *pack, struct ps_strings *arginfo,
    char **stackp, void *argp)
{
	char	**cpp, *dp, *sp;
	size_t	len;
	void	*nullp;
	long	argc, envc;
	int	error;

	cpp = (char **)*stackp;
	nullp = NULL;
	argc = arginfo->ps_nargvstr;
	envc = arginfo->ps_nenvstr;

	/* argc on stack is long */
	CTASSERT(sizeof(*cpp) == sizeof(argc));

	dp = (char *)(cpp +
	    1 +				/* long argc */
	    argc +			/* char *argv[] */
	    1 +				/* \0 */
	    envc +			/* char *env[] */
	    1) +			/* \0 */
	    pack->ep_esch->es_arglen;	/* auxinfo */
	sp = argp;

	if ((error = copyout(&argc, cpp++, sizeof(argc))) != 0) {
		COPYPRINTF("", cpp - 1, sizeof(argc));
		return error;
	}

	/* XXX don't copy them out, remap them! */
	arginfo->ps_argvstr = cpp; /* remember location of argv for later */

	for (; --argc >= 0; sp += len, dp += len) {
		if ((error = copyout(&dp, cpp++, sizeof(dp))) != 0) {
			COPYPRINTF("", cpp - 1, sizeof(dp));
			return error;
		}
		if ((error = copyoutstr(sp, dp, ARG_MAX, &len)) != 0) {
			COPYPRINTF("str", dp, (size_t)ARG_MAX);
			return error;
		}
	}

	if ((error = copyout(&nullp, cpp++, sizeof(nullp))) != 0) {
		COPYPRINTF("", cpp - 1, sizeof(nullp));
		return error;
	}

	arginfo->ps_envstr = cpp; /* remember location of envp for later */

	for (; --envc >= 0; sp += len, dp += len) {
		if ((error = copyout(&dp, cpp++, sizeof(dp))) != 0) {
			COPYPRINTF("", cpp - 1, sizeof(dp));
			return error;
		}
		if ((error = copyoutstr(sp, dp, ARG_MAX, &len)) != 0) {
			COPYPRINTF("str", dp, (size_t)ARG_MAX);
			return error;
		}

	}

	if ((error = copyout(&nullp, cpp++, sizeof(nullp))) != 0) {
		COPYPRINTF("", cpp - 1, sizeof(nullp));
		return error;
	}

	*stackp = (char *)cpp;
	return 0;
}


/*
 * Add execsw[] entries.
 */
int
exec_add(struct execsw *esp, int count)
{
	struct exec_entry	*it;
	int			i;

	if (count == 0) {
		return 0;
	}

	/* Check for duplicates. */
	rw_enter(&exec_lock, RW_WRITER);
	for (i = 0; i < count; i++) {
		LIST_FOREACH(it, &ex_head, ex_list) {
			/* assume unique (makecmds, probe_func, emulation) */
			if (it->ex_sw->es_makecmds == esp[i].es_makecmds &&
			    it->ex_sw->u.elf_probe_func ==
			    esp[i].u.elf_probe_func &&
			    it->ex_sw->es_emul == esp[i].es_emul) {
				rw_exit(&exec_lock);
				return EEXIST;
			}
		}
	}

	/* Allocate new entries. */
	for (i = 0; i < count; i++) {
		it = kmem_alloc(sizeof(*it), KM_SLEEP);
		it->ex_sw = &esp[i];
		LIST_INSERT_HEAD(&ex_head, it, ex_list);
	}

	/* update execsw[] */
	exec_init(0);
	rw_exit(&exec_lock);
	return 0;
}

/*
 * Remove execsw[] entry.
 */
int
exec_remove(struct execsw *esp, int count)
{
	struct exec_entry	*it, *next;
	int			i;
	const struct proclist_desc *pd;
	proc_t			*p;

	if (count == 0) {
		return 0;
	}

	/* Abort if any are busy. */
	rw_enter(&exec_lock, RW_WRITER);
	for (i = 0; i < count; i++) {
		mutex_enter(proc_lock);
		for (pd = proclists; pd->pd_list != NULL; pd++) {
			PROCLIST_FOREACH(p, pd->pd_list) {
				if (p->p_execsw == &esp[i]) {
					mutex_exit(proc_lock);
					rw_exit(&exec_lock);
					return EBUSY;
				}
			}
		}
		mutex_exit(proc_lock);
	}

	/* None are busy, so remove them all. */
	for (i = 0; i < count; i++) {
		for (it = LIST_FIRST(&ex_head); it != NULL; it = next) {
			next = LIST_NEXT(it, ex_list);
			if (it->ex_sw == &esp[i]) {
				LIST_REMOVE(it, ex_list);
				kmem_free(it, sizeof(*it));
				break;
			}
		}
	}

	/* update execsw[] */
	exec_init(0);
	rw_exit(&exec_lock);
	return 0;
}

/*
 * Initialize exec structures. If init_boot is true, also does necessary
 * one-time initialization (it's called from main() that way).
 * Once system is multiuser, this should be called with exec_lock held,
 * i.e. via exec_{add|remove}().
 */
int
exec_init(int init_boot)
{
	const struct execsw 	**sw;
	struct exec_entry	*ex;
	SLIST_HEAD(,exec_entry)	first;
	SLIST_HEAD(,exec_entry)	any;
	SLIST_HEAD(,exec_entry)	last;
	int			i, sz;

	if (init_boot) {
		/* do one-time initializations */
		vaddr_t vmin = 0, vmax;

		rw_init(&exec_lock);
		mutex_init(&sigobject_lock, MUTEX_DEFAULT, IPL_NONE);
		exec_map = uvm_km_suballoc(kernel_map, &vmin, &vmax,
		    maxexec*NCARGS, VM_MAP_PAGEABLE, false, NULL);
		pool_init(&exec_pool, NCARGS, 0, 0, PR_NOALIGN|PR_NOTOUCH,
		    "execargs", &exec_palloc, IPL_NONE);
		pool_sethardlimit(&exec_pool, maxexec, "should not happen", 0);
	} else {
		KASSERT(rw_write_held(&exec_lock));
	}

	/* Sort each entry onto the appropriate queue. */
	SLIST_INIT(&first);
	SLIST_INIT(&any);
	SLIST_INIT(&last);
	sz = 0;
	LIST_FOREACH(ex, &ex_head, ex_list) {
		switch(ex->ex_sw->es_prio) {
		case EXECSW_PRIO_FIRST:
			SLIST_INSERT_HEAD(&first, ex, ex_slist);
			break;
		case EXECSW_PRIO_ANY:
			SLIST_INSERT_HEAD(&any, ex, ex_slist);
			break;
		case EXECSW_PRIO_LAST:
			SLIST_INSERT_HEAD(&last, ex, ex_slist);
			break;
		default:
			panic("%s", __func__);
			break;
		}
		sz++;
	}

	/*
	 * Create new execsw[].  Ensure we do not try a zero-sized
	 * allocation.
	 */
	sw = kmem_alloc(sz * sizeof(struct execsw *) + 1, KM_SLEEP);
	i = 0;
	SLIST_FOREACH(ex, &first, ex_slist) {
		sw[i++] = ex->ex_sw;
	}
	SLIST_FOREACH(ex, &any, ex_slist) {
		sw[i++] = ex->ex_sw;
	}
	SLIST_FOREACH(ex, &last, ex_slist) {
		sw[i++] = ex->ex_sw;
	}

	/* Replace old execsw[] and free used memory. */
	if (execsw != NULL) {
		kmem_free(__UNCONST(execsw),
		    nexecs * sizeof(struct execsw *) + 1);
	}
	execsw = sw;
	nexecs = sz;

	/* Figure out the maximum size of an exec header. */
	exec_maxhdrsz = sizeof(int);
	for (i = 0; i < nexecs; i++) {
		if (execsw[i]->es_hdrsz > exec_maxhdrsz)
			exec_maxhdrsz = execsw[i]->es_hdrsz;
	}

	return 0;
}

static int
exec_sigcode_map(struct proc *p, const struct emul *e)
{
	vaddr_t va;
	vsize_t sz;
	int error;
	struct uvm_object *uobj;

	sz = (vaddr_t)e->e_esigcode - (vaddr_t)e->e_sigcode;

	if (e->e_sigobject == NULL || sz == 0) {
		return 0;
	}

	/*
	 * If we don't have a sigobject for this emulation, create one.
	 *
	 * sigobject is an anonymous memory object (just like SYSV shared
	 * memory) that we keep a permanent reference to and that we map
	 * in all processes that need this sigcode. The creation is simple,
	 * we create an object, add a permanent reference to it, map it in
	 * kernel space, copy out the sigcode to it and unmap it.
	 * We map it with PROT_READ|PROT_EXEC into the process just
	 * the way sys_mmap() would map it.
	 */

	uobj = *e->e_sigobject;
	if (uobj == NULL) {
		mutex_enter(&sigobject_lock);
		if ((uobj = *e->e_sigobject) == NULL) {
			uobj = uao_create(sz, 0);
			(*uobj->pgops->pgo_reference)(uobj);
			va = vm_map_min(kernel_map);
			if ((error = uvm_map(kernel_map, &va, round_page(sz),
			    uobj, 0, 0,
			    UVM_MAPFLAG(UVM_PROT_RW, UVM_PROT_RW,
			    UVM_INH_SHARE, UVM_ADV_RANDOM, 0)))) {
				printf("kernel mapping failed %d\n", error);
				(*uobj->pgops->pgo_detach)(uobj);
				mutex_exit(&sigobject_lock);
				return error;
			}
			memcpy((void *)va, e->e_sigcode, sz);
#ifdef PMAP_NEED_PROCWR
			pmap_procwr(&proc0, va, sz);
#endif
			uvm_unmap(kernel_map, va, va + round_page(sz));
			*e->e_sigobject = uobj;
		}
		mutex_exit(&sigobject_lock);
	}

	/* Just a hint to uvm_map where to put it. */
	va = e->e_vm_default_addr(p, (vaddr_t)p->p_vmspace->vm_daddr,
	    round_page(sz), p->p_vmspace->vm_map.flags & VM_MAP_TOPDOWN);

#ifdef __alpha__
	/*
	 * Tru64 puts /sbin/loader at the end of user virtual memory,
	 * which causes the above calculation to put the sigcode at
	 * an invalid address.  Put it just below the text instead.
	 */
	if (va == (vaddr_t)vm_map_max(&p->p_vmspace->vm_map)) {
		va = (vaddr_t)p->p_vmspace->vm_taddr - round_page(sz);
	}
#endif

	(*uobj->pgops->pgo_reference)(uobj);
	error = uvm_map(&p->p_vmspace->vm_map, &va, round_page(sz),
			uobj, 0, 0,
			UVM_MAPFLAG(UVM_PROT_RX, UVM_PROT_RX, UVM_INH_SHARE,
				    UVM_ADV_RANDOM, 0));
	if (error) {
		DPRINTF(("%s, %d: map %p "
		    "uvm_map %#"PRIxVSIZE"@%#"PRIxVADDR" failed %d\n",
		    __func__, __LINE__, &p->p_vmspace->vm_map, round_page(sz),
		    va, error));
		(*uobj->pgops->pgo_detach)(uobj);
		return error;
	}
	p->p_sigctx.ps_sigcode = (void *)va;
	return 0;
}

/*
 * Release a refcount on spawn_exec_data and destroy memory, if this
 * was the last one.
 */
static void
spawn_exec_data_release(struct spawn_exec_data *data)
{
	if (atomic_dec_32_nv(&data->sed_refcnt) != 0)
		return;

	cv_destroy(&data->sed_cv_child_ready);
	mutex_destroy(&data->sed_mtx_child);

	if (data->sed_actions)
		posix_spawn_fa_free(data->sed_actions,
		    data->sed_actions->len);
	if (data->sed_attrs)
		kmem_free(data->sed_attrs,
		    sizeof(*data->sed_attrs));
	kmem_free(data, sizeof(*data));
}

/*
 * A child lwp of a posix_spawn operation starts here and ends up in
 * cpu_spawn_return, dealing with all filedescriptor and scheduler
 * manipulations in between.
 * The parent waits for the child, as it is not clear whether the child
 * will be able to acquire its own exec_lock. If it can, the parent can
 * be released early and continue running in parallel. If not (or if the
 * magic debug flag is passed in the scheduler attribute struct), the
 * child rides on the parent's exec lock until it is ready to return to
 * to userland - and only then releases the parent. This method loses
 * concurrency, but improves error reporting.
 */
static void
spawn_return(void *arg)
{
	struct spawn_exec_data *spawn_data = arg;
	struct lwp *l = curlwp;
	int error, newfd;
	int ostat;
	size_t i;
	const struct posix_spawn_file_actions_entry *fae;
	pid_t ppid;
	register_t retval;
	bool have_reflock;
	bool parent_is_waiting = true;

	/*
	 * Check if we can release parent early.
	 * We either need to have no sed_attrs, or sed_attrs does not
	 * have POSIX_SPAWN_RETURNERROR or one of the flags, that require
	 * safe access to the parent proc (passed in sed_parent).
	 * We then try to get the exec_lock, and only if that works, we can
	 * release the parent here already.
	 */
	ppid = spawn_data->sed_parent->p_pid;
	if ((!spawn_data->sed_attrs
	    || (spawn_data->sed_attrs->sa_flags
	        & (POSIX_SPAWN_RETURNERROR|POSIX_SPAWN_SETPGROUP)) == 0)
	    && rw_tryenter(&exec_lock, RW_READER)) {
		parent_is_waiting = false;
		mutex_enter(&spawn_data->sed_mtx_child);
		cv_signal(&spawn_data->sed_cv_child_ready);
		mutex_exit(&spawn_data->sed_mtx_child);
	}

	/* don't allow debugger access yet */
	rw_enter(&l->l_proc->p_reflock, RW_WRITER);
	have_reflock = true;

	error = 0;
	/* handle posix_spawn_file_actions */
	if (spawn_data->sed_actions != NULL) {
		for (i = 0; i < spawn_data->sed_actions->len; i++) {
			fae = &spawn_data->sed_actions->fae[i];
			switch (fae->fae_action) {
			case FAE_OPEN:
				if (fd_getfile(fae->fae_fildes) != NULL) {
					error = fd_close(fae->fae_fildes);
					if (error)
						break;
				}
				error = fd_open(fae->fae_path, fae->fae_oflag,
				    fae->fae_mode, &newfd);
				if (error)
					break;
				if (newfd != fae->fae_fildes) {
					error = dodup(l, newfd,
					    fae->fae_fildes, 0, &retval);
					if (fd_getfile(newfd) != NULL)
						fd_close(newfd);
				}
				break;
			case FAE_DUP2:
				error = dodup(l, fae->fae_fildes,
				    fae->fae_newfildes, 0, &retval);
				break;
			case FAE_CLOSE:
				if (fd_getfile(fae->fae_fildes) == NULL) {
					error = EBADF;
					break;
				}
				error = fd_close(fae->fae_fildes);
				break;
			}
			if (error)
				goto report_error;
		}
	}

	/* handle posix_spawnattr */
	if (spawn_data->sed_attrs != NULL) {
		struct sigaction sigact;
		sigact._sa_u._sa_handler = SIG_DFL;
		sigact.sa_flags = 0;

		/* 
		 * set state to SSTOP so that this proc can be found by pid.
		 * see proc_enterprp, do_sched_setparam below
		 */
		mutex_enter(proc_lock);
		/*
		 * p_stat should be SACTIVE, so we need to adjust the
		 * parent's p_nstopchild here.  For safety, just make
		 * we're on the good side of SDEAD before we adjust.
		 */
		ostat = l->l_proc->p_stat;
		KASSERT(ostat < SSTOP);
		l->l_proc->p_stat = SSTOP;
		l->l_proc->p_waited = 0;
		l->l_proc->p_pptr->p_nstopchild++;
		mutex_exit(proc_lock);

		/* Set process group */
		if (spawn_data->sed_attrs->sa_flags & POSIX_SPAWN_SETPGROUP) {
			pid_t mypid = l->l_proc->p_pid,
			     pgrp = spawn_data->sed_attrs->sa_pgroup;

			if (pgrp == 0)
				pgrp = mypid;

			error = proc_enterpgrp(spawn_data->sed_parent,
			    mypid, pgrp, false);
			if (error)
				goto report_error_stopped;
		}

		/* Set scheduler policy */
		if (spawn_data->sed_attrs->sa_flags & POSIX_SPAWN_SETSCHEDULER)
			error = do_sched_setparam(l->l_proc->p_pid, 0,
			    spawn_data->sed_attrs->sa_schedpolicy,
			    &spawn_data->sed_attrs->sa_schedparam);
		else if (spawn_data->sed_attrs->sa_flags
		    & POSIX_SPAWN_SETSCHEDPARAM) {
			error = do_sched_setparam(ppid, 0,
			    SCHED_NONE, &spawn_data->sed_attrs->sa_schedparam);
		}
		if (error)
			goto report_error_stopped;

		/* Reset user ID's */
		if (spawn_data->sed_attrs->sa_flags & POSIX_SPAWN_RESETIDS) {
			error = do_setresuid(l, -1,
			     kauth_cred_getgid(l->l_cred), -1,
			     ID_E_EQ_R | ID_E_EQ_S);
			if (error)
				goto report_error_stopped;
			error = do_setresuid(l, -1,
			    kauth_cred_getuid(l->l_cred), -1,
			    ID_E_EQ_R | ID_E_EQ_S);
			if (error)
				goto report_error_stopped;
		}

		/* Set signal masks/defaults */
		if (spawn_data->sed_attrs->sa_flags & POSIX_SPAWN_SETSIGMASK) {
			mutex_enter(l->l_proc->p_lock);
			error = sigprocmask1(l, SIG_SETMASK,
			    &spawn_data->sed_attrs->sa_sigmask, NULL);
			mutex_exit(l->l_proc->p_lock);
			if (error)
				goto report_error_stopped;
		}

		if (spawn_data->sed_attrs->sa_flags & POSIX_SPAWN_SETSIGDEF) {
			/*
			 * The following sigaction call is using a sigaction
			 * version 0 trampoline which is in the compatibility
			 * code only. This is not a problem because for SIG_DFL
			 * and SIG_IGN, the trampolines are now ignored. If they
			 * were not, this would be a problem because we are
			 * holding the exec_lock, and the compat code needs
			 * to do the same in order to replace the trampoline
			 * code of the process.
			 */
			for (i = 1; i <= NSIG; i++) {
				if (sigismember(
				    &spawn_data->sed_attrs->sa_sigdefault, i))
					sigaction1(l, i, &sigact, NULL, NULL,
					    0);
			}
		}
		mutex_enter(proc_lock);
		l->l_proc->p_stat = ostat;
		l->l_proc->p_pptr->p_nstopchild--;
		mutex_exit(proc_lock);
	}

	/* now do the real exec */
	error = execve_runproc(l, &spawn_data->sed_exec, parent_is_waiting,
	    true);
	have_reflock = false;
	if (error == EJUSTRETURN)
		error = 0;
	else if (error)
		goto report_error;

	if (parent_is_waiting) {
		mutex_enter(&spawn_data->sed_mtx_child);
		cv_signal(&spawn_data->sed_cv_child_ready);
		mutex_exit(&spawn_data->sed_mtx_child);
	}

	/* release our refcount on the data */
	spawn_exec_data_release(spawn_data);

	/* and finally: leave to userland for the first time */
	cpu_spawn_return(l);

	/* NOTREACHED */
	return;

 report_error_stopped:
	mutex_enter(proc_lock);
	l->l_proc->p_stat = ostat;
	l->l_proc->p_pptr->p_nstopchild--;
	mutex_exit(proc_lock);
 report_error:
	if (have_reflock) {
		/*
		 * We have not passed through execve_runproc(),
		 * which would have released the p_reflock and also
		 * taken ownership of the sed_exec part of spawn_data,
		 * so release/free both here.
		 */
		rw_exit(&l->l_proc->p_reflock);
		execve_free_data(&spawn_data->sed_exec);
	}

	if (parent_is_waiting) {
		/* pass error to parent */
		mutex_enter(&spawn_data->sed_mtx_child);
		spawn_data->sed_error = error;
		cv_signal(&spawn_data->sed_cv_child_ready);
		mutex_exit(&spawn_data->sed_mtx_child);
	} else {
		rw_exit(&exec_lock);
	}

	/* release our refcount on the data */
	spawn_exec_data_release(spawn_data);

	/* done, exit */
	mutex_enter(l->l_proc->p_lock);
	/*
	 * Posix explicitly asks for an exit code of 127 if we report
	 * errors from the child process - so, unfortunately, there
	 * is no way to report a more exact error code.
	 * A NetBSD specific workaround is POSIX_SPAWN_RETURNERROR as
	 * flag bit in the attrp argument to posix_spawn(2), see above.
	 */
	exit1(l, 127, 0);
}

void
posix_spawn_fa_free(struct posix_spawn_file_actions *fa, size_t len)
{

	for (size_t i = 0; i < len; i++) {
		struct posix_spawn_file_actions_entry *fae = &fa->fae[i];
		if (fae->fae_action != FAE_OPEN)
			continue;
		kmem_strfree(fae->fae_path);
	}
	if (fa->len > 0)
		kmem_free(fa->fae, sizeof(*fa->fae) * fa->len);
	kmem_free(fa, sizeof(*fa));
}

static int
posix_spawn_fa_alloc(struct posix_spawn_file_actions **fap,
    const struct posix_spawn_file_actions *ufa, rlim_t lim)
{
	struct posix_spawn_file_actions *fa;
	struct posix_spawn_file_actions_entry *fae;
	char *pbuf = NULL;
	int error;
	size_t i = 0;

	fa = kmem_alloc(sizeof(*fa), KM_SLEEP);
	error = copyin(ufa, fa, sizeof(*fa));
	if (error || fa->len == 0) {
		kmem_free(fa, sizeof(*fa));
		return error;	/* 0 if not an error, and len == 0 */
	}

	if (fa->len > lim) {
		kmem_free(fa, sizeof(*fa));
		return EINVAL;
	}

	fa->size = fa->len;
	size_t fal = fa->len * sizeof(*fae);
	fae = fa->fae;
	fa->fae = kmem_alloc(fal, KM_SLEEP);
	error = copyin(fae, fa->fae, fal);
	if (error)
		goto out;

	pbuf = PNBUF_GET();
	for (; i < fa->len; i++) {
		fae = &fa->fae[i];
		if (fae->fae_action != FAE_OPEN)
			continue;
		error = copyinstr(fae->fae_path, pbuf, MAXPATHLEN, &fal);
		if (error)
			goto out;
		fae->fae_path = kmem_alloc(fal, KM_SLEEP);
		memcpy(fae->fae_path, pbuf, fal);
	}
	PNBUF_PUT(pbuf);

	*fap = fa;
	return 0;
out:
	if (pbuf)
		PNBUF_PUT(pbuf);
	posix_spawn_fa_free(fa, i);
	return error;
}

int
check_posix_spawn(struct lwp *l1)
{
	int error, tnprocs, count;
	uid_t uid;
	struct proc *p1;

	p1 = l1->l_proc;
	uid = kauth_cred_getuid(l1->l_cred);
	tnprocs = atomic_inc_uint_nv(&nprocs);

	/*
	 * Although process entries are dynamically created, we still keep
	 * a global limit on the maximum number we will create.
	 */
	if (__predict_false(tnprocs >= maxproc))
		error = -1;
	else
		error = kauth_authorize_process(l1->l_cred,
		    KAUTH_PROCESS_FORK, p1, KAUTH_ARG(tnprocs), NULL, NULL);

	if (error) {
		atomic_dec_uint(&nprocs);
		return EAGAIN;
	}

	/*
	 * Enforce limits.
	 */
	count = chgproccnt(uid, 1);
	if (kauth_authorize_process(l1->l_cred, KAUTH_PROCESS_RLIMIT,
	     p1, KAUTH_ARG(KAUTH_REQ_PROCESS_RLIMIT_BYPASS),
	     &p1->p_rlimit[RLIMIT_NPROC], KAUTH_ARG(RLIMIT_NPROC)) != 0 &&
	    __predict_false(count > p1->p_rlimit[RLIMIT_NPROC].rlim_cur)) {
		(void)chgproccnt(uid, -1);
		atomic_dec_uint(&nprocs);
		return EAGAIN;
	}

	return 0;
}

int
do_posix_spawn(struct lwp *l1, pid_t *pid_res, bool *child_ok, const char *path,
	struct posix_spawn_file_actions *fa,
	struct posix_spawnattr *sa,
	char *const *argv, char *const *envp,
	execve_fetch_element_t fetch)
{

	struct proc *p1, *p2;
	struct lwp *l2;
	int error;
	struct spawn_exec_data *spawn_data;
	vaddr_t uaddr;
	pid_t pid;
	bool have_exec_lock = false;

	p1 = l1->l_proc;

	/* Allocate and init spawn_data */
	spawn_data = kmem_zalloc(sizeof(*spawn_data), KM_SLEEP);
	spawn_data->sed_refcnt = 1; /* only parent so far */
	cv_init(&spawn_data->sed_cv_child_ready, "pspawn");
	mutex_init(&spawn_data->sed_mtx_child, MUTEX_DEFAULT, IPL_NONE);
	mutex_enter(&spawn_data->sed_mtx_child);

	/*
	 * Do the first part of the exec now, collect state
	 * in spawn_data.
	 */
	error = execve_loadvm(l1, path, argv,
	    envp, fetch, &spawn_data->sed_exec);
	if (error == EJUSTRETURN)
		error = 0;
	else if (error)
		goto error_exit;

	have_exec_lock = true;

	/*
	 * Allocate virtual address space for the U-area now, while it
	 * is still easy to abort the fork operation if we're out of
	 * kernel virtual address space.
	 */
	uaddr = uvm_uarea_alloc();
	if (__predict_false(uaddr == 0)) {
		error = ENOMEM;
		goto error_exit;
	}
	
	/*
	 * Allocate new proc. Borrow proc0 vmspace for it, we will
	 * replace it with its own before returning to userland
	 * in the child.
	 * This is a point of no return, we will have to go through
	 * the child proc to properly clean it up past this point.
	 */
	p2 = proc_alloc();
	pid = p2->p_pid;

	/*
	 * Make a proc table entry for the new process.
	 * Start by zeroing the section of proc that is zero-initialized,
	 * then copy the section that is copied directly from the parent.
	 */
	memset(&p2->p_startzero, 0,
	    (unsigned) ((char *)&p2->p_endzero - (char *)&p2->p_startzero));
	memcpy(&p2->p_startcopy, &p1->p_startcopy,
	    (unsigned) ((char *)&p2->p_endcopy - (char *)&p2->p_startcopy));
	p2->p_vmspace = proc0.p_vmspace;

	TAILQ_INIT(&p2->p_sigpend.sp_info);

	LIST_INIT(&p2->p_lwps);
	LIST_INIT(&p2->p_sigwaiters);

	/*
	 * Duplicate sub-structures as needed.
	 * Increase reference counts on shared objects.
	 * Inherit flags we want to keep.  The flags related to SIGCHLD
	 * handling are important in order to keep a consistent behaviour
	 * for the child after the fork.  If we are a 32-bit process, the
	 * child will be too.
	 */
	p2->p_flag =
	    p1->p_flag & (PK_SUGID | PK_NOCLDWAIT | PK_CLDSIGIGN | PK_32);
	p2->p_emul = p1->p_emul;
	p2->p_execsw = p1->p_execsw;

	mutex_init(&p2->p_stmutex, MUTEX_DEFAULT, IPL_HIGH);
	mutex_init(&p2->p_auxlock, MUTEX_DEFAULT, IPL_NONE);
	rw_init(&p2->p_reflock);
	cv_init(&p2->p_waitcv, "wait");
	cv_init(&p2->p_lwpcv, "lwpwait");

	p2->p_lock = mutex_obj_alloc(MUTEX_DEFAULT, IPL_NONE);

	kauth_proc_fork(p1, p2);

	p2->p_raslist = NULL;
	p2->p_fd = fd_copy();

	/* XXX racy */
	p2->p_mqueue_cnt = p1->p_mqueue_cnt;

	p2->p_cwdi = cwdinit();

	/*
	 * Note: p_limit (rlimit stuff) is copy-on-write, so normally
	 * we just need increase pl_refcnt.
	 */
	if (!p1->p_limit->pl_writeable) {
		lim_addref(p1->p_limit);
		p2->p_limit = p1->p_limit;
	} else {
		p2->p_limit = lim_copy(p1->p_limit);
	}

	p2->p_lflag = 0;
	p2->p_sflag = 0;
	p2->p_slflag = 0;
	p2->p_pptr = p1;
	p2->p_ppid = p1->p_pid;
	LIST_INIT(&p2->p_children);

	p2->p_aio = NULL;

#ifdef KTRACE
	/*
	 * Copy traceflag and tracefile if enabled.
	 * If not inherited, these were zeroed above.
	 */
	if (p1->p_traceflag & KTRFAC_INHERIT) {
		mutex_enter(&ktrace_lock);
		p2->p_traceflag = p1->p_traceflag;
		if ((p2->p_tracep = p1->p_tracep) != NULL)
			ktradref(p2);
		mutex_exit(&ktrace_lock);
	}
#endif

	/*
	 * Create signal actions for the child process.
	 */
	p2->p_sigacts = sigactsinit(p1, 0);
	mutex_enter(p1->p_lock);
	p2->p_sflag |=
	    (p1->p_sflag & (PS_STOPFORK | PS_STOPEXEC | PS_NOCLDSTOP));
	sched_proc_fork(p1, p2);
	mutex_exit(p1->p_lock);

	p2->p_stflag = p1->p_stflag;

	/*
	 * p_stats.
	 * Copy parts of p_stats, and zero out the rest.
	 */
	p2->p_stats = pstatscopy(p1->p_stats);

	/* copy over machdep flags to the new proc */
	cpu_proc_fork(p1, p2);

	/*
	 * Prepare remaining parts of spawn data
	 */
	spawn_data->sed_actions = fa;
	spawn_data->sed_attrs = sa;

	spawn_data->sed_parent = p1;

	/* create LWP */
	lwp_create(l1, p2, uaddr, 0, NULL, 0, spawn_return, spawn_data,
	    &l2, l1->l_class, &l1->l_sigmask, &l1->l_sigstk);
	l2->l_ctxlink = NULL;	/* reset ucontext link */

	/*
	 * Copy the credential so other references don't see our changes.
	 * Test to see if this is necessary first, since in the common case
	 * we won't need a private reference.
	 */
	if (kauth_cred_geteuid(l2->l_cred) != kauth_cred_getsvuid(l2->l_cred) ||
	    kauth_cred_getegid(l2->l_cred) != kauth_cred_getsvgid(l2->l_cred)) {
		l2->l_cred = kauth_cred_copy(l2->l_cred);
		kauth_cred_setsvuid(l2->l_cred, kauth_cred_geteuid(l2->l_cred));
		kauth_cred_setsvgid(l2->l_cred, kauth_cred_getegid(l2->l_cred));
	}

	/* Update the master credentials. */
	if (l2->l_cred != p2->p_cred) {
		kauth_cred_t ocred;

		kauth_cred_hold(l2->l_cred);
		mutex_enter(p2->p_lock);
		ocred = p2->p_cred;
		p2->p_cred = l2->l_cred;
		mutex_exit(p2->p_lock);
		kauth_cred_free(ocred);
	}

	*child_ok = true;
	spawn_data->sed_refcnt = 2;	/* child gets it as well */
#if 0
	l2->l_nopreempt = 1; /* start it non-preemptable */
#endif

	/*
	 * It's now safe for the scheduler and other processes to see the
	 * child process.
	 */
	mutex_enter(proc_lock);

	if (p1->p_session->s_ttyvp != NULL && p1->p_lflag & PL_CONTROLT)
		p2->p_lflag |= PL_CONTROLT;

	LIST_INSERT_HEAD(&p1->p_children, p2, p_sibling);
	p2->p_exitsig = SIGCHLD;	/* signal for parent on exit */

	LIST_INSERT_AFTER(p1, p2, p_pglist);
	LIST_INSERT_HEAD(&allproc, p2, p_list);

	p2->p_trace_enabled = trace_is_enabled(p2);
#ifdef __HAVE_SYSCALL_INTERN
	(*p2->p_emul->e_syscall_intern)(p2);
#endif

	/*
	 * Make child runnable, set start time, and add to run queue except
	 * if the parent requested the child to start in SSTOP state.
	 */
	mutex_enter(p2->p_lock);

	getmicrotime(&p2->p_stats->p_start);

	lwp_lock(l2);
	KASSERT(p2->p_nrlwps == 1);
	p2->p_nrlwps = 1;
	p2->p_stat = SACTIVE;
	l2->l_stat = LSRUN;
	sched_enqueue(l2, false);
	lwp_unlock(l2);

	mutex_exit(p2->p_lock);
	mutex_exit(proc_lock);

	cv_wait(&spawn_data->sed_cv_child_ready, &spawn_data->sed_mtx_child);
	error = spawn_data->sed_error;
	mutex_exit(&spawn_data->sed_mtx_child);
	spawn_exec_data_release(spawn_data);

	rw_exit(&p1->p_reflock);
	rw_exit(&exec_lock);
	have_exec_lock = false;

	*pid_res = pid;
	return error;

 error_exit:
	if (have_exec_lock) {
		execve_free_data(&spawn_data->sed_exec);
		rw_exit(&p1->p_reflock);
		rw_exit(&exec_lock);
	}
	mutex_exit(&spawn_data->sed_mtx_child);
	spawn_exec_data_release(spawn_data);

	return error;
}

int
sys_posix_spawn(struct lwp *l1, const struct sys_posix_spawn_args *uap,
    register_t *retval)
{
	/* {
		syscallarg(pid_t *) pid;
		syscallarg(const char *) path;
		syscallarg(const struct posix_spawn_file_actions *) file_actions;
		syscallarg(const struct posix_spawnattr *) attrp;
		syscallarg(char *const *) argv;
		syscallarg(char *const *) envp;
	} */	

	int error;
	struct posix_spawn_file_actions *fa = NULL;
	struct posix_spawnattr *sa = NULL;
	pid_t pid;
	bool child_ok = false;
	rlim_t max_fileactions;
	proc_t *p = l1->l_proc;

	error = check_posix_spawn(l1);
	if (error) {
		*retval = error;
		return 0;
	}

	/* copy in file_actions struct */
	if (SCARG(uap, file_actions) != NULL) {
<<<<<<< HEAD
		max_fileactions = 2 * min(p->p_rlimit[RLIMIT_NOFILE].rlim_cur,
=======
		max_fileactions = 2 * uimin(p->p_rlimit[RLIMIT_NOFILE].rlim_cur,
>>>>>>> 598bd837
		    maxfiles);
		error = posix_spawn_fa_alloc(&fa, SCARG(uap, file_actions),
		    max_fileactions);
		if (error)
			goto error_exit;
	}

	/* copyin posix_spawnattr struct */
	if (SCARG(uap, attrp) != NULL) {
		sa = kmem_alloc(sizeof(*sa), KM_SLEEP);
		error = copyin(SCARG(uap, attrp), sa, sizeof(*sa));
		if (error)
			goto error_exit;
	}

	/*
	 * Do the spawn
	 */
	error = do_posix_spawn(l1, &pid, &child_ok, SCARG(uap, path), fa, sa,
	    SCARG(uap, argv), SCARG(uap, envp), execve_fetch_element);
	if (error)
		goto error_exit;

	if (error == 0 && SCARG(uap, pid) != NULL)
		error = copyout(&pid, SCARG(uap, pid), sizeof(pid));

	*retval = error;
	return 0;

 error_exit:
	if (!child_ok) {
		(void)chgproccnt(kauth_cred_getuid(l1->l_cred), -1);
		atomic_dec_uint(&nprocs);

		if (sa)
			kmem_free(sa, sizeof(*sa));
		if (fa)
			posix_spawn_fa_free(fa, fa->len);
	}

	*retval = error;
	return 0;
}

void
exec_free_emul_arg(struct exec_package *epp)
{
	if (epp->ep_emul_arg_free != NULL) {
		KASSERT(epp->ep_emul_arg != NULL);
		(*epp->ep_emul_arg_free)(epp->ep_emul_arg);
		epp->ep_emul_arg_free = NULL;
		epp->ep_emul_arg = NULL;
	} else {
		KASSERT(epp->ep_emul_arg == NULL);
	}
}

#ifdef DEBUG_EXEC
static void
dump_vmcmds(const struct exec_package * const epp, size_t x, int error)
{
	struct exec_vmcmd *vp = &epp->ep_vmcmds.evs_cmds[0];
	size_t j;

	if (error == 0)
		DPRINTF(("vmcmds %u\n", epp->ep_vmcmds.evs_used));
	else
		DPRINTF(("vmcmds %zu/%u, error %d\n", x, 
		    epp->ep_vmcmds.evs_used, error));

	for (j = 0; j < epp->ep_vmcmds.evs_used; j++) {
		DPRINTF(("vmcmd[%zu] = vmcmd_map_%s %#"
		    PRIxVADDR"/%#"PRIxVSIZE" fd@%#"
		    PRIxVSIZE" prot=0%o flags=%d\n", j,
		    vp[j].ev_proc == vmcmd_map_pagedvn ?
		    "pagedvn" :
		    vp[j].ev_proc == vmcmd_map_readvn ?
		    "readvn" :
		    vp[j].ev_proc == vmcmd_map_zero ?
		    "zero" : "*unknown*",
		    vp[j].ev_addr, vp[j].ev_len,
		    vp[j].ev_offset, vp[j].ev_prot,
		    vp[j].ev_flags));
		if (error != 0 && j == x)
			DPRINTF(("     ^--- failed\n"));
	}
}
#endif<|MERGE_RESOLUTION|>--- conflicted
+++ resolved
@@ -1,8 +1,4 @@
-<<<<<<< HEAD
-/*	$NetBSD: kern_exec.c,v 1.460 2018/08/10 21:44:59 pgoyette Exp $	*/
-=======
 /*	$NetBSD: kern_exec.c,v 1.461 2018/09/03 16:29:35 riastradh Exp $	*/
->>>>>>> 598bd837
 
 /*-
  * Copyright (c) 2008 The NetBSD Foundation, Inc.
@@ -63,11 +59,7 @@
  */
 
 #include <sys/cdefs.h>
-<<<<<<< HEAD
-__KERNEL_RCSID(0, "$NetBSD: kern_exec.c,v 1.460 2018/08/10 21:44:59 pgoyette Exp $");
-=======
 __KERNEL_RCSID(0, "$NetBSD: kern_exec.c,v 1.461 2018/09/03 16:29:35 riastradh Exp $");
->>>>>>> 598bd837
 
 #include "opt_exec.h"
 #include "opt_execfmt.h"
@@ -2637,11 +2629,7 @@
 
 	/* copy in file_actions struct */
 	if (SCARG(uap, file_actions) != NULL) {
-<<<<<<< HEAD
-		max_fileactions = 2 * min(p->p_rlimit[RLIMIT_NOFILE].rlim_cur,
-=======
 		max_fileactions = 2 * uimin(p->p_rlimit[RLIMIT_NOFILE].rlim_cur,
->>>>>>> 598bd837
 		    maxfiles);
 		error = posix_spawn_fa_alloc(&fa, SCARG(uap, file_actions),
 		    max_fileactions);
