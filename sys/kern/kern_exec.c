--- conflicted
+++ resolved
@@ -1,8 +1,4 @@
-<<<<<<< HEAD
-/*	$NetBSD: kern_exec.c,v 1.504 2020/12/05 18:17:01 thorpej Exp $	*/
-=======
 /*	$NetBSD: kern_exec.c,v 1.506 2021/06/11 12:54:22 martin Exp $	*/
->>>>>>> e2aa5677
 
 /*-
  * Copyright (c) 2008, 2019, 2020 The NetBSD Foundation, Inc.
@@ -66,11 +62,7 @@
  */
 
 #include <sys/cdefs.h>
-<<<<<<< HEAD
-__KERNEL_RCSID(0, "$NetBSD: kern_exec.c,v 1.504 2020/12/05 18:17:01 thorpej Exp $");
-=======
 __KERNEL_RCSID(0, "$NetBSD: kern_exec.c,v 1.506 2021/06/11 12:54:22 martin Exp $");
->>>>>>> e2aa5677
 
 #include "opt_exec.h"
 #include "opt_execfmt.h"
