<<<<<<< HEAD
/*	$NetBSD: kern_lwp.c,v 1.192 2018/04/23 15:51:00 christos Exp $	*/
=======
/*	$NetBSD: kern_lwp.c,v 1.194 2018/07/04 18:15:27 kamil Exp $	*/
>>>>>>> b2b84690

/*-
 * Copyright (c) 2001, 2006, 2007, 2008, 2009 The NetBSD Foundation, Inc.
 * All rights reserved.
 *
 * This code is derived from software contributed to The NetBSD Foundation
 * by Nathan J. Williams, and Andrew Doran.
 *
 * Redistribution and use in source and binary forms, with or without
 * modification, are permitted provided that the following conditions
 * are met:
 * 1. Redistributions of source code must retain the above copyright
 *    notice, this list of conditions and the following disclaimer.
 * 2. Redistributions in binary form must reproduce the above copyright
 *    notice, this list of conditions and the following disclaimer in the
 *    documentation and/or other materials provided with the distribution.
 *
 * THIS SOFTWARE IS PROVIDED BY THE NETBSD FOUNDATION, INC. AND CONTRIBUTORS
 * ``AS IS'' AND ANY EXPRESS OR IMPLIED WARRANTIES, INCLUDING, BUT NOT LIMITED
 * TO, THE IMPLIED WARRANTIES OF MERCHANTABILITY AND FITNESS FOR A PARTICULAR
 * PURPOSE ARE DISCLAIMED.  IN NO EVENT SHALL THE FOUNDATION OR CONTRIBUTORS
 * BE LIABLE FOR ANY DIRECT, INDIRECT, INCIDENTAL, SPECIAL, EXEMPLARY, OR
 * CONSEQUENTIAL DAMAGES (INCLUDING, BUT NOT LIMITED TO, PROCUREMENT OF
 * SUBSTITUTE GOODS OR SERVICES; LOSS OF USE, DATA, OR PROFITS; OR BUSINESS
 * INTERRUPTION) HOWEVER CAUSED AND ON ANY THEORY OF LIABILITY, WHETHER IN
 * CONTRACT, STRICT LIABILITY, OR TORT (INCLUDING NEGLIGENCE OR OTHERWISE)
 * ARISING IN ANY WAY OUT OF THE USE OF THIS SOFTWARE, EVEN IF ADVISED OF THE
 * POSSIBILITY OF SUCH DAMAGE.
 */

/*
 * Overview
 *
 *	Lightweight processes (LWPs) are the basic unit or thread of
 *	execution within the kernel.  The core state of an LWP is described
 *	by "struct lwp", also known as lwp_t.
 *
 *	Each LWP is contained within a process (described by "struct proc"),
 *	Every process contains at least one LWP, but may contain more.  The
 *	process describes attributes shared among all of its LWPs such as a
 *	private address space, global execution state (stopped, active,
 *	zombie, ...), signal disposition and so on.  On a multiprocessor
 *	machine, multiple LWPs be executing concurrently in the kernel.
 *
 * Execution states
 *
 *	At any given time, an LWP has overall state that is described by
 *	lwp::l_stat.  The states are broken into two sets below.  The first
 *	set is guaranteed to represent the absolute, current state of the
 *	LWP:
 *
 *	LSONPROC
 *
 *		On processor: the LWP is executing on a CPU, either in the
 *		kernel or in user space.
 *
 *	LSRUN
 *
 *		Runnable: the LWP is parked on a run queue, and may soon be
 *		chosen to run by an idle processor, or by a processor that
 *		has been asked to preempt a currently runnning but lower
 *		priority LWP.
 *
 *	LSIDL
 *
 *		Idle: the LWP has been created but has not yet executed,
 *		or it has ceased executing a unit of work and is waiting
 *		to be started again.
 *
 *	LSSUSPENDED:
 *
 *		Suspended: the LWP has had its execution suspended by
 *		another LWP in the same process using the _lwp_suspend()
 *		system call.  User-level LWPs also enter the suspended
 *		state when the system is shutting down.
 *
 *	The second set represent a "statement of intent" on behalf of the
 *	LWP.  The LWP may in fact be executing on a processor, may be
 *	sleeping or idle. It is expected to take the necessary action to
 *	stop executing or become "running" again within a short timeframe.
 *	The LP_RUNNING flag in lwp::l_pflag indicates that an LWP is running.
 *	Importantly, it indicates that its state is tied to a CPU.
 *
 *	LSZOMB:
 *
 *		Dead or dying: the LWP has released most of its resources
 *		and is about to switch away into oblivion, or has already
 *		switched away.  When it switches away, its few remaining
 *		resources can be collected.
 *
 *	LSSLEEP:
 *
 *		Sleeping: the LWP has entered itself onto a sleep queue, and
 *		has switched away or will switch away shortly to allow other
 *		LWPs to run on the CPU.
 *
 *	LSSTOP:
 *
 *		Stopped: the LWP has been stopped as a result of a job
 *		control signal, or as a result of the ptrace() interface. 
 *
 *		Stopped LWPs may run briefly within the kernel to handle
 *		signals that they receive, but will not return to user space
 *		until their process' state is changed away from stopped. 
 *
 *		Single LWPs within a process can not be set stopped
 *		selectively: all actions that can stop or continue LWPs
 *		occur at the process level.
 *
 * State transitions
 *
 *	Note that the LSSTOP state may only be set when returning to
 *	user space in userret(), or when sleeping interruptably.  The
 *	LSSUSPENDED state may only be set in userret().  Before setting
 *	those states, we try to ensure that the LWPs will release all
 *	locks that they hold, and at a minimum try to ensure that the
 *	LWP can be set runnable again by a signal.
 *
 *	LWPs may transition states in the following ways:
 *
 *	 RUN -------> ONPROC		ONPROC -----> RUN
 *		    				    > SLEEP
 *		    				    > STOPPED
 *						    > SUSPENDED
 *						    > ZOMB
 *						    > IDL (special cases)
 *
 *	 STOPPED ---> RUN		SUSPENDED --> RUN
 *	            > SLEEP
 *
 *	 SLEEP -----> ONPROC		IDL --------> RUN
 *		    > RUN			    > SUSPENDED
 *		    > STOPPED			    > STOPPED
 *						    > ONPROC (special cases)
 *
 *	Some state transitions are only possible with kernel threads (eg
 *	ONPROC -> IDL) and happen under tightly controlled circumstances
 *	free of unwanted side effects.
 *
 * Migration
 *
 *	Migration of threads from one CPU to another could be performed
 *	internally by the scheduler via sched_takecpu() or sched_catchlwp()
 *	functions.  The universal lwp_migrate() function should be used for
 *	any other cases.  Subsystems in the kernel must be aware that CPU
 *	of LWP may change, while it is not locked.
 *
 * Locking
 *
 *	The majority of fields in 'struct lwp' are covered by a single,
 *	general spin lock pointed to by lwp::l_mutex.  The locks covering
 *	each field are documented in sys/lwp.h.
 *
 *	State transitions must be made with the LWP's general lock held,
 *	and may cause the LWP's lock pointer to change.  Manipulation of
 *	the general lock is not performed directly, but through calls to
 *	lwp_lock(), lwp_unlock() and others.  It should be noted that the
 *	adaptive locks are not allowed to be released while the LWP's lock
 *	is being held (unlike for other spin-locks).
 *
 *	States and their associated locks:
 *
 *	LSONPROC, LSZOMB:
 *
 *		Always covered by spc_lwplock, which protects running LWPs.
 *		This is a per-CPU lock and matches lwp::l_cpu.
 *
 *	LSIDL, LSRUN:
 *
 *		Always covered by spc_mutex, which protects the run queues.
 *		This is a per-CPU lock and matches lwp::l_cpu.
 *
 *	LSSLEEP:
 *
 *		Covered by a lock associated with the sleep queue that the
 *		LWP resides on.  Matches lwp::l_sleepq::sq_mutex.
 *
 *	LSSTOP, LSSUSPENDED:
 *
 *		If the LWP was previously sleeping (l_wchan != NULL), then
 *		l_mutex references the sleep queue lock.  If the LWP was
 *		runnable or on the CPU when halted, or has been removed from
 *		the sleep queue since halted, then the lock is spc_lwplock.
 *
 *	The lock order is as follows:
 *
 *		spc::spc_lwplock ->
 *		    sleeptab::st_mutex ->
 *			tschain_t::tc_mutex ->
 *			    spc::spc_mutex
 *
 *	Each process has an scheduler state lock (proc::p_lock), and a
 *	number of counters on LWPs and their states: p_nzlwps, p_nrlwps, and
 *	so on.  When an LWP is to be entered into or removed from one of the
 *	following states, p_lock must be held and the process wide counters
 *	adjusted:
 *
 *		LSIDL, LSZOMB, LSSTOP, LSSUSPENDED
 *
 *	(But not always for kernel threads.  There are some special cases
 *	as mentioned above.  See kern_softint.c.)
 *
 *	Note that an LWP is considered running or likely to run soon if in
 *	one of the following states.  This affects the value of p_nrlwps:
 *
 *		LSRUN, LSONPROC, LSSLEEP
 *
 *	p_lock does not need to be held when transitioning among these
 *	three states, hence p_lock is rarely taken for state transitions.
 */

#include <sys/cdefs.h>
<<<<<<< HEAD
__KERNEL_RCSID(0, "$NetBSD: kern_lwp.c,v 1.192 2018/04/23 15:51:00 christos Exp $");
=======
__KERNEL_RCSID(0, "$NetBSD: kern_lwp.c,v 1.194 2018/07/04 18:15:27 kamil Exp $");
>>>>>>> b2b84690

#include "opt_ddb.h"
#include "opt_lockdebug.h"
#include "opt_dtrace.h"

#define _LWP_API_PRIVATE

#include <sys/param.h>
#include <sys/systm.h>
#include <sys/cpu.h>
#include <sys/pool.h>
#include <sys/proc.h>
#include <sys/syscallargs.h>
#include <sys/syscall_stats.h>
#include <sys/kauth.h>
#include <sys/pserialize.h>
#include <sys/sleepq.h>
#include <sys/lockdebug.h>
#include <sys/kmem.h>
#include <sys/pset.h>
#include <sys/intr.h>
#include <sys/lwpctl.h>
#include <sys/atomic.h>
#include <sys/filedesc.h>
#include <sys/dtrace_bsd.h>
#include <sys/sdt.h>
#include <sys/xcall.h>
#include <sys/uidinfo.h>
#include <sys/sysctl.h>

#include <uvm/uvm_extern.h>
#include <uvm/uvm_object.h>

static pool_cache_t	lwp_cache	__read_mostly;
struct lwplist		alllwp		__cacheline_aligned;

static void		lwp_dtor(void *, void *);

/* DTrace proc provider probes */
SDT_PROVIDER_DEFINE(proc);

SDT_PROBE_DEFINE1(proc, kernel, , lwp__create, "struct lwp *");
SDT_PROBE_DEFINE1(proc, kernel, , lwp__start, "struct lwp *");
SDT_PROBE_DEFINE1(proc, kernel, , lwp__exit, "struct lwp *");

struct turnstile turnstile0;
struct lwp lwp0 __aligned(MIN_LWP_ALIGNMENT) = {
#ifdef LWP0_CPU_INFO
	.l_cpu = LWP0_CPU_INFO,
#endif
#ifdef LWP0_MD_INITIALIZER
	.l_md = LWP0_MD_INITIALIZER,
#endif
	.l_proc = &proc0,
	.l_lid = 1,
	.l_flag = LW_SYSTEM,
	.l_stat = LSONPROC,
	.l_ts = &turnstile0,
	.l_syncobj = &sched_syncobj,
	.l_refcnt = 1,
	.l_priority = PRI_USER + NPRI_USER - 1,
	.l_inheritedprio = -1,
	.l_class = SCHED_OTHER,
	.l_psid = PS_NONE,
	.l_pi_lenders = SLIST_HEAD_INITIALIZER(&lwp0.l_pi_lenders),
	.l_name = __UNCONST("swapper"),
	.l_fd = &filedesc0,
};

static int sysctl_kern_maxlwp(SYSCTLFN_PROTO);

/*
 * sysctl helper routine for kern.maxlwp. Ensures that the new
 * values are not too low or too high.
 */
static int
sysctl_kern_maxlwp(SYSCTLFN_ARGS)
{
	int error, nmaxlwp;
	struct sysctlnode node;

	nmaxlwp = maxlwp;
	node = *rnode;
	node.sysctl_data = &nmaxlwp;
	error = sysctl_lookup(SYSCTLFN_CALL(&node));
	if (error || newp == NULL)
		return error;

	if (nmaxlwp < 0 || nmaxlwp >= 65536)
		return EINVAL;
	if (nmaxlwp > cpu_maxlwp())
		return EINVAL;
	maxlwp = nmaxlwp;

	return 0;
}

static void
sysctl_kern_lwp_setup(void)
{
	struct sysctllog *clog = NULL;

	sysctl_createv(&clog, 0, NULL, NULL,
		       CTLFLAG_PERMANENT|CTLFLAG_READWRITE,
		       CTLTYPE_INT, "maxlwp",
		       SYSCTL_DESCR("Maximum number of simultaneous threads"),
		       sysctl_kern_maxlwp, 0, NULL, 0,
		       CTL_KERN, CTL_CREATE, CTL_EOL);
}

void
lwpinit(void)
{

	LIST_INIT(&alllwp);
	lwpinit_specificdata();
	lwp_sys_init();
	lwp_cache = pool_cache_init(sizeof(lwp_t), MIN_LWP_ALIGNMENT, 0, 0,
	    "lwppl", NULL, IPL_NONE, NULL, lwp_dtor, NULL);

	maxlwp = cpu_maxlwp();
	sysctl_kern_lwp_setup();
}

void
lwp0_init(void)
{
	struct lwp *l = &lwp0;

	KASSERT((void *)uvm_lwp_getuarea(l) != NULL);
	KASSERT(l->l_lid == proc0.p_nlwpid);

	LIST_INSERT_HEAD(&alllwp, l, l_list);

	callout_init(&l->l_timeout_ch, CALLOUT_MPSAFE);
	callout_setfunc(&l->l_timeout_ch, sleepq_timeout, l);
	cv_init(&l->l_sigcv, "sigwait");
	cv_init(&l->l_waitcv, "vfork");

	kauth_cred_hold(proc0.p_cred);
	l->l_cred = proc0.p_cred;

	kdtrace_thread_ctor(NULL, l);
	lwp_initspecific(l);

	SYSCALL_TIME_LWP_INIT(l);
}

static void
lwp_dtor(void *arg, void *obj)
{
	lwp_t *l = obj;
	uint64_t where;
	(void)l;

	/*
	 * Provide a barrier to ensure that all mutex_oncpu() and rw_oncpu()
	 * calls will exit before memory of LWP is returned to the pool, where
	 * KVA of LWP structure might be freed and re-used for other purposes.
	 * Kernel preemption is disabled around mutex_oncpu() and rw_oncpu()
	 * callers, therefore cross-call to all CPUs will do the job.  Also,
	 * the value of l->l_cpu must be still valid at this point.
	 */
	KASSERT(l->l_cpu != NULL);
	where = xc_broadcast(0, (xcfunc_t)nullop, NULL, NULL);
	xc_wait(where);
}

/*
 * Set an suspended.
 *
 * Must be called with p_lock held, and the LWP locked.  Will unlock the
 * LWP before return.
 */
int
lwp_suspend(struct lwp *curl, struct lwp *t)
{
	int error;

	KASSERT(mutex_owned(t->l_proc->p_lock));
	KASSERT(lwp_locked(t, NULL));

	KASSERT(curl != t || curl->l_stat == LSONPROC);

	/*
	 * If the current LWP has been told to exit, we must not suspend anyone
	 * else or deadlock could occur.  We won't return to userspace.
	 */
	if ((curl->l_flag & (LW_WEXIT | LW_WCORE)) != 0) {
		lwp_unlock(t);
		return (EDEADLK);
	}

	error = 0;

	switch (t->l_stat) {
	case LSRUN:
	case LSONPROC:
		t->l_flag |= LW_WSUSPEND;
		lwp_need_userret(t);
		lwp_unlock(t);
		break;

	case LSSLEEP:
		t->l_flag |= LW_WSUSPEND;

		/*
		 * Kick the LWP and try to get it to the kernel boundary
		 * so that it will release any locks that it holds.
		 * setrunnable() will release the lock.
		 */
		if ((t->l_flag & LW_SINTR) != 0)
			setrunnable(t);
		else
			lwp_unlock(t);
		break;

	case LSSUSPENDED:
		lwp_unlock(t);
		break;

	case LSSTOP:
		t->l_flag |= LW_WSUSPEND;
		setrunnable(t);
		break;

	case LSIDL:
	case LSZOMB:
		error = EINTR; /* It's what Solaris does..... */
		lwp_unlock(t);
		break;
	}

	return (error);
}

/*
 * Restart a suspended LWP.
 *
 * Must be called with p_lock held, and the LWP locked.  Will unlock the
 * LWP before return.
 */
void
lwp_continue(struct lwp *l)
{

	KASSERT(mutex_owned(l->l_proc->p_lock));
	KASSERT(lwp_locked(l, NULL));

	/* If rebooting or not suspended, then just bail out. */
	if ((l->l_flag & LW_WREBOOT) != 0) {
		lwp_unlock(l);
		return;
	}

	l->l_flag &= ~LW_WSUSPEND;

	if (l->l_stat != LSSUSPENDED) {
		lwp_unlock(l);
		return;
	}

	/* setrunnable() will release the lock. */
	setrunnable(l);
}

/*
 * Restart a stopped LWP.
 *
 * Must be called with p_lock held, and the LWP NOT locked.  Will unlock the
 * LWP before return.
 */
void
lwp_unstop(struct lwp *l)
{
	struct proc *p = l->l_proc;

	KASSERT(mutex_owned(proc_lock));
	KASSERT(mutex_owned(p->p_lock));

	lwp_lock(l);

	/* If not stopped, then just bail out. */
	if (l->l_stat != LSSTOP) {
		lwp_unlock(l);
		return;
	}

	p->p_stat = SACTIVE;
	p->p_sflag &= ~PS_STOPPING;

	if (!p->p_waited)
		p->p_pptr->p_nstopchild--;

	if (l->l_wchan == NULL) {
		/* setrunnable() will release the lock. */
		setrunnable(l);
	} else if (p->p_xsig && (l->l_flag & LW_SINTR) != 0) {
		/* setrunnable() so we can receive the signal */
		setrunnable(l);
	} else {
		l->l_stat = LSSLEEP;
		p->p_nrlwps++;
		lwp_unlock(l);
	}
}

/*
 * Wait for an LWP within the current process to exit.  If 'lid' is
 * non-zero, we are waiting for a specific LWP.
 *
 * Must be called with p->p_lock held.
 */
int
lwp_wait(struct lwp *l, lwpid_t lid, lwpid_t *departed, bool exiting)
{
	const lwpid_t curlid = l->l_lid;
	proc_t *p = l->l_proc;
	lwp_t *l2;
	int error;

	KASSERT(mutex_owned(p->p_lock));

	p->p_nlwpwait++;
	l->l_waitingfor = lid;

	for (;;) {
		int nfound;

		/*
		 * Avoid a race between exit1() and sigexit(): if the
		 * process is dumping core, then we need to bail out: call
		 * into lwp_userret() where we will be suspended until the
		 * deed is done.
		 */
		if ((p->p_sflag & PS_WCORE) != 0) {
			mutex_exit(p->p_lock);
			lwp_userret(l);
			KASSERT(false);
		}

		/*
		 * First off, drain any detached LWP that is waiting to be
		 * reaped.
		 */
		while ((l2 = p->p_zomblwp) != NULL) {
			p->p_zomblwp = NULL;
			lwp_free(l2, false, false);/* releases proc mutex */
			mutex_enter(p->p_lock);
		}

		/*
		 * Now look for an LWP to collect.  If the whole process is
		 * exiting, count detached LWPs as eligible to be collected,
		 * but don't drain them here.
		 */
		nfound = 0;
		error = 0;
		LIST_FOREACH(l2, &p->p_lwps, l_sibling) {
			/*
			 * If a specific wait and the target is waiting on
			 * us, then avoid deadlock.  This also traps LWPs
			 * that try to wait on themselves.
			 *
			 * Note that this does not handle more complicated
			 * cycles, like: t1 -> t2 -> t3 -> t1.  The process
			 * can still be killed so it is not a major problem.
			 */
			if (l2->l_lid == lid && l2->l_waitingfor == curlid) {
				error = EDEADLK;
				break;
			}
			if (l2 == l)
				continue;
			if ((l2->l_prflag & LPR_DETACHED) != 0) {
				nfound += exiting;
				continue;
			}
			if (lid != 0) {
				if (l2->l_lid != lid)
					continue;
				/*
				 * Mark this LWP as the first waiter, if there
				 * is no other.
				 */
				if (l2->l_waiter == 0)
					l2->l_waiter = curlid;
			} else if (l2->l_waiter != 0) {
				/*
				 * It already has a waiter - so don't
				 * collect it.  If the waiter doesn't
				 * grab it we'll get another chance
				 * later.
				 */
				nfound++;
				continue;
			}
			nfound++;

			/* No need to lock the LWP in order to see LSZOMB. */
			if (l2->l_stat != LSZOMB)
				continue;

			/*
			 * We're no longer waiting.  Reset the "first waiter"
			 * pointer on the target, in case it was us.
			 */
			l->l_waitingfor = 0;
			l2->l_waiter = 0;
			p->p_nlwpwait--;
			if (departed)
				*departed = l2->l_lid;
			sched_lwp_collect(l2);

			/* lwp_free() releases the proc lock. */
			lwp_free(l2, false, false);
			mutex_enter(p->p_lock);
			return 0;
		}

		if (error != 0)
			break;
		if (nfound == 0) {
			error = ESRCH;
			break;
		}

		/*
		 * Note: since the lock will be dropped, need to restart on
		 * wakeup to run all LWPs again, e.g. there may be new LWPs.
		 */
		if (exiting) {
			KASSERT(p->p_nlwps > 1);
			cv_wait(&p->p_lwpcv, p->p_lock);
			error = EAGAIN;
			break;
		}

		/*
		 * If all other LWPs are waiting for exits or suspends
		 * and the supply of zombies and potential zombies is
		 * exhausted, then we are about to deadlock.
		 *
		 * If the process is exiting (and this LWP is not the one
		 * that is coordinating the exit) then bail out now.
		 */
		if ((p->p_sflag & PS_WEXIT) != 0 ||
		    p->p_nrlwps + p->p_nzlwps - p->p_ndlwps <= p->p_nlwpwait) {
			error = EDEADLK;
			break;
		}

		/*
		 * Sit around and wait for something to happen.  We'll be 
		 * awoken if any of the conditions examined change: if an
		 * LWP exits, is collected, or is detached.
		 */
		if ((error = cv_wait_sig(&p->p_lwpcv, p->p_lock)) != 0)
			break;
	}

	/*
	 * We didn't find any LWPs to collect, we may have received a 
	 * signal, or some other condition has caused us to bail out.
	 *
	 * If waiting on a specific LWP, clear the waiters marker: some
	 * other LWP may want it.  Then, kick all the remaining waiters
	 * so that they can re-check for zombies and for deadlock.
	 */
	if (lid != 0) {
		LIST_FOREACH(l2, &p->p_lwps, l_sibling) {
			if (l2->l_lid == lid) {
				if (l2->l_waiter == curlid)
					l2->l_waiter = 0;
				break;
			}
		}
	}
	p->p_nlwpwait--;
	l->l_waitingfor = 0;
	cv_broadcast(&p->p_lwpcv);

	return error;
}

static lwpid_t
lwp_find_free_lid(lwpid_t try_lid, lwp_t * new_lwp, proc_t *p)
{
	#define LID_SCAN (1u << 31)
	lwp_t *scan, *free_before;
	lwpid_t nxt_lid;

	/*
	 * We want the first unused lid greater than or equal to
	 * try_lid (modulo 2^31).
	 * (If nothing else ld.elf_so doesn't want lwpid with the top bit set.)
	 * We must not return 0, and avoiding 'LID_SCAN - 1' makes
	 * the outer test easier.
	 * This would be much easier if the list were sorted in
	 * increasing order.
	 * The list is kept sorted in decreasing order.
	 * This code is only used after a process has generated 2^31 lwp.
	 *
	 * Code assumes it can always find an id.
	 */

	try_lid &= LID_SCAN - 1;
	if (try_lid <= 1)
		try_lid = 2;

	free_before = NULL;
	nxt_lid = LID_SCAN - 1;
	LIST_FOREACH(scan, &p->p_lwps, l_sibling) {
		if (scan->l_lid != nxt_lid) {
			/* There are available lid before this entry */
			free_before = scan;
			if (try_lid > scan->l_lid)
				break;
		} 
		if (try_lid == scan->l_lid) {
			/* The ideal lid is busy, take a higher one */
			if (free_before != NULL) {
				try_lid = free_before->l_lid + 1;
				break;
			}
			/* No higher ones, reuse low numbers */
			try_lid = 2;
		}

		nxt_lid = scan->l_lid - 1;
		if (LIST_NEXT(scan, l_sibling) == NULL) {
		    /* The value we have is lower than any existing lwp */
		    LIST_INSERT_AFTER(scan, new_lwp, l_sibling);
		    return try_lid;
		}
	}

	LIST_INSERT_BEFORE(free_before, new_lwp, l_sibling);
	return try_lid;
}

/*
 * Create a new LWP within process 'p2', using LWP 'l1' as a template.
 * The new LWP is created in state LSIDL and must be set running,
 * suspended, or stopped by the caller.
 */
int
lwp_create(lwp_t *l1, proc_t *p2, vaddr_t uaddr, int flags,
    void *stack, size_t stacksize, void (*func)(void *), void *arg,
    lwp_t **rnewlwpp, int sclass, const sigset_t *sigmask,
    const stack_t *sigstk)
{
	struct lwp *l2, *isfree;
	turnstile_t *ts;
	lwpid_t lid;

	KASSERT(l1 == curlwp || l1->l_proc == &proc0);

	/*
	 * Enforce limits, excluding the first lwp and kthreads.
	 */
	if (p2->p_nlwps != 0 && p2 != &proc0) {
		uid_t uid = kauth_cred_getuid(l1->l_cred);
		int count = chglwpcnt(uid, 1);
		if (__predict_false(count >
		    p2->p_rlimit[RLIMIT_NTHR].rlim_cur)) {
			if (kauth_authorize_process(l1->l_cred,
			    KAUTH_PROCESS_RLIMIT, p2,
			    KAUTH_ARG(KAUTH_REQ_PROCESS_RLIMIT_BYPASS),
			    &p2->p_rlimit[RLIMIT_NTHR], KAUTH_ARG(RLIMIT_NTHR))
			    != 0) {
				(void)chglwpcnt(uid, -1);
				return EAGAIN;
			}
		}
	}

	/*
	 * First off, reap any detached LWP waiting to be collected.
	 * We can re-use its LWP structure and turnstile.
	 */
	isfree = NULL;
	if (p2->p_zomblwp != NULL) {
		mutex_enter(p2->p_lock);
		if ((isfree = p2->p_zomblwp) != NULL) {
			p2->p_zomblwp = NULL;
			lwp_free(isfree, true, false);/* releases proc mutex */
		} else
			mutex_exit(p2->p_lock);
	}
	if (isfree == NULL) {
		l2 = pool_cache_get(lwp_cache, PR_WAITOK);
		memset(l2, 0, sizeof(*l2));
		l2->l_ts = pool_cache_get(turnstile_cache, PR_WAITOK);
		SLIST_INIT(&l2->l_pi_lenders);
	} else {
		l2 = isfree;
		ts = l2->l_ts;
		KASSERT(l2->l_inheritedprio == -1);
		KASSERT(SLIST_EMPTY(&l2->l_pi_lenders));
		memset(l2, 0, sizeof(*l2));
		l2->l_ts = ts;
	}

	l2->l_stat = LSIDL;
	l2->l_proc = p2;
	l2->l_refcnt = 1;
	l2->l_class = sclass;

	/*
	 * If vfork(), we want the LWP to run fast and on the same CPU
	 * as its parent, so that it can reuse the VM context and cache
	 * footprint on the local CPU.
	 */
	l2->l_kpriority = ((flags & LWP_VFORK) ? true : false);
	l2->l_kpribase = PRI_KERNEL;
	l2->l_priority = l1->l_priority;
	l2->l_inheritedprio = -1;
	l2->l_protectprio = -1;
	l2->l_auxprio = -1;
	l2->l_flag = 0;
	l2->l_pflag = LP_MPSAFE;
	TAILQ_INIT(&l2->l_ld_locks);

	/*
	 * For vfork, borrow parent's lwpctl context if it exists.
	 * This also causes us to return via lwp_userret.
	 */
	if (flags & LWP_VFORK && l1->l_lwpctl) {
		l2->l_lwpctl = l1->l_lwpctl;
		l2->l_flag |= LW_LWPCTL;
	}

	/*
	 * If not the first LWP in the process, grab a reference to the
	 * descriptor table.
	 */
	l2->l_fd = p2->p_fd;
	if (p2->p_nlwps != 0) {
		KASSERT(l1->l_proc == p2);
		fd_hold(l2);
	} else {
		KASSERT(l1->l_proc != p2);
	}

	if (p2->p_flag & PK_SYSTEM) {
		/* Mark it as a system LWP. */
		l2->l_flag |= LW_SYSTEM;
	}

	kpreempt_disable();
	l2->l_mutex = l1->l_cpu->ci_schedstate.spc_mutex;
	l2->l_cpu = l1->l_cpu;
	kpreempt_enable();

	kdtrace_thread_ctor(NULL, l2);
	lwp_initspecific(l2);
	sched_lwp_fork(l1, l2);
	lwp_update_creds(l2);
	callout_init(&l2->l_timeout_ch, CALLOUT_MPSAFE);
	callout_setfunc(&l2->l_timeout_ch, sleepq_timeout, l2);
	cv_init(&l2->l_sigcv, "sigwait");
	cv_init(&l2->l_waitcv, "vfork");
	l2->l_syncobj = &sched_syncobj;

	if (rnewlwpp != NULL)
		*rnewlwpp = l2;

	/*
	 * PCU state needs to be saved before calling uvm_lwp_fork() so that
	 * the MD cpu_lwp_fork() can copy the saved state to the new LWP.
	 */
	pcu_save_all(l1);

	uvm_lwp_setuarea(l2, uaddr);
	uvm_lwp_fork(l1, l2, stack, stacksize, func, (arg != NULL) ? arg : l2);

	if ((flags & LWP_PIDLID) != 0) {
		lid = proc_alloc_pid(p2);
		l2->l_pflag |= LP_PIDLID;
	} else {
		lid = 0;
	}

	mutex_enter(p2->p_lock);

	if ((flags & LWP_DETACHED) != 0) {
		l2->l_prflag = LPR_DETACHED;
		p2->p_ndlwps++;
	} else
		l2->l_prflag = 0;

	l2->l_sigstk = *sigstk;
	l2->l_sigmask = *sigmask;
	TAILQ_INIT(&l2->l_sigpend.sp_info);
	sigemptyset(&l2->l_sigpend.sp_set);

	if (__predict_true(lid == 0)) {
		/*
		 * XXX: l_lid are expected to be unique (for a process)
		 * if LWP_PIDLID is sometimes set this won't be true.
		 * Once 2^31 threads have been allocated we have to
		 * scan to ensure we allocate a unique value.
		 */
		lid = ++p2->p_nlwpid;
		if (__predict_false(lid & LID_SCAN)) {
			lid = lwp_find_free_lid(lid, l2, p2);
			p2->p_nlwpid = lid | LID_SCAN;
			/* l2 as been inserted into p_lwps in order */
			goto skip_insert;
		}
		p2->p_nlwpid = lid;
	}
	LIST_INSERT_HEAD(&p2->p_lwps, l2, l_sibling);
    skip_insert:
	l2->l_lid = lid;
	p2->p_nlwps++;
	p2->p_nrlwps++;

	KASSERT(l2->l_affinity == NULL);

	if ((p2->p_flag & PK_SYSTEM) == 0) {
		/* Inherit the affinity mask. */
		if (l1->l_affinity) {
			/*
			 * Note that we hold the state lock while inheriting
			 * the affinity to avoid race with sched_setaffinity().
			 */
			lwp_lock(l1);
			if (l1->l_affinity) {
				kcpuset_use(l1->l_affinity);
				l2->l_affinity = l1->l_affinity;
			}
			lwp_unlock(l1);
		}
		lwp_lock(l2);
		/* Inherit a processor-set */
		l2->l_psid = l1->l_psid;
		/* Look for a CPU to start */
		l2->l_cpu = sched_takecpu(l2);
		lwp_unlock_to(l2, l2->l_cpu->ci_schedstate.spc_mutex);
	}
	mutex_exit(p2->p_lock);

	SDT_PROBE(proc, kernel, , lwp__create, l2, 0, 0, 0, 0);

	mutex_enter(proc_lock);
	LIST_INSERT_HEAD(&alllwp, l2, l_list);
	mutex_exit(proc_lock);

	SYSCALL_TIME_LWP_INIT(l2);

	if (p2->p_emul->e_lwp_fork)
		(*p2->p_emul->e_lwp_fork)(l1, l2);

	/* If the process is traced, report lwp creation to a debugger */
	if ((p2->p_slflag & (PSL_TRACED|PSL_TRACELWP_CREATE|PSL_SYSCALL)) ==
	    (PSL_TRACED|PSL_TRACELWP_CREATE)) {
		ksiginfo_t ksi;

		/* Tracing */
		KASSERT((l2->l_flag & LW_SYSTEM) == 0);

		p2->p_lwp_created = l2->l_lid;

		KSI_INIT_EMPTY(&ksi);
		ksi.ksi_signo = SIGTRAP;
		ksi.ksi_code = TRAP_LWP;
		mutex_enter(proc_lock);
		kpsignal(p2, &ksi, NULL);
		mutex_exit(proc_lock);
	}

	return (0);
}

/*
 * Called by MD code when a new LWP begins execution.  Must be called
 * with the previous LWP locked (so at splsched), or if there is no
 * previous LWP, at splsched.
 */
void
lwp_startup(struct lwp *prev, struct lwp *new_lwp)
{
	KASSERTMSG(new_lwp == curlwp, "l %p curlwp %p prevlwp %p", new_lwp, curlwp, prev);

	SDT_PROBE(proc, kernel, , lwp__start, new_lwp, 0, 0, 0, 0);

	KASSERT(kpreempt_disabled());
	if (prev != NULL) {
		/*
		 * Normalize the count of the spin-mutexes, it was
		 * increased in mi_switch().  Unmark the state of
		 * context switch - it is finished for previous LWP.
		 */
		curcpu()->ci_mtx_count++;
		membar_exit();
		prev->l_ctxswtch = 0;
	}
	KPREEMPT_DISABLE(new_lwp);
	if (__predict_true(new_lwp->l_proc->p_vmspace))
		pmap_activate(new_lwp);
	spl0();

	/* Note trip through cpu_switchto(). */
	pserialize_switchpoint();

	LOCKDEBUG_BARRIER(NULL, 0);
	KPREEMPT_ENABLE(new_lwp);
	if ((new_lwp->l_pflag & LP_MPSAFE) == 0) {
		KERNEL_LOCK(1, new_lwp);
	}
}

/*
 * Exit an LWP.
 */
void
lwp_exit(struct lwp *l)
{
	struct proc *p = l->l_proc;
	struct lwp *l2;
	bool current;

	current = (l == curlwp);

	KASSERT(current || (l->l_stat == LSIDL && l->l_target_cpu == NULL));
	KASSERT(p == curproc);

	SDT_PROBE(proc, kernel, , lwp__exit, l, 0, 0, 0, 0);

	/*
	 * Verify that we hold no locks other than the kernel lock.
	 */
	LOCKDEBUG_BARRIER(&kernel_lock, 0);

	/* If the process is traced, report lwp termination to a debugger */
	if ((p->p_slflag & (PSL_TRACED|PSL_TRACELWP_EXIT|PSL_SYSCALL)) ==
	    (PSL_TRACED|PSL_TRACELWP_EXIT)) {
		ksiginfo_t ksi;

		/* Tracing */
		KASSERT((l->l_flag & LW_SYSTEM) == 0);

		p->p_lwp_exited = l->l_lid;

		KSI_INIT_EMPTY(&ksi);
		ksi.ksi_signo = SIGTRAP;
		ksi.ksi_code = TRAP_LWP;
		mutex_enter(proc_lock);
		kpsignal(p, &ksi, NULL);
		mutex_exit(proc_lock);
	}

	/*
	 * If we are the last live LWP in a process, we need to exit the
	 * entire process.  We do so with an exit status of zero, because
	 * it's a "controlled" exit, and because that's what Solaris does.
	 *
	 * We are not quite a zombie yet, but for accounting purposes we
	 * must increment the count of zombies here.
	 *
	 * Note: the last LWP's specificdata will be deleted here.
	 */
	mutex_enter(p->p_lock);
	if (p->p_nlwps - p->p_nzlwps == 1) {
		KASSERT(current == true);
		KASSERT(p != &proc0);
		/* XXXSMP kernel_lock not held */
		exit1(l, 0, 0);
		/* NOTREACHED */
	}
	p->p_nzlwps++;
	mutex_exit(p->p_lock);

	if (p->p_emul->e_lwp_exit)
		(*p->p_emul->e_lwp_exit)(l);

	/* Drop filedesc reference. */
	fd_free();

	/* Delete the specificdata while it's still safe to sleep. */
	lwp_finispecific(l);

	/*
	 * Release our cached credentials.
	 */
	kauth_cred_free(l->l_cred);
	callout_destroy(&l->l_timeout_ch);

	/*
	 * Remove the LWP from the global list.
	 * Free its LID from the PID namespace if needed.
	 */
	mutex_enter(proc_lock);
	LIST_REMOVE(l, l_list);
	if ((l->l_pflag & LP_PIDLID) != 0 && l->l_lid != p->p_pid) {
		proc_free_pid(l->l_lid);
	}
	mutex_exit(proc_lock);

	/*
	 * Get rid of all references to the LWP that others (e.g. procfs)
	 * may have, and mark the LWP as a zombie.  If the LWP is detached,
	 * mark it waiting for collection in the proc structure.  Note that
	 * before we can do that, we need to free any other dead, deatched
	 * LWP waiting to meet its maker.
	 */
	mutex_enter(p->p_lock);
	lwp_drainrefs(l);

	if ((l->l_prflag & LPR_DETACHED) != 0) {
		while ((l2 = p->p_zomblwp) != NULL) {
			p->p_zomblwp = NULL;
			lwp_free(l2, false, false);/* releases proc mutex */
			mutex_enter(p->p_lock);
			l->l_refcnt++;
			lwp_drainrefs(l);
		}
		p->p_zomblwp = l;
	}

	/*
	 * If we find a pending signal for the process and we have been
	 * asked to check for signals, then we lose: arrange to have
	 * all other LWPs in the process check for signals.
	 */
	if ((l->l_flag & LW_PENDSIG) != 0 &&
	    firstsig(&p->p_sigpend.sp_set) != 0) {
		LIST_FOREACH(l2, &p->p_lwps, l_sibling) {
			lwp_lock(l2);
			l2->l_flag |= LW_PENDSIG;
			lwp_unlock(l2);
		}
	}

	/*
	 * Release any PCU resources before becoming a zombie.
	 */
	pcu_discard_all(l);

	lwp_lock(l);
	l->l_stat = LSZOMB;
	if (l->l_name != NULL) {
		strcpy(l->l_name, "(zombie)");
	}
	lwp_unlock(l);
	p->p_nrlwps--;
	cv_broadcast(&p->p_lwpcv);
	if (l->l_lwpctl != NULL)
		l->l_lwpctl->lc_curcpu = LWPCTL_CPU_EXITED;
	mutex_exit(p->p_lock);

	/*
	 * We can no longer block.  At this point, lwp_free() may already
	 * be gunning for us.  On a multi-CPU system, we may be off p_lwps.
	 *
	 * Free MD LWP resources.
	 */
	cpu_lwp_free(l, 0);

	if (current) {
		pmap_deactivate(l);

		/*
		 * Release the kernel lock, and switch away into
		 * oblivion.
		 */
#ifdef notyet
		/* XXXSMP hold in lwp_userret() */
		KERNEL_UNLOCK_LAST(l);
#else
		KERNEL_UNLOCK_ALL(l, NULL);
#endif
		lwp_exit_switchaway(l);
	}
}

/*
 * Free a dead LWP's remaining resources.
 *
 * XXXLWP limits.
 */
void
lwp_free(struct lwp *l, bool recycle, bool last)
{
	struct proc *p = l->l_proc;
	struct rusage *ru;
	ksiginfoq_t kq;

	KASSERT(l != curlwp);
	KASSERT(last || mutex_owned(p->p_lock));

	/*
	 * We use the process credentials instead of the lwp credentials here
	 * because the lwp credentials maybe cached (just after a setuid call)
	 * and we don't want pay for syncing, since the lwp is going away
	 * anyway
	 */
	if (p != &proc0 && p->p_nlwps != 1)
		(void)chglwpcnt(kauth_cred_getuid(p->p_cred), -1);
	/*
	 * If this was not the last LWP in the process, then adjust
	 * counters and unlock.
	 */
	if (!last) {
		/*
		 * Add the LWP's run time to the process' base value.
		 * This needs to co-incide with coming off p_lwps.
		 */
		bintime_add(&p->p_rtime, &l->l_rtime);
		p->p_pctcpu += l->l_pctcpu;
		ru = &p->p_stats->p_ru;
		ruadd(ru, &l->l_ru);
		ru->ru_nvcsw += (l->l_ncsw - l->l_nivcsw);
		ru->ru_nivcsw += l->l_nivcsw;
		LIST_REMOVE(l, l_sibling);
		p->p_nlwps--;
		p->p_nzlwps--;
		if ((l->l_prflag & LPR_DETACHED) != 0)
			p->p_ndlwps--;

		/*
		 * Have any LWPs sleeping in lwp_wait() recheck for
		 * deadlock.
		 */
		cv_broadcast(&p->p_lwpcv);
		mutex_exit(p->p_lock);
	}

#ifdef MULTIPROCESSOR
	/*
	 * In the unlikely event that the LWP is still on the CPU,
	 * then spin until it has switched away.  We need to release
	 * all locks to avoid deadlock against interrupt handlers on
	 * the target CPU.
	 */
	if ((l->l_pflag & LP_RUNNING) != 0 || l->l_cpu->ci_curlwp == l) {
		int count;
		(void)count; /* XXXgcc */
		KERNEL_UNLOCK_ALL(curlwp, &count);
		while ((l->l_pflag & LP_RUNNING) != 0 ||
		    l->l_cpu->ci_curlwp == l)
			SPINLOCK_BACKOFF_HOOK;
		KERNEL_LOCK(count, curlwp);
	}
#endif

	/*
	 * Destroy the LWP's remaining signal information.
	 */
	ksiginfo_queue_init(&kq);
	sigclear(&l->l_sigpend, NULL, &kq);
	ksiginfo_queue_drain(&kq);
	cv_destroy(&l->l_sigcv);
	cv_destroy(&l->l_waitcv);

	/*
	 * Free lwpctl structure and affinity.
	 */
	if (l->l_lwpctl) {
		lwp_ctl_free(l);
	}
	if (l->l_affinity) {
		kcpuset_unuse(l->l_affinity, NULL);
		l->l_affinity = NULL;
	}

	/*
	 * Free the LWP's turnstile and the LWP structure itself unless the
	 * caller wants to recycle them.  Also, free the scheduler specific
	 * data.
	 *
	 * We can't return turnstile0 to the pool (it didn't come from it),
	 * so if it comes up just drop it quietly and move on.
	 *
	 * We don't recycle the VM resources at this time.
	 */

	if (!recycle && l->l_ts != &turnstile0)
		pool_cache_put(turnstile_cache, l->l_ts);
	if (l->l_name != NULL)
		kmem_free(l->l_name, MAXCOMLEN);

	cpu_lwp_free2(l);
	uvm_lwp_exit(l);

	KASSERT(SLIST_EMPTY(&l->l_pi_lenders));
	KASSERT(l->l_inheritedprio == -1);
	KASSERT(l->l_blcnt == 0);
	kdtrace_thread_dtor(NULL, l);
	if (!recycle)
		pool_cache_put(lwp_cache, l);
}

/*
 * Migrate the LWP to the another CPU.  Unlocks the LWP.
 */
void
lwp_migrate(lwp_t *l, struct cpu_info *tci)
{
	struct schedstate_percpu *tspc;
	int lstat = l->l_stat;

	KASSERT(lwp_locked(l, NULL));
	KASSERT(tci != NULL);

	/* If LWP is still on the CPU, it must be handled like LSONPROC */
	if ((l->l_pflag & LP_RUNNING) != 0) {
		lstat = LSONPROC;
	}

	/*
	 * The destination CPU could be changed while previous migration
	 * was not finished.
	 */
	if (l->l_target_cpu != NULL) {
		l->l_target_cpu = tci;
		lwp_unlock(l);
		return;
	}

	/* Nothing to do if trying to migrate to the same CPU */
	if (l->l_cpu == tci) {
		lwp_unlock(l);
		return;
	}

	KASSERT(l->l_target_cpu == NULL);
	tspc = &tci->ci_schedstate;
	switch (lstat) {
	case LSRUN:
		l->l_target_cpu = tci;
		break;
	case LSIDL:
		l->l_cpu = tci;
		lwp_unlock_to(l, tspc->spc_mutex);
		return;
	case LSSLEEP:
		l->l_cpu = tci;
		break;
	case LSSTOP:
	case LSSUSPENDED:
		l->l_cpu = tci;
		if (l->l_wchan == NULL) {
			lwp_unlock_to(l, tspc->spc_lwplock);
			return;
		}
		break;
	case LSONPROC:
		l->l_target_cpu = tci;
		spc_lock(l->l_cpu);
		cpu_need_resched(l->l_cpu, RESCHED_KPREEMPT);
		spc_unlock(l->l_cpu);
		break;
	}
	lwp_unlock(l);
}

/*
 * Find the LWP in the process.  Arguments may be zero, in such case,
 * the calling process and first LWP in the list will be used.
 * On success - returns proc locked.
 */
struct lwp *
lwp_find2(pid_t pid, lwpid_t lid)
{
	proc_t *p;
	lwp_t *l;

	/* Find the process. */
	if (pid != 0) {
		mutex_enter(proc_lock);
		p = proc_find(pid);
		if (p == NULL) {
			mutex_exit(proc_lock);
			return NULL;
		}
		mutex_enter(p->p_lock);
		mutex_exit(proc_lock);
	} else {
		p = curlwp->l_proc;
		mutex_enter(p->p_lock);
	}
	/* Find the thread. */
	if (lid != 0) {
		l = lwp_find(p, lid);
	} else {
		l = LIST_FIRST(&p->p_lwps);
	}
	if (l == NULL) {
		mutex_exit(p->p_lock);
	}
	return l;
}

/*
 * Look up a live LWP within the specified process.
 *
 * Must be called with p->p_lock held.
 */
struct lwp *
lwp_find(struct proc *p, lwpid_t id)
{
	struct lwp *l;

	KASSERT(mutex_owned(p->p_lock));

	LIST_FOREACH(l, &p->p_lwps, l_sibling) {
		if (l->l_lid == id)
			break;
	}

	/*
	 * No need to lock - all of these conditions will
	 * be visible with the process level mutex held.
	 */
	if (l != NULL && (l->l_stat == LSIDL || l->l_stat == LSZOMB))
		l = NULL;

	return l;
}

/*
 * Update an LWP's cached credentials to mirror the process' master copy.
 *
 * This happens early in the syscall path, on user trap, and on LWP
 * creation.  A long-running LWP can also voluntarily choose to update
 * its credentials by calling this routine.  This may be called from
 * LWP_CACHE_CREDS(), which checks l->l_cred != p->p_cred beforehand.
 */
void
lwp_update_creds(struct lwp *l)
{
	kauth_cred_t oc;
	struct proc *p;

	p = l->l_proc;
	oc = l->l_cred;

	mutex_enter(p->p_lock);
	kauth_cred_hold(p->p_cred);
	l->l_cred = p->p_cred;
	l->l_prflag &= ~LPR_CRMOD;
	mutex_exit(p->p_lock);
	if (oc != NULL)
		kauth_cred_free(oc);
}

/*
 * Verify that an LWP is locked, and optionally verify that the lock matches
 * one we specify.
 */
int
lwp_locked(struct lwp *l, kmutex_t *mtx)
{
	kmutex_t *cur = l->l_mutex;

	return mutex_owned(cur) && (mtx == cur || mtx == NULL);
}

/*
 * Lend a new mutex to an LWP.  The old mutex must be held.
 */
void
lwp_setlock(struct lwp *l, kmutex_t *mtx)
{

	KASSERT(mutex_owned(l->l_mutex));

	membar_exit();
	l->l_mutex = mtx;
}

/*
 * Lend a new mutex to an LWP, and release the old mutex.  The old mutex
 * must be held.
 */
void
lwp_unlock_to(struct lwp *l, kmutex_t *mtx)
{
	kmutex_t *old;

	KASSERT(lwp_locked(l, NULL));

	old = l->l_mutex;
	membar_exit();
	l->l_mutex = mtx;
	mutex_spin_exit(old);
}

int
lwp_trylock(struct lwp *l)
{
	kmutex_t *old;

	for (;;) {
		if (!mutex_tryenter(old = l->l_mutex))
			return 0;
		if (__predict_true(l->l_mutex == old))
			return 1;
		mutex_spin_exit(old);
	}
}

void
lwp_unsleep(lwp_t *l, bool cleanup)
{

	KASSERT(mutex_owned(l->l_mutex));
	(*l->l_syncobj->sobj_unsleep)(l, cleanup);
}

/*
 * Handle exceptions for mi_userret().  Called if a member of LW_USERRET is
 * set.
 */
void
lwp_userret(struct lwp *l)
{
	struct proc *p;
	int sig;

	KASSERT(l == curlwp);
	KASSERT(l->l_stat == LSONPROC);
	p = l->l_proc;

#ifndef __HAVE_FAST_SOFTINTS
	/* Run pending soft interrupts. */
	if (l->l_cpu->ci_data.cpu_softints != 0)
		softint_overlay();
#endif

	/*
	 * It is safe to do this read unlocked on a MP system..
	 */
	while ((l->l_flag & LW_USERRET) != 0) {
		/*
		 * Process pending signals first, unless the process
		 * is dumping core or exiting, where we will instead
		 * enter the LW_WSUSPEND case below.
		 */
		if ((l->l_flag & (LW_PENDSIG | LW_WCORE | LW_WEXIT)) ==
		    LW_PENDSIG) {
			mutex_enter(p->p_lock);
			while ((sig = issignal(l)) != 0)
				postsig(sig);
			mutex_exit(p->p_lock);
		}

		/*
		 * Core-dump or suspend pending.
		 *
		 * In case of core dump, suspend ourselves, so that the kernel
		 * stack and therefore the userland registers saved in the
		 * trapframe are around for coredump() to write them out.
		 * We also need to save any PCU resources that we have so that
		 * they accessible for coredump().  We issue a wakeup on
		 * p->p_lwpcv so that sigexit() will write the core file out
		 * once all other LWPs are suspended.  
		 */
		if ((l->l_flag & LW_WSUSPEND) != 0) {
			pcu_save_all(l);
			mutex_enter(p->p_lock);
			p->p_nrlwps--;
			cv_broadcast(&p->p_lwpcv);
			lwp_lock(l);
			l->l_stat = LSSUSPENDED;
			lwp_unlock(l);
			mutex_exit(p->p_lock);
			lwp_lock(l);
			mi_switch(l);
		}

		/* Process is exiting. */
		if ((l->l_flag & LW_WEXIT) != 0) {
			lwp_exit(l);
			KASSERT(0);
			/* NOTREACHED */
		}

		/* update lwpctl processor (for vfork child_return) */
		if (l->l_flag & LW_LWPCTL) {
			lwp_lock(l);
			KASSERT(kpreempt_disabled());
			l->l_lwpctl->lc_curcpu = (int)cpu_index(l->l_cpu);
			l->l_lwpctl->lc_pctr++;
			l->l_flag &= ~LW_LWPCTL;
			lwp_unlock(l);
		}
	}
}

/*
 * Force an LWP to enter the kernel, to take a trip through lwp_userret().
 */
void
lwp_need_userret(struct lwp *l)
{
	KASSERT(lwp_locked(l, NULL));

	/*
	 * Since the tests in lwp_userret() are done unlocked, make sure
	 * that the condition will be seen before forcing the LWP to enter
	 * kernel mode.
	 */
	membar_producer();
	cpu_signotify(l);
}

/*
 * Add one reference to an LWP.  This will prevent the LWP from
 * exiting, thus keep the lwp structure and PCB around to inspect.
 */
void
lwp_addref(struct lwp *l)
{

	KASSERT(mutex_owned(l->l_proc->p_lock));
	KASSERT(l->l_stat != LSZOMB);
	KASSERT(l->l_refcnt != 0);

	l->l_refcnt++;
}

/*
 * Remove one reference to an LWP.  If this is the last reference,
 * then we must finalize the LWP's death.
 */
void
lwp_delref(struct lwp *l)
{
	struct proc *p = l->l_proc;

	mutex_enter(p->p_lock);
	lwp_delref2(l);
	mutex_exit(p->p_lock);
}

/*
 * Remove one reference to an LWP.  If this is the last reference,
 * then we must finalize the LWP's death.  The proc mutex is held
 * on entry.
 */
void
lwp_delref2(struct lwp *l)
{
	struct proc *p = l->l_proc;

	KASSERT(mutex_owned(p->p_lock));
	KASSERT(l->l_stat != LSZOMB);
	KASSERT(l->l_refcnt > 0);
	if (--l->l_refcnt == 0)
		cv_broadcast(&p->p_lwpcv);
}

/*
 * Drain all references to the current LWP.
 */
void
lwp_drainrefs(struct lwp *l)
{
	struct proc *p = l->l_proc;

	KASSERT(mutex_owned(p->p_lock));
	KASSERT(l->l_refcnt != 0);

	l->l_refcnt--;
	while (l->l_refcnt != 0)
		cv_wait(&p->p_lwpcv, p->p_lock);
}

/*
 * Return true if the specified LWP is 'alive'.  Only p->p_lock need
 * be held.
 */
bool
lwp_alive(lwp_t *l)
{

	KASSERT(mutex_owned(l->l_proc->p_lock));

	switch (l->l_stat) {
	case LSSLEEP:
	case LSRUN:
	case LSONPROC:
	case LSSTOP:
	case LSSUSPENDED:
		return true;
	default:
		return false;
	}
}

/*
 * Return first live LWP in the process.
 */
lwp_t *
lwp_find_first(proc_t *p)
{
	lwp_t *l;

	KASSERT(mutex_owned(p->p_lock));

	LIST_FOREACH(l, &p->p_lwps, l_sibling) {
		if (lwp_alive(l)) {
			return l;
		}
	}

	return NULL;
}

/*
 * Allocate a new lwpctl structure for a user LWP.
 */
int
lwp_ctl_alloc(vaddr_t *uaddr)
{
	lcproc_t *lp;
	u_int bit, i, offset;
	struct uvm_object *uao;
	int error;
	lcpage_t *lcp;
	proc_t *p;
	lwp_t *l;

	l = curlwp;
	p = l->l_proc;

	/* don't allow a vforked process to create lwp ctls */
	if (p->p_lflag & PL_PPWAIT)
		return EBUSY;

	if (l->l_lcpage != NULL) {
		lcp = l->l_lcpage;
		*uaddr = lcp->lcp_uaddr + (vaddr_t)l->l_lwpctl - lcp->lcp_kaddr;
		return 0;
	}

	/* First time around, allocate header structure for the process. */
	if ((lp = p->p_lwpctl) == NULL) {
		lp = kmem_alloc(sizeof(*lp), KM_SLEEP);
		mutex_init(&lp->lp_lock, MUTEX_DEFAULT, IPL_NONE);
		lp->lp_uao = NULL;
		TAILQ_INIT(&lp->lp_pages);
		mutex_enter(p->p_lock);
		if (p->p_lwpctl == NULL) {
			p->p_lwpctl = lp;
			mutex_exit(p->p_lock);
		} else {
			mutex_exit(p->p_lock);
			mutex_destroy(&lp->lp_lock);
			kmem_free(lp, sizeof(*lp));
			lp = p->p_lwpctl;
		}
	}

 	/*
 	 * Set up an anonymous memory region to hold the shared pages.
 	 * Map them into the process' address space.  The user vmspace
 	 * gets the first reference on the UAO.
 	 */
	mutex_enter(&lp->lp_lock);
	if (lp->lp_uao == NULL) {
		lp->lp_uao = uao_create(LWPCTL_UAREA_SZ, 0);
		lp->lp_cur = 0;
		lp->lp_max = LWPCTL_UAREA_SZ;
		lp->lp_uva = p->p_emul->e_vm_default_addr(p,
		     (vaddr_t)p->p_vmspace->vm_daddr, LWPCTL_UAREA_SZ,
		     p->p_vmspace->vm_map.flags & VM_MAP_TOPDOWN);
		error = uvm_map(&p->p_vmspace->vm_map, &lp->lp_uva,
		    LWPCTL_UAREA_SZ, lp->lp_uao, 0, 0, UVM_MAPFLAG(UVM_PROT_RW,
		    UVM_PROT_RW, UVM_INH_NONE, UVM_ADV_NORMAL, 0));
		if (error != 0) {
			uao_detach(lp->lp_uao);
			lp->lp_uao = NULL;
			mutex_exit(&lp->lp_lock);
			return error;
		}
	}

	/* Get a free block and allocate for this LWP. */
	TAILQ_FOREACH(lcp, &lp->lp_pages, lcp_chain) {
		if (lcp->lcp_nfree != 0)
			break;
	}
	if (lcp == NULL) {
		/* Nothing available - try to set up a free page. */
		if (lp->lp_cur == lp->lp_max) {
			mutex_exit(&lp->lp_lock);
			return ENOMEM;
		}
		lcp = kmem_alloc(LWPCTL_LCPAGE_SZ, KM_SLEEP);

		/*
		 * Wire the next page down in kernel space.  Since this
		 * is a new mapping, we must add a reference.
		 */
		uao = lp->lp_uao;
		(*uao->pgops->pgo_reference)(uao);
		lcp->lcp_kaddr = vm_map_min(kernel_map);
		error = uvm_map(kernel_map, &lcp->lcp_kaddr, PAGE_SIZE,
		    uao, lp->lp_cur, PAGE_SIZE,
		    UVM_MAPFLAG(UVM_PROT_RW, UVM_PROT_RW,
		    UVM_INH_NONE, UVM_ADV_RANDOM, 0));
		if (error != 0) {
			mutex_exit(&lp->lp_lock);
			kmem_free(lcp, LWPCTL_LCPAGE_SZ);
			(*uao->pgops->pgo_detach)(uao);
			return error;
		}
		error = uvm_map_pageable(kernel_map, lcp->lcp_kaddr,
		    lcp->lcp_kaddr + PAGE_SIZE, FALSE, 0);
		if (error != 0) {
			mutex_exit(&lp->lp_lock);
			uvm_unmap(kernel_map, lcp->lcp_kaddr,
			    lcp->lcp_kaddr + PAGE_SIZE);
			kmem_free(lcp, LWPCTL_LCPAGE_SZ);
			return error;
		}
		/* Prepare the page descriptor and link into the list. */
		lcp->lcp_uaddr = lp->lp_uva + lp->lp_cur;
		lp->lp_cur += PAGE_SIZE;
		lcp->lcp_nfree = LWPCTL_PER_PAGE;
		lcp->lcp_rotor = 0;
		memset(lcp->lcp_bitmap, 0xff, LWPCTL_BITMAP_SZ);
		TAILQ_INSERT_HEAD(&lp->lp_pages, lcp, lcp_chain);
	}
	for (i = lcp->lcp_rotor; lcp->lcp_bitmap[i] == 0;) {
		if (++i >= LWPCTL_BITMAP_ENTRIES)
			i = 0;
	}
	bit = ffs(lcp->lcp_bitmap[i]) - 1;
	lcp->lcp_bitmap[i] ^= (1U << bit);
	lcp->lcp_rotor = i;
	lcp->lcp_nfree--;
	l->l_lcpage = lcp;
	offset = (i << 5) + bit;
	l->l_lwpctl = (lwpctl_t *)lcp->lcp_kaddr + offset;
	*uaddr = lcp->lcp_uaddr + offset * sizeof(lwpctl_t);
	mutex_exit(&lp->lp_lock);

	KPREEMPT_DISABLE(l);
	l->l_lwpctl->lc_curcpu = (int)curcpu()->ci_data.cpu_index;
	KPREEMPT_ENABLE(l);

	return 0;
}

/*
 * Free an lwpctl structure back to the per-process list.
 */
void
lwp_ctl_free(lwp_t *l)
{
	struct proc *p = l->l_proc;
	lcproc_t *lp;
	lcpage_t *lcp;
	u_int map, offset;

	/* don't free a lwp context we borrowed for vfork */
	if (p->p_lflag & PL_PPWAIT) {
		l->l_lwpctl = NULL;
		return;
	}

	lp = p->p_lwpctl;
	KASSERT(lp != NULL);

	lcp = l->l_lcpage;
	offset = (u_int)((lwpctl_t *)l->l_lwpctl - (lwpctl_t *)lcp->lcp_kaddr);
	KASSERT(offset < LWPCTL_PER_PAGE);

	mutex_enter(&lp->lp_lock);
	lcp->lcp_nfree++;
	map = offset >> 5;
	lcp->lcp_bitmap[map] |= (1U << (offset & 31));
	if (lcp->lcp_bitmap[lcp->lcp_rotor] == 0)
		lcp->lcp_rotor = map;
	if (TAILQ_FIRST(&lp->lp_pages)->lcp_nfree == 0) {
		TAILQ_REMOVE(&lp->lp_pages, lcp, lcp_chain);
		TAILQ_INSERT_HEAD(&lp->lp_pages, lcp, lcp_chain);
	}
	mutex_exit(&lp->lp_lock);
}

/*
 * Process is exiting; tear down lwpctl state.  This can only be safely
 * called by the last LWP in the process.
 */
void
lwp_ctl_exit(void)
{
	lcpage_t *lcp, *next;
	lcproc_t *lp;
	proc_t *p;
	lwp_t *l;

	l = curlwp;
	l->l_lwpctl = NULL;
	l->l_lcpage = NULL;
	p = l->l_proc;
	lp = p->p_lwpctl;

	KASSERT(lp != NULL);
	KASSERT(p->p_nlwps == 1);

	for (lcp = TAILQ_FIRST(&lp->lp_pages); lcp != NULL; lcp = next) {
		next = TAILQ_NEXT(lcp, lcp_chain);
		uvm_unmap(kernel_map, lcp->lcp_kaddr,
		    lcp->lcp_kaddr + PAGE_SIZE);
		kmem_free(lcp, LWPCTL_LCPAGE_SZ);
	}

	if (lp->lp_uao != NULL) {
		uvm_unmap(&p->p_vmspace->vm_map, lp->lp_uva,
		    lp->lp_uva + LWPCTL_UAREA_SZ);
	}

	mutex_destroy(&lp->lp_lock);
	kmem_free(lp, sizeof(*lp));
	p->p_lwpctl = NULL;
}

/*
 * Return the current LWP's "preemption counter".  Used to detect
 * preemption across operations that can tolerate preemption without
 * crashing, but which may generate incorrect results if preempted.
 */
uint64_t
lwp_pctr(void)
{

	return curlwp->l_ncsw;
}

/*
 * Set an LWP's private data pointer.
 */
int
lwp_setprivate(struct lwp *l, void *ptr)
{
	int error = 0;

	l->l_private = ptr;
#ifdef __HAVE_CPU_LWP_SETPRIVATE
	error = cpu_lwp_setprivate(l, ptr);
#endif
	return error;
}

#if defined(DDB)
#include <machine/pcb.h>

void
lwp_whatis(uintptr_t addr, void (*pr)(const char *, ...))
{
	lwp_t *l;

	LIST_FOREACH(l, &alllwp, l_list) {
		uintptr_t stack = (uintptr_t)KSTACK_LOWEST_ADDR(l);

		if (addr < stack || stack + KSTACK_SIZE <= addr) {
			continue;
		}
		(*pr)("%p is %p+%zu, LWP %p's stack\n",
		    (void *)addr, (void *)stack,
		    (size_t)(addr - stack), l);
	}
}
#endif /* defined(DDB) */<|MERGE_RESOLUTION|>--- conflicted
+++ resolved
@@ -1,8 +1,4 @@
-<<<<<<< HEAD
-/*	$NetBSD: kern_lwp.c,v 1.192 2018/04/23 15:51:00 christos Exp $	*/
-=======
 /*	$NetBSD: kern_lwp.c,v 1.194 2018/07/04 18:15:27 kamil Exp $	*/
->>>>>>> b2b84690
 
 /*-
  * Copyright (c) 2001, 2006, 2007, 2008, 2009 The NetBSD Foundation, Inc.
@@ -215,11 +211,7 @@
  */
 
 #include <sys/cdefs.h>
-<<<<<<< HEAD
-__KERNEL_RCSID(0, "$NetBSD: kern_lwp.c,v 1.192 2018/04/23 15:51:00 christos Exp $");
-=======
 __KERNEL_RCSID(0, "$NetBSD: kern_lwp.c,v 1.194 2018/07/04 18:15:27 kamil Exp $");
->>>>>>> b2b84690
 
 #include "opt_ddb.h"
 #include "opt_lockdebug.h"
