--- conflicted
+++ resolved
@@ -1,8 +1,4 @@
-<<<<<<< HEAD
-/*	$NetBSD: sysv_ipc.c,v 1.32 2015/12/05 00:51:42 pgoyette Exp $	*/
-=======
 /*	$NetBSD: sysv_ipc.c,v 1.33 2018/09/03 16:29:35 riastradh Exp $	*/
->>>>>>> 598bd837
 
 /*-
  * Copyright (c) 1998, 2007 The NetBSD Foundation, Inc.
@@ -34,11 +30,7 @@
  */
 
 #include <sys/cdefs.h>
-<<<<<<< HEAD
-__KERNEL_RCSID(0, "$NetBSD: sysv_ipc.c,v 1.32 2015/12/05 00:51:42 pgoyette Exp $");
-=======
 __KERNEL_RCSID(0, "$NetBSD: sysv_ipc.c,v 1.33 2018/09/03 16:29:35 riastradh Exp $");
->>>>>>> 598bd837
 
 #ifdef _KERNEL_OPT
 #include "opt_sysv.h"
