<<<<<<< HEAD
/*	$NetBSD: kern_resource.c,v 1.177 2018/04/08 11:43:01 mlelstv Exp $	*/
=======
/*	$NetBSD: kern_resource.c,v 1.181 2018/05/13 14:45:23 christos Exp $	*/
>>>>>>> b2b84690

/*-
 * Copyright (c) 1982, 1986, 1991, 1993
 *	The Regents of the University of California.  All rights reserved.
 * (c) UNIX System Laboratories, Inc.
 * All or some portions of this file are derived from material licensed
 * to the University of California by American Telephone and Telegraph
 * Co. or Unix System Laboratories, Inc. and are reproduced herein with
 * the permission of UNIX System Laboratories, Inc.
 *
 * Redistribution and use in source and binary forms, with or without
 * modification, are permitted provided that the following conditions
 * are met:
 * 1. Redistributions of source code must retain the above copyright
 *    notice, this list of conditions and the following disclaimer.
 * 2. Redistributions in binary form must reproduce the above copyright
 *    notice, this list of conditions and the following disclaimer in the
 *    documentation and/or other materials provided with the distribution.
 * 3. Neither the name of the University nor the names of its contributors
 *    may be used to endorse or promote products derived from this software
 *    without specific prior written permission.
 *
 * THIS SOFTWARE IS PROVIDED BY THE REGENTS AND CONTRIBUTORS ``AS IS'' AND
 * ANY EXPRESS OR IMPLIED WARRANTIES, INCLUDING, BUT NOT LIMITED TO, THE
 * IMPLIED WARRANTIES OF MERCHANTABILITY AND FITNESS FOR A PARTICULAR PURPOSE
 * ARE DISCLAIMED.  IN NO EVENT SHALL THE REGENTS OR CONTRIBUTORS BE LIABLE
 * FOR ANY DIRECT, INDIRECT, INCIDENTAL, SPECIAL, EXEMPLARY, OR CONSEQUENTIAL
 * DAMAGES (INCLUDING, BUT NOT LIMITED TO, PROCUREMENT OF SUBSTITUTE GOODS
 * OR SERVICES; LOSS OF USE, DATA, OR PROFITS; OR BUSINESS INTERRUPTION)
 * HOWEVER CAUSED AND ON ANY THEORY OF LIABILITY, WHETHER IN CONTRACT, STRICT
 * LIABILITY, OR TORT (INCLUDING NEGLIGENCE OR OTHERWISE) ARISING IN ANY WAY
 * OUT OF THE USE OF THIS SOFTWARE, EVEN IF ADVISED OF THE POSSIBILITY OF
 * SUCH DAMAGE.
 *
 *	@(#)kern_resource.c	8.8 (Berkeley) 2/14/95
 */

#include <sys/cdefs.h>
<<<<<<< HEAD
__KERNEL_RCSID(0, "$NetBSD: kern_resource.c,v 1.177 2018/04/08 11:43:01 mlelstv Exp $");
=======
__KERNEL_RCSID(0, "$NetBSD: kern_resource.c,v 1.181 2018/05/13 14:45:23 christos Exp $");
>>>>>>> b2b84690

#include <sys/param.h>
#include <sys/systm.h>
#include <sys/kernel.h>
#include <sys/file.h>
#include <sys/resourcevar.h>
#include <sys/kmem.h>
#include <sys/namei.h>
#include <sys/pool.h>
#include <sys/proc.h>
#include <sys/sysctl.h>
#include <sys/timevar.h>
#include <sys/kauth.h>
#include <sys/atomic.h>
#include <sys/mount.h>
#include <sys/syscallargs.h>
#include <sys/atomic.h>

#include <uvm/uvm_extern.h>

/*
 * Maximum process data and stack limits.
 * They are variables so they are patchable.
 */
rlim_t			maxdmap = MAXDSIZ;
rlim_t			maxsmap = MAXSSIZ;

static pool_cache_t	plimit_cache	__read_mostly;
static pool_cache_t	pstats_cache	__read_mostly;

static kauth_listener_t	resource_listener;
static struct sysctllog	*proc_sysctllog;

static int	donice(struct lwp *, struct proc *, int);
static void	sysctl_proc_setup(void);

static int
resource_listener_cb(kauth_cred_t cred, kauth_action_t action, void *cookie,
    void *arg0, void *arg1, void *arg2, void *arg3)
{
	struct proc *p;
	int result;

	result = KAUTH_RESULT_DEFER;
	p = arg0;

	switch (action) {
	case KAUTH_PROCESS_NICE:
		if (kauth_cred_geteuid(cred) != kauth_cred_geteuid(p->p_cred) &&
		    kauth_cred_getuid(cred) != kauth_cred_geteuid(p->p_cred)) {
			break;
		}

		if ((u_long)arg1 >= p->p_nice)
			result = KAUTH_RESULT_ALLOW;

		break;

	case KAUTH_PROCESS_RLIMIT: {
		enum kauth_process_req req;

		req = (enum kauth_process_req)(unsigned long)arg1;

		switch (req) {
		case KAUTH_REQ_PROCESS_RLIMIT_GET:
			result = KAUTH_RESULT_ALLOW;
			break;

		case KAUTH_REQ_PROCESS_RLIMIT_SET: {
			struct rlimit *new_rlimit;
			u_long which;

			if ((p != curlwp->l_proc) &&
			    (proc_uidmatch(cred, p->p_cred) != 0))
				break;

			new_rlimit = arg2;
			which = (u_long)arg3;

			if (new_rlimit->rlim_max <= p->p_rlimit[which].rlim_max)
				result = KAUTH_RESULT_ALLOW;

			break;
			}

		default:
			break;
		}

		break;
	}

	default:
		break;
	}

	return result;
}

void
resource_init(void)
{

	plimit_cache = pool_cache_init(sizeof(struct plimit), 0, 0, 0,
	    "plimitpl", NULL, IPL_NONE, NULL, NULL, NULL);
	pstats_cache = pool_cache_init(sizeof(struct pstats), 0, 0, 0,
	    "pstatspl", NULL, IPL_NONE, NULL, NULL, NULL);

	resource_listener = kauth_listen_scope(KAUTH_SCOPE_PROCESS,
	    resource_listener_cb, NULL);

	sysctl_proc_setup();
}

/*
 * Resource controls and accounting.
 */

int
sys_getpriority(struct lwp *l, const struct sys_getpriority_args *uap,
    register_t *retval)
{
	/* {
		syscallarg(int) which;
		syscallarg(id_t) who;
	} */
	struct proc *curp = l->l_proc, *p;
	id_t who = SCARG(uap, who);
	int low = NZERO + PRIO_MAX + 1;

	mutex_enter(proc_lock);
	switch (SCARG(uap, which)) {
	case PRIO_PROCESS:
		p = who ? proc_find(who) : curp;
		if (p != NULL)
			low = p->p_nice;
		break;

	case PRIO_PGRP: {
		struct pgrp *pg;

		if (who == 0)
			pg = curp->p_pgrp;
		else if ((pg = pgrp_find(who)) == NULL)
			break;
		LIST_FOREACH(p, &pg->pg_members, p_pglist) {
			if (p->p_nice < low)
				low = p->p_nice;
		}
		break;
	}

	case PRIO_USER:
		if (who == 0)
			who = (int)kauth_cred_geteuid(l->l_cred);
		PROCLIST_FOREACH(p, &allproc) {
			mutex_enter(p->p_lock);
			if (kauth_cred_geteuid(p->p_cred) ==
			    (uid_t)who && p->p_nice < low)
				low = p->p_nice;
			mutex_exit(p->p_lock);
		}
		break;

	default:
		mutex_exit(proc_lock);
		return EINVAL;
	}
	mutex_exit(proc_lock);

	if (low == NZERO + PRIO_MAX + 1) {
		return ESRCH;
	}
	*retval = low - NZERO;
	return 0;
}

int
sys_setpriority(struct lwp *l, const struct sys_setpriority_args *uap,
    register_t *retval)
{
	/* {
		syscallarg(int) which;
		syscallarg(id_t) who;
		syscallarg(int) prio;
	} */
	struct proc *curp = l->l_proc, *p;
	id_t who = SCARG(uap, who);
	int found = 0, error = 0;

	mutex_enter(proc_lock);
	switch (SCARG(uap, which)) {
	case PRIO_PROCESS:
		p = who ? proc_find(who) : curp;
		if (p != NULL) {
			mutex_enter(p->p_lock);
			found++;
			error = donice(l, p, SCARG(uap, prio));
			mutex_exit(p->p_lock);
		}
		break;

	case PRIO_PGRP: {
		struct pgrp *pg;

		if (who == 0)
			pg = curp->p_pgrp;
		else if ((pg = pgrp_find(who)) == NULL)
			break;
		LIST_FOREACH(p, &pg->pg_members, p_pglist) {
			mutex_enter(p->p_lock);
			found++;
			error = donice(l, p, SCARG(uap, prio));
			mutex_exit(p->p_lock);
			if (error)
				break;
		}
		break;
	}

	case PRIO_USER:
		if (who == 0)
			who = (int)kauth_cred_geteuid(l->l_cred);
		PROCLIST_FOREACH(p, &allproc) {
			mutex_enter(p->p_lock);
			if (kauth_cred_geteuid(p->p_cred) ==
			    (uid_t)SCARG(uap, who)) {
				found++;
				error = donice(l, p, SCARG(uap, prio));
			}
			mutex_exit(p->p_lock);
			if (error)
				break;
		}
		break;

	default:
		mutex_exit(proc_lock);
		return EINVAL;
	}
	mutex_exit(proc_lock);

	return (found == 0) ? ESRCH : error;
}

/*
 * Renice a process.
 *
 * Call with the target process' credentials locked.
 */
static int
donice(struct lwp *l, struct proc *chgp, int n)
{
	kauth_cred_t cred = l->l_cred;

	KASSERT(mutex_owned(chgp->p_lock));

	if (kauth_cred_geteuid(cred) && kauth_cred_getuid(cred) &&
	    kauth_cred_geteuid(cred) != kauth_cred_geteuid(chgp->p_cred) &&
	    kauth_cred_getuid(cred) != kauth_cred_geteuid(chgp->p_cred))
		return EPERM;

	if (n > PRIO_MAX) {
		n = PRIO_MAX;
	}
	if (n < PRIO_MIN) {
		n = PRIO_MIN;
	}
	n += NZERO;

	if (kauth_authorize_process(cred, KAUTH_PROCESS_NICE, chgp,
	    KAUTH_ARG(n), NULL, NULL)) {
		return EACCES;
	}

	sched_nice(chgp, n);
	return 0;
}

int
sys_setrlimit(struct lwp *l, const struct sys_setrlimit_args *uap,
    register_t *retval)
{
	/* {
		syscallarg(int) which;
		syscallarg(const struct rlimit *) rlp;
	} */
	int error, which = SCARG(uap, which);
	struct rlimit alim;

	error = copyin(SCARG(uap, rlp), &alim, sizeof(struct rlimit));
	if (error) {
		return error;
	}
	return dosetrlimit(l, l->l_proc, which, &alim);
}

int
dosetrlimit(struct lwp *l, struct proc *p, int which, struct rlimit *limp)
{
	struct rlimit *alimp;
	int error;

	if ((u_int)which >= RLIM_NLIMITS)
		return EINVAL;

	if (limp->rlim_cur > limp->rlim_max) {
		/*
		 * This is programming error. According to SUSv2, we should
		 * return error in this case.
		 */
		return EINVAL;
	}

	alimp = &p->p_rlimit[which];
	/* if we don't change the value, no need to limcopy() */
	if (limp->rlim_cur == alimp->rlim_cur &&
	    limp->rlim_max == alimp->rlim_max)
		return 0;

	error = kauth_authorize_process(l->l_cred, KAUTH_PROCESS_RLIMIT,
	    p, KAUTH_ARG(KAUTH_REQ_PROCESS_RLIMIT_SET), limp, KAUTH_ARG(which));
	if (error)
		return error;

	lim_privatise(p);
	/* p->p_limit is now unchangeable */
	alimp = &p->p_rlimit[which];

	switch (which) {

	case RLIMIT_DATA:
		if (limp->rlim_cur > maxdmap)
			limp->rlim_cur = maxdmap;
		if (limp->rlim_max > maxdmap)
			limp->rlim_max = maxdmap;
		break;

	case RLIMIT_STACK:
		if (limp->rlim_cur > maxsmap)
			limp->rlim_cur = maxsmap;
		if (limp->rlim_max > maxsmap)
			limp->rlim_max = maxsmap;

		/*
		 * Return EINVAL if the new stack size limit is lower than
		 * current usage. Otherwise, the process would get SIGSEGV the
		 * moment it would try to access anything on its current stack.
		 * This conforms to SUSv2.
		 */
		if (btoc(limp->rlim_cur) < p->p_vmspace->vm_ssize ||
		    btoc(limp->rlim_max) < p->p_vmspace->vm_ssize) {
			return EINVAL;
		}

		/*
		 * Stack is allocated to the max at exec time with
		 * only "rlim_cur" bytes accessible (In other words,
		 * allocates stack dividing two contiguous regions at
		 * "rlim_cur" bytes boundary).
		 *
		 * Since allocation is done in terms of page, roundup
		 * "rlim_cur" (otherwise, contiguous regions
		 * overlap).  If stack limit is going up make more
		 * accessible, if going down make inaccessible.
		 */
		limp->rlim_max = round_page(limp->rlim_max);
		limp->rlim_cur = round_page(limp->rlim_cur);
		if (limp->rlim_cur != alimp->rlim_cur) {
			vaddr_t addr;
			vsize_t size;
			vm_prot_t prot;
			char *base, *tmp;

			base = p->p_vmspace->vm_minsaddr;
			if (limp->rlim_cur > alimp->rlim_cur) {
				prot = VM_PROT_READ | VM_PROT_WRITE;
				size = limp->rlim_cur - alimp->rlim_cur;
				tmp = STACK_GROW(base, alimp->rlim_cur);
			} else {
				prot = VM_PROT_NONE;
				size = alimp->rlim_cur - limp->rlim_cur;
				tmp = STACK_GROW(base, limp->rlim_cur);
			}
			addr = (vaddr_t)STACK_ALLOC(tmp, size);
			(void) uvm_map_protect(&p->p_vmspace->vm_map,
			    addr, addr + size, prot, false);
		}
		break;

	case RLIMIT_NOFILE:
		if (limp->rlim_cur > maxfiles)
			limp->rlim_cur = maxfiles;
		if (limp->rlim_max > maxfiles)
			limp->rlim_max = maxfiles;
		break;

	case RLIMIT_NPROC:
		if (limp->rlim_cur > maxproc)
			limp->rlim_cur = maxproc;
		if (limp->rlim_max > maxproc)
			limp->rlim_max = maxproc;
		break;

	case RLIMIT_NTHR:
		if (limp->rlim_cur > maxlwp)
			limp->rlim_cur = maxlwp;
		if (limp->rlim_max > maxlwp)
			limp->rlim_max = maxlwp;
		break;
	}

	mutex_enter(&p->p_limit->pl_lock);
	*alimp = *limp;
	mutex_exit(&p->p_limit->pl_lock);
	return 0;
}

int
sys_getrlimit(struct lwp *l, const struct sys_getrlimit_args *uap,
    register_t *retval)
{
	/* {
		syscallarg(int) which;
		syscallarg(struct rlimit *) rlp;
	} */
	struct proc *p = l->l_proc;
	int which = SCARG(uap, which);
	struct rlimit rl;

	if ((u_int)which >= RLIM_NLIMITS)
		return EINVAL;

	mutex_enter(p->p_lock);
	memcpy(&rl, &p->p_rlimit[which], sizeof(rl));
	mutex_exit(p->p_lock);

	return copyout(&rl, SCARG(uap, rlp), sizeof(rl));
}

/*
 * Transform the running time and tick information in proc p into user,
 * system, and interrupt time usage.
 *
 * Should be called with p->p_lock held unless called from exit1().
 */
void
calcru(struct proc *p, struct timeval *up, struct timeval *sp,
    struct timeval *ip, struct timeval *rp)
{
	uint64_t u, st, ut, it, tot;
	struct lwp *l;
	struct bintime tm;
	struct timeval tv;

	KASSERT(p->p_stat == SDEAD || mutex_owned(p->p_lock));

	mutex_spin_enter(&p->p_stmutex);
	st = p->p_sticks;
	ut = p->p_uticks;
	it = p->p_iticks;
	mutex_spin_exit(&p->p_stmutex);

	tm = p->p_rtime;

	LIST_FOREACH(l, &p->p_lwps, l_sibling) {
		lwp_lock(l);
		bintime_add(&tm, &l->l_rtime);
		if ((l->l_pflag & LP_RUNNING) != 0) {
			struct bintime diff;
			/*
			 * Adjust for the current time slice.  This is
			 * actually fairly important since the error
			 * here is on the order of a time quantum,
			 * which is much greater than the sampling
			 * error.
			 */
			binuptime(&diff);
			bintime_sub(&diff, &l->l_stime);
			bintime_add(&tm, &diff);
		}
		lwp_unlock(l);
	}

	tot = st + ut + it;
	bintime2timeval(&tm, &tv);
	u = (uint64_t)tv.tv_sec * 1000000ul + tv.tv_usec;

	if (tot == 0) {
		/* No ticks, so can't use to share time out, split 50-50 */
		st = ut = u / 2;
	} else {
		st = (u * st) / tot;
		ut = (u * ut) / tot;
	}

	/*
	 * Try to avoid lying to the users (too much)
	 *
	 * Of course, user/sys time are based on sampling (ie: statistics)
	 * so that would be impossible, but convincing the mark
	 * that we have used less ?time this call than we had
	 * last time, is beyond reasonable...  (the con fails!)
	 *
	 * Note that since actual used time cannot decrease, either
	 * utime or stime (or both) must be greater now than last time
	 * (or both the same) - if one seems to have decreased, hold
	 * it constant and steal the necessary bump from the other
	 * which must have increased.
	 */
	if (p->p_xutime > ut) {
		st -= p->p_xutime - ut;
		ut = p->p_xutime;
	} else if (p->p_xstime > st) {
		ut -= p->p_xstime - st;
		st = p->p_xstime;
	}

	if (sp != NULL) {
		p->p_xstime = st;
		sp->tv_sec = st / 1000000;
		sp->tv_usec = st % 1000000;
	}
	if (up != NULL) {
		p->p_xutime = ut;
		up->tv_sec = ut / 1000000;
		up->tv_usec = ut % 1000000;
	}
	if (ip != NULL) {
		if (it != 0)		/* it != 0 --> tot != 0 */
			it = (u * it) / tot;
		ip->tv_sec = it / 1000000;
		ip->tv_usec = it % 1000000;
	}
	if (rp != NULL) {
		*rp = tv;
	}
}

int
sys___getrusage50(struct lwp *l, const struct sys___getrusage50_args *uap,
    register_t *retval)
{
	/* {
		syscallarg(int) who;
		syscallarg(struct rusage *) rusage;
	} */
	int error;
	struct rusage ru;
	struct proc *p = l->l_proc;

	error = getrusage1(p, SCARG(uap, who), &ru);
	if (error != 0)
		return error;

	return copyout(&ru, SCARG(uap, rusage), sizeof(ru));
}

int
getrusage1(struct proc *p, int who, struct rusage *ru) {

	switch (who) {
	case RUSAGE_SELF:
		mutex_enter(p->p_lock);
		ruspace(p);
		memcpy(ru, &p->p_stats->p_ru, sizeof(*ru));
		calcru(p, &ru->ru_utime, &ru->ru_stime, NULL, NULL);
		rulwps(p, ru);
		mutex_exit(p->p_lock);
		break;
	case RUSAGE_CHILDREN:
		mutex_enter(p->p_lock);
		memcpy(ru, &p->p_stats->p_cru, sizeof(*ru));
		mutex_exit(p->p_lock);
		break;
	default:
		return EINVAL;
	}

	return 0;
}

void
ruspace(struct proc *p)
{
	struct vmspace *vm = p->p_vmspace;
	struct rusage *ru = &p->p_stats->p_ru;

	ru->ru_ixrss = vm->vm_tsize << (PAGE_SHIFT - 10);
	ru->ru_idrss = vm->vm_dsize << (PAGE_SHIFT - 10);
	ru->ru_isrss = vm->vm_ssize << (PAGE_SHIFT - 10);
#ifdef __HAVE_NO_PMAP_STATS
	/* We don't keep track of the max so we get the current */
	ru->ru_maxrss = vm_resident_count(vm) << (PAGE_SHIFT - 10);
#else
	ru->ru_maxrss = vm->vm_rssmax << (PAGE_SHIFT - 10);
#endif
}

void
ruadd(struct rusage *ru, struct rusage *ru2)
{
	long *ip, *ip2;
	int i;

	timeradd(&ru->ru_utime, &ru2->ru_utime, &ru->ru_utime);
	timeradd(&ru->ru_stime, &ru2->ru_stime, &ru->ru_stime);
	if (ru->ru_maxrss < ru2->ru_maxrss)
		ru->ru_maxrss = ru2->ru_maxrss;
	ip = &ru->ru_first; ip2 = &ru2->ru_first;
	for (i = &ru->ru_last - &ru->ru_first; i >= 0; i--)
		*ip++ += *ip2++;
}

void
rulwps(proc_t *p, struct rusage *ru)
{
	lwp_t *l;

	KASSERT(mutex_owned(p->p_lock));

	LIST_FOREACH(l, &p->p_lwps, l_sibling) {
		ruadd(ru, &l->l_ru);
		ru->ru_nvcsw += (l->l_ncsw - l->l_nivcsw);
		ru->ru_nivcsw += l->l_nivcsw;
	}
}

/*
 * lim_copy: make a copy of the plimit structure.
 *
 * We use copy-on-write after fork, and copy when a limit is changed.
 */
struct plimit *
lim_copy(struct plimit *lim)
{
	struct plimit *newlim;
	char *corename;
	size_t alen, len;

	newlim = pool_cache_get(plimit_cache, PR_WAITOK);
	mutex_init(&newlim->pl_lock, MUTEX_DEFAULT, IPL_NONE);
	newlim->pl_writeable = false;
	newlim->pl_refcnt = 1;
	newlim->pl_sv_limit = NULL;

	mutex_enter(&lim->pl_lock);
	memcpy(newlim->pl_rlimit, lim->pl_rlimit,
	    sizeof(struct rlimit) * RLIM_NLIMITS);

	/*
	 * Note: the common case is a use of default core name.
	 */
	alen = 0;
	corename = NULL;
	for (;;) {
		if (lim->pl_corename == defcorename) {
			newlim->pl_corename = defcorename;
			newlim->pl_cnlen = 0;
			break;
		}
		len = lim->pl_cnlen;
		if (len == alen) {
			newlim->pl_corename = corename;
			newlim->pl_cnlen = len;
			memcpy(corename, lim->pl_corename, len);
			corename = NULL;
			break;
		}
		mutex_exit(&lim->pl_lock);
		if (corename) {
			kmem_free(corename, alen);
		}
		alen = len;
		corename = kmem_alloc(alen, KM_SLEEP);
		mutex_enter(&lim->pl_lock);
	}
	mutex_exit(&lim->pl_lock);

	if (corename) {
		kmem_free(corename, alen);
	}
	return newlim;
}

void
lim_addref(struct plimit *lim)
{
	atomic_inc_uint(&lim->pl_refcnt);
}

/*
 * lim_privatise: give a process its own private plimit structure.
 */
void
lim_privatise(proc_t *p)
{
	struct plimit *lim = p->p_limit, *newlim;

	if (lim->pl_writeable) {
		return;
	}

	newlim = lim_copy(lim);

	mutex_enter(p->p_lock);
	if (p->p_limit->pl_writeable) {
		/* Other thread won the race. */
		mutex_exit(p->p_lock);
		lim_free(newlim);
		return;
	}

	/*
	 * Since p->p_limit can be accessed without locked held,
	 * old limit structure must not be deleted yet.
	 */
	newlim->pl_sv_limit = p->p_limit;
	newlim->pl_writeable = true;
	p->p_limit = newlim;
	mutex_exit(p->p_lock);
}

void
lim_setcorename(proc_t *p, char *name, size_t len)
{
	struct plimit *lim;
	char *oname;
	size_t olen;

	lim_privatise(p);
	lim = p->p_limit;

	mutex_enter(&lim->pl_lock);
	oname = lim->pl_corename;
	olen = lim->pl_cnlen;
	lim->pl_corename = name;
	lim->pl_cnlen = len;
	mutex_exit(&lim->pl_lock);

	if (oname != defcorename) {
		kmem_free(oname, olen);
	}
}

void
lim_free(struct plimit *lim)
{
	struct plimit *sv_lim;

	do {
		if (atomic_dec_uint_nv(&lim->pl_refcnt) > 0) {
			return;
		}
		if (lim->pl_corename != defcorename) {
			kmem_free(lim->pl_corename, lim->pl_cnlen);
		}
		sv_lim = lim->pl_sv_limit;
		mutex_destroy(&lim->pl_lock);
		pool_cache_put(plimit_cache, lim);
	} while ((lim = sv_lim) != NULL);
}

struct pstats *
pstatscopy(struct pstats *ps)
{
	struct pstats *nps;
	size_t len;

	nps = pool_cache_get(pstats_cache, PR_WAITOK);

	len = (char *)&nps->pstat_endzero - (char *)&nps->pstat_startzero;
	memset(&nps->pstat_startzero, 0, len);

	len = (char *)&nps->pstat_endcopy - (char *)&nps->pstat_startcopy;
	memcpy(&nps->pstat_startcopy, &ps->pstat_startcopy, len);

	return nps;
}

void
pstatsfree(struct pstats *ps)
{

	pool_cache_put(pstats_cache, ps);
}

/*
 * sysctl_proc_findproc: a routine for sysctl proc subtree helpers that
 * need to pick a valid process by PID.
 *
 * => Hold a reference on the process, on success.
 */
static int
sysctl_proc_findproc(lwp_t *l, pid_t pid, proc_t **p2)
{
	proc_t *p;
	int error;

	if (pid == PROC_CURPROC) {
		p = l->l_proc;
	} else {
		mutex_enter(proc_lock);
		p = proc_find(pid);
		if (p == NULL) {
			mutex_exit(proc_lock);
			return ESRCH;
		}
	}
	error = rw_tryenter(&p->p_reflock, RW_READER) ? 0 : EBUSY;
	if (pid != PROC_CURPROC) {
		mutex_exit(proc_lock);
	}
	*p2 = p;
	return error;
}

/*
 * sysctl_proc_paxflags: helper routine to get process's paxctl flags
 */
static int
sysctl_proc_paxflags(SYSCTLFN_ARGS)
{
	struct proc *p;
	struct sysctlnode node;
	int paxflags;
	int error;

	/* First, validate the request. */
	if (namelen != 0 || name[-1] != PROC_PID_PAXFLAGS)
		return EINVAL;

	/* Find the process.  Hold a reference (p_reflock), if found. */
	error = sysctl_proc_findproc(l, (pid_t)name[-2], &p);
	if (error)
		return error;

	/* XXX-elad */
	error = kauth_authorize_process(l->l_cred, KAUTH_PROCESS_CANSEE, p,
	    KAUTH_ARG(KAUTH_REQ_PROCESS_CANSEE_ENTRY), NULL, NULL);
	if (error) {
		rw_exit(&p->p_reflock);
		return error;
	}

	/* Retrieve the limits. */
	node = *rnode;
	paxflags = p->p_pax;
	node.sysctl_data = &paxflags;

	error = sysctl_lookup(SYSCTLFN_CALL(&node));

	/* If attempting to write new value, it's an error */
	if (error == 0 && newp != NULL)
		error = EACCES;

	rw_exit(&p->p_reflock);
	return error;
}

/*
 * sysctl_proc_corename: helper routine to get or set the core file name
 * for a process specified by PID.
 */
static int
sysctl_proc_corename(SYSCTLFN_ARGS)
{
	struct proc *p;
	struct plimit *lim;
	char *cnbuf, *cname;
	struct sysctlnode node;
	size_t len;
	int error;

	/* First, validate the request. */
	if (namelen != 0 || name[-1] != PROC_PID_CORENAME)
		return EINVAL;

	/* Find the process.  Hold a reference (p_reflock), if found. */
	error = sysctl_proc_findproc(l, (pid_t)name[-2], &p);
	if (error)
		return error;

	/* XXX-elad */
	error = kauth_authorize_process(l->l_cred, KAUTH_PROCESS_CANSEE, p,
	    KAUTH_ARG(KAUTH_REQ_PROCESS_CANSEE_ENTRY), NULL, NULL);
	if (error) {
		rw_exit(&p->p_reflock);
		return error;
	}

	cnbuf = PNBUF_GET();

	if (oldp) {
		/* Get case: copy the core name into the buffer. */
		error = kauth_authorize_process(l->l_cred,
		    KAUTH_PROCESS_CORENAME, p,
		    KAUTH_ARG(KAUTH_REQ_PROCESS_CORENAME_GET), NULL, NULL);
		if (error) {
			goto done;
		}
		lim = p->p_limit;
		mutex_enter(&lim->pl_lock);
		strlcpy(cnbuf, lim->pl_corename, MAXPATHLEN);
		mutex_exit(&lim->pl_lock);
	}

	node = *rnode;
	node.sysctl_data = cnbuf;
	error = sysctl_lookup(SYSCTLFN_CALL(&node));

	/* Return if error, or if caller is only getting the core name. */
	if (error || newp == NULL) {
		goto done;
	}

	/*
	 * Set case.  Check permission and then validate new core name.
	 * It must be either "core", "/core", or end in ".core".
	 */
	error = kauth_authorize_process(l->l_cred, KAUTH_PROCESS_CORENAME,
	    p, KAUTH_ARG(KAUTH_REQ_PROCESS_CORENAME_SET), cnbuf, NULL);
	if (error) {
		goto done;
	}
	len = strlen(cnbuf);
	if ((len < 4 || strcmp(cnbuf + len - 4, "core") != 0) ||
	    (len > 4 && cnbuf[len - 5] != '/' && cnbuf[len - 5] != '.')) {
		error = EINVAL;
		goto done;
	}

	/* Allocate, copy and set the new core name for plimit structure. */
	cname = kmem_alloc(++len, KM_NOSLEEP);
	if (cname == NULL) {
		error = ENOMEM;
		goto done;
	}
	memcpy(cname, cnbuf, len);
	lim_setcorename(p, cname, len);
done:
	rw_exit(&p->p_reflock);
	PNBUF_PUT(cnbuf);
	return error;
}

/*
 * sysctl_proc_stop: helper routine for checking/setting the stop flags.
 */
static int
sysctl_proc_stop(SYSCTLFN_ARGS)
{
	struct proc *p;
	int isset, flag, error = 0;
	struct sysctlnode node;

	if (namelen != 0)
		return EINVAL;

	/* Find the process.  Hold a reference (p_reflock), if found. */
	error = sysctl_proc_findproc(l, (pid_t)name[-2], &p);
	if (error)
		return error;

	/* XXX-elad */
	error = kauth_authorize_process(l->l_cred, KAUTH_PROCESS_CANSEE, p,
	    KAUTH_ARG(KAUTH_REQ_PROCESS_CANSEE_ENTRY), NULL, NULL);
	if (error) {
		goto out;
	}

	/* Determine the flag. */
	switch (rnode->sysctl_num) {
	case PROC_PID_STOPFORK:
		flag = PS_STOPFORK;
		break;
	case PROC_PID_STOPEXEC:
		flag = PS_STOPEXEC;
		break;
	case PROC_PID_STOPEXIT:
		flag = PS_STOPEXIT;
		break;
	default:
		error = EINVAL;
		goto out;
	}
	isset = (p->p_flag & flag) ? 1 : 0;
	node = *rnode;
	node.sysctl_data = &isset;
	error = sysctl_lookup(SYSCTLFN_CALL(&node));

	/* Return if error, or if callers is only getting the flag. */
	if (error || newp == NULL) {
		goto out;
	}

	/* Check if caller can set the flags. */
	error = kauth_authorize_process(l->l_cred, KAUTH_PROCESS_STOPFLAG,
	    p, KAUTH_ARG(flag), NULL, NULL);
	if (error) {
		goto out;
	}
	mutex_enter(p->p_lock);
	if (isset) {
		p->p_sflag |= flag;
	} else {
		p->p_sflag &= ~flag;
	}
	mutex_exit(p->p_lock);
out:
	rw_exit(&p->p_reflock);
	return error;
}

/*
 * sysctl_proc_plimit: helper routine to get/set rlimits of a process.
 */
static int
sysctl_proc_plimit(SYSCTLFN_ARGS)
{
	struct proc *p;
	u_int limitno;
	int which, error = 0;
        struct rlimit alim;
	struct sysctlnode node;

	if (namelen != 0)
		return EINVAL;

	which = name[-1];
	if (which != PROC_PID_LIMIT_TYPE_SOFT &&
	    which != PROC_PID_LIMIT_TYPE_HARD)
		return EINVAL;

	limitno = name[-2] - 1;
	if (limitno >= RLIM_NLIMITS)
		return EINVAL;

	if (name[-3] != PROC_PID_LIMIT)
		return EINVAL;

	/* Find the process.  Hold a reference (p_reflock), if found. */
	error = sysctl_proc_findproc(l, (pid_t)name[-4], &p);
	if (error)
		return error;

	/* XXX-elad */
	error = kauth_authorize_process(l->l_cred, KAUTH_PROCESS_CANSEE, p,
	    KAUTH_ARG(KAUTH_REQ_PROCESS_CANSEE_ENTRY), NULL, NULL);
	if (error)
		goto out;

	/* Check if caller can retrieve the limits. */
	if (newp == NULL) {
		error = kauth_authorize_process(l->l_cred, KAUTH_PROCESS_RLIMIT,
		    p, KAUTH_ARG(KAUTH_REQ_PROCESS_RLIMIT_GET), &alim,
		    KAUTH_ARG(which));
		if (error)
			goto out;
	}

	/* Retrieve the limits. */
	node = *rnode;
	memcpy(&alim, &p->p_rlimit[limitno], sizeof(alim));
	if (which == PROC_PID_LIMIT_TYPE_HARD) {
		node.sysctl_data = &alim.rlim_max;
	} else {
		node.sysctl_data = &alim.rlim_cur;
	}
	error = sysctl_lookup(SYSCTLFN_CALL(&node));

	/* Return if error, or if we are only retrieving the limits. */
	if (error || newp == NULL) {
		goto out;
	}
	error = dosetrlimit(l, p, limitno, &alim);
out:
	rw_exit(&p->p_reflock);
	return error;
}

/*
 * Setup sysctl nodes.
 */
static void
sysctl_proc_setup(void)
{

	sysctl_createv(&proc_sysctllog, 0, NULL, NULL,
		       CTLFLAG_PERMANENT|CTLFLAG_ANYNUMBER,
		       CTLTYPE_NODE, "curproc",
		       SYSCTL_DESCR("Per-process settings"),
		       NULL, 0, NULL, 0,
		       CTL_PROC, PROC_CURPROC, CTL_EOL);

	sysctl_createv(&proc_sysctllog, 0, NULL, NULL,
		       CTLFLAG_PERMANENT|CTLFLAG_READONLY,
		       CTLTYPE_INT, "paxflags",
		       SYSCTL_DESCR("Process PAX control flags"),
		       sysctl_proc_paxflags, 0, NULL, 0,
		       CTL_PROC, PROC_CURPROC, PROC_PID_PAXFLAGS, CTL_EOL);

	sysctl_createv(&proc_sysctllog, 0, NULL, NULL,
		       CTLFLAG_PERMANENT|CTLFLAG_READWRITE|CTLFLAG_ANYWRITE,
		       CTLTYPE_STRING, "corename",
		       SYSCTL_DESCR("Core file name"),
		       sysctl_proc_corename, 0, NULL, MAXPATHLEN,
		       CTL_PROC, PROC_CURPROC, PROC_PID_CORENAME, CTL_EOL);
	sysctl_createv(&proc_sysctllog, 0, NULL, NULL,
		       CTLFLAG_PERMANENT,
		       CTLTYPE_NODE, "rlimit",
		       SYSCTL_DESCR("Process limits"),
		       NULL, 0, NULL, 0,
		       CTL_PROC, PROC_CURPROC, PROC_PID_LIMIT, CTL_EOL);

#define create_proc_plimit(s, n) do {					\
	sysctl_createv(&proc_sysctllog, 0, NULL, NULL,			\
		       CTLFLAG_PERMANENT,				\
		       CTLTYPE_NODE, s,					\
		       SYSCTL_DESCR("Process " s " limits"),		\
		       NULL, 0, NULL, 0,				\
		       CTL_PROC, PROC_CURPROC, PROC_PID_LIMIT, n,	\
		       CTL_EOL);					\
	sysctl_createv(&proc_sysctllog, 0, NULL, NULL,			\
		       CTLFLAG_PERMANENT|CTLFLAG_READWRITE|CTLFLAG_ANYWRITE, \
		       CTLTYPE_QUAD, "soft",				\
		       SYSCTL_DESCR("Process soft " s " limit"),	\
		       sysctl_proc_plimit, 0, NULL, 0,			\
		       CTL_PROC, PROC_CURPROC, PROC_PID_LIMIT, n,	\
		       PROC_PID_LIMIT_TYPE_SOFT, CTL_EOL);		\
	sysctl_createv(&proc_sysctllog, 0, NULL, NULL,			\
		       CTLFLAG_PERMANENT|CTLFLAG_READWRITE|CTLFLAG_ANYWRITE, \
		       CTLTYPE_QUAD, "hard",				\
		       SYSCTL_DESCR("Process hard " s " limit"),	\
		       sysctl_proc_plimit, 0, NULL, 0,			\
		       CTL_PROC, PROC_CURPROC, PROC_PID_LIMIT, n,	\
		       PROC_PID_LIMIT_TYPE_HARD, CTL_EOL);		\
	} while (0/*CONSTCOND*/)

	create_proc_plimit("cputime",		PROC_PID_LIMIT_CPU);
	create_proc_plimit("filesize",		PROC_PID_LIMIT_FSIZE);
	create_proc_plimit("datasize",		PROC_PID_LIMIT_DATA);
	create_proc_plimit("stacksize",		PROC_PID_LIMIT_STACK);
	create_proc_plimit("coredumpsize",	PROC_PID_LIMIT_CORE);
	create_proc_plimit("memoryuse",		PROC_PID_LIMIT_RSS);
	create_proc_plimit("memorylocked",	PROC_PID_LIMIT_MEMLOCK);
	create_proc_plimit("maxproc",		PROC_PID_LIMIT_NPROC);
	create_proc_plimit("descriptors",	PROC_PID_LIMIT_NOFILE);
	create_proc_plimit("sbsize",		PROC_PID_LIMIT_SBSIZE);
	create_proc_plimit("vmemoryuse",	PROC_PID_LIMIT_AS);
	create_proc_plimit("maxlwp",		PROC_PID_LIMIT_NTHR);

#undef create_proc_plimit

	sysctl_createv(&proc_sysctllog, 0, NULL, NULL,
		       CTLFLAG_PERMANENT|CTLFLAG_READWRITE|CTLFLAG_ANYWRITE,
		       CTLTYPE_INT, "stopfork",
		       SYSCTL_DESCR("Stop process at fork(2)"),
		       sysctl_proc_stop, 0, NULL, 0,
		       CTL_PROC, PROC_CURPROC, PROC_PID_STOPFORK, CTL_EOL);
	sysctl_createv(&proc_sysctllog, 0, NULL, NULL,
		       CTLFLAG_PERMANENT|CTLFLAG_READWRITE|CTLFLAG_ANYWRITE,
		       CTLTYPE_INT, "stopexec",
		       SYSCTL_DESCR("Stop process at execve(2)"),
		       sysctl_proc_stop, 0, NULL, 0,
		       CTL_PROC, PROC_CURPROC, PROC_PID_STOPEXEC, CTL_EOL);
	sysctl_createv(&proc_sysctllog, 0, NULL, NULL,
		       CTLFLAG_PERMANENT|CTLFLAG_READWRITE|CTLFLAG_ANYWRITE,
		       CTLTYPE_INT, "stopexit",
		       SYSCTL_DESCR("Stop process before completing exit"),
		       sysctl_proc_stop, 0, NULL, 0,
		       CTL_PROC, PROC_CURPROC, PROC_PID_STOPEXIT, CTL_EOL);
}<|MERGE_RESOLUTION|>--- conflicted
+++ resolved
@@ -1,8 +1,4 @@
-<<<<<<< HEAD
-/*	$NetBSD: kern_resource.c,v 1.177 2018/04/08 11:43:01 mlelstv Exp $	*/
-=======
 /*	$NetBSD: kern_resource.c,v 1.181 2018/05/13 14:45:23 christos Exp $	*/
->>>>>>> b2b84690
 
 /*-
  * Copyright (c) 1982, 1986, 1991, 1993
@@ -41,11 +37,7 @@
  */
 
 #include <sys/cdefs.h>
-<<<<<<< HEAD
-__KERNEL_RCSID(0, "$NetBSD: kern_resource.c,v 1.177 2018/04/08 11:43:01 mlelstv Exp $");
-=======
 __KERNEL_RCSID(0, "$NetBSD: kern_resource.c,v 1.181 2018/05/13 14:45:23 christos Exp $");
->>>>>>> b2b84690
 
 #include <sys/param.h>
 #include <sys/systm.h>
