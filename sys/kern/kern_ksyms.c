<<<<<<< HEAD
/*	$NetBSD: kern_ksyms.c,v 1.89 2020/09/23 09:52:02 simonb Exp $	*/
=======
/*	$NetBSD: kern_ksyms.c,v 1.97 2021/06/03 09:22:47 riastradh Exp $	*/
>>>>>>> e2aa5677

/*-
 * Copyright (c) 2008 The NetBSD Foundation, Inc.
 * All rights reserved.
 *
 * This code is derived from software developed for The NetBSD Foundation
 * by Andrew Doran.
 *
 * Redistribution and use in source and binary forms, with or without
 * modification, are permitted provided that the following conditions
 * are met:
 * 1. Redistributions of source code must retain the above copyright
 *    notice, this list of conditions and the following disclaimer.
 * 2. Redistributions in binary form must reproduce the above copyright
 *    notice, this list of conditions and the following disclaimer in the
 *    documentation and/or other materials provided with the distribution.
 *
 * THIS SOFTWARE IS PROVIDED BY THE NETBSD FOUNDATION, INC. AND CONTRIBUTORS
 * ``AS IS'' AND ANY EXPRESS OR IMPLIED WARRANTIES, INCLUDING, BUT NOT LIMITED
 * TO, THE IMPLIED WARRANTIES OF MERCHANTABILITY AND FITNESS FOR A PARTICULAR
 * PURPOSE ARE DISCLAIMED.  IN NO EVENT SHALL THE FOUNDATION OR CONTRIBUTORS
 * BE LIABLE FOR ANY DIRECT, INDIRECT, INCIDENTAL, SPECIAL, EXEMPLARY, OR
 * CONSEQUENTIAL DAMAGES (INCLUDING, BUT NOT LIMITED TO, PROCUREMENT OF
 * SUBSTITUTE GOODS OR SERVICES; LOSS OF USE, DATA, OR PROFITS; OR BUSINESS
 * INTERRUPTION) HOWEVER CAUSED AND ON ANY THEORY OF LIABILITY, WHETHER IN
 * CONTRACT, STRICT LIABILITY, OR TORT (INCLUDING NEGLIGENCE OR OTHERWISE)
 * ARISING IN ANY WAY OUT OF THE USE OF THIS SOFTWARE, EVEN IF ADVISED OF THE
 * POSSIBILITY OF SUCH DAMAGE.
 */

/*
 * Copyright (c) 2001, 2003 Anders Magnusson (ragge@ludd.luth.se).
 * All rights reserved.
 *
 * Redistribution and use in source and binary forms, with or without
 * modification, are permitted provided that the following conditions
 * are met:
 * 1. Redistributions of source code must retain the above copyright
 *    notice, this list of conditions and the following disclaimer.
 * 2. Redistributions in binary form must reproduce the above copyright
 *    notice, this list of conditions and the following disclaimer in the
 *    documentation and/or other materials provided with the distribution.
 * 3. The name of the author may not be used to endorse or promote products
 *    derived from this software without specific prior written permission
 *
 * THIS SOFTWARE IS PROVIDED BY THE AUTHOR ``AS IS'' AND ANY EXPRESS OR
 * IMPLIED WARRANTIES, INCLUDING, BUT NOT LIMITED TO, THE IMPLIED WARRANTIES
 * OF MERCHANTABILITY AND FITNESS FOR A PARTICULAR PURPOSE ARE DISCLAIMED.
 * IN NO EVENT SHALL THE AUTHOR BE LIABLE FOR ANY DIRECT, INDIRECT,
 * INCIDENTAL, SPECIAL, EXEMPLARY, OR CONSEQUENTIAL DAMAGES (INCLUDING, BUT
 * NOT LIMITED TO, PROCUREMENT OF SUBSTITUTE GOODS OR SERVICES; LOSS OF USE,
 * DATA, OR PROFITS; OR BUSINESS INTERRUPTION) HOWEVER CAUSED AND ON ANY
 * THEORY OF LIABILITY, WHETHER IN CONTRACT, STRICT LIABILITY, OR TORT
 * (INCLUDING NEGLIGENCE OR OTHERWISE) ARISING IN ANY WAY OUT OF THE USE OF
 * THIS SOFTWARE, EVEN IF ADVISED OF THE POSSIBILITY OF SUCH DAMAGE.
 */

/*
 * Code to deal with in-kernel symbol table management + /dev/ksyms.
 *
 * For each loaded module the symbol table info is kept track of by a
 * struct, placed in a circular list. The first entry is the kernel
 * symbol table.
 */

/*
 * TODO:
 *
 *	Add support for mmap, poll.
 *	Constify tables.
 *	Constify db_symtab and move it to .rodata.
 */

#include <sys/cdefs.h>
<<<<<<< HEAD
__KERNEL_RCSID(0, "$NetBSD: kern_ksyms.c,v 1.89 2020/09/23 09:52:02 simonb Exp $");
=======
__KERNEL_RCSID(0, "$NetBSD: kern_ksyms.c,v 1.97 2021/06/03 09:22:47 riastradh Exp $");
>>>>>>> e2aa5677

#if defined(_KERNEL) && defined(_KERNEL_OPT)
#include "opt_copy_symtab.h"
#include "opt_ddb.h"
#include "opt_dtrace.h"
#endif

#define _KSYMS_PRIVATE

#include <sys/param.h>
#include <sys/queue.h>
#include <sys/exec.h>
#include <sys/systm.h>
#include <sys/conf.h>
#include <sys/kmem.h>
#include <sys/proc.h>
#include <sys/atomic.h>
#include <sys/ksyms.h>
#include <sys/kernel.h>
#include <sys/intr.h>

#ifdef DDB
#include <ddb/db_output.h>
#endif

#include "ksyms.h"
#if NKSYMS > 0
#include "ioconf.h"
#endif

#define KSYMS_MAX_ID	98304
#ifdef KDTRACE_HOOKS
static uint32_t ksyms_nmap[KSYMS_MAX_ID];	/* sorted symbol table map */
#else
static uint32_t *ksyms_nmap = NULL;
#endif

static int ksyms_maxlen;
static uint64_t ksyms_opencnt;
static struct ksyms_symtab *ksyms_last_snapshot;
static bool ksyms_initted;
static bool ksyms_loaded;
static kmutex_t ksyms_lock __cacheline_aligned;
static struct ksyms_symtab kernel_symtab;

static void ksyms_hdr_init(const void *);
static void ksyms_sizes_calc(void);

#ifdef KSYMS_DEBUG
#define	FOLLOW_CALLS		1
#define	FOLLOW_MORE_CALLS	2
#define	FOLLOW_DEVKSYMS		4
static int ksyms_debug;
#endif

#define		SYMTAB_FILLER	"|This is the symbol table!"

#ifdef makeoptions_COPY_SYMTAB
extern char db_symtab[];
extern int db_symtabsize;
#endif

/*
 * used by savecore(8) so non-static
 */
struct ksyms_hdr ksyms_hdr;
int ksyms_symsz;
int ksyms_strsz;
int ksyms_ctfsz;	/* this is not currently used by savecore(8) */
TAILQ_HEAD(ksyms_symtab_queue, ksyms_symtab) ksyms_symtabs =
    TAILQ_HEAD_INITIALIZER(ksyms_symtabs);

static int
ksyms_verify(const void *symstart, const void *strstart)
{
#if defined(DIAGNOSTIC) || defined(DEBUG)
	if (symstart == NULL)
		printf("ksyms: Symbol table not found\n");
	if (strstart == NULL)
		printf("ksyms: String table not found\n");
	if (symstart == NULL || strstart == NULL)
		printf("ksyms: Perhaps the kernel is stripped?\n");
#endif
	if (symstart == NULL || strstart == NULL)
		return 0;
	return 1;
}

/*
 * Finds a certain symbol name in a certain symbol table.
 */
static Elf_Sym *
findsym(const char *name, struct ksyms_symtab *table, int type)
{
	Elf_Sym *sym, *maxsym;
	int low, mid, high, nglob;
	char *str, *cmp;

	sym = table->sd_symstart;
	str = table->sd_strstart - table->sd_usroffset;
	nglob = table->sd_nglob;
	low = 0;
	high = nglob;

	/*
	 * Start with a binary search of all global symbols in this table.
	 * Global symbols must have unique names.
	 */
	while (low < high) {
		mid = (low + high) >> 1;
		cmp = sym[mid].st_name + str;
		if (cmp[0] < name[0] || strcmp(cmp, name) < 0) {
			low = mid + 1;
		} else {
			high = mid;
		}
	}
	KASSERT(low == high);
	if (__predict_true(low < nglob &&
	    strcmp(sym[low].st_name + str, name) == 0)) {
		KASSERT(ELF_ST_BIND(sym[low].st_info) == STB_GLOBAL);
		return &sym[low];
	}

	/*
	 * Perform a linear search of local symbols (rare).  Many local
	 * symbols with the same name can exist so are not included in
	 * the binary search.
	 */
	if (type != KSYMS_EXTERN) {
		maxsym = sym + table->sd_symsize / sizeof(Elf_Sym);
		for (sym += nglob; sym < maxsym; sym++) {
			if (strcmp(name, sym->st_name + str) == 0) {
				return sym;
			}
		}
	}
	return NULL;
}

/*
 * The "attach" is in reality done in ksyms_init().
 */
#if NKSYMS > 0
/*
 * ksyms can be loaded even if the kernel has a missing "pseudo-device ksyms"
 * statement because ddb and modules require it. Fixing it properly requires
 * fixing config to warn about required, but missing preudo-devices. For now,
 * if we don't have the pseudo-device we don't need the attach function; this
 * is fine, as it does nothing.
 */
void
ksymsattach(int arg)
{
}
#endif

void
ksyms_init(void)
{

#ifdef makeoptions_COPY_SYMTAB
	if (!ksyms_loaded &&
	    strncmp(db_symtab, SYMTAB_FILLER, sizeof(SYMTAB_FILLER))) {
		ksyms_addsyms_elf(db_symtabsize, db_symtab,
		    db_symtab + db_symtabsize);
	}
#endif

	if (!ksyms_initted) {
		mutex_init(&ksyms_lock, MUTEX_DEFAULT, IPL_NONE);
		ksyms_initted = true;
	}
}

/*
 * Are any symbols available?
 */
bool
ksyms_available(void)
{

	return ksyms_loaded;
}

/*
 * Add a symbol table.
 * This is intended for use when the symbol table and its corresponding
 * string table are easily available.  If they are embedded in an ELF
 * image, use addsymtab_elf() instead.
 *
 * name - Symbol's table name.
 * symstart, symsize - Address and size of the symbol table.
 * strstart, strsize - Address and size of the string table.
 * tab - Symbol table to be updated with this information.
 * newstart - Address to which the symbol table has to be copied during
 *            shrinking.  If NULL, it is not moved.
 */
static const char *addsymtab_strstart;

static int
addsymtab_compar(const void *a, const void *b)
{
	const Elf_Sym *sa, *sb;

	sa = a;
	sb = b;

	/*
	 * Split the symbol table into two, with globals at the start
	 * and locals at the end.
	 */
	if (ELF_ST_BIND(sa->st_info) != ELF_ST_BIND(sb->st_info)) {
		if (ELF_ST_BIND(sa->st_info) == STB_GLOBAL) {
			return -1;
		}
		if (ELF_ST_BIND(sb->st_info) == STB_GLOBAL) {
			return 1;
		}
	}

	/* Within each band, sort by name. */
	return strcmp(sa->st_name + addsymtab_strstart,
	    sb->st_name + addsymtab_strstart);
}

static void
addsymtab(const char *name, void *symstart, size_t symsize,
	  void *strstart, size_t strsize, struct ksyms_symtab *tab,
	  void *newstart, void *ctfstart, size_t ctfsize, uint32_t *nmap)
{
	Elf_Sym *sym, *nsym, ts;
	int i, j, n, nglob;
	char *str;
	int nsyms = symsize / sizeof(Elf_Sym);
	int s;

	/* Sanity check for pre-allocated map table used during startup. */
	if ((nmap == ksyms_nmap) && (nsyms >= KSYMS_MAX_ID)) {
		printf("kern_ksyms: ERROR %d > %d, increase KSYMS_MAX_ID\n",
		    nsyms, KSYMS_MAX_ID);

		/* truncate for now */
		nsyms = KSYMS_MAX_ID - 1;
	}

	tab->sd_symstart = symstart;
	tab->sd_symsize = symsize;
	tab->sd_strstart = strstart;
	tab->sd_strsize = strsize;
	tab->sd_name = name;
	tab->sd_minsym = UINTPTR_MAX;
	tab->sd_maxsym = 0;
	tab->sd_usroffset = 0;
	tab->sd_gone = false;
	tab->sd_ctfstart = ctfstart;
	tab->sd_ctfsize = ctfsize;
	tab->sd_nmap = nmap;
	tab->sd_nmapsize = nsyms;
#ifdef KSYMS_DEBUG
	printf("newstart %p sym %p ksyms_symsz %zu str %p strsz %zu send %p\n",
	    newstart, symstart, symsize, strstart, strsize,
	    tab->sd_strstart + tab->sd_strsize);
#endif

	if (nmap) {
		memset(nmap, 0, nsyms * sizeof(uint32_t));
	}

	/* Pack symbol table by removing all file name references. */
	sym = tab->sd_symstart;
	nsym = (Elf_Sym *)newstart;
	str = tab->sd_strstart;
	nglob = 0;
	for (i = n = 0; i < nsyms; i++) {

		/*
		 * This breaks CTF mapping, so don't do it when
		 * DTrace is enabled.
		 */
#ifndef KDTRACE_HOOKS
		/*
		 * Remove useless symbols.
		 * Should actually remove all typeless symbols.
		 */
		if (sym[i].st_name == 0)
			continue; /* Skip nameless entries */
		if (sym[i].st_shndx == SHN_UNDEF)
			continue; /* Skip external references */
		if (ELF_ST_TYPE(sym[i].st_info) == STT_FILE)
			continue; /* Skip filenames */
		if (ELF_ST_TYPE(sym[i].st_info) == STT_NOTYPE &&
		    sym[i].st_value == 0 &&
		    strcmp(str + sym[i].st_name, "*ABS*") == 0)
			continue; /* XXX */
		if (ELF_ST_TYPE(sym[i].st_info) == STT_NOTYPE &&
		    strcmp(str + sym[i].st_name, "gcc2_compiled.") == 0)
			continue; /* XXX */
#endif

		/* Save symbol. Set it as an absolute offset */
		nsym[n] = sym[i];

#ifdef KDTRACE_HOOKS
		if (nmap != NULL) {
			/*
			 * Save the size, replace it with the symbol id so
			 * the mapping can be done after the cleanup and sort.
			 */
			nmap[i] = nsym[n].st_size;
			nsym[n].st_size = i + 1;	/* zero is reserved */
		}
#endif

		if (sym[i].st_shndx != SHN_ABS) {
			nsym[n].st_shndx = SHBSS;
		} else {
			/* SHN_ABS is a magic value, don't overwrite it */
		}

		j = strlen(nsym[n].st_name + str) + 1;
		if (j > ksyms_maxlen)
			ksyms_maxlen = j;
		nglob += (ELF_ST_BIND(nsym[n].st_info) == STB_GLOBAL);

		/* Compute min and max symbols. */
		if (strcmp(str + sym[i].st_name, "*ABS*") != 0
		    && ELF_ST_TYPE(nsym[n].st_info) != STT_NOTYPE) {
			if (nsym[n].st_value < tab->sd_minsym) {
				tab->sd_minsym = nsym[n].st_value;
			}
			if (nsym[n].st_value > tab->sd_maxsym) {
				tab->sd_maxsym = nsym[n].st_value;
			}
		}
		n++;
	}

	/* Fill the rest of the record, and sort the symbols. */
	tab->sd_symstart = nsym;
	tab->sd_symsize = n * sizeof(Elf_Sym);
	tab->sd_nglob = nglob;

	addsymtab_strstart = str;
	if (kheapsort(nsym, n, sizeof(Elf_Sym), addsymtab_compar, &ts) != 0)
		panic("addsymtab");

#ifdef KDTRACE_HOOKS
	/*
	 * Build the mapping from original symbol id to new symbol table.
	 * Deleted symbols will have a zero map, indices will be one based
	 * instead of zero based.
	 * Resulting map is sd_nmap[original_index] = new_index + 1
	 */
	if (nmap != NULL) {
		int new;
		for (new = 0; new < n; new++) {
			uint32_t orig = nsym[new].st_size - 1;
			uint32_t size = nmap[orig];

			nmap[orig] = new + 1;

			/* restore the size */
			nsym[new].st_size = size;
		}
	}
#endif

	KASSERT(strcmp(name, "netbsd") == 0 || mutex_owned(&ksyms_lock));
	KASSERT(cold || mutex_owned(&ksyms_lock));

	/*
	 * Ensure ddb never witnesses an inconsistent state of the
	 * queue, unless memory is so corrupt that we crash in
	 * TAILQ_INSERT_TAIL.
	 */
	s = splhigh();
	TAILQ_INSERT_TAIL(&ksyms_symtabs, tab, sd_queue);
	splx(s);

	ksyms_sizes_calc();
	ksyms_loaded = true;
}

/*
 * Setup the kernel symbol table stuff.
 */
void
ksyms_addsyms_elf(int symsize, void *start, void *end)
{
	int i, j;
	Elf_Shdr *shdr;
	char *symstart = NULL, *strstart = NULL;
	size_t strsize = 0;
	Elf_Ehdr *ehdr;
	char *ctfstart = NULL;
	size_t ctfsize = 0;

	if (symsize <= 0) {
		printf("[ Kernel symbol table missing! ]\n");
		return;
	}

	/* Sanity check */
	if (ALIGNED_POINTER(start, long) == 0) {
		printf("[ Kernel symbol table has bad start address %p ]\n",
		    start);
		return;
	}

	ehdr = (Elf_Ehdr *)start;

	/* check if this is a valid ELF header */
	/* No reason to verify arch type, the kernel is actually running! */
	if (memcmp(ehdr->e_ident, ELFMAG, SELFMAG) ||
	    ehdr->e_ident[EI_CLASS] != ELFCLASS ||
	    ehdr->e_version > 1) {
		printf("[ Kernel symbol table invalid! ]\n");
		return; /* nothing to do */
	}

	/* Loaded header will be scratched in addsymtab */
	ksyms_hdr_init(start);

	/* Find the symbol table and the corresponding string table. */
	shdr = (Elf_Shdr *)((uint8_t *)start + ehdr->e_shoff);
	for (i = 1; i < ehdr->e_shnum; i++) {
		if (shdr[i].sh_type != SHT_SYMTAB)
			continue;
		if (shdr[i].sh_offset == 0)
			continue;
		symstart = (uint8_t *)start + shdr[i].sh_offset;
		symsize = shdr[i].sh_size;
		j = shdr[i].sh_link;
		if (shdr[j].sh_offset == 0)
			continue; /* Can this happen? */
		strstart = (uint8_t *)start + shdr[j].sh_offset;
		strsize = shdr[j].sh_size;
		break;
	}

#ifdef KDTRACE_HOOKS
	/* Find the CTF section */
	shdr = (Elf_Shdr *)((uint8_t *)start + ehdr->e_shoff);
	if (ehdr->e_shstrndx != 0) {
		char *shstr = (uint8_t *)start +
		    shdr[ehdr->e_shstrndx].sh_offset;
		for (i = 1; i < ehdr->e_shnum; i++) {
#ifdef DEBUG
			printf("ksyms: checking %s\n", &shstr[shdr[i].sh_name]);
#endif
			if (shdr[i].sh_type != SHT_PROGBITS)
				continue;
			if (strncmp(".SUNW_ctf", &shstr[shdr[i].sh_name], 10)
			    != 0)
				continue;
			ctfstart = (uint8_t *)start + shdr[i].sh_offset;
			ctfsize = shdr[i].sh_size;
			ksyms_ctfsz = ctfsize;
#ifdef DEBUG
			aprint_normal("Found CTF at %p, size 0x%zx\n",
			    ctfstart, ctfsize);
#endif
			break;
		}
#ifdef DEBUG
	} else {
		printf("ksyms: e_shstrndx == 0\n");
#endif
	}
#endif

	if (!ksyms_verify(symstart, strstart))
		return;

	addsymtab("netbsd", symstart, symsize, strstart, strsize,
	    &kernel_symtab, symstart, ctfstart, ctfsize, ksyms_nmap);

#ifdef DEBUG
	aprint_normal("Loaded initial symtab at %p, strtab at %p, # entries %ld\n",
	    kernel_symtab.sd_symstart, kernel_symtab.sd_strstart,
	    (long)kernel_symtab.sd_symsize/sizeof(Elf_Sym));
#endif
}

/*
 * Setup the kernel symbol table stuff.
 * Use this when the address of the symbol and string tables are known;
 * otherwise use ksyms_init with an ELF image.
 * We need to pass a minimal ELF header which will later be completed by
 * ksyms_hdr_init and handed off to userland through /dev/ksyms.  We use
 * a void *rather than a pointer to avoid exposing the Elf_Ehdr type.
 */
void
ksyms_addsyms_explicit(void *ehdr, void *symstart, size_t symsize,
    void *strstart, size_t strsize)
{
	if (!ksyms_verify(symstart, strstart))
		return;

	ksyms_hdr_init(ehdr);
	addsymtab("netbsd", symstart, symsize, strstart, strsize,
	    &kernel_symtab, symstart, NULL, 0, ksyms_nmap);
}

/*
 * Get the value associated with a symbol.
 * "mod" is the module name, or null if any module.
 * "sym" is the symbol name.
 * "val" is a pointer to the corresponding value, if call succeeded.
 * Returns 0 if success or ENOENT if no such entry.
 *
 * Call with ksyms_lock, unless known that the symbol table can't change.
 */
int
ksyms_getval_unlocked(const char *mod, const char *sym, Elf_Sym **symp,
    unsigned long *val, int type)
{
	struct ksyms_symtab *st;
	Elf_Sym *es;

#ifdef KSYMS_DEBUG
	if (ksyms_debug & FOLLOW_CALLS)
		printf("%s: mod %s sym %s valp %p\n", __func__, mod, sym, val);
#endif

	TAILQ_FOREACH(st, &ksyms_symtabs, sd_queue) {
		if (__predict_false(st->sd_gone))
			continue;
		if (mod != NULL && strcmp(st->sd_name, mod))
			continue;
		if ((es = findsym(sym, st, type)) != NULL) {
			*val = es->st_value;
			if (symp)
				*symp = es;
			return 0;
		}
	}
	return ENOENT;
}

int
ksyms_getval(const char *mod, const char *sym, unsigned long *val, int type)
{
	int rc;

	if (!ksyms_loaded)
		return ENOENT;

	mutex_enter(&ksyms_lock);
	rc = ksyms_getval_unlocked(mod, sym, NULL, val, type);
	mutex_exit(&ksyms_lock);
	return rc;
}

struct ksyms_symtab *
ksyms_get_mod(const char *mod)
{
	struct ksyms_symtab *st;

	mutex_enter(&ksyms_lock);
	TAILQ_FOREACH(st, &ksyms_symtabs, sd_queue) {
		if (__predict_false(st->sd_gone))
			continue;
		if (mod != NULL && strcmp(st->sd_name, mod))
			continue;
		break;
	}
	mutex_exit(&ksyms_lock);

	return st;
}


/*
 * ksyms_mod_foreach()
 *
 * Iterate over the symbol table of the specified module, calling the callback
 * handler for each symbol. Stop iterating if the handler return is non-zero.
 *
 */

int
ksyms_mod_foreach(const char *mod, ksyms_callback_t callback, void *opaque)
{
	struct ksyms_symtab *st;
	Elf_Sym *sym, *maxsym;
	char *str;
	int symindx;

	if (!ksyms_loaded)
		return ENOENT;

	mutex_enter(&ksyms_lock);

	/* find the module */
	TAILQ_FOREACH(st, &ksyms_symtabs, sd_queue) {
		if (__predict_false(st->sd_gone))
			continue;
		if (mod != NULL && strcmp(st->sd_name, mod))
			continue;

		sym = st->sd_symstart;
		str = st->sd_strstart - st->sd_usroffset;

		/* now iterate through the symbols */
		maxsym = sym + st->sd_symsize / sizeof(Elf_Sym);
		for (symindx = 0; sym < maxsym; sym++, symindx++) {
			if (callback(str + sym->st_name, symindx,
			    (void *)sym->st_value,
			    sym->st_size,
			    sym->st_info,
			    opaque) != 0) {
				break;
			}
		}
	}
	mutex_exit(&ksyms_lock);

	return 0;
}

/*
 * Get "mod" and "symbol" associated with an address.
 * Returns 0 if success or ENOENT if no such entry.
 *
 * Call with ksyms_lock, unless known that the symbol table can't change.
 */
int
ksyms_getname(const char **mod, const char **sym, vaddr_t v, int f)
{
	struct ksyms_symtab *st;
	Elf_Sym *les, *es = NULL;
	vaddr_t laddr = 0;
	const char *lmod = NULL;
	char *stable = NULL;
	int type, i, sz;

	if (!ksyms_loaded)
		return ENOENT;

	TAILQ_FOREACH(st, &ksyms_symtabs, sd_queue) {
		if (st->sd_gone)
			continue;
		if (v < st->sd_minsym || v > st->sd_maxsym)
			continue;
		sz = st->sd_symsize/sizeof(Elf_Sym);
		for (i = 0; i < sz; i++) {
			les = st->sd_symstart + i;
			type = ELF_ST_TYPE(les->st_info);

			if ((f & KSYMS_PROC) && (type != STT_FUNC))
				continue;

			if (type == STT_NOTYPE)
				continue;

			if (((f & KSYMS_ANY) == 0) &&
			    (type != STT_FUNC) && (type != STT_OBJECT))
				continue;

			if ((les->st_value <= v) && (les->st_value > laddr)) {
				laddr = les->st_value;
				es = les;
				lmod = st->sd_name;
				stable = st->sd_strstart - st->sd_usroffset;
			}
		}
	}
	if (es == NULL)
		return ENOENT;
	if ((f & KSYMS_EXACT) && (v != es->st_value))
		return ENOENT;
	if (mod)
		*mod = lmod;
	if (sym)
		*sym = stable + es->st_name;
	return 0;
}

/*
 * Add a symbol table from a loadable module.
 */
void
ksyms_modload(const char *name, void *symstart, vsize_t symsize,
    char *strstart, vsize_t strsize)
{
	struct ksyms_symtab *st;
	void *nmap;

	st = kmem_zalloc(sizeof(*st), KM_SLEEP);
	nmap = kmem_zalloc(symsize / sizeof(Elf_Sym) * sizeof (uint32_t),
			   KM_SLEEP);
	mutex_enter(&ksyms_lock);
	addsymtab(name, symstart, symsize, strstart, strsize, st, symstart,
	    NULL, 0, nmap);
	mutex_exit(&ksyms_lock);
}

/*
 * Remove a symbol table from a loadable module.
 */
void
ksyms_modunload(const char *name)
{
	struct ksyms_symtab *st;
	bool do_free = false;
	int s;

	mutex_enter(&ksyms_lock);
	TAILQ_FOREACH(st, &ksyms_symtabs, sd_queue) {
		if (st->sd_gone)
			continue;
		if (strcmp(name, st->sd_name) != 0)
			continue;
		st->sd_gone = true;
		ksyms_sizes_calc();
		if (ksyms_opencnt == 0) {
			/*
			 * Ensure ddb never witnesses an inconsistent
			 * state of the queue, unless memory is so
			 * corrupt that we crash in TAILQ_REMOVE.
			 */
			s = splhigh();
			TAILQ_REMOVE(&ksyms_symtabs, st, sd_queue);
			splx(s);
			do_free = true;
		}
		break;
	}
	mutex_exit(&ksyms_lock);
	KASSERT(st != NULL);

	if (do_free) {
		kmem_free(st->sd_nmap, st->sd_nmapsize * sizeof(uint32_t));
		kmem_free(st, sizeof(*st));
	}
}

#ifdef DDB
/*
 * Keep sifting stuff here, to avoid export of ksyms internals.
 *
 * Systems is expected to be quiescent, so no locking done.
 */
int
ksyms_sift(char *mod, char *sym, int mode)
{
	struct ksyms_symtab *st;
	char *sb;
	int i, sz;

	if (!ksyms_loaded)
		return ENOENT;

	TAILQ_FOREACH(st, &ksyms_symtabs, sd_queue) {
		if (st->sd_gone)
			continue;
		if (mod && strcmp(mod, st->sd_name))
			continue;
		sb = st->sd_strstart - st->sd_usroffset;

		sz = st->sd_symsize/sizeof(Elf_Sym);
		for (i = 0; i < sz; i++) {
			Elf_Sym *les = st->sd_symstart + i;
			char c;

			if (strstr(sb + les->st_name, sym) == NULL)
				continue;

			if (mode == 'F') {
				switch (ELF_ST_TYPE(les->st_info)) {
				case STT_OBJECT:
					c = '+';
					break;
				case STT_FUNC:
					c = '*';
					break;
				case STT_SECTION:
					c = '&';
					break;
				case STT_FILE:
					c = '/';
					break;
				default:
					c = ' ';
					break;
				}
				db_printf("%s%c ", sb + les->st_name, c);
			} else
				db_printf("%s ", sb + les->st_name);
		}
	}
	return ENOENT;
}
#endif /* DDB */

/*
 * In case we exposing the symbol table to the userland using the pseudo-
 * device /dev/ksyms, it is easier to provide all the tables as one.
 * However, it means we have to change all the st_name fields for the
 * symbols so they match the ELF image that the userland will read
 * through the device.
 *
 * The actual (correct) value of st_name is preserved through a global
 * offset stored in the symbol table structure.
 *
 * Call with ksyms_lock held.
 */
static void
ksyms_sizes_calc(void)
{
	struct ksyms_symtab *st;
	int i, delta;

	KASSERT(cold || mutex_owned(&ksyms_lock));

	ksyms_symsz = ksyms_strsz = 0;
	TAILQ_FOREACH(st, &ksyms_symtabs, sd_queue) {
		if (__predict_false(st->sd_gone))
			continue;
		delta = ksyms_strsz - st->sd_usroffset;
		if (delta != 0) {
			for (i = 0; i < st->sd_symsize/sizeof(Elf_Sym); i++)
				st->sd_symstart[i].st_name += delta;
			st->sd_usroffset = ksyms_strsz;
		}
		ksyms_symsz += st->sd_symsize;
		ksyms_strsz += st->sd_strsize;
	}
}

static void
ksyms_fill_note(void)
{
	int32_t *note = ksyms_hdr.kh_note;
	note[0] = ELF_NOTE_NETBSD_NAMESZ;
	note[1] = ELF_NOTE_NETBSD_DESCSZ;
	note[2] = ELF_NOTE_TYPE_NETBSD_TAG;
	memcpy(&note[3],  "NetBSD\0", 8);
	note[5] = __NetBSD_Version__;
}

static void
ksyms_hdr_init(const void *hdraddr)
{
	/* Copy the loaded elf exec header */
	memcpy(&ksyms_hdr.kh_ehdr, hdraddr, sizeof(Elf_Ehdr));

	/* Set correct program/section header sizes, offsets and numbers */
	ksyms_hdr.kh_ehdr.e_phoff = offsetof(struct ksyms_hdr, kh_phdr[0]);
	ksyms_hdr.kh_ehdr.e_phentsize = sizeof(Elf_Phdr);
	ksyms_hdr.kh_ehdr.e_phnum = NPRGHDR;
	ksyms_hdr.kh_ehdr.e_shoff = offsetof(struct ksyms_hdr, kh_shdr[0]);
	ksyms_hdr.kh_ehdr.e_shentsize = sizeof(Elf_Shdr);
	ksyms_hdr.kh_ehdr.e_shnum = NSECHDR;
	ksyms_hdr.kh_ehdr.e_shstrndx = SHSTRTAB;

	/* Text/data - fake */
	ksyms_hdr.kh_phdr[0].p_type = PT_LOAD;
	ksyms_hdr.kh_phdr[0].p_memsz = (unsigned long)-1L;
	ksyms_hdr.kh_phdr[0].p_flags = PF_R | PF_X | PF_W;

#define SHTCOPY(name)  strlcpy(&ksyms_hdr.kh_strtab[offs], (name), \
    sizeof(ksyms_hdr.kh_strtab) - offs), offs += sizeof(name)

	uint32_t offs = 1;
	/* First section header ".note.netbsd.ident" */
	ksyms_hdr.kh_shdr[SHNOTE].sh_name = offs;
	ksyms_hdr.kh_shdr[SHNOTE].sh_type = SHT_NOTE;
	ksyms_hdr.kh_shdr[SHNOTE].sh_offset = 
	    offsetof(struct ksyms_hdr, kh_note[0]);
	ksyms_hdr.kh_shdr[SHNOTE].sh_size = sizeof(ksyms_hdr.kh_note);
	ksyms_hdr.kh_shdr[SHNOTE].sh_addralign = sizeof(int);
	SHTCOPY(".note.netbsd.ident");
	ksyms_fill_note();

	/* Second section header; ".symtab" */
	ksyms_hdr.kh_shdr[SYMTAB].sh_name = offs;
	ksyms_hdr.kh_shdr[SYMTAB].sh_type = SHT_SYMTAB;
	ksyms_hdr.kh_shdr[SYMTAB].sh_offset = sizeof(struct ksyms_hdr);
/*	ksyms_hdr.kh_shdr[SYMTAB].sh_size = filled in at open */
	ksyms_hdr.kh_shdr[SYMTAB].sh_link = STRTAB; /* Corresponding strtab */
	ksyms_hdr.kh_shdr[SYMTAB].sh_addralign = sizeof(long);
	ksyms_hdr.kh_shdr[SYMTAB].sh_entsize = sizeof(Elf_Sym);
	SHTCOPY(".symtab");

	/* Third section header; ".strtab" */
	ksyms_hdr.kh_shdr[STRTAB].sh_name = offs;
	ksyms_hdr.kh_shdr[STRTAB].sh_type = SHT_STRTAB;
/*	ksyms_hdr.kh_shdr[STRTAB].sh_offset = filled in at open */
/*	ksyms_hdr.kh_shdr[STRTAB].sh_size = filled in at open */
	ksyms_hdr.kh_shdr[STRTAB].sh_addralign = sizeof(char);
	SHTCOPY(".strtab");

	/* Fourth section, ".shstrtab" */
	ksyms_hdr.kh_shdr[SHSTRTAB].sh_name = offs;
	ksyms_hdr.kh_shdr[SHSTRTAB].sh_type = SHT_STRTAB;
	ksyms_hdr.kh_shdr[SHSTRTAB].sh_offset =
	    offsetof(struct ksyms_hdr, kh_strtab);
	ksyms_hdr.kh_shdr[SHSTRTAB].sh_size = SHSTRSIZ;
	ksyms_hdr.kh_shdr[SHSTRTAB].sh_addralign = sizeof(char);
	SHTCOPY(".shstrtab");

	/* Fifth section, ".bss". All symbols reside here. */
	ksyms_hdr.kh_shdr[SHBSS].sh_name = offs;
	ksyms_hdr.kh_shdr[SHBSS].sh_type = SHT_NOBITS;
	ksyms_hdr.kh_shdr[SHBSS].sh_offset = 0;
	ksyms_hdr.kh_shdr[SHBSS].sh_size = (unsigned long)-1L;
	ksyms_hdr.kh_shdr[SHBSS].sh_addralign = PAGE_SIZE;
	ksyms_hdr.kh_shdr[SHBSS].sh_flags = SHF_ALLOC | SHF_EXECINSTR;
	SHTCOPY(".bss");

	/* Sixth section header; ".SUNW_ctf" */
	ksyms_hdr.kh_shdr[SHCTF].sh_name = offs;
	ksyms_hdr.kh_shdr[SHCTF].sh_type = SHT_PROGBITS;
/*	ksyms_hdr.kh_shdr[SHCTF].sh_offset = filled in at open */
/*	ksyms_hdr.kh_shdr[SHCTF].sh_size = filled in at open */
	ksyms_hdr.kh_shdr[SHCTF].sh_link = SYMTAB; /* Corresponding symtab */
	ksyms_hdr.kh_shdr[SHCTF].sh_addralign = sizeof(char);
	SHTCOPY(".SUNW_ctf");
}

static int
ksymsopen(dev_t dev, int oflags, int devtype, struct lwp *l)
{
	if (minor(dev) != 0 || !ksyms_loaded)
		return ENXIO;

	/*
	 * Create a "snapshot" of the kernel symbol table.  Bumping
	 * ksyms_opencnt will prevent symbol tables from being freed.
	 */
	mutex_enter(&ksyms_lock);
	if (ksyms_opencnt++)
		goto out;
	ksyms_hdr.kh_shdr[SYMTAB].sh_size = ksyms_symsz;
	ksyms_hdr.kh_shdr[SYMTAB].sh_info = ksyms_symsz / sizeof(Elf_Sym);
	ksyms_hdr.kh_shdr[STRTAB].sh_offset = ksyms_symsz +
	    ksyms_hdr.kh_shdr[SYMTAB].sh_offset;
	ksyms_hdr.kh_shdr[STRTAB].sh_size = ksyms_strsz;
	ksyms_hdr.kh_shdr[SHCTF].sh_offset = ksyms_strsz +
	    ksyms_hdr.kh_shdr[STRTAB].sh_offset;
	ksyms_hdr.kh_shdr[SHCTF].sh_size = ksyms_ctfsz;
	ksyms_last_snapshot = TAILQ_LAST(&ksyms_symtabs, ksyms_symtab_queue);
out:	mutex_exit(&ksyms_lock);

	return 0;
}

static int
ksymsclose(dev_t dev, int oflags, int devtype, struct lwp *l)
{
	struct ksyms_symtab *st, *next;
	TAILQ_HEAD(, ksyms_symtab) to_free = TAILQ_HEAD_INITIALIZER(to_free);
	int s;

	/* Discard references to symbol tables. */
	mutex_enter(&ksyms_lock);
	if (--ksyms_opencnt)
		goto out;
	ksyms_last_snapshot = NULL;
	TAILQ_FOREACH_SAFE(st, &ksyms_symtabs, sd_queue, next) {
		if (st->sd_gone) {
			/*
			 * Ensure ddb never witnesses an inconsistent
			 * state of the queue, unless memory is so
			 * corrupt that we crash in TAILQ_REMOVE.
			 */
			s = splhigh();
			TAILQ_REMOVE(&ksyms_symtabs, st, sd_queue);
			splx(s);
			TAILQ_INSERT_TAIL(&to_free, st, sd_queue);
		}
	}
	if (!TAILQ_EMPTY(&to_free))
		ksyms_sizes_calc();
out:	mutex_exit(&ksyms_lock);

	TAILQ_FOREACH_SAFE(st, &to_free, sd_queue, next) {
		kmem_free(st->sd_nmap, st->sd_nmapsize * sizeof(uint32_t));
		kmem_free(st, sizeof(*st));
	}

	return 0;
}

static int
ksymsread(dev_t dev, struct uio *uio, int ioflag)
{
	struct ksyms_symtab *st;
	size_t filepos, inpos, off;
	int error;

	/*
	 * First: Copy out the ELF header.   XXX Lose if ksymsopen()
	 * occurs during read of the header.
	 */
	off = uio->uio_offset;
	if (off < sizeof(struct ksyms_hdr)) {
		error = uiomove((char *)&ksyms_hdr + off,
		    sizeof(struct ksyms_hdr) - off, uio);
		if (error != 0)
			return error;
	}

	/*
	 * Copy out the symbol table.
	 */
	filepos = sizeof(struct ksyms_hdr);
	for (st = TAILQ_FIRST(&ksyms_symtabs);
	     ;
	     st = TAILQ_NEXT(st, sd_queue)) {
		if (uio->uio_resid == 0)
			return 0;
		if (uio->uio_offset <= st->sd_symsize + filepos) {
			inpos = uio->uio_offset - filepos;
			error = uiomove((char *)st->sd_symstart + inpos,
			   st->sd_symsize - inpos, uio);
			if (error != 0)
				return error;
		}
		filepos += st->sd_symsize;
		if (st == ksyms_last_snapshot)
			break;
	}

	/*
	 * Copy out the string table
	 */
	KASSERT(filepos == sizeof(struct ksyms_hdr) +
	    ksyms_hdr.kh_shdr[SYMTAB].sh_size);
	for (st = TAILQ_FIRST(&ksyms_symtabs);
	     ;
	     st = TAILQ_NEXT(st, sd_queue)) {
		if (uio->uio_resid == 0)
			return 0;
		if (uio->uio_offset <= st->sd_strsize + filepos) {
			inpos = uio->uio_offset - filepos;
			error = uiomove((char *)st->sd_strstart + inpos,
			   st->sd_strsize - inpos, uio);
			if (error != 0)
				return error;
		}
		filepos += st->sd_strsize;
		if (st == ksyms_last_snapshot)
			break;
	}

	/*
	 * Copy out the CTF table.
	 */
	st = TAILQ_FIRST(&ksyms_symtabs);
	if (st->sd_ctfstart != NULL) {
		if (uio->uio_resid == 0)
			return 0;
		if (uio->uio_offset <= st->sd_ctfsize + filepos) {
			inpos = uio->uio_offset - filepos;
			error = uiomove((char *)st->sd_ctfstart + inpos,
			    st->sd_ctfsize - inpos, uio);
			if (error != 0)
				return error;
		}
		filepos += st->sd_ctfsize;
	}

	return 0;
}

static int
ksymswrite(dev_t dev, struct uio *uio, int ioflag)
{
	return EROFS;
}

__CTASSERT(offsetof(struct ksyms_ogsymbol, kg_name) == offsetof(struct ksyms_gsymbol, kg_name));
__CTASSERT(offsetof(struct ksyms_gvalue, kv_name) == offsetof(struct ksyms_gsymbol, kg_name));

static int
ksymsioctl(dev_t dev, u_long cmd, void *data, int fflag, struct lwp *l)
{
	struct ksyms_ogsymbol *okg = (struct ksyms_ogsymbol *)data;
	struct ksyms_gsymbol *kg = (struct ksyms_gsymbol *)data;
	struct ksyms_gvalue *kv = (struct ksyms_gvalue *)data;
	struct ksyms_symtab *st;
	Elf_Sym *sym = NULL, copy;
	unsigned long val;
	int error = 0;
	char *str = NULL;
	int len;

	/* Read ksyms_maxlen only once while not holding the lock. */
	len = ksyms_maxlen;

	if (cmd == OKIOCGVALUE || cmd == OKIOCGSYMBOL ||
	    cmd == KIOCGVALUE || cmd == KIOCGSYMBOL) {
		str = kmem_alloc(len, KM_SLEEP);
		if ((error = copyinstr(kg->kg_name, str, len, NULL)) != 0) {
			kmem_free(str, len);
			return error;
		}
	}

	switch (cmd) {
	case OKIOCGVALUE:
		/*
		 * Use the in-kernel symbol lookup code for fast
		 * retreival of a value.
		 */
		error = ksyms_getval(NULL, str, &val, KSYMS_EXTERN);
		if (error == 0)
			error = copyout(&val, okg->kg_value, sizeof(long));
		kmem_free(str, len);
		break;

	case OKIOCGSYMBOL:
		/*
		 * Use the in-kernel symbol lookup code for fast
		 * retreival of a symbol.
		 */
		mutex_enter(&ksyms_lock);
		TAILQ_FOREACH(st, &ksyms_symtabs, sd_queue) {
			if (st->sd_gone)
				continue;
			if ((sym = findsym(str, st, KSYMS_ANY)) == NULL)
				continue;
#ifdef notdef
			/* Skip if bad binding */
			if (ELF_ST_BIND(sym->st_info) != STB_GLOBAL) {
				sym = NULL;
				continue;
			}
#endif
			break;
		}
		if (sym != NULL) {
			memcpy(&copy, sym, sizeof(copy));
			mutex_exit(&ksyms_lock);
			error = copyout(&copy, okg->kg_sym, sizeof(Elf_Sym));
		} else {
			mutex_exit(&ksyms_lock);
			error = ENOENT;
		}
		kmem_free(str, len);
		break;

	case KIOCGVALUE:
		/*
		 * Use the in-kernel symbol lookup code for fast
		 * retreival of a value.
		 */
		error = ksyms_getval(NULL, str, &val, KSYMS_EXTERN);
		if (error == 0)
			kv->kv_value = val;
		kmem_free(str, len);
		break;

	case KIOCGSYMBOL:
		/*
		 * Use the in-kernel symbol lookup code for fast
		 * retreival of a symbol.
		 */
		mutex_enter(&ksyms_lock);
		TAILQ_FOREACH(st, &ksyms_symtabs, sd_queue) {
			if (st->sd_gone)
				continue;
			if ((sym = findsym(str, st, KSYMS_ANY)) == NULL)
				continue;
#ifdef notdef
			/* Skip if bad binding */
			if (ELF_ST_BIND(sym->st_info) != STB_GLOBAL) {
				sym = NULL;
				continue;
			}
#endif
			break;
		}
		if (sym != NULL) {
			kg->kg_sym = *sym;
		} else {
			error = ENOENT;
		}
		mutex_exit(&ksyms_lock);
		kmem_free(str, len);
		break;

	case KIOCGSIZE:
		/*
		 * Get total size of symbol table.
		 */
		mutex_enter(&ksyms_lock);
		*(int *)data = ksyms_strsz + ksyms_symsz +
		    sizeof(struct ksyms_hdr);
		mutex_exit(&ksyms_lock);
		break;

	default:
		error = ENOTTY;
		break;
	}

	return error;
}

const struct cdevsw ksyms_cdevsw = {
	.d_open = ksymsopen,
	.d_close = ksymsclose,
	.d_read = ksymsread,
	.d_write = ksymswrite,
	.d_ioctl = ksymsioctl,
	.d_stop = nullstop,
	.d_tty = notty,
	.d_poll = nopoll,
	.d_mmap = nommap,
	.d_kqfilter = nullkqfilter,
	.d_discard = nodiscard,
	.d_flag = D_OTHER | D_MPSAFE
};<|MERGE_RESOLUTION|>--- conflicted
+++ resolved
@@ -1,8 +1,4 @@
-<<<<<<< HEAD
-/*	$NetBSD: kern_ksyms.c,v 1.89 2020/09/23 09:52:02 simonb Exp $	*/
-=======
 /*	$NetBSD: kern_ksyms.c,v 1.97 2021/06/03 09:22:47 riastradh Exp $	*/
->>>>>>> e2aa5677
 
 /*-
  * Copyright (c) 2008 The NetBSD Foundation, Inc.
@@ -77,11 +73,7 @@
  */
 
 #include <sys/cdefs.h>
-<<<<<<< HEAD
-__KERNEL_RCSID(0, "$NetBSD: kern_ksyms.c,v 1.89 2020/09/23 09:52:02 simonb Exp $");
-=======
 __KERNEL_RCSID(0, "$NetBSD: kern_ksyms.c,v 1.97 2021/06/03 09:22:47 riastradh Exp $");
->>>>>>> e2aa5677
 
 #if defined(_KERNEL) && defined(_KERNEL_OPT)
 #include "opt_copy_symtab.h"
