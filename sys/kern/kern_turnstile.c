--- conflicted
+++ resolved
@@ -1,8 +1,4 @@
-<<<<<<< HEAD
-/*	$NetBSD: kern_turnstile.c,v 1.33 2019/11/21 18:56:55 ad Exp $	*/
-=======
 /*	$NetBSD: kern_turnstile.c,v 1.34 2019/11/24 13:14:23 ad Exp $	*/
->>>>>>> 275f442f
 
 /*-
  * Copyright (c) 2002, 2006, 2007, 2009, 2019 The NetBSD Foundation, Inc.
@@ -64,11 +60,7 @@
  */
 
 #include <sys/cdefs.h>
-<<<<<<< HEAD
-__KERNEL_RCSID(0, "$NetBSD: kern_turnstile.c,v 1.33 2019/11/21 18:56:55 ad Exp $");
-=======
 __KERNEL_RCSID(0, "$NetBSD: kern_turnstile.c,v 1.34 2019/11/24 13:14:23 ad Exp $");
->>>>>>> 275f442f
 
 #include <sys/param.h>
 #include <sys/lockdebug.h>
@@ -90,11 +82,7 @@
 static tschain_t	turnstile_chains[TS_HASH_SIZE] __cacheline_aligned;
 static kmutex_t		*turnstile_locks[TS_HASH_SIZE] __read_mostly;
 pool_cache_t		turnstile_cache __read_mostly;
-<<<<<<< HEAD
-extern turnstile_t	turnstile0 __cacheline_aligned;
-=======
 extern turnstile_t	turnstile0;
->>>>>>> 275f442f
 
 static int		turnstile_ctor(void *, void *, int);
 
