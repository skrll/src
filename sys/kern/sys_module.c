<<<<<<< HEAD
/*	$NetBSD: sys_module.c,v 1.23 2018/01/18 13:31:20 maxv Exp $	*/
=======
/*	$NetBSD: sys_module.c,v 1.25 2018/09/04 14:31:18 maxv Exp $	*/
>>>>>>> 598bd837

/*-
 * Copyright (c) 2008 The NetBSD Foundation, Inc.
 * All rights reserved.
 *
 * Redistribution and use in source and binary forms, with or without
 * modification, are permitted provided that the following conditions
 * are met:
 * 1. Redistributions of source code must retain the above copyright
 *    notice, this list of conditions and the following disclaimer.
 * 2. Redistributions in binary form must reproduce the above copyright
 *    notice, this list of conditions and the following disclaimer in the
 *    documentation and/or other materials provided with the distribution.
 *
 * THIS SOFTWARE IS PROVIDED BY THE NETBSD FOUNDATION, INC. AND CONTRIBUTORS
 * ``AS IS'' AND ANY EXPRESS OR IMPLIED WARRANTIES, INCLUDING, BUT NOT LIMITED
 * TO, THE IMPLIED WARRANTIES OF MERCHANTABILITY AND FITNESS FOR A PARTICULAR
 * PURPOSE ARE DISCLAIMED.  IN NO EVENT SHALL THE FOUNDATION OR CONTRIBUTORS
 * BE LIABLE FOR ANY DIRECT, INDIRECT, INCIDENTAL, SPECIAL, EXEMPLARY, OR
 * CONSEQUENTIAL DAMAGES (INCLUDING, BUT NOT LIMITED TO, PROCUREMENT OF
 * SUBSTITUTE GOODS OR SERVICES; LOSS OF USE, DATA, OR PROFITS; OR BUSINESS
 * INTERRUPTION) HOWEVER CAUSED AND ON ANY THEORY OF LIABILITY, WHETHER IN
 * CONTRACT, STRICT LIABILITY, OR TORT (INCLUDING NEGLIGENCE OR OTHERWISE)
 * ARISING IN ANY WAY OUT OF THE USE OF THIS SOFTWARE, EVEN IF ADVISED OF THE
 * POSSIBILITY OF SUCH DAMAGE.
 */

/*
 * System calls relating to loadable modules.
 */

#include <sys/cdefs.h>
<<<<<<< HEAD
__KERNEL_RCSID(0, "$NetBSD: sys_module.c,v 1.23 2018/01/18 13:31:20 maxv Exp $");
=======
__KERNEL_RCSID(0, "$NetBSD: sys_module.c,v 1.25 2018/09/04 14:31:18 maxv Exp $");
>>>>>>> 598bd837

#ifdef _KERNEL_OPT
#include "opt_modular.h"
#endif

#include <sys/param.h>
#include <sys/systm.h>
#include <sys/proc.h>
#include <sys/namei.h>
#include <sys/kauth.h>
#include <sys/kmem.h>
#include <sys/kobj.h>
#include <sys/module.h>
#include <sys/syscall.h>
#include <sys/syscallargs.h>

/*
 * Arbitrary limit to avoid DoS for excessive memory allocation.
 */
#define MAXPROPSLEN	4096

int
handle_modctl_load(const char *ml_filename, int ml_flags, const char *ml_props,
    size_t ml_propslen)
{
	char *path;
	char *props;
	int error;
	prop_dictionary_t dict;
	size_t propslen = 0;

	if ((ml_props != NULL && ml_propslen == 0) ||
	    (ml_props == NULL && ml_propslen > 0)) {
		return EINVAL;
	}

	path = PNBUF_GET();
	error = copyinstr(ml_filename, path, MAXPATHLEN, NULL);
	if (error != 0)
		goto out1;

	if (ml_props != NULL) {
		if (ml_propslen > MAXPROPSLEN) {
			error = ENOMEM;
			goto out1;
		}
		propslen = ml_propslen + 1;

		props = kmem_alloc(propslen, KM_SLEEP);
		error = copyinstr(ml_props, props, propslen, NULL);
		if (error != 0)
			goto out2;

		dict = prop_dictionary_internalize(props);
		if (dict == NULL) {
			error = EINVAL;
			goto out2;
		}
	} else {
		dict = NULL;
		props = NULL;
	}

	error = module_load(path, ml_flags, dict, MODULE_CLASS_ANY);

	if (dict != NULL) {
		prop_object_release(dict);
	}

out2:
	if (props != NULL) {
		kmem_free(props, propslen);
	}
out1:
	PNBUF_PUT(path);
	return error;
}

static int
handle_modctl_stat(struct iovec *iov, void *arg)
{
	modstat_t *ms, *mso;
	modinfo_t *mi;
	module_t *mod;
	vaddr_t addr;
	size_t size;
	size_t mslen;
	int error;
	bool stataddr;

	/* If not privileged, don't expose kernel addresses. */
<<<<<<< HEAD
	error = kauth_authorize_system(kauth_cred_get(), KAUTH_SYSTEM_MODULE,
	    0, (void *)(uintptr_t)MODCTL_STAT, NULL, NULL);
=======
	error = kauth_authorize_process(kauth_cred_get(), KAUTH_PROCESS_CANSEE,
	    curproc, KAUTH_ARG(KAUTH_REQ_PROCESS_CANSEE_KPTR), NULL, NULL);
>>>>>>> 598bd837
	stataddr = (error == 0);

	kernconfig_lock();
	mslen = (module_count+module_builtinlist+1) * sizeof(modstat_t);
	mso = kmem_zalloc(mslen, KM_SLEEP);
	ms = mso;
	TAILQ_FOREACH(mod, &module_list, mod_chain) {
		mi = mod->mod_info;
		strlcpy(ms->ms_name, mi->mi_name, sizeof(ms->ms_name));
		if (mi->mi_required != NULL) {
			strlcpy(ms->ms_required, mi->mi_required,
			    sizeof(ms->ms_required));
		}
		if (mod->mod_kobj != NULL && stataddr) {
			kobj_stat(mod->mod_kobj, &addr, &size);
			ms->ms_addr = addr;
			ms->ms_size = size;
		}
		ms->ms_class = mi->mi_class;
		ms->ms_refcnt = mod->mod_refcnt;
		ms->ms_source = mod->mod_source;
		ms->ms_flags = mod->mod_flags;
		ms++;
	}
	TAILQ_FOREACH(mod, &module_builtins, mod_chain) {
		mi = mod->mod_info;
		strlcpy(ms->ms_name, mi->mi_name, sizeof(ms->ms_name));
		if (mi->mi_required != NULL) {
			strlcpy(ms->ms_required, mi->mi_required,
			    sizeof(ms->ms_required));
		}
		if (mod->mod_kobj != NULL && stataddr) {
			kobj_stat(mod->mod_kobj, &addr, &size);
			ms->ms_addr = addr;
			ms->ms_size = size;
		}
		ms->ms_class = mi->mi_class;
		ms->ms_refcnt = -1;
		KASSERT(mod->mod_source == MODULE_SOURCE_KERNEL);
		ms->ms_source = mod->mod_source;
		ms++;
	}
	kernconfig_unlock();
	error = copyout(mso, iov->iov_base,
<<<<<<< HEAD
	    min(mslen - sizeof(modstat_t), iov->iov_len));
=======
	    uimin(mslen - sizeof(modstat_t), iov->iov_len));
>>>>>>> 598bd837
	kmem_free(mso, mslen);
	if (error == 0) {
		iov->iov_len = mslen - sizeof(modstat_t);
		error = copyout(iov, arg, sizeof(*iov));
	}

	return error;
}

int
sys_modctl(struct lwp *l, const struct sys_modctl_args *uap,
	   register_t *retval)
{
	/* {
		syscallarg(int)		cmd;
		syscallarg(void *)	arg;
	} */
	char buf[MAXMODNAME];
	struct iovec iov;
	modctl_load_t ml;
	int error;
	void *arg;
#ifdef MODULAR
	uintptr_t loadtype;
#endif

	arg = SCARG(uap, arg);

	switch (SCARG(uap, cmd)) {
	case MODCTL_LOAD:
		error = copyin(arg, &ml, sizeof(ml));
		if (error != 0)
			break;
		error = handle_modctl_load(ml.ml_filename, ml.ml_flags,
		    ml.ml_props, ml.ml_propslen);
		break;

	case MODCTL_UNLOAD:
		error = copyinstr(arg, buf, sizeof(buf), NULL);
		if (error == 0) {
			error = module_unload(buf);
		}
		break;

	case MODCTL_STAT:
		error = copyin(arg, &iov, sizeof(iov));
		if (error != 0) {
			break;
		}
		error = handle_modctl_stat(&iov, arg);
		break;

	case MODCTL_EXISTS:
#ifndef MODULAR
		error = ENOSYS;
#else
		loadtype = (uintptr_t)arg;
		switch (loadtype) {	/* 0 = modload, 1 = autoload */
		case 0:			/* FALLTHROUGH */
		case 1:
			error = kauth_authorize_system(kauth_cred_get(),
			     KAUTH_SYSTEM_MODULE, 0,
			     (void *)(uintptr_t)MODCTL_LOAD,
			     (void *)loadtype, NULL);
			break;

		default:
			error = EINVAL;
			break;
		}
#endif
		break;

	default:
		error = EINVAL;
		break;
	}

	return error;
}<|MERGE_RESOLUTION|>--- conflicted
+++ resolved
@@ -1,8 +1,4 @@
-<<<<<<< HEAD
-/*	$NetBSD: sys_module.c,v 1.23 2018/01/18 13:31:20 maxv Exp $	*/
-=======
 /*	$NetBSD: sys_module.c,v 1.25 2018/09/04 14:31:18 maxv Exp $	*/
->>>>>>> 598bd837
 
 /*-
  * Copyright (c) 2008 The NetBSD Foundation, Inc.
@@ -35,11 +31,7 @@
  */
 
 #include <sys/cdefs.h>
-<<<<<<< HEAD
-__KERNEL_RCSID(0, "$NetBSD: sys_module.c,v 1.23 2018/01/18 13:31:20 maxv Exp $");
-=======
 __KERNEL_RCSID(0, "$NetBSD: sys_module.c,v 1.25 2018/09/04 14:31:18 maxv Exp $");
->>>>>>> 598bd837
 
 #ifdef _KERNEL_OPT
 #include "opt_modular.h"
@@ -131,13 +123,8 @@
 	bool stataddr;
 
 	/* If not privileged, don't expose kernel addresses. */
-<<<<<<< HEAD
-	error = kauth_authorize_system(kauth_cred_get(), KAUTH_SYSTEM_MODULE,
-	    0, (void *)(uintptr_t)MODCTL_STAT, NULL, NULL);
-=======
 	error = kauth_authorize_process(kauth_cred_get(), KAUTH_PROCESS_CANSEE,
 	    curproc, KAUTH_ARG(KAUTH_REQ_PROCESS_CANSEE_KPTR), NULL, NULL);
->>>>>>> 598bd837
 	stataddr = (error == 0);
 
 	kernconfig_lock();
@@ -182,11 +169,7 @@
 	}
 	kernconfig_unlock();
 	error = copyout(mso, iov->iov_base,
-<<<<<<< HEAD
-	    min(mslen - sizeof(modstat_t), iov->iov_len));
-=======
 	    uimin(mslen - sizeof(modstat_t), iov->iov_len));
->>>>>>> 598bd837
 	kmem_free(mso, mslen);
 	if (error == 0) {
 		iov->iov_len = mslen - sizeof(modstat_t);
