--- conflicted
+++ resolved
@@ -1,8 +1,4 @@
-<<<<<<< HEAD
-/*	$NetBSD: kern_sig.c,v 1.343 2018/05/06 13:40:51 kamil Exp $	*/
-=======
 /*	$NetBSD: kern_sig.c,v 1.349 2018/05/28 14:07:37 kamil Exp $	*/
->>>>>>> b2b84690
 
 /*-
  * Copyright (c) 2006, 2007, 2008 The NetBSD Foundation, Inc.
@@ -74,11 +70,7 @@
  */
 
 #include <sys/cdefs.h>
-<<<<<<< HEAD
-__KERNEL_RCSID(0, "$NetBSD: kern_sig.c,v 1.343 2018/05/06 13:40:51 kamil Exp $");
-=======
 __KERNEL_RCSID(0, "$NetBSD: kern_sig.c,v 1.349 2018/05/28 14:07:37 kamil Exp $");
->>>>>>> b2b84690
 
 #include "opt_ptrace.h"
 #include "opt_dtrace.h"
@@ -934,7 +926,6 @@
 				    mask, ksi);
 		}
 		return;
-<<<<<<< HEAD
 	}
 
 	/*
@@ -953,26 +944,6 @@
 		mutex_exit(&ps->sa_mutex);
 	}
 
-=======
-	}
-
-	/*
-	 * If the signal is masked or ignored, then unmask it and
-	 * reset it to the default action so that the process or
-	 * its tracer will be notified.
-	 */
-	const bool ignored = SIGACTION_PS(ps, signo).sa_handler == SIG_IGN;
-	if (masked || ignored) {
-		mutex_enter(&ps->sa_mutex);
-		sigdelset(mask, signo);	
-		sigdelset(&p->p_sigctx.ps_sigcatch, signo);
-		sigdelset(&p->p_sigctx.ps_sigignore, signo);
-		sigdelset(&SIGACTION_PS(ps, signo).sa_mask, signo);
-		SIGACTION_PS(ps, signo).sa_handler = SIG_DFL;
-		mutex_exit(&ps->sa_mutex);
-	}
-
->>>>>>> b2b84690
 	kpsignal2(p, ksi);
 	mutex_exit(p->p_lock);
 	mutex_exit(proc_lock);
@@ -1753,17 +1724,10 @@
 		 * If traced, always stop, and stay stopped until released
 		 * by the debugger.  If the our parent is our debugger waiting
 		 * for us and we vforked, don't hang as we could deadlock.
-<<<<<<< HEAD
-		 *
-		 * XXX: support PT_TRACE_ME called after vfork(2)
-		 */
-		if ((p->p_slflag & PSL_TRACED) != 0 && signo != SIGKILL) {
-=======
 		 */
 		if (ISSET(p->p_slflag, PSL_TRACED) && signo != SIGKILL &&
 		    !(ISSET(p->p_lflag, PL_PPWAIT) &&
 		     (p->p_pptr == p->p_opptr))) {
->>>>>>> b2b84690
 			/*
 			 * Take the signal, but don't remove it from the
 			 * siginfo queue, because the debugger can send
