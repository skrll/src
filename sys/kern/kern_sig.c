<<<<<<< HEAD
/*	$NetBSD: kern_sig.c,v 1.396 2021/01/11 17:18:51 skrll Exp $	*/
=======
/*	$NetBSD: kern_sig.c,v 1.397 2021/04/03 11:19:11 simonb Exp $	*/
>>>>>>> e2aa5677

/*-
 * Copyright (c) 2006, 2007, 2008, 2019 The NetBSD Foundation, Inc.
 * All rights reserved.
 *
 * This code is derived from software contributed to The NetBSD Foundation
 * by Andrew Doran.
 *
 * Redistribution and use in source and binary forms, with or without
 * modification, are permitted provided that the following conditions
 * are met:
 * 1. Redistributions of source code must retain the above copyright
 *    notice, this list of conditions and the following disclaimer.
 * 2. Redistributions in binary form must reproduce the above copyright
 *    notice, this list of conditions and the following disclaimer in the
 *    documentation and/or other materials provided with the distribution.
 *
 * THIS SOFTWARE IS PROVIDED BY THE NETBSD FOUNDATION, INC. AND CONTRIBUTORS
 * ``AS IS'' AND ANY EXPRESS OR IMPLIED WARRANTIES, INCLUDING, BUT NOT LIMITED
 * TO, THE IMPLIED WARRANTIES OF MERCHANTABILITY AND FITNESS FOR A PARTICULAR
 * PURPOSE ARE DISCLAIMED.  IN NO EVENT SHALL THE FOUNDATION OR CONTRIBUTORS
 * BE LIABLE FOR ANY DIRECT, INDIRECT, INCIDENTAL, SPECIAL, EXEMPLARY, OR
 * CONSEQUENTIAL DAMAGES (INCLUDING, BUT NOT LIMITED TO, PROCUREMENT OF
 * SUBSTITUTE GOODS OR SERVICES; LOSS OF USE, DATA, OR PROFITS; OR BUSINESS
 * INTERRUPTION) HOWEVER CAUSED AND ON ANY THEORY OF LIABILITY, WHETHER IN
 * CONTRACT, STRICT LIABILITY, OR TORT (INCLUDING NEGLIGENCE OR OTHERWISE)
 * ARISING IN ANY WAY OUT OF THE USE OF THIS SOFTWARE, EVEN IF ADVISED OF THE
 * POSSIBILITY OF SUCH DAMAGE.
 */

/*
 * Copyright (c) 1982, 1986, 1989, 1991, 1993
 *	The Regents of the University of California.  All rights reserved.
 * (c) UNIX System Laboratories, Inc.
 * All or some portions of this file are derived from material licensed
 * to the University of California by American Telephone and Telegraph
 * Co. or Unix System Laboratories, Inc. and are reproduced herein with
 * the permission of UNIX System Laboratories, Inc.
 *
 * Redistribution and use in source and binary forms, with or without
 * modification, are permitted provided that the following conditions
 * are met:
 * 1. Redistributions of source code must retain the above copyright
 *    notice, this list of conditions and the following disclaimer.
 * 2. Redistributions in binary form must reproduce the above copyright
 *    notice, this list of conditions and the following disclaimer in the
 *    documentation and/or other materials provided with the distribution.
 * 3. Neither the name of the University nor the names of its contributors
 *    may be used to endorse or promote products derived from this software
 *    without specific prior written permission.
 *
 * THIS SOFTWARE IS PROVIDED BY THE REGENTS AND CONTRIBUTORS ``AS IS'' AND
 * ANY EXPRESS OR IMPLIED WARRANTIES, INCLUDING, BUT NOT LIMITED TO, THE
 * IMPLIED WARRANTIES OF MERCHANTABILITY AND FITNESS FOR A PARTICULAR PURPOSE
 * ARE DISCLAIMED.  IN NO EVENT SHALL THE REGENTS OR CONTRIBUTORS BE LIABLE
 * FOR ANY DIRECT, INDIRECT, INCIDENTAL, SPECIAL, EXEMPLARY, OR CONSEQUENTIAL
 * DAMAGES (INCLUDING, BUT NOT LIMITED TO, PROCUREMENT OF SUBSTITUTE GOODS
 * OR SERVICES; LOSS OF USE, DATA, OR PROFITS; OR BUSINESS INTERRUPTION)
 * HOWEVER CAUSED AND ON ANY THEORY OF LIABILITY, WHETHER IN CONTRACT, STRICT
 * LIABILITY, OR TORT (INCLUDING NEGLIGENCE OR OTHERWISE) ARISING IN ANY WAY
 * OUT OF THE USE OF THIS SOFTWARE, EVEN IF ADVISED OF THE POSSIBILITY OF
 * SUCH DAMAGE.
 *
 *	@(#)kern_sig.c	8.14 (Berkeley) 5/14/95
 */

/*
 * Signal subsystem.
 */

#include <sys/cdefs.h>
<<<<<<< HEAD
__KERNEL_RCSID(0, "$NetBSD: kern_sig.c,v 1.396 2021/01/11 17:18:51 skrll Exp $");
=======
__KERNEL_RCSID(0, "$NetBSD: kern_sig.c,v 1.397 2021/04/03 11:19:11 simonb Exp $");
>>>>>>> e2aa5677

#include "opt_execfmt.h"
#include "opt_ptrace.h"
#include "opt_dtrace.h"
#include "opt_compat_sunos.h"
#include "opt_compat_netbsd.h"
#include "opt_compat_netbsd32.h"
#include "opt_pax.h"

#define	SIGPROP		/* include signal properties table */
#include <sys/param.h>
#include <sys/signalvar.h>
#include <sys/proc.h>
#include <sys/ptrace.h>
#include <sys/systm.h>
#include <sys/wait.h>
#include <sys/ktrace.h>
#include <sys/syslog.h>
#include <sys/filedesc.h>
#include <sys/file.h>
#include <sys/pool.h>
#include <sys/ucontext.h>
#include <sys/exec.h>
#include <sys/kauth.h>
#include <sys/acct.h>
#include <sys/callout.h>
#include <sys/atomic.h>
#include <sys/cpu.h>
#include <sys/module.h>
#include <sys/sdt.h>
#include <sys/exec_elf.h>
#include <sys/compat_stub.h>

#ifdef PAX_SEGVGUARD
#include <sys/pax.h>
#endif /* PAX_SEGVGUARD */

#include <uvm/uvm_extern.h>

/* Many hard-coded assumptions that there are <= 4 x 32bit signal mask bits */
__CTASSERT(NSIG <= 128);

#define	SIGQUEUE_MAX	32
static pool_cache_t	sigacts_cache	__read_mostly;
static pool_cache_t	ksiginfo_cache	__read_mostly;
static callout_t	proc_stop_ch	__cacheline_aligned;

sigset_t		contsigmask	__cacheline_aligned;
sigset_t		stopsigmask	__cacheline_aligned;
static sigset_t		vforksigmask	__cacheline_aligned;
sigset_t		sigcantmask	__cacheline_aligned;

static void	ksiginfo_exechook(struct proc *, void *);
static void	proc_stop(struct proc *, int);
static void	proc_stop_done(struct proc *, int);
static void	proc_stop_callout(void *);
static int	sigchecktrace(void);
static int	sigpost(struct lwp *, sig_t, int, int);
static int	sigput(sigpend_t *, struct proc *, ksiginfo_t *);
static int	sigunwait(struct proc *, const ksiginfo_t *);
static void	sigswitch(int, int, bool);
static void	sigswitch_unlock_and_switch_away(struct lwp *);

static void	sigacts_poolpage_free(struct pool *, void *);
static void	*sigacts_poolpage_alloc(struct pool *, int);

/*
 * DTrace SDT provider definitions
 */
SDT_PROVIDER_DECLARE(proc);
SDT_PROBE_DEFINE3(proc, kernel, , signal__send,
    "struct lwp *", 	/* target thread */
    "struct proc *", 	/* target process */
    "int");		/* signal */
SDT_PROBE_DEFINE3(proc, kernel, , signal__discard,
    "struct lwp *",	/* target thread */
    "struct proc *",	/* target process */
    "int");  		/* signal */
SDT_PROBE_DEFINE3(proc, kernel, , signal__handle,
    "int", 		/* signal */
    "ksiginfo_t *", 	/* signal info */
    "void (*)(void)");	/* handler address */


static struct pool_allocator sigactspool_allocator = {
	.pa_alloc = sigacts_poolpage_alloc,
	.pa_free = sigacts_poolpage_free
};

#ifdef DEBUG
int	kern_logsigexit = 1;
#else
int	kern_logsigexit = 0;
#endif

static const char logcoredump[] =
    "pid %d (%s), uid %d: exited on signal %d (core dumped)\n";
static const char lognocoredump[] =
    "pid %d (%s), uid %d: exited on signal %d (core not dumped, err = %d)\n";

static kauth_listener_t signal_listener;

static int
signal_listener_cb(kauth_cred_t cred, kauth_action_t action, void *cookie,
    void *arg0, void *arg1, void *arg2, void *arg3)
{
	struct proc *p;
	int result, signum;

	result = KAUTH_RESULT_DEFER;
	p = arg0;
	signum = (int)(unsigned long)arg1;

	if (action != KAUTH_PROCESS_SIGNAL)
		return result;

	if (kauth_cred_uidmatch(cred, p->p_cred) ||
	    (signum == SIGCONT && (curproc->p_session == p->p_session)))
		result = KAUTH_RESULT_ALLOW;

	return result;
}

static int
sigacts_ctor(void *arg __unused, void *obj, int flags __unused)
{
	memset(obj, 0, sizeof(struct sigacts));
	return 0;
}

/*
 * signal_init:
 *
 *	Initialize global signal-related data structures.
 */
void
signal_init(void)
{

	sigactspool_allocator.pa_pagesz = (PAGE_SIZE)*2;

	sigacts_cache = pool_cache_init(sizeof(struct sigacts), 0, 0, 0,
	    "sigacts", sizeof(struct sigacts) > PAGE_SIZE ?
	    &sigactspool_allocator : NULL, IPL_NONE, sigacts_ctor, NULL, NULL);
	ksiginfo_cache = pool_cache_init(sizeof(ksiginfo_t), 0, 0, 0,
	    "ksiginfo", NULL, IPL_VM, NULL, NULL, NULL);

	exechook_establish(ksiginfo_exechook, NULL);

	callout_init(&proc_stop_ch, CALLOUT_MPSAFE);
	callout_setfunc(&proc_stop_ch, proc_stop_callout, NULL);

	signal_listener = kauth_listen_scope(KAUTH_SCOPE_PROCESS,
	    signal_listener_cb, NULL);
}

/*
 * sigacts_poolpage_alloc:
 *
 *	Allocate a page for the sigacts memory pool.
 */
static void *
sigacts_poolpage_alloc(struct pool *pp, int flags)
{

	return (void *)uvm_km_alloc(kernel_map,
	    PAGE_SIZE * 2, PAGE_SIZE * 2,
	    ((flags & PR_WAITOK) ? 0 : UVM_KMF_NOWAIT | UVM_KMF_TRYLOCK)
	    | UVM_KMF_WIRED);
}

/*
 * sigacts_poolpage_free:
 *
 *	Free a page on behalf of the sigacts memory pool.
 */
static void
sigacts_poolpage_free(struct pool *pp, void *v)
{

	uvm_km_free(kernel_map, (vaddr_t)v, PAGE_SIZE * 2, UVM_KMF_WIRED);
}

/*
 * sigactsinit:
 *
 *	Create an initial sigacts structure, using the same signal state
 *	as of specified process.  If 'share' is set, share the sigacts by
 *	holding a reference, otherwise just copy it from parent.
 */
struct sigacts *
sigactsinit(struct proc *pp, int share)
{
	struct sigacts *ps = pp->p_sigacts, *ps2;

	if (__predict_false(share)) {
		atomic_inc_uint(&ps->sa_refcnt);
		return ps;
	}
	ps2 = pool_cache_get(sigacts_cache, PR_WAITOK);
	mutex_init(&ps2->sa_mutex, MUTEX_DEFAULT, IPL_SCHED);
	ps2->sa_refcnt = 1;

	mutex_enter(&ps->sa_mutex);
	memcpy(ps2->sa_sigdesc, ps->sa_sigdesc, sizeof(ps2->sa_sigdesc));
	mutex_exit(&ps->sa_mutex);
	return ps2;
}

/*
 * sigactsunshare:
 *
 *	Make this process not share its sigacts, maintaining all signal state.
 */
void
sigactsunshare(struct proc *p)
{
	struct sigacts *ps, *oldps = p->p_sigacts;

	if (__predict_true(oldps->sa_refcnt == 1))
		return;

	ps = pool_cache_get(sigacts_cache, PR_WAITOK);
	mutex_init(&ps->sa_mutex, MUTEX_DEFAULT, IPL_SCHED);
	memcpy(ps->sa_sigdesc, oldps->sa_sigdesc, sizeof(ps->sa_sigdesc));
	ps->sa_refcnt = 1;

	p->p_sigacts = ps;
	sigactsfree(oldps);
}

/*
 * sigactsfree;
 *
 *	Release a sigacts structure.
 */
void
sigactsfree(struct sigacts *ps)
{

	if (atomic_dec_uint_nv(&ps->sa_refcnt) == 0) {
		mutex_destroy(&ps->sa_mutex);
		pool_cache_put(sigacts_cache, ps);
	}
}

/*
 * siginit:
 *
 *	Initialize signal state for process 0; set to ignore signals that
 *	are ignored by default and disable the signal stack.  Locking not
 *	required as the system is still cold.
 */
void
siginit(struct proc *p)
{
	struct lwp *l;
	struct sigacts *ps;
	int signo, prop;

	ps = p->p_sigacts;
	sigemptyset(&contsigmask);
	sigemptyset(&stopsigmask);
	sigemptyset(&vforksigmask);
	sigemptyset(&sigcantmask);
	for (signo = 1; signo < NSIG; signo++) {
		prop = sigprop[signo];
		if (prop & SA_CONT)
			sigaddset(&contsigmask, signo);
		if (prop & SA_STOP)
			sigaddset(&stopsigmask, signo);
		if (prop & SA_STOP && signo != SIGSTOP)
			sigaddset(&vforksigmask, signo);
		if (prop & SA_CANTMASK)
			sigaddset(&sigcantmask, signo);
		if (prop & SA_IGNORE && signo != SIGCONT)
			sigaddset(&p->p_sigctx.ps_sigignore, signo);
		sigemptyset(&SIGACTION_PS(ps, signo).sa_mask);
		SIGACTION_PS(ps, signo).sa_flags = SA_RESTART;
	}
	sigemptyset(&p->p_sigctx.ps_sigcatch);
	p->p_sflag &= ~PS_NOCLDSTOP;

	ksiginfo_queue_init(&p->p_sigpend.sp_info);
	sigemptyset(&p->p_sigpend.sp_set);

	/*
	 * Reset per LWP state.
	 */
	l = LIST_FIRST(&p->p_lwps);
	l->l_sigwaited = NULL;
	l->l_sigstk = SS_INIT;
	ksiginfo_queue_init(&l->l_sigpend.sp_info);
	sigemptyset(&l->l_sigpend.sp_set);

	/* One reference. */
	ps->sa_refcnt = 1;
}

/*
 * execsigs:
 *
 *	Reset signals for an exec of the specified process.
 */
void
execsigs(struct proc *p)
{
	struct sigacts *ps;
	struct lwp *l;
	int signo, prop;
	sigset_t tset;
	ksiginfoq_t kq;

	KASSERT(p->p_nlwps == 1);

	sigactsunshare(p);
	ps = p->p_sigacts;

	/*
	 * Reset caught signals.  Held signals remain held through
	 * l->l_sigmask (unless they were caught, and are now ignored
	 * by default).
	 *
	 * No need to lock yet, the process has only one LWP and
	 * at this point the sigacts are private to the process.
	 */
	sigemptyset(&tset);
	for (signo = 1; signo < NSIG; signo++) {
		if (sigismember(&p->p_sigctx.ps_sigcatch, signo)) {
			prop = sigprop[signo];
			if (prop & SA_IGNORE) {
				if ((prop & SA_CONT) == 0)
					sigaddset(&p->p_sigctx.ps_sigignore,
					    signo);
				sigaddset(&tset, signo);
			}
			SIGACTION_PS(ps, signo).sa_handler = SIG_DFL;
		}
		sigemptyset(&SIGACTION_PS(ps, signo).sa_mask);
		SIGACTION_PS(ps, signo).sa_flags = SA_RESTART;
	}
	ksiginfo_queue_init(&kq);

	mutex_enter(p->p_lock);
	sigclearall(p, &tset, &kq);
	sigemptyset(&p->p_sigctx.ps_sigcatch);

	/*
	 * Reset no zombies if child dies flag as Solaris does.
	 */
	p->p_flag &= ~(PK_NOCLDWAIT | PK_CLDSIGIGN);
	if (SIGACTION_PS(ps, SIGCHLD).sa_handler == SIG_IGN)
		SIGACTION_PS(ps, SIGCHLD).sa_handler = SIG_DFL;

	/*
	 * Reset per-LWP state.
	 */
	l = LIST_FIRST(&p->p_lwps);
	l->l_sigwaited = NULL;
	l->l_sigstk = SS_INIT;
	ksiginfo_queue_init(&l->l_sigpend.sp_info);
	sigemptyset(&l->l_sigpend.sp_set);
	mutex_exit(p->p_lock);

	ksiginfo_queue_drain(&kq);
}

/*
 * ksiginfo_exechook:
 *
 *	Free all pending ksiginfo entries from a process on exec.
 *	Additionally, drain any unused ksiginfo structures in the
 *	system back to the pool.
 *
 *	XXX This should not be a hook, every process has signals.
 */
static void
ksiginfo_exechook(struct proc *p, void *v)
{
	ksiginfoq_t kq;

	ksiginfo_queue_init(&kq);

	mutex_enter(p->p_lock);
	sigclearall(p, NULL, &kq);
	mutex_exit(p->p_lock);

	ksiginfo_queue_drain(&kq);
}

/*
 * ksiginfo_alloc:
 *
 *	Allocate a new ksiginfo structure from the pool, and optionally copy
 *	an existing one.  If the existing ksiginfo_t is from the pool, and
 *	has not been queued somewhere, then just return it.  Additionally,
 *	if the existing ksiginfo_t does not contain any information beyond
 *	the signal number, then just return it.
 */
ksiginfo_t *
ksiginfo_alloc(struct proc *p, ksiginfo_t *ok, int flags)
{
	ksiginfo_t *kp;

	if (ok != NULL) {
		if ((ok->ksi_flags & (KSI_QUEUED | KSI_FROMPOOL)) ==
		    KSI_FROMPOOL)
			return ok;
		if (KSI_EMPTY_P(ok))
			return ok;
	}

	kp = pool_cache_get(ksiginfo_cache, flags);
	if (kp == NULL) {
#ifdef DIAGNOSTIC
		printf("Out of memory allocating ksiginfo for pid %d\n",
		    p->p_pid);
#endif
		return NULL;
	}

	if (ok != NULL) {
		memcpy(kp, ok, sizeof(*kp));
		kp->ksi_flags &= ~KSI_QUEUED;
	} else
		KSI_INIT_EMPTY(kp);

	kp->ksi_flags |= KSI_FROMPOOL;

	return kp;
}

/*
 * ksiginfo_free:
 *
 *	If the given ksiginfo_t is from the pool and has not been queued,
 *	then free it.
 */
void
ksiginfo_free(ksiginfo_t *kp)
{

	if ((kp->ksi_flags & (KSI_QUEUED | KSI_FROMPOOL)) != KSI_FROMPOOL)
		return;
	pool_cache_put(ksiginfo_cache, kp);
}

/*
 * ksiginfo_queue_drain:
 *
 *	Drain a non-empty ksiginfo_t queue.
 */
void
ksiginfo_queue_drain0(ksiginfoq_t *kq)
{
	ksiginfo_t *ksi;

	KASSERT(!TAILQ_EMPTY(kq));

	while (!TAILQ_EMPTY(kq)) {
		ksi = TAILQ_FIRST(kq);
		TAILQ_REMOVE(kq, ksi, ksi_list);
		pool_cache_put(ksiginfo_cache, ksi);
	}
}

static int
siggetinfo(sigpend_t *sp, ksiginfo_t *out, int signo)
{
	ksiginfo_t *ksi, *nksi;

	if (sp == NULL)
		goto out;

	/* Find siginfo and copy it out. */
	int count = 0;
	TAILQ_FOREACH_SAFE(ksi, &sp->sp_info, ksi_list, nksi) {
		if (ksi->ksi_signo != signo)
			continue;
		if (count++ > 0) /* Only remove the first, count all of them */
			continue;
		TAILQ_REMOVE(&sp->sp_info, ksi, ksi_list);
		KASSERT((ksi->ksi_flags & KSI_FROMPOOL) != 0);
		KASSERT((ksi->ksi_flags & KSI_QUEUED) != 0);
		ksi->ksi_flags &= ~KSI_QUEUED;
		if (out != NULL) {
			memcpy(out, ksi, sizeof(*out));
			out->ksi_flags &= ~(KSI_FROMPOOL | KSI_QUEUED);
		}
		ksiginfo_free(ksi);
	}
	if (count)
		return count;

out:
	/* If there is no siginfo, then manufacture it. */
	if (out != NULL) {
		KSI_INIT(out);
		out->ksi_info._signo = signo;
		out->ksi_info._code = SI_NOINFO;
	}
	return 0;
}

/*
 * sigget:
 *
 *	Fetch the first pending signal from a set.  Optionally, also fetch
 *	or manufacture a ksiginfo element.  Returns the number of the first
 *	pending signal, or zero.
 */
int
sigget(sigpend_t *sp, ksiginfo_t *out, int signo, const sigset_t *mask)
{
	sigset_t tset;
	int count;

	/* If there's no pending set, the signal is from the debugger. */
	if (sp == NULL)
		goto out;

	/* Construct mask from signo, and 'mask'. */
	if (signo == 0) {
		if (mask != NULL) {
			tset = *mask;
			__sigandset(&sp->sp_set, &tset);
		} else
			tset = sp->sp_set;

		/* If there are no signals pending - return. */
		if ((signo = firstsig(&tset)) == 0)
			goto out;
	} else {
		KASSERT(sigismember(&sp->sp_set, signo));
	}

	sigdelset(&sp->sp_set, signo);
out:
	count = siggetinfo(sp, out, signo);
	if (count > 1)
		sigaddset(&sp->sp_set, signo);
	return signo;
}

/*
 * sigput:
 *
 *	Append a new ksiginfo element to the list of pending ksiginfo's.
 */
static int
sigput(sigpend_t *sp, struct proc *p, ksiginfo_t *ksi)
{
	ksiginfo_t *kp;

	KASSERT(mutex_owned(p->p_lock));
	KASSERT((ksi->ksi_flags & KSI_QUEUED) == 0);

	sigaddset(&sp->sp_set, ksi->ksi_signo);

	/*
	 * If there is no siginfo, we are done.
	 */
	if (KSI_EMPTY_P(ksi))
		return 0;

	KASSERT((ksi->ksi_flags & KSI_FROMPOOL) != 0);

	size_t count = 0;
	TAILQ_FOREACH(kp, &sp->sp_info, ksi_list) {
		count++;
		if (ksi->ksi_signo >= SIGRTMIN && ksi->ksi_signo <= SIGRTMAX)
			continue;
		if (kp->ksi_signo == ksi->ksi_signo) {
			KSI_COPY(ksi, kp);
			kp->ksi_flags |= KSI_QUEUED;
			return 0;
		}
	}

	if (count >= SIGQUEUE_MAX) {
#ifdef DIAGNOSTIC
		printf("%s(%d): Signal queue is full signal=%d\n",
		    p->p_comm, p->p_pid, ksi->ksi_signo);
#endif
		return EAGAIN;
	}
	ksi->ksi_flags |= KSI_QUEUED;
	TAILQ_INSERT_TAIL(&sp->sp_info, ksi, ksi_list);

	return 0;
}

/*
 * sigclear:
 *
 *	Clear all pending signals in the specified set.
 */
void
sigclear(sigpend_t *sp, const sigset_t *mask, ksiginfoq_t *kq)
{
	ksiginfo_t *ksi, *next;

	if (mask == NULL)
		sigemptyset(&sp->sp_set);
	else
		sigminusset(mask, &sp->sp_set);

	TAILQ_FOREACH_SAFE(ksi, &sp->sp_info, ksi_list, next) {
		if (mask == NULL || sigismember(mask, ksi->ksi_signo)) {
			TAILQ_REMOVE(&sp->sp_info, ksi, ksi_list);
			KASSERT((ksi->ksi_flags & KSI_FROMPOOL) != 0);
			KASSERT((ksi->ksi_flags & KSI_QUEUED) != 0);
			TAILQ_INSERT_TAIL(kq, ksi, ksi_list);
		}
	}
}

/*
 * sigclearall:
 *
 *	Clear all pending signals in the specified set from a process and
 *	its LWPs.
 */
void
sigclearall(struct proc *p, const sigset_t *mask, ksiginfoq_t *kq)
{
	struct lwp *l;

	KASSERT(mutex_owned(p->p_lock));

	sigclear(&p->p_sigpend, mask, kq);

	LIST_FOREACH(l, &p->p_lwps, l_sibling) {
		sigclear(&l->l_sigpend, mask, kq);
	}
}

/*
 * sigispending:
 *
 *	Return the first signal number if there are pending signals for the
 *	current LWP.  May be called unlocked provided that LW_PENDSIG is set,
 *	and that the signal has been posted to the appopriate queue before
 *	LW_PENDSIG is set.
 *
 *	This should only ever be called with (l == curlwp), unless the
 *	result does not matter (procfs, sysctl).
 */
int
sigispending(struct lwp *l, int signo)
{
	struct proc *p = l->l_proc;
	sigset_t tset;

	membar_consumer();

	tset = l->l_sigpend.sp_set;
	sigplusset(&p->p_sigpend.sp_set, &tset);
	sigminusset(&p->p_sigctx.ps_sigignore, &tset);
	sigminusset(&l->l_sigmask, &tset);

	if (signo == 0) {
		return firstsig(&tset);
	}
	return sigismember(&tset, signo) ? signo : 0;
}

void
getucontext(struct lwp *l, ucontext_t *ucp)
{
	struct proc *p = l->l_proc;

	KASSERT(mutex_owned(p->p_lock));

	ucp->uc_flags = 0;
	ucp->uc_link = l->l_ctxlink;
	ucp->uc_sigmask = l->l_sigmask;
	ucp->uc_flags |= _UC_SIGMASK;

	/*
	 * The (unsupplied) definition of the `current execution stack'
	 * in the System V Interface Definition appears to allow returning
	 * the main context stack.
	 */
	if ((l->l_sigstk.ss_flags & SS_ONSTACK) == 0) {
		ucp->uc_stack.ss_sp = (void *)l->l_proc->p_stackbase;
		ucp->uc_stack.ss_size = ctob(l->l_proc->p_vmspace->vm_ssize);
		ucp->uc_stack.ss_flags = 0;	/* XXX, def. is Very Fishy */
	} else {
		/* Simply copy alternate signal execution stack. */
		ucp->uc_stack = l->l_sigstk;
	}
	ucp->uc_flags |= _UC_STACK;
	mutex_exit(p->p_lock);
	cpu_getmcontext(l, &ucp->uc_mcontext, &ucp->uc_flags);
	mutex_enter(p->p_lock);
}

int
setucontext(struct lwp *l, const ucontext_t *ucp)
{
	struct proc *p = l->l_proc;
	int error;

	KASSERT(mutex_owned(p->p_lock));

	if ((ucp->uc_flags & _UC_SIGMASK) != 0) {
		error = sigprocmask1(l, SIG_SETMASK, &ucp->uc_sigmask, NULL);
		if (error != 0)
			return error;
	}

	mutex_exit(p->p_lock);
	error = cpu_setmcontext(l, &ucp->uc_mcontext, ucp->uc_flags);
	mutex_enter(p->p_lock);
	if (error != 0)
		return (error);

	l->l_ctxlink = ucp->uc_link;

	/*
	 * If there was stack information, update whether or not we are
	 * still running on an alternate signal stack.
	 */
	if ((ucp->uc_flags & _UC_STACK) != 0) {
		if (ucp->uc_stack.ss_flags & SS_ONSTACK)
			l->l_sigstk.ss_flags |= SS_ONSTACK;
		else
			l->l_sigstk.ss_flags &= ~SS_ONSTACK;
	}

	return 0;
}

/*
 * killpg1: common code for kill process group/broadcast kill.
 */
int
killpg1(struct lwp *l, ksiginfo_t *ksi, int pgid, int all)
{
	struct proc	*p, *cp;
	kauth_cred_t	pc;
	struct pgrp	*pgrp;
	int		nfound;
	int		signo = ksi->ksi_signo;

	cp = l->l_proc;
	pc = l->l_cred;
	nfound = 0;

	mutex_enter(&proc_lock);
	if (all) {
		/*
		 * Broadcast.
		 */
		PROCLIST_FOREACH(p, &allproc) {
			if (p->p_pid <= 1 || p == cp ||
			    (p->p_flag & PK_SYSTEM) != 0)
				continue;
			mutex_enter(p->p_lock);
			if (kauth_authorize_process(pc,
			    KAUTH_PROCESS_SIGNAL, p, KAUTH_ARG(signo), NULL,
			    NULL) == 0) {
				nfound++;
				if (signo)
					kpsignal2(p, ksi);
			}
			mutex_exit(p->p_lock);
		}
	} else {
		if (pgid == 0)
			/* Zero pgid means send to my process group. */
			pgrp = cp->p_pgrp;
		else {
			pgrp = pgrp_find(pgid);
			if (pgrp == NULL)
				goto out;
		}
		LIST_FOREACH(p, &pgrp->pg_members, p_pglist) {
			if (p->p_pid <= 1 || p->p_flag & PK_SYSTEM)
				continue;
			mutex_enter(p->p_lock);
			if (kauth_authorize_process(pc, KAUTH_PROCESS_SIGNAL,
			    p, KAUTH_ARG(signo), NULL, NULL) == 0) {
				nfound++;
				if (signo && P_ZOMBIE(p) == 0)
					kpsignal2(p, ksi);
			}
			mutex_exit(p->p_lock);
		}
	}
out:
	mutex_exit(&proc_lock);
	return nfound ? 0 : ESRCH;
}

/*
 * Send a signal to a process group.  If checktty is set, limit to members
 * which have a controlling terminal.
 */
void
pgsignal(struct pgrp *pgrp, int sig, int checkctty)
{
	ksiginfo_t ksi;

	KASSERT(!cpu_intr_p());
	KASSERT(mutex_owned(&proc_lock));

	KSI_INIT_EMPTY(&ksi);
	ksi.ksi_signo = sig;
	kpgsignal(pgrp, &ksi, NULL, checkctty);
}

void
kpgsignal(struct pgrp *pgrp, ksiginfo_t *ksi, void *data, int checkctty)
{
	struct proc *p;

	KASSERT(!cpu_intr_p());
	KASSERT(mutex_owned(&proc_lock));
	KASSERT(pgrp != NULL);

	LIST_FOREACH(p, &pgrp->pg_members, p_pglist)
		if (checkctty == 0 || p->p_lflag & PL_CONTROLT)
			kpsignal(p, ksi, data);
}

/*
 * Send a signal caused by a trap to the current LWP.  If it will be caught
 * immediately, deliver it with correct code.  Otherwise, post it normally.
 */
void
trapsignal(struct lwp *l, ksiginfo_t *ksi)
{
	struct proc	*p;
	struct sigacts	*ps;
	int signo = ksi->ksi_signo;
	sigset_t *mask;
	sig_t action;

	KASSERT(KSI_TRAP_P(ksi));

	ksi->ksi_lid = l->l_lid;
	p = l->l_proc;

	KASSERT(!cpu_intr_p());
	mutex_enter(&proc_lock);
	mutex_enter(p->p_lock);

repeat:
	/*
	 * If we are exiting, demise now.
	 *
	 * This avoids notifying tracer and deadlocking.
	 */
	if (__predict_false(ISSET(p->p_sflag, PS_WEXIT))) {
		mutex_exit(p->p_lock);
		mutex_exit(&proc_lock);
		lwp_exit(l);
		panic("trapsignal");
		/* NOTREACHED */
	}

	/*
	 * The process is already stopping.
	 */
	if ((p->p_sflag & PS_STOPPING) != 0) {
		mutex_exit(&proc_lock);
		sigswitch_unlock_and_switch_away(l);
		mutex_enter(&proc_lock);
		mutex_enter(p->p_lock);
		goto repeat;
	}

	mask = &l->l_sigmask;
	ps = p->p_sigacts;
	action = SIGACTION_PS(ps, signo).sa_handler;

	if (ISSET(p->p_slflag, PSL_TRACED) &&
	    !(p->p_pptr == p->p_opptr && ISSET(p->p_lflag, PL_PPWAIT)) &&
	    p->p_xsig != SIGKILL &&
	    !sigismember(&p->p_sigpend.sp_set, SIGKILL)) {
		p->p_xsig = signo;
		p->p_sigctx.ps_faked = true;
		p->p_sigctx.ps_lwp = ksi->ksi_lid;
		p->p_sigctx.ps_info = ksi->ksi_info;
		sigswitch(0, signo, true);

		if (ktrpoint(KTR_PSIG)) {
			if (p->p_emul->e_ktrpsig)
				p->p_emul->e_ktrpsig(signo, action, mask, ksi);
			else
				ktrpsig(signo, action, mask, ksi);
		}
		return;
	}

	const bool caught = sigismember(&p->p_sigctx.ps_sigcatch, signo);
	const bool masked = sigismember(mask, signo);
	if (caught && !masked) {
		mutex_exit(&proc_lock);
		l->l_ru.ru_nsignals++;
		kpsendsig(l, ksi, mask);
		mutex_exit(p->p_lock);

		if (ktrpoint(KTR_PSIG)) {
			if (p->p_emul->e_ktrpsig)
				p->p_emul->e_ktrpsig(signo, action, mask, ksi);
			else
				ktrpsig(signo, action, mask, ksi);
		}
		return;
	}

	/*
	 * If the signal is masked or ignored, then unmask it and
	 * reset it to the default action so that the process or
	 * its tracer will be notified.
	 */
	const bool ignored = action == SIG_IGN;
	if (masked || ignored) {
		mutex_enter(&ps->sa_mutex);
		sigdelset(mask, signo);
		sigdelset(&p->p_sigctx.ps_sigcatch, signo);
		sigdelset(&p->p_sigctx.ps_sigignore, signo);
		sigdelset(&SIGACTION_PS(ps, signo).sa_mask, signo);
		SIGACTION_PS(ps, signo).sa_handler = SIG_DFL;
		mutex_exit(&ps->sa_mutex);
	}

	kpsignal2(p, ksi);
	mutex_exit(p->p_lock);
	mutex_exit(&proc_lock);
}

/*
 * Fill in signal information and signal the parent for a child status change.
 */
void
child_psignal(struct proc *p, int mask)
{
	ksiginfo_t ksi;
	struct proc *q;
	int xsig;

	KASSERT(mutex_owned(&proc_lock));
	KASSERT(mutex_owned(p->p_lock));

	xsig = p->p_xsig;

	KSI_INIT(&ksi);
	ksi.ksi_signo = SIGCHLD;
	ksi.ksi_code = (xsig == SIGCONT ? CLD_CONTINUED : CLD_STOPPED);
	ksi.ksi_pid = p->p_pid;
	ksi.ksi_uid = kauth_cred_geteuid(p->p_cred);
	ksi.ksi_status = xsig;
	ksi.ksi_utime = p->p_stats->p_ru.ru_utime.tv_sec;
	ksi.ksi_stime = p->p_stats->p_ru.ru_stime.tv_sec;

	q = p->p_pptr;

	mutex_exit(p->p_lock);
	mutex_enter(q->p_lock);

	if ((q->p_sflag & mask) == 0)
		kpsignal2(q, &ksi);

	mutex_exit(q->p_lock);
	mutex_enter(p->p_lock);
}

void
psignal(struct proc *p, int signo)
{
	ksiginfo_t ksi;

	KASSERT(!cpu_intr_p());
	KASSERT(mutex_owned(&proc_lock));

	KSI_INIT_EMPTY(&ksi);
	ksi.ksi_signo = signo;
	mutex_enter(p->p_lock);
	kpsignal2(p, &ksi);
	mutex_exit(p->p_lock);
}

void
kpsignal(struct proc *p, ksiginfo_t *ksi, void *data)
{
	fdfile_t *ff;
	file_t *fp;
	fdtab_t *dt;

	KASSERT(!cpu_intr_p());
	KASSERT(mutex_owned(&proc_lock));

	if ((p->p_sflag & PS_WEXIT) == 0 && data) {
		size_t fd;
		filedesc_t *fdp = p->p_fd;

		/* XXXSMP locking */
		ksi->ksi_fd = -1;
		dt = atomic_load_consume(&fdp->fd_dt);
		for (fd = 0; fd < dt->dt_nfiles; fd++) {
			if ((ff = dt->dt_ff[fd]) == NULL)
				continue;
			if ((fp = atomic_load_consume(&ff->ff_file)) == NULL)
				continue;
			if (fp->f_data == data) {
				ksi->ksi_fd = fd;
				break;
			}
		}
	}
	mutex_enter(p->p_lock);
	kpsignal2(p, ksi);
	mutex_exit(p->p_lock);
}

/*
 * sigismasked:
 *
 *	Returns true if signal is ignored or masked for the specified LWP.
 */
int
sigismasked(struct lwp *l, int sig)
{
	struct proc *p = l->l_proc;

	return sigismember(&p->p_sigctx.ps_sigignore, sig) ||
	    sigismember(&l->l_sigmask, sig);
}

/*
 * sigpost:
 *
 *	Post a pending signal to an LWP.  Returns non-zero if the LWP may
 *	be able to take the signal.
 */
static int
sigpost(struct lwp *l, sig_t action, int prop, int sig)
{
	int rv, masked;
	struct proc *p = l->l_proc;

	KASSERT(mutex_owned(p->p_lock));

	/*
	 * If the LWP is on the way out, sigclear() will be busy draining all
	 * pending signals.  Don't give it more.
	 */
	if (l->l_stat == LSZOMB)
		return 0;

	SDT_PROBE(proc, kernel, , signal__send, l, p, sig, 0, 0);

	lwp_lock(l);
	if (__predict_false((l->l_flag & LW_DBGSUSPEND) != 0)) {
		if ((prop & SA_KILL) != 0)
			l->l_flag &= ~LW_DBGSUSPEND;
		else {
			lwp_unlock(l);
			return 0;
		}
	}

	/*
	 * Have the LWP check for signals.  This ensures that even if no LWP
	 * is found to take the signal immediately, it should be taken soon.
	 */
	signotify(l);

	/*
	 * SIGCONT can be masked, but if LWP is stopped, it needs restart.
	 * Note: SIGKILL and SIGSTOP cannot be masked.
	 */
	masked = sigismember(&l->l_sigmask, sig);
	if (masked && ((prop & SA_CONT) == 0 || l->l_stat != LSSTOP)) {
		lwp_unlock(l);
		return 0;
	}

	/*
	 * If killing the process, make it run fast.
	 */
	if (__predict_false((prop & SA_KILL) != 0) &&
	    action == SIG_DFL && l->l_priority < MAXPRI_USER) {
		KASSERT(l->l_class == SCHED_OTHER);
		lwp_changepri(l, MAXPRI_USER);
	}

	/*
	 * If the LWP is running or on a run queue, then we win.  If it's
	 * sleeping interruptably, wake it and make it take the signal.  If
	 * the sleep isn't interruptable, then the chances are it will get
	 * to see the signal soon anyhow.  If suspended, it can't take the
	 * signal right now.  If it's LWP private or for all LWPs, save it
	 * for later; otherwise punt.
	 */
	rv = 0;

	switch (l->l_stat) {
	case LSRUN:
	case LSONPROC:
		rv = 1;
		break;

	case LSSLEEP:
		if ((l->l_flag & LW_SINTR) != 0) {
			/* setrunnable() will release the lock. */
			setrunnable(l);
			return 1;
		}
		break;

	case LSSUSPENDED:
		if ((prop & SA_KILL) != 0 && (l->l_flag & LW_WCORE) != 0) {
			/* lwp_continue() will release the lock. */
			lwp_continue(l);
			return 1;
		}
		break;

	case LSSTOP:
		if ((prop & SA_STOP) != 0)
			break;

		/*
		 * If the LWP is stopped and we are sending a continue
		 * signal, then start it again.
		 */
		if ((prop & SA_CONT) != 0) {
			if (l->l_wchan != NULL) {
				l->l_stat = LSSLEEP;
				p->p_nrlwps++;
				rv = 1;
				break;
			}
			/* setrunnable() will release the lock. */
			setrunnable(l);
			return 1;
		} else if (l->l_wchan == NULL || (l->l_flag & LW_SINTR) != 0) {
			/* setrunnable() will release the lock. */
			setrunnable(l);
			return 1;
		}
		break;

	default:
		break;
	}

	lwp_unlock(l);
	return rv;
}

/*
 * Notify an LWP that it has a pending signal.
 */
void
signotify(struct lwp *l)
{
	KASSERT(lwp_locked(l, NULL));

	l->l_flag |= LW_PENDSIG;
	lwp_need_userret(l);
}

/*
 * Find an LWP within process p that is waiting on signal ksi, and hand
 * it on.
 */
static int
sigunwait(struct proc *p, const ksiginfo_t *ksi)
{
	struct lwp *l;
	int signo;

	KASSERT(mutex_owned(p->p_lock));

	signo = ksi->ksi_signo;

	if (ksi->ksi_lid != 0) {
		/*
		 * Signal came via _lwp_kill().  Find the LWP and see if
		 * it's interested.
		 */
		if ((l = lwp_find(p, ksi->ksi_lid)) == NULL)
			return 0;
		if (l->l_sigwaited == NULL ||
		    !sigismember(&l->l_sigwaitset, signo))
			return 0;
	} else {
		/*
		 * Look for any LWP that may be interested.
		 */
		LIST_FOREACH(l, &p->p_sigwaiters, l_sigwaiter) {
			KASSERT(l->l_sigwaited != NULL);
			if (sigismember(&l->l_sigwaitset, signo))
				break;
		}
	}

	if (l != NULL) {
		l->l_sigwaited->ksi_info = ksi->ksi_info;
		l->l_sigwaited = NULL;
		LIST_REMOVE(l, l_sigwaiter);
		cv_signal(&l->l_sigcv);
		return 1;
	}

	return 0;
}

/*
 * Send the signal to the process.  If the signal has an action, the action
 * is usually performed by the target process rather than the caller; we add
 * the signal to the set of pending signals for the process.
 *
 * Exceptions:
 *   o When a stop signal is sent to a sleeping process that takes the
 *     default action, the process is stopped without awakening it.
 *   o SIGCONT restarts stopped processes (or puts them back to sleep)
 *     regardless of the signal action (eg, blocked or ignored).
 *
 * Other ignored signals are discarded immediately.
 */
int
kpsignal2(struct proc *p, ksiginfo_t *ksi)
{
	int prop, signo = ksi->ksi_signo;
	struct lwp *l = NULL;
	ksiginfo_t *kp;
	lwpid_t lid;
	sig_t action;
	bool toall;
	bool traced;
	int error = 0;

	KASSERT(!cpu_intr_p());
	KASSERT(mutex_owned(&proc_lock));
	KASSERT(mutex_owned(p->p_lock));
	KASSERT((ksi->ksi_flags & KSI_QUEUED) == 0);
	KASSERT(signo > 0 && signo < NSIG);

	/*
	 * If the process is being created by fork, is a zombie or is
	 * exiting, then just drop the signal here and bail out.
	 */
	if (p->p_stat != SACTIVE && p->p_stat != SSTOP)
		return 0;

	/*
	 * Notify any interested parties of the signal.
	 */
	KNOTE(&p->p_klist, NOTE_SIGNAL | signo);

	/*
	 * Some signals including SIGKILL must act on the entire process.
	 */
	kp = NULL;
	prop = sigprop[signo];
	toall = ((prop & SA_TOALL) != 0);
	lid = toall ? 0 : ksi->ksi_lid;
	traced = ISSET(p->p_slflag, PSL_TRACED) &&
	    !sigismember(&p->p_sigctx.ps_sigpass, signo);

	/*
	 * If proc is traced, always give parent a chance.
	 */
	if (traced) {
		action = SIG_DFL;

		if (lid == 0) {
			/*
			 * If the process is being traced and the signal
			 * is being caught, make sure to save any ksiginfo.
			 */
			if ((kp = ksiginfo_alloc(p, ksi, PR_NOWAIT)) == NULL)
				goto discard;
			if ((error = sigput(&p->p_sigpend, p, kp)) != 0)
				goto out;
		}
	} else {

		/*
		 * If the signal is being ignored, then drop it.  Note: we
		 * don't set SIGCONT in ps_sigignore, and if it is set to
		 * SIG_IGN, action will be SIG_DFL here.
		 */
		if (sigismember(&p->p_sigctx.ps_sigignore, signo))
			goto discard;

		else if (sigismember(&p->p_sigctx.ps_sigcatch, signo))
			action = SIG_CATCH;
		else {
			action = SIG_DFL;

			/*
			 * If sending a tty stop signal to a member of an
			 * orphaned process group, discard the signal here if
			 * the action is default; don't stop the process below
			 * if sleeping, and don't clear any pending SIGCONT.
			 */
			if (prop & SA_TTYSTOP && p->p_pgrp->pg_jobc == 0)
				goto discard;

			if (prop & SA_KILL && p->p_nice > NZERO)
				p->p_nice = NZERO;
		}
	}

	/*
	 * If stopping or continuing a process, discard any pending
	 * signals that would do the inverse.
	 */
	if ((prop & (SA_CONT | SA_STOP)) != 0) {
		ksiginfoq_t kq;

		ksiginfo_queue_init(&kq);
		if ((prop & SA_CONT) != 0)
			sigclear(&p->p_sigpend, &stopsigmask, &kq);
		if ((prop & SA_STOP) != 0)
			sigclear(&p->p_sigpend, &contsigmask, &kq);
		ksiginfo_queue_drain(&kq);	/* XXXSMP */
	}

	/*
	 * If the signal doesn't have SA_CANTMASK (no override for SIGKILL,
	 * please!), check if any LWPs are waiting on it.  If yes, pass on
	 * the signal info.  The signal won't be processed further here.
	 */
	if ((prop & SA_CANTMASK) == 0 && !LIST_EMPTY(&p->p_sigwaiters) &&
	    p->p_stat == SACTIVE && (p->p_sflag & PS_STOPPING) == 0 &&
	    sigunwait(p, ksi))
		goto discard;

	/*
	 * XXXSMP Should be allocated by the caller, we're holding locks
	 * here.
	 */
	if (kp == NULL && (kp = ksiginfo_alloc(p, ksi, PR_NOWAIT)) == NULL)
		goto discard;

	/*
	 * LWP private signals are easy - just find the LWP and post
	 * the signal to it.
	 */
	if (lid != 0) {
		l = lwp_find(p, lid);
		if (l != NULL) {
			if ((error = sigput(&l->l_sigpend, p, kp)) != 0)
				goto out;
			membar_producer();
			if (sigpost(l, action, prop, kp->ksi_signo) != 0)
				signo = -1;
		}
		goto out;
	}

	/*
	 * Some signals go to all LWPs, even if posted with _lwp_kill()
	 * or for an SA process.
	 */
	if (p->p_stat == SACTIVE && (p->p_sflag & PS_STOPPING) == 0) {
		if (traced)
			goto deliver;

		/*
		 * If SIGCONT is default (or ignored) and process is
		 * asleep, we are finished; the process should not
		 * be awakened.
		 */
		if ((prop & SA_CONT) != 0 && action == SIG_DFL)
			goto out;
	} else {
		/*
		 * Process is stopped or stopping.
		 * - If traced, then no action is needed, unless killing.
		 * - Run the process only if sending SIGCONT or SIGKILL.
		 */
		if (traced && signo != SIGKILL) {
			goto out;
		}
		if ((prop & SA_CONT) != 0 || signo == SIGKILL) {
			/*
			 * Re-adjust p_nstopchild if the process was
			 * stopped but not yet collected by its parent.
			 */
			if (p->p_stat == SSTOP && !p->p_waited)
				p->p_pptr->p_nstopchild--;
			p->p_stat = SACTIVE;
			p->p_sflag &= ~PS_STOPPING;
			if (traced) {
				KASSERT(signo == SIGKILL);
				goto deliver;
			}
			/*
			 * Do not make signal pending if SIGCONT is default.
			 *
			 * If the process catches SIGCONT, let it handle the
			 * signal itself (if waiting on event - process runs,
			 * otherwise continues sleeping).
			 */
			if ((prop & SA_CONT) != 0) {
				p->p_xsig = SIGCONT;
				p->p_sflag |= PS_CONTINUED;
				child_psignal(p, 0);
				if (action == SIG_DFL) {
					KASSERT(signo != SIGKILL);
					goto deliver;
				}
			}
		} else if ((prop & SA_STOP) != 0) {
			/*
			 * Already stopped, don't need to stop again.
			 * (If we did the shell could get confused.)
			 */
			goto out;
		}
	}
	/*
	 * Make signal pending.
	 */
	KASSERT(!traced);
	if ((error = sigput(&p->p_sigpend, p, kp)) != 0)
		goto out;
deliver:
	/*
	 * Before we set LW_PENDSIG on any LWP, ensure that the signal is
	 * visible on the per process list (for sigispending()).  This
	 * is unlikely to be needed in practice, but...
	 */
	membar_producer();

	/*
	 * Try to find an LWP that can take the signal.
	 */
	LIST_FOREACH(l, &p->p_lwps, l_sibling) {
		if (sigpost(l, action, prop, kp->ksi_signo) && !toall)
			break;
	}
	signo = -1;
out:
	/*
	 * If the ksiginfo wasn't used, then bin it.  XXXSMP freeing memory
	 * with locks held.  The caller should take care of this.
	 */
	ksiginfo_free(kp);
	if (signo == -1)
		return error;
discard:
	SDT_PROBE(proc, kernel, , signal__discard, l, p, signo, 0, 0);
	return error;
}

void
kpsendsig(struct lwp *l, const ksiginfo_t *ksi, const sigset_t *mask)
{
	struct proc *p = l->l_proc;

	KASSERT(mutex_owned(p->p_lock));
	(*p->p_emul->e_sendsig)(ksi, mask);
}

/*
 * Stop any LWPs sleeping interruptably.
 */
static void
proc_stop_lwps(struct proc *p)
{
	struct lwp *l;

	KASSERT(mutex_owned(p->p_lock));
	KASSERT((p->p_sflag & PS_STOPPING) != 0);

	LIST_FOREACH(l, &p->p_lwps, l_sibling) {
		lwp_lock(l);
		if (l->l_stat == LSSLEEP && (l->l_flag & LW_SINTR) != 0) {
			l->l_stat = LSSTOP;
			p->p_nrlwps--;
		}
		lwp_unlock(l);
	}
}

/*
 * Finish stopping of a process.  Mark it stopped and notify the parent.
 *
 * Drop p_lock briefly if ppsig is true.
 */
static void
proc_stop_done(struct proc *p, int ppmask)
{

	KASSERT(mutex_owned(&proc_lock));
	KASSERT(mutex_owned(p->p_lock));
	KASSERT((p->p_sflag & PS_STOPPING) != 0);
	KASSERT(p->p_nrlwps == 0 || (p->p_nrlwps == 1 && p == curproc));

	p->p_sflag &= ~PS_STOPPING;
	p->p_stat = SSTOP;
	p->p_waited = 0;
	p->p_pptr->p_nstopchild++;

	/* child_psignal drops p_lock briefly. */
	child_psignal(p, ppmask);
	cv_broadcast(&p->p_pptr->p_waitcv);
}

/*
 * Stop the current process and switch away to the debugger notifying
 * an event specific to a traced process only.
 */
void
eventswitch(int code, int pe_report_event, int entity)
{
	struct lwp *l = curlwp;
	struct proc *p = l->l_proc;
	struct sigacts *ps;
	sigset_t *mask;
	sig_t action;
	ksiginfo_t ksi;
	const int signo = SIGTRAP;

	KASSERT(mutex_owned(&proc_lock));
	KASSERT(mutex_owned(p->p_lock));
	KASSERT(p->p_pptr != initproc);
	KASSERT(l->l_stat == LSONPROC);
	KASSERT(ISSET(p->p_slflag, PSL_TRACED));
	KASSERT(!ISSET(l->l_flag, LW_SYSTEM));
	KASSERT(p->p_nrlwps > 0);
	KASSERT((code == TRAP_CHLD) || (code == TRAP_LWP) ||
	        (code == TRAP_EXEC));
	KASSERT((code != TRAP_CHLD) || (entity > 1)); /* prevent pid1 */
	KASSERT((code != TRAP_LWP) || (entity > 0));

repeat:
	/*
	 * If we are exiting, demise now.
	 *
	 * This avoids notifying tracer and deadlocking.
	 */
	if (__predict_false(ISSET(p->p_sflag, PS_WEXIT))) {
		mutex_exit(p->p_lock);
		mutex_exit(&proc_lock);

		if (pe_report_event == PTRACE_LWP_EXIT) {
			/* Avoid double lwp_exit() and panic. */
			return;
		}

		lwp_exit(l);
		panic("eventswitch");
		/* NOTREACHED */
	}

	/*
	 * If we are no longer traced, abandon this event signal.
	 *
	 * This avoids killing a process after detaching the debugger.
	 */
	if (__predict_false(!ISSET(p->p_slflag, PSL_TRACED))) {
		mutex_exit(p->p_lock);
		mutex_exit(&proc_lock);
		return;
	}

	/*
	 * If there's a pending SIGKILL process it immediately.
	 */
	if (p->p_xsig == SIGKILL ||
	    sigismember(&p->p_sigpend.sp_set, SIGKILL)) {
		mutex_exit(p->p_lock);
		mutex_exit(&proc_lock);
		return;
	}

	/*
	 * The process is already stopping.
	 */
	if ((p->p_sflag & PS_STOPPING) != 0) {
		mutex_exit(&proc_lock);
		sigswitch_unlock_and_switch_away(l);
		mutex_enter(&proc_lock);
		mutex_enter(p->p_lock);
		goto repeat;
	}

	KSI_INIT_TRAP(&ksi);
	ksi.ksi_lid = l->l_lid;
	ksi.ksi_signo = signo;
	ksi.ksi_code = code;
	ksi.ksi_pe_report_event = pe_report_event;

	CTASSERT(sizeof(ksi.ksi_pe_other_pid) == sizeof(ksi.ksi_pe_lwp));
	ksi.ksi_pe_other_pid = entity;

	/* Needed for ktrace */
	ps = p->p_sigacts;
	action = SIGACTION_PS(ps, signo).sa_handler;
	mask = &l->l_sigmask;

	p->p_xsig = signo;
	p->p_sigctx.ps_faked = true;
	p->p_sigctx.ps_lwp = ksi.ksi_lid;
	p->p_sigctx.ps_info = ksi.ksi_info;

	sigswitch(0, signo, true);

	if (code == TRAP_CHLD) {
		mutex_enter(&proc_lock);
		while (l->l_vforkwaiting)
			cv_wait(&l->l_waitcv, &proc_lock);
		mutex_exit(&proc_lock);
	}

	if (ktrpoint(KTR_PSIG)) {
		if (p->p_emul->e_ktrpsig)
			p->p_emul->e_ktrpsig(signo, action, mask, &ksi);
		else
			ktrpsig(signo, action, mask, &ksi);
	}
}

void
eventswitchchild(struct proc *p, int code, int pe_report_event)
{
	mutex_enter(&proc_lock);
	mutex_enter(p->p_lock);
	if ((p->p_slflag & (PSL_TRACED|PSL_TRACEDCHILD)) !=
	    (PSL_TRACED|PSL_TRACEDCHILD)) {
		mutex_exit(p->p_lock);
		mutex_exit(&proc_lock);
		return;
	}
	eventswitch(code, pe_report_event, p->p_oppid);
}

/*
 * Stop the current process and switch away when being stopped or traced.
 */
static void
sigswitch(int ppmask, int signo, bool proc_lock_held)
{
	struct lwp *l = curlwp;
	struct proc *p = l->l_proc;

	KASSERT(mutex_owned(p->p_lock));
	KASSERT(l->l_stat == LSONPROC);
	KASSERT(p->p_nrlwps > 0);

	if (proc_lock_held) {
		KASSERT(mutex_owned(&proc_lock));
	} else {
		KASSERT(!mutex_owned(&proc_lock));
	}

	/*
	 * On entry we know that the process needs to stop.  If it's
	 * the result of a 'sideways' stop signal that has been sourced
	 * through issignal(), then stop other LWPs in the process too.
	 */
	if (p->p_stat == SACTIVE && (p->p_sflag & PS_STOPPING) == 0) {
		KASSERT(signo != 0);
		proc_stop(p, signo);
		KASSERT(p->p_nrlwps > 0);
	}

	/*
	 * If we are the last live LWP, and the stop was a result of
	 * a new signal, then signal the parent.
	 */
	if ((p->p_sflag & PS_STOPPING) != 0) {
		if (!proc_lock_held && !mutex_tryenter(&proc_lock)) {
			mutex_exit(p->p_lock);
			mutex_enter(&proc_lock);
			mutex_enter(p->p_lock);
		}

		if (p->p_nrlwps == 1 && (p->p_sflag & PS_STOPPING) != 0) {
			/*
			 * Note that proc_stop_done() can drop
			 * p->p_lock briefly.
			 */
			proc_stop_done(p, ppmask);
		}

		mutex_exit(&proc_lock);
	}

	sigswitch_unlock_and_switch_away(l);
}

/*
 * Unlock and switch away.
 */
static void
sigswitch_unlock_and_switch_away(struct lwp *l)
{
	struct proc *p;
	int biglocks;

	p = l->l_proc;

	KASSERT(mutex_owned(p->p_lock));
	KASSERT(!mutex_owned(&proc_lock));

	KASSERT(l->l_stat == LSONPROC);
	KASSERT(p->p_nrlwps > 0);

	KERNEL_UNLOCK_ALL(l, &biglocks);
	if (p->p_stat == SSTOP || (p->p_sflag & PS_STOPPING) != 0) {
		p->p_nrlwps--;
		lwp_lock(l);
		KASSERT(l->l_stat == LSONPROC || l->l_stat == LSSLEEP);
		l->l_stat = LSSTOP;
		lwp_unlock(l);
	}

	mutex_exit(p->p_lock);
	lwp_lock(l);
	spc_lock(l->l_cpu);
	mi_switch(l);
	KERNEL_LOCK(biglocks, l);
}

/*
 * Check for a signal from the debugger.
 */
static int
sigchecktrace(void)
{
	struct lwp *l = curlwp;
	struct proc *p = l->l_proc;
	int signo;

	KASSERT(mutex_owned(p->p_lock));

	/* If there's a pending SIGKILL, process it immediately. */
	if (sigismember(&p->p_sigpend.sp_set, SIGKILL))
		return 0;

	/*
	 * If we are no longer being traced, or the parent didn't
	 * give us a signal, or we're stopping, look for more signals.
	 */
	if ((p->p_slflag & PSL_TRACED) == 0 || p->p_xsig == 0 ||
	    (p->p_sflag & PS_STOPPING) != 0)
		return 0;

	/*
	 * If the new signal is being masked, look for other signals.
	 * `p->p_sigctx.ps_siglist |= mask' is done in setrunnable().
	 */
	signo = p->p_xsig;
	p->p_xsig = 0;
	if (sigismember(&l->l_sigmask, signo)) {
		signo = 0;
	}
	return signo;
}

/*
 * If the current process has received a signal (should be caught or cause
 * termination, should interrupt current syscall), return the signal number.
 *
 * Stop signals with default action are processed immediately, then cleared;
 * they aren't returned.  This is checked after each entry to the system for
 * a syscall or trap.
 *
 * We will also return -1 if the process is exiting and the current LWP must
 * follow suit.
 */
int
issignal(struct lwp *l)
{
	struct proc *p;
	int siglwp, signo, prop;
	sigpend_t *sp;
	sigset_t ss;
	bool traced;

	p = l->l_proc;
	sp = NULL;
	signo = 0;

	KASSERT(p == curproc);
	KASSERT(mutex_owned(p->p_lock));

	for (;;) {
		/* Discard any signals that we have decided not to take. */
		if (signo != 0) {
			(void)sigget(sp, NULL, signo, NULL);
		}

		/*
		 * If the process is stopped/stopping, then stop ourselves
		 * now that we're on the kernel/userspace boundary.  When
		 * we awaken, check for a signal from the debugger.
		 */
		if (p->p_stat == SSTOP || (p->p_sflag & PS_STOPPING) != 0) {
			sigswitch_unlock_and_switch_away(l);
			mutex_enter(p->p_lock);
			continue;
		} else if (p->p_stat == SACTIVE)
			signo = sigchecktrace();
		else
			signo = 0;

		/* Signals from the debugger are "out of band". */
		sp = NULL;

		/*
		 * If the debugger didn't provide a signal, find a pending
		 * signal from our set.  Check per-LWP signals first, and
		 * then per-process.
		 */
		if (signo == 0) {
			sp = &l->l_sigpend;
			ss = sp->sp_set;
			siglwp = l->l_lid;
			if ((p->p_lflag & PL_PPWAIT) != 0)
				sigminusset(&vforksigmask, &ss);
			sigminusset(&l->l_sigmask, &ss);

			if ((signo = firstsig(&ss)) == 0) {
				sp = &p->p_sigpend;
				ss = sp->sp_set;
				siglwp = 0;
				if ((p->p_lflag & PL_PPWAIT) != 0)
					sigminusset(&vforksigmask, &ss);
				sigminusset(&l->l_sigmask, &ss);

				if ((signo = firstsig(&ss)) == 0) {
					/*
					 * No signal pending - clear the
					 * indicator and bail out.
					 */
					lwp_lock(l);
					l->l_flag &= ~LW_PENDSIG;
					lwp_unlock(l);
					sp = NULL;
					break;
				}
			}
		}

		traced = ISSET(p->p_slflag, PSL_TRACED) &&
		    !sigismember(&p->p_sigctx.ps_sigpass, signo);

		if (sp) {
			/* Overwrite process' signal context to correspond
			 * to the currently reported LWP.  This is necessary
			 * for PT_GET_SIGINFO to report the correct signal when
			 * multiple LWPs have pending signals.  We do this only
			 * when the signal comes from the queue, for signals
			 * created by the debugger we assume it set correct
			 * siginfo.
			 */
			ksiginfo_t *ksi = TAILQ_FIRST(&sp->sp_info);
			if (ksi) {
				p->p_sigctx.ps_lwp = ksi->ksi_lid;
				p->p_sigctx.ps_info = ksi->ksi_info;
			} else {
				p->p_sigctx.ps_lwp = siglwp;
				memset(&p->p_sigctx.ps_info, 0,
				    sizeof(p->p_sigctx.ps_info));
				p->p_sigctx.ps_info._signo = signo;
				p->p_sigctx.ps_info._code = SI_NOINFO;
			}
		}

		/*
		 * We should see pending but ignored signals only if
		 * we are being traced.
		 */
		if (sigismember(&p->p_sigctx.ps_sigignore, signo) &&
		    !traced) {
			/* Discard the signal. */
			continue;
		}

		/*
		 * If traced, always stop, and stay stopped until released
		 * by the debugger.  If the our parent is our debugger waiting
		 * for us and we vforked, don't hang as we could deadlock.
		 */
		if (traced && signo != SIGKILL &&
		    !(ISSET(p->p_lflag, PL_PPWAIT) &&
		     (p->p_pptr == p->p_opptr))) {
			/*
			 * Take the signal, but don't remove it from the
			 * siginfo queue, because the debugger can send
			 * it later.
			 */
			if (sp)
				sigdelset(&sp->sp_set, signo);
			p->p_xsig = signo;

			/* Handling of signal trace */
			sigswitch(0, signo, false);
			mutex_enter(p->p_lock);

			/* Check for a signal from the debugger. */
			if ((signo = sigchecktrace()) == 0)
				continue;

			/* Signals from the debugger are "out of band". */
			sp = NULL;
		}

		prop = sigprop[signo];

		/*
		 * Decide whether the signal should be returned.
		 */
		switch ((long)SIGACTION(p, signo).sa_handler) {
		case (long)SIG_DFL:
			/*
			 * Don't take default actions on system processes.
			 */
			if (p->p_pid <= 1) {
#ifdef DIAGNOSTIC
				/*
				 * Are you sure you want to ignore SIGSEGV
				 * in init? XXX
				 */
				printf_nolog("Process (pid %d) got sig %d\n",
				    p->p_pid, signo);
#endif
				continue;
			}

			/*
			 * If there is a pending stop signal to process with
			 * default action, stop here, then clear the signal.
			 * However, if process is member of an orphaned
			 * process group, ignore tty stop signals.
			 */
			if (prop & SA_STOP) {
				/*
				 * XXX Don't hold proc_lock for p_lflag,
				 * but it's not a big deal.
				 */
				if ((traced &&
				     !(ISSET(p->p_lflag, PL_PPWAIT) &&
				     (p->p_pptr == p->p_opptr))) ||
				    ((p->p_lflag & PL_ORPHANPG) != 0 &&
				    prop & SA_TTYSTOP)) {
					/* Ignore the signal. */
					continue;
				}
				/* Take the signal. */
				(void)sigget(sp, NULL, signo, NULL);
				p->p_xsig = signo;
				p->p_sflag &= ~PS_CONTINUED;
				signo = 0;
				sigswitch(PS_NOCLDSTOP, p->p_xsig, false);
				mutex_enter(p->p_lock);
			} else if (prop & SA_IGNORE) {
				/*
				 * Except for SIGCONT, shouldn't get here.
				 * Default action is to ignore; drop it.
				 */
				continue;
			}
			break;

		case (long)SIG_IGN:
#ifdef DEBUG_ISSIGNAL
			/*
			 * Masking above should prevent us ever trying
			 * to take action on an ignored signal other
			 * than SIGCONT, unless process is traced.
			 */
			if ((prop & SA_CONT) == 0 && !traced)
				printf_nolog("issignal\n");
#endif
			continue;

		default:
			/*
			 * This signal has an action, let postsig() process
			 * it.
			 */
			break;
		}

		break;
	}

	l->l_sigpendset = sp;
	return signo;
}

/*
 * Take the action for the specified signal
 * from the current set of pending signals.
 */
void
postsig(int signo)
{
	struct lwp	*l;
	struct proc	*p;
	struct sigacts	*ps;
	sig_t		action;
	sigset_t	*returnmask;
	ksiginfo_t	ksi;

	l = curlwp;
	p = l->l_proc;
	ps = p->p_sigacts;

	KASSERT(mutex_owned(p->p_lock));
	KASSERT(signo > 0);

	/*
	 * Set the new mask value and also defer further occurrences of this
	 * signal.
	 *
	 * Special case: user has done a sigsuspend.  Here the current mask is
	 * not of interest, but rather the mask from before the sigsuspend is
	 * what we want restored after the signal processing is completed.
	 */
	if (l->l_sigrestore) {
		returnmask = &l->l_sigoldmask;
		l->l_sigrestore = 0;
	} else
		returnmask = &l->l_sigmask;

	/*
	 * Commit to taking the signal before releasing the mutex.
	 */
	action = SIGACTION_PS(ps, signo).sa_handler;
	l->l_ru.ru_nsignals++;
	if (l->l_sigpendset == NULL) {
		/* From the debugger */
		if (p->p_sigctx.ps_faked &&
		    signo == p->p_sigctx.ps_info._signo) {
			KSI_INIT(&ksi);
			ksi.ksi_info = p->p_sigctx.ps_info;
			ksi.ksi_lid = p->p_sigctx.ps_lwp;
			p->p_sigctx.ps_faked = false;
		} else {
			if (!siggetinfo(&l->l_sigpend, &ksi, signo))
				(void)siggetinfo(&p->p_sigpend, &ksi, signo);
		}
	} else
		sigget(l->l_sigpendset, &ksi, signo, NULL);

	if (ktrpoint(KTR_PSIG)) {
		mutex_exit(p->p_lock);
		if (p->p_emul->e_ktrpsig)
			p->p_emul->e_ktrpsig(signo, action,
			    returnmask, &ksi);
		else
			ktrpsig(signo, action, returnmask, &ksi);
		mutex_enter(p->p_lock);
	}

	SDT_PROBE(proc, kernel, , signal__handle, signo, &ksi, action, 0, 0);

	if (action == SIG_DFL) {
		/*
		 * Default action, where the default is to kill
		 * the process.  (Other cases were ignored above.)
		 */
		sigexit(l, signo);
		return;
	}

	/*
	 * If we get here, the signal must be caught.
	 */
#ifdef DIAGNOSTIC
	if (action == SIG_IGN || sigismember(&l->l_sigmask, signo))
		panic("postsig action");
#endif

	kpsendsig(l, &ksi, returnmask);
}

/*
 * sendsig:
 *
 *	Default signal delivery method for NetBSD.
 */
void
sendsig(const struct ksiginfo *ksi, const sigset_t *mask)
{
	struct sigacts *sa;
	int sig;

	sig = ksi->ksi_signo;
	sa = curproc->p_sigacts;

	switch (sa->sa_sigdesc[sig].sd_vers)  {
	case 0:
	case 1:
		/* Compat for 1.6 and earlier. */
		MODULE_HOOK_CALL_VOID(sendsig_sigcontext_16_hook, (ksi, mask),
		    break);
		return;
	case 2:
	case 3:
		sendsig_siginfo(ksi, mask);
		return;
	default:
		break;
	}

	printf("sendsig: bad version %d\n", sa->sa_sigdesc[sig].sd_vers);
	sigexit(curlwp, SIGILL);
}

/*
 * sendsig_reset:
 *
 *	Reset the signal action.  Called from emulation specific sendsig()
 *	before unlocking to deliver the signal.
 */
void
sendsig_reset(struct lwp *l, int signo)
{
	struct proc *p = l->l_proc;
	struct sigacts *ps = p->p_sigacts;

	KASSERT(mutex_owned(p->p_lock));

	p->p_sigctx.ps_lwp = 0;
	memset(&p->p_sigctx.ps_info, 0, sizeof(p->p_sigctx.ps_info));

	mutex_enter(&ps->sa_mutex);
	sigplusset(&SIGACTION_PS(ps, signo).sa_mask, &l->l_sigmask);
	if (SIGACTION_PS(ps, signo).sa_flags & SA_RESETHAND) {
		sigdelset(&p->p_sigctx.ps_sigcatch, signo);
		if (signo != SIGCONT && sigprop[signo] & SA_IGNORE)
			sigaddset(&p->p_sigctx.ps_sigignore, signo);
		SIGACTION_PS(ps, signo).sa_handler = SIG_DFL;
	}
	mutex_exit(&ps->sa_mutex);
}

/*
 * Kill the current process for stated reason.
 */
void
killproc(struct proc *p, const char *why)
{

	KASSERT(mutex_owned(&proc_lock));

	log(LOG_ERR, "pid %d was killed: %s\n", p->p_pid, why);
	uprintf_locked("sorry, pid %d was killed: %s\n", p->p_pid, why);
	psignal(p, SIGKILL);
}

/*
 * Force the current process to exit with the specified signal, dumping core
 * if appropriate.  We bypass the normal tests for masked and caught
 * signals, allowing unrecoverable failures to terminate the process without
 * changing signal state.  Mark the accounting record with the signal
 * termination.  If dumping core, save the signal number for the debugger.
 * Calls exit and does not return.
 */
void
sigexit(struct lwp *l, int signo)
{
	int exitsig, error, docore;
	struct proc *p;
	struct lwp *t;

	p = l->l_proc;

	KASSERT(mutex_owned(p->p_lock));
	KERNEL_UNLOCK_ALL(l, NULL);

	/*
	 * Don't permit coredump() multiple times in the same process.
	 * Call back into sigexit, where we will be suspended until
	 * the deed is done.  Note that this is a recursive call, but
	 * LW_WCORE will prevent us from coming back this way.
	 */
	if ((p->p_sflag & PS_WCORE) != 0) {
		lwp_lock(l);
		l->l_flag |= (LW_WCORE | LW_WEXIT | LW_WSUSPEND);
		lwp_unlock(l);
		mutex_exit(p->p_lock);
		lwp_userret(l);
		panic("sigexit 1");
		/* NOTREACHED */
	}

	/* If process is already on the way out, then bail now. */
	if ((p->p_sflag & PS_WEXIT) != 0) {
		mutex_exit(p->p_lock);
		lwp_exit(l);
		panic("sigexit 2");
		/* NOTREACHED */
	}

	/*
	 * Prepare all other LWPs for exit.  If dumping core, suspend them
	 * so that their registers are available long enough to be dumped.
 	 */
	if ((docore = (sigprop[signo] & SA_CORE)) != 0) {
		p->p_sflag |= PS_WCORE;
		for (;;) {
			LIST_FOREACH(t, &p->p_lwps, l_sibling) {
				lwp_lock(t);
				if (t == l) {
					t->l_flag &=
					    ~(LW_WSUSPEND | LW_DBGSUSPEND);
					lwp_unlock(t);
					continue;
				}
				t->l_flag |= (LW_WCORE | LW_WEXIT);
				lwp_suspend(l, t);
			}

			if (p->p_nrlwps == 1)
				break;

			/*
			 * Kick any LWPs sitting in lwp_wait1(), and wait
			 * for everyone else to stop before proceeding.
			 */
			p->p_nlwpwait++;
			cv_broadcast(&p->p_lwpcv);
			cv_wait(&p->p_lwpcv, p->p_lock);
			p->p_nlwpwait--;
		}
	}

	exitsig = signo;
	p->p_acflag |= AXSIG;
	memset(&p->p_sigctx.ps_info, 0, sizeof(p->p_sigctx.ps_info));
	p->p_sigctx.ps_info._signo = signo;
	p->p_sigctx.ps_info._code = SI_NOINFO;

	if (docore) {
		mutex_exit(p->p_lock);
		MODULE_HOOK_CALL(coredump_hook, (l, NULL), enosys(), error);

		if (kern_logsigexit) {
			int uid = l->l_cred ?
			    (int)kauth_cred_geteuid(l->l_cred) : -1;

			if (error)
				log(LOG_INFO, lognocoredump, p->p_pid,
				    p->p_comm, uid, signo, error);
			else
				log(LOG_INFO, logcoredump, p->p_pid,
				    p->p_comm, uid, signo);
		}

#ifdef PAX_SEGVGUARD
		rw_enter(&exec_lock, RW_WRITER);
		pax_segvguard(l, p->p_textvp, p->p_comm, true);
		rw_exit(&exec_lock);
#endif /* PAX_SEGVGUARD */

		/* Acquire the sched state mutex.  exit1() will release it. */
		mutex_enter(p->p_lock);
		if (error == 0)
			p->p_sflag |= PS_COREDUMP;
	}

	/* No longer dumping core. */
	p->p_sflag &= ~PS_WCORE;

	exit1(l, 0, exitsig);
	/* NOTREACHED */
}

/*
 * Since the "real" code may (or may not) be present in loadable module,
 * we provide routines here which calls the module hooks.
 */

int
coredump_netbsd(struct lwp *l, struct coredump_iostate *iocookie)
{

	int retval;

	MODULE_HOOK_CALL(coredump_netbsd_hook, (l, iocookie), ENOSYS, retval);
	return retval;
}

int
coredump_netbsd32(struct lwp *l, struct coredump_iostate *iocookie)
{

	int retval;

	MODULE_HOOK_CALL(coredump_netbsd32_hook, (l, iocookie), ENOSYS, retval);
	return retval;
}

int
coredump_elf32(struct lwp *l, struct coredump_iostate *iocookie)
{
	int retval;

	MODULE_HOOK_CALL(coredump_elf32_hook, (l, iocookie), ENOSYS, retval);
	return retval;
}

int
coredump_elf64(struct lwp *l, struct coredump_iostate *iocookie)
{
	int retval;

	MODULE_HOOK_CALL(coredump_elf64_hook, (l, iocookie), ENOSYS, retval);
	return retval;
}

/*
 * Put process 'p' into the stopped state and optionally, notify the parent.
 */
void
proc_stop(struct proc *p, int signo)
{
	struct lwp *l;

	KASSERT(mutex_owned(p->p_lock));

	/*
	 * First off, set the stopping indicator and bring all sleeping
	 * LWPs to a halt so they are included in p->p_nrlwps.  We musn't
	 * unlock between here and the p->p_nrlwps check below.
	 */
	p->p_sflag |= PS_STOPPING;
	membar_producer();

	proc_stop_lwps(p);

	/*
	 * If there are no LWPs available to take the signal, then we
	 * signal the parent process immediately.  Otherwise, the last
	 * LWP to stop will take care of it.
	 */

	if (p->p_nrlwps == 0) {
		proc_stop_done(p, PS_NOCLDSTOP);
	} else {
		/*
		 * Have the remaining LWPs come to a halt, and trigger
		 * proc_stop_callout() to ensure that they do.
		 */
		LIST_FOREACH(l, &p->p_lwps, l_sibling) {
			sigpost(l, SIG_DFL, SA_STOP, signo);
		}
		callout_schedule(&proc_stop_ch, 1);
	}
}

/*
 * When stopping a process, we do not immediatly set sleeping LWPs stopped,
 * but wait for them to come to a halt at the kernel-user boundary.  This is
 * to allow LWPs to release any locks that they may hold before stopping.
 *
 * Non-interruptable sleeps can be long, and there is the potential for an
 * LWP to begin sleeping interruptably soon after the process has been set
 * stopping (PS_STOPPING).  These LWPs will not notice that the process is
 * stopping, and so complete halt of the process and the return of status
 * information to the parent could be delayed indefinitely.
 *
 * To handle this race, proc_stop_callout() runs once per tick while there
 * are stopping processes in the system.  It sets LWPs that are sleeping
 * interruptably into the LSSTOP state.
 *
 * Note that we are not concerned about keeping all LWPs stopped while the
 * process is stopped: stopped LWPs can awaken briefly to handle signals.
 * What we do need to ensure is that all LWPs in a stopping process have
 * stopped at least once, so that notification can be sent to the parent
 * process.
 */
static void
proc_stop_callout(void *cookie)
{
	bool more, restart;
	struct proc *p;

	(void)cookie;

	do {
		restart = false;
		more = false;

		mutex_enter(&proc_lock);
		PROCLIST_FOREACH(p, &allproc) {
			mutex_enter(p->p_lock);

			if ((p->p_sflag & PS_STOPPING) == 0) {
				mutex_exit(p->p_lock);
				continue;
			}

			/* Stop any LWPs sleeping interruptably. */
			proc_stop_lwps(p);
			if (p->p_nrlwps == 0) {
				/*
				 * We brought the process to a halt.
				 * Mark it as stopped and notify the
				 * parent.
				 *
				 * Note that proc_stop_done() will
				 * drop p->p_lock briefly.
				 * Arrange to restart and check
				 * all processes again.
				 */
				restart = true;
				proc_stop_done(p, PS_NOCLDSTOP);
			} else
				more = true;

			mutex_exit(p->p_lock);
			if (restart)
				break;
		}
		mutex_exit(&proc_lock);
	} while (restart);

	/*
	 * If we noted processes that are stopping but still have
	 * running LWPs, then arrange to check again in 1 tick.
	 */
	if (more)
		callout_schedule(&proc_stop_ch, 1);
}

/*
 * Given a process in state SSTOP, set the state back to SACTIVE and
 * move LSSTOP'd LWPs to LSSLEEP or make them runnable.
 */
void
proc_unstop(struct proc *p)
{
	struct lwp *l;
	int sig;

	KASSERT(mutex_owned(&proc_lock));
	KASSERT(mutex_owned(p->p_lock));

	p->p_stat = SACTIVE;
	p->p_sflag &= ~PS_STOPPING;
	sig = p->p_xsig;

	if (!p->p_waited)
		p->p_pptr->p_nstopchild--;

	LIST_FOREACH(l, &p->p_lwps, l_sibling) {
		lwp_lock(l);
		if (l->l_stat != LSSTOP || (l->l_flag & LW_DBGSUSPEND) != 0) {
			lwp_unlock(l);
			continue;
		}
		if (l->l_wchan == NULL) {
			setrunnable(l);
			continue;
		}
		if (sig && (l->l_flag & LW_SINTR) != 0) {
			setrunnable(l);
			sig = 0;
		} else {
			l->l_stat = LSSLEEP;
			p->p_nrlwps++;
			lwp_unlock(l);
		}
	}
}

void
proc_stoptrace(int trapno, int sysnum, const register_t args[],
               const register_t *ret, int error)
{
	struct lwp *l = curlwp;
	struct proc *p = l->l_proc;
	struct sigacts *ps;
	sigset_t *mask;
	sig_t action;
	ksiginfo_t ksi;
	size_t i, sy_narg;
	const int signo = SIGTRAP;

	KASSERT((trapno == TRAP_SCE) || (trapno == TRAP_SCX));
	KASSERT(p->p_pptr != initproc);
	KASSERT(ISSET(p->p_slflag, PSL_TRACED));
	KASSERT(ISSET(p->p_slflag, PSL_SYSCALL));

	sy_narg = p->p_emul->e_sysent[sysnum].sy_narg;

	KSI_INIT_TRAP(&ksi);
	ksi.ksi_lid = l->l_lid;
	ksi.ksi_signo = signo;
	ksi.ksi_code = trapno;

	ksi.ksi_sysnum = sysnum;
	if (trapno == TRAP_SCE) {
		ksi.ksi_retval[0] = 0;
		ksi.ksi_retval[1] = 0;
		ksi.ksi_error = 0;
	} else {
		ksi.ksi_retval[0] = ret[0];
		ksi.ksi_retval[1] = ret[1];
		ksi.ksi_error = error;
	}

	memset(ksi.ksi_args, 0, sizeof(ksi.ksi_args));

	for (i = 0; i < sy_narg; i++)
		ksi.ksi_args[i] = args[i];

	mutex_enter(p->p_lock);

repeat:
	/*
	 * If we are exiting, demise now.
	 *
	 * This avoids notifying tracer and deadlocking.
	 */
	if (__predict_false(ISSET(p->p_sflag, PS_WEXIT))) {
		mutex_exit(p->p_lock);
		lwp_exit(l);
		panic("proc_stoptrace");
		/* NOTREACHED */
	}

	/*
	 * If there's a pending SIGKILL process it immediately.
	 */
	if (p->p_xsig == SIGKILL ||
	    sigismember(&p->p_sigpend.sp_set, SIGKILL)) {
		mutex_exit(p->p_lock);
		return;
	}

	/*
	 * If we are no longer traced, abandon this event signal.
	 *
	 * This avoids killing a process after detaching the debugger.
	 */
	if (__predict_false(!ISSET(p->p_slflag, PSL_TRACED))) {
		mutex_exit(p->p_lock);
		return;
	}

	/*
	 * The process is already stopping.
	 */
	if ((p->p_sflag & PS_STOPPING) != 0) {
		sigswitch_unlock_and_switch_away(l);
		mutex_enter(p->p_lock);
		goto repeat;
	}

	/* Needed for ktrace */
	ps = p->p_sigacts;
	action = SIGACTION_PS(ps, signo).sa_handler;
	mask = &l->l_sigmask;

	p->p_xsig = signo;
	p->p_sigctx.ps_lwp = ksi.ksi_lid;
	p->p_sigctx.ps_info = ksi.ksi_info;
	sigswitch(0, signo, false);

	if (ktrpoint(KTR_PSIG)) {
		if (p->p_emul->e_ktrpsig)
			p->p_emul->e_ktrpsig(signo, action, mask, &ksi);
		else
			ktrpsig(signo, action, mask, &ksi);
	}
}

static int
filt_sigattach(struct knote *kn)
{
	struct proc *p = curproc;

	kn->kn_obj = p;
	kn->kn_flags |= EV_CLEAR;	/* automatically set */

	mutex_enter(p->p_lock);
	SLIST_INSERT_HEAD(&p->p_klist, kn, kn_selnext);
	mutex_exit(p->p_lock);

	return 0;
}

static void
filt_sigdetach(struct knote *kn)
{
	struct proc *p = kn->kn_obj;

	mutex_enter(p->p_lock);
	SLIST_REMOVE(&p->p_klist, kn, knote, kn_selnext);
	mutex_exit(p->p_lock);
}

/*
 * Signal knotes are shared with proc knotes, so we apply a mask to
 * the hint in order to differentiate them from process hints.  This
 * could be avoided by using a signal-specific knote list, but probably
 * isn't worth the trouble.
 */
static int
filt_signal(struct knote *kn, long hint)
{

	if (hint & NOTE_SIGNAL) {
		hint &= ~NOTE_SIGNAL;

		if (kn->kn_id == hint)
			kn->kn_data++;
	}
	return (kn->kn_data != 0);
}

const struct filterops sig_filtops = {
	.f_isfd = 0,
	.f_attach = filt_sigattach,
	.f_detach = filt_sigdetach,
	.f_event = filt_signal,
};<|MERGE_RESOLUTION|>--- conflicted
+++ resolved
@@ -1,8 +1,4 @@
-<<<<<<< HEAD
-/*	$NetBSD: kern_sig.c,v 1.396 2021/01/11 17:18:51 skrll Exp $	*/
-=======
 /*	$NetBSD: kern_sig.c,v 1.397 2021/04/03 11:19:11 simonb Exp $	*/
->>>>>>> e2aa5677
 
 /*-
  * Copyright (c) 2006, 2007, 2008, 2019 The NetBSD Foundation, Inc.
@@ -74,11 +70,7 @@
  */
 
 #include <sys/cdefs.h>
-<<<<<<< HEAD
-__KERNEL_RCSID(0, "$NetBSD: kern_sig.c,v 1.396 2021/01/11 17:18:51 skrll Exp $");
-=======
 __KERNEL_RCSID(0, "$NetBSD: kern_sig.c,v 1.397 2021/04/03 11:19:11 simonb Exp $");
->>>>>>> e2aa5677
 
 #include "opt_execfmt.h"
 #include "opt_ptrace.h"
