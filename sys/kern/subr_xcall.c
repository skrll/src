<<<<<<< HEAD
/*	$NetBSD: subr_xcall.c,v 1.28 2019/11/11 09:50:11 maxv Exp $	*/
=======
/*	$NetBSD: subr_xcall.c,v 1.32 2019/12/01 20:56:39 riastradh Exp $	*/
>>>>>>> 275f442f

/*-
 * Copyright (c) 2007-2010, 2019 The NetBSD Foundation, Inc.
 * All rights reserved.
 *
 * This code is derived from software contributed to The NetBSD Foundation
 * by Andrew Doran and Mindaugas Rasiukevicius.
 *
 * Redistribution and use in source and binary forms, with or without
 * modification, are permitted provided that the following conditions
 * are met:
 * 1. Redistributions of source code must retain the above copyright
 *    notice, this list of conditions and the following disclaimer.
 * 2. Redistributions in binary form must reproduce the above copyright
 *    notice, this list of conditions and the following disclaimer in the
 *    documentation and/or other materials provided with the distribution.
 *
 * THIS SOFTWARE IS PROVIDED BY THE NETBSD FOUNDATION, INC. AND CONTRIBUTORS
 * ``AS IS'' AND ANY EXPRESS OR IMPLIED WARRANTIES, INCLUDING, BUT NOT LIMITED
 * TO, THE IMPLIED WARRANTIES OF MERCHANTABILITY AND FITNESS FOR A PARTICULAR
 * PURPOSE ARE DISCLAIMED.  IN NO EVENT SHALL THE FOUNDATION OR CONTRIBUTORS
 * BE LIABLE FOR ANY DIRECT, INDIRECT, INCIDENTAL, SPECIAL, EXEMPLARY, OR
 * CONSEQUENTIAL DAMAGES (INCLUDING, BUT NOT LIMITED TO, PROCUREMENT OF
 * SUBSTITUTE GOODS OR SERVICES; LOSS OF USE, DATA, OR PROFITS; OR BUSINESS
 * INTERRUPTION) HOWEVER CAUSED AND ON ANY THEORY OF LIABILITY, WHETHER IN
 * CONTRACT, STRICT LIABILITY, OR TORT (INCLUDING NEGLIGENCE OR OTHERWISE)
 * ARISING IN ANY WAY OUT OF THE USE OF THIS SOFTWARE, EVEN IF ADVISED OF THE
 * POSSIBILITY OF SUCH DAMAGE.
 */

/*
 * Cross call support
 *
 * Background
 *
 *	Sometimes it is necessary to modify hardware state that is tied
 *	directly to individual CPUs (such as a CPU's local timer), and
 *	these updates can not be done remotely by another CPU.  The LWP
 *	requesting the update may be unable to guarantee that it will be
 *	running on the CPU where the update must occur, when the update
 *	occurs.
 *
 *	Additionally, it's sometimes necessary to modify per-CPU software
 *	state from a remote CPU.  Where these update operations are so
 *	rare or the access to the per-CPU data so frequent that the cost
 *	of using locking or atomic operations to provide coherency is
 *	prohibitive, another way must be found.
 *
 *	Cross calls help to solve these types of problem by allowing
 *	any CPU in the system to request that an arbitrary function be
 *	executed on any other CPU.
 *
 * Implementation
 *
 *	A slow mechanism for making 'low priority' cross calls is
 *	provided.  The function to be executed runs on the remote CPU
 *	within a bound kthread.  No queueing is provided, and the
 *	implementation uses global state.  The function being called may
 *	block briefly on locks, but in doing so must be careful to not
 *	interfere with other cross calls in the system.  The function is
 *	called with thread context and not from a soft interrupt, so it
 *	can ensure that it is not interrupting other code running on the
 *	CPU, and so has exclusive access to the CPU.  Since this facility
 *	is heavyweight, it's expected that it will not be used often.
 *
 *	Cross calls must not allocate memory, as the pagedaemon uses
 *	them (and memory allocation may need to wait on the pagedaemon).
 *
 *	A low-overhead mechanism for high priority calls (XC_HIGHPRI) is
 *	also provided.  The function to be executed runs on a software
 *	interrupt context, at IPL_SOFTSERIAL level, and is expected to
 *	be very lightweight, e.g. avoid blocking.
 */

#include <sys/cdefs.h>
<<<<<<< HEAD
__KERNEL_RCSID(0, "$NetBSD: subr_xcall.c,v 1.28 2019/11/11 09:50:11 maxv Exp $");
=======
__KERNEL_RCSID(0, "$NetBSD: subr_xcall.c,v 1.32 2019/12/01 20:56:39 riastradh Exp $");
>>>>>>> 275f442f

#include <sys/types.h>
#include <sys/param.h>
#include <sys/xcall.h>
#include <sys/mutex.h>
#include <sys/condvar.h>
#include <sys/evcnt.h>
#include <sys/kthread.h>
#include <sys/cpu.h>
#include <sys/atomic.h>

#ifdef _RUMPKERNEL
#include "rump_private.h"
#endif

/* Cross-call state box. */
typedef struct {
	kmutex_t	xc_lock;
	kcondvar_t	xc_busy;
	xcfunc_t	xc_func;
	void *		xc_arg1;
	void *		xc_arg2;
	uint64_t	xc_headp;
	uint64_t	xc_donep;
	unsigned int	xc_ipl;
} xc_state_t;

/* Bit indicating high (1) or low (0) priority. */
#define	XC_PRI_BIT	(1ULL << 63)

/* Low priority xcall structures. */
static xc_state_t	xc_low_pri	__cacheline_aligned;

/* High priority xcall structures. */
static xc_state_t	xc_high_pri	__cacheline_aligned;
static void *		xc_sihs[4]	__cacheline_aligned;

/* Event counters. */
static struct evcnt	xc_unicast_ev	__cacheline_aligned;
static struct evcnt	xc_broadcast_ev	__cacheline_aligned;

static void		xc_init(void);
static void		xc_thread(void *);

static inline uint64_t	xc_highpri(xcfunc_t, void *, void *, struct cpu_info *,
			    unsigned int);
static inline uint64_t	xc_lowpri(xcfunc_t, void *, void *, struct cpu_info *);

/* The internal form of IPL */
#define XC_IPL_MASK		0xff00
/*
 * Assign 0 to XC_IPL_SOFTSERIAL to treat IPL_SOFTSERIAL as the default value
 * (just XC_HIGHPRI).
 */
#define XC_IPL_SOFTSERIAL	0
#define XC_IPL_SOFTNET		1
#define XC_IPL_SOFTBIO		2
#define XC_IPL_SOFTCLOCK	3
#define XC_IPL_MAX		XC_IPL_SOFTCLOCK

CTASSERT(XC_IPL_MAX <= __arraycount(xc_sihs));

/*
 * xc_init:
 *
 *	Initialize low and high priority cross-call structures.
 */
static void
xc_init(void)
{
	xc_state_t *xclo = &xc_low_pri, *xchi = &xc_high_pri;

	memset(xclo, 0, sizeof(xc_state_t));
	mutex_init(&xclo->xc_lock, MUTEX_DEFAULT, IPL_NONE);
	cv_init(&xclo->xc_busy, "xclocv");

	memset(xchi, 0, sizeof(xc_state_t));
	mutex_init(&xchi->xc_lock, MUTEX_DEFAULT, IPL_SOFTSERIAL);
	cv_init(&xchi->xc_busy, "xchicv");

	/* Set up a softint for each IPL_SOFT*. */
#define SETUP_SOFTINT(xipl, sipl) do {					\
		xc_sihs[(xipl)] = softint_establish( (sipl) | SOFTINT_MPSAFE,\
		    xc__highpri_intr, NULL);				\
		KASSERT(xc_sihs[(xipl)] != NULL);			\
	} while (0)

	SETUP_SOFTINT(XC_IPL_SOFTSERIAL, SOFTINT_SERIAL);
	/*
	 * If a IPL_SOFTXXX have the same value of the previous, we don't use
	 * the IPL (see xc_encode_ipl).  So we don't need to allocate a softint
	 * for it.
	 */
#if IPL_SOFTNET != IPL_SOFTSERIAL
	SETUP_SOFTINT(XC_IPL_SOFTNET, SOFTINT_NET);
#endif
#if IPL_SOFTBIO != IPL_SOFTNET
	SETUP_SOFTINT(XC_IPL_SOFTBIO, SOFTINT_BIO);
#endif
#if IPL_SOFTCLOCK != IPL_SOFTBIO
	SETUP_SOFTINT(XC_IPL_SOFTCLOCK, SOFTINT_CLOCK);
#endif

#undef SETUP_SOFTINT

	evcnt_attach_dynamic(&xc_unicast_ev, EVCNT_TYPE_MISC, NULL,
	   "crosscall", "unicast");
	evcnt_attach_dynamic(&xc_broadcast_ev, EVCNT_TYPE_MISC, NULL,
	   "crosscall", "broadcast");
}

/*
 * Encode an IPL to a form that can be embedded into flags of xc_broadcast
 * or xc_unicast.
 */
unsigned int
xc_encode_ipl(int ipl)
{

	switch (ipl) {
	case IPL_SOFTSERIAL:
		return __SHIFTIN(XC_IPL_SOFTSERIAL, XC_IPL_MASK);
	/* IPL_SOFT* can be the same value (e.g., on sparc or mips). */
#if IPL_SOFTNET != IPL_SOFTSERIAL
	case IPL_SOFTNET:
		return __SHIFTIN(XC_IPL_SOFTNET, XC_IPL_MASK);
#endif
#if IPL_SOFTBIO != IPL_SOFTNET
	case IPL_SOFTBIO:
		return __SHIFTIN(XC_IPL_SOFTBIO, XC_IPL_MASK);
#endif
#if IPL_SOFTCLOCK != IPL_SOFTBIO
	case IPL_SOFTCLOCK:
		return __SHIFTIN(XC_IPL_SOFTCLOCK, XC_IPL_MASK);
#endif
	}

	panic("Invalid IPL: %d", ipl);
}

/*
 * Extract an XC_IPL from flags of xc_broadcast or xc_unicast.
 */
static inline unsigned int
xc_extract_ipl(unsigned int flags)
{

	return __SHIFTOUT(flags, XC_IPL_MASK);
}

/*
 * xc_init_cpu:
 *
 *	Initialize the cross-call subsystem.  Called once for each CPU
 *	in the system as they are attached.
 */
void
xc_init_cpu(struct cpu_info *ci)
{
	static bool again = false;
	int error __diagused;

	if (!again) {
		/* Autoconfiguration will prevent re-entry. */
		xc_init();
		again = true;
	}
	cv_init(&ci->ci_data.cpu_xcall, "xcall");
	error = kthread_create(PRI_XCALL, KTHREAD_MPSAFE, ci, xc_thread,
	    NULL, NULL, "xcall/%u", ci->ci_index);
	KASSERT(error == 0);
}

/*
 * xc_broadcast:
 *
 *	Trigger a call on all CPUs in the system.
 */
uint64_t
xc_broadcast(unsigned int flags, xcfunc_t func, void *arg1, void *arg2)
{

	KASSERT(!cpu_intr_p() && !cpu_softintr_p());
	ASSERT_SLEEPABLE();

	if (__predict_false(!mp_online)) {
		(*func)(arg1, arg2);
		return 0;
	}

	if ((flags & XC_HIGHPRI) != 0) {
		int ipl = xc_extract_ipl(flags);
		return xc_highpri(func, arg1, arg2, NULL, ipl);
	} else {
		return xc_lowpri(func, arg1, arg2, NULL);
	}
}


static void
xc_nop(void *arg1, void *arg2)
{

    return;
}


/*
 * xc_barrier:
 *
 *	Broadcast a nop to all CPUs in the system.
 */
void
xc_barrier(unsigned int flags)
{
	uint64_t where;

	where = xc_broadcast(flags, xc_nop, NULL, NULL);
	xc_wait(where);
}


/*
 * xc_unicast:
 *
 *	Trigger a call on one CPU.
 */
uint64_t
xc_unicast(unsigned int flags, xcfunc_t func, void *arg1, void *arg2,
	   struct cpu_info *ci)
{
	int s;

	KASSERT(ci != NULL);
	KASSERT(!cpu_intr_p() && !cpu_softintr_p());
	ASSERT_SLEEPABLE();

	if (__predict_false(!mp_online)) {
		KASSERT(ci == curcpu());
		s = splsoftserial();
		(*func)(arg1, arg2);
		splx(s);
		return 0;
	}

	if ((flags & XC_HIGHPRI) != 0) {
		int ipl = xc_extract_ipl(flags);
		return xc_highpri(func, arg1, arg2, ci, ipl);
	} else {
		return xc_lowpri(func, arg1, arg2, ci);
	}
}

/*
 * xc_wait:
 *
 *	Wait for a cross call to complete.
 */
void
xc_wait(uint64_t where)
{
	xc_state_t *xc;

	KASSERT(!cpu_intr_p() && !cpu_softintr_p());
	ASSERT_SLEEPABLE();

	if (__predict_false(!mp_online)) {
		return;
	}

	/* Determine whether it is high or low priority cross-call. */
	if ((where & XC_PRI_BIT) != 0) {
		xc = &xc_high_pri;
		where &= ~XC_PRI_BIT;
	} else {
		xc = &xc_low_pri;
	}

<<<<<<< HEAD
	/* Block until awoken. */
=======
#ifdef __HAVE_ATOMIC64_LOADSTORE
	/* Fast path, if already done. */
	if (atomic_load_acquire(&xc->xc_donep) >= where) {
		return;
	}
#endif

	/* Slow path: block until awoken. */
>>>>>>> 275f442f
	mutex_enter(&xc->xc_lock);
	while (xc->xc_donep < where) {
		cv_wait(&xc->xc_busy, &xc->xc_lock);
	}
	mutex_exit(&xc->xc_lock);
}

/*
 * xc_lowpri:
 *
 *	Trigger a low priority call on one or more CPUs.
 */
static inline uint64_t
xc_lowpri(xcfunc_t func, void *arg1, void *arg2, struct cpu_info *ci)
{
	xc_state_t *xc = &xc_low_pri;
	CPU_INFO_ITERATOR cii;
	uint64_t where;

	mutex_enter(&xc->xc_lock);
	while (xc->xc_headp != xc->xc_donep) {
		cv_wait(&xc->xc_busy, &xc->xc_lock);
	}
	xc->xc_arg1 = arg1;
	xc->xc_arg2 = arg2;
	xc->xc_func = func;
	if (ci == NULL) {
		xc_broadcast_ev.ev_count++;
		for (CPU_INFO_FOREACH(cii, ci)) {
			if ((ci->ci_schedstate.spc_flags & SPCF_RUNNING) == 0)
				continue;
			xc->xc_headp += 1;
			ci->ci_data.cpu_xcall_pending = true;
			cv_signal(&ci->ci_data.cpu_xcall);
		}
	} else {
		xc_unicast_ev.ev_count++;
		xc->xc_headp += 1;
		ci->ci_data.cpu_xcall_pending = true;
		cv_signal(&ci->ci_data.cpu_xcall);
	}
	KASSERT(xc->xc_donep < xc->xc_headp);
	where = xc->xc_headp;
	mutex_exit(&xc->xc_lock);

	/* Return a low priority ticket. */
	KASSERT((where & XC_PRI_BIT) == 0);
	return where;
}

/*
 * xc_thread:
 *
 *	One thread per-CPU to dispatch low priority calls.
 */
static void
xc_thread(void *cookie)
{
	struct cpu_info *ci = curcpu();
	xc_state_t *xc = &xc_low_pri;
	void *arg1, *arg2;
	xcfunc_t func;

	mutex_enter(&xc->xc_lock);
	for (;;) {
		while (!ci->ci_data.cpu_xcall_pending) {
			if (xc->xc_headp == xc->xc_donep) {
				cv_broadcast(&xc->xc_busy);
			}
			cv_wait(&ci->ci_data.cpu_xcall, &xc->xc_lock);
			KASSERT(ci == curcpu());
		}
		ci->ci_data.cpu_xcall_pending = false;
		func = xc->xc_func;
		arg1 = xc->xc_arg1;
		arg2 = xc->xc_arg2;
		mutex_exit(&xc->xc_lock);

		KASSERT(func != NULL);
		(*func)(arg1, arg2);

		mutex_enter(&xc->xc_lock);
#ifdef __HAVE_ATOMIC64_LOADSTORE
		atomic_store_release(&xc->xc_donep, xc->xc_donep + 1);
#else
		xc->xc_donep++;
#endif
	}
	/* NOTREACHED */
}

/*
 * xc_ipi_handler:
 *
 *	Handler of cross-call IPI.
 */
void
xc_ipi_handler(void)
{
	xc_state_t *xc = & xc_high_pri;

	KASSERT(xc->xc_ipl < __arraycount(xc_sihs));
	KASSERT(xc_sihs[xc->xc_ipl] != NULL);

	/* Executes xc__highpri_intr() via software interrupt. */
	softint_schedule(xc_sihs[xc->xc_ipl]);
}

/*
 * xc__highpri_intr:
 *
 *	A software interrupt handler for high priority calls.
 */
void
xc__highpri_intr(void *dummy)
{
	xc_state_t *xc = &xc_high_pri;
	void *arg1, *arg2;
	xcfunc_t func;

	KASSERTMSG(!cpu_intr_p(), "high priority xcall for function %p",
	    xc->xc_func);
	/*
	 * Lock-less fetch of function and its arguments.
	 * Safe since it cannot change at this point.
	 */
	func = xc->xc_func;
	arg1 = xc->xc_arg1;
	arg2 = xc->xc_arg2;

	KASSERT(func != NULL);
	(*func)(arg1, arg2);

	/*
	 * Note the request as done, and if we have reached the head,
	 * cross-call has been processed - notify waiters, if any.
	 */
	mutex_enter(&xc->xc_lock);
	KASSERT(xc->xc_donep < xc->xc_headp);
<<<<<<< HEAD
	if (++xc->xc_donep == xc->xc_headp) {
=======
#ifdef __HAVE_ATOMIC64_LOADSTORE
	atomic_store_release(&xc->xc_donep, xc->xc_donep + 1);
#else
	xc->xc_donep++;
#endif
	if (xc->xc_donep == xc->xc_headp) {
>>>>>>> 275f442f
		cv_broadcast(&xc->xc_busy);
	}
	mutex_exit(&xc->xc_lock);
}

/*
 * xc_highpri:
 *
 *	Trigger a high priority call on one or more CPUs.
 */
static inline uint64_t
xc_highpri(xcfunc_t func, void *arg1, void *arg2, struct cpu_info *ci,
    unsigned int ipl)
{
	xc_state_t *xc = &xc_high_pri;
	uint64_t where;

	mutex_enter(&xc->xc_lock);
	while (xc->xc_headp != xc->xc_donep) {
		cv_wait(&xc->xc_busy, &xc->xc_lock);
	}
	xc->xc_func = func;
	xc->xc_arg1 = arg1;
	xc->xc_arg2 = arg2;
	xc->xc_headp += (ci ? 1 : ncpu);
	xc->xc_ipl = ipl;
	where = xc->xc_headp;
	mutex_exit(&xc->xc_lock);

	/*
	 * Send the IPI once lock is released.
	 * Note: it will handle the local CPU case.
	 */

#ifdef _RUMPKERNEL
	rump_xc_highpri(ci);
#else
#ifdef MULTIPROCESSOR
	kpreempt_disable();
	if (curcpu() == ci) {
		/* Unicast: local CPU. */
		xc_ipi_handler();
	} else if (ci) {
		/* Unicast: remote CPU. */
		xc_send_ipi(ci);
	} else {
		/* Broadcast: all, including local. */
		xc_send_ipi(NULL);
		xc_ipi_handler();
	}
	kpreempt_enable();
#else
	KASSERT(ci == NULL || curcpu() == ci);
	xc_ipi_handler();
#endif
#endif

	/* Indicate a high priority ticket. */
	return (where | XC_PRI_BIT);
}<|MERGE_RESOLUTION|>--- conflicted
+++ resolved
@@ -1,8 +1,4 @@
-<<<<<<< HEAD
-/*	$NetBSD: subr_xcall.c,v 1.28 2019/11/11 09:50:11 maxv Exp $	*/
-=======
 /*	$NetBSD: subr_xcall.c,v 1.32 2019/12/01 20:56:39 riastradh Exp $	*/
->>>>>>> 275f442f
 
 /*-
  * Copyright (c) 2007-2010, 2019 The NetBSD Foundation, Inc.
@@ -78,11 +74,7 @@
  */
 
 #include <sys/cdefs.h>
-<<<<<<< HEAD
-__KERNEL_RCSID(0, "$NetBSD: subr_xcall.c,v 1.28 2019/11/11 09:50:11 maxv Exp $");
-=======
 __KERNEL_RCSID(0, "$NetBSD: subr_xcall.c,v 1.32 2019/12/01 20:56:39 riastradh Exp $");
->>>>>>> 275f442f
 
 #include <sys/types.h>
 #include <sys/param.h>
@@ -361,9 +353,6 @@
 		xc = &xc_low_pri;
 	}
 
-<<<<<<< HEAD
-	/* Block until awoken. */
-=======
 #ifdef __HAVE_ATOMIC64_LOADSTORE
 	/* Fast path, if already done. */
 	if (atomic_load_acquire(&xc->xc_donep) >= where) {
@@ -372,7 +361,6 @@
 #endif
 
 	/* Slow path: block until awoken. */
->>>>>>> 275f442f
 	mutex_enter(&xc->xc_lock);
 	while (xc->xc_donep < where) {
 		cv_wait(&xc->xc_busy, &xc->xc_lock);
@@ -512,16 +500,12 @@
 	 */
 	mutex_enter(&xc->xc_lock);
 	KASSERT(xc->xc_donep < xc->xc_headp);
-<<<<<<< HEAD
-	if (++xc->xc_donep == xc->xc_headp) {
-=======
 #ifdef __HAVE_ATOMIC64_LOADSTORE
 	atomic_store_release(&xc->xc_donep, xc->xc_donep + 1);
 #else
 	xc->xc_donep++;
 #endif
 	if (xc->xc_donep == xc->xc_headp) {
->>>>>>> 275f442f
 		cv_broadcast(&xc->xc_busy);
 	}
 	mutex_exit(&xc->xc_lock);
