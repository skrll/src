<<<<<<< HEAD
	$NetBSD: syscalls.master,v 1.296 2019/09/22 22:59:39 christos Exp $
=======
	$NetBSD: syscalls.master,v 1.297 2020/01/21 02:37:16 pgoyette Exp $
>>>>>>> 792df501

;	@(#)syscalls.master	8.2 (Berkeley) 1/13/94

; NetBSD system call name/number "master" file.
; (See syscalls.conf to see what it is processed into.)
;
; Fields: number type [type-dependent ...]
;	number	system call number, must be in order
;	type	one of STD, OBSOL, UNIMPL, IGNORED, NODEF, NOARGS, or one of
;		the compatibility options defined in syscalls.conf.
;
; Optional fields are specified after the type field
; (NOTE! they *must* be specified in this order):
;	MODULAR modname :attempt to autoload system call module if not present
;	RUMP:	generate rump syscall entry point
;
; types:
;	STD	always included
;	OBSOL	obsolete, not included in system
;	IGNORED	syscall is a null op, but always succeeds
;	UNIMPL	unimplemented, not included in system
;	EXCL	implemented, but not included in system
;	NODEF	included, but don't define the syscall number
;	NOARGS	included, but don't define the syscall args structure
;	INDIR	included, but don't define the syscall args structure,
;		and allow it to be "really" varargs.
;	NOERR	included, syscall does not set errno
;	EXTERN	implemented, but as 3rd party module
;
; arguments:
;	PAD	argument not part of the C interface, used only for padding
;
; The compat options are defined in the syscalls.conf file, and the
; compat option name is prefixed to the syscall name.  Other than
; that, they're like NODEF (for 'compat' options), or STD (for
; 'libcompat' options).
;
; The type-dependent arguments are as follows:
; For STD, NODEF, NOARGS, and compat syscalls:
;	{ return_type|prefix|compat(optional)|basename(pseudo-proto); } [alias]
; For other syscalls:
;	[comment]
;
; #ifdef's, etc. may be included, and are copied to the output files.
; #include's are copied to the syscall names and switch definition files only.

#ifdef _KERNEL_OPT
#include "opt_modular.h"
#include "opt_ntp.h"
#include "opt_sysv.h"
#endif

#include <sys/param.h>
#include <sys/systm.h>
#include <sys/signal.h>
#include <sys/socket.h>
#include <sys/mount.h>
#include <sys/sched.h>
#include <sys/idtype.h>
#include <sys/syscallargs.h>

%%

; Reserved/unimplemented system calls in the range 0-150 inclusive
; are reserved for use in future Berkeley releases.
; Additional system calls implemented in vendor and other
; redistributions should be placed in the reserved range at the end
; of the current calls.

0	INDIR		{ int|sys||syscall(int code, \
			    ... register_t args[SYS_MAXSYSARGS]); }
1	STD 		{ void|sys||exit(int rval); }
2	STD 		{ int|sys||fork(void); }
3	STD 	 RUMP	{ ssize_t|sys||read(int fd, void *buf, size_t nbyte); }
4	STD 	 RUMP	{ ssize_t|sys||write(int fd, const void *buf, \
			    size_t nbyte); }
5	STD 	 RUMP	{ int|sys||open(const char *path, \
			    int flags, ... mode_t mode); }
6	STD	 RUMP	{ int|sys||close(int fd); }
7	COMPAT_50 MODULAR compat_50 { int|sys||wait4(pid_t pid, int *status, \
			    int options, struct rusage50 *rusage); }
8	COMPAT_43 MODULAR compat_43	\
		{ int|sys||creat(const char *path, mode_t mode); } ocreat
9	STD 	 RUMP	{ int|sys||link(const char *path, const char *link); }
10	STD 	 RUMP	{ int|sys||unlink(const char *path); }
11	OBSOL		execv
12	STD 	 RUMP	{ int|sys||chdir(const char *path); }
13	STD 	 RUMP	{ int|sys||fchdir(int fd); }
14	COMPAT_50 MODULAR compat_50 RUMP	\
		{ int|sys||mknod(const char *path, mode_t mode, uint32_t dev); }
15	STD 	 RUMP	{ int|sys||chmod(const char *path, mode_t mode); }
16	STD 	 RUMP	{ int|sys||chown(const char *path, uid_t uid, \
			    gid_t gid); }
17	STD 		{ int|sys||obreak(char *nsize); } break
18	COMPAT_20 MODULAR compat_20 { int|sys||getfsstat(struct statfs12 *buf, \
			    long bufsize, int flags); }
19	COMPAT_43 MODULAR compat_43	\
		{ long|sys||lseek(int fd, long offset, int whence); }\
			    olseek
20	NOERR 	RUMP	{ pid_t|sys||getpid_with_ppid(void); } getpid
21	COMPAT_40 MODULAR compat_40	\
		{ int|sys||mount(const char *type, const char *path, \
			    int flags, void *data); }
22	STD 	RUMP	{ int|sys||unmount(const char *path, int flags); }
23	STD 	RUMP	{ int|sys||setuid(uid_t uid); }
24	NOERR 	RUMP	{ uid_t|sys||getuid_with_euid(void); } getuid
25	NOERR 	RUMP	{ uid_t|sys||geteuid(void); }
26	STD 	MODULAR ptrace	\
			{ int|sys||ptrace(int req, pid_t pid, void *addr, \
			    int data); }
27	STD 	RUMP	{ ssize_t|sys||recvmsg(int s, struct msghdr *msg, \
			    int flags); }
28	STD 	RUMP	{ ssize_t|sys||sendmsg(int s, \
			    const struct msghdr *msg, int flags); }
29	STD 	RUMP	{ ssize_t|sys||recvfrom(int s, void *buf, size_t len, \
			    int flags, struct sockaddr *from, \
			    socklen_t *fromlenaddr); }
30	STD	RUMP	{ int|sys||accept(int s, struct sockaddr *name, \
			    socklen_t *anamelen); }
31	STD	RUMP	{ int|sys||getpeername(int fdes, struct sockaddr *asa, \
			    socklen_t *alen); }
32	STD	RUMP	{ int|sys||getsockname(int fdes, struct sockaddr *asa, \
			    socklen_t *alen); }
33	STD 	RUMP	{ int|sys||access(const char *path, int flags); }
34	STD 	 RUMP	{ int|sys||chflags(const char *path, u_long flags); }
35	STD 	RUMP	{ int|sys||fchflags(int fd, u_long flags); }
36	NOERR 	 RUMP	{ void|sys||sync(void); }
37	STD 		{ int|sys||kill(pid_t pid, int signum); }
38	COMPAT_43 MODULAR compat_43	\
		{ int|sys||stat(const char *path, struct stat43 *ub); } stat43
39	NOERR 	RUMP	{ pid_t|sys||getppid(void); }
40	COMPAT_43 MODULAR compat_43	\
		{ int|sys||lstat(const char *path, \
			    struct stat43 *ub); } lstat43
41	STD 	RUMP	{ int|sys||dup(int fd); }
42	STD 	RUMP	{ int|sys||pipe(void); }
43	NOERR 	RUMP	{ gid_t|sys||getegid(void); }
44	STD 		{ int|sys||profil(char *samples, size_t size, \
			    u_long offset, u_int scale); }
45	STD 	RUMP	{ int|sys||ktrace(const char *fname, int ops, \
			    int facs, pid_t pid); }
46	COMPAT_13 MODULAR compat_13 { int|sys||sigaction(int signum, \
			    const struct sigaction13 *nsa, \
			    struct sigaction13 *osa); } sigaction13
47	NOERR 	RUMP	{ gid_t|sys||getgid_with_egid(void); } getgid
48	COMPAT_13 MODULAR compat_13 { int|sys||sigprocmask(int how, \
			    int mask); } sigprocmask13
49	STD 	RUMP	{ int|sys||__getlogin(char *namebuf, size_t namelen); }
50	STD 	RUMP 	{ int|sys||__setlogin(const char *namebuf); }
51	STD 		{ int|sys||acct(const char *path); }
52	COMPAT_13 MODULAR compat_13 { int|sys||sigpending(void); } sigpending13
53	COMPAT_13 MODULAR compat_13 { int|sys||sigaltstack( \
			    const struct sigaltstack13 *nss, \
			    struct sigaltstack13 *oss); } sigaltstack13
54	STD	RUMP	{ int|sys||ioctl(int fd, \
			    u_long com, ... void *data); }
55	COMPAT_12 MODULAR compat_12 { int|sys||reboot(int opt); } oreboot
56	STD 	 RUMP	{ int|sys||revoke(const char *path); }
57	STD 	 RUMP	{ int|sys||symlink(const char *path, \
			    const char *link); }
58	STD 	 RUMP	{ ssize_t|sys||readlink(const char *path, char *buf, \
			    size_t count); }
59	STD 		{ int|sys||execve(const char *path, \
			    char * const *argp, char * const *envp); }
60	STD 	 RUMP	{ mode_t|sys||umask(mode_t newmask); }
61	STD 	 RUMP	{ int|sys||chroot(const char *path); }
62	COMPAT_43 MODULAR compat_43	\
		{ int|sys||fstat(int fd, struct stat43 *sb); } fstat43
63	COMPAT_43 MODULAR compat_43	\
		{ int|sys||getkerninfo(int op, char *where, int *size, \
			    int arg); } ogetkerninfo
64	COMPAT_43 MODULAR compat_43	\
		{ int|sys||getpagesize(void); } ogetpagesize
65	COMPAT_12 MODULAR compat_12 { int|sys||msync(void *addr, size_t len); }
; XXX COMPAT_??? for 4.4BSD-compatible vfork(2)?
66	STD 		{ int|sys||vfork(void); }
67	OBSOL		vread
68	OBSOL		vwrite
69	OBSOL 		sbrk
70	OBSOL 		sstk
71	COMPAT_43 MODULAR compat_43	\
		{ int|sys||mmap(void *addr, size_t len, int prot, \
			    int flags, int fd, long pos); } ommap
72	STD 		{ int|sys||ovadvise(int anom); } vadvise
73	STD 		{ int|sys||munmap(void *addr, size_t len); }
74	STD 		{ int|sys||mprotect(void *addr, size_t len, \
			    int prot); }
75	STD 		{ int|sys||madvise(void *addr, size_t len, \
			    int behav); }
76	OBSOL		vhangup
77	OBSOL		vlimit
78	STD 		{ int|sys||mincore(void *addr, size_t len, \
			    char *vec); }
79	STD 	RUMP	{ int|sys||getgroups(int gidsetsize, \
			    gid_t *gidset); }
80	STD 	RUMP	{ int|sys||setgroups(int gidsetsize, \
			    const gid_t *gidset); }
81	STD 	RUMP	{ int|sys||getpgrp(void); }
82	STD 	RUMP	{ int|sys||setpgid(pid_t pid, pid_t pgid); }
83	COMPAT_50 MODULAR compat_50 { int|sys||setitimer(int which, \
			    const struct itimerval50 *itv, \
			    struct itimerval50 *oitv); }
84	COMPAT_43 MODULAR compat_43 { int|sys||wait(void); } owait
85	COMPAT_12 MODULAR compat_12 { int|sys||swapon(const char *name); } \
			    oswapon
86	COMPAT_50 MODULAR compat_50 { int|sys||getitimer(int which, \
			    struct itimerval50 *itv); }
87	COMPAT_43 MODULAR compat_43	\
		{ int|sys||gethostname(char *hostname, u_int len); } \
			    ogethostname
88	COMPAT_43 MODULAR compat_43	\
		{ int|sys||sethostname(char *hostname, u_int len); } \
			    osethostname
89	COMPAT_43 MODULAR compat_43	\
		{ int|sys||getdtablesize(void); } ogetdtablesize
90	STD 	 RUMP	{ int|sys||dup2(int from, int to); }
91	UNIMPL		getdopt
92	STD	RUMP	{ int|sys||fcntl(int fd, int cmd, ... void *arg); }
93	COMPAT_50 MODULAR compat_50 RUMP	\
		{ int|sys||select(int nd, fd_set *in, fd_set *ou, \
			    fd_set *ex, struct timeval50 *tv); }
94	UNIMPL		setdopt
95	STD	RUMP 	{ int|sys||fsync(int fd); }
96	STD 		{ int|sys||setpriority(int which, id_t who, int prio); }
97	COMPAT_30 MODULAR compat_30	\
		{ int|sys||socket(int domain, int type, int protocol); }
98	STD	RUMP	{ int|sys||connect(int s, const struct sockaddr *name, \
			    socklen_t namelen); }
99	COMPAT_43 MODULAR compat_43	\
		{ int|sys||accept(int s, void *name, \
			    socklen_t *anamelen); } oaccept
100	STD 		{ int|sys||getpriority(int which, id_t who); }
101	COMPAT_43 MODULAR compat_43 { int|sys||send(int s, void *buf, int len, \
			    int flags); } osend
102	COMPAT_43 MODULAR compat_43 { int|sys||recv(int s, void *buf, int len, \
			    int flags); } orecv
103	COMPAT_13 MODULAR compat_13	\
		{ int|sys||sigreturn(struct sigcontext13 *sigcntxp); } \
			    sigreturn13
104	STD	RUMP	{ int|sys||bind(int s, const struct sockaddr *name, \
			    socklen_t namelen); }
105	STD	RUMP	{ int|sys||setsockopt(int s, int level, int name, \
			    const void *val, socklen_t valsize); }
106	STD	RUMP	{ int|sys||listen(int s, int backlog); }
107	OBSOL		vtimes
108	COMPAT_43 MODULAR compat_43	\
		{ int|sys||sigvec(int signum, struct sigvec *nsv, \
			    struct sigvec *osv); } osigvec
109	COMPAT_43 MODULAR compat { int|sys||sigblock(int mask); } osigblock
110	COMPAT_43 MODULAR compat { int|sys||sigsetmask(int mask); } osigsetmask
111	COMPAT_13 MODULAR compat { int|sys||sigsuspend(int mask); } sigsuspend13
112	COMPAT_43 MODULAR compat_43 { int|sys||sigstack(struct sigstack *nss, \
			    struct sigstack *oss); } osigstack
113	COMPAT_43 MODULAR compat_43	\
		{ int|sys||recvmsg(int s, struct omsghdr *msg, \
			    int flags); } orecvmsg
114	COMPAT_43 MODULAR compat_43	\
		{ int|sys||sendmsg(int s, void *msg, int flags); } osendmsg
115	OBSOL		vtrace
116	COMPAT_50 MODULAR compat_50	\
		{ int|sys||gettimeofday(struct timeval50 *tp, void *tzp); }
117	COMPAT_50 MODULAR compat_50	\
		{ int|sys||getrusage(int who, struct rusage50 *rusage); }
118	STD	RUMP	{ int|sys||getsockopt(int s, int level, int name, \
			    void *val, socklen_t *avalsize); }
119	OBSOL		resuba
120	STD 	RUMP	{ ssize_t|sys||readv(int fd, \
			    const struct iovec *iovp, int iovcnt); }
121	STD 	RUMP	{ ssize_t|sys||writev(int fd, \
			    const struct iovec *iovp, int iovcnt); }
122	COMPAT_50 MODULAR compat_50	\
		{ int|sys||settimeofday(const struct timeval50 *tv, \
			    const void *tzp); }
123	STD 	 RUMP	{ int|sys||fchown(int fd, uid_t uid, gid_t gid); }
124	STD 	 RUMP	{ int|sys||fchmod(int fd, mode_t mode); }
125	COMPAT_43 MODULAR compat_43	\
		{ int|sys||recvfrom(int s, void *buf, size_t len, \
			    int flags, void *from, socklen_t *fromlenaddr); } \
			    orecvfrom
126	STD 	RUMP	{ int|sys||setreuid(uid_t ruid, uid_t euid); }
127	STD 	RUMP	{ int|sys||setregid(gid_t rgid, gid_t egid); }
128	STD 	 RUMP	{ int|sys||rename(const char *from, const char *to); }
129	COMPAT_43 MODULAR compat_43	\
		{ int|sys||truncate(const char *path, long length); } otruncate
130	COMPAT_43 MODULAR compat_43	\
		{ int|sys||ftruncate(int fd, long length); } oftruncate
131	STD 	 RUMP	{ int|sys||flock(int fd, int how); }
132	STD 	 RUMP	{ int|sys||mkfifo(const char *path, mode_t mode); }
133	STD 	 RUMP	{ ssize_t|sys||sendto(int s, const void *buf, \
			    size_t len, int flags, const struct sockaddr *to, \
			    socklen_t tolen); }
134	STD	 RUMP	{ int|sys||shutdown(int s, int how); }
135	STD	 RUMP	{ int|sys||socketpair(int domain, int type, \
			    int protocol, int *rsv); }
136	STD 	 RUMP	{ int|sys||mkdir(const char *path, mode_t mode); }
137	STD 	 RUMP	{ int|sys||rmdir(const char *path); }
138	COMPAT_50 MODULAR compat_50 RUMP { int|sys||utimes(const char *path, \
			    const struct timeval50 *tptr); }
139	OBSOL		4.2 sigreturn
140	COMPAT_50 MODULAR compat_50	\
		{ int|sys||adjtime(const struct timeval50 *delta, \
			    struct timeval50 *olddelta); }
141	COMPAT_43 MODULAR compat_43	\
		{ int|sys||getpeername(int fdes, void *asa, \
			    socklen_t *alen); } ogetpeername
142	COMPAT_43 MODULAR compat_43	\
		{ int32_t|sys||gethostid(void); } ogethostid
143	COMPAT_43 MODULAR compat_43	\
		{ int|sys||sethostid(int32_t hostid); } osethostid
144	COMPAT_43 MODULAR compat_43	\
		{ int|sys||getrlimit(int which, \
			    struct orlimit *rlp); } ogetrlimit
145	COMPAT_43 MODULAR compat_43 { int|sys||setrlimit(int which, \
			    const struct orlimit *rlp); } osetrlimit
146	COMPAT_43 MODULAR compat_43	\
		{ int|sys||killpg(int pgid, int signum); } okillpg
147	STD 	RUMP 	{ int|sys||setsid(void); }
<<<<<<< HEAD
148	COMPAT_50 MODULAR compat_50 { int|sys||quotactl(const char *path, \
=======
148	COMPAT_50 MODULAR compat_50_quota	\
		{ int|sys||quotactl(const char *path, \
>>>>>>> 792df501
			  int cmd, int uid, void *arg); }
149	COMPAT_43 MODULAR compat_43 { int|sys||quota(void); } oquota
150	COMPAT_43 MODULAR compat_43 { int|sys||getsockname(int fdec,	\
			    void *asa, socklen_t *alen); } ogetsockname

; Syscalls 151-180 inclusive are reserved for vendor-specific
; system calls.  (This includes various calls added for compatibity
; with other Unix variants.)
; Some of these calls are now supported by BSD...
151	UNIMPL
152	UNIMPL
153	UNIMPL
154	UNIMPL
155	STD MODULAR nfsserver RUMP  { int|sys||nfssvc(int flag, void *argp); }
156	COMPAT_43 MODULAR compat_43	\
		{ int|sys||getdirentries(int fd, char *buf, \
			    u_int count, long *basep); } ogetdirentries
157	COMPAT_20 MODULAR compat_20 { int|sys||statfs(const char *path, \
			    struct statfs12 *buf); }
158	COMPAT_20 MODULAR compat_20	\
		{ int|sys||fstatfs(int fd, struct statfs12 *buf); }
159	UNIMPL
160	UNIMPL
161	COMPAT_30 MODULAR compat_30 { int|sys||getfh(const char *fname, \
			    struct compat_30_fhandle *fhp); }
162	COMPAT_09 MODULAR compat_09	\
		{ int|sys||getdomainname(char *domainname, int len); } \
			    ogetdomainname
163	COMPAT_09 MODULAR compat_09	\
		{ int|sys||setdomainname(char *domainname, int len); } \
			    osetdomainname
164	COMPAT_09 MODULAR compat	\
		{ int|sys||uname(struct outsname *name); } ouname
165	STD 		{ int|sys||sysarch(int op, void *parms); }
166	UNIMPL
167	UNIMPL
168	UNIMPL
; XXX more generally, never on machines where sizeof(void *) != sizeof(int)
#if !defined(_LP64)
169	COMPAT_10 MODULAR compat_sysv_10	\
		{ int|sys||semsys(int which, int a2, int a3, int a4, \
			    int a5); } osemsys
#else
169	EXCL		1.0 semsys
#endif
; XXX more generally, never on machines where sizeof(void *) != sizeof(int)
#if !defined(_LP64)
170	COMPAT_10 MODULAR compat_sysv_10	\
		{ int|sys||msgsys(int which, int a2, int a3, int a4, \
			    int a5, int a6); } omsgsys
#else
170	EXCL		1.0 msgsys
#endif
; XXX more generally, never on machines where sizeof(void *) != sizeof(int)
#if !defined(_LP64)
171	COMPAT_10 MODULAR compat_sysv_10	\
		{ int|sys||shmsys(int which, int a2, int a3, int a4); } \
			    oshmsys
#else
171	EXCL		1.0 shmsys
#endif
172	UNIMPL
173	STD 	 RUMP	{ ssize_t|sys||pread(int fd, void *buf, \
			    size_t nbyte, int PAD, off_t offset); }
174	STD 	 RUMP	{ ssize_t|sys||pwrite(int fd, const void *buf, \
			    size_t nbyte, int PAD, off_t offset); }
; For some reason, ntp_gettime doesn't want to raise SIGSYS when it's excluded.
175	COMPAT_30 MODULAR compat_30	\
			{ int|sys||ntp_gettime(struct ntptimeval30 *ntvp); }
#if defined(NTP) || !defined(_KERNEL_OPT)
176	STD 		{ int|sys||ntp_adjtime(struct timex *tp); }
#else
176	EXCL		ntp_adjtime
#endif
177	UNIMPL
178	UNIMPL
179	UNIMPL
180	UNIMPL

; Syscalls 180-199 are used by/reserved for BSD
181	STD 	RUMP	{ int|sys||setgid(gid_t gid); }
182	STD 	RUMP	{ int|sys||setegid(gid_t egid); }
183	STD 	RUMP	{ int|sys||seteuid(uid_t euid); }
184	STD MODULAR lfs	{ int|sys||lfs_bmapv(fsid_t *fsidp, \
			    struct block_info *blkiov, int blkcnt); }
185	STD MODULAR lfs	{ int|sys||lfs_markv(fsid_t *fsidp, \
			    struct block_info *blkiov, int blkcnt); }
186	STD MODULAR lfs	{ int|sys||lfs_segclean(fsid_t *fsidp, u_long segment); }
187	COMPAT_50 MODULAR compat_50 { int|sys||lfs_segwait(fsid_t *fsidp, \
			    struct timeval50 *tv); }
188	COMPAT_12 MODULAR compat_12	\
		{ int|sys||stat(const char *path, struct stat12 *ub); } stat12
189	COMPAT_12 MODULAR compat_12	\
		{ int|sys||fstat(int fd, struct stat12 *sb); } fstat12
190	COMPAT_12 MODULAR compat_12 { int|sys||lstat(const char *path, \
			    struct stat12 *ub); } lstat12
191	STD 	RUMP	{ long|sys||pathconf(const char *path, int name); }
192	STD 	RUMP	{ long|sys||fpathconf(int fd, int name); }
193	STD	RUMP	{ int|sys||getsockopt2(int s, int level, int name, \
			    void *val, socklen_t *avalsize); }
194	STD 	RUMP	{ int|sys||getrlimit(int which, \
			    struct rlimit *rlp); }
195	STD 	RUMP	{ int|sys||setrlimit(int which, \
			    const struct rlimit *rlp); }
196	COMPAT_12 MODULAR compat_12	\
		{ int|sys||getdirentries(int fd, char *buf, \
			    u_int count, long *basep); }
197	STD 		{ void *|sys||mmap(void *addr, size_t len, int prot, \
			    int flags, int fd, long PAD, off_t pos); }
198	INDIR		{ quad_t|sys||__syscall(quad_t code, \
			    ... register_t args[SYS_MAXSYSARGS]); }
199	STD 	 RUMP	{ off_t|sys||lseek(int fd, int PAD, off_t offset, \
			    int whence); }
200	STD 	 RUMP	{ int|sys||truncate(const char *path, int PAD, \
			    off_t length); }
201	STD 	 RUMP	{ int|sys||ftruncate(int fd, int PAD, off_t length); }
202	STD	 RUMP 	{ int|sys||__sysctl(const int *name, u_int namelen, \
			    void *oldv, size_t *oldlenp, const void *newv, \
			    size_t newlen); }
203	STD 		{ int|sys||mlock(const void *addr, size_t len); }
204	STD 		{ int|sys||munlock(const void *addr, size_t len); }
205	STD 		{ int|sys||undelete(const char *path); }
206	COMPAT_50 MODULAR compat_50 RUMP { int|sys||futimes(int fd, \
			    const struct timeval50 *tptr); }
207	STD 	 RUMP	{ pid_t|sys||getpgid(pid_t pid); }
208	STD	 RUMP	{ int|sys||reboot(int opt, char *bootstr); }
209	STD 	 RUMP	{ int|sys||poll(struct pollfd *fds, u_int nfds, \
			    int timeout); }
;
; Syscalls 210-219 are reserved for dynamically loaded syscalls
;
210	EXTERN	MODULAR openafs { int|sys||afssys(long id, long a1, long a2, \
			  long a3, long a4, long a5, long a6); }
211	UNIMPL
212	UNIMPL
213	UNIMPL
214	UNIMPL
215	UNIMPL
216	UNIMPL
217	UNIMPL
218	UNIMPL
219	UNIMPL
; System calls 220-300 are reserved for use by NetBSD
220	COMPAT_14 MODULAR compat_sysv_14	\
		{ int|sys||__semctl(int semid, int semnum, int cmd, \
			    union __semun *arg); }
221	STD MODULAR sysv_ipc { int|sys||semget(key_t key, int nsems, \
			    int semflg); }
222	STD MODULAR sysv_ipc { int|sys||semop(int semid, struct sembuf *sops, \
			    size_t nsops); }
223	STD MODULAR sysv_ipc { int|sys||semconfig(int flag); }
224	COMPAT_14 MODULAR compat_sysv_14 { int|sys||msgctl(int msqid, int cmd, \
			    struct msqid_ds14 *buf); }
225	STD MODULAR sysv_ipc { int|sys||msgget(key_t key, int msgflg); }
226	STD MODULAR sysv_ipc { int|sys||msgsnd(int msqid, const void *msgp, \
			    size_t msgsz, int msgflg); }
227	STD MODULAR sysv_ipc { ssize_t|sys||msgrcv(int msqid, void *msgp, \
			    size_t msgsz, long msgtyp, int msgflg); }
228	STD MODULAR sysv_ipc { void *|sys||shmat(int shmid,	\
			    const void *shmaddr, int shmflg); }
229	COMPAT_14 MODULAR compat_sysv_14 { int|sys||shmctl(int shmid, int cmd, \
			    struct shmid_ds14 *buf); }
230	STD MODULAR sysv_ipc { int|sys||shmdt(const void *shmaddr); }
231	STD MODULAR sysv_ipc { int|sys||shmget(key_t key, size_t size,	\
			    int shmflg); }
232	COMPAT_50 MODULAR compat_50	\
		{ int|sys||clock_gettime(clockid_t clock_id, \
		    struct timespec50 *tp); }
233	COMPAT_50 MODULAR compat_50	\
		{ int|sys||clock_settime(clockid_t clock_id, \
		    const struct timespec50 *tp); }
234	COMPAT_50 MODULAR compat_50	\
		{ int|sys||clock_getres(clockid_t clock_id, \
		    struct timespec50 *tp); }
235	STD  RUMP	{ int|sys||timer_create(clockid_t clock_id, \
			    struct sigevent *evp, timer_t *timerid); }
236	STD  RUMP	{ int|sys||timer_delete(timer_t timerid); }
237	COMPAT_50 MODULAR compat_50 { int|sys||timer_settime(timer_t timerid, \
			    int flags, const struct itimerspec50 *value, \
			    struct itimerspec50 *ovalue); }
238	COMPAT_50 MODULAR compat_50 { int|sys||timer_gettime(timer_t timerid, \
			    struct itimerspec50 *value); }
239	STD  RUMP	{ int|sys||timer_getoverrun(timer_t timerid); }
;
; Syscalls 240-269 are reserved for other IEEE Std1003.1b syscalls
;
240	COMPAT_50 MODULAR compat_50	\
		{ int|sys||nanosleep(const struct timespec50 *rqtp, \
			    struct timespec50 *rmtp); }
241	STD 	 RUMP	{ int|sys||fdatasync(int fd); }
242	STD 		{ int|sys||mlockall(int flags); }
243	STD 		{ int|sys||munlockall(void); }
244	COMPAT_50 MODULAR compat_50	\
		{ int|sys||__sigtimedwait(const sigset_t *set, \
			    siginfo_t *info, struct timespec50 *timeout); }
245	STD		{ int|sys||sigqueueinfo(pid_t pid, \
			    const siginfo_t *info); }
246	STD RUMP 	{ int|sys||modctl(int cmd, void *arg); }
247	STD MODULAR ksem RUMP { int|sys||_ksem_init(unsigned int value, intptr_t *idp); }
248	STD MODULAR ksem RUMP { int|sys||_ksem_open(const char *name, int oflag, \
			    mode_t mode, unsigned int value, intptr_t *idp); }
249	STD MODULAR ksem RUMP { int|sys||_ksem_unlink(const char *name); }
250	STD MODULAR ksem RUMP { int|sys||_ksem_close(intptr_t id); }
251	STD MODULAR ksem RUMP { int|sys||_ksem_post(intptr_t id); }
252	STD MODULAR ksem RUMP { int|sys||_ksem_wait(intptr_t id); }
253	STD MODULAR ksem RUMP { int|sys||_ksem_trywait(intptr_t id); }
254	STD MODULAR ksem RUMP { int|sys||_ksem_getvalue(intptr_t id, \
			    unsigned int *value); }
255	STD MODULAR ksem RUMP { int|sys||_ksem_destroy(intptr_t id); }
256	STD MODULAR ksem RUMP { int|sys||_ksem_timedwait(intptr_t id, \
				const struct timespec *abstime); }
257	STD MODULAR mqueue	\
			{ mqd_t|sys||mq_open(const char * name, int oflag, \
			    mode_t mode, struct mq_attr *attr); }
258	STD MODULAR mqueue	{ int|sys||mq_close(mqd_t mqdes); }
259	STD MODULAR mqueue	{ int|sys||mq_unlink(const char *name); }
260	STD MODULAR mqueue	\
			{ int|sys||mq_getattr(mqd_t mqdes, \
			    struct mq_attr *mqstat); }
261	STD MODULAR mqueue	\
			{ int|sys||mq_setattr(mqd_t mqdes, \
			    const struct mq_attr *mqstat, \
			    struct mq_attr *omqstat); }
262	STD MODULAR mqueue	\
			{ int|sys||mq_notify(mqd_t mqdes, \
			    const struct sigevent *notification); }
263	STD MODULAR mqueue	\
			{ int|sys||mq_send(mqd_t mqdes, const char *msg_ptr, \
			    size_t msg_len, unsigned msg_prio); }
264	STD MODULAR mqueue	\
			{ ssize_t|sys||mq_receive(mqd_t mqdes, char *msg_ptr, \
			    size_t msg_len, unsigned *msg_prio); }
265	COMPAT_50 MODULAR compat_50	\
		{ int|sys||mq_timedsend(mqd_t mqdes, \
		    const char *msg_ptr, size_t msg_len, \
		    unsigned msg_prio, \
		    const struct timespec50 *abs_timeout); }
266	COMPAT_50 MODULAR compat_50	\
		{ ssize_t|sys||mq_timedreceive(mqd_t mqdes, \
		    char *msg_ptr, size_t msg_len, unsigned *msg_prio, \
		    const struct timespec50 *abs_timeout); }
267	UNIMPL
268	UNIMPL
269	UNIMPL
270	STD 	 RUMP	{ int|sys||__posix_rename(const char *from, \
			    const char *to); }
271	STD 		{ int|sys||swapctl(int cmd, void *arg, int misc); }
272	COMPAT_30 MODULAR compat_30	\
		{ int|sys||getdents(int fd, char *buf, size_t count); }
273	STD 		{ int|sys||minherit(void *addr, size_t len, \
			    int inherit); }
274	STD 	 RUMP	{ int|sys||lchmod(const char *path, mode_t mode); }
275	STD 	 RUMP	{ int|sys||lchown(const char *path, uid_t uid, \
			    gid_t gid); }
276	COMPAT_50 MODULAR compat_50 RUMP { int|sys||lutimes(const char *path, \
			    const struct timeval50 *tptr); }
277	STD 		{ int|sys|13|msync(void *addr, size_t len, int flags); }
278	COMPAT_30 MODULAR compat_30	\
		{ int|sys|13|stat(const char *path, struct stat13 *ub); }
279	COMPAT_30 MODULAR compat_30	\
		{ int|sys|13|fstat(int fd, struct stat13 *sb); }
280	COMPAT_30 MODULAR compat_30	\
		{ int|sys|13|lstat(const char *path, struct stat13 *ub); }
281	STD 		{ int|sys|14|sigaltstack( \
			    const struct sigaltstack *nss, \
			    struct sigaltstack *oss); }
282	STD 		{ int|sys|14|vfork(void); }
283	STD 	RUMP	{ int|sys||__posix_chown(const char *path, uid_t uid, \
			    gid_t gid); }
284	STD 	RUMP	{ int|sys||__posix_fchown(int fd, uid_t uid, \
			    gid_t gid); }
285	STD 	RUMP	{ int|sys||__posix_lchown(const char *path, uid_t uid, \
			    gid_t gid); }
286	STD 	RUMP	{ pid_t|sys||getsid(pid_t pid); }
287	STD 		{ pid_t|sys||__clone(int flags, void *stack); }
288	STD 	RUMP	{ int|sys||fktrace(int fd, int ops, \
			    int facs, pid_t pid); }
289	STD 	RUMP	{ ssize_t|sys||preadv(int fd, \
			    const struct iovec *iovp, int iovcnt, \
			    int PAD, off_t offset); }
290	STD 	RUMP	{ ssize_t|sys||pwritev(int fd, \
			    const struct iovec *iovp, int iovcnt, \
			    int PAD, off_t offset); }
291	COMPAT_16 MODULAR compat_16 { int|sys|14|sigaction(int signum, \
			    const struct sigaction *nsa, \
			    struct sigaction *osa); }
292	STD 		{ int|sys|14|sigpending(sigset_t *set); }
293	STD 		{ int|sys|14|sigprocmask(int how, \
			    const sigset_t *set, \
			    sigset_t *oset); }
294	STD 		{ int|sys|14|sigsuspend(const sigset_t *set); }
295	COMPAT_16 MODULAR compat_16	\
		{ int|sys|14|sigreturn(struct sigcontext *sigcntxp); }
296	STD 	 RUMP	{ int|sys||__getcwd(char *bufp, size_t length); }
297	STD 	 RUMP	{ int|sys||fchroot(int fd); }
298	COMPAT_30 MODULAR compat_30	\
		{ int|sys||fhopen(const struct compat_30_fhandle *fhp, int flags); }
299	COMPAT_30 MODULAR compat_30	\
		{ int|sys||fhstat(const struct compat_30_fhandle *fhp, \
			    struct stat13 *sb); }
300	COMPAT_20 MODULAR compat_20	\
		{ int|sys||fhstatfs(const struct compat_30_fhandle *fhp, \
			    struct statfs12 *buf); }
301	COMPAT_50 MODULAR compat_sysv_50	\
		{ int|sys|13|__semctl(int semid, int semnum, int cmd, \
			    ... union __semun *arg); }
302	COMPAT_50 MODULAR compat_sysv_50	\
		{ int|sys|13|msgctl(int msqid, int cmd, struct msqid_ds *buf); }
303	COMPAT_50 MODULAR compat_sysv_50	\
		{ int|sys|13|shmctl(int shmid, int cmd, \
			    struct shmid_ds13 *buf); }
304	STD 	RUMP	{ int|sys||lchflags(const char *path, u_long flags); }
305	NOERR 	RUMP	{ int|sys||issetugid(void); }
306	STD	RUMP	{ int|sys||utrace(const char *label, void *addr, \
				size_t len); }
307	STD 		{ int|sys||getcontext(struct __ucontext *ucp); }
308	STD 		{ int|sys||setcontext(const struct __ucontext *ucp); }
309	STD 		{ int|sys||_lwp_create(const struct __ucontext *ucp, \
				u_long flags, lwpid_t *new_lwp); }
310	STD 		{ int|sys||_lwp_exit(void); }
311	STD 		{ lwpid_t|sys||_lwp_self(void); }
312	STD 		{ int|sys||_lwp_wait(lwpid_t wait_for, \
				lwpid_t *departed); }
313	STD 		{ int|sys||_lwp_suspend(lwpid_t target); }
314	STD 		{ int|sys||_lwp_continue(lwpid_t target); }
315	STD 		{ int|sys||_lwp_wakeup(lwpid_t target); }
316	STD 		{ void *|sys||_lwp_getprivate(void); }
317	STD 		{ void|sys||_lwp_setprivate(void *ptr); }
318	STD 		{ int|sys||_lwp_kill(lwpid_t target, int signo); }
319	STD 		{ int|sys||_lwp_detach(lwpid_t target); }
320	COMPAT_50 MODULAR compat_50	\
		{ int|sys||_lwp_park(const struct timespec50 *ts, \
				lwpid_t unpark, const void *hint, \
				const void *unparkhint); }
321	STD 		{ int|sys||_lwp_unpark(lwpid_t target, const void *hint); }
322	STD 		{ ssize_t|sys||_lwp_unpark_all(const lwpid_t *targets, \
				size_t ntargets, const void *hint); }
323	STD 		{ int|sys||_lwp_setname(lwpid_t target, \
				const char *name); }
324	STD 		{ int|sys||_lwp_getname(lwpid_t target, \
				char *name, size_t len); }
325	STD 		{ int|sys||_lwp_ctl(int features, \
				struct lwpctl **address); }
; Syscalls 326-339 reserved for LWP syscalls.
326	UNIMPL
327	UNIMPL
328	UNIMPL
329	UNIMPL
; SA system calls.
330	COMPAT_60 MODULAR compat_60	\
		 	{ int|sys||sa_register(void *newv, void **oldv, \
				int flags, ssize_t stackinfo_offset); }
331	COMPAT_60 MODULAR compat_60	\
			{ int|sys||sa_stacks(int num, stack_t *stacks); }
332	COMPAT_60 MODULAR compat_60	\
			{ int|sys||sa_enable(void); }
333	COMPAT_60 MODULAR compat_60	\
			{ int|sys||sa_setconcurrency(int concurrency); }
334	COMPAT_60 MODULAR compat_60	\
			{ int|sys||sa_yield(void); }
335	COMPAT_60 MODULAR compat_60	\
			{ int|sys||sa_preempt(int sa_id); }
336	OBSOL 		sys_sa_unblockyield
;
; Syscalls 337-339 are reserved for other scheduler activation syscalls.
;
337	UNIMPL
338	UNIMPL
339	UNIMPL
340	STD 		{ int|sys||__sigaction_sigtramp(int signum, \
			    const struct sigaction *nsa, \
			    struct sigaction *osa, \
			    const void *tramp, int vers); }
341	OBSOL		sys_pmc_get_info
342	OBSOL		sys_pmc_control
343	STD 		{ int|sys||rasctl(void *addr, size_t len, int op); }
344	STD	RUMP	{ int|sys||kqueue(void); }
345	COMPAT_50 MODULAR compat_50 RUMP { int|sys||kevent(int fd, \
			    const struct kevent *changelist, size_t nchanges, \
			    struct kevent *eventlist, size_t nevents, \
			    const struct timespec50 *timeout); }

; Scheduling system calls.
346	STD 		{ int|sys||_sched_setparam(pid_t pid, lwpid_t lid, \
			    int policy, const struct sched_param *params); }
347	STD 		{ int|sys||_sched_getparam(pid_t pid, lwpid_t lid, \
			    int *policy, struct sched_param *params); }
348	STD 		{ int|sys||_sched_setaffinity(pid_t pid, lwpid_t lid, \
			    size_t size, const cpuset_t *cpuset); }
349	STD 		{ int|sys||_sched_getaffinity(pid_t pid, lwpid_t lid, \
			    size_t size, cpuset_t *cpuset); }
350	STD 		{ int|sys||sched_yield(void); }
351	STD		{ int|sys||_sched_protect(int priority); }	
352	UNIMPL
353	UNIMPL

354	STD	RUMP	{ int|sys||fsync_range(int fd, int flags, off_t start, \
			    off_t length); }
355	STD 		{ int|sys||uuidgen(struct uuid *store, int count); }
356	COMPAT_90 MODULAR compat_90 { \
			    int|sys||getvfsstat(struct statvfs90 *buf, \
			    size_t bufsize, int flags); }
357	COMPAT_90 MODULAR compat_90 { int|sys||statvfs1(const char *path, \
			    struct statvfs90 *buf, int flags); }
358	COMPAT_90 MODULAR compat_90 { int|sys||fstatvfs1(int fd, \
			    struct statvfs90 *buf, int flags); }
359	COMPAT_30 MODULAR compat_30 { int|sys||fhstatvfs1( \
			    const struct compat_30_fhandle *fhp, \
			    struct statvfs90 *buf, int flags); }
360	STD 	RUMP	{ int|sys||extattrctl(const char *path, int cmd, \
			    const char *filename, int attrnamespace, \
			    const char *attrname); }
361	STD 	RUMP	{ int|sys||extattr_set_file(const char *path, \
			    int attrnamespace, const char *attrname, \
			    const void *data, size_t nbytes); }
362	STD 	RUMP	{ ssize_t|sys||extattr_get_file(const char *path, \
			    int attrnamespace, const char *attrname, \
			    void *data, size_t nbytes); }
363	STD 	RUMP	{ int|sys||extattr_delete_file(const char *path, \
			    int attrnamespace, const char *attrname); }
364	STD 	RUMP	{ int|sys||extattr_set_fd(int fd, \
			    int attrnamespace, const char *attrname, \
			    const void *data, size_t nbytes); }
365	STD 	RUMP	{ ssize_t|sys||extattr_get_fd(int fd, \
			    int attrnamespace, const char *attrname, \
			    void *data, size_t nbytes); }
366	STD 	RUMP	{ int|sys||extattr_delete_fd(int fd, \
			    int attrnamespace, const char *attrname); }
367	STD 	RUMP	{ int|sys||extattr_set_link(const char *path, \
			    int attrnamespace, const char *attrname, \
			    const void *data, size_t nbytes); }
368	STD 	RUMP	{ ssize_t|sys||extattr_get_link(const char *path, \
			    int attrnamespace, const char *attrname, \
			    void *data, size_t nbytes); }
369	STD 	RUMP	{ int|sys||extattr_delete_link(const char *path, \
			    int attrnamespace, const char *attrname); }
370	STD 	RUMP	{ ssize_t|sys||extattr_list_fd(int fd, \
			    int attrnamespace, void *data, size_t nbytes); }
371	STD 	RUMP	{ ssize_t|sys||extattr_list_file(const char *path, \
			    int attrnamespace, void *data, size_t nbytes); }
372	STD 	RUMP	{ ssize_t|sys||extattr_list_link(const char *path, \
			    int attrnamespace, void *data, size_t nbytes); }
373	COMPAT_50 MODULAR compat_50 RUMP	\
		{ int|sys||pselect(int nd, fd_set *in, fd_set *ou, \
			    fd_set *ex, const struct timespec50 *ts, \
			    const sigset_t *mask); }
374	COMPAT_50 MODULAR compat_50 RUMP	\
		{ int|sys||pollts(struct pollfd *fds, u_int nfds, \
			    const struct timespec50 *ts, const sigset_t *mask); }
375	STD 	RUMP	{ int|sys||setxattr(const char *path, \
			    const char *name, const void *value, size_t size, \
			    int flags); }
376	STD 	RUMP	{ int|sys||lsetxattr(const char *path, \
			    const char *name, const void *value, size_t size, \
			    int flags); }
377	STD 	RUMP	{ int|sys||fsetxattr(int fd, \
			    const char *name, const void *value, size_t size, \
			    int flags); }
378	STD 	RUMP	{ int|sys||getxattr(const char *path, \
			    const char *name, void *value, size_t size); }
379	STD 	RUMP	{ int|sys||lgetxattr(const char *path, \
			    const char *name, void *value, size_t size); }
380	STD 	RUMP	{ int|sys||fgetxattr(int fd, \
			    const char *name, void *value, size_t size); }
381	STD 	RUMP	{ int|sys||listxattr(const char *path, \
			    char *list, size_t size); }
382	STD 	RUMP	{ int|sys||llistxattr(const char *path, \
			    char *list, size_t size); }
383	STD 	RUMP	{ int|sys||flistxattr(int fd, \
			    char *list, size_t size); }
384	STD 	RUMP	{ int|sys||removexattr(const char *path, \
			    const char *name); }
385	STD 	RUMP	{ int|sys||lremovexattr(const char *path, \
			    const char *name); }
386	STD 	RUMP	{ int|sys||fremovexattr(int fd, \
			    const char *name); }
387	COMPAT_50 MODULAR compat_50 RUMP	\
		{ int|sys|30|stat(const char *path, struct stat30 *ub); }
388	COMPAT_50 MODULAR compat_50 RUMP	\
		{ int|sys|30|fstat(int fd, struct stat30 *sb); }
389	COMPAT_50 MODULAR compat_50 RUMP	\
		{ int|sys|30|lstat(const char *path, struct stat30 *ub); }
390	STD 	RUMP	{ int|sys|30|getdents(int fd, char *buf, size_t count); }
391	IGNORED		old posix_fadvise
392	COMPAT_30 MODULAR compat_30	\
		{ int|sys|30|fhstat(const struct compat_30_fhandle \
			    *fhp, struct stat30 *sb); }
393	COMPAT_50 MODULAR compat_30	\
		{ int|sys|30|ntp_gettime(struct ntptimeval50 *ntvp); }
394	STD	 RUMP	{ int|sys|30|socket(int domain, int type, int protocol); }
395	STD 	 RUMP	{ int|sys|30|getfh(const char *fname, void *fhp, \
			    size_t *fh_size); }
396	STD 	 RUMP	{ int|sys|40|fhopen(const void *fhp, size_t fh_size,\
			    int flags); }
397	COMPAT_90 MODULAR compat_90 { \
			    int|sys||fhstatvfs1(const void *fhp, \
			    size_t fh_size, struct statvfs90 *buf, int flags); }
398	COMPAT_50 MODULAR compat_50 RUMP { int|sys|40|fhstat(const void *fhp, \
			    size_t fh_size, struct stat30 *sb); }

; Asynchronous I/O system calls
399	STD MODULAR aio RUMP	\
		{ int|sys||aio_cancel(int fildes, struct aiocb *aiocbp); }
400	STD MODULAR aio RUMP	\
		{ int|sys||aio_error(const struct aiocb *aiocbp); }
401	STD MODULAR aio RUMP	\
		{ int|sys||aio_fsync(int op, struct aiocb *aiocbp); }
402	STD MODULAR aio RUMP	\
		{ int|sys||aio_read(struct aiocb *aiocbp); }
403	STD MODULAR aio RUMP	\
		{ int|sys||aio_return(struct aiocb *aiocbp); }
404	COMPAT_50 MODULAR compat	\
		{ int|sys||aio_suspend(const struct aiocb *const *list, \
		    int nent, const struct timespec50 *timeout); }
405	STD MODULAR aio RUMP	\
		{ int|sys||aio_write(struct aiocb *aiocbp); }
406	STD MODULAR aio RUMP	\
		{ int|sys||lio_listio(int mode, struct aiocb *const *list, \
		    int nent, struct sigevent *sig); }

407	UNIMPL
408	UNIMPL
409	UNIMPL

410	STD  RUMP	{ int|sys|50|mount(const char *type, \
			    const char *path, int flags, void *data, \
			    size_t data_len); }
411	STD 		{ void *|sys||mremap(void *old_address, size_t old_size, \
			    void *new_address, size_t new_size, int flags); }

; Processor-sets system calls
412	STD 		{ int|sys||pset_create(psetid_t *psid); }
413	STD 		{ int|sys||pset_destroy(psetid_t psid); }
414	STD 		{ int|sys||pset_assign(psetid_t psid, cpuid_t cpuid, \
			    psetid_t *opsid); }
415	STD 		{ int|sys||_pset_bind(idtype_t idtype, id_t first_id, \
			    id_t second_id, psetid_t psid, psetid_t *opsid); }
416	NOERR RUMP	{ int|sys|50|posix_fadvise(int fd, int PAD, \
			    off_t offset, off_t len, int advice); }
417	STD  RUMP	{ int|sys|50|select(int nd, fd_set *in, fd_set *ou, \
			    fd_set *ex, struct timeval *tv); }
418	STD  RUMP	{ int|sys|50|gettimeofday(struct timeval *tp, \
			    void *tzp); }
419	STD  RUMP	{ int|sys|50|settimeofday(const struct timeval *tv, \
			    const void *tzp); }
420	STD  RUMP	{ int|sys|50|utimes(const char *path, \
			    const struct timeval *tptr); }
421	STD  RUMP	{ int|sys|50|adjtime(const struct timeval *delta, \
			    struct timeval *olddelta); }
422	STD  MODULAR lfs { int|sys|50|lfs_segwait(fsid_t *fsidp, \
			    struct timeval *tv); }
423	STD  RUMP	{ int|sys|50|futimes(int fd, \
			    const struct timeval *tptr); }
424	STD  RUMP 	{ int|sys|50|lutimes(const char *path, \
			    const struct timeval *tptr); }
425	STD  RUMP	{ int|sys|50|setitimer(int which, \
			    const struct itimerval *itv, \
			    struct itimerval *oitv); }
426	STD  RUMP	{ int|sys|50|getitimer(int which, \
			    struct itimerval *itv); }
427	STD  RUMP	{ int|sys|50|clock_gettime(clockid_t clock_id, \
			    struct timespec *tp); }
428	STD  RUMP	{ int|sys|50|clock_settime(clockid_t clock_id, \
			    const struct timespec *tp); }
429	STD  RUMP	{ int|sys|50|clock_getres(clockid_t clock_id, \
			    struct timespec *tp); }
430	STD  RUMP	{ int|sys|50|nanosleep(const struct timespec *rqtp, \
			    struct timespec *rmtp); }
431	STD 		{ int|sys|50|__sigtimedwait(const sigset_t *set, \
			    siginfo_t *info, \
			    struct timespec *timeout); }
432	STD MODULAR mqueue	\
		{ int|sys|50|mq_timedsend(mqd_t mqdes, \
			    const char *msg_ptr, size_t msg_len, \
			    unsigned msg_prio, \
			    const struct timespec *abs_timeout); }
433	STD MODULAR mqueue	\
		{ ssize_t|sys|50|mq_timedreceive(mqd_t mqdes, \
			    char *msg_ptr, size_t msg_len, unsigned *msg_prio, \
			    const struct timespec *abs_timeout); }
434	COMPAT_60 MODULAR compat_60 \
		{ int|sys||_lwp_park(const struct timespec *ts, \
				lwpid_t unpark, const void *hint, \
				const void *unparkhint); }
435	STD	RUMP	{ int|sys|50|kevent(int fd, \
			    const struct kevent *changelist, size_t nchanges, \
			    struct kevent *eventlist, size_t nevents, \
			    const struct timespec *timeout); }
436	STD 	RUMP	{ int|sys|50|pselect(int nd, fd_set *in, fd_set *ou, \
			    fd_set *ex, const struct timespec *ts, \
			    const sigset_t *mask); }
437	STD 	RUMP	{ int|sys|50|pollts(struct pollfd *fds, u_int nfds, \
			    const struct timespec *ts, const sigset_t *mask); }
438	STD MODULAR aio RUMP { int|sys|50|aio_suspend( \
			    const struct aiocb *const *list, \
			    int nent, const struct timespec *timeout); }
439	STD  RUMP	{ int|sys|50|stat(const char *path, struct stat *ub); }
440	STD  RUMP	{ int|sys|50|fstat(int fd, struct stat *sb); }
441	STD  RUMP	{ int|sys|50|lstat(const char *path, struct stat *ub); }
442	STD MODULAR sysv_ipc { int|sys|50|__semctl(int semid, int semnum, \
			    int cmd, ... union __semun *arg); }
443	STD MODULAR sysv_ipc { int|sys|50|shmctl(int shmid, int cmd, \
			    struct shmid_ds *buf); }
444	STD MODULAR sysv_ipc { int|sys|50|msgctl(int msqid, int cmd, \
			    struct msqid_ds *buf); }
445	STD 		{ int|sys|50|getrusage(int who, struct rusage *rusage); }
446	STD  RUMP	{ int|sys|50|timer_settime(timer_t timerid, \
			    int flags, const struct itimerspec *value, \
			    struct itimerspec *ovalue); }
447	STD  RUMP	{ int|sys|50|timer_gettime(timer_t timerid, struct \
			    itimerspec *value); }
#if defined(NTP) || !defined(_KERNEL_OPT)
448	STD		{ int|sys|50|ntp_gettime(struct ntptimeval *ntvp); }
#else
448	EXCL		___ntp_gettime50
#endif
449	STD 		{ int|sys|50|wait4(pid_t pid, int *status, \
				    int options, struct rusage *rusage); }
450	STD  RUMP	{ int|sys|50|mknod(const char *path, mode_t mode, \
			    dev_t dev); }
451	STD  RUMP 	{ int|sys|50|fhstat(const void *fhp, \
			    size_t fh_size, struct stat *sb); }
; 452 only ever appeared in 5.99.x and can be reused after netbsd-7
452	OBSOL		5.99 quotactl
453	STD  RUMP	{ int|sys||pipe2(int *fildes, int flags); }
454	STD  RUMP	{ int|sys||dup3(int from, int to, int flags); }
455	STD  RUMP	{ int|sys||kqueue1(int flags); }
456	STD  RUMP	{ int|sys||paccept(int s, struct sockaddr *name, \
			    socklen_t *anamelen, const sigset_t *mask, \
			    int flags); }
457	STD  RUMP	{ int|sys||linkat(int fd1, const char *name1, \
			    int fd2, const char *name2, int flags); }
458	STD  RUMP	{ int|sys||renameat(int fromfd, const char *from, \
			    int tofd, const char *to); }
459	STD  RUMP	{ int|sys||mkfifoat(int fd, const char *path, \
			    mode_t mode); }
460	STD  RUMP	{ int|sys||mknodat(int fd, const char *path, \
			    mode_t mode, int PAD, dev_t dev); }
461	STD  RUMP	{ int|sys||mkdirat(int fd, const char *path, \
			    mode_t mode); }
462	STD  RUMP	{ int|sys||faccessat(int fd, const char *path, \
			    int amode, int flag); }
463	STD  RUMP	{ int|sys||fchmodat(int fd, const char *path, \
			    mode_t mode, int flag); }
464	STD  RUMP	{ int|sys||fchownat(int fd, const char *path, \
			    uid_t owner, gid_t group, int flag); }
465	STD  		{ int|sys||fexecve(int fd, \
			    char * const *argp, char * const *envp); }
466	STD  RUMP	{ int|sys||fstatat(int fd, const char *path, \
			    struct stat *buf, int flag); }
467	STD  RUMP	{ int|sys||utimensat(int fd, const char *path, \
			    const struct timespec *tptr, int flag); }
468	STD  RUMP	{ int|sys||openat(int fd, const char *path, \
			    int oflags, ... mode_t mode); }
469	STD  RUMP	{ ssize_t|sys||readlinkat(int fd, const char *path, \
			    char *buf, size_t bufsize); }
470	STD  RUMP	{ int|sys||symlinkat(const char *path1, int fd, \
			    const char *path2); }
471	STD  RUMP	{ int|sys||unlinkat(int fd, const char *path, \
			    int flag); }
472	STD  RUMP	{ int|sys||futimens(int fd, \
			    const struct timespec *tptr); }
473	STD  RUMP	{ int|sys||__quotactl(const char *path, \
			    struct quotactl_args *args); }
474	NOERR		{ int|sys||posix_spawn(pid_t *pid, const char *path, \
			    const struct posix_spawn_file_actions *file_actions, \
			    const struct posix_spawnattr *attrp, \
			    char *const *argv, char *const *envp); }
475	STD  RUMP	{ int|sys||recvmmsg(int s, struct mmsghdr *mmsg, \
			    unsigned int vlen, unsigned int flags, \
			    struct timespec *timeout); }
476	STD  RUMP	{ int|sys||sendmmsg(int s, struct mmsghdr *mmsg, \
			    unsigned int vlen, unsigned int flags); }
477	NOERR	RUMP	{ int|sys||clock_nanosleep(clockid_t clock_id, \
			    int flags, const struct timespec *rqtp, \
			    struct timespec *rmtp); }
478	STD 		{ int|sys|60|_lwp_park(clockid_t clock_id, int flags, \
			    struct timespec *ts, lwpid_t unpark, \
			    const void *hint, const void *unparkhint); }
479	NOERR	RUMP	{ int|sys||posix_fallocate(int fd, int PAD, off_t pos, \
			    off_t len); }
480	STD  RUMP	{ int|sys||fdiscard(int fd, int PAD, off_t pos, \
			    off_t len); }
481	STD 		{ int|sys||wait6(idtype_t idtype, id_t id, \
			    int *status, int options, struct wrusage *wru, \
			    siginfo_t *info); }
482	STD		{ int|sys||clock_getcpuclockid2(idtype_t idtype, \
			    id_t id, clockid_t *clock_id); }
483	STD RUMP	{ int|sys|90|getvfsstat(struct statvfs *buf, \
			    size_t bufsize, int flags); }
484	STD RUMP	{ int|sys|90|statvfs1(const char *path, \
			    struct statvfs *buf, int flags); }
485	STD RUMP	{ int|sys|90|fstatvfs1(int fd, \
			    struct statvfs *buf, int flags); }
486	STD RUMP	{ int|sys|90|fhstatvfs1(const void *fhp, \
			    size_t fh_size, struct statvfs *buf, int flags); }<|MERGE_RESOLUTION|>--- conflicted
+++ resolved
@@ -1,8 +1,4 @@
-<<<<<<< HEAD
-	$NetBSD: syscalls.master,v 1.296 2019/09/22 22:59:39 christos Exp $
-=======
 	$NetBSD: syscalls.master,v 1.297 2020/01/21 02:37:16 pgoyette Exp $
->>>>>>> 792df501
 
 ;	@(#)syscalls.master	8.2 (Berkeley) 1/13/94
 
@@ -320,12 +316,8 @@
 146	COMPAT_43 MODULAR compat_43	\
 		{ int|sys||killpg(int pgid, int signum); } okillpg
 147	STD 	RUMP 	{ int|sys||setsid(void); }
-<<<<<<< HEAD
-148	COMPAT_50 MODULAR compat_50 { int|sys||quotactl(const char *path, \
-=======
 148	COMPAT_50 MODULAR compat_50_quota	\
 		{ int|sys||quotactl(const char *path, \
->>>>>>> 792df501
 			  int cmd, int uid, void *arg); }
 149	COMPAT_43 MODULAR compat_43 { int|sys||quota(void); } oquota
 150	COMPAT_43 MODULAR compat_43 { int|sys||getsockname(int fdec,	\
