<<<<<<< HEAD
	$NetBSD: syscalls.master,v 1.291 2018/01/06 16:41:23 kamil Exp $
=======
	$NetBSD: syscalls.master,v 1.293 2018/07/31 13:00:13 rjs Exp $
>>>>>>> b2b84690

;	@(#)syscalls.master	8.2 (Berkeley) 1/13/94

; NetBSD system call name/number "master" file.
; (See syscalls.conf to see what it is processed into.)
;
; Fields: number type [type-dependent ...]
;	number	system call number, must be in order
;	type	one of STD, OBSOL, UNIMPL, IGNORED, NODEF, NOARGS, or one of
;		the compatibility options defined in syscalls.conf.
;
; Optional fields are specified after the type field
; (NOTE! they *must* be specified in this order):
;	MODULAR modname :attempt to autoload system call module if not present
;	RUMP:	generate rump syscall entry point
;
; types:
;	STD	always included
;	OBSOL	obsolete, not included in system
;	IGNORED	syscall is a null op, but always succeeds
;	UNIMPL	unimplemented, not included in system
;	EXCL	implemented, but not included in system
;	NODEF	included, but don't define the syscall number
;	NOARGS	included, but don't define the syscall args structure
;	INDIR	included, but don't define the syscall args structure,
;		and allow it to be "really" varargs.
;	NOERR	included, syscall does not set errno
;	EXTERN	implemented, but as 3rd party module
;
; arguments:
;	PAD	argument not part of the C interface, used only for padding
;
; The compat options are defined in the syscalls.conf file, and the
; compat option name is prefixed to the syscall name.  Other than
; that, they're like NODEF (for 'compat' options), or STD (for
; 'libcompat' options).
;
; The type-dependent arguments are as follows:
; For STD, NODEF, NOARGS, and compat syscalls:
;	{ return_type|prefix|compat(optional)|basename(pseudo-proto); } [alias]
; For other syscalls:
;	[comment]
;
; #ifdef's, etc. may be included, and are copied to the output files.
; #include's are copied to the syscall names and switch definition files only.

#include "opt_modular.h"
#include "opt_ntp.h"
#include "opt_sysv.h"

#include <sys/param.h>
#include <sys/systm.h>
#include <sys/signal.h>
#include <sys/socket.h>
#include <sys/mount.h>
#include <sys/sched.h>
#include <sys/idtype.h>
#include <sys/syscallargs.h>

%%

; Reserved/unimplemented system calls in the range 0-150 inclusive
; are reserved for use in future Berkeley releases.
; Additional system calls implemented in vendor and other
; redistributions should be placed in the reserved range at the end
; of the current calls.

0	INDIR		{ int|sys||syscall(int code, \
			    ... register_t args[SYS_MAXSYSARGS]); }
1	STD 		{ void|sys||exit(int rval); }
2	STD 		{ int|sys||fork(void); }
3	STD 	 RUMP	{ ssize_t|sys||read(int fd, void *buf, size_t nbyte); }
4	STD 	 RUMP	{ ssize_t|sys||write(int fd, const void *buf, \
			    size_t nbyte); }
5	STD 	 RUMP	{ int|sys||open(const char *path, \
			    int flags, ... mode_t mode); }
6	STD	 RUMP	{ int|sys||close(int fd); }
7	COMPAT_50 MODULAR compat { int|sys||wait4(pid_t pid, int *status, \
			    int options, struct rusage50 *rusage); }
8	COMPAT_43 MODULAR compat	\
		{ int|sys||creat(const char *path, mode_t mode); } ocreat
9	STD 	 RUMP	{ int|sys||link(const char *path, const char *link); }
10	STD 	 RUMP	{ int|sys||unlink(const char *path); }
11	OBSOL		execv
12	STD 	 RUMP	{ int|sys||chdir(const char *path); }
13	STD 	 RUMP	{ int|sys||fchdir(int fd); }
14	COMPAT_50 MODULAR compat RUMP	\
		{ int|sys||mknod(const char *path, mode_t mode, uint32_t dev); }
15	STD 	 RUMP	{ int|sys||chmod(const char *path, mode_t mode); }
16	STD 	 RUMP	{ int|sys||chown(const char *path, uid_t uid, \
			    gid_t gid); }
17	STD 		{ int|sys||obreak(char *nsize); } break
18	COMPAT_20 MODULAR compat { int|sys||getfsstat(struct statfs12 *buf, \
			    long bufsize, int flags); }
19	COMPAT_43 MODULAR compat	\
		{ long|sys||lseek(int fd, long offset, int whence); }\
			    olseek
20	NOERR 	RUMP	{ pid_t|sys||getpid_with_ppid(void); } getpid
21	COMPAT_40 MODULAR compat	\
		{ int|sys||mount(const char *type, const char *path, \
			    int flags, void *data); }
22	STD 	RUMP	{ int|sys||unmount(const char *path, int flags); }
23	STD 	RUMP	{ int|sys||setuid(uid_t uid); }
24	NOERR 	RUMP	{ uid_t|sys||getuid_with_euid(void); } getuid
25	NOERR 	RUMP	{ uid_t|sys||geteuid(void); }
26	STD 	MODULAR ptrace	\
			{ int|sys||ptrace(int req, pid_t pid, void *addr, \
			    int data); }
27	STD 	RUMP	{ ssize_t|sys||recvmsg(int s, struct msghdr *msg, \
			    int flags); }
28	STD 	RUMP	{ ssize_t|sys||sendmsg(int s, \
			    const struct msghdr *msg, int flags); }
29	STD 	RUMP	{ ssize_t|sys||recvfrom(int s, void *buf, size_t len, \
			    int flags, struct sockaddr *from, \
			    socklen_t *fromlenaddr); }
30	STD	RUMP	{ int|sys||accept(int s, struct sockaddr *name, \
			    socklen_t *anamelen); }
31	STD	RUMP	{ int|sys||getpeername(int fdes, struct sockaddr *asa, \
			    socklen_t *alen); }
32	STD	RUMP	{ int|sys||getsockname(int fdes, struct sockaddr *asa, \
			    socklen_t *alen); }
33	STD 	RUMP	{ int|sys||access(const char *path, int flags); }
34	STD 	 RUMP	{ int|sys||chflags(const char *path, u_long flags); }
35	STD 	RUMP	{ int|sys||fchflags(int fd, u_long flags); }
36	NOERR 	 RUMP	{ void|sys||sync(void); }
37	STD 		{ int|sys||kill(pid_t pid, int signum); }
38	COMPAT_43 MODULAR compat	\
		{ int|sys||stat(const char *path, struct stat43 *ub); } stat43
39	NOERR 	RUMP	{ pid_t|sys||getppid(void); }
40	COMPAT_43 MODULAR compat	\
		{ int|sys||lstat(const char *path, \
			    struct stat43 *ub); } lstat43
41	STD 	RUMP	{ int|sys||dup(int fd); }
42	STD 	RUMP	{ int|sys||pipe(void); }
43	NOERR 	RUMP	{ gid_t|sys||getegid(void); }
44	STD 		{ int|sys||profil(char *samples, size_t size, \
			    u_long offset, u_int scale); }
45	STD 	RUMP	{ int|sys||ktrace(const char *fname, int ops, \
			    int facs, pid_t pid); }
46	COMPAT_13 MODULAR compat { int|sys||sigaction(int signum, \
			    const struct sigaction13 *nsa, \
			    struct sigaction13 *osa); } sigaction13
47	NOERR 	RUMP	{ gid_t|sys||getgid_with_egid(void); } getgid
48	COMPAT_13 MODULAR compat { int|sys||sigprocmask(int how, \
			    int mask); } sigprocmask13
49	STD 	RUMP	{ int|sys||__getlogin(char *namebuf, size_t namelen); }
50	STD 	RUMP 	{ int|sys||__setlogin(const char *namebuf); }
51	STD 		{ int|sys||acct(const char *path); }
52	COMPAT_13 MODULAR compat { int|sys||sigpending(void); } sigpending13
53	COMPAT_13 MODULAR compat { int|sys||sigaltstack( \
			    const struct sigaltstack13 *nss, \
			    struct sigaltstack13 *oss); } sigaltstack13
54	STD	RUMP	{ int|sys||ioctl(int fd, \
			    u_long com, ... void *data); }
55	COMPAT_12 MODULAR compat { int|sys||reboot(int opt); } oreboot
56	STD 	 RUMP	{ int|sys||revoke(const char *path); }
57	STD 	 RUMP	{ int|sys||symlink(const char *path, \
			    const char *link); }
58	STD 	 RUMP	{ ssize_t|sys||readlink(const char *path, char *buf, \
			    size_t count); }
59	STD 		{ int|sys||execve(const char *path, \
			    char * const *argp, char * const *envp); }
60	STD 	 RUMP	{ mode_t|sys||umask(mode_t newmask); }
61	STD 	 RUMP	{ int|sys||chroot(const char *path); }
62	COMPAT_43 MODULAR compat	\
		{ int|sys||fstat(int fd, struct stat43 *sb); } fstat43
63	COMPAT_43 MODULAR compat	\
		{ int|sys||getkerninfo(int op, char *where, int *size, \
			    int arg); } ogetkerninfo
64	COMPAT_43 MODULAR compat	\
		{ int|sys||getpagesize(void); } ogetpagesize
65	COMPAT_12 MODULAR compat { int|sys||msync(void *addr, size_t len); }
; XXX COMPAT_??? for 4.4BSD-compatible vfork(2)?
66	STD 		{ int|sys||vfork(void); }
67	OBSOL		vread
68	OBSOL		vwrite
69	OBSOL 		sbrk
70	OBSOL 		sstk
71	COMPAT_43 MODULAR compat	\
		{ int|sys||mmap(void *addr, size_t len, int prot, \
			    int flags, int fd, long pos); } ommap
72	STD 		{ int|sys||ovadvise(int anom); } vadvise
73	STD 		{ int|sys||munmap(void *addr, size_t len); }
74	STD 		{ int|sys||mprotect(void *addr, size_t len, \
			    int prot); }
75	STD 		{ int|sys||madvise(void *addr, size_t len, \
			    int behav); }
76	OBSOL		vhangup
77	OBSOL		vlimit
78	STD 		{ int|sys||mincore(void *addr, size_t len, \
			    char *vec); }
79	STD 	RUMP	{ int|sys||getgroups(int gidsetsize, \
			    gid_t *gidset); }
80	STD 	RUMP	{ int|sys||setgroups(int gidsetsize, \
			    const gid_t *gidset); }
81	STD 	RUMP	{ int|sys||getpgrp(void); }
82	STD 	RUMP	{ int|sys||setpgid(pid_t pid, pid_t pgid); }
83	COMPAT_50 MODULAR compat { int|sys||setitimer(int which, \
			    const struct itimerval50 *itv, \
			    struct itimerval50 *oitv); }
84	COMPAT_43 MODULAR compat { int|sys||wait(void); } owait
85	COMPAT_12 MODULAR compat { int|sys||swapon(const char *name); } oswapon
86	COMPAT_50 MODULAR compat { int|sys||getitimer(int which, \
			    struct itimerval50 *itv); }
87	COMPAT_43 MODULAR compat	\
		{ int|sys||gethostname(char *hostname, u_int len); } \
			    ogethostname
88	COMPAT_43 MODULAR compat	\
		{ int|sys||sethostname(char *hostname, u_int len); } \
			    osethostname
89	COMPAT_43 MODULAR compat	\
		{ int|sys||getdtablesize(void); } ogetdtablesize
90	STD 	 RUMP	{ int|sys||dup2(int from, int to); }
91	UNIMPL		getdopt
92	STD	RUMP	{ int|sys||fcntl(int fd, int cmd, ... void *arg); }
93	COMPAT_50 MODULAR compat RUMP	\
		{ int|sys||select(int nd, fd_set *in, fd_set *ou, \
			    fd_set *ex, struct timeval50 *tv); }
94	UNIMPL		setdopt
95	STD	RUMP 	{ int|sys||fsync(int fd); }
96	STD 		{ int|sys||setpriority(int which, id_t who, int prio); }
97	COMPAT_30 MODULAR compat	\
		{ int|sys||socket(int domain, int type, int protocol); }
98	STD	RUMP	{ int|sys||connect(int s, const struct sockaddr *name, \
			    socklen_t namelen); }
99	COMPAT_43 MODULAR compat	\
		{ int|sys||accept(int s, void *name, \
			    socklen_t *anamelen); } oaccept
100	STD 		{ int|sys||getpriority(int which, id_t who); }
101	COMPAT_43 MODULAR compat { int|sys||send(int s, void *buf, int len, \
			    int flags); } osend
102	COMPAT_43 MODULAR compat { int|sys||recv(int s, void *buf, int len, \
			    int flags); } orecv
103	COMPAT_13 MODULAR compat	\
		{ int|sys||sigreturn(struct sigcontext13 *sigcntxp); } \
			    sigreturn13
104	STD	RUMP	{ int|sys||bind(int s, const struct sockaddr *name, \
			    socklen_t namelen); }
105	STD	RUMP	{ int|sys||setsockopt(int s, int level, int name, \
			    const void *val, socklen_t valsize); }
106	STD	RUMP	{ int|sys||listen(int s, int backlog); }
107	OBSOL		vtimes
108	COMPAT_43 MODULAR compat	\
		{ int|sys||sigvec(int signum, struct sigvec *nsv, \
			    struct sigvec *osv); } osigvec
109	COMPAT_43 MODULAR compat { int|sys||sigblock(int mask); } osigblock
110	COMPAT_43 MODULAR compat { int|sys||sigsetmask(int mask); } osigsetmask
111	COMPAT_13 MODULAR compat { int|sys||sigsuspend(int mask); } sigsuspend13
112	COMPAT_43 MODULAR compat { int|sys||sigstack(struct sigstack *nss, \
			    struct sigstack *oss); } osigstack
113	COMPAT_43 MODULAR compat	\
		{ int|sys||recvmsg(int s, struct omsghdr *msg, \
			    int flags); } orecvmsg
114	COMPAT_43 MODULAR compat	\
		{ int|sys||sendmsg(int s, void *msg, int flags); } osendmsg
115	OBSOL		vtrace
116	COMPAT_50 MODULAR compat { int|sys||gettimeofday(struct timeval50 *tp, \
			    void *tzp); }
117	COMPAT_50 MODULAR compat	\
		{ int|sys||getrusage(int who, struct rusage50 *rusage); }
118	STD	RUMP	{ int|sys||getsockopt(int s, int level, int name, \
			    void *val, socklen_t *avalsize); }
119	OBSOL		resuba
120	STD 	RUMP	{ ssize_t|sys||readv(int fd, \
			    const struct iovec *iovp, int iovcnt); }
121	STD 	RUMP	{ ssize_t|sys||writev(int fd, \
			    const struct iovec *iovp, int iovcnt); }
122	COMPAT_50 MODULAR compat	\
		{ int|sys||settimeofday(const struct timeval50 *tv, \
			    const void *tzp); }
123	STD 	 RUMP	{ int|sys||fchown(int fd, uid_t uid, gid_t gid); }
124	STD 	 RUMP	{ int|sys||fchmod(int fd, mode_t mode); }
125	COMPAT_43 MODULAR compat	\
		{ int|sys||recvfrom(int s, void *buf, size_t len, \
			    int flags, void *from, socklen_t *fromlenaddr); } \
			    orecvfrom
126	STD 	RUMP	{ int|sys||setreuid(uid_t ruid, uid_t euid); }
127	STD 	RUMP	{ int|sys||setregid(gid_t rgid, gid_t egid); }
128	STD 	 RUMP	{ int|sys||rename(const char *from, const char *to); }
129	COMPAT_43 MODULAR compat	\
		{ int|sys||truncate(const char *path, long length); } otruncate
130	COMPAT_43 MODULAR compat	\
		{ int|sys||ftruncate(int fd, long length); } oftruncate
131	STD 	 RUMP	{ int|sys||flock(int fd, int how); }
132	STD 	 RUMP	{ int|sys||mkfifo(const char *path, mode_t mode); }
133	STD 	 RUMP	{ ssize_t|sys||sendto(int s, const void *buf, \
			    size_t len, int flags, const struct sockaddr *to, \
			    socklen_t tolen); }
134	STD	 RUMP	{ int|sys||shutdown(int s, int how); }
135	STD	 RUMP	{ int|sys||socketpair(int domain, int type, \
			    int protocol, int *rsv); }
136	STD 	 RUMP	{ int|sys||mkdir(const char *path, mode_t mode); }
137	STD 	 RUMP	{ int|sys||rmdir(const char *path); }
138	COMPAT_50 MODULAR compat RUMP { int|sys||utimes(const char *path, \
			    const struct timeval50 *tptr); }
139	OBSOL		4.2 sigreturn
140	COMPAT_50 MODULAR compat	\
		{ int|sys||adjtime(const struct timeval50 *delta, \
			    struct timeval50 *olddelta); }
141	COMPAT_43 MODULAR compat	\
		{ int|sys||getpeername(int fdes, void *asa, \
			    socklen_t *alen); } ogetpeername
142	COMPAT_43 MODULAR compat	\
		{ int32_t|sys||gethostid(void); } ogethostid
143	COMPAT_43 MODULAR compat	\
		{ int|sys||sethostid(int32_t hostid); } osethostid
144	COMPAT_43 MODULAR compat	\
		{ int|sys||getrlimit(int which, \
			    struct orlimit *rlp); } ogetrlimit
145	COMPAT_43 MODULAR compat { int|sys||setrlimit(int which, \
			    const struct orlimit *rlp); } osetrlimit
146	COMPAT_43 MODULAR compat	\
		{ int|sys||killpg(int pgid, int signum); } okillpg
147	STD 	RUMP 	{ int|sys||setsid(void); }
148	COMPAT_50 MODULAR XXX { int|sys||quotactl(const char *path, int cmd, \
			    int uid, void *arg); }
149	COMPAT_43 MODULAR compat { int|sys||quota(void); } oquota
150	COMPAT_43 MODULAR compat { int|sys||getsockname(int fdec, void *asa, \
			    socklen_t *alen); } ogetsockname

; Syscalls 151-180 inclusive are reserved for vendor-specific
; system calls.  (This includes various calls added for compatibity
; with other Unix variants.)
; Some of these calls are now supported by BSD...
151	UNIMPL
152	UNIMPL
153	UNIMPL
154	UNIMPL
155	STD MODULAR nfsserver RUMP  { int|sys||nfssvc(int flag, void *argp); }
156	COMPAT_43 MODULAR compat	\
		{ int|sys||getdirentries(int fd, char *buf, \
			    u_int count, long *basep); } ogetdirentries
157	COMPAT_20 MODULAR compat { int|sys||statfs(const char *path, \
			    struct statfs12 *buf); }
158	COMPAT_20 MODULAR compat	\
		{ int|sys||fstatfs(int fd, struct statfs12 *buf); }
159	UNIMPL
160	UNIMPL
161	COMPAT_30 MODULAR compat { int|sys||getfh(const char *fname, \
			    struct compat_30_fhandle *fhp); }
162	COMPAT_09 MODULAR compat	\
		{ int|sys||getdomainname(char *domainname, int len); } \
			    ogetdomainname
163	COMPAT_09 MODULAR compat	\
		{ int|sys||setdomainname(char *domainname, int len); } \
			    osetdomainname
164	COMPAT_09 MODULAR compat	\
		{ int|sys||uname(struct outsname *name); } ouname
165	STD 		{ int|sys||sysarch(int op, void *parms); }
166	UNIMPL
167	UNIMPL
168	UNIMPL
; XXX more generally, never on machines where sizeof(void *) != sizeof(int)
#if !defined(_LP64)
169	COMPAT_10 MODULAR sysv_ipc	\
		{ int|sys||semsys(int which, int a2, int a3, int a4, \
			    int a5); } osemsys
#else
169	EXCL		1.0 semsys
#endif
; XXX more generally, never on machines where sizeof(void *) != sizeof(int)
#if !defined(_LP64)
170	COMPAT_10 MODULAR sysv_ipc	\
		{ int|sys||msgsys(int which, int a2, int a3, int a4, \
			    int a5, int a6); } omsgsys
#else
170	EXCL		1.0 msgsys
#endif
; XXX more generally, never on machines where sizeof(void *) != sizeof(int)
#if !defined(_LP64)
171	COMPAT_10 MODULAR sysv_ipc	\
		{ int|sys||shmsys(int which, int a2, int a3, int a4); } \
			    oshmsys
#else
171	EXCL		1.0 shmsys
#endif
172	UNIMPL
173	STD 	 RUMP	{ ssize_t|sys||pread(int fd, void *buf, \
			    size_t nbyte, int PAD, off_t offset); }
174	STD 	 RUMP	{ ssize_t|sys||pwrite(int fd, const void *buf, \
			    size_t nbyte, int PAD, off_t offset); }
; For some reason, ntp_gettime doesn't want to raise SIGSYS when it's excluded.
175	COMPAT_30	{ int|sys||ntp_gettime(struct ntptimeval30 *ntvp); }
#if defined(NTP) || !defined(_KERNEL_OPT)
176	STD 		{ int|sys||ntp_adjtime(struct timex *tp); }
#else
176	EXCL		ntp_adjtime
#endif
177	UNIMPL
178	UNIMPL
179	UNIMPL
180	UNIMPL

; Syscalls 180-199 are used by/reserved for BSD
181	STD 	RUMP	{ int|sys||setgid(gid_t gid); }
182	STD 	RUMP	{ int|sys||setegid(gid_t egid); }
183	STD 	RUMP	{ int|sys||seteuid(uid_t euid); }
184	STD MODULAR lfs	{ int|sys||lfs_bmapv(fsid_t *fsidp, \
			    struct block_info *blkiov, int blkcnt); }
185	STD MODULAR lfs	{ int|sys||lfs_markv(fsid_t *fsidp, \
			    struct block_info *blkiov, int blkcnt); }
186	STD MODULAR lfs	{ int|sys||lfs_segclean(fsid_t *fsidp, u_long segment); }
187	COMPAT_50 MODULAR compat { int|sys||lfs_segwait(fsid_t *fsidp, \
			    struct timeval50 *tv); }
188	COMPAT_12 MODULAR compat	\
		{ int|sys||stat(const char *path, struct stat12 *ub); } stat12
189	COMPAT_12 MODULAR compat	\
		{ int|sys||fstat(int fd, struct stat12 *sb); } fstat12
190	COMPAT_12 MODULAR compat { int|sys||lstat(const char *path, \
			    struct stat12 *ub); } lstat12
191	STD 	RUMP	{ long|sys||pathconf(const char *path, int name); }
192	STD 	RUMP	{ long|sys||fpathconf(int fd, int name); }
193	STD	RUMP	{ int|sys||getsockopt2(int s, int level, int name, \
			    void *val, socklen_t *avalsize); }
194	STD 	RUMP	{ int|sys||getrlimit(int which, \
			    struct rlimit *rlp); }
195	STD 	RUMP	{ int|sys||setrlimit(int which, \
			    const struct rlimit *rlp); }
196	COMPAT_12 MODULAR compat	\
		{ int|sys||getdirentries(int fd, char *buf, \
			    u_int count, long *basep); }
197	STD 		{ void *|sys||mmap(void *addr, size_t len, int prot, \
			    int flags, int fd, long PAD, off_t pos); }
198	INDIR		{ quad_t|sys||__syscall(quad_t code, \
			    ... register_t args[SYS_MAXSYSARGS]); }
199	STD 	 RUMP	{ off_t|sys||lseek(int fd, int PAD, off_t offset, \
			    int whence); }
200	STD 	 RUMP	{ int|sys||truncate(const char *path, int PAD, \
			    off_t length); }
201	STD 	 RUMP	{ int|sys||ftruncate(int fd, int PAD, off_t length); }
202	STD	 RUMP 	{ int|sys||__sysctl(const int *name, u_int namelen, \
			    void *oldv, size_t *oldlenp, const void *newv, \
			    size_t newlen); }
203	STD 		{ int|sys||mlock(const void *addr, size_t len); }
204	STD 		{ int|sys||munlock(const void *addr, size_t len); }
205	STD 		{ int|sys||undelete(const char *path); }
206	COMPAT_50 MODULAR compat RUMP { int|sys||futimes(int fd, \
			    const struct timeval50 *tptr); }
207	STD 	 RUMP	{ pid_t|sys||getpgid(pid_t pid); }
208	STD	 RUMP	{ int|sys||reboot(int opt, char *bootstr); }
209	STD 	 RUMP	{ int|sys||poll(struct pollfd *fds, u_int nfds, \
			    int timeout); }
;
; Syscalls 210-219 are reserved for dynamically loaded syscalls
;
210	EXTERN	MODULAR openafs { int|sys||afssys(long id, long a1, long a2, \
			  long a3, long a4, long a5, long a6); }
211	UNIMPL
212	UNIMPL
213	UNIMPL
214	UNIMPL
215	UNIMPL
216	UNIMPL
217	UNIMPL
218	UNIMPL
219	UNIMPL
; System calls 220-300 are reserved for use by NetBSD
220	COMPAT_14 MODULAR sysv_ipc	\
		{ int|sys||__semctl(int semid, int semnum, int cmd, \
			    union __semun *arg); }
221	STD MODULAR sysv_ipc { int|sys||semget(key_t key, int nsems, \
			    int semflg); }
222	STD MODULAR sysv_ipc { int|sys||semop(int semid, struct sembuf *sops, \
			    size_t nsops); }
223	STD MODULAR sysv_ipc { int|sys||semconfig(int flag); }
224	COMPAT_14 MODULAR sysv_ipc { int|sys||msgctl(int msqid, int cmd, \
			    struct msqid_ds14 *buf); }
225	STD MODULAR sysv_ipc { int|sys||msgget(key_t key, int msgflg); }
226	STD MODULAR sysv_ipc { int|sys||msgsnd(int msqid, const void *msgp, \
			    size_t msgsz, int msgflg); }
227	STD MODULAR sysv_ipc { ssize_t|sys||msgrcv(int msqid, void *msgp, \
			    size_t msgsz, long msgtyp, int msgflg); }
228	STD MODULAR sysv_ipc { void *|sys||shmat(int shmid,	\
			    const void *shmaddr, int shmflg); }
229	COMPAT_14 MODULAR sysv_ipc { int|sys||shmctl(int shmid, int cmd, \
			    struct shmid_ds14 *buf); }
230	STD MODULAR sysv_ipc { int|sys||shmdt(const void *shmaddr); }
231	STD MODULAR sysv_ipc { int|sys||shmget(key_t key, size_t size,	\
			    int shmflg); }
232	COMPAT_50 MODULAR compat { int|sys||clock_gettime(clockid_t clock_id, \
			    struct timespec50 *tp); }
233	COMPAT_50 MODULAR compat { int|sys||clock_settime(clockid_t clock_id, \
			    const struct timespec50 *tp); }
234	COMPAT_50 MODULAR compat { int|sys||clock_getres(clockid_t clock_id, \
			    struct timespec50 *tp); }
235	STD  RUMP	{ int|sys||timer_create(clockid_t clock_id, \
			    struct sigevent *evp, timer_t *timerid); }
236	STD  RUMP	{ int|sys||timer_delete(timer_t timerid); }
237	COMPAT_50 MODULAR compat { int|sys||timer_settime(timer_t timerid, \
			    int flags, const struct itimerspec50 *value, \
			    struct itimerspec50 *ovalue); }
238	COMPAT_50 MODULAR compat { int|sys||timer_gettime(timer_t timerid, \
			    struct itimerspec50 *value); }
239	STD  RUMP	{ int|sys||timer_getoverrun(timer_t timerid); }
;
; Syscalls 240-269 are reserved for other IEEE Std1003.1b syscalls
;
240	COMPAT_50 MODULAR compat	\
		{ int|sys||nanosleep(const struct timespec50 *rqtp, \
			    struct timespec50 *rmtp); }
241	STD 	 RUMP	{ int|sys||fdatasync(int fd); }
242	STD 		{ int|sys||mlockall(int flags); }
243	STD 		{ int|sys||munlockall(void); }
244	COMPAT_50 MODULAR compat	\
		{ int|sys||__sigtimedwait(const sigset_t *set, \
			    siginfo_t *info, struct timespec50 *timeout); }
245	STD		{ int|sys||sigqueueinfo(pid_t pid, \
			    const siginfo_t *info); }
246	STD RUMP 	{ int|sys||modctl(int cmd, void *arg); }
247	STD MODULAR ksem RUMP { int|sys||_ksem_init(unsigned int value, intptr_t *idp); }
248	STD MODULAR ksem RUMP { int|sys||_ksem_open(const char *name, int oflag, \
			    mode_t mode, unsigned int value, intptr_t *idp); }
249	STD MODULAR ksem RUMP { int|sys||_ksem_unlink(const char *name); }
250	STD MODULAR ksem RUMP { int|sys||_ksem_close(intptr_t id); }
251	STD MODULAR ksem RUMP { int|sys||_ksem_post(intptr_t id); }
252	STD MODULAR ksem RUMP { int|sys||_ksem_wait(intptr_t id); }
253	STD MODULAR ksem RUMP { int|sys||_ksem_trywait(intptr_t id); }
254	STD MODULAR ksem RUMP { int|sys||_ksem_getvalue(intptr_t id, \
			    unsigned int *value); }
255	STD MODULAR ksem RUMP { int|sys||_ksem_destroy(intptr_t id); }
256	STD MODULAR ksem RUMP { int|sys||_ksem_timedwait(intptr_t id, \
				const struct timespec *abstime); }
257	STD MODULAR mqueue	\
			{ mqd_t|sys||mq_open(const char * name, int oflag, \
			    mode_t mode, struct mq_attr *attr); }
258	STD MODULAR mqueue	{ int|sys||mq_close(mqd_t mqdes); }
259	STD MODULAR mqueue	{ int|sys||mq_unlink(const char *name); }
260	STD MODULAR mqueue	\
			{ int|sys||mq_getattr(mqd_t mqdes, \
			    struct mq_attr *mqstat); }
261	STD MODULAR mqueue	\
			{ int|sys||mq_setattr(mqd_t mqdes, \
			    const struct mq_attr *mqstat, \
			    struct mq_attr *omqstat); }
262	STD MODULAR mqueue	\
			{ int|sys||mq_notify(mqd_t mqdes, \
			    const struct sigevent *notification); }
263	STD MODULAR mqueue	\
			{ int|sys||mq_send(mqd_t mqdes, const char *msg_ptr, \
			    size_t msg_len, unsigned msg_prio); }
264	STD MODULAR mqueue	\
			{ ssize_t|sys||mq_receive(mqd_t mqdes, char *msg_ptr, \
			    size_t msg_len, unsigned *msg_prio); }
265	COMPAT_50 MODULAR compat	\
			{ int|sys||mq_timedsend(mqd_t mqdes, \
			    const char *msg_ptr, size_t msg_len, \
			    unsigned msg_prio, \
			    const struct timespec50 *abs_timeout); }
266	COMPAT_50 MODULAR compat	\
			{ ssize_t|sys||mq_timedreceive(mqd_t mqdes, \
			    char *msg_ptr, size_t msg_len, unsigned *msg_prio, \
			    const struct timespec50 *abs_timeout); }
267	UNIMPL
268	UNIMPL
269	UNIMPL
270	STD 	 RUMP	{ int|sys||__posix_rename(const char *from, \
			    const char *to); }
271	STD 		{ int|sys||swapctl(int cmd, void *arg, int misc); }
272	COMPAT_30 MODULAR compat { int|sys||getdents(int fd, char *buf, size_t count); }
273	STD 		{ int|sys||minherit(void *addr, size_t len, \
			    int inherit); }
274	STD 	 RUMP	{ int|sys||lchmod(const char *path, mode_t mode); }
275	STD 	 RUMP	{ int|sys||lchown(const char *path, uid_t uid, \
			    gid_t gid); }
276	COMPAT_50 MODULAR compat RUMP { int|sys||lutimes(const char *path, \
			    const struct timeval50 *tptr); }
277	STD 		{ int|sys|13|msync(void *addr, size_t len, int flags); }
278	COMPAT_30 MODULAR compat	\
		{ int|sys|13|stat(const char *path, struct stat13 *ub); }
279	COMPAT_30 MODULAR compat	\
		{ int|sys|13|fstat(int fd, struct stat13 *sb); }
280	COMPAT_30 MODULAR compat	\
		{ int|sys|13|lstat(const char *path, struct stat13 *ub); }
281	STD 		{ int|sys|14|sigaltstack( \
			    const struct sigaltstack *nss, \
			    struct sigaltstack *oss); }
282	STD 		{ int|sys|14|vfork(void); }
283	STD 	RUMP	{ int|sys||__posix_chown(const char *path, uid_t uid, \
			    gid_t gid); }
284	STD 	RUMP	{ int|sys||__posix_fchown(int fd, uid_t uid, \
			    gid_t gid); }
285	STD 	RUMP	{ int|sys||__posix_lchown(const char *path, uid_t uid, \
			    gid_t gid); }
286	STD 	RUMP	{ pid_t|sys||getsid(pid_t pid); }
287	STD 		{ pid_t|sys||__clone(int flags, void *stack); }
288	STD 	RUMP	{ int|sys||fktrace(int fd, int ops, \
			    int facs, pid_t pid); }
289	STD 	RUMP	{ ssize_t|sys||preadv(int fd, \
			    const struct iovec *iovp, int iovcnt, \
			    int PAD, off_t offset); }
290	STD 	RUMP	{ ssize_t|sys||pwritev(int fd, \
			    const struct iovec *iovp, int iovcnt, \
			    int PAD, off_t offset); }
291	COMPAT_16 MODULAR compat { int|sys|14|sigaction(int signum, \
			    const struct sigaction *nsa, \
			    struct sigaction *osa); }
292	STD 		{ int|sys|14|sigpending(sigset_t *set); }
293	STD 		{ int|sys|14|sigprocmask(int how, \
			    const sigset_t *set, \
			    sigset_t *oset); }
294	STD 		{ int|sys|14|sigsuspend(const sigset_t *set); }
295	COMPAT_16 MODULAR compat	\
		{ int|sys|14|sigreturn(struct sigcontext *sigcntxp); }
296	STD 	 RUMP	{ int|sys||__getcwd(char *bufp, size_t length); }
297	STD 	 RUMP	{ int|sys||fchroot(int fd); }
298	COMPAT_30 MODULAR compat	\
		{ int|sys||fhopen(const struct compat_30_fhandle *fhp, int flags); }
299	COMPAT_30 MODULAR compat	\
		{ int|sys||fhstat(const struct compat_30_fhandle *fhp, \
			    struct stat13 *sb); }
300	COMPAT_20 MODULAR compat	\
		{ int|sys||fhstatfs(const struct compat_30_fhandle *fhp, \
			    struct statfs12 *buf); }
301	COMPAT_50 MODULAR sysv_ipc	\
		{ int|sys|13|__semctl(int semid, int semnum, int cmd, \
			    ... union __semun *arg); }
302	COMPAT_50 MODULAR sysv_ipc { int|sys|13|msgctl(int msqid, int cmd, \
			    struct msqid_ds *buf); }
303	COMPAT_50 MODULAR sysv_ipc { int|sys|13|shmctl(int shmid, int cmd, \
			    struct shmid_ds13 *buf); }
304	STD 	 RUMP	{ int|sys||lchflags(const char *path, u_long flags); }
305	NOERR 	RUMP	{ int|sys||issetugid(void); }
306	STD	RUMP	{ int|sys||utrace(const char *label, void *addr, \
				size_t len); }
307	STD 		{ int|sys||getcontext(struct __ucontext *ucp); }
308	STD 		{ int|sys||setcontext(const struct __ucontext *ucp); }
309	STD 		{ int|sys||_lwp_create(const struct __ucontext *ucp, \
				u_long flags, lwpid_t *new_lwp); }
310	STD 		{ int|sys||_lwp_exit(void); }
311	STD 		{ lwpid_t|sys||_lwp_self(void); }
312	STD 		{ int|sys||_lwp_wait(lwpid_t wait_for, \
				lwpid_t *departed); }
313	STD 		{ int|sys||_lwp_suspend(lwpid_t target); }
314	STD 		{ int|sys||_lwp_continue(lwpid_t target); }
315	STD 		{ int|sys||_lwp_wakeup(lwpid_t target); }
316	STD 		{ void *|sys||_lwp_getprivate(void); }
317	STD 		{ void|sys||_lwp_setprivate(void *ptr); }
318	STD 		{ int|sys||_lwp_kill(lwpid_t target, int signo); }
319	STD 		{ int|sys||_lwp_detach(lwpid_t target); }
320	COMPAT_50 MODULAR compat	\
		{ int|sys||_lwp_park(const struct timespec50 *ts, \
				lwpid_t unpark, const void *hint, \
				const void *unparkhint); }
321	STD 		{ int|sys||_lwp_unpark(lwpid_t target, const void *hint); }
322	STD 		{ ssize_t|sys||_lwp_unpark_all(const lwpid_t *targets, \
				size_t ntargets, const void *hint); }
323	STD 		{ int|sys||_lwp_setname(lwpid_t target, \
				const char *name); }
324	STD 		{ int|sys||_lwp_getname(lwpid_t target, \
				char *name, size_t len); }
325	STD 		{ int|sys||_lwp_ctl(int features, \
				struct lwpctl **address); }
; Syscalls 326-339 reserved for LWP syscalls.
326	UNIMPL
327	UNIMPL
328	UNIMPL
329	UNIMPL
; SA system calls.
330	COMPAT_60 	{ int|sys||sa_register(void *newv, void **oldv, \
				int flags, ssize_t stackinfo_offset); }
331	COMPAT_60 	{ int|sys||sa_stacks(int num, stack_t *stacks); }
332	COMPAT_60 	{ int|sys||sa_enable(void); }
333	COMPAT_60 	{ int|sys||sa_setconcurrency(int concurrency); }
334	COMPAT_60 	{ int|sys||sa_yield(void); }
335	COMPAT_60 	{ int|sys||sa_preempt(int sa_id); }
336	OBSOL 		sys_sa_unblockyield
;
; Syscalls 337-339 are reserved for other scheduler activation syscalls.
;
337	UNIMPL
338	UNIMPL
339	UNIMPL
340	STD 		{ int|sys||__sigaction_sigtramp(int signum, \
			    const struct sigaction *nsa, \
			    struct sigaction *osa, \
			    const void *tramp, int vers); }
341	OBSOL		sys_pmc_get_info
342	OBSOL		sys_pmc_control
343	STD 		{ int|sys||rasctl(void *addr, size_t len, int op); }
344	STD	RUMP	{ int|sys||kqueue(void); }
345	COMPAT_50 MODULAR compat RUMP { int|sys||kevent(int fd, \
			    const struct kevent *changelist, size_t nchanges, \
			    struct kevent *eventlist, size_t nevents, \
			    const struct timespec50 *timeout); }

; Scheduling system calls.
346	STD 		{ int|sys||_sched_setparam(pid_t pid, lwpid_t lid, \
			    int policy, const struct sched_param *params); }
347	STD 		{ int|sys||_sched_getparam(pid_t pid, lwpid_t lid, \
			    int *policy, struct sched_param *params); }
348	STD 		{ int|sys||_sched_setaffinity(pid_t pid, lwpid_t lid, \
			    size_t size, const cpuset_t *cpuset); }
349	STD 		{ int|sys||_sched_getaffinity(pid_t pid, lwpid_t lid, \
			    size_t size, cpuset_t *cpuset); }
350	STD 		{ int|sys||sched_yield(void); }
351	STD		{ int|sys||_sched_protect(int priority); }	
352	UNIMPL
353	UNIMPL

354	STD	RUMP	{ int|sys||fsync_range(int fd, int flags, off_t start, \
			    off_t length); }
355	STD 		{ int|sys||uuidgen(struct uuid *store, int count); }
356	STD 	RUMP	{ int|sys||getvfsstat(struct statvfs *buf, \
			    size_t bufsize, int flags); }
357	STD 	RUMP	{ int|sys||statvfs1(const char *path, \
			    struct statvfs *buf, int flags); }
358	STD 	RUMP	{ int|sys||fstatvfs1(int fd, struct statvfs *buf, \
			    int flags); }
359	COMPAT_30 MODULAR compat	\
		{ int|sys||fhstatvfs1(const struct compat_30_fhandle *fhp, \
			    struct statvfs *buf, int flags); }
360	STD 	RUMP	{ int|sys||extattrctl(const char *path, int cmd, \
			    const char *filename, int attrnamespace, \
			    const char *attrname); }
361	STD 	RUMP	{ int|sys||extattr_set_file(const char *path, \
			    int attrnamespace, const char *attrname, \
			    const void *data, size_t nbytes); }
362	STD 	RUMP	{ ssize_t|sys||extattr_get_file(const char *path, \
			    int attrnamespace, const char *attrname, \
			    void *data, size_t nbytes); }
363	STD 	RUMP	{ int|sys||extattr_delete_file(const char *path, \
			    int attrnamespace, const char *attrname); }
364	STD 	RUMP	{ int|sys||extattr_set_fd(int fd, \
			    int attrnamespace, const char *attrname, \
			    const void *data, size_t nbytes); }
365	STD 	RUMP	{ ssize_t|sys||extattr_get_fd(int fd, \
			    int attrnamespace, const char *attrname, \
			    void *data, size_t nbytes); }
366	STD 	RUMP	{ int|sys||extattr_delete_fd(int fd, \
			    int attrnamespace, const char *attrname); }
367	STD 	RUMP	{ int|sys||extattr_set_link(const char *path, \
			    int attrnamespace, const char *attrname, \
			    const void *data, size_t nbytes); }
368	STD 	RUMP	{ ssize_t|sys||extattr_get_link(const char *path, \
			    int attrnamespace, const char *attrname, \
			    void *data, size_t nbytes); }
369	STD 	RUMP	{ int|sys||extattr_delete_link(const char *path, \
			    int attrnamespace, const char *attrname); }
370	STD 	RUMP	{ ssize_t|sys||extattr_list_fd(int fd, \
			    int attrnamespace, void *data, size_t nbytes); }
371	STD 	RUMP	{ ssize_t|sys||extattr_list_file(const char *path, \
			    int attrnamespace, void *data, size_t nbytes); }
372	STD 	RUMP	{ ssize_t|sys||extattr_list_link(const char *path, \
			    int attrnamespace, void *data, size_t nbytes); }
373	COMPAT_50 MODULAR compat RUMP	\
		{ int|sys||pselect(int nd, fd_set *in, fd_set *ou, \
			    fd_set *ex, const struct timespec50 *ts, \
			    const sigset_t *mask); }
374	COMPAT_50 MODULAR compat RUMP	\
		{ int|sys||pollts(struct pollfd *fds, u_int nfds, \
			    const struct timespec50 *ts, const sigset_t *mask); }
375	STD 	RUMP	{ int|sys||setxattr(const char *path, \
			    const char *name, const void *value, size_t size, \
			    int flags); }
376	STD 	RUMP	{ int|sys||lsetxattr(const char *path, \
			    const char *name, const void *value, size_t size, \
			    int flags); }
377	STD 	RUMP	{ int|sys||fsetxattr(int fd, \
			    const char *name, const void *value, size_t size, \
			    int flags); }
378	STD 	RUMP	{ int|sys||getxattr(const char *path, \
			    const char *name, void *value, size_t size); }
379	STD 	RUMP	{ int|sys||lgetxattr(const char *path, \
			    const char *name, void *value, size_t size); }
380	STD 	RUMP	{ int|sys||fgetxattr(int fd, \
			    const char *name, void *value, size_t size); }
381	STD 	RUMP	{ int|sys||listxattr(const char *path, \
			    char *list, size_t size); }
382	STD 	RUMP	{ int|sys||llistxattr(const char *path, \
			    char *list, size_t size); }
383	STD 	RUMP	{ int|sys||flistxattr(int fd, \
			    char *list, size_t size); }
384	STD 	RUMP	{ int|sys||removexattr(const char *path, \
			    const char *name); }
385	STD 	RUMP	{ int|sys||lremovexattr(const char *path, \
			    const char *name); }
386	STD 	RUMP	{ int|sys||fremovexattr(int fd, \
			    const char *name); }
387	COMPAT_50 MODULAR compat RUMP	\
		{ int|sys|30|stat(const char *path, struct stat30 *ub); }
388	COMPAT_50 MODULAR compat RUMP	\
		{ int|sys|30|fstat(int fd, struct stat30 *sb); }
389	COMPAT_50 MODULAR compat RUMP	\
		{ int|sys|30|lstat(const char *path, struct stat30 *ub); }
390	STD 	RUMP	{ int|sys|30|getdents(int fd, char *buf, size_t count); }
391	IGNORED		old posix_fadvise
392	COMPAT_30 MODULAR compat { int|sys|30|fhstat(const struct compat_30_fhandle \
			    *fhp, struct stat30 *sb); }
393	COMPAT_50 MODULAR compat	\
		{ int|sys|30|ntp_gettime(struct ntptimeval50 *ntvp); }
394	STD	 RUMP	{ int|sys|30|socket(int domain, int type, int protocol); }
395	STD 	 RUMP	{ int|sys|30|getfh(const char *fname, void *fhp, \
			    size_t *fh_size); }
396	STD 	 RUMP	{ int|sys|40|fhopen(const void *fhp, size_t fh_size,\
			    int flags); }
397	STD 	 RUMP	{ int|sys|40|fhstatvfs1(const void *fhp, \
			    size_t fh_size, struct statvfs *buf, int flags); }
398	COMPAT_50 MODULAR compat RUMP { int|sys|40|fhstat(const void *fhp, \
			    size_t fh_size, struct stat30 *sb); }

; Asynchronous I/O system calls
399	STD MODULAR aio RUMP	\
		{ int|sys||aio_cancel(int fildes, struct aiocb *aiocbp); }
400	STD MODULAR aio RUMP	\
		{ int|sys||aio_error(const struct aiocb *aiocbp); }
401	STD MODULAR aio RUMP	\
		{ int|sys||aio_fsync(int op, struct aiocb *aiocbp); }
402	STD MODULAR aio RUMP	\
		{ int|sys||aio_read(struct aiocb *aiocbp); }
403	STD MODULAR aio RUMP	\
		{ int|sys||aio_return(struct aiocb *aiocbp); }
404	COMPAT_50 MODULAR compat	\
		{ int|sys||aio_suspend(const struct aiocb *const *list, \
		    int nent, const struct timespec50 *timeout); }
405	STD MODULAR aio RUMP	\
		{ int|sys||aio_write(struct aiocb *aiocbp); }
406	STD MODULAR aio RUMP	\
		{ int|sys||lio_listio(int mode, struct aiocb *const *list, \
		    int nent, struct sigevent *sig); }

407	UNIMPL
408	UNIMPL
409	UNIMPL

410	STD  RUMP	{ int|sys|50|mount(const char *type, \
			    const char *path, int flags, void *data, \
			    size_t data_len); }
411	STD 		{ void *|sys||mremap(void *old_address, size_t old_size, \
			    void *new_address, size_t new_size, int flags); }

; Processor-sets system calls
412	STD 		{ int|sys||pset_create(psetid_t *psid); }
413	STD 		{ int|sys||pset_destroy(psetid_t psid); }
414	STD 		{ int|sys||pset_assign(psetid_t psid, cpuid_t cpuid, \
			    psetid_t *opsid); }
415	STD 		{ int|sys||_pset_bind(idtype_t idtype, id_t first_id, \
			    id_t second_id, psetid_t psid, psetid_t *opsid); }
416	NOERR RUMP	{ int|sys|50|posix_fadvise(int fd, int PAD, \
			    off_t offset, off_t len, int advice); }
417	STD  RUMP	{ int|sys|50|select(int nd, fd_set *in, fd_set *ou, \
			    fd_set *ex, struct timeval *tv); }
418	STD  RUMP	{ int|sys|50|gettimeofday(struct timeval *tp, \
			    void *tzp); }
419	STD  RUMP	{ int|sys|50|settimeofday(const struct timeval *tv, \
			    const void *tzp); }
420	STD  RUMP	{ int|sys|50|utimes(const char *path, \
			    const struct timeval *tptr); }
421	STD  RUMP	{ int|sys|50|adjtime(const struct timeval *delta, \
			    struct timeval *olddelta); }
422	STD  MODULAR lfs { int|sys|50|lfs_segwait(fsid_t *fsidp, \
			    struct timeval *tv); }
423	STD  RUMP	{ int|sys|50|futimes(int fd, \
			    const struct timeval *tptr); }
424	STD  RUMP 	{ int|sys|50|lutimes(const char *path, \
			    const struct timeval *tptr); }
425	STD  RUMP	{ int|sys|50|setitimer(int which, \
			    const struct itimerval *itv, \
			    struct itimerval *oitv); }
426	STD  RUMP	{ int|sys|50|getitimer(int which, \
			    struct itimerval *itv); }
427	STD  RUMP	{ int|sys|50|clock_gettime(clockid_t clock_id, \
			    struct timespec *tp); }
428	STD  RUMP	{ int|sys|50|clock_settime(clockid_t clock_id, \
			    const struct timespec *tp); }
429	STD  RUMP	{ int|sys|50|clock_getres(clockid_t clock_id, \
			    struct timespec *tp); }
430	STD  RUMP	{ int|sys|50|nanosleep(const struct timespec *rqtp, \
			    struct timespec *rmtp); }
431	STD 		{ int|sys|50|__sigtimedwait(const sigset_t *set, \
			    siginfo_t *info, \
			    struct timespec *timeout); }
432	STD MODULAR mqueue	\
		{ int|sys|50|mq_timedsend(mqd_t mqdes, \
			    const char *msg_ptr, size_t msg_len, \
			    unsigned msg_prio, \
			    const struct timespec *abs_timeout); }
433	STD MODULAR mqueue	\
		{ ssize_t|sys|50|mq_timedreceive(mqd_t mqdes, \
			    char *msg_ptr, size_t msg_len, unsigned *msg_prio, \
			    const struct timespec *abs_timeout); }
434	COMPAT_60 MODULAR compat \
		{ int|sys||_lwp_park(const struct timespec *ts, \
				lwpid_t unpark, const void *hint, \
				const void *unparkhint); }
435	STD	RUMP	{ int|sys|50|kevent(int fd, \
			    const struct kevent *changelist, size_t nchanges, \
			    struct kevent *eventlist, size_t nevents, \
			    const struct timespec *timeout); }
436	STD 	RUMP	{ int|sys|50|pselect(int nd, fd_set *in, fd_set *ou, \
			    fd_set *ex, const struct timespec *ts, \
			    const sigset_t *mask); }
437	STD 	RUMP	{ int|sys|50|pollts(struct pollfd *fds, u_int nfds, \
			    const struct timespec *ts, const sigset_t *mask); }
438	STD MODULAR aio RUMP { int|sys|50|aio_suspend( \
			    const struct aiocb *const *list, \
			    int nent, const struct timespec *timeout); }
439	STD  RUMP	{ int|sys|50|stat(const char *path, struct stat *ub); }
440	STD  RUMP	{ int|sys|50|fstat(int fd, struct stat *sb); }
441	STD  RUMP	{ int|sys|50|lstat(const char *path, struct stat *ub); }
442	STD MODULAR sysv_ipc { int|sys|50|__semctl(int semid, int semnum, \
			    int cmd, ... union __semun *arg); }
443	STD MODULAR sysv_ipc { int|sys|50|shmctl(int shmid, int cmd, \
			    struct shmid_ds *buf); }
444	STD MODULAR sysv_ipc { int|sys|50|msgctl(int msqid, int cmd, \
			    struct msqid_ds *buf); }
445	STD 		{ int|sys|50|getrusage(int who, struct rusage *rusage); }
446	STD  RUMP	{ int|sys|50|timer_settime(timer_t timerid, \
			    int flags, const struct itimerspec *value, \
			    struct itimerspec *ovalue); }
447	STD  RUMP	{ int|sys|50|timer_gettime(timer_t timerid, struct \
			    itimerspec *value); }
#if defined(NTP) || !defined(_KERNEL_OPT)
448	STD		{ int|sys|50|ntp_gettime(struct ntptimeval *ntvp); }
#else
448	EXCL		___ntp_gettime50
#endif
449	STD 		{ int|sys|50|wait4(pid_t pid, int *status, \
				    int options, struct rusage *rusage); }
450	STD  RUMP	{ int|sys|50|mknod(const char *path, mode_t mode, \
			    dev_t dev); }
451	STD  RUMP 	{ int|sys|50|fhstat(const void *fhp, \
			    size_t fh_size, struct stat *sb); }
; 452 only ever appeared in 5.99.x and can be reused after netbsd-7
452	OBSOL		5.99 quotactl
453	STD  RUMP	{ int|sys||pipe2(int *fildes, int flags); }
454	STD  RUMP	{ int|sys||dup3(int from, int to, int flags); }
455	STD  RUMP	{ int|sys||kqueue1(int flags); }
456	STD  RUMP	{ int|sys||paccept(int s, struct sockaddr *name, \
			    socklen_t *anamelen, const sigset_t *mask, \
			    int flags); }
457	STD  RUMP	{ int|sys||linkat(int fd1, const char *name1, \
			    int fd2, const char *name2, int flags); }
458	STD  RUMP	{ int|sys||renameat(int fromfd, const char *from, \
			    int tofd, const char *to); }
459	STD  RUMP	{ int|sys||mkfifoat(int fd, const char *path, \
			    mode_t mode); }
460	STD  RUMP	{ int|sys||mknodat(int fd, const char *path, \
			    mode_t mode, int PAD, dev_t dev); }
461	STD  RUMP	{ int|sys||mkdirat(int fd, const char *path, \
			    mode_t mode); }
462	STD  RUMP	{ int|sys||faccessat(int fd, const char *path, \
			    int amode, int flag); }
463	STD  RUMP	{ int|sys||fchmodat(int fd, const char *path, \
			    mode_t mode, int flag); }
464	STD  RUMP	{ int|sys||fchownat(int fd, const char *path, \
			    uid_t owner, gid_t group, int flag); }
465	STD  		{ int|sys||fexecve(int fd, \
			    char * const *argp, char * const *envp); }
466	STD  RUMP	{ int|sys||fstatat(int fd, const char *path, \
			    struct stat *buf, int flag); }
467	STD  RUMP	{ int|sys||utimensat(int fd, const char *path, \
			    const struct timespec *tptr, int flag); }
468	STD  RUMP	{ int|sys||openat(int fd, const char *path, \
			    int oflags, ... mode_t mode); }
469	STD  RUMP	{ ssize_t|sys||readlinkat(int fd, const char *path, \
			    char *buf, size_t bufsize); }
470	STD  RUMP	{ int|sys||symlinkat(const char *path1, int fd, \
			    const char *path2); }
471	STD  RUMP	{ int|sys||unlinkat(int fd, const char *path, \
			    int flag); }
472	STD  RUMP	{ int|sys||futimens(int fd, \
			    const struct timespec *tptr); }
473	STD  RUMP	{ int|sys||__quotactl(const char *path, \
			    struct quotactl_args *args); }
474	NOERR		{ int|sys||posix_spawn(pid_t *pid, const char *path, \
			    const struct posix_spawn_file_actions *file_actions, \
			    const struct posix_spawnattr *attrp, \
			    char *const *argv, char *const *envp); }
475	STD  RUMP	{ int|sys||recvmmsg(int s, struct mmsghdr *mmsg, \
			    unsigned int vlen, unsigned int flags, \
			    struct timespec *timeout); }
476	STD  RUMP	{ int|sys||sendmmsg(int s, struct mmsghdr *mmsg, \
			    unsigned int vlen, unsigned int flags); }
477	NOERR	RUMP	{ int|sys||clock_nanosleep(clockid_t clock_id, \
			    int flags, const struct timespec *rqtp, \
			    struct timespec *rmtp); }
478	STD 		{ int|sys|60|_lwp_park(clockid_t clock_id, int flags, \
			    struct timespec *ts, lwpid_t unpark, \
			    const void *hint, const void *unparkhint); }
479	NOERR	RUMP	{ int|sys||posix_fallocate(int fd, int PAD, off_t pos, \
			    off_t len); }
480	STD  RUMP	{ int|sys||fdiscard(int fd, int PAD, off_t pos, \
			    off_t len); }
481	STD 		{ int|sys||wait6(idtype_t idtype, id_t id, \
			    int *status, int options, struct wrusage *wru, \
			    siginfo_t *info); }
482	STD		{ int|sys||clock_getcpuclockid2(idtype_t idtype, \
			    id_t id, clockid_t *clock_id); }<|MERGE_RESOLUTION|>--- conflicted
+++ resolved
@@ -1,8 +1,4 @@
-<<<<<<< HEAD
-	$NetBSD: syscalls.master,v 1.291 2018/01/06 16:41:23 kamil Exp $
-=======
 	$NetBSD: syscalls.master,v 1.293 2018/07/31 13:00:13 rjs Exp $
->>>>>>> b2b84690
 
 ;	@(#)syscalls.master	8.2 (Berkeley) 1/13/94
 
