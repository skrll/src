<<<<<<< HEAD
/*	$NetBSD: exec_script.c,v 1.77 2018/06/30 11:10:54 kre Exp $	*/
=======
/*	$NetBSD: exec_script.c,v 1.78 2018/09/03 16:29:35 riastradh Exp $	*/
>>>>>>> 598bd837

/*
 * Copyright (c) 1993, 1994, 1996 Christopher G. Demetriou
 * All rights reserved.
 *
 * Redistribution and use in source and binary forms, with or without
 * modification, are permitted provided that the following conditions
 * are met:
 * 1. Redistributions of source code must retain the above copyright
 *    notice, this list of conditions and the following disclaimer.
 * 2. Redistributions in binary form must reproduce the above copyright
 *    notice, this list of conditions and the following disclaimer in the
 *    documentation and/or other materials provided with the distribution.
 * 3. All advertising materials mentioning features or use of this software
 *    must display the following acknowledgement:
 *      This product includes software developed by Christopher G. Demetriou.
 * 4. The name of the author may not be used to endorse or promote products
 *    derived from this software without specific prior written permission
 *
 * THIS SOFTWARE IS PROVIDED BY THE AUTHOR ``AS IS'' AND ANY EXPRESS OR
 * IMPLIED WARRANTIES, INCLUDING, BUT NOT LIMITED TO, THE IMPLIED WARRANTIES
 * OF MERCHANTABILITY AND FITNESS FOR A PARTICULAR PURPOSE ARE DISCLAIMED.
 * IN NO EVENT SHALL THE AUTHOR BE LIABLE FOR ANY DIRECT, INDIRECT,
 * INCIDENTAL, SPECIAL, EXEMPLARY, OR CONSEQUENTIAL DAMAGES (INCLUDING, BUT
 * NOT LIMITED TO, PROCUREMENT OF SUBSTITUTE GOODS OR SERVICES; LOSS OF USE,
 * DATA, OR PROFITS; OR BUSINESS INTERRUPTION) HOWEVER CAUSED AND ON ANY
 * THEORY OF LIABILITY, WHETHER IN CONTRACT, STRICT LIABILITY, OR TORT
 * (INCLUDING NEGLIGENCE OR OTHERWISE) ARISING IN ANY WAY OUT OF THE USE OF
 * THIS SOFTWARE, EVEN IF ADVISED OF THE POSSIBILITY OF SUCH DAMAGE.
 */

#include <sys/cdefs.h>
<<<<<<< HEAD
__KERNEL_RCSID(0, "$NetBSD: exec_script.c,v 1.77 2018/06/30 11:10:54 kre Exp $");
=======
__KERNEL_RCSID(0, "$NetBSD: exec_script.c,v 1.78 2018/09/03 16:29:35 riastradh Exp $");
>>>>>>> 598bd837

#ifdef _KERNEL_OPT
#include "opt_script.h"
#endif

#if defined(SETUIDSCRIPTS) && !defined(FDSCRIPTS)
#define FDSCRIPTS		/* Need this for safe set-id scripts. */
#endif

#include <sys/param.h>
#include <sys/systm.h>
#include <sys/proc.h>
#include <sys/kmem.h>
#include <sys/vnode.h>
#include <sys/namei.h>
#include <sys/file.h>
#ifdef SETUIDSCRIPTS
#include <sys/stat.h>
#endif
#include <sys/filedesc.h>
#include <sys/exec.h>
#include <sys/resourcevar.h>
#include <sys/module.h>
#include <sys/exec_script.h>
#include <sys/exec_elf.h>

MODULE(MODULE_CLASS_EXEC, exec_script, NULL);

static struct execsw exec_script_execsw = {
	.es_hdrsz = SCRIPT_HDR_SIZE,
	.es_makecmds = exec_script_makecmds,
	.u = {
		.elf_probe_func = NULL,
	},
	.es_emul = NULL,
	.es_prio = EXECSW_PRIO_ANY,
	.es_arglen = 0,
	.es_copyargs = NULL,
	.es_setregs = NULL,
	.es_coredump = NULL,
	.es_setup_stack = exec_setup_stack,
};

static int
exec_script_modcmd(modcmd_t cmd, void *arg)
{

	switch (cmd) {
	case MODULE_CMD_INIT:
		return exec_add(&exec_script_execsw, 1);

	case MODULE_CMD_FINI:
		return exec_remove(&exec_script_execsw, 1);

	case MODULE_CMD_AUTOUNLOAD:
		/*
		 * We don't want to be autounloaded because our use is
		 * transient: no executables with p_execsw equal to
		 * exec_script_execsw will exist, so FINI will never
		 * return EBUSY.  However, the system will run scripts
		 * often.  Return EBUSY here to prevent this module from
		 * ping-ponging in and out of the kernel.
		 */
		return EBUSY;

	default:
		return ENOTTY;
	}
}

/*
 * exec_script_makecmds(): Check if it's an executable shell script.
 *
 * Given a proc pointer and an exec package pointer, see if the referent
 * of the epp is in shell script.  If it is, then set thing up so that
 * the script can be run.  This involves preparing the address space
 * and arguments for the shell which will run the script.
 *
 * This function is ultimately responsible for creating a set of vmcmds
 * which can be used to build the process's vm space and inserting them
 * into the exec package.
 */
int
exec_script_makecmds(struct lwp *l, struct exec_package *epp)
{
	int error, hdrlinelen, shellnamelen, shellarglen;
	char *hdrstr = epp->ep_hdr;
	char *cp, *shellname, *shellarg;
	size_t shellargp_len;
	struct exec_fakearg *shellargp;
	struct exec_fakearg *tmpsap;
	struct pathbuf *shell_pathbuf;
	struct vnode *scriptvp;
#ifdef SETUIDSCRIPTS
	/* Gcc needs those initialized for spurious uninitialized warning */
	uid_t script_uid = (uid_t) -1;
	gid_t script_gid = NOGROUP;
	u_short script_sbits;
#endif

	/*
	 * if the magic isn't that of a shell script, or we've already
	 * done shell script processing for this exec, punt on it.
	 */
	if ((epp->ep_flags & EXEC_INDIR) != 0 ||
	    epp->ep_hdrvalid < EXEC_SCRIPT_MAGICLEN ||
	    strncmp(hdrstr, EXEC_SCRIPT_MAGIC, EXEC_SCRIPT_MAGICLEN))
		return ENOEXEC;

	/*
	 * Check that the shell spec is terminated by a newline, and that
	 * it isn't too large.
	 */
	hdrlinelen = uimin(epp->ep_hdrvalid, SCRIPT_HDR_SIZE);
	for (cp = hdrstr + EXEC_SCRIPT_MAGICLEN; cp < hdrstr + hdrlinelen;
	    cp++) {
		if (*cp == '\n') {
			*cp = '\0';
			break;
		}
	}
	if (cp >= hdrstr + hdrlinelen)
		return ENOEXEC;

	/* strip spaces before the shell name */
	for (cp = hdrstr + EXEC_SCRIPT_MAGICLEN; *cp == ' ' || *cp == '\t';
	    cp++)
		;
	if (*cp == '\0')
		return ENOEXEC;

	shellarg = NULL;
	shellarglen = 0;

	/* collect the shell name; remember its length for later */
	shellname = cp;
	shellnamelen = 0;
	for ( /* cp = cp */ ; *cp != '\0' && *cp != ' ' && *cp != '\t'; cp++)
		shellnamelen++;
	if (*cp == '\0')
		goto check_shell;
	*cp++ = '\0';

	/* skip spaces before any argument */
	for ( /* cp = cp */ ; *cp == ' ' || *cp == '\t'; cp++)
		;
	if (*cp == '\0')
		goto check_shell;

	/*
	 * collect the shell argument.  everything after the shell name
	 * is passed as ONE argument; that's the correct (historical)
	 * behaviour.
	 */
	shellarg = cp;
	for ( /* cp = cp */ ; *cp != '\0'; cp++)
		shellarglen++;
	*cp++ = '\0';

check_shell:
#ifdef SETUIDSCRIPTS
	/*
	 * MNT_NOSUID has already taken care of by check_exec,
	 * so we don't need to worry about it now or later.  We
	 * will need to check PSL_TRACED later, however.
	 */
	script_sbits = epp->ep_vap->va_mode & (S_ISUID | S_ISGID);
	if (script_sbits != 0) {
		script_uid = epp->ep_vap->va_uid;
		script_gid = epp->ep_vap->va_gid;
	}
#endif
#ifdef FDSCRIPTS
	/*
	 * if the script isn't readable, or it's set-id, then we've
	 * gotta supply a "/dev/fd/..." for the shell to read.
	 * Note that stupid shells (csh) do the wrong thing, and
	 * close all open fd's when the start.  That kills this
	 * method of implementing "safe" set-id and x-only scripts.
	 */
	vn_lock(epp->ep_vp, LK_EXCLUSIVE | LK_RETRY);
	error = VOP_ACCESS(epp->ep_vp, VREAD, l->l_cred);
	VOP_UNLOCK(epp->ep_vp);
	if (error == EACCES
#ifdef SETUIDSCRIPTS
	    || script_sbits
#endif
	    ) {
		struct file *fp;

		KASSERT(!(epp->ep_flags & EXEC_HASFD));

		if ((error = fd_allocfile(&fp, &epp->ep_fd)) != 0) {
			scriptvp = NULL;
			shellargp = NULL;
			goto fail;
		}
		epp->ep_flags |= EXEC_HASFD;
		fp->f_type = DTYPE_VNODE;
		fp->f_ops = &vnops;
		fp->f_vnode = epp->ep_vp;
		fp->f_flag = FREAD;
		fd_affix(curproc, fp, epp->ep_fd);
	}
#endif

	/* set up the fake args list */
	shellargp_len = 4 * sizeof(*shellargp);
	shellargp = kmem_alloc(shellargp_len, KM_SLEEP);
	tmpsap = shellargp;
	tmpsap->fa_len = shellnamelen + 1;
	tmpsap->fa_arg = kmem_alloc(tmpsap->fa_len, KM_SLEEP);
	strlcpy(tmpsap->fa_arg, shellname, tmpsap->fa_len);
	tmpsap++;
	if (shellarg != NULL) {
		tmpsap->fa_len = shellarglen + 1;
		tmpsap->fa_arg = kmem_alloc(tmpsap->fa_len, KM_SLEEP);
		strlcpy(tmpsap->fa_arg, shellarg, tmpsap->fa_len);
		tmpsap++;
	}
	tmpsap->fa_len = MAXPATHLEN;
	tmpsap->fa_arg = kmem_alloc(tmpsap->fa_len, KM_SLEEP);
#ifdef FDSCRIPTS
	if ((epp->ep_flags & EXEC_HASFD) == 0) {
#endif
		/* normally can't fail, but check for it if diagnostic */
		error = copystr(epp->ep_kname, tmpsap->fa_arg, MAXPATHLEN,
		    NULL);
		KASSERT(error == 0);
		tmpsap++;
#ifdef FDSCRIPTS
	} else {
		snprintf(tmpsap->fa_arg, MAXPATHLEN, "/dev/fd/%d", epp->ep_fd);
		tmpsap++;
	}
#endif
	tmpsap->fa_arg = NULL;

	/* Save the old vnode so we can clean it up later. */
	scriptvp = epp->ep_vp;
	epp->ep_vp = NULL;

	/* Note that we're trying recursively. */
	epp->ep_flags |= EXEC_INDIR;

	/*
	 * mark the header we have as invalid; check_exec will read
	 * the header from the new executable
	 */
	epp->ep_hdrvalid = 0;

	/* try loading the interpreter */
	if ((error = exec_makepathbuf(l, shellname, UIO_SYSSPACE,
	    &shell_pathbuf, NULL)) == 0) {
		error = check_exec(l, epp, shell_pathbuf);
		pathbuf_destroy(shell_pathbuf);
	}

	/* note that we've clobbered the header */
	epp->ep_flags |= EXEC_DESTR;

	if (error == 0) {
		/*
		 * It succeeded.  Unlock the script and
		 * close it if we aren't using it any more.
		 * Also, set things up so that the fake args
		 * list will be used.
		 */
		if ((epp->ep_flags & EXEC_HASFD) == 0) {
			vn_lock(scriptvp, LK_EXCLUSIVE | LK_RETRY);
			VOP_CLOSE(scriptvp, FREAD, l->l_cred);
			vput(scriptvp);
		}

		epp->ep_flags |= (EXEC_HASARGL | EXEC_SKIPARG);
		epp->ep_fa = shellargp;
		epp->ep_fa_len = shellargp_len;
#ifdef SETUIDSCRIPTS
		/*
		 * set thing up so that set-id scripts will be
		 * handled appropriately.  PSL_TRACED will be
		 * checked later when the shell is actually
		 * exec'd.
		 */
		epp->ep_vap->va_mode |= script_sbits;
		if (script_sbits & S_ISUID)
			epp->ep_vap->va_uid = script_uid;
		if (script_sbits & S_ISGID)
			epp->ep_vap->va_gid = script_gid;
#endif
		return (0);
	}

#ifdef FDSCRIPTS
fail:
#endif

	/* kill the opened file descriptor, else close the file */
	if (epp->ep_flags & EXEC_HASFD) {
		epp->ep_flags &= ~EXEC_HASFD;
		fd_close(epp->ep_fd);
	} else if (scriptvp) {
		vn_lock(scriptvp, LK_EXCLUSIVE | LK_RETRY);
		VOP_CLOSE(scriptvp, FREAD, l->l_cred);
		vput(scriptvp);
	}

	/* free the fake arg list, because we're not returning it */
	if ((tmpsap = shellargp) != NULL) {
		while (tmpsap->fa_arg != NULL) {
			kmem_free(tmpsap->fa_arg, tmpsap->fa_len);
			tmpsap++;
		}
		kmem_free(shellargp, shellargp_len);
	}

	/*
	 * free any vmspace-creation commands,
	 * and release their references
	 */
	kill_vmcmds(&epp->ep_vmcmds);

	return error;
}<|MERGE_RESOLUTION|>--- conflicted
+++ resolved
@@ -1,8 +1,4 @@
-<<<<<<< HEAD
-/*	$NetBSD: exec_script.c,v 1.77 2018/06/30 11:10:54 kre Exp $	*/
-=======
 /*	$NetBSD: exec_script.c,v 1.78 2018/09/03 16:29:35 riastradh Exp $	*/
->>>>>>> 598bd837
 
 /*
  * Copyright (c) 1993, 1994, 1996 Christopher G. Demetriou
@@ -35,11 +31,7 @@
  */
 
 #include <sys/cdefs.h>
-<<<<<<< HEAD
-__KERNEL_RCSID(0, "$NetBSD: exec_script.c,v 1.77 2018/06/30 11:10:54 kre Exp $");
-=======
 __KERNEL_RCSID(0, "$NetBSD: exec_script.c,v 1.78 2018/09/03 16:29:35 riastradh Exp $");
->>>>>>> 598bd837
 
 #ifdef _KERNEL_OPT
 #include "opt_script.h"
