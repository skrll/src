--- conflicted
+++ resolved
@@ -1,8 +1,4 @@
-<<<<<<< HEAD
-/*	$NetBSD: exec_script.c,v 1.75 2018/04/27 18:33:24 christos Exp $	*/
-=======
 /*	$NetBSD: exec_script.c,v 1.77 2018/06/30 11:10:54 kre Exp $	*/
->>>>>>> b2b84690
 
 /*
  * Copyright (c) 1993, 1994, 1996 Christopher G. Demetriou
@@ -35,15 +31,11 @@
  */
 
 #include <sys/cdefs.h>
-<<<<<<< HEAD
-__KERNEL_RCSID(0, "$NetBSD: exec_script.c,v 1.75 2018/04/27 18:33:24 christos Exp $");
-=======
 __KERNEL_RCSID(0, "$NetBSD: exec_script.c,v 1.77 2018/06/30 11:10:54 kre Exp $");
 
 #ifdef _KERNEL_OPT
 #include "opt_script.h"
 #endif
->>>>>>> b2b84690
 
 #if defined(SETUIDSCRIPTS) && !defined(FDSCRIPTS)
 #define FDSCRIPTS		/* Need this for safe set-id scripts. */
@@ -170,17 +162,10 @@
 		;
 	if (*cp == '\0')
 		return ENOEXEC;
-<<<<<<< HEAD
 
 	shellarg = NULL;
 	shellarglen = 0;
 
-=======
-
-	shellarg = NULL;
-	shellarglen = 0;
-
->>>>>>> b2b84690
 	/* collect the shell name; remember its length for later */
 	shellname = cp;
 	shellnamelen = 0;
