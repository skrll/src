--- conflicted
+++ resolved
@@ -1,8 +1,4 @@
-<<<<<<< HEAD
-/* $NetBSD: subr_autoconf.c,v 1.278 2021/04/24 23:37:00 thorpej Exp $ */
-=======
 /* $NetBSD: subr_autoconf.c,v 1.280 2021/04/28 03:21:57 thorpej Exp $ */
->>>>>>> fed14ef0
 
 /*
  * Copyright (c) 1996, 2000 Christopher G. Demetriou
@@ -83,11 +79,7 @@
 #define	__SUBR_AUTOCONF_PRIVATE	/* see <sys/device.h> */
 
 #include <sys/cdefs.h>
-<<<<<<< HEAD
-__KERNEL_RCSID(0, "$NetBSD: subr_autoconf.c,v 1.278 2021/04/24 23:37:00 thorpej Exp $");
-=======
 __KERNEL_RCSID(0, "$NetBSD: subr_autoconf.c,v 1.280 2021/04/28 03:21:57 thorpej Exp $");
->>>>>>> fed14ef0
 
 #ifdef _KERNEL_OPT
 #include "opt_ddb.h"
@@ -178,11 +170,6 @@
 
 static char *number(char *, int);
 static void mapply(struct matchinfo *, cfdata_t);
-<<<<<<< HEAD
-static device_t config_vattach(device_t, cfdata_t, void *, cfprint_t, cfarg_t,
-			       va_list);
-=======
->>>>>>> fed14ef0
 static void config_devdelete(device_t);
 static void config_devunlink(device_t, struct devicelist *);
 static void config_makeroom(int, struct cfdriver *);
@@ -1126,11 +1113,7 @@
  * an arbitrary function to all potential children (its return value
  * can be ignored).
  */
-<<<<<<< HEAD
-static cfdata_t
-=======
 cfdata_t
->>>>>>> fed14ef0
 config_vsearch(device_t parent, void *aux, cfarg_t tag, va_list ap)
 {
 	cfsubmatch_t fn;
@@ -1245,11 +1228,7 @@
  * functions) and attach it, and return its device_t.  If the device was
  * not configured, call the given `print' function and return NULL.
  */
-<<<<<<< HEAD
-static device_t
-=======
 device_t
->>>>>>> fed14ef0
 config_vfound(device_t parent, void *aux, cfprint_t print, cfarg_t tag,
     va_list ap)
 {
@@ -1719,11 +1698,7 @@
 /*
  * Attach a found device.
  */
-<<<<<<< HEAD
-static device_t
-=======
 device_t
->>>>>>> fed14ef0
 config_vattach(device_t parent, cfdata_t cf, void *aux, cfprint_t print,
     cfarg_t tag, va_list ap)
 {
@@ -1802,19 +1777,11 @@
 {
 	device_t dev;
 	va_list ap;
-<<<<<<< HEAD
 
 	va_start(ap, tag);
 	dev = config_vattach(parent, cf, aux, print, tag, ap);
 	va_end(ap);
 
-=======
-
-	va_start(ap, tag);
-	dev = config_vattach(parent, cf, aux, print, tag, ap);
-	va_end(ap);
-
->>>>>>> fed14ef0
 	return dev;
 }
 
@@ -2646,10 +2613,6 @@
 		if (rv != 0) {
 			if (matching_entryp != NULL) {
 				*matching_entryp = dce;
-<<<<<<< HEAD
-			}
-			return rv;
-=======
 			}
 			return rv;
 		}
@@ -2658,62 +2621,6 @@
 }
 
 /*
- * device_compatible_match_strlist:
- *
- *	Like device_compatible_match(), but take the device
- *	"compatible" strings as an OpenFirmware-style string
- *	list.
- */
-int
-device_compatible_match_strlist(
-    const char * const device_compats, size_t const device_compatsize,
-    const struct device_compatible_entry *driver_compats)
-{
-	return device_compatible_match_strlist_internal(device_compats,
-	    device_compatsize, driver_compats, NULL, strlist_match);
-}
-
-/*
- * device_compatible_pmatch_strlist:
- *
- *	Like device_compatible_pmatch(), but take the device
- *	"compatible" strings as an OpenFirmware-style string
- *	list.
- */
-int
-device_compatible_pmatch_strlist(
-    const char * const device_compats, size_t const device_compatsize,
-    const struct device_compatible_entry *driver_compats)
-{
-	return device_compatible_match_strlist_internal(device_compats,
-	    device_compatsize, driver_compats, NULL, strlist_pmatch);
-}
-
-static int
-device_compatible_match_id_internal(
-    uintptr_t const id, uintptr_t const mask, uintptr_t const sentinel_id,
-    const struct device_compatible_entry *driver_compats,
-    const struct device_compatible_entry **matching_entryp)
-{
-	const struct device_compatible_entry *dce = NULL;
-
-	if (mask == 0)
-		return 0;
-
-	for (dce = driver_compats; dce->id != sentinel_id; dce++) {
-		if ((id & mask) == dce->id) {
-			if (matching_entryp != NULL) {
-				*matching_entryp = dce;
-			}
-			return 1;
->>>>>>> fed14ef0
-		}
-	}
-	return 0;
-}
-
-/*
-<<<<<<< HEAD
  * device_compatible_match_strlist:
  *
  *	Like device_compatible_match(), but take the device
@@ -2768,8 +2675,6 @@
 }
 
 /*
-=======
->>>>>>> fed14ef0
  * device_compatible_match_id:
  *
  *	Like device_compatible_match(), but takes a single
