--- conflicted
+++ resolved
@@ -1,8 +1,4 @@
-<<<<<<< HEAD
-/* $NetBSD: subr_autoconf.c,v 1.274 2020/10/03 22:32:50 riastradh Exp $ */
-=======
 /* $NetBSD: subr_autoconf.c,v 1.280 2021/04/28 03:21:57 thorpej Exp $ */
->>>>>>> 9e014010
 
 /*
  * Copyright (c) 1996, 2000 Christopher G. Demetriou
@@ -83,11 +79,7 @@
 #define	__SUBR_AUTOCONF_PRIVATE	/* see <sys/device.h> */
 
 #include <sys/cdefs.h>
-<<<<<<< HEAD
-__KERNEL_RCSID(0, "$NetBSD: subr_autoconf.c,v 1.274 2020/10/03 22:32:50 riastradh Exp $");
-=======
 __KERNEL_RCSID(0, "$NetBSD: subr_autoconf.c,v 1.280 2021/04/28 03:21:57 thorpej Exp $");
->>>>>>> 9e014010
 
 #ifdef _KERNEL_OPT
 #include "opt_ddb.h"
