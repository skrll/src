<<<<<<< HEAD
/*	$NetBSD: kern_clock.c,v 1.136 2018/02/04 17:31:51 maxv Exp $	*/
=======
/*	$NetBSD: kern_clock.c,v 1.137 2018/07/12 10:46:48 maxv Exp $	*/
>>>>>>> b2b84690

/*-
 * Copyright (c) 2000, 2004, 2006, 2007, 2008 The NetBSD Foundation, Inc.
 * All rights reserved.
 *
 * This code is derived from software contributed to The NetBSD Foundation
 * by Jason R. Thorpe of the Numerical Aerospace Simulation Facility,
 * NASA Ames Research Center.
 * This code is derived from software contributed to The NetBSD Foundation
 * by Charles M. Hannum.
 *
 * Redistribution and use in source and binary forms, with or without
 * modification, are permitted provided that the following conditions
 * are met:
 * 1. Redistributions of source code must retain the above copyright
 *    notice, this list of conditions and the following disclaimer.
 * 2. Redistributions in binary form must reproduce the above copyright
 *    notice, this list of conditions and the following disclaimer in the
 *    documentation and/or other materials provided with the distribution.
 *
 * THIS SOFTWARE IS PROVIDED BY THE NETBSD FOUNDATION, INC. AND CONTRIBUTORS
 * ``AS IS'' AND ANY EXPRESS OR IMPLIED WARRANTIES, INCLUDING, BUT NOT LIMITED
 * TO, THE IMPLIED WARRANTIES OF MERCHANTABILITY AND FITNESS FOR A PARTICULAR
 * PURPOSE ARE DISCLAIMED.  IN NO EVENT SHALL THE FOUNDATION OR CONTRIBUTORS
 * BE LIABLE FOR ANY DIRECT, INDIRECT, INCIDENTAL, SPECIAL, EXEMPLARY, OR
 * CONSEQUENTIAL DAMAGES (INCLUDING, BUT NOT LIMITED TO, PROCUREMENT OF
 * SUBSTITUTE GOODS OR SERVICES; LOSS OF USE, DATA, OR PROFITS; OR BUSINESS
 * INTERRUPTION) HOWEVER CAUSED AND ON ANY THEORY OF LIABILITY, WHETHER IN
 * CONTRACT, STRICT LIABILITY, OR TORT (INCLUDING NEGLIGENCE OR OTHERWISE)
 * ARISING IN ANY WAY OUT OF THE USE OF THIS SOFTWARE, EVEN IF ADVISED OF THE
 * POSSIBILITY OF SUCH DAMAGE.
 */

/*-
 * Copyright (c) 1982, 1986, 1991, 1993
 *	The Regents of the University of California.  All rights reserved.
 * (c) UNIX System Laboratories, Inc.
 * All or some portions of this file are derived from material licensed
 * to the University of California by American Telephone and Telegraph
 * Co. or Unix System Laboratories, Inc. and are reproduced herein with
 * the permission of UNIX System Laboratories, Inc.
 *
 * Redistribution and use in source and binary forms, with or without
 * modification, are permitted provided that the following conditions
 * are met:
 * 1. Redistributions of source code must retain the above copyright
 *    notice, this list of conditions and the following disclaimer.
 * 2. Redistributions in binary form must reproduce the above copyright
 *    notice, this list of conditions and the following disclaimer in the
 *    documentation and/or other materials provided with the distribution.
 * 3. Neither the name of the University nor the names of its contributors
 *    may be used to endorse or promote products derived from this software
 *    without specific prior written permission.
 *
 * THIS SOFTWARE IS PROVIDED BY THE REGENTS AND CONTRIBUTORS ``AS IS'' AND
 * ANY EXPRESS OR IMPLIED WARRANTIES, INCLUDING, BUT NOT LIMITED TO, THE
 * IMPLIED WARRANTIES OF MERCHANTABILITY AND FITNESS FOR A PARTICULAR PURPOSE
 * ARE DISCLAIMED.  IN NO EVENT SHALL THE REGENTS OR CONTRIBUTORS BE LIABLE
 * FOR ANY DIRECT, INDIRECT, INCIDENTAL, SPECIAL, EXEMPLARY, OR CONSEQUENTIAL
 * DAMAGES (INCLUDING, BUT NOT LIMITED TO, PROCUREMENT OF SUBSTITUTE GOODS
 * OR SERVICES; LOSS OF USE, DATA, OR PROFITS; OR BUSINESS INTERRUPTION)
 * HOWEVER CAUSED AND ON ANY THEORY OF LIABILITY, WHETHER IN CONTRACT, STRICT
 * LIABILITY, OR TORT (INCLUDING NEGLIGENCE OR OTHERWISE) ARISING IN ANY WAY
 * OUT OF THE USE OF THIS SOFTWARE, EVEN IF ADVISED OF THE POSSIBILITY OF
 * SUCH DAMAGE.
 *
 *	@(#)kern_clock.c	8.5 (Berkeley) 1/21/94
 */

#include <sys/cdefs.h>
<<<<<<< HEAD
__KERNEL_RCSID(0, "$NetBSD: kern_clock.c,v 1.136 2018/02/04 17:31:51 maxv Exp $");

#ifdef _KERNEL_OPT
#include "opt_dtrace.h"
#include "opt_perfctrs.h"
=======
__KERNEL_RCSID(0, "$NetBSD: kern_clock.c,v 1.137 2018/07/12 10:46:48 maxv Exp $");

#ifdef _KERNEL_OPT
#include "opt_dtrace.h"
>>>>>>> b2b84690
#include "opt_gprof.h"
#endif

#include <sys/param.h>
#include <sys/systm.h>
#include <sys/callout.h>
#include <sys/kernel.h>
#include <sys/proc.h>
#include <sys/resourcevar.h>
#include <sys/signalvar.h>
#include <sys/sysctl.h>
#include <sys/timex.h>
#include <sys/sched.h>
#include <sys/time.h>
#include <sys/timetc.h>
#include <sys/cpu.h>
#include <sys/atomic.h>

#ifdef GPROF
#include <sys/gmon.h>
#endif

#ifdef KDTRACE_HOOKS
#include <sys/dtrace_bsd.h>
#include <sys/cpu.h>

cyclic_clock_func_t	cyclic_clock_func[MAXCPUS];
#endif

static int sysctl_kern_clockrate(SYSCTLFN_PROTO);

/*
 * Clock handling routines.
 *
 * This code is written to operate with two timers that run independently of
 * each other.  The main clock, running hz times per second, is used to keep
 * track of real time.  The second timer handles kernel and user profiling,
 * and does resource use estimation.  If the second timer is programmable,
 * it is randomized to avoid aliasing between the two clocks.  For example,
 * the randomization prevents an adversary from always giving up the CPU
 * just before its quantum expires.  Otherwise, it would never accumulate
 * CPU ticks.  The mean frequency of the second timer is stathz.
 *
 * If no second timer exists, stathz will be zero; in this case we drive
 * profiling and statistics off the main clock.  This WILL NOT be accurate;
 * do not do it unless absolutely necessary.
 *
 * The statistics clock may (or may not) be run at a higher rate while
 * profiling.  This profile clock runs at profhz.  We require that profhz
 * be an integral multiple of stathz.
 *
 * If the statistics clock is running fast, it must be divided by the ratio
 * profhz/stathz for statistics.  (For profiling, every tick counts.)
 */

int	stathz;
int	profhz;
int	profsrc;
int	schedhz;
int	profprocs;
int	hardclock_ticks;
static int hardscheddiv; /* hard => sched divider (used if schedhz == 0) */
static int psdiv;			/* prof => stat divider */
int	psratio;			/* ratio: prof / stat */

static u_int get_intr_timecount(struct timecounter *);

static struct timecounter intr_timecounter = {
	get_intr_timecount,	/* get_timecount */
	0,			/* no poll_pps */
	~0u,			/* counter_mask */
	0,		        /* frequency */
	"clockinterrupt",	/* name */
	0,			/* quality - minimum implementation level for a clock */
	NULL,			/* prev */
	NULL,			/* next */
};

static u_int
get_intr_timecount(struct timecounter *tc)
{

	return (u_int)hardclock_ticks;
}

/*
 * Initialize clock frequencies and start both clocks running.
 */
void
initclocks(void)
{
	static struct sysctllog *clog;
	int i;

	/*
	 * Set divisors to 1 (normal case) and let the machine-specific
	 * code do its bit.
	 */
	psdiv = 1;
	/*
	 * provide minimum default time counter
	 * will only run at interrupt resolution
	 */
	intr_timecounter.tc_frequency = hz;
	tc_init(&intr_timecounter);
	cpu_initclocks();

	/*
	 * Compute profhz and stathz, fix profhz if needed.
	 */
	i = stathz ? stathz : hz;
	if (profhz == 0)
		profhz = i;
	psratio = profhz / i;
	if (schedhz == 0) {
		/* 16Hz is best */
		hardscheddiv = hz / 16;
		if (hardscheddiv <= 0)
			panic("hardscheddiv");
	}

	sysctl_createv(&clog, 0, NULL, NULL,
		       CTLFLAG_PERMANENT,
		       CTLTYPE_STRUCT, "clockrate",
		       SYSCTL_DESCR("Kernel clock rates"),
		       sysctl_kern_clockrate, 0, NULL,
		       sizeof(struct clockinfo),
		       CTL_KERN, KERN_CLOCKRATE, CTL_EOL);
	sysctl_createv(&clog, 0, NULL, NULL,
		       CTLFLAG_PERMANENT,
		       CTLTYPE_INT, "hardclock_ticks",
		       SYSCTL_DESCR("Number of hardclock ticks"),
		       NULL, 0, &hardclock_ticks, sizeof(hardclock_ticks),
		       CTL_KERN, KERN_HARDCLOCK_TICKS, CTL_EOL);
}

/*
 * The real-time timer, interrupting hz times per second.
 */
void
hardclock(struct clockframe *frame)
{
	struct lwp *l;
	struct cpu_info *ci;

	ci = curcpu();
	l = ci->ci_data.cpu_onproc;

	timer_tick(l, CLKF_USERMODE(frame));

	/*
	 * If no separate statistics clock is available, run it from here.
	 */
	if (stathz == 0)
		statclock(frame);
	/*
	 * If no separate schedclock is provided, call it here
	 * at about 16 Hz.
	 */
	if (schedhz == 0) {
		if ((int)(--ci->ci_schedstate.spc_schedticks) <= 0) {
			schedclock(l);
			ci->ci_schedstate.spc_schedticks = hardscheddiv;
		}
	}
	if ((--ci->ci_schedstate.spc_ticks) <= 0)
		sched_tick(ci);

	if (CPU_IS_PRIMARY(ci)) {
		hardclock_ticks++;
		tc_ticktock();
	}

	/*
	 * Update real-time timeout queue.
	 */
	callout_hardclock();

#ifdef KDTRACE_HOOKS
	cyclic_clock_func_t func = cyclic_clock_func[cpu_index(ci)];
	if (func) {
		(*func)((struct clockframe *)frame);
	}
#endif
}

/*
 * Start profiling on a process.
 *
 * Kernel profiling passes proc0 which never exits and hence
 * keeps the profile clock running constantly.
 */
void
startprofclock(struct proc *p)
{

	KASSERT(mutex_owned(&p->p_stmutex));

	if ((p->p_stflag & PST_PROFIL) == 0) {
		p->p_stflag |= PST_PROFIL;
		/*
		 * This is only necessary if using the clock as the
		 * profiling source.
		 */
		if (++profprocs == 1 && stathz != 0)
			psdiv = psratio;
	}
}

/*
 * Stop profiling on a process.
 */
void
stopprofclock(struct proc *p)
{

	KASSERT(mutex_owned(&p->p_stmutex));

	if (p->p_stflag & PST_PROFIL) {
		p->p_stflag &= ~PST_PROFIL;
		/*
		 * This is only necessary if using the clock as the
		 * profiling source.
		 */
		if (--profprocs == 0 && stathz != 0)
			psdiv = 1;
	}
}

void
schedclock(struct lwp *l)
{
	if ((l->l_flag & LW_IDLE) != 0)
		return;

	sched_schedclock(l);
}

/*
 * Statistics clock.  Grab profile sample, and if divider reaches 0,
 * do process and kernel statistics.
 */
void
statclock(struct clockframe *frame)
{
#ifdef GPROF
	struct gmonparam *g;
	intptr_t i;
#endif
	struct cpu_info *ci = curcpu();
	struct schedstate_percpu *spc = &ci->ci_schedstate;
	struct proc *p;
	struct lwp *l;

	/*
	 * Notice changes in divisor frequency, and adjust clock
	 * frequency accordingly.
	 */
	if (spc->spc_psdiv != psdiv) {
		spc->spc_psdiv = psdiv;
		spc->spc_pscnt = psdiv;
		if (psdiv == 1) {
			setstatclockrate(stathz);
		} else {
			setstatclockrate(profhz);
		}
	}
	l = ci->ci_data.cpu_onproc;
	if ((l->l_flag & LW_IDLE) != 0) {
		/*
		 * don't account idle lwps as swapper.
		 */
		p = NULL;
	} else {
		p = l->l_proc;
		mutex_spin_enter(&p->p_stmutex);
	}

	if (CLKF_USERMODE(frame)) {
		KASSERT(p != NULL);
		if ((p->p_stflag & PST_PROFIL) && profsrc == PROFSRC_CLOCK)
			addupc_intr(l, CLKF_PC(frame));
		if (--spc->spc_pscnt > 0) {
			mutex_spin_exit(&p->p_stmutex);
			return;
		}

		/*
		 * Came from user mode; CPU was in user state.
		 * If this process is being profiled record the tick.
		 */
		p->p_uticks++;
		if (p->p_nice > NZERO)
			spc->spc_cp_time[CP_NICE]++;
		else
			spc->spc_cp_time[CP_USER]++;
	} else {
#ifdef GPROF
		/*
		 * Kernel statistics are just like addupc_intr, only easier.
		 */
		g = &_gmonparam;
		if (profsrc == PROFSRC_CLOCK && g->state == GMON_PROF_ON) {
			i = CLKF_PC(frame) - g->lowpc;
			if (i < g->textsize) {
				i /= HISTFRACTION * sizeof(*g->kcount);
				g->kcount[i]++;
			}
		}
#endif
#ifdef LWP_PC
		if (p != NULL && profsrc == PROFSRC_CLOCK &&
		    (p->p_stflag & PST_PROFIL)) {
			addupc_intr(l, LWP_PC(l));
		}
#endif
		if (--spc->spc_pscnt > 0) {
			if (p != NULL)
				mutex_spin_exit(&p->p_stmutex);
			return;
		}
		/*
		 * Came from kernel mode, so we were:
		 * - handling an interrupt,
		 * - doing syscall or trap work on behalf of the current
		 *   user process, or
		 * - spinning in the idle loop.
		 * Whichever it is, charge the time as appropriate.
		 * Note that we charge interrupts to the current process,
		 * regardless of whether they are ``for'' that process,
		 * so that we know how much of its real time was spent
		 * in ``non-process'' (i.e., interrupt) work.
		 */
		if (CLKF_INTR(frame) || (curlwp->l_pflag & LP_INTR) != 0) {
			if (p != NULL) {
				p->p_iticks++;
			}
			spc->spc_cp_time[CP_INTR]++;
		} else if (p != NULL) {
			p->p_sticks++;
			spc->spc_cp_time[CP_SYS]++;
		} else {
			spc->spc_cp_time[CP_IDLE]++;
		}
	}
	spc->spc_pscnt = psdiv;

	if (p != NULL) {
		atomic_inc_uint(&l->l_cpticks);
		mutex_spin_exit(&p->p_stmutex);
	}
}

/*
 * sysctl helper routine for kern.clockrate. Assembles a struct on
 * the fly to be returned to the caller.
 */
static int
sysctl_kern_clockrate(SYSCTLFN_ARGS)
{
	struct clockinfo clkinfo;
	struct sysctlnode node;

	clkinfo.tick = tick;
	clkinfo.tickadj = tickadj;
	clkinfo.hz = hz;
	clkinfo.profhz = profhz;
	clkinfo.stathz = stathz ? stathz : hz;

	node = *rnode;
	node.sysctl_data = &clkinfo;
	return (sysctl_lookup(SYSCTLFN_CALL(&node)));
}<|MERGE_RESOLUTION|>--- conflicted
+++ resolved
@@ -1,8 +1,4 @@
-<<<<<<< HEAD
-/*	$NetBSD: kern_clock.c,v 1.136 2018/02/04 17:31:51 maxv Exp $	*/
-=======
 /*	$NetBSD: kern_clock.c,v 1.137 2018/07/12 10:46:48 maxv Exp $	*/
->>>>>>> b2b84690
 
 /*-
  * Copyright (c) 2000, 2004, 2006, 2007, 2008 The NetBSD Foundation, Inc.
@@ -73,18 +69,10 @@
  */
 
 #include <sys/cdefs.h>
-<<<<<<< HEAD
-__KERNEL_RCSID(0, "$NetBSD: kern_clock.c,v 1.136 2018/02/04 17:31:51 maxv Exp $");
+__KERNEL_RCSID(0, "$NetBSD: kern_clock.c,v 1.137 2018/07/12 10:46:48 maxv Exp $");
 
 #ifdef _KERNEL_OPT
 #include "opt_dtrace.h"
-#include "opt_perfctrs.h"
-=======
-__KERNEL_RCSID(0, "$NetBSD: kern_clock.c,v 1.137 2018/07/12 10:46:48 maxv Exp $");
-
-#ifdef _KERNEL_OPT
-#include "opt_dtrace.h"
->>>>>>> b2b84690
 #include "opt_gprof.h"
 #endif
 
