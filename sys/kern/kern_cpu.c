--- conflicted
+++ resolved
@@ -1,8 +1,4 @@
-<<<<<<< HEAD
-/*	$NetBSD: kern_cpu.c,v 1.77 2019/11/13 01:31:47 mrg Exp $	*/
-=======
 /*	$NetBSD: kern_cpu.c,v 1.81 2019/12/04 09:34:13 wiz Exp $	*/
->>>>>>> 275f442f
 
 /*-
  * Copyright (c) 2007, 2008, 2009, 2010, 2012, 2019 The NetBSD Foundation, Inc.
@@ -60,11 +56,7 @@
  */
 
 #include <sys/cdefs.h>
-<<<<<<< HEAD
-__KERNEL_RCSID(0, "$NetBSD: kern_cpu.c,v 1.77 2019/11/13 01:31:47 mrg Exp $");
-=======
 __KERNEL_RCSID(0, "$NetBSD: kern_cpu.c,v 1.81 2019/12/04 09:34:13 wiz Exp $");
->>>>>>> 275f442f
 
 #include "opt_cpu_ucode.h"
 
