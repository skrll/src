/*	$NetBSD: kern_cpu.c,v 1.75 2018/11/13 11:06:19 skrll Exp $	*/

/*-
 * Copyright (c) 2007, 2008, 2009, 2010, 2012 The NetBSD Foundation, Inc.
 * All rights reserved.
 *
 * This code is derived from software contributed to The NetBSD Foundation
 * by Andrew Doran.
 *
 * Redistribution and use in source and binary forms, with or without
 * modification, are permitted provided that the following conditions
 * are met:
 * 1. Redistributions of source code must retain the above copyright
 *    notice, this list of conditions and the following disclaimer.
 * 2. Redistributions in binary form must reproduce the above copyright
 *    notice, this list of conditions and the following disclaimer in the
 *    documentation and/or other materials provided with the distribution.
 *
 * THIS SOFTWARE IS PROVIDED BY THE NETBSD FOUNDATION, INC. AND CONTRIBUTORS
 * ``AS IS'' AND ANY EXPRESS OR IMPLIED WARRANTIES, INCLUDING, BUT NOT LIMITED
 * TO, THE IMPLIED WARRANTIES OF MERCHANTABILITY AND FITNESS FOR A PARTICULAR
 * PURPOSE ARE DISCLAIMED.  IN NO EVENT SHALL THE FOUNDATION OR CONTRIBUTORS
 * BE LIABLE FOR ANY DIRECT, INDIRECT, INCIDENTAL, SPECIAL, EXEMPLARY, OR
 * CONSEQUENTIAL DAMAGES (INCLUDING, BUT NOT LIMITED TO, PROCUREMENT OF
 * SUBSTITUTE GOODS OR SERVICES; LOSS OF USE, DATA, OR PROFITS; OR BUSINESS
 * INTERRUPTION) HOWEVER CAUSED AND ON ANY THEORY OF LIABILITY, WHETHER IN
 * CONTRACT, STRICT LIABILITY, OR TORT (INCLUDING NEGLIGENCE OR OTHERWISE)
 * ARISING IN ANY WAY OUT OF THE USE OF THIS SOFTWARE, EVEN IF ADVISED OF THE
 * POSSIBILITY OF SUCH DAMAGE.
 */

/*-
 * Copyright (c)2007 YAMAMOTO Takashi,
 * All rights reserved.
 *
 * Redistribution and use in source and binary forms, with or without
 * modification, are permitted provided that the following conditions
 * are met:
 * 1. Redistributions of source code must retain the above copyright
 *    notice, this list of conditions and the following disclaimer.
 * 2. Redistributions in binary form must reproduce the above copyright
 *    notice, this list of conditions and the following disclaimer in the
 *    documentation and/or other materials provided with the distribution.
 *
 * THIS SOFTWARE IS PROVIDED BY THE AUTHOR AND CONTRIBUTORS ``AS IS'' AND
 * ANY EXPRESS OR IMPLIED WARRANTIES, INCLUDING, BUT NOT LIMITED TO, THE
 * IMPLIED WARRANTIES OF MERCHANTABILITY AND FITNESS FOR A PARTICULAR PURPOSE
 * ARE DISCLAIMED.  IN NO EVENT SHALL THE AUTHOR OR CONTRIBUTORS BE LIABLE
 * FOR ANY DIRECT, INDIRECT, INCIDENTAL, SPECIAL, EXEMPLARY, OR CONSEQUENTIAL
 * DAMAGES (INCLUDING, BUT NOT LIMITED TO, PROCUREMENT OF SUBSTITUTE GOODS
 * OR SERVICES; LOSS OF USE, DATA, OR PROFITS; OR BUSINESS INTERRUPTION)
 * HOWEVER CAUSED AND ON ANY THEORY OF LIABILITY, WHETHER IN CONTRACT, STRICT
 * LIABILITY, OR TORT (INCLUDING NEGLIGENCE OR OTHERWISE) ARISING IN ANY WAY
 * OUT OF THE USE OF THIS SOFTWARE, EVEN IF ADVISED OF THE POSSIBILITY OF
 * SUCH DAMAGE.
 */

#include <sys/cdefs.h>
__KERNEL_RCSID(0, "$NetBSD: kern_cpu.c,v 1.75 2018/11/13 11:06:19 skrll Exp $");

#include "opt_cpu_ucode.h"

#include <sys/param.h>
#include <sys/systm.h>
#include <sys/idle.h>
#include <sys/sched.h>
#include <sys/intr.h>
#include <sys/conf.h>
#include <sys/cpu.h>
#include <sys/cpuio.h>
#include <sys/proc.h>
#include <sys/percpu.h>
#include <sys/kernel.h>
#include <sys/kauth.h>
#include <sys/xcall.h>
#include <sys/pool.h>
#include <sys/kmem.h>
#include <sys/select.h>
#include <sys/namei.h>
#include <sys/callout.h>
#include <sys/pcu.h>

#include <uvm/uvm_extern.h>

#include "ioconf.h"

/*
 * If the port has stated that cpu_data is the first thing in cpu_info,
 * verify that the claim is true. This will prevent them from getting out
 * of sync.
 */
#ifdef __HAVE_CPU_DATA_FIRST
CTASSERT(offsetof(struct cpu_info, ci_data) == 0);
#else
CTASSERT(offsetof(struct cpu_info, ci_data) != 0);
#endif

static void	cpu_xc_online(struct cpu_info *);
static void	cpu_xc_offline(struct cpu_info *);

dev_type_ioctl(cpuctl_ioctl);

const struct cdevsw cpuctl_cdevsw = {
	.d_open = nullopen,
	.d_close = nullclose,
	.d_read = nullread,
	.d_write = nullwrite,
	.d_ioctl = cpuctl_ioctl,
	.d_stop = nullstop,
	.d_tty = notty,
	.d_poll = nopoll,
	.d_mmap = nommap,
	.d_kqfilter = nokqfilter,
	.d_discard = nodiscard,
	.d_flag = D_OTHER | D_MPSAFE
};

kmutex_t	cpu_lock		__cacheline_aligned;
int		ncpu			__read_mostly;
int		ncpuonline		__read_mostly;
bool		mp_online		__read_mostly;

/* An array of CPUs.  There are ncpu entries. */
struct cpu_info **cpu_infos		__read_mostly;

/* Note: set on mi_cpu_attach() and idle_loop(). */
kcpuset_t *	kcpuset_attached	__read_mostly	= NULL;
kcpuset_t *	kcpuset_running		__read_mostly	= NULL;

int (*compat_cpuctl_ioctl)(struct lwp *, u_long, void *) = (void *)enosys;

static char cpu_model[128];

/*
 * mi_cpu_init: early initialisation of MI CPU related structures.
 *
 * Note: may not block and memory allocator is not yet available.
 */
void
mi_cpu_init(void)
{

	mutex_init(&cpu_lock, MUTEX_DEFAULT, IPL_NONE);

	kcpuset_create(&kcpuset_attached, true);
	kcpuset_create(&kcpuset_running, true);
	kcpuset_set(kcpuset_running, 0);
}

int
mi_cpu_attach(struct cpu_info *ci)
{
	int error;

	KASSERT(maxcpus > 0);

	ci->ci_index = ncpu;
	kcpuset_set(kcpuset_attached, cpu_index(ci));

	/*
	 * Create a convenience cpuset of just ourselves.
	 */
	kcpuset_create(&ci->ci_data.cpu_kcpuset, true);
	kcpuset_set(ci->ci_data.cpu_kcpuset, cpu_index(ci));

	TAILQ_INIT(&ci->ci_data.cpu_ld_locks);
	__cpu_simple_lock_init(&ci->ci_data.cpu_ld_lock);

	/* This is useful for eg, per-cpu evcnt */
	snprintf(ci->ci_data.cpu_name, sizeof(ci->ci_data.cpu_name), "cpu%d",
	    cpu_index(ci));

	if (__predict_false(cpu_infos == NULL)) {
		size_t ci_bufsize = (maxcpus + 1) * sizeof(struct cpu_info *);
		cpu_infos = kmem_zalloc(ci_bufsize, KM_SLEEP);
	}
	cpu_infos[cpu_index(ci)] = ci;

	sched_cpuattach(ci);

	error = create_idle_lwp(ci);
	if (error != 0) {
		/* XXX revert sched_cpuattach */
		return error;
	}

	if (ci == curcpu())
		ci->ci_data.cpu_onproc = curlwp;
	else
		ci->ci_data.cpu_onproc = ci->ci_data.cpu_idlelwp;

	percpu_init_cpu(ci);
	softint_init(ci);
	callout_init_cpu(ci);
	xc_init_cpu(ci);
	pool_cache_cpu_init(ci);
	selsysinit(ci);
	cache_cpu_init(ci);
	TAILQ_INIT(&ci->ci_data.cpu_biodone);
	ncpu++;
	ncpuonline++;

	return 0;
}

void
cpuctlattach(int dummy __unused)
{

	KASSERT(cpu_infos != NULL);
}

int
cpuctl_ioctl(dev_t dev, u_long cmd, void *data, int flag, lwp_t *l)
{
	CPU_INFO_ITERATOR cii;
	cpustate_t *cs;
	struct cpu_info *ci;
	int error, i;
	u_int id;

	error = 0;

	mutex_enter(&cpu_lock);
	switch (cmd) {
	case IOC_CPU_SETSTATE:
		cs = data;
		error = kauth_authorize_system(l->l_cred,
		    KAUTH_SYSTEM_CPU, KAUTH_REQ_SYSTEM_CPU_SETSTATE, cs, NULL,
		    NULL);
		if (error != 0)
			break;
		if (cs->cs_id >= maxcpus ||
		    (ci = cpu_lookup(cs->cs_id)) == NULL) {
			error = ESRCH;
			break;
		}
		cpu_setintr(ci, cs->cs_intr);
		error = cpu_setstate(ci, cs->cs_online);
		break;

	case IOC_CPU_GETSTATE:
		cs = data;
		id = cs->cs_id;
		memset(cs, 0, sizeof(*cs));
		cs->cs_id = id;
		if (cs->cs_id >= maxcpus ||
		    (ci = cpu_lookup(id)) == NULL) {
			error = ESRCH;
			break;
		}
		if ((ci->ci_schedstate.spc_flags & SPCF_OFFLINE) != 0)
			cs->cs_online = false;
		else
			cs->cs_online = true;
		if ((ci->ci_schedstate.spc_flags & SPCF_NOINTR) != 0)
			cs->cs_intr = false;
		else
			cs->cs_intr = true;
		cs->cs_lastmod = (int32_t)ci->ci_schedstate.spc_lastmod;
		cs->cs_lastmodhi = (int32_t)
		    (ci->ci_schedstate.spc_lastmod >> 32);
		cs->cs_intrcnt = cpu_intr_count(ci) + 1;
		cs->cs_hwid = ci->ci_cpuid;
		break;

	case IOC_CPU_MAPID:
		i = 0;
		for (CPU_INFO_FOREACH(cii, ci)) {
			if (i++ == *(int *)data)
				break;
		}
		if (ci == NULL)
			error = ESRCH;
		else
			*(int *)data = cpu_index(ci);
		break;

	case IOC_CPU_GETCOUNT:
		*(int *)data = ncpu;
		break;

#ifdef CPU_UCODE
	case IOC_CPU_UCODE_GET_VERSION:
		error = cpu_ucode_get_version((struct cpu_ucode_version *)data);
		break;

	case IOC_CPU_UCODE_APPLY:
		error = kauth_authorize_machdep(l->l_cred,
		    KAUTH_MACHDEP_CPU_UCODE_APPLY,
		    NULL, NULL, NULL, NULL);
		if (error != 0)
			break;
		error = cpu_ucode_apply((const struct cpu_ucode *)data);
		break;
#endif

	default:
		error = (*compat_cpuctl_ioctl)(l, cmd, data);
		break;
	}
	mutex_exit(&cpu_lock);

	return error;
}

struct cpu_info *
cpu_lookup(u_int idx)
{
	struct cpu_info *ci;

	/*
	 * cpu_infos is a NULL terminated array of MAXCPUS + 1 entries,
	 * so an index of MAXCPUS here is ok.  See mi_cpu_attach.
	 */
	KASSERT(idx <= maxcpus);

	if (__predict_false(cpu_infos == NULL)) {
		KASSERT(idx == 0);
		return curcpu();
	}

	ci = cpu_infos[idx];
	KASSERT(ci == NULL || cpu_index(ci) == idx);
<<<<<<< HEAD
	KASSERTMSG(idx != maxcpus || cpu_infos[idx] == NULL, "idx %d ci %p",
	    idx, ci);
=======
	KASSERTMSG(idx < maxcpus || ci == NULL, "idx %d ci %p", idx, ci);
>>>>>>> e880644f

	return ci;
}

static void
cpu_xc_offline(struct cpu_info *ci)
{
	struct schedstate_percpu *spc, *mspc = NULL;
	struct cpu_info *target_ci;
	struct lwp *l;
	CPU_INFO_ITERATOR cii;
	int s;

	/*
	 * Thread that made the cross call (separate context) holds
	 * cpu_lock on our behalf.
	 */
	spc = &ci->ci_schedstate;
	s = splsched();
	spc->spc_flags |= SPCF_OFFLINE;
	splx(s);

	/* Take the first available CPU for the migration. */
	for (CPU_INFO_FOREACH(cii, target_ci)) {
		mspc = &target_ci->ci_schedstate;
		if ((mspc->spc_flags & SPCF_OFFLINE) == 0)
			break;
	}
	KASSERT(target_ci != NULL);

	/*
	 * Migrate all non-bound threads to the other CPU.  Note that this
	 * runs from the xcall thread, thus handling of LSONPROC is not needed.
	 */
	mutex_enter(proc_lock);
	LIST_FOREACH(l, &alllwp, l_list) {
		struct cpu_info *mci;

		lwp_lock(l);
		if (l->l_cpu != ci || (l->l_pflag & (LP_BOUND | LP_INTR))) {
			lwp_unlock(l);
			continue;
		}
		/* Regular case - no affinity. */
		if (l->l_affinity == NULL) {
			lwp_migrate(l, target_ci);
			continue;
		}
		/* Affinity is set, find an online CPU in the set. */
		for (CPU_INFO_FOREACH(cii, mci)) {
			mspc = &mci->ci_schedstate;
			if ((mspc->spc_flags & SPCF_OFFLINE) == 0 &&
			    kcpuset_isset(l->l_affinity, cpu_index(mci)))
				break;
		}
		if (mci == NULL) {
			lwp_unlock(l);
			mutex_exit(proc_lock);
			goto fail;
		}
		lwp_migrate(l, mci);
	}
	mutex_exit(proc_lock);

#if PCU_UNIT_COUNT > 0
	pcu_save_all_on_cpu();
#endif

#ifdef __HAVE_MD_CPU_OFFLINE
	cpu_offline_md();
#endif
	return;
fail:
	/* Just unset the SPCF_OFFLINE flag, caller will check */
	s = splsched();
	spc->spc_flags &= ~SPCF_OFFLINE;
	splx(s);
}

static void
cpu_xc_online(struct cpu_info *ci)
{
	struct schedstate_percpu *spc;
	int s;

	spc = &ci->ci_schedstate;
	s = splsched();
	spc->spc_flags &= ~SPCF_OFFLINE;
	splx(s);
}

int
cpu_setstate(struct cpu_info *ci, bool online)
{
	struct schedstate_percpu *spc;
	CPU_INFO_ITERATOR cii;
	struct cpu_info *ci2;
	uint64_t where;
	xcfunc_t func;
	int nonline;

	spc = &ci->ci_schedstate;

	KASSERT(mutex_owned(&cpu_lock));

	if (online) {
		if ((spc->spc_flags & SPCF_OFFLINE) == 0)
			return 0;
		func = (xcfunc_t)cpu_xc_online;
	} else {
		if ((spc->spc_flags & SPCF_OFFLINE) != 0)
			return 0;
		nonline = 0;
		/*
		 * Ensure that at least one CPU within the processor set
		 * stays online.  Revisit this later.
		 */
		for (CPU_INFO_FOREACH(cii, ci2)) {
			if ((ci2->ci_schedstate.spc_flags & SPCF_OFFLINE) != 0)
				continue;
			if (ci2->ci_schedstate.spc_psid != spc->spc_psid)
				continue;
			nonline++;
		}
		if (nonline == 1)
			return EBUSY;
		func = (xcfunc_t)cpu_xc_offline;
	}

	where = xc_unicast(0, func, ci, NULL, ci);
	xc_wait(where);
	if (online) {
		KASSERT((spc->spc_flags & SPCF_OFFLINE) == 0);
		ncpuonline++;
	} else {
		if ((spc->spc_flags & SPCF_OFFLINE) == 0) {
			/* If was not set offline, then it is busy */
			return EBUSY;
		}
		ncpuonline--;
	}

	spc->spc_lastmod = time_second;
	return 0;
}

int
cpu_setmodel(const char *fmt, ...)
{
	int len;
	va_list ap;

	va_start(ap, fmt);
	len = vsnprintf(cpu_model, sizeof(cpu_model), fmt, ap);
	va_end(ap);
	return len;
}

const char *
cpu_getmodel(void)
{
	return cpu_model;
}

#ifdef __HAVE_INTR_CONTROL
static void
cpu_xc_intr(struct cpu_info *ci)
{
	struct schedstate_percpu *spc;
	int s;

	spc = &ci->ci_schedstate;
	s = splsched();
	spc->spc_flags &= ~SPCF_NOINTR;
	splx(s);
}

static void
cpu_xc_nointr(struct cpu_info *ci)
{
	struct schedstate_percpu *spc;
	int s;

	spc = &ci->ci_schedstate;
	s = splsched();
	spc->spc_flags |= SPCF_NOINTR;
	splx(s);
}

int
cpu_setintr(struct cpu_info *ci, bool intr)
{
	struct schedstate_percpu *spc;
	CPU_INFO_ITERATOR cii;
	struct cpu_info *ci2;
	uint64_t where;
	xcfunc_t func;
	int nintr;

	spc = &ci->ci_schedstate;

	KASSERT(mutex_owned(&cpu_lock));

	if (intr) {
		if ((spc->spc_flags & SPCF_NOINTR) == 0)
			return 0;
		func = (xcfunc_t)cpu_xc_intr;
	} else {
		if ((spc->spc_flags & SPCF_NOINTR) != 0)
			return 0;
		/*
		 * Ensure that at least one CPU within the system
		 * is handing device interrupts.
		 */
		nintr = 0;
		for (CPU_INFO_FOREACH(cii, ci2)) {
			if ((ci2->ci_schedstate.spc_flags & SPCF_NOINTR) != 0)
				continue;
			if (ci2 == ci)
				continue;
			nintr++;
		}
		if (nintr == 0)
			return EBUSY;
		func = (xcfunc_t)cpu_xc_nointr;
	}

	where = xc_unicast(0, func, ci, NULL, ci);
	xc_wait(where);
	if (intr) {
		KASSERT((spc->spc_flags & SPCF_NOINTR) == 0);
	} else if ((spc->spc_flags & SPCF_NOINTR) == 0) {
		/* If was not set offline, then it is busy */
		return EBUSY;
	}

	/* Direct interrupts away from the CPU and record the change. */
	cpu_intr_redistribute();
	spc->spc_lastmod = time_second;
	return 0;
}
#else	/* __HAVE_INTR_CONTROL */
int
cpu_setintr(struct cpu_info *ci, bool intr)
{

	return EOPNOTSUPP;
}

u_int
cpu_intr_count(struct cpu_info *ci)
{

	return 0;	/* 0 == "don't know" */
}
#endif	/* __HAVE_INTR_CONTROL */

bool
cpu_softintr_p(void)
{

	return (curlwp->l_pflag & LP_INTR) != 0;
}

#ifdef CPU_UCODE
int
cpu_ucode_load(struct cpu_ucode_softc *sc, const char *fwname)
{
	firmware_handle_t fwh;
	int error;

	if (sc->sc_blob != NULL) {
		firmware_free(sc->sc_blob, sc->sc_blobsize);
		sc->sc_blob = NULL;
		sc->sc_blobsize = 0;
	}

	error = cpu_ucode_md_open(&fwh, sc->loader_version, fwname);
	if (error != 0) {
		aprint_error("ucode: firmware_open failed: %i\n", error);
		goto err0;
	}

	sc->sc_blobsize = firmware_get_size(fwh);
	if (sc->sc_blobsize == 0) {
		error = EFTYPE;
		firmware_close(fwh);
		goto err0;
	}
	sc->sc_blob = firmware_malloc(sc->sc_blobsize);
	if (sc->sc_blob == NULL) {
		error = ENOMEM;
		firmware_close(fwh);
		goto err0;
	}

	error = firmware_read(fwh, 0, sc->sc_blob, sc->sc_blobsize);
	firmware_close(fwh);
	if (error != 0)
		goto err1;

	return 0;

err1:
	firmware_free(sc->sc_blob, sc->sc_blobsize);
	sc->sc_blob = NULL;
	sc->sc_blobsize = 0;
err0:
	return error;
}
#endif<|MERGE_RESOLUTION|>--- conflicted
+++ resolved
@@ -322,12 +322,7 @@
 
 	ci = cpu_infos[idx];
 	KASSERT(ci == NULL || cpu_index(ci) == idx);
-<<<<<<< HEAD
-	KASSERTMSG(idx != maxcpus || cpu_infos[idx] == NULL, "idx %d ci %p",
-	    idx, ci);
-=======
 	KASSERTMSG(idx < maxcpus || ci == NULL, "idx %d ci %p", idx, ci);
->>>>>>> e880644f
 
 	return ci;
 }
