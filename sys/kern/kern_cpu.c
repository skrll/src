--- conflicted
+++ resolved
@@ -1,8 +1,4 @@
-<<<<<<< HEAD
-/*	$NetBSD: kern_cpu.c,v 1.73 2018/03/18 00:51:46 christos Exp $	*/
-=======
 /*	$NetBSD: kern_cpu.c,v 1.74 2018/07/04 07:25:47 msaitoh Exp $	*/
->>>>>>> b2b84690
 
 /*-
  * Copyright (c) 2007, 2008, 2009, 2010, 2012 The NetBSD Foundation, Inc.
@@ -60,11 +56,7 @@
  */
 
 #include <sys/cdefs.h>
-<<<<<<< HEAD
-__KERNEL_RCSID(0, "$NetBSD: kern_cpu.c,v 1.73 2018/03/18 00:51:46 christos Exp $");
-=======
 __KERNEL_RCSID(0, "$NetBSD: kern_cpu.c,v 1.74 2018/07/04 07:25:47 msaitoh Exp $");
->>>>>>> b2b84690
 
 #include "opt_cpu_ucode.h"
 
