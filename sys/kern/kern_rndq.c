--- conflicted
+++ resolved
@@ -1,8 +1,4 @@
-<<<<<<< HEAD
-/*	$NetBSD: kern_rndq.c,v 1.89 2016/05/21 15:27:15 riastradh Exp $	*/
-=======
 /*	$NetBSD: kern_rndq.c,v 1.90 2018/07/03 18:09:28 jdolecek Exp $	*/
->>>>>>> b2b84690
 
 /*-
  * Copyright (c) 1997-2013 The NetBSD Foundation, Inc.
@@ -36,11 +32,7 @@
  */
 
 #include <sys/cdefs.h>
-<<<<<<< HEAD
-__KERNEL_RCSID(0, "$NetBSD: kern_rndq.c,v 1.89 2016/05/21 15:27:15 riastradh Exp $");
-=======
 __KERNEL_RCSID(0, "$NetBSD: kern_rndq.c,v 1.90 2018/07/03 18:09:28 jdolecek Exp $");
->>>>>>> b2b84690
 
 #include <sys/param.h>
 #include <sys/atomic.h>
@@ -386,16 +378,6 @@
 	}
 
 	ret = rnd_delta_estimate(d, t, delta);
-<<<<<<< HEAD
-
-	KASSERT(d->x == t);
-	KASSERT(d->dx == delta);
-#ifdef RND_VERBOSE
-	if (deltacnt++ % 1151 == 0) {
-		rnd_printf_verbose("rnd_dt_estimate: %s x = %lld, dx = %lld, "
-		       "d2x = %lld\n", rs->name,
-		       (int)d->x, (int)d->dx, (int)d->d2x);
-=======
 
 	KASSERT(d->x == t);
 	KASSERT(d->dx == delta);
@@ -435,46 +417,11 @@
 		       (long long int)d->x,
 		       (long long int)d->dx,
 		       (long long int)d->d2x);
->>>>>>> b2b84690
 	}
 #endif
 	return ret;
 }
 
-<<<<<<< HEAD
-/*
- * Delta estimator for 32 or bit values.  "Wrap" isn't.
- */
-static inline uint32_t
-rnd_dv_estimate(krndsource_t *rs, uint32_t v)
-{
-	int32_t delta;
-	uint32_t ret;
-	rnd_delta_t *d = &rs->value_delta;
-
-	delta = d->x - v;
-
-	if (delta < 0) {
-		delta = -delta;
-	}
-	ret = rnd_delta_estimate(d, v, (uint32_t)delta);
-
-	KASSERT(d->x == v);
-	KASSERT(d->dx == delta);
-#ifdef RND_VERBOSE
-	if (deltacnt++ % 1151 == 0) {
-		rnd_printf_verbose("rnd_dv_estimate: %s x = %lld, dx = %lld, "
-		       " d2x = %lld\n", rs->name,
-		       (long long int)d->x,
-		       (long long int)d->dx,
-		       (long long int)d->d2x);
-	}
-#endif
-	return ret;
-}
-
-=======
->>>>>>> b2b84690
 #if defined(__HAVE_CPU_RNG) && !defined(_RUMPKERNEL)
 static struct {
 	kmutex_t	lock;	/* unfortunately, must protect krndsource */
@@ -504,7 +451,6 @@
 }
 
 #endif
-<<<<<<< HEAD
 
 #if defined(__HAVE_CPU_COUNTER)
 static struct {
@@ -520,23 +466,6 @@
 rnd_skew_enable(krndsource_t *rs, bool enabled)
 {
 
-=======
-
-#if defined(__HAVE_CPU_COUNTER)
-static struct {
-	kmutex_t	lock;
-	int		iter;
-	struct callout	callout;
-	krndsource_t	source;
-} rnd_skew __cacheline_aligned;
-
-static void rnd_skew_intr(void *);
-
-static void
-rnd_skew_enable(krndsource_t *rs, bool enabled)
-{
-
->>>>>>> b2b84690
 	if (enabled) {
 		rnd_skew_intr(rs);
 	} else {
@@ -818,8 +747,6 @@
 	rs->state = rnd_sample_allocate(rs);
 
 	mutex_spin_enter(&rnd_global.lock);
-<<<<<<< HEAD
-=======
 
 #ifdef DIAGNOSTIC
 	krndsource_t *s;
@@ -832,7 +759,6 @@
 	}
 #endif
 
->>>>>>> b2b84690
 	LIST_INSERT_HEAD(&rnd_global.sources, rs, list);
 
 #ifdef RND_VERBOSE
@@ -888,7 +814,6 @@
 		sample = SIMPLEQ_NEXT(sample, next);
 	}
 	mutex_spin_exit(&rnd_samples.lock);
-<<<<<<< HEAD
 
 	if (source->state) {
 		rnd_sample_free(source->state);
@@ -903,22 +828,6 @@
 	    source->name);
 }
 
-=======
-
-	if (source->state) {
-		rnd_sample_free(source->state);
-		source->state = NULL;
-	}
-
-	if (source->test) {
-		kmem_free(source->test, sizeof(rngtest_t));
-	}
-
-	rnd_printf_verbose("rnd: %s detached as an entropy source\n",
-	    source->name);
-}
-
->>>>>>> b2b84690
 static inline uint32_t
 rnd_estimate(krndsource_t *rs, uint32_t ts, uint32_t val)
 {
@@ -967,7 +876,6 @@
 
 	rnd_add_data_ts(rs, &val, sizeof(val), entropy, ts, true);
 }
-<<<<<<< HEAD
 
 void
 _rnd_add_uint64(krndsource_t *rs, uint64_t val)
@@ -984,24 +892,6 @@
 	 */
 	ts = rnd_counter();
 
-=======
-
-void
-_rnd_add_uint64(krndsource_t *rs, uint64_t val)
-{
-	uint32_t ts;
-	uint32_t entropy = 0;
-
-	if (rs->flags & RND_FLAG_NO_COLLECT)
-                return;
-
-	/*
-	 * Sample the counter as soon as possible to avoid
-	 * entropy overestimation.
-	 */
-	ts = rnd_counter();
-
->>>>>>> b2b84690
 	/*
 	 * Calculate estimates - we may not use them, but if we do
 	 * not calculate them, the estimators' history becomes invalid.
