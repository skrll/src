<<<<<<< HEAD
/*	$NetBSD: tty.c,v 1.285 2020/01/07 08:52:47 skrll Exp $	*/
=======
/*	$NetBSD: tty.c,v 1.286 2020/01/21 15:25:38 christos Exp $	*/
>>>>>>> 792df501

/*-
 * Copyright (c) 2008 The NetBSD Foundation, Inc.
 * All rights reserved.
 *
 * Redistribution and use in source and binary forms, with or without
 * modification, are permitted provided that the following conditions
 * are met:
 * 1. Redistributions of source code must retain the above copyright
 *    notice, this list of conditions and the following disclaimer.
 * 2. Redistributions in binary form must reproduce the above copyright
 *    notice, this list of conditions and the following disclaimer in the
 *    documentation and/or other materials provided with the distribution.
 *
 * THIS SOFTWARE IS PROVIDED BY THE NETBSD FOUNDATION, INC. AND CONTRIBUTORS
 * ``AS IS'' AND ANY EXPRESS OR IMPLIED WARRANTIES, INCLUDING, BUT NOT LIMITED
 * TO, THE IMPLIED WARRANTIES OF MERCHANTABILITY AND FITNESS FOR A PARTICULAR
 * PURPOSE ARE DISCLAIMED.  IN NO EVENT SHALL THE FOUNDATION OR CONTRIBUTORS
 * BE LIABLE FOR ANY DIRECT, INDIRECT, INCIDENTAL, SPECIAL, EXEMPLARY, OR
 * CONSEQUENTIAL DAMAGES (INCLUDING, BUT NOT LIMITED TO, PROCUREMENT OF
 * SUBSTITUTE GOODS OR SERVICES; LOSS OF USE, DATA, OR PROFITS; OR BUSINESS
 * INTERRUPTION) HOWEVER CAUSED AND ON ANY THEORY OF LIABILITY, WHETHER IN
 * CONTRACT, STRICT LIABILITY, OR TORT (INCLUDING NEGLIGENCE OR OTHERWISE)
 * ARISING IN ANY WAY OUT OF THE USE OF THIS SOFTWARE, EVEN IF ADVISED OF THE
 * POSSIBILITY OF SUCH DAMAGE.
 */

/*-
 * Copyright (c) 1982, 1986, 1990, 1991, 1993
 *	The Regents of the University of California.  All rights reserved.
 * (c) UNIX System Laboratories, Inc.
 * All or some portions of this file are derived from material licensed
 * to the University of California by American Telephone and Telegraph
 * Co. or Unix System Laboratories, Inc. and are reproduced herein with
 * the permission of UNIX System Laboratories, Inc.
 *
 * Redistribution and use in source and binary forms, with or without
 * modification, are permitted provided that the following conditions
 * are met:
 * 1. Redistributions of source code must retain the above copyright
 *    notice, this list of conditions and the following disclaimer.
 * 2. Redistributions in binary form must reproduce the above copyright
 *    notice, this list of conditions and the following disclaimer in the
 *    documentation and/or other materials provided with the distribution.
 * 3. Neither the name of the University nor the names of its contributors
 *    may be used to endorse or promote products derived from this software
 *    without specific prior written permission.
 *
 * THIS SOFTWARE IS PROVIDED BY THE REGENTS AND CONTRIBUTORS ``AS IS'' AND
 * ANY EXPRESS OR IMPLIED WARRANTIES, INCLUDING, BUT NOT LIMITED TO, THE
 * IMPLIED WARRANTIES OF MERCHANTABILITY AND FITNESS FOR A PARTICULAR PURPOSE
 * ARE DISCLAIMED.  IN NO EVENT SHALL THE REGENTS OR CONTRIBUTORS BE LIABLE
 * FOR ANY DIRECT, INDIRECT, INCIDENTAL, SPECIAL, EXEMPLARY, OR CONSEQUENTIAL
 * DAMAGES (INCLUDING, BUT NOT LIMITED TO, PROCUREMENT OF SUBSTITUTE GOODS
 * OR SERVICES; LOSS OF USE, DATA, OR PROFITS; OR BUSINESS INTERRUPTION)
 * HOWEVER CAUSED AND ON ANY THEORY OF LIABILITY, WHETHER IN CONTRACT, STRICT
 * LIABILITY, OR TORT (INCLUDING NEGLIGENCE OR OTHERWISE) ARISING IN ANY WAY
 * OUT OF THE USE OF THIS SOFTWARE, EVEN IF ADVISED OF THE POSSIBILITY OF
 * SUCH DAMAGE.
 *
 *	@(#)tty.c	8.13 (Berkeley) 1/9/95
 */

#include <sys/cdefs.h>
<<<<<<< HEAD
__KERNEL_RCSID(0, "$NetBSD: tty.c,v 1.285 2020/01/07 08:52:47 skrll Exp $");
=======
__KERNEL_RCSID(0, "$NetBSD: tty.c,v 1.286 2020/01/21 15:25:38 christos Exp $");
>>>>>>> 792df501

#ifdef _KERNEL_OPT
#include "opt_compat_netbsd.h"
#endif

#define TTY_ALLOW_PRIVATE

#include <sys/param.h>
#include <sys/systm.h>
#include <sys/ioctl.h>
#include <sys/proc.h>
#define	TTYDEFCHARS
#include <sys/tty.h>
#undef	TTYDEFCHARS
#include <sys/file.h>
#include <sys/conf.h>
#include <sys/cpu.h>
#include <sys/dkstat.h>
#include <sys/uio.h>
#include <sys/kernel.h>
#include <sys/vnode.h>
#include <sys/syslog.h>
#include <sys/kmem.h>
#include <sys/signalvar.h>
#include <sys/resourcevar.h>
#include <sys/poll.h>
#include <sys/kprintf.h>
#include <sys/namei.h>
#include <sys/sysctl.h>
#include <sys/kauth.h>
#include <sys/intr.h>
#include <sys/ioctl_compat.h>
#include <sys/module.h>
#include <sys/bitops.h>
#include <sys/compat_stub.h>

#ifdef COMPAT_60
#include <compat/sys/ttycom.h>
#endif /* COMPAT_60 */

static int	ttnread(struct tty *);
static void	ttyblock(struct tty *);
static void	ttyecho(int, struct tty *);
static void	ttyrubo(struct tty *, int);
static void	ttyprintf_nolock(struct tty *, const char *fmt, ...)
    __printflike(2, 3);
static int	proc_compare_wrapper(struct proc *, struct proc *);
static void	ttysigintr(void *);

/* Symbolic sleep message strings. */
const char	ttclos[] = "ttycls";
const char	ttopen[] = "ttyopn";
const char	ttybg[] = "ttybg";
const char	ttyin[] = "ttyin";
const char	ttyout[] = "ttyout";

/*
 * Used to determine whether we still have a connection.  This is true in
 * one of 3 cases:
 * 1) We have carrier.
 * 2) It's a locally attached terminal, and we are therefore ignoring carrier.
 * 3) We're using a flow control mechanism that overloads the carrier signal.
 */
#define	CONNECTED(tp)	(ISSET(tp->t_state, TS_CARR_ON) ||	\
			 ISSET(tp->t_cflag, CLOCAL | MDMBUF))

/*
 * Table with character classes and parity. The 8th bit indicates parity,
 * the 7th bit indicates the character is an alphameric or underscore (for
 * ALTWERASE), and the low 6 bits indicate delay type.  If the low 6 bits
 * are 0 then the character needs no special processing on output; classes
 * other than 0 might be translated or (not currently) require delays.
 */
#define	E	0x00	/* Even parity. */
#define	O	0x80	/* Odd parity. */
#define	PARITY(c)	(char_type[c] & O)

#define	ALPHA	0x40	/* Alpha or underscore. */
#define	ISALPHA(c)	(char_type[(c) & TTY_CHARMASK] & ALPHA)

#define	CCLASSMASK	0x3f
#define	CCLASS(c)	(char_type[c] & CCLASSMASK)

#define	BS	BACKSPACE
#define	CC	CONTROL
#define	CR	RETURN
#define	NA	ORDINARY | ALPHA
#define	NL	NEWLINE
#define	NO	ORDINARY
#define	TB	TAB
#define	VT	VTAB

unsigned char const char_type[] = {
	E|CC, O|CC, O|CC, E|CC, O|CC, E|CC, E|CC, O|CC,	/* nul - bel */
	O|BS, E|TB, E|NL, O|CC, E|VT, O|CR, O|CC, E|CC,	/* bs - si */
	O|CC, E|CC, E|CC, O|CC, E|CC, O|CC, O|CC, E|CC,	/* dle - etb */
	E|CC, O|CC, O|CC, E|CC, O|CC, E|CC, E|CC, O|CC,	/* can - us */
	O|NO, E|NO, E|NO, O|NO, E|NO, O|NO, O|NO, E|NO,	/* sp - ' */
	E|NO, O|NO, O|NO, E|NO, O|NO, E|NO, E|NO, O|NO,	/* ( - / */
	E|NA, O|NA, O|NA, E|NA, O|NA, E|NA, E|NA, O|NA,	/* 0 - 7 */
	O|NA, E|NA, E|NO, O|NO, E|NO, O|NO, O|NO, E|NO,	/* 8 - ? */
	O|NO, E|NA, E|NA, O|NA, E|NA, O|NA, O|NA, E|NA,	/* @ - G */
	E|NA, O|NA, O|NA, E|NA, O|NA, E|NA, E|NA, O|NA,	/* H - O */
	E|NA, O|NA, O|NA, E|NA, O|NA, E|NA, E|NA, O|NA,	/* P - W */
	O|NA, E|NA, E|NA, O|NO, E|NO, O|NO, O|NO, O|NA,	/* X - _ */
	E|NO, O|NA, O|NA, E|NA, O|NA, E|NA, E|NA, O|NA,	/* ` - g */
	O|NA, E|NA, E|NA, O|NA, E|NA, O|NA, O|NA, E|NA,	/* h - o */
	O|NA, E|NA, E|NA, O|NA, E|NA, O|NA, O|NA, E|NA,	/* p - w */
	E|NA, O|NA, O|NA, E|NO, O|NO, E|NO, E|NO, O|CC,	/* x - del */
	/*
	 * Meta chars; should be settable per character set;
	 * for now, treat them all as normal characters.
	 */
	NA,   NA,   NA,   NA,   NA,   NA,   NA,   NA,
	NA,   NA,   NA,   NA,   NA,   NA,   NA,   NA,
	NA,   NA,   NA,   NA,   NA,   NA,   NA,   NA,
	NA,   NA,   NA,   NA,   NA,   NA,   NA,   NA,
	NA,   NA,   NA,   NA,   NA,   NA,   NA,   NA,
	NA,   NA,   NA,   NA,   NA,   NA,   NA,   NA,
	NA,   NA,   NA,   NA,   NA,   NA,   NA,   NA,
	NA,   NA,   NA,   NA,   NA,   NA,   NA,   NA,
	NA,   NA,   NA,   NA,   NA,   NA,   NA,   NA,
	NA,   NA,   NA,   NA,   NA,   NA,   NA,   NA,
	NA,   NA,   NA,   NA,   NA,   NA,   NA,   NA,
	NA,   NA,   NA,   NA,   NA,   NA,   NA,   NA,
	NA,   NA,   NA,   NA,   NA,   NA,   NA,   NA,
	NA,   NA,   NA,   NA,   NA,   NA,   NA,   NA,
	NA,   NA,   NA,   NA,   NA,   NA,   NA,   NA,
	NA,   NA,   NA,   NA,   NA,   NA,   NA,   NA,
};
#undef	BS
#undef	CC
#undef	CR
#undef	NA
#undef	NL
#undef	NO
#undef	TB
#undef	VT

static struct ttylist_head tty_sigqueue = TAILQ_HEAD_INITIALIZER(tty_sigqueue);
static void *tty_sigsih;

struct ttylist_head ttylist = TAILQ_HEAD_INITIALIZER(ttylist);
int tty_count;
kmutex_t tty_lock;

struct ptm_pty *ptm = NULL;

uint64_t tk_cancc;
uint64_t tk_nin;
uint64_t tk_nout;
uint64_t tk_rawcc;

static kauth_listener_t tty_listener;

#define	TTY_MINQSIZE	0x00400
#define	TTY_MAXQSIZE	0x10000
int tty_qsize = TTY_MINQSIZE;

static int
tty_get_qsize(int *qsize, int newsize)
{
	newsize = 1 << ilog2(newsize);	/* Make it a power of two */

	if (newsize < TTY_MINQSIZE || newsize > TTY_MAXQSIZE)
		return EINVAL;

	*qsize = newsize;
	return 0;
}

static int
tty_set_qsize(struct tty *tp, int newsize)
{
	struct clist rawq, canq, outq;
	struct clist orawq, ocanq, ooutq;

	clalloc(&rawq, newsize, 1);
	clalloc(&canq, newsize, 1);
	clalloc(&outq, newsize, 0);

	mutex_spin_enter(&tty_lock);

	if (tp->t_outq.c_cc != 0) {
		mutex_spin_exit(&tty_lock);
		clfree(&rawq);
		clfree(&canq);
		clfree(&outq);
		return EBUSY;
	}

	orawq = tp->t_rawq;
	ocanq = tp->t_canq;
	ooutq = tp->t_outq;

	tp->t_qsize = newsize;
	tp->t_rawq = rawq;
	tp->t_canq = canq;
	tp->t_outq = outq;

	ttsetwater(tp);

	mutex_spin_exit(&tty_lock);

	clfree(&orawq);
	clfree(&ocanq);
	clfree(&ooutq);

	return 0;
}

static int
sysctl_kern_tty_qsize(SYSCTLFN_ARGS)
{
	int newsize;
	int error;
	struct sysctlnode node;
	node = *rnode;
	node.sysctl_data = &newsize;

	newsize = tty_qsize;
	error = sysctl_lookup(SYSCTLFN_CALL(&node));
	if (error || newp == NULL)
		return error;


	return tty_get_qsize(&tty_qsize, newsize);
}

static void
sysctl_kern_tty_setup(void)
{
	const struct sysctlnode *rnode, *cnode;
	struct sysctllog *kern_tkstat_sysctllog, *kern_tty_sysctllog;

	kern_tkstat_sysctllog = NULL;
	sysctl_createv(&kern_tkstat_sysctllog, 0, NULL, NULL,
		       CTLFLAG_PERMANENT,
		       CTLTYPE_NODE, "tkstat",
		       SYSCTL_DESCR("Number of characters sent and received "
				    "on ttys"),
		       NULL, 0, NULL, 0,
		       CTL_KERN, KERN_TKSTAT, CTL_EOL);

	sysctl_createv(&kern_tkstat_sysctllog, 0, NULL, NULL,
		       CTLFLAG_PERMANENT,
		       CTLTYPE_QUAD, "nin",
		       SYSCTL_DESCR("Total number of tty input characters"),
		       NULL, 0, &tk_nin, 0,
		       CTL_KERN, KERN_TKSTAT, KERN_TKSTAT_NIN, CTL_EOL);
	sysctl_createv(&kern_tkstat_sysctllog, 0, NULL, NULL,
		       CTLFLAG_PERMANENT,
		       CTLTYPE_QUAD, "nout",
		       SYSCTL_DESCR("Total number of tty output characters"),
		       NULL, 0, &tk_nout, 0,
		       CTL_KERN, KERN_TKSTAT, KERN_TKSTAT_NOUT, CTL_EOL);
	sysctl_createv(&kern_tkstat_sysctllog, 0, NULL, NULL,
		       CTLFLAG_PERMANENT,
		       CTLTYPE_QUAD, "cancc",
		       SYSCTL_DESCR("Number of canonical tty input characters"),
		       NULL, 0, &tk_cancc, 0,
		       CTL_KERN, KERN_TKSTAT, KERN_TKSTAT_CANCC, CTL_EOL);
	sysctl_createv(&kern_tkstat_sysctllog, 0, NULL, NULL,
		       CTLFLAG_PERMANENT,
		       CTLTYPE_QUAD, "rawcc",
		       SYSCTL_DESCR("Number of raw tty input characters"),
		       NULL, 0, &tk_rawcc, 0,
		       CTL_KERN, KERN_TKSTAT, KERN_TKSTAT_RAWCC, CTL_EOL);

	kern_tty_sysctllog = NULL;
	sysctl_createv(&kern_tty_sysctllog, 0, NULL, &rnode,
		       CTLFLAG_PERMANENT,
		       CTLTYPE_NODE, "tty", NULL,
		       NULL, 0, NULL, 0,
		       CTL_KERN, CTL_CREATE, CTL_EOL);
	sysctl_createv(&kern_tty_sysctllog, 0, &rnode, &cnode,
		       CTLFLAG_PERMANENT | CTLFLAG_READWRITE,
		       CTLTYPE_INT, "qsize",
		       SYSCTL_DESCR("TTY input and output queue size"),
		       sysctl_kern_tty_qsize, 0, &tty_qsize, 0,
		       CTL_CREATE, CTL_EOL);
}

int
ttyopen(struct tty *tp, int dialout, int nonblock)
{
	int	error;

	error = 0;

	mutex_spin_enter(&tty_lock);

	if (dialout) {
		/*
		 * If the device is already open for non-dialout, fail.
		 * Otherwise, set TS_DIALOUT to block any pending non-dialout
		 * opens.
		 */
		if (ISSET(tp->t_state, TS_ISOPEN) &&
		    !ISSET(tp->t_state, TS_DIALOUT)) {
			error = EBUSY;
			goto out;
		}
		SET(tp->t_state, TS_DIALOUT);
	} else {
		if (!nonblock) {
			/*
			 * Wait for carrier.  Also wait for any dialout
			 * processes to close the tty first.
			 */
			while (ISSET(tp->t_state, TS_DIALOUT) ||
			       !CONNECTED(tp)) {
				tp->t_wopen++;
				error = ttysleep(tp, &tp->t_rawcv, true, 0);
				tp->t_wopen--;
				if (error)
					goto out;
			}
		} else {
			/*
			 * Don't allow a non-blocking non-dialout open if the
			 * device is already open for dialout.
			 */
			if (ISSET(tp->t_state, TS_DIALOUT)) {
				error = EBUSY;
				goto out;
			}
		}
	}

out:
	mutex_spin_exit(&tty_lock);
	return (error);
}

/*
 * Initial open of tty, or (re)entry to standard tty line discipline.
 */
int
ttylopen(dev_t device, struct tty *tp)
{

	mutex_spin_enter(&tty_lock);
	tp->t_dev = device;
	if (!ISSET(tp->t_state, TS_ISOPEN)) {
		SET(tp->t_state, TS_ISOPEN);
		memset(&tp->t_winsize, 0, sizeof(tp->t_winsize));
		tp->t_flags = 0;
	}
	mutex_spin_exit(&tty_lock);
	if (tp->t_qsize != tty_qsize)
		tty_set_qsize(tp, tty_qsize);
	return (0);
}

/*
 * Handle close() on a tty line: flush and set to initial state,
 * bumping generation number so that pending read/write calls
 * can detect recycling of the tty.
 */
int
ttyclose(struct tty *tp)
{
	extern struct tty *constty;	/* Temporary virtual console. */
	struct session *sess;

	mutex_spin_enter(&tty_lock);

	if (constty == tp)
		constty = NULL;

	ttyflush(tp, FREAD | FWRITE);

	tp->t_gen++;
	tp->t_pgrp = NULL;
	tp->t_state = 0;
	sess = tp->t_session;
	tp->t_session = NULL;

	mutex_spin_exit(&tty_lock);

	if (sess != NULL) {
		mutex_enter(proc_lock);
		/* Releases proc_lock. */
		proc_sessrele(sess);
	}
	return (0);
}

#define	FLUSHQ(q) {							\
	if ((q)->c_cc)							\
		ndflush(q, (q)->c_cc);					\
}

/*
 * This macro is used in canonical mode input processing, where a read
 * request shall not return unless a 'line delimiter' ('\n') or 'break'
 * (EOF, EOL, EOL2) character (or a signal) has been received. As EOL2
 * is an extension to the POSIX.1 defined set of special characters,
 * recognize it only if IEXTEN is set in the set of local flags.
 */
#define	TTBREAKC(c, lflg)						\
	((c) == '\n' || (((c) == cc[VEOF] || (c) == cc[VEOL] ||		\
	((c) == cc[VEOL2] && ISSET(lflg, IEXTEN))) && (c) != _POSIX_VDISABLE))



/*
 * ttyinput() helper.
 * Call with the tty lock held.
 */
/* XXX static */ int
ttyinput_wlock(int c, struct tty *tp)
{
	int	iflag, lflag, i, error;
	u_char	*cc;

	KASSERT(mutex_owned(&tty_lock));

	/*
	 * If input is pending take it first.
	 */
	lflag = tp->t_lflag;
	if (ISSET(lflag, PENDIN))
		ttypend(tp);
	/*
	 * Gather stats.
	 */
	if (ISSET(lflag, ICANON)) {
		++tk_cancc;
		++tp->t_cancc;
	} else {
		++tk_rawcc;
		++tp->t_rawcc;
	}
	++tk_nin;

	cc = tp->t_cc;

	/*
	 * Handle exceptional conditions (break, parity, framing).
	 */
	iflag = tp->t_iflag;
	if ((error = (ISSET(c, TTY_ERRORMASK))) != 0) {
		CLR(c, TTY_ERRORMASK);
		if (ISSET(error, TTY_FE) && c == 0) {		/* Break. */
			if (ISSET(iflag, IGNBRK))
				return (0);
			else if (ISSET(iflag, BRKINT)) {
				ttyflush(tp, FREAD | FWRITE);
				ttysig(tp, TTYSIG_PG1, SIGINT);
				return (0);
			} else if (ISSET(iflag, PARMRK))
				goto parmrk;
		} else if ((ISSET(error, TTY_PE) && ISSET(iflag, INPCK)) ||
		    ISSET(error, TTY_FE)) {
			if (ISSET(iflag, IGNPAR))
				return (0);
			else if (ISSET(iflag, PARMRK)) {
 parmrk:			(void)putc(0377 | TTY_QUOTE, &tp->t_rawq);
				(void)putc(0    | TTY_QUOTE, &tp->t_rawq);
				(void)putc(c    | TTY_QUOTE, &tp->t_rawq);
				return (0);
			} else
				c = 0;
		}
	} else if (c == 0377 &&
	    ISSET(iflag, ISTRIP|IGNPAR|INPCK|PARMRK) == (INPCK|PARMRK)) {
		/* "Escape" a valid character of '\377'. */
		(void)putc(0377 | TTY_QUOTE, &tp->t_rawq);
		(void)putc(0377 | TTY_QUOTE, &tp->t_rawq);
		goto endcase;
	}

	/*
	 * In tandem mode, check high water mark.
	 */
	if (ISSET(iflag, IXOFF) || ISSET(tp->t_cflag, CHWFLOW))
		ttyblock(tp);
	if (!ISSET(tp->t_state, TS_TYPEN) && ISSET(iflag, ISTRIP))
		CLR(c, 0x80);
	if (!ISSET(lflag, EXTPROC)) {
		/*
		 * Check for literal nexting very first
		 */
		if (ISSET(tp->t_state, TS_LNCH)) {
			SET(c, TTY_QUOTE);
			CLR(tp->t_state, TS_LNCH);
		}
		/*
		 * Scan for special characters.  This code
		 * is really just a big case statement with
		 * non-constant cases.  The bottom of the
		 * case statement is labeled ``endcase'', so goto
		 * it after a case match, or similar.
		 */

		/*
		 * Control chars which aren't controlled
		 * by ICANON, ISIG, or IXON.
		 */
		if (ISSET(lflag, IEXTEN)) {
			if (CCEQ(cc[VLNEXT], c)) {
				if (ISSET(lflag, ECHO)) {
					if (ISSET(lflag, ECHOE)) {
						(void)ttyoutput('^', tp);
						(void)ttyoutput('\b', tp);
					} else
						ttyecho(c, tp);
				}
				SET(tp->t_state, TS_LNCH);
				goto endcase;
			}
			if (CCEQ(cc[VDISCARD], c)) {
				if (ISSET(lflag, FLUSHO))
					CLR(tp->t_lflag, FLUSHO);
				else {
					ttyflush(tp, FWRITE);
					ttyecho(c, tp);
					if (tp->t_rawq.c_cc + tp->t_canq.c_cc)
						ttyretype(tp);
					SET(tp->t_lflag, FLUSHO);
				}
				goto startoutput;
			}
		}
		/*
		 * Signals.
		 */
		if (ISSET(lflag, ISIG)) {
			if (CCEQ(cc[VINTR], c) || CCEQ(cc[VQUIT], c)) {
				if (!ISSET(lflag, NOFLSH))
					ttyflush(tp, FREAD | FWRITE);
				ttyecho(c, tp);
				ttysig(tp, TTYSIG_PG1, CCEQ(cc[VINTR], c) ?
				    SIGINT : SIGQUIT);
				goto endcase;
			}
			if (CCEQ(cc[VSUSP], c)) {
				if (!ISSET(lflag, NOFLSH))
					ttyflush(tp, FREAD);
				ttyecho(c, tp);
				ttysig(tp, TTYSIG_PG1, SIGTSTP);
				goto endcase;
			}
		}
		/*
		 * Handle start/stop characters.
		 */
		if (ISSET(iflag, IXON)) {
			if (CCEQ(cc[VSTOP], c)) {
				if (!ISSET(tp->t_state, TS_TTSTOP)) {
					SET(tp->t_state, TS_TTSTOP);
					cdev_stop(tp, 0);
					return (0);
				}
				if (!CCEQ(cc[VSTART], c))
					return (0);
				/*
				 * if VSTART == VSTOP then toggle
				 */
				goto endcase;
			}
			if (CCEQ(cc[VSTART], c))
				goto restartoutput;
		}
		/*
		 * IGNCR, ICRNL, & INLCR
		 */
		if (c == '\r') {
			if (ISSET(iflag, IGNCR))
				goto endcase;
			else if (ISSET(iflag, ICRNL))
				c = '\n';
		} else if (c == '\n' && ISSET(iflag, INLCR))
			c = '\r';
	}
	if (!ISSET(lflag, EXTPROC) && ISSET(lflag, ICANON)) {
		/*
		 * From here on down canonical mode character
		 * processing takes place.
		 */
		/*
		 * erase (^H / ^?)
		 */
		if (CCEQ(cc[VERASE], c)) {
			if (tp->t_rawq.c_cc)
				ttyrub(unputc(&tp->t_rawq), tp);
			goto endcase;
		}
		/*
		 * kill (^U)
		 */
		if (CCEQ(cc[VKILL], c)) {
			if (ISSET(lflag, ECHOKE) &&
			    tp->t_rawq.c_cc == tp->t_rocount &&
			    !ISSET(lflag, ECHOPRT))
				while (tp->t_rawq.c_cc)
					ttyrub(unputc(&tp->t_rawq), tp);
			else {
				ttyecho(c, tp);
				if (ISSET(lflag, ECHOK) ||
				    ISSET(lflag, ECHOKE))
					ttyecho('\n', tp);
				FLUSHQ(&tp->t_rawq);
				tp->t_rocount = 0;
			}
			CLR(tp->t_state, TS_LOCAL);
			goto endcase;
		}
		/*
		 * Extensions to the POSIX.1 GTI set of functions.
		 */
		if (ISSET(lflag, IEXTEN)) {
			/*
			 * word erase (^W)
			 */
			if (CCEQ(cc[VWERASE], c)) {
				int alt = ISSET(lflag, ALTWERASE);
				int ctype;

				/*
				 * erase whitespace
				 */
				while ((c = unputc(&tp->t_rawq)) == ' ' ||
				    c == '\t')
					ttyrub(c, tp);
				if (c == -1)
					goto endcase;
				/*
				 * erase last char of word and remember the
				 * next chars type (for ALTWERASE)
				 */
				ttyrub(c, tp);
				c = unputc(&tp->t_rawq);
				if (c == -1)
					goto endcase;
				if (c == ' ' || c == '\t') {
					(void)putc(c, &tp->t_rawq);
					goto endcase;
				}
				ctype = ISALPHA(c);
				/*
				 * erase rest of word
				 */
				do {
					ttyrub(c, tp);
					c = unputc(&tp->t_rawq);
					if (c == -1)
						goto endcase;
				} while (c != ' ' && c != '\t' &&
				    (alt == 0 || ISALPHA(c) == ctype));
				(void)putc(c, &tp->t_rawq);
				goto endcase;
			}
			/*
			 * reprint line (^R)
			 */
			if (CCEQ(cc[VREPRINT], c)) {
				ttyretype(tp);
				goto endcase;
			}
			/*
			 * ^T - kernel info and generate SIGINFO
			 */
			if (CCEQ(cc[VSTATUS], c)) {
				ttysig(tp, TTYSIG_PG1, SIGINFO);
				goto endcase;
			}
		}
	}
	/*
	 * Check for input buffer overflow
	 */
	if (tp->t_rawq.c_cc + tp->t_canq.c_cc >= TTYHOG) {
		if (ISSET(iflag, IMAXBEL)) {
			if (tp->t_outq.c_cc < tp->t_hiwat)
				(void)ttyoutput(CTRL('g'), tp);
		} else
			ttyflush(tp, FREAD | FWRITE);
		goto endcase;
	}
	/*
	 * Put data char in q for user and
	 * wakeup on seeing a line delimiter.
	 */
	if (putc(c, &tp->t_rawq) >= 0) {
		if (!ISSET(lflag, ICANON)) {
			ttwakeup(tp);
			ttyecho(c, tp);
			goto endcase;
		}
		if (TTBREAKC(c, lflag)) {
			tp->t_rocount = 0;
			catq(&tp->t_rawq, &tp->t_canq);
			ttwakeup(tp);
		} else if (tp->t_rocount++ == 0)
			tp->t_rocol = tp->t_column;
		if (ISSET(tp->t_state, TS_ERASE)) {
			/*
			 * end of prterase \.../
			 */
			CLR(tp->t_state, TS_ERASE);
			(void)ttyoutput('/', tp);
		}
		i = tp->t_column;
		ttyecho(c, tp);
		if (CCEQ(cc[VEOF], c) && ISSET(lflag, ECHO)) {
			/*
			 * Place the cursor over the '^' of the ^D.
			 */
			i = uimin(2, tp->t_column - i);
			while (i > 0) {
				(void)ttyoutput('\b', tp);
				i--;
			}
		}
	}
 endcase:
	/*
	 * IXANY means allow any character to restart output.
	 */
	if (ISSET(tp->t_state, TS_TTSTOP) &&
	    !ISSET(iflag, IXANY) && cc[VSTART] != cc[VSTOP]) {
		return (0);
	}
 restartoutput:
	CLR(tp->t_lflag, FLUSHO);
	CLR(tp->t_state, TS_TTSTOP);
 startoutput:
	return (ttstart(tp));
}

/*
 * Process input of a single character received on a tty.
 *
 * XXX - this is a hack, all drivers must changed to acquire the
 *	 lock before calling linesw->l_rint()
 */
int
ttyinput(int c, struct tty *tp)
{
	int error;

	/*
	 * Unless the receiver is enabled, drop incoming data.
	 */
	if (!ISSET(tp->t_cflag, CREAD))
		return (0);

	mutex_spin_enter(&tty_lock);
	error = ttyinput_wlock(c, tp);
	mutex_spin_exit(&tty_lock);

	return (error);
}

/*
 * Output a single character on a tty, doing output processing
 * as needed (expanding tabs, newline processing, etc.).
 * Returns < 0 if succeeds, otherwise returns char to resend.
 * Must be recursive.
 *
 * Call with tty lock held.
 */
int
ttyoutput(int c, struct tty *tp)
{
	long	oflag;
	int	col, notout;

	KASSERT(mutex_owned(&tty_lock));

	oflag = tp->t_oflag;
	if (!ISSET(oflag, OPOST)) {
		tk_nout++;
		tp->t_outcc++;
		if (!ISSET(tp->t_lflag, FLUSHO) && putc(c, &tp->t_outq))
			return (c);
		return (-1);
	}
	/*
	 * Do tab expansion if OXTABS is set.  Special case if we do external
	 * processing, we don't do the tab expansion because we'll probably
	 * get it wrong.  If tab expansion needs to be done, let it happen
	 * externally.
	 */
	CLR(c, ~TTY_CHARMASK);
	if (c == '\t' &&
	    ISSET(oflag, OXTABS) && !ISSET(tp->t_lflag, EXTPROC)) {
		c = 8 - (tp->t_column & 7);
		if (ISSET(tp->t_lflag, FLUSHO)) {
			notout = 0;
		} else {
			notout = b_to_q("        ", c, &tp->t_outq);
			c -= notout;
			tk_nout += c;
			tp->t_outcc += c;
		}
		tp->t_column += c;
		return (notout ? '\t' : -1);
	}
	if (c == CEOT && ISSET(oflag, ONOEOT))
		return (-1);

	/*
	 * Newline translation: if ONLCR is set,
	 * translate newline into "\r\n".
	 */
	if (c == '\n' && ISSET(tp->t_oflag, ONLCR)) {
		tk_nout++;
		tp->t_outcc++;
		if (!ISSET(tp->t_lflag, FLUSHO) && putc('\r', &tp->t_outq))
			return (c);
	}
	/* If OCRNL is set, translate "\r" into "\n". */
	else if (c == '\r' && ISSET(tp->t_oflag, OCRNL))
		c = '\n';
	/* If ONOCR is set, don't transmit CRs when on column 0. */
	else if (c == '\r' && ISSET(tp->t_oflag, ONOCR) && tp->t_column == 0)
		return (-1);

	tk_nout++;
	tp->t_outcc++;
	if (!ISSET(tp->t_lflag, FLUSHO) && putc(c, &tp->t_outq))
		return (c);

	col = tp->t_column;
	switch (CCLASS(c)) {
	case BACKSPACE:
		if (col > 0)
			--col;
		break;
	case CONTROL:
		break;
	case NEWLINE:
		if (ISSET(tp->t_oflag, ONLCR | ONLRET))
			col = 0;
		break;
	case RETURN:
		col = 0;
		break;
	case ORDINARY:
		++col;
		break;
	case TAB:
		col = (col + 8) & ~7;
		break;
	}
	tp->t_column = col;
	return (-1);
}

/*
 * Ioctls for all tty devices.  Called after line-discipline specific ioctl
 * has been called to do discipline-specific functions and/or reject any
 * of these ioctl commands.
 */
/* ARGSUSED */
int
ttioctl(struct tty *tp, u_long cmd, void *data, int flag, struct lwp *l)
{
	extern struct tty *constty;	/* Temporary virtual console. */
	struct proc *p;
	struct linesw	*lp;
	int		s, error;
	struct pathbuf *pb;
	struct nameidata nd;
	char		infobuf[200];

	KASSERT(l != NULL);
	p = l->l_proc;

	/* If the ioctl involves modification, hang if in the background. */
	switch (cmd) {
	case  TIOCFLUSH:
	case  TIOCDRAIN:
	case  TIOCSBRK:
	case  TIOCCBRK:
	case  TIOCSTART:
	case  TIOCSETA:
	case  TIOCSETD:
	case  TIOCSLINED:
	case  TIOCSETAF:
	case  TIOCSETAW:
#ifdef notdef
	case  TIOCSPGRP:
	case  FIOSETOWN:
#endif
	case  TIOCSTAT:
	case  TIOCSTI:
	case  TIOCSWINSZ:
	case  TIOCSQSIZE:
	case  TIOCLBIC:
	case  TIOCLBIS:
	case  TIOCLSET:
	case  TIOCSETC:
	case OTIOCSETD:
	case  TIOCSETN:
	case  TIOCSETP:
	case  TIOCSLTC:
		mutex_spin_enter(&tty_lock);
		while (isbackground(curproc, tp) &&
		    p->p_pgrp->pg_jobc && (p->p_lflag & PL_PPWAIT) == 0 &&
		    !sigismasked(l, SIGTTOU)) {
			mutex_spin_exit(&tty_lock);

			mutex_enter(proc_lock);
			pgsignal(p->p_pgrp, SIGTTOU, 1);
			mutex_exit(proc_lock);
			
			mutex_spin_enter(&tty_lock);
			error = ttypause(tp, hz);
			if (error) {
				mutex_spin_exit(&tty_lock);
				return (error);
			}
		}
		mutex_spin_exit(&tty_lock);
		break;
	}

	switch (cmd) {			/* Process the ioctl. */
	case FIOASYNC:			/* set/clear async i/o */
		mutex_spin_enter(&tty_lock);
		if (*(int *)data)
			SET(tp->t_state, TS_ASYNC);
		else
			CLR(tp->t_state, TS_ASYNC);
		mutex_spin_exit(&tty_lock);
		break;
	case FIONBIO:			/* set/clear non-blocking i/o */
		break;			/* XXX: delete. */
	case FIONREAD:			/* get # bytes to read */
		mutex_spin_enter(&tty_lock);
		*(int *)data = ttnread(tp);
		mutex_spin_exit(&tty_lock);
		break;
	case FIONWRITE:			/* get # bytes to written & unsent */
		mutex_spin_enter(&tty_lock);
		*(int *)data = tp->t_outq.c_cc;
		mutex_spin_exit(&tty_lock);
		break;
	case FIONSPACE:			/* get # bytes to written & unsent */
		mutex_spin_enter(&tty_lock);
		*(int *)data = tp->t_outq.c_cn - tp->t_outq.c_cc;
		mutex_spin_exit(&tty_lock);
		break;
	case TIOCEXCL:			/* set exclusive use of tty */
		mutex_spin_enter(&tty_lock);
		SET(tp->t_state, TS_XCLUDE);
		mutex_spin_exit(&tty_lock);
		break;
	case TIOCFLUSH: {		/* flush buffers */
		int flags = *(int *)data;

		if (flags == 0)
			flags = FREAD | FWRITE;
		else
			flags &= FREAD | FWRITE;
		mutex_spin_enter(&tty_lock);
		ttyflush(tp, flags);
		mutex_spin_exit(&tty_lock);
		break;
	}
	case TIOCCONS:			/* become virtual console */
		if (*(int *)data) {
			if (constty && constty != tp &&
			    ISSET(constty->t_state, TS_CARR_ON | TS_ISOPEN) ==
			    (TS_CARR_ON | TS_ISOPEN))
				return EBUSY;

			pb = pathbuf_create("/dev/console");
			if (pb == NULL) {
				return ENOMEM;
			}
			NDINIT(&nd, LOOKUP, FOLLOW | LOCKLEAF, pb);
			if ((error = namei(&nd)) != 0) {
				pathbuf_destroy(pb);
				return error;
			}
			error = VOP_ACCESS(nd.ni_vp, VREAD, l->l_cred);
			vput(nd.ni_vp);
			pathbuf_destroy(pb);
			if (error)
				return error;

			constty = tp;
		} else if (tp == constty)
			constty = NULL;
		break;
	case TIOCDRAIN:			/* wait till output drained */
		if ((error = ttywait(tp)) != 0)
			return (error);
		break;
	case TIOCGETA: {		/* get termios struct */
		struct termios *t = (struct termios *)data;

		memcpy(t, &tp->t_termios, sizeof(struct termios));
		break;
	}
	case TIOCGETD:			/* get line discipline (old) */
		*(int *)data = tp->t_linesw->l_no;
		break;
	case TIOCGLINED:		/* get line discipline (new) */
		(void)strncpy((char *)data, tp->t_linesw->l_name,
		    TTLINEDNAMELEN - 1);
		break;
	case TIOCGWINSZ:		/* get window size */
		*(struct winsize *)data = tp->t_winsize;
		break;
	case TIOCGQSIZE:
		*(int *)data = tp->t_qsize;
		break;
	case FIOGETOWN:
		mutex_enter(proc_lock);
		if (tp->t_session != NULL && !isctty(p, tp)) {
			mutex_exit(proc_lock);
			return (ENOTTY);
		}
		*(int *)data = tp->t_pgrp ? -tp->t_pgrp->pg_id : 0;
		mutex_exit(proc_lock);
		break;
	case TIOCGPGRP:			/* get pgrp of tty */
		mutex_enter(proc_lock);
		if (!isctty(p, tp)) {
			mutex_exit(proc_lock);
			return (ENOTTY);
		}
		*(int *)data = tp->t_pgrp ? tp->t_pgrp->pg_id : NO_PGID;
		mutex_exit(proc_lock);
		break;
	case TIOCGSID:			/* get sid of tty */
		mutex_enter(proc_lock);
		if (!isctty(p, tp)) {
			mutex_exit(proc_lock);
			return (ENOTTY);
		}
		*(int *)data = tp->t_session->s_sid;
		mutex_exit(proc_lock);
		break;
#ifdef TIOCHPCL
	case TIOCHPCL:			/* hang up on last close */
		mutex_spin_enter(&tty_lock);
		SET(tp->t_cflag, HUPCL);
		mutex_spin_exit(&tty_lock);
		break;
#endif
	case TIOCNXCL:			/* reset exclusive use of tty */
		mutex_spin_enter(&tty_lock);
		CLR(tp->t_state, TS_XCLUDE);
		mutex_spin_exit(&tty_lock);
		break;
	case TIOCOUTQ:			/* output queue size */
		*(int *)data = tp->t_outq.c_cc;
		break;
	case TIOCSETA:			/* set termios struct */
	case TIOCSETAW:			/* drain output, set */
	case TIOCSETAF: {		/* drn out, fls in, set */
		struct termios *t = (struct termios *)data;

		if (cmd == TIOCSETAW || cmd == TIOCSETAF) {
			if ((error = ttywait(tp)) != 0)
				return (error);

			if (cmd == TIOCSETAF) {
				mutex_spin_enter(&tty_lock);
				ttyflush(tp, FREAD);
				mutex_spin_exit(&tty_lock);
			}
		}

		s = spltty();
		/*
		 * XXXSMP - some drivers call back on us from t_param(), so
		 *	    don't take the tty spin lock here.
		 *	    require t_param() to unlock upon callback?
		 */
		/* wanted here: mutex_spin_enter(&tty_lock); */
		if (!ISSET(t->c_cflag, CIGNORE)) {
			/*
			 * Set device hardware.
			 */
			if (tp->t_param && (error = (*tp->t_param)(tp, t))) {
				/* wanted here: mutex_spin_exit(&tty_lock); */
				splx(s);
				return (error);
			} else {
				tp->t_cflag = t->c_cflag;
				tp->t_ispeed = t->c_ispeed;
				tp->t_ospeed = t->c_ospeed;
				if (t->c_ospeed == 0)
					ttysig(tp, TTYSIG_LEADER, SIGHUP);
			}
			ttsetwater(tp);
		}

		/* delayed lock acquiring */
		mutex_spin_enter(&tty_lock);
		if (cmd != TIOCSETAF) {
			if (ISSET(t->c_lflag, ICANON) !=
			    ISSET(tp->t_lflag, ICANON)) {
				if (ISSET(t->c_lflag, ICANON)) {
					SET(tp->t_lflag, PENDIN);
					ttwakeup(tp);
				} else {
					struct clist tq;

					catq(&tp->t_rawq, &tp->t_canq);
					tq = tp->t_rawq;
					tp->t_rawq = tp->t_canq;
					tp->t_canq = tq;
					CLR(tp->t_lflag, PENDIN);
				}
			}
		}
		tp->t_iflag = t->c_iflag;
		tp->t_oflag = t->c_oflag;
		/*
		 * Make the EXTPROC bit read only.
		 */
		if (ISSET(tp->t_lflag, EXTPROC))
			SET(t->c_lflag, EXTPROC);
		else
			CLR(t->c_lflag, EXTPROC);
		tp->t_lflag = t->c_lflag | ISSET(tp->t_lflag, PENDIN);
		memcpy(tp->t_cc, t->c_cc, sizeof(t->c_cc));
		mutex_spin_exit(&tty_lock);
		splx(s);
		break;
	}
	case TIOCSETD:			/* set line discipline (old) */
		lp = ttyldisc_lookup_bynum(*(int *)data);
		goto setldisc;

	case TIOCSLINED: {		/* set line discipline (new) */
		char *name = (char *)data;
		dev_t device;

		/* Null terminate to prevent buffer overflow */
		name[TTLINEDNAMELEN - 1] = '\0';
		lp = ttyldisc_lookup(name);
 setldisc:
		if (lp == NULL)
			return (ENXIO);

		if (lp != tp->t_linesw) {
			device = tp->t_dev;
			s = spltty();
			(*tp->t_linesw->l_close)(tp, flag);
			error = (*lp->l_open)(device, tp);
			if (error) {
				(void)(*tp->t_linesw->l_open)(device, tp);
				splx(s);
				ttyldisc_release(lp);
				return (error);
			}
			ttyldisc_release(tp->t_linesw);
			tp->t_linesw = lp;
			splx(s);
		} else {
			/* Drop extra reference. */
			ttyldisc_release(lp);
		}
		break;
	}
	case TIOCSTART:			/* start output, like ^Q */
		mutex_spin_enter(&tty_lock);
		if (ISSET(tp->t_state, TS_TTSTOP) ||
		    ISSET(tp->t_lflag, FLUSHO)) {
			CLR(tp->t_lflag, FLUSHO);
			CLR(tp->t_state, TS_TTSTOP);
			ttstart(tp);
		}
		mutex_spin_exit(&tty_lock);
		break;
	case TIOCSTI:			/* simulate terminal input */
		if ((error = kauth_authorize_device_tty(l->l_cred,
		    KAUTH_DEVICE_TTY_STI, tp)) != 0) {
			if (!ISSET(flag, FREAD))
				return EPERM;
			if (!isctty(p, tp))
				return EACCES;
			if (tp->t_session->s_leader->p_cred != p->p_cred)
				return error;
		}
		(*tp->t_linesw->l_rint)(*(u_char *)data, tp);
		break;
	case TIOCSTOP:			/* stop output, like ^S */
	{
		mutex_spin_enter(&tty_lock);
		if (!ISSET(tp->t_state, TS_TTSTOP)) {
			SET(tp->t_state, TS_TTSTOP);
			cdev_stop(tp, 0);
		}
		mutex_spin_exit(&tty_lock);
		break;
	}
	case TIOCSCTTY:			/* become controlling tty */
		mutex_enter(proc_lock);
		mutex_spin_enter(&tty_lock);

		/* Session ctty vnode pointer set in vnode layer. */
		if (!SESS_LEADER(p) ||
		    ((p->p_session->s_ttyvp || tp->t_session) &&
		    (tp->t_session != p->p_session))) {
			mutex_spin_exit(&tty_lock);
			mutex_exit(proc_lock);
			return (EPERM);
		}

		/*
		 * `p_session' acquires a reference.
		 * But note that if `t_session' is set at this point,
		 * it must equal `p_session', in which case the session
		 * already has the correct reference count.
		 */
		if (tp->t_session == NULL) {
			proc_sesshold(p->p_session);
		}
		tp->t_session = p->p_session;
		tp->t_pgrp = p->p_pgrp;
		p->p_session->s_ttyp = tp;
		p->p_lflag |= PL_CONTROLT;
		mutex_spin_exit(&tty_lock);
		mutex_exit(proc_lock);
		break;
	case FIOSETOWN: {		/* set pgrp of tty */
		pid_t pgid = *(pid_t *)data;
		struct pgrp *pgrp;

		mutex_enter(proc_lock);
		if (tp->t_session != NULL && !isctty(p, tp)) {
			mutex_exit(proc_lock);
			return (ENOTTY);
		}

		if (pgid < 0) {
			pgrp = pgrp_find(-pgid);
			if (pgrp == NULL) {
				mutex_exit(proc_lock);
				return (EINVAL);
			}
		} else {
			struct proc *p1;
			p1 = proc_find(pgid);
			if (!p1) {
				mutex_exit(proc_lock);
				return (ESRCH);
			}
			pgrp = p1->p_pgrp;
		}

		if (pgrp->pg_session != p->p_session) {
			mutex_exit(proc_lock);
			return (EPERM);
		}
		mutex_spin_enter(&tty_lock);
		tp->t_pgrp = pgrp;
		mutex_spin_exit(&tty_lock);
		mutex_exit(proc_lock);
		break;
	}
	case TIOCSPGRP: {		/* set pgrp of tty */
		struct pgrp *pgrp;
		pid_t pgid = *(pid_t *)data;

		if (pgid == NO_PGID)
			return EINVAL;

		mutex_enter(proc_lock);
		if (!isctty(p, tp)) {
			mutex_exit(proc_lock);
			return (ENOTTY);
		}
		pgrp = pgrp_find(pgid);
		if (pgrp == NULL || pgrp->pg_session != p->p_session) {
			mutex_exit(proc_lock);
			return (EPERM);
		}
		mutex_spin_enter(&tty_lock);
		tp->t_pgrp = pgrp;
		mutex_spin_exit(&tty_lock);
		mutex_exit(proc_lock);
		break;
	}
	case TIOCSTAT:			/* get load avg stats */
		mutex_enter(proc_lock);
		ttygetinfo(tp, 0, infobuf, sizeof(infobuf));
		mutex_exit(proc_lock);

		mutex_spin_enter(&tty_lock);
		ttyputinfo(tp, infobuf);
		mutex_spin_exit(&tty_lock);
		break;
	case TIOCSWINSZ:		/* set window size */
		mutex_spin_enter(&tty_lock);
		if (memcmp((void *)&tp->t_winsize, data,
		    sizeof(struct winsize))) {
			tp->t_winsize = *(struct winsize *)data;
			ttysig(tp, TTYSIG_PG1, SIGWINCH);
		}
		mutex_spin_exit(&tty_lock);
		break;
	case TIOCSQSIZE:
		if ((error = tty_get_qsize(&s, *(int *)data)) == 0 &&
		    s != tp->t_qsize)
			error = tty_set_qsize(tp, s);
		return error;

	case TIOCSBRK:
	case TIOCCBRK:
	case TIOCSDTR:
	case TIOCCDTR:
	case TIOCSFLAGS:
	case TIOCGFLAGS:
	case TIOCMSET:
	case TIOCMGET:
	case TIOCMBIS:
	case TIOCMBIC:
		/* Handled by the driver layer */
		return EPASSTHROUGH;

	case TIOCEXT:
	case TIOCPTSNAME:
	case TIOCGRANTPT:
	case TIOCPKT:
	case TIOCUCNTL:
	case TIOCREMOTE:
	case TIOCSIG:
		/* for ptys */
		return EPASSTHROUGH;

	default:
		/* Pass through various console ioctls */
		switch (IOCGROUP(cmd)) {
		case 'c':	/* syscons console */
		case 'v':	/* usl console, video - where one letter */
		case 'K':	/* usl console, keyboard - aint enough */
		case 'V':	/* pcvt compat */
		case 'W':	/* wscons console */
			return EPASSTHROUGH;
		default:
			break;
		}

		/* We may have to load the compat_60 module for this. */
		(void)module_autoload("compat_60", MODULE_CLASS_EXEC);
		MODULE_HOOK_CALL(tty_ttioctl_60_hook,
		    (tp, cmd, data, flag, l), enosys(), error);
		if (error != EPASSTHROUGH)
			return error;

		/* We may have to load the compat_43 module for this. */
		(void)module_autoload("compat_43", MODULE_CLASS_EXEC);
		MODULE_HOOK_CALL(tty_ttioctl_43_hook,
		    (tp, cmd, data, flag, l), enosys(), error);
		return error;
	}
	return (0);
}

int
ttpoll(struct tty *tp, int events, struct lwp *l)
{
	int	revents;

	revents = 0;
	mutex_spin_enter(&tty_lock);
	if (events & (POLLIN | POLLRDNORM))
		if (ttnread(tp) > 0)
			revents |= events & (POLLIN | POLLRDNORM);

	if (events & (POLLOUT | POLLWRNORM))
		if (tp->t_outq.c_cc <= tp->t_lowat)
			revents |= events & (POLLOUT | POLLWRNORM);

	if (events & POLLHUP)
		if (!CONNECTED(tp))
			revents |= POLLHUP;

	if (revents == 0) {
		if (events & (POLLIN | POLLHUP | POLLRDNORM))
			selrecord(l, &tp->t_rsel);

		if (events & (POLLOUT | POLLWRNORM))
			selrecord(l, &tp->t_wsel);
	}

	mutex_spin_exit(&tty_lock);

	return (revents);
}

static void
filt_ttyrdetach(struct knote *kn)
{
	struct tty	*tp;

	tp = kn->kn_hook;
	mutex_spin_enter(&tty_lock);
	SLIST_REMOVE(&tp->t_rsel.sel_klist, kn, knote, kn_selnext);
	mutex_spin_exit(&tty_lock);
}

static int
filt_ttyread(struct knote *kn, long hint)
{
	struct tty	*tp;

	tp = kn->kn_hook;
	if ((hint & NOTE_SUBMIT) == 0)
		mutex_spin_enter(&tty_lock);
	kn->kn_data = ttnread(tp);
	if ((hint & NOTE_SUBMIT) == 0)
		mutex_spin_exit(&tty_lock);
	return (kn->kn_data > 0);
}

static void
filt_ttywdetach(struct knote *kn)
{
	struct tty	*tp;

	tp = kn->kn_hook;
	mutex_spin_enter(&tty_lock);
	SLIST_REMOVE(&tp->t_wsel.sel_klist, kn, knote, kn_selnext);
	mutex_spin_exit(&tty_lock);
}

static int
filt_ttywrite(struct knote *kn, long hint)
{
	struct tty	*tp;
	int		canwrite;

	tp = kn->kn_hook;
	if ((hint & NOTE_SUBMIT) == 0)
		mutex_spin_enter(&tty_lock);
	kn->kn_data = tp->t_outq.c_cn - tp->t_outq.c_cc;
	canwrite = (tp->t_outq.c_cc <= tp->t_lowat) && CONNECTED(tp);
	if ((hint & NOTE_SUBMIT) == 0)
		mutex_spin_exit(&tty_lock);
	return (canwrite);
}

static const struct filterops ttyread_filtops = {
	.f_isfd = 1,
	.f_attach = NULL,
	.f_detach = filt_ttyrdetach,
	.f_event = filt_ttyread,
};

static const struct filterops ttywrite_filtops = {
	.f_isfd = 1,
	.f_attach = NULL,
	.f_detach = filt_ttywdetach,
	.f_event = filt_ttywrite,
};

int
ttykqfilter(dev_t dev, struct knote *kn)
{
	struct tty	*tp;
	struct klist	*klist;

	if ((tp = cdev_tty(dev)) == NULL)
		return (ENXIO);

	switch (kn->kn_filter) {
	case EVFILT_READ:
		klist = &tp->t_rsel.sel_klist;
		kn->kn_fop = &ttyread_filtops;
		break;
	case EVFILT_WRITE:
		klist = &tp->t_wsel.sel_klist;
		kn->kn_fop = &ttywrite_filtops;
		break;
	default:
		return EINVAL;
	}

	kn->kn_hook = tp;

	mutex_spin_enter(&tty_lock);
	SLIST_INSERT_HEAD(klist, kn, kn_selnext);
	mutex_spin_exit(&tty_lock);

	return (0);
}

/*
 * Find the number of chars ready to be read from this tty.
 * Call with the tty lock held.
 */
static int
ttnread(struct tty *tp)
{
	int	nread;

	KASSERT(mutex_owned(&tty_lock));

	if (ISSET(tp->t_lflag, PENDIN))
		ttypend(tp);
	nread = tp->t_canq.c_cc;
	if (!ISSET(tp->t_lflag, ICANON)) {
		nread += tp->t_rawq.c_cc;
		if (nread < tp->t_cc[VMIN] && !tp->t_cc[VTIME])
			nread = 0;
	}
	return (nread);
}

/*
 * Wait for output to drain, or if this times out, flush it.
 */
static int
ttywait_timo(struct tty *tp, int timo)
{
	int	error;

	error = 0;

	mutex_spin_enter(&tty_lock);
	while ((tp->t_outq.c_cc || ISSET(tp->t_state, TS_BUSY)) &&
	    CONNECTED(tp) && tp->t_oproc) {
		(*tp->t_oproc)(tp);
		error = ttysleep(tp, &tp->t_outcv, true, timo);
		if (error == EWOULDBLOCK)
			ttyflush(tp, FWRITE);
		if (error)
			break;
	}
	mutex_spin_exit(&tty_lock);

	return (error);
}

/*
 * Wait for output to drain.
 */
int
ttywait(struct tty *tp)
{
	return ttywait_timo(tp, 0);
}

/*
 * Flush if successfully wait.
 */
int
ttywflush(struct tty *tp)
{
	int	error;

	error = ttywait_timo(tp, 5 * hz);
	if (error == 0 || error == EWOULDBLOCK) {
		mutex_spin_enter(&tty_lock);
		ttyflush(tp, FREAD);
		mutex_spin_exit(&tty_lock);
	}
	return (error);
}

/*
 * Flush tty read and/or write queues, notifying anyone waiting.
 * Call with the tty lock held.
 */
void
ttyflush(struct tty *tp, int rw)
{

	KASSERT(mutex_owned(&tty_lock));

	if (rw & FREAD) {
		FLUSHQ(&tp->t_canq);
		FLUSHQ(&tp->t_rawq);
		tp->t_rocount = 0;
		tp->t_rocol = 0;
		CLR(tp->t_state, TS_LOCAL);
		ttwakeup(tp);
	}
	if (rw & FWRITE) {
		CLR(tp->t_state, TS_TTSTOP);
		cdev_stop(tp, rw);
		FLUSHQ(&tp->t_outq);
		cv_broadcast(&tp->t_outcv);
		selnotify(&tp->t_wsel, 0, NOTE_SUBMIT);
	}
}

/*
 * Copy in the default termios characters.
 */
void
ttychars(struct tty *tp)
{

	memcpy(tp->t_cc, ttydefchars, sizeof(ttydefchars));
}

/*
 * Send stop character on input overflow.
 * Call with the tty lock held.
 */
static void
ttyblock(struct tty *tp)
{
	int	total;

	KASSERT(mutex_owned(&tty_lock));

	total = tp->t_rawq.c_cc + tp->t_canq.c_cc;
	if (tp->t_rawq.c_cc > TTYHOG) {
		ttyflush(tp, FREAD | FWRITE);
		CLR(tp->t_state, TS_TBLOCK);
	}
	/*
	 * Block further input iff: current input > threshold
	 * AND input is available to user program.
	 */
	if (total >= TTYHOG / 2 &&
	    !ISSET(tp->t_state, TS_TBLOCK) &&
	    (!ISSET(tp->t_lflag, ICANON) || tp->t_canq.c_cc > 0)) {
		if (ISSET(tp->t_iflag, IXOFF) &&
		    tp->t_cc[VSTOP] != _POSIX_VDISABLE &&
		    putc(tp->t_cc[VSTOP], &tp->t_outq) == 0) {
			SET(tp->t_state, TS_TBLOCK);
			ttstart(tp);
		}
		/* Try to block remote output via hardware flow control. */
		if (ISSET(tp->t_cflag, CHWFLOW) && tp->t_hwiflow &&
		    (*tp->t_hwiflow)(tp, 1) != 0)
			SET(tp->t_state, TS_TBLOCK);
	}
}

/*
 * Delayed line discipline output
 */
void
ttrstrt(void *tp_arg)
{
	struct tty	*tp;

#ifdef DIAGNOSTIC
	if (tp_arg == NULL)
		panic("ttrstrt");
#endif
	tp = tp_arg;
	mutex_spin_enter(&tty_lock);

	CLR(tp->t_state, TS_TIMEOUT);
	ttstart(tp); /* XXX - Shouldn't this be tp->l_start(tp)? */

	mutex_spin_exit(&tty_lock);
}

/*
 * start a line discipline
 * Always call with tty lock held?
 */
int
ttstart(struct tty *tp)
{

	if (tp->t_oproc != NULL)	/* XXX: Kludge for pty. */
		(*tp->t_oproc)(tp);
	return (0);
}

/*
 * "close" a line discipline
 */
int
ttylclose(struct tty *tp, int flag)
{

	if (flag & FNONBLOCK) {
		mutex_spin_enter(&tty_lock);
		ttyflush(tp, FREAD | FWRITE);
		mutex_spin_exit(&tty_lock);
	} else
		ttywflush(tp);
	return (0);
}

/*
 * Handle modem control transition on a tty.
 * Flag indicates new state of carrier.
 * Returns 0 if the line should be turned off, otherwise 1.
 */
int
ttymodem(struct tty *tp, int flag)
{

	mutex_spin_enter(&tty_lock);
	if (flag == 0) {
		if (ISSET(tp->t_state, TS_CARR_ON)) {
			/*
			 * Lost carrier.
			 */
			CLR(tp->t_state, TS_CARR_ON);
			if (ISSET(tp->t_state, TS_ISOPEN) && !CONNECTED(tp)) {
				ttysig(tp, TTYSIG_LEADER, SIGHUP);
				ttyflush(tp, FREAD | FWRITE);
				mutex_spin_exit(&tty_lock);
				return (0);
			}
		}
	} else {
		if (!ISSET(tp->t_state, TS_CARR_ON)) {
			/*
			 * Carrier now on.
			 */
			SET(tp->t_state, TS_CARR_ON);
			ttwakeup(tp);
		}
	}
	mutex_spin_exit(&tty_lock);

	return (1);
}

/*
 * Default modem control routine (for other line disciplines).
 * Return argument flag, to turn off device on carrier drop.
 */
int
nullmodem(struct tty *tp, int flag)
{

	mutex_spin_enter(&tty_lock);
	if (flag)
		SET(tp->t_state, TS_CARR_ON);
	else {
		CLR(tp->t_state, TS_CARR_ON);
		if (!CONNECTED(tp)) {
			ttysig(tp, TTYSIG_LEADER, SIGHUP);
			mutex_spin_exit(&tty_lock);
			return (0);
		}
	}
	mutex_spin_exit(&tty_lock);

	return (1);
}

/*
 * Reinput pending characters after state switch.
 */
void
ttypend(struct tty *tp)
{
	struct clist	tq;
	int		c;

	KASSERT(mutex_owned(&tty_lock));

	CLR(tp->t_lflag, PENDIN);
	SET(tp->t_state, TS_TYPEN);
	tq = tp->t_rawq;
	tp->t_rawq.c_cc = 0;
	tp->t_rawq.c_cf = tp->t_rawq.c_cl = 0;
	while ((c = getc(&tq)) >= 0)
		ttyinput_wlock(c, tp);
	CLR(tp->t_state, TS_TYPEN);
}

/*
 * Process a read call on a tty device.
 */
int
ttread(struct tty *tp, struct uio *uio, int flag)
{
	struct clist	*qp;
	u_char		*cc;
	struct proc	*p;
	int		c, first, error, has_stime, last_cc;
	long		lflag, slp;
	struct timeval	now, stime;

	if (uio->uio_resid == 0)
		return 0;

	stime.tv_usec = 0;	/* XXX gcc */
	stime.tv_sec = 0;	/* XXX gcc */

	cc = tp->t_cc;
	p = curproc;
	error = 0;
	has_stime = 0;
	last_cc = 0;
	slp = 0;

 loop:
	mutex_spin_enter(&tty_lock);
	lflag = tp->t_lflag;
	/*
	 * take pending input first
	 */
	if (ISSET(lflag, PENDIN))
		ttypend(tp);

	/*
	 * Hang process if it's in the background.
	 */
	if (isbackground(p, tp)) {
		if (sigismasked(curlwp, SIGTTIN) ||
		    p->p_lflag & PL_PPWAIT || p->p_pgrp->pg_jobc == 0) {
			mutex_spin_exit(&tty_lock);
			return (EIO);
		}
		mutex_spin_exit(&tty_lock);

		mutex_enter(proc_lock);
		pgsignal(p->p_pgrp, SIGTTIN, 1);
		mutex_exit(proc_lock);

		mutex_spin_enter(&tty_lock);
		error = ttypause(tp, hz);
		mutex_spin_exit(&tty_lock);
		if (error)
			return (error);
		goto loop;
	}

	if (!ISSET(lflag, ICANON)) {
		int m = cc[VMIN];
		long t = cc[VTIME];

		qp = &tp->t_rawq;
		/*
		 * Check each of the four combinations.
		 * (m > 0 && t == 0) is the normal read case.
		 * It should be fairly efficient, so we check that and its
		 * companion case (m == 0 && t == 0) first.
		 * For the other two cases, we compute the target sleep time
		 * into slp.
		 */
		if (t == 0) {
			if (qp->c_cc < m)
				goto sleep;
			goto read;
		}
		t *= hz;		/* time in deca-ticks */
/*
 * Time difference in deca-ticks, split division to avoid numeric overflow.
 * Ok for hz < ~200kHz
 */
#define	diff(t1, t2) (((t1).tv_sec - (t2).tv_sec) * 10 * hz + \
			 ((t1).tv_usec - (t2).tv_usec) / 100 * hz / 1000)
		if (m > 0) {
			if (qp->c_cc <= 0)
				goto sleep;
			if (qp->c_cc >= m)
				goto read;
			if (!has_stime) {
				/* first character, start timer */
				has_stime = 1;
				getmicrotime(&stime);
				slp = t;
			} else if (qp->c_cc > last_cc) {
				/* got a character, restart timer */
				getmicrotime(&stime);
				slp = t;
			} else {
				/* nothing, check expiration */
				getmicrotime(&now);
				slp = t - diff(now, stime);
			}
		} else {	/* m == 0 */
			if (qp->c_cc > 0)
				goto read;
			if (!has_stime) {
				has_stime = 1;
				getmicrotime(&stime);
				slp = t;
			} else {
				getmicrotime(&now);
				slp = t - diff(now, stime);
			}
		}
		last_cc = qp->c_cc;
#undef diff
		if (slp > 0) {
			/*
			 * Convert deca-ticks back to ticks.
			 * Rounding down may make us wake up just short
			 * of the target, so we round up.
			 * Maybe we should do 'slp/10 + 1' because the
			 * first tick maybe almost immediate.
			 * However it is more useful for a program that sets
			 * VTIME=10 to wakeup every second not every 1.01
			 * seconds (if hz=100).
			 */
			slp = (slp + 9)/ 10;
			goto sleep;
		}
	} else if ((qp = &tp->t_canq)->c_cc <= 0) {
		int	carrier;

 sleep:
		/*
		 * If there is no input, sleep on rawq
		 * awaiting hardware receipt and notification.
		 * If we have data, we don't need to check for carrier.
		 */
		carrier = CONNECTED(tp);
		if (!carrier && ISSET(tp->t_state, TS_ISOPEN)) {
			mutex_spin_exit(&tty_lock);
			return (0);	/* EOF */
		}
		if (!has_stime || slp <= 0) {
			if (flag & IO_NDELAY) {
				mutex_spin_exit(&tty_lock);
				return (EWOULDBLOCK);
			}
		}
		error = ttysleep(tp, &tp->t_rawcv, true, slp);
		mutex_spin_exit(&tty_lock);
		/* VMIN == 0: any quantity read satisfies */
		if (cc[VMIN] == 0 && error == EWOULDBLOCK)
			return (0);
		if (error && error != EWOULDBLOCK)
			return (error);
		goto loop;
	}
 read:

	/*
	 * Input present, check for input mapping and processing.
	 */
	first = 1;
	while ((c = getc(qp)) >= 0) {
		/*
		 * delayed suspend (^Y)
		 */
		if (CCEQ(cc[VDSUSP], c) &&
		    ISSET(lflag, IEXTEN|ISIG) == (IEXTEN|ISIG)) {
			ttysig(tp, TTYSIG_PG1, SIGTSTP);
			if (first) {
				error = ttypause(tp, hz);
				if (error)
					break;
				mutex_spin_exit(&tty_lock);
				goto loop;
			}
			break;
		}
		/*
		 * Interpret EOF only in canonical mode.
		 */
		if (CCEQ(cc[VEOF], c) && ISSET(lflag, ICANON))
			break;
		/*
		 * Give user character.
		 */
		mutex_spin_exit(&tty_lock);
 		error = ureadc(c, uio);
		mutex_spin_enter(&tty_lock);
		if (error)
			break;
 		if (uio->uio_resid == 0)
			break;
		/*
		 * In canonical mode check for a "break character"
		 * marking the end of a "line of input".
		 */
		if (ISSET(lflag, ICANON) && TTBREAKC(c, lflag))
			break;
		first = 0;
	}

	/*
	 * Look to unblock output now that (presumably)
	 * the input queue has gone down.
	 */
	if (ISSET(tp->t_state, TS_TBLOCK) && tp->t_rawq.c_cc < TTYHOG / 5) {
		if (ISSET(tp->t_iflag, IXOFF) &&
		    cc[VSTART] != _POSIX_VDISABLE &&
		    putc(cc[VSTART], &tp->t_outq) == 0) {
			CLR(tp->t_state, TS_TBLOCK);
			ttstart(tp);
		}
		/* Try to unblock remote output via hardware flow control. */
		if (ISSET(tp->t_cflag, CHWFLOW) && tp->t_hwiflow &&
		    (*tp->t_hwiflow)(tp, 0) != 0)
			CLR(tp->t_state, TS_TBLOCK);
	}
	mutex_spin_exit(&tty_lock);

	return (error);
}

/*
 * Check the output queue on tp for space for a kernel message (from uprintf
 * or tprintf).  Allow some space over the normal hiwater mark so we don't
 * lose messages due to normal flow control, but don't let the tty run amok.
 * Sleeps here are not interruptible, but we return prematurely if new signals
 * arrive.
 * Call with tty lock held.
 */
static int
ttycheckoutq_wlock(struct tty *tp, int wait)
{
	int	hiwat, error;

	KASSERT(mutex_owned(&tty_lock));

	hiwat = tp->t_hiwat;
	if (tp->t_outq.c_cc > hiwat + 200)
		while (tp->t_outq.c_cc > hiwat) {
			ttstart(tp);
			if (wait == 0)
				return (0);
			error = ttysleep(tp, &tp->t_outcv, true, hz);
			if (error == EINTR)
				wait = 0;
		}

	return (1);
}

int
ttycheckoutq(struct tty *tp, int wait)
{
	int	r;

	mutex_spin_enter(&tty_lock);
	r = ttycheckoutq_wlock(tp, wait);
	mutex_spin_exit(&tty_lock);

	return (r);
}

/*
 * Process a write call on a tty device.
 */
int
ttwrite(struct tty *tp, struct uio *uio, int flag)
{
	u_char		*cp;
	struct proc	*p;
	int		cc, ce, i, hiwat, error;
	u_char		obuf[OBUFSIZ];

	cp = NULL;
	hiwat = tp->t_hiwat;
	error = 0;
	cc = 0;
 loop:
	mutex_spin_enter(&tty_lock);
	if (!CONNECTED(tp)) {
		if (ISSET(tp->t_state, TS_ISOPEN)) {
			mutex_spin_exit(&tty_lock);
			return (EIO);
		} else if (flag & IO_NDELAY) {
			mutex_spin_exit(&tty_lock);
			error = EWOULDBLOCK;
			goto out;
		} else {
			/* Sleep awaiting carrier. */
			error = ttysleep(tp, &tp->t_rawcv, true, 0);
			mutex_spin_exit(&tty_lock);
			if (error)
				goto out;
			goto loop;
		}
	}

	/*
	 * Hang the process if it's in the background.
	 */
	p = curproc;
	if (isbackground(p, tp) &&
	    ISSET(tp->t_lflag, TOSTOP) && (p->p_lflag & PL_PPWAIT) == 0 &&
	    !sigismasked(curlwp, SIGTTOU)) {
		if (p->p_pgrp->pg_jobc == 0) {
			error = EIO;
			mutex_spin_exit(&tty_lock);
			goto out;
		}
		mutex_spin_exit(&tty_lock);

		mutex_enter(proc_lock);
		pgsignal(p->p_pgrp, SIGTTOU, 1);
		mutex_exit(proc_lock);

		mutex_spin_enter(&tty_lock);
		error = ttypause(tp, hz);
		mutex_spin_exit(&tty_lock);
		if (error)
			goto out;
		goto loop;
	}
	mutex_spin_exit(&tty_lock);

	/*
	 * Process the user's data in at most OBUFSIZ chunks.  Perform any
	 * output translation.  Keep track of high water mark, sleep on
	 * overflow awaiting device aid in acquiring new space.
	 */
	while (uio->uio_resid > 0 || cc > 0) {
		if (ISSET(tp->t_lflag, FLUSHO)) {
			uio->uio_resid = 0;
			return (0);
		}
		if (tp->t_outq.c_cc > hiwat)
			goto ovhiwat;
		/*
		 * Grab a hunk of data from the user, unless we have some
		 * leftover from last time.
		 */
		if (cc == 0) {
			cc = uimin(uio->uio_resid, OBUFSIZ);
			cp = obuf;
			error = uiomove(cp, cc, uio);
			if (error) {
				cc = 0;
				goto out;
			}
		}
		/*
		 * If nothing fancy need be done, grab those characters we
		 * can handle without any of ttyoutput's processing and
		 * just transfer them to the output q.  For those chars
		 * which require special processing (as indicated by the
		 * bits in char_type), call ttyoutput.  After processing
		 * a hunk of data, look for FLUSHO so ^O's will take effect
		 * immediately.
		 */
		mutex_spin_enter(&tty_lock);
		while (cc > 0) {
			if (!ISSET(tp->t_oflag, OPOST))
				ce = cc;
			else {
				ce = cc - scanc((u_int)cc, cp, char_type,
				    CCLASSMASK);
				/*
				 * If ce is zero, then we're processing
				 * a special character through ttyoutput.
				 */
				if (ce == 0) {
					tp->t_rocount = 0;
					if (ttyoutput(*cp, tp) >= 0) {
						/* out of space */
						mutex_spin_exit(&tty_lock);
						goto overfull;
					}
					cp++;
					cc--;
					if (ISSET(tp->t_lflag, FLUSHO) ||
					    tp->t_outq.c_cc > hiwat) {
						mutex_spin_exit(&tty_lock);
						goto ovhiwat;
					}
					continue;
				}
			}
			/*
			 * A bunch of normal characters have been found.
			 * Transfer them en masse to the output queue and
			 * continue processing at the top of the loop.
			 * If there are any further characters in this
			 * <= OBUFSIZ chunk, the first should be a character
			 * requiring special handling by ttyoutput.
			 */
			tp->t_rocount = 0;
			i = b_to_q(cp, ce, &tp->t_outq);
			ce -= i;
			tp->t_column += ce;
			cp += ce, cc -= ce, tk_nout += ce;
			tp->t_outcc += ce;
			if (i > 0) {
				/* out of space */
				mutex_spin_exit(&tty_lock);
				goto overfull;
			}
			if (ISSET(tp->t_lflag, FLUSHO) ||
			    tp->t_outq.c_cc > hiwat)
				break;
		}
		ttstart(tp);
		mutex_spin_exit(&tty_lock);
	}

 out:
	/*
	 * If cc is nonzero, we leave the uio structure inconsistent, as the
	 * offset and iov pointers have moved forward, but it doesn't matter
	 * (the call will either return short or restart with a new uio).
	 */
	uio->uio_resid += cc;
	return (error);

 overfull:
	/*
	 * Since we are using ring buffers, if we can't insert any more into
	 * the output queue, we can assume the ring is full and that someone
	 * forgot to set the high water mark correctly.  We set it and then
	 * proceed as normal.
	 */
	hiwat = tp->t_outq.c_cc - 1;

 ovhiwat:
	mutex_spin_enter(&tty_lock);
	ttstart(tp);
	/*
	 * This can only occur if FLUSHO is set in t_lflag,
	 * or if ttstart/oproc is synchronous (or very fast).
	 */
	if (tp->t_outq.c_cc <= hiwat) {
		mutex_spin_exit(&tty_lock);
		goto loop;
	}
	if (flag & IO_NDELAY) {
		mutex_spin_exit(&tty_lock);
		error = EWOULDBLOCK;
		goto out;
	}
	error = ttysleep(tp, &tp->t_outcv, true, 0);
	mutex_spin_exit(&tty_lock);
	if (error)
		goto out;
	goto loop;
}

/*
 * Try to pull more output from the producer.  Return non-zero if
 * there is output ready to be sent.
 */
bool
ttypull(struct tty *tp)
{

	/* XXXSMP not yet KASSERT(mutex_owned(&tty_lock)); */

	if (tp->t_outq.c_cc <= tp->t_lowat) {
		cv_broadcast(&tp->t_outcv);
		selnotify(&tp->t_wsel, 0, NOTE_SUBMIT);
	}
	return tp->t_outq.c_cc != 0;
}

/*
 * Rubout one character from the rawq of tp
 * as cleanly as possible.
 * Called with tty lock held.
 */
void
ttyrub(int c, struct tty *tp)
{
	u_char	*cp;
	int	savecol, tabc;

	KASSERT(mutex_owned(&tty_lock));

	if (!ISSET(tp->t_lflag, ECHO) || ISSET(tp->t_lflag, EXTPROC))
		return;
	CLR(tp->t_lflag, FLUSHO);
	if (ISSET(tp->t_lflag, ECHOE)) {
		if (tp->t_rocount == 0) {
			/*
			 * Screwed by ttwrite; retype
			 */
			ttyretype(tp);
			return;
		}
		if (c == ('\t' | TTY_QUOTE) || c == ('\n' | TTY_QUOTE))
			ttyrubo(tp, 2);
		else {
			CLR(c, ~TTY_CHARMASK);
			switch (CCLASS(c)) {
			case ORDINARY:
				ttyrubo(tp, 1);
				break;
			case BACKSPACE:
			case CONTROL:
			case NEWLINE:
			case RETURN:
			case VTAB:
				if (ISSET(tp->t_lflag, ECHOCTL))
					ttyrubo(tp, 2);
				break;
			case TAB:
				if (tp->t_rocount < tp->t_rawq.c_cc) {
					ttyretype(tp);
					return;
				}
				savecol = tp->t_column;
				SET(tp->t_state, TS_CNTTB);
				SET(tp->t_lflag, FLUSHO);
				tp->t_column = tp->t_rocol;
				for (cp = firstc(&tp->t_rawq, &tabc); cp;
				    cp = nextc(&tp->t_rawq, cp, &tabc))
					ttyecho(tabc, tp);
				CLR(tp->t_lflag, FLUSHO);
				CLR(tp->t_state, TS_CNTTB);

				/* savecol will now be length of the tab. */
				savecol -= tp->t_column;
				tp->t_column += savecol;
				if (savecol > 8)
					savecol = 8;	/* overflow screw */
				while (--savecol >= 0)
					(void)ttyoutput('\b', tp);
				break;
			default:			/* XXX */
				(void)printf("ttyrub: would panic c = %d, "
				    "val = %d\n", c, CCLASS(c));
			}
		}
	} else if (ISSET(tp->t_lflag, ECHOPRT)) {
		if (!ISSET(tp->t_state, TS_ERASE)) {
			SET(tp->t_state, TS_ERASE);
			(void)ttyoutput('\\', tp);
		}
		ttyecho(c, tp);
	} else
		ttyecho(tp->t_cc[VERASE], tp);
	--tp->t_rocount;
}

/*
 * Back over cnt characters, erasing them.
 * Called with tty lock held.
 */
static void
ttyrubo(struct tty *tp, int cnt)
{

	KASSERT(mutex_owned(&tty_lock));

	while (cnt-- > 0) {
		(void)ttyoutput('\b', tp);
		(void)ttyoutput(' ', tp);
		(void)ttyoutput('\b', tp);
	}
}

/*
 * ttyretype --
 *	Reprint the rawq line.  Note, it is assumed that c_cc has already
 *	been checked.
 *
 * Called with tty lock held.
 */
void
ttyretype(struct tty *tp)
{
	u_char	*cp;
	int	c;

	KASSERT(mutex_owned(&tty_lock));

	/* Echo the reprint character. */
	if (tp->t_cc[VREPRINT] != _POSIX_VDISABLE)
		ttyecho(tp->t_cc[VREPRINT], tp);

	(void)ttyoutput('\n', tp);

	for (cp = firstc(&tp->t_canq, &c); cp; cp = nextc(&tp->t_canq, cp, &c))
		ttyecho(c, tp);
	for (cp = firstc(&tp->t_rawq, &c); cp; cp = nextc(&tp->t_rawq, cp, &c))
		ttyecho(c, tp);
	CLR(tp->t_state, TS_ERASE);

	tp->t_rocount = tp->t_rawq.c_cc;
	tp->t_rocol = 0;
}

/*
 * Echo a typed character to the terminal.
 * Called with tty lock held.
 */
static void
ttyecho(int c, struct tty *tp)
{

	KASSERT(mutex_owned(&tty_lock));

	if (!ISSET(tp->t_state, TS_CNTTB))
		CLR(tp->t_lflag, FLUSHO);
	if ((!ISSET(tp->t_lflag, ECHO) &&
	    (!ISSET(tp->t_lflag, ECHONL) || c != '\n')) ||
	    ISSET(tp->t_lflag, EXTPROC))
		return;
	if (((ISSET(tp->t_lflag, ECHOCTL) &&
	    (ISSET(c, TTY_CHARMASK) <= 037 && c != '\t' && c != '\n')) ||
	    ISSET(c, TTY_CHARMASK) == 0177)) {
		(void)ttyoutput('^', tp);
		CLR(c, ~TTY_CHARMASK);
		if (c == 0177)
			c = '?';
		else
			c += 'A' - 1;
	}
	(void)ttyoutput(c, tp);
}

/*
 * Wake up any readers on a tty.
 * Called with tty lock held.
 */
void
ttwakeup(struct tty *tp)
{

	KASSERT(mutex_owned(&tty_lock));

	selnotify(&tp->t_rsel, 0, NOTE_SUBMIT);
	if (ISSET(tp->t_state, TS_ASYNC))
		ttysig(tp, TTYSIG_PG2, SIGIO);
	cv_broadcast(&tp->t_rawcv);
}

/*
 * Look up a code for a specified speed in a conversion table;
 * used by drivers to map software speed values to hardware parameters.
 */
int
ttspeedtab(int speed, const struct speedtab *table)
{

	for (; table->sp_speed != -1; table++)
		if (table->sp_speed == speed)
			return (table->sp_code);
	return (-1);
}

/*
 * Set tty hi and low water marks.
 *
 * Try to arrange the dynamics so there's about one second
 * from hi to low water.
 */
void
ttsetwater(struct tty *tp)
{
	int	cps, x;

	/* XXX not yet KASSERT(mutex_owned(&tty_lock)); */

#define	CLAMP(x, h, l)	((x) > h ? h : ((x) < l) ? l : (x))

	cps = tp->t_ospeed / 10;
	tp->t_lowat = x = CLAMP(cps / 2, TTMAXLOWAT, TTMINLOWAT);
	x += cps;
	x = CLAMP(x, TTMAXHIWAT, TTMINHIWAT);
	tp->t_hiwat = roundup(x, TTROUND);
#undef	CLAMP
}

/*
 * Prepare report on state of foreground process group.
 * Call with proc_lock held.
 */
void
ttygetinfo(struct tty *tp, int fromsig, char *buf, size_t bufsz)
{
	struct lwp	*l;
	struct proc	*p, *pick = NULL;
	struct timeval	utime, stime;
	int		tmp;
	fixpt_t		pctcpu = 0;
	const char	*msg = NULL;
	char		lmsg[100];
	long		rss;
	bool		again = false;

	KASSERT(mutex_owned(proc_lock));

	*buf = '\0';

 retry:
	if (tp->t_session == NULL)
		msg = "not a controlling terminal\n";
	else if (tp->t_pgrp == NULL)
		msg = "no foreground process group\n";
	else if ((p = LIST_FIRST(&tp->t_pgrp->pg_members)) == NULL)
		msg = "empty foreground process group\n";
	else {
		/* Pick interesting process. */
		for (; p != NULL; p = LIST_NEXT(p, p_pglist)) {
			struct proc *oldpick;

			if (pick == NULL) {
				pick = p;
				continue;
			}
			if (pick->p_lock < p->p_lock) {
				mutex_enter(pick->p_lock);
				mutex_enter(p->p_lock);
			} else if (pick->p_lock > p->p_lock) {
				mutex_enter(p->p_lock);
				mutex_enter(pick->p_lock);
			} else
				mutex_enter(p->p_lock);
			oldpick = pick;
			if (proc_compare_wrapper(pick, p))
				pick = p;
			mutex_exit(p->p_lock);
			if (p->p_lock != oldpick->p_lock)
				mutex_exit(oldpick->p_lock);
		}

		if (pick != NULL) {
			mutex_enter(pick->p_lock);
			if (P_ZOMBIE(pick)) {
				mutex_exit(pick->p_lock);
				pick = NULL;
				if (!again) {
					again = true;
					goto retry;
				}
				msg = "found only zombie processes\n";
			}
<<<<<<< HEAD
			if (fromsig &&
=======
			if (pick && fromsig &&
>>>>>>> 792df501
			    (SIGACTION_PS(pick->p_sigacts, SIGINFO).sa_flags &
			    SA_NOKERNINFO)) {
				mutex_exit(pick->p_lock);
				return;
			}
		}
	}

	/* Print load average. */
	tmp = (averunnable.ldavg[0] * 100 + FSCALE / 2) >> FSHIFT;
	snprintf(lmsg, sizeof(lmsg), "load: %d.%02d ", tmp / 100, tmp % 100);
	strlcat(buf, lmsg, bufsz);

	if (pick == NULL) {
		strlcat(buf, msg, bufsz);
		return;
	}

	snprintf(lmsg, sizeof(lmsg), " cmd: %s %d [", pick->p_comm,
	    pick->p_pid);
	strlcat(buf, lmsg, bufsz);

	KASSERT(mutex_owned(pick->p_lock));
	LIST_FOREACH(l, &pick->p_lwps, l_sibling) {
		const char *lp;
		lwp_lock(l);
#ifdef LWP_PC
#define FMT_RUN "%#"PRIxVADDR
#define VAL_RUNNING (vaddr_t)LWP_PC(l)
#define VAL_RUNABLE (vaddr_t)LWP_PC(l)
#else
#define FMT_RUN "%s"
#define VAL_RUNNING "running"
#define VAL_RUNABLE "runnable"
#endif
		switch (l->l_stat) {
		case LSONPROC:
			snprintf(lmsg, sizeof(lmsg), FMT_RUN"/%d", VAL_RUNNING,
			    cpu_index(l->l_cpu));
			lp = lmsg;
			break;
		case LSRUN:
			snprintf(lmsg, sizeof(lmsg), FMT_RUN, VAL_RUNABLE);
			lp = lmsg;
			break;
		default:
			lp = l->l_wchan ? l->l_wmesg : "iowait";
			break;
		}
		strlcat(buf, lp, bufsz);
		strlcat(buf, LIST_NEXT(l, l_sibling) != NULL ? " " : "] ",
		    bufsz);
		pctcpu += l->l_pctcpu;
		lwp_unlock(l);
	}
	pctcpu += pick->p_pctcpu;
	calcru(pick, &utime, &stime, NULL, NULL);
	mutex_exit(pick->p_lock);

	/* Round up and print user+system time, %CPU and RSS. */
	utime.tv_usec += 5000;
	if (utime.tv_usec >= 1000000) {
		utime.tv_sec += 1;
		utime.tv_usec -= 1000000;
	}
	stime.tv_usec += 5000;
	if (stime.tv_usec >= 1000000) {
		stime.tv_sec += 1;
		stime.tv_usec -= 1000000;
	}
#define	pgtok(a)	(((u_long) ((a) * PAGE_SIZE) / 1024))
	tmp = (pctcpu * 10000 + FSCALE / 2) >> FSHIFT;
	if (pick->p_stat == SIDL || P_ZOMBIE(pick))
		rss = 0;
	else
		rss = pgtok(vm_resident_count(pick->p_vmspace));

	snprintf(lmsg, sizeof(lmsg), "%ld.%02ldu %ld.%02lds %d%% %ldk",
	    (long)utime.tv_sec, (long)utime.tv_usec / 10000,
	    (long)stime.tv_sec, (long)stime.tv_usec / 10000,
	    tmp / 100, rss);
	strlcat(buf, lmsg, bufsz);
}

/*
 * Print report on state of foreground process group.
 * Call with tty_lock held.
 */
void
ttyputinfo(struct tty *tp, char *buf)
{

	KASSERT(mutex_owned(&tty_lock));

	if (ttycheckoutq_wlock(tp, 0) == 0)
		return;
	ttyprintf_nolock(tp, "%s\n", buf);
	tp->t_rocount = 0;	/* so pending input will be retyped if BS */
}

/*
 * Returns 1 if p2 has a better chance being the active foreground process
 * in a terminal instead of p1.
 */
static int
proc_compare_wrapper(struct proc *p1, struct proc *p2)
{
	lwp_t *l1, *l2;

	KASSERT(mutex_owned(p1->p_lock));
	KASSERT(mutex_owned(p2->p_lock));

	l1 = LIST_FIRST(&p1->p_lwps);
	l2 = LIST_FIRST(&p2->p_lwps);

	return proc_compare(p1, l1, p2, l2);
}

/*
 * Output char to tty; console putchar style.
 * Can be called with tty lock held through kprintf() machinery..
 */
int
tputchar(int c, int flags, struct tty *tp)
{
	int r = 0;

	if ((flags & NOLOCK) == 0)
		mutex_spin_enter(&tty_lock);
	if (!CONNECTED(tp)) {
		r = -1;
		goto out;
	}
	if (c == '\n')
		(void)ttyoutput('\r', tp);
	(void)ttyoutput(c, tp);
	ttstart(tp);
out:
	if ((flags & NOLOCK) == 0)
		mutex_spin_exit(&tty_lock);
	return (r);
}

/*
 * Sleep on chan, returning ERESTART if tty changed while we napped and
 * returning any errors (e.g. EINTR/EWOULDBLOCK) reported by
 * cv_timedwait(_sig).
 * If the tty is revoked, restarting a pending call will redo validation done
 * at the start of the call.
 *
 * Must be called with the tty lock held.
 */
int
ttysleep(struct tty *tp, kcondvar_t *cv, bool catch_p, int timo)
{
	int	error;
	short	gen;

	KASSERT(mutex_owned(&tty_lock));

	gen = tp->t_gen;
	if (cv == NULL)
		error = kpause("ttypause", catch_p, timo, &tty_lock);
	else if (catch_p)
		error = cv_timedwait_sig(cv, &tty_lock, timo);
	else
		error = cv_timedwait(cv, &tty_lock, timo);
	if (error != 0)
		return (error);
	return (tp->t_gen == gen ? 0 : ERESTART);
}

int
ttypause(struct tty *tp, int timo)
{
	int error;

	error = ttysleep(tp, NULL, true, timo);
	if (error == EWOULDBLOCK)
		error = 0;
	return error;
}

/*
 * Attach a tty to the tty list.
 *
 * This should be called ONLY once per real tty (including pty's).
 * eg, on the sparc, the keyboard and mouse have struct tty's that are
 * distinctly NOT usable as tty's, and thus should not be attached to
 * the ttylist.  This is why this call is not done from tty_alloc().
 *
 * Device drivers should attach tty's at a similar time that they are
 * allocated, or, for the case of statically allocated struct tty's
 * either in the attach or (first) open routine.
 */
void
tty_attach(struct tty *tp)
{

	mutex_spin_enter(&tty_lock);
	TAILQ_INSERT_TAIL(&ttylist, tp, tty_link);
	++tty_count;
	mutex_spin_exit(&tty_lock);
}

/*
 * Remove a tty from the tty list.
 */
void
tty_detach(struct tty *tp)
{

	mutex_spin_enter(&tty_lock);
	--tty_count;
#ifdef DIAGNOSTIC
	if (tty_count < 0)
		panic("tty_detach: tty_count < 0");
#endif
	TAILQ_REMOVE(&ttylist, tp, tty_link);
	mutex_spin_exit(&tty_lock);
}

/*
 * Allocate a tty structure and its associated buffers.
 */
struct tty *
tty_alloc(void)
{
	struct tty *tp;
	int i;

	tp = kmem_zalloc(sizeof(*tp), KM_SLEEP);
	callout_init(&tp->t_rstrt_ch, 0);
	callout_setfunc(&tp->t_rstrt_ch, ttrstrt, tp);
	tp->t_qsize = tty_qsize;
	clalloc(&tp->t_rawq, tp->t_qsize, 1);
	cv_init(&tp->t_rawcv, "ttyraw");
	cv_init(&tp->t_rawcvf, "ttyrawf");
	clalloc(&tp->t_canq, tp->t_qsize, 1);
	cv_init(&tp->t_cancv, "ttycan");
	cv_init(&tp->t_cancvf, "ttycanf");
	/* output queue doesn't need quoting */
	clalloc(&tp->t_outq, tp->t_qsize, 0);
	cv_init(&tp->t_outcv, "ttyout");
	cv_init(&tp->t_outcvf, "ttyoutf");
	/* Set default line discipline. */
	tp->t_linesw = ttyldisc_default();
	tp->t_dev = NODEV;
	selinit(&tp->t_rsel);
	selinit(&tp->t_wsel);
	for (i = 0; i < TTYSIG_COUNT; i++)  {
		sigemptyset(&tp->t_sigs[i]);
	}

	return tp;
}

/*
 * Free a tty structure and its buffers.
 *
 * Be sure to call tty_detach() for any tty that has been
 * tty_attach()ed.
 */
void
tty_free(struct tty *tp)
{
	int i;

	mutex_enter(proc_lock);
	mutex_enter(&tty_lock);
	for (i = 0; i < TTYSIG_COUNT; i++)
		sigemptyset(&tp->t_sigs[i]);
	if (tp->t_sigcount != 0)
		TAILQ_REMOVE(&tty_sigqueue, tp, t_sigqueue);
	mutex_exit(&tty_lock);
	mutex_exit(proc_lock);

	callout_halt(&tp->t_rstrt_ch, NULL);
	callout_destroy(&tp->t_rstrt_ch);
	ttyldisc_release(tp->t_linesw);
	clfree(&tp->t_rawq);
	clfree(&tp->t_canq);
	clfree(&tp->t_outq);
	cv_destroy(&tp->t_rawcv);
	cv_destroy(&tp->t_rawcvf);
	cv_destroy(&tp->t_cancv);
	cv_destroy(&tp->t_cancvf);
	cv_destroy(&tp->t_outcv);
	cv_destroy(&tp->t_outcvf);
	seldestroy(&tp->t_rsel);
	seldestroy(&tp->t_wsel);
	kmem_free(tp, sizeof(*tp));
}

/*
 * ttyprintf_nolock: send a message to a specific tty, without locking.
 *
 * => should be used only by tty driver or anything that knows the
 *    underlying tty will not be revoked(2)'d away.  [otherwise,
 *    use tprintf]
 */
static void
ttyprintf_nolock(struct tty *tp, const char *fmt, ...)
{
	va_list ap;

	/* No mutex needed; going to process TTY. */
	va_start(ap, fmt);
	kprintf(fmt, TOTTY|NOLOCK, tp, NULL, ap);
	va_end(ap);
}

static int
tty_listener_cb(kauth_cred_t cred, kauth_action_t action, void *cookie,
    void *arg0, void *arg1, void *arg2, void *arg3)
{
	struct tty *tty;
	int result;

	result = KAUTH_RESULT_DEFER;

	if (action != KAUTH_DEVICE_TTY_OPEN)
		return result;

	tty = arg0;

	/* If it's not opened, we allow. */
	if ((tty->t_state & TS_ISOPEN) == 0)
		result = KAUTH_RESULT_ALLOW;
	else {
		/*
		 * If it's opened, we can only allow if it's not exclusively
		 * opened; otherwise, that's a privileged operation and we
		 * let the secmodel handle it.
		 */
		if ((tty->t_state & TS_XCLUDE) == 0)
			result = KAUTH_RESULT_ALLOW;
	}

	return result;
}

/*
 * Initialize the tty subsystem.
 */
void
tty_init(void)
{

	mutex_init(&tty_lock, MUTEX_DEFAULT, IPL_VM);
	tty_sigsih = softint_establish(SOFTINT_CLOCK, ttysigintr, NULL);
	KASSERT(tty_sigsih != NULL);

	tty_listener = kauth_listen_scope(KAUTH_SCOPE_DEVICE,
	    tty_listener_cb, NULL);

	sysctl_kern_tty_setup();
}

/*
 * Send a signal from a tty to its process group or session leader.
 * Handoff to the target is deferred to a soft interrupt.
 */
void
ttysig(struct tty *tp, enum ttysigtype st, int sig)
{
	sigset_t *sp;

	/* XXXSMP not yet KASSERT(mutex_owned(&tty_lock)); */

	sp = &tp->t_sigs[st];
	if (sigismember(sp, sig))
		return;
	sigaddset(sp, sig);
	if (tp->t_sigcount++ == 0)
		TAILQ_INSERT_TAIL(&tty_sigqueue, tp, t_sigqueue);
	softint_schedule(tty_sigsih);
}

/*
 * Deliver deferred signals from ttys.  Note that the process groups
 * and sessions associated with the ttys may have changed from when
 * the signal was originally sent, but in practice it should not matter.
 * For signals produced as a result of a syscall, the soft interrupt
 * will fire before the syscall returns to the user.
 */
static void
ttysigintr(void *cookie)
{
	struct tty *tp;
	enum ttysigtype st;
	struct pgrp *pgrp;
	struct session *sess;
	int sig, lflag;
	char infobuf[200];

	mutex_enter(proc_lock);
	mutex_spin_enter(&tty_lock);
	while ((tp = TAILQ_FIRST(&tty_sigqueue)) != NULL) {
		KASSERT(tp->t_sigcount > 0);
		for (st = TTYSIG_PG1; st < TTYSIG_COUNT; st++) {
			if ((sig = firstsig(&tp->t_sigs[st])) != 0)
				break;
		}
		KASSERT(st < TTYSIG_COUNT);
		sigdelset(&tp->t_sigs[st], sig);
		if (--tp->t_sigcount == 0)
			TAILQ_REMOVE(&tty_sigqueue, tp, t_sigqueue);
		pgrp = tp->t_pgrp;
		sess = tp->t_session;
		lflag = tp->t_lflag;
		if (sig == SIGINFO) {
			if (ISSET(tp->t_state, TS_SIGINFO)) {
				/* Via ioctl: ignore tty option. */
				tp->t_state &= ~TS_SIGINFO;
				lflag |= ISIG;
			}
			if (!ISSET(lflag, NOKERNINFO)) {
				mutex_spin_exit(&tty_lock);
				ttygetinfo(tp, 1, infobuf, sizeof(infobuf));
				mutex_spin_enter(&tty_lock);
				ttyputinfo(tp, infobuf);
			}
			if (!ISSET(lflag, ISIG))
				continue;
		}
		mutex_spin_exit(&tty_lock);
		KASSERT(sig != 0);
		switch (st) {
		case TTYSIG_PG1:
			if (pgrp != NULL)
				pgsignal(pgrp, sig, 1);
			break;
		case TTYSIG_PG2:
			if (pgrp != NULL)
				pgsignal(pgrp, sig, sess != NULL);
			break;
		case TTYSIG_LEADER:
			if (sess != NULL && sess->s_leader != NULL)
				psignal(sess->s_leader, sig);
			break;
		default:
			/* NOTREACHED */
			break;
		}
		mutex_spin_enter(&tty_lock);
	}
	mutex_spin_exit(&tty_lock);
	mutex_exit(proc_lock);
}

unsigned char
tty_getctrlchar(struct tty *tp, unsigned which)
{
	KASSERT(which < NCCS);
	return tp->t_cc[which];
}

void
tty_setctrlchar(struct tty *tp, unsigned which, unsigned char val)
{
	KASSERT(which < NCCS);
	tp->t_cc[which] = val;
}

int
tty_try_xonxoff(struct tty *tp, unsigned char c)
{
    const struct cdevsw *cdev;

    if (tp->t_iflag & IXON) {
	if (c == tp->t_cc[VSTOP] && tp->t_cc[VSTOP] != _POSIX_VDISABLE) {
	    if ((tp->t_state & TS_TTSTOP) == 0) {
		tp->t_state |= TS_TTSTOP;
		cdev = cdevsw_lookup(tp->t_dev);
		if (cdev != NULL)
			(*cdev->d_stop)(tp, 0);
	    }
	    return 0;
	}
	if (c == tp->t_cc[VSTART] && tp->t_cc[VSTART] != _POSIX_VDISABLE) {
	    tp->t_state &= ~TS_TTSTOP;
	    if (tp->t_oproc != NULL) {
	        mutex_spin_enter(&tty_lock);	/* XXX */
		(*tp->t_oproc)(tp);
	        mutex_spin_exit(&tty_lock);	/* XXX */
	    }
	    return 0;
	}
    }
    return EAGAIN;
}<|MERGE_RESOLUTION|>--- conflicted
+++ resolved
@@ -1,8 +1,4 @@
-<<<<<<< HEAD
-/*	$NetBSD: tty.c,v 1.285 2020/01/07 08:52:47 skrll Exp $	*/
-=======
 /*	$NetBSD: tty.c,v 1.286 2020/01/21 15:25:38 christos Exp $	*/
->>>>>>> 792df501
 
 /*-
  * Copyright (c) 2008 The NetBSD Foundation, Inc.
@@ -67,11 +63,7 @@
  */
 
 #include <sys/cdefs.h>
-<<<<<<< HEAD
-__KERNEL_RCSID(0, "$NetBSD: tty.c,v 1.285 2020/01/07 08:52:47 skrll Exp $");
-=======
 __KERNEL_RCSID(0, "$NetBSD: tty.c,v 1.286 2020/01/21 15:25:38 christos Exp $");
->>>>>>> 792df501
 
 #ifdef _KERNEL_OPT
 #include "opt_compat_netbsd.h"
@@ -2590,11 +2582,7 @@
 				}
 				msg = "found only zombie processes\n";
 			}
-<<<<<<< HEAD
-			if (fromsig &&
-=======
 			if (pick && fromsig &&
->>>>>>> 792df501
 			    (SIGACTION_PS(pick->p_sigacts, SIGINFO).sa_flags &
 			    SA_NOKERNINFO)) {
 				mutex_exit(pick->p_lock);
