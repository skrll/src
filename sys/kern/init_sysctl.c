--- conflicted
+++ resolved
@@ -1,8 +1,4 @@
-<<<<<<< HEAD
-/*	$NetBSD: init_sysctl.c,v 1.215 2018/08/22 01:05:23 msaitoh Exp $ */
-=======
 /*	$NetBSD: init_sysctl.c,v 1.216 2018/09/03 16:29:35 riastradh Exp $ */
->>>>>>> 598bd837
 
 /*-
  * Copyright (c) 2003, 2007, 2008, 2009 The NetBSD Foundation, Inc.
@@ -34,11 +30,7 @@
  */
 
 #include <sys/cdefs.h>
-<<<<<<< HEAD
-__KERNEL_RCSID(0, "$NetBSD: init_sysctl.c,v 1.215 2018/08/22 01:05:23 msaitoh Exp $");
-=======
 __KERNEL_RCSID(0, "$NetBSD: init_sysctl.c,v 1.216 2018/09/03 16:29:35 riastradh Exp $");
->>>>>>> 598bd837
 
 #include "opt_sysv.h"
 #include "opt_compat_netbsd.h"
