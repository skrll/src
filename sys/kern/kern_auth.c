--- conflicted
+++ resolved
@@ -1,8 +1,4 @@
-<<<<<<< HEAD
-/* $NetBSD: kern_auth.c,v 1.76 2017/06/01 02:45:13 chs Exp $ */
-=======
 /* $NetBSD: kern_auth.c,v 1.77 2018/09/03 16:29:35 riastradh Exp $ */
->>>>>>> 598bd837
 
 /*-
  * Copyright (c) 2005, 2006 Elad Efrat <elad@NetBSD.org>
@@ -32,11 +28,7 @@
  */
 
 #include <sys/cdefs.h>
-<<<<<<< HEAD
-__KERNEL_RCSID(0, "$NetBSD: kern_auth.c,v 1.76 2017/06/01 02:45:13 chs Exp $");
-=======
 __KERNEL_RCSID(0, "$NetBSD: kern_auth.c,v 1.77 2018/09/03 16:29:35 riastradh Exp $");
->>>>>>> 598bd837
 
 #include <sys/types.h>
 #include <sys/param.h>
