--- conflicted
+++ resolved
@@ -1,8 +1,4 @@
-<<<<<<< HEAD
-/*	$NetBSD: sys_mqueue.c,v 1.40 2017/11/30 20:25:55 christos Exp $	*/
-=======
 /*	$NetBSD: sys_mqueue.c,v 1.42 2018/07/04 17:50:18 kamil Exp $	*/
->>>>>>> b2b84690
 
 /*
  * Copyright (c) 2007-2011 Mindaugas Rasiukevicius <rmind at NetBSD org>
@@ -47,11 +43,7 @@
  */
 
 #include <sys/cdefs.h>
-<<<<<<< HEAD
-__KERNEL_RCSID(0, "$NetBSD: sys_mqueue.c,v 1.40 2017/11/30 20:25:55 christos Exp $");
-=======
 __KERNEL_RCSID(0, "$NetBSD: sys_mqueue.c,v 1.42 2018/07/04 17:50:18 kamil Exp $");
->>>>>>> b2b84690
 
 #include <sys/param.h>
 #include <sys/types.h>
