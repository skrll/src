--- conflicted
+++ resolved
@@ -1,8 +1,4 @@
-<<<<<<< HEAD
-/*	$NetBSD: subr_pool.c,v 1.264 2019/12/27 15:49:20 maxv Exp $	*/
-=======
 /*	$NetBSD: subr_pool.c,v 1.265 2020/01/19 23:49:32 chs Exp $	*/
->>>>>>> 792df501
 
 /*
  * Copyright (c) 1997, 1999, 2000, 2002, 2007, 2008, 2010, 2014, 2015, 2018
@@ -37,11 +33,7 @@
  */
 
 #include <sys/cdefs.h>
-<<<<<<< HEAD
-__KERNEL_RCSID(0, "$NetBSD: subr_pool.c,v 1.264 2019/12/27 15:49:20 maxv Exp $");
-=======
 __KERNEL_RCSID(0, "$NetBSD: subr_pool.c,v 1.265 2020/01/19 23:49:32 chs Exp $");
->>>>>>> 792df501
 
 #ifdef _KERNEL_OPT
 #include "opt_ddb.h"
@@ -1153,11 +1145,7 @@
 
 			pp->pr_nfail++;
 			mutex_exit(&pp->pr_lock);
-<<<<<<< HEAD
-			KASSERT((flags & (PR_WAITOK|PR_NOWAIT)) == PR_NOWAIT);
-=======
 			KASSERT((flags & (PR_NOWAIT|PR_LIMITFAIL)) != 0);
->>>>>>> 792df501
 			return NULL;
 		}
 
@@ -2521,11 +2509,7 @@
 	object = pool_get(&pc->pc_pool, flags);
 	*objectp = object;
 	if (__predict_false(object == NULL)) {
-<<<<<<< HEAD
-		KASSERT((flags & (PR_WAITOK|PR_NOWAIT)) == PR_NOWAIT);
-=======
 		KASSERT((flags & (PR_NOWAIT|PR_LIMITFAIL)) != 0);
->>>>>>> 792df501
 		return false;
 	}
 
