--- conflicted
+++ resolved
@@ -1,8 +1,4 @@
-<<<<<<< HEAD
-/* $NetBSD: kern_tc.c,v 1.49 2018/02/13 09:26:17 maxv Exp $ */
-=======
 /* $NetBSD: kern_tc.c,v 1.51 2018/07/01 15:12:06 riastradh Exp $ */
->>>>>>> b2b84690
 
 /*-
  * Copyright (c) 2008, 2009 The NetBSD Foundation, Inc.
@@ -44,11 +40,7 @@
 
 #include <sys/cdefs.h>
 /* __FBSDID("$FreeBSD: src/sys/kern/kern_tc.c,v 1.166 2005/09/19 22:16:31 andre Exp $"); */
-<<<<<<< HEAD
-__KERNEL_RCSID(0, "$NetBSD: kern_tc.c,v 1.49 2018/02/13 09:26:17 maxv Exp $");
-=======
 __KERNEL_RCSID(0, "$NetBSD: kern_tc.c,v 1.51 2018/07/01 15:12:06 riastradh Exp $");
->>>>>>> b2b84690
 
 #ifdef _KERNEL_OPT
 #include "opt_ntp.h"
