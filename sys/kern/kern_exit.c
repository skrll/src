--- conflicted
+++ resolved
@@ -1,8 +1,4 @@
-<<<<<<< HEAD
-/*	$NetBSD: kern_exit.c,v 1.270 2017/11/07 19:44:04 christos Exp $	*/
-=======
 /*	$NetBSD: kern_exit.c,v 1.272 2018/07/12 10:46:48 maxv Exp $	*/
->>>>>>> b2b84690
 
 /*-
  * Copyright (c) 1998, 1999, 2006, 2007, 2008 The NetBSD Foundation, Inc.
@@ -71,18 +67,10 @@
  */
 
 #include <sys/cdefs.h>
-<<<<<<< HEAD
-__KERNEL_RCSID(0, "$NetBSD: kern_exit.c,v 1.270 2017/11/07 19:44:04 christos Exp $");
+__KERNEL_RCSID(0, "$NetBSD: kern_exit.c,v 1.272 2018/07/12 10:46:48 maxv Exp $");
 
 #include "opt_ktrace.h"
 #include "opt_dtrace.h"
-#include "opt_perfctrs.h"
-=======
-__KERNEL_RCSID(0, "$NetBSD: kern_exit.c,v 1.272 2018/07/12 10:46:48 maxv Exp $");
-
-#include "opt_ktrace.h"
-#include "opt_dtrace.h"
->>>>>>> b2b84690
 #include "opt_sysv.h"
 
 #include <sys/param.h>
