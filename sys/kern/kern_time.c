<<<<<<< HEAD
/*	$NetBSD: kern_time.c,v 1.210 2020/12/08 04:09:38 thorpej Exp $	*/
=======
/*	$NetBSD: kern_time.c,v 1.211 2021/04/03 12:57:21 simonb Exp $	*/
>>>>>>> e2aa5677

/*-
 * Copyright (c) 2000, 2004, 2005, 2007, 2008, 2009, 2020
 *     The NetBSD Foundation, Inc.
 * All rights reserved.
 *
 * This code is derived from software contributed to The NetBSD Foundation
 * by Christopher G. Demetriou, by Andrew Doran, and by Jason R. Thorpe.
 *
 * Redistribution and use in source and binary forms, with or without
 * modification, are permitted provided that the following conditions
 * are met:
 * 1. Redistributions of source code must retain the above copyright
 *    notice, this list of conditions and the following disclaimer.
 * 2. Redistributions in binary form must reproduce the above copyright
 *    notice, this list of conditions and the following disclaimer in the
 *    documentation and/or other materials provided with the distribution.
 *
 * THIS SOFTWARE IS PROVIDED BY THE NETBSD FOUNDATION, INC. AND CONTRIBUTORS
 * ``AS IS'' AND ANY EXPRESS OR IMPLIED WARRANTIES, INCLUDING, BUT NOT LIMITED
 * TO, THE IMPLIED WARRANTIES OF MERCHANTABILITY AND FITNESS FOR A PARTICULAR
 * PURPOSE ARE DISCLAIMED.  IN NO EVENT SHALL THE FOUNDATION OR CONTRIBUTORS
 * BE LIABLE FOR ANY DIRECT, INDIRECT, INCIDENTAL, SPECIAL, EXEMPLARY, OR
 * CONSEQUENTIAL DAMAGES (INCLUDING, BUT NOT LIMITED TO, PROCUREMENT OF
 * SUBSTITUTE GOODS OR SERVICES; LOSS OF USE, DATA, OR PROFITS; OR BUSINESS
 * INTERRUPTION) HOWEVER CAUSED AND ON ANY THEORY OF LIABILITY, WHETHER IN
 * CONTRACT, STRICT LIABILITY, OR TORT (INCLUDING NEGLIGENCE OR OTHERWISE)
 * ARISING IN ANY WAY OUT OF THE USE OF THIS SOFTWARE, EVEN IF ADVISED OF THE
 * POSSIBILITY OF SUCH DAMAGE.
 */

/*
 * Copyright (c) 1982, 1986, 1989, 1993
 *	The Regents of the University of California.  All rights reserved.
 *
 * Redistribution and use in source and binary forms, with or without
 * modification, are permitted provided that the following conditions
 * are met:
 * 1. Redistributions of source code must retain the above copyright
 *    notice, this list of conditions and the following disclaimer.
 * 2. Redistributions in binary form must reproduce the above copyright
 *    notice, this list of conditions and the following disclaimer in the
 *    documentation and/or other materials provided with the distribution.
 * 3. Neither the name of the University nor the names of its contributors
 *    may be used to endorse or promote products derived from this software
 *    without specific prior written permission.
 *
 * THIS SOFTWARE IS PROVIDED BY THE REGENTS AND CONTRIBUTORS ``AS IS'' AND
 * ANY EXPRESS OR IMPLIED WARRANTIES, INCLUDING, BUT NOT LIMITED TO, THE
 * IMPLIED WARRANTIES OF MERCHANTABILITY AND FITNESS FOR A PARTICULAR PURPOSE
 * ARE DISCLAIMED.  IN NO EVENT SHALL THE REGENTS OR CONTRIBUTORS BE LIABLE
 * FOR ANY DIRECT, INDIRECT, INCIDENTAL, SPECIAL, EXEMPLARY, OR CONSEQUENTIAL
 * DAMAGES (INCLUDING, BUT NOT LIMITED TO, PROCUREMENT OF SUBSTITUTE GOODS
 * OR SERVICES; LOSS OF USE, DATA, OR PROFITS; OR BUSINESS INTERRUPTION)
 * HOWEVER CAUSED AND ON ANY THEORY OF LIABILITY, WHETHER IN CONTRACT, STRICT
 * LIABILITY, OR TORT (INCLUDING NEGLIGENCE OR OTHERWISE) ARISING IN ANY WAY
 * OUT OF THE USE OF THIS SOFTWARE, EVEN IF ADVISED OF THE POSSIBILITY OF
 * SUCH DAMAGE.
 *
 *	@(#)kern_time.c	8.4 (Berkeley) 5/26/95
 */

#include <sys/cdefs.h>
<<<<<<< HEAD
__KERNEL_RCSID(0, "$NetBSD: kern_time.c,v 1.210 2020/12/08 04:09:38 thorpej Exp $");
=======
__KERNEL_RCSID(0, "$NetBSD: kern_time.c,v 1.211 2021/04/03 12:57:21 simonb Exp $");
>>>>>>> e2aa5677

#include <sys/param.h>
#include <sys/resourcevar.h>
#include <sys/kernel.h>
#include <sys/systm.h>
#include <sys/proc.h>
#include <sys/vnode.h>
#include <sys/signalvar.h>
#include <sys/syslog.h>
#include <sys/timetc.h>
#include <sys/timex.h>
#include <sys/kauth.h>
#include <sys/mount.h>
#include <sys/syscallargs.h>
#include <sys/cpu.h>

kmutex_t	itimer_mutex __cacheline_aligned;	/* XXX static */
static struct itlist itimer_realtime_changed_notify;

static void	ptimer_intr(void *);
static void	*ptimer_sih __read_mostly;
static TAILQ_HEAD(, ptimer) ptimer_queue;

#define	CLOCK_VIRTUAL_P(clockid)	\
	((clockid) == CLOCK_VIRTUAL || (clockid) == CLOCK_PROF)

CTASSERT(ITIMER_REAL == CLOCK_REALTIME);
CTASSERT(ITIMER_VIRTUAL == CLOCK_VIRTUAL);
CTASSERT(ITIMER_PROF == CLOCK_PROF);
CTASSERT(ITIMER_MONOTONIC == CLOCK_MONOTONIC);

#define	DELAYTIMER_MAX	32

/*
 * Initialize timekeeping.
 */
void
time_init(void)
{

	mutex_init(&itimer_mutex, MUTEX_DEFAULT, IPL_SCHED);
	LIST_INIT(&itimer_realtime_changed_notify);

	TAILQ_INIT(&ptimer_queue);
	ptimer_sih = softint_establish(SOFTINT_CLOCK | SOFTINT_MPSAFE,
	    ptimer_intr, NULL);
}

/*
 * Check if the time will wrap if set to ts.
 *
 * ts - timespec describing the new time
 * delta - the delta between the current time and ts
 */
bool
time_wraps(struct timespec *ts, struct timespec *delta)
{

	/*
	 * Don't allow the time to be set forward so far it
	 * will wrap and become negative, thus allowing an
	 * attacker to bypass the next check below.  The
	 * cutoff is 1 year before rollover occurs, so even
	 * if the attacker uses adjtime(2) to move the time
	 * past the cutoff, it will take a very long time
	 * to get to the wrap point.
	 */
	if ((ts->tv_sec > LLONG_MAX - 365*24*60*60) ||
	    (delta->tv_sec < 0 || delta->tv_nsec < 0))
		return true;

	return false;
}

/*
 * itimer_lock:
 *
 *	Acquire the interval timer data lock.
 */
void
itimer_lock(void)
{
	mutex_spin_enter(&itimer_mutex);
}

/*
 * itimer_unlock:
 *
 *	Release the interval timer data lock.
 */
void
itimer_unlock(void)
{
	mutex_spin_exit(&itimer_mutex);
}

/*
 * itimer_lock_held:
 *
 *	Check that the interval timer lock is held for diagnostic
 *	assertions.
 */
inline bool __diagused
itimer_lock_held(void)
{
	return mutex_owned(&itimer_mutex);
}

/*
 * Time of day and interval timer support.
 *
 * These routines provide the kernel entry points to get and set
 * the time-of-day and per-process interval timers.  Subroutines
 * here provide support for adding and subtracting timeval structures
 * and decrementing interval timers, optionally reloading the interval
 * timers when they expire.
 */

/* This function is used by clock_settime and settimeofday */
static int
settime1(struct proc *p, const struct timespec *ts, bool check_kauth)
{
	struct timespec delta, now;

	/*
	 * The time being set to an unreasonable value will cause
	 * unreasonable system behaviour.
	 */
	if (ts->tv_sec < 0 || ts->tv_sec > (1LL << 36))
		return (EINVAL);

	nanotime(&now);
	timespecsub(ts, &now, &delta);

	if (check_kauth && kauth_authorize_system(kauth_cred_get(),
	    KAUTH_SYSTEM_TIME, KAUTH_REQ_SYSTEM_TIME_SYSTEM, __UNCONST(ts),
	    &delta, KAUTH_ARG(check_kauth ? false : true)) != 0) {
		return (EPERM);
	}

#ifdef notyet
	if ((delta.tv_sec < 86400) && securelevel > 0) { /* XXX elad - notyet */
		return (EPERM);
	}
#endif

	tc_setclock(ts);

	resettodr();

	/*
	 * Notify pending CLOCK_REALTIME timers about the real time change.
	 * There may be inactive timers on this list, but this happens
	 * comparatively less often than timers firing, and so it's better
	 * to put the extra checks here than to complicate the other code
	 * path.
	 */
	struct itimer *it;
	itimer_lock();
	LIST_FOREACH(it, &itimer_realtime_changed_notify, it_rtchgq) {
		KASSERT(it->it_ops->ito_realtime_changed != NULL);
		if (timespecisset(&it->it_time.it_value)) {
			(*it->it_ops->ito_realtime_changed)(it);
		}
	}
	itimer_unlock();

	return (0);
}

int
settime(struct proc *p, struct timespec *ts)
{
	return (settime1(p, ts, true));
}

/* ARGSUSED */
int
sys___clock_gettime50(struct lwp *l,
    const struct sys___clock_gettime50_args *uap, register_t *retval)
{
	/* {
		syscallarg(clockid_t) clock_id;
		syscallarg(struct timespec *) tp;
	} */
	int error;
	struct timespec ats;

	error = clock_gettime1(SCARG(uap, clock_id), &ats);
	if (error != 0)
		return error;

	return copyout(&ats, SCARG(uap, tp), sizeof(ats));
}

/* ARGSUSED */
int
sys___clock_settime50(struct lwp *l,
    const struct sys___clock_settime50_args *uap, register_t *retval)
{
	/* {
		syscallarg(clockid_t) clock_id;
		syscallarg(const struct timespec *) tp;
	} */
	int error;
	struct timespec ats;

	if ((error = copyin(SCARG(uap, tp), &ats, sizeof(ats))) != 0)
		return error;

	return clock_settime1(l->l_proc, SCARG(uap, clock_id), &ats, true);
}


int
clock_settime1(struct proc *p, clockid_t clock_id, const struct timespec *tp,
    bool check_kauth)
{
	int error;

	if (tp->tv_nsec < 0 || tp->tv_nsec >= 1000000000L)
		return EINVAL;

	switch (clock_id) {
	case CLOCK_REALTIME:
		if ((error = settime1(p, tp, check_kauth)) != 0)
			return (error);
		break;
	case CLOCK_MONOTONIC:
		return (EINVAL);	/* read-only clock */
	default:
		return (EINVAL);
	}

	return 0;
}

int
sys___clock_getres50(struct lwp *l, const struct sys___clock_getres50_args *uap,
    register_t *retval)
{
	/* {
		syscallarg(clockid_t) clock_id;
		syscallarg(struct timespec *) tp;
	} */
	struct timespec ts;
	int error;

	if ((error = clock_getres1(SCARG(uap, clock_id), &ts)) != 0)
		return error;

	if (SCARG(uap, tp))
		error = copyout(&ts, SCARG(uap, tp), sizeof(ts));

	return error;
}

int
clock_getres1(clockid_t clock_id, struct timespec *ts)
{

	switch (clock_id) {
	case CLOCK_REALTIME:
	case CLOCK_MONOTONIC:
		ts->tv_sec = 0;
		if (tc_getfrequency() > 1000000000)
			ts->tv_nsec = 1;
		else
			ts->tv_nsec = 1000000000 / tc_getfrequency();
		break;
	default:
		return EINVAL;
	}

	return 0;
}

/* ARGSUSED */
int
sys___nanosleep50(struct lwp *l, const struct sys___nanosleep50_args *uap,
    register_t *retval)
{
	/* {
		syscallarg(struct timespec *) rqtp;
		syscallarg(struct timespec *) rmtp;
	} */
	struct timespec rmt, rqt;
	int error, error1;

	error = copyin(SCARG(uap, rqtp), &rqt, sizeof(struct timespec));
	if (error)
		return (error);

	error = nanosleep1(l, CLOCK_MONOTONIC, 0, &rqt,
	    SCARG(uap, rmtp) ? &rmt : NULL);
	if (SCARG(uap, rmtp) == NULL || (error != 0 && error != EINTR))
		return error;

	error1 = copyout(&rmt, SCARG(uap, rmtp), sizeof(rmt));
	return error1 ? error1 : error;
}

/* ARGSUSED */
int
sys_clock_nanosleep(struct lwp *l, const struct sys_clock_nanosleep_args *uap,
    register_t *retval)
{
	/* {
		syscallarg(clockid_t) clock_id;
		syscallarg(int) flags;
		syscallarg(struct timespec *) rqtp;
		syscallarg(struct timespec *) rmtp;
	} */
	struct timespec rmt, rqt;
	int error, error1;

	error = copyin(SCARG(uap, rqtp), &rqt, sizeof(struct timespec));
	if (error)
		goto out;

	error = nanosleep1(l, SCARG(uap, clock_id), SCARG(uap, flags), &rqt,
	    SCARG(uap, rmtp) ? &rmt : NULL);
	if (SCARG(uap, rmtp) == NULL || (error != 0 && error != EINTR))
		goto out;

	if ((SCARG(uap, flags) & TIMER_ABSTIME) == 0 &&
	    (error1 = copyout(&rmt, SCARG(uap, rmtp), sizeof(rmt))) != 0)
		error = error1;
out:
	*retval = error;
	return 0;
}

int
nanosleep1(struct lwp *l, clockid_t clock_id, int flags, struct timespec *rqt,
    struct timespec *rmt)
{
	struct timespec rmtstart;
	int error, timo;

	if ((error = ts2timo(clock_id, flags, rqt, &timo, &rmtstart)) != 0) {
		if (error == ETIMEDOUT) {
			error = 0;
			if (rmt != NULL)
				rmt->tv_sec = rmt->tv_nsec = 0;
		}
		return error;
	}

	/*
	 * Avoid inadvertently sleeping forever
	 */
	if (timo == 0)
		timo = 1;
again:
	error = kpause("nanoslp", true, timo, NULL);
	if (error == EWOULDBLOCK)
		error = 0;
	if (rmt != NULL || error == 0) {
		struct timespec rmtend;
		struct timespec t0;
		struct timespec *t;
		int err;

		err = clock_gettime1(clock_id, &rmtend);
		if (err != 0)
			return err;

		t = (rmt != NULL) ? rmt : &t0;
		if (flags & TIMER_ABSTIME) {
			timespecsub(rqt, &rmtend, t);
		} else {
			timespecsub(&rmtend, &rmtstart, t);
			timespecsub(rqt, t, t);
		}
		if (t->tv_sec < 0)
			timespecclear(t);
		if (error == 0) {
			timo = tstohz(t);
			if (timo > 0)
				goto again;
		}
	}

	if (error == ERESTART)
		error = EINTR;

	return error;
}

int
sys_clock_getcpuclockid2(struct lwp *l,
    const struct sys_clock_getcpuclockid2_args *uap,
    register_t *retval)
{
	/* {
		syscallarg(idtype_t idtype;
		syscallarg(id_t id);
		syscallarg(clockid_t *)clock_id;
	} */
	pid_t pid;
	lwpid_t lid;
	clockid_t clock_id;
	id_t id = SCARG(uap, id);

	switch (SCARG(uap, idtype)) {
	case P_PID:
		pid = id == 0 ? l->l_proc->p_pid : id;
		clock_id = CLOCK_PROCESS_CPUTIME_ID | pid;
		break;
	case P_LWPID:
		lid = id == 0 ? l->l_lid : id;
		clock_id = CLOCK_THREAD_CPUTIME_ID | lid;
		break;
	default:
		return EINVAL;
	}
	return copyout(&clock_id, SCARG(uap, clock_id), sizeof(clock_id));
}

/* ARGSUSED */
int
sys___gettimeofday50(struct lwp *l, const struct sys___gettimeofday50_args *uap,
    register_t *retval)
{
	/* {
		syscallarg(struct timeval *) tp;
		syscallarg(void *) tzp;		really "struct timezone *";
	} */
	struct timeval atv;
	int error = 0;
	struct timezone tzfake;

	if (SCARG(uap, tp)) {
		memset(&atv, 0, sizeof(atv));
		microtime(&atv);
		error = copyout(&atv, SCARG(uap, tp), sizeof(atv));
		if (error)
			return (error);
	}
	if (SCARG(uap, tzp)) {
		/*
		 * NetBSD has no kernel notion of time zone, so we just
		 * fake up a timezone struct and return it if demanded.
		 */
		tzfake.tz_minuteswest = 0;
		tzfake.tz_dsttime = 0;
		error = copyout(&tzfake, SCARG(uap, tzp), sizeof(tzfake));
	}
	return (error);
}

/* ARGSUSED */
int
sys___settimeofday50(struct lwp *l, const struct sys___settimeofday50_args *uap,
    register_t *retval)
{
	/* {
		syscallarg(const struct timeval *) tv;
		syscallarg(const void *) tzp; really "const struct timezone *";
	} */

	return settimeofday1(SCARG(uap, tv), true, SCARG(uap, tzp), l, true);
}

int
settimeofday1(const struct timeval *utv, bool userspace,
    const void *utzp, struct lwp *l, bool check_kauth)
{
	struct timeval atv;
	struct timespec ts;
	int error;

	/* Verify all parameters before changing time. */

	/*
	 * NetBSD has no kernel notion of time zone, and only an
	 * obsolete program would try to set it, so we log a warning.
	 */
	if (utzp)
		log(LOG_WARNING, "pid %d attempted to set the "
		    "(obsolete) kernel time zone\n", l->l_proc->p_pid);

	if (utv == NULL) 
		return 0;

	if (userspace) {
		if ((error = copyin(utv, &atv, sizeof(atv))) != 0)
			return error;
		utv = &atv;
	}

	if (utv->tv_usec < 0 || utv->tv_usec >= 1000000)
		return EINVAL;

	TIMEVAL_TO_TIMESPEC(utv, &ts);
	return settime1(l->l_proc, &ts, check_kauth);
}

int	time_adjusted;			/* set if an adjustment is made */

/* ARGSUSED */
int
sys___adjtime50(struct lwp *l, const struct sys___adjtime50_args *uap,
    register_t *retval)
{
	/* {
		syscallarg(const struct timeval *) delta;
		syscallarg(struct timeval *) olddelta;
	} */
	int error;
	struct timeval atv, oldatv;

	if ((error = kauth_authorize_system(l->l_cred, KAUTH_SYSTEM_TIME,
	    KAUTH_REQ_SYSTEM_TIME_ADJTIME, NULL, NULL, NULL)) != 0)
		return error;

	if (SCARG(uap, delta)) {
		error = copyin(SCARG(uap, delta), &atv,
		    sizeof(*SCARG(uap, delta)));
		if (error)
			return (error);
	}
	adjtime1(SCARG(uap, delta) ? &atv : NULL,
	    SCARG(uap, olddelta) ? &oldatv : NULL, l->l_proc);
	if (SCARG(uap, olddelta))
		error = copyout(&oldatv, SCARG(uap, olddelta),
		    sizeof(*SCARG(uap, olddelta)));
	return error;
}

void
adjtime1(const struct timeval *delta, struct timeval *olddelta, struct proc *p)
{
	extern int64_t time_adjtime;  /* in kern_ntptime.c */

	if (olddelta) {
		memset(olddelta, 0, sizeof(*olddelta));
		mutex_spin_enter(&timecounter_lock);
		olddelta->tv_sec = time_adjtime / 1000000;
		olddelta->tv_usec = time_adjtime % 1000000;
		if (olddelta->tv_usec < 0) {
			olddelta->tv_usec += 1000000;
			olddelta->tv_sec--;
		}
		mutex_spin_exit(&timecounter_lock);
	}
	
	if (delta) {
		mutex_spin_enter(&timecounter_lock);
		time_adjtime = delta->tv_sec * 1000000 + delta->tv_usec;

		if (time_adjtime) {
			/* We need to save the system time during shutdown */
			time_adjusted |= 1;
		}
		mutex_spin_exit(&timecounter_lock);
	}
}

/*
 * Interval timer support.
 *
 * The itimer_*() routines provide generic support for interval timers,
 * both real (CLOCK_REALTIME, CLOCK_MONOTIME), and virtual (CLOCK_VIRTUAL,
 * CLOCK_PROF).
 *
 * Real timers keep their deadline as an absolute time, and are fired
 * by a callout.  Virtual timers are kept as a linked-list of deltas,
 * and are processed by hardclock().
 *
 * Because the real time timer callout may be delayed in real time due
 * to interrupt processing on the system, it is possible for the real
 * time timeout routine (itimer_callout()) run past after its deadline.
 * It does not suffice, therefore, to reload the real timer .it_value
 * from the timer's .it_interval.  Rather, we compute the next deadline
 * in absolute time based on the current time and the .it_interval value,
 * and report any overruns.
 *
 * Note that while the virtual timers are supported in a generic fashion
 * here, they only (currently) make sense as per-process timers, and thus
 * only really work for that case.
 */

/*
 * itimer_init:
 *
 *	Initialize the common data for an interval timer.
 */
void
itimer_init(struct itimer * const it, const struct itimer_ops * const ops,
    clockid_t const id, struct itlist * const itl)
{

	KASSERT(itimer_lock_held());
	KASSERT(ops != NULL);

	timespecclear(&it->it_time.it_value);
	it->it_ops = ops;
	it->it_clockid = id;
	it->it_overruns = 0;
	it->it_dying = false;
	if (!CLOCK_VIRTUAL_P(id)) {
		KASSERT(itl == NULL);
		callout_init(&it->it_ch, CALLOUT_MPSAFE);
		if (id == CLOCK_REALTIME && ops->ito_realtime_changed != NULL) {
			LIST_INSERT_HEAD(&itimer_realtime_changed_notify,
			    it, it_rtchgq);
		}
	} else {
		KASSERT(itl != NULL);
		it->it_vlist = itl;
		it->it_active = false;
	}
}

/*
 * itimer_poison:
 *
 *	Poison an interval timer, preventing it from being scheduled
 *	or processed, in preparation for freeing the timer.
 */
void
itimer_poison(struct itimer * const it)
{

	KASSERT(itimer_lock_held());

	it->it_dying = true;

	/*
	 * For non-virtual timers, stop the callout, or wait for it to
	 * run if it has already fired.  It cannot restart again after
	 * this point: the callout won't restart itself when dying, no
	 * other users holding the lock can restart it, and any other
	 * users waiting for callout_halt concurrently (itimer_settime)
	 * will restart from the top.
	 */
	if (!CLOCK_VIRTUAL_P(it->it_clockid)) {
		callout_halt(&it->it_ch, &itimer_mutex);
		if (it->it_clockid == CLOCK_REALTIME &&
		    it->it_ops->ito_realtime_changed != NULL) {
			LIST_REMOVE(it, it_rtchgq);
		}
	}
}

/*
 * itimer_fini:
 *
 *	Release resources used by an interval timer.
 *
 *	N.B. itimer_lock must be held on entry, and is released on exit.
 */
void
itimer_fini(struct itimer * const it)
{

	KASSERT(itimer_lock_held());

	/* All done with the global state. */
	itimer_unlock();

	/* Destroy the callout, if needed. */
	if (!CLOCK_VIRTUAL_P(it->it_clockid))
		callout_destroy(&it->it_ch);
}

/*
 * itimer_decr:
 *
 *	Decrement an interval timer by a specified number of nanoseconds,
 *	which must be less than a second, i.e. < 1000000000.  If the timer
 *	expires, then reload it.  In this case, carry over (nsec - old value)
 *	to reduce the value reloaded into the timer so that the timer does
 *	not drift.  This routine assumes that it is called in a context where
 *	the timers on which it is operating cannot change in value.
 *
 *	Returns true if the timer has expired.
 */
static bool
itimer_decr(struct itimer *it, int nsec)
{
	struct itimerspec *itp;
	int error __diagused;

	KASSERT(itimer_lock_held());
	KASSERT(CLOCK_VIRTUAL_P(it->it_clockid));

	itp = &it->it_time;
	if (itp->it_value.tv_nsec < nsec) {
		if (itp->it_value.tv_sec == 0) {
			/* expired, and already in next interval */
			nsec -= itp->it_value.tv_nsec;
			goto expire;
		}
		itp->it_value.tv_nsec += 1000000000;
		itp->it_value.tv_sec--;
	}
	itp->it_value.tv_nsec -= nsec;
	nsec = 0;
	if (timespecisset(&itp->it_value))
		return false;
	/* expired, exactly at end of interval */
 expire:
	if (timespecisset(&itp->it_interval)) {
		itp->it_value = itp->it_interval;
		itp->it_value.tv_nsec -= nsec;
		if (itp->it_value.tv_nsec < 0) {
			itp->it_value.tv_nsec += 1000000000;
			itp->it_value.tv_sec--;
		}
		error = itimer_settime(it);
		KASSERT(error == 0); /* virtual, never fails */
	} else
		itp->it_value.tv_nsec = 0;		/* sec is already 0 */
	return true;
}

static void itimer_callout(void *);

/*
 * itimer_arm_real:
 *
 *	Arm a non-virtual timer.
 */
static void
itimer_arm_real(struct itimer * const it)
{
	/*
	 * Don't need to check tshzto() return value, here.
	 * callout_reset() does it for us.
	 */
	callout_reset(&it->it_ch,
	    (it->it_clockid == CLOCK_MONOTONIC
		? tshztoup(&it->it_time.it_value)
		: tshzto(&it->it_time.it_value)),
	    itimer_callout, it);
}

/*
 * itimer_callout:
 *
 *	Callout to expire a non-virtual timer.  Queue it up for processing,
 *	and then reload, if it is configured to do so.
 *
 *	N.B. A delay in processing this callout causes multiple
 *	SIGALRM calls to be compressed into one.
 */
static void
itimer_callout(void *arg)
{
	uint64_t last_val, next_val, interval, now_ns;
	struct timespec now, next;
	struct itimer * const it = arg;
	int backwards;

	itimer_lock();
	(*it->it_ops->ito_fire)(it);

	if (!timespecisset(&it->it_time.it_interval)) {
		timespecclear(&it->it_time.it_value);
		itimer_unlock();
		return;
	}

	if (it->it_clockid == CLOCK_MONOTONIC) {
		getnanouptime(&now);
	} else {
		getnanotime(&now);
	}
	backwards = (timespeccmp(&it->it_time.it_value, &now, >));
	timespecadd(&it->it_time.it_value, &it->it_time.it_interval, &next);
	/* Handle the easy case of non-overflown timers first. */
	if (!backwards && timespeccmp(&next, &now, >)) {
		it->it_time.it_value = next;
	} else {
		now_ns = timespec2ns(&now);
		last_val = timespec2ns(&it->it_time.it_value);
		interval = timespec2ns(&it->it_time.it_interval);

		next_val = now_ns +
		    (now_ns - last_val + interval - 1) % interval;

		if (backwards)
			next_val += interval;
		else
			it->it_overruns += (now_ns - last_val) / interval;

		it->it_time.it_value.tv_sec = next_val / 1000000000;
		it->it_time.it_value.tv_nsec = next_val % 1000000000;
	}

	/*
	 * Reset the callout, if it's not going away.
	 */
	if (!it->it_dying)
		itimer_arm_real(it);
	itimer_unlock();
}

/*
 * itimer_settime:
 *
 *	Set up the given interval timer. The value in it->it_time.it_value
 *	is taken to be an absolute time for CLOCK_REALTIME/CLOCK_MONOTONIC
 *	timers and a relative time for CLOCK_VIRTUAL/CLOCK_PROF timers.
 *
 *	If the callout had already fired but not yet run, fails with
 *	ERESTART -- caller must restart from the top to look up a timer.
 */
int
itimer_settime(struct itimer *it)
{
	struct itimer *itn, *pitn;
	struct itlist *itl;

	KASSERT(itimer_lock_held());

	if (!CLOCK_VIRTUAL_P(it->it_clockid)) {
		/*
		 * Try to stop the callout.  However, if it had already
		 * fired, we have to drop the lock to wait for it, so
		 * the world may have changed and pt may not be there
		 * any more.  In that case, tell the caller to start
		 * over from the top.
		 */
		if (callout_halt(&it->it_ch, &itimer_mutex))
			return ERESTART;

		/* Now we can touch it and start it up again. */
		if (timespecisset(&it->it_time.it_value))
			itimer_arm_real(it);
	} else {
		if (it->it_active) {
			itn = LIST_NEXT(it, it_list);
			LIST_REMOVE(it, it_list);
			for ( ; itn; itn = LIST_NEXT(itn, it_list))
				timespecadd(&it->it_time.it_value,
				    &itn->it_time.it_value,
				    &itn->it_time.it_value);
		}
		if (timespecisset(&it->it_time.it_value)) {
			itl = it->it_vlist;
			for (itn = LIST_FIRST(itl), pitn = NULL;
			     itn && timespeccmp(&it->it_time.it_value,
				 &itn->it_time.it_value, >);
			     pitn = itn, itn = LIST_NEXT(itn, it_list))
				timespecsub(&it->it_time.it_value,
				    &itn->it_time.it_value,
				    &it->it_time.it_value);

			if (pitn)
				LIST_INSERT_AFTER(pitn, it, it_list);
			else
				LIST_INSERT_HEAD(itl, it, it_list);

			for ( ; itn ; itn = LIST_NEXT(itn, it_list))
				timespecsub(&itn->it_time.it_value,
				    &it->it_time.it_value,
				    &itn->it_time.it_value);

			it->it_active = true;
		} else {
			it->it_active = false;
		}
	}

	/* Success!  */
	return 0;
}

/*
 * itimer_gettime:
 *
 *	Return the remaining time of an interval timer.
 */
void
itimer_gettime(const struct itimer *it, struct itimerspec *aits)
{
	struct timespec now;
	struct itimer *itn;

	KASSERT(itimer_lock_held());

	*aits = it->it_time;
	if (!CLOCK_VIRTUAL_P(it->it_clockid)) {
		/*
		 * Convert from absolute to relative time in .it_value
		 * part of real time timer.  If time for real time
		 * timer has passed return 0, else return difference
		 * between current time and time for the timer to go
		 * off.
		 */
		if (timespecisset(&aits->it_value)) {
			if (it->it_clockid == CLOCK_REALTIME) {
				getnanotime(&now);
			} else { /* CLOCK_MONOTONIC */
				getnanouptime(&now);
			}
			if (timespeccmp(&aits->it_value, &now, <))
				timespecclear(&aits->it_value);
			else
				timespecsub(&aits->it_value, &now,
				    &aits->it_value);
		}
	} else if (it->it_active) {
		for (itn = LIST_FIRST(it->it_vlist); itn && itn != it;
		     itn = LIST_NEXT(itn, it_list))
			timespecadd(&aits->it_value,
			    &itn->it_time.it_value, &aits->it_value);
		KASSERT(itn != NULL); /* it should be findable on the list */
	} else
		timespecclear(&aits->it_value);
}

/*
 * Per-process timer support.
 *
 * Both the BSD getitimer() family and the POSIX timer_*() family of
 * routines are supported.
 *
 * All timers are kept in an array pointed to by p_timers, which is
 * allocated on demand - many processes don't use timers at all. The
 * first four elements in this array are reserved for the BSD timers:
 * element 0 is ITIMER_REAL, element 1 is ITIMER_VIRTUAL, element
 * 2 is ITIMER_PROF, and element 3 is ITIMER_MONOTONIC. The rest may be
 * allocated by the timer_create() syscall.
 *
 * These timers are a "sub-class" of interval timer.
 */

/*
 * ptimer_free:
 *
 *	Free the per-process timer at the specified index.
 */
static void
ptimer_free(struct ptimers *pts, int index)
{
	struct itimer *it;
	struct ptimer *pt;

	KASSERT(itimer_lock_held());

	it = pts->pts_timers[index];
	pt = container_of(it, struct ptimer, pt_itimer);
	pts->pts_timers[index] = NULL;
	itimer_poison(it);

	/*
	 * Remove it from the queue to be signalled.  Must be done
	 * after itimer is poisoned, because we may have had to wait
	 * for the callout to complete.
	 */
	if (pt->pt_queued) {
		TAILQ_REMOVE(&ptimer_queue, pt, pt_chain);
		pt->pt_queued = false;
	}

	itimer_fini(it);	/* releases itimer_lock */
	kmem_free(pt, sizeof(*pt));
}

/*
 * ptimers_alloc:
 *
 *	Allocate a ptimers for the specified process.
 */
static struct ptimers *
ptimers_alloc(struct proc *p)
{
	struct ptimers *pts;
	int i;

	pts = kmem_alloc(sizeof(*pts), KM_SLEEP);
	LIST_INIT(&pts->pts_virtual);
	LIST_INIT(&pts->pts_prof);
	for (i = 0; i < TIMER_MAX; i++)
		pts->pts_timers[i] = NULL;
	itimer_lock();
	if (p->p_timers == NULL) {
		p->p_timers = pts;
		itimer_unlock();
		return pts;
	}
	itimer_unlock();
	kmem_free(pts, sizeof(*pts));
	return p->p_timers;
}

/*
 * ptimers_free:
 *
 *	Clean up the per-process timers. If "which" is set to TIMERS_ALL,
 *	then clean up all timers and free all the data structures. If
 *	"which" is set to TIMERS_POSIX, only clean up the timers allocated
 *	by timer_create(), not the BSD setitimer() timers, and only free the
 *	structure if none of those remain.
 *
 *	This function is exported because it is needed in the exec and
 *	exit code paths.
 */
void
ptimers_free(struct proc *p, int which)
{
	struct ptimers *pts;
	struct itimer *itn;
	struct timespec ts;
	int i;

	if (p->p_timers == NULL)
		return;

	pts = p->p_timers;
	itimer_lock();
	if (which == TIMERS_ALL) {
		p->p_timers = NULL;
		i = 0;
	} else {
		timespecclear(&ts);
		for (itn = LIST_FIRST(&pts->pts_virtual);
		     itn && itn != pts->pts_timers[ITIMER_VIRTUAL];
		     itn = LIST_NEXT(itn, it_list)) {
			KASSERT(itn->it_clockid == CLOCK_VIRTUAL);
			timespecadd(&ts, &itn->it_time.it_value, &ts);
		}
		LIST_FIRST(&pts->pts_virtual) = NULL;
		if (itn) {
			KASSERT(itn->it_clockid == CLOCK_VIRTUAL);
			timespecadd(&ts, &itn->it_time.it_value,
			    &itn->it_time.it_value);
			LIST_INSERT_HEAD(&pts->pts_virtual, itn, it_list);
		}
		timespecclear(&ts);
		for (itn = LIST_FIRST(&pts->pts_prof);
		     itn && itn != pts->pts_timers[ITIMER_PROF];
		     itn = LIST_NEXT(itn, it_list)) {
			KASSERT(itn->it_clockid == CLOCK_PROF);
			timespecadd(&ts, &itn->it_time.it_value, &ts);
		}
		LIST_FIRST(&pts->pts_prof) = NULL;
		if (itn) {
			KASSERT(itn->it_clockid == CLOCK_PROF);
			timespecadd(&ts, &itn->it_time.it_value,
			    &itn->it_time.it_value);
			LIST_INSERT_HEAD(&pts->pts_prof, itn, it_list);
		}
		i = TIMER_MIN;
	}
	for ( ; i < TIMER_MAX; i++) {
		if (pts->pts_timers[i] != NULL) {
			/* Free the timer and release the lock.  */
			ptimer_free(pts, i);
			/* Reacquire the lock for the next one.  */
			itimer_lock();
		}
	}
	if (pts->pts_timers[0] == NULL && pts->pts_timers[1] == NULL &&
	    pts->pts_timers[2] == NULL && pts->pts_timers[3] == NULL) {
		p->p_timers = NULL;
		itimer_unlock();
		kmem_free(pts, sizeof(*pts));
	} else
		itimer_unlock();
}

/*
 * ptimer_fire:
 *
 *	Fire a per-process timer.
 */
static void
ptimer_fire(struct itimer *it)
{
	struct ptimer *pt = container_of(it, struct ptimer, pt_itimer);

	KASSERT(itimer_lock_held());

	/*
	 * XXX Can overrun, but we don't do signal queueing yet, anyway.
	 * XXX Relying on the clock interrupt is stupid.
	 */
	if (pt->pt_ev.sigev_notify != SIGEV_SIGNAL) {
		return;
	}

	if (!pt->pt_queued) {
		TAILQ_INSERT_TAIL(&ptimer_queue, pt, pt_chain);
		pt->pt_queued = true;
		softint_schedule(ptimer_sih);
	}
}

/*
 * Operations vector for per-process timers (BSD and POSIX).
 */
static const struct itimer_ops ptimer_itimer_ops = {
	.ito_fire = ptimer_fire,
};

/*
 * sys_timer_create:
 *
 *	System call to create a POSIX timer.
 */
int
sys_timer_create(struct lwp *l, const struct sys_timer_create_args *uap,
    register_t *retval)
{
	/* {
		syscallarg(clockid_t) clock_id;
		syscallarg(struct sigevent *) evp;
		syscallarg(timer_t *) timerid;
	} */

	return timer_create1(SCARG(uap, timerid), SCARG(uap, clock_id),
	    SCARG(uap, evp), copyin, l);
}

int
timer_create1(timer_t *tid, clockid_t id, struct sigevent *evp,
    copyin_t fetch_event, struct lwp *l)
{
	int error;
	timer_t timerid;
	struct itlist *itl;
	struct ptimers *pts;
	struct ptimer *pt;
	struct proc *p;

	p = l->l_proc;

	if ((u_int)id > CLOCK_MONOTONIC)
		return (EINVAL);

	if ((pts = p->p_timers) == NULL)
		pts = ptimers_alloc(p);

	pt = kmem_zalloc(sizeof(*pt), KM_SLEEP);
	if (evp != NULL) {
		if (((error =
		    (*fetch_event)(evp, &pt->pt_ev, sizeof(pt->pt_ev))) != 0) ||
		    ((pt->pt_ev.sigev_notify < SIGEV_NONE) ||
			(pt->pt_ev.sigev_notify > SIGEV_SA)) ||
			(pt->pt_ev.sigev_notify == SIGEV_SIGNAL &&
			 (pt->pt_ev.sigev_signo <= 0 ||
			  pt->pt_ev.sigev_signo >= NSIG))) {
			kmem_free(pt, sizeof(*pt));
			return (error ? error : EINVAL);
		}
	}

	/* Find a free timer slot, skipping those reserved for setitimer(). */
	itimer_lock();
	for (timerid = TIMER_MIN; timerid < TIMER_MAX; timerid++)
		if (pts->pts_timers[timerid] == NULL)
			break;
	if (timerid == TIMER_MAX) {
		itimer_unlock();
		kmem_free(pt, sizeof(*pt));
		return EAGAIN;
	}
	if (evp == NULL) {
		pt->pt_ev.sigev_notify = SIGEV_SIGNAL;
		switch (id) {
		case CLOCK_REALTIME:
		case CLOCK_MONOTONIC:
			pt->pt_ev.sigev_signo = SIGALRM;
			break;
		case CLOCK_VIRTUAL:
			pt->pt_ev.sigev_signo = SIGVTALRM;
			break;
		case CLOCK_PROF:
			pt->pt_ev.sigev_signo = SIGPROF;
			break;
		}
		pt->pt_ev.sigev_value.sival_int = timerid;
	}

	switch (id) {
	case CLOCK_VIRTUAL:
		itl = &pts->pts_virtual;
		break;
	case CLOCK_PROF:
		itl = &pts->pts_prof;
		break;
	default:
		itl = NULL;
	}

	itimer_init(&pt->pt_itimer, &ptimer_itimer_ops, id, itl);
	pt->pt_proc = p;
	pt->pt_poverruns = 0;
	pt->pt_entry = timerid;
	pt->pt_queued = false;

	pts->pts_timers[timerid] = &pt->pt_itimer;
	itimer_unlock();

	return copyout(&timerid, tid, sizeof(timerid));
}

/*
 * sys_timer_delete:
 *
 *	System call to delete a POSIX timer.
 */
int
sys_timer_delete(struct lwp *l, const struct sys_timer_delete_args *uap,
    register_t *retval)
{
	/* {
		syscallarg(timer_t) timerid;
	} */
	struct proc *p = l->l_proc;
	timer_t timerid;
	struct ptimers *pts;
	struct itimer *it, *itn;

	timerid = SCARG(uap, timerid);
	pts = p->p_timers;
	
	if (pts == NULL || timerid < 2 || timerid >= TIMER_MAX)
		return (EINVAL);

	itimer_lock();
	if ((it = pts->pts_timers[timerid]) == NULL) {
		itimer_unlock();
		return (EINVAL);
	}

	if (CLOCK_VIRTUAL_P(it->it_clockid)) {
		if (it->it_active) {
			itn = LIST_NEXT(it, it_list);
			LIST_REMOVE(it, it_list);
			for ( ; itn; itn = LIST_NEXT(itn, it_list))
				timespecadd(&it->it_time.it_value,
				    &itn->it_time.it_value,
				    &itn->it_time.it_value);
			it->it_active = false;
		}
	}

	/* Free the timer and release the lock.  */
	ptimer_free(pts, timerid);

	return (0);
}

/*
 * sys___timer_settime50:
 *
 *	System call to set/arm a POSIX timer.
 */
int
sys___timer_settime50(struct lwp *l,
    const struct sys___timer_settime50_args *uap,
    register_t *retval)
{
	/* {
		syscallarg(timer_t) timerid;
		syscallarg(int) flags;
		syscallarg(const struct itimerspec *) value;
		syscallarg(struct itimerspec *) ovalue;
	} */
	int error;
	struct itimerspec value, ovalue, *ovp = NULL;

	if ((error = copyin(SCARG(uap, value), &value,
	    sizeof(struct itimerspec))) != 0)
		return (error);

	if (SCARG(uap, ovalue))
		ovp = &ovalue;

	if ((error = dotimer_settime(SCARG(uap, timerid), &value, ovp,
	    SCARG(uap, flags), l->l_proc)) != 0)
		return error;

	if (ovp)
		return copyout(&ovalue, SCARG(uap, ovalue),
		    sizeof(struct itimerspec));
	return 0;
}

int
dotimer_settime(int timerid, struct itimerspec *value,
    struct itimerspec *ovalue, int flags, struct proc *p)
{
	struct timespec now;
	struct itimerspec val, oval;
	struct ptimers *pts;
	struct itimer *it;
	int error;

	pts = p->p_timers;

	if (pts == NULL || timerid < 2 || timerid >= TIMER_MAX)
		return EINVAL;
	val = *value;
	if ((error = itimespecfix(&val.it_value)) != 0 ||
	    (error = itimespecfix(&val.it_interval)) != 0)
		return error;

	itimer_lock();
 restart:
	if ((it = pts->pts_timers[timerid]) == NULL) {
		itimer_unlock();
		return EINVAL;
	}

	oval = it->it_time;
	it->it_time = val;

	/*
	 * If we've been passed a relative time for a realtime timer,
	 * convert it to absolute; if an absolute time for a virtual
	 * timer, convert it to relative and make sure we don't set it
	 * to zero, which would cancel the timer, or let it go
	 * negative, which would confuse the comparison tests.
	 */
	if (timespecisset(&it->it_time.it_value)) {
		if (!CLOCK_VIRTUAL_P(it->it_clockid)) {
			if ((flags & TIMER_ABSTIME) == 0) {
				if (it->it_clockid == CLOCK_REALTIME) {
					getnanotime(&now);
				} else { /* CLOCK_MONOTONIC */
					getnanouptime(&now);
				}
				timespecadd(&it->it_time.it_value, &now,
				    &it->it_time.it_value);
			}
		} else {
			if ((flags & TIMER_ABSTIME) != 0) {
				getnanotime(&now);
				timespecsub(&it->it_time.it_value, &now,
				    &it->it_time.it_value);
				if (!timespecisset(&it->it_time.it_value) ||
				    it->it_time.it_value.tv_sec < 0) {
					it->it_time.it_value.tv_sec = 0;
					it->it_time.it_value.tv_nsec = 1;
				}
			}
		}
	}

	error = itimer_settime(it);
	if (error == ERESTART) {
		KASSERT(!CLOCK_VIRTUAL_P(it->it_clockid));
		goto restart;
	}
	KASSERT(error == 0);
	itimer_unlock();

	if (ovalue)
		*ovalue = oval;

	return (0);
}

/*
 * sys___timer_gettime50:
 *
 *	System call to return the time remaining until a POSIX timer fires.
 */
int
sys___timer_gettime50(struct lwp *l,
    const struct sys___timer_gettime50_args *uap, register_t *retval)
{
	/* {
		syscallarg(timer_t) timerid;
		syscallarg(struct itimerspec *) value;
	} */
	struct itimerspec its;
	int error;

	if ((error = dotimer_gettime(SCARG(uap, timerid), l->l_proc,
	    &its)) != 0)
		return error;

	return copyout(&its, SCARG(uap, value), sizeof(its));
}

int
dotimer_gettime(int timerid, struct proc *p, struct itimerspec *its)
{
	struct itimer *it;
	struct ptimers *pts;

	pts = p->p_timers;
	if (pts == NULL || timerid < 2 || timerid >= TIMER_MAX)
		return (EINVAL);
	itimer_lock();
	if ((it = pts->pts_timers[timerid]) == NULL) {
		itimer_unlock();
		return (EINVAL);
	}
	itimer_gettime(it, its);
	itimer_unlock();

	return 0;
}

/*
 * sys_timer_getoverrun:
 *
 *	System call to return the number of times a POSIX timer has
 *	expired while a notification was already pending.  The counter
 *	is reset when a timer expires and a notification can be posted.
 */
int
sys_timer_getoverrun(struct lwp *l, const struct sys_timer_getoverrun_args *uap,
    register_t *retval)
{
	/* {
		syscallarg(timer_t) timerid;
	} */
	struct proc *p = l->l_proc;
	struct ptimers *pts;
	int timerid;
	struct itimer *it;
	struct ptimer *pt;

	timerid = SCARG(uap, timerid);

	pts = p->p_timers;
	if (pts == NULL || timerid < 2 || timerid >= TIMER_MAX)
		return (EINVAL);
	itimer_lock();
	if ((it = pts->pts_timers[timerid]) == NULL) {
		itimer_unlock();
		return (EINVAL);
	}
	pt = container_of(it, struct ptimer, pt_itimer);
	*retval = pt->pt_poverruns;
	if (*retval >= DELAYTIMER_MAX)
		*retval = DELAYTIMER_MAX;
	itimer_unlock();

	return (0);
}

/*
 * sys___getitimer50:
 *
 *	System call to get the time remaining before a BSD timer fires.
 */
int
sys___getitimer50(struct lwp *l, const struct sys___getitimer50_args *uap,
    register_t *retval)
{
	/* {
		syscallarg(int) which;
		syscallarg(struct itimerval *) itv;
	} */
	struct proc *p = l->l_proc;
	struct itimerval aitv;
	int error;

	memset(&aitv, 0, sizeof(aitv));
	error = dogetitimer(p, SCARG(uap, which), &aitv);
	if (error)
		return error;
	return (copyout(&aitv, SCARG(uap, itv), sizeof(struct itimerval)));
}

int
dogetitimer(struct proc *p, int which, struct itimerval *itvp)
{
	struct ptimers *pts;
	struct itimer *it;
	struct itimerspec its;

	if ((u_int)which > ITIMER_MONOTONIC)
		return (EINVAL);

	itimer_lock();
	pts = p->p_timers;
	if (pts == NULL || (it = pts->pts_timers[which]) == NULL) {
		timerclear(&itvp->it_value);
		timerclear(&itvp->it_interval);
	} else {
		itimer_gettime(it, &its);
		TIMESPEC_TO_TIMEVAL(&itvp->it_value, &its.it_value);
		TIMESPEC_TO_TIMEVAL(&itvp->it_interval, &its.it_interval);
	}
	itimer_unlock();

	return 0;
}

/*
 * sys___setitimer50:
 *
 *	System call to set/arm a BSD timer.
 */
int
sys___setitimer50(struct lwp *l, const struct sys___setitimer50_args *uap,
    register_t *retval)
{
	/* {
		syscallarg(int) which;
		syscallarg(const struct itimerval *) itv;
		syscallarg(struct itimerval *) oitv;
	} */
	struct proc *p = l->l_proc;
	int which = SCARG(uap, which);
	struct sys___getitimer50_args getargs;
	const struct itimerval *itvp;
	struct itimerval aitv;
	int error;

	itvp = SCARG(uap, itv);
	if (itvp &&
	    (error = copyin(itvp, &aitv, sizeof(struct itimerval))) != 0)
		return (error);
	if (SCARG(uap, oitv) != NULL) {
		SCARG(&getargs, which) = which;
		SCARG(&getargs, itv) = SCARG(uap, oitv);
		if ((error = sys___getitimer50(l, &getargs, retval)) != 0)
			return (error);
	}
	if (itvp == 0)
		return (0);

	return dosetitimer(p, which, &aitv);
}

int
dosetitimer(struct proc *p, int which, struct itimerval *itvp)
{
	struct timespec now;
	struct ptimers *pts;
	struct ptimer *spare;
	struct itimer *it;
	struct itlist *itl;
	int error;

	if ((u_int)which > ITIMER_MONOTONIC)
		return (EINVAL);
	if (itimerfix(&itvp->it_value) || itimerfix(&itvp->it_interval))
		return (EINVAL);

	/*
	 * Don't bother allocating data structures if the process just
	 * wants to clear the timer.
	 */
	spare = NULL;
	pts = p->p_timers;
 retry:
	if (!timerisset(&itvp->it_value) && (pts == NULL ||
	    pts->pts_timers[which] == NULL))
		return (0);
	if (pts == NULL)
		pts = ptimers_alloc(p);
	itimer_lock();
 restart:
	it = pts->pts_timers[which];
	if (it == NULL) {
		struct ptimer *pt;

		if (spare == NULL) {
			itimer_unlock();
			spare = kmem_zalloc(sizeof(*spare), KM_SLEEP);
			goto retry;
		}
		pt = spare;
		spare = NULL;

		it = &pt->pt_itimer;
		pt->pt_ev.sigev_notify = SIGEV_SIGNAL;
		pt->pt_ev.sigev_value.sival_int = which;

		switch (which) {
		case ITIMER_REAL:
		case ITIMER_MONOTONIC:
			itl = NULL;
			pt->pt_ev.sigev_signo = SIGALRM;
			break;
		case ITIMER_VIRTUAL:
			itl = &pts->pts_virtual;
			pt->pt_ev.sigev_signo = SIGVTALRM;
			break;
		case ITIMER_PROF:
			itl = &pts->pts_prof;
			pt->pt_ev.sigev_signo = SIGPROF;
			break;
		default:
			panic("%s: can't happen %d", __func__, which);
		}
		itimer_init(it, &ptimer_itimer_ops, which, itl);
		pt->pt_proc = p;
		pt->pt_entry = which;

		pts->pts_timers[which] = it;
	}

	TIMEVAL_TO_TIMESPEC(&itvp->it_value, &it->it_time.it_value);
	TIMEVAL_TO_TIMESPEC(&itvp->it_interval, &it->it_time.it_interval);

	if (timespecisset(&it->it_time.it_value)) {
		/* Convert to absolute time */
		/* XXX need to wrap in splclock for timecounters case? */
		switch (which) {
		case ITIMER_REAL:
			getnanotime(&now);
			timespecadd(&it->it_time.it_value, &now,
			    &it->it_time.it_value);
			break;
		case ITIMER_MONOTONIC:
			getnanouptime(&now);
			timespecadd(&it->it_time.it_value, &now,
			    &it->it_time.it_value);
			break;
		default:
			break;
		}
	}
	error = itimer_settime(it);
	if (error == ERESTART) {
		KASSERT(!CLOCK_VIRTUAL_P(it->it_clockid));
		goto restart;
	}
	KASSERT(error == 0);
	itimer_unlock();
	if (spare != NULL)
		kmem_free(spare, sizeof(*spare));

	return (0);
}

/*
 * ptimer_tick:
 *
 *	Called from hardclock() to decrement per-process virtual timers.
 */
void
ptimer_tick(lwp_t *l, bool user)
{
	struct ptimers *pts;
	struct itimer *it;
	proc_t *p;

	p = l->l_proc;
	if (p->p_timers == NULL)
		return;

	itimer_lock();
	if ((pts = l->l_proc->p_timers) != NULL) {
		/*
		 * Run current process's virtual and profile time, as needed.
		 */
		if (user && (it = LIST_FIRST(&pts->pts_virtual)) != NULL)
			if (itimer_decr(it, tick * 1000))
				(*it->it_ops->ito_fire)(it);
		if ((it = LIST_FIRST(&pts->pts_prof)) != NULL)
			if (itimer_decr(it, tick * 1000))
				(*it->it_ops->ito_fire)(it);
	}
	itimer_unlock();
}

/*
 * ptimer_intr:
 *
 *	Software interrupt handler for processing per-process
 *	timer expiration.
 */
static void
ptimer_intr(void *cookie)
{
	ksiginfo_t ksi;
	struct itimer *it;
	struct ptimer *pt;
	proc_t *p;
	
	mutex_enter(&proc_lock);
	itimer_lock();
	while ((pt = TAILQ_FIRST(&ptimer_queue)) != NULL) {
		it = &pt->pt_itimer;

		TAILQ_REMOVE(&ptimer_queue, pt, pt_chain);
		KASSERT(pt->pt_queued);
		pt->pt_queued = false;

		p = pt->pt_proc;
		if (p->p_timers == NULL) {
			/* Process is dying. */
			continue;
		}
		if (pt->pt_ev.sigev_notify != SIGEV_SIGNAL) {
			continue;
		}
		if (sigismember(&p->p_sigpend.sp_set, pt->pt_ev.sigev_signo)) {
			it->it_overruns++;
			continue;
		}

		KSI_INIT(&ksi);
		ksi.ksi_signo = pt->pt_ev.sigev_signo;
		ksi.ksi_code = SI_TIMER;
		ksi.ksi_value = pt->pt_ev.sigev_value;
		pt->pt_poverruns = it->it_overruns;
		it->it_overruns = 0;
		itimer_unlock();
		kpsignal(p, &ksi, NULL);
		itimer_lock();
	}
	itimer_unlock();
	mutex_exit(&proc_lock);
}<|MERGE_RESOLUTION|>--- conflicted
+++ resolved
@@ -1,8 +1,4 @@
-<<<<<<< HEAD
-/*	$NetBSD: kern_time.c,v 1.210 2020/12/08 04:09:38 thorpej Exp $	*/
-=======
 /*	$NetBSD: kern_time.c,v 1.211 2021/04/03 12:57:21 simonb Exp $	*/
->>>>>>> e2aa5677
 
 /*-
  * Copyright (c) 2000, 2004, 2005, 2007, 2008, 2009, 2020
@@ -66,11 +62,7 @@
  */
 
 #include <sys/cdefs.h>
-<<<<<<< HEAD
-__KERNEL_RCSID(0, "$NetBSD: kern_time.c,v 1.210 2020/12/08 04:09:38 thorpej Exp $");
-=======
 __KERNEL_RCSID(0, "$NetBSD: kern_time.c,v 1.211 2021/04/03 12:57:21 simonb Exp $");
->>>>>>> e2aa5677
 
 #include <sys/param.h>
 #include <sys/resourcevar.h>
