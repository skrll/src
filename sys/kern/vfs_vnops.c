--- conflicted
+++ resolved
@@ -1,8 +1,4 @@
-<<<<<<< HEAD
-/*	$NetBSD: vfs_vnops.c,v 1.202 2019/11/10 06:47:30 mlelstv Exp $	*/
-=======
 /*	$NetBSD: vfs_vnops.c,v 1.203 2019/12/01 13:56:29 ad Exp $	*/
->>>>>>> 275f442f
 
 /*-
  * Copyright (c) 2009 The NetBSD Foundation, Inc.
@@ -70,11 +66,7 @@
  */
 
 #include <sys/cdefs.h>
-<<<<<<< HEAD
-__KERNEL_RCSID(0, "$NetBSD: vfs_vnops.c,v 1.202 2019/11/10 06:47:30 mlelstv Exp $");
-=======
 __KERNEL_RCSID(0, "$NetBSD: vfs_vnops.c,v 1.203 2019/12/01 13:56:29 ad Exp $");
->>>>>>> 275f442f
 
 #include "veriexec.h"
 
