--- conflicted
+++ resolved
@@ -1,8 +1,4 @@
-<<<<<<< HEAD
-/*	$NetBSD: vfs_vnops.c,v 1.214 2020/11/09 18:09:02 chs Exp $	*/
-=======
 /*	$NetBSD: vfs_vnops.c,v 1.220 2021/07/01 15:53:20 martin Exp $	*/
->>>>>>> e2aa5677
 
 /*-
  * Copyright (c) 2009 The NetBSD Foundation, Inc.
@@ -70,11 +66,7 @@
  */
 
 #include <sys/cdefs.h>
-<<<<<<< HEAD
-__KERNEL_RCSID(0, "$NetBSD: vfs_vnops.c,v 1.214 2020/11/09 18:09:02 chs Exp $");
-=======
 __KERNEL_RCSID(0, "$NetBSD: vfs_vnops.c,v 1.220 2021/07/01 15:53:20 martin Exp $");
->>>>>>> e2aa5677
 
 #include "veriexec.h"
 
