<<<<<<< HEAD
/*	$NetBSD: subr_copy.c,v 1.7 2016/05/25 17:43:58 christos Exp $	*/
=======
/*	$NetBSD: subr_copy.c,v 1.8 2018/05/28 21:04:41 chs Exp $	*/
>>>>>>> b2b84690

/*-
 * Copyright (c) 1997, 1998, 1999, 2002, 2007, 2008 The NetBSD Foundation, Inc.
 * All rights reserved.
 *
 * This code is derived from software contributed to The NetBSD Foundation
 * by Jason R. Thorpe of the Numerical Aerospace Simulation Facility,
 * NASA Ames Research Center.
 *
 * Redistribution and use in source and binary forms, with or without
 * modification, are permitted provided that the following conditions
 * are met:
 * 1. Redistributions of source code must retain the above copyright
 *    notice, this list of conditions and the following disclaimer.
 * 2. Redistributions in binary form must reproduce the above copyright
 *    notice, this list of conditions and the following disclaimer in the
 *    documentation and/or other materials provided with the distribution.
 *
 * THIS SOFTWARE IS PROVIDED BY THE NETBSD FOUNDATION, INC. AND CONTRIBUTORS
 * ``AS IS'' AND ANY EXPRESS OR IMPLIED WARRANTIES, INCLUDING, BUT NOT LIMITED
 * TO, THE IMPLIED WARRANTIES OF MERCHANTABILITY AND FITNESS FOR A PARTICULAR
 * PURPOSE ARE DISCLAIMED.  IN NO EVENT SHALL THE FOUNDATION OR CONTRIBUTORS
 * BE LIABLE FOR ANY DIRECT, INDIRECT, INCIDENTAL, SPECIAL, EXEMPLARY, OR
 * CONSEQUENTIAL DAMAGES (INCLUDING, BUT NOT LIMITED TO, PROCUREMENT OF
 * SUBSTITUTE GOODS OR SERVICES; LOSS OF USE, DATA, OR PROFITS; OR BUSINESS
 * INTERRUPTION) HOWEVER CAUSED AND ON ANY THEORY OF LIABILITY, WHETHER IN
 * CONTRACT, STRICT LIABILITY, OR TORT (INCLUDING NEGLIGENCE OR OTHERWISE)
 * ARISING IN ANY WAY OUT OF THE USE OF THIS SOFTWARE, EVEN IF ADVISED OF THE
 * POSSIBILITY OF SUCH DAMAGE.
 */

/*
 * Copyright (c) 1982, 1986, 1991, 1993
 *	The Regents of the University of California.  All rights reserved.
 * (c) UNIX System Laboratories, Inc.
 * All or some portions of this file are derived from material licensed
 * to the University of California by American Telephone and Telegraph
 * Co. or Unix System Laboratories, Inc. and are reproduced herein with
 * the permission of UNIX System Laboratories, Inc.
 *
 * Copyright (c) 1992, 1993
 *	The Regents of the University of California.  All rights reserved.
 *
 * This software was developed by the Computer Systems Engineering group
 * at Lawrence Berkeley Laboratory under DARPA contract BG 91-66 and
 * contributed to Berkeley.
 *
 * All advertising materials mentioning features or use of this software
 * must display the following acknowledgement:
 *	This product includes software developed by the University of
 *	California, Lawrence Berkeley Laboratory.
 *
 * Redistribution and use in source and binary forms, with or without
 * modification, are permitted provided that the following conditions
 * are met:
 * 1. Redistributions of source code must retain the above copyright
 *    notice, this list of conditions and the following disclaimer.
 * 2. Redistributions in binary form must reproduce the above copyright
 *    notice, this list of conditions and the following disclaimer in the
 *    documentation and/or other materials provided with the distribution.
 * 3. Neither the name of the University nor the names of its contributors
 *    may be used to endorse or promote products derived from this software
 *    without specific prior written permission.
 *
 * THIS SOFTWARE IS PROVIDED BY THE REGENTS AND CONTRIBUTORS ``AS IS'' AND
 * ANY EXPRESS OR IMPLIED WARRANTIES, INCLUDING, BUT NOT LIMITED TO, THE
 * IMPLIED WARRANTIES OF MERCHANTABILITY AND FITNESS FOR A PARTICULAR PURPOSE
 * ARE DISCLAIMED.  IN NO EVENT SHALL THE REGENTS OR CONTRIBUTORS BE LIABLE
 * FOR ANY DIRECT, INDIRECT, INCIDENTAL, SPECIAL, EXEMPLARY, OR CONSEQUENTIAL
 * DAMAGES (INCLUDING, BUT NOT LIMITED TO, PROCUREMENT OF SUBSTITUTE GOODS
 * OR SERVICES; LOSS OF USE, DATA, OR PROFITS; OR BUSINESS INTERRUPTION)
 * HOWEVER CAUSED AND ON ANY THEORY OF LIABILITY, WHETHER IN CONTRACT, STRICT
 * LIABILITY, OR TORT (INCLUDING NEGLIGENCE OR OTHERWISE) ARISING IN ANY WAY
 * OUT OF THE USE OF THIS SOFTWARE, EVEN IF ADVISED OF THE POSSIBILITY OF
 * SUCH DAMAGE.
 *
 *	@(#)kern_subr.c	8.4 (Berkeley) 2/14/95
 */

#include <sys/cdefs.h>
<<<<<<< HEAD
__KERNEL_RCSID(0, "$NetBSD: subr_copy.c,v 1.7 2016/05/25 17:43:58 christos Exp $");
=======
__KERNEL_RCSID(0, "$NetBSD: subr_copy.c,v 1.8 2018/05/28 21:04:41 chs Exp $");
>>>>>>> b2b84690

#include <sys/param.h>
#include <sys/fcntl.h>
#include <sys/proc.h>
#include <sys/systm.h>

#include <uvm/uvm_extern.h>

void
uio_setup_sysspace(struct uio *uio)
{

	uio->uio_vmspace = vmspace_kernel();
}

int
uiomove(void *buf, size_t n, struct uio *uio)
{
	struct vmspace *vm = uio->uio_vmspace;
	struct iovec *iov;
	size_t cnt;
	int error = 0;
	char *cp = buf;

	ASSERT_SLEEPABLE();

	KASSERT(uio->uio_rw == UIO_READ || uio->uio_rw == UIO_WRITE);
	while (n > 0 && uio->uio_resid) {
		iov = uio->uio_iov;
		cnt = iov->iov_len;
		if (cnt == 0) {
			KASSERT(uio->uio_iovcnt > 0);
			uio->uio_iov++;
			uio->uio_iovcnt--;
			continue;
		}
		if (cnt > n)
			cnt = n;
		if (!VMSPACE_IS_KERNEL_P(vm)) {
			if (curcpu()->ci_schedstate.spc_flags &
			    SPCF_SHOULDYIELD)
				preempt();
		}

		if (uio->uio_rw == UIO_READ) {
			error = copyout_vmspace(vm, cp, iov->iov_base,
			    cnt);
		} else {
			error = copyin_vmspace(vm, iov->iov_base, cp,
			    cnt);
		}
		if (error) {
			break;
		}
		iov->iov_base = (char *)iov->iov_base + cnt;
		iov->iov_len -= cnt;
		uio->uio_resid -= cnt;
		uio->uio_offset += cnt;
		cp += cnt;
		KDASSERT(cnt <= n);
		n -= cnt;
	}

	return (error);
}

/*
 * Wrapper for uiomove() that validates the arguments against a known-good
 * kernel buffer.
 */
int
uiomove_frombuf(void *buf, size_t buflen, struct uio *uio)
{
	size_t offset;

	if (uio->uio_offset < 0 || /* uio->uio_resid < 0 || */
	    (offset = uio->uio_offset) != uio->uio_offset)
		return (EINVAL);
	if (offset >= buflen)
		return (0);
	return (uiomove((char *)buf + offset, buflen - offset, uio));
}

/*
 * Give next character to user as result of read.
 */
int
ureadc(int c, struct uio *uio)
{
	struct iovec *iov;

	if (uio->uio_resid <= 0)
		panic("ureadc: non-positive resid");
again:
	if (uio->uio_iovcnt <= 0)
		panic("ureadc: non-positive iovcnt");
	iov = uio->uio_iov;
	if (iov->iov_len <= 0) {
		uio->uio_iovcnt--;
		uio->uio_iov++;
		goto again;
	}
	if (!VMSPACE_IS_KERNEL_P(uio->uio_vmspace)) {
		if (subyte(iov->iov_base, c) < 0)
			return (EFAULT);
	} else {
		*(char *)iov->iov_base = c;
	}
	iov->iov_base = (char *)iov->iov_base + 1;
	iov->iov_len--;
	uio->uio_resid--;
	uio->uio_offset++;
	return (0);
}

/*
 * Like copyin(), but operates on an arbitrary vmspace.
 */
int
copyin_vmspace(struct vmspace *vm, const void *uaddr, void *kaddr, size_t len)
{
	struct iovec iov;
	struct uio uio;
	int error;

	if (len == 0)
		return (0);

	if (VMSPACE_IS_KERNEL_P(vm)) {
		return kcopy(uaddr, kaddr, len);
	}
	if (__predict_true(vm == curproc->p_vmspace)) {
		return copyin(uaddr, kaddr, len);
	}

	iov.iov_base = kaddr;
	iov.iov_len = len;
	uio.uio_iov = &iov;
	uio.uio_iovcnt = 1;
	uio.uio_offset = (off_t)(uintptr_t)uaddr;
	uio.uio_resid = len;
	uio.uio_rw = UIO_READ;
	UIO_SETUP_SYSSPACE(&uio);
	error = uvm_io(&vm->vm_map, &uio, 0);

	return (error);
}

/*
 * Like copyout(), but operates on an arbitrary vmspace.
 */
int
copyout_vmspace(struct vmspace *vm, const void *kaddr, void *uaddr, size_t len)
{
	struct iovec iov;
	struct uio uio;
	int error;

	if (len == 0)
		return (0);

	if (VMSPACE_IS_KERNEL_P(vm)) {
		return kcopy(kaddr, uaddr, len);
	}
	if (__predict_true(vm == curproc->p_vmspace)) {
		return copyout(kaddr, uaddr, len);
	}

	iov.iov_base = __UNCONST(kaddr); /* XXXUNCONST cast away const */
	iov.iov_len = len;
	uio.uio_iov = &iov;
	uio.uio_iovcnt = 1;
	uio.uio_offset = (off_t)(uintptr_t)uaddr;
	uio.uio_resid = len;
	uio.uio_rw = UIO_WRITE;
	UIO_SETUP_SYSSPACE(&uio);
	error = uvm_io(&vm->vm_map, &uio, 0);

	return (error);
}

/*
 * Like copyin(), but operates on an arbitrary process.
 */
int
copyin_proc(struct proc *p, const void *uaddr, void *kaddr, size_t len)
{
	struct vmspace *vm;
	int error;

	error = proc_vmspace_getref(p, &vm);
	if (error) {
		return error;
	}
	error = copyin_vmspace(vm, uaddr, kaddr, len);
	uvmspace_free(vm);

	return error;
}

/*
 * Like copyout(), but operates on an arbitrary process.
 */
int
copyout_proc(struct proc *p, const void *kaddr, void *uaddr, size_t len)
{
	struct vmspace *vm;
	int error;

	error = proc_vmspace_getref(p, &vm);
	if (error) {
		return error;
	}
	error = copyout_vmspace(vm, kaddr, uaddr, len);
	uvmspace_free(vm);

	return error;
}

/*
 * Like copyin(), but operates on an arbitrary pid.
 */
int
copyin_pid(pid_t pid, const void *uaddr, void *kaddr, size_t len)
{
	struct proc *p;
	struct vmspace *vm;
	int error;

	mutex_enter(proc_lock);
	p = proc_find(pid);
	if (p == NULL) {
		mutex_exit(proc_lock);
		return ESRCH;
	}
	mutex_enter(p->p_lock);
	proc_vmspace_getref(p, &vm);
	mutex_exit(p->p_lock);
	mutex_exit(proc_lock);

	error = copyin_vmspace(vm, uaddr, kaddr, len);

	uvmspace_free(vm);
	return error;
}

/*
 * Like copyin(), except it operates on kernel addresses when the FKIOCTL
 * flag is passed in `ioctlflags' from the ioctl call.
 */
int
ioctl_copyin(int ioctlflags, const void *src, void *dst, size_t len)
{
	if (ioctlflags & FKIOCTL)
		return kcopy(src, dst, len);
	return copyin(src, dst, len);
}

/*
 * Like copyout(), except it operates on kernel addresses when the FKIOCTL
 * flag is passed in `ioctlflags' from the ioctl call.
 */
int
ioctl_copyout(int ioctlflags, const void *src, void *dst, size_t len)
{
	if (ioctlflags & FKIOCTL)
		return kcopy(src, dst, len);
	return copyout(src, dst, len);
}<|MERGE_RESOLUTION|>--- conflicted
+++ resolved
@@ -1,8 +1,4 @@
-<<<<<<< HEAD
-/*	$NetBSD: subr_copy.c,v 1.7 2016/05/25 17:43:58 christos Exp $	*/
-=======
 /*	$NetBSD: subr_copy.c,v 1.8 2018/05/28 21:04:41 chs Exp $	*/
->>>>>>> b2b84690
 
 /*-
  * Copyright (c) 1997, 1998, 1999, 2002, 2007, 2008 The NetBSD Foundation, Inc.
@@ -83,11 +79,7 @@
  */
 
 #include <sys/cdefs.h>
-<<<<<<< HEAD
-__KERNEL_RCSID(0, "$NetBSD: subr_copy.c,v 1.7 2016/05/25 17:43:58 christos Exp $");
-=======
 __KERNEL_RCSID(0, "$NetBSD: subr_copy.c,v 1.8 2018/05/28 21:04:41 chs Exp $");
->>>>>>> b2b84690
 
 #include <sys/param.h>
 #include <sys/fcntl.h>
