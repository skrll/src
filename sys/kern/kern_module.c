<<<<<<< HEAD
/*	$NetBSD: kern_module.c,v 1.130 2017/12/14 22:28:59 pgoyette Exp $	*/
=======
/*	$NetBSD: kern_module.c,v 1.131 2018/05/28 21:04:40 chs Exp $	*/
>>>>>>> b2b84690

/*-
 * Copyright (c) 2008 The NetBSD Foundation, Inc.
 * All rights reserved.
 *
 * This code is derived from software developed for The NetBSD Foundation
 * by Andrew Doran.
 *
 * Redistribution and use in source and binary forms, with or without
 * modification, are permitted provided that the following conditions
 * are met:
 * 1. Redistributions of source code must retain the above copyright
 *    notice, this list of conditions and the following disclaimer.
 * 2. Redistributions in binary form must reproduce the above copyright
 *    notice, this list of conditions and the following disclaimer in the
 *    documentation and/or other materials provided with the distribution.
 *
 * THIS SOFTWARE IS PROVIDED BY THE NETBSD FOUNDATION, INC. AND CONTRIBUTORS
 * ``AS IS'' AND ANY EXPRESS OR IMPLIED WARRANTIES, INCLUDING, BUT NOT LIMITED
 * TO, THE IMPLIED WARRANTIES OF MERCHANTABILITY AND FITNESS FOR A PARTICULAR
 * PURPOSE ARE DISCLAIMED.  IN NO EVENT SHALL THE FOUNDATION OR CONTRIBUTORS
 * BE LIABLE FOR ANY DIRECT, INDIRECT, INCIDENTAL, SPECIAL, EXEMPLARY, OR
 * CONSEQUENTIAL DAMAGES (INCLUDING, BUT NOT LIMITED TO, PROCUREMENT OF
 * SUBSTITUTE GOODS OR SERVICES; LOSS OF USE, DATA, OR PROFITS; OR BUSINESS
 * INTERRUPTION) HOWEVER CAUSED AND ON ANY THEORY OF LIABILITY, WHETHER IN
 * CONTRACT, STRICT LIABILITY, OR TORT (INCLUDING NEGLIGENCE OR OTHERWISE)
 * ARISING IN ANY WAY OUT OF THE USE OF THIS SOFTWARE, EVEN IF ADVISED OF THE
 * POSSIBILITY OF SUCH DAMAGE.
 */

/*
 * Kernel module support.
 */

#include <sys/cdefs.h>
<<<<<<< HEAD
__KERNEL_RCSID(0, "$NetBSD: kern_module.c,v 1.130 2017/12/14 22:28:59 pgoyette Exp $");
=======
__KERNEL_RCSID(0, "$NetBSD: kern_module.c,v 1.131 2018/05/28 21:04:40 chs Exp $");
>>>>>>> b2b84690

#define _MODULE_INTERNAL

#ifdef _KERNEL_OPT
#include "opt_ddb.h"
#include "opt_modular.h"
#endif

#include <sys/param.h>
#include <sys/systm.h>
#include <sys/kernel.h>
#include <sys/proc.h>
#include <sys/kauth.h>
#include <sys/kobj.h>
#include <sys/kmem.h>
#include <sys/module.h>
#include <sys/kthread.h>
#include <sys/sysctl.h>
#include <sys/lock.h>

#include <uvm/uvm_extern.h>

struct vm_map *module_map;
const char *module_machine;
char	module_base[MODULE_BASE_SIZE];

struct modlist        module_list = TAILQ_HEAD_INITIALIZER(module_list);
struct modlist        module_builtins = TAILQ_HEAD_INITIALIZER(module_builtins);
static struct modlist module_bootlist = TAILQ_HEAD_INITIALIZER(module_bootlist);

struct module_callbacks {
	TAILQ_ENTRY(module_callbacks) modcb_list;
	void (*modcb_load)(struct module *);
	void (*modcb_unload)(struct module *);
};
TAILQ_HEAD(modcblist, module_callbacks);
static struct modcblist modcblist;

static module_t *module_netbsd;
static const modinfo_t module_netbsd_modinfo = {
	.mi_version = __NetBSD_Version__,
	.mi_class = MODULE_CLASS_MISC,
	.mi_name = "netbsd"
};

static module_t	*module_active;
bool		module_verbose_on;
#ifdef MODULAR_DEFAULT_AUTOLOAD
bool		module_autoload_on = true;
#else
bool		module_autoload_on = false;
#endif
u_int		module_count;
u_int		module_builtinlist;
u_int		module_autotime = 10;
u_int		module_gen = 1;
static kcondvar_t module_thread_cv;
static kmutex_t module_thread_lock;
static int	module_thread_ticks;
int (*module_load_vfs_vec)(const char *, int, bool, module_t *,
			   prop_dictionary_t *) = (void *)eopnotsupp;

static kauth_listener_t	module_listener;

static specificdata_domain_t module_specificdata_domain;

/* Ensure that the kernel's link set isn't empty. */
static modinfo_t module_dummy;
__link_set_add_rodata(modules, module_dummy);

static module_t	*module_newmodule(modsrc_t);
static void	module_free(module_t *);
static void	module_require_force(module_t *);
static int	module_do_load(const char *, bool, int, prop_dictionary_t,
		    module_t **, modclass_t modclass, bool);
static int	module_do_unload(const char *, bool);
static int	module_do_builtin(const module_t *, const char *, module_t **,
    prop_dictionary_t);
static int	module_fetch_info(module_t *);
static void	module_thread(void *);

static module_t	*module_lookup(const char *);
static void	module_enqueue(module_t *);

static bool	module_merge_dicts(prop_dictionary_t, const prop_dictionary_t);

static void	sysctl_module_setup(void);
static int	sysctl_module_autotime(SYSCTLFN_PROTO);

<<<<<<< HEAD
=======
static void	module_callback_load(struct module *);
static void	module_callback_unload(struct module *);

>>>>>>> b2b84690
#define MODULE_CLASS_MATCH(mi, modclass) \
	((modclass) == MODULE_CLASS_ANY || (modclass) == (mi)->mi_class)

static void
module_incompat(const modinfo_t *mi, int modclass)
{
	module_error("incompatible module class for `%s' (%d != %d)",
	    mi->mi_name, modclass, mi->mi_class);
<<<<<<< HEAD
=======
}

struct module *
module_kernel(void)
{

	return module_netbsd;
>>>>>>> b2b84690
}

/*
 * module_error:
 *
 *	Utility function: log an error.
 */
void
module_error(const char *fmt, ...)
{
	va_list ap;

	va_start(ap, fmt);
	printf("WARNING: module error: ");
	vprintf(fmt, ap);
	printf("\n");
	va_end(ap);
}

/*
 * module_print:
 *
 *	Utility function: log verbose output.
 */
void
module_print(const char *fmt, ...)
{
	va_list ap;

	if (module_verbose_on) {
		va_start(ap, fmt);
		printf("DEBUG: module: ");
		vprintf(fmt, ap);
		printf("\n");
		va_end(ap);
	}
}

/*
 * module_name:
 *
 *	Utility function: return the module's name.
 */
const char *
module_name(struct module *mod)
{

	return mod->mod_info->mi_name;
}

/*
 * module_source:
 *
 *	Utility function: return the module's source.
 */
modsrc_t
module_source(struct module *mod)
{

	return mod->mod_source;
}

static int
module_listener_cb(kauth_cred_t cred, kauth_action_t action, void *cookie,
    void *arg0, void *arg1, void *arg2, void *arg3)
{
	int result;

	result = KAUTH_RESULT_DEFER;

	if (action != KAUTH_SYSTEM_MODULE)
		return result;

	if ((uintptr_t)arg2 != 0)	/* autoload */
		result = KAUTH_RESULT_ALLOW;

	return result;
}

/*
 * Allocate a new module_t
 */
static module_t *
module_newmodule(modsrc_t source)
{
	module_t *mod;

	mod = kmem_zalloc(sizeof(*mod), KM_SLEEP);
	mod->mod_source = source;
<<<<<<< HEAD
	mod->mod_info = NULL;
	mod->mod_flags = 0;
=======
	specificdata_init(module_specificdata_domain, &mod->mod_sdref);
>>>>>>> b2b84690
	return mod;
}

/*
 * Free a module_t
 */
static void
module_free(module_t *mod)
{

	specificdata_fini(module_specificdata_domain, &mod->mod_sdref);
	kmem_free(mod, sizeof(*mod));
}

/*
 * Require the -f (force) flag to load a module
 */
static void
module_require_force(struct module *mod)
{
	mod->mod_flags |= MODFLG_MUST_FORCE;
}

/*
 * Add modules to the builtin list.  This can done at boottime or
 * at runtime if the module is linked into the kernel with an
 * external linker.  All or none of the input will be handled.
 * Optionally, the modules can be initialized.  If they are not
 * initialized, module_init_class() or module_load() can be used
 * later, but these are not guaranteed to give atomic results.
 */
int
module_builtin_add(modinfo_t *const *mip, size_t nmodinfo, bool init)
{
	struct module **modp = NULL, *mod_iter;
	int rv = 0, i, mipskip;

	if (init) {
		rv = kauth_authorize_system(kauth_cred_get(),
		    KAUTH_SYSTEM_MODULE, 0, (void *)(uintptr_t)MODCTL_LOAD,
		    (void *)(uintptr_t)1, NULL);
		if (rv) {
			return rv;
		}
	}

	for (i = 0, mipskip = 0; i < nmodinfo; i++) {
		if (mip[i] == &module_dummy) {
			KASSERT(nmodinfo > 0);
			nmodinfo--;
		}
	}
	if (nmodinfo == 0)
		return 0;

	modp = kmem_zalloc(sizeof(*modp) * nmodinfo, KM_SLEEP);
	for (i = 0, mipskip = 0; i < nmodinfo; i++) {
		if (mip[i+mipskip] == &module_dummy) {
			mipskip++;
			continue;
		}
		modp[i] = module_newmodule(MODULE_SOURCE_KERNEL);
		modp[i]->mod_info = mip[i+mipskip];
	}
	kernconfig_lock();

	/* do this in three stages for error recovery and atomicity */

	/* first check for presence */
	for (i = 0; i < nmodinfo; i++) {
		TAILQ_FOREACH(mod_iter, &module_builtins, mod_chain) {
			if (strcmp(mod_iter->mod_info->mi_name,
			    modp[i]->mod_info->mi_name) == 0)
				break;
		}
		if (mod_iter) {
			rv = EEXIST;
			goto out;
		}

		if (module_lookup(modp[i]->mod_info->mi_name) != NULL) {
			rv = EEXIST;
			goto out;
		}
	}

	/* then add to list */
	for (i = 0; i < nmodinfo; i++) {
		TAILQ_INSERT_TAIL(&module_builtins, modp[i], mod_chain);
		module_builtinlist++;
	}

	/* finally, init (if required) */
	if (init) {
		for (i = 0; i < nmodinfo; i++) {
			rv = module_do_builtin(modp[i],
			    modp[i]->mod_info->mi_name, NULL, NULL);
			/* throw in the towel, recovery hard & not worth it */
			if (rv)
				panic("%s: builtin module \"%s\" init failed:"
				    " %d", __func__,
				    modp[i]->mod_info->mi_name, rv);
		}
	}

 out:
	kernconfig_unlock();
	if (rv != 0) {
		for (i = 0; i < nmodinfo; i++) {
			if (modp[i])
				module_free(modp[i]);
		}
	}
	kmem_free(modp, sizeof(*modp) * nmodinfo);
	return rv;
}

/*
 * Optionally fini and remove builtin module from the kernel.
 * Note: the module will now be unreachable except via mi && builtin_add.
 */
int
module_builtin_remove(modinfo_t *mi, bool fini)
{
	struct module *mod;
	int rv = 0;

	if (fini) {
		rv = kauth_authorize_system(kauth_cred_get(),
		    KAUTH_SYSTEM_MODULE, 0, (void *)(uintptr_t)MODCTL_UNLOAD,
		    NULL, NULL);
		if (rv)
			return rv;

		kernconfig_lock();
		rv = module_do_unload(mi->mi_name, true);
		if (rv) {
			goto out;
		}
	} else {
		kernconfig_lock();
	}
	TAILQ_FOREACH(mod, &module_builtins, mod_chain) {
		if (strcmp(mod->mod_info->mi_name, mi->mi_name) == 0)
			break;
	}
	if (mod) {
		TAILQ_REMOVE(&module_builtins, mod, mod_chain);
		module_builtinlist--;
	} else {
		KASSERT(fini == false);
		rv = ENOENT;
	}

 out:
	kernconfig_unlock();
	return rv;
}

/*
 * module_init:
 *
 *	Initialize the module subsystem.
 */
void
module_init(void)
{
	__link_set_decl(modules, modinfo_t);
	extern struct vm_map *module_map;
	modinfo_t *const *mip;
	int rv;

	if (module_map == NULL) {
		module_map = kernel_map;
	}
	cv_init(&module_thread_cv, "mod_unld");
	mutex_init(&module_thread_lock, MUTEX_DEFAULT, IPL_NONE);
	TAILQ_INIT(&modcblist);

#ifdef MODULAR	/* XXX */
	module_init_md();
#endif

	if (!module_machine)
		module_machine = machine;
#if __NetBSD_Version__ / 1000000 % 100 == 99	/* -current */
	snprintf(module_base, sizeof(module_base), "/stand/%s/%s/modules",
	    module_machine, osrelease);
#else						/* release */
	snprintf(module_base, sizeof(module_base), "/stand/%s/%d.%d/modules",
	    module_machine, __NetBSD_Version__ / 100000000,
	    __NetBSD_Version__ / 1000000 % 100);
#endif

	module_listener = kauth_listen_scope(KAUTH_SCOPE_SYSTEM,
	    module_listener_cb, NULL);

	__link_set_foreach(mip, modules) {
		if ((rv = module_builtin_add(mip, 1, false)) != 0)
			module_error("builtin %s failed: %d\n",
			    (*mip)->mi_name, rv);
	}

	sysctl_module_setup();
	module_specificdata_domain = specificdata_domain_create();

	module_netbsd = module_newmodule(MODULE_SOURCE_KERNEL);
	module_netbsd->mod_refcnt = 1;
	module_netbsd->mod_info = &module_netbsd_modinfo;
}

/*
 * module_start_unload_thread:
 *
 *	Start the auto unload kthread.
 */
void
module_start_unload_thread(void)
{
	int error;

	error = kthread_create(PRI_VM, KTHREAD_MPSAFE, NULL, module_thread,
	    NULL, NULL, "modunload");
	if (error != 0)
		panic("%s: %d", __func__, error);
}

/*
 * module_builtin_require_force
 *
 * Require MODCTL_MUST_FORCE to load any built-in modules that have 
 * not yet been initialized
 */
void
module_builtin_require_force(void)
{
	module_t *mod;

	kernconfig_lock();
	TAILQ_FOREACH(mod, &module_builtins, mod_chain) {
		module_require_force(mod);
	}
	kernconfig_unlock();
}

static struct sysctllog *module_sysctllog;

static int
sysctl_module_autotime(SYSCTLFN_ARGS)
{
	struct sysctlnode node;
	int t, error;

	t = *(int *)rnode->sysctl_data;

	node = *rnode;
	node.sysctl_data = &t;
	error = sysctl_lookup(SYSCTLFN_CALL(&node));
	if (error || newp == NULL)
		return (error);

	if (t < 0)
		return (EINVAL);

	*(int *)rnode->sysctl_data = t;
	return (0);
}

static void
sysctl_module_setup(void)
{
	const struct sysctlnode *node = NULL;

	sysctl_createv(&module_sysctllog, 0, NULL, &node,
		CTLFLAG_PERMANENT,
		CTLTYPE_NODE, "module",
		SYSCTL_DESCR("Module options"),
		NULL, 0, NULL, 0,
		CTL_KERN, CTL_CREATE, CTL_EOL);

	if (node == NULL)
		return;

	sysctl_createv(&module_sysctllog, 0, &node, NULL,
		CTLFLAG_PERMANENT | CTLFLAG_READWRITE,
		CTLTYPE_BOOL, "autoload",
		SYSCTL_DESCR("Enable automatic load of modules"),
		NULL, 0, &module_autoload_on, 0,
		CTL_CREATE, CTL_EOL);
	sysctl_createv(&module_sysctllog, 0, &node, NULL,
		CTLFLAG_PERMANENT | CTLFLAG_READWRITE,
		CTLTYPE_BOOL, "verbose",
		SYSCTL_DESCR("Enable verbose output"),
		NULL, 0, &module_verbose_on, 0,
		CTL_CREATE, CTL_EOL);
	sysctl_createv(&module_sysctllog, 0, &node, NULL,
		CTLFLAG_PERMANENT | CTLFLAG_READONLY,
		CTLTYPE_STRING, "path",
		SYSCTL_DESCR("Default module load path"),
		NULL, 0, module_base, 0,
		CTL_CREATE, CTL_EOL);
	sysctl_createv(&module_sysctllog, 0, &node, NULL,
		CTLFLAG_PERMANENT | CTLFLAG_READWRITE,
		CTLTYPE_INT, "autotime",
		SYSCTL_DESCR("Auto-unload delay"),
		sysctl_module_autotime, 0, &module_autotime, 0,
		CTL_CREATE, CTL_EOL);
}

/*
 * module_init_class:
 *
 *	Initialize all built-in and pre-loaded modules of the
 *	specified class.
 */
void
module_init_class(modclass_t modclass)
{
	TAILQ_HEAD(, module) bi_fail = TAILQ_HEAD_INITIALIZER(bi_fail);
	module_t *mod;
	modinfo_t *mi;

	kernconfig_lock();
	/*
	 * Builtins first.  These will not depend on pre-loaded modules
	 * (because the kernel would not link).
	 */
	do {
		TAILQ_FOREACH(mod, &module_builtins, mod_chain) {
			mi = mod->mod_info;
			if (!MODULE_CLASS_MATCH(mi, modclass))
				continue;
			/*
			 * If initializing a builtin module fails, don't try
			 * to load it again.  But keep it around and queue it
			 * on the builtins list after we're done with module
			 * init.  Don't set it to MODFLG_MUST_FORCE in case a
			 * future attempt to initialize can be successful.
			 * (If the module has previously been set to
			 * MODFLG_MUST_FORCE, don't try to override that!)
			 */
			if ((mod->mod_flags & MODFLG_MUST_FORCE) ||
			    module_do_builtin(mod, mi->mi_name, NULL,
			    NULL) != 0) {
				TAILQ_REMOVE(&module_builtins, mod, mod_chain);
				TAILQ_INSERT_TAIL(&bi_fail, mod, mod_chain);
			}
			break;
		}
	} while (mod != NULL);

	/*
	 * Now preloaded modules.  These will be pulled off the
	 * list as we call module_do_load();
	 */
	do {
		TAILQ_FOREACH(mod, &module_bootlist, mod_chain) {
			mi = mod->mod_info;
			if (!MODULE_CLASS_MATCH(mi, modclass))
				continue;
			module_do_load(mi->mi_name, false, 0, NULL, NULL,
			    modclass, false);
			break;
		}
	} while (mod != NULL);

	/* return failed builtin modules to builtin list */
	while ((mod = TAILQ_FIRST(&bi_fail)) != NULL) {
		TAILQ_REMOVE(&bi_fail, mod, mod_chain);
		TAILQ_INSERT_TAIL(&module_builtins, mod, mod_chain);
	}

	kernconfig_unlock();
}

/*
 * module_compatible:
 *
 *	Return true if the two supplied kernel versions are said to
 *	have the same binary interface for kernel code.  The entire
 *	version is signficant for the development tree (-current),
 *	major and minor versions are significant for official
 *	releases of the system.
 */
bool
module_compatible(int v1, int v2)
{

#if __NetBSD_Version__ / 1000000 % 100 == 99	/* -current */
	return v1 == v2;
#else						/* release */
	return abs(v1 - v2) < 10000;
#endif
}

/*
 * module_load:
 *
 *	Load a single module from the file system.
 */
int
module_load(const char *filename, int flags, prop_dictionary_t props,
	    modclass_t modclass)
{
	module_t *mod;
	int error;

	/* Test if we already have the module loaded before
	 * authorizing so we have the opportunity to return EEXIST. */
	kernconfig_lock();
	mod = module_lookup(filename);
	if (mod != NULL) {
		module_print("%s module `%s' already loaded",
		    "requested", filename);
		error = EEXIST;
		goto out;
	}

	/* Authorize. */
	error = kauth_authorize_system(kauth_cred_get(), KAUTH_SYSTEM_MODULE,
	    0, (void *)(uintptr_t)MODCTL_LOAD, NULL, NULL);
	if (error != 0)
		goto out;

	error = module_do_load(filename, false, flags, props, NULL, modclass,
	    false);

out:
	kernconfig_unlock();
	return error;
}

/*
 * module_autoload:
 *
 *	Load a single module from the file system, system initiated.
 */
int
module_autoload(const char *filename, modclass_t modclass)
{
	int error;

	kernconfig_lock();

	/* Nothing if the user has disabled it. */
	if (!module_autoload_on) {
		kernconfig_unlock();
		return EPERM;
	}

        /* Disallow path separators and magic symlinks. */
        if (strchr(filename, '/') != NULL || strchr(filename, '@') != NULL ||
            strchr(filename, '.') != NULL) {
		kernconfig_unlock();
        	return EPERM;
	}

	/* Authorize. */
	error = kauth_authorize_system(kauth_cred_get(), KAUTH_SYSTEM_MODULE,
	    0, (void *)(uintptr_t)MODCTL_LOAD, (void *)(uintptr_t)1, NULL);

	if (error == 0)
		error = module_do_load(filename, false, 0, NULL, NULL, modclass,
		    true);

	kernconfig_unlock();
	return error;
}

/*
 * module_unload:
 *
 *	Find and unload a module by name.
 */
int
module_unload(const char *name)
{
	int error;

	/* Authorize. */
	error = kauth_authorize_system(kauth_cred_get(), KAUTH_SYSTEM_MODULE,
	    0, (void *)(uintptr_t)MODCTL_UNLOAD, NULL, NULL);
	if (error != 0) {
		return error;
	}

	kernconfig_lock();
	error = module_do_unload(name, true);
	kernconfig_unlock();

	return error;
}

/*
 * module_lookup:
 *
 *	Look up a module by name.
 */
module_t *
module_lookup(const char *name)
{
	module_t *mod;

	KASSERT(kernconfig_is_held());

	TAILQ_FOREACH(mod, &module_list, mod_chain) {
		if (strcmp(mod->mod_info->mi_name, name) == 0) {
			break;
		}
	}

	return mod;
}

/*
 * module_hold:
 *
 *	Add a single reference to a module.  It's the caller's
 *	responsibility to ensure that the reference is dropped
 *	later.
 */
void
module_hold(module_t *mod)
{

	kernconfig_lock();
	mod->mod_refcnt++;
	kernconfig_unlock();
}

/*
 * module_rele:
 *
 *	Release a reference acquired with module_hold().
 */
void
module_rele(module_t *mod)
{

	kernconfig_lock();
<<<<<<< HEAD
	mod = module_lookup(name);
	if (mod == NULL) {
		kernconfig_unlock();
		panic("%s: gone", __func__);
	}
=======
	KASSERT(mod->mod_refcnt > 0);
>>>>>>> b2b84690
	mod->mod_refcnt--;
	kernconfig_unlock();
}

/*
 * module_enqueue:
 *
 *	Put a module onto the global list and update counters.
 */
void
module_enqueue(module_t *mod)
{
	int i;

	KASSERT(kernconfig_is_held());

	/*
	 * Put new entry at the head of the queue so autounload can unload
	 * requisite modules with only one pass through the queue.
	 */
	TAILQ_INSERT_HEAD(&module_list, mod, mod_chain);
	if (mod->mod_nrequired) {

		/* Add references to the requisite modules. */
		for (i = 0; i < mod->mod_nrequired; i++) {
			KASSERT(mod->mod_required[i] != NULL);
			mod->mod_required[i]->mod_refcnt++;
		}
	}
	module_count++;
	module_gen++;
}

/*
 * module_do_builtin:
 *
 *	Initialize a module from the list of modules that are
 *	already linked into the kernel.
 */
static int
module_do_builtin(const module_t *pmod, const char *name, module_t **modp,
    prop_dictionary_t props)
{
	const char *p, *s;
	char buf[MAXMODNAME];
	modinfo_t *mi = NULL;
	module_t *mod, *mod2, *mod_loaded, *prev_active;
	size_t len;
	int error;

	KASSERT(kernconfig_is_held());

	/*
	 * Search the list to see if we have a module by this name.
	 */
	TAILQ_FOREACH(mod, &module_builtins, mod_chain) {
		if (strcmp(mod->mod_info->mi_name, name) == 0) {
			mi = mod->mod_info;
			break;
		}
	}

	/*
	 * Check to see if already loaded.  This might happen if we
	 * were already loaded as a dependency.
	 */
	if ((mod_loaded = module_lookup(name)) != NULL) {
		KASSERT(mod == NULL);
		if (modp)
			*modp = mod_loaded;
		return 0;
	}

	/* Note! This is from TAILQ, not immediate above */
	if (mi == NULL) {
		/*
		 * XXX: We'd like to panic here, but currently in some
		 * cases (such as nfsserver + nfs), the dependee can be
		 * succesfully linked without the dependencies.
		 */
		module_error("%s: can't find builtin dependency `%s'",
		    pmod->mod_info->mi_name, name);
		return ENOENT;
	}

	/*
	 * Initialize pre-requisites.
	 */
	if (mi->mi_required != NULL) {
		for (s = mi->mi_required; *s != '\0'; s = p) {
			if (*s == ',')
				s++;
			p = s;
			while (*p != '\0' && *p != ',')
				p++;
			len = min(p - s + 1, sizeof(buf));
			strlcpy(buf, s, len);
			if (buf[0] == '\0')
				break;
			if (mod->mod_nrequired == MAXMODDEPS - 1) {
				module_error("%s: too many required modules "
				    "%d >= %d", pmod->mod_info->mi_name,
				    mod->mod_nrequired, MAXMODDEPS - 1);
				return EINVAL;
			}
			error = module_do_builtin(mod, buf, &mod2, NULL);
			if (error != 0) {
				return error;
			}
			mod->mod_required[mod->mod_nrequired++] = mod2;
		}
	}

	/*
	 * Try to initialize the module.
	 */
	prev_active = module_active;
	module_active = mod;
	error = (*mi->mi_modcmd)(MODULE_CMD_INIT, props);
	module_active = prev_active;
	if (error != 0) {
		module_error("builtin module `%s' "
		    "failed to init, error %d", mi->mi_name, error);
		return error;
	}

	/* load always succeeds after this point */

	TAILQ_REMOVE(&module_builtins, mod, mod_chain);
	module_builtinlist--;
	if (modp != NULL) {
		*modp = mod;
	}
	module_enqueue(mod);
	return 0;
}

/*
 * module_do_load:
 *
 *	Helper routine: load a module from the file system, or one
 *	pushed by the boot loader.
 */
static int
module_do_load(const char *name, bool isdep, int flags,
	       prop_dictionary_t props, module_t **modp, modclass_t modclass,
	       bool autoload)
{
#define MODULE_MAX_DEPTH 6

	TAILQ_HEAD(pending_t, module);
	static int depth = 0;
	static struct pending_t *pending_lists[MODULE_MAX_DEPTH];
	struct pending_t *pending;
	struct pending_t new_pending = TAILQ_HEAD_INITIALIZER(new_pending);
	modinfo_t *mi;
	module_t *mod, *mod2, *prev_active;
	prop_dictionary_t filedict;
	char buf[MAXMODNAME];
	const char *s, *p;
	int error;
	size_t len;

	KASSERT(kernconfig_is_held());

	filedict = NULL;
	error = 0;

	/*
	 * Avoid recursing too far.
	 */
	if (++depth > MODULE_MAX_DEPTH) {
		module_error("recursion too deep for `%s' %d > %d", name,
		    depth, MODULE_MAX_DEPTH);
		depth--;
		return EMLINK;
	}

	/*
	 * Set up the pending list for this depth.  If this is a
	 * recursive entry, then use same list as for outer call,
	 * else use the locally allocated list.  In either case,
	 * remember which one we're using.
	 */
	if (isdep) {
		KASSERT(depth > 1);
		pending = pending_lists[depth - 2];
	} else
		pending = &new_pending;
	pending_lists[depth - 1] = pending;

	/*
	 * Search the list of disabled builtins first.
	 */
	TAILQ_FOREACH(mod, &module_builtins, mod_chain) {
		if (strcmp(mod->mod_info->mi_name, name) == 0) {
			break;
		}
	}
	if (mod) {
		if ((mod->mod_flags & MODFLG_MUST_FORCE) &&
		    (flags & MODCTL_LOAD_FORCE) == 0) {
			if (!autoload) {
				module_error("use -f to reinstate "
				    "builtin module `%s'", name);
			}
			depth--;
			return EPERM;
		} else {
			error = module_do_builtin(mod, name, modp, props);
			depth--;
			return error;
		}
	}

	/*
	 * Load the module and link.  Before going to the file system,
	 * scan the list of modules loaded by the boot loader.
	 */
	TAILQ_FOREACH(mod, &module_bootlist, mod_chain) {
		if (strcmp(mod->mod_info->mi_name, name) == 0) {
			TAILQ_REMOVE(&module_bootlist, mod, mod_chain);
			break;
		}
	}
	if (mod != NULL) {
		TAILQ_INSERT_TAIL(pending, mod, mod_chain);
	} else {
		/*
		 * Check to see if module is already present.
		 */
		mod = module_lookup(name);
		if (mod != NULL) {
			if (modp != NULL) {
				*modp = mod;
			}
			module_print("%s module `%s' already loaded",
			    isdep ? "dependent" : "requested", name);
			depth--;
			return EEXIST;
		}

		mod = module_newmodule(MODULE_SOURCE_FILESYS);
		if (mod == NULL) {
			module_error("out of memory for `%s'", name);
			depth--;
			return ENOMEM;
		}

		error = module_load_vfs_vec(name, flags, autoload, mod,
					    &filedict);
		if (error != 0) {
#ifdef DEBUG
			/*
			 * The exec class of modules contains a list of
			 * modules that is the union of all the modules
			 * available for each architecture, so we don't
			 * print an error if they are missing.
			 */
			if ((modclass != MODULE_CLASS_EXEC || error != ENOENT)
			    && root_device != NULL)
				module_error("vfs load failed for `%s', "
				    "error %d", name, error);
#endif
			module_free(mod);
			depth--;
			return error;
		}
		TAILQ_INSERT_TAIL(pending, mod, mod_chain);

		error = module_fetch_info(mod);
		if (error != 0) {
			module_error("cannot fetch info for `%s', error %d",
			    name, error);
			goto fail;
		}
	}

	/*
	 * Check compatibility.
	 */
	mi = mod->mod_info;
	if (strlen(mi->mi_name) >= MAXMODNAME) {
		error = EINVAL;
		module_error("module name `%s' longer than %d", mi->mi_name,
		    MAXMODNAME);
		goto fail;
	}
	if (!module_compatible(mi->mi_version, __NetBSD_Version__)) {
		module_error("module `%s' built for `%d', system `%d'",
		    mi->mi_name, mi->mi_version, __NetBSD_Version__);
		if ((flags & MODCTL_LOAD_FORCE) != 0) {
			module_error("forced load, system may be unstable");
		} else {
			error = EPROGMISMATCH;
			goto fail;
		}
	}

	/*
	 * If a specific kind of module was requested, ensure that we have
	 * a match.
	 */
	if (!MODULE_CLASS_MATCH(mi, modclass)) {
		module_incompat(mi, modclass);
		error = ENOENT;
		goto fail;
	}

	/*
	 * If loading a dependency, `name' is a plain module name.
	 * The name must match.
	 */
	if (isdep && strcmp(mi->mi_name, name) != 0) {
		module_error("dependency name mismatch (`%s' != `%s')",
		    name, mi->mi_name);
		error = ENOENT;
		goto fail;
	}

	/*
	 * If we loaded a module from the filesystem, check the actual
	 * module name (from the modinfo_t) to ensure another module
	 * with the same name doesn't already exist.  (There's no
	 * guarantee the filename will match the module name, and the
	 * dup-symbols check may not be sufficient.)
	 */
	if (mod->mod_source == MODULE_SOURCE_FILESYS) {
		mod2 = module_lookup(mod->mod_info->mi_name);
		if ( mod2 && mod2 != mod) {
			module_error("module with name `%s' already loaded",
			    mod2->mod_info->mi_name);
			error = EEXIST;
			goto fail;
		}
	}

	/*
	 * Block circular dependencies.
	 */
	TAILQ_FOREACH(mod2, pending, mod_chain) {
		if (mod == mod2) {
			continue;
		}
		if (strcmp(mod2->mod_info->mi_name, mi->mi_name) == 0) {
			error = EDEADLK;
			module_error("circular dependency detected for `%s'",
			    mi->mi_name);
			goto fail;
		}
	}

	/*
	 * Now try to load any requisite modules.
	 */
	if (mi->mi_required != NULL) {
		for (s = mi->mi_required; *s != '\0'; s = p) {
			if (*s == ',')
				s++;
			p = s;
			while (*p != '\0' && *p != ',')
				p++;
			len = p - s + 1;
			if (len >= MAXMODNAME) {
				error = EINVAL;
				module_error("required module name `%s' "
				    "longer than %d", mi->mi_required,
				    MAXMODNAME);
				goto fail;
			}
			strlcpy(buf, s, len);
			if (buf[0] == '\0')
				break;
			if (mod->mod_nrequired == MAXMODDEPS - 1) {
				error = EINVAL;
				module_error("too many required modules "
				    "%d >= %d", mod->mod_nrequired,
				    MAXMODDEPS - 1);
				goto fail;
			}
			if (strcmp(buf, mi->mi_name) == 0) {
				error = EDEADLK;
				module_error("self-dependency detected for "
				   "`%s'", mi->mi_name);
				goto fail;
			}
			error = module_do_load(buf, true, flags, NULL,
			    &mod2, MODULE_CLASS_ANY, true);
			if (error != 0 && error != EEXIST) {
				module_error("recursive load failed for `%s' "
				    "(`%s' required), error %d", mi->mi_name,
				    buf, error);
				goto fail;
			}
			mod->mod_required[mod->mod_nrequired++] = mod2;
		}
	}

	/*
	 * We loaded all needed modules successfully: perform global
	 * relocations and initialize.
	 */
	error = kobj_affix(mod->mod_kobj, mi->mi_name);
	if (error != 0) {
		/* Cannot touch 'mi' as the module is now gone. */
		module_error("unable to affix module `%s', error %d", name,
		    error);
		goto fail2;
	}

	if (filedict) {
		if (!module_merge_dicts(filedict, props)) {
			module_error("module properties failed for %s", name);
			error = EINVAL;
			goto fail;
		}
	}
	prev_active = module_active;
	module_active = mod;
	error = (*mi->mi_modcmd)(MODULE_CMD_INIT, filedict ? filedict : props);
	module_active = prev_active;
	if (filedict) {
		prop_object_release(filedict);
		filedict = NULL;
	}
	if (error != 0) {
		module_error("modcmd function failed for `%s', error %d",
		    mi->mi_name, error);
		goto fail;
	}

	/*
	 * If a recursive load already added a module with the same
	 * name, abort.
	 */
	mod2 = module_lookup(mi->mi_name);
	if (mod2 && mod2 != mod) {
		module_error("recursive load causes duplicate module `%s'",
		    mi->mi_name);
		error = EEXIST;
		goto fail1;
	}

	/*
	 * Good, the module loaded successfully.  Put it onto the
	 * list and add references to its requisite modules.
	 */
	TAILQ_REMOVE(pending, mod, mod_chain);
	module_enqueue(mod);
	if (modp != NULL) {
		*modp = mod;
	}
	if (autoload && module_autotime > 0) {
		/*
		 * Arrange to try unloading the module after
		 * a short delay unless auto-unload is disabled.
		 */
		mod->mod_autotime = time_second + module_autotime;
		mod->mod_flags |= MODFLG_AUTO_LOADED;
		module_thread_kick();
	}
	depth--;
	module_print("module `%s' loaded successfully", mi->mi_name);
<<<<<<< HEAD
=======
	module_callback_load(mod);
>>>>>>> b2b84690
	return 0;

 fail1:
	(*mi->mi_modcmd)(MODULE_CMD_FINI, NULL);
 fail:
	kobj_unload(mod->mod_kobj);
 fail2:
	if (filedict != NULL) {
		prop_object_release(filedict);
		filedict = NULL;
	}
	TAILQ_REMOVE(pending, mod, mod_chain);
	module_free(mod);
	depth--;
	return error;
}

/*
 * module_do_unload:
 *
 *	Helper routine: do the dirty work of unloading a module.
 */
static int
module_do_unload(const char *name, bool load_requires_force)
{
	module_t *mod, *prev_active;
	int error;
	u_int i;

	KASSERT(kernconfig_is_held());
	KASSERT(name != NULL);

	module_print("unload requested for '%s' (%s)", name,
	    load_requires_force ? "TRUE" : "FALSE");
	mod = module_lookup(name);
	if (mod == NULL) {
		module_error("module `%s' not found", name);
		return ENOENT;
	}
	if (mod->mod_refcnt != 0) {
		module_print("module `%s' busy (%d refs)", name,
		    mod->mod_refcnt);
		return EBUSY;
	}

	/*
	 * Builtin secmodels are there to stay.
	 */
	if (mod->mod_source == MODULE_SOURCE_KERNEL &&
	    mod->mod_info->mi_class == MODULE_CLASS_SECMODEL) {
		module_print("cannot unload built-in secmodel module `%s'",
		    name);
		return EPERM;
	}

	prev_active = module_active;
	module_active = mod;
	module_callback_unload(mod);
	error = (*mod->mod_info->mi_modcmd)(MODULE_CMD_FINI, NULL);
	module_active = prev_active;
	if (error != 0) {
		module_print("cannot unload module `%s' error=%d", name,
		    error);
		return error;
	}
	module_count--;
	TAILQ_REMOVE(&module_list, mod, mod_chain);
	for (i = 0; i < mod->mod_nrequired; i++) {
		mod->mod_required[i]->mod_refcnt--;
	}
	module_print("unloaded module `%s'", name);
	if (mod->mod_kobj != NULL) {
		kobj_unload(mod->mod_kobj);
	}
	if (mod->mod_source == MODULE_SOURCE_KERNEL) {
		mod->mod_nrequired = 0; /* will be re-parsed */
		if (load_requires_force)
			module_require_force(mod);
		TAILQ_INSERT_TAIL(&module_builtins, mod, mod_chain);
		module_builtinlist++;
	} else {
		module_free(mod);
	}
	module_gen++;

	return 0;
}

/*
 * module_prime:
 *
 *	Push a module loaded by the bootloader onto our internal
 *	list.
 */
int
module_prime(const char *name, void *base, size_t size)
{
	__link_set_decl(modules, modinfo_t);
	modinfo_t *const *mip;
	module_t *mod;
	int error;

	/* Check for module name same as a built-in module */

	__link_set_foreach(mip, modules) {
		if (*mip == &module_dummy)
			continue;
		if (strcmp((*mip)->mi_name, name) == 0) {
			module_error("module `%s' pushed by boot loader "
			    "already exists", name);
			return EEXIST;
		}
	}

	/* Also eliminate duplicate boolist entries */

	TAILQ_FOREACH(mod, &module_bootlist, mod_chain) {
		if (strcmp(mod->mod_info->mi_name, name) == 0) {
			module_error("duplicate bootlist entry for module "
			    "`%s'", name);
			return EEXIST;
		}
	}

	mod = module_newmodule(MODULE_SOURCE_BOOT);
	if (mod == NULL) {
		return ENOMEM;
	}

	error = kobj_load_mem(&mod->mod_kobj, name, base, size);
	if (error != 0) {
		module_free(mod);
		module_error("unable to load `%s' pushed by boot loader, "
		    "error %d", name, error);
		return error;
	}
	error = module_fetch_info(mod);
	if (error != 0) {
		kobj_unload(mod->mod_kobj);
<<<<<<< HEAD
		kmem_free(mod, sizeof(*mod));
=======
		module_free(mod);
>>>>>>> b2b84690
		module_error("unable to fetch_info for `%s' pushed by boot "
		    "loader, error %d", name, error);
		return error;
	}

	TAILQ_INSERT_TAIL(&module_bootlist, mod, mod_chain);

	return 0;
}

/*
 * module_fetch_into:
 *
 *	Fetch modinfo record from a loaded module.
 */
static int
module_fetch_info(module_t *mod)
{
	int error;
	void *addr;
	size_t size;

	/*
	 * Find module info record and check compatibility.
	 */
	error = kobj_find_section(mod->mod_kobj, "link_set_modules",
	    &addr, &size);
	if (error != 0) {
		module_error("`link_set_modules' section not present, "
		    "error %d", error);
		return error;
	}
	if (size != sizeof(modinfo_t **)) {
		module_error("`link_set_modules' section wrong size %zu != %zu",
		    size, sizeof(modinfo_t **));
		return ENOEXEC;
	}
	mod->mod_info = *(modinfo_t **)addr;

	return 0;
}

/*
 * module_find_section:
 *
 *	Allows a module that is being initialized to look up a section
 *	within its ELF object.
 */
int
module_find_section(const char *name, void **addr, size_t *size)
{

	KASSERT(kernconfig_is_held());
	KASSERT(module_active != NULL);

	return kobj_find_section(module_active->mod_kobj, name, addr, size);
}

/*
 * module_thread:
 *
 *	Automatically unload modules.  We try once to unload autoloaded
 *	modules after module_autotime seconds.  If the system is under
 *	severe memory pressure, we'll try unloading all modules, else if
 *	module_autotime is zero, we don't try to unload, even if the
 *	module was previously scheduled for unload.
 */
static void
module_thread(void *cookie)
{
	module_t *mod, *next;
	modinfo_t *mi;
	int error;

	for (;;) {
		kernconfig_lock();
		for (mod = TAILQ_FIRST(&module_list); mod != NULL; mod = next) {
			next = TAILQ_NEXT(mod, mod_chain);

			/* skip built-in modules */
			if (mod->mod_source == MODULE_SOURCE_KERNEL)
				continue;
			/* skip modules that weren't auto-loaded */
			if ((mod->mod_flags & MODFLG_AUTO_LOADED) == 0)
				continue;

			if (uvmexp.free < uvmexp.freemin) {
				module_thread_ticks = hz;
			} else if (module_autotime == 0 ||
				   mod->mod_autotime == 0) {
				continue;
			} else if (time_second < mod->mod_autotime) {
				module_thread_ticks = hz;
			    	continue;
			} else {
				mod->mod_autotime = 0;
			}

			/*
			 * If this module wants to avoid autounload then
			 * skip it.  Some modules can ping-pong in and out
			 * because their use is transient but often. 
			 * Example: exec_script.
			 */
			mi = mod->mod_info;
			error = (*mi->mi_modcmd)(MODULE_CMD_AUTOUNLOAD, NULL);
			if (error == 0 || error == ENOTTY) {
				(void)module_do_unload(mi->mi_name, false);
			} else
				module_print("module `%s' declined to be "
				    "auto-unloaded error=%d", mi->mi_name,
				    error);
		}
		kernconfig_unlock();

		mutex_enter(&module_thread_lock);
		(void)cv_timedwait(&module_thread_cv, &module_thread_lock,
		    module_thread_ticks);
		module_thread_ticks = 0;
		mutex_exit(&module_thread_lock);
	}
}

/*
 * module_thread:
 *
 *	Kick the module thread into action, perhaps because the
 *	system is low on memory.
 */
void
module_thread_kick(void)
{

	mutex_enter(&module_thread_lock);
	module_thread_ticks = hz;
	cv_broadcast(&module_thread_cv);
	mutex_exit(&module_thread_lock);
}

#ifdef DDB
/*
 * module_whatis:
 *
 *	Helper routine for DDB.
 */
void
module_whatis(uintptr_t addr, void (*pr)(const char *, ...))
{
	module_t *mod;
	size_t msize;
	vaddr_t maddr;

	TAILQ_FOREACH(mod, &module_list, mod_chain) {
		if (mod->mod_kobj == NULL) {
			continue;
		}
		if (kobj_stat(mod->mod_kobj, &maddr, &msize) != 0)
			continue;
		if (addr < maddr || addr >= maddr + msize) {
			continue;
		}
		(*pr)("%p is %p+%zu, in kernel module `%s'\n",
		    (void *)addr, (void *)maddr,
		    (size_t)(addr - maddr), mod->mod_info->mi_name);
	}
}

/*
 * module_print_list:
 *
 *	Helper routine for DDB.
 */
void
module_print_list(void (*pr)(const char *, ...))
{
	const char *src;
	module_t *mod;
	size_t msize;
	vaddr_t maddr;

	(*pr)("%16s %16s %8s %8s\n", "NAME", "TEXT/DATA", "SIZE", "SOURCE");

	TAILQ_FOREACH(mod, &module_list, mod_chain) {
		switch (mod->mod_source) {
		case MODULE_SOURCE_KERNEL:
			src = "builtin";
			break;
		case MODULE_SOURCE_FILESYS:
			src = "filesys";
			break;
		case MODULE_SOURCE_BOOT:
			src = "boot";
			break;
		default:
			src = "unknown";
			break;
		}
		if (mod->mod_kobj == NULL) {
			maddr = 0;
			msize = 0;
		} else if (kobj_stat(mod->mod_kobj, &maddr, &msize) != 0)
			continue;
		(*pr)("%16s %16lx %8ld %8s\n", mod->mod_info->mi_name,
		    (long)maddr, (long)msize, src);
	}
}
#endif	/* DDB */

static bool
module_merge_dicts(prop_dictionary_t existing_dict,
		   const prop_dictionary_t new_dict)
{
	prop_dictionary_keysym_t props_keysym;
	prop_object_iterator_t props_iter;
	prop_object_t props_obj;
	const char *props_key;
	bool error;

	if (new_dict == NULL) {			/* nothing to merge */
		return true;
	}

	error = false;
	props_iter = prop_dictionary_iterator(new_dict);
	if (props_iter == NULL) {
		return false;
	}

	while ((props_obj = prop_object_iterator_next(props_iter)) != NULL) {
		props_keysym = (prop_dictionary_keysym_t)props_obj;
		props_key = prop_dictionary_keysym_cstring_nocopy(props_keysym);
		props_obj = prop_dictionary_get_keysym(new_dict, props_keysym);
		if ((props_obj == NULL) || !prop_dictionary_set(existing_dict,
		    props_key, props_obj)) {
			error = true;
			goto out;
		}
	}
	error = false;

out:
	prop_object_iterator_release(props_iter);

	return !error;
}

/*
 * module_specific_key_create:
 *
 *	Create a key for subsystem module-specific data.
 */
specificdata_key_t
module_specific_key_create(specificdata_key_t *keyp, specificdata_dtor_t dtor)
{

	return specificdata_key_create(module_specificdata_domain, keyp, dtor);
}

/*
 * module_specific_key_delete:
 *
 *	Delete a key for subsystem module-specific data.
 */
void
module_specific_key_delete(specificdata_key_t key)
{

	return specificdata_key_delete(module_specificdata_domain, key);
}

/*
 * module_getspecific:
 *
 *	Return module-specific data corresponding to the specified key.
 */
void *
module_getspecific(module_t *mod, specificdata_key_t key)
{

	return specificdata_getspecific(module_specificdata_domain,
	    &mod->mod_sdref, key);
}

/*
 * module_setspecific:
 *
 *	Set module-specific data corresponding to the specified key.
 */
void
module_setspecific(module_t *mod, specificdata_key_t key, void *data)
{

	specificdata_setspecific(module_specificdata_domain,
	    &mod->mod_sdref, key, data);
}

/*
 * module_register_callbacks:
 *
 *	Register a new set of callbacks to be called on module load/unload.
 *	Call the load callback on each existing module.
 *	Return an opaque handle for unregistering these later.
 */
void *
module_register_callbacks(void (*load)(struct module *),
    void (*unload)(struct module *))
{
	struct module_callbacks *modcb;
	struct module *mod;

	modcb = kmem_alloc(sizeof(*modcb), KM_SLEEP);
	modcb->modcb_load = load;
	modcb->modcb_unload = unload;

	kernconfig_lock();
	TAILQ_INSERT_TAIL(&modcblist, modcb, modcb_list);
	TAILQ_FOREACH(mod, &module_list, mod_chain)
		load(mod);
	kernconfig_unlock();

	return modcb;
}

/*
 * module_unregister_callbacks:
 *
 *	Unregister a previously-registered set of module load/unload callbacks.
 *	Call the unload callback on each existing module.
 */
void
module_unregister_callbacks(void *opaque)
{
	struct module_callbacks *modcb;
	struct module *mod;

	modcb = opaque;
	kernconfig_lock();
	TAILQ_FOREACH(mod, &module_list, mod_chain)
		modcb->modcb_unload(mod);
	TAILQ_REMOVE(&modcblist, modcb, modcb_list);
	kernconfig_unlock();
	kmem_free(modcb, sizeof(*modcb));
}

/*
 * module_callback_load:
 *
 *	Helper routine: call all load callbacks on a module being loaded.
 */
static void
module_callback_load(struct module *mod)
{
	struct module_callbacks *modcb;

	TAILQ_FOREACH(modcb, &modcblist, modcb_list) {
		modcb->modcb_load(mod);
	}
}

/*
 * module_callback_unload:
 *
 *	Helper routine: call all unload callbacks on a module being unloaded.
 */
static void
module_callback_unload(struct module *mod)
{
	struct module_callbacks *modcb;

	TAILQ_FOREACH(modcb, &modcblist, modcb_list) {
		modcb->modcb_unload(mod);
	}
}<|MERGE_RESOLUTION|>--- conflicted
+++ resolved
@@ -1,8 +1,4 @@
-<<<<<<< HEAD
-/*	$NetBSD: kern_module.c,v 1.130 2017/12/14 22:28:59 pgoyette Exp $	*/
-=======
 /*	$NetBSD: kern_module.c,v 1.131 2018/05/28 21:04:40 chs Exp $	*/
->>>>>>> b2b84690
 
 /*-
  * Copyright (c) 2008 The NetBSD Foundation, Inc.
@@ -38,11 +34,7 @@
  */
 
 #include <sys/cdefs.h>
-<<<<<<< HEAD
-__KERNEL_RCSID(0, "$NetBSD: kern_module.c,v 1.130 2017/12/14 22:28:59 pgoyette Exp $");
-=======
 __KERNEL_RCSID(0, "$NetBSD: kern_module.c,v 1.131 2018/05/28 21:04:40 chs Exp $");
->>>>>>> b2b84690
 
 #define _MODULE_INTERNAL
 
@@ -132,12 +124,9 @@
 static void	sysctl_module_setup(void);
 static int	sysctl_module_autotime(SYSCTLFN_PROTO);
 
-<<<<<<< HEAD
-=======
 static void	module_callback_load(struct module *);
 static void	module_callback_unload(struct module *);
 
->>>>>>> b2b84690
 #define MODULE_CLASS_MATCH(mi, modclass) \
 	((modclass) == MODULE_CLASS_ANY || (modclass) == (mi)->mi_class)
 
@@ -146,8 +135,6 @@
 {
 	module_error("incompatible module class for `%s' (%d != %d)",
 	    mi->mi_name, modclass, mi->mi_class);
-<<<<<<< HEAD
-=======
 }
 
 struct module *
@@ -155,7 +142,6 @@
 {
 
 	return module_netbsd;
->>>>>>> b2b84690
 }
 
 /*
@@ -245,12 +231,7 @@
 
 	mod = kmem_zalloc(sizeof(*mod), KM_SLEEP);
 	mod->mod_source = source;
-<<<<<<< HEAD
-	mod->mod_info = NULL;
-	mod->mod_flags = 0;
-=======
 	specificdata_init(module_specificdata_domain, &mod->mod_sdref);
->>>>>>> b2b84690
 	return mod;
 }
 
@@ -791,15 +772,7 @@
 {
 
 	kernconfig_lock();
-<<<<<<< HEAD
-	mod = module_lookup(name);
-	if (mod == NULL) {
-		kernconfig_unlock();
-		panic("%s: gone", __func__);
-	}
-=======
 	KASSERT(mod->mod_refcnt > 0);
->>>>>>> b2b84690
 	mod->mod_refcnt--;
 	kernconfig_unlock();
 }
@@ -1263,10 +1236,7 @@
 	}
 	depth--;
 	module_print("module `%s' loaded successfully", mi->mi_name);
-<<<<<<< HEAD
-=======
 	module_callback_load(mod);
->>>>>>> b2b84690
 	return 0;
 
  fail1:
@@ -1406,11 +1376,7 @@
 	error = module_fetch_info(mod);
 	if (error != 0) {
 		kobj_unload(mod->mod_kobj);
-<<<<<<< HEAD
-		kmem_free(mod, sizeof(*mod));
-=======
 		module_free(mod);
->>>>>>> b2b84690
 		module_error("unable to fetch_info for `%s' pushed by boot "
 		    "loader, error %d", name, error);
 		return error;
