--- conflicted
+++ resolved
@@ -1,8 +1,4 @@
-<<<<<<< HEAD
-/*	$NetBSD: kern_synch.c,v 1.336 2020/01/09 16:35:03 ad Exp $	*/
-=======
 /*	$NetBSD: kern_synch.c,v 1.337 2020/01/22 13:19:33 ad Exp $	*/
->>>>>>> 792df501
 
 /*-
  * Copyright (c) 1999, 2000, 2004, 2006, 2007, 2008, 2009, 2019
@@ -73,11 +69,7 @@
  */
 
 #include <sys/cdefs.h>
-<<<<<<< HEAD
-__KERNEL_RCSID(0, "$NetBSD: kern_synch.c,v 1.336 2020/01/09 16:35:03 ad Exp $");
-=======
 __KERNEL_RCSID(0, "$NetBSD: kern_synch.c,v 1.337 2020/01/22 13:19:33 ad Exp $");
->>>>>>> 792df501
 
 #include "opt_kstack.h"
 #include "opt_dtrace.h"
@@ -361,12 +353,7 @@
 			break;
 		}
 		s = splsched();
-<<<<<<< HEAD
-		if (__predict_false(l->l_blcnt != 0 ||
-		    curcpu()->ci_biglock_wanted != NULL)) {
-=======
 		if (__predict_false(l->l_blcnt != 0)) {
->>>>>>> 792df501
 			/* Hold or want kernel_lock, code is not MT safe. */
 			splx(s);
 			if ((dop & DOPREEMPT_COUNTED) == 0) {
@@ -543,10 +530,7 @@
 	KASSERT(lwp_locked(l, NULL));
 	KASSERT(kpreempt_disabled());
 	KASSERT(mutex_owned(curcpu()->ci_schedstate.spc_mutex));
-<<<<<<< HEAD
-=======
 	KASSERTMSG(l->l_blcnt == 0, "kernel_lock leaked");
->>>>>>> 792df501
 
 	kstack_check_magic(l);
 
