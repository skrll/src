<<<<<<< HEAD
/*	$NetBSD: kern_synch.c,v 1.314 2018/02/16 07:04:51 ozaki-r Exp $	*/
=======
/*	$NetBSD: kern_synch.c,v 1.317 2018/07/24 15:09:37 bouyer Exp $	*/
>>>>>>> b2b84690

/*-
 * Copyright (c) 1999, 2000, 2004, 2006, 2007, 2008, 2009
 *    The NetBSD Foundation, Inc.
 * All rights reserved.
 *
 * This code is derived from software contributed to The NetBSD Foundation
 * by Jason R. Thorpe of the Numerical Aerospace Simulation Facility,
 * NASA Ames Research Center, by Charles M. Hannum, Andrew Doran and
 * Daniel Sieger.
 *
 * Redistribution and use in source and binary forms, with or without
 * modification, are permitted provided that the following conditions
 * are met:
 * 1. Redistributions of source code must retain the above copyright
 *    notice, this list of conditions and the following disclaimer.
 * 2. Redistributions in binary form must reproduce the above copyright
 *    notice, this list of conditions and the following disclaimer in the
 *    documentation and/or other materials provided with the distribution.
 *
 * THIS SOFTWARE IS PROVIDED BY THE NETBSD FOUNDATION, INC. AND CONTRIBUTORS
 * ``AS IS'' AND ANY EXPRESS OR IMPLIED WARRANTIES, INCLUDING, BUT NOT LIMITED
 * TO, THE IMPLIED WARRANTIES OF MERCHANTABILITY AND FITNESS FOR A PARTICULAR
 * PURPOSE ARE DISCLAIMED.  IN NO EVENT SHALL THE FOUNDATION OR CONTRIBUTORS
 * BE LIABLE FOR ANY DIRECT, INDIRECT, INCIDENTAL, SPECIAL, EXEMPLARY, OR
 * CONSEQUENTIAL DAMAGES (INCLUDING, BUT NOT LIMITED TO, PROCUREMENT OF
 * SUBSTITUTE GOODS OR SERVICES; LOSS OF USE, DATA, OR PROFITS; OR BUSINESS
 * INTERRUPTION) HOWEVER CAUSED AND ON ANY THEORY OF LIABILITY, WHETHER IN
 * CONTRACT, STRICT LIABILITY, OR TORT (INCLUDING NEGLIGENCE OR OTHERWISE)
 * ARISING IN ANY WAY OUT OF THE USE OF THIS SOFTWARE, EVEN IF ADVISED OF THE
 * POSSIBILITY OF SUCH DAMAGE.
 */

/*-
 * Copyright (c) 1982, 1986, 1990, 1991, 1993
 *	The Regents of the University of California.  All rights reserved.
 * (c) UNIX System Laboratories, Inc.
 * All or some portions of this file are derived from material licensed
 * to the University of California by American Telephone and Telegraph
 * Co. or Unix System Laboratories, Inc. and are reproduced herein with
 * the permission of UNIX System Laboratories, Inc.
 *
 * Redistribution and use in source and binary forms, with or without
 * modification, are permitted provided that the following conditions
 * are met:
 * 1. Redistributions of source code must retain the above copyright
 *    notice, this list of conditions and the following disclaimer.
 * 2. Redistributions in binary form must reproduce the above copyright
 *    notice, this list of conditions and the following disclaimer in the
 *    documentation and/or other materials provided with the distribution.
 * 3. Neither the name of the University nor the names of its contributors
 *    may be used to endorse or promote products derived from this software
 *    without specific prior written permission.
 *
 * THIS SOFTWARE IS PROVIDED BY THE REGENTS AND CONTRIBUTORS ``AS IS'' AND
 * ANY EXPRESS OR IMPLIED WARRANTIES, INCLUDING, BUT NOT LIMITED TO, THE
 * IMPLIED WARRANTIES OF MERCHANTABILITY AND FITNESS FOR A PARTICULAR PURPOSE
 * ARE DISCLAIMED.  IN NO EVENT SHALL THE REGENTS OR CONTRIBUTORS BE LIABLE
 * FOR ANY DIRECT, INDIRECT, INCIDENTAL, SPECIAL, EXEMPLARY, OR CONSEQUENTIAL
 * DAMAGES (INCLUDING, BUT NOT LIMITED TO, PROCUREMENT OF SUBSTITUTE GOODS
 * OR SERVICES; LOSS OF USE, DATA, OR PROFITS; OR BUSINESS INTERRUPTION)
 * HOWEVER CAUSED AND ON ANY THEORY OF LIABILITY, WHETHER IN CONTRACT, STRICT
 * LIABILITY, OR TORT (INCLUDING NEGLIGENCE OR OTHERWISE) ARISING IN ANY WAY
 * OUT OF THE USE OF THIS SOFTWARE, EVEN IF ADVISED OF THE POSSIBILITY OF
 * SUCH DAMAGE.
 *
 *	@(#)kern_synch.c	8.9 (Berkeley) 5/19/95
 */

#include <sys/cdefs.h>
<<<<<<< HEAD
__KERNEL_RCSID(0, "$NetBSD: kern_synch.c,v 1.314 2018/02/16 07:04:51 ozaki-r Exp $");
=======
__KERNEL_RCSID(0, "$NetBSD: kern_synch.c,v 1.317 2018/07/24 15:09:37 bouyer Exp $");
>>>>>>> b2b84690

#include "opt_kstack.h"
#include "opt_dtrace.h"

#define	__MUTEX_PRIVATE

#include <sys/param.h>
#include <sys/systm.h>
#include <sys/proc.h>
#include <sys/kernel.h>
#include <sys/cpu.h>
#include <sys/pserialize.h>
#include <sys/resourcevar.h>
#include <sys/sched.h>
#include <sys/syscall_stats.h>
#include <sys/sleepq.h>
#include <sys/lockdebug.h>
#include <sys/evcnt.h>
#include <sys/intr.h>
#include <sys/lwpctl.h>
#include <sys/atomic.h>
#include <sys/syslog.h>

#include <uvm/uvm_extern.h>

#include <dev/lockstat.h>

#include <sys/dtrace_bsd.h>
int                             dtrace_vtime_active=0;
dtrace_vtime_switch_func_t      dtrace_vtime_switch_func;

static void	sched_unsleep(struct lwp *, bool);
static void	sched_changepri(struct lwp *, pri_t);
static void	sched_lendpri(struct lwp *, pri_t);
static void	resched_cpu(struct lwp *);

syncobj_t sleep_syncobj = {
	.sobj_flag	= SOBJ_SLEEPQ_SORTED,
	.sobj_unsleep	= sleepq_unsleep,
	.sobj_changepri	= sleepq_changepri,
	.sobj_lendpri	= sleepq_lendpri,
	.sobj_owner	= syncobj_noowner,
};

syncobj_t sched_syncobj = {
	.sobj_flag	= SOBJ_SLEEPQ_SORTED,
	.sobj_unsleep	= sched_unsleep,
	.sobj_changepri	= sched_changepri,
	.sobj_lendpri	= sched_lendpri,
	.sobj_owner	= syncobj_noowner,
};

/* "Lightning bolt": once a second sleep address. */
kcondvar_t		lbolt			__cacheline_aligned;

u_int			sched_pstats_ticks	__cacheline_aligned;

/* Preemption event counters. */
static struct evcnt	kpreempt_ev_crit	__cacheline_aligned;
static struct evcnt	kpreempt_ev_klock	__cacheline_aligned;
static struct evcnt	kpreempt_ev_immed	__cacheline_aligned;

void
synch_init(void)
{

	cv_init(&lbolt, "lbolt");

	evcnt_attach_dynamic(&kpreempt_ev_crit, EVCNT_TYPE_MISC, NULL,
	   "kpreempt", "defer: critical section");
	evcnt_attach_dynamic(&kpreempt_ev_klock, EVCNT_TYPE_MISC, NULL,
	   "kpreempt", "defer: kernel_lock");
	evcnt_attach_dynamic(&kpreempt_ev_immed, EVCNT_TYPE_MISC, NULL,
	   "kpreempt", "immediate");
}

/*
 * OBSOLETE INTERFACE
 *
 * General sleep call.  Suspends the current LWP until a wakeup is
 * performed on the specified identifier.  The LWP will then be made
 * runnable with the specified priority.  Sleeps at most timo/hz seconds (0
 * means no timeout).  If pri includes PCATCH flag, signals are checked
 * before and after sleeping, else signals are not checked.  Returns 0 if
 * awakened, EWOULDBLOCK if the timeout expires.  If PCATCH is set and a
 * signal needs to be delivered, ERESTART is returned if the current system
 * call should be restarted if possible, and EINTR is returned if the system
 * call should be interrupted by the signal (return EINTR).
 */
int
tsleep(wchan_t ident, pri_t priority, const char *wmesg, int timo)
{
	struct lwp *l = curlwp;
	sleepq_t *sq;
	kmutex_t *mp;

	KASSERT((l->l_pflag & LP_INTR) == 0);
	KASSERT(ident != &lbolt);

	if (sleepq_dontsleep(l)) {
		(void)sleepq_abort(NULL, 0);
		return 0;
	}

	l->l_kpriority = true;
	sq = sleeptab_lookup(&sleeptab, ident, &mp);
	sleepq_enter(sq, l, mp);
	sleepq_enqueue(sq, ident, wmesg, &sleep_syncobj);
	return sleepq_block(timo, priority & PCATCH);
}

int
mtsleep(wchan_t ident, pri_t priority, const char *wmesg, int timo,
	kmutex_t *mtx)
{
	struct lwp *l = curlwp;
	sleepq_t *sq;
	kmutex_t *mp;
	int error;

	KASSERT((l->l_pflag & LP_INTR) == 0);
	KASSERT(ident != &lbolt);

	if (sleepq_dontsleep(l)) {
		(void)sleepq_abort(mtx, (priority & PNORELOCK) != 0);
		return 0;
	}

	l->l_kpriority = true;
	sq = sleeptab_lookup(&sleeptab, ident, &mp);
	sleepq_enter(sq, l, mp);
	sleepq_enqueue(sq, ident, wmesg, &sleep_syncobj);
	mutex_exit(mtx);
	error = sleepq_block(timo, priority & PCATCH);

	if ((priority & PNORELOCK) == 0)
		mutex_enter(mtx);

	return error;
}

/*
 * General sleep call for situations where a wake-up is not expected.
 */
int
kpause(const char *wmesg, bool intr, int timo, kmutex_t *mtx)
{
	struct lwp *l = curlwp;
	kmutex_t *mp;
	sleepq_t *sq;
	int error;

	KASSERT(!(timo == 0 && intr == false));

	if (sleepq_dontsleep(l))
		return sleepq_abort(NULL, 0);

	if (mtx != NULL)
		mutex_exit(mtx);
	l->l_kpriority = true;
	sq = sleeptab_lookup(&sleeptab, l, &mp);
	sleepq_enter(sq, l, mp);
	sleepq_enqueue(sq, l, wmesg, &sleep_syncobj);
	error = sleepq_block(timo, intr);
	if (mtx != NULL)
		mutex_enter(mtx);

	return error;
}

/*
 * OBSOLETE INTERFACE
 *
 * Make all LWPs sleeping on the specified identifier runnable.
 */
void
wakeup(wchan_t ident)
{
	sleepq_t *sq;
	kmutex_t *mp;

	if (__predict_false(cold))
		return;

	sq = sleeptab_lookup(&sleeptab, ident, &mp);
	sleepq_wake(sq, ident, (u_int)-1, mp);
}

/*
 * General yield call.  Puts the current LWP back on its run queue and
 * performs a voluntary context switch.  Should only be called when the
 * current LWP explicitly requests it (eg sched_yield(2)).
 */
void
yield(void)
{
	struct lwp *l = curlwp;

	KERNEL_UNLOCK_ALL(l, &l->l_biglocks);
	lwp_lock(l);
	KASSERT(lwp_locked(l, l->l_cpu->ci_schedstate.spc_lwplock));
	KASSERT(l->l_stat == LSONPROC);
	l->l_kpriority = false;
	(void)mi_switch(l);
	KERNEL_LOCK(l->l_biglocks, l);
}

/*
 * General preemption call.  Puts the current LWP back on its run queue
 * and performs an involuntary context switch.
 */
void
preempt(void)
{
	struct lwp *l = curlwp;

	KERNEL_UNLOCK_ALL(l, &l->l_biglocks);
	lwp_lock(l);
	KASSERT(lwp_locked(l, l->l_cpu->ci_schedstate.spc_lwplock));
	KASSERT(l->l_stat == LSONPROC);
	l->l_kpriority = false;
	l->l_nivcsw++;
	(void)mi_switch(l);
	KERNEL_LOCK(l->l_biglocks, l);
}

/*
 * Handle a request made by another agent to preempt the current LWP
 * in-kernel.  Usually called when l_dopreempt may be non-zero.
 *
 * Character addresses for lockstat only.
 */
static char	in_critical_section;
static char	kernel_lock_held;
static char	is_softint;
static char	cpu_kpreempt_enter_fail;

bool
kpreempt(uintptr_t where)
{
	uintptr_t failed;
	lwp_t *l;
	int s, dop, lsflag;

	l = curlwp;
	failed = 0;
	while ((dop = l->l_dopreempt) != 0) {
		if (l->l_stat != LSONPROC) {
			/*
			 * About to block (or die), let it happen.
			 * Doesn't really count as "preemption has
			 * been blocked", since we're going to
			 * context switch.
			 */
			l->l_dopreempt = 0;
			return true;
		}
		if (__predict_false((l->l_flag & LW_IDLE) != 0)) {
			/* Can't preempt idle loop, don't count as failure. */
			l->l_dopreempt = 0;
			return true;
		}
		if (__predict_false(l->l_nopreempt != 0)) {
			/* LWP holds preemption disabled, explicitly. */
			if ((dop & DOPREEMPT_COUNTED) == 0) {
				kpreempt_ev_crit.ev_count++;
			}
			failed = (uintptr_t)&in_critical_section;
			break;
		}
		if (__predict_false((l->l_pflag & LP_INTR) != 0)) {
			/* Can't preempt soft interrupts yet. */
			l->l_dopreempt = 0;
			failed = (uintptr_t)&is_softint;
			break;
		}
		s = splsched();
		if (__predict_false(l->l_blcnt != 0 ||
		    curcpu()->ci_biglock_wanted != NULL)) {
			/* Hold or want kernel_lock, code is not MT safe. */
			splx(s);
			if ((dop & DOPREEMPT_COUNTED) == 0) {
				kpreempt_ev_klock.ev_count++;
			}
			failed = (uintptr_t)&kernel_lock_held;
			break;
		}
		if (__predict_false(!cpu_kpreempt_enter(where, s))) {
			/*
			 * It may be that the IPL is too high.
			 * kpreempt_enter() can schedule an
			 * interrupt to retry later.
			 */
			splx(s);
			failed = (uintptr_t)&cpu_kpreempt_enter_fail;
			break;
		}
		/* Do it! */
		if (__predict_true((dop & DOPREEMPT_COUNTED) == 0)) {
			kpreempt_ev_immed.ev_count++;
		}
		lwp_lock(l);
		mi_switch(l);
		l->l_nopreempt++;
		splx(s);

		/* Take care of any MD cleanup. */
		cpu_kpreempt_exit(where);
		l->l_nopreempt--;
	}

	if (__predict_true(!failed)) {
		return false;
	}

	/* Record preemption failure for reporting via lockstat. */
	atomic_or_uint(&l->l_dopreempt, DOPREEMPT_COUNTED);
	lsflag = 0;
	LOCKSTAT_ENTER(lsflag);
	if (__predict_false(lsflag)) {
		if (where == 0) {
			where = (uintptr_t)__builtin_return_address(0);
		}
		/* Preemption is on, might recurse, so make it atomic. */
		if (atomic_cas_ptr_ni((void *)&l->l_pfailaddr, NULL,
		    (void *)where) == NULL) {
			LOCKSTAT_START_TIMER(lsflag, l->l_pfailtime);
			l->l_pfaillock = failed;
		}
	}
	LOCKSTAT_EXIT(lsflag);
	return true;
}

/*
 * Return true if preemption is explicitly disabled.
 */
bool
kpreempt_disabled(void)
{
	const lwp_t *l = curlwp;

	return l->l_nopreempt != 0 || l->l_stat == LSZOMB ||
	    (l->l_flag & LW_IDLE) != 0 || cpu_kpreempt_disabled();
}

/*
 * Disable kernel preemption.
 */
void
kpreempt_disable(void)
{

	KPREEMPT_DISABLE(curlwp);
}

/*
 * Reenable kernel preemption.
 */
void
kpreempt_enable(void)
{

	KPREEMPT_ENABLE(curlwp);
}

/*
 * Compute the amount of time during which the current lwp was running.
 *
 * - update l_rtime unless it's an idle lwp.
 */

void
updatertime(lwp_t *l, const struct bintime *now)
{

	if (__predict_false(l->l_flag & LW_IDLE))
		return;

	/* rtime += now - stime */
	bintime_add(&l->l_rtime, now);
	bintime_sub(&l->l_rtime, &l->l_stime);
}

/*
 * Select next LWP from the current CPU to run..
 */
static inline lwp_t *
nextlwp(struct cpu_info *ci, struct schedstate_percpu *spc)
{
	lwp_t *newl;

	/*
	 * Let sched_nextlwp() select the LWP to run the CPU next.
	 * If no LWP is runnable, select the idle LWP.
	 * 
	 * Note that spc_lwplock might not necessary be held, and
	 * new thread would be unlocked after setting the LWP-lock.
	 */
	newl = sched_nextlwp();
	if (newl != NULL) {
		sched_dequeue(newl);
		KASSERT(lwp_locked(newl, spc->spc_mutex));
		KASSERT(newl->l_cpu == ci);
		newl->l_stat = LSONPROC;
		newl->l_pflag |= LP_RUNNING;
		lwp_setlock(newl, spc->spc_lwplock);
	} else {
		newl = ci->ci_data.cpu_idlelwp;
		newl->l_stat = LSONPROC;
		newl->l_pflag |= LP_RUNNING;
	}

	/*
	 * Only clear want_resched if there are no pending (slow)
	 * software interrupts.
	 */
	ci->ci_want_resched = ci->ci_data.cpu_softints;
	spc->spc_flags &= ~SPCF_SWITCHCLEAR;
	spc->spc_curpriority = lwp_eprio(newl);

	return newl;
}

/*
 * The machine independent parts of context switch.
 *
 * Returns 1 if another LWP was actually run.
 */
int
mi_switch(lwp_t *l)
{
	struct cpu_info *ci;
	struct schedstate_percpu *spc;
	struct lwp *newl;
	int retval, oldspl;
	struct bintime bt;
	bool returning;

	KASSERT(lwp_locked(l, NULL));
	KASSERT(kpreempt_disabled());
	LOCKDEBUG_BARRIER(l->l_mutex, 1);

	kstack_check_magic(l);

	binuptime(&bt);

	KASSERTMSG(l == curlwp, "l %p curlwp %p", l, curlwp);
	KASSERT((l->l_pflag & LP_RUNNING) != 0);
	KASSERT(l->l_cpu == curcpu());
	ci = l->l_cpu;
	spc = &ci->ci_schedstate;
	returning = false;
	newl = NULL;

	/*
	 * If we have been asked to switch to a specific LWP, then there
	 * is no need to inspect the run queues.  If a soft interrupt is
	 * blocking, then return to the interrupted thread without adjusting
	 * VM context or its start time: neither have been changed in order
	 * to take the interrupt.
	 */
	if (l->l_switchto != NULL) {
		if ((l->l_pflag & LP_INTR) != 0) {
			returning = true;
			softint_block(l);
			if ((l->l_pflag & LP_TIMEINTR) != 0)
				updatertime(l, &bt);
		}
		newl = l->l_switchto;
		l->l_switchto = NULL;
	}
#ifndef __HAVE_FAST_SOFTINTS
	else if (ci->ci_data.cpu_softints != 0) {
		/* There are pending soft interrupts, so pick one. */
		newl = softint_picklwp();
		newl->l_stat = LSONPROC;
		newl->l_pflag |= LP_RUNNING;
	}
#endif	/* !__HAVE_FAST_SOFTINTS */

	/* Count time spent in current system call */
	if (!returning) {
		SYSCALL_TIME_SLEEP(l);

		updatertime(l, &bt);
	}

	/* Lock the runqueue */
	KASSERT(l->l_stat != LSRUN);
	mutex_spin_enter(spc->spc_mutex);

	/*
	 * If on the CPU and we have gotten this far, then we must yield.
	 */
	if (l->l_stat == LSONPROC && l != newl) {
		KASSERT(lwp_locked(l, spc->spc_lwplock));
		if ((l->l_flag & LW_IDLE) == 0) {
			l->l_stat = LSRUN;
			lwp_setlock(l, spc->spc_mutex);
			sched_enqueue(l, true);
			/*
			 * Handle migration.  Note that "migrating LWP" may
			 * be reset here, if interrupt/preemption happens
			 * early in idle LWP.
			 */
			if (l->l_target_cpu != NULL &&
			    (l->l_pflag & LP_BOUND) == 0) {
				KASSERT((l->l_pflag & LP_INTR) == 0);
				spc->spc_migrating = l;
			}
		} else
			l->l_stat = LSIDL;
	}

	/* Pick new LWP to run. */
	if (newl == NULL) {
		newl = nextlwp(ci, spc);
	}

	/* Items that must be updated with the CPU locked. */
	if (!returning) {
		/* Update the new LWP's start time. */
		newl->l_stime = bt;

		/*
		 * ci_curlwp changes when a fast soft interrupt occurs.
		 * We use cpu_onproc to keep track of which kernel or
		 * user thread is running 'underneath' the software
		 * interrupt.  This is important for time accounting,
		 * itimers and forcing user threads to preempt (aston).
		 */
		ci->ci_data.cpu_onproc = newl;
	}

	/*
	 * Preemption related tasks.  Must be done with the current
	 * CPU locked.
	 */
	cpu_did_resched(l);
	l->l_dopreempt = 0;
	if (__predict_false(l->l_pfailaddr != 0)) {
		LOCKSTAT_FLAG(lsflag);
		LOCKSTAT_ENTER(lsflag);
		LOCKSTAT_STOP_TIMER(lsflag, l->l_pfailtime);
		LOCKSTAT_EVENT_RA(lsflag, l->l_pfaillock, LB_NOPREEMPT|LB_SPIN,
		    1, l->l_pfailtime, l->l_pfailaddr);
		LOCKSTAT_EXIT(lsflag);
		l->l_pfailtime = 0;
		l->l_pfaillock = 0;
		l->l_pfailaddr = 0;
	}

	if (l != newl) {
		struct lwp *prevlwp;

		/* Release all locks, but leave the current LWP locked */
		if (l->l_mutex == spc->spc_mutex) {
			/*
			 * Drop spc_lwplock, if the current LWP has been moved
			 * to the run queue (it is now locked by spc_mutex).
			 */
			mutex_spin_exit(spc->spc_lwplock);
		} else {
			/*
			 * Otherwise, drop the spc_mutex, we are done with the
			 * run queues.
			 */
			mutex_spin_exit(spc->spc_mutex);
		}

		/*
		 * Mark that context switch is going to be performed
		 * for this LWP, to protect it from being switched
		 * to on another CPU.
		 */
		KASSERT(l->l_ctxswtch == 0);
		l->l_ctxswtch = 1;
		l->l_ncsw++;
		KASSERT((l->l_pflag & LP_RUNNING) != 0);
		l->l_pflag &= ~LP_RUNNING;

		/*
		 * Increase the count of spin-mutexes before the release
		 * of the last lock - we must remain at IPL_SCHED during
		 * the context switch.
		 */
		KASSERTMSG(ci->ci_mtx_count == -1,
		    "%s: cpu%u: ci_mtx_count (%d) != -1 "
		    "(block with spin-mutex held)",
		     __func__, cpu_index(ci), ci->ci_mtx_count);
		oldspl = MUTEX_SPIN_OLDSPL(ci);
		ci->ci_mtx_count--;
		lwp_unlock(l);

		/* Count the context switch on this CPU. */
		ci->ci_data.cpu_nswtch++;

		/* Update status for lwpctl, if present. */
		if (l->l_lwpctl != NULL)
			l->l_lwpctl->lc_curcpu = LWPCTL_CPU_NONE;

		/*
		 * Save old VM context, unless a soft interrupt
		 * handler is blocking.
		 */
		if (!returning)
			pmap_deactivate(l);

		/*
		 * We may need to spin-wait if 'newl' is still
		 * context switching on another CPU.
		 */
		if (__predict_false(newl->l_ctxswtch != 0)) {
			u_int count;
			count = SPINLOCK_BACKOFF_MIN;
			while (newl->l_ctxswtch)
				SPINLOCK_BACKOFF(count);
		}

		/*
		 * If DTrace has set the active vtime enum to anything
		 * other than INACTIVE (0), then it should have set the
		 * function to call.
		 */
		if (__predict_false(dtrace_vtime_active)) {
			(*dtrace_vtime_switch_func)(newl);
		}

		/* Switch to the new LWP.. */
#ifdef MULTIPROCESSOR
		KASSERT(curlwp == ci->ci_curlwp);
#endif
		KASSERTMSG(l == curlwp, "l %p curlwp %p", l, curlwp);
		prevlwp = cpu_switchto(l, newl, returning);
		ci = curcpu();
#ifdef MULTIPROCESSOR
		KASSERT(curlwp == ci->ci_curlwp);
#endif
		KASSERTMSG(l == curlwp, "l %p curlwp %p prevlwp %p",
		    l, curlwp, prevlwp);

		/*
		 * Switched away - we have new curlwp.
		 * Restore VM context and IPL.
		 */
		pmap_activate(l);
		pcu_switchpoint(l);

		if (prevlwp != NULL) {
			/* Normalize the count of the spin-mutexes */
			ci->ci_mtx_count++;
			/* Unmark the state of context switch */
			membar_exit();
			prevlwp->l_ctxswtch = 0;
		}

		/* Update status for lwpctl, if present. */
		if (l->l_lwpctl != NULL) {
			l->l_lwpctl->lc_curcpu = (int)cpu_index(ci);
			l->l_lwpctl->lc_pctr++;
		}

		/* Note trip through cpu_switchto(). */
		pserialize_switchpoint();

		KASSERT(l->l_cpu == ci);
		splx(oldspl);
		/*
		 * note that, unless the caller disabled preemption,
		 * we can be preempted at any time after the above splx() call.
		 */
		retval = 1;
	} else {
		/* Nothing to do - just unlock and return. */
		pserialize_switchpoint();
		mutex_spin_exit(spc->spc_mutex);
		lwp_unlock(l);
		retval = 0;
	}

	KASSERT(l == curlwp);
	KASSERT(l->l_stat == LSONPROC);

	SYSCALL_TIME_WAKEUP(l);
	LOCKDEBUG_BARRIER(NULL, 1);

	return retval;
}

/*
 * The machine independent parts of context switch to oblivion.
 * Does not return.  Call with the LWP unlocked.
 */
void
lwp_exit_switchaway(lwp_t *l)
{
	struct cpu_info *ci;
	struct lwp *newl;
	struct bintime bt;

	ci = l->l_cpu;

	KASSERT(kpreempt_disabled());
	KASSERT(l->l_stat == LSZOMB || l->l_stat == LSIDL);
	KASSERT(ci == curcpu());
	LOCKDEBUG_BARRIER(NULL, 0);

	kstack_check_magic(l);

	/* Count time spent in current system call */
	SYSCALL_TIME_SLEEP(l);
	binuptime(&bt);
	updatertime(l, &bt);

	/* Must stay at IPL_SCHED even after releasing run queue lock. */
	(void)splsched();

	/*
	 * Let sched_nextlwp() select the LWP to run the CPU next.
	 * If no LWP is runnable, select the idle LWP.
	 * 
	 * Note that spc_lwplock might not necessary be held, and
	 * new thread would be unlocked after setting the LWP-lock.
	 */
	spc_lock(ci);
#ifndef __HAVE_FAST_SOFTINTS
	if (ci->ci_data.cpu_softints != 0) {
		/* There are pending soft interrupts, so pick one. */
		newl = softint_picklwp();
		newl->l_stat = LSONPROC;
		newl->l_pflag |= LP_RUNNING;
	} else 
#endif	/* !__HAVE_FAST_SOFTINTS */
	{
		newl = nextlwp(ci, &ci->ci_schedstate);
	}

	/* Update the new LWP's start time. */
	newl->l_stime = bt;
	l->l_pflag &= ~LP_RUNNING;

	/*
	 * ci_curlwp changes when a fast soft interrupt occurs.
	 * We use cpu_onproc to keep track of which kernel or
	 * user thread is running 'underneath' the software
	 * interrupt.  This is important for time accounting,
	 * itimers and forcing user threads to preempt (aston).
	 */
	ci->ci_data.cpu_onproc = newl;

	/*
	 * Preemption related tasks.  Must be done with the current
	 * CPU locked.
	 */
	cpu_did_resched(l);

	/* Unlock the run queue. */
	spc_unlock(ci);

	/* Count the context switch on this CPU. */
	ci->ci_data.cpu_nswtch++;

	/* Update status for lwpctl, if present. */
	if (l->l_lwpctl != NULL)
		l->l_lwpctl->lc_curcpu = LWPCTL_CPU_EXITED;

	/*
	 * We may need to spin-wait if 'newl' is still
	 * context switching on another CPU.
	 */
	if (__predict_false(newl->l_ctxswtch != 0)) {
		u_int count;
		count = SPINLOCK_BACKOFF_MIN;
		while (newl->l_ctxswtch)
			SPINLOCK_BACKOFF(count);
	}

	/*
	 * If DTrace has set the active vtime enum to anything
	 * other than INACTIVE (0), then it should have set the
	 * function to call.
	 */
	if (__predict_false(dtrace_vtime_active)) {
		(*dtrace_vtime_switch_func)(newl);
	}

	/* Switch to the new LWP.. */
	(void)cpu_switchto(NULL, newl, false);

	for (;;) continue;	/* XXX: convince gcc about "noreturn" */
	/* NOTREACHED */
}

/*
 * setrunnable: change LWP state to be runnable, placing it on the run queue.
 *
 * Call with the process and LWP locked.  Will return with the LWP unlocked.
 */
void
setrunnable(struct lwp *l)
{
	struct proc *p = l->l_proc;
	struct cpu_info *ci;

	KASSERT((l->l_flag & LW_IDLE) == 0);
	KASSERT(mutex_owned(p->p_lock));
	KASSERT(lwp_locked(l, NULL));
	KASSERT(l->l_mutex != l->l_cpu->ci_schedstate.spc_mutex);

	switch (l->l_stat) {
	case LSSTOP:
		/*
		 * If we're being traced (possibly because someone attached us
		 * while we were stopped), check for a signal from the debugger.
		 */
		if ((p->p_slflag & PSL_TRACED) != 0 && p->p_xsig != 0)
			signotify(l);
		p->p_nrlwps++;
		break;
	case LSSUSPENDED:
		l->l_flag &= ~LW_WSUSPEND;
		p->p_nrlwps++;
		cv_broadcast(&p->p_lwpcv);
		break;
	case LSSLEEP:
		KASSERT(l->l_wchan != NULL);
		break;
	default:
		panic("setrunnable: lwp %p state was %d", l, l->l_stat);
	}

	/*
	 * If the LWP was sleeping, start it again.
	 */
	if (l->l_wchan != NULL) {
		l->l_stat = LSSLEEP;
		/* lwp_unsleep() will release the lock. */
		lwp_unsleep(l, true);
		return;
	}

	/*
	 * If the LWP is still on the CPU, mark it as LSONPROC.  It may be
	 * about to call mi_switch(), in which case it will yield.
	 */
	if ((l->l_pflag & LP_RUNNING) != 0) {
		l->l_stat = LSONPROC;
		l->l_slptime = 0;
		lwp_unlock(l);
		return;
	}

	/*
	 * Look for a CPU to run.
	 * Set the LWP runnable.
	 */
	ci = sched_takecpu(l);
	l->l_cpu = ci;
	spc_lock(ci);
	lwp_unlock_to(l, ci->ci_schedstate.spc_mutex);
	sched_setrunnable(l);
	l->l_stat = LSRUN;
	l->l_slptime = 0;

	sched_enqueue(l, false);
	resched_cpu(l);
	lwp_unlock(l);
}

/*
 * suspendsched:
 *
 *	Convert all non-LW_SYSTEM LSSLEEP or LSRUN LWPs to LSSUSPENDED. 
 */
void
suspendsched(void)
{
	CPU_INFO_ITERATOR cii;
	struct cpu_info *ci;
	struct lwp *l;
	struct proc *p;

	/*
	 * We do this by process in order not to violate the locking rules.
	 */
	mutex_enter(proc_lock);
	PROCLIST_FOREACH(p, &allproc) {
		mutex_enter(p->p_lock);
		if ((p->p_flag & PK_SYSTEM) != 0) {
			mutex_exit(p->p_lock);
			continue;
		}

		if (p->p_stat != SSTOP) {
			if (p->p_stat != SZOMB && p->p_stat != SDEAD) {
				p->p_pptr->p_nstopchild++;
				p->p_waited = 0;
			}
			p->p_stat = SSTOP;
		}

		LIST_FOREACH(l, &p->p_lwps, l_sibling) {
			if (l == curlwp)
				continue;

			lwp_lock(l);

			/*
			 * Set L_WREBOOT so that the LWP will suspend itself
			 * when it tries to return to user mode.  We want to
			 * try and get to get as many LWPs as possible to
			 * the user / kernel boundary, so that they will
			 * release any locks that they hold.
			 */
			l->l_flag |= (LW_WREBOOT | LW_WSUSPEND);

			if (l->l_stat == LSSLEEP &&
			    (l->l_flag & LW_SINTR) != 0) {
				/* setrunnable() will release the lock. */
				setrunnable(l);
				continue;
			}

			lwp_unlock(l);
		}

		mutex_exit(p->p_lock);
	}
	mutex_exit(proc_lock);

	/*
	 * Kick all CPUs to make them preempt any LWPs running in user mode. 
	 * They'll trap into the kernel and suspend themselves in userret().
	 */
	for (CPU_INFO_FOREACH(cii, ci)) {
		spc_lock(ci);
		cpu_need_resched(ci, RESCHED_IMMED);
		spc_unlock(ci);
	}
}

/*
 * sched_unsleep:
 *
 *	The is called when the LWP has not been awoken normally but instead
 *	interrupted: for example, if the sleep timed out.  Because of this,
 *	it's not a valid action for running or idle LWPs.
 */
static void
sched_unsleep(struct lwp *l, bool cleanup)
{

	lwp_unlock(l);
	panic("sched_unsleep");
}

static void
resched_cpu(struct lwp *l)
{
	struct cpu_info *ci = l->l_cpu;

	KASSERT(lwp_locked(l, NULL));
	if (lwp_eprio(l) > ci->ci_schedstate.spc_curpriority)
		cpu_need_resched(ci, 0);
}

static void
sched_changepri(struct lwp *l, pri_t pri)
{

	KASSERT(lwp_locked(l, NULL));

	if (l->l_stat == LSRUN) {
		KASSERT(lwp_locked(l, l->l_cpu->ci_schedstate.spc_mutex));
		sched_dequeue(l);
		l->l_priority = pri;
		sched_enqueue(l, false);
	} else {
		l->l_priority = pri;
	}
	resched_cpu(l);
}

static void
sched_lendpri(struct lwp *l, pri_t pri)
{

	KASSERT(lwp_locked(l, NULL));

	if (l->l_stat == LSRUN) {
		KASSERT(lwp_locked(l, l->l_cpu->ci_schedstate.spc_mutex));
		sched_dequeue(l);
		l->l_inheritedprio = pri;
		l->l_auxprio = MAX(l->l_inheritedprio, l->l_protectprio);
		sched_enqueue(l, false);
	} else {
		l->l_inheritedprio = pri;
		l->l_auxprio = MAX(l->l_inheritedprio, l->l_protectprio);
	}
	resched_cpu(l);
}

struct lwp *
syncobj_noowner(wchan_t wchan)
{

	return NULL;
}

/* Decay 95% of proc::p_pctcpu in 60 seconds, ccpu = exp(-1/20) */
const fixpt_t ccpu = 0.95122942450071400909 * FSCALE;

/*
 * Constants for averages over 1, 5 and 15 minutes when sampling at
 * 5 second intervals.
 */
static const fixpt_t cexp[ ] = {
	0.9200444146293232 * FSCALE,	/* exp(-1/12) */
	0.9834714538216174 * FSCALE,	/* exp(-1/60) */
	0.9944598480048967 * FSCALE,	/* exp(-1/180) */
};

/*
 * sched_pstats:
 *
 * => Update process statistics and check CPU resource allocation.
 * => Call scheduler-specific hook to eventually adjust LWP priorities.
 * => Compute load average of a quantity on 1, 5 and 15 minute intervals.
 */
void
sched_pstats(void)
{
	extern struct loadavg averunnable;
	struct loadavg *avg = &averunnable;
	const int clkhz = (stathz != 0 ? stathz : hz);
	static bool backwards = false;
	static u_int lavg_count = 0;
	struct proc *p;
	int nrun;

	sched_pstats_ticks++;
	if (++lavg_count >= 5) {
		lavg_count = 0;
		nrun = 0;
	}
	mutex_enter(proc_lock);
	PROCLIST_FOREACH(p, &allproc) {
		struct lwp *l;
		struct rlimit *rlim;
		time_t runtm;
		int sig;

		/* Increment sleep time (if sleeping), ignore overflow. */
		mutex_enter(p->p_lock);
		runtm = p->p_rtime.sec;
		LIST_FOREACH(l, &p->p_lwps, l_sibling) {
			fixpt_t lpctcpu;
			u_int lcpticks;

			if (__predict_false((l->l_flag & LW_IDLE) != 0))
				continue;
			lwp_lock(l);
			runtm += l->l_rtime.sec;
			l->l_swtime++;
			sched_lwp_stats(l);

			/* For load average calculation. */
			if (__predict_false(lavg_count == 0) &&
			    (l->l_flag & (LW_SINTR | LW_SYSTEM)) == 0) {
				switch (l->l_stat) {
				case LSSLEEP:
					if (l->l_slptime > 1) {
						break;
					}
				case LSRUN:
				case LSONPROC:
				case LSIDL:
					nrun++;
				}
			}
			lwp_unlock(l);

			l->l_pctcpu = (l->l_pctcpu * ccpu) >> FSHIFT;
			if (l->l_slptime != 0)
				continue;

			lpctcpu = l->l_pctcpu;
			lcpticks = atomic_swap_uint(&l->l_cpticks, 0);
			lpctcpu += ((FSCALE - ccpu) *
			    (lcpticks * FSCALE / clkhz)) >> FSHIFT;
			l->l_pctcpu = lpctcpu;
		}
		/* Calculating p_pctcpu only for ps(1) */
		p->p_pctcpu = (p->p_pctcpu * ccpu) >> FSHIFT;

		if (__predict_false(runtm < 0)) {
			if (!backwards) {
				backwards = true;
				printf("WARNING: negative runtime; "
				    "monotonic clock has gone backwards\n");
			}
			mutex_exit(p->p_lock);
			continue;
		}

		/*
		 * Check if the process exceeds its CPU resource allocation.
		 * If over the hard limit, kill it with SIGKILL.
		 * If over the soft limit, send SIGXCPU and raise
		 * the soft limit a little.
		 */
		rlim = &p->p_rlimit[RLIMIT_CPU];
		sig = 0;
		if (__predict_false(runtm >= rlim->rlim_cur)) {
			if (runtm >= rlim->rlim_max) {
				sig = SIGKILL;
				log(LOG_NOTICE,
				    "pid %d, command %s, is killed: %s\n",
				    p->p_pid, p->p_comm, "exceeded RLIMIT_CPU");
				uprintf("pid %d, command %s, is killed: %s\n",
				    p->p_pid, p->p_comm, "exceeded RLIMIT_CPU");
			} else {
				sig = SIGXCPU;
				if (rlim->rlim_cur < rlim->rlim_max)
					rlim->rlim_cur += 5;
			}
		}
		mutex_exit(p->p_lock);
		if (__predict_false(sig)) {
			KASSERT((p->p_flag & PK_SYSTEM) == 0);
			psignal(p, sig);
		}
	}
	mutex_exit(proc_lock);

	/* Load average calculation. */
	if (__predict_false(lavg_count == 0)) {
		int i;
		CTASSERT(__arraycount(cexp) == __arraycount(avg->ldavg));
		for (i = 0; i < __arraycount(cexp); i++) {
			avg->ldavg[i] = (cexp[i] * avg->ldavg[i] +
			    nrun * FSCALE * (FSCALE - cexp[i])) >> FSHIFT;
		}
	}

	/* Lightning bolt. */
	cv_broadcast(&lbolt);
}<|MERGE_RESOLUTION|>--- conflicted
+++ resolved
@@ -1,8 +1,4 @@
-<<<<<<< HEAD
-/*	$NetBSD: kern_synch.c,v 1.314 2018/02/16 07:04:51 ozaki-r Exp $	*/
-=======
 /*	$NetBSD: kern_synch.c,v 1.317 2018/07/24 15:09:37 bouyer Exp $	*/
->>>>>>> b2b84690
 
 /*-
  * Copyright (c) 1999, 2000, 2004, 2006, 2007, 2008, 2009
@@ -73,11 +69,7 @@
  */
 
 #include <sys/cdefs.h>
-<<<<<<< HEAD
-__KERNEL_RCSID(0, "$NetBSD: kern_synch.c,v 1.314 2018/02/16 07:04:51 ozaki-r Exp $");
-=======
 __KERNEL_RCSID(0, "$NetBSD: kern_synch.c,v 1.317 2018/07/24 15:09:37 bouyer Exp $");
->>>>>>> b2b84690
 
 #include "opt_kstack.h"
 #include "opt_dtrace.h"
