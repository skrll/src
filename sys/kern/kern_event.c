<<<<<<< HEAD
/*	$NetBSD: kern_event.c,v 1.109 2020/12/11 03:00:09 thorpej Exp $	*/
=======
/*	$NetBSD: kern_event.c,v 1.117 2021/01/27 06:59:08 skrll Exp $	*/
>>>>>>> 9e014010

/*-
 * Copyright (c) 2008, 2009 The NetBSD Foundation, Inc.
 * All rights reserved.
 *
 * This code is derived from software contributed to The NetBSD Foundation
 * by Andrew Doran.
 *
 * Redistribution and use in source and binary forms, with or without
 * modification, are permitted provided that the following conditions
 * are met:
 * 1. Redistributions of source code must retain the above copyright
 *    notice, this list of conditions and the following disclaimer.
 * 2. Redistributions in binary form must reproduce the above copyright
 *    notice, this list of conditions and the following disclaimer in the
 *    documentation and/or other materials provided with the distribution.
 *
 * THIS SOFTWARE IS PROVIDED BY THE NETBSD FOUNDATION, INC. AND CONTRIBUTORS
 * ``AS IS'' AND ANY EXPRESS OR IMPLIED WARRANTIES, INCLUDING, BUT NOT LIMITED
 * TO, THE IMPLIED WARRANTIES OF MERCHANTABILITY AND FITNESS FOR A PARTICULAR
 * PURPOSE ARE DISCLAIMED.  IN NO EVENT SHALL THE FOUNDATION OR CONTRIBUTORS
 * BE LIABLE FOR ANY DIRECT, INDIRECT, INCIDENTAL, SPECIAL, EXEMPLARY, OR
 * CONSEQUENTIAL DAMAGES (INCLUDING, BUT NOT LIMITED TO, PROCUREMENT OF
 * SUBSTITUTE GOODS OR SERVICES; LOSS OF USE, DATA, OR PROFITS; OR BUSINESS
 * INTERRUPTION) HOWEVER CAUSED AND ON ANY THEORY OF LIABILITY, WHETHER IN
 * CONTRACT, STRICT LIABILITY, OR TORT (INCLUDING NEGLIGENCE OR OTHERWISE)
 * ARISING IN ANY WAY OUT OF THE USE OF THIS SOFTWARE, EVEN IF ADVISED OF THE
 * POSSIBILITY OF SUCH DAMAGE.
 */

/*-
 * Copyright (c) 1999,2000,2001 Jonathan Lemon <jlemon@FreeBSD.org>
 * Copyright (c) 2009 Apple, Inc
 * All rights reserved.
 *
 * Redistribution and use in source and binary forms, with or without
 * modification, are permitted provided that the following conditions
 * are met:
 * 1. Redistributions of source code must retain the above copyright
 *    notice, this list of conditions and the following disclaimer.
 * 2. Redistributions in binary form must reproduce the above copyright
 *    notice, this list of conditions and the following disclaimer in the
 *    documentation and/or other materials provided with the distribution.
 *
 * THIS SOFTWARE IS PROVIDED BY THE AUTHOR AND CONTRIBUTORS ``AS IS'' AND
 * ANY EXPRESS OR IMPLIED WARRANTIES, INCLUDING, BUT NOT LIMITED TO, THE
 * IMPLIED WARRANTIES OF MERCHANTABILITY AND FITNESS FOR A PARTICULAR PURPOSE
 * ARE DISCLAIMED.  IN NO EVENT SHALL THE AUTHOR OR CONTRIBUTORS BE LIABLE
 * FOR ANY DIRECT, INDIRECT, INCIDENTAL, SPECIAL, EXEMPLARY, OR CONSEQUENTIAL
 * DAMAGES (INCLUDING, BUT NOT LIMITED TO, PROCUREMENT OF SUBSTITUTE GOODS
 * OR SERVICES; LOSS OF USE, DATA, OR PROFITS; OR BUSINESS INTERRUPTION)
 * HOWEVER CAUSED AND ON ANY THEORY OF LIABILITY, WHETHER IN CONTRACT, STRICT
 * LIABILITY, OR TORT (INCLUDING NEGLIGENCE OR OTHERWISE) ARISING IN ANY WAY
 * OUT OF THE USE OF THIS SOFTWARE, EVEN IF ADVISED OF THE POSSIBILITY OF
 * SUCH DAMAGE.
 *
 * FreeBSD: src/sys/kern/kern_event.c,v 1.27 2001/07/05 17:10:44 rwatson Exp
 */

#include <sys/cdefs.h>
<<<<<<< HEAD
__KERNEL_RCSID(0, "$NetBSD: kern_event.c,v 1.109 2020/12/11 03:00:09 thorpej Exp $");
=======
__KERNEL_RCSID(0, "$NetBSD: kern_event.c,v 1.117 2021/01/27 06:59:08 skrll Exp $");
>>>>>>> 9e014010

#include <sys/param.h>
#include <sys/systm.h>
#include <sys/kernel.h>
#include <sys/wait.h>
#include <sys/proc.h>
#include <sys/file.h>
#include <sys/select.h>
#include <sys/queue.h>
#include <sys/event.h>
#include <sys/eventvar.h>
#include <sys/poll.h>
#include <sys/kmem.h>
#include <sys/stat.h>
#include <sys/filedesc.h>
#include <sys/syscallargs.h>
#include <sys/kauth.h>
#include <sys/conf.h>
#include <sys/atomic.h>

static int	kqueue_scan(file_t *, size_t, struct kevent *,
			    const struct timespec *, register_t *,
			    const struct kevent_ops *, struct kevent *,
			    size_t);
static int	kqueue_ioctl(file_t *, u_long, void *);
static int	kqueue_fcntl(file_t *, u_int, void *);
static int	kqueue_poll(file_t *, int);
static int	kqueue_kqfilter(file_t *, struct knote *);
static int	kqueue_stat(file_t *, struct stat *);
static int	kqueue_close(file_t *);
static int	kqueue_register(struct kqueue *, struct kevent *);
static void	kqueue_doclose(struct kqueue *, struct klist *, int);

static void	knote_detach(struct knote *, filedesc_t *fdp, bool);
static void	knote_enqueue(struct knote *);
static void	knote_activate(struct knote *);

static void	filt_kqdetach(struct knote *);
static int	filt_kqueue(struct knote *, long hint);
static int	filt_procattach(struct knote *);
static void	filt_procdetach(struct knote *);
static int	filt_proc(struct knote *, long hint);
static int	filt_fileattach(struct knote *);
static void	filt_timerexpire(void *x);
static int	filt_timerattach(struct knote *);
static void	filt_timerdetach(struct knote *);
static int	filt_timer(struct knote *, long hint);
static int	filt_fsattach(struct knote *kn);
static void	filt_fsdetach(struct knote *kn);
static int	filt_fs(struct knote *kn, long hint);
static int	filt_userattach(struct knote *);
static void	filt_userdetach(struct knote *);
static int	filt_user(struct knote *, long hint);
static void	filt_usertouch(struct knote *, struct kevent *, long type);

static const struct fileops kqueueops = {
	.fo_name = "kqueue",
	.fo_read = (void *)enxio,
	.fo_write = (void *)enxio,
	.fo_ioctl = kqueue_ioctl,
	.fo_fcntl = kqueue_fcntl,
	.fo_poll = kqueue_poll,
	.fo_stat = kqueue_stat,
	.fo_close = kqueue_close,
	.fo_kqfilter = kqueue_kqfilter,
	.fo_restart = fnullop_restart,
};

static const struct filterops kqread_filtops = {
	.f_isfd = 1,
	.f_attach = NULL,
	.f_detach = filt_kqdetach,
	.f_event = filt_kqueue,
};

static const struct filterops proc_filtops = {
	.f_isfd = 0,
	.f_attach = filt_procattach,
	.f_detach = filt_procdetach,
	.f_event = filt_proc,
};

static const struct filterops file_filtops = {
	.f_isfd = 1,
	.f_attach = filt_fileattach,
	.f_detach = NULL,
	.f_event = NULL,
};

static const struct filterops timer_filtops = {
	.f_isfd = 0,
	.f_attach = filt_timerattach,
	.f_detach = filt_timerdetach,
	.f_event = filt_timer,
};

static const struct filterops fs_filtops = {
	.f_isfd = 0,
	.f_attach = filt_fsattach,
	.f_detach = filt_fsdetach,
	.f_event = filt_fs,
};

static const struct filterops user_filtops = {
	.f_isfd = 0,
	.f_attach = filt_userattach,
	.f_detach = filt_userdetach,
	.f_event = filt_user,
	.f_touch = filt_usertouch,
};

static u_int	kq_ncallouts = 0;
static int	kq_calloutmax = (4 * 1024);

#define	KN_HASHSIZE		64		/* XXX should be tunable */
#define	KN_HASH(val, mask)	(((val) ^ (val >> 8)) & (mask))

extern const struct filterops sig_filtops;

#define KQ_FLUX_WAKEUP(kq)	cv_broadcast(&kq->kq_cv)

/*
 * Table for for all system-defined filters.
 * These should be listed in the numeric order of the EVFILT_* defines.
 * If filtops is NULL, the filter isn't implemented in NetBSD.
 * End of list is when name is NULL.
 *
 * Note that 'refcnt' is meaningless for built-in filters.
 */
struct kfilter {
	const char	*name;		/* name of filter */
	uint32_t	filter;		/* id of filter */
	unsigned	refcnt;		/* reference count */
	const struct filterops *filtops;/* operations for filter */
	size_t		namelen;	/* length of name string */
};

/* System defined filters */
static struct kfilter sys_kfilters[] = {
	{ "EVFILT_READ",	EVFILT_READ,	0, &file_filtops, 0 },
	{ "EVFILT_WRITE",	EVFILT_WRITE,	0, &file_filtops, 0, },
	{ "EVFILT_AIO",		EVFILT_AIO,	0, NULL, 0 },
	{ "EVFILT_VNODE",	EVFILT_VNODE,	0, &file_filtops, 0 },
	{ "EVFILT_PROC",	EVFILT_PROC,	0, &proc_filtops, 0 },
	{ "EVFILT_SIGNAL",	EVFILT_SIGNAL,	0, &sig_filtops, 0 },
	{ "EVFILT_TIMER",	EVFILT_TIMER,	0, &timer_filtops, 0 },
	{ "EVFILT_FS",		EVFILT_FS,	0, &fs_filtops, 0 },
	{ "EVFILT_USER",	EVFILT_USER,	0, &user_filtops, 0 },
	{ NULL,			0,		0, NULL, 0 },
};

/* User defined kfilters */
static struct kfilter	*user_kfilters;		/* array */
static int		user_kfilterc;		/* current offset */
static int		user_kfiltermaxc;	/* max size so far */
static size_t		user_kfiltersz;		/* size of allocated memory */

/*
 * Global Locks.
 *
 * Lock order:
 *
 *	kqueue_filter_lock
 *	-> kn_kq->kq_fdp->fd_lock
 *	-> object lock (e.g., device driver lock, kqueue_misc_lock, &c.)
 *	-> kn_kq->kq_lock
 *
 * Locking rules:
 *
 *	f_attach: fdp->fd_lock, KERNEL_LOCK
 *	f_detach: fdp->fd_lock, KERNEL_LOCK
 *	f_event(!NOTE_SUBMIT) via kevent: fdp->fd_lock, _no_ object lock
 *	f_event via knote: whatever caller guarantees
 *		Typically,	f_event(NOTE_SUBMIT) via knote: object lock
 *				f_event(!NOTE_SUBMIT) via knote: nothing,
 *					acquires/releases object lock inside.
 */
static krwlock_t	kqueue_filter_lock;	/* lock on filter lists */
static kmutex_t		kqueue_misc_lock;	/* miscellaneous */

static kauth_listener_t	kqueue_listener;

static int
kqueue_listener_cb(kauth_cred_t cred, kauth_action_t action, void *cookie,
    void *arg0, void *arg1, void *arg2, void *arg3)
{
	struct proc *p;
	int result;

	result = KAUTH_RESULT_DEFER;
	p = arg0;

	if (action != KAUTH_PROCESS_KEVENT_FILTER)
		return result;

	if ((kauth_cred_getuid(p->p_cred) != kauth_cred_getuid(cred) ||
	    ISSET(p->p_flag, PK_SUGID)))
		return result;

	result = KAUTH_RESULT_ALLOW;

	return result;
}

/*
 * Initialize the kqueue subsystem.
 */
void
kqueue_init(void)
{

	rw_init(&kqueue_filter_lock);
	mutex_init(&kqueue_misc_lock, MUTEX_DEFAULT, IPL_NONE);

	kqueue_listener = kauth_listen_scope(KAUTH_SCOPE_PROCESS,
	    kqueue_listener_cb, NULL);
}

/*
 * Find kfilter entry by name, or NULL if not found.
 */
static struct kfilter *
kfilter_byname_sys(const char *name)
{
	int i;

	KASSERT(rw_lock_held(&kqueue_filter_lock));

	for (i = 0; sys_kfilters[i].name != NULL; i++) {
		if (strcmp(name, sys_kfilters[i].name) == 0)
			return &sys_kfilters[i];
	}
	return NULL;
}

static struct kfilter *
kfilter_byname_user(const char *name)
{
	int i;

	KASSERT(rw_lock_held(&kqueue_filter_lock));

	/* user filter slots have a NULL name if previously deregistered */
	for (i = 0; i < user_kfilterc ; i++) {
		if (user_kfilters[i].name != NULL &&
		    strcmp(name, user_kfilters[i].name) == 0)
			return &user_kfilters[i];
	}
	return NULL;
}

static struct kfilter *
kfilter_byname(const char *name)
{
	struct kfilter *kfilter;

	KASSERT(rw_lock_held(&kqueue_filter_lock));

	if ((kfilter = kfilter_byname_sys(name)) != NULL)
		return kfilter;

	return kfilter_byname_user(name);
}

/*
 * Find kfilter entry by filter id, or NULL if not found.
 * Assumes entries are indexed in filter id order, for speed.
 */
static struct kfilter *
kfilter_byfilter(uint32_t filter)
{
	struct kfilter *kfilter;

	KASSERT(rw_lock_held(&kqueue_filter_lock));

	if (filter < EVFILT_SYSCOUNT)	/* it's a system filter */
		kfilter = &sys_kfilters[filter];
	else if (user_kfilters != NULL &&
	    filter < EVFILT_SYSCOUNT + user_kfilterc)
					/* it's a user filter */
		kfilter = &user_kfilters[filter - EVFILT_SYSCOUNT];
	else
		return (NULL);		/* out of range */
	KASSERT(kfilter->filter == filter);	/* sanity check! */
	return (kfilter);
}

/*
 * Register a new kfilter. Stores the entry in user_kfilters.
 * Returns 0 if operation succeeded, or an appropriate errno(2) otherwise.
 * If retfilter != NULL, the new filterid is returned in it.
 */
int
kfilter_register(const char *name, const struct filterops *filtops,
		 int *retfilter)
{
	struct kfilter *kfilter;
	size_t len;
	int i;

	if (name == NULL || name[0] == '\0' || filtops == NULL)
		return (EINVAL);	/* invalid args */

	rw_enter(&kqueue_filter_lock, RW_WRITER);
	if (kfilter_byname(name) != NULL) {
		rw_exit(&kqueue_filter_lock);
		return (EEXIST);	/* already exists */
	}
	if (user_kfilterc > 0xffffffff - EVFILT_SYSCOUNT) {
		rw_exit(&kqueue_filter_lock);
		return (EINVAL);	/* too many */
	}

	for (i = 0; i < user_kfilterc; i++) {
		kfilter = &user_kfilters[i];
		if (kfilter->name == NULL) {
			/* Previously deregistered slot.  Reuse. */
			goto reuse;
		}
	}

	/* check if need to grow user_kfilters */
	if (user_kfilterc + 1 > user_kfiltermaxc) {
		/* Grow in KFILTER_EXTENT chunks. */
		user_kfiltermaxc += KFILTER_EXTENT;
		len = user_kfiltermaxc * sizeof(*kfilter);
		kfilter = kmem_alloc(len, KM_SLEEP);
		memset((char *)kfilter + user_kfiltersz, 0, len - user_kfiltersz);
		if (user_kfilters != NULL) {
			memcpy(kfilter, user_kfilters, user_kfiltersz);
			kmem_free(user_kfilters, user_kfiltersz);
		}
		user_kfiltersz = len;
		user_kfilters = kfilter;
	}
	/* Adding new slot */
	kfilter = &user_kfilters[user_kfilterc++];
reuse:
	kfilter->name = kmem_strdupsize(name, &kfilter->namelen, KM_SLEEP);

	kfilter->filter = (kfilter - user_kfilters) + EVFILT_SYSCOUNT;

	kfilter->filtops = kmem_alloc(sizeof(*filtops), KM_SLEEP);
	memcpy(__UNCONST(kfilter->filtops), filtops, sizeof(*filtops));

	if (retfilter != NULL)
		*retfilter = kfilter->filter;
	rw_exit(&kqueue_filter_lock);

	return (0);
}

/*
 * Unregister a kfilter previously registered with kfilter_register.
 * This retains the filter id, but clears the name and frees filtops (filter
 * operations), so that the number isn't reused during a boot.
 * Returns 0 if operation succeeded, or an appropriate errno(2) otherwise.
 */
int
kfilter_unregister(const char *name)
{
	struct kfilter *kfilter;

	if (name == NULL || name[0] == '\0')
		return (EINVAL);	/* invalid name */

	rw_enter(&kqueue_filter_lock, RW_WRITER);
	if (kfilter_byname_sys(name) != NULL) {
		rw_exit(&kqueue_filter_lock);
		return (EINVAL);	/* can't detach system filters */
	}

	kfilter = kfilter_byname_user(name);
	if (kfilter == NULL) {
		rw_exit(&kqueue_filter_lock);
		return (ENOENT);
	}
	if (kfilter->refcnt != 0) {
		rw_exit(&kqueue_filter_lock);
		return (EBUSY);
	}

	/* Cast away const (but we know it's safe. */
	kmem_free(__UNCONST(kfilter->name), kfilter->namelen);
	kfilter->name = NULL;	/* mark as `not implemented' */

	if (kfilter->filtops != NULL) {
		/* Cast away const (but we know it's safe. */
		kmem_free(__UNCONST(kfilter->filtops),
		    sizeof(*kfilter->filtops));
		kfilter->filtops = NULL; /* mark as `not implemented' */
	}
	rw_exit(&kqueue_filter_lock);

	return (0);
}


/*
 * Filter attach method for EVFILT_READ and EVFILT_WRITE on normal file
 * descriptors. Calls fileops kqfilter method for given file descriptor.
 */
static int
filt_fileattach(struct knote *kn)
{
	file_t *fp;

	fp = kn->kn_obj;

	return (*fp->f_ops->fo_kqfilter)(fp, kn);
}

/*
 * Filter detach method for EVFILT_READ on kqueue descriptor.
 */
static void
filt_kqdetach(struct knote *kn)
{
	struct kqueue *kq;

	kq = ((file_t *)kn->kn_obj)->f_kqueue;

	mutex_spin_enter(&kq->kq_lock);
	selremove_knote(&kq->kq_sel, kn);
	mutex_spin_exit(&kq->kq_lock);
}

/*
 * Filter event method for EVFILT_READ on kqueue descriptor.
 */
/*ARGSUSED*/
static int
filt_kqueue(struct knote *kn, long hint)
{
	struct kqueue *kq;
	int rv;

	kq = ((file_t *)kn->kn_obj)->f_kqueue;

	if (hint != NOTE_SUBMIT)
		mutex_spin_enter(&kq->kq_lock);
	kn->kn_data = kq->kq_count;
	rv = (kn->kn_data > 0);
	if (hint != NOTE_SUBMIT)
		mutex_spin_exit(&kq->kq_lock);

	return rv;
}

/*
 * Filter attach method for EVFILT_PROC.
 */
static int
filt_procattach(struct knote *kn)
{
	struct proc *p;
	struct lwp *curl;

	curl = curlwp;

	mutex_enter(&proc_lock);
	if (kn->kn_flags & EV_FLAG1) {
		/*
		 * NOTE_TRACK attaches to the child process too early
		 * for proc_find, so do a raw look up and check the state
		 * explicitly.
		 */
		p = proc_find_raw(kn->kn_id);
		if (p != NULL && p->p_stat != SIDL)
			p = NULL;
	} else {
		p = proc_find(kn->kn_id);
	}

	if (p == NULL) {
		mutex_exit(&proc_lock);
		return ESRCH;
	}

	/*
	 * Fail if it's not owned by you, or the last exec gave us
	 * setuid/setgid privs (unless you're root).
	 */
	mutex_enter(p->p_lock);
	mutex_exit(&proc_lock);
	if (kauth_authorize_process(curl->l_cred, KAUTH_PROCESS_KEVENT_FILTER,
	    p, NULL, NULL, NULL) != 0) {
	    	mutex_exit(p->p_lock);
		return EACCES;
	}

	kn->kn_obj = p;
	kn->kn_flags |= EV_CLEAR;	/* automatically set */

	/*
	 * internal flag indicating registration done by kernel
	 */
	if (kn->kn_flags & EV_FLAG1) {
		kn->kn_data = kn->kn_sdata;	/* ppid */
		kn->kn_fflags = NOTE_CHILD;
		kn->kn_flags &= ~EV_FLAG1;
	}
	SLIST_INSERT_HEAD(&p->p_klist, kn, kn_selnext);
    	mutex_exit(p->p_lock);

	return 0;
}

/*
 * Filter detach method for EVFILT_PROC.
 *
 * The knote may be attached to a different process, which may exit,
 * leaving nothing for the knote to be attached to.  So when the process
 * exits, the knote is marked as DETACHED and also flagged as ONESHOT so
 * it will be deleted when read out.  However, as part of the knote deletion,
 * this routine is called, so a check is needed to avoid actually performing
 * a detach, because the original process might not exist any more.
 */
static void
filt_procdetach(struct knote *kn)
{
	struct proc *p;

	if (kn->kn_status & KN_DETACHED)
		return;

	p = kn->kn_obj;

	mutex_enter(p->p_lock);
	SLIST_REMOVE(&p->p_klist, kn, knote, kn_selnext);
	mutex_exit(p->p_lock);
}

/*
 * Filter event method for EVFILT_PROC.
 */
static int
filt_proc(struct knote *kn, long hint)
{
	u_int event, fflag;
	struct kevent kev;
	struct kqueue *kq;
	int error;

	event = (u_int)hint & NOTE_PCTRLMASK;
	kq = kn->kn_kq;
	fflag = 0;

	/* If the user is interested in this event, record it. */
	if (kn->kn_sfflags & event)
		fflag |= event;

	if (event == NOTE_EXIT) {
		struct proc *p = kn->kn_obj;

		if (p != NULL)
			kn->kn_data = P_WAITSTATUS(p);
		/*
		 * Process is gone, so flag the event as finished.
		 *
		 * Detach the knote from watched process and mark
		 * it as such. We can't leave this to kqueue_scan(),
		 * since the process might not exist by then. And we
		 * have to do this now, since psignal KNOTE() is called
		 * also for zombies and we might end up reading freed
		 * memory if the kevent would already be picked up
		 * and knote g/c'ed.
		 */
		filt_procdetach(kn);

		mutex_spin_enter(&kq->kq_lock);
		kn->kn_status |= KN_DETACHED;
		/* Mark as ONESHOT, so that the knote it g/c'ed when read */
		kn->kn_flags |= (EV_EOF | EV_ONESHOT);
		kn->kn_fflags |= fflag;
		mutex_spin_exit(&kq->kq_lock);

		return 1;
	}

	mutex_spin_enter(&kq->kq_lock);
	if ((event == NOTE_FORK) && (kn->kn_sfflags & NOTE_TRACK)) {
		/*
		 * Process forked, and user wants to track the new process,
		 * so attach a new knote to it, and immediately report an
		 * event with the parent's pid.  Register knote with new
		 * process.
		 */
		memset(&kev, 0, sizeof(kev));
		kev.ident = hint & NOTE_PDATAMASK;	/* pid */
		kev.filter = kn->kn_filter;
		kev.flags = kn->kn_flags | EV_ADD | EV_ENABLE | EV_FLAG1;
		kev.fflags = kn->kn_sfflags;
		kev.data = kn->kn_id;			/* parent */
		kev.udata = kn->kn_kevent.udata;	/* preserve udata */
		mutex_spin_exit(&kq->kq_lock);
		error = kqueue_register(kq, &kev);
		mutex_spin_enter(&kq->kq_lock);
		if (error != 0)
			kn->kn_fflags |= NOTE_TRACKERR;
	}
	kn->kn_fflags |= fflag;
	fflag = kn->kn_fflags;
	mutex_spin_exit(&kq->kq_lock);

	return fflag != 0;
}

static void
filt_timerexpire(void *knx)
{
	struct knote *kn = knx;
	int tticks;

	mutex_enter(&kqueue_misc_lock);
	kn->kn_data++;
	knote_activate(kn);
	if ((kn->kn_flags & EV_ONESHOT) == 0) {
		tticks = mstohz(kn->kn_sdata);
		if (tticks <= 0)
			tticks = 1;
		callout_schedule((callout_t *)kn->kn_hook, tticks);
	}
	mutex_exit(&kqueue_misc_lock);
}

/*
 * data contains amount of time to sleep, in milliseconds
 */
static int
filt_timerattach(struct knote *kn)
{
	callout_t *calloutp;
	struct kqueue *kq;
	int tticks;

	tticks = mstohz(kn->kn_sdata);

	/* if the supplied value is under our resolution, use 1 tick */
	if (tticks == 0) {
		if (kn->kn_sdata == 0)
			return EINVAL;
		tticks = 1;
	}

	if (atomic_inc_uint_nv(&kq_ncallouts) >= kq_calloutmax ||
	    (calloutp = kmem_alloc(sizeof(*calloutp), KM_NOSLEEP)) == NULL) {
		atomic_dec_uint(&kq_ncallouts);
		return ENOMEM;
	}
	callout_init(calloutp, CALLOUT_MPSAFE);

	kq = kn->kn_kq;
	mutex_spin_enter(&kq->kq_lock);
	kn->kn_flags |= EV_CLEAR;		/* automatically set */
	kn->kn_hook = calloutp;
	mutex_spin_exit(&kq->kq_lock);

	callout_reset(calloutp, tticks, filt_timerexpire, kn);

	return (0);
}

static void
filt_timerdetach(struct knote *kn)
{
	callout_t *calloutp;
	struct kqueue *kq = kn->kn_kq;

	mutex_spin_enter(&kq->kq_lock);
	/* prevent rescheduling when we expire */
	kn->kn_flags |= EV_ONESHOT;
	mutex_spin_exit(&kq->kq_lock);

	calloutp = (callout_t *)kn->kn_hook;
	callout_halt(calloutp, NULL);
	callout_destroy(calloutp);
	kmem_free(calloutp, sizeof(*calloutp));
	atomic_dec_uint(&kq_ncallouts);
}

static int
filt_timer(struct knote *kn, long hint)
{
	int rv;

	mutex_enter(&kqueue_misc_lock);
	rv = (kn->kn_data != 0);
	mutex_exit(&kqueue_misc_lock);

	return rv;
}

/*
 * Filter event method for EVFILT_FS.
 */
struct klist fs_klist = SLIST_HEAD_INITIALIZER(&fs_klist);

static int
filt_fsattach(struct knote *kn)
{

	mutex_enter(&kqueue_misc_lock);
	kn->kn_flags |= EV_CLEAR;
	SLIST_INSERT_HEAD(&fs_klist, kn, kn_selnext);
	mutex_exit(&kqueue_misc_lock);

	return 0;
}

static void
filt_fsdetach(struct knote *kn)
{

	mutex_enter(&kqueue_misc_lock);
	SLIST_REMOVE(&fs_klist, kn, knote, kn_selnext);
	mutex_exit(&kqueue_misc_lock);
}

static int
filt_fs(struct knote *kn, long hint)
{
	int rv;

	mutex_enter(&kqueue_misc_lock);
	kn->kn_fflags |= hint;
	rv = (kn->kn_fflags != 0);
	mutex_exit(&kqueue_misc_lock);

	return rv;
}

static int
filt_userattach(struct knote *kn)
{
	struct kqueue *kq = kn->kn_kq;

	/*
	 * EVFILT_USER knotes are not attached to anything in the kernel.
	 */
	mutex_spin_enter(&kq->kq_lock);
	kn->kn_hook = NULL;
	if (kn->kn_fflags & NOTE_TRIGGER)
		kn->kn_hookid = 1;
	else
		kn->kn_hookid = 0;
	mutex_spin_exit(&kq->kq_lock);
	return (0);
}

static void
filt_userdetach(struct knote *kn)
{

	/*
	 * EVFILT_USER knotes are not attached to anything in the kernel.
	 */
}

static int
filt_user(struct knote *kn, long hint)
{
	struct kqueue *kq = kn->kn_kq;
	int hookid;

	mutex_spin_enter(&kq->kq_lock);
	hookid = kn->kn_hookid;
	mutex_spin_exit(&kq->kq_lock);

	return hookid;
}

static void
filt_usertouch(struct knote *kn, struct kevent *kev, long type)
{
<<<<<<< HEAD
	struct kqueue *kq = kn->kn_kq;
	int ffctrl;

	mutex_spin_enter(&kq->kq_lock);
=======
	int ffctrl;

	KASSERT(mutex_owned(&kn->kn_kq->kq_lock));

>>>>>>> 9e014010
	switch (type) {
	case EVENT_REGISTER:
		if (kev->fflags & NOTE_TRIGGER)
			kn->kn_hookid = 1;

		ffctrl = kev->fflags & NOTE_FFCTRLMASK;
		kev->fflags &= NOTE_FFLAGSMASK;
		switch (ffctrl) {
		case NOTE_FFNOP:
			break;

		case NOTE_FFAND:
			kn->kn_sfflags &= kev->fflags;
			break;

		case NOTE_FFOR:
			kn->kn_sfflags |= kev->fflags;
			break;

		case NOTE_FFCOPY:
			kn->kn_sfflags = kev->fflags;
			break;

		default:
			/* XXX Return error? */
			break;
		}
		kn->kn_sdata = kev->data;
		if (kev->flags & EV_CLEAR) {
			kn->kn_hookid = 0;
			kn->kn_data = 0;
			kn->kn_fflags = 0;
		}
		break;

	case EVENT_PROCESS:
		*kev = kn->kn_kevent;
		kev->fflags = kn->kn_sfflags;
		kev->data = kn->kn_sdata;
		if (kn->kn_flags & EV_CLEAR) {
			kn->kn_hookid = 0;
			kn->kn_data = 0;
			kn->kn_fflags = 0;
		}
		break;

	default:
		panic("filt_usertouch() - invalid type (%ld)", type);
		break;
	}
<<<<<<< HEAD
	mutex_spin_exit(&kq->kq_lock);
=======
>>>>>>> 9e014010
}

/*
 * filt_seltrue:
 *
 *	This filter "event" routine simulates seltrue().
 */
int
filt_seltrue(struct knote *kn, long hint)
{

	/*
	 * We don't know how much data can be read/written,
	 * but we know that it *can* be.  This is about as
	 * good as select/poll does as well.
	 */
	kn->kn_data = 0;
	return (1);
}

/*
 * This provides full kqfilter entry for device switch tables, which
 * has same effect as filter using filt_seltrue() as filter method.
 */
static void
filt_seltruedetach(struct knote *kn)
{
	/* Nothing to do */
}

const struct filterops seltrue_filtops = {
	.f_isfd = 1,
	.f_attach = NULL,
	.f_detach = filt_seltruedetach,
	.f_event = filt_seltrue,
	.f_touch = NULL,
};

int
seltrue_kqfilter(dev_t dev, struct knote *kn)
{
	switch (kn->kn_filter) {
	case EVFILT_READ:
	case EVFILT_WRITE:
		kn->kn_fop = &seltrue_filtops;
		break;
	default:
		return (EINVAL);
	}

	/* Nothing more to do */
	return (0);
}

/*
 * kqueue(2) system call.
 */
static int
kqueue1(struct lwp *l, int flags, register_t *retval)
{
	struct kqueue *kq;
	file_t *fp;
	int fd, error;

	if ((error = fd_allocfile(&fp, &fd)) != 0)
		return error;
	fp->f_flag = FREAD | FWRITE | (flags & (FNONBLOCK|FNOSIGPIPE));
	fp->f_type = DTYPE_KQUEUE;
	fp->f_ops = &kqueueops;
	kq = kmem_zalloc(sizeof(*kq), KM_SLEEP);
	mutex_init(&kq->kq_lock, MUTEX_DEFAULT, IPL_SCHED);
	cv_init(&kq->kq_cv, "kqueue");
	selinit(&kq->kq_sel);
	TAILQ_INIT(&kq->kq_head);
	fp->f_kqueue = kq;
	*retval = fd;
	kq->kq_fdp = curlwp->l_fd;
	fd_set_exclose(l, fd, (flags & O_CLOEXEC) != 0);
	fd_affix(curproc, fp, fd);
	return error;
}

/*
 * kqueue(2) system call.
 */
int
sys_kqueue(struct lwp *l, const void *v, register_t *retval)
{
	return kqueue1(l, 0, retval);
}

int
sys_kqueue1(struct lwp *l, const struct sys_kqueue1_args *uap,
    register_t *retval)
{
	/* {
		syscallarg(int) flags;
	} */
	return kqueue1(l, SCARG(uap, flags), retval);
}

/*
 * kevent(2) system call.
 */
int
kevent_fetch_changes(void *ctx, const struct kevent *changelist,
    struct kevent *changes, size_t index, int n)
{

	return copyin(changelist + index, changes, n * sizeof(*changes));
}

int
kevent_put_events(void *ctx, struct kevent *events,
    struct kevent *eventlist, size_t index, int n)
{

	return copyout(events, eventlist + index, n * sizeof(*events));
}

static const struct kevent_ops kevent_native_ops = {
	.keo_private = NULL,
	.keo_fetch_timeout = copyin,
	.keo_fetch_changes = kevent_fetch_changes,
	.keo_put_events = kevent_put_events,
};

int
sys___kevent50(struct lwp *l, const struct sys___kevent50_args *uap,
    register_t *retval)
{
	/* {
		syscallarg(int) fd;
		syscallarg(const struct kevent *) changelist;
		syscallarg(size_t) nchanges;
		syscallarg(struct kevent *) eventlist;
		syscallarg(size_t) nevents;
		syscallarg(const struct timespec *) timeout;
	} */

	return kevent1(retval, SCARG(uap, fd), SCARG(uap, changelist),
	    SCARG(uap, nchanges), SCARG(uap, eventlist), SCARG(uap, nevents),
	    SCARG(uap, timeout), &kevent_native_ops);
}

int
kevent1(register_t *retval, int fd,
	const struct kevent *changelist, size_t nchanges,
	struct kevent *eventlist, size_t nevents,
	const struct timespec *timeout,
	const struct kevent_ops *keops)
{
	struct kevent *kevp;
	struct kqueue *kq;
	struct timespec	ts;
	size_t i, n, ichange;
	int nerrors, error;
	struct kevent kevbuf[KQ_NEVENTS];	/* approx 300 bytes on 64-bit */
	file_t *fp;

	/* check that we're dealing with a kq */
	fp = fd_getfile(fd);
	if (fp == NULL)
		return (EBADF);

	if (fp->f_type != DTYPE_KQUEUE) {
		fd_putfile(fd);
		return (EBADF);
	}

	if (timeout != NULL) {
		error = (*keops->keo_fetch_timeout)(timeout, &ts, sizeof(ts));
		if (error)
			goto done;
		timeout = &ts;
	}

	kq = fp->f_kqueue;
	nerrors = 0;
	ichange = 0;

	/* traverse list of events to register */
	while (nchanges > 0) {
		n = MIN(nchanges, __arraycount(kevbuf));
		error = (*keops->keo_fetch_changes)(keops->keo_private,
		    changelist, kevbuf, ichange, n);
		if (error)
			goto done;
		for (i = 0; i < n; i++) {
			kevp = &kevbuf[i];
			kevp->flags &= ~EV_SYSFLAGS;
			/* register each knote */
			error = kqueue_register(kq, kevp);
			if (!error && !(kevp->flags & EV_RECEIPT))
				continue;
			if (nevents == 0)
				goto done;
			kevp->flags = EV_ERROR;
			kevp->data = error;
			error = (*keops->keo_put_events)
				(keops->keo_private, kevp,
				 eventlist, nerrors, 1);
			if (error)
				goto done;
			nevents--;
			nerrors++;
		}
		nchanges -= n;	/* update the results */
		ichange += n;
	}
	if (nerrors) {
		*retval = nerrors;
		error = 0;
		goto done;
	}

	/* actually scan through the events */
	error = kqueue_scan(fp, nevents, eventlist, timeout, retval, keops,
	    kevbuf, __arraycount(kevbuf));
 done:
	fd_putfile(fd);
	return (error);
}

/*
 * Register a given kevent kev onto the kqueue
 */
static int
kqueue_register(struct kqueue *kq, struct kevent *kev)
{
	struct kfilter *kfilter;
	filedesc_t *fdp;
	file_t *fp;
	fdfile_t *ff;
	struct knote *kn, *newkn;
	struct klist *list;
	int error, fd, rv;

	fdp = kq->kq_fdp;
	fp = NULL;
	kn = NULL;
	error = 0;
	fd = 0;

	newkn = kmem_zalloc(sizeof(*newkn), KM_SLEEP);

	rw_enter(&kqueue_filter_lock, RW_READER);
	kfilter = kfilter_byfilter(kev->filter);
	if (kfilter == NULL || kfilter->filtops == NULL) {
		/* filter not found nor implemented */
		rw_exit(&kqueue_filter_lock);
		kmem_free(newkn, sizeof(*newkn));
		return (EINVAL);
	}

	/* search if knote already exists */
	if (kfilter->filtops->f_isfd) {
		/* monitoring a file descriptor */
		/* validate descriptor */
		if (kev->ident > INT_MAX
		    || (fp = fd_getfile(fd = kev->ident)) == NULL) {
			rw_exit(&kqueue_filter_lock);
			kmem_free(newkn, sizeof(*newkn));
			return EBADF;
		}
		mutex_enter(&fdp->fd_lock);
		ff = fdp->fd_dt->dt_ff[fd];
		if (ff->ff_refcnt & FR_CLOSING) {
			error = EBADF;
			goto doneunlock;
		}
		if (fd <= fdp->fd_lastkqfile) {
			SLIST_FOREACH(kn, &ff->ff_knlist, kn_link) {
				if (kq == kn->kn_kq &&
				    kev->filter == kn->kn_filter)
					break;
			}
		}
	} else {
		/*
		 * not monitoring a file descriptor, so
		 * lookup knotes in internal hash table
		 */
		mutex_enter(&fdp->fd_lock);
		if (fdp->fd_knhashmask != 0) {
			list = &fdp->fd_knhash[
			    KN_HASH((u_long)kev->ident, fdp->fd_knhashmask)];
			SLIST_FOREACH(kn, list, kn_link) {
				if (kev->ident == kn->kn_id &&
				    kq == kn->kn_kq &&
				    kev->filter == kn->kn_filter)
					break;
			}
		}
	}

	/*
	 * kn now contains the matching knote, or NULL if no match
	 */
	if (kn == NULL) {
		if (kev->flags & EV_ADD) {
			/* create new knote */
			kn = newkn;
			newkn = NULL;
			kn->kn_obj = fp;
			kn->kn_id = kev->ident;
			kn->kn_kq = kq;
			kn->kn_fop = kfilter->filtops;
			kn->kn_kfilter = kfilter;
			kn->kn_sfflags = kev->fflags;
			kn->kn_sdata = kev->data;
			kev->fflags = 0;
			kev->data = 0;
			kn->kn_kevent = *kev;

			KASSERT(kn->kn_fop != NULL);
			/*
			 * apply reference count to knote structure, and
			 * do not release it at the end of this routine.
			 */
			fp = NULL;

			if (!kn->kn_fop->f_isfd) {
				/*
				 * If knote is not on an fd, store on
				 * internal hash table.
				 */
				if (fdp->fd_knhashmask == 0) {
					/* XXXAD can block with fd_lock held */
					fdp->fd_knhash = hashinit(KN_HASHSIZE,
					    HASH_LIST, true,
					    &fdp->fd_knhashmask);
				}
				list = &fdp->fd_knhash[KN_HASH(kn->kn_id,
				    fdp->fd_knhashmask)];
			} else {
				/* Otherwise, knote is on an fd. */
				list = (struct klist *)
				    &fdp->fd_dt->dt_ff[kn->kn_id]->ff_knlist;
				if ((int)kn->kn_id > fdp->fd_lastkqfile)
					fdp->fd_lastkqfile = kn->kn_id;
			}
			SLIST_INSERT_HEAD(list, kn, kn_link);

			KERNEL_LOCK(1, NULL);		/* XXXSMP */
			error = (*kfilter->filtops->f_attach)(kn);
			KERNEL_UNLOCK_ONE(NULL);	/* XXXSMP */
			if (error != 0) {
#ifdef DEBUG
				struct proc *p = curlwp->l_proc;
				const file_t *ft = kn->kn_obj;
				printf("%s: %s[%d]: event type %d not "
				    "supported for file type %d/%s "
				    "(error %d)\n", __func__,
				    p->p_comm, p->p_pid,
				    kn->kn_filter, ft ? ft->f_type : -1,
				    ft ? ft->f_ops->fo_name : "?", error);
#endif

				/* knote_detach() drops fdp->fd_lock */
				knote_detach(kn, fdp, false);
				goto done;
			}
			atomic_inc_uint(&kfilter->refcnt);
			goto done_ev_add;
		} else {
			/* No matching knote and the EV_ADD flag is not set. */
			error = ENOENT;
			goto doneunlock;
		}
<<<<<<< HEAD
	}

	if (kev->flags & EV_DELETE) {
		/* knote_detach() drops fdp->fd_lock */
		knote_detach(kn, fdp, true);
		goto done;
	}

	/*
	 * The user may change some filter values after the
	 * initial EV_ADD, but doing so will not reset any
	 * filter which have already been triggered.
	 */
	kn->kn_kevent.udata = kev->udata;
	KASSERT(kn->kn_fop != NULL);
	if (!kn->kn_fop->f_isfd && kn->kn_fop->f_touch != NULL) {
		KERNEL_LOCK(1, NULL);			/* XXXSMP */
		(*kn->kn_fop->f_touch)(kn, kev, EVENT_REGISTER);
		KERNEL_UNLOCK_ONE(NULL);		/* XXXSMP */
	} else {
		kn->kn_sfflags = kev->fflags;
		kn->kn_sdata = kev->data;
	}

=======
	}

	if (kev->flags & EV_DELETE) {
		/* knote_detach() drops fdp->fd_lock */
		knote_detach(kn, fdp, true);
		goto done;
	}

	/*
	 * The user may change some filter values after the
	 * initial EV_ADD, but doing so will not reset any
	 * filter which have already been triggered.
	 */
	kn->kn_kevent.udata = kev->udata;
	KASSERT(kn->kn_fop != NULL);
	if (!kn->kn_fop->f_isfd && kn->kn_fop->f_touch != NULL) {
		mutex_spin_enter(&kq->kq_lock);
		(*kn->kn_fop->f_touch)(kn, kev, EVENT_REGISTER);
		mutex_spin_exit(&kq->kq_lock);
	} else {
		kn->kn_sfflags = kev->fflags;
		kn->kn_sdata = kev->data;
	}

>>>>>>> 9e014010
	/*
	 * We can get here if we are trying to attach
	 * an event to a file descriptor that does not
	 * support events, and the attach routine is
	 * broken and does not return an error.
	 */
done_ev_add:
	KASSERT(kn->kn_fop != NULL);
	KASSERT(kn->kn_fop->f_event != NULL);
	KERNEL_LOCK(1, NULL);			/* XXXSMP */
	rv = (*kn->kn_fop->f_event)(kn, 0);
	KERNEL_UNLOCK_ONE(NULL);		/* XXXSMP */
	if (rv)
		knote_activate(kn);

	/* disable knote */
	if ((kev->flags & EV_DISABLE)) {
		mutex_spin_enter(&kq->kq_lock);
		if ((kn->kn_status & KN_DISABLED) == 0)
			kn->kn_status |= KN_DISABLED;
		mutex_spin_exit(&kq->kq_lock);
	}

	/* enable knote */
	if ((kev->flags & EV_ENABLE)) {
		knote_enqueue(kn);
	}
doneunlock:
	mutex_exit(&fdp->fd_lock);
 done:
	rw_exit(&kqueue_filter_lock);
	if (newkn != NULL)
		kmem_free(newkn, sizeof(*newkn));
	if (fp != NULL)
		fd_putfile(fd);
	return (error);
}

#if defined(DEBUG)
#define KN_FMT(buf, kn) \
    (snprintb((buf), sizeof(buf), __KN_FLAG_BITS, (kn)->kn_status), buf)

static void
kqueue_check(const char *func, size_t line, const struct kqueue *kq)
{
	const struct knote *kn;
	int count;
	int nmarker;
	char buf[128];

	KASSERT(mutex_owned(&kq->kq_lock));
	KASSERT(kq->kq_count >= 0);

	count = 0;
	nmarker = 0;
	TAILQ_FOREACH(kn, &kq->kq_head, kn_tqe) {
		if ((kn->kn_status & (KN_MARKER | KN_QUEUED)) == 0) {
			panic("%s,%zu: kq=%p kn=%p !(MARKER|QUEUED) %s",
			    func, line, kq, kn, KN_FMT(buf, kn));
		}
		if ((kn->kn_status & KN_MARKER) == 0) {
			if (kn->kn_kq != kq) {
				panic("%s,%zu: kq=%p kn(%p) != kn->kq(%p): %s",
				    func, line, kq, kn, kn->kn_kq,
				    KN_FMT(buf, kn));
			}
			if ((kn->kn_status & KN_ACTIVE) == 0) {
				panic("%s,%zu: kq=%p kn=%p: !ACTIVE %s",
				    func, line, kq, kn, KN_FMT(buf, kn));
			}
			count++;
			if (count > kq->kq_count) {
				panic("%s,%zu: kq=%p kq->kq_count(%d) != "
				    "count(%d), nmarker=%d",
		    		    func, line, kq, kq->kq_count, count,
				    nmarker);
			}
		} else {
			nmarker++;
#if 0
			if (nmarker > 10000) {
				panic("%s,%zu: kq=%p too many markers: "
				    "%d != %d, nmarker=%d",
				    func, line, kq, kq->kq_count, count,
				    nmarker);
			}
#endif
		}
	}
}
#define kq_check(a) kqueue_check(__func__, __LINE__, (a))
#else /* defined(DEBUG) */
#define	kq_check(a)	/* nothing */
#endif /* defined(DEBUG) */

/*
 * Scan through the list of events on fp (for a maximum of maxevents),
 * returning the results in to ulistp. Timeout is determined by tsp; if
 * NULL, wait indefinitely, if 0 valued, perform a poll, otherwise wait
 * as appropriate.
 */
static int
kqueue_scan(file_t *fp, size_t maxevents, struct kevent *ulistp,
	    const struct timespec *tsp, register_t *retval,
	    const struct kevent_ops *keops, struct kevent *kevbuf,
	    size_t kevcnt)
{
	struct kqueue	*kq;
	struct kevent	*kevp;
	struct timespec	ats, sleepts;
	struct knote	*kn, *marker, morker;
	size_t		count, nkev, nevents;
<<<<<<< HEAD
	int		timeout, error, touch, rv;
=======
	int		timeout, error, touch, rv, influx;
>>>>>>> 9e014010
	filedesc_t	*fdp;

	fdp = curlwp->l_fd;
	kq = fp->f_kqueue;
	count = maxevents;
	nkev = nevents = error = 0;
	if (count == 0) {
		*retval = 0;
		return 0;
	}

	if (tsp) {				/* timeout supplied */
		ats = *tsp;
		if (inittimeleft(&ats, &sleepts) == -1) {
			*retval = maxevents;
			return EINVAL;
		}
		timeout = tstohz(&ats);
		if (timeout <= 0)
			timeout = -1;           /* do poll */
	} else {
		/* no timeout, wait forever */
		timeout = 0;
	}

	memset(&morker, 0, sizeof(morker));
	marker = &morker;
	marker->kn_status = KN_MARKER;
	mutex_spin_enter(&kq->kq_lock);
 retry:
	kevp = kevbuf;
	if (kq->kq_count == 0) {
		if (timeout >= 0) {
			error = cv_timedwait_sig(&kq->kq_cv,
			    &kq->kq_lock, timeout);
			if (error == 0) {
				 if (tsp == NULL || (timeout =
				     gettimeleft(&ats, &sleepts)) > 0)
					goto retry;
			} else {
				/* don't restart after signals... */
				if (error == ERESTART)
					error = EINTR;
				if (error == EWOULDBLOCK)
					error = 0;
			}
		}
		mutex_spin_exit(&kq->kq_lock);
		goto done;
	}

	/* mark end of knote list */
	TAILQ_INSERT_TAIL(&kq->kq_head, marker, kn_tqe);
	influx = 0;

	/*
	 * Acquire the fdp->fd_lock interlock to avoid races with
	 * file creation/destruction from other threads.
	 */
relock:
	mutex_spin_exit(&kq->kq_lock);
	mutex_enter(&fdp->fd_lock);
	mutex_spin_enter(&kq->kq_lock);

	while (count != 0) {
		kn = TAILQ_FIRST(&kq->kq_head);	/* get next knote */

		if ((kn->kn_status & KN_MARKER) != 0 && kn != marker) {
			if (influx) {
				influx = 0;
				KQ_FLUX_WAKEUP(kq);
			}
			mutex_exit(&fdp->fd_lock);
			(void)cv_wait(&kq->kq_cv, &kq->kq_lock);
			goto relock;
		}

		TAILQ_REMOVE(&kq->kq_head, kn, kn_tqe);
		if (kn == marker) {
			/* it's our marker, stop */
			KQ_FLUX_WAKEUP(kq);
			if (count == maxevents) {
				mutex_exit(&fdp->fd_lock);
				goto retry;
			}
			break;
		}
		KASSERT((kn->kn_status & KN_BUSY) == 0);

		kq_check(kq);
		kn->kn_status &= ~KN_QUEUED;
		kn->kn_status |= KN_BUSY;
		kq_check(kq);
		if (kn->kn_status & KN_DISABLED) {
			kn->kn_status &= ~KN_BUSY;
			kq->kq_count--;
			/* don't want disabled events */
			continue;
		}
		if ((kn->kn_flags & EV_ONESHOT) == 0) {
			mutex_spin_exit(&kq->kq_lock);
			KASSERT(kn->kn_fop != NULL);
			KASSERT(kn->kn_fop->f_event != NULL);
			KERNEL_LOCK(1, NULL);		/* XXXSMP */
			KASSERT(mutex_owned(&fdp->fd_lock));
			rv = (*kn->kn_fop->f_event)(kn, 0);
			KERNEL_UNLOCK_ONE(NULL);	/* XXXSMP */
			mutex_spin_enter(&kq->kq_lock);
			/* Re-poll if note was re-enqueued. */
			if ((kn->kn_status & KN_QUEUED) != 0) {
				kn->kn_status &= ~KN_BUSY;
				/* Re-enqueue raised kq_count, lower it again */
				kq->kq_count--;
				influx = 1;
				continue;
			}
			if (rv == 0) {
				/*
				 * non-ONESHOT event that hasn't
				 * triggered again, so de-queue.
				 */
				kn->kn_status &= ~(KN_ACTIVE|KN_BUSY);
				kq->kq_count--;
				influx = 1;
				continue;
			}
<<<<<<< HEAD
			KASSERT(kn->kn_fop != NULL);
			touch = (!kn->kn_fop->f_isfd &&
					kn->kn_fop->f_touch != NULL);
			/* XXXAD should be got from f_event if !oneshot. */
			if (touch) {
				mutex_spin_exit(&kq->kq_lock);
				KERNEL_LOCK(1, NULL);		/* XXXSMP */
				(*kn->kn_fop->f_touch)(kn, kevp, EVENT_PROCESS);
				KERNEL_UNLOCK_ONE(NULL);	/* XXXSMP */
				mutex_spin_enter(&kq->kq_lock);
			} else {
				*kevp = kn->kn_kevent;
			}
			kevp++;
			nkev++;
			if (kn->kn_flags & EV_ONESHOT) {
				/* delete ONESHOT events after retrieval */
				kn->kn_status &= ~KN_BUSY;
				mutex_spin_exit(&kq->kq_lock);
				knote_detach(kn, fdp, true);
				mutex_enter(&fdp->fd_lock);
				mutex_spin_enter(&kq->kq_lock);
			} else if (kn->kn_flags & EV_CLEAR) {
				/* clear state after retrieval */
				kn->kn_data = 0;
				kn->kn_fflags = 0;
				/*
				 * Manually clear knotes who weren't
				 * 'touch'ed.
				 */
				if (touch == 0) {
					kn->kn_data = 0;
					kn->kn_fflags = 0;
				}
				kn->kn_status &= ~(KN_QUEUED|KN_ACTIVE|KN_BUSY);
			} else if (kn->kn_flags & EV_DISPATCH) {
				kn->kn_status |= KN_DISABLED;
				kn->kn_status &= ~(KN_QUEUED|KN_ACTIVE|KN_BUSY);
			} else {
				/* add event back on list */
				kq_check(kq);
				kn->kn_status |= KN_QUEUED;
				kn->kn_status &= ~KN_BUSY;
				TAILQ_INSERT_TAIL(&kq->kq_head, kn, kn_tqe);
				kq->kq_count++;
				kq_check(kq);
			}
			if (nkev == kevcnt) {
				/* do copyouts in kevcnt chunks */
				mutex_spin_exit(&kq->kq_lock);
				mutex_exit(&fdp->fd_lock);
				error = (*keops->keo_put_events)
				    (keops->keo_private,
				    kevbuf, ulistp, nevents, nkev);
				mutex_enter(&fdp->fd_lock);
				mutex_spin_enter(&kq->kq_lock);
				nevents += nkev;
				nkev = 0;
				kevp = kevbuf;
			}
			count--;
			if (error != 0 || count == 0) {
				/* remove marker */
				TAILQ_REMOVE(&kq->kq_head, marker, kn_tqe);
				break;
=======
		}
		KASSERT(kn->kn_fop != NULL);
		touch = (!kn->kn_fop->f_isfd &&
				kn->kn_fop->f_touch != NULL);
		/* XXXAD should be got from f_event if !oneshot. */
		if (touch) {
			(*kn->kn_fop->f_touch)(kn, kevp, EVENT_PROCESS);
		} else {
			*kevp = kn->kn_kevent;
		}
		kevp++;
		nkev++;
		influx = 1;
		if (kn->kn_flags & EV_ONESHOT) {
			/* delete ONESHOT events after retrieval */
			kn->kn_status &= ~KN_BUSY;
			kq->kq_count--;
			mutex_spin_exit(&kq->kq_lock);
			knote_detach(kn, fdp, true);
			mutex_enter(&fdp->fd_lock);
			mutex_spin_enter(&kq->kq_lock);
		} else if (kn->kn_flags & EV_CLEAR) {
			/* clear state after retrieval */
			kn->kn_data = 0;
			kn->kn_fflags = 0;
			/*
			 * Manually clear knotes who weren't
			 * 'touch'ed.
			 */
			if (touch == 0) {
				kn->kn_data = 0;
				kn->kn_fflags = 0;
>>>>>>> 9e014010
			}
			kn->kn_status &= ~(KN_ACTIVE|KN_BUSY);
			kq->kq_count--;
		} else if (kn->kn_flags & EV_DISPATCH) {
			kn->kn_status |= KN_DISABLED;
			kn->kn_status &= ~(KN_ACTIVE|KN_BUSY);
			kq->kq_count--;
		} else {
			/* add event back on list */
			kq_check(kq);
			kn->kn_status |= KN_QUEUED;
			kn->kn_status &= ~KN_BUSY;
			TAILQ_INSERT_TAIL(&kq->kq_head, kn, kn_tqe);
			kq_check(kq);
		}

		if (nkev == kevcnt) {
			/* do copyouts in kevcnt chunks */
			influx = 0;
			KQ_FLUX_WAKEUP(kq);
			mutex_spin_exit(&kq->kq_lock);
			mutex_exit(&fdp->fd_lock);
			error = (*keops->keo_put_events)
			    (keops->keo_private,
			    kevbuf, ulistp, nevents, nkev);
			mutex_enter(&fdp->fd_lock);
			mutex_spin_enter(&kq->kq_lock);
			nevents += nkev;
			nkev = 0;
			kevp = kevbuf;
		}
		count--;
		if (error != 0 || count == 0) {
			/* remove marker */
			TAILQ_REMOVE(&kq->kq_head, marker, kn_tqe);
			break;
		}
	}
	KQ_FLUX_WAKEUP(kq);
	mutex_spin_exit(&kq->kq_lock);
	mutex_exit(&fdp->fd_lock);

done:
	if (nkev != 0) {
		/* copyout remaining events */
		error = (*keops->keo_put_events)(keops->keo_private,
		    kevbuf, ulistp, nevents, nkev);
	}
	*retval = maxevents - count;

	return error;
}

/*
 * fileops ioctl method for a kqueue descriptor.
 *
 * Two ioctls are currently supported. They both use struct kfilter_mapping:
 *	KFILTER_BYNAME		find name for filter, and return result in
 *				name, which is of size len.
 *	KFILTER_BYFILTER	find filter for name. len is ignored.
 */
/*ARGSUSED*/
static int
kqueue_ioctl(file_t *fp, u_long com, void *data)
{
	struct kfilter_mapping	*km;
	const struct kfilter	*kfilter;
	char			*name;
	int			error;

	km = data;
	error = 0;
	name = kmem_alloc(KFILTER_MAXNAME, KM_SLEEP);

	switch (com) {
	case KFILTER_BYFILTER:	/* convert filter -> name */
		rw_enter(&kqueue_filter_lock, RW_READER);
		kfilter = kfilter_byfilter(km->filter);
		if (kfilter != NULL) {
			strlcpy(name, kfilter->name, KFILTER_MAXNAME);
			rw_exit(&kqueue_filter_lock);
			error = copyoutstr(name, km->name, km->len, NULL);
		} else {
			rw_exit(&kqueue_filter_lock);
			error = ENOENT;
		}
		break;

	case KFILTER_BYNAME:	/* convert name -> filter */
		error = copyinstr(km->name, name, KFILTER_MAXNAME, NULL);
		if (error) {
			break;
		}
		rw_enter(&kqueue_filter_lock, RW_READER);
		kfilter = kfilter_byname(name);
		if (kfilter != NULL)
			km->filter = kfilter->filter;
		else
			error = ENOENT;
		rw_exit(&kqueue_filter_lock);
		break;

	default:
		error = ENOTTY;
		break;

	}
	kmem_free(name, KFILTER_MAXNAME);
	return (error);
}

/*
 * fileops fcntl method for a kqueue descriptor.
 */
static int
kqueue_fcntl(file_t *fp, u_int com, void *data)
{

	return (ENOTTY);
}

/*
 * fileops poll method for a kqueue descriptor.
 * Determine if kqueue has events pending.
 */
static int
kqueue_poll(file_t *fp, int events)
{
	struct kqueue	*kq;
	int		revents;

	kq = fp->f_kqueue;

	revents = 0;
	if (events & (POLLIN | POLLRDNORM)) {
		mutex_spin_enter(&kq->kq_lock);
		if (kq->kq_count != 0) {
			revents |= events & (POLLIN | POLLRDNORM);
		} else {
			selrecord(curlwp, &kq->kq_sel);
		}
		kq_check(kq);
		mutex_spin_exit(&kq->kq_lock);
	}

	return revents;
}

/*
 * fileops stat method for a kqueue descriptor.
 * Returns dummy info, with st_size being number of events pending.
 */
static int
kqueue_stat(file_t *fp, struct stat *st)
{
	struct kqueue *kq;

	kq = fp->f_kqueue;

	memset(st, 0, sizeof(*st));
	st->st_size = kq->kq_count;
	st->st_blksize = sizeof(struct kevent);
	st->st_mode = S_IFIFO;

	return 0;
}

static void
kqueue_doclose(struct kqueue *kq, struct klist *list, int fd)
{
	struct knote *kn;
	filedesc_t *fdp;

	fdp = kq->kq_fdp;

	KASSERT(mutex_owned(&fdp->fd_lock));

	for (kn = SLIST_FIRST(list); kn != NULL;) {
		if (kq != kn->kn_kq) {
			kn = SLIST_NEXT(kn, kn_link);
			continue;
		}
		knote_detach(kn, fdp, true);
		mutex_enter(&fdp->fd_lock);
		kn = SLIST_FIRST(list);
	}
}


/*
 * fileops close method for a kqueue descriptor.
 */
static int
kqueue_close(file_t *fp)
{
	struct kqueue *kq;
	filedesc_t *fdp;
	fdfile_t *ff;
	int i;

	kq = fp->f_kqueue;
	fp->f_kqueue = NULL;
	fp->f_type = 0;
	fdp = curlwp->l_fd;

	mutex_enter(&fdp->fd_lock);
	for (i = 0; i <= fdp->fd_lastkqfile; i++) {
		if ((ff = fdp->fd_dt->dt_ff[i]) == NULL)
			continue;
		kqueue_doclose(kq, (struct klist *)&ff->ff_knlist, i);
	}
	if (fdp->fd_knhashmask != 0) {
		for (i = 0; i < fdp->fd_knhashmask + 1; i++) {
			kqueue_doclose(kq, &fdp->fd_knhash[i], -1);
		}
	}
	mutex_exit(&fdp->fd_lock);

	KASSERT(kq->kq_count == 0);
	mutex_destroy(&kq->kq_lock);
	cv_destroy(&kq->kq_cv);
	seldestroy(&kq->kq_sel);
	kmem_free(kq, sizeof(*kq));

	return (0);
}

/*
 * struct fileops kqfilter method for a kqueue descriptor.
 * Event triggered when monitored kqueue changes.
 */
static int
kqueue_kqfilter(file_t *fp, struct knote *kn)
{
	struct kqueue *kq;

	kq = ((file_t *)kn->kn_obj)->f_kqueue;

	KASSERT(fp == kn->kn_obj);

	if (kn->kn_filter != EVFILT_READ)
		return 1;

	kn->kn_fop = &kqread_filtops;
	mutex_enter(&kq->kq_lock);
	selrecord_knote(&kq->kq_sel, kn);
	mutex_exit(&kq->kq_lock);

	return 0;
}


/*
 * Walk down a list of knotes, activating them if their event has
 * triggered.  The caller's object lock (e.g. device driver lock)
 * must be held.
 */
void
knote(struct klist *list, long hint)
{
	struct knote *kn, *tmpkn;

	SLIST_FOREACH_SAFE(kn, list, kn_selnext, tmpkn) {
		KASSERT(kn->kn_fop != NULL);
		KASSERT(kn->kn_fop->f_event != NULL);
		if ((*kn->kn_fop->f_event)(kn, hint))
			knote_activate(kn);
	}
}

/*
 * Remove all knotes referencing a specified fd
 */
void
knote_fdclose(int fd)
{
	struct klist *list;
	struct knote *kn;
	filedesc_t *fdp;

	fdp = curlwp->l_fd;
	mutex_enter(&fdp->fd_lock);
	list = (struct klist *)&fdp->fd_dt->dt_ff[fd]->ff_knlist;
	while ((kn = SLIST_FIRST(list)) != NULL) {
		knote_detach(kn, fdp, true);
		mutex_enter(&fdp->fd_lock);
	}
	mutex_exit(&fdp->fd_lock);
}

/*
 * Drop knote.  Called with fdp->fd_lock held, and will drop before
 * returning.
 */
static void
knote_detach(struct knote *kn, filedesc_t *fdp, bool dofop)
{
	struct klist *list;
	struct kqueue *kq;

	kq = kn->kn_kq;

	KASSERT((kn->kn_status & KN_MARKER) == 0);
	KASSERT(mutex_owned(&fdp->fd_lock));

	KASSERT(kn->kn_fop != NULL);
	/* Remove from monitored object. */
	if (dofop) {
		KASSERT(kn->kn_fop->f_detach != NULL);
		KERNEL_LOCK(1, NULL);		/* XXXSMP */
		(*kn->kn_fop->f_detach)(kn);
		KERNEL_UNLOCK_ONE(NULL);	/* XXXSMP */
	}

	/* Remove from descriptor table. */
	if (kn->kn_fop->f_isfd)
		list = (struct klist *)&fdp->fd_dt->dt_ff[kn->kn_id]->ff_knlist;
	else
		list = &fdp->fd_knhash[KN_HASH(kn->kn_id, fdp->fd_knhashmask)];

	SLIST_REMOVE(list, kn, knote, kn_link);

	/* Remove from kqueue. */
again:
	mutex_spin_enter(&kq->kq_lock);
	if ((kn->kn_status & KN_QUEUED) != 0) {
		kq_check(kq);
		kq->kq_count--;
		TAILQ_REMOVE(&kq->kq_head, kn, kn_tqe);
		kn->kn_status &= ~KN_QUEUED;
		kq_check(kq);
	} else if (kn->kn_status & KN_BUSY) {
		mutex_spin_exit(&kq->kq_lock);
		goto again;
	}
	mutex_spin_exit(&kq->kq_lock);

	mutex_exit(&fdp->fd_lock);
	if (kn->kn_fop->f_isfd)
		fd_putfile(kn->kn_id);
	atomic_dec_uint(&kn->kn_kfilter->refcnt);
	kmem_free(kn, sizeof(*kn));
}

/*
 * Queue new event for knote.
 */
static void
knote_enqueue(struct knote *kn)
{
	struct kqueue *kq;

	KASSERT((kn->kn_status & KN_MARKER) == 0);

	kq = kn->kn_kq;

	mutex_spin_enter(&kq->kq_lock);
	if ((kn->kn_status & KN_DISABLED) != 0) {
		kn->kn_status &= ~KN_DISABLED;
	}
	if ((kn->kn_status & (KN_ACTIVE | KN_QUEUED)) == KN_ACTIVE) {
		kq_check(kq);
		kn->kn_status |= KN_QUEUED;
		TAILQ_INSERT_TAIL(&kq->kq_head, kn, kn_tqe);
		kq->kq_count++;
		kq_check(kq);
		cv_broadcast(&kq->kq_cv);
		selnotify(&kq->kq_sel, 0, NOTE_SUBMIT);
	}
	mutex_spin_exit(&kq->kq_lock);
}
/*
 * Queue new event for knote.
 */
static void
knote_activate(struct knote *kn)
{
	struct kqueue *kq;

	KASSERT((kn->kn_status & KN_MARKER) == 0);

	kq = kn->kn_kq;

	mutex_spin_enter(&kq->kq_lock);
	kn->kn_status |= KN_ACTIVE;
	if ((kn->kn_status & (KN_QUEUED | KN_DISABLED)) == 0) {
		kq_check(kq);
		kn->kn_status |= KN_QUEUED;
		TAILQ_INSERT_TAIL(&kq->kq_head, kn, kn_tqe);
		kq->kq_count++;
		kq_check(kq);
		cv_broadcast(&kq->kq_cv);
		selnotify(&kq->kq_sel, 0, NOTE_SUBMIT);
	}
	mutex_spin_exit(&kq->kq_lock);
}<|MERGE_RESOLUTION|>--- conflicted
+++ resolved
@@ -1,8 +1,4 @@
-<<<<<<< HEAD
-/*	$NetBSD: kern_event.c,v 1.109 2020/12/11 03:00:09 thorpej Exp $	*/
-=======
 /*	$NetBSD: kern_event.c,v 1.117 2021/01/27 06:59:08 skrll Exp $	*/
->>>>>>> 9e014010
 
 /*-
  * Copyright (c) 2008, 2009 The NetBSD Foundation, Inc.
@@ -63,11 +59,7 @@
  */
 
 #include <sys/cdefs.h>
-<<<<<<< HEAD
-__KERNEL_RCSID(0, "$NetBSD: kern_event.c,v 1.109 2020/12/11 03:00:09 thorpej Exp $");
-=======
 __KERNEL_RCSID(0, "$NetBSD: kern_event.c,v 1.117 2021/01/27 06:59:08 skrll Exp $");
->>>>>>> 9e014010
 
 #include <sys/param.h>
 #include <sys/systm.h>
@@ -843,17 +835,10 @@
 static void
 filt_usertouch(struct knote *kn, struct kevent *kev, long type)
 {
-<<<<<<< HEAD
-	struct kqueue *kq = kn->kn_kq;
 	int ffctrl;
 
-	mutex_spin_enter(&kq->kq_lock);
-=======
-	int ffctrl;
-
 	KASSERT(mutex_owned(&kn->kn_kq->kq_lock));
 
->>>>>>> 9e014010
 	switch (type) {
 	case EVENT_REGISTER:
 		if (kev->fflags & NOTE_TRIGGER)
@@ -904,10 +889,6 @@
 		panic("filt_usertouch() - invalid type (%ld)", type);
 		break;
 	}
-<<<<<<< HEAD
-	mutex_spin_exit(&kq->kq_lock);
-=======
->>>>>>> 9e014010
 }
 
 /*
@@ -943,7 +924,6 @@
 	.f_attach = NULL,
 	.f_detach = filt_seltruedetach,
 	.f_event = filt_seltrue,
-	.f_touch = NULL,
 };
 
 int
@@ -1278,32 +1258,6 @@
 			error = ENOENT;
 			goto doneunlock;
 		}
-<<<<<<< HEAD
-	}
-
-	if (kev->flags & EV_DELETE) {
-		/* knote_detach() drops fdp->fd_lock */
-		knote_detach(kn, fdp, true);
-		goto done;
-	}
-
-	/*
-	 * The user may change some filter values after the
-	 * initial EV_ADD, but doing so will not reset any
-	 * filter which have already been triggered.
-	 */
-	kn->kn_kevent.udata = kev->udata;
-	KASSERT(kn->kn_fop != NULL);
-	if (!kn->kn_fop->f_isfd && kn->kn_fop->f_touch != NULL) {
-		KERNEL_LOCK(1, NULL);			/* XXXSMP */
-		(*kn->kn_fop->f_touch)(kn, kev, EVENT_REGISTER);
-		KERNEL_UNLOCK_ONE(NULL);		/* XXXSMP */
-	} else {
-		kn->kn_sfflags = kev->fflags;
-		kn->kn_sdata = kev->data;
-	}
-
-=======
 	}
 
 	if (kev->flags & EV_DELETE) {
@@ -1328,7 +1282,6 @@
 		kn->kn_sdata = kev->data;
 	}
 
->>>>>>> 9e014010
 	/*
 	 * We can get here if we are trying to attach
 	 * an event to a file descriptor that does not
@@ -1441,11 +1394,7 @@
 	struct timespec	ats, sleepts;
 	struct knote	*kn, *marker, morker;
 	size_t		count, nkev, nevents;
-<<<<<<< HEAD
-	int		timeout, error, touch, rv;
-=======
 	int		timeout, error, touch, rv, influx;
->>>>>>> 9e014010
 	filedesc_t	*fdp;
 
 	fdp = curlwp->l_fd;
@@ -1572,73 +1521,6 @@
 				influx = 1;
 				continue;
 			}
-<<<<<<< HEAD
-			KASSERT(kn->kn_fop != NULL);
-			touch = (!kn->kn_fop->f_isfd &&
-					kn->kn_fop->f_touch != NULL);
-			/* XXXAD should be got from f_event if !oneshot. */
-			if (touch) {
-				mutex_spin_exit(&kq->kq_lock);
-				KERNEL_LOCK(1, NULL);		/* XXXSMP */
-				(*kn->kn_fop->f_touch)(kn, kevp, EVENT_PROCESS);
-				KERNEL_UNLOCK_ONE(NULL);	/* XXXSMP */
-				mutex_spin_enter(&kq->kq_lock);
-			} else {
-				*kevp = kn->kn_kevent;
-			}
-			kevp++;
-			nkev++;
-			if (kn->kn_flags & EV_ONESHOT) {
-				/* delete ONESHOT events after retrieval */
-				kn->kn_status &= ~KN_BUSY;
-				mutex_spin_exit(&kq->kq_lock);
-				knote_detach(kn, fdp, true);
-				mutex_enter(&fdp->fd_lock);
-				mutex_spin_enter(&kq->kq_lock);
-			} else if (kn->kn_flags & EV_CLEAR) {
-				/* clear state after retrieval */
-				kn->kn_data = 0;
-				kn->kn_fflags = 0;
-				/*
-				 * Manually clear knotes who weren't
-				 * 'touch'ed.
-				 */
-				if (touch == 0) {
-					kn->kn_data = 0;
-					kn->kn_fflags = 0;
-				}
-				kn->kn_status &= ~(KN_QUEUED|KN_ACTIVE|KN_BUSY);
-			} else if (kn->kn_flags & EV_DISPATCH) {
-				kn->kn_status |= KN_DISABLED;
-				kn->kn_status &= ~(KN_QUEUED|KN_ACTIVE|KN_BUSY);
-			} else {
-				/* add event back on list */
-				kq_check(kq);
-				kn->kn_status |= KN_QUEUED;
-				kn->kn_status &= ~KN_BUSY;
-				TAILQ_INSERT_TAIL(&kq->kq_head, kn, kn_tqe);
-				kq->kq_count++;
-				kq_check(kq);
-			}
-			if (nkev == kevcnt) {
-				/* do copyouts in kevcnt chunks */
-				mutex_spin_exit(&kq->kq_lock);
-				mutex_exit(&fdp->fd_lock);
-				error = (*keops->keo_put_events)
-				    (keops->keo_private,
-				    kevbuf, ulistp, nevents, nkev);
-				mutex_enter(&fdp->fd_lock);
-				mutex_spin_enter(&kq->kq_lock);
-				nevents += nkev;
-				nkev = 0;
-				kevp = kevbuf;
-			}
-			count--;
-			if (error != 0 || count == 0) {
-				/* remove marker */
-				TAILQ_REMOVE(&kq->kq_head, marker, kn_tqe);
-				break;
-=======
 		}
 		KASSERT(kn->kn_fop != NULL);
 		touch = (!kn->kn_fop->f_isfd &&
@@ -1671,7 +1553,6 @@
 			if (touch == 0) {
 				kn->kn_data = 0;
 				kn->kn_fflags = 0;
->>>>>>> 9e014010
 			}
 			kn->kn_status &= ~(KN_ACTIVE|KN_BUSY);
 			kq->kq_count--;
