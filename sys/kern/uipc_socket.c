--- conflicted
+++ resolved
@@ -1,8 +1,4 @@
-<<<<<<< HEAD
-/*	$NetBSD: uipc_socket.c,v 1.264 2018/06/06 09:46:46 roy Exp $	*/
-=======
 /*	$NetBSD: uipc_socket.c,v 1.265 2018/09/03 16:29:35 riastradh Exp $	*/
->>>>>>> 598bd837
 
 /*-
  * Copyright (c) 2002, 2007, 2008, 2009 The NetBSD Foundation, Inc.
@@ -75,11 +71,7 @@
  */
 
 #include <sys/cdefs.h>
-<<<<<<< HEAD
-__KERNEL_RCSID(0, "$NetBSD: uipc_socket.c,v 1.264 2018/06/06 09:46:46 roy Exp $");
-=======
 __KERNEL_RCSID(0, "$NetBSD: uipc_socket.c,v 1.265 2018/09/03 16:29:35 riastradh Exp $");
->>>>>>> 598bd837
 
 #ifdef _KERNEL_OPT
 #include "opt_compat_netbsd.h"
@@ -671,11 +663,7 @@
 		so->so_options |= SO_ACCEPTCONN;
 	if (backlog < 0)
 		backlog = 0;
-<<<<<<< HEAD
-	so->so_qlimit = min(backlog, somaxconn);
-=======
 	so->so_qlimit = uimin(backlog, somaxconn);
->>>>>>> 598bd837
 
 	error = (*so->so_proto->pr_usrreqs->pr_listen)(so, l);
 	if (error != 0) {
