<<<<<<< HEAD
/*	$NetBSD: uipc_socket.c,v 1.292 2020/10/17 09:06:15 mlelstv Exp $	*/
=======
/*	$NetBSD: uipc_socket.c,v 1.293 2020/11/23 00:52:53 chs Exp $	*/
>>>>>>> ba48e27f

/*
 * Copyright (c) 2002, 2007, 2008, 2009 The NetBSD Foundation, Inc.
 * All rights reserved.
 *
 * This code is derived from software contributed to The NetBSD Foundation
 * by Jason R. Thorpe of Wasabi Systems, Inc, and by Andrew Doran.
 *
 * Redistribution and use in source and binary forms, with or without
 * modification, are permitted provided that the following conditions
 * are met:
 * 1. Redistributions of source code must retain the above copyright
 *    notice, this list of conditions and the following disclaimer.
 * 2. Redistributions in binary form must reproduce the above copyright
 *    notice, this list of conditions and the following disclaimer in the
 *    documentation and/or other materials provided with the distribution.
 *
 * THIS SOFTWARE IS PROVIDED BY THE NETBSD FOUNDATION, INC. AND CONTRIBUTORS
 * ``AS IS'' AND ANY EXPRESS OR IMPLIED WARRANTIES, INCLUDING, BUT NOT LIMITED
 * TO, THE IMPLIED WARRANTIES OF MERCHANTABILITY AND FITNESS FOR A PARTICULAR
 * PURPOSE ARE DISCLAIMED.  IN NO EVENT SHALL THE FOUNDATION OR CONTRIBUTORS
 * BE LIABLE FOR ANY DIRECT, INDIRECT, INCIDENTAL, SPECIAL, EXEMPLARY, OR
 * CONSEQUENTIAL DAMAGES (INCLUDING, BUT NOT LIMITED TO, PROCUREMENT OF
 * SUBSTITUTE GOODS OR SERVICES; LOSS OF USE, DATA, OR PROFITS; OR BUSINESS
 * INTERRUPTION) HOWEVER CAUSED AND ON ANY THEORY OF LIABILITY, WHETHER IN
 * CONTRACT, STRICT LIABILITY, OR TORT (INCLUDING NEGLIGENCE OR OTHERWISE)
 * ARISING IN ANY WAY OUT OF THE USE OF THIS SOFTWARE, EVEN IF ADVISED OF THE
 * POSSIBILITY OF SUCH DAMAGE.
 */

/*
 * Copyright (c) 2004 The FreeBSD Foundation
 * Copyright (c) 2004 Robert Watson
 * Copyright (c) 1982, 1986, 1988, 1990, 1993
 *	The Regents of the University of California.  All rights reserved.
 *
 * Redistribution and use in source and binary forms, with or without
 * modification, are permitted provided that the following conditions
 * are met:
 * 1. Redistributions of source code must retain the above copyright
 *    notice, this list of conditions and the following disclaimer.
 * 2. Redistributions in binary form must reproduce the above copyright
 *    notice, this list of conditions and the following disclaimer in the
 *    documentation and/or other materials provided with the distribution.
 * 3. Neither the name of the University nor the names of its contributors
 *    may be used to endorse or promote products derived from this software
 *    without specific prior written permission.
 *
 * THIS SOFTWARE IS PROVIDED BY THE REGENTS AND CONTRIBUTORS ``AS IS'' AND
 * ANY EXPRESS OR IMPLIED WARRANTIES, INCLUDING, BUT NOT LIMITED TO, THE
 * IMPLIED WARRANTIES OF MERCHANTABILITY AND FITNESS FOR A PARTICULAR PURPOSE
 * ARE DISCLAIMED.  IN NO EVENT SHALL THE REGENTS OR CONTRIBUTORS BE LIABLE
 * FOR ANY DIRECT, INDIRECT, INCIDENTAL, SPECIAL, EXEMPLARY, OR CONSEQUENTIAL
 * DAMAGES (INCLUDING, BUT NOT LIMITED TO, PROCUREMENT OF SUBSTITUTE GOODS
 * OR SERVICES; LOSS OF USE, DATA, OR PROFITS; OR BUSINESS INTERRUPTION)
 * HOWEVER CAUSED AND ON ANY THEORY OF LIABILITY, WHETHER IN CONTRACT, STRICT
 * LIABILITY, OR TORT (INCLUDING NEGLIGENCE OR OTHERWISE) ARISING IN ANY WAY
 * OUT OF THE USE OF THIS SOFTWARE, EVEN IF ADVISED OF THE POSSIBILITY OF
 * SUCH DAMAGE.
 *
 *	@(#)uipc_socket.c	8.6 (Berkeley) 5/2/95
 */

/*
 * Socket operation routines.
 *
 * These routines are called by the routines in sys_socket.c or from a
 * system process, and implement the semantics of socket operations by
 * switching out to the protocol specific routines.
 */

#include <sys/cdefs.h>
<<<<<<< HEAD
__KERNEL_RCSID(0, "$NetBSD: uipc_socket.c,v 1.292 2020/10/17 09:06:15 mlelstv Exp $");
=======
__KERNEL_RCSID(0, "$NetBSD: uipc_socket.c,v 1.293 2020/11/23 00:52:53 chs Exp $");
>>>>>>> ba48e27f

#ifdef _KERNEL_OPT
#include "opt_compat_netbsd.h"
#include "opt_sock_counters.h"
#include "opt_sosend_loan.h"
#include "opt_mbuftrace.h"
#include "opt_somaxkva.h"
#include "opt_multiprocessor.h"	/* XXX */
#include "opt_sctp.h"
#endif

#include <sys/param.h>
#include <sys/systm.h>
#include <sys/proc.h>
#include <sys/file.h>
#include <sys/filedesc.h>
#include <sys/kmem.h>
#include <sys/mbuf.h>
#include <sys/domain.h>
#include <sys/kernel.h>
#include <sys/protosw.h>
#include <sys/socket.h>
#include <sys/socketvar.h>
#include <sys/signalvar.h>
#include <sys/resourcevar.h>
#include <sys/uidinfo.h>
#include <sys/event.h>
#include <sys/poll.h>
#include <sys/kauth.h>
#include <sys/mutex.h>
#include <sys/condvar.h>
#include <sys/kthread.h>
#include <sys/compat_stub.h>

#include <compat/sys/time.h>
#include <compat/sys/socket.h>

#include <uvm/uvm_extern.h>
#include <uvm/uvm_loan.h>
#include <uvm/uvm_page.h>

#ifdef SCTP
#include <netinet/sctp_route.h>
#endif

MALLOC_DEFINE(M_SONAME, "soname", "socket name");

extern const struct fileops socketops;

static int	sooptions;
extern int	somaxconn;			/* patchable (XXX sysctl) */
int		somaxconn = SOMAXCONN;
kmutex_t	*softnet_lock;

#ifdef SOSEND_COUNTERS
#include <sys/device.h>

static struct evcnt sosend_loan_big = EVCNT_INITIALIZER(EVCNT_TYPE_MISC,
    NULL, "sosend", "loan big");
static struct evcnt sosend_copy_big = EVCNT_INITIALIZER(EVCNT_TYPE_MISC,
    NULL, "sosend", "copy big");
static struct evcnt sosend_copy_small = EVCNT_INITIALIZER(EVCNT_TYPE_MISC,
    NULL, "sosend", "copy small");
static struct evcnt sosend_kvalimit = EVCNT_INITIALIZER(EVCNT_TYPE_MISC,
    NULL, "sosend", "kva limit");

#define	SOSEND_COUNTER_INCR(ev)		(ev)->ev_count++

EVCNT_ATTACH_STATIC(sosend_loan_big);
EVCNT_ATTACH_STATIC(sosend_copy_big);
EVCNT_ATTACH_STATIC(sosend_copy_small);
EVCNT_ATTACH_STATIC(sosend_kvalimit);
#else

#define	SOSEND_COUNTER_INCR(ev)		/* nothing */

#endif /* SOSEND_COUNTERS */

#if defined(SOSEND_NO_LOAN) || defined(MULTIPROCESSOR)
int sock_loan_thresh = -1;
#else
int sock_loan_thresh = 4096;
#endif

static kmutex_t so_pendfree_lock;
static struct mbuf *so_pendfree = NULL;

#ifndef SOMAXKVA
#define	SOMAXKVA (16 * 1024 * 1024)
#endif
int somaxkva = SOMAXKVA;
static int socurkva;
static kcondvar_t socurkva_cv;

#ifndef SOFIXEDBUF
#define SOFIXEDBUF true
#endif
bool sofixedbuf = SOFIXEDBUF;

static kauth_listener_t socket_listener;

#define	SOCK_LOAN_CHUNK		65536

static void sopendfree_thread(void *);
static kcondvar_t pendfree_thread_cv;
static lwp_t *sopendfree_lwp;

static void sysctl_kern_socket_setup(void);
static struct sysctllog *socket_sysctllog;

static vsize_t
sokvareserve(struct socket *so, vsize_t len)
{
	int error;

	mutex_enter(&so_pendfree_lock);
	while (socurkva + len > somaxkva) {
		SOSEND_COUNTER_INCR(&sosend_kvalimit);
		error = cv_wait_sig(&socurkva_cv, &so_pendfree_lock);
		if (error) {
			len = 0;
			break;
		}
	}
	socurkva += len;
	mutex_exit(&so_pendfree_lock);
	return len;
}

static void
sokvaunreserve(vsize_t len)
{

	mutex_enter(&so_pendfree_lock);
	socurkva -= len;
	cv_broadcast(&socurkva_cv);
	mutex_exit(&so_pendfree_lock);
}

/*
 * sokvaalloc: allocate kva for loan.
 */
vaddr_t
sokvaalloc(vaddr_t sva, vsize_t len, struct socket *so)
{
	vaddr_t lva;

	if (sokvareserve(so, len) == 0)
		return 0;

	lva = uvm_km_alloc(kernel_map, len, atop(sva) & uvmexp.colormask,
	    UVM_KMF_COLORMATCH | UVM_KMF_VAONLY | UVM_KMF_WAITVA);
	if (lva == 0) {
		sokvaunreserve(len);
		return 0;
	}

	return lva;
}

/*
 * sokvafree: free kva for loan.
 */
void
sokvafree(vaddr_t sva, vsize_t len)
{

	uvm_km_free(kernel_map, sva, len, UVM_KMF_VAONLY);
	sokvaunreserve(len);
}

static void
sodoloanfree(struct vm_page **pgs, void *buf, size_t size)
{
	vaddr_t sva, eva;
	vsize_t len;
	int npgs;

	KASSERT(pgs != NULL);

	eva = round_page((vaddr_t) buf + size);
	sva = trunc_page((vaddr_t) buf);
	len = eva - sva;
	npgs = len >> PAGE_SHIFT;

	pmap_kremove(sva, len);
	pmap_update(pmap_kernel());
	uvm_unloan(pgs, npgs, UVM_LOAN_TOPAGE);
	sokvafree(sva, len);
}

/*
 * sopendfree_thread: free mbufs on "pendfree" list. Unlock and relock
 * so_pendfree_lock when freeing mbufs.
 */
static void
sopendfree_thread(void *v)
{
	struct mbuf *m, *next;
	size_t rv;

	mutex_enter(&so_pendfree_lock);

	for (;;) {
		rv = 0;
		while (so_pendfree != NULL) {
			m = so_pendfree;
			so_pendfree = NULL;
			mutex_exit(&so_pendfree_lock);

			for (; m != NULL; m = next) {
				next = m->m_next;
				KASSERT((~m->m_flags & (M_EXT|M_EXT_PAGES)) ==
				    0);
				KASSERT(m->m_ext.ext_refcnt == 0);

				rv += m->m_ext.ext_size;
				sodoloanfree(m->m_ext.ext_pgs, m->m_ext.ext_buf,
				    m->m_ext.ext_size);
				pool_cache_put(mb_cache, m);
			}

			mutex_enter(&so_pendfree_lock);
		}
		if (rv)
			cv_broadcast(&socurkva_cv);
		cv_wait(&pendfree_thread_cv, &so_pendfree_lock);
	}
	panic("sopendfree_thread");
	/* NOTREACHED */
}

void
soloanfree(struct mbuf *m, void *buf, size_t size, void *arg)
{

	KASSERT(m != NULL);

	/*
	 * postpone freeing mbuf.
	 *
	 * we can't do it in interrupt context
	 * because we need to put kva back to kernel_map.
	 */

	mutex_enter(&so_pendfree_lock);
	m->m_next = so_pendfree;
	so_pendfree = m;
	cv_signal(&pendfree_thread_cv);
	mutex_exit(&so_pendfree_lock);
}

static long
sosend_loan(struct socket *so, struct uio *uio, struct mbuf *m, long space)
{
	struct iovec *iov = uio->uio_iov;
	vaddr_t sva, eva;
	vsize_t len;
	vaddr_t lva;
	int npgs, error;
	vaddr_t va;
	int i;

	if (VMSPACE_IS_KERNEL_P(uio->uio_vmspace))
		return 0;

	if (iov->iov_len < (size_t) space)
		space = iov->iov_len;
	if (space > SOCK_LOAN_CHUNK)
		space = SOCK_LOAN_CHUNK;

	eva = round_page((vaddr_t) iov->iov_base + space);
	sva = trunc_page((vaddr_t) iov->iov_base);
	len = eva - sva;
	npgs = len >> PAGE_SHIFT;

	KASSERT(npgs <= M_EXT_MAXPAGES);

	lva = sokvaalloc(sva, len, so);
	if (lva == 0)
		return 0;

	error = uvm_loan(&uio->uio_vmspace->vm_map, sva, len,
	    m->m_ext.ext_pgs, UVM_LOAN_TOPAGE);
	if (error) {
		sokvafree(lva, len);
		return 0;
	}

	for (i = 0, va = lva; i < npgs; i++, va += PAGE_SIZE)
		pmap_kenter_pa(va, VM_PAGE_TO_PHYS(m->m_ext.ext_pgs[i]),
		    VM_PROT_READ, 0);
	pmap_update(pmap_kernel());

	lva += (vaddr_t) iov->iov_base & PAGE_MASK;

	MEXTADD(m, (void *) lva, space, M_MBUF, soloanfree, so);
	m->m_flags |= M_EXT_PAGES | M_EXT_ROMAP;

	uio->uio_resid -= space;
	/* uio_offset not updated, not set/used for write(2) */
	uio->uio_iov->iov_base = (char *)uio->uio_iov->iov_base + space;
	uio->uio_iov->iov_len -= space;
	if (uio->uio_iov->iov_len == 0) {
		uio->uio_iov++;
		uio->uio_iovcnt--;
	}

	return space;
}

static int
socket_listener_cb(kauth_cred_t cred, kauth_action_t action, void *cookie,
    void *arg0, void *arg1, void *arg2, void *arg3)
{
	int result;
	enum kauth_network_req req;

	result = KAUTH_RESULT_DEFER;
	req = (enum kauth_network_req)(uintptr_t)arg0;

	if ((action != KAUTH_NETWORK_SOCKET) &&
	    (action != KAUTH_NETWORK_BIND))
		return result;

	switch (req) {
	case KAUTH_REQ_NETWORK_BIND_PORT:
		result = KAUTH_RESULT_ALLOW;
		break;

	case KAUTH_REQ_NETWORK_SOCKET_DROP: {
		/* Normal users can only drop their own connections. */
		struct socket *so = (struct socket *)arg1;

		if (so->so_cred && proc_uidmatch(cred, so->so_cred) == 0)
			result = KAUTH_RESULT_ALLOW;

		break;
		}

	case KAUTH_REQ_NETWORK_SOCKET_OPEN:
		/* We allow "raw" routing/bluetooth sockets to anyone. */
		switch ((u_long)arg1) {
		case PF_ROUTE:
		case PF_OROUTE:
		case PF_BLUETOOTH:
		case PF_CAN:
			result = KAUTH_RESULT_ALLOW;
			break;
		default:
			/* Privileged, let secmodel handle this. */
			if ((u_long)arg2 == SOCK_RAW)
				break;
			result = KAUTH_RESULT_ALLOW;
			break;
		}
		break;

	case KAUTH_REQ_NETWORK_SOCKET_CANSEE:
		result = KAUTH_RESULT_ALLOW;

		break;

	default:
		break;
	}

	return result;
}

void
soinit(void)
{

	sysctl_kern_socket_setup();

#ifdef SCTP
	/* Update the SCTP function hooks if necessary*/

        vec_sctp_add_ip_address = sctp_add_ip_address;
        vec_sctp_delete_ip_address = sctp_delete_ip_address; 
#endif

	mutex_init(&so_pendfree_lock, MUTEX_DEFAULT, IPL_VM);
	softnet_lock = mutex_obj_alloc(MUTEX_DEFAULT, IPL_NONE);
	cv_init(&socurkva_cv, "sokva");
	cv_init(&pendfree_thread_cv, "sopendfr");
	soinit2();

	/* Set the initial adjusted socket buffer size. */
	if (sb_max_set(sb_max))
		panic("bad initial sb_max value: %lu", sb_max);

	socket_listener = kauth_listen_scope(KAUTH_SCOPE_NETWORK,
	    socket_listener_cb, NULL);
}

void
soinit1(void)
{
	int error = kthread_create(PRI_NONE, KTHREAD_MPSAFE, NULL,
	    sopendfree_thread, NULL, &sopendfree_lwp, "sopendfree");
	if (error)
		panic("soinit1 %d", error);
}

/*
 * socreate: create a new socket of the specified type and the protocol.
 *
 * => Caller may specify another socket for lock sharing (must not be held).
 * => Returns the new socket without lock held.
 */
int
socreate(int dom, struct socket **aso, int type, int proto, struct lwp *l,
    struct socket *lockso)
{
	const struct protosw *prp;
	struct socket *so;
	uid_t uid;
	int error;
	kmutex_t *lock;

	error = kauth_authorize_network(l->l_cred, KAUTH_NETWORK_SOCKET,
	    KAUTH_REQ_NETWORK_SOCKET_OPEN, KAUTH_ARG(dom), KAUTH_ARG(type),
	    KAUTH_ARG(proto));
	if (error != 0)
		return error;

	if (proto)
		prp = pffindproto(dom, proto, type);
	else
		prp = pffindtype(dom, type);
	if (prp == NULL) {
		/* no support for domain */
		if (pffinddomain(dom) == 0)
			return EAFNOSUPPORT;
		/* no support for socket type */
		if (proto == 0 && type != 0)
			return EPROTOTYPE;
		return EPROTONOSUPPORT;
	}
	if (prp->pr_usrreqs == NULL)
		return EPROTONOSUPPORT;
	if (prp->pr_type != type)
		return EPROTOTYPE;

	so = soget(true);
	so->so_type = type;
	so->so_proto = prp;
	so->so_send = sosend;
	so->so_receive = soreceive;
	so->so_options = sooptions;
#ifdef MBUFTRACE
	so->so_rcv.sb_mowner = &prp->pr_domain->dom_mowner;
	so->so_snd.sb_mowner = &prp->pr_domain->dom_mowner;
	so->so_mowner = &prp->pr_domain->dom_mowner;
#endif
	uid = kauth_cred_geteuid(l->l_cred);
	so->so_uidinfo = uid_find(uid);
	so->so_egid = kauth_cred_getegid(l->l_cred);
	so->so_cpid = l->l_proc->p_pid;

	/*
	 * Lock assigned and taken during PCB attach, unless we share
	 * the lock with another socket, e.g. socketpair(2) case.
	 */
	if (lockso) {
		lock = lockso->so_lock;
		so->so_lock = lock;
		mutex_obj_hold(lock);
		mutex_enter(lock);
	}

	/* Attach the PCB (returns with the socket lock held). */
	error = (*prp->pr_usrreqs->pr_attach)(so, proto);
	KASSERT(solocked(so));

	if (error) {
		KASSERT(so->so_pcb == NULL);
		so->so_state |= SS_NOFDREF;
		sofree(so);
		return error;
	}
	so->so_cred = kauth_cred_dup(l->l_cred);
	sounlock(so);

	*aso = so;
	return 0;
}

/*
 * fsocreate: create a socket and a file descriptor associated with it.
 *
 * => On success, write file descriptor to fdout and return zero.
 * => On failure, return non-zero; *fdout will be undefined.
 */
int
fsocreate(int domain, struct socket **sop, int type, int proto, int *fdout)
{
	lwp_t *l = curlwp;
	int error, fd, flags;
	struct socket *so;
	struct file *fp;

	if ((error = fd_allocfile(&fp, &fd)) != 0) {
		return error;
	}
	flags = type & SOCK_FLAGS_MASK;
	fd_set_exclose(l, fd, (flags & SOCK_CLOEXEC) != 0);
	fp->f_flag = FREAD|FWRITE|((flags & SOCK_NONBLOCK) ? FNONBLOCK : 0)|
	    ((flags & SOCK_NOSIGPIPE) ? FNOSIGPIPE : 0);
	fp->f_type = DTYPE_SOCKET;
	fp->f_ops = &socketops;

	type &= ~SOCK_FLAGS_MASK;
	error = socreate(domain, &so, type, proto, l, NULL);
	if (error) {
		fd_abort(curproc, fp, fd);
		return error;
	}
	if (flags & SOCK_NONBLOCK) {
		so->so_state |= SS_NBIO;
	}
	fp->f_socket = so;
	fd_affix(curproc, fp, fd);

	if (sop != NULL) {
		*sop = so;
	}
	*fdout = fd;
	return error;
}

int
sofamily(const struct socket *so)
{
	const struct protosw *pr;
	const struct domain *dom;

	if ((pr = so->so_proto) == NULL)
		return AF_UNSPEC;
	if ((dom = pr->pr_domain) == NULL)
		return AF_UNSPEC;
	return dom->dom_family;
}

int
sobind(struct socket *so, struct sockaddr *nam, struct lwp *l)
{
	int error;

	solock(so);
	if (nam->sa_family != so->so_proto->pr_domain->dom_family) {
		sounlock(so);
		return EAFNOSUPPORT;
	}
	error = (*so->so_proto->pr_usrreqs->pr_bind)(so, nam, l);
	sounlock(so);
	return error;
}

int
solisten(struct socket *so, int backlog, struct lwp *l)
{
	int error;
	short oldopt, oldqlimit;

	solock(so);
	if ((so->so_state & (SS_ISCONNECTED | SS_ISCONNECTING |
	    SS_ISDISCONNECTING)) != 0) {
		sounlock(so);
		return EINVAL;
	}
	oldopt = so->so_options;
	oldqlimit = so->so_qlimit;
	if (TAILQ_EMPTY(&so->so_q))
		so->so_options |= SO_ACCEPTCONN;
	if (backlog < 0)
		backlog = 0;
	so->so_qlimit = uimin(backlog, somaxconn);

	error = (*so->so_proto->pr_usrreqs->pr_listen)(so, l);
	if (error != 0) {
		so->so_options = oldopt;
		so->so_qlimit = oldqlimit;
		sounlock(so);
		return error;
	}
	sounlock(so);
	return 0;
}

void
sofree(struct socket *so)
{
	u_int refs;

	KASSERT(solocked(so));

	if (so->so_pcb || (so->so_state & SS_NOFDREF) == 0) {
		sounlock(so);
		return;
	}
	if (so->so_head) {
		/*
		 * We must not decommission a socket that's on the accept(2)
		 * queue.  If we do, then accept(2) may hang after select(2)
		 * indicated that the listening socket was ready.
		 */
		if (!soqremque(so, 0)) {
			sounlock(so);
			return;
		}
	}
	if (so->so_rcv.sb_hiwat)
		(void)chgsbsize(so->so_uidinfo, &so->so_rcv.sb_hiwat, 0,
		    RLIM_INFINITY);
	if (so->so_snd.sb_hiwat)
		(void)chgsbsize(so->so_uidinfo, &so->so_snd.sb_hiwat, 0,
		    RLIM_INFINITY);
	sbrelease(&so->so_snd, so);
	KASSERT(!cv_has_waiters(&so->so_cv));
	KASSERT(!cv_has_waiters(&so->so_rcv.sb_cv));
	KASSERT(!cv_has_waiters(&so->so_snd.sb_cv));
	sorflush(so);
	refs = so->so_aborting;	/* XXX */
	/* Remove acccept filter if one is present. */
	if (so->so_accf != NULL)
		(void)accept_filt_clear(so);
	sounlock(so);
	if (refs == 0)		/* XXX */
		soput(so);
}

/*
 * soclose: close a socket on last file table reference removal.
 * Initiate disconnect if connected.  Free socket when disconnect complete.
 */
int
soclose(struct socket *so)
{
	struct socket *so2;
	int error = 0;

	solock(so);
	if (so->so_options & SO_ACCEPTCONN) {
		for (;;) {
			if ((so2 = TAILQ_FIRST(&so->so_q0)) != 0) {
				KASSERT(solocked2(so, so2));
				(void) soqremque(so2, 0);
				/* soabort drops the lock. */
				(void) soabort(so2);
				solock(so);
				continue;
			}
			if ((so2 = TAILQ_FIRST(&so->so_q)) != 0) {
				KASSERT(solocked2(so, so2));
				(void) soqremque(so2, 1);
				/* soabort drops the lock. */
				(void) soabort(so2);
				solock(so);
				continue;
			}
			break;
		}
	}
	if (so->so_pcb == NULL)
		goto discard;
	if (so->so_state & SS_ISCONNECTED) {
		if ((so->so_state & SS_ISDISCONNECTING) == 0) {
			error = sodisconnect(so);
			if (error)
				goto drop;
		}
		if (so->so_options & SO_LINGER) {
			if ((so->so_state & (SS_ISDISCONNECTING|SS_NBIO)) ==
			    (SS_ISDISCONNECTING|SS_NBIO))
				goto drop;
			while (so->so_state & SS_ISCONNECTED) {
				error = sowait(so, true, so->so_linger * hz);
				if (error)
					break;
			}
		}
	}
 drop:
	if (so->so_pcb) {
		KASSERT(solocked(so));
		(*so->so_proto->pr_usrreqs->pr_detach)(so);
	}
 discard:
	KASSERT((so->so_state & SS_NOFDREF) == 0);
	kauth_cred_free(so->so_cred);
	so->so_cred = NULL;
	so->so_state |= SS_NOFDREF;
	sofree(so);
	return error;
}

/*
 * Must be called with the socket locked..  Will return with it unlocked.
 */
int
soabort(struct socket *so)
{
	u_int refs;
	int error;

	KASSERT(solocked(so));
	KASSERT(so->so_head == NULL);

	so->so_aborting++;		/* XXX */
	error = (*so->so_proto->pr_usrreqs->pr_abort)(so);
	refs = --so->so_aborting;	/* XXX */
	if (error || (refs == 0)) {
		sofree(so);
	} else {
		sounlock(so);
	}
	return error;
}

int
soaccept(struct socket *so, struct sockaddr *nam)
{
	int error;

	KASSERT(solocked(so));
	KASSERT((so->so_state & SS_NOFDREF) != 0);

	so->so_state &= ~SS_NOFDREF;
	if ((so->so_state & SS_ISDISCONNECTED) == 0 ||
	    (so->so_proto->pr_flags & PR_ABRTACPTDIS) == 0)
		error = (*so->so_proto->pr_usrreqs->pr_accept)(so, nam);
	else
		error = ECONNABORTED;

	return error;
}

int
soconnect(struct socket *so, struct sockaddr *nam, struct lwp *l)
{
	int error;

	KASSERT(solocked(so));

	if (so->so_options & SO_ACCEPTCONN)
		return EOPNOTSUPP;
	/*
	 * If protocol is connection-based, can only connect once.
	 * Otherwise, if connected, try to disconnect first.
	 * This allows user to disconnect by connecting to, e.g.,
	 * a null address.
	 */
	if (so->so_state & (SS_ISCONNECTED|SS_ISCONNECTING) &&
	    ((so->so_proto->pr_flags & PR_CONNREQUIRED) ||
	    (error = sodisconnect(so)))) {
		error = EISCONN;
	} else {
		if (nam->sa_family != so->so_proto->pr_domain->dom_family) {
			return EAFNOSUPPORT;
		}
		error = (*so->so_proto->pr_usrreqs->pr_connect)(so, nam, l);
	}

	return error;
}

int
soconnect2(struct socket *so1, struct socket *so2)
{
	KASSERT(solocked2(so1, so2));

	return (*so1->so_proto->pr_usrreqs->pr_connect2)(so1, so2);
}

int
sodisconnect(struct socket *so)
{
	int error;

	KASSERT(solocked(so));

	if ((so->so_state & SS_ISCONNECTED) == 0) {
		error = ENOTCONN;
	} else if (so->so_state & SS_ISDISCONNECTING) {
		error = EALREADY;
	} else {
		error = (*so->so_proto->pr_usrreqs->pr_disconnect)(so);
	}
	return error;
}

#define	SBLOCKWAIT(f)	(((f) & MSG_DONTWAIT) ? M_NOWAIT : M_WAITOK)
/*
 * Send on a socket.
 * If send must go all at once and message is larger than
 * send buffering, then hard error.
 * Lock against other senders.
 * If must go all at once and not enough room now, then
 * inform user that this would block and do nothing.
 * Otherwise, if nonblocking, send as much as possible.
 * The data to be sent is described by "uio" if nonzero,
 * otherwise by the mbuf chain "top" (which must be null
 * if uio is not).  Data provided in mbuf chain must be small
 * enough to send all at once.
 *
 * Returns nonzero on error, timeout or signal; callers
 * must check for short counts if EINTR/ERESTART are returned.
 * Data and control buffers are freed on return.
 */
int
sosend(struct socket *so, struct sockaddr *addr, struct uio *uio,
	struct mbuf *top, struct mbuf *control, int flags, struct lwp *l)
{
	struct mbuf **mp, *m;
	long space, len, resid, clen, mlen;
	int error, s, dontroute, atomic;
	short wakeup_state = 0;

	clen = 0;

	/*
	 * solock() provides atomicity of access.  splsoftnet() prevents
	 * protocol processing soft interrupts from interrupting us and
	 * blocking (expensive).
	 */
	s = splsoftnet();
	solock(so);
	atomic = sosendallatonce(so) || top;
	if (uio)
		resid = uio->uio_resid;
	else
		resid = top->m_pkthdr.len;
	/*
	 * In theory resid should be unsigned.
	 * However, space must be signed, as it might be less than 0
	 * if we over-committed, and we must use a signed comparison
	 * of space and resid.  On the other hand, a negative resid
	 * causes us to loop sending 0-length segments to the protocol.
	 */
	if (resid < 0) {
		error = EINVAL;
		goto out;
	}
	dontroute =
	    (flags & MSG_DONTROUTE) && (so->so_options & SO_DONTROUTE) == 0 &&
	    (so->so_proto->pr_flags & PR_ATOMIC);
	l->l_ru.ru_msgsnd++;
	if (control)
		clen = control->m_len;
 restart:
	if ((error = sblock(&so->so_snd, SBLOCKWAIT(flags))) != 0)
		goto out;
	do {
		if (so->so_state & SS_CANTSENDMORE) {
			error = EPIPE;
			goto release;
		}
		if (so->so_error) {
			error = so->so_error;
			if ((flags & MSG_PEEK) == 0)
				so->so_error = 0;
			goto release;
		}
		if ((so->so_state & SS_ISCONNECTED) == 0) {
			if (so->so_proto->pr_flags & PR_CONNREQUIRED) {
				if (resid || clen == 0) {
					error = ENOTCONN;
					goto release;
				}
			} else if (addr == NULL) {
				error = EDESTADDRREQ;
				goto release;
			}
		}
		space = sbspace(&so->so_snd);
		if (flags & MSG_OOB)
			space += 1024;
		if ((atomic && resid > so->so_snd.sb_hiwat) ||
		    clen > so->so_snd.sb_hiwat) {
			error = EMSGSIZE;
			goto release;
		}
		if (space < resid + clen &&
		    (atomic || space < so->so_snd.sb_lowat || space < clen)) {
			if ((so->so_state & SS_NBIO) || (flags & MSG_NBIO)) {
				error = EWOULDBLOCK;
				goto release;
			}
			sbunlock(&so->so_snd);
			if (wakeup_state & SS_RESTARTSYS) {
				error = ERESTART;
				goto out;
			}
			error = sbwait(&so->so_snd);
			if (error)
				goto out;
			wakeup_state = so->so_state;
			goto restart;
		}
		wakeup_state = 0;
		mp = &top;
		space -= clen;
		do {
			if (uio == NULL) {
				/*
				 * Data is prepackaged in "top".
				 */
				resid = 0;
				if (flags & MSG_EOR)
					top->m_flags |= M_EOR;
			} else do {
				sounlock(so);
				splx(s);
				if (top == NULL) {
					m = m_gethdr(M_WAIT, MT_DATA);
					mlen = MHLEN;
					m->m_pkthdr.len = 0;
					m_reset_rcvif(m);
				} else {
					m = m_get(M_WAIT, MT_DATA);
					mlen = MLEN;
				}
				MCLAIM(m, so->so_snd.sb_mowner);
				if (sock_loan_thresh >= 0 &&
				    uio->uio_iov->iov_len >= sock_loan_thresh &&
				    space >= sock_loan_thresh &&
				    (len = sosend_loan(so, uio, m,
						       space)) != 0) {
					SOSEND_COUNTER_INCR(&sosend_loan_big);
					space -= len;
					goto have_data;
				}
				if (resid >= MINCLSIZE && space >= MCLBYTES) {
					SOSEND_COUNTER_INCR(&sosend_copy_big);
					m_clget(m, M_DONTWAIT);
					if ((m->m_flags & M_EXT) == 0)
						goto nopages;
					mlen = MCLBYTES;
					if (atomic && top == 0) {
						len = lmin(MCLBYTES - max_hdr,
						    resid);
						m->m_data += max_hdr;
					} else
						len = lmin(MCLBYTES, resid);
					space -= len;
				} else {
 nopages:
					SOSEND_COUNTER_INCR(&sosend_copy_small);
					len = lmin(lmin(mlen, resid), space);
					space -= len;
					/*
					 * For datagram protocols, leave room
					 * for protocol headers in first mbuf.
					 */
					if (atomic && top == 0 && len < mlen)
						m_align(m, len);
				}
				error = uiomove(mtod(m, void *), (int)len, uio);
 have_data:
				resid = uio->uio_resid;
				m->m_len = len;
				*mp = m;
				top->m_pkthdr.len += len;
				s = splsoftnet();
				solock(so);
				if (error != 0)
					goto release;
				mp = &m->m_next;
				if (resid <= 0) {
					if (flags & MSG_EOR)
						top->m_flags |= M_EOR;
					break;
				}
			} while (space > 0 && atomic);

			if (so->so_state & SS_CANTSENDMORE) {
				error = EPIPE;
				goto release;
			}
			if (dontroute)
				so->so_options |= SO_DONTROUTE;
			if (resid > 0)
				so->so_state |= SS_MORETOCOME;
			if (flags & MSG_OOB) {
				error = (*so->so_proto->pr_usrreqs->pr_sendoob)(
				    so, top, control);
			} else {
				error = (*so->so_proto->pr_usrreqs->pr_send)(so,
				    top, addr, control, l);
			}
			if (dontroute)
				so->so_options &= ~SO_DONTROUTE;
			if (resid > 0)
				so->so_state &= ~SS_MORETOCOME;
			clen = 0;
			control = NULL;
			top = NULL;
			mp = &top;
			if (error != 0)
				goto release;
		} while (resid && space > 0);
	} while (resid);

 release:
	sbunlock(&so->so_snd);
 out:
	sounlock(so);
	splx(s);
	if (top)
		m_freem(top);
	if (control)
		m_freem(control);
	return error;
}

/*
 * Following replacement or removal of the first mbuf on the first
 * mbuf chain of a socket buffer, push necessary state changes back
 * into the socket buffer so that other consumers see the values
 * consistently.  'nextrecord' is the caller's locally stored value of
 * the original value of sb->sb_mb->m_nextpkt which must be restored
 * when the lead mbuf changes.  NOTE: 'nextrecord' may be NULL.
 */
static void
sbsync(struct sockbuf *sb, struct mbuf *nextrecord)
{

	KASSERT(solocked(sb->sb_so));

	/*
	 * First, update for the new value of nextrecord.  If necessary,
	 * make it the first record.
	 */
	if (sb->sb_mb != NULL)
		sb->sb_mb->m_nextpkt = nextrecord;
	else
		sb->sb_mb = nextrecord;

        /*
         * Now update any dependent socket buffer fields to reflect
         * the new state.  This is an inline of SB_EMPTY_FIXUP, with
         * the addition of a second clause that takes care of the
         * case where sb_mb has been updated, but remains the last
         * record.
         */
        if (sb->sb_mb == NULL) {
                sb->sb_mbtail = NULL;
                sb->sb_lastrecord = NULL;
        } else if (sb->sb_mb->m_nextpkt == NULL)
                sb->sb_lastrecord = sb->sb_mb;
}

/*
 * Implement receive operations on a socket.
 *
 * We depend on the way that records are added to the sockbuf by sbappend*. In
 * particular, each record (mbufs linked through m_next) must begin with an
 * address if the protocol so specifies, followed by an optional mbuf or mbufs
 * containing ancillary data, and then zero or more mbufs of data.
 *
 * In order to avoid blocking network interrupts for the entire time here, we
 * splx() while doing the actual copy to user space. Although the sockbuf is
 * locked, new data may still be appended, and thus we must maintain
 * consistency of the sockbuf during that time.
 *
 * The caller may receive the data as a single mbuf chain by supplying an mbuf
 * **mp0 for use in returning the chain. The uio is then used only for the
 * count in uio_resid.
 */
int
soreceive(struct socket *so, struct mbuf **paddr, struct uio *uio,
    struct mbuf **mp0, struct mbuf **controlp, int *flagsp)
{
	struct lwp *l = curlwp;
	struct mbuf *m, **mp, *mt;
	size_t len, offset, moff, orig_resid;
	int atomic, flags, error, s, type;
	const struct protosw *pr;
	struct mbuf *nextrecord;
	int mbuf_removed = 0;
	const struct domain *dom;
	short wakeup_state = 0;

	pr = so->so_proto;
	atomic = pr->pr_flags & PR_ATOMIC;
	dom = pr->pr_domain;
	mp = mp0;
	type = 0;
	orig_resid = uio->uio_resid;

	if (paddr != NULL)
		*paddr = NULL;
	if (controlp != NULL)
		*controlp = NULL;
	if (flagsp != NULL)
		flags = *flagsp &~ MSG_EOR;
	else
		flags = 0;

	if (flags & MSG_OOB) {
		m = m_get(M_WAIT, MT_DATA);
		solock(so);
		error = (*pr->pr_usrreqs->pr_recvoob)(so, m, flags & MSG_PEEK);
		sounlock(so);
		if (error)
			goto bad;
		do {
			error = uiomove(mtod(m, void *),
			    MIN(uio->uio_resid, m->m_len), uio);
			m = m_free(m);
		} while (uio->uio_resid > 0 && error == 0 && m);
bad:
		if (m != NULL)
			m_freem(m);
		return error;
	}
	if (mp != NULL)
		*mp = NULL;

	/*
	 * solock() provides atomicity of access.  splsoftnet() prevents
	 * protocol processing soft interrupts from interrupting us and
	 * blocking (expensive).
	 */
	s = splsoftnet();
	solock(so);
restart:
	if ((error = sblock(&so->so_rcv, SBLOCKWAIT(flags))) != 0) {
		sounlock(so);
		splx(s);
		return error;
	}
	m = so->so_rcv.sb_mb;

	/*
	 * If we have less data than requested, block awaiting more
	 * (subject to any timeout) if:
	 *   1. the current count is less than the low water mark,
	 *   2. MSG_WAITALL is set, and it is possible to do the entire
	 *	receive operation at once if we block (resid <= hiwat), or
	 *   3. MSG_DONTWAIT is not set.
	 * If MSG_WAITALL is set but resid is larger than the receive buffer,
	 * we have to do the receive in sections, and thus risk returning
	 * a short count if a timeout or signal occurs after we start.
	 */
	if (m == NULL ||
	    ((flags & MSG_DONTWAIT) == 0 &&
	     so->so_rcv.sb_cc < uio->uio_resid &&
	     (so->so_rcv.sb_cc < so->so_rcv.sb_lowat ||
	      ((flags & MSG_WAITALL) &&
	       uio->uio_resid <= so->so_rcv.sb_hiwat)) &&
	     m->m_nextpkt == NULL && !atomic)) {
#ifdef DIAGNOSTIC
		if (m == NULL && so->so_rcv.sb_cc)
			panic("receive 1");
#endif
		if (so->so_error || so->so_rerror) {
			u_short *e;
			if (m != NULL)
				goto dontblock;
			e = so->so_error ? &so->so_error : &so->so_rerror;
			error = *e;
			if ((flags & MSG_PEEK) == 0)
				*e = 0;
			goto release;
		}
		if (so->so_state & SS_CANTRCVMORE) {
			if (m != NULL)
				goto dontblock;
			else
				goto release;
		}
		for (; m != NULL; m = m->m_next)
			if (m->m_type == MT_OOBDATA  || (m->m_flags & M_EOR)) {
				m = so->so_rcv.sb_mb;
				goto dontblock;
			}
		if ((so->so_state & (SS_ISCONNECTED|SS_ISCONNECTING)) == 0 &&
		    (so->so_proto->pr_flags & PR_CONNREQUIRED)) {
			error = ENOTCONN;
			goto release;
		}
		if (uio->uio_resid == 0)
			goto release;
		if ((so->so_state & SS_NBIO) ||
		    (flags & (MSG_DONTWAIT|MSG_NBIO))) {
			error = EWOULDBLOCK;
			goto release;
		}
		SBLASTRECORDCHK(&so->so_rcv, "soreceive sbwait 1");
		SBLASTMBUFCHK(&so->so_rcv, "soreceive sbwait 1");
		sbunlock(&so->so_rcv);
		if (wakeup_state & SS_RESTARTSYS)
			error = ERESTART;
		else
			error = sbwait(&so->so_rcv);
		if (error != 0) {
			sounlock(so);
			splx(s);
			return error;
		}
		wakeup_state = so->so_state;
		goto restart;
	}

dontblock:
	/*
	 * On entry here, m points to the first record of the socket buffer.
	 * From this point onward, we maintain 'nextrecord' as a cache of the
	 * pointer to the next record in the socket buffer.  We must keep the
	 * various socket buffer pointers and local stack versions of the
	 * pointers in sync, pushing out modifications before dropping the
	 * socket lock, and re-reading them when picking it up.
	 *
	 * Otherwise, we will race with the network stack appending new data
	 * or records onto the socket buffer by using inconsistent/stale
	 * versions of the field, possibly resulting in socket buffer
	 * corruption.
	 *
	 * By holding the high-level sblock(), we prevent simultaneous
	 * readers from pulling off the front of the socket buffer.
	 */
	if (l != NULL)
		l->l_ru.ru_msgrcv++;
	KASSERT(m == so->so_rcv.sb_mb);
	SBLASTRECORDCHK(&so->so_rcv, "soreceive 1");
	SBLASTMBUFCHK(&so->so_rcv, "soreceive 1");
	nextrecord = m->m_nextpkt;

	if (pr->pr_flags & PR_ADDR) {
		KASSERT(m->m_type == MT_SONAME);
		orig_resid = 0;
		if (flags & MSG_PEEK) {
			if (paddr)
				*paddr = m_copym(m, 0, m->m_len, M_DONTWAIT);
			m = m->m_next;
		} else {
			sbfree(&so->so_rcv, m);
			mbuf_removed = 1;
			if (paddr != NULL) {
				*paddr = m;
				so->so_rcv.sb_mb = m->m_next;
				m->m_next = NULL;
				m = so->so_rcv.sb_mb;
			} else {
				m = so->so_rcv.sb_mb = m_free(m);
			}
			sbsync(&so->so_rcv, nextrecord);
		}
	}

	if (pr->pr_flags & PR_ADDR_OPT) {
		/*
		 * For SCTP we may be getting a whole message OR a partial
		 * delivery.
		 */
		if (m->m_type == MT_SONAME) {
			orig_resid = 0;
			if (flags & MSG_PEEK) {
				if (paddr)
					*paddr = m_copym(m, 0, m->m_len, M_DONTWAIT);
				m = m->m_next;
			} else {
				sbfree(&so->so_rcv, m);
				mbuf_removed = 1;
				if (paddr) {
					*paddr = m;
					so->so_rcv.sb_mb = m->m_next;
					m->m_next = 0;
					m = so->so_rcv.sb_mb;
				} else {
					m = so->so_rcv.sb_mb = m_free(m);
				}
				sbsync(&so->so_rcv, nextrecord);
			}
		}
	}

	/*
	 * Process one or more MT_CONTROL mbufs present before any data mbufs
	 * in the first mbuf chain on the socket buffer.  If MSG_PEEK, we
	 * just copy the data; if !MSG_PEEK, we call into the protocol to
	 * perform externalization (or freeing if controlp == NULL).
	 */
	if (__predict_false(m != NULL && m->m_type == MT_CONTROL)) {
		struct mbuf *cm = NULL, *cmn;
		struct mbuf **cme = &cm;

		do {
			if (flags & MSG_PEEK) {
				if (controlp != NULL) {
					*controlp = m_copym(m, 0, m->m_len, M_DONTWAIT);
					controlp = &(*controlp)->m_next;
				}
				m = m->m_next;
			} else {
				sbfree(&so->so_rcv, m);
				so->so_rcv.sb_mb = m->m_next;
				m->m_next = NULL;
				*cme = m;
				cme = &(*cme)->m_next;
				m = so->so_rcv.sb_mb;
			}
		} while (m != NULL && m->m_type == MT_CONTROL);
		if ((flags & MSG_PEEK) == 0)
			sbsync(&so->so_rcv, nextrecord);

		for (; cm != NULL; cm = cmn) {
			cmn = cm->m_next;
			cm->m_next = NULL;
			type = mtod(cm, struct cmsghdr *)->cmsg_type;
			if (controlp != NULL) {
				if (dom->dom_externalize != NULL &&
				    type == SCM_RIGHTS) {
					sounlock(so);
					splx(s);
					error = (*dom->dom_externalize)(cm, l,
					    (flags & MSG_CMSG_CLOEXEC) ?
					    O_CLOEXEC : 0);
					s = splsoftnet();
					solock(so);
				}
				*controlp = cm;
				while (*controlp != NULL)
					controlp = &(*controlp)->m_next;
			} else {
				/*
				 * Dispose of any SCM_RIGHTS message that went
				 * through the read path rather than recv.
				 */
				if (dom->dom_dispose != NULL &&
				    type == SCM_RIGHTS) {
					sounlock(so);
					(*dom->dom_dispose)(cm);
					solock(so);
				}
				m_freem(cm);
			}
		}
		if (m != NULL)
			nextrecord = so->so_rcv.sb_mb->m_nextpkt;
		else
			nextrecord = so->so_rcv.sb_mb;
		orig_resid = 0;
	}

	/* If m is non-NULL, we have some data to read. */
	if (__predict_true(m != NULL)) {
		type = m->m_type;
		if (type == MT_OOBDATA)
			flags |= MSG_OOB;
	}
	SBLASTRECORDCHK(&so->so_rcv, "soreceive 2");
	SBLASTMBUFCHK(&so->so_rcv, "soreceive 2");

	moff = 0;
	offset = 0;
	while (m != NULL && uio->uio_resid > 0 && error == 0) {
		/*
		 * If the type of mbuf has changed, end the receive
		 * operation and do a short read.
		 */
		if (m->m_type == MT_OOBDATA) {
			if (type != MT_OOBDATA)
				break;
		} else if (type == MT_OOBDATA) {
			break;
		} else if (m->m_type == MT_CONTROL) {
			break;
		}
#ifdef DIAGNOSTIC
		else if (m->m_type != MT_DATA && m->m_type != MT_HEADER) {
			panic("%s: m_type=%d", __func__, m->m_type);
		}
#endif

		so->so_state &= ~SS_RCVATMARK;
		wakeup_state = 0;
		len = uio->uio_resid;
		if (so->so_oobmark && len > so->so_oobmark - offset)
			len = so->so_oobmark - offset;
		if (len > m->m_len - moff)
			len = m->m_len - moff;

		/*
		 * If mp is set, just pass back the mbufs.
		 * Otherwise copy them out via the uio, then free.
		 * Sockbuf must be consistent here (points to current mbuf,
		 * it points to next record) when we drop priority;
		 * we must note any additions to the sockbuf when we
		 * block interrupts again.
		 */
		if (mp == NULL) {
			SBLASTRECORDCHK(&so->so_rcv, "soreceive uiomove");
			SBLASTMBUFCHK(&so->so_rcv, "soreceive uiomove");
			sounlock(so);
			splx(s);
			error = uiomove(mtod(m, char *) + moff, len, uio);
			s = splsoftnet();
			solock(so);
			if (error != 0) {
				/*
				 * If any part of the record has been removed
				 * (such as the MT_SONAME mbuf, which will
				 * happen when PR_ADDR, and thus also
				 * PR_ATOMIC, is set), then drop the entire
				 * record to maintain the atomicity of the
				 * receive operation.
				 *
				 * This avoids a later panic("receive 1a")
				 * when compiled with DIAGNOSTIC.
				 */
				if (m && mbuf_removed && atomic)
					(void) sbdroprecord(&so->so_rcv);

				goto release;
			}
		} else {
			uio->uio_resid -= len;
		}

		if (len == m->m_len - moff) {
			if (m->m_flags & M_EOR)
				flags |= MSG_EOR;
#ifdef SCTP
			if (m->m_flags & M_NOTIFICATION)
				flags |= MSG_NOTIFICATION;
#endif
			if (flags & MSG_PEEK) {
				m = m->m_next;
				moff = 0;
			} else {
				nextrecord = m->m_nextpkt;
				sbfree(&so->so_rcv, m);
				if (mp) {
					*mp = m;
					mp = &m->m_next;
					so->so_rcv.sb_mb = m = m->m_next;
					*mp = NULL;
				} else {
					m = so->so_rcv.sb_mb = m_free(m);
				}
				/*
				 * If m != NULL, we also know that
				 * so->so_rcv.sb_mb != NULL.
				 */
				KASSERT(so->so_rcv.sb_mb == m);
				if (m) {
					m->m_nextpkt = nextrecord;
					if (nextrecord == NULL)
						so->so_rcv.sb_lastrecord = m;
				} else {
					so->so_rcv.sb_mb = nextrecord;
					SB_EMPTY_FIXUP(&so->so_rcv);
				}
				SBLASTRECORDCHK(&so->so_rcv, "soreceive 3");
				SBLASTMBUFCHK(&so->so_rcv, "soreceive 3");
			}
		} else if (flags & MSG_PEEK) {
			moff += len;
		} else {
			if (mp != NULL) {
				mt = m_copym(m, 0, len, M_NOWAIT);
				if (__predict_false(mt == NULL)) {
					sounlock(so);
					mt = m_copym(m, 0, len, M_WAIT);
					solock(so);
				}
				*mp = mt;
			}
			m->m_data += len;
			m->m_len -= len;
			so->so_rcv.sb_cc -= len;
		}

		if (so->so_oobmark) {
			if ((flags & MSG_PEEK) == 0) {
				so->so_oobmark -= len;
				if (so->so_oobmark == 0) {
					so->so_state |= SS_RCVATMARK;
					break;
				}
			} else {
				offset += len;
				if (offset == so->so_oobmark)
					break;
			}
		} else {
			so->so_state &= ~SS_POLLRDBAND;
		}
		if (flags & MSG_EOR)
			break;

		/*
		 * If the MSG_WAITALL flag is set (for non-atomic socket),
		 * we must not quit until "uio->uio_resid == 0" or an error
		 * termination.  If a signal/timeout occurs, return
		 * with a short count but without error.
		 * Keep sockbuf locked against other readers.
		 */
		while (flags & MSG_WAITALL && m == NULL && uio->uio_resid > 0 &&
		    !sosendallatonce(so) && !nextrecord) {
			if (so->so_error || so->so_rerror ||
			    so->so_state & SS_CANTRCVMORE)
				break;
			/*
			 * If we are peeking and the socket receive buffer is
			 * full, stop since we can't get more data to peek at.
			 */
			if ((flags & MSG_PEEK) && sbspace(&so->so_rcv) <= 0)
				break;
			/*
			 * If we've drained the socket buffer, tell the
			 * protocol in case it needs to do something to
			 * get it filled again.
			 */
			if ((pr->pr_flags & PR_WANTRCVD) && so->so_pcb)
				(*pr->pr_usrreqs->pr_rcvd)(so, flags, l);
			SBLASTRECORDCHK(&so->so_rcv, "soreceive sbwait 2");
			SBLASTMBUFCHK(&so->so_rcv, "soreceive sbwait 2");
			if (wakeup_state & SS_RESTARTSYS)
				error = ERESTART;
			else
				error = sbwait(&so->so_rcv);
			if (error != 0) {
				sbunlock(&so->so_rcv);
				sounlock(so);
				splx(s);
				return 0;
			}
			if ((m = so->so_rcv.sb_mb) != NULL)
				nextrecord = m->m_nextpkt;
			wakeup_state = so->so_state;
		}
	}

	if (m && atomic) {
		flags |= MSG_TRUNC;
		if ((flags & MSG_PEEK) == 0)
			(void) sbdroprecord(&so->so_rcv);
	}
	if ((flags & MSG_PEEK) == 0) {
		if (m == NULL) {
			/*
			 * First part is an inline SB_EMPTY_FIXUP().  Second
			 * part makes sure sb_lastrecord is up-to-date if
			 * there is still data in the socket buffer.
			 */
			so->so_rcv.sb_mb = nextrecord;
			if (so->so_rcv.sb_mb == NULL) {
				so->so_rcv.sb_mbtail = NULL;
				so->so_rcv.sb_lastrecord = NULL;
			} else if (nextrecord->m_nextpkt == NULL)
				so->so_rcv.sb_lastrecord = nextrecord;
		}
		SBLASTRECORDCHK(&so->so_rcv, "soreceive 4");
		SBLASTMBUFCHK(&so->so_rcv, "soreceive 4");
		if (pr->pr_flags & PR_WANTRCVD && so->so_pcb)
			(*pr->pr_usrreqs->pr_rcvd)(so, flags, l);
	}
	if (orig_resid == uio->uio_resid && orig_resid &&
	    (flags & MSG_EOR) == 0 && (so->so_state & SS_CANTRCVMORE) == 0) {
		sbunlock(&so->so_rcv);
		goto restart;
	}

	if (flagsp != NULL)
		*flagsp |= flags;
release:
	sbunlock(&so->so_rcv);
	sounlock(so);
	splx(s);
	return error;
}

int
soshutdown(struct socket *so, int how)
{
	const struct protosw *pr;
	int error;

	KASSERT(solocked(so));

	pr = so->so_proto;
	if (!(how == SHUT_RD || how == SHUT_WR || how == SHUT_RDWR))
		return EINVAL;

	if (how == SHUT_RD || how == SHUT_RDWR) {
		sorflush(so);
		error = 0;
	}
	if (how == SHUT_WR || how == SHUT_RDWR)
		error = (*pr->pr_usrreqs->pr_shutdown)(so);

	return error;
}

void
sorestart(struct socket *so)
{
	/*
	 * An application has called close() on an fd on which another
	 * of its threads has called a socket system call.
	 * Mark this and wake everyone up, and code that would block again
	 * instead returns ERESTART.
	 * On system call re-entry the fd is validated and EBADF returned.
	 * Any other fd will block again on the 2nd syscall.
	 */
	solock(so);
	so->so_state |= SS_RESTARTSYS;
	cv_broadcast(&so->so_cv);
	cv_broadcast(&so->so_snd.sb_cv);
	cv_broadcast(&so->so_rcv.sb_cv);
	sounlock(so);
}

void
sorflush(struct socket *so)
{
	struct sockbuf *sb, asb;
	const struct protosw *pr;

	KASSERT(solocked(so));

	sb = &so->so_rcv;
	pr = so->so_proto;
	socantrcvmore(so);
	sb->sb_flags |= SB_NOINTR;
	(void )sblock(sb, M_WAITOK);
	sbunlock(sb);
	asb = *sb;
	/*
	 * Clear most of the sockbuf structure, but leave some of the
	 * fields valid.
	 */
	memset(&sb->sb_startzero, 0,
	    sizeof(*sb) - offsetof(struct sockbuf, sb_startzero));
	if (pr->pr_flags & PR_RIGHTS && pr->pr_domain->dom_dispose) {
		sounlock(so);
		(*pr->pr_domain->dom_dispose)(asb.sb_mb);
		solock(so);
	}
	sbrelease(&asb, so);
}

/*
 * internal set SOL_SOCKET options
 */
static int
sosetopt1(struct socket *so, const struct sockopt *sopt)
{
	int error, opt;
	int optval = 0; /* XXX: gcc */
	struct linger l;
	struct timeval tv;

	opt = sopt->sopt_name;

	switch (opt) {

	case SO_ACCEPTFILTER:
		error = accept_filt_setopt(so, sopt);
		KASSERT(solocked(so));
		break;

	case SO_LINGER:
		error = sockopt_get(sopt, &l, sizeof(l));
		solock(so);
		if (error)
			break;
		if (l.l_linger < 0 || l.l_linger > USHRT_MAX ||
		    l.l_linger > (INT_MAX / hz)) {
			error = EDOM;
			break;
		}
		so->so_linger = l.l_linger;
		if (l.l_onoff)
			so->so_options |= SO_LINGER;
		else
			so->so_options &= ~SO_LINGER;
		break;

	case SO_DEBUG:
	case SO_KEEPALIVE:
	case SO_DONTROUTE:
	case SO_USELOOPBACK:
	case SO_BROADCAST:
	case SO_REUSEADDR:
	case SO_REUSEPORT:
	case SO_OOBINLINE:
	case SO_TIMESTAMP:
	case SO_NOSIGPIPE:
	case SO_RERROR:
		error = sockopt_getint(sopt, &optval);
		solock(so);
		if (error)
			break;
		if (optval)
			so->so_options |= opt;
		else
			so->so_options &= ~opt;
		break;

	case SO_SNDBUF:
	case SO_RCVBUF:
	case SO_SNDLOWAT:
	case SO_RCVLOWAT:
		error = sockopt_getint(sopt, &optval);
		solock(so);
		if (error)
			break;

		/*
		 * Values < 1 make no sense for any of these
		 * options, so disallow them.
		 */
		if (optval < 1) {
			error = EINVAL;
			break;
		}

		switch (opt) {
		case SO_SNDBUF:
			if (sbreserve(&so->so_snd, (u_long)optval, so) == 0) {
				error = ENOBUFS;
				break;
			}
			if (sofixedbuf)
				so->so_snd.sb_flags &= ~SB_AUTOSIZE;
			break;

		case SO_RCVBUF:
			if (sbreserve(&so->so_rcv, (u_long)optval, so) == 0) {
				error = ENOBUFS;
				break;
			}
			if (sofixedbuf)
				so->so_rcv.sb_flags &= ~SB_AUTOSIZE;
			break;

		/*
		 * Make sure the low-water is never greater than
		 * the high-water.
		 */
		case SO_SNDLOWAT:
			if (optval > so->so_snd.sb_hiwat)
				optval = so->so_snd.sb_hiwat;

			so->so_snd.sb_lowat = optval;
			break;

		case SO_RCVLOWAT:
			if (optval > so->so_rcv.sb_hiwat)
				optval = so->so_rcv.sb_hiwat;

			so->so_rcv.sb_lowat = optval;
			break;
		}
		break;

	case SO_SNDTIMEO:
	case SO_RCVTIMEO:
		solock(so);
		error = sockopt_get(sopt, &tv, sizeof(tv));
		if (error)
			break;

		if (tv.tv_sec < 0 || tv.tv_usec < 0 || tv.tv_usec >= 1000000) {
			error = EDOM;
			break;
		}
		if (tv.tv_sec > (INT_MAX - tv.tv_usec / tick) / hz) {
			error = EDOM;
			break;
		}

		optval = tv.tv_sec * hz + tv.tv_usec / tick;
		if (optval == 0 && tv.tv_usec != 0)
			optval = 1;

		switch (opt) {
		case SO_SNDTIMEO:
			so->so_snd.sb_timeo = optval;
			break;
		case SO_RCVTIMEO:
			so->so_rcv.sb_timeo = optval;
			break;
		}
		break;

	default:
		MODULE_HOOK_CALL(uipc_socket_50_setopt1_hook,
		    (opt, so, sopt), enosys(), error);
		if (error == ENOSYS || error == EPASSTHROUGH) {
			solock(so);
			error = ENOPROTOOPT;
		}
		break;
	}
	KASSERT(solocked(so));
	return error;
}

int
sosetopt(struct socket *so, struct sockopt *sopt)
{
	int error, prerr;

	if (sopt->sopt_level == SOL_SOCKET) {
		error = sosetopt1(so, sopt);
		KASSERT(solocked(so));
	} else {
		error = ENOPROTOOPT;
		solock(so);
	}

	if ((error == 0 || error == ENOPROTOOPT) &&
	    so->so_proto != NULL && so->so_proto->pr_ctloutput != NULL) {
		/* give the protocol stack a shot */
		prerr = (*so->so_proto->pr_ctloutput)(PRCO_SETOPT, so, sopt);
		if (prerr == 0)
			error = 0;
		else if (prerr != ENOPROTOOPT)
			error = prerr;
	}
	sounlock(so);
	return error;
}

/*
 * so_setsockopt() is a wrapper providing a sockopt structure for sosetopt()
 */
int
so_setsockopt(struct lwp *l, struct socket *so, int level, int name,
    const void *val, size_t valsize)
{
	struct sockopt sopt;
	int error;

	KASSERT(valsize == 0 || val != NULL);

	sockopt_init(&sopt, level, name, valsize);
	sockopt_set(&sopt, val, valsize);

	error = sosetopt(so, &sopt);

	sockopt_destroy(&sopt);

	return error;
}

/*
 * internal get SOL_SOCKET options
 */
static int
sogetopt1(struct socket *so, struct sockopt *sopt)
{
	int error, optval, opt;
	struct linger l;
	struct timeval tv;

	switch ((opt = sopt->sopt_name)) {

	case SO_ACCEPTFILTER:
		error = accept_filt_getopt(so, sopt);
		break;

	case SO_LINGER:
		l.l_onoff = (so->so_options & SO_LINGER) ? 1 : 0;
		l.l_linger = so->so_linger;

		error = sockopt_set(sopt, &l, sizeof(l));
		break;

	case SO_USELOOPBACK:
	case SO_DONTROUTE:
	case SO_DEBUG:
	case SO_KEEPALIVE:
	case SO_REUSEADDR:
	case SO_REUSEPORT:
	case SO_BROADCAST:
	case SO_OOBINLINE:
	case SO_TIMESTAMP:
	case SO_NOSIGPIPE:
	case SO_RERROR:
	case SO_ACCEPTCONN:
		error = sockopt_setint(sopt, (so->so_options & opt) ? 1 : 0);
		break;

	case SO_TYPE:
		error = sockopt_setint(sopt, so->so_type);
		break;

	case SO_ERROR:
		if (so->so_error == 0) {
			so->so_error = so->so_rerror;
			so->so_rerror = 0;
		}
		error = sockopt_setint(sopt, so->so_error);
		so->so_error = 0;
		break;

	case SO_SNDBUF:
		error = sockopt_setint(sopt, so->so_snd.sb_hiwat);
		break;

	case SO_RCVBUF:
		error = sockopt_setint(sopt, so->so_rcv.sb_hiwat);
		break;

	case SO_SNDLOWAT:
		error = sockopt_setint(sopt, so->so_snd.sb_lowat);
		break;

	case SO_RCVLOWAT:
		error = sockopt_setint(sopt, so->so_rcv.sb_lowat);
		break;

	case SO_SNDTIMEO:
	case SO_RCVTIMEO:
		optval = (opt == SO_SNDTIMEO ?
		     so->so_snd.sb_timeo : so->so_rcv.sb_timeo);

		memset(&tv, 0, sizeof(tv));
		tv.tv_sec = optval / hz;
		tv.tv_usec = (optval % hz) * tick;

		error = sockopt_set(sopt, &tv, sizeof(tv));
		break;

	case SO_OVERFLOWED:
		error = sockopt_setint(sopt, so->so_rcv.sb_overflowed);
		break;

	default:
		MODULE_HOOK_CALL(uipc_socket_50_getopt1_hook,
		    (opt, so, sopt), enosys(), error);
		if (error)
			error = ENOPROTOOPT;
		break;
	}

	return error;
}

int
sogetopt(struct socket *so, struct sockopt *sopt)
{
	int error;

	solock(so);
	if (sopt->sopt_level != SOL_SOCKET) {
		if (so->so_proto && so->so_proto->pr_ctloutput) {
			error = ((*so->so_proto->pr_ctloutput)
			    (PRCO_GETOPT, so, sopt));
		} else
			error = (ENOPROTOOPT);
	} else {
		error = sogetopt1(so, sopt);
	}
	sounlock(so);
	return error;
}

/*
 * alloc sockopt data buffer buffer
 *	- will be released at destroy
 */
static int
sockopt_alloc(struct sockopt *sopt, size_t len, km_flag_t kmflag)
{
	void *data;

	KASSERT(sopt->sopt_size == 0);

	if (len > sizeof(sopt->sopt_buf)) {
		data = kmem_zalloc(len, kmflag);
		if (data == NULL)
			return ENOMEM;
		sopt->sopt_data = data;
	} else
		sopt->sopt_data = sopt->sopt_buf;

	sopt->sopt_size = len;
	return 0;
}

/*
 * initialise sockopt storage
 *	- MAY sleep during allocation
 */
void
sockopt_init(struct sockopt *sopt, int level, int name, size_t size)
{

	memset(sopt, 0, sizeof(*sopt));

	sopt->sopt_level = level;
	sopt->sopt_name = name;
	(void)sockopt_alloc(sopt, size, KM_SLEEP);
}

/*
 * destroy sockopt storage
 *	- will release any held memory references
 */
void
sockopt_destroy(struct sockopt *sopt)
{

	if (sopt->sopt_data != sopt->sopt_buf)
		kmem_free(sopt->sopt_data, sopt->sopt_size);

	memset(sopt, 0, sizeof(*sopt));
}

/*
 * set sockopt value
 *	- value is copied into sockopt
 *	- memory is allocated when necessary, will not sleep
 */
int
sockopt_set(struct sockopt *sopt, const void *buf, size_t len)
{
	int error;

	if (sopt->sopt_size == 0) {
		error = sockopt_alloc(sopt, len, KM_NOSLEEP);
		if (error)
			return error;
	}

	sopt->sopt_retsize = MIN(sopt->sopt_size, len);
	if (sopt->sopt_retsize > 0) {
		memcpy(sopt->sopt_data, buf, sopt->sopt_retsize);
	}

	return 0;
}

/*
 * common case of set sockopt integer value
 */
int
sockopt_setint(struct sockopt *sopt, int val)
{

	return sockopt_set(sopt, &val, sizeof(int));
}

/*
 * get sockopt value
 *	- correct size must be given
 */
int
sockopt_get(const struct sockopt *sopt, void *buf, size_t len)
{

	if (sopt->sopt_size != len)
		return EINVAL;

	memcpy(buf, sopt->sopt_data, len);
	return 0;
}

/*
 * common case of get sockopt integer value
 */
int
sockopt_getint(const struct sockopt *sopt, int *valp)
{

	return sockopt_get(sopt, valp, sizeof(int));
}

/*
 * set sockopt value from mbuf
 *	- ONLY for legacy code
 *	- mbuf is released by sockopt
 *	- will not sleep
 */
int
sockopt_setmbuf(struct sockopt *sopt, struct mbuf *m)
{
	size_t len;
	int error;

	len = m_length(m);

	if (sopt->sopt_size == 0) {
		error = sockopt_alloc(sopt, len, KM_NOSLEEP);
		if (error)
			return error;
	}

	sopt->sopt_retsize = MIN(sopt->sopt_size, len);
	m_copydata(m, 0, sopt->sopt_retsize, sopt->sopt_data);
	m_freem(m);

	return 0;
}

/*
 * get sockopt value into mbuf
 *	- ONLY for legacy code
 *	- mbuf to be released by the caller
 *	- will not sleep
 */
struct mbuf *
sockopt_getmbuf(const struct sockopt *sopt)
{
	struct mbuf *m;

	if (sopt->sopt_size > MCLBYTES)
		return NULL;

	m = m_get(M_DONTWAIT, MT_SOOPTS);
	if (m == NULL)
		return NULL;

	if (sopt->sopt_size > MLEN) {
		MCLGET(m, M_DONTWAIT);
		if ((m->m_flags & M_EXT) == 0) {
			m_free(m);
			return NULL;
		}
	}

	memcpy(mtod(m, void *), sopt->sopt_data, sopt->sopt_size);
	m->m_len = sopt->sopt_size;

	return m;
}

void
sohasoutofband(struct socket *so)
{

	so->so_state |= SS_POLLRDBAND;
	fownsignal(so->so_pgid, SIGURG, POLL_PRI, POLLPRI|POLLRDBAND, so);
	selnotify(&so->so_rcv.sb_sel, POLLPRI | POLLRDBAND, NOTE_SUBMIT);
}

static void
filt_sordetach(struct knote *kn)
{
	struct socket *so;

	so = ((file_t *)kn->kn_obj)->f_socket;
	solock(so);
	SLIST_REMOVE(&so->so_rcv.sb_sel.sel_klist, kn, knote, kn_selnext);
	if (SLIST_EMPTY(&so->so_rcv.sb_sel.sel_klist))
		so->so_rcv.sb_flags &= ~SB_KNOTE;
	sounlock(so);
}

/*ARGSUSED*/
static int
filt_soread(struct knote *kn, long hint)
{
	struct socket *so;
	int rv;

	so = ((file_t *)kn->kn_obj)->f_socket;
	if (hint != NOTE_SUBMIT)
		solock(so);
	kn->kn_data = so->so_rcv.sb_cc;
	if (so->so_state & SS_CANTRCVMORE) {
		kn->kn_flags |= EV_EOF;
		kn->kn_fflags = so->so_error;
		rv = 1;
	} else if (so->so_error || so->so_rerror)
		rv = 1;
	else if (kn->kn_sfflags & NOTE_LOWAT)
		rv = (kn->kn_data >= kn->kn_sdata);
	else
		rv = (kn->kn_data >= so->so_rcv.sb_lowat);
	if (hint != NOTE_SUBMIT)
		sounlock(so);
	return rv;
}

static void
filt_sowdetach(struct knote *kn)
{
	struct socket *so;

	so = ((file_t *)kn->kn_obj)->f_socket;
	solock(so);
	SLIST_REMOVE(&so->so_snd.sb_sel.sel_klist, kn, knote, kn_selnext);
	if (SLIST_EMPTY(&so->so_snd.sb_sel.sel_klist))
		so->so_snd.sb_flags &= ~SB_KNOTE;
	sounlock(so);
}

/*ARGSUSED*/
static int
filt_sowrite(struct knote *kn, long hint)
{
	struct socket *so;
	int rv;

	so = ((file_t *)kn->kn_obj)->f_socket;
	if (hint != NOTE_SUBMIT)
		solock(so);
	kn->kn_data = sbspace(&so->so_snd);
	if (so->so_state & SS_CANTSENDMORE) {
		kn->kn_flags |= EV_EOF;
		kn->kn_fflags = so->so_error;
		rv = 1;
	} else if (so->so_error)
		rv = 1;
	else if (((so->so_state & SS_ISCONNECTED) == 0) &&
	    (so->so_proto->pr_flags & PR_CONNREQUIRED))
		rv = 0;
	else if (kn->kn_sfflags & NOTE_LOWAT)
		rv = (kn->kn_data >= kn->kn_sdata);
	else
		rv = (kn->kn_data >= so->so_snd.sb_lowat);
	if (hint != NOTE_SUBMIT)
		sounlock(so);
	return rv;
}

/*ARGSUSED*/
static int
filt_solisten(struct knote *kn, long hint)
{
	struct socket *so;
	int rv;

	so = ((file_t *)kn->kn_obj)->f_socket;

	/*
	 * Set kn_data to number of incoming connections, not
	 * counting partial (incomplete) connections.
	 */
	if (hint != NOTE_SUBMIT)
		solock(so);
	kn->kn_data = so->so_qlen;
	rv = (kn->kn_data > 0);
	if (hint != NOTE_SUBMIT)
		sounlock(so);
	return rv;
}

static const struct filterops solisten_filtops = {
	.f_isfd = 1,
	.f_attach = NULL,
	.f_detach = filt_sordetach,
	.f_event = filt_solisten,
};

static const struct filterops soread_filtops = {
	.f_isfd = 1,
	.f_attach = NULL,
	.f_detach = filt_sordetach,
	.f_event = filt_soread,
};

static const struct filterops sowrite_filtops = {
	.f_isfd = 1,
	.f_attach = NULL,
	.f_detach = filt_sowdetach,
	.f_event = filt_sowrite,
};

int
soo_kqfilter(struct file *fp, struct knote *kn)
{
	struct socket *so;
	struct sockbuf *sb;

	so = ((file_t *)kn->kn_obj)->f_socket;
	solock(so);
	switch (kn->kn_filter) {
	case EVFILT_READ:
		if (so->so_options & SO_ACCEPTCONN)
			kn->kn_fop = &solisten_filtops;
		else
			kn->kn_fop = &soread_filtops;
		sb = &so->so_rcv;
		break;
	case EVFILT_WRITE:
		kn->kn_fop = &sowrite_filtops;
		sb = &so->so_snd;
		break;
	default:
		sounlock(so);
		return EINVAL;
	}
	SLIST_INSERT_HEAD(&sb->sb_sel.sel_klist, kn, kn_selnext);
	sb->sb_flags |= SB_KNOTE;
	sounlock(so);
	return 0;
}

static int
sodopoll(struct socket *so, int events)
{
	int revents;

	revents = 0;

	if (events & (POLLIN | POLLRDNORM))
		if (soreadable(so))
			revents |= events & (POLLIN | POLLRDNORM);

	if (events & (POLLOUT | POLLWRNORM))
		if (sowritable(so))
			revents |= events & (POLLOUT | POLLWRNORM);

	if (events & (POLLPRI | POLLRDBAND))
		if (so->so_state & SS_POLLRDBAND)
			revents |= events & (POLLPRI | POLLRDBAND);

	return revents;
}

int
sopoll(struct socket *so, int events)
{
	int revents = 0;

#ifndef DIAGNOSTIC
	/*
	 * Do a quick, unlocked check in expectation that the socket
	 * will be ready for I/O.  Don't do this check if DIAGNOSTIC,
	 * as the solocked() assertions will fail.
	 */
	if ((revents = sodopoll(so, events)) != 0)
		return revents;
#endif

	solock(so);
	if ((revents = sodopoll(so, events)) == 0) {
		if (events & (POLLIN | POLLPRI | POLLRDNORM | POLLRDBAND)) {
			selrecord(curlwp, &so->so_rcv.sb_sel);
			so->so_rcv.sb_flags |= SB_NOTIFY;
		}

		if (events & (POLLOUT | POLLWRNORM)) {
			selrecord(curlwp, &so->so_snd.sb_sel);
			so->so_snd.sb_flags |= SB_NOTIFY;
		}
	}
	sounlock(so);

	return revents;
}

struct mbuf **
sbsavetimestamp(int opt, struct mbuf **mp)
{
	struct timeval tv;
	int error;

	microtime(&tv);

	MODULE_HOOK_CALL(uipc_socket_50_sbts_hook, (opt, &mp), enosys(), error);
	if (error == 0)
		return mp;

	if (opt & SO_TIMESTAMP) {
		*mp = sbcreatecontrol(&tv, sizeof(tv),
		    SCM_TIMESTAMP, SOL_SOCKET);
		if (*mp)
			mp = &(*mp)->m_next;
	}
	return mp;
}


#include <sys/sysctl.h>

static int sysctl_kern_somaxkva(SYSCTLFN_PROTO);
static int sysctl_kern_sbmax(SYSCTLFN_PROTO);

/*
 * sysctl helper routine for kern.somaxkva.  ensures that the given
 * value is not too small.
 * (XXX should we maybe make sure it's not too large as well?)
 */
static int
sysctl_kern_somaxkva(SYSCTLFN_ARGS)
{
	int error, new_somaxkva;
	struct sysctlnode node;

	new_somaxkva = somaxkva;
	node = *rnode;
	node.sysctl_data = &new_somaxkva;
	error = sysctl_lookup(SYSCTLFN_CALL(&node));
	if (error || newp == NULL)
		return error;

	if (new_somaxkva < (16 * 1024 * 1024)) /* sanity */
		return EINVAL;

	mutex_enter(&so_pendfree_lock);
	somaxkva = new_somaxkva;
	cv_broadcast(&socurkva_cv);
	mutex_exit(&so_pendfree_lock);

	return error;
}

/*
 * sysctl helper routine for kern.sbmax. Basically just ensures that
 * any new value is not too small.
 */
static int
sysctl_kern_sbmax(SYSCTLFN_ARGS)
{
	int error, new_sbmax;
	struct sysctlnode node;

	new_sbmax = sb_max;
	node = *rnode;
	node.sysctl_data = &new_sbmax;
	error = sysctl_lookup(SYSCTLFN_CALL(&node));
	if (error || newp == NULL)
		return error;

	KERNEL_LOCK(1, NULL);
	error = sb_max_set(new_sbmax);
	KERNEL_UNLOCK_ONE(NULL);

	return error;
}

/*
 * sysctl helper routine for kern.sooptions. Ensures that only allowed
 * options can be set.
 */
static int
sysctl_kern_sooptions(SYSCTLFN_ARGS)
{
	int error, new_options;
	struct sysctlnode node;

	new_options = sooptions;
	node = *rnode;
	node.sysctl_data = &new_options;
	error = sysctl_lookup(SYSCTLFN_CALL(&node));
	if (error || newp == NULL)
		return error;

	if (new_options & ~SO_DEFOPTS)
		return EINVAL;

	sooptions = new_options;

	return 0;
}

static void
sysctl_kern_socket_setup(void)
{

	KASSERT(socket_sysctllog == NULL);

	sysctl_createv(&socket_sysctllog, 0, NULL, NULL,
		       CTLFLAG_PERMANENT|CTLFLAG_READWRITE,
		       CTLTYPE_INT, "somaxkva",
		       SYSCTL_DESCR("Maximum amount of kernel memory to be "
		                    "used for socket buffers"),
		       sysctl_kern_somaxkva, 0, NULL, 0,
		       CTL_KERN, KERN_SOMAXKVA, CTL_EOL);

	sysctl_createv(&socket_sysctllog, 0, NULL, NULL,
		       CTLFLAG_PERMANENT|CTLFLAG_READWRITE,
		       CTLTYPE_BOOL, "sofixedbuf",
		       SYSCTL_DESCR("Prevent scaling of fixed socket buffers"),
		       NULL, 0, &sofixedbuf, 0,
		       CTL_KERN, KERN_SOFIXEDBUF, CTL_EOL);

	sysctl_createv(&socket_sysctllog, 0, NULL, NULL,
		       CTLFLAG_PERMANENT|CTLFLAG_READWRITE,
		       CTLTYPE_INT, "sbmax",
		       SYSCTL_DESCR("Maximum socket buffer size"),
		       sysctl_kern_sbmax, 0, NULL, 0,
		       CTL_KERN, KERN_SBMAX, CTL_EOL);

	sysctl_createv(&socket_sysctllog, 0, NULL, NULL,
		       CTLFLAG_PERMANENT|CTLFLAG_READWRITE,
		       CTLTYPE_INT, "sooptions",
		       SYSCTL_DESCR("Default socket options"),
		       sysctl_kern_sooptions, 0, NULL, 0,
		       CTL_KERN, CTL_CREATE, CTL_EOL);
}<|MERGE_RESOLUTION|>--- conflicted
+++ resolved
@@ -1,8 +1,4 @@
-<<<<<<< HEAD
-/*	$NetBSD: uipc_socket.c,v 1.292 2020/10/17 09:06:15 mlelstv Exp $	*/
-=======
 /*	$NetBSD: uipc_socket.c,v 1.293 2020/11/23 00:52:53 chs Exp $	*/
->>>>>>> ba48e27f
 
 /*
  * Copyright (c) 2002, 2007, 2008, 2009 The NetBSD Foundation, Inc.
@@ -75,11 +71,7 @@
  */
 
 #include <sys/cdefs.h>
-<<<<<<< HEAD
-__KERNEL_RCSID(0, "$NetBSD: uipc_socket.c,v 1.292 2020/10/17 09:06:15 mlelstv Exp $");
-=======
 __KERNEL_RCSID(0, "$NetBSD: uipc_socket.c,v 1.293 2020/11/23 00:52:53 chs Exp $");
->>>>>>> ba48e27f
 
 #ifdef _KERNEL_OPT
 #include "opt_compat_netbsd.h"
