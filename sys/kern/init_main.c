--- conflicted
+++ resolved
@@ -1,8 +1,4 @@
-<<<<<<< HEAD
-/*	$NetBSD: init_main.c,v 1.497 2018/04/16 14:51:59 kamil Exp $	*/
-=======
 /*	$NetBSD: init_main.c,v 1.498 2018/07/03 03:37:03 ozaki-r Exp $	*/
->>>>>>> b2b84690
 
 /*-
  * Copyright (c) 2008, 2009 The NetBSD Foundation, Inc.
@@ -101,11 +97,7 @@
  */
 
 #include <sys/cdefs.h>
-<<<<<<< HEAD
-__KERNEL_RCSID(0, "$NetBSD: init_main.c,v 1.497 2018/04/16 14:51:59 kamil Exp $");
-=======
 __KERNEL_RCSID(0, "$NetBSD: init_main.c,v 1.498 2018/07/03 03:37:03 ozaki-r Exp $");
->>>>>>> b2b84690
 
 #include "opt_ddb.h"
 #include "opt_inet.h"
