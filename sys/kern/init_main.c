<<<<<<< HEAD
/*	$NetBSD: init_main.c,v 1.506 2019/10/03 22:29:17 kamil Exp $	*/
=======
/*	$NetBSD: init_main.c,v 1.508 2019/12/02 23:22:43 ad Exp $	*/
>>>>>>> 275f442f

/*-
 * Copyright (c) 2008, 2009, 2019 The NetBSD Foundation, Inc.
 * All rights reserved.
 *
 * Redistribution and use in source and binary forms, with or without
 * modification, are permitted provided that the following conditions
 * are met:
 * 1. Redistributions of source code must retain the above copyright
 *    notice, this list of conditions and the following disclaimer.
 * 2. Redistributions in binary form must reproduce the above copyright
 *    notice, this list of conditions and the following disclaimer in the
 *    documentation and/or other materials provided with the distribution.
 *
 * THIS SOFTWARE IS PROVIDED BY THE NETBSD FOUNDATION, INC. AND CONTRIBUTORS
 * ``AS IS'' AND ANY EXPRESS OR IMPLIED WARRANTIES, INCLUDING, BUT NOT LIMITED
 * TO, THE IMPLIED WARRANTIES OF MERCHANTABILITY AND FITNESS FOR A PARTICULAR
 * PURPOSE ARE DISCLAIMED.  IN NO EVENT SHALL THE FOUNDATION OR CONTRIBUTORS
 * BE LIABLE FOR ANY DIRECT, INDIRECT, INCIDENTAL, SPECIAL, EXEMPLARY, OR
 * CONSEQUENTIAL DAMAGES (INCLUDING, BUT NOT LIMITED TO, PROCUREMENT OF
 * SUBSTITUTE GOODS OR SERVICES; LOSS OF USE, DATA, OR PROFITS; OR BUSINESS
 * INTERRUPTION) HOWEVER CAUSED AND ON ANY THEORY OF LIABILITY, WHETHER IN
 * CONTRACT, STRICT LIABILITY, OR TORT (INCLUDING NEGLIGENCE OR OTHERWISE)
 * ARISING IN ANY WAY OUT OF THE USE OF THIS SOFTWARE, EVEN IF ADVISED OF THE
 * POSSIBILITY OF SUCH DAMAGE.
 */

/*
 * Copyright (c) 1982, 1986, 1989, 1991, 1992, 1993
 *	The Regents of the University of California.  All rights reserved.
 * (c) UNIX System Laboratories, Inc.
 * All or some portions of this file are derived from material licensed
 * to the University of California by American Telephone and Telegraph
 * Co. or Unix System Laboratories, Inc. and are reproduced herein with
 * the permission of UNIX System Laboratories, Inc.
 *
 * Redistribution and use in source and binary forms, with or without
 * modification, are permitted provided that the following conditions
 * are met:
 * 1. Redistributions of source code must retain the above copyright
 *    notice, this list of conditions and the following disclaimer.
 * 2. Redistributions in binary form must reproduce the above copyright
 *    notice, this list of conditions and the following disclaimer in the
 *    documentation and/or other materials provided with the distribution.
 * 3. Neither the name of the University nor the names of its contributors
 *    may be used to endorse or promote products derived from this software
 *    without specific prior written permission.
 *
 * THIS SOFTWARE IS PROVIDED BY THE REGENTS AND CONTRIBUTORS ``AS IS'' AND
 * ANY EXPRESS OR IMPLIED WARRANTIES, INCLUDING, BUT NOT LIMITED TO, THE
 * IMPLIED WARRANTIES OF MERCHANTABILITY AND FITNESS FOR A PARTICULAR PURPOSE
 * ARE DISCLAIMED.  IN NO EVENT SHALL THE REGENTS OR CONTRIBUTORS BE LIABLE
 * FOR ANY DIRECT, INDIRECT, INCIDENTAL, SPECIAL, EXEMPLARY, OR CONSEQUENTIAL
 * DAMAGES (INCLUDING, BUT NOT LIMITED TO, PROCUREMENT OF SUBSTITUTE GOODS
 * OR SERVICES; LOSS OF USE, DATA, OR PROFITS; OR BUSINESS INTERRUPTION)
 * HOWEVER CAUSED AND ON ANY THEORY OF LIABILITY, WHETHER IN CONTRACT, STRICT
 * LIABILITY, OR TORT (INCLUDING NEGLIGENCE OR OTHERWISE) ARISING IN ANY WAY
 * OUT OF THE USE OF THIS SOFTWARE, EVEN IF ADVISED OF THE POSSIBILITY OF
 * SUCH DAMAGE.
 *
 *	@(#)init_main.c	8.16 (Berkeley) 5/14/95
 */

/*
 * Copyright (c) 1995 Christopher G. Demetriou.  All rights reserved.
 *
 * Redistribution and use in source and binary forms, with or without
 * modification, are permitted provided that the following conditions
 * are met:
 * 1. Redistributions of source code must retain the above copyright
 *    notice, this list of conditions and the following disclaimer.
 * 2. Redistributions in binary form must reproduce the above copyright
 *    notice, this list of conditions and the following disclaimer in the
 *    documentation and/or other materials provided with the distribution.
 * 3. All advertising materials mentioning features or use of this software
 *    must display the following acknowledgement:
 *	This product includes software developed by the University of
 *	California, Berkeley and its contributors.
 * 4. Neither the name of the University nor the names of its contributors
 *    may be used to endorse or promote products derived from this software
 *    without specific prior written permission.
 *
 * THIS SOFTWARE IS PROVIDED BY THE REGENTS AND CONTRIBUTORS ``AS IS'' AND
 * ANY EXPRESS OR IMPLIED WARRANTIES, INCLUDING, BUT NOT LIMITED TO, THE
 * IMPLIED WARRANTIES OF MERCHANTABILITY AND FITNESS FOR A PARTICULAR PURPOSE
 * ARE DISCLAIMED.  IN NO EVENT SHALL THE REGENTS OR CONTRIBUTORS BE LIABLE
 * FOR ANY DIRECT, INDIRECT, INCIDENTAL, SPECIAL, EXEMPLARY, OR CONSEQUENTIAL
 * DAMAGES (INCLUDING, BUT NOT LIMITED TO, PROCUREMENT OF SUBSTITUTE GOODS
 * OR SERVICES; LOSS OF USE, DATA, OR PROFITS; OR BUSINESS INTERRUPTION)
 * HOWEVER CAUSED AND ON ANY THEORY OF LIABILITY, WHETHER IN CONTRACT, STRICT
 * LIABILITY, OR TORT (INCLUDING NEGLIGENCE OR OTHERWISE) ARISING IN ANY WAY
 * OUT OF THE USE OF THIS SOFTWARE, EVEN IF ADVISED OF THE POSSIBILITY OF
 * SUCH DAMAGE.
 *
 *	@(#)init_main.c	8.16 (Berkeley) 5/14/95
 */

#include <sys/cdefs.h>
<<<<<<< HEAD
__KERNEL_RCSID(0, "$NetBSD: init_main.c,v 1.506 2019/10/03 22:29:17 kamil Exp $");
=======
__KERNEL_RCSID(0, "$NetBSD: init_main.c,v 1.508 2019/12/02 23:22:43 ad Exp $");
>>>>>>> 275f442f

#include "opt_ddb.h"
#include "opt_inet.h"
#include "opt_ipsec.h"
#include "opt_modular.h"
#include "opt_ntp.h"
#include "opt_pipe.h"
#include "opt_syscall_debug.h"
#include "opt_sysv.h"
#include "opt_fileassoc.h"
#include "opt_ktrace.h"
#include "opt_pax.h"
#include "opt_compat_netbsd.h"
#include "opt_wapbl.h"
#include "opt_ptrace.h"
#include "opt_rnd_printf.h"
#include "opt_splash.h"
#include "opt_kernhist.h"
#include "opt_gprof.h"

#if defined(SPLASHSCREEN) && defined(makeoptions_SPLASHSCREEN_IMAGE)
extern void *_binary_splash_image_start;
extern void *_binary_splash_image_end;
#endif

#include "ksyms.h"

#include "veriexec.h"

#include <sys/param.h>
#include <sys/acct.h>
#include <sys/filedesc.h>
#include <sys/file.h>
#include <sys/errno.h>
#include <sys/callout.h>
#include <sys/cpu.h>
#include <sys/cpufreq.h>
#include <sys/spldebug.h>
#include <sys/kernel.h>
#include <sys/mount.h>
#include <sys/proc.h>
#include <sys/kthread.h>
#include <sys/resourcevar.h>
#include <sys/signalvar.h>
#include <sys/systm.h>
#include <sys/vnode.h>
#include <sys/fstrans.h>
#include <sys/tty.h>
#include <sys/conf.h>
#include <sys/disklabel.h>
#include <sys/buf.h>
#include <sys/device.h>
#include <sys/exec.h>
#include <sys/socketvar.h>
#include <sys/protosw.h>
#include <sys/percpu.h>
#include <sys/pserialize.h>
#include <sys/pset.h>
#include <sys/sysctl.h>
#include <sys/reboot.h>
#include <sys/event.h>
#include <sys/mbuf.h>
#include <sys/sched.h>
#include <sys/sleepq.h>
#include <sys/ipi.h>
#include <sys/iostat.h>
#include <sys/vmem.h>
#include <sys/uuid.h>
#include <sys/extent.h>
#include <sys/disk.h>
#include <sys/msgbuf.h>
#include <sys/module.h>
#include <sys/event.h>
#include <sys/lockf.h>
#include <sys/once.h>
#include <sys/kcpuset.h>
#include <sys/ksyms.h>
#include <sys/uidinfo.h>
#include <sys/kprintf.h>
#include <sys/bufq.h>
#include <sys/threadpool.h>
#ifdef IPSEC
#include <netipsec/ipsec.h>
#endif
#include <sys/domain.h>
#include <sys/namei.h>
#include <sys/rnd.h>
#include <sys/pipe.h>
#if NVERIEXEC > 0
#include <sys/verified_exec.h>
#endif /* NVERIEXEC > 0 */
#ifdef KTRACE
#include <sys/ktrace.h>
#endif
#include <sys/kauth.h>
#include <net80211/ieee80211_netbsd.h>
#include <sys/cprng.h>
#include <sys/psref.h>

#include <sys/syscall.h>
#include <sys/syscallargs.h>

#include <sys/pax.h>

#include <secmodel/secmodel.h>

#include <ufs/ufs/quota.h>

#include <miscfs/genfs/genfs.h>
#include <miscfs/specfs/specdev.h>

#include <sys/cpu.h>

#include <uvm/uvm.h>	/* extern struct uvm uvm */

#include <dev/cons.h>
#include <dev/splash/splash.h>

#include <net/bpf.h>
#include <net/if.h>
#include <net/pfil.h>
#include <net/raw_cb.h>
#include <net/if_llatbl.h>

#include <prop/proplib.h>

#include <sys/userconf.h>

extern struct lwp lwp0;
extern time_t rootfstime;

#ifndef curlwp
struct	lwp *curlwp = &lwp0;
#endif
struct	proc *initproc;

struct	vnode *rootvp, *swapdev_vp;
int	boothowto;
int	cold __read_mostly = 1;		/* still working on startup */
struct timespec boottime;	        /* time at system startup - will only follow settime deltas */

int	start_init_exec;		/* semaphore for start_init() */

cprng_strong_t	*kern_cprng;

static void check_console(struct lwp *l);
static void start_init(void *);
static void configure(void);
static void configure2(void);
static void configure3(void);
void main(void);

/*
 * System startup; initialize the world, create process 0, mount root
 * filesystem, and fork to create init and pagedaemon.  Most of the
 * hard work is done in the lower-level initialization routines including
 * startup(), which does memory initialization and autoconfiguration.
 */
void
main(void)
{
	struct timespec time;
	struct lwp *l;
	struct proc *p;
	int s, error;
#ifdef NVNODE_IMPLICIT
	int usevnodes;
#endif
	CPU_INFO_ITERATOR cii;
	struct cpu_info *ci;

#ifdef DIAGNOSTIC
	/*
	 * Verify that CPU_INFO_FOREACH() knows about the boot CPU
	 * and only the boot CPU at this point.
	 */
	int cpucount = 0;
	for (CPU_INFO_FOREACH(cii, ci)) {
		KASSERT(ci == curcpu());
		cpucount++;
	}
	KASSERT(cpucount == 1);
#endif

	l = &lwp0;
#ifndef LWP0_CPU_INFO
	l->l_cpu = curcpu();
#endif
	l->l_pflag |= LP_RUNNING;

	/*
	 * Attempt to find console and initialize
	 * in case of early panic or other messages.
	 */
	consinit();

	kernel_lock_init();
	once_init();

	mi_cpu_init();
	kernconfig_lock_init();
	kthread_sysinit();

	/* Initialize the device switch tables. */
	devsw_init();

	/* Initialize event counters. */
	evcnt_init();

	uvm_init();
	ubchist_init();
	kcpuset_sysinit();

	prop_kern_init();

#if ((NKSYMS > 0) || (NDDB > 0) || (NMODULAR > 0))
	ksyms_init();
#endif
	kprintf_init();

	percpu_init();

	/* Initialize lock caches. */
	mutex_obj_init();
	rw_obj_init();

	/* Passive serialization. */
	pserialize_init();

	/* Initialize the extent manager. */
	extent_init();

	/* Do machine-dependent initialization. */
	cpu_startup();

	/* Initialize the sysctl subsystem. */
	sysctl_init();

	/* Initialize callouts, part 1. */
	callout_startup();

	/* Initialize the kernel authorization subsystem. */
	kauth_init();

	secmodel_init();

	spec_init();

	/*
	 * Set BPF op vector.  Can't do this in bpf attach, since
	 * network drivers attach before bpf.
	 */
	bpf_setops();

	/* Start module system. */
	module_init();

	/*
	 * Initialize the kernel authorization subsystem and start the
	 * default security model, if any. We need to do this early
	 * enough so that subsystems relying on any of the aforementioned
	 * can work properly. Since the security model may dictate the
	 * credential inheritance policy, it is needed at least before
	 * any process is created, specifically proc0.
	 */
	module_init_class(MODULE_CLASS_SECMODEL);

	/* Initialize the buffer cache */
	bufinit();
	biohist_init();

#ifdef KERNHIST
	sysctl_kernhist_init();
#endif


#if defined(SPLASHSCREEN) && defined(SPLASHSCREEN_IMAGE)
	size_t splash_size = (&_binary_splash_image_end -
	    &_binary_splash_image_start) * sizeof(void *);
	splash_setimage(&_binary_splash_image_start, splash_size);
#endif

	/* Initialize sockets. */
	soinit();

	/*
	 * The following things must be done before autoconfiguration.
	 */
	rnd_init();		/* initialize entropy pool */

	cprng_init();		/* initialize cryptographic PRNG */

	/* Initialize process and pgrp structures. */
	procinit();
	lwpinit();

	/* Must be called after lwpinit (lwpinit_specificdata) */
	psref_init();

	/* Initialize signal-related data structures. */
	signal_init();

	/* Initialize resource management. */
	resource_init();

	/* Create process 0. */
	proc0_init();
	lwp0_init();

	/* Disable preemption during boot. */
	kpreempt_disable();

	/* Initialize the threadpool system. */
	threadpools_init();

	/* Initialize the UID hash table. */
	uid_init();

	/* Charge root for one process. */
	(void)chgproccnt(0, 1);

	/* Initialize timekeeping. */
	time_init();

	/* Initialize the run queues, turnstiles and sleep queues. */
	sched_rqinit();
	turnstile_init();
	sleeptab_init(&sleeptab);

	sched_init();

	/* Initialize processor-sets */
	psets_init();

	/* Initialize cpufreq(9) */
	cpufreq_init();

	/* MI initialization of the boot cpu */
	error = mi_cpu_attach(curcpu());
	KASSERT(error == 0);

	/* Initialize timekeeping, part 2. */
	time_init2();

	/*
	 * Initialize mbuf's.  Do this now because we might attempt to
	 * allocate mbufs or mbuf clusters during autoconfiguration.
	 */
	mbinit();

	/* Initialize I/O statistics. */
	iostat_init();

	/* Initialize the log device. */
	loginit();

	/* Second part of module system initialization. */
	module_start_unload_thread();

	/* Initialize the file systems. */
#ifdef NVNODE_IMPLICIT
	/*
	 * If maximum number of vnodes in namei vnode cache is not explicitly
	 * defined in kernel config, adjust the number such as we use roughly
	 * 10% of memory for vnodes and associated data structures in the
	 * assumed worst case.  Do not provide fewer than NVNODE vnodes.
	 */
	usevnodes = calc_cache_size(vmem_size(kmem_arena, VMEM_FREE|VMEM_ALLOC),
	    10, VNODE_KMEM_MAXPCT) / VNODE_COST;
	if (usevnodes > desiredvnodes)
		desiredvnodes = usevnodes;
#endif

	/* Initialize fstrans. */
	fstrans_init();

	vfsinit();
	lf_init();

	/* Initialize the file descriptor system. */
	fd_sys_init();

	/* Initialize cwd structures */
	cwd_sys_init();

	/* Initialize kqueue. */
	kqueue_init();

	inittimecounter();
	ntp_init();

	/* Initialize tty subsystem. */
	tty_init();
	ttyldisc_init();

	/* Initialize the buffer cache, part 2. */
	bufinit2();

	/* Initialize the disk wedge subsystem. */
	dkwedge_init();

	/* Initialize the kernel strong PRNG. */
	kern_cprng = cprng_strong_create("kernel", IPL_VM,
					 CPRNG_INIT_ANY|CPRNG_REKEY_ANY);

	/* Initialize pfil */
	pfil_init();

	/* Initialize interfaces. */
	ifinit1();

	spldebug_start();

	/* Initialize sockets thread(s) */
	soinit1();

	/*
	 * Initialize the bufq strategy sub-system and any built-in
	 * strategy modules - they may be needed by some devices during
	 * auto-configuration
	 */
	bufq_init();
	module_init_class(MODULE_CLASS_BUFQ);

	/* Configure the system hardware.  This will enable interrupts. */
	configure();

	/* Once all CPUs are detected, initialize the per-CPU cprng_fast.  */
	cprng_fast_init();

	ssp_init();

	ubc_init();		/* must be after autoconfig */

	mm_init();

	configure2();

	ipi_sysinit();

	/* Now timer is working.  Enable preemption. */
	kpreempt_enable();

	/* Get the threads going and into any sleeps before continuing. */
	yield();

	/* Enable deferred processing of RNG samples */
	rnd_init_softint();

#ifdef RND_PRINTF
	/* Enable periodic injection of console output into entropy pool */
	kprintf_init_callout();
#endif

	vmem_rehash_start();	/* must be before exec_init */

	/* Initialize exec structures */
	exec_init(1);		/* seminit calls exithook_establish() */

#if NVERIEXEC > 0
	/*
	 * Initialise the Veriexec subsystem.
	 */
	veriexec_init();
#endif /* NVERIEXEC > 0 */

	pax_init();

#ifdef	IPSEC
	/* Attach network crypto subsystem */
	ipsec_attach();
#endif

	/*
	 * Initialize protocols.  Block reception of incoming packets
	 * until everything is ready.
	 */
	s = splnet();
	ifinit();
#if defined(INET) || defined(INET6)
	lltableinit();
#endif
	domaininit(true);
	ifinit_post();
	if_attachdomain();
	splx(s);

#ifdef GPROF
	/* Initialize kernel profiling. */
	kmstartup();
#endif

	/* Initialize system accounting. */
	acct_init();

#ifndef PIPE_SOCKETPAIR
	/* Initialize pipes. */
	pipe_init();
#endif

#ifdef KTRACE
	/* Initialize ktrace. */
	ktrinit();
#endif

	machdep_init();

	procinit_sysctl();

	scdebug_init();

	/*
	 * Create process 1 (init(8)).  We do this now, as Unix has
	 * historically had init be process 1, and changing this would
	 * probably upset a lot of people.
	 *
	 * Note that process 1 won't immediately exec init(8), but will
	 * wait for us to inform it that the root file system has been
	 * mounted.
	 */
	if (fork1(l, 0, SIGCHLD, NULL, 0, start_init, NULL, NULL))
		panic("fork init");

	/*
	 * The initproc variable cannot be initialized in start_init as there
	 * is a race between vfs_mountroot and start_init.
	 */
	mutex_enter(proc_lock);
	initproc = proc_find_raw(1);
	mutex_exit(proc_lock);

	/*
	 * Load any remaining builtin modules, and hand back temporary
	 * storage to the VM system.  Then require force when loading any
	 * remaining un-init'ed built-in modules to avoid later surprises.
	 */
	module_init_class(MODULE_CLASS_ANY);
	module_builtin_require_force();

	/*
	 * Finalize configuration now that all real devices have been
	 * found.  This needs to be done before the root device is
	 * selected, since finalization may create the root device.
	 */
	config_finalize();

	sysctl_finalize();

	/*
	 * Now that autoconfiguration has completed, we can determine
	 * the root and dump devices.
	 */
	cpu_rootconf();
	cpu_dumpconf();

	/* Mount the root file system. */
	do {
		domountroothook(root_device);
		if ((error = vfs_mountroot())) {
			printf("cannot mount root, error = %d\n", error);
			boothowto |= RB_ASKNAME;
			setroot(root_device,
			    (rootdev != NODEV) ? DISKPART(rootdev) : 0);
		}
	} while (error != 0);
	mountroothook_destroy();

	configure3();

	/*
	 * Initialise the time-of-day clock, passing the time recorded
	 * in the root filesystem (if any) for use by systems that
	 * don't have a non-volatile time-of-day device.
	 */
	inittodr(rootfstime);

	/*
	 * Now can look at time, having had a chance to verify the time
	 * from the file system.  Reset l->l_rtime as it may have been
	 * munched in mi_switch() after the time got set.
	 */
	getnanotime(&time);
	{
		struct timespec ut;
		/*
		 * was:
		 *	boottime = time;
		 * but we can do better
		 */
		nanouptime(&ut);
		timespecsub(&time, &ut, &boottime);
	}

	mutex_enter(proc_lock);
	LIST_FOREACH(p, &allproc, p_list) {
		KASSERT((p->p_flag & PK_MARKER) == 0);
		mutex_enter(p->p_lock);
		TIMESPEC_TO_TIMEVAL(&p->p_stats->p_start, &time);
		LIST_FOREACH(l, &p->p_lwps, l_sibling) {
			lwp_lock(l);
			memset(&l->l_rtime, 0, sizeof(l->l_rtime));
			lwp_unlock(l);
		}
		mutex_exit(p->p_lock);
	}
	mutex_exit(proc_lock);
	binuptime(&curlwp->l_stime);

	for (CPU_INFO_FOREACH(cii, ci)) {
		ci->ci_schedstate.spc_lastmod = time_second;
	}

	/* Create the pageout daemon kernel thread. */
	uvm_swap_init();
	if (kthread_create(PRI_PGDAEMON, KTHREAD_MPSAFE, NULL, uvm_pageout,
	    NULL, NULL, "pgdaemon"))
		panic("fork pagedaemon");

	/* Create the filesystem syncer kernel thread. */
	if (kthread_create(PRI_IOFLUSH, KTHREAD_MPSAFE, NULL, sched_sync,
	    NULL, NULL, "ioflush"))
		panic("fork syncer");

	/* Create the aiodone daemon kernel thread. */
	if (workqueue_create(&uvm.aiodone_queue, "aiodoned",
	    uvm_aiodone_worker, NULL, PRI_VM, IPL_NONE, WQ_MPSAFE))
		panic("fork aiodoned");

	/* Wait for final configure threads to complete. */
	config_finalize_mountroot();

	/*
	 * Okay, now we can let init(8) exec!  It's off to userland!
	 */
	mutex_enter(proc_lock);
	start_init_exec = 1;
	cv_broadcast(&lbolt);
	mutex_exit(proc_lock);

	/* The scheduler is an infinite loop. */
	uvm_scheduler();
	/* NOTREACHED */
}

/*
 * Configure the system's hardware.
 */
static void
configure(void)
{

	/* Initialize autoconf data structures. */
	config_init_mi();
	/*
	 * XXX
	 * callout_setfunc() requires mutex(9) so it can't be in config_init()
	 * on amiga and atari which use config_init() and autoconf(9) fucntions
	 * to initialize console devices.
	 */
	config_twiddle_init();

	pmf_init();

	/* Initialize driver modules */
	module_init_class(MODULE_CLASS_DRIVER);

	userconf_init();
	if (boothowto & RB_USERCONF)
		userconf_prompt();

	if ((boothowto & (AB_SILENT|AB_VERBOSE)) == AB_SILENT) {
		printf_nolog("Detecting hardware...");
	}

	/*
	 * Do the machine-dependent portion of autoconfiguration.  This
	 * sets the configuration machinery here in motion by "finding"
	 * the root bus.  When this function returns, we expect interrupts
	 * to be enabled.
	 */
	cpu_configure();
}

static void
configure2(void)
{
	CPU_INFO_ITERATOR cii;
	struct cpu_info *ci;
	int s;

	/* Fix up CPU topology info, which has all been collected by now. */
	cpu_topology_init();

	/*
	 * Now that we've found all the hardware, start the real time
	 * and statistics clocks.
	 */
	initclocks();

	cold = 0;	/* clocks are running, we're warm now! */
	s = splsched();
	curcpu()->ci_schedstate.spc_flags |= SPCF_RUNNING;
	splx(s);

	/* Setup the runqueues and scheduler. */
	runq_init();
	synch_init();

	/* Boot the secondary processors. */
	for (CPU_INFO_FOREACH(cii, ci)) {
		uvm_cpu_attach(ci);
	}
	mp_online = true;
#if defined(MULTIPROCESSOR)
	cpu_boot_secondary_processors();
#endif

	/*
	 * Bus scans can make it appear as if the system has paused, so
	 * twiddle constantly while config_interrupts() jobs are running.
	 */
	config_twiddle_fn(NULL);

	/*
	 * Create threads to call back and finish configuration for
	 * devices that want interrupts enabled.
	 */
	config_create_interruptthreads();
}

static void
configure3(void)
{

	/*
	 * Create threads to call back and finish configuration for
	 * devices that want the mounted root file system.
	 */
	config_create_mountrootthreads();

	/* Get the threads going and into any sleeps before continuing. */
	yield();
}

static void
rootconf_handle_wedges(void)
{
	struct disklabel label;
	struct partition *p;
	struct vnode *vp;
	daddr_t startblk;
	uint64_t nblks;
	device_t dev;
	int error;

	if (booted_nblks) {
		/*
		 * bootloader passed geometry
		 */
		dev      = booted_device;
		startblk = booted_startblk;
		nblks    = booted_nblks;

		/*
		 * keep booted_device and booted_partition
		 * in case the kernel doesn't identify a wedge
		 */
	} else {
		/*
		 * bootloader passed partition number
		 *
		 * We cannot ask the partition device directly when it is
		 * covered by a wedge. Instead we look up the geometry in
		 * the disklabel.
		 */
		vp = opendisk(booted_device);

		if (vp == NULL)
			return;

		error = VOP_IOCTL(vp, DIOCGDINFO, &label, FREAD, NOCRED);
		VOP_CLOSE(vp, FREAD, NOCRED);
		vput(vp);
		if (error)
			return;

		KASSERT(booted_partition >= 0
			&& booted_partition < MAXPARTITIONS);

		p = &label.d_partitions[booted_partition];

		dev      = booted_device;
		startblk = p->p_offset;
		nblks    = p->p_size;
	}

	dev = dkwedge_find_partition(dev, startblk, nblks);
	if (dev != NULL) {
		booted_device = dev;
		booted_partition = 0;
	}
}

void
rootconf(void)
{
	if (booted_device != NULL)
		rootconf_handle_wedges();

	setroot(booted_device, booted_partition);
}

static void
check_console(struct lwp *l)
{
	struct vnode *vp;
	int error;

	error = namei_simple_kernel("/dev/console",
				NSM_FOLLOW_NOEMULROOT, &vp);
	if (error == 0) {
		vrele(vp);
	} else if (error == ENOENT) {
		if (boothowto & (AB_VERBOSE|AB_DEBUG))
			printf("warning: no /dev/console\n");
	} else {
		printf("warning: lookup /dev/console: error %d\n", error);
	}
}

/*
 * List of paths to try when searching for "init".
 */
static const char * const initpaths[] = {
	"/sbin/init",
	"/sbin/oinit",
	"/sbin/init.bak",
	"/rescue/init",
	NULL,
};

/*
 * Start the initial user process; try exec'ing each pathname in "initpaths".
 * The program is invoked with one argument containing the boot flags.
 */
static void
start_init(void *arg)
{
	struct lwp *l = arg;
	struct proc *p = l->l_proc;
	vaddr_t addr;
	struct sys_execve_args /* {
		syscallarg(const char *) path;
		syscallarg(char * const *) argp;
		syscallarg(char * const *) envp;
	} */ args;
	int options, i, error;
	register_t retval[2];
	char flags[4], *flagsp;
	const char *path, *slash;
	char *ucp, **uap, *arg0, *arg1, *argv[3];
	char ipath[129];
	int ipx, len;

	/*
	 * Now in process 1.
	 */
	strncpy(p->p_comm, "init", MAXCOMLEN);

	/*
	 * Wait for main() to tell us that it's safe to exec.
	 */
	mutex_enter(proc_lock);
	while (start_init_exec == 0)
		cv_wait(&lbolt, proc_lock);
	mutex_exit(proc_lock);

	/*
	 * This is not the right way to do this.  We really should
	 * hand-craft a descriptor onto /dev/console to hand to init,
	 * but that's a _lot_ more work, and the benefit from this easy
	 * hack makes up for the "good is the enemy of the best" effect.
	 */
	check_console(l);

	/*
	 * Need just enough stack to hold the faked-up "execve()" arguments.
	 */
	addr = (vaddr_t)STACK_ALLOC(USRSTACK, PAGE_SIZE);
	if (uvm_map(&p->p_vmspace->vm_map, &addr, PAGE_SIZE,
	    NULL, UVM_UNKNOWN_OFFSET, 0,
	    UVM_MAPFLAG(UVM_PROT_RW, UVM_PROT_RW, UVM_INH_COPY,
	    UVM_ADV_NORMAL,
	    UVM_FLAG_FIXED|UVM_FLAG_OVERLAY|UVM_FLAG_COPYONW)) != 0)
		panic("init: couldn't allocate argument space");
	p->p_vmspace->vm_maxsaddr = (void *)STACK_MAX(addr, PAGE_SIZE);

	ipx = 0;
	while (1) {
		if (boothowto & RB_ASKNAME) {
			printf("init path");
			if (initpaths[ipx])
				printf(" (default %s)", initpaths[ipx]);
			printf(": ");
			len = cngetsn(ipath, sizeof(ipath)-1);
			if (len == 4 && strcmp(ipath, "halt") == 0) {
				cpu_reboot(RB_HALT, NULL);
			} else if (len == 6 && strcmp(ipath, "reboot") == 0) {
				cpu_reboot(0, NULL);
#if defined(DDB)
			} else if (len == 3 && strcmp(ipath, "ddb") == 0) {
				console_debugger();
				continue;
#endif
			} else if (len > 0 && ipath[0] == '/') {
				ipath[len] = '\0';
				path = ipath;
			} else if (len == 0 && initpaths[ipx] != NULL) {
				path = initpaths[ipx++];
			} else {
				printf("use absolute path, ");
#if defined(DDB)
				printf("\"ddb\", ");
#endif
				printf("\"halt\", or \"reboot\"\n");
				continue;
			}
		} else {
			if ((path = initpaths[ipx++]) == NULL) {
				ipx = 0;
				boothowto |= RB_ASKNAME;
				continue;
			}
		}

		ucp = (char *)USRSTACK;

		/*
		 * Construct the boot flag argument.
		 */
		flagsp = flags;
		*flagsp++ = '-';
		options = 0;

		if (boothowto & RB_SINGLE) {
			*flagsp++ = 's';
			options = 1;
		}
#ifdef notyet
		if (boothowto & RB_FASTBOOT) {
			*flagsp++ = 'f';
			options = 1;
		}
#endif

		/*
		 * Move out the flags (arg 1), if necessary.
		 */
		if (options != 0) {
			*flagsp++ = '\0';
			i = flagsp - flags;
#ifdef DEBUG
			aprint_normal("init: copying out flags `%s' %d\n", flags, i);
#endif
			arg1 = STACK_ALLOC(ucp, i);
			ucp = STACK_MAX(arg1, i);
			if ((error = copyout((void *)flags, arg1, i)) != 0)
				goto copyerr;
		} else
			arg1 = NULL;

		/*
		 * Move out the file name (also arg 0).
		 */
		i = strlen(path) + 1;
#ifdef DEBUG
		aprint_normal("init: copying out path `%s' %d\n", path, i);
#else
		if (boothowto & RB_ASKNAME || path != initpaths[0])
			printf("init: trying %s\n", path);
#endif
		arg0 = STACK_ALLOC(ucp, i);
		ucp = STACK_MAX(arg0, i);
		if ((error = copyout(path, arg0, i)) != 0)
			goto copyerr;

		/*
		 * Move out the arg pointers.
		 */
		ucp = (void *)STACK_ALIGN(ucp, STACK_ALIGNBYTES);
		uap = (char **)STACK_ALLOC(ucp, sizeof(argv));
		SCARG(&args, path) = arg0;
		SCARG(&args, argp) = uap;
		SCARG(&args, envp) = NULL;
		slash = strrchr(path, '/');

		argv[0] = slash ? arg0 + (slash + 1 - path) : arg0;
		argv[1] = arg1;
		argv[2] = NULL;
		if ((error = copyout(argv, uap, sizeof(argv))) != 0)
			goto copyerr;

		/*
		 * Now try to exec the program.  If it can't for any reason
		 * other than it doesn't exist, complain.
		 */
		error = sys_execve(l, &args, retval);
		if (error == 0 || error == EJUSTRETURN) {
			KERNEL_UNLOCK_LAST(l);
			return;
		}
		printf("exec %s: error %d\n", path, error);
	}
	printf("init: not found\n");
	panic("no init");
copyerr:
	panic("copyout %d", error);
}

/*
 * calculate cache size (in bytes) from physmem and vsize.
 */
vaddr_t
calc_cache_size(vsize_t vsize, int pct, int va_pct)
{
	paddr_t t;

	/* XXX should consider competing cache if any */
	/* XXX should consider submaps */
	t = (uintmax_t)physmem * pct / 100 * PAGE_SIZE;
	if (vsize != 0) {
		vsize = (uintmax_t)vsize * va_pct / 100;
		if (t > vsize) {
			t = vsize;
		}
	}
	return t;
}

/*
 * Print the system start up banner.
 *
 * - Print a limited banner if AB_SILENT.
 * - Always send normal banner to the log.
 */
#define MEM_PBUFSIZE	sizeof("99999 MB")

void
banner(void)
{
	static char notice[] = " Notice: this software is "
	    "protected by copyright";
	char pbuf[81];
	void (*pr)(const char *, ...) __printflike(1, 2);
	int i;

	if ((boothowto & AB_SILENT) != 0) {
		snprintf(pbuf, sizeof(pbuf), "%s %s (%s)",
		    ostype, osrelease, kernel_ident);
		printf_nolog("%s", pbuf);
		for (i = 80 - strlen(pbuf) - sizeof(notice); i > 0; i--)
			printf(" ");
		printf_nolog("%s\n", notice);
		pr = aprint_normal;
	} else {
		pr = printf;
	}

	memset(pbuf, 0, sizeof(pbuf));
	(*pr)("%s%s", copyright, version);
	format_bytes(pbuf, MEM_PBUFSIZE, ctob((uint64_t)physmem));
	(*pr)("total memory = %s\n", pbuf);
	format_bytes(pbuf, MEM_PBUFSIZE, ctob((uint64_t)uvmexp.free));
	(*pr)("avail memory = %s\n", pbuf);
}<|MERGE_RESOLUTION|>--- conflicted
+++ resolved
@@ -1,8 +1,4 @@
-<<<<<<< HEAD
-/*	$NetBSD: init_main.c,v 1.506 2019/10/03 22:29:17 kamil Exp $	*/
-=======
 /*	$NetBSD: init_main.c,v 1.508 2019/12/02 23:22:43 ad Exp $	*/
->>>>>>> 275f442f
 
 /*-
  * Copyright (c) 2008, 2009, 2019 The NetBSD Foundation, Inc.
@@ -101,11 +97,7 @@
  */
 
 #include <sys/cdefs.h>
-<<<<<<< HEAD
-__KERNEL_RCSID(0, "$NetBSD: init_main.c,v 1.506 2019/10/03 22:29:17 kamil Exp $");
-=======
 __KERNEL_RCSID(0, "$NetBSD: init_main.c,v 1.508 2019/12/02 23:22:43 ad Exp $");
->>>>>>> 275f442f
 
 #include "opt_ddb.h"
 #include "opt_inet.h"
