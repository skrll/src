<<<<<<< HEAD
/*	$NetBSD: kern_timeout.c,v 1.54 2018/01/16 08:15:29 ozaki-r Exp $	*/
=======
/*	$NetBSD: kern_timeout.c,v 1.55 2018/07/08 14:42:52 kamil Exp $	*/
>>>>>>> b2b84690

/*-
 * Copyright (c) 2003, 2006, 2007, 2008, 2009 The NetBSD Foundation, Inc.
 * All rights reserved.
 *
 * This code is derived from software contributed to The NetBSD Foundation
 * by Jason R. Thorpe, and by Andrew Doran.
 *
 * Redistribution and use in source and binary forms, with or without
 * modification, are permitted provided that the following conditions
 * are met:
 * 1. Redistributions of source code must retain the above copyright
 *    notice, this list of conditions and the following disclaimer.
 * 2. Redistributions in binary form must reproduce the above copyright
 *    notice, this list of conditions and the following disclaimer in the
 *    documentation and/or other materials provided with the distribution.
 *
 * THIS SOFTWARE IS PROVIDED BY THE NETBSD FOUNDATION, INC. AND CONTRIBUTORS
 * ``AS IS'' AND ANY EXPRESS OR IMPLIED WARRANTIES, INCLUDING, BUT NOT LIMITED
 * TO, THE IMPLIED WARRANTIES OF MERCHANTABILITY AND FITNESS FOR A PARTICULAR
 * PURPOSE ARE DISCLAIMED.  IN NO EVENT SHALL THE FOUNDATION OR CONTRIBUTORS
 * BE LIABLE FOR ANY DIRECT, INDIRECT, INCIDENTAL, SPECIAL, EXEMPLARY, OR
 * CONSEQUENTIAL DAMAGES (INCLUDING, BUT NOT LIMITED TO, PROCUREMENT OF
 * SUBSTITUTE GOODS OR SERVICES; LOSS OF USE, DATA, OR PROFITS; OR BUSINESS
 * INTERRUPTION) HOWEVER CAUSED AND ON ANY THEORY OF LIABILITY, WHETHER IN
 * CONTRACT, STRICT LIABILITY, OR TORT (INCLUDING NEGLIGENCE OR OTHERWISE)
 * ARISING IN ANY WAY OUT OF THE USE OF THIS SOFTWARE, EVEN IF ADVISED OF THE
 * POSSIBILITY OF SUCH DAMAGE.
 */

/*
 * Copyright (c) 2001 Thomas Nordin <nordin@openbsd.org>
 * Copyright (c) 2000-2001 Artur Grabowski <art@openbsd.org>
 * All rights reserved.
 *
 * Redistribution and use in source and binary forms, with or without
 * modification, are permitted provided that the following conditions
 * are met:
 *
 * 1. Redistributions of source code must retain the above copyright
 *    notice, this list of conditions and the following disclaimer.
 * 2. Redistributions in binary form must reproduce the above copyright
 *    notice, this list of conditions and the following disclaimer in the
 *    documentation and/or other materials provided with the distribution.
 * 3. The name of the author may not be used to endorse or promote products
 *    derived from this software without specific prior written permission.
 *
 * THIS SOFTWARE IS PROVIDED ``AS IS'' AND ANY EXPRESS OR IMPLIED WARRANTIES,
 * INCLUDING, BUT NOT LIMITED TO, THE IMPLIED WARRANTIES OF MERCHANTABILITY
 * AND FITNESS FOR A PARTICULAR PURPOSE ARE DISCLAIMED. IN NO EVENT SHALL
 * THE AUTHOR BE LIABLE FOR ANY DIRECT, INDIRECT, INCIDENTAL, SPECIAL,
 * EXEMPLARY, OR CONSEQUENTIAL  DAMAGES (INCLUDING, BUT NOT LIMITED TO,
 * PROCUREMENT OF SUBSTITUTE GOODS OR SERVICES; LOSS OF USE, DATA, OR PROFITS;
 * OR BUSINESS INTERRUPTION) HOWEVER CAUSED AND ON ANY THEORY OF LIABILITY,
 * WHETHER IN CONTRACT, STRICT LIABILITY, OR TORT (INCLUDING NEGLIGENCE OR
 * OTHERWISE) ARISING IN ANY WAY OUT OF THE USE OF THIS SOFTWARE, EVEN IF
 * ADVISED OF THE POSSIBILITY OF SUCH DAMAGE.
 */

#include <sys/cdefs.h>
<<<<<<< HEAD
__KERNEL_RCSID(0, "$NetBSD: kern_timeout.c,v 1.54 2018/01/16 08:15:29 ozaki-r Exp $");
=======
__KERNEL_RCSID(0, "$NetBSD: kern_timeout.c,v 1.55 2018/07/08 14:42:52 kamil Exp $");
>>>>>>> b2b84690

/*
 * Timeouts are kept in a hierarchical timing wheel.  The c_time is the
 * value of c_cpu->cc_ticks when the timeout should be called.  There are
 * four levels with 256 buckets each. See 'Scheme 7' in "Hashed and
 * Hierarchical Timing Wheels: Efficient Data Structures for Implementing
 * a Timer Facility" by George Varghese and Tony Lauck.
 *
 * Some of the "math" in here is a bit tricky.  We have to beware of
 * wrapping ints.
 *
 * We use the fact that any element added to the queue must be added with
 * a positive time.  That means that any element `to' on the queue cannot
 * be scheduled to timeout further in time than INT_MAX, but c->c_time can
 * be positive or negative so comparing it with anything is dangerous. 
 * The only way we can use the c->c_time value in any predictable way is
 * when we calculate how far in the future `to' will timeout - "c->c_time
 * - c->c_cpu->cc_ticks".  The result will always be positive for future
 * timeouts and 0 or negative for due timeouts.
 */

#define	_CALLOUT_PRIVATE

#include <sys/param.h>
#include <sys/systm.h>
#include <sys/kernel.h>
#include <sys/callout.h>
#include <sys/lwp.h>
#include <sys/mutex.h>
#include <sys/proc.h>
#include <sys/sleepq.h>
#include <sys/syncobj.h>
#include <sys/evcnt.h>
#include <sys/intr.h>
#include <sys/cpu.h>
#include <sys/kmem.h>

#ifdef DDB
#include <machine/db_machdep.h>
#include <ddb/db_interface.h>
#include <ddb/db_access.h>
#include <ddb/db_cpu.h>
#include <ddb/db_sym.h>
#include <ddb/db_output.h>
#endif

#define BUCKETS		1024
#define WHEELSIZE	256
#define WHEELMASK	255
#define WHEELBITS	8

#define MASKWHEEL(wheel, time) (((time) >> ((wheel)*WHEELBITS)) & WHEELMASK)

#define BUCKET(cc, rel, abs)						\
    (((rel) <= (1 << (2*WHEELBITS)))					\
    	? ((rel) <= (1 << WHEELBITS))					\
            ? &(cc)->cc_wheel[MASKWHEEL(0, (abs))]			\
            : &(cc)->cc_wheel[MASKWHEEL(1, (abs)) + WHEELSIZE]		\
        : ((rel) <= (1 << (3*WHEELBITS)))				\
            ? &(cc)->cc_wheel[MASKWHEEL(2, (abs)) + 2*WHEELSIZE]	\
            : &(cc)->cc_wheel[MASKWHEEL(3, (abs)) + 3*WHEELSIZE])

#define MOVEBUCKET(cc, wheel, time)					\
    CIRCQ_APPEND(&(cc)->cc_todo,					\
        &(cc)->cc_wheel[MASKWHEEL((wheel), (time)) + (wheel)*WHEELSIZE])

/*
 * Circular queue definitions.
 */

#define CIRCQ_INIT(list)						\
do {									\
        (list)->cq_next_l = (list);					\
        (list)->cq_prev_l = (list);					\
} while (/*CONSTCOND*/0)

#define CIRCQ_INSERT(elem, list)					\
do {									\
        (elem)->cq_prev_e = (list)->cq_prev_e;				\
        (elem)->cq_next_l = (list);					\
        (list)->cq_prev_l->cq_next_l = (elem);				\
        (list)->cq_prev_l = (elem);					\
} while (/*CONSTCOND*/0)

#define CIRCQ_APPEND(fst, snd)						\
do {									\
        if (!CIRCQ_EMPTY(snd)) {					\
                (fst)->cq_prev_l->cq_next_l = (snd)->cq_next_l;		\
                (snd)->cq_next_l->cq_prev_l = (fst)->cq_prev_l;		\
                (snd)->cq_prev_l->cq_next_l = (fst);			\
                (fst)->cq_prev_l = (snd)->cq_prev_l;			\
                CIRCQ_INIT(snd);					\
        }								\
} while (/*CONSTCOND*/0)

#define CIRCQ_REMOVE(elem)						\
do {									\
        (elem)->cq_next_l->cq_prev_e = (elem)->cq_prev_e;		\
        (elem)->cq_prev_l->cq_next_e = (elem)->cq_next_e;		\
} while (/*CONSTCOND*/0)

#define CIRCQ_FIRST(list)	((list)->cq_next_e)
#define CIRCQ_NEXT(elem)	((elem)->cq_next_e)
#define CIRCQ_LAST(elem,list)	((elem)->cq_next_l == (list))
#define CIRCQ_EMPTY(list)	((list)->cq_next_l == (list))

struct callout_cpu {
	kmutex_t	*cc_lock;
	sleepq_t	cc_sleepq;
	u_int		cc_nwait;
	u_int		cc_ticks;
	lwp_t		*cc_lwp;
	callout_impl_t	*cc_active;
	callout_impl_t	*cc_cancel;
	struct evcnt	cc_ev_late;
	struct evcnt	cc_ev_block;
	struct callout_circq cc_todo;		/* Worklist */
	struct callout_circq cc_wheel[BUCKETS];	/* Queues of timeouts */
	char		cc_name1[12];
	char		cc_name2[12];
};

#ifndef CRASH

static void	callout_softclock(void *);
static struct callout_cpu callout_cpu0;
static void *callout_sih;

static inline kmutex_t *
callout_lock(callout_impl_t *c)
{
	struct callout_cpu *cc;
	kmutex_t *lock;

	for (;;) {
		cc = c->c_cpu;
		lock = cc->cc_lock;
		mutex_spin_enter(lock);
		if (__predict_true(cc == c->c_cpu))
			return lock;
		mutex_spin_exit(lock);
	}
}

/*
 * callout_startup:
 *
 *	Initialize the callout facility, called at system startup time.
 *	Do just enough to allow callouts to be safely registered.
 */
void
callout_startup(void)
{
	struct callout_cpu *cc;
	int b;

	KASSERT(curcpu()->ci_data.cpu_callout == NULL);

	cc = &callout_cpu0;
	cc->cc_lock = mutex_obj_alloc(MUTEX_DEFAULT, IPL_SCHED);
	CIRCQ_INIT(&cc->cc_todo);
	for (b = 0; b < BUCKETS; b++)
		CIRCQ_INIT(&cc->cc_wheel[b]);
	curcpu()->ci_data.cpu_callout = cc;
}

/*
 * callout_init_cpu:
 *
 *	Per-CPU initialization.
 */
CTASSERT(sizeof(callout_impl_t) <= sizeof(callout_t));

void
callout_init_cpu(struct cpu_info *ci)
{
	struct callout_cpu *cc;
	int b;

	if ((cc = ci->ci_data.cpu_callout) == NULL) {
		cc = kmem_zalloc(sizeof(*cc), KM_SLEEP);
		cc->cc_lock = mutex_obj_alloc(MUTEX_DEFAULT, IPL_SCHED);
		CIRCQ_INIT(&cc->cc_todo);
		for (b = 0; b < BUCKETS; b++)
			CIRCQ_INIT(&cc->cc_wheel[b]);
	} else {
		/* Boot CPU, one time only. */
		callout_sih = softint_establish(SOFTINT_CLOCK | SOFTINT_MPSAFE,
		    callout_softclock, NULL);
		if (callout_sih == NULL)
			panic("callout_init_cpu (2)");
	}

	sleepq_init(&cc->cc_sleepq);

	snprintf(cc->cc_name1, sizeof(cc->cc_name1), "late/%u",
	    cpu_index(ci));
	evcnt_attach_dynamic(&cc->cc_ev_late, EVCNT_TYPE_MISC,
	    NULL, "callout", cc->cc_name1);

	snprintf(cc->cc_name2, sizeof(cc->cc_name2), "wait/%u",
	    cpu_index(ci));
	evcnt_attach_dynamic(&cc->cc_ev_block, EVCNT_TYPE_MISC,
	    NULL, "callout", cc->cc_name2);

	ci->ci_data.cpu_callout = cc;
}

/*
 * callout_init:
 *
 *	Initialize a callout structure.  This must be quick, so we fill
 *	only the minimum number of fields.
 */
void
callout_init(callout_t *cs, u_int flags)
{
	callout_impl_t *c = (callout_impl_t *)cs;
	struct callout_cpu *cc;

	KASSERT((flags & ~CALLOUT_FLAGMASK) == 0);

	cc = curcpu()->ci_data.cpu_callout;
	c->c_func = NULL;
	c->c_magic = CALLOUT_MAGIC;
	if (__predict_true((flags & CALLOUT_MPSAFE) != 0 && cc != NULL)) {
		c->c_flags = flags;
		c->c_cpu = cc;
		return;
	}
	c->c_flags = flags | CALLOUT_BOUND;
	c->c_cpu = &callout_cpu0;
}

/*
 * callout_destroy:
 *
 *	Destroy a callout structure.  The callout must be stopped.
 */
void
callout_destroy(callout_t *cs)
{
	callout_impl_t *c = (callout_impl_t *)cs;

	KASSERTMSG(c->c_magic == CALLOUT_MAGIC,
	    "callout %p: c_magic (%#x) != CALLOUT_MAGIC (%#x)",
	    c, c->c_magic, CALLOUT_MAGIC);
	/*
	 * It's not necessary to lock in order to see the correct value
	 * of c->c_flags.  If the callout could potentially have been
	 * running, the current thread should have stopped it.
	 */
	KASSERTMSG((c->c_flags & CALLOUT_PENDING) == 0,
	    "callout %p: c_func (%p) c_flags (%#x) destroyed from %p",
	    c, c->c_func, c->c_flags, __builtin_return_address(0));
	KASSERT(c->c_cpu->cc_lwp == curlwp || c->c_cpu->cc_active != c);
	c->c_magic = 0;
}

/*
 * callout_schedule_locked:
 *
 *	Schedule a callout to run.  The function and argument must
 *	already be set in the callout structure.  Must be called with
 *	callout_lock.
 */
static void
callout_schedule_locked(callout_impl_t *c, kmutex_t *lock, int to_ticks)
{
	struct callout_cpu *cc, *occ;
	int old_time;

	KASSERT(to_ticks >= 0);
	KASSERT(c->c_func != NULL);

	/* Initialize the time here, it won't change. */
	occ = c->c_cpu;
	c->c_flags &= ~(CALLOUT_FIRED | CALLOUT_INVOKING);

	/*
	 * If this timeout is already scheduled and now is moved
	 * earlier, reschedule it now.  Otherwise leave it in place
	 * and let it be rescheduled later.
	 */
	if ((c->c_flags & CALLOUT_PENDING) != 0) {
		/* Leave on existing CPU. */
		old_time = c->c_time;
		c->c_time = to_ticks + occ->cc_ticks;
		if (c->c_time - old_time < 0) {
			CIRCQ_REMOVE(&c->c_list);
			CIRCQ_INSERT(&c->c_list, &occ->cc_todo);
		}
		mutex_spin_exit(lock);
		return;
	}

	cc = curcpu()->ci_data.cpu_callout;
	if ((c->c_flags & CALLOUT_BOUND) != 0 || cc == occ ||
	    !mutex_tryenter(cc->cc_lock)) {
		/* Leave on existing CPU. */
		c->c_time = to_ticks + occ->cc_ticks;
		c->c_flags |= CALLOUT_PENDING;
		CIRCQ_INSERT(&c->c_list, &occ->cc_todo);
	} else {
		/* Move to this CPU. */
		c->c_cpu = cc;
		c->c_time = to_ticks + cc->cc_ticks;
		c->c_flags |= CALLOUT_PENDING;
		CIRCQ_INSERT(&c->c_list, &cc->cc_todo);
		mutex_spin_exit(cc->cc_lock);
	}
	mutex_spin_exit(lock);
}

/*
 * callout_reset:
 *
 *	Reset a callout structure with a new function and argument, and
 *	schedule it to run.
 */
void
callout_reset(callout_t *cs, int to_ticks, void (*func)(void *), void *arg)
{
	callout_impl_t *c = (callout_impl_t *)cs;
	kmutex_t *lock;

	KASSERT(c->c_magic == CALLOUT_MAGIC);
	KASSERT(func != NULL);

	lock = callout_lock(c);
	c->c_func = func;
	c->c_arg = arg;
	callout_schedule_locked(c, lock, to_ticks);
}

/*
 * callout_schedule:
 *
 *	Schedule a callout to run.  The function and argument must
 *	already be set in the callout structure.
 */
void
callout_schedule(callout_t *cs, int to_ticks)
{
	callout_impl_t *c = (callout_impl_t *)cs;
	kmutex_t *lock;

	KASSERT(c->c_magic == CALLOUT_MAGIC);

	lock = callout_lock(c);
	callout_schedule_locked(c, lock, to_ticks);
}

/*
 * callout_stop:
 *
 *	Try to cancel a pending callout.  It may be too late: the callout
 *	could be running on another CPU.  If called from interrupt context,
 *	the callout could already be in progress at a lower priority.
 */
bool
callout_stop(callout_t *cs)
{
	callout_impl_t *c = (callout_impl_t *)cs;
	struct callout_cpu *cc;
	kmutex_t *lock;
	bool expired;

	KASSERT(c->c_magic == CALLOUT_MAGIC);

	lock = callout_lock(c);

	if ((c->c_flags & CALLOUT_PENDING) != 0)
		CIRCQ_REMOVE(&c->c_list);
	expired = ((c->c_flags & CALLOUT_FIRED) != 0);
	c->c_flags &= ~(CALLOUT_PENDING|CALLOUT_FIRED);

	cc = c->c_cpu;
	if (cc->cc_active == c) {
		/*
		 * This is for non-MPSAFE callouts only.  To synchronize
		 * effectively we must be called with kernel_lock held.
		 * It's also taken in callout_softclock.
		 */
		cc->cc_cancel = c;
	}

	mutex_spin_exit(lock);

	return expired;
}

/*
 * callout_halt:
 *
 *	Cancel a pending callout.  If in-flight, block until it completes.
 *	May not be called from a hard interrupt handler.  If the callout
 * 	can take locks, the caller of callout_halt() must not hold any of
 *	those locks, otherwise the two could deadlock.  If 'interlock' is
 *	non-NULL and we must wait for the callout to complete, it will be
 *	released and re-acquired before returning.
 */
bool
callout_halt(callout_t *cs, void *interlock)
{
	callout_impl_t *c = (callout_impl_t *)cs;
	struct callout_cpu *cc;
	struct lwp *l;
	kmutex_t *lock, *relock;
	bool expired;

	KASSERT(c->c_magic == CALLOUT_MAGIC);
	KASSERT(!cpu_intr_p());
	KASSERT(interlock == NULL || mutex_owned(interlock));

	lock = callout_lock(c);
	relock = NULL;

	expired = ((c->c_flags & CALLOUT_FIRED) != 0);
	if ((c->c_flags & CALLOUT_PENDING) != 0)
		CIRCQ_REMOVE(&c->c_list);
	c->c_flags &= ~(CALLOUT_PENDING|CALLOUT_FIRED);

	l = curlwp;
	for (;;) {
		cc = c->c_cpu;
		if (__predict_true(cc->cc_active != c || cc->cc_lwp == l))
			break;
		if (interlock != NULL) {
			/*
			 * Avoid potential scheduler lock order problems by
			 * dropping the interlock without the callout lock
			 * held.
			 */
			mutex_spin_exit(lock);
			mutex_exit(interlock);
			relock = interlock;
			interlock = NULL;
		} else {
			/* XXX Better to do priority inheritance. */
			KASSERT(l->l_wchan == NULL);
			cc->cc_nwait++;
			cc->cc_ev_block.ev_count++;
			l->l_kpriority = true;
			sleepq_enter(&cc->cc_sleepq, l, cc->cc_lock);
			sleepq_enqueue(&cc->cc_sleepq, cc, "callout",
			    &sleep_syncobj);
			sleepq_block(0, false);
		}
		lock = callout_lock(c);
	}

	mutex_spin_exit(lock);
	if (__predict_false(relock != NULL))
		mutex_enter(relock);

	return expired;
}

#ifdef notyet
/*
 * callout_bind:
 *
 *	Bind a callout so that it will only execute on one CPU.
 *	The callout must be stopped, and must be MPSAFE.
 *
 *	XXX Disabled for now until it is decided how to handle
 *	offlined CPUs.  We may want weak+strong binding.
 */
void
callout_bind(callout_t *cs, struct cpu_info *ci)
{
	callout_impl_t *c = (callout_impl_t *)cs;
	struct callout_cpu *cc;
	kmutex_t *lock;

	KASSERT((c->c_flags & CALLOUT_PENDING) == 0);
	KASSERT(c->c_cpu->cc_active != c);
	KASSERT(c->c_magic == CALLOUT_MAGIC);
	KASSERT((c->c_flags & CALLOUT_MPSAFE) != 0);

	lock = callout_lock(c);
	cc = ci->ci_data.cpu_callout;
	c->c_flags |= CALLOUT_BOUND;
	if (c->c_cpu != cc) {
		/*
		 * Assigning c_cpu effectively unlocks the callout
		 * structure, as we don't hold the new CPU's lock.
		 * Issue memory barrier to prevent accesses being
		 * reordered.
		 */
		membar_exit();
		c->c_cpu = cc;
	}
	mutex_spin_exit(lock);
}
#endif

void
callout_setfunc(callout_t *cs, void (*func)(void *), void *arg)
{
	callout_impl_t *c = (callout_impl_t *)cs;
	kmutex_t *lock;

	KASSERT(c->c_magic == CALLOUT_MAGIC);
	KASSERT(func != NULL);

	lock = callout_lock(c);
	c->c_func = func;
	c->c_arg = arg;
	mutex_spin_exit(lock);
}

bool
callout_expired(callout_t *cs)
{
	callout_impl_t *c = (callout_impl_t *)cs;
	kmutex_t *lock;
	bool rv;

	KASSERT(c->c_magic == CALLOUT_MAGIC);

	lock = callout_lock(c);
	rv = ((c->c_flags & CALLOUT_FIRED) != 0);
	mutex_spin_exit(lock);

	return rv;
}

bool
callout_active(callout_t *cs)
{
	callout_impl_t *c = (callout_impl_t *)cs;
	kmutex_t *lock;
	bool rv;

	KASSERT(c->c_magic == CALLOUT_MAGIC);

	lock = callout_lock(c);
	rv = ((c->c_flags & (CALLOUT_PENDING|CALLOUT_FIRED)) != 0);
	mutex_spin_exit(lock);

	return rv;
}

bool
callout_pending(callout_t *cs)
{
	callout_impl_t *c = (callout_impl_t *)cs;
	kmutex_t *lock;
	bool rv;

	KASSERT(c->c_magic == CALLOUT_MAGIC);

	lock = callout_lock(c);
	rv = ((c->c_flags & CALLOUT_PENDING) != 0);
	mutex_spin_exit(lock);

	return rv;
}

bool
callout_invoking(callout_t *cs)
{
	callout_impl_t *c = (callout_impl_t *)cs;
	kmutex_t *lock;
	bool rv;

	KASSERT(c->c_magic == CALLOUT_MAGIC);

	lock = callout_lock(c);
	rv = ((c->c_flags & CALLOUT_INVOKING) != 0);
	mutex_spin_exit(lock);

	return rv;
}

void
callout_ack(callout_t *cs)
{
	callout_impl_t *c = (callout_impl_t *)cs;
	kmutex_t *lock;

	KASSERT(c->c_magic == CALLOUT_MAGIC);

	lock = callout_lock(c);
	c->c_flags &= ~CALLOUT_INVOKING;
	mutex_spin_exit(lock);
}

/*
 * callout_hardclock:
 *
 *	Called from hardclock() once every tick.  We schedule a soft
 *	interrupt if there is work to be done.
 */
void
callout_hardclock(void)
{
	struct callout_cpu *cc;
	int needsoftclock, ticks;

	cc = curcpu()->ci_data.cpu_callout;
	mutex_spin_enter(cc->cc_lock);

	ticks = ++cc->cc_ticks;

	MOVEBUCKET(cc, 0, ticks);
	if (MASKWHEEL(0, ticks) == 0) {
		MOVEBUCKET(cc, 1, ticks);
		if (MASKWHEEL(1, ticks) == 0) {
			MOVEBUCKET(cc, 2, ticks);
			if (MASKWHEEL(2, ticks) == 0)
				MOVEBUCKET(cc, 3, ticks);
		}
	}

	needsoftclock = !CIRCQ_EMPTY(&cc->cc_todo);
	mutex_spin_exit(cc->cc_lock);

	if (needsoftclock)
		softint_schedule(callout_sih);
}

/*
 * callout_softclock:
 *
 *	Soft interrupt handler, scheduled above if there is work to
 * 	be done.  Callouts are made in soft interrupt context.
 */
static void
callout_softclock(void *v)
{
	callout_impl_t *c;
	struct callout_cpu *cc;
	void (*func)(void *);
	void *arg;
	int mpsafe, count, ticks, delta;
	lwp_t *l;

	l = curlwp;
	KASSERT(l->l_cpu == curcpu());
	cc = l->l_cpu->ci_data.cpu_callout;

	mutex_spin_enter(cc->cc_lock);
	cc->cc_lwp = l;
	while (!CIRCQ_EMPTY(&cc->cc_todo)) {
		c = CIRCQ_FIRST(&cc->cc_todo);
		KASSERT(c->c_magic == CALLOUT_MAGIC);
		KASSERT(c->c_func != NULL);
		KASSERT(c->c_cpu == cc);
		KASSERT((c->c_flags & CALLOUT_PENDING) != 0);
		KASSERT((c->c_flags & CALLOUT_FIRED) == 0);
		CIRCQ_REMOVE(&c->c_list);

		/* If due run it, otherwise insert it into the right bucket. */
		ticks = cc->cc_ticks;
		if (c->c_time > ticks) {
			delta = c->c_time - ticks;
			CIRCQ_INSERT(&c->c_list, BUCKET(cc, delta, c->c_time));
			continue;
		}
		if (c->c_time < ticks)
			cc->cc_ev_late.ev_count++;

		c->c_flags = (c->c_flags & ~CALLOUT_PENDING) |
		    (CALLOUT_FIRED | CALLOUT_INVOKING);
		mpsafe = (c->c_flags & CALLOUT_MPSAFE);
		func = c->c_func;
		arg = c->c_arg;
		cc->cc_active = c;

		mutex_spin_exit(cc->cc_lock);
		KASSERT(func != NULL);
		if (__predict_false(!mpsafe)) {
			KERNEL_LOCK(1, NULL);
			(*func)(arg);
			KERNEL_UNLOCK_ONE(NULL);
		} else
			(*func)(arg);
		mutex_spin_enter(cc->cc_lock);

		/*
		 * We can't touch 'c' here because it might be
		 * freed already.  If LWPs waiting for callout
		 * to complete, awaken them.
		 */
		cc->cc_active = NULL;
		if ((count = cc->cc_nwait) != 0) {
			cc->cc_nwait = 0;
			/* sleepq_wake() drops the lock. */
			sleepq_wake(&cc->cc_sleepq, cc, count, cc->cc_lock);
			mutex_spin_enter(cc->cc_lock);
		}
	}
	cc->cc_lwp = NULL;
	mutex_spin_exit(cc->cc_lock);
}
#endif

#ifdef DDB
static void
db_show_callout_bucket(struct callout_cpu *cc, struct callout_circq *kbucket,
    struct callout_circq *bucket)
{
	callout_impl_t *c, ci;
	db_expr_t offset;
	const char *name;
	static char question[] = "?";
	int b;

	if (CIRCQ_LAST(bucket, kbucket))
		return;

	for (c = CIRCQ_FIRST(bucket); /*nothing*/; c = CIRCQ_NEXT(&c->c_list)) {
		db_read_bytes((db_addr_t)c, sizeof(ci), (char *)&ci);
		c = &ci;
		db_find_sym_and_offset((db_addr_t)(intptr_t)c->c_func, &name,
		    &offset);
		name = name ? name : question;
		b = (bucket - cc->cc_wheel);
		if (b < 0)
			b = -WHEELSIZE;
		db_printf("%9d %2d/%-4d %16lx  %s\n",
		    c->c_time - cc->cc_ticks, b / WHEELSIZE, b,
		    (u_long)c->c_arg, name);
		if (CIRCQ_LAST(&c->c_list, kbucket))
			break;
	}
}

void
db_show_callout(db_expr_t addr, bool haddr, db_expr_t count, const char *modif)
{
	struct callout_cpu *cc, ccb;
	struct cpu_info *ci, cib;
	int b;

#ifndef CRASH
	db_printf("hardclock_ticks now: %d\n", hardclock_ticks);
#endif
	db_printf("    ticks  wheel               arg  func\n");

	/*
	 * Don't lock the callwheel; all the other CPUs are paused
	 * anyhow, and we might be called in a circumstance where
	 * some other CPU was paused while holding the lock.
	 */
	for (ci = db_cpu_first(); ci != NULL; ci = db_cpu_next(ci)) {
		db_read_bytes((db_addr_t)ci, sizeof(cib), (char *)&cib);
		cc = cib.ci_data.cpu_callout;
		db_read_bytes((db_addr_t)cc, sizeof(ccb), (char *)&ccb);
		db_show_callout_bucket(&ccb, &cc->cc_todo, &ccb.cc_todo);
	}
	for (b = 0; b < BUCKETS; b++) {
		for (ci = db_cpu_first(); ci != NULL; ci = db_cpu_next(ci)) {
			db_read_bytes((db_addr_t)ci, sizeof(cib), (char *)&cib);
			cc = cib.ci_data.cpu_callout;
			db_read_bytes((db_addr_t)cc, sizeof(ccb), (char *)&ccb);
			db_show_callout_bucket(&ccb, &cc->cc_wheel[b],
			    &ccb.cc_wheel[b]);
		}
	}
}
#endif /* DDB */<|MERGE_RESOLUTION|>--- conflicted
+++ resolved
@@ -1,8 +1,4 @@
-<<<<<<< HEAD
-/*	$NetBSD: kern_timeout.c,v 1.54 2018/01/16 08:15:29 ozaki-r Exp $	*/
-=======
 /*	$NetBSD: kern_timeout.c,v 1.55 2018/07/08 14:42:52 kamil Exp $	*/
->>>>>>> b2b84690
 
 /*-
  * Copyright (c) 2003, 2006, 2007, 2008, 2009 The NetBSD Foundation, Inc.
@@ -63,11 +59,7 @@
  */
 
 #include <sys/cdefs.h>
-<<<<<<< HEAD
-__KERNEL_RCSID(0, "$NetBSD: kern_timeout.c,v 1.54 2018/01/16 08:15:29 ozaki-r Exp $");
-=======
 __KERNEL_RCSID(0, "$NetBSD: kern_timeout.c,v 1.55 2018/07/08 14:42:52 kamil Exp $");
->>>>>>> b2b84690
 
 /*
  * Timeouts are kept in a hierarchical timing wheel.  The c_time is the
