--- conflicted
+++ resolved
@@ -1,8 +1,4 @@
-<<<<<<< HEAD
-/*	$NetBSD: kern_proc.c,v 1.213 2018/08/25 09:54:37 maxv Exp $	*/
-=======
 /*	$NetBSD: kern_proc.c,v 1.217 2018/09/04 16:03:56 maxv Exp $	*/
->>>>>>> 598bd837
 
 /*-
  * Copyright (c) 1999, 2006, 2007, 2008 The NetBSD Foundation, Inc.
@@ -66,11 +62,7 @@
  */
 
 #include <sys/cdefs.h>
-<<<<<<< HEAD
-__KERNEL_RCSID(0, "$NetBSD: kern_proc.c,v 1.213 2018/08/25 09:54:37 maxv Exp $");
-=======
 __KERNEL_RCSID(0, "$NetBSD: kern_proc.c,v 1.217 2018/09/04 16:03:56 maxv Exp $");
->>>>>>> 598bd837
 
 #ifdef _KERNEL_OPT
 #include "opt_kstack.h"
@@ -1811,11 +1803,7 @@
 			 * Copy out elem_size, but not larger than kelem_size
 			 */
 			error = sysctl_copyout(l, kbuf, dp,
-<<<<<<< HEAD
-			    min(kelem_size, elem_size));
-=======
 			    uimin(kelem_size, elem_size));
->>>>>>> 598bd837
 			mutex_enter(proc_lock);
 			if (error) {
 				goto bah;
@@ -2172,40 +2160,28 @@
 	return error;
 }
 
-<<<<<<< HEAD
-=======
 #define SET_KERN_ADDR(dst, src, allow)	\
 	do {				\
 		if (allow)		\
 			dst = src;	\
 	} while (0);
 
->>>>>>> 598bd837
 /*
  * Fill in an eproc structure for the specified process.
  */
 void
 fill_eproc(struct proc *p, struct eproc *ep, bool zombie)
 {
-<<<<<<< HEAD
-	struct tty *tp;
-	struct lwp *l;
-=======
 	bool allowaddr;
 	struct tty *tp;
 	struct lwp *l;
 	int error;
->>>>>>> 598bd837
 
 	KASSERT(mutex_owned(proc_lock));
 	KASSERT(mutex_owned(p->p_lock));
 
 	memset(ep, 0, sizeof(*ep));
 
-<<<<<<< HEAD
-	ep->e_paddr = p;
-	ep->e_sess = p->p_session;
-=======
 	/* If not privileged, don't expose kernel addresses. */
 	error = kauth_authorize_process(kauth_cred_get(), KAUTH_PROCESS_CANSEE,
 	    curproc, KAUTH_ARG(KAUTH_REQ_PROCESS_CANSEE_KPTR), NULL, NULL);
@@ -2213,7 +2189,6 @@
 
 	SET_KERN_ADDR(ep->e_paddr, p, allowaddr);
 	SET_KERN_ADDR(ep->e_sess, p->p_session, allowaddr);
->>>>>>> 598bd837
 	if (p->p_cred) {
 		kauth_cred_topcred(p->p_cred, &ep->e_pcred);
 		kauth_cred_toucred(p->p_cred, &ep->e_ucred);
@@ -2241,18 +2216,6 @@
 		ep->e_jobc = p->p_pgrp->pg_jobc;
 		ep->e_sid = p->p_session->s_sid;
 		if ((p->p_lflag & PL_CONTROLT) &&
-<<<<<<< HEAD
-		    (tp = ep->e_sess->s_ttyp)) {
-			ep->e_tdev = tp->t_dev;
-			ep->e_tpgid = tp->t_pgrp ? tp->t_pgrp->pg_id : NO_PGID;
-			ep->e_tsess = tp->t_session;
-		} else
-			ep->e_tdev = (uint32_t)NODEV;
-		ep->e_flag = ep->e_sess->s_ttyvp ? EPROC_CTTY : 0;
-		if (SESS_LEADER(p))
-			ep->e_flag |= EPROC_SLEADER;
-		strncpy(ep->e_login, ep->e_sess->s_login, MAXLOGNAME);
-=======
 		    (tp = p->p_session->s_ttyp)) {
 			ep->e_tdev = tp->t_dev;
 			ep->e_tpgid = tp->t_pgrp ? tp->t_pgrp->pg_id : NO_PGID;
@@ -2263,7 +2226,6 @@
 		if (SESS_LEADER(p))
 			ep->e_flag |= EPROC_SLEADER;
 		strncpy(ep->e_login, p->p_session->s_login, MAXLOGNAME);
->>>>>>> 598bd837
 	}
 	ep->e_xsize = ep->e_xrssize = 0;
 	ep->e_xccount = ep->e_xswrss = 0;
@@ -2281,39 +2243,21 @@
 	sigset_t ss1, ss2;
 	struct rusage ru;
 	struct vmspace *vm;
-<<<<<<< HEAD
-=======
 	bool allowaddr;
 	int error;
->>>>>>> 598bd837
 
 	KASSERT(mutex_owned(proc_lock));
 	KASSERT(mutex_owned(p->p_lock));
 
-<<<<<<< HEAD
-=======
 	/* If not privileged, don't expose kernel addresses. */
 	error = kauth_authorize_process(kauth_cred_get(), KAUTH_PROCESS_CANSEE,
 	    curproc, KAUTH_ARG(KAUTH_REQ_PROCESS_CANSEE_KPTR), NULL, NULL);
 	allowaddr = (error == 0);
 
->>>>>>> 598bd837
 	sigemptyset(&ss1);
 	sigemptyset(&ss2);
 	memset(ki, 0, sizeof(*ki));
 
-<<<<<<< HEAD
-	ki->p_paddr = PTRTOUINT64(p);
-	ki->p_fd = PTRTOUINT64(p->p_fd);
-	ki->p_cwdi = PTRTOUINT64(p->p_cwdi);
-	ki->p_stats = PTRTOUINT64(p->p_stats);
-	ki->p_limit = PTRTOUINT64(p->p_limit);
-	ki->p_vmspace = PTRTOUINT64(p->p_vmspace);
-	ki->p_sigacts = PTRTOUINT64(p->p_sigacts);
-	ki->p_sess = PTRTOUINT64(p->p_session);
-	ki->p_tsess = 0;	/* may be changed if controlling tty below */
-	ki->p_ru = PTRTOUINT64(&p->p_stats->p_ru);
-=======
 	SET_KERN_ADDR(ki->p_paddr, PTRTOUINT64(p), allowaddr);
 	SET_KERN_ADDR(ki->p_fd, PTRTOUINT64(p->p_fd), allowaddr);
 	SET_KERN_ADDR(ki->p_cwdi, PTRTOUINT64(p->p_cwdi), allowaddr);
@@ -2324,7 +2268,6 @@
 	SET_KERN_ADDR(ki->p_sess, PTRTOUINT64(p->p_session), allowaddr);
 	ki->p_tsess = 0;	/* may be changed if controlling tty below */
 	SET_KERN_ADDR(ki->p_ru, PTRTOUINT64(&p->p_stats->p_ru), allowaddr);
->>>>>>> 598bd837
 	ki->p_eflag = 0;
 	ki->p_exitsig = p->p_exitsig;
 	ki->p_flag = L_INMEM;   /* Process never swapped out */
@@ -2343,22 +2286,14 @@
 	ki->p_svgid = kauth_cred_getsvgid(p->p_cred);
 	ki->p_ngroups = kauth_cred_ngroups(p->p_cred);
 	kauth_cred_getgroups(p->p_cred, ki->p_groups,
-<<<<<<< HEAD
-	    min(ki->p_ngroups, sizeof(ki->p_groups) / sizeof(ki->p_groups[0])),
-=======
 	    uimin(ki->p_ngroups, sizeof(ki->p_groups) / sizeof(ki->p_groups[0])),
->>>>>>> 598bd837
 	    UIO_SYSSPACE);
 
 	ki->p_uticks = p->p_uticks;
 	ki->p_sticks = p->p_sticks;
 	ki->p_iticks = p->p_iticks;
 	ki->p_tpgid = NO_PGID;	/* may be changed if controlling tty below */
-<<<<<<< HEAD
-	ki->p_tracep = PTRTOUINT64(p->p_tracep);
-=======
 	SET_KERN_ADDR(ki->p_tracep, PTRTOUINT64(p->p_tracep), allowaddr);
->>>>>>> 598bd837
 	ki->p_traceflag = p->p_traceflag;
 
 	memcpy(&ki->p_sigignore, &p->p_sigctx.ps_sigignore,sizeof(ki_sigset_t));
@@ -2374,11 +2309,7 @@
 	ki->p_acflag = p->p_acflag;
 
 	strncpy(ki->p_comm, p->p_comm,
-<<<<<<< HEAD
-	    min(sizeof(ki->p_comm), sizeof(p->p_comm)));
-=======
 	    uimin(sizeof(ki->p_comm), sizeof(p->p_comm)));
->>>>>>> 598bd837
 	strncpy(ki->p_ename, p->p_emul->e_name, sizeof(ki->p_ename));
 
 	ki->p_nlwps = p->p_nlwps;
@@ -2406,11 +2337,7 @@
 		ki->p_nrlwps = p->p_nrlwps;
 		ki->p_forw = 0;
 		ki->p_back = 0;
-<<<<<<< HEAD
-		ki->p_addr = PTRTOUINT64(l->l_addr);
-=======
 		SET_KERN_ADDR(ki->p_addr, PTRTOUINT64(l->l_addr), allowaddr);
->>>>>>> 598bd837
 		ki->p_stat = l->l_stat;
 		ki->p_flag |= sysctl_map_flags(sysctl_lwpflagmap, l->l_flag);
 		ki->p_swtime = l->l_swtime;
@@ -2423,11 +2350,7 @@
 		ki->p_usrpri = l->l_priority;
 		if (l->l_wchan)
 			strncpy(ki->p_wmesg, l->l_wmesg, sizeof(ki->p_wmesg));
-<<<<<<< HEAD
-		ki->p_wchan = PTRTOUINT64(l->l_wchan);
-=======
 		SET_KERN_ADDR(ki->p_wchan, PTRTOUINT64(l->l_wchan), allowaddr);
->>>>>>> 598bd837
 		ki->p_cpuid = cpu_index(l->l_cpu);
 		lwp_unlock(l);
 		LIST_FOREACH(l, &p->p_lwps, l_sibling) {
@@ -2451,21 +2374,13 @@
 		if (SESS_LEADER(p))
 			ki->p_eflag |= EPROC_SLEADER;
 		strncpy(ki->p_login, p->p_session->s_login,
-<<<<<<< HEAD
-		    min(sizeof ki->p_login - 1, sizeof p->p_session->s_login));
-=======
 		    uimin(sizeof ki->p_login - 1, sizeof p->p_session->s_login));
->>>>>>> 598bd837
 		ki->p_jobc = p->p_pgrp->pg_jobc;
 		if ((p->p_lflag & PL_CONTROLT) && (tp = p->p_session->s_ttyp)) {
 			ki->p_tdev = tp->t_dev;
 			ki->p_tpgid = tp->t_pgrp ? tp->t_pgrp->pg_id : NO_PGID;
-<<<<<<< HEAD
-			ki->p_tsess = PTRTOUINT64(tp->t_session);
-=======
 			SET_KERN_ADDR(ki->p_tsess, PTRTOUINT64(tp->t_session),
 			    allowaddr);
->>>>>>> 598bd837
 		} else {
 			ki->p_tdev = (int32_t)NODEV;
 		}
