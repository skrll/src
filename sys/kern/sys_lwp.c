/*	$NetBSD: sys_lwp.c,v 1.82 2020/05/23 23:42:43 ad Exp $	*/

/*-
 * Copyright (c) 2001, 2006, 2007, 2008, 2019, 2020 The NetBSD Foundation, Inc.
 * All rights reserved.
 *
 * This code is derived from software contributed to The NetBSD Foundation
 * by Nathan J. Williams, and Andrew Doran.
 *
 * Redistribution and use in source and binary forms, with or without
 * modification, are permitted provided that the following conditions
 * are met:
 * 1. Redistributions of source code must retain the above copyright
 *    notice, this list of conditions and the following disclaimer.
 * 2. Redistributions in binary form must reproduce the above copyright
 *    notice, this list of conditions and the following disclaimer in the
 *    documentation and/or other materials provided with the distribution.
 *
 * THIS SOFTWARE IS PROVIDED BY THE NETBSD FOUNDATION, INC. AND CONTRIBUTORS
 * ``AS IS'' AND ANY EXPRESS OR IMPLIED WARRANTIES, INCLUDING, BUT NOT LIMITED
 * TO, THE IMPLIED WARRANTIES OF MERCHANTABILITY AND FITNESS FOR A PARTICULAR
 * PURPOSE ARE DISCLAIMED.  IN NO EVENT SHALL THE FOUNDATION OR CONTRIBUTORS
 * BE LIABLE FOR ANY DIRECT, INDIRECT, INCIDENTAL, SPECIAL, EXEMPLARY, OR
 * CONSEQUENTIAL DAMAGES (INCLUDING, BUT NOT LIMITED TO, PROCUREMENT OF
 * SUBSTITUTE GOODS OR SERVICES; LOSS OF USE, DATA, OR PROFITS; OR BUSINESS
 * INTERRUPTION) HOWEVER CAUSED AND ON ANY THEORY OF LIABILITY, WHETHER IN
 * CONTRACT, STRICT LIABILITY, OR TORT (INCLUDING NEGLIGENCE OR OTHERWISE)
 * ARISING IN ANY WAY OUT OF THE USE OF THIS SOFTWARE, EVEN IF ADVISED OF THE
 * POSSIBILITY OF SUCH DAMAGE.
 */

/*
 * Lightweight process (LWP) system calls.  See kern_lwp.c for a description
 * of LWPs.
 */

#include <sys/cdefs.h>
__KERNEL_RCSID(0, "$NetBSD: sys_lwp.c,v 1.82 2020/05/23 23:42:43 ad Exp $");

#include <sys/param.h>
#include <sys/systm.h>
#include <sys/pool.h>
#include <sys/proc.h>
#include <sys/types.h>
#include <sys/syscallargs.h>
#include <sys/kauth.h>
#include <sys/kmem.h>
#include <sys/ptrace.h>
#include <sys/sleepq.h>
#include <sys/lwpctl.h>
#include <sys/cpu.h>
#include <sys/pserialize.h>

#include <uvm/uvm_extern.h>

#define	LWP_UNPARK_MAX		1024

static const stack_t lwp_ss_init = SS_INIT;

syncobj_t lwp_park_syncobj = {
	.sobj_flag	= SOBJ_SLEEPQ_NULL,
	.sobj_unsleep	= sleepq_unsleep,
	.sobj_changepri	= sleepq_changepri,
	.sobj_lendpri	= sleepq_lendpri,
	.sobj_owner	= syncobj_noowner,
};

static void
mi_startlwp(void *arg)
{
	struct lwp *l = curlwp;
	struct proc *p = l->l_proc;

	(p->p_emul->e_startlwp)(arg);

	/* If the process is traced, report lwp creation to a debugger */
	if ((p->p_slflag & (PSL_TRACED|PSL_TRACELWP_CREATE)) ==
	    (PSL_TRACED|PSL_TRACELWP_CREATE)) {
		/* Paranoid check */
		mutex_enter(&proc_lock);
		if ((p->p_slflag & (PSL_TRACED|PSL_TRACELWP_CREATE)) !=
<<<<<<< HEAD
		    (PSL_TRACED|PSL_TRACELWP_CREATE)) {
			mutex_exit(proc_lock);
=======
		    (PSL_TRACED|PSL_TRACELWP_CREATE)) { 
			mutex_exit(&proc_lock);
>>>>>>> 33ad0e35
			return;
		}

		mutex_enter(p->p_lock);
		eventswitch(TRAP_LWP, PTRACE_LWP_CREATE, l->l_lid);
	}
}

int
do_lwp_create(lwp_t *l, void *arg, u_long flags, lwp_t **l2,
    const sigset_t *sigmask, const stack_t *sigstk)
{
	struct proc *p = l->l_proc;
	vaddr_t uaddr;
	int error;

	/* XXX check against resource limits */

	uaddr = uvm_uarea_alloc();
	if (__predict_false(uaddr == 0))
		return ENOMEM;

	error = lwp_create(l, p, uaddr, flags & LWP_DETACHED, NULL, 0,
	    mi_startlwp, arg, l2, l->l_class, sigmask, &lwp_ss_init);
	if (__predict_false(error)) {
		uvm_uarea_free(uaddr);
		return error;
	}

	return 0;
}

int
sys__lwp_create(struct lwp *l, const struct sys__lwp_create_args *uap,
    register_t *retval)
{
	/* {
		syscallarg(const ucontext_t *) ucp;
		syscallarg(u_long) flags;
		syscallarg(lwpid_t *) new_lwp;
	} */
	struct proc *p = l->l_proc;
	ucontext_t *newuc;
	lwp_t *l2;
	int error;

	newuc = kmem_alloc(sizeof(ucontext_t), KM_SLEEP);
	error = copyin(SCARG(uap, ucp), newuc, p->p_emul->e_ucsize);
	if (error)
		goto fail;

	/* validate the ucontext */
	if ((newuc->uc_flags & _UC_CPU) == 0) {
		error = EINVAL;
		goto fail;
	}
	error = cpu_mcontext_validate(l, &newuc->uc_mcontext);
	if (error)
		goto fail;

	const sigset_t *sigmask = newuc->uc_flags & _UC_SIGMASK ?
	    &newuc->uc_sigmask : &l->l_sigmask;
	error = do_lwp_create(l, newuc, SCARG(uap, flags), &l2, sigmask,
	    &SS_INIT);
	if (error)
		goto fail;

	error = copyout(&l2->l_lid, SCARG(uap, new_lwp), sizeof(l2->l_lid));
	if (error == 0) {
		lwp_start(l2, SCARG(uap, flags));
		return 0;
	}
	lwp_exit(l2);
 fail:
	kmem_free(newuc, sizeof(ucontext_t));
	return error;
}

int
sys__lwp_exit(struct lwp *l, const void *v, register_t *retval)
{

	lwp_exit(l);
	return 0;
}

int
sys__lwp_self(struct lwp *l, const void *v, register_t *retval)
{

	*retval = l->l_lid;
	return 0;
}

int
sys__lwp_getprivate(struct lwp *l, const void *v, register_t *retval)
{

	*retval = (uintptr_t)l->l_private;
	return 0;
}

int
sys__lwp_setprivate(struct lwp *l, const struct sys__lwp_setprivate_args *uap,
    register_t *retval)
{
	/* {
		syscallarg(void *) ptr;
	} */

	return lwp_setprivate(l, SCARG(uap, ptr));
}

int
sys__lwp_suspend(struct lwp *l, const struct sys__lwp_suspend_args *uap,
    register_t *retval)
{
	/* {
		syscallarg(lwpid_t) target;
	} */
	struct proc *p = l->l_proc;
	struct lwp *t;
	int error;

	mutex_enter(p->p_lock);
	if ((t = lwp_find(p, SCARG(uap, target))) == NULL) {
		mutex_exit(p->p_lock);
		return ESRCH;
	}

	/*
	 * Check for deadlock, which is only possible when we're suspending
	 * ourself.  XXX There is a short race here, as p_nrlwps is only
	 * incremented when an LWP suspends itself on the kernel/user
	 * boundary.  It's still possible to kill -9 the process so we
	 * don't bother checking further.
	 */
	lwp_lock(t);
	if ((t == l && p->p_nrlwps == 1) ||
	    (l->l_flag & (LW_WCORE | LW_WEXIT)) != 0) {
		lwp_unlock(t);
		mutex_exit(p->p_lock);
		return EDEADLK;
	}

	/*
	 * Suspend the LWP.  XXX If it's on a different CPU, we should wait
	 * for it to be preempted, where it will put itself to sleep.
	 *
	 * Suspension of the current LWP will happen on return to userspace.
	 */
	error = lwp_suspend(l, t);
	if (error) {
		mutex_exit(p->p_lock);
		return error;
	}

	/*
	 * Wait for:
	 *  o process exiting
	 *  o target LWP suspended
	 *  o target LWP not suspended and L_WSUSPEND clear
	 *  o target LWP exited
	 */
	for (;;) {
		error = cv_wait_sig(&p->p_lwpcv, p->p_lock);
		if (error) {
			error = ERESTART;
			break;
		}
		if (lwp_find(p, SCARG(uap, target)) == NULL) {
			error = ESRCH;
			break;
		}
		if ((l->l_flag | t->l_flag) & (LW_WCORE | LW_WEXIT)) {
			error = ERESTART;
			break;
		}
		if (t->l_stat == LSSUSPENDED ||
		    (t->l_flag & LW_WSUSPEND) == 0)
			break;
	}
	mutex_exit(p->p_lock);

	return error;
}

int
sys__lwp_continue(struct lwp *l, const struct sys__lwp_continue_args *uap,
    register_t *retval)
{
	/* {
		syscallarg(lwpid_t) target;
	} */
	int error;
	struct proc *p = l->l_proc;
	struct lwp *t;

	error = 0;

	mutex_enter(p->p_lock);
	if ((t = lwp_find(p, SCARG(uap, target))) == NULL) {
		mutex_exit(p->p_lock);
		return ESRCH;
	}

	lwp_lock(t);
	lwp_continue(t);
	mutex_exit(p->p_lock);

	return error;
}

int
sys__lwp_wakeup(struct lwp *l, const struct sys__lwp_wakeup_args *uap,
    register_t *retval)
{
	/* {
		syscallarg(lwpid_t) target;
	} */
	struct lwp *t;
	struct proc *p;
	int error;

	p = l->l_proc;
	mutex_enter(p->p_lock);

	if ((t = lwp_find(p, SCARG(uap, target))) == NULL) {
		mutex_exit(p->p_lock);
		return ESRCH;
	}

	lwp_lock(t);
	t->l_flag |= (LW_CANCELLED | LW_UNPARKED);

	if (t->l_stat != LSSLEEP) {
		lwp_unlock(t);
		error = ENODEV;
	} else if ((t->l_flag & LW_SINTR) == 0) {
		lwp_unlock(t);
		error = EBUSY;
	} else {
		/* Wake it up.  lwp_unsleep() will release the LWP lock. */
		lwp_unsleep(t, true);
		error = 0;
	}

	mutex_exit(p->p_lock);

	return error;
}

int
sys__lwp_wait(struct lwp *l, const struct sys__lwp_wait_args *uap,
    register_t *retval)
{
	/* {
		syscallarg(lwpid_t) wait_for;
		syscallarg(lwpid_t *) departed;
	} */
	struct proc *p = l->l_proc;
	int error;
	lwpid_t dep;

	mutex_enter(p->p_lock);
	error = lwp_wait(l, SCARG(uap, wait_for), &dep, false);
	mutex_exit(p->p_lock);

	if (!error && SCARG(uap, departed)) {
		error = copyout(&dep, SCARG(uap, departed), sizeof(dep));
	}

	return error;
}

int
sys__lwp_kill(struct lwp *l, const struct sys__lwp_kill_args *uap,
    register_t *retval)
{
	/* {
		syscallarg(lwpid_t)	target;
		syscallarg(int)		signo;
	} */
	struct proc *p = l->l_proc;
	struct lwp *t;
	ksiginfo_t ksi;
	int signo = SCARG(uap, signo);
	int error = 0;

	if ((u_int)signo >= NSIG)
		return EINVAL;

	KSI_INIT(&ksi);
	ksi.ksi_signo = signo;
	ksi.ksi_code = SI_LWP;
	ksi.ksi_pid = p->p_pid;
	ksi.ksi_uid = kauth_cred_geteuid(l->l_cred);
	ksi.ksi_lid = SCARG(uap, target);

	mutex_enter(&proc_lock);
	mutex_enter(p->p_lock);
	if ((t = lwp_find(p, ksi.ksi_lid)) == NULL)
		error = ESRCH;
	else if (signo != 0)
		kpsignal2(p, &ksi);
	mutex_exit(p->p_lock);
	mutex_exit(&proc_lock);

	return error;
}

int
sys__lwp_detach(struct lwp *l, const struct sys__lwp_detach_args *uap,
    register_t *retval)
{
	/* {
		syscallarg(lwpid_t)	target;
	} */
	struct proc *p;
	struct lwp *t;
	lwpid_t target;
	int error;

	target = SCARG(uap, target);
	p = l->l_proc;

	mutex_enter(p->p_lock);

	if (l->l_lid == target)
		t = l;
	else {
		/*
		 * We can't use lwp_find() here because the target might
		 * be a zombie.
		 */
		t = proc_find_lwp(p, target);
		KASSERT(t == NULL || t->l_lid == target);
	}

	/*
	 * If the LWP is already detached, there's nothing to do.
	 * If it's a zombie, we need to clean up after it.  LSZOMB
	 * is visible with the proc mutex held.
	 *
	 * After we have detached or released the LWP, kick any
	 * other LWPs that may be sitting in _lwp_wait(), waiting
	 * for the target LWP to exit.
	 */
	if (t != NULL && t->l_stat != LSIDL) {
		if ((t->l_prflag & LPR_DETACHED) == 0) {
			p->p_ndlwps++;
			t->l_prflag |= LPR_DETACHED;
			if (t->l_stat == LSZOMB) {
				/* Releases proc mutex. */
				lwp_free(t, false, false);
				return 0;
			}
			error = 0;

			/*
			 * Have any LWPs sleeping in lwp_wait() recheck
			 * for deadlock.
			 */
			cv_broadcast(&p->p_lwpcv);
		} else
			error = EINVAL;
	} else
		error = ESRCH;

	mutex_exit(p->p_lock);

	return error;
}

int
lwp_unpark(const lwpid_t *tp, const u_int ntargets)
{
	u_int target;
	int error, s;
	proc_t *p;
	lwp_t *t;

	p = curproc;
	error = 0;

	s = pserialize_read_enter();
	for (target = 0; target < ntargets; target++) {
		t = proc_find_lwp_unlocked(p, tp[target]);
		if (__predict_false(t == NULL)) {
			error = ESRCH;
			continue;
		}

		KASSERT(lwp_locked(t, NULL));

		if (__predict_true(t->l_syncobj == &lwp_park_syncobj)) {
			/*
			 * As expected it's parked, so wake it up. 
			 * lwp_unsleep() will release the LWP lock.
			 */
			lwp_unsleep(t, true);
		} else if (__predict_false(t->l_stat == LSZOMB)) {
			lwp_unlock(t);
			error = ESRCH;
		} else {
			/*
			 * It hasn't parked yet because the wakeup side won
			 * the race, or something else has happened to make
			 * the thread not park.  Why doesn't really matter. 
			 * Set the operation pending, so that the next call
			 * to _lwp_park() in the LWP returns early.  If it
			 * turns out to be a spurious wakeup, no harm done.
			 */
			t->l_flag |= LW_UNPARKED;
			lwp_unlock(t);
		}
	}
	pserialize_read_exit(s);

	return error;
}

int
lwp_park(clockid_t clock_id, int flags, struct timespec *ts)
{
	int timo, error;
	struct timespec start;
	lwp_t *l;
	bool timeremain = !(flags & TIMER_ABSTIME) && ts;

	if (ts != NULL) {
		if ((error = ts2timo(clock_id, flags, ts, &timo, 
		    timeremain ? &start : NULL)) != 0)
			return error;
		KASSERT(timo != 0);
	} else {
		timo = 0;
	}

	/*
	 * Before going the full route and blocking, check to see if an
	 * unpark op is pending.
	 */
	l = curlwp;
	lwp_lock(l);
	if ((l->l_flag & (LW_CANCELLED | LW_UNPARKED)) != 0) {
		l->l_flag &= ~(LW_CANCELLED | LW_UNPARKED);
		lwp_unlock(l);
		return EALREADY;
	}
	l->l_biglocks = 0;
	sleepq_enqueue(NULL, l, "parked", &lwp_park_syncobj, true);
	error = sleepq_block(timo, true);
	switch (error) {
	case EWOULDBLOCK:
		error = ETIMEDOUT;
		if (timeremain)
			memset(ts, 0, sizeof(*ts));
		break;
	case ERESTART:
		error = EINTR;
		/*FALLTHROUGH*/
	default:
		if (timeremain)
			clock_timeleft(clock_id, ts, &start);
		break;
	}
	return error;
}

/*
 * 'park' an LWP waiting on a user-level synchronisation object.  The LWP
 * will remain parked until another LWP in the same process calls in and
 * requests that it be unparked.
 */
int
sys____lwp_park60(struct lwp *l, const struct sys____lwp_park60_args *uap,
    register_t *retval)
{
	/* {
		syscallarg(clockid_t)			clock_id;
		syscallarg(int)				flags;
		syscallarg(struct timespec *)		ts;
		syscallarg(lwpid_t)			unpark;
		syscallarg(const void *)		hint;
		syscallarg(const void *)		unparkhint;
	} */
	struct timespec ts, *tsp;
	int error;

	if (SCARG(uap, ts) == NULL)
		tsp = NULL;
	else {
		error = copyin(SCARG(uap, ts), &ts, sizeof(ts));
		if (error != 0)
			return error;
		tsp = &ts;
	}

	if (SCARG(uap, unpark) != 0) {
		error = lwp_unpark(&SCARG(uap, unpark), 1);
		if (error != 0)
			return error;
	}

	error = lwp_park(SCARG(uap, clock_id), SCARG(uap, flags), tsp);
	if (SCARG(uap, ts) != NULL && (SCARG(uap, flags) & TIMER_ABSTIME) == 0)
		(void)copyout(tsp, SCARG(uap, ts), sizeof(*tsp));
	return error;
}

int
sys__lwp_unpark(struct lwp *l, const struct sys__lwp_unpark_args *uap,
    register_t *retval)
{
	/* {
		syscallarg(lwpid_t)		target;
		syscallarg(const void *)	hint;
	} */

	return lwp_unpark(&SCARG(uap, target), 1);
}

int
sys__lwp_unpark_all(struct lwp *l, const struct sys__lwp_unpark_all_args *uap,
    register_t *retval)
{
	/* {
		syscallarg(const lwpid_t *)	targets;
		syscallarg(size_t)		ntargets;
		syscallarg(const void *)	hint;
	} */
	lwpid_t targets[32], *tp;
	int error;
	u_int ntargets;
	size_t sz;

	ntargets = SCARG(uap, ntargets);
	if (SCARG(uap, targets) == NULL) {
		/*
		 * Let the caller know how much we are willing to do, and
		 * let it unpark the LWPs in blocks.
		 */
		*retval = LWP_UNPARK_MAX;
		return 0;
	}
	if (ntargets > LWP_UNPARK_MAX || ntargets == 0)
		return EINVAL;

	/*
	 * Copy in the target array.  If it's a small number of LWPs, then
	 * place the numbers on the stack.
	 */
	sz = sizeof(lwpid_t) * ntargets;
	if (sz <= sizeof(targets))
		tp = targets;
	else
		tp = kmem_alloc(sz, KM_SLEEP);
	error = copyin(SCARG(uap, targets), tp, sz);
	if (error != 0) {
		if (tp != targets) {
			kmem_free(tp, sz);
		}
		return error;
	}
	error = lwp_unpark(tp, ntargets);
	if (tp != targets)
		kmem_free(tp, sz);
	return error;
}

int
sys__lwp_setname(struct lwp *l, const struct sys__lwp_setname_args *uap,
    register_t *retval)
{
	/* {
		syscallarg(lwpid_t)		target;
		syscallarg(const char *)	name;
	} */
	char *name, *oname;
	lwpid_t target;
	proc_t *p;
	lwp_t *t;
	int error;

	if ((target = SCARG(uap, target)) == 0)
		target = l->l_lid;

	name = kmem_alloc(MAXCOMLEN, KM_SLEEP);
	error = copyinstr(SCARG(uap, name), name, MAXCOMLEN, NULL);
	switch (error) {
	case ENAMETOOLONG:
	case 0:
		name[MAXCOMLEN - 1] = '\0';
		break;
	default:
		kmem_free(name, MAXCOMLEN);
		return error;
	}

	p = curproc;
	mutex_enter(p->p_lock);
	if ((t = lwp_find(p, target)) == NULL) {
		mutex_exit(p->p_lock);
		kmem_free(name, MAXCOMLEN);
		return ESRCH;
	}
	lwp_lock(t);
	oname = t->l_name;
	t->l_name = name;
	lwp_unlock(t);
	mutex_exit(p->p_lock);

	if (oname != NULL)
		kmem_free(oname, MAXCOMLEN);

	return 0;
}

int
sys__lwp_getname(struct lwp *l, const struct sys__lwp_getname_args *uap,
    register_t *retval)
{
	/* {
		syscallarg(lwpid_t)		target;
		syscallarg(char *)		name;
		syscallarg(size_t)		len;
	} */
	char name[MAXCOMLEN];
	lwpid_t target;
	size_t len;
	proc_t *p;
	lwp_t *t;

	if ((target = SCARG(uap, target)) == 0)
		target = l->l_lid;

	p = curproc;
	mutex_enter(p->p_lock);
	if ((t = lwp_find(p, target)) == NULL) {
		mutex_exit(p->p_lock);
		return ESRCH;
	}
	lwp_lock(t);
	if (t->l_name == NULL)
		name[0] = '\0';
	else
		strlcpy(name, t->l_name, sizeof(name));
	lwp_unlock(t);
	mutex_exit(p->p_lock);

	len = uimin(SCARG(uap, len), sizeof(name));

	return copyoutstr(name, SCARG(uap, name), len, NULL);
}

int
sys__lwp_ctl(struct lwp *l, const struct sys__lwp_ctl_args *uap,
    register_t *retval)
{
	/* {
		syscallarg(int)			features;
		syscallarg(struct lwpctl **)	address;
	} */
	int error, features;
	vaddr_t vaddr;

	features = SCARG(uap, features);
	features &= ~(LWPCTL_FEATURE_CURCPU | LWPCTL_FEATURE_PCTR);
	if (features != 0)
		return ENODEV;
	if ((error = lwp_ctl_alloc(&vaddr)) != 0)
		return error;
	return copyout(&vaddr, SCARG(uap, address), sizeof(void *));
}<|MERGE_RESOLUTION|>--- conflicted
+++ resolved
@@ -79,13 +79,8 @@
 		/* Paranoid check */
 		mutex_enter(&proc_lock);
 		if ((p->p_slflag & (PSL_TRACED|PSL_TRACELWP_CREATE)) !=
-<<<<<<< HEAD
 		    (PSL_TRACED|PSL_TRACELWP_CREATE)) {
-			mutex_exit(proc_lock);
-=======
-		    (PSL_TRACED|PSL_TRACELWP_CREATE)) { 
 			mutex_exit(&proc_lock);
->>>>>>> 33ad0e35
 			return;
 		}
 
@@ -483,7 +478,7 @@
 
 		if (__predict_true(t->l_syncobj == &lwp_park_syncobj)) {
 			/*
-			 * As expected it's parked, so wake it up. 
+			 * As expected it's parked, so wake it up.
 			 * lwp_unsleep() will release the LWP lock.
 			 */
 			lwp_unsleep(t, true);
@@ -494,7 +489,7 @@
 			/*
 			 * It hasn't parked yet because the wakeup side won
 			 * the race, or something else has happened to make
-			 * the thread not park.  Why doesn't really matter. 
+			 * the thread not park.  Why doesn't really matter.
 			 * Set the operation pending, so that the next call
 			 * to _lwp_park() in the LWP returns early.  If it
 			 * turns out to be a spurious wakeup, no harm done.
@@ -517,7 +512,7 @@
 	bool timeremain = !(flags & TIMER_ABSTIME) && ts;
 
 	if (ts != NULL) {
-		if ((error = ts2timo(clock_id, flags, ts, &timo, 
+		if ((error = ts2timo(clock_id, flags, ts, &timo,
 		    timeremain ? &start : NULL)) != 0)
 			return error;
 		KASSERT(timo != 0);
