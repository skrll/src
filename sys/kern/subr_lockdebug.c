<<<<<<< HEAD
/*	$NetBSD: subr_lockdebug.c,v 1.65 2018/08/12 22:05:29 mrg Exp $	*/
=======
/*	$NetBSD: subr_lockdebug.c,v 1.66 2018/09/03 16:29:35 riastradh Exp $	*/
>>>>>>> 598bd837

/*-
 * Copyright (c) 2006, 2007, 2008 The NetBSD Foundation, Inc.
 * All rights reserved.
 *
 * This code is derived from software contributed to The NetBSD Foundation
 * by Andrew Doran.
 *
 * Redistribution and use in source and binary forms, with or without
 * modification, are permitted provided that the following conditions
 * are met:
 * 1. Redistributions of source code must retain the above copyright
 *    notice, this list of conditions and the following disclaimer.
 * 2. Redistributions in binary form must reproduce the above copyright
 *    notice, this list of conditions and the following disclaimer in the
 *    documentation and/or other materials provided with the distribution.
 *
 * THIS SOFTWARE IS PROVIDED BY THE NETBSD FOUNDATION, INC. AND CONTRIBUTORS
 * ``AS IS'' AND ANY EXPRESS OR IMPLIED WARRANTIES, INCLUDING, BUT NOT LIMITED
 * TO, THE IMPLIED WARRANTIES OF MERCHANTABILITY AND FITNESS FOR A PARTICULAR
 * PURPOSE ARE DISCLAIMED.  IN NO EVENT SHALL THE FOUNDATION OR CONTRIBUTORS
 * BE LIABLE FOR ANY DIRECT, INDIRECT, INCIDENTAL, SPECIAL, EXEMPLARY, OR
 * CONSEQUENTIAL DAMAGES (INCLUDING, BUT NOT LIMITED TO, PROCUREMENT OF
 * SUBSTITUTE GOODS OR SERVICES; LOSS OF USE, DATA, OR PROFITS; OR BUSINESS
 * INTERRUPTION) HOWEVER CAUSED AND ON ANY THEORY OF LIABILITY, WHETHER IN
 * CONTRACT, STRICT LIABILITY, OR TORT (INCLUDING NEGLIGENCE OR OTHERWISE)
 * ARISING IN ANY WAY OUT OF THE USE OF THIS SOFTWARE, EVEN IF ADVISED OF THE
 * POSSIBILITY OF SUCH DAMAGE.
 */

/*
 * Basic lock debugging code shared among lock primitives.
 */

#include <sys/cdefs.h>
<<<<<<< HEAD
__KERNEL_RCSID(0, "$NetBSD: subr_lockdebug.c,v 1.65 2018/08/12 22:05:29 mrg Exp $");
=======
__KERNEL_RCSID(0, "$NetBSD: subr_lockdebug.c,v 1.66 2018/09/03 16:29:35 riastradh Exp $");
>>>>>>> 598bd837

#ifdef _KERNEL_OPT
#include "opt_ddb.h"
#endif

#include <sys/param.h>
#include <sys/proc.h>
#include <sys/systm.h>
#include <sys/kernel.h>
#include <sys/kmem.h>
#include <sys/lockdebug.h>
#include <sys/sleepq.h>
#include <sys/cpu.h>
#include <sys/atomic.h>
#include <sys/lock.h>
#include <sys/rbtree.h>
#include <sys/ksyms.h>

#include <machine/lock.h>

unsigned int		ld_panic;

#ifdef LOCKDEBUG

#define	LD_BATCH_SHIFT	9
#define	LD_BATCH	(1 << LD_BATCH_SHIFT)
#define	LD_BATCH_MASK	(LD_BATCH - 1)
#define	LD_MAX_LOCKS	1048576
#define	LD_SLOP		16

#define	LD_LOCKED	0x01
#define	LD_SLEEPER	0x02

#define	LD_WRITE_LOCK	0x80000000

typedef struct lockdebug {
	struct rb_node	ld_rb_node;
	__cpu_simple_lock_t ld_spinlock;
	_TAILQ_ENTRY(struct lockdebug, volatile) ld_chain;
	_TAILQ_ENTRY(struct lockdebug, volatile) ld_achain;
	volatile void	*ld_lock;
	lockops_t	*ld_lockops;
	struct lwp	*ld_lwp;
	uintptr_t	ld_locked;
	uintptr_t	ld_unlocked;
	uintptr_t	ld_initaddr;
	uint16_t	ld_shares;
	uint16_t	ld_cpu;
	uint8_t		ld_flags;
	uint8_t		ld_shwant;	/* advisory */
	uint8_t		ld_exwant;	/* advisory */
	uint8_t		ld_unused;
} volatile lockdebug_t;

typedef _TAILQ_HEAD(lockdebuglist, struct lockdebug, volatile) lockdebuglist_t;

__cpu_simple_lock_t	ld_mod_lk;
lockdebuglist_t		ld_free = TAILQ_HEAD_INITIALIZER(ld_free);
lockdebuglist_t		ld_all = TAILQ_HEAD_INITIALIZER(ld_all);
int			ld_nfree;
int			ld_freeptr;
int			ld_recurse;
bool			ld_nomore;
lockdebug_t		ld_prime[LD_BATCH];

static void	lockdebug_abort1(const char *, size_t, lockdebug_t *, int,
    const char *, bool);
static int	lockdebug_more(int);
static void	lockdebug_init(void);
static void	lockdebug_dump(lockdebug_t *, void (*)(const char *, ...)
    __printflike(1, 2));

static signed int
ld_rbto_compare_nodes(void *ctx, const void *n1, const void *n2)
{
	const lockdebug_t *ld1 = n1;
	const lockdebug_t *ld2 = n2;
	const uintptr_t a = (uintptr_t)ld1->ld_lock;
	const uintptr_t b = (uintptr_t)ld2->ld_lock;

	if (a < b)
		return -1;
	if (a > b)
		return 1;
	return 0;
}

static signed int
ld_rbto_compare_key(void *ctx, const void *n, const void *key)
{
	const lockdebug_t *ld = n;
	const uintptr_t a = (uintptr_t)ld->ld_lock;
	const uintptr_t b = (uintptr_t)key;

	if (a < b)
		return -1;
	if (a > b)
		return 1;
	return 0;
}

static rb_tree_t ld_rb_tree;

static const rb_tree_ops_t ld_rb_tree_ops = {
	.rbto_compare_nodes = ld_rbto_compare_nodes,
	.rbto_compare_key = ld_rbto_compare_key,
	.rbto_node_offset = offsetof(lockdebug_t, ld_rb_node),
	.rbto_context = NULL
};

static inline lockdebug_t *
lockdebug_lookup1(const volatile void *lock)
{
	lockdebug_t *ld;
	struct cpu_info *ci;

	ci = curcpu();
	__cpu_simple_lock(&ci->ci_data.cpu_ld_lock);
	ld = rb_tree_find_node(&ld_rb_tree, (void *)(intptr_t)lock);
	__cpu_simple_unlock(&ci->ci_data.cpu_ld_lock);
	if (ld == NULL) {
		return NULL;
	}
	__cpu_simple_lock(&ld->ld_spinlock);

	return ld;
}

static void
lockdebug_lock_cpus(void)
{
	CPU_INFO_ITERATOR cii;
	struct cpu_info *ci;

	for (CPU_INFO_FOREACH(cii, ci)) {
		__cpu_simple_lock(&ci->ci_data.cpu_ld_lock);
	}
}

static void
lockdebug_unlock_cpus(void)
{
	CPU_INFO_ITERATOR cii;
	struct cpu_info *ci;

	for (CPU_INFO_FOREACH(cii, ci)) {
		__cpu_simple_unlock(&ci->ci_data.cpu_ld_lock);
	}
}

/*
 * lockdebug_lookup:
 *
 *	Find a lockdebug structure by a pointer to a lock and return it locked.
 */
static inline lockdebug_t *
lockdebug_lookup(const char *func, size_t line, const volatile void *lock,
    uintptr_t where)
{
	lockdebug_t *ld;

	ld = lockdebug_lookup1(lock);
	if (__predict_false(ld == NULL)) {
		panic("%s,%zu: uninitialized lock (lock=%p, from=%08"
		    PRIxPTR ")", func, line, lock, where);
	}
	return ld;
}

/*
 * lockdebug_init:
 *
 *	Initialize the lockdebug system.  Allocate an initial pool of
 *	lockdebug structures before the VM system is up and running.
 */
static void
lockdebug_init(void)
{
	lockdebug_t *ld;
	int i;

	TAILQ_INIT(&curcpu()->ci_data.cpu_ld_locks);
	TAILQ_INIT(&curlwp->l_ld_locks);
	__cpu_simple_lock_init(&curcpu()->ci_data.cpu_ld_lock);
	__cpu_simple_lock_init(&ld_mod_lk);

	rb_tree_init(&ld_rb_tree, &ld_rb_tree_ops);

	ld = ld_prime;
	for (i = 1, ld++; i < LD_BATCH; i++, ld++) {
		__cpu_simple_lock_init(&ld->ld_spinlock);
		TAILQ_INSERT_TAIL(&ld_free, ld, ld_chain);
		TAILQ_INSERT_TAIL(&ld_all, ld, ld_achain);
	}
	ld_freeptr = 1;
	ld_nfree = LD_BATCH - 1;
}

/*
 * lockdebug_alloc:
 *
 *	A lock is being initialized, so allocate an associated debug
 *	structure.
 */
bool
lockdebug_alloc(const char *func, size_t line, volatile void *lock,
    lockops_t *lo, uintptr_t initaddr)
{
	struct cpu_info *ci;
	lockdebug_t *ld;
	int s;

	if (__predict_false(lo == NULL || panicstr != NULL || ld_panic))
		return false;
	if (__predict_false(ld_freeptr == 0))
		lockdebug_init();

	s = splhigh();
	__cpu_simple_lock(&ld_mod_lk);
	if (__predict_false((ld = lockdebug_lookup1(lock)) != NULL)) {
		__cpu_simple_unlock(&ld_mod_lk);
		lockdebug_abort1(func, line, ld, s, "already initialized",
		    true);
		return false;
	}

	/*
	 * Pinch a new debug structure.  We may recurse because we call
	 * kmem_alloc(), which may need to initialize new locks somewhere
	 * down the path.  If not recursing, we try to maintain at least
	 * LD_SLOP structures free, which should hopefully be enough to
	 * satisfy kmem_alloc().  If we can't provide a structure, not to
	 * worry: we'll just mark the lock as not having an ID.
	 */
	ci = curcpu();
	ci->ci_lkdebug_recurse++;
	if (TAILQ_EMPTY(&ld_free)) {
		if (ci->ci_lkdebug_recurse > 1 || ld_nomore) {
			ci->ci_lkdebug_recurse--;
			__cpu_simple_unlock(&ld_mod_lk);
			splx(s);
			return false;
		}
		s = lockdebug_more(s);
	} else if (ci->ci_lkdebug_recurse == 1 && ld_nfree < LD_SLOP) {
		s = lockdebug_more(s);
	}
	if (__predict_false((ld = TAILQ_FIRST(&ld_free)) == NULL)) {
		__cpu_simple_unlock(&ld_mod_lk);
		splx(s);
		return false;
	}
	TAILQ_REMOVE(&ld_free, ld, ld_chain);
	ld_nfree--;
	ci->ci_lkdebug_recurse--;

	if (__predict_false(ld->ld_lock != NULL)) {
		panic("%s,%zu: corrupt table ld %p", func, line, ld);
	}

	/* Initialise the structure. */
	ld->ld_lock = lock;
	ld->ld_lockops = lo;
	ld->ld_locked = 0;
	ld->ld_unlocked = 0;
	ld->ld_lwp = NULL;
	ld->ld_initaddr = initaddr;
	ld->ld_flags = (lo->lo_type == LOCKOPS_SLEEP ? LD_SLEEPER : 0);
	lockdebug_lock_cpus();
	(void)rb_tree_insert_node(&ld_rb_tree, __UNVOLATILE(ld));
	lockdebug_unlock_cpus();
	__cpu_simple_unlock(&ld_mod_lk);

	splx(s);
	return true;
}

/*
 * lockdebug_free:
 *
 *	A lock is being destroyed, so release debugging resources.
 */
void
lockdebug_free(const char *func, size_t line, volatile void *lock)
{
	lockdebug_t *ld;
	int s;

	if (__predict_false(panicstr != NULL || ld_panic))
		return;

	s = splhigh();
	__cpu_simple_lock(&ld_mod_lk);
	ld = lockdebug_lookup(func, line, lock,
	    (uintptr_t) __builtin_return_address(0));
	if (__predict_false(ld == NULL)) {
		__cpu_simple_unlock(&ld_mod_lk);
		panic("%s,%zu: destroying uninitialized object %p"
		    "(ld_lock=%p)", func, line, lock, ld->ld_lock);
		return;
	}
	if (__predict_false((ld->ld_flags & LD_LOCKED) != 0 ||
	    ld->ld_shares != 0)) {
		__cpu_simple_unlock(&ld_mod_lk);
		lockdebug_abort1(func, line, ld, s, "is locked or in use",
		    true);
		return;
	}
	lockdebug_lock_cpus();
	rb_tree_remove_node(&ld_rb_tree, __UNVOLATILE(ld));
	lockdebug_unlock_cpus();
	ld->ld_lock = NULL;
	TAILQ_INSERT_TAIL(&ld_free, ld, ld_chain);
	ld_nfree++;
	__cpu_simple_unlock(&ld->ld_spinlock);
	__cpu_simple_unlock(&ld_mod_lk);
	splx(s);
}

/*
 * lockdebug_more:
 *
 *	Allocate a batch of debug structures and add to the free list.
 *	Must be called with ld_mod_lk held.
 */
static int
lockdebug_more(int s)
{
	lockdebug_t *ld;
	void *block;
	int i, base, m;

	/*
	 * Can't call kmem_alloc() if in interrupt context.  XXX We could
	 * deadlock, because we don't know which locks the caller holds.
	 */
	if (cpu_intr_p() || cpu_softintr_p()) {
		return s;
	}

	while (ld_nfree < LD_SLOP) {
		__cpu_simple_unlock(&ld_mod_lk);
		splx(s);
		block = kmem_zalloc(LD_BATCH * sizeof(lockdebug_t), KM_SLEEP);
		s = splhigh();
		__cpu_simple_lock(&ld_mod_lk);

		if (ld_nfree > LD_SLOP) {
			/* Somebody beat us to it. */
			__cpu_simple_unlock(&ld_mod_lk);
			splx(s);
			kmem_free(block, LD_BATCH * sizeof(lockdebug_t));
			s = splhigh();
			__cpu_simple_lock(&ld_mod_lk);
			continue;
		}

		base = ld_freeptr;
		ld_nfree += LD_BATCH;
		ld = block;
		base <<= LD_BATCH_SHIFT;
		m = uimin(LD_MAX_LOCKS, base + LD_BATCH);

		if (m == LD_MAX_LOCKS)
			ld_nomore = true;

		for (i = base; i < m; i++, ld++) {
			__cpu_simple_lock_init(&ld->ld_spinlock);
			TAILQ_INSERT_TAIL(&ld_free, ld, ld_chain);
			TAILQ_INSERT_TAIL(&ld_all, ld, ld_achain);
		}

		membar_producer();
	}

	return s;
}

/*
 * lockdebug_wantlock:
 *
 *	Process the preamble to a lock acquire.  The "shared"
 *	parameter controls which ld_{ex,sh}want counter is
 *	updated; a negative value of shared updates neither.
 */
void
lockdebug_wantlock(const char *func, size_t line,
    const volatile void *lock, uintptr_t where, int shared)
{
	struct lwp *l = curlwp;
	lockdebug_t *ld;
	bool recurse;
	int s;

	(void)shared;
	recurse = false;

	if (__predict_false(panicstr != NULL || ld_panic))
		return;

	s = splhigh();
	if ((ld = lockdebug_lookup(func, line, lock, where)) == NULL) {
		splx(s);
		return;
	}
	if ((ld->ld_flags & LD_LOCKED) != 0 || ld->ld_shares != 0) {
		if ((ld->ld_flags & LD_SLEEPER) != 0) {
			if (ld->ld_lwp == l)
				recurse = true;
		} else if (ld->ld_cpu == (uint16_t)cpu_index(curcpu()))
			recurse = true;
	}
	if (cpu_intr_p()) {
		if (__predict_false((ld->ld_flags & LD_SLEEPER) != 0)) {
			lockdebug_abort1(func, line, ld, s,
			    "acquiring sleep lock from interrupt context",
			    true);
			return;
		}
	}
	if (shared > 0)
		ld->ld_shwant++;
	else if (shared == 0)
		ld->ld_exwant++;
	if (__predict_false(recurse)) {
		lockdebug_abort1(func, line, ld, s, "locking against myself",
		    true);
		return;
	}
	__cpu_simple_unlock(&ld->ld_spinlock);
	splx(s);
}

/*
 * lockdebug_locked:
 *
 *	Process a lock acquire operation.
 */
void
lockdebug_locked(const char *func, size_t line,
    volatile void *lock, void *cvlock, uintptr_t where, int shared)
{
	struct lwp *l = curlwp;
	lockdebug_t *ld;
	int s;

	if (__predict_false(panicstr != NULL || ld_panic))
		return;

	s = splhigh();
	if ((ld = lockdebug_lookup(func, line, lock, where)) == NULL) {
		splx(s);
		return;
	}
	if (cvlock) {
		KASSERT(ld->ld_lockops->lo_type == LOCKOPS_CV);
		if (lock == (void *)&lbolt) {
			/* nothing */
		} else if (ld->ld_shares++ == 0) {
			ld->ld_locked = (uintptr_t)cvlock;
		} else if (__predict_false(cvlock != (void *)ld->ld_locked)) {
			lockdebug_abort1(func, line, ld, s,
			    "multiple locks used with condition variable",
			    true);
			return;
		}
	} else if (shared) {
		l->l_shlocks++;
		ld->ld_locked = where;
		ld->ld_shares++;
		ld->ld_shwant--;
	} else {
		if (__predict_false((ld->ld_flags & LD_LOCKED) != 0)) {
			lockdebug_abort1(func, line, ld, s, "already locked",
			    true);
			return;
		}
		ld->ld_flags |= LD_LOCKED;
		ld->ld_locked = where;
		ld->ld_exwant--;
		if ((ld->ld_flags & LD_SLEEPER) != 0) {
			TAILQ_INSERT_TAIL(&l->l_ld_locks, ld, ld_chain);
		} else {
			TAILQ_INSERT_TAIL(&curcpu()->ci_data.cpu_ld_locks,
			    ld, ld_chain);
		}
	}
	ld->ld_cpu = (uint16_t)cpu_index(curcpu());
	ld->ld_lwp = l;
	__cpu_simple_unlock(&ld->ld_spinlock);
	splx(s);
}

/*
 * lockdebug_unlocked:
 *
 *	Process a lock release operation.
 */
void
lockdebug_unlocked(const char *func, size_t line,
    volatile void *lock, uintptr_t where, int shared)
{
	struct lwp *l = curlwp;
	lockdebug_t *ld;
	int s;

	if (__predict_false(panicstr != NULL || ld_panic))
		return;

	s = splhigh();
	if ((ld = lockdebug_lookup(func, line, lock, where)) == NULL) {
		splx(s);
		return;
	}
	if (ld->ld_lockops->lo_type == LOCKOPS_CV) {
		if (lock == (void *)&lbolt) {
			/* nothing */
		} else {
			ld->ld_shares--;
		}
	} else if (shared) {
		if (__predict_false(l->l_shlocks == 0)) {
			lockdebug_abort1(func, line, ld, s,
			    "no shared locks held by LWP", true);
			return;
		}
		if (__predict_false(ld->ld_shares == 0)) {
			lockdebug_abort1(func, line, ld, s,
			    "no shared holds on this lock", true);
			return;
		}
		l->l_shlocks--;
		ld->ld_shares--;
		if (ld->ld_lwp == l) {
			ld->ld_unlocked = where;
			ld->ld_lwp = NULL;
		}
		if (ld->ld_cpu == (uint16_t)cpu_index(curcpu()))
			ld->ld_cpu = (uint16_t)-1;
	} else {
		if (__predict_false((ld->ld_flags & LD_LOCKED) == 0)) {
			lockdebug_abort1(func, line, ld, s, "not locked", true);
			return;
		}

		if ((ld->ld_flags & LD_SLEEPER) != 0) {
			if (__predict_false(ld->ld_lwp != curlwp)) {
				lockdebug_abort1(func, line, ld, s,
				    "not held by current LWP", true);
				return;
			}
			TAILQ_REMOVE(&l->l_ld_locks, ld, ld_chain);
		} else {
			uint16_t idx = (uint16_t)cpu_index(curcpu());
			if (__predict_false(ld->ld_cpu != idx)) {
				lockdebug_abort1(func, line, ld, s,
				    "not held by current CPU", true);
				return;
			}
			TAILQ_REMOVE(&curcpu()->ci_data.cpu_ld_locks, ld,
			    ld_chain);
		}
		ld->ld_flags &= ~LD_LOCKED;
		ld->ld_unlocked = where;		
		ld->ld_lwp = NULL;
	}
	__cpu_simple_unlock(&ld->ld_spinlock);
	splx(s);
}

/*
 * lockdebug_wakeup:
 *
 *	Process a wakeup on a condition variable.
 */
void
lockdebug_wakeup(const char *func, size_t line, volatile void *lock,
    uintptr_t where)
{
	lockdebug_t *ld;
	int s;

	if (__predict_false(panicstr != NULL || ld_panic || lock == (void *)&lbolt))
		return;

	s = splhigh();
	/* Find the CV... */
	if ((ld = lockdebug_lookup(func, line, lock, where)) == NULL) {
		splx(s);
		return;
	}
	/*
	 * If it has any waiters, ensure that they are using the
	 * same interlock.
	 */
	if (__predict_false(ld->ld_shares != 0 &&
	    !mutex_owned((kmutex_t *)ld->ld_locked))) {
		lockdebug_abort1(func, line, ld, s, "interlocking mutex not "
		    "held during wakeup", true);
		return;
	}
	__cpu_simple_unlock(&ld->ld_spinlock);
	splx(s);
}

/*
 * lockdebug_barrier:
 *	
 *	Panic if we hold more than one specified spin lock, and optionally,
 *	if we hold sleep locks.
 */
void
lockdebug_barrier(const char *func, size_t line, volatile void *spinlock,
    int slplocks)
{
	struct lwp *l = curlwp;
	lockdebug_t *ld;
	int s;

	if (__predict_false(panicstr != NULL || ld_panic))
		return;

	s = splhigh();
	if ((l->l_pflag & LP_INTR) == 0) {
		TAILQ_FOREACH(ld, &curcpu()->ci_data.cpu_ld_locks, ld_chain) {
			if (ld->ld_lock == spinlock) {
				continue;
			}
			__cpu_simple_lock(&ld->ld_spinlock);
			lockdebug_abort1(func, line, ld, s,
			    "spin lock held", true);
			return;
		}
	}
	if (slplocks) {
		splx(s);
		return;
	}
	ld = TAILQ_FIRST(&l->l_ld_locks);
	if (__predict_false(ld != NULL)) {
		__cpu_simple_lock(&ld->ld_spinlock);
		lockdebug_abort1(func, line, ld, s, "sleep lock held", true);
		return;
	}
	splx(s);
	if (l->l_shlocks != 0) {
		TAILQ_FOREACH(ld, &ld_all, ld_achain) {
			if (ld->ld_lockops->lo_type == LOCKOPS_CV)
				continue;
			if (ld->ld_lwp == l)
				lockdebug_dump(ld, printf);
		}
		panic("%s,%zu: holding %d shared locks", func, line,
		    l->l_shlocks);
	}
}

/*
 * lockdebug_mem_check:
 *
 *	Check for in-use locks within a memory region that is
 *	being freed.
 */
void
lockdebug_mem_check(const char *func, size_t line, void *base, size_t sz)
{
	lockdebug_t *ld;
	struct cpu_info *ci;
	int s;

	if (__predict_false(panicstr != NULL || ld_panic))
		return;

	s = splhigh();
	ci = curcpu();
	__cpu_simple_lock(&ci->ci_data.cpu_ld_lock);
	ld = (lockdebug_t *)rb_tree_find_node_geq(&ld_rb_tree, base);
	if (ld != NULL) {
		const uintptr_t lock = (uintptr_t)ld->ld_lock;

		if (__predict_false((uintptr_t)base > lock))
			panic("%s,%zu: corrupt tree ld=%p, base=%p, sz=%zu",
			    func, line, ld, base, sz);
		if (lock >= (uintptr_t)base + sz)
			ld = NULL;
	}
	__cpu_simple_unlock(&ci->ci_data.cpu_ld_lock);
	if (__predict_false(ld != NULL)) {
		__cpu_simple_lock(&ld->ld_spinlock);
		lockdebug_abort1(func, line, ld, s,
		    "allocation contains active lock", !cold);
		return;
	}
	splx(s);
}

/*
 * lockdebug_dump:
 *
 *	Dump information about a lock on panic, or for DDB.
 */
static void
lockdebug_dump(lockdebug_t *ld, void (*pr)(const char *, ...)
    __printflike(1, 2))
{
	int sleeper = (ld->ld_flags & LD_SLEEPER);

	(*pr)(
	    "lock address : %#018lx type     : %18s\n"
	    "initialized  : %#018lx",
	    (long)ld->ld_lock, (sleeper ? "sleep/adaptive" : "spin"),
	    (long)ld->ld_initaddr);

	if (ld->ld_lockops->lo_type == LOCKOPS_CV) {
		(*pr)(" interlock: %#018lx\n", (long)ld->ld_locked);
	} else {
		(*pr)("\n"
		    "shared holds : %18u exclusive: %18u\n"
		    "shares wanted: %18u exclusive: %18u\n"
		    "current cpu  : %18u last held: %18u\n"
		    "current lwp  : %#018lx last held: %#018lx\n"
		    "last locked%c : %#018lx unlocked%c: %#018lx\n",
		    (unsigned)ld->ld_shares, ((ld->ld_flags & LD_LOCKED) != 0),
		    (unsigned)ld->ld_shwant, (unsigned)ld->ld_exwant,
		    (unsigned)cpu_index(curcpu()), (unsigned)ld->ld_cpu,
		    (long)curlwp, (long)ld->ld_lwp,
		    ((ld->ld_flags & LD_LOCKED) ? '*' : ' '),
		    (long)ld->ld_locked,
		    ((ld->ld_flags & LD_LOCKED) ? ' ' : '*'),
		    (long)ld->ld_unlocked);
	}

	if (ld->ld_lockops->lo_dump != NULL)
		(*ld->ld_lockops->lo_dump)(ld->ld_lock);

	if (sleeper) {
		(*pr)("\n");
		turnstile_print(ld->ld_lock, pr);
	}
}

/*
 * lockdebug_abort1:
 *
 *	An error has been trapped - dump lock info and panic.
 */
static void
lockdebug_abort1(const char *func, size_t line, lockdebug_t *ld, int s,
		 const char *msg, bool dopanic)
{

	/*
	 * Don't make the situation worse if the system is already going
	 * down in flames.  Once a panic is triggered, lockdebug state
	 * becomes stale and cannot be trusted.
	 */
	if (atomic_inc_uint_nv(&ld_panic) != 1) {
		__cpu_simple_unlock(&ld->ld_spinlock);
		splx(s);
		return;
	}

	printf_nolog("%s error: %s,%zu: %s\n\n", ld->ld_lockops->lo_name,
	    func, line, msg);
	lockdebug_dump(ld, printf_nolog);
	__cpu_simple_unlock(&ld->ld_spinlock);
	splx(s);
	printf_nolog("\n");
	if (dopanic)
		panic("LOCKDEBUG: %s error: %s,%zu: %s",
		    ld->ld_lockops->lo_name, func, line, msg);
}

#endif	/* LOCKDEBUG */

/*
 * lockdebug_lock_print:
 *
 *	Handle the DDB 'show lock' command.
 */
#ifdef DDB
#include <machine/db_machdep.h>
#include <ddb/db_interface.h>

void
lockdebug_lock_print(void *addr, void (*pr)(const char *, ...))
{
#ifdef LOCKDEBUG
	lockdebug_t *ld;

	TAILQ_FOREACH(ld, &ld_all, ld_achain) {
		if (ld->ld_lock == NULL)
			continue;
		if (addr == NULL || ld->ld_lock == addr) {
			lockdebug_dump(ld, pr);
			if (addr != NULL)
				return;
		}
	}
	if (addr != NULL) {
		(*pr)("Sorry, no record of a lock with address %p found.\n",
		    addr);
	}
#else
	(*pr)("Sorry, kernel not built with the LOCKDEBUG option.\n");
#endif	/* LOCKDEBUG */
}

#ifdef LOCKDEBUG
static void
lockdebug_show_all_locks_lwp(void (*pr)(const char *, ...), bool show_trace)
{
	struct proc *p;

	LIST_FOREACH(p, &allproc, p_list) {
		struct lwp *l;
		LIST_FOREACH(l, &p->p_lwps, l_sibling) {
			lockdebug_t *ld;
			const char *sym;
			int i = 0;
			if (TAILQ_EMPTY(&l->l_ld_locks))
				continue;
			(*pr)("Locks held by an LWP (%s):\n",
			    l->l_name ? l->l_name : p->p_comm);
			TAILQ_FOREACH(ld, &l->l_ld_locks, ld_chain) {
				ksyms_getname(NULL, &sym,
				    (vaddr_t)ld->ld_initaddr,
				    KSYMS_CLOSEST|KSYMS_PROC|KSYMS_ANY);
				(*pr)("Lock %d (initialized at %s)\n", i++, sym);
				lockdebug_dump(ld, pr);
			}
			if (show_trace) {
				db_stack_trace_print((db_expr_t)(intptr_t)l,
				    true,
				    32 /* Limit just in case */,
				    "a", pr);
			}
			(*pr)("\n");
		}
	}
}

static void
lockdebug_show_all_locks_cpu(void (*pr)(const char *, ...), bool show_trace)
{
	lockdebug_t *ld;
	CPU_INFO_ITERATOR cii;
	struct cpu_info *ci;
	const char *sym;

	for (CPU_INFO_FOREACH(cii, ci)) {
		int i = 0;
		if (TAILQ_EMPTY(&ci->ci_data.cpu_ld_locks))
			continue;
		(*pr)("Locks held on CPU %u:\n", ci->ci_index);
		TAILQ_FOREACH(ld, &ci->ci_data.cpu_ld_locks, ld_chain) {
			ksyms_getname(NULL, &sym,
			    (vaddr_t)ld->ld_initaddr,
			    KSYMS_CLOSEST|KSYMS_PROC|KSYMS_ANY);
			(*pr)("Lock %d (initialized at %s)\n", i++, sym);
			lockdebug_dump(ld, pr);
			if (show_trace) {
				db_stack_trace_print(
				    (db_expr_t)(intptr_t)ci->ci_curlwp,
				    true,
				    32 /* Limit just in case */,
				    "a", pr);
			}
			(*pr)("\n");
		}
	}
}
#endif	/* LOCKDEBUG */

void
lockdebug_show_all_locks(void (*pr)(const char *, ...), const char *modif)
{
#ifdef LOCKDEBUG
	bool show_trace = false;
	if (modif[0] == 't')
		show_trace = true;

	(*pr)("[Locks tracked through LWPs]\n");
	lockdebug_show_all_locks_lwp(pr, show_trace);
	(*pr)("\n");

	(*pr)("[Locks tracked through CPUs]\n");
	lockdebug_show_all_locks_cpu(pr, show_trace);
	(*pr)("\n");
#else
	(*pr)("Sorry, kernel not built with the LOCKDEBUG option.\n");
#endif	/* LOCKDEBUG */
}

void
lockdebug_show_lockstats(void (*pr)(const char *, ...))
{
#ifdef LOCKDEBUG
	lockdebug_t *ld;
	void *_ld;
	uint32_t n_null = 0;
	uint32_t n_spin_mutex = 0;
	uint32_t n_adaptive_mutex = 0;
	uint32_t n_rwlock = 0;
	uint32_t n_cv = 0;
	uint32_t n_others = 0;

	RB_TREE_FOREACH(_ld, &ld_rb_tree) {
		ld = _ld;
		if (ld->ld_lock == NULL) {
			n_null++;
			continue;
		}
		if (ld->ld_lockops->lo_type == LOCKOPS_CV) {
			n_cv++;
			continue;
		}
		if (ld->ld_lockops->lo_name[0] == 'M') {
			if (ld->ld_lockops->lo_type == LOCKOPS_SLEEP)
				n_adaptive_mutex++;
			else
				n_spin_mutex++;
			continue;
		}
		if (ld->ld_lockops->lo_name[0] == 'R') {
			n_rwlock++;
			continue;
		}
		n_others++;
	}
	(*pr)(
	    "condvar: %u\n"
	    "spin mutex: %u\n"
	    "adaptive mutex: %u\n"
	    "rwlock: %u\n"
	    "null locks: %u\n"
	    "others: %u\n",
	    n_cv,  n_spin_mutex, n_adaptive_mutex, n_rwlock,
	    n_null, n_others);
#else
	(*pr)("Sorry, kernel not built with the LOCKDEBUG option.\n");
#endif	/* LOCKDEBUG */
}
#endif	/* DDB */

/*
 * lockdebug_dismiss:
 *
 *      The system is rebooting, and potentially from an unsafe
 *      place so avoid any future aborts.
 */
void
lockdebug_dismiss(void)
{

	atomic_inc_uint_nv(&ld_panic);
}

/*
 * lockdebug_abort:
 *
 *	An error has been trapped - dump lock info and call panic().
 */
void
lockdebug_abort(const char *func, size_t line, const volatile void *lock,
    lockops_t *ops, const char *msg)
{
#ifdef LOCKDEBUG
	lockdebug_t *ld;
	int s;

	s = splhigh();
	if ((ld = lockdebug_lookup(func, line, lock, 
			(uintptr_t) __builtin_return_address(0))) != NULL) {
		lockdebug_abort1(func, line, ld, s, msg, true);
		return;
	}
	splx(s);
#endif	/* LOCKDEBUG */

	/*
	 * Complain first on the occurrance only.  Otherwise proceeed to
	 * panic where we will `rendezvous' with other CPUs if the machine
	 * is going down in flames.
	 */
	if (atomic_inc_uint_nv(&ld_panic) == 1) {
		printf_nolog("%s error: %s,%zu: %s\n\n"
		    "lock address : %#018lx\n"
		    "current cpu  : %18d\n"
		    "current lwp  : %#018lx\n",
		    ops->lo_name, func, line, msg, (long)lock,
		    (int)cpu_index(curcpu()), (long)curlwp);
		(*ops->lo_dump)(lock);
		printf_nolog("\n");
	}

	panic("lock error: %s: %s,%zu: %s: lock %p cpu %d lwp %p",
	    ops->lo_name, func, line, msg, lock, cpu_index(curcpu()), curlwp);
}<|MERGE_RESOLUTION|>--- conflicted
+++ resolved
@@ -1,8 +1,4 @@
-<<<<<<< HEAD
-/*	$NetBSD: subr_lockdebug.c,v 1.65 2018/08/12 22:05:29 mrg Exp $	*/
-=======
 /*	$NetBSD: subr_lockdebug.c,v 1.66 2018/09/03 16:29:35 riastradh Exp $	*/
->>>>>>> 598bd837
 
 /*-
  * Copyright (c) 2006, 2007, 2008 The NetBSD Foundation, Inc.
@@ -38,11 +34,7 @@
  */
 
 #include <sys/cdefs.h>
-<<<<<<< HEAD
-__KERNEL_RCSID(0, "$NetBSD: subr_lockdebug.c,v 1.65 2018/08/12 22:05:29 mrg Exp $");
-=======
 __KERNEL_RCSID(0, "$NetBSD: subr_lockdebug.c,v 1.66 2018/09/03 16:29:35 riastradh Exp $");
->>>>>>> 598bd837
 
 #ifdef _KERNEL_OPT
 #include "opt_ddb.h"
