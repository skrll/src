<<<<<<< HEAD
/*	$NetBSD: sysv_shm.c,v 1.131 2015/11/26 13:15:34 martin Exp $	*/
=======
/*	$NetBSD: sysv_shm.c,v 1.132 2018/09/03 16:29:35 riastradh Exp $	*/
>>>>>>> 598bd837

/*-
 * Copyright (c) 1999, 2007 The NetBSD Foundation, Inc.
 * All rights reserved.
 *
 * This code is derived from software contributed to The NetBSD Foundation
 * by Jason R. Thorpe of the Numerical Aerospace Simulation Facility,
 * NASA Ames Research Center, and by Mindaugas Rasiukevicius.
 *
 * Redistribution and use in source and binary forms, with or without
 * modification, are permitted provided that the following conditions
 * are met:
 * 1. Redistributions of source code must retain the above copyright
 *    notice, this list of conditions and the following disclaimer.
 * 2. Redistributions in binary form must reproduce the above copyright
 *    notice, this list of conditions and the following disclaimer in the
 *    documentation and/or other materials provided with the distribution.
 *
 * THIS SOFTWARE IS PROVIDED BY THE NETBSD FOUNDATION, INC. AND CONTRIBUTORS
 * ``AS IS'' AND ANY EXPRESS OR IMPLIED WARRANTIES, INCLUDING, BUT NOT LIMITED
 * TO, THE IMPLIED WARRANTIES OF MERCHANTABILITY AND FITNESS FOR A PARTICULAR
 * PURPOSE ARE DISCLAIMED.  IN NO EVENT SHALL THE FOUNDATION OR CONTRIBUTORS
 * BE LIABLE FOR ANY DIRECT, INDIRECT, INCIDENTAL, SPECIAL, EXEMPLARY, OR
 * CONSEQUENTIAL DAMAGES (INCLUDING, BUT NOT LIMITED TO, PROCUREMENT OF
 * SUBSTITUTE GOODS OR SERVICES; LOSS OF USE, DATA, OR PROFITS; OR BUSINESS
 * INTERRUPTION) HOWEVER CAUSED AND ON ANY THEORY OF LIABILITY, WHETHER IN
 * CONTRACT, STRICT LIABILITY, OR TORT (INCLUDING NEGLIGENCE OR OTHERWISE)
 * ARISING IN ANY WAY OUT OF THE USE OF THIS SOFTWARE, EVEN IF ADVISED OF THE
 * POSSIBILITY OF SUCH DAMAGE.
 */

/*
 * Copyright (c) 1994 Adam Glass and Charles M. Hannum.  All rights reserved.
 *
 * Redistribution and use in source and binary forms, with or without
 * modification, are permitted provided that the following conditions
 * are met:
 * 1. Redistributions of source code must retain the above copyright
 *    notice, this list of conditions and the following disclaimer.
 * 2. Redistributions in binary form must reproduce the above copyright
 *    notice, this list of conditions and the following disclaimer in the
 *    documentation and/or other materials provided with the distribution.
 * 3. All advertising materials mentioning features or use of this software
 *    must display the following acknowledgement:
 *	This product includes software developed by Adam Glass and Charles M.
 *	Hannum.
 * 4. The names of the authors may not be used to endorse or promote products
 *    derived from this software without specific prior written permission.
 *
 * THIS SOFTWARE IS PROVIDED BY THE AUTHORS ``AS IS'' AND ANY EXPRESS OR
 * IMPLIED WARRANTIES, INCLUDING, BUT NOT LIMITED TO, THE IMPLIED WARRANTIES
 * OF MERCHANTABILITY AND FITNESS FOR A PARTICULAR PURPOSE ARE DISCLAIMED.
 * IN NO EVENT SHALL THE AUTHORS BE LIABLE FOR ANY DIRECT, INDIRECT,
 * INCIDENTAL, SPECIAL, EXEMPLARY, OR CONSEQUENTIAL DAMAGES (INCLUDING, BUT
 * NOT LIMITED TO, PROCUREMENT OF SUBSTITUTE GOODS OR SERVICES; LOSS OF USE,
 * DATA, OR PROFITS; OR BUSINESS INTERRUPTION) HOWEVER CAUSED AND ON ANY
 * THEORY OF LIABILITY, WHETHER IN CONTRACT, STRICT LIABILITY, OR TORT
 * (INCLUDING NEGLIGENCE OR OTHERWISE) ARISING IN ANY WAY OUT OF THE USE OF
 * THIS SOFTWARE, EVEN IF ADVISED OF THE POSSIBILITY OF SUCH DAMAGE.
 */

#include <sys/cdefs.h>
<<<<<<< HEAD
__KERNEL_RCSID(0, "$NetBSD: sysv_shm.c,v 1.131 2015/11/26 13:15:34 martin Exp $");
=======
__KERNEL_RCSID(0, "$NetBSD: sysv_shm.c,v 1.132 2018/09/03 16:29:35 riastradh Exp $");
>>>>>>> 598bd837

#ifdef _KERNEL_OPT
#include "opt_sysv.h"
#endif

#include <sys/param.h>
#include <sys/kernel.h>
#include <sys/kmem.h>
#include <sys/shm.h>
#include <sys/mutex.h>
#include <sys/mman.h>
#include <sys/stat.h>
#include <sys/sysctl.h>
#include <sys/mount.h>		/* XXX for <sys/syscallargs.h> */
#include <sys/syscallargs.h>
#include <sys/queue.h>
#include <sys/kauth.h>

#include <uvm/uvm_extern.h>
#include <uvm/uvm_object.h>

struct shmmap_entry {
	SLIST_ENTRY(shmmap_entry) next;
	vaddr_t va;
	int shmid;
};

int			shm_nused		__cacheline_aligned;
struct shmid_ds *	shmsegs			__read_mostly;

static kmutex_t		shm_lock		__cacheline_aligned;
static kcondvar_t *	shm_cv			__cacheline_aligned;
static int		shm_last_free		__cacheline_aligned;
static size_t		shm_committed		__cacheline_aligned;
static int		shm_use_phys		__read_mostly;

static kcondvar_t	shm_realloc_cv;
static bool		shm_realloc_state;
static u_int		shm_realloc_disable;

struct shmmap_state {
	unsigned int nitems;
	unsigned int nrefs;
	SLIST_HEAD(, shmmap_entry) entries;
};

extern int kern_has_sysvshm;

SYSCTL_SETUP_PROTO(sysctl_ipc_shm_setup);

#ifdef SHMDEBUG
#define SHMPRINTF(a) printf a
#else
#define SHMPRINTF(a)
#endif

static int shmrealloc(int);

/*
 * Find the shared memory segment by the identifier.
 *  => must be called with shm_lock held;
 */
static struct shmid_ds *
shm_find_segment_by_shmid(int shmid)
{
	int segnum;
	struct shmid_ds *shmseg;

	KASSERT(mutex_owned(&shm_lock));

	segnum = IPCID_TO_IX(shmid);
	if (segnum < 0 || segnum >= shminfo.shmmni)
		return NULL;
	shmseg = &shmsegs[segnum];
	if ((shmseg->shm_perm.mode & SHMSEG_ALLOCATED) == 0)
		return NULL;
	if ((shmseg->shm_perm.mode &
	    (SHMSEG_REMOVED|SHMSEG_RMLINGER)) == SHMSEG_REMOVED)
		return NULL;
	if (shmseg->shm_perm._seq != IPCID_TO_SEQ(shmid))
		return NULL;

	return shmseg;
}

/*
 * Free memory segment.
 *  => must be called with shm_lock held;
 */
static void
shm_free_segment(int segnum)
{
	struct shmid_ds *shmseg;
	size_t size;
	bool wanted;

	KASSERT(mutex_owned(&shm_lock));

	shmseg = &shmsegs[segnum];
	SHMPRINTF(("shm freeing key 0x%lx seq 0x%x\n",
	    shmseg->shm_perm._key, shmseg->shm_perm._seq));

	size = (shmseg->shm_segsz + PGOFSET) & ~PGOFSET;
	wanted = (shmseg->shm_perm.mode & SHMSEG_WANTED);

	shmseg->_shm_internal = NULL;
	shm_committed -= btoc(size);
	shm_nused--;
	shmseg->shm_perm.mode = SHMSEG_FREE;
	shm_last_free = segnum;
	if (wanted == true)
		cv_broadcast(&shm_cv[segnum]);
}

/*
 * Delete entry from the shm map.
 *  => must be called with shm_lock held;
 */
static struct uvm_object *
shm_delete_mapping(struct shmmap_state *shmmap_s,
    struct shmmap_entry *shmmap_se)
{
	struct uvm_object *uobj = NULL;
	struct shmid_ds *shmseg;
	int segnum;

	KASSERT(mutex_owned(&shm_lock));

	segnum = IPCID_TO_IX(shmmap_se->shmid);
	shmseg = &shmsegs[segnum];
	SLIST_REMOVE(&shmmap_s->entries, shmmap_se, shmmap_entry, next);
	shmmap_s->nitems--;
	shmseg->shm_dtime = time_second;
	if ((--shmseg->shm_nattch <= 0) &&
	    (shmseg->shm_perm.mode & SHMSEG_REMOVED)) {
		uobj = shmseg->_shm_internal;
		shm_free_segment(segnum);
	}

	return uobj;
}

/*
 * Get a non-shared shm map for that vmspace.  Note, that memory
 * allocation might be performed with lock held.
 */
static struct shmmap_state *
shmmap_getprivate(struct proc *p)
{
	struct shmmap_state *oshmmap_s, *shmmap_s;
	struct shmmap_entry *oshmmap_se, *shmmap_se;

	KASSERT(mutex_owned(&shm_lock));

	/* 1. A shm map with refcnt = 1, used by ourselves, thus return */
	oshmmap_s = (struct shmmap_state *)p->p_vmspace->vm_shm;
	if (oshmmap_s && oshmmap_s->nrefs == 1)
		return oshmmap_s;

	/* 2. No shm map preset - create a fresh one */
	shmmap_s = kmem_zalloc(sizeof(struct shmmap_state), KM_SLEEP);
	shmmap_s->nrefs = 1;
	SLIST_INIT(&shmmap_s->entries);
	p->p_vmspace->vm_shm = (void *)shmmap_s;

	if (oshmmap_s == NULL)
		return shmmap_s;

	SHMPRINTF(("shmmap_getprivate: vm %p split (%d entries), was used by %d\n",
	    p->p_vmspace, oshmmap_s->nitems, oshmmap_s->nrefs));

	/* 3. A shared shm map, copy to a fresh one and adjust refcounts */
	SLIST_FOREACH(oshmmap_se, &oshmmap_s->entries, next) {
		shmmap_se = kmem_alloc(sizeof(struct shmmap_entry), KM_SLEEP);
		shmmap_se->va = oshmmap_se->va;
		shmmap_se->shmid = oshmmap_se->shmid;
		SLIST_INSERT_HEAD(&shmmap_s->entries, shmmap_se, next);
	}
	shmmap_s->nitems = oshmmap_s->nitems;
	oshmmap_s->nrefs--;

	return shmmap_s;
}

/*
 * Lock/unlock the memory.
 *  => must be called with shm_lock held;
 *  => called from one place, thus, inline;
 */
static inline int
shm_memlock(struct lwp *l, struct shmid_ds *shmseg, int shmid, int cmd)
{
	struct proc *p = l->l_proc;
	struct shmmap_entry *shmmap_se;
	struct shmmap_state *shmmap_s;
	size_t size;
	int error;

	KASSERT(mutex_owned(&shm_lock));
	shmmap_s = shmmap_getprivate(p);

	/* Find our shared memory address by shmid */
	SLIST_FOREACH(shmmap_se, &shmmap_s->entries, next) {
		if (shmmap_se->shmid != shmid)
			continue;

		size = (shmseg->shm_segsz + PGOFSET) & ~PGOFSET;

		if (cmd == SHM_LOCK &&
		    (shmseg->shm_perm.mode & SHMSEG_WIRED) == 0) {
			/* Wire the object and map, then tag it */
			error = uvm_obj_wirepages(shmseg->_shm_internal,
			    0, size, NULL);
			if (error)
				return EIO;
			error = uvm_map_pageable(&p->p_vmspace->vm_map,
			    shmmap_se->va, shmmap_se->va + size, false, 0);
			if (error) {
				uvm_obj_unwirepages(shmseg->_shm_internal,
				    0, size);
				if (error == EFAULT)
					error = ENOMEM;
				return error;
			}
			shmseg->shm_perm.mode |= SHMSEG_WIRED;

		} else if (cmd == SHM_UNLOCK &&
		    (shmseg->shm_perm.mode & SHMSEG_WIRED) != 0) {
			/* Unwire the object and map, then untag it */
			uvm_obj_unwirepages(shmseg->_shm_internal, 0, size);
			error = uvm_map_pageable(&p->p_vmspace->vm_map,
			    shmmap_se->va, shmmap_se->va + size, true, 0);
			if (error)
				return EIO;
			shmseg->shm_perm.mode &= ~SHMSEG_WIRED;
		}
	}

	return 0;
}

/*
 * Unmap shared memory.
 */
int
sys_shmdt(struct lwp *l, const struct sys_shmdt_args *uap, register_t *retval)
{
	/* {
		syscallarg(const void *) shmaddr;
	} */
	struct proc *p = l->l_proc;
	struct shmmap_state *shmmap_s1, *shmmap_s;
	struct shmmap_entry *shmmap_se;
	struct uvm_object *uobj;
	struct shmid_ds *shmseg;
	size_t size;

	mutex_enter(&shm_lock);
	/* In case of reallocation, we will wait for completion */
	while (__predict_false(shm_realloc_state))
		cv_wait(&shm_realloc_cv, &shm_lock);

	shmmap_s1 = (struct shmmap_state *)p->p_vmspace->vm_shm;
	if (shmmap_s1 == NULL) {
		mutex_exit(&shm_lock);
		return EINVAL;
	}

	/* Find the map entry */
	SLIST_FOREACH(shmmap_se, &shmmap_s1->entries, next)
		if (shmmap_se->va == (vaddr_t)SCARG(uap, shmaddr))
			break;
	if (shmmap_se == NULL) {
		mutex_exit(&shm_lock);
		return EINVAL;
	}

	shmmap_s = shmmap_getprivate(p);
	if (shmmap_s != shmmap_s1) {
		/* Map has been copied, lookup entry in new map */
		SLIST_FOREACH(shmmap_se, &shmmap_s->entries, next)
			if (shmmap_se->va == (vaddr_t)SCARG(uap, shmaddr))
				break;
		if (shmmap_se == NULL) {
			mutex_exit(&shm_lock);
			return EINVAL;
		}
	}

	SHMPRINTF(("shmdt: vm %p: remove %d @%lx\n",
	    p->p_vmspace, shmmap_se->shmid, shmmap_se->va));

	/* Delete the entry from shm map */
	uobj = shm_delete_mapping(shmmap_s, shmmap_se);
	shmseg = &shmsegs[IPCID_TO_IX(shmmap_se->shmid)];
	size = (shmseg->shm_segsz + PGOFSET) & ~PGOFSET;
	mutex_exit(&shm_lock);

	uvm_deallocate(&p->p_vmspace->vm_map, shmmap_se->va, size);
	if (uobj != NULL) {
		uao_detach(uobj);
	}
	kmem_free(shmmap_se, sizeof(struct shmmap_entry));

	return 0;
}

/*
 * Map shared memory.
 */
int
sys_shmat(struct lwp *l, const struct sys_shmat_args *uap, register_t *retval)
{
	/* {
		syscallarg(int) shmid;
		syscallarg(const void *) shmaddr;
		syscallarg(int) shmflg;
	} */
	int error, flags = 0;
	struct proc *p = l->l_proc;
	kauth_cred_t cred = l->l_cred;
	struct shmid_ds *shmseg;
	struct shmmap_state *shmmap_s;
	struct shmmap_entry *shmmap_se;
	struct uvm_object *uobj;
	struct vmspace *vm;
	vaddr_t attach_va;
	vm_prot_t prot;
	vsize_t size;

	/* Allocate a new map entry and set it */
	shmmap_se = kmem_alloc(sizeof(struct shmmap_entry), KM_SLEEP);
	shmmap_se->shmid = SCARG(uap, shmid);

	mutex_enter(&shm_lock);
	/* In case of reallocation, we will wait for completion */
	while (__predict_false(shm_realloc_state))
		cv_wait(&shm_realloc_cv, &shm_lock);

	shmseg = shm_find_segment_by_shmid(SCARG(uap, shmid));
	if (shmseg == NULL) {
		error = EINVAL;
		goto err;
	}
	error = ipcperm(cred, &shmseg->shm_perm,
	    (SCARG(uap, shmflg) & SHM_RDONLY) ? IPC_R : IPC_R|IPC_W);
	if (error)
		goto err;

	vm = p->p_vmspace;
	shmmap_s = (struct shmmap_state *)vm->vm_shm;
	if (shmmap_s && shmmap_s->nitems >= shminfo.shmseg) {
		error = EMFILE;
		goto err;
	}

	size = (shmseg->shm_segsz + PGOFSET) & ~PGOFSET;
	prot = VM_PROT_READ;
	if ((SCARG(uap, shmflg) & SHM_RDONLY) == 0)
		prot |= VM_PROT_WRITE;
	if (SCARG(uap, shmaddr)) {
		flags |= UVM_FLAG_FIXED;
		if (SCARG(uap, shmflg) & SHM_RND)
			attach_va =
			    (vaddr_t)SCARG(uap, shmaddr) & ~(SHMLBA-1);
		else if (((vaddr_t)SCARG(uap, shmaddr) & (SHMLBA-1)) == 0)
			attach_va = (vaddr_t)SCARG(uap, shmaddr);
		else {
			error = EINVAL;
			goto err;
		}
	} else {
		/* This is just a hint to uvm_map() about where to put it. */
		attach_va = p->p_emul->e_vm_default_addr(p,
		    (vaddr_t)vm->vm_daddr, size,
		    p->p_vmspace->vm_map.flags & VM_MAP_TOPDOWN);
	}

	/*
	 * Create a map entry, add it to the list and increase the counters.
	 * The lock will be dropped before the mapping, disable reallocation.
	 */
	shmmap_s = shmmap_getprivate(p);
	SLIST_INSERT_HEAD(&shmmap_s->entries, shmmap_se, next);
	shmmap_s->nitems++;
	shmseg->shm_lpid = p->p_pid;
	shmseg->shm_nattch++;
	shm_realloc_disable++;
	mutex_exit(&shm_lock);

	/*
	 * Add a reference to the memory object, map it to the
	 * address space, and lock the memory, if needed.
	 */
	uobj = shmseg->_shm_internal;
	uao_reference(uobj);
	error = uvm_map(&vm->vm_map, &attach_va, size, uobj, 0, 0,
	    UVM_MAPFLAG(prot, prot, UVM_INH_SHARE, UVM_ADV_RANDOM, flags));
	if (error)
		goto err_detach;
	if (shm_use_phys || (shmseg->shm_perm.mode & SHMSEG_WIRED)) {
		error = uvm_map_pageable(&vm->vm_map, attach_va,
		    attach_va + size, false, 0);
		if (error) {
			if (error == EFAULT)
				error = ENOMEM;
			uvm_deallocate(&vm->vm_map, attach_va, size);
			goto err_detach;
		}
	}

	/* Set the new address, and update the time */
	mutex_enter(&shm_lock);
	shmmap_se->va = attach_va;
	shmseg->shm_atime = time_second;
	shm_realloc_disable--;
	retval[0] = attach_va;
	SHMPRINTF(("shmat: vm %p: add %d @%lx\n",
	    p->p_vmspace, shmmap_se->shmid, attach_va));
err:
	cv_broadcast(&shm_realloc_cv);
	mutex_exit(&shm_lock);
	if (error && shmmap_se) {
		kmem_free(shmmap_se, sizeof(struct shmmap_entry));
	}
	return error;

err_detach:
	uao_detach(uobj);
	mutex_enter(&shm_lock);
	uobj = shm_delete_mapping(shmmap_s, shmmap_se);
	shm_realloc_disable--;
	cv_broadcast(&shm_realloc_cv);
	mutex_exit(&shm_lock);
	if (uobj != NULL) {
		uao_detach(uobj);
	}
	kmem_free(shmmap_se, sizeof(struct shmmap_entry));
	return error;
}

/*
 * Shared memory control operations.
 */
int
sys___shmctl50(struct lwp *l, const struct sys___shmctl50_args *uap,
    register_t *retval)
{
	/* {
		syscallarg(int) shmid;
		syscallarg(int) cmd;
		syscallarg(struct shmid_ds *) buf;
	} */
	struct shmid_ds shmbuf;
	int cmd, error;

	cmd = SCARG(uap, cmd);
	if (cmd == IPC_SET) {
		error = copyin(SCARG(uap, buf), &shmbuf, sizeof(shmbuf));
		if (error)
			return error;
	}

	error = shmctl1(l, SCARG(uap, shmid), cmd,
	    (cmd == IPC_SET || cmd == IPC_STAT) ? &shmbuf : NULL);

	if (error == 0 && cmd == IPC_STAT)
		error = copyout(&shmbuf, SCARG(uap, buf), sizeof(shmbuf));

	return error;
}

int
shmctl1(struct lwp *l, int shmid, int cmd, struct shmid_ds *shmbuf)
{
	struct uvm_object *uobj = NULL;
	kauth_cred_t cred = l->l_cred;
	struct shmid_ds *shmseg;
	int error = 0;

	mutex_enter(&shm_lock);
	/* In case of reallocation, we will wait for completion */
	while (__predict_false(shm_realloc_state))
		cv_wait(&shm_realloc_cv, &shm_lock);

	shmseg = shm_find_segment_by_shmid(shmid);
	if (shmseg == NULL) {
		mutex_exit(&shm_lock);
		return EINVAL;
	}

	switch (cmd) {
	case IPC_STAT:
		if ((error = ipcperm(cred, &shmseg->shm_perm, IPC_R)) != 0)
			break;
		memcpy(shmbuf, shmseg, sizeof(struct shmid_ds));
		break;
	case IPC_SET:
		if ((error = ipcperm(cred, &shmseg->shm_perm, IPC_M)) != 0)
			break;
		shmseg->shm_perm.uid = shmbuf->shm_perm.uid;
		shmseg->shm_perm.gid = shmbuf->shm_perm.gid;
		shmseg->shm_perm.mode =
		    (shmseg->shm_perm.mode & ~ACCESSPERMS) |
		    (shmbuf->shm_perm.mode & ACCESSPERMS);
		shmseg->shm_ctime = time_second;
		break;
	case IPC_RMID:
		if ((error = ipcperm(cred, &shmseg->shm_perm, IPC_M)) != 0)
			break;
		shmseg->shm_perm._key = IPC_PRIVATE;
		shmseg->shm_perm.mode |= SHMSEG_REMOVED;
		if (shmseg->shm_nattch <= 0) {
			uobj = shmseg->_shm_internal;
			shm_free_segment(IPCID_TO_IX(shmid));
		}
		break;
	case SHM_LOCK:
	case SHM_UNLOCK:
		if ((error = kauth_authorize_system(cred,
		    KAUTH_SYSTEM_SYSVIPC,
		    (cmd == SHM_LOCK) ? KAUTH_REQ_SYSTEM_SYSVIPC_SHM_LOCK :
		    KAUTH_REQ_SYSTEM_SYSVIPC_SHM_UNLOCK, NULL, NULL, NULL)) != 0)
			break;
		error = shm_memlock(l, shmseg, shmid, cmd);
		break;
	default:
		error = EINVAL;
	}

	mutex_exit(&shm_lock);
	if (uobj != NULL)
		uao_detach(uobj);
	return error;
}

/*
 * Try to take an already existing segment.
 *  => must be called with shm_lock held;
 *  => called from one place, thus, inline;
 */
static inline int
shmget_existing(struct lwp *l, const struct sys_shmget_args *uap, int mode,
    register_t *retval)
{
	struct shmid_ds *shmseg;
	kauth_cred_t cred = l->l_cred;
	int segnum, error;
again:
	KASSERT(mutex_owned(&shm_lock));

	/* Find segment by key */
	for (segnum = 0; segnum < shminfo.shmmni; segnum++)
		if ((shmsegs[segnum].shm_perm.mode & SHMSEG_ALLOCATED) &&
		    shmsegs[segnum].shm_perm._key == SCARG(uap, key))
			break;
	if (segnum == shminfo.shmmni) {
		/* Not found */
		return -1;
	}

	shmseg = &shmsegs[segnum];
	if (shmseg->shm_perm.mode & SHMSEG_REMOVED) {
		/*
		 * This segment is in the process of being allocated.  Wait
		 * until it's done, and look the key up again (in case the
		 * allocation failed or it was freed).
		 */
		shmseg->shm_perm.mode |= SHMSEG_WANTED;
		error = cv_wait_sig(&shm_cv[segnum], &shm_lock);
		if (error)
			return error;
		goto again;
	}

	/*
	 * First check the flags, to generate a useful error when a
	 * segment already exists.
	 */
	if ((SCARG(uap, shmflg) & (IPC_CREAT | IPC_EXCL)) ==
	    (IPC_CREAT | IPC_EXCL))
		return EEXIST;

	/* Check the permission and segment size. */
	error = ipcperm(cred, &shmseg->shm_perm, mode);
	if (error)
		return error;
	if (SCARG(uap, size) && SCARG(uap, size) > shmseg->shm_segsz)
		return EINVAL;

	*retval = IXSEQ_TO_IPCID(segnum, shmseg->shm_perm);
	return 0;
}

int
sys_shmget(struct lwp *l, const struct sys_shmget_args *uap, register_t *retval)
{
	/* {
		syscallarg(key_t) key;
		syscallarg(size_t) size;
		syscallarg(int) shmflg;
	} */
	struct shmid_ds *shmseg;
	kauth_cred_t cred = l->l_cred;
	key_t key = SCARG(uap, key);
	size_t size;
	int error, mode, segnum;
	bool lockmem;

	mode = SCARG(uap, shmflg) & ACCESSPERMS;
	if (SCARG(uap, shmflg) & _SHM_RMLINGER)
		mode |= SHMSEG_RMLINGER;

	SHMPRINTF(("shmget: key 0x%lx size 0x%zx shmflg 0x%x mode 0x%x\n",
	    SCARG(uap, key), SCARG(uap, size), SCARG(uap, shmflg), mode));

	mutex_enter(&shm_lock);
	/* In case of reallocation, we will wait for completion */
	while (__predict_false(shm_realloc_state))
		cv_wait(&shm_realloc_cv, &shm_lock);

	if (key != IPC_PRIVATE) {
		error = shmget_existing(l, uap, mode, retval);
		if (error != -1) {
			mutex_exit(&shm_lock);
			return error;
		}
		if ((SCARG(uap, shmflg) & IPC_CREAT) == 0) {
			mutex_exit(&shm_lock);
			return ENOENT;
		}
	}
	error = 0;

	/*
	 * Check the for the limits.
	 */
	size = SCARG(uap, size);
	if (size < shminfo.shmmin || size > shminfo.shmmax) {
		mutex_exit(&shm_lock);
		return EINVAL;
	}
	if (shm_nused >= shminfo.shmmni) {
		mutex_exit(&shm_lock);
		return ENOSPC;
	}
	size = (size + PGOFSET) & ~PGOFSET;
	if (shm_committed + btoc(size) > shminfo.shmall) {
		mutex_exit(&shm_lock);
		return ENOMEM;
	}

	/* Find the first available segment */
	if (shm_last_free < 0) {
		for (segnum = 0; segnum < shminfo.shmmni; segnum++)
			if (shmsegs[segnum].shm_perm.mode & SHMSEG_FREE)
				break;
		KASSERT(segnum < shminfo.shmmni);
	} else {
		segnum = shm_last_free;
		shm_last_free = -1;
	}

	/*
	 * Initialize the segment.
	 * We will drop the lock while allocating the memory, thus mark the
	 * segment present, but removed, that no other thread could take it.
	 * Also, disable reallocation, while lock is dropped.
	 */
	shmseg = &shmsegs[segnum];
	shmseg->shm_perm.mode = SHMSEG_ALLOCATED | SHMSEG_REMOVED;
	shm_committed += btoc(size);
	shm_nused++;
	lockmem = shm_use_phys;
	shm_realloc_disable++;
	mutex_exit(&shm_lock);

	/* Allocate the memory object and lock it if needed */
	shmseg->_shm_internal = uao_create(size, 0);
	if (lockmem) {
		/* Wire the pages and tag it */
		error = uvm_obj_wirepages(shmseg->_shm_internal, 0, size, NULL);
		if (error) {
			uao_detach(shmseg->_shm_internal);
			mutex_enter(&shm_lock);
			shm_free_segment(segnum);
			shm_realloc_disable--;
			mutex_exit(&shm_lock);
			return error;
		}
	}

	/*
	 * Please note, while segment is marked, there are no need to hold the
	 * lock, while setting it (except shm_perm.mode).
	 */
	shmseg->shm_perm._key = SCARG(uap, key);
	shmseg->shm_perm._seq = (shmseg->shm_perm._seq + 1) & 0x7fff;
	*retval = IXSEQ_TO_IPCID(segnum, shmseg->shm_perm);

	shmseg->shm_perm.cuid = shmseg->shm_perm.uid = kauth_cred_geteuid(cred);
	shmseg->shm_perm.cgid = shmseg->shm_perm.gid = kauth_cred_getegid(cred);
	shmseg->shm_segsz = SCARG(uap, size);
	shmseg->shm_cpid = l->l_proc->p_pid;
	shmseg->shm_lpid = shmseg->shm_nattch = 0;
	shmseg->shm_atime = shmseg->shm_dtime = 0;
	shmseg->shm_ctime = time_second;

	/*
	 * Segment is initialized.
	 * Enter the lock, mark as allocated, and notify waiters (if any).
	 * Also, unmark the state of reallocation.
	 */
	mutex_enter(&shm_lock);
	shmseg->shm_perm.mode = (shmseg->shm_perm.mode & SHMSEG_WANTED) |
	    (mode & (ACCESSPERMS | SHMSEG_RMLINGER)) |
	    SHMSEG_ALLOCATED | (lockmem ? SHMSEG_WIRED : 0);
	if (shmseg->shm_perm.mode & SHMSEG_WANTED) {
		shmseg->shm_perm.mode &= ~SHMSEG_WANTED;
		cv_broadcast(&shm_cv[segnum]);
	}
	shm_realloc_disable--;
	cv_broadcast(&shm_realloc_cv);
	mutex_exit(&shm_lock);

	return error;
}

void
shmfork(struct vmspace *vm1, struct vmspace *vm2)
{
	struct shmmap_state *shmmap_s;
	struct shmmap_entry *shmmap_se;

	SHMPRINTF(("shmfork %p->%p\n", vm1, vm2));
	mutex_enter(&shm_lock);
	vm2->vm_shm = vm1->vm_shm;
	if (vm1->vm_shm) {
		shmmap_s = (struct shmmap_state *)vm1->vm_shm;
		SLIST_FOREACH(shmmap_se, &shmmap_s->entries, next)
			shmsegs[IPCID_TO_IX(shmmap_se->shmid)].shm_nattch++;
		shmmap_s->nrefs++;
	}
	mutex_exit(&shm_lock);
}

void
shmexit(struct vmspace *vm)
{
	struct shmmap_state *shmmap_s;
	struct shmmap_entry *shmmap_se;

	mutex_enter(&shm_lock);
	shmmap_s = (struct shmmap_state *)vm->vm_shm;
	if (shmmap_s == NULL) {
		mutex_exit(&shm_lock);
		return;
	}
	vm->vm_shm = NULL;

	if (--shmmap_s->nrefs > 0) {
		SHMPRINTF(("shmexit: vm %p drop ref (%d entries), refs = %d\n",
		    vm, shmmap_s->nitems, shmmap_s->nrefs));
		SLIST_FOREACH(shmmap_se, &shmmap_s->entries, next) {
			shmsegs[IPCID_TO_IX(shmmap_se->shmid)].shm_nattch--;
		}
		mutex_exit(&shm_lock);
		return;
	}

	SHMPRINTF(("shmexit: vm %p cleanup (%d entries)\n", vm, shmmap_s->nitems));
	if (shmmap_s->nitems == 0) {
		mutex_exit(&shm_lock);
		kmem_free(shmmap_s, sizeof(struct shmmap_state));
		return;
	}

	/*
	 * Delete the entry from shm map.
	 */
	for (;;) {
		struct shmid_ds *shmseg;
		struct uvm_object *uobj;
		size_t sz;

		shmmap_se = SLIST_FIRST(&shmmap_s->entries);
		KASSERT(shmmap_se != NULL);

		shmseg = &shmsegs[IPCID_TO_IX(shmmap_se->shmid)];
		sz = (shmseg->shm_segsz + PGOFSET) & ~PGOFSET;
		/* shm_delete_mapping() removes from the list. */
		uobj = shm_delete_mapping(shmmap_s, shmmap_se);
		mutex_exit(&shm_lock);

		uvm_deallocate(&vm->vm_map, shmmap_se->va, sz);
		if (uobj != NULL) {
			uao_detach(uobj);
		}
		kmem_free(shmmap_se, sizeof(struct shmmap_entry));

		if (SLIST_EMPTY(&shmmap_s->entries)) {
			break;
		}
		mutex_enter(&shm_lock);
		KASSERT(!SLIST_EMPTY(&shmmap_s->entries));
	}
	kmem_free(shmmap_s, sizeof(struct shmmap_state));
}

static int
shmrealloc(int newshmni)
{
	vaddr_t v;
	struct shmid_ds *oldshmsegs, *newshmsegs;
	kcondvar_t *newshm_cv, *oldshm_cv;
	size_t sz;
	int i, lsegid, oldshmni;

	if (newshmni < 1)
		return EINVAL;

	/* Allocate new memory area */
	sz = ALIGN(newshmni * sizeof(struct shmid_ds)) +
	    ALIGN(newshmni * sizeof(kcondvar_t));
	sz = round_page(sz);
	v = uvm_km_alloc(kernel_map, sz, 0, UVM_KMF_WIRED|UVM_KMF_ZERO);
	if (v == 0)
		return ENOMEM;

	mutex_enter(&shm_lock);
	while (shm_realloc_state || shm_realloc_disable)
		cv_wait(&shm_realloc_cv, &shm_lock);

	/*
	 * Get the number of last segment.  Fail we are trying to
	 * reallocate less memory than we use.
	 */
	lsegid = 0;
	for (i = 0; i < shminfo.shmmni; i++)
		if ((shmsegs[i].shm_perm.mode & SHMSEG_FREE) == 0)
			lsegid = i;
	if (lsegid >= newshmni) {
		mutex_exit(&shm_lock);
		uvm_km_free(kernel_map, v, sz, UVM_KMF_WIRED);
		return EBUSY;
	}
	shm_realloc_state = true;

	newshmsegs = (void *)v;
	newshm_cv = (void *)((uintptr_t)newshmsegs +
	    ALIGN(newshmni * sizeof(struct shmid_ds)));

	/* Copy all memory to the new area */
	for (i = 0; i < shm_nused; i++) {
		cv_init(&newshm_cv[i], "shmwait");
		(void)memcpy(&newshmsegs[i], &shmsegs[i],
		    sizeof(newshmsegs[0]));
	}

	/* Mark as free all new segments, if there is any */
	for (; i < newshmni; i++) {
		cv_init(&newshm_cv[i], "shmwait");
		newshmsegs[i].shm_perm.mode = SHMSEG_FREE;
		newshmsegs[i].shm_perm._seq = 0;
	}

	oldshmsegs = shmsegs;
	oldshmni = shminfo.shmmni;
	shminfo.shmmni = newshmni;
	shmsegs = newshmsegs;
	shm_cv = newshm_cv;

	/* Reallocation completed - notify all waiters, if any */
	shm_realloc_state = false;
	cv_broadcast(&shm_realloc_cv);
	mutex_exit(&shm_lock);

	/* Release now unused resources. */
	oldshm_cv = (void *)((uintptr_t)oldshmsegs +
	    ALIGN(oldshmni * sizeof(struct shmid_ds)));
	for (i = 0; i < oldshmni; i++)
		cv_destroy(&oldshm_cv[i]);

	sz = ALIGN(oldshmni * sizeof(struct shmid_ds)) +
	    ALIGN(oldshmni * sizeof(kcondvar_t));
	sz = round_page(sz);
	uvm_km_free(kernel_map, (vaddr_t)oldshmsegs, sz, UVM_KMF_WIRED);

	return 0;
}

void
shminit(struct sysctllog **clog)
{
	vaddr_t v;
	size_t sz;
	int i;

	mutex_init(&shm_lock, MUTEX_DEFAULT, IPL_NONE);
	cv_init(&shm_realloc_cv, "shmrealc");

	/* Allocate the wired memory for our structures */
	sz = ALIGN(shminfo.shmmni * sizeof(struct shmid_ds)) +
	    ALIGN(shminfo.shmmni * sizeof(kcondvar_t));
	sz = round_page(sz);
	v = uvm_km_alloc(kernel_map, sz, 0, UVM_KMF_WIRED|UVM_KMF_ZERO);
	if (v == 0)
		panic("sysv_shm: cannot allocate memory");
	shmsegs = (void *)v;
	shm_cv = (void *)((uintptr_t)shmsegs +
	    ALIGN(shminfo.shmmni * sizeof(struct shmid_ds)));

	if (shminfo.shmmax == 0)
		shminfo.shmmax = uimax(physmem / 4, 1024) * PAGE_SIZE;
	else
		shminfo.shmmax *= PAGE_SIZE;
	shminfo.shmall = shminfo.shmmax / PAGE_SIZE;

	for (i = 0; i < shminfo.shmmni; i++) {
		cv_init(&shm_cv[i], "shmwait");
		shmsegs[i].shm_perm.mode = SHMSEG_FREE;
		shmsegs[i].shm_perm._seq = 0;
	}
	shm_last_free = 0;
	shm_nused = 0;
	shm_committed = 0;
	shm_realloc_disable = 0;
	shm_realloc_state = false;

	kern_has_sysvshm = 1;

	/* Load the callback function pointers for the uvm subsystem */
	uvm_shmexit = shmexit;
	uvm_shmfork = shmfork;

#ifdef _MODULE
	if (clog)
		sysctl_ipc_shm_setup(clog);
#endif
}

int
shmfini(void)
{
	size_t sz;
	int i;
	vaddr_t v = (vaddr_t)shmsegs;

	mutex_enter(&shm_lock);
	if (shm_nused) {
		mutex_exit(&shm_lock);
		return 1;
	}

	/* Clear the callback function pointers for the uvm subsystem */
	uvm_shmexit = NULL;
	uvm_shmfork = NULL;

	/* Destroy all condvars */
	for (i = 0; i < shminfo.shmmni; i++)
		cv_destroy(&shm_cv[i]);
	cv_destroy(&shm_realloc_cv);

	/* Free the allocated/wired memory */
	sz = ALIGN(shminfo.shmmni * sizeof(struct shmid_ds)) +
	    ALIGN(shminfo.shmmni * sizeof(kcondvar_t));
	sz = round_page(sz);
	uvm_km_free(kernel_map, v, sz, UVM_KMF_WIRED);

	/* Release and destroy our mutex */
	mutex_exit(&shm_lock);
	mutex_destroy(&shm_lock);

	kern_has_sysvshm = 0;

	return 0;
}

static int
sysctl_ipc_shmmni(SYSCTLFN_ARGS)
{
	int newsize, error;
	struct sysctlnode node;
	node = *rnode;
	node.sysctl_data = &newsize;

	newsize = shminfo.shmmni;
	error = sysctl_lookup(SYSCTLFN_CALL(&node));
	if (error || newp == NULL)
		return error;

	sysctl_unlock();
	error = shmrealloc(newsize);
	sysctl_relock();
	return error;
}

static int
sysctl_ipc_shmmaxpgs(SYSCTLFN_ARGS)
{
	uint32_t newsize;
	int error;
	struct sysctlnode node;
	node = *rnode;
	node.sysctl_data = &newsize;

	newsize = shminfo.shmall;
	error = sysctl_lookup(SYSCTLFN_CALL(&node));
	if (error || newp == NULL)
		return error;

	if (newsize < 1)
		return EINVAL;

	shminfo.shmall = newsize;
	shminfo.shmmax = (uint64_t)shminfo.shmall * PAGE_SIZE;

	return 0;
}

static int
sysctl_ipc_shmmax(SYSCTLFN_ARGS)
{
	uint64_t newsize;
	int error;
	struct sysctlnode node;
	node = *rnode;
	node.sysctl_data = &newsize;

	newsize = shminfo.shmmax;
	error = sysctl_lookup(SYSCTLFN_CALL(&node));
	if (error || newp == NULL)
		return error;

	if (newsize < PAGE_SIZE)
		return EINVAL;

	shminfo.shmmax = round_page(newsize);
	shminfo.shmall = shminfo.shmmax >> PAGE_SHIFT;

	return 0;
}

SYSCTL_SETUP(sysctl_ipc_shm_setup, "sysctl kern.ipc subtree setup")
{

	sysctl_createv(clog, 0, NULL, NULL,
		CTLFLAG_PERMANENT,
		CTLTYPE_NODE, "ipc",
		SYSCTL_DESCR("SysV IPC options"),
		NULL, 0, NULL, 0,
		CTL_KERN, KERN_SYSVIPC, CTL_EOL);
	sysctl_createv(clog, 0, NULL, NULL,
		CTLFLAG_PERMANENT | CTLFLAG_READWRITE,
		CTLTYPE_QUAD, "shmmax",
		SYSCTL_DESCR("Max shared memory segment size in bytes"),
		sysctl_ipc_shmmax, 0, &shminfo.shmmax, 0,
		CTL_KERN, KERN_SYSVIPC, KERN_SYSVIPC_SHMMAX, CTL_EOL);
	sysctl_createv(clog, 0, NULL, NULL,
		CTLFLAG_PERMANENT | CTLFLAG_READWRITE,
		CTLTYPE_INT, "shmmni",
		SYSCTL_DESCR("Max number of shared memory identifiers"),
		sysctl_ipc_shmmni, 0, &shminfo.shmmni, 0,
		CTL_KERN, KERN_SYSVIPC, KERN_SYSVIPC_SHMMNI, CTL_EOL);
	sysctl_createv(clog, 0, NULL, NULL,
		CTLFLAG_PERMANENT | CTLFLAG_READWRITE,
		CTLTYPE_INT, "shmseg",
		SYSCTL_DESCR("Max shared memory segments per process"),
		NULL, 0, &shminfo.shmseg, 0,
		CTL_KERN, KERN_SYSVIPC, KERN_SYSVIPC_SHMSEG, CTL_EOL);
	sysctl_createv(clog, 0, NULL, NULL,
		CTLFLAG_PERMANENT | CTLFLAG_READWRITE,
		CTLTYPE_INT, "shmmaxpgs",
		SYSCTL_DESCR("Max amount of shared memory in pages"),
		sysctl_ipc_shmmaxpgs, 0, &shminfo.shmall, 0,
		CTL_KERN, KERN_SYSVIPC, KERN_SYSVIPC_SHMMAXPGS, CTL_EOL);
	sysctl_createv(clog, 0, NULL, NULL,
		CTLFLAG_PERMANENT | CTLFLAG_READWRITE,
		CTLTYPE_INT, "shm_use_phys",
		SYSCTL_DESCR("Enable/disable locking of shared memory in "
		    "physical memory"), NULL, 0, &shm_use_phys, 0,
		CTL_KERN, KERN_SYSVIPC, KERN_SYSVIPC_SHMUSEPHYS, CTL_EOL);
}<|MERGE_RESOLUTION|>--- conflicted
+++ resolved
@@ -1,8 +1,4 @@
-<<<<<<< HEAD
-/*	$NetBSD: sysv_shm.c,v 1.131 2015/11/26 13:15:34 martin Exp $	*/
-=======
 /*	$NetBSD: sysv_shm.c,v 1.132 2018/09/03 16:29:35 riastradh Exp $	*/
->>>>>>> 598bd837
 
 /*-
  * Copyright (c) 1999, 2007 The NetBSD Foundation, Inc.
@@ -65,11 +61,7 @@
  */
 
 #include <sys/cdefs.h>
-<<<<<<< HEAD
-__KERNEL_RCSID(0, "$NetBSD: sysv_shm.c,v 1.131 2015/11/26 13:15:34 martin Exp $");
-=======
 __KERNEL_RCSID(0, "$NetBSD: sysv_shm.c,v 1.132 2018/09/03 16:29:35 riastradh Exp $");
->>>>>>> 598bd837
 
 #ifdef _KERNEL_OPT
 #include "opt_sysv.h"
