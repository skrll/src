--- conflicted
+++ resolved
@@ -1,8 +1,4 @@
-<<<<<<< HEAD
-/*	$NetBSD: subr_iostat.c,v 1.23 2017/06/01 02:45:13 chs Exp $	*/
-=======
 /*	$NetBSD: subr_iostat.c,v 1.24 2018/09/03 16:29:35 riastradh Exp $	*/
->>>>>>> 598bd837
 /*	NetBSD: subr_disk.c,v 1.69 2005/05/29 22:24:15 christos Exp	*/
 
 /*-
@@ -72,11 +68,7 @@
  */
 
 #include <sys/cdefs.h>
-<<<<<<< HEAD
-__KERNEL_RCSID(0, "$NetBSD: subr_iostat.c,v 1.23 2017/06/01 02:45:13 chs Exp $");
-=======
 __KERNEL_RCSID(0, "$NetBSD: subr_iostat.c,v 1.24 2018/09/03 16:29:35 riastradh Exp $");
->>>>>>> 598bd837
 
 #include <sys/param.h>
 #include <sys/kernel.h>
