<<<<<<< HEAD
/*	$NetBSD: vfs_syscalls.c,v 1.549 2021/02/17 17:39:08 dholland Exp $	*/
=======
/*	$NetBSD: vfs_syscalls.c,v 1.551 2021/07/03 09:39:26 mlelstv Exp $	*/
>>>>>>> e2aa5677

/*-
 * Copyright (c) 2008, 2009, 2019, 2020 The NetBSD Foundation, Inc.
 * All rights reserved.
 *
 * This code is derived from software contributed to The NetBSD Foundation
 * by Andrew Doran.
 *
 * Redistribution and use in source and binary forms, with or without
 * modification, are permitted provided that the following conditions
 * are met:
 * 1. Redistributions of source code must retain the above copyright
 *    notice, this list of conditions and the following disclaimer.
 * 2. Redistributions in binary form must reproduce the above copyright
 *    notice, this list of conditions and the following disclaimer in the
 *    documentation and/or other materials provided with the distribution.
 *
 * THIS SOFTWARE IS PROVIDED BY THE NETBSD FOUNDATION, INC. AND CONTRIBUTORS
 * ``AS IS'' AND ANY EXPRESS OR IMPLIED WARRANTIES, INCLUDING, BUT NOT LIMITED
 * TO, THE IMPLIED WARRANTIES OF MERCHANTABILITY AND FITNESS FOR A PARTICULAR
 * PURPOSE ARE DISCLAIMED.  IN NO EVENT SHALL THE FOUNDATION OR CONTRIBUTORS
 * BE LIABLE FOR ANY DIRECT, INDIRECT, INCIDENTAL, SPECIAL, EXEMPLARY, OR
 * CONSEQUENTIAL DAMAGES (INCLUDING, BUT NOT LIMITED TO, PROCUREMENT OF
 * SUBSTITUTE GOODS OR SERVICES; LOSS OF USE, DATA, OR PROFITS; OR BUSINESS
 * INTERRUPTION) HOWEVER CAUSED AND ON ANY THEORY OF LIABILITY, WHETHER IN
 * CONTRACT, STRICT LIABILITY, OR TORT (INCLUDING NEGLIGENCE OR OTHERWISE)
 * ARISING IN ANY WAY OUT OF THE USE OF THIS SOFTWARE, EVEN IF ADVISED OF THE
 * POSSIBILITY OF SUCH DAMAGE.
 */

/*
 * Copyright (c) 1989, 1993
 *	The Regents of the University of California.  All rights reserved.
 * (c) UNIX System Laboratories, Inc.
 * All or some portions of this file are derived from material licensed
 * to the University of California by American Telephone and Telegraph
 * Co. or Unix System Laboratories, Inc. and are reproduced herein with
 * the permission of UNIX System Laboratories, Inc.
 *
 * Redistribution and use in source and binary forms, with or without
 * modification, are permitted provided that the following conditions
 * are met:
 * 1. Redistributions of source code must retain the above copyright
 *    notice, this list of conditions and the following disclaimer.
 * 2. Redistributions in binary form must reproduce the above copyright
 *    notice, this list of conditions and the following disclaimer in the
 *    documentation and/or other materials provided with the distribution.
 * 3. Neither the name of the University nor the names of its contributors
 *    may be used to endorse or promote products derived from this software
 *    without specific prior written permission.
 *
 * THIS SOFTWARE IS PROVIDED BY THE REGENTS AND CONTRIBUTORS ``AS IS'' AND
 * ANY EXPRESS OR IMPLIED WARRANTIES, INCLUDING, BUT NOT LIMITED TO, THE
 * IMPLIED WARRANTIES OF MERCHANTABILITY AND FITNESS FOR A PARTICULAR PURPOSE
 * ARE DISCLAIMED.  IN NO EVENT SHALL THE REGENTS OR CONTRIBUTORS BE LIABLE
 * FOR ANY DIRECT, INDIRECT, INCIDENTAL, SPECIAL, EXEMPLARY, OR CONSEQUENTIAL
 * DAMAGES (INCLUDING, BUT NOT LIMITED TO, PROCUREMENT OF SUBSTITUTE GOODS
 * OR SERVICES; LOSS OF USE, DATA, OR PROFITS; OR BUSINESS INTERRUPTION)
 * HOWEVER CAUSED AND ON ANY THEORY OF LIABILITY, WHETHER IN CONTRACT, STRICT
 * LIABILITY, OR TORT (INCLUDING NEGLIGENCE OR OTHERWISE) ARISING IN ANY WAY
 * OUT OF THE USE OF THIS SOFTWARE, EVEN IF ADVISED OF THE POSSIBILITY OF
 * SUCH DAMAGE.
 *
 *	@(#)vfs_syscalls.c	8.42 (Berkeley) 7/31/95
 */

/*
 * Virtual File System System Calls
 */

#include <sys/cdefs.h>
<<<<<<< HEAD
__KERNEL_RCSID(0, "$NetBSD: vfs_syscalls.c,v 1.549 2021/02/17 17:39:08 dholland Exp $");
=======
__KERNEL_RCSID(0, "$NetBSD: vfs_syscalls.c,v 1.551 2021/07/03 09:39:26 mlelstv Exp $");
>>>>>>> e2aa5677

#ifdef _KERNEL_OPT
#include "opt_fileassoc.h"
#include "veriexec.h"
#endif

#include <sys/param.h>
#include <sys/systm.h>
#include <sys/namei.h>
#include <sys/filedesc.h>
#include <sys/kernel.h>
#include <sys/file.h>
#include <sys/fcntl.h>
#include <sys/stat.h>
#include <sys/vnode.h>
#include <sys/mount.h>
#include <sys/fstrans.h>
#include <sys/proc.h>
#include <sys/uio.h>
#include <sys/kmem.h>
#include <sys/dirent.h>
#include <sys/sysctl.h>
#include <sys/syscallargs.h>
#include <sys/vfs_syscalls.h>
#include <sys/quota.h>
#include <sys/quotactl.h>
#include <sys/ktrace.h>
#ifdef FILEASSOC
#include <sys/fileassoc.h>
#endif /* FILEASSOC */
#include <sys/extattr.h>
#include <sys/verified_exec.h>
#include <sys/kauth.h>
#include <sys/atomic.h>
#include <sys/module.h>
#include <sys/buf.h>
#include <sys/event.h>
#include <sys/compat_stub.h>

#include <miscfs/genfs/genfs.h>
#include <miscfs/specfs/specdev.h>

#include <nfs/rpcv2.h>
#include <nfs/nfsproto.h>
#include <nfs/nfs.h>
#include <nfs/nfs_var.h>

/* XXX this shouldn't be here */
#ifndef OFF_T_MAX
#define OFF_T_MAX __type_max(off_t)
#endif

static int change_flags(struct vnode *, u_long, struct lwp *);
static int change_mode(struct vnode *, int, struct lwp *);
static int change_owner(struct vnode *, uid_t, gid_t, struct lwp *, int);
static int do_sys_openat(lwp_t *, int, const char *, int, int, int *);
static int do_sys_mkdirat(struct lwp *l, int, const char *, mode_t,
    enum uio_seg);
static int do_sys_mkfifoat(struct lwp *, int, const char *, mode_t);
static int do_sys_symlinkat(struct lwp *, const char *, int, const char *,
    enum uio_seg);
static int do_sys_renameat(struct lwp *l, int, const char *, int, const char *,
    enum uio_seg, int);
static int do_sys_readlinkat(struct lwp *, int, const char *, char *,
    size_t, register_t *);
static int do_sys_unlinkat(struct lwp *, int, const char *, int, enum uio_seg);

static int fd_nameiat(struct lwp *, int, struct nameidata *);
static int fd_nameiat_simple_user(struct lwp *, int, const char *,
    namei_simple_flags_t, struct vnode **);

/*
 * This table is used to maintain compatibility with 4.3BSD
 * and NetBSD 0.9 mount syscalls - and possibly other systems.
 * Note, the order is important!
 *
 * Do not modify this table. It should only contain filesystems
 * supported by NetBSD 0.9 and 4.3BSD.
 */
const char * const mountcompatnames[] = {
	NULL,		/* 0 = MOUNT_NONE */
	MOUNT_FFS,	/* 1 = MOUNT_UFS */
	MOUNT_NFS,	/* 2 */
	MOUNT_MFS,	/* 3 */
	MOUNT_MSDOS,	/* 4 */
	MOUNT_CD9660,	/* 5 = MOUNT_ISOFS */
	MOUNT_FDESC,	/* 6 */
	MOUNT_KERNFS,	/* 7 */
	NULL,		/* 8 = MOUNT_DEVFS */
	MOUNT_AFS,	/* 9 */
};

const u_int nmountcompatnames = __arraycount(mountcompatnames);

static int 
fd_nameiat(struct lwp *l, int fdat, struct nameidata *ndp)
{
	file_t *dfp;
	int error;

	if (fdat != AT_FDCWD) {
		if ((error = fd_getvnode(fdat, &dfp)) != 0)
			goto out;

		NDAT(ndp, dfp->f_vnode);
	}

	error = namei(ndp);

	if (fdat != AT_FDCWD)
		fd_putfile(fdat);
out:
	return error;	
}

static int
fd_nameiat_simple_user(struct lwp *l, int fdat, const char *path,
    namei_simple_flags_t sflags, struct vnode **vp_ret)
{
	file_t *dfp;
	struct vnode *dvp;
	int error;

	if (fdat != AT_FDCWD) {
		if ((error = fd_getvnode(fdat, &dfp)) != 0)
			goto out;

		dvp = dfp->f_vnode;
	} else {
		dvp = NULL;
	}

	error = nameiat_simple_user(dvp, path, sflags, vp_ret);

	if (fdat != AT_FDCWD)
		fd_putfile(fdat);
out:
	return error;	
}

static int
open_setfp(struct lwp *l, file_t *fp, struct vnode *vp, int indx, int flags)
{
	int error;

	fp->f_flag = flags & FMASK;
	fp->f_type = DTYPE_VNODE;
	fp->f_ops = &vnops;
	fp->f_vnode = vp;

	if (flags & (O_EXLOCK | O_SHLOCK)) {
		struct flock lf;
		int type;

		lf.l_whence = SEEK_SET;
		lf.l_start = 0;
		lf.l_len = 0;
		if (flags & O_EXLOCK)
			lf.l_type = F_WRLCK;
		else
			lf.l_type = F_RDLCK;
		type = F_FLOCK;
		if ((flags & FNONBLOCK) == 0)
			type |= F_WAIT;
		VOP_UNLOCK(vp);
		error = VOP_ADVLOCK(vp, fp, F_SETLK, &lf, type);
		if (error) {
			(void) vn_close(vp, fp->f_flag, fp->f_cred);
			fd_abort(l->l_proc, fp, indx);
			return error;
		}
		vn_lock(vp, LK_EXCLUSIVE | LK_RETRY);
		atomic_or_uint(&fp->f_flag, FHASLOCK);
	}
	if (flags & O_CLOEXEC)
		fd_set_exclose(l, indx, true);
	return 0;
}

static int
mount_update(struct lwp *l, struct vnode *vp, const char *path, int flags,
    void *data, size_t *data_len)
{
	struct mount *mp;
	int error = 0, saved_flags;

	mp = vp->v_mount;
	saved_flags = mp->mnt_flag;

	/* We can operate only on VV_ROOT nodes. */
	if ((vp->v_vflag & VV_ROOT) == 0) {
		error = EINVAL;
		goto out;
	}

	/*
	 * We only allow the filesystem to be reloaded if it
	 * is currently mounted read-only.  Additionally, we
	 * prevent read-write to read-only downgrades.
	 */
	if ((flags & (MNT_RELOAD | MNT_RDONLY)) != 0 &&
	    (mp->mnt_flag & MNT_RDONLY) == 0 &&
	    (mp->mnt_iflag & IMNT_CAN_RWTORO) == 0) {
		error = EOPNOTSUPP;	/* Needs translation */
		goto out;
	}

	/*
	 * Enabling MNT_UNION requires a covered mountpoint and
	 * must not happen on the root mount.
	 */
	if ((flags & MNT_UNION) != 0 && mp->mnt_vnodecovered == NULLVP) {
		error = EOPNOTSUPP;
		goto out;
	}

	error = kauth_authorize_system(l->l_cred, KAUTH_SYSTEM_MOUNT,
	    KAUTH_REQ_SYSTEM_MOUNT_UPDATE, mp, KAUTH_ARG(flags), data);
	if (error)
		goto out;

	error = vfs_suspend(mp, 0);
	if (error)
		goto out;

	mutex_enter(mp->mnt_updating);

	mp->mnt_flag &= ~MNT_OP_FLAGS;
	mp->mnt_flag |= flags & MNT_OP_FLAGS;

	/*
	 * Set the mount level flags.
	 */
	if ((flags & MNT_RDONLY) != (mp->mnt_flag & MNT_RDONLY)) {
		if ((flags & MNT_RDONLY))
			mp->mnt_iflag |= IMNT_WANTRDONLY;
		else
			mp->mnt_iflag |= IMNT_WANTRDWR;
	}
	mp->mnt_flag &= ~MNT_BASIC_FLAGS;
	mp->mnt_flag |= flags & MNT_BASIC_FLAGS;
	if ((mp->mnt_iflag & IMNT_WANTRDONLY))
		mp->mnt_flag &= ~MNT_RDONLY;

	error = VFS_MOUNT(mp, path, data, data_len);

	if (error && data != NULL) {
		int error2;

		/*
		 * Update failed; let's try and see if it was an
		 * export request.  For compat with 3.0 and earlier.
		 */
		error2 = vfs_hooks_reexport(mp, path, data);

		/*
		 * Only update error code if the export request was
		 * understood but some problem occurred while
		 * processing it.
		 */
		if (error2 != EJUSTRETURN)
			error = error2;
	}

	if (error == 0 && (mp->mnt_iflag & IMNT_WANTRDONLY))
		mp->mnt_flag |= MNT_RDONLY;
	if (error)
		mp->mnt_flag = saved_flags;
	mp->mnt_flag &= ~MNT_OP_FLAGS;
	mp->mnt_iflag &= ~(IMNT_WANTRDONLY | IMNT_WANTRDWR);
	if ((mp->mnt_flag & (MNT_RDONLY | MNT_ASYNC)) == 0) {
		if ((mp->mnt_iflag & IMNT_ONWORKLIST) == 0)
			vfs_syncer_add_to_worklist(mp);
	} else {
		if ((mp->mnt_iflag & IMNT_ONWORKLIST) != 0)
			vfs_syncer_remove_from_worklist(mp);
	}
	mutex_exit(mp->mnt_updating);
	vfs_resume(mp);

	if ((error == 0) && !(saved_flags & MNT_EXTATTR) && 
	    (flags & MNT_EXTATTR)) {
		if (VFS_EXTATTRCTL(mp, EXTATTR_CMD_START, 
				   NULL, 0, NULL) != 0) {
			printf("%s: failed to start extattr, error = %d",
			       mp->mnt_stat.f_mntonname, error);
			mp->mnt_flag &= ~MNT_EXTATTR;
		}
	}

	if ((error == 0) && (saved_flags & MNT_EXTATTR) && 
	    !(flags & MNT_EXTATTR)) {
		if (VFS_EXTATTRCTL(mp, EXTATTR_CMD_STOP, 
				   NULL, 0, NULL) != 0) {
			printf("%s: failed to stop extattr, error = %d",
			       mp->mnt_stat.f_mntonname, error);
			mp->mnt_flag |= MNT_RDONLY;
		}
	}
 out:
	return (error);
}

static int
mount_get_vfsops(const char *fstype, enum uio_seg type_seg,
    struct vfsops **vfsops)
{
	char fstypename[sizeof(((struct statvfs *)NULL)->f_fstypename)];
	int error;

	if (type_seg == UIO_USERSPACE) {
		/* Copy file-system type from userspace.  */
		error = copyinstr(fstype, fstypename, sizeof(fstypename), NULL);
	} else {
		error = copystr(fstype, fstypename, sizeof(fstypename), NULL);
		KASSERT(error == 0);
	}

	if (error) {
		/*
		 * Historically, filesystem types were identified by numbers.
		 * If we get an integer for the filesystem type instead of a
		 * string, we check to see if it matches one of the historic
		 * filesystem types.
		 */
		u_long fsindex = (u_long)fstype;
		if (fsindex >= nmountcompatnames ||
		    mountcompatnames[fsindex] == NULL)
			return ENODEV;
		strlcpy(fstypename, mountcompatnames[fsindex],
		    sizeof(fstypename));
	}

	/* Accept `ufs' as an alias for `ffs', for compatibility. */
	if (strcmp(fstypename, "ufs") == 0)
		fstypename[0] = 'f';

	if ((*vfsops = vfs_getopsbyname(fstypename)) != NULL)
		return 0;

	/* If we can autoload a vfs module, try again */
	(void)module_autoload(fstypename, MODULE_CLASS_VFS);

	if ((*vfsops = vfs_getopsbyname(fstypename)) != NULL)
		return 0;

	return ENODEV;
}

static int
mount_getargs(struct lwp *l, struct vnode *vp, const char *path, int flags,
    void *data, size_t *data_len)
{
	struct mount *mp;
	int error;

	/* If MNT_GETARGS is specified, it should be the only flag. */
	if (flags & ~MNT_GETARGS)
		return EINVAL;

	mp = vp->v_mount;

	/* XXX: probably some notion of "can see" here if we want isolation. */ 
	error = kauth_authorize_system(l->l_cred, KAUTH_SYSTEM_MOUNT,
	    KAUTH_REQ_SYSTEM_MOUNT_GET, mp, data, NULL);
	if (error)
		return error;

	if ((vp->v_vflag & VV_ROOT) == 0)
		return EINVAL;

	if (vfs_busy(mp))
		return EPERM;

	mutex_enter(mp->mnt_updating);
	mp->mnt_flag &= ~MNT_OP_FLAGS;
	mp->mnt_flag |= MNT_GETARGS;
	error = VFS_MOUNT(mp, path, data, data_len);
	mp->mnt_flag &= ~MNT_OP_FLAGS;
	mutex_exit(mp->mnt_updating);

	vfs_unbusy(mp);
	return (error);
}

int
sys___mount50(struct lwp *l, const struct sys___mount50_args *uap, register_t *retval)
{
	/* {
		syscallarg(const char *) type;
		syscallarg(const char *) path;
		syscallarg(int) flags;
		syscallarg(void *) data;
		syscallarg(size_t) data_len;
	} */

	return do_sys_mount(l, SCARG(uap, type), UIO_USERSPACE, SCARG(uap, path),
	    SCARG(uap, flags), SCARG(uap, data), UIO_USERSPACE,
	    SCARG(uap, data_len), retval);
}

int
do_sys_mount(struct lwp *l, const char *type, enum uio_seg type_seg,
    const char *path, int flags, void *data, enum uio_seg data_seg,
    size_t data_len, register_t *retval)
{
	struct vfsops *vfsops = NULL;	/* XXX gcc4.8 */
	struct vnode *vp;
	void *data_buf = data;
	bool vfsopsrele = false;
	size_t alloc_sz = 0;
	int error;

	/*
	 * Get vnode to be covered
	 */
	error = namei_simple_user(path, NSM_FOLLOW_TRYEMULROOT, &vp);
	if (error != 0) {
		vp = NULL;
		goto done;
	}

	if (flags & (MNT_GETARGS | MNT_UPDATE)) {
		vfsops = vp->v_mount->mnt_op;
	} else {
		/* 'type' is userspace */
		error = mount_get_vfsops(type, type_seg, &vfsops);
		if (error != 0)
			goto done;
		vfsopsrele = true;
	}

	/*
	 * We allow data to be NULL, even for userspace. Some fs's don't need
	 * it. The others will handle NULL.
	 */
	if (data != NULL && data_seg == UIO_USERSPACE) {
		if (data_len == 0) {
			/* No length supplied, use default for filesystem */
			data_len = vfsops->vfs_min_mount_data;

			/*
			 * Hopefully a longer buffer won't make copyin() fail.
			 * For compatibility with 3.0 and earlier.
			 */
			if (flags & MNT_UPDATE
			    && data_len < sizeof (struct mnt_export_args30))
				data_len = sizeof (struct mnt_export_args30);
		}
		if ((data_len == 0) || (data_len > VFS_MAX_MOUNT_DATA)) {
			error = EINVAL;
			goto done;
		}
		alloc_sz = data_len;
		data_buf = kmem_alloc(alloc_sz, KM_SLEEP);

		/* NFS needs the buffer even for mnt_getargs .... */
		error = copyin(data, data_buf, data_len);
		if (error != 0)
			goto done;
	}

	if (flags & MNT_GETARGS) {
		if (data_len == 0) {
			error = EINVAL;
			goto done;
		}
		error = mount_getargs(l, vp, path, flags, data_buf, &data_len);
		if (error != 0)
			goto done;
		if (data_seg == UIO_USERSPACE)
			error = copyout(data_buf, data, data_len);
		*retval = data_len;
	} else if (flags & MNT_UPDATE) {
		error = mount_update(l, vp, path, flags, data_buf, &data_len);
	} else {
		/* Locking is handled internally in mount_domount(). */
		KASSERT(vfsopsrele == true);
		error = mount_domount(l, &vp, vfsops, path, flags, data_buf,
		    &data_len);
		vfsopsrele = false;
	}
	if (!error)
		KNOTE(&fs_klist, VQ_MOUNT);

    done:
	if (vfsopsrele)
		vfs_delref(vfsops);
    	if (vp != NULL) {
	    	vrele(vp);
	}
	if (data_buf != data)
		kmem_free(data_buf, alloc_sz);
	return (error);
}

/*
 * Unmount a file system.
 *
 * Note: unmount takes a path to the vnode mounted on as argument,
 * not special file (as before).
 */
/* ARGSUSED */
int
sys_unmount(struct lwp *l, const struct sys_unmount_args *uap, register_t *retval)
{
	/* {
		syscallarg(const char *) path;
		syscallarg(int) flags;
	} */
	struct vnode *vp;
	struct mount *mp;
	int error;
	struct pathbuf *pb;
	struct nameidata nd;

	error = pathbuf_copyin(SCARG(uap, path), &pb);
	if (error) {
		return error;
	}

	NDINIT(&nd, LOOKUP, NOFOLLOW | LOCKLEAF | TRYEMULROOT, pb);
	if ((error = namei(&nd)) != 0) {
		pathbuf_destroy(pb);
		return error;
	}
	vp = nd.ni_vp;
	pathbuf_destroy(pb);

	mp = vp->v_mount;
	vfs_ref(mp);
	VOP_UNLOCK(vp);

	error = kauth_authorize_system(l->l_cred, KAUTH_SYSTEM_MOUNT,
	    KAUTH_REQ_SYSTEM_MOUNT_UNMOUNT, mp, NULL, NULL);
	if (error) {
		vrele(vp);
		vfs_rele(mp);
		return (error);
	}

	/*
	 * Don't allow unmounting the root file system.
	 */
	if (mp->mnt_flag & MNT_ROOTFS) {
		vrele(vp);
		vfs_rele(mp);
		return (EINVAL);
	}

	/*
	 * Must be the root of the filesystem
	 */
	if ((vp->v_vflag & VV_ROOT) == 0) {
		vrele(vp);
		vfs_rele(mp);
		return (EINVAL);
	}

	vrele(vp);
	error = dounmount(mp, SCARG(uap, flags), l);
	vfs_rele(mp);
	if (!error)
		KNOTE(&fs_klist, VQ_UNMOUNT);
	return error;
}

/*
 * Sync each mounted filesystem.
 */
#ifdef DEBUG
int syncprt = 0;
struct ctldebug debug0 = { "syncprt", &syncprt };
#endif

void
do_sys_sync(struct lwp *l)
{
	mount_iterator_t *iter;
	struct mount *mp;
	int asyncflag;

	mountlist_iterator_init(&iter);
	while ((mp = mountlist_iterator_next(iter)) != NULL) {
		mutex_enter(mp->mnt_updating);
		if ((mp->mnt_flag & MNT_RDONLY) == 0) {
			asyncflag = mp->mnt_flag & MNT_ASYNC;
			mp->mnt_flag &= ~MNT_ASYNC;
			VFS_SYNC(mp, MNT_NOWAIT, l->l_cred);
			if (asyncflag)
				 mp->mnt_flag |= MNT_ASYNC;
		}
		mutex_exit(mp->mnt_updating);
	}
	mountlist_iterator_destroy(iter);
#ifdef DEBUG
	if (syncprt)
		vfs_bufstats();
#endif /* DEBUG */
}

static bool
sync_vnode_filter(void *cookie, vnode_t *vp)
{

	if (vp->v_numoutput > 0) {
		++*(int *)cookie;
	}
	return false;
}

int
vfs_syncwait(void)
{
	int nbusy, nbusy_prev, iter;
	struct vnode_iterator *vniter;
	mount_iterator_t *mpiter;
	struct mount *mp;

	for (nbusy_prev = 0, iter = 0; iter < 20;) {
		nbusy = 0;
		mountlist_iterator_init(&mpiter);
		while ((mp = mountlist_iterator_next(mpiter)) != NULL) {
			vnode_t *vp __diagused;
			vfs_vnode_iterator_init(mp, &vniter);
			vp = vfs_vnode_iterator_next(vniter,
			    sync_vnode_filter, &nbusy);
			KASSERT(vp == NULL);
			vfs_vnode_iterator_destroy(vniter);
		}
		mountlist_iterator_destroy(mpiter);

		if (nbusy == 0)
			break;
		if (nbusy_prev == 0)
			nbusy_prev = nbusy;
		printf("%d ", nbusy);
		kpause("syncwait", false, MAX(1, hz / 25 * iter), NULL);
		if (nbusy >= nbusy_prev) /* we didn't flush anything */
			iter++;
		else
			nbusy_prev = nbusy;
	}

	if (nbusy) {
#if defined(DEBUG) || defined(DEBUG_HALT_BUSY)
		printf("giving up\nPrinting vnodes for busy buffers\n");
		mountlist_iterator_init(&mpiter);
		while ((mp = mountlist_iterator_next(mpiter)) != NULL) {
			vnode_t *vp;
			vfs_vnode_iterator_init(mp, &vniter);
			vp = vfs_vnode_iterator_next(vniter,
			    NULL, NULL);
			mutex_enter(vp->v_interlock);
			if (vp->v_numoutput > 0)
				vprint(NULL, vp);
			mutex_exit(vp->v_interlock);
			vrele(vp);
			vfs_vnode_iterator_destroy(vniter);
		}
		mountlist_iterator_destroy(mpiter);
#endif
	}

	return nbusy;
}

/* ARGSUSED */
int
sys_sync(struct lwp *l, const void *v, register_t *retval)
{
	do_sys_sync(l);
	return (0);
}


/*
 * Access or change filesystem quotas.
 *
 * (this is really 14 different calls bundled into one)
 */

static int
do_sys_quotactl_stat(struct mount *mp, struct quotastat *info_u)
{
	struct quotastat info_k;
	int error;

	/* ensure any padding bytes are cleared */
	memset(&info_k, 0, sizeof(info_k));

	error = vfs_quotactl_stat(mp, &info_k);
	if (error) {
		return error;
	}

	return copyout(&info_k, info_u, sizeof(info_k));
}

static int
do_sys_quotactl_idtypestat(struct mount *mp, int idtype,
    struct quotaidtypestat *info_u)
{
	struct quotaidtypestat info_k;
	int error;

	/* ensure any padding bytes are cleared */
	memset(&info_k, 0, sizeof(info_k));

	error = vfs_quotactl_idtypestat(mp, idtype, &info_k);
	if (error) {
		return error;
	}

	return copyout(&info_k, info_u, sizeof(info_k));
}

static int
do_sys_quotactl_objtypestat(struct mount *mp, int objtype,
    struct quotaobjtypestat *info_u)
{
	struct quotaobjtypestat info_k;
	int error;

	/* ensure any padding bytes are cleared */
	memset(&info_k, 0, sizeof(info_k));

	error = vfs_quotactl_objtypestat(mp, objtype, &info_k);
	if (error) {
		return error;
	}

	return copyout(&info_k, info_u, sizeof(info_k));
}

static int
do_sys_quotactl_get(struct mount *mp, const struct quotakey *key_u,
    struct quotaval *val_u)
{
	struct quotakey key_k;
	struct quotaval val_k;
	int error;

	/* ensure any padding bytes are cleared */
	memset(&val_k, 0, sizeof(val_k));

	error = copyin(key_u, &key_k, sizeof(key_k));
	if (error) {
		return error;
	}

	error = vfs_quotactl_get(mp, &key_k, &val_k);
	if (error) {
		return error;
	}

	return copyout(&val_k, val_u, sizeof(val_k));
}

static int
do_sys_quotactl_put(struct mount *mp, const struct quotakey *key_u,
    const struct quotaval *val_u)
{
	struct quotakey key_k;
	struct quotaval val_k;
	int error;

	error = copyin(key_u, &key_k, sizeof(key_k));
	if (error) {
		return error;
	}

	error = copyin(val_u, &val_k, sizeof(val_k));
	if (error) {
		return error;
	}

	return vfs_quotactl_put(mp, &key_k, &val_k);
}

static int
do_sys_quotactl_del(struct mount *mp, const struct quotakey *key_u)
{
	struct quotakey key_k;
	int error;

	error = copyin(key_u, &key_k, sizeof(key_k));
	if (error) {
		return error;
	}

	return vfs_quotactl_del(mp, &key_k);
}

static int
do_sys_quotactl_cursoropen(struct mount *mp, struct quotakcursor *cursor_u)
{
	struct quotakcursor cursor_k;
	int error;

	/* ensure any padding bytes are cleared */
	memset(&cursor_k, 0, sizeof(cursor_k));

	error = vfs_quotactl_cursoropen(mp, &cursor_k);
	if (error) {
		return error;
	}

	return copyout(&cursor_k, cursor_u, sizeof(cursor_k));
}

static int
do_sys_quotactl_cursorclose(struct mount *mp, struct quotakcursor *cursor_u)
{
	struct quotakcursor cursor_k;
	int error;

	error = copyin(cursor_u, &cursor_k, sizeof(cursor_k));
	if (error) {
		return error;
	}

	return vfs_quotactl_cursorclose(mp, &cursor_k);
}

static int
do_sys_quotactl_cursorskipidtype(struct mount *mp,
    struct quotakcursor *cursor_u, int idtype)
{
	struct quotakcursor cursor_k;
	int error;

	error = copyin(cursor_u, &cursor_k, sizeof(cursor_k));
	if (error) {
		return error;
	}

	error = vfs_quotactl_cursorskipidtype(mp, &cursor_k, idtype);
	if (error) {
		return error;
	}

	return copyout(&cursor_k, cursor_u, sizeof(cursor_k));
}

static int
do_sys_quotactl_cursorget(struct mount *mp, struct quotakcursor *cursor_u,
    struct quotakey *keys_u, struct quotaval *vals_u, unsigned maxnum,
    unsigned *ret_u)
{
#define CGET_STACK_MAX 8
	struct quotakcursor cursor_k;
	struct quotakey stackkeys[CGET_STACK_MAX];
	struct quotaval stackvals[CGET_STACK_MAX];
	struct quotakey *keys_k;
	struct quotaval *vals_k;
	unsigned ret_k;
	int error;

	if (maxnum > 128) {
		maxnum = 128;
	}

	error = copyin(cursor_u, &cursor_k, sizeof(cursor_k));
	if (error) {
		return error;
	}

	if (maxnum <= CGET_STACK_MAX) {
		keys_k = stackkeys;
		vals_k = stackvals;
		/* ensure any padding bytes are cleared */
		memset(keys_k, 0, maxnum * sizeof(keys_k[0]));
		memset(vals_k, 0, maxnum * sizeof(vals_k[0]));
	} else {
		keys_k = kmem_zalloc(maxnum * sizeof(keys_k[0]), KM_SLEEP);
		vals_k = kmem_zalloc(maxnum * sizeof(vals_k[0]), KM_SLEEP);
	}

	error = vfs_quotactl_cursorget(mp, &cursor_k, keys_k, vals_k, maxnum,
				       &ret_k);
	if (error) {
		goto fail;
	}

	error = copyout(keys_k, keys_u, ret_k * sizeof(keys_k[0]));
	if (error) {
		goto fail;
	}

	error = copyout(vals_k, vals_u, ret_k * sizeof(vals_k[0]));
	if (error) {
		goto fail;
	}

	error = copyout(&ret_k, ret_u, sizeof(ret_k));
	if (error) {
		goto fail;
	}

	/* do last to maximize the chance of being able to recover a failure */
	error = copyout(&cursor_k, cursor_u, sizeof(cursor_k));

fail:
	if (keys_k != stackkeys) {
		kmem_free(keys_k, maxnum * sizeof(keys_k[0]));
	}
	if (vals_k != stackvals) {
		kmem_free(vals_k, maxnum * sizeof(vals_k[0]));
	}
	return error;
}

static int
do_sys_quotactl_cursoratend(struct mount *mp, struct quotakcursor *cursor_u,
    int *ret_u)
{
	struct quotakcursor cursor_k;
	int ret_k;
	int error;

	error = copyin(cursor_u, &cursor_k, sizeof(cursor_k));
	if (error) {
		return error;
	}

	error = vfs_quotactl_cursoratend(mp, &cursor_k, &ret_k);
	if (error) {
		return error;
	}

	error = copyout(&ret_k, ret_u, sizeof(ret_k));
	if (error) {
		return error;
	}

	return copyout(&cursor_k, cursor_u, sizeof(cursor_k));
}

static int
do_sys_quotactl_cursorrewind(struct mount *mp, struct quotakcursor *cursor_u)
{
	struct quotakcursor cursor_k;
	int error;

	error = copyin(cursor_u, &cursor_k, sizeof(cursor_k));
	if (error) {
		return error;
	}

	error = vfs_quotactl_cursorrewind(mp, &cursor_k);
	if (error) {
		return error;
	}

	return copyout(&cursor_k, cursor_u, sizeof(cursor_k));
}

static int
do_sys_quotactl_quotaon(struct mount *mp, int idtype, const char *path_u)
{
	char *path_k;
	int error;

	/* XXX this should probably be a struct pathbuf */
	path_k = PNBUF_GET();
	error = copyin(path_u, path_k, PATH_MAX);
	if (error) {
		PNBUF_PUT(path_k);
		return error;
	}

	error = vfs_quotactl_quotaon(mp, idtype, path_k);

	PNBUF_PUT(path_k);
	return error;
}

static int
do_sys_quotactl_quotaoff(struct mount *mp, int idtype)
{
	return vfs_quotactl_quotaoff(mp, idtype);
}

int
do_sys_quotactl(const char *path_u, const struct quotactl_args *args)
{
	struct mount *mp;
	struct vnode *vp;
	int error;

	error = namei_simple_user(path_u, NSM_FOLLOW_TRYEMULROOT, &vp);
	if (error != 0)
		return (error);
	mp = vp->v_mount;

	switch (args->qc_op) {
	    case QUOTACTL_STAT:
		error = do_sys_quotactl_stat(mp, args->u.stat.qc_info);
		break;
	    case QUOTACTL_IDTYPESTAT:
		error = do_sys_quotactl_idtypestat(mp,
				args->u.idtypestat.qc_idtype,
				args->u.idtypestat.qc_info);
		break;
	    case QUOTACTL_OBJTYPESTAT:
		error = do_sys_quotactl_objtypestat(mp,
				args->u.objtypestat.qc_objtype,
				args->u.objtypestat.qc_info);
		break;
	    case QUOTACTL_GET:
		error = do_sys_quotactl_get(mp,
				args->u.get.qc_key,
				args->u.get.qc_val);
		break;
	    case QUOTACTL_PUT:
		error = do_sys_quotactl_put(mp,
				args->u.put.qc_key,
				args->u.put.qc_val);
		break;
	    case QUOTACTL_DEL:
		error = do_sys_quotactl_del(mp, args->u.del.qc_key);
		break;
	    case QUOTACTL_CURSOROPEN:
		error = do_sys_quotactl_cursoropen(mp,
				args->u.cursoropen.qc_cursor);
		break;
	    case QUOTACTL_CURSORCLOSE:
		error = do_sys_quotactl_cursorclose(mp,
				args->u.cursorclose.qc_cursor);
		break;
	    case QUOTACTL_CURSORSKIPIDTYPE:
		error = do_sys_quotactl_cursorskipidtype(mp,
				args->u.cursorskipidtype.qc_cursor,
				args->u.cursorskipidtype.qc_idtype);
		break;
	    case QUOTACTL_CURSORGET:
		error = do_sys_quotactl_cursorget(mp,
				args->u.cursorget.qc_cursor,
				args->u.cursorget.qc_keys,
				args->u.cursorget.qc_vals,
				args->u.cursorget.qc_maxnum,
				args->u.cursorget.qc_ret);
		break;
	    case QUOTACTL_CURSORATEND:
		error = do_sys_quotactl_cursoratend(mp,
				args->u.cursoratend.qc_cursor,
				args->u.cursoratend.qc_ret);
		break;
	    case QUOTACTL_CURSORREWIND:
		error = do_sys_quotactl_cursorrewind(mp,
				args->u.cursorrewind.qc_cursor);
		break;
	    case QUOTACTL_QUOTAON:
		error = do_sys_quotactl_quotaon(mp,
				args->u.quotaon.qc_idtype,
				args->u.quotaon.qc_quotafile);
		break;
	    case QUOTACTL_QUOTAOFF:
		error = do_sys_quotactl_quotaoff(mp,
				args->u.quotaoff.qc_idtype);
		break;
	    default:
		error = EINVAL;
		break;
	}

	vrele(vp);
	return error;
}

/* ARGSUSED */
int
sys___quotactl(struct lwp *l, const struct sys___quotactl_args *uap,
    register_t *retval)
{
	/* {
		syscallarg(const char *) path;
		syscallarg(struct quotactl_args *) args;
	} */
	struct quotactl_args args;
	int error;

	error = copyin(SCARG(uap, args), &args, sizeof(args));
	if (error) {
		return error;
	}

	return do_sys_quotactl(SCARG(uap, path), &args);
}

int
dostatvfs(struct mount *mp, struct statvfs *sp, struct lwp *l, int flags,
    int root)
{
	struct cwdinfo *cwdi = l->l_proc->p_cwdi;
	bool chrooted;
	int error = 0;

	KASSERT(l == curlwp);

	/*
	 * This is safe unlocked.  cwdi_rdir never goes non-NULL -> NULL,
	 * since it would imply chroots can be escaped.  Just make sure this
	 * routine is self-consistent.
	 */
	chrooted = (atomic_load_relaxed(&cwdi->cwdi_rdir) != NULL);

	/*
	 * If MNT_NOWAIT or MNT_LAZY is specified, do not
	 * refresh the fsstat cache. MNT_WAIT or MNT_LAZY
	 * overrides MNT_NOWAIT.
	 */
	if (flags == MNT_NOWAIT	|| flags == MNT_LAZY ||
	    (flags != MNT_WAIT && flags != 0)) {
		memcpy(sp, &mp->mnt_stat, sizeof(*sp));
	} else {
		/* Get the filesystem stats now */
		memset(sp, 0, sizeof(*sp));
		if ((error = VFS_STATVFS(mp, sp)) != 0)
			return error;
		if (!chrooted)
			(void)memcpy(&mp->mnt_stat, sp, sizeof(mp->mnt_stat));
	}

	if (chrooted) {
		size_t len;
		char *bp;
		char c;
		char *path = PNBUF_GET();

		bp = path + MAXPATHLEN;
		*--bp = '\0';
		rw_enter(&cwdi->cwdi_lock, RW_READER);
		error = getcwd_common(cwdi->cwdi_rdir, rootvnode, &bp, path,
		    MAXPATHLEN / 2, 0, l);
		rw_exit(&cwdi->cwdi_lock);
		if (error) {
			PNBUF_PUT(path);
			return error;
		}
		len = strlen(bp);
		if (len != 1) {
			/*
			 * for mount points that are below our root, we can see
			 * them, so we fix up the pathname and return them. The
			 * rest we cannot see, so we don't allow viewing the
			 * data.
			 */
			if (strncmp(bp, sp->f_mntonname, len) == 0 &&
			    ((c = sp->f_mntonname[len]) == '/' || c == '\0')) {
				(void)strlcpy(sp->f_mntonname,
				    c == '\0' ? "/" : &sp->f_mntonname[len],
				    sizeof(sp->f_mntonname));
			} else {
				if (root)
					(void)strlcpy(sp->f_mntonname, "/",
					    sizeof(sp->f_mntonname));
				else
					error = EPERM;
			}
		}
		PNBUF_PUT(path);
	}
	sp->f_flag = mp->mnt_flag & MNT_VISFLAGMASK;
	return error;
}

/*
 * Get filesystem statistics by path.
 */
int
do_sys_pstatvfs(struct lwp *l, const char *path, int flags, struct statvfs *sb)
{
	struct mount *mp;
	int error;
	struct vnode *vp;

	error = namei_simple_user(path, NSM_FOLLOW_TRYEMULROOT, &vp);
	if (error != 0)
		return error;
	mp = vp->v_mount;
	error = dostatvfs(mp, sb, l, flags, 1);
	vrele(vp);
	return error;
}

/* ARGSUSED */
int
sys___statvfs190(struct lwp *l, const struct sys___statvfs190_args *uap, register_t *retval)
{
	/* {
		syscallarg(const char *) path;
		syscallarg(struct statvfs *) buf;
		syscallarg(int) flags;
	} */
	struct statvfs *sb;
	int error;

	sb = STATVFSBUF_GET();
	error = do_sys_pstatvfs(l, SCARG(uap, path), SCARG(uap, flags), sb);
	if (error == 0)
		error = copyout(sb, SCARG(uap, buf), sizeof(*sb));
	STATVFSBUF_PUT(sb);
	return error;
}

/*
 * Get filesystem statistics by fd.
 */
int
do_sys_fstatvfs(struct lwp *l, int fd, int flags, struct statvfs *sb)
{
	file_t *fp;
	struct mount *mp;
	int error;

	/* fd_getvnode() will use the descriptor for us */
	if ((error = fd_getvnode(fd, &fp)) != 0)
		return (error);
	mp = fp->f_vnode->v_mount;
	error = dostatvfs(mp, sb, curlwp, flags, 1);
	fd_putfile(fd);
	return error;
}

/* ARGSUSED */
int
sys___fstatvfs190(struct lwp *l, const struct sys___fstatvfs190_args *uap, register_t *retval)
{
	/* {
		syscallarg(int) fd;
		syscallarg(struct statvfs *) buf;
		syscallarg(int) flags;
	} */
	struct statvfs *sb;
	int error;

	sb = STATVFSBUF_GET();
	error = do_sys_fstatvfs(l, SCARG(uap, fd), SCARG(uap, flags), sb);
	if (error == 0)
		error = copyout(sb, SCARG(uap, buf), sizeof(*sb));
	STATVFSBUF_PUT(sb);
	return error;
}


/*
 * Get statistics on all filesystems.
 */
int
do_sys_getvfsstat(struct lwp *l, void *sfsp, size_t bufsize, int flags,
    int (*copyfn)(const void *, void *, size_t), size_t entry_sz,
    register_t *retval)
{
	int root = 0;
	mount_iterator_t *iter;
	struct proc *p = l->l_proc;
	struct mount *mp;
	struct statvfs *sb;
	size_t count, maxcount;
	int error = 0;

	sb = STATVFSBUF_GET();
	maxcount = bufsize / entry_sz;
	count = 0;
	mountlist_iterator_init(&iter);
	while ((mp = mountlist_iterator_next(iter)) != NULL) {
		if (sfsp && count < maxcount) {
			error = dostatvfs(mp, sb, l, flags, 0);
			if (error) {
				error = 0;
				continue;
			}
			error = copyfn(sb, sfsp, entry_sz);
			if (error)
				goto out;
			sfsp = (char *)sfsp + entry_sz;
			root |= strcmp(sb->f_mntonname, "/") == 0;
		}
		count++;
	}

	if (root == 0 && p->p_cwdi->cwdi_rdir) {
		/*
		 * fake a root entry
		 */
		error = dostatvfs(p->p_cwdi->cwdi_rdir->v_mount,
		    sb, l, flags, 1);
		if (error != 0)
			goto out;
		if (sfsp) {
			error = copyfn(sb, sfsp, entry_sz);
			if (error != 0)
				goto out;
		}
		count++;
	}
	if (sfsp && count > maxcount)
		*retval = maxcount;
	else
		*retval = count;
out:
	mountlist_iterator_destroy(iter);
	STATVFSBUF_PUT(sb);
	return error;
}

int
sys___getvfsstat90(struct lwp *l, const struct sys___getvfsstat90_args *uap,
    register_t *retval)
{
	/* {
		syscallarg(struct statvfs *) buf;
		syscallarg(size_t) bufsize;
		syscallarg(int) flags;
	} */

	return do_sys_getvfsstat(l, SCARG(uap, buf), SCARG(uap, bufsize),
	    SCARG(uap, flags), copyout, sizeof (struct statvfs), retval);
}

/*
 * Change current working directory to a given file descriptor.
 */
/* ARGSUSED */
int
sys_fchdir(struct lwp *l, const struct sys_fchdir_args *uap, register_t *retval)
{
	/* {
		syscallarg(int) fd;
	} */
	struct proc *p = l->l_proc;
	struct cwdinfo *cwdi;
	struct vnode *vp, *tdp;
	struct mount *mp;
	file_t *fp;
	int error, fd;

	/* fd_getvnode() will use the descriptor for us */
	fd = SCARG(uap, fd);
	if ((error = fd_getvnode(fd, &fp)) != 0)
		return (error);
	vp = fp->f_vnode;

	vref(vp);
	vn_lock(vp, LK_SHARED | LK_RETRY);
	if (vp->v_type != VDIR)
		error = ENOTDIR;
	else
		error = VOP_ACCESS(vp, VEXEC, l->l_cred);
	if (error) {
		vput(vp);
		goto out;
	}
	while ((mp = vp->v_mountedhere) != NULL) {
		error = vfs_busy(mp);
		vput(vp);
		if (error != 0)
			goto out;
		error = VFS_ROOT(mp, LK_SHARED, &tdp);
		vfs_unbusy(mp);
		if (error)
			goto out;
		vp = tdp;
	}
	VOP_UNLOCK(vp);

	/*
	 * Disallow changing to a directory not under the process's
	 * current root directory (if there is one).
	 */
	cwdi = p->p_cwdi;
	rw_enter(&cwdi->cwdi_lock, RW_WRITER);
	if (cwdi->cwdi_rdir && !vn_isunder(vp, NULL, l)) {
		vrele(vp);
		error = EPERM;	/* operation not permitted */
	} else {
		vrele(cwdi->cwdi_cdir);
		cwdi->cwdi_cdir = vp;
	}
	rw_exit(&cwdi->cwdi_lock);

 out:
	fd_putfile(fd);
	return (error);
}

/*
 * Change this process's notion of the root directory to a given file
 * descriptor.
 */
int
sys_fchroot(struct lwp *l, const struct sys_fchroot_args *uap, register_t *retval)
{
	struct vnode	*vp;
	file_t	*fp;
	int		 error, fd = SCARG(uap, fd);

	if ((error = kauth_authorize_system(l->l_cred, KAUTH_SYSTEM_CHROOT,
 	    KAUTH_REQ_SYSTEM_CHROOT_FCHROOT, NULL, NULL, NULL)) != 0)
		return error;
	/* fd_getvnode() will use the descriptor for us */
	if ((error = fd_getvnode(fd, &fp)) != 0)
		return error;
	vp = fp->f_vnode;
	vn_lock(vp, LK_SHARED | LK_RETRY);
	if (vp->v_type != VDIR)
		error = ENOTDIR;
	else
		error = VOP_ACCESS(vp, VEXEC, l->l_cred);
	VOP_UNLOCK(vp);
	if (error)
		goto out;
	vref(vp);
	change_root(vp);

 out:
	fd_putfile(fd);
	return (error);
}

/*
 * Change current working directory (``.'').
 */
/* ARGSUSED */
int
sys_chdir(struct lwp *l, const struct sys_chdir_args *uap, register_t *retval)
{
	/* {
		syscallarg(const char *) path;
	} */
	struct proc *p = l->l_proc;
	struct cwdinfo *cwdi;
	int error;
	struct vnode *vp;

	if ((error = chdir_lookup(SCARG(uap, path), UIO_USERSPACE,
				  &vp, l)) != 0)
		return (error);
	cwdi = p->p_cwdi;
	rw_enter(&cwdi->cwdi_lock, RW_WRITER);
	vrele(cwdi->cwdi_cdir);
	cwdi->cwdi_cdir = vp;
	rw_exit(&cwdi->cwdi_lock);
	return (0);
}

/*
 * Change notion of root (``/'') directory.
 */
/* ARGSUSED */
int
sys_chroot(struct lwp *l, const struct sys_chroot_args *uap, register_t *retval)
{
	/* {
		syscallarg(const char *) path;
	} */
	int error;
	struct vnode *vp;

	if ((error = kauth_authorize_system(l->l_cred, KAUTH_SYSTEM_CHROOT,
	    KAUTH_REQ_SYSTEM_CHROOT_CHROOT, NULL, NULL, NULL)) != 0)
		return (error);

	error = chdir_lookup(SCARG(uap, path), UIO_USERSPACE, &vp, l);
	if (error == 0)
		change_root(vp);
	return error;
}

/*
 * Common routine for chroot and fchroot.
 * NB: callers need to properly authorize the change root operation.
 */
void
change_root(struct vnode *vp)
{
	kauth_cred_t ncred;
	struct lwp *l = curlwp;
	struct proc *p = l->l_proc;
	struct cwdinfo *cwdi = p->p_cwdi;

	ncred = kauth_cred_alloc();

	rw_enter(&cwdi->cwdi_lock, RW_WRITER);
	if (cwdi->cwdi_rdir != NULL)
		vrele(cwdi->cwdi_rdir);
	cwdi->cwdi_rdir = vp;

	/*
	 * Prevent escaping from chroot by putting the root under
	 * the working directory.  Silently chdir to / if we aren't
	 * already there.
	 */
	if (!vn_isunder(cwdi->cwdi_cdir, vp, l)) {
		/*
		 * XXX would be more failsafe to change directory to a
		 * deadfs node here instead
		 */
		vrele(cwdi->cwdi_cdir);
		vref(vp);
		cwdi->cwdi_cdir = vp;
	}
	rw_exit(&cwdi->cwdi_lock);

	/* Get a write lock on the process credential. */
	proc_crmod_enter();

	kauth_cred_clone(p->p_cred, ncred);
	kauth_proc_chroot(ncred, p->p_cwdi);

	/* Broadcast our credentials to the process and other LWPs. */
 	proc_crmod_leave(ncred, p->p_cred, true);
}

/*
 * Common routine for chroot and chdir.
 * XXX "where" should be enum uio_seg
 */
int
chdir_lookup(const char *path, int where, struct vnode **vpp, struct lwp *l)
{
	struct pathbuf *pb;
	struct nameidata nd;
	int error;

	error = pathbuf_maybe_copyin(path, where, &pb);
	if (error) {
		return error;
	}
	NDINIT(&nd, LOOKUP, FOLLOW | LOCKLEAF | LOCKSHARED | TRYEMULROOT, pb);
	if ((error = namei(&nd)) != 0) {
		pathbuf_destroy(pb);
		return error;
	}
	*vpp = nd.ni_vp;
	pathbuf_destroy(pb);

	if ((*vpp)->v_type != VDIR)
		error = ENOTDIR;
	else
		error = VOP_ACCESS(*vpp, VEXEC, l->l_cred);

	if (error)
		vput(*vpp);
	else
		VOP_UNLOCK(*vpp);
	return (error);
}

/*
 * Internals of sys_open - path has already been converted into a pathbuf
 * (so we can easily reuse this function from other parts of the kernel,
 * like posix_spawn post-processing).
 */
int
do_open(lwp_t *l, struct vnode *dvp, struct pathbuf *pb, int open_flags, 
	int open_mode, int *fd)
{
	struct proc *p = l->l_proc;
	struct cwdinfo *cwdi = p->p_cwdi;
	file_t *fp;
	struct vnode *vp;
	int dupfd;
	bool dupfd_move;
	int flags, cmode;
	int indx, error;

	if (open_flags & O_SEARCH) {
		open_flags &= ~(int)O_SEARCH;
	}

	/*
	 * Only one of the O_EXEC, O_RDONLY, O_WRONLY and O_RDWR flags
	 * may be specified.
	 */     
	if ((open_flags & O_EXEC) && (open_flags & O_ACCMODE))
		return EINVAL;

	flags = FFLAGS(open_flags);
	if ((flags & (FREAD | FWRITE)) == 0)
		return EINVAL;

	if ((error = fd_allocfile(&fp, &indx)) != 0) {
		return error;
	}

	/* We're going to read cwdi->cwdi_cmask unlocked here. */
	cmode = ((open_mode &~ cwdi->cwdi_cmask) & ALLPERMS) &~ S_ISTXT;
	
	error = vn_open(dvp, pb, TRYEMULROOT, flags, cmode,
	    &vp, &dupfd_move, &dupfd);
	if (error != 0) {
		fd_abort(p, fp, indx);
		if (error == ERESTART)
			error = EINTR;
		return error;
	}

	if (vp == NULL) {
		fd_abort(p, fp, indx);
		error = fd_dupopen(dupfd, dupfd_move, flags, &indx);
		if (error)
			return error;
		*fd = indx;
	} else {
		error = open_setfp(l, fp, vp, indx, flags);
		if (error)
			return error;
		VOP_UNLOCK(vp);
		*fd = indx;
		fd_affix(p, fp, indx);
	}

	return 0;
}

int
fd_open(const char *path, int open_flags, int open_mode, int *fd)
{
	struct pathbuf *pb;
	int error, oflags;

	oflags = FFLAGS(open_flags);
	if ((oflags & (FREAD | FWRITE)) == 0)
		return EINVAL;

	pb = pathbuf_create(path);
	if (pb == NULL)
		return ENOMEM;

	error = do_open(curlwp, NULL, pb, open_flags, open_mode, fd);
	pathbuf_destroy(pb);

	return error;
}

static int
do_sys_openat(lwp_t *l, int fdat, const char *path, int flags,
    int mode, int *fd)
{
	file_t *dfp = NULL;
	struct vnode *dvp = NULL;
	struct pathbuf *pb;
	const char *pathstring = NULL;
	int error;

	if (path == NULL) {
		MODULE_HOOK_CALL(vfs_openat_10_hook, (&pb), enosys(), error);
		if (error == ENOSYS)
			goto no_compat;
		if (error)
			return error;
	} else {
no_compat:
		error = pathbuf_copyin(path, &pb);
		if (error)
			return error;
	}

	pathstring = pathbuf_stringcopy_get(pb);

	/* 
	 * fdat is ignored if:
	 * 1) if fdat is AT_FDCWD, which means use current directory as base.
	 * 2) if path is absolute, then fdat is useless.
	 */
	if (fdat != AT_FDCWD && pathstring[0] != '/') {
		/* fd_getvnode() will use the descriptor for us */
		if ((error = fd_getvnode(fdat, &dfp)) != 0)
			goto out;

		dvp = dfp->f_vnode;
	}

	error = do_open(l, dvp, pb, flags, mode, fd);

	if (dfp != NULL)
		fd_putfile(fdat);
out:
	pathbuf_stringcopy_put(pb, pathstring);
	pathbuf_destroy(pb);
	return error;
}

int
sys_open(struct lwp *l, const struct sys_open_args *uap, register_t *retval)
{
	/* {
		syscallarg(const char *) path;
		syscallarg(int) flags;
		syscallarg(int) mode;
	} */
	int error;
	int fd;

	error = do_sys_openat(l, AT_FDCWD, SCARG(uap, path),
			      SCARG(uap, flags), SCARG(uap, mode), &fd);

	if (error == 0)
		*retval = fd;

	return error;
}

int
sys_openat(struct lwp *l, const struct sys_openat_args *uap, register_t *retval)
{
	/* {
		syscallarg(int) fd;
		syscallarg(const char *) path;
		syscallarg(int) oflags;
		syscallarg(int) mode;
	} */
	int error;
	int fd;

	error = do_sys_openat(l, SCARG(uap, fd), SCARG(uap, path),
			      SCARG(uap, oflags), SCARG(uap, mode), &fd);

	if (error == 0)
		*retval = fd;

	return error;
}

static void
vfs__fhfree(fhandle_t *fhp)
{
	size_t fhsize;

	fhsize = FHANDLE_SIZE(fhp);
	kmem_free(fhp, fhsize);
}

/*
 * vfs_composefh: compose a filehandle.
 */

int
vfs_composefh(struct vnode *vp, fhandle_t *fhp, size_t *fh_size)
{
	struct mount *mp;
	struct fid *fidp;
	int error;
	size_t needfhsize;
	size_t fidsize;

	mp = vp->v_mount;
	fidp = NULL;
	if (*fh_size < FHANDLE_SIZE_MIN) {
		fidsize = 0;
	} else {
		fidsize = *fh_size - offsetof(fhandle_t, fh_fid);
		if (fhp != NULL) {
			memset(fhp, 0, *fh_size);
			fhp->fh_fsid = mp->mnt_stat.f_fsidx;
			fidp = &fhp->fh_fid;
		}
	}
	error = VFS_VPTOFH(vp, fidp, &fidsize);
	needfhsize = FHANDLE_SIZE_FROM_FILEID_SIZE(fidsize);
	if (error == 0 && *fh_size < needfhsize) {
		error = E2BIG;
	}
	*fh_size = needfhsize;
	return error;
}

int
vfs_composefh_alloc(struct vnode *vp, fhandle_t **fhpp)
{
	struct mount *mp;
	fhandle_t *fhp;
	size_t fhsize;
	size_t fidsize;
	int error;

	mp = vp->v_mount;
	fidsize = 0;
	error = VFS_VPTOFH(vp, NULL, &fidsize);
	KASSERT(error != 0);
	if (error != E2BIG) {
		goto out;
	}
	fhsize = FHANDLE_SIZE_FROM_FILEID_SIZE(fidsize);
	fhp = kmem_zalloc(fhsize, KM_SLEEP);
	fhp->fh_fsid = mp->mnt_stat.f_fsidx;
	error = VFS_VPTOFH(vp, &fhp->fh_fid, &fidsize);
	if (error == 0) {
		KASSERT((FHANDLE_SIZE(fhp) == fhsize &&
		    FHANDLE_FILEID(fhp)->fid_len == fidsize));
		*fhpp = fhp;
	} else {
		kmem_free(fhp, fhsize);
	}
out:
	return error;
}

void
vfs_composefh_free(fhandle_t *fhp)
{

	vfs__fhfree(fhp);
}

/*
 * vfs_fhtovp: lookup a vnode by a filehandle.
 */

int
vfs_fhtovp(fhandle_t *fhp, struct vnode **vpp)
{
	struct mount *mp;
	int error;

	*vpp = NULL;
	mp = vfs_getvfs(FHANDLE_FSID(fhp));
	if (mp == NULL) {
		error = ESTALE;
		goto out;
	}
	if (mp->mnt_op->vfs_fhtovp == NULL) {
		error = EOPNOTSUPP;
		goto out;
	}
	error = VFS_FHTOVP(mp, FHANDLE_FILEID(fhp), LK_EXCLUSIVE, vpp);
out:
	return error;
}

/*
 * vfs_copyinfh_alloc: allocate and copyin a filehandle, given
 * the needed size.
 */

int
vfs_copyinfh_alloc(const void *ufhp, size_t fhsize, fhandle_t **fhpp)
{
	fhandle_t *fhp;
	int error;

	if (fhsize > FHANDLE_SIZE_MAX) {
		return EINVAL;
	}
	if (fhsize < FHANDLE_SIZE_MIN) {
		return EINVAL;
	}
again:
	fhp = kmem_alloc(fhsize, KM_SLEEP);
	error = copyin(ufhp, fhp, fhsize);
	if (error == 0) {
		/* XXX this check shouldn't be here */
		if (FHANDLE_SIZE(fhp) == fhsize) {
			*fhpp = fhp;
			return 0;
		} else if (fhsize == NFSX_V2FH && FHANDLE_SIZE(fhp) < fhsize) {
			/*
			 * a kludge for nfsv2 padded handles.
			 */
			size_t sz;

			sz = FHANDLE_SIZE(fhp);
			kmem_free(fhp, fhsize);
			fhsize = sz;
			goto again;
		} else {
			/*
			 * userland told us wrong size.
			 */
		    	error = EINVAL;
		}
	}
	kmem_free(fhp, fhsize);
	return error;
}

void
vfs_copyinfh_free(fhandle_t *fhp)
{

	vfs__fhfree(fhp);
}

/*
 * Get file handle system call
 */
int
sys___getfh30(struct lwp *l, const struct sys___getfh30_args *uap, register_t *retval)
{
	/* {
		syscallarg(char *) fname;
		syscallarg(fhandle_t *) fhp;
		syscallarg(size_t *) fh_size;
	} */
	struct vnode *vp;
	fhandle_t *fh;
	int error;
	struct pathbuf *pb;
	struct nameidata nd;
	size_t sz;
	size_t usz;

	/*
	 * Must be super user
	 */
	error = kauth_authorize_system(l->l_cred, KAUTH_SYSTEM_FILEHANDLE,
	    0, NULL, NULL, NULL);
	if (error)
		return (error);

	error = pathbuf_copyin(SCARG(uap, fname), &pb);
	if (error) {
		return error;
	}
	NDINIT(&nd, LOOKUP, FOLLOW | LOCKLEAF | TRYEMULROOT, pb);
	error = namei(&nd);
	if (error) {
		pathbuf_destroy(pb);
		return error;
	}
	vp = nd.ni_vp;
	pathbuf_destroy(pb);

	error = vfs_composefh_alloc(vp, &fh);
	vput(vp);
	if (error != 0) {
		return error;
	}
	error = copyin(SCARG(uap, fh_size), &usz, sizeof(size_t));
	if (error != 0) {
		goto out;
	}
	sz = FHANDLE_SIZE(fh);
	error = copyout(&sz, SCARG(uap, fh_size), sizeof(size_t));
	if (error != 0) {
		goto out;
	}
	if (usz >= sz) {
		error = copyout(fh, SCARG(uap, fhp), sz);
	} else {
		error = E2BIG;
	}
out:
	vfs_composefh_free(fh);
	return (error);
}

/*
 * Open a file given a file handle.
 *
 * Check permissions, allocate an open file structure,
 * and call the device open routine if any.
 */

int
dofhopen(struct lwp *l, const void *ufhp, size_t fhsize, int oflags,
    register_t *retval)
{
	file_t *fp;
	struct vnode *vp = NULL;
	kauth_cred_t cred = l->l_cred;
	file_t *nfp;
	int indx, error;
	struct vattr va;
	fhandle_t *fh;
	int flags;
	proc_t *p;

	p = curproc;

	/*
	 * Must be super user
	 */
	if ((error = kauth_authorize_system(l->l_cred, KAUTH_SYSTEM_FILEHANDLE,
	    0, NULL, NULL, NULL)))
		return (error);

	if (oflags & O_SEARCH) {
		oflags &= ~(int)O_SEARCH;
	}

	flags = FFLAGS(oflags);
	if ((flags & (FREAD | FWRITE)) == 0)
		return (EINVAL);
	if ((flags & O_CREAT))
		return (EINVAL);
	if ((error = fd_allocfile(&nfp, &indx)) != 0)
		return (error);
	fp = nfp;
	error = vfs_copyinfh_alloc(ufhp, fhsize, &fh);
	if (error != 0) {
		goto bad;
	}
	error = vfs_fhtovp(fh, &vp);
	vfs_copyinfh_free(fh);
	if (error != 0) {
		goto bad;
	}

	/* Now do an effective vn_open */

	if (vp->v_type == VSOCK) {
		error = EOPNOTSUPP;
		goto bad;
	}
	error = vn_openchk(vp, cred, flags);
	if (error != 0)
		goto bad;
	if (flags & O_TRUNC) {
		VOP_UNLOCK(vp);			/* XXX */
		vn_lock(vp, LK_EXCLUSIVE | LK_RETRY);   /* XXX */
		vattr_null(&va);
		va.va_size = 0;
		error = VOP_SETATTR(vp, &va, cred);
		if (error)
			goto bad;
	}
	if ((error = VOP_OPEN(vp, flags, cred)) != 0)
		goto bad;
	if (flags & FWRITE) {
		mutex_enter(vp->v_interlock);
		vp->v_writecount++;
		mutex_exit(vp->v_interlock);
	}

	/* done with modified vn_open, now finish what sys_open does. */
	if ((error = open_setfp(l, fp, vp, indx, flags)))
		return error;

	VOP_UNLOCK(vp);
	*retval = indx;
	fd_affix(p, fp, indx);
	return (0);

bad:
	fd_abort(p, fp, indx);
	if (vp != NULL)
		vput(vp);
	if (error == EDUPFD || error == EMOVEFD) {
		/* XXX should probably close curlwp->l_dupfd */
		error = EOPNOTSUPP;
	}
	return (error);
}

int
sys___fhopen40(struct lwp *l, const struct sys___fhopen40_args *uap, register_t *retval)
{
	/* {
		syscallarg(const void *) fhp;
		syscallarg(size_t) fh_size;
		syscallarg(int) flags;
	} */

	return dofhopen(l, SCARG(uap, fhp), SCARG(uap, fh_size),
	    SCARG(uap, flags), retval);
}

int
do_fhstat(struct lwp *l, const void *ufhp, size_t fhsize, struct stat *sb)
{
	int error;
	fhandle_t *fh;
	struct vnode *vp;

	/*
	 * Must be super user
	 */
	if ((error = kauth_authorize_system(l->l_cred, KAUTH_SYSTEM_FILEHANDLE,
	    0, NULL, NULL, NULL)))
		return (error);

	error = vfs_copyinfh_alloc(ufhp, fhsize, &fh);
	if (error != 0)
		return error;

	error = vfs_fhtovp(fh, &vp);
	vfs_copyinfh_free(fh);
	if (error != 0)
		return error;

	error = vn_stat(vp, sb);
	vput(vp);
	return error;
}


/* ARGSUSED */
int
sys___fhstat50(struct lwp *l, const struct sys___fhstat50_args *uap, register_t *retval)
{
	/* {
		syscallarg(const void *) fhp;
		syscallarg(size_t) fh_size;
		syscallarg(struct stat *) sb;
	} */
	struct stat sb;
	int error;

	error = do_fhstat(l, SCARG(uap, fhp), SCARG(uap, fh_size), &sb);
	if (error)
		return error;
	return copyout(&sb, SCARG(uap, sb), sizeof(sb));
}

int
do_fhstatvfs(struct lwp *l, const void *ufhp, size_t fhsize, struct statvfs *sb,
    int flags)
{
	fhandle_t *fh;
	struct mount *mp;
	struct vnode *vp;
	int error;

	/*
	 * Must be super user
	 */
	if ((error = kauth_authorize_system(l->l_cred, KAUTH_SYSTEM_FILEHANDLE,
	    0, NULL, NULL, NULL)))
		return error;

	error = vfs_copyinfh_alloc(ufhp, fhsize, &fh);
	if (error != 0)
		return error;

	error = vfs_fhtovp(fh, &vp);
	vfs_copyinfh_free(fh);
	if (error != 0)
		return error;

	mp = vp->v_mount;
	error = dostatvfs(mp, sb, l, flags, 1);
	vput(vp);
	return error;
}

/* ARGSUSED */
int
sys___fhstatvfs190(struct lwp *l, const struct sys___fhstatvfs190_args *uap, register_t *retval)
{
	/* {
		syscallarg(const void *) fhp;
		syscallarg(size_t) fh_size;
		syscallarg(struct statvfs *) buf;
		syscallarg(int)	flags;
	} */
	struct statvfs *sb = STATVFSBUF_GET();
	int error;

	error = do_fhstatvfs(l, SCARG(uap, fhp), SCARG(uap, fh_size), sb,
	    SCARG(uap, flags));
	if (error == 0)
		error = copyout(sb, SCARG(uap, buf), sizeof(*sb));
	STATVFSBUF_PUT(sb);
	return error;
}

int
do_posix_mknodat(struct lwp *l, int fdat, const char *pathname, mode_t mode,
    dev_t dev)
{

	/*
	 * The POSIX mknod(2) call is an alias for mkfifo(2) for S_IFIFO
	 * in mode and dev=0.
	 *
	 * In all the other cases it's implementation defined behavior.
	 */

	if ((mode & S_IFIFO) && dev == 0)
		return do_sys_mkfifoat(l, fdat, pathname, mode);
	else
		return do_sys_mknodat(l, fdat, pathname, mode, dev,
		    UIO_USERSPACE);
}

/*
 * Create a special file.
 */
/* ARGSUSED */
int
sys___mknod50(struct lwp *l, const struct sys___mknod50_args *uap,
    register_t *retval)
{
	/* {
		syscallarg(const char *) path;
		syscallarg(mode_t) mode;
		syscallarg(dev_t) dev;
	} */
	return do_posix_mknodat(l, AT_FDCWD, SCARG(uap, path),
	    SCARG(uap, mode), SCARG(uap, dev));
}

int
sys_mknodat(struct lwp *l, const struct sys_mknodat_args *uap,
    register_t *retval)
{
	/* {
		syscallarg(int) fd;
		syscallarg(const char *) path;
		syscallarg(mode_t) mode;
		syscallarg(int) pad;
		syscallarg(dev_t) dev;
	} */

	return do_posix_mknodat(l, SCARG(uap, fd), SCARG(uap, path),
	    SCARG(uap, mode), SCARG(uap, dev));
}

int
do_sys_mknod(struct lwp *l, const char *pathname, mode_t mode, dev_t dev,
    enum uio_seg seg)
{
	return do_sys_mknodat(l, AT_FDCWD, pathname, mode, dev, seg);
}

int
do_sys_mknodat(struct lwp *l, int fdat, const char *pathname, mode_t mode,
    dev_t dev, enum uio_seg seg)
{
	struct proc *p = l->l_proc;
	struct vnode *vp;
	struct vattr vattr;
	int error, optype;
	struct pathbuf *pb;
	struct nameidata nd;
	const char *pathstring;

	if ((error = kauth_authorize_system(l->l_cred, KAUTH_SYSTEM_MKNOD,
	    0, NULL, NULL, NULL)) != 0)
		return (error);

	optype = VOP_MKNOD_DESCOFFSET;

	error = pathbuf_maybe_copyin(pathname, seg, &pb);
	if (error) {
		return error;
	}
	pathstring = pathbuf_stringcopy_get(pb);
	if (pathstring == NULL) {
		pathbuf_destroy(pb);
		return ENOMEM;
	}

	NDINIT(&nd, CREATE, LOCKPARENT | TRYEMULROOT, pb);

	if ((error = fd_nameiat(l, fdat, &nd)) != 0)
		goto out;
	vp = nd.ni_vp;

	if (vp != NULL)
		error = EEXIST;
	else {
		vattr_null(&vattr);
		/* We will read cwdi->cwdi_cmask unlocked. */
		vattr.va_mode = (mode & ALLPERMS) &~ p->p_cwdi->cwdi_cmask;
		vattr.va_rdev = dev;

		switch (mode & S_IFMT) {
		case S_IFMT:	/* used by badsect to flag bad sectors */
			vattr.va_type = VBAD;
			break;
		case S_IFCHR:
			vattr.va_type = VCHR;
			break;
		case S_IFBLK:
			vattr.va_type = VBLK;
			break;
		case S_IFWHT:
			optype = VOP_WHITEOUT_DESCOFFSET;
			break;
		case S_IFREG:
#if NVERIEXEC > 0
			error = veriexec_openchk(l, nd.ni_vp, pathstring,
			    O_CREAT);
#endif /* NVERIEXEC > 0 */
			vattr.va_type = VREG;
			vattr.va_rdev = VNOVAL;
			optype = VOP_CREATE_DESCOFFSET;
			break;
		default:
			error = EINVAL;
			break;
		}

		if (error == 0 && optype == VOP_MKNOD_DESCOFFSET &&
		    vattr.va_rdev == VNOVAL)
			error = EINVAL;
	}

	if (!error) {
		switch (optype) {
		case VOP_WHITEOUT_DESCOFFSET:
			error = VOP_WHITEOUT(nd.ni_dvp, &nd.ni_cnd, CREATE);
			if (error)
				VOP_ABORTOP(nd.ni_dvp, &nd.ni_cnd);
			vput(nd.ni_dvp);
			break;

		case VOP_MKNOD_DESCOFFSET:
			error = VOP_MKNOD(nd.ni_dvp, &nd.ni_vp,
						&nd.ni_cnd, &vattr);
			if (error == 0)
				vrele(nd.ni_vp);
			vput(nd.ni_dvp);
			break;

		case VOP_CREATE_DESCOFFSET:
			error = VOP_CREATE(nd.ni_dvp, &nd.ni_vp,
						&nd.ni_cnd, &vattr);
			if (error == 0)
				vrele(nd.ni_vp);
			vput(nd.ni_dvp);
			break;
		}
	} else {
		VOP_ABORTOP(nd.ni_dvp, &nd.ni_cnd);
		if (nd.ni_dvp == vp)
			vrele(nd.ni_dvp);
		else
			vput(nd.ni_dvp);
		if (vp)
			vrele(vp);
	}
out:
	pathbuf_stringcopy_put(pb, pathstring);
	pathbuf_destroy(pb);
	return (error);
}

/*
 * Create a named pipe.
 */
/* ARGSUSED */
int
sys_mkfifo(struct lwp *l, const struct sys_mkfifo_args *uap, register_t *retval)
{
	/* {
		syscallarg(const char *) path;
		syscallarg(int) mode;
	} */
	return do_sys_mkfifoat(l, AT_FDCWD, SCARG(uap, path), SCARG(uap, mode));
}

int
sys_mkfifoat(struct lwp *l, const struct sys_mkfifoat_args *uap, 
    register_t *retval)
{
	/* {
		syscallarg(int) fd;
		syscallarg(const char *) path;
		syscallarg(int) mode;
	} */

	return do_sys_mkfifoat(l, SCARG(uap, fd), SCARG(uap, path), 
	    SCARG(uap, mode));
}

static int
do_sys_mkfifoat(struct lwp *l, int fdat, const char *path, mode_t mode)
{
	struct proc *p = l->l_proc;
	struct vattr vattr;
	int error;
	struct pathbuf *pb;
	struct nameidata nd;

	error = pathbuf_copyin(path, &pb);
	if (error) {
		return error;
	}
	NDINIT(&nd, CREATE, LOCKPARENT | TRYEMULROOT, pb);

	if ((error = fd_nameiat(l, fdat, &nd)) != 0) {
		pathbuf_destroy(pb);
		return error;
	}
	if (nd.ni_vp != NULL) {
		VOP_ABORTOP(nd.ni_dvp, &nd.ni_cnd);
		if (nd.ni_dvp == nd.ni_vp)
			vrele(nd.ni_dvp);
		else
			vput(nd.ni_dvp);
		vrele(nd.ni_vp);
		pathbuf_destroy(pb);
		return (EEXIST);
	}
	vattr_null(&vattr);
	vattr.va_type = VFIFO;
	/* We will read cwdi->cwdi_cmask unlocked. */
	vattr.va_mode = (mode & ALLPERMS) &~ p->p_cwdi->cwdi_cmask;
	error = VOP_MKNOD(nd.ni_dvp, &nd.ni_vp, &nd.ni_cnd, &vattr);
	if (error == 0)
		vrele(nd.ni_vp);
	vput(nd.ni_dvp);
	pathbuf_destroy(pb);
	return (error);
}

/*
 * Make a hard file link.
 */
/* ARGSUSED */
int
do_sys_linkat(struct lwp *l, int fdpath, const char *path, int fdlink,
    const char *link, int follow, register_t *retval) 
{
	struct vnode *vp;
	struct pathbuf *linkpb;
	struct nameidata nd;
	namei_simple_flags_t ns_flags;
	int error;

	if (follow & AT_SYMLINK_FOLLOW)
		ns_flags = NSM_FOLLOW_TRYEMULROOT;
	else
		ns_flags = NSM_NOFOLLOW_TRYEMULROOT;

	error = fd_nameiat_simple_user(l, fdpath, path, ns_flags, &vp);
	if (error != 0)
		return (error);
	error = pathbuf_copyin(link, &linkpb);
	if (error) {
		goto out1;
	}
	NDINIT(&nd, CREATE, LOCKPARENT | TRYEMULROOT, linkpb);
	if ((error = fd_nameiat(l, fdlink, &nd)) != 0)
		goto out2;
	if (nd.ni_vp) {
		error = EEXIST;
		goto abortop;
	}
	/* Prevent hard links on directories. */
	if (vp->v_type == VDIR) {
		error = EPERM;
		goto abortop;
	}
	/* Prevent cross-mount operation. */
	if (nd.ni_dvp->v_mount != vp->v_mount) {
		error = EXDEV;
		goto abortop;
	}
	error = VOP_LINK(nd.ni_dvp, vp, &nd.ni_cnd);
	VOP_UNLOCK(nd.ni_dvp);
	vrele(nd.ni_dvp);
out2:
	pathbuf_destroy(linkpb);
out1:
	vrele(vp);
	return (error);
abortop:
	VOP_ABORTOP(nd.ni_dvp, &nd.ni_cnd);
	if (nd.ni_dvp == nd.ni_vp)
		vrele(nd.ni_dvp);
	else
		vput(nd.ni_dvp);
	if (nd.ni_vp != NULL)
		vrele(nd.ni_vp);
	goto out2;
}

int
sys_link(struct lwp *l, const struct sys_link_args *uap, register_t *retval)
{
	/* {
		syscallarg(const char *) path;
		syscallarg(const char *) link;
	} */
	const char *path = SCARG(uap, path);
	const char *link = SCARG(uap, link);

	return do_sys_linkat(l, AT_FDCWD, path, AT_FDCWD, link,
	    AT_SYMLINK_FOLLOW, retval);
}

int
sys_linkat(struct lwp *l, const struct sys_linkat_args *uap,
    register_t *retval)
{
	/* {
		syscallarg(int) fd1;
		syscallarg(const char *) name1;
		syscallarg(int) fd2;
		syscallarg(const char *) name2;
		syscallarg(int) flags;
	} */
	int fd1 = SCARG(uap, fd1);
	const char *name1 = SCARG(uap, name1);
	int fd2 = SCARG(uap, fd2);
	const char *name2 = SCARG(uap, name2);
	int follow;

	follow = SCARG(uap, flags) & AT_SYMLINK_FOLLOW;

	return do_sys_linkat(l, fd1, name1, fd2, name2, follow, retval);
}


int
do_sys_symlink(const char *patharg, const char *link, enum uio_seg seg)
{
	return do_sys_symlinkat(NULL, patharg, AT_FDCWD, link, seg);
}

static int
do_sys_symlinkat(struct lwp *l, const char *patharg, int fdat,
    const char *link, enum uio_seg seg)
{
	struct proc *p = curproc;
	struct vattr vattr;
	char *path;
	int error;
	size_t len;
	struct pathbuf *linkpb;
	struct nameidata nd;

	KASSERT(l != NULL || fdat == AT_FDCWD);

	path = PNBUF_GET();
	if (seg == UIO_USERSPACE) {
		if ((error = copyinstr(patharg, path, MAXPATHLEN, &len)) != 0)
			goto out1;
		if ((error = pathbuf_copyin(link, &linkpb)) != 0)
			goto out1;
	} else {
		len = strlen(patharg) + 1;
		KASSERT(len <= MAXPATHLEN);
		memcpy(path, patharg, len);
		linkpb = pathbuf_create(link);
		if (linkpb == NULL) {
			error = ENOMEM;
			goto out1;
		}
	}
	ktrkuser("symlink-target", path, len - 1);

	NDINIT(&nd, CREATE, LOCKPARENT | TRYEMULROOT, linkpb);
	if ((error = fd_nameiat(l, fdat, &nd)) != 0)
		goto out2;
	if (nd.ni_vp) {
		VOP_ABORTOP(nd.ni_dvp, &nd.ni_cnd);
		if (nd.ni_dvp == nd.ni_vp)
			vrele(nd.ni_dvp);
		else
			vput(nd.ni_dvp);
		vrele(nd.ni_vp);
		error = EEXIST;
		goto out2;
	}
	vattr_null(&vattr);
	vattr.va_type = VLNK;
	/* We will read cwdi->cwdi_cmask unlocked. */
	vattr.va_mode = ACCESSPERMS &~ p->p_cwdi->cwdi_cmask;
	error = VOP_SYMLINK(nd.ni_dvp, &nd.ni_vp, &nd.ni_cnd, &vattr, path);
	if (error == 0)
		vrele(nd.ni_vp);
	vput(nd.ni_dvp);
out2:
	pathbuf_destroy(linkpb);
out1:
	PNBUF_PUT(path);
	return (error);
}

/*
 * Make a symbolic link.
 */
/* ARGSUSED */
int
sys_symlink(struct lwp *l, const struct sys_symlink_args *uap, register_t *retval)
{
	/* {
		syscallarg(const char *) path;
		syscallarg(const char *) link;
	} */

	return do_sys_symlinkat(l, SCARG(uap, path), AT_FDCWD, SCARG(uap, link),
	    UIO_USERSPACE);
}

int
sys_symlinkat(struct lwp *l, const struct sys_symlinkat_args *uap, 
    register_t *retval)
{
	/* {
		syscallarg(const char *) path1;
		syscallarg(int) fd;
		syscallarg(const char *) path2;
	} */

	return do_sys_symlinkat(l, SCARG(uap, path1), SCARG(uap, fd),
	    SCARG(uap, path2), UIO_USERSPACE);
}

/*
 * Delete a whiteout from the filesystem.
 */
/* ARGSUSED */
int
sys_undelete(struct lwp *l, const struct sys_undelete_args *uap, register_t *retval)
{
	/* {
		syscallarg(const char *) path;
	} */
	int error;
	struct pathbuf *pb;
	struct nameidata nd;

	error = pathbuf_copyin(SCARG(uap, path), &pb);
	if (error) {
		return error;
	}

	NDINIT(&nd, DELETE, LOCKPARENT | DOWHITEOUT | TRYEMULROOT, pb);
	error = namei(&nd);
	if (error) {
		pathbuf_destroy(pb);
		return (error);
	}

	if (nd.ni_vp != NULLVP || !(nd.ni_cnd.cn_flags & ISWHITEOUT)) {
		VOP_ABORTOP(nd.ni_dvp, &nd.ni_cnd);
		if (nd.ni_dvp == nd.ni_vp)
			vrele(nd.ni_dvp);
		else
			vput(nd.ni_dvp);
		if (nd.ni_vp)
			vrele(nd.ni_vp);
		pathbuf_destroy(pb);
		return (EEXIST);
	}
	if ((error = VOP_WHITEOUT(nd.ni_dvp, &nd.ni_cnd, DELETE)) != 0)
		VOP_ABORTOP(nd.ni_dvp, &nd.ni_cnd);
	vput(nd.ni_dvp);
	pathbuf_destroy(pb);
	return (error);
}

/*
 * Delete a name from the filesystem.
 */
/* ARGSUSED */
int
sys_unlink(struct lwp *l, const struct sys_unlink_args *uap, register_t *retval)
{
	/* {
		syscallarg(const char *) path;
	} */

	return do_sys_unlinkat(l, AT_FDCWD, SCARG(uap, path), 0, UIO_USERSPACE);
}

int
sys_unlinkat(struct lwp *l, const struct sys_unlinkat_args *uap,
    register_t *retval)
{
	/* {
		syscallarg(int) fd;
		syscallarg(const char *) path;
		syscallarg(int) flag;
	} */

	return do_sys_unlinkat(l, SCARG(uap, fd), SCARG(uap, path),
	    SCARG(uap, flag), UIO_USERSPACE);
}

int
do_sys_unlink(const char *arg, enum uio_seg seg)
{
	return do_sys_unlinkat(NULL, AT_FDCWD, arg, 0, seg);
}

static int
do_sys_unlinkat(struct lwp *l, int fdat, const char *arg, int flags,
    enum uio_seg seg)
{
	struct vnode *vp;
	int error;
	struct pathbuf *pb;
	struct nameidata nd;
	const char *pathstring;

	KASSERT(l != NULL || fdat == AT_FDCWD);

	error = pathbuf_maybe_copyin(arg, seg, &pb);
	if (error) {
		return error;
	}
	pathstring = pathbuf_stringcopy_get(pb);
	if (pathstring == NULL) {
		pathbuf_destroy(pb);
		return ENOMEM;
	}

	NDINIT(&nd, DELETE, LOCKPARENT | LOCKLEAF | TRYEMULROOT, pb);
	if ((error = fd_nameiat(l, fdat, &nd)) != 0)
		goto out;
	vp = nd.ni_vp;

	/*
	 * The root of a mounted filesystem cannot be deleted.
	 */
	if ((vp->v_vflag & VV_ROOT) != 0) {
		error = EBUSY;
		goto abort;
	}

	if ((vp->v_type == VDIR) && (vp->v_mountedhere != NULL)) {
		error = EBUSY;
		goto abort;
	}

	/*
	 * No rmdir "." please.
	 */
	if (nd.ni_dvp == vp) {
		error = EINVAL;
		goto abort;
	}

	/*
	 * AT_REMOVEDIR is required to remove a directory
	 */
	if (vp->v_type == VDIR) {
		if (!(flags & AT_REMOVEDIR)) {
			error = EPERM;
			goto abort;
		} else {
			error = VOP_RMDIR(nd.ni_dvp, nd.ni_vp, &nd.ni_cnd);
			vput(nd.ni_dvp);
			goto out;
		}
	}

	/*
	 * Starting here we only deal with non directories.
	 */
	if (flags & AT_REMOVEDIR) {
		error = ENOTDIR;
		goto abort;
	}

#if NVERIEXEC > 0
	/* Handle remove requests for veriexec entries. */
	if ((error = veriexec_removechk(curlwp, nd.ni_vp, pathstring)) != 0) {
		goto abort;
	}
#endif /* NVERIEXEC > 0 */
	
#ifdef FILEASSOC
	(void)fileassoc_file_delete(vp);
#endif /* FILEASSOC */
	error = VOP_REMOVE(nd.ni_dvp, nd.ni_vp, &nd.ni_cnd);
	vput(nd.ni_dvp);
	goto out;

abort:
	VOP_ABORTOP(nd.ni_dvp, &nd.ni_cnd);
	if (nd.ni_dvp == vp)
		vrele(nd.ni_dvp);
	else
		vput(nd.ni_dvp);
	vput(vp);

out:
	pathbuf_stringcopy_put(pb, pathstring);
	pathbuf_destroy(pb);
	return (error);
}

/*
 * Reposition read/write file offset.
 */
int
sys_lseek(struct lwp *l, const struct sys_lseek_args *uap, register_t *retval)
{
	/* {
		syscallarg(int) fd;
		syscallarg(int) pad;
		syscallarg(off_t) offset;
		syscallarg(int) whence;
	} */
	kauth_cred_t cred = l->l_cred;
	file_t *fp;
	struct vnode *vp;
	struct vattr vattr;
	off_t newoff;
	int error, fd;

	fd = SCARG(uap, fd);

	if ((fp = fd_getfile(fd)) == NULL)
		return (EBADF);

	vp = fp->f_vnode;
	if (fp->f_type != DTYPE_VNODE || vp->v_type == VFIFO) {
		error = ESPIPE;
		goto out;
	}

	vn_lock(vp, LK_SHARED | LK_RETRY);

	switch (SCARG(uap, whence)) {
	case SEEK_CUR:
		newoff = fp->f_offset + SCARG(uap, offset);
		break;
	case SEEK_END:
		error = VOP_GETATTR(vp, &vattr, cred);
		if (error) {
			VOP_UNLOCK(vp);
			goto out;
		}
		newoff = SCARG(uap, offset) + vattr.va_size;
		break;
	case SEEK_SET:
		newoff = SCARG(uap, offset);
		break;
	default:
		error = EINVAL;
		VOP_UNLOCK(vp);
		goto out;
	}
	VOP_UNLOCK(vp);
	if ((error = VOP_SEEK(vp, fp->f_offset, newoff, cred)) == 0) {
		*(off_t *)retval = fp->f_offset = newoff;
	}
 out:
 	fd_putfile(fd);
	return (error);
}

/*
 * Positional read system call.
 */
int
sys_pread(struct lwp *l, const struct sys_pread_args *uap, register_t *retval)
{
	/* {
		syscallarg(int) fd;
		syscallarg(void *) buf;
		syscallarg(size_t) nbyte;
		syscallarg(off_t) offset;
	} */
	file_t *fp;
	struct vnode *vp;
	off_t offset;
	int error, fd = SCARG(uap, fd);

	if ((fp = fd_getfile(fd)) == NULL)
		return (EBADF);

	if ((fp->f_flag & FREAD) == 0) {
		fd_putfile(fd);
		return (EBADF);
	}

	vp = fp->f_vnode;
	if (fp->f_type != DTYPE_VNODE || vp->v_type == VFIFO) {
		error = ESPIPE;
		goto out;
	}

	offset = SCARG(uap, offset);

	/*
	 * XXX This works because no file systems actually
	 * XXX take any action on the seek operation.
	 */
	if ((error = VOP_SEEK(vp, fp->f_offset, offset, fp->f_cred)) != 0)
		goto out;

	/* dofileread() will unuse the descriptor for us */
	return (dofileread(fd, fp, SCARG(uap, buf), SCARG(uap, nbyte),
	    &offset, 0, retval));

 out:
	fd_putfile(fd);
	return (error);
}

/*
 * Positional scatter read system call.
 */
int
sys_preadv(struct lwp *l, const struct sys_preadv_args *uap, register_t *retval)
{
	/* {
		syscallarg(int) fd;
		syscallarg(const struct iovec *) iovp;
		syscallarg(int) iovcnt;
		syscallarg(off_t) offset;
	} */
	off_t offset = SCARG(uap, offset);

	return do_filereadv(SCARG(uap, fd), SCARG(uap, iovp),
	    SCARG(uap, iovcnt), &offset, 0, retval);
}

/*
 * Positional write system call.
 */
int
sys_pwrite(struct lwp *l, const struct sys_pwrite_args *uap, register_t *retval)
{
	/* {
		syscallarg(int) fd;
		syscallarg(const void *) buf;
		syscallarg(size_t) nbyte;
		syscallarg(off_t) offset;
	} */
	file_t *fp;
	struct vnode *vp;
	off_t offset;
	int error, fd = SCARG(uap, fd);

	if ((fp = fd_getfile(fd)) == NULL)
		return (EBADF);

	if ((fp->f_flag & FWRITE) == 0) {
		fd_putfile(fd);
		return (EBADF);
	}

	vp = fp->f_vnode;
	if (fp->f_type != DTYPE_VNODE || vp->v_type == VFIFO) {
		error = ESPIPE;
		goto out;
	}

	offset = SCARG(uap, offset);

	/*
	 * XXX This works because no file systems actually
	 * XXX take any action on the seek operation.
	 */
	if ((error = VOP_SEEK(vp, fp->f_offset, offset, fp->f_cred)) != 0)
		goto out;

	/* dofilewrite() will unuse the descriptor for us */
	return (dofilewrite(fd, fp, SCARG(uap, buf), SCARG(uap, nbyte),
	    &offset, 0, retval));

 out:
	fd_putfile(fd);
	return (error);
}

/*
 * Positional gather write system call.
 */
int
sys_pwritev(struct lwp *l, const struct sys_pwritev_args *uap, register_t *retval)
{
	/* {
		syscallarg(int) fd;
		syscallarg(const struct iovec *) iovp;
		syscallarg(int) iovcnt;
		syscallarg(off_t) offset;
	} */
	off_t offset = SCARG(uap, offset);

	return do_filewritev(SCARG(uap, fd), SCARG(uap, iovp),
	    SCARG(uap, iovcnt), &offset, 0, retval);
}

/*
 * Check access permissions.
 */
int
sys_access(struct lwp *l, const struct sys_access_args *uap, register_t *retval)
{
	/* {
		syscallarg(const char *) path;
		syscallarg(int) flags;
	} */

	return do_sys_accessat(l, AT_FDCWD, SCARG(uap, path),
	     SCARG(uap, flags), 0);
}

int
do_sys_accessat(struct lwp *l, int fdat, const char *path,
    int mode, int flags)
{
	kauth_cred_t cred;
	struct vnode *vp;
	int error, nd_flag, vmode;
	struct pathbuf *pb;
	struct nameidata nd;

	CTASSERT(F_OK == 0);
	if ((mode & ~(R_OK | W_OK | X_OK)) != 0) {
		/* nonsense mode */
		return EINVAL;
	}

	nd_flag = FOLLOW | LOCKLEAF | LOCKSHARED | TRYEMULROOT;
	if (flags & AT_SYMLINK_NOFOLLOW)
		nd_flag &= ~FOLLOW;

	error = pathbuf_copyin(path, &pb);
	if (error) 
		return error;

	NDINIT(&nd, LOOKUP, nd_flag, pb);

	/* Override default credentials */
	cred = kauth_cred_dup(l->l_cred);
	if (!(flags & AT_EACCESS)) {
		kauth_cred_seteuid(cred, kauth_cred_getuid(l->l_cred));
		kauth_cred_setegid(cred, kauth_cred_getgid(l->l_cred));
	}
	nd.ni_cnd.cn_cred = cred;

	if ((error = fd_nameiat(l, fdat, &nd)) != 0) {
		pathbuf_destroy(pb);
		goto out;
	}
	vp = nd.ni_vp;
	pathbuf_destroy(pb);

	/* Flags == 0 means only check for existence. */
	if (mode) {
		vmode = 0;
		if (mode & R_OK)
			vmode |= VREAD;
		if (mode & W_OK)
			vmode |= VWRITE;
		if (mode & X_OK)
			vmode |= VEXEC;

		error = VOP_ACCESS(vp, vmode, cred);
		if (!error && (vmode & VWRITE))
			error = vn_writechk(vp);
	}
	vput(vp);
out:
	kauth_cred_free(cred);
	return (error);
}

int
sys_faccessat(struct lwp *l, const struct sys_faccessat_args *uap,
    register_t *retval)
{
	/* {
		syscallarg(int) fd;
		syscallarg(const char *) path;
		syscallarg(int) amode;
		syscallarg(int) flag;
	} */

	return do_sys_accessat(l, SCARG(uap, fd), SCARG(uap, path),
	     SCARG(uap, amode), SCARG(uap, flag));
}

/*
 * Common code for all sys_stat functions, including compat versions.
 */
int
do_sys_stat(const char *userpath, unsigned int nd_flag,
    struct stat *sb)
{
	return do_sys_statat(NULL, AT_FDCWD, userpath, nd_flag, sb);
}

int
do_sys_statat(struct lwp *l, int fdat, const char *userpath,
    unsigned int nd_flag, struct stat *sb) 
{
	int error;
	struct pathbuf *pb;
	struct nameidata nd;

	KASSERT(l != NULL || fdat == AT_FDCWD);

	error = pathbuf_copyin(userpath, &pb);
	if (error) {
		return error;
	}

	NDINIT(&nd, LOOKUP, nd_flag | LOCKLEAF | TRYEMULROOT, pb);

	error = fd_nameiat(l, fdat, &nd);
	if (error != 0) {
		pathbuf_destroy(pb);
		return error;
	}
	error = vn_stat(nd.ni_vp, sb);
	vput(nd.ni_vp);
	pathbuf_destroy(pb);
	return error;
}

/*
 * Get file status; this version follows links.
 */
/* ARGSUSED */
int
sys___stat50(struct lwp *l, const struct sys___stat50_args *uap, register_t *retval)
{
	/* {
		syscallarg(const char *) path;
		syscallarg(struct stat *) ub;
	} */
	struct stat sb;
	int error;

	error = do_sys_statat(l, AT_FDCWD, SCARG(uap, path), FOLLOW, &sb);
	if (error)
		return error;
	return copyout(&sb, SCARG(uap, ub), sizeof(sb));
}

/*
 * Get file status; this version does not follow links.
 */
/* ARGSUSED */
int
sys___lstat50(struct lwp *l, const struct sys___lstat50_args *uap, register_t *retval)
{
	/* {
		syscallarg(const char *) path;
		syscallarg(struct stat *) ub;
	} */
	struct stat sb;
	int error;

	error = do_sys_statat(l, AT_FDCWD, SCARG(uap, path), NOFOLLOW, &sb);
	if (error)
		return error;
	return copyout(&sb, SCARG(uap, ub), sizeof(sb));
}

int
sys_fstatat(struct lwp *l, const struct sys_fstatat_args *uap,
    register_t *retval)
{
	/* {
		syscallarg(int) fd;
		syscallarg(const char *) path;
		syscallarg(struct stat *) buf;
		syscallarg(int) flag;
	} */
	unsigned int nd_flag;
	struct stat sb;
	int error;

	if (SCARG(uap, flag) & AT_SYMLINK_NOFOLLOW)
		nd_flag = NOFOLLOW;
	else
		nd_flag = FOLLOW;

	error = do_sys_statat(l, SCARG(uap, fd), SCARG(uap, path), nd_flag, 
	    &sb);
	if (error)
		return error;
	return copyout(&sb, SCARG(uap, buf), sizeof(sb));
}

static int
kern_pathconf(register_t *retval, const char *path, int name, int flag)
{
	int error;
	struct pathbuf *pb;
	struct nameidata nd;

	error = pathbuf_copyin(path, &pb);
	if (error) {
		return error;
	}
	NDINIT(&nd, LOOKUP, flag | LOCKLEAF | TRYEMULROOT, pb);
	if ((error = namei(&nd)) != 0) {
		pathbuf_destroy(pb);
		return error;
	}
	error = VOP_PATHCONF(nd.ni_vp, name, retval);
	vput(nd.ni_vp);
	pathbuf_destroy(pb);
	return error;
}

/*
 * Get configurable pathname variables.
 */
/* ARGSUSED */
int
sys_pathconf(struct lwp *l, const struct sys_pathconf_args *uap,
    register_t *retval)
{
	/* {
		syscallarg(const char *) path;
		syscallarg(int) name;
	} */
	return kern_pathconf(retval, SCARG(uap, path), SCARG(uap, name), 
	    FOLLOW);
}

/* ARGSUSED */
int
sys_lpathconf(struct lwp *l, const struct sys_lpathconf_args *uap,
    register_t *retval)
{
	/* {
		syscallarg(const char *) path;
		syscallarg(int) name;
	} */
	return kern_pathconf(retval, SCARG(uap, path), SCARG(uap, name), 
	    NOFOLLOW);
}

/*
 * Return target name of a symbolic link.
 */
/* ARGSUSED */
int
sys_readlink(struct lwp *l, const struct sys_readlink_args *uap,
    register_t *retval)
{
	/* {
		syscallarg(const char *) path;
		syscallarg(char *) buf;
		syscallarg(size_t) count;
	} */
	return do_sys_readlinkat(l, AT_FDCWD, SCARG(uap, path),
	    SCARG(uap, buf), SCARG(uap, count), retval);
}

static int
do_sys_readlinkat(struct lwp *l, int fdat, const char *path, char *buf,
    size_t count, register_t *retval)
{
	struct vnode *vp;
	struct iovec aiov;
	struct uio auio;
	int error;
	struct pathbuf *pb;
	struct nameidata nd;

	error = pathbuf_copyin(path, &pb);
	if (error) {
		return error;
	}
	NDINIT(&nd, LOOKUP, NOFOLLOW | LOCKLEAF | LOCKSHARED | TRYEMULROOT, pb);
	if ((error = fd_nameiat(l, fdat, &nd)) != 0) {
		pathbuf_destroy(pb);
		return error;
	}
	vp = nd.ni_vp;
	pathbuf_destroy(pb);
	if (vp->v_type != VLNK)
		error = EINVAL;
	else if (!(vp->v_mount->mnt_flag & MNT_SYMPERM) ||
	    (error = VOP_ACCESS(vp, VREAD, l->l_cred)) == 0) {
		aiov.iov_base = buf;
		aiov.iov_len = count;
		auio.uio_iov = &aiov;
		auio.uio_iovcnt = 1;
		auio.uio_offset = 0;
		auio.uio_rw = UIO_READ;
		KASSERT(l == curlwp);
		auio.uio_vmspace = l->l_proc->p_vmspace;
		auio.uio_resid = count;
		if ((error = VOP_READLINK(vp, &auio, l->l_cred)) == 0)
			*retval = count - auio.uio_resid;
	}
	vput(vp);
	return (error);
}

int
sys_readlinkat(struct lwp *l, const struct sys_readlinkat_args *uap,
    register_t *retval)
{
	/* {
		syscallarg(int) fd;
		syscallarg(const char *) path;
		syscallarg(char *) buf;
		syscallarg(size_t) bufsize;
	} */

	return do_sys_readlinkat(l, SCARG(uap, fd), SCARG(uap, path),
	    SCARG(uap, buf), SCARG(uap, bufsize), retval);
}

/*
 * Change flags of a file given a path name.
 */
/* ARGSUSED */
int
sys_chflags(struct lwp *l, const struct sys_chflags_args *uap, register_t *retval)
{
	/* {
		syscallarg(const char *) path;
		syscallarg(u_long) flags;
	} */
	struct vnode *vp;
	int error;

	error = namei_simple_user(SCARG(uap, path),
				NSM_FOLLOW_TRYEMULROOT, &vp);
	if (error != 0)
		return (error);
	error = change_flags(vp, SCARG(uap, flags), l);
	vput(vp);
	return (error);
}

/*
 * Change flags of a file given a file descriptor.
 */
/* ARGSUSED */
int
sys_fchflags(struct lwp *l, const struct sys_fchflags_args *uap, register_t *retval)
{
	/* {
		syscallarg(int) fd;
		syscallarg(u_long) flags;
	} */
	struct vnode *vp;
	file_t *fp;
	int error;

	/* fd_getvnode() will use the descriptor for us */
	if ((error = fd_getvnode(SCARG(uap, fd), &fp)) != 0)
		return (error);
	vp = fp->f_vnode;
	error = change_flags(vp, SCARG(uap, flags), l);
	VOP_UNLOCK(vp);
	fd_putfile(SCARG(uap, fd));
	return (error);
}

/*
 * Change flags of a file given a path name; this version does
 * not follow links.
 */
int
sys_lchflags(struct lwp *l, const struct sys_lchflags_args *uap, register_t *retval)
{
	/* {
		syscallarg(const char *) path;
		syscallarg(u_long) flags;
	} */
	struct vnode *vp;
	int error;

	error = namei_simple_user(SCARG(uap, path),
				NSM_NOFOLLOW_TRYEMULROOT, &vp);
	if (error != 0)
		return (error);
	error = change_flags(vp, SCARG(uap, flags), l);
	vput(vp);
	return (error);
}

/*
 * Common routine to change flags of a file.
 */
int
change_flags(struct vnode *vp, u_long flags, struct lwp *l)
{
	struct vattr vattr;
	int error;

	vn_lock(vp, LK_EXCLUSIVE | LK_RETRY);

	vattr_null(&vattr);
	vattr.va_flags = flags;
	error = VOP_SETATTR(vp, &vattr, l->l_cred);

	return (error);
}

/*
 * Change mode of a file given path name; this version follows links.
 */
/* ARGSUSED */
int
sys_chmod(struct lwp *l, const struct sys_chmod_args *uap, register_t *retval)
{
	/* {
		syscallarg(const char *) path;
		syscallarg(int) mode;
	} */
	return do_sys_chmodat(l, AT_FDCWD, SCARG(uap, path),
			      SCARG(uap, mode), 0);
}

int
do_sys_chmodat(struct lwp *l, int fdat, const char *path, int mode, int flags)
{
	int error;
	struct vnode *vp;
	namei_simple_flags_t ns_flag;

	if (flags & AT_SYMLINK_NOFOLLOW)
		ns_flag = NSM_NOFOLLOW_TRYEMULROOT;
	else
		ns_flag = NSM_FOLLOW_TRYEMULROOT;

	error = fd_nameiat_simple_user(l, fdat, path, ns_flag, &vp);
	if (error != 0)
		return error;

	error = change_mode(vp, mode, l);

	vrele(vp);

	return (error);
}

/*
 * Change mode of a file given a file descriptor.
 */
/* ARGSUSED */
int
sys_fchmod(struct lwp *l, const struct sys_fchmod_args *uap, register_t *retval)
{
	/* {
		syscallarg(int) fd;
		syscallarg(int) mode;
	} */
	file_t *fp;
	int error;

	/* fd_getvnode() will use the descriptor for us */
	if ((error = fd_getvnode(SCARG(uap, fd), &fp)) != 0)
		return (error);
	error = change_mode(fp->f_vnode, SCARG(uap, mode), l);
	fd_putfile(SCARG(uap, fd));
	return (error);
}

int
sys_fchmodat(struct lwp *l, const struct sys_fchmodat_args *uap,
    register_t *retval)
{
	/* {
		syscallarg(int) fd;
		syscallarg(const char *) path;
		syscallarg(int) mode;
		syscallarg(int) flag;
	} */

	return do_sys_chmodat(l, SCARG(uap, fd), SCARG(uap, path),
			      SCARG(uap, mode), SCARG(uap, flag));
}

/*
 * Change mode of a file given path name; this version does not follow links.
 */
/* ARGSUSED */
int
sys_lchmod(struct lwp *l, const struct sys_lchmod_args *uap, register_t *retval)
{
	/* {
		syscallarg(const char *) path;
		syscallarg(int) mode;
	} */
	int error;
	struct vnode *vp;

	error = namei_simple_user(SCARG(uap, path),
				NSM_NOFOLLOW_TRYEMULROOT, &vp);
	if (error != 0)
		return (error);

	error = change_mode(vp, SCARG(uap, mode), l);

	vrele(vp);
	return (error);
}

/*
 * Common routine to set mode given a vnode.
 */
static int
change_mode(struct vnode *vp, int mode, struct lwp *l)
{
	struct vattr vattr;
	int error;

	vn_lock(vp, LK_EXCLUSIVE | LK_RETRY);
	vattr_null(&vattr);
	vattr.va_mode = mode & ALLPERMS;
	error = VOP_SETATTR(vp, &vattr, l->l_cred);
	VOP_UNLOCK(vp);
	return (error);
}

/*
 * Set ownership given a path name; this version follows links.
 */
/* ARGSUSED */
int
sys_chown(struct lwp *l, const struct sys_chown_args *uap, register_t *retval)
{
	/* {
		syscallarg(const char *) path;
		syscallarg(uid_t) uid;
		syscallarg(gid_t) gid;
	} */
	return do_sys_chownat(l, AT_FDCWD, SCARG(uap, path), SCARG(uap,uid),
			      SCARG(uap, gid), 0);
}

int
do_sys_chownat(struct lwp *l, int fdat, const char *path, uid_t uid,
   gid_t gid, int flags)
{
	int error;
	struct vnode *vp;
	namei_simple_flags_t ns_flag;

	if (flags & AT_SYMLINK_NOFOLLOW)
		ns_flag = NSM_NOFOLLOW_TRYEMULROOT;
	else
		ns_flag = NSM_FOLLOW_TRYEMULROOT;

	error = fd_nameiat_simple_user(l, fdat, path, ns_flag, &vp);
	if (error != 0)
		return error;

	error = change_owner(vp, uid, gid, l, 0);

	vrele(vp);

	return (error);
}

/*
 * Set ownership given a path name; this version follows links.
 * Provides POSIX semantics.
 */
/* ARGSUSED */
int
sys___posix_chown(struct lwp *l, const struct sys___posix_chown_args *uap, register_t *retval)
{
	/* {
		syscallarg(const char *) path;
		syscallarg(uid_t) uid;
		syscallarg(gid_t) gid;
	} */
	int error;
	struct vnode *vp;

	error = namei_simple_user(SCARG(uap, path),
				NSM_FOLLOW_TRYEMULROOT, &vp);
	if (error != 0)
		return (error);

	error = change_owner(vp, SCARG(uap, uid), SCARG(uap, gid), l, 1);

	vrele(vp);
	return (error);
}

/*
 * Set ownership given a file descriptor.
 */
/* ARGSUSED */
int
sys_fchown(struct lwp *l, const struct sys_fchown_args *uap, register_t *retval)
{
	/* {
		syscallarg(int) fd;
		syscallarg(uid_t) uid;
		syscallarg(gid_t) gid;
	} */
	int error;
	file_t *fp;

	/* fd_getvnode() will use the descriptor for us */
	if ((error = fd_getvnode(SCARG(uap, fd), &fp)) != 0)
		return (error);
	error = change_owner(fp->f_vnode, SCARG(uap, uid), SCARG(uap, gid),
	    l, 0);
	fd_putfile(SCARG(uap, fd));
	return (error);
}

int
sys_fchownat(struct lwp *l, const struct sys_fchownat_args *uap,
    register_t *retval)
{
	/* {
		syscallarg(int) fd;
		syscallarg(const char *) path;
		syscallarg(uid_t) owner;
		syscallarg(gid_t) group;
		syscallarg(int) flag;
	} */

	return do_sys_chownat(l, SCARG(uap, fd), SCARG(uap, path),
			      SCARG(uap, owner), SCARG(uap, group),
			      SCARG(uap, flag));
}

/*
 * Set ownership given a file descriptor, providing POSIX/XPG semantics.
 */
/* ARGSUSED */
int
sys___posix_fchown(struct lwp *l, const struct sys___posix_fchown_args *uap, register_t *retval)
{
	/* {
		syscallarg(int) fd;
		syscallarg(uid_t) uid;
		syscallarg(gid_t) gid;
	} */
	int error;
	file_t *fp;

	/* fd_getvnode() will use the descriptor for us */
	if ((error = fd_getvnode(SCARG(uap, fd), &fp)) != 0)
		return (error);
	error = change_owner(fp->f_vnode, SCARG(uap, uid), SCARG(uap, gid),
	    l, 1);
	fd_putfile(SCARG(uap, fd));
	return (error);
}

/*
 * Set ownership given a path name; this version does not follow links.
 */
/* ARGSUSED */
int
sys_lchown(struct lwp *l, const struct sys_lchown_args *uap, register_t *retval)
{
	/* {
		syscallarg(const char *) path;
		syscallarg(uid_t) uid;
		syscallarg(gid_t) gid;
	} */
	int error;
	struct vnode *vp;

	error = namei_simple_user(SCARG(uap, path),
				NSM_NOFOLLOW_TRYEMULROOT, &vp);
	if (error != 0)
		return (error);

	error = change_owner(vp, SCARG(uap, uid), SCARG(uap, gid), l, 0);

	vrele(vp);
	return (error);
}

/*
 * Set ownership given a path name; this version does not follow links.
 * Provides POSIX/XPG semantics.
 */
/* ARGSUSED */
int
sys___posix_lchown(struct lwp *l, const struct sys___posix_lchown_args *uap, register_t *retval)
{
	/* {
		syscallarg(const char *) path;
		syscallarg(uid_t) uid;
		syscallarg(gid_t) gid;
	} */
	int error;
	struct vnode *vp;

	error = namei_simple_user(SCARG(uap, path),
				NSM_NOFOLLOW_TRYEMULROOT, &vp);
	if (error != 0)
		return (error);

	error = change_owner(vp, SCARG(uap, uid), SCARG(uap, gid), l, 1);

	vrele(vp);
	return (error);
}

/*
 * Common routine to set ownership given a vnode.
 */
static int
change_owner(struct vnode *vp, uid_t uid, gid_t gid, struct lwp *l,
    int posix_semantics)
{
	struct vattr vattr;
	mode_t newmode;
	int error;

	vn_lock(vp, LK_EXCLUSIVE | LK_RETRY);
	if ((error = VOP_GETATTR(vp, &vattr, l->l_cred)) != 0)
		goto out;

#define CHANGED(x) ((int)(x) != -1)
	newmode = vattr.va_mode;
	if (posix_semantics) {
		/*
		 * POSIX/XPG semantics: if the caller is not the super-user,
		 * clear set-user-id and set-group-id bits.  Both POSIX and
		 * the XPG consider the behaviour for calls by the super-user
		 * implementation-defined; we leave the set-user-id and set-
		 * group-id settings intact in that case.
		 */
		if (vattr.va_mode & S_ISUID) {
			if (kauth_authorize_vnode(l->l_cred,
			    KAUTH_VNODE_RETAIN_SUID, vp, NULL, EPERM) != 0)
				newmode &= ~S_ISUID;
		}
		if (vattr.va_mode & S_ISGID) {
			if (kauth_authorize_vnode(l->l_cred,
			    KAUTH_VNODE_RETAIN_SGID, vp, NULL, EPERM) != 0)
				newmode &= ~S_ISGID;
		}
	} else {
		/*
		 * NetBSD semantics: when changing owner and/or group,
		 * clear the respective bit(s).
		 */
		if (CHANGED(uid))
			newmode &= ~S_ISUID;
		if (CHANGED(gid))
			newmode &= ~S_ISGID;
	}
	/* Update va_mode iff altered. */
	if (vattr.va_mode == newmode)
		newmode = VNOVAL;

	vattr_null(&vattr);
	vattr.va_uid = CHANGED(uid) ? uid : (uid_t)VNOVAL;
	vattr.va_gid = CHANGED(gid) ? gid : (gid_t)VNOVAL;
	vattr.va_mode = newmode;
	error = VOP_SETATTR(vp, &vattr, l->l_cred);
#undef CHANGED

out:
	VOP_UNLOCK(vp);
	return (error);
}

/*
 * Set the access and modification times given a path name; this
 * version follows links.
 */
/* ARGSUSED */
int
sys___utimes50(struct lwp *l, const struct sys___utimes50_args *uap,
    register_t *retval)
{
	/* {
		syscallarg(const char *) path;
		syscallarg(const struct timeval *) tptr;
	} */

	return do_sys_utimes(l, NULL, SCARG(uap, path), FOLLOW,
	    SCARG(uap, tptr), UIO_USERSPACE);
}

/*
 * Set the access and modification times given a file descriptor.
 */
/* ARGSUSED */
int
sys___futimes50(struct lwp *l, const struct sys___futimes50_args *uap,
    register_t *retval)
{
	/* {
		syscallarg(int) fd;
		syscallarg(const struct timeval *) tptr;
	} */
	int error;
	file_t *fp;

	/* fd_getvnode() will use the descriptor for us */
	if ((error = fd_getvnode(SCARG(uap, fd), &fp)) != 0)
		return (error);
	error = do_sys_utimes(l, fp->f_vnode, NULL, 0, SCARG(uap, tptr),
	    UIO_USERSPACE);
	fd_putfile(SCARG(uap, fd));
	return (error);
}

int
sys_futimens(struct lwp *l, const struct sys_futimens_args *uap,
    register_t *retval)
{
	/* {
		syscallarg(int) fd;
		syscallarg(const struct timespec *) tptr;
	} */
	int error;
	file_t *fp;

	/* fd_getvnode() will use the descriptor for us */
	if ((error = fd_getvnode(SCARG(uap, fd), &fp)) != 0)
		return (error);
	error = do_sys_utimensat(l, AT_FDCWD, fp->f_vnode, NULL, 0,
	    SCARG(uap, tptr), UIO_USERSPACE);
	fd_putfile(SCARG(uap, fd));
	return (error);
}

/*
 * Set the access and modification times given a path name; this
 * version does not follow links.
 */
int
sys___lutimes50(struct lwp *l, const struct sys___lutimes50_args *uap,
    register_t *retval)
{
	/* {
		syscallarg(const char *) path;
		syscallarg(const struct timeval *) tptr;
	} */

	return do_sys_utimes(l, NULL, SCARG(uap, path), NOFOLLOW,
	    SCARG(uap, tptr), UIO_USERSPACE);
}

int
sys_utimensat(struct lwp *l, const struct sys_utimensat_args *uap,
    register_t *retval)
{
	/* {
		syscallarg(int) fd;
		syscallarg(const char *) path;
		syscallarg(const struct timespec *) tptr;
		syscallarg(int) flag;
	} */
	int follow;
	const struct timespec *tptr;
	int error;

	tptr = SCARG(uap, tptr);
	follow = (SCARG(uap, flag) & AT_SYMLINK_NOFOLLOW) ? NOFOLLOW : FOLLOW;

	error = do_sys_utimensat(l, SCARG(uap, fd), NULL, 
	    SCARG(uap, path), follow, tptr, UIO_USERSPACE);

	return error;
}

/*
 * Common routine to set access and modification times given a vnode.
 */
int
do_sys_utimens(struct lwp *l, struct vnode *vp, const char *path, int flag,
    const struct timespec *tptr, enum uio_seg seg)
{
	return do_sys_utimensat(l, AT_FDCWD, vp, path, flag, tptr, seg);
}

int
do_sys_utimensat(struct lwp *l, int fdat, struct vnode *vp,
    const char *path, int flag, const struct timespec *tptr, enum uio_seg seg)
{
	struct vattr vattr;
	int error, dorele = 0;
	namei_simple_flags_t sflags;
	bool vanull, setbirthtime;
	struct timespec ts[2];

	KASSERT(l != NULL || fdat == AT_FDCWD);

	/* 
	 * I have checked all callers and they pass either FOLLOW,
	 * NOFOLLOW, or 0 (when they don't pass a path), and NOFOLLOW
	 * is 0. More to the point, they don't pass anything else.
	 * Let's keep it that way at least until the namei interfaces
	 * are fully sanitized.
	 */
	KASSERT(flag == NOFOLLOW || flag == FOLLOW);
	sflags = (flag == FOLLOW) ? 
		NSM_FOLLOW_TRYEMULROOT : NSM_NOFOLLOW_TRYEMULROOT;

	if (tptr == NULL) {
		vanull = true;
		nanotime(&ts[0]);
		ts[1] = ts[0];
	} else {
		vanull = false;
		if (seg != UIO_SYSSPACE) {
			error = copyin(tptr, ts, sizeof (ts));
			if (error != 0)
				return error;
		} else {
			ts[0] = tptr[0];
			ts[1] = tptr[1];
		}
	}

	if (ts[0].tv_nsec == UTIME_NOW) {
		nanotime(&ts[0]);
		if (ts[1].tv_nsec == UTIME_NOW) {
			vanull = true;
			ts[1] = ts[0];
		}
	} else if (ts[1].tv_nsec == UTIME_NOW)
		nanotime(&ts[1]);

	if (vp == NULL) {
		/* note: SEG describes TPTR, not PATH; PATH is always user */
		error = fd_nameiat_simple_user(l, fdat, path, sflags, &vp);
		if (error != 0)
			return error;
		dorele = 1;
	}

	vn_lock(vp, LK_EXCLUSIVE | LK_RETRY);
	setbirthtime = (VOP_GETATTR(vp, &vattr, l->l_cred) == 0 &&
	    timespeccmp(&ts[1], &vattr.va_birthtime, <));
	vattr_null(&vattr);

	if (ts[0].tv_nsec != UTIME_OMIT)
		vattr.va_atime = ts[0];

	if (ts[1].tv_nsec != UTIME_OMIT) {
		vattr.va_mtime = ts[1];
		if (setbirthtime)
			vattr.va_birthtime = ts[1];
	}

	if (vanull)
		vattr.va_vaflags |= VA_UTIMES_NULL;
	error = VOP_SETATTR(vp, &vattr, l->l_cred);
	VOP_UNLOCK(vp);

	if (dorele != 0)
		vrele(vp);

	return error;
}

int
do_sys_utimes(struct lwp *l, struct vnode *vp, const char *path, int flag,
    const struct timeval *tptr, enum uio_seg seg)
{
	struct timespec ts[2];
	struct timespec *tsptr = NULL;
	int error;
	
	if (tptr != NULL) {
		struct timeval tv[2];

		if (seg != UIO_SYSSPACE) {
			error = copyin(tptr, tv, sizeof(tv));
			if (error != 0)
				return error;
			tptr = tv;
		}

		if ((tptr[0].tv_usec == UTIME_NOW) || 
		    (tptr[0].tv_usec == UTIME_OMIT))
			ts[0].tv_nsec = tptr[0].tv_usec;
		else {
			if (tptr[0].tv_usec < 0 || tptr[0].tv_usec >= 1000000)
				return EINVAL;

			TIMEVAL_TO_TIMESPEC(&tptr[0], &ts[0]);
		}

		if ((tptr[1].tv_usec == UTIME_NOW) || 
		    (tptr[1].tv_usec == UTIME_OMIT))
			ts[1].tv_nsec = tptr[1].tv_usec;
		else {
			if (tptr[1].tv_usec < 0 || tptr[1].tv_usec >= 1000000)
				return EINVAL;

			TIMEVAL_TO_TIMESPEC(&tptr[1], &ts[1]);
		}

		tsptr = &ts[0];	
	}

	return do_sys_utimens(l, vp, path, flag, tsptr, UIO_SYSSPACE);
}

/*
 * Truncate a file given its path name.
 */
/* ARGSUSED */
int
sys_truncate(struct lwp *l, const struct sys_truncate_args *uap, register_t *retval)
{
	/* {
		syscallarg(const char *) path;
		syscallarg(int) pad;
		syscallarg(off_t) length;
	} */
	struct vnode *vp;
	struct vattr vattr;
	int error;

	if (SCARG(uap, length) < 0)
		return EINVAL;

	error = namei_simple_user(SCARG(uap, path),
				NSM_FOLLOW_TRYEMULROOT, &vp);
	if (error != 0)
		return (error);
	vn_lock(vp, LK_EXCLUSIVE | LK_RETRY);
	if (vp->v_type == VDIR)
		error = EISDIR;
	else if ((error = vn_writechk(vp)) == 0 &&
	    (error = VOP_ACCESS(vp, VWRITE, l->l_cred)) == 0) {
		vattr_null(&vattr);
		vattr.va_size = SCARG(uap, length);
		error = VOP_SETATTR(vp, &vattr, l->l_cred);
	}
	vput(vp);
	return (error);
}

/*
 * Truncate a file given a file descriptor.
 */
/* ARGSUSED */
int
sys_ftruncate(struct lwp *l, const struct sys_ftruncate_args *uap, register_t *retval)
{
	/* {
		syscallarg(int) fd;
		syscallarg(int) pad;
		syscallarg(off_t) length;
	} */
	struct vattr vattr;
	struct vnode *vp;
	file_t *fp;
	int error;

	if (SCARG(uap, length) < 0)
		return EINVAL;

	/* fd_getvnode() will use the descriptor for us */
	if ((error = fd_getvnode(SCARG(uap, fd), &fp)) != 0)
		return (error);
	if ((fp->f_flag & FWRITE) == 0) {
		error = EINVAL;
		goto out;
	}
	vp = fp->f_vnode;
	vn_lock(vp, LK_EXCLUSIVE | LK_RETRY);
	if (vp->v_type == VDIR)
		error = EISDIR;
	else if ((error = vn_writechk(vp)) == 0) {
		vattr_null(&vattr);
		vattr.va_size = SCARG(uap, length);
		error = VOP_SETATTR(vp, &vattr, fp->f_cred);
	}
	VOP_UNLOCK(vp);
 out:
	fd_putfile(SCARG(uap, fd));
	return (error);
}

/*
 * Sync an open file.
 */
/* ARGSUSED */
int
sys_fsync(struct lwp *l, const struct sys_fsync_args *uap, register_t *retval)
{
	/* {
		syscallarg(int) fd;
	} */
	struct vnode *vp;
	file_t *fp;
	int error;

	/* fd_getvnode() will use the descriptor for us */
	if ((error = fd_getvnode(SCARG(uap, fd), &fp)) != 0)
		return (error);
	vp = fp->f_vnode;
	vn_lock(vp, LK_EXCLUSIVE | LK_RETRY);
	error = VOP_FSYNC(vp, fp->f_cred, FSYNC_WAIT, 0, 0);
	VOP_UNLOCK(vp);
	fd_putfile(SCARG(uap, fd));
	return (error);
}

/*
 * Sync a range of file data.  API modeled after that found in AIX.
 *
 * FDATASYNC indicates that we need only save enough metadata to be able
 * to re-read the written data.
 */
/* ARGSUSED */
int
sys_fsync_range(struct lwp *l, const struct sys_fsync_range_args *uap, register_t *retval)
{
	/* {
		syscallarg(int) fd;
		syscallarg(int) flags;
		syscallarg(off_t) start;
		syscallarg(off_t) length;
	} */
	struct vnode *vp;
	file_t *fp;
	int flags, nflags;
	off_t s, e, len;
	int error;

	/* fd_getvnode() will use the descriptor for us */
	if ((error = fd_getvnode(SCARG(uap, fd), &fp)) != 0)
		return (error);

	if ((fp->f_flag & FWRITE) == 0) {
		error = EBADF;
		goto out;
	}

	flags = SCARG(uap, flags);
	if (((flags & (FDATASYNC | FFILESYNC)) == 0) ||
	    ((~flags & (FDATASYNC | FFILESYNC)) == 0)) {
		error = EINVAL;
		goto out;
	}
	/* Now set up the flags for value(s) to pass to VOP_FSYNC() */
	if (flags & FDATASYNC)
		nflags = FSYNC_DATAONLY | FSYNC_WAIT;
	else
		nflags = FSYNC_WAIT;
	if (flags & FDISKSYNC)
		nflags |= FSYNC_CACHE;

	len = SCARG(uap, length);
	/* If length == 0, we do the whole file, and s = e = 0 will do that */
	if (len) {
		s = SCARG(uap, start);
		if (s < 0 || len < 0 || len > OFF_T_MAX - s) {
			error = EINVAL;
			goto out;
		}
		e = s + len;
		KASSERT(s <= e);
	} else {
		e = 0;
		s = 0;
	}

	vp = fp->f_vnode;
	vn_lock(vp, LK_EXCLUSIVE | LK_RETRY);
	error = VOP_FSYNC(vp, fp->f_cred, nflags, s, e);
	VOP_UNLOCK(vp);
out:
	fd_putfile(SCARG(uap, fd));
	return (error);
}

/*
 * Sync the data of an open file.
 */
/* ARGSUSED */
int
sys_fdatasync(struct lwp *l, const struct sys_fdatasync_args *uap, register_t *retval)
{
	/* {
		syscallarg(int) fd;
	} */
	struct vnode *vp;
	file_t *fp;
	int error;

	/* fd_getvnode() will use the descriptor for us */
	if ((error = fd_getvnode(SCARG(uap, fd), &fp)) != 0)
		return (error);
	vp = fp->f_vnode;
	vn_lock(vp, LK_EXCLUSIVE | LK_RETRY);
	error = VOP_FSYNC(vp, fp->f_cred, FSYNC_WAIT|FSYNC_DATAONLY, 0, 0);
	VOP_UNLOCK(vp);
	fd_putfile(SCARG(uap, fd));
	return (error);
}

/*
 * Rename files, (standard) BSD semantics frontend.
 */
/* ARGSUSED */
int
sys_rename(struct lwp *l, const struct sys_rename_args *uap, register_t *retval)
{
	/* {
		syscallarg(const char *) from;
		syscallarg(const char *) to;
	} */

	return (do_sys_renameat(l, AT_FDCWD, SCARG(uap, from), AT_FDCWD, 
	    SCARG(uap, to), UIO_USERSPACE, 0));
}

int
sys_renameat(struct lwp *l, const struct sys_renameat_args *uap, 
    register_t *retval)
{
	/* {
		syscallarg(int) fromfd;
		syscallarg(const char *) from;
		syscallarg(int) tofd;
		syscallarg(const char *) to;
	} */

	return (do_sys_renameat(l, SCARG(uap, fromfd), SCARG(uap, from),
	    SCARG(uap, tofd), SCARG(uap, to), UIO_USERSPACE, 0));
}

/*
 * Rename files, POSIX semantics frontend.
 */
/* ARGSUSED */
int
sys___posix_rename(struct lwp *l, const struct sys___posix_rename_args *uap, register_t *retval)
{
	/* {
		syscallarg(const char *) from;
		syscallarg(const char *) to;
	} */

	return (do_sys_renameat(l, AT_FDCWD, SCARG(uap, from), AT_FDCWD,
	    SCARG(uap, to), UIO_USERSPACE, 1));
}

/*
 * Rename files.  Source and destination must either both be directories,
 * or both not be directories.  If target is a directory, it must be empty.
 * If `from' and `to' refer to the same object, the value of the `retain'
 * argument is used to determine whether `from' will be
 *
 * (retain == 0)	deleted unless `from' and `to' refer to the same
 *			object in the file system's name space (BSD).
 * (retain == 1)	always retained (POSIX).
 *
 * XXX Synchronize with nfsrv_rename in nfs_serv.c.
 */
int
do_sys_rename(const char *from, const char *to, enum uio_seg seg, int retain)
{
	return do_sys_renameat(NULL, AT_FDCWD, from, AT_FDCWD, to, seg, retain);
}

static int
do_sys_renameat(struct lwp *l, int fromfd, const char *from, int tofd,
    const char *to, enum uio_seg seg, int retain)
{
	struct pathbuf *fpb, *tpb;
	struct nameidata fnd, tnd;
	struct vnode *fdvp, *fvp;
	struct vnode *tdvp, *tvp;
	struct mount *mp, *tmp;
	int error;

	KASSERT(l != NULL || (fromfd == AT_FDCWD && tofd == AT_FDCWD));

	error = pathbuf_maybe_copyin(from, seg, &fpb);
	if (error)
		goto out0;
	KASSERT(fpb != NULL);

	error = pathbuf_maybe_copyin(to, seg, &tpb);
	if (error)
		goto out1;
	KASSERT(tpb != NULL);

	/*
	 * Lookup from.
	 *
	 * XXX LOCKPARENT is wrong because we don't actually want it
	 * locked yet, but (a) namei is insane, and (b) VOP_RENAME is
	 * insane, so for the time being we need to leave it like this.
	 */
	NDINIT(&fnd, DELETE, (LOCKPARENT | TRYEMULROOT), fpb);
	if ((error = fd_nameiat(l, fromfd, &fnd)) != 0)
		goto out2;

	/*
	 * Pull out the important results of the lookup, fdvp and fvp.
	 * Of course, fvp is bogus because we're about to unlock fdvp.
	 */
	fdvp = fnd.ni_dvp;
	fvp = fnd.ni_vp;
	mp = fdvp->v_mount;
	KASSERT(fdvp != NULL);
	KASSERT(fvp != NULL);
	KASSERT((fdvp == fvp) || (VOP_ISLOCKED(fdvp) == LK_EXCLUSIVE));
	/*
	 * Bracket the operation with fstrans_start()/fstrans_done().
	 *
	 * Inside the bracket this file system cannot be unmounted so
	 * a vnode on this file system cannot change its v_mount.
	 * A vnode on another file system may still change to dead mount.
	 */
	fstrans_start(mp);

	/*
	 * Make sure neither fdvp nor fvp is locked.
	 */
	if (fdvp != fvp)
		VOP_UNLOCK(fdvp);
	/* XXX KASSERT(VOP_ISLOCKED(fdvp) != LK_EXCLUSIVE); */
	/* XXX KASSERT(VOP_ISLOCKED(fvp) != LK_EXCLUSIVE); */

	/*
	 * Reject renaming `.' and `..'.  Can't do this until after
	 * namei because we need namei's parsing to find the final
	 * component name.  (namei should just leave us with the final
	 * component name and not look it up itself, but anyway...)
	 *
	 * This was here before because we used to relookup from
	 * instead of to and relookup requires the caller to check
	 * this, but now file systems may depend on this check, so we
	 * must retain it until the file systems are all rototilled.
	 */
	if (((fnd.ni_cnd.cn_namelen == 1) &&
		(fnd.ni_cnd.cn_nameptr[0] == '.')) ||
	    ((fnd.ni_cnd.cn_namelen == 2) &&
		(fnd.ni_cnd.cn_nameptr[0] == '.') &&
		(fnd.ni_cnd.cn_nameptr[1] == '.'))) {
		error = EINVAL;	/* XXX EISDIR?  */
		goto abort0;
	}

	/*
	 * Lookup to.
	 *
	 * XXX LOCKPARENT is wrong, but...insanity, &c.  Also, using
	 * fvp here to decide whether to add CREATEDIR is a load of
	 * bollocks because fvp might be the wrong node by now, since
	 * fdvp is unlocked.
	 *
	 * XXX Why not pass CREATEDIR always?
	 */
	NDINIT(&tnd, RENAME,
	    (LOCKPARENT | NOCACHE | TRYEMULROOT |
		((fvp->v_type == VDIR)? CREATEDIR : 0)),
	    tpb);
	if ((error = fd_nameiat(l, tofd, &tnd)) != 0)
		goto abort0;

	/*
	 * Pull out the important results of the lookup, tdvp and tvp.
	 * Of course, tvp is bogus because we're about to unlock tdvp.
	 */
	tdvp = tnd.ni_dvp;
	tvp = tnd.ni_vp;
	KASSERT(tdvp != NULL);
	KASSERT((tdvp == tvp) || (VOP_ISLOCKED(tdvp) == LK_EXCLUSIVE));

	if (fvp->v_type == VDIR)
		tnd.ni_cnd.cn_flags |= WILLBEDIR;
	/*
	 * Make sure neither tdvp nor tvp is locked.
	 */
	if (tdvp != tvp)
		VOP_UNLOCK(tdvp);
	/* XXX KASSERT(VOP_ISLOCKED(tdvp) != LK_EXCLUSIVE); */
	/* XXX KASSERT((tvp == NULL) || (VOP_ISLOCKED(tvp) != LK_EXCLUSIVE)); */

	/*
	 * Reject renaming onto `.' or `..'.  relookup is unhappy with
	 * these, which is why we must do this here.  Once upon a time
	 * we relooked up from instead of to, and consequently didn't
	 * need this check, but now that we relookup to instead of
	 * from, we need this; and we shall need it forever forward
	 * until the VOP_RENAME protocol changes, because file systems
	 * will no doubt begin to depend on this check.
	 */
	if ((tnd.ni_cnd.cn_namelen == 1) && (tnd.ni_cnd.cn_nameptr[0] == '.')) {
		error = EISDIR;
		goto abort1;
	}
	if ((tnd.ni_cnd.cn_namelen == 2) &&
	    (tnd.ni_cnd.cn_nameptr[0] == '.') &&
	    (tnd.ni_cnd.cn_nameptr[1] == '.')) {
		error = EINVAL;
		goto abort1;
	}

	/*
	 * Make sure the mount points match.  Although we don't hold
	 * any vnode locks, the v_mount on fdvp file system are stable.
	 *
	 * Unmounting another file system at an inopportune moment may
	 * cause tdvp to disappear and change its v_mount to dead.
	 *
	 * So in either case different v_mount means cross-device rename.
	 */
	KASSERT(mp != NULL);
	tmp = tdvp->v_mount;

	if (mp != tmp) {
		error = EXDEV;
		goto abort1;
	}

	/*
	 * Take the vfs rename lock to avoid cross-directory screw cases.
	 * Nothing is locked currently, so taking this lock is safe.
	 */
	error = VFS_RENAMELOCK_ENTER(mp);
	if (error)
		goto abort1;

	/*
	 * Now fdvp, fvp, tdvp, and (if nonnull) tvp are referenced,
	 * and nothing is locked except for the vfs rename lock.
	 *
	 * The next step is a little rain dance to conform to the
	 * insane lock protocol, even though it does nothing to ward
	 * off race conditions.
	 *
	 * We need tdvp and tvp to be locked.  However, because we have
	 * unlocked tdvp in order to hold no locks while we take the
	 * vfs rename lock, tvp may be wrong here, and we can't safely
	 * lock it even if the sensible file systems will just unlock
	 * it straight away.  Consequently, we must lock tdvp and then
	 * relookup tvp to get it locked.
	 *
	 * Finally, because the VOP_RENAME protocol is brain-damaged
	 * and various file systems insanely depend on the semantics of
	 * this brain damage, the lookup of to must be the last lookup
	 * before VOP_RENAME.
	 */
	vn_lock(tdvp, LK_EXCLUSIVE | LK_RETRY);
	error = relookup(tdvp, &tnd.ni_vp, &tnd.ni_cnd, 0);
	if (error)
		goto abort2;

	/*
	 * Drop the old tvp and pick up the new one -- which might be
	 * the same, but that doesn't matter to us.  After this, tdvp
	 * and tvp should both be locked.
	 */
	if (tvp != NULL)
		vrele(tvp);
	tvp = tnd.ni_vp;
	KASSERT(VOP_ISLOCKED(tdvp) == LK_EXCLUSIVE);
	KASSERT((tvp == NULL) || (VOP_ISLOCKED(tvp) == LK_EXCLUSIVE));

	/*
	 * The old do_sys_rename had various consistency checks here
	 * involving fvp and tvp.  fvp is bogus already here, and tvp
	 * will become bogus soon in any sensible file system, so the
	 * only purpose in putting these checks here is to give lip
	 * service to these screw cases and to acknowledge that they
	 * exist, not actually to handle them, but here you go
	 * anyway...
	 */

	/*
	 * Acknowledge that directories and non-directories aren't
	 * suposed to mix.
	 */
	if (tvp != NULL) {
		if ((fvp->v_type == VDIR) && (tvp->v_type != VDIR)) {
			error = ENOTDIR;
			goto abort3;
		} else if ((fvp->v_type != VDIR) && (tvp->v_type == VDIR)) {
			error = EISDIR;
			goto abort3;
		}
	}

	/*
	 * Acknowledge some random screw case, among the dozens that
	 * might arise.
	 */
	if (fvp == tdvp) {
		error = EINVAL;
		goto abort3;
	}

	/*
	 * Acknowledge that POSIX has a wacky screw case.
	 *
	 * XXX Eventually the retain flag needs to be passed on to
	 * VOP_RENAME.
	 */
	if (fvp == tvp) {
		if (retain) {
			error = 0;
			goto abort3;
		} else if ((fdvp == tdvp) &&
		    (fnd.ni_cnd.cn_namelen == tnd.ni_cnd.cn_namelen) &&
		    (0 == memcmp(fnd.ni_cnd.cn_nameptr, tnd.ni_cnd.cn_nameptr,
			fnd.ni_cnd.cn_namelen))) {
			error = 0;
			goto abort3;
		}
	}

	/*
	 * Make sure veriexec can screw us up.  (But a race can screw
	 * up veriexec, of course -- remember, fvp and (soon) tvp are
	 * bogus.)
	 */
#if NVERIEXEC > 0
	{
		char *f1, *f2;
		size_t f1_len;
		size_t f2_len;

		f1_len = fnd.ni_cnd.cn_namelen + 1;
		f1 = kmem_alloc(f1_len, KM_SLEEP);
		strlcpy(f1, fnd.ni_cnd.cn_nameptr, f1_len);

		f2_len = tnd.ni_cnd.cn_namelen + 1;
		f2 = kmem_alloc(f2_len, KM_SLEEP);
		strlcpy(f2, tnd.ni_cnd.cn_nameptr, f2_len);

		error = veriexec_renamechk(curlwp, fvp, f1, tvp, f2);

		kmem_free(f1, f1_len);
		kmem_free(f2, f2_len);

		if (error)
			goto abort3;
	}
#endif /* NVERIEXEC > 0 */

	/*
	 * All ready.  Incant the rename vop.
	 */
	/* XXX KASSERT(VOP_ISLOCKED(fdvp) != LK_EXCLUSIVE); */
	/* XXX KASSERT(VOP_ISLOCKED(fvp) != LK_EXCLUSIVE); */
	KASSERT(VOP_ISLOCKED(tdvp) == LK_EXCLUSIVE);
	KASSERT((tvp == NULL) || (VOP_ISLOCKED(tvp) == LK_EXCLUSIVE));
	error = VOP_RENAME(fdvp, fvp, &fnd.ni_cnd, tdvp, tvp, &tnd.ni_cnd);

	/*
	 * VOP_RENAME releases fdvp, fvp, tdvp, and tvp, and unlocks
	 * tdvp and tvp.  But we can't assert any of that.
	 */
	/* XXX KASSERT(VOP_ISLOCKED(fdvp) != LK_EXCLUSIVE); */
	/* XXX KASSERT(VOP_ISLOCKED(fvp) != LK_EXCLUSIVE); */
	/* XXX KASSERT(VOP_ISLOCKED(tdvp) != LK_EXCLUSIVE); */
	/* XXX KASSERT((tvp == NULL) || (VOP_ISLOCKED(tvp) != LK_EXCLUSIVE)); */

	/*
	 * So all we have left to do is to drop the rename lock and
	 * destroy the pathbufs.
	 */
	VFS_RENAMELOCK_EXIT(mp);
	fstrans_done(mp);
	goto out2;

abort3:	if ((tvp != NULL) && (tvp != tdvp))
		VOP_UNLOCK(tvp);
abort2:	VOP_UNLOCK(tdvp);
	VFS_RENAMELOCK_EXIT(mp);
abort1:	VOP_ABORTOP(tdvp, &tnd.ni_cnd);
	vrele(tdvp);
	if (tvp != NULL)
		vrele(tvp);
abort0:	VOP_ABORTOP(fdvp, &fnd.ni_cnd);
	vrele(fdvp);
	vrele(fvp);
	fstrans_done(mp);
out2:	pathbuf_destroy(tpb);
out1:	pathbuf_destroy(fpb);
out0:	return error;
}

/*
 * Make a directory file.
 */
/* ARGSUSED */
int
sys_mkdir(struct lwp *l, const struct sys_mkdir_args *uap, register_t *retval)
{
	/* {
		syscallarg(const char *) path;
		syscallarg(int) mode;
	} */

	return do_sys_mkdirat(l, AT_FDCWD, SCARG(uap, path),
	    SCARG(uap, mode), UIO_USERSPACE);
}

int
sys_mkdirat(struct lwp *l, const struct sys_mkdirat_args *uap,
    register_t *retval)
{
	/* {
		syscallarg(int) fd;
		syscallarg(const char *) path;
		syscallarg(int) mode;
	} */

	return do_sys_mkdirat(l, SCARG(uap, fd), SCARG(uap, path),
	    SCARG(uap, mode), UIO_USERSPACE);
}


int
do_sys_mkdir(const char *path, mode_t mode, enum uio_seg seg)
{
	return do_sys_mkdirat(NULL, AT_FDCWD, path, mode, seg);
}

static int
do_sys_mkdirat(struct lwp *l, int fdat, const char *path, mode_t mode,
    enum uio_seg seg)
{
	struct proc *p = curlwp->l_proc;
	struct vnode *vp;
	struct vattr vattr;
	int error;
	struct pathbuf *pb;
	struct nameidata nd;

	KASSERT(l != NULL || fdat == AT_FDCWD);

	/* XXX bollocks, should pass in a pathbuf */
	error = pathbuf_maybe_copyin(path, seg, &pb);
	if (error) {
		return error;
	}

	NDINIT(&nd, CREATE, LOCKPARENT | CREATEDIR | TRYEMULROOT, pb);

	if ((error = fd_nameiat(l, fdat, &nd)) != 0) {
		pathbuf_destroy(pb);
		return (error);
	}
	vp = nd.ni_vp;
	if (vp != NULL) {
		VOP_ABORTOP(nd.ni_dvp, &nd.ni_cnd);
		if (nd.ni_dvp == vp)
			vrele(nd.ni_dvp);
		else
			vput(nd.ni_dvp);
		vrele(vp);
		pathbuf_destroy(pb);
		return (EEXIST);
	}
	vattr_null(&vattr);
	vattr.va_type = VDIR;
	/* We will read cwdi->cwdi_cmask unlocked. */
	vattr.va_mode = (mode & ACCESSPERMS) &~ p->p_cwdi->cwdi_cmask;
	nd.ni_cnd.cn_flags |= WILLBEDIR;
	error = VOP_MKDIR(nd.ni_dvp, &nd.ni_vp, &nd.ni_cnd, &vattr);
	if (!error)
		vrele(nd.ni_vp);
	vput(nd.ni_dvp);
	pathbuf_destroy(pb);
	return (error);
}

/*
 * Remove a directory file.
 */
/* ARGSUSED */
int
sys_rmdir(struct lwp *l, const struct sys_rmdir_args *uap, register_t *retval)
{
	return do_sys_unlinkat(l, AT_FDCWD, SCARG(uap, path),
	    AT_REMOVEDIR, UIO_USERSPACE);
}

/*
 * Read a block of directory entries in a file system independent format.
 */
int
sys___getdents30(struct lwp *l, const struct sys___getdents30_args *uap, register_t *retval)
{
	/* {
		syscallarg(int) fd;
		syscallarg(char *) buf;
		syscallarg(size_t) count;
	} */
	file_t *fp;
	int error, done;

	/* fd_getvnode() will use the descriptor for us */
	if ((error = fd_getvnode(SCARG(uap, fd), &fp)) != 0)
		return (error);
	if ((fp->f_flag & FREAD) == 0) {
		error = EBADF;
		goto out;
	}
	error = vn_readdir(fp, SCARG(uap, buf), UIO_USERSPACE,
			SCARG(uap, count), &done, l, 0, 0);
	ktrgenio(SCARG(uap, fd), UIO_READ, SCARG(uap, buf), done, error);
	*retval = done;
 out:
	fd_putfile(SCARG(uap, fd));
	return (error);
}

/*
 * Set the mode mask for creation of filesystem nodes.
 */
int
sys_umask(struct lwp *l, const struct sys_umask_args *uap, register_t *retval)
{
	/* {
		syscallarg(mode_t) newmask;
	} */

	/*
	 * cwdi->cwdi_cmask will be read unlocked elsewhere, and no kind of
	 * serialization with those reads is required.  It's important to
	 * return a coherent answer for the caller of umask() though, and
	 * the atomic operation accomplishes that.
	 */
	*retval = atomic_swap_uint(&curproc->p_cwdi->cwdi_cmask,
	    SCARG(uap, newmask) & ALLPERMS);

	return (0);
}

int
dorevoke(struct vnode *vp, kauth_cred_t cred)
{
	struct vattr vattr;
	int error, fs_decision;

	vn_lock(vp, LK_EXCLUSIVE | LK_RETRY);
	error = VOP_GETATTR(vp, &vattr, cred);
	VOP_UNLOCK(vp);
	if (error != 0)
		return error;
	fs_decision = (kauth_cred_geteuid(cred) == vattr.va_uid) ? 0 : EPERM;
	error = kauth_authorize_vnode(cred, KAUTH_VNODE_REVOKE, vp, NULL,
	    fs_decision);
	if (!error)
		VOP_REVOKE(vp, REVOKEALL);
	return (error);
}

/*
 * Void all references to file by ripping underlying filesystem
 * away from vnode.
 */
/* ARGSUSED */
int
sys_revoke(struct lwp *l, const struct sys_revoke_args *uap, register_t *retval)
{
	/* {
		syscallarg(const char *) path;
	} */
	struct vnode *vp;
	int error;

	error = namei_simple_user(SCARG(uap, path),
				NSM_FOLLOW_TRYEMULROOT, &vp);
	if (error != 0)
		return (error);
	error = dorevoke(vp, l->l_cred);
	vrele(vp);
	return (error);
}

/*
 * Allocate backing store for a file, filling a hole without having to
 * explicitly write anything out.
 */
/* ARGSUSED */
int
sys_posix_fallocate(struct lwp *l, const struct sys_posix_fallocate_args *uap,
		register_t *retval)
{
	/* {
		syscallarg(int) fd;
		syscallarg(off_t) pos;
		syscallarg(off_t) len;
	} */
	int fd;
	off_t pos, len;
	struct file *fp;
	struct vnode *vp;
	int error;

	fd = SCARG(uap, fd);
	pos = SCARG(uap, pos);
	len = SCARG(uap, len);
	
	if (pos < 0 || len < 0 || len > OFF_T_MAX - pos) {
		*retval = EINVAL;
		return 0;
	}
	
	error = fd_getvnode(fd, &fp);
	if (error) {
		*retval = error;
		return 0;
	}
	if ((fp->f_flag & FWRITE) == 0) {
		error = EBADF;
		goto fail;
	}
	vp = fp->f_vnode;

	vn_lock(vp, LK_EXCLUSIVE | LK_RETRY);
	if (vp->v_type == VDIR) {
		error = EISDIR;
	} else {
		error = VOP_FALLOCATE(vp, pos, len);
	}
	VOP_UNLOCK(vp);

fail:
	fd_putfile(fd);
	*retval = error;
	return 0;
}

/*
 * Deallocate backing store for a file, creating a hole. Also used for
 * invoking TRIM on disks.
 */
/* ARGSUSED */
int
sys_fdiscard(struct lwp *l, const struct sys_fdiscard_args *uap,
		register_t *retval)
{
	/* {
		syscallarg(int) fd;
		syscallarg(off_t) pos;
		syscallarg(off_t) len;
	} */
	int fd;
	off_t pos, len;
	struct file *fp;
	struct vnode *vp;
	int error;

	fd = SCARG(uap, fd);
	pos = SCARG(uap, pos);
	len = SCARG(uap, len);

	if (pos < 0 || len < 0 || len > OFF_T_MAX - pos) {
		return EINVAL;
	}
	
	error = fd_getvnode(fd, &fp);
	if (error) {
		return error;
	}
	if ((fp->f_flag & FWRITE) == 0) {
		error = EBADF;
		goto fail;
	}
	vp = fp->f_vnode;

	vn_lock(vp, LK_EXCLUSIVE | LK_RETRY);
	if (vp->v_type == VDIR) {
		error = EISDIR;
	} else {
		error = VOP_FDISCARD(vp, pos, len);
	}
	VOP_UNLOCK(vp);

fail:
	fd_putfile(fd);
	return error;
}<|MERGE_RESOLUTION|>--- conflicted
+++ resolved
@@ -1,8 +1,4 @@
-<<<<<<< HEAD
-/*	$NetBSD: vfs_syscalls.c,v 1.549 2021/02/17 17:39:08 dholland Exp $	*/
-=======
 /*	$NetBSD: vfs_syscalls.c,v 1.551 2021/07/03 09:39:26 mlelstv Exp $	*/
->>>>>>> e2aa5677
 
 /*-
  * Copyright (c) 2008, 2009, 2019, 2020 The NetBSD Foundation, Inc.
@@ -74,11 +70,7 @@
  */
 
 #include <sys/cdefs.h>
-<<<<<<< HEAD
-__KERNEL_RCSID(0, "$NetBSD: vfs_syscalls.c,v 1.549 2021/02/17 17:39:08 dholland Exp $");
-=======
 __KERNEL_RCSID(0, "$NetBSD: vfs_syscalls.c,v 1.551 2021/07/03 09:39:26 mlelstv Exp $");
->>>>>>> e2aa5677
 
 #ifdef _KERNEL_OPT
 #include "opt_fileassoc.h"
