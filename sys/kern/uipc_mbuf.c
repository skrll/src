--- conflicted
+++ resolved
@@ -1,8 +1,4 @@
-<<<<<<< HEAD
-/*	$NetBSD: uipc_mbuf.c,v 1.218 2018/08/09 17:43:55 maxv Exp $	*/
-=======
 /*	$NetBSD: uipc_mbuf.c,v 1.219 2018/09/03 16:29:35 riastradh Exp $	*/
->>>>>>> 598bd837
 
 /*
  * Copyright (c) 1999, 2001 The NetBSD Foundation, Inc.
@@ -66,11 +62,7 @@
  */
 
 #include <sys/cdefs.h>
-<<<<<<< HEAD
-__KERNEL_RCSID(0, "$NetBSD: uipc_mbuf.c,v 1.218 2018/08/09 17:43:55 maxv Exp $");
-=======
 __KERNEL_RCSID(0, "$NetBSD: uipc_mbuf.c,v 1.219 2018/09/03 16:29:35 riastradh Exp $");
->>>>>>> 598bd837
 
 #ifdef _KERNEL_OPT
 #include "opt_mbuftrace.h"
@@ -660,11 +652,7 @@
 static inline int
 m_copylen(int len, int copylen)
 {
-<<<<<<< HEAD
-	return (len == M_COPYALL) ? copylen : min(len, copylen);
-=======
 	return (len == M_COPYALL) ? copylen : uimin(len, copylen);
->>>>>>> 598bd837
 }
 
 static struct mbuf *
@@ -727,11 +715,7 @@
 				n->m_len = 0;
 				n->m_len = M_TRAILINGSPACE(n);
 				n->m_len = m_copylen(len, n->m_len);
-<<<<<<< HEAD
-				n->m_len = min(n->m_len, m->m_len - off);
-=======
 				n->m_len = uimin(n->m_len, m->m_len - off);
->>>>>>> 598bd837
 				memcpy(mtod(n, void *), mtod(m, char *) + off,
 				    (unsigned)n->m_len);
 			}
@@ -842,11 +826,7 @@
 			    "m=NULL, off=%d (%d), len=%d (%d)",
 			    m0, len0, off0, cp0,
 			    off, off0 - off, len, len0 - len);
-<<<<<<< HEAD
-		count = min(m->m_len - off, len);
-=======
 		count = uimin(m->m_len - off, len);
->>>>>>> 598bd837
 		memcpy(cp, mtod(m, char *) + off, count);
 		len -= count;
 		cp = (char *)cp + count;
@@ -1196,11 +1176,7 @@
 			m->m_len = MLEN;
 		}
 
-<<<<<<< HEAD
-		len = min(totlen, epkt - cp);
-=======
 		len = uimin(totlen, epkt - cp);
->>>>>>> 598bd837
 
 		if (len >= MINCLSIZE) {
 			MCLGET(m, M_DONTWAIT);
@@ -1383,13 +1359,8 @@
 			if (n == NULL) {
 				goto out;
 			}
-<<<<<<< HEAD
-			n->m_len = min(M_TRAILINGSPACE(n), off + len);
-			memset(mtod(n, char *), 0, min(n->m_len, off));
-=======
 			n->m_len = uimin(M_TRAILINGSPACE(n), off + len);
 			memset(mtod(n, char *), 0, uimin(n->m_len, off));
->>>>>>> 598bd837
 			m->m_next = n;
 		}
 		mp = &m->m_next;
@@ -1474,11 +1445,7 @@
 			*mp = m = n;
 			continue;
 		}
-<<<<<<< HEAD
-		mlen = min(mlen, len);
-=======
 		mlen = uimin(mlen, len);
->>>>>>> 598bd837
 		if (flags & CB_COPYBACK) {
 			memcpy(mtod(m, char *) + off, cp, (unsigned)mlen);
 			cp += mlen;
