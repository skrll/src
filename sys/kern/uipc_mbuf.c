<<<<<<< HEAD
/*	$NetBSD: uipc_mbuf.c,v 1.214 2018/05/03 07:46:17 maxv Exp $	*/
=======
/*	$NetBSD: uipc_mbuf.c,v 1.217 2018/07/18 07:06:40 msaitoh Exp $	*/
>>>>>>> b2b84690

/*
 * Copyright (c) 1999, 2001 The NetBSD Foundation, Inc.
 * All rights reserved.
 *
 * This code is derived from software contributed to The NetBSD Foundation
 * by Jason R. Thorpe of the Numerical Aerospace Simulation Facility,
 * NASA Ames Research Center.
 *
 * Redistribution and use in source and binary forms, with or without
 * modification, are permitted provided that the following conditions
 * are met:
 * 1. Redistributions of source code must retain the above copyright
 *    notice, this list of conditions and the following disclaimer.
 * 2. Redistributions in binary form must reproduce the above copyright
 *    notice, this list of conditions and the following disclaimer in the
 *    documentation and/or other materials provided with the distribution.
 *
 * THIS SOFTWARE IS PROVIDED BY THE NETBSD FOUNDATION, INC. AND CONTRIBUTORS
 * ``AS IS'' AND ANY EXPRESS OR IMPLIED WARRANTIES, INCLUDING, BUT NOT LIMITED
 * TO, THE IMPLIED WARRANTIES OF MERCHANTABILITY AND FITNESS FOR A PARTICULAR
 * PURPOSE ARE DISCLAIMED.  IN NO EVENT SHALL THE FOUNDATION OR CONTRIBUTORS
 * BE LIABLE FOR ANY DIRECT, INDIRECT, INCIDENTAL, SPECIAL, EXEMPLARY, OR
 * CONSEQUENTIAL DAMAGES (INCLUDING, BUT NOT LIMITED TO, PROCUREMENT OF
 * SUBSTITUTE GOODS OR SERVICES; LOSS OF USE, DATA, OR PROFITS; OR BUSINESS
 * INTERRUPTION) HOWEVER CAUSED AND ON ANY THEORY OF LIABILITY, WHETHER IN
 * CONTRACT, STRICT LIABILITY, OR TORT (INCLUDING NEGLIGENCE OR OTHERWISE)
 * ARISING IN ANY WAY OUT OF THE USE OF THIS SOFTWARE, EVEN IF ADVISED OF THE
 * POSSIBILITY OF SUCH DAMAGE.
 */

/*
 * Copyright (c) 1982, 1986, 1988, 1991, 1993
 *	The Regents of the University of California.  All rights reserved.
 *
 * Redistribution and use in source and binary forms, with or without
 * modification, are permitted provided that the following conditions
 * are met:
 * 1. Redistributions of source code must retain the above copyright
 *    notice, this list of conditions and the following disclaimer.
 * 2. Redistributions in binary form must reproduce the above copyright
 *    notice, this list of conditions and the following disclaimer in the
 *    documentation and/or other materials provided with the distribution.
 * 3. Neither the name of the University nor the names of its contributors
 *    may be used to endorse or promote products derived from this software
 *    without specific prior written permission.
 *
 * THIS SOFTWARE IS PROVIDED BY THE REGENTS AND CONTRIBUTORS ``AS IS'' AND
 * ANY EXPRESS OR IMPLIED WARRANTIES, INCLUDING, BUT NOT LIMITED TO, THE
 * IMPLIED WARRANTIES OF MERCHANTABILITY AND FITNESS FOR A PARTICULAR PURPOSE
 * ARE DISCLAIMED.  IN NO EVENT SHALL THE REGENTS OR CONTRIBUTORS BE LIABLE
 * FOR ANY DIRECT, INDIRECT, INCIDENTAL, SPECIAL, EXEMPLARY, OR CONSEQUENTIAL
 * DAMAGES (INCLUDING, BUT NOT LIMITED TO, PROCUREMENT OF SUBSTITUTE GOODS
 * OR SERVICES; LOSS OF USE, DATA, OR PROFITS; OR BUSINESS INTERRUPTION)
 * HOWEVER CAUSED AND ON ANY THEORY OF LIABILITY, WHETHER IN CONTRACT, STRICT
 * LIABILITY, OR TORT (INCLUDING NEGLIGENCE OR OTHERWISE) ARISING IN ANY WAY
 * OUT OF THE USE OF THIS SOFTWARE, EVEN IF ADVISED OF THE POSSIBILITY OF
 * SUCH DAMAGE.
 *
 *	@(#)uipc_mbuf.c	8.4 (Berkeley) 2/14/95
 */

#include <sys/cdefs.h>
<<<<<<< HEAD
__KERNEL_RCSID(0, "$NetBSD: uipc_mbuf.c,v 1.214 2018/05/03 07:46:17 maxv Exp $");
=======
__KERNEL_RCSID(0, "$NetBSD: uipc_mbuf.c,v 1.217 2018/07/18 07:06:40 msaitoh Exp $");
>>>>>>> b2b84690

#ifdef _KERNEL_OPT
#include "opt_mbuftrace.h"
#include "opt_nmbclusters.h"
#include "opt_ddb.h"
<<<<<<< HEAD
=======
#include "ether.h"
>>>>>>> b2b84690
#endif

#include <sys/param.h>
#include <sys/systm.h>
#include <sys/atomic.h>
#include <sys/cpu.h>
#include <sys/proc.h>
#include <sys/mbuf.h>
#include <sys/kernel.h>
#include <sys/syslog.h>
#include <sys/domain.h>
#include <sys/protosw.h>
#include <sys/percpu.h>
#include <sys/pool.h>
#include <sys/socket.h>
#include <sys/sysctl.h>

#include <net/if.h>

pool_cache_t mb_cache;	/* mbuf cache */
pool_cache_t mcl_cache;	/* mbuf cluster cache */

struct mbstat mbstat;
int max_linkhdr;
int max_protohdr;
int max_hdr;
int max_datalen;

static void mb_drain(void *, int);
static int mb_ctor(void *, void *, int);

static void sysctl_kern_mbuf_setup(void);

static struct sysctllog *mbuf_sysctllog;

static struct mbuf *m_copy_internal(struct mbuf *, int, int, int, bool);
static struct mbuf *m_split_internal(struct mbuf *, int, int, bool);
static int m_copyback_internal(struct mbuf **, int, int, const void *,
    int, int);

/* Flags for m_copyback_internal. */
#define	CB_COPYBACK	0x0001	/* copyback from cp */
#define	CB_PRESERVE	0x0002	/* preserve original data */
#define	CB_COW		0x0004	/* do copy-on-write */
#define	CB_EXTEND	0x0008	/* extend chain */

static const char mclpool_warnmsg[] =
    "WARNING: mclpool limit reached; increase kern.mbuf.nmbclusters";

MALLOC_DEFINE(M_MBUF, "mbuf", "mbuf");

static percpu_t *mbstat_percpu;

#ifdef MBUFTRACE
struct mownerhead mowners = LIST_HEAD_INITIALIZER(mowners);
struct mowner unknown_mowners[] = {
	MOWNER_INIT("unknown", "free"),
	MOWNER_INIT("unknown", "data"),
	MOWNER_INIT("unknown", "header"),
	MOWNER_INIT("unknown", "soname"),
	MOWNER_INIT("unknown", "soopts"),
	MOWNER_INIT("unknown", "ftable"),
	MOWNER_INIT("unknown", "control"),
	MOWNER_INIT("unknown", "oobdata"),
};
struct mowner revoked_mowner = MOWNER_INIT("revoked", "");
#endif

#define	MEXT_ISEMBEDDED(m) ((m)->m_ext_ref == (m))

#define	MCLADDREFERENCE(o, n)						\
do {									\
	KASSERT(((o)->m_flags & M_EXT) != 0);				\
	KASSERT(((n)->m_flags & M_EXT) == 0);				\
	KASSERT((o)->m_ext.ext_refcnt >= 1);				\
	(n)->m_flags |= ((o)->m_flags & M_EXTCOPYFLAGS);		\
	atomic_inc_uint(&(o)->m_ext.ext_refcnt);			\
	(n)->m_ext_ref = (o)->m_ext_ref;				\
	mowner_ref((n), (n)->m_flags);					\
} while (/* CONSTCOND */ 0)

static int
nmbclusters_limit(void)
{
#if defined(PMAP_MAP_POOLPAGE)
	/* direct mapping, doesn't use space in kmem_arena */
	vsize_t max_size = physmem / 4;
#else
	vsize_t max_size = MIN(physmem / 4, nkmempages / 4);
#endif

	max_size = max_size * PAGE_SIZE / MCLBYTES;
#ifdef NMBCLUSTERS_MAX
	max_size = MIN(max_size, NMBCLUSTERS_MAX);
#endif

#ifdef NMBCLUSTERS
	return MIN(max_size, NMBCLUSTERS);
#else
	return max_size;
#endif
}

/*
 * Initialize the mbuf allocator.
 */
void
mbinit(void)
{

	CTASSERT(sizeof(struct _m_ext) <= MHLEN);
	CTASSERT(sizeof(struct mbuf) == MSIZE);

	sysctl_kern_mbuf_setup();

	mb_cache = pool_cache_init(msize, 0, 0, 0, "mbpl",
	    NULL, IPL_VM, mb_ctor, NULL, NULL);
	KASSERT(mb_cache != NULL);

	mcl_cache = pool_cache_init(mclbytes, 0, 0, 0, "mclpl", NULL,
	    IPL_VM, NULL, NULL, NULL);
	KASSERT(mcl_cache != NULL);

	pool_cache_set_drain_hook(mb_cache, mb_drain, NULL);
	pool_cache_set_drain_hook(mcl_cache, mb_drain, NULL);

	/*
	 * Set an arbitrary default limit on the number of mbuf clusters.
	 */
#ifdef NMBCLUSTERS
	nmbclusters = nmbclusters_limit();
#else
	nmbclusters = MAX(1024,
	    (vsize_t)physmem * PAGE_SIZE / MCLBYTES / 16);
	nmbclusters = MIN(nmbclusters, nmbclusters_limit());
#endif

	/*
	 * Set the hard limit on the mclpool to the number of
	 * mbuf clusters the kernel is to support.  Log the limit
	 * reached message max once a minute.
	 */
	pool_cache_sethardlimit(mcl_cache, nmbclusters, mclpool_warnmsg, 60);

	mbstat_percpu = percpu_alloc(sizeof(struct mbstat_cpu));

	/*
	 * Set a low water mark for both mbufs and clusters.  This should
	 * help ensure that they can be allocated in a memory starvation
	 * situation.  This is important for e.g. diskless systems which
	 * must allocate mbufs in order for the pagedaemon to clean pages.
	 */
	pool_cache_setlowat(mb_cache, mblowat);
	pool_cache_setlowat(mcl_cache, mcllowat);

#ifdef MBUFTRACE
	{
		/*
		 * Attach the unknown mowners.
		 */
		int i;
		MOWNER_ATTACH(&revoked_mowner);
		for (i = sizeof(unknown_mowners)/sizeof(unknown_mowners[0]);
		     i-- > 0; )
			MOWNER_ATTACH(&unknown_mowners[i]);
	}
#endif
}

static void
mb_drain(void *arg, int flags)
{
	struct domain *dp;
	const struct protosw *pr;
	struct ifnet *ifp;
	int s;

	KERNEL_LOCK(1, NULL);
	s = splvm();
	DOMAIN_FOREACH(dp) {
		for (pr = dp->dom_protosw;
		     pr < dp->dom_protoswNPROTOSW; pr++)
			if (pr->pr_drain)
				(*pr->pr_drain)();
	}
	/* XXX we cannot use psref in H/W interrupt */
	if (!cpu_intr_p()) {
		int bound = curlwp_bind();
		IFNET_READER_FOREACH(ifp) {
			struct psref psref;

			if_acquire(ifp, &psref);

			if (ifp->if_drain)
				(*ifp->if_drain)(ifp);

			if_release(ifp, &psref);
		}
		curlwp_bindx(bound);
	}
	splx(s);
	mbstat.m_drain++;
	KERNEL_UNLOCK_ONE(NULL);
}

/*
 * sysctl helper routine for the kern.mbuf subtree.
 * nmbclusters, mblowat and mcllowat need range
 * checking and pool tweaking after being reset.
 */
static int
sysctl_kern_mbuf(SYSCTLFN_ARGS)
{
	int error, newval;
	struct sysctlnode node;

	node = *rnode;
	node.sysctl_data = &newval;
	switch (rnode->sysctl_num) {
	case MBUF_NMBCLUSTERS:
	case MBUF_MBLOWAT:
	case MBUF_MCLLOWAT:
		newval = *(int*)rnode->sysctl_data;
		break;
	default:
		return EOPNOTSUPP;
	}

	error = sysctl_lookup(SYSCTLFN_CALL(&node));
	if (error || newp == NULL)
		return error;
	if (newval < 0)
		return EINVAL;

	switch (node.sysctl_num) {
	case MBUF_NMBCLUSTERS:
		if (newval < nmbclusters)
			return EINVAL;
		if (newval > nmbclusters_limit())
			return EINVAL;
		nmbclusters = newval;
		pool_cache_sethardlimit(mcl_cache, nmbclusters,
		    mclpool_warnmsg, 60);
		break;
	case MBUF_MBLOWAT:
		mblowat = newval;
		pool_cache_setlowat(mb_cache, mblowat);
		break;
	case MBUF_MCLLOWAT:
		mcllowat = newval;
		pool_cache_setlowat(mcl_cache, mcllowat);
		break;
	}

	return 0;
}

#ifdef MBUFTRACE
static void
mowner_conver_to_user_cb(void *v1, void *v2, struct cpu_info *ci)
{
	struct mowner_counter *mc = v1;
	struct mowner_user *mo_user = v2;
	int i;

	for (i = 0; i < MOWNER_COUNTER_NCOUNTERS; i++) {
		mo_user->mo_counter[i] += mc->mc_counter[i];
	}
}

static void
mowner_convert_to_user(struct mowner *mo, struct mowner_user *mo_user)
{

	memset(mo_user, 0, sizeof(*mo_user));
	CTASSERT(sizeof(mo_user->mo_name) == sizeof(mo->mo_name));
	CTASSERT(sizeof(mo_user->mo_descr) == sizeof(mo->mo_descr));
	memcpy(mo_user->mo_name, mo->mo_name, sizeof(mo->mo_name));
	memcpy(mo_user->mo_descr, mo->mo_descr, sizeof(mo->mo_descr));
	percpu_foreach(mo->mo_counters, mowner_conver_to_user_cb, mo_user);
}

static int
sysctl_kern_mbuf_mowners(SYSCTLFN_ARGS)
{
	struct mowner *mo;
	size_t len = 0;
	int error = 0;

	if (namelen != 0)
		return EINVAL;
	if (newp != NULL)
		return EPERM;

	LIST_FOREACH(mo, &mowners, mo_link) {
		struct mowner_user mo_user;

		mowner_convert_to_user(mo, &mo_user);

		if (oldp != NULL) {
			if (*oldlenp - len < sizeof(mo_user)) {
				error = ENOMEM;
				break;
			}
			error = copyout(&mo_user, (char *)oldp + len,
			    sizeof(mo_user));
			if (error)
				break;
		}
		len += sizeof(mo_user);
	}

	if (error == 0)
		*oldlenp = len;

	return error;
}
#endif /* MBUFTRACE */

void
mbstat_type_add(int type, int diff)
{
	struct mbstat_cpu *mb;
	int s;

	s = splvm();
	mb = percpu_getref(mbstat_percpu);
	mb->m_mtypes[type] += diff;
	percpu_putref(mbstat_percpu);
	splx(s);
}

static void
mbstat_conver_to_user_cb(void *v1, void *v2, struct cpu_info *ci)
{
	struct mbstat_cpu *mbsc = v1;
	struct mbstat *mbs = v2;
	int i;

	for (i = 0; i < __arraycount(mbs->m_mtypes); i++) {
		mbs->m_mtypes[i] += mbsc->m_mtypes[i];
	}
}

static void
mbstat_convert_to_user(struct mbstat *mbs)
{

	memset(mbs, 0, sizeof(*mbs));
	mbs->m_drain = mbstat.m_drain;
	percpu_foreach(mbstat_percpu, mbstat_conver_to_user_cb, mbs);
}

static int
sysctl_kern_mbuf_stats(SYSCTLFN_ARGS)
{
	struct sysctlnode node;
	struct mbstat mbs;

	mbstat_convert_to_user(&mbs);
	node = *rnode;
	node.sysctl_data = &mbs;
	node.sysctl_size = sizeof(mbs);
	return sysctl_lookup(SYSCTLFN_CALL(&node));
}

static void
sysctl_kern_mbuf_setup(void)
{

	KASSERT(mbuf_sysctllog == NULL);
	sysctl_createv(&mbuf_sysctllog, 0, NULL, NULL,
		       CTLFLAG_PERMANENT,
		       CTLTYPE_NODE, "mbuf",
		       SYSCTL_DESCR("mbuf control variables"),
		       NULL, 0, NULL, 0,
		       CTL_KERN, KERN_MBUF, CTL_EOL);

	sysctl_createv(&mbuf_sysctllog, 0, NULL, NULL,
		       CTLFLAG_PERMANENT|CTLFLAG_IMMEDIATE,
		       CTLTYPE_INT, "msize",
		       SYSCTL_DESCR("mbuf base size"),
		       NULL, msize, NULL, 0,
		       CTL_KERN, KERN_MBUF, MBUF_MSIZE, CTL_EOL);
	sysctl_createv(&mbuf_sysctllog, 0, NULL, NULL,
		       CTLFLAG_PERMANENT|CTLFLAG_IMMEDIATE,
		       CTLTYPE_INT, "mclbytes",
		       SYSCTL_DESCR("mbuf cluster size"),
		       NULL, mclbytes, NULL, 0,
		       CTL_KERN, KERN_MBUF, MBUF_MCLBYTES, CTL_EOL);
	sysctl_createv(&mbuf_sysctllog, 0, NULL, NULL,
		       CTLFLAG_PERMANENT|CTLFLAG_READWRITE,
		       CTLTYPE_INT, "nmbclusters",
		       SYSCTL_DESCR("Limit on the number of mbuf clusters"),
		       sysctl_kern_mbuf, 0, &nmbclusters, 0,
		       CTL_KERN, KERN_MBUF, MBUF_NMBCLUSTERS, CTL_EOL);
	sysctl_createv(&mbuf_sysctllog, 0, NULL, NULL,
		       CTLFLAG_PERMANENT|CTLFLAG_READWRITE,
		       CTLTYPE_INT, "mblowat",
		       SYSCTL_DESCR("mbuf low water mark"),
		       sysctl_kern_mbuf, 0, &mblowat, 0,
		       CTL_KERN, KERN_MBUF, MBUF_MBLOWAT, CTL_EOL);
	sysctl_createv(&mbuf_sysctllog, 0, NULL, NULL,
		       CTLFLAG_PERMANENT|CTLFLAG_READWRITE,
		       CTLTYPE_INT, "mcllowat",
		       SYSCTL_DESCR("mbuf cluster low water mark"),
		       sysctl_kern_mbuf, 0, &mcllowat, 0,
		       CTL_KERN, KERN_MBUF, MBUF_MCLLOWAT, CTL_EOL);
	sysctl_createv(&mbuf_sysctllog, 0, NULL, NULL,
		       CTLFLAG_PERMANENT,
		       CTLTYPE_STRUCT, "stats",
		       SYSCTL_DESCR("mbuf allocation statistics"),
		       sysctl_kern_mbuf_stats, 0, NULL, 0,
		       CTL_KERN, KERN_MBUF, MBUF_STATS, CTL_EOL);
#ifdef MBUFTRACE
	sysctl_createv(&mbuf_sysctllog, 0, NULL, NULL,
		       CTLFLAG_PERMANENT,
		       CTLTYPE_STRUCT, "mowners",
		       SYSCTL_DESCR("Information about mbuf owners"),
		       sysctl_kern_mbuf_mowners, 0, NULL, 0,
		       CTL_KERN, KERN_MBUF, MBUF_MOWNERS, CTL_EOL);
#endif
}

static int
mb_ctor(void *arg, void *object, int flags)
{
	struct mbuf *m = object;

#ifdef POOL_VTOPHYS
	m->m_paddr = POOL_VTOPHYS(m);
#else
	m->m_paddr = M_PADDR_INVALID;
#endif
	return 0;
}

/*
 * Add mbuf to the end of a chain
 */
struct mbuf *
m_add(struct mbuf *c, struct mbuf *m)
{
	struct mbuf *n;

	if (c == NULL)
		return m;

	for (n = c; n->m_next != NULL; n = n->m_next)
		continue;
	n->m_next = m;
	return c;
}

struct mbuf *
m_get(int how, int type)
{
	struct mbuf *m;

	KASSERT(type != MT_FREE);

	m = pool_cache_get(mb_cache,
	    how == M_WAIT ? PR_WAITOK|PR_LIMITFAIL : PR_NOWAIT);
	if (m == NULL)
		return NULL;

	mbstat_type_add(type, 1);

	mowner_init(m, type);
	m->m_ext_ref = m; /* default */
	m->m_type = type;
	m->m_len = 0;
	m->m_next = NULL;
	m->m_nextpkt = NULL; /* default */
	m->m_data = m->m_dat;
	m->m_flags = 0; /* default */

	return m;
}

struct mbuf *
m_gethdr(int how, int type)
{
	struct mbuf *m;

	m = m_get(how, type);
	if (m == NULL)
		return NULL;

	m->m_data = m->m_pktdat;
	m->m_flags = M_PKTHDR;

	m_reset_rcvif(m);
	m->m_pkthdr.len = 0;
	m->m_pkthdr.csum_flags = 0;
	m->m_pkthdr.csum_data = 0;
	SLIST_INIT(&m->m_pkthdr.tags);

	m->m_pkthdr.pattr_class = NULL;
	m->m_pkthdr.pattr_af = AF_UNSPEC;
	m->m_pkthdr.pattr_hdr = NULL;

	return m;
}

void
m_clget(struct mbuf *m, int how)
{
	m->m_ext_storage.ext_buf = (char *)pool_cache_get_paddr(mcl_cache,
	    how == M_WAIT ? (PR_WAITOK|PR_LIMITFAIL) : PR_NOWAIT,
	    &m->m_ext_storage.ext_paddr);

	if (m->m_ext_storage.ext_buf == NULL)
		return;

	MCLINITREFERENCE(m);
	m->m_data = m->m_ext.ext_buf;
	m->m_flags = (m->m_flags & ~M_EXTCOPYFLAGS) |
	    M_EXT|M_EXT_CLUSTER|M_EXT_RW;
	m->m_ext.ext_size = MCLBYTES;
	m->m_ext.ext_free = NULL;
	m->m_ext.ext_arg = NULL;
	/* ext_paddr initialized above */

	mowner_ref(m, M_EXT|M_EXT_CLUSTER);
}

/*
 * Utility function for M_PREPEND. Do *NOT* use it directly.
 */
struct mbuf *
m_prepend(struct mbuf *m, int len, int how)
{
	struct mbuf *mn;

	if (__predict_false(len > MHLEN)) {
		panic("%s: len > MHLEN", __func__);
	}

	KASSERT(len != M_COPYALL);
	mn = m_get(how, m->m_type);
	if (mn == NULL) {
		m_freem(m);
		return NULL;
	}

	if (m->m_flags & M_PKTHDR) {
		M_MOVE_PKTHDR(mn, m);
	} else {
		MCLAIM(mn, m->m_owner);
	}
	mn->m_next = m;
	m = mn;

	if (m->m_flags & M_PKTHDR) {
		if (len < MHLEN)
			MH_ALIGN(m, len);
	} else {
		if (len < MLEN)
			M_ALIGN(m, len);
	}

	m->m_len = len;
	return m;
}

struct mbuf *
m_copym(struct mbuf *m, int off, int len, int wait)
{
	/* Shallow copy on M_EXT. */
	return m_copy_internal(m, off, len, wait, false);
}

struct mbuf *
m_dup(struct mbuf *m, int off, int len, int wait)
{
	/* Deep copy. */
	return m_copy_internal(m, off, len, wait, true);
}

static inline int
m_copylen(int len, int copylen)
{
	return (len == M_COPYALL) ? copylen : min(len, copylen);
}

static struct mbuf *
m_copy_internal(struct mbuf *m, int off0, int len, int wait, bool deep)
{
	struct mbuf *n, **np;
	int off = off0;
	struct mbuf *top;
	int copyhdr = 0;

	if (off < 0 || (len != M_COPYALL && len < 0))
		panic("%s: off %d, len %d", __func__, off, len);
	if (off == 0 && m->m_flags & M_PKTHDR)
		copyhdr = 1;
	while (off > 0) {
		if (m == NULL)
			panic("%s: m == NULL, off %d", __func__, off);
		if (off < m->m_len)
			break;
		off -= m->m_len;
		m = m->m_next;
	}

	np = &top;
	top = NULL;
	while (len == M_COPYALL || len > 0) {
		if (m == NULL) {
			if (len != M_COPYALL)
				panic("%s: m == NULL, len %d [!COPYALL]",
				    __func__, len);
			break;
		}

		n = m_get(wait, m->m_type);
		*np = n;
		if (n == NULL)
			goto nospace;
		MCLAIM(n, m->m_owner);

		if (copyhdr) {
			M_COPY_PKTHDR(n, m);
			if (len == M_COPYALL)
				n->m_pkthdr.len -= off0;
			else
				n->m_pkthdr.len = len;
			copyhdr = 0;
		}
		n->m_len = m_copylen(len, m->m_len - off);

		if (m->m_flags & M_EXT) {
			if (!deep) {
				n->m_data = m->m_data + off;
				MCLADDREFERENCE(m, n);
			} else {
				/*
				 * We don't care if MCLGET fails. n->m_len is
				 * recomputed and handles that.
				 */
				MCLGET(n, wait);
				n->m_len = 0;
				n->m_len = M_TRAILINGSPACE(n);
				n->m_len = m_copylen(len, n->m_len);
				n->m_len = min(n->m_len, m->m_len - off);
				memcpy(mtod(n, void *), mtod(m, char *) + off,
				    (unsigned)n->m_len);
			}
		} else {
			memcpy(mtod(n, void *), mtod(m, char *) + off,
			    (unsigned)n->m_len);
		}

		if (len != M_COPYALL)
			len -= n->m_len;
		off += n->m_len;

		KASSERT(off <= m->m_len);

		if (off == m->m_len) {
			m = m->m_next;
			off = 0;
		}
		np = &n->m_next;
	}

	return top;

nospace:
	m_freem(top);
	return NULL;
}

/*
 * Copy an entire packet, including header (which must be present).
 * An optimization of the common case 'm_copym(m, 0, M_COPYALL, how)'.
 */
struct mbuf *
m_copypacket(struct mbuf *m, int how)
{
	struct mbuf *top, *n, *o;

	if (__predict_false((m->m_flags & M_PKTHDR) == 0)) {
		panic("%s: no header (m = %p)", __func__, m);
	}

	n = m_get(how, m->m_type);
	top = n;
	if (!n)
		goto nospace;

	MCLAIM(n, m->m_owner);
	M_COPY_PKTHDR(n, m);
	n->m_len = m->m_len;
	if (m->m_flags & M_EXT) {
		n->m_data = m->m_data;
		MCLADDREFERENCE(m, n);
	} else {
		memcpy(mtod(n, char *), mtod(m, char *), n->m_len);
	}

	m = m->m_next;
	while (m) {
		o = m_get(how, m->m_type);
		if (!o)
			goto nospace;

		MCLAIM(o, m->m_owner);
		n->m_next = o;
		n = n->m_next;

		n->m_len = m->m_len;
		if (m->m_flags & M_EXT) {
			n->m_data = m->m_data;
			MCLADDREFERENCE(m, n);
		} else {
			memcpy(mtod(n, char *), mtod(m, char *), n->m_len);
		}

		m = m->m_next;
	}
	return top;

nospace:
	m_freem(top);
	return NULL;
}

void
m_copydata(struct mbuf *m, int off, int len, void *cp)
{
	unsigned int count;
	struct mbuf *m0 = m;
	int len0 = len;
	int off0 = off;
	void *cp0 = cp;

	KASSERT(len != M_COPYALL);
	if (off < 0 || len < 0)
		panic("m_copydata: off %d, len %d", off, len);
	while (off > 0) {
		if (m == NULL)
			panic("m_copydata(%p,%d,%d,%p): m=NULL, off=%d (%d)",
			    m0, len0, off0, cp0, off, off0 - off);
		if (off < m->m_len)
			break;
		off -= m->m_len;
		m = m->m_next;
	}
	while (len > 0) {
		if (m == NULL)
			panic("m_copydata(%p,%d,%d,%p): "
			    "m=NULL, off=%d (%d), len=%d (%d)",
			    m0, len0, off0, cp0,
			    off, off0 - off, len, len0 - len);
		count = min(m->m_len - off, len);
		memcpy(cp, mtod(m, char *) + off, count);
		len -= count;
		cp = (char *)cp + count;
		off = 0;
		m = m->m_next;
	}
}

/*
 * Concatenate mbuf chain n to m.
 * n might be copied into m (when n->m_len is small), therefore data portion of
 * n could be copied into an mbuf of different mbuf type.
 * Any m_pkthdr is not updated.
 */
void
m_cat(struct mbuf *m, struct mbuf *n)
{

	while (m->m_next)
		m = m->m_next;
	while (n) {
		if (M_READONLY(m) || n->m_len > M_TRAILINGSPACE(m)) {
			/* just join the two chains */
			m->m_next = n;
			return;
		}
		/* splat the data from one into the other */
		memcpy(mtod(m, char *) + m->m_len, mtod(n, void *),
		    (u_int)n->m_len);
		m->m_len += n->m_len;
		n = m_free(n);
	}
}

void
m_adj(struct mbuf *mp, int req_len)
{
	int len = req_len;
	struct mbuf *m;
	int count;

	if ((m = mp) == NULL)
		return;
	if (len >= 0) {
		/*
		 * Trim from head.
		 */
		while (m != NULL && len > 0) {
			if (m->m_len <= len) {
				len -= m->m_len;
				m->m_len = 0;
				m = m->m_next;
			} else {
				m->m_len -= len;
				m->m_data += len;
				len = 0;
			}
		}
		if (mp->m_flags & M_PKTHDR)
			mp->m_pkthdr.len -= (req_len - len);
	} else {
		/*
		 * Trim from tail.  Scan the mbuf chain,
		 * calculating its length and finding the last mbuf.
		 * If the adjustment only affects this mbuf, then just
		 * adjust and return.  Otherwise, rescan and truncate
		 * after the remaining size.
		 */
		len = -len;
		count = 0;
		for (;;) {
			count += m->m_len;
			if (m->m_next == NULL)
				break;
			m = m->m_next;
		}
		if (m->m_len >= len) {
			m->m_len -= len;
			if (mp->m_flags & M_PKTHDR)
				mp->m_pkthdr.len -= len;
			return;
		}

		count -= len;
		if (count < 0)
			count = 0;

		/*
		 * Correct length for chain is "count".
		 * Find the mbuf with last data, adjust its length,
		 * and toss data from remaining mbufs on chain.
		 */
		m = mp;
		if (m->m_flags & M_PKTHDR)
			m->m_pkthdr.len = count;
		for (; m; m = m->m_next) {
			if (m->m_len >= count) {
				m->m_len = count;
				break;
			}
			count -= m->m_len;
		}
		if (m) {
			while (m->m_next)
				(m = m->m_next)->m_len = 0;
		}
	}
}

/*
 * m_ensure_contig: rearrange an mbuf chain that given length of bytes
 * would be contiguous and in the data area of an mbuf (therefore, mtod()
 * would work for a structure of given length).
 *
 * => On success, returns true and the resulting mbuf chain; false otherwise.
 * => The mbuf chain may change, but is always preserved valid.
 */
bool
m_ensure_contig(struct mbuf **m0, int len)
{
	struct mbuf *n = *m0, *m;
	size_t count, space;

	KASSERT(len != M_COPYALL);
	/*
	 * If first mbuf has no cluster, and has room for len bytes
	 * without shifting current data, pullup into it,
	 * otherwise allocate a new mbuf to prepend to the chain.
	 */
	if ((n->m_flags & M_EXT) == 0 &&
	    n->m_data + len < &n->m_dat[MLEN] && n->m_next) {
		if (n->m_len >= len) {
			return true;
		}
		m = n;
		n = n->m_next;
		len -= m->m_len;
	} else {
		if (len > MHLEN) {
			return false;
		}
		m = m_get(M_DONTWAIT, n->m_type);
		if (m == NULL) {
			return false;
		}
		MCLAIM(m, n->m_owner);
		if (n->m_flags & M_PKTHDR) {
			M_MOVE_PKTHDR(m, n);
		}
	}
	space = &m->m_dat[MLEN] - (m->m_data + m->m_len);
	do {
		count = MIN(MIN(MAX(len, max_protohdr), space), n->m_len);
		memcpy(mtod(m, char *) + m->m_len, mtod(n, void *),
		  (unsigned)count);
		len -= count;
		m->m_len += count;
		n->m_len -= count;
		space -= count;
		if (n->m_len)
			n->m_data += count;
		else
			n = m_free(n);
	} while (len > 0 && n);

	m->m_next = n;
	*m0 = m;

	return len <= 0;
}

/*
 * m_pullup: same as m_ensure_contig(), but destroys mbuf chain on error.
 */
struct mbuf *
m_pullup(struct mbuf *n, int len)
{
	struct mbuf *m = n;

	KASSERT(len != M_COPYALL);
	if (!m_ensure_contig(&m, len)) {
		KASSERT(m != NULL);
		m_freem(m);
		m = NULL;
	}
	return m;
}

/*
 * Like m_pullup(), except a new mbuf is always allocated, and we allow
 * the amount of empty space before the data in the new mbuf to be specified
 * (in the event that the caller expects to prepend later).
 */
struct mbuf *
m_copyup(struct mbuf *n, int len, int dstoff)
{
	struct mbuf *m;
	int count, space;

	KASSERT(len != M_COPYALL);
	if (len > ((int)MHLEN - dstoff))
		goto bad;
	m = m_get(M_DONTWAIT, n->m_type);
	if (m == NULL)
		goto bad;
	MCLAIM(m, n->m_owner);
	if (n->m_flags & M_PKTHDR) {
		M_MOVE_PKTHDR(m, n);
	}
	m->m_data += dstoff;
	space = &m->m_dat[MLEN] - (m->m_data + m->m_len);
	do {
		count = min(min(max(len, max_protohdr), space), n->m_len);
		memcpy(mtod(m, char *) + m->m_len, mtod(n, void *),
		    (unsigned)count);
		len -= count;
		m->m_len += count;
		n->m_len -= count;
		space -= count;
		if (n->m_len)
			n->m_data += count;
		else
			n = m_free(n);
	} while (len > 0 && n);
	if (len > 0) {
		(void) m_free(m);
		goto bad;
	}
	m->m_next = n;
	return m;
 bad:
	m_freem(n);
	return NULL;
}

struct mbuf *
m_split(struct mbuf *m0, int len, int wait)
{
	return m_split_internal(m0, len, wait, true);
}

static struct mbuf *
m_split_internal(struct mbuf *m0, int len0, int wait, bool copyhdr)
{
	struct mbuf *m, *n;
	unsigned len = len0, remain, len_save;

	KASSERT(len0 != M_COPYALL);
	for (m = m0; m && len > m->m_len; m = m->m_next)
		len -= m->m_len;
	if (m == NULL)
		return NULL;

	remain = m->m_len - len;
	if (copyhdr && (m0->m_flags & M_PKTHDR)) {
		n = m_gethdr(wait, m0->m_type);
		if (n == NULL)
			return NULL;

		MCLAIM(n, m0->m_owner);
		m_copy_rcvif(n, m0);
		n->m_pkthdr.len = m0->m_pkthdr.len - len0;
		len_save = m0->m_pkthdr.len;
		m0->m_pkthdr.len = len0;

		if (m->m_flags & M_EXT)
			goto extpacket;

		if (remain > MHLEN) {
			/* m can't be the lead packet */
			MH_ALIGN(n, 0);
			n->m_len = 0;
			n->m_next = m_split(m, len, wait);
			if (n->m_next == NULL) {
				(void)m_free(n);
				m0->m_pkthdr.len = len_save;
				return NULL;
			}
			return n;
		} else {
			MH_ALIGN(n, remain);
		}
	} else if (remain == 0) {
		n = m->m_next;
		m->m_next = NULL;
		return n;
	} else {
		n = m_get(wait, m->m_type);
		if (n == NULL)
			return NULL;
		MCLAIM(n, m->m_owner);
		M_ALIGN(n, remain);
	}

extpacket:
	if (m->m_flags & M_EXT) {
		n->m_data = m->m_data + len;
		MCLADDREFERENCE(m, n);
	} else {
		memcpy(mtod(n, void *), mtod(m, char *) + len, remain);
	}

	n->m_len = remain;
	m->m_len = len;
	n->m_next = m->m_next;
	m->m_next = NULL;
	return n;
}

/*
 * Routine to copy from device local memory into mbufs.
 */
struct mbuf *
m_devget(char *buf, int totlen, int off0, struct ifnet *ifp,
    void (*copy)(const void *from, void *to, size_t len))
{
	struct mbuf *m;
	struct mbuf *top = NULL, **mp = &top;
	int off = off0, len;
	char *cp, *epkt;

	cp = buf;
	epkt = cp + totlen;
	if (off) {
		/*
		 * If 'off' is non-zero, packet is trailer-encapsulated,
		 * so we have to skip the type and length fields.
		 */
		cp += off + 2 * sizeof(uint16_t);
		totlen -= 2 * sizeof(uint16_t);
	}

	m = m_gethdr(M_DONTWAIT, MT_DATA);
	if (m == NULL)
		return NULL;
	m_set_rcvif(m, ifp);
	m->m_pkthdr.len = totlen;
	m->m_len = MHLEN;

	while (totlen > 0) {
		if (top) {
			m = m_get(M_DONTWAIT, MT_DATA);
			if (m == NULL) {
				m_freem(top);
				return NULL;
			}
			m->m_len = MLEN;
		}

		len = min(totlen, epkt - cp);

		if (len >= MINCLSIZE) {
			MCLGET(m, M_DONTWAIT);
			if ((m->m_flags & M_EXT) == 0) {
				m_free(m);
				m_freem(top);
				return NULL;
			}
			m->m_len = len = min(len, MCLBYTES);
		} else {
			/*
			 * Place initial small packet/header at end of mbuf.
			 */
			if (len < m->m_len) {
				if (top == 0 && len + max_linkhdr <= m->m_len)
					m->m_data += max_linkhdr;
				m->m_len = len;
			} else
				len = m->m_len;
		}

		if (copy)
			copy(cp, mtod(m, void *), (size_t)len);
		else
			memcpy(mtod(m, void *), cp, (size_t)len);

		cp += len;
		*mp = m;
		mp = &m->m_next;
		totlen -= len;
		if (cp == epkt)
			cp = buf;
	}

	return top;
}

/*
 * Copy data from a buffer back into the indicated mbuf chain,
 * starting "off" bytes from the beginning, extending the mbuf
 * chain if necessary.
 */
void
m_copyback(struct mbuf *m0, int off, int len, const void *cp)
{
#if defined(DEBUG)
	struct mbuf *origm = m0;
	int error;
#endif

	if (m0 == NULL)
		return;

#if defined(DEBUG)
	error =
#endif
	m_copyback_internal(&m0, off, len, cp, CB_COPYBACK|CB_EXTEND,
	    M_DONTWAIT);

#if defined(DEBUG)
	if (error != 0 || (m0 != NULL && origm != m0))
		panic("m_copyback");
#endif
}

struct mbuf *
m_copyback_cow(struct mbuf *m0, int off, int len, const void *cp, int how)
{
	int error;

	/* don't support chain expansion */
	KASSERT(len != M_COPYALL);
	KDASSERT(off + len <= m_length(m0));

	error = m_copyback_internal(&m0, off, len, cp, CB_COPYBACK|CB_COW,
	    how);
	if (error) {
		/*
		 * no way to recover from partial success.
		 * just free the chain.
		 */
		m_freem(m0);
		return NULL;
	}
	return m0;
}

int
m_makewritable(struct mbuf **mp, int off, int len, int how)
{
	int error;
#if defined(DEBUG)
	int origlen = m_length(*mp);
#endif

	error = m_copyback_internal(mp, off, len, NULL, CB_PRESERVE|CB_COW,
	    how);
	if (error)
		return error;

#if defined(DEBUG)
	int reslen = 0;
	for (struct mbuf *n = *mp; n; n = n->m_next)
		reslen += n->m_len;
	if (origlen != reslen)
		panic("m_makewritable: length changed");
	if (((*mp)->m_flags & M_PKTHDR) != 0 && reslen != (*mp)->m_pkthdr.len)
		panic("m_makewritable: inconsist");
#endif

	return 0;
}

static int
m_copyback_internal(struct mbuf **mp0, int off, int len, const void *vp,
    int flags, int how)
{
	int mlen;
	struct mbuf *m, *n;
	struct mbuf **mp;
	int totlen = 0;
	const char *cp = vp;

	KASSERT(mp0 != NULL);
	KASSERT(*mp0 != NULL);
	KASSERT((flags & CB_PRESERVE) == 0 || cp == NULL);
	KASSERT((flags & CB_COPYBACK) == 0 || cp != NULL);

	if (len == M_COPYALL)
		len = m_length(*mp0) - off;

	/*
	 * we don't bother to update "totlen" in the case of CB_COW,
	 * assuming that CB_EXTEND and CB_COW are exclusive.
	 */

	KASSERT((~flags & (CB_EXTEND|CB_COW)) != 0);

	mp = mp0;
	m = *mp;
	while (off > (mlen = m->m_len)) {
		off -= mlen;
		totlen += mlen;
		if (m->m_next == NULL) {
			int tspace;
extend:
			if ((flags & CB_EXTEND) == 0)
				goto out;

			/*
			 * try to make some space at the end of "m".
			 */

			mlen = m->m_len;
			if (off + len >= MINCLSIZE &&
			    (m->m_flags & M_EXT) == 0 && m->m_len == 0) {
				MCLGET(m, how);
			}
			tspace = M_TRAILINGSPACE(m);
			if (tspace > 0) {
				tspace = min(tspace, off + len);
				KASSERT(tspace > 0);
				memset(mtod(m, char *) + m->m_len, 0,
				    min(off, tspace));
				m->m_len += tspace;
				off += mlen;
				totlen -= mlen;
				continue;
			}

			/*
			 * need to allocate an mbuf.
			 */

			if (off + len >= MINCLSIZE) {
				n = m_getcl(how, m->m_type, 0);
			} else {
				n = m_get(how, m->m_type);
			}
			if (n == NULL) {
				goto out;
			}
			n->m_len = min(M_TRAILINGSPACE(n), off + len);
			memset(mtod(n, char *), 0, min(n->m_len, off));
			m->m_next = n;
		}
		mp = &m->m_next;
		m = m->m_next;
	}
	while (len > 0) {
		mlen = m->m_len - off;
		if (mlen != 0 && M_READONLY(m)) {
			/*
			 * This mbuf is read-only. Allocate a new writable
			 * mbuf and try again.
			 */
			char *datap;
			int eatlen;

			KASSERT((flags & CB_COW) != 0);

			/*
			 * if we're going to write into the middle of
			 * a mbuf, split it first.
			 */
			if (off > 0) {
				n = m_split_internal(m, off, how, false);
				if (n == NULL)
					goto enobufs;
				m->m_next = n;
				mp = &m->m_next;
				m = n;
				off = 0;
				continue;
			}

			/*
			 * XXX TODO coalesce into the trailingspace of
			 * the previous mbuf when possible.
			 */

			/*
			 * allocate a new mbuf.  copy packet header if needed.
			 */
			n = m_get(how, m->m_type);
			if (n == NULL)
				goto enobufs;
			MCLAIM(n, m->m_owner);
			if (off == 0 && (m->m_flags & M_PKTHDR) != 0) {
				M_MOVE_PKTHDR(n, m);
				n->m_len = MHLEN;
			} else {
				if (len >= MINCLSIZE)
					MCLGET(n, M_DONTWAIT);
				n->m_len =
				    (n->m_flags & M_EXT) ? MCLBYTES : MLEN;
			}
			if (n->m_len > len)
				n->m_len = len;

			/*
			 * free the region which has been overwritten.
			 * copying data from old mbufs if requested.
			 */
			if (flags & CB_PRESERVE)
				datap = mtod(n, char *);
			else
				datap = NULL;
			eatlen = n->m_len;
			while (m != NULL && M_READONLY(m) &&
			    n->m_type == m->m_type && eatlen > 0) {
				mlen = min(eatlen, m->m_len);
				if (datap) {
					m_copydata(m, 0, mlen, datap);
					datap += mlen;
				}
				m->m_data += mlen;
				m->m_len -= mlen;
				eatlen -= mlen;
				if (m->m_len == 0)
					*mp = m = m_free(m);
			}
			if (eatlen > 0)
				n->m_len -= eatlen;
			n->m_next = m;
			*mp = m = n;
			continue;
		}
		mlen = min(mlen, len);
		if (flags & CB_COPYBACK) {
			memcpy(mtod(m, char *) + off, cp, (unsigned)mlen);
			cp += mlen;
		}
		len -= mlen;
		mlen += off;
		off = 0;
		totlen += mlen;
		if (len == 0)
			break;
		if (m->m_next == NULL) {
			goto extend;
		}
		mp = &m->m_next;
		m = m->m_next;
	}

out:
	if (((m = *mp0)->m_flags & M_PKTHDR) && (m->m_pkthdr.len < totlen)) {
		KASSERT((flags & CB_EXTEND) != 0);
		m->m_pkthdr.len = totlen;
	}

	return 0;

enobufs:
	return ENOBUFS;
}

/*
 * Compress the mbuf chain. Return the new mbuf chain on success, NULL on
 * failure. The first mbuf is preserved, and on success the pointer returned
 * is the same as the one passed.
 */
struct mbuf *
m_defrag(struct mbuf *m, int how)
{
	struct mbuf *m0, *mn, *n;
	int sz;

	KASSERT((m->m_flags & M_PKTHDR) != 0);

	if (m->m_next == NULL)
		return m;

	m0 = m_get(how, MT_DATA);
	if (m0 == NULL)
		return NULL;
	mn = m0;

	sz = m->m_pkthdr.len - m->m_len;
	KASSERT(sz >= 0);

	do {
		if (sz > MLEN) {
			MCLGET(mn, how);
			if ((mn->m_flags & M_EXT) == 0) {
				m_freem(m0);
				return NULL;
			}
		}

		mn->m_len = MIN(sz, MCLBYTES);

		m_copydata(m, m->m_pkthdr.len - sz, mn->m_len,
		     mtod(mn, void *));

		sz -= mn->m_len;

		if (sz > 0) {
			/* need more mbufs */
			n = m_get(how, MT_DATA);
			if (n == NULL) {
				m_freem(m0);
				return NULL;
			}

			mn->m_next = n;
			mn = n;
		}
	} while (sz > 0);

	m_freem(m->m_next);
	m->m_next = m0;

	return m;
}

<<<<<<< HEAD
void
m_remove_pkthdr(struct mbuf *m)
{
	KASSERT(m->m_flags & M_PKTHDR);

	m_tag_delete_chain(m, NULL);
	m->m_flags &= ~M_PKTHDR;
	memset(&m->m_pkthdr, 0, sizeof(m->m_pkthdr));
}

void
m_copy_pkthdr(struct mbuf *to, struct mbuf *from)
{
	KASSERT((from->m_flags & M_PKTHDR) != 0);

	to->m_pkthdr = from->m_pkthdr;
	to->m_flags = from->m_flags & M_COPYFLAGS;
	SLIST_INIT(&to->m_pkthdr.tags);
	m_tag_copy_chain(to, from);
	to->m_data = to->m_pktdat;
}

=======
>>>>>>> b2b84690
void
m_remove_pkthdr(struct mbuf *m)
{
	KASSERT(m->m_flags & M_PKTHDR);

	m_tag_delete_chain(m, NULL);
	m->m_flags &= ~M_PKTHDR;
	memset(&m->m_pkthdr, 0, sizeof(m->m_pkthdr));
}

void
m_copy_pkthdr(struct mbuf *to, struct mbuf *from)
{
	KASSERT((to->m_flags & M_EXT) == 0);
	KASSERT((to->m_flags & M_PKTHDR) == 0 || m_tag_first(to) == NULL);
	KASSERT((from->m_flags & M_PKTHDR) != 0);

	to->m_pkthdr = from->m_pkthdr;
	to->m_flags = from->m_flags & M_COPYFLAGS;
	to->m_data = to->m_pktdat;

	SLIST_INIT(&to->m_pkthdr.tags);
	m_tag_copy_chain(to, from);
}

void
m_move_pkthdr(struct mbuf *to, struct mbuf *from)
{
	KASSERT((to->m_flags & M_EXT) == 0);
	KASSERT((to->m_flags & M_PKTHDR) == 0 || m_tag_first(to) == NULL);
	KASSERT((from->m_flags & M_PKTHDR) != 0);

	to->m_pkthdr = from->m_pkthdr;
	to->m_flags = from->m_flags & M_COPYFLAGS;
	to->m_data = to->m_pktdat;

	from->m_flags &= ~M_PKTHDR;
}

/*
 * Apply function f to the data in an mbuf chain starting "off" bytes from the
 * beginning, continuing for "len" bytes.
 */
int
m_apply(struct mbuf *m, int off, int len,
    int (*f)(void *, void *, unsigned int), void *arg)
{
	unsigned int count;
	int rval;

	KASSERT(len != M_COPYALL);
	KASSERT(len >= 0);
	KASSERT(off >= 0);

	while (off > 0) {
		KASSERT(m != NULL);
		if (off < m->m_len)
			break;
		off -= m->m_len;
		m = m->m_next;
	}
	while (len > 0) {
		KASSERT(m != NULL);
		count = min(m->m_len - off, len);

		rval = (*f)(arg, mtod(m, char *) + off, count);
		if (rval)
			return rval;

		len -= count;
		off = 0;
		m = m->m_next;
	}

	return 0;
}

/*
 * Return a pointer to mbuf/offset of location in mbuf chain.
 */
struct mbuf *
m_getptr(struct mbuf *m, int loc, int *off)
{

	while (loc >= 0) {
		/* Normal end of search */
		if (m->m_len > loc) {
			*off = loc;
			return m;
		}

		loc -= m->m_len;

		if (m->m_next == NULL) {
			if (loc == 0) {
				/* Point at the end of valid data */
				*off = m->m_len;
				return m;
			}
			return NULL;
		} else {
			m = m->m_next;
		}
	}

	return NULL;
}

#if defined(DDB)
void
m_print(const struct mbuf *m, const char *modif, void (*pr)(const char *, ...))
{
	char ch;
	bool opt_c = false;
	bool opt_d = false;
#if NETHER > 0
	bool opt_v = false;
	const struct mbuf *m0 = NULL;
#endif
	int no = 0;
	char buf[512];

	while ((ch = *(modif++)) != '\0') {
		switch (ch) {
		case 'c':
			opt_c = true;
			break;
		case 'd':
			opt_d = true;
			break;
#if NETHER > 0
		case 'v':
			opt_v = true;
			m0 = m;
			break;
#endif
		default:
			break;
		}
	}

nextchain:
	(*pr)("MBUF(%d) %p\n", no, m);
	snprintb(buf, sizeof(buf), M_FLAGS_BITS, (u_int)m->m_flags);
	(*pr)("  data=%p, len=%d, type=%d, flags=%s\n",
	    m->m_data, m->m_len, m->m_type, buf);
	if (opt_d) {
		int i;
		unsigned char *p = m->m_data;

		(*pr)("  data:");

		for (i = 0; i < m->m_len; i++) {
			if (i % 16 == 0)
				(*pr)("\n");
			(*pr)(" %02x", p[i]);
		}

		(*pr)("\n");
	}
	(*pr)("  owner=%p, next=%p, nextpkt=%p\n", m->m_owner, m->m_next,
	    m->m_nextpkt);
	(*pr)("  leadingspace=%u, trailingspace=%u, readonly=%u\n",
	    (int)M_LEADINGSPACE(m), (int)M_TRAILINGSPACE(m),
	    (int)M_READONLY(m));
	if ((m->m_flags & M_PKTHDR) != 0) {
		snprintb(buf, sizeof(buf), M_CSUM_BITS, m->m_pkthdr.csum_flags);
		(*pr)("  pktlen=%d, rcvif=%p, csum_flags=%s, csum_data=0x%"
		    PRIx32 ", segsz=%u\n",
		    m->m_pkthdr.len, m_get_rcvif_NOMPSAFE(m),
		    buf, m->m_pkthdr.csum_data, m->m_pkthdr.segsz);
	}
	if ((m->m_flags & M_EXT)) {
		(*pr)("  ext_refcnt=%u, ext_buf=%p, ext_size=%zd, "
		    "ext_free=%p, ext_arg=%p\n",
		    m->m_ext.ext_refcnt,
		    m->m_ext.ext_buf, m->m_ext.ext_size,
		    m->m_ext.ext_free, m->m_ext.ext_arg);
	}
	if ((~m->m_flags & (M_EXT|M_EXT_PAGES)) == 0) {
		vaddr_t sva = (vaddr_t)m->m_ext.ext_buf;
		vaddr_t eva = sva + m->m_ext.ext_size;
		int n = (round_page(eva) - trunc_page(sva)) >> PAGE_SHIFT;
		int i;

		(*pr)("  pages:");
		for (i = 0; i < n; i ++) {
			(*pr)(" %p", m->m_ext.ext_pgs[i]);
		}
		(*pr)("\n");
	}

	if (opt_c) {
		m = m->m_next;
		if (m != NULL) {
			no++;
			goto nextchain;
		}
	}
<<<<<<< HEAD
=======

#if NETHER > 0
	if (opt_v && m0)
		m_examine(m0, AF_ETHER, modif, pr);
#endif
>>>>>>> b2b84690
}
#endif /* defined(DDB) */

#if defined(MBUFTRACE)
void
mowner_attach(struct mowner *mo)
{

	KASSERT(mo->mo_counters == NULL);
	mo->mo_counters = percpu_alloc(sizeof(struct mowner_counter));

	/* XXX lock */
	LIST_INSERT_HEAD(&mowners, mo, mo_link);
}

void
mowner_detach(struct mowner *mo)
{

	KASSERT(mo->mo_counters != NULL);

	/* XXX lock */
	LIST_REMOVE(mo, mo_link);

	percpu_free(mo->mo_counters, sizeof(struct mowner_counter));
	mo->mo_counters = NULL;
}

void
mowner_init(struct mbuf *m, int type)
{
	struct mowner_counter *mc;
	struct mowner *mo;
	int s;

	m->m_owner = mo = &unknown_mowners[type];
	s = splvm();
	mc = percpu_getref(mo->mo_counters);
	mc->mc_counter[MOWNER_COUNTER_CLAIMS]++;
	percpu_putref(mo->mo_counters);
	splx(s);
}

void
mowner_ref(struct mbuf *m, int flags)
{
	struct mowner *mo = m->m_owner;
	struct mowner_counter *mc;
	int s;

	s = splvm();
	mc = percpu_getref(mo->mo_counters);
	if ((flags & M_EXT) != 0)
		mc->mc_counter[MOWNER_COUNTER_EXT_CLAIMS]++;
	if ((flags & M_EXT_CLUSTER) != 0)
		mc->mc_counter[MOWNER_COUNTER_CLUSTER_CLAIMS]++;
	percpu_putref(mo->mo_counters);
	splx(s);
}

void
mowner_revoke(struct mbuf *m, bool all, int flags)
{
	struct mowner *mo = m->m_owner;
	struct mowner_counter *mc;
	int s;

	s = splvm();
	mc = percpu_getref(mo->mo_counters);
	if ((flags & M_EXT) != 0)
		mc->mc_counter[MOWNER_COUNTER_EXT_RELEASES]++;
	if ((flags & M_EXT_CLUSTER) != 0)
		mc->mc_counter[MOWNER_COUNTER_CLUSTER_RELEASES]++;
	if (all)
		mc->mc_counter[MOWNER_COUNTER_RELEASES]++;
	percpu_putref(mo->mo_counters);
	splx(s);
	if (all)
		m->m_owner = &revoked_mowner;
}

static void
mowner_claim(struct mbuf *m, struct mowner *mo)
{
	struct mowner_counter *mc;
	int flags = m->m_flags;
	int s;

	s = splvm();
	mc = percpu_getref(mo->mo_counters);
	mc->mc_counter[MOWNER_COUNTER_CLAIMS]++;
	if ((flags & M_EXT) != 0)
		mc->mc_counter[MOWNER_COUNTER_EXT_CLAIMS]++;
	if ((flags & M_EXT_CLUSTER) != 0)
		mc->mc_counter[MOWNER_COUNTER_CLUSTER_CLAIMS]++;
	percpu_putref(mo->mo_counters);
	splx(s);
	m->m_owner = mo;
}

void
m_claim(struct mbuf *m, struct mowner *mo)
{

	if (m->m_owner == mo || mo == NULL)
		return;

	mowner_revoke(m, true, m->m_flags);
	mowner_claim(m, mo);
}

void
m_claimm(struct mbuf *m, struct mowner *mo)
{

	for (; m != NULL; m = m->m_next)
		m_claim(m, mo);
}
#endif /* defined(MBUFTRACE) */

#ifdef DIAGNOSTIC
/*
 * Verify that the mbuf chain is not malformed. Used only for diagnostic.
 * Panics on error.
 */
void
m_verify_packet(struct mbuf *m)
{
	struct mbuf *n = m;
	char *low, *high, *dat;
	int totlen = 0, len;

	if (__predict_false((m->m_flags & M_PKTHDR) == 0)) {
		panic("%s: mbuf doesn't have M_PKTHDR", __func__);
	}

	while (n != NULL) {
		if (__predict_false(n->m_type == MT_FREE)) {
			panic("%s: mbuf already freed (n = %p)", __func__, n);
		}
#if 0
		/*
		 * This ought to be a rule of the mbuf API. Unfortunately,
		 * many places don't respect that rule.
		 */
		if (__predict_false((n != m) && (n->m_flags & M_PKTHDR) != 0)) {
			panic("%s: M_PKTHDR set on secondary mbuf", __func__);
		}
#endif
		if (__predict_false(n->m_nextpkt != NULL)) {
			panic("%s: m_nextpkt not null (m_nextpkt = %p)",
			    __func__, n->m_nextpkt);
		}

		dat = n->m_data;
		len = n->m_len;

		if (n->m_flags & M_EXT) {
			low = n->m_ext.ext_buf;
			high = low + n->m_ext.ext_size;
		} else if (n->m_flags & M_PKTHDR) {
			low = n->m_pktdat;
			high = low + MHLEN;
		} else {
			low = n->m_dat;
			high = low + MLEN;
		}
		if (__predict_false(dat + len < dat)) {
			panic("%s: incorrect length (len = %d)", __func__, len);
		}
		if (__predict_false((dat < low) || (dat + len > high))) {
			panic("%s: m_data not in packet"
			    "(dat = %p, len = %d, low = %p, high = %p)",
			    __func__, dat, len, low, high);
		}

		totlen += len;
		n = n->m_next;
	}

	if (__predict_false(totlen != m->m_pkthdr.len)) {
		panic("%s: inconsistent mbuf length (%d != %d)", __func__,
		    totlen, m->m_pkthdr.len);
	}
}
#endif

/*
 * Release a reference to the mbuf external storage.
 *
 * => free the mbuf m itself as well.
 */
static void
m_ext_free(struct mbuf *m)
{
	const bool embedded = MEXT_ISEMBEDDED(m);
	bool dofree = true;
	u_int refcnt;

	KASSERT((m->m_flags & M_EXT) != 0);
	KASSERT(MEXT_ISEMBEDDED(m->m_ext_ref));
	KASSERT((m->m_ext_ref->m_flags & M_EXT) != 0);
	KASSERT((m->m_flags & M_EXT_CLUSTER) ==
	    (m->m_ext_ref->m_flags & M_EXT_CLUSTER));

	if (__predict_false(m->m_type == MT_FREE)) {
		panic("mbuf %p already freed", m);
	}

	if (__predict_true(m->m_ext.ext_refcnt == 1)) {
		refcnt = m->m_ext.ext_refcnt = 0;
	} else {
		refcnt = atomic_dec_uint_nv(&m->m_ext.ext_refcnt);
	}

	if (refcnt > 0) {
		if (embedded) {
			/*
			 * other mbuf's m_ext_ref still points to us.
			 */
			dofree = false;
		} else {
			m->m_ext_ref = m;
		}
	} else {
		/*
		 * dropping the last reference
		 */
		if (!embedded) {
			m->m_ext.ext_refcnt++; /* XXX */
			m_ext_free(m->m_ext_ref);
			m->m_ext_ref = m;
		} else if ((m->m_flags & M_EXT_CLUSTER) != 0) {
			pool_cache_put_paddr(mcl_cache,
			    m->m_ext.ext_buf, m->m_ext.ext_paddr);
		} else if (m->m_ext.ext_free) {
			(*m->m_ext.ext_free)(m,
			    m->m_ext.ext_buf, m->m_ext.ext_size,
			    m->m_ext.ext_arg);
			/*
			 * 'm' is already freed by the ext_free callback.
			 */
			dofree = false;
		} else {
			free(m->m_ext.ext_buf, 0);
		}
	}

	if (dofree) {
		m->m_type = MT_FREE;
		m->m_data = NULL;
		pool_cache_put(mb_cache, m);
	}
}

/*
 * Free a single mbuf and associated external storage. Return the
 * successor, if any.
 */
struct mbuf *
m_free(struct mbuf *m)
{
	struct mbuf *n;

	mowner_revoke(m, 1, m->m_flags);
	mbstat_type_add(m->m_type, -1);

	if (m->m_flags & M_PKTHDR)
		m_tag_delete_chain(m, NULL);

	n = m->m_next;

	if (m->m_flags & M_EXT) {
		m_ext_free(m);
	} else {
		if (__predict_false(m->m_type == MT_FREE)) {
			panic("mbuf %p already freed", m);
		}
		m->m_type = MT_FREE;
		m->m_data = NULL;
		pool_cache_put(mb_cache, m);
	}

	return n;
}

void
m_freem(struct mbuf *m)
{
	if (m == NULL)
		return;
	do {
		m = m_free(m);
	} while (m);
}<|MERGE_RESOLUTION|>--- conflicted
+++ resolved
@@ -1,8 +1,4 @@
-<<<<<<< HEAD
-/*	$NetBSD: uipc_mbuf.c,v 1.214 2018/05/03 07:46:17 maxv Exp $	*/
-=======
 /*	$NetBSD: uipc_mbuf.c,v 1.217 2018/07/18 07:06:40 msaitoh Exp $	*/
->>>>>>> b2b84690
 
 /*
  * Copyright (c) 1999, 2001 The NetBSD Foundation, Inc.
@@ -66,20 +62,13 @@
  */
 
 #include <sys/cdefs.h>
-<<<<<<< HEAD
-__KERNEL_RCSID(0, "$NetBSD: uipc_mbuf.c,v 1.214 2018/05/03 07:46:17 maxv Exp $");
-=======
 __KERNEL_RCSID(0, "$NetBSD: uipc_mbuf.c,v 1.217 2018/07/18 07:06:40 msaitoh Exp $");
->>>>>>> b2b84690
 
 #ifdef _KERNEL_OPT
 #include "opt_mbuftrace.h"
 #include "opt_nmbclusters.h"
 #include "opt_ddb.h"
-<<<<<<< HEAD
-=======
 #include "ether.h"
->>>>>>> b2b84690
 #endif
 
 #include <sys/param.h>
@@ -1545,31 +1534,6 @@
 	return m;
 }
 
-<<<<<<< HEAD
-void
-m_remove_pkthdr(struct mbuf *m)
-{
-	KASSERT(m->m_flags & M_PKTHDR);
-
-	m_tag_delete_chain(m, NULL);
-	m->m_flags &= ~M_PKTHDR;
-	memset(&m->m_pkthdr, 0, sizeof(m->m_pkthdr));
-}
-
-void
-m_copy_pkthdr(struct mbuf *to, struct mbuf *from)
-{
-	KASSERT((from->m_flags & M_PKTHDR) != 0);
-
-	to->m_pkthdr = from->m_pkthdr;
-	to->m_flags = from->m_flags & M_COPYFLAGS;
-	SLIST_INIT(&to->m_pkthdr.tags);
-	m_tag_copy_chain(to, from);
-	to->m_data = to->m_pktdat;
-}
-
-=======
->>>>>>> b2b84690
 void
 m_remove_pkthdr(struct mbuf *m)
 {
@@ -1769,14 +1733,11 @@
 			goto nextchain;
 		}
 	}
-<<<<<<< HEAD
-=======
 
 #if NETHER > 0
 	if (opt_v && m0)
 		m_examine(m0, AF_ETHER, modif, pr);
 #endif
->>>>>>> b2b84690
 }
 #endif /* defined(DDB) */
 
