--- conflicted
+++ resolved
@@ -1,8 +1,4 @@
-<<<<<<< HEAD
-/*	$NetBSD: subr_cprng.c,v 1.32 2019/11/17 12:32:31 nia Exp $ */
-=======
 /*	$NetBSD: subr_cprng.c,v 1.34 2019/12/04 05:36:34 riastradh Exp $ */
->>>>>>> 275f442f
 
 /*-
  * Copyright (c) 2011-2013 The NetBSD Foundation, Inc.
@@ -34,11 +30,7 @@
  */
 
 #include <sys/cdefs.h>
-<<<<<<< HEAD
-__KERNEL_RCSID(0, "$NetBSD: subr_cprng.c,v 1.32 2019/11/17 12:32:31 nia Exp $");
-=======
 __KERNEL_RCSID(0, "$NetBSD: subr_cprng.c,v 1.34 2019/12/04 05:36:34 riastradh Exp $");
->>>>>>> 275f442f
 
 #include <sys/param.h>
 #include <sys/types.h>
@@ -483,41 +475,6 @@
 		sizeof(cc)))
 		/* XXX Fix nist_hash_drbg API so this can't happen.  */
 		panic("cprng %s: NIST Hash_DRBG reseed failed",
-<<<<<<< HEAD
-		    cprng->cs_name);
-
-#if DIAGNOSTIC
-	cprng_strong_rngtest(cprng);
-#endif
-}
-
-#if DIAGNOSTIC
-/*
- * Generate some output and apply a statistical RNG test to it.
- */
-static void
-cprng_strong_rngtest(struct cprng_strong *cprng)
-{
-
-	KASSERT(mutex_owned(&cprng->cs_lock));
-
-	/* XXX Switch to a pool cache instead?  */
-	rngtest_t *const rt = kmem_intr_alloc(sizeof(*rt), KM_NOSLEEP);
-	if (rt == NULL)
-		/* XXX Warn?  */
-		return;
-
-	(void)strlcpy(rt->rt_name, cprng->cs_name, sizeof(rt->rt_name));
-
-	if (nist_hash_drbg_generate(&cprng->cs_drbg, rt->rt_b,
-		sizeof(rt->rt_b), NULL, 0))
-		panic("cprng %s: NIST Hash_DRBG failed after reseed",
-		    cprng->cs_name);
-
-	if (rngtest(rt)) {
-		printf("cprng %s: failed statistical RNG test\n",
-=======
->>>>>>> 275f442f
 		    cprng->cs_name);
 }
 
