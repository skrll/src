<<<<<<< HEAD
/*	$NetBSD: subr_workqueue.c,v 1.36 2018/02/06 03:48:39 ozaki-r Exp $	*/
=======
/*	$NetBSD: subr_workqueue.c,v 1.37 2018/06/13 05:26:12 ozaki-r Exp $	*/
>>>>>>> b2b84690

/*-
 * Copyright (c)2002, 2005, 2006, 2007 YAMAMOTO Takashi,
 * All rights reserved.
 *
 * Redistribution and use in source and binary forms, with or without
 * modification, are permitted provided that the following conditions
 * are met:
 * 1. Redistributions of source code must retain the above copyright
 *    notice, this list of conditions and the following disclaimer.
 * 2. Redistributions in binary form must reproduce the above copyright
 *    notice, this list of conditions and the following disclaimer in the
 *    documentation and/or other materials provided with the distribution.
 *
 * THIS SOFTWARE IS PROVIDED BY THE AUTHOR AND CONTRIBUTORS ``AS IS'' AND
 * ANY EXPRESS OR IMPLIED WARRANTIES, INCLUDING, BUT NOT LIMITED TO, THE
 * IMPLIED WARRANTIES OF MERCHANTABILITY AND FITNESS FOR A PARTICULAR PURPOSE
 * ARE DISCLAIMED.  IN NO EVENT SHALL THE AUTHOR OR CONTRIBUTORS BE LIABLE
 * FOR ANY DIRECT, INDIRECT, INCIDENTAL, SPECIAL, EXEMPLARY, OR CONSEQUENTIAL
 * DAMAGES (INCLUDING, BUT NOT LIMITED TO, PROCUREMENT OF SUBSTITUTE GOODS
 * OR SERVICES; LOSS OF USE, DATA, OR PROFITS; OR BUSINESS INTERRUPTION)
 * HOWEVER CAUSED AND ON ANY THEORY OF LIABILITY, WHETHER IN CONTRACT, STRICT
 * LIABILITY, OR TORT (INCLUDING NEGLIGENCE OR OTHERWISE) ARISING IN ANY WAY
 * OUT OF THE USE OF THIS SOFTWARE, EVEN IF ADVISED OF THE POSSIBILITY OF
 * SUCH DAMAGE.
 */

#include <sys/cdefs.h>
<<<<<<< HEAD
__KERNEL_RCSID(0, "$NetBSD: subr_workqueue.c,v 1.36 2018/02/06 03:48:39 ozaki-r Exp $");
=======
__KERNEL_RCSID(0, "$NetBSD: subr_workqueue.c,v 1.37 2018/06/13 05:26:12 ozaki-r Exp $");
>>>>>>> b2b84690

#include <sys/param.h>
#include <sys/cpu.h>
#include <sys/systm.h>
#include <sys/kthread.h>
#include <sys/kmem.h>
#include <sys/proc.h>
#include <sys/workqueue.h>
#include <sys/mutex.h>
#include <sys/condvar.h>
#include <sys/queue.h>

typedef struct work_impl {
	SIMPLEQ_ENTRY(work_impl) wk_entry;
} work_impl_t;

SIMPLEQ_HEAD(workqhead, work_impl);

struct workqueue_queue {
	kmutex_t q_mutex;
	kcondvar_t q_cv;
	struct workqhead q_queue_pending;
	struct workqhead q_queue_running;
	lwp_t *q_worker;
	work_impl_t *q_waiter;
};

struct workqueue {
	void (*wq_func)(struct work *, void *);
	void *wq_arg;
	int wq_flags;

	char wq_name[MAXCOMLEN];
	pri_t wq_prio;
	void *wq_ptr;
};

#define	WQ_SIZE		(roundup2(sizeof(struct workqueue), coherency_unit))
#define	WQ_QUEUE_SIZE	(roundup2(sizeof(struct workqueue_queue), coherency_unit))

#define	POISON	0xaabbccdd

static size_t
workqueue_size(int flags)
{

	return WQ_SIZE
	    + ((flags & WQ_PERCPU) != 0 ? ncpu : 1) * WQ_QUEUE_SIZE
	    + coherency_unit;
}

static struct workqueue_queue *
workqueue_queue_lookup(struct workqueue *wq, struct cpu_info *ci)
{
	u_int idx = 0;

	if (wq->wq_flags & WQ_PERCPU) {
		idx = ci ? cpu_index(ci) : cpu_index(curcpu());
	}

	return (void *)((uintptr_t)(wq) + WQ_SIZE + (idx * WQ_QUEUE_SIZE));
}

static void
workqueue_runlist(struct workqueue *wq, struct workqhead *list)
{
	work_impl_t *wk;
	work_impl_t *next;

	/*
	 * note that "list" is not a complete SIMPLEQ.
	 */

	for (wk = SIMPLEQ_FIRST(list); wk != NULL; wk = next) {
		next = SIMPLEQ_NEXT(wk, wk_entry);
		(*wq->wq_func)((void *)wk, wq->wq_arg);
	}
}

static void
workqueue_worker(void *cookie)
{
	struct workqueue *wq = cookie;
	struct workqueue_queue *q;

	/* find the workqueue of this kthread */
	q = workqueue_queue_lookup(wq, curlwp->l_cpu);

	for (;;) {
		/*
		 * we violate abstraction of SIMPLEQ.
		 */

		mutex_enter(&q->q_mutex);
		while (SIMPLEQ_EMPTY(&q->q_queue_pending))
			cv_wait(&q->q_cv, &q->q_mutex);
		KASSERT(SIMPLEQ_EMPTY(&q->q_queue_running));
		q->q_queue_running.sqh_first =
		    q->q_queue_pending.sqh_first; /* XXX */
		SIMPLEQ_INIT(&q->q_queue_pending);
		mutex_exit(&q->q_mutex);

		workqueue_runlist(wq, &q->q_queue_running);

		mutex_enter(&q->q_mutex);
		KASSERT(!SIMPLEQ_EMPTY(&q->q_queue_running));
		SIMPLEQ_INIT(&q->q_queue_running);
		if (__predict_false(q->q_waiter != NULL)) {
			/* Wake up workqueue_wait */
			cv_signal(&q->q_cv);
		}
		mutex_exit(&q->q_mutex);
	}
}

static void
workqueue_init(struct workqueue *wq, const char *name,
    void (*callback_func)(struct work *, void *), void *callback_arg,
    pri_t prio, int ipl)
{

	KASSERT(sizeof(wq->wq_name) > strlen(name));
	strncpy(wq->wq_name, name, sizeof(wq->wq_name));

	wq->wq_prio = prio;
	wq->wq_func = callback_func;
	wq->wq_arg = callback_arg;
}

static int
workqueue_initqueue(struct workqueue *wq, struct workqueue_queue *q,
    int ipl, struct cpu_info *ci)
{
	int error, ktf;

	KASSERT(q->q_worker == NULL);

	mutex_init(&q->q_mutex, MUTEX_DEFAULT, ipl);
	cv_init(&q->q_cv, wq->wq_name);
	SIMPLEQ_INIT(&q->q_queue_pending);
	SIMPLEQ_INIT(&q->q_queue_running);
	ktf = ((wq->wq_flags & WQ_MPSAFE) != 0 ? KTHREAD_MPSAFE : 0);
	if (wq->wq_prio < PRI_KERNEL)
		ktf |= KTHREAD_TS;
	if (ci) {
		error = kthread_create(wq->wq_prio, ktf, ci, workqueue_worker,
		    wq, &q->q_worker, "%s/%u", wq->wq_name, ci->ci_index);
	} else {
		error = kthread_create(wq->wq_prio, ktf, ci, workqueue_worker,
		    wq, &q->q_worker, "%s", wq->wq_name);
	}
	if (error != 0) {
		mutex_destroy(&q->q_mutex);
		cv_destroy(&q->q_cv);
		KASSERT(q->q_worker == NULL);
	}
	return error;
}

struct workqueue_exitargs {
	work_impl_t wqe_wk;
	struct workqueue_queue *wqe_q;
};

static void
workqueue_exit(struct work *wk, void *arg)
{
	struct workqueue_exitargs *wqe = (void *)wk;
	struct workqueue_queue *q = wqe->wqe_q;

	/*
	 * only competition at this point is workqueue_finiqueue.
	 */

	KASSERT(q->q_worker == curlwp);
	KASSERT(SIMPLEQ_EMPTY(&q->q_queue_pending));
	mutex_enter(&q->q_mutex);
	q->q_worker = NULL;
	cv_signal(&q->q_cv);
	mutex_exit(&q->q_mutex);
	kthread_exit(0);
}

static void
workqueue_finiqueue(struct workqueue *wq, struct workqueue_queue *q)
{
	struct workqueue_exitargs wqe;

	KASSERT(wq->wq_func == workqueue_exit);

	wqe.wqe_q = q;
	KASSERT(SIMPLEQ_EMPTY(&q->q_queue_pending));
	KASSERT(q->q_worker != NULL);
	mutex_enter(&q->q_mutex);
	SIMPLEQ_INSERT_TAIL(&q->q_queue_pending, &wqe.wqe_wk, wk_entry);
	cv_signal(&q->q_cv);
	while (q->q_worker != NULL) {
		cv_wait(&q->q_cv, &q->q_mutex);
	}
	mutex_exit(&q->q_mutex);
	mutex_destroy(&q->q_mutex);
	cv_destroy(&q->q_cv);
}

/* --- */

int
workqueue_create(struct workqueue **wqp, const char *name,
    void (*callback_func)(struct work *, void *), void *callback_arg,
    pri_t prio, int ipl, int flags)
{
	struct workqueue *wq;
	struct workqueue_queue *q;
	void *ptr;
	int error = 0;

	CTASSERT(sizeof(work_impl_t) <= sizeof(struct work));

	ptr = kmem_zalloc(workqueue_size(flags), KM_SLEEP);
	wq = (void *)roundup2((uintptr_t)ptr, coherency_unit);
	wq->wq_ptr = ptr;
	wq->wq_flags = flags;

	workqueue_init(wq, name, callback_func, callback_arg, prio, ipl);

	if (flags & WQ_PERCPU) {
		struct cpu_info *ci;
		CPU_INFO_ITERATOR cii;

		/* create the work-queue for each CPU */
		for (CPU_INFO_FOREACH(cii, ci)) {
			q = workqueue_queue_lookup(wq, ci);
			error = workqueue_initqueue(wq, q, ipl, ci);
			if (error) {
				break;
			}
		}
	} else {
		/* initialize a work-queue */
		q = workqueue_queue_lookup(wq, NULL);
		error = workqueue_initqueue(wq, q, ipl, NULL);
	}

	if (error != 0) {
		workqueue_destroy(wq);
	} else {
		*wqp = wq;
	}

	return error;
}

static bool
workqueue_q_wait(struct workqueue_queue *q, work_impl_t *wk_target)
{
	work_impl_t *wk;
	bool found = false;

	mutex_enter(&q->q_mutex);
<<<<<<< HEAD
=======
	if (q->q_worker == curlwp)
		goto out;
>>>>>>> b2b84690
    again:
	SIMPLEQ_FOREACH(wk, &q->q_queue_pending, wk_entry) {
		if (wk == wk_target)
			goto found;
	}
	SIMPLEQ_FOREACH(wk, &q->q_queue_running, wk_entry) {
		if (wk == wk_target)
			goto found;
	}
    found:
	if (wk != NULL) {
		found = true;
		KASSERT(q->q_waiter == NULL);
		q->q_waiter = wk;
		cv_wait(&q->q_cv, &q->q_mutex);
		goto again;
	}
	if (q->q_waiter != NULL)
		q->q_waiter = NULL;
<<<<<<< HEAD
=======
    out:
>>>>>>> b2b84690
	mutex_exit(&q->q_mutex);

	return found;
}

/*
 * Wait for a specified work to finish.  The caller must ensure that no new
 * work will be enqueued before calling workqueue_wait.  Note that if the
 * workqueue is WQ_PERCPU, the caller can enqueue a new work to another queue
 * other than the waiting queue.
 */
void
workqueue_wait(struct workqueue *wq, struct work *wk)
{
	struct workqueue_queue *q;
	bool found;

	if (ISSET(wq->wq_flags, WQ_PERCPU)) {
		struct cpu_info *ci;
		CPU_INFO_ITERATOR cii;
		for (CPU_INFO_FOREACH(cii, ci)) {
			q = workqueue_queue_lookup(wq, ci);
			found = workqueue_q_wait(q, (work_impl_t *)wk);
			if (found)
				break;
		}
	} else {
		q = workqueue_queue_lookup(wq, NULL);
		(void) workqueue_q_wait(q, (work_impl_t *)wk);
	}
}

void
workqueue_destroy(struct workqueue *wq)
{
	struct workqueue_queue *q;
	struct cpu_info *ci;
	CPU_INFO_ITERATOR cii;

	wq->wq_func = workqueue_exit;
	for (CPU_INFO_FOREACH(cii, ci)) {
		q = workqueue_queue_lookup(wq, ci);
		if (q->q_worker != NULL) {
			workqueue_finiqueue(wq, q);
		}
	}
	kmem_free(wq->wq_ptr, workqueue_size(wq->wq_flags));
}

#ifdef DEBUG
static void
workqueue_check_duplication(struct workqueue_queue *q, work_impl_t *wk)
{
	work_impl_t *_wk;

	SIMPLEQ_FOREACH(_wk, &q->q_queue_pending, wk_entry) {
		if (_wk == wk)
			panic("%s: tried to enqueue a queued work", __func__);
	}
}
#endif

void
workqueue_enqueue(struct workqueue *wq, struct work *wk0, struct cpu_info *ci)
{
	struct workqueue_queue *q;
	work_impl_t *wk = (void *)wk0;

	KASSERT(wq->wq_flags & WQ_PERCPU || ci == NULL);
	q = workqueue_queue_lookup(wq, ci);

	mutex_enter(&q->q_mutex);
	KASSERT(q->q_waiter == NULL);
#ifdef DEBUG
	workqueue_check_duplication(q, wk);
#endif
	SIMPLEQ_INSERT_TAIL(&q->q_queue_pending, wk, wk_entry);
	cv_signal(&q->q_cv);
	mutex_exit(&q->q_mutex);
}<|MERGE_RESOLUTION|>--- conflicted
+++ resolved
@@ -1,8 +1,4 @@
-<<<<<<< HEAD
-/*	$NetBSD: subr_workqueue.c,v 1.36 2018/02/06 03:48:39 ozaki-r Exp $	*/
-=======
 /*	$NetBSD: subr_workqueue.c,v 1.37 2018/06/13 05:26:12 ozaki-r Exp $	*/
->>>>>>> b2b84690
 
 /*-
  * Copyright (c)2002, 2005, 2006, 2007 YAMAMOTO Takashi,
@@ -31,11 +27,7 @@
  */
 
 #include <sys/cdefs.h>
-<<<<<<< HEAD
-__KERNEL_RCSID(0, "$NetBSD: subr_workqueue.c,v 1.36 2018/02/06 03:48:39 ozaki-r Exp $");
-=======
 __KERNEL_RCSID(0, "$NetBSD: subr_workqueue.c,v 1.37 2018/06/13 05:26:12 ozaki-r Exp $");
->>>>>>> b2b84690
 
 #include <sys/param.h>
 #include <sys/cpu.h>
@@ -295,11 +287,8 @@
 	bool found = false;
 
 	mutex_enter(&q->q_mutex);
-<<<<<<< HEAD
-=======
 	if (q->q_worker == curlwp)
 		goto out;
->>>>>>> b2b84690
     again:
 	SIMPLEQ_FOREACH(wk, &q->q_queue_pending, wk_entry) {
 		if (wk == wk_target)
@@ -319,10 +308,7 @@
 	}
 	if (q->q_waiter != NULL)
 		q->q_waiter = NULL;
-<<<<<<< HEAD
-=======
     out:
->>>>>>> b2b84690
 	mutex_exit(&q->q_mutex);
 
 	return found;
