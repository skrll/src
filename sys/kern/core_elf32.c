<<<<<<< HEAD
/*	$NetBSD: core_elf32.c,v 1.66 2020/10/19 19:33:02 christos Exp $	*/
=======
/*	$NetBSD: core_elf32.c,v 1.67 2021/01/02 02:13:42 rin Exp $	*/
>>>>>>> 9e014010

/*
 * Copyright (c) 2001 Wasabi Systems, Inc.
 * All rights reserved.
 *
 * Written by Jason R. Thorpe for Wasabi Systems, Inc.
 *
 * Redistribution and use in source and binary forms, with or without
 * modification, are permitted provided that the following conditions
 * are met:
 * 1. Redistributions of source code must retain the above copyright
 *    notice, this list of conditions and the following disclaimer.
 * 2. Redistributions in binary form must reproduce the above copyright
 *    notice, this list of conditions and the following disclaimer in the
 *    documentation and/or other materials provided with the distribution.
 * 3. All advertising materials mentioning features or use of this software
 *    must display the following acknowledgement:
 *	This product includes software developed for the NetBSD Project by
 *	Wasabi Systems, Inc.
 * 4. The name of Wasabi Systems, Inc. may not be used to endorse
 *    or promote products derived from this software without specific prior
 *    written permission.
 *
 * THIS SOFTWARE IS PROVIDED BY WASABI SYSTEMS, INC. ``AS IS'' AND
 * ANY EXPRESS OR IMPLIED WARRANTIES, INCLUDING, BUT NOT LIMITED
 * TO, THE IMPLIED WARRANTIES OF MERCHANTABILITY AND FITNESS FOR A PARTICULAR
 * PURPOSE ARE DISCLAIMED.  IN NO EVENT SHALL WASABI SYSTEMS, INC
 * BE LIABLE FOR ANY DIRECT, INDIRECT, INCIDENTAL, SPECIAL, EXEMPLARY, OR
 * CONSEQUENTIAL DAMAGES (INCLUDING, BUT NOT LIMITED TO, PROCUREMENT OF
 * SUBSTITUTE GOODS OR SERVICES; LOSS OF USE, DATA, OR PROFITS; OR BUSINESS
 * INTERRUPTION) HOWEVER CAUSED AND ON ANY THEORY OF LIABILITY, WHETHER IN
 * CONTRACT, STRICT LIABILITY, OR TORT (INCLUDING NEGLIGENCE OR OTHERWISE)
 * ARISING IN ANY WAY OUT OF THE USE OF THIS SOFTWARE, EVEN IF ADVISED OF THE
 * POSSIBILITY OF SUCH DAMAGE.
 */

/*
 * core_elf32.c/core_elf64.c: Support for the Elf32/Elf64 core file format.
 */

#include <sys/cdefs.h>
<<<<<<< HEAD
__KERNEL_RCSID(1, "$NetBSD: core_elf32.c,v 1.66 2020/10/19 19:33:02 christos Exp $");
=======
__KERNEL_RCSID(1, "$NetBSD: core_elf32.c,v 1.67 2021/01/02 02:13:42 rin Exp $");
>>>>>>> 9e014010

#ifdef _KERNEL_OPT
#include "opt_compat_netbsd32.h"
#endif

#ifndef ELFSIZE
#define	ELFSIZE		32
#endif

#include <sys/param.h>
#include <sys/systm.h>
#include <sys/proc.h>
#include <sys/vnode.h>
#include <sys/exec.h>
#include <sys/exec_elf.h>
#include <sys/ptrace.h>
#include <sys/kmem.h>
#include <sys/kauth.h>
#include <sys/compat_stub.h>

#include <machine/reg.h>

#include <uvm/uvm_extern.h>

#ifdef COMPAT_NETBSD32
<<<<<<< HEAD
#include <machine/netbsd32_machdep.h>
=======
#include <compat/netbsd32/netbsd32.h>
>>>>>>> 9e014010
#endif

struct writesegs_state {
	Elf_Phdr *psections;
	proc_t   *p;
	off_t	 secoff;
	size_t   npsections;
};

/*
 * We need to know how big the 'notes' are before we write the main header.
 * To avoid problems with double-processing we save the data.
 */
struct note_buf {
	struct note_buf  *nb_next;
	unsigned char    nb_data[4096 - sizeof (void *)];
};

struct note_state {
	struct note_buf  *ns_first;
	struct note_buf  *ns_last;
	unsigned int     ns_count;       /* Of full buffers */
	unsigned int     ns_offset;      /* Write point in last buffer */
};

static int	ELFNAMEEND(coredump_getseghdrs)(struct uvm_coredump_state *);

static int	ELFNAMEEND(coredump_notes)(struct lwp *, struct note_state *);
static int	ELFNAMEEND(coredump_note)(struct lwp *, struct note_state *);

/* The 'note' section names and data are always 4-byte aligned. */
#define	ELFROUNDSIZE	4	/* XXX Should it be sizeof(Elf_Word)? */

#define elf_read_lwpstatus	CONCAT(process_read_lwpstatus, ELFSIZE)
#define elf_lwpstatus		CONCAT(process_lwpstatus, ELFSIZE)

#define elf_process_read_regs	CONCAT(process_read_regs, ELFSIZE)
#define elf_process_read_fpregs	CONCAT(process_read_fpregs, ELFSIZE)
#define elf_reg			CONCAT(process_reg, ELFSIZE)
#define elf_fpreg		CONCAT(process_fpreg, ELFSIZE)

int
ELFNAMEEND(real_coredump)(struct lwp *l, struct coredump_iostate *cookie)
{
	Elf_Ehdr ehdr;
	Elf_Shdr shdr;
	Elf_Phdr *psections;
	size_t psectionssize;
	int npsections;
	struct writesegs_state ws;
	off_t notestart;
	size_t notesize;
	int error, i;
	off_t offset __diagused;

	struct note_state ns;
	struct note_buf *nb;

	psections = NULL;

	/* Get all of the notes (mostly all the registers). */
	ns.ns_first = kmem_alloc(sizeof *ns.ns_first, KM_SLEEP);
	ns.ns_last = ns.ns_first;
	ns.ns_count = 0;
	ns.ns_offset = 0;
	error = ELFNAMEEND(coredump_notes)(l, &ns);
	ns.ns_last->nb_next = NULL;
	if (error)
		goto out;
	notesize = ns.ns_count * sizeof nb->nb_data + ns.ns_offset;

	/*
	 * We have to make a total of 3 passes across the map:
	 *
	 *	1. Count the number of map entries (the number of
	 *	   PT_LOAD sections in the dump).
	 *
	 *	2. Write the P-section headers.
	 *
	 *	3. Write the P-sections.
	 */

	/* Pass 1: count the entries. */
	MODULE_HOOK_CALL(uvm_coredump_count_segs_hook,
	    (l->l_proc), 0, npsections);
	/* Allow for the PT_NOTE section. */
	npsections++;

	/* Build the main elf header */
	memset(&ehdr.e_ident[EI_PAD], 0, sizeof(ehdr.e_ident) - EI_PAD);
	memcpy(ehdr.e_ident, ELFMAG, SELFMAG);
#if ELFSIZE == 32
	ehdr.e_ident[EI_CLASS] = ELFCLASS32;
#elif ELFSIZE == 64
	ehdr.e_ident[EI_CLASS] = ELFCLASS64;
#endif
	ehdr.e_ident[EI_DATA] = ELFDEFNNAME(MACHDEP_ENDIANNESS);
	ehdr.e_ident[EI_VERSION] = EV_CURRENT;
	/*
	 * NetBSD sets generic SYSV OSABI and ABI version 0
	 * Native ELF files are distinguishable with NetBSD specific notes
	 */
	ehdr.e_ident[EI_OSABI] = ELFOSABI_SYSV;
	ehdr.e_ident[EI_ABIVERSION] = 0;

	ehdr.e_type = ET_CORE;
	/* XXX This should be the e_machine of the executable. */
	ehdr.e_machine = ELFDEFNNAME(MACHDEP_ID);
	ehdr.e_version = EV_CURRENT;
	ehdr.e_entry = 0;
	ehdr.e_flags = 0;
	ehdr.e_ehsize = sizeof(ehdr);
	ehdr.e_phentsize = sizeof(Elf_Phdr);
	if (npsections < PN_XNUM) {
		ehdr.e_phnum = npsections;
		ehdr.e_shentsize = 0;
		ehdr.e_shnum = 0;
		ehdr.e_shoff = 0;
		ehdr.e_phoff = sizeof(ehdr);
	} else {
		ehdr.e_phnum = PN_XNUM;
		ehdr.e_shentsize = sizeof(Elf_Shdr);
		ehdr.e_shnum = 1;
		ehdr.e_shoff = sizeof(ehdr);
		ehdr.e_phoff = sizeof(ehdr) + sizeof(shdr);
	}
	ehdr.e_shstrndx = 0;

#ifdef ELF_MD_COREDUMP_SETUP
	ELF_MD_COREDUMP_SETUP(l, &ehdr);
#endif

	/* Write out the ELF header. */
	MODULE_HOOK_CALL(coredump_write_hook, (cookie, UIO_SYSSPACE, &ehdr,
	    sizeof(ehdr)), ENOSYS, error);
	if (error)
		goto out;

	/* Write out sections, if needed */
	if (npsections >= PN_XNUM) {
		memset(&shdr, 0, sizeof(shdr));
		shdr.sh_type = SHT_NULL;
		shdr.sh_info = npsections;
		MODULE_HOOK_CALL(coredump_write_hook, (cookie, UIO_SYSSPACE,
		    &shdr, sizeof(shdr)), ENOSYS, error);
		if (error)
			goto out;
	}

	psectionssize = npsections * sizeof(*psections);
	notestart = ehdr.e_phoff + psectionssize;

	psections = kmem_zalloc(psectionssize, KM_SLEEP);

	/* Pass 2: now find the P-section headers. */
	ws.secoff = notestart + notesize;
	ws.psections = psections;
	ws.npsections = npsections - 1;
	ws.p = l->l_proc;
	MODULE_HOOK_CALL(uvm_coredump_walkmap_hook,
	    (l->l_proc, ELFNAMEEND(coredump_getseghdrs), &ws), ENOSYS, error);
	if (error)
		goto out;
	if (ws.npsections != 0) {
		/* A section went away */
		error = ENOMEM;
		goto out;
	}

	/* Add the PT_NOTE header after the P-section headers. */
	ws.psections->p_type = PT_NOTE;
	ws.psections->p_offset = notestart;
	ws.psections->p_vaddr = 0;
	ws.psections->p_paddr = 0;
	ws.psections->p_filesz = notesize;
	ws.psections->p_memsz = 0;
	ws.psections->p_flags = PF_R;
	ws.psections->p_align = ELFROUNDSIZE;

	/* Write the P-section headers followed by the PT_NOTE header */
	MODULE_HOOK_CALL(coredump_write_hook, (cookie, UIO_SYSSPACE, psections,
	    psectionssize), ENOSYS, error);
	if (error)
		goto out;

#ifdef DIAGNOSTIC
	MODULE_HOOK_CALL(coredump_offset_hook, (cookie), 0, offset);
	if (offset != notestart)
		panic("coredump: offset %lld != notestart %lld",
		    (long long) offset,
		    (long long) notestart);
#endif

	/* Write out the notes. */
	for (nb = ns.ns_first; nb != NULL; nb = nb->nb_next) {
		MODULE_HOOK_CALL(coredump_write_hook, (cookie, UIO_SYSSPACE,
		    nb->nb_data,
		    nb->nb_next == NULL ? ns.ns_offset : sizeof nb->nb_data),
		    ENOSYS, error);
		if (error)
			goto out;
	}

	/* Finally, write the sections themselves. */
	for (i = 0; i < npsections - 1; i++) {
		if (psections[i].p_filesz == 0)
			continue;

#ifdef DIAGNOSTIC
		MODULE_HOOK_CALL(coredump_offset_hook, (cookie), 0, offset);
		if (offset != psections[i].p_offset)
			panic("coredump: offset %lld != p_offset[%d] %lld",
			    (long long) offset, i,
			    (long long) psections[i].p_filesz);
#endif

		MODULE_HOOK_CALL(coredump_write_hook, (cookie, UIO_USERSPACE,
		    (void *)(vaddr_t)psections[i].p_vaddr,
		    psections[i].p_filesz), ENOSYS, error);
		if (error)
			goto out;
	}

  out:
	if (psections)
		kmem_free(psections, psectionssize);
	while ((nb = ns.ns_first) != NULL) {
		ns.ns_first = nb->nb_next;
		kmem_free(nb, sizeof *nb);
	}
	return (error);
}

static int
ELFNAMEEND(coredump_getseghdrs)(struct uvm_coredump_state *us)
{
	struct writesegs_state *ws = us->cookie;
	Elf_Phdr phdr;
	vsize_t size, realsize;
	vaddr_t end;
	int error;

	/* Don't overrun if there are more sections */
	if (ws->npsections == 0)
		return ENOMEM;
	ws->npsections--;

	size = us->end - us->start;
	realsize = us->realend - us->start;
	end = us->realend;

	/* Don't bother writing out trailing zeros */
	while (realsize > 0) {
		long buf[1024 / sizeof(long)];
		size_t slen = realsize > sizeof(buf) ? sizeof(buf) : realsize;
		const long *ep;
		int i;

		end -= slen;
		if ((error = copyin_proc(ws->p, (void *)end, buf, slen)) != 0) {
			/*
			 * In case of any errors of scanning the segments reset
			 * their content to a default value with zeros. This is
			 * achieved with shortening the p_filesz parameter.
			 *
			 * This allows to emit core(5) files for a process
			 * regardless of its state of mappings, such as mapping
			 * pages after EOF in a file.
			 */
			realsize -= slen;
			continue;
		}

		ep = (const long *) &buf[slen / sizeof(buf[0])];
		for (i = 0, ep--; buf <= ep; ep--, i++) {
			if (*ep)
				break;
		}
		realsize -= i * sizeof(buf[0]);
		if (i * sizeof(buf[0]) < slen)
			break;
	}

	phdr.p_type = PT_LOAD;
	phdr.p_offset = ws->secoff;
	phdr.p_vaddr = us->start;
	phdr.p_paddr = 0;
	phdr.p_filesz = realsize;
	phdr.p_memsz = size;
	phdr.p_flags = 0;
	if (us->prot & VM_PROT_READ)
		phdr.p_flags |= PF_R;
	if (us->prot & VM_PROT_WRITE)
		phdr.p_flags |= PF_W;
	if (us->prot & VM_PROT_EXECUTE)
		phdr.p_flags |= PF_X;
	phdr.p_align = PAGE_SIZE;

	ws->secoff += phdr.p_filesz;
	*ws->psections++ = phdr;

	return (0);
}

static void
coredump_note_procinfo(struct lwp *l, struct note_state *ns)
{
	struct proc *p;
	struct netbsd_elfcore_procinfo cpi;

	p = l->l_proc;

	/* First, write an elfcore_procinfo. */
	cpi.cpi_version = NETBSD_ELFCORE_PROCINFO_VERSION;
	cpi.cpi_cpisize = sizeof(cpi);
	cpi.cpi_signo = p->p_sigctx.ps_info._signo;
	cpi.cpi_sigcode = p->p_sigctx.ps_info._code;
	cpi.cpi_siglwp = p->p_sigctx.ps_lwp;

	/*
	 * per-LWP pending signals are stored in PT_LWPSTATUS@nnn.
	 */
	memcpy(&cpi.cpi_sigpend, &p->p_sigpend.sp_set, sizeof(cpi.cpi_sigpend));

	/*
	 * Signal mask is stored on a per-LWP basis in PT_LWPSTATUS@nnn.
	 * For compatibility purposes, cpi_sigmask is present, but zeroed.
	 */
	memset(&cpi.cpi_sigmask, 0, sizeof(cpi.cpi_sigmask));

	memcpy(&cpi.cpi_sigignore, &p->p_sigctx.ps_sigignore,
	    sizeof(cpi.cpi_sigignore));
	memcpy(&cpi.cpi_sigcatch, &p->p_sigctx.ps_sigcatch,
	    sizeof(cpi.cpi_sigcatch));

	cpi.cpi_pid = p->p_pid;
	mutex_enter(&proc_lock);
	cpi.cpi_ppid = p->p_pptr->p_pid;
	cpi.cpi_pgrp = p->p_pgid;
	cpi.cpi_sid = p->p_session->s_sid;
	mutex_exit(&proc_lock);

	cpi.cpi_ruid = kauth_cred_getuid(l->l_cred);
	cpi.cpi_euid = kauth_cred_geteuid(l->l_cred);
	cpi.cpi_svuid = kauth_cred_getsvuid(l->l_cred);

	cpi.cpi_rgid = kauth_cred_getgid(l->l_cred);
	cpi.cpi_egid = kauth_cred_getegid(l->l_cred);
	cpi.cpi_svgid = kauth_cred_getsvgid(l->l_cred);

	cpi.cpi_nlwps = p->p_nlwps;
	(void)strncpy(cpi.cpi_name, p->p_comm, sizeof(cpi.cpi_name));
	cpi.cpi_name[sizeof(cpi.cpi_name) - 1] = '\0';

	ELFNAMEEND(coredump_savenote)(ns, ELF_NOTE_NETBSD_CORE_PROCINFO,
	    ELF_NOTE_NETBSD_CORE_NAME, &cpi, sizeof(cpi));
}

static int
coredump_note_auxv(struct lwp *l, struct note_state *ns)
{
	int error;
	size_t len;
	void *kauxv;

	if ((error = proc_getauxv(l->l_proc, &kauxv, &len)) != 0)
		return error;

	ELFNAMEEND(coredump_savenote)(ns, ELF_NOTE_NETBSD_CORE_AUXV,
	    ELF_NOTE_NETBSD_CORE_NAME, kauxv, len);
	
	kmem_free(kauxv, len);
	return 0;
}

static int
ELFNAMEEND(coredump_notes)(struct lwp *l, struct note_state *ns)
{
	int error;
	struct lwp *l0;
	struct proc *p = l->l_proc;

	coredump_note_procinfo(l, ns);
	error = coredump_note_auxv(l, ns);
	if (error)
		return error;

	/* XXX Add hook for machdep per-proc notes. */

	/*
	 * Now write the register info for the thread that caused the
	 * coredump.
	 */
	error = ELFNAMEEND(coredump_note)(l, ns);
	if (error)
		return error;

	/*
	 * Now, for each LWP, write the register info and any other
	 * per-LWP notes.
	 * Lock in case this is a gcore requested dump.
	 */
	mutex_enter(p->p_lock);
	LIST_FOREACH(l0, &p->p_lwps, l_sibling) {
		if (l0 == l)		/* we've taken care of this thread */
			continue;
		error = ELFNAMEEND(coredump_note)(l0, ns);
		if (error)
			break;
	}
	mutex_exit(p->p_lock);

	return error;
}

struct elf_coredump_note_data {
	char name[64];
	elf_lwpstatus els;
	elf_reg intreg;
#ifdef PT_GETFPREGS
	elf_fpreg freg;
#endif
};

static int
ELFNAMEEND(coredump_note)(struct lwp *l, struct note_state *ns)
{
	struct elf_coredump_note_data *d;
#ifdef PT_GETFPREGS
	size_t freglen;
#endif
	int error;

	d = kmem_alloc(sizeof(*d), KM_SLEEP);

	snprintf(d->name, sizeof(d->name), "%s@%d",
	    ELF_NOTE_NETBSD_CORE_NAME, l->l_lid);

	elf_read_lwpstatus(l, &d->els);

	ELFNAMEEND(coredump_savenote)(ns, PT_LWPSTATUS, d->name, &d->els,
	    sizeof(d->els));

	error = elf_process_read_regs(l, &d->intreg);
	if (error)
		goto out;

	ELFNAMEEND(coredump_savenote)(ns,
#if ELFSIZE == 32 && defined(PT32_GETREGS)
	    PT32_GETREGS,
#else
	    PT_GETREGS,
#endif
	    d->name, &d->intreg, sizeof(d->intreg));

#ifdef PT_GETFPREGS
	freglen = sizeof(d->freg);
	error = elf_process_read_fpregs(l, &d->freg, &freglen);
	if (error)
		goto out;

	ELFNAMEEND(coredump_savenote)(ns,
#  if ELFSIZE == 32 && defined(PT32_GETFPREGS)
	    PT32_GETFPREGS,
#  else
	    PT_GETFPREGS,
#  endif
	    d->name, &d->freg, freglen);
#endif

#ifdef COREDUMP_MACHDEP_LWP_NOTES
	COREDUMP_MACHDEP_LWP_NOTES(l, ns, d->name);
#endif

 out:
	kmem_free(d, sizeof(*d));
	return (error);
}

static void
save_note_bytes(struct note_state *ns, const void *data, size_t len)
{
	struct note_buf *nb = ns->ns_last;
	size_t copylen;
	unsigned char *wp;

	/*
	 * Just copy the data into a buffer list.
	 * All but the last buffer is full.
	 */
	for (;;) {
		copylen = uimin(len, sizeof(nb->nb_data) - ns->ns_offset);
		wp = nb->nb_data + ns->ns_offset;
		memcpy(wp, data, copylen);
		if (copylen == len)
			break;
		nb->nb_next = kmem_alloc(sizeof(*nb->nb_next), KM_SLEEP);
		nb = nb->nb_next;
		ns->ns_last = nb;
		ns->ns_count++;
		ns->ns_offset = 0;
		len -= copylen;
		data = (const unsigned char *)data + copylen;
	}

	while ((copylen & (ELFROUNDSIZE - 1)) && 
	    wp + copylen < nb->nb_data + sizeof(nb->nb_data))
		wp[copylen++] = 0;

	ns->ns_offset += copylen;
}

void
ELFNAMEEND(coredump_savenote)(struct note_state *ns, unsigned int type,
    const char *name, void *data, size_t data_len)
{
	Elf_Nhdr nhdr;

	nhdr.n_namesz = strlen(name) + 1;
	nhdr.n_descsz = data_len;
	nhdr.n_type = type;

	save_note_bytes(ns, &nhdr, sizeof (nhdr));
	save_note_bytes(ns, name, nhdr.n_namesz);
	save_note_bytes(ns, data, data_len);
}<|MERGE_RESOLUTION|>--- conflicted
+++ resolved
@@ -1,8 +1,4 @@
-<<<<<<< HEAD
-/*	$NetBSD: core_elf32.c,v 1.66 2020/10/19 19:33:02 christos Exp $	*/
-=======
 /*	$NetBSD: core_elf32.c,v 1.67 2021/01/02 02:13:42 rin Exp $	*/
->>>>>>> 9e014010
 
 /*
  * Copyright (c) 2001 Wasabi Systems, Inc.
@@ -44,11 +40,7 @@
  */
 
 #include <sys/cdefs.h>
-<<<<<<< HEAD
-__KERNEL_RCSID(1, "$NetBSD: core_elf32.c,v 1.66 2020/10/19 19:33:02 christos Exp $");
-=======
 __KERNEL_RCSID(1, "$NetBSD: core_elf32.c,v 1.67 2021/01/02 02:13:42 rin Exp $");
->>>>>>> 9e014010
 
 #ifdef _KERNEL_OPT
 #include "opt_compat_netbsd32.h"
@@ -74,11 +66,7 @@
 #include <uvm/uvm_extern.h>
 
 #ifdef COMPAT_NETBSD32
-<<<<<<< HEAD
-#include <machine/netbsd32_machdep.h>
-=======
 #include <compat/netbsd32/netbsd32.h>
->>>>>>> 9e014010
 #endif
 
 struct writesegs_state {
