<<<<<<< HEAD
/*	$NetBSD: crypto.c,v 1.105 2018/01/08 23:34:56 knakahara Exp $ */
=======
/*	$NetBSD: crypto.c,v 1.106 2018/06/06 01:49:09 maya Exp $ */
>>>>>>> b2b84690
/*	$FreeBSD: src/sys/opencrypto/crypto.c,v 1.4.2.5 2003/02/26 00:14:05 sam Exp $	*/
/*	$OpenBSD: crypto.c,v 1.41 2002/07/17 23:52:38 art Exp $	*/

/*-
 * Copyright (c) 2008 The NetBSD Foundation, Inc.
 * All rights reserved.
 *
 * This code is derived from software contributed to The NetBSD Foundation
 * by Coyote Point Systems, Inc.
 *
 * Redistribution and use in source and binary forms, with or without
 * modification, are permitted provided that the following conditions
 * are met:
 * 1. Redistributions of source code must retain the above copyright
 *    notice, this list of conditions and the following disclaimer.
 * 2. Redistributions in binary form must reproduce the above copyright
 *    notice, this list of conditions and the following disclaimer in the
 *    documentation and/or other materials provided with the distribution.
 *
 * THIS SOFTWARE IS PROVIDED BY THE NETBSD FOUNDATION, INC. AND CONTRIBUTORS
 * ``AS IS'' AND ANY EXPRESS OR IMPLIED WARRANTIES, INCLUDING, BUT NOT LIMITED
 * TO, THE IMPLIED WARRANTIES OF MERCHANTABILITY AND FITNESS FOR A PARTICULAR
 * PURPOSE ARE DISCLAIMED.  IN NO EVENT SHALL THE FOUNDATION OR CONTRIBUTORS
 * BE LIABLE FOR ANY DIRECT, INDIRECT, INCIDENTAL, SPECIAL, EXEMPLARY, OR
 * CONSEQUENTIAL DAMAGES (INCLUDING, BUT NOT LIMITED TO, PROCUREMENT OF
 * SUBSTITUTE GOODS OR SERVICES; LOSS OF USE, DATA, OR PROFITS; OR BUSINESS
 * INTERRUPTION) HOWEVER CAUSED AND ON ANY THEORY OF LIABILITY, WHETHER IN
 * CONTRACT, STRICT LIABILITY, OR TORT (INCLUDING NEGLIGENCE OR OTHERWISE)
 * ARISING IN ANY WAY OUT OF THE USE OF THIS SOFTWARE, EVEN IF ADVISED OF THE
 * POSSIBILITY OF SUCH DAMAGE.
 */

/*
 * The author of this code is Angelos D. Keromytis (angelos@cis.upenn.edu)
 *
 * This code was written by Angelos D. Keromytis in Athens, Greece, in
 * February 2000. Network Security Technologies Inc. (NSTI) kindly
 * supported the development of this code.
 *
 * Copyright (c) 2000, 2001 Angelos D. Keromytis
 *
 * Permission to use, copy, and modify this software with or without fee
 * is hereby granted, provided that this entire notice is included in
 * all source code copies of any software which is or includes a copy or
 * modification of this software.
 *
 * THIS SOFTWARE IS BEING PROVIDED "AS IS", WITHOUT ANY EXPRESS OR
 * IMPLIED WARRANTY. IN PARTICULAR, NONE OF THE AUTHORS MAKES ANY
 * REPRESENTATION OR WARRANTY OF ANY KIND CONCERNING THE
 * MERCHANTABILITY OF THIS SOFTWARE OR ITS FITNESS FOR ANY PARTICULAR
 * PURPOSE.
 */

#include <sys/cdefs.h>
<<<<<<< HEAD
__KERNEL_RCSID(0, "$NetBSD: crypto.c,v 1.105 2018/01/08 23:34:56 knakahara Exp $");
=======
__KERNEL_RCSID(0, "$NetBSD: crypto.c,v 1.106 2018/06/06 01:49:09 maya Exp $");
>>>>>>> b2b84690

#include <sys/param.h>
#include <sys/reboot.h>
#include <sys/systm.h>
#include <sys/proc.h>
#include <sys/pool.h>
#include <sys/kthread.h>
#include <sys/once.h>
#include <sys/sysctl.h>
#include <sys/intr.h>
#include <sys/errno.h>
#include <sys/module.h>
#include <sys/xcall.h>
#include <sys/device.h>
#include <sys/cpu.h>
#include <sys/percpu.h>
#include <sys/kmem.h>

#if defined(_KERNEL_OPT)
#include "opt_ocf.h"
#endif

#include <opencrypto/cryptodev.h>
#include <opencrypto/xform.h>			/* XXX for M_XDATA */

/*
 * Crypto drivers register themselves by allocating a slot in the
 * crypto_drivers table with crypto_get_driverid() and then registering
 * each algorithm they support with crypto_register() and crypto_kregister().
 */
/* Don't directly access crypto_drivers[i], use crypto_checkdriver(i). */
static struct {
	kmutex_t mtx;
	int num;
	struct cryptocap *list;
} crypto_drv __cacheline_aligned;
#define crypto_drv_mtx		(crypto_drv.mtx)
#define crypto_drivers_num	(crypto_drv.num)
#define crypto_drivers		(crypto_drv.list)

static	void *crypto_q_si;
static	void *crypto_ret_si;

/*
 * There are two queues for crypto requests; one for symmetric (e.g.
 * cipher) operations and one for asymmetric (e.g. MOD) operations.
 * See below for how synchronization is handled.
 */
TAILQ_HEAD(crypto_crp_q, cryptop);
TAILQ_HEAD(crypto_crp_kq, cryptkop);
struct crypto_crp_qs {
	struct crypto_crp_q *crp_q;
	struct crypto_crp_kq *crp_kq;
};
static percpu_t *crypto_crp_qs_percpu;

static inline struct crypto_crp_qs *
crypto_get_crp_qs(int *s)
{

	KASSERT(s != NULL);

	*s = splsoftnet();
	return percpu_getref(crypto_crp_qs_percpu);
}

static inline void
crypto_put_crp_qs(int *s)
{

	KASSERT(s != NULL);

	percpu_putref(crypto_crp_qs_percpu);
	splx(*s);
}

static void
crypto_crp_q_is_busy_pc(void *p, void *arg, struct cpu_info *ci __unused)
{
	struct crypto_crp_qs *qs_pc = p;
	bool *isempty = arg;

	if (!TAILQ_EMPTY(qs_pc->crp_q) || !TAILQ_EMPTY(qs_pc->crp_kq))
		*isempty = true;
}

static void
crypto_crp_qs_init_pc(void *p, void *arg __unused, struct cpu_info *ci __unused)
{
	struct crypto_crp_qs *qs = p;

	qs->crp_q = kmem_alloc(sizeof(struct crypto_crp_q), KM_SLEEP);
	qs->crp_kq = kmem_alloc(sizeof(struct crypto_crp_kq), KM_SLEEP);

	TAILQ_INIT(qs->crp_q);
	TAILQ_INIT(qs->crp_kq);
}

/*
 * There are two queues for processing completed crypto requests; one
 * for the symmetric and one for the asymmetric ops.  We only need one
 * but have two to avoid type futzing (cryptop vs. cryptkop).  See below
 * for how synchronization is handled.
 */
TAILQ_HEAD(crypto_crp_ret_q, cryptop);
TAILQ_HEAD(crypto_crp_ret_kq, cryptkop);
struct crypto_crp_ret_qs {
	kmutex_t crp_ret_q_mtx;
	bool crp_ret_q_exit_flag;

	struct crypto_crp_ret_q crp_ret_q;
	int crp_ret_q_len;
	int crp_ret_q_maxlen; /* queue length limit. <=0 means unlimited. */
	int crp_ret_q_drops;

	struct crypto_crp_ret_kq crp_ret_kq;
	int crp_ret_kq_len;
	int crp_ret_kq_maxlen; /* queue length limit. <=0 means unlimited. */
	int crp_ret_kq_drops;
};
struct crypto_crp_ret_qs **crypto_crp_ret_qs_list;


static inline struct crypto_crp_ret_qs *
crypto_get_crp_ret_qs(struct cpu_info *ci)
{
	u_int cpuid;
	struct crypto_crp_ret_qs *qs;

	KASSERT(ci != NULL);

	cpuid = cpu_index(ci);
	qs = crypto_crp_ret_qs_list[cpuid];
	mutex_enter(&qs->crp_ret_q_mtx);
	return qs;
}

static inline void
crypto_put_crp_ret_qs(struct cpu_info *ci)
{
	u_int cpuid;
	struct crypto_crp_ret_qs *qs;

	KASSERT(ci != NULL);

	cpuid = cpu_index(ci);
	qs = crypto_crp_ret_qs_list[cpuid];
	mutex_exit(&qs->crp_ret_q_mtx);
}

#ifndef CRYPTO_RET_Q_MAXLEN
#define CRYPTO_RET_Q_MAXLEN 0
#endif
#ifndef CRYPTO_RET_KQ_MAXLEN
#define CRYPTO_RET_KQ_MAXLEN 0
#endif

static int
sysctl_opencrypto_q_len(SYSCTLFN_ARGS)
{
	int error, len = 0;
	struct sysctlnode node = *rnode;

	for (int i = 0; i < ncpu; i++) {
		struct crypto_crp_ret_qs *qs;
		struct cpu_info *ci = cpu_lookup(i);

		qs = crypto_get_crp_ret_qs(ci);
		len += qs->crp_ret_q_len;
		crypto_put_crp_ret_qs(ci);
	}

	node.sysctl_data = &len;
	error = sysctl_lookup(SYSCTLFN_CALL(&node));
	if (error || newp == NULL)
		return error;

	return 0;
}

static int
sysctl_opencrypto_q_drops(SYSCTLFN_ARGS)
{
	int error, drops = 0;
	struct sysctlnode node = *rnode;

	for (int i = 0; i < ncpu; i++) {
		struct crypto_crp_ret_qs *qs;
		struct cpu_info *ci = cpu_lookup(i);

		qs = crypto_get_crp_ret_qs(ci);
		drops += qs->crp_ret_q_drops;
		crypto_put_crp_ret_qs(ci);
	}

	node.sysctl_data = &drops;
	error = sysctl_lookup(SYSCTLFN_CALL(&node));
	if (error || newp == NULL)
		return error;

	return 0;
}

static int
sysctl_opencrypto_q_maxlen(SYSCTLFN_ARGS)
{
	int error, maxlen;
	struct crypto_crp_ret_qs *qs;
	struct sysctlnode node = *rnode;

	/* each crp_ret_kq_maxlen is the same. */
	qs = crypto_get_crp_ret_qs(curcpu());
	maxlen = qs->crp_ret_q_maxlen;
	crypto_put_crp_ret_qs(curcpu());

	node.sysctl_data = &maxlen;
	error = sysctl_lookup(SYSCTLFN_CALL(&node));
	if (error || newp == NULL)
		return error;

	for (int i = 0; i < ncpu; i++) {
		struct cpu_info *ci = cpu_lookup(i);

		qs = crypto_get_crp_ret_qs(ci);
		qs->crp_ret_q_maxlen = maxlen;
		crypto_put_crp_ret_qs(ci);
	}

	return 0;
}

static int
sysctl_opencrypto_kq_len(SYSCTLFN_ARGS)
{
	int error, len = 0;
	struct sysctlnode node = *rnode;

	for (int i = 0; i < ncpu; i++) {
		struct crypto_crp_ret_qs *qs;
		struct cpu_info *ci = cpu_lookup(i);

		qs = crypto_get_crp_ret_qs(ci);
		len += qs->crp_ret_kq_len;
		crypto_put_crp_ret_qs(ci);
	}

	node.sysctl_data = &len;
	error = sysctl_lookup(SYSCTLFN_CALL(&node));
	if (error || newp == NULL)
		return error;

	return 0;
}

static int
sysctl_opencrypto_kq_drops(SYSCTLFN_ARGS)
{
	int error, drops = 0;
	struct sysctlnode node = *rnode;

	for (int i = 0; i < ncpu; i++) {
		struct crypto_crp_ret_qs *qs;
		struct cpu_info *ci = cpu_lookup(i);

		qs = crypto_get_crp_ret_qs(ci);
		drops += qs->crp_ret_kq_drops;
		crypto_put_crp_ret_qs(ci);
	}

	node.sysctl_data = &drops;
	error = sysctl_lookup(SYSCTLFN_CALL(&node));
	if (error || newp == NULL)
		return error;

	return 0;
}

static int
sysctl_opencrypto_kq_maxlen(SYSCTLFN_ARGS)
{
	int error, maxlen;
	struct crypto_crp_ret_qs *qs;
	struct sysctlnode node = *rnode;

	/* each crp_ret_kq_maxlen is the same. */
	qs = crypto_get_crp_ret_qs(curcpu());
	maxlen = qs->crp_ret_kq_maxlen;
	crypto_put_crp_ret_qs(curcpu());

	node.sysctl_data = &maxlen;
	error = sysctl_lookup(SYSCTLFN_CALL(&node));
	if (error || newp == NULL)
		return error;

	for (int i = 0; i < ncpu; i++) {
		struct cpu_info *ci = cpu_lookup(i);

		qs = crypto_get_crp_ret_qs(ci);
		qs->crp_ret_kq_maxlen = maxlen;
		crypto_put_crp_ret_qs(ci);
	}

	return 0;
}

/*
 * Crypto op and descriptor data structures are allocated
 * from separate private zones(FreeBSD)/pools(netBSD/OpenBSD) .
 */
static pool_cache_t cryptop_cache;
static pool_cache_t cryptodesc_cache;
static pool_cache_t cryptkop_cache;

int	crypto_usercrypto = 1;		/* userland may open /dev/crypto */
int	crypto_userasymcrypto = 1;	/* userland may do asym crypto reqs */
/*
 * cryptodevallowsoft is (intended to be) sysctl'able, controlling
 * access to hardware versus software transforms as below:
 *
 * crypto_devallowsoft < 0:  Force userlevel requests to use software
 *                              transforms, always
 * crypto_devallowsoft = 0:  Use hardware if present, grant userlevel
 *                              requests for non-accelerated transforms
 *                              (handling the latter in software)
 * crypto_devallowsoft > 0:  Allow user requests only for transforms which
 *                               are hardware-accelerated.
 */
int	crypto_devallowsoft = 1;	/* only use hardware crypto */

static void
sysctl_opencrypto_setup(struct sysctllog **clog)
{
	const struct sysctlnode *ocnode;
	const struct sysctlnode *retqnode, *retkqnode;

	sysctl_createv(clog, 0, NULL, NULL,
		       CTLFLAG_PERMANENT|CTLFLAG_READWRITE,
		       CTLTYPE_INT, "usercrypto",
		       SYSCTL_DESCR("Enable/disable user-mode access to "
			   "crypto support"),
		       NULL, 0, &crypto_usercrypto, 0,
		       CTL_KERN, CTL_CREATE, CTL_EOL);
	sysctl_createv(clog, 0, NULL, NULL,
		       CTLFLAG_PERMANENT|CTLFLAG_READWRITE,
		       CTLTYPE_INT, "userasymcrypto",
		       SYSCTL_DESCR("Enable/disable user-mode access to "
			   "asymmetric crypto support"),
		       NULL, 0, &crypto_userasymcrypto, 0,
		       CTL_KERN, CTL_CREATE, CTL_EOL);
	sysctl_createv(clog, 0, NULL, NULL,
		       CTLFLAG_PERMANENT|CTLFLAG_READWRITE,
		       CTLTYPE_INT, "cryptodevallowsoft",
		       SYSCTL_DESCR("Enable/disable use of software "
			   "asymmetric crypto support"),
		       NULL, 0, &crypto_devallowsoft, 0,
		       CTL_KERN, CTL_CREATE, CTL_EOL);

	sysctl_createv(clog, 0, NULL, &ocnode,
		       CTLFLAG_PERMANENT,
		       CTLTYPE_NODE, "opencrypto",
		       SYSCTL_DESCR("opencrypto related entries"),
		       NULL, 0, NULL, 0,
		       CTL_CREATE, CTL_EOL);

	sysctl_createv(clog, 0, &ocnode, &retqnode,
		       CTLFLAG_PERMANENT,
		       CTLTYPE_NODE, "crypto_ret_q",
		       SYSCTL_DESCR("crypto_ret_q related entries"),
		       NULL, 0, NULL, 0,
		       CTL_CREATE, CTL_EOL);
	sysctl_createv(clog, 0, &retqnode, NULL,
		       CTLFLAG_PERMANENT|CTLFLAG_READONLY,
		       CTLTYPE_INT, "len",
		       SYSCTL_DESCR("Current queue length"),
		       sysctl_opencrypto_q_len, 0,
		       NULL, 0,
		       CTL_CREATE, CTL_EOL);
	sysctl_createv(clog, 0, &retqnode, NULL,
		       CTLFLAG_PERMANENT|CTLFLAG_READONLY,
		       CTLTYPE_INT, "drops",
		       SYSCTL_DESCR("Crypto requests dropped due to full ret queue"),
		       sysctl_opencrypto_q_drops, 0,
		       NULL, 0,
		       CTL_CREATE, CTL_EOL);
	sysctl_createv(clog, 0, &retqnode, NULL,
		       CTLFLAG_PERMANENT|CTLFLAG_READWRITE,
		       CTLTYPE_INT, "maxlen",
		       SYSCTL_DESCR("Maximum allowed queue length"),
		       sysctl_opencrypto_q_maxlen, 0,
		       NULL, 0,
		       CTL_CREATE, CTL_EOL);


	sysctl_createv(clog, 0, &ocnode, &retkqnode,
		       CTLFLAG_PERMANENT,
		       CTLTYPE_NODE, "crypto_ret_kq",
		       SYSCTL_DESCR("crypto_ret_kq related entries"),
		       NULL, 0, NULL, 0,
		       CTL_CREATE, CTL_EOL);
	sysctl_createv(clog, 0, &retkqnode, NULL,
		       CTLFLAG_PERMANENT|CTLFLAG_READONLY,
		       CTLTYPE_INT, "len",
		       SYSCTL_DESCR("Current queue length"),
		       sysctl_opencrypto_kq_len, 0,
		       NULL, 0,
		       CTL_CREATE, CTL_EOL);
	sysctl_createv(clog, 0, &retkqnode, NULL,
		       CTLFLAG_PERMANENT|CTLFLAG_READONLY,
		       CTLTYPE_INT, "drops",
		       SYSCTL_DESCR("Crypto requests dropped due to full ret queue"),
		       sysctl_opencrypto_kq_drops, 0,
		       NULL, 0,
		       CTL_CREATE, CTL_EOL);
	sysctl_createv(clog, 0, &retkqnode, NULL,
		       CTLFLAG_PERMANENT|CTLFLAG_READWRITE,
		       CTLTYPE_INT, "maxlen",
		       SYSCTL_DESCR("Maximum allowed queue length"),
		       sysctl_opencrypto_kq_maxlen, 0,
		       NULL, 0,
		       CTL_CREATE, CTL_EOL);
}

/*
 * Synchronization: read carefully, this is non-trivial.
 *
 * Crypto requests are submitted via crypto_dispatch.  Typically
 * these come in from network protocols at spl0 (output path) or
 * spl[,soft]net (input path).
 *
 * Requests are typically passed on the driver directly, but they
 * may also be queued for processing by a software interrupt thread,
 * cryptointr, that runs at splsoftcrypto.  This thread dispatches
 * the requests to crypto drivers (h/w or s/w) who call crypto_done
 * when a request is complete.  Hardware crypto drivers are assumed
 * to register their IRQ's as network devices so their interrupt handlers
 * and subsequent "done callbacks" happen at spl[imp,net].
 *
 * Completed crypto ops are queued for a separate kernel thread that
 * handles the callbacks at spl0.  This decoupling insures the crypto
 * driver interrupt service routine is not delayed while the callback
 * takes place and that callbacks are delivered after a context switch
 * (as opposed to a software interrupt that clients must block).
 *
 * This scheme is not intended for SMP machines.
 */
static	void cryptointr(void *);	/* swi thread to dispatch ops */
static	void cryptoret_softint(void *);	/* kernel thread for callbacks*/
static	int crypto_destroy(bool);
static	int crypto_invoke(struct cryptop *crp, int hint);
static	int crypto_kinvoke(struct cryptkop *krp, int hint);

static struct cryptocap *crypto_checkdriver_lock(u_int32_t);
static struct cryptocap *crypto_checkdriver_uninit(u_int32_t);
static struct cryptocap *crypto_checkdriver(u_int32_t);
static void crypto_driver_lock(struct cryptocap *);
static void crypto_driver_unlock(struct cryptocap *);
static void crypto_driver_clear(struct cryptocap *);

static int crypto_init_finalize(device_t);

static struct cryptostats cryptostats;
#ifdef CRYPTO_TIMING
static	int crypto_timing = 0;
#endif

static struct sysctllog *sysctl_opencrypto_clog;

static int
crypto_crp_ret_qs_init(void)
{
	int i, j;

	crypto_crp_ret_qs_list = kmem_alloc(sizeof(struct crypto_crp_ret_qs *) * ncpu,
	    KM_NOSLEEP);
	if (crypto_crp_ret_qs_list == NULL) {
		printf("crypto_init: crypto_crp_qs_list\n");
		return ENOMEM;
	}

	for (i = 0; i < ncpu; i++) {
		struct crypto_crp_ret_qs *qs;
		qs = kmem_alloc(sizeof(struct crypto_crp_ret_qs), KM_NOSLEEP);
		if (qs == NULL)
			break;

		mutex_init(&qs->crp_ret_q_mtx, MUTEX_DEFAULT, IPL_NET);
		qs->crp_ret_q_exit_flag = false;

		TAILQ_INIT(&qs->crp_ret_q);
		qs->crp_ret_q_len = 0;
		qs->crp_ret_q_maxlen = CRYPTO_RET_Q_MAXLEN;
		qs->crp_ret_q_drops = 0;

		TAILQ_INIT(&qs->crp_ret_kq);
		qs->crp_ret_kq_len = 0;
		qs->crp_ret_kq_maxlen = CRYPTO_RET_KQ_MAXLEN;
		qs->crp_ret_kq_drops = 0;

		crypto_crp_ret_qs_list[i] = qs;
	}
	if (i == ncpu)
		return 0;

	for (j = 0; j < i; j++) {
		struct crypto_crp_ret_qs *qs = crypto_crp_ret_qs_list[j];

		mutex_destroy(&qs->crp_ret_q_mtx);
		kmem_free(qs, sizeof(struct crypto_crp_ret_qs));
	}
	kmem_free(crypto_crp_ret_qs_list, sizeof(struct crypto_crp_ret_qs *) * ncpu);

	return ENOMEM;
}

static int
crypto_init0(void)
{
	int error;

	mutex_init(&crypto_drv_mtx, MUTEX_DEFAULT, IPL_NONE);
	cryptop_cache = pool_cache_init(sizeof(struct cryptop),
	    coherency_unit, 0, 0, "cryptop", NULL, IPL_NET, NULL, NULL, NULL);
	cryptodesc_cache = pool_cache_init(sizeof(struct cryptodesc),
	    coherency_unit, 0, 0, "cryptdesc", NULL, IPL_NET, NULL, NULL, NULL);
	cryptkop_cache = pool_cache_init(sizeof(struct cryptkop),
	    coherency_unit, 0, 0, "cryptkop", NULL, IPL_NET, NULL, NULL, NULL);

	crypto_crp_qs_percpu = percpu_alloc(sizeof(struct crypto_crp_qs));
	percpu_foreach(crypto_crp_qs_percpu, crypto_crp_qs_init_pc, NULL);

	error = crypto_crp_ret_qs_init();
	if (error) {
		printf("crypto_init: cannot malloc ret_q list\n");
		return ENOMEM;
	}

	crypto_drivers = kmem_zalloc(CRYPTO_DRIVERS_INITIAL *
	    sizeof(struct cryptocap), KM_NOSLEEP);
	if (crypto_drivers == NULL) {
		printf("crypto_init: cannot malloc driver table\n");
		return ENOMEM;
	}
	crypto_drivers_num = CRYPTO_DRIVERS_INITIAL;

	crypto_q_si = softint_establish(SOFTINT_NET|SOFTINT_MPSAFE, cryptointr, NULL);
	if (crypto_q_si == NULL) {
		printf("crypto_init: cannot establish request queue handler\n");
		return crypto_destroy(false);
	}

	/*
	 * Some encryption devices (such as mvcesa) are attached before
	 * ipi_sysinit(). That causes an assertion in ipi_register() as
	 * crypto_ret_si softint uses SOFTINT_RCPU.
	 */
	if (config_finalize_register(NULL, crypto_init_finalize) != 0) {
		printf("crypto_init: cannot register crypto_init_finalize\n");
		return crypto_destroy(false);
	}

	sysctl_opencrypto_setup(&sysctl_opencrypto_clog);

	return 0;
}

static int
crypto_init_finalize(device_t self __unused)
{

	crypto_ret_si = softint_establish(SOFTINT_NET|SOFTINT_MPSAFE|SOFTINT_RCPU,
	    &cryptoret_softint, NULL);
	KASSERT(crypto_ret_si != NULL);

	return 0;
}

int
crypto_init(void)
{
	static ONCE_DECL(crypto_init_once);

	return RUN_ONCE(&crypto_init_once, crypto_init0);
}

static int
crypto_destroy(bool exit_kthread)
{
	int i;

	if (exit_kthread) {
		struct cryptocap *cap = NULL;
		uint64_t where;
		bool is_busy = false;

		/* if we have any in-progress requests, don't unload */
		percpu_foreach(crypto_crp_qs_percpu, crypto_crp_q_is_busy_pc,
				   &is_busy);
		if (is_busy)
			return EBUSY;
		/* FIXME:
		 * prohibit enqueue to crp_q and crp_kq after here.
		 */

		mutex_enter(&crypto_drv_mtx);
		for (i = 0; i < crypto_drivers_num; i++) {
			cap = crypto_checkdriver(i);
			if (cap == NULL)
				continue;
			if (cap->cc_sessions != 0) {
				mutex_exit(&crypto_drv_mtx);
				return EBUSY;
			}
		}
		mutex_exit(&crypto_drv_mtx);
		/* FIXME:
		 * prohibit touch crypto_drivers[] and each element after here.
		 */

		/*
		 * Ensure cryptoret_softint() is never scheduled and then wait
		 * for last softint_execute().
		 */
		for (i = 0; i < ncpu; i++) {
			struct crypto_crp_ret_qs *qs;
			struct cpu_info *ci = cpu_lookup(i);

			qs = crypto_get_crp_ret_qs(ci);
			qs->crp_ret_q_exit_flag = true;
			crypto_put_crp_ret_qs(ci);
		}
		where = xc_broadcast(0, (xcfunc_t)nullop, NULL, NULL);
		xc_wait(where);
	}

	if (sysctl_opencrypto_clog != NULL)
		sysctl_teardown(&sysctl_opencrypto_clog);

	if (crypto_ret_si != NULL)
		softint_disestablish(crypto_ret_si);

	if (crypto_q_si != NULL)
		softint_disestablish(crypto_q_si);

	mutex_enter(&crypto_drv_mtx);
	if (crypto_drivers != NULL)
		kmem_free(crypto_drivers,
		    crypto_drivers_num * sizeof(struct cryptocap));
	mutex_exit(&crypto_drv_mtx);

	percpu_free(crypto_crp_qs_percpu, sizeof(struct crypto_crp_qs));

	pool_cache_destroy(cryptop_cache);
	pool_cache_destroy(cryptodesc_cache);
	pool_cache_destroy(cryptkop_cache);

	mutex_destroy(&crypto_drv_mtx);

	return 0;
}

static bool
crypto_driver_suitable(struct cryptocap *cap, struct cryptoini *cri)
{
	struct cryptoini *cr;

	for (cr = cri; cr; cr = cr->cri_next)
		if (cap->cc_alg[cr->cri_alg] == 0) {
			DPRINTF("alg %d not supported\n", cr->cri_alg);
			return false;
		}

	return true;
}

#define CRYPTO_ACCEPT_HARDWARE 0x1
#define CRYPTO_ACCEPT_SOFTWARE 0x2
/*
 * The algorithm we use here is pretty stupid; just use the
 * first driver that supports all the algorithms we need.
 * If there are multiple drivers we choose the driver with
 * the fewest active sessions. We prefer hardware-backed
 * drivers to software ones.
 *
 * XXX We need more smarts here (in real life too, but that's
 * XXX another story altogether).
 */
static struct cryptocap *
crypto_select_driver_lock(struct cryptoini *cri, int hard)
{
	u_int32_t hid;
	int accept;
	struct cryptocap *cap, *best;

	best = NULL;
	/*
	 * hard == 0 can use both hardware and software drivers.
	 * We use hardware drivers prior to software drivers, so search
	 * hardware drivers at first time.
	 */
	if (hard >= 0)
		accept = CRYPTO_ACCEPT_HARDWARE;
	else
		accept = CRYPTO_ACCEPT_SOFTWARE;
again:
	for (hid = 0; hid < crypto_drivers_num; hid++) {
		cap = crypto_checkdriver(hid);
		if (cap == NULL)
			continue;

		crypto_driver_lock(cap);

		/*
		 * If it's not initialized or has remaining sessions
		 * referencing it, skip.
		 */
		if (cap->cc_newsession == NULL ||
		    (cap->cc_flags & CRYPTOCAP_F_CLEANUP)) {
			crypto_driver_unlock(cap);
			continue;
		}

		/* Hardware required -- ignore software drivers. */
		if ((accept & CRYPTO_ACCEPT_SOFTWARE) == 0
		    && (cap->cc_flags & CRYPTOCAP_F_SOFTWARE)) {
			crypto_driver_unlock(cap);
			continue;
		}
		/* Software required -- ignore hardware drivers. */
		if ((accept & CRYPTO_ACCEPT_HARDWARE) == 0
		    && (cap->cc_flags & CRYPTOCAP_F_SOFTWARE) == 0) {
			crypto_driver_unlock(cap);
			continue;
		}

		/* See if all the algorithms are supported. */
		if (crypto_driver_suitable(cap, cri)) {
			if (best == NULL) {
				/* keep holding crypto_driver_lock(cap) */
				best = cap;
				continue;
			} else if (cap->cc_sessions < best->cc_sessions) {
				crypto_driver_unlock(best);
				/* keep holding crypto_driver_lock(cap) */
				best = cap;
				continue;
			}
		}

		crypto_driver_unlock(cap);
	}
	if (best == NULL && hard == 0
	    && (accept & CRYPTO_ACCEPT_SOFTWARE) == 0) {
		accept = CRYPTO_ACCEPT_SOFTWARE;
		goto again;
	}

	return best;
}

/*
 * Create a new session.
 */
int
crypto_newsession(u_int64_t *sid, struct cryptoini *cri, int hard)
{
	struct cryptocap *cap;
	int err = EINVAL;

	mutex_enter(&crypto_drv_mtx);

	cap = crypto_select_driver_lock(cri, hard);
	if (cap != NULL) {
		u_int32_t hid, lid;

		hid = cap - crypto_drivers;
		/*
		 * Can't do everything in one session.
		 *
		 * XXX Fix this. We need to inject a "virtual" session layer right
		 * XXX about here.
		 */

		/* Call the driver initialization routine. */
		lid = hid;		/* Pass the driver ID. */
		crypto_driver_unlock(cap);
		err = cap->cc_newsession(cap->cc_arg, &lid, cri);
		crypto_driver_lock(cap);
		if (err == 0) {
			(*sid) = hid;
			(*sid) <<= 32;
			(*sid) |= (lid & 0xffffffff);
			(cap->cc_sessions)++;
		} else {
			DPRINTF("crypto_drivers[%d].cc_newsession() failed. error=%d\n",
			    hid, err);
		}
		crypto_driver_unlock(cap);
	}

	mutex_exit(&crypto_drv_mtx);

	return err;
}

/*
 * Delete an existing session (or a reserved session on an unregistered
 * driver).
 */
int
crypto_freesession(u_int64_t sid)
{
	struct cryptocap *cap;
	int err = 0;

	/* Determine two IDs. */
	cap = crypto_checkdriver_lock(CRYPTO_SESID2HID(sid));
	if (cap == NULL)
		return ENOENT;

	if (cap->cc_sessions)
		(cap->cc_sessions)--;

	/* Call the driver cleanup routine, if available. */
	if (cap->cc_freesession)
		err = cap->cc_freesession(cap->cc_arg, sid);
	else
		err = 0;

	/*
	 * If this was the last session of a driver marked as invalid,
	 * make the entry available for reuse.
	 */
	if ((cap->cc_flags & CRYPTOCAP_F_CLEANUP) && cap->cc_sessions == 0)
		crypto_driver_clear(cap);

	crypto_driver_unlock(cap);
	return err;
}

static bool
crypto_checkdriver_initialized(const struct cryptocap *cap)
{

	return cap->cc_process != NULL ||
	    (cap->cc_flags & CRYPTOCAP_F_CLEANUP) != 0 ||
	    cap->cc_sessions != 0;
}

/*
 * Return an unused driver id.  Used by drivers prior to registering
 * support for the algorithms they handle.
 */
int32_t
crypto_get_driverid(u_int32_t flags)
{
	struct cryptocap *newdrv;
	struct cryptocap *cap = NULL;
	int i;

	(void)crypto_init();		/* XXX oh, this is foul! */

	mutex_enter(&crypto_drv_mtx);
	for (i = 0; i < crypto_drivers_num; i++) {
		cap = crypto_checkdriver_uninit(i);
		if (cap == NULL || crypto_checkdriver_initialized(cap))
			continue;
		break;
	}

	/* Out of entries, allocate some more. */
	if (cap == NULL) {
		/* Be careful about wrap-around. */
		if (2 * crypto_drivers_num <= crypto_drivers_num) {
			mutex_exit(&crypto_drv_mtx);
			printf("crypto: driver count wraparound!\n");
			return -1;
		}

		newdrv = kmem_zalloc(2 * crypto_drivers_num *
		    sizeof(struct cryptocap), KM_NOSLEEP);
		if (newdrv == NULL) {
			mutex_exit(&crypto_drv_mtx);
			printf("crypto: no space to expand driver table!\n");
			return -1;
		}

		memcpy(newdrv, crypto_drivers,
		    crypto_drivers_num * sizeof(struct cryptocap));
		kmem_free(crypto_drivers,
		    crypto_drivers_num * sizeof(struct cryptocap));

		crypto_drivers_num *= 2;
		crypto_drivers = newdrv;

		cap = crypto_checkdriver_uninit(i);
		KASSERT(cap != NULL);
	}

	/* NB: state is zero'd on free */
	cap->cc_sessions = 1;	/* Mark */
	cap->cc_flags = flags;
	mutex_init(&cap->cc_lock, MUTEX_DEFAULT, IPL_NET);

	if (bootverbose)
		printf("crypto: assign driver %u, flags %u\n", i, flags);

	mutex_exit(&crypto_drv_mtx);

	return i;
}

static struct cryptocap *
crypto_checkdriver_lock(u_int32_t hid)
{
	struct cryptocap *cap;

	KASSERT(crypto_drivers != NULL);

	if (hid >= crypto_drivers_num)
		return NULL;

	cap = &crypto_drivers[hid];
	mutex_enter(&cap->cc_lock);
	return cap;
}

/*
 * Use crypto_checkdriver_uninit() instead of crypto_checkdriver() below two
 * situations
 *     - crypto_drivers[] may not be allocated
 *     - crypto_drivers[hid] may not be initialized
 */
static struct cryptocap *
crypto_checkdriver_uninit(u_int32_t hid)
{

	KASSERT(mutex_owned(&crypto_drv_mtx));

	if (crypto_drivers == NULL)
		return NULL;

	return (hid >= crypto_drivers_num ? NULL : &crypto_drivers[hid]);
}

/*
 * Use crypto_checkdriver_uninit() instead of crypto_checkdriver() below two
 * situations
 *     - crypto_drivers[] may not be allocated
 *     - crypto_drivers[hid] may not be initialized
 */
static struct cryptocap *
crypto_checkdriver(u_int32_t hid)
{

	KASSERT(mutex_owned(&crypto_drv_mtx));

	if (crypto_drivers == NULL || hid >= crypto_drivers_num)
		return NULL;

	struct cryptocap *cap = &crypto_drivers[hid];
	return crypto_checkdriver_initialized(cap) ? cap : NULL;
}

static inline void
crypto_driver_lock(struct cryptocap *cap)
{

	KASSERT(cap != NULL);

	mutex_enter(&cap->cc_lock);
}

static inline void
crypto_driver_unlock(struct cryptocap *cap)
{

	KASSERT(cap != NULL);

	mutex_exit(&cap->cc_lock);
}

static void
crypto_driver_clear(struct cryptocap *cap)
{

	if (cap == NULL)
		return;

	KASSERT(mutex_owned(&cap->cc_lock));

	cap->cc_sessions = 0;
	memset(&cap->cc_max_op_len, 0, sizeof(cap->cc_max_op_len));
	memset(&cap->cc_alg, 0, sizeof(cap->cc_alg));
	memset(&cap->cc_kalg, 0, sizeof(cap->cc_kalg));
	cap->cc_flags = 0;
	cap->cc_qblocked = 0;
	cap->cc_kqblocked = 0;

	cap->cc_arg = NULL;
	cap->cc_newsession = NULL;
	cap->cc_process = NULL;
	cap->cc_freesession = NULL;
	cap->cc_kprocess = NULL;
}

/*
 * Register support for a key-related algorithm.  This routine
 * is called once for each algorithm supported a driver.
 */
int
crypto_kregister(u_int32_t driverid, int kalg, u_int32_t flags,
    int (*kprocess)(void *, struct cryptkop *, int),
    void *karg)
{
	struct cryptocap *cap;
	int err;

	mutex_enter(&crypto_drv_mtx);

	cap = crypto_checkdriver_lock(driverid);
	if (cap != NULL &&
	    (CRK_ALGORITM_MIN <= kalg && kalg <= CRK_ALGORITHM_MAX)) {
		/*
		 * XXX Do some performance testing to determine placing.
		 * XXX We probably need an auxiliary data structure that
		 * XXX describes relative performances.
		 */

		cap->cc_kalg[kalg] = flags | CRYPTO_ALG_FLAG_SUPPORTED;
		if (bootverbose) {
			printf("crypto: driver %u registers key alg %u "
			       " flags %u\n",
				driverid,
				kalg,
				flags
			);
		}

		if (cap->cc_kprocess == NULL) {
			cap->cc_karg = karg;
			cap->cc_kprocess = kprocess;
		}
		err = 0;
	} else
		err = EINVAL;

	mutex_exit(&crypto_drv_mtx);
	return err;
}

/*
 * Register support for a non-key-related algorithm.  This routine
 * is called once for each such algorithm supported by a driver.
 */
int
crypto_register(u_int32_t driverid, int alg, u_int16_t maxoplen,
    u_int32_t flags,
    int (*newses)(void *, u_int32_t*, struct cryptoini*),
    int (*freeses)(void *, u_int64_t),
    int (*process)(void *, struct cryptop *, int),
    void *arg)
{
	struct cryptocap *cap;
	int err;

	cap = crypto_checkdriver_lock(driverid);
	if (cap == NULL)
		return EINVAL;

	/* NB: algorithms are in the range [1..max] */
	if (CRYPTO_ALGORITHM_MIN <= alg && alg <= CRYPTO_ALGORITHM_MAX) {
		/*
		 * XXX Do some performance testing to determine placing.
		 * XXX We probably need an auxiliary data structure that
		 * XXX describes relative performances.
		 */

		cap->cc_alg[alg] = flags | CRYPTO_ALG_FLAG_SUPPORTED;
		cap->cc_max_op_len[alg] = maxoplen;
		if (bootverbose) {
			printf("crypto: driver %u registers alg %u "
				"flags %u maxoplen %u\n",
				driverid,
				alg,
				flags,
				maxoplen
			);
		}

		if (cap->cc_process == NULL) {
			cap->cc_arg = arg;
			cap->cc_newsession = newses;
			cap->cc_process = process;
			cap->cc_freesession = freeses;
			cap->cc_sessions = 0;		/* Unmark */
		}
		err = 0;
	} else
		err = EINVAL;

	crypto_driver_unlock(cap);

	return err;
}

static int
crypto_unregister_locked(struct cryptocap *cap, int alg, bool all)
{
	int i;
	u_int32_t ses;
	bool lastalg = true;

	KASSERT(cap != NULL);
	KASSERT(mutex_owned(&cap->cc_lock));

	if (alg < CRYPTO_ALGORITHM_MIN || CRYPTO_ALGORITHM_MAX < alg)
		return EINVAL;

	if (!all && cap->cc_alg[alg] == 0)
		return EINVAL;

	cap->cc_alg[alg] = 0;
	cap->cc_max_op_len[alg] = 0;

	if (all) {
		if (alg != CRYPTO_ALGORITHM_MAX)
			lastalg = false;
	} else {
		/* Was this the last algorithm ? */
		for (i = CRYPTO_ALGORITHM_MIN; i <= CRYPTO_ALGORITHM_MAX; i++)
			if (cap->cc_alg[i] != 0) {
				lastalg = false;
				break;
			}
	}
	if (lastalg) {
		ses = cap->cc_sessions;
		crypto_driver_clear(cap);
		if (ses != 0) {
			/*
			 * If there are pending sessions, just mark as invalid.
			 */
			cap->cc_flags |= CRYPTOCAP_F_CLEANUP;
			cap->cc_sessions = ses;
		}
	}

	return 0;
}

/*
 * Unregister a crypto driver. If there are pending sessions using it,
 * leave enough information around so that subsequent calls using those
 * sessions will correctly detect the driver has been unregistered and
 * reroute requests.
 */
int
crypto_unregister(u_int32_t driverid, int alg)
{
	int err;
	struct cryptocap *cap;

	cap = crypto_checkdriver_lock(driverid);
	err = crypto_unregister_locked(cap, alg, false);
	crypto_driver_unlock(cap);

	return err;
}

/*
 * Unregister all algorithms associated with a crypto driver.
 * If there are pending sessions using it, leave enough information
 * around so that subsequent calls using those sessions will
 * correctly detect the driver has been unregistered and reroute
 * requests.
 */
int
crypto_unregister_all(u_int32_t driverid)
{
	int err, i;
	struct cryptocap *cap;

	cap = crypto_checkdriver_lock(driverid);
	for (i = CRYPTO_ALGORITHM_MIN; i <= CRYPTO_ALGORITHM_MAX; i++) {
		err = crypto_unregister_locked(cap, i, true);
		if (err)
			break;
	}
	crypto_driver_unlock(cap);

	return err;
}

/*
 * Clear blockage on a driver.  The what parameter indicates whether
 * the driver is now ready for cryptop's and/or cryptokop's.
 */
int
crypto_unblock(u_int32_t driverid, int what)
{
	struct cryptocap *cap;
	int needwakeup = 0;

	cap = crypto_checkdriver_lock(driverid);
	if (cap == NULL)
		return EINVAL;

	if (what & CRYPTO_SYMQ) {
		needwakeup |= cap->cc_qblocked;
		cap->cc_qblocked = 0;
	}
	if (what & CRYPTO_ASYMQ) {
		needwakeup |= cap->cc_kqblocked;
		cap->cc_kqblocked = 0;
	}
	crypto_driver_unlock(cap);
	if (needwakeup) {
		kpreempt_disable();
		softint_schedule(crypto_q_si);
		kpreempt_enable();
	}

	return 0;
}

/*
 * Dispatch a crypto request to a driver or queue
 * it, to be processed by the kernel thread.
 */
int
crypto_dispatch(struct cryptop *crp)
{
	int result, s;
	struct cryptocap *cap;
	struct crypto_crp_qs *crp_qs;
	struct crypto_crp_q *crp_q;

	KASSERT(crp != NULL);

	DPRINTF("crp %p, alg %d\n", crp, crp->crp_desc->crd_alg);

	cryptostats.cs_ops++;

#ifdef CRYPTO_TIMING
	if (crypto_timing)
		nanouptime(&crp->crp_tstamp);
#endif

	if ((crp->crp_flags & CRYPTO_F_BATCH) != 0) {
		int wasempty;
		/*
		 * Caller marked the request as ``ok to delay'';
		 * queue it for the swi thread.  This is desirable
		 * when the operation is low priority and/or suitable
		 * for batching.
		 *
		 * don't care list order in batch job.
		 */
		crp_qs = crypto_get_crp_qs(&s);
		crp_q = crp_qs->crp_q;
		wasempty  = TAILQ_EMPTY(crp_q);
		TAILQ_INSERT_TAIL(crp_q, crp, crp_next);
		crypto_put_crp_qs(&s);
		crp_q = NULL;
		if (wasempty) {
			kpreempt_disable();
			softint_schedule(crypto_q_si);
			kpreempt_enable();
		}

		return 0;
	}

	crp_qs = crypto_get_crp_qs(&s);
	crp_q = crp_qs->crp_q;
	cap = crypto_checkdriver_lock(CRYPTO_SESID2HID(crp->crp_sid));
	/*
	 * TODO:
	 * If we can ensure the driver has been valid until the driver is
	 * done crypto_unregister(), this migrate operation is not required.
	 */
	if (cap == NULL) {
		/*
		 * The driver must be detached, so this request will migrate
		 * to other drivers in cryptointr() later.
		 */
		TAILQ_INSERT_TAIL(crp_q, crp, crp_next);
		result = 0;
		goto out;
	}

	if (cap->cc_qblocked != 0) {
		crypto_driver_unlock(cap);
		/*
		 * The driver is blocked, just queue the op until
		 * it unblocks and the swi thread gets kicked.
		 */
		TAILQ_INSERT_TAIL(crp_q, crp, crp_next);
		result = 0;
		goto out;
	}

	/*
	 * Caller marked the request to be processed
	 * immediately; dispatch it directly to the
	 * driver unless the driver is currently blocked.
	 */
	crypto_driver_unlock(cap);
	result = crypto_invoke(crp, 0);
	if (result == ERESTART) {
		/*
		 * The driver ran out of resources, mark the
		 * driver ``blocked'' for cryptop's and put
		 * the op on the queue.
		 */
		crypto_driver_lock(cap);
		cap->cc_qblocked = 1;
		crypto_driver_unlock(cap);
		TAILQ_INSERT_HEAD(crp_q, crp, crp_next);
		cryptostats.cs_blocks++;

		/*
		 * The crp is enqueued to crp_q, that is,
		 * no error occurs. So, this function should
		 * not return error.
		 */
		result = 0;
	}

out:
	crypto_put_crp_qs(&s);
	return result;
}

/*
 * Add an asymetric crypto request to a queue,
 * to be processed by the kernel thread.
 */
int
crypto_kdispatch(struct cryptkop *krp)
{
	int result, s;
	struct cryptocap *cap;
	struct crypto_crp_qs *crp_qs;
	struct crypto_crp_kq *crp_kq;

	KASSERT(krp != NULL);

	cryptostats.cs_kops++;

	crp_qs = crypto_get_crp_qs(&s);
	crp_kq = crp_qs->crp_kq;
	cap = crypto_checkdriver_lock(krp->krp_hid);
	/*
	 * TODO:
	 * If we can ensure the driver has been valid until the driver is
	 * done crypto_unregister(), this migrate operation is not required.
	 */
	if (cap == NULL) {
		TAILQ_INSERT_TAIL(crp_kq, krp, krp_next);
		result = 0;
		goto out;
	}

	if (cap->cc_kqblocked != 0) {
		crypto_driver_unlock(cap);
		/*
		 * The driver is blocked, just queue the op until
		 * it unblocks and the swi thread gets kicked.
		 */
		TAILQ_INSERT_TAIL(crp_kq, krp, krp_next);
		result = 0;
		goto out;
	}

	crypto_driver_unlock(cap);
	result = crypto_kinvoke(krp, 0);
	if (result == ERESTART) {
		/*
		 * The driver ran out of resources, mark the
		 * driver ``blocked'' for cryptop's and put
		 * the op on the queue.
		 */
		crypto_driver_lock(cap);
		cap->cc_kqblocked = 1;
		crypto_driver_unlock(cap);
		TAILQ_INSERT_HEAD(crp_kq, krp, krp_next);
		cryptostats.cs_kblocks++;

		/*
		 * The krp is enqueued to crp_kq, that is,
		 * no error occurs. So, this function should
		 * not return error.
		 */
		result = 0;
	}

out:
	crypto_put_crp_qs(&s);
	return result;
}

/*
 * Dispatch an assymetric crypto request to the appropriate crypto devices.
 */
static int
crypto_kinvoke(struct cryptkop *krp, int hint)
{
	struct cryptocap *cap = NULL;
	u_int32_t hid;
	int error;

	KASSERT(krp != NULL);

	/* Sanity checks. */
	if (krp->krp_callback == NULL) {
		cv_destroy(&krp->krp_cv);
		crypto_kfreereq(krp);
		return EINVAL;
	}

	mutex_enter(&crypto_drv_mtx);
	for (hid = 0; hid < crypto_drivers_num; hid++) {
		cap = crypto_checkdriver(hid);
		if (cap == NULL)
			continue;
		crypto_driver_lock(cap);
		if ((cap->cc_flags & CRYPTOCAP_F_SOFTWARE) &&
		    crypto_devallowsoft == 0) {
			crypto_driver_unlock(cap);
			continue;
		}
		if (cap->cc_kprocess == NULL) {
			crypto_driver_unlock(cap);
			continue;
		}
		if ((cap->cc_kalg[krp->krp_op] &
			CRYPTO_ALG_FLAG_SUPPORTED) == 0) {
			crypto_driver_unlock(cap);
			continue;
		}
		break;
	}
	mutex_exit(&crypto_drv_mtx);
	if (cap != NULL) {
		int (*process)(void *, struct cryptkop *, int);
		void *arg;

		process = cap->cc_kprocess;
		arg = cap->cc_karg;
		krp->krp_hid = hid;
		krp->reqcpu = curcpu();
		crypto_driver_unlock(cap);
		error = (*process)(arg, krp, hint);
	} else {
		error = ENODEV;
	}

	if (error) {
		krp->krp_status = error;
		crypto_kdone(krp);
	}
	return 0;
}

#ifdef CRYPTO_TIMING
static void
crypto_tstat(struct cryptotstat *ts, struct timespec *tv)
{
	struct timespec now, t;

	nanouptime(&now);
	t.tv_sec = now.tv_sec - tv->tv_sec;
	t.tv_nsec = now.tv_nsec - tv->tv_nsec;
	if (t.tv_nsec < 0) {
		t.tv_sec--;
		t.tv_nsec += 1000000000;
	}
	timespecadd(&ts->acc, &t, &t);
	if (timespeccmp(&t, &ts->min, <))
		ts->min = t;
	if (timespeccmp(&t, &ts->max, >))
		ts->max = t;
	ts->count++;

	*tv = now;
}
#endif

/*
 * Dispatch a crypto request to the appropriate crypto devices.
 */
static int
crypto_invoke(struct cryptop *crp, int hint)
{
	struct cryptocap *cap;

	KASSERT(crp != NULL);

#ifdef CRYPTO_TIMING
	if (crypto_timing)
		crypto_tstat(&cryptostats.cs_invoke, &crp->crp_tstamp);
#endif
	/* Sanity checks. */
	if (crp->crp_callback == NULL) {
		return EINVAL;
	}
	if (crp->crp_desc == NULL) {
		crp->crp_etype = EINVAL;
		crypto_done(crp);
		return 0;
	}

	cap = crypto_checkdriver_lock(CRYPTO_SESID2HID(crp->crp_sid));
	if (cap != NULL && (cap->cc_flags & CRYPTOCAP_F_CLEANUP) == 0) {
		int (*process)(void *, struct cryptop *, int);
		void *arg;

		process = cap->cc_process;
		arg = cap->cc_arg;
		crp->reqcpu = curcpu();

		/*
		 * Invoke the driver to process the request.
		 */
		DPRINTF("calling process for %p\n", crp);
		crypto_driver_unlock(cap);
		return (*process)(arg, crp, hint);
	} else {
		struct cryptodesc *crd;
		u_int64_t nid = 0;

		if (cap != NULL)
			crypto_driver_unlock(cap);

		/*
		 * Driver has unregistered; migrate the session and return
		 * an error to the caller so they'll resubmit the op.
		 */
		crypto_freesession(crp->crp_sid);

		for (crd = crp->crp_desc; crd->crd_next; crd = crd->crd_next)
			crd->CRD_INI.cri_next = &(crd->crd_next->CRD_INI);

		if (crypto_newsession(&nid, &(crp->crp_desc->CRD_INI), 0) == 0)
			crp->crp_sid = nid;

		crp->crp_etype = EAGAIN;

		crypto_done(crp);
		return 0;
	}
}

/*
 * Release a set of crypto descriptors.
 */
void
crypto_freereq(struct cryptop *crp)
{
	struct cryptodesc *crd;

	if (crp == NULL)
		return;
	DPRINTF("lid[%u]: crp %p\n", CRYPTO_SESID2LID(crp->crp_sid), crp);

	/* sanity check */
	if (crp->crp_flags & CRYPTO_F_ONRETQ) {
		panic("crypto_freereq() freeing crp on RETQ\n");
	}

	while ((crd = crp->crp_desc) != NULL) {
		crp->crp_desc = crd->crd_next;
		pool_cache_put(cryptodesc_cache, crd);
	}
	pool_cache_put(cryptop_cache, crp);
}

/*
 * Acquire a set of crypto descriptors.
 */
struct cryptop *
crypto_getreq(int num)
{
	struct cryptodesc *crd;
	struct cryptop *crp;
	struct crypto_crp_ret_qs *qs;

	/*
	 * When crp_ret_q is full, we restrict here to avoid crp_ret_q overflow
	 * by error callback.
	 */
	qs = crypto_get_crp_ret_qs(curcpu());
	if (qs->crp_ret_q_maxlen > 0
	    && qs->crp_ret_q_len > qs->crp_ret_q_maxlen) {
		qs->crp_ret_q_drops++;
		crypto_put_crp_ret_qs(curcpu());
		return NULL;
	}
	crypto_put_crp_ret_qs(curcpu());

	crp = pool_cache_get(cryptop_cache, PR_NOWAIT);
	if (crp == NULL) {
		return NULL;
	}
	memset(crp, 0, sizeof(struct cryptop));

	while (num--) {
		crd = pool_cache_get(cryptodesc_cache, PR_NOWAIT);
		if (crd == NULL) {
			crypto_freereq(crp);
			return NULL;
		}

		memset(crd, 0, sizeof(struct cryptodesc));
		crd->crd_next = crp->crp_desc;
		crp->crp_desc = crd;
	}

	return crp;
}

/*
 * Release a set of asymmetric crypto descriptors.
 * Currently, support one descriptor only.
 */
void
crypto_kfreereq(struct cryptkop *krp)
{

	if (krp == NULL)
		return;

	DPRINTF("krp %p\n", krp);

	/* sanity check */
	if (krp->krp_flags & CRYPTO_F_ONRETQ) {
		panic("crypto_kfreereq() freeing krp on RETQ\n");
	}

	pool_cache_put(cryptkop_cache, krp);
}

/*
 * Acquire a set of asymmetric crypto descriptors.
 * Currently, support one descriptor only.
 */
struct cryptkop *
crypto_kgetreq(int num __unused, int prflags)
{
	struct cryptkop *krp;
	struct crypto_crp_ret_qs *qs;

	/*
	 * When crp_ret_kq is full, we restrict here to avoid crp_ret_kq
	 * overflow by error callback.
	 */
	qs = crypto_get_crp_ret_qs(curcpu());
	if (qs->crp_ret_kq_maxlen > 0
	    && qs->crp_ret_kq_len > qs->crp_ret_kq_maxlen) {
		qs->crp_ret_kq_drops++;
		crypto_put_crp_ret_qs(curcpu());
		return NULL;
	}
	crypto_put_crp_ret_qs(curcpu());

	krp = pool_cache_get(cryptkop_cache, prflags);
	if (krp == NULL) {
		return NULL;
	}
	memset(krp, 0, sizeof(struct cryptkop));

	return krp;
}

/*
 * Invoke the callback on behalf of the driver.
 */
void
crypto_done(struct cryptop *crp)
{

	KASSERT(crp != NULL);

	if (crp->crp_etype != 0)
		cryptostats.cs_errs++;
#ifdef CRYPTO_TIMING
	if (crypto_timing)
		crypto_tstat(&cryptostats.cs_done, &crp->crp_tstamp);
#endif
	DPRINTF("lid[%u]: crp %p\n", CRYPTO_SESID2LID(crp->crp_sid), crp);

	/*
	 * Normal case; queue the callback for the thread.
	 *
	 * The return queue is manipulated by the swi thread
	 * and, potentially, by crypto device drivers calling
	 * back to mark operations completed.  Thus we need
	 * to mask both while manipulating the return queue.
	 */
  	if (crp->crp_flags & CRYPTO_F_CBIMM) {
		/*
	 	* Do the callback directly.  This is ok when the
  	 	* callback routine does very little (e.g. the
	 	* /dev/crypto callback method just does a wakeup).
	 	*/
		crp->crp_flags |= CRYPTO_F_DONE;

#ifdef CRYPTO_TIMING
		if (crypto_timing) {
			/*
		 	* NB: We must copy the timestamp before
		 	* doing the callback as the cryptop is
		 	* likely to be reclaimed.
		 	*/
			struct timespec t = crp->crp_tstamp;
			crypto_tstat(&cryptostats.cs_cb, &t);
			crp->crp_callback(crp);
			crypto_tstat(&cryptostats.cs_finis, &t);
		} else
#endif
		crp->crp_callback(crp);
	} else {
		crp->crp_flags |= CRYPTO_F_DONE;
#if 0
		if (crp->crp_flags & CRYPTO_F_USER) {
			/*
			 * TODO:
			 * If crp->crp_flags & CRYPTO_F_USER and the used
			 * encryption driver does all the processing in
			 * the same context, we can skip enqueueing crp_ret_q
			 * and softint_schedule(crypto_ret_si).
			 */
			DPRINTF("lid[%u]: crp %p CRYPTO_F_USER\n",
				CRYPTO_SESID2LID(crp->crp_sid), crp);
		} else
#endif
		{
			int wasempty;
			struct crypto_crp_ret_qs *qs;
<<<<<<< HEAD
			struct crypto_crp_ret_q *crp_ret_q;;
=======
			struct crypto_crp_ret_q *crp_ret_q;
>>>>>>> b2b84690

			qs = crypto_get_crp_ret_qs(crp->reqcpu);
			crp_ret_q = &qs->crp_ret_q;
			wasempty = TAILQ_EMPTY(crp_ret_q);
			DPRINTF("lid[%u]: queueing %p\n",
				CRYPTO_SESID2LID(crp->crp_sid), crp);
			crp->crp_flags |= CRYPTO_F_ONRETQ;
			TAILQ_INSERT_TAIL(crp_ret_q, crp, crp_next);
			qs->crp_ret_q_len++;
			if (wasempty && !qs->crp_ret_q_exit_flag) {
				DPRINTF("lid[%u]: waking cryptoret,"
					"crp %p hit empty queue\n.",
					CRYPTO_SESID2LID(crp->crp_sid), crp);
				softint_schedule_cpu(crypto_ret_si, crp->reqcpu);
			}
			crypto_put_crp_ret_qs(crp->reqcpu);
		}
	}
}

/*
 * Invoke the callback on behalf of the driver.
 */
void
crypto_kdone(struct cryptkop *krp)
{

	KASSERT(krp != NULL);

	if (krp->krp_status != 0)
		cryptostats.cs_kerrs++;
		
	krp->krp_flags |= CRYPTO_F_DONE;

	/*
	 * The return queue is manipulated by the swi thread
	 * and, potentially, by crypto device drivers calling
	 * back to mark operations completed.  Thus we need
	 * to mask both while manipulating the return queue.
	 */
	if (krp->krp_flags & CRYPTO_F_CBIMM) {
		krp->krp_callback(krp);
	} else {
		int wasempty;
		struct crypto_crp_ret_qs *qs;
<<<<<<< HEAD
		struct crypto_crp_ret_kq *crp_ret_kq;;
=======
		struct crypto_crp_ret_kq *crp_ret_kq;
>>>>>>> b2b84690

		qs = crypto_get_crp_ret_qs(krp->reqcpu);
		crp_ret_kq = &qs->crp_ret_kq;

		wasempty = TAILQ_EMPTY(crp_ret_kq);
		krp->krp_flags |= CRYPTO_F_ONRETQ;
		TAILQ_INSERT_TAIL(crp_ret_kq, krp, krp_next);
		qs->crp_ret_kq_len++;
		if (wasempty && !qs->crp_ret_q_exit_flag)
			softint_schedule_cpu(crypto_ret_si, krp->reqcpu);
		crypto_put_crp_ret_qs(krp->reqcpu);
	}
}

int
crypto_getfeat(int *featp)
{

	if (crypto_userasymcrypto == 0) {
		*featp = 0;
		return 0;
	}

	mutex_enter(&crypto_drv_mtx);

	int feat = 0;
	for (int hid = 0; hid < crypto_drivers_num; hid++) {
		struct cryptocap *cap;
		cap = crypto_checkdriver(hid);
		if (cap == NULL)
			continue;

		crypto_driver_lock(cap);

		if ((cap->cc_flags & CRYPTOCAP_F_SOFTWARE) &&
		    crypto_devallowsoft == 0)
			goto unlock;

		if (cap->cc_kprocess == NULL)
			goto unlock;

		for (int kalg = 0; kalg < CRK_ALGORITHM_MAX; kalg++)
			if ((cap->cc_kalg[kalg] &
			    CRYPTO_ALG_FLAG_SUPPORTED) != 0)
				feat |=  1 << kalg;

unlock:		crypto_driver_unlock(cap);
	}

	mutex_exit(&crypto_drv_mtx);
	*featp = feat;
	return (0);
}

/*
 * Software interrupt thread to dispatch crypto requests.
 */
static void
cryptointr(void *arg __unused)
{
	struct cryptop *crp, *submit, *cnext;
	struct cryptkop *krp, *knext;
	struct cryptocap *cap;
	struct crypto_crp_qs *crp_qs;
	struct crypto_crp_q *crp_q;
	struct crypto_crp_kq *crp_kq;
	int result, hint, s;

	cryptostats.cs_intrs++;
	crp_qs = crypto_get_crp_qs(&s);
	crp_q = crp_qs->crp_q;
	crp_kq = crp_qs->crp_kq;
	do {
		/*
		 * Find the first element in the queue that can be
		 * processed and look-ahead to see if multiple ops
		 * are ready for the same driver.
		 */
		submit = NULL;
		hint = 0;
		TAILQ_FOREACH_SAFE(crp, crp_q, crp_next, cnext) {
			u_int32_t hid = CRYPTO_SESID2HID(crp->crp_sid);
			cap = crypto_checkdriver_lock(hid);
			if (cap == NULL || cap->cc_process == NULL) {
				if (cap != NULL)
					crypto_driver_unlock(cap);
				/* Op needs to be migrated, process it. */
				submit = crp;
				break;
			}

			/*
			 * skip blocked crp regardless of CRYPTO_F_BATCH
			 */
			if (cap->cc_qblocked != 0) {
				crypto_driver_unlock(cap);
				continue;
			}
			crypto_driver_unlock(cap);

			/*
			 * skip batch crp until the end of crp_q
			 */
			if ((crp->crp_flags & CRYPTO_F_BATCH) != 0) {
				if (submit == NULL) {
					submit = crp;
				} else {
					if (CRYPTO_SESID2HID(submit->crp_sid)
					    == hid)
						hint = CRYPTO_HINT_MORE;
				}

				continue;
			}

			/*
			 * found first crp which is neither blocked nor batch.
			 */
			submit = crp;
			/*
			 * batch crp can be processed much later, so clear hint.
			 */
			hint = 0;
			break;
		}
		if (submit != NULL) {
			TAILQ_REMOVE(crp_q, submit, crp_next);
			result = crypto_invoke(submit, hint);
			/* we must take here as the TAILQ op or kinvoke
			   may need this mutex below.  sigh. */
			if (result == ERESTART) {
				/*
				 * The driver ran out of resources, mark the
				 * driver ``blocked'' for cryptop's and put
				 * the request back in the queue.  It would
				 * best to put the request back where we got
				 * it but that's hard so for now we put it
				 * at the front.  This should be ok; putting
				 * it at the end does not work.
				 */
				/* validate sid again */
				cap = crypto_checkdriver_lock(CRYPTO_SESID2HID(submit->crp_sid));
				if (cap == NULL) {
					/* migrate again, sigh... */
					TAILQ_INSERT_TAIL(crp_q, submit, crp_next);
				} else {
					cap->cc_qblocked = 1;
					crypto_driver_unlock(cap);
					TAILQ_INSERT_HEAD(crp_q, submit, crp_next);
					cryptostats.cs_blocks++;
				}
			}
		}

		/* As above, but for key ops */
		TAILQ_FOREACH_SAFE(krp, crp_kq, krp_next, knext) {
			cap = crypto_checkdriver_lock(krp->krp_hid);
			if (cap == NULL || cap->cc_kprocess == NULL) {
				if (cap != NULL)
					crypto_driver_unlock(cap);
				/* Op needs to be migrated, process it. */
				break;
			}
			if (!cap->cc_kqblocked) {
				crypto_driver_unlock(cap);
				break;
			}
			crypto_driver_unlock(cap);
		}
		if (krp != NULL) {
			TAILQ_REMOVE(crp_kq, krp, krp_next);
			result = crypto_kinvoke(krp, 0);
			/* the next iteration will want the mutex. :-/ */
			if (result == ERESTART) {
				/*
				 * The driver ran out of resources, mark the
				 * driver ``blocked'' for cryptkop's and put
				 * the request back in the queue.  It would
				 * best to put the request back where we got
				 * it but that's hard so for now we put it
				 * at the front.  This should be ok; putting
				 * it at the end does not work.
				 */
				/* validate sid again */
				cap = crypto_checkdriver_lock(krp->krp_hid);
				if (cap == NULL) {
					/* migrate again, sigh... */
					TAILQ_INSERT_TAIL(crp_kq, krp, krp_next);
				} else {
					cap->cc_kqblocked = 1;
					crypto_driver_unlock(cap);
					TAILQ_INSERT_HEAD(crp_kq, krp, krp_next);
					cryptostats.cs_kblocks++;
				}
			}
		}
	} while (submit != NULL || krp != NULL);
	crypto_put_crp_qs(&s);
}

/*
 * softint handler to do callbacks.
 */
static void
cryptoret_softint(void *arg __unused)
{
	struct crypto_crp_ret_qs *qs;
<<<<<<< HEAD
	struct crypto_crp_ret_q *crp_ret_q;;
	struct crypto_crp_ret_kq *crp_ret_kq;;
=======
	struct crypto_crp_ret_q *crp_ret_q;
	struct crypto_crp_ret_kq *crp_ret_kq;
>>>>>>> b2b84690

	qs = crypto_get_crp_ret_qs(curcpu());
	crp_ret_q = &qs->crp_ret_q;
	crp_ret_kq = &qs->crp_ret_kq;
	for (;;) {
		struct cryptop *crp;
		struct cryptkop *krp;

		crp = TAILQ_FIRST(crp_ret_q);
		if (crp != NULL) {
			TAILQ_REMOVE(crp_ret_q, crp, crp_next);
			qs->crp_ret_q_len--;
			crp->crp_flags &= ~CRYPTO_F_ONRETQ;
		}
		krp = TAILQ_FIRST(crp_ret_kq);
		if (krp != NULL) {
			TAILQ_REMOVE(crp_ret_kq, krp, krp_next);
			qs->crp_ret_q_len--;
			krp->krp_flags &= ~CRYPTO_F_ONRETQ;
		}

		/* drop before calling any callbacks. */
		if (crp == NULL && krp == NULL)
			break;

		mutex_spin_exit(&qs->crp_ret_q_mtx);
		if (crp != NULL) {
#ifdef CRYPTO_TIMING
			if (crypto_timing) {
				/*
				 * NB: We must copy the timestamp before
				 * doing the callback as the cryptop is
				 * likely to be reclaimed.
				 */
				struct timespec t = crp->crp_tstamp;
				crypto_tstat(&cryptostats.cs_cb, &t);
				crp->crp_callback(crp);
				crypto_tstat(&cryptostats.cs_finis, &t);
			} else
#endif
			{
				crp->crp_callback(crp);
			}
		}
		if (krp != NULL)
			krp->krp_callback(krp);

		mutex_spin_enter(&qs->crp_ret_q_mtx);
	}
	crypto_put_crp_ret_qs(curcpu());
}

/* NetBSD module interface */

MODULE(MODULE_CLASS_MISC, opencrypto, NULL);

static int
opencrypto_modcmd(modcmd_t cmd, void *opaque)
{
	int error = 0;

	switch (cmd) {
	case MODULE_CMD_INIT:
#ifdef _MODULE
		error = crypto_init();
#endif
		break;
	case MODULE_CMD_FINI:
#ifdef _MODULE
		error = crypto_destroy(true);
#endif
		break;
	default:
		error = ENOTTY;
	}
	return error;
}<|MERGE_RESOLUTION|>--- conflicted
+++ resolved
@@ -1,8 +1,4 @@
-<<<<<<< HEAD
-/*	$NetBSD: crypto.c,v 1.105 2018/01/08 23:34:56 knakahara Exp $ */
-=======
 /*	$NetBSD: crypto.c,v 1.106 2018/06/06 01:49:09 maya Exp $ */
->>>>>>> b2b84690
 /*	$FreeBSD: src/sys/opencrypto/crypto.c,v 1.4.2.5 2003/02/26 00:14:05 sam Exp $	*/
 /*	$OpenBSD: crypto.c,v 1.41 2002/07/17 23:52:38 art Exp $	*/
 
@@ -57,11 +53,7 @@
  */
 
 #include <sys/cdefs.h>
-<<<<<<< HEAD
-__KERNEL_RCSID(0, "$NetBSD: crypto.c,v 1.105 2018/01/08 23:34:56 knakahara Exp $");
-=======
 __KERNEL_RCSID(0, "$NetBSD: crypto.c,v 1.106 2018/06/06 01:49:09 maya Exp $");
->>>>>>> b2b84690
 
 #include <sys/param.h>
 #include <sys/reboot.h>
@@ -1802,11 +1794,7 @@
 		{
 			int wasempty;
 			struct crypto_crp_ret_qs *qs;
-<<<<<<< HEAD
-			struct crypto_crp_ret_q *crp_ret_q;;
-=======
 			struct crypto_crp_ret_q *crp_ret_q;
->>>>>>> b2b84690
 
 			qs = crypto_get_crp_ret_qs(crp->reqcpu);
 			crp_ret_q = &qs->crp_ret_q;
@@ -1852,11 +1840,7 @@
 	} else {
 		int wasempty;
 		struct crypto_crp_ret_qs *qs;
-<<<<<<< HEAD
-		struct crypto_crp_ret_kq *crp_ret_kq;;
-=======
 		struct crypto_crp_ret_kq *crp_ret_kq;
->>>>>>> b2b84690
 
 		qs = crypto_get_crp_ret_qs(krp->reqcpu);
 		crp_ret_kq = &qs->crp_ret_kq;
@@ -2064,13 +2048,8 @@
 cryptoret_softint(void *arg __unused)
 {
 	struct crypto_crp_ret_qs *qs;
-<<<<<<< HEAD
-	struct crypto_crp_ret_q *crp_ret_q;;
-	struct crypto_crp_ret_kq *crp_ret_kq;;
-=======
 	struct crypto_crp_ret_q *crp_ret_q;
 	struct crypto_crp_ret_kq *crp_ret_kq;
->>>>>>> b2b84690
 
 	qs = crypto_get_crp_ret_qs(curcpu());
 	crp_ret_q = &qs->crp_ret_q;
