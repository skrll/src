<<<<<<< HEAD
/*	$NetBSD: nd6.c,v 1.248 2018/05/01 07:21:39 maxv Exp $	*/
=======
/*	$NetBSD: nd6.c,v 1.249 2018/05/29 04:38:29 ozaki-r Exp $	*/
>>>>>>> b2b84690
/*	$KAME: nd6.c,v 1.279 2002/06/08 11:16:51 itojun Exp $	*/

/*
 * Copyright (C) 1995, 1996, 1997, and 1998 WIDE Project.
 * All rights reserved.
 *
 * Redistribution and use in source and binary forms, with or without
 * modification, are permitted provided that the following conditions
 * are met:
 * 1. Redistributions of source code must retain the above copyright
 *    notice, this list of conditions and the following disclaimer.
 * 2. Redistributions in binary form must reproduce the above copyright
 *    notice, this list of conditions and the following disclaimer in the
 *    documentation and/or other materials provided with the distribution.
 * 3. Neither the name of the project nor the names of its contributors
 *    may be used to endorse or promote products derived from this software
 *    without specific prior written permission.
 *
 * THIS SOFTWARE IS PROVIDED BY THE PROJECT AND CONTRIBUTORS ``AS IS'' AND
 * ANY EXPRESS OR IMPLIED WARRANTIES, INCLUDING, BUT NOT LIMITED TO, THE
 * IMPLIED WARRANTIES OF MERCHANTABILITY AND FITNESS FOR A PARTICULAR PURPOSE
 * ARE DISCLAIMED.  IN NO EVENT SHALL THE PROJECT OR CONTRIBUTORS BE LIABLE
 * FOR ANY DIRECT, INDIRECT, INCIDENTAL, SPECIAL, EXEMPLARY, OR CONSEQUENTIAL
 * DAMAGES (INCLUDING, BUT NOT LIMITED TO, PROCUREMENT OF SUBSTITUTE GOODS
 * OR SERVICES; LOSS OF USE, DATA, OR PROFITS; OR BUSINESS INTERRUPTION)
 * HOWEVER CAUSED AND ON ANY THEORY OF LIABILITY, WHETHER IN CONTRACT, STRICT
 * LIABILITY, OR TORT (INCLUDING NEGLIGENCE OR OTHERWISE) ARISING IN ANY WAY
 * OUT OF THE USE OF THIS SOFTWARE, EVEN IF ADVISED OF THE POSSIBILITY OF
 * SUCH DAMAGE.
 */

#include <sys/cdefs.h>
<<<<<<< HEAD
__KERNEL_RCSID(0, "$NetBSD: nd6.c,v 1.248 2018/05/01 07:21:39 maxv Exp $");
=======
__KERNEL_RCSID(0, "$NetBSD: nd6.c,v 1.249 2018/05/29 04:38:29 ozaki-r Exp $");
>>>>>>> b2b84690

#ifdef _KERNEL_OPT
#include "opt_net_mpsafe.h"
#endif

#include "bridge.h"
#include "carp.h"

#include <sys/param.h>
#include <sys/systm.h>
#include <sys/callout.h>
#include <sys/kmem.h>
#include <sys/mbuf.h>
#include <sys/socket.h>
#include <sys/socketvar.h>
#include <sys/sockio.h>
#include <sys/time.h>
#include <sys/kernel.h>
#include <sys/errno.h>
#include <sys/ioctl.h>
#include <sys/syslog.h>
#include <sys/queue.h>
#include <sys/cprng.h>
#include <sys/workqueue.h>

#include <net/if.h>
#include <net/if_dl.h>
#include <net/if_llatbl.h>
#include <net/if_types.h>
#include <net/route.h>
#include <net/if_ether.h>
#include <net/if_fddi.h>
#include <net/if_arc.h>

#include <netinet/in.h>
#include <netinet6/in6_var.h>
#include <netinet/ip6.h>
#include <netinet6/ip6_var.h>
#include <netinet6/scope6_var.h>
#include <netinet6/nd6.h>
#include <netinet6/in6_ifattach.h>
#include <netinet/icmp6.h>
#include <netinet6/icmp6_private.h>

#define ND6_SLOWTIMER_INTERVAL (60 * 60) /* 1 hour */
#define ND6_RECALC_REACHTM_INTERVAL (60 * 120) /* 2 hours */

/* timer values */
int	nd6_prune	= 1;	/* walk list every 1 seconds */
int	nd6_delay	= 5;	/* delay first probe time 5 second */
int	nd6_umaxtries	= 3;	/* maximum unicast query */
int	nd6_mmaxtries	= 3;	/* maximum multicast query */
int	nd6_useloopback = 1;	/* use loopback interface for local traffic */
int	nd6_gctimer	= (60 * 60 * 24); /* 1 day: garbage collection timer */

/* preventing too many loops in ND option parsing */
int nd6_maxndopt = 10;	/* max # of ND options allowed */

int nd6_maxnudhint = 0;	/* max # of subsequent upper layer hints */

int nd6_maxqueuelen = 1; /* max # of packets cached in unresolved ND entries */

#ifdef ND6_DEBUG
int nd6_debug = 1;
#else
int nd6_debug = 0;
#endif

krwlock_t nd6_lock __cacheline_aligned;

struct nd_drhead nd_defrouter;
struct nd_prhead nd_prefix = { 0 };

int nd6_recalc_reachtm_interval = ND6_RECALC_REACHTM_INTERVAL;

static void nd6_setmtu0(struct ifnet *, struct nd_ifinfo *);
static void nd6_slowtimo(void *);
static int regen_tmpaddr(const struct in6_ifaddr *);
static void nd6_free(struct llentry *, int);
static void nd6_llinfo_timer(void *);
static void nd6_timer(void *);
static void nd6_timer_work(struct work *, void *);
static void clear_llinfo_pqueue(struct llentry *);
static struct nd_opt_hdr *nd6_option(union nd_opts *);

static callout_t nd6_slowtimo_ch;
static callout_t nd6_timer_ch;
static struct workqueue	*nd6_timer_wq;
static struct work	nd6_timer_wk;

static int fill_drlist(void *, size_t *);
static int fill_prlist(void *, size_t *);

static struct ifnet *nd6_defifp;
static int nd6_defifindex;

static int nd6_setdefaultiface(int);

MALLOC_DEFINE(M_IP6NDP, "NDP", "IPv6 Neighbour Discovery");

void
nd6_init(void)
{
	int error;

	rw_init(&nd6_lock);

	/* initialization of the default router list */
	ND_DEFROUTER_LIST_INIT();

	callout_init(&nd6_slowtimo_ch, CALLOUT_MPSAFE);
	callout_init(&nd6_timer_ch, CALLOUT_MPSAFE);

	error = workqueue_create(&nd6_timer_wq, "nd6_timer",
	    nd6_timer_work, NULL, PRI_SOFTNET, IPL_SOFTNET, WQ_MPSAFE);
	if (error)
		panic("%s: workqueue_create failed (%d)\n", __func__, error);

	/* start timer */
	callout_reset(&nd6_slowtimo_ch, ND6_SLOWTIMER_INTERVAL * hz,
	    nd6_slowtimo, NULL);
	callout_reset(&nd6_timer_ch, hz, nd6_timer, NULL);
}

struct nd_ifinfo *
nd6_ifattach(struct ifnet *ifp)
{
	struct nd_ifinfo *nd;

	nd = kmem_zalloc(sizeof(*nd), KM_SLEEP);

	nd->initialized = 1;

	nd->chlim = IPV6_DEFHLIM;
	nd->basereachable = REACHABLE_TIME;
	nd->reachable = ND_COMPUTE_RTIME(nd->basereachable);
	nd->retrans = RETRANS_TIMER;

	nd->flags = ND6_IFF_PERFORMNUD | ND6_IFF_ACCEPT_RTADV;

	/* A loopback interface always has ND6_IFF_AUTO_LINKLOCAL.
	 * A bridge interface should not have ND6_IFF_AUTO_LINKLOCAL
	 * because one of its members should. */
	if ((ip6_auto_linklocal && ifp->if_type != IFT_BRIDGE) ||
	    (ifp->if_flags & IFF_LOOPBACK))
		nd->flags |= ND6_IFF_AUTO_LINKLOCAL;

	/* A loopback interface does not need to accept RTADV.
	 * A bridge interface should not accept RTADV
	 * because one of its members should. */
	if (ip6_accept_rtadv &&
	    !(ifp->if_flags & IFF_LOOPBACK) &&
	    !(ifp->if_type != IFT_BRIDGE))
		nd->flags |= ND6_IFF_ACCEPT_RTADV;

	/* XXX: we cannot call nd6_setmtu since ifp is not fully initialized */
	nd6_setmtu0(ifp, nd);

	return nd;
}

void
nd6_ifdetach(struct ifnet *ifp, struct in6_ifextra *ext)
{

	/* Ensure all IPv6 addresses are purged before calling nd6_purge */
	if_purgeaddrs(ifp, AF_INET6, in6_purgeaddr);
	nd6_purge(ifp, ext);
	kmem_free(ext->nd_ifinfo, sizeof(struct nd_ifinfo));
}

void
nd6_setmtu(struct ifnet *ifp)
{
	nd6_setmtu0(ifp, ND_IFINFO(ifp));
}

void
nd6_setmtu0(struct ifnet *ifp, struct nd_ifinfo *ndi)
{
	u_int32_t omaxmtu;

	omaxmtu = ndi->maxmtu;

	switch (ifp->if_type) {
	case IFT_ARCNET:
		ndi->maxmtu = MIN(ARC_PHDS_MAXMTU, ifp->if_mtu); /* RFC2497 */
		break;
	case IFT_FDDI:
		ndi->maxmtu = MIN(FDDIIPMTU, ifp->if_mtu);
		break;
	default:
		ndi->maxmtu = ifp->if_mtu;
		break;
	}

	/*
	 * Decreasing the interface MTU under IPV6 minimum MTU may cause
	 * undesirable situation.  We thus notify the operator of the change
	 * explicitly.  The check for omaxmtu is necessary to restrict the
	 * log to the case of changing the MTU, not initializing it.
	 */
	if (omaxmtu >= IPV6_MMTU && ndi->maxmtu < IPV6_MMTU) {
		log(LOG_NOTICE, "nd6_setmtu0: new link MTU on %s (%lu) is too"
		    " small for IPv6 which needs %lu\n",
		    if_name(ifp), (unsigned long)ndi->maxmtu, (unsigned long)
		    IPV6_MMTU);
	}

	if (ndi->maxmtu > in6_maxmtu)
		in6_setmaxmtu(); /* check all interfaces just in case */
}

void
nd6_option_init(void *opt, int icmp6len, union nd_opts *ndopts)
{

	memset(ndopts, 0, sizeof(*ndopts));
	ndopts->nd_opts_search = (struct nd_opt_hdr *)opt;
	ndopts->nd_opts_last
		= (struct nd_opt_hdr *)(((u_char *)opt) + icmp6len);

	if (icmp6len == 0) {
		ndopts->nd_opts_done = 1;
		ndopts->nd_opts_search = NULL;
	}
}

/*
 * Take one ND option.
 */
static struct nd_opt_hdr *
nd6_option(union nd_opts *ndopts)
{
	struct nd_opt_hdr *nd_opt;
	int olen;

	KASSERT(ndopts != NULL);
	KASSERT(ndopts->nd_opts_last != NULL);

	if (ndopts->nd_opts_search == NULL)
		return NULL;
	if (ndopts->nd_opts_done)
		return NULL;

	nd_opt = ndopts->nd_opts_search;

	/* make sure nd_opt_len is inside the buffer */
	if ((void *)&nd_opt->nd_opt_len >= (void *)ndopts->nd_opts_last) {
		memset(ndopts, 0, sizeof(*ndopts));
		return NULL;
	}

	olen = nd_opt->nd_opt_len << 3;
	if (olen == 0) {
		/*
		 * Message validation requires that all included
		 * options have a length that is greater than zero.
		 */
		memset(ndopts, 0, sizeof(*ndopts));
		return NULL;
	}

	ndopts->nd_opts_search = (struct nd_opt_hdr *)((char *)nd_opt + olen);
	if (ndopts->nd_opts_search > ndopts->nd_opts_last) {
		/* option overruns the end of buffer, invalid */
		memset(ndopts, 0, sizeof(*ndopts));
		return NULL;
	} else if (ndopts->nd_opts_search == ndopts->nd_opts_last) {
		/* reached the end of options chain */
		ndopts->nd_opts_done = 1;
		ndopts->nd_opts_search = NULL;
	}
	return nd_opt;
}

/*
 * Parse multiple ND options.
 * This function is much easier to use, for ND routines that do not need
 * multiple options of the same type.
 */
int
nd6_options(union nd_opts *ndopts)
{
	struct nd_opt_hdr *nd_opt;
	int i = 0;

	KASSERT(ndopts != NULL);
	KASSERT(ndopts->nd_opts_last != NULL);

	if (ndopts->nd_opts_search == NULL)
		return 0;
 
	while (1) {
		nd_opt = nd6_option(ndopts);
		if (nd_opt == NULL && ndopts->nd_opts_last == NULL) {
			/*
			 * Message validation requires that all included
			 * options have a length that is greater than zero.
			 */
			ICMP6_STATINC(ICMP6_STAT_ND_BADOPT);
			memset(ndopts, 0, sizeof(*ndopts));
			return -1;
		}

		if (nd_opt == NULL)
			goto skip1;

		switch (nd_opt->nd_opt_type) {
		case ND_OPT_SOURCE_LINKADDR:
		case ND_OPT_TARGET_LINKADDR:
		case ND_OPT_MTU:
		case ND_OPT_REDIRECTED_HEADER:
		case ND_OPT_NONCE:
			if (ndopts->nd_opt_array[nd_opt->nd_opt_type]) {
				nd6log(LOG_INFO,
				    "duplicated ND6 option found (type=%d)\n",
				    nd_opt->nd_opt_type);
				/* XXX bark? */
			} else {
				ndopts->nd_opt_array[nd_opt->nd_opt_type]
					= nd_opt;
			}
			break;
		case ND_OPT_PREFIX_INFORMATION:
			if (ndopts->nd_opt_array[nd_opt->nd_opt_type] == 0) {
				ndopts->nd_opt_array[nd_opt->nd_opt_type]
					= nd_opt;
			}
			ndopts->nd_opts_pi_end =
				(struct nd_opt_prefix_info *)nd_opt;
			break;
		default:
			/*
			 * Unknown options must be silently ignored,
			 * to accommodate future extension to the protocol.
			 */
			nd6log(LOG_DEBUG,
			    "nd6_options: unsupported option %d - "
			    "option ignored\n", nd_opt->nd_opt_type);
		}

skip1:
		i++;
		if (i > nd6_maxndopt) {
			ICMP6_STATINC(ICMP6_STAT_ND_TOOMANYOPT);
			nd6log(LOG_INFO, "too many loop in nd opt\n");
			break;
		}

		if (ndopts->nd_opts_done)
			break;
	}

	return 0;
}

/*
 * ND6 timer routine to handle ND6 entries
 */
void
nd6_llinfo_settimer(struct llentry *ln, time_t xtick)
{

	CTASSERT(sizeof(time_t) > sizeof(int));
	LLE_WLOCK_ASSERT(ln);

	KASSERT(xtick >= 0);

	/*
	 * We have to take care of a reference leak which occurs if
	 * callout_reset overwrites a pending callout schedule.  Unfortunately
	 * we don't have a mean to know the overwrite, so we need to know it
	 * using callout_stop.  We need to call callout_pending first to exclude
	 * the case that the callout has never been scheduled.
	 */
	if (callout_pending(&ln->la_timer)) {
		bool expired = callout_stop(&ln->la_timer);
		if (!expired)
			LLE_REMREF(ln);
	}

	ln->ln_expire = time_uptime + xtick / hz;
	LLE_ADDREF(ln);
	if (xtick > INT_MAX) {
		ln->ln_ntick = xtick - INT_MAX;
		callout_reset(&ln->ln_timer_ch, INT_MAX,
		    nd6_llinfo_timer, ln);
	} else {
		ln->ln_ntick = 0;
		callout_reset(&ln->ln_timer_ch, xtick,
		    nd6_llinfo_timer, ln);
	}
}

/*
 * Gets source address of the first packet in hold queue
 * and stores it in @src.
 * Returns pointer to @src (if hold queue is not empty) or NULL.
 */
static struct in6_addr *
nd6_llinfo_get_holdsrc(struct llentry *ln, struct in6_addr *src)
{
	struct ip6_hdr *hip6;
<<<<<<< HEAD

	if (ln == NULL || ln->ln_hold == NULL)
		return NULL;

=======

	if (ln == NULL || ln->ln_hold == NULL)
		return NULL;

>>>>>>> b2b84690
	/*
	 * assuming every packet in ln_hold has the same IP header
	 */
	hip6 = mtod(ln->ln_hold, struct ip6_hdr *);
	/* XXX pullup? */
	if (sizeof(*hip6) < ln->ln_hold->m_len)
		*src = hip6->ip6_src;
	else
		src = NULL;

	return src;
}

static void
nd6_llinfo_timer(void *arg)
{
	struct llentry *ln = arg;
	struct ifnet *ifp;
	struct nd_ifinfo *ndi = NULL;
	bool send_ns = false;
	const struct in6_addr *daddr6 = NULL;

	SOFTNET_KERNEL_LOCK_UNLESS_NET_MPSAFE();

	LLE_WLOCK(ln);
	if ((ln->la_flags & LLE_LINKED) == 0)
		goto out;
	if (ln->ln_ntick > 0) {
		nd6_llinfo_settimer(ln, ln->ln_ntick);
		goto out;
	}


	ifp = ln->lle_tbl->llt_ifp;
	KASSERT(ifp != NULL);

	ndi = ND_IFINFO(ifp);

	switch (ln->ln_state) {
	case ND6_LLINFO_INCOMPLETE:
		if (ln->ln_asked < nd6_mmaxtries) {
			ln->ln_asked++;
			send_ns = true;
		} else {
			struct mbuf *m = ln->ln_hold;
			if (m) {
				struct mbuf *m0;

				/*
				 * assuming every packet in ln_hold has
				 * the same IP header
				 */
				m0 = m->m_nextpkt;
				m->m_nextpkt = NULL;
				ln->ln_hold = m0;
				clear_llinfo_pqueue(ln);
 			}
			nd6_free(ln, 0);
			ln = NULL;
			if (m != NULL) {
				icmp6_error2(m, ICMP6_DST_UNREACH,
				    ICMP6_DST_UNREACH_ADDR, 0, ifp);
			}
		}
		break;
	case ND6_LLINFO_REACHABLE:
		if (!ND6_LLINFO_PERMANENT(ln)) {
			ln->ln_state = ND6_LLINFO_STALE;
			nd6_llinfo_settimer(ln, nd6_gctimer * hz);
		}
		break;

	case ND6_LLINFO_PURGE:
	case ND6_LLINFO_STALE:
		/* Garbage Collection(RFC 2461 5.3) */
		if (!ND6_LLINFO_PERMANENT(ln)) {
			nd6_free(ln, 1);
			ln = NULL;
		}
		break;

	case ND6_LLINFO_DELAY:
		if (ndi && (ndi->flags & ND6_IFF_PERFORMNUD) != 0) {
			/* We need NUD */
			ln->ln_asked = 1;
			ln->ln_state = ND6_LLINFO_PROBE;
			daddr6 = &ln->r_l3addr.addr6;
			send_ns = true;
		} else {
			ln->ln_state = ND6_LLINFO_STALE; /* XXX */
			nd6_llinfo_settimer(ln, nd6_gctimer * hz);
		}
		break;
	case ND6_LLINFO_PROBE:
		if (ln->ln_asked < nd6_umaxtries) {
			ln->ln_asked++;
			daddr6 = &ln->r_l3addr.addr6;
			send_ns = true;
		} else {
			nd6_free(ln, 0);
			ln = NULL;
		}
		break;
	}

	if (send_ns) {
		struct in6_addr src, *psrc;
		const struct in6_addr *taddr6 = &ln->r_l3addr.addr6;

		nd6_llinfo_settimer(ln, ndi->retrans * hz / 1000);
		psrc = nd6_llinfo_get_holdsrc(ln, &src);
		LLE_FREE_LOCKED(ln);
		ln = NULL;
		nd6_ns_output(ifp, daddr6, taddr6, psrc, NULL);
	}

out:
	if (ln != NULL)
		LLE_FREE_LOCKED(ln);
	SOFTNET_KERNEL_UNLOCK_UNLESS_NET_MPSAFE();
}

/*
 * ND6 timer routine to expire default route list and prefix list
 */
static void
nd6_timer_work(struct work *wk, void *arg)
{
	struct nd_defrouter *next_dr, *dr;
	struct nd_prefix *next_pr, *pr;
	struct in6_ifaddr *ia6, *nia6;
	int s, bound;
	struct psref psref;

	callout_reset(&nd6_timer_ch, nd6_prune * hz,
	    nd6_timer, NULL);

	SOFTNET_KERNEL_LOCK_UNLESS_NET_MPSAFE();

	/* expire default router list */

	ND6_WLOCK();
	ND_DEFROUTER_LIST_FOREACH_SAFE(dr, next_dr) {
		if (dr->expire && dr->expire < time_uptime) {
			nd6_defrtrlist_del(dr, NULL);
		}
	}
	ND6_UNLOCK();

	/*
	 * expire interface addresses.
	 * in the past the loop was inside prefix expiry processing.
	 * However, from a stricter speci-confrmance standpoint, we should
	 * rather separate address lifetimes and prefix lifetimes.
	 */
	bound = curlwp_bind();
  addrloop:
	s = pserialize_read_enter();
	for (ia6 = IN6_ADDRLIST_READER_FIRST(); ia6; ia6 = nia6) {
		nia6 = IN6_ADDRLIST_READER_NEXT(ia6);

		ia6_acquire(ia6, &psref);
		pserialize_read_exit(s);

		/* check address lifetime */
		if (IFA6_IS_INVALID(ia6)) {
			int regen = 0;
			struct ifnet *ifp;

			/*
			 * If the expiring address is temporary, try
			 * regenerating a new one.  This would be useful when
			 * we suspended a laptop PC, then turned it on after a
			 * period that could invalidate all temporary
			 * addresses.  Although we may have to restart the
			 * loop (see below), it must be after purging the
			 * address.  Otherwise, we'd see an infinite loop of
			 * regeneration.
			 */
			if (ip6_use_tempaddr &&
			    (ia6->ia6_flags & IN6_IFF_TEMPORARY) != 0) {
				IFNET_LOCK(ia6->ia_ifa.ifa_ifp);
				if (regen_tmpaddr(ia6) == 0)
					regen = 1;
				IFNET_UNLOCK(ia6->ia_ifa.ifa_ifp);
			}

			ifp = ia6->ia_ifa.ifa_ifp;
			IFNET_LOCK(ifp);
			/*
			 * Need to take the lock first to prevent if_detach
			 * from running in6_purgeaddr concurrently.
			 */
			if (!if_is_deactivated(ifp)) {
				ia6_release(ia6, &psref);
				in6_purgeaddr(&ia6->ia_ifa);
			} else {
				/*
				 * ifp is being destroyed, ia6 will be destroyed
				 * by if_detach.
				 */
				ia6_release(ia6, &psref);
			}
			ia6 = NULL;
			IFNET_UNLOCK(ifp);

			if (regen)
				goto addrloop; /* XXX: see below */
		} else if (IFA6_IS_DEPRECATED(ia6)) {
			int oldflags = ia6->ia6_flags;

			if ((oldflags & IN6_IFF_DEPRECATED) == 0) {
				ia6->ia6_flags |= IN6_IFF_DEPRECATED;
				rt_newaddrmsg(RTM_NEWADDR,
				    (struct ifaddr *)ia6, 0, NULL);
			}

			/*
			 * If a temporary address has just become deprecated,
			 * regenerate a new one if possible.
			 */
			if (ip6_use_tempaddr &&
			    (ia6->ia6_flags & IN6_IFF_TEMPORARY) != 0 &&
			    (oldflags & IN6_IFF_DEPRECATED) == 0) {

				if (regen_tmpaddr(ia6) == 0) {
					/*
					 * A new temporary address is
					 * generated.
					 * XXX: this means the address chain
					 * has changed while we are still in
					 * the loop.  Although the change
					 * would not cause disaster (because
					 * it's not a deletion, but an
					 * addition,) we'd rather restart the
					 * loop just for safety.  Or does this
					 * significantly reduce performance??
					 */
					ia6_release(ia6, &psref);
					goto addrloop;
				}
			}
		} else {
			/*
			 * A new RA might have made a deprecated address
			 * preferred.
			 */
			if (ia6->ia6_flags & IN6_IFF_DEPRECATED) {
				ia6->ia6_flags &= ~IN6_IFF_DEPRECATED;
				rt_newaddrmsg(RTM_NEWADDR,
				    (struct ifaddr *)ia6, 0, NULL);
			}
		}
		s = pserialize_read_enter();
		ia6_release(ia6, &psref);
	}
	pserialize_read_exit(s);
	curlwp_bindx(bound);

	/* expire prefix list */
	ND6_WLOCK();
	ND_PREFIX_LIST_FOREACH_SAFE(pr, next_pr) {
		/*
		 * check prefix lifetime.
		 * since pltime is just for autoconf, pltime processing for
		 * prefix is not necessary.
		 */
		if (pr->ndpr_vltime != ND6_INFINITE_LIFETIME &&
		    time_uptime - pr->ndpr_lastupdate > pr->ndpr_vltime) {
			/*
			 * Just invalidate the prefix here. Removing it
			 * will be done when purging an associated address.
			 */
			KASSERT(pr->ndpr_refcnt > 0);
			nd6_invalidate_prefix(pr);
		}
	}
	ND6_UNLOCK();

	SOFTNET_KERNEL_UNLOCK_UNLESS_NET_MPSAFE();
}

static void
nd6_timer(void *ignored_arg)
{

	workqueue_enqueue(nd6_timer_wq, &nd6_timer_wk, NULL);
}

/* ia6: deprecated/invalidated temporary address */
static int
regen_tmpaddr(const struct in6_ifaddr *ia6)
{
	struct ifaddr *ifa;
	struct ifnet *ifp;
	struct in6_ifaddr *public_ifa6 = NULL;
	int s;

	ifp = ia6->ia_ifa.ifa_ifp;
	s = pserialize_read_enter();
	IFADDR_READER_FOREACH(ifa, ifp) {
		struct in6_ifaddr *it6;

		if (ifa->ifa_addr->sa_family != AF_INET6)
			continue;

		it6 = (struct in6_ifaddr *)ifa;

		/* ignore no autoconf addresses. */
		if ((it6->ia6_flags & IN6_IFF_AUTOCONF) == 0)
			continue;

		/* ignore autoconf addresses with different prefixes. */
		if (it6->ia6_ndpr == NULL || it6->ia6_ndpr != ia6->ia6_ndpr)
			continue;

		/*
		 * Now we are looking at an autoconf address with the same
		 * prefix as ours.  If the address is temporary and is still
		 * preferred, do not create another one.  It would be rare, but
		 * could happen, for example, when we resume a laptop PC after
		 * a long period.
		 */
		if ((it6->ia6_flags & IN6_IFF_TEMPORARY) != 0 &&
		    !IFA6_IS_DEPRECATED(it6)) {
			public_ifa6 = NULL;
			break;
		}

		/*
		 * This is a public autoconf address that has the same prefix
		 * as ours.  If it is preferred, keep it.  We can't break the
		 * loop here, because there may be a still-preferred temporary
		 * address with the prefix.
		 */
		if (!IFA6_IS_DEPRECATED(it6))
			public_ifa6 = it6;
	}

	if (public_ifa6 != NULL) {
		int e;
		struct psref psref;

		ia6_acquire(public_ifa6, &psref);
		pserialize_read_exit(s);
		/*
		 * Random factor is introduced in the preferred lifetime, so
		 * we do not need additional delay (3rd arg to in6_tmpifadd).
		 */
		ND6_WLOCK();
		e = in6_tmpifadd(public_ifa6, 0, 0);
		ND6_UNLOCK();
		if (e != 0) {
			ia6_release(public_ifa6, &psref);
			log(LOG_NOTICE, "regen_tmpaddr: failed to create a new"
			    " tmp addr, errno=%d\n", e);
			return -1;
		}
		ia6_release(public_ifa6, &psref);
		return 0;
	}
	pserialize_read_exit(s);

	return -1;
}

bool
nd6_accepts_rtadv(const struct nd_ifinfo *ndi)
{
	switch (ndi->flags & (ND6_IFF_ACCEPT_RTADV|ND6_IFF_OVERRIDE_RTADV)) {
	case ND6_IFF_OVERRIDE_RTADV|ND6_IFF_ACCEPT_RTADV:
		return true;
	case ND6_IFF_ACCEPT_RTADV:
		return ip6_accept_rtadv != 0;
	case ND6_IFF_OVERRIDE_RTADV:
	case 0:
	default:
		return false;
	}
}

/*
 * Nuke neighbor cache/prefix/default router management table, right before
 * ifp goes away.
 */
void
nd6_purge(struct ifnet *ifp, struct in6_ifextra *ext)
{
	struct nd_defrouter *dr, *ndr;
	struct nd_prefix *pr, *npr;

	/*
	 * During detach, the ND info might be already removed, but
	 * then is explitly passed as argument.
	 * Otherwise get it from ifp->if_afdata.
	 */
	if (ext == NULL)
		ext = ifp->if_afdata[AF_INET6];
	if (ext == NULL)
		return;

	ND6_WLOCK();
	/*
	 * Nuke default router list entries toward ifp.
	 * We defer removal of default router list entries that is installed
	 * in the routing table, in order to keep additional side effects as
	 * small as possible.
	 */
	ND_DEFROUTER_LIST_FOREACH_SAFE(dr, ndr) {
		if (dr->installed)
			continue;

		if (dr->ifp == ifp) {
			KASSERT(ext != NULL);
			nd6_defrtrlist_del(dr, ext);
		}
	}

	ND_DEFROUTER_LIST_FOREACH_SAFE(dr, ndr) {
		if (!dr->installed)
			continue;

		if (dr->ifp == ifp) {
			KASSERT(ext != NULL);
			nd6_defrtrlist_del(dr, ext);
		}
	}

	/* Nuke prefix list entries toward ifp */
	ND_PREFIX_LIST_FOREACH_SAFE(pr, npr) {
		if (pr->ndpr_ifp == ifp) {
			/*
			 * All addresses referencing pr should be already freed.
			 */
			KASSERT(pr->ndpr_refcnt == 0);
			nd6_prelist_remove(pr);
		}
	}

	/* cancel default outgoing interface setting */
	if (nd6_defifindex == ifp->if_index)
		nd6_setdefaultiface(0);

	/* XXX: too restrictive? */
	if (!ip6_forwarding && ifp->if_afdata[AF_INET6]) {
		struct nd_ifinfo *ndi = ND_IFINFO(ifp);
		if (ndi && nd6_accepts_rtadv(ndi)) {
			/* refresh default router list */
			nd6_defrouter_select();
		}
	}
	ND6_UNLOCK();

	/*
	 * We may not need to nuke the neighbor cache entries here
	 * because the neighbor cache is kept in if_afdata[AF_INET6].
	 * nd6_purge() is invoked by in6_ifdetach() which is called
	 * from if_detach() where everything gets purged. However
	 * in6_ifdetach is directly called from vlan(4), so we still
	 * need to purge entries here.
	 */
	if (ext->lltable != NULL)
		lltable_purge_entries(ext->lltable);
}

void
nd6_assert_purged(struct ifnet *ifp)
{
	struct nd_defrouter *dr;
	struct nd_prefix *pr;
	char ip6buf[INET6_ADDRSTRLEN] __diagused;

	ND6_RLOCK();
	ND_DEFROUTER_LIST_FOREACH(dr) {
		KASSERTMSG(dr->ifp != ifp,
		    "defrouter %s remains on %s",
		    IN6_PRINT(ip6buf, &dr->rtaddr), ifp->if_xname);
	}

	ND_PREFIX_LIST_FOREACH(pr) {
		KASSERTMSG(pr->ndpr_ifp != ifp,
		    "prefix %s/%d remains on %s",
		    IN6_PRINT(ip6buf, &pr->ndpr_prefix.sin6_addr),
		    pr->ndpr_plen, ifp->if_xname);
	}
	ND6_UNLOCK();
}

struct llentry *
nd6_lookup(const struct in6_addr *addr6, const struct ifnet *ifp, bool wlock)
{
	struct sockaddr_in6 sin6;
	struct llentry *ln;

	sockaddr_in6_init(&sin6, addr6, 0, 0, 0);

	IF_AFDATA_RLOCK(ifp);
	ln = lla_lookup(LLTABLE6(ifp), wlock ? LLE_EXCLUSIVE : 0,
	    sin6tosa(&sin6));
	IF_AFDATA_RUNLOCK(ifp);

	return ln;
}

struct llentry *
nd6_create(const struct in6_addr *addr6, const struct ifnet *ifp)
{
	struct sockaddr_in6 sin6;
	struct llentry *ln;
	struct rtentry *rt;

	sockaddr_in6_init(&sin6, addr6, 0, 0, 0);
	rt = rtalloc1(sin6tosa(&sin6), 0);

	IF_AFDATA_WLOCK(ifp);
	ln = lla_create(LLTABLE6(ifp), LLE_EXCLUSIVE, sin6tosa(&sin6), rt);
	IF_AFDATA_WUNLOCK(ifp);

	if (rt != NULL)
		rt_unref(rt);
	if (ln != NULL)
		ln->ln_state = ND6_LLINFO_NOSTATE;

	return ln;
}

/*
 * Test whether a given IPv6 address is a neighbor or not, ignoring
 * the actual neighbor cache.  The neighbor cache is ignored in order
 * to not reenter the routing code from within itself.
 */
static int
nd6_is_new_addr_neighbor(const struct sockaddr_in6 *addr, struct ifnet *ifp)
{
	struct nd_prefix *pr;
	struct ifaddr *dstaddr;
	int s;

	/*
	 * A link-local address is always a neighbor.
	 * XXX: a link does not necessarily specify a single interface.
	 */
	if (IN6_IS_ADDR_LINKLOCAL(&addr->sin6_addr)) {
		struct sockaddr_in6 sin6_copy;
		u_int32_t zone;

		/*
		 * We need sin6_copy since sa6_recoverscope() may modify the
		 * content (XXX).
		 */
		sin6_copy = *addr;
		if (sa6_recoverscope(&sin6_copy))
			return 0; /* XXX: should be impossible */
		if (in6_setscope(&sin6_copy.sin6_addr, ifp, &zone))
			return 0;
		if (sin6_copy.sin6_scope_id == zone)
			return 1;
		else
			return 0;
	}

	/*
	 * If the address matches one of our addresses,
	 * it should be a neighbor.
	 * If the address matches one of our on-link prefixes, it should be a
	 * neighbor.
	 */
	ND6_RLOCK();
	ND_PREFIX_LIST_FOREACH(pr) {
		if (pr->ndpr_ifp != ifp)
			continue;

		if (!(pr->ndpr_stateflags & NDPRF_ONLINK)) {
			struct rtentry *rt;

			rt = rtalloc1(sin6tosa(&pr->ndpr_prefix), 0);
			if (rt == NULL)
				continue;
			/*
			 * This is the case where multiple interfaces
			 * have the same prefix, but only one is installed
			 * into the routing table and that prefix entry
			 * is not the one being examined here. In the case
			 * where RADIX_MPATH is enabled, multiple route
			 * entries (of the same rt_key value) will be
			 * installed because the interface addresses all
			 * differ.
			 */
			if (!IN6_ARE_ADDR_EQUAL(&pr->ndpr_prefix.sin6_addr,
			    &satocsin6(rt_getkey(rt))->sin6_addr)) {
				rt_unref(rt);
				continue;
			}
			rt_unref(rt);
		}

		if (IN6_ARE_MASKED_ADDR_EQUAL(&pr->ndpr_prefix.sin6_addr,
		    &addr->sin6_addr, &pr->ndpr_mask)) {
			ND6_UNLOCK();
			return 1;
		}
	}
	ND6_UNLOCK();

	/*
	 * If the address is assigned on the node of the other side of
	 * a p2p interface, the address should be a neighbor.
	 */
	s = pserialize_read_enter();
	dstaddr = ifa_ifwithdstaddr(sin6tocsa(addr));
	if (dstaddr != NULL) {
		if (dstaddr->ifa_ifp == ifp) {
			pserialize_read_exit(s);
			return 1;
		}
	}
	pserialize_read_exit(s);

	/*
	 * If the default router list is empty, all addresses are regarded
	 * as on-link, and thus, as a neighbor.
	 */
	ND6_RLOCK();
	if (ND_IFINFO(ifp)->flags & ND6_IFF_ACCEPT_RTADV &&
	    ND_DEFROUTER_LIST_EMPTY() && nd6_defifindex == ifp->if_index) {
		ND6_UNLOCK();
		return 1;
	}
	ND6_UNLOCK();

	return 0;
}

/*
 * Detect if a given IPv6 address identifies a neighbor on a given link.
 * XXX: should take care of the destination of a p2p link?
 */
int
nd6_is_addr_neighbor(const struct sockaddr_in6 *addr, struct ifnet *ifp)
{
	struct nd_prefix *pr;
	struct llentry *ln;
	struct rtentry *rt;

	/*
	 * A link-local address is always a neighbor.
	 * XXX: a link does not necessarily specify a single interface.
	 */
	if (IN6_IS_ADDR_LINKLOCAL(&addr->sin6_addr)) {
		struct sockaddr_in6 sin6_copy;
		u_int32_t zone;

		/*
		 * We need sin6_copy since sa6_recoverscope() may modify the
		 * content (XXX).
		 */
		sin6_copy = *addr;
		if (sa6_recoverscope(&sin6_copy))
			return 0; /* XXX: should be impossible */
		if (in6_setscope(&sin6_copy.sin6_addr, ifp, &zone))
			return 0;
		if (sin6_copy.sin6_scope_id == zone)
			return 1;
		else
			return 0;
	}

	/*
	 * If the address matches one of our on-link prefixes, it should be a
	 * neighbor.
	 */
	ND6_RLOCK();
	ND_PREFIX_LIST_FOREACH(pr) {
		if (pr->ndpr_ifp != ifp)
			continue;

		if (!(pr->ndpr_stateflags & NDPRF_ONLINK))
			continue;

		if (IN6_ARE_MASKED_ADDR_EQUAL(&pr->ndpr_prefix.sin6_addr,
		    &addr->sin6_addr, &pr->ndpr_mask)) {
			ND6_UNLOCK();
			return 1;
		}
	}

	/*
	 * If the default router list is empty, all addresses are regarded
	 * as on-link, and thus, as a neighbor.
	 * XXX: we restrict the condition to hosts, because routers usually do
	 * not have the "default router list".
	 */
	if (!ip6_forwarding && ND_DEFROUTER_LIST_EMPTY() &&
	    nd6_defifindex == ifp->if_index) {
		ND6_UNLOCK();
		return 1;
	}
	ND6_UNLOCK();

	if (nd6_is_new_addr_neighbor(addr, ifp))
		return 1;

	/*
	 * Even if the address matches none of our addresses, it might be
	 * in the neighbor cache or a connected route.
	 */
	ln = nd6_lookup(&addr->sin6_addr, ifp, false);
	if (ln != NULL) {
		LLE_RUNLOCK(ln);
		return 1;
	}

	rt = rtalloc1(sin6tocsa(addr), 0);
	if (rt == NULL)
		return 0;

	if ((rt->rt_flags & RTF_CONNECTED) && (rt->rt_ifp == ifp
#if NBRIDGE > 0
	    || rt->rt_ifp->if_bridge == ifp->if_bridge
#endif
#if NCARP > 0
	    || (ifp->if_type == IFT_CARP && rt->rt_ifp == ifp->if_carpdev) ||
	    (rt->rt_ifp->if_type == IFT_CARP && rt->rt_ifp->if_carpdev == ifp)||
	    (ifp->if_type == IFT_CARP && rt->rt_ifp->if_type == IFT_CARP &&
	    rt->rt_ifp->if_carpdev == ifp->if_carpdev)
#endif
	    )) {
		rt_unref(rt);
		return 1;
	}
	rt_unref(rt);

	return 0;
}

/*
 * Free an nd6 llinfo entry.
 * Since the function would cause significant changes in the kernel, DO NOT
 * make it global, unless you have a strong reason for the change, and are sure
 * that the change is safe.
 */
static void
nd6_free(struct llentry *ln, int gc)
{
	struct nd_defrouter *dr;
	struct ifnet *ifp;
	struct in6_addr *in6;
<<<<<<< HEAD

	KASSERT(ln != NULL);
	LLE_WLOCK_ASSERT(ln);

=======

	KASSERT(ln != NULL);
	LLE_WLOCK_ASSERT(ln);

>>>>>>> b2b84690
	ifp = ln->lle_tbl->llt_ifp;
	in6 = &ln->r_l3addr.addr6;
	/*
	 * we used to have pfctlinput(PRC_HOSTDEAD) here.
	 * even though it is not harmful, it was not really necessary.
	 */

	if (!ip6_forwarding) {
		ND6_WLOCK();
		dr = nd6_defrouter_lookup(in6, ifp);

		if (dr != NULL && dr->expire &&
		    ln->ln_state == ND6_LLINFO_STALE && gc) {
			/*
			 * If the reason for the deletion is just garbage
			 * collection, and the neighbor is an active default
			 * router, do not delete it.  Instead, reset the GC
			 * timer using the router's lifetime.
			 * Simply deleting the entry would affect default
			 * router selection, which is not necessarily a good
			 * thing, especially when we're using router preference
			 * values.
			 * XXX: the check for ln_state would be redundant,
			 *      but we intentionally keep it just in case.
			 */
			if (dr->expire > time_uptime)
				nd6_llinfo_settimer(ln,
				    (dr->expire - time_uptime) * hz);
			else
				nd6_llinfo_settimer(ln, nd6_gctimer * hz);
			ND6_UNLOCK();
			LLE_WUNLOCK(ln);
			return;
		}

		if (ln->ln_router || dr) {
			/*
			 * We need to unlock to avoid a LOR with nd6_rt_flush()
			 * with the rnh and for the calls to
			 * nd6_pfxlist_onlink_check() and nd6_defrouter_select() in the
			 * block further down for calls into nd6_lookup().
			 * We still hold a ref.
			 */
			LLE_WUNLOCK(ln);

			/*
			 * nd6_rt_flush must be called whether or not the neighbor
			 * is in the Default Router List.
			 * See a corresponding comment in nd6_na_input().
			 */
			nd6_rt_flush(in6, ifp);
		}

		if (dr) {
			/*
			 * Unreachablity of a router might affect the default
			 * router selection and on-link detection of advertised
			 * prefixes.
			 */

			/*
			 * Temporarily fake the state to choose a new default
			 * router and to perform on-link determination of
			 * prefixes correctly.
			 * Below the state will be set correctly,
			 * or the entry itself will be deleted.
			 */
			ln->ln_state = ND6_LLINFO_INCOMPLETE;

			/*
			 * Since nd6_defrouter_select() does not affect the
			 * on-link determination and MIP6 needs the check
			 * before the default router selection, we perform
			 * the check now.
			 */
			nd6_pfxlist_onlink_check();

			/*
			 * refresh default router list
			 */
			nd6_defrouter_select();
		}

#ifdef __FreeBSD__
		/*
		 * If this entry was added by an on-link redirect, remove the
		 * corresponding host route.
		 */
		if (ln->la_flags & LLE_REDIRECT)
			nd6_free_redirect(ln);
#endif
		ND6_UNLOCK();

		if (ln->ln_router || dr)
			LLE_WLOCK(ln);
	}

	/*
	 * Save to unlock. We still hold an extra reference and will not
	 * free(9) in llentry_free() if someone else holds one as well.
	 */
	LLE_WUNLOCK(ln);
	IF_AFDATA_LOCK(ifp);
	LLE_WLOCK(ln);

	lltable_free_entry(LLTABLE6(ifp), ln);

	IF_AFDATA_UNLOCK(ifp);
}

/*
 * Upper-layer reachability hint for Neighbor Unreachability Detection.
 *
 * XXX cost-effective methods?
 */
void
nd6_nud_hint(struct rtentry *rt)
{
	struct llentry *ln;
	struct ifnet *ifp;

	if (rt == NULL)
		return;

	ifp = rt->rt_ifp;
	ln = nd6_lookup(&(satocsin6(rt_getkey(rt)))->sin6_addr, ifp, true);
	if (ln == NULL)
		return;

	if (ln->ln_state < ND6_LLINFO_REACHABLE)
		goto done;

	/*
	 * if we get upper-layer reachability confirmation many times,
	 * it is possible we have false information.
	 */
	ln->ln_byhint++;
	if (ln->ln_byhint > nd6_maxnudhint)
		goto done;

	ln->ln_state = ND6_LLINFO_REACHABLE;
	if (!ND6_LLINFO_PERMANENT(ln))
		nd6_llinfo_settimer(ln, ND_IFINFO(rt->rt_ifp)->reachable * hz);

done:
	LLE_WUNLOCK(ln);

	return;
}

struct gc_args {
	int gc_entries;
	const struct in6_addr *skip_in6;
};

static int
nd6_purge_entry(struct lltable *llt, struct llentry *ln, void *farg)
{
	struct gc_args *args = farg;
	int *n = &args->gc_entries;
	const struct in6_addr *skip_in6 = args->skip_in6;

	if (*n <= 0)
		return 0;

	if (ND6_LLINFO_PERMANENT(ln))
		return 0;

	if (IN6_ARE_ADDR_EQUAL(&ln->r_l3addr.addr6, skip_in6))
		return 0;

	LLE_WLOCK(ln);
	if (ln->ln_state > ND6_LLINFO_INCOMPLETE)
		ln->ln_state = ND6_LLINFO_STALE;
	else
		ln->ln_state = ND6_LLINFO_PURGE;
	nd6_llinfo_settimer(ln, 0);
	LLE_WUNLOCK(ln);

	(*n)--;
	return 0;
}

static void
nd6_gc_neighbors(struct lltable *llt, const struct in6_addr *in6)
{

	if (ip6_neighborgcthresh >= 0 &&
	    lltable_get_entry_count(llt) >= ip6_neighborgcthresh) {
		struct gc_args gc_args = {10, in6};
		/*
		 * XXX entries that are "less recently used" should be
		 * freed first.
		 */
		lltable_foreach_lle(llt, nd6_purge_entry, &gc_args);
	}
}

void
nd6_rtrequest(int req, struct rtentry *rt, const struct rt_addrinfo *info)
{
	struct sockaddr *gate = rt->rt_gateway;
	struct ifnet *ifp = rt->rt_ifp;
	uint8_t namelen = strlen(ifp->if_xname), addrlen = ifp->if_addrlen;
	struct ifaddr *ifa;

	RT_DPRINTF("rt_getkey(rt) = %p\n", rt_getkey(rt));

	if (req == RTM_LLINFO_UPD) {
		int rc;
		struct in6_addr *in6;
		struct in6_addr in6_all;
		int anycast;

		if ((ifa = info->rti_ifa) == NULL)
			return;

		in6 = &ifatoia6(ifa)->ia_addr.sin6_addr;
		anycast = ifatoia6(ifa)->ia6_flags & IN6_IFF_ANYCAST;

		in6_all = in6addr_linklocal_allnodes;
		if ((rc = in6_setscope(&in6_all, ifa->ifa_ifp, NULL)) != 0) {
			log(LOG_ERR, "%s: failed to set scope %s "
			    "(errno=%d)\n", __func__, if_name(ifp), rc);
			return;
		}

		/* XXX don't set Override for proxy addresses */
		nd6_na_output(ifa->ifa_ifp, &in6_all, in6,
		    (anycast ? 0 : ND_NA_FLAG_OVERRIDE)
#if 0
		    | (ip6_forwarding ? ND_NA_FLAG_ROUTER : 0)
#endif
		    , 1, NULL);
		return;
	}

	if ((rt->rt_flags & RTF_GATEWAY) != 0)
		return;

	if (nd6_need_cache(ifp) == 0 && (rt->rt_flags & RTF_HOST) == 0) {
		RT_DPRINTF("rt_getkey(rt) = %p\n", rt_getkey(rt));
		/*
		 * This is probably an interface direct route for a link
		 * which does not need neighbor caches (e.g. fe80::%lo0/64).
		 * We do not need special treatment below for such a route.
		 * Moreover, the RTF_LLINFO flag which would be set below
		 * would annoy the ndp(8) command.
		 */
		return;
	}

	switch (req) {
	case RTM_ADD: {
		struct psref psref;

		RT_DPRINTF("rt_getkey(rt) = %p\n", rt_getkey(rt));
		/*
		 * There is no backward compatibility :)
		 *
		 * if ((rt->rt_flags & RTF_HOST) == 0 &&
		 *     SIN(rt_mask(rt))->sin_addr.s_addr != 0xffffffff)
		 *	   rt->rt_flags |= RTF_CLONING;
		 */
		/* XXX should move to route.c? */
		if (rt->rt_flags & (RTF_CONNECTED | RTF_LOCAL)) {
			union {
				struct sockaddr sa;
				struct sockaddr_dl sdl;
				struct sockaddr_storage ss;
			} u;
			/*
			 * Case 1: This route should come from a route to
			 * interface (RTF_CLONING case) or the route should be
			 * treated as on-link but is currently not
			 * (RTF_LLINFO && ln == NULL case).
			 */
			if (sockaddr_dl_init(&u.sdl, sizeof(u.ss),
			    ifp->if_index, ifp->if_type,
			    NULL, namelen, NULL, addrlen) == NULL) {
				printf("%s.%d: sockaddr_dl_init(, %zu, ) "
				    "failed on %s\n", __func__, __LINE__,
				    sizeof(u.ss), if_name(ifp));
			}
			rt_setgate(rt, &u.sa);
			gate = rt->rt_gateway;
			RT_DPRINTF("rt_getkey(rt) = %p\n", rt_getkey(rt));
			if (gate == NULL) {
				log(LOG_ERR,
				    "%s: rt_setgate failed on %s\n", __func__,
				    if_name(ifp));
				break;
			}

			RT_DPRINTF("rt_getkey(rt) = %p\n", rt_getkey(rt));
			if ((rt->rt_flags & RTF_CONNECTED) != 0)
				break;
		}
		RT_DPRINTF("rt_getkey(rt) = %p\n", rt_getkey(rt));
		/*
		 * In IPv4 code, we try to annonuce new RTF_ANNOUNCE entry here.
		 * We don't do that here since llinfo is not ready yet.
		 *
		 * There are also couple of other things to be discussed:
		 * - unsolicited NA code needs improvement beforehand
		 * - RFC2461 says we MAY send multicast unsolicited NA
		 *   (7.2.6 paragraph 4), however, it also says that we
		 *   SHOULD provide a mechanism to prevent multicast NA storm.
		 *   we don't have anything like it right now.
		 *   note that the mechanism needs a mutual agreement
		 *   between proxies, which means that we need to implement
		 *   a new protocol, or a new kludge.
		 * - from RFC2461 6.2.4, host MUST NOT send an unsolicited NA.
		 *   we need to check ip6forwarding before sending it.
		 *   (or should we allow proxy ND configuration only for
		 *   routers?  there's no mention about proxy ND from hosts)
		 */
#if 0
		/* XXX it does not work */
		if (rt->rt_flags & RTF_ANNOUNCE)
			nd6_na_output(ifp,
			      &satocsin6(rt_getkey(rt))->sin6_addr,
			      &satocsin6(rt_getkey(rt))->sin6_addr,
			      ip6_forwarding ? ND_NA_FLAG_ROUTER : 0,
			      1, NULL);
#endif

		if ((ifp->if_flags & (IFF_POINTOPOINT | IFF_LOOPBACK)) == 0) {
			RT_DPRINTF("rt_getkey(rt) = %p\n", rt_getkey(rt));
			/*
			 * Address resolution isn't necessary for a point to
			 * point link, so we can skip this test for a p2p link.
			 */
			if (gate->sa_family != AF_LINK ||
			    gate->sa_len <
			    sockaddr_dl_measure(namelen, addrlen)) {
				log(LOG_DEBUG,
				    "nd6_rtrequest: bad gateway value: %s\n",
				    if_name(ifp));
				break;
			}
			satosdl(gate)->sdl_type = ifp->if_type;
			satosdl(gate)->sdl_index = ifp->if_index;
			RT_DPRINTF("rt_getkey(rt) = %p\n", rt_getkey(rt));
		}
		RT_DPRINTF("rt_getkey(rt) = %p\n", rt_getkey(rt));

		/*
		 * When called from rt_ifa_addlocal, we cannot depend on that
		 * the address (rt_getkey(rt)) exits in the address list of the
		 * interface. So check RTF_LOCAL instead.
		 */
		if (rt->rt_flags & RTF_LOCAL) {
			if (nd6_useloopback)
				rt->rt_ifp = lo0ifp;	/* XXX */
			break;
		}

		/*
		 * check if rt_getkey(rt) is an address assigned
		 * to the interface.
		 */
		ifa = (struct ifaddr *)in6ifa_ifpwithaddr_psref(ifp,
		    &satocsin6(rt_getkey(rt))->sin6_addr, &psref);
		if (ifa != NULL) {
			if (nd6_useloopback) {
				rt->rt_ifp = lo0ifp;	/* XXX */
				/*
				 * Make sure rt_ifa be equal to the ifaddr
				 * corresponding to the address.
				 * We need this because when we refer
				 * rt_ifa->ia6_flags in ip6_input, we assume
				 * that the rt_ifa points to the address instead
				 * of the loopback address.
				 */
				if (ifa != rt->rt_ifa)
					rt_replace_ifa(rt, ifa);
			}
		} else if (rt->rt_flags & RTF_ANNOUNCE) {
			/* join solicited node multicast for proxy ND */
			if (ifp->if_flags & IFF_MULTICAST) {
				struct in6_addr llsol;
				int error;

				llsol = satocsin6(rt_getkey(rt))->sin6_addr;
				llsol.s6_addr32[0] = htonl(0xff020000);
				llsol.s6_addr32[1] = 0;
				llsol.s6_addr32[2] = htonl(1);
				llsol.s6_addr8[12] = 0xff;
				if (in6_setscope(&llsol, ifp, NULL))
					goto out;
				if (!in6_addmulti(&llsol, ifp, &error, 0)) {
					char ip6buf[INET6_ADDRSTRLEN];
					nd6log(LOG_ERR, "%s: failed to join "
					    "%s (errno=%d)\n", if_name(ifp),
					    IN6_PRINT(ip6buf, &llsol), error);
				}
			}
		}
	out:
		ifa_release(ifa, &psref);
		/*
		 * If we have too many cache entries, initiate immediate
		 * purging for some entries.
		 */
		if (rt->rt_ifp != NULL)
			nd6_gc_neighbors(LLTABLE6(rt->rt_ifp), NULL);
		break;
	    }

	case RTM_DELETE:
		/* leave from solicited node multicast for proxy ND */
		if ((rt->rt_flags & RTF_ANNOUNCE) != 0 &&
		    (ifp->if_flags & IFF_MULTICAST) != 0) {
			struct in6_addr llsol;

			llsol = satocsin6(rt_getkey(rt))->sin6_addr;
			llsol.s6_addr32[0] = htonl(0xff020000);
			llsol.s6_addr32[1] = 0;
			llsol.s6_addr32[2] = htonl(1);
			llsol.s6_addr8[12] = 0xff;
<<<<<<< HEAD
			if (in6_setscope(&llsol, ifp, NULL) == 0) {
				in6m = in6_lookup_multi(&llsol, ifp);
				if (in6m)
					in6_delmulti(in6m);
			}
=======
			if (in6_setscope(&llsol, ifp, NULL) == 0)
				in6_lookup_and_delete_multi(&llsol, ifp);
>>>>>>> b2b84690
		}
		break;
	}
}

int
nd6_ioctl(u_long cmd, void *data, struct ifnet *ifp)
{
	struct in6_drlist *drl = (struct in6_drlist *)data;
	struct in6_oprlist *oprl = (struct in6_oprlist *)data;
	struct in6_ndireq *ndi = (struct in6_ndireq *)data;
	struct in6_nbrinfo *nbi = (struct in6_nbrinfo *)data;
	struct in6_ndifreq *ndif = (struct in6_ndifreq *)data;
	struct nd_defrouter *dr;
	struct nd_prefix *pr;
	int i = 0, error = 0;

	switch (cmd) {
	case SIOCGDRLST_IN6:
		/*
		 * obsolete API, use sysctl under net.inet6.icmp6
		 */
		memset(drl, 0, sizeof(*drl));
		ND6_RLOCK();
		ND_DEFROUTER_LIST_FOREACH(dr) {
			if (i >= DRLSTSIZ)
				break;
			drl->defrouter[i].rtaddr = dr->rtaddr;
			in6_clearscope(&drl->defrouter[i].rtaddr);

			drl->defrouter[i].flags = dr->flags;
			drl->defrouter[i].rtlifetime = dr->rtlifetime;
			drl->defrouter[i].expire = dr->expire ?
			    time_mono_to_wall(dr->expire) : 0;
			drl->defrouter[i].if_index = dr->ifp->if_index;
			i++;
		}
		ND6_UNLOCK();
		break;
	case SIOCGPRLST_IN6:
		/*
		 * obsolete API, use sysctl under net.inet6.icmp6
		 *
		 * XXX the structure in6_prlist was changed in backward-
		 * incompatible manner.  in6_oprlist is used for SIOCGPRLST_IN6,
		 * in6_prlist is used for nd6_sysctl() - fill_prlist().
		 */
		/*
		 * XXX meaning of fields, especialy "raflags", is very
		 * differnet between RA prefix list and RR/static prefix list.
		 * how about separating ioctls into two?
		 */
		memset(oprl, 0, sizeof(*oprl));
		ND6_RLOCK();
		ND_PREFIX_LIST_FOREACH(pr) {
			struct nd_pfxrouter *pfr;
			int j;

			if (i >= PRLSTSIZ)
				break;
			oprl->prefix[i].prefix = pr->ndpr_prefix.sin6_addr;
			oprl->prefix[i].raflags = pr->ndpr_raf;
			oprl->prefix[i].prefixlen = pr->ndpr_plen;
			oprl->prefix[i].vltime = pr->ndpr_vltime;
			oprl->prefix[i].pltime = pr->ndpr_pltime;
			oprl->prefix[i].if_index = pr->ndpr_ifp->if_index;
			if (pr->ndpr_vltime == ND6_INFINITE_LIFETIME)
				oprl->prefix[i].expire = 0;
			else {
				time_t maxexpire;

				/* XXX: we assume time_t is signed. */
				maxexpire = (-1) &
				    ~((time_t)1 <<
				    ((sizeof(maxexpire) * 8) - 1));
				if (pr->ndpr_vltime <
				    maxexpire - pr->ndpr_lastupdate) {
					time_t expire;
					expire = pr->ndpr_lastupdate +
					    pr->ndpr_vltime;
					oprl->prefix[i].expire = expire ?
					    time_mono_to_wall(expire) : 0;
				} else
					oprl->prefix[i].expire = maxexpire;
			}

			j = 0;
			LIST_FOREACH(pfr, &pr->ndpr_advrtrs, pfr_entry) {
				if (j < DRLSTSIZ) {
#define RTRADDR oprl->prefix[i].advrtr[j]
					RTRADDR = pfr->router->rtaddr;
					in6_clearscope(&RTRADDR);
#undef RTRADDR
				}
				j++;
			}
			oprl->prefix[i].advrtrs = j;
			oprl->prefix[i].origin = PR_ORIG_RA;

			i++;
		}
		ND6_UNLOCK();

		break;
	case OSIOCGIFINFO_IN6:
#define ND	ndi->ndi
		/* XXX: old ndp(8) assumes a positive value for linkmtu. */
		memset(&ND, 0, sizeof(ND));
		ND.linkmtu = IN6_LINKMTU(ifp);
		ND.maxmtu = ND_IFINFO(ifp)->maxmtu;
		ND.basereachable = ND_IFINFO(ifp)->basereachable;
		ND.reachable = ND_IFINFO(ifp)->reachable;
		ND.retrans = ND_IFINFO(ifp)->retrans;
		ND.flags = ND_IFINFO(ifp)->flags;
		ND.recalctm = ND_IFINFO(ifp)->recalctm;
		ND.chlim = ND_IFINFO(ifp)->chlim;
		break;
	case SIOCGIFINFO_IN6:
		ND = *ND_IFINFO(ifp);
		break;
	case SIOCSIFINFO_IN6:
		/* 
		 * used to change host variables from userland.
		 * intented for a use on router to reflect RA configurations.
		 */
		/* 0 means 'unspecified' */
		if (ND.linkmtu != 0) {
			if (ND.linkmtu < IPV6_MMTU ||
			    ND.linkmtu > IN6_LINKMTU(ifp)) {
				error = EINVAL;
				break;
			}
			ND_IFINFO(ifp)->linkmtu = ND.linkmtu;
		}

		if (ND.basereachable != 0) {
			int obasereachable = ND_IFINFO(ifp)->basereachable;

			ND_IFINFO(ifp)->basereachable = ND.basereachable;
			if (ND.basereachable != obasereachable)
				ND_IFINFO(ifp)->reachable =
				    ND_COMPUTE_RTIME(ND.basereachable);
		}
		if (ND.retrans != 0)
			ND_IFINFO(ifp)->retrans = ND.retrans;
		if (ND.chlim != 0)
			ND_IFINFO(ifp)->chlim = ND.chlim;
		/* FALLTHROUGH */
	case SIOCSIFINFO_FLAGS:
	{
		struct ifaddr *ifa;
		struct in6_ifaddr *ia;
		int s;

		if ((ND_IFINFO(ifp)->flags & ND6_IFF_IFDISABLED) &&
		    !(ND.flags & ND6_IFF_IFDISABLED))
		{
			/*
			 * If the interface is marked as ND6_IFF_IFDISABLED and
			 * has a link-local address with IN6_IFF_DUPLICATED,
			 * do not clear ND6_IFF_IFDISABLED.
			 * See RFC 4862, section 5.4.5.
			 */
			int duplicated_linklocal = 0;

			s = pserialize_read_enter();
			IFADDR_READER_FOREACH(ifa, ifp) {
				if (ifa->ifa_addr->sa_family != AF_INET6)
					continue;
				ia = (struct in6_ifaddr *)ifa;
				if ((ia->ia6_flags & IN6_IFF_DUPLICATED) &&
				    IN6_IS_ADDR_LINKLOCAL(IA6_IN6(ia)))
				{
					duplicated_linklocal = 1;
					break;
				}
			}
			pserialize_read_exit(s);

			if (duplicated_linklocal) {
				ND.flags |= ND6_IFF_IFDISABLED;
				log(LOG_ERR, "Cannot enable an interface"
				    " with a link-local address marked"
				    " duplicate.\n");
			} else {
				ND_IFINFO(ifp)->flags &= ~ND6_IFF_IFDISABLED;
				if (ifp->if_flags & IFF_UP)
					in6_if_up(ifp);
			}
		} else if (!(ND_IFINFO(ifp)->flags & ND6_IFF_IFDISABLED) &&
		    (ND.flags & ND6_IFF_IFDISABLED)) {
			int bound = curlwp_bind(); 
			/* Mark all IPv6 addresses as tentative. */

			ND_IFINFO(ifp)->flags |= ND6_IFF_IFDISABLED;
			s = pserialize_read_enter();
			IFADDR_READER_FOREACH(ifa, ifp) {
				struct psref psref;
				if (ifa->ifa_addr->sa_family != AF_INET6)
					continue;
				ifa_acquire(ifa, &psref);
				pserialize_read_exit(s);

				nd6_dad_stop(ifa);

				ia = (struct in6_ifaddr *)ifa;
				ia->ia6_flags |= IN6_IFF_TENTATIVE;

				s = pserialize_read_enter();
				ifa_release(ifa, &psref);
			}
			pserialize_read_exit(s);
			curlwp_bindx(bound);
		}

		if (ND.flags & ND6_IFF_AUTO_LINKLOCAL) {
			if (!(ND_IFINFO(ifp)->flags & ND6_IFF_AUTO_LINKLOCAL)) {
				/* auto_linklocal 0->1 transition */

				ND_IFINFO(ifp)->flags |= ND6_IFF_AUTO_LINKLOCAL;
				in6_ifattach(ifp, NULL);
			} else if (!(ND.flags & ND6_IFF_IFDISABLED) &&
			    ifp->if_flags & IFF_UP)
			{
				/*
				 * When the IF already has
				 * ND6_IFF_AUTO_LINKLOCAL, no link-local
				 * address is assigned, and IFF_UP, try to
				 * assign one.
				 */
				int haslinklocal = 0;

				s = pserialize_read_enter();
				IFADDR_READER_FOREACH(ifa, ifp) {
					if (ifa->ifa_addr->sa_family !=AF_INET6)
						continue;
					ia = (struct in6_ifaddr *)ifa;
					if (IN6_IS_ADDR_LINKLOCAL(IA6_IN6(ia))){
						haslinklocal = 1;
						break;
					}
				}
				pserialize_read_exit(s);
				if (!haslinklocal)
					in6_ifattach(ifp, NULL);
			}
		}
	}
		ND_IFINFO(ifp)->flags = ND.flags;
		break;
#undef ND
	case SIOCSNDFLUSH_IN6:	/* XXX: the ioctl name is confusing... */
		/* sync kernel routing table with the default router list */
		ND6_WLOCK();
		nd6_defrouter_reset();
		nd6_defrouter_select();
		ND6_UNLOCK();
		break;
	case SIOCSPFXFLUSH_IN6:
	{
		/* flush all the prefix advertised by routers */
		struct nd_prefix *pfx, *next;

	restart:
		ND6_WLOCK();
		ND_PREFIX_LIST_FOREACH_SAFE(pfx, next) {
			struct in6_ifaddr *ia, *ia_next;
			int _s;

			if (IN6_IS_ADDR_LINKLOCAL(&pfx->ndpr_prefix.sin6_addr))
				continue; /* XXX */

			/* do we really have to remove addresses as well? */
			_s = pserialize_read_enter();
			for (ia = IN6_ADDRLIST_READER_FIRST(); ia;
			     ia = ia_next) {
				struct ifnet *ifa_ifp;
				int bound;
				struct psref psref;

				/* ia might be removed.  keep the next ptr. */
				ia_next = IN6_ADDRLIST_READER_NEXT(ia);

				if ((ia->ia6_flags & IN6_IFF_AUTOCONF) == 0)
					continue;

				if (ia->ia6_ndpr != pfx)
					continue;

				bound = curlwp_bind();
				ia6_acquire(ia, &psref);
				pserialize_read_exit(_s);
				ND6_UNLOCK();

				ifa_ifp = ia->ia_ifa.ifa_ifp;
				if (ifa_ifp == ifp) {
					/* Already have IFNET_LOCK(ifp) */
					KASSERT(!if_is_deactivated(ifp));
					ia6_release(ia, &psref);
					in6_purgeaddr(&ia->ia_ifa);
					curlwp_bindx(bound);
					goto restart;
				}
				IFNET_LOCK(ifa_ifp);
				/*
				 * Need to take the lock first to prevent
				 * if_detach from running in6_purgeaddr
				 * concurrently.
				 */
				if (!if_is_deactivated(ifa_ifp)) {
					ia6_release(ia, &psref);
					in6_purgeaddr(&ia->ia_ifa);
				} else {
					/*
					 * ifp is being destroyed, ia will be
					 * destroyed by if_detach.
					 */
					ia6_release(ia, &psref);
					/* XXX may cause busy loop */
				}
				IFNET_UNLOCK(ifa_ifp);
				curlwp_bindx(bound);
				goto restart;
			}
			pserialize_read_exit(_s);

			KASSERT(pfx->ndpr_refcnt == 0);
			nd6_prelist_remove(pfx);
		}
		ND6_UNLOCK();
		break;
	}
	case SIOCSRTRFLUSH_IN6:
	{
		/* flush all the default routers */
		struct nd_defrouter *drtr, *next;

		ND6_WLOCK();
		nd6_defrouter_reset();
		ND_DEFROUTER_LIST_FOREACH_SAFE(drtr, next) {
			nd6_defrtrlist_del(drtr, NULL);
		}
		nd6_defrouter_select();
		ND6_UNLOCK();
		break;
	}
	case SIOCGNBRINFO_IN6:
	{
		struct llentry *ln;
		struct in6_addr nb_addr = nbi->addr; /* make local for safety */

		if ((error = in6_setscope(&nb_addr, ifp, NULL)) != 0)
			return error;

		ln = nd6_lookup(&nb_addr, ifp, false);
		if (ln == NULL) {
			error = EINVAL;
			break;
		}
		nbi->state = ln->ln_state;
		nbi->asked = ln->ln_asked;
		nbi->isrouter = ln->ln_router;
		nbi->expire = ln->ln_expire ?
		    time_mono_to_wall(ln->ln_expire) : 0;
		LLE_RUNLOCK(ln);

		break;
	}
	case SIOCGDEFIFACE_IN6:	/* XXX: should be implemented as a sysctl? */
		ndif->ifindex = nd6_defifindex;
		break;
	case SIOCSDEFIFACE_IN6:	/* XXX: should be implemented as a sysctl? */
		return nd6_setdefaultiface(ndif->ifindex);
	}
	return error;
}

void
nd6_llinfo_release_pkts(struct llentry *ln, struct ifnet *ifp)
{
	struct mbuf *m_hold, *m_hold_next;
	struct sockaddr_in6 sin6;

	LLE_WLOCK_ASSERT(ln);

	sockaddr_in6_init(&sin6, &ln->r_l3addr.addr6, 0, 0, 0);

	m_hold = ln->la_hold, ln->la_hold = NULL, ln->la_numheld = 0;

	LLE_WUNLOCK(ln);
	for (; m_hold != NULL; m_hold = m_hold_next) {
		m_hold_next = m_hold->m_nextpkt;
		m_hold->m_nextpkt = NULL;

		/*
		 * we assume ifp is not a p2p here, so
		 * just set the 2nd argument as the 
		 * 1st one.
		 */
		ip6_if_output(ifp, ifp, m_hold, &sin6, NULL);
	}
	LLE_WLOCK(ln);
}

/*
 * Create neighbor cache entry and cache link-layer address,
 * on reception of inbound ND6 packets.  (RS/RA/NS/redirect)
 */
void
nd6_cache_lladdr(
    struct ifnet *ifp,
    struct in6_addr *from,
    char *lladdr,
    int lladdrlen,
    int type,	/* ICMP6 type */
    int code	/* type dependent information */
)
{
	struct nd_ifinfo *ndi = ND_IFINFO(ifp);
	struct llentry *ln = NULL;
	int is_newentry;
	int do_update;
	int olladdr;
	int llchange;
	int newstate = 0;
	uint16_t router = 0;

	KASSERT(ifp != NULL);
	KASSERT(from != NULL);

	/* nothing must be updated for unspecified address */
	if (IN6_IS_ADDR_UNSPECIFIED(from))
		return;

	/*
	 * Validation about ifp->if_addrlen and lladdrlen must be done in
	 * the caller.
	 *
	 * XXX If the link does not have link-layer adderss, what should
	 * we do? (ifp->if_addrlen == 0)
	 * Spec says nothing in sections for RA, RS and NA.  There's small
	 * description on it in NS section (RFC 2461 7.2.3).
	 */

	ln = nd6_lookup(from, ifp, true);
	if (ln == NULL) {
#if 0
		/* nothing must be done if there's no lladdr */
		if (!lladdr || !lladdrlen)
			return NULL;
#endif

		ln = nd6_create(from, ifp);
		is_newentry = 1;
	} else {
		/* do nothing if static ndp is set */
		if (ln->la_flags & LLE_STATIC) {
			LLE_WUNLOCK(ln);
			return;
		}
		is_newentry = 0;
	}

	if (ln == NULL)
		return;

	olladdr = (ln->la_flags & LLE_VALID) ? 1 : 0;
	if (olladdr && lladdr) {
		llchange = memcmp(lladdr, &ln->ll_addr, ifp->if_addrlen);
	} else
		llchange = 0;

	/*
	 * newentry olladdr  lladdr  llchange	(*=record)
	 *	0	n	n	--	(1)
	 *	0	y	n	--	(2)
	 *	0	n	y	--	(3) * STALE
	 *	0	y	y	n	(4) *
	 *	0	y	y	y	(5) * STALE
	 *	1	--	n	--	(6)   NOSTATE(= PASSIVE)
	 *	1	--	y	--	(7) * STALE
	 */

	if (lladdr) {		/* (3-5) and (7) */
		/*
		 * Record source link-layer address
		 * XXX is it dependent to ifp->if_type?
		 */
		memcpy(&ln->ll_addr, lladdr, ifp->if_addrlen);
		ln->la_flags |= LLE_VALID;
	}

	if (!is_newentry) {
		if ((!olladdr && lladdr) ||		/* (3) */
		    (olladdr && lladdr && llchange)) {	/* (5) */
			do_update = 1;
			newstate = ND6_LLINFO_STALE;
		} else					/* (1-2,4) */
			do_update = 0;
	} else {
		do_update = 1;
		if (lladdr == NULL)			/* (6) */
			newstate = ND6_LLINFO_NOSTATE;
		else					/* (7) */
			newstate = ND6_LLINFO_STALE;
	}

	if (do_update) {
		/*
		 * Update the state of the neighbor cache.
		 */
		ln->ln_state = newstate;

		if (ln->ln_state == ND6_LLINFO_STALE) {
			/*
			 * XXX: since nd6_output() below will cause
			 * state tansition to DELAY and reset the timer,
			 * we must set the timer now, although it is actually
			 * meaningless.
			 */
			nd6_llinfo_settimer(ln, nd6_gctimer * hz);

			nd6_llinfo_release_pkts(ln, ifp);
		} else if (ln->ln_state == ND6_LLINFO_INCOMPLETE) {
			/* probe right away */
			nd6_llinfo_settimer((void *)ln, 0);
		}
	}

	/*
	 * ICMP6 type dependent behavior.
	 *
	 * NS: clear IsRouter if new entry
	 * RS: clear IsRouter
	 * RA: set IsRouter if there's lladdr
	 * redir: clear IsRouter if new entry
	 *
	 * RA case, (1):
	 * The spec says that we must set IsRouter in the following cases:
	 * - If lladdr exist, set IsRouter.  This means (1-5).
	 * - If it is old entry (!newentry), set IsRouter.  This means (7).
	 * So, based on the spec, in (1-5) and (7) cases we must set IsRouter.
	 * A quetion arises for (1) case.  (1) case has no lladdr in the
	 * neighbor cache, this is similar to (6).
	 * This case is rare but we figured that we MUST NOT set IsRouter.
	 *
	 * newentry olladdr  lladdr  llchange	    NS  RS  RA	redir
	 *							D R
	 *	0	n	n	--	(1)	c   ?     s
	 *	0	y	n	--	(2)	c   s     s
	 *	0	n	y	--	(3)	c   s     s
	 *	0	y	y	n	(4)	c   s     s
	 *	0	y	y	y	(5)	c   s     s
	 *	1	--	n	--	(6) c	c 	c s
	 *	1	--	y	--	(7) c	c   s	c s
	 *
	 *					(c=clear s=set)
	 */
	switch (type & 0xff) {
	case ND_NEIGHBOR_SOLICIT:
		/*
		 * New entry must have is_router flag cleared.
		 */
		if (is_newentry)	/* (6-7) */
			ln->ln_router = 0;
		break;
	case ND_REDIRECT:
		/*
		 * If the icmp is a redirect to a better router, always set the
		 * is_router flag.  Otherwise, if the entry is newly created,
		 * clear the flag.  [RFC 2461, sec 8.3]
		 */
		if (code == ND_REDIRECT_ROUTER)
			ln->ln_router = 1;
		else if (is_newentry) /* (6-7) */
			ln->ln_router = 0;
		break;
	case ND_ROUTER_SOLICIT:
		/*
		 * is_router flag must always be cleared.
		 */
		ln->ln_router = 0;
		break;
	case ND_ROUTER_ADVERT:
		/*
		 * Mark an entry with lladdr as a router.
		 */
		if ((!is_newentry && (olladdr || lladdr)) ||	/* (2-5) */
		    (is_newentry && lladdr)) {			/* (7) */
			ln->ln_router = 1;
		}
		break;
	}

#if 0
	/* XXX should we send rtmsg as it used to be? */
	if (do_update)
		rt_newmsg(RTM_CHANGE, rt);  /* tell user process */
#endif

	if (ln != NULL) {
		router = ln->ln_router;
		LLE_WUNLOCK(ln);
	}

	/*
	 * If we have too many cache entries, initiate immediate
	 * purging for some entries.
	 */
	if (is_newentry)
		nd6_gc_neighbors(LLTABLE6(ifp), &ln->r_l3addr.addr6);

	/*
	 * When the link-layer address of a router changes, select the
	 * best router again.  In particular, when the neighbor entry is newly
	 * created, it might affect the selection policy.
	 * Question: can we restrict the first condition to the "is_newentry"
	 * case?
	 * XXX: when we hear an RA from a new router with the link-layer
	 * address option, nd6_defrouter_select() is called twice, since
	 * defrtrlist_update called the function as well.  However, I believe
	 * we can compromise the overhead, since it only happens the first
	 * time.
	 * XXX: although nd6_defrouter_select() should not have a bad effect
	 * for those are not autoconfigured hosts, we explicitly avoid such
	 * cases for safety.
	 */
	if (do_update && router && !ip6_forwarding &&
	    nd6_accepts_rtadv(ndi)) {
		ND6_WLOCK();
		nd6_defrouter_select();
		ND6_UNLOCK();
	}
}

static void
nd6_slowtimo(void *ignored_arg)
{
	struct nd_ifinfo *nd6if;
	struct ifnet *ifp;
	int s;

	SOFTNET_KERNEL_LOCK_UNLESS_NET_MPSAFE();
	callout_reset(&nd6_slowtimo_ch, ND6_SLOWTIMER_INTERVAL * hz,
	    nd6_slowtimo, NULL);

	s = pserialize_read_enter();
	IFNET_READER_FOREACH(ifp) {
		nd6if = ND_IFINFO(ifp);
		if (nd6if->basereachable && /* already initialized */
		    (nd6if->recalctm -= ND6_SLOWTIMER_INTERVAL) <= 0) {
			/*
			 * Since reachable time rarely changes by router
			 * advertisements, we SHOULD insure that a new random
			 * value gets recomputed at least once every few hours.
			 * (RFC 2461, 6.3.4)
			 */
			nd6if->recalctm = nd6_recalc_reachtm_interval;
			nd6if->reachable = ND_COMPUTE_RTIME(nd6if->basereachable);
		}
	}
	pserialize_read_exit(s);

	SOFTNET_KERNEL_UNLOCK_UNLESS_NET_MPSAFE();
}

/*
 * Return 0 if a neighbor cache is found. Return EWOULDBLOCK if a cache is not
 * found and trying to resolve a neighbor; in this case the mbuf is queued in
 * the list. Otherwise return errno after freeing the mbuf.
 */
int
nd6_resolve(struct ifnet *ifp, const struct rtentry *rt, struct mbuf *m,
    const struct sockaddr *_dst, uint8_t *lldst, size_t dstsize)
{
	struct llentry *ln = NULL;
	bool created = false;
	const struct sockaddr_in6 *dst = satocsin6(_dst);

	/* discard the packet if IPv6 operation is disabled on the interface */
	if ((ND_IFINFO(ifp)->flags & ND6_IFF_IFDISABLED)) {
		m_freem(m);
		return ENETDOWN; /* better error? */
	}

	/*
	 * Address resolution or Neighbor Unreachability Detection
	 * for the next hop.
	 * At this point, the destination of the packet must be a unicast
	 * or an anycast address(i.e. not a multicast).
	 */

	/* Look up the neighbor cache for the nexthop */
	ln = nd6_lookup(&dst->sin6_addr, ifp, false);

	if (ln != NULL && (ln->la_flags & LLE_VALID) != 0) {
		KASSERT(ln->ln_state > ND6_LLINFO_INCOMPLETE);
		/* Fast path */
		memcpy(lldst, &ln->ll_addr, MIN(dstsize, ifp->if_addrlen));
		LLE_RUNLOCK(ln);
		return 0;
	}
	if (ln != NULL)
		LLE_RUNLOCK(ln);

	/* Slow path */
	ln = nd6_lookup(&dst->sin6_addr, ifp, true);
	if (ln == NULL && nd6_is_addr_neighbor(dst, ifp))  {
		struct sockaddr_in6 sin6;
		/*
		 * Since nd6_is_addr_neighbor() internally calls nd6_lookup(),
		 * the condition below is not very efficient.  But we believe
		 * it is tolerable, because this should be a rare case.
		 */
		ln = nd6_create(&dst->sin6_addr, ifp);
		if (ln == NULL) {
			char ip6buf[INET6_ADDRSTRLEN];
			log(LOG_DEBUG,
			    "%s: can't allocate llinfo for %s "
			    "(ln=%p, rt=%p)\n", __func__,
			    IN6_PRINT(ip6buf, &dst->sin6_addr), ln, rt);
			m_freem(m);
			return ENOBUFS;
		}

		sockaddr_in6_init(&sin6, &ln->r_l3addr.addr6, 0, 0, 0);
		rt_clonedmsg(sin6tosa(&sin6), ifp, rt);

		created = true;
	}

	if (ln == NULL) {
		m_freem(m);
		return ENETDOWN; /* better error? */
	}

	LLE_WLOCK_ASSERT(ln);

	/* We don't have to do link-layer address resolution on a p2p link. */
	if ((ifp->if_flags & IFF_POINTOPOINT) != 0 &&
	    ln->ln_state < ND6_LLINFO_REACHABLE) {
		ln->ln_state = ND6_LLINFO_STALE;
		nd6_llinfo_settimer(ln, nd6_gctimer * hz);
	}

	/*
	 * The first time we send a packet to a neighbor whose entry is
	 * STALE, we have to change the state to DELAY and a sets a timer to
	 * expire in DELAY_FIRST_PROBE_TIME seconds to ensure do
	 * neighbor unreachability detection on expiration.
	 * (RFC 2461 7.3.3)
	 */
	if (ln->ln_state == ND6_LLINFO_STALE) {
		ln->ln_asked = 0;
		ln->ln_state = ND6_LLINFO_DELAY;
		nd6_llinfo_settimer(ln, nd6_delay * hz);
	}

	/*
	 * There is a neighbor cache entry, but no ethernet address
	 * response yet.  Append this latest packet to the end of the
	 * packet queue in the mbuf, unless the number of the packet
	 * does not exceed nd6_maxqueuelen.  When it exceeds nd6_maxqueuelen,
	 * the oldest packet in the queue will be removed.
	 */
	if (ln->ln_state == ND6_LLINFO_NOSTATE)
		ln->ln_state = ND6_LLINFO_INCOMPLETE;
	if (ln->ln_hold) {
		struct mbuf *m_hold;
		int i;

		i = 0;
		for (m_hold = ln->ln_hold; m_hold; m_hold = m_hold->m_nextpkt) {
			i++;
			if (m_hold->m_nextpkt == NULL) {
				m_hold->m_nextpkt = m;
				break;
			}
		}
		while (i >= nd6_maxqueuelen) {
			m_hold = ln->ln_hold;
			ln->ln_hold = ln->ln_hold->m_nextpkt;
			m_freem(m_hold);
			i--;
		}
	} else {
		ln->ln_hold = m;
	}

	/*
	 * If there has been no NS for the neighbor after entering the
	 * INCOMPLETE state, send the first solicitation.
	 */
	if (!ND6_LLINFO_PERMANENT(ln) && ln->ln_asked == 0) {
		struct in6_addr src, *psrc;

		ln->ln_asked++;
		nd6_llinfo_settimer(ln, ND_IFINFO(ifp)->retrans * hz / 1000);
		psrc = nd6_llinfo_get_holdsrc(ln, &src);
		LLE_WUNLOCK(ln);
		ln = NULL;
		nd6_ns_output(ifp, NULL, &dst->sin6_addr, psrc, NULL);
	} else {
		/* We did the lookup so we need to do the unlock here. */
		LLE_WUNLOCK(ln);
	}

	if (created)
		nd6_gc_neighbors(LLTABLE6(ifp), &dst->sin6_addr);

	return EWOULDBLOCK;
}

int
nd6_need_cache(struct ifnet *ifp)
{
	/*
	 * XXX: we currently do not make neighbor cache on any interface
	 * other than ARCnet, Ethernet, FDDI and GIF.
	 *
	 * RFC2893 says:
	 * - unidirectional tunnels needs no ND
	 */
	switch (ifp->if_type) {
	case IFT_ARCNET:
	case IFT_ETHER:
	case IFT_FDDI:
	case IFT_IEEE1394:
	case IFT_CARP:
	case IFT_GIF:		/* XXX need more cases? */
	case IFT_PPP:
	case IFT_TUNNEL:
		return 1;
	default:
		return 0;
	}
}

static void 
clear_llinfo_pqueue(struct llentry *ln)
{
	struct mbuf *m_hold, *m_hold_next;

	for (m_hold = ln->ln_hold; m_hold; m_hold = m_hold_next) {
		m_hold_next = m_hold->m_nextpkt;
		m_hold->m_nextpkt = NULL;
		m_freem(m_hold);
	}

	ln->ln_hold = NULL;
	return;
}
 
int
nd6_sysctl(
    int name,
    void *oldp,	/* syscall arg, need copyout */
    size_t *oldlenp,
    void *newp,	/* syscall arg, need copyin */
    size_t newlen
)
{
	int (*fill_func)(void *, size_t *);

	if (newp)
		return EPERM;

	switch (name) {
	case ICMPV6CTL_ND6_DRLIST:
		fill_func = fill_drlist;
		break;

	case ICMPV6CTL_ND6_PRLIST:
		fill_func = fill_prlist;
		break;

	case ICMPV6CTL_ND6_MAXQLEN:
		return 0;

	default:
		return ENOPROTOOPT;
	}

	if (oldlenp == NULL)
		return EINVAL;

	size_t ol;
	int error = (*fill_func)(NULL, &ol);	/* calc len needed */
	if (error)
		return error;

	if (oldp == NULL) {
		*oldlenp = ol;
		return 0;
	}

	ol = *oldlenp = min(ol, *oldlenp);
	if (ol == 0)
		return 0;

	void *p = kmem_alloc(ol, KM_SLEEP);
	error = (*fill_func)(p, oldlenp);
	if (!error)
		error = copyout(p, oldp, *oldlenp);
	kmem_free(p, ol);

	return error;
}

static int
fill_drlist(void *oldp, size_t *oldlenp)
{
	int error = 0;
	struct in6_defrouter *d = NULL, *de = NULL;
	struct nd_defrouter *dr;
	size_t l;

	if (oldp) {
		d = (struct in6_defrouter *)oldp;
		de = (struct in6_defrouter *)((char *)oldp + *oldlenp);
	}
	l = 0;

	ND6_RLOCK();
	ND_DEFROUTER_LIST_FOREACH(dr) {

		if (oldp && d + 1 <= de) {
			memset(d, 0, sizeof(*d));
			sockaddr_in6_init(&d->rtaddr, &dr->rtaddr, 0, 0, 0);
			if (sa6_recoverscope(&d->rtaddr)) {
				char ip6buf[INET6_ADDRSTRLEN];
				log(LOG_ERR,
				    "scope error in router list (%s)\n",
				    IN6_PRINT(ip6buf, &d->rtaddr.sin6_addr));
				/* XXX: press on... */
			}
			d->flags = dr->flags;
			d->rtlifetime = dr->rtlifetime;
			d->expire = dr->expire ?
			    time_mono_to_wall(dr->expire) : 0;
			d->if_index = dr->ifp->if_index;
		}

		l += sizeof(*d);
		if (d)
			d++;
	}
	ND6_UNLOCK();

	*oldlenp = l;	/* (void *)d - (void *)oldp */

	return error;
}

static int
fill_prlist(void *oldp, size_t *oldlenp)
{
	int error = 0;
	struct nd_prefix *pr;
	uint8_t *p = NULL, *ps = NULL;
	uint8_t *pe = NULL;
	size_t l;
	char ip6buf[INET6_ADDRSTRLEN];

	if (oldp) {
		ps = p = (uint8_t*)oldp;
		pe = (uint8_t*)oldp + *oldlenp;
	}
	l = 0;

	ND6_RLOCK();
	ND_PREFIX_LIST_FOREACH(pr) {
		u_short advrtrs;
		struct sockaddr_in6 sin6;
		struct nd_pfxrouter *pfr;
		struct in6_prefix pfx;

		if (oldp && p + sizeof(struct in6_prefix) <= pe)
		{
			memset(&pfx, 0, sizeof(pfx));
			ps = p;
			pfx.prefix = pr->ndpr_prefix;

			if (sa6_recoverscope(&pfx.prefix)) {
				log(LOG_ERR,
				    "scope error in prefix list (%s)\n",
				    IN6_PRINT(ip6buf, &pfx.prefix.sin6_addr));
				/* XXX: press on... */
			}
			pfx.raflags = pr->ndpr_raf;
			pfx.prefixlen = pr->ndpr_plen;
			pfx.vltime = pr->ndpr_vltime;
			pfx.pltime = pr->ndpr_pltime;
			pfx.if_index = pr->ndpr_ifp->if_index;
			if (pr->ndpr_vltime == ND6_INFINITE_LIFETIME)
				pfx.expire = 0;
			else {
				time_t maxexpire;

				/* XXX: we assume time_t is signed. */
				maxexpire = (-1) &
				    ~((time_t)1 <<
				    ((sizeof(maxexpire) * 8) - 1));
				if (pr->ndpr_vltime <
				    maxexpire - pr->ndpr_lastupdate) {
					pfx.expire = pr->ndpr_lastupdate +
						pr->ndpr_vltime;
				} else
					pfx.expire = maxexpire;
			}
			pfx.refcnt = pr->ndpr_refcnt;
			pfx.flags = pr->ndpr_stateflags;
			pfx.origin = PR_ORIG_RA;

			p += sizeof(pfx); l += sizeof(pfx);

			advrtrs = 0;
			LIST_FOREACH(pfr, &pr->ndpr_advrtrs, pfr_entry) {
				if (p + sizeof(sin6) > pe) {
					advrtrs++;
					continue;
				}

				sockaddr_in6_init(&sin6, &pfr->router->rtaddr,
					    0, 0, 0);
				if (sa6_recoverscope(&sin6)) {
					log(LOG_ERR,
					    "scope error in "
					    "prefix list (%s)\n",
					    IN6_PRINT(ip6buf,
					    &pfr->router->rtaddr));
				}
				advrtrs++;
				memcpy(p, &sin6, sizeof(sin6));
				p += sizeof(sin6);
				l += sizeof(sin6);
			}
			pfx.advrtrs = advrtrs;
			memcpy(ps, &pfx, sizeof(pfx));
		}
		else {
			l += sizeof(pfx);
			advrtrs = 0;
			LIST_FOREACH(pfr, &pr->ndpr_advrtrs, pfr_entry) {
				advrtrs++;
				l += sizeof(sin6);
			}
		}
	}
	ND6_UNLOCK();

	*oldlenp = l;

	return error;
}

static int
nd6_setdefaultiface(int ifindex)
{
	ifnet_t *ifp;
	int error = 0;
	int s;

	s = pserialize_read_enter();
	ifp = if_byindex(ifindex);
	if (ifp == NULL) {
		pserialize_read_exit(s);
		return EINVAL;
	}
	if (nd6_defifindex != ifindex) {
		nd6_defifindex = ifindex;
		nd6_defifp = nd6_defifindex > 0 ? ifp : NULL;

		/*
		 * Our current implementation assumes one-to-one maping between
		 * interfaces and links, so it would be natural to use the
		 * default interface as the default link.
		 */
		scope6_setdefault(nd6_defifp);
	}
	pserialize_read_exit(s);

	return (error);
}<|MERGE_RESOLUTION|>--- conflicted
+++ resolved
@@ -1,8 +1,4 @@
-<<<<<<< HEAD
-/*	$NetBSD: nd6.c,v 1.248 2018/05/01 07:21:39 maxv Exp $	*/
-=======
 /*	$NetBSD: nd6.c,v 1.249 2018/05/29 04:38:29 ozaki-r Exp $	*/
->>>>>>> b2b84690
 /*	$KAME: nd6.c,v 1.279 2002/06/08 11:16:51 itojun Exp $	*/
 
 /*
@@ -35,11 +31,7 @@
  */
 
 #include <sys/cdefs.h>
-<<<<<<< HEAD
-__KERNEL_RCSID(0, "$NetBSD: nd6.c,v 1.248 2018/05/01 07:21:39 maxv Exp $");
-=======
 __KERNEL_RCSID(0, "$NetBSD: nd6.c,v 1.249 2018/05/29 04:38:29 ozaki-r Exp $");
->>>>>>> b2b84690
 
 #ifdef _KERNEL_OPT
 #include "opt_net_mpsafe.h"
@@ -444,17 +436,10 @@
 nd6_llinfo_get_holdsrc(struct llentry *ln, struct in6_addr *src)
 {
 	struct ip6_hdr *hip6;
-<<<<<<< HEAD
 
 	if (ln == NULL || ln->ln_hold == NULL)
 		return NULL;
 
-=======
-
-	if (ln == NULL || ln->ln_hold == NULL)
-		return NULL;
-
->>>>>>> b2b84690
 	/*
 	 * assuming every packet in ln_hold has the same IP header
 	 */
@@ -1202,17 +1187,10 @@
 	struct nd_defrouter *dr;
 	struct ifnet *ifp;
 	struct in6_addr *in6;
-<<<<<<< HEAD
 
 	KASSERT(ln != NULL);
 	LLE_WLOCK_ASSERT(ln);
 
-=======
-
-	KASSERT(ln != NULL);
-	LLE_WLOCK_ASSERT(ln);
-
->>>>>>> b2b84690
 	ifp = ln->lle_tbl->llt_ifp;
 	in6 = &ln->r_l3addr.addr6;
 	/*
@@ -1634,16 +1612,8 @@
 			llsol.s6_addr32[1] = 0;
 			llsol.s6_addr32[2] = htonl(1);
 			llsol.s6_addr8[12] = 0xff;
-<<<<<<< HEAD
-			if (in6_setscope(&llsol, ifp, NULL) == 0) {
-				in6m = in6_lookup_multi(&llsol, ifp);
-				if (in6m)
-					in6_delmulti(in6m);
-			}
-=======
 			if (in6_setscope(&llsol, ifp, NULL) == 0)
 				in6_lookup_and_delete_multi(&llsol, ifp);
->>>>>>> b2b84690
 		}
 		break;
 	}
