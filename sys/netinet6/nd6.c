--- conflicted
+++ resolved
@@ -1,8 +1,4 @@
-<<<<<<< HEAD
-/*	$NetBSD: nd6.c,v 1.267 2020/03/09 21:20:56 roy Exp $	*/
-=======
 /*	$NetBSD: nd6.c,v 1.268 2020/04/03 14:04:27 christos Exp $	*/
->>>>>>> 898b1760
 /*	$KAME: nd6.c,v 1.279 2002/06/08 11:16:51 itojun Exp $	*/
 
 /*
@@ -35,11 +31,7 @@
  */
 
 #include <sys/cdefs.h>
-<<<<<<< HEAD
-__KERNEL_RCSID(0, "$NetBSD: nd6.c,v 1.267 2020/03/09 21:20:56 roy Exp $");
-=======
 __KERNEL_RCSID(0, "$NetBSD: nd6.c,v 1.268 2020/04/03 14:04:27 christos Exp $");
->>>>>>> 898b1760
 
 #ifdef _KERNEL_OPT
 #include "opt_net_mpsafe.h"
@@ -471,10 +463,7 @@
 	const struct in6_addr *taddr6 = &ln->r_l3addr.addr6;
 	struct sockaddr_in6 dsin6, tsin6;
 	struct sockaddr *sa;
-<<<<<<< HEAD
-=======
 	struct mbuf *m = NULL;
->>>>>>> 898b1760
 
 	SOFTNET_KERNEL_LOCK_UNLESS_NET_MPSAFE();
 
@@ -505,13 +494,9 @@
 		}
 
 		if (ln->ln_hold) {
-<<<<<<< HEAD
-			struct mbuf *m = ln->ln_hold, *m0;
-=======
 			struct mbuf *m0;
 
 			m = ln->ln_hold;
->>>>>>> 898b1760
 
 			/*
 			 * assuming every packet in ln_hold has
@@ -521,12 +506,6 @@
 			m->m_nextpkt = NULL;
 			ln->ln_hold = m0;
 			clear_llinfo_pqueue(ln);
-<<<<<<< HEAD
-
-			icmp6_error2(m, ICMP6_DST_UNREACH,
-			    ICMP6_DST_UNREACH_ADDR, 0, ifp, &mdaddr6);
-=======
->>>>>>> 898b1760
 		}
 
 		sockaddr_in6_init(&tsin6, taddr6, 0, 0, 0);
@@ -607,13 +586,10 @@
 	if (ln != NULL)
 		LLE_FREE_LOCKED(ln);
 	SOFTNET_KERNEL_UNLOCK_UNLESS_NET_MPSAFE();
-<<<<<<< HEAD
-=======
 	if (m) {
 		icmp6_error2(m, ICMP6_DST_UNREACH,
 		    ICMP6_DST_UNREACH_ADDR, 0, ifp, &mdaddr6);
 	}
->>>>>>> 898b1760
 }
 
 /*
