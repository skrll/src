<<<<<<< HEAD
/*	$NetBSD: ip6_mroute.h,v 1.18 2018/02/06 06:32:25 maxv Exp $	*/
=======
/*	$NetBSD: ip6_mroute.h,v 1.19 2018/05/20 06:29:43 maxv Exp $	*/
>>>>>>> b2b84690
/*	$KAME: ip6_mroute.h,v 1.17 2001/02/10 02:05:52 itojun Exp $	*/

/*
 * Copyright (C) 1998 WIDE Project.
 * All rights reserved.
 *
 * Redistribution and use in source and binary forms, with or without
 * modification, are permitted provided that the following conditions
 * are met:
 * 1. Redistributions of source code must retain the above copyright
 *    notice, this list of conditions and the following disclaimer.
 * 2. Redistributions in binary form must reproduce the above copyright
 *    notice, this list of conditions and the following disclaimer in the
 *    documentation and/or other materials provided with the distribution.
 * 3. Neither the name of the project nor the names of its contributors
 *    may be used to endorse or promote products derived from this software
 *    without specific prior written permission.
 *
 * THIS SOFTWARE IS PROVIDED BY THE PROJECT AND CONTRIBUTORS ``AS IS'' AND
 * ANY EXPRESS OR IMPLIED WARRANTIES, INCLUDING, BUT NOT LIMITED TO, THE
 * IMPLIED WARRANTIES OF MERCHANTABILITY AND FITNESS FOR A PARTICULAR PURPOSE
 * ARE DISCLAIMED.  IN NO EVENT SHALL THE PROJECT OR CONTRIBUTORS BE LIABLE
 * FOR ANY DIRECT, INDIRECT, INCIDENTAL, SPECIAL, EXEMPLARY, OR CONSEQUENTIAL
 * DAMAGES (INCLUDING, BUT NOT LIMITED TO, PROCUREMENT OF SUBSTITUTE GOODS
 * OR SERVICES; LOSS OF USE, DATA, OR PROFITS; OR BUSINESS INTERRUPTION)
 * HOWEVER CAUSED AND ON ANY THEORY OF LIABILITY, WHETHER IN CONTRACT, STRICT
 * LIABILITY, OR TORT (INCLUDING NEGLIGENCE OR OTHERWISE) ARISING IN ANY WAY
 * OUT OF THE USE OF THIS SOFTWARE, EVEN IF ADVISED OF THE POSSIBILITY OF
 * SUCH DAMAGE.
 */

/*	BSDI ip_mroute.h,v 2.5 1996/10/11 16:01:48 pjd Exp	*/

/*
 * Definitions for IP multicast forwarding.
 *
 * Written by David Waitzman, BBN Labs, August 1988.
 * Modified by Steve Deering, Stanford, February 1989.
 * Modified by Ajit Thyagarajan, PARC, August 1993.
 * Modified by Ajit Thyagarajan, PARC, August 1994.
 * Modified by Ahmed Helmy, USC, September 1996.
 *
 * MROUTING Revision: 1.2
 */

#ifndef _NETINET6_IP6_MROUTE_H_
#define _NETINET6_IP6_MROUTE_H_

/*
 * Multicast Routing set/getsockopt commands.
 */
#ifdef _KERNEL
#define MRT6_OINIT		100	/* initialize forwarder (omrt6msg) */
#endif
#define MRT6_DONE		101	/* shut down forwarder */
#define MRT6_ADD_MIF		102	/* add multicast interface */
#define MRT6_DEL_MIF		103	/* delete multicast interface */
#define MRT6_ADD_MFC		104	/* insert forwarding cache entry */
#define MRT6_DEL_MFC		105	/* delete forwarding cache entry */
#define MRT6_PIM                107     /* enable pim code */
#define MRT6_INIT		108	/* initialize forwarder (mrt6msg) */

#if BSD >= 199103
#define GET_TIME(t)	microtime(&t)
#elif defined(sun)
#define GET_TIME(t)	uniqtime(&t)
#else
#define GET_TIME(t)	((t) = time)
#endif

/*
 * Types and macros for handling bitmaps with one bit per multicast interface.
 */
typedef u_short mifi_t;		/* type of a mif index */
#define MAXMIFS		64

#ifndef	IF_SETSIZE
#define	IF_SETSIZE	256
#endif

typedef	u_int32_t	if_mask;
#define	NIFBITS	(sizeof(if_mask) * NBBY)	/* bits per mask */

#ifndef howmany
#define	howmany(x, y)	(((x) + ((y) - 1)) / (y))
#endif

typedef	struct if_set {
	if_mask	ifs_bits[howmany(IF_SETSIZE, NIFBITS)];
} if_set;

#define	IF_SET(n, p)	((p)->ifs_bits[(n)/NIFBITS] |= (1 << ((n) % NIFBITS)))
#define	IF_CLR(n, p)	((p)->ifs_bits[(n)/NIFBITS] &= ~(1 << ((n) % NIFBITS)))
#define	IF_ISSET(n, p)	((p)->ifs_bits[(n)/NIFBITS] & (1 << ((n) % NIFBITS)))
#define	IF_COPY(f, t)	memcpy( t, f, sizeof(*(f)))
#define	IF_ZERO(p)	memset(p, 0, sizeof(*(p)))

/*
 * Argument structure for MRT6_ADD_IF.
 */
struct mif6ctl {
	mifi_t	    mif6c_mifi;	    	/* the index of the mif to be added  */
	u_char	    mif6c_flags;     	/* MIFF_ flags defined below         */
	u_short	    mif6c_pifi;		/* the index of the physical IF */
};

#define	MIFF_REGISTER	0x1	/* mif represents a register end-point */

/*
 * Argument structure for MRT6_ADD_MFC and MRT6_DEL_MFC
 */
struct mf6cctl {
	struct sockaddr_in6 mf6cc_origin;	/* IPv6 origin of mcasts */
	struct sockaddr_in6 mf6cc_mcastgrp; /* multicast group associated */
	mifi_t		mf6cc_parent;	/* incoming ifindex */
	struct if_set	mf6cc_ifset;	/* set of forwarding ifs */
};

/*
 * The kernel's multicast routing statistics.
 */
struct mrt6stat {
	u_quad_t mrt6s_mfc_lookups;	/* # forw. cache hash table hits   */
	u_quad_t mrt6s_mfc_misses;	/* # forw. cache hash table misses */
	u_quad_t mrt6s_upcalls;		/* # calls to mrouted              */
	u_quad_t mrt6s_no_route;	/* no route for packet's origin    */
	u_quad_t mrt6s_bad_tunnel;	/* malformed tunnel options        */
	u_quad_t mrt6s_cant_tunnel;	/* no room for tunnel options      */
	u_quad_t mrt6s_wrong_if;	/* arrived on wrong interface	   */
	u_quad_t mrt6s_upq_ovflw;	/* upcall Q overflow		   */
	u_quad_t mrt6s_cache_cleanups;	/* # entries with no upcalls 	   */
	u_quad_t mrt6s_drop_sel;     	/* pkts dropped selectively        */
	u_quad_t mrt6s_q_overflow;    	/* pkts dropped - Q overflow       */
	u_quad_t mrt6s_pkt2large;     	/* pkts dropped - size > BKT SIZE  */
	u_quad_t mrt6s_upq_sockfull;	/* upcalls dropped - socket full   */
};

#ifdef MRT6_OINIT
/*
 * Struct used to communicate from kernel to multicast router
 * note the convenient similarity to an IPv6 header.
 * XXX old version, superseded by mrt6msg.
 */
struct omrt6msg {
	u_long	    unused1;
	u_char	    im6_msgtype;		/* what type of message	    */
#if 0
#define MRT6MSG_NOCACHE	1
#define MRT6MSG_WRONGMIF	2
#define MRT6MSG_WHOLEPKT	3		/* used for user level encap*/
#endif
	u_char	    im6_mbz;			/* must be zero		    */
	u_char	    im6_mif;			/* mif rec'd on		    */
	u_char	    unused2;
	struct in6_addr  im6_src, im6_dst;
};
#endif

/*
 * Structure used to communicate from kernel to multicast router.
 * We'll overlay the structure onto an MLD header (not an IPv6 header
 * like igmpmsg{} used for IPv4 implementation). This is because this
 * structure will be passed via an IPv6 raw socket, on which an application
 * will only receive the payload i.e. the data after the IPv6 header and all
 * the extension headers. (see Section 3 of draft-ietf-ipngwg-2292bis-01)
 */
struct mrt6msg {
#define MRT6MSG_NOCACHE		1
#define MRT6MSG_WRONGMIF	2
#define MRT6MSG_WHOLEPKT	3		/* used for user level encap*/
	u_char	    im6_mbz;			/* must be zero		    */
	u_char	    im6_msgtype;		/* what type of message	    */
	u_int16_t   im6_mif;			/* mif rec'd on		    */
	u_int32_t   im6_pad;			/* padding for 64bit arch   */
	struct in6_addr  im6_src, im6_dst;
};

/*
 * Argument structure used by multicast routing daemon to get src-grp
 * packet counts
 */
struct sioc_sg_req6 {
	struct sockaddr_in6 src;
	struct sockaddr_in6 grp;
	u_quad_t pktcnt;
	u_quad_t bytecnt;
	u_quad_t wrong_if;
};

/*
 * Argument structure used by mrouted to get mif pkt counts
 */
struct sioc_mif_req6 {
	mifi_t mifi;		/* mif number				*/
	u_quad_t icount;	/* Input packet count on mif		*/
	u_quad_t ocount;	/* Output packet count on mif		*/
	u_quad_t ibytes;	/* Input byte count on mif		*/
	u_quad_t obytes;	/* Output byte count on mif		*/
};

#ifdef _KERNEL
/*
 * The kernel's multicast-interface structure.
 */
struct mif6 {
        u_char   	m6_flags;     	/* MIFF_ flags defined above         */
	u_int      	m6_rate_limit; 	/* max rate			     */
	struct in6_addr	m6_lcl_addr;   	/* local interface address           */
	struct ifnet    *m6_ifp;     	/* pointer to interface              */
	u_quad_t	m6_pkt_in;	/* # pkts in on interface            */
	u_quad_t	m6_pkt_out;	/* # pkts out on interface           */
	u_quad_t	m6_bytes_in;	/* # bytes in on interface	     */
	u_quad_t	m6_bytes_out;	/* # bytes out on interface	     */
};

/*
 * The kernel's multicast forwarding cache entry structure
 */
struct mf6c {
	struct sockaddr_in6  mf6c_origin;	/* IPv6 origin of mcasts     */
	struct sockaddr_in6  mf6c_mcastgrp;	/* multicast group associated*/
	mifi_t	    	 mf6c_parent; 		/* incoming IF               */
	struct if_set	 mf6c_ifset;		/* set of outgoing IFs */

	u_quad_t    	mf6c_pkt_cnt;		/* pkt count for src-grp     */
	u_quad_t    	mf6c_byte_cnt;		/* byte count for src-grp    */
	u_quad_t    	mf6c_wrong_if;		/* wrong if for src-grp	     */
	int	    	mf6c_expire;		/* time to clean entry up    */
	struct timeval  mf6c_last_assert;	/* last time I sent an assert*/
	struct rtdetq  *mf6c_stall;		/* pkts waiting for route */
	struct mf6c    *mf6c_next;		/* hash table linkage */
};

#define MF6C_INCOMPLETE_PARENT ((mifi_t)-1)

/*
 * Argument structure used for pkt info. while upcall is made
 */
#ifndef _NETINET_IP_MROUTE_H_
struct rtdetq {		/* XXX: rtdetq is also defined in ip_mroute.h */
    struct mbuf 	*m;		/* A copy of the packet	    	    */
    struct ifnet	*ifp;		/* Interface pkt came in on 	    */
#ifdef UPCALL_TIMING
    struct timeval	t;		/* Timestamp */
#endif /* UPCALL_TIMING */
    struct rtdetq	*next;
};
#endif /* _NETINET_IP_MROUTE_H_ */

#define MF6CTBLSIZ	256
#if (MF6CTBLSIZ & (MF6CTBLSIZ - 1)) == 0	  /* from sys:route.h */
#define MF6CHASHMOD(h)	((h) & (MF6CTBLSIZ - 1))
#else
#define MF6CHASHMOD(h)	((h) % MF6CTBLSIZ)
#endif

#define MAX_UPQ6	4		/* max. no of pkts in upcall Q */

int	ip6_mrouter_set(struct socket *, struct sockopt *);
int	ip6_mrouter_get(struct socket *, struct sockopt *);
int	ip6_mrouter_done(void);
void	ip6_mrouter_detach(struct ifnet *);
int	mrt6_ioctl(u_long, void *);
#endif /* _KERNEL */

#endif /* !_NETINET6_IP6_MROUTE_H_ */<|MERGE_RESOLUTION|>--- conflicted
+++ resolved
@@ -1,8 +1,4 @@
-<<<<<<< HEAD
-/*	$NetBSD: ip6_mroute.h,v 1.18 2018/02/06 06:32:25 maxv Exp $	*/
-=======
 /*	$NetBSD: ip6_mroute.h,v 1.19 2018/05/20 06:29:43 maxv Exp $	*/
->>>>>>> b2b84690
 /*	$KAME: ip6_mroute.h,v 1.17 2001/02/10 02:05:52 itojun Exp $	*/
 
 /*
