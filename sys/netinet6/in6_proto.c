--- conflicted
+++ resolved
@@ -1,8 +1,4 @@
-<<<<<<< HEAD
-/*	$NetBSD: in6_proto.c,v 1.124 2018/05/03 07:13:48 maxv Exp $	*/
-=======
 /*	$NetBSD: in6_proto.c,v 1.125 2018/05/11 09:43:59 roy Exp $	*/
->>>>>>> b2b84690
 /*	$KAME: in6_proto.c,v 1.66 2000/10/10 15:35:47 itojun Exp $	*/
 
 /*
@@ -66,11 +62,7 @@
  */
 
 #include <sys/cdefs.h>
-<<<<<<< HEAD
-__KERNEL_RCSID(0, "$NetBSD: in6_proto.c,v 1.124 2018/05/03 07:13:48 maxv Exp $");
-=======
 __KERNEL_RCSID(0, "$NetBSD: in6_proto.c,v 1.125 2018/05/11 09:43:59 roy Exp $");
->>>>>>> b2b84690
 
 #ifdef _KERNEL_OPT
 #include "opt_gateway.h"
