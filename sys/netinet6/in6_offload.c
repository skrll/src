--- conflicted
+++ resolved
@@ -1,8 +1,4 @@
-<<<<<<< HEAD
-/*	$NetBSD: in6_offload.c,v 1.7 2017/02/14 03:05:06 ozaki-r Exp $	*/
-=======
 /*	$NetBSD: in6_offload.c,v 1.8 2018/06/01 08:56:00 maxv Exp $	*/
->>>>>>> b2b84690
 
 /*-
  * Copyright (c)2006 YAMAMOTO Takashi,
@@ -31,11 +27,7 @@
  */
 
 #include <sys/cdefs.h>
-<<<<<<< HEAD
-__KERNEL_RCSID(0, "$NetBSD: in6_offload.c,v 1.7 2017/02/14 03:05:06 ozaki-r Exp $");
-=======
 __KERNEL_RCSID(0, "$NetBSD: in6_offload.c,v 1.8 2018/06/01 08:56:00 maxv Exp $");
->>>>>>> b2b84690
 
 #include <sys/param.h>
 #include <sys/mbuf.h>
