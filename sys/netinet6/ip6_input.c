--- conflicted
+++ resolved
@@ -1,8 +1,4 @@
-<<<<<<< HEAD
-/*	$NetBSD: ip6_input.c,v 1.201 2018/05/01 07:21:39 maxv Exp $	*/
-=======
 /*	$NetBSD: ip6_input.c,v 1.204 2018/05/19 06:44:08 maxv Exp $	*/
->>>>>>> b2b84690
 /*	$KAME: ip6_input.c,v 1.188 2001/03/29 05:34:31 itojun Exp $	*/
 
 /*
@@ -66,11 +62,7 @@
  */
 
 #include <sys/cdefs.h>
-<<<<<<< HEAD
-__KERNEL_RCSID(0, "$NetBSD: ip6_input.c,v 1.201 2018/05/01 07:21:39 maxv Exp $");
-=======
 __KERNEL_RCSID(0, "$NetBSD: ip6_input.c,v 1.204 2018/05/19 06:44:08 maxv Exp $");
->>>>>>> b2b84690
 
 #ifdef _KERNEL_OPT
 #include "opt_gateway.h"
@@ -751,11 +743,7 @@
 			    & PR_LASTHDR) != 0) {
 				int error;
 
-<<<<<<< HEAD
-				error = ipsec6_input(m);
-=======
 				error = ipsec_ip_input(m, false);
->>>>>>> b2b84690
 				if (error)
 					goto bad;
 			}
