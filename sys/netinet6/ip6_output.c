--- conflicted
+++ resolved
@@ -1,8 +1,4 @@
-<<<<<<< HEAD
-/*	$NetBSD: ip6_output.c,v 1.226 2020/09/08 14:12:57 christos Exp $	*/
-=======
 /*	$NetBSD: ip6_output.c,v 1.227 2021/03/10 22:28:26 christos Exp $	*/
->>>>>>> 9e014010
 /*	$KAME: ip6_output.c,v 1.172 2001/03/25 09:55:56 itojun Exp $	*/
 
 /*
@@ -66,11 +62,7 @@
  */
 
 #include <sys/cdefs.h>
-<<<<<<< HEAD
-__KERNEL_RCSID(0, "$NetBSD: ip6_output.c,v 1.226 2020/09/08 14:12:57 christos Exp $");
-=======
 __KERNEL_RCSID(0, "$NetBSD: ip6_output.c,v 1.227 2021/03/10 22:28:26 christos Exp $");
->>>>>>> 9e014010
 
 #ifdef _KERNEL_OPT
 #include "opt_inet.h"
