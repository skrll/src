--- conflicted
+++ resolved
@@ -1,8 +1,4 @@
-<<<<<<< HEAD
-/*	$NetBSD: ip6_output.c,v 1.194 2017/11/24 14:03:25 roy Exp $	*/
-=======
 /*	$NetBSD: ip6_output.c,v 1.195 2017/11/25 13:18:02 kre Exp $	*/
->>>>>>> 823e852b
 /*	$KAME: ip6_output.c,v 1.172 2001/03/25 09:55:56 itojun Exp $	*/
 
 /*
@@ -66,11 +62,7 @@
  */
 
 #include <sys/cdefs.h>
-<<<<<<< HEAD
-__KERNEL_RCSID(0, "$NetBSD: ip6_output.c,v 1.194 2017/11/24 14:03:25 roy Exp $");
-=======
 __KERNEL_RCSID(0, "$NetBSD: ip6_output.c,v 1.195 2017/11/25 13:18:02 kre Exp $");
->>>>>>> 823e852b
 
 #ifdef _KERNEL_OPT
 #include "opt_inet.h"
@@ -3396,11 +3388,7 @@
 	else if (ia6->ia6_flags & IN6_IFF_TENTATIVE)
 		error = 1;
 	else if (ia6->ia6_flags & IN6_IFF_DETACHED &&
-<<<<<<< HEAD
-	    ifa_ifwithaddr(sin6tosa(&dst)) == NULL)
-=======
 	    (sin6.sin6_addr = *dst, ifa_ifwithaddr(sin6tosa(&sin6)) == NULL))
->>>>>>> 823e852b
 		/* Allow internal traffic to DETACHED addresses */
 		error = 1;
 	else
