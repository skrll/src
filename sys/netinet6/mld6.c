<<<<<<< HEAD
/*	$NetBSD: mld6.c,v 1.92 2018/05/01 07:21:39 maxv Exp $	*/
=======
/*	$NetBSD: mld6.c,v 1.99 2018/05/29 04:39:26 ozaki-r Exp $	*/
>>>>>>> b2b84690
/*	$KAME: mld6.c,v 1.25 2001/01/16 14:14:18 itojun Exp $	*/

/*
 * Copyright (C) 1998 WIDE Project.
 * All rights reserved.
 *
 * Redistribution and use in source and binary forms, with or without
 * modification, are permitted provided that the following conditions
 * are met:
 * 1. Redistributions of source code must retain the above copyright
 *    notice, this list of conditions and the following disclaimer.
 * 2. Redistributions in binary form must reproduce the above copyright
 *    notice, this list of conditions and the following disclaimer in the
 *    documentation and/or other materials provided with the distribution.
 * 3. Neither the name of the project nor the names of its contributors
 *    may be used to endorse or promote products derived from this software
 *    without specific prior written permission.
 *
 * THIS SOFTWARE IS PROVIDED BY THE PROJECT AND CONTRIBUTORS ``AS IS'' AND
 * ANY EXPRESS OR IMPLIED WARRANTIES, INCLUDING, BUT NOT LIMITED TO, THE
 * IMPLIED WARRANTIES OF MERCHANTABILITY AND FITNESS FOR A PARTICULAR PURPOSE
 * ARE DISCLAIMED.  IN NO EVENT SHALL THE PROJECT OR CONTRIBUTORS BE LIABLE
 * FOR ANY DIRECT, INDIRECT, INCIDENTAL, SPECIAL, EXEMPLARY, OR CONSEQUENTIAL
 * DAMAGES (INCLUDING, BUT NOT LIMITED TO, PROCUREMENT OF SUBSTITUTE GOODS
 * OR SERVICES; LOSS OF USE, DATA, OR PROFITS; OR BUSINESS INTERRUPTION)
 * HOWEVER CAUSED AND ON ANY THEORY OF LIABILITY, WHETHER IN CONTRACT, STRICT
 * LIABILITY, OR TORT (INCLUDING NEGLIGENCE OR OTHERWISE) ARISING IN ANY WAY
 * OUT OF THE USE OF THIS SOFTWARE, EVEN IF ADVISED OF THE POSSIBILITY OF
 * SUCH DAMAGE.
 */

/*
 * Copyright (c) 1992, 1993
 *	The Regents of the University of California.  All rights reserved.
 *
 * This code is derived from software contributed to Berkeley by
 * Stephen Deering of Stanford University.
 *
 * Redistribution and use in source and binary forms, with or without
 * modification, are permitted provided that the following conditions
 * are met:
 * 1. Redistributions of source code must retain the above copyright
 *    notice, this list of conditions and the following disclaimer.
 * 2. Redistributions in binary form must reproduce the above copyright
 *    notice, this list of conditions and the following disclaimer in the
 *    documentation and/or other materials provided with the distribution.
 * 3. Neither the name of the University nor the names of its contributors
 *    may be used to endorse or promote products derived from this software
 *    without specific prior written permission.
 *
 * THIS SOFTWARE IS PROVIDED BY THE REGENTS AND CONTRIBUTORS ``AS IS'' AND
 * ANY EXPRESS OR IMPLIED WARRANTIES, INCLUDING, BUT NOT LIMITED TO, THE
 * IMPLIED WARRANTIES OF MERCHANTABILITY AND FITNESS FOR A PARTICULAR PURPOSE
 * ARE DISCLAIMED.  IN NO EVENT SHALL THE REGENTS OR CONTRIBUTORS BE LIABLE
 * FOR ANY DIRECT, INDIRECT, INCIDENTAL, SPECIAL, EXEMPLARY, OR CONSEQUENTIAL
 * DAMAGES (INCLUDING, BUT NOT LIMITED TO, PROCUREMENT OF SUBSTITUTE GOODS
 * OR SERVICES; LOSS OF USE, DATA, OR PROFITS; OR BUSINESS INTERRUPTION)
 * HOWEVER CAUSED AND ON ANY THEORY OF LIABILITY, WHETHER IN CONTRACT, STRICT
 * LIABILITY, OR TORT (INCLUDING NEGLIGENCE OR OTHERWISE) ARISING IN ANY WAY
 * OUT OF THE USE OF THIS SOFTWARE, EVEN IF ADVISED OF THE POSSIBILITY OF
 * SUCH DAMAGE.
 *
 *	@(#)igmp.c	8.1 (Berkeley) 7/19/93
 */

/*
 * Copyright (c) 1988 Stephen Deering.
 *
 * This code is derived from software contributed to Berkeley by
 * Stephen Deering of Stanford University.
 *
 * Redistribution and use in source and binary forms, with or without
 * modification, are permitted provided that the following conditions
 * are met:
 * 1. Redistributions of source code must retain the above copyright
 *    notice, this list of conditions and the following disclaimer.
 * 2. Redistributions in binary form must reproduce the above copyright
 *    notice, this list of conditions and the following disclaimer in the
 *    documentation and/or other materials provided with the distribution.
 * 3. All advertising materials mentioning features or use of this software
 *    must display the following acknowledgement:
 *	This product includes software developed by the University of
 *	California, Berkeley and its contributors.
 * 4. Neither the name of the University nor the names of its contributors
 *    may be used to endorse or promote products derived from this software
 *    without specific prior written permission.
 *
 * THIS SOFTWARE IS PROVIDED BY THE REGENTS AND CONTRIBUTORS ``AS IS'' AND
 * ANY EXPRESS OR IMPLIED WARRANTIES, INCLUDING, BUT NOT LIMITED TO, THE
 * IMPLIED WARRANTIES OF MERCHANTABILITY AND FITNESS FOR A PARTICULAR PURPOSE
 * ARE DISCLAIMED.  IN NO EVENT SHALL THE REGENTS OR CONTRIBUTORS BE LIABLE
 * FOR ANY DIRECT, INDIRECT, INCIDENTAL, SPECIAL, EXEMPLARY, OR CONSEQUENTIAL
 * DAMAGES (INCLUDING, BUT NOT LIMITED TO, PROCUREMENT OF SUBSTITUTE GOODS
 * OR SERVICES; LOSS OF USE, DATA, OR PROFITS; OR BUSINESS INTERRUPTION)
 * HOWEVER CAUSED AND ON ANY THEORY OF LIABILITY, WHETHER IN CONTRACT, STRICT
 * LIABILITY, OR TORT (INCLUDING NEGLIGENCE OR OTHERWISE) ARISING IN ANY WAY
 * OUT OF THE USE OF THIS SOFTWARE, EVEN IF ADVISED OF THE POSSIBILITY OF
 * SUCH DAMAGE.
 *
 *	@(#)igmp.c	8.1 (Berkeley) 7/19/93
 */

#include <sys/cdefs.h>
<<<<<<< HEAD
__KERNEL_RCSID(0, "$NetBSD: mld6.c,v 1.92 2018/05/01 07:21:39 maxv Exp $");
=======
__KERNEL_RCSID(0, "$NetBSD: mld6.c,v 1.99 2018/05/29 04:39:26 ozaki-r Exp $");
>>>>>>> b2b84690

#ifdef _KERNEL_OPT
#include "opt_inet.h"
#include "opt_net_mpsafe.h"
#endif

#include <sys/param.h>
#include <sys/systm.h>
#include <sys/mbuf.h>
#include <sys/socket.h>
#include <sys/socketvar.h>
#include <sys/syslog.h>
#include <sys/sysctl.h>
#include <sys/kernel.h>
#include <sys/callout.h>
#include <sys/cprng.h>
#include <sys/rwlock.h>

#include <net/if.h>

#include <netinet/in.h>
#include <netinet/in_var.h>
#include <netinet6/in6_var.h>
#include <netinet/ip6.h>
#include <netinet6/ip6_var.h>
#include <netinet6/scope6_var.h>
#include <netinet/icmp6.h>
#include <netinet6/icmp6_private.h>
#include <netinet6/mld6_var.h>

static krwlock_t	in6_multilock __cacheline_aligned;

/*
 * Protocol constants
 */

/*
 * time between repetitions of a node's initial report of interest in a
 * multicast address(in seconds)
 */
#define MLD_UNSOLICITED_REPORT_INTERVAL	10

static struct ip6_pktopts ip6_opts;

static void mld_start_listening(struct in6_multi *);
static void mld_stop_listening(struct in6_multi *);

static struct mld_hdr *mld_allocbuf(struct mbuf **, struct in6_multi *, int);
static void mld_sendpkt(struct in6_multi *, int, const struct in6_addr *);
static void mld_starttimer(struct in6_multi *);
static void mld_stoptimer(struct in6_multi *);
static u_long mld_timerresid(struct in6_multi *);

static void in6m_ref(struct in6_multi *);
static void in6m_unref(struct in6_multi *);
static void in6m_destroy(struct in6_multi *);

void
mld_init(void)
{
	static u_int8_t hbh_buf[8];
	struct ip6_hbh *hbh = (struct ip6_hbh *)hbh_buf;
	u_int16_t rtalert_code = htons((u_int16_t)IP6OPT_RTALERT_MLD);

	/* ip6h_nxt will be fill in later */
	hbh->ip6h_len = 0;	/* (8 >> 3) - 1 */

	/* XXX: grotty hard coding... */
	hbh_buf[2] = IP6OPT_PADN;	/* 2 byte padding */
	hbh_buf[3] = 0;
	hbh_buf[4] = IP6OPT_RTALERT;
	hbh_buf[5] = IP6OPT_RTALERT_LEN - 2;
	memcpy(&hbh_buf[6], (void *)&rtalert_code, sizeof(u_int16_t));

	ip6_opts.ip6po_hbh = hbh;
	/* We will specify the hoplimit by a multicast option. */
	ip6_opts.ip6po_hlim = -1;
	ip6_opts.ip6po_prefer_tempaddr = IP6PO_TEMPADDR_NOTPREFER;

	rw_init(&in6_multilock);
}

static void
mld_starttimer(struct in6_multi *in6m)
{
	struct timeval now;

	KASSERT(rw_write_held(&in6_multilock));
	KASSERT(in6m->in6m_timer != IN6M_TIMER_UNDEF);

	microtime(&now);
	in6m->in6m_timer_expire.tv_sec = now.tv_sec + in6m->in6m_timer / hz;
	in6m->in6m_timer_expire.tv_usec = now.tv_usec +
	    (in6m->in6m_timer % hz) * (1000000 / hz);
	if (in6m->in6m_timer_expire.tv_usec > 1000000) {
		in6m->in6m_timer_expire.tv_sec++;
		in6m->in6m_timer_expire.tv_usec -= 1000000;
	}

	/* start or restart the timer */
	callout_schedule(&in6m->in6m_timer_ch, in6m->in6m_timer);
}

/*
 * mld_stoptimer releases in6_multilock when calling callout_halt.
 * The caller must ensure in6m won't be freed while releasing the lock.
 */
static void
mld_stoptimer(struct in6_multi *in6m)
{

	KASSERT(rw_write_held(&in6_multilock));

	if (in6m->in6m_timer == IN6M_TIMER_UNDEF)
		return;

	rw_exit(&in6_multilock);

<<<<<<< HEAD
	if (mutex_owned(softnet_lock))
		callout_halt(&in6m->in6m_timer_ch, softnet_lock);
	else
		callout_halt(&in6m->in6m_timer_ch, NULL);
=======
	callout_halt(&in6m->in6m_timer_ch, NULL);
>>>>>>> b2b84690

	rw_enter(&in6_multilock, RW_WRITER);

	in6m->in6m_timer = IN6M_TIMER_UNDEF;
}

static void
mld_timeo(void *arg)
{
	struct in6_multi *in6m = arg;

	KASSERT(in6m->in6m_refcount > 0);

<<<<<<< HEAD
	SOFTNET_KERNEL_LOCK_UNLESS_NET_MPSAFE();
=======
	KERNEL_LOCK_UNLESS_NET_MPSAFE();
>>>>>>> b2b84690
	rw_enter(&in6_multilock, RW_WRITER);
	if (in6m->in6m_timer == IN6M_TIMER_UNDEF)
		goto out;

	in6m->in6m_timer = IN6M_TIMER_UNDEF;

	switch (in6m->in6m_state) {
	case MLD_REPORTPENDING:
		mld_start_listening(in6m);
		break;
	default:
		mld_sendpkt(in6m, MLD_LISTENER_REPORT, NULL);
		break;
	}

out:
	rw_exit(&in6_multilock);
<<<<<<< HEAD
	SOFTNET_KERNEL_UNLOCK_UNLESS_NET_MPSAFE();
=======
	KERNEL_UNLOCK_UNLESS_NET_MPSAFE();
>>>>>>> b2b84690
}

static u_long
mld_timerresid(struct in6_multi *in6m)
{
	struct timeval now, diff;

	microtime(&now);

	if (now.tv_sec > in6m->in6m_timer_expire.tv_sec ||
	    (now.tv_sec == in6m->in6m_timer_expire.tv_sec &&
	    now.tv_usec > in6m->in6m_timer_expire.tv_usec)) {
		return (0);
	}
	diff = in6m->in6m_timer_expire;
	diff.tv_sec -= now.tv_sec;
	diff.tv_usec -= now.tv_usec;
	if (diff.tv_usec < 0) {
		diff.tv_sec--;
		diff.tv_usec += 1000000;
	}

	/* return the remaining time in milliseconds */
	return diff.tv_sec * 1000 + diff.tv_usec / 1000;
}

static void
mld_start_listening(struct in6_multi *in6m)
{
	struct in6_addr all_in6;

	KASSERT(rw_write_held(&in6_multilock));

	/*
	 * RFC2710 page 10:
	 * The node never sends a Report or Done for the link-scope all-nodes
	 * address.
	 * MLD messages are never sent for multicast addresses whose scope is 0
	 * (reserved) or 1 (node-local).
	 */
	all_in6 = in6addr_linklocal_allnodes;
	if (in6_setscope(&all_in6, in6m->in6m_ifp, NULL)) {
		/* XXX: this should not happen! */
		in6m->in6m_timer = 0;
		in6m->in6m_state = MLD_OTHERLISTENER;
	}
	if (IN6_ARE_ADDR_EQUAL(&in6m->in6m_addr, &all_in6) ||
	    IPV6_ADDR_MC_SCOPE(&in6m->in6m_addr) < IPV6_ADDR_SCOPE_LINKLOCAL) {
		in6m->in6m_timer = IN6M_TIMER_UNDEF;
		in6m->in6m_state = MLD_OTHERLISTENER;
	} else {
		mld_sendpkt(in6m, MLD_LISTENER_REPORT, NULL);
		in6m->in6m_timer = cprng_fast32() %
		    (MLD_UNSOLICITED_REPORT_INTERVAL * hz);
		in6m->in6m_state = MLD_IREPORTEDLAST;

		mld_starttimer(in6m);
	}
}

static void
mld_stop_listening(struct in6_multi *in6m)
{
	struct in6_addr allnode, allrouter;

	KASSERT(rw_lock_held(&in6_multilock));

	allnode = in6addr_linklocal_allnodes;
	if (in6_setscope(&allnode, in6m->in6m_ifp, NULL)) {
		/* XXX: this should not happen! */
		return;
	}
	allrouter = in6addr_linklocal_allrouters;
	if (in6_setscope(&allrouter, in6m->in6m_ifp, NULL)) {
		/* XXX impossible */
		return;
	}

	if (in6m->in6m_state == MLD_IREPORTEDLAST &&
	    (!IN6_ARE_ADDR_EQUAL(&in6m->in6m_addr, &allnode)) &&
	    IPV6_ADDR_MC_SCOPE(&in6m->in6m_addr) >
	    IPV6_ADDR_SCOPE_INTFACELOCAL) {
		mld_sendpkt(in6m, MLD_LISTENER_DONE, &allrouter);
	}
}

void
mld_input(struct mbuf *m, int off)
{
	struct ip6_hdr *ip6;
	struct mld_hdr *mldh;
	struct ifnet *ifp;
	struct in6_multi *in6m = NULL;
	struct in6_addr mld_addr, all_in6;
	u_long timer = 0;	/* timer value in the MLD query header */
	struct psref psref;

	ifp = m_get_rcvif_psref(m, &psref);
	if (__predict_false(ifp == NULL))
		goto out;
	IP6_EXTHDR_GET(mldh, struct mld_hdr *, m, off, sizeof(*mldh));
	if (mldh == NULL) {
		ICMP6_STATINC(ICMP6_STAT_TOOSHORT);
		goto out_nodrop;
	}

	ip6 = mtod(m, struct ip6_hdr *);

	/* source address validation */
	if (!IN6_IS_ADDR_LINKLOCAL(&ip6->ip6_src)) {
		/*
		 * RFC3590 allows the IPv6 unspecified address as the source
		 * address of MLD report and done messages.  However, as this
		 * same document says, this special rule is for snooping
		 * switches and the RFC requires routers to discard MLD packets
		 * with the unspecified source address.  The RFC only talks
		 * about hosts receiving an MLD query or report in Security
		 * Considerations, but this is probably the correct intention.
		 * RFC3590 does not talk about other cases than link-local and
		 * the unspecified source addresses, but we believe the same
		 * rule should be applied.
		 * As a result, we only allow link-local addresses as the
		 * source address; otherwise, simply discard the packet.
		 */
#if 0
		/*
		 * XXX: do not log in an input path to avoid log flooding,
		 * though RFC3590 says "SHOULD log" if the source of a query
		 * is the unspecified address.
		 */
		char ip6bufs[INET6_ADDRSTRLEN];
		char ip6bufm[INET6_ADDRSTRLEN];
		log(LOG_INFO,
		    "mld_input: src %s is not link-local (grp=%s)\n",
		    IN6_PRINT(ip6bufs,&ip6->ip6_src),
		    IN6_PRINT(ip6bufm, &mldh->mld_addr));
#endif
		goto out;
	}

	/*
	 * make a copy for local work (in6_setscope() may modify the 1st arg)
	 */
	mld_addr = mldh->mld_addr;
	if (in6_setscope(&mld_addr, ifp, NULL)) {
		/* XXX: this should not happen! */
		goto out;
	}

	/*
	 * In the MLD specification, there are 3 states and a flag.
	 *
	 * In Non-Listener state, we simply don't have a membership record.
	 * In Delaying Listener state, our timer is running (in6m->in6m_timer)
	 * In Idle Listener state, our timer is not running
	 * (in6m->in6m_timer==IN6M_TIMER_UNDEF)
	 *
	 * The flag is in6m->in6m_state, it is set to MLD_OTHERLISTENER if
	 * we have heard a report from another member, or MLD_IREPORTEDLAST
	 * if we sent the last report.
	 */
	switch (mldh->mld_type) {
	case MLD_LISTENER_QUERY: {
		struct in6_multi *next;

		if (ifp->if_flags & IFF_LOOPBACK)
			break;

		if (!IN6_IS_ADDR_UNSPECIFIED(&mld_addr) &&
		    !IN6_IS_ADDR_MULTICAST(&mld_addr))
			break;	/* print error or log stat? */

		all_in6 = in6addr_linklocal_allnodes;
		if (in6_setscope(&all_in6, ifp, NULL)) {
			/* XXX: this should not happen! */
			break;
		}

		/*
		 * - Start the timers in all of our membership records
		 *   that the query applies to for the interface on
		 *   which the query arrived excl. those that belong
		 *   to the "all-nodes" group (ff02::1).
		 * - Restart any timer that is already running but has
		 *   a value longer than the requested timeout.
		 * - Use the value specified in the query message as
		 *   the maximum timeout.
		 */
		timer = ntohs(mldh->mld_maxdelay);

		rw_enter(&in6_multilock, RW_WRITER);
		/*
		 * mld_stoptimer and mld_sendpkt release in6_multilock
		 * temporarily, so we have to prevent in6m from being freed
		 * while releasing the lock by having an extra reference to it.
		 *
		 * Also in6_purge_multi might remove items from the list of the
		 * ifp while releasing the lock. Fortunately in6_purge_multi is
		 * never executed as long as we have a psref of the ifp.
		 */
		LIST_FOREACH_SAFE(in6m, &ifp->if_multiaddrs, in6m_entry, next) {
			if (IN6_ARE_ADDR_EQUAL(&in6m->in6m_addr, &all_in6) ||
			    IPV6_ADDR_MC_SCOPE(&in6m->in6m_addr) <
			    IPV6_ADDR_SCOPE_LINKLOCAL)
				continue;

			if (in6m->in6m_state == MLD_REPORTPENDING)
				continue; /* we are not yet ready */

			if (!IN6_IS_ADDR_UNSPECIFIED(&mld_addr) &&
			    !IN6_ARE_ADDR_EQUAL(&mld_addr, &in6m->in6m_addr))
				continue;

			if (timer == 0) {
				in6m_ref(in6m);

				/* send a report immediately */
				mld_stoptimer(in6m);
				mld_sendpkt(in6m, MLD_LISTENER_REPORT, NULL);
				in6m->in6m_state = MLD_IREPORTEDLAST;

				in6m_unref(in6m); /* May free in6m */
			} else if (in6m->in6m_timer == IN6M_TIMER_UNDEF ||
			    mld_timerresid(in6m) > timer) {
				in6m->in6m_timer =
				   1 + (cprng_fast32() % timer) * hz / 1000;
				mld_starttimer(in6m);
			}
		}
		rw_exit(&in6_multilock);
		break;
	    }

	case MLD_LISTENER_REPORT:
		/*
		 * For fast leave to work, we have to know that we are the
		 * last person to send a report for this group.  Reports
		 * can potentially get looped back if we are a multicast
		 * router, so discard reports sourced by me.
		 * Note that it is impossible to check IFF_LOOPBACK flag of
		 * ifp for this purpose, since ip6_mloopback pass the physical
		 * interface to looutput.
		 */
		if (m->m_flags & M_LOOP) /* XXX: grotty flag, but efficient */
			break;

		if (!IN6_IS_ADDR_MULTICAST(&mldh->mld_addr))
			break;

		/*
		 * If we belong to the group being reported, stop
		 * our timer for that group.
		 */
		rw_enter(&in6_multilock, RW_WRITER);
		in6m = in6_lookup_multi(&mld_addr, ifp);
		if (in6m) {
			in6m_ref(in6m);
			mld_stoptimer(in6m); /* transit to idle state */
			in6m->in6m_state = MLD_OTHERLISTENER; /* clear flag */
			in6m_unref(in6m);
			in6m = NULL; /* in6m might be freed */
		}
		rw_exit(&in6_multilock);
		break;
	default:		/* this is impossible */
#if 0
		/*
		 * this case should be impossible because of filtering in
		 * icmp6_input().  But we explicitly disabled this part
		 * just in case.
		 */
		log(LOG_ERR, "mld_input: illegal type(%d)", mldh->mld_type);
#endif
		break;
	}

out:
	m_freem(m);
out_nodrop:
	m_put_rcvif_psref(ifp, &psref);
}

/*
 * XXX mld_sendpkt must be called with in6_multilock held and
 * will release in6_multilock before calling ip6_output and
 * returning to avoid locking against myself in ip6_output.
 */
static void
mld_sendpkt(struct in6_multi *in6m, int type, const struct in6_addr *dst)
{
	struct mbuf *mh;
	struct mld_hdr *mldh;
	struct ip6_hdr *ip6 = NULL;
	struct ip6_moptions im6o;
	struct in6_ifaddr *ia = NULL;
	struct ifnet *ifp = in6m->in6m_ifp;
	int ignflags;
	struct psref psref;
	int bound;

	KASSERT(rw_write_held(&in6_multilock));

	/*
	 * At first, find a link local address on the outgoing interface
	 * to use as the source address of the MLD packet.
	 * We do not reject tentative addresses for MLD report to deal with
	 * the case where we first join a link-local address.
	 */
	ignflags = (IN6_IFF_NOTREADY|IN6_IFF_ANYCAST) & ~IN6_IFF_TENTATIVE;
	bound = curlwp_bind();
	ia = in6ifa_ifpforlinklocal_psref(ifp, ignflags, &psref);
	if (ia == NULL) {
		curlwp_bindx(bound);
		return;
	}
	if ((ia->ia6_flags & IN6_IFF_TENTATIVE)) {
		ia6_release(ia, &psref);
		ia = NULL;
	}

	/* Allocate two mbufs to store IPv6 header and MLD header */
	mldh = mld_allocbuf(&mh, in6m, type);
	if (mldh == NULL) {
		ia6_release(ia, &psref);
		curlwp_bindx(bound);
		return;
	}

	/* fill src/dst here */
	ip6 = mtod(mh, struct ip6_hdr *);
	ip6->ip6_src = ia ? ia->ia_addr.sin6_addr : in6addr_any;
	ip6->ip6_dst = dst ? *dst : in6m->in6m_addr;
	ia6_release(ia, &psref);
	curlwp_bindx(bound);

	mldh->mld_addr = in6m->in6m_addr;
	in6_clearscope(&mldh->mld_addr); /* XXX */
	mldh->mld_cksum = in6_cksum(mh, IPPROTO_ICMPV6, sizeof(struct ip6_hdr),
	    sizeof(struct mld_hdr));

	/* construct multicast option */
	memset(&im6o, 0, sizeof(im6o));
	im6o.im6o_multicast_if_index = if_get_index(ifp);
	im6o.im6o_multicast_hlim = 1;

	/*
	 * Request loopback of the report if we are acting as a multicast
	 * router, so that the process-level routing daemon can hear it.
	 */
	im6o.im6o_multicast_loop = (ip6_mrouter != NULL);

	/* increment output statistics */
	ICMP6_STATINC(ICMP6_STAT_OUTHIST + type);
	icmp6_ifstat_inc(ifp, ifs6_out_msg);
	switch (type) {
	case MLD_LISTENER_QUERY:
		icmp6_ifstat_inc(ifp, ifs6_out_mldquery);
		break;
	case MLD_LISTENER_REPORT:
		icmp6_ifstat_inc(ifp, ifs6_out_mldreport);
		break;
	case MLD_LISTENER_DONE:
		icmp6_ifstat_inc(ifp, ifs6_out_mlddone);
		break;
	}

	/* XXX we cannot call ip6_output with holding in6_multilock */
	rw_exit(&in6_multilock);

	ip6_output(mh, &ip6_opts, NULL, ia ? 0 : IPV6_UNSPECSRC,
	    &im6o, NULL, NULL);

	rw_enter(&in6_multilock, RW_WRITER);
}

static struct mld_hdr *
mld_allocbuf(struct mbuf **mh, struct in6_multi *in6m, int type)
{
	struct mbuf *md;
	struct mld_hdr *mldh;
	struct ip6_hdr *ip6;

	/*
	 * Allocate mbufs to store ip6 header and MLD header.
	 * We allocate 2 mbufs and make chain in advance because
	 * it is more convenient when inserting the hop-by-hop option later.
	 */
	MGETHDR(*mh, M_DONTWAIT, MT_HEADER);
	if (*mh == NULL)
		return NULL;
	MGET(md, M_DONTWAIT, MT_DATA);
	if (md == NULL) {
		m_free(*mh);
		*mh = NULL;
		return NULL;
	}
	(*mh)->m_next = md;
	md->m_next = NULL;

	m_reset_rcvif((*mh));
	(*mh)->m_pkthdr.len = sizeof(struct ip6_hdr) + sizeof(struct mld_hdr);
	(*mh)->m_len = sizeof(struct ip6_hdr);
	MH_ALIGN(*mh, sizeof(struct ip6_hdr));

	/* fill in the ip6 header */
	ip6 = mtod(*mh, struct ip6_hdr *);
	memset(ip6, 0, sizeof(*ip6));
	ip6->ip6_flow = 0;
	ip6->ip6_vfc &= ~IPV6_VERSION_MASK;
	ip6->ip6_vfc |= IPV6_VERSION;
	/* ip6_plen will be set later */
	ip6->ip6_nxt = IPPROTO_ICMPV6;
	/* ip6_hlim will be set by im6o.im6o_multicast_hlim */
	/* ip6_src/dst will be set by mld_sendpkt() or mld_sendbuf() */

	/* fill in the MLD header as much as possible */
	md->m_len = sizeof(struct mld_hdr);
	mldh = mtod(md, struct mld_hdr *);
	memset(mldh, 0, sizeof(struct mld_hdr));
	mldh->mld_type = type;
	return mldh;
}

static void
in6m_ref(struct in6_multi *in6m)
{

	KASSERT(rw_write_held(&in6_multilock));
	in6m->in6m_refcount++;
}

static void
in6m_unref(struct in6_multi *in6m)
{

	KASSERT(rw_write_held(&in6_multilock));
	if (--in6m->in6m_refcount == 0)
		in6m_destroy(in6m);
}

/*
 * Add an address to the list of IP6 multicast addresses for a given interface.
 */
struct	in6_multi *
in6_addmulti(struct in6_addr *maddr6, struct ifnet *ifp, int *errorp,
    int timer)
{
	struct	sockaddr_in6 sin6;
	struct	in6_multi *in6m;

	*errorp = 0;

	rw_enter(&in6_multilock, RW_WRITER);
	/*
	 * See if address already in list.
	 */
	in6m = in6_lookup_multi(maddr6, ifp);
	if (in6m != NULL) {
		/*
		 * Found it; just increment the reference count.
		 */
		in6m->in6m_refcount++;
	} else {
		/*
		 * New address; allocate a new multicast record
		 * and link it into the interface's multicast list.
		 */
		in6m = malloc(sizeof(*in6m), M_IPMADDR, M_NOWAIT|M_ZERO);
		if (in6m == NULL) {
			*errorp = ENOBUFS;
			goto out;
		}

		in6m->in6m_addr = *maddr6;
		in6m->in6m_ifp = ifp;
		in6m->in6m_refcount = 1;
		in6m->in6m_timer = IN6M_TIMER_UNDEF;
		callout_init(&in6m->in6m_timer_ch, CALLOUT_MPSAFE);
		callout_setfunc(&in6m->in6m_timer_ch, mld_timeo, in6m);

		LIST_INSERT_HEAD(&ifp->if_multiaddrs, in6m, in6m_entry);

		/*
		 * Ask the network driver to update its multicast reception
		 * filter appropriately for the new address.
		 */
		sockaddr_in6_init(&sin6, maddr6, 0, 0, 0);
		*errorp = if_mcast_op(ifp, SIOCADDMULTI, sin6tosa(&sin6));
		if (*errorp) {
			callout_destroy(&in6m->in6m_timer_ch);
			LIST_REMOVE(in6m, in6m_entry);
			free(in6m, M_IPMADDR);
			in6m = NULL;
			goto out;
		}

		in6m->in6m_timer = timer;
		if (in6m->in6m_timer > 0) {
			in6m->in6m_state = MLD_REPORTPENDING;
			mld_starttimer(in6m);
			goto out;
		}

		/*
		 * Let MLD6 know that we have joined a new IP6 multicast
		 * group.
		 */
		mld_start_listening(in6m);
	}
out:
	rw_exit(&in6_multilock);
	return in6m;
}

static void
in6m_destroy(struct in6_multi *in6m)
{
	struct sockaddr_in6 sin6;

	KASSERT(rw_write_held(&in6_multilock));
	KASSERT(in6m->in6m_refcount == 0);

	/*
<<<<<<< HEAD
	 * No remaining claims to this record; let MLD6 know
	 * that we are leaving the multicast group.
	 */
	mld_stop_listening(in6m);

	/*
	 * Unlink from list.
	 */
	LIST_REMOVE(in6m, in6m_entry);
=======
	 * Unlink from list if it's listed.  This must be done before
	 * mld_stop_listening because it releases in6_multilock and that allows
	 * someone to look up the removing in6m from the list and add a
	 * reference to the entry unexpectedly.
	 */
	if (in6_lookup_multi(&in6m->in6m_addr, in6m->in6m_ifp) != NULL)
		LIST_REMOVE(in6m, in6m_entry);

	/*
	 * No remaining claims to this record; let MLD6 know
	 * that we are leaving the multicast group.
	 */
	mld_stop_listening(in6m);
>>>>>>> b2b84690

	/*
	 * Delete all references of this multicasting group from
	 * the membership arrays
	 */
	in6_purge_mcast_references(in6m);

	/*
	 * Notify the network driver to update its multicast
	 * reception filter.
	 */
	sockaddr_in6_init(&sin6, &in6m->in6m_addr, 0, 0, 0);
	if_mcast_op(in6m->in6m_ifp, SIOCDELMULTI, sin6tosa(&sin6));

	/* Tell mld_timeo we're halting the timer */
	in6m->in6m_timer = IN6M_TIMER_UNDEF;
<<<<<<< HEAD
	if (mutex_owned(softnet_lock))
		callout_halt(&in6m->in6m_timer_ch, softnet_lock);
	else
		callout_halt(&in6m->in6m_timer_ch, NULL);
	callout_destroy(&in6m->in6m_timer_ch);

	free(in6m, M_IPMADDR);
=======

	rw_exit(&in6_multilock);
	callout_halt(&in6m->in6m_timer_ch, NULL);
	callout_destroy(&in6m->in6m_timer_ch);

	free(in6m, M_IPMADDR);
	rw_enter(&in6_multilock, RW_WRITER);
>>>>>>> b2b84690
}

/*
 * Delete a multicast address record.
 */
void
in6_delmulti_locked(struct in6_multi *in6m)
{

<<<<<<< HEAD
	KASSERT(in6m->in6m_refcount > 0);

	rw_enter(&in6_multilock, RW_WRITER);
=======
	KASSERT(rw_write_held(&in6_multilock));
	KASSERT(in6m->in6m_refcount > 0);

>>>>>>> b2b84690
	/*
	 * The caller should have a reference to in6m. So we don't need to care
	 * of releasing the lock in mld_stoptimer.
	 */
	mld_stoptimer(in6m);
	if (--in6m->in6m_refcount == 0)
		in6m_destroy(in6m);
<<<<<<< HEAD
	rw_exit(&in6_multilock);
}

/*
 * Look up the in6_multi record for a given IP6 multicast address
 * on a given interface. If no matching record is found, "in6m"
 * returns NULL.
 */
struct in6_multi *
in6_lookup_multi(const struct in6_addr *addr, const struct ifnet *ifp)
{
	struct in6_multi *in6m;

	KASSERT(rw_lock_held(&in6_multilock));

=======
}

void
in6_delmulti(struct in6_multi *in6m)
{

	rw_enter(&in6_multilock, RW_WRITER);
	in6_delmulti_locked(in6m);
	rw_exit(&in6_multilock);
}

/*
 * Look up the in6_multi record for a given IP6 multicast address
 * on a given interface. If no matching record is found, "in6m"
 * returns NULL.
 */
struct in6_multi *
in6_lookup_multi(const struct in6_addr *addr, const struct ifnet *ifp)
{
	struct in6_multi *in6m;

	KASSERT(rw_lock_held(&in6_multilock));

>>>>>>> b2b84690
	LIST_FOREACH(in6m, &ifp->if_multiaddrs, in6m_entry) {
		if (IN6_ARE_ADDR_EQUAL(&in6m->in6m_addr, addr))
			break;
	}
	return in6m;
}
<<<<<<< HEAD

bool
in6_multi_group(const struct in6_addr *addr, const struct ifnet *ifp)
{
	bool ingroup;

	rw_enter(&in6_multilock, RW_READER);
	ingroup = in6_lookup_multi(addr, ifp) != NULL;
	rw_exit(&in6_multilock);

	return ingroup;
}

/*
 * Purge in6_multi records associated to the interface.
 */
void
in6_purge_multi(struct ifnet *ifp)
{
	struct in6_multi *in6m, *next;

	rw_enter(&in6_multilock, RW_WRITER);
	LIST_FOREACH_SAFE(in6m, &ifp->if_multiaddrs, in6m_entry, next) {
=======

void
in6_lookup_and_delete_multi(const struct in6_addr *addr,
    const struct ifnet *ifp)
{
	struct in6_multi *in6m;

	rw_enter(&in6_multilock, RW_WRITER);
	in6m = in6_lookup_multi(addr, ifp);
	if (in6m != NULL)
		in6_delmulti_locked(in6m);
	rw_exit(&in6_multilock);
}

bool
in6_multi_group(const struct in6_addr *addr, const struct ifnet *ifp)
{
	bool ingroup;

	rw_enter(&in6_multilock, RW_READER);
	ingroup = in6_lookup_multi(addr, ifp) != NULL;
	rw_exit(&in6_multilock);

	return ingroup;
}

/*
 * Purge in6_multi records associated to the interface.
 */
void
in6_purge_multi(struct ifnet *ifp)
{
	struct in6_multi *in6m, *next;

	rw_enter(&in6_multilock, RW_WRITER);
	LIST_FOREACH_SAFE(in6m, &ifp->if_multiaddrs, in6m_entry, next) {
		LIST_REMOVE(in6m, in6m_entry);
>>>>>>> b2b84690
		/*
		 * Normally multicast addresses are already purged at this
		 * point. Remaining references aren't accessible via ifp,
		 * so what we can do here is to prevent ifp from being
		 * accessed via in6m by removing it from the list of ifp.
		 */
		mld_stoptimer(in6m);
<<<<<<< HEAD
		LIST_REMOVE(in6m, in6m_entry);
	}
	rw_exit(&in6_multilock);
}

void
in6_multi_lock(int op)
{

	rw_enter(&in6_multilock, op);
}

void
=======
	}
	rw_exit(&in6_multilock);
}

void
in6_multi_lock(int op)
{

	rw_enter(&in6_multilock, op);
}

void
>>>>>>> b2b84690
in6_multi_unlock(void)
{

	rw_exit(&in6_multilock);
}

bool
in6_multi_locked(int op)
{

	switch (op) {
	case RW_READER:
		return rw_read_held(&in6_multilock);
	case RW_WRITER:
		return rw_write_held(&in6_multilock);
	default:
		return rw_lock_held(&in6_multilock);
	}
}

struct in6_multi_mship *
in6_joingroup(struct ifnet *ifp, struct in6_addr *addr, int *errorp, int timer)
{
	struct in6_multi_mship *imm;

	imm = malloc(sizeof(*imm), M_IPMADDR, M_NOWAIT|M_ZERO);
	if (imm == NULL) {
		*errorp = ENOBUFS;
		return NULL;
	}

	imm->i6mm_maddr = in6_addmulti(addr, ifp, errorp, timer);
	if (!imm->i6mm_maddr) {
		/* *errorp is already set */
		free(imm, M_IPMADDR);
		return NULL;
	}
	return imm;
}

int
in6_leavegroup(struct in6_multi_mship *imm)
{
	struct in6_multi *in6m;

<<<<<<< HEAD
	rw_enter(&in6_multilock, RW_READER);
	in6m = imm->i6mm_maddr;
	rw_exit(&in6_multilock);
	if (in6m != NULL) {
		in6_delmulti(in6m);
=======
	rw_enter(&in6_multilock, RW_WRITER);
	in6m = imm->i6mm_maddr;
	imm->i6mm_maddr = NULL;
	if (in6m != NULL) {
		in6_delmulti_locked(in6m);
>>>>>>> b2b84690
	}
	rw_exit(&in6_multilock);
	free(imm, M_IPMADDR);
	return 0;
}

/*
 * DEPRECATED: keep it just to avoid breaking old sysctl users.
 */
static int
in6_mkludge_sysctl(SYSCTLFN_ARGS)
{

	if (namelen != 1)
		return EINVAL;
	*oldlenp = 0;
	return 0;
}

static int
in6_multicast_sysctl(SYSCTLFN_ARGS)
{
	struct ifnet *ifp;
	struct ifaddr *ifa;
	struct in6_ifaddr *ia6;
	struct in6_multi *in6m;
	uint32_t tmp;
	int error;
	size_t written;
	struct psref psref, psref_ia;
	int bound, s;

	if (namelen != 1)
		return EINVAL;

	rw_enter(&in6_multilock, RW_READER);

	bound = curlwp_bind();
	ifp = if_get_byindex(name[0], &psref);
	if (ifp == NULL) {
		curlwp_bindx(bound);
		rw_exit(&in6_multilock);
		return ENODEV;
	}

	if (oldp == NULL) {
		*oldlenp = 0;
		s = pserialize_read_enter();
		IFADDR_READER_FOREACH(ifa, ifp) {
			LIST_FOREACH(in6m, &ifp->if_multiaddrs, in6m_entry) {
				*oldlenp += 2 * sizeof(struct in6_addr) +
				    sizeof(uint32_t);
			}
		}
		pserialize_read_exit(s);
		if_put(ifp, &psref);
		curlwp_bindx(bound);
		rw_exit(&in6_multilock);
		return 0;
	}

	error = 0;
	written = 0;
	s = pserialize_read_enter();
	IFADDR_READER_FOREACH(ifa, ifp) {
		if (ifa->ifa_addr->sa_family != AF_INET6)
			continue;

		ifa_acquire(ifa, &psref_ia);
		pserialize_read_exit(s);

		ia6 = ifatoia6(ifa);
		LIST_FOREACH(in6m, &ifp->if_multiaddrs, in6m_entry) {
			if (written + 2 * sizeof(struct in6_addr) +
			    sizeof(uint32_t) > *oldlenp)
				goto done;
			/*
			 * XXX return the first IPv6 address to keep backward
			 * compatibility, however now multicast addresses
			 * don't belong to any IPv6 addresses so it should be
			 * unnecessary.
			 */
			error = sysctl_copyout(l, &ia6->ia_addr.sin6_addr,
			    oldp, sizeof(struct in6_addr));
			if (error)
				goto done;
			oldp = (char *)oldp + sizeof(struct in6_addr);
			written += sizeof(struct in6_addr);
			error = sysctl_copyout(l, &in6m->in6m_addr,
			    oldp, sizeof(struct in6_addr));
			if (error)
				goto done;
			oldp = (char *)oldp + sizeof(struct in6_addr);
			written += sizeof(struct in6_addr);
			tmp = in6m->in6m_refcount;
			error = sysctl_copyout(l, &tmp, oldp, sizeof(tmp));
			if (error)
				goto done;
			oldp = (char *)oldp + sizeof(tmp);
			written += sizeof(tmp);
		}
<<<<<<< HEAD

		s = pserialize_read_enter();

=======

		s = pserialize_read_enter();

>>>>>>> b2b84690
		break;
	}
	pserialize_read_exit(s);
done:
	ifa_release(ifa, &psref_ia);
	if_put(ifp, &psref);
	curlwp_bindx(bound);
	rw_exit(&in6_multilock);
	*oldlenp = written;
	return error;
}

void
in6_sysctl_multicast_setup(struct sysctllog **clog)
{

	sysctl_createv(clog, 0, NULL, NULL,
		       CTLFLAG_PERMANENT,
		       CTLTYPE_NODE, "inet6", NULL,
		       NULL, 0, NULL, 0,
		       CTL_NET, PF_INET6, CTL_EOL);

	sysctl_createv(clog, 0, NULL, NULL,
		       CTLFLAG_PERMANENT,
		       CTLTYPE_NODE, "multicast",
		       SYSCTL_DESCR("Multicast information"),
		       in6_multicast_sysctl, 0, NULL, 0,
		       CTL_NET, PF_INET6, CTL_CREATE, CTL_EOL);

	sysctl_createv(clog, 0, NULL, NULL,
		       CTLFLAG_PERMANENT,
		       CTLTYPE_NODE, "multicast_kludge",
		       SYSCTL_DESCR("multicast kludge information"),
		       in6_mkludge_sysctl, 0, NULL, 0,
		       CTL_NET, PF_INET6, CTL_CREATE, CTL_EOL);
}<|MERGE_RESOLUTION|>--- conflicted
+++ resolved
@@ -1,8 +1,4 @@
-<<<<<<< HEAD
-/*	$NetBSD: mld6.c,v 1.92 2018/05/01 07:21:39 maxv Exp $	*/
-=======
 /*	$NetBSD: mld6.c,v 1.99 2018/05/29 04:39:26 ozaki-r Exp $	*/
->>>>>>> b2b84690
 /*	$KAME: mld6.c,v 1.25 2001/01/16 14:14:18 itojun Exp $	*/
 
 /*
@@ -106,11 +102,7 @@
  */
 
 #include <sys/cdefs.h>
-<<<<<<< HEAD
-__KERNEL_RCSID(0, "$NetBSD: mld6.c,v 1.92 2018/05/01 07:21:39 maxv Exp $");
-=======
 __KERNEL_RCSID(0, "$NetBSD: mld6.c,v 1.99 2018/05/29 04:39:26 ozaki-r Exp $");
->>>>>>> b2b84690
 
 #ifdef _KERNEL_OPT
 #include "opt_inet.h"
@@ -229,14 +221,7 @@
 
 	rw_exit(&in6_multilock);
 
-<<<<<<< HEAD
-	if (mutex_owned(softnet_lock))
-		callout_halt(&in6m->in6m_timer_ch, softnet_lock);
-	else
-		callout_halt(&in6m->in6m_timer_ch, NULL);
-=======
 	callout_halt(&in6m->in6m_timer_ch, NULL);
->>>>>>> b2b84690
 
 	rw_enter(&in6_multilock, RW_WRITER);
 
@@ -250,11 +235,7 @@
 
 	KASSERT(in6m->in6m_refcount > 0);
 
-<<<<<<< HEAD
-	SOFTNET_KERNEL_LOCK_UNLESS_NET_MPSAFE();
-=======
 	KERNEL_LOCK_UNLESS_NET_MPSAFE();
->>>>>>> b2b84690
 	rw_enter(&in6_multilock, RW_WRITER);
 	if (in6m->in6m_timer == IN6M_TIMER_UNDEF)
 		goto out;
@@ -272,11 +253,7 @@
 
 out:
 	rw_exit(&in6_multilock);
-<<<<<<< HEAD
-	SOFTNET_KERNEL_UNLOCK_UNLESS_NET_MPSAFE();
-=======
 	KERNEL_UNLOCK_UNLESS_NET_MPSAFE();
->>>>>>> b2b84690
 }
 
 static u_long
@@ -800,17 +777,6 @@
 	KASSERT(in6m->in6m_refcount == 0);
 
 	/*
-<<<<<<< HEAD
-	 * No remaining claims to this record; let MLD6 know
-	 * that we are leaving the multicast group.
-	 */
-	mld_stop_listening(in6m);
-
-	/*
-	 * Unlink from list.
-	 */
-	LIST_REMOVE(in6m, in6m_entry);
-=======
 	 * Unlink from list if it's listed.  This must be done before
 	 * mld_stop_listening because it releases in6_multilock and that allows
 	 * someone to look up the removing in6m from the list and add a
@@ -824,7 +790,6 @@
 	 * that we are leaving the multicast group.
 	 */
 	mld_stop_listening(in6m);
->>>>>>> b2b84690
 
 	/*
 	 * Delete all references of this multicasting group from
@@ -841,15 +806,6 @@
 
 	/* Tell mld_timeo we're halting the timer */
 	in6m->in6m_timer = IN6M_TIMER_UNDEF;
-<<<<<<< HEAD
-	if (mutex_owned(softnet_lock))
-		callout_halt(&in6m->in6m_timer_ch, softnet_lock);
-	else
-		callout_halt(&in6m->in6m_timer_ch, NULL);
-	callout_destroy(&in6m->in6m_timer_ch);
-
-	free(in6m, M_IPMADDR);
-=======
 
 	rw_exit(&in6_multilock);
 	callout_halt(&in6m->in6m_timer_ch, NULL);
@@ -857,7 +813,6 @@
 
 	free(in6m, M_IPMADDR);
 	rw_enter(&in6_multilock, RW_WRITER);
->>>>>>> b2b84690
 }
 
 /*
@@ -867,15 +822,9 @@
 in6_delmulti_locked(struct in6_multi *in6m)
 {
 
-<<<<<<< HEAD
-	KASSERT(in6m->in6m_refcount > 0);
-
-	rw_enter(&in6_multilock, RW_WRITER);
-=======
 	KASSERT(rw_write_held(&in6_multilock));
 	KASSERT(in6m->in6m_refcount > 0);
 
->>>>>>> b2b84690
 	/*
 	 * The caller should have a reference to in6m. So we don't need to care
 	 * of releasing the lock in mld_stoptimer.
@@ -883,7 +832,14 @@
 	mld_stoptimer(in6m);
 	if (--in6m->in6m_refcount == 0)
 		in6m_destroy(in6m);
-<<<<<<< HEAD
+}
+
+void
+in6_delmulti(struct in6_multi *in6m)
+{
+
+	rw_enter(&in6_multilock, RW_WRITER);
+	in6_delmulti_locked(in6m);
 	rw_exit(&in6_multilock);
 }
 
@@ -899,38 +855,25 @@
 
 	KASSERT(rw_lock_held(&in6_multilock));
 
-=======
-}
-
-void
-in6_delmulti(struct in6_multi *in6m)
-{
-
-	rw_enter(&in6_multilock, RW_WRITER);
-	in6_delmulti_locked(in6m);
-	rw_exit(&in6_multilock);
-}
-
-/*
- * Look up the in6_multi record for a given IP6 multicast address
- * on a given interface. If no matching record is found, "in6m"
- * returns NULL.
- */
-struct in6_multi *
-in6_lookup_multi(const struct in6_addr *addr, const struct ifnet *ifp)
-{
-	struct in6_multi *in6m;
-
-	KASSERT(rw_lock_held(&in6_multilock));
-
->>>>>>> b2b84690
 	LIST_FOREACH(in6m, &ifp->if_multiaddrs, in6m_entry) {
 		if (IN6_ARE_ADDR_EQUAL(&in6m->in6m_addr, addr))
 			break;
 	}
 	return in6m;
 }
-<<<<<<< HEAD
+
+void
+in6_lookup_and_delete_multi(const struct in6_addr *addr,
+    const struct ifnet *ifp)
+{
+	struct in6_multi *in6m;
+
+	rw_enter(&in6_multilock, RW_WRITER);
+	in6m = in6_lookup_multi(addr, ifp);
+	if (in6m != NULL)
+		in6_delmulti_locked(in6m);
+	rw_exit(&in6_multilock);
+}
 
 bool
 in6_multi_group(const struct in6_addr *addr, const struct ifnet *ifp)
@@ -954,45 +897,7 @@
 
 	rw_enter(&in6_multilock, RW_WRITER);
 	LIST_FOREACH_SAFE(in6m, &ifp->if_multiaddrs, in6m_entry, next) {
-=======
-
-void
-in6_lookup_and_delete_multi(const struct in6_addr *addr,
-    const struct ifnet *ifp)
-{
-	struct in6_multi *in6m;
-
-	rw_enter(&in6_multilock, RW_WRITER);
-	in6m = in6_lookup_multi(addr, ifp);
-	if (in6m != NULL)
-		in6_delmulti_locked(in6m);
-	rw_exit(&in6_multilock);
-}
-
-bool
-in6_multi_group(const struct in6_addr *addr, const struct ifnet *ifp)
-{
-	bool ingroup;
-
-	rw_enter(&in6_multilock, RW_READER);
-	ingroup = in6_lookup_multi(addr, ifp) != NULL;
-	rw_exit(&in6_multilock);
-
-	return ingroup;
-}
-
-/*
- * Purge in6_multi records associated to the interface.
- */
-void
-in6_purge_multi(struct ifnet *ifp)
-{
-	struct in6_multi *in6m, *next;
-
-	rw_enter(&in6_multilock, RW_WRITER);
-	LIST_FOREACH_SAFE(in6m, &ifp->if_multiaddrs, in6m_entry, next) {
 		LIST_REMOVE(in6m, in6m_entry);
->>>>>>> b2b84690
 		/*
 		 * Normally multicast addresses are already purged at this
 		 * point. Remaining references aren't accessible via ifp,
@@ -1000,8 +905,6 @@
 		 * accessed via in6m by removing it from the list of ifp.
 		 */
 		mld_stoptimer(in6m);
-<<<<<<< HEAD
-		LIST_REMOVE(in6m, in6m_entry);
 	}
 	rw_exit(&in6_multilock);
 }
@@ -1014,20 +917,6 @@
 }
 
 void
-=======
-	}
-	rw_exit(&in6_multilock);
-}
-
-void
-in6_multi_lock(int op)
-{
-
-	rw_enter(&in6_multilock, op);
-}
-
-void
->>>>>>> b2b84690
 in6_multi_unlock(void)
 {
 
@@ -1073,19 +962,11 @@
 {
 	struct in6_multi *in6m;
 
-<<<<<<< HEAD
-	rw_enter(&in6_multilock, RW_READER);
-	in6m = imm->i6mm_maddr;
-	rw_exit(&in6_multilock);
-	if (in6m != NULL) {
-		in6_delmulti(in6m);
-=======
 	rw_enter(&in6_multilock, RW_WRITER);
 	in6m = imm->i6mm_maddr;
 	imm->i6mm_maddr = NULL;
 	if (in6m != NULL) {
 		in6_delmulti_locked(in6m);
->>>>>>> b2b84690
 	}
 	rw_exit(&in6_multilock);
 	free(imm, M_IPMADDR);
@@ -1187,15 +1068,9 @@
 			oldp = (char *)oldp + sizeof(tmp);
 			written += sizeof(tmp);
 		}
-<<<<<<< HEAD
 
 		s = pserialize_read_enter();
 
-=======
-
-		s = pserialize_read_enter();
-
->>>>>>> b2b84690
 		break;
 	}
 	pserialize_read_exit(s);
