<<<<<<< HEAD
#	$NetBSD: Makefile,v 1.248 2020/11/01 18:51:02 pgoyette Exp $
=======
#	$NetBSD: Makefile,v 1.249 2021/03/25 09:49:00 nia Exp $
>>>>>>> 9e014010

.include <bsd.own.mk>

# For all platforms

# Modules for compatability with earlier versions of NetBSD

SUBDIR+=	compat_util
SUBDIR+=	compat_43   compat_sysctl_09_43
SUBDIR+=	compat_09   compat_10   compat_12   compat_13   compat_14
SUBDIR+=	compat_16   compat_20   compat_30   compat_40   compat_50
SUBDIR+=	compat_60   compat_70   compat_80   compat_90

SUBDIR+=	compat_sysv_10 compat_sysv_14 compat_sysv_50

SUBDIR+=	compat_50_quota

SUBDIR+=	compat_raid_50
SUBDIR+=	compat_raid_80

SUBDIR+=	compat_crypto_50

SUBDIR+=	accf_dataready
SUBDIR+=	accf_httpready
SUBDIR+=	adosfs
SUBDIR+=	aio
SUBDIR+=	audio
SUBDIR+=	autofs
SUBDIR+=	blowfish
SUBDIR+=	bpf
SUBDIR+=	bpf_filter
SUBDIR+=	bufq_disksort
SUBDIR+=	bufq_fcfs
SUBDIR+=	bufq_priocscan
SUBDIR+=	bufq_readprio
SUBDIR+=	camellia
SUBDIR+=	cast128
SUBDIR+=	ccd
SUBDIR+=	cd9660
SUBDIR+=	cgd
SUBDIR+=	chfs
SUBDIR+=	clockctl
SUBDIR+=	compat_ossaudio
SUBDIR+=	crypto
SUBDIR+=	coda
SUBDIR+=	coda5
SUBDIR+=	coredump
SUBDIR+=	dbcool
SUBDIR+=	des
SUBDIR+=	dk_subr
SUBDIR+=	drvctl
SUBDIR+=	efs
SUBDIR+=	ext2fs
SUBDIR+=	exec_script
SUBDIR+=	fdesc
SUBDIR+=	ffs
SUBDIR+=	filecore
SUBDIR+=	flash
SUBDIR+=	fss
SUBDIR+=	gpio
SUBDIR+=	gpioiic
SUBDIR+=	gpioow
SUBDIR+=	gpiosim
SUBDIR+=	gpioirq
SUBDIR+=	gpiopps
SUBDIR+=	hfs
SUBDIR+=	hythygtemp
SUBDIR+=	si70xxtemp
SUBDIR+=	am2315temp
SUBDIR+=	i2cexec
SUBDIR+=	i2c_bitbang
SUBDIR+=	if_agr
SUBDIR+=	if_aue
SUBDIR+=	if_axe
SUBDIR+=	if_axen
SUBDIR+=	if_cdce
SUBDIR+=	if_cue
SUBDIR+=	if_faith
SUBDIR+=	if_gif
SUBDIR+=	if_gre
SUBDIR+=	if_kue
SUBDIR+=	if_l2tp
SUBDIR+=	if_loop
SUBDIR+=	if_mpls
SUBDIR+=	if_mue
SUBDIR+=	if_npflog
SUBDIR+=	if_ppp
SUBDIR+=	if_pppoe
SUBDIR+=	if_sl
SUBDIR+=	if_smsc
SUBDIR+=	if_srt srt
SUBDIR+=	if_stf
SUBDIR+=	if_tap tap
SUBDIR+=	if_tun tun
SUBDIR+=	if_udav
SUBDIR+=	if_upl
SUBDIR+=	if_ure
SUBDIR+=	if_url
SUBDIR+=	if_urndis
SUBDIR+=	if_vlan
SUBDIR+=	iic
SUBDIR+=	ip_ecn
SUBDIR+=	ipl
SUBDIR+=	kernfs
SUBDIR+=	layerfs
SUBDIR+=	lfs
SUBDIR+=	lua
SUBDIR+=	luasystm
SUBDIR+=	luapmf
SUBDIR+=	mfs
SUBDIR+=	midi
SUBDIR+=	miiverbose
SUBDIR+=	miniroot
SUBDIR+=	mqueue
SUBDIR+=	msdos
SUBDIR+=	nand
SUBDIR+=	nandemulator
SUBDIR+=	nfs
SUBDIR+=	nfsserver
SUBDIR+=	nilfs
SUBDIR+=	npf
SUBDIR+=	npf_alg_icmp
SUBDIR+=	npf_ext_log
SUBDIR+=	npf_ext_normalize
SUBDIR+=	npf_ext_rndblock
SUBDIR+=	ntfs
SUBDIR+=	null
SUBDIR+=	onewire
SUBDIR+=	opencrypto
SUBDIR+=	overlay
SUBDIR+=	pad
SUBDIR+=	pciverbose
SUBDIR+=	pf
SUBDIR+=	ppp_bsdcomp
SUBDIR+=	ppp_deflate
SUBDIR+=	procfs
SUBDIR+=	ptrace
SUBDIR+=	ptrace_common
SUBDIR+=	ptyfs
SUBDIR+=	puffs
SUBDIR+=	putter
SUBDIR+=	raid
SUBDIR+=	scsiverbose
SUBDIR+=	sdtemp
SUBDIR+=	secmodel_bsd44
SUBDIR+=	secmodel_extensions
SUBDIR+=	secmodel_overlay
SUBDIR+=	securelevel
SUBDIR+=	sequencer
SUBDIR+=	skipjack
SUBDIR+=	slcompress
SUBDIR+=	spdmem
SUBDIR+=	spkr
SUBDIR+=	sppp_subr
SUBDIR+=	sysmon
SUBDIR+=	sysmon_envsys
SUBDIR+=	sysmon_power
SUBDIR+=	sysmon_taskq
SUBDIR+=	sysmon_wdog
SUBDIR+=	sysvbfs
SUBDIR+=	sysv_ipc
SUBDIR+=	suser
SUBDIR+=	swcrypto
SUBDIR+=	swsensor
SUBDIR+=	swwdog
SUBDIR+=	tmpfs
SUBDIR+=	ualea
SUBDIR+=	uatp
SUBDIR+=	udf
SUBDIR+=	ufs
SUBDIR+=	umap
SUBDIR+=	union
SUBDIR+=	usbnet
SUBDIR+=	usbverbose
SUBDIR+=	vcoda
SUBDIR+=	v7fs
SUBDIR+=	vnd
SUBDIR+=	wapbl
SUBDIR+=	wsbell
SUBDIR+=	zlib
SUBDIR+=	tprof
.if (defined(NOTYET))
SUBDIR+=	unionfs
.endif
.if ${MKBINUTILS} != "no"
SUBDIR+=	xldscripts
.endif

# Machine dependent section
.if ${MACHINE_ARCH} == "i386" || \
    ${MACHINE_CPU} == "m68k"
SUBDIR+=	exec_aout
.endif

.if ${MACHINE_ARCH} != "alpha" && \
    ${MACHINE_ARCH} != "ia64"
SUBDIR+=	exec_elf32
.endif

.if ${MACHINE_CPU} == "aarch64" || \
    ${MACHINE_ARCH} == "alpha" || \
    ${MACHINE_ARCH} == "ia64" || \
    ${MACHINE_ARCH} == "sparc64" || \
    ${MACHINE_ARCH} == "x86_64"
SUBDIR+=	exec_elf64
.endif

.if ${MACHINE_ARCH} == "i386" || \
    ${MACHINE_ARCH} == "x86_64"
SUBDIR+=	amdsmn
SUBDIR+=	amdtemp
SUBDIR+=	amdzentemp
SUBDIR+=	coretemp
SUBDIR+=	est
SUBDIR+=	hdafg
SUBDIR+=	hdaudio
SUBDIR+=	hdaudio_pci
SUBDIR+=	hdaudioverbose
SUBDIR+=	hpet
SUBDIR+=	ichsmb
SUBDIR+=	odcm
SUBDIR+=	powernow
SUBDIR+=	tco
SUBDIR+=	tprof_x86
SUBDIR+=	vmt
.endif

.if ${HAVE_NVMM:Uno} == "yes"
SUBDIR+=	nvmm
.endif

# Builds on architectures with PCI bus
.if \
     ${MACHINE} == "evbarm" || \
     ${MACHINE_ARCH} == "i386" || \
     ${MACHINE_ARCH} == "x86_64"
#SUBDIR+=	hifn
SUBDIR+=	if_iavf
SUBDIR+=	if_ixl
SUBDIR+=	ubsec
.endif

.if ${MKSLJIT} != "no"
# No modules for 32-bit arm, mips and powerpc yet.
.if ${MACHINE_ARCH} == "aarch64" || \
    ${MACHINE_ARCH} == "i386"    || \
    ${MACHINE_ARCH} == "sparc"   || \
    ${MACHINE_ARCH} == "x86_64"
SUBDIR+=	bpfjit
SUBDIR+=	sljit
.endif
.endif

#
# ACPI modules
#
.if ${MACHINE_ARCH} == "i386" || \
    ${MACHINE_ARCH} == "ia64" || \
    ${MACHINE_ARCH} == "x86_64"
SUBDIR+=	acpiverbose
.endif

.if ${MACHINE_ARCH} == "i386" || \
    ${MACHINE_ARCH} == "x86_64"
SUBDIR+=	acpiacad
SUBDIR+=	acpibat
SUBDIR+=	acpibut
SUBDIR+=	acpicpu
SUBDIR+=	acpidalb
SUBDIR+=	acpifan
SUBDIR+=	acpilid
SUBDIR+=	acpipmtr
SUBDIR+=	acpitz
SUBDIR+=	acpivga
SUBDIR+=	acpiwdrt
SUBDIR+=	acpiwmi
SUBDIR+=	aibs
SUBDIR+=	asus
SUBDIR+=	fujbp
SUBDIR+=	fujhk
SUBDIR+=	hpacel
SUBDIR+=	hpqlb
SUBDIR+=	thinkpad
SUBDIR+=	wmidell
SUBDIR+=	wmieeepc
SUBDIR+=	wmihp
SUBDIR+=	wmimsi
.endif

.include "${.CURDIR}/../compat/netbsd32/netbsd32.mk"
.if ${COMPAT_USE_NETBSD32} != "no"

SUBDIR+=	compat_netbsd32
SUBDIR+=	compat_netbsd32_09	compat_netbsd32_12
SUBDIR+=	compat_netbsd32_13	compat_netbsd32_16
SUBDIR+=	compat_netbsd32_20	compat_netbsd32_30
SUBDIR+=	compat_netbsd32_40	compat_netbsd32_50
SUBDIR+=	compat_netbsd32_60	compat_netbsd32_80
SUBDIR+=	compat_netbsd32_90
SUBDIR+=	compat_netbsd32_43
SUBDIR+=	compat_netbsd32_coredump
SUBDIR+=	compat_netbsd32_mqueue
SUBDIR+=	compat_netbsd32_nfssrv
SUBDIR+=	compat_netbsd32_ptrace
SUBDIR+=	compat_netbsd32_quota
SUBDIR+=	compat_netbsd32_quota_50
SUBDIR+=	compat_netbsd32_raid
SUBDIR+=	compat_netbsd32_sysvipc
SUBDIR+=	compat_netbsd32_sysvipc_10
SUBDIR+=	compat_netbsd32_sysvipc_14
SUBDIR+=	compat_netbsd32_sysvipc_50

.if ${MACHINE_ARCH} == "x86_64"
SUBDIR+=	compat_linux32
.endif

.endif

.if ${MACHINE_ARCH} == "i386"
SUBDIR+=	ati_pcigart
SUBDIR+=	compat_freebsd
SUBDIR+=	mach64drm
SUBDIR+=	mgadrm
SUBDIR+=	nsclpcsio
SUBDIR+=	padlock
SUBDIR+=	r128drm
SUBDIR+=	radeondrm
SUBDIR+=	savagedrm
SUBDIR+=	sisdrm
SUBDIR+=	tdfxdrm
SUBDIR+=	viac7temp
SUBDIR+=	viadrmums
.endif

.if ${MACHINE_ARCH} == "i386" || \
    ${MACHINE_ARCH} == "x86_64"
SUBDIR+=	compat_linux
SUBDIR+=	drm
SUBDIR+=	drmkms
SUBDIR+=	drmkms_agp
SUBDIR+=	drmkms_linux
SUBDIR+=	drmkms_pci
SUBDIR+=	i915drm
SUBDIR+=	i915drmkms
#
# ISA modules
#
SUBDIR+=	aps
SUBDIR+=	finsio
SUBDIR+=	itesio
SUBDIR+=	lm
SUBDIR+=	lm_isa
SUBDIR+=	lm_isa_common
SUBDIR+=	lm_wbsio
SUBDIR+=	wbsio
.endif

.if ${MACHINE_CPU} == "m68k"
SUBDIR+=	compat_aoutm68k
#SUBDIR+=	compat_linux
#SUBDIR+=	compat_sunos
.endif

.if ${MACHINE_ARCH} == "i386" || \
    ${MACHINE_ARCH} == "x86_64" || \
    ${MACHINE_ARCH} == "sparc64"
SUBDIR+=	pwdog
.endif

.include <bsd.own.mk>

#
# NetBSD/usermode support
#
.if ${MACHINE_ARCH} == "i386" || \
    ${MACHINE_ARCH} == "x86_64"
SUBDIR+=	../arch/usermode/modules/syscallemu
.endif

# we need our device mapper for LVM
.if (${MKLVM} != "no")
SUBDIR+= 	dm
.endif

.if (${MKDTRACE} != "no")
SUBDIR+=	cyclic
SUBDIR+=	dtrace
.endif

# we need solaris for the dtrace and zfs modules
.if (${MKDTRACE} != "no" || ${MKZFS} != "no")
SUBDIR+=        solaris
.endif

.if (${MKZFS} != "no")
SUBDIR+=	zfs
.endif

.if (${MKCOMPATMODULES} != "no")
SUBDIR+=	arch
.endif

#
# DTV modules
#
SUBDIR+=	dtv
SUBDIR+=	dtv_math
.if ${MACHINE_ARCH} == "i386" || ${MACHINE_ARCH} == "x86_64"
# tuners/demods
SUBDIR+=	au8522
SUBDIR+=	cx24227
SUBDIR+=	lg3303
SUBDIR+=	mt2131
SUBDIR+=	nxt2k
SUBDIR+=	tvpll
SUBDIR+=	xc3028
SUBDIR+=	xc5k
SUBDIR+=	zl10353
# hardware drivers
SUBDIR+=	auvitek
SUBDIR+=	coram
SUBDIR+=	cxdtv
SUBDIR+=	emdtv

# Intel Integrated Memory Controller and associated SMBus
# (Experimental)
SUBDIR+=	imc
SUBDIR+=	imcsmb

.endif

.if (${MKISCSI} != "no")
SUBDIR+=	iscsi
.endif

# For now, all of these are disabled, pending resolution of how to deal
# with attachment-specific modules and bus-specific modules (as opposed
# to machine- or architecture-specific modules)

.if 0
SUBDIR+=	aac
SUBDIR+=	amr
SUBDIR+=	ataraid
SUBDIR+=	cac
SUBDIR+=	cac_eisa
SUBDIR+=	cac_pci
SUBDIR+=	if_aq
SUBDIR+=	if_vioif
SUBDIR+=	if_vmx
SUBDIR+=	ld
SUBDIR+=	ld_aac
SUBDIR+=	ld_amr
SUBDIR+=	ld_ataraid
SUBDIR+=	ld_cac
SUBDIR+=	ld_icp
SUBDIR+=	ld_mlx
SUBDIR+=	ld_sdmmc
SUBDIR+=	ld_twa
SUBDIR+=	ld_twe
SUBDIR+=	ld_virtio
SUBDIR+=	mlx
SUBDIR+=	mlx_eisa
SUBDIR+=	mlx_pci
SUBDIR+=	ld_nvme
SUBDIR+=	nvme
SUBDIR+=	twa
SUBDIR+=	twe
SUBDIR+=	vio9p
SUBDIR+=	viomb
SUBDIR+=	virtio
SUBDIR+=	virtio_pci
SUBDIR+=	vioscsi
.endif

SUBDIR+=	examples	# build these regularly to avoid bit-rot

.include <bsd.subdir.mk><|MERGE_RESOLUTION|>--- conflicted
+++ resolved
@@ -1,8 +1,4 @@
-<<<<<<< HEAD
-#	$NetBSD: Makefile,v 1.248 2020/11/01 18:51:02 pgoyette Exp $
-=======
 #	$NetBSD: Makefile,v 1.249 2021/03/25 09:49:00 nia Exp $
->>>>>>> 9e014010
 
 .include <bsd.own.mk>
 
