<<<<<<< HEAD
#	$NetBSD: Makefile,v 1.249 2021/03/25 09:49:00 nia Exp $
=======
#	$NetBSD: Makefile,v 1.250 2021/05/17 04:07:43 yamaguchi Exp $
>>>>>>> e2aa5677

.include <bsd.own.mk>

# For all platforms

# Modules for compatability with earlier versions of NetBSD

SUBDIR+=	compat_util
SUBDIR+=	compat_43   compat_sysctl_09_43
SUBDIR+=	compat_09   compat_10   compat_12   compat_13   compat_14
SUBDIR+=	compat_16   compat_20   compat_30   compat_40   compat_50
SUBDIR+=	compat_60   compat_70   compat_80   compat_90

SUBDIR+=	compat_sysv_10 compat_sysv_14 compat_sysv_50

SUBDIR+=	compat_50_quota

SUBDIR+=	compat_raid_50
SUBDIR+=	compat_raid_80

SUBDIR+=	compat_crypto_50

SUBDIR+=	accf_dataready
SUBDIR+=	accf_httpready
SUBDIR+=	adosfs
SUBDIR+=	aio
SUBDIR+=	audio
SUBDIR+=	autofs
SUBDIR+=	blowfish
SUBDIR+=	bpf
SUBDIR+=	bpf_filter
SUBDIR+=	bufq_disksort
SUBDIR+=	bufq_fcfs
SUBDIR+=	bufq_priocscan
SUBDIR+=	bufq_readprio
SUBDIR+=	camellia
SUBDIR+=	cast128
SUBDIR+=	ccd
SUBDIR+=	cd9660
SUBDIR+=	cgd
SUBDIR+=	chfs
SUBDIR+=	clockctl
SUBDIR+=	compat_ossaudio
SUBDIR+=	crypto
SUBDIR+=	coda
SUBDIR+=	coda5
SUBDIR+=	coredump
SUBDIR+=	dbcool
SUBDIR+=	des
SUBDIR+=	dk_subr
SUBDIR+=	drvctl
SUBDIR+=	efs
SUBDIR+=	ext2fs
SUBDIR+=	exec_script
SUBDIR+=	fdesc
SUBDIR+=	ffs
SUBDIR+=	filecore
SUBDIR+=	flash
SUBDIR+=	fss
SUBDIR+=	gpio
SUBDIR+=	gpioiic
SUBDIR+=	gpioow
SUBDIR+=	gpiosim
SUBDIR+=	gpioirq
SUBDIR+=	gpiopps
SUBDIR+=	hfs
SUBDIR+=	hythygtemp
SUBDIR+=	si70xxtemp
SUBDIR+=	am2315temp
SUBDIR+=	i2cexec
SUBDIR+=	i2c_bitbang
SUBDIR+=	if_agr
SUBDIR+=	if_aue
SUBDIR+=	if_axe
SUBDIR+=	if_axen
SUBDIR+=	if_cdce
SUBDIR+=	if_cue
SUBDIR+=	if_faith
SUBDIR+=	if_gif
SUBDIR+=	if_gre
SUBDIR+=	if_kue
SUBDIR+=	if_l2tp
SUBDIR+=	if_lagg
SUBDIR+=	if_loop
SUBDIR+=	if_mpls
SUBDIR+=	if_mue
SUBDIR+=	if_npflog
SUBDIR+=	if_ppp
SUBDIR+=	if_pppoe
SUBDIR+=	if_sl
SUBDIR+=	if_smsc
SUBDIR+=	if_srt srt
SUBDIR+=	if_stf
SUBDIR+=	if_tap tap
SUBDIR+=	if_tun tun
SUBDIR+=	if_udav
SUBDIR+=	if_upl
SUBDIR+=	if_ure
SUBDIR+=	if_url
SUBDIR+=	if_urndis
SUBDIR+=	if_vlan
SUBDIR+=	iic
SUBDIR+=	ip_ecn
SUBDIR+=	ipl
SUBDIR+=	kernfs
SUBDIR+=	layerfs
SUBDIR+=	lfs
SUBDIR+=	lua
SUBDIR+=	luasystm
SUBDIR+=	luapmf
SUBDIR+=	mfs
SUBDIR+=	midi
SUBDIR+=	miiverbose
SUBDIR+=	miniroot
SUBDIR+=	mqueue
SUBDIR+=	msdos
SUBDIR+=	nand
SUBDIR+=	nandemulator
SUBDIR+=	nfs
SUBDIR+=	nfsserver
SUBDIR+=	nilfs
SUBDIR+=	npf
SUBDIR+=	npf_alg_icmp
SUBDIR+=	npf_ext_log
SUBDIR+=	npf_ext_normalize
SUBDIR+=	npf_ext_rndblock
SUBDIR+=	ntfs
SUBDIR+=	null
SUBDIR+=	onewire
SUBDIR+=	opencrypto
SUBDIR+=	overlay
SUBDIR+=	pad
SUBDIR+=	pciverbose
SUBDIR+=	pf
SUBDIR+=	ppp_bsdcomp
SUBDIR+=	ppp_deflate
SUBDIR+=	procfs
SUBDIR+=	ptrace
SUBDIR+=	ptrace_common
SUBDIR+=	ptyfs
SUBDIR+=	puffs
SUBDIR+=	putter
SUBDIR+=	raid
SUBDIR+=	scsiverbose
SUBDIR+=	sdtemp
SUBDIR+=	secmodel_bsd44
SUBDIR+=	secmodel_extensions
SUBDIR+=	secmodel_overlay
SUBDIR+=	securelevel
SUBDIR+=	sequencer
SUBDIR+=	skipjack
SUBDIR+=	slcompress
SUBDIR+=	spdmem
SUBDIR+=	spkr
SUBDIR+=	sppp_subr
SUBDIR+=	sysmon
SUBDIR+=	sysmon_envsys
SUBDIR+=	sysmon_power
SUBDIR+=	sysmon_taskq
SUBDIR+=	sysmon_wdog
SUBDIR+=	sysvbfs
SUBDIR+=	sysv_ipc
SUBDIR+=	suser
SUBDIR+=	swcrypto
SUBDIR+=	swsensor
SUBDIR+=	swwdog
SUBDIR+=	tmpfs
SUBDIR+=	ualea
SUBDIR+=	uatp
SUBDIR+=	udf
SUBDIR+=	ufs
SUBDIR+=	umap
SUBDIR+=	union
SUBDIR+=	usbnet
SUBDIR+=	usbverbose
SUBDIR+=	vcoda
SUBDIR+=	v7fs
SUBDIR+=	vnd
SUBDIR+=	wapbl
SUBDIR+=	wsbell
SUBDIR+=	zlib
SUBDIR+=	tprof
.if (defined(NOTYET))
SUBDIR+=	unionfs
.endif
.if ${MKBINUTILS} != "no"
SUBDIR+=	xldscripts
.endif

# Machine dependent section
.if ${MACHINE_ARCH} == "i386" || \
    ${MACHINE_CPU} == "m68k"
SUBDIR+=	exec_aout
.endif

.if ${MACHINE_ARCH} != "alpha" && \
    ${MACHINE_ARCH} != "ia64"
SUBDIR+=	exec_elf32
.endif

.if ${MACHINE_CPU} == "aarch64" || \
    ${MACHINE_ARCH} == "alpha" || \
    ${MACHINE_ARCH} == "ia64" || \
    ${MACHINE_ARCH} == "sparc64" || \
    ${MACHINE_ARCH} == "x86_64"
SUBDIR+=	exec_elf64
.endif

.if ${MACHINE_ARCH} == "i386" || \
    ${MACHINE_ARCH} == "x86_64"
SUBDIR+=	amdsmn
SUBDIR+=	amdtemp
SUBDIR+=	amdzentemp
SUBDIR+=	coretemp
SUBDIR+=	est
SUBDIR+=	hdafg
SUBDIR+=	hdaudio
SUBDIR+=	hdaudio_pci
SUBDIR+=	hdaudioverbose
SUBDIR+=	hpet
SUBDIR+=	ichsmb
SUBDIR+=	odcm
SUBDIR+=	powernow
SUBDIR+=	tco
SUBDIR+=	tprof_x86
SUBDIR+=	vmt
.endif

.if ${HAVE_NVMM:Uno} == "yes"
SUBDIR+=	nvmm
.endif

# Builds on architectures with PCI bus
.if \
     ${MACHINE} == "evbarm" || \
     ${MACHINE_ARCH} == "i386" || \
     ${MACHINE_ARCH} == "x86_64"
#SUBDIR+=	hifn
SUBDIR+=	if_iavf
SUBDIR+=	if_ixl
SUBDIR+=	ubsec
.endif

.if ${MKSLJIT} != "no"
# No modules for 32-bit arm, mips and powerpc yet.
.if ${MACHINE_ARCH} == "aarch64" || \
    ${MACHINE_ARCH} == "i386"    || \
    ${MACHINE_ARCH} == "sparc"   || \
    ${MACHINE_ARCH} == "x86_64"
SUBDIR+=	bpfjit
SUBDIR+=	sljit
.endif
.endif

#
# ACPI modules
#
.if ${MACHINE_ARCH} == "i386" || \
    ${MACHINE_ARCH} == "ia64" || \
    ${MACHINE_ARCH} == "x86_64"
SUBDIR+=	acpiverbose
.endif

.if ${MACHINE_ARCH} == "i386" || \
    ${MACHINE_ARCH} == "x86_64"
SUBDIR+=	acpiacad
SUBDIR+=	acpibat
SUBDIR+=	acpibut
SUBDIR+=	acpicpu
SUBDIR+=	acpidalb
SUBDIR+=	acpifan
SUBDIR+=	acpilid
SUBDIR+=	acpipmtr
SUBDIR+=	acpitz
SUBDIR+=	acpivga
SUBDIR+=	acpiwdrt
SUBDIR+=	acpiwmi
SUBDIR+=	aibs
SUBDIR+=	asus
SUBDIR+=	fujbp
SUBDIR+=	fujhk
SUBDIR+=	hpacel
SUBDIR+=	hpqlb
SUBDIR+=	thinkpad
SUBDIR+=	wmidell
SUBDIR+=	wmieeepc
SUBDIR+=	wmihp
SUBDIR+=	wmimsi
.endif

.include "${.CURDIR}/../compat/netbsd32/netbsd32.mk"
.if ${COMPAT_USE_NETBSD32} != "no"

SUBDIR+=	compat_netbsd32
SUBDIR+=	compat_netbsd32_09	compat_netbsd32_12
SUBDIR+=	compat_netbsd32_13	compat_netbsd32_16
SUBDIR+=	compat_netbsd32_20	compat_netbsd32_30
SUBDIR+=	compat_netbsd32_40	compat_netbsd32_50
SUBDIR+=	compat_netbsd32_60	compat_netbsd32_80
SUBDIR+=	compat_netbsd32_90
SUBDIR+=	compat_netbsd32_43
SUBDIR+=	compat_netbsd32_coredump
SUBDIR+=	compat_netbsd32_mqueue
SUBDIR+=	compat_netbsd32_nfssrv
SUBDIR+=	compat_netbsd32_ptrace
SUBDIR+=	compat_netbsd32_quota
SUBDIR+=	compat_netbsd32_quota_50
SUBDIR+=	compat_netbsd32_raid
SUBDIR+=	compat_netbsd32_sysvipc
SUBDIR+=	compat_netbsd32_sysvipc_10
SUBDIR+=	compat_netbsd32_sysvipc_14
SUBDIR+=	compat_netbsd32_sysvipc_50

.if ${MACHINE_ARCH} == "x86_64"
SUBDIR+=	compat_linux32
.endif

.endif

.if ${MACHINE_ARCH} == "i386"
SUBDIR+=	ati_pcigart
SUBDIR+=	compat_freebsd
SUBDIR+=	mach64drm
SUBDIR+=	mgadrm
SUBDIR+=	nsclpcsio
SUBDIR+=	padlock
SUBDIR+=	r128drm
SUBDIR+=	radeondrm
SUBDIR+=	savagedrm
SUBDIR+=	sisdrm
SUBDIR+=	tdfxdrm
SUBDIR+=	viac7temp
SUBDIR+=	viadrmums
.endif

.if ${MACHINE_ARCH} == "i386" || \
    ${MACHINE_ARCH} == "x86_64"
SUBDIR+=	compat_linux
SUBDIR+=	drm
SUBDIR+=	drmkms
SUBDIR+=	drmkms_agp
SUBDIR+=	drmkms_linux
SUBDIR+=	drmkms_pci
SUBDIR+=	i915drm
SUBDIR+=	i915drmkms
#
# ISA modules
#
SUBDIR+=	aps
SUBDIR+=	finsio
SUBDIR+=	itesio
SUBDIR+=	lm
SUBDIR+=	lm_isa
SUBDIR+=	lm_isa_common
SUBDIR+=	lm_wbsio
SUBDIR+=	wbsio
.endif

.if ${MACHINE_CPU} == "m68k"
SUBDIR+=	compat_aoutm68k
#SUBDIR+=	compat_linux
#SUBDIR+=	compat_sunos
.endif

.if ${MACHINE_ARCH} == "i386" || \
    ${MACHINE_ARCH} == "x86_64" || \
    ${MACHINE_ARCH} == "sparc64"
SUBDIR+=	pwdog
.endif

.include <bsd.own.mk>

#
# NetBSD/usermode support
#
.if ${MACHINE_ARCH} == "i386" || \
    ${MACHINE_ARCH} == "x86_64"
SUBDIR+=	../arch/usermode/modules/syscallemu
.endif

# we need our device mapper for LVM
.if (${MKLVM} != "no")
SUBDIR+= 	dm
.endif

.if (${MKDTRACE} != "no")
SUBDIR+=	cyclic
SUBDIR+=	dtrace
.endif

# we need solaris for the dtrace and zfs modules
.if (${MKDTRACE} != "no" || ${MKZFS} != "no")
SUBDIR+=        solaris
.endif

.if (${MKZFS} != "no")
SUBDIR+=	zfs
.endif

.if (${MKCOMPATMODULES} != "no")
SUBDIR+=	arch
.endif

#
# DTV modules
#
SUBDIR+=	dtv
SUBDIR+=	dtv_math
.if ${MACHINE_ARCH} == "i386" || ${MACHINE_ARCH} == "x86_64"
# tuners/demods
SUBDIR+=	au8522
SUBDIR+=	cx24227
SUBDIR+=	lg3303
SUBDIR+=	mt2131
SUBDIR+=	nxt2k
SUBDIR+=	tvpll
SUBDIR+=	xc3028
SUBDIR+=	xc5k
SUBDIR+=	zl10353
# hardware drivers
SUBDIR+=	auvitek
SUBDIR+=	coram
SUBDIR+=	cxdtv
SUBDIR+=	emdtv

# Intel Integrated Memory Controller and associated SMBus
# (Experimental)
SUBDIR+=	imc
SUBDIR+=	imcsmb

.endif

.if (${MKISCSI} != "no")
SUBDIR+=	iscsi
.endif

# For now, all of these are disabled, pending resolution of how to deal
# with attachment-specific modules and bus-specific modules (as opposed
# to machine- or architecture-specific modules)

.if 0
SUBDIR+=	aac
SUBDIR+=	amr
SUBDIR+=	ataraid
SUBDIR+=	cac
SUBDIR+=	cac_eisa
SUBDIR+=	cac_pci
SUBDIR+=	if_aq
SUBDIR+=	if_vioif
SUBDIR+=	if_vmx
SUBDIR+=	ld
SUBDIR+=	ld_aac
SUBDIR+=	ld_amr
SUBDIR+=	ld_ataraid
SUBDIR+=	ld_cac
SUBDIR+=	ld_icp
SUBDIR+=	ld_mlx
SUBDIR+=	ld_sdmmc
SUBDIR+=	ld_twa
SUBDIR+=	ld_twe
SUBDIR+=	ld_virtio
SUBDIR+=	mlx
SUBDIR+=	mlx_eisa
SUBDIR+=	mlx_pci
SUBDIR+=	ld_nvme
SUBDIR+=	nvme
SUBDIR+=	twa
SUBDIR+=	twe
SUBDIR+=	vio9p
SUBDIR+=	viomb
SUBDIR+=	virtio
SUBDIR+=	virtio_pci
SUBDIR+=	vioscsi
.endif

SUBDIR+=	examples	# build these regularly to avoid bit-rot

.include <bsd.subdir.mk><|MERGE_RESOLUTION|>--- conflicted
+++ resolved
@@ -1,8 +1,4 @@
-<<<<<<< HEAD
-#	$NetBSD: Makefile,v 1.249 2021/03/25 09:49:00 nia Exp $
-=======
 #	$NetBSD: Makefile,v 1.250 2021/05/17 04:07:43 yamaguchi Exp $
->>>>>>> e2aa5677
 
 .include <bsd.own.mk>
 
