<<<<<<< HEAD
# $NetBSD: majors,v 1.78 2018/01/09 03:31:12 christos Exp $
=======
# $NetBSD: majors,v 1.79 2018/05/20 14:08:33 thorpej Exp $
>>>>>>> b2b84690
#
# Device majors for Machine-Independent drivers.
#
# Majors 0-143 are reserved for machine-dependent drivers and
# for traditional machine-specific MI driver major mapping.
#
# Majors 144-159 are reserved for local/vendor use.
#
# Majors 160-511 are used for the MI drivers.

device-major crypto    char 160		   crypto	single
device-major pf        char 161		   pf		single
#obsolete    vinum     char 162		   vinum
device-major fss       char 163 block 163  fss		vector=4
device-major pps       char 164		   pps
device-major ptm       char 165		   pty
device-major atabus    char 166		   atabus	vector=4
device-major drvctl    char 167		   drvctl	single
device-major dk        char 168 block 168
device-major tap       char 169		   tap		vector=4
device-major veriexec  char 170		   veriexec
device-major fw        char 171		   ieee1394if
device-major ucycom    char 172		   ucycom
device-major gpio      char 173		   gpio		vector=8,linkzero
device-major utoppy    char 174		   utoppy	vector=2
device-major bthub     char 175		   bthub	single
device-major amr       char 176		   amr		vector=1
device-major lockstat  char 177		   lockstat	single
device-major putter    char 178		   putter
device-major srt       char 179		   srt		
device-major drm       char 180		   drmbase | drmkms
device-major bio       char 181		   bio		single
device-major altmem    char 182 block 182  altmem	
device-major twa       char 187		   twa
device-major cpuctl    char 188				single
device-major pad       char 189		   pad		vector=4,linkzero
device-major zfs       char 190 block 190  zfs
device-major tprof     char 191		   tprof
device-major isv       char 192		   isv
device-major video     char 193		   video	vector=4
device-major dm        char 194 block 169  dm
device-major hdaudio   char 195		   hdaudio	vector=4
device-major uhso      char 196		   uhso
device-major rumpblk   char 197 block 197  rumpblk
device-major npf       char 198		   npf
device-major flash     char 199 block 199  flash
device-major dtv       char 200		   dtv
device-major iic       char 201		   iic
device-major filemon   char 202		   filemon
device-major iscsi     char 203		   iscsi
device-major tpm       char 204		   tpm
device-major mfi       char 205		   mfi
device-major seeprom   char 206		   seeprom
device-major dtrace    char 207		   dtrace
device-major spiflash  char 208 block 208  spiflash
device-major lua       char 209		   lua

# NOTE:
# The following ranges are reserved for devices that have historical MD
# definition, but are for "partially" MI use.
# 
# Any new port should use these "previously not" MI definitions instead of
# separate MD values.
# 
# New MI devices should go to this file instead of majors.*
#
# 210-219 reserved for previously not MI ws devices
# 220-239 reserved for previously not MI usb devices
# 240-259 reserved for previously not MI "std" devices
# 260-269 reserved for previously not MI tty devices
# 310-339 reserved for previously not MI storage devices

device-major spkr      char 240		   spkr

device-major hdmicec   char 340		   hdmicec
device-major nvme      char 341		   nvme
device-major qemufwcfg char 342		   qemufwcfg
<<<<<<< HEAD
device-major autofs    char 343		   autofs
=======
device-major autofs    char 343		   autofs
device-major gpiopps   char 344            gpiopps
>>>>>>> b2b84690
<|MERGE_RESOLUTION|>--- conflicted
+++ resolved
@@ -1,8 +1,4 @@
-<<<<<<< HEAD
-# $NetBSD: majors,v 1.78 2018/01/09 03:31:12 christos Exp $
-=======
 # $NetBSD: majors,v 1.79 2018/05/20 14:08:33 thorpej Exp $
->>>>>>> b2b84690
 #
 # Device majors for Machine-Independent drivers.
 #
@@ -80,9 +76,5 @@
 device-major hdmicec   char 340		   hdmicec
 device-major nvme      char 341		   nvme
 device-major qemufwcfg char 342		   qemufwcfg
-<<<<<<< HEAD
 device-major autofs    char 343		   autofs
-=======
-device-major autofs    char 343		   autofs
-device-major gpiopps   char 344            gpiopps
->>>>>>> b2b84690
+device-major gpiopps   char 344            gpiopps