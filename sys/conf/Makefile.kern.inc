<<<<<<< HEAD
#	$NetBSD: Makefile.kern.inc,v 1.277 2021/01/31 23:17:21 rillig Exp $
=======
#	$NetBSD: Makefile.kern.inc,v 1.281 2021/06/02 15:45:28 nia Exp $
>>>>>>> e2aa5677
#
# This file contains common `MI' targets and definitions and it is included
# at the bottom of each `MD' ${MACHINE}/conf/Makefile.${MACHINE}.
#
# Each target in this file should be protected with `if !target(target)'
# or `if !commands(target)' and each variable should only be conditionally
# assigned `VAR ?= VALUE', so that everything can be overriden.
#
# DEBUG is set to -g if debugging.
# PROF is set to -pg if profiling.
#
# To specify debugging, add the config line: makeoptions DEBUG="-g"
# A better way is to specify -g only for a few files.
#
#	makeoptions DEBUGLIST="uvm* trap if_*"
#
# all ports are expected to include bsd.own.mk for toolchain settings

# Default DEBUG to -g if kernel debug info is requested by MKKDEBUG=yes
.if defined(MKKDEBUG) && ${MKKDEBUG} == "yes"
DEBUG?=-g
.endif

##
## (0) toolchain settings for things that aren't part of the standard
## toolchain
##
HOST_SH?=	sh
DBSYM?=		dbsym
MKDEP?=		mkdep
STRIP?=		strip
OBJCOPY?=	objcopy
OBJDUMP?=	objdump
CSCOPE?=	cscope
MKID?=		mkid
UUDECODE?=	${TOOL_UUDECODE:Uuudecode}
HEXDUMP?=	${TOOL_HEXDUMP:Uhexdump}
GENASSYM?=	${TOOL_GENASSYM:Ugenassym}
.MAKEOVERRIDES+=USETOOLS	# make sure proper value is propagated

_MKMSG?=		@\#
_MKSHMSG?=		echo
_MKSHECHO?=		echo
_MKSHNOECHO=		:
_MKMSG_CREATE?=		:
_MKTARGET_COMPILE?=	:
_MKTARGET_CREATE?=	:

##
## (1) port independent source tree identification
##
# source tree is located via $S relative to the compilation directory
.ifndef S
S!=	cd ../../../.. && pwd
.endif

##
## (2) compile settings
##
## CPPFLAGS, CFLAGS, and AFLAGS must be set in the port's Makefile
##
INCLUDES?=	-I. ${EXTRA_INCLUDES} -I${S}/../common/include -I$S/arch \
		-I$S -nostdinc
CPPFLAGS+=	${INCLUDES} ${IDENT} -D_KERNEL -D_KERNEL_OPT
.if !defined(COVERITY_TOP_CONFIG)
CPPFLAGS+=	-std=gnu99
.endif
.if ${KERNEL_DIR:Uno} == "yes"
CPPFLAGS+=	-DKERNEL_DIR
.endif
DEFCOPTS?=	-O2
COPTS?=		${DEFCOPTS}
DBG=		# might contain unwanted -Ofoo
CWARNFLAGS+=	-Wall -Wno-main -Wno-format-zero-length -Wpointer-arith
CWARNFLAGS+=	-Wmissing-prototypes -Wstrict-prototypes
CWARNFLAGS+=	-Wold-style-definition
CWARNFLAGS+=	-Wswitch -Wshadow
CWARNFLAGS+=	-Wcast-qual -Wwrite-strings
CWARNFLAGS+=	-Wno-unreachable-code
#CWARNFLAGS+=	-Wc++-compat -Wno-error=c++-compat
CWARNFLAGS+=	-Wno-pointer-sign -Wno-attributes
.  if ${MACHINE} == "i386" || ${MACHINE_ARCH} == "x86_64" || \
	${MACHINE_ARCH} == "sparc64" || ${MACHINE} == "prep"
CWARNFLAGS+=	-Wextra -Wno-unused-parameter
.  endif
.  if ${MACHINE} == "i386" || ${MACHINE_ARCH} == "x86_64"
CWARNFLAGS+=	-Wold-style-definition
.  endif
# Add -Wno-sign-compare.  -Wsign-compare is included in -Wall as of GCC 3.3,
# but our sources aren't up for it yet.
CWARNFLAGS+=	-Wno-sign-compare

CWARNFLAGS.clang+=	-Wno-unknown-pragmas -Wno-conversion \
			-Wno-self-assign -Wno-error=address-of-packed-member \
			-Wno-error=constant-conversion
CWARNFLAGS.gcc+=	${GCC_NO_ADDR_OF_PACKED_MEMBER}

CWARNFLAGS.ah_regdomain.c= ${${ACTIVE_CC} == "clang":? \
    -Wno-shift-count-negative -Wno-shift-count-overflow:}

CWARNFLAGS.ioconf.c= ${${ACTIVE_CC} == "clang":? -Wno-unused-const-variable :}

CFLAGS+=	-ffreestanding -fno-zero-initialized-in-bss
CFLAGS+=	${${ACTIVE_CC} == "gcc":? -fno-delete-null-pointer-checks :}
CFLAGS+=	${DEBUG} ${COPTS}
AFLAGS+=	-D_LOCORE -Wa,--fatal-warnings

# example usage to find largest stack users in kernel compile directory:
#    find . -name \*.su | xargs awk '{ printf "%6d %s\n", $2, $1 }' | sort -n
.if ${MACHINE} != "vax"
# GCC/vax 8.4 does not support -fstack-usage.
CFLAGS+=	${${ACTIVE_CC} == "gcc":? -fstack-usage -Wstack-usage=3584 :}
.endif
CWARNFLAGS+=	-Walloca

# XXX
.if defined(HAVE_GCC) || defined(HAVE_LLVM)
CFLAGS+=	-fno-strict-aliasing
CFLAGS+=	-fno-common
.endif

# Use the per-source COPTS variables to add -g to just those
# files that match the shell patterns given in ${DEBUGLIST}
#
.for i in ${DEBUGLIST}
. for j in ${ALLFILES:M*.c:T:M$i.c}
COPTS.${j}+=-g
. endfor
.endfor

# Always compile debugsyms.c with debug information.
# This allows gdb to use type informations.
#
COPTS.debugsyms.c+=	-g

# Add CTF sections for DTrace
.if defined(CTFCONVERT)
COMPILE_CTFCONVERT=	${_MKSHECHO}\
			${CTFCONVERT} ${CTFFLAGS} ${.TARGET} && \
			${CTFCONVERT} ${CTFFLAGS} ${.TARGET}
.else
COMPILE_CTFCONVERT=	${_MKSHNOECHO}
.endif

KCOMPILE.c=	${CC} ${COPTS.${<:T}} ${CFLAGS} ${CPPFLAGS} -c $< -o $@
KCOMPILE.s=	${CC} ${AFLAGS} ${AFLAGS.${<:T}} ${CPPFLAGS} -c $< -o $@
KLINK.o=	${LD} -r ${LINKFORMAT} -Map=${.TARGET}.map -o ${.TARGET} ${.ALLSRC}

# compile rules: rules are named ${TYPE}_${SUFFIX} where TYPE is NORMAL or
# NOPROF and SUFFIX is the file suffix, capitalized (e.g. C for a .c file).
NORMAL_C?=	@${_MKSHMSG} "compile  ${.CURDIR:T}/${.TARGET}" && \
		${_MKSHECHO} ${KCOMPILE.c} ${PROF} && \
		${KCOMPILE.c} ${PROF} && \
		${COMPILE_CTFCONVERT}
NOPROF_C?=	@${_MKSHMSG} "compile  ${.CURDIR:T}/${.TARGET}" && \
		${_MKSHECHO} ${KCOMPILE.c} && \
		${KCOMPILE.c} && \
		${COMPILE_CTFCONVERT}
NORMAL_S?=	@${_MKSHMSG} "compile  ${.CURDIR:T}/${.TARGET}" && \
		${_MKSHECHO} ${KCOMPILE.s} && \
		${KCOMPILE.s}
 
# link rules: 
LINK_O?=	@${_MKSHMSG} "   link  ${.CURDIR:T}/${.TARGET}" && \
		${_MKSHECHO} ${KLINK.o} && \
		${KLINK.o}

##
## (3) libkern
##
## Set OPT_MODULAR in the port Makefile if module(7) is enabled,
## as documented in $S/lib/libkern/Makefile.inc.
##

### find out what to use for libkern
.include "$S/lib/libkern/Makefile.inc"
.ifndef PROF
LIBKERN?=	${KERNLIB}
.else
LIBKERN?=	${KERNLIB_PROF}
.endif

LIBKERNLN?=	${KERNLIBLN}

##
## (4) local objects, compile rules, and dependencies
##
## Each port should have a corresponding section with settings for
## MD_CFILES, MD_SFILES, and MD_OBJS, along with build rules for same.
##

.if !defined(___USE_SUFFIX_RULES___)
_MD_OBJS=	${MD_OBJS:T}
.else
_MD_OBJS=	${MD_OBJS}
.endif

##
## (5) link settings
##
## TEXTADDR (or LOADADDRESS), LINKFORMAT, LINKSCRIPT, and any EXTRA_LINKFLAGS
## must be set in the port's Makefile.  The port specific definitions for
## LINKFLAGS_NORMAL and LINKFLAGS_DEBUG will added to the LINKFLAGS
## depending on the value of DEBUG.
##
# load lines for config "xxx" will be emitted as:
# xxx: ${SYSTEM_DEP} swapxxxx.o vers.o build_kernel

SYSTEM_LIB=	${MD_LIBS} ${LIBKERN}
SYSTEM_OBJ?=	${_MD_OBJS} ${OBJS} ${SYSTEM_LIB}
SYSTEM_DEP+=	Makefile ${SYSTEM_OBJ:O}
.if defined(CTFMERGE)
SYSTEM_CTFMERGE= ${CTFMERGE} ${CTFMFLAGS} -o ${.TARGET} ${SYSTEM_OBJ} ${EXTRA_OBJ} vers.o
.else
SYSTEM_CTFMERGE= ${_MKSHECHO}
.endif

REMOVE_SWAP=   [@]
.for k in ${KERNELS}
REMOVE_SWAP:=  ${REMOVE_SWAP}:Nswap${k}.o
.endfor

SYSTEM_LD_HEAD?=@rm -f $@
SYSTEM_LD?=	${_MKSHMSG} "   link  ${.CURDIR:T}/${.TARGET}"; \
		${_MKSHECHO}\
		${LD} -Map ${.TARGET}.map --cref ${LINKFLAGS} -o ${.TARGET} \
		'$${SYSTEM_OBJ:${REMOVE_SWAP}}' '$${EXTRA_OBJ}' vers.o \
		${OBJS:M*swap${.TARGET}.o}; \
		${LD} -Map ${.TARGET}.map --cref ${LINKFLAGS} -o ${.TARGET} \
		${SYSTEM_OBJ:${REMOVE_SWAP}} ${EXTRA_OBJ} vers.o \
		${OBJS:M*swap${.TARGET}.o}

TEXTADDR?=	${LOADADDRESS}			# backwards compatibility
LINKTEXT?=	${TEXTADDR:C/.+/-Ttext &/}
LINKDATA?=	${DATAADDR:C/.+/-Tdata &/}
ENTRYPOINT?=	start
LINKENTRY?=	${ENTRYPOINT:C/.+/-e &/}
LINKFLAGS?=	${LINKFORMAT} ${LINKSCRIPT} ${LINKTEXT} ${LINKDATA} ${LINKENTRY} \
		${EXTRA_LINKFLAGS}

LINKFLAGS_DEBUG?=	-X

SYSTEM_LD_TAIL?=@${TOOL_SED} '/const char sccs/!d;s/.*@(.)//;s/" "//;s/\\.*//' vers.c && \
		${SIZE} $@ && ${SYSTEM_CTFMERGE} && chmod 755 $@
SYSTEM_LD_TAIL_DEBUG?=&& \
		echo mv -f $@ $@.gdb && mv -f $@ $@.gdb && \
		echo ${STRIP} ${STRIPFLAGS} -o $@ $@.gdb && \
		${STRIP} ${STRIPFLAGS} -o $@ $@.gdb && \
		chmod 755 $@ $@.gdb
LINKFLAGS_NORMAL?=	-S
STRIPFLAGS?=	-g

DEBUG?=
.if !empty(DEBUG:M-g*)
SYSTEM_LD_TAIL+=${SYSTEM_LD_TAIL_DEBUG}
LINKFLAGS+=	${LINKFLAGS_DEBUG}
EXTRA_KERNELS+= ${KERNELS:@.KERNEL.@${.KERNEL.}.gdb@}
CTFFLAGS+=	-g
TARGETSFX=	.gdb
.elifndef PROF
LINKFLAGS+=	${LINKFLAGS_NORMAL}
.endif

SYSTEM_LD_HEAD+=	${SYSTEM_LD_HEAD_EXTRA}
SYSTEM_LD_TAIL_STAGE1=	${SYSTEM_LD_TAIL}
SYSTEM_LD_TAIL_STAGE2=	${SYSTEM_LD_TAIL}
.if defined(COPY_SYMTAB)
SYSTEM_LD_TAIL_STAGE2+=	&& echo ${DBSYM} $@ && ${DBSYM} $@
.if !empty(DEBUG:M-g)
SYSTEM_LD_TAIL_STAGE2+=	&& echo ${DBSYM} $@.gdb && ${DBSYM} $@.gdb
.endif
.endif
SYSTEM_LD_TAIL_STAGE2+=	${SYSTEM_LD_TAIL_EXTRA}

##
## (6) port independent targets and dependencies: assym.h, vers.o
##

.if !defined(___USE_SUFFIX_RULES___)

# Generate list of *.o files to pass to ${LD}, preserving order.
#	x/y/z/a.[csS] -> a.[csS]
#	a.[csS] -> a.o
OBJS=	${ALLFILES:C|^.*/([^/]*\.[csS])$|\1|:C|^(.*)\.[csS]$|\1.o|}

CFILES=	${ALLFILES:M*.c}
SFILES=	${ALLFILES:M*.[sS]}
OFILES=	${ALLFILES:M*.o}
# absolute, generated (build directory), relative (under $S)
_CFILES=${CFILES:M/*} ${CFILES:N/*:N*/*} ${CFILES:N/*:M*/*:C|^|$S/|}
_SFILES=${SFILES:M/*} ${SFILES:N/*:N*/*} ${SFILES:N/*:M*/*:C|^|$S/|}
_MD_CFILES=${MD_CFILES}
_MD_SFILES=${MD_SFILES}
CSRCS=	${_MD_CFILES} ${_CFILES}
SSRCS=	${_MD_SFILES} ${_SFILES}
SRCS=	${CSRCS} ${SSRCS}

.else # ___USE_SUFFIX_RULES___
OBJS=	${ALLFILES:C|\.[csS]$|.o|}
SRCS=	${ALLFILES:M*.[csS]}
.endif # ___USE_SUFFIX_RULES___

.if !defined(___USE_SUFFIX_RULES___)
.for _s in ${_CFILES}
.if !commands(${_s:T:R}.o)
${_s:T:R}.o: ${_s}
	${NORMAL_C}
.endif
.endfor

.for _s in ${_SFILES}
.if !commands(${_s:T:R}.o)
${_s:T:R}.o: ${_s}
	${NORMAL_S}
.endif
.endfor
.endif # !___USE_SUFFIX_RULES___

.include "${S}/conf/ldscript.mk"
.include "${S}/conf/assym.mk"
.include "${S}/conf/newvers.mk"
.include "${S}/dev/splash/splash.mk"
.include "${S}/conf/mdroot.mk"
.include "${S}/conf/lint.mk"
.include "${S}/conf/cscope.mk"
.include "${S}/conf/gdbinit.mk"
.include "${S}/conf/ssp.mk"
.if "${_SKIP_DTS}" != "yes"
.include "${S}/conf/dts.mk"
.endif
.include "${S}/conf/copts.mk"

##
## (7) misc targets: install, clean(dir), depend(all), lint, links, tags,
##                   cscope, mkid
##
## Any ports that have other stuff to be cleaned up should fill in
## EXTRA_CLEAN.  Some ports may want different settings for
## KERNLINTFLAGS, MKDEP_CFLAGS, or MKDEP_AFLAGS.
##

##
## clean
##

.if !target(__CLEANKERNEL)
__CLEANKERNEL: .USE
	${_MKMSG} "${.TARGET}ing the kernel objects"
	rm -f ${KERNELS} *.map *.[io] *.ko *.ln [a-z]*.s *.su vers.c \
	    eddep tags [Ee]rrs linterrs makelinks assym.h.tmp assym.h \
	    ${EXTRA_KERNELS} ${EXTRA_CLEAN}
.endif

.if !target(kernelnames)
kernelnames:
	@echo "${KERNELS} ${EXTRA_KERNELS}"
.endif

.if !target(__CLEANDEPEND)
__CLEANDEPEND: .USE
	echo .depend ${DEPS} | xargs rm -f --
.endif

# do not !target these, the kern and compat Makefiles augment them
cleandir distclean: __CLEANKERNEL __CLEANDEPEND
clean: __CLEANKERNEL
depend: .depend
dependall: depend .WAIT all

##
## depend
##

.if !target(.depend)
MKDEP_AFLAGS?=	${AFLAGS}
MKDEP_CFLAGS?=	${CFLAGS}
.if !defined(___USE_SUFFIX_RULES___)
DEPS+=	${SRCS:T:R:S/$/.d/g}
.else
DEPS+=	${SRCS:R:S/$/.d/g}
.endif

.if !defined(___USE_SUFFIX_RULES___)
.for _s in ${SSRCS}
.if !commands(${_s:T:R}.d)
${_s:T:R}.d: ${_s}
	${_MKTARGET_CREATE}
	${MKDEP} -f ${.TARGET}.tmp -- ${MKDEP_AFLAGS} \
	    ${CPPFLAGS} ${CPPFLAGS.${_s:T}} ${_s}
	mv -f ${.TARGET}.tmp ${.TARGET}
.endif
.endfor

.for _s in ${CSRCS}
.if !commands(${_s:T:R}.d)
${_s:T:R}.d: ${_s}
	${_MKTARGET_CREATE}
	${MKDEP} -f ${.TARGET}.tmp -- ${MKDEP_CFLAGS} \
	    ${CPPFLAGS} ${CPPFLAGS.${_s:T}} ${_s}
	mv -f ${.TARGET}.tmp ${.TARGET}
.endif
.endfor
.endif # !___USE_SUFFIX_RULES___

.depend: ${DEPS:O}
	${_MKTARGET_CREATE}
	echo "${.ALLSRC}" | ${MKDEP} -D
.endif

##
## install
##

# List of kernel images that will be installed into the root file system.
# Some platforms may need to install more than one (e.g. a netbsd.aout file
# to be loaded directly by the firmware), so this can be overriden by them.
KERNIMAGES?=	netbsd

.if !target(install)
# The install target can be redefined by putting a
# install-kernel-${MACHINE_NAME} target into /etc/mk.conf
MACHINE_NAME!=  uname -n
install: install-kernel-${MACHINE_NAME}
.if !target(install-kernel-${MACHINE_NAME})
install-kernel-${MACHINE_NAME}:
.for _K in ${KERNIMAGES}
.if ${KERNEL_DIR:Uno} == "yes"
	rm -fr ${DESTDIR}/o${_K}
	mv ${DESTDIR}/${_K} ${DESTDIR}/o${_K}
	mkdir -p ${DESTDIR}/${_K}
	cp ${_K} ${DESTDIR}/${_K}/kernel
.else
	rm -f ${DESTDIR}/o${_K}
	ln ${DESTDIR}/${_K} ${DESTDIR}/o${_K}
	cp ${_K} ${DESTDIR}/n${_K}
	mv ${DESTDIR}/n${_K} ${DESTDIR}/${_K}
.endif
.endfor
.endif
.endif

##
## the kernel
##

AFLAGS+=	${AOPTS.${.IMPSRC:T}}
CFLAGS+=	${COPTS.${.IMPSRC:T}} ${CPUFLAGS.${.IMPSRC:T}}
CPPFLAGS+=	${CPPFLAGS.${.IMPSRC:T}}
CWARNFLAGS+=	${CWARNFLAGS.${.IMPSRC:T}}

.for _v in COPTS CPPFLAGS CWARNFLAGS
.for _c in ${CSRCS}
${_v}.${_c:T}+=${OPT.${_c:T}:@.o.@${${_v}.${.o.}}@}
.endfor
.endfor

.MAIN: all
all: .gdbinit
.for k in ${KERNELS}
all: .WAIT ${k}
${k}: ${SYSTEM_DEP:O} swap${k}.o vers.o build_kernel
.endfor

.if !defined(COPY_SYMTAB)
build_kernel: .USE
	${SYSTEM_LD_HEAD}
	${SYSTEM_LD}
	${SYSTEM_LD_TAIL_STAGE2}
.else
.for k in ${KERNELS}
${k}: $S/kern/kern_ksyms_buf.c
.endfor
build_kernel: .USE
	${CC} ${CFLAGS} ${CPPFLAGS} \
	    -c $S/kern/kern_ksyms_buf.c -o kern_ksyms_buf.o
	${SYSTEM_LD_HEAD}
	${SYSTEM_LD} kern_ksyms_buf.o
	${SYSTEM_LD_TAIL_STAGE1}
	${CC} ${CFLAGS} ${CPPFLAGS} \
	    -DSYMTAB_SPACE=$$(${DBSYM} -P ${.TARGET}${TARGETSFX}) \
	    -c $S/kern/kern_ksyms_buf.c -o kern_ksyms_buf_real.o
	${SYSTEM_LD_HEAD}
	${SYSTEM_LD} kern_ksyms_buf_real.o
	${SYSTEM_LD_TAIL_STAGE2}
.endif

.include <bsd.files.mk>
.include <bsd.clang-analyze.mk>

##
## suffix rules
##

.if defined(___USE_SUFFIX_RULES___)
.SUFFIXES: .s .d
.s.d:
	${_MKTARGET_CREATE}
	${MKDEP} -f $@.tmp -- ${MKDEP_AFLAGS} ${CPPFLAGS} ${CPPFLAGS.${<:T}} $<
	mv -f $@.tmp $@

.SUFFIXES: .S .d
.S.d:
	${_MKTARGET_CREATE}
	${MKDEP} -f $@.tmp -- ${MKDEP_AFLAGS} ${CPPFLAGS} ${CPPFLAGS.${<:T}} $<
	mv -f $@.tmp $@

.SUFFIXES: .c .d
.c.d:
	${_MKTARGET_CREATE}
	${MKDEP} -f $@.tmp -- ${MKDEP_CFLAGS} ${CPPFLAGS} ${CPPFLAGS.${<:T}} $<
	mv -f $@.tmp $@

.SUFFIXES: .c .o .go .po
.c.o:
	@${_MKSHMSG} "compile  ${.CURDIR:T}/${.TARGET}"
	@${_MKSHECHO} ${KCOMPILE.c}
	@${KCOMPILE.c}
	@${COMPILE_CTFCONVERT}
.c.go:
	@${_MKSHMSG} "compile  ${.CURDIR:T}/${.TARGET}"
	@${_MKSHECHO} ${KCOMPILE.c} -g
	@${KCOMPILE.c} -g
	@${COMPILE_CTFCONVERT}
.c.po:
	@${_MKSHMSG} "compile  ${.CURDIR:T}/${.TARGET}"
	@${_MKSHECHO} ${KCOMPILE.c} -pg
	@${KCOMPILE.c} -pg
	@${COMPILE_CTFCONVERT}

.SUFFIXES: .s .o .go .po
.s.o:
	@${_MKSHMSG} "compile  ${.CURDIR:T}/${.TARGET}"
	@${_MKSHECHO} ${KCOMPILE.s}
	@${KCOMPILE.s}
.s.go:
	@${_MKSHMSG} "compile  ${.CURDIR:T}/${.TARGET}"
	@${_MKSHECHO} ${KCOMPILE.s} -g
	@${KCOMPILE.s} -g
.s.po:
	@${_MKSHMSG} "compile  ${.CURDIR:T}/${.TARGET}"
	@${_MKSHECHO} ${KCOMPILE.s} -pg
	@${KCOMPILE.s} -pg

.S.o:
	@${_MKSHMSG} "compile  ${.CURDIR:T}/${.TARGET}"
	@${_MKSHECHO} ${KCOMPILE.s}
	@${KCOMPILE.s}
.S.go:
	@${_MKSHMSG} "compile  ${.CURDIR:T}/${.TARGET}"
	@${_MKSHECHO} ${KCOMPILE.s} -g
	@${KCOMPILE.s} -g
.S.po:
	@${_MKSHMSG} "compile  ${.CURDIR:T}/${.TARGET}"
	@${_MKSHECHO} ${KCOMPILE.s} -pg
	@${KCOMPILE.s} -pg
.endif # ___USE_SUFFIX_RULES___

##
## the end
##<|MERGE_RESOLUTION|>--- conflicted
+++ resolved
@@ -1,8 +1,4 @@
-<<<<<<< HEAD
-#	$NetBSD: Makefile.kern.inc,v 1.277 2021/01/31 23:17:21 rillig Exp $
-=======
 #	$NetBSD: Makefile.kern.inc,v 1.281 2021/06/02 15:45:28 nia Exp $
->>>>>>> e2aa5677
 #
 # This file contains common `MI' targets and definitions and it is included
 # at the bottom of each `MD' ${MACHINE}/conf/Makefile.${MACHINE}.
