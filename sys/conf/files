<<<<<<< HEAD
#	$NetBSD: files,v 1.1199 2018/05/06 10:32:33 jmcneill Exp $
=======
#	$NetBSD: files,v 1.1202 2018/07/15 07:07:15 martin Exp $
>>>>>>> b2b84690
#	@(#)files.newconf	7.5 (Berkeley) 5/10/93

version 	20171118

#
# device classes
#
devclass disk
devclass tape
devclass ifnet
devclass tty
devclass audiodev
devclass displaydev
devclass bus

# options understood by the machine-independent part of the kernel
# (note, these are case-sensitive)
#
defparam opt_param.h		MAXUSERS
defflag				INSECURE
defflag				KTRACE
defflag				MBUFTRACE
defflag	opt_ptrace.h		PTRACE PTRACE_HOOKS
defflag				COREDUMP
defflag	opt_modular.h		MODULAR
defflag	opt_modular.h		MODULAR_DEFAULT_AUTOLOAD
defflag				KEYLOCK
defparam opt_syslimits.h	CHILD_MAX OPEN_MAX
defflag opt_diagnostic.h	_DIAGNOSTIC
defflag				GPROF

defparam opt_copy_symtab.h	makeoptions_COPY_SYMTAB

defparam			DEFCORENAME
defparam			HZ
defparam			MAXUPRC
defparam			RTC_OFFSET
defflag	opt_pipe.h		PIPE_SOCKETPAIR PIPE_NODIRECT

defflag				AIO
defflag				MQUEUE
defflag				SEMAPHORE

defflag				BUFQ_DISKSORT
defflag				BUFQ_FCFS
defflag				BUFQ_PRIOCSCAN
defflag				BUFQ_READPRIO
defflag				NEW_BUFQ_STRATEGY	# same as BUFQ_READPRIO

defflag	opt_sched.h		SCHED_4BSD
defflag	opt_sched.h		SCHED_M2

defparam			SOMAXKVA
defflag	opt_sock_counters.h	SOSEND_COUNTERS
defflag	opt_sosend_loan.h	SOSEND_NO_LOAN
defflag	opt_route.h		RTCACHE_DEBUG RTFLUSH_DEBUG

defflag				MULTIPROCESSOR
defflag				NET_MPSAFE

defflag	opt_config.h		INCLUDE_CONFIG_FILE INCLUDE_JUST_CONFIG

defparam opt_dump.h		DUMP_ON_PANIC

defflag	opt_callout.h		CALLWHEEL_STATS

defflag				CPU_IN_CKSUM

defflag opt_dtrace.h		KDTRACE_HOOKS

defflag	opt_sysv.h		SYSVMSG SYSVSEM	SYSVSHM
defparam opt_sysvparam.h	SHMMAXPGS SEMMNI SEMMNS SEMUME SEMMNU

defflag	opt_ntp.h		PPS_SYNC PPS_DEBUG NTP

defflag	opt_ptm.h		NO_DEV_PTM COMPAT_BSDPTY

defparam opt_kmempages.h	NKMEMPAGES NKMEMPAGES_MIN NKMEMPAGES_MAX

defflag	opt_revcache.h		NAMECACHE_ENTER_REVERSE

defflag	opt_exec.h		DEBUG_EXEC

defflag	opt_execfmt.h		EXEC_AOUT EXEC_COFF EXEC_ECOFF EXEC_ELF32
				EXEC_ELF64 EXEC_SCRIPT
				EXEC_ELF_NOTELESS

defflag	opt_dkwedge.h		DKWEDGE_AUTODISCOVER
				DKWEDGE_METHOD_BSDLABEL
				DKWEDGE_METHOD_GPT
				DKWEDGE_METHOD_MBR
				DKWEDGE_METHOD_APPLE
				DKWEDGE_METHOD_RDB

defflag	opt_veriexec.h		VERIFIED_EXEC_FP_SHA256
				VERIFIED_EXEC_FP_SHA384
				VERIFIED_EXEC_FP_SHA512

# Per system call number counts and times
defflag opt_syscall_stats.h	SYSCALL_STATS
defflag opt_syscall_stats.h	SYSCALL_TIMES: SYSCALL_STATS
# Assume cpu_hascounter() returns true - to use disabled rdtsc() (for soekris)
defflag opt_syscall_stats.h	SYSCALL_TIMES_HASCOUNTER: SYSCALL_TIMES
file kern/subr_syscall_stats.c	syscall_stats

defparam opt_pax.h		PAX_MPROTECT
				PAX_MPROTECT_DEBUG
				PAX_SEGVGUARD
 				PAX_ASLR
 				PAX_ASLR_DELTA_MMAP_LSB
 				PAX_ASLR_DELTA_MMAP_LEN
 				PAX_ASLR_DELTA_STACK_LSB
 				PAX_ASLR_DELTA_STACK_LEN
 				PAX_ASLR_DELTA_PROG_LEN
				PAX_ASLR_DEBUG

defflag	opt_fileassoc.h		FILEASSOC

defflag	opt_gre.h		GRE_DEBUG

defparam opt_l2tp.h		L2TP_ID_HASH_SIZE

# Write Ahead Physical Block Logging
defflag opt_wapbl.h		WAPBL WAPBL_DEBUG
defparam opt_wapbl.h		WAPBL_DEBUG_PRINT

# printf entropy source
defflag opt_rnd_printf.h	RND_PRINTF

defflag opt_todr.h		TODR_DEBUG

# compatibility options
#
defflag opt_compat_netbsd.h	COMPAT_NETBSD
defflag	opt_compat_netbsd.h	COMPAT_80: COMPAT_NETBSD
defflag	opt_compat_netbsd.h	COMPAT_70: COMPAT_80, COMPAT_NETBSD
defflag	opt_compat_netbsd.h	COMPAT_60: COMPAT_70, COMPAT_NETBSD
defflag	opt_compat_netbsd.h	COMPAT_50: COMPAT_60, COMPAT_NETBSD
defflag	opt_compat_netbsd.h	COMPAT_40: COMPAT_50, COMPAT_NETBSD
defflag	opt_compat_netbsd.h	COMPAT_30: COMPAT_40, COMPAT_NETBSD
defflag	opt_compat_netbsd.h	COMPAT_20: COMPAT_30, COMPAT_NETBSD
defflag	opt_compat_netbsd.h	COMPAT_16: COMPAT_20, COMPAT_NETBSD
defflag	opt_compat_netbsd.h	COMPAT_15: COMPAT_16, COMPAT_NETBSD
defflag	opt_compat_netbsd.h	COMPAT_14: COMPAT_15, COMPAT_NETBSD
defflag	opt_compat_netbsd.h	COMPAT_13: COMPAT_14, COMPAT_NETBSD
defflag	opt_compat_netbsd.h	COMPAT_12: COMPAT_13, COMPAT_NETBSD
defflag	opt_compat_netbsd.h	COMPAT_11: COMPAT_12, COMPAT_NETBSD
defflag	opt_compat_netbsd.h	COMPAT_10: COMPAT_11, COMPAT_NETBSD
defflag	opt_compat_netbsd.h	COMPAT_09: COMPAT_10, COMPAT_NETBSD
defflag				COMPAT_OSSAUDIO
defflag				COMPAT_FREEBSD: COMPAT_30
defflag				COMPAT_IBCS2
defflag				COMPAT_LINUX: COMPAT_NETBSD
defflag				COMPAT_OSF1
defflag				COMPAT_SUNOS: COMPAT_30
defflag	opt_compat_svr4.h	COMPAT_SVR4 COMPAT_SVR4_32 SVR4_COMPAT_SOLARIS2
defflag				COMPAT_ULTRIX: COMPAT_50
defflag				COMPAT_NETBSD32
defflag				COMPAT_LINUX32 : COMPAT_LINUX, COMPAT_NETBSD32
defflag				COMPAT_AOUT_M68K: COMPAT_40
defflag				COMPAT_M68K4K
defflag				COMPAT_VAX1K
defflag				COMPAT_43
defflag	opt_compat_netbsd.h	COMPAT_NOMID

define	machdep
defflag	opt_machdep.h		MACHDEP

#
# Cryptography support.  Include this early, since several things
# use it.

# Individual crypto transforms
include "crypto/arc4/files.arc4"
include "crypto/des/files.des"
include "crypto/blowfish/files.blowfish"
include "crypto/cast128/files.cast128"
include "crypto/rijndael/files.rijndael"
include "crypto/skipjack/files.skipjack"
include "crypto/camellia/files.camellia"
# General-purpose crypto processing framework.
include "opencrypto/files.opencrypto"

# NIST SP800.90 CTR DRBG
include "crypto/nist_ctr_drbg/files.nist_ctr_drbg"

# ChaCha-based fast PRNG
include "crypto/cprng_fast/files.cprng_fast"

#
# Kernel history/tracing. Old UVMHIST depends upon this.
#
defflag opt_kernhist.h			KERNHIST KERNHIST_PRINT
defparam opt_kernhist.h			KERNHIST_DELAY
file	kern/kern_history.c		kernhist

#
# These are here for the benefit of kern_history.c so that
# UVMHIST can be built in kernels without usb.
#
# top level usb debug defines
defflag	opt_usb.h			USB_DEBUG: KERNHIST
defparam opt_usb.h			USBHIST_SIZE

#
# Options for BIOHIST
#
defflag opt_biohist.h           BIOHIST: KERNHIST
defflag opt_biohist.h           BIOHIST_PRINT: KERNHIST_PRINT
defparam opt_biohist.h          BIOHIST_SIZE

#
# System monitoring framework
#
include "dev/sysmon/files.sysmon"

#
# Networking protocols
#

# Attribute used by various things that need BPF's virtual machine
#
define	bpf_filter
defparam opt_bpf.h	BPF_BUFSIZE

defflag	opt_bpf.h	BPFJIT

file	net/bpfjit.c	sljit & bpfjit

include "net80211/files.net80211"
include "netatalk/files.netatalk"
include "netbt/files.netbt"
include "netcan/files.netcan"
include "netinet/files.netinet"
include "netinet6/files.netinet6"
include "netipsec/files.netipsec"
include "netmpls/files.netmpls"
include "netnatm/files.netnatm"
include "netsmb/files.netsmb"

include "net/npf/files.npf"
include "netinet/files.ipfilter"
include "net/files.pf"

obsolete defflag		CCITT		# obsolete
obsolete defflag		HDLC		# obsolete
obsolete defflag		LLC		# obsolete
obsolete defflag opt_ns.h	NS NSIP		# obsolete
obsolete defflag		IPX		# obsolete
obsolete defparam opt_md.h	MEMORY_RBFLAGS	# superseded by
						# MEMORY_DISK_RBFLAGS

defflag	opt_bridge_ipf.h	BRIDGE_IPF	# bridge(4) use inet_pfil_hooks
defflag	opt_ppp.h		PPP_DEFLATE PPP_BSDCOMP PPP_FILTER
						# Include deflate or bsd
						# compression, enable pppd
						# packet filtering support
defflag opt_pppoe.h		PPPOE_SERVER PPPOE_DEBUG

# networking options
#
defflag				GATEWAY
defparam opt_nmbclusters.h	NMBCLUSTERS
defparam			SB_MAX

# file system options
#
defflag	opt_quota.h		QUOTA QUOTA2		# XXX files.ufs?
defflag				VNODE_LOCKDEBUG
defflag				MAGICLINKS

# buffer cache size options
#
defparam opt_bufcache.h		BUFCACHE BUFPAGES

# userconf
#
defflag				USERCONF

# sysctl related
#
defflag opt_sysctl.h		SYSCTL_DISALLOW_CREATE SYSCTL_DISALLOW_KWRITE
				SYSCTL_DEBUG_SETUP SYSCTL_DEBUG_CREATE
				SYSCTL_INCLUDE_DESCR

#
# Not entirely MI, but present on multiple arch's
#

# PC-style MBR handling
#
defflag	opt_mbr.h		COMPAT_386BSD_MBRPART

#
# debugging options
#
include "ddb/files.ddb"		# in-kernel dynamic debugger

defflag	opt_kgdb.h		KGDB
defparam opt_kgdb.h		KGDB_DEV KGDB_DEVNAME KGDB_DEVPORT
				KGDB_DEVADDR KGDB_DEVRATE KGDB_DEVMODE
defflag				LOCKDEBUG
defflag				SYSCALL_DEBUG
defflag	opt_kstack.h		KSTACK_CHECK_MAGIC

# memory (ram) disk options
#
defflag	opt_md.h		MEMORY_DISK_HOOKS MEMORY_DISK_IS_ROOT
				MEMORY_DISK_DYNAMIC
defparam opt_md.h		MEMORY_DISK_SERVER=1 MEMORY_DISK_ROOT_SIZE
				MEMORY_DISK_RBFLAGS
defparam opt_memory_disk_image.h	makeoptions_MEMORY_DISK_IMAGE

defflag opt_tftproot.h		TFTPROOT TFTPROOT_DEBUG

defflag	opt_wlan.h		WLAN

# Machine-independent device majors assignements
include "conf/majors"

# generic attributes
#
define	videobus	{ }
define	ata	        {[channel = -1]}
define	sata
define	sata_fis
define	sata_pmp
define	scsi_core
define	scsi		{[channel = -1]}: scsi_core
define	ata_hl		{[drive = -1]}
define	atapi		{ }
define	radiodev	{ }
define	gpibdev		{[address = -1]}
define	gpiobus		{ }
define	onewirebus	{ }
define 	pckbport	{[slot = -1]}
define	pckbport_machdep_cnattach
define	firmload

# speaker devices, attaches to audio or pcppi drivers
device	spkr: wsbelldev
file	dev/spkr.c			spkr

include "dev/files.audio"

# High definition audio
include "dev/hdaudio/files.hdaudio"

# Base verbose vendor/product printing support
file	dev/dev_verbose.c

# video devices, attaches to video hardware driver
#
device	video
attach	video at videobus

# DTV subsystem
#
include "dev/dtv/files.dtv"

# HDMI CEC
#
include "dev/hdmicec/files.hdmicec"

# National Semiconductor LM7[89]
#
# (included here so files.i2c can define an attachment)

device	lm: sysmon_envsys
file	dev/ic/nslm7x.c			lm			needs-flag

# JEDEC standard SPD EPROM
#
# (included here so files.i2c can define an attachment)

device	spdmem
file	dev/ic/spdmem.c			spdmem

# Generic HID support (used by USB, bluetooth and i2c)
include "dev/hid/files.hid"

# I2C device support
include "dev/i2c/files.i2c"

# PWM device support
include "dev/pwm/files.pwm"

# SPI device support
include "dev/spi/files.spi"

# IR device support
include	"dev/ir/files.ir"

# Parallel Port Bus support
include "dev/ppbus/files.ppbus"

# raster operations attributes
#
define	rasops1
define	rasops2
define	rasops4
define	rasops8
define	rasops15
define	rasops16
define	rasops24
define	rasops32
define	rasops_rotation

# image decoding support
include "dev/stbi/files.stbi"

# splash screen support
include "dev/splash/files.splash"

# videomode support
include "dev/videomode/files.videomode"

# net device attributes - we have generic code for arc(net), ether(net),
# fddi, token ring, and atm.
#
define	arcnet
define	atm
define	ether
define	fddi
define	hippi
define	ieee1394
define	token
define	sppp
define	wlan
define	crypto

# TPM
device	tpm
file	dev/ic/tpm.c			tpm			needs-flag

# devices ARPing IPv4 pull this in:
#
define	arp

#
# ALTQ network traffic shaping subsystem
#
include "altq/files.altq"

# Logical disk
#
device	ld: disk
file	dev/ld.c			ld			needs-flag

#
# MII/PHY support for network devices
#
include "dev/mii/files.mii"

#
# RAIDframe
#
include "dev/raidframe/files.raidframe"

#
# Hardware-assisted data mover API
#
include "dev/dmover/files.dmover"

#
# "Chipset" drivers.  These are the bus-independent routines which
# contain the cfdrivers.  Attachments are provided by files.<bus>
#

# Adaptec AIC-6[32]60 ICs
#
device	aic: scsi
file	dev/ic/aic6360.c		aic

# SMC 93Cx6 Serial EEPROM devices
#
define	smc93cx6
file	dev/ic/smc93cx6.c		smc93cx6

# Adaptec 2[789]4X, 394X, aic7770 and aic78[5678]0 SCSI controllers
#
defparam opt_ahc.h		AHC_DEBUG
defflag	opt_ahc.h		AHC_NO_TAGS
device	ahc: scsi
define	ahc_seeprom
define	ahc_aic77xx
file	dev/ic/aic7xxx.c		ahc
file	dev/ic/aic7xxx_osm.c		ahc
file	dev/ic/aic7xxx_seeprom.c	ahc_seeprom
file	dev/ic/aic77xx.c		ahc_aic77xx

# Adaptec aic79xx SCSI controllers
defflag	opt_ahd.h		AHD_DEBUG
device	ahd: scsi
file	dev/ic/aic79xx.c		ahd
file	dev/ic/aic79xx_osm.c		ahd

# DPT EATA SCSI controllers
#
device	dpt: scsi
file	dev/ic/dpt.c			dpt

# Compaq Smart ARRAY controllers
#
device	cac {unit = -1}
file	dev/ic/cac.c			cac

attach	ld at cac with ld_cac
file	dev/ic/ld_cac.c			ld_cac

# HP/Compaq Command Interface for SCSI-3 Support
#
defflag	opt_ciss.h			CISS_NO_INTERRUPT_HACK
device ciss: scsi
file	dev/ic/ciss.c			ciss

# Mylex DAC960 RAID controllers
#
device	mlx {unit = -1}
file	dev/ic/mlx.c			mlx			needs-flag

attach	ld at mlx with ld_mlx
file	dev/ic/ld_mlx.c			ld_mlx

# ICP-Vortex/Intel RAID controllers
#
device	icp {unit = -1}
file	dev/ic/icp.c			icp			needs-flag
file	dev/ic/icp_ioctl.c		icp

attach	ld at icp with ld_icp
file	dev/ic/ld_icp.c			ld_icp

device	icpsp: scsi
file	dev/ic/icpsp.c			icpsp
attach	icpsp at icp

# Adaptec FSA RAID controllers
#
device	aac {unit = -1}
file	dev/ic/aac.c			aac

attach	ld at aac with ld_aac
file	dev/ic/ld_aac.c			ld_aac

# AdvanSys 1200A, 1200B and ULTRA SCSI controllers
#
device	adv: scsi
file	dev/ic/adv.c			adv
file	dev/ic/advlib.c			adv
file	dev/ic/advmcode.c		adv

# AdvanSys ULTRA WIDE SCSI controllers
#
device	adw: scsi
file	dev/ic/adw.c			adw

# BusLogic MultiMaster and MultiMaster Ultra SCSI controllers
# (Must be declared before AHA to ensure bha probes before aha.
#  Probing AHA first configures bhas as aha, via their AHA
#  hardware-compatibility mode.)
#
device	bha: scsi
file	dev/ic/bha.c			bha

# Adaptec AHA-154x and AHA-164x controllers
# (must be after bha, see above)
#
device	aha: scsi
file	dev/ic/aha.c			aha

# Initio INIC-940/950 SCSI controllers
#
device	iha: scsi
file	dev/ic/iha.c			iha

# Qlogic ISP 10x0 SCSI Controllers
#
defflag	opt_isp.h		ISP_DISABLE_1020_SUPPORT
				ISP_DISABLE_1080_SUPPORT
				ISP_DISABLE_2100_SUPPORT
				ISP_DISABLE_2200_SUPPORT
				ISP_DISABLE_2300_SUPPORT
				ISP_DISABLE_2322_SUPPORT
				ISP_DISABLE_2400_SUPPORT
				ISP_DISABLE_FW
				ISP_TARGET_MODE
defparam opt_isp.h		ISP_LOGDEFAULT
				ISP_VPORTS
device	isp: scsi
file	dev/ic/isp.c			isp
file	dev/ic/isp_library.c		isp
file	dev/ic/isp_netbsd.c		isp
file	dev/ic/isp_target.c		isp & isp_target_mode
# LSILogic MegaRAID SAS
#
device	mfi: scsi
file	dev/ic/mfi.c			mfi

# LSILogic Fusion-MPT I/O Processor SCSI/FC Controllers
#
device	mpt: scsi
file	dev/ic/mpt.c			mpt
file	dev/ic/mpt_debug.c		mpt
file	dev/ic/mpt_netbsd.c		mpt

# Workbit NinjaSCSI-32 controllers
device	njs: scsi
file	dev/ic/ninjascsi32.c		njs

# Symbios/NCR 53c700 SCSI controllers
device	oosiop: scsi
file	dev/ic/oosiop.c			oosiop

# Symbios/NCR 53c710 SCSI controllers
#
device	osiop: scsi
file	dev/ic/osiop.c			osiop

# common stuff for siop and esiop
#
define	siop_common
file	dev/ic/siop_common.c		siop_common

# Symbios/NCR 53c720/53c8xx SCSI controllers
#
device	siop: scsi,siop_common
file	dev/ic/siop.c			siop & (siop_pci | siop_gedoens)
defflag	opt_siop.h			SIOP_SYMLED

device	esiop: scsi,siop_common
file	dev/ic/esiop.c			esiop

# UltraStor SCSI controllers
#
device	uha: scsi
file	dev/ic/uha.c			uha

# 3Com common probe code
define  elink
file    dev/isa/elink.c                 elink

# Aironet PC4500/PC4800
#
device	an: arp, wlan, ifnet
file	dev/ic/an.c			an

# AMD 79c930-based 802.11 cards
#
device	awi: arp, wlan, ifnet
file	dev/ic/awi.c			awi
file	dev/ic/am79c930.c		awi

# Lucent & Intersil WaveLan IEEE (802.11)
#
device	wi: arp, wlan, ifnet
file	dev/ic/wi.c			wi

# Atheros HAL
#
include "external/isc/atheros_hal/conf/files.ath_hal"

# Atheros 5210/5211/5212 multi-mode 802.11
#
device	ath: arp, wlan, ifnet
file	dev/ic/ath.c			ath
file	dev/ic/ath_netbsd.c		ath
file	dev/ic/athrate-sample.c		ath

# ADMtek ADM8211 802.11
#
device	atw: arp, wlan, ifnet, smc93cx6
file	dev/ic/atw.c			atw

# Realtek RTL8180 802.11
#
device rtw: arp, wlan, ifnet, smc93cx6
file	dev/ic/rtw.c			rtw
file	dev/ic/rtwphy.c			rtw
file	dev/ic/rtwphyio.c		rtw

# Ralink RT2500/RT2600/RT2860 802.11
device	ral: arp, ether, ifnet, wlan, firmload
file	dev/ic/rt2560.c			ral
file	dev/ic/rt2661.c			ral
file	dev/ic/rt2860.c			ral

# Marvell Libertas Open
device  malo: arp, ether, ifnet, wlan, firmload
file    dev/ic/malo.c           malo

# 3Com Etherlink-III Ethernet controller
#
device	ep: arp, ether, ifnet, mii, mii_bitbang
file	dev/ic/elink3.c			ep

# 3Com EtherLink XL Controller
#
device	ex: arp, ether, ifnet, mii, mii_bitbang
file	dev/ic/elinkxl.c		ex

# DEC EtherWORKS III (LEMAC) Ethernet controllers
#
device	lc: arp, ether, ifnet
file	dev/ic/lemac.c			lc

# LANCE and PCnet Ethernet controllers
#
device	le: arp, ether, ifnet
define	le24
define	le32
file	dev/ic/am7990.c			le24
file	dev/ic/am79900.c		le32
file	dev/ic/lance.c			le24 | le32

# DEC DEPCA-family of LANCE Ethernet controllers
#
device	depca { }: le24
file	dev/ic/depca.c			depca
attach	le at depca with le_depca

# Sun HME Ethernet controllers
#
device	hme: arp, ether, ifnet, mii
file	dev/ic/hme.c			hme

# Sun GEM Ethernet controllers
#
device	gem: arp, ether, ifnet, mii
file	dev/ic/gem.c			gem

# Synopsis Designware GMAC core, as found on allwinner a20
# and other SoCs
device	awge: arp, ether, ifnet, mii
file	dev/ic/dwc_gmac.c		awge

# 8390-family Ethernet controllers
#
define	dp8390nic
file	dev/ic/dp8390.c			dp8390nic

# National Semiconductor DP83905 AT/LANTIC Ethernet media support
#
define	dp83905
file	dev/ic/dp83905.c		dp83905

# Macronix MX98905 Ethernet controller
# (use as an attribute for an "ne" bus attachment)
#
define	mx98905
file	dev/ic/mx98905.c		mx98905

# TROPIC Token-Ring controller
#
device	tr: arp, token, ifnet
file	dev/ic/tropic.c			tr

# NCR 5380 SCSI Bus Controller
#
define	ncr5380sbc
file	dev/ic/ncr5380sbc.c		ncr5380sbc
device	nca: scsi, ncr5380sbc

# Sun sc PAL SCSI Bus Controller
#
define	sunscpal
file	dev/ic/sunscpal.c		sunscpal
device	ssc: scsi, sunscpal

# DEC FDDI Chipset
#
define	pdq
file	dev/ic/pdq.c			pdq
file	dev/ic/pdq_ifsubr.c		pdq

# Cyclades Cyclom-8/16/32
#
device	cy: tty
file	dev/ic/cy.c			cy			needs-flag

# Efficient Networks, Inc. ATM interface
#
device	en: atm, ifnet
file	dev/ic/midway.c			en

# NCR 53x9x or Emulex ESP SCSI Controller
#
define	ncr53c9x
device	esp: scsi, ncr53c9x
file	dev/ic/ncr53c9x.c		ncr53c9x

# Fujitsu MB87030/MB89352 SCSI Protocol Controller
device	spc: scsi
file	dev/ic/mb89352.c		spc

# Western Digital WD33C93/WD33C93A SCSI Bus Interface Controller
define	wd33c93
file	dev/ic/wd33c93.c		wd33c93

# Hitachi HD44780 LCD panel controller
define	hd44780
file	dev/ic/hd44780_subr.c		hd44780
file	dev/ic/lcdkp_subr.c		hd44780

# Matrix keypad
define	matrixkp
file	dev/ic/matrixkp_subr.c		matrixkp

# Hitachi HD64570 serial controller
#
define	hd64570
file	dev/ic/hd64570.c		hd64570

# Riscom/N2 ISA/PCI Sync Serial Controller
#
device	ntwoc: ifnet, hd64570

# Intel 82586 Ethernet Controller
#
define	i82586
file	dev/ic/i82586.c			i82586

# Intel 82596 Ethernet Controller
#
define	i82596
file	dev/ic/i82596.c			i82596

# Intel 82557/82558/82559 Ethernet Controller
#
device	fxp: ether, ifnet, arp, mii
file	dev/ic/i82557.c			fxp

# SEEQ 8005 Advanced Ethernet Data Link Controller
#
define	seeq8005
file	dev/ic/seeq8005.c		seeq8005

# SMC 91Cxx Ethernet Controller
#
device	sm: arp, ether, ifnet, mii, mii_bitbang
file	dev/ic/smc91cxx.c		sm

# SMC 83C170 EPIC/100 Fast Ethernet Controller
#
device	epic: arp, ether, ifnet, mii
file	dev/ic/smc83c170.c		epic

# DEC SGEC Second Generation Ethernet Controller
#
define	sgec
file	dev/ic/sgec.c			sgec

# MB86950 Ethernet Controller
#
define	mb86950
file	dev/ic/mb86950.c		mb86950

# MB8696x Ethernet Controller
#
define	mb86960
file	dev/ic/mb86960.c		mb86960

# Generic MB8696x Ethernet Controller driver
#
device	mbe: arp, ether, ifnet, mb86960

# Interwave Am78C201 audio driver
#
define	interwave
file	dev/ic/interwave.c		interwave

# TMS 320av110 MPEG2/audio driver
#
define	tms320av110
file	dev/ic/tms320av110.c		tms320av110

# Novell NE2000-compatible Ethernet cards, based on the
# National Semiconductor DS8390.
#
device	ne: ether, ifnet, arp, dp8390nic, mii
file	dev/ic/ne2000.c			ne

# 8250/16[45]50-based "com" ports
#
defflag	opt_com.h		COM_DEBUG
# XXX In a perfect world, this would be done with attributes
defflag	opt_com.h		COM_16650 COM_16750
				COM_HAYESP COM_PXA2X0 COM_AU1X00
				COM_REGMAP COM_FUNCMAP
defparam opt_com.h		COM_TOLERANCE
device	com { } : tty
file	dev/ic/com.c			com			needs-flag

# PC-like keyboard controller
#
device	pckbc: pckbport
file	dev/ic/pckbc.c			pckbc			needs-flag

device	attimer
file	dev/ic/attimer.c		attimer			needs-flag

# Cirrus Logic CD240[01] 4-port Multi-Protocol Communications Controller
#
device	clmpcc: tty
file	dev/ic/clmpcc.c			clmpcc			needs-flag

# Abit uGuru
#
device	ug: sysmon_envsys
file	dev/ic/ug.c			ug			needs-flag

# Essential Communications Corp. HIPPI Interface
#
device	esh: hippi, ifnet
file	dev/ic/rrunner.c		esh			needs-flag

# SMC 90c26, SMC 90C56 (and 90C66 if in compat mode) chip driver
#
device	bah: ifnet, arcnet, arp
file	dev/ic/smc90cx6.c		bah

# OPL2/OPL3 FM synth driver
#
device	opl: midibus, midisyn
file	dev/ic/opl.c			opl
file	dev/ic/oplinstrs.c		opl

# MPU401 MIDI UART compatibles
#
device	mpu: midibus
file	dev/ic/mpu.c			mpu			needs-flag

# AD1848 (CS4248, CS4231, AD1845) audio codec support; used by other drivers
#
define	ad1848
file	dev/ic/ad1848.c			ad1848

# AMD 7930 audio/ISDN codec
#
define	am7930
file	dev/ic/am7930.c			am7930

# Siemens PSB2160 audio codec, as found in HP systems
device	arcofi: audiobus, auconv, mulaw
file	dev/ic/arcofi.c			arcofi

# SPARC `SUNW,audiocs'
#
device	audiocs: audiobus, auconv, ad1848
file	dev/ic/cs4231.c			audiocs

# AC-97 CODECs
#
define	ac97
file	dev/ic/ac97.c			ac97

# UDA1341 CODEC support
define	uda1341
file	dev/ic/uda1341.c		uda1341

# Oki MSM6258 support code
#
define msm6258
file	dev/ic/msm6258.c		msm6258

# LSI64854 DMA controller back-end
#
define	lsi64854
file	dev/ic/lsi64854.c		lsi64854

# Cirrus Logic CL-CD180/1864/1865 multi port serial controller back-end
#
define	cd18xx
file	dev/ic/cd18xx.c			cd18xx

# Realtek 8019/8029 NE2000-compatible network interface subroutines
#
define	rtl80x9
file	dev/ic/rtl80x9.c		rtl80x9			needs-flag

# Realtek 8129/8139 Ethernet controllers
#
device	rtk: ether, ifnet, arp, mii
file	dev/ic/rtl81x9.c		rtk | re

# Realtek 8169 Ethernet controllers
#
device	re: ether, ifnet, arp, mii
file	dev/ic/rtl8169.c		re

# Virtual I/O Device (VIRTIO) bus controller and devices
#
include "dev/virtio/files.virtio"

# Common code for ESDI/IDE/etc. controllers
#
define	wdc_common
define	ata_dma
define	ata_udma
define	ata_piobm
device	wdc: ata, wdc_common

defflag opt_ata.h	ATADEBUG
defparam opt_ata.h	ATADEBUG_MASK
defflag opt_wdc.h	WDC_NO_IDS

device	atabus: atapi,ata_hl
attach	atabus at ata
# The strange expression is to dump ata_* definitions to ata_dma.h.
file	dev/ic/wdc.c			(ata_dma | ata_udma | ata_piobm | atabus) & atabus & wdc_common	needs-flag

# Workbit NinjaATA-32 IDE controllers
device	njata: ata, ata_piobm, wdc_common
file	dev/ic/ninjaata32.c		njata

# CHIPS and Technologies 82C7[12][01] Universal Peripheral Controller
#
device	upc { [offset = -1] }
attach	wdc at upc with wdc_upc
attach	com at upc with com_upc
attach	lpt at upc with lpt_upc
file	dev/ic/upc.c			upc
file	dev/ic/wdc_upc.c		wdc_upc
file	dev/ic/com_upc.c		com_upc
file	dev/ic/lpt_upc.c		lpt_upc

# AHCI-compatible SATA controllers
define ahcisata_core
file dev/ic/ahcisata_core.c ahcisata_core
device ahcisata: ata, ata_dma, ata_udma, sata, sata_fis, sata_pmp, ahcisata_core

# Silicon Image SteelVine SATA-II controllers
define	siisata
file	dev/ic/siisata.c		siisata
device	siisata: ata, ata_dma, ata_udma, sata, sata_fis, sata_pmp, siisata

# Marvell Serial-ATA Host Controller
define mvsata
file dev/ic/mvsata.c			mvsata
device mvsata: ata, ata_dma, ata_udma, wdc_common, sata, sata_fis, sata_pmp, mvsata
defflag opt_mvsata.h		MVSATA_WITHOUTDMA

# DECchip 21x4x Ethernet controller family, and assorted clones.
#
device	tlp: arp, ether, ifnet, mii, mii_bitbang
file	dev/ic/tulip.c			tlp

# Adaptec AIC-6915 Ethernet interface
#
device	sf: arp, ether, ifnet, mii
file	dev/ic/aic6915.c		sf

# Mostek time-of-day clock and NVRAM
#
define	mk48txx
file	dev/ic/mk48txx.c		mk48txx

# OKI MSM6242B
#
define	msm6242b
file	dev/ic/msm6242b.c		msm6242b

# Intersil 7170 time-of-day clock
#
define	intersil7170
file	dev/ic/intersil7170.c		intersil7170

# National Semiconductor MM58167 time-of-day clock
#
define	mm58167
file	dev/ic/mm58167.c		mm58167

# Motorola mc146818 (and compatible) time-of-day clock
#
define	mc146818
file	dev/ic/mc146818.c		mc146818

# Ricoh RS5C313 time of-day-clock
#
define	rs5c313
file	dev/ic/rs5c313.c		rs5c313

# D-Link DL10019/10022 NE2000-compatible network interface subroutines
#
define	dl10019
file	dev/ic/dl10019.c		dl10019

# ASIX AX88190 NE2000-compatible network interface subroutines
#
define	ax88190
file	dev/ic/ax88190.c		ax88190

# WD/SMC 80x3 family, SMC Elite Ultra [8216], SMC EtherEZ
#
device	we: ether, ifnet, arp, dp8390nic
file	dev/ic/we.c			we

# Allied-Telesis Ethernet driver based on Fujitsu MB8696xA controllers
#
device	ate: arp, ether, ifnet, mb86960

# Fujitsu FMV-18x Ethernet driver based on Fujitsu MB8696xA controllers
#
device	fmv: arp, ether, ifnet, mb86960
file	dev/ic/fmv.c			fmv

# Crystal Semiconductor CS8900, CS8920, and CS8920M Ethernet
#
device	cs: arp, ether, ifnet
device	tscs: arp, ether, ifnet
file	dev/ic/cs89x0.c			cs | tscs

# Radio device attributes
#
define	tea5757
file	dev/ic/tea5757.c		tea5757
define	lm700x
file	dev/ic/lm700x.c			lm700x

# Philips PCF8584 i2c controller
define	pcf8584
file	dev/ic/pcf8584.c		pcf8584

# PCA9564 i2c controller
define	pca9564
file	dev/ic/pca9564.c		pca9564

# Synopsys DesignWare I2C controller
define	dwiic
device dwiic: dwiic, i2cbus
file	dev/ic/dwiic.c			dwiic

# ACPI power management timer (hardware access, independent of ACPI)
#
define acpipmtimer
file	dev/ic/acpipmtimer.c	acpipmtimer

device 	hpet
file 	dev/ic/hpet.c		hpet			needs-flag

# DesignWare timer
device	dwctmr
file	dev/ic/dwc_tmr.c	dwctmr

# SMSC LAN9118 Family Ethernet Controller
#
device	smsh: arp, ether, ifnet, mii
file	dev/ic/lan9118.c		smsh

# Apple System Management Controller
#
define	applesmcbus	{ }
device	applesmc: applesmcbus
file	dev/ic/apple_smc.c		applesmc

# Apple SMC fan sensors and control
device	applesmcfan: applesmcbus, sysmon_envsys
attach	applesmcfan at applesmcbus with apple_smc_fan
file	dev/ic/apple_smc_fan.c		applesmcfan

# Apple SMC temperature sensors
device	applesmctemp: applesmcbus, sysmon_envsys
attach	applesmctemp at applesmcbus with apple_smc_temp
file	dev/ic/apple_smc_temp.c		applesmctemp

# Apple SMC accelerometer (not yet implemented!)
#device	applesmcaccel: applesmcbus, sysmon_envsys
#attach	applesmcaccel at applesmcbus with apple_smc_accel
#file	dev/ic/apple_smc_accel.c	applesmcaccel

# DRM - Direct Rendering Infrastructure: dev/drm
define drm {}
include "external/bsd/drm/conf/files.drm"
include "dev/drm/files.drm"

# Linux API support
include "external/bsd/common/conf/files.linux"

# DRM/KMS - Newer direct rendering manager with kernel mode-switching
include "external/bsd/drm2/drm/files.drmkms"


# Definitions for wscons
# device attributes: display, display with emulator, keyboard, and mouse
#
define	wsdisplaydev		{[kbdmux = 1]}
define	wsemuldisplaydev	{[console = -1], [kbdmux = 1]}
define	wskbddev		{[console = -1], [mux = 1]}
define	wsmousedev		{[mux = 0]}
define	wsbelldev		{[console = -1], [mux = 1]}
define	vcons
# attribute to pull in raster support
#
define	wsrasteremulops
# common PC display functions
#
defflag	opt_pcdisplay.h		PCDISPLAY_SOFTCURSOR
define	pcdisplayops
file	dev/ic/pcdisplay_subr.c	pcdisplayops
file	dev/ic/pcdisplay_chars.c	pcdisplayops
# an attribute used by arch specific config files to include /dev/fb* (or
# equivalent) support - on most archs this is just a NOP (untill, maybe
# someday when we might make /dev/fb* support MI)
define	fb
# VGA graphics
#
defparam opt_vga.h		VGA_CONSOLE_SCREENTYPE
defflag opt_vga.h 		VGA_CONSOLE_ATI_BROKEN_FONTSEL
defflag opt_vga.h		VGA_RASTERCONSOLE
defflag opt_vga.h		VGA_RESET
device	vga: displaydev, wsemuldisplaydev, pcdisplayops, drm
file	dev/ic/vga.c		vga & !vga_rasterconsole	needs-flag
file	dev/ic/vga_raster.c	vga_rasterconsole		needs-flag
file	dev/ic/vga_subr.c	vga | vga_rasterconsole
file	dev/ic/vga_common.c	vga | vga_rasterconsole

# Integraphics Systems IGA168x and CyberPro framebuffers (linear non-VGA mode)
#
device	igsfb: wsemuldisplaydev, rasops8, vcons, videomode
file	dev/ic/igsfb.c			igsfb			needs-flag
file	dev/ic/igsfb_subr.c		igsfb

device	chipsfb: wsemuldisplaydev, rasops8, vcons, videomode, glyphcache
file	dev/ic/ct65550.c		chipsfb
defflag	opt_chipsfb.h	CHIPSFB_DEBUG
defflag	opt_chipsfb.h	CHIPSFB_WAIT

# STI (hp graphics)
device	sti: wsemuldisplaydev
file	dev/ic/sti.c		sti

include "dev/wscons/files.wscons"
include "dev/rasops/files.rasops"
include "dev/wsfont/files.wsfont"
include "dev/wsfb/files.wsfb"

# Attributes which machine-independent bus support can be attached to.
# These should be defined here, because some of these busses can have
# devices which provide these attributes, and we'd like to avoid hairy
# ordering constraints on inclusion of the busses' "files" files.
#
define	isabus	{ }			# ISA attachment
define	eisabus	{ }			# EISA attachment
define	pcibus	{[bus = -1]}		# PCI attachment
define	mcabus	{ }			# MicroChannel attachment
define	usbus	{ }			# USB attachment
define	fwbus	{ }			# IEEE 1394 attachment
define	vmebus	{ }			# VME bus attachment
define	acpibus	{ }			# ACPI "bus" attachment
define	pcmciabus { [controller = -1], [socket = -1]}	# PCMCIA bus attachment
define	cbbus	{ }			# CardBus attachment
define	pcmciaslot { }			# PCMCIA slot itself
define	sdmmcbus { }			# SD/MMC attachment

# We need the USB bus controllers here so different busses can
# use them in an 'attach-with'.
#

define	usbroothub
file	dev/usb/usbroothub.c	usbroothub

define	usb_dma

# UHCI USB controller
#
device	uhci: usbus, usbroothub, usb_dma
file	dev/usb/uhci.c			uhci			needs-flag

# OHCI USB controller
#
device	ohci: usbus, usbroothub, usb_dma
file	dev/usb/ohci.c			ohci			needs-flag

# EHCI USB2 controller
#
device	ehci: usbus, usbroothub, usb_dma
file	dev/usb/ehci.c			ehci			needs-flag

# xHCI USB3 controller
#
device	xhci: usbus, usbroothub, usb_dma
file	dev/usb/xhci.c			xhci			needs-flag

# Mentor graphics OTG IP
device	motg: usbus, usbroothub
file	dev/usb/motg.c			motg			needs-flag

# SL811HS/T USB controller
defflag	opt_slhci.h	SLHCI_TRY_LSVH SLHCI_PROFILE_TRANSFER
device	slhci: usbus, usbroothub
file	dev/ic/sl811hs.c		slhci			needs-flag

# DesignWare OTG host controller
#
include "external/bsd/dwc2/conf/files.dwc2"

# SD Host controller
device	sdhc: sdmmcbus
file	dev/sdmmc/sdhc.c		sdhc			needs-flag

# Winbond Integrated Media Reader
device	wb: sdmmcbus
file	dev/ic/w83l518d.c		wb
file	dev/ic/w83l518d_sdmmc.c		wb

# Realtek RTS5209/RTS5229 Card Reader
device	rtsx: sdmmcbus
file	dev/ic/rtsx.c			rtsx

# DesignWare SD/MMC host controller
defflag	opt_dwc_mmc.h	DWC_MMC_DEBUG
device	dwcmmc: sdmmcbus
file	dev/ic/dwc_mmc.c		dwcmmc

# ARM PrimeCell PL031 (RTC) real time clock
device	plrtc
file	dev/ic/pl031.c			plrtc

# ARM PrimeCell PL041 (AACI) Advanced Audio CODEC interface
device	aaci: audiobus, auconv, aurateconv, mulaw, ac97
file	dev/ic/pl041.c			aaci

# ARM PrimeCell PL050 (KMI) PS2 keyboard/mouse interface
device	plkmi: pckbport
file	dev/ic/pl050.c			plkmi

# ARM PrimeCell PL181 (MMCI) host controller
device	plmmc: sdmmcbus
file	dev/ic/pl181.c			plmmc

# Myson MTD803 3-in-1 Fast Ethernet Controller
device	mtd: arp, ether, ifnet, mii
file	dev/ic/mtd803.c			mtd

# radio devices, attaches to radio hardware driver
device	radio
attach	radio at radiodev

# IEEE 1394 controllers
# (These need to be here since it will have both PCI and CardBus attachments)
#
device	fwohci: fwbus

# Sony Programmable I/O Controller
device	spic: wsmousedev
file	dev/ic/spic.c			spic

# IBM CPC700 PowerPC bridge
define	cpcbus { addr, [irq=-1] }
device	cpc: cpcbus, pcibus
file	dev/ic/cpc700.c			cpc

attach	com at cpcbus with com_cpcbus
file	dev/ic/com_cpcbus.c		com_cpcbus

device	cpctim
attach	cpctim at cpcbus
file	dev/ic/timer_cpcbus.c		cpctim

device	cpciic
attach	cpciic at cpcbus with iic_cpcbus
file	dev/ic/iic_cpcbus.c		iic_cpcbus


# Attributes used by the ISDN subsystem
#
define	isdndev		# the ISDN subsystem
define	passive_isdn	# files needed by passive cards (XXX - protocol
			# specific)
define	isdncapi	# ISDN CAPI (http://www.capi.org/)

# The isac found on the Fritz V2.0 Card.
define	nisacsx
file	dev/ic/isacsx.c			nisacsx	needs-flag

# The 'standard' isac
define	nisac
file	dev/ic/isac.c			nisac	needs-flag

# ISDN cards based on the Siemens ISAC/HSCX chipset (or lookalikes)
#
device	isic: isdndev, passive_isdn, nisac

file	dev/ic/isic.c			isic
file	dev/ic/isic_l1.c		isic|ifpci|ifritz
file	dev/ic/isic_l1fsm.c		isic|ifpci|ifritz
file	dev/ic/hscx.c			isic
file	dev/ic/isic_bchan.c		isic

# (old) Diehl active ISDN cards
#
#device	daic: isdndev
#file	dev/ic/daic.c			daic

# AWM B1/T1
# XXX: passive_isdn
device	iavc: isdndev, isdncapi, passive_isdn
file	dev/ic/iavc.c			iavc

# Broadcom AirForce / Apple Airport Extreme
device	bwi: arp, ifnet, firmload, wlan
file	dev/ic/bwi.c			bwi

# DM9000 Ethernet controllers
#
device	dme: arp, ether, ifnet
file	dev/ic/dm9000.c			dme

# NVM Express Controller
#
device	nvme {nsid = -1}
file	dev/ic/nvme.c			nvme

attach	ld at nvme with ld_nvme
file	dev/ic/ld_nvme.c		ld_nvme

# Broadcom FullMAC 802.11 driver
device	bwfm: arp, ifnet, wlan
file	dev/ic/bwfm.c			bwfm

# QEMU Firmware Configuration (fw_cfg) device
device	qemufwcfg
file	dev/ic/qemufwcfg.c		qemufwcfg

# legitimate pseudo-devices
#
defpseudodev vnd:	disk
defflag opt_vnd.h	VND_COMPRESSION
defpseudo ccd:		disk
defpseudodev cgd:	disk, des, blowfish, cast128
defpseudodev md:	disk
defpseudodev fss:	disk

defpseudo pty:		tty
defpseudo rnd
defpseudo ksyms
defpseudo nullcons
defpseudo lockstat
defpseudo bio:		sysmon_envsys

defpseudo loop:		ifnet
defpseudo sl:		ifnet
defpseudo ppp:		ifnet, bpf_filter
defpseudo pppoe:	ifnet, ether, sppp
defpseudo tun:		ifnet
defpseudo vlan:		ifnet, ether
defpseudo bridge:	ifnet, ether
defpseudo bpfilter:	ifnet, bpf_filter
defpseudo strip:	ifnet
defpseudo gre:		ifnet
defpseudo gif:		ifnet
defpseudo faith:	ifnet
defpseudo mpls:		ifnet
defpseudo srt:		ifnet
defpseudo stf:		ifnet
defpseudodev tap:	ifnet, ether, arp
defpseudo carp:		ifnet, ether, arp
defpseudodev etherip:	ifnet, ether, arp
defpseudodev l2tp:	ifnet, ether, arp
defpseudo canloop:	ifnet
defpseudo ipsecif:	ifnet		# avoid to confuse ipsec itself option

defpseudo sequencer
defpseudo clockctl

#
# Accept filters.  XXX should use another registration/initialization method.
#
defpseudo accf_data
defpseudo accf_http

# ISDN userland pseudo devices
#
defpseudo isdntrc:	isdndev, tty
defpseudo isdnbchan:	isdndev, tty
defpseudo isdntel:	isdndev, tty
defpseudo isdnctl:	isdndev, tty
defpseudo isdn:		isdndev, tty

# ISDN network interfaces
defpseudo irip:		isdndev, ifnet
defflag opt_irip.h	IRIP_VJ
defpseudo ippp:		isdndev, sppp, ifnet

# KTTCP network throughput testing pseudo-device
defpseudo kttcp
file	dev/kttcp.c			kttcp		needs-flag

# Veriexec
defpseudo veriexec
file	kern/kern_veriexec.c	veriexec
file	dev/veriexec.c		veriexec	needs-flag

# driver attach / detach user interface
defpseudo drvctl
file	kern/kern_drvctl.c		drvctl		needs-flag

# cpu control
defpseudo cpuctl
defflag				CPU_UCODE: firmload

# pass-to-userspace transporter
defpseudo putter
file	dev/putter/putter.c		putter

# userspace block/char device drivers
defpseudo pud
file	dev/pud/pud.c			pud
file	dev/pud/pud_dev.c		pud

# device-mapper driver for LVM
include "dev/dm/files.dm"

# LED framework
file	dev/led.c			leds

#
# File systems
#
include "coda/files.coda"
include "fs/adosfs/files.adosfs"
include "fs/cd9660/files.cd9660"
include "fs/efs/files.efs"
include "fs/filecorefs/files.filecorefs"
include "fs/hfs/files.hfs"
include "fs/msdosfs/files.msdosfs"
include "fs/nilfs/files.nilfs"
include "fs/ntfs/files.ntfs"
include "fs/ptyfs/files.ptyfs"
include "fs/puffs/files.puffs"
include "fs/udf/files.udf"
include "fs/smbfs/files.smbfs"
include "fs/sysvbfs/files.sysvbfs"
include "fs/tmpfs/files.tmpfs"
include "fs/union/files.union"
include "fs/v7fs/files.v7fs"
include "fs/autofs/files.autofs"
include "miscfs/fdesc/files.fdesc"
include "miscfs/kernfs/files.kernfs"
include "miscfs/nullfs/files.nullfs"
include "miscfs/overlay/files.overlay"
include "miscfs/procfs/files.procfs"
include "miscfs/umapfs/files.umapfs"
include "nfs/files.nfs"
include "ufs/files.ufs"
include "fs/nfs/files.newnfs"

#
# UVM (virtual memory)
#
include "uvm/files.uvm"

#
# Security models
#
include "secmodel/files.secmodel"

include "kern/files.kern"

include "dev/files.dev"

include "net/files.net"

# Game adapter (joystick)
device	joy
file	dev/ic/joy.c			joy needs-flag

# process monitor for make(1)
# normally built as module
defpseudo filemon
file	dev/filemon/filemon.c		filemon
file	dev/filemon/filemon_wrapper.c	filemon

#
# General Purpose Input/Output framework
#
define	onewire_bitbang
include	"dev/gpio/files.gpio"

include "dev/onewire/files.onewire"

#
# Pseudo audio device
#
include "dev/pad/files.pad"

#
# Intel 386 Real Mode emulator
#
include "lib/libx86emu/files.x86emu"

#
# "tprof" profiler.
#
include	"dev/tprof/files.tprof"

#
# alternate memory device
#
include "dev/altmem/files.altmem"

#
# Flash subsystem
#
include "dev/flash/files.flash"

#
# NAND subsytem
#
include "dev/nand/files.nand"

#
# NOR subsytem
#
include "dev/nor/files.nor"

#
# iscsi
#
include "dev/iscsi/files.iscsi"

#
# athn
#
include "dev/ic/files.athn"

#
# MI clk api
#
include "dev/clk/files.clk"

#
# Flattened Device Tree (FDT) support
#
include "dev/ofw/files.ofw"
include "dev/fdt/files.fdt"<|MERGE_RESOLUTION|>--- conflicted
+++ resolved
@@ -1,8 +1,4 @@
-<<<<<<< HEAD
-#	$NetBSD: files,v 1.1199 2018/05/06 10:32:33 jmcneill Exp $
-=======
 #	$NetBSD: files,v 1.1202 2018/07/15 07:07:15 martin Exp $
->>>>>>> b2b84690
 #	@(#)files.newconf	7.5 (Berkeley) 5/10/93
 
 version 	20171118
