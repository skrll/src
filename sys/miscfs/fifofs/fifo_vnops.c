--- conflicted
+++ resolved
@@ -1,8 +1,4 @@
-<<<<<<< HEAD
-/*	$NetBSD: fifo_vnops.c,v 1.82 2020/12/19 22:09:15 thorpej Exp $	*/
-=======
 /*	$NetBSD: fifo_vnops.c,v 1.83 2021/06/29 22:34:08 dholland Exp $	*/
->>>>>>> e2aa5677
 
 /*-
  * Copyright (c) 2008 The NetBSD Foundation, Inc.
@@ -62,11 +58,7 @@
  */
 
 #include <sys/cdefs.h>
-<<<<<<< HEAD
-__KERNEL_RCSID(0, "$NetBSD: fifo_vnops.c,v 1.82 2020/12/19 22:09:15 thorpej Exp $");
-=======
 __KERNEL_RCSID(0, "$NetBSD: fifo_vnops.c,v 1.83 2021/06/29 22:34:08 dholland Exp $");
->>>>>>> e2aa5677
 
 #include <sys/param.h>
 #include <sys/systm.h>
