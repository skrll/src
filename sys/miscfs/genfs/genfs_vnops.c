<<<<<<< HEAD
/*	$NetBSD: genfs_vnops.c,v 1.210 2020/09/05 16:30:12 riastradh Exp $	*/
=======
/*	$NetBSD: genfs_vnops.c,v 1.211 2021/06/29 22:34:08 dholland Exp $	*/
>>>>>>> e2aa5677

/*-
 * Copyright (c) 2008 The NetBSD Foundation, Inc.
 * All rights reserved.
 *
 * Redistribution and use in source and binary forms, with or without
 * modification, are permitted provided that the following conditions
 * are met:
 * 1. Redistributions of source code must retain the above copyright
 *    notice, this list of conditions and the following disclaimer.
 * 2. Redistributions in binary form must reproduce the above copyright
 *    notice, this list of conditions and the following disclaimer in the
 *    documentation and/or other materials provided with the distribution.
 *
 * THIS SOFTWARE IS PROVIDED BY THE NETBSD FOUNDATION, INC. AND CONTRIBUTORS
 * ``AS IS'' AND ANY EXPRESS OR IMPLIED WARRANTIES, INCLUDING, BUT NOT LIMITED
 * TO, THE IMPLIED WARRANTIES OF MERCHANTABILITY AND FITNESS FOR A PARTICULAR
 * PURPOSE ARE DISCLAIMED.  IN NO EVENT SHALL THE FOUNDATION OR CONTRIBUTORS
 * BE LIABLE FOR ANY DIRECT, INDIRECT, INCIDENTAL, SPECIAL, EXEMPLARY, OR
 * CONSEQUENTIAL DAMAGES (INCLUDING, BUT NOT LIMITED TO, PROCUREMENT OF
 * SUBSTITUTE GOODS OR SERVICES; LOSS OF USE, DATA, OR PROFITS; OR BUSINESS
 * INTERRUPTION) HOWEVER CAUSED AND ON ANY THEORY OF LIABILITY, WHETHER IN
 * CONTRACT, STRICT LIABILITY, OR TORT (INCLUDING NEGLIGENCE OR OTHERWISE)
 * ARISING IN ANY WAY OUT OF THE USE OF THIS SOFTWARE, EVEN IF ADVISED OF THE
 * POSSIBILITY OF SUCH DAMAGE.
 */

/*
 * Copyright (c) 1982, 1986, 1989, 1993
 *	The Regents of the University of California.  All rights reserved.
 *
 * Redistribution and use in source and binary forms, with or without
 * modification, are permitted provided that the following conditions
 * are met:
 * 1. Redistributions of source code must retain the above copyright
 *    notice, this list of conditions and the following disclaimer.
 * 2. Redistributions in binary form must reproduce the above copyright
 *    notice, this list of conditions and the following disclaimer in the
 *    documentation and/or other materials provided with the distribution.
 * 3. Neither the name of the University nor the names of its contributors
 *    may be used to endorse or promote products derived from this software
 *    without specific prior written permission.
 *
 * THIS SOFTWARE IS PROVIDED BY THE REGENTS AND CONTRIBUTORS ``AS IS'' AND
 * ANY EXPRESS OR IMPLIED WARRANTIES, INCLUDING, BUT NOT LIMITED TO, THE
 * IMPLIED WARRANTIES OF MERCHANTABILITY AND FITNESS FOR A PARTICULAR PURPOSE
 * ARE DISCLAIMED.  IN NO EVENT SHALL THE REGENTS OR CONTRIBUTORS BE LIABLE
 * FOR ANY DIRECT, INDIRECT, INCIDENTAL, SPECIAL, EXEMPLARY, OR CONSEQUENTIAL
 * DAMAGES (INCLUDING, BUT NOT LIMITED TO, PROCUREMENT OF SUBSTITUTE GOODS
 * OR SERVICES; LOSS OF USE, DATA, OR PROFITS; OR BUSINESS INTERRUPTION)
 * HOWEVER CAUSED AND ON ANY THEORY OF LIABILITY, WHETHER IN CONTRACT, STRICT
 * LIABILITY, OR TORT (INCLUDING NEGLIGENCE OR OTHERWISE) ARISING IN ANY WAY
 * OUT OF THE USE OF THIS SOFTWARE, EVEN IF ADVISED OF THE POSSIBILITY OF
 * SUCH DAMAGE.
 *
 */

#include <sys/cdefs.h>
<<<<<<< HEAD
__KERNEL_RCSID(0, "$NetBSD: genfs_vnops.c,v 1.210 2020/09/05 16:30:12 riastradh Exp $");
=======
__KERNEL_RCSID(0, "$NetBSD: genfs_vnops.c,v 1.211 2021/06/29 22:34:08 dholland Exp $");
>>>>>>> e2aa5677

#include <sys/param.h>
#include <sys/systm.h>
#include <sys/proc.h>
#include <sys/kernel.h>
#include <sys/mount.h>
#include <sys/fstrans.h>
#include <sys/namei.h>
#include <sys/vnode_impl.h>
#include <sys/fcntl.h>
#include <sys/kmem.h>
#include <sys/poll.h>
#include <sys/mman.h>
#include <sys/file.h>
#include <sys/kauth.h>
#include <sys/stat.h>
#include <sys/extattr.h>

#include <miscfs/genfs/genfs.h>
#include <miscfs/genfs/genfs_node.h>
#include <miscfs/specfs/specdev.h>

static void filt_genfsdetach(struct knote *);
static int filt_genfsread(struct knote *, long);
static int filt_genfsvnode(struct knote *, long);

/*
 * Find the end of the first path component in NAME and return its
 * length.
 */
int
genfs_parsepath(void *v)
{
	struct vop_parsepath_args /* {
		struct vnode *a_dvp;
		const char *a_name;
		size_t *a_ret;
	} */ *ap = v;
	const char *name = ap->a_name;
	size_t pos;

	(void)ap->a_dvp;

	pos = 0;
	while (name[pos] != '\0' && name[pos] != '/') {
		pos++;
	}
	*ap->a_retval = pos;
	return 0;
}

int
genfs_poll(void *v)
{
	struct vop_poll_args /* {
		struct vnode *a_vp;
		int a_events;
		struct lwp *a_l;
	} */ *ap = v;

	return (ap->a_events & (POLLIN | POLLOUT | POLLRDNORM | POLLWRNORM));
}

int
genfs_seek(void *v)
{
	struct vop_seek_args /* {
		struct vnode *a_vp;
		off_t a_oldoff;
		off_t a_newoff;
		kauth_cred_t cred;
	} */ *ap = v;

	if (ap->a_newoff < 0)
		return (EINVAL);

	return (0);
}

int
genfs_abortop(void *v)
{
	struct vop_abortop_args /* {
		struct vnode *a_dvp;
		struct componentname *a_cnp;
	} */ *ap = v;

	(void)ap;

	return (0);
}

int
genfs_fcntl(void *v)
{
	struct vop_fcntl_args /* {
		struct vnode *a_vp;
		u_int a_command;
		void *a_data;
		int a_fflag;
		kauth_cred_t a_cred;
		struct lwp *a_l;
	} */ *ap = v;

	if (ap->a_command == F_SETFL)
		return (0);
	else
		return (EOPNOTSUPP);
}

/*ARGSUSED*/
int
genfs_badop(void *v)
{

	panic("genfs: bad op");
}

/*ARGSUSED*/
int
genfs_nullop(void *v)
{

	return (0);
}

/*ARGSUSED*/
int
genfs_einval(void *v)
{

	return (EINVAL);
}

/*
 * Called when an fs doesn't support a particular vop.
 * This takes care to vrele, vput, or vunlock passed in vnodes
 * and calls VOP_ABORTOP for a componentname (in non-rename VOP).
 */
int
genfs_eopnotsupp(void *v)
{
	struct vop_generic_args /*
		struct vnodeop_desc *a_desc;
		/ * other random data follows, presumably * /
	} */ *ap = v;
	struct vnodeop_desc *desc = ap->a_desc;
	struct vnode *vp, *vp_last = NULL;
	int flags, i, j, offset_cnp, offset_vp;

	KASSERT(desc->vdesc_offset != VOP_LOOKUP_DESCOFFSET);
	KASSERT(desc->vdesc_offset != VOP_ABORTOP_DESCOFFSET);

	/*
	 * Abort any componentname that lookup potentially left state in.
	 *
	 * As is logical, componentnames for VOP_RENAME are handled by
	 * the caller of VOP_RENAME.  Yay, rename!
	 */
	if (desc->vdesc_offset != VOP_RENAME_DESCOFFSET &&
	    (offset_vp = desc->vdesc_vp_offsets[0]) != VDESC_NO_OFFSET &&
	    (offset_cnp = desc->vdesc_componentname_offset) != VDESC_NO_OFFSET){
		struct componentname *cnp;
		struct vnode *dvp;

		dvp = *VOPARG_OFFSETTO(struct vnode **, offset_vp, ap);
		cnp = *VOPARG_OFFSETTO(struct componentname **, offset_cnp, ap);

		VOP_ABORTOP(dvp, cnp);
	}

	flags = desc->vdesc_flags;
	for (i = 0; i < VDESC_MAX_VPS; flags >>=1, i++) {
		if ((offset_vp = desc->vdesc_vp_offsets[i]) == VDESC_NO_OFFSET)
			break;	/* stop at end of list */
		if ((j = flags & VDESC_VP0_WILLPUT)) {
			vp = *VOPARG_OFFSETTO(struct vnode **, offset_vp, ap);

			/* Skip if NULL */
			if (!vp)
				continue;

			switch (j) {
			case VDESC_VP0_WILLPUT:
				/* Check for dvp == vp cases */
				if (vp == vp_last)
					vrele(vp);
				else {
					vput(vp);
					vp_last = vp;
				}
				break;
			case VDESC_VP0_WILLRELE:
				vrele(vp);
				break;
			}
		}
	}

	return (EOPNOTSUPP);
}

/*ARGSUSED*/
int
genfs_ebadf(void *v)
{

	return (EBADF);
}

/* ARGSUSED */
int
genfs_enoioctl(void *v)
{

	return (EPASSTHROUGH);
}


/*
 * Eliminate all activity associated with the requested vnode
 * and with all vnodes aliased to the requested vnode.
 */
int
genfs_revoke(void *v)
{
	struct vop_revoke_args /* {
		struct vnode *a_vp;
		int a_flags;
	} */ *ap = v;

#ifdef DIAGNOSTIC
	if ((ap->a_flags & REVOKEALL) == 0)
		panic("genfs_revoke: not revokeall");
#endif
	vrevoke(ap->a_vp);
	return (0);
}

/*
 * Lock the node (for deadfs).
 */
int
genfs_deadlock(void *v)
{
	struct vop_lock_args /* {
		struct vnode *a_vp;
		int a_flags;
	} */ *ap = v;
	vnode_t *vp = ap->a_vp;
	vnode_impl_t *vip = VNODE_TO_VIMPL(vp);
	int flags = ap->a_flags;
	krw_t op;

	if (! ISSET(flags, LK_RETRY))
		return ENOENT;

	if (ISSET(flags, LK_DOWNGRADE)) {
		rw_downgrade(&vip->vi_lock);
	} else if (ISSET(flags, LK_UPGRADE)) {
		KASSERT(ISSET(flags, LK_NOWAIT));
		if (!rw_tryupgrade(&vip->vi_lock)) {
			return EBUSY;
		}
	} else if ((flags & (LK_EXCLUSIVE | LK_SHARED)) != 0) {
		op = (ISSET(flags, LK_EXCLUSIVE) ? RW_WRITER : RW_READER);
		if (ISSET(flags, LK_NOWAIT)) {
			if (!rw_tryenter(&vip->vi_lock, op))
				return EBUSY;
		} else {
			rw_enter(&vip->vi_lock, op);
		}
	}
	VSTATE_ASSERT_UNLOCKED(vp, VS_RECLAIMED);
	return 0;
}

/*
 * Unlock the node (for deadfs).
 */
int
genfs_deadunlock(void *v)
{
	struct vop_unlock_args /* {
		struct vnode *a_vp;
	} */ *ap = v;
	vnode_t *vp = ap->a_vp;
	vnode_impl_t *vip = VNODE_TO_VIMPL(vp);

	rw_exit(&vip->vi_lock);

	return 0;
}

/*
 * Lock the node.
 */
int
genfs_lock(void *v)
{
	struct vop_lock_args /* {
		struct vnode *a_vp;
		int a_flags;
	} */ *ap = v;
	vnode_t *vp = ap->a_vp;
	vnode_impl_t *vip = VNODE_TO_VIMPL(vp);
	int flags = ap->a_flags;
	krw_t op;

	if (ISSET(flags, LK_DOWNGRADE)) {
		rw_downgrade(&vip->vi_lock);
	} else if (ISSET(flags, LK_UPGRADE)) {
		KASSERT(ISSET(flags, LK_NOWAIT));
		if (!rw_tryupgrade(&vip->vi_lock)) {
			return EBUSY;
		}
	} else if ((flags & (LK_EXCLUSIVE | LK_SHARED)) != 0) {
		op = (ISSET(flags, LK_EXCLUSIVE) ? RW_WRITER : RW_READER);
		if (ISSET(flags, LK_NOWAIT)) {
			if (!rw_tryenter(&vip->vi_lock, op))
				return EBUSY;
		} else {
			rw_enter(&vip->vi_lock, op);
		}
	}
	VSTATE_ASSERT_UNLOCKED(vp, VS_ACTIVE);
	return 0;
}

/*
 * Unlock the node.
 */
int
genfs_unlock(void *v)
{
	struct vop_unlock_args /* {
		struct vnode *a_vp;
	} */ *ap = v;
	vnode_t *vp = ap->a_vp;
	vnode_impl_t *vip = VNODE_TO_VIMPL(vp);

	rw_exit(&vip->vi_lock);

	return 0;
}

/*
 * Return whether or not the node is locked.
 */
int
genfs_islocked(void *v)
{
	struct vop_islocked_args /* {
		struct vnode *a_vp;
	} */ *ap = v;
	vnode_t *vp = ap->a_vp;
	vnode_impl_t *vip = VNODE_TO_VIMPL(vp);

	if (rw_write_held(&vip->vi_lock))
		return LK_EXCLUSIVE;

	if (rw_read_held(&vip->vi_lock))
		return LK_SHARED;

	return 0;
}

/*
 * Stubs to use when there is no locking to be done on the underlying object.
 */
int
genfs_nolock(void *v)
{

	return (0);
}

int
genfs_nounlock(void *v)
{

	return (0);
}

int
genfs_noislocked(void *v)
{

	return (0);
}

int
genfs_mmap(void *v)
{

	return (0);
}

/*
 * VOP_PUTPAGES() for vnodes which never have pages.
 */

int
genfs_null_putpages(void *v)
{
	struct vop_putpages_args /* {
		struct vnode *a_vp;
		voff_t a_offlo;
		voff_t a_offhi;
		int a_flags;
	} */ *ap = v;
	struct vnode *vp = ap->a_vp;

	KASSERT(vp->v_uobj.uo_npages == 0);
	rw_exit(vp->v_uobj.vmobjlock);
	return (0);
}

void
genfs_node_init(struct vnode *vp, const struct genfs_ops *ops)
{
	struct genfs_node *gp = VTOG(vp);

	rw_init(&gp->g_glock);
	gp->g_op = ops;
}

void
genfs_node_destroy(struct vnode *vp)
{
	struct genfs_node *gp = VTOG(vp);

	rw_destroy(&gp->g_glock);
}

void
genfs_size(struct vnode *vp, off_t size, off_t *eobp, int flags)
{
	int bsize;

	bsize = 1 << vp->v_mount->mnt_fs_bshift;
	*eobp = (size + bsize - 1) & ~(bsize - 1);
}

static void
filt_genfsdetach(struct knote *kn)
{
	struct vnode *vp = (struct vnode *)kn->kn_hook;

	mutex_enter(vp->v_interlock);
	SLIST_REMOVE(&vp->v_klist, kn, knote, kn_selnext);
	mutex_exit(vp->v_interlock);
}

static int
filt_genfsread(struct knote *kn, long hint)
{
	struct vnode *vp = (struct vnode *)kn->kn_hook;
	int rv;

	/*
	 * filesystem is gone, so set the EOF flag and schedule
	 * the knote for deletion.
	 */
	switch (hint) {
	case NOTE_REVOKE:
		KASSERT(mutex_owned(vp->v_interlock));
		kn->kn_flags |= (EV_EOF | EV_ONESHOT);
		return (1);
	case 0:
		mutex_enter(vp->v_interlock);
		kn->kn_data = vp->v_size - ((file_t *)kn->kn_obj)->f_offset;
		rv = (kn->kn_data != 0);
		mutex_exit(vp->v_interlock);
		return rv;
	default:
		KASSERT(mutex_owned(vp->v_interlock));
		kn->kn_data = vp->v_size - ((file_t *)kn->kn_obj)->f_offset;
		return (kn->kn_data != 0);
	}
}

static int
filt_genfswrite(struct knote *kn, long hint)
{
	struct vnode *vp = (struct vnode *)kn->kn_hook;

	/*
	 * filesystem is gone, so set the EOF flag and schedule
	 * the knote for deletion.
	 */
	switch (hint) {
	case NOTE_REVOKE:
		KASSERT(mutex_owned(vp->v_interlock));
		kn->kn_flags |= (EV_EOF | EV_ONESHOT);
		return (1);
	case 0:
		mutex_enter(vp->v_interlock);
		kn->kn_data = 0;
		mutex_exit(vp->v_interlock);
		return 1;
	default:
		KASSERT(mutex_owned(vp->v_interlock));
		kn->kn_data = 0;
		return 1;
	}
}

static int
filt_genfsvnode(struct knote *kn, long hint)
{
	struct vnode *vp = (struct vnode *)kn->kn_hook;
	int fflags;

	switch (hint) {
	case NOTE_REVOKE:
		KASSERT(mutex_owned(vp->v_interlock));
		kn->kn_flags |= EV_EOF;
		if ((kn->kn_sfflags & hint) != 0)
			kn->kn_fflags |= hint;
		return (1);
	case 0:
		mutex_enter(vp->v_interlock);
		fflags = kn->kn_fflags;
		mutex_exit(vp->v_interlock);
		break;
	default:
		KASSERT(mutex_owned(vp->v_interlock));
		if ((kn->kn_sfflags & hint) != 0)
			kn->kn_fflags |= hint;
		fflags = kn->kn_fflags;
		break;
	}

	return (fflags != 0);
}

static const struct filterops genfsread_filtops = {
	.f_isfd = 1,
	.f_attach = NULL,
	.f_detach = filt_genfsdetach,
	.f_event = filt_genfsread,
};

static const struct filterops genfswrite_filtops = {
	.f_isfd = 1,
	.f_attach = NULL,
	.f_detach = filt_genfsdetach,
	.f_event = filt_genfswrite,
};

static const struct filterops genfsvnode_filtops = {
	.f_isfd = 1,
	.f_attach = NULL,
	.f_detach = filt_genfsdetach,
	.f_event = filt_genfsvnode,
};

int
genfs_kqfilter(void *v)
{
	struct vop_kqfilter_args /* {
		struct vnode	*a_vp;
		struct knote	*a_kn;
	} */ *ap = v;
	struct vnode *vp;
	struct knote *kn;

	vp = ap->a_vp;
	kn = ap->a_kn;
	switch (kn->kn_filter) {
	case EVFILT_READ:
		kn->kn_fop = &genfsread_filtops;
		break;
	case EVFILT_WRITE:
		kn->kn_fop = &genfswrite_filtops;
		break;
	case EVFILT_VNODE:
		kn->kn_fop = &genfsvnode_filtops;
		break;
	default:
		return (EINVAL);
	}

	kn->kn_hook = vp;

	mutex_enter(vp->v_interlock);
	SLIST_INSERT_HEAD(&vp->v_klist, kn, kn_selnext);
	mutex_exit(vp->v_interlock);

	return (0);
}

void
genfs_node_wrlock(struct vnode *vp)
{
	struct genfs_node *gp = VTOG(vp);

	rw_enter(&gp->g_glock, RW_WRITER);
}

void
genfs_node_rdlock(struct vnode *vp)
{
	struct genfs_node *gp = VTOG(vp);

	rw_enter(&gp->g_glock, RW_READER);
}

int
genfs_node_rdtrylock(struct vnode *vp)
{
	struct genfs_node *gp = VTOG(vp);

	return rw_tryenter(&gp->g_glock, RW_READER);
}

void
genfs_node_unlock(struct vnode *vp)
{
	struct genfs_node *gp = VTOG(vp);

	rw_exit(&gp->g_glock);
}

int
genfs_node_wrlocked(struct vnode *vp)
{
	struct genfs_node *gp = VTOG(vp);

	return rw_write_held(&gp->g_glock);
}

static int
groupmember(gid_t gid, kauth_cred_t cred)
{
	int ismember;
	int error = kauth_cred_ismember_gid(cred, gid, &ismember);
	if (error)
		return error;
	if (kauth_cred_getegid(cred) == gid || ismember)
		return 0;
	return -1;
}

/*
 * Common filesystem object access control check routine.  Accepts a
 * vnode, cred, uid, gid, mode, acl, requested access mode.
 * Returns 0 on success, or an errno on failure.
 */
int
genfs_can_access(vnode_t *vp, kauth_cred_t cred, uid_t file_uid, gid_t file_gid,
    mode_t file_mode, struct acl *acl, accmode_t accmode)
{
	accmode_t dac_granted;
	int error;

	KASSERT((accmode & ~(VEXEC | VWRITE | VREAD | VADMIN | VAPPEND)) == 0);
	KASSERT((accmode & VAPPEND) == 0 || (accmode & VWRITE));

	/*
	 * Look for a normal, non-privileged way to access the file/directory
	 * as requested.  If it exists, go with that.
	 */

	dac_granted = 0;

	/* Check the owner. */
	if (kauth_cred_geteuid(cred) == file_uid) {
		dac_granted |= VADMIN;
		if (file_mode & S_IXUSR)
			dac_granted |= VEXEC;
		if (file_mode & S_IRUSR)
			dac_granted |= VREAD;
		if (file_mode & S_IWUSR)
			dac_granted |= (VWRITE | VAPPEND);

		goto privchk;
	}

	/* Otherwise, check the groups (first match) */
	/* Otherwise, check the groups. */
	error = groupmember(file_gid, cred);
	if (error > 0)
		return error;
	if (error == 0) {
		if (file_mode & S_IXGRP)
			dac_granted |= VEXEC;
		if (file_mode & S_IRGRP)
			dac_granted |= VREAD;
		if (file_mode & S_IWGRP)
			dac_granted |= (VWRITE | VAPPEND);

		goto privchk;
	}

	/* Otherwise, check everyone else. */
	if (file_mode & S_IXOTH)
		dac_granted |= VEXEC;
	if (file_mode & S_IROTH)
		dac_granted |= VREAD;
	if (file_mode & S_IWOTH)
		dac_granted |= (VWRITE | VAPPEND);

privchk:
	if ((accmode & dac_granted) == accmode)
		return 0;

	return (accmode & VADMIN) ? EPERM : EACCES;
}

/*
 * Implement a version of genfs_can_access() that understands POSIX.1e ACL
 * semantics;
 * the access ACL has already been prepared for evaluation by the file system
 * and is passed via 'uid', 'gid', and 'acl'.  Return 0 on success, else an
 * errno value.
 */
int
genfs_can_access_acl_posix1e(vnode_t *vp, kauth_cred_t cred, uid_t file_uid,
    gid_t file_gid, mode_t file_mode, struct acl *acl, accmode_t accmode)
{
	struct acl_entry *acl_other, *acl_mask;
	accmode_t dac_granted;
	accmode_t acl_mask_granted;
	int group_matched, i;
	int error;

	KASSERT((accmode & ~(VEXEC | VWRITE | VREAD | VADMIN | VAPPEND)) == 0);
	KASSERT((accmode & VAPPEND) == 0 || (accmode & VWRITE));

	/*
	 * The owner matches if the effective uid associated with the
	 * credential matches that of the ACL_USER_OBJ entry.  While we're
	 * doing the first scan, also cache the location of the ACL_MASK and
	 * ACL_OTHER entries, preventing some future iterations.
	 */
	acl_mask = acl_other = NULL;
	for (i = 0; i < acl->acl_cnt; i++) {
		struct acl_entry *ae = &acl->acl_entry[i];
		switch (ae->ae_tag) {
		case ACL_USER_OBJ:
			if (kauth_cred_geteuid(cred) != file_uid)
				break;
			dac_granted = 0;
			dac_granted |= VADMIN;
			if (ae->ae_perm & ACL_EXECUTE)
				dac_granted |= VEXEC;
			if (ae->ae_perm & ACL_READ)
				dac_granted |= VREAD;
			if (ae->ae_perm & ACL_WRITE)
				dac_granted |= (VWRITE | VAPPEND);
			goto out;

		case ACL_MASK:
			acl_mask = ae;
			break;

		case ACL_OTHER:
			acl_other = ae;
			break;

		default:
			break;
		}
	}

	/*
	 * An ACL_OTHER entry should always exist in a valid access ACL.  If
	 * it doesn't, then generate a serious failure.	 For now, this means
	 * a debugging message and EPERM, but in the future should probably
	 * be a panic.
	 */
	if (acl_other == NULL) {
		/*
		 * XXX This should never happen
		 */
		printf("%s: ACL_OTHER missing\n", __func__);
		return EPERM;
	}

	/*
	 * Checks against ACL_USER, ACL_GROUP_OBJ, and ACL_GROUP fields are
	 * masked by an ACL_MASK entry, if any.	 As such, first identify the
	 * ACL_MASK field, then iterate through identifying potential user
	 * matches, then group matches.	 If there is no ACL_MASK, assume that
	 * the mask allows all requests to succeed.
	 */
	if (acl_mask != NULL) {
		acl_mask_granted = 0;
		if (acl_mask->ae_perm & ACL_EXECUTE)
			acl_mask_granted |= VEXEC;
		if (acl_mask->ae_perm & ACL_READ)
			acl_mask_granted |= VREAD;
		if (acl_mask->ae_perm & ACL_WRITE)
			acl_mask_granted |= (VWRITE | VAPPEND);
	} else
		acl_mask_granted = VEXEC | VREAD | VWRITE | VAPPEND;

	/*
	 * Check ACL_USER ACL entries.	There will either be one or no
	 * matches; if there is one, we accept or rejected based on the
	 * match; otherwise, we continue on to groups.
	 */
	for (i = 0; i < acl->acl_cnt; i++) {
		struct acl_entry *ae = &acl->acl_entry[i];
		switch (ae->ae_tag) {
		case ACL_USER:
			if (kauth_cred_geteuid(cred) != ae->ae_id)
				break;
			dac_granted = 0;
			if (ae->ae_perm & ACL_EXECUTE)
				dac_granted |= VEXEC;
			if (ae->ae_perm & ACL_READ)
				dac_granted |= VREAD;
			if (ae->ae_perm & ACL_WRITE)
				dac_granted |= (VWRITE | VAPPEND);
			dac_granted &= acl_mask_granted;
			goto out;
		}
	}

	/*
	 * Group match is best-match, not first-match, so find a "best"
	 * match.  Iterate across, testing each potential group match.	Make
	 * sure we keep track of whether we found a match or not, so that we
	 * know if we should try again with any available privilege, or if we
	 * should move on to ACL_OTHER.
	 */
	group_matched = 0;
	for (i = 0; i < acl->acl_cnt; i++) {
		struct acl_entry *ae = &acl->acl_entry[i];
		switch (ae->ae_tag) {
		case ACL_GROUP_OBJ:
			error = groupmember(file_gid, cred);
			if (error > 0)
				return error;
			if (error)
				break;
			dac_granted = 0;
			if (ae->ae_perm & ACL_EXECUTE)
				dac_granted |= VEXEC;
			if (ae->ae_perm & ACL_READ)
				dac_granted |= VREAD;
			if (ae->ae_perm & ACL_WRITE)
				dac_granted |= (VWRITE | VAPPEND);
			dac_granted  &= acl_mask_granted;

			if ((accmode & dac_granted) == accmode)
				return 0;

			group_matched = 1;
			break;

		case ACL_GROUP:
			error = groupmember(ae->ae_id, cred);
			if (error > 0)
				return error;
			if (error)
				break;
			dac_granted = 0;
			if (ae->ae_perm & ACL_EXECUTE)
				dac_granted |= VEXEC;
			if (ae->ae_perm & ACL_READ)
				dac_granted |= VREAD;
			if (ae->ae_perm & ACL_WRITE)
				dac_granted |= (VWRITE | VAPPEND);
			dac_granted  &= acl_mask_granted;

			if ((accmode & dac_granted) == accmode)
				return 0;

			group_matched = 1;
			break;

		default:
			break;
		}
	}

	if (group_matched == 1) {
		/*
		 * There was a match, but it did not grant rights via pure
		 * DAC.	 Try again, this time with privilege.
		 */
		for (i = 0; i < acl->acl_cnt; i++) {
			struct acl_entry *ae = &acl->acl_entry[i];
			switch (ae->ae_tag) {
			case ACL_GROUP_OBJ:
				error = groupmember(file_gid, cred);
				if (error > 0)
					return error;
				if (error)
					break;
				dac_granted = 0;
				if (ae->ae_perm & ACL_EXECUTE)
					dac_granted |= VEXEC;
				if (ae->ae_perm & ACL_READ)
					dac_granted |= VREAD;
				if (ae->ae_perm & ACL_WRITE)
					dac_granted |= (VWRITE | VAPPEND);
				dac_granted &= acl_mask_granted;
				goto out;

			case ACL_GROUP:
				error = groupmember(ae->ae_id, cred);
				if (error > 0)
					return error;
				if (error)
					break;
				dac_granted = 0;
				if (ae->ae_perm & ACL_EXECUTE)
				dac_granted |= VEXEC;
				if (ae->ae_perm & ACL_READ)
					dac_granted |= VREAD;
				if (ae->ae_perm & ACL_WRITE)
					dac_granted |= (VWRITE | VAPPEND);
				dac_granted &= acl_mask_granted;

				goto out;
			default:
				break;
			}
		}
		/*
		 * Even with privilege, group membership was not sufficient.
		 * Return failure.
		 */
		dac_granted = 0;
		goto out;
	}
		
	/*
	 * Fall back on ACL_OTHER.  ACL_MASK is not applied to ACL_OTHER.
	 */
	dac_granted = 0;
	if (acl_other->ae_perm & ACL_EXECUTE)
		dac_granted |= VEXEC;
	if (acl_other->ae_perm & ACL_READ)
		dac_granted |= VREAD;
	if (acl_other->ae_perm & ACL_WRITE)
		dac_granted |= (VWRITE | VAPPEND);

out:
	if ((accmode & dac_granted) == accmode)
		return 0;
	return (accmode & VADMIN) ? EPERM : EACCES;
}

static struct {
	accmode_t accmode;
	int mask;
} accmode2mask[] = {
	{ VREAD, ACL_READ_DATA },
	{ VWRITE, ACL_WRITE_DATA },
	{ VAPPEND, ACL_APPEND_DATA },
	{ VEXEC, ACL_EXECUTE },
	{ VREAD_NAMED_ATTRS, ACL_READ_NAMED_ATTRS },
	{ VWRITE_NAMED_ATTRS, ACL_WRITE_NAMED_ATTRS },
	{ VDELETE_CHILD, ACL_DELETE_CHILD },
	{ VREAD_ATTRIBUTES, ACL_READ_ATTRIBUTES },
	{ VWRITE_ATTRIBUTES, ACL_WRITE_ATTRIBUTES },
	{ VDELETE, ACL_DELETE },
	{ VREAD_ACL, ACL_READ_ACL },
	{ VWRITE_ACL, ACL_WRITE_ACL },
	{ VWRITE_OWNER, ACL_WRITE_OWNER },
	{ VSYNCHRONIZE, ACL_SYNCHRONIZE },
	{ 0, 0 },
};

static int
_access_mask_from_accmode(accmode_t accmode)
{
	int access_mask = 0, i;

	for (i = 0; accmode2mask[i].accmode != 0; i++) {
		if (accmode & accmode2mask[i].accmode)
			access_mask |= accmode2mask[i].mask;
	}

	/*
	 * VAPPEND is just a modifier for VWRITE; if the caller asked
	 * for 'VAPPEND | VWRITE', we want to check for ACL_APPEND_DATA only.
	 */
	if (access_mask & ACL_APPEND_DATA)
		access_mask &= ~ACL_WRITE_DATA;

	return (access_mask);
}

/*
 * Return 0, iff access is allowed, 1 otherwise.
 */
static int
_acl_denies(const struct acl *aclp, int access_mask, kauth_cred_t cred,
    int file_uid, int file_gid, int *denied_explicitly)
{
	int i, error;
	const struct acl_entry *ae;

	if (denied_explicitly != NULL)
		*denied_explicitly = 0;

	KASSERT(aclp->acl_cnt <= ACL_MAX_ENTRIES);

	for (i = 0; i < aclp->acl_cnt; i++) {
		ae = &(aclp->acl_entry[i]);

		if (ae->ae_entry_type != ACL_ENTRY_TYPE_ALLOW &&
		    ae->ae_entry_type != ACL_ENTRY_TYPE_DENY)
			continue;
		if (ae->ae_flags & ACL_ENTRY_INHERIT_ONLY)
			continue;
		switch (ae->ae_tag) {
		case ACL_USER_OBJ:
			if (kauth_cred_geteuid(cred) != file_uid)
				continue;
			break;
		case ACL_USER:
			if (kauth_cred_geteuid(cred) != ae->ae_id)
				continue;
			break;
		case ACL_GROUP_OBJ:
			error = groupmember(file_gid, cred);
			if (error > 0)
				return error;
			if (error != 0)
				continue;
			break;
		case ACL_GROUP:
			error = groupmember(ae->ae_id, cred);
			if (error > 0)
				return error;
			if (error != 0)
				continue;
			break;
		default:
			KASSERT(ae->ae_tag == ACL_EVERYONE);
		}

		if (ae->ae_entry_type == ACL_ENTRY_TYPE_DENY) {
			if (ae->ae_perm & access_mask) {
				if (denied_explicitly != NULL)
					*denied_explicitly = 1;
				return (1);
			}
		}

		access_mask &= ~(ae->ae_perm);
		if (access_mask == 0)
			return (0);
	}

	if (access_mask == 0)
		return (0);

	return (1);
}

int
genfs_can_access_acl_nfs4(vnode_t *vp, kauth_cred_t cred, uid_t file_uid,
    gid_t file_gid, mode_t file_mode, struct acl *aclp, accmode_t accmode)
{
	int denied, explicitly_denied, access_mask, is_directory,
	    must_be_owner = 0;
	file_mode = 0;

	KASSERT((accmode & ~(VEXEC | VWRITE | VREAD | VADMIN | VAPPEND |
	    VEXPLICIT_DENY | VREAD_NAMED_ATTRS | VWRITE_NAMED_ATTRS |
	    VDELETE_CHILD | VREAD_ATTRIBUTES | VWRITE_ATTRIBUTES | VDELETE |
	    VREAD_ACL | VWRITE_ACL | VWRITE_OWNER | VSYNCHRONIZE)) == 0);
	KASSERT((accmode & VAPPEND) == 0 || (accmode & VWRITE));

	if (accmode & VADMIN)
		must_be_owner = 1;

	/*
	 * Ignore VSYNCHRONIZE permission.
	 */
	accmode &= ~VSYNCHRONIZE;

	access_mask = _access_mask_from_accmode(accmode);

	if (vp && vp->v_type == VDIR)
		is_directory = 1;
	else
		is_directory = 0;

	/*
	 * File owner is always allowed to read and write the ACL
	 * and basic attributes.  This is to prevent a situation
	 * where user would change ACL in a way that prevents him
	 * from undoing the change.
	 */
	if (kauth_cred_geteuid(cred) == file_uid)
		access_mask &= ~(ACL_READ_ACL | ACL_WRITE_ACL |
		    ACL_READ_ATTRIBUTES | ACL_WRITE_ATTRIBUTES);

	/*
	 * Ignore append permission for regular files; use write
	 * permission instead.
	 */
	if (!is_directory && (access_mask & ACL_APPEND_DATA)) {
		access_mask &= ~ACL_APPEND_DATA;
		access_mask |= ACL_WRITE_DATA;
	}

	denied = _acl_denies(aclp, access_mask, cred, file_uid, file_gid,
	    &explicitly_denied);

	if (must_be_owner) {
		if (kauth_cred_geteuid(cred) != file_uid)
			denied = EPERM;
	}

	/*
	 * For VEXEC, ensure that at least one execute bit is set for
	 * non-directories. We have to check the mode here to stay
	 * consistent with execve(2). See the test in
	 * exec_check_permissions().
	 */
	__acl_nfs4_sync_mode_from_acl(&file_mode, aclp);
	if (!denied && !is_directory && (accmode & VEXEC) &&
	    (file_mode & (S_IXUSR | S_IXGRP | S_IXOTH)) == 0)
		denied = EACCES;

	if (!denied)
		return (0);

	/*
	 * Access failed.  Iff it was not denied explicitly and
	 * VEXPLICIT_DENY flag was specified, allow access.
	 */
	if ((accmode & VEXPLICIT_DENY) && explicitly_denied == 0)
		return (0);

	accmode &= ~VEXPLICIT_DENY;

	if (accmode & (VADMIN_PERMS | VDELETE_CHILD | VDELETE))
		denied = EPERM;
	else
		denied = EACCES;

	return (denied);
}

/*
 * Common routine to check if chmod() is allowed.
 *
 * Policy:
 *   - You must own the file, and
 *     - You must not set the "sticky" bit (meaningless, see chmod(2))
 *     - You must be a member of the group if you're trying to set the
 *	 SGIDf bit
 *
 * vp - vnode of the file-system object
 * cred - credentials of the invoker
 * cur_uid, cur_gid - current uid/gid of the file-system object
 * new_mode - new mode for the file-system object
 *
 * Returns 0 if the change is allowed, or an error value otherwise.
 */
int
genfs_can_chmod(vnode_t *vp, kauth_cred_t cred, uid_t cur_uid,
    gid_t cur_gid, mode_t new_mode)
{
	int error;

	/*
	 * To modify the permissions on a file, must possess VADMIN
	 * for that file.
	 */
	if ((error = VOP_ACCESSX(vp, VWRITE_ACL, cred)) != 0)
		return (error);

	/*
	 * Unprivileged users can't set the sticky bit on files.
	 */
	if ((vp->v_type != VDIR) && (new_mode & S_ISTXT))
		return (EFTYPE);

	/*
	 * If the invoker is trying to set the SGID bit on the file,
	 * check group membership.
	 */
	if (new_mode & S_ISGID) {
		int ismember;

		error = kauth_cred_ismember_gid(cred, cur_gid,
		    &ismember);
		if (error || !ismember)
			return (EPERM);
	}

	/*
	 * Deny setting setuid if we are not the file owner.
	 */
	if ((new_mode & S_ISUID) && cur_uid != kauth_cred_geteuid(cred))
		return (EPERM);

	return (0);
}

/*
 * Common routine to check if chown() is allowed.
 *
 * Policy:
 *   - You must own the file, and
 *     - You must not try to change ownership, and
 *     - You must be member of the new group
 *
 * vp - vnode
 * cred - credentials of the invoker
 * cur_uid, cur_gid - current uid/gid of the file-system object
 * new_uid, new_gid - target uid/gid of the file-system object
 *
 * Returns 0 if the change is allowed, or an error value otherwise.
 */
int	
genfs_can_chown(vnode_t *vp, kauth_cred_t cred, uid_t cur_uid,
    gid_t cur_gid, uid_t new_uid, gid_t new_gid)
{
	int error, ismember;

	/*
	 * To modify the ownership of a file, must possess VADMIN for that
	 * file.
	 */
	if ((error = VOP_ACCESSX(vp, VWRITE_OWNER, cred)) != 0)
		return (error);

	/*
	 * You can only change ownership of a file if:
	 * You own the file and...
	 */
	if (kauth_cred_geteuid(cred) == cur_uid) {
		/*
		 * You don't try to change ownership, and...
		 */
		if (new_uid != cur_uid)
			return (EPERM);

		/*
		 * You don't try to change group (no-op), or...
		 */
		if (new_gid == cur_gid)
			return (0);

		/*
		 * Your effective gid is the new gid, or...
		 */
		if (kauth_cred_getegid(cred) == new_gid)
			return (0);

		/*
		 * The new gid is one you're a member of.
		 */
		ismember = 0;
		error = kauth_cred_ismember_gid(cred, new_gid,
		    &ismember);
		if (!error && ismember)
			return (0);
	}

	return (EPERM);
}

int
genfs_can_chtimes(vnode_t *vp, kauth_cred_t cred, uid_t owner_uid,
    u_int vaflags)
{
	int error;
	/*
	 * Grant permission if the caller is the owner of the file, or
	 * the super-user, or has ACL_WRITE_ATTRIBUTES permission on
	 * on the file.	 If the time pointer is null, then write
	 * permission on the file is also sufficient.
	 *
	 * From NFSv4.1, draft 21, 6.2.1.3.1, Discussion of Mask Attributes: 
	 * A user having ACL_WRITE_DATA or ACL_WRITE_ATTRIBUTES
	 * will be allowed to set the times [..] to the current 
	 * server time.
	 */
	if ((error = VOP_ACCESSX(vp, VWRITE_ATTRIBUTES, cred)) != 0)
		return (vaflags & VA_UTIMES_NULL) == 0 ? EPERM : EACCES;

	/* Must be owner, or... */
	if (kauth_cred_geteuid(cred) == owner_uid)
		return (0);

	/* set the times to the current time, and... */
	if ((vaflags & VA_UTIMES_NULL) == 0)
		return (EPERM);

	/* have write access. */
	error = VOP_ACCESS(vp, VWRITE, cred);
	if (error)
		return (error);

	return (0);
}

/*
 * Common routine to check if chflags() is allowed.
 *
 * Policy:
 *   - You must own the file, and
 *   - You must not change system flags, and
 *   - You must not change flags on character/block devices.
 *
 * vp - vnode
 * cred - credentials of the invoker
 * owner_uid - uid of the file-system object
 * changing_sysflags - true if the invoker wants to change system flags
 */
int
genfs_can_chflags(vnode_t *vp, kauth_cred_t cred,
     uid_t owner_uid, bool changing_sysflags)
{

	/* The user must own the file. */
	if (kauth_cred_geteuid(cred) != owner_uid) {
		return EPERM;
	}

	if (changing_sysflags) {
		return EPERM;
	}

	/*
	 * Unprivileged users cannot change the flags on devices, even if they
	 * own them.
	 */
	if (vp->v_type == VCHR || vp->v_type == VBLK) {
		return EPERM;
	}

	return 0;
}

/*
 * Common "sticky" policy.
 *
 * When a directory is "sticky" (as determined by the caller), this
 * function may help implementing the following policy:
 * - Renaming a file in it is only possible if the user owns the directory
 *   or the file being renamed.
 * - Deleting a file from it is only possible if the user owns the
 *   directory or the file being deleted.
 */
int
genfs_can_sticky(vnode_t *vp, kauth_cred_t cred, uid_t dir_uid, uid_t file_uid)
{
	if (kauth_cred_geteuid(cred) != dir_uid &&
	    kauth_cred_geteuid(cred) != file_uid)
		return EPERM;

	return 0;
}

int
genfs_can_extattr(vnode_t *vp, kauth_cred_t cred, accmode_t accmode,
    int attrnamespace)
{
	/*
	 * Kernel-invoked always succeeds.
	 */
	if (cred == NOCRED)
		return 0;

	switch (attrnamespace) {
	case EXTATTR_NAMESPACE_SYSTEM:
		return kauth_authorize_system(cred, KAUTH_SYSTEM_FS_EXTATTR,
		    0, vp->v_mount, NULL, NULL);
	case EXTATTR_NAMESPACE_USER:
		return VOP_ACCESS(vp, accmode, cred);
	default:
		return EPERM;
	}
}

int
genfs_access(void *v)
{
	struct vop_access_args *ap = v;

	KASSERT((ap->a_accmode & ~(VEXEC | VWRITE | VREAD | VADMIN |
	    VAPPEND)) == 0);

	return VOP_ACCESSX(ap->a_vp, ap->a_accmode, ap->a_cred);
}

int
genfs_accessx(void *v)
{
	struct vop_accessx_args *ap = v;
	int error;
	accmode_t accmode = ap->a_accmode;
	error = vfs_unixify_accmode(&accmode);
	if (error != 0)
		return error;

	if (accmode == 0)
		return 0;

	return VOP_ACCESS(ap->a_vp, accmode, ap->a_cred);
}

/*
 * genfs_pathconf:
 *
 * Standard implementation of POSIX pathconf, to get information about limits
 * for a filesystem.
 * Override per filesystem for the case where the filesystem has smaller
 * limits.
 */
int
genfs_pathconf(void *v)
{
	struct vop_pathconf_args *ap = v;

	switch (ap->a_name) {
	case _PC_PATH_MAX:
		*ap->a_retval = PATH_MAX;
		return 0;
	case _PC_ACL_EXTENDED:
	case _PC_ACL_NFS4:
		*ap->a_retval = 0;
		return 0;
	default:
		return EINVAL;
	}
}<|MERGE_RESOLUTION|>--- conflicted
+++ resolved
@@ -1,8 +1,4 @@
-<<<<<<< HEAD
-/*	$NetBSD: genfs_vnops.c,v 1.210 2020/09/05 16:30:12 riastradh Exp $	*/
-=======
 /*	$NetBSD: genfs_vnops.c,v 1.211 2021/06/29 22:34:08 dholland Exp $	*/
->>>>>>> e2aa5677
 
 /*-
  * Copyright (c) 2008 The NetBSD Foundation, Inc.
@@ -61,11 +57,7 @@
  */
 
 #include <sys/cdefs.h>
-<<<<<<< HEAD
-__KERNEL_RCSID(0, "$NetBSD: genfs_vnops.c,v 1.210 2020/09/05 16:30:12 riastradh Exp $");
-=======
 __KERNEL_RCSID(0, "$NetBSD: genfs_vnops.c,v 1.211 2021/06/29 22:34:08 dholland Exp $");
->>>>>>> e2aa5677
 
 #include <sys/param.h>
 #include <sys/systm.h>
