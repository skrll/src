--- conflicted
+++ resolved
@@ -1,8 +1,4 @@
-<<<<<<< HEAD
-/*	$NetBSD: nfs_subs.c,v 1.238 2020/03/08 22:12:42 mgorny Exp $	*/
-=======
 /*	$NetBSD: nfs_subs.c,v 1.239 2020/04/04 07:07:20 mlelstv Exp $	*/
->>>>>>> 898b1760
 
 /*
  * Copyright (c) 1989, 1993
@@ -74,11 +70,7 @@
  */
 
 #include <sys/cdefs.h>
-<<<<<<< HEAD
-__KERNEL_RCSID(0, "$NetBSD: nfs_subs.c,v 1.238 2020/03/08 22:12:42 mgorny Exp $");
-=======
 __KERNEL_RCSID(0, "$NetBSD: nfs_subs.c,v 1.239 2020/04/04 07:07:20 mlelstv Exp $");
->>>>>>> 898b1760
 
 #ifdef _KERNEL_OPT
 #include "opt_nfs.h"
