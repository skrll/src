--- conflicted
+++ resolved
@@ -1,8 +1,4 @@
-<<<<<<< HEAD
-#	$NetBSD: files.nfs,v 1.14 2014/10/11 06:42:20 uebayasi Exp $
-=======
 #	$NetBSD: files.nfs,v 1.15 2018/05/17 02:34:31 thorpej Exp $
->>>>>>> b2b84690
 
 deffs				NFS
 
