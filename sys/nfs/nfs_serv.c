--- conflicted
+++ resolved
@@ -1,8 +1,4 @@
-<<<<<<< HEAD
-/*	$NetBSD: nfs_serv.c,v 1.179 2020/01/17 20:08:09 ad Exp $	*/
-=======
 /*	$NetBSD: nfs_serv.c,v 1.180 2020/04/04 07:07:20 mlelstv Exp $	*/
->>>>>>> 898b1760
 
 /*
  * Copyright (c) 1989, 1993
@@ -59,11 +55,7 @@
  */
 
 #include <sys/cdefs.h>
-<<<<<<< HEAD
-__KERNEL_RCSID(0, "$NetBSD: nfs_serv.c,v 1.179 2020/01/17 20:08:09 ad Exp $");
-=======
 __KERNEL_RCSID(0, "$NetBSD: nfs_serv.c,v 1.180 2020/04/04 07:07:20 mlelstv Exp $");
->>>>>>> 898b1760
 
 #include <sys/param.h>
 #include <sys/systm.h>
