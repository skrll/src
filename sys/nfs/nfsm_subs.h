<<<<<<< HEAD
/*	$NetBSD: nfsm_subs.h,v 1.53 2013/09/14 22:29:08 martin Exp $	*/
=======
/*	$NetBSD: nfsm_subs.h,v 1.54 2020/04/04 07:07:20 mlelstv Exp $	*/
>>>>>>> 898b1760

/*
 * Copyright (c) 1989, 1993
 *	The Regents of the University of California.  All rights reserved.
 *
 * This code is derived from software contributed to Berkeley by
 * Rick Macklem at The University of Guelph.
 *
 * Redistribution and use in source and binary forms, with or without
 * modification, are permitted provided that the following conditions
 * are met:
 * 1. Redistributions of source code must retain the above copyright
 *    notice, this list of conditions and the following disclaimer.
 * 2. Redistributions in binary form must reproduce the above copyright
 *    notice, this list of conditions and the following disclaimer in the
 *    documentation and/or other materials provided with the distribution.
 * 3. Neither the name of the University nor the names of its contributors
 *    may be used to endorse or promote products derived from this software
 *    without specific prior written permission.
 *
 * THIS SOFTWARE IS PROVIDED BY THE REGENTS AND CONTRIBUTORS ``AS IS'' AND
 * ANY EXPRESS OR IMPLIED WARRANTIES, INCLUDING, BUT NOT LIMITED TO, THE
 * IMPLIED WARRANTIES OF MERCHANTABILITY AND FITNESS FOR A PARTICULAR PURPOSE
 * ARE DISCLAIMED.  IN NO EVENT SHALL THE REGENTS OR CONTRIBUTORS BE LIABLE
 * FOR ANY DIRECT, INDIRECT, INCIDENTAL, SPECIAL, EXEMPLARY, OR CONSEQUENTIAL
 * DAMAGES (INCLUDING, BUT NOT LIMITED TO, PROCUREMENT OF SUBSTITUTE GOODS
 * OR SERVICES; LOSS OF USE, DATA, OR PROFITS; OR BUSINESS INTERRUPTION)
 * HOWEVER CAUSED AND ON ANY THEORY OF LIABILITY, WHETHER IN CONTRACT, STRICT
 * LIABILITY, OR TORT (INCLUDING NEGLIGENCE OR OTHERWISE) ARISING IN ANY WAY
 * OUT OF THE USE OF THIS SOFTWARE, EVEN IF ADVISED OF THE POSSIBILITY OF
 * SUCH DAMAGE.
 *
 *	@(#)nfsm_subs.h	8.2 (Berkeley) 3/30/95
 */


#ifndef _NFS_NFSM_SUBS_H_
#define _NFS_NFSM_SUBS_H_


/*
 * These macros do strange and peculiar things to mbuf chains for
 * the assistance of the nfs code. To attempt to use them for any
 * other purpose will be dangerous. (they make weird assumptions)
 */

/*
 * First define what the actual subs. return
 */

#define	M_HASCL(m)	((m)->m_flags & M_EXT)
#define	NFSMADV(m, s)	(m)->m_data += (s)
#define	NFSMSIZ(m)	((M_HASCL(m)) ? (m)->m_ext.ext_size : \
				(((m)->m_flags & M_PKTHDR) ? MHLEN : MLEN))

/*
 * NFSv2 can only handle signed 32bit quantities and some clients
 * get confused by larger than 16bit block sizes. Limit values
 * for better compatibility.
 */
#define NFS_V2CLAMP32(x) ((x) > INT32_MAX ? INT32_MAX : (int32_t)(x))
#define NFS_V2CLAMP16(x) ((x) > INT16_MAX ? INT16_MAX : (int32_t)(x))

/*
 * Now for the macros that do the simple stuff and call the functions
 * for the hard stuff.
 * These macros use several vars. declared in nfsm_reqhead and these
 * vars. must not be used elsewhere unless you are careful not to corrupt
 * them. The vars. starting with pN and tN (N=1,2,3,..) are temporaries
 * that may be used so long as the value is not expected to retained
 * after a macro.
 * I know, this is kind of dorkey, but it makes the actual op functions
 * fairly clean and deals with the mess caused by the xdr discriminating
 * unions.
 */

#define	nfsm_build(a,c,s) \
		{ if ((s) > M_TRAILINGSPACE(mb)) { \
			struct mbuf *mb2; \
			mb2 = m_get(M_WAIT, MT_DATA); \
			MCLAIM(mb2, &nfs_mowner); \
			if ((s) > MLEN) \
				panic("build > MLEN"); \
			mb->m_next = mb2; \
			mb = mb2; \
			mb->m_len = 0; \
			bpos = mtod(mb, char *); \
		} \
		(a) = (c)(bpos); \
		mb->m_len += (s); \
		bpos += (s); }

#define nfsm_aligned(p) ALIGNED_POINTER(p,u_int32_t)

#define	nfsm_dissect(a, c, s) \
		{ t1 = mtod(md, char *) + md->m_len-dpos; \
		if (t1 >= (s) && nfsm_aligned(dpos)) { \
			(a) = (c)(dpos); \
			dpos += (s); \
		} else if ((t1 = nfsm_disct(&md, &dpos, (s), t1, &cp2)) != 0){ \
			error = t1; \
			m_freem(mrep); \
			goto nfsmout; \
		} else { \
			(a) = (c)cp2; \
		} }

#define nfsm_fhtom(n, v3) \
	      { if (v3) { \
			t2 = nfsm_rndup((n)->n_fhsize) + NFSX_UNSIGNED; \
			if (t2 <= M_TRAILINGSPACE(mb)) { \
				nfsm_build(tl, u_int32_t *, t2); \
				*tl++ = txdr_unsigned((n)->n_fhsize); \
				*(tl + ((t2>>2) - 2)) = 0; \
				memcpy(tl,(n)->n_fhp, (n)->n_fhsize); \
			} else if ((t2 = nfsm_strtmbuf(&mb, &bpos, \
				(void *)(n)->n_fhp, (n)->n_fhsize)) != 0) { \
				error = t2; \
				m_freem(mreq); \
				goto nfsmout; \
			} \
		} else { \
			nfsm_build(cp, void *, NFSX_V2FH); \
			memcpy(cp, (n)->n_fhp, NFSX_V2FH); \
		} }

#define nfsm_srvfhtom(f, v3) \
		{ if (v3) { \
			nfsm_build(tl, u_int32_t *, NFSX_UNSIGNED + \
			    NFSRVFH_SIZE(f)); \
			*tl++ = txdr_unsigned(NFSRVFH_SIZE(f)); \
			memcpy(tl, NFSRVFH_DATA(f), NFSRVFH_SIZE(f)); \
		} else { \
			KASSERT(NFSRVFH_SIZE(f) == NFSX_V2FH); \
			nfsm_build(cp, void *, NFSX_V2FH); \
			memcpy(cp, NFSRVFH_DATA(f), NFSX_V2FH); \
		} }

#define nfsm_srvpostop_fh(f) \
		{ nfsm_build(tl, u_int32_t *, \
		    2 * NFSX_UNSIGNED + NFSRVFH_SIZE(f)); \
		*tl++ = nfs_true; \
		*tl++ = txdr_unsigned(NFSRVFH_SIZE(f)); \
		memcpy(tl, NFSRVFH_DATA(f), NFSRVFH_SIZE(f)); \
		}

/*
 * nfsm_mtofh: dissect a "resulted obj" part of create-like operations
 * like mkdir.
 *
 * for nfsv3, dissect post_op_fh3 and following post_op_attr.
 * for nfsv2, dissect fhandle and following fattr.
 *
 * d: (IN) the vnode of the parent directry.
 * v: (OUT) the corresponding vnode (we allocate one if needed)
 * v3: (IN) true for nfsv3.
 * f: (OUT) true if we got valid filehandle.  always true for nfsv2.
 */

#define nfsm_mtofh(d, v, v3, f) \
		{ struct nfsnode *ttnp; nfsfh_t *ttfhp; int ttfhsize; \
		int hasattr = 0; \
		if (v3) { \
			nfsm_dissect(tl, u_int32_t *, NFSX_UNSIGNED); \
			(f) = fxdr_unsigned(int, *tl); \
		} else { \
			(f) = 1; \
			hasattr = 1; \
		} \
		if (f) { \
			nfsm_getfh(ttfhp, ttfhsize, (v3)); \
			if ((t1 = nfs_nget((d)->v_mount, ttfhp, ttfhsize, \
				&ttnp)) != 0) { \
				error = t1; \
				m_freem(mrep); \
				goto nfsmout; \
			} \
			(v) = NFSTOV(ttnp); \
		} \
		if (v3) { \
			nfsm_dissect(tl, u_int32_t *, NFSX_UNSIGNED); \
			if (f) \
				hasattr = fxdr_unsigned(int, *tl); \
			else if (fxdr_unsigned(int, *tl)) \
				nfsm_adv(NFSX_V3FATTR); \
		} \
		if (f && hasattr) \
			nfsm_loadattr((v), (struct vattr *)0, 0); \
		}

/*
 * nfsm_getfh: dissect a filehandle.
 *
 * f: (OUT) a filehandle.
 * s: (OUT) size of the filehandle in bytes.
 * v3: (IN) true if nfsv3.
 */

#define nfsm_getfh(f, s, v3) \
		{ if (v3) { \
			nfsm_dissect(tl, u_int32_t *, NFSX_UNSIGNED); \
			if (((s) = fxdr_unsigned(int, *tl)) <= 0 || \
				(s) > NFSX_V3FHMAX) { \
				m_freem(mrep); \
				error = EBADRPC; \
				goto nfsmout; \
			} \
		} else \
			(s) = NFSX_V2FH; \
		nfsm_dissect((f), nfsfh_t *, nfsm_rndup(s)); }

#define	nfsm_loadattr(v, a, flags) \
		{ struct vnode *ttvp = (v); \
		if ((t1 = nfsm_loadattrcache(&ttvp, &md, &dpos, (a), (flags))) \
		    != 0) { \
			error = t1; \
			m_freem(mrep); \
			goto nfsmout; \
		} \
		(v) = ttvp; }

/*
 * nfsm_postop_attr: process nfsv3 post_op_attr
 *
 * dissect post_op_attr.  if we got a one,
 * call nfsm_loadattrcache to update attribute cache.
 *
 * v: (IN/OUT) the corresponding vnode
 * f: (OUT) true if we got valid attribute
 * flags: (IN) flags for nfsm_loadattrcache
 */

#define	nfsm_postop_attr(v, f, flags) \
		{ struct vnode *ttvp = (v); \
		nfsm_dissect(tl, u_int32_t *, NFSX_UNSIGNED); \
		if (((f) = fxdr_unsigned(int, *tl)) != 0) { \
			if ((t1 = nfsm_loadattrcache(&ttvp, &md, &dpos, \
				(struct vattr *)0, (flags))) != 0) { \
				error = t1; \
				(f) = 0; \
				m_freem(mrep); \
				goto nfsmout; \
			} \
			(v) = ttvp; \
		} }

/*
 * nfsm_wcc_data: process nfsv3 wcc_data
 *
 * dissect pre_op_attr and then let nfsm_postop_attr dissect post_op_attr.
 *
 * v: (IN/OUT) the corresponding vnode
 * f: (IN/OUT)
 *	NFSV3_WCCRATTR	return true if we got valid post_op_attr.
 *	NFSV3_WCCCHK	return true if pre_op_attr's mtime is the same
 *			as our n_mtime.  (ie. our cache isn't stale.)
 * flags: (IN) flags for nfsm_loadattrcache
 * docheck: (IN) true if timestamp change is expected
 */

/* Used as (f) for nfsm_wcc_data() */
#define NFSV3_WCCRATTR	0
#define NFSV3_WCCCHK	1

#define	nfsm_wcc_data(v, f, flags, docheck) \
		{ int ttattrf, ttretf = 0, renewctime = 0, renewnctime = 0; \
		struct timespec ctime, mtime; \
		struct nfsnode *nfsp = VTONFS(v); \
		bool haspreopattr = false; \
		nfsm_dissect(tl, u_int32_t *, NFSX_UNSIGNED); \
		if (*tl == nfs_true) { \
			haspreopattr = true; \
			nfsm_dissect(tl, u_int32_t *, 6 * NFSX_UNSIGNED); \
			fxdr_nfsv3time(tl + 2, &mtime); \
			fxdr_nfsv3time(tl + 4, &ctime); \
			if (nfsp->n_ctime == ctime.tv_sec) \
				renewctime = 1; \
			if ((v)->v_type == VDIR) { \
				if (timespeccmp(&nfsp->n_nctime, &ctime, ==)) \
					renewnctime = 1; \
			} \
			if (f) { \
				ttretf = timespeccmp(&nfsp->n_mtime, &mtime, ==);\
			} \
		} \
		nfsm_postop_attr((v), ttattrf, (flags)); \
		nfsp = VTONFS(v); \
		if (ttattrf) { \
			if (haspreopattr && \
			    nfs_check_wccdata(nfsp, &ctime, &mtime, (docheck))) \
				renewctime = renewnctime = ttretf = 0; \
			if (renewctime) \
				nfsp->n_ctime = nfsp->n_vattr->va_ctime.tv_sec; \
			if (renewnctime) \
				nfsp->n_nctime = nfsp->n_vattr->va_ctime; \
		} \
		if (f) { \
			(f) = ttretf; \
		} else { \
			(f) = ttattrf; \
		} }

/* If full is true, set all fields, otherwise just set mode and time fields */
#define nfsm_v3attrbuild(a, full)						\
		{ if ((a)->va_mode != (mode_t)VNOVAL) {				\
			nfsm_build(tl, u_int32_t *, 2 * NFSX_UNSIGNED);		\
			*tl++ = nfs_true;					\
			*tl = txdr_unsigned((a)->va_mode);			\
		} else {							\
			nfsm_build(tl, u_int32_t *, NFSX_UNSIGNED);		\
			*tl = nfs_false;					\
		}								\
		if ((full) && (a)->va_uid != (uid_t)VNOVAL) {			\
			nfsm_build(tl, u_int32_t *, 2 * NFSX_UNSIGNED);		\
			*tl++ = nfs_true;					\
			*tl = txdr_unsigned((a)->va_uid);			\
		} else {							\
			nfsm_build(tl, u_int32_t *, NFSX_UNSIGNED);		\
			*tl = nfs_false;					\
		}								\
		if ((full) && (a)->va_gid != (gid_t)VNOVAL) {			\
			nfsm_build(tl, u_int32_t *, 2 * NFSX_UNSIGNED);		\
			*tl++ = nfs_true;					\
			*tl = txdr_unsigned((a)->va_gid);			\
		} else {							\
			nfsm_build(tl, u_int32_t *, NFSX_UNSIGNED);		\
			*tl = nfs_false;					\
		}								\
		if ((full) && (a)->va_size != VNOVAL) {				\
			nfsm_build(tl, u_int32_t *, 3 * NFSX_UNSIGNED);		\
			*tl++ = nfs_true;					\
			txdr_hyper((a)->va_size, tl);				\
		} else {							\
			nfsm_build(tl, u_int32_t *, NFSX_UNSIGNED);		\
			*tl = nfs_false;					\
		}								\
		if ((a)->va_atime.tv_sec != VNOVAL) {				\
			if ((a)->va_atime.tv_sec != time_second) {		\
				nfsm_build(tl, u_int32_t *, 3 * NFSX_UNSIGNED);	\
				*tl++ = txdr_unsigned(NFSV3SATTRTIME_TOCLIENT);	\
				txdr_nfsv3time(&(a)->va_atime, tl);		\
			} else {						\
				nfsm_build(tl, u_int32_t *, NFSX_UNSIGNED);	\
				*tl = txdr_unsigned(NFSV3SATTRTIME_TOSERVER);	\
			}							\
		} else {							\
			nfsm_build(tl, u_int32_t *, NFSX_UNSIGNED);		\
			*tl = txdr_unsigned(NFSV3SATTRTIME_DONTCHANGE);		\
		}								\
		if ((a)->va_mtime.tv_sec != VNOVAL) {				\
			if ((a)->va_mtime.tv_sec != time_second) {		\
				nfsm_build(tl, u_int32_t *, 3 * NFSX_UNSIGNED);	\
				*tl++ = txdr_unsigned(NFSV3SATTRTIME_TOCLIENT);	\
				txdr_nfsv3time(&(a)->va_mtime, tl);		\
			} else {						\
				nfsm_build(tl, u_int32_t *, NFSX_UNSIGNED);	\
				*tl = txdr_unsigned(NFSV3SATTRTIME_TOSERVER);	\
			}							\
		} else {							\
			nfsm_build(tl, u_int32_t *, NFSX_UNSIGNED);		\
			*tl = txdr_unsigned(NFSV3SATTRTIME_DONTCHANGE);		\
		}								\
		}


#define	nfsm_strsiz(s,m) \
		{ nfsm_dissect(tl,uint32_t *,NFSX_UNSIGNED); \
		if (((s) = fxdr_unsigned(uint32_t,*tl)) > (m)) { \
			m_freem(mrep); \
			error = EBADRPC; \
			goto nfsmout; \
		} }

#define	nfsm_srvnamesiz(s) \
		{ nfsm_dissect(tl,uint32_t *,NFSX_UNSIGNED); \
		if (((s) = fxdr_unsigned(uint32_t,*tl)) > NFS_MAXNAMLEN) \
			error = NFSERR_NAMETOL; \
		if (error) \
			nfsm_reply(0); \
		}

#define nfsm_mtouio(p,s) \
		if ((s) > 0 && \
		   (t1 = nfsm_mbuftouio(&md,(p),(s),&dpos)) != 0) { \
			error = t1; \
			m_freem(mrep); \
			goto nfsmout; \
		}

#define nfsm_uiotom(p,s) \
		if ((t1 = nfsm_uiotombuf((p),&mb,(s),&bpos)) != 0) { \
			error = t1; \
			m_freem(mreq); \
			goto nfsmout; \
		}

#define	nfsm_reqhead(n,a,s) \
		mb = mreq = nfsm_reqh((n),(a),(s),&bpos)

#define nfsm_reqdone	m_freem(mrep); \
		nfsmout:

#define nfsm_rndup(a)	(((a)+3)&(~0x3))
#define nfsm_padlen(a)	(nfsm_rndup(a) - (a))

#define	nfsm_request1(v, t, p, c, rexmitp)	\
		if ((error = nfs_request((v), mreq, (t), (p), \
		   (c), &mrep, &md, &dpos, (rexmitp))) != 0) { \
			if (error & NFSERR_RETERR) \
				error &= ~NFSERR_RETERR; \
			else \
				goto nfsmout; \
		}

#define	nfsm_request(v, t, p, c)	nfsm_request1((v), (t), (p), (c), NULL)

#define	nfsm_strtom(a,s,m) \
		if ((s) > (m)) { \
			m_freem(mreq); \
			error = ENAMETOOLONG; \
			goto nfsmout; \
		} \
		t2 = nfsm_rndup(s)+NFSX_UNSIGNED; \
		if (t2 <= M_TRAILINGSPACE(mb)) { \
			nfsm_build(tl,u_int32_t *,t2); \
			*tl++ = txdr_unsigned(s); \
			*(tl+((t2>>2)-2)) = 0; \
			memcpy(tl, (const char *)(a), (s)); \
		} else if ((t2 = nfsm_strtmbuf(&mb, &bpos, (a), (s))) != 0) { \
			error = t2; \
			m_freem(mreq); \
			goto nfsmout; \
		}

#define	nfsm_srvdone \
		nfsmout: \
		return(error)

#define	nfsm_reply(s) \
		{ \
		nfsd->nd_repstat = error; \
		if (error && !(nfsd->nd_flag & ND_NFSV3)) \
		   (void) nfs_rephead(0, nfsd, slp, error, cache, &frev, \
			mrq, &mb, &bpos); \
		else \
		   (void) nfs_rephead((s), nfsd, slp, error, cache, &frev, \
			mrq, &mb, &bpos); \
		if (mrep != NULL) { \
			m_freem(mrep); \
			mrep = NULL; \
		} \
		mreq = *mrq; \
		if (error && (!(nfsd->nd_flag & ND_NFSV3) || \
			error == EBADRPC)) {\
			error = 0; \
			goto nfsmout; \
			} \
		}

#define	nfsm_writereply(s, v3) \
		{ \
		nfsd->nd_repstat = error; \
		if (error && !(v3)) \
		   (void) nfs_rephead(0, nfsd, slp, error, cache, &frev, \
			&mreq, &mb, &bpos); \
		else \
		   (void) nfs_rephead((s), nfsd, slp, error, cache, &frev, \
			&mreq, &mb, &bpos); \
		}

#define	nfsm_adv(s) \
		{ t1 = mtod(md, char *) + md->m_len - dpos; \
		if (t1 >= (s)) { \
			dpos += (s); \
		} else if ((t1 = nfs_adv(&md, &dpos, (s), t1)) != 0) { \
			error = t1; \
			m_freem(mrep); \
			goto nfsmout; \
		} }

#define nfsm_srvmtofh(nsfh) \
	{ int fhlen = NFSX_V3FH; \
		if (nfsd->nd_flag & ND_NFSV3) { \
			nfsm_dissect(tl, u_int32_t *, NFSX_UNSIGNED); \
			fhlen = fxdr_unsigned(int, *tl); \
			if (fhlen > NFSX_V3FHMAX || \
			    (fhlen < FHANDLE_SIZE_MIN && fhlen > 0)) { \
				error = EBADRPC; \
				nfsm_reply(0); \
			} \
		} else { \
			fhlen = NFSX_V2FH; \
		} \
		(nsfh)->nsfh_size = fhlen; \
		if (fhlen != 0) { \
			nfsm_dissect(tl, u_int32_t *, fhlen); \
			memcpy(NFSRVFH_DATA(nsfh), tl, fhlen); \
		} \
	}

#define	nfsm_clget \
		if (bp >= be) { \
			if (mp == mb) \
				mp->m_len += bp-bpos; \
			mp = m_get(M_WAIT, MT_DATA); \
			MCLAIM(mp, &nfs_mowner); \
			m_clget(mp, M_WAIT); \
			mp->m_len = NFSMSIZ(mp); \
			mp2->m_next = mp; \
			mp2 = mp; \
			bp = mtod(mp, char *); \
			be = bp+mp->m_len; \
		} \
		tl = (u_int32_t *)bp

#define	nfsm_srvfillattr(a, f) \
		nfsm_srvfattr(nfsd, (a), (f))

#define nfsm_srvwcc_data(br, b, ar, a) \
		nfsm_srvwcc(nfsd, (br), (b), (ar), (a), &mb, &bpos)

#define nfsm_srvpostop_attr(r, a) \
		nfsm_srvpostopattr(nfsd, (r), (a), &mb, &bpos)

#define nfsm_srvsattr(a) \
		{ \
		nfsm_dissect(tl, u_int32_t *, NFSX_UNSIGNED); \
		if (*tl == nfs_true) { \
			nfsm_dissect(tl, u_int32_t *, NFSX_UNSIGNED); \
			(a)->va_mode = nfstov_mode(*tl); \
		} \
		nfsm_dissect(tl, u_int32_t *, NFSX_UNSIGNED); \
		if (*tl == nfs_true) { \
			nfsm_dissect(tl, u_int32_t *, NFSX_UNSIGNED); \
			(a)->va_uid = fxdr_unsigned(uid_t, *tl); \
		} \
		nfsm_dissect(tl, u_int32_t *, NFSX_UNSIGNED); \
		if (*tl == nfs_true) { \
			nfsm_dissect(tl, u_int32_t *, NFSX_UNSIGNED); \
			(a)->va_gid = fxdr_unsigned(gid_t, *tl); \
		} \
		nfsm_dissect(tl, u_int32_t *, NFSX_UNSIGNED); \
		if (*tl == nfs_true) { \
			nfsm_dissect(tl, u_int32_t *, 2 * NFSX_UNSIGNED); \
			(a)->va_size = fxdr_hyper(tl); \
		} \
		nfsm_dissect(tl, u_int32_t *, NFSX_UNSIGNED); \
		switch (fxdr_unsigned(int, *tl)) { \
		case NFSV3SATTRTIME_TOCLIENT: \
			nfsm_dissect(tl, u_int32_t *, 2 * NFSX_UNSIGNED); \
			fxdr_nfsv3time(tl, &(a)->va_atime); \
			break; \
		case NFSV3SATTRTIME_TOSERVER: \
			getnanotime(&(a)->va_atime); \
			(a)->va_vaflags |= VA_UTIMES_NULL; \
			break; \
		}; \
		nfsm_dissect(tl, u_int32_t *, NFSX_UNSIGNED); \
		switch (fxdr_unsigned(int, *tl)) { \
		case NFSV3SATTRTIME_TOCLIENT: \
			nfsm_dissect(tl, u_int32_t *, 2 * NFSX_UNSIGNED); \
			fxdr_nfsv3time(tl, &(a)->va_mtime); \
			(a)->va_vaflags &= ~VA_UTIMES_NULL; \
			break; \
		case NFSV3SATTRTIME_TOSERVER: \
			getnanotime(&(a)->va_mtime); \
			(a)->va_vaflags |= VA_UTIMES_NULL; \
			break; \
		}; }

#endif<|MERGE_RESOLUTION|>--- conflicted
+++ resolved
@@ -1,8 +1,4 @@
-<<<<<<< HEAD
-/*	$NetBSD: nfsm_subs.h,v 1.53 2013/09/14 22:29:08 martin Exp $	*/
-=======
 /*	$NetBSD: nfsm_subs.h,v 1.54 2020/04/04 07:07:20 mlelstv Exp $	*/
->>>>>>> 898b1760
 
 /*
  * Copyright (c) 1989, 1993
