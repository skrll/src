--- conflicted
+++ resolved
@@ -1,8 +1,4 @@
-<<<<<<< HEAD
-/*	$NetBSD: nfs_node.c,v 1.122 2017/05/26 14:34:20 riastradh Exp $	*/
-=======
 /*	$NetBSD: nfs_node.c,v 1.123 2018/05/28 21:04:38 chs Exp $	*/
->>>>>>> b2b84690
 
 /*
  * Copyright (c) 1989, 1993
@@ -39,11 +35,7 @@
  */
 
 #include <sys/cdefs.h>
-<<<<<<< HEAD
-__KERNEL_RCSID(0, "$NetBSD: nfs_node.c,v 1.122 2017/05/26 14:34:20 riastradh Exp $");
-=======
 __KERNEL_RCSID(0, "$NetBSD: nfs_node.c,v 1.123 2018/05/28 21:04:38 chs Exp $");
->>>>>>> b2b84690
 
 #ifdef _KERNEL_OPT
 #include "opt_nfs.h"
