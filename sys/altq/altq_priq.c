<<<<<<< HEAD
/*	$NetBSD: altq_priq.c,v 1.24 2017/07/28 13:53:17 riastradh Exp $	*/
=======
/*	$NetBSD: altq_priq.c,v 1.25 2018/06/15 08:34:18 mrg Exp $	*/
>>>>>>> b2b84690
/*	$KAME: altq_priq.c,v 1.13 2005/04/13 03:44:25 suz Exp $	*/
/*
 * Copyright (C) 2000-2003
 *	Sony Computer Science Laboratories Inc.  All rights reserved.
 *
 * Redistribution and use in source and binary forms, with or without
 * modification, are permitted provided that the following conditions
 * are met:
 * 1. Redistributions of source code must retain the above copyright
 *    notice, this list of conditions and the following disclaimer.
 * 2. Redistributions in binary form must reproduce the above copyright
 *    notice, this list of conditions and the following disclaimer in the
 *    documentation and/or other materials provided with the distribution.
 *
 * THIS SOFTWARE IS PROVIDED BY SONY CSL AND CONTRIBUTORS ``AS IS'' AND
 * ANY EXPRESS OR IMPLIED WARRANTIES, INCLUDING, BUT NOT LIMITED TO, THE
 * IMPLIED WARRANTIES OF MERCHANTABILITY AND FITNESS FOR A PARTICULAR PURPOSE
 * ARE DISCLAIMED.  IN NO EVENT SHALL SONY CSL OR CONTRIBUTORS BE LIABLE
 * FOR ANY DIRECT, INDIRECT, INCIDENTAL, SPECIAL, EXEMPLARY, OR CONSEQUENTIAL
 * DAMAGES (INCLUDING, BUT NOT LIMITED TO, PROCUREMENT OF SUBSTITUTE GOODS
 * OR SERVICES; LOSS OF USE, DATA, OR PROFITS; OR BUSINESS INTERRUPTION)
 * HOWEVER CAUSED AND ON ANY THEORY OF LIABILITY, WHETHER IN CONTRACT, STRICT
 * LIABILITY, OR TORT (INCLUDING NEGLIGENCE OR OTHERWISE) ARISING IN ANY WAY
 * OUT OF THE USE OF THIS SOFTWARE, EVEN IF ADVISED OF THE POSSIBILITY OF
 * SUCH DAMAGE.
 */

/*
 * priority queue
 */

#include <sys/cdefs.h>
<<<<<<< HEAD
__KERNEL_RCSID(0, "$NetBSD: altq_priq.c,v 1.24 2017/07/28 13:53:17 riastradh Exp $");
=======
__KERNEL_RCSID(0, "$NetBSD: altq_priq.c,v 1.25 2018/06/15 08:34:18 mrg Exp $");
>>>>>>> b2b84690

#ifdef _KERNEL_OPT
#include "opt_altq.h"
#include "opt_inet.h"
#include "pf.h"
#endif

#ifdef ALTQ_PRIQ  /* priq is enabled by ALTQ_PRIQ option in opt_altq.h */

#include <sys/param.h>
#include <sys/malloc.h>
#include <sys/mbuf.h>
#include <sys/socket.h>
#include <sys/sockio.h>
#include <sys/systm.h>
#include <sys/proc.h>
#include <sys/errno.h>
#include <sys/kernel.h>
#include <sys/queue.h>
#include <sys/kauth.h>

#include <net/if.h>
#include <netinet/in.h>

#if NPF > 0
#include <net/pfvar.h>
#endif
#include <altq/altq.h>
#include <altq/altq_conf.h>
#include <altq/altq_priq.h>

/*
 * function prototypes
 */
#ifdef ALTQ3_COMPAT
static struct priq_if *priq_attach(struct ifaltq *, u_int);
static void priq_detach(struct priq_if *);
#endif
static int priq_clear_interface(struct priq_if *);
static int priq_request(struct ifaltq *, int, void *);
static void priq_purge(struct priq_if *);
static struct priq_class *priq_class_create(struct priq_if *, int, int, int,
    int);
static int priq_class_destroy(struct priq_class *);
static int priq_enqueue(struct ifaltq *, struct mbuf *);
static struct mbuf *priq_dequeue(struct ifaltq *, int);

static int priq_addq(struct priq_class *, struct mbuf *);
static struct mbuf *priq_getq(struct priq_class *);
static struct mbuf *priq_pollq(struct priq_class *);
static void priq_purgeq(struct priq_class *);

#ifdef ALTQ3_COMPAT
static int priqcmd_if_attach(struct priq_interface *);
static int priqcmd_if_detach(struct priq_interface *);
static int priqcmd_add_class(struct priq_add_class *);
static int priqcmd_delete_class(struct priq_delete_class *);
static int priqcmd_modify_class(struct priq_modify_class *);
static int priqcmd_add_filter(struct priq_add_filter *);
static int priqcmd_delete_filter(struct priq_delete_filter *);
static int priqcmd_class_stats(struct priq_class_stats *);
#endif /* ALTQ3_COMPAT */

static void get_class_stats(struct priq_classstats *, struct priq_class *);
static struct priq_class *clh_to_clp(struct priq_if *, u_int32_t);

#ifdef ALTQ3_COMPAT
altqdev_decl(priq);

/* pif_list keeps all priq_if's allocated. */
static struct priq_if *pif_list = NULL;
#endif /* ALTQ3_COMPAT */

#if NPF > 0
int
priq_pfattach(struct pf_altq *a)
{
	struct ifnet *ifp;
	int s, error;

	if ((ifp = ifunit(a->ifname)) == NULL || a->altq_disc == NULL)
		return (EINVAL);
	s = splnet();
	error = altq_attach(&ifp->if_snd, ALTQT_PRIQ, a->altq_disc,
	    priq_enqueue, priq_dequeue, priq_request, NULL, NULL);
	splx(s);
	return (error);
}

int
priq_add_altq(struct pf_altq *a)
{
	struct priq_if	*pif;
	struct ifnet	*ifp;

	if ((ifp = ifunit(a->ifname)) == NULL)
		return (EINVAL);
	if (!ALTQ_IS_READY(&ifp->if_snd))
		return (ENODEV);

	pif = malloc(sizeof(struct priq_if), M_DEVBUF, M_WAITOK|M_ZERO);
	if (pif == NULL)
		return (ENOMEM);
	pif->pif_bandwidth = a->ifbandwidth;
	pif->pif_maxpri = -1;
	pif->pif_ifq = &ifp->if_snd;

	/* keep the state in pf_altq */
	a->altq_disc = pif;

	return (0);
}

int
priq_remove_altq(struct pf_altq *a)
{
	struct priq_if *pif;

	if ((pif = a->altq_disc) == NULL)
		return (EINVAL);
	a->altq_disc = NULL;

	(void)priq_clear_interface(pif);

	free(pif, M_DEVBUF);
	return (0);
}

int
priq_add_queue(struct pf_altq *a)
{
	struct priq_if *pif;
	struct priq_class *cl;

	if ((pif = a->altq_disc) == NULL)
		return (EINVAL);

	/* check parameters */
	if (a->priority >= PRIQ_MAXPRI)
		return (EINVAL);
	if (a->qid == 0)
		return (EINVAL);
	if (pif->pif_classes[a->priority] != NULL)
		return (EBUSY);
	if (clh_to_clp(pif, a->qid) != NULL)
		return (EBUSY);

	cl = priq_class_create(pif, a->priority, a->qlimit,
	    a->pq_u.priq_opts.flags, a->qid);
	if (cl == NULL)
		return (ENOMEM);

	return (0);
}

int
priq_remove_queue(struct pf_altq *a)
{
	struct priq_if *pif;
	struct priq_class *cl;

	if ((pif = a->altq_disc) == NULL)
		return (EINVAL);

	if ((cl = clh_to_clp(pif, a->qid)) == NULL)
		return (EINVAL);

	return (priq_class_destroy(cl));
}

int
priq_getqstats(struct pf_altq *a, void *ubuf, int *nbytes)
{
	struct priq_if *pif;
	struct priq_class *cl;
	struct priq_classstats stats;
	int error = 0;

	if ((pif = altq_lookup(a->ifname, ALTQT_PRIQ)) == NULL)
		return (EBADF);

	if ((cl = clh_to_clp(pif, a->qid)) == NULL)
		return (EINVAL);

	if (*nbytes < sizeof(stats))
		return (EINVAL);

	memset(&stats, 0, sizeof(stats));
	get_class_stats(&stats, cl);

	if ((error = copyout((void *)&stats, ubuf, sizeof(stats))) != 0)
		return (error);
	*nbytes = sizeof(stats);
	return (0);
}
#endif /* NPF > 0 */

/*
 * bring the interface back to the initial state by discarding
 * all the filters and classes.
 */
static int
priq_clear_interface(struct priq_if *pif)
{
	struct priq_class	*cl;
	int pri;

#ifdef ALTQ3_CLFIER_COMPAT
	/* free the filters for this interface */
	acc_discard_filters(&pif->pif_classifier, NULL, 1);
#endif

	/* clear out the classes */
	for (pri = 0; pri <= pif->pif_maxpri; pri++)
		if ((cl = pif->pif_classes[pri]) != NULL)
			priq_class_destroy(cl);

	return (0);
}

static int
priq_request(struct ifaltq *ifq, int req, void *arg)
{
	struct priq_if	*pif = (struct priq_if *)ifq->altq_disc;

	switch (req) {
	case ALTRQ_PURGE:
		priq_purge(pif);
		break;
	}
	return (0);
}

/* discard all the queued packets on the interface */
static void
priq_purge(struct priq_if *pif)
{
	struct priq_class *cl;
	int pri;

	for (pri = 0; pri <= pif->pif_maxpri; pri++) {
		if ((cl = pif->pif_classes[pri]) != NULL && !qempty(cl->cl_q))
			priq_purgeq(cl);
	}
	if (ALTQ_IS_ENABLED(pif->pif_ifq))
		pif->pif_ifq->ifq_len = 0;
}

static struct priq_class *
priq_class_create(struct priq_if *pif, int pri, int qlimit, int flags, int qid)
{
	struct priq_class *cl;
	int s;

#ifndef ALTQ_RED
	if (flags & PRCF_RED) {
#ifdef ALTQ_DEBUG
		printf("priq_class_create: RED not configured for PRIQ!\n");
#endif
		return (NULL);
	}
#endif

	if ((cl = pif->pif_classes[pri]) != NULL) {
		/* modify the class instead of creating a new one */
		s = splnet();
		if (!qempty(cl->cl_q))
			priq_purgeq(cl);
		splx(s);
#ifdef ALTQ_RIO
		if (q_is_rio(cl->cl_q))
			rio_destroy((rio_t *)cl->cl_red);
#endif
#ifdef ALTQ_RED
		if (q_is_red(cl->cl_q))
			red_destroy(cl->cl_red);
#endif
	} else {
		cl = malloc(sizeof(struct priq_class), M_DEVBUF,
		    M_WAITOK|M_ZERO);
		if (cl == NULL)
			return (NULL);

		cl->cl_q = malloc(sizeof(class_queue_t), M_DEVBUF,
		    M_WAITOK|M_ZERO);
		if (cl->cl_q == NULL) {
			free(cl, M_DEVBUF);
			return (NULL);
		}
	}

	pif->pif_classes[pri] = cl;
	if (flags & PRCF_DEFAULTCLASS)
		pif->pif_default = cl;
	if (qlimit == 0)
		qlimit = 50;  /* use default */
	qlimit(cl->cl_q) = qlimit;
	qtype(cl->cl_q) = Q_DROPTAIL;
	qlen(cl->cl_q) = 0;
	cl->cl_flags = flags;
	cl->cl_pri = pri;
	if (pri > pif->pif_maxpri)
		pif->pif_maxpri = pri;
	cl->cl_pif = pif;
	cl->cl_handle = qid;

#ifdef ALTQ_RED
	if (flags & (PRCF_RED|PRCF_RIO)) {
		int red_flags, red_pkttime;

		red_flags = 0;
		if (flags & PRCF_ECN)
			red_flags |= REDF_ECN;
#ifdef ALTQ_RIO
		if (flags & PRCF_CLEARDSCP)
			red_flags |= RIOF_CLEARDSCP;
#endif
		if (pif->pif_bandwidth < 8)
			red_pkttime = 1000 * 1000 * 1000; /* 1 sec */
		else
			red_pkttime = (int64_t)pif->pif_ifq->altq_ifp->if_mtu
			  * 1000 * 1000 * 1000 / (pif->pif_bandwidth / 8);
#ifdef ALTQ_RIO
		if (flags & PRCF_RIO) {
			cl->cl_red = (red_t *)rio_alloc(0, NULL,
						red_flags, red_pkttime);
			if (cl->cl_red != NULL)
				qtype(cl->cl_q) = Q_RIO;
		} else
#endif
		if (flags & PRCF_RED) {
			cl->cl_red = red_alloc(0, 0,
			    qlimit(cl->cl_q) * 10/100,
			    qlimit(cl->cl_q) * 30/100,
			    red_flags, red_pkttime);
			if (cl->cl_red != NULL)
				qtype(cl->cl_q) = Q_RED;
		}
	}
#endif /* ALTQ_RED */

	return (cl);
}

static int
priq_class_destroy(struct priq_class *cl)
{
	struct priq_if *pif;
	int s, pri;

	s = splnet();

#ifdef ALTQ3_CLFIER_COMPAT
	/* delete filters referencing to this class */
	acc_discard_filters(&cl->cl_pif->pif_classifier, cl, 0);
#endif

	if (!qempty(cl->cl_q))
		priq_purgeq(cl);

	pif = cl->cl_pif;
	pif->pif_classes[cl->cl_pri] = NULL;
	if (pif->pif_maxpri == cl->cl_pri) {
		for (pri = cl->cl_pri; pri >= 0; pri--)
			if (pif->pif_classes[pri] != NULL) {
				pif->pif_maxpri = pri;
				break;
			}
		if (pri < 0)
			pif->pif_maxpri = -1;
	}
	splx(s);

	if (cl->cl_red != NULL) {
#ifdef ALTQ_RIO
		if (q_is_rio(cl->cl_q))
			rio_destroy((rio_t *)cl->cl_red);
#endif
#ifdef ALTQ_RED
		if (q_is_red(cl->cl_q))
			red_destroy(cl->cl_red);
#endif
	}
	free(cl->cl_q, M_DEVBUF);
	free(cl, M_DEVBUF);
	return (0);
}

/*
 * priq_enqueue is an enqueue function to be registered to
 * (*altq_enqueue) in struct ifaltq.
 */
static int
priq_enqueue(struct ifaltq *ifq, struct mbuf *m)
{
	struct altq_pktattr pktattr;
	struct priq_if	*pif = (struct priq_if *)ifq->altq_disc;
	struct priq_class *cl;
	struct m_tag *t;
	int len;

	/* grab class set by classifier */
	if ((m->m_flags & M_PKTHDR) == 0) {
		/* should not happen */
		printf("altq: packet for %s does not have pkthdr\n",
		    ifq->altq_ifp->if_xname);
		m_freem(m);
		return (ENOBUFS);
	}
	cl = NULL;
	if ((t = m_tag_find(m, PACKET_TAG_ALTQ_QID, NULL)) != NULL)
		cl = clh_to_clp(pif, ((struct altq_tag *)(t+1))->qid);
#ifdef ALTQ3_COMPAT
	else if (ifq->altq_flags & ALTQF_CLASSIFY)
		cl = m->m_pkthdr.pattr_class;
#endif
	if (cl == NULL) {
		cl = pif->pif_default;
		if (cl == NULL) {
			m_freem(m);
			return (ENOBUFS);
		}
	}
#ifdef ALTQ3_COMPAT
	if (m->m_pkthdr.pattr_af != AF_UNSPEC) {
		pktattr.pattr_class = m->m_pkthdr.pattr_class;
		pktattr.pattr_af = m->m_pkthdr.pattr_af;
		pktattr.pattr_hdr = m->m_pkthdr.pattr_hdr;

		cl->cl_pktattr = &pktattr;  /* save proto hdr used by ECN */
	} else
#endif
		cl->cl_pktattr = NULL;
	len = m_pktlen(m);
	if (priq_addq(cl, m) != 0) {
		/* drop occurred.  mbuf was freed in priq_addq. */
		PKTCNTR_ADD(&cl->cl_dropcnt, len);
		return (ENOBUFS);
	}
	IFQ_INC_LEN(ifq);

	/* successfully queued. */
	return (0);
}

/*
 * priq_dequeue is a dequeue function to be registered to
 * (*altq_dequeue) in struct ifaltq.
 *
 * note: ALTDQ_POLL returns the next packet without removing the packet
 *	from the queue.  ALTDQ_REMOVE is a normal dequeue operation.
 *	ALTDQ_REMOVE must return the same packet if called immediately
 *	after ALTDQ_POLL.
 */
static struct mbuf *
priq_dequeue(struct ifaltq *ifq, int op)
{
	struct priq_if	*pif = (struct priq_if *)ifq->altq_disc;
	struct priq_class *cl;
	struct mbuf *m;
	int pri;

	if (IFQ_IS_EMPTY(ifq))
		/* no packet in the queue */
		return (NULL);

	for (pri = pif->pif_maxpri;  pri >= 0; pri--) {
		if ((cl = pif->pif_classes[pri]) != NULL &&
		    !qempty(cl->cl_q)) {
			if (op == ALTDQ_POLL)
				return (priq_pollq(cl));

			m = priq_getq(cl);
			if (m != NULL) {
				IFQ_DEC_LEN(ifq);
				if (qempty(cl->cl_q))
					cl->cl_period++;
				PKTCNTR_ADD(&cl->cl_xmitcnt, m_pktlen(m));
			}
			return (m);
		}
	}
	return (NULL);
}

static int
priq_addq(struct priq_class *cl, struct mbuf *m)
{

#ifdef ALTQ_RIO
	if (q_is_rio(cl->cl_q))
		return rio_addq((rio_t *)cl->cl_red, cl->cl_q, m,
				cl->cl_pktattr);
#endif
#ifdef ALTQ_RED
	if (q_is_red(cl->cl_q))
		return red_addq(cl->cl_red, cl->cl_q, m, cl->cl_pktattr);
#endif
	if (qlen(cl->cl_q) >= qlimit(cl->cl_q)) {
		m_freem(m);
		return (-1);
	}

	if (cl->cl_flags & PRCF_CLEARDSCP)
		write_dsfield(m, cl->cl_pktattr, 0);

	_addq(cl->cl_q, m);

	return (0);
}

static struct mbuf *
priq_getq(struct priq_class *cl)
{
#ifdef ALTQ_RIO
	if (q_is_rio(cl->cl_q))
		return rio_getq((rio_t *)cl->cl_red, cl->cl_q);
#endif
#ifdef ALTQ_RED
	if (q_is_red(cl->cl_q))
		return red_getq(cl->cl_red, cl->cl_q);
#endif
	return _getq(cl->cl_q);
}

static struct mbuf *
priq_pollq(struct priq_class *cl)
{
	return qhead(cl->cl_q);
}

static void
priq_purgeq(struct priq_class *cl)
{
	struct mbuf *m;

	if (qempty(cl->cl_q))
		return;

	while ((m = _getq(cl->cl_q)) != NULL) {
		PKTCNTR_ADD(&cl->cl_dropcnt, m_pktlen(m));
		m_freem(m);
	}
	ASSERT(qlen(cl->cl_q) == 0);
}

static void
get_class_stats(struct priq_classstats *sp, struct priq_class *cl)
{
	sp->class_handle = cl->cl_handle;
	sp->qlength = qlen(cl->cl_q);
	sp->qlimit = qlimit(cl->cl_q);
	sp->period = cl->cl_period;
	sp->xmitcnt = cl->cl_xmitcnt;
	sp->dropcnt = cl->cl_dropcnt;

	sp->qtype = qtype(cl->cl_q);
#ifdef ALTQ_RED
	if (q_is_red(cl->cl_q))
		red_getstats(cl->cl_red, &sp->red[0]);
#endif
#ifdef ALTQ_RIO
	if (q_is_rio(cl->cl_q))
		rio_getstats((rio_t *)cl->cl_red, &sp->red[0]);
#endif

}

/* convert a class handle to the corresponding class pointer */
static struct priq_class *
clh_to_clp(struct priq_if *pif, u_int32_t chandle)
{
	struct priq_class *cl;
	int idx;

	if (chandle == 0)
		return (NULL);

	for (idx = pif->pif_maxpri; idx >= 0; idx--)
		if ((cl = pif->pif_classes[idx]) != NULL &&
		    cl->cl_handle == chandle)
			return (cl);

	return (NULL);
}


#ifdef ALTQ3_COMPAT

static struct priq_if *
priq_attach(struct ifaltq *ifq, u_int bandwidth)
{
	struct priq_if *pif;

	pif = malloc(sizeof(struct priq_if), M_DEVBUF, M_WAITOK|M_ZERO);
	if (pif == NULL)
		return (NULL);
	pif->pif_bandwidth = bandwidth;
	pif->pif_maxpri = -1;
	pif->pif_ifq = ifq;

	/* add this state to the priq list */
	pif->pif_next = pif_list;
	pif_list = pif;

	return (pif);
}

static void
priq_detach(struct priq_if *pif)
{
	(void)priq_clear_interface(pif);

	/* remove this interface from the pif list */
	if (pif_list == pif)
		pif_list = pif->pif_next;
	else {
		struct priq_if *p;

		for (p = pif_list; p != NULL; p = p->pif_next)
			if (p->pif_next == pif) {
				p->pif_next = pif->pif_next;
				break;
			}
		ASSERT(p != NULL);
	}

	free(pif, M_DEVBUF);
}

/*
 * priq device interface
 */
int
priqopen(dev_t dev, int flag, int fmt,
    struct lwp *l)
{
	/* everything will be done when the queueing scheme is attached. */
	return 0;
}

int
priqclose(dev_t dev, int flag, int fmt,
    struct lwp *l)
{
	struct priq_if *pif;

	while ((pif = pif_list) != NULL) {
		/* destroy all */
		if (ALTQ_IS_ENABLED(pif->pif_ifq))
			altq_disable(pif->pif_ifq);

		int error = altq_detach(pif->pif_ifq);
		switch (error) {
		case 0:
		case ENXIO:	/* already disabled */
			break;
		default:
			return error;
		}
		priq_detach(pif);
	}

	return 0;
}

int
priqioctl(dev_t dev, ioctlcmd_t cmd, void *addr, int flag,
    struct lwp *l)
{
	struct priq_if *pif;
	struct priq_interface *ifacep;
	int	error = 0;

	/* check super-user privilege */
	switch (cmd) {
	case PRIQ_GETSTATS:
		break;
	default:
#if (__FreeBSD_version > 400000)
		if ((error = suser(p)) != 0)
			return (error);
#else
		if ((error = kauth_authorize_network(l->l_cred,
		    KAUTH_NETWORK_ALTQ, KAUTH_REQ_NETWORK_ALTQ_PRIQ, NULL,
		    NULL, NULL)) != 0)
			return (error);
#endif
		break;
	}

	switch (cmd) {

	case PRIQ_IF_ATTACH:
		error = priqcmd_if_attach((struct priq_interface *)addr);
		break;

	case PRIQ_IF_DETACH:
		error = priqcmd_if_detach((struct priq_interface *)addr);
		break;

	case PRIQ_ENABLE:
	case PRIQ_DISABLE:
	case PRIQ_CLEAR:
		ifacep = (struct priq_interface *)addr;
		if ((pif = altq_lookup(ifacep->ifname,
				       ALTQT_PRIQ)) == NULL) {
			error = EBADF;
			break;
		}

		switch (cmd) {
		case PRIQ_ENABLE:
			if (pif->pif_default == NULL) {
#ifdef ALTQ_DEBUG
				printf("priq: no default class\n");
#endif
				error = EINVAL;
				break;
			}
			error = altq_enable(pif->pif_ifq);
			break;

		case PRIQ_DISABLE:
			error = altq_disable(pif->pif_ifq);
			break;

		case PRIQ_CLEAR:
			priq_clear_interface(pif);
			break;
		}
		break;

	case PRIQ_ADD_CLASS:
		error = priqcmd_add_class((struct priq_add_class *)addr);
		break;

	case PRIQ_DEL_CLASS:
		error = priqcmd_delete_class((struct priq_delete_class *)addr);
		break;

	case PRIQ_MOD_CLASS:
		error = priqcmd_modify_class((struct priq_modify_class *)addr);
		break;

	case PRIQ_ADD_FILTER:
		error = priqcmd_add_filter((struct priq_add_filter *)addr);
		break;

	case PRIQ_DEL_FILTER:
		error = priqcmd_delete_filter((struct priq_delete_filter *)addr);
		break;

	case PRIQ_GETSTATS:
		error = priqcmd_class_stats((struct priq_class_stats *)addr);
		break;

	default:
		error = EINVAL;
		break;
	}
	return error;
}

static int
priqcmd_if_attach(struct priq_interface *ap)
{
	struct priq_if *pif;
	struct ifnet *ifp;
	int error;

	if ((ifp = ifunit(ap->ifname)) == NULL)
		return (ENXIO);

	if ((pif = priq_attach(&ifp->if_snd, ap->arg)) == NULL)
		return (ENOMEM);

	/*
	 * set PRIQ to this ifnet structure.
	 */
	if ((error = altq_attach(&ifp->if_snd, ALTQT_PRIQ, pif,
				 priq_enqueue, priq_dequeue, priq_request,
				 &pif->pif_classifier, acc_classify)) != 0)
		priq_detach(pif);

	return (error);
}

static int
priqcmd_if_detach(struct priq_interface *ap)
{
	struct priq_if *pif;
	int error;

	if ((pif = altq_lookup(ap->ifname, ALTQT_PRIQ)) == NULL)
		return (EBADF);

	if (ALTQ_IS_ENABLED(pif->pif_ifq))
		altq_disable(pif->pif_ifq);

	if ((error = altq_detach(pif->pif_ifq)))
		return (error);

	priq_detach(pif);
	return 0;
}

static int
priqcmd_add_class(struct priq_add_class *ap)
{
	struct priq_if *pif;
	struct priq_class *cl;
	int qid;

	if ((pif = altq_lookup(ap->iface.ifname, ALTQT_PRIQ)) == NULL)
		return (EBADF);

	if (ap->pri < 0 || ap->pri >= PRIQ_MAXPRI)
		return (EINVAL);
	if (pif->pif_classes[ap->pri] != NULL)
		return (EBUSY);

	qid = ap->pri + 1;
	if ((cl = priq_class_create(pif, ap->pri,
	    ap->qlimit, ap->flags, qid)) == NULL)
		return (ENOMEM);

	/* return a class handle to the user */
	ap->class_handle = cl->cl_handle;

	return (0);
}

static int
priqcmd_delete_class(struct priq_delete_class *ap)
{
	struct priq_if *pif;
	struct priq_class *cl;

	if ((pif = altq_lookup(ap->iface.ifname, ALTQT_PRIQ)) == NULL)
		return (EBADF);

	if ((cl = clh_to_clp(pif, ap->class_handle)) == NULL)
		return (EINVAL);

	return priq_class_destroy(cl);
}

static int
priqcmd_modify_class(struct priq_modify_class *ap)
{
	struct priq_if *pif;
	struct priq_class *cl;

	if ((pif = altq_lookup(ap->iface.ifname, ALTQT_PRIQ)) == NULL)
		return (EBADF);

	if (ap->pri < 0 || ap->pri >= PRIQ_MAXPRI)
		return (EINVAL);

	if ((cl = clh_to_clp(pif, ap->class_handle)) == NULL)
		return (EINVAL);

	/*
	 * if priority is changed, move the class to the new priority
	 */
	if (pif->pif_classes[ap->pri] != cl) {
		if (pif->pif_classes[ap->pri] != NULL)
			return (EEXIST);
		pif->pif_classes[cl->cl_pri] = NULL;
		pif->pif_classes[ap->pri] = cl;
		cl->cl_pri = ap->pri;
	}

	/* call priq_class_create to change class parameters */
	if ((cl = priq_class_create(pif, ap->pri,
	    ap->qlimit, ap->flags, ap->class_handle)) == NULL)
		return (ENOMEM);
	return 0;
}

static int
priqcmd_add_filter(struct priq_add_filter *ap)
{
	struct priq_if *pif;
	struct priq_class *cl;

	if ((pif = altq_lookup(ap->iface.ifname, ALTQT_PRIQ)) == NULL)
		return (EBADF);

	if ((cl = clh_to_clp(pif, ap->class_handle)) == NULL)
		return (EINVAL);

	return acc_add_filter(&pif->pif_classifier, &ap->filter,
			      cl, &ap->filter_handle);
}

static int
priqcmd_delete_filter(struct priq_delete_filter *ap)
{
	struct priq_if *pif;

	if ((pif = altq_lookup(ap->iface.ifname, ALTQT_PRIQ)) == NULL)
		return (EBADF);

	return acc_delete_filter(&pif->pif_classifier,
				 ap->filter_handle);
}

static int
priqcmd_class_stats(struct priq_class_stats *ap)
{
	struct priq_if *pif;
	struct priq_class *cl;
	struct priq_classstats stats, *usp;
	int	pri, error;

	if ((pif = altq_lookup(ap->iface.ifname, ALTQT_PRIQ)) == NULL)
		return (EBADF);

	ap->maxpri = pif->pif_maxpri;

	/* then, read the next N classes in the tree */
	usp = ap->stats;
	for (pri = 0; pri <= pif->pif_maxpri; pri++) {
		cl = pif->pif_classes[pri];
		if (cl != NULL)
			get_class_stats(&stats, cl);
		else
			memset(&stats, 0, sizeof(stats));
		if ((error = copyout((void *)&stats, (void *)usp++,
				     sizeof(stats))) != 0)
			return (error);
	}
	return (0);
}

#ifdef KLD_MODULE

static struct altqsw priq_sw =
	{"priq", priqopen, priqclose, priqioctl};

ALTQ_MODULE(altq_priq, ALTQT_PRIQ, &priq_sw);
MODULE_DEPEND(altq_priq, altq_red, 1, 1, 1);
MODULE_DEPEND(altq_priq, altq_rio, 1, 1, 1);

#endif /* KLD_MODULE */

#endif /* ALTQ3_COMPAT */
#endif /* ALTQ_PRIQ */<|MERGE_RESOLUTION|>--- conflicted
+++ resolved
@@ -1,8 +1,4 @@
-<<<<<<< HEAD
-/*	$NetBSD: altq_priq.c,v 1.24 2017/07/28 13:53:17 riastradh Exp $	*/
-=======
 /*	$NetBSD: altq_priq.c,v 1.25 2018/06/15 08:34:18 mrg Exp $	*/
->>>>>>> b2b84690
 /*	$KAME: altq_priq.c,v 1.13 2005/04/13 03:44:25 suz Exp $	*/
 /*
  * Copyright (C) 2000-2003
@@ -35,11 +31,7 @@
  */
 
 #include <sys/cdefs.h>
-<<<<<<< HEAD
-__KERNEL_RCSID(0, "$NetBSD: altq_priq.c,v 1.24 2017/07/28 13:53:17 riastradh Exp $");
-=======
 __KERNEL_RCSID(0, "$NetBSD: altq_priq.c,v 1.25 2018/06/15 08:34:18 mrg Exp $");
->>>>>>> b2b84690
 
 #ifdef _KERNEL_OPT
 #include "opt_altq.h"
