<<<<<<< HEAD
/*	$NetBSD: tmpfs_vnops.c,v 1.145 2020/12/13 19:22:02 chs Exp $	*/
=======
/*	$NetBSD: tmpfs_vnops.c,v 1.146 2021/06/29 22:34:07 dholland Exp $	*/
>>>>>>> e2aa5677

/*
 * Copyright (c) 2005, 2006, 2007, 2020 The NetBSD Foundation, Inc.
 * All rights reserved.
 *
 * This code is derived from software contributed to The NetBSD Foundation
 * by Julio M. Merino Vidal, developed as part of Google's Summer of Code
 * 2005 program.
 *
 * Redistribution and use in source and binary forms, with or without
 * modification, are permitted provided that the following conditions
 * are met:
 * 1. Redistributions of source code must retain the above copyright
 *    notice, this list of conditions and the following disclaimer.
 * 2. Redistributions in binary form must reproduce the above copyright
 *    notice, this list of conditions and the following disclaimer in the
 *    documentation and/or other materials provided with the distribution.
 *
 * THIS SOFTWARE IS PROVIDED BY THE NETBSD FOUNDATION, INC. AND CONTRIBUTORS
 * ``AS IS'' AND ANY EXPRESS OR IMPLIED WARRANTIES, INCLUDING, BUT NOT LIMITED
 * TO, THE IMPLIED WARRANTIES OF MERCHANTABILITY AND FITNESS FOR A PARTICULAR
 * PURPOSE ARE DISCLAIMED.  IN NO EVENT SHALL THE FOUNDATION OR CONTRIBUTORS
 * BE LIABLE FOR ANY DIRECT, INDIRECT, INCIDENTAL, SPECIAL, EXEMPLARY, OR
 * CONSEQUENTIAL DAMAGES (INCLUDING, BUT NOT LIMITED TO, PROCUREMENT OF
 * SUBSTITUTE GOODS OR SERVICES; LOSS OF USE, DATA, OR PROFITS; OR BUSINESS
 * INTERRUPTION) HOWEVER CAUSED AND ON ANY THEORY OF LIABILITY, WHETHER IN
 * CONTRACT, STRICT LIABILITY, OR TORT (INCLUDING NEGLIGENCE OR OTHERWISE)
 * ARISING IN ANY WAY OUT OF THE USE OF THIS SOFTWARE, EVEN IF ADVISED OF THE
 * POSSIBILITY OF SUCH DAMAGE.
 */

/*
 * tmpfs vnode interface.
 */

#include <sys/cdefs.h>
<<<<<<< HEAD
__KERNEL_RCSID(0, "$NetBSD: tmpfs_vnops.c,v 1.145 2020/12/13 19:22:02 chs Exp $");
=======
__KERNEL_RCSID(0, "$NetBSD: tmpfs_vnops.c,v 1.146 2021/06/29 22:34:07 dholland Exp $");
>>>>>>> e2aa5677

#include <sys/param.h>
#include <sys/dirent.h>
#include <sys/fcntl.h>
#include <sys/event.h>
#include <sys/malloc.h>
#include <sys/namei.h>
#include <sys/stat.h>
#include <sys/uio.h>
#include <sys/unistd.h>
#include <sys/vnode.h>
#include <sys/lockf.h>
#include <sys/kauth.h>
#include <sys/atomic.h>

#include <uvm/uvm_object.h>

#include <miscfs/fifofs/fifo.h>
#include <miscfs/genfs/genfs.h>
#include <fs/tmpfs/tmpfs_vnops.h>
#include <fs/tmpfs/tmpfs.h>

/*
 * vnode operations vector used for files stored in a tmpfs file system.
 */
int (**tmpfs_vnodeop_p)(void *);
const struct vnodeopv_entry_desc tmpfs_vnodeop_entries[] = {
	{ &vop_default_desc,		vn_default_error },
	{ &vop_parsepath_desc,		genfs_parsepath },
	{ &vop_lookup_desc,		tmpfs_lookup },
	{ &vop_create_desc,		tmpfs_create },
	{ &vop_mknod_desc,		tmpfs_mknod },
	{ &vop_open_desc,		tmpfs_open },
	{ &vop_close_desc,		tmpfs_close },
	{ &vop_access_desc,		tmpfs_access },
	{ &vop_accessx_desc,		genfs_accessx },
	{ &vop_getattr_desc,		tmpfs_getattr },
	{ &vop_setattr_desc,		tmpfs_setattr },
	{ &vop_read_desc,		tmpfs_read },
	{ &vop_write_desc,		tmpfs_write },
	{ &vop_fallocate_desc,		genfs_eopnotsupp },
	{ &vop_fdiscard_desc,		genfs_eopnotsupp },
	{ &vop_ioctl_desc,		tmpfs_ioctl },
	{ &vop_fcntl_desc,		tmpfs_fcntl },
	{ &vop_poll_desc,		tmpfs_poll },
	{ &vop_kqfilter_desc,		tmpfs_kqfilter },
	{ &vop_revoke_desc,		tmpfs_revoke },
	{ &vop_mmap_desc,		tmpfs_mmap },
	{ &vop_fsync_desc,		tmpfs_fsync },
	{ &vop_seek_desc,		tmpfs_seek },
	{ &vop_remove_desc,		tmpfs_remove },
	{ &vop_link_desc,		tmpfs_link },
	{ &vop_rename_desc,		tmpfs_rename },
	{ &vop_mkdir_desc,		tmpfs_mkdir },
	{ &vop_rmdir_desc,		tmpfs_rmdir },
	{ &vop_symlink_desc,		tmpfs_symlink },
	{ &vop_readdir_desc,		tmpfs_readdir },
	{ &vop_readlink_desc,		tmpfs_readlink },
	{ &vop_abortop_desc,		tmpfs_abortop },
	{ &vop_inactive_desc,		tmpfs_inactive },
	{ &vop_reclaim_desc,		tmpfs_reclaim },
	{ &vop_lock_desc,		tmpfs_lock },
	{ &vop_unlock_desc,		tmpfs_unlock },
	{ &vop_bmap_desc,		tmpfs_bmap },
	{ &vop_strategy_desc,		tmpfs_strategy },
	{ &vop_print_desc,		tmpfs_print },
	{ &vop_pathconf_desc,		tmpfs_pathconf },
	{ &vop_islocked_desc,		tmpfs_islocked },
	{ &vop_advlock_desc,		tmpfs_advlock },
	{ &vop_bwrite_desc,		tmpfs_bwrite },
	{ &vop_getpages_desc,		tmpfs_getpages },
	{ &vop_putpages_desc,		tmpfs_putpages },
	{ &vop_whiteout_desc,		tmpfs_whiteout },
	{ NULL, NULL }
};

const struct vnodeopv_desc tmpfs_vnodeop_opv_desc = {
	&tmpfs_vnodeop_p, tmpfs_vnodeop_entries
};

/*
 * tmpfs_lookup: path name traversal routine.
 *
 * Arguments: dvp (directory being searched), vpp (result),
 * cnp (component name - path).
 *
 * => Caller holds a reference and lock on dvp.
 * => We return looked-up vnode (vpp) locked, with a reference held.
 */
int
tmpfs_lookup(void *v)
{
	struct vop_lookup_v2_args /* {
		struct vnode *a_dvp;
		struct vnode **a_vpp;
		struct componentname *a_cnp;
	} */ *ap = v;
	vnode_t *dvp = ap->a_dvp, **vpp = ap->a_vpp;
	struct componentname *cnp = ap->a_cnp;
	const bool lastcn = (cnp->cn_flags & ISLASTCN) != 0;
	tmpfs_node_t *dnode, *tnode;
	tmpfs_dirent_t *de;
	int cachefound, iswhiteout;
	int error;

	KASSERT(VOP_ISLOCKED(dvp));

	dnode = VP_TO_TMPFS_DIR(dvp);
	*vpp = NULL;

	/* Check accessibility of directory. */
	error = VOP_ACCESS(dvp, VEXEC, cnp->cn_cred);
	if (error) {
		goto out;
	}

	/*
	 * If requesting the last path component on a read-only file system
	 * with a write operation, deny it.
	 */
	if (lastcn && (dvp->v_mount->mnt_flag & MNT_RDONLY) != 0 &&
	    (cnp->cn_nameiop == DELETE || cnp->cn_nameiop == RENAME)) {
		error = EROFS;
		goto out;
	}

	/*
	 * Avoid doing a linear scan of the directory if the requested
	 * directory/name couple is already in the cache.
	 */
	cachefound = cache_lookup(dvp, cnp->cn_nameptr, cnp->cn_namelen,
				  cnp->cn_nameiop, cnp->cn_flags,
				  &iswhiteout, vpp);
	if (iswhiteout) {
		cnp->cn_flags |= ISWHITEOUT;
	}
	if (cachefound && *vpp == NULLVP) {
		/* Negative cache hit. */
		error = ENOENT;
		goto out;
	} else if (cachefound) {
		error = 0;
		goto out;
	}

	/*
	 * Treat an unlinked directory as empty (no "." or "..")
	 */
	if (dnode->tn_links == 0) {
		KASSERT(dnode->tn_size == 0);
		error = ENOENT;
		goto out;
	}

	if (cnp->cn_flags & ISDOTDOT) {
		tmpfs_node_t *pnode;

		/*
		 * Lookup of ".." case.
		 */
		if (lastcn && cnp->cn_nameiop == RENAME) {
			error = EINVAL;
			goto out;
		}
		KASSERT(dnode->tn_type == VDIR);
		pnode = dnode->tn_spec.tn_dir.tn_parent;
		if (pnode == NULL) {
			error = ENOENT;
			goto done;
		}

		error = vcache_get(dvp->v_mount, &pnode, sizeof(pnode), vpp);
		goto done;
	} else if (cnp->cn_namelen == 1 && cnp->cn_nameptr[0] == '.') {
		/*
		 * Lookup of "." case.
		 */
		if (lastcn && cnp->cn_nameiop == RENAME) {
			error = EISDIR;
			goto out;
		}
		vref(dvp);
		*vpp = dvp;
		error = 0;
		goto done;
	}

	/*
	 * Other lookup cases: perform directory scan.
	 */
	de = tmpfs_dir_lookup(dnode, cnp);
	if (de == NULL || de->td_node == TMPFS_NODE_WHITEOUT) {
		/*
		 * The entry was not found in the directory.  This is valid
		 * if we are creating or renaming an entry and are working
		 * on the last component of the path name.
		 */
		if (lastcn && (cnp->cn_nameiop == CREATE ||
		    cnp->cn_nameiop == RENAME)) {
			error = VOP_ACCESS(dvp, VWRITE, cnp->cn_cred);
			if (error) {
				goto out;
			}
			error = EJUSTRETURN;
		} else {
			error = ENOENT;
		}
		if (de) {
			KASSERT(de->td_node == TMPFS_NODE_WHITEOUT);
			cnp->cn_flags |= ISWHITEOUT;
		}
		goto done;
	}

	tnode = de->td_node;

	/*
	 * If it is not the last path component and found a non-directory
	 * or non-link entry (which may itself be pointing to a directory),
	 * raise an error.
	 */
	if (!lastcn && tnode->tn_type != VDIR && tnode->tn_type != VLNK) {
		error = ENOTDIR;
		goto out;
	}

	/* Check the permissions. */
	if (lastcn && (cnp->cn_nameiop == DELETE || cnp->cn_nameiop == RENAME)) {
		error = VOP_ACCESS(dvp, VWRITE, cnp->cn_cred);
		if (error)
			goto out;

		if ((dnode->tn_mode & S_ISTXT) != 0) {
			error = kauth_authorize_vnode(cnp->cn_cred,
			    KAUTH_VNODE_DELETE, tnode->tn_vnode,
			    dnode->tn_vnode, genfs_can_sticky(dvp, cnp->cn_cred,
			    dnode->tn_uid, tnode->tn_uid));
			if (error) {
				error = EPERM;
				goto out;
			}
		}
	}

	/* Get a vnode for the matching entry. */
	error = vcache_get(dvp->v_mount, &tnode, sizeof(tnode), vpp);
done:
	/*
	 * Cache the result, unless request was for creation (as it does
	 * not improve the performance).
	 */
	if (cnp->cn_nameiop != CREATE) {
		cache_enter(dvp, *vpp, cnp->cn_nameptr, cnp->cn_namelen,
			    cnp->cn_flags);
	}
out:
	KASSERT(VOP_ISLOCKED(dvp));

	return error;
}

int
tmpfs_create(void *v)
{
	struct vop_create_v3_args /* {
		struct vnode		*a_dvp;
		struct vnode		**a_vpp;
		struct componentname	*a_cnp;
		struct vattr		*a_vap;
	} */ *ap = v;
	vnode_t *dvp = ap->a_dvp, **vpp = ap->a_vpp;
	struct componentname *cnp = ap->a_cnp;
	struct vattr *vap = ap->a_vap;

	KASSERT(VOP_ISLOCKED(dvp));
	KASSERT(vap->va_type == VREG || vap->va_type == VSOCK);
	return tmpfs_construct_node(dvp, vpp, vap, cnp, NULL);
}

int
tmpfs_mknod(void *v)
{
	struct vop_mknod_v3_args /* {
		struct vnode		*a_dvp;
		struct vnode		**a_vpp;
		struct componentname	*a_cnp;
		struct vattr		*a_vap;
	} */ *ap = v;
	vnode_t *dvp = ap->a_dvp, **vpp = ap->a_vpp;
	struct componentname *cnp = ap->a_cnp;
	struct vattr *vap = ap->a_vap;
	enum vtype vt = vap->va_type;

	if (vt != VBLK && vt != VCHR && vt != VFIFO) {
		*vpp = NULL;
		return EINVAL;
	}
	return tmpfs_construct_node(dvp, vpp, vap, cnp, NULL);
}

int
tmpfs_open(void *v)
{
	struct vop_open_args /* {
		struct vnode	*a_vp;
		int		a_mode;
		kauth_cred_t	a_cred;
	} */ *ap = v;
	vnode_t *vp = ap->a_vp;
	mode_t mode = ap->a_mode;
	tmpfs_node_t *node;

	KASSERT(VOP_ISLOCKED(vp));

	node = VP_TO_TMPFS_NODE(vp);

	/* If the file is marked append-only, deny write requests. */
	if ((node->tn_flags & APPEND) != 0 &&
	    (mode & (FWRITE | O_APPEND)) == FWRITE) {
		return EPERM;
	}
	return 0;
}

int
tmpfs_close(void *v)
{
	struct vop_close_args /* {
		struct vnode	*a_vp;
		int		a_fflag;
		kauth_cred_t	a_cred;
	} */ *ap = v;
	vnode_t *vp __diagused = ap->a_vp;

	KASSERT(VOP_ISLOCKED(vp));
	return 0;
}

int
tmpfs_access(void *v)
{
	struct vop_access_args /* {
		struct vnode	*a_vp;
		accmode_t	a_accmode;
		kauth_cred_t	a_cred;
	} */ *ap = v;
	vnode_t *vp = ap->a_vp;
	accmode_t accmode = ap->a_accmode;
	kauth_cred_t cred = ap->a_cred;
	tmpfs_node_t *node = VP_TO_TMPFS_NODE(vp);
	const bool writing = (accmode & VWRITE) != 0;

	KASSERT(VOP_ISLOCKED(vp));

	/* Possible? */
	switch (vp->v_type) {
	case VDIR:
	case VLNK:
	case VREG:
		if (writing && (vp->v_mount->mnt_flag & MNT_RDONLY) != 0) {
			return EROFS;
		}
		break;
	case VBLK:
	case VCHR:
	case VSOCK:
	case VFIFO:
		break;
	default:
		return EINVAL;
	}
	if (writing && (node->tn_flags & IMMUTABLE) != 0) {
		return EPERM;
	}

	return kauth_authorize_vnode(cred, KAUTH_ACCESS_ACTION(accmode,
	    vp->v_type, node->tn_mode), vp, NULL, genfs_can_access(vp, cred,
	    node->tn_uid, node->tn_gid, node->tn_mode, NULL, accmode));
}

int
tmpfs_getattr(void *v)
{
	struct vop_getattr_args /* {
		struct vnode	*a_vp;
		struct vattr	*a_vap;
		kauth_cred_t	a_cred;
	} */ *ap = v;
	vnode_t *vp = ap->a_vp;
	struct vattr *vap = ap->a_vap;
	tmpfs_node_t *node = VP_TO_TMPFS_NODE(vp);

	vattr_null(vap);

	vap->va_type = vp->v_type;
	vap->va_mode = node->tn_mode;
	vap->va_nlink = node->tn_links;
	vap->va_uid = node->tn_uid;
	vap->va_gid = node->tn_gid;
	vap->va_fsid = vp->v_mount->mnt_stat.f_fsidx.__fsid_val[0];
	vap->va_fileid = node->tn_id;
	vap->va_size = node->tn_size;
	vap->va_blocksize = PAGE_SIZE;
	vap->va_gen = TMPFS_NODE_GEN(node);
	vap->va_flags = node->tn_flags;
	vap->va_rdev = (vp->v_type == VBLK || vp->v_type == VCHR) ?
	    node->tn_spec.tn_dev.tn_rdev : VNOVAL;
	vap->va_bytes = round_page(node->tn_size);
	vap->va_filerev = VNOVAL;
	vap->va_vaflags = 0;
	vap->va_spare = VNOVAL; /* XXX */

	mutex_enter(&node->tn_timelock);
	tmpfs_update_locked(vp, 0);
	vap->va_atime = node->tn_atime;
	vap->va_mtime = node->tn_mtime;
	vap->va_ctime = node->tn_ctime;
	vap->va_birthtime = node->tn_birthtime;
	mutex_exit(&node->tn_timelock);

	return 0;
}

int
tmpfs_setattr(void *v)
{
	struct vop_setattr_args /* {
		struct vnode	*a_vp;
		struct vattr	*a_vap;
		kauth_cred_t	a_cred;
	} */ *ap = v;
	vnode_t *vp = ap->a_vp;
	struct vattr *vap = ap->a_vap;
	kauth_cred_t cred = ap->a_cred;
	lwp_t *l = curlwp;
	int error = 0;

	KASSERT(VOP_ISLOCKED(vp));

	/* Abort if any unsettable attribute is given. */
	if (vap->va_type != VNON || vap->va_nlink != VNOVAL ||
	    vap->va_fsid != VNOVAL || vap->va_fileid != VNOVAL ||
	    vap->va_blocksize != VNOVAL || vap->va_ctime.tv_sec != VNOVAL ||
	    vap->va_gen != VNOVAL || vap->va_rdev != VNOVAL ||
	    vap->va_bytes != VNOVAL) {
		return EINVAL;
	}

	if (error == 0 && vap->va_flags != VNOVAL)
		error = tmpfs_chflags(vp, vap->va_flags, cred, l);

	if (error == 0 && vap->va_size != VNOVAL)
		error = tmpfs_chsize(vp, vap->va_size, cred, l);

	if (error == 0 && (vap->va_uid != VNOVAL || vap->va_gid != VNOVAL))
		error = tmpfs_chown(vp, vap->va_uid, vap->va_gid, cred, l);

	if (error == 0 && vap->va_mode != VNOVAL)
		error = tmpfs_chmod(vp, vap->va_mode, cred, l);

	const bool chsometime =
	    vap->va_atime.tv_sec != VNOVAL ||
	    vap->va_mtime.tv_sec != VNOVAL ||
	    vap->va_birthtime.tv_sec != VNOVAL;
	if (error == 0 && chsometime) {
		error = tmpfs_chtimes(vp, &vap->va_atime, &vap->va_mtime,
		    &vap->va_birthtime, vap->va_vaflags, cred, l);
	}
	return error;
}

int
tmpfs_read(void *v)
{
	struct vop_read_args /* {
		struct vnode *a_vp;
		struct uio *a_uio;
		int a_ioflag;
		kauth_cred_t a_cred;
	} */ *ap = v;
	vnode_t *vp = ap->a_vp;
	struct uio *uio = ap->a_uio;
	const int ioflag = ap->a_ioflag;
	tmpfs_node_t *node;
	struct uvm_object *uobj;
	int error;

	KASSERT(VOP_ISLOCKED(vp));

	if (vp->v_type == VDIR) {
		return EISDIR;
	}
	if (uio->uio_offset < 0 || vp->v_type != VREG) {
		return EINVAL;
	}

	/* Note: reading zero bytes should not update atime. */
	if (uio->uio_resid == 0) {
		return 0;
	}

	node = VP_TO_TMPFS_NODE(vp);
	uobj = node->tn_spec.tn_reg.tn_aobj;
	error = 0;

	while (error == 0 && uio->uio_resid > 0) {
		vsize_t len;

		if (node->tn_size <= uio->uio_offset) {
			break;
		}
		len = MIN(node->tn_size - uio->uio_offset, uio->uio_resid);
		if (len == 0) {
			break;
		}
		error = ubc_uiomove(uobj, uio, len, IO_ADV_DECODE(ioflag),
		    UBC_READ | UBC_PARTIALOK | UBC_VNODE_FLAGS(vp));
	}

	tmpfs_update(vp, TMPFS_UPDATE_ATIME);
	return error;
}

int
tmpfs_write(void *v)
{
	struct vop_write_args /* {
		struct vnode	*a_vp;
		struct uio	*a_uio;
		int		a_ioflag;
		kauth_cred_t	a_cred;
	} */ *ap = v;
	vnode_t *vp = ap->a_vp;
	struct uio *uio = ap->a_uio;
	const int ioflag = ap->a_ioflag;
	tmpfs_node_t *node;
	struct uvm_object *uobj;
	off_t oldsize;
	int error, ubc_flags;

	KASSERT(VOP_ISLOCKED(vp));

	node = VP_TO_TMPFS_NODE(vp);
	oldsize = node->tn_size;

	if ((vp->v_mount->mnt_flag & MNT_RDONLY) != 0) {
		error = EROFS;
		goto out;
	}

	if (uio->uio_offset < 0 || vp->v_type != VREG) {
		error = EINVAL;
		goto out;
	}
	if (uio->uio_resid == 0) {
		error = 0;
		goto out;
	}
	if (ioflag & IO_APPEND) {
		uio->uio_offset = node->tn_size;
	}

	if (uio->uio_offset + uio->uio_resid > node->tn_size) {
		error = tmpfs_reg_resize(vp, uio->uio_offset + uio->uio_resid);
		if (error)
			goto out;
	}

	/*
	 * If we're extending the file and have data to write that would
	 * not leave an un-zeroed hole, we can avoid fault processing and
	 * zeroing of pages on allocation.
	 *
	 * Don't do this if the file is mapped and we need to touch an
	 * existing page, because writing a mapping of the file into itself
	 * could cause a deadlock on PG_BUSY.
	 *
	 * New pages will not become visible until finished here (because
	 * of PG_BUSY and the vnode lock).
	 */
	ubc_flags = UBC_WRITE | UBC_VNODE_FLAGS(vp);
#if 0
	/*
	 * XXX disable use of UBC_FAULTBUSY for now, this check is insufficient
	 * because it does not zero uninitialized parts of pages in all of
	 * the cases where zeroing is needed.
	 */
	if (uio->uio_offset >= oldsize &&
	    ((uio->uio_offset & (PAGE_SIZE - 1)) == 0 ||
	    ((vp->v_vflag & VV_MAPPED) == 0 &&
	    trunc_page(uio->uio_offset) == trunc_page(oldsize)))) {
		ubc_flags |= UBC_FAULTBUSY;
	}
#endif

	uobj = node->tn_spec.tn_reg.tn_aobj;
	error = 0;
	while (error == 0 && uio->uio_resid > 0) {
		vsize_t len;

		len = MIN(node->tn_size - uio->uio_offset, uio->uio_resid);
		if (len == 0) {
			break;
		}
		error = ubc_uiomove(uobj, uio, len, IO_ADV_DECODE(ioflag),
		    ubc_flags);
	}
	if (error) {
		(void)tmpfs_reg_resize(vp, oldsize);
	}

	tmpfs_update(vp, TMPFS_UPDATE_MTIME | TMPFS_UPDATE_CTIME);
	VN_KNOTE(vp, NOTE_WRITE);
out:
	if (error) {
		KASSERT(oldsize == node->tn_size);
	} else {
		KASSERT(uio->uio_resid == 0);
	}
	return error;
}

int
tmpfs_fsync(void *v)
{
	struct vop_fsync_args /* {
		struct vnode *a_vp;
		kauth_cred_t a_cred;
		int a_flags;
		off_t a_offlo;
		off_t a_offhi;
		struct lwp *a_l;
	} */ *ap = v;
	vnode_t *vp __diagused = ap->a_vp;

	/* Nothing to do.  Should be up to date. */
	KASSERT(VOP_ISLOCKED(vp));
	return 0;
}

/*
 * tmpfs_remove: unlink a file.
 *
 * => Both directory (dvp) and file (vp) are locked.
 * => We unlock and drop the reference on both.
 */
int
tmpfs_remove(void *v)
{
	struct vop_remove_v2_args /* {
		struct vnode *a_dvp;
		struct vnode *a_vp;
		struct componentname *a_cnp;
	} */ *ap = v;
	vnode_t *dvp = ap->a_dvp, *vp = ap->a_vp;
	tmpfs_node_t *dnode, *node;
	tmpfs_dirent_t *de;
	int error, tflags;

	KASSERT(VOP_ISLOCKED(dvp));
	KASSERT(VOP_ISLOCKED(vp));

	if (vp->v_type == VDIR) {
		error = EPERM;
		goto out;
	}
	dnode = VP_TO_TMPFS_DIR(dvp);
	node = VP_TO_TMPFS_NODE(vp);

	/*
	 * Files marked as immutable or append-only cannot be deleted.
	 * Likewise, files residing on directories marked as append-only
	 * cannot be deleted.
	 */
	if (node->tn_flags & (IMMUTABLE | APPEND)) {
		error = EPERM;
		goto out;
	}
	if (dnode->tn_flags & APPEND) {
		error = EPERM;
		goto out;
	}

	/* Lookup the directory entry (check the cached hint first). */
	de = tmpfs_dir_cached(node);
	if (de == NULL) {
		struct componentname *cnp = ap->a_cnp;
		de = tmpfs_dir_lookup(dnode, cnp);
	}
	KASSERT(de && de->td_node == node);

	/*
	 * Remove the entry from the directory (drops the link count) and
	 * destroy it or replace with a whiteout.
	 *
	 * Note: the inode referred by it will not be destroyed until the
	 * vnode is reclaimed/recycled.
	 */

	tmpfs_dir_detach(dnode, de);

	if (ap->a_cnp->cn_flags & DOWHITEOUT)
		tmpfs_dir_attach(dnode, de, TMPFS_NODE_WHITEOUT);
	else
		tmpfs_free_dirent(VFS_TO_TMPFS(vp->v_mount), de);

	tflags = TMPFS_UPDATE_MTIME | TMPFS_UPDATE_CTIME;
	if (node->tn_links > 0) {
		/* We removed a hard link. */
		tflags |= TMPFS_UPDATE_CTIME;
	}
	tmpfs_update(dvp, tflags);
	error = 0;
out:
	/* Drop the reference and unlock the node. */
	if (dvp == vp) {
		vrele(vp);
	} else {
		vput(vp);
	}
	return error;
}

/*
 * tmpfs_link: create a hard link.
 */
int
tmpfs_link(void *v)
{
	struct vop_link_v2_args /* {
		struct vnode *a_dvp;
		struct vnode *a_vp;
		struct componentname *a_cnp;
	} */ *ap = v;
	vnode_t *dvp = ap->a_dvp;
	vnode_t *vp = ap->a_vp;
	struct componentname *cnp = ap->a_cnp;
	tmpfs_node_t *dnode, *node;
	tmpfs_dirent_t *de;
	int error;

	KASSERT(dvp != vp);
	KASSERT(VOP_ISLOCKED(dvp));
	KASSERT(vp->v_type != VDIR);
	KASSERT(dvp->v_mount == vp->v_mount);

	dnode = VP_TO_TMPFS_DIR(dvp);
	node = VP_TO_TMPFS_NODE(vp);

	vn_lock(vp, LK_EXCLUSIVE | LK_RETRY);

	/* Check for maximum number of links limit. */
	if (node->tn_links == LINK_MAX) {
		error = EMLINK;
		goto out;
	}
	KASSERT(node->tn_links < LINK_MAX);

	/* We cannot create links of files marked immutable or append-only. */
	if (node->tn_flags & (IMMUTABLE | APPEND)) {
		error = EPERM;
		goto out;
	}

	/* Allocate a new directory entry to represent the inode. */
	error = tmpfs_alloc_dirent(VFS_TO_TMPFS(vp->v_mount),
	    cnp->cn_nameptr, cnp->cn_namelen, &de);
	if (error) {
		goto out;
	}

	/*
	 * Insert the entry into the directory.
	 * It will increase the inode link count.
	 */
	tmpfs_dir_attach(dnode, de, node);
	tmpfs_update(dvp, TMPFS_UPDATE_MTIME | TMPFS_UPDATE_CTIME);

	/* Update the timestamps and trigger the event. */
	if (node->tn_vnode) {
		VN_KNOTE(node->tn_vnode, NOTE_LINK);
	}
	tmpfs_update(vp, TMPFS_UPDATE_CTIME);
	error = 0;
out:
	VOP_UNLOCK(vp);
	return error;
}

int
tmpfs_mkdir(void *v)
{
	struct vop_mkdir_v3_args /* {
		struct vnode		*a_dvp;
		struct vnode		**a_vpp;
		struct componentname	*a_cnp;
		struct vattr		*a_vap;
	} */ *ap = v;
	vnode_t *dvp = ap->a_dvp;
	vnode_t **vpp = ap->a_vpp;
	struct componentname *cnp = ap->a_cnp;
	struct vattr *vap = ap->a_vap;

	KASSERT(vap->va_type == VDIR);
	return tmpfs_construct_node(dvp, vpp, vap, cnp, NULL);
}

int
tmpfs_rmdir(void *v)
{
	struct vop_rmdir_v2_args /* {
		struct vnode		*a_dvp;
		struct vnode		*a_vp;
		struct componentname	*a_cnp;
	} */ *ap = v;
	vnode_t *dvp = ap->a_dvp;
	vnode_t *vp = ap->a_vp;
	tmpfs_mount_t *tmp = VFS_TO_TMPFS(dvp->v_mount);
	tmpfs_node_t *dnode = VP_TO_TMPFS_DIR(dvp);
	tmpfs_node_t *node = VP_TO_TMPFS_DIR(vp);
	tmpfs_dirent_t *de;
	int error = 0;

	KASSERT(VOP_ISLOCKED(dvp));
	KASSERT(VOP_ISLOCKED(vp));

	/*
	 * Directories with more than two entries ('.' and '..') cannot be
	 * removed.  There may be whiteout entries, which we will destroy.
	 */
	if (node->tn_size > 0) {
		/*
		 * If never had whiteout entries, the directory is certainly
		 * not empty.  Otherwise, scan for any non-whiteout entry.
		 */
		if ((node->tn_gen & TMPFS_WHITEOUT_BIT) == 0) {
			error = ENOTEMPTY;
			goto out;
		}
		TAILQ_FOREACH(de, &node->tn_spec.tn_dir.tn_dir, td_entries) {
			if (de->td_node != TMPFS_NODE_WHITEOUT) {
				error = ENOTEMPTY;
				goto out;
			}
		}
		KASSERT(error == 0);
	}

	KASSERT(node->tn_spec.tn_dir.tn_parent == dnode);

	/* Lookup the directory entry (check the cached hint first). */
	de = tmpfs_dir_cached(node);
	if (de == NULL) {
		struct componentname *cnp = ap->a_cnp;
		de = tmpfs_dir_lookup(dnode, cnp);
	}
	KASSERT(de && de->td_node == node);

	/* Check flags to see if we are allowed to remove the directory. */
	if (dnode->tn_flags & APPEND || node->tn_flags & (IMMUTABLE | APPEND)) {
		error = EPERM;
		goto out;
	}

	/* Decrement the link count for the virtual '.' entry. */
	node->tn_links--;

	/* Detach the directory entry from the directory. */
	tmpfs_dir_detach(dnode, de);

	/* Purge the cache for parent. */
	cache_purge(dvp);

	/*
	 * Destroy the directory entry or replace it with a whiteout.
	 *
	 * Note: the inode referred by it will not be destroyed until the
	 * vnode is reclaimed.
	 */
	if (ap->a_cnp->cn_flags & DOWHITEOUT)
		tmpfs_dir_attach(dnode, de, TMPFS_NODE_WHITEOUT);
	else
		tmpfs_free_dirent(tmp, de);

	/* Destroy the whiteout entries from the node. */
	while ((de = TAILQ_FIRST(&node->tn_spec.tn_dir.tn_dir)) != NULL) {
		KASSERT(de->td_node == TMPFS_NODE_WHITEOUT);
		tmpfs_dir_detach(node, de);
		tmpfs_free_dirent(tmp, de);
	}
	tmpfs_update(dvp, TMPFS_UPDATE_MTIME | TMPFS_UPDATE_CTIME);

	KASSERT(node->tn_size == 0);
	KASSERT(node->tn_links == 0);
out:
	/* Release the node. */
	KASSERT(dvp != vp);
	vput(vp);
	return error;
}

int
tmpfs_symlink(void *v)
{
	struct vop_symlink_v3_args /* {
		struct vnode		*a_dvp;
		struct vnode		**a_vpp;
		struct componentname	*a_cnp;
		struct vattr		*a_vap;
		char			*a_target;
	} */ *ap = v;
	vnode_t *dvp = ap->a_dvp;
	vnode_t **vpp = ap->a_vpp;
	struct componentname *cnp = ap->a_cnp;
	struct vattr *vap = ap->a_vap;
	char *target = ap->a_target;

	KASSERT(vap->va_type == VLNK);
	return tmpfs_construct_node(dvp, vpp, vap, cnp, target);
}

int
tmpfs_readdir(void *v)
{
	struct vop_readdir_args /* {
		struct vnode	*a_vp;
		struct uio	*a_uio;
		kauth_cred_t	a_cred;
		int		*a_eofflag;
		off_t		**a_cookies;
		int		*ncookies;
	} */ *ap = v;
	vnode_t *vp = ap->a_vp;
	struct uio *uio = ap->a_uio;
	int *eofflag = ap->a_eofflag;
	off_t **cookies = ap->a_cookies;
	int *ncookies = ap->a_ncookies;
	off_t startoff, cnt;
	tmpfs_node_t *node;
	int error;

	KASSERT(VOP_ISLOCKED(vp));

	/* This operation only makes sense on directory nodes. */
	if (vp->v_type != VDIR) {
		return ENOTDIR;
	}
	node = VP_TO_TMPFS_DIR(vp);
	startoff = uio->uio_offset;
	cnt = 0;

	/*
	 * Retrieve the directory entries, unless it is being destroyed.
	 */
	if (node->tn_links) {
		error = tmpfs_dir_getdents(node, uio, &cnt);
	} else {
		error = 0;
	}

	if (eofflag != NULL) {
		*eofflag = !error && uio->uio_offset == TMPFS_DIRSEQ_EOF;
	}
	if (error || cookies == NULL || ncookies == NULL) {
		return error;
	}

	/* Update NFS-related variables, if any. */
	tmpfs_dirent_t *de = NULL;
	off_t i, off = startoff;

	*cookies = malloc(cnt * sizeof(off_t), M_TEMP, M_WAITOK);
	*ncookies = cnt;

	for (i = 0; i < cnt; i++) {
		KASSERT(off != TMPFS_DIRSEQ_EOF);
		if (off != TMPFS_DIRSEQ_DOT) {
			if (off == TMPFS_DIRSEQ_DOTDOT) {
				de = TAILQ_FIRST(&node->tn_spec.tn_dir.tn_dir);
			} else if (de != NULL) {
				de = TAILQ_NEXT(de, td_entries);
			} else {
				de = tmpfs_dir_lookupbyseq(node, off);
				KASSERT(de != NULL);
				de = TAILQ_NEXT(de, td_entries);
			}
			if (de == NULL) {
				off = TMPFS_DIRSEQ_EOF;
			} else {
				off = tmpfs_dir_getseq(node, de);
			}
		} else {
			off = TMPFS_DIRSEQ_DOTDOT;
		}
		(*cookies)[i] = off;
	}
	KASSERT(uio->uio_offset == off);
	return error;
}

int
tmpfs_readlink(void *v)
{
	struct vop_readlink_args /* {
		struct vnode	*a_vp;
		struct uio	*a_uio;
		kauth_cred_t	a_cred;
	} */ *ap = v;
	vnode_t *vp = ap->a_vp;
	struct uio *uio = ap->a_uio;
	tmpfs_node_t *node = VP_TO_TMPFS_NODE(vp);
	int error;

	KASSERT(VOP_ISLOCKED(vp));
	KASSERT(uio->uio_offset == 0);
	KASSERT(vp->v_type == VLNK);

	/* Note: readlink(2) returns the path without NUL terminator. */
	if (node->tn_size > 0) {
		error = uiomove(node->tn_spec.tn_lnk.tn_link,
		    MIN(node->tn_size, uio->uio_resid), uio);
	} else {
		error = 0;
	}
	tmpfs_update(vp, TMPFS_UPDATE_ATIME);

	return error;
}

int
tmpfs_inactive(void *v)
{
	struct vop_inactive_v2_args /* {
		struct vnode *a_vp;
		bool *a_recycle;
	} */ *ap = v;
	vnode_t *vp = ap->a_vp;
	tmpfs_node_t *node;
	int error = 0;

	KASSERT(VOP_ISLOCKED(vp));

	node = VP_TO_TMPFS_NODE(vp);
	if (node->tn_links == 0) {
		/*
		 * Mark node as dead by setting its generation to zero.
		 */
		atomic_and_32(&node->tn_gen, ~TMPFS_NODE_GEN_MASK);

		/*
		 * If the file has been deleted, truncate it, otherwise VFS
		 * will quite rightly try to write back dirty data, which in
		 * the case of tmpfs/UAO means needless page deactivations.
		 */
		if (vp->v_type == VREG) {
			error = tmpfs_reg_resize(vp, 0);
		}
		*ap->a_recycle = true;
	} else {
		tmpfs_update(vp, 0);
		*ap->a_recycle = false;
	}

	return error;
}

int
tmpfs_reclaim(void *v)
{
	struct vop_reclaim_v2_args /* {
		struct vnode *a_vp;
	} */ *ap = v;
	vnode_t *vp = ap->a_vp;
	tmpfs_mount_t *tmp = VFS_TO_TMPFS(vp->v_mount);
	tmpfs_node_t *node = VP_TO_TMPFS_NODE(vp);

	/* Unlock vnode.  We still have exclusive access to it. */
	VOP_UNLOCK(vp);

	/* Disassociate inode from vnode. */
	node->tn_vnode = NULL;
	vp->v_data = NULL;

	/* If inode is not referenced, i.e. no links, then destroy it. */
	if (node->tn_links == 0)
		tmpfs_free_node(tmp, node);
	return 0;
}

int
tmpfs_pathconf(void *v)
{
	struct vop_pathconf_args /* {
		struct vnode	*a_vp;
		int		a_name;
		register_t	*a_retval;
	} */ *ap = v;
	register_t *retval = ap->a_retval;

	switch (ap->a_name) {
	case _PC_LINK_MAX:
		*retval = LINK_MAX;
		return 0;
	case _PC_NAME_MAX:
		*retval = TMPFS_MAXNAMLEN;
		return 0;
	case _PC_PATH_MAX:
		*retval = PATH_MAX;
		return 0;
	case _PC_PIPE_BUF:
		*retval = PIPE_BUF;
		return 0;
	case _PC_CHOWN_RESTRICTED:
		*retval = 1;
		return 0;
	case _PC_NO_TRUNC:
		*retval = 1;
		return 0;
	case _PC_SYNC_IO:
		*retval = 1;
		return 0;
	case _PC_FILESIZEBITS:
		*retval = sizeof(off_t) * CHAR_BIT;
		return 0;
	default:
		return genfs_pathconf(ap);
	}
}

int
tmpfs_advlock(void *v)
{
	struct vop_advlock_args /* {
		struct vnode	*a_vp;
		void *		a_id;
		int		a_op;
		struct flock	*a_fl;
		int		a_flags;
	} */ *ap = v;
	vnode_t *vp = ap->a_vp;
	tmpfs_node_t *node = VP_TO_TMPFS_NODE(vp);

	return lf_advlock(v, &node->tn_lockf, node->tn_size);
}

int
tmpfs_getpages(void *v)
{
	struct vop_getpages_args /* {
		struct vnode *a_vp;
		voff_t a_offset;
		struct vm_page **a_m;
		int *a_count;
		int a_centeridx;
		vm_prot_t a_access_type;
		int a_advice;
		int a_flags;
	} */ * const ap = v;
	vnode_t *vp = ap->a_vp;
	const voff_t offset = ap->a_offset;
	struct vm_page **pgs = ap->a_m;
	const int centeridx = ap->a_centeridx;
	const vm_prot_t access_type = ap->a_access_type;
	const int advice = ap->a_advice;
	const int flags = ap->a_flags;
	int error, iflag, npages = *ap->a_count;
	tmpfs_node_t *node;
	struct uvm_object *uobj;

	KASSERT(vp->v_type == VREG);
	KASSERT(rw_lock_held(vp->v_uobj.vmobjlock));

	/*
	 * Currently, PGO_PASTEOF is not supported.
	 */
	if (vp->v_size <= offset + (centeridx << PAGE_SHIFT)) {
		if ((flags & PGO_LOCKED) == 0)
			rw_exit(vp->v_uobj.vmobjlock);
		return EINVAL;
	}

	if (vp->v_size < offset + (npages << PAGE_SHIFT)) {
		npages = (round_page(vp->v_size) - offset) >> PAGE_SHIFT;
	}

	/*
	 * Check for reclaimed vnode.  v_interlock is not held here, but
	 * VI_DEADCHECK is set with vmobjlock held.
	 */
	iflag = atomic_load_relaxed(&vp->v_iflag);
	if (__predict_false((iflag & VI_DEADCHECK) != 0)) {
		mutex_enter(vp->v_interlock);
		error = vdead_check(vp, VDEAD_NOWAIT);
		mutex_exit(vp->v_interlock);
		if (error) {
			if ((flags & PGO_LOCKED) == 0)
				rw_exit(vp->v_uobj.vmobjlock);
			return error;
		}
	}

	node = VP_TO_TMPFS_NODE(vp);
	uobj = node->tn_spec.tn_reg.tn_aobj;

	/*
	 * Update timestamp lazily.  The update will be made real when
	 * a synchronous update is next made -- or by tmpfs_getattr,
	 * tmpfs_putpages, and tmpfs_inactive.
	 */
	if ((flags & PGO_NOTIMESTAMP) == 0) {
		u_int tflags = 0;

		if ((vp->v_mount->mnt_flag & MNT_NOATIME) == 0)
			tflags |= TMPFS_UPDATE_ATIME;

		if ((access_type & VM_PROT_WRITE) != 0) {
			tflags |= TMPFS_UPDATE_MTIME;
			if (vp->v_mount->mnt_flag & MNT_RELATIME)
				tflags |= TMPFS_UPDATE_ATIME;
		}
		tmpfs_update_lazily(vp, tflags);
	}

	/* Invoke the pager.  The vnode vmobjlock is shared with the UAO. */
	KASSERT(vp->v_uobj.vmobjlock == uobj->vmobjlock);
	error = (*uobj->pgops->pgo_get)(uobj, offset, pgs, &npages, centeridx,
	    access_type, advice, flags);
#if defined(DEBUG)
	if (!error && pgs) {
		KASSERT(pgs[centeridx] != NULL);
	}
#endif
	return error;
}

int
tmpfs_putpages(void *v)
{
	struct vop_putpages_args /* {
		struct vnode *a_vp;
		voff_t a_offlo;
		voff_t a_offhi;
		int a_flags;
	} */ * const ap = v;
	vnode_t *vp = ap->a_vp;
	const voff_t offlo = ap->a_offlo;
	const voff_t offhi = ap->a_offhi;
	const int flags = ap->a_flags;
	tmpfs_node_t *node;
	struct uvm_object *uobj;
	int error;

	KASSERT(rw_write_held(vp->v_uobj.vmobjlock));

	if (vp->v_type != VREG) {
		rw_exit(vp->v_uobj.vmobjlock);
		return 0;
	}

	node = VP_TO_TMPFS_NODE(vp);
	uobj = node->tn_spec.tn_reg.tn_aobj;

	KASSERT(vp->v_uobj.vmobjlock == uobj->vmobjlock);
	error = (*uobj->pgops->pgo_put)(uobj, offlo, offhi, flags);

	/* XXX mtime */

	/* Process deferred updates. */
	tmpfs_update(vp, 0);
	return error;
}

int
tmpfs_whiteout(void *v)
{
	struct vop_whiteout_args /* {
		struct vnode		*a_dvp;
		struct componentname	*a_cnp;
		int			a_flags;
	} */ *ap = v;
	vnode_t *dvp = ap->a_dvp;
	struct componentname *cnp = ap->a_cnp;
	const int flags = ap->a_flags;
	tmpfs_mount_t *tmp = VFS_TO_TMPFS(dvp->v_mount);
	tmpfs_node_t *dnode = VP_TO_TMPFS_DIR(dvp);
	tmpfs_dirent_t *de;
	int error;

	switch (flags) {
	case LOOKUP:
		break;
	case CREATE:
		error = tmpfs_alloc_dirent(tmp, cnp->cn_nameptr,
		    cnp->cn_namelen, &de);
		if (error)
			return error;
		tmpfs_dir_attach(dnode, de, TMPFS_NODE_WHITEOUT);
		break;
	case DELETE:
		cnp->cn_flags &= ~DOWHITEOUT; /* when in doubt, cargo cult */
		de = tmpfs_dir_lookup(dnode, cnp);
		if (de == NULL)
			return ENOENT;
		tmpfs_dir_detach(dnode, de);
		tmpfs_free_dirent(tmp, de);
		break;
	}
	tmpfs_update(dvp, TMPFS_UPDATE_MTIME | TMPFS_UPDATE_CTIME);
	return 0;
}

int
tmpfs_print(void *v)
{
	struct vop_print_args /* {
		struct vnode	*a_vp;
	} */ *ap = v;
	vnode_t *vp = ap->a_vp;
	tmpfs_node_t *node = VP_TO_TMPFS_NODE(vp);

	printf("tag VT_TMPFS, tmpfs_node %p, flags 0x%x, links %d\n"
	    "\tmode 0%o, owner %d, group %d, size %" PRIdMAX,
	    node, node->tn_flags, node->tn_links, node->tn_mode, node->tn_uid,
	    node->tn_gid, (uintmax_t)node->tn_size);
	if (vp->v_type == VFIFO) {
		VOCALL(fifo_vnodeop_p, VOFFSET(vop_print), v);
	}
	printf("\n");
	return 0;
}<|MERGE_RESOLUTION|>--- conflicted
+++ resolved
@@ -1,8 +1,4 @@
-<<<<<<< HEAD
-/*	$NetBSD: tmpfs_vnops.c,v 1.145 2020/12/13 19:22:02 chs Exp $	*/
-=======
 /*	$NetBSD: tmpfs_vnops.c,v 1.146 2021/06/29 22:34:07 dholland Exp $	*/
->>>>>>> e2aa5677
 
 /*
  * Copyright (c) 2005, 2006, 2007, 2020 The NetBSD Foundation, Inc.
@@ -39,11 +35,7 @@
  */
 
 #include <sys/cdefs.h>
-<<<<<<< HEAD
-__KERNEL_RCSID(0, "$NetBSD: tmpfs_vnops.c,v 1.145 2020/12/13 19:22:02 chs Exp $");
-=======
 __KERNEL_RCSID(0, "$NetBSD: tmpfs_vnops.c,v 1.146 2021/06/29 22:34:07 dholland Exp $");
->>>>>>> e2aa5677
 
 #include <sys/param.h>
 #include <sys/dirent.h>
