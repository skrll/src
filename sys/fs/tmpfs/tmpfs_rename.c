<<<<<<< HEAD
/*	$NetBSD: tmpfs_rename.c,v 1.9 2019/07/14 05:58:44 maxv Exp $	*/
=======
/*	$NetBSD: tmpfs_rename.c,v 1.10 2019/12/03 04:59:05 riastradh Exp $	*/
>>>>>>> 275f442f

/*-
 * Copyright (c) 2012 The NetBSD Foundation, Inc.
 * All rights reserved.
 *
 * This code is derived from software contributed to The NetBSD Foundation
 * by Taylor R Campbell.
 *
 * Redistribution and use in source and binary forms, with or without
 * modification, are permitted provided that the following conditions
 * are met:
 * 1. Redistributions of source code must retain the above copyright
 *    notice, this list of conditions and the following disclaimer.
 * 2. Redistributions in binary form must reproduce the above copyright
 *    notice, this list of conditions and the following disclaimer in the
 *    documentation and/or other materials provided with the distribution.
 *
 * THIS SOFTWARE IS PROVIDED BY THE NETBSD FOUNDATION, INC. AND CONTRIBUTORS
 * ``AS IS'' AND ANY EXPRESS OR IMPLIED WARRANTIES, INCLUDING, BUT NOT LIMITED
 * TO, THE IMPLIED WARRANTIES OF MERCHANTABILITY AND FITNESS FOR A PARTICULAR
 * PURPOSE ARE DISCLAIMED.  IN NO EVENT SHALL THE FOUNDATION OR CONTRIBUTORS
 * BE LIABLE FOR ANY DIRECT, INDIRECT, INCIDENTAL, SPECIAL, EXEMPLARY, OR
 * CONSEQUENTIAL DAMAGES (INCLUDING, BUT NOT LIMITED TO, PROCUREMENT OF
 * SUBSTITUTE GOODS OR SERVICES; LOSS OF USE, DATA, OR PROFITS; OR BUSINESS
 * INTERRUPTION) HOWEVER CAUSED AND ON ANY THEORY OF LIABILITY, WHETHER IN
 * CONTRACT, STRICT LIABILITY, OR TORT (INCLUDING NEGLIGENCE OR OTHERWISE)
 * ARISING IN ANY WAY OUT OF THE USE OF THIS SOFTWARE, EVEN IF ADVISED OF THE
 * POSSIBILITY OF SUCH DAMAGE.
 */

/*
 * tmpfs rename
 */

#include <sys/cdefs.h>
<<<<<<< HEAD
__KERNEL_RCSID(0, "$NetBSD: tmpfs_rename.c,v 1.9 2019/07/14 05:58:44 maxv Exp $");
=======
__KERNEL_RCSID(0, "$NetBSD: tmpfs_rename.c,v 1.10 2019/12/03 04:59:05 riastradh Exp $");
>>>>>>> 275f442f

#include <sys/param.h>
#include <sys/errno.h>
#include <sys/kauth.h>
#include <sys/mount.h>
#include <sys/namei.h>
#include <sys/stat.h>
#include <sys/vnode.h>
#include <sys/vnode_if.h>

#include <miscfs/genfs/genfs.h>

#include <fs/tmpfs/tmpfs_vnops.h>
#include <fs/tmpfs/tmpfs.h>

/*
 * Forward declarations
 */

static int tmpfs_sane_rename(struct vnode *, struct componentname *,
    struct vnode *, struct componentname *,
    kauth_cred_t, bool);
static bool tmpfs_rmdired_p(struct vnode *);
static int tmpfs_gro_lock_directory(struct mount *, struct vnode *);

static const struct genfs_rename_ops tmpfs_genfs_rename_ops;

/*
 * tmpfs_sane_rename: The hairiest vop, with the saner API.
 *
 * Arguments:
 *
 * . fdvp (from directory vnode),
 * . fcnp (from component name),
 * . tdvp (to directory vnode),
 * . tcnp (to component name),
 * . cred (credentials structure), and
 * . posixly_correct (flag for behaviour if target & source link same file).
 *
 * fdvp and tdvp may be the same, and must be referenced and unlocked.
 */
static int
tmpfs_sane_rename(
    struct vnode *fdvp, struct componentname *fcnp,
    struct vnode *tdvp, struct componentname *tcnp,
    kauth_cred_t cred, bool posixly_correct)
{
	struct tmpfs_dirent *fdirent, *tdirent;

	return genfs_sane_rename(&tmpfs_genfs_rename_ops,
	    fdvp, fcnp, &fdirent, tdvp, tcnp, &tdirent,
	    cred, posixly_correct);
}

/*
 * tmpfs_rename: The hairiest vop, with the insanest API.  Defer to
 * genfs_insane_rename immediately.
 */
int
tmpfs_rename(void *v)
{

	return genfs_insane_rename(v, &tmpfs_sane_rename);
}

/*
 * tmpfs_gro_directory_empty_p: Return true if the directory vp is
 * empty.  dvp is its parent.
 *
 * vp and dvp must be locked and referenced.
 */
static bool
tmpfs_gro_directory_empty_p(struct mount *mp, kauth_cred_t cred,
    struct vnode *vp, struct vnode *dvp)
{

	(void)mp;
	(void)cred;
	(void)dvp;
	KASSERT(mp != NULL);
	KASSERT(vp != NULL);
	KASSERT(dvp != NULL);
	KASSERT(vp != dvp);
	KASSERT(vp->v_mount == mp);
	KASSERT(dvp->v_mount == mp);
	KASSERT(VOP_ISLOCKED(vp) == LK_EXCLUSIVE);
	KASSERT(VOP_ISLOCKED(dvp) == LK_EXCLUSIVE);

	return (VP_TO_TMPFS_NODE(vp)->tn_size == 0);
}

/*
 * tmpfs_gro_rename_check_possible: Check whether a rename is possible
 * independent of credentials.
 */
static int
tmpfs_gro_rename_check_possible(struct mount *mp,
    struct vnode *fdvp, struct vnode *fvp,
    struct vnode *tdvp, struct vnode *tvp)
{

	(void)mp;
	KASSERT(mp != NULL);
	KASSERT(fdvp != NULL);
	KASSERT(fvp != NULL);
	KASSERT(tdvp != NULL);
	KASSERT(fdvp != fvp);
	KASSERT(fdvp != tvp);
	KASSERT(tdvp != fvp);
	KASSERT(tdvp != tvp);
	KASSERT(fvp != tvp);
	KASSERT(fdvp->v_type == VDIR);
	KASSERT(tdvp->v_type == VDIR);
	KASSERT(fdvp->v_mount == mp);
	KASSERT(fvp->v_mount == mp);
	KASSERT(tdvp->v_mount == mp);
	KASSERT((tvp == NULL) || (tvp->v_mount == mp));
	KASSERT(VOP_ISLOCKED(fdvp) == LK_EXCLUSIVE);
	KASSERT(VOP_ISLOCKED(fvp) == LK_EXCLUSIVE);
	KASSERT(VOP_ISLOCKED(tdvp) == LK_EXCLUSIVE);
	KASSERT((tvp == NULL) || (VOP_ISLOCKED(tvp) == LK_EXCLUSIVE));

	return genfs_ufslike_rename_check_possible(
	    VP_TO_TMPFS_NODE(fdvp)->tn_flags, VP_TO_TMPFS_NODE(fvp)->tn_flags,
	    VP_TO_TMPFS_NODE(tdvp)->tn_flags,
	    (tvp? VP_TO_TMPFS_NODE(tvp)->tn_flags : 0), (tvp != NULL),
	    IMMUTABLE, APPEND);
}

/*
 * tmpfs_gro_rename_check_permitted: Check whether a rename is
 * permitted given our credentials.
 */
static int
tmpfs_gro_rename_check_permitted(struct mount *mp, kauth_cred_t cred,
    struct vnode *fdvp, struct vnode *fvp,
    struct vnode *tdvp, struct vnode *tvp)
{

	(void)mp;
	KASSERT(mp != NULL);
	KASSERT(fdvp != NULL);
	KASSERT(fvp != NULL);
	KASSERT(tdvp != NULL);
	KASSERT(fdvp != fvp);
	KASSERT(fdvp != tvp);
	KASSERT(tdvp != fvp);
	KASSERT(tdvp != tvp);
	KASSERT(fvp != tvp);
	KASSERT(fdvp->v_type == VDIR);
	KASSERT(tdvp->v_type == VDIR);
	KASSERT(fdvp->v_mount == mp);
	KASSERT(fvp->v_mount == mp);
	KASSERT(tdvp->v_mount == mp);
	KASSERT((tvp == NULL) || (tvp->v_mount == mp));
	KASSERT(VOP_ISLOCKED(fdvp) == LK_EXCLUSIVE);
	KASSERT(VOP_ISLOCKED(fvp) == LK_EXCLUSIVE);
	KASSERT(VOP_ISLOCKED(tdvp) == LK_EXCLUSIVE);
	KASSERT((tvp == NULL) || (VOP_ISLOCKED(tvp) == LK_EXCLUSIVE));

	return genfs_ufslike_rename_check_permitted(cred,
	    fdvp, VP_TO_TMPFS_NODE(fdvp)->tn_mode,
	    VP_TO_TMPFS_NODE(fdvp)->tn_uid,
	    fvp, VP_TO_TMPFS_NODE(fvp)->tn_uid,
	    tdvp, VP_TO_TMPFS_NODE(tdvp)->tn_mode,
	    VP_TO_TMPFS_NODE(tdvp)->tn_uid,
	    tvp, (tvp? VP_TO_TMPFS_NODE(tvp)->tn_uid : 0));
}

/*
 * tmpfs_gro_remove_check_possible: Check whether a remove is possible
 * independent of credentials.
 */
static int
tmpfs_gro_remove_check_possible(struct mount *mp,
    struct vnode *dvp, struct vnode *vp)
{

	(void)mp;
	KASSERT(mp != NULL);
	KASSERT(dvp != NULL);
	KASSERT(vp != NULL);
	KASSERT(dvp != vp);
	KASSERT(dvp->v_type == VDIR);
	KASSERT(vp->v_type != VDIR);
	KASSERT(dvp->v_mount == mp);
	KASSERT(vp->v_mount == mp);
	KASSERT(VOP_ISLOCKED(dvp) == LK_EXCLUSIVE);
	KASSERT(VOP_ISLOCKED(vp) == LK_EXCLUSIVE);

	return genfs_ufslike_remove_check_possible(
	    VP_TO_TMPFS_NODE(dvp)->tn_flags, VP_TO_TMPFS_NODE(vp)->tn_flags,
	    IMMUTABLE, APPEND);
}

/*
 * tmpfs_gro_remove_check_permitted: Check whether a remove is
 * permitted given our credentials.
 */
static int
tmpfs_gro_remove_check_permitted(struct mount *mp, kauth_cred_t cred,
    struct vnode *dvp, struct vnode *vp)
{

	(void)mp;
	KASSERT(mp != NULL);
	KASSERT(dvp != NULL);
	KASSERT(vp != NULL);
	KASSERT(dvp != vp);
	KASSERT(dvp->v_type == VDIR);
	KASSERT(vp->v_type != VDIR);
	KASSERT(dvp->v_mount == mp);
	KASSERT(vp->v_mount == mp);
	KASSERT(VOP_ISLOCKED(dvp) == LK_EXCLUSIVE);
	KASSERT(VOP_ISLOCKED(vp) == LK_EXCLUSIVE);

	return genfs_ufslike_remove_check_permitted(cred,
	    dvp, VP_TO_TMPFS_NODE(dvp)->tn_mode, VP_TO_TMPFS_NODE(dvp)->tn_uid,
	    vp, VP_TO_TMPFS_NODE(vp)->tn_uid);
}

/*
 * tmpfs_gro_rename: Actually perform the rename operation.
 */
static int
tmpfs_gro_rename(struct mount *mp, kauth_cred_t cred,
    struct vnode *fdvp, struct componentname *fcnp,
    void *fde, struct vnode *fvp,
    struct vnode *tdvp, struct componentname *tcnp,
    void *tde, struct vnode *tvp)
{
	tmpfs_node_t *fdnode = VP_TO_TMPFS_DIR(fdvp);
	tmpfs_node_t *tdnode = VP_TO_TMPFS_DIR(tdvp);
	struct tmpfs_dirent **fdep = fde;
	struct tmpfs_dirent **tdep = tde;
	char *newname;

	(void)cred;
	KASSERT(mp != NULL);
	KASSERT(fdvp != NULL);
	KASSERT(fcnp != NULL);
	KASSERT(fdep != NULL);
	KASSERT(fvp != NULL);
	KASSERT(tdvp != NULL);
	KASSERT(tcnp != NULL);
	KASSERT(tdep != NULL);
	KASSERT(fdep != tdep);
	KASSERT((tvp == NULL) || (*fdep) != (*tdep));
	KASSERT((*fdep) != NULL);
	KASSERT((*fdep)->td_node == VP_TO_TMPFS_NODE(fvp));
	KASSERT((tvp == NULL) || ((*tdep) != NULL));
	KASSERT((tvp == NULL) || ((*tdep)->td_node == VP_TO_TMPFS_NODE(tvp)));
	KASSERT(fdvp != fvp);
	KASSERT(fdvp != tvp);
	KASSERT(tdvp != fvp);
	KASSERT(tdvp != tvp);
	KASSERT(fvp != tvp);
	KASSERT(fdvp->v_mount == mp);
	KASSERT(fvp->v_mount == mp);
	KASSERT(tdvp->v_mount == mp);
	KASSERT((tvp == NULL) || (tvp->v_mount == mp));
	KASSERT(VOP_ISLOCKED(fdvp) == LK_EXCLUSIVE);
	KASSERT(VOP_ISLOCKED(fvp) == LK_EXCLUSIVE);
	KASSERT(VOP_ISLOCKED(tdvp) == LK_EXCLUSIVE);
	KASSERT((tvp == NULL) || (VOP_ISLOCKED(tvp) == LK_EXCLUSIVE));

	if (tmpfs_strname_neqlen(fcnp, tcnp)) {
		newname = tmpfs_strname_alloc(VFS_TO_TMPFS(mp),
		    tcnp->cn_namelen);
		if (newname == NULL)
			return ENOSPC;
	} else {
		newname = NULL;
	}

	/*
	 * If we are moving from one directory to another, detach the
	 * source entry and reattach it to the target directory.
	 */
	if (fdvp != tdvp) {
		tmpfs_dir_detach(fdnode, *fdep);
		tmpfs_dir_attach(tdnode, *fdep, VP_TO_TMPFS_NODE(fvp));
	} else if (tvp == NULL) {
		/*
		 * We are changing the directory.  tmpfs_dir_attach and
		 * tmpfs_dir_detach note the events for us, but for
		 * this case we don't call them, so we must note the
		 * event explicitly.
		 */
		VN_KNOTE(fdvp, NOTE_WRITE);
	}

	/*
	 * If we are replacing an existing target entry, delete it.
	 *
	 * XXX What if the target is a directory with whiteout entries?
	 */
	if (tvp != NULL) {
		tdnode = VP_TO_TMPFS_DIR(tdvp);

		KASSERT((*tdep) != NULL);
		KASSERT((*tdep)->td_node == VP_TO_TMPFS_NODE(tvp));
		KASSERT((fvp->v_type == VDIR) == (tvp->v_type == VDIR));
		if (tvp->v_type == VDIR) {
			KASSERT(VP_TO_TMPFS_NODE(tvp)->tn_size == 0);
			KASSERT(VP_TO_TMPFS_NODE(tvp)->tn_links == 2);

			/*
			 * Decrement the extra link count for `.' so
			 * the vnode will be recycled when released.
			 */
			VP_TO_TMPFS_NODE(tvp)->tn_links--;
		}
		tmpfs_dir_detach(tdnode, *tdep);
		tmpfs_free_dirent(VFS_TO_TMPFS(mp), *tdep);
	}

	/*
	 * Update the directory entry's name if necessary, and flag
	 * metadata updates.  A memory allocation failure here is not
	 * OK because we've already committed some changes that we
	 * can't back out at this point, hence the early allocation
	 * above.
	 */
	if (newname != NULL) {
		KASSERT(tcnp->cn_namelen <= TMPFS_MAXNAMLEN);

		tmpfs_strname_free(VFS_TO_TMPFS(mp), (*fdep)->td_name,
		    (*fdep)->td_namelen);
		(*fdep)->td_namelen = (uint16_t)tcnp->cn_namelen;
		(void)memcpy(newname, tcnp->cn_nameptr, tcnp->cn_namelen);
		(*fdep)->td_name = newname;
	}

	/*
	 * Update the timestamps of both parent directories and
	 * the renamed file itself.
	 */
	tmpfs_update(fdvp, TMPFS_UPDATE_MTIME | TMPFS_UPDATE_CTIME);
	tmpfs_update(tdvp, TMPFS_UPDATE_MTIME | TMPFS_UPDATE_CTIME);
	tmpfs_update(fvp, TMPFS_UPDATE_CTIME);

	VN_KNOTE(fvp, NOTE_RENAME);

	genfs_rename_cache_purge(fdvp, fvp, tdvp, tvp);

	return 0;
}

/*
 * tmpfs_gro_remove: Rename an object over another link to itself,
 * effectively removing just the original link.
 */
static int
tmpfs_gro_remove(struct mount *mp, kauth_cred_t cred,
    struct vnode *dvp, struct componentname *cnp, void *de, struct vnode *vp)
{
	tmpfs_node_t *dnode = VP_TO_TMPFS_DIR(dvp);
	struct tmpfs_dirent **dep = de;

	(void)vp;
	KASSERT(mp != NULL);
	KASSERT(dvp != NULL);
	KASSERT(cnp != NULL);
	KASSERT(dep != NULL);
	KASSERT(vp != NULL);
	KASSERT(dvp != vp);
	KASSERT(dvp->v_mount == mp);
	KASSERT(vp->v_mount == mp);
	KASSERT(dvp->v_type == VDIR);
	KASSERT(vp->v_type != VDIR);
	KASSERT(VOP_ISLOCKED(dvp) == LK_EXCLUSIVE);
	KASSERT(VOP_ISLOCKED(vp) == LK_EXCLUSIVE);

	tmpfs_dir_detach(dnode, *dep);
	tmpfs_free_dirent(VFS_TO_TMPFS(mp), *dep);
	tmpfs_update(dvp, TMPFS_UPDATE_MTIME | TMPFS_UPDATE_CTIME);

	return 0;
}

/*
 * tmpfs_gro_lookup: Look up and save the lookup results.
 */
static int
tmpfs_gro_lookup(struct mount *mp, struct vnode *dvp,
    struct componentname *cnp, void *de_ret, struct vnode **vp_ret)
{
	struct tmpfs_dirent *dirent, **dep_ret = de_ret;
	struct vnode *vp;
	int error;

	(void)mp;
	KASSERT(mp != NULL);
	KASSERT(dvp != NULL);
	KASSERT(cnp != NULL);
	KASSERT(dep_ret != NULL);
	KASSERT(vp_ret != NULL);
	KASSERT(VOP_ISLOCKED(dvp) == LK_EXCLUSIVE);

	dirent = tmpfs_dir_lookup(VP_TO_TMPFS_NODE(dvp), cnp);
	if (dirent == NULL)
		return ENOENT;

	error = vcache_get(mp, &dirent->td_node, sizeof(dirent->td_node), &vp);
	if (error)
		return error;
	KASSERT(vp != NULL);

	*dep_ret = dirent;
	*vp_ret = vp;
	return 0;
}

/*
 * tmpfs_rmdired_p: Check whether the directory vp has been rmdired.
 *
 * vp must be locked and referenced.
 */
static bool
tmpfs_rmdired_p(struct vnode *vp)
{

	KASSERT(vp != NULL);
	KASSERT(VOP_ISLOCKED(vp) == LK_EXCLUSIVE);
	KASSERT(vp->v_type == VDIR);

	return (VP_TO_TMPFS_NODE(vp)->tn_spec.tn_dir.tn_parent == NULL);
}

/*
 * tmpfs_gro_genealogy: Analyze the genealogy of the source and target
 * directories.
 */
static int
tmpfs_gro_genealogy(struct mount *mp, kauth_cred_t cred,
    struct vnode *fdvp, struct vnode *tdvp,
    struct vnode **intermediate_node_ret)
{
	struct vnode *vp, *ovp;
	struct tmpfs_node *dnode;
	int error;

	(void)cred;
	KASSERT(mp != NULL);
	KASSERT(fdvp != NULL);
	KASSERT(tdvp != NULL);
	KASSERT(fdvp != tdvp);
	KASSERT(intermediate_node_ret != NULL);
	KASSERT(fdvp->v_mount == mp);
	KASSERT(tdvp->v_mount == mp);
	KASSERT(fdvp->v_type == VDIR);
	KASSERT(tdvp->v_type == VDIR);

	/*
	 * We need to provisionally lock tdvp to keep rmdir from
	 * deleting it -- or any ancestor -- at an inopportune moment.
	 */
	error = tmpfs_gro_lock_directory(mp, tdvp);
	if (error)
		return error;

	vp = tdvp;
	vref(vp);

	for (;;) {
		KASSERT(vp != NULL);
		KASSERT(VOP_ISLOCKED(vp) == LK_EXCLUSIVE);
		KASSERT(vp->v_mount == mp);
		KASSERT(vp->v_type == VDIR);
		KASSERT(!tmpfs_rmdired_p(vp));

		dnode = VP_TO_TMPFS_NODE(vp)->tn_spec.tn_dir.tn_parent;

		/*
		 * If dnode is null then vp has been rmdir'd, which is
		 * not supposed to happen because we have it locked.
		 */
		KASSERT(dnode != NULL);

		/* Did we hit the root without finding fdvp?  */
		if (dnode == VP_TO_TMPFS_NODE(vp)) {
			vput(vp);
			*intermediate_node_ret = NULL;
			return 0;
		}

		/* Did we find that fdvp is an ancestor of tdvp? */
		if (dnode == VP_TO_TMPFS_NODE(fdvp)) {
			KASSERT(dnode->tn_vnode == fdvp);
			/* Unlock vp, but keep it referenced.  */
			VOP_UNLOCK(vp);
			*intermediate_node_ret = vp;
			return 0;
		}

		/* Neither -- keep ascending the family tree.  */
		ovp = vp;
		vp = NULL;
		error = vcache_get(mp, &dnode, sizeof(dnode), &vp);
		vput(ovp);
		if (error)
			return error;
		error = vn_lock(vp, LK_EXCLUSIVE);
		if (error) {
			vrele(vp);
			return error;
		}

		/*
		 * vcache_get only guarantees that dnode will not
		 * be freed while we get a vnode for it.  It does not
		 * preserve any other invariants, so we must check
		 * whether the parent has been removed in the meantime.
		 */
		if (tmpfs_rmdired_p(vp)) {
			vput(vp);
			return ENOENT;
		}
	}
}

/*
 * tmpfs_gro_lock_directory: Lock the directory vp, but fail if it has
 * been rmdir'd.
 */
static int
tmpfs_gro_lock_directory(struct mount *mp, struct vnode *vp)
{

	(void)mp;
	KASSERT(mp != NULL);
	KASSERT(vp != NULL);
	KASSERT(vp->v_mount == mp);

	vn_lock(vp, LK_EXCLUSIVE | LK_RETRY);

	if (tmpfs_rmdired_p(vp)) {
		VOP_UNLOCK(vp);
		return ENOENT;
	}

	return 0;
}

static const struct genfs_rename_ops tmpfs_genfs_rename_ops = {
	.gro_directory_empty_p		= tmpfs_gro_directory_empty_p,
	.gro_rename_check_possible	= tmpfs_gro_rename_check_possible,
	.gro_rename_check_permitted	= tmpfs_gro_rename_check_permitted,
	.gro_remove_check_possible	= tmpfs_gro_remove_check_possible,
	.gro_remove_check_permitted	= tmpfs_gro_remove_check_permitted,
	.gro_rename			= tmpfs_gro_rename,
	.gro_remove			= tmpfs_gro_remove,
	.gro_lookup			= tmpfs_gro_lookup,
	.gro_genealogy			= tmpfs_gro_genealogy,
	.gro_lock_directory		= tmpfs_gro_lock_directory,
};<|MERGE_RESOLUTION|>--- conflicted
+++ resolved
@@ -1,8 +1,4 @@
-<<<<<<< HEAD
-/*	$NetBSD: tmpfs_rename.c,v 1.9 2019/07/14 05:58:44 maxv Exp $	*/
-=======
 /*	$NetBSD: tmpfs_rename.c,v 1.10 2019/12/03 04:59:05 riastradh Exp $	*/
->>>>>>> 275f442f
 
 /*-
  * Copyright (c) 2012 The NetBSD Foundation, Inc.
@@ -38,11 +34,7 @@
  */
 
 #include <sys/cdefs.h>
-<<<<<<< HEAD
-__KERNEL_RCSID(0, "$NetBSD: tmpfs_rename.c,v 1.9 2019/07/14 05:58:44 maxv Exp $");
-=======
 __KERNEL_RCSID(0, "$NetBSD: tmpfs_rename.c,v 1.10 2019/12/03 04:59:05 riastradh Exp $");
->>>>>>> 275f442f
 
 #include <sys/param.h>
 #include <sys/errno.h>
