<<<<<<< HEAD
/*	$NetBSD: ptyfs_vnops.c,v 1.62 2020/11/27 14:43:57 christos Exp $	*/
=======
/*	$NetBSD: ptyfs_vnops.c,v 1.64 2021/06/29 22:34:07 dholland Exp $	*/
>>>>>>> e2aa5677

/*
 * Copyright (c) 1993, 1995
 *	The Regents of the University of California.  All rights reserved.
 *
 * This code is derived from software contributed to Berkeley by
 * Jan-Simon Pendry.
 *
 * Redistribution and use in source and binary forms, with or without
 * modification, are permitted provided that the following conditions
 * are met:
 * 1. Redistributions of source code must retain the above copyright
 *    notice, this list of conditions and the following disclaimer.
 * 2. Redistributions in binary form must reproduce the above copyright
 *    notice, this list of conditions and the following disclaimer in the
 *    documentation and/or other materials provided with the distribution.
 * 3. Neither the name of the University nor the names of its contributors
 *    may be used to endorse or promote products derived from this software
 *    without specific prior written permission.
 *
 * THIS SOFTWARE IS PROVIDED BY THE REGENTS AND CONTRIBUTORS ``AS IS'' AND
 * ANY EXPRESS OR IMPLIED WARRANTIES, INCLUDING, BUT NOT LIMITED TO, THE
 * IMPLIED WARRANTIES OF MERCHANTABILITY AND FITNESS FOR A PARTICULAR PURPOSE
 * ARE DISCLAIMED.  IN NO EVENT SHALL THE REGENTS OR CONTRIBUTORS BE LIABLE
 * FOR ANY DIRECT, INDIRECT, INCIDENTAL, SPECIAL, EXEMPLARY, OR CONSEQUENTIAL
 * DAMAGES (INCLUDING, BUT NOT LIMITED TO, PROCUREMENT OF SUBSTITUTE GOODS
 * OR SERVICES; LOSS OF USE, DATA, OR PROFITS; OR BUSINESS INTERRUPTION)
 * HOWEVER CAUSED AND ON ANY THEORY OF LIABILITY, WHETHER IN CONTRACT, STRICT
 * LIABILITY, OR TORT (INCLUDING NEGLIGENCE OR OTHERWISE) ARISING IN ANY WAY
 * OUT OF THE USE OF THIS SOFTWARE, EVEN IF ADVISED OF THE POSSIBILITY OF
 * SUCH DAMAGE.
 *
 *	@(#)procfs_vnops.c	8.18 (Berkeley) 5/21/95
 */

/*
 * Copyright (c) 1993 Jan-Simon Pendry
 *
 * This code is derived from software contributed to Berkeley by
 * Jan-Simon Pendry.
 *
 * Redistribution and use in source and binary forms, with or without
 * modification, are permitted provided that the following conditions
 * are met:
 * 1. Redistributions of source code must retain the above copyright
 *    notice, this list of conditions and the following disclaimer.
 * 2. Redistributions in binary form must reproduce the above copyright
 *    notice, this list of conditions and the following disclaimer in the
 *    documentation and/or other materials provided with the distribution.
 * 3. All advertising materials mentioning features or use of this software
 *    must display the following acknowledgement:
 *	This product includes software developed by the University of
 *	California, Berkeley and its contributors.
 * 4. Neither the name of the University nor the names of its contributors
 *    may be used to endorse or promote products derived from this software
 *    without specific prior written permission.
 *
 * THIS SOFTWARE IS PROVIDED BY THE REGENTS AND CONTRIBUTORS ``AS IS'' AND
 * ANY EXPRESS OR IMPLIED WARRANTIES, INCLUDING, BUT NOT LIMITED TO, THE
 * IMPLIED WARRANTIES OF MERCHANTABILITY AND FITNESS FOR A PARTICULAR PURPOSE
 * ARE DISCLAIMED.  IN NO EVENT SHALL THE REGENTS OR CONTRIBUTORS BE LIABLE
 * FOR ANY DIRECT, INDIRECT, INCIDENTAL, SPECIAL, EXEMPLARY, OR CONSEQUENTIAL
 * DAMAGES (INCLUDING, BUT NOT LIMITED TO, PROCUREMENT OF SUBSTITUTE GOODS
 * OR SERVICES; LOSS OF USE, DATA, OR PROFITS; OR BUSINESS INTERRUPTION)
 * HOWEVER CAUSED AND ON ANY THEORY OF LIABILITY, WHETHER IN CONTRACT, STRICT
 * LIABILITY, OR TORT (INCLUDING NEGLIGENCE OR OTHERWISE) ARISING IN ANY WAY
 * OUT OF THE USE OF THIS SOFTWARE, EVEN IF ADVISED OF THE POSSIBILITY OF
 * SUCH DAMAGE.
 *
 *	@(#)procfs_vnops.c	8.18 (Berkeley) 5/21/95
 */

/*
 * ptyfs vnode interface
 */

#include <sys/cdefs.h>
<<<<<<< HEAD
__KERNEL_RCSID(0, "$NetBSD: ptyfs_vnops.c,v 1.62 2020/11/27 14:43:57 christos Exp $");
=======
__KERNEL_RCSID(0, "$NetBSD: ptyfs_vnops.c,v 1.64 2021/06/29 22:34:07 dholland Exp $");
>>>>>>> e2aa5677

#include <sys/param.h>
#include <sys/systm.h>
#include <sys/time.h>
#include <sys/kernel.h>
#include <sys/file.h>
#include <sys/filedesc.h>
#include <sys/proc.h>
#include <sys/vnode.h>
#include <sys/namei.h>
#include <sys/malloc.h>
#include <sys/mount.h>
#include <sys/select.h>
#include <sys/dirent.h>
#include <sys/resourcevar.h>
#include <sys/stat.h>
#include <sys/conf.h>
#include <sys/tty.h>
#include <sys/pty.h>
#include <sys/kauth.h>

#include <uvm/uvm_extern.h>	/* for PAGE_SIZE */

#include <machine/reg.h>

#include <fs/ptyfs/ptyfs.h>
#include <miscfs/genfs/genfs.h>
#include <miscfs/specfs/specdev.h>

MALLOC_DECLARE(M_PTYFSTMP);

/*
 * Vnode Operations.
 *
 */

int	ptyfs_lookup	(void *);
#define	ptyfs_create	genfs_eopnotsupp
#define	ptyfs_mknod	genfs_eopnotsupp
int	ptyfs_open	(void *);
int	ptyfs_close	(void *);
int	ptyfs_access	(void *);
int	ptyfs_getattr	(void *);
int	ptyfs_setattr	(void *);
int	ptyfs_read	(void *);
int	ptyfs_write	(void *);
#define	ptyfs_fcntl	genfs_fcntl
int	ptyfs_ioctl	(void *);
int	ptyfs_poll	(void *);
int	ptyfs_kqfilter	(void *);
#define ptyfs_revoke	genfs_revoke
#define	ptyfs_mmap	genfs_eopnotsupp
#define	ptyfs_fsync	genfs_nullop
#define	ptyfs_seek	genfs_nullop
#define	ptyfs_remove	genfs_eopnotsupp
#define	ptyfs_link	genfs_abortop
#define	ptyfs_rename	genfs_eopnotsupp
#define	ptyfs_mkdir	genfs_eopnotsupp
#define	ptyfs_rmdir	genfs_eopnotsupp
#define	ptyfs_symlink	genfs_abortop
int	ptyfs_readdir	(void *);
#define	ptyfs_readlink	genfs_eopnotsupp
#define	ptyfs_abortop	genfs_abortop
int	ptyfs_reclaim	(void *);
int	ptyfs_inactive	(void *);
#define	ptyfs_lock	genfs_lock
#define	ptyfs_unlock	genfs_unlock
#define	ptyfs_bmap	genfs_eopnotsupp
#define	ptyfs_strategy	genfs_badop
int	ptyfs_print	(void *);
int	ptyfs_pathconf	(void *);
#define	ptyfs_islocked	genfs_islocked
int	ptyfs_advlock	(void *);
#define	ptyfs_bwrite	genfs_eopnotsupp
#define ptyfs_putpages	genfs_null_putpages

static int ptyfs_update(struct vnode *, const struct timespec *,
    const struct timespec *, int);
static int ptyfs_chown(struct vnode *, uid_t, gid_t, kauth_cred_t,
    struct lwp *);
static int ptyfs_chmod(struct vnode *, mode_t, kauth_cred_t, struct lwp *);
static int atoi(const char *, size_t);

/*
 * ptyfs vnode operations.
 */
int (**ptyfs_vnodeop_p)(void *);
const struct vnodeopv_entry_desc ptyfs_vnodeop_entries[] = {
	{ &vop_default_desc, vn_default_error },
	{ &vop_parsepath_desc, genfs_parsepath },	/* parsepath */
	{ &vop_lookup_desc, ptyfs_lookup },		/* lookup */
	{ &vop_create_desc, ptyfs_create },		/* create */
	{ &vop_mknod_desc, ptyfs_mknod },		/* mknod */
	{ &vop_open_desc, ptyfs_open },			/* open */
	{ &vop_close_desc, ptyfs_close },		/* close */
	{ &vop_access_desc, ptyfs_access },		/* access */
	{ &vop_accessx_desc, genfs_accessx },		/* accessx */
	{ &vop_getattr_desc, ptyfs_getattr },		/* getattr */
	{ &vop_setattr_desc, ptyfs_setattr },		/* setattr */
	{ &vop_read_desc, ptyfs_read },			/* read */
	{ &vop_write_desc, ptyfs_write },		/* write */
	{ &vop_fallocate_desc, genfs_eopnotsupp },	/* fallocate */
	{ &vop_fdiscard_desc, genfs_eopnotsupp },	/* fdiscard */
	{ &vop_ioctl_desc, ptyfs_ioctl },		/* ioctl */
	{ &vop_fcntl_desc, ptyfs_fcntl },		/* fcntl */
	{ &vop_poll_desc, ptyfs_poll },			/* poll */
	{ &vop_kqfilter_desc, ptyfs_kqfilter },		/* kqfilter */
	{ &vop_revoke_desc, ptyfs_revoke },		/* revoke */
	{ &vop_mmap_desc, ptyfs_mmap },			/* mmap */
	{ &vop_fsync_desc, ptyfs_fsync },		/* fsync */
	{ &vop_seek_desc, ptyfs_seek },			/* seek */
	{ &vop_remove_desc, ptyfs_remove },		/* remove */
	{ &vop_link_desc, ptyfs_link },			/* link */
	{ &vop_rename_desc, ptyfs_rename },		/* rename */
	{ &vop_mkdir_desc, ptyfs_mkdir },		/* mkdir */
	{ &vop_rmdir_desc, ptyfs_rmdir },		/* rmdir */
	{ &vop_symlink_desc, ptyfs_symlink },		/* symlink */
	{ &vop_readdir_desc, ptyfs_readdir },		/* readdir */
	{ &vop_readlink_desc, ptyfs_readlink },		/* readlink */
	{ &vop_abortop_desc, ptyfs_abortop },		/* abortop */
	{ &vop_inactive_desc, ptyfs_inactive },		/* inactive */
	{ &vop_reclaim_desc, ptyfs_reclaim },		/* reclaim */
	{ &vop_lock_desc, ptyfs_lock },			/* lock */
	{ &vop_unlock_desc, ptyfs_unlock },		/* unlock */
	{ &vop_bmap_desc, ptyfs_bmap },			/* bmap */
	{ &vop_strategy_desc, ptyfs_strategy },		/* strategy */
	{ &vop_print_desc, ptyfs_print },		/* print */
	{ &vop_islocked_desc, ptyfs_islocked },		/* islocked */
	{ &vop_pathconf_desc, ptyfs_pathconf },		/* pathconf */
	{ &vop_advlock_desc, ptyfs_advlock },		/* advlock */
	{ &vop_bwrite_desc, ptyfs_bwrite },		/* bwrite */
	{ &vop_putpages_desc, ptyfs_putpages },		/* putpages */
	{ NULL, NULL }
};
const struct vnodeopv_desc ptyfs_vnodeop_opv_desc =
	{ &ptyfs_vnodeop_p, ptyfs_vnodeop_entries };

/*
 * free any private data and remove the node
 * from any private lists.
 */
int
ptyfs_reclaim(void *v)
{
	struct vop_reclaim_v2_args /* {
		struct vnode *a_vp;
	} */ *ap = v;
	struct vnode *vp = ap->a_vp;

	VOP_UNLOCK(vp);

	vp->v_data = NULL;
	return 0;
}

int
ptyfs_inactive(void *v)
{
	struct vop_inactive_v2_args /* {
		struct vnode *a_vp;
		bool *a_recycle;
	} */ *ap = v;
	struct vnode *vp = ap->a_vp;
	struct ptyfsnode *ptyfs = VTOPTYFS(vp);

	if (ptyfs->ptyfs_type == PTYFSptc)
		ptyfs_clr_active(vp->v_mount, ptyfs->ptyfs_pty);

	return 0;
}

/*
 * Return POSIX pathconf information applicable to special devices.
 */
int
ptyfs_pathconf(void *v)
{
	struct vop_pathconf_args /* {
		struct vnode *a_vp;
		int a_name;
		register_t *a_retval;
	} */ *ap = v;

	switch (ap->a_name) {
	case _PC_LINK_MAX:
		*ap->a_retval = LINK_MAX;
		return 0;
	case _PC_MAX_CANON:
		*ap->a_retval = MAX_CANON;
		return 0;
	case _PC_MAX_INPUT:
		*ap->a_retval = MAX_INPUT;
		return 0;
	case _PC_PIPE_BUF:
		*ap->a_retval = PIPE_BUF;
		return 0;
	case _PC_CHOWN_RESTRICTED:
		*ap->a_retval = 1;
		return 0;
	case _PC_VDISABLE:
		*ap->a_retval = _POSIX_VDISABLE;
		return 0;
	case _PC_SYNC_IO:
		*ap->a_retval = 1;
		return 0;
	default:
		return genfs_pathconf(ap);
	}
}

/*
 * _print is used for debugging.
 * just print a readable description
 * of (vp).
 */
int
ptyfs_print(void *v)
{
	struct vop_print_args /* {
		struct vnode *a_vp;
	} */ *ap = v;
	struct ptyfsnode *ptyfs = VTOPTYFS(ap->a_vp);

	printf("tag VT_PTYFS, type %d, pty %d\n",
	    ptyfs->ptyfs_type, ptyfs->ptyfs_pty);
	return 0;
}

/*
 * support advisory locking on pty nodes
 */
int
ptyfs_advlock(void *v)
{
	struct vop_print_args /* {
		struct vnode *a_vp;
	} */ *ap = v;
	struct ptyfsnode *ptyfs = VTOPTYFS(ap->a_vp);

	switch (ptyfs->ptyfs_type) {
	case PTYFSpts:
	case PTYFSptc:
		return spec_advlock(v);
	default:
		return EOPNOTSUPP;
	}
}

/*
 * Invent attributes for ptyfsnode (vp) and store
 * them in (vap).
 * Directories lengths are returned as zero since
 * any real length would require the genuine size
 * to be computed, and nothing cares anyway.
 *
 * this is relatively minimal for ptyfs.
 */
int
ptyfs_getattr(void *v)
{
	struct vop_getattr_args /* {
		struct vnode *a_vp;
		struct vattr *a_vap;
		kauth_cred_t a_cred;
	} */ *ap = v;
	struct ptyfsnode *ptyfs = VTOPTYFS(ap->a_vp);
	struct vattr *vap = ap->a_vap;

	PTYFS_ITIMES(ptyfs, NULL, NULL, NULL);

	/* start by zeroing out the attributes */
	vattr_null(vap);

	/* next do all the common fields */
	vap->va_type = ap->a_vp->v_type;
	vap->va_fsid = ap->a_vp->v_mount->mnt_stat.f_fsidx.__fsid_val[0];
	vap->va_fileid = ptyfs->ptyfs_fileno;
	vap->va_gen = 0;
	vap->va_flags = 0;
	vap->va_blocksize = PAGE_SIZE;

	vap->va_atime = ptyfs->ptyfs_atime;
	vap->va_mtime = ptyfs->ptyfs_mtime;
	vap->va_ctime = ptyfs->ptyfs_ctime;
	vap->va_birthtime = ptyfs->ptyfs_birthtime;
	vap->va_mode = ptyfs->ptyfs_mode;
	vap->va_flags = ptyfs->ptyfs_flags;
	vap->va_uid = ptyfs->ptyfs_uid;
	vap->va_gid = ptyfs->ptyfs_gid;

	switch (ptyfs->ptyfs_type) {
	case PTYFSpts:
	case PTYFSptc:
		if (pty_isfree(ptyfs->ptyfs_pty, 1))
			return ENOENT;
		vap->va_bytes = vap->va_size = 0;
		vap->va_rdev = ap->a_vp->v_rdev;
		vap->va_nlink = 1;
		break;
	case PTYFSroot:
		vap->va_rdev = 0;
		vap->va_bytes = vap->va_size = DEV_BSIZE;
		vap->va_nlink = 2;
		break;
	default:
		return EOPNOTSUPP;
	}

	return 0;
}

/*ARGSUSED*/
int
ptyfs_setattr(void *v)
{
	struct vop_setattr_args /* {
		struct vnodeop_desc *a_desc;
		struct vnode *a_vp;
		struct vattr *a_vap;
		kauth_cred_t a_cred;
	} */ *ap = v;
	struct vnode *vp = ap->a_vp;
	struct ptyfsnode *ptyfs = VTOPTYFS(vp);
	struct vattr *vap = ap->a_vap;
	kauth_cred_t cred = ap->a_cred;
	struct lwp *l = curlwp;
	int error;
	kauth_action_t action = KAUTH_VNODE_WRITE_FLAGS;
	bool changing_sysflags = false;

	if (vap->va_size != VNOVALSIZE) {
 		switch (ptyfs->ptyfs_type) {
 		case PTYFSroot:
 			return EISDIR;
 		case PTYFSpts:
 		case PTYFSptc:
			break;
		default:
			return EINVAL;
		}
	}

	if (vap->va_flags != VNOVALFLAGS) {
		if (vp->v_mount->mnt_flag & MNT_RDONLY)
			return EROFS;

		/* Immutable and append-only flags are not supported on ptyfs. */
		if (vap->va_flags & (IMMUTABLE | APPEND))
			return EINVAL;

		/* Snapshot flag cannot be set or cleared */
		if ((vap->va_flags & SF_SNAPSHOT) != (ptyfs->ptyfs_flags & SF_SNAPSHOT))
			return EPERM;

		if ((ptyfs->ptyfs_flags & SF_SETTABLE) != (vap->va_flags & SF_SETTABLE)) {
			changing_sysflags = true;
			action |= KAUTH_VNODE_WRITE_SYSFLAGS;
		}

		error = kauth_authorize_vnode(cred, action, vp, NULL,
		    genfs_can_chflags(vp, cred, ptyfs->ptyfs_uid,
		    changing_sysflags));
		if (error)
			return error;

		if (changing_sysflags) {
			ptyfs->ptyfs_flags = vap->va_flags;
		} else {
			ptyfs->ptyfs_flags &= SF_SETTABLE;
			ptyfs->ptyfs_flags |= (vap->va_flags & UF_SETTABLE);
		}
		ptyfs->ptyfs_status |= PTYFS_CHANGE;
	}

	/*
	 * Go through the fields and update iff not VNOVAL.
	 */
	if (vap->va_uid != (uid_t)VNOVAL || vap->va_gid != (gid_t)VNOVAL) {
		if (vp->v_mount->mnt_flag & MNT_RDONLY)
			return EROFS;
		error = ptyfs_chown(vp, vap->va_uid, vap->va_gid, cred, l);
		if (error)
			return error;
	}

	if (vap->va_atime.tv_sec != VNOVAL || vap->va_mtime.tv_sec != VNOVAL ||
	    vap->va_birthtime.tv_sec != VNOVAL) {
		if (vp->v_mount->mnt_flag & MNT_RDONLY)
			return EROFS;
		if ((ptyfs->ptyfs_flags & SF_SNAPSHOT) != 0)
			return EPERM;
		error = kauth_authorize_vnode(cred, KAUTH_VNODE_WRITE_TIMES, vp,
		    NULL, genfs_can_chtimes(vp, cred, ptyfs->ptyfs_uid,
		    vap->va_vaflags));
		if (error)
			return (error);
		if (vap->va_atime.tv_sec != VNOVAL)
			if (!(vp->v_mount->mnt_flag & MNT_NOATIME))
				ptyfs->ptyfs_status |= PTYFS_ACCESS;
		if (vap->va_mtime.tv_sec != VNOVAL) {
			ptyfs->ptyfs_status |= PTYFS_CHANGE | PTYFS_MODIFY;
			if (vp->v_mount->mnt_flag & MNT_RELATIME)
				ptyfs->ptyfs_status |= PTYFS_ACCESS;
		}
		if (vap->va_birthtime.tv_sec != VNOVAL)
			ptyfs->ptyfs_birthtime = vap->va_birthtime;
		ptyfs->ptyfs_status |= PTYFS_CHANGE;
		error = ptyfs_update(vp, &vap->va_atime, &vap->va_mtime, 0);
		if (error)
			return error;
	}
	if (vap->va_mode != (mode_t)VNOVAL) {
		if (vp->v_mount->mnt_flag & MNT_RDONLY)
			return EROFS;
		if ((ptyfs->ptyfs_flags & SF_SNAPSHOT) != 0 &&
		    (vap->va_mode &
		    (S_IXUSR|S_IWUSR|S_IXGRP|S_IWGRP|S_IXOTH|S_IWOTH)))
			return EPERM;
		error = ptyfs_chmod(vp, vap->va_mode, cred, l);
		if (error)
			return error;
	}
	VN_KNOTE(vp, NOTE_ATTRIB);
	return 0;
}

/*
 * Change the mode on a file.
 * Inode must be locked before calling.
 */
static int
ptyfs_chmod(struct vnode *vp, mode_t mode, kauth_cred_t cred, struct lwp *l)
{
	struct ptyfsnode *ptyfs = VTOPTYFS(vp);
	int error;

	error = kauth_authorize_vnode(cred, KAUTH_VNODE_WRITE_SECURITY, vp,
	    NULL, genfs_can_chmod(vp, cred, ptyfs->ptyfs_uid, ptyfs->ptyfs_gid,
	    mode));
	if (error)
		return (error);

	ptyfs->ptyfs_mode &= ~ALLPERMS;
	ptyfs->ptyfs_mode |= (mode & ALLPERMS);
	return 0;
}

/*
 * Perform chown operation on inode ip;
 * inode must be locked prior to call.
 */
static int
ptyfs_chown(struct vnode *vp, uid_t uid, gid_t gid, kauth_cred_t cred,
    struct lwp *l)
{
	struct ptyfsnode *ptyfs = VTOPTYFS(vp);
	int error;

	if (uid == (uid_t)VNOVAL)
		uid = ptyfs->ptyfs_uid;
	if (gid == (gid_t)VNOVAL)
		gid = ptyfs->ptyfs_gid;

	error = kauth_authorize_vnode(cred, KAUTH_VNODE_CHANGE_OWNERSHIP, vp,
	    NULL, genfs_can_chown(vp, cred, ptyfs->ptyfs_uid, ptyfs->ptyfs_gid,
	    uid, gid));
	if (error)
		return (error);

	ptyfs->ptyfs_gid = gid;
	ptyfs->ptyfs_uid = uid;
	return 0;
}

/*
 * implement access checking.
 *
 * actually, the check for super-user is slightly
 * broken since it will allow read access to write-only
 * objects.  this doesn't cause any particular trouble
 * but does mean that the i/o entry points need to check
 * that the operation really does make sense.
 */
int
ptyfs_access(void *v)
{
	struct vop_access_args /* {
		struct vnode *a_vp;
		accmode_t a_accmode;
		kauth_cred_t a_cred;
	} */ *ap = v;
	struct vattr va;
	int error;

	if ((error = VOP_GETATTR(ap->a_vp, &va, ap->a_cred)) != 0)
		return error;

	return kauth_authorize_vnode(ap->a_cred,
	    KAUTH_ACCESS_ACTION(ap->a_accmode, ap->a_vp->v_type, va.va_mode),
	    ap->a_vp, NULL, genfs_can_access(ap->a_vp, ap->a_cred, va.va_uid,
	    va.va_gid, va.va_mode, NULL, ap->a_accmode));
}

/*
 * lookup.  this is incredibly complicated in the
 * general case, however for most pseudo-filesystems
 * very little needs to be done.
 *
 * Locking isn't hard here, just poorly documented.
 *
 * If we're looking up ".", just vref the parent & return it.
 *
 * If we're looking up "..", unlock the parent, and lock "..". If everything
 * went ok, try to re-lock the parent. We do this to prevent lock races.
 *
 * For anything else, get the needed node.
 *
 * We try to exit with the parent locked in error cases.
 */
int
ptyfs_lookup(void *v)
{
	struct vop_lookup_v2_args /* {
		struct vnode * a_dvp;
		struct vnode ** a_vpp;
		struct componentname * a_cnp;
	} */ *ap = v;
	struct componentname *cnp = ap->a_cnp;
	struct vnode **vpp = ap->a_vpp;
	struct vnode *dvp = ap->a_dvp;
	const char *pname = cnp->cn_nameptr;
	struct ptyfsnode *ptyfs;
	int pty, error;

	*vpp = NULL;

	if (cnp->cn_nameiop == DELETE || cnp->cn_nameiop == RENAME)
		return EROFS;

	if (cnp->cn_namelen == 1 && *pname == '.') {
		*vpp = dvp;
		vref(dvp);
		return 0;
	}

	ptyfs = VTOPTYFS(dvp);
	switch (ptyfs->ptyfs_type) {
	case PTYFSroot:
		/*
		 * Shouldn't get here with .. in the root node.
		 */
		if (cnp->cn_flags & ISDOTDOT)
			return EIO;

		pty = atoi(pname, cnp->cn_namelen);
		if (pty < 0 || ptyfs_next_active(dvp->v_mount, pty) != pty)
			break;
		error = ptyfs_allocvp(dvp->v_mount, vpp, PTYFSpts, pty);
		if (error)
			return error;
		if (ptyfs_next_active(dvp->v_mount, pty) != pty) {
			vrele(*vpp);
			*vpp = NULL;
			return ENOENT;
		}
		return 0;

	default:
		return ENOTDIR;
	}

	return cnp->cn_nameiop == LOOKUP ? ENOENT : EROFS;
}

/*
 * readdir returns directory entries from ptyfsnode (vp).
 *
 * the strategy here with ptyfs is to generate a single
 * directory entry at a time (struct dirent) and then
 * copy that out to userland using uiomove.  a more efficent
 * though more complex implementation, would try to minimize
 * the number of calls to uiomove().  for ptyfs, this is
 * hardly worth the added code complexity.
 *
 * this should just be done through read()
 */
int
ptyfs_readdir(void *v)
{
	struct vop_readdir_args /* {
		struct vnode *a_vp;
		struct uio *a_uio;
		kauth_cred_t a_cred;
		int *a_eofflag;
		off_t **a_cookies;
		int *a_ncookies;
	} */ *ap = v;
	struct uio *uio = ap->a_uio;
	struct dirent *dp;
	struct ptyfsnode *ptyfs;
	off_t i;
	int error;
	off_t *cookies = NULL;
	int ncookies;
	struct vnode *vp;
	int n, nc = 0;

	vp = ap->a_vp;
	ptyfs = VTOPTYFS(vp);

	if (uio->uio_resid < UIO_MX)
		return EINVAL;
	if (uio->uio_offset < 0)
		return EINVAL;

	dp = malloc(sizeof(struct dirent), M_PTYFSTMP, M_WAITOK | M_ZERO);

	error = 0;
	i = uio->uio_offset;
	dp->d_reclen = UIO_MX;
	ncookies = uio->uio_resid / UIO_MX;

	if (ptyfs->ptyfs_type != PTYFSroot) {
		error = ENOTDIR;
		goto out;
	}

	if (i >= npty)
		goto out;

	if (ap->a_ncookies) {
		ncookies = uimin(ncookies, (npty + 2 - i));
		cookies = malloc(ncookies * sizeof (off_t),
		    M_TEMP, M_WAITOK);
		*ap->a_cookies = cookies;
	}

	for (; i < 2; i++) {
		/* `.' and/or `..' */
		dp->d_fileno = PTYFS_FILENO(PTYFSroot, 0);
		dp->d_namlen = i + 1;
		(void)memcpy(dp->d_name, "..", dp->d_namlen);
		dp->d_name[i + 1] = '\0';
		dp->d_type = DT_DIR;
		if ((error = uiomove(dp, UIO_MX, uio)) != 0)
			goto out;
		if (cookies)
			*cookies++ = i + 1;
		nc++;
	}
	while (uio->uio_resid >= UIO_MX) {
		/* check for used ptys */
		n = ptyfs_next_active(vp->v_mount, i - 2);
		if (n < 0)
			break;
		dp->d_fileno = PTYFS_FILENO(PTYFSpts, n);
		dp->d_namlen = snprintf(dp->d_name, sizeof(dp->d_name),
		    "%lld", (long long)(n));
		dp->d_type = DT_CHR;
		if ((error = uiomove(dp, UIO_MX, uio)) != 0)
			goto out;
		i = n + 3;
		if (cookies)
			*cookies++ = i;
		nc++;
	}

out:
	/* not pertinent in error cases */
	ncookies = nc;

	if (ap->a_ncookies) {
		if (error) {
			if (cookies)
				free(*ap->a_cookies, M_TEMP);
			*ap->a_ncookies = 0;
			*ap->a_cookies = NULL;
		} else
			*ap->a_ncookies = ncookies;
	}
	uio->uio_offset = i;
	free(dp, M_PTYFSTMP);
	return error;
}

int
ptyfs_open(void *v)
{
	struct vop_open_args /* {
		struct vnode *a_vp;
		int  a_mode;
		kauth_cred_t a_cred;
	} */ *ap = v;
	struct vnode *vp = ap->a_vp;
	struct ptyfsnode *ptyfs = VTOPTYFS(vp);

	switch (ptyfs->ptyfs_type) {
	case PTYFSpts:
	case PTYFSptc:
		return spec_open(v);
	case PTYFSroot:
		return 0;
	default:
		return EINVAL;
	}
}

int
ptyfs_close(void *v)
{
	struct vop_close_args /* {
		struct vnode *a_vp;
		int  a_fflag;
		kauth_cred_t a_cred;
	} */ *ap = v;
	struct vnode *vp = ap->a_vp;
	struct ptyfsnode *ptyfs = VTOPTYFS(vp);

	mutex_enter(vp->v_interlock);
	if (vrefcnt(vp) > 1)
		PTYFS_ITIMES(ptyfs, NULL, NULL, NULL);
	mutex_exit(vp->v_interlock);

	switch (ptyfs->ptyfs_type) {
	case PTYFSpts:
	case PTYFSptc:
		return spec_close(v);
	case PTYFSroot:
		return 0;
	default:
		return EINVAL;
	}
}

int
ptyfs_read(void *v)
{
	struct vop_read_args /* {
		struct vnode *a_vp;
		struct uio *a_uio;
		int  a_ioflag;
		kauth_cred_t a_cred;
	} */ *ap = v;
	struct timespec ts;
	struct vnode *vp = ap->a_vp;
	struct ptyfsnode *ptyfs = VTOPTYFS(vp);
	int error;

	if (vp->v_type == VDIR)
		return EISDIR;

	ptyfs->ptyfs_status |= PTYFS_ACCESS;
	/* hardclock() resolution is good enough for ptyfs */
	getnanotime(&ts);
	(void)ptyfs_update(vp, &ts, &ts, 0);

	switch (ptyfs->ptyfs_type) {
	case PTYFSpts:
	case PTYFSptc:
		VOP_UNLOCK(vp);
		error = cdev_read(vp->v_rdev, ap->a_uio, ap->a_ioflag);
		vn_lock(vp, LK_RETRY|LK_EXCLUSIVE);
		return error;
	default:
		return EOPNOTSUPP;
	}
}

int
ptyfs_write(void *v)
{
	struct vop_write_args /* {
		struct vnode *a_vp;
		struct uio *a_uio;
		int  a_ioflag;
		kauth_cred_t a_cred;
	} */ *ap = v;
	struct timespec ts;
	struct vnode *vp = ap->a_vp;
	struct ptyfsnode *ptyfs = VTOPTYFS(vp);
	int error;

	ptyfs->ptyfs_status |= PTYFS_MODIFY;
	getnanotime(&ts);
	(void)ptyfs_update(vp, &ts, &ts, 0);

	switch (ptyfs->ptyfs_type) {
	case PTYFSpts:
	case PTYFSptc:
		VOP_UNLOCK(vp);
		error = cdev_write(vp->v_rdev, ap->a_uio, ap->a_ioflag);
		vn_lock(vp, LK_RETRY|LK_EXCLUSIVE);
		return error;
	default:
		return EOPNOTSUPP;
	}
}

int
ptyfs_ioctl(void *v)
{
	struct vop_ioctl_args /* {
		struct vnode *a_vp;
		u_long a_command;
		void *a_data;
		int  a_fflag;
		kauth_cred_t a_cred;
	} */ *ap = v;
	struct vnode *vp = ap->a_vp;
	struct ptyfsnode *ptyfs = VTOPTYFS(vp);

	switch (ptyfs->ptyfs_type) {
	case PTYFSpts:
	case PTYFSptc:
		return cdev_ioctl(vp->v_rdev, ap->a_command,
		    ap->a_data, ap->a_fflag, curlwp);
	default:
		return EOPNOTSUPP;
	}
}

int
ptyfs_poll(void *v)
{
	struct vop_poll_args /* {
		struct vnode *a_vp;
		int a_events;
	} */ *ap = v;
	struct vnode *vp = ap->a_vp;
	struct ptyfsnode *ptyfs = VTOPTYFS(vp);

	switch (ptyfs->ptyfs_type) {
	case PTYFSpts:
	case PTYFSptc:
		return cdev_poll(vp->v_rdev, ap->a_events, curlwp);
	default:
		return genfs_poll(v);
	}
}

int
ptyfs_kqfilter(void *v)
{
	struct vop_kqfilter_args /* {
		struct vnode *a_vp;
		struct knote *a_kn;
	} */ *ap = v;
	struct vnode *vp = ap->a_vp;
	struct ptyfsnode *ptyfs = VTOPTYFS(vp);

	switch (ptyfs->ptyfs_type) {
	case PTYFSpts:
	case PTYFSptc:
		return cdev_kqfilter(vp->v_rdev, ap->a_kn);
	default:
		return genfs_kqfilter(v);
	}
}

static int
ptyfs_update(struct vnode *vp, const struct timespec *acc,
    const struct timespec *mod, int flags)
{
	struct ptyfsnode *ptyfs = VTOPTYFS(vp);

	if (vp->v_mount->mnt_flag & MNT_RDONLY)
		return 0;

	PTYFS_ITIMES(ptyfs, acc, mod, NULL);
	return 0;
}

void
ptyfs_itimes(struct ptyfsnode *ptyfs, const struct timespec *acc,
    const struct timespec *mod, const struct timespec *cre)
{
	struct timespec now;
 
	KASSERT(ptyfs->ptyfs_status & (PTYFS_ACCESS|PTYFS_CHANGE|PTYFS_MODIFY));

	getnanotime(&now);
	if (ptyfs->ptyfs_status & PTYFS_ACCESS) {
		if (acc == NULL)
			acc = &now;
		ptyfs->ptyfs_atime = *acc;
	}
	if (ptyfs->ptyfs_status & PTYFS_MODIFY) {
		if (mod == NULL)
			mod = &now;
		ptyfs->ptyfs_mtime = *mod;
	}
	if (ptyfs->ptyfs_status & PTYFS_CHANGE) {
		if (cre == NULL)
			cre = &now;
		ptyfs->ptyfs_ctime = *cre;
	}
	ptyfs->ptyfs_status &= ~(PTYFS_ACCESS|PTYFS_CHANGE|PTYFS_MODIFY);
}

/*
 * convert decimal ascii to int
 */
static int
atoi(const char *b, size_t len)
{
	int p = 0;

	while (len--) {
		char c = *b++;
		if (c < '0' || c > '9')
			return -1;
		p = 10 * p + (c - '0');
	}

	return p;
}<|MERGE_RESOLUTION|>--- conflicted
+++ resolved
@@ -1,8 +1,4 @@
-<<<<<<< HEAD
-/*	$NetBSD: ptyfs_vnops.c,v 1.62 2020/11/27 14:43:57 christos Exp $	*/
-=======
 /*	$NetBSD: ptyfs_vnops.c,v 1.64 2021/06/29 22:34:07 dholland Exp $	*/
->>>>>>> e2aa5677
 
 /*
  * Copyright (c) 1993, 1995
@@ -80,11 +76,7 @@
  */
 
 #include <sys/cdefs.h>
-<<<<<<< HEAD
-__KERNEL_RCSID(0, "$NetBSD: ptyfs_vnops.c,v 1.62 2020/11/27 14:43:57 christos Exp $");
-=======
 __KERNEL_RCSID(0, "$NetBSD: ptyfs_vnops.c,v 1.64 2021/06/29 22:34:07 dholland Exp $");
->>>>>>> e2aa5677
 
 #include <sys/param.h>
 #include <sys/systm.h>
