--- conflicted
+++ resolved
@@ -1,8 +1,4 @@
-<<<<<<< HEAD
-/* $NetBSD: udf_subr.c,v 1.139 2017/04/01 19:35:56 riastradh Exp $ */
-=======
 /* $NetBSD: udf_subr.c,v 1.142 2018/07/25 11:09:22 reinoud Exp $ */
->>>>>>> b2b84690
 
 /*
  * Copyright (c) 2006, 2008 Reinoud Zandijk
@@ -33,11 +29,7 @@
 
 #include <sys/cdefs.h>
 #ifndef lint
-<<<<<<< HEAD
-__KERNEL_RCSID(0, "$NetBSD: udf_subr.c,v 1.139 2017/04/01 19:35:56 riastradh Exp $");
-=======
 __KERNEL_RCSID(0, "$NetBSD: udf_subr.c,v 1.142 2018/07/25 11:09:22 reinoud Exp $");
->>>>>>> b2b84690
 #endif /* not lint */
 
 
@@ -5932,11 +5924,7 @@
 	gid = parent_gid;
 	udf_setownership(udf_node, uid, gid);
 
-<<<<<<< HEAD
-	*key_len = sizeof(udf_node->loc.loc);;
-=======
 	*key_len = sizeof(udf_node->loc.loc);
->>>>>>> b2b84690
 	*new_key = &udf_node->loc.loc;
 
 	return 0;
