--- conflicted
+++ resolved
@@ -1,8 +1,4 @@
-<<<<<<< HEAD
-/* $NetBSD: udf_subr.c,v 1.152 2021/01/11 22:02:28 skrll Exp $ */
-=======
 /* $NetBSD: udf_subr.c,v 1.153 2021/04/13 06:25:49 mrg Exp $ */
->>>>>>> e2aa5677
 
 /*
  * Copyright (c) 2006, 2008 Reinoud Zandijk
@@ -33,11 +29,7 @@
 
 #include <sys/cdefs.h>
 #ifndef lint
-<<<<<<< HEAD
-__KERNEL_RCSID(0, "$NetBSD: udf_subr.c,v 1.152 2021/01/11 22:02:28 skrll Exp $");
-=======
 __KERNEL_RCSID(0, "$NetBSD: udf_subr.c,v 1.153 2021/04/13 06:25:49 mrg Exp $");
->>>>>>> e2aa5677
 #endif /* not lint */
 
 
