<<<<<<< HEAD
/*	$NetBSD: msdosfs_fat.c,v 1.32 2018/01/27 03:54:01 sevan Exp $	*/
=======
/*	$NetBSD: msdosfs_fat.c,v 1.33 2018/07/25 22:07:59 kamil Exp $	*/
>>>>>>> b2b84690

/*-
 * Copyright (C) 1994, 1995, 1997 Wolfgang Solfrank.
 * Copyright (C) 1994, 1995, 1997 TooLs GmbH.
 * All rights reserved.
 * Original code by Paul Popelka (paulp@uts.amdahl.com) (see below).
 *
 * Redistribution and use in source and binary forms, with or without
 * modification, are permitted provided that the following conditions
 * are met:
 * 1. Redistributions of source code must retain the above copyright
 *    notice, this list of conditions and the following disclaimer.
 * 2. Redistributions in binary form must reproduce the above copyright
 *    notice, this list of conditions and the following disclaimer in the
 *    documentation and/or other materials provided with the distribution.
 * 3. All advertising materials mentioning features or use of this software
 *    must display the following acknowledgement:
 *	This product includes software developed by TooLs GmbH.
 * 4. The name of TooLs GmbH may not be used to endorse or promote products
 *    derived from this software without specific prior written permission.
 *
 * THIS SOFTWARE IS PROVIDED BY TOOLS GMBH ``AS IS'' AND ANY EXPRESS OR
 * IMPLIED WARRANTIES, INCLUDING, BUT NOT LIMITED TO, THE IMPLIED WARRANTIES
 * OF MERCHANTABILITY AND FITNESS FOR A PARTICULAR PURPOSE ARE DISCLAIMED.
 * IN NO EVENT SHALL TOOLS GMBH BE LIABLE FOR ANY DIRECT, INDIRECT, INCIDENTAL,
 * SPECIAL, EXEMPLARY, OR CONSEQUENTIAL DAMAGES (INCLUDING, BUT NOT LIMITED TO,
 * PROCUREMENT OF SUBSTITUTE GOODS OR SERVICES; LOSS OF USE, DATA, OR PROFITS;
 * OR BUSINESS INTERRUPTION) HOWEVER CAUSED AND ON ANY THEORY OF LIABILITY,
 * WHETHER IN CONTRACT, STRICT LIABILITY, OR TORT (INCLUDING NEGLIGENCE OR
 * OTHERWISE) ARISING IN ANY WAY OUT OF THE USE OF THIS SOFTWARE, EVEN IF
 * ADVISED OF THE POSSIBILITY OF SUCH DAMAGE.
 */
/*
 * Written by Paul Popelka (paulp@uts.amdahl.com)
 *
 * You can do anything you want with this software, just don't say you wrote
 * it, and don't remove this notice.
 *
 * This software is provided "as is".
 *
 * The author supplies this software to be publicly redistributed on the
 * understanding that the author is not responsible for the correct
 * functioning of this software in any circumstances and is not liable for
 * any damages caused by this software.
 *
 * October 1992
 */

#if HAVE_NBTOOL_CONFIG_H
#include "nbtool_config.h"
#endif

#include <sys/cdefs.h>
<<<<<<< HEAD
__KERNEL_RCSID(0, "$NetBSD: msdosfs_fat.c,v 1.32 2018/01/27 03:54:01 sevan Exp $");
=======
__KERNEL_RCSID(0, "$NetBSD: msdosfs_fat.c,v 1.33 2018/07/25 22:07:59 kamil Exp $");
>>>>>>> b2b84690

/*
 * kernel include files.
 */
#include <sys/param.h>
#include <sys/file.h>
#ifdef _KERNEL
#include <sys/mount.h>		/* to define statvfs structure */
#include <sys/errno.h>
#include <sys/systm.h>
#include <sys/kauth.h>
#include <sys/dirent.h>
#include <sys/namei.h>
#include <sys/buf.h>
#include <sys/vnode.h>		/* to define vattr structure */
#else
#include <strings.h>
#include <ffs/buf.h>
#endif

/*
 * msdosfs include files.
 */
#include <fs/msdosfs/bpb.h>
#include <fs/msdosfs/msdosfsmount.h>
#include <fs/msdosfs/direntry.h>
#include <fs/msdosfs/denode.h>
#include <fs/msdosfs/fat.h>

/*
 * Fat cache stats.
 */
int fc_fileextends;		/* # of file extends			 */
int fc_lfcempty;		/* # of time last file cluster cache entry
				 * was empty */
int fc_bmapcalls;		/* # of times pcbmap was called		 */

#define	LMMAX	20
int fc_lmdistance[LMMAX];	/* counters for how far off the last
				 * cluster mapped entry was. */
int fc_largedistance;		/* off by more than LMMAX		 */
int fc_wherefrom, fc_whereto, fc_lastclust;
int pm_fatblocksize;

#ifdef MSDOSFS_DEBUG
#define DPRINTF(a) printf a
#else
#define DPRINTF(a)
#endif
#ifdef MSDOSFS_DEBUG
void print_fat_stats(void);

void
print_fat_stats(void)
{
	int i;

	printf("fc_fileextends=%d fc_lfcempty=%d fc_bmapcalls=%d "
	    "fc_largedistance=%d [%d->%d=%d] fc_lastclust=%d pm_fatblocksize=%d\n",
	    fc_fileextends, fc_lfcempty, fc_bmapcalls, fc_largedistance,
	    fc_wherefrom, fc_whereto, fc_whereto-fc_wherefrom,
	    fc_lastclust, pm_fatblocksize);
	
	fc_fileextends = fc_lfcempty = fc_bmapcalls = 0;
	fc_wherefrom = fc_whereto = fc_lastclust = 0;
    
	for (i = 0; i < LMMAX; i++) {
		printf("%d:%d ", i, fc_lmdistance[i]);
	fc_lmdistance[i] = 0;
	}

	printf("\n");
}
#endif

static void fatblock(struct msdosfsmount *, u_long, u_long *, u_long *,
			  u_long *);
void updatefats(struct msdosfsmount *, struct buf *, u_long);
static inline void usemap_free(struct msdosfsmount *, u_long);
static inline void usemap_alloc(struct msdosfsmount *, u_long);
static int fatchain(struct msdosfsmount *, u_long, u_long, u_long);
int chainlength(struct msdosfsmount *, u_long, u_long);
int chainalloc(struct msdosfsmount *, u_long, u_long, u_long, u_long *,
		    u_long *);

static void
fatblock(struct msdosfsmount *pmp, u_long ofs, u_long *bnp, u_long *sizep, u_long *bop)
{
	u_long bn, size;

	bn = ofs / pmp->pm_fatblocksize * pmp->pm_fatblocksec;
	size = min(pmp->pm_fatblocksec, pmp->pm_FATsecs - bn)
	    * pmp->pm_BytesPerSec;
	bn += pmp->pm_fatblk + pmp->pm_curfat * pmp->pm_FATsecs;

	DPRINTF(("%s(ofs=%lu bn=%lu, size=%lu, bo=%lu)\n", __func__, ofs, bn,
	    size, ofs % pmp->pm_fatblocksize));
	if (bnp)
		*bnp = bn;
	if (sizep)
		*sizep = size;
	if (bop)
		*bop = ofs % pmp->pm_fatblocksize;

	pm_fatblocksize = pmp->pm_fatblocksize;
}

/*
 * Map the logical cluster number of a file into a physical disk sector
 * that is filesystem relative.
 *
 * dep	  - address of denode representing the file of interest
 * findcn - file relative cluster whose filesystem relative cluster number
 *	    and/or block number are/is to be found
 * bnp	  - address of where to place the file system relative block number.
 *	    If this pointer is null then don't return this quantity.
 * cnp	  - address of where to place the file system relative cluster number.
 *	    If this pointer is null then don't return this quantity.
 *
 * NOTE: Either bnp or cnp must be non-null.
 * This function has one side effect.  If the requested file relative cluster
 * is beyond the end of file, then the actual number of clusters in the file
 * is returned in *cnp.  This is useful for determining how long a directory is.
 *  If cnp is null, nothing is returned.
 */
int
pcbmap(struct denode *dep, u_long findcn, daddr_t *bnp, u_long *cnp, int *sp)
	/* findcn:		 file relative cluster to get		 */
	/* bnp:		 returned filesys rel sector number	 */
	/* cnp:		 returned cluster number		 */
	/* sp:		 returned block size			 */
{
	int error;
	u_long i;
	u_long cn;
	u_long prevcn = 0; /* XXX: prevcn could be used unititialized */
	u_long byteoffset;
	u_long bn;
	u_long bo;
	struct buf *bp = NULL;
	u_long bp_bn = -1;
	struct msdosfsmount *pmp = dep->de_pmp;
	u_long bsize;

	fc_bmapcalls++;

	/*
	 * If they don't give us someplace to return a value then don't
	 * bother doing anything.
	 */
	if (bnp == NULL && cnp == NULL && sp == NULL)
		return (0);

	cn = dep->de_StartCluster;
	DPRINTF(("%s(start cluster=%lu)\n", __func__, cn));
	/*
	 * The "file" that makes up the root directory is contiguous,
	 * permanently allocated, of fixed size, and is not made up of
	 * clusters.  If the cluster number is beyond the end of the root
	 * directory, then return the number of clusters in the file.
	 */
	if (cn == MSDOSFSROOT) {
		if (dep->de_Attributes & ATTR_DIRECTORY) {
			if (de_cn2off(pmp, findcn) >= dep->de_FileSize) {
				if (cnp)
					*cnp = de_bn2cn(pmp, pmp->pm_rootdirsize);
				DPRINTF(("%s(root, %lu ETOOBIG)\n", __func__,
				    de_cn2off(pmp, findcn)));
				return (E2BIG);
			}
			if (bnp)
				*bnp = pmp->pm_rootdirblk + de_cn2bn(pmp, findcn);
			if (cnp)
				*cnp = MSDOSFSROOT;
			if (sp)
				*sp = min(pmp->pm_bpcluster,
				    dep->de_FileSize - de_cn2off(pmp, findcn));
			DPRINTF(("%s(root, bn=%lu, cn=%u)\n", __func__,
			    pmp->pm_rootdirblk + de_cn2bn(pmp, findcn),
			    MSDOSFSROOT));
			return (0);
		} else {		/* just an empty file */
			if (cnp)
				*cnp = 0;
			DPRINTF(("%s(root, empty ETOOBIG)\n", __func__));
			return (E2BIG);
		}
	}

	/*
	 * All other files do I/O in cluster sized blocks
	 */
	if (sp)
		*sp = pmp->pm_bpcluster;

	/*
	 * Rummage around in the FAT cache, maybe we can avoid tromping
	 * thru every FAT entry for the file. And, keep track of how far
	 * off the cache was from where we wanted to be.
	 */
	i = 0;
	fc_lookup(dep, findcn, &i, &cn);
	DPRINTF(("%s(bpcluster=%lu i=%lu cn=%lu\n", __func__, pmp->pm_bpcluster,
	    i, cn));
	if ((bn = findcn - i) >= LMMAX) {
		fc_largedistance++;
		fc_wherefrom = i;
		fc_whereto = findcn;
		fc_lastclust = dep->de_fc[FC_LASTFC].fc_frcn;
	} else
		fc_lmdistance[bn]++;

	/*
	 * Handle all other files or directories the normal way.
	 */
	for (; i < findcn; i++) {
		/*
		 * Stop with all reserved clusters, not just with EOF.
		 */
		if (cn >= (CLUST_RSRVD & pmp->pm_fatmask))
			goto hiteof;

		/*
		 * Also stop when cluster is not in the filesystem
		 */
		if (cn < CLUST_FIRST || cn > pmp->pm_maxcluster) {
			DPRINTF(("%s(cn, %lu not in %lu..%lu)\n", __func__,
				cn, (u_long)CLUST_FIRST, pmp->pm_maxcluster));
			if (bp)
				brelse(bp, 0);
			return (EINVAL);
		}

		byteoffset = FATOFS(pmp, cn);
		fatblock(pmp, byteoffset, &bn, &bsize, &bo);
		if (bn != bp_bn) {
			if (bp)
				brelse(bp, 0);
			error = bread(pmp->pm_devvp, de_bn2kb(pmp, bn), bsize,
			    0, &bp);
			if (error) {
				DPRINTF(("%s(bread, %d)\n", __func__, error));
				return (error);
			}
			bp_bn = bn;
		}
		prevcn = cn;
		if (bo >= bsize) {
			if (bp)
				brelse(bp, 0);
			DPRINTF(("%s(block, %lu >= %lu)\n", __func__, bo,
			    bsize));
			return (EIO);
		}
		KASSERT(bp != NULL);
		if (FAT32(pmp))
			cn = getulong((char *)bp->b_data + bo);
		else
			cn = getushort((char *)bp->b_data + bo);
		if (FAT12(pmp) && (prevcn & 1))
			cn >>= 4;
		DPRINTF(("%s(cn=%lu masked=%lu)\n", __func__, cn,
		    cn & pmp->pm_fatmask));
		cn &= pmp->pm_fatmask;
	}

	if (!MSDOSFSEOF(cn, pmp->pm_fatmask)) {
		if (bp)
			brelse(bp, 0);
		if (bnp)
			*bnp = cntobn(pmp, cn);
		if (cnp)
			*cnp = cn;
		DPRINTF(("%s(bn=%lu, cn=%lu)\n", __func__, cntobn(pmp, cn),
		    cn));
		fc_setcache(dep, FC_LASTMAP, i, cn);
		return (0);
	}

hiteof:;
	if (cnp)
		*cnp = i;
	if (bp)
		brelse(bp, 0);
	/* update last file cluster entry in the FAT cache */
	fc_setcache(dep, FC_LASTFC, i - 1, prevcn);
	DPRINTF(("%s(eof, %lu)\n", __func__, i));
	return (E2BIG);
}

/*
 * Find the closest entry in the FAT cache to the cluster we are looking
 * for.
 */
void
fc_lookup(struct denode *dep, u_long findcn, u_long *frcnp, u_long *fsrcnp)
{
	int i;
	u_long cn;
	struct fatcache *closest = 0;

	for (i = 0; i < FC_SIZE; i++) {
		cn = dep->de_fc[i].fc_frcn;
		if (cn != FCE_EMPTY && cn <= findcn) {
			if (closest == 0 || cn > closest->fc_frcn)
				closest = &dep->de_fc[i];
		}
	}
	if (closest) {
		*frcnp = closest->fc_frcn;
		*fsrcnp = closest->fc_fsrcn;
	}
}

/*
 * Purge the FAT cache in denode dep of all entries relating to file
 * relative cluster frcn and beyond.
 */
void
fc_purge(struct denode *dep, u_int frcn)
{
	int i;
	struct fatcache *fcp;

	fcp = dep->de_fc;
	for (i = 0; i < FC_SIZE; i++, fcp++) {
		if (fcp->fc_frcn >= frcn)
			fcp->fc_frcn = FCE_EMPTY;
	}
}

/*
 * Update the FAT.
 * If mirroring the FAT, update all copies, with the first copy as last.
 * Else update only the current FAT (ignoring the others).
 *
 * pmp	 - msdosfsmount structure for filesystem to update
 * bp	 - addr of modified FAT block
 * fatbn - block number relative to begin of filesystem of the modified FAT block.
 */
void
updatefats(struct msdosfsmount *pmp, struct buf *bp, u_long fatbn)
{
	int i, error;
	struct buf *bpn;

	DPRINTF(("%s(pmp %p, bp %p, fatbn %lu)\n", __func__, pmp, bp, fatbn));

	/*
	 * If we have an FSInfo block, update it.
	 */
	if (pmp->pm_fsinfo) {
		u_long cn = pmp->pm_nxtfree;

		if (pmp->pm_freeclustercount
		    && (pmp->pm_inusemap[cn / N_INUSEBITS]
			& (1U << (cn % N_INUSEBITS)))) {
			/*
			 * The cluster indicated in FSInfo isn't free
			 * any longer.  Got get a new free one.
			 */
			for (cn = 0; cn < pmp->pm_maxcluster; cn++)
				if (pmp->pm_inusemap[cn / N_INUSEBITS] != (u_int)-1)
					break;
			pmp->pm_nxtfree = cn
				+ ffs(pmp->pm_inusemap[cn / N_INUSEBITS]
				      ^ (u_int)-1) - 1;
		}
		/*
		 * XXX  If the fsinfo block is stored on media with
		 *      2KB or larger sectors, is the fsinfo structure
		 *      padded at the end or in the middle?
		 */
		if (bread(pmp->pm_devvp, de_bn2kb(pmp, pmp->pm_fsinfo),
		    pmp->pm_BytesPerSec, B_MODIFY, &bpn) != 0) {
			/*
			 * Ignore the error, but turn off FSInfo update for the future.
			 */
			pmp->pm_fsinfo = 0;
		} else {
			struct fsinfo *fp = (struct fsinfo *)bpn->b_data;

			putulong(fp->fsinfree, pmp->pm_freeclustercount);
			putulong(fp->fsinxtfree, pmp->pm_nxtfree);
			if (pmp->pm_flags & MSDOSFSMNT_WAITONFAT)
				bwrite(bpn);
			else
				bdwrite(bpn);
		}
	}

	if (pmp->pm_flags & MSDOSFS_FATMIRROR) {
		/*
		 * Now copy the block(s) of the modified FAT to the other copies of
		 * the FAT and write them out.  This is faster than reading in the
		 * other FATs and then writing them back out.  This could tie up
		 * the FAT for quite a while. Preventing others from accessing it.
		 * To prevent us from going after the FAT quite so much we use
		 * delayed writes, unless they specified "synchronous" when the
		 * filesystem was mounted.  If synch is asked for then use
		 * bwrite()'s and really slow things down.
		 */
		for (i = 1; i < pmp->pm_FATs; i++) {
			fatbn += pmp->pm_FATsecs;
			/* getblk() never fails */
			bpn = getblk(pmp->pm_devvp, de_bn2kb(pmp, fatbn),
			    bp->b_bcount, 0, 0);
			memcpy(bpn->b_data, bp->b_data, bp->b_bcount);
			if (pmp->pm_flags & MSDOSFSMNT_WAITONFAT) {
				error = bwrite(bpn);
				if (error)
					printf("%s: copy FAT %d (error=%d)\n",
						 __func__, i, error);
			} else
				bdwrite(bpn);
		}
	}

	/*
	 * Write out the first (or current) FAT last.
	 */
	if (pmp->pm_flags & MSDOSFSMNT_WAITONFAT) {
		error =  bwrite(bp);
		if (error)
			printf("%s: write FAT (error=%d)\n",
				__func__, error);
	} else
		bdwrite(bp);
	/*
	 * Maybe update fsinfo sector here?
	 */
}

/*
 * Updating entries in 12 bit FATs is a pain in the butt.
 *
 * The following picture shows where nibbles go when moving from a 12 bit
 * cluster number into the appropriate bytes in the FAT.
 *
 *	byte m        byte m+1      byte m+2
 *	+----+----+   +----+----+   +----+----+
 *	|  0    1 |   |  2    3 |   |  4    5 |   FAT bytes
 *	+----+----+   +----+----+   +----+----+
 *
 *	+----+----+----+   +----+----+----+
 *	|  3    0    1 |   |  4    5    2 |
 *	+----+----+----+   +----+----+----+
 *	cluster n  	   cluster n+1
 *
 * Where n is even. m = n + (n >> 2)
 *
 */
static inline void
usemap_alloc(struct msdosfsmount *pmp, u_long cn)
{

	pmp->pm_inusemap[cn / N_INUSEBITS] |= 1U << (cn % N_INUSEBITS);
	pmp->pm_freeclustercount--;
}

static inline void
usemap_free(struct msdosfsmount *pmp, u_long cn)
{

	pmp->pm_freeclustercount++;
	pmp->pm_inusemap[cn / N_INUSEBITS] &= ~(1U << (cn % N_INUSEBITS));
}

int
clusterfree(struct msdosfsmount *pmp, u_long cluster, u_long *oldcnp)
{
	int error;
	u_long oldcn;

	usemap_free(pmp, cluster);
	error = fatentry(FAT_GET_AND_SET, pmp, cluster, &oldcn, MSDOSFSFREE);
	if (error) {
		usemap_alloc(pmp, cluster);
		return (error);
	}
	/*
	 * If the cluster was successfully marked free, then update
	 * the count of free clusters, and turn off the "allocated"
	 * bit in the "in use" cluster bit map.
	 */
	if (oldcnp)
		*oldcnp = oldcn;
	return (0);
}

/*
 * Get or Set or 'Get and Set' the cluster'th entry in the FAT.
 *
 * function	- whether to get or set a fat entry
 * pmp		- address of the msdosfsmount structure for the filesystem
 *		  whose FAT is to be manipulated.
 * cn		- which cluster is of interest
 * oldcontents	- address of a word that is to receive the contents of the
 *		  cluster'th entry if this is a get function
 * newcontents	- the new value to be written into the cluster'th element of
 *		  the FAT if this is a set function.
 *
 * This function can also be used to free a cluster by setting the FAT entry
 * for a cluster to 0.
 *
 * All copies of the FAT are updated if this is a set function. NOTE: If
 * fatentry() marks a cluster as free it does not update the inusemap in
 * the msdosfsmount structure. This is left to the caller.
 */
int
fatentry(int function, struct msdosfsmount *pmp, u_long cn, u_long *oldcontents, u_long newcontents)
{
	int error;
	u_long readcn;
	u_long bn, bo, bsize, byteoffset;
	struct buf *bp;

	DPRINTF(("%s(func %d, pmp %p, clust %lu, oldcon %p, newcon " "%lx)\n",
	    __func__, function, pmp, cn, oldcontents, newcontents));

#ifdef DIAGNOSTIC
	/*
	 * Be sure they asked us to do something.
	 */
	if ((function & (FAT_SET | FAT_GET)) == 0) {
		DPRINTF(("%s(): function code doesn't specify get or set\n",
		    __func__));
		return (EINVAL);
	}

	/*
	 * If they asked us to return a cluster number but didn't tell us
	 * where to put it, give them an error.
	 */
	if ((function & FAT_GET) && oldcontents == NULL) {
		DPRINTF(("%s(): get function with no place to put result\n",
			__func__));
		return (EINVAL);
	}
#endif

	/*
	 * Be sure the requested cluster is in the filesystem.
	 */
	if (cn < CLUST_FIRST || cn > pmp->pm_maxcluster)
		return (EINVAL);

	byteoffset = FATOFS(pmp, cn);
	fatblock(pmp, byteoffset, &bn, &bsize, &bo);
	if ((error = bread(pmp->pm_devvp, de_bn2kb(pmp, bn), bsize,
	    0, &bp)) != 0) {
		return (error);
	}

	if (function & FAT_GET) {
		if (FAT32(pmp))
			readcn = getulong((char *)bp->b_data + bo);
		else
			readcn = getushort((char *)bp->b_data + bo);
		if (FAT12(pmp) & (cn & 1))
			readcn >>= 4;
		readcn &= pmp->pm_fatmask;
		*oldcontents = readcn;
	}
	if (function & FAT_SET) {
		switch (pmp->pm_fatmask) {
		case FAT12_MASK:
			readcn = getushort((char *)bp->b_data + bo);
			if (cn & 1) {
				readcn &= 0x000f;
				readcn |= newcontents << 4;
			} else {
				readcn &= 0xf000;
				readcn |= newcontents & 0xfff;
			}
			putushort((char *)bp->b_data + bo, readcn);
			break;
		case FAT16_MASK:
			putushort((char *)bp->b_data + bo, newcontents);
			break;
		case FAT32_MASK:
			/*
			 * According to spec we have to retain the
			 * high order bits of the FAT entry.
			 */
			readcn = getulong((char *)bp->b_data + bo);
			readcn &= ~FAT32_MASK;
			readcn |= newcontents & FAT32_MASK;
			putulong((char *)bp->b_data + bo, readcn);
			break;
		}
		updatefats(pmp, bp, bn);
		bp = NULL;
		pmp->pm_fmod = 1;
	}
	if (bp)
		brelse(bp, 0);
	return (0);
}

/*
 * Update a contiguous cluster chain
 *
 * pmp	    - mount point
 * start    - first cluster of chain
 * count    - number of clusters in chain
 * fillwith - what to write into FAT entry of last cluster
 */
static int
fatchain(struct msdosfsmount *pmp, u_long start, u_long count, u_long fillwith)
{
	int error;
	u_long bn, bo, bsize, byteoffset, readcn, newc;
	struct buf *bp;

	DPRINTF(("%s(pmp %p, start %lu, count %lu, fillwith %lx)\n", __func__,
	    pmp, start, count, fillwith));
	/*
	 * Be sure the clusters are in the filesystem.
	 */
	if (start < CLUST_FIRST || start + count - 1 > pmp->pm_maxcluster)
		return (EINVAL);

	while (count > 0) {
		byteoffset = FATOFS(pmp, start);
		fatblock(pmp, byteoffset, &bn, &bsize, &bo);
		error = bread(pmp->pm_devvp, de_bn2kb(pmp, bn), bsize,
		    B_MODIFY, &bp);
		if (error) {
			return (error);
		}
		while (count > 0) {
			start++;
			newc = --count > 0 ? start : fillwith;
			switch (pmp->pm_fatmask) {
			case FAT12_MASK:
				readcn = getushort((char *)bp->b_data + bo);
				if (start & 1) {
					readcn &= 0xf000;
					readcn |= newc & 0xfff;
				} else {
					readcn &= 0x000f;
					readcn |= newc << 4;
				}
				putushort((char *)bp->b_data + bo, readcn);
				bo++;
				if (!(start & 1))
					bo++;
				break;
			case FAT16_MASK:
				putushort((char *)bp->b_data + bo, newc);
				bo += 2;
				break;
			case FAT32_MASK:
				readcn = getulong((char *)bp->b_data + bo);
				readcn &= ~pmp->pm_fatmask;
				readcn |= newc & pmp->pm_fatmask;
				putulong((char *)bp->b_data + bo, readcn);
				bo += 4;
				break;
			}
			if (bo >= bsize)
				break;
		}
		updatefats(pmp, bp, bn);
	}
	pmp->pm_fmod = 1;
	return (0);
}

/*
 * Check the length of a free cluster chain starting at start.
 *
 * pmp	 - mount point
 * start - start of chain
 * count - maximum interesting length
 */
int
chainlength(struct msdosfsmount *pmp, u_long start, u_long count)
{
	u_long idx, max_idx;
	u_int map;
	u_long len;

	max_idx = pmp->pm_maxcluster / N_INUSEBITS;
	idx = start / N_INUSEBITS;
	start %= N_INUSEBITS;
	map = pmp->pm_inusemap[idx];
	map &= ~((1U << start) - 1);
	if (map) {
		len = ffs(map) - 1 - start;
		return (len > count ? count : len);
	}
	len = N_INUSEBITS - start;
	if (len >= count)
		return (count);
	while (++idx <= max_idx) {
		if (len >= count)
			break;
		if ((map = pmp->pm_inusemap[idx]) != 0) {
			len +=  ffs(map) - 1;
			break;
		}
		len += N_INUSEBITS;
	}
	return (len > count ? count : len);
}

/*
 * Allocate contigous free clusters.
 *
 * pmp	      - mount point.
 * start      - start of cluster chain.
 * count      - number of clusters to allocate.
 * fillwith   - put this value into the FAT entry for the
 *		last allocated cluster.
 * retcluster - put the first allocated cluster's number here.
 * got	      - how many clusters were actually allocated.
 */
int
chainalloc(struct msdosfsmount *pmp, u_long start, u_long count, u_long fillwith, u_long *retcluster, u_long *got)
{
	int error;
	u_long cl, n;

	for (cl = start, n = count; n-- > 0;)
		usemap_alloc(pmp, cl++);
	if ((error = fatchain(pmp, start, count, fillwith)) != 0)
		return (error);

	DPRINTF(("%s(): allocated cluster chain at %lu (%lu clusters)\n",
	    __func__, start, count));
	if (retcluster)
		*retcluster = start;
	if (got)
		*got = count;
	return (0);
}

/*
 * Allocate contiguous free clusters.
 *
 * pmp	      - mount point.
 * start      - preferred start of cluster chain.
 * count      - number of clusters requested.
 * fillwith   - put this value into the FAT entry for the
 *		last allocated cluster.
 * retcluster - put the first allocated cluster's number here.
 * got	      - how many clusters were actually allocated.
 */
int
clusteralloc(struct msdosfsmount *pmp, u_long start, u_long count, u_long *retcluster, u_long *got)
{
	u_long idx;
	u_long len, newst, foundl, cn, l;
	u_long foundcn = 0; /* XXX: foundcn could be used unititialized */
	u_long fillwith = CLUST_EOFE;
	u_int map;

	DPRINTF(("%s(): find %lu clusters\n", __func__, count));
	if (start) {
		if ((len = chainlength(pmp, start, count)) >= count)
			return (chainalloc(pmp, start, count, fillwith, retcluster, got));
	} else {
		/*
		 * This is a new file, initialize start
		 */
		struct timeval tv;

		microtime(&tv);
		start = (tv.tv_usec >> 10) | tv.tv_usec;
		len = 0;
	}

	/*
	 * Start at a (pseudo) random place to maximize cluster runs
	 * under multiple writers.
	 */
	newst = (start * 1103515245 + 12345) % (pmp->pm_maxcluster + 1);
	foundl = 0;

	for (cn = newst; cn <= pmp->pm_maxcluster;) {
		idx = cn / N_INUSEBITS;
		map = pmp->pm_inusemap[idx];
		map |= (1U << (cn % N_INUSEBITS)) - 1;
		if (map != (u_int)-1) {
			cn = idx * N_INUSEBITS + ffs(map^(u_int)-1) - 1;
			if ((l = chainlength(pmp, cn, count)) >= count)
				return (chainalloc(pmp, cn, count, fillwith, retcluster, got));
			if (l > foundl) {
				foundcn = cn;
				foundl = l;
			}
			cn += l + 1;
			continue;
		}
		cn += N_INUSEBITS - cn % N_INUSEBITS;
	}
	for (cn = 0; cn < newst;) {
		idx = cn / N_INUSEBITS;
		map = pmp->pm_inusemap[idx];
		map |= (1U << (cn % N_INUSEBITS)) - 1;
		if (map != (u_int)-1) {
			cn = idx * N_INUSEBITS + ffs(map^(u_int)-1) - 1;
			if ((l = chainlength(pmp, cn, count)) >= count)
				return (chainalloc(pmp, cn, count, fillwith, retcluster, got));
			if (l > foundl) {
				foundcn = cn;
				foundl = l;
			}
			cn += l + 1;
			continue;
		}
		cn += N_INUSEBITS - cn % N_INUSEBITS;
	}

	if (!foundl)
		return (ENOSPC);

	if (len)
		return (chainalloc(pmp, start, len, fillwith, retcluster, got));
	else
		return (chainalloc(pmp, foundcn, foundl, fillwith, retcluster, got));
}


/*
 * Free a chain of clusters.
 *
 * pmp		- address of the msdosfs mount structure for the filesystem
 *		  containing the cluster chain to be freed.
 * startcluster - number of the 1st cluster in the chain of clusters to be
 *		  freed.
 */
int
freeclusterchain(struct msdosfsmount *pmp, u_long cluster)
{
	int error;
	struct buf *bp = NULL;
	u_long bn, bo, bsize, byteoffset;
	u_long readcn, lbn = -1;

	while (cluster >= CLUST_FIRST && cluster <= pmp->pm_maxcluster) {
		byteoffset = FATOFS(pmp, cluster);
		fatblock(pmp, byteoffset, &bn, &bsize, &bo);
		if (lbn != bn) {
			if (bp)
				updatefats(pmp, bp, lbn);
			error = bread(pmp->pm_devvp, de_bn2kb(pmp, bn), bsize,
			    B_MODIFY, &bp);
			if (error) {
				return (error);
			}
			lbn = bn;
		}
		usemap_free(pmp, cluster);
		KASSERT(bp != NULL);
		switch (pmp->pm_fatmask) {
		case FAT12_MASK:
			readcn = getushort((char *)bp->b_data + bo);
			if (cluster & 1) {
				cluster = readcn >> 4;
				readcn &= 0x000f;
				readcn |= MSDOSFSFREE << 4;
			} else {
				cluster = readcn;
				readcn &= 0xf000;
				readcn |= MSDOSFSFREE & 0xfff;
			}
			putushort((char *)bp->b_data + bo, readcn);
			break;
		case FAT16_MASK:
			cluster = getushort((char *)bp->b_data + bo);
			putushort((char *)bp->b_data + bo, MSDOSFSFREE);
			break;
		case FAT32_MASK:
			cluster = getulong((char *)bp->b_data + bo);
			putulong((char *)bp->b_data + bo,
				 (MSDOSFSFREE & FAT32_MASK) | (cluster & ~FAT32_MASK));
			break;
		}
		cluster &= pmp->pm_fatmask;
	}
	if (bp)
		updatefats(pmp, bp, bn);
	return (0);
}

/*
 * Read in FAT blocks looking for free clusters. For every free cluster
 * found turn off its corresponding bit in the pm_inusemap.
 */
int
fillinusemap(struct msdosfsmount *pmp)
{
	struct buf *bp = NULL;
	u_long cn, readcn;
	int error;
	u_long bn, bo, bsize, byteoffset;

	/*
	 * Mark all clusters in use, we mark the free ones in the FAT scan
	 * loop further down.
	 */
	for (cn = 0; cn < (pmp->pm_maxcluster + N_INUSEBITS) / N_INUSEBITS; cn++)
		pmp->pm_inusemap[cn] = (u_int)-1;

	/*
	 * Figure how many free clusters are in the filesystem by ripping
	 * through the FAT counting the number of entries whose content is
	 * zero.  These represent free clusters.
	 */
	pmp->pm_freeclustercount = 0;
	for (cn = CLUST_FIRST; cn <= pmp->pm_maxcluster; cn++) {
		byteoffset = FATOFS(pmp, cn);
		bo = byteoffset % pmp->pm_fatblocksize;
		if (!bo || !bp) {
			/* Read new FAT block */
			if (bp)
				brelse(bp, 0);
			fatblock(pmp, byteoffset, &bn, &bsize, NULL);
			error = bread(pmp->pm_devvp, de_bn2kb(pmp, bn), bsize,
			    0, &bp);
			if (error) {
				return (error);
			}
		}
		if (FAT32(pmp))
			readcn = getulong((char *)bp->b_data + bo);
		else
			readcn = getushort((char *)bp->b_data + bo);
		if (FAT12(pmp) && (cn & 1))
			readcn >>= 4;
		readcn &= pmp->pm_fatmask;

		if (readcn == 0)
			usemap_free(pmp, cn);
	}
	if (bp)
		brelse(bp, 0);
	return (0);
}

/*
 * Allocate a new cluster and chain it onto the end of the file.
 *
 * dep	 - the file to extend
 * count - number of clusters to allocate
 * bpp	 - where to return the address of the buf header for the first new
 *	   file block
 * ncp	 - where to put cluster number of the first newly allocated cluster
 *	   If this pointer is 0, do not return the cluster number.
 * flags - see fat.h
 *
 * NOTE: This function is not responsible for turning on the DE_UPDATE bit of
 * the de_flag field of the denode and it does not change the de_FileSize
 * field.  This is left for the caller to do.
 */

int
extendfile(struct denode *dep, u_long count, struct buf **bpp, u_long *ncp, int flags)
{
	int error;
	u_long frcn = 0, cn, got;
	struct msdosfsmount *pmp = dep->de_pmp;
	struct buf *bp;

	/*
	 * Don't try to extend the root directory
	 */
	if (dep->de_StartCluster == MSDOSFSROOT
	    && (dep->de_Attributes & ATTR_DIRECTORY)) {
		DPRINTF(("%s(): attempt to extend root directory\n", __func__));
		return (ENOSPC);
	}

	/*
	 * If the "file's last cluster" cache entry is empty, and the file
	 * is not empty, then fill the cache entry by calling pcbmap().
	 */
	fc_fileextends++;
	if (dep->de_fc[FC_LASTFC].fc_frcn == FCE_EMPTY &&
	    dep->de_StartCluster != 0) {
		fc_lfcempty++;
		error = pcbmap(dep, CLUST_END, 0, &cn, 0);
		/* we expect it to return E2BIG */
		if (error != E2BIG)
			return (error);
	}

	fc_last_to_nexttolast(dep);

	while (count > 0) {

		/*
		 * Allocate a new cluster chain and cat onto the end of the
		 * file.  If the file is empty we make de_StartCluster point
		 * to the new block.  Note that de_StartCluster being 0 is
		 * sufficient to be sure the file is empty since we exclude
		 * attempts to extend the root directory above, and the root
		 * dir is the only file with a startcluster of 0 that has
		 * blocks allocated (sort of).
		 */

		if (dep->de_StartCluster == 0)
			cn = 0;
		else
			cn = dep->de_fc[FC_LASTFC].fc_fsrcn + 1;
		error = clusteralloc(pmp, cn, count, &cn, &got);
		if (error)
			return (error);

		count -= got;

		/*
		 * Give them the filesystem relative cluster number if they want
		 * it.
		 */
		if (ncp) {
			*ncp = cn;
			ncp = NULL;
		}

		if (dep->de_StartCluster == 0) {
			dep->de_StartCluster = cn;
			frcn = 0;
		} else {
			error = fatentry(FAT_SET, pmp,
					 dep->de_fc[FC_LASTFC].fc_fsrcn,
					 0, cn);
			if (error) {
				clusterfree(pmp, cn, NULL);
				return (error);
			}
			frcn = dep->de_fc[FC_LASTFC].fc_frcn + 1;
		}

		/*
		 * Update the "last cluster of the file" entry in the
		 * denode's FAT cache.
		 */

		fc_setcache(dep, FC_LASTFC, frcn + got - 1, cn + got - 1);
		if ((flags & DE_CLEAR) &&
		    (dep->de_Attributes & ATTR_DIRECTORY)) {
			while (got-- > 0) {
				bp = getblk(pmp->pm_devvp,
				    de_bn2kb(pmp, cntobn(pmp, cn++)),
				    pmp->pm_bpcluster, 0, 0);
				clrbuf(bp);
				if (bpp) {
					*bpp = bp;
						bpp = NULL;
				} else {
					bdwrite(bp);
				}
			}
		}
	}

	return (0);
}<|MERGE_RESOLUTION|>--- conflicted
+++ resolved
@@ -1,8 +1,4 @@
-<<<<<<< HEAD
-/*	$NetBSD: msdosfs_fat.c,v 1.32 2018/01/27 03:54:01 sevan Exp $	*/
-=======
 /*	$NetBSD: msdosfs_fat.c,v 1.33 2018/07/25 22:07:59 kamil Exp $	*/
->>>>>>> b2b84690
 
 /*-
  * Copyright (C) 1994, 1995, 1997 Wolfgang Solfrank.
@@ -56,11 +52,7 @@
 #endif
 
 #include <sys/cdefs.h>
-<<<<<<< HEAD
-__KERNEL_RCSID(0, "$NetBSD: msdosfs_fat.c,v 1.32 2018/01/27 03:54:01 sevan Exp $");
-=======
 __KERNEL_RCSID(0, "$NetBSD: msdosfs_fat.c,v 1.33 2018/07/25 22:07:59 kamil Exp $");
->>>>>>> b2b84690
 
 /*
  * kernel include files.
