--- conflicted
+++ resolved
@@ -33,11 +33,7 @@
  *
  */
 #include <sys/cdefs.h>
-<<<<<<< HEAD
-__KERNEL_RCSID(0, "$NetBSD: autofs_vfsops.c,v 1.6 2019/11/16 09:22:00 tkusumi Exp $");
-=======
 __KERNEL_RCSID(0, "$NetBSD: autofs_vfsops.c,v 1.8 2019/11/26 16:17:31 tkusumi Exp $");
->>>>>>> 275f442f
 
 
 #include "autofs.h"
