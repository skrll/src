<<<<<<< HEAD
/*	$NetBSD: v7fs_extern.c,v 1.5 2017/02/17 08:31:25 hannken Exp $	*/
=======
/*	$NetBSD: v7fs_extern.c,v 1.6 2018/05/28 21:04:38 chs Exp $	*/
>>>>>>> b2b84690

/*-
 * Copyright (c) 2004, 2011 The NetBSD Foundation, Inc.
 * All rights reserved.
 *
 * This code is derived from software contributed to The NetBSD Foundation
 * by UCHIYAMA Yasushi.
 *
 * Redistribution and use in source and binary forms, with or without
 * modification, are permitted provided that the following conditions
 * are met:
 * 1. Redistributions of source code must retain the above copyright
 *    notice, this list of conditions and the following disclaimer.
 * 2. Redistributions in binary form must reproduce the above copyright
 *    notice, this list of conditions and the following disclaimer in the
 *    documentation and/or other materials provided with the distribution.
 *
 * THIS SOFTWARE IS PROVIDED BY THE NETBSD FOUNDATION, INC. AND CONTRIBUTORS
 * ``AS IS'' AND ANY EXPRESS OR IMPLIED WARRANTIES, INCLUDING, BUT NOT LIMITED
 * TO, THE IMPLIED WARRANTIES OF MERCHANTABILITY AND FITNESS FOR A PARTICULAR
 * PURPOSE ARE DISCLAIMED.  IN NO EVENT SHALL THE FOUNDATION OR CONTRIBUTORS
 * BE LIABLE FOR ANY DIRECT, INDIRECT, INCIDENTAL, SPECIAL, EXEMPLARY, OR
 * CONSEQUENTIAL DAMAGES (INCLUDING, BUT NOT LIMITED TO, PROCUREMENT OF
 * SUBSTITUTE GOODS OR SERVICES; LOSS OF USE, DATA, OR PROFITS; OR BUSINESS
 * INTERRUPTION) HOWEVER CAUSED AND ON ANY THEORY OF LIABILITY, WHETHER IN
 * CONTRACT, STRICT LIABILITY, OR TORT (INCLUDING NEGLIGENCE OR OTHERWISE)
 * ARISING IN ANY WAY OUT OF THE USE OF THIS SOFTWARE, EVEN IF ADVISED OF THE
 * POSSIBILITY OF SUCH DAMAGE.
 */

#include <sys/cdefs.h>
<<<<<<< HEAD
__KERNEL_RCSID(0, "$NetBSD: v7fs_extern.c,v 1.5 2017/02/17 08:31:25 hannken Exp $");
=======
__KERNEL_RCSID(0, "$NetBSD: v7fs_extern.c,v 1.6 2018/05/28 21:04:38 chs Exp $");
>>>>>>> b2b84690

#if defined _KERNEL_OPT
#include "opt_v7fs.h"
#endif
#include <sys/resource.h>
#include <sys/param.h>
#include <sys/vnode.h>
#include <sys/mount.h>
#include <sys/module.h>

#include <miscfs/fifofs/fifo.h>
#include <miscfs/genfs/genfs.h>
#include <miscfs/genfs/genfs_node.h>

#include <fs/v7fs/v7fs_extern.h>

MODULE(MODULE_CLASS_VFS, v7fs, NULL);

/* External interfaces */

int (**v7fs_vnodeop_p)(void *);	/* filled by getnewvnode (vnode.h) */

const struct vnodeopv_entry_desc v7fs_vnodeop_entries[] = {
	{ &vop_default_desc, vn_default_error },
	{ &vop_lookup_desc, v7fs_lookup },		/* lookup */
	{ &vop_create_desc, v7fs_create },		/* create */
	{ &vop_mknod_desc, v7fs_mknod },		/* mknod */
	{ &vop_open_desc, v7fs_open },			/* open */
	{ &vop_close_desc, v7fs_close },		/* close */
	{ &vop_access_desc, v7fs_access },		/* access */
	{ &vop_getattr_desc, v7fs_getattr },		/* getattr */
	{ &vop_setattr_desc, v7fs_setattr },		/* setattr */
	{ &vop_read_desc, v7fs_read },			/* read */
	{ &vop_write_desc, v7fs_write },		/* write */
	{ &vop_fallocate_desc, genfs_eopnotsupp },	/* fallocate */
	{ &vop_fdiscard_desc, genfs_eopnotsupp },	/* fdiscard */
	{ &vop_fcntl_desc, genfs_fcntl },		/* fcntl */
	{ &vop_ioctl_desc, genfs_enoioctl },		/* ioctl */
	{ &vop_poll_desc, genfs_poll },			/* poll */
	{ &vop_kqfilter_desc, genfs_kqfilter },		/* kqfilter */
	{ &vop_revoke_desc, genfs_revoke },		/* revoke */
	{ &vop_mmap_desc, genfs_mmap },			/* mmap */
	{ &vop_fsync_desc, v7fs_fsync },		/* fsync */
	{ &vop_seek_desc, genfs_seek },			/* seek */
	{ &vop_remove_desc, v7fs_remove },		/* remove */
	{ &vop_link_desc, v7fs_link },			/* link */
	{ &vop_rename_desc, v7fs_rename },		/* rename */
	{ &vop_mkdir_desc, v7fs_mkdir },		/* mkdir */
	{ &vop_rmdir_desc, v7fs_rmdir },		/* rmdir */
	{ &vop_symlink_desc, v7fs_symlink },		/* symlink */
	{ &vop_readdir_desc, v7fs_readdir },		/* readdir */
	{ &vop_readlink_desc, v7fs_readlink },		/* readlink */
	{ &vop_abortop_desc, genfs_abortop },		/* abortop */
	{ &vop_inactive_desc, v7fs_inactive },		/* inactive */
	{ &vop_reclaim_desc, v7fs_reclaim },		/* reclaim */
	{ &vop_lock_desc, genfs_lock },			/* lock */
	{ &vop_unlock_desc, genfs_unlock },		/* unlock */
	{ &vop_bmap_desc, v7fs_bmap },			/* bmap */
	{ &vop_strategy_desc, v7fs_strategy },		/* strategy */
	{ &vop_print_desc, v7fs_print },		/* print */
	{ &vop_islocked_desc, genfs_islocked },		/* islocked */
	{ &vop_pathconf_desc, v7fs_pathconf },		/* pathconf */
	{ &vop_advlock_desc, v7fs_advlock },		/* advlock */
	{ &vop_bwrite_desc, vn_bwrite },		/* bwrite */
	{ &vop_getpages_desc, genfs_getpages },		/* getpages */
	{ &vop_putpages_desc, genfs_putpages },		/* putpages */
	{ NULL, NULL }
};


int (**v7fs_specop_p)(void *);
const struct vnodeopv_entry_desc v7fs_specop_entries[] = {
	{ &vop_default_desc, vn_default_error },
	{ &vop_lookup_desc, spec_lookup },		/* lookup */
	{ &vop_create_desc, spec_create },		/* create xxx*/
	{ &vop_mknod_desc, spec_mknod },		/* mknod xxx*/
	{ &vop_open_desc, spec_open },			/* open */
	{ &vop_close_desc, spec_close },		/* close */
	{ &vop_access_desc, v7fs_access },		/* access */
	{ &vop_getattr_desc, v7fs_getattr },		/* getattr */
	{ &vop_setattr_desc, v7fs_setattr },		/* setattr */
	{ &vop_read_desc, spec_read },			/* read */
	{ &vop_write_desc, spec_write },		/* write */
	{ &vop_fallocate_desc, spec_fallocate },	/* fallocate */
	{ &vop_fdiscard_desc, spec_fdiscard },		/* fdiscard */
	{ &vop_ioctl_desc, spec_ioctl },		/* ioctl */
	{ &vop_fcntl_desc, genfs_fcntl },		/* fcntl */
	{ &vop_poll_desc, spec_poll },			/* poll */
	{ &vop_kqfilter_desc, spec_kqfilter },		/* kqfilter */
	{ &vop_revoke_desc, spec_revoke },		/* revoke */
	{ &vop_mmap_desc, spec_mmap },			/* mmap */
	{ &vop_fsync_desc, spec_fsync },		/* fsync */
	{ &vop_seek_desc, spec_seek },			/* seek */
	{ &vop_remove_desc, spec_remove },		/* remove */
	{ &vop_link_desc, spec_link },			/* link */
	{ &vop_rename_desc, spec_rename },		/* rename */
	{ &vop_mkdir_desc, spec_mkdir },		/* mkdir */
	{ &vop_rmdir_desc, spec_rmdir },		/* rmdir */
	{ &vop_symlink_desc, spec_symlink },		/* symlink */
	{ &vop_readdir_desc, spec_readdir },		/* readdir */
	{ &vop_readlink_desc, spec_readlink },		/* readlink */
	{ &vop_abortop_desc, spec_abortop },		/* abortop */
	{ &vop_inactive_desc, v7fs_inactive },		/* inactive */
	{ &vop_reclaim_desc, v7fs_reclaim },		/* reclaim */
	{ &vop_lock_desc, genfs_lock },			/* lock */
	{ &vop_unlock_desc, genfs_unlock },		/* unlock */
	{ &vop_bmap_desc, spec_bmap },			/* bmap */
	{ &vop_strategy_desc, spec_strategy },		/* strategy */
	{ &vop_print_desc, spec_print },		/* print */
	{ &vop_islocked_desc, genfs_islocked },		/* islocked */
	{ &vop_pathconf_desc, spec_pathconf },		/* pathconf */
	{ &vop_advlock_desc, spec_advlock },		/* advlock */
	{ &vop_bwrite_desc, vn_bwrite },		/* bwrite */
	{ &vop_getpages_desc, spec_getpages },		/* getpages */
	{ &vop_putpages_desc, spec_putpages },		/* putpages */
	{ NULL, NULL }
};

int (**v7fs_fifoop_p)(void *);
const struct vnodeopv_entry_desc v7fs_fifoop_entries[] = {
	{ &vop_default_desc, vn_default_error },
	{ &vop_lookup_desc, vn_fifo_bypass },		/* lookup */
	{ &vop_create_desc, vn_fifo_bypass },		/* create */
	{ &vop_mknod_desc, vn_fifo_bypass },		/* mknod */
	{ &vop_open_desc, vn_fifo_bypass },		/* open */
	{ &vop_close_desc, vn_fifo_bypass },		/* close */
	{ &vop_access_desc, v7fs_access },		/* access */
	{ &vop_getattr_desc, v7fs_getattr },		/* getattr */
	{ &vop_setattr_desc, v7fs_setattr },		/* setattr */
	{ &vop_read_desc, vn_fifo_bypass },		/* read */
	{ &vop_write_desc, vn_fifo_bypass },		/* write */
	{ &vop_fallocate_desc, vn_fifo_bypass },	/* fallocate */
	{ &vop_fdiscard_desc, vn_fifo_bypass },		/* fdiscard */
	{ &vop_ioctl_desc, vn_fifo_bypass },		/* ioctl */
	{ &vop_fcntl_desc, genfs_fcntl },		/* fcntl */
	{ &vop_poll_desc, vn_fifo_bypass },		/* poll */
	{ &vop_kqfilter_desc, vn_fifo_bypass },		/* kqfilter */
	{ &vop_revoke_desc, vn_fifo_bypass },		/* revoke */
	{ &vop_mmap_desc, vn_fifo_bypass },		/* mmap */
	{ &vop_fsync_desc, vn_fifo_bypass },		/* fsync */
	{ &vop_seek_desc, vn_fifo_bypass },		/* seek */
	{ &vop_remove_desc, vn_fifo_bypass },		/* remove */
	{ &vop_link_desc, vn_fifo_bypass },		/* link */
	{ &vop_rename_desc, vn_fifo_bypass },		/* rename */
	{ &vop_mkdir_desc, vn_fifo_bypass },		/* mkdir */
	{ &vop_rmdir_desc, vn_fifo_bypass },		/* rmdir */
	{ &vop_symlink_desc, vn_fifo_bypass },		/* symlink */
	{ &vop_readdir_desc, vn_fifo_bypass },		/* readdir */
	{ &vop_readlink_desc, vn_fifo_bypass },		/* readlink */
	{ &vop_abortop_desc, vn_fifo_bypass },		/* abortop */
	{ &vop_inactive_desc, v7fs_inactive },		/* inactive */
	{ &vop_reclaim_desc, v7fs_reclaim },		/* reclaim */
	{ &vop_lock_desc, vn_fifo_bypass },		/* lock */
	{ &vop_unlock_desc, vn_fifo_bypass },		/* unlock */
	{ &vop_bmap_desc, vn_fifo_bypass },		/* bmap */
	{ &vop_strategy_desc, vn_fifo_bypass },		/* strategy */
	{ &vop_print_desc, vn_fifo_bypass },		/* print */
	{ &vop_islocked_desc, vn_fifo_bypass },		/* islocked */
	{ &vop_pathconf_desc, vn_fifo_bypass },		/* pathconf */
	{ &vop_advlock_desc, vn_fifo_bypass },		/* advlock */
	{ &vop_bwrite_desc, vn_bwrite },		/* bwrite */
	{ &vop_putpages_desc, vn_fifo_bypass },		/* putpages */
	{ NULL, NULL }
};

const struct vnodeopv_desc v7fs_fifoop_opv_desc = {
	&v7fs_fifoop_p,
	v7fs_fifoop_entries
};

const struct vnodeopv_desc v7fs_vnodeop_opv_desc = {
	&v7fs_vnodeop_p,
	v7fs_vnodeop_entries
};

const struct vnodeopv_desc v7fs_specop_opv_desc = {
	&v7fs_specop_p,
	v7fs_specop_entries
};

const struct vnodeopv_desc *v7fs_vnodeopv_descs[] = {
	&v7fs_vnodeop_opv_desc,
	&v7fs_specop_opv_desc,
	&v7fs_fifoop_opv_desc,
	NULL,
};

const struct genfs_ops v7fs_genfsops = {
	.gop_size = genfs_size,
	.gop_alloc = v7fs_gop_alloc,
	.gop_write = genfs_gop_write,
	.gop_putrange = genfs_gop_putrange,
};

struct vfsops v7fs_vfsops = {
	.vfs_name = MOUNT_V7FS,
	.vfs_min_mount_data = sizeof(struct v7fs_args),
	.vfs_mount = v7fs_mount,
	.vfs_start = v7fs_start,
	.vfs_unmount = v7fs_unmount,
	.vfs_root = v7fs_root,
	.vfs_quotactl = (void *)eopnotsupp,
	.vfs_statvfs = v7fs_statvfs,
	.vfs_sync = v7fs_sync,
	.vfs_vget = v7fs_vget,
	.vfs_loadvnode = v7fs_loadvnode,
	.vfs_fhtovp = v7fs_fhtovp,
	.vfs_vptofh = v7fs_vptofh,
	.vfs_init = v7fs_init,
	.vfs_reinit = v7fs_reinit,
	.vfs_done = v7fs_done,
	.vfs_mountroot = v7fs_mountroot,
	.vfs_snapshot = (void *)eopnotsupp,
	.vfs_extattrctl = vfs_stdextattrctl,
	.vfs_suspendctl = genfs_suspendctl,
	.vfs_renamelock_enter = genfs_renamelock_enter,
	.vfs_renamelock_exit = genfs_renamelock_exit,
	.vfs_fsync = (void *)eopnotsupp,
	.vfs_opv_descs = v7fs_vnodeopv_descs
};

static int
v7fs_modcmd(modcmd_t cmd, void *arg)
{

	switch (cmd) {
	case MODULE_CMD_INIT:
		return vfs_attach(&v7fs_vfsops);
	case MODULE_CMD_FINI:
		return vfs_detach(&v7fs_vfsops);
	default:
		return ENOTTY;
	}
}<|MERGE_RESOLUTION|>--- conflicted
+++ resolved
@@ -1,8 +1,4 @@
-<<<<<<< HEAD
-/*	$NetBSD: v7fs_extern.c,v 1.5 2017/02/17 08:31:25 hannken Exp $	*/
-=======
 /*	$NetBSD: v7fs_extern.c,v 1.6 2018/05/28 21:04:38 chs Exp $	*/
->>>>>>> b2b84690
 
 /*-
  * Copyright (c) 2004, 2011 The NetBSD Foundation, Inc.
@@ -34,11 +30,7 @@
  */
 
 #include <sys/cdefs.h>
-<<<<<<< HEAD
-__KERNEL_RCSID(0, "$NetBSD: v7fs_extern.c,v 1.5 2017/02/17 08:31:25 hannken Exp $");
-=======
 __KERNEL_RCSID(0, "$NetBSD: v7fs_extern.c,v 1.6 2018/05/28 21:04:38 chs Exp $");
->>>>>>> b2b84690
 
 #if defined _KERNEL_OPT
 #include "opt_v7fs.h"
