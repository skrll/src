<<<<<<< HEAD
/*	$NetBSD: puffs_vfsops.c,v 1.120 2017/04/01 19:35:56 riastradh Exp $	*/
=======
/*	$NetBSD: puffs_vfsops.c,v 1.121 2018/05/28 21:04:37 chs Exp $	*/
>>>>>>> b2b84690

/*
 * Copyright (c) 2005, 2006  Antti Kantee.  All Rights Reserved.
 *
 * Development of this software was supported by the
 * Google Summer of Code program and the Ulla Tuominen Foundation.
 * The Google SoC project was mentored by Bill Studenmund.
 *
 * Redistribution and use in source and binary forms, with or without
 * modification, are permitted provided that the following conditions
 * are met:
 * 1. Redistributions of source code must retain the above copyright
 *    notice, this list of conditions and the following disclaimer.
 * 2. Redistributions in binary form must reproduce the above copyright
 *    notice, this list of conditions and the following disclaimer in the
 *    documentation and/or other materials provided with the distribution.
 *
 * THIS SOFTWARE IS PROVIDED BY THE AUTHOR ``AS IS'' AND ANY EXPRESS
 * OR IMPLIED WARRANTIES, INCLUDING, BUT NOT LIMITED TO, THE IMPLIED
 * WARRANTIES OF MERCHANTABILITY AND FITNESS FOR A PARTICULAR PURPOSE ARE
 * DISCLAIMED. IN NO EVENT SHALL THE AUTHOR OR CONTRIBUTORS BE LIABLE
 * FOR ANY DIRECT, INDIRECT, INCIDENTAL, SPECIAL, EXEMPLARY, OR CONSEQUENTIAL
 * DAMAGES (INCLUDING, BUT NOT LIMITED TO, PROCUREMENT OF SUBSTITUTE GOODS OR
 * SERVICES; LOSS OF USE, DATA, OR PROFITS; OR BUSINESS INTERRUPTION)
 * HOWEVER CAUSED AND ON ANY THEORY OF LIABILITY, WHETHER IN CONTRACT, STRICT
 * LIABILITY, OR TORT (INCLUDING NEGLIGENCE OR OTHERWISE) ARISING IN ANY WAY
 * OUT OF THE USE OF THIS SOFTWARE, EVEN IF ADVISED OF THE POSSIBILITY OF
 * SUCH DAMAGE.
 */

#include <sys/cdefs.h>
<<<<<<< HEAD
__KERNEL_RCSID(0, "$NetBSD: puffs_vfsops.c,v 1.120 2017/04/01 19:35:56 riastradh Exp $");
=======
__KERNEL_RCSID(0, "$NetBSD: puffs_vfsops.c,v 1.121 2018/05/28 21:04:37 chs Exp $");
>>>>>>> b2b84690

#include <sys/param.h>
#include <sys/kernel.h>
#include <sys/mount.h>
#include <sys/extattr.h>
#include <sys/queue.h>
#include <sys/vnode.h>
#include <sys/dirent.h>
#include <sys/kauth.h>
#include <sys/proc.h>
#include <sys/module.h>
#include <sys/kthread.h>

#include <uvm/uvm.h>

#include <dev/putter/putter_sys.h>

#include <miscfs/genfs/genfs.h>

#include <fs/puffs/puffs_msgif.h>
#include <fs/puffs/puffs_sys.h>

#include <lib/libkern/libkern.h>

#include <nfs/nfsproto.h> /* for fh sizes */

MODULE(MODULE_CLASS_VFS, puffs, "putter");

VFS_PROTOS(puffs_vfsop);

static struct putter_ops puffs_putter = {
	.pop_getout	= puffs_msgif_getout,
	.pop_releaseout	= puffs_msgif_releaseout,
	.pop_waitcount	= puffs_msgif_waitcount,
	.pop_dispatch	= puffs_msgif_dispatch,
	.pop_close	= puffs_msgif_close,
};

static const struct genfs_ops puffs_genfsops = {
        .gop_size = puffs_gop_size,
	.gop_write = genfs_gop_write,
	.gop_markupdate = puffs_gop_markupdate,
#if 0
	.gop_alloc, should ask userspace
#endif
<<<<<<< HEAD
=======
	.gop_putrange = genfs_gop_putrange,
>>>>>>> b2b84690
};

/*
 * Try to ensure data structures used by the puffs protocol
 * do not unexpectedly change.
 */
#if defined(__i386__) && defined(__ELF__)
CTASSERT(sizeof(struct puffs_kargs) == 3928);
CTASSERT(sizeof(struct vattr) == 136);
CTASSERT(sizeof(struct puffs_req) == 44);
#endif

int
puffs_vfsop_mount(struct mount *mp, const char *path, void *data,
	size_t *data_len)
{
	struct puffs_mount *pmp = NULL;
	struct puffs_kargs *args;
	char fstype[_VFS_NAMELEN];
	char *p;
	int error = 0, i;
	pid_t mntpid = curlwp->l_proc->p_pid;

	if (data == NULL)
		return EINVAL;
	if (*data_len < sizeof *args)
		return EINVAL;

	if (mp->mnt_flag & MNT_GETARGS) {
		pmp = MPTOPUFFSMP(mp);
		*(struct puffs_kargs *)data = pmp->pmp_args;
		*data_len = sizeof *args;
		return 0;
	}

	/* update is not supported currently */
	if (mp->mnt_flag & MNT_UPDATE)
		return EOPNOTSUPP;

	args = (struct puffs_kargs *)data;

	if (args->pa_vers != PUFFSVERSION) {
		printf("puffs_mount: development version mismatch: "
		    "kernel %d, lib %d\n", PUFFSVERSION, args->pa_vers);
		error = EINVAL;
		goto out;
	}

	if ((args->pa_flags & ~PUFFS_KFLAG_MASK) != 0) {
		printf("puffs_mount: invalid KFLAGs 0x%x\n", args->pa_flags);
		error = EINVAL;
		goto out;
	}
	if ((args->pa_fhflags & ~PUFFS_FHFLAG_MASK) != 0) {
		printf("puffs_mount: invalid FHFLAGs 0x%x\n", args->pa_fhflags);
		error = EINVAL;
		goto out;
	}

	for (i = 0; i < __arraycount(args->pa_spare); i++) {
		if (args->pa_spare[i] != 0) {
			printf("puffs_mount: pa_spare[%d] = 0x%x\n",
			    i, args->pa_spare[i]);
			error = EINVAL;
			goto out;
		}
	}

	/* use dummy value for passthrough */
	if (args->pa_fhflags & PUFFS_FHFLAG_PASSTHROUGH)
		args->pa_fhsize = sizeof(struct fid);

	/* sanitize file handle length */
	if (PUFFS_TOFHSIZE(args->pa_fhsize) > FHANDLE_SIZE_MAX) {
		printf("puffs_mount: handle size %zu too large\n",
		    args->pa_fhsize);
		error = EINVAL;
		goto out;
	}
	/* sanity check file handle max sizes */
	if (args->pa_fhsize && args->pa_fhflags & PUFFS_FHFLAG_PROTOMASK) {
		size_t kfhsize = PUFFS_TOFHSIZE(args->pa_fhsize);

		if (args->pa_fhflags & PUFFS_FHFLAG_NFSV2) {
			if (NFSX_FHTOOBIG_P(kfhsize, 0)) {
				printf("puffs_mount: fhsize larger than "
				    "NFSv2 max %d\n",
				    PUFFS_FROMFHSIZE(NFSX_V2FH));
				error = EINVAL;
				goto out;
			}
		}

		if (args->pa_fhflags & PUFFS_FHFLAG_NFSV3) {
			if (NFSX_FHTOOBIG_P(kfhsize, 1)) {
				printf("puffs_mount: fhsize larger than "
				    "NFSv3 max %d\n",
				    PUFFS_FROMFHSIZE(NFSX_V3FHMAX));
				error = EINVAL;
				goto out;
			}
		}
	}

	/* don't allow non-printing characters (like my sweet umlauts.. snif) */
	args->pa_typename[sizeof(args->pa_typename)-1] = '\0';
	for (p = args->pa_typename; *p; p++)
		if (*p < ' ' || *p > '~')
			*p = '.';

	args->pa_mntfromname[sizeof(args->pa_mntfromname)-1] = '\0';
	for (p = args->pa_mntfromname; *p; p++)
		if (*p < ' ' || *p > '~')
			*p = '.';

	/* build real name */
	(void)strlcpy(fstype, PUFFS_TYPEPREFIX, sizeof(fstype));
	(void)strlcat(fstype, args->pa_typename, sizeof(fstype));

	/* inform user server if it got the max request size it wanted */
	if (args->pa_maxmsglen == 0 || args->pa_maxmsglen > PUFFS_MSG_MAXSIZE)
		args->pa_maxmsglen = PUFFS_MSG_MAXSIZE;
	else if (args->pa_maxmsglen < 2*PUFFS_MSGSTRUCT_MAX)
		args->pa_maxmsglen = 2*PUFFS_MSGSTRUCT_MAX;

	(void)strlcpy(args->pa_typename, fstype, sizeof(args->pa_typename));

	error = set_statvfs_info(path, UIO_USERSPACE, args->pa_mntfromname,
	    UIO_SYSSPACE, fstype, mp, curlwp);
	if (error)
		goto out;
	mp->mnt_stat.f_iosize = DEV_BSIZE;
	mp->mnt_stat.f_namemax = args->pa_svfsb.f_namemax;

	/*
	 * We can't handle the VFS_STATVFS() mount_domount() does
	 * after VFS_MOUNT() because we'd deadlock, so handle it
	 * here already.
	 */
	copy_statvfs_info(&args->pa_svfsb, mp);
	(void)memcpy(&mp->mnt_stat, &args->pa_svfsb, sizeof(mp->mnt_stat));

	KASSERT(curlwp != uvm.pagedaemon_lwp);
	pmp = kmem_zalloc(sizeof(struct puffs_mount), KM_SLEEP);

	mp->mnt_fs_bshift = DEV_BSHIFT;
	mp->mnt_dev_bshift = DEV_BSHIFT;
	mp->mnt_flag &= ~MNT_LOCAL; /* we don't really know, so ... */
	mp->mnt_data = pmp;

#if 0
	/*
	 * XXX: puffs code is MPSAFE.  However, VFS really isn't.
	 * Currently, there is nothing which protects an inode from
	 * reclaim while there are threads inside the file system.
	 * This means that in the event of a server crash, an MPSAFE
	 * mount is likely to end up accessing invalid memory.  For the
	 * non-mpsafe case, the kernel lock, general structure of
	 * puffs and pmp_refcount protect the threads during escape.
	 *
	 * Fixing this will require:
	 *  a) fixing vfs
	 * OR
	 *  b) adding a small sleep to puffs_msgif_close() between
	 *     userdead() and dounmount().
	 *     (well, this isn't really a fix, but would solve
	 *     99.999% of the race conditions).
	 *
	 * Also, in the event of "b", unmount -f should be used,
	 * like with any other file system, sparingly and only when
	 * it is "known" to be safe.
	 */
	mp->mnt_iflags |= IMNT_MPSAFE;
#endif

	pmp->pmp_status = PUFFSTAT_MOUNTING;
	pmp->pmp_mp = mp;
	pmp->pmp_msg_maxsize = args->pa_maxmsglen;
	pmp->pmp_args = *args;

	/*
	 * Inform the fileops processing code that we have a mountpoint.
	 * If it doesn't know about anyone with our pid/fd having the
	 * device open, punt
	 */
	if ((pmp->pmp_pi
	    = putter_attach(mntpid, args->pa_fd, pmp, &puffs_putter)) == NULL) {
		error = ENOENT;
		goto out;
	}

	/* XXX: check parameters */
	pmp->pmp_root_cookie = args->pa_root_cookie;
	switch (args->pa_root_vtype) {
	case VNON: case VREG: case VDIR: case VBLK:
	case VCHR: case VLNK: case VSOCK: case VFIFO:
		break;
	default:
		error = EINVAL;
		goto out;
	}
	pmp->pmp_root_vtype = args->pa_root_vtype;

	if (args->pa_root_vsize < 0) {
		error = EINVAL;
		goto out;
	}
	pmp->pmp_root_vsize = args->pa_root_vsize;

	pmp->pmp_root_rdev = args->pa_root_rdev;
	pmp->pmp_docompat = args->pa_time32;

	mutex_init(&pmp->pmp_lock, MUTEX_DEFAULT, IPL_NONE);
	mutex_init(&pmp->pmp_sopmtx, MUTEX_DEFAULT, IPL_NONE);
	cv_init(&pmp->pmp_msg_waiter_cv, "puffsget");
	cv_init(&pmp->pmp_refcount_cv, "puffsref");
	cv_init(&pmp->pmp_unmounting_cv, "puffsum");
	cv_init(&pmp->pmp_sopcv, "puffsop");
	TAILQ_INIT(&pmp->pmp_msg_touser);
	TAILQ_INIT(&pmp->pmp_msg_replywait);
	TAILQ_INIT(&pmp->pmp_sopfastreqs);
	TAILQ_INIT(&pmp->pmp_sopnodereqs);

	if ((error = kthread_create(PRI_NONE, KTHREAD_MPSAFE, NULL,
	    puffs_sop_thread, pmp, NULL, "puffsop")) != 0)
		goto out;
	pmp->pmp_sopthrcount = 1;

	DPRINTF(("puffs_mount: mount point at %p, puffs specific at %p\n",
	    mp, MPTOPUFFSMP(mp)));

	vfs_getnewfsid(mp);

 out:
	if (error && pmp && pmp->pmp_pi)
		putter_detach(pmp->pmp_pi);
	if (error && pmp)
		kmem_free(pmp, sizeof(struct puffs_mount));
	return error;
}

int
puffs_vfsop_start(struct mount *mp, int flags)
{
	struct puffs_mount *pmp = MPTOPUFFSMP(mp);

	KASSERT(pmp->pmp_status == PUFFSTAT_MOUNTING);
	pmp->pmp_status = PUFFSTAT_RUNNING;

	return 0;
}

int
puffs_vfsop_unmount(struct mount *mp, int mntflags)
{
	PUFFS_MSG_VARS(vfs, unmount);
	struct puffs_mount *pmp;
	int error, force;

	error = 0;
	force = mntflags & MNT_FORCE;
	pmp = MPTOPUFFSMP(mp);

	DPRINTF(("puffs_unmount: detach filesystem from vfs, current "
	    "status 0x%x\n", pmp->pmp_status));

	/*
	 * flush all the vnodes.  VOP_RECLAIM() takes care that the
	 * root vnode does not get flushed until unmount.  The
	 * userspace root node cookie is stored in the mount
	 * structure, so we can always re-instantiate a root vnode,
	 * should userspace unmount decide it doesn't want to
	 * cooperate.
	 */
	error = vflush(mp, NULLVP, force ? FORCECLOSE : 0);
	if (error)
		goto out;

	/*
	 * If we are not DYING, we should ask userspace's opinion
	 * about the situation
	 */
	mutex_enter(&pmp->pmp_lock);
	if (pmp->pmp_status != PUFFSTAT_DYING) {
		pmp->pmp_unmounting = 1;
		mutex_exit(&pmp->pmp_lock);

		PUFFS_MSG_ALLOC(vfs, unmount);
		puffs_msg_setinfo(park_unmount,
		    PUFFSOP_VFS, PUFFS_VFS_UNMOUNT, NULL);
		unmount_msg->pvfsr_flags = mntflags;

		PUFFS_MSG_ENQUEUEWAIT(pmp, park_unmount, error);
		PUFFS_MSG_RELEASE(unmount);

		error = checkerr(pmp, error, __func__);
		DPRINTF(("puffs_unmount: error %d force %d\n", error, force));

		mutex_enter(&pmp->pmp_lock);
		pmp->pmp_unmounting = 0;
		cv_broadcast(&pmp->pmp_unmounting_cv);
	}

	/*
	 * if userspace cooperated or we really need to die,
	 * screw what userland thinks and just die.
	 */
	if (error == 0 || force) {
		struct puffs_sopreq *psopr;

		/* tell waiters & other resources to go unwait themselves */
		puffs_userdead(pmp);
		putter_detach(pmp->pmp_pi);

		/*
		 * Wait until there are no more users for the mount resource.
		 * Notice that this is hooked against transport_close
		 * and return from touser.  In an ideal world, it would
		 * be hooked against final return from all operations.
		 * But currently it works well enough, since nobody
		 * does weird blocking voodoo after return from touser().
		 */
		while (pmp->pmp_refcount != 0)
			cv_wait(&pmp->pmp_refcount_cv, &pmp->pmp_lock);
		mutex_exit(&pmp->pmp_lock);

		/*
		 * Release kernel thread now that there is nothing
		 * it would be wanting to lock.
		 */
		KASSERT(curlwp != uvm.pagedaemon_lwp);
		psopr = kmem_alloc(sizeof(*psopr), KM_SLEEP);
		psopr->psopr_sopreq = PUFFS_SOPREQSYS_EXIT;
		mutex_enter(&pmp->pmp_sopmtx);
		if (pmp->pmp_sopthrcount == 0) {
			mutex_exit(&pmp->pmp_sopmtx);
			kmem_free(psopr, sizeof(*psopr));
			mutex_enter(&pmp->pmp_sopmtx);
			KASSERT(pmp->pmp_sopthrcount == 0);
		} else {
			TAILQ_INSERT_TAIL(&pmp->pmp_sopfastreqs,
			    psopr, psopr_entries);
			cv_signal(&pmp->pmp_sopcv);
		}
		while (pmp->pmp_sopthrcount > 0)
			cv_wait(&pmp->pmp_sopcv, &pmp->pmp_sopmtx);
		mutex_exit(&pmp->pmp_sopmtx);

		/* free resources now that we hopefully have no waiters left */
		cv_destroy(&pmp->pmp_unmounting_cv);
		cv_destroy(&pmp->pmp_refcount_cv);
		cv_destroy(&pmp->pmp_msg_waiter_cv);
		cv_destroy(&pmp->pmp_sopcv);
		mutex_destroy(&pmp->pmp_lock);
		mutex_destroy(&pmp->pmp_sopmtx);

		kmem_free(pmp, sizeof(struct puffs_mount));
		error = 0;
	} else {
		mutex_exit(&pmp->pmp_lock);
	}

 out:
	DPRINTF(("puffs_unmount: return %d\n", error));
	return error;
}

/*
 * This doesn't need to travel to userspace
 */
int
puffs_vfsop_root(struct mount *mp, struct vnode **vpp)
{
	struct puffs_mount *pmp = MPTOPUFFSMP(mp);
	int rv;

	rv = puffs_cookie2vnode(pmp, pmp->pmp_root_cookie, vpp);
	KASSERT(rv != PUFFS_NOSUCHCOOKIE);
	if (rv != 0)
		return rv;
	rv = vn_lock(*vpp, LK_EXCLUSIVE);
	if (rv != 0) {
		vrele(*vpp);
		*vpp = NULL;
		return rv;
	}
	return 0;
}

int
puffs_vfsop_statvfs(struct mount *mp, struct statvfs *sbp)
{
	PUFFS_MSG_VARS(vfs, statvfs);
	struct puffs_mount *pmp;
	int error = 0;

	pmp = MPTOPUFFSMP(mp);

	/*
	 * If we are mounting, it means that the userspace counterpart
	 * is calling mount(2), but mount(2) also calls statvfs.  So
	 * requesting statvfs from userspace would mean a deadlock.
	 * Compensate.
	 */
	if (__predict_false(pmp->pmp_status == PUFFSTAT_MOUNTING))
		return EINPROGRESS;

	PUFFS_MSG_ALLOC(vfs, statvfs);
	puffs_msg_setinfo(park_statvfs, PUFFSOP_VFS, PUFFS_VFS_STATVFS, NULL);

	PUFFS_MSG_ENQUEUEWAIT(pmp, park_statvfs, error);
	error = checkerr(pmp, error, __func__);
	statvfs_msg->pvfsr_sb.f_iosize = DEV_BSIZE;

	/*
	 * Try to produce a sensible result even in the event
	 * of userspace error.
	 *
	 * XXX: cache the copy in non-error case
	 */
	if (!error) {
		copy_statvfs_info(&statvfs_msg->pvfsr_sb, mp);
		(void)memcpy(sbp, &statvfs_msg->pvfsr_sb,
		    sizeof(struct statvfs));
	} else {
		copy_statvfs_info(sbp, mp);
	}

	PUFFS_MSG_RELEASE(statvfs);
	return error;
}

static bool
pageflush_selector(void *cl, struct vnode *vp)
{

	KASSERT(mutex_owned(vp->v_interlock));

	return vp->v_type == VREG &&
	    !(LIST_EMPTY(&vp->v_dirtyblkhd) && UVM_OBJ_IS_CLEAN(&vp->v_uobj));
}

static int
pageflush(struct mount *mp, kauth_cred_t cred, int waitfor)
{
	struct puffs_node *pn;
	struct vnode *vp;
	struct vnode_iterator *marker;
	int error, rv, fsyncwait;

	error = 0;
	fsyncwait = (waitfor == MNT_WAIT) ? FSYNC_WAIT : 0;

	/*
	 * Sync all cached data from regular vnodes (which are not
	 * currently locked, see below).  After this we call VFS_SYNC
	 * for the fs server, which should handle data and metadata for
	 * all the nodes it knows to exist.
	 */
	vfs_vnode_iterator_init(mp, &marker);
	while ((vp = vfs_vnode_iterator_next(marker, pageflush_selector,
	    NULL)))
	{
		/*
		 * Here we try to get a reference to the vnode and to
		 * lock it.  This is mostly cargo-culted, but I will
		 * offer an explanation to why I believe this might
		 * actually do the right thing.
		 *
		 * If the vnode is a goner, we quite obviously don't need
		 * to sync it.
		 *
		 * If the vnode was busy, we don't need to sync it because
		 * this is never called with MNT_WAIT except from
		 * dounmount(), when we are wait-flushing all the dirty
		 * vnodes through other routes in any case.  So there,
		 * sync() doesn't actually sync.  Happy now?
		 */
		error = vn_lock(vp, LK_EXCLUSIVE | LK_NOWAIT);
		if (error) {
			vrele(vp);
			continue;
		}
		pn = VPTOPP(vp);
		/* hmm.. is the FAF thing entirely sensible? */
		if (waitfor == MNT_LAZY) {
			mutex_enter(vp->v_interlock);
			pn->pn_stat |= PNODE_FAF;
			mutex_exit(vp->v_interlock);
		}
		rv = VOP_FSYNC(vp, cred, fsyncwait, 0, 0);
		if (waitfor == MNT_LAZY) {
			mutex_enter(vp->v_interlock);
			pn->pn_stat &= ~PNODE_FAF;
			mutex_exit(vp->v_interlock);
		}
		if (rv)
			error = rv;
		vput(vp);
	}
	vfs_vnode_iterator_destroy(marker);

	return error;
}

int
puffs_vfsop_sync(struct mount *mp, int waitfor, struct kauth_cred *cred)
{
	PUFFS_MSG_VARS(vfs, sync);
	struct puffs_mount *pmp = MPTOPUFFSMP(mp);
	int error, rv;

	error = pageflush(mp, cred, waitfor);

	/* sync fs */
	PUFFS_MSG_ALLOC(vfs, sync);
	sync_msg->pvfsr_waitfor = waitfor;
	puffs_credcvt(&sync_msg->pvfsr_cred, cred);
	puffs_msg_setinfo(park_sync, PUFFSOP_VFS, PUFFS_VFS_SYNC, NULL);

	PUFFS_MSG_ENQUEUEWAIT(pmp, park_sync, rv);
	rv = checkerr(pmp, rv, __func__);
	if (rv)
		error = rv;

	PUFFS_MSG_RELEASE(sync);
	return error;
}

int
puffs_vfsop_fhtovp(struct mount *mp, struct fid *fhp, struct vnode **vpp)
{
	PUFFS_MSG_VARS(vfs, fhtonode);
	struct puffs_mount *pmp = MPTOPUFFSMP(mp);
	struct vnode *vp;
	void *fhdata;
	size_t argsize, fhlen;
	int error;

	if (pmp->pmp_args.pa_fhsize == 0)
		return EOPNOTSUPP;

	if (pmp->pmp_args.pa_fhflags & PUFFS_FHFLAG_PASSTHROUGH) {
		fhlen = fhp->fid_len;
		fhdata = fhp;
	} else {
		fhlen = PUFFS_FROMFHSIZE(fhp->fid_len);
		fhdata = fhp->fid_data;

		if (pmp->pmp_args.pa_fhflags & PUFFS_FHFLAG_DYNAMIC) {
			if (pmp->pmp_args.pa_fhsize < fhlen)
				return EINVAL;
		} else {
			if (pmp->pmp_args.pa_fhsize != fhlen)
				return EINVAL;
		}
	}

	argsize = sizeof(struct puffs_vfsmsg_fhtonode) + fhlen;
	puffs_msgmem_alloc(argsize, &park_fhtonode, (void *)&fhtonode_msg, 1);
	fhtonode_msg->pvfsr_dsize = fhlen;
	memcpy(fhtonode_msg->pvfsr_data, fhdata, fhlen);
	puffs_msg_setinfo(park_fhtonode, PUFFSOP_VFS, PUFFS_VFS_FHTOVP, NULL);

	PUFFS_MSG_ENQUEUEWAIT(pmp, park_fhtonode, error);
	error = checkerr(pmp, error, __func__);
	if (error)
		goto out;

	error = puffs_getvnode(mp, fhtonode_msg->pvfsr_fhcookie,
	    fhtonode_msg->pvfsr_vtype, fhtonode_msg->pvfsr_size,
	    fhtonode_msg->pvfsr_rdev, &vp);
	if (error)
		goto out;
	vn_lock(vp, LK_EXCLUSIVE | LK_RETRY);

	*vpp = vp;
 out:
	puffs_msgmem_release(park_fhtonode);
	return error;
}

int
puffs_vfsop_vptofh(struct vnode *vp, struct fid *fhp, size_t *fh_size)
{
	PUFFS_MSG_VARS(vfs, nodetofh);
	struct puffs_mount *pmp = MPTOPUFFSMP(vp->v_mount);
	size_t argsize, fhlen;
	int error;

	if (pmp->pmp_args.pa_fhsize == 0)
		return EOPNOTSUPP;

	/* if file handles are static len, we can test len immediately */
	if (((pmp->pmp_args.pa_fhflags & PUFFS_FHFLAG_DYNAMIC) == 0)
	    && ((pmp->pmp_args.pa_fhflags & PUFFS_FHFLAG_PASSTHROUGH) == 0)
	    && (PUFFS_FROMFHSIZE(*fh_size) < pmp->pmp_args.pa_fhsize)) {
		*fh_size = PUFFS_TOFHSIZE(pmp->pmp_args.pa_fhsize);
		return E2BIG;
	}

	if (pmp->pmp_args.pa_fhflags & PUFFS_FHFLAG_PASSTHROUGH)
		fhlen = *fh_size;
	else
		fhlen = PUFFS_FROMFHSIZE(*fh_size);

	argsize = sizeof(struct puffs_vfsmsg_nodetofh) + fhlen;
	puffs_msgmem_alloc(argsize, &park_nodetofh, (void *)&nodetofh_msg, 1);
	nodetofh_msg->pvfsr_fhcookie = VPTOPNC(vp);
	nodetofh_msg->pvfsr_dsize = fhlen;
	puffs_msg_setinfo(park_nodetofh, PUFFSOP_VFS, PUFFS_VFS_VPTOFH, NULL);

	PUFFS_MSG_ENQUEUEWAIT(pmp, park_nodetofh, error);
	error = checkerr(pmp, error, __func__);

	if (pmp->pmp_args.pa_fhflags & PUFFS_FHFLAG_PASSTHROUGH)
		fhlen = nodetofh_msg->pvfsr_dsize;
	else if (pmp->pmp_args.pa_fhflags & PUFFS_FHFLAG_DYNAMIC)
		fhlen = PUFFS_TOFHSIZE(nodetofh_msg->pvfsr_dsize);
	else
		fhlen = PUFFS_TOFHSIZE(pmp->pmp_args.pa_fhsize);

	if (error) {
		if (error == E2BIG)
			*fh_size = fhlen;
		goto out;
	}

	if (fhlen > FHANDLE_SIZE_MAX) {
		puffs_senderr(pmp, PUFFS_ERR_VPTOFH, E2BIG,
		    "file handle too big", VPTOPNC(vp));
		error = EPROTO;
		goto out;
	}

	if (*fh_size < fhlen) {
		*fh_size = fhlen;
		error = E2BIG;
		goto out;
	}
	*fh_size = fhlen;

	if (fhp) {
		if (pmp->pmp_args.pa_fhflags & PUFFS_FHFLAG_PASSTHROUGH) {
			memcpy(fhp, nodetofh_msg->pvfsr_data, fhlen);
		} else {
			fhp->fid_len = *fh_size;
			memcpy(fhp->fid_data, nodetofh_msg->pvfsr_data,
			    nodetofh_msg->pvfsr_dsize);
		}
	}

 out:
	puffs_msgmem_release(park_nodetofh);
	return error;
}

int
puffs_vfsop_loadvnode(struct mount *mp, struct vnode *vp,
    const void *key, size_t key_len, const void **new_key)
{
	struct puffs_mount *pmp;
	struct puffs_node *pnode;

	KASSERT(key_len == sizeof(puffs_cookie_t));

	pmp = MPTOPUFFSMP(mp);

	/* Allocate and initialize the pnode. */
	pnode = pool_get(&puffs_pnpool, PR_WAITOK);
	memset(pnode, 0, sizeof(struct puffs_node));

	pnode->pn_vp = vp;
	memcpy(&pnode->pn_cookie, key, key_len);
	pnode->pn_refcount = 1;
	mutex_init(&pnode->pn_mtx, MUTEX_DEFAULT, IPL_NONE);
	mutex_init(&pnode->pn_sizemtx, MUTEX_DEFAULT, IPL_NONE);
	selinit(&pnode->pn_sel);
	vp->v_tag = VT_PUFFS;
	vp->v_type = VNON;
	vp->v_op = puffs_vnodeop_p;
	if (pnode->pn_cookie == pmp->pmp_root_cookie)
		vp->v_vflag |= VV_ROOT;
	vp->v_data = pnode;

	genfs_node_init(vp, &puffs_genfsops);
	uvm_vnp_setsize(vp, 0);

	*new_key = &pnode->pn_cookie;
	return 0;
}

void
puffs_vfsop_init(void)
{

	/* some checks depend on this */
	KASSERT(VNOVAL == VSIZENOTSET);

	pool_init(&puffs_pnpool, sizeof(struct puffs_node), 0, 0, 0,
	    "puffpnpl", &pool_allocator_nointr, IPL_NONE);
	pool_init(&puffs_vapool, sizeof(struct vattr), 0, 0, 0,
	    "puffvapl", &pool_allocator_nointr, IPL_NONE);
	puffs_msgif_init();
}

void
puffs_vfsop_done(void)
{

	puffs_msgif_destroy();
	pool_destroy(&puffs_pnpool);
	pool_destroy(&puffs_vapool);
}

int
puffs_vfsop_snapshot(struct mount *mp, struct vnode *vp, struct timespec *ts)
{

	return EOPNOTSUPP;
}

int
puffs_vfsop_extattrctl(struct mount *mp, int cmd, struct vnode *vp,
	int attrnamespace, const char *attrname)
{
	PUFFS_MSG_VARS(vfs, extattrctl);
	struct puffs_mount *pmp = MPTOPUFFSMP(mp);
	struct puffs_node *pnp;
	puffs_cookie_t pnc;
	int error, flags;

	if (vp) {
		/* doesn't make sense for puffs servers */
		if (vp->v_mount != mp)
			return EXDEV;
		pnp = vp->v_data;
		pnc = pnp->pn_cookie;
		flags = PUFFS_EXTATTRCTL_HASNODE;
	} else {
		pnp = pnc = NULL;
		flags = 0;
	}

	PUFFS_MSG_ALLOC(vfs, extattrctl);
	extattrctl_msg->pvfsr_cmd = cmd;
	extattrctl_msg->pvfsr_attrnamespace = attrnamespace;
	extattrctl_msg->pvfsr_flags = flags;
	if (attrname) {
		strlcpy(extattrctl_msg->pvfsr_attrname, attrname,
		    sizeof(extattrctl_msg->pvfsr_attrname));
		extattrctl_msg->pvfsr_flags |= PUFFS_EXTATTRCTL_HASATTRNAME;
	}
	puffs_msg_setinfo(park_extattrctl,
	    PUFFSOP_VFS, PUFFS_VFS_EXTATTRCTL, pnc);

	puffs_msg_enqueue(pmp, park_extattrctl);
	if (vp) {
		mutex_enter(&pnp->pn_mtx);
		puffs_referencenode(pnp);
		mutex_exit(&pnp->pn_mtx);
		VOP_UNLOCK(vp);
	}
	error = puffs_msg_wait2(pmp, park_extattrctl, pnp, NULL);
	PUFFS_MSG_RELEASE(extattrctl);
	if (vp) {
		puffs_releasenode(pnp);
	}

	return checkerr(pmp, error, __func__);
}

const struct vnodeopv_desc * const puffs_vnodeopv_descs[] = {
	&puffs_vnodeop_opv_desc,
	&puffs_specop_opv_desc,
	&puffs_fifoop_opv_desc,
	&puffs_msgop_opv_desc,
	NULL,
};

struct vfsops puffs_vfsops = {
	.vfs_name = MOUNT_PUFFS,
	.vfs_min_mount_data = sizeof (struct puffs_kargs),
	.vfs_mount = puffs_vfsop_mount,
	.vfs_start = puffs_vfsop_start,
	.vfs_unmount = puffs_vfsop_unmount,
	.vfs_root = puffs_vfsop_root,
	.vfs_quotactl = (void *)eopnotsupp,
	.vfs_statvfs = puffs_vfsop_statvfs,
	.vfs_sync = puffs_vfsop_sync,
	.vfs_vget = (void *)eopnotsupp,
	.vfs_loadvnode = puffs_vfsop_loadvnode,
	.vfs_fhtovp = puffs_vfsop_fhtovp,
	.vfs_vptofh = puffs_vfsop_vptofh,
	.vfs_init = puffs_vfsop_init,
	.vfs_done = puffs_vfsop_done,
	.vfs_snapshot = puffs_vfsop_snapshot,
	.vfs_extattrctl = puffs_vfsop_extattrctl,
	.vfs_suspendctl = genfs_suspendctl,
	.vfs_renamelock_enter = genfs_renamelock_enter,
	.vfs_renamelock_exit = genfs_renamelock_exit,
	.vfs_fsync = (void *)eopnotsupp,
	.vfs_opv_descs = puffs_vnodeopv_descs
};

static int
puffs_modcmd(modcmd_t cmd, void *arg)
{

	switch (cmd) {
	case MODULE_CMD_INIT:
		return vfs_attach(&puffs_vfsops);
	case MODULE_CMD_FINI:
		return vfs_detach(&puffs_vfsops);
	default:
		return ENOTTY;
	}
}<|MERGE_RESOLUTION|>--- conflicted
+++ resolved
@@ -1,8 +1,4 @@
-<<<<<<< HEAD
-/*	$NetBSD: puffs_vfsops.c,v 1.120 2017/04/01 19:35:56 riastradh Exp $	*/
-=======
 /*	$NetBSD: puffs_vfsops.c,v 1.121 2018/05/28 21:04:37 chs Exp $	*/
->>>>>>> b2b84690
 
 /*
  * Copyright (c) 2005, 2006  Antti Kantee.  All Rights Reserved.
@@ -34,11 +30,7 @@
  */
 
 #include <sys/cdefs.h>
-<<<<<<< HEAD
-__KERNEL_RCSID(0, "$NetBSD: puffs_vfsops.c,v 1.120 2017/04/01 19:35:56 riastradh Exp $");
-=======
 __KERNEL_RCSID(0, "$NetBSD: puffs_vfsops.c,v 1.121 2018/05/28 21:04:37 chs Exp $");
->>>>>>> b2b84690
 
 #include <sys/param.h>
 #include <sys/kernel.h>
@@ -84,10 +76,7 @@
 #if 0
 	.gop_alloc, should ask userspace
 #endif
-<<<<<<< HEAD
-=======
 	.gop_putrange = genfs_gop_putrange,
->>>>>>> b2b84690
 };
 
 /*
