--- conflicted
+++ resolved
@@ -1,8 +1,4 @@
-<<<<<<< HEAD
-/*	$NetBSD: proc.h,v 1.347 2018/05/06 13:40:52 kamil Exp $	*/
-=======
 /*	$NetBSD: proc.h,v 1.348 2018/05/09 19:55:35 kre Exp $	*/
->>>>>>> b2b84690
 
 /*-
  * Copyright (c) 2006, 2007, 2008 The NetBSD Foundation, Inc.
