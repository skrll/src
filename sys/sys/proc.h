<<<<<<< HEAD
/*	$NetBSD: proc.h,v 1.360 2020/03/14 20:23:51 ad Exp $	*/
=======
/*	$NetBSD: proc.h,v 1.362 2020/04/06 08:20:05 kamil Exp $	*/
>>>>>>> 898b1760

/*-
 * Copyright (c) 2006, 2007, 2008, 2020 The NetBSD Foundation, Inc.
 * All rights reserved.
 *
 * This code is derived from software contributed to The NetBSD Foundation
 * by Andrew Doran.
 *
 * Redistribution and use in source and binary forms, with or without
 * modification, are permitted provided that the following conditions
 * are met:
 * 1. Redistributions of source code must retain the above copyright
 *    notice, this list of conditions and the following disclaimer.
 * 2. Redistributions in binary form must reproduce the above copyright
 *    notice, this list of conditions and the following disclaimer in the
 *    documentation and/or other materials provided with the distribution.
 *
 * THIS SOFTWARE IS PROVIDED BY THE NETBSD FOUNDATION, INC. AND CONTRIBUTORS
 * ``AS IS'' AND ANY EXPRESS OR IMPLIED WARRANTIES, INCLUDING, BUT NOT LIMITED
 * TO, THE IMPLIED WARRANTIES OF MERCHANTABILITY AND FITNESS FOR A PARTICULAR
 * PURPOSE ARE DISCLAIMED.  IN NO EVENT SHALL THE FOUNDATION OR CONTRIBUTORS
 * BE LIABLE FOR ANY DIRECT, INDIRECT, INCIDENTAL, SPECIAL, EXEMPLARY, OR
 * CONSEQUENTIAL DAMAGES (INCLUDING, BUT NOT LIMITED TO, PROCUREMENT OF
 * SUBSTITUTE GOODS OR SERVICES; LOSS OF USE, DATA, OR PROFITS; OR BUSINESS
 * INTERRUPTION) HOWEVER CAUSED AND ON ANY THEORY OF LIABILITY, WHETHER IN
 * CONTRACT, STRICT LIABILITY, OR TORT (INCLUDING NEGLIGENCE OR OTHERWISE)
 * ARISING IN ANY WAY OUT OF THE USE OF THIS SOFTWARE, EVEN IF ADVISED OF THE
 * POSSIBILITY OF SUCH DAMAGE.
 */

/*-
 * Copyright (c) 1986, 1989, 1991, 1993
 *	The Regents of the University of California.  All rights reserved.
 * (c) UNIX System Laboratories, Inc.
 * All or some portions of this file are derived from material licensed
 * to the University of California by American Telephone and Telegraph
 * Co. or Unix System Laboratories, Inc. and are reproduced herein with
 * the permission of UNIX System Laboratories, Inc.
 *
 * Redistribution and use in source and binary forms, with or without
 * modification, are permitted provided that the following conditions
 * are met:
 * 1. Redistributions of source code must retain the above copyright
 *    notice, this list of conditions and the following disclaimer.
 * 2. Redistributions in binary form must reproduce the above copyright
 *    notice, this list of conditions and the following disclaimer in the
 *    documentation and/or other materials provided with the distribution.
 * 3. Neither the name of the University nor the names of its contributors
 *    may be used to endorse or promote products derived from this software
 *    without specific prior written permission.
 *
 * THIS SOFTWARE IS PROVIDED BY THE REGENTS AND CONTRIBUTORS ``AS IS'' AND
 * ANY EXPRESS OR IMPLIED WARRANTIES, INCLUDING, BUT NOT LIMITED TO, THE
 * IMPLIED WARRANTIES OF MERCHANTABILITY AND FITNESS FOR A PARTICULAR PURPOSE
 * ARE DISCLAIMED.  IN NO EVENT SHALL THE REGENTS OR CONTRIBUTORS BE LIABLE
 * FOR ANY DIRECT, INDIRECT, INCIDENTAL, SPECIAL, EXEMPLARY, OR CONSEQUENTIAL
 * DAMAGES (INCLUDING, BUT NOT LIMITED TO, PROCUREMENT OF SUBSTITUTE GOODS
 * OR SERVICES; LOSS OF USE, DATA, OR PROFITS; OR BUSINESS INTERRUPTION)
 * HOWEVER CAUSED AND ON ANY THEORY OF LIABILITY, WHETHER IN CONTRACT, STRICT
 * LIABILITY, OR TORT (INCLUDING NEGLIGENCE OR OTHERWISE) ARISING IN ANY WAY
 * OUT OF THE USE OF THIS SOFTWARE, EVEN IF ADVISED OF THE POSSIBILITY OF
 * SUCH DAMAGE.
 *
 *	@(#)proc.h	8.15 (Berkeley) 5/19/95
 */

#ifndef _SYS_PROC_H_
#define	_SYS_PROC_H_

#include <sys/lwp.h>

#if defined(_KMEMUSER) || defined(_KERNEL)

#if defined(_KERNEL_OPT)
#include "opt_multiprocessor.h"
#include "opt_kstack.h"
#include "opt_lockdebug.h"
#endif

#include <machine/proc.h>		/* Machine-dependent proc substruct */
#include <machine/pcb.h>
#include <sys/aio.h>
#include <sys/idtype.h>
#include <sys/rwlock.h>
#include <sys/mqueue.h>
#include <sys/mutex.h>
#include <sys/condvar.h>
#include <sys/queue.h>
#include <sys/radixtree.h>
#include <sys/signalvar.h>
#include <sys/siginfo.h>
#include <sys/event.h>
#include <sys/specificdata.h>

#ifndef _KERNEL
#include <sys/time.h>
#include <sys/resource.h>
#endif

/*
 * One structure allocated per session.
 */
struct session {
	int		s_count;	/* Ref cnt; pgrps in session */
	u_int		s_flags;
#define	S_LOGIN_SET	1		/* s_login set in this session */
	struct proc	*s_leader;	/* Session leader */
	struct vnode	*s_ttyvp;	/* Vnode of controlling terminal */
	struct tty	*s_ttyp;	/* Controlling terminal */
	char		s_login[MAXLOGNAME]; /* Setlogin() name */
	pid_t		s_sid;		/* Session ID (pid of leader) */
};

/*
 * One structure allocated per process group.
 */
struct pgrp {
	LIST_HEAD(, proc) pg_members;	/* Pointer to pgrp members */
	struct session	*pg_session;	/* Pointer to session */
	pid_t		pg_id;		/* Pgrp id */
	int		pg_jobc;	/*
					 * Number of processes qualifying
					 * pgrp for job control
					 */
};

/*
 * Autoloadable syscall definition
 */
struct sc_autoload {
	u_int		al_code;
	const char	*al_module;
};

/*
 * One structure allocated per emulation.
 */
struct exec_package;
struct ras;
struct kauth_cred;

struct emul {
	const char	*e_name;	/* Symbolic name */
	const char	*e_path;	/* Extra emulation path (NULL if none)*/
#ifndef __HAVE_MINIMAL_EMUL
	int		e_flags;	/* Miscellaneous flags, see above */
					/* Syscall handling function */
	const int	*e_errno;	/* Errno array */
	int		e_nosys;	/* Offset of the nosys() syscall */
	int		e_nsysent;	/* Number of system call entries */
#endif
	struct sysent	*e_sysent;	/* System call array */
	const uint32_t	*e_nomodbits;	/* sys_nosys/sys_nomodule flags
					 * for syscall_disestablish() */
	const char * const *e_syscallnames; /* System call name array */
	struct sc_autoload *e_sc_autoload; /* List of autoloadable syscalls */
					/* Signal sending function */
	void		(*e_sendsig)(const struct ksiginfo *,
					  const sigset_t *);
	void		(*e_trapsignal)(struct lwp *, struct ksiginfo *);
	char		*e_sigcode;	/* Start of sigcode */
	char		*e_esigcode;	/* End of sigcode */
					/* Set registers before execution */
	struct uvm_object **e_sigobject;/* shared sigcode object */
	void		(*e_setregs)(struct lwp *, struct exec_package *,
					  vaddr_t);

					/* Per-process hooks */
	void		(*e_proc_exec)(struct proc *, struct exec_package *);
	void		(*e_proc_fork)(struct proc *, struct lwp *, int);
	void		(*e_proc_exit)(struct proc *);
	void		(*e_lwp_fork)(struct lwp *, struct lwp *);
	void		(*e_lwp_exit)(struct lwp *);

#ifdef __HAVE_SYSCALL_INTERN
	void		(*e_syscall_intern)(struct proc *);
#else
	void		(*e_syscall)(void);
#endif
					/* Emulation specific sysctl data */
	struct sysctlnode *e_sysctlovly;

	vaddr_t		(*e_vm_default_addr)(struct proc *, vaddr_t, vsize_t,
			     int);

	/* Emulation-specific hook for userspace page faults */
	int		(*e_usertrap)(struct lwp *, vaddr_t, void *);

	size_t		e_ucsize;	/* size of ucontext_t */
	void		(*e_startlwp)(void *);

	/* Dtrace syscall probe */
	void 		(*e_dtrace_syscall)(uint32_t, register_t,
			    const struct sysent *, const void *,
			    const register_t *, int);

	/* Emulation specific support for ktracing signal posts */
	void		(*e_ktrpsig)(int, sig_t, const sigset_t *,
			    const struct ksiginfo *);
};

/*
 * Emulation miscellaneous flags
 */
#define	EMUL_HAS_SYS___syscall	0x001	/* Has SYS___syscall */

/*
 * Description of a process.
 *
 * This structure contains the information needed to manage a thread of
 * control, known in UN*X as a process; it has references to substructures
 * containing descriptions of things that the process uses, but may share
 * with related processes.  The process structure and the substructures
 * are always addressible except for those marked "(PROC ONLY)" below,
 * which might be addressible only on a processor on which the process
 * is running.
 *
 * Field markings and the corresponding locks:
 *
 * a:	p_auxlock
 * k:	ktrace_mutex
 * l:	proc_lock
 * t:	p_stmutex
 * p:	p_lock
 * r:	p_treelock (only for use by LWPs in the same proc)
 * p,r:	p_lock + p_treelock to modify, either to inspect
 * (:	updated atomically
 * ::	unlocked, stable
 */
struct vmspace;

struct proc {
	LIST_ENTRY(proc) p_list;	/* l: List of all processes */
	kmutex_t	*p_lock;	/* :: general mutex */
	kcondvar_t	p_waitcv;	/* p: wait, stop CV on children */
	kcondvar_t	p_lwpcv;	/* p: wait, stop CV on LWPs */

	/* Substructures: */
	struct kauth_cred *p_cred;	/* p: Master copy of credentials */
	struct filedesc	*p_fd;		/* :: Ptr to open files structure */
	struct cwdinfo	*p_cwdi;	/* :: cdir/rdir/cmask info */
	struct pstats	*p_stats;	/* :: Accounting/stats (PROC ONLY) */
	struct plimit	*p_limit;	/* :: Process limits */
	struct vmspace	*p_vmspace;	/* :: Address space */
	struct sigacts	*p_sigacts;	/* :: Process sigactions */
	struct aioproc	*p_aio;		/* p: Asynchronous I/O data */
	u_int		p_mqueue_cnt;	/* (: Count of open message queues */
	specificdata_reference
			p_specdataref;	/*    subsystem proc-specific data */

	int		p_exitsig;	/* l: signal to send to parent on exit */
	int		p_flag;		/* p: PK_* flags */
	int		p_sflag;	/* p: PS_* flags */
	int		p_slflag;	/* p, l: PSL_* flags */
	int		p_lflag;	/* l: PL_* flags */
	int		p_stflag;	/* t: PST_* flags */
	char		p_stat;		/* p: S* process status. */
	char		p_trace_enabled;/* p: cached by syscall_intern() */
	char		p_pad1[2];	/*  unused */

	pid_t		p_pid;		/* :: Process identifier. */
	LIST_ENTRY(proc) p_pglist;	/* l: List of processes in pgrp. */
	struct proc 	*p_pptr;	/* l: Pointer to parent process. */
	LIST_ENTRY(proc) p_sibling;	/* l: List of sibling processes. */
	LIST_HEAD(, proc) p_children;	/* l: List of children. */
	LIST_HEAD(, lwp) p_lwps;	/* p: List of LWPs. */
	struct radix_tree p_lwptree;	/* p,r: Tree of LWPs. */
	struct ras	*p_raslist;	/* a: List of RAS entries */

/* The following fields are all zeroed upon creation in fork. */
#define	p_startzero	p_nlwps

	int 		p_nlwps;	/* p: Number of LWPs */
	int 		p_nzlwps;	/* p: Number of zombie LWPs */
	int		p_nrlwps;	/* p: Number running/sleeping LWPs */
	int		p_nlwpwait;	/* p: Number of LWPs in lwp_wait1() */
	int		p_ndlwps;	/* p: Number of detached LWPs */
	int 		p_nlwpid;	/* p: Next LWP ID */
	u_int		p_nstopchild;	/* l: Count of stopped/dead children */
	u_int		p_waited;	/* l: parent has waited on child */
	struct lwp	*p_zomblwp;	/* p: detached LWP to be reaped */
	struct lwp	*p_vforklwp;	/* p: parent LWP waiting at vfork() */

	/* scheduling */
	void		*p_sched_info;	/* p: Scheduler-specific structure */
	fixpt_t		p_estcpu;	/* p: Time avg. value of p_cpticks */
	fixpt_t		p_estcpu_inherited; /* p: cpu inherited from children */
	unsigned int	p_forktime;
	fixpt_t         p_pctcpu;       /* p: %cpu from dead LWPs */

	struct proc	*p_opptr;	/* l: save parent during ptrace. */
	struct ptimers	*p_timers;	/*    Timers: real, virtual, profiling */
	struct bintime 	p_rtime;	/* p: real time */
	u_quad_t 	p_uticks;	/* t: Statclock hits in user mode */
	u_quad_t 	p_sticks;	/* t: Statclock hits in system mode */
	u_quad_t 	p_iticks;	/* t: Statclock hits processing intr */
	uint64_t	p_xutime;	/* p: utime exposed to userspace */
	uint64_t	p_xstime;	/* p: stime exposed to userspace */

	int		p_traceflag;	/* k: Kernel trace points */
	void		*p_tracep;	/* k: Trace private data */
	struct vnode 	*p_textvp;	/* :: Vnode of executable */

	struct emul	*p_emul;	/* :: emulation information */
	void		*p_emuldata;	/* :: per-proc emul data, or NULL */
	const struct execsw *p_execsw;	/* :: exec package information */
	struct klist	p_klist;	/* p: knotes attached to proc */

	LIST_HEAD(, lwp) p_sigwaiters;	/* p: LWPs waiting for signals */
	sigpend_t	p_sigpend;	/* p: pending signals */
	struct lcproc	*p_lwpctl;	/* p, a: _lwp_ctl() information */
	pid_t		p_ppid;		/* :: cached parent pid */
<<<<<<< HEAD
=======
	pid_t		p_oppid;	/* :: cached original parent pid */
>>>>>>> 898b1760
	char		*p_path;	/* :: full pathname of executable */

/*
 * End area that is zeroed on creation
 */
#define	p_endzero	p_startcopy

/*
 * The following fields are all copied upon creation in fork.
 */
#define	p_startcopy	p_sigctx

	struct sigctx 	p_sigctx;	/* p: Shared signal state */

	u_char		p_nice;		/* p: Process "nice" value */
	char		p_comm[MAXCOMLEN+1];
					/* p: basename of last exec file */
	struct pgrp 	*p_pgrp;	/* l: Pointer to process group */

	vaddr_t		p_psstrp;	/* :: address of process's ps_strings */
	u_int		p_pax;		/* :: PAX flags */
	int		p_xexit;	/* p: exit code */
/*
 * End area that is copied on creation
 */
#define	p_endcopy	p_xsig
	u_short		p_xsig;		/* p: stop signal */
	u_short		p_acflag;	/* p: Acc. flags; see struct lwp also */
	struct mdproc	p_md;		/* p: Any machine-dependent fields */
	vaddr_t		p_stackbase;	/* :: ASLR randomized stack base */
	struct kdtrace_proc *p_dtrace;	/* :: DTrace-specific data. */
/*
 * Locks in their own cache line towards the end.
 */
	kmutex_t	p_auxlock	/* :: secondary, longer term lock */
	    __aligned(COHERENCY_UNIT);
	kmutex_t	p_stmutex;	/* :: mutex on profiling state */
	krwlock_t	p_reflock;	/* :: lock for debugger, procfs */
	krwlock_t	p_treelock;	/* :: lock on p_lwptree */
};

#define	p_rlimit	p_limit->pl_rlimit
#define	p_session	p_pgrp->pg_session
#define	p_pgid		p_pgrp->pg_id

#endif	/* _KMEMUSER || _KERNEL */

/*
 * Status values.
 */
#define	SIDL		1		/* Process being created by fork */
#define	SACTIVE		2		/* Process is not stopped */
#define	SDYING		3		/* About to die */
#define	SSTOP		4		/* Process debugging or suspension */
#define	SZOMB		5		/* Awaiting collection by parent */
#define	SDEAD	 	6		/* Almost a zombie */

#define	P_ZOMBIE(p)	\
    ((p)->p_stat == SZOMB || (p)->p_stat == SDYING || (p)->p_stat == SDEAD)

/*
 * These flags are kept in p_flag and are protected by p_lock.  Access from
 * process context only.
 */
#define	PK_ADVLOCK	0x00000001 /* Process may hold a POSIX advisory lock */
#define	PK_SYSTEM	0x00000002 /* System process (kthread) */
#define	PK_SYSVSEM	0x00000004 /* Used SysV semaphores */
#define	PK_SUGID	0x00000100 /* Had set id privileges since last exec */
#define	PK_KMEM		0x00000200 /* Has kmem access */
#define	PK_EXEC		0x00004000 /* Process called exec */
#define	PK_NOCLDWAIT	0x00020000 /* No zombies if child dies */
#define	PK_32		0x00040000 /* 32-bit process (used on 64-bit kernels) */
#define	PK_CLDSIGIGN	0x00080000 /* Process is ignoring SIGCHLD */
#define	PK_MARKER	0x80000000 /* Is a dummy marker process */

/*
 * These flags are kept in p_sflag and are protected by p_lock.  Access from
 * process context only.
 */
#define	PS_NOCLDSTOP	0x00000008 /* No SIGCHLD when children stop */
#define	PS_RUMP_LWPEXIT	0x00000400 /* LWPs in RUMP kernel should exit for GC */
#define	PS_WCORE	0x00001000 /* Process needs to dump core */
#define	PS_WEXIT	0x00002000 /* Working on exiting */
#define	PS_STOPFORK	0x00800000 /* Child will be stopped on fork(2) */
#define	PS_STOPEXEC	0x01000000 /* Will be stopped on exec(2) */
#define	PS_STOPEXIT	0x02000000 /* Will be stopped at process exit */
#define	PS_COREDUMP	0x20000000 /* Process core-dumped */
#define	PS_CONTINUED	0x40000000 /* Process is continued */
#define	PS_STOPPING	0x80000000 /* Transitioning SACTIVE -> SSTOP */

/*
 * These flags are kept in p_slflag and are protected by the proc_lock
 * and p_lock.  Access from process context only.
 */
#define	PSL_TRACEFORK	0x00000001 /* traced process wants fork events */
#define	PSL_TRACEVFORK	0x00000002 /* traced process wants vfork events */
#define	PSL_TRACEVFORK_DONE	\
			0x00000004 /* traced process wants vfork done events */
#define	PSL_TRACELWP_CREATE	\
			0x00000008 /* traced process wants LWP create events */
#define	PSL_TRACELWP_EXIT	\
			0x00000010 /* traced process wants LWP exit events */
#define	PSL_TRACEPOSIX_SPAWN	\
			0x00000020 /* traced process wants posix_spawn events */

#define	PSL_TRACED	0x00000800 /* Debugged process being traced */
#define	PSL_CHTRACED	0x00400000 /* Child has been traced & reparented */
#define	PSL_SYSCALL	0x04000000 /* process has PT_SYSCALL enabled */
#define	PSL_SYSCALLEMU	0x08000000 /* cancel in-progress syscall */

/*
 * Kept in p_stflag and protected by p_stmutex.
 */
#define	PST_PROFIL	0x00000020 /* Has started profiling */

/*
 * Kept in p_lflag and protected by the proc_lock.  Access
 * from process context only.
 */
#define	PL_CONTROLT	0x00000002 /* Has a controlling terminal */
#define	PL_PPWAIT	0x00000010 /* Parent is waiting for child exec/exit */
#define	PL_SIGCOMPAT	0x00000200 /* Has used compat signal trampoline */
#define	PL_ORPHANPG	0x20000000 /* Member of an orphaned pgrp */

#if defined(_KMEMUSER) || defined(_KERNEL)

/*
 * Macro to compute the exit signal to be delivered.
 */
#define	P_EXITSIG(p)	\
    (((p)->p_slflag & PSL_TRACED) ? SIGCHLD : p->p_exitsig)
/*
 * Compute a wait(2) 16 bit exit status code
 */
#define P_WAITSTATUS(p) W_EXITCODE((p)->p_xexit, ((p)->p_xsig | \
    (((p)->p_sflag & PS_COREDUMP) ? WCOREFLAG : 0)))

LIST_HEAD(proclist, proc);		/* A list of processes */

/*
 * This structure associates a proclist with its lock.
 */
struct proclist_desc {
	struct proclist	*pd_list;	/* The list */
	/*
	 * XXX Add a pointer to the proclist's lock eventually.
	 */
};

#ifdef _KERNEL

/*
 * We use process IDs <= PID_MAX until there are > 16k processes.
 * NO_PGID is used to represent "no process group" for a tty.
 */
#define	PID_MAX		30000
#define	NO_PGID		((pid_t)-1)

#define	SESS_LEADER(p)	((p)->p_session->s_leader == (p))

/*
 * Flags passed to fork1().
 */
#define	FORK_PPWAIT	0x0001		/* Block parent until child exit */
#define	FORK_SHAREVM	0x0002		/* Share vmspace with parent */
#define	FORK_SHARECWD	0x0004		/* Share cdir/rdir/cmask */
#define	FORK_SHAREFILES	0x0008		/* Share file descriptors */
#define	FORK_SHARESIGS	0x0010		/* Share signal actions */
#define	FORK_NOWAIT	0x0020		/* Make init the parent of the child */
#define	FORK_CLEANFILES	0x0040		/* Start with a clean descriptor set */
#define	FORK_SYSTEM	0x0080		/* Fork a kernel thread */

extern struct proc	proc0;		/* Process slot for swapper */
extern u_int		nprocs;		/* Current number of procs */
extern int		maxproc;	/* Max number of procs */
#define	vmspace_kernel()	(proc0.p_vmspace)

extern kmutex_t		*proc_lock;
extern struct proclist	allproc;	/* List of all processes */
extern struct proclist	zombproc;	/* List of zombie processes */

extern struct proc	*initproc;	/* Process slots for init, pager */

extern const struct proclist_desc proclists[];

extern struct pool	ptimer_pool;	/* Memory pool for ptimers */

int		proc_find_locked(struct lwp *, struct proc **, pid_t);
proc_t *	proc_find_raw(pid_t);
proc_t *	proc_find(pid_t);		/* Find process by ID */
struct pgrp *	pgrp_find(pid_t);		/* Find process group by ID */

void	procinit(void);
void	procinit_sysctl(void);
int	proc_enterpgrp(struct proc *, pid_t, pid_t, bool);
void	proc_leavepgrp(struct proc *);
void	proc_sesshold(struct session *);
void	proc_sessrele(struct session *);
void	fixjobc(struct proc *, struct pgrp *, int);

int	tsleep(wchan_t, pri_t, const char *, int);
int	mtsleep(wchan_t, pri_t, const char *, int, kmutex_t *);
void	wakeup(wchan_t);
int	kpause(const char *, bool, int, kmutex_t *);
void	exit1(struct lwp *, int, int) __dead;
int	kill1(struct lwp *l, pid_t pid, ksiginfo_t *ksi, register_t *retval);
int	do_sys_wait(int *, int *, int, struct rusage *);
int	do_sys_waitid(idtype_t, id_t, int *, int *, int, struct wrusage *,
	    siginfo_t *);

struct proc *proc_alloc(void);
void	proc0_init(void);
pid_t	proc_alloc_pid(struct proc *);
void	proc_free_pid(pid_t);
void	proc_free_mem(struct proc *);
void	exit_lwps(struct lwp *l);
int	fork1(struct lwp *, int, int, void *, size_t,
	    void (*)(void *), void *, register_t *);
int	pgid_in_session(struct proc *, pid_t);
void	cpu_lwp_fork(struct lwp *, struct lwp *, void *, size_t,
	    void (*)(void *), void *);
void	cpu_lwp_free(struct lwp *, int);
void	cpu_lwp_free2(struct lwp *);
void	cpu_spawn_return(struct lwp*);

#ifdef __HAVE_SYSCALL_INTERN
void	syscall_intern(struct proc *);
#endif

void	md_child_return(struct lwp *);
void	child_return(void *);

int	proc_isunder(struct proc *, struct lwp *);
int	proc_uidmatch(kauth_cred_t, kauth_cred_t);

int	proc_vmspace_getref(struct proc *, struct vmspace **);
void	proc_crmod_leave(kauth_cred_t, kauth_cred_t, bool);
void	proc_crmod_enter(void);
int	proc_getauxv(struct proc *, void **, size_t *);

int	proc_specific_key_create(specificdata_key_t *, specificdata_dtor_t);
void	proc_specific_key_delete(specificdata_key_t);
void	proc_initspecific(struct proc *);
void	proc_finispecific(struct proc *);
void *	proc_getspecific(struct proc *, specificdata_key_t);
void	proc_setspecific(struct proc *, specificdata_key_t, void *);
int	proc_compare(const struct proc *, const struct lwp *,
    const struct proc *, const struct lwp *);

int	proclist_foreach_call(struct proclist *,
    int (*)(struct proc *, void *arg), void *);

static __inline struct proc *
_proclist_skipmarker(struct proc *p0)
{
	struct proc *p = p0;

	while (p != NULL && p->p_flag & PK_MARKER)
		p = LIST_NEXT(p, p_list);

	return p;
}

#define PROC_PTRSZ(p) (((p)->p_flag & PK_32) ? sizeof(int) : sizeof(void *))
#define PROC_REGSZ(p) (((p)->p_flag & PK_32) ? \
    sizeof(process_reg32) : sizeof(struct reg))
#define PROC_FPREGSZ(p) (((p)->p_flag & PK_32) ? \
    sizeof(process_fpreg32) : sizeof(struct fpreg))
#define PROC_DBREGSZ(p) (((p)->p_flag & PK_32) ? \
    sizeof(process_dbreg32) : sizeof(struct dbreg))

/*
 * PROCLIST_FOREACH: iterate on the given proclist, skipping PK_MARKER ones.
 */
#define	PROCLIST_FOREACH(var, head)					\
	for ((var) = LIST_FIRST(head);					\
		((var) = _proclist_skipmarker(var)) != NULL;		\
		(var) = LIST_NEXT(var, p_list))

#ifdef KSTACK_CHECK_MAGIC
void	kstack_setup_magic(const struct lwp *);
void	kstack_check_magic(const struct lwp *);
#else
#define	kstack_setup_magic(x)
#define	kstack_check_magic(x)
#endif

extern struct emul emul_netbsd;

#endif	/* _KERNEL */

/*
 * Kernel stack parameters.
 *
 * KSTACK_LOWEST_ADDR: return the lowest address of the LWP's kernel stack,
 * excluding red-zone.
 *
 * KSTACK_SIZE: the size kernel stack for a LWP, excluding red-zone.
 *
 * if <machine/proc.h> provides the MD definition, it will be used.
 */
#ifndef KSTACK_LOWEST_ADDR
#define	KSTACK_LOWEST_ADDR(l)	((void *)ALIGN((struct pcb *)((l)->l_addr) + 1))
#endif
#ifndef KSTACK_SIZE
#define	KSTACK_SIZE		(USPACE - ALIGN(sizeof(struct pcb)))
#endif

#endif	/* _KMEMUSER || _KERNEL */

#endif	/* !_SYS_PROC_H_ */<|MERGE_RESOLUTION|>--- conflicted
+++ resolved
@@ -1,8 +1,4 @@
-<<<<<<< HEAD
-/*	$NetBSD: proc.h,v 1.360 2020/03/14 20:23:51 ad Exp $	*/
-=======
 /*	$NetBSD: proc.h,v 1.362 2020/04/06 08:20:05 kamil Exp $	*/
->>>>>>> 898b1760
 
 /*-
  * Copyright (c) 2006, 2007, 2008, 2020 The NetBSD Foundation, Inc.
@@ -315,10 +311,7 @@
 	sigpend_t	p_sigpend;	/* p: pending signals */
 	struct lcproc	*p_lwpctl;	/* p, a: _lwp_ctl() information */
 	pid_t		p_ppid;		/* :: cached parent pid */
-<<<<<<< HEAD
-=======
 	pid_t		p_oppid;	/* :: cached original parent pid */
->>>>>>> 898b1760
 	char		*p_path;	/* :: full pathname of executable */
 
 /*
