<<<<<<< HEAD
/* $NetBSD: device.h,v 1.151 2018/03/04 07:13:11 mlelstv Exp $ */
=======
/* $NetBSD: device.h,v 1.155 2018/06/26 06:03:57 thorpej Exp $ */
>>>>>>> b2b84690

/*
 * Copyright (c) 1996, 2000 Christopher G. Demetriou
 * All rights reserved.
 *
 * Redistribution and use in source and binary forms, with or without
 * modification, are permitted provided that the following conditions
 * are met:
 * 1. Redistributions of source code must retain the above copyright
 *    notice, this list of conditions and the following disclaimer.
 * 2. Redistributions in binary form must reproduce the above copyright
 *    notice, this list of conditions and the following disclaimer in the
 *    documentation and/or other materials provided with the distribution.
 * 3. All advertising materials mentioning features or use of this software
 *    must display the following acknowledgement:
 *          This product includes software developed for the
 *          NetBSD Project.  See http://www.NetBSD.org/ for
 *          information about NetBSD.
 * 4. The name of the author may not be used to endorse or promote products
 *    derived from this software without specific prior written permission.
 *
 * THIS SOFTWARE IS PROVIDED BY THE AUTHOR ``AS IS'' AND ANY EXPRESS OR
 * IMPLIED WARRANTIES, INCLUDING, BUT NOT LIMITED TO, THE IMPLIED WARRANTIES
 * OF MERCHANTABILITY AND FITNESS FOR A PARTICULAR PURPOSE ARE DISCLAIMED.
 * IN NO EVENT SHALL THE AUTHOR BE LIABLE FOR ANY DIRECT, INDIRECT,
 * INCIDENTAL, SPECIAL, EXEMPLARY, OR CONSEQUENTIAL DAMAGES (INCLUDING, BUT
 * NOT LIMITED TO, PROCUREMENT OF SUBSTITUTE GOODS OR SERVICES; LOSS OF USE,
 * DATA, OR PROFITS; OR BUSINESS INTERRUPTION) HOWEVER CAUSED AND ON ANY
 * THEORY OF LIABILITY, WHETHER IN CONTRACT, STRICT LIABILITY, OR TORT
 * (INCLUDING NEGLIGENCE OR OTHERWISE) ARISING IN ANY WAY OUT OF THE USE OF
 * THIS SOFTWARE, EVEN IF ADVISED OF THE POSSIBILITY OF SUCH DAMAGE.
 *
 * --(license Id: LICENSE.proto,v 1.1 2000/06/13 21:40:26 cgd Exp )--
 */

/*
 * Copyright (c) 1992, 1993
 *	The Regents of the University of California.  All rights reserved.
 *
 * This software was developed by the Computer Systems Engineering group
 * at Lawrence Berkeley Laboratory under DARPA contract BG 91-66 and
 * contributed to Berkeley.
 *
 * All advertising materials mentioning features or use of this software
 * must display the following acknowledgement:
 *	This product includes software developed by the University of
 *	California, Lawrence Berkeley Laboratories.
 *
 * Redistribution and use in source and binary forms, with or without
 * modification, are permitted provided that the following conditions
 * are met:
 * 1. Redistributions of source code must retain the above copyright
 *    notice, this list of conditions and the following disclaimer.
 * 2. Redistributions in binary form must reproduce the above copyright
 *    notice, this list of conditions and the following disclaimer in the
 *    documentation and/or other materials provided with the distribution.
 * 3. Neither the name of the University nor the names of its contributors
 *    may be used to endorse or promote products derived from this software
 *    without specific prior written permission.
 *
 * THIS SOFTWARE IS PROVIDED BY THE REGENTS AND CONTRIBUTORS ``AS IS'' AND
 * ANY EXPRESS OR IMPLIED WARRANTIES, INCLUDING, BUT NOT LIMITED TO, THE
 * IMPLIED WARRANTIES OF MERCHANTABILITY AND FITNESS FOR A PARTICULAR PURPOSE
 * ARE DISCLAIMED.  IN NO EVENT SHALL THE REGENTS OR CONTRIBUTORS BE LIABLE
 * FOR ANY DIRECT, INDIRECT, INCIDENTAL, SPECIAL, EXEMPLARY, OR CONSEQUENTIAL
 * DAMAGES (INCLUDING, BUT NOT LIMITED TO, PROCUREMENT OF SUBSTITUTE GOODS
 * OR SERVICES; LOSS OF USE, DATA, OR PROFITS; OR BUSINESS INTERRUPTION)
 * HOWEVER CAUSED AND ON ANY THEORY OF LIABILITY, WHETHER IN CONTRACT, STRICT
 * LIABILITY, OR TORT (INCLUDING NEGLIGENCE OR OTHERWISE) ARISING IN ANY WAY
 * OUT OF THE USE OF THIS SOFTWARE, EVEN IF ADVISED OF THE POSSIBILITY OF
 * SUCH DAMAGE.
 *
 *	@(#)device.h	8.2 (Berkeley) 2/17/94
 */

#ifndef _SYS_DEVICE_H_
#define	_SYS_DEVICE_H_

#include <sys/device_if.h>
#include <sys/evcnt.h>
#include <sys/queue.h>

#if defined(_KERNEL) || defined(_KMEMUSER)
#include <sys/mutex.h>
#include <sys/condvar.h>
#include <sys/pmf.h>
#endif

#include <prop/proplib.h>

/*
 * Minimal device structures.
 * Note that all ``system'' device types are listed here.
 */
typedef enum devclass {
	DV_DULL,		/* generic, no special info */
	DV_CPU,			/* CPU (carries resource utilization) */
	DV_DISK,		/* disk drive (label, etc) */
	DV_IFNET,		/* network interface */
	DV_TAPE,		/* tape device */
	DV_TTY,			/* serial line interface (?) */
	DV_AUDIODEV,		/* audio device */
	DV_DISPLAYDEV,		/* display device */
	DV_BUS,			/* bus device */
	DV_VIRTUAL,		/* unbacked virtual device */
} devclass_t;

/*
 * Actions for ca_activate.
 */
typedef enum devact {
	DVACT_DEACTIVATE	/* deactivate the device */
} devact_t;

typedef enum {
	DVA_SYSTEM,
	DVA_HARDWARE
} devactive_t;

typedef struct cfdata *cfdata_t;
typedef struct cfdriver *cfdriver_t;
typedef struct cfattach *cfattach_t;

#if defined(_KERNEL) || defined(_KMEMUSER)
<<<<<<< HEAD
=======
struct device_compatible_entry {
	const char	*compat;
	uintptr_t	data;
};

>>>>>>> b2b84690
struct device_lock {
	int		dvl_nwait;
	int		dvl_nlock;
	lwp_t		*dvl_holder;
	kmutex_t	dvl_mtx;
	kcondvar_t	dvl_cv;
};

struct device_suspensor {
	const device_suspensor_t	*ds_delegator;
	char				ds_name[32];
};

#define	DEVICE_SUSPENSORS_MAX	16

struct device_garbage {
	device_t	*dg_devs;
	int		dg_ndevs;
};

struct device {
	devclass_t	dv_class;	/* this device's classification */
	TAILQ_ENTRY(device) dv_list;	/* entry on list of all devices */
	cfdata_t	dv_cfdata;	/* config data that found us
					   (NULL if pseudo-device) */
	cfdriver_t	dv_cfdriver;	/* our cfdriver */
	cfattach_t	dv_cfattach;	/* our cfattach */
	int		dv_unit;	/* device unit number */
	char		dv_xname[16];	/* external name (name + unit) */
	device_t	dv_parent;	/* pointer to parent device
					   (NULL if pseudo- or root node) */
	int		dv_depth;	/* number of parents until root */
	int		dv_flags;	/* misc. flags; see below */
	void		*dv_private;	/* this device's private storage */
	int		*dv_locators;	/* our actual locators (optional) */
	prop_dictionary_t dv_properties;/* properties dictionary */

	size_t		dv_activity_count;
	void		(**dv_activity_handlers)(device_t, devactive_t);

	bool		(*dv_driver_suspend)(device_t, const pmf_qual_t *);
	bool		(*dv_driver_resume)(device_t, const pmf_qual_t *);
	bool		(*dv_driver_shutdown)(device_t, int);
	bool		(*dv_driver_child_register)(device_t);

	void		*dv_bus_private;
	bool		(*dv_bus_suspend)(device_t, const pmf_qual_t *);
	bool		(*dv_bus_resume)(device_t, const pmf_qual_t *);
	bool		(*dv_bus_shutdown)(device_t, int);
	void		(*dv_bus_deregister)(device_t);

	void		*dv_class_private;
	bool		(*dv_class_suspend)(device_t, const pmf_qual_t *);
	bool		(*dv_class_resume)(device_t, const pmf_qual_t *);
	void		(*dv_class_deregister)(device_t);

	devgen_t		dv_add_gen,
				dv_del_gen;

	struct device_lock	dv_lock;
	const device_suspensor_t
	    *dv_bus_suspensors[DEVICE_SUSPENSORS_MAX],
	    *dv_driver_suspensors[DEVICE_SUSPENSORS_MAX],
	    *dv_class_suspensors[DEVICE_SUSPENSORS_MAX];
	struct device_garbage dv_garbage;
};

/* dv_flags */
#define	DVF_ACTIVE		0x0001	/* device is activated */
#define	DVF_PRIV_ALLOC		0x0002	/* device private storage != device */
#define	DVF_POWER_HANDLERS	0x0004	/* device has suspend/resume support */
#define	DVF_CLASS_SUSPENDED	0x0008	/* device class suspend was called */
#define	DVF_DRIVER_SUSPENDED	0x0010	/* device driver suspend was called */
#define	DVF_BUS_SUSPENDED	0x0020	/* device bus suspend was called */
#define	DVF_DETACH_SHUTDOWN	0x0080	/* device detaches safely at shutdown */

#ifdef _KERNEL
TAILQ_HEAD(devicelist, device);
#endif

enum deviter_flags {
	  DEVITER_F_RW =		0x1
	, DEVITER_F_SHUTDOWN =		0x2
	, DEVITER_F_LEAVES_FIRST =	0x4
	, DEVITER_F_ROOT_FIRST =	0x8
};

typedef enum deviter_flags deviter_flags_t;

struct deviter {
	device_t	di_prev;
	deviter_flags_t	di_flags;
	int		di_curdepth;
	int		di_maxdepth;
	devgen_t	di_gen;
};

typedef struct deviter deviter_t;

struct shutdown_state {
	bool initialized;
	deviter_t di;
};
#endif

/*
 * Description of a locator, as part of interface attribute definitions.
 */
struct cflocdesc {
	const char *cld_name;
	const char *cld_defaultstr; /* NULL if no default */
	int cld_default;
};

/*
 * Description of an interface attribute, provided by potential
 * parent device drivers, referred to by child device configuration data.
 */
struct cfiattrdata {
	const char *ci_name;
	int ci_loclen;
	const struct cflocdesc ci_locdesc[
#if defined(__GNUC__) && __GNUC__ <= 2
		0
#endif
	];
};

/*
 * Description of a configuration parent.  Each device attachment attaches
 * to an "interface attribute", which is given in this structure.  The parent
 * *must* carry this attribute.  Optionally, an individual device instance
 * may also specify a specific parent device instance.
 */
struct cfparent {
	const char *cfp_iattr;		/* interface attribute */
	const char *cfp_parent;		/* optional specific parent */
	int cfp_unit;			/* optional specific unit
					   (DVUNIT_ANY to wildcard) */
};

/*
 * Configuration data (i.e., data placed in ioconf.c).
 */
struct cfdata {
	const char *cf_name;		/* driver name */
	const char *cf_atname;		/* attachment name */
	short	cf_unit;		/* unit number */
	short	cf_fstate;		/* finding state (below) */
	int	*cf_loc;		/* locators (machine dependent) */
	int	cf_flags;		/* flags from config */
	const struct cfparent *cf_pspec;/* parent specification */
};
#define FSTATE_NOTFOUND		0	/* has not been found */
#define	FSTATE_FOUND		1	/* has been found */
#define	FSTATE_STAR		2	/* duplicable */
#define FSTATE_DSTAR		3	/* has not been found, and disabled */
#define FSTATE_DNOTFOUND	4	/* duplicate, and disabled */

/*
 * Multiple configuration data tables may be maintained.  This structure
 * provides the linkage.
 */
struct cftable {
	cfdata_t	ct_cfdata;	/* pointer to cfdata table */
	TAILQ_ENTRY(cftable) ct_list;	/* list linkage */
};
#ifdef _KERNEL
TAILQ_HEAD(cftablelist, cftable);
#endif

typedef int (*cfsubmatch_t)(device_t, cfdata_t, const int *, void *);

/*
 * `configuration' attachment and driver (what the machine-independent
 * autoconf uses).  As devices are found, they are applied against all
 * the potential matches.  The one with the best match is taken, and a
 * device structure (plus any other data desired) is allocated.  Pointers
 * to these are placed into an array of pointers.  The array itself must
 * be dynamic since devices can be found long after the machine is up
 * and running.
 *
 * Devices can have multiple configuration attachments if they attach
 * to different attributes (busses, or whatever), to allow specification
 * of multiple match and attach functions.  There is only one configuration
 * driver per driver, so that things like unit numbers and the device
 * structure array will be shared.
 */
struct cfattach {
	const char *ca_name;		/* name of attachment */
	LIST_ENTRY(cfattach) ca_list;	/* link on cfdriver's list */
	size_t	  ca_devsize;		/* size of dev data (for alloc) */
	int	  ca_flags;		/* flags for driver allocation etc */
	int	(*ca_match)(device_t, cfdata_t, void *);
	void	(*ca_attach)(device_t, device_t, void *);
	int	(*ca_detach)(device_t, int);
	int	(*ca_activate)(device_t, devact_t);
	/* technically, the next 2 belong into "struct cfdriver" */
	int	(*ca_rescan)(device_t, const char *,
			     const int *); /* scan for new children */
	void	(*ca_childdetached)(device_t, device_t);
};
LIST_HEAD(cfattachlist, cfattach);

#define	CFATTACH_DECL3_NEW(name, ddsize, matfn, attfn, detfn, actfn, \
	rescanfn, chdetfn, __flags) \
struct cfattach __CONCAT(name,_ca) = {					\
	.ca_name		= ___STRING(name),			\
	.ca_devsize		= ddsize,				\
	.ca_flags		= (__flags) | DVF_PRIV_ALLOC,		\
	.ca_match 		= matfn,				\
	.ca_attach		= attfn,				\
	.ca_detach		= detfn,				\
	.ca_activate		= actfn,				\
	.ca_rescan		= rescanfn,				\
	.ca_childdetached	= chdetfn,				\
}

#define	CFATTACH_DECL2_NEW(name, ddsize, matfn, attfn, detfn, actfn,	\
	rescanfn, chdetfn)						\
	CFATTACH_DECL3_NEW(name, ddsize, matfn, attfn, detfn, actfn,	\
	    rescanfn, chdetfn, 0)

#define	CFATTACH_DECL_NEW(name, ddsize, matfn, attfn, detfn, actfn)	\
	CFATTACH_DECL2_NEW(name, ddsize, matfn, attfn, detfn, actfn, NULL, NULL)

/* Flags given to config_detach(), and the ca_detach function. */
#define	DETACH_FORCE	0x01		/* force detachment; hardware gone */
#define	DETACH_QUIET	0x02		/* don't print a notice */
#define	DETACH_SHUTDOWN	0x04		/* detach because of system shutdown */
#define	DETACH_POWEROFF	0x08		/* going to power off; power down devices */

struct cfdriver {
	LIST_ENTRY(cfdriver) cd_list;	/* link on allcfdrivers */
	struct cfattachlist cd_attach;	/* list of all attachments */
	device_t *cd_devs;		/* devices found */
	const char *cd_name;		/* device name */
	enum	devclass cd_class;	/* device classification */
	int	cd_ndevs;		/* size of cd_devs array */
	const struct cfiattrdata * const *cd_attrs; /* attributes provided */
};
LIST_HEAD(cfdriverlist, cfdriver);

#define	CFDRIVER_DECL(name, class, attrs)				\
struct cfdriver __CONCAT(name,_cd) = {					\
	.cd_name		= ___STRING(name),			\
	.cd_class		= class,				\
	.cd_attrs		= attrs,				\
}

/*
 * The cfattachinit is a data structure used to associate a list of
 * cfattach's with cfdrivers as found in the static kernel configuration.
 */
struct cfattachinit {
	const char *cfai_name;		 /* driver name */
	struct cfattach * const *cfai_list;/* list of attachments */
};
/*
 * the same, but with a non-constant list so it can be modified
 * for module bookkeeping
 */
struct cfattachlkminit {
	const char *cfai_name;		/* driver name */
	struct cfattach **cfai_list;	/* list of attachments */
};

/*
 * Configuration printing functions, and their return codes.  The second
 * argument is NULL if the device was configured; otherwise it is the name
 * of the parent device.  The return value is ignored if the device was
 * configured, so most functions can return UNCONF unconditionally.
 */
typedef int (*cfprint_t)(void *, const char *);		/* XXX const char * */
#define	QUIET	0		/* print nothing */
#define	UNCONF	1		/* print " not configured\n" */
#define	UNSUPP	2		/* print " not supported\n" */

/*
 * Pseudo-device attach information (function + number of pseudo-devs).
 */
struct pdevinit {
	void	(*pdev_attach)(int);
	int	pdev_count;
};

/* This allows us to wildcard a device unit. */
#define	DVUNIT_ANY	-1

#ifdef _KERNEL

extern struct cfdriverlist allcfdrivers;/* list of all cfdrivers */
extern struct cftablelist allcftables;	/* list of all cfdata tables */
extern device_t booted_device;		/* the device we booted from */
extern const char *booted_method;	/* the method the device was found */
extern int booted_partition;		/* the partition on that device */
extern daddr_t booted_startblk;		/* or the start of a wedge */
extern uint64_t booted_nblks;		/* and the size of that wedge */
extern char *bootspec;			/* and the device/wedge name */

struct vnode *opendisk(device_t);
int getdisksize(struct vnode *, uint64_t *, unsigned int *);
struct dkwedge_info;
int getdiskinfo(struct vnode *, struct dkwedge_info *);

void	config_init(void);
int	config_init_component(struct cfdriver *const*,
			      const struct cfattachinit *, struct cfdata *);
int	config_fini_component(struct cfdriver *const*,
			      const struct cfattachinit *, struct cfdata *);
void	config_init_mi(void);
void	drvctl_init(void);
void	drvctl_fini(void);

int	config_cfdriver_attach(struct cfdriver *);
int	config_cfdriver_detach(struct cfdriver *);

int	config_cfattach_attach(const char *, struct cfattach *);
int	config_cfattach_detach(const char *, struct cfattach *);

int	config_cfdata_attach(cfdata_t, int);
int	config_cfdata_detach(cfdata_t);

struct cfdriver *config_cfdriver_lookup(const char *);
struct cfattach *config_cfattach_lookup(const char *, const char *);
const struct cfiattrdata *cfiattr_lookup(const char *, const struct cfdriver *);

const char *cfdata_ifattr(const struct cfdata *);

int	config_stdsubmatch(device_t, cfdata_t, const int *, void *);
cfdata_t config_search_loc(cfsubmatch_t, device_t,
				 const char *, const int *, void *);
cfdata_t config_search_ia(cfsubmatch_t, device_t,
				 const char *, void *);
cfdata_t config_rootsearch(cfsubmatch_t, const char *, void *);
device_t config_found_sm_loc(device_t, const char *, const int *,
			     void *, cfprint_t, cfsubmatch_t);
device_t config_found_ia(device_t, const char *, void *, cfprint_t);
device_t config_found(device_t, void *, cfprint_t);
device_t config_rootfound(const char *, void *);
device_t config_attach_loc(device_t, cfdata_t, const int *, void *, cfprint_t);
device_t config_attach(device_t, cfdata_t, void *, cfprint_t);
int	config_match(device_t, cfdata_t, void *);

bool ifattr_match(const char *, const char *);

device_t config_attach_pseudo(cfdata_t);

int	config_detach(device_t, int);
int	config_detach_children(device_t, int flags);
bool	config_detach_all(int);
int	config_deactivate(device_t);
void	config_defer(device_t, void (*)(device_t));
void	config_deferred(device_t);
void	config_interrupts(device_t, void (*)(device_t));
void	config_mountroot(device_t, void (*)(device_t));
void	config_pending_incr(device_t);
void	config_pending_decr(device_t);
void	config_create_interruptthreads(void);
void	config_create_mountrootthreads(void);

int	config_finalize_register(device_t, int (*)(device_t));
void	config_finalize(void);
void	config_finalize_mountroot(void);

void	config_twiddle_init(void);
void	config_twiddle_fn(void *);

void	null_childdetached(device_t, device_t);

device_t	device_lookup(cfdriver_t, int);
void		*device_lookup_private(cfdriver_t, int);
void		device_register(device_t, void *);
void		device_register_post_config(device_t, void *);

devclass_t	device_class(device_t);
cfdata_t	device_cfdata(device_t);
cfdriver_t	device_cfdriver(device_t);
cfattach_t	device_cfattach(device_t);
int		device_unit(device_t);
const char	*device_xname(device_t);
device_t	device_parent(device_t);
bool		device_is_active(device_t);
bool		device_activation(device_t, devact_level_t);
bool		device_is_enabled(device_t);
bool		device_has_power(device_t);
int		device_locator(device_t, u_int);
void		*device_private(device_t);
prop_dictionary_t device_properties(device_t);

device_t	deviter_first(deviter_t *, deviter_flags_t);
void		deviter_init(deviter_t *, deviter_flags_t);
device_t	deviter_next(deviter_t *);
void		deviter_release(deviter_t *);

bool		device_active(device_t, devactive_t);
bool		device_active_register(device_t,
				       void (*)(device_t, devactive_t));
void		device_active_deregister(device_t,
				         void (*)(device_t, devactive_t));

bool		device_is_a(device_t, const char *);

device_t	device_find_by_xname(const char *);
device_t	device_find_by_driver_unit(const char *, int);

int		device_compatible_match(const char **, int,
				const struct device_compatible_entry *,
				const struct device_compatible_entry **);

bool		device_pmf_is_registered(device_t);

bool		device_pmf_driver_suspend(device_t, const pmf_qual_t *);
bool		device_pmf_driver_resume(device_t, const pmf_qual_t *);
bool		device_pmf_driver_shutdown(device_t, int);

bool		device_pmf_driver_register(device_t,
		    bool (*)(device_t, const pmf_qual_t *),
		    bool (*)(device_t, const pmf_qual_t *),
		    bool (*)(device_t, int));
void		device_pmf_driver_deregister(device_t);

bool		device_pmf_driver_child_register(device_t);
void		device_pmf_driver_set_child_register(device_t,
		    bool (*)(device_t));

void		*device_pmf_bus_private(device_t);
bool		device_pmf_bus_suspend(device_t, const pmf_qual_t *);
bool		device_pmf_bus_resume(device_t, const pmf_qual_t *);
bool		device_pmf_bus_shutdown(device_t, int);

device_lock_t	device_getlock(device_t);
void		device_pmf_unlock(device_t);
bool		device_pmf_lock(device_t);

bool		device_is_self_suspended(device_t);
void		device_pmf_self_suspend(device_t, const pmf_qual_t *);
void		device_pmf_self_resume(device_t, const pmf_qual_t *);
bool		device_pmf_self_wait(device_t, const pmf_qual_t *);

void		device_pmf_bus_register(device_t, void *,
		    bool (*)(device_t, const pmf_qual_t *),
		    bool (*)(device_t, const pmf_qual_t *),
		    bool (*)(device_t, int),
		    void (*)(device_t));
void		device_pmf_bus_deregister(device_t);

void		*device_pmf_class_private(device_t);
bool		device_pmf_class_suspend(device_t, const pmf_qual_t *);
bool		device_pmf_class_resume(device_t, const pmf_qual_t *);

void		device_pmf_class_register(device_t, void *,
		    bool (*)(device_t, const pmf_qual_t *),
		    bool (*)(device_t, const pmf_qual_t *),
		    void (*)(device_t));
void		device_pmf_class_deregister(device_t);

device_t	shutdown_first(struct shutdown_state *);
device_t	shutdown_next(struct shutdown_state *);
#endif /* _KERNEL */

#endif /* !_SYS_DEVICE_H_ */<|MERGE_RESOLUTION|>--- conflicted
+++ resolved
@@ -1,8 +1,4 @@
-<<<<<<< HEAD
-/* $NetBSD: device.h,v 1.151 2018/03/04 07:13:11 mlelstv Exp $ */
-=======
 /* $NetBSD: device.h,v 1.155 2018/06/26 06:03:57 thorpej Exp $ */
->>>>>>> b2b84690
 
 /*
  * Copyright (c) 1996, 2000 Christopher G. Demetriou
@@ -127,14 +123,11 @@
 typedef struct cfattach *cfattach_t;
 
 #if defined(_KERNEL) || defined(_KMEMUSER)
-<<<<<<< HEAD
-=======
 struct device_compatible_entry {
 	const char	*compat;
 	uintptr_t	data;
 };
 
->>>>>>> b2b84690
 struct device_lock {
 	int		dvl_nwait;
 	int		dvl_nlock;
