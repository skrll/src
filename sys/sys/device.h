<<<<<<< HEAD
/* $NetBSD: device.h,v 1.158 2020/10/03 22:32:50 riastradh Exp $ */
=======
/* $NetBSD: device.h,v 1.159 2020/11/24 16:17:04 christos Exp $ */
>>>>>>> ba48e27f

/*
 * Copyright (c) 1996, 2000 Christopher G. Demetriou
 * All rights reserved.
 *
 * Redistribution and use in source and binary forms, with or without
 * modification, are permitted provided that the following conditions
 * are met:
 * 1. Redistributions of source code must retain the above copyright
 *    notice, this list of conditions and the following disclaimer.
 * 2. Redistributions in binary form must reproduce the above copyright
 *    notice, this list of conditions and the following disclaimer in the
 *    documentation and/or other materials provided with the distribution.
 * 3. All advertising materials mentioning features or use of this software
 *    must display the following acknowledgement:
 *          This product includes software developed for the
 *          NetBSD Project.  See http://www.NetBSD.org/ for
 *          information about NetBSD.
 * 4. The name of the author may not be used to endorse or promote products
 *    derived from this software without specific prior written permission.
 *
 * THIS SOFTWARE IS PROVIDED BY THE AUTHOR ``AS IS'' AND ANY EXPRESS OR
 * IMPLIED WARRANTIES, INCLUDING, BUT NOT LIMITED TO, THE IMPLIED WARRANTIES
 * OF MERCHANTABILITY AND FITNESS FOR A PARTICULAR PURPOSE ARE DISCLAIMED.
 * IN NO EVENT SHALL THE AUTHOR BE LIABLE FOR ANY DIRECT, INDIRECT,
 * INCIDENTAL, SPECIAL, EXEMPLARY, OR CONSEQUENTIAL DAMAGES (INCLUDING, BUT
 * NOT LIMITED TO, PROCUREMENT OF SUBSTITUTE GOODS OR SERVICES; LOSS OF USE,
 * DATA, OR PROFITS; OR BUSINESS INTERRUPTION) HOWEVER CAUSED AND ON ANY
 * THEORY OF LIABILITY, WHETHER IN CONTRACT, STRICT LIABILITY, OR TORT
 * (INCLUDING NEGLIGENCE OR OTHERWISE) ARISING IN ANY WAY OUT OF THE USE OF
 * THIS SOFTWARE, EVEN IF ADVISED OF THE POSSIBILITY OF SUCH DAMAGE.
 *
 * --(license Id: LICENSE.proto,v 1.1 2000/06/13 21:40:26 cgd Exp )--
 */

/*
 * Copyright (c) 1992, 1993
 *	The Regents of the University of California.  All rights reserved.
 *
 * This software was developed by the Computer Systems Engineering group
 * at Lawrence Berkeley Laboratory under DARPA contract BG 91-66 and
 * contributed to Berkeley.
 *
 * All advertising materials mentioning features or use of this software
 * must display the following acknowledgement:
 *	This product includes software developed by the University of
 *	California, Lawrence Berkeley Laboratories.
 *
 * Redistribution and use in source and binary forms, with or without
 * modification, are permitted provided that the following conditions
 * are met:
 * 1. Redistributions of source code must retain the above copyright
 *    notice, this list of conditions and the following disclaimer.
 * 2. Redistributions in binary form must reproduce the above copyright
 *    notice, this list of conditions and the following disclaimer in the
 *    documentation and/or other materials provided with the distribution.
 * 3. Neither the name of the University nor the names of its contributors
 *    may be used to endorse or promote products derived from this software
 *    without specific prior written permission.
 *
 * THIS SOFTWARE IS PROVIDED BY THE REGENTS AND CONTRIBUTORS ``AS IS'' AND
 * ANY EXPRESS OR IMPLIED WARRANTIES, INCLUDING, BUT NOT LIMITED TO, THE
 * IMPLIED WARRANTIES OF MERCHANTABILITY AND FITNESS FOR A PARTICULAR PURPOSE
 * ARE DISCLAIMED.  IN NO EVENT SHALL THE REGENTS OR CONTRIBUTORS BE LIABLE
 * FOR ANY DIRECT, INDIRECT, INCIDENTAL, SPECIAL, EXEMPLARY, OR CONSEQUENTIAL
 * DAMAGES (INCLUDING, BUT NOT LIMITED TO, PROCUREMENT OF SUBSTITUTE GOODS
 * OR SERVICES; LOSS OF USE, DATA, OR PROFITS; OR BUSINESS INTERRUPTION)
 * HOWEVER CAUSED AND ON ANY THEORY OF LIABILITY, WHETHER IN CONTRACT, STRICT
 * LIABILITY, OR TORT (INCLUDING NEGLIGENCE OR OTHERWISE) ARISING IN ANY WAY
 * OUT OF THE USE OF THIS SOFTWARE, EVEN IF ADVISED OF THE POSSIBILITY OF
 * SUCH DAMAGE.
 *
 *	@(#)device.h	8.2 (Berkeley) 2/17/94
 */

#ifndef _SYS_DEVICE_H_
#define	_SYS_DEVICE_H_

#include <sys/device_if.h>
#include <sys/evcnt.h>
#include <sys/queue.h>

#if defined(_KERNEL) || defined(_KMEMUSER)
#include <sys/mutex.h>
#include <sys/condvar.h>
#include <sys/pmf.h>
#endif

#include <prop/proplib.h>

/*
 * Minimal device structures.
 * Note that all ``system'' device types are listed here.
 */
typedef enum devclass {
	DV_DULL,		/* generic, no special info */
	DV_CPU,			/* CPU (carries resource utilization) */
	DV_DISK,		/* disk drive (label, etc) */
	DV_IFNET,		/* network interface */
	DV_TAPE,		/* tape device */
	DV_TTY,			/* serial line interface (?) */
	DV_AUDIODEV,		/* audio device */
	DV_DISPLAYDEV,		/* display device */
	DV_BUS,			/* bus device */
	DV_VIRTUAL,		/* unbacked virtual device */
} devclass_t;

/*
 * Actions for ca_activate.
 */
typedef enum devact {
	DVACT_DEACTIVATE	/* deactivate the device */
} devact_t;

typedef enum {
	DVA_SYSTEM,
	DVA_HARDWARE
} devactive_t;

typedef struct cfdata *cfdata_t;
typedef struct cfdriver *cfdriver_t;
typedef struct cfattach *cfattach_t;

#if defined(_KERNEL) || defined(_KMEMUSER)
struct device_compatible_entry {
	const char	*compat;
	uintptr_t	data;
};

struct device_lock {
	int		dvl_nwait;
	int		dvl_nlock;
	lwp_t		*dvl_holder;
	kmutex_t	dvl_mtx;
	kcondvar_t	dvl_cv;
};

struct device_suspensor {
	const device_suspensor_t	*ds_delegator;
	char				ds_name[32];
};

#define	DEVICE_SUSPENSORS_MAX	16

struct device_garbage {
	device_t	*dg_devs;
	int		dg_ndevs;
};

struct device {
	devclass_t	dv_class;	/* this device's classification */
	TAILQ_ENTRY(device) dv_list;	/* entry on list of all devices */
	cfdata_t	dv_cfdata;	/* config data that found us
					   (NULL if pseudo-device) */
	cfdriver_t	dv_cfdriver;	/* our cfdriver */
	cfattach_t	dv_cfattach;	/* our cfattach */
	int		dv_unit;	/* device unit number */
	char		dv_xname[16];	/* external name (name + unit) */
	device_t	dv_parent;	/* pointer to parent device
					   (NULL if pseudo- or root node) */
	int		dv_depth;	/* number of parents until root */
	int		dv_flags;	/* misc. flags; see below */
	void		*dv_private;	/* this device's private storage */
	int		*dv_locators;	/* our actual locators (optional) */
	prop_dictionary_t dv_properties;/* properties dictionary */

	int		dv_pending;	/* config_pending count */
	TAILQ_ENTRY(device) dv_pending_list;

	size_t		dv_activity_count;
	void		(**dv_activity_handlers)(device_t, devactive_t);

	bool		(*dv_driver_suspend)(device_t, const pmf_qual_t *);
	bool		(*dv_driver_resume)(device_t, const pmf_qual_t *);
	bool		(*dv_driver_shutdown)(device_t, int);
	bool		(*dv_driver_child_register)(device_t);

	void		*dv_bus_private;
	bool		(*dv_bus_suspend)(device_t, const pmf_qual_t *);
	bool		(*dv_bus_resume)(device_t, const pmf_qual_t *);
	bool		(*dv_bus_shutdown)(device_t, int);
	void		(*dv_bus_deregister)(device_t);

	void		*dv_class_private;
	bool		(*dv_class_suspend)(device_t, const pmf_qual_t *);
	bool		(*dv_class_resume)(device_t, const pmf_qual_t *);
	void		(*dv_class_deregister)(device_t);

	devgen_t		dv_add_gen,
				dv_del_gen;

	struct device_lock	dv_lock;
	const device_suspensor_t
	    *dv_bus_suspensors[DEVICE_SUSPENSORS_MAX],
	    *dv_driver_suspensors[DEVICE_SUSPENSORS_MAX],
	    *dv_class_suspensors[DEVICE_SUSPENSORS_MAX];
	struct device_garbage dv_garbage;
};

/* dv_flags */
#define	DVF_ACTIVE		0x0001	/* device is activated */
#define	DVF_PRIV_ALLOC		0x0002	/* device private storage != device */
#define	DVF_POWER_HANDLERS	0x0004	/* device has suspend/resume support */
#define	DVF_CLASS_SUSPENDED	0x0008	/* device class suspend was called */
#define	DVF_DRIVER_SUSPENDED	0x0010	/* device driver suspend was called */
#define	DVF_BUS_SUSPENDED	0x0020	/* device bus suspend was called */
#define	DVF_ATTACH_INPROGRESS	0x0040	/* device attach is in progress */
#define	DVF_DETACH_SHUTDOWN	0x0080	/* device detaches safely at shutdown */

#ifdef _KERNEL
TAILQ_HEAD(devicelist, device);
#endif

enum deviter_flags {
	  DEVITER_F_RW =		0x1
	, DEVITER_F_SHUTDOWN =		0x2
	, DEVITER_F_LEAVES_FIRST =	0x4
	, DEVITER_F_ROOT_FIRST =	0x8
};

typedef enum deviter_flags deviter_flags_t;

struct deviter {
	device_t	di_prev;
	deviter_flags_t	di_flags;
	int		di_curdepth;
	int		di_maxdepth;
	devgen_t	di_gen;
};

typedef struct deviter deviter_t;

struct shutdown_state {
	bool initialized;
	deviter_t di;
};
#endif

/*
 * Description of a locator, as part of interface attribute definitions.
 */
struct cflocdesc {
	const char *cld_name;
	const char *cld_defaultstr; /* NULL if no default */
	int cld_default;
};

/*
 * Description of an interface attribute, provided by potential
 * parent device drivers, referred to by child device configuration data.
 */
struct cfiattrdata {
	const char *ci_name;
	int ci_loclen;
	const struct cflocdesc ci_locdesc[
#if defined(__GNUC__) && __GNUC__ <= 2
		0
#endif
	];
};

/*
 * Description of a configuration parent.  Each device attachment attaches
 * to an "interface attribute", which is given in this structure.  The parent
 * *must* carry this attribute.  Optionally, an individual device instance
 * may also specify a specific parent device instance.
 */
struct cfparent {
	const char *cfp_iattr;		/* interface attribute */
	const char *cfp_parent;		/* optional specific parent */
	int cfp_unit;			/* optional specific unit
					   (DVUNIT_ANY to wildcard) */
};

/*
 * Configuration data (i.e., data placed in ioconf.c).
 */
struct cfdata {
	const char *cf_name;		/* driver name */
	const char *cf_atname;		/* attachment name */
	unsigned int cf_unit:24;	/* unit number */
	unsigned char cf_fstate;	/* finding state (below) */
	int	*cf_loc;		/* locators (machine dependent) */
	int	cf_flags;		/* flags from config */
	const struct cfparent *cf_pspec;/* parent specification */
};
#define FSTATE_NOTFOUND		0	/* has not been found */
#define	FSTATE_FOUND		1	/* has been found */
#define	FSTATE_STAR		2	/* duplicable */
#define FSTATE_DSTAR		3	/* has not been found, and disabled */
#define FSTATE_DNOTFOUND	4	/* duplicate, and disabled */

/*
 * Multiple configuration data tables may be maintained.  This structure
 * provides the linkage.
 */
struct cftable {
	cfdata_t	ct_cfdata;	/* pointer to cfdata table */
	TAILQ_ENTRY(cftable) ct_list;	/* list linkage */
};
#ifdef _KERNEL
TAILQ_HEAD(cftablelist, cftable);
#endif

typedef int (*cfsubmatch_t)(device_t, cfdata_t, const int *, void *);

/*
 * `configuration' attachment and driver (what the machine-independent
 * autoconf uses).  As devices are found, they are applied against all
 * the potential matches.  The one with the best match is taken, and a
 * device structure (plus any other data desired) is allocated.  Pointers
 * to these are placed into an array of pointers.  The array itself must
 * be dynamic since devices can be found long after the machine is up
 * and running.
 *
 * Devices can have multiple configuration attachments if they attach
 * to different attributes (busses, or whatever), to allow specification
 * of multiple match and attach functions.  There is only one configuration
 * driver per driver, so that things like unit numbers and the device
 * structure array will be shared.
 */
struct cfattach {
	const char *ca_name;		/* name of attachment */
	LIST_ENTRY(cfattach) ca_list;	/* link on cfdriver's list */
	size_t	  ca_devsize;		/* size of dev data (for alloc) */
	int	  ca_flags;		/* flags for driver allocation etc */
	int	(*ca_match)(device_t, cfdata_t, void *);
	void	(*ca_attach)(device_t, device_t, void *);
	int	(*ca_detach)(device_t, int);
	int	(*ca_activate)(device_t, devact_t);
	/* technically, the next 2 belong into "struct cfdriver" */
	int	(*ca_rescan)(device_t, const char *,
			     const int *); /* scan for new children */
	void	(*ca_childdetached)(device_t, device_t);
};
LIST_HEAD(cfattachlist, cfattach);

#define	CFATTACH_DECL3_NEW(name, ddsize, matfn, attfn, detfn, actfn, \
	rescanfn, chdetfn, __flags) \
struct cfattach __CONCAT(name,_ca) = {					\
	.ca_name		= ___STRING(name),			\
	.ca_devsize		= ddsize,				\
	.ca_flags		= (__flags) | DVF_PRIV_ALLOC,		\
	.ca_match 		= matfn,				\
	.ca_attach		= attfn,				\
	.ca_detach		= detfn,				\
	.ca_activate		= actfn,				\
	.ca_rescan		= rescanfn,				\
	.ca_childdetached	= chdetfn,				\
}

#define	CFATTACH_DECL2_NEW(name, ddsize, matfn, attfn, detfn, actfn,	\
	rescanfn, chdetfn)						\
	CFATTACH_DECL3_NEW(name, ddsize, matfn, attfn, detfn, actfn,	\
	    rescanfn, chdetfn, 0)

#define	CFATTACH_DECL_NEW(name, ddsize, matfn, attfn, detfn, actfn)	\
	CFATTACH_DECL2_NEW(name, ddsize, matfn, attfn, detfn, actfn, NULL, NULL)

/* Flags given to config_detach(), and the ca_detach function. */
#define	DETACH_FORCE	0x01		/* force detachment; hardware gone */
#define	DETACH_QUIET	0x02		/* don't print a notice */
#define	DETACH_SHUTDOWN	0x04		/* detach because of system shutdown */
#define	DETACH_POWEROFF	0x08		/* going to power off; power down devices */

struct cfdriver {
	LIST_ENTRY(cfdriver) cd_list;	/* link on allcfdrivers */
	struct cfattachlist cd_attach;	/* list of all attachments */
	device_t *cd_devs;		/* devices found */
	const char *cd_name;		/* device name */
	enum	devclass cd_class;	/* device classification */
	int	cd_ndevs;		/* size of cd_devs array */
	const struct cfiattrdata * const *cd_attrs; /* attributes provided */
};
LIST_HEAD(cfdriverlist, cfdriver);

#define	CFDRIVER_DECL(name, class, attrs)				\
struct cfdriver __CONCAT(name,_cd) = {					\
	.cd_name		= ___STRING(name),			\
	.cd_class		= class,				\
	.cd_attrs		= attrs,				\
}

/*
 * The cfattachinit is a data structure used to associate a list of
 * cfattach's with cfdrivers as found in the static kernel configuration.
 */
struct cfattachinit {
	const char *cfai_name;		 /* driver name */
	struct cfattach * const *cfai_list;/* list of attachments */
};
/*
 * the same, but with a non-constant list so it can be modified
 * for module bookkeeping
 */
struct cfattachlkminit {
	const char *cfai_name;		/* driver name */
	struct cfattach **cfai_list;	/* list of attachments */
};

/*
 * Configuration printing functions, and their return codes.  The second
 * argument is NULL if the device was configured; otherwise it is the name
 * of the parent device.  The return value is ignored if the device was
 * configured, so most functions can return UNCONF unconditionally.
 */
typedef int (*cfprint_t)(void *, const char *);		/* XXX const char * */
#define	QUIET	0		/* print nothing */
#define	UNCONF	1		/* print " not configured\n" */
#define	UNSUPP	2		/* print " not supported\n" */

/*
 * Pseudo-device attach information (function + number of pseudo-devs).
 */
struct pdevinit {
	void	(*pdev_attach)(int);
	int	pdev_count;
};

/* This allows us to wildcard a device unit. */
#define	DVUNIT_ANY	-1

#ifdef _KERNEL

extern struct cfdriverlist allcfdrivers;/* list of all cfdrivers */
extern struct cftablelist allcftables;	/* list of all cfdata tables */
extern device_t booted_device;		/* the device we booted from */
extern const char *booted_method;	/* the method the device was found */
extern int booted_partition;		/* the partition on that device */
extern daddr_t booted_startblk;		/* or the start of a wedge */
extern uint64_t booted_nblks;		/* and the size of that wedge */
extern char *bootspec;			/* and the device/wedge name */
extern bool root_is_mounted;		/* true if root is mounted */

struct vnode *opendisk(device_t);
int getdisksize(struct vnode *, uint64_t *, unsigned int *);
struct dkwedge_info;
int getdiskinfo(struct vnode *, struct dkwedge_info *);

void	config_init(void);
int	config_init_component(struct cfdriver *const*,
			      const struct cfattachinit *, struct cfdata *);
int	config_fini_component(struct cfdriver *const*,
			      const struct cfattachinit *, struct cfdata *);
void	config_init_mi(void);
void	drvctl_init(void);
void	drvctl_fini(void);
extern	int (*devmon_insert_vec)(const char *, prop_dictionary_t);

int	config_cfdriver_attach(struct cfdriver *);
int	config_cfdriver_detach(struct cfdriver *);

int	config_cfattach_attach(const char *, struct cfattach *);
int	config_cfattach_detach(const char *, struct cfattach *);

int	config_cfdata_attach(cfdata_t, int);
int	config_cfdata_detach(cfdata_t);

struct cfdriver *config_cfdriver_lookup(const char *);
struct cfattach *config_cfattach_lookup(const char *, const char *);
const struct cfiattrdata *cfiattr_lookup(const char *, const struct cfdriver *);

const char *cfdata_ifattr(const struct cfdata *);

int	config_stdsubmatch(device_t, cfdata_t, const int *, void *);
cfdata_t config_search_loc(cfsubmatch_t, device_t,
				 const char *, const int *, void *);
cfdata_t config_search_ia(cfsubmatch_t, device_t,
				 const char *, void *);
cfdata_t config_rootsearch(cfsubmatch_t, const char *, void *);
device_t config_found_sm_loc(device_t, const char *, const int *,
			     void *, cfprint_t, cfsubmatch_t);
device_t config_found_ia(device_t, const char *, void *, cfprint_t);
device_t config_found(device_t, void *, cfprint_t);
device_t config_rootfound(const char *, void *);
device_t config_attach_loc(device_t, cfdata_t, const int *, void *, cfprint_t);
device_t config_attach(device_t, cfdata_t, void *, cfprint_t);
int	config_match(device_t, cfdata_t, void *);

bool ifattr_match(const char *, const char *);

device_t config_attach_pseudo(cfdata_t);

int	config_detach(device_t, int);
int	config_detach_children(device_t, int flags);
bool	config_detach_all(int);
int	config_deactivate(device_t);
void	config_defer(device_t, void (*)(device_t));
void	config_deferred(device_t);
void	config_interrupts(device_t, void (*)(device_t));
void	config_mountroot(device_t, void (*)(device_t));
void	config_pending_incr(device_t);
void	config_pending_decr(device_t);
void	config_create_interruptthreads(void);
void	config_create_mountrootthreads(void);

int	config_finalize_register(device_t, int (*)(device_t));
void	config_finalize(void);
void	config_finalize_mountroot(void);

void	config_twiddle_init(void);
void	config_twiddle_fn(void *);

void	null_childdetached(device_t, device_t);

device_t	device_lookup(cfdriver_t, int);
void		*device_lookup_private(cfdriver_t, int);
void		device_register(device_t, void *);
void		device_register_post_config(device_t, void *);

devclass_t	device_class(device_t);
cfdata_t	device_cfdata(device_t);
cfdriver_t	device_cfdriver(device_t);
cfattach_t	device_cfattach(device_t);
int		device_unit(device_t);
const char	*device_xname(device_t);
device_t	device_parent(device_t);
bool		device_is_active(device_t);
bool		device_activation(device_t, devact_level_t);
bool		device_is_enabled(device_t);
bool		device_has_power(device_t);
int		device_locator(device_t, u_int);
void		*device_private(device_t);
prop_dictionary_t device_properties(device_t);

device_t	deviter_first(deviter_t *, deviter_flags_t);
void		deviter_init(deviter_t *, deviter_flags_t);
device_t	deviter_next(deviter_t *);
void		deviter_release(deviter_t *);

bool		device_active(device_t, devactive_t);
bool		device_active_register(device_t,
				       void (*)(device_t, devactive_t));
void		device_active_deregister(device_t,
				         void (*)(device_t, devactive_t));

bool		device_is_a(device_t, const char *);

device_t	device_find_by_xname(const char *);
device_t	device_find_by_driver_unit(const char *, int);

int		device_compatible_match(const char **, int,
				const struct device_compatible_entry *,
				const struct device_compatible_entry **);

bool		device_pmf_is_registered(device_t);

bool		device_pmf_driver_suspend(device_t, const pmf_qual_t *);
bool		device_pmf_driver_resume(device_t, const pmf_qual_t *);
bool		device_pmf_driver_shutdown(device_t, int);

bool		device_pmf_driver_register(device_t,
		    bool (*)(device_t, const pmf_qual_t *),
		    bool (*)(device_t, const pmf_qual_t *),
		    bool (*)(device_t, int));
void		device_pmf_driver_deregister(device_t);

bool		device_pmf_driver_child_register(device_t);
void		device_pmf_driver_set_child_register(device_t,
		    bool (*)(device_t));

void		*device_pmf_bus_private(device_t);
bool		device_pmf_bus_suspend(device_t, const pmf_qual_t *);
bool		device_pmf_bus_resume(device_t, const pmf_qual_t *);
bool		device_pmf_bus_shutdown(device_t, int);

device_lock_t	device_getlock(device_t);
void		device_pmf_unlock(device_t);
bool		device_pmf_lock(device_t);

bool		device_is_self_suspended(device_t);
void		device_pmf_self_suspend(device_t, const pmf_qual_t *);
void		device_pmf_self_resume(device_t, const pmf_qual_t *);
bool		device_pmf_self_wait(device_t, const pmf_qual_t *);

void		device_pmf_bus_register(device_t, void *,
		    bool (*)(device_t, const pmf_qual_t *),
		    bool (*)(device_t, const pmf_qual_t *),
		    bool (*)(device_t, int),
		    void (*)(device_t));
void		device_pmf_bus_deregister(device_t);

void		*device_pmf_class_private(device_t);
bool		device_pmf_class_suspend(device_t, const pmf_qual_t *);
bool		device_pmf_class_resume(device_t, const pmf_qual_t *);

void		device_pmf_class_register(device_t, void *,
		    bool (*)(device_t, const pmf_qual_t *),
		    bool (*)(device_t, const pmf_qual_t *),
		    void (*)(device_t));
void		device_pmf_class_deregister(device_t);

device_t	shutdown_first(struct shutdown_state *);
device_t	shutdown_next(struct shutdown_state *);
#endif /* _KERNEL */

#endif /* !_SYS_DEVICE_H_ */<|MERGE_RESOLUTION|>--- conflicted
+++ resolved
@@ -1,8 +1,4 @@
-<<<<<<< HEAD
-/* $NetBSD: device.h,v 1.158 2020/10/03 22:32:50 riastradh Exp $ */
-=======
 /* $NetBSD: device.h,v 1.159 2020/11/24 16:17:04 christos Exp $ */
->>>>>>> ba48e27f
 
 /*
  * Copyright (c) 1996, 2000 Christopher G. Demetriou
