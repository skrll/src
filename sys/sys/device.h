--- conflicted
+++ resolved
@@ -1,6 +1,3 @@
-<<<<<<< HEAD
-/* $NetBSD: device.h,v 1.159 2020/11/24 16:17:04 christos Exp $ */
-=======
 /* $NetBSD: device.h,v 1.169 2021/04/27 14:48:28 thorpej Exp $ */
 
 /*
@@ -28,7 +25,6 @@
  * ARISING IN ANY WAY OUT OF THE USE OF THIS SOFTWARE, EVEN IF ADVISED OF THE
  * POSSIBILITY OF SUCH DAMAGE.
  */
->>>>>>> 9e014010
 
 /*
  * Copyright (c) 1996, 2000 Christopher G. Demetriou
