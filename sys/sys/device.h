<<<<<<< HEAD
/* $NetBSD: device.h,v 1.167 2021/02/06 21:08:51 christos Exp $ */
=======
/* $NetBSD: device.h,v 1.171 2021/06/12 12:13:51 riastradh Exp $ */
>>>>>>> e2aa5677

/*
 * Copyright (c) 2021 The NetBSD Foundation, Inc.
 * All rights reserved.
 *
 * Redistribution and use in source and binary forms, with or without
 * modification, are permitted provided that the following conditions
 * are met:
 * 1. Redistributions of source code must retain the above copyright
 *    notice, this list of conditions and the following disclaimer.
 * 2. Redistributions in binary form must reproduce the above copyright
 *    notice, this list of conditions and the following disclaimer in the
 *    documentation and/or other materials provided with the distribution.
 *
 * THIS SOFTWARE IS PROVIDED BY THE NETBSD FOUNDATION, INC. AND CONTRIBUTORS
 * ``AS IS'' AND ANY EXPRESS OR IMPLIED WARRANTIES, INCLUDING, BUT NOT LIMITED
 * TO, THE IMPLIED WARRANTIES OF MERCHANTABILITY AND FITNESS FOR A PARTICULAR
 * PURPOSE ARE DISCLAIMED.  IN NO EVENT SHALL THE FOUNDATION OR CONTRIBUTORS
 * BE LIABLE FOR ANY DIRECT, INDIRECT, INCIDENTAL, SPECIAL, EXEMPLARY, OR
 * CONSEQUENTIAL DAMAGES (INCLUDING, BUT NOT LIMITED TO, PROCUREMENT OF
 * SUBSTITUTE GOODS OR SERVICES; LOSS OF USE, DATA, OR PROFITS; OR BUSINESS
 * INTERRUPTION) HOWEVER CAUSED AND ON ANY THEORY OF LIABILITY, WHETHER IN
 * CONTRACT, STRICT LIABILITY, OR TORT (INCLUDING NEGLIGENCE OR OTHERWISE)
 * ARISING IN ANY WAY OUT OF THE USE OF THIS SOFTWARE, EVEN IF ADVISED OF THE
 * POSSIBILITY OF SUCH DAMAGE.
 */

/*
 * Copyright (c) 1996, 2000 Christopher G. Demetriou
 * All rights reserved.
 *
 * Redistribution and use in source and binary forms, with or without
 * modification, are permitted provided that the following conditions
 * are met:
 * 1. Redistributions of source code must retain the above copyright
 *    notice, this list of conditions and the following disclaimer.
 * 2. Redistributions in binary form must reproduce the above copyright
 *    notice, this list of conditions and the following disclaimer in the
 *    documentation and/or other materials provided with the distribution.
 * 3. All advertising materials mentioning features or use of this software
 *    must display the following acknowledgement:
 *          This product includes software developed for the
 *          NetBSD Project.  See http://www.NetBSD.org/ for
 *          information about NetBSD.
 * 4. The name of the author may not be used to endorse or promote products
 *    derived from this software without specific prior written permission.
 *
 * THIS SOFTWARE IS PROVIDED BY THE AUTHOR ``AS IS'' AND ANY EXPRESS OR
 * IMPLIED WARRANTIES, INCLUDING, BUT NOT LIMITED TO, THE IMPLIED WARRANTIES
 * OF MERCHANTABILITY AND FITNESS FOR A PARTICULAR PURPOSE ARE DISCLAIMED.
 * IN NO EVENT SHALL THE AUTHOR BE LIABLE FOR ANY DIRECT, INDIRECT,
 * INCIDENTAL, SPECIAL, EXEMPLARY, OR CONSEQUENTIAL DAMAGES (INCLUDING, BUT
 * NOT LIMITED TO, PROCUREMENT OF SUBSTITUTE GOODS OR SERVICES; LOSS OF USE,
 * DATA, OR PROFITS; OR BUSINESS INTERRUPTION) HOWEVER CAUSED AND ON ANY
 * THEORY OF LIABILITY, WHETHER IN CONTRACT, STRICT LIABILITY, OR TORT
 * (INCLUDING NEGLIGENCE OR OTHERWISE) ARISING IN ANY WAY OUT OF THE USE OF
 * THIS SOFTWARE, EVEN IF ADVISED OF THE POSSIBILITY OF SUCH DAMAGE.
 *
 * --(license Id: LICENSE.proto,v 1.1 2000/06/13 21:40:26 cgd Exp )--
 */

/*
 * Copyright (c) 1992, 1993
 *	The Regents of the University of California.  All rights reserved.
 *
 * This software was developed by the Computer Systems Engineering group
 * at Lawrence Berkeley Laboratory under DARPA contract BG 91-66 and
 * contributed to Berkeley.
 *
 * All advertising materials mentioning features or use of this software
 * must display the following acknowledgement:
 *	This product includes software developed by the University of
 *	California, Lawrence Berkeley Laboratories.
 *
 * Redistribution and use in source and binary forms, with or without
 * modification, are permitted provided that the following conditions
 * are met:
 * 1. Redistributions of source code must retain the above copyright
 *    notice, this list of conditions and the following disclaimer.
 * 2. Redistributions in binary form must reproduce the above copyright
 *    notice, this list of conditions and the following disclaimer in the
 *    documentation and/or other materials provided with the distribution.
 * 3. Neither the name of the University nor the names of its contributors
 *    may be used to endorse or promote products derived from this software
 *    without specific prior written permission.
 *
 * THIS SOFTWARE IS PROVIDED BY THE REGENTS AND CONTRIBUTORS ``AS IS'' AND
 * ANY EXPRESS OR IMPLIED WARRANTIES, INCLUDING, BUT NOT LIMITED TO, THE
 * IMPLIED WARRANTIES OF MERCHANTABILITY AND FITNESS FOR A PARTICULAR PURPOSE
 * ARE DISCLAIMED.  IN NO EVENT SHALL THE REGENTS OR CONTRIBUTORS BE LIABLE
 * FOR ANY DIRECT, INDIRECT, INCIDENTAL, SPECIAL, EXEMPLARY, OR CONSEQUENTIAL
 * DAMAGES (INCLUDING, BUT NOT LIMITED TO, PROCUREMENT OF SUBSTITUTE GOODS
 * OR SERVICES; LOSS OF USE, DATA, OR PROFITS; OR BUSINESS INTERRUPTION)
 * HOWEVER CAUSED AND ON ANY THEORY OF LIABILITY, WHETHER IN CONTRACT, STRICT
 * LIABILITY, OR TORT (INCLUDING NEGLIGENCE OR OTHERWISE) ARISING IN ANY WAY
 * OUT OF THE USE OF THIS SOFTWARE, EVEN IF ADVISED OF THE POSSIBILITY OF
 * SUCH DAMAGE.
 *
 *	@(#)device.h	8.2 (Berkeley) 2/17/94
 */

#ifndef _SYS_DEVICE_H_
#define	_SYS_DEVICE_H_

#include <sys/device_if.h>
#include <sys/evcnt.h>
#include <sys/queue.h>

#if defined(_KERNEL) || defined(_KMEMUSER)
#include <sys/mutex.h>
#include <sys/condvar.h>
#include <sys/pmf.h>
#endif

#include <prop/proplib.h>

/*
 * Minimal device structures.
 * Note that all ``system'' device types are listed here.
 */
typedef enum devclass {
	DV_DULL,		/* generic, no special info */
	DV_CPU,			/* CPU (carries resource utilization) */
	DV_DISK,		/* disk drive (label, etc) */
	DV_IFNET,		/* network interface */
	DV_TAPE,		/* tape device */
	DV_TTY,			/* serial line interface (?) */
	DV_AUDIODEV,		/* audio device */
	DV_DISPLAYDEV,		/* display device */
	DV_BUS,			/* bus device */
	DV_VIRTUAL,		/* unbacked virtual device */
} devclass_t;

/*
 * Actions for ca_activate.
 */
typedef enum devact {
	DVACT_DEACTIVATE	/* deactivate the device */
} devact_t;

typedef enum {
	DVA_SYSTEM,
	DVA_HARDWARE
} devactive_t;

typedef struct cfdata *cfdata_t;
typedef struct cfdriver *cfdriver_t;
typedef struct cfattach *cfattach_t;

#if defined(_KERNEL) || defined(_KMEMUSER) || defined(_STANDALONE)
/*
 * devhandle_t --
 *
 *	This is an abstraction of the device handles used by ACPI,
 *	OpenFirmware, and others, to support device enumeration and
 *	device tree linkage.  A devhandle_t can be safely passed
 *	by value.
 */
struct devhandle {
	const struct devhandle_impl *	impl;
	union {
		/*
		 * Storage for the device handle.  Which storage field
		 * is used is at the sole discretion of the type
		 * implementation.
		 */
		void *			pointer;
		const void *		const_pointer;
		uintptr_t		uintptr;
		int			integer;
	};
};
typedef struct devhandle devhandle_t;
#endif

#if defined(_KERNEL) || defined(_KMEMUSER) 
struct device_compatible_entry {
	union {
		const char *compat;
		uintptr_t id;
	};
	union {
		const void *data;
		uintptr_t value;
	};
};

#define	DEVICE_COMPAT_EOL	{ .compat = NULL }

struct device_lock {
	int		dvl_nwait;
	int		dvl_nlock;
	lwp_t		*dvl_holder;
	kmutex_t	dvl_mtx;
	kcondvar_t	dvl_cv;
};

struct device_suspensor {
	const device_suspensor_t	*ds_delegator;
	char				ds_name[32];
};

#define	DEVICE_SUSPENSORS_MAX	16

struct device_garbage {
	device_t	*dg_devs;
	int		dg_ndevs;
};


typedef enum {
	/* Used to represent invalid states. */
	DEVHANDLE_TYPE_INVALID		=	0,

	/* ACPI */
	DEVHANDLE_TYPE_ACPI		=	0x41435049,	/* 'ACPI' */

	/* OpenFirmware, FDT */
	DEVHANDLE_TYPE_OF		=	0x4f504657,	/* 'OPFW' */

<<<<<<< HEAD
=======
	/* Sun OpenBoot */
	DEVHANDLE_TYPE_OPENBOOT		=	0x4f504254,	/* 'OPBT' */

>>>>>>> e2aa5677
	/* Private (opaque data) */
	DEVHANDLE_TYPE_PRIVATE		=	0x50525654,	/* 'PRVT' */

	/* Max value. */
	DEVHANDLE_TYPE_MAX		=	0xffffffff
} devhandle_type_t;

/* Device method call function signature. */
typedef int (*device_call_t)(device_t, devhandle_t, void *);

struct device_call_descriptor {
	const char *name;
	device_call_t call;
};

#define	_DEVICE_CALL_REGISTER(_g_, _c_)					\
	__link_set_add_rodata(_g_, __CONCAT(_c_,_descriptor));
#define	DEVICE_CALL_REGISTER(_g_, _n_, _c_)				\
static const struct device_call_descriptor __CONCAT(_c_,_descriptor) = {\
	.name = (_n_), .call = (_c_)					\
};									\
_DEVICE_CALL_REGISTER(_g_, _c_)

struct devhandle_impl {
	devhandle_type_t		type;
	const struct devhandle_impl *	super;
	device_call_t			(*lookup_device_call)(devhandle_t,
					    const char *, devhandle_t *);
};

struct device {
	devhandle_t	dv_handle;	/* this device's handle;
					   new device_t's get INVALID */
	devclass_t	dv_class;	/* this device's classification */
	TAILQ_ENTRY(device) dv_list;	/* entry on list of all devices */
	cfdata_t	dv_cfdata;	/* config data that found us
					   (NULL if pseudo-device) */
	cfdriver_t	dv_cfdriver;	/* our cfdriver */
	cfattach_t	dv_cfattach;	/* our cfattach */
	int		dv_unit;	/* device unit number */
	char		dv_xname[16];	/* external name (name + unit) */
	device_t	dv_parent;	/* pointer to parent device
					   (NULL if pseudo- or root node) */
	int		dv_depth;	/* number of parents until root */
	int		dv_flags;	/* misc. flags; see below */
	void		*dv_private;	/* this device's private storage */
	int		*dv_locators;	/* our actual locators (optional) */
	prop_dictionary_t dv_properties;/* properties dictionary */

	int		dv_pending;	/* config_pending count */
	TAILQ_ENTRY(device) dv_pending_list;

<<<<<<< HEAD
=======
	struct lwp	*dv_detaching;	/* detach lock (config_misc_lock/cv) */

>>>>>>> e2aa5677
	size_t		dv_activity_count;
	void		(**dv_activity_handlers)(device_t, devactive_t);

	bool		(*dv_driver_suspend)(device_t, const pmf_qual_t *);
	bool		(*dv_driver_resume)(device_t, const pmf_qual_t *);
	bool		(*dv_driver_shutdown)(device_t, int);
	bool		(*dv_driver_child_register)(device_t);

	void		*dv_bus_private;
	bool		(*dv_bus_suspend)(device_t, const pmf_qual_t *);
	bool		(*dv_bus_resume)(device_t, const pmf_qual_t *);
	bool		(*dv_bus_shutdown)(device_t, int);
	void		(*dv_bus_deregister)(device_t);

	void		*dv_class_private;
	bool		(*dv_class_suspend)(device_t, const pmf_qual_t *);
	bool		(*dv_class_resume)(device_t, const pmf_qual_t *);
	void		(*dv_class_deregister)(device_t);

	devgen_t		dv_add_gen,
				dv_del_gen;

	struct device_lock	dv_lock;
	const device_suspensor_t
	    *dv_bus_suspensors[DEVICE_SUSPENSORS_MAX],
	    *dv_driver_suspensors[DEVICE_SUSPENSORS_MAX],
	    *dv_class_suspensors[DEVICE_SUSPENSORS_MAX];
	struct device_garbage dv_garbage;
};

/* dv_flags */
#define	DVF_ACTIVE		0x0001	/* device is activated */
#define	DVF_PRIV_ALLOC		0x0002	/* device private storage != device */
#define	DVF_POWER_HANDLERS	0x0004	/* device has suspend/resume support */
#define	DVF_CLASS_SUSPENDED	0x0008	/* device class suspend was called */
#define	DVF_DRIVER_SUSPENDED	0x0010	/* device driver suspend was called */
#define	DVF_BUS_SUSPENDED	0x0020	/* device bus suspend was called */
#define	DVF_ATTACH_INPROGRESS	0x0040	/* device attach is in progress */
#define	DVF_DETACH_SHUTDOWN	0x0080	/* device detaches safely at shutdown */

#ifdef _KERNEL
TAILQ_HEAD(devicelist, device);
#endif

enum deviter_flags {
	  DEVITER_F_RW =		0x1
	, DEVITER_F_SHUTDOWN =		0x2
	, DEVITER_F_LEAVES_FIRST =	0x4
	, DEVITER_F_ROOT_FIRST =	0x8
};

typedef enum deviter_flags deviter_flags_t;

struct deviter {
	device_t	di_prev;
	deviter_flags_t	di_flags;
	int		di_curdepth;
	int		di_maxdepth;
	devgen_t	di_gen;
};

typedef struct deviter deviter_t;

struct shutdown_state {
	bool initialized;
	deviter_t di;
};
#endif

/*
 * Description of a locator, as part of interface attribute definitions.
 */
struct cflocdesc {
	const char *cld_name;
	const char *cld_defaultstr; /* NULL if no default */
	int cld_default;
};

/*
 * Description of an interface attribute, provided by potential
 * parent device drivers, referred to by child device configuration data.
 */
struct cfiattrdata {
	const char *ci_name;
	int ci_loclen;
	const struct cflocdesc ci_locdesc[
#if defined(__GNUC__) && __GNUC__ <= 2
		0
#endif
	];
};

/*
 * Description of a configuration parent.  Each device attachment attaches
 * to an "interface attribute", which is given in this structure.  The parent
 * *must* carry this attribute.  Optionally, an individual device instance
 * may also specify a specific parent device instance.
 */
struct cfparent {
	const char *cfp_iattr;		/* interface attribute */
	const char *cfp_parent;		/* optional specific parent */
	int cfp_unit;			/* optional specific unit
					   (DVUNIT_ANY to wildcard) */
};

/*
 * Configuration data (i.e., data placed in ioconf.c).
 */
struct cfdata {
	const char *cf_name;		/* driver name */
	const char *cf_atname;		/* attachment name */
	unsigned int cf_unit:24;	/* unit number */
	unsigned char cf_fstate;	/* finding state (below) */
	int	*cf_loc;		/* locators (machine dependent) */
	int	cf_flags;		/* flags from config */
	const struct cfparent *cf_pspec;/* parent specification */
};
#define FSTATE_NOTFOUND		0	/* has not been found */
#define	FSTATE_FOUND		1	/* has been found */
#define	FSTATE_STAR		2	/* duplicable */
#define FSTATE_DSTAR		3	/* has not been found, and disabled */
#define FSTATE_DNOTFOUND	4	/* duplicate, and disabled */

/*
 * Multiple configuration data tables may be maintained.  This structure
 * provides the linkage.
 */
struct cftable {
	cfdata_t	ct_cfdata;	/* pointer to cfdata table */
	TAILQ_ENTRY(cftable) ct_list;	/* list linkage */
};
#ifdef _KERNEL
TAILQ_HEAD(cftablelist, cftable);
#endif

typedef int (*cfsubmatch_t)(device_t, cfdata_t, const int *, void *);

/*
 * `configuration' attachment and driver (what the machine-independent
 * autoconf uses).  As devices are found, they are applied against all
 * the potential matches.  The one with the best match is taken, and a
 * device structure (plus any other data desired) is allocated.  Pointers
 * to these are placed into an array of pointers.  The array itself must
 * be dynamic since devices can be found long after the machine is up
 * and running.
 *
 * Devices can have multiple configuration attachments if they attach
 * to different attributes (busses, or whatever), to allow specification
 * of multiple match and attach functions.  There is only one configuration
 * driver per driver, so that things like unit numbers and the device
 * structure array will be shared.
 */
struct cfattach {
	const char *ca_name;		/* name of attachment */
	LIST_ENTRY(cfattach) ca_list;	/* link on cfdriver's list */
	size_t	  ca_devsize;		/* size of dev data (for alloc) */
	int	  ca_flags;		/* flags for driver allocation etc */
	int	(*ca_match)(device_t, cfdata_t, void *);
	void	(*ca_attach)(device_t, device_t, void *);
	int	(*ca_detach)(device_t, int);
	int	(*ca_activate)(device_t, devact_t);
	/* technically, the next 2 belong into "struct cfdriver" */
	int	(*ca_rescan)(device_t, const char *,
			     const int *); /* scan for new children */
	void	(*ca_childdetached)(device_t, device_t);
};
LIST_HEAD(cfattachlist, cfattach);

#define	CFATTACH_DECL3_NEW(name, ddsize, matfn, attfn, detfn, actfn, \
	rescanfn, chdetfn, __flags) \
struct cfattach __CONCAT(name,_ca) = {					\
	.ca_name		= ___STRING(name),			\
	.ca_devsize		= ddsize,				\
	.ca_flags		= (__flags) | DVF_PRIV_ALLOC,		\
	.ca_match 		= matfn,				\
	.ca_attach		= attfn,				\
	.ca_detach		= detfn,				\
	.ca_activate		= actfn,				\
	.ca_rescan		= rescanfn,				\
	.ca_childdetached	= chdetfn,				\
}

#define	CFATTACH_DECL2_NEW(name, ddsize, matfn, attfn, detfn, actfn,	\
	rescanfn, chdetfn)						\
	CFATTACH_DECL3_NEW(name, ddsize, matfn, attfn, detfn, actfn,	\
	    rescanfn, chdetfn, 0)

#define	CFATTACH_DECL_NEW(name, ddsize, matfn, attfn, detfn, actfn)	\
	CFATTACH_DECL2_NEW(name, ddsize, matfn, attfn, detfn, actfn, NULL, NULL)

/* Flags given to config_detach(), and the ca_detach function. */
#define	DETACH_FORCE	0x01		/* force detachment; hardware gone */
#define	DETACH_QUIET	0x02		/* don't print a notice */
#define	DETACH_SHUTDOWN	0x04		/* detach because of system shutdown */
#define	DETACH_POWEROFF	0x08		/* going to power off; power down devices */

struct cfdriver {
	LIST_ENTRY(cfdriver) cd_list;	/* link on allcfdrivers */
	struct cfattachlist cd_attach;	/* list of all attachments */
	device_t *cd_devs;		/* devices found */
	const char *cd_name;		/* device name */
	enum	devclass cd_class;	/* device classification */
	int	cd_ndevs;		/* size of cd_devs array */
	const struct cfiattrdata * const *cd_attrs; /* attributes provided */
};
LIST_HEAD(cfdriverlist, cfdriver);

#define	CFDRIVER_DECL(name, class, attrs)				\
struct cfdriver __CONCAT(name,_cd) = {					\
	.cd_name		= ___STRING(name),			\
	.cd_class		= class,				\
	.cd_attrs		= attrs,				\
}

/*
 * The cfattachinit is a data structure used to associate a list of
 * cfattach's with cfdrivers as found in the static kernel configuration.
 */
struct cfattachinit {
	const char *cfai_name;		 /* driver name */
	struct cfattach * const *cfai_list;/* list of attachments */
};
/*
 * the same, but with a non-constant list so it can be modified
 * for module bookkeeping
 */
struct cfattachlkminit {
	const char *cfai_name;		/* driver name */
	struct cfattach **cfai_list;	/* list of attachments */
};

/*
 * Configuration printing functions, and their return codes.  The second
 * argument is NULL if the device was configured; otherwise it is the name
 * of the parent device.  The return value is ignored if the device was
 * configured, so most functions can return UNCONF unconditionally.
 */
typedef int (*cfprint_t)(void *, const char *);		/* XXX const char * */
#define	QUIET	0		/* print nothing */
#define	UNCONF	1		/* print " not configured\n" */
#define	UNSUPP	2		/* print " not supported\n" */

/*
 * Pseudo-device attach information (function + number of pseudo-devs).
 */
struct pdevinit {
	void	(*pdev_attach)(int);
	int	pdev_count;
};

/* This allows us to wildcard a device unit. */
#define	DVUNIT_ANY	-1

/*
 * Tags for tag-value argument pairs passed to config_search() and
 * config_found().
 */
typedef enum {
	CFARG_SUBMATCH		= 0,	/* submatch function (direct config) */
	CFARG_SEARCH		= 1,	/* search function (indirect config) */
	CFARG_IATTR		= 2,	/* interface attribute */
	CFARG_LOCATORS		= 3,	/* locators array */
	CFARG_DEVHANDLE		= 4,	/* devhandle_t (by value) */

	/* ...a value not likely to occur randomly in the wild. */
	CFARG_EOL		= 0xeeeeeeee
} cfarg_t;

#ifdef _KERNEL

extern struct cfdriverlist allcfdrivers;/* list of all cfdrivers */
extern struct cftablelist allcftables;	/* list of all cfdata tables */
extern device_t booted_device;		/* the device we booted from */
extern const char *booted_method;	/* the method the device was found */
extern int booted_partition;		/* the partition on that device */
extern daddr_t booted_startblk;		/* or the start of a wedge */
extern uint64_t booted_nblks;		/* and the size of that wedge */
extern char *bootspec;			/* and the device/wedge name */
extern bool root_is_mounted;		/* true if root is mounted */

struct vnode *opendisk(device_t);
int getdisksize(struct vnode *, uint64_t *, unsigned int *);
struct dkwedge_info;
int getdiskinfo(struct vnode *, struct dkwedge_info *);

void	config_init(void);
int	config_init_component(struct cfdriver *const*,
			      const struct cfattachinit *, struct cfdata *);
int	config_fini_component(struct cfdriver *const*,
			      const struct cfattachinit *, struct cfdata *);
void	config_init_mi(void);
void	drvctl_init(void);
void	drvctl_fini(void);
extern	int (*devmon_insert_vec)(const char *, prop_dictionary_t);

int	config_cfdriver_attach(struct cfdriver *);
int	config_cfdriver_detach(struct cfdriver *);

int	config_cfattach_attach(const char *, struct cfattach *);
int	config_cfattach_detach(const char *, struct cfattach *);

int	config_cfdata_attach(cfdata_t, int);
int	config_cfdata_detach(cfdata_t);

struct cfdriver *config_cfdriver_lookup(const char *);
struct cfattach *config_cfattach_lookup(const char *, const char *);
const struct cfiattrdata *cfiattr_lookup(const char *, const struct cfdriver *);

const char *cfdata_ifattr(const struct cfdata *);

int	config_stdsubmatch(device_t, cfdata_t, const int *, void *);
cfdata_t config_search(device_t, void *, cfarg_t, ...);
cfdata_t config_rootsearch(cfsubmatch_t, const char *, void *);
device_t config_found(device_t, void *, cfprint_t, cfarg_t, ...);
device_t config_rootfound(const char *, void *);
device_t config_attach(device_t, cfdata_t, void *, cfprint_t, cfarg_t, ...);
int	config_match(device_t, cfdata_t, void *);
int	config_probe(device_t, cfdata_t, void *);

#if defined(__SUBR_AUTOCONF_PRIVATE)
/*
 * XXX Some ports abuse the internals of autoconfiguration, so we need
 * XXX provide these symbols to them for the time being.
 */
cfdata_t config_vsearch(device_t, void *, cfarg_t, va_list);
device_t config_vfound(device_t, void *, cfprint_t, cfarg_t, va_list);
device_t config_vattach(device_t, cfdata_t, void *, cfprint_t, cfarg_t,
			va_list);
#endif /* __SUBR_AUTOCONF_PRIVATE */

bool	ifattr_match(const char *, const char *);

device_t config_attach_pseudo(cfdata_t);

int	config_detach(device_t, int);
int	config_detach_children(device_t, int flags);
bool	config_detach_all(int);
int	config_deactivate(device_t);
void	config_defer(device_t, void (*)(device_t));
void	config_deferred(device_t);
void	config_interrupts(device_t, void (*)(device_t));
void	config_mountroot(device_t, void (*)(device_t));
void	config_pending_incr(device_t);
void	config_pending_decr(device_t);
void	config_create_interruptthreads(void);
void	config_create_mountrootthreads(void);

int	config_finalize_register(device_t, int (*)(device_t));
void	config_finalize(void);
void	config_finalize_mountroot(void);

void	config_twiddle_init(void);
void	config_twiddle_fn(void *);

void	null_childdetached(device_t, device_t);

device_t	device_lookup(cfdriver_t, int);
void		*device_lookup_private(cfdriver_t, int);
void		device_register(device_t, void *);
void		device_register_post_config(device_t, void *);

devclass_t	device_class(device_t);
cfdata_t	device_cfdata(device_t);
cfdriver_t	device_cfdriver(device_t);
cfattach_t	device_cfattach(device_t);
int		device_unit(device_t);
const char	*device_xname(device_t);
device_t	device_parent(device_t);
bool		device_is_active(device_t);
bool		device_activation(device_t, devact_level_t);
bool		device_is_enabled(device_t);
bool		device_has_power(device_t);
int		device_locator(device_t, u_int);
void		*device_private(device_t);
prop_dictionary_t device_properties(device_t);
void		device_set_handle(device_t, devhandle_t);
devhandle_t	device_handle(device_t);

bool		devhandle_is_valid(devhandle_t);
void		devhandle_invalidate(devhandle_t *);
devhandle_type_t devhandle_type(devhandle_t);

void		devhandle_impl_inherit(struct devhandle_impl *,
		    const struct devhandle_impl *);

device_t	deviter_first(deviter_t *, deviter_flags_t);
void		deviter_init(deviter_t *, deviter_flags_t);
device_t	deviter_next(deviter_t *);
void		deviter_release(deviter_t *);

bool		device_active(device_t, devactive_t);
bool		device_active_register(device_t,
				       void (*)(device_t, devactive_t));
void		device_active_deregister(device_t,
				         void (*)(device_t, devactive_t));

bool		device_is_a(device_t, const char *);
bool		device_attached_to_iattr(device_t, const char *);

device_t	device_find_by_xname(const char *);
device_t	device_find_by_driver_unit(const char *, int);

int		device_enumerate_children(device_t,
		    bool (*)(device_t, devhandle_t, void *), void *);

int		device_compatible_match(const char **, int,
				const struct device_compatible_entry *);
int		device_compatible_pmatch(const char **, int,
				const struct device_compatible_entry *);
const struct device_compatible_entry *
		device_compatible_lookup(const char **, int,
				const struct device_compatible_entry *);
const struct device_compatible_entry *
		device_compatible_plookup(const char **, int,
				const struct device_compatible_entry *);

int		device_compatible_match_strlist(const char *, size_t,
				const struct device_compatible_entry *);
int		device_compatible_pmatch_strlist(const char *, size_t,
				const struct device_compatible_entry *);
const struct device_compatible_entry *
		device_compatible_lookup_strlist(const char *, size_t,
				const struct device_compatible_entry *);
const struct device_compatible_entry *
		device_compatible_plookup_strlist(const char *, size_t,
				const struct device_compatible_entry *);

int		device_compatible_match_id(uintptr_t const, uintptr_t const,
				const struct device_compatible_entry *);
const struct device_compatible_entry *
		device_compatible_lookup_id(uintptr_t const, uintptr_t const,
				const struct device_compatible_entry *);

bool		device_pmf_is_registered(device_t);
bool		device_pmf_is_registered(device_t);

bool		device_pmf_driver_suspend(device_t, const pmf_qual_t *);
bool		device_pmf_driver_resume(device_t, const pmf_qual_t *);
bool		device_pmf_driver_shutdown(device_t, int);

bool		device_pmf_driver_register(device_t,
		    bool (*)(device_t, const pmf_qual_t *),
		    bool (*)(device_t, const pmf_qual_t *),
		    bool (*)(device_t, int));
void		device_pmf_driver_deregister(device_t);

bool		device_pmf_driver_child_register(device_t);
void		device_pmf_driver_set_child_register(device_t,
		    bool (*)(device_t));

void		*device_pmf_bus_private(device_t);
bool		device_pmf_bus_suspend(device_t, const pmf_qual_t *);
bool		device_pmf_bus_resume(device_t, const pmf_qual_t *);
bool		device_pmf_bus_shutdown(device_t, int);

device_lock_t	device_getlock(device_t);
void		device_pmf_unlock(device_t);
bool		device_pmf_lock(device_t);

bool		device_is_self_suspended(device_t);
void		device_pmf_self_suspend(device_t, const pmf_qual_t *);
void		device_pmf_self_resume(device_t, const pmf_qual_t *);
bool		device_pmf_self_wait(device_t, const pmf_qual_t *);

void		device_pmf_bus_register(device_t, void *,
		    bool (*)(device_t, const pmf_qual_t *),
		    bool (*)(device_t, const pmf_qual_t *),
		    bool (*)(device_t, int),
		    void (*)(device_t));
void		device_pmf_bus_deregister(device_t);

void		*device_pmf_class_private(device_t);
bool		device_pmf_class_suspend(device_t, const pmf_qual_t *);
bool		device_pmf_class_resume(device_t, const pmf_qual_t *);

void		device_pmf_class_register(device_t, void *,
		    bool (*)(device_t, const pmf_qual_t *),
		    bool (*)(device_t, const pmf_qual_t *),
		    void (*)(device_t));
void		device_pmf_class_deregister(device_t);

device_t	shutdown_first(struct shutdown_state *);
device_t	shutdown_next(struct shutdown_state *);

/*
 * device calls --
 *
 * This provides a generic mechanism for invoking special methods on
 * devices, often dependent on the device tree implementation used
 * by the platform.
 *
 * While individual subsystems may define their own device calls,
 * the ones prefixed with "device-" are reserved, and defined by
 * the device autoconfiguration subsystem.  It is the responsibility
 * of each device tree back end to implement these calls.
 *
 * device-enumerate-children
 *
 *	Enumerates the direct children of a device, invoking the
 *	callback for each one.  The callback is passed the devhandle_t
 *	corresponding to the child device, as well as a user-supplied
 *	argument.  If the callback returns true, then enumeration
 *	continues.  If the callback returns false, enumeration is stopped.
 */

struct device_enumerate_children_args {
	bool	(*callback)(device_t, devhandle_t, void *);
	void *	callback_arg;
};

int		device_call(device_t, const char *, void *);

#endif /* _KERNEL */

#endif /* !_SYS_DEVICE_H_ */<|MERGE_RESOLUTION|>--- conflicted
+++ resolved
@@ -1,8 +1,4 @@
-<<<<<<< HEAD
-/* $NetBSD: device.h,v 1.167 2021/02/06 21:08:51 christos Exp $ */
-=======
 /* $NetBSD: device.h,v 1.171 2021/06/12 12:13:51 riastradh Exp $ */
->>>>>>> e2aa5677
 
 /*
  * Copyright (c) 2021 The NetBSD Foundation, Inc.
@@ -223,12 +219,9 @@
 	/* OpenFirmware, FDT */
 	DEVHANDLE_TYPE_OF		=	0x4f504657,	/* 'OPFW' */
 
-<<<<<<< HEAD
-=======
 	/* Sun OpenBoot */
 	DEVHANDLE_TYPE_OPENBOOT		=	0x4f504254,	/* 'OPBT' */
 
->>>>>>> e2aa5677
 	/* Private (opaque data) */
 	DEVHANDLE_TYPE_PRIVATE		=	0x50525654,	/* 'PRVT' */
 
@@ -281,11 +274,8 @@
 	int		dv_pending;	/* config_pending count */
 	TAILQ_ENTRY(device) dv_pending_list;
 
-<<<<<<< HEAD
-=======
 	struct lwp	*dv_detaching;	/* detach lock (config_misc_lock/cv) */
 
->>>>>>> e2aa5677
 	size_t		dv_activity_count;
 	void		(**dv_activity_handlers)(device_t, devactive_t);
 
