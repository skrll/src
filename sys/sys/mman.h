<<<<<<< HEAD
/*	$NetBSD: mman.h,v 1.53 2018/01/24 09:04:45 skrll Exp $	*/
=======
/*	$NetBSD: mman.h,v 1.55 2018/07/09 00:46:19 christos Exp $	*/
>>>>>>> b2b84690

/*-
 * Copyright (c) 1982, 1986, 1993
 *	The Regents of the University of California.  All rights reserved.
 *
 * Redistribution and use in source and binary forms, with or without
 * modification, are permitted provided that the following conditions
 * are met:
 * 1. Redistributions of source code must retain the above copyright
 *    notice, this list of conditions and the following disclaimer.
 * 2. Redistributions in binary form must reproduce the above copyright
 *    notice, this list of conditions and the following disclaimer in the
 *    documentation and/or other materials provided with the distribution.
 * 3. Neither the name of the University nor the names of its contributors
 *    may be used to endorse or promote products derived from this software
 *    without specific prior written permission.
 *
 * THIS SOFTWARE IS PROVIDED BY THE REGENTS AND CONTRIBUTORS ``AS IS'' AND
 * ANY EXPRESS OR IMPLIED WARRANTIES, INCLUDING, BUT NOT LIMITED TO, THE
 * IMPLIED WARRANTIES OF MERCHANTABILITY AND FITNESS FOR A PARTICULAR PURPOSE
 * ARE DISCLAIMED.  IN NO EVENT SHALL THE REGENTS OR CONTRIBUTORS BE LIABLE
 * FOR ANY DIRECT, INDIRECT, INCIDENTAL, SPECIAL, EXEMPLARY, OR CONSEQUENTIAL
 * DAMAGES (INCLUDING, BUT NOT LIMITED TO, PROCUREMENT OF SUBSTITUTE GOODS
 * OR SERVICES; LOSS OF USE, DATA, OR PROFITS; OR BUSINESS INTERRUPTION)
 * HOWEVER CAUSED AND ON ANY THEORY OF LIABILITY, WHETHER IN CONTRACT, STRICT
 * LIABILITY, OR TORT (INCLUDING NEGLIGENCE OR OTHERWISE) ARISING IN ANY WAY
 * OUT OF THE USE OF THIS SOFTWARE, EVEN IF ADVISED OF THE POSSIBILITY OF
 * SUCH DAMAGE.
 *
 *	@(#)mman.h	8.2 (Berkeley) 1/9/95
 */

#ifndef _SYS_MMAN_H_
#define _SYS_MMAN_H_

#include <sys/featuretest.h>

#include <machine/ansi.h>

#ifdef	_BSD_SIZE_T_
typedef	_BSD_SIZE_T_	size_t;
#undef	_BSD_SIZE_T_
#endif

#include <sys/ansi.h>

#ifndef	mode_t
typedef	__mode_t	mode_t;
#define	mode_t		__mode_t
#endif

#ifndef	off_t
typedef	__off_t		off_t;		/* file offset */
#define	off_t		__off_t
#endif


/*
 * Protections are chosen from these bits, or-ed together
 */
#define	PROT_NONE	0x00	/* no permissions */
#define	PROT_READ	0x01	/* pages can be read */
#define	PROT_WRITE	0x02	/* pages can be written */
#define	PROT_EXEC	0x04	/* pages can be executed */

#ifdef _NETBSD_SOURCE
/*
 * PAX mprotect prohibits setting protection bits
 * missing from the original mmap call unless explicitly
 * requested with PROT_MPROTECT.
 */
#define        PROT_MPROTECT(x)                ((x) << 3)
#define        PROT_MPROTECT_EXTRACT(x)        (((x) >> 3) & 0x7)
#endif

/*
 * Flags contain sharing type and options.
 * Sharing types; choose one.
 */
#define	MAP_SHARED	0x0001	/* share changes */
#define	MAP_PRIVATE	0x0002	/* changes are private */
	/* old MAP_COPY	0x0004	   "copy" region at mmap time */

/*
 * Other flags
 */
#define	MAP_REMAPDUP	 0x0004	/* mremap only: duplicate the mapping */
#define	MAP_FIXED	 0x0010	/* map addr must be exactly as requested */
#define	MAP_RENAME	 0x0020	/* Sun: rename private pages to file */
#define	MAP_NORESERVE	 0x0040	/* Sun: don't reserve needed swap area */
#define	MAP_INHERIT	 0x0080	/* region is retained after exec */
#define	MAP_HASSEMAPHORE 0x0200	/* region may contain semaphores */
#define	MAP_TRYFIXED     0x0400 /* attempt hint address, even within break */
#define	MAP_WIRED	 0x0800	/* mlock() mapping when it is established */

/*
 * Mapping type
 */
#define	MAP_FILE	0x0000	/* map from file (default) */
#define	MAP_ANONYMOUS	0x1000	/* allocated from memory, swap space */
#define	MAP_ANON	MAP_ANONYMOUS
#define	MAP_STACK	0x2000	/* allocated from memory, swap space (stack) */

/*
 * Alignment (expressed in log2).  Must be >= log2(PAGE_SIZE) and
 * < # bits in a pointer (32 or 64).
 */
#define	MAP_ALIGNED(n)	((int)((unsigned int)(n) << MAP_ALIGNMENT_SHIFT))
#define	MAP_ALIGNMENT_SHIFT	24
#define	MAP_ALIGNMENT_MASK	MAP_ALIGNED(0xff)
#define	MAP_ALIGNMENT_64KB	MAP_ALIGNED(16)	/* 2^16 */
#define	MAP_ALIGNMENT_16MB	MAP_ALIGNED(24)	/* 2^24 */
#define	MAP_ALIGNMENT_4GB	MAP_ALIGNED(32)	/* 2^32 */
#define	MAP_ALIGNMENT_1TB	MAP_ALIGNED(40)	/* 2^40 */
#define	MAP_ALIGNMENT_256TB	MAP_ALIGNED(48)	/* 2^48 */
#define	MAP_ALIGNMENT_64PB	MAP_ALIGNED(56)	/* 2^56 */

#ifdef _NETBSD_SOURCE
#define MAP_FMT	"\177\020\
b\0SHARED\0\
b\1PRIVATE\0\
b\2COPY\0\
b\4FIXED\0\
b\5RENAME\0\
b\6NORESERVE\0\
b\7INHERIT\0\
b\11HASSEMAPHORE\0\
b\12TRYFIXED\0\
b\13WIRED\0\
F\14\1\
:\0FILE\0\
:\1ANONYMOUS\0\
b\15STACK\0\
F\30\010\
:\000ALIGN=NONE\0\
:\020ALIGN=64KB\0\
:\024ALIGN=1MB\0\
:\030ALIGN=16MB\0\
:\034ALIGN=256MB\0\
:\040ALIGN=4GB\0\
:\044ALIGN=64GB\0\
:\050ALIGN=1TB\0\
:\054ALIGN=16TB\0\
:\060ALIGN=256TB\0\
:\064ALIGN=4PB\0\
:\070ALIGN=64PB\0\
:\074ALIGN=256PB\0\
"
#endif

/*
 * Error indicator returned by mmap(2)
 */
#define	MAP_FAILED	((void *) -1)	/* mmap() failed */

/*
 * Flags to msync
 */
#define	MS_ASYNC	0x01	/* perform asynchronous writes */
#define	MS_INVALIDATE	0x02	/* invalidate cached data */
#define	MS_SYNC		0x04	/* perform synchronous writes */

/*
 * Flags to mlockall
 */
#define	MCL_CURRENT	0x01	/* lock all pages currently mapped */
#define	MCL_FUTURE	0x02	/* lock all pages mapped in the future */

/*
 * POSIX memory avissory values.
 * Note: keep consistent with the original definitions below.
 */
#define	POSIX_MADV_NORMAL	0	/* No further special treatment */
#define	POSIX_MADV_RANDOM	1	/* Expect random page references */
#define	POSIX_MADV_SEQUENTIAL	2	/* Expect sequential page references */
#define	POSIX_MADV_WILLNEED	3	/* Will need these pages */
#define	POSIX_MADV_DONTNEED	4	/* Don't need these pages */

#if defined(_NETBSD_SOURCE)
/*
 * Original advice values, equivalent to POSIX definitions,
 * and few implementation-specific ones.
 */
#define	MADV_NORMAL		POSIX_MADV_NORMAL
#define	MADV_RANDOM		POSIX_MADV_RANDOM
#define	MADV_SEQUENTIAL		POSIX_MADV_SEQUENTIAL
#define	MADV_WILLNEED		POSIX_MADV_WILLNEED
#define	MADV_DONTNEED		POSIX_MADV_DONTNEED
#define	MADV_SPACEAVAIL		5	/* Insure that resources are reserved */
#define	MADV_FREE		6	/* Pages are empty, free them */

/*
 * Flags to minherit
 */
#define	MAP_INHERIT_SHARE	0	/* share with child */
#define	MAP_INHERIT_COPY	1	/* copy into child */
#define	MAP_INHERIT_NONE	2	/* absent from child */
#define	MAP_INHERIT_DONATE_COPY	3	/* copy and delete -- not
					   implemented in UVM */
#define	MAP_INHERIT_ZERO	4	/* zero in child */
#define	MAP_INHERIT_DEFAULT	MAP_INHERIT_COPY
#endif

#ifndef _KERNEL

#include <sys/cdefs.h>

__BEGIN_DECLS
void *	mmap(void *, size_t, int, int, int, off_t);
int	munmap(void *, size_t);
int	mprotect(void *, size_t, int);
#ifndef __LIBC12_SOURCE__
int	msync(void *, size_t, int) __RENAME(__msync13);
#endif
int	mlock(const void *, size_t);
int	munlock(const void *, size_t);
int	mlockall(int);
int	munlockall(void);
#if defined(_NETBSD_SOURCE)
int	madvise(void *, size_t, int);
int	mincore(void *, size_t, char *);
int	minherit(void *, size_t, int);
void *	mremap(void *, size_t, void *, size_t, int);
#endif
int	posix_madvise(void *, size_t, int);
int	shm_open(const char *, int, mode_t);
int	shm_unlink(const char *);
__END_DECLS

#endif /* !_KERNEL */

#endif /* !_SYS_MMAN_H_ */<|MERGE_RESOLUTION|>--- conflicted
+++ resolved
@@ -1,8 +1,4 @@
-<<<<<<< HEAD
-/*	$NetBSD: mman.h,v 1.53 2018/01/24 09:04:45 skrll Exp $	*/
-=======
 /*	$NetBSD: mman.h,v 1.55 2018/07/09 00:46:19 christos Exp $	*/
->>>>>>> b2b84690
 
 /*-
  * Copyright (c) 1982, 1986, 1993
