<<<<<<< HEAD
/*	$NetBSD: vnode.h,v 1.283 2019/11/10 06:47:30 mlelstv Exp $	*/
=======
/*	$NetBSD: vnode.h,v 1.284 2019/12/01 13:56:29 ad Exp $	*/
>>>>>>> 275f442f

/*-
 * Copyright (c) 2008 The NetBSD Foundation, Inc.
 * All rights reserved.
 *
 * Redistribution and use in source and binary forms, with or without
 * modification, are permitted provided that the following conditions
 * are met:
 * 1. Redistributions of source code must retain the above copyright
 *    notice, this list of conditions and the following disclaimer.
 * 2. Redistributions in binary form must reproduce the above copyright
 *    notice, this list of conditions and the following disclaimer in the
 *    documentation and/or other materials provided with the distribution.
 *
 * THIS SOFTWARE IS PROVIDED BY THE NETBSD FOUNDATION, INC. AND CONTRIBUTORS
 * ``AS IS'' AND ANY EXPRESS OR IMPLIED WARRANTIES, INCLUDING, BUT NOT LIMITED
 * TO, THE IMPLIED WARRANTIES OF MERCHANTABILITY AND FITNESS FOR A PARTICULAR
 * PURPOSE ARE DISCLAIMED.  IN NO EVENT SHALL THE FOUNDATION OR CONTRIBUTORS
 * BE LIABLE FOR ANY DIRECT, INDIRECT, INCIDENTAL, SPECIAL, EXEMPLARY, OR
 * CONSEQUENTIAL DAMAGES (INCLUDING, BUT NOT LIMITED TO, PROCUREMENT OF
 * SUBSTITUTE GOODS OR SERVICES; LOSS OF USE, DATA, OR PROFITS; OR BUSINESS
 * INTERRUPTION) HOWEVER CAUSED AND ON ANY THEORY OF LIABILITY, WHETHER IN
 * CONTRACT, STRICT LIABILITY, OR TORT (INCLUDING NEGLIGENCE OR OTHERWISE)
 * ARISING IN ANY WAY OUT OF THE USE OF THIS SOFTWARE, EVEN IF ADVISED OF THE
 * POSSIBILITY OF SUCH DAMAGE.
 */

/*
 * Copyright (c) 1989, 1993
 *	The Regents of the University of California.  All rights reserved.
 *
 * Redistribution and use in source and binary forms, with or without
 * modification, are permitted provided that the following conditions
 * are met:
 * 1. Redistributions of source code must retain the above copyright
 *    notice, this list of conditions and the following disclaimer.
 * 2. Redistributions in binary form must reproduce the above copyright
 *    notice, this list of conditions and the following disclaimer in the
 *    documentation and/or other materials provided with the distribution.
 * 3. Neither the name of the University nor the names of its contributors
 *    may be used to endorse or promote products derived from this software
 *    without specific prior written permission.
 *
 * THIS SOFTWARE IS PROVIDED BY THE REGENTS AND CONTRIBUTORS ``AS IS'' AND
 * ANY EXPRESS OR IMPLIED WARRANTIES, INCLUDING, BUT NOT LIMITED TO, THE
 * IMPLIED WARRANTIES OF MERCHANTABILITY AND FITNESS FOR A PARTICULAR PURPOSE
 * ARE DISCLAIMED.  IN NO EVENT SHALL THE REGENTS OR CONTRIBUTORS BE LIABLE
 * FOR ANY DIRECT, INDIRECT, INCIDENTAL, SPECIAL, EXEMPLARY, OR CONSEQUENTIAL
 * DAMAGES (INCLUDING, BUT NOT LIMITED TO, PROCUREMENT OF SUBSTITUTE GOODS
 * OR SERVICES; LOSS OF USE, DATA, OR PROFITS; OR BUSINESS INTERRUPTION)
 * HOWEVER CAUSED AND ON ANY THEORY OF LIABILITY, WHETHER IN CONTRACT, STRICT
 * LIABILITY, OR TORT (INCLUDING NEGLIGENCE OR OTHERWISE) ARISING IN ANY WAY
 * OUT OF THE USE OF THIS SOFTWARE, EVEN IF ADVISED OF THE POSSIBILITY OF
 * SUCH DAMAGE.
 *
 *	@(#)vnode.h	8.17 (Berkeley) 5/20/95
 */

#ifndef _SYS_VNODE_H_
#define	_SYS_VNODE_H_

#include <sys/event.h>
#include <sys/queue.h>
#include <sys/condvar.h>
#include <sys/rwlock.h>
#include <sys/mutex.h>
#include <sys/time.h>

/* XXX: clean up includes later */
#include <uvm/uvm_param.h>	/* XXX */
#if defined(_KERNEL) || defined(_KMEMUSER)
#include <uvm/uvm_pglist.h>	/* XXX */
#include <uvm/uvm_object.h>	/* XXX */
#include <uvm/uvm_extern.h>	/* XXX */

struct uvm_ractx;
#endif

/*
 * The vnode is the focus of all file activity in UNIX.  There is a
 * unique vnode allocated for each active file, each current directory,
 * each mounted-on file, text file, and the root.
 */

/*
 * Vnode types.  VNON means no type.
 */
enum vtype	{ VNON, VREG, VDIR, VBLK, VCHR, VLNK, VSOCK, VFIFO, VBAD };

#define	VNODE_TYPES \
    "VNON", "VREG", "VDIR", "VBLK", "VCHR", "VLNK", "VSOCK", "VFIFO", "VBAD"

/*
 * Vnode tag types.
 * These are for the benefit of external programs only (e.g., pstat)
 * and should NEVER be inspected by the kernel.
 */
enum vtagtype	{
	VT_NON, VT_UFS, VT_NFS, VT_MFS, VT_MSDOSFS, VT_LFS, VT_LOFS,
	VT_FDESC, VT_PORTAL, VT_NULL, VT_UMAP, VT_KERNFS, VT_PROCFS,
	VT_AFS, VT_ISOFS, VT_UNION, VT_ADOSFS, VT_EXT2FS, VT_CODA,
	VT_FILECORE, VT_NTFS, VT_VFS, VT_OVERLAY, VT_SMBFS, VT_PTYFS,
	VT_TMPFS, VT_UDF, VT_SYSVBFS, VT_PUFFS, VT_HFS, VT_EFS, VT_ZFS,
	VT_RUMP, VT_NILFS, VT_V7FS, VT_CHFS, VT_AUTOFS
};

#define	VNODE_TAGS \
    "VT_NON", "VT_UFS", "VT_NFS", "VT_MFS", "VT_MSDOSFS", "VT_LFS", "VT_LOFS", \
    "VT_FDESC", "VT_PORTAL", "VT_NULL", "VT_UMAP", "VT_KERNFS", "VT_PROCFS", \
    "VT_AFS", "VT_ISOFS", "VT_UNION", "VT_ADOSFS", "VT_EXT2FS", "VT_CODA", \
    "VT_FILECORE", "VT_NTFS", "VT_VFS", "VT_OVERLAY", "VT_SMBFS", "VT_PTYFS", \
    "VT_TMPFS", "VT_UDF", "VT_SYSVBFS", "VT_PUFFS", "VT_HFS", "VT_EFS", \
    "VT_ZFS", "VT_RUMP", "VT_NILFS", "VT_V7FS", "VT_CHFS", "VT_AUTOFS"

#if defined(_KERNEL) || defined(_KMEMUSER)
struct vnode;
struct buf;

LIST_HEAD(buflists, buf);

/*
 * Reading or writing any of these items requires holding the appropriate
 * lock.  Field markings and the corresponding locks:
 *
 *	:	stable, reference to the vnode is required
 *	f	vnode_free_list_lock, or vrele_lock for vrele_list
 *	i	v_interlock
 *	u	locked by underlying filesystem
 *	v	vnode lock
 *	x	v_interlock + bufcache_lock to modify, either to inspect
 *
 * Each underlying filesystem allocates its own private area and hangs
 * it from v_data.
 */
struct vnode {
	struct uvm_object v_uobj;		/* i: the VM object */
	kcondvar_t	v_cv;			/* i: synchronization */
	voff_t		v_size;			/* i: size of file */
	voff_t		v_writesize;		/* i: new size after write */
	int		v_iflag;		/* i: VI_* flags */
	int		v_vflag;		/* v: VV_* flags */
	int		v_uflag;		/* u: VU_* flags */
	int		v_numoutput;		/* i: # of pending writes */
	int		v_writecount;		/* i: ref count of writers */
	int		v_holdcnt;		/* i: page & buffer refs */
	struct mount	*v_mount;		/* v: ptr to vfs we are in */
	int		(**v_op)(void *);	/* :: vnode operations vector */
	struct buflists	v_cleanblkhd;		/* x: clean blocklist head */
	struct buflists	v_dirtyblkhd;		/* x: dirty blocklist head */
	union {
		struct mount	*vu_mountedhere;/* v: ptr to vfs (VDIR) */
		struct socket	*vu_socket;	/* v: unix ipc (VSOCK) */
		struct specnode	*vu_specnode;	/* v: device (VCHR, VBLK) */
		struct fifoinfo	*vu_fifoinfo;	/* v: fifo (VFIFO) */
		struct uvm_ractx *vu_ractx;	/* i: read-ahead ctx (VREG) */
	} v_un;
	enum vtype	v_type;			/* :: vnode type */
	enum vtagtype	v_tag;			/* :: type of underlying data */
	void 		*v_data;		/* :: private data for fs */
	struct klist	v_klist;		/* i: notes attached to vnode */
};
#define	v_usecount	v_uobj.uo_refs
#define	v_interlock	v_uobj.vmobjlock
#define	v_mountedhere	v_un.vu_mountedhere
#define	v_socket	v_un.vu_socket
#define	v_specnode	v_un.vu_specnode
#define	v_fifoinfo	v_un.vu_fifoinfo
#define	v_ractx		v_un.vu_ractx

typedef struct vnode vnode_t;
#endif

/*
 * Vnode flags.  The first set are locked by vnode lock or are stable.
 * VSYSTEM is only used to skip vflush()ing quota files.  VISTTY is used
 * when reading dead vnodes.
 */
#define	VV_ROOT		0x00000001	/* root of its file system */
#define	VV_SYSTEM	0x00000002	/* vnode being used by kernel */
#define	VV_ISTTY	0x00000004	/* vnode represents a tty */
#define	VV_MAPPED	0x00000008	/* vnode might have user mappings */
#define	VV_MPSAFE	0x00000010	/* file system code is MP safe */
#define	VV_LOCKSWORK	0x00000020	/* FS supports locking discipline */

/*
 * The second set are locked by vp->v_interlock.
 */
#define	VI_TEXT		0x00000100	/* vnode is a pure text prototype */
#define	VI_EXECMAP	0x00000200	/* might have PROT_EXEC mappings */
#define	VI_WRMAP	0x00000400	/* might have PROT_WRITE u. mappings */
#define	VI_WRMAPDIRTY	0x00000800	/* might have dirty pages */
#define	VI_ONWORKLST	0x00004000	/* On syncer work-list */

/*
 * The third set are locked by the underlying file system.
 */
#define	VU_DIROP	0x01000000	/* LFS: involved in a directory op */

#define	VNODE_FLAGBITS \
    "\20\1ROOT\2SYSTEM\3ISTTY\4MAPPED\5MPSAFE\6LOCKSWORK\11TEXT\12EXECMAP" \
    "\13WRMAP\14WRMAPDIRTY\17ONWORKLST\31DIROP"

#define	VSIZENOTSET	((voff_t)-1)

/*
 * vnode lock flags
 */
#define	LK_NONE		0x00000000	/* no lock - for VOP_ISLOCKED() */
#define	LK_SHARED	0x00000001	/* shared lock */
#define	LK_EXCLUSIVE	0x00000002	/* exclusive lock */
#define	LK_UPGRADE	0x00000010	/* upgrade shared -> exclusive */
#define	LK_DOWNGRADE	0x00000020	/* downgrade exclusive -> shared */
#define	LK_NOWAIT	0x00000100	/* do not sleep to await lock */
#define	LK_RETRY	0x00000200	/* vn_lock: retry until locked */

/*
 * Vnode attributes.  A field value of VNOVAL represents a field whose value
 * is unavailable (getattr) or which is not to be changed (setattr).
 */
struct vattr {
	enum vtype	va_type;	/* vnode type (for create) */
	mode_t		va_mode;	/* files access mode and type */
	nlink_t		va_nlink;	/* number of references to file */
	uid_t		va_uid;		/* owner user id */
	gid_t		va_gid;		/* owner group id */
	dev_t		va_fsid;	/* file system id (dev for now) */
	ino_t		va_fileid;	/* file id */
	u_quad_t	va_size;	/* file size in bytes */
	long		va_blocksize;	/* blocksize preferred for i/o */
	struct timespec	va_atime;	/* time of last access */
	struct timespec	va_mtime;	/* time of last modification */
	struct timespec	va_ctime;	/* time file changed */
	struct timespec va_birthtime;	/* time file created */
	u_long		va_gen;		/* generation number of file */
	u_long		va_flags;	/* flags defined for file */
	dev_t		va_rdev;	/* device the special file represents */
	u_quad_t	va_bytes;	/* bytes of disk space held by file */
	u_quad_t	va_filerev;	/* file modification number */
	unsigned int	va_vaflags;	/* operations flags, see below */
	long		va_spare;	/* remain quad aligned */
};

/*
 * Flags for va_vaflags.
 */
#define	VA_UTIMES_NULL	0x01		/* utimes argument was NULL */
#define	VA_EXCLUSIVE	0x02		/* exclusive create request */

#ifdef _KERNEL

/*
 * Flags for ioflag.
 */
#define	IO_UNIT		0x00010		/* do I/O as atomic unit */
#define	IO_APPEND	0x00020		/* append write to end */
#define	IO_SYNC		(0x40|IO_DSYNC)	/* sync I/O file integrity completion */
#define	IO_NODELOCKED	0x00080		/* underlying node already locked */
#define	IO_NDELAY	0x00100		/* FNDELAY flag set in file table */
#define	IO_DSYNC	0x00200		/* sync I/O data integrity completion */
#define	IO_ALTSEMANTICS	0x00400		/* use alternate i/o semantics */
#define	IO_NORMAL	0x00800		/* operate on regular data */
#define	IO_EXT		0x01000		/* operate on extended attributes */
#define	IO_DIRECT	0x02000		/* direct I/O hint */
#define	IO_JOURNALLOCKED 0x04000	/* journal is already locked */
#define	IO_ADV_MASK	0x00003		/* access pattern hint */

#define	IO_ADV_SHIFT	0
#define	IO_ADV_ENCODE(adv)	(((adv) << IO_ADV_SHIFT) & IO_ADV_MASK)
#define	IO_ADV_DECODE(ioflag)	(((ioflag) & IO_ADV_MASK) >> IO_ADV_SHIFT)

/*
 *  Modes.
 */
#define	VREAD	00004		/* read, write, execute permissions */
#define	VWRITE	00002
#define	VEXEC	00001

/*
 * Token indicating no attribute value yet assigned.
 */
#define	VNOVAL	(-1)
#define VNOVALSIZE ((u_quad_t)-1)
#define VNOVALFLAGS ((u_long)-1)

/*
 * Convert between vnode types and inode formats (since POSIX.1
 * defines mode word of stat structure in terms of inode formats).
 */
extern const enum vtype	iftovt_tab[];
extern const int	vttoif_tab[];
#define	IFTOVT(mode)	(iftovt_tab[((mode) & S_IFMT) >> 12])
#define	VTTOIF(indx)	(vttoif_tab[(int)(indx)])
#define	MAKEIMODE(indx, mode)	(int)(VTTOIF(indx) | (mode))

/*
 * Flags to various vnode functions.
 */
#define	SKIPSYSTEM	0x0001		/* vflush: skip vnodes marked VSYSTEM */
#define	FORCECLOSE	0x0002		/* vflush: force file closeure */
#define	WRITECLOSE	0x0004		/* vflush: only close writable files */
#define	V_SAVE		0x0001		/* vinvalbuf: sync file first */

/*
 * Flags to various vnode operations.
 */
#define	REVOKEALL	0x0001		/* revoke: revoke all aliases */

#define	FSYNC_WAIT	0x0001		/* fsync: wait for completion */
#define	FSYNC_DATAONLY	0x0002		/* fsync: hint: sync file data only */
#define	FSYNC_RECLAIM	0x0004		/* fsync: hint: vnode is being reclaimed */
#define	FSYNC_LAZY	0x0008		/* fsync: lazy sync (trickle) */
#define	FSYNC_NOLOG	0x0010		/* fsync: do not flush the log */
#define	FSYNC_CACHE	0x0100		/* fsync: flush disk caches too */

#define	UPDATE_WAIT	0x0001		/* update: wait for completion */
#define	UPDATE_DIROP	0x0002		/* update: hint to fs to wait or not */
#define	UPDATE_CLOSE	0x0004		/* update: clean up on close */

#define VDEAD_NOWAIT	0x0001		/* vdead_check: do not sleep */

void holdrelel(struct vnode *);
void vholdl(struct vnode *);
void vref(struct vnode *);

static __inline void holdrele(struct vnode *) __unused;
static __inline void vhold(struct vnode *) __unused;

/*
 * decrease buf or page ref
 */
static __inline void
holdrele(struct vnode *vp)
{

	mutex_enter(vp->v_interlock);
	holdrelel(vp);
	mutex_exit(vp->v_interlock);
}

/*
 * increase buf or page ref
 */
static __inline void
vhold(struct vnode *vp)
{

	mutex_enter(vp->v_interlock);
	vholdl(vp);
	mutex_exit(vp->v_interlock);
}

#define	NULLVP	((struct vnode *)NULL)

static __inline void
VN_KNOTE(struct vnode *vp, long hint)
{

	mutex_enter(vp->v_interlock);
	KNOTE(&vp->v_klist, hint);
	mutex_exit(vp->v_interlock);
}

/*
 * Global vnode data.
 */
extern struct vnode	*rootvnode;	/* root (i.e. "/") vnode */
extern int		desiredvnodes;	/* number of vnodes desired */
extern unsigned int	numvnodes;	/* current number of vnodes */

#endif /* _KERNEL */


/*
 * Mods for exensibility.
 */

/*
 * Flags for vdesc_flags:
 */
#define	VDESC_MAX_VPS		8
/* Low order 16 flag bits are reserved for willrele flags for vp arguments. */
#define	VDESC_VP0_WILLRELE	0x00000001
#define	VDESC_VP1_WILLRELE	0x00000002
#define	VDESC_VP2_WILLRELE	0x00000004
#define	VDESC_VP3_WILLRELE	0x00000008
#define	VDESC_VP0_WILLPUT	0x00000101
#define	VDESC_VP1_WILLPUT	0x00000202
#define	VDESC_VP2_WILLPUT	0x00000404
#define	VDESC_VP3_WILLPUT	0x00000808

/*
 * VDESC_NO_OFFSET is used to identify the end of the offset list
 * and in places where no such field exists.
 */
#define	VDESC_NO_OFFSET -1

/*
 * This structure describes the vnode operation taking place.
 */
struct vnodeop_desc {
	int		vdesc_offset;	/* offset in vector--first for speed */
	const char	*vdesc_name;	/* a readable name for debugging */
	int		vdesc_flags;	/* VDESC_* flags */

	/*
	 * These ops are used by bypass routines to map and locate arguments.
	 * Creds and procs are not needed in bypass routines, but sometimes
	 * they are useful to (for example) transport layers.
	 * Nameidata is useful because it has a cred in it.
	 */
	const int	*vdesc_vp_offsets;	/* list ended by VDESC_NO_OFFSET */
	int		vdesc_vpp_offset;	/* return vpp location */
	int		vdesc_cred_offset;	/* cred location, if any */
	int		vdesc_componentname_offset; /* if any */
};

#ifdef _KERNEL

/*
 * Interlock for scanning list of vnodes attached to a mountpoint
 */
extern kmutex_t		mntvnode_lock;

/*
 * Union filesystem hook for vn_readdir().
 */
extern int (*vn_union_readdir_hook) (struct vnode **, struct file *, struct lwp *);

/*
 * Macros for offsets in the vdesc struct.
 */
#define	VOPARG_OFFSETOF(type, member)	offsetof(type, member)
#define	VOPARG_OFFSETTO(type,offset,sp)	((type)(((char *)(sp)) + (offset)))

/*
 * This structure is used to configure the new vnodeops vector.
 */
struct vnodeopv_entry_desc {
	const struct vnodeop_desc *opve_op;	/* which operation this is */
	int (*opve_impl)(void *);	/* code implementing this operation */
};

struct vnodeopv_desc {
			/* ptr to the ptr to the vector where op should go */
	int (***opv_desc_vector_p)(void *);
	const struct vnodeopv_entry_desc *opv_desc_ops; /* null terminated list */
};

/*
 * A default routine which just returns an error.
 */
int vn_default_error(void *);

/*
 * A generic structure.
 * This can be used by bypass routines to identify generic arguments.
 */
struct vop_generic_args {
	struct vnodeop_desc *a_desc;
	/* other random data follows, presumably */
};

/*
 * VOCALL calls an op given an ops vector.  We break it out because BSD's
 * vclean changes the ops vector and then wants to call ops with the old
 * vector.
 */
/*
 * actually, vclean doesn't use it anymore, but nfs does,
 * for device specials and fifos.
 */
#define	VOCALL(OPSV,OFF,AP) (( *((OPSV)[(OFF)])) (AP))

/*
 * This call works for vnodes in the kernel.
 */
#define	VCALL(VP,OFF,AP) VOCALL((VP)->v_op,(OFF),(AP))
#define	VDESC(OP) (& __CONCAT(OP,_desc))
#define	VOFFSET(OP) (VDESC(OP)->vdesc_offset)

/* XXX This include should go away */
#include <sys/mount.h>

/*
 * Finally, include the default set of vnode operations.
 */
#include <sys/vnode_if.h>

/*
 * Public vnode manipulation functions.
 */
struct file;
struct filedesc;
struct nameidata;
struct pathbuf;
struct proc;
struct stat;
struct uio;
struct vattr;
struct vnode;

/* see vnode(9) */
void	vfs_vnode_sysinit(void);
int 	bdevvp(dev_t, struct vnode **);
int 	cdevvp(dev_t, struct vnode **);
int	vaccess(enum vtype, mode_t, uid_t, gid_t, mode_t, kauth_cred_t);
void 	vattr_null(struct vattr *);
void	vdevgone(int, int, int, enum vtype);
int	vfinddev(dev_t, enum vtype, struct vnode **);
int	vflush(struct mount *, struct vnode *, int);
int	vflushbuf(struct vnode *, int);
void 	vgone(struct vnode *);
int	vinvalbuf(struct vnode *, int, kauth_cred_t, struct lwp *, bool, int);
void	vprint(const char *, struct vnode *);
void 	vput(struct vnode *);
bool	vrecycle(struct vnode *);
void 	vrele(struct vnode *);
void 	vrele_async(struct vnode *);
void	vrele_flush(struct mount *);
int	vtruncbuf(struct vnode *, daddr_t, bool, int);
void	vwakeup(struct buf *);
int	vdead_check(struct vnode *, int);
void	vrevoke(struct vnode *);
void	vremfree(struct vnode *);
int	vcache_get(struct mount *, const void *, size_t, struct vnode **);
int	vcache_new(struct mount *, struct vnode *,
	    struct vattr *, kauth_cred_t, void *, struct vnode **);
int	vcache_rekey_enter(struct mount *, struct vnode *,
	    const void *, size_t, const void *, size_t);
void	vcache_rekey_exit(struct mount *, struct vnode *,
	    const void *, size_t, const void *, size_t);

/* see vnsubr(9) */
int	vn_bwrite(void *);
int 	vn_close(struct vnode *, int, kauth_cred_t);
int	vn_isunder(struct vnode *, struct vnode *, struct lwp *);
int	vn_lock(struct vnode *, int);
void	vn_markexec(struct vnode *);
int	vn_marktext(struct vnode *);
int 	vn_open(struct nameidata *, int, int);
int 	vn_rdwr(enum uio_rw, struct vnode *, void *, int, off_t, enum uio_seg,
    int, kauth_cred_t, size_t *, struct lwp *);
int	vn_readdir(struct file *, char *, int, unsigned int, int *,
    struct lwp *, off_t **, int *);
int	vn_stat(struct vnode *, struct stat *);
int	vn_kqfilter(struct file *, struct knote *);
int	vn_writechk(struct vnode *);
int	vn_openchk(struct vnode *, kauth_cred_t, int);
int	vn_extattr_get(struct vnode *, int, int, const char *, size_t *,
	    void *, struct lwp *);
int	vn_extattr_set(struct vnode *, int, int, const char *, size_t,
	    const void *, struct lwp *);
int	vn_extattr_rm(struct vnode *, int, int, const char *, struct lwp *);
void	vn_ra_allocctx(struct vnode *);
int	vn_fifo_bypass(void *);
int	vn_bdev_open(dev_t, struct vnode **, struct lwp *);
int	vn_bdev_openpath(struct pathbuf *pb, struct vnode **, struct lwp *);


#ifdef DIAGNOSTIC
static __inline bool
vn_locked(struct vnode *_vp)
{

	return (_vp->v_vflag & VV_LOCKSWORK) == 0 ||
	    VOP_ISLOCKED(_vp) == LK_EXCLUSIVE;
}

static __inline bool
vn_anylocked(struct vnode *_vp)
{

	return (_vp->v_vflag & VV_LOCKSWORK) == 0 || VOP_ISLOCKED(_vp);
}
#endif

/* initialise global vnode management */
void	vntblinit(void);

/* misc stuff */
void	sched_sync(void *);
void	vn_syncer_add_to_worklist(struct vnode *, int);
void	vn_syncer_remove_from_worklist(struct vnode *);
int	dorevoke(struct vnode *, kauth_cred_t);
int	rawdev_mounted(struct vnode *, struct vnode **);
uint8_t	vtype2dt(enum vtype);

/* see vfssubr(9) */
void	vfs_getnewfsid(struct mount *);
void	vfs_timestamp(struct timespec *);
#if defined(DDB) || defined(DEBUGPRINT)
void	vfs_vnode_print(struct vnode *, int, void (*)(const char *, ...)
    __printflike(1, 2));
void	vfs_vnode_lock_print(void *, int, void (*)(const char *, ...)
    __printflike(1, 2));
void	vfs_mount_print(struct mount *, int, void (*)(const char *, ...)
    __printflike(1, 2));
#endif /* DDB */

#endif /* _KERNEL */

#endif /* !_SYS_VNODE_H_ */<|MERGE_RESOLUTION|>--- conflicted
+++ resolved
@@ -1,8 +1,4 @@
-<<<<<<< HEAD
-/*	$NetBSD: vnode.h,v 1.283 2019/11/10 06:47:30 mlelstv Exp $	*/
-=======
 /*	$NetBSD: vnode.h,v 1.284 2019/12/01 13:56:29 ad Exp $	*/
->>>>>>> 275f442f
 
 /*-
  * Copyright (c) 2008 The NetBSD Foundation, Inc.
