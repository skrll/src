<<<<<<< HEAD
/*	$NetBSD: userret.h,v 1.30 2019/11/22 23:38:15 ad Exp $	*/
=======
/*	$NetBSD: userret.h,v 1.31 2019/11/30 17:49:03 ad Exp $	*/
>>>>>>> 275f442f

/*-
 * Copyright (c) 1998, 2000, 2003, 2006, 2008, 2019 The NetBSD Foundation, Inc.
 * All rights reserved.
 *
 * This code is derived from software contributed to The NetBSD Foundation
 * by Charles M. Hannum, and Andrew Doran.
 *
 * Redistribution and use in source and binary forms, with or without
 * modification, are permitted provided that the following conditions
 * are met:
 * 1. Redistributions of source code must retain the above copyright
 *    notice, this list of conditions and the following disclaimer.
 * 2. Redistributions in binary form must reproduce the above copyright
 *    notice, this list of conditions and the following disclaimer in the
 *    documentation and/or other materials provided with the distribution.
 *
 * THIS SOFTWARE IS PROVIDED BY THE NETBSD FOUNDATION, INC. AND CONTRIBUTORS
 * ``AS IS'' AND ANY EXPRESS OR IMPLIED WARRANTIES, INCLUDING, BUT NOT LIMITED
 * TO, THE IMPLIED WARRANTIES OF MERCHANTABILITY AND FITNESS FOR A PARTICULAR
 * PURPOSE ARE DISCLAIMED.  IN NO EVENT SHALL THE FOUNDATION OR CONTRIBUTORS
 * BE LIABLE FOR ANY DIRECT, INDIRECT, INCIDENTAL, SPECIAL, EXEMPLARY, OR
 * CONSEQUENTIAL DAMAGES (INCLUDING, BUT NOT LIMITED TO, PROCUREMENT OF
 * SUBSTITUTE GOODS OR SERVICES; LOSS OF USE, DATA, OR PROFITS; OR BUSINESS
 * INTERRUPTION) HOWEVER CAUSED AND ON ANY THEORY OF LIABILITY, WHETHER IN
 * CONTRACT, STRICT LIABILITY, OR TORT (INCLUDING NEGLIGENCE OR OTHERWISE)
 * ARISING IN ANY WAY OUT OF THE USE OF THIS SOFTWARE, EVEN IF ADVISED OF THE
 * POSSIBILITY OF SUCH DAMAGE.
 */

/*-
 * Copyright (c) 1990 The Regents of the University of California.
 * All rights reserved.
 *
 * This code is derived from software contributed to Berkeley by
 * William Jolitz.
 *
 * Redistribution and use in source and binary forms, with or without
 * modification, are permitted provided that the following conditions
 * are met:
 * 1. Redistributions of source code must retain the above copyright
 *    notice, this list of conditions and the following disclaimer.
 * 2. Redistributions in binary form must reproduce the above copyright
 *    notice, this list of conditions and the following disclaimer in the
 *    documentation and/or other materials provided with the distribution.
 * 3. Neither the name of the University nor the names of its contributors
 *    may be used to endorse or promote products derived from this software
 *    without specific prior written permission.
 *
 * THIS SOFTWARE IS PROVIDED BY THE REGENTS AND CONTRIBUTORS ``AS IS'' AND
 * ANY EXPRESS OR IMPLIED WARRANTIES, INCLUDING, BUT NOT LIMITED TO, THE
 * IMPLIED WARRANTIES OF MERCHANTABILITY AND FITNESS FOR A PARTICULAR PURPOSE
 * ARE DISCLAIMED.  IN NO EVENT SHALL THE REGENTS OR CONTRIBUTORS BE LIABLE
 * FOR ANY DIRECT, INDIRECT, INCIDENTAL, SPECIAL, EXEMPLARY, OR CONSEQUENTIAL
 * DAMAGES (INCLUDING, BUT NOT LIMITED TO, PROCUREMENT OF SUBSTITUTE GOODS
 * OR SERVICES; LOSS OF USE, DATA, OR PROFITS; OR BUSINESS INTERRUPTION)
 * HOWEVER CAUSED AND ON ANY THEORY OF LIABILITY, WHETHER IN CONTRACT, STRICT
 * LIABILITY, OR TORT (INCLUDING NEGLIGENCE OR OTHERWISE) ARISING IN ANY WAY
 * OUT OF THE USE OF THIS SOFTWARE, EVEN IF ADVISED OF THE POSSIBILITY OF
 * SUCH DAMAGE.
 *
 */

#ifndef _SYS_USERRET_H_
#define	_SYS_USERRET_H_

#include <sys/lockdebug.h>
#include <sys/intr.h>
#include <sys/psref.h>

/*
 * Define the MI code needed before returning to user mode, for trap and
 * syscall.
 *
 * We handle "exceptional" events: pending signals, stop/exit actions, etc. 
 * Note that the event must be flagged BEFORE any AST is posted as we are
 * reading unlocked.
 */
static __inline void
mi_userret(struct lwp *l)
{
	struct cpu_info *ci;

	KPREEMPT_DISABLE(l);
	ci = l->l_cpu;
	KASSERT(l->l_blcnt == 0);
	KASSERT(ci->ci_biglock_count == 0);
	if (__predict_false(ci->ci_want_resched)) {
		preempt();
		ci = l->l_cpu;
	}
#ifdef __HAVE_FAST_SOFTINTS
	if (__predict_false(l->l_flag & LW_USERRET)) {
#else
	if (((l->l_flag & LW_USERRET) | ci->ci_data.cpu_softints) != 0) {
#endif
		KPREEMPT_ENABLE(l);
		lwp_userret(l);
		KPREEMPT_DISABLE(l);
		ci = l->l_cpu;
	}
	/*
	 * lwp_eprio() is too involved to use here unlocked.  At this point
	 * it only matters for PTHREAD_PRIO_PROTECT; setting a too low value
	 * is OK because the scheduler will find out the true value if we
	 * end up in mi_switch().
	 *
	 * This is being called on every syscall and trap, and remote CPUs
	 * regularly look at ci_schedstate.  Keep the cache line in the
	 * SHARED state by only updating spc_curpriority if it has changed.
	 */
	l->l_kpriority = false;
<<<<<<< HEAD
	/*
	 * lwp_eprio() is too involved to use here unlocked.  At this point
	 * it only matters for PTHREAD_PRIO_PROTECT; setting a too low value
	 * is OK because the scheduler will find out the true value if we
	 * end up in mi_switch().
	 */
	ci->ci_schedstate.spc_curpriority = l->l_priority;
=======
	if (ci->ci_schedstate.spc_curpriority != l->l_priority) {
		ci->ci_schedstate.spc_curpriority = l->l_priority;
	}
>>>>>>> 275f442f
	KPREEMPT_ENABLE(l);

	LOCKDEBUG_BARRIER(NULL, 0);
	KASSERT(l->l_nopreempt == 0);
	PSREF_DEBUG_BARRIER();
	KASSERT(l->l_psrefs == 0);
}

#endif	/* !_SYS_USERRET_H_ */<|MERGE_RESOLUTION|>--- conflicted
+++ resolved
@@ -1,8 +1,4 @@
-<<<<<<< HEAD
-/*	$NetBSD: userret.h,v 1.30 2019/11/22 23:38:15 ad Exp $	*/
-=======
 /*	$NetBSD: userret.h,v 1.31 2019/11/30 17:49:03 ad Exp $	*/
->>>>>>> 275f442f
 
 /*-
  * Copyright (c) 1998, 2000, 2003, 2006, 2008, 2019 The NetBSD Foundation, Inc.
@@ -115,19 +111,9 @@
 	 * SHARED state by only updating spc_curpriority if it has changed.
 	 */
 	l->l_kpriority = false;
-<<<<<<< HEAD
-	/*
-	 * lwp_eprio() is too involved to use here unlocked.  At this point
-	 * it only matters for PTHREAD_PRIO_PROTECT; setting a too low value
-	 * is OK because the scheduler will find out the true value if we
-	 * end up in mi_switch().
-	 */
-	ci->ci_schedstate.spc_curpriority = l->l_priority;
-=======
 	if (ci->ci_schedstate.spc_curpriority != l->l_priority) {
 		ci->ci_schedstate.spc_curpriority = l->l_priority;
 	}
->>>>>>> 275f442f
 	KPREEMPT_ENABLE(l);
 
 	LOCKDEBUG_BARRIER(NULL, 0);
