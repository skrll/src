<<<<<<< HEAD
/*     $NetBSD: buf.h,v 1.131 2019/08/26 10:24:39 msaitoh Exp $ */
=======
/*     $NetBSD: buf.h,v 1.132 2020/04/10 17:18:04 ad Exp $ */
>>>>>>> 898b1760

/*-
 * Copyright (c) 1999, 2000, 2007, 2008 The NetBSD Foundation, Inc.
 * All rights reserved.
 *
 * This code is derived from software contributed to The NetBSD Foundation
 * by Jason R. Thorpe of the Numerical Aerospace Simulation Facility,
 * NASA Ames Research Center, and by Andrew Doran.
 *
 * Redistribution and use in source and binary forms, with or without
 * modification, are permitted provided that the following conditions
 * are met:
 * 1. Redistributions of source code must retain the above copyright
 *    notice, this list of conditions and the following disclaimer.
 * 2. Redistributions in binary form must reproduce the above copyright
 *    notice, this list of conditions and the following disclaimer in the
 *    documentation and/or other materials provided with the distribution.
 *
 * THIS SOFTWARE IS PROVIDED BY THE NETBSD FOUNDATION, INC. AND CONTRIBUTORS
 * ``AS IS'' AND ANY EXPRESS OR IMPLIED WARRANTIES, INCLUDING, BUT NOT LIMITED
 * TO, THE IMPLIED WARRANTIES OF MERCHANTABILITY AND FITNESS FOR A PARTICULAR
 * PURPOSE ARE DISCLAIMED.  IN NO EVENT SHALL THE FOUNDATION OR CONTRIBUTORS
 * BE LIABLE FOR ANY DIRECT, INDIRECT, INCIDENTAL, SPECIAL, EXEMPLARY, OR
 * CONSEQUENTIAL DAMAGES (INCLUDING, BUT NOT LIMITED TO, PROCUREMENT OF
 * SUBSTITUTE GOODS OR SERVICES; LOSS OF USE, DATA, OR PROFITS; OR BUSINESS
 * INTERRUPTION) HOWEVER CAUSED AND ON ANY THEORY OF LIABILITY, WHETHER IN
 * CONTRACT, STRICT LIABILITY, OR TORT (INCLUDING NEGLIGENCE OR OTHERWISE)
 * ARISING IN ANY WAY OUT OF THE USE OF THIS SOFTWARE, EVEN IF ADVISED OF THE
 * POSSIBILITY OF SUCH DAMAGE.
 */

/*
 * Copyright (c) 1982, 1986, 1989, 1993
 *	The Regents of the University of California.  All rights reserved.
 * (c) UNIX System Laboratories, Inc.
 * All or some portions of this file are derived from material licensed
 * to the University of California by American Telephone and Telegraph
 * Co. or Unix System Laboratories, Inc. and are reproduced herein with
 * the permission of UNIX System Laboratories, Inc.
 *
 * Redistribution and use in source and binary forms, with or without
 * modification, are permitted provided that the following conditions
 * are met:
 * 1. Redistributions of source code must retain the above copyright
 *    notice, this list of conditions and the following disclaimer.
 * 2. Redistributions in binary form must reproduce the above copyright
 *    notice, this list of conditions and the following disclaimer in the
 *    documentation and/or other materials provided with the distribution.
 * 3. Neither the name of the University nor the names of its contributors
 *    may be used to endorse or promote products derived from this software
 *    without specific prior written permission.
 *
 * THIS SOFTWARE IS PROVIDED BY THE REGENTS AND CONTRIBUTORS ``AS IS'' AND
 * ANY EXPRESS OR IMPLIED WARRANTIES, INCLUDING, BUT NOT LIMITED TO, THE
 * IMPLIED WARRANTIES OF MERCHANTABILITY AND FITNESS FOR A PARTICULAR PURPOSE
 * ARE DISCLAIMED.  IN NO EVENT SHALL THE REGENTS OR CONTRIBUTORS BE LIABLE
 * FOR ANY DIRECT, INDIRECT, INCIDENTAL, SPECIAL, EXEMPLARY, OR CONSEQUENTIAL
 * DAMAGES (INCLUDING, BUT NOT LIMITED TO, PROCUREMENT OF SUBSTITUTE GOODS
 * OR SERVICES; LOSS OF USE, DATA, OR PROFITS; OR BUSINESS INTERRUPTION)
 * HOWEVER CAUSED AND ON ANY THEORY OF LIABILITY, WHETHER IN CONTRACT, STRICT
 * LIABILITY, OR TORT (INCLUDING NEGLIGENCE OR OTHERWISE) ARISING IN ANY WAY
 * OUT OF THE USE OF THIS SOFTWARE, EVEN IF ADVISED OF THE POSSIBILITY OF
 * SUCH DAMAGE.
 *
 *	@(#)buf.h	8.9 (Berkeley) 3/30/95
 */

#ifndef _SYS_BUF_H_
#define	_SYS_BUF_H_

#include <sys/pool.h>
#include <sys/queue.h>
#include <sys/mutex.h>
#include <sys/condvar.h>
#include <sys/rbtree.h>
#if defined(_KERNEL)
#include <sys/workqueue.h>
#endif /* defined(_KERNEL) */

struct buf;
struct mount;
struct vnode;
struct kauth_cred;

#define NOLIST ((struct buf *)0x87654321)

extern kmutex_t bufcache_lock;
extern kmutex_t buffer_lock;

#if defined(_KERNEL)
extern void (*biodone_vfs)(buf_t *);
#endif

/*
 * The buffer header describes an I/O operation in the kernel.
 *
 * Field markings and the corresponding locks:
 *
 * b	thread of execution that holds BC_BUSY, does not correspond
 *	  directly to any particular LWP
 * c	bufcache_lock
 * o	b_objlock
 *
 * For buffers associated with a vnode, b_objlock points to vp->v_interlock.
 * If not associated with a vnode, it points to the generic buffer_lock.
 */

/* required for the conditional union member below to be ~safe */
#if defined(_KERNEL)
__CTASSERT(sizeof(struct work) <= sizeof(TAILQ_ENTRY(buf)));
#endif

struct buf {
	union {
		TAILQ_ENTRY(buf) u_actq;
		rb_node_t u_rbnode;
#if defined(_KERNEL)
		/* u_work is smaller than u_actq */
		struct work u_work;
#endif
	} b_u;					/* b: device driver queue */
#define	b_actq	b_u.u_actq
#define	b_work	b_u.u_work
	void			(*b_iodone)(struct buf *);/* b: call when done */
	int			b_error;	/* b: errno value. */
	int			b_resid;	/* b: remaining I/O. */
	u_int			b_flags;	/* b: B_* flags */
	int			b_prio;		/* b: priority for queue */
	int			b_bufsize;	/* b: allocated size */
	int			b_bcount;	/* b: valid bytes in buffer */
	dev_t			b_dev;		/* b: associated device */
	void			*b_data;	/* b: fs private data */
	daddr_t			b_blkno;	/* b: physical block number
						      (partition relative) */
	daddr_t			b_rawblkno;	/* b: raw physical block number
						      (volume relative) */
	struct proc		*b_proc;	/* b: proc if BB_PHYS */
	void			*b_saveaddr;	/* b: saved b_data for physio */
	struct cpu_info		*b_ci;		/* b: originating CPU */

	/*
	 * b: private data for owner.
	 *  - buffer cache buffers are owned by corresponding filesystem.
	 *  - non-buffer cache buffers are owned by subsystem which
	 *    allocated them. (filesystem, disk driver, etc)
	 */
	void	*b_private;
	off_t	b_dcookie;		/* NFS: Offset cookie if dir block */

	kcondvar_t		b_busy;		/* c: threads waiting on buf */
	void			*b_unused;	/*  : unused */
	LIST_ENTRY(buf)		b_hash;		/* c: hash chain */
	LIST_ENTRY(buf)		b_vnbufs;	/* c: associated vnode */
	TAILQ_ENTRY(buf)	b_freelist;	/* c: position if not active */
	TAILQ_ENTRY(buf)	b_wapbllist;	/* c: transaction buffer list */
	daddr_t			b_lblkno;	/* c: logical block number */
	int			b_freelistindex;/* c: free list index (BQ_) */
	u_int			b_cflags;	/* c: BC_* flags */
	struct vnode		*b_vp;		/* c: file vnode */

	kcondvar_t		b_done;		/* o: waiting on completion */
	u_int			b_oflags;	/* o: BO_* flags */
	kmutex_t		*b_objlock;	/* o: completion lock */
};

/*
 * For portability with historic industry practice, the cylinder number has
 * to be maintained in the `b_resid' field.
 */
#define	b_cylinder b_resid		/* Cylinder number for disksort(). */

/*
 * These flags are kept in b_cflags (owned by buffer cache).
 */
#define	BC_AGE		0x00000001	/* Move to age queue when I/O done. */
#define	BC_BUSY		0x00000010	/* I/O in progress. */
#define	BC_INVAL	0x00002000	/* Does not contain valid info. */
#define	BC_NOCACHE	0x00008000	/* Do not cache block after use. */
#define	BC_WANTED	0x00800000	/* Process wants this buffer. */
#define	BC_VFLUSH	0x04000000	/* Buffer is being synced. */

/*
 * These flags are kept in b_oflags (owned by associated object).
 */
#define	BO_DELWRI	0x00000080	/* Delay I/O until buffer reused. */
#define	BO_DONE		0x00000200	/* I/O completed. */

/*
 * These flags are kept in b_flags (owned by buffer holder).
 */
#define	B_WRITE		0x00000000	/* Write buffer (pseudo flag). */
#define	B_ASYNC		0x00000004	/* Start I/O, do not wait. */
#define	B_COWDONE	0x00000400	/* Copy-on-write already done. */
#define	B_GATHERED	0x00001000	/* LFS: already in a segment. */
#define	B_LOCKED	0x00004000	/* Locked in core (not reusable). */
#define	B_PHYS		0x00040000	/* I/O to user memory. */
#define	B_RAW		0x00080000	/* Set by physio for raw transfers. */
#define	B_READ		0x00100000	/* Read buffer. */
#define	B_DEVPRIVATE	0x02000000	/* Device driver private flag. */
#define	B_MEDIA_FUA	0x08000000	/* Set Force Unit Access for media. */
#define	B_MEDIA_DPO	0x10000000	/* Set Disable Page Out for media. */

#define BUF_FLAGBITS \
    "\20\1AGE\3ASYNC\4BAD\5BUSY\10DELWRI" \
    "\12DONE\13COWDONE\15GATHERED\16INVAL\17LOCKED\20NOCACHE" \
    "\23PHYS\24RAW\25READ\32DEVPRIVATE\33VFLUSH\34MEDIA_FUA\35MEDIA_DPO"

/* Avoid weird code due to B_WRITE being a "pseudo flag" */
#define BUF_ISREAD(bp)	(((bp)->b_flags & B_READ) == B_READ)
#define BUF_ISWRITE(bp)	(((bp)->b_flags & B_READ) == B_WRITE)

/* Media flags, to be passed for nested I/O */
#define B_MEDIA_FLAGS	(B_MEDIA_FUA|B_MEDIA_DPO)

/*
 * This structure describes a clustered I/O.  It is stored in the b_saveaddr
 * field of the buffer on which I/O is done.  At I/O completion, cluster
 * callback uses the structure to parcel I/O's to individual buffers, and
 * then free's this structure.
 */
struct cluster_save {
	long	bs_bcount;		/* Saved b_bcount. */
	long	bs_bufsize;		/* Saved b_bufsize. */
	void	*bs_saveaddr;		/* Saved b_addr. */
	int	bs_nchildren;		/* Number of associated buffers. */
	struct buf *bs_children;	/* List of associated buffers. */
};

/*
 * Zero out the buffer's data area.
 */
#define	clrbuf(bp)							\
do {									\
	memset((bp)->b_data, 0, (u_int)(bp)->b_bcount);			\
	(bp)->b_resid = 0;						\
} while (/* CONSTCOND */ 0)

/* Flags to low-level allocation routines. */
#define B_CLRBUF	0x01	/* Request allocated buffer be cleared. */
#define B_SYNC		0x02	/* Do all allocations synchronously. */
#define B_METAONLY	0x04	/* Return indirect block buffer. */
#define B_CONTIG	0x08	/* Allocate file contiguously. */

/* Flags to bread() and breadn(). */
#define B_MODIFY	0x01	/* Hint: caller might modify buffer */

#ifdef _KERNEL

#define	BIO_GETPRIO(bp)		((bp)->b_prio)
#define	BIO_SETPRIO(bp, prio)	(bp)->b_prio = (prio)
#define	BIO_COPYPRIO(bp1, bp2)	BIO_SETPRIO(bp1, BIO_GETPRIO(bp2))

#define	BPRIO_NPRIO		3
#define	BPRIO_TIMECRITICAL	2
#define	BPRIO_TIMELIMITED	1
#define	BPRIO_TIMENONCRITICAL	0
#define	BPRIO_DEFAULT		BPRIO_TIMELIMITED

__BEGIN_DECLS
/*
 * bufferio(9) ops
 */
void	biodone(buf_t *);
int	biowait(buf_t *);
buf_t	*getiobuf(struct vnode *, bool);
void	putiobuf(buf_t *);
void	nestiobuf_setup(buf_t *, buf_t *, int, size_t);
void	nestiobuf_done(buf_t *, int, int);

void	nestiobuf_iodone(buf_t *);
int	physio(void (*)(buf_t *), buf_t *, dev_t, int,
	       void (*)(buf_t *), struct uio *);

/*
 * buffercache(9) ops
 */
int	bread(struct vnode *, daddr_t, int, int, buf_t **);
int	breadn(struct vnode *, daddr_t, int, daddr_t *, int *, int,
	       int, buf_t **);
int	bwrite(buf_t *);
void	bawrite(buf_t *);
void	bdwrite(buf_t *);
buf_t	*getblk(struct vnode *, daddr_t, int, int, int);
buf_t	*geteblk(int);
buf_t	*incore(struct vnode *, daddr_t);
int	allocbuf(buf_t *, int, int);
void	brelsel(buf_t *, int);
void	brelse(buf_t *, int);

/*
 * So-far indeterminate ops that might belong to either
 * bufferio(9) or buffercache(9).
 */
void	bremfree(buf_t *);
void	bufinit(void);
void	bufinit2(void);
void	minphys(buf_t *);
void	brelvp(buf_t *);
void	reassignbuf(buf_t *, struct vnode *);
void	bgetvp(struct vnode *, buf_t *);
int	buf_syncwait(void);
u_long	buf_memcalc(void);
int	buf_drain(int);
int	buf_setvalimit(vsize_t);
#if defined(DDB) || defined(DEBUGPRINT)
void	vfs_buf_print(buf_t *, int, void (*)(const char *, ...)
    __printflike(1, 2));
#endif
void	buf_init(buf_t *);
void	buf_destroy(buf_t *);
int	bbusy(buf_t *, bool, int, kmutex_t *);
u_int	buf_nbuf(void);

void	biohist_init(void);

__END_DECLS
#endif /* _KERNEL */
#endif /* !_SYS_BUF_H_ */<|MERGE_RESOLUTION|>--- conflicted
+++ resolved
@@ -1,8 +1,4 @@
-<<<<<<< HEAD
-/*     $NetBSD: buf.h,v 1.131 2019/08/26 10:24:39 msaitoh Exp $ */
-=======
 /*     $NetBSD: buf.h,v 1.132 2020/04/10 17:18:04 ad Exp $ */
->>>>>>> 898b1760
 
 /*-
  * Copyright (c) 1999, 2000, 2007, 2008 The NetBSD Foundation, Inc.
