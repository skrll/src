--- conflicted
+++ resolved
@@ -1,8 +1,4 @@
-<<<<<<< HEAD
-/*	$NetBSD: fcntl.h,v 1.53 2019/09/15 23:55:22 christos Exp $	*/
-=======
 /*	$NetBSD: fcntl.h,v 1.54 2020/03/30 20:17:42 kamil Exp $	*/
->>>>>>> 898b1760
 
 /*-
  * Copyright (c) 1983, 1990, 1993
