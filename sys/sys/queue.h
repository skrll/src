<<<<<<< HEAD
/*	$NetBSD: queue.h,v 1.75 2020/10/20 23:27:58 kamil Exp $	*/
=======
/*	$NetBSD: queue.h,v 1.76 2021/01/16 23:51:51 chs Exp $	*/
>>>>>>> 9e014010

/*
 * Copyright (c) 1991, 1993
 *	The Regents of the University of California.  All rights reserved.
 *
 * Redistribution and use in source and binary forms, with or without
 * modification, are permitted provided that the following conditions
 * are met:
 * 1. Redistributions of source code must retain the above copyright
 *    notice, this list of conditions and the following disclaimer.
 * 2. Redistributions in binary form must reproduce the above copyright
 *    notice, this list of conditions and the following disclaimer in the
 *    documentation and/or other materials provided with the distribution.
 * 3. Neither the name of the University nor the names of its contributors
 *    may be used to endorse or promote products derived from this software
 *    without specific prior written permission.
 *
 * THIS SOFTWARE IS PROVIDED BY THE REGENTS AND CONTRIBUTORS ``AS IS'' AND
 * ANY EXPRESS OR IMPLIED WARRANTIES, INCLUDING, BUT NOT LIMITED TO, THE
 * IMPLIED WARRANTIES OF MERCHANTABILITY AND FITNESS FOR A PARTICULAR PURPOSE
 * ARE DISCLAIMED.  IN NO EVENT SHALL THE REGENTS OR CONTRIBUTORS BE LIABLE
 * FOR ANY DIRECT, INDIRECT, INCIDENTAL, SPECIAL, EXEMPLARY, OR CONSEQUENTIAL
 * DAMAGES (INCLUDING, BUT NOT LIMITED TO, PROCUREMENT OF SUBSTITUTE GOODS
 * OR SERVICES; LOSS OF USE, DATA, OR PROFITS; OR BUSINESS INTERRUPTION)
 * HOWEVER CAUSED AND ON ANY THEORY OF LIABILITY, WHETHER IN CONTRACT, STRICT
 * LIABILITY, OR TORT (INCLUDING NEGLIGENCE OR OTHERWISE) ARISING IN ANY WAY
 * OUT OF THE USE OF THIS SOFTWARE, EVEN IF ADVISED OF THE POSSIBILITY OF
 * SUCH DAMAGE.
 *
 *	@(#)queue.h	8.5 (Berkeley) 8/20/94
 */

#ifndef	_SYS_QUEUE_H_
#define	_SYS_QUEUE_H_

/*
 * This file defines five types of data structures: singly-linked lists,
 * lists, simple queues, tail queues, and circular queues.
 *
 * A singly-linked list is headed by a single forward pointer. The
 * elements are singly linked for minimum space and pointer manipulation
 * overhead at the expense of O(n) removal for arbitrary elements. New
 * elements can be added to the list after an existing element or at the
 * head of the list.  Elements being removed from the head of the list
 * should use the explicit macro for this purpose for optimum
 * efficiency. A singly-linked list may only be traversed in the forward
 * direction.  Singly-linked lists are ideal for applications with large
 * datasets and few or no removals or for implementing a LIFO queue.
 *
 * A list is headed by a single forward pointer (or an array of forward
 * pointers for a hash table header). The elements are doubly linked
 * so that an arbitrary element can be removed without a need to
 * traverse the list. New elements can be added to the list before
 * or after an existing element or at the head of the list. A list
 * may only be traversed in the forward direction.
 *
 * A simple queue is headed by a pair of pointers, one the head of the
 * list and the other to the tail of the list. The elements are singly
 * linked to save space, so elements can only be removed from the
 * head of the list. New elements can be added to the list after
 * an existing element, at the head of the list, or at the end of the
 * list. A simple queue may only be traversed in the forward direction.
 *
 * A tail queue is headed by a pair of pointers, one to the head of the
 * list and the other to the tail of the list. The elements are doubly
 * linked so that an arbitrary element can be removed without a need to
 * traverse the list. New elements can be added to the list before or
 * after an existing element, at the head of the list, or at the end of
 * the list. A tail queue may be traversed in either direction.
 *
 * For details on the use of these macros, see the queue(3) manual page.
 */

/*
 * Include the definition of NULL only on NetBSD because sys/null.h
 * is not available elsewhere.  This conditional makes the header
 * portable and it can simply be dropped verbatim into any system.
 * The caveat is that on other systems some other header
 * must provide NULL before the macros can be used.
 */
#ifdef __NetBSD__
#include <sys/null.h>
#endif

#if defined(_KERNEL) && defined(DIAGNOSTIC)
#define QUEUEDEBUG	1
#endif

#if defined(QUEUEDEBUG)
# if defined(_KERNEL)
#  define QUEUEDEBUG_ABORT(...) panic(__VA_ARGS__)
# else
#  include <err.h>
#  define QUEUEDEBUG_ABORT(...) err(1, __VA_ARGS__)
# endif
#endif

/*
 * Singly-linked List definitions.
 */
#define	SLIST_HEAD(name, type)						\
struct name {								\
	struct type *slh_first;	/* first element */			\
}

#define	SLIST_HEAD_INITIALIZER(head)					\
	{ NULL }

#define	SLIST_ENTRY(type)						\
struct {								\
	struct type *sle_next;	/* next element */			\
}

/*
 * Singly-linked List access methods.
 */
#define	SLIST_FIRST(head)	((head)->slh_first)
#define	SLIST_END(head)		NULL
#define	SLIST_EMPTY(head)	((head)->slh_first == NULL)
#define	SLIST_NEXT(elm, field)	((elm)->field.sle_next)

#define	SLIST_FOREACH(var, head, field)					\
	for((var) = (head)->slh_first;					\
	    (var) != SLIST_END(head);					\
	    (var) = (var)->field.sle_next)

#define	SLIST_FOREACH_SAFE(var, head, field, tvar)			\
	for ((var) = SLIST_FIRST((head));				\
	    (var) != SLIST_END(head) &&					\
	    ((tvar) = SLIST_NEXT((var), field), 1);			\
	    (var) = (tvar))

/*
 * Singly-linked List functions.
 */
#define	SLIST_INIT(head) do {						\
	(head)->slh_first = SLIST_END(head);				\
} while (/*CONSTCOND*/0)

#define	SLIST_INSERT_AFTER(slistelm, elm, field) do {			\
	(elm)->field.sle_next = (slistelm)->field.sle_next;		\
	(slistelm)->field.sle_next = (elm);				\
} while (/*CONSTCOND*/0)

#define	SLIST_INSERT_HEAD(head, elm, field) do {			\
	(elm)->field.sle_next = (head)->slh_first;			\
	(head)->slh_first = (elm);					\
} while (/*CONSTCOND*/0)

#define	SLIST_REMOVE_AFTER(slistelm, field) do {			\
	(slistelm)->field.sle_next =					\
	    SLIST_NEXT(SLIST_NEXT((slistelm), field), field);		\
} while (/*CONSTCOND*/0)

#define	SLIST_REMOVE_HEAD(head, field) do {				\
	(head)->slh_first = (head)->slh_first->field.sle_next;		\
} while (/*CONSTCOND*/0)

#define	SLIST_REMOVE(head, elm, type, field) do {			\
	if ((head)->slh_first == (elm)) {				\
		SLIST_REMOVE_HEAD((head), field);			\
	}								\
	else {								\
		struct type *curelm = (head)->slh_first;		\
		while(curelm->field.sle_next != (elm))			\
			curelm = curelm->field.sle_next;		\
		curelm->field.sle_next =				\
		    curelm->field.sle_next->field.sle_next;		\
	}								\
} while (/*CONSTCOND*/0)


/*
 * List definitions.
 */
#define	LIST_HEAD(name, type)						\
struct name {								\
	struct type *lh_first;	/* first element */			\
}

#define	LIST_HEAD_INITIALIZER(head)					\
	{ NULL }

#define	LIST_ENTRY(type)						\
struct {								\
	struct type *le_next;	/* next element */			\
	struct type **le_prev;	/* address of previous next element */	\
}

/*
 * List access methods.
 */
#define	LIST_FIRST(head)		((head)->lh_first)
#define	LIST_END(head)			NULL
#define	LIST_EMPTY(head)		((head)->lh_first == LIST_END(head))
#define	LIST_NEXT(elm, field)		((elm)->field.le_next)

#define	LIST_FOREACH(var, head, field)					\
	for ((var) = ((head)->lh_first);				\
	    (var) != LIST_END(head);					\
	    (var) = ((var)->field.le_next))

#define	LIST_FOREACH_SAFE(var, head, field, tvar)			\
	for ((var) = LIST_FIRST((head));				\
	    (var) != LIST_END(head) &&					\
	    ((tvar) = LIST_NEXT((var), field), 1);			\
	    (var) = (tvar))

#define	LIST_MOVE(head1, head2, field) do {				\
	LIST_INIT((head2));						\
	if (!LIST_EMPTY((head1))) {					\
		(head2)->lh_first = (head1)->lh_first;			\
		(head2)->lh_first->field.le_prev = &(head2)->lh_first;	\
		LIST_INIT((head1));					\
	}								\
} while (/*CONSTCOND*/0)

/*
 * List functions.
 */
#if defined(QUEUEDEBUG)
#define	QUEUEDEBUG_LIST_INSERT_HEAD(head, elm, field)			\
	if ((head)->lh_first &&						\
	    (head)->lh_first->field.le_prev != &(head)->lh_first)	\
		QUEUEDEBUG_ABORT("LIST_INSERT_HEAD %p %s:%d", (head),	\
		    __FILE__, __LINE__);
#define	QUEUEDEBUG_LIST_OP(elm, field)					\
	if ((elm)->field.le_next &&					\
	    (elm)->field.le_next->field.le_prev !=			\
	    &(elm)->field.le_next)					\
		QUEUEDEBUG_ABORT("LIST_* forw %p %s:%d", (elm),		\
		    __FILE__, __LINE__);				\
	if (*(elm)->field.le_prev != (elm))				\
		QUEUEDEBUG_ABORT("LIST_* back %p %s:%d", (elm),		\
		    __FILE__, __LINE__);
#define	QUEUEDEBUG_LIST_POSTREMOVE(elm, field)				\
	(elm)->field.le_next = (void *)1L;				\
	(elm)->field.le_prev = (void *)1L;
#else
#define	QUEUEDEBUG_LIST_INSERT_HEAD(head, elm, field)
#define	QUEUEDEBUG_LIST_OP(elm, field)
#define	QUEUEDEBUG_LIST_POSTREMOVE(elm, field)
#endif

#define	LIST_INIT(head) do {						\
	(head)->lh_first = LIST_END(head);				\
} while (/*CONSTCOND*/0)

#define	LIST_INSERT_AFTER(listelm, elm, field) do {			\
	QUEUEDEBUG_LIST_OP((listelm), field)				\
	if (((elm)->field.le_next = (listelm)->field.le_next) != 	\
	    LIST_END(head))						\
		(listelm)->field.le_next->field.le_prev =		\
		    &(elm)->field.le_next;				\
	(listelm)->field.le_next = (elm);				\
	(elm)->field.le_prev = &(listelm)->field.le_next;		\
} while (/*CONSTCOND*/0)

#define	LIST_INSERT_BEFORE(listelm, elm, field) do {			\
	QUEUEDEBUG_LIST_OP((listelm), field)				\
	(elm)->field.le_prev = (listelm)->field.le_prev;		\
	(elm)->field.le_next = (listelm);				\
	*(listelm)->field.le_prev = (elm);				\
	(listelm)->field.le_prev = &(elm)->field.le_next;		\
} while (/*CONSTCOND*/0)

#define	LIST_INSERT_HEAD(head, elm, field) do {				\
	QUEUEDEBUG_LIST_INSERT_HEAD((head), (elm), field)		\
	if (((elm)->field.le_next = (head)->lh_first) != LIST_END(head))\
		(head)->lh_first->field.le_prev = &(elm)->field.le_next;\
	(head)->lh_first = (elm);					\
	(elm)->field.le_prev = &(head)->lh_first;			\
} while (/*CONSTCOND*/0)

#define	LIST_REMOVE(elm, field) do {					\
	QUEUEDEBUG_LIST_OP((elm), field)				\
	if ((elm)->field.le_next != NULL)				\
		(elm)->field.le_next->field.le_prev = 			\
		    (elm)->field.le_prev;				\
	*(elm)->field.le_prev = (elm)->field.le_next;			\
	QUEUEDEBUG_LIST_POSTREMOVE((elm), field)			\
} while (/*CONSTCOND*/0)

#define LIST_REPLACE(elm, elm2, field) do {				\
	if (((elm2)->field.le_next = (elm)->field.le_next) != NULL)	\
		(elm2)->field.le_next->field.le_prev =			\
		    &(elm2)->field.le_next;				\
	(elm2)->field.le_prev = (elm)->field.le_prev;			\
	*(elm2)->field.le_prev = (elm2);				\
	QUEUEDEBUG_LIST_POSTREMOVE((elm), field)			\
} while (/*CONSTCOND*/0)

/*
 * Simple queue definitions.
 */
#define	SIMPLEQ_HEAD(name, type)					\
struct name {								\
	struct type *sqh_first;	/* first element */			\
	struct type **sqh_last;	/* addr of last next element */		\
}

#define	SIMPLEQ_HEAD_INITIALIZER(head)					\
	{ NULL, &(head).sqh_first }

#define	SIMPLEQ_ENTRY(type)						\
struct {								\
	struct type *sqe_next;	/* next element */			\
}

/*
 * Simple queue access methods.
 */
#define	SIMPLEQ_FIRST(head)		((head)->sqh_first)
#define	SIMPLEQ_END(head)		NULL
#define	SIMPLEQ_EMPTY(head)		((head)->sqh_first == SIMPLEQ_END(head))
#define	SIMPLEQ_NEXT(elm, field)	((elm)->field.sqe_next)

#define	SIMPLEQ_FOREACH(var, head, field)				\
	for ((var) = ((head)->sqh_first);				\
	    (var) != SIMPLEQ_END(head);					\
	    (var) = ((var)->field.sqe_next))

#define	SIMPLEQ_FOREACH_SAFE(var, head, field, next)			\
	for ((var) = ((head)->sqh_first);				\
	    (var) != SIMPLEQ_END(head) &&				\
	    ((next = ((var)->field.sqe_next)), 1);			\
	    (var) = (next))

/*
 * Simple queue functions.
 */
#define	SIMPLEQ_INIT(head) do {						\
	(head)->sqh_first = NULL;					\
	(head)->sqh_last = &(head)->sqh_first;				\
} while (/*CONSTCOND*/0)

#define	SIMPLEQ_INSERT_HEAD(head, elm, field) do {			\
	if (((elm)->field.sqe_next = (head)->sqh_first) == NULL)	\
		(head)->sqh_last = &(elm)->field.sqe_next;		\
	(head)->sqh_first = (elm);					\
} while (/*CONSTCOND*/0)

#define	SIMPLEQ_INSERT_TAIL(head, elm, field) do {			\
	(elm)->field.sqe_next = NULL;					\
	*(head)->sqh_last = (elm);					\
	(head)->sqh_last = &(elm)->field.sqe_next;			\
} while (/*CONSTCOND*/0)

#define	SIMPLEQ_INSERT_AFTER(head, listelm, elm, field) do {		\
	if (((elm)->field.sqe_next = (listelm)->field.sqe_next) == NULL)\
		(head)->sqh_last = &(elm)->field.sqe_next;		\
	(listelm)->field.sqe_next = (elm);				\
} while (/*CONSTCOND*/0)

#define	SIMPLEQ_REMOVE_HEAD(head, field) do {				\
	if (((head)->sqh_first = (head)->sqh_first->field.sqe_next) == NULL) \
		(head)->sqh_last = &(head)->sqh_first;			\
} while (/*CONSTCOND*/0)

#define SIMPLEQ_REMOVE_AFTER(head, elm, field) do {			\
	if (((elm)->field.sqe_next = (elm)->field.sqe_next->field.sqe_next) \
	    == NULL)							\
		(head)->sqh_last = &(elm)->field.sqe_next;		\
} while (/*CONSTCOND*/0)

#define	SIMPLEQ_REMOVE(head, elm, type, field) do {			\
	if ((head)->sqh_first == (elm)) {				\
		SIMPLEQ_REMOVE_HEAD((head), field);			\
	} else {							\
		struct type *curelm = (head)->sqh_first;		\
		while (curelm->field.sqe_next != (elm))			\
			curelm = curelm->field.sqe_next;		\
		if ((curelm->field.sqe_next =				\
			curelm->field.sqe_next->field.sqe_next) == NULL) \
			    (head)->sqh_last = &(curelm)->field.sqe_next; \
	}								\
} while (/*CONSTCOND*/0)

#define	SIMPLEQ_CONCAT(head1, head2) do {				\
	if (!SIMPLEQ_EMPTY((head2))) {					\
		*(head1)->sqh_last = (head2)->sqh_first;		\
		(head1)->sqh_last = (head2)->sqh_last;		\
		SIMPLEQ_INIT((head2));					\
	}								\
} while (/*CONSTCOND*/0)

#define	SIMPLEQ_LAST(head, type, field)					\
	(SIMPLEQ_EMPTY((head)) ?						\
		NULL :							\
	        ((struct type *)(void *)				\
		((char *)((head)->sqh_last) - offsetof(struct type, field))))

/*
 * Tail queue definitions.
 */
#define	_TAILQ_HEAD(name, type, qual)					\
struct name {								\
	qual type *tqh_first;		/* first element */		\
	qual type *qual *tqh_last;	/* addr of last next element */	\
}
#define TAILQ_HEAD(name, type)	_TAILQ_HEAD(name, struct type,)

#define	TAILQ_HEAD_INITIALIZER(head)					\
	{ TAILQ_END(head), &(head).tqh_first }

#define	_TAILQ_ENTRY(type, qual)					\
struct {								\
	qual type *tqe_next;		/* next element */		\
	qual type *qual *tqe_prev;	/* address of previous next element */\
}
#define TAILQ_ENTRY(type)	_TAILQ_ENTRY(struct type,)

/*
 * Tail queue access methods.
 */
#define	TAILQ_FIRST(head)		((head)->tqh_first)
#define	TAILQ_END(head)			(NULL)
#define	TAILQ_NEXT(elm, field)		((elm)->field.tqe_next)
#define	TAILQ_LAST(head, headname) \
	(*(((struct headname *)(void *)((head)->tqh_last))->tqh_last))
#define	TAILQ_PREV(elm, headname, field) \
	(*(((struct headname *)(void *)((elm)->field.tqe_prev))->tqh_last))
#define	TAILQ_EMPTY(head)		(TAILQ_FIRST(head) == TAILQ_END(head))


#define	TAILQ_FOREACH(var, head, field)					\
	for ((var) = ((head)->tqh_first);				\
	    (var) != TAILQ_END(head);					\
	    (var) = ((var)->field.tqe_next))

#define	TAILQ_FOREACH_SAFE(var, head, field, next)			\
	for ((var) = ((head)->tqh_first);				\
	    (var) != TAILQ_END(head) &&					\
	    ((next) = TAILQ_NEXT(var, field), 1); (var) = (next))

#define	TAILQ_FOREACH_REVERSE(var, head, headname, field)		\
	for ((var) = TAILQ_LAST((head), headname);			\
	    (var) != TAILQ_END(head);					\
	    (var) = TAILQ_PREV((var), headname, field))

#define	TAILQ_FOREACH_REVERSE_SAFE(var, head, headname, field, prev)	\
	for ((var) = TAILQ_LAST((head), headname);			\
	    (var) != TAILQ_END(head) && 				\
	    ((prev) = TAILQ_PREV((var), headname, field), 1); (var) = (prev))

/*
 * Tail queue functions.
 */
#if defined(QUEUEDEBUG)
#define	QUEUEDEBUG_TAILQ_INSERT_HEAD(head, elm, field)			\
	if ((head)->tqh_first &&					\
	    (head)->tqh_first->field.tqe_prev != &(head)->tqh_first)	\
		QUEUEDEBUG_ABORT("TAILQ_INSERT_HEAD %p %s:%d", (head),	\
		    __FILE__, __LINE__);
#define	QUEUEDEBUG_TAILQ_INSERT_TAIL(head, elm, field)			\
	if (*(head)->tqh_last != NULL)					\
		QUEUEDEBUG_ABORT("TAILQ_INSERT_TAIL %p %s:%d", (head),	\
		    __FILE__, __LINE__);
#define	QUEUEDEBUG_TAILQ_OP(elm, field)					\
	if ((elm)->field.tqe_next &&					\
	    (elm)->field.tqe_next->field.tqe_prev !=			\
	    &(elm)->field.tqe_next)					\
		QUEUEDEBUG_ABORT("TAILQ_* forw %p %s:%d", (elm),	\
		    __FILE__, __LINE__);				\
	if (*(elm)->field.tqe_prev != (elm))				\
		QUEUEDEBUG_ABORT("TAILQ_* back %p %s:%d", (elm),	\
		    __FILE__, __LINE__);
#define	QUEUEDEBUG_TAILQ_PREREMOVE(head, elm, field)			\
	if ((elm)->field.tqe_next == NULL &&				\
	    (head)->tqh_last != &(elm)->field.tqe_next)			\
		QUEUEDEBUG_ABORT("TAILQ_PREREMOVE head %p elm %p %s:%d",\
		    (head), (elm), __FILE__, __LINE__);
#define	QUEUEDEBUG_TAILQ_POSTREMOVE(elm, field)				\
	(elm)->field.tqe_next = (void *)1L;				\
	(elm)->field.tqe_prev = (void *)1L;
#else
#define	QUEUEDEBUG_TAILQ_INSERT_HEAD(head, elm, field)
#define	QUEUEDEBUG_TAILQ_INSERT_TAIL(head, elm, field)
#define	QUEUEDEBUG_TAILQ_OP(elm, field)
#define	QUEUEDEBUG_TAILQ_PREREMOVE(head, elm, field)
#define	QUEUEDEBUG_TAILQ_POSTREMOVE(elm, field)
#endif

#define	TAILQ_INIT(head) do {						\
	(head)->tqh_first = TAILQ_END(head);				\
	(head)->tqh_last = &(head)->tqh_first;				\
} while (/*CONSTCOND*/0)

#define	TAILQ_INSERT_HEAD(head, elm, field) do {			\
	QUEUEDEBUG_TAILQ_INSERT_HEAD((head), (elm), field)		\
	if (((elm)->field.tqe_next = (head)->tqh_first) != TAILQ_END(head))\
		(head)->tqh_first->field.tqe_prev =			\
		    &(elm)->field.tqe_next;				\
	else								\
		(head)->tqh_last = &(elm)->field.tqe_next;		\
	(head)->tqh_first = (elm);					\
	(elm)->field.tqe_prev = &(head)->tqh_first;			\
} while (/*CONSTCOND*/0)

#define	TAILQ_INSERT_TAIL(head, elm, field) do {			\
	QUEUEDEBUG_TAILQ_INSERT_TAIL((head), (elm), field)		\
	(elm)->field.tqe_next = TAILQ_END(head);			\
	(elm)->field.tqe_prev = (head)->tqh_last;			\
	*(head)->tqh_last = (elm);					\
	(head)->tqh_last = &(elm)->field.tqe_next;			\
} while (/*CONSTCOND*/0)

#define	TAILQ_INSERT_AFTER(head, listelm, elm, field) do {		\
	QUEUEDEBUG_TAILQ_OP((listelm), field)				\
	if (((elm)->field.tqe_next = (listelm)->field.tqe_next) != 	\
	    TAILQ_END(head))						\
		(elm)->field.tqe_next->field.tqe_prev = 		\
		    &(elm)->field.tqe_next;				\
	else								\
		(head)->tqh_last = &(elm)->field.tqe_next;		\
	(listelm)->field.tqe_next = (elm);				\
	(elm)->field.tqe_prev = &(listelm)->field.tqe_next;		\
} while (/*CONSTCOND*/0)

#define	TAILQ_INSERT_BEFORE(listelm, elm, field) do {			\
	QUEUEDEBUG_TAILQ_OP((listelm), field)				\
	(elm)->field.tqe_prev = (listelm)->field.tqe_prev;		\
	(elm)->field.tqe_next = (listelm);				\
	*(listelm)->field.tqe_prev = (elm);				\
	(listelm)->field.tqe_prev = &(elm)->field.tqe_next;		\
} while (/*CONSTCOND*/0)

#define	TAILQ_REMOVE(head, elm, field) do {				\
	QUEUEDEBUG_TAILQ_PREREMOVE((head), (elm), field)		\
	QUEUEDEBUG_TAILQ_OP((elm), field)				\
	if (((elm)->field.tqe_next) != TAILQ_END(head))			\
		(elm)->field.tqe_next->field.tqe_prev = 		\
		    (elm)->field.tqe_prev;				\
	else								\
		(head)->tqh_last = (elm)->field.tqe_prev;		\
	*(elm)->field.tqe_prev = (elm)->field.tqe_next;			\
	QUEUEDEBUG_TAILQ_POSTREMOVE((elm), field);			\
} while (/*CONSTCOND*/0)

#define TAILQ_REPLACE(head, elm, elm2, field) do {			\
        if (((elm2)->field.tqe_next = (elm)->field.tqe_next) != 	\
	    TAILQ_END(head))   						\
                (elm2)->field.tqe_next->field.tqe_prev =		\
                    &(elm2)->field.tqe_next;				\
        else								\
                (head)->tqh_last = &(elm2)->field.tqe_next;		\
        (elm2)->field.tqe_prev = (elm)->field.tqe_prev;			\
        *(elm2)->field.tqe_prev = (elm2);				\
	QUEUEDEBUG_TAILQ_POSTREMOVE((elm), field);			\
} while (/*CONSTCOND*/0)

#define	TAILQ_CONCAT(head1, head2, field) do {				\
	if (!TAILQ_EMPTY(head2)) {					\
		*(head1)->tqh_last = (head2)->tqh_first;		\
		(head2)->tqh_first->field.tqe_prev = (head1)->tqh_last;	\
		(head1)->tqh_last = (head2)->tqh_last;			\
		TAILQ_INIT((head2));					\
	}								\
} while (/*CONSTCOND*/0)

/*
 * Singly-linked Tail queue declarations.
 */
#define	STAILQ_HEAD(name, type)						\
struct name {								\
	struct type *stqh_first;	/* first element */		\
	struct type **stqh_last;	/* addr of last next element */	\
}

#define	STAILQ_HEAD_INITIALIZER(head)					\
	{ NULL, &(head).stqh_first }

#define	STAILQ_ENTRY(type)						\
struct {								\
	struct type *stqe_next;	/* next element */			\
}

/*
 * Singly-linked Tail queue access methods.
 */
#define	STAILQ_FIRST(head)	((head)->stqh_first)
#define	STAILQ_END(head)	NULL
#define	STAILQ_NEXT(elm, field)	((elm)->field.stqe_next)
#define	STAILQ_EMPTY(head)	(STAILQ_FIRST(head) == STAILQ_END(head))

/*
 * Singly-linked Tail queue functions.
 */
#define	STAILQ_INIT(head) do {						\
	(head)->stqh_first = NULL;					\
	(head)->stqh_last = &(head)->stqh_first;				\
} while (/*CONSTCOND*/0)

#define	STAILQ_INSERT_HEAD(head, elm, field) do {			\
	if (((elm)->field.stqe_next = (head)->stqh_first) == NULL)	\
		(head)->stqh_last = &(elm)->field.stqe_next;		\
	(head)->stqh_first = (elm);					\
} while (/*CONSTCOND*/0)

#define	STAILQ_INSERT_TAIL(head, elm, field) do {			\
	(elm)->field.stqe_next = NULL;					\
	*(head)->stqh_last = (elm);					\
	(head)->stqh_last = &(elm)->field.stqe_next;			\
} while (/*CONSTCOND*/0)

#define	STAILQ_INSERT_AFTER(head, listelm, elm, field) do {		\
	if (((elm)->field.stqe_next = (listelm)->field.stqe_next) == NULL)\
		(head)->stqh_last = &(elm)->field.stqe_next;		\
	(listelm)->field.stqe_next = (elm);				\
} while (/*CONSTCOND*/0)

#define	STAILQ_REMOVE_HEAD(head, field) do {				\
	if (((head)->stqh_first = (head)->stqh_first->field.stqe_next) == NULL) \
		(head)->stqh_last = &(head)->stqh_first;			\
} while (/*CONSTCOND*/0)

#define	STAILQ_REMOVE(head, elm, type, field) do {			\
	if ((head)->stqh_first == (elm)) {				\
		STAILQ_REMOVE_HEAD((head), field);			\
	} else {							\
		struct type *curelm = (head)->stqh_first;		\
		while (curelm->field.stqe_next != (elm))			\
			curelm = curelm->field.stqe_next;		\
		if ((curelm->field.stqe_next =				\
			curelm->field.stqe_next->field.stqe_next) == NULL) \
			    (head)->stqh_last = &(curelm)->field.stqe_next; \
	}								\
} while (/*CONSTCOND*/0)

#define	STAILQ_FOREACH(var, head, field)				\
	for ((var) = ((head)->stqh_first);				\
		(var);							\
		(var) = ((var)->field.stqe_next))

#define	STAILQ_FOREACH_SAFE(var, head, field, tvar)			\
	for ((var) = STAILQ_FIRST((head));				\
	    (var) && ((tvar) = STAILQ_NEXT((var), field), 1);		\
	    (var) = (tvar))

#define	STAILQ_CONCAT(head1, head2) do {				\
	if (!STAILQ_EMPTY((head2))) {					\
		*(head1)->stqh_last = (head2)->stqh_first;		\
		(head1)->stqh_last = (head2)->stqh_last;		\
		STAILQ_INIT((head2));					\
	}								\
} while (/*CONSTCOND*/0)

#define	STAILQ_LAST(head, type, field)					\
	(STAILQ_EMPTY((head)) ?						\
		NULL :							\
	        ((struct type *)(void *)				\
		((char *)((head)->stqh_last) - offsetof(struct type, field))))

#endif	/* !_SYS_QUEUE_H_ */<|MERGE_RESOLUTION|>--- conflicted
+++ resolved
@@ -1,8 +1,4 @@
-<<<<<<< HEAD
-/*	$NetBSD: queue.h,v 1.75 2020/10/20 23:27:58 kamil Exp $	*/
-=======
 /*	$NetBSD: queue.h,v 1.76 2021/01/16 23:51:51 chs Exp $	*/
->>>>>>> 9e014010
 
 /*
  * Copyright (c) 1991, 1993
