--- conflicted
+++ resolved
@@ -1,8 +1,4 @@
-<<<<<<< HEAD
-/*	$NetBSD: pset.h,v 1.5 2016/04/02 20:38:40 christos Exp $	*/
-=======
 /*	$NetBSD: pset.h,v 1.6 2018/05/28 21:05:02 chs Exp $	*/
->>>>>>> b2b84690
 
 /*
  * Copyright (c) 2008, Mindaugas Rasiukevicius <rmind at NetBSD org>
@@ -43,12 +39,6 @@
 #define	PS_MYID			-1
 #define	PS_QUERY		-2
 
-<<<<<<< HEAD
-/* For compatibility only */
-typedef	cpuid_t		processorid_t;
-
-=======
->>>>>>> b2b84690
 __BEGIN_DECLS
 int	pset_assign(psetid_t, cpuid_t, psetid_t *);
 int	pset_bind(psetid_t, idtype_t, id_t, psetid_t *);
