--- conflicted
+++ resolved
@@ -1,8 +1,4 @@
-<<<<<<< HEAD
-/*	$NetBSD: param.h,v 1.655 2020/03/26 19:47:23 ad Exp $	*/
-=======
 /*	$NetBSD: param.h,v 1.659 2020/04/10 23:58:48 ad Exp $	*/
->>>>>>> 898b1760
 
 /*-
  * Copyright (c) 1982, 1986, 1989, 1993
@@ -71,11 +67,7 @@
  *	2.99.9		(299000900)
  */
 
-<<<<<<< HEAD
-#define	__NetBSD_Version__	999005200	/* NetBSD 9.99.52 */
-=======
 #define	__NetBSD_Version__	999005600	/* NetBSD 9.99.56 */
->>>>>>> 898b1760
 
 #define __NetBSD_Prereq__(M,m,p) (((((M) * 100000000) + \
     (m) * 1000000) + (p) * 100) <= __NetBSD_Version__)
