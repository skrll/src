<<<<<<< HEAD
/*	$NetBSD: param.h,v 1.691 2021/03/08 20:02:47 christos Exp $	*/
=======
/*	$NetBSD: param.h,v 1.697 2021/06/29 21:03:37 pgoyette Exp $	*/
>>>>>>> e2aa5677

/*-
 * Copyright (c) 1982, 1986, 1989, 1993
 *	The Regents of the University of California.  All rights reserved.
 * (c) UNIX System Laboratories, Inc.
 * All or some portions of this file are derived from material licensed
 * to the University of California by American Telephone and Telegraph
 * Co. or Unix System Laboratories, Inc. and are reproduced herein with
 * the permission of UNIX System Laboratories, Inc.
 *
 * Redistribution and use in source and binary forms, with or without
 * modification, are permitted provided that the following conditions
 * are met:
 * 1. Redistributions of source code must retain the above copyright
 *    notice, this list of conditions and the following disclaimer.
 * 2. Redistributions in binary form must reproduce the above copyright
 *    notice, this list of conditions and the following disclaimer in the
 *    documentation and/or other materials provided with the distribution.
 * 3. Neither the name of the University nor the names of its contributors
 *    may be used to endorse or promote products derived from this software
 *    without specific prior written permission.
 *
 * THIS SOFTWARE IS PROVIDED BY THE REGENTS AND CONTRIBUTORS ``AS IS'' AND
 * ANY EXPRESS OR IMPLIED WARRANTIES, INCLUDING, BUT NOT LIMITED TO, THE
 * IMPLIED WARRANTIES OF MERCHANTABILITY AND FITNESS FOR A PARTICULAR PURPOSE
 * ARE DISCLAIMED.  IN NO EVENT SHALL THE REGENTS OR CONTRIBUTORS BE LIABLE
 * FOR ANY DIRECT, INDIRECT, INCIDENTAL, SPECIAL, EXEMPLARY, OR CONSEQUENTIAL
 * DAMAGES (INCLUDING, BUT NOT LIMITED TO, PROCUREMENT OF SUBSTITUTE GOODS
 * OR SERVICES; LOSS OF USE, DATA, OR PROFITS; OR BUSINESS INTERRUPTION)
 * HOWEVER CAUSED AND ON ANY THEORY OF LIABILITY, WHETHER IN CONTRACT, STRICT
 * LIABILITY, OR TORT (INCLUDING NEGLIGENCE OR OTHERWISE) ARISING IN ANY WAY
 * OUT OF THE USE OF THIS SOFTWARE, EVEN IF ADVISED OF THE POSSIBILITY OF
 * SUCH DAMAGE.
 *
 *	@(#)param.h	8.3 (Berkeley) 4/4/95
 */

#ifndef _SYS_PARAM_H_
#define	_SYS_PARAM_H_

#ifdef _KERNEL_OPT
#include "opt_param.h"
#endif

/*
 * Historic BSD #defines -- probably will remain untouched for all time.
 */
#define	BSD	199506		/* System version (year & month). */
#define	BSD4_3	1
#define	BSD4_4	1

/*
 *	#define __NetBSD_Version__ MMmmrrpp00
 *
 *	M = major version
 *	m = minor version; a minor number of 99 indicates current.
 *	r = 0 (*)
 *	p = patchlevel
 *
 * When new releases are made, src/gnu/usr.bin/groff/tmac/mdoc.local
 * needs to be updated and the changes sent back to the groff maintainers.
 *
 * (*)	Up to 2.0I "release" used to be "",A-Z,Z[A-Z] but numeric
 *	    	e.g. NetBSD-1.2D  = 102040000 ('D' == 4)
 *	NetBSD-2.0H 	(200080000) was changed on 20041001 to:
 *	2.99.9		(299000900)
 */

<<<<<<< HEAD
#define	__NetBSD_Version__	999008100	/* NetBSD 9.99.81 */
=======
#define	__NetBSD_Version__	999008600	/* NetBSD 9.99.86 */
>>>>>>> e2aa5677

#define __NetBSD_Prereq__(M,m,p) (((((M) * 100000000) + \
    (m) * 1000000) + (p) * 100) <= __NetBSD_Version__)

/*
 * Historical NetBSD #define
 *
 * NetBSD 1.4 was the last release for which this value was incremented.
 * The value is now permanently fixed at 199905. It will never be
 * changed again.
 *
 * New code must use __NetBSD_Version__ instead, and should not even
 * count on NetBSD being defined.
 *
 */

#define	NetBSD	199905		/* NetBSD version (year & month). */

/*
 * These macros determine if we are running in protected mode or not.
 *   _HARDKERNEL: code uses kernel namespace and runs in hw priviledged mode
 *   _SOFTKERNEL: code uses kernel namespace but runs without hw priviledges
 */
#if defined(_KERNEL) && !defined(_RUMPKERNEL)
#define _HARDKERNEL
#endif
#if defined(_KERNEL) && defined(_RUMPKERNEL)
#define _SOFTKERNEL
#endif

#include <sys/null.h>

#ifndef __ASSEMBLER__
#include <sys/inttypes.h>
#include <sys/types.h>

/*
 * Machine-independent constants (some used in following include files).
 * Redefined constants are from POSIX 1003.1 limits file.
 *
 * MAXCOMLEN should be >= sizeof(ac_comm) (see <acct.h>)
 * MAXHOSTNAMELEN should be >= (_POSIX_HOST_NAME_MAX + 1) (see <limits.h>)
 * MAXLOGNAME should be >= UT_NAMESIZE (see <utmp.h>)
 */
#include <sys/syslimits.h>

#define	MAXCOMLEN	16		/* max command name remembered */
#define	MAXINTERP	PATH_MAX	/* max interpreter file name length */
/* DEPRECATED: use LOGIN_NAME_MAX instead. */
#define	MAXLOGNAME	(LOGIN_NAME_MAX - 1) /* max login name length */
#define	NCARGS		ARG_MAX		/* max bytes for an exec function */
#define	NGROUPS		NGROUPS_MAX	/* max number groups */
#define	NOGROUP		65535		/* marker for empty group set member */
#define	MAXHOSTNAMELEN	256		/* max hostname size */

#ifndef NOFILE
#define	NOFILE		OPEN_MAX	/* max open files per process */
#endif
#ifndef MAXUPRC				/* max simultaneous processes */
#define	MAXUPRC		CHILD_MAX	/* POSIX 1003.1-compliant default */
#else
#if (MAXUPRC - 0) < CHILD_MAX
#error MAXUPRC less than CHILD_MAX.  See options(4) for details.
#endif /* (MAXUPRC - 0) < CHILD_MAX */
#endif /* !defined(MAXUPRC) */

/* Macros for min/max. */
#define	MIN(a,b)	((/*CONSTCOND*/(a)<(b))?(a):(b))
#define	MAX(a,b)	((/*CONSTCOND*/(a)>(b))?(a):(b))

/* More types and definitions used throughout the kernel. */
#ifdef _KERNEL
#include <sys/cdefs.h>
#include <sys/errno.h>
#include <sys/time.h>
#include <sys/resource.h>
#include <sys/ucred.h>
#include <sys/uio.h>
#include <uvm/uvm_param.h>
#ifndef NPROC
#define	NPROC			(20 + 16 * MAXUSERS)
#endif
#ifndef MAXFILES
#define	MAXFILES		(3 * (NPROC + MAXUSERS) + 80)
#define	MAXFILES_IMPLICIT
#endif
#ifndef NTEXT
#define	NTEXT			(80 + NPROC / 8) /* actually the object cache */
#endif
#ifndef NVNODE
#define	NVNODE			(NPROC + NTEXT + 100)
#define	NVNODE_IMPLICIT
#endif
#ifndef VNODE_KMEM_MAXPCT
#define	VNODE_KMEM_MAXPCT	60
#endif
#ifndef BUFCACHE_VA_MAXPCT
#define	BUFCACHE_VA_MAXPCT	20
#endif
#define	VNODE_COST		2048		/* assumed space in bytes */
#endif /* _KERNEL */

/* Signals. */
#include <sys/signal.h>

/* Machine type dependent parameters. */
#include <machine/param.h>
#include <machine/limits.h>

#define	DEV_BSHIFT	9			/* log2(DEV_BSIZE) */
#define	DEV_BSIZE	(1 << DEV_BSHIFT)	/* 512 */

#ifndef BLKDEV_IOSIZE
#define	BLKDEV_IOSIZE	2048
#endif

#ifndef MAXPHYS
#define	MAXPHYS		(64 * 1024)		/* max raw I/O transfer size */
#endif

/* pages ("clicks") to disk blocks */
#define	ctod(x)		((x) << (PGSHIFT - DEV_BSHIFT))
#define	dtoc(x)		((x) >> (PGSHIFT - DEV_BSHIFT))

/* bytes to pages */
#define	ctob(x)		((x) << PGSHIFT)
#define	btoc(x)		(((x) + PGOFSET) >> PGSHIFT)

/* bytes to disk blocks */
#define	dbtob(x)	((x) << DEV_BSHIFT)
#define	btodb(x)	((x) >> DEV_BSHIFT)

/* Coherency unit: assumed cache line size.  See also MIN_LWP_ALIGNMENT. */
#ifndef COHERENCY_UNIT
#define	COHERENCY_UNIT		64
#endif
#ifndef CACHE_LINE_SIZE
#define	CACHE_LINE_SIZE		64
#endif
#ifndef MAXCPUS
#define	MAXCPUS			32
#endif
#ifndef MAX_LWP_PER_PROC
#define	MAX_LWP_PER_PROC	8000
#endif

/*
 * Stack macros.  On most architectures, the stack grows down,
 * towards lower addresses; it is the rare architecture where
 * it grows up, towards higher addresses.
 *
 * STACK_GROW and STACK_SHRINK adjust a stack pointer by some
 * size, no questions asked.  STACK_ALIGN aligns a stack pointer.
 *
 * STACK_ALLOC returns a pointer to allocated stack space of
 * some size; given such a pointer and a size, STACK_MAX gives
 * the maximum (in the "maxsaddr" sense) stack address of the
 * allocated memory.
 */
#if defined(_KERNEL) || defined(__EXPOSE_STACK)

#ifndef STACK_ALIGNBYTES
#define STACK_ALIGNBYTES	__ALIGNBYTES
#endif

#ifdef __MACHINE_STACK_GROWS_UP
#define	STACK_GROW(sp, _size)		(((char *)(void *)(sp)) + (_size))
#define	STACK_SHRINK(sp, _size)		(((char *)(void *)(sp)) - (_size))
#define	STACK_ALIGN(sp, bytes)	\
	((char *)((((unsigned long)(sp)) + (bytes)) & ~(bytes)))
#define	STACK_ALLOC(sp, _size)		((char *)(void *)(sp))
#define	STACK_MAX(p, _size)		(((char *)(void *)(p)) + (_size))
#else
#define	STACK_GROW(sp, _size)		(((char *)(void *)(sp)) - (_size))
#define	STACK_SHRINK(sp, _size)		(((char *)(void *)(sp)) + (_size))
#define	STACK_ALIGN(sp, bytes)	\
	((char *)(((unsigned long)(sp)) & ~(bytes)))
#define	STACK_ALLOC(sp, _size)		(((char *)(void *)(sp)) - (_size))
#define	STACK_MAX(p, _size)		((char *)(void *)(p))
#endif
#define	STACK_LEN_ALIGN(len, bytes)	(((len) + (bytes)) & ~(bytes))

#endif /* defined(_KERNEL) || defined(__EXPOSE_STACK) */

/*
 * Round p (pointer or byte index) up to a correctly-aligned value for all
 * data types (int, long, ...).   The result is u_int and must be cast to
 * any desired pointer type.
 *
 * ALIGNED_POINTER is a boolean macro that checks whether an address
 * is valid to fetch data elements of type t from on this architecture
 * using ALIGNED_POINTER_LOAD.  This does not reflect the optimal
 * alignment, just the possibility (within reasonable limits).
 *
 *	uint32_t x;
 *	unsigned char *p = ...;
 *
 *	if (ALIGNED_POINTER(p, uint32_t)) {
 *		uint32_t t;
 *		ALIGNED_POINTER_LOAD(&t, p, uint32_t);
 *		x = t;
 *	} else {
 *		uint32_t t;
 *		memcpy(&t, p, sizeof(t));
 *		x = t;
 *	}
 *
 */
#define ALIGNBYTES	__ALIGNBYTES
#ifndef ALIGN
#define	ALIGN(p)		(((uintptr_t)(p) + ALIGNBYTES) & ~ALIGNBYTES)
#endif
#ifndef ALIGNED_POINTER
#define	ALIGNED_POINTER(p,t)	((((uintptr_t)(p)) & (__alignof(t) - 1)) == 0)
#endif
#ifndef ALIGNED_POINTER_LOAD
#define	ALIGNED_POINTER_LOAD(q,p,t)	(*(q) = *((const t *)(p)))
#endif

/*
 * Return if pointer p is accessible for type t. For primitive types
 * this means that the pointer itself can be dereferenced; for structures
 * and unions this means that any field can be dereferenced. On CPUs
 * that allow unaligned pointer access, we always return that the pointer
 * is accessible to prevent unnecessary copies, although this might not be
 * necessarily faster.
 */
#ifdef __NO_STRICT_ALIGNMENT
#define	ACCESSIBLE_POINTER(p, t)	1
#else
#define	ACCESSIBLE_POINTER(p, t)	ALIGNED_POINTER(p, t)
#endif

/*
 * Historic priority levels.  These are meaningless and remain only
 * for source compatibility.  Do not use in new code.
 */
#define	PSWP	0
#define	PVM	4
#define	PINOD	8
#define	PRIBIO	16
#define	PVFS	20
#define	PZERO	22
#define	PSOCK	24
#define	PWAIT	32
#define	PLOCK	36
#define	PPAUSE	40
#define	PUSER	50
#define	MAXPRI	127

#define	PCATCH		0x100	/* OR'd with pri for tsleep to check signals */
#define	PNORELOCK	0x200	/* OR'd with pri for tsleep to not relock */

/*
 * New priority levels.
 */
#define	PRI_COUNT		224
#define	PRI_NONE		(-1)

#define	PRI_KERNEL_RT		192
#define	NPRI_KERNEL_RT		32
#define	MAXPRI_KERNEL_RT	(PRI_KERNEL_RT + NPRI_KERNEL_RT - 1)

#define	PRI_USER_RT		128
#define	NPRI_USER_RT		64
#define	MAXPRI_USER_RT		(PRI_USER_RT + NPRI_USER_RT - 1)

#define	PRI_KTHREAD		96
#define	NPRI_KTHREAD		32
#define	MAXPRI_KTHREAD		(PRI_KTHREAD + NPRI_KTHREAD - 1)

#define	PRI_KERNEL		64
#define	NPRI_KERNEL		32
#define	MAXPRI_KERNEL		(PRI_KERNEL + NPRI_KERNEL - 1)

#define	PRI_USER		0
#define	NPRI_USER		64
#define	MAXPRI_USER		(PRI_USER + NPRI_USER - 1)

/* Priority range used by POSIX real-time features */
#define	SCHED_PRI_MIN		0
#define	SCHED_PRI_MAX		63

/*
 * Kernel thread priorities.
 */
#define	PRI_SOFTSERIAL	MAXPRI_KERNEL_RT
#define	PRI_SOFTNET	(MAXPRI_KERNEL_RT - schedppq * 1)
#define	PRI_SOFTBIO	(MAXPRI_KERNEL_RT - schedppq * 2)
#define	PRI_SOFTCLOCK	(MAXPRI_KERNEL_RT - schedppq * 3)

#define	PRI_XCALL	MAXPRI_KTHREAD
#define	PRI_PGDAEMON	(MAXPRI_KTHREAD - schedppq * 1)
#define	PRI_VM		(MAXPRI_KTHREAD - schedppq * 2)
#define	PRI_IOFLUSH	(MAXPRI_KTHREAD - schedppq * 3)
#define	PRI_BIO		(MAXPRI_KTHREAD - schedppq * 4)

#define	PRI_IDLE	PRI_USER

/*
 * Miscellaneous.
 */
#define	NBPW	sizeof(int)	/* number of bytes per word (integer) */

#define	CMASK	022		/* default file mask: S_IWGRP|S_IWOTH */
#define	NODEV	(dev_t)(-1)	/* non-existent device */

/*
 * File system parameters and macros.
 *
 * The file system is made out of blocks of at most MAXBSIZE units, with
 * smaller units (fragments) only in the last direct block.  MAXBSIZE
 * primarily determines the size of buffers in the buffer pool.  It may be
 * made larger without any effect on existing file systems; however making
 * it smaller may make some file systems unmountable.
 */
#ifndef MAXBSIZE				/* XXX */
#define	MAXBSIZE	MAXPHYS
#endif
#define	MAXFRAG 	8

/*
 * MAXPATHLEN defines the longest permissible path length after expanding
 * symbolic links. It is used to allocate a temporary buffer from the buffer
 * pool in which to do the name expansion, hence should be a power of two,
 * and must be less than or equal to MAXBSIZE.  MAXSYMLINKS defines the
 * maximum number of symbolic links that may be expanded in a path name.
 * It should be set high enough to allow all legitimate uses, but halt
 * infinite loops reasonably quickly.
 *
 * MAXSYMLINKS should be >= _POSIX_SYMLOOP_MAX (see <limits.h>)
 */
#define	MAXPATHLEN	PATH_MAX
#define	MAXSYMLINKS	32

/*
 * This is the maximum individual filename component length enforced by
 * namei. Filesystems cannot exceed this limit. The upper bound for that
 * limit is NAME_MAX. We don't bump it for now, for compatibility with
 * old binaries during the time where MAXNAMLEN was 511 and NAME_MAX was
 * 255
 */
#define	KERNEL_NAME_MAX	255

/* Bit map related macros. */
#define	setbit(a,i)	((a)[(i)/NBBY] |= 1<<((i)%NBBY))
#define	clrbit(a,i)	((a)[(i)/NBBY] &= ~(1<<((i)%NBBY)))
#define	isset(a,i)	((a)[(i)/NBBY] & (1<<((i)%NBBY)))
#define	isclr(a,i)	(((a)[(i)/NBBY] & (1<<((i)%NBBY))) == 0)

/* Macros for counting and rounding. */
#ifndef howmany
#define	howmany(x, y)	(((x)+((y)-1))/(y))
#endif
#define	roundup(x, y)	((((x)+((y)-1))/(y))*(y))
#define	rounddown(x,y)	(((x)/(y))*(y))

/*
 * Rounding to powers of two.  The naive definitions of roundup2 and
 * rounddown2,
 *
 *	#define	roundup2(x,m)	(((x) + ((m) - 1)) & ~((m) - 1))
 *	#define	rounddown2(x,m)	((x) & ~((m) - 1)),
 *
 * exhibit a quirk of integer arithmetic in C because the complement
 * happens in the type of m, not in the type of x.  So if unsigned int
 * is 32-bit, and m is an unsigned int while x is a uint64_t, then
 * roundup2 and rounddown2 would have the unintended effect of clearing
 * the upper 32 bits of the result(!).  These definitions avoid the
 * pitfalls of C arithmetic depending on the types of x and m, and
 * additionally avoid multiply evaluating their arguments.
 */
#define	roundup2(x,m)	((((x) - 1) | ((m) - 1)) + 1)
#define	rounddown2(x,m)	((x) & ~((__typeof__(x))((m) - 1)))

#define	powerof2(x)	((((x)-1)&(x))==0)

/*
 * Constants for setting the parameters of the kernel memory allocator.
 *
 * 2 ** MINBUCKET is the smallest unit of memory that will be
 * allocated. It must be at least large enough to hold a pointer.
 *
 * Units of memory less or equal to MAXALLOCSAVE will permanently
 * allocate physical memory; requests for these size pieces of
 * memory are quite fast. Allocations greater than MAXALLOCSAVE must
 * always allocate and free physical memory; requests for these
 * size allocations should be done infrequently as they will be slow.
 *
 * Constraints: NBPG <= MAXALLOCSAVE <= 2 ** (MINBUCKET + 14), and
 * MAXALLOCSAVE must be a power of two.
 */
#ifdef _LP64
#define	MINBUCKET	5		/* 5 => min allocation of 32 bytes */
#else
#define	MINBUCKET	4		/* 4 => min allocation of 16 bytes */
#endif
#define	MAXALLOCSAVE	(2 * NBPG)

/*
 * Scale factor for scaled integers used to count %cpu time and load avgs.
 *
 * The number of CPU `tick's that map to a unique `%age' can be expressed
 * by the formula (1 / (2 ^ (FSHIFT - 11))).  The maximum load average that
 * can be calculated (assuming 32 bits) can be closely approximated using
 * the formula (2 ^ (2 * (16 - FSHIFT))) for (FSHIFT < 15).
 *
 * For the scheduler to maintain a 1:1 mapping of CPU `tick' to `%age',
 * FSHIFT must be at least 11; this gives us a maximum load avg of ~1024.
 */
#define	FSHIFT	11		/* bits to right of fixed binary point */
#define	FSCALE	(1<<FSHIFT)

/*
 * The time for a process to be blocked before being very swappable.
 * This is a number of seconds which the system takes as being a non-trivial
 * amount of real time.  You probably shouldn't change this;
 * it is used in subtle ways (fractions and multiples of it are, that is, like
 * half of a ``long time'', almost a long time, etc.)
 * It is related to human patience and other factors which don't really
 * change over time.
 */
#define        MAXSLP          20

/*
 * Defaults for Unified Buffer Cache parameters.
 * These may be overridden in <machine/param.h>.
 */

#ifndef UBC_WINSHIFT
#define	UBC_WINSHIFT	13
#endif
#ifndef UBC_NWINS
#define	UBC_NWINS	1024
#endif

#ifdef _KERNEL
extern int hz;
/*
 * macro to convert from milliseconds to hz without integer overflow
 * The 32 bit version uses only 32bit arithmetic; 0x20000 is safe for hz < 20000
 * the 64 bit version does the computation directly.
 */
#ifndef mstohz
# ifdef _LP64
#  define mstohz(ms) ((unsigned int)((ms + 0ul) * hz / 1000ul))
# else
static __inline unsigned int
mstohz(unsigned int ms)
{
	return __predict_false(ms >= 0x20000u) ?
	    (ms / 1000u) * hz : (ms * hz) / 1000u;
}
# endif
#endif

#ifndef hztoms
# ifdef _LP64
#  define hztoms(t) ((unsigned int)(((t) + 0ul) * 1000ul / hz))
# else
static __inline unsigned int
hztoms(unsigned int t)
{
	return __predict_false(t >= 0x20000u) ?
	    (t / hz) * 1000u : (t * 1000u) / hz;
}
# endif
#endif

#define	hz2bintime(t)	(ms2bintime(hztoms(t)))

extern const int schedppq;
extern size_t coherency_unit;

#endif /* _KERNEL */

/*
 * Minimum alignment of "struct lwp" needed by the architecture.  This
 * counts when packing a lock byte into a word alongside a pointer to an
 * LWP.  We need a minimum of 32, but go with the cache line size.
 */
#ifndef MIN_LWP_ALIGNMENT
# if COHERENCY_UNIT > 32
#  define MIN_LWP_ALIGNMENT	COHERENCY_UNIT
# else
#  define MIN_LWP_ALIGNMENT	32
# endif
#endif
#endif /* !__ASSEMBLER__ */

#endif /* !_SYS_PARAM_H_ */<|MERGE_RESOLUTION|>--- conflicted
+++ resolved
@@ -1,8 +1,4 @@
-<<<<<<< HEAD
-/*	$NetBSD: param.h,v 1.691 2021/03/08 20:02:47 christos Exp $	*/
-=======
 /*	$NetBSD: param.h,v 1.697 2021/06/29 21:03:37 pgoyette Exp $	*/
->>>>>>> e2aa5677
 
 /*-
  * Copyright (c) 1982, 1986, 1989, 1993
@@ -71,11 +67,7 @@
  *	2.99.9		(299000900)
  */
 
-<<<<<<< HEAD
-#define	__NetBSD_Version__	999008100	/* NetBSD 9.99.81 */
-=======
 #define	__NetBSD_Version__	999008600	/* NetBSD 9.99.86 */
->>>>>>> e2aa5677
 
 #define __NetBSD_Prereq__(M,m,p) (((((M) * 100000000) + \
     (m) * 1000000) + (p) * 100) <= __NetBSD_Version__)
