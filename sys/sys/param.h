--- conflicted
+++ resolved
@@ -1,8 +1,4 @@
-<<<<<<< HEAD
-/*	$NetBSD: param.h,v 1.642 2020/01/17 20:11:03 ad Exp $	*/
-=======
 /*	$NetBSD: param.h,v 1.644 2020/01/21 22:08:41 ad Exp $	*/
->>>>>>> 792df501
 
 /*-
  * Copyright (c) 1982, 1986, 1989, 1993
@@ -71,11 +67,7 @@
  *	2.99.9		(299000900)
  */
 
-<<<<<<< HEAD
-#define	__NetBSD_Version__	999003900	/* NetBSD 9.99.39 */
-=======
 #define	__NetBSD_Version__	999004100	/* NetBSD 9.99.41 */
->>>>>>> 792df501
 
 #define __NetBSD_Prereq__(M,m,p) (((((M) * 100000000) + \
     (m) * 1000000) + (p) * 100) <= __NetBSD_Version__)
