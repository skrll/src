--- conflicted
+++ resolved
@@ -1,8 +1,4 @@
-<<<<<<< HEAD
-/*	$NetBSD: param.h,v 1.679 2020/11/12 07:44:01 simonb Exp $	*/
-=======
 /*	$NetBSD: param.h,v 1.680 2020/11/24 16:17:04 christos Exp $	*/
->>>>>>> ba48e27f
 
 /*-
  * Copyright (c) 1982, 1986, 1989, 1993
@@ -71,11 +67,7 @@
  *	2.99.9		(299000900)
  */
 
-<<<<<<< HEAD
-#define	__NetBSD_Version__	999007500	/* NetBSD 9.99.75 */
-=======
 #define	__NetBSD_Version__	999007600	/* NetBSD 9.99.76 */
->>>>>>> ba48e27f
 
 #define __NetBSD_Prereq__(M,m,p) (((((M) * 100000000) + \
     (m) * 1000000) + (p) * 100) <= __NetBSD_Version__)
