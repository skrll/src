--- conflicted
+++ resolved
@@ -1,8 +1,4 @@
-<<<<<<< HEAD
-/*	$NetBSD: param.h,v 1.561 2018/05/06 13:40:52 kamil Exp $	*/
-=======
 /*	$NetBSD: param.h,v 1.568 2018/07/31 13:06:32 rjs Exp $	*/
->>>>>>> b2b84690
 
 /*-
  * Copyright (c) 1982, 1986, 1989, 1993
@@ -71,11 +67,7 @@
  *	2.99.9		(299000900)
  */
 
-<<<<<<< HEAD
-#define	__NetBSD_Version__	899001600	/* NetBSD 8.99.16 */
-=======
 #define	__NetBSD_Version__	899002300	/* NetBSD 8.99.23 */
->>>>>>> b2b84690
 
 #define __NetBSD_Prereq__(M,m,p) (((((M) * 100000000) + \
     (m) * 1000000) + (p) * 100) <= __NetBSD_Version__)
