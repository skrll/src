--- conflicted
+++ resolved
@@ -1,8 +1,4 @@
-<<<<<<< HEAD
-/*	$NetBSD: module.h,v 1.41 2016/11/16 10:42:14 pgoyette Exp $	*/
-=======
 /*	$NetBSD: module.h,v 1.42 2018/05/28 21:04:40 chs Exp $	*/
->>>>>>> b2b84690
 
 /*-
  * Copyright (c) 2008 The NetBSD Foundation, Inc.
