--- conflicted
+++ resolved
@@ -1,8 +1,4 @@
-<<<<<<< HEAD
-/*	$NetBSD: sysctl.h,v 1.231 2020/10/17 09:06:15 mlelstv Exp $	*/
-=======
 /*	$NetBSD: sysctl.h,v 1.233 2021/04/13 01:10:24 mrg Exp $	*/
->>>>>>> 9e014010
 
 /*
  * Copyright (c) 1989, 1993
