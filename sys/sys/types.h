<<<<<<< HEAD
/*	$NetBSD: types.h,v 1.98 2017/01/14 01:02:08 christos Exp $	*/
=======
/*	$NetBSD: types.h,v 1.101 2018/07/10 07:40:42 martin Exp $	*/
>>>>>>> b2b84690

/*-
 * Copyright (c) 1982, 1986, 1991, 1993, 1994
 *	The Regents of the University of California.  All rights reserved.
 * (c) UNIX System Laboratories, Inc.
 * All or some portions of this file are derived from material licensed
 * to the University of California by American Telephone and Telegraph
 * Co. or Unix System Laboratories, Inc. and are reproduced herein with
 * the permission of UNIX System Laboratories, Inc.
 *
 * Redistribution and use in source and binary forms, with or without
 * modification, are permitted provided that the following conditions
 * are met:
 * 1. Redistributions of source code must retain the above copyright
 *    notice, this list of conditions and the following disclaimer.
 * 2. Redistributions in binary form must reproduce the above copyright
 *    notice, this list of conditions and the following disclaimer in the
 *    documentation and/or other materials provided with the distribution.
 * 3. Neither the name of the University nor the names of its contributors
 *    may be used to endorse or promote products derived from this software
 *    without specific prior written permission.
 *
 * THIS SOFTWARE IS PROVIDED BY THE REGENTS AND CONTRIBUTORS ``AS IS'' AND
 * ANY EXPRESS OR IMPLIED WARRANTIES, INCLUDING, BUT NOT LIMITED TO, THE
 * IMPLIED WARRANTIES OF MERCHANTABILITY AND FITNESS FOR A PARTICULAR PURPOSE
 * ARE DISCLAIMED.  IN NO EVENT SHALL THE REGENTS OR CONTRIBUTORS BE LIABLE
 * FOR ANY DIRECT, INDIRECT, INCIDENTAL, SPECIAL, EXEMPLARY, OR CONSEQUENTIAL
 * DAMAGES (INCLUDING, BUT NOT LIMITED TO, PROCUREMENT OF SUBSTITUTE GOODS
 * OR SERVICES; LOSS OF USE, DATA, OR PROFITS; OR BUSINESS INTERRUPTION)
 * HOWEVER CAUSED AND ON ANY THEORY OF LIABILITY, WHETHER IN CONTRACT, STRICT
 * LIABILITY, OR TORT (INCLUDING NEGLIGENCE OR OTHERWISE) ARISING IN ANY WAY
 * OUT OF THE USE OF THIS SOFTWARE, EVEN IF ADVISED OF THE POSSIBILITY OF
 * SUCH DAMAGE.
 *
 *	@(#)types.h	8.4 (Berkeley) 1/21/94
 */

#ifndef _SYS_TYPES_H_
#define	_SYS_TYPES_H_

#include <sys/featuretest.h>

/* Machine type dependent parameters. */
#include <machine/types.h>

#include <machine/ansi.h>
#include <machine/int_types.h>


#include <sys/ansi.h>

#ifndef	int8_t
typedef	__int8_t	int8_t;
#define	int8_t		__int8_t
#endif

#ifndef	uint8_t
typedef	__uint8_t	uint8_t;
#define	uint8_t		__uint8_t
#endif

#ifndef	int16_t
typedef	__int16_t	int16_t;
#define	int16_t		__int16_t
#endif

#ifndef	uint16_t
typedef	__uint16_t	uint16_t;
#define	uint16_t	__uint16_t
#endif

#ifndef	int32_t
typedef	__int32_t	int32_t;
#define	int32_t		__int32_t
#endif

#ifndef	uint32_t
typedef	__uint32_t	uint32_t;
#define	uint32_t	__uint32_t
#endif

#ifndef	int64_t
typedef	__int64_t	int64_t;
#define	int64_t		__int64_t
#endif

#ifndef	uint64_t
typedef	__uint64_t	uint64_t;
#define	uint64_t	__uint64_t
#endif

typedef	uint8_t		u_int8_t;
typedef	uint16_t	u_int16_t;
typedef	uint32_t	u_int32_t;
typedef	uint64_t	u_int64_t;

#include <machine/endian.h>

#if defined(_NETBSD_SOURCE)
typedef	unsigned char	u_char;
typedef	unsigned short	u_short;
typedef	unsigned int	u_int;
typedef	unsigned long	u_long;

typedef unsigned char	unchar;		/* Sys V compatibility */
typedef	unsigned short	ushort;		/* Sys V compatibility */
typedef	unsigned int	uint;		/* Sys V compatibility */
typedef unsigned long	ulong;		/* Sys V compatibility */
#endif

typedef	uint64_t	u_quad_t;	/* quads */
typedef	int64_t		quad_t;
typedef	quad_t *	qaddr_t;

/*
 * The types longlong_t and u_longlong_t exist for use with the
 * Sun-derived XDR routines involving these types, and their usage
 * in other contexts is discouraged.  Further note that these types
 * may not be equivalent to "long long" and "unsigned long long",
 * they are only guaranteed to be signed and unsigned 64-bit types
 * respectively.  Portable programs that need 64-bit types should use
 * the C99 types int64_t and uint64_t instead.
 */

typedef	int64_t		longlong_t;	/* for XDR */
typedef	uint64_t	u_longlong_t;	/* for XDR */

typedef	int64_t		blkcnt_t;	/* fs block count */
typedef	int32_t		blksize_t;	/* fs optimal block size */

#ifndef	fsblkcnt_t
typedef	__fsblkcnt_t	fsblkcnt_t;	/* fs block count (statvfs) */
#define fsblkcnt_t	__fsblkcnt_t
#endif

#ifndef	fsfilcnt_t
typedef	__fsfilcnt_t	fsfilcnt_t;	/* fs file count */
#define fsfilcnt_t	__fsfilcnt_t
#endif

#if !defined(_KERNEL) && !defined(_STANDALONE)
/* We don't and shouldn't use caddr_t in the kernel anymore */
#ifndef	caddr_t
typedef	__caddr_t	caddr_t;	/* core address */
#define	caddr_t		__caddr_t
#endif
#endif

#ifdef __daddr_t
typedef	__daddr_t	daddr_t;	/* disk address */
#undef __daddr_t
#else
typedef	int64_t		daddr_t;	/* disk address */
#endif

typedef	uint64_t	dev_t;		/* device number */
typedef	uint32_t	fixpt_t;	/* fixed point number */

#ifndef	gid_t
typedef	__gid_t		gid_t;		/* group id */
#define	gid_t		__gid_t
#endif

typedef	uint32_t	id_t;		/* group id, process id or user id */
typedef	uint64_t	ino_t;		/* inode number */
typedef	long		key_t;		/* IPC key (for Sys V IPC) */

#ifndef	mode_t
typedef	__mode_t	mode_t;		/* permissions */
#define	mode_t		__mode_t
#endif

typedef	uint32_t	nlink_t;	/* link count */

#ifndef	off_t
typedef	__off_t		off_t;		/* file offset */
#define	off_t		__off_t
#endif

#ifndef	pid_t
typedef	__pid_t		pid_t;		/* process id */
#define	pid_t		__pid_t
#endif
typedef int32_t		lwpid_t;	/* LWP id */
typedef uint64_t	rlim_t;		/* resource limit */
typedef	int32_t		segsz_t;	/* segment size */
typedef	int32_t		swblk_t;	/* swap offset */

#ifndef	uid_t
typedef	__uid_t		uid_t;		/* user id */
#define	uid_t		__uid_t
#endif

typedef int		mqd_t;

typedef	unsigned long	cpuid_t;

typedef	int		psetid_t;

typedef volatile __cpu_simple_lock_nv_t __cpu_simple_lock_t;

#if defined(_KERNEL) || defined(_STANDALONE)

#include <sys/stdbool.h>

/*
 * Deprecated Mach-style boolean_t type.  Should not be used by new code.
 */
typedef int	boolean_t;
#ifndef TRUE
#define	TRUE	1
#endif
#ifndef FALSE
#define	FALSE	0
#endif

#endif /* _KERNEL || _STANDALONE */

#if defined(_KERNEL) || defined(_LIBC) || defined(_KMEMUSER)
/*
 * semctl(2)'s argument structure.  This is here for the benefit of
 * <sys/syscallargs.h>.  It is not in the user's namespace in SUSv2.
 * The SUSv2 semctl(2) takes variable arguments.
 */
union __semun {
	int		val;		/* value for SETVAL */
	struct semid_ds	*buf;		/* buffer for IPC_STAT & IPC_SET */
	unsigned short	*array;		/* array for GETALL & SETALL */
};
#include <sys/stdint.h>
#endif /* _KERNEL || _LIBC || _KMEMUSER */

/*
 * These belong in unistd.h, but are placed here too to ensure that
 * long arguments will be promoted to off_t if the program fails to
 * include that header or explicitly cast them to off_t.
 */
#if defined(_NETBSD_SOURCE)
#ifndef __OFF_T_SYSCALLS_DECLARED
#define __OFF_T_SYSCALLS_DECLARED
#ifndef _KERNEL
#include <sys/cdefs.h>
__BEGIN_DECLS
off_t	 lseek(int, off_t, int);
int	 ftruncate(int, off_t);
int	 truncate(const char *, off_t);
__END_DECLS
#endif /* !_KERNEL */
#endif /* __OFF_T_SYSCALLS_DECLARED */
#endif /* defined(_NETBSD_SOURCE) */

#if defined(_NETBSD_SOURCE)
/* Major, minor numbers, dev_t's. */
typedef int32_t __devmajor_t, __devminor_t;
#define devmajor_t __devmajor_t
#define devminor_t __devminor_t
#define NODEVMAJOR (-1)
#define	major(x)	((devmajor_t)(((uint32_t)(x) & 0x000fff00) >>  8))
#define	minor(x)	((devminor_t)((((uint32_t)(x) & 0xfff00000) >> 12) | \
				   (((uint32_t)(x) & 0x000000ff) >>  0)))
#define	makedev(x,y)	((dev_t)((((dev_t)(x) <<  8) & 0x000fff00U) | \
				 (((dev_t)(y) << 12) & 0xfff00000U) | \
				 (((dev_t)(y) <<  0) & 0x000000ffU)))
#endif

#ifdef	_BSD_CLOCK_T_
typedef	_BSD_CLOCK_T_		clock_t;
#undef	_BSD_CLOCK_T_
#endif

#ifdef	_BSD_PTRDIFF_T_
typedef	_BSD_PTRDIFF_T_		ptrdiff_t;
#undef	_BSD_PTRDIFF_T_
#endif

#ifdef	_BSD_SIZE_T_
typedef	_BSD_SIZE_T_		size_t;
#define _SIZE_T
#undef	_BSD_SIZE_T_
#endif

#ifdef	_BSD_SSIZE_T_
typedef	_BSD_SSIZE_T_		ssize_t;
#undef	_BSD_SSIZE_T_
#endif

#ifdef	_BSD_TIME_T_
typedef	_BSD_TIME_T_		time_t;
#undef	_BSD_TIME_T_
#endif

#ifdef	_BSD_CLOCKID_T_
typedef	_BSD_CLOCKID_T_		clockid_t;
#undef	_BSD_CLOCKID_T_
#endif

#ifdef	_BSD_TIMER_T_
typedef	_BSD_TIMER_T_		timer_t;
#undef	_BSD_TIMER_T_
#endif

#ifdef	_BSD_SUSECONDS_T_
typedef	_BSD_SUSECONDS_T_	suseconds_t;
#undef	_BSD_SUSECONDS_T_
#endif

#ifdef	_BSD_USECONDS_T_
typedef	_BSD_USECONDS_T_	useconds_t;
#undef	_BSD_USECONDS_T_
#endif

#ifdef _NETBSD_SOURCE
#include <sys/fd_set.h>

#define	NBBY			8

typedef struct kauth_cred *kauth_cred_t;

typedef int pri_t;

#endif

#if defined(__STDC__) && (defined(_KERNEL) || defined(_KMEMUSER))
/*
 * Forward structure declarations for function prototypes.  We include the
 * common structures that cross subsystem boundaries here; others are mostly
 * used in the same place that the structure is defined.
 */
struct	lwp;
typedef struct lwp lwp_t;
struct	__ucontext;
struct	proc;
typedef struct proc proc_t;
struct	pgrp;
struct	rusage;
struct	file;
typedef struct file file_t;
struct	buf;
typedef struct buf buf_t;
struct	tty;
struct	uio;
#endif

#if defined(_KERNEL) || defined(_STANDALONE)
#define SET(t, f)	((t) |= (f))
#define	ISSET(t, f)	((t) & (f))
#define	CLR(t, f)	((t) &= ~(f))
#endif

#if !defined(_KERNEL) && !defined(_STANDALONE)
#if (_POSIX_C_SOURCE - 0L) >= 199506L || (_XOPEN_SOURCE - 0) >= 500 || \
    defined(_NETBSD_SOURCE)
#include <pthread_types.h>
#endif
#endif

#endif /* !_SYS_TYPES_H_ */<|MERGE_RESOLUTION|>--- conflicted
+++ resolved
@@ -1,8 +1,4 @@
-<<<<<<< HEAD
-/*	$NetBSD: types.h,v 1.98 2017/01/14 01:02:08 christos Exp $	*/
-=======
 /*	$NetBSD: types.h,v 1.101 2018/07/10 07:40:42 martin Exp $	*/
->>>>>>> b2b84690
 
 /*-
  * Copyright (c) 1982, 1986, 1991, 1993, 1994
