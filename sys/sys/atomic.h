--- conflicted
+++ resolved
@@ -1,8 +1,4 @@
-<<<<<<< HEAD
-/*	$NetBSD: atomic.h,v 1.17 2019/11/14 16:23:53 maxv Exp $	*/
-=======
 /*	$NetBSD: atomic.h,v 1.21 2019/12/03 04:57:38 riastradh Exp $	*/
->>>>>>> 275f442f
 
 /*-
  * Copyright (c) 2007, 2008 The NetBSD Foundation, Inc.
@@ -387,8 +383,6 @@
 #define atomic_inc_64_nv	kmsan_atomic_inc_64_nv
 #endif
 
-<<<<<<< HEAD
-=======
 #ifdef _KERNEL
 
 #if 1 // XXX: __STDC_VERSION__ < 201112L
@@ -514,5 +508,4 @@
 
 #endif	/* _KERNEL */
 
->>>>>>> 275f442f
 #endif /* ! _SYS_ATOMIC_H_ */