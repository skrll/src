<<<<<<< HEAD
/* $NetBSD: kauth.h,v 1.76 2018/04/26 18:54:09 alnsn Exp $ */
=======
/* $NetBSD: kauth.h,v 1.78 2018/07/15 05:16:45 maxv Exp $ */
>>>>>>> b2b84690

/*-
 * Copyright (c) 2005, 2006 Elad Efrat <elad@NetBSD.org>  
 * All rights reserved.
 *
 * Redistribution and use in source and binary forms, with or without
 * modification, are permitted provided that the following conditions
 * are met:
 * 1. Redistributions of source code must retain the above copyright
 *    notice, this list of conditions and the following disclaimer.
 * 2. Redistributions in binary form must reproduce the above copyright
 *    notice, this list of conditions and the following disclaimer in the
 *    documentation and/or other materials provided with the distribution.
 * 3. The name of the author may not be used to endorse or promote products
 *    derived from this software without specific prior written permission.
 *
 * THIS SOFTWARE IS PROVIDED BY THE AUTHOR ``AS IS'' AND ANY EXPRESS OR
 * IMPLIED WARRANTIES, INCLUDING, BUT NOT LIMITED TO, THE IMPLIED WARRANTIES
 * OF MERCHANTABILITY AND FITNESS FOR A PARTICULAR PURPOSE ARE DISCLAIMED.
 * IN NO EVENT SHALL THE AUTHOR BE LIABLE FOR ANY DIRECT, INDIRECT,
 * INCIDENTAL, SPECIAL, EXEMPLARY, OR CONSEQUENTIAL DAMAGES (INCLUDING, BUT
 * NOT LIMITED TO, PROCUREMENT OF SUBSTITUTE GOODS OR SERVICES; LOSS OF USE,
 * DATA, OR PROFITS; OR BUSINESS INTERRUPTION) HOWEVER CAUSED AND ON ANY
 * THEORY OF LIABILITY, WHETHER IN CONTRACT, STRICT LIABILITY, OR TORT
 * (INCLUDING NEGLIGENCE OR OTHERWISE) ARISING IN ANY WAY OUT OF THE USE OF
 * THIS SOFTWARE, EVEN IF ADVISED OF THE POSSIBILITY OF SUCH DAMAGE.
 */

/*
 * This is based on Apple TN2127, available online at
 * http://developer.apple.com/technotes/tn2005/tn2127.html
 */

#ifndef _SYS_KAUTH_H_
#define	_SYS_KAUTH_H_

#include <secmodel/secmodel.h> /* for secmodel_t type */
#include <sys/stat.h> /* for modes */

struct uucred;
struct ki_ucred;
struct ki_pcred;
struct proc;
struct tty;
struct vnode;
struct cwdinfo;

/* Types. */
typedef struct kauth_scope     *kauth_scope_t;
typedef struct kauth_listener  *kauth_listener_t;
typedef uint32_t		kauth_action_t;
typedef int (*kauth_scope_callback_t)(kauth_cred_t, kauth_action_t,
				      void *, void *, void *, void *, void *);
typedef	struct kauth_key       *kauth_key_t;

#ifdef __KAUTH_PRIVATE	/* For the debugger */
/* 
 * Credentials.
 *
 * A subset of this structure is used in kvm(3) (src/lib/libkvm/kvm_proc.c)
 * and should be synchronized with this structure when the update is
 * relevant.
 */
struct kauth_cred {
	/*
	 * Ensure that the first part of the credential resides in its own
	 * cache line.  Due to sharing there aren't many kauth_creds in a
	 * typical system, but the reference counts change very often.
	 * Keeping it separate from the rest of the data prevents false
	 * sharing between CPUs.
	 */
	u_int cr_refcnt;		/* reference count */
#if COHERENCY_UNIT > 4
	uint8_t cr_pad[COHERENCY_UNIT - 4];
#endif
	uid_t cr_uid;			/* user id */
	uid_t cr_euid;			/* effective user id */
	uid_t cr_svuid;			/* saved effective user id */
	gid_t cr_gid;			/* group id */
	gid_t cr_egid;			/* effective group id */
	gid_t cr_svgid;			/* saved effective group id */
	u_int cr_ngroups;		/* number of groups */
	gid_t cr_groups[NGROUPS];	/* group memberships */
	specificdata_reference cr_sd;	/* specific data */
};
#endif

/*
 * Possible return values for a listener.
 */
#define	KAUTH_RESULT_ALLOW	0	/* allow access */
#define	KAUTH_RESULT_DENY	1	/* deny access */
#define	KAUTH_RESULT_DEFER	2	/* let others decide */

/*
 * Scopes.
 */
#define	KAUTH_SCOPE_GENERIC	"org.netbsd.kauth.generic"
#define	KAUTH_SCOPE_SYSTEM	"org.netbsd.kauth.system"
#define	KAUTH_SCOPE_PROCESS	"org.netbsd.kauth.process"
#define	KAUTH_SCOPE_NETWORK	"org.netbsd.kauth.network"
#define	KAUTH_SCOPE_MACHDEP	"org.netbsd.kauth.machdep"
#define	KAUTH_SCOPE_DEVICE	"org.netbsd.kauth.device"
#define	KAUTH_SCOPE_CRED	"org.netbsd.kauth.cred"
#define	KAUTH_SCOPE_VNODE	"org.netbsd.kauth.vnode"

/*
 * Generic scope - actions.
 */
enum {
	KAUTH_GENERIC_UNUSED1=1,
	KAUTH_GENERIC_ISSUSER,
};

/*
 * System scope - actions.
 */
enum {
	KAUTH_SYSTEM_ACCOUNTING=1,
	KAUTH_SYSTEM_CHROOT,
	KAUTH_SYSTEM_CHSYSFLAGS,
	KAUTH_SYSTEM_CPU,
	KAUTH_SYSTEM_DEBUG,
	KAUTH_SYSTEM_FILEHANDLE,
	KAUTH_SYSTEM_MKNOD,
	KAUTH_SYSTEM_MOUNT,
	KAUTH_SYSTEM_PSET,
	KAUTH_SYSTEM_REBOOT,
	KAUTH_SYSTEM_SETIDCORE,
	KAUTH_SYSTEM_SWAPCTL,
	KAUTH_SYSTEM_SYSCTL,
	KAUTH_SYSTEM_TIME,
	KAUTH_SYSTEM_MODULE,
	KAUTH_SYSTEM_FS_RESERVEDSPACE,
	KAUTH_SYSTEM_FS_QUOTA,
	KAUTH_SYSTEM_SEMAPHORE,
	KAUTH_SYSTEM_SYSVIPC,
	KAUTH_SYSTEM_MQUEUE,
	KAUTH_SYSTEM_VERIEXEC,
	KAUTH_SYSTEM_DEVMAPPER,
	KAUTH_SYSTEM_MAP_VA_ZERO,
	KAUTH_SYSTEM_LFS,
	KAUTH_SYSTEM_FS_EXTATTR,
	KAUTH_SYSTEM_FS_SNAPSHOT,
	KAUTH_SYSTEM_INTR,
};

/*
 * System scope - sub-actions.
 */
enum kauth_system_req {
	KAUTH_REQ_SYSTEM_CHROOT_CHROOT=1,
	KAUTH_REQ_SYSTEM_CHROOT_FCHROOT,
	KAUTH_REQ_SYSTEM_CPU_SETSTATE,
	KAUTH_REQ_SYSTEM_MOUNT_GET,
	KAUTH_REQ_SYSTEM_MOUNT_NEW,
	KAUTH_REQ_SYSTEM_MOUNT_UNMOUNT,
	KAUTH_REQ_SYSTEM_MOUNT_UPDATE,
	KAUTH_REQ_SYSTEM_PSET_ASSIGN,
	KAUTH_REQ_SYSTEM_PSET_BIND,
	KAUTH_REQ_SYSTEM_PSET_CREATE,
	KAUTH_REQ_SYSTEM_PSET_DESTROY,
	KAUTH_REQ_SYSTEM_SYSCTL_ADD,
	KAUTH_REQ_SYSTEM_SYSCTL_DELETE,
	KAUTH_REQ_SYSTEM_SYSCTL_DESC,
	KAUTH_REQ_SYSTEM_SYSCTL_MODIFY,
	KAUTH_REQ_SYSTEM_SYSCTL_PRVT,
	KAUTH_REQ_SYSTEM_TIME_ADJTIME,
	KAUTH_REQ_SYSTEM_TIME_NTPADJTIME,
	KAUTH_REQ_SYSTEM_TIME_RTCOFFSET,
	KAUTH_REQ_SYSTEM_TIME_SYSTEM,
	KAUTH_REQ_SYSTEM_TIME_TIMECOUNTERS,
	KAUTH_REQ_SYSTEM_FS_QUOTA_GET,
	KAUTH_REQ_SYSTEM_FS_QUOTA_MANAGE,
	KAUTH_REQ_SYSTEM_FS_QUOTA_NOLIMIT,
	KAUTH_REQ_SYSTEM_FS_QUOTA_ONOFF,
	KAUTH_REQ_SYSTEM_SYSVIPC_BYPASS,
	KAUTH_REQ_SYSTEM_SYSVIPC_SHM_LOCK,
	KAUTH_REQ_SYSTEM_SYSVIPC_SHM_UNLOCK,
	KAUTH_REQ_SYSTEM_SYSVIPC_MSGQ_OVERSIZE,
	KAUTH_REQ_SYSTEM_VERIEXEC_ACCESS,
	KAUTH_REQ_SYSTEM_VERIEXEC_MODIFY,
	KAUTH_REQ_SYSTEM_LFS_MARKV,
	KAUTH_REQ_SYSTEM_LFS_BMAPV,
	KAUTH_REQ_SYSTEM_LFS_SEGCLEAN,
	KAUTH_REQ_SYSTEM_LFS_SEGWAIT,
	KAUTH_REQ_SYSTEM_LFS_FCNTL,
	KAUTH_REQ_SYSTEM_MOUNT_UMAP,
	KAUTH_REQ_SYSTEM_MOUNT_DEVICE,
	KAUTH_REQ_SYSTEM_INTR_AFFINITY,
};

/*
 * Process scope - actions.
 */
enum {
	KAUTH_PROCESS_CANSEE=1,
	KAUTH_PROCESS_CORENAME,
	KAUTH_PROCESS_FORK,
	KAUTH_PROCESS_KEVENT_FILTER,
	KAUTH_PROCESS_KTRACE,
	KAUTH_PROCESS_NICE,
	KAUTH_PROCESS_PROCFS,
	KAUTH_PROCESS_PTRACE,
	KAUTH_PROCESS_RLIMIT,
	KAUTH_PROCESS_SCHEDULER_GETAFFINITY,
	KAUTH_PROCESS_SCHEDULER_SETAFFINITY,
	KAUTH_PROCESS_SCHEDULER_GETPARAM,
	KAUTH_PROCESS_SCHEDULER_SETPARAM,
	KAUTH_PROCESS_SETID,
	KAUTH_PROCESS_SIGNAL,
	KAUTH_PROCESS_STOPFLAG
};

/*
 * Process scope - sub-actions.
 */
enum kauth_process_req {
	KAUTH_REQ_PROCESS_CANSEE_ARGS=1,
	KAUTH_REQ_PROCESS_CANSEE_ENTRY,
	KAUTH_REQ_PROCESS_CANSEE_ENV,
	KAUTH_REQ_PROCESS_CANSEE_OPENFILES,
	KAUTH_REQ_PROCESS_CORENAME_GET,
	KAUTH_REQ_PROCESS_CORENAME_SET,
	KAUTH_REQ_PROCESS_KTRACE_PERSISTENT,
	KAUTH_REQ_PROCESS_PROCFS_READ,
	KAUTH_REQ_PROCESS_PROCFS_RW,
	KAUTH_REQ_PROCESS_PROCFS_WRITE,
	KAUTH_REQ_PROCESS_RLIMIT_GET,
	KAUTH_REQ_PROCESS_RLIMIT_SET,
	KAUTH_REQ_PROCESS_RLIMIT_BYPASS,
};

/*
 * Network scope - actions.
 */
enum {
	KAUTH_NETWORK_ALTQ=1,
	KAUTH_NETWORK_BIND,
	KAUTH_NETWORK_FIREWALL,
	KAUTH_NETWORK_INTERFACE,
	KAUTH_NETWORK_FORWSRCRT,
	KAUTH_NETWORK_NFS,
	KAUTH_NETWORK_ROUTE,
	KAUTH_NETWORK_SOCKET,
	KAUTH_NETWORK_INTERFACE_PPP,
	KAUTH_NETWORK_INTERFACE_SLIP,
	KAUTH_NETWORK_INTERFACE_STRIP,
	KAUTH_NETWORK_INTERFACE_TUN,
	KAUTH_NETWORK_INTERFACE_BRIDGE,
	KAUTH_NETWORK_IPSEC,
	KAUTH_NETWORK_INTERFACE_PVC,
	KAUTH_NETWORK_IPV6,
	KAUTH_NETWORK_SMB,
};

/*
 * Network scope - sub-actions.
 */
enum kauth_network_req {
	KAUTH_REQ_NETWORK_ALTQ_AFMAP=1,
	KAUTH_REQ_NETWORK_ALTQ_BLUE,
	KAUTH_REQ_NETWORK_ALTQ_CBQ,
	KAUTH_REQ_NETWORK_ALTQ_CDNR,
	KAUTH_REQ_NETWORK_ALTQ_CONF,
	KAUTH_REQ_NETWORK_ALTQ_FIFOQ,
	KAUTH_REQ_NETWORK_ALTQ_HFSC,
	KAUTH_REQ_NETWORK_ALTQ_JOBS,
	KAUTH_REQ_NETWORK_ALTQ_PRIQ,
	KAUTH_REQ_NETWORK_ALTQ_RED,
	KAUTH_REQ_NETWORK_ALTQ_RIO,
	KAUTH_REQ_NETWORK_ALTQ_WFQ,
	KAUTH_REQ_NETWORK_BIND_PORT,
	KAUTH_REQ_NETWORK_BIND_PRIVPORT,
	KAUTH_REQ_NETWORK_FIREWALL_FW,
	KAUTH_REQ_NETWORK_FIREWALL_NAT,
	KAUTH_REQ_NETWORK_INTERFACE_GET,
	KAUTH_REQ_NETWORK_INTERFACE_GETPRIV,
	KAUTH_REQ_NETWORK_INTERFACE_SET,
	KAUTH_REQ_NETWORK_INTERFACE_SETPRIV,
	KAUTH_REQ_NETWORK_NFS_EXPORT,
	KAUTH_REQ_NETWORK_NFS_SVC,
	KAUTH_REQ_NETWORK_SOCKET_OPEN,
	KAUTH_REQ_NETWORK_SOCKET_RAWSOCK,
	KAUTH_REQ_NETWORK_SOCKET_CANSEE,
	KAUTH_REQ_NETWORK_SOCKET_DROP,
	KAUTH_REQ_NETWORK_SOCKET_SETPRIV,
	KAUTH_REQ_NETWORK_INTERFACE_PPP_ADD,
	KAUTH_REQ_NETWORK_INTERFACE_SLIP_ADD,
	KAUTH_REQ_NETWORK_INTERFACE_STRIP_ADD,
	KAUTH_REQ_NETWORK_INTERFACE_TUN_ADD,
	KAUTH_REQ_NETWORK_IPV6_HOPBYHOP,
	KAUTH_REQ_NETWORK_INTERFACE_BRIDGE_GETPRIV,
	KAUTH_REQ_NETWORK_INTERFACE_BRIDGE_SETPRIV,
	KAUTH_REQ_NETWORK_IPSEC_BYPASS,
	KAUTH_REQ_NETWORK_IPV6_JOIN_MULTICAST,
	KAUTH_REQ_NETWORK_INTERFACE_PVC_ADD,
	KAUTH_REQ_NETWORK_SMB_SHARE_ACCESS,
	KAUTH_REQ_NETWORK_SMB_SHARE_CREATE,
	KAUTH_REQ_NETWORK_SMB_VC_ACCESS,
	KAUTH_REQ_NETWORK_SMB_VC_CREATE,
	KAUTH_REQ_NETWORK_INTERFACE_FIRMWARE,
};

/*
 * Machdep scope - actions.
 */
enum {
	KAUTH_MACHDEP_CACHEFLUSH=1,
	KAUTH_MACHDEP_CPU_UCODE_APPLY,
	KAUTH_MACHDEP_IOPERM_GET,
	KAUTH_MACHDEP_IOPERM_SET,
	KAUTH_MACHDEP_IOPL,
	KAUTH_MACHDEP_LDT_GET,
	KAUTH_MACHDEP_LDT_SET,
	KAUTH_MACHDEP_MTRR_GET,
	KAUTH_MACHDEP_MTRR_SET,
	KAUTH_MACHDEP_NVRAM,
	KAUTH_MACHDEP_UNMANAGEDMEM,
	KAUTH_MACHDEP_PXG,
<<<<<<< HEAD
	KAUTH_MACHDEP_X86PMC,
=======
>>>>>>> b2b84690
	KAUTH_MACHDEP_SVS_DISABLE
};

/*
 * Device scope - actions.
 */
enum {
	KAUTH_DEVICE_TTY_OPEN=1,
	KAUTH_DEVICE_TTY_PRIVSET,
	KAUTH_DEVICE_TTY_STI,
	KAUTH_DEVICE_RAWIO_SPEC,
	KAUTH_DEVICE_RAWIO_PASSTHRU,
	KAUTH_DEVICE_BLUETOOTH_SETPRIV,
	KAUTH_DEVICE_RND_ADDDATA,
	KAUTH_DEVICE_RND_ADDDATA_ESTIMATE,
	KAUTH_DEVICE_RND_GETPRIV,
	KAUTH_DEVICE_RND_SETPRIV,
	KAUTH_DEVICE_BLUETOOTH_BCSP,
	KAUTH_DEVICE_BLUETOOTH_BTUART,
	KAUTH_DEVICE_GPIO_PINSET,
	KAUTH_DEVICE_BLUETOOTH_SEND,
	KAUTH_DEVICE_BLUETOOTH_RECV,
	KAUTH_DEVICE_TTY_VIRTUAL,
	KAUTH_DEVICE_WSCONS_KEYBOARD_BELL,
	KAUTH_DEVICE_WSCONS_KEYBOARD_KEYREPEAT,
};

/*
 * Device scope - sub-actions.
 */
enum kauth_device_req {
	KAUTH_REQ_DEVICE_RAWIO_SPEC_READ=1,
	KAUTH_REQ_DEVICE_RAWIO_SPEC_WRITE,
	KAUTH_REQ_DEVICE_RAWIO_SPEC_RW,
	KAUTH_REQ_DEVICE_BLUETOOTH_BCSP_ADD,
	KAUTH_REQ_DEVICE_BLUETOOTH_BTUART_ADD,
};

/*
 * Credentials scope - actions.
 */
enum {
	KAUTH_CRED_INIT=1,
	KAUTH_CRED_FORK,
	KAUTH_CRED_COPY,
	KAUTH_CRED_FREE,
	KAUTH_CRED_CHROOT
};

/*
 * Vnode scope - action bits.
 */
#define	KAUTH_VNODE_READ_DATA		(1U << 0)
#define	KAUTH_VNODE_LIST_DIRECTORY	KAUTH_VNODE_READ_DATA
#define	KAUTH_VNODE_WRITE_DATA		(1U << 1)
#define	KAUTH_VNODE_ADD_FILE		KAUTH_VNODE_WRITE_DATA
#define	KAUTH_VNODE_EXECUTE		(1U << 2)
#define	KAUTH_VNODE_SEARCH		KAUTH_VNODE_EXECUTE
#define	KAUTH_VNODE_DELETE		(1U << 3)
#define	KAUTH_VNODE_APPEND_DATA		(1U << 4)
#define	KAUTH_VNODE_ADD_SUBDIRECTORY	KAUTH_VNODE_APPEND_DATA
#define	KAUTH_VNODE_READ_TIMES		(1U << 5)
#define	KAUTH_VNODE_WRITE_TIMES		(1U << 6)
#define	KAUTH_VNODE_READ_FLAGS		(1U << 7)
#define	KAUTH_VNODE_WRITE_FLAGS		(1U << 8)
#define	KAUTH_VNODE_READ_SYSFLAGS	(1U << 9)
#define	KAUTH_VNODE_WRITE_SYSFLAGS	(1U << 10)
#define	KAUTH_VNODE_RENAME		(1U << 11)
#define	KAUTH_VNODE_CHANGE_OWNERSHIP	(1U << 12)
#define	KAUTH_VNODE_READ_SECURITY	(1U << 13)
#define	KAUTH_VNODE_WRITE_SECURITY	(1U << 14)
#define	KAUTH_VNODE_READ_ATTRIBUTES	(1U << 15)
#define	KAUTH_VNODE_WRITE_ATTRIBUTES	(1U << 16)
#define	KAUTH_VNODE_READ_EXTATTRIBUTES	(1U << 17)
#define	KAUTH_VNODE_WRITE_EXTATTRIBUTES	(1U << 18)
#define	KAUTH_VNODE_RETAIN_SUID		(1U << 19)
#define	KAUTH_VNODE_RETAIN_SGID		(1U << 20)
#define	KAUTH_VNODE_REVOKE		(1U << 21)

#define	KAUTH_VNODE_IS_EXEC		(1U << 29)
#define	KAUTH_VNODE_HAS_SYSFLAGS	(1U << 30)
#define	KAUTH_VNODE_ACCESS		(1U << 31)

/*
 * This is a special fs_decision indication that can be used by file-systems
 * that don't support decision-before-action to tell kauth(9) it can only
 * short-circuit the operation beforehand.
 */
#define	KAUTH_VNODE_REMOTEFS		(-1)

/*
 * Device scope, passthru request - identifiers.
 */
#define	KAUTH_REQ_DEVICE_RAWIO_PASSTHRU_READ		0x00000001
#define	KAUTH_REQ_DEVICE_RAWIO_PASSTHRU_WRITE		0x00000002
#define	KAUTH_REQ_DEVICE_RAWIO_PASSTHRU_READCONF	0x00000004
#define	KAUTH_REQ_DEVICE_RAWIO_PASSTHRU_WRITECONF	0x00000008
#define	KAUTH_REQ_DEVICE_RAWIO_PASSTHRU_ALL		0x0000000F

#define NOCRED ((kauth_cred_t)-1)	/* no credential available */
#define FSCRED ((kauth_cred_t)-2)	/* filesystem credential */

/* Macro to help passing arguments to authorization wrappers. */
#define	KAUTH_ARG(arg)	((void *)(unsigned long)(arg))

/*
 * A file-system object is determined to be able to execute if it's a
 * directory or if the execute bit is present in any of the
 * owner/group/other modes.
 *
 * This helper macro is intended to be used in order to implement a
 * policy that maintains the semantics of "a privileged user can enter
 * directory, and can execute any file, but only if the file is actually
 * executable."
 */
#define	FS_OBJECT_CAN_EXEC(vtype, mode)	(((vtype) == VDIR) ||		\
					 ((mode) &			\
					  (S_IXUSR|S_IXGRP|S_IXOTH)))

/*
 * Prototypes.
 */
void kauth_init(void);
kauth_scope_t kauth_register_scope(const char *, kauth_scope_callback_t, void *);
void kauth_deregister_scope(kauth_scope_t);
kauth_listener_t kauth_listen_scope(const char *, kauth_scope_callback_t, void *);
void kauth_unlisten_scope(kauth_listener_t);
int kauth_authorize_action(kauth_scope_t, kauth_cred_t, kauth_action_t, void *,
    void *, void *, void *);

/* Authorization wrappers. */
int kauth_authorize_generic(kauth_cred_t, kauth_action_t, void *);
int kauth_authorize_system(kauth_cred_t, kauth_action_t, enum kauth_system_req,
    void *, void *, void *);
int kauth_authorize_process(kauth_cred_t, kauth_action_t, struct proc *,
    void *, void *, void *);
int kauth_authorize_network(kauth_cred_t, kauth_action_t,
    enum kauth_network_req, void *, void *, void *);
int kauth_authorize_machdep(kauth_cred_t, kauth_action_t,
    void *, void *, void *, void *);
int kauth_authorize_device(kauth_cred_t, kauth_action_t,
    void *, void *, void *, void *);
int kauth_authorize_device_tty(kauth_cred_t, kauth_action_t, struct tty *);
int kauth_authorize_device_spec(kauth_cred_t, enum kauth_device_req,
    struct vnode *);
int kauth_authorize_device_passthru(kauth_cred_t, dev_t, u_long, void *);
int kauth_authorize_vnode(kauth_cred_t, kauth_action_t, struct vnode *,
    struct vnode *, int);

/* Kauth credentials management routines. */
kauth_cred_t kauth_cred_alloc(void);
void kauth_cred_free(kauth_cred_t);
void kauth_cred_clone(kauth_cred_t, kauth_cred_t);
kauth_cred_t kauth_cred_dup(kauth_cred_t);
kauth_cred_t kauth_cred_copy(kauth_cred_t);

uid_t kauth_cred_getuid(kauth_cred_t);
uid_t kauth_cred_geteuid(kauth_cred_t);
uid_t kauth_cred_getsvuid(kauth_cred_t);
gid_t kauth_cred_getgid(kauth_cred_t);
gid_t kauth_cred_getegid(kauth_cred_t);
gid_t kauth_cred_getsvgid(kauth_cred_t);
int kauth_cred_ismember_gid(kauth_cred_t, gid_t, int *);
u_int kauth_cred_ngroups(kauth_cred_t);
gid_t kauth_cred_group(kauth_cred_t, u_int);

void kauth_cred_setuid(kauth_cred_t, uid_t);
void kauth_cred_seteuid(kauth_cred_t, uid_t);
void kauth_cred_setsvuid(kauth_cred_t, uid_t);
void kauth_cred_setgid(kauth_cred_t, gid_t);
void kauth_cred_setegid(kauth_cred_t, gid_t);
void kauth_cred_setsvgid(kauth_cred_t, gid_t);

void kauth_cred_hold(kauth_cred_t);
u_int kauth_cred_getrefcnt(kauth_cred_t);

int kauth_cred_setgroups(kauth_cred_t, const gid_t *, size_t, uid_t,
    enum uio_seg);
int kauth_cred_getgroups(kauth_cred_t, gid_t *, size_t, enum uio_seg);

/* This is for sys_setgroups() */
int kauth_proc_setgroups(struct lwp *, kauth_cred_t);

int kauth_register_key(secmodel_t, kauth_key_t *);
int kauth_deregister_key(kauth_key_t);
void kauth_cred_setdata(kauth_cred_t, kauth_key_t, void *);
void *kauth_cred_getdata(kauth_cred_t, kauth_key_t);

int kauth_cred_uidmatch(kauth_cred_t, kauth_cred_t);
void kauth_uucred_to_cred(kauth_cred_t, const struct uucred *);
void kauth_cred_to_uucred(struct uucred *, const kauth_cred_t);
int kauth_cred_uucmp(kauth_cred_t, const struct uucred *);
void kauth_cred_toucred(kauth_cred_t, struct ki_ucred *);
void kauth_cred_topcred(kauth_cred_t, struct ki_pcred *);

kauth_action_t kauth_mode_to_action(mode_t);
kauth_action_t kauth_extattr_action(mode_t);

#define KAUTH_ACCESS_ACTION(access_mode, vn_vtype, file_mode)	\
	(kauth_mode_to_action(access_mode) |			\
	(FS_OBJECT_CAN_EXEC(vn_vtype, file_mode) ? KAUTH_VNODE_IS_EXEC : 0))

kauth_cred_t kauth_cred_get(void);

void kauth_proc_fork(struct proc *, struct proc *);
void kauth_proc_chroot(kauth_cred_t cred, struct cwdinfo *cwdi);

#endif	/* !_SYS_KAUTH_H_ */<|MERGE_RESOLUTION|>--- conflicted
+++ resolved
@@ -1,8 +1,4 @@
-<<<<<<< HEAD
-/* $NetBSD: kauth.h,v 1.76 2018/04/26 18:54:09 alnsn Exp $ */
-=======
 /* $NetBSD: kauth.h,v 1.78 2018/07/15 05:16:45 maxv Exp $ */
->>>>>>> b2b84690
 
 /*-
  * Copyright (c) 2005, 2006 Elad Efrat <elad@NetBSD.org>  
@@ -323,10 +319,6 @@
 	KAUTH_MACHDEP_NVRAM,
 	KAUTH_MACHDEP_UNMANAGEDMEM,
 	KAUTH_MACHDEP_PXG,
-<<<<<<< HEAD
-	KAUTH_MACHDEP_X86PMC,
-=======
->>>>>>> b2b84690
 	KAUTH_MACHDEP_SVS_DISABLE
 };
 
