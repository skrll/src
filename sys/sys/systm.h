<<<<<<< HEAD
/*	$NetBSD: systm.h,v 1.300 2021/03/14 02:53:57 rin Exp $	*/
=======
/*	$NetBSD: systm.h,v 1.301 2021/06/16 11:55:10 rin Exp $	*/
>>>>>>> e2aa5677

/*-
 * Copyright (c) 1982, 1988, 1991, 1993
 *	The Regents of the University of California.  All rights reserved.
 * (c) UNIX System Laboratories, Inc.
 * All or some portions of this file are derived from material licensed
 * to the University of California by American Telephone and Telegraph
 * Co. or Unix System Laboratories, Inc. and are reproduced herein with
 * the permission of UNIX System Laboratories, Inc.
 *
 * Redistribution and use in source and binary forms, with or without
 * modification, are permitted provided that the following conditions
 * are met:
 * 1. Redistributions of source code must retain the above copyright
 *    notice, this list of conditions and the following disclaimer.
 * 2. Redistributions in binary form must reproduce the above copyright
 *    notice, this list of conditions and the following disclaimer in the
 *    documentation and/or other materials provided with the distribution.
 * 3. Neither the name of the University nor the names of its contributors
 *    may be used to endorse or promote products derived from this software
 *    without specific prior written permission.
 *
 * THIS SOFTWARE IS PROVIDED BY THE REGENTS AND CONTRIBUTORS ``AS IS'' AND
 * ANY EXPRESS OR IMPLIED WARRANTIES, INCLUDING, BUT NOT LIMITED TO, THE
 * IMPLIED WARRANTIES OF MERCHANTABILITY AND FITNESS FOR A PARTICULAR PURPOSE
 * ARE DISCLAIMED.  IN NO EVENT SHALL THE REGENTS OR CONTRIBUTORS BE LIABLE
 * FOR ANY DIRECT, INDIRECT, INCIDENTAL, SPECIAL, EXEMPLARY, OR CONSEQUENTIAL
 * DAMAGES (INCLUDING, BUT NOT LIMITED TO, PROCUREMENT OF SUBSTITUTE GOODS
 * OR SERVICES; LOSS OF USE, DATA, OR PROFITS; OR BUSINESS INTERRUPTION)
 * HOWEVER CAUSED AND ON ANY THEORY OF LIABILITY, WHETHER IN CONTRACT, STRICT
 * LIABILITY, OR TORT (INCLUDING NEGLIGENCE OR OTHERWISE) ARISING IN ANY WAY
 * OUT OF THE USE OF THIS SOFTWARE, EVEN IF ADVISED OF THE POSSIBILITY OF
 * SUCH DAMAGE.
 *
 *	@(#)systm.h	8.7 (Berkeley) 3/29/95
 */

#ifndef _SYS_SYSTM_H_
#define _SYS_SYSTM_H_

#if defined(_KERNEL_OPT)
#include "opt_ddb.h"
#include "opt_multiprocessor.h"
#include "opt_gprof.h"
#include "opt_kasan.h"
#include "opt_kcsan.h"
#include "opt_kmsan.h"
#include "opt_modular.h"
#include "opt_wsdisplay_compat.h"
#endif
#if !defined(_KERNEL) && !defined(_STANDALONE)
#include <stdbool.h>
#endif

#include <machine/endian.h>

#include <sys/types.h>
#include <sys/stdarg.h>

#include <sys/device_if.h>

struct clockframe;
struct lwp;
struct proc;
struct sysent;
struct timeval;
struct tty;
struct uio;
struct vnode;
struct vmspace;

extern const char *panicstr;	/* panic message */
extern int doing_shutdown;	/* shutting down */

extern const char copyright[];	/* system copyright */
extern char machine[];		/* machine type */
extern char machine_arch[];	/* machine architecture */
extern const char osrelease[];	/* short system version */
extern const char ostype[];	/* system type */
extern const char kernel_ident[];/* kernel configuration ID */
extern const char version[];	/* system version */
extern const char buildinfo[];	/* information from build environment */

extern int autonicetime;        /* time (in seconds) before autoniceval */
extern int autoniceval;         /* proc priority after autonicetime */

extern int selwait;		/* select timeout address */

extern int maxmem;		/* max memory per process */
extern psize_t physmem;		/* physical memory */

extern dev_t dumpdev;		/* dump device */
extern dev_t dumpcdev;		/* dump device (character equivalent) */
extern long dumplo;		/* offset into dumpdev */
extern int dumpsize;		/* size of dump in pages */
extern const char *dumpspec;	/* how dump device was specified */

extern dev_t rootdev;		/* root device */
extern struct vnode *rootvp;	/* vnode equivalent to above */
extern device_t root_device; /* device equivalent to above */
extern const char *rootspec;	/* how root device was specified */

extern int ncpu;		/* number of CPUs configured */
extern int ncpuonline;		/* number of CPUs online */
#if defined(_KERNEL)
extern bool mp_online;		/* secondary processors are started */
#endif /* defined(_KERNEL) */

extern const char hexdigits[];	/* "0123456789abcdef" in subr_prf.c */
extern const char HEXDIGITS[];	/* "0123456789ABCDEF" in subr_prf.c */

/*
 * These represent the swap pseudo-device (`sw').  This device
 * is used by the swap pager to indirect through the routines
 * in sys/vm/vm_swap.c.
 */
extern const dev_t swapdev;	/* swapping device */
extern struct vnode *swapdev_vp;/* vnode equivalent to above */

extern const dev_t zerodev;	/* /dev/zero */

#if defined(_KERNEL)
typedef int	sy_call_t(struct lwp *, const void *, register_t *);

extern struct sysent {		/* system call table */
	short	sy_narg;	/* number of args */
	short	sy_argsize;	/* total size of arguments */
	int	sy_flags;	/* flags. see below */
	sy_call_t *sy_call;     /* implementing function */
	uint32_t sy_entry;	/* DTrace entry ID for systrace. */
	uint32_t sy_return;	/* DTrace return ID for systrace. */
} sysent[];
extern int nsysent;
extern const uint32_t sysent_nomodbits[];
#endif

#if	BYTE_ORDER == BIG_ENDIAN
#define	SCARG(p,k)	((p)->k.be.datum)	/* get arg from args pointer */
#elif	BYTE_ORDER == LITTLE_ENDIAN
#define	SCARG(p,k)	((p)->k.le.datum)	/* get arg from args pointer */
#else
#error	"what byte order is this machine?"
#endif

#define	SYCALL_INDIRECT	0x0000002 /* indirect (ie syscall() or __syscall()) */
#define	SYCALL_NARGS64_MASK	0x000f000 /* count of 64bit args */
#define SYCALL_RET_64	0x0010000 /* retval is a 64bit integer value */
#define SYCALL_ARG0_64  0x0020000
#define SYCALL_ARG1_64  0x0040000
#define SYCALL_ARG2_64  0x0080000
#define SYCALL_ARG3_64  0x0100000
#define SYCALL_ARG4_64  0x0200000
#define SYCALL_ARG5_64  0x0400000
#define SYCALL_ARG6_64  0x0800000
#define SYCALL_ARG7_64  0x1000000
#define SYCALL_NOSYS    0x2000000 /* permanent nosys in sysent[] */
#define	SYCALL_ARG_PTR	0x4000000 /* at least one argument is a pointer */
#define SYCALL_RET_64_P(sy)	((sy)->sy_flags & SYCALL_RET_64)
#define SYCALL_ARG_64_P(sy, n)	((sy)->sy_flags & (SYCALL_ARG0_64 << (n)))
#define	SYCALL_ARG_64_MASK(sy)	(((sy)->sy_flags >> 17) & 0xff)
#define	SYCALL_ARG_PTR_P(sy)	((sy)->sy_flags & SYCALL_ARG_PTR)
#define	SYCALL_NARGS64(sy)	(((sy)->sy_flags >> 12) & 0x0f)
#define	SYCALL_NARGS64_VAL(n)	((n) << 12)

extern int boothowto;		/* reboot flags, from console subsystem */
#define	bootverbose	(boothowto & AB_VERBOSE)
#define	bootquiet	(boothowto & AB_QUIET)

extern const char *get_booted_kernel(void);

extern void (*v_putc)(int); /* Virtual console putc routine */

/*
 * General function declarations.
 */
void	voidop(void);
int	nullop(void *);
void*	nullret(void);
int	enodev(void);
int	enosys(void);
int	enoioctl(void);
int	enxio(void);
int	eopnotsupp(void);

enum hashtype {
	HASH_LIST,
	HASH_SLIST,
	HASH_TAILQ,
	HASH_PSLIST
};

#ifdef _KERNEL
#define COND_SET_STRUCT(dst, src, allow) \
	do { \
		/* \
		 * Make sure we don't end up hashing/assigning large \
		 * structure for performance. Upper-bound is arbitrary, \
		 * but consider before bumping. \
		 */ \
		CTASSERT(sizeof(src) < 32); \
		if (allow) \
			dst = src; \
		else \
			hash_value(&dst, sizeof(dst), &src, sizeof(src)); \
	} while (/*CONSTCOND*/0)

#define COND_SET_CPTR(dst, src, allow) \
	do { \
		if (allow) \
			dst = src; \
		else { \
			void *__v; \
			hash_value(&__v, sizeof(__v), &src, sizeof(src)); \
			dst = __v; \
		} \
	} while (/*CONSTCOND*/0)

#define COND_SET_PTR(dst, src, allow) \
	do { \
		if (allow) \
			dst = src; \
		else \
			hash_value(&dst, sizeof(dst), &src, sizeof(src)); \
	} while (/*CONSTCOND*/0)

#define COND_SET_VALUE(dst, src, allow)	\
	do { \
		if (allow) \
			dst = src; \
		else { \
			uint64_t __v = src; \
			hash_value(&dst, sizeof(dst), &__v, sizeof(__v)); \
		} \
	} while (/*CONSTCOND*/0)

void	hash_value(void *, size_t, const void *, size_t);
bool	get_expose_address(struct proc *);
void	*hashinit(u_int, enum hashtype, bool, u_long *);
void	hashdone(void *, enum hashtype, u_long);
int	seltrue(dev_t, int, struct lwp *);
int	sys_nosys(struct lwp *, const void *, register_t *);
int	sys_nomodule(struct lwp *, const void *, register_t *);

void	aprint_normal(const char *, ...) __printflike(1, 2);
void	aprint_error(const char *, ...) __printflike(1, 2);
void	aprint_naive(const char *, ...) __printflike(1, 2);
void	aprint_verbose(const char *, ...) __printflike(1, 2);
void	aprint_debug(const char *, ...) __printflike(1, 2);

void	aprint_normal_dev(device_t, const char *, ...) __printflike(2, 3);
void	aprint_error_dev(device_t, const char *, ...) __printflike(2, 3);
void	aprint_naive_dev(device_t, const char *, ...) __printflike(2, 3);
void	aprint_verbose_dev(device_t, const char *, ...) __printflike(2, 3);
void	aprint_debug_dev(device_t, const char *, ...) __printflike(2, 3);

void	device_printf(device_t, const char *fmt, ...) __printflike(2, 3);

struct ifnet;

void	aprint_normal_ifnet(struct ifnet *, const char *, ...)
    __printflike(2, 3);
void	aprint_error_ifnet(struct ifnet *, const char *, ...)
    __printflike(2, 3);
void	aprint_naive_ifnet(struct ifnet *, const char *, ...)
    __printflike(2, 3);
void	aprint_verbose_ifnet(struct ifnet *, const char *, ...)
    __printflike(2, 3);
void	aprint_debug_ifnet(struct ifnet *, const char *, ...)
    __printflike(2, 3);

int	aprint_get_error_count(void);

void	printf_tolog(const char *, ...) __printflike(1, 2);

void	printf_nolog(const char *, ...) __printflike(1, 2);

void	printf_nostamp(const char *, ...) __printflike(1, 2);

void	printf(const char *, ...) __printflike(1, 2);

int	snprintf(char *, size_t, const char *, ...) __printflike(3, 4);

int	vasprintf(char **, const char *, va_list) __printflike(2, 0);

void	vprintf(const char *, va_list) __printflike(1, 0);

int	vsnprintf(char *, size_t, const char *, va_list) __printflike(3, 0);

void	vprintf_flags(int, const char *, va_list) __printflike(2, 0);

void	printf_flags(int, const char *, ...) __printflike(2, 3);

int	humanize_number(char *, size_t, uint64_t, const char *, int);

void	twiddle(void);
void	banner(void);
#endif /* _KERNEL */

void	panic(const char *, ...) __dead __printflike(1, 2);
void	vpanic(const char *, va_list) __dead __printflike(1, 0);
void	uprintf(const char *, ...) __printflike(1, 2);
void	uprintf_locked(const char *, ...) __printflike(1, 2);
void	ttyprintf(struct tty *, const char *, ...) __printflike(2, 3);

int	format_bytes(char *, size_t, uint64_t);

void	tablefull(const char *, const char *);

#if defined(_KERNEL) && defined(KASAN)
int	kasan_kcopy(const void *, void *, size_t);
#define kcopy		kasan_kcopy
#elif defined(_KERNEL) && defined(KCSAN)
int	kcsan_kcopy(const void *, void *, size_t);
#define kcopy		kcsan_kcopy
#elif defined(_KERNEL) && defined(KMSAN)
int	kmsan_kcopy(const void *, void *, size_t);
#define kcopy		kmsan_kcopy
#else
int	kcopy(const void *, void *, size_t);
#endif

#ifdef _KERNEL
#define bcopy(src, dst, len)	memcpy((dst), (src), (len))
#define bzero(src, len)		memset((src), 0, (len))
#define bcmp(a, b, len)		memcmp((a), (b), (len))
#endif /* KERNEL */

int	copystr(const void *, void *, size_t, size_t *);
#if defined(_KERNEL) && defined(KASAN)
int	kasan_copyinstr(const void *, void *, size_t, size_t *);
int	kasan_copyoutstr(const void *, void *, size_t, size_t *);
int	kasan_copyin(const void *, void *, size_t);
int	copyout(const void *, void *, size_t);
#define copyinstr	kasan_copyinstr
#define copyoutstr	kasan_copyoutstr
#define copyin		kasan_copyin
#elif defined(_KERNEL) && defined(KCSAN)
int	kcsan_copyinstr(const void *, void *, size_t, size_t *);
int	kcsan_copyoutstr(const void *, void *, size_t, size_t *);
int	kcsan_copyin(const void *, void *, size_t);
int	kcsan_copyout(const void *, void *, size_t);
#define copyinstr	kcsan_copyinstr
#define copyoutstr	kcsan_copyoutstr
#define copyin		kcsan_copyin
#define copyout		kcsan_copyout
#elif defined(_KERNEL) && defined(KMSAN)
int	kmsan_copyinstr(const void *, void *, size_t, size_t *);
int	kmsan_copyoutstr(const void *, void *, size_t, size_t *);
int	kmsan_copyin(const void *, void *, size_t);
int	kmsan_copyout(const void *, void *, size_t);
#define copyinstr	kmsan_copyinstr
#define copyoutstr	kmsan_copyoutstr
#define copyin		kmsan_copyin
#define copyout		kmsan_copyout
#else
int	copyinstr(const void *, void *, size_t, size_t *);
int	copyoutstr(const void *, void *, size_t, size_t *);
int	copyin(const void *, void *, size_t);
int	copyout(const void *, void *, size_t);
#endif

#ifdef _KERNEL
typedef	int	(*copyin_t)(const void *, void *, size_t);
typedef int	(*copyout_t)(const void *, void *, size_t);
#endif

int	copyin_proc(struct proc *, const void *, void *, size_t);
int	copyout_proc(struct proc *, const void *, void *, size_t);
int	copyin_pid(pid_t, const void *, void *, size_t);
int	copyin_vmspace(struct vmspace *, const void *, void *, size_t);
int	copyout_vmspace(struct vmspace *, const void *, void *, size_t);

int	ioctl_copyin(int ioctlflags, const void *src, void *dst, size_t len);
int	ioctl_copyout(int ioctlflags, const void *src, void *dst, size_t len);

int	ucas_32(volatile uint32_t *, uint32_t, uint32_t, uint32_t *);
#ifdef _LP64
int	ucas_64(volatile uint64_t *, uint64_t, uint64_t, uint64_t *);
#endif
int	ucas_ptr(volatile void *, void *, void *, void *);
int	ucas_int(volatile unsigned int *, unsigned int, unsigned int,
		 unsigned int *);
int	ufetch_8(const uint8_t *, uint8_t *);
int	ufetch_16(const uint16_t *, uint16_t *);
int	ufetch_32(const uint32_t *, uint32_t *);
#ifdef _LP64
int	ufetch_64(const uint64_t *, uint64_t *);
#endif
int	ufetch_char(const unsigned char *, unsigned char *);
int	ufetch_short(const unsigned short *, unsigned short *);
int	ufetch_int(const unsigned int *, unsigned int *);
int	ufetch_long(const unsigned long *, unsigned long *);
int	ufetch_ptr(const void **, void **);
int	ustore_8(uint8_t *, uint8_t);
int	ustore_16(uint16_t *, uint16_t);
int	ustore_32(uint32_t *, uint32_t);
#ifdef _LP64
int	ustore_64(uint64_t *, uint64_t);
#endif
int	ustore_char(unsigned char *, unsigned char);
int	ustore_short(unsigned short *, unsigned short);
int	ustore_int(unsigned int *, unsigned int);
int	ustore_long(unsigned long *, unsigned long);
int	ustore_ptr(void **, void *);

#ifdef __UCAS_PRIVATE

#if defined(__HAVE_UCAS_FULL) && defined(KASAN)
int	kasan__ucas_32(volatile uint32_t *, uint32_t, uint32_t, uint32_t *);
#ifdef __HAVE_UCAS_MP
int	kasan__ucas_32_mp(volatile uint32_t *, uint32_t, uint32_t, uint32_t *);
#endif /* __HAVE_UCAS_MP */
#ifdef _LP64
int	kasan__ucas_64(volatile uint64_t *, uint64_t, uint64_t, uint64_t *);
#ifdef __HAVE_UCAS_MP
int	kasan__ucas_64_mp(volatile uint64_t *, uint64_t, uint64_t, uint64_t *);
#endif /* __HAVE_UCAS_MP */
#endif /* _LP64 */
#define _ucas_32	kasan__ucas_32
#define _ucas_32_mp	kasan__ucas_32_mp
#define _ucas_64	kasan__ucas_64
#define _ucas_64_mp	kasan__ucas_64_mp
#elif defined(__HAVE_UCAS_FULL) && defined(KMSAN)
int	kmsan__ucas_32(volatile uint32_t *, uint32_t, uint32_t, uint32_t *);
#ifdef __HAVE_UCAS_MP
int	kmsan__ucas_32_mp(volatile uint32_t *, uint32_t, uint32_t, uint32_t *);
#endif /* __HAVE_UCAS_MP */
#ifdef _LP64
int	kmsan__ucas_64(volatile uint64_t *, uint64_t, uint64_t, uint64_t *);
#ifdef __HAVE_UCAS_MP
int	kmsan__ucas_64_mp(volatile uint64_t *, uint64_t, uint64_t, uint64_t *);
#endif /* __HAVE_UCAS_MP */
#endif /* _LP64 */
#define _ucas_32	kmsan__ucas_32
#define _ucas_32_mp	kmsan__ucas_32_mp
#define _ucas_64	kmsan__ucas_64
#define _ucas_64_mp	kmsan__ucas_64_mp
#else
int	_ucas_32(volatile uint32_t *, uint32_t, uint32_t, uint32_t *);
#ifdef __HAVE_UCAS_MP
int	_ucas_32_mp(volatile uint32_t *, uint32_t, uint32_t, uint32_t *);
#endif /* __HAVE_UCAS_MP */
#ifdef _LP64
int	_ucas_64(volatile uint64_t *, uint64_t, uint64_t, uint64_t *);
#ifdef __HAVE_UCAS_MP
int	_ucas_64_mp(volatile uint64_t *, uint64_t, uint64_t, uint64_t *);
#endif /* __HAVE_UCAS_MP */
#endif /* _LP64 */
#endif

#endif /* __UCAS_PRIVATE */

#ifdef __UFETCHSTORE_PRIVATE

#if defined(KASAN)
int	kasan__ufetch_8(const uint8_t *, uint8_t *);
int	kasan__ufetch_16(const uint16_t *, uint16_t *);
int	kasan__ufetch_32(const uint32_t *, uint32_t *);
#ifdef _LP64
int	kasan__ufetch_64(const uint64_t *, uint64_t *);
#endif
int	_ustore_8(uint8_t *, uint8_t);
int	_ustore_16(uint16_t *, uint16_t);
int	_ustore_32(uint32_t *, uint32_t);
#ifdef _LP64
int	_ustore_64(uint64_t *, uint64_t);
#endif
#define _ufetch_8	kasan__ufetch_8
#define _ufetch_16	kasan__ufetch_16
#define _ufetch_32	kasan__ufetch_32
#define _ufetch_64	kasan__ufetch_64
#elif defined(KMSAN)
int	kmsan__ufetch_8(const uint8_t *, uint8_t *);
int	kmsan__ufetch_16(const uint16_t *, uint16_t *);
int	kmsan__ufetch_32(const uint32_t *, uint32_t *);
#ifdef _LP64
int	kmsan__ufetch_64(const uint64_t *, uint64_t *);
#endif
int	kmsan__ustore_8(uint8_t *, uint8_t);
int	kmsan__ustore_16(uint16_t *, uint16_t);
int	kmsan__ustore_32(uint32_t *, uint32_t);
#ifdef _LP64
int	kmsan__ustore_64(uint64_t *, uint64_t);
#endif
#define _ufetch_8	kmsan__ufetch_8
#define _ufetch_16	kmsan__ufetch_16
#define _ufetch_32	kmsan__ufetch_32
#define _ufetch_64	kmsan__ufetch_64
#define _ustore_8	kmsan__ustore_8
#define _ustore_16	kmsan__ustore_16
#define _ustore_32	kmsan__ustore_32
#define _ustore_64	kmsan__ustore_64
#else
int	_ufetch_8(const uint8_t *, uint8_t *);
int	_ufetch_16(const uint16_t *, uint16_t *);
int	_ufetch_32(const uint32_t *, uint32_t *);
#ifdef _LP64
int	_ufetch_64(const uint64_t *, uint64_t *);
#endif
int	_ustore_8(uint8_t *, uint8_t);
int	_ustore_16(uint16_t *, uint16_t);
int	_ustore_32(uint32_t *, uint32_t);
#ifdef _LP64
int	_ustore_64(uint64_t *, uint64_t);
#endif
#endif

#endif /* __UFETCHSTORE_PRIVATE */

void	hardclock(struct clockframe *);
void	softclock(void *);
void	statclock(struct clockframe *);

#ifdef NTP
void	ntp_init(void);
#ifdef PPS_SYNC
struct timespec;
void	hardpps(struct timespec *, long);
#endif /* PPS_SYNC */
#else
void	ntp_init(void);	/* also provides adjtime() functionality */
#endif /* NTP */

void	ssp_init(void);

void	initclocks(void);
void	inittodr(time_t);
void	resettodr(void);
void	cpu_initclocks(void);
void	setrootfstime(time_t);

void	startprofclock(struct proc *);
void	stopprofclock(struct proc *);
void	proftick(struct clockframe *);
void	setstatclockrate(int);

/*
 * Critical polling hooks.  Functions to be run while the kernel stays
 * elevated IPL for a "long" time.  (watchdogs).
 */
void	*critpollhook_establish(void (*)(void *), void *);
void	critpollhook_disestablish(void *);
void	docritpollhooks(void);

/*
 * Shutdown hooks.  Functions to be run with all interrupts disabled
 * immediately before the system is halted or rebooted.
 */
void	*shutdownhook_establish(void (*)(void *), void *);
void	shutdownhook_disestablish(void *);
void	doshutdownhooks(void);

/*
 * Power management hooks.
 */
void	*powerhook_establish(const char *, void (*)(int, void *), void *);
void	powerhook_disestablish(void *);
void	dopowerhooks(int);
#define PWR_RESUME	0
#define PWR_SUSPEND	1
#define PWR_STANDBY	2
#define PWR_SOFTRESUME	3
#define PWR_SOFTSUSPEND	4
#define PWR_SOFTSTANDBY	5
#define PWR_NAMES \
	"resume",	/* 0 */ \
	"suspend",	/* 1 */ \
	"standby",	/* 2 */ \
	"softresume",	/* 3 */ \
	"softsuspend",	/* 4 */ \
	"softstandby"	/* 5 */

/*
 * Mountroot hooks (and mountroot declaration).  Device drivers establish
 * these to be executed just before (*mountroot)() if the passed device is
 * selected as the root device.
 */

#define	ROOT_FSTYPE_ANY	"?"

extern const char *rootfstype;
void	*mountroothook_establish(void (*)(device_t), device_t);
void	mountroothook_disestablish(void *);
void	mountroothook_destroy(void);
void	domountroothook(device_t);

/*
 * Exec hooks. Subsystems may want to do cleanup when a process
 * execs.
 */
void	*exechook_establish(void (*)(struct proc *, void *), void *);
void	exechook_disestablish(void *);
void	doexechooks(struct proc *);

/*
 * Exit hooks. Subsystems may want to do cleanup when a process exits.
 */
void	*exithook_establish(void (*)(struct proc *, void *), void *);
void	exithook_disestablish(void *);
void	doexithooks(struct proc *);

/*
 * Fork hooks.  Subsystems may want to do special processing when a process
 * forks.
 */
void	*forkhook_establish(void (*)(struct proc *, struct proc *));
void	forkhook_disestablish(void *);
void	doforkhooks(struct proc *, struct proc *);

/*
 * kernel syscall tracing/debugging hooks.
 */
#ifdef _KERNEL
bool	trace_is_enabled(struct proc *);
int	trace_enter(register_t, const struct sysent *, const void *);
void	trace_exit(register_t, const struct sysent *, const void *,
    register_t [], int);
#endif

int	uiomove(void *, size_t, struct uio *);
int	uiomove_frombuf(void *, size_t, struct uio *);

#ifdef _KERNEL
int	setjmp(label_t *) __returns_twice;
void	longjmp(label_t *) __dead;
#endif

void	consinit(void);

void	cpu_startup(void);
void	cpu_configure(void);
void	cpu_bootconf(void);
void	cpu_rootconf(void);
void	cpu_dumpconf(void);

#ifdef GPROF
void	kmstartup(void);
#endif

void	machdep_init(void);

#ifdef _KERNEL
#include <lib/libkern/libkern.h>

/*
 * Stuff to handle debugger magic key sequences.
 */
#define CNS_LEN			128
#define CNS_MAGIC_VAL(x)	((x)&0x1ff)
#define CNS_MAGIC_NEXT(x)	(((x)>>9)&0x7f)
#define CNS_TERM		0x7f	/* End of sequence */

typedef struct cnm_state {
	int	cnm_state;
	u_short	*cnm_magic;
} cnm_state_t;

/* Override db_console() in MD headers */
#ifndef cn_trap
#define cn_trap()	console_debugger()
#endif
#ifndef cn_isconsole
#ifndef WSDISPLAY_MULTICONS
#define cn_isconsole(d)	(cn_tab != NULL && (d) == cn_tab->cn_dev)
#else
bool wsdisplay_cn_isconsole(dev_t);
#define cn_isconsole(d)	wsdisplay_cn_isconsole(d)
#endif
#endif

void cn_init_magic(cnm_state_t *);
void cn_destroy_magic(cnm_state_t *);
int cn_set_magic(const char *);
int cn_get_magic(char *, size_t);
/* This should be called for each byte read */
#ifndef cn_check_magic
#define cn_check_magic(d, k, s)						\
	do {								\
		if (cn_isconsole(d)) {					\
			int _v = (s).cnm_magic[(s).cnm_state];		\
			if ((k) == CNS_MAGIC_VAL(_v)) {			\
				(s).cnm_state = CNS_MAGIC_NEXT(_v);	\
				if ((s).cnm_state == CNS_TERM) {	\
					cn_trap();			\
					(s).cnm_state = 0;		\
				}					\
			} else {					\
				(s).cnm_state = 0;			\
			}						\
		}							\
	} while (/* CONSTCOND */ 0)
#endif

/* Encode out-of-band events this way when passing to cn_check_magic() */
#define	CNC_BREAK		0x100

#if defined(DDB) || defined(sun3) || defined(sun2)
/* note that cpu_Debugger() is always available on sun[23] */
void	cpu_Debugger(void);
#define Debugger	cpu_Debugger
#endif

#ifdef DDB
/*
 * Enter debugger(s) from console attention if enabled
 */
extern int db_fromconsole; /* XXX ddb/ddbvar.h */
#define console_debugger() if (db_fromconsole) Debugger()
#elif defined(Debugger)
#define console_debugger() Debugger()
#else
#define console_debugger() do {} while (/* CONSTCOND */ 0) /* NOP */
#endif

/* For SYSCALL_DEBUG */
void scdebug_init(void);
void scdebug_call(register_t, const register_t[]);
void scdebug_ret(register_t, int, const register_t[]);

void	kernel_lock_init(void);
void	_kernel_lock(int);
void	_kernel_unlock(int, int *);
bool	_kernel_locked_p(void);

void	kernconfig_lock_init(void);
void	kernconfig_lock(void);
void	kernconfig_unlock(void);
bool	kernconfig_is_held(void);
#endif

#if defined(MULTIPROCESSOR) || defined(MODULAR) || defined(_MODULE)
#define	KERNEL_LOCK(count, lwp)			\
do {						\
	if ((count) != 0)			\
		_kernel_lock((count));	\
} while (/* CONSTCOND */ 0)
#define	KERNEL_UNLOCK(all, lwp, p)	_kernel_unlock((all), (p))
#define	KERNEL_LOCKED_P()		_kernel_locked_p()
#else
#define	KERNEL_LOCK(count, lwp)		do {(void)(count); (void)(lwp);} while (/* CONSTCOND */ 0) /*NOP*/
#define	KERNEL_UNLOCK(all, lwp, ptr)	do {(void)(all); (void)(lwp); (void)(ptr);} while (/* CONSTCOND */ 0) /*NOP*/
#define	KERNEL_LOCKED_P()		(true)
#endif

#define	KERNEL_UNLOCK_LAST(l)		KERNEL_UNLOCK(-1, (l), NULL)
#define	KERNEL_UNLOCK_ALL(l, p)		KERNEL_UNLOCK(0, (l), (p))
#define	KERNEL_UNLOCK_ONE(l)		KERNEL_UNLOCK(1, (l), NULL)

#ifdef _KERNEL
/* Preemption control. */
void	kpreempt_disable(void);
void	kpreempt_enable(void);
bool	kpreempt_disabled(void);

vaddr_t calc_cache_size(vsize_t , int, int);
#endif

void assert_sleepable(void);
#if defined(DEBUG)
#define	ASSERT_SLEEPABLE()	assert_sleepable()
#else /* defined(DEBUG) */
#define	ASSERT_SLEEPABLE()	do {} while (0)
#endif /* defined(DEBUG) */


#endif	/* !_SYS_SYSTM_H_ */<|MERGE_RESOLUTION|>--- conflicted
+++ resolved
@@ -1,8 +1,4 @@
-<<<<<<< HEAD
-/*	$NetBSD: systm.h,v 1.300 2021/03/14 02:53:57 rin Exp $	*/
-=======
 /*	$NetBSD: systm.h,v 1.301 2021/06/16 11:55:10 rin Exp $	*/
->>>>>>> e2aa5677
 
 /*-
  * Copyright (c) 1982, 1988, 1991, 1993
