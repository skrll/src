--- conflicted
+++ resolved
@@ -1,8 +1,4 @@
-<<<<<<< HEAD
-/*	$NetBSD: systm.h,v 1.275 2018/02/04 17:31:51 maxv Exp $	*/
-=======
 /*	$NetBSD: systm.h,v 1.276 2018/05/28 21:04:41 chs Exp $	*/
->>>>>>> b2b84690
 
 /*-
  * Copyright (c) 1982, 1988, 1991, 1993
