<<<<<<< HEAD
/*	$NetBSD: cdefs.h,v 1.156 2021/01/16 23:51:51 chs Exp $	*/
=======
/*	$NetBSD: cdefs.h,v 1.157 2021/04/23 05:56:43 skrll Exp $	*/
>>>>>>> e2aa5677

/* * Copyright (c) 1991, 1993
 *	The Regents of the University of California.  All rights reserved.
 *
 * This code is derived from software contributed to Berkeley by
 * Berkeley Software Design, Inc.
 *
 * Redistribution and use in source and binary forms, with or without
 * modification, are permitted provided that the following conditions
 * are met:
 * 1. Redistributions of source code must retain the above copyright
 *    notice, this list of conditions and the following disclaimer.
 * 2. Redistributions in binary form must reproduce the above copyright
 *    notice, this list of conditions and the following disclaimer in the
 *    documentation and/or other materials provided with the distribution.
 * 3. Neither the name of the University nor the names of its contributors
 *    may be used to endorse or promote products derived from this software
 *    without specific prior written permission.
 *
 * THIS SOFTWARE IS PROVIDED BY THE REGENTS AND CONTRIBUTORS ``AS IS'' AND
 * ANY EXPRESS OR IMPLIED WARRANTIES, INCLUDING, BUT NOT LIMITED TO, THE
 * IMPLIED WARRANTIES OF MERCHANTABILITY AND FITNESS FOR A PARTICULAR PURPOSE
 * ARE DISCLAIMED.  IN NO EVENT SHALL THE REGENTS OR CONTRIBUTORS BE LIABLE
 * FOR ANY DIRECT, INDIRECT, INCIDENTAL, SPECIAL, EXEMPLARY, OR CONSEQUENTIAL
 * DAMAGES (INCLUDING, BUT NOT LIMITED TO, PROCUREMENT OF SUBSTITUTE GOODS
 * OR SERVICES; LOSS OF USE, DATA, OR PROFITS; OR BUSINESS INTERRUPTION)
 * HOWEVER CAUSED AND ON ANY THEORY OF LIABILITY, WHETHER IN CONTRACT, STRICT
 * LIABILITY, OR TORT (INCLUDING NEGLIGENCE OR OTHERWISE) ARISING IN ANY WAY
 * OUT OF THE USE OF THIS SOFTWARE, EVEN IF ADVISED OF THE POSSIBILITY OF
 * SUCH DAMAGE.
 *
 *	@(#)cdefs.h	8.8 (Berkeley) 1/9/95
 */

#ifndef	_SYS_CDEFS_H_
#define	_SYS_CDEFS_H_

/*
 * Macro to test if we're using a GNU C compiler of a specific vintage
 * or later, for e.g. features that appeared in a particular version
 * of GNU C.  Usage:
 *
 *	#if __GNUC_PREREQ__(major, minor)
 *	...cool feature...
 *	#else
 *	...delete feature...
 *	#endif
 */
#ifdef __GNUC__
#define	__GNUC_PREREQ__(x, y)						\
	((__GNUC__ == (x) && __GNUC_MINOR__ >= (y)) ||			\
	 (__GNUC__ > (x)))
#else
#define	__GNUC_PREREQ__(x, y)	0
#endif

/*
 * Macros to test Clang/LLVM features.
 * Usage:
 *
 *	#if __has_feature(safe_stack)
 *	...SafeStack specific code...
 *	#else
 *	..regular code...
 *	#endif
 */
#ifndef __has_feature
#define __has_feature(x)	0
#endif

#ifndef __has_extension
#define __has_extension		__has_feature /* Compat with pre-3.0 Clang */
#endif

#include <machine/cdefs.h>
#ifdef __ELF__
#include <sys/cdefs_elf.h>
#else
#include <sys/cdefs_aout.h>
#endif

#ifdef __GNUC__
#define	__strict_weak_alias(alias,sym)					\
	__unused static __typeof__(alias) *__weak_alias_##alias = &sym;	\
	__weak_alias(alias,sym)
#else
#define	__strict_weak_alias(alias,sym) __weak_alias(alias,sym)
#endif

/*
 * Optional marker for size-optimised MD calling convention.
 */
#ifndef __compactcall
#define	__compactcall
#endif

/*
 * The __CONCAT macro is used to concatenate parts of symbol names, e.g.
 * with "#define OLD(foo) __CONCAT(old,foo)", OLD(foo) produces oldfoo.
 * The __CONCAT macro is a bit tricky -- make sure you don't put spaces
 * in between its arguments.  __CONCAT can also concatenate double-quoted
 * strings produced by the __STRING macro, but this only works with ANSI C.
 */

#define	___STRING(x)	__STRING(x)
#define	___CONCAT(x,y)	__CONCAT(x,y)

#if __STDC__ || defined(__cplusplus)
#define	__P(protos)	protos		/* full-blown ANSI C */
#define	__CONCAT(x,y)	x ## y
#define	__STRING(x)	#x

#define	__const		const		/* define reserved names to standard */
#define	__signed	signed
#define	__volatile	volatile

#define	__CONCAT3(a,b,c)		a ## b ## c
#define	__CONCAT4(a,b,c,d)		a ## b ## c ## d
#define	__CONCAT5(a,b,c,d,e)		a ## b ## c ## d ## e
#define	__CONCAT6(a,b,c,d,e,f)		a ## b ## c ## d ## e ## f
#define	__CONCAT7(a,b,c,d,e,f,g)	a ## b ## c ## d ## e ## f ## g
#define	__CONCAT8(a,b,c,d,e,f,g,h)	a ## b ## c ## d ## e ## f ## g ## h

#if defined(__cplusplus) || defined(__PCC__)
#define	__inline	inline		/* convert to C++/C99 keyword */
#else
#if !defined(__GNUC__) && !defined(__lint__)
#define	__inline			/* delete GCC keyword */
#endif /* !__GNUC__  && !__lint__ */
#endif /* !__cplusplus */

#else	/* !(__STDC__ || __cplusplus) */
#define	__P(protos)	()		/* traditional C preprocessor */
#define	__CONCAT(x,y)	x/**/y
#define	__STRING(x)	"x"

#ifndef __GNUC__
#define	__const				/* delete pseudo-ANSI C keywords */
#define	__inline
#define	__signed
#define	__volatile
#endif	/* !__GNUC__ */

/*
 * In non-ANSI C environments, new programs will want ANSI-only C keywords
 * deleted from the program and old programs will want them left alone.
 * Programs using the ANSI C keywords const, inline etc. as normal
 * identifiers should define -DNO_ANSI_KEYWORDS.
 */
#ifndef	NO_ANSI_KEYWORDS
#define	const		__const		/* convert ANSI C keywords */
#define	inline		__inline
#define	signed		__signed
#define	volatile	__volatile
#endif /* !NO_ANSI_KEYWORDS */
#endif	/* !(__STDC__ || __cplusplus) */

/*
 * Used for internal auditing of the NetBSD source tree.
 */
#ifdef __AUDIT__
#define	__aconst	__const
#else
#define	__aconst
#endif

/*
 * Compile Time Assertion.
 */
#ifdef __COUNTER__
#define	__CTASSERT(x)		__CTASSERT0(x, __ctassert, __COUNTER__)
#else
#define	__CTASSERT(x)		__CTASSERT99(x, __INCLUDE_LEVEL__, __LINE__)
#define	__CTASSERT99(x, a, b)	__CTASSERT0(x, __CONCAT(__ctassert,a), \
					       __CONCAT(_,b))
#endif
#define	__CTASSERT0(x, y, z)	__CTASSERT1(x, y, z)
#define	__CTASSERT1(x, y, z)	\
	struct y ## z ## _struct { \
		unsigned int y ## z : /*CONSTCOND*/(x) ? 1 : -1; \
	}

/*
 * The following macro is used to remove const cast-away warnings
 * from gcc -Wcast-qual; it should be used with caution because it
 * can hide valid errors; in particular most valid uses are in
 * situations where the API requires it, not to cast away string
 * constants. We don't use *intptr_t on purpose here and we are
 * explicit about unsigned long so that we don't have additional
 * dependencies.
 */
#define __UNCONST(a)	((void *)(unsigned long)(const void *)(a))

/*
 * The following macro is used to remove the volatile cast-away warnings
 * from gcc -Wcast-qual; as above it should be used with caution
 * because it can hide valid errors or warnings.  Valid uses include
 * making it possible to pass a volatile pointer to memset().
 * For the same reasons as above, we use unsigned long and not intptr_t.
 */
#define __UNVOLATILE(a)	((void *)(unsigned long)(volatile void *)(a))

/*
 * The following macro is used to remove the the function type cast warnings
 * from gcc -Wcast-function-type and as above should be used with caution.
 */
#define __FPTRCAST(t, f)	((t)(void *)(f))

/*
 * GCC2 provides __extension__ to suppress warnings for various GNU C
 * language extensions under "-ansi -pedantic".
 */
#if !__GNUC_PREREQ__(2, 0)
#define	__extension__		/* delete __extension__ if non-gcc or gcc1 */
#endif

/*
 * GCC1 and some versions of GCC2 declare dead (non-returning) and
 * pure (no side effects) functions using "volatile" and "const";
 * unfortunately, these then cause warnings under "-ansi -pedantic".
 * GCC2 uses a new, peculiar __attribute__((attrs)) style.  All of
 * these work for GNU C++ (modulo a slight glitch in the C++ grammar
 * in the distribution version of 2.5.5).
 *
 * GCC defines a pure function as depending only on its arguments and
 * global variables.  Typical examples are strlen and sqrt.
 *
 * GCC defines a const function as depending only on its arguments.
 * Therefore calling a const function again with identical arguments
 * will always produce the same result.
 *
 * Rounding modes for floating point operations are considered global
 * variables and prevent sqrt from being a const function.
 *
 * Calls to const functions can be optimised away and moved around
 * without limitations.
 */
#if !__GNUC_PREREQ__(2, 0) && !defined(__lint__)
#define __attribute__(x)
#endif

#if __GNUC_PREREQ__(2, 5) || defined(__lint__)
#define	__dead		__attribute__((__noreturn__))
#elif defined(__GNUC__)
#define	__dead		__volatile
#else
#define	__dead
#endif

#if __GNUC_PREREQ__(2, 96) || defined(__lint__)
#define	__pure		__attribute__((__pure__))
#elif defined(__GNUC__)
#define	__pure		__const
#else
#define	__pure
#endif

#if __GNUC_PREREQ__(2, 5) || defined(__lint__)
#define	__constfunc	__attribute__((__const__))
#else
#define	__constfunc
#endif

#if __GNUC_PREREQ__(3, 0) || defined(__lint__)
#define	__noinline	__attribute__((__noinline__))
#else
#define	__noinline	/* nothing */
#endif

#if __GNUC_PREREQ__(3, 0) || defined(__lint__)
#define	__always_inline	__attribute__((__always_inline__))
#else
#define	__always_inline	/* nothing */
#endif

#if __GNUC_PREREQ__(4, 0) || defined(__lint__)
#define	__null_sentinel	__attribute__((__sentinel__))
#else
#define	__null_sentinel	/* nothing */
#endif

#if __GNUC_PREREQ__(4, 1) || defined(__lint__)
#define	__returns_twice	__attribute__((__returns_twice__))
#else
#define	__returns_twice	/* nothing */
#endif

#if __GNUC_PREREQ__(4, 5) || defined(__lint__)
#define	__noclone	__attribute__((__noclone__))
#else
#define	__noclone	/* nothing */
#endif

/*
 * __unused: Note that item or function might be unused.
 */
#if __GNUC_PREREQ__(2, 7) || defined(__lint__)
#define	__unused	__attribute__((__unused__))
#else
#define	__unused	/* delete */
#endif

/*
 * __used: Note that item is needed, even if it appears to be unused.
 */
#if __GNUC_PREREQ__(3, 1) || defined(__lint__)
#define	__used		__attribute__((__used__))
#else
#define	__used		__unused
#endif

/*
 * __diagused: Note that item is used in diagnostic code, but may be
 * unused in non-diagnostic code.
 */
#if (defined(_KERNEL) && defined(DIAGNOSTIC)) \
 || (!defined(_KERNEL) && !defined(NDEBUG))
#define	__diagused	/* empty */
#else
#define	__diagused	__unused
#endif

/*
 * __debugused: Note that item is used in debug code, but may be
 * unused in non-debug code.
 */
#if defined(DEBUG)
#define	__debugused	/* empty */
#else
#define	__debugused	__unused
#endif

#if __GNUC_PREREQ__(3, 1) || defined(__lint__)
#define	__noprofile	__attribute__((__no_instrument_function__))
#else
#define	__noprofile	/* nothing */
#endif

#if __GNUC_PREREQ__(4, 6) || defined(__clang__) || defined(__lint__)
#define	__unreachable()	__builtin_unreachable()
#else
#define	__unreachable()	do {} while (/*CONSTCOND*/0)
#endif

#if defined(_KERNEL) || defined(_RUMPKERNEL)
#if defined(__clang__) && __has_feature(address_sanitizer)
#define	__noasan	__attribute__((no_sanitize("kernel-address", "address")))
#elif __GNUC_PREREQ__(4, 9) && defined(__SANITIZE_ADDRESS__)
#define	__noasan	__attribute__((no_sanitize_address))
#else
#define	__noasan	/* nothing */
#endif

#if defined(__clang__) && __has_feature(thread_sanitizer)
#define	__nocsan	__attribute__((no_sanitize("thread")))
#elif __GNUC_PREREQ__(4, 9) && defined(__SANITIZE_THREAD__)
#define	__nocsan	__attribute__((no_sanitize_thread))
#else
#define	__nocsan	/* nothing */
#endif

#if defined(__clang__) && __has_feature(memory_sanitizer)
#define	__nomsan	__attribute__((no_sanitize("kernel-memory", "memory")))
#else
#define	__nomsan	/* nothing */
#endif

#if defined(__clang__) && __has_feature(undefined_behavior_sanitizer)
#define __noubsan	__attribute__((no_sanitize("undefined")))
#elif __GNUC_PREREQ__(4, 9) && defined(__SANITIZE_UNDEFINED__)
#define __noubsan	__attribute__((no_sanitize_undefined))
#else
#define __noubsan	/* nothing */
#endif
#endif

#if defined(__COVERITY__) ||						\
    __has_feature(address_sanitizer) || defined(__SANITIZE_ADDRESS__) ||\
    __has_feature(leak_sanitizer) || defined(__SANITIZE_LEAK__)
#define	__NO_LEAKS
#endif

/*
 * To be used when an empty body is required like:
 *
 * #ifdef DEBUG
 * # define dprintf(a) printf(a)
 * #else
 * # define dprintf(a) __nothing
 * #endif
 *
 * We use ((void)0) instead of do {} while (0) so that it
 * works on , expressions.
 */
#define __nothing	(/*LINTED*/(void)0)

#if defined(__cplusplus)
#define	__BEGIN_EXTERN_C	extern "C" {
#define	__END_EXTERN_C		}
#define	__static_cast(x,y)	static_cast<x>(y)
#else
#define	__BEGIN_EXTERN_C
#define	__END_EXTERN_C
#define	__static_cast(x,y)	(x)y
#endif

#if __GNUC_PREREQ__(4, 0) || defined(__lint__)
#  define __dso_public	__attribute__((__visibility__("default")))
#  define __dso_hidden	__attribute__((__visibility__("hidden")))
#  define __BEGIN_PUBLIC_DECLS	\
	_Pragma("GCC visibility push(default)") __BEGIN_EXTERN_C
#  define __END_PUBLIC_DECLS	__END_EXTERN_C _Pragma("GCC visibility pop")
#  define __BEGIN_HIDDEN_DECLS	\
	_Pragma("GCC visibility push(hidden)") __BEGIN_EXTERN_C
#  define __END_HIDDEN_DECLS	__END_EXTERN_C _Pragma("GCC visibility pop")
#else
#  define __dso_public
#  define __dso_hidden
#  define __BEGIN_PUBLIC_DECLS	__BEGIN_EXTERN_C
#  define __END_PUBLIC_DECLS	__END_EXTERN_C
#  define __BEGIN_HIDDEN_DECLS	__BEGIN_EXTERN_C
#  define __END_HIDDEN_DECLS	__END_EXTERN_C
#endif
#if __GNUC_PREREQ__(4, 2) || defined(__lint__)
#  define __dso_protected	__attribute__((__visibility__("protected")))
#else
#  define __dso_protected
#endif

#define	__BEGIN_DECLS		__BEGIN_PUBLIC_DECLS
#define	__END_DECLS		__END_PUBLIC_DECLS

/*
 * Non-static C99 inline functions are optional bodies.  They don't
 * create global symbols if not used, but can be replaced if desirable.
 * This differs from the behavior of GCC before version 4.3.  The nearest
 * equivalent for older GCC is `extern inline'.  For newer GCC, use the
 * gnu_inline attribute additionally to get the old behavior.
 *
 * For C99 compilers other than GCC, the C99 behavior is expected.
 */
#if defined(__GNUC__) && defined(__GNUC_STDC_INLINE__)
#define	__c99inline	extern __attribute__((__gnu_inline__)) __inline
#elif defined(__GNUC__)
#define	__c99inline	extern __inline
#elif defined(__STDC_VERSION__) || defined(__lint__)
#define	__c99inline	__inline
#endif

#if defined(__lint__)
#define __thread	/* delete */
#define	__packed	__packed
#define	__aligned(x)	/* delete */
#define	__section(x)	/* delete */
#elif __GNUC_PREREQ__(2, 7) || defined(__PCC__) || defined(__lint__)
#define	__packed	__attribute__((__packed__))
#define	__aligned(x)	__attribute__((__aligned__(x)))
#define	__section(x)	__attribute__((__section__(x)))
#elif defined(_MSC_VER)
#define	__packed	/* ignore */
#else
#define	__packed	error: no __packed for this compiler
#define	__aligned(x)	error: no __aligned for this compiler
#define	__section(x)	error: no __section for this compiler
#endif

/*
 * C99 defines the restrict type qualifier keyword, which was made available
 * in GCC 2.92.
 */
#if defined(__lint__)
#define	__restrict	/* delete __restrict when not supported */
#elif __STDC_VERSION__ >= 199901L
#define	__restrict	restrict
#elif __GNUC_PREREQ__(2, 92) || defined(__lint__)
#define	__restrict	__restrict__
#else
#define	__restrict	/* delete __restrict when not supported */
#endif

/*
 * C99 and C++11 define __func__ predefined identifier, which was made
 * available in GCC 2.95.
 */
#if !(__STDC_VERSION__ >= 199901L) && !(__cplusplus - 0 >= 201103L)
#if __GNUC_PREREQ__(2, 4) || defined(__lint__)
#define	__func__	__FUNCTION__
#else
#define	__func__	""
#endif
#endif /* !(__STDC_VERSION__ >= 199901L) && !(__cplusplus - 0 >= 201103L) */

#if defined(_KERNEL) && defined(NO_KERNEL_RCSIDS)
#undef	__KERNEL_RCSID
#define	__KERNEL_RCSID(_n, _s)	/* nothing */
#undef	__RCSID
#define	__RCSID(_s)		/* nothing */
#endif

#if !defined(_STANDALONE) && !defined(_KERNEL)
#if defined(__GNUC__) || defined(__PCC__)
#define	__RENAME(x)	___RENAME(x)
#elif defined(__lint__)
#define	__RENAME(x)	__symbolrename(x)
#else
#error "No function renaming possible"
#endif /* __GNUC__ */
#else /* _STANDALONE || _KERNEL */
#define	__RENAME(x)	no renaming in kernel/standalone environment
#endif

/*
 * A barrier to stop the optimizer from moving code or assume live
 * register values. This is gcc specific, the version is more or less
 * arbitrary, might work with older compilers.
 */
#if __GNUC_PREREQ__(2, 95) || defined(__lint__)
#define	__insn_barrier()	__asm __volatile("":::"memory")
#else
#define	__insn_barrier()	/* */
#endif

/*
 * GNU C version 2.96 adds explicit branch prediction so that
 * the CPU back-end can hint the processor and also so that
 * code blocks can be reordered such that the predicted path
 * sees a more linear flow, thus improving cache behavior, etc.
 *
 * The following two macros provide us with a way to use this
 * compiler feature.  Use __predict_true() if you expect the expression
 * to evaluate to true, and __predict_false() if you expect the
 * expression to evaluate to false.
 *
 * A few notes about usage:
 *
 *	* Generally, __predict_false() error condition checks (unless
 *	  you have some _strong_ reason to do otherwise, in which case
 *	  document it), and/or __predict_true() `no-error' condition
 *	  checks, assuming you want to optimize for the no-error case.
 *
 *	* Other than that, if you don't know the likelihood of a test
 *	  succeeding from empirical or other `hard' evidence, don't
 *	  make predictions.
 *
 *	* These are meant to be used in places that are run `a lot'.
 *	  It is wasteful to make predictions in code that is run
 *	  seldomly (e.g. at subsystem initialization time) as the
 *	  basic block reordering that this affects can often generate
 *	  larger code.
 */
#if __GNUC_PREREQ__(2, 96) || defined(__lint__)
#define	__predict_true(exp)	__builtin_expect((exp) != 0, 1)
#define	__predict_false(exp)	__builtin_expect((exp) != 0, 0)
#else
#define	__predict_true(exp)	(exp)
#define	__predict_false(exp)	(exp)
#endif

/*
 * Compiler-dependent macros to declare that functions take printf-like
 * or scanf-like arguments.  They are null except for versions of gcc
 * that are known to support the features properly (old versions of gcc-2
 * didn't permit keeping the keywords out of the application namespace).
 */
#if __GNUC_PREREQ__(2, 7) || defined(__lint__)
#define __printflike(fmtarg, firstvararg)	\
	    __attribute__((__format__ (__printf__, fmtarg, firstvararg)))
#ifndef __syslog_attribute__
#define __syslog__ __printf__
#endif
#define __sysloglike(fmtarg, firstvararg)	\
	    __attribute__((__format__ (__syslog__, fmtarg, firstvararg)))
#define __scanflike(fmtarg, firstvararg)	\
	    __attribute__((__format__ (__scanf__, fmtarg, firstvararg)))
#define __format_arg(fmtarg)    __attribute__((__format_arg__ (fmtarg)))
#else
#define __printflike(fmtarg, firstvararg)	/* nothing */
#define __scanflike(fmtarg, firstvararg)	/* nothing */
#define __sysloglike(fmtarg, firstvararg)	/* nothing */
#define __format_arg(fmtarg)			/* nothing */
#endif

/*
 * Macros for manipulating "link sets".  Link sets are arrays of pointers
 * to objects, which are gathered up by the linker.
 *
 * Object format-specific code has provided us with the following macros:
 *
 *	__link_set_add_text(set, sym)
 *		Add a reference to the .text symbol `sym' to `set'.
 *
 *	__link_set_add_rodata(set, sym)
 *		Add a reference to the .rodata symbol `sym' to `set'.
 *
 *	__link_set_add_data(set, sym)
 *		Add a reference to the .data symbol `sym' to `set'.
 *
 *	__link_set_add_bss(set, sym)
 *		Add a reference to the .bss symbol `sym' to `set'.
 *
 *	__link_set_decl(set, ptype)
 *		Provide an extern declaration of the set `set', which
 *		contains an array of pointers to type `ptype'.  This
 *		macro must be used by any code which wishes to reference
 *		the elements of a link set.
 *
 *	__link_set_start(set)
 *		This points to the first slot in the link set.
 *
 *	__link_set_end(set)
 *		This points to the (non-existent) slot after the last
 *		entry in the link set.
 *
 *	__link_set_count(set)
 *		Count the number of entries in link set `set'.
 *
 * In addition, we provide the following macros for accessing link sets:
 *
 *	__link_set_foreach(pvar, set)
 *		Iterate over the link set `set'.  Because a link set is
 *		an array of pointers, pvar must be declared as "type **pvar",
 *		and the actual entry accessed as "*pvar".
 *
 *	__link_set_entry(set, idx)
 *		Access the link set entry at index `idx' from set `set'.
 */
#define	__link_set_foreach(pvar, set)					\
	for (pvar = __link_set_start(set); pvar < __link_set_end(set); pvar++)

#define	__link_set_entry(set, idx)	(__link_set_start(set)[idx])

/*
 * Return the natural alignment in bytes for the given type
 */
#if __GNUC_PREREQ__(4, 1) || defined(__lint__)
#define	__alignof(__t)  __alignof__(__t)
#else
#define __alignof(__t) (sizeof(struct { char __x; __t __y; }) - sizeof(__t))
#endif

/*
 * Return the number of elements in a statically-allocated array,
 * __x.
 */
#define	__arraycount(__x)	(sizeof(__x) / sizeof(__x[0]))

#ifndef __ASSEMBLER__
/* __BIT(n): nth bit, where __BIT(0) == 0x1. */
#define	__BIT(__n)	\
    (((uintmax_t)(__n) >= NBBY * sizeof(uintmax_t)) ? 0 : \
    ((uintmax_t)1 << (uintmax_t)((__n) & (NBBY * sizeof(uintmax_t) - 1))))

/* Macros for min/max. */
#define	__MIN(a,b)	((/*CONSTCOND*/(a)<=(b))?(a):(b))
#define	__MAX(a,b)	((/*CONSTCOND*/(a)>(b))?(a):(b))

/* __BITS(m, n): bits m through n, m < n. */
#define	__BITS(__m, __n)	\
	((__BIT(__MAX((__m), (__n)) + 1) - 1) ^ (__BIT(__MIN((__m), (__n))) - 1))
#endif /* !__ASSEMBLER__ */

/* find least significant bit that is set */
#define	__LOWEST_SET_BIT(__mask) ((((__mask) - 1) & (__mask)) ^ (__mask))

#define	__PRIuBIT	PRIuMAX
#define	__PRIuBITS	__PRIuBIT

#define	__PRIxBIT	PRIxMAX
#define	__PRIxBITS	__PRIxBIT

#define	__SHIFTOUT(__x, __mask)	(((__x) & (__mask)) / __LOWEST_SET_BIT(__mask))
#define	__SHIFTIN(__x, __mask) ((__x) * __LOWEST_SET_BIT(__mask))
#define	__SHIFTOUT_MASK(__mask) __SHIFTOUT((__mask), (__mask))

/*
 * Only to be used in other headers that are included from both c or c++
 * NOT to be used in code.
 */
#ifdef __cplusplus
#define __CAST(__dt, __st)	static_cast<__dt>(__st)
#else
#define __CAST(__dt, __st)	((__dt)(__st))
#endif

#define __CASTV(__dt, __st)	__CAST(__dt, __CAST(void *, __st))
#define __CASTCV(__dt, __st)	__CAST(__dt, __CAST(const void *, __st))

#define __USE(a) (/*LINTED*/(void)(a))

#define __type_mask(t) (/*LINTED*/sizeof(t) < sizeof(intmax_t) ? \
    (~((1ULL << (sizeof(t) * NBBY)) - 1)) : 0ULL)

#ifndef __ASSEMBLER__
static __inline long long __zeroll(void) { return 0; }
static __inline unsigned long long __zeroull(void) { return 0; }
#else
#define __zeroll() (0LL)
#define __zeroull() (0ULL)
#endif

#define __negative_p(x) (!((x) > 0) && ((x) != 0))

#define __type_min_s(t) ((t)((1ULL << (sizeof(t) * NBBY - 1))))
#define __type_max_s(t) ((t)~((1ULL << (sizeof(t) * NBBY - 1))))
#define __type_min_u(t) ((t)0ULL)
#define __type_max_u(t) ((t)~0ULL)
#define __type_is_signed(t) (/*LINTED*/__type_min_s(t) + (t)1 < (t)1)
#define __type_min(t) (__type_is_signed(t) ? __type_min_s(t) : __type_min_u(t))
#define __type_max(t) (__type_is_signed(t) ? __type_max_s(t) : __type_max_u(t))


#define __type_fit_u(t, a) (/*LINTED*/!__negative_p(a) && \
    (uintmax_t)((a) + __zeroull()) <= (uintmax_t)__type_max_u(t))

#define __type_fit_s(t, a) (/*LINTED*/__negative_p(a) ? \
    ((intmax_t)((a) + __zeroll()) >= (intmax_t)__type_min_s(t)) : \
    ((intmax_t)((a) + __zeroll()) >= (intmax_t)0 && \
     (intmax_t)((a) + __zeroll()) <= (intmax_t)__type_max_s(t)))

/*
 * return true if value 'a' fits in type 't'
 */
#define __type_fit(t, a) (__type_is_signed(t) ? \
    __type_fit_s(t, a) : __type_fit_u(t, a))

#endif /* !_SYS_CDEFS_H_ */<|MERGE_RESOLUTION|>--- conflicted
+++ resolved
@@ -1,8 +1,4 @@
-<<<<<<< HEAD
-/*	$NetBSD: cdefs.h,v 1.156 2021/01/16 23:51:51 chs Exp $	*/
-=======
 /*	$NetBSD: cdefs.h,v 1.157 2021/04/23 05:56:43 skrll Exp $	*/
->>>>>>> e2aa5677
 
 /* * Copyright (c) 1991, 1993
  *	The Regents of the University of California.  All rights reserved.
