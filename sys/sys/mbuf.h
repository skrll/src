--- conflicted
+++ resolved
@@ -1,8 +1,4 @@
-<<<<<<< HEAD
-/*	$NetBSD: mbuf.h,v 1.226 2020/03/15 23:14:41 thorpej Exp $	*/
-=======
 /*	$NetBSD: mbuf.h,v 1.227 2020/04/06 09:32:54 jdolecek Exp $	*/
->>>>>>> 898b1760
 
 /*
  * Copyright (c) 1996, 1997, 1999, 2001, 2007 The NetBSD Foundation, Inc.
@@ -222,10 +218,7 @@
 #define M_CSUM_TSOv6		0x00000200	/* TCPv6 segmentation offload */
 
 /* Checksum-assist quirks: keep separate from jump-table bits. */
-<<<<<<< HEAD
-=======
 #define M_CSUM_BLANK		0x40000000	/* csum is missing */
->>>>>>> 898b1760
 #define M_CSUM_NO_PSEUDOHDR	0x80000000	/* Rx csum_data does not include
 						 * the UDP/TCP pseudo-hdr, and
 						 * is not yet 1s-complemented.
