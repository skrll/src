--- conflicted
+++ resolved
@@ -1,8 +1,4 @@
-<<<<<<< HEAD
-/*	$NetBSD: mbuf.h,v 1.205 2018/05/03 21:37:29 christos Exp $	*/
-=======
 /*	$NetBSD: mbuf.h,v 1.208 2018/07/17 05:52:07 msaitoh Exp $	*/
->>>>>>> b2b84690
 
 /*
  * Copyright (c) 1996, 1997, 1999, 2001, 2007 The NetBSD Foundation, Inc.
@@ -170,11 +166,7 @@
  *  o For the out-bound direction, the low 16 bits indicates the offset after
  *    the L4 header where the final L4 checksum value is to be stored and the
  *    high 16 bits is the length of the L3 header (the start of the data to
-<<<<<<< HEAD
- *    be checksummed):
-=======
  *    be checksummed).
->>>>>>> b2b84690
  *
  *  o For the in-bound direction, it is only valid if the M_CSUM_DATA flag is
  *    set. In this case, an L4 checksum has been calculated by hardware and
@@ -244,22 +236,7 @@
  */
 #define	M_CSUM_DATA_IPv4_IPHL(x)	((x) >> 16)
 #define	M_CSUM_DATA_IPv4_OFFSET(x)	((x) & 0xffff)
-<<<<<<< HEAD
-
-/*
- * Macros for M_CSUM_TCPv6 and M_CSUM_UDPv6
- *
- * M_CSUM_DATA_IPv6_HL: length of ip6_hdr + ext header.
- * ie. offset of UDP/TCP header in the packet.
- *
- * M_CSUM_DATA_IPv6_OFFSET: offset of the checksum field in UDP/TCP header.
- */
-
-#define	M_CSUM_DATA_IPv6_HL(x)		((x) >> 16)
-#define	M_CSUM_DATA_IPv6_HL_SET(x, v)	(x) = ((x) & 0xffff) | ((v) << 16)
-=======
 #define	M_CSUM_DATA_IPv6_IPHL(x)	((x) >> 16)
->>>>>>> b2b84690
 #define	M_CSUM_DATA_IPv6_OFFSET(x)	((x) & 0xffff)
 #define	M_CSUM_DATA_IPv6_SET(x, v)	(x) = ((x) & 0xffff) | ((v) << 16)
 
@@ -650,18 +627,6 @@
 #else
 #define M_VERIFY_PACKET(m)	/* nothing */
 #endif
-<<<<<<< HEAD
-
-/* The "copy all" special length. */
-#define	M_COPYALL	-1
-
-/*
- * Allow drivers and/or protocols to store private context information.
- */
-#define	M_GETCTX(m, t)		((t)(m)->m_pkthdr._rcvif.ctx)
-#define	M_SETCTX(m, c)		((void)((m)->m_pkthdr._rcvif.ctx = (void *)(c)))
-#define	M_CLEARCTX(m)		M_SETCTX((m), NULL)
-=======
 
 /* The "copy all" special length. */
 #define	M_COPYALL	-1
@@ -697,7 +662,6 @@
 		}							\
 	}								\
 } while (/*CONSTCOND*/ 0)
->>>>>>> b2b84690
 
 #endif /* defined(_KERNEL) */
 
@@ -936,13 +900,10 @@
 void m_print(const struct mbuf *, const char *, void (*)(const char *, ...)
     __printflike(1, 2));
 
-<<<<<<< HEAD
-=======
 /* from uipc_mbufdebug.c */
 void	m_examine(const struct mbuf *, int, const char *, void (*)(const char *, ...)
     __printflike(1, 2));
 
->>>>>>> b2b84690
 /*
  * Get rcvif of a mbuf.
  *
