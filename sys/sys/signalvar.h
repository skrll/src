--- conflicted
+++ resolved
@@ -1,8 +1,4 @@
-<<<<<<< HEAD
-/*	$NetBSD: signalvar.h,v 1.90 2018/05/01 16:37:23 kamil Exp $	*/
-=======
 /*	$NetBSD: signalvar.h,v 1.91 2018/05/20 04:00:35 kamil Exp $	*/
->>>>>>> b2b84690
 
 /*
  * Copyright (c) 1991, 1993
