<<<<<<< HEAD
/*	$NetBSD: signalvar.h,v 1.100 2019/11/20 19:37:54 pgoyette Exp $	*/
=======
/*	$NetBSD: signalvar.h,v 1.101 2020/04/05 20:53:17 christos Exp $	*/
>>>>>>> 898b1760

/*
 * Copyright (c) 1991, 1993
 *	The Regents of the University of California.  All rights reserved.
 *
 * Redistribution and use in source and binary forms, with or without
 * modification, are permitted provided that the following conditions
 * are met:
 * 1. Redistributions of source code must retain the above copyright
 *    notice, this list of conditions and the following disclaimer.
 * 2. Redistributions in binary form must reproduce the above copyright
 *    notice, this list of conditions and the following disclaimer in the
 *    documentation and/or other materials provided with the distribution.
 * 3. Neither the name of the University nor the names of its contributors
 *    may be used to endorse or promote products derived from this software
 *    without specific prior written permission.
 *
 * THIS SOFTWARE IS PROVIDED BY THE REGENTS AND CONTRIBUTORS ``AS IS'' AND
 * ANY EXPRESS OR IMPLIED WARRANTIES, INCLUDING, BUT NOT LIMITED TO, THE
 * IMPLIED WARRANTIES OF MERCHANTABILITY AND FITNESS FOR A PARTICULAR PURPOSE
 * ARE DISCLAIMED.  IN NO EVENT SHALL THE REGENTS OR CONTRIBUTORS BE LIABLE
 * FOR ANY DIRECT, INDIRECT, INCIDENTAL, SPECIAL, EXEMPLARY, OR CONSEQUENTIAL
 * DAMAGES (INCLUDING, BUT NOT LIMITED TO, PROCUREMENT OF SUBSTITUTE GOODS
 * OR SERVICES; LOSS OF USE, DATA, OR PROFITS; OR BUSINESS INTERRUPTION)
 * HOWEVER CAUSED AND ON ANY THEORY OF LIABILITY, WHETHER IN CONTRACT, STRICT
 * LIABILITY, OR TORT (INCLUDING NEGLIGENCE OR OTHERWISE) ARISING IN ANY WAY
 * OUT OF THE USE OF THIS SOFTWARE, EVEN IF ADVISED OF THE POSSIBILITY OF
 * SUCH DAMAGE.
 *
 *	@(#)signalvar.h	8.6 (Berkeley) 2/19/95
 */

#ifndef	_SYS_SIGNALVAR_H_
#define	_SYS_SIGNALVAR_H_

#include <sys/siginfo.h>
#include <sys/queue.h>
#include <sys/mutex.h>
#include <sys/stdbool.h>

#ifndef _KERNEL
#include <string.h>     /* Required for memset(3) and memcpy(3) prototypes */
#endif /* _KERNEL */

/*
 * Kernel signal definitions and data structures,
 * not exported to user programs.
 */

/*
 * Queue of signals.
 */
typedef TAILQ_HEAD(ksiginfoq, ksiginfo) ksiginfoq_t;

/*
 * Process signal actions, possibly shared between processes.
 */
struct sigacts {
	struct sigact_sigdesc {
		struct sigaction sd_sigact;
		const void	*sd_tramp;
		int		sd_vers;
	} sa_sigdesc[NSIG];		/* disposition of signals */

	int		sa_refcnt;	/* reference count */
	kmutex_t	sa_mutex;	/* lock on sa_refcnt */
};

/*
 * Pending signals, per LWP and per process.
 */
typedef struct sigpend {
	ksiginfoq_t	sp_info;
	sigset_t	sp_set;
} sigpend_t;

/*
 * Process signal state.
 */
struct sigctx {
	struct _ksiginfo ps_info;	/* for core dump/debugger XXX */
	int		 ps_lwp;	/* for core dump/debugger XXX */
	bool		 ps_faked;	/* for core dump/debugger XXX */
	void		*ps_sigcode;	/* address of signal trampoline */
	sigset_t	 ps_sigignore;	/* Signals being ignored. */
	sigset_t	 ps_sigcatch;	/* Signals being caught by user. */
};

/* additional signal action values, used only temporarily/internally */
#define	SIG_CATCH	(void (*)(int))2

/*
 * get signal action for process and signal; currently only for current process
 */
#define SIGACTION(p, sig)	(p->p_sigacts->sa_sigdesc[(sig)].sd_sigact)
#define	SIGACTION_PS(ps, sig)	(ps->sa_sigdesc[(sig)].sd_sigact)

/*
 * Copy a sigaction structure without padding.
 */
static __inline void
sigaction_copy(struct sigaction *dst, const struct sigaction *src)
{
	memset(dst, 0, sizeof(*dst));
	dst->_sa_u._sa_handler = src->_sa_u._sa_handler;
	memcpy(&dst->sa_mask, &src->sa_mask, sizeof(dst->sa_mask));
	dst->sa_flags = src->sa_flags;
}

/*
 * Signal properties and actions.
 * The array below categorizes the signals and their default actions
 * according to the following properties:
 */
#define	SA_KILL		0x0001		/* terminates process by default */
#define	SA_CORE		0x0002		/* ditto and coredumps */
#define	SA_STOP		0x0004		/* suspend process */
#define	SA_TTYSTOP	0x0008		/* ditto, from tty */
#define	SA_IGNORE	0x0010		/* ignore by default */
#define	SA_CONT		0x0020		/* continue if suspended */
#define	SA_CANTMASK	0x0040		/* non-maskable, catchable */
#define	SA_NORESET	0x0080		/* not reset when caught */
#define	SA_TOLWP	0x0100		/* to LWP that generated, if local */
#define	SA_TOALL	0x0200		/* always to all LWPs */

#ifdef _KERNEL

#include <sys/systm.h>			/* for copyin_t/copyout_t */

extern sigset_t contsigmask, stopsigmask, sigcantmask;

struct vnode;
struct coredump_iostate;

/*
 * Machine-independent functions:
 */
int	coredump_netbsd(struct lwp *, struct coredump_iostate *);
int	real_coredump_netbsd(struct lwp *, struct coredump_iostate *);
void	execsigs(struct proc *);
int	issignal(struct lwp *);
void	pgsignal(struct pgrp *, int, int);
void	kpgsignal(struct pgrp *, struct ksiginfo *, void *, int);
void	postsig(int);
void	psignal(struct proc *, int);
void	kpsignal(struct proc *, struct ksiginfo *, void *);
void	child_psignal(struct proc *, int);
void	siginit(struct proc *);
void	trapsignal(struct lwp *, struct ksiginfo *);
void	sigexit(struct lwp *, int) __dead;
void	killproc(struct proc *, const char *);
void	setsigvec(struct proc *, int, struct sigaction *);
int	killpg1(struct lwp *, struct ksiginfo *, int, int);
void	proc_unstop(struct proc *p);
void	eventswitch(int, int, int);
<<<<<<< HEAD

=======
void	eventswitchchild(struct proc *, int, int);
>>>>>>> 898b1760

int	sigaction1(struct lwp *, int, const struct sigaction *,
	    struct sigaction *, const void *, int);
int	sigprocmask1(struct lwp *, int, const sigset_t *, sigset_t *);
void	sigpending1(struct lwp *, sigset_t *);
void	sigsuspendsetup(struct lwp *, const sigset_t *);
void	sigsuspendteardown(struct lwp *);
int	sigsuspend1(struct lwp *, const sigset_t *);
int	sigaltstack1(struct lwp *, const struct sigaltstack *,
	    struct sigaltstack *);
int	sigismasked(struct lwp *, int);

int	sigget(sigpend_t *, ksiginfo_t *, int, const sigset_t *);
void	sigclear(sigpend_t *, const sigset_t *, ksiginfoq_t *);
void	sigclearall(struct proc *, const sigset_t *, ksiginfoq_t *);

int	kpsignal2(struct proc *, ksiginfo_t *);

void	signal_init(void);

struct sigacts	*sigactsinit(struct proc *, int);
void	sigactsunshare(struct proc *);
void	sigactsfree(struct sigacts *);

void	kpsendsig(struct lwp *, const struct ksiginfo *, const sigset_t *);
void	sendsig_reset(struct lwp *, int);
void	sendsig(const struct ksiginfo *, const sigset_t *);

ksiginfo_t	*ksiginfo_alloc(struct proc *, ksiginfo_t *, int);
void	ksiginfo_free(ksiginfo_t *);
void	ksiginfo_queue_drain0(ksiginfoq_t *);

struct sys_____sigtimedwait50_args;
int	sigtimedwait1(struct lwp *, const struct sys_____sigtimedwait50_args *,
    register_t *, copyin_t, copyout_t, copyin_t, copyout_t);

void	signotify(struct lwp *);
int	sigispending(struct lwp *, int);

/*
 * Machine-dependent functions:
 */
void	sendsig_sigcontext(const struct ksiginfo *, const sigset_t *);
void	sendsig_siginfo(const struct ksiginfo *, const sigset_t *);

extern	struct pool ksiginfo_pool;

/*
 * firstsig:
 *
 * 	Return the first signal in a signal set.
 */
static __inline int
firstsig(const sigset_t *ss)
{
	int sig;

	sig = ffs(ss->__bits[0]);
	if (sig != 0)
		return (sig);
#if NSIG > 33
	sig = ffs(ss->__bits[1]);
	if (sig != 0)
		return (sig + 32);
#endif
#if NSIG > 65
	sig = ffs(ss->__bits[2]);
	if (sig != 0)
		return (sig + 64);
#endif
#if NSIG > 97
	sig = ffs(ss->__bits[3]);
	if (sig != 0)
		return (sig + 96);
#endif
	return (0);
}

static __inline void
ksiginfo_queue_init(ksiginfoq_t *kq)
{
	TAILQ_INIT(kq);
}

static __inline void
ksiginfo_queue_drain(ksiginfoq_t *kq)
{
	if (!TAILQ_EMPTY(kq))
		ksiginfo_queue_drain0(kq);
}

#endif	/* _KERNEL */

#ifdef	_KERNEL
#ifdef	SIGPROP
const int sigprop[NSIG] = {
	0,					/* 0 unused */
	SA_KILL,				/* 1 SIGHUP */
	SA_KILL,				/* 2 SIGINT */
	SA_KILL|SA_CORE,			/* 3 SIGQUIT */
	SA_KILL|SA_CORE|SA_NORESET|SA_TOLWP,	/* 4 SIGILL */
	SA_KILL|SA_CORE|SA_NORESET|SA_TOLWP,	/* 5 SIGTRAP */
	SA_KILL|SA_CORE,			/* 6 SIGABRT */
	SA_KILL|SA_CORE|SA_TOLWP,		/* 7 SIGEMT */
	SA_KILL|SA_CORE|SA_TOLWP,		/* 8 SIGFPE */
	SA_KILL|SA_CANTMASK|SA_TOALL,		/* 9 SIGKILL */
	SA_KILL|SA_CORE|SA_TOLWP,		/* 10 SIGBUS */
	SA_KILL|SA_CORE|SA_TOLWP,		/* 11 SIGSEGV */
	SA_KILL|SA_CORE|SA_TOLWP,		/* 12 SIGSYS */
	SA_KILL,				/* 13 SIGPIPE */
	SA_KILL,				/* 14 SIGALRM */
	SA_KILL,				/* 15 SIGTERM */
	SA_IGNORE,				/* 16 SIGURG */
	SA_STOP|SA_CANTMASK|SA_TOALL,		/* 17 SIGSTOP */
	SA_STOP|SA_TTYSTOP|SA_TOALL,		/* 18 SIGTSTP */
	SA_IGNORE|SA_CONT|SA_TOALL,		/* 19 SIGCONT */
	SA_IGNORE,				/* 20 SIGCHLD */
	SA_STOP|SA_TTYSTOP|SA_TOALL,		/* 21 SIGTTIN */
	SA_STOP|SA_TTYSTOP|SA_TOALL,		/* 22 SIGTTOU */
	SA_IGNORE,				/* 23 SIGIO */
	SA_KILL,				/* 24 SIGXCPU */
	SA_KILL,				/* 25 SIGXFSZ */
	SA_KILL,				/* 26 SIGVTALRM */
	SA_KILL,				/* 27 SIGPROF */
	SA_IGNORE,				/* 28 SIGWINCH  */
	SA_IGNORE,				/* 29 SIGINFO */
	SA_KILL,				/* 30 SIGUSR1 */
	SA_KILL,				/* 31 SIGUSR2 */
	SA_IGNORE|SA_NORESET,			/* 32 SIGPWR */
	SA_KILL,				/* 33 SIGRTMIN + 0 */
	SA_KILL,				/* 34 SIGRTMIN + 1 */
	SA_KILL,				/* 35 SIGRTMIN + 2 */
	SA_KILL,				/* 36 SIGRTMIN + 3 */
	SA_KILL,				/* 37 SIGRTMIN + 4 */
	SA_KILL,				/* 38 SIGRTMIN + 5 */
	SA_KILL,				/* 39 SIGRTMIN + 6 */
	SA_KILL,				/* 40 SIGRTMIN + 7 */
	SA_KILL,				/* 41 SIGRTMIN + 8 */
	SA_KILL,				/* 42 SIGRTMIN + 9 */
	SA_KILL,				/* 43 SIGRTMIN + 10 */
	SA_KILL,				/* 44 SIGRTMIN + 11 */
	SA_KILL,				/* 45 SIGRTMIN + 12 */
	SA_KILL,				/* 46 SIGRTMIN + 13 */
	SA_KILL,				/* 47 SIGRTMIN + 14 */
	SA_KILL,				/* 48 SIGRTMIN + 15 */
	SA_KILL,				/* 49 SIGRTMIN + 16 */
	SA_KILL,				/* 50 SIGRTMIN + 17 */
	SA_KILL,				/* 51 SIGRTMIN + 18 */
	SA_KILL,				/* 52 SIGRTMIN + 19 */
	SA_KILL,				/* 53 SIGRTMIN + 20 */
	SA_KILL,				/* 54 SIGRTMIN + 21 */
	SA_KILL,				/* 55 SIGRTMIN + 22 */
	SA_KILL,				/* 56 SIGRTMIN + 23 */
	SA_KILL,				/* 57 SIGRTMIN + 24 */
	SA_KILL,				/* 58 SIGRTMIN + 25 */
	SA_KILL,				/* 59 SIGRTMIN + 26 */
	SA_KILL,				/* 60 SIGRTMIN + 27 */
	SA_KILL,				/* 61 SIGRTMIN + 28 */
	SA_KILL,				/* 62 SIGRTMIN + 29 */
	SA_KILL,				/* 63 SIGRTMIN + 30 */
};
#undef	SIGPROP
#else
extern const int sigprop[NSIG];
#endif	/* SIGPROP */
#endif	/* _KERNEL */
#endif	/* !_SYS_SIGNALVAR_H_ */<|MERGE_RESOLUTION|>--- conflicted
+++ resolved
@@ -1,8 +1,4 @@
-<<<<<<< HEAD
-/*	$NetBSD: signalvar.h,v 1.100 2019/11/20 19:37:54 pgoyette Exp $	*/
-=======
 /*	$NetBSD: signalvar.h,v 1.101 2020/04/05 20:53:17 christos Exp $	*/
->>>>>>> 898b1760
 
 /*
  * Copyright (c) 1991, 1993
@@ -158,11 +154,7 @@
 int	killpg1(struct lwp *, struct ksiginfo *, int, int);
 void	proc_unstop(struct proc *p);
 void	eventswitch(int, int, int);
-<<<<<<< HEAD
-
-=======
 void	eventswitchchild(struct proc *, int, int);
->>>>>>> 898b1760
 
 int	sigaction1(struct lwp *, int, const struct sigaction *,
 	    struct sigaction *, const void *, int);
