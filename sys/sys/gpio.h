--- conflicted
+++ resolved
@@ -1,8 +1,4 @@
-<<<<<<< HEAD
-/* $NetBSD: gpio.h,v 1.15 2015/11/21 09:06:03 mlelstv Exp $ */
-=======
 /* $NetBSD: gpio.h,v 1.16 2018/05/19 13:59:06 thorpej Exp $ */
->>>>>>> b2b84690
 /*	$OpenBSD: gpio.h,v 1.7 2008/11/26 14:51:20 mbalmer Exp $	*/
 /*
  * Copyright (c) 2009, 2011 Marc Balmer <marc@msys.ch>
@@ -56,11 +52,6 @@
 #define GPIO_PIN_ALT5		0x00200000	/* alternate function 5 */
 #define GPIO_PIN_ALT6		0x00400000	/* alternate function 6 */
 #define GPIO_PIN_ALT7		0x00800000	/* alternate function 7 */
-<<<<<<< HEAD
-#define GPIO_PIN_EVENTS		0x10000000	/* deliver events */
-#define GPIO_PIN_LEVEL 		0x20000000	/* interrupt on level/edge */
-#define GPIO_PIN_FALLING	0x40000000	/* interrupt on falling/rising */
-=======
 
 #define	GPIO_PIN_HWCAPS		(GPIO_PIN_INPUT | GPIO_PIN_OUTPUT | \
 				 GPIO_PIN_INOUT | GPIO_PIN_OPENDRAIN | \
@@ -87,7 +78,6 @@
 				 GPIO_INTR_LOW_LEVEL)
 #define	GPIO_INTR_MODE_MASK	(GPIO_INTR_EDGE_MASK | \
 				 GPIO_INTR_LEVEL_MASK)
->>>>>>> b2b84690
 
 /* GPIO controller description */
 struct gpio_info {
