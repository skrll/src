<<<<<<< HEAD
/*	$NetBSD: sockio.h,v 1.33 2015/05/02 14:41:32 roy Exp $	*/
=======
/*	$NetBSD: sockio.h,v 1.35 2018/08/01 23:35:32 rjs Exp $	*/
>>>>>>> b2b84690

/*-
 * Copyright (c) 1982, 1986, 1990, 1993, 1994
 *	The Regents of the University of California.  All rights reserved.
 *
 * Redistribution and use in source and binary forms, with or without
 * modification, are permitted provided that the following conditions
 * are met:
 * 1. Redistributions of source code must retain the above copyright
 *    notice, this list of conditions and the following disclaimer.
 * 2. Redistributions in binary form must reproduce the above copyright
 *    notice, this list of conditions and the following disclaimer in the
 *    documentation and/or other materials provided with the distribution.
 * 3. Neither the name of the University nor the names of its contributors
 *    may be used to endorse or promote products derived from this software
 *    without specific prior written permission.
 *
 * THIS SOFTWARE IS PROVIDED BY THE REGENTS AND CONTRIBUTORS ``AS IS'' AND
 * ANY EXPRESS OR IMPLIED WARRANTIES, INCLUDING, BUT NOT LIMITED TO, THE
 * IMPLIED WARRANTIES OF MERCHANTABILITY AND FITNESS FOR A PARTICULAR PURPOSE
 * ARE DISCLAIMED.  IN NO EVENT SHALL THE REGENTS OR CONTRIBUTORS BE LIABLE
 * FOR ANY DIRECT, INDIRECT, INCIDENTAL, SPECIAL, EXEMPLARY, OR CONSEQUENTIAL
 * DAMAGES (INCLUDING, BUT NOT LIMITED TO, PROCUREMENT OF SUBSTITUTE GOODS
 * OR SERVICES; LOSS OF USE, DATA, OR PROFITS; OR BUSINESS INTERRUPTION)
 * HOWEVER CAUSED AND ON ANY THEORY OF LIABILITY, WHETHER IN CONTRACT, STRICT
 * LIABILITY, OR TORT (INCLUDING NEGLIGENCE OR OTHERWISE) ARISING IN ANY WAY
 * OUT OF THE USE OF THIS SOFTWARE, EVEN IF ADVISED OF THE POSSIBILITY OF
 * SUCH DAMAGE.
 *
 *	@(#)sockio.h	8.1 (Berkeley) 3/28/94
 */

#ifndef	_SYS_SOCKIO_H_
#define	_SYS_SOCKIO_H_

#include <sys/ioccom.h>

/* Socket ioctl's. */
#define	SIOCSHIWAT	 _IOW('s',  0, int)		/* set high watermark */
#define	SIOCGHIWAT	 _IOR('s',  1, int)		/* get high watermark */
#define	SIOCSLOWAT	 _IOW('s',  2, int)		/* set low watermark */
#define	SIOCGLOWAT	 _IOR('s',  3, int)		/* get low watermark */
#define	SIOCATMARK	 _IOR('s',  7, int)		/* at oob mark? */
#define	SIOCSPGRP	 _IOW('s',  8, int)		/* set process group */
#define	SIOCGPGRP	 _IOR('s',  9, int)		/* get process group */
#define SIOCPEELOFF	_IOWR('s', 10, int)
/* ('s', 11, ...) is SIOCCONNECTX in sctp_uio.h */
/* ('s', 12, ...) is SIOCCONNECTXDEL in sctp_uio.h */

#define	SIOCADDRT	 _IOW('r', 10, struct ortentry)	/* add route */
#define	SIOCDELRT	 _IOW('r', 11, struct ortentry)	/* delete route */

#define	SIOCSIFADDR	 _IOW('i', 12, struct ifreq)	/* set ifnet address */
#define	SIOCGIFADDR	_IOWR('i', 33, struct ifreq)	/* get ifnet address */

#define	SIOCSIFDSTADDR	 _IOW('i', 14, struct ifreq)	/* set p-p address */
#define	SIOCGIFDSTADDR	_IOWR('i', 34, struct ifreq)	/* get p-p address */

#define	SIOCSIFFLAGS	 _IOW('i', 16, struct ifreq)	/* set ifnet flags */
#define	SIOCGIFFLAGS	_IOWR('i', 17, struct ifreq)	/* get ifnet flags */

#define	SIOCGIFBRDADDR	_IOWR('i', 35, struct ifreq)	/* get broadcast addr */
#define	SIOCSIFBRDADDR	 _IOW('i', 19, struct ifreq)	/* set broadcast addr */

#define	SIOCGIFCONF	_IOWR('i', 38, struct ifconf)	/* get ifnet list */

#define	SIOCGIFNETMASK	_IOWR('i', 37, struct ifreq)	/* get net addr mask */
#define	SIOCSIFNETMASK	 _IOW('i', 22, struct ifreq)	/* set net addr mask */

#define	SIOCGIFMETRIC	_IOWR('i', 23, struct ifreq)	/* get IF metric */
#define	SIOCSIFMETRIC	 _IOW('i', 24, struct ifreq)	/* set IF metric */

#define	SIOCDIFADDR	 _IOW('i', 25, struct ifreq)	/* delete IF addr */

#define	SIOCAIFADDR	 _IOW('i', 26, struct ifaliasreq)/* add/chg IF alias */
#define	SIOCGIFALIAS	_IOWR('i', 27, struct ifaliasreq)/* get IF alias */
#define	SIOCGIFAFLAG_IN _IOWR('i', 39, struct ifreq)	 /* get addr flags */

#define	SIOCALIFADDR	 _IOW('i', 28, struct if_laddrreq) /* add IF addr */
#define	SIOCGLIFADDR	_IOWR('i', 29, struct if_laddrreq) /* get IF addr */
#define	SIOCDLIFADDR	 _IOW('i', 30, struct if_laddrreq) /* delete IF addr */
/* get/set IF addr preference */
#define	SIOCSIFADDRPREF	 _IOW('i', 31, struct if_addrprefreq)
#define	SIOCGIFADDRPREF	_IOWR('i', 32, struct if_addrprefreq)

#define	SIOCADDMULTI	 _IOW('i', 49, struct ifreq)	/* add m'cast addr */
#define	SIOCDELMULTI	 _IOW('i', 50, struct ifreq)	/* del m'cast addr */

#define	SIOCGETVIFCNT	_IOWR('u', 51, struct sioc_vif_req)/* vif pkt cnt */
#define	SIOCGETSGCNT	_IOWR('u', 52, struct sioc_sg_req) /* sg pkt cnt */

#define	SIOCSIFMEDIA	_IOWR('i', 53, struct ifreq)	/* set net media */
#define	SIOCGIFMEDIA	_IOWR('i', 54, struct ifmediareq) /* get net media */

#define	SIOCSIFGENERIC	 _IOW('i', 57, struct ifreq)	/* generic IF set op */
#define	SIOCGIFGENERIC	_IOWR('i', 58, struct ifreq)	/* generic IF get op */

#define	SIOCSIFPHYADDR	 _IOW('i', 70, struct ifaliasreq) /* set gif addres */
#define	SIOCGIFPSRCADDR	_IOWR('i', 71, struct ifreq)	/* get gif psrc addr */
#define	SIOCGIFPDSTADDR	_IOWR('i', 72, struct ifreq)	/* get gif pdst addr */
#define	SIOCDIFPHYADDR	 _IOW('i', 73, struct ifreq)	/* delete gif addrs */
#define	SIOCSLIFPHYADDR	 _IOW('i', 74, struct if_laddrreq) /* set gif addrs */
#define	SIOCGLIFPHYADDR	_IOWR('i', 75, struct if_laddrreq) /* get gif addrs */

#define	SIOCSIFMTU	 _IOW('i', 127, struct ifreq)	/* set ifnet mtu */
#define	SIOCGIFMTU	_IOWR('i', 126, struct ifreq)	/* get ifnet mtu */

/* 128 was SIOCGIFDATA */
/* 129 was SIOCZIFDATA */

/* 125 was SIOCSIFASYNCMAP */
/* 124 was SIOCGIFASYNCMAP */

#define	SIOCSDRVSPEC     _IOW('i', 123, struct ifdrv)   /* set driver-specific
							   parameters */
#define	SIOCGDRVSPEC    _IOWR('i', 123, struct ifdrv)   /* get driver-specific
							   parameters */

#define	SIOCIFCREATE	 _IOW('i', 122, struct ifreq)	/* create clone if */
#define	SIOCIFDESTROY	 _IOW('i', 121, struct ifreq)	/* destroy clone if */
#define	SIOCIFGCLONERS	_IOWR('i', 120, struct if_clonereq) /* get cloners */

#define	SIOCGIFDLT	_IOWR('i', 119, struct ifreq)	/* get DLT */
#define	SIOCGIFCAP	_IOWR('i', 118, struct ifcapreq)/* get capabilities */
#define	SIOCSIFCAP	 _IOW('i', 117, struct ifcapreq)/* set capabilities */

#define	SIOCSVH		_IOWR('i', 130, struct ifreq)	/* set carp param */
#define	SIOCGVH		_IOWR('i', 131, struct ifreq)	/* get carp param */
#define	SIOCINITIFADDR	_IOWR('i', 132, struct ifaddr)

#define	SIOCGIFDATA	_IOWR('i', 133, struct ifdatareq) /* get if_data */
#define	SIOCZIFDATA	_IOWR('i', 134, struct ifdatareq) /* get if_data then
							     zero ctrs*/

#define SIOCGLINKSTR	_IOWR('i', 135, struct ifdrv)
#define SIOCSLINKSTR	 _IOW('i', 136, struct ifdrv)

/* 137 is SIOCGATHSTATS in athioctl.h */
/* 138 is SIOCGATHDIAG in athioctl.h */

#define	SIOCGETHERCAP	_IOWR('i', 139, struct eccapreq) /* get ethercap */
#define SIOCGIFINDEX  _IOWR('i', 140, struct ifreq)   /* get ifnet index */

#define SIOCGUMBINFO	_IOWR('i', 190, struct ifreq)	/* get MBIM info */
#define SIOCSUMBPARAM	_IOW('i', 191, struct ifreq)	/* set MBIM param */
#define SIOCGUMBPARAM	_IOWR('i', 192, struct ifreq)	/* get MBIM param */

#define	SIOCSETPFSYNC	_IOW('i', 247, struct ifreq)	
#define	SIOCGETPFSYNC	_IOWR('i', 248, struct ifreq)

#endif /* !_SYS_SOCKIO_H_ */<|MERGE_RESOLUTION|>--- conflicted
+++ resolved
@@ -1,8 +1,4 @@
-<<<<<<< HEAD
-/*	$NetBSD: sockio.h,v 1.33 2015/05/02 14:41:32 roy Exp $	*/
-=======
 /*	$NetBSD: sockio.h,v 1.35 2018/08/01 23:35:32 rjs Exp $	*/
->>>>>>> b2b84690
 
 /*-
  * Copyright (c) 1982, 1986, 1990, 1993, 1994
