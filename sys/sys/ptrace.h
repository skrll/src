--- conflicted
+++ resolved
@@ -1,8 +1,4 @@
-<<<<<<< HEAD
-/*	$NetBSD: ptrace.h,v 1.66 2019/10/09 13:19:43 kamil Exp $	*/
-=======
 /*	$NetBSD: ptrace.h,v 1.67 2019/12/04 13:52:27 kamil Exp $	*/
->>>>>>> 275f442f
 
 /*-
  * Copyright (c) 1984, 1993
