--- conflicted
+++ resolved
@@ -1,8 +1,4 @@
-<<<<<<< HEAD
-/*	$NetBSD: ipc.h,v 1.36 2015/05/19 12:17:53 joerg Exp $	*/
-=======
 /*	$NetBSD: ipc.h,v 1.37 2018/06/23 07:23:06 gson Exp $	*/
->>>>>>> b2b84690
 
 /*
  * Copyright (c) 1988 University of Utah.
