--- conflicted
+++ resolved
@@ -1,8 +1,4 @@
-<<<<<<< HEAD
-/*	$NetBSD: power.h,v 1.20 2015/01/06 15:39:54 bouyer Exp $	*/
-=======
 /*	$NetBSD: power.h,v 1.21 2018/08/01 20:09:34 kre Exp $	*/
->>>>>>> b2b84690
 
 /*
  * Copyright (c) 2003 Wasabi Systems, Inc.
