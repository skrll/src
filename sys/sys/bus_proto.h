<<<<<<< HEAD
/*	$NetBSD: bus_proto.h,v 1.12 2020/11/18 07:42:46 skrll Exp $	*/
=======
/*	$NetBSD: bus_proto.h,v 1.13 2021/01/24 13:33:56 martin Exp $	*/
>>>>>>> 9e014010

/*-
 * Copyright (c) 1996, 1997, 1998, 2001, 2007 The NetBSD Foundation, Inc.
 * All rights reserved.
 *
 * This code is derived from software contributed to The NetBSD Foundation
 * by Jason R. Thorpe of the Numerical Aerospace Simulation Facility,
 * NASA Ames Research Center, and by Andrew Doran.
 *
 * Redistribution and use in source and binary forms, with or without
 * modification, are permitted provided that the following conditions
 * are met:
 * 1. Redistributions of source code must retain the above copyright
 *    notice, this list of conditions and the following disclaimer.
 * 2. Redistributions in binary form must reproduce the above copyright
 *    notice, this list of conditions and the following disclaimer in the
 *    documentation and/or other materials provided with the distribution.
 *
 * THIS SOFTWARE IS PROVIDED BY THE NETBSD FOUNDATION, INC. AND CONTRIBUTORS
 * ``AS IS'' AND ANY EXPRESS OR IMPLIED WARRANTIES, INCLUDING, BUT NOT LIMITED
 * TO, THE IMPLIED WARRANTIES OF MERCHANTABILITY AND FITNESS FOR A PARTICULAR
 * PURPOSE ARE DISCLAIMED.  IN NO EVENT SHALL THE FOUNDATION OR CONTRIBUTORS
 * BE LIABLE FOR ANY DIRECT, INDIRECT, INCIDENTAL, SPECIAL, EXEMPLARY, OR
 * CONSEQUENTIAL DAMAGES (INCLUDING, BUT NOT LIMITED TO, PROCUREMENT OF
 * SUBSTITUTE GOODS OR SERVICES; LOSS OF USE, DATA, OR PROFITS; OR BUSINESS
 * INTERRUPTION) HOWEVER CAUSED AND ON ANY THEORY OF LIABILITY, WHETHER IN
 * CONTRACT, STRICT LIABILITY, OR TORT (INCLUDING NEGLIGENCE OR OTHERWISE)
 * ARISING IN ANY WAY OUT OF THE USE OF THIS SOFTWARE, EVEN IF ADVISED OF THE
 * POSSIBILITY OF SUCH DAMAGE.
 */

/*
 * Copyright (c) 1996 Charles M. Hannum.  All rights reserved.
 * Copyright (c) 1996 Christopher G. Demetriou.  All rights reserved.
 *
 * Redistribution and use in source and binary forms, with or without
 * modification, are permitted provided that the following conditions
 * are met:
 * 1. Redistributions of source code must retain the above copyright
 *    notice, this list of conditions and the following disclaimer.
 * 2. Redistributions in binary form must reproduce the above copyright
 *    notice, this list of conditions and the following disclaimer in the
 *    documentation and/or other materials provided with the distribution.
 * 3. All advertising materials mentioning features or use of this software
 *    must display the following acknowledgement:
 *      This product includes software developed by Christopher G. Demetriou
 *	for the NetBSD Project.
 * 4. The name of the author may not be used to endorse or promote products
 *    derived from this software without specific prior written permission
 *
 * THIS SOFTWARE IS PROVIDED BY THE AUTHOR ``AS IS'' AND ANY EXPRESS OR
 * IMPLIED WARRANTIES, INCLUDING, BUT NOT LIMITED TO, THE IMPLIED WARRANTIES
 * OF MERCHANTABILITY AND FITNESS FOR A PARTICULAR PURPOSE ARE DISCLAIMED.
 * IN NO EVENT SHALL THE AUTHOR BE LIABLE FOR ANY DIRECT, INDIRECT,
 * INCIDENTAL, SPECIAL, EXEMPLARY, OR CONSEQUENTIAL DAMAGES (INCLUDING, BUT
 * NOT LIMITED TO, PROCUREMENT OF SUBSTITUTE GOODS OR SERVICES; LOSS OF USE,
 * DATA, OR PROFITS; OR BUSINESS INTERRUPTION) HOWEVER CAUSED AND ON ANY
 * THEORY OF LIABILITY, WHETHER IN CONTRACT, STRICT LIABILITY, OR TORT
 * (INCLUDING NEGLIGENCE OR OTHERWISE) ARISING IN ANY WAY OUT OF THE USE OF
 * THIS SOFTWARE, EVEN IF ADVISED OF THE POSSIBILITY OF SUCH DAMAGE.
 */

#ifndef _SYS_BUS_PROTO_H_
#define _SYS_BUS_PROTO_H_

#ifdef _KERNEL_OPT
#include "opt_kasan.h"
#include "opt_kcsan.h"
#include "opt_kmsan.h"
#endif

/*
 * Forwards needed by prototypes below.
 */
struct mbuf;
struct uio;

/*
 * bus_space(9)
 */

/* Map types. */
#define	BUS_SPACE_MAP_CACHEABLE		0x01
#define	BUS_SPACE_MAP_LINEAR		0x02
#define	BUS_SPACE_MAP_PREFETCHABLE	0x04

/* Bus read/write barrier methods. */
#define	BUS_SPACE_BARRIER_READ	0x01		/* force read barrier */
#define	BUS_SPACE_BARRIER_WRITE	0x02		/* force write barrier */

int	bus_space_map(bus_space_tag_t, bus_addr_t, bus_size_t, int,
		      bus_space_handle_t *);

void	bus_space_unmap(bus_space_tag_t, bus_space_handle_t, bus_size_t);

int	bus_space_subregion(bus_space_tag_t, bus_space_handle_t,
			    bus_size_t, bus_size_t, bus_space_handle_t *);

int	bus_space_alloc(bus_space_tag_t, bus_addr_t, bus_addr_t,
			bus_size_t, bus_size_t, bus_size_t,
			int, bus_addr_t *, bus_space_handle_t *);

void	bus_space_free(bus_space_tag_t, bus_space_handle_t, bus_size_t);

paddr_t	bus_space_mmap(bus_space_tag_t, bus_addr_t, off_t, int, int);

void	*bus_space_vaddr(bus_space_tag_t, bus_space_handle_t);

void	bus_space_barrier(bus_space_tag_t tag, bus_space_handle_t bsh,
			  bus_size_t offset, bus_size_t len, int flags);

/*
 * bus_space(9) accessors
 */

uint8_t	bus_space_read_1(bus_space_tag_t, bus_space_handle_t,
			 bus_size_t);
uint8_t	bus_space_read_stream_1(bus_space_tag_t, bus_space_handle_t,
				bus_size_t);

uint16_t bus_space_read_2(bus_space_tag_t, bus_space_handle_t,
			  bus_size_t);
uint16_t bus_space_read_stream_2(bus_space_tag_t, bus_space_handle_t,
				 bus_size_t);

uint32_t bus_space_read_4(bus_space_tag_t, bus_space_handle_t,
			  bus_size_t);
uint32_t bus_space_read_stream_4(bus_space_tag_t, bus_space_handle_t,
				 bus_size_t);

#ifdef __HAVE_BUS_SPACE_8
uint64_t bus_space_read_8(bus_space_tag_t, bus_space_handle_t,
			  bus_size_t);
uint64_t bus_space_read_stream_8(bus_space_tag_t, bus_space_handle_t,
				 bus_size_t);
#endif

#if defined(KASAN) && defined(__HAVE_KASAN_INSTR_BUS)
#define BUS_SPACE_READ_MEM_PROTOS(bytes, bits)					\
void kasan_bus_space_read_multi_##bytes(bus_space_tag_t, bus_space_handle_t,	\
    bus_size_t, uint##bits##_t *, bus_size_t);					\
void kasan_bus_space_read_multi_stream_##bytes(bus_space_tag_t,			\
    bus_space_handle_t, bus_size_t, uint##bits##_t *, bus_size_t);		\
void kasan_bus_space_read_region_##bytes(bus_space_tag_t, bus_space_handle_t,	\
    bus_size_t, uint##bits##_t *, bus_size_t);					\
void kasan_bus_space_read_region_stream_##bytes(bus_space_tag_t,		\
    bus_space_handle_t, bus_size_t, uint##bits##_t *, bus_size_t);
#define bus_space_read_multi_1 kasan_bus_space_read_multi_1
#define bus_space_read_multi_2 kasan_bus_space_read_multi_2
#define bus_space_read_multi_4 kasan_bus_space_read_multi_4
#define bus_space_read_multi_8 kasan_bus_space_read_multi_8
#define bus_space_read_multi_stream_1 kasan_bus_space_read_multi_stream_1
#define bus_space_read_multi_stream_2 kasan_bus_space_read_multi_stream_2
#define bus_space_read_multi_stream_4 kasan_bus_space_read_multi_stream_4
#define bus_space_read_multi_stream_8 kasan_bus_space_read_multi_stream_8
#define bus_space_read_region_1 kasan_bus_space_read_region_1
#define bus_space_read_region_2 kasan_bus_space_read_region_2
#define bus_space_read_region_4 kasan_bus_space_read_region_4
#define bus_space_read_region_8 kasan_bus_space_read_region_8
#define bus_space_read_region_stream_1 kasan_bus_space_read_region_stream_1
#define bus_space_read_region_stream_2 kasan_bus_space_read_region_stream_2
#define bus_space_read_region_stream_4 kasan_bus_space_read_region_stream_4
#define bus_space_read_region_stream_8 kasan_bus_space_read_region_stream_8
#elif defined(KCSAN)
#define BUS_SPACE_READ_MEM_PROTOS(bytes, bits)					\
void kcsan_bus_space_read_multi_##bytes(bus_space_tag_t, bus_space_handle_t,	\
    bus_size_t, uint##bits##_t *, bus_size_t);					\
void kcsan_bus_space_read_multi_stream_##bytes(bus_space_tag_t,			\
    bus_space_handle_t, bus_size_t, uint##bits##_t *, bus_size_t);		\
void kcsan_bus_space_read_region_##bytes(bus_space_tag_t, bus_space_handle_t,	\
    bus_size_t, uint##bits##_t *, bus_size_t);					\
void kcsan_bus_space_read_region_stream_##bytes(bus_space_tag_t,		\
    bus_space_handle_t, bus_size_t, uint##bits##_t *, bus_size_t);
#define bus_space_read_multi_1 kcsan_bus_space_read_multi_1
#define bus_space_read_multi_2 kcsan_bus_space_read_multi_2
#define bus_space_read_multi_4 kcsan_bus_space_read_multi_4
#define bus_space_read_multi_8 kcsan_bus_space_read_multi_8
#define bus_space_read_multi_stream_1 kcsan_bus_space_read_multi_stream_1
#define bus_space_read_multi_stream_2 kcsan_bus_space_read_multi_stream_2
#define bus_space_read_multi_stream_4 kcsan_bus_space_read_multi_stream_4
#define bus_space_read_multi_stream_8 kcsan_bus_space_read_multi_stream_8
#define bus_space_read_region_1 kcsan_bus_space_read_region_1
#define bus_space_read_region_2 kcsan_bus_space_read_region_2
#define bus_space_read_region_4 kcsan_bus_space_read_region_4
#define bus_space_read_region_8 kcsan_bus_space_read_region_8
#define bus_space_read_region_stream_1 kcsan_bus_space_read_region_stream_1
#define bus_space_read_region_stream_2 kcsan_bus_space_read_region_stream_2
#define bus_space_read_region_stream_4 kcsan_bus_space_read_region_stream_4
#define bus_space_read_region_stream_8 kcsan_bus_space_read_region_stream_8
#elif defined(KMSAN)
#define BUS_SPACE_READ_MEM_PROTOS(bytes, bits)					\
void kmsan_bus_space_read_multi_##bytes(bus_space_tag_t, bus_space_handle_t,	\
    bus_size_t, uint##bits##_t *, bus_size_t);					\
void kmsan_bus_space_read_multi_stream_##bytes(bus_space_tag_t,			\
    bus_space_handle_t, bus_size_t, uint##bits##_t *, bus_size_t);		\
void kmsan_bus_space_read_region_##bytes(bus_space_tag_t, bus_space_handle_t,	\
    bus_size_t, uint##bits##_t *, bus_size_t);					\
void kmsan_bus_space_read_region_stream_##bytes(bus_space_tag_t,		\
    bus_space_handle_t, bus_size_t, uint##bits##_t *, bus_size_t);
#define bus_space_read_multi_1 kmsan_bus_space_read_multi_1
#define bus_space_read_multi_2 kmsan_bus_space_read_multi_2
#define bus_space_read_multi_4 kmsan_bus_space_read_multi_4
#define bus_space_read_multi_8 kmsan_bus_space_read_multi_8
#define bus_space_read_multi_stream_1 kmsan_bus_space_read_multi_stream_1
#define bus_space_read_multi_stream_2 kmsan_bus_space_read_multi_stream_2
#define bus_space_read_multi_stream_4 kmsan_bus_space_read_multi_stream_4
#define bus_space_read_multi_stream_8 kmsan_bus_space_read_multi_stream_8
#define bus_space_read_region_1 kmsan_bus_space_read_region_1
#define bus_space_read_region_2 kmsan_bus_space_read_region_2
#define bus_space_read_region_4 kmsan_bus_space_read_region_4
#define bus_space_read_region_8 kmsan_bus_space_read_region_8
#define bus_space_read_region_stream_1 kmsan_bus_space_read_region_stream_1
#define bus_space_read_region_stream_2 kmsan_bus_space_read_region_stream_2
#define bus_space_read_region_stream_4 kmsan_bus_space_read_region_stream_4
#define bus_space_read_region_stream_8 kmsan_bus_space_read_region_stream_8
#else
#define BUS_SPACE_READ_MEM_PROTOS(bytes, bits)				\
void bus_space_read_multi_##bytes(bus_space_tag_t, bus_space_handle_t,	\
    bus_size_t, uint##bits##_t *, bus_size_t);				\
void bus_space_read_multi_stream_##bytes(bus_space_tag_t,		\
    bus_space_handle_t, bus_size_t, uint##bits##_t *, bus_size_t);	\
void bus_space_read_region_##bytes(bus_space_tag_t, bus_space_handle_t,	\
    bus_size_t, uint##bits##_t *, bus_size_t);				\
void bus_space_read_region_stream_##bytes(bus_space_tag_t,		\
    bus_space_handle_t, bus_size_t, uint##bits##_t *, bus_size_t);
#endif

BUS_SPACE_READ_MEM_PROTOS(1, 8)
BUS_SPACE_READ_MEM_PROTOS(2, 16)
BUS_SPACE_READ_MEM_PROTOS(4, 32)
BUS_SPACE_READ_MEM_PROTOS(8, 64)

void	bus_space_write_1(bus_space_tag_t, bus_space_handle_t,
			  bus_size_t, uint8_t);
void	bus_space_write_stream_1(bus_space_tag_t, bus_space_handle_t,
				 bus_size_t, uint8_t);

void	bus_space_write_2(bus_space_tag_t, bus_space_handle_t,
			  bus_size_t, uint16_t);
void	bus_space_write_stream_2(bus_space_tag_t, bus_space_handle_t,
		  		 bus_size_t, uint16_t);

void	bus_space_write_4(bus_space_tag_t, bus_space_handle_t,
			  bus_size_t, uint32_t);
void	bus_space_write_stream_4(bus_space_tag_t, bus_space_handle_t,
		  		 bus_size_t, uint32_t);

#ifdef __HAVE_BUS_SPACE_8
void	bus_space_write_8(bus_space_tag_t, bus_space_handle_t,
			  bus_size_t, uint64_t);
void	bus_space_write_stream_8(bus_space_tag_t, bus_space_handle_t,
		  		 bus_size_t, uint64_t);
#endif

#if defined(KASAN) && defined(__HAVE_KASAN_INSTR_BUS)
#define BUS_SPACE_WRITE_MEM_PROTOS(bytes, bits)					\
void kasan_bus_space_write_multi_##bytes(bus_space_tag_t, bus_space_handle_t,	\
    bus_size_t, const uint##bits##_t *, bus_size_t);				\
void kasan_bus_space_write_multi_stream_##bytes(bus_space_tag_t,		\
    bus_space_handle_t, bus_size_t, const uint##bits##_t *, bus_size_t);	\
void kasan_bus_space_write_region_##bytes(bus_space_tag_t, bus_space_handle_t,	\
    bus_size_t, const uint##bits##_t *, bus_size_t);				\
void kasan_bus_space_write_region_stream_##bytes(bus_space_tag_t,		\
    bus_space_handle_t, bus_size_t, const uint##bits##_t *, bus_size_t);
#define bus_space_write_multi_1 kasan_bus_space_write_multi_1
#define bus_space_write_multi_2 kasan_bus_space_write_multi_2
#define bus_space_write_multi_4 kasan_bus_space_write_multi_4
#define bus_space_write_multi_8 kasan_bus_space_write_multi_8
#define bus_space_write_multi_stream_1 kasan_bus_space_write_multi_stream_1
#define bus_space_write_multi_stream_2 kasan_bus_space_write_multi_stream_2
#define bus_space_write_multi_stream_4 kasan_bus_space_write_multi_stream_4
#define bus_space_write_multi_stream_8 kasan_bus_space_write_multi_stream_8
#define bus_space_write_region_1 kasan_bus_space_write_region_1
#define bus_space_write_region_2 kasan_bus_space_write_region_2
#define bus_space_write_region_4 kasan_bus_space_write_region_4
#define bus_space_write_region_8 kasan_bus_space_write_region_8
#define bus_space_write_region_stream_1 kasan_bus_space_write_region_stream_1
#define bus_space_write_region_stream_2 kasan_bus_space_write_region_stream_2
#define bus_space_write_region_stream_4 kasan_bus_space_write_region_stream_4
#define bus_space_write_region_stream_8 kasan_bus_space_write_region_stream_8
#elif defined(KCSAN)
#define BUS_SPACE_WRITE_MEM_PROTOS(bytes, bits)					\
void kcsan_bus_space_write_multi_##bytes(bus_space_tag_t, bus_space_handle_t,	\
    bus_size_t, const uint##bits##_t *, bus_size_t);				\
void kcsan_bus_space_write_multi_stream_##bytes(bus_space_tag_t,		\
    bus_space_handle_t, bus_size_t, const uint##bits##_t *, bus_size_t);	\
void kcsan_bus_space_write_region_##bytes(bus_space_tag_t, bus_space_handle_t,	\
    bus_size_t, const uint##bits##_t *, bus_size_t);				\
void kcsan_bus_space_write_region_stream_##bytes(bus_space_tag_t,		\
    bus_space_handle_t, bus_size_t, const uint##bits##_t *, bus_size_t);
#define bus_space_write_multi_1 kcsan_bus_space_write_multi_1
#define bus_space_write_multi_2 kcsan_bus_space_write_multi_2
#define bus_space_write_multi_4 kcsan_bus_space_write_multi_4
#define bus_space_write_multi_8 kcsan_bus_space_write_multi_8
#define bus_space_write_multi_stream_1 kcsan_bus_space_write_multi_stream_1
#define bus_space_write_multi_stream_2 kcsan_bus_space_write_multi_stream_2
#define bus_space_write_multi_stream_4 kcsan_bus_space_write_multi_stream_4
#define bus_space_write_multi_stream_8 kcsan_bus_space_write_multi_stream_8
#define bus_space_write_region_1 kcsan_bus_space_write_region_1
#define bus_space_write_region_2 kcsan_bus_space_write_region_2
#define bus_space_write_region_4 kcsan_bus_space_write_region_4
#define bus_space_write_region_8 kcsan_bus_space_write_region_8
#define bus_space_write_region_stream_1 kcsan_bus_space_write_region_stream_1
#define bus_space_write_region_stream_2 kcsan_bus_space_write_region_stream_2
#define bus_space_write_region_stream_4 kcsan_bus_space_write_region_stream_4
#define bus_space_write_region_stream_8 kcsan_bus_space_write_region_stream_8
#elif defined(KMSAN)
#define BUS_SPACE_WRITE_MEM_PROTOS(bytes, bits)					\
void kmsan_bus_space_write_multi_##bytes(bus_space_tag_t, bus_space_handle_t,	\
    bus_size_t, const uint##bits##_t *, bus_size_t);				\
void kmsan_bus_space_write_multi_stream_##bytes(bus_space_tag_t,		\
    bus_space_handle_t, bus_size_t, const uint##bits##_t *, bus_size_t);	\
void kmsan_bus_space_write_region_##bytes(bus_space_tag_t, bus_space_handle_t,	\
    bus_size_t, const uint##bits##_t *, bus_size_t);				\
void kmsan_bus_space_write_region_stream_##bytes(bus_space_tag_t,		\
    bus_space_handle_t, bus_size_t, const uint##bits##_t *, bus_size_t);
#define bus_space_write_multi_1 kmsan_bus_space_write_multi_1
#define bus_space_write_multi_2 kmsan_bus_space_write_multi_2
#define bus_space_write_multi_4 kmsan_bus_space_write_multi_4
#define bus_space_write_multi_8 kmsan_bus_space_write_multi_8
#define bus_space_write_multi_stream_1 kmsan_bus_space_write_multi_stream_1
#define bus_space_write_multi_stream_2 kmsan_bus_space_write_multi_stream_2
#define bus_space_write_multi_stream_4 kmsan_bus_space_write_multi_stream_4
#define bus_space_write_multi_stream_8 kmsan_bus_space_write_multi_stream_8
#define bus_space_write_region_1 kmsan_bus_space_write_region_1
#define bus_space_write_region_2 kmsan_bus_space_write_region_2
#define bus_space_write_region_4 kmsan_bus_space_write_region_4
#define bus_space_write_region_8 kmsan_bus_space_write_region_8
#define bus_space_write_region_stream_1 kmsan_bus_space_write_region_stream_1
#define bus_space_write_region_stream_2 kmsan_bus_space_write_region_stream_2
#define bus_space_write_region_stream_4 kmsan_bus_space_write_region_stream_4
#define bus_space_write_region_stream_8 kmsan_bus_space_write_region_stream_8
#else
#define BUS_SPACE_WRITE_MEM_PROTOS(bytes, bits)				\
void bus_space_write_multi_##bytes(bus_space_tag_t, bus_space_handle_t,	\
    bus_size_t, const uint##bits##_t *, bus_size_t);			\
void bus_space_write_multi_stream_##bytes(bus_space_tag_t,		\
    bus_space_handle_t, bus_size_t, const uint##bits##_t *, bus_size_t);\
void bus_space_write_region_##bytes(bus_space_tag_t, bus_space_handle_t,\
    bus_size_t, const uint##bits##_t *, bus_size_t);			\
void bus_space_write_region_stream_##bytes(bus_space_tag_t,		\
    bus_space_handle_t, bus_size_t, const uint##bits##_t *, bus_size_t);
#endif

BUS_SPACE_WRITE_MEM_PROTOS(1, 8)
BUS_SPACE_WRITE_MEM_PROTOS(2, 16)
BUS_SPACE_WRITE_MEM_PROTOS(4, 32)
BUS_SPACE_WRITE_MEM_PROTOS(8, 64)

void	bus_space_set_multi_1(bus_space_tag_t, bus_space_handle_t,
			      bus_size_t, u_int8_t, bus_size_t);
void	bus_space_set_multi_2(bus_space_tag_t, bus_space_handle_t,
			      bus_size_t, u_int16_t, bus_size_t);
void	bus_space_set_multi_4(bus_space_tag_t, bus_space_handle_t,
			      bus_size_t, u_int32_t, bus_size_t);
#ifdef __HAVE_BUS_SPACE_8
void	bus_space_set_multi_8(bus_space_tag_t, bus_space_handle_t,
			      bus_size_t, u_int64_t, bus_size_t);
#endif

void	bus_space_set_multi_stream_1(bus_space_tag_t, bus_space_handle_t,
			      bus_size_t, u_int8_t, bus_size_t);
void	bus_space_set_multi_stream_2(bus_space_tag_t, bus_space_handle_t,
			      bus_size_t, u_int16_t, bus_size_t);
void	bus_space_set_multi_stream_4(bus_space_tag_t, bus_space_handle_t,
			      bus_size_t, u_int32_t, bus_size_t);
#ifdef __HAVE_BUS_SPACE_8
void	bus_space_set_multi_stream_8(bus_space_tag_t, bus_space_handle_t,
			      bus_size_t, u_int64_t, bus_size_t);
#endif

void	bus_space_set_region_1(bus_space_tag_t, bus_space_handle_t,
			       bus_size_t, u_int8_t, bus_size_t);
void	bus_space_set_region_2(bus_space_tag_t, bus_space_handle_t,
			       bus_size_t, u_int16_t, bus_size_t);
void	bus_space_set_region_4(bus_space_tag_t, bus_space_handle_t,
			       bus_size_t, u_int32_t, bus_size_t);
#ifdef __HAVE_BUS_SPACE_8
void	bus_space_set_region_8(bus_space_tag_t, bus_space_handle_t,
			       bus_size_t, u_int64_t, bus_size_t);
#endif

void	bus_space_set_region_stream_1(bus_space_tag_t, bus_space_handle_t,
			       bus_size_t, u_int8_t, bus_size_t);
void	bus_space_set_region_stream_2(bus_space_tag_t, bus_space_handle_t,
			       bus_size_t, u_int16_t, bus_size_t);
void	bus_space_set_region_stream_4(bus_space_tag_t, bus_space_handle_t,
			       bus_size_t, u_int32_t, bus_size_t);
#ifdef __HAVE_BUS_SPACE_8
void	bus_space_set_region_stream_8(bus_space_tag_t, bus_space_handle_t,
			       bus_size_t, u_int64_t, bus_size_t);
#endif

void	bus_space_copy_region_1(bus_space_tag_t, bus_space_handle_t,
				bus_size_t, bus_space_handle_t,
				bus_size_t, bus_size_t);
void	bus_space_copy_region_2(bus_space_tag_t, bus_space_handle_t,
				bus_size_t, bus_space_handle_t,
				bus_size_t, bus_size_t);
void	bus_space_copy_region_4(bus_space_tag_t, bus_space_handle_t,
				bus_size_t, bus_space_handle_t,
				bus_size_t, bus_size_t);
#ifdef __HAVE_BUS_SPACE_8
void	bus_space_copy_region_8(bus_space_tag_t, bus_space_handle_t,
				bus_size_t, bus_space_handle_t,
				bus_size_t, bus_size_t);
#endif

void	bus_space_copy_region_stream_1(bus_space_tag_t, bus_space_handle_t,
				bus_size_t, bus_space_handle_t,
				bus_size_t, bus_size_t);
void	bus_space_copy_region_stream_2(bus_space_tag_t, bus_space_handle_t,
				bus_size_t, bus_space_handle_t,
				bus_size_t, bus_size_t);
void	bus_space_copy_region_stream_4(bus_space_tag_t, bus_space_handle_t,
				bus_size_t, bus_space_handle_t,
				bus_size_t, bus_size_t);
#ifdef __HAVE_BUS_SPACE_8
void	bus_space_copy_region_stream_8(bus_space_tag_t, bus_space_handle_t,
				bus_size_t, bus_space_handle_t,
				bus_size_t, bus_size_t);
#endif

bool	bus_space_is_equal(bus_space_tag_t, bus_space_tag_t);
bool	bus_space_handle_is_equal(bus_space_tag_t, bus_space_handle_t,
    bus_space_handle_t);

/*
 * bus_dma(9)
 */

/* Flags used in various bus DMA methods. */
#define	BUS_DMA_WAITOK		0x000	/* safe to sleep (pseudo-flag) */
#define	BUS_DMA_NOWAIT		0x001	/* not safe to sleep */
#define	BUS_DMA_ALLOCNOW	0x002	/* perform resource allocation now */
#define	BUS_DMA_COHERENT	0x004	/* hint: map memory DMA coherent */
#define	BUS_DMA_STREAMING	0x008	/* hint: sequential, unidirectional */
#define	BUS_DMA_BUS1		0x010	/* placeholders for bus functions... */
#define	BUS_DMA_BUS2		0x020
#define	BUS_DMA_BUS3		0x040
#define	BUS_DMA_BUS4		0x080
#define	BUS_DMA_READ		0x100	/* mapping is device -> memory only */
#define	BUS_DMA_WRITE		0x200	/* mapping is memory -> device only */
#define	BUS_DMA_NOCACHE		0x400	/* hint: map non-cached memory */
#define	BUS_DMA_PREFETCHABLE	0x800	/* hint: map non-cached but allow
					 * things like write combining */

/* Operations performed by bus_dmamap_sync(). */
#define	BUS_DMASYNC_PREREAD	0x01	/* pre-read synchronization */
#define	BUS_DMASYNC_POSTREAD	0x02	/* post-read synchronization */
#define	BUS_DMASYNC_PREWRITE	0x04	/* pre-write synchronization */
#define	BUS_DMASYNC_POSTWRITE	0x08	/* post-write synchronization */

int	bus_dmamap_create(bus_dma_tag_t, bus_size_t, int, bus_size_t,
			  bus_size_t, int, bus_dmamap_t *);
void	bus_dmamap_destroy(bus_dma_tag_t, bus_dmamap_t);
int	bus_dmamap_load(bus_dma_tag_t, bus_dmamap_t, void *, bus_size_t,
			struct proc *, int);
int	bus_dmamap_load_mbuf(bus_dma_tag_t, bus_dmamap_t,
			     struct mbuf *, int);
int	bus_dmamap_load_uio(bus_dma_tag_t, bus_dmamap_t,
			    struct uio *, int);
int	bus_dmamap_load_raw(bus_dma_tag_t, bus_dmamap_t,
			    bus_dma_segment_t *, int, bus_size_t, int);
void	bus_dmamap_unload(bus_dma_tag_t, bus_dmamap_t);
void	bus_dmamap_sync(bus_dma_tag_t, bus_dmamap_t, bus_addr_t,
			bus_size_t, int);

int	bus_dmamem_alloc(bus_dma_tag_t, bus_size_t, bus_size_t,
			 bus_size_t, bus_dma_segment_t *,
			 int, int *, int);
void	bus_dmamem_free(bus_dma_tag_t, bus_dma_segment_t *, int);
int	bus_dmamem_map(bus_dma_tag_t, bus_dma_segment_t *, int,
		       size_t, void **, int);
void	bus_dmamem_unmap(bus_dma_tag_t, void *, size_t);
paddr_t	bus_dmamem_mmap(bus_dma_tag_t, bus_dma_segment_t *, int,
			off_t, int, int);

int	bus_dmatag_subregion(bus_dma_tag_t, bus_addr_t, bus_addr_t,
			     bus_dma_tag_t *, int);
void	bus_dmatag_destroy(bus_dma_tag_t);

#endif	/* _SYS_BUS_PROTO_H_ */<|MERGE_RESOLUTION|>--- conflicted
+++ resolved
@@ -1,8 +1,4 @@
-<<<<<<< HEAD
-/*	$NetBSD: bus_proto.h,v 1.12 2020/11/18 07:42:46 skrll Exp $	*/
-=======
 /*	$NetBSD: bus_proto.h,v 1.13 2021/01/24 13:33:56 martin Exp $	*/
->>>>>>> 9e014010
 
 /*-
  * Copyright (c) 1996, 1997, 1998, 2001, 2007 The NetBSD Foundation, Inc.
