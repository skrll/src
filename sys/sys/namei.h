--- conflicted
+++ resolved
@@ -1,19 +1,11 @@
-<<<<<<< HEAD
-/*	$NetBSD: namei.h,v 1.107 2020/03/23 23:28:47 ad Exp $	*/
-=======
 /*	$NetBSD: namei.h,v 1.108 2020/04/04 20:52:18 ad Exp $	*/
->>>>>>> 898b1760
 
 
 /*
  * WARNING: GENERATED FILE.  DO NOT EDIT
  * (edit namei.src and run make namei in src/sys/sys)
  *   by:   NetBSD: gennameih.awk,v 1.5 2009/12/23 14:17:19 pooka Exp 
-<<<<<<< HEAD
- *   from: NetBSD: namei.src,v 1.52 2020/03/23 23:28:11 ad Exp 
-=======
  *   from: NetBSD: namei.src,v 1.53 2020/04/04 20:49:31 ad Exp 
->>>>>>> 898b1760
  */
 
 /*
@@ -174,13 +166,8 @@
 /*
  * Namei parameter descriptors.
  */
-<<<<<<< HEAD
-#define	NOCROSSMOUNT	0x0000100	/* do not cross mount points */
-#define	RDONLY		0x0000200	/* lookup with read-only semantics */
-=======
 #define	NOCROSSMOUNT	0x0000800	/* do not cross mount points */
 #define	RDONLY		0x0001000	/* lookup with read-only semantics */
->>>>>>> 898b1760
 #define	ISDOTDOT	0x0002000	/* current component name is .. */
 #define	MAKEENTRY	0x0004000	/* entry is to be added to name cache */
 #define	ISLASTCN	0x0008000	/* this is last component of pathname */
@@ -188,11 +175,7 @@
 #define	DOWHITEOUT	0x0040000	/* do whiteouts */
 #define	REQUIREDIR	0x0080000	/* must be a directory */
 #define	CREATEDIR	0x0200000	/* trailing slashes are ok */
-<<<<<<< HEAD
-#define	PARAMASK	0x02ee300	/* mask of parameter descriptors */
-=======
 #define	PARAMASK	0x02ef800	/* mask of parameter descriptors */
->>>>>>> 898b1760
 
 /*
  * Initialization of a nameidata structure.
@@ -233,19 +216,11 @@
  *
  * Field markings and their corresponding locks:
  *
-<<<<<<< HEAD
- * -  stable throught the lifetime of the namecache entry
-=======
  * -  stable throughout the lifetime of the namecache entry
->>>>>>> 898b1760
  * d  protected by nc_dvp->vi_nc_lock
  * v  protected by nc_vp->vi_nc_listlock
  * l  protected by cache_lru_lock
  */
-<<<<<<< HEAD
-struct nchnode;
-=======
->>>>>>> 898b1760
 struct namecache {
 	struct	rb_node nc_tree;	/* d  red-black tree, must be first */
 	uint64_t nc_key;		/* -  hashed key value */
@@ -253,11 +228,7 @@
 	TAILQ_ENTRY(namecache) nc_lru;	/* l  pseudo-lru chain */
 	struct	vnode *nc_dvp;		/* -  vnode of parent of name */
 	struct	vnode *nc_vp;		/* -  vnode the name refers to */
-<<<<<<< HEAD
-	int	nc_lrulist;		/* l  which LRU list its on */
-=======
 	int	nc_lrulist;		/* l  which LRU list it's on */
->>>>>>> 898b1760
 	u_short	nc_nlen;		/* -  length of the name */
 	char	nc_whiteout;		/* -  true if a whiteout */
 	char	nc_name[41];		/* -  segment name */
@@ -350,20 +321,6 @@
  * Stats on usefulness of namei caches.  A couple of structures are
  * used for counting, with members having the same names but different
  * types.  Containerize member names with the preprocessor to avoid
-<<<<<<< HEAD
- * cut-'n'-paste.  A (U) in the comment documents values that are
- * incremented unlocked; we may treat these specially.
- */
-#define	_NAMEI_CACHE_STATS(type) {					\
-	type	ncs_goodhits;	/* hits that we can really use (U) */	\
-	type	ncs_neghits;	/* negative hits that we can use */	\
-	type	ncs_badhits;	/* hits we must drop */			\
-	type	ncs_falsehits;	/* hits with id mismatch (U) */		\
-	type	ncs_miss;	/* misses */				\
-	type	ncs_long;	/* long names that ignore cache */	\
-	type	ncs_pass2;	/* names found with passes == 2 (U) */	\
-	type	ncs_2passes;	/* number of times we attempt it (U) */	\
-=======
  * cut-'n'-paste.
  */
 #define	_NAMEI_CACHE_STATS(type) {					\
@@ -375,7 +332,6 @@
 	type	ncs_long;	/* long names that ignore cache */	\
 	type	ncs_pass2;	/* names found with passes == 2 */	\
 	type	ncs_2passes;	/* number of times we attempt it */	\
->>>>>>> 898b1760
 	type	ncs_revhits;	/* reverse-cache hits */		\
 	type	ncs_revmiss;	/* reverse-cache misses */		\
 	type	ncs_denied;	/* access denied */			\
@@ -404,15 +360,9 @@
 #define NAMEI_EMULROOTSET	0x00000080
 #define NAMEI_LOCKSHARED	0x00000100
 #define NAMEI_NOCHROOT	0x01000000
-<<<<<<< HEAD
-#define NAMEI_MODMASK	0x010000fc
-#define NAMEI_NOCROSSMOUNT	0x0000100
-#define NAMEI_RDONLY	0x0000200
-=======
 #define NAMEI_MODMASK	0x010001fc
 #define NAMEI_NOCROSSMOUNT	0x0000800
 #define NAMEI_RDONLY	0x0001000
->>>>>>> 898b1760
 #define NAMEI_ISDOTDOT	0x0002000
 #define NAMEI_MAKEENTRY	0x0004000
 #define NAMEI_ISLASTCN	0x0008000
@@ -420,10 +370,6 @@
 #define NAMEI_DOWHITEOUT	0x0040000
 #define NAMEI_REQUIREDIR	0x0080000
 #define NAMEI_CREATEDIR	0x0200000
-<<<<<<< HEAD
-#define NAMEI_PARAMASK	0x02ee300
-=======
 #define NAMEI_PARAMASK	0x02ef800
->>>>>>> 898b1760
 
 #endif /* !_SYS_NAMEI_H_ */