--- conflicted
+++ resolved
@@ -1,8 +1,4 @@
-<<<<<<< HEAD
-/*	$NetBSD: socketvar.h,v 1.161 2020/10/05 08:38:17 roy Exp $	*/
-=======
 /*	$NetBSD: socketvar.h,v 1.163 2020/11/23 00:52:53 chs Exp $	*/
->>>>>>> ba48e27f
 
 /*-
  * Copyright (c) 2008, 2009 The NetBSD Foundation, Inc.
