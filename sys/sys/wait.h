--- conflicted
+++ resolved
@@ -1,8 +1,4 @@
-<<<<<<< HEAD
-/*	$NetBSD: wait.h,v 1.35 2016/11/10 18:35:17 christos Exp $	*/
-=======
 /*	$NetBSD: wait.h,v 1.36 2018/07/03 22:38:33 kamil Exp $	*/
->>>>>>> b2b84690
 
 /*
  * Copyright (c) 1982, 1986, 1989, 1993, 1994
