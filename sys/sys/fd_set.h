<<<<<<< HEAD
/*	$NetBSD: fd_set.h,v 1.6 2015/11/06 15:41:25 christos Exp $	*/
=======
/*	$NetBSD: fd_set.h,v 1.7 2018/06/24 12:05:40 kamil Exp $	*/
>>>>>>> b2b84690

/*-
 * Copyright (c) 1992, 1993
 *	The Regents of the University of California.  All rights reserved.
 *
 * Redistribution and use in source and binary forms, with or without
 * modification, are permitted provided that the following conditions
 * are met:
 * 1. Redistributions of source code must retain the above copyright
 *    notice, this list of conditions and the following disclaimer.
 * 2. Redistributions in binary form must reproduce the above copyright
 *    notice, this list of conditions and the following disclaimer in the
 *    documentation and/or other materials provided with the distribution.
 * 3. Neither the name of the University nor the names of its contributors
 *    may be used to endorse or promote products derived from this software
 *    without specific prior written permission.
 *
 * THIS SOFTWARE IS PROVIDED BY THE REGENTS AND CONTRIBUTORS ``AS IS'' AND
 * ANY EXPRESS OR IMPLIED WARRANTIES, INCLUDING, BUT NOT LIMITED TO, THE
 * IMPLIED WARRANTIES OF MERCHANTABILITY AND FITNESS FOR A PARTICULAR PURPOSE
 * ARE DISCLAIMED.  IN NO EVENT SHALL THE REGENTS OR CONTRIBUTORS BE LIABLE
 * FOR ANY DIRECT, INDIRECT, INCIDENTAL, SPECIAL, EXEMPLARY, OR CONSEQUENTIAL
 * DAMAGES (INCLUDING, BUT NOT LIMITED TO, PROCUREMENT OF SUBSTITUTE GOODS
 * OR SERVICES; LOSS OF USE, DATA, OR PROFITS; OR BUSINESS INTERRUPTION)
 * HOWEVER CAUSED AND ON ANY THEORY OF LIABILITY, WHETHER IN CONTRACT, STRICT
 * LIABILITY, OR TORT (INCLUDING NEGLIGENCE OR OTHERWISE) ARISING IN ANY WAY
 * OUT OF THE USE OF THIS SOFTWARE, EVEN IF ADVISED OF THE POSSIBILITY OF
 * SUCH DAMAGE.
 *
 *	from: @(#)types.h	8.4 (Berkeley) 1/21/94
 */

#ifndef _SYS_FD_SET_H_
#define	_SYS_FD_SET_H_

#include <sys/cdefs.h>
#include <sys/featuretest.h>
#include <machine/int_types.h>

/*
 * Implementation dependent defines, hidden from user space.
 * POSIX does not specify them.
 */

typedef	__uint32_t	__fd_mask;

/* 32 = 2 ^ 5 */
#define	__NFDBITS	(32)
#define	__NFDSHIFT	(5)
#define	__NFDMASK	(__NFDBITS - 1)

/*
 * Select uses bit fields of file descriptors.  These macros manipulate
 * such bit fields.  Note: FD_SETSIZE may be defined by the user.
 */

#ifndef	FD_SETSIZE
#define	FD_SETSIZE	256
#endif

#define	__NFD_LEN(a)	(((a) + (__NFDBITS - 1)) / __NFDBITS)
#define	__NFD_SIZE	__NFD_LEN(FD_SETSIZE)
#define	__NFD_BYTES(a)	(__NFD_LEN(a) * sizeof(__fd_mask))

typedef	struct fd_set {
	__fd_mask	fds_bits[__NFD_SIZE];
} fd_set;

#define	FD_SET(n, p)	\
    ((p)->fds_bits[(unsigned)(n) >> __NFDSHIFT] |= (1U << ((n) & __NFDMASK)))
#define	FD_CLR(n, p)	\
    ((p)->fds_bits[(unsigned)(n) >> __NFDSHIFT] &= ~(1U << ((n) & __NFDMASK)))
#define	FD_ISSET(n, p)	\
    ((p)->fds_bits[(unsigned)(n) >> __NFDSHIFT] & (1U << ((n) & __NFDMASK)))
#if __GNUC_PREREQ__(2, 95)
#define	FD_ZERO(p)	(void)__builtin_memset((p), 0, sizeof(*(p)))
#else
#define	FD_ZERO(p)	do {						\
	fd_set *__fds = (p);						\
	unsigned int __i;						\
	for (__i = 0; __i < __NFD_SIZE; __i++)				\
		__fds->fds_bits[__i] = 0;				\
	} while (/* CONSTCOND */ 0)
#endif /* GCC 2.95 */

/*
 * Expose our internals if we are not required to hide them.
 */
#if defined(_NETBSD_SOURCE)

#define	fd_mask		__fd_mask
#define	NFDBITS		__NFDBITS

#if __GNUC_PREREQ__(2, 95)
#define	FD_COPY(f, t)	(void)__builtin_memcpy((t), (f), sizeof(*(f)))
#else
#define	FD_COPY(f, t)	do {						\
	fd_set *__f = (f), *__t = (t);					\
	unsigned int __i;						\
	for (__i = 0; __i < __NFD_SIZE; __i++)				\
		__t->fds_bits[__i] = __f->fds_bits[__i];		\
	} while (/* CONSTCOND */ 0)
#endif /* GCC 2.95 */

#endif /* _NETBSD_SOURCE */

#endif /* _SYS_FD_SET_H_ */<|MERGE_RESOLUTION|>--- conflicted
+++ resolved
@@ -1,8 +1,4 @@
-<<<<<<< HEAD
-/*	$NetBSD: fd_set.h,v 1.6 2015/11/06 15:41:25 christos Exp $	*/
-=======
 /*	$NetBSD: fd_set.h,v 1.7 2018/06/24 12:05:40 kamil Exp $	*/
->>>>>>> b2b84690
 
 /*-
  * Copyright (c) 1992, 1993
