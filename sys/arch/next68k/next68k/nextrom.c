<<<<<<< HEAD
/*	$NetBSD: nextrom.c,v 1.26 2018/03/08 03:12:02 mrg Exp $	*/
=======
/*	$NetBSD: nextrom.c,v 1.27 2018/07/18 23:10:27 sevan Exp $	*/
>>>>>>> b2b84690
/*
 * Copyright (c) 1998 Darrin B. Jewell
 * All rights reserved.
 *
 * Redistribution and use in source and binary forms, with or without
 * modification, are permitted provided that the following conditions
 * are met:
 * 1. Redistributions of source code must retain the above copyright
 *    notice, this list of conditions and the following disclaimer.
 * 2. Redistributions in binary form must reproduce the above copyright
 *    notice, this list of conditions and the following disclaimer in the
 *    documentation and/or other materials provided with the distribution.
 *
 * THIS SOFTWARE IS PROVIDED BY THE AUTHOR ``AS IS'' AND ANY EXPRESS OR
 * IMPLIED WARRANTIES, INCLUDING, BUT NOT LIMITED TO, THE IMPLIED WARRANTIES
 * OF MERCHANTABILITY AND FITNESS FOR A PARTICULAR PURPOSE ARE DISCLAIMED.
 * IN NO EVENT SHALL THE AUTHOR BE LIABLE FOR ANY DIRECT, INDIRECT,
 * INCIDENTAL, SPECIAL, EXEMPLARY, OR CONSEQUENTIAL DAMAGES (INCLUDING, BUT
 * NOT LIMITED TO, PROCUREMENT OF SUBSTITUTE GOODS OR SERVICES; LOSS OF USE,
 * DATA, OR PROFITS; OR BUSINESS INTERRUPTION) HOWEVER CAUSED AND ON ANY
 * THEORY OF LIABILITY, WHETHER IN CONTRACT, STRICT LIABILITY, OR TORT
 * (INCLUDING NEGLIGENCE OR OTHERWISE) ARISING IN ANY WAY OUT OF THE USE OF
 * THIS SOFTWARE, EVEN IF ADVISED OF THE POSSIBILITY OF SUCH DAMAGE.
 */

#include <sys/cdefs.h>
<<<<<<< HEAD
__KERNEL_RCSID(0, "$NetBSD: nextrom.c,v 1.26 2018/03/08 03:12:02 mrg Exp $");
=======
__KERNEL_RCSID(0, "$NetBSD: nextrom.c,v 1.27 2018/07/18 23:10:27 sevan Exp $");
>>>>>>> b2b84690

#include "opt_ddb.h"
#include "opt_serial.h"

#include <sys/types.h>
#include <machine/cpu.h>

#include <next68k/next68k/seglist.h>
#include <next68k/next68k/nextrom.h>

#ifdef DDB
#include <sys/param.h>
#include <sys/systm.h>
#include <sys/proc.h>
#define ELFSIZE 32
#include <sys/exec_elf.h>
#endif

void    next68k_bootargs(unsigned char **);

int mon_getc(void);
int mon_putc(int);

extern char etext[], edata[], end[];
extern int nsym;
extern char *ssym, *esym;

volatile struct mon_global *mg;


#define	MON(type, off)	(*(type *)((u_int) (mg) + off))

#define RELOC(v, t)	(*((t *)((u_int)&(v) + NEXT_RAMBASE)))

#define	MONRELOC(type, off) \
    (*(volatile type *)((u_int)RELOC(mg, volatile struct mon_global *) + off))


typedef int (*getcptr)(void);
typedef int (*putcptr)(int);

/*
 * Print a string on the rom console before the MMU is turned on
 */

/* #define DISABLE_ROM_PRINT 1 */

#ifdef DISABLE_ROM_PRINT
#define ROM_PUTC(c)  /* nop */
#define ROM_PUTS(xs) /* nop */
#define ROM_PUTX(v)  /* nop */
#else

#define ROM_PUTC(c) \
	(*MONRELOC(putcptr, MG_putc))(c)
#define ROM_PUTS(xs) \
	do {								\
		volatile const char *_s = xs + NEXT_RAMBASE;		\
		while (_s && *_s)					\
			(*MONRELOC(putcptr, MG_putc))(*_s++);		\
	} while (/* CONSTCOND */0)

/* Print a hex byte on the rom console */

#if 1
static char romprint_hextable[] = "0123456789abcdef@";
#define ROM_PUTX(v)							\
	do {								\
		(*MONRELOC(putcptr, MG_putc))				\
		    (RELOC(romprint_hextable[((v)>>4)&0xf], char));	\
		(*MONRELOC(putcptr, MG_putc))				\
		    (RELOC(romprint_hextable[(v)&0xf], char));		\
	} while (/* CONSTCOND */0);
#else
#define lookup_hex(v)  ((v) >9 ? ('a' + (v) - 0xa) : ('0' + (v)))
#define ROM_PUTX(v) \
	do {								\
		(*MONRELOC(putcptr, MG_putc))				\
		    (lookup_hex(((v) >> 4) & 0xf));			\
		(*MONRELOC(putcptr, MG_putc))				\
		    (lookup_hex((v) & 0xf));				\
	} while (/* CONSTCOND */0);
#endif
#endif

uint8_t rom_enetaddr[6];
uint8_t rom_boot_dev[20];
uint8_t rom_boot_arg[20];
uint8_t rom_boot_info[20];
uint8_t rom_boot_file[20];
uint8_t rom_bootfile[MG_boot_how - MG_bootfile];
char rom_machine_type;

uint8_t *rom_return_sp;
u_int rom_mon_stack;
uint8_t rom_image[0x2000];
paddr_t rom_image_base;
u_int rom_vbr;
u_int rom_intrmask;
u_int rom_intrstat;

paddr_t rom_reboot_vect;

int turbo;

void
next68k_bootargs(unsigned char **args)
{
#ifdef DDB
	int i;
	Elf_Ehdr *ehdr;
	Elf_Shdr *shp;
	vaddr_t minsym, maxsym;
	char *reloc_end;
	const char *reloc_elfmag;
#endif

	RELOC(rom_return_sp, uint8_t *) = args[0];
	RELOC(mg, char *) = args[1];

	ROM_PUTS("Welcome to NetBSD/next68k\r\n");

#ifdef DDB

	/*
	 * Check the ELF headers.
	 */

	reloc_end = end + NEXT_RAMBASE;
#pragma GCC push_options
#pragma GCC diagnostic ignored "-Warray-bounds"
	reloc_elfmag = ELFMAG + NEXT_RAMBASE;
#pragma GCC pop_options
	ehdr = (void *)reloc_end;

	for (i = 0; i < SELFMAG; i++) {
		if (ehdr->e_ident[i] != reloc_elfmag[i]) {
			ROM_PUTS("save_symtab: bad ELF magic\n");
			goto ddbdone;
		}
	}
	if (ehdr->e_ident[EI_CLASS] != ELFCLASS32) {
		ROM_PUTS("save_symtab: bad ELF magic\n");
		goto ddbdone;
	}

	/*
	 * Find the end of the symbols and strings.
	 */

	maxsym = 0;
	minsym = ~maxsym;
	shp = (Elf_Shdr *)(reloc_end + ehdr->e_shoff);
	for (i = 0; i < ehdr->e_shnum; i++) {
		if (shp[i].sh_type != SHT_SYMTAB &&
		    shp[i].sh_type != SHT_STRTAB) {
			continue;
		}
		minsym = MIN(minsym, (vaddr_t)reloc_end + shp[i].sh_offset);
		maxsym = MAX(maxsym, (vaddr_t)reloc_end + shp[i].sh_offset +
			     shp[i].sh_size);
	}
	RELOC(nsym, int) = 1;
	RELOC(ssym, char *) = end;
	RELOC(esym, char *) = (char *)maxsym - NEXT_RAMBASE;

	ROM_PUTS("nsym ");
	ROM_PUTX(RELOC(nsym, int));
	ROM_PUTS(" ssym ");
	ROM_PUTX((vaddr_t)RELOC(ssym, char *));
	ROM_PUTS(" esym ");
	ROM_PUTX((vaddr_t)RELOC(esym, char *));
	ROM_PUTS("\r\n");

 ddbdone:
#endif

	ROM_PUTS("Constructing the segment list...\r\n");

	ROM_PUTS("machine type = 0x");
	ROM_PUTX(MONRELOC(char, MG_machine_type));
	ROM_PUTS("\r\nboard rev = 0x");
	ROM_PUTX(MONRELOC(char, MG_board_rev));
	ROM_PUTS("\r\ndmachip = 0x");
	ROM_PUTX(MONRELOC(int, MG_dmachip) >> 24 & 0xff);
	ROM_PUTX(MONRELOC(int, MG_dmachip) >> 16 & 0xff);
	ROM_PUTX(MONRELOC(int, MG_dmachip) >>  8 & 0xff);
	ROM_PUTX(MONRELOC(int, MG_dmachip) >>  0 & 0xff);
	ROM_PUTS("\r\ndiskchip = 0x");
	ROM_PUTX(MONRELOC(int, MG_diskchip) >> 24 & 0xff);
	ROM_PUTX(MONRELOC(int, MG_diskchip) >> 16 & 0xff);
	ROM_PUTX(MONRELOC(int, MG_diskchip) >>  8 & 0xff);
	ROM_PUTX(MONRELOC(int, MG_diskchip) >>  0 & 0xff);
	ROM_PUTS("\r\n");


	/* Construct the segment list */
	{
		u_int msize16;
		u_int msize4;
		u_int msize1;
		int ix;
		int j = 0;
		char mach;

		if (MONRELOC(char, MG_machine_type) == NeXT_X15) {
			msize16 = 0x1000000;
			msize4  =  0x400000;
			msize1  =  0x100000;
			ROM_PUTS("Looks like a NeXT_X15\r\n");
		} else if (MONRELOC(char, MG_machine_type) == NeXT_WARP9C) {
			msize16 = 0x800000;
			msize4  = 0x200000;
			msize1  =  0x80000;				/* ? */
			ROM_PUTS("Looks like a NeXT_WARP9C\r\n");
		} else if (MONRELOC(char, MG_machine_type) == NeXT_WARP9) {
			msize16 = 0x1000000;
			msize4  =  0x400000;
			msize1  =  0x100000;
			ROM_PUTS("Looks like a NeXT_WARP9\r\n");
		} else if (MONRELOC(char, MG_machine_type) == NeXT_TURBO_COLOR)
		    {
			msize16 = 0x2000000;
			msize4  =  0x800000;
			msize1  =  0x200000;
			ROM_PUTS("Looks like a NeXT_TURBO_COLOR\r\n");
		} else if (MONRELOC(char, MG_machine_type) == NeXT_TURBO_MONO) {
			msize16 = 0x2000000;
			msize4  =  0x800000;
			msize1  =  0x200000;
			ROM_PUTS("Looks like a NeXT_TURBO_MONO\r\n");
		} else {
			msize16 = 0x100000;
			msize4  = 0x100000;
			msize1  = 0x100000;
			ROM_PUTS("Unrecognized machine_type\r\n");
		}

		mach = MONRELOC(char, MG_machine_type);
		RELOC(rom_machine_type, char) = mach;
		if (mach == NeXT_TURBO_MONO || mach == NeXT_TURBO_COLOR)
			RELOC(turbo, int) = 1;
		else
			RELOC(turbo, int) = 0;

		for (ix = 0; ix < N_SIMM; ix++) {

			ROM_PUTS("Memory bank 0x");
			ROM_PUTX(ix);
			ROM_PUTS(" has value 0x");
			ROM_PUTX(MONRELOC(char, MG_simm + ix))
			ROM_PUTS("\r\n");

			if ((MONRELOC(char, MG_simm+ix) & SIMM_SIZE) !=
			    SIMM_SIZE_EMPTY) {
				RELOC(phys_seg_list[j].ps_start, paddr_t) =
				    NEXT_RAMBASE + (ix * msize16);
			}
			if ((MONRELOC(char, MG_simm + ix) & SIMM_SIZE) ==
			    SIMM_SIZE_16MB) {
				RELOC(phys_seg_list[j].ps_end, paddr_t) =
				    RELOC(phys_seg_list[j].ps_start, paddr_t) +
				    msize16;
				j++;
			}
			if ((MONRELOC(char, MG_simm + ix) & SIMM_SIZE) ==
			    SIMM_SIZE_4MB) {
				RELOC(phys_seg_list[j].ps_end, paddr_t) =
				    RELOC(phys_seg_list[j].ps_start, paddr_t) +
				    msize4;
				j++;
			}
			if ((MONRELOC(char, MG_simm+ix) & SIMM_SIZE) ==
			    SIMM_SIZE_1MB) {
				RELOC(phys_seg_list[j].ps_end, paddr_t) =
				    RELOC(phys_seg_list[j].ps_start, paddr_t) +
				    msize1;
				j++;
			}
		}

		/*
		 * The NeXT ROM or something appears to reserve the very
		 * top of memory
		 */
		RELOC(phys_seg_list[j - 1].ps_end, paddr_t) -= 0x2000;
		RELOC(rom_image_base, paddr_t) =
		    RELOC(phys_seg_list[j - 1].ps_end, paddr_t);

		/* pmap is unhappy if it is not null terminated */
		for (; j < MAX_PHYS_SEGS; j++) {
			RELOC(phys_seg_list[j].ps_start, paddr_t) = 0;
			RELOC(phys_seg_list[j].ps_end, paddr_t) = 0;
		}
	}

	{
		int j;
		ROM_PUTS("Memory segments found:\r\n");
		for (j = 0; RELOC(phys_seg_list[j].ps_start, paddr_t); j++) {
			ROM_PUTS("\t0x");
			ROM_PUTX((RELOC(phys_seg_list[j].ps_start, paddr_t)
			    >> 24 ) & 0xff);
			ROM_PUTX((RELOC(phys_seg_list[j].ps_start, paddr_t)
			    >> 16) & 0xff);
			ROM_PUTX((RELOC(phys_seg_list[j].ps_start, paddr_t)
			    >>  8) & 0xff);
			ROM_PUTX((RELOC(phys_seg_list[j].ps_start, paddr_t)
			    >>  0) & 0xff);
			ROM_PUTS(" - 0x");
			ROM_PUTX((RELOC(phys_seg_list[j].ps_end, paddr_t)
			    >> 24) & 0xff);
			ROM_PUTX((RELOC(phys_seg_list[j].ps_end, paddr_t)
			    >> 16) & 0xff);
			ROM_PUTX((RELOC(phys_seg_list[j].ps_end, paddr_t)
			    >>  8) & 0xff);
			ROM_PUTX((RELOC(phys_seg_list[j].ps_end, paddr_t)
			    >>  0) & 0xff);
			ROM_PUTS("\r\n");
		}
	}

	/*
	 * Read the ethernet address from rom, this should be done later
	 * in device driver somehow.
	 */
	{
		int j;
		ROM_PUTS("Ethernet address ");
		for (j = 0; j < 6; j++) {
			RELOC(rom_enetaddr[j], uint8_t) =
			    MONRELOC(uint8_t *, MG_clientetheraddr)[j];
			ROM_PUTX(RELOC(rom_enetaddr[j], uint8_t));
			if (j < 5)
				ROM_PUTS(":");
		}
		ROM_PUTS("\r\n");
	}

	/*
	 * Read the boot args
	 */
	{
		int j;
		for (j = 0; j < sizeof(rom_bootfile); j++) {
			RELOC(rom_bootfile[j], uint8_t) =
			    MONRELOC(uint8_t, MG_bootfile + j);
		}

		ROM_PUTS("rom bootdev: ");
		for (j = 0; j < sizeof(rom_boot_dev); j++) {
			RELOC(rom_boot_dev[j], uint8_t) =
			    MONRELOC(uint8_t *, MG_boot_dev)[j];
			ROM_PUTC(RELOC(rom_boot_dev[j], uint8_t));
			if (MONRELOC(uint8_t *, MG_boot_dev)[j] == '\0')
				break;
		}
		RELOC(rom_boot_dev[sizeof(rom_boot_dev) - 1], uint8_t) = 0;

		ROM_PUTS("\r\nrom bootarg: ");
		for (j = 0; j < sizeof(rom_boot_arg); j++) {
			RELOC(rom_boot_arg[j], uint8_t) =
			    MONRELOC(uint8_t *, MG_boot_arg)[j];
			ROM_PUTC(RELOC(rom_boot_arg[j], uint8_t));
			if (MONRELOC(uint8_t *, MG_boot_arg)[j] == '\0')
				break;
		}
		RELOC(rom_boot_arg[sizeof(rom_boot_arg) - 1], uint8_t) = 0;

		ROM_PUTS("\r\nrom bootinfo: ");
		for (j = 0; j < sizeof(rom_boot_info); j++) {
			RELOC(rom_boot_info[j], uint8_t) =
			    MONRELOC(uint8_t *, MG_boot_info)[j];
			ROM_PUTC(RELOC(rom_boot_info[j], uint8_t));
			if (MONRELOC(uint8_t *, MG_boot_info)[j] == '\0')
				break;
		}
		RELOC(rom_boot_info[sizeof(rom_boot_info) - 1], uint8_t) = 0;

		ROM_PUTS("\r\nrom bootfile: ");
		for (j = 0; j < sizeof(rom_boot_file); j++) {
			RELOC(rom_boot_file[j], uint8_t) =
			    MONRELOC(uint8_t *, MG_boot_file)[j];
			ROM_PUTC(RELOC(rom_boot_file[j], uint8_t));
			if (MONRELOC(uint8_t *, MG_boot_file)[j] == '\0')
				break;
		}
		RELOC(rom_boot_file[sizeof(rom_boot_file) - 1], uint8_t) = 0;
		ROM_PUTS("\r\n");

		RELOC(rom_mon_stack, u_int) = MONRELOC(u_int, MG_mon_stack);
		RELOC(rom_vbr, u_int) = MONRELOC(u_int, MG_vbr);
		RELOC(rom_reboot_vect, paddr_t) =
		    MONRELOC(paddr_t *, MG_vbr)[45]; /* trap #13 */

		for (j = 0; j < sizeof(rom_image); j++) {
			RELOC(rom_image[j], uint8_t) =
			    *(uint8_t *)(RELOC(rom_image_base, paddr_t) + j);
		}
	}

	RELOC(rom_intrmask, u_int) = MONRELOC(u_int, MG_intrmask);
	RELOC(rom_intrstat, u_int) = MONRELOC(u_int, MG_intrstat);
	ROM_PUTS("intrmask: ");
	ROM_PUTX((RELOC(rom_intrmask, u_int) >> 24) & 0xff);
	ROM_PUTX((RELOC(rom_intrmask, u_int) >> 16) & 0xff);
	ROM_PUTX((RELOC(rom_intrmask, u_int) >>  8) & 0xff);
	ROM_PUTX((RELOC(rom_intrmask, u_int) >>  0) & 0xff);
	ROM_PUTS("\r\nintrstat: ");
	ROM_PUTX((RELOC(rom_intrstat, u_int) >> 24) & 0xff);
	ROM_PUTX((RELOC(rom_intrstat, u_int) >> 16) & 0xff);
	ROM_PUTX((RELOC(rom_intrstat, u_int) >>  8) & 0xff);
	ROM_PUTX((RELOC(rom_intrstat, u_int) >>  0) & 0xff);
	ROM_PUTS("\r\n");
#if 0
	RELOC(rom_intrmask, u_int) = 0x02007800;
	RELOC(rom_intrstat, u_int) = 0x02007000;
#endif

#ifdef SERCONSOLE
	ROM_PUTS("Check serial port A for console.\r\n");
#endif
}<|MERGE_RESOLUTION|>--- conflicted
+++ resolved
@@ -1,8 +1,4 @@
-<<<<<<< HEAD
-/*	$NetBSD: nextrom.c,v 1.26 2018/03/08 03:12:02 mrg Exp $	*/
-=======
 /*	$NetBSD: nextrom.c,v 1.27 2018/07/18 23:10:27 sevan Exp $	*/
->>>>>>> b2b84690
 /*
  * Copyright (c) 1998 Darrin B. Jewell
  * All rights reserved.
@@ -29,11 +25,7 @@
  */
 
 #include <sys/cdefs.h>
-<<<<<<< HEAD
-__KERNEL_RCSID(0, "$NetBSD: nextrom.c,v 1.26 2018/03/08 03:12:02 mrg Exp $");
-=======
 __KERNEL_RCSID(0, "$NetBSD: nextrom.c,v 1.27 2018/07/18 23:10:27 sevan Exp $");
->>>>>>> b2b84690
 
 #include "opt_ddb.h"
 #include "opt_serial.h"
