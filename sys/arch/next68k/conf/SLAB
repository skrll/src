--- conflicted
+++ resolved
@@ -1,8 +1,4 @@
-<<<<<<< HEAD
-# $NetBSD: SLAB,v 1.57 2017/09/14 07:58:42 mrg Exp $
-=======
 # $NetBSD: SLAB,v 1.58 2018/08/01 20:04:13 maxv Exp $
->>>>>>> b2b84690
 #
 # deberg's development machine
 #
