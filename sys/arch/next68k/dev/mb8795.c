<<<<<<< HEAD
/*	$NetBSD: mb8795.c,v 1.58 2017/03/31 08:38:13 msaitoh Exp $	*/
=======
/*	$NetBSD: mb8795.c,v 1.60 2018/06/26 06:47:59 msaitoh Exp $	*/
>>>>>>> b2b84690
/*
 * Copyright (c) 1998 Darrin B. Jewell
 * All rights reserved.
 *
 * Redistribution and use in source and binary forms, with or without
 * modification, are permitted provided that the following conditions
 * are met:
 * 1. Redistributions of source code must retain the above copyright
 *    notice, this list of conditions and the following disclaimer.
 * 2. Redistributions in binary form must reproduce the above copyright
 *    notice, this list of conditions and the following disclaimer in the
 *    documentation and/or other materials provided with the distribution.
 *
 * THIS SOFTWARE IS PROVIDED BY THE AUTHOR ``AS IS'' AND ANY EXPRESS OR
 * IMPLIED WARRANTIES, INCLUDING, BUT NOT LIMITED TO, THE IMPLIED WARRANTIES
 * OF MERCHANTABILITY AND FITNESS FOR A PARTICULAR PURPOSE ARE DISCLAIMED.
 * IN NO EVENT SHALL THE AUTHOR BE LIABLE FOR ANY DIRECT, INDIRECT,
 * INCIDENTAL, SPECIAL, EXEMPLARY, OR CONSEQUENTIAL DAMAGES (INCLUDING, BUT
 * NOT LIMITED TO, PROCUREMENT OF SUBSTITUTE GOODS OR SERVICES; LOSS OF USE,
 * DATA, OR PROFITS; OR BUSINESS INTERRUPTION) HOWEVER CAUSED AND ON ANY
 * THEORY OF LIABILITY, WHETHER IN CONTRACT, STRICT LIABILITY, OR TORT
 * (INCLUDING NEGLIGENCE OR OTHERWISE) ARISING IN ANY WAY OUT OF THE USE OF
 * THIS SOFTWARE, EVEN IF ADVISED OF THE POSSIBILITY OF SUCH DAMAGE.
 */

#include <sys/cdefs.h>
<<<<<<< HEAD
__KERNEL_RCSID(0, "$NetBSD: mb8795.c,v 1.58 2017/03/31 08:38:13 msaitoh Exp $");
=======
__KERNEL_RCSID(0, "$NetBSD: mb8795.c,v 1.60 2018/06/26 06:47:59 msaitoh Exp $");
>>>>>>> b2b84690

#include "opt_inet.h"

#include <sys/param.h>
#include <sys/systm.h>
#include <sys/mbuf.h> 
#include <sys/syslog.h>
#include <sys/socket.h>
#include <sys/device.h>
#include <sys/malloc.h>
#include <sys/ioctl.h>
#include <sys/errno.h>
#include <sys/rndsource.h>

#include <net/if.h>
#include <net/if_dl.h>
#include <net/if_ether.h>
#include <net/if_media.h>
#include <net/bpf.h>

#ifdef INET
#include <netinet/in.h>
#include <netinet/if_inarp.h>
#include <netinet/in_systm.h>
#include <netinet/in_var.h>
#include <netinet/ip.h>
#endif

#include <machine/cpu.h>
#include <machine/bus.h>
#include <machine/intr.h>

/* @@@ this is here for the REALIGN_DMABUF hack below */
#include "nextdmareg.h"
#include "nextdmavar.h"

#include "mb8795reg.h"
#include "mb8795var.h"

#include "bmapreg.h"

#ifdef DEBUG
#define MB8795_DEBUG
#endif

#define PRINTF(x) printf x;
#ifdef MB8795_DEBUG
int mb8795_debug = 0;
#define DPRINTF(x) if (mb8795_debug) printf x;
#else
#define DPRINTF(x)
#endif

extern int turbo;

/*
 * Support for
 * Fujitsu Ethernet Data Link Controller (MB8795)
 * and the Fujitsu Manchester Encoder/Decoder (MB502).
 */

void mb8795_shutdown(void *);

bus_dmamap_t mb8795_txdma_restart(bus_dmamap_t, void *);
void mb8795_start_dma(struct mb8795_softc *);

int	mb8795_mediachange(struct ifnet *);
void	mb8795_mediastatus(struct ifnet *, struct ifmediareq *);

void
mb8795_config(struct mb8795_softc *sc, int *media, int nmedia, int defmedia)
{
	struct ifnet *ifp = &sc->sc_ethercom.ec_if;

	DPRINTF(("%s: mb8795_config()\n",device_xname(sc->sc_dev)));

	/* Initialize ifnet structure. */
	memcpy(ifp->if_xname, device_xname(sc->sc_dev), IFNAMSIZ);
	ifp->if_softc = sc;
	ifp->if_start = mb8795_start;
	ifp->if_ioctl = mb8795_ioctl;
	ifp->if_watchdog = mb8795_watchdog;
	ifp->if_flags =
		IFF_BROADCAST | IFF_NOTRAILERS;

	/* Initialize media goo. */
	ifmedia_init(&sc->sc_media, 0, mb8795_mediachange,
		     mb8795_mediastatus);
	if (media != NULL) {
		int i;
		for (i = 0; i < nmedia; i++)
			ifmedia_add(&sc->sc_media, media[i], 0, NULL);
		ifmedia_set(&sc->sc_media, defmedia);
	} else {
		ifmedia_add(&sc->sc_media, IFM_ETHER|IFM_MANUAL, 0, NULL);
		ifmedia_set(&sc->sc_media, IFM_ETHER|IFM_MANUAL);
	}

  /* Attach the interface. */
  if_attach(ifp);
  ether_ifattach(ifp, sc->sc_enaddr);

  sc->sc_sh = shutdownhook_establish(mb8795_shutdown, sc);
  if (sc->sc_sh == NULL)
    panic("mb8795_config: can't establish shutdownhook");

  rnd_attach_source(&sc->rnd_source, device_xname(sc->sc_dev),
                    RND_TYPE_NET, RND_FLAG_DEFAULT);

	DPRINTF(("%s: leaving mb8795_config()\n",device_xname(sc->sc_dev)));
}

/*
 * Media change callback.
 */
int
mb8795_mediachange(struct ifnet *ifp)
{
	struct mb8795_softc *sc = ifp->if_softc;
	int data;

	if (turbo)
		return (0);

	switch IFM_SUBTYPE(sc->sc_media.ifm_media) {
	case IFM_AUTO:
		if ((bus_space_read_1(sc->sc_bmap_bst, sc->sc_bmap_bsh, BMAP_DATA) &
		     BMAP_DATA_UTPENABLED_MASK) ||
		    !(bus_space_read_1(sc->sc_bmap_bst, sc->sc_bmap_bsh, BMAP_DATA) &
		      BMAP_DATA_UTPCARRIER_MASK)) {
			data = BMAP_DATA_UTPENABLE;
			sc->sc_media.ifm_cur->ifm_data = IFM_ETHER|IFM_10_T;
		} else {
			data = BMAP_DATA_BNCENABLE;
			sc->sc_media.ifm_cur->ifm_data = IFM_ETHER|IFM_10_2;
		}
		break;
	case IFM_10_T:
		data = BMAP_DATA_UTPENABLE;
		break;
	case IFM_10_2:
		data = BMAP_DATA_BNCENABLE;
		break;
	default:
		return (1);
		break;
	}

	bus_space_write_1(sc->sc_bmap_bst, sc->sc_bmap_bsh,
			  BMAP_DDIR, BMAP_DDIR_UTPENABLE_MASK);
	bus_space_write_1(sc->sc_bmap_bst, sc->sc_bmap_bsh,
			  BMAP_DATA, data);

	return (0);
}

/*
 * Media status callback.
 */
void
mb8795_mediastatus(struct ifnet *ifp, struct ifmediareq *ifmr)
{
	struct mb8795_softc *sc = ifp->if_softc;
	
	if (turbo)
		return;

	if (IFM_SUBTYPE(ifmr->ifm_active) == IFM_AUTO) {
		ifmr->ifm_active = sc->sc_media.ifm_cur->ifm_data;
	}
	if (IFM_SUBTYPE(ifmr->ifm_active) == IFM_10_T) {
		ifmr->ifm_status = IFM_AVALID;
		if (!(bus_space_read_1(sc->sc_bmap_bst, sc->sc_bmap_bsh, BMAP_DATA) &
		      BMAP_DATA_UTPCARRIER_MASK))
			ifmr->ifm_status |= IFM_ACTIVE;
	} else {
		ifmr->ifm_status &= ~IFM_AVALID; /* don't know for 10_2 */
	}
	return;
}

/****************************************************************/
#ifdef MB8795_DEBUG
#define XCHR(x) hexdigits[(x) & 0xf]
static void
mb8795_hex_dump(unsigned char *pkt, size_t len)
{
	size_t i, j;

	printf("00000000  ");
	for(i=0; i<len; i++) {
		printf("%c%c ", XCHR(pkt[i]>>4), XCHR(pkt[i]));
		if ((i+1) % 16 == 8) {
			printf(" ");
		}
		if ((i+1) % 16 == 0) {
			printf(" %c", '|');
			for(j=0; j<16; j++) {
				printf("%c", pkt[i-15+j]>=32 && pkt[i-15+j]<127?pkt[i-15+j]:'.');
			}
			printf("%c\n%c%c%c%c%c%c%c%c  ", '|', 
					XCHR((i+1)>>28),XCHR((i+1)>>24),XCHR((i+1)>>20),XCHR((i+1)>>16),
					XCHR((i+1)>>12), XCHR((i+1)>>8), XCHR((i+1)>>4), XCHR(i+1));
		}
	}
	printf("\n");
}
#undef XCHR
#endif

/*
 * Controller receive interrupt.
 */
void
mb8795_rint(struct mb8795_softc *sc)
{
	struct ifnet *ifp = &sc->sc_ethercom.ec_if;
	int error = 0;
	u_char rxstat;
	u_char rxmask;

	rxstat = MB_READ_REG(sc, MB8795_RXSTAT);
	rxmask = MB_READ_REG(sc, MB8795_RXMASK);
	__USE(rxmask);

	MB_WRITE_REG(sc, MB8795_RXSTAT, MB8795_RXSTAT_CLEAR);

	if (rxstat & MB8795_RXSTAT_RESET) {
		DPRINTF(("%s: rx reset packet\n",
				device_xname(sc->sc_dev)));
		error++;
	}
	if (rxstat & MB8795_RXSTAT_SHORT) {
		DPRINTF(("%s: rx short packet\n",
				device_xname(sc->sc_dev)));
		error++;
	}
	if (rxstat & MB8795_RXSTAT_ALIGNERR) {
		DPRINTF(("%s: rx alignment error\n",
				device_xname(sc->sc_dev)));
#if 0
		error++;
#endif
	}
	if (rxstat & MB8795_RXSTAT_CRCERR) {
		DPRINTF(("%s: rx CRC error\n",
				device_xname(sc->sc_dev)));
#if 0
		error++;
#endif
	}
	if (rxstat & MB8795_RXSTAT_OVERFLOW) {
		DPRINTF(("%s: rx overflow error\n",
				device_xname(sc->sc_dev)));
#if 0
		error++;
#endif
	}

	if (error) {
		ifp->if_ierrors++;
		/* @@@ handle more gracefully, free memory, etc. */
	}

	if (rxstat & MB8795_RXSTAT_OK) {
		struct mbuf *m;
		int s;
		s = spldma();

		while ((m = MBDMA_RX_MBUF (sc))) {
			/* CRC is included with the packet; trim it. */
			m->m_pkthdr.len = m->m_len = m->m_len - ETHER_CRC_LEN;
			m_set_rcvif(m, ifp);
			
			/* Find receive length, keep crc */
			/* enable DMA interrupts while we process the packet */
			splx(s);

#if defined(MB8795_DEBUG)
			/* Peek at the packet */
			DPRINTF(("%s: received packet, at VA %p-%p,len %d\n",
					device_xname(sc->sc_dev),mtod(m,u_char *),mtod(m,u_char *)+m->m_len,m->m_len));
			if (mb8795_debug > 3) {
				mb8795_hex_dump(mtod(m,u_char *), m->m_pkthdr.len);
			} else if (mb8795_debug > 2) {
				mb8795_hex_dump(mtod(m,u_char *), m->m_pkthdr.len < 255 ? m->m_pkthdr.len : 128 );
			}
#endif

			/* Pass the packet up. */
			if_percpuq_enqueue(ifp->if_percpuq, m);

			s = spldma();

		}

		splx(s);

	}

#ifdef MB8795_DEBUG
	if (mb8795_debug) {
		char sbuf[256];

		snprintb(sbuf, sizeof(sbuf), MB8795_RXSTAT_BITS, rxstat);
		printf("%s: rx interrupt, rxstat = %s\n",
		       device_xname(sc->sc_dev), sbuf);

		snprintb(sbuf, sizeof(sbuf), MB8795_RXSTAT_BITS,
		    MB_READ_REG(sc, MB8795_RXSTAT));
				
		printf("rxstat = %s\n", sbuf);

		snprintb(sbuf, sizeof(sbuf), MB8795_RXMASK_BITS,
		    MB_READ_REG(sc, MB8795_RXMASK));
		printf("rxmask = %s\n", sbuf);

		snprintb(sbuf, sizeof(sbuf), MB8795_RXMODE_BITS,
		    MB_READ_REG(sc, MB8795_RXMODE));
		printf("rxmode = %s\n", sbuf);
	}
#endif

	return;
}

/*
 * Controller transmit interrupt.
 */
void
mb8795_tint(struct mb8795_softc *sc)
{
	u_char txstat;
	u_char txmask;
	struct ifnet *ifp = &sc->sc_ethercom.ec_if;

	panic ("tint");
	txstat = MB_READ_REG(sc, MB8795_TXSTAT);
	txmask = MB_READ_REG(sc, MB8795_TXMASK);
	__USE(txmask);

	if ((txstat & MB8795_TXSTAT_READY) ||
	    (txstat & MB8795_TXSTAT_TXRECV)) {
		/* printf("X"); */
		MB_WRITE_REG(sc, MB8795_TXSTAT, MB8795_TXSTAT_CLEAR);
		/* MB_WRITE_REG(sc, MB8795_TXMASK, txmask & ~MB8795_TXMASK_READYIE); */
		/* MB_WRITE_REG(sc, MB8795_TXMASK, txmask & ~MB8795_TXMASK_TXRXIE); */
		MB_WRITE_REG(sc, MB8795_TXMASK, 0);
		if ((ifp->if_flags & IFF_RUNNING) && !IF_IS_EMPTY(&sc->sc_tx_snd)) {
			void mb8795_start_dma(struct mb8795_softc *); /* XXXX */
			/* printf ("Z"); */
			mb8795_start_dma(sc);
		}
		return;
	}

	if (txstat & MB8795_TXSTAT_SHORTED) {
		printf("%s: tx cable shorted\n", device_xname(sc->sc_dev));
		ifp->if_oerrors++;
	}
	if (txstat & MB8795_TXSTAT_UNDERFLOW) {
		printf("%s: tx underflow\n", device_xname(sc->sc_dev));
		ifp->if_oerrors++;
	}
	if (txstat & MB8795_TXSTAT_COLLERR) {
		DPRINTF(("%s: tx collision\n", device_xname(sc->sc_dev)));
		ifp->if_collisions++;
	}
	if (txstat & MB8795_TXSTAT_COLLERR16) {
		printf("%s: tx 16th collision\n", device_xname(sc->sc_dev));
		ifp->if_oerrors++;
		ifp->if_collisions += 16;
	}

#if 0
	if (txstat & MB8795_TXSTAT_READY) {
		char sbuf[256];

		snprintb(sbuf, sizeof(sbuf), MB8795_TXSTAT_BITS, txstat);
		panic("%s: unexpected tx interrupt %s",
				device_xname(sc->sc_dev), sbuf);

		/* turn interrupt off */
		MB_WRITE_REG(sc, MB8795_TXMASK, txmask & ~MB8795_TXMASK_READYIE);
	}
#endif

	return;
}

/****************************************************************/

void
mb8795_reset(struct mb8795_softc *sc)
{
	int s;
	int i;

	s = splnet();

	DPRINTF (("%s: mb8795_reset()\n",device_xname(sc->sc_dev)));

	sc->sc_ethercom.ec_if.if_flags &= ~(IFF_RUNNING|IFF_OACTIVE);
	sc->sc_ethercom.ec_if.if_timer = 0;

	MBDMA_RESET(sc);

	MB_WRITE_REG(sc, MB8795_RESET,  MB8795_RESET_MODE);

	mb8795_mediachange(&sc->sc_ethercom.ec_if);
		
#if 0 /* This interrupt was sometimes failing to ack correctly
       * causing a loop @@@
       */
	MB_WRITE_REG(sc, MB8795_TXMASK, 
			  MB8795_TXMASK_UNDERFLOWIE | MB8795_TXMASK_COLLIE | MB8795_TXMASK_COLL16IE
			  | MB8795_TXMASK_PARERRIE);
#else
	MB_WRITE_REG(sc, MB8795_TXMASK, 0);
#endif
	MB_WRITE_REG(sc, MB8795_TXSTAT, MB8795_TXSTAT_CLEAR);
	
#if 0
	MB_WRITE_REG(sc, MB8795_RXMASK,
			  MB8795_RXMASK_OKIE | MB8795_RXMASK_RESETIE | MB8795_RXMASK_SHORTIE	|
			  MB8795_RXMASK_ALIGNERRIE	|  MB8795_RXMASK_CRCERRIE | MB8795_RXMASK_OVERFLOWIE);
#else
	MB_WRITE_REG(sc, MB8795_RXMASK,
			  MB8795_RXMASK_OKIE | MB8795_RXMASK_RESETIE | MB8795_RXMASK_SHORTIE);
#endif
	
	MB_WRITE_REG(sc, MB8795_RXSTAT, MB8795_RXSTAT_CLEAR);
	
	for(i=0;i<sizeof(sc->sc_enaddr);i++) {
		MB_WRITE_REG(sc, MB8795_ENADDR+i, sc->sc_enaddr[i]);
	}
	
	DPRINTF(("%s: initializing ethernet %02x:%02x:%02x:%02x:%02x:%02x, size=%d\n",
		 device_xname(sc->sc_dev),
		 sc->sc_enaddr[0],sc->sc_enaddr[1],sc->sc_enaddr[2],
		 sc->sc_enaddr[3],sc->sc_enaddr[4],sc->sc_enaddr[5],
		 sizeof(sc->sc_enaddr)));
	
	MB_WRITE_REG(sc, MB8795_RESET, 0);
	
	splx(s);
}

void
mb8795_watchdog(struct ifnet *ifp)
{
	struct mb8795_softc *sc = ifp->if_softc;

	log(LOG_ERR, "%s: device timeout\n", device_xname(sc->sc_dev));
	++ifp->if_oerrors;

	DPRINTF(("%s: %lld input errors, %lld input packets\n",
			device_xname(sc->sc_dev), ifp->if_ierrors, ifp->if_ipackets));

	ifp->if_flags &= ~IFF_RUNNING;
	mb8795_init(sc);
}

/*
 * Initialization of interface; set up initialization block
 * and transmit/receive descriptor rings.
 */
void
mb8795_init(struct mb8795_softc *sc)
{
	struct ifnet *ifp = &sc->sc_ethercom.ec_if;
	int s;

	DPRINTF (("%s: mb8795_init()\n",device_xname(sc->sc_dev)));

	if (ifp->if_flags & IFF_UP) {
		int rxmode;

		s = spldma();
		if ((ifp->if_flags & IFF_RUNNING) == 0)
			mb8795_reset(sc);

		if (ifp->if_flags & IFF_PROMISC)
			rxmode = MB8795_RXMODE_PROMISCUOUS;
		else
			rxmode = MB8795_RXMODE_NORMAL;
		/* XXX add support for multicast */
		if (turbo)
			rxmode |= MB8795_RXMODE_TEST;
		
		/* switching mode probably borken now with turbo */
		MB_WRITE_REG(sc, MB8795_TXMODE,
			     turbo ? MB8795_TXMODE_TURBO1 : MB8795_TXMODE_LB_DISABLE);
		MB_WRITE_REG(sc, MB8795_RXMODE, rxmode);
		
		if ((ifp->if_flags & IFF_RUNNING) == 0) {
			MBDMA_RX_SETUP(sc);
			MBDMA_TX_SETUP(sc);

			ifp->if_flags |= IFF_RUNNING;
			ifp->if_flags &= ~IFF_OACTIVE;
			ifp->if_timer = 0;
			
			MBDMA_RX_GO(sc);
		}
		splx(s);
#if 0
		s = spldma();
		if (! IF_IS_EMPTY(&sc->sc_tx_snd)) {
			mb8795_start_dma(ifp);
		}
		splx(s);
#endif
	} else {
		mb8795_reset(sc);
	}
}

void
mb8795_shutdown(void *arg)
{
	struct mb8795_softc *sc = (struct mb8795_softc *)arg;

	DPRINTF(("%s: mb8795_shutdown()\n",device_xname(sc->sc_dev)));

	mb8795_reset(sc);
}

/****************************************************************/
int
mb8795_ioctl(struct ifnet *ifp, u_long cmd, void *data)
{
	struct mb8795_softc *sc = ifp->if_softc;
	struct ifaddr *ifa = (struct ifaddr *)data;
	struct ifreq *ifr = (struct ifreq *)data;
	int s, error = 0;

	s = splnet();

	DPRINTF(("%s: mb8795_ioctl()\n",device_xname(sc->sc_dev)));

	switch (cmd) {

	case SIOCINITIFADDR:
		DPRINTF(("%s: mb8795_ioctl() SIOCINITIFADDR\n",device_xname(sc->sc_dev)));
		ifp->if_flags |= IFF_UP;

		mb8795_init(sc);
		switch (ifa->ifa_addr->sa_family) {
#ifdef INET
		case AF_INET:
			arp_ifinit(ifp, ifa);
			break;
#endif
		default:
			break;
		}
		break;


	case SIOCSIFFLAGS:
		DPRINTF(("%s: mb8795_ioctl() SIOCSIFFLAGS\n",device_xname(sc->sc_dev)));
		if ((error = ifioctl_common(ifp, cmd, data)) != 0)
			break;
		switch (ifp->if_flags & (IFF_UP|IFF_RUNNING)) {
		case IFF_RUNNING:
			/*
			 * If interface is marked down and it is running, then
			 * stop it.
			 */
/* 			ifp->if_flags &= ~IFF_RUNNING; */
			mb8795_reset(sc);
			break;
		case IFF_UP:
			/*
			 * If interface is marked up and it is stopped, then
			 * start it.
			 */
			mb8795_init(sc);
			break;
		default:
			/*
			 * Reset the interface to pick up changes in any other
			 * flags that affect hardware registers.
			 */
			mb8795_init(sc);
			break;
		}
#ifdef MB8795_DEBUG
		if (ifp->if_flags & IFF_DEBUG)
			sc->sc_debug = 1;
		else
			sc->sc_debug = 0;
#endif
		break;

	case SIOCADDMULTI:
	case SIOCDELMULTI:
		DPRINTF(("%s: mb8795_ioctl() SIOCADDMULTI\n",
		    device_xname(sc->sc_dev)));
		if ((error = ether_ioctl(ifp, cmd, data)) == ENETRESET) {
			/*
			 * Multicast list has changed; set the hardware filter
			 * accordingly.
			 */
			if (ifp->if_flags & IFF_RUNNING)
				mb8795_init(sc);
			error = 0;
		}
		break;

	case SIOCGIFMEDIA:
	case SIOCSIFMEDIA:
		DPRINTF(("%s: mb8795_ioctl() SIOCSIFMEDIA\n",device_xname(sc->sc_dev)));
		error = ifmedia_ioctl(ifp, ifr, &sc->sc_media, cmd);
		break;

	default:
		error = ether_ioctl(ifp, cmd, data);
		break;
	}

	splx(s);

#if 0
	DPRINTF(("DEBUG: mb8795_ioctl(0x%lx) returning %d\n",
			cmd,error));
#endif

	return (error);
}

/*
 * Setup output on interface.
 * Get another datagram to send off of the interface queue, and map it to the
 * interface before starting the output.
 * Called only at splnet or interrupt level.
 */
void
mb8795_start(struct ifnet *ifp)
{
	struct mb8795_softc *sc = ifp->if_softc;
	struct mbuf *m;
	int s;

	DPRINTF(("%s: mb8795_start()\n",device_xname(sc->sc_dev)));

#ifdef DIAGNOSTIC
	IFQ_POLL(&ifp->if_snd, m);
	if (m == 0) {
		panic("%s: No packet to start",
		      device_xname(sc->sc_dev));
	}
#endif

	while (1) {
		if ((ifp->if_flags & (IFF_RUNNING | IFF_OACTIVE)) != IFF_RUNNING)
			return;

#if 0
		return;	/* @@@ Turn off xmit for debugging */
#endif

		ifp->if_flags |= IFF_OACTIVE;

		IFQ_DEQUEUE(&ifp->if_snd, m);
		if (m == 0) {
			ifp->if_flags &= ~IFF_OACTIVE;
			return;
		}

		/*
		 * Pass packet to bpf if there is a listener.
		 */
		bpf_mtap(ifp, m, BPF_D_OUT);

		s = spldma();
		IF_ENQUEUE(&sc->sc_tx_snd, m);
		if (!MBDMA_TX_ISACTIVE(sc))
			mb8795_start_dma(sc);
		splx(s);

		ifp->if_flags &= ~IFF_OACTIVE;
	}

}

void
mb8795_start_dma(struct mb8795_softc *sc)
{
	struct ifnet *ifp = &sc->sc_ethercom.ec_if;
	struct mbuf *m;
	u_char txmask;

	DPRINTF(("%s: mb8795_start_dma()\n",device_xname(sc->sc_dev)));

#if (defined(DIAGNOSTIC))
	{
		u_char txstat;
		txstat = MB_READ_REG(sc, MB8795_TXSTAT);
		if (!turbo && !(txstat & MB8795_TXSTAT_READY)) {
			/* @@@ I used to panic here, but then it paniced once.
			 * Let's see if I can just reset instead. [ dbj 980706.1900 ]
			 */
			printf("%s: transmitter not ready\n",
				device_xname(sc->sc_dev));
			ifp->if_flags &= ~IFF_RUNNING;
			mb8795_init(sc);
			return;
		}
	}
#endif

#if 0
	return;	/* @@@ Turn off xmit for debugging */
#endif

	IF_DEQUEUE(&sc->sc_tx_snd, m);
	if (m == 0) {
#ifdef DIAGNOSTIC
		panic("%s: No packet to start_dma",
		      device_xname(sc->sc_dev));
#endif
		return;
	}

	MB_WRITE_REG(sc, MB8795_TXSTAT, MB8795_TXSTAT_CLEAR);
	txmask = MB_READ_REG(sc, MB8795_TXMASK);
	__USE(txmask);
	/* MB_WRITE_REG(sc, MB8795_TXMASK, txmask | MB8795_TXMASK_READYIE); */
	/* MB_WRITE_REG(sc, MB8795_TXMASK, txmask | MB8795_TXMASK_TXRXIE); */

	ifp->if_timer = 5;

	if (MBDMA_TX_MBUF(sc, m))
		return;

	MBDMA_TX_GO(sc);
	if (turbo)
		MB_WRITE_REG(sc, MB8795_TXMODE, MB8795_TXMODE_TURBO1 | MB8795_TXMODE_TURBOSTART);

	ifp->if_opackets++;
}

/****************************************************************/<|MERGE_RESOLUTION|>--- conflicted
+++ resolved
@@ -1,8 +1,4 @@
-<<<<<<< HEAD
-/*	$NetBSD: mb8795.c,v 1.58 2017/03/31 08:38:13 msaitoh Exp $	*/
-=======
 /*	$NetBSD: mb8795.c,v 1.60 2018/06/26 06:47:59 msaitoh Exp $	*/
->>>>>>> b2b84690
 /*
  * Copyright (c) 1998 Darrin B. Jewell
  * All rights reserved.
@@ -29,11 +25,7 @@
  */
 
 #include <sys/cdefs.h>
-<<<<<<< HEAD
-__KERNEL_RCSID(0, "$NetBSD: mb8795.c,v 1.58 2017/03/31 08:38:13 msaitoh Exp $");
-=======
 __KERNEL_RCSID(0, "$NetBSD: mb8795.c,v 1.60 2018/06/26 06:47:59 msaitoh Exp $");
->>>>>>> b2b84690
 
 #include "opt_inet.h"
 
