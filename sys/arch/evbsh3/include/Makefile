<<<<<<< HEAD
#	$NetBSD: Makefile,v 1.27 2016/08/25 12:47:12 christos Exp $
=======
#	$NetBSD: Makefile,v 1.28 2018/07/12 10:46:43 maxv Exp $
>>>>>>> b2b84690

INCSDIR= /usr/include/evbsh3

INCS=	ansi.h aout_machdep.h asm.h \
	bswap.h \
	cdefs.h coff_machdep.h cpu.h cputypes.h \
	disklabel.h \
	elf_machdep.h endian.h endian_machdep.h \
	fenv.h float.h frame.h \
	ieee.h ieeefp.h \
	int_const.h int_fmtio.h int_limits.h int_mwgwtypes.h int_types.h \
	intr.h \
	limits.h lock.h \
	math.h mcontext.h mutex.h \
	param.h pcb.h pmap.h proc.h profile.h psl.h pte.h ptrace.h \
	reg.h rwlock.h \
	setjmp.h signal.h \
	types.h \
	vmparam.h \
	wchar_limits.h

.include <bsd.kinc.mk><|MERGE_RESOLUTION|>--- conflicted
+++ resolved
@@ -1,8 +1,4 @@
-<<<<<<< HEAD
-#	$NetBSD: Makefile,v 1.27 2016/08/25 12:47:12 christos Exp $
-=======
 #	$NetBSD: Makefile,v 1.28 2018/07/12 10:46:43 maxv Exp $
->>>>>>> b2b84690
 
 INCSDIR= /usr/include/evbsh3
 
