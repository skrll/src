<<<<<<< HEAD
#	$NetBSD: majors.evbsh3,v 1.21 2019/01/28 02:28:58 dholland Exp $
=======
#	$NetBSD: majors.evbsh3,v 1.22 2020/04/04 16:06:13 jdolecek Exp $
>>>>>>> 898b1760
#
# Device majors for evbsh3
#

device-major	cons		char 0
device-major	ctty		char 1
device-major	mem		char 2
device-major	wd		char 3   block 0	wd
device-major	swap		char 4   block 1	vmswap
device-major	pts		char 5			pty
device-major	ptc		char 6			pty
device-major	log		char 7
device-major	com		char 8			com

device-major	scif		char 10			scif
device-major	sci		char 11			sci

device-major	sd		char 13  block 4	sd
device-major	st		char 14  block 5	st
device-major	cd		char 15  block 6	cd

device-major	ch		char 17			ch
device-major	ccd		char 18  block 16	ccd
device-major	ss		char 19			ss
device-major	uk		char 20			uk

device-major	filedesc	char 22
device-major	bpf		char 23			bpfilter
device-major	md		char 24  block 17	md

#device-major	obsolete	char 28			obsolete (lkm)

device-major	tun		char 40			tun
device-major	vnd		char 41  block 14	vnd
device-major	audio		char 42			audio

device-major	ipl		char 44			ipfilter

device-major	rnd		char 46			rnd
device-major	vcoda		char 47			vcoda
device-major	scsibus		char 48			scsibus
device-major	raid		char 49  block 18	raid
device-major	esh		char 50			esh
device-major	wdog		char 51			wdog
device-major	clockctl	char 52			clockctl
#device-major	obsolete	char 53			obsolete (systrace)
device-major	cgd		char 54  block 19	cgd
device-major	ksyms		char 55			ksyms
#device-major	obsolete	char 56			obsolete (pf)
#device-major	obsolete	char 57			obsolete (opencrypto)
<<<<<<< HEAD

device-major	ld		char 69  block 20	ld
=======
>>>>>>> 898b1760

device-major	ld		char 69  block 20	ld

<<<<<<< HEAD
=======
#device-major	obsolete	char 98			obsolete (nsmb)

>>>>>>> 898b1760
# Majors up to 143 are reserved for machine-dependent drivers.
# New machine-independent driver majors are assigned in 
# sys/conf/majors.<|MERGE_RESOLUTION|>--- conflicted
+++ resolved
@@ -1,8 +1,4 @@
-<<<<<<< HEAD
-#	$NetBSD: majors.evbsh3,v 1.21 2019/01/28 02:28:58 dholland Exp $
-=======
 #	$NetBSD: majors.evbsh3,v 1.22 2020/04/04 16:06:13 jdolecek Exp $
->>>>>>> 898b1760
 #
 # Device majors for evbsh3
 #
@@ -53,19 +49,11 @@
 device-major	ksyms		char 55			ksyms
 #device-major	obsolete	char 56			obsolete (pf)
 #device-major	obsolete	char 57			obsolete (opencrypto)
-<<<<<<< HEAD
-
-device-major	ld		char 69  block 20	ld
-=======
->>>>>>> 898b1760
 
 device-major	ld		char 69  block 20	ld
 
-<<<<<<< HEAD
-=======
 #device-major	obsolete	char 98			obsolete (nsmb)
 
->>>>>>> 898b1760
 # Majors up to 143 are reserved for machine-dependent drivers.
 # New machine-independent driver majors are assigned in 
 # sys/conf/majors.