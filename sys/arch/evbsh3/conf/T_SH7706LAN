--- conflicted
+++ resolved
@@ -1,8 +1,4 @@
-<<<<<<< HEAD
-#	$NetBSD: T_SH7706LAN,v 1.13 2017/09/14 07:58:40 mrg Exp $
-=======
 #	$NetBSD: T_SH7706LAN,v 1.14 2018/08/01 20:04:11 maxv Exp $
->>>>>>> b2b84690
 #
 #	TAC T-SH7706LAN Rev.3 config file
 #
