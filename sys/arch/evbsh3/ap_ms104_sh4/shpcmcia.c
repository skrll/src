--- conflicted
+++ resolved
@@ -1,8 +1,4 @@
-<<<<<<< HEAD
-/*	$NetBSD: shpcmcia.c,v 1.5 2020/11/21 16:21:24 thorpej Exp $	*/
-=======
 /*	$NetBSD: shpcmcia.c,v 1.6 2021/04/24 23:36:36 thorpej Exp $	*/
->>>>>>> 9e014010
 
 /*-
  * Copyright (C) 2009 NONAKA Kimihiro <nonaka@netbsd.org>
@@ -30,11 +26,7 @@
  */
 
 #include <sys/cdefs.h>
-<<<<<<< HEAD
-__KERNEL_RCSID(0, "$NetBSD: shpcmcia.c,v 1.5 2020/11/21 16:21:24 thorpej Exp $");
-=======
 __KERNEL_RCSID(0, "$NetBSD: shpcmcia.c,v 1.6 2021/04/24 23:36:36 thorpej Exp $");
->>>>>>> 9e014010
 
 #include <sys/types.h>
 #include <sys/param.h>
