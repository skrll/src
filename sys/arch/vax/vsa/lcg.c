--- conflicted
+++ resolved
@@ -1,8 +1,4 @@
-<<<<<<< HEAD
-/*	$NetBSD: lcg.c,v 1.5 2020/11/21 22:37:11 thorpej Exp $ */
-=======
 /*	$NetBSD: lcg.c,v 1.6 2021/04/24 23:36:51 thorpej Exp $ */
->>>>>>> e2aa5677
 /*
  * LCG accelerated framebuffer driver
  * Copyright (c) 2003, 2004 Blaz Antonic
@@ -38,11 +34,7 @@
  */
 
 #include <sys/cdefs.h>
-<<<<<<< HEAD
-__KERNEL_RCSID(0, "$NetBSD: lcg.c,v 1.5 2020/11/21 22:37:11 thorpej Exp $");
-=======
 __KERNEL_RCSID(0, "$NetBSD: lcg.c,v 1.6 2021/04/24 23:36:51 thorpej Exp $");
->>>>>>> e2aa5677
 
 #define LCG_NO_ACCEL
 
