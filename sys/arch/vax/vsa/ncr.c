--- conflicted
+++ resolved
@@ -1,8 +1,4 @@
-<<<<<<< HEAD
-/*	$NetBSD: ncr.c,v 1.48 2010/12/14 23:31:16 matt Exp $	*/
-=======
 /*	$NetBSD: ncr.c,v 1.49 2018/09/03 16:29:28 riastradh Exp $	*/
->>>>>>> 598bd837
 
 /*-
  * Copyright (c) 1996 The NetBSD Foundation, Inc.
@@ -46,11 +42,7 @@
  */
 
 #include <sys/cdefs.h>
-<<<<<<< HEAD
-__KERNEL_RCSID(0, "$NetBSD: ncr.c,v 1.48 2010/12/14 23:31:16 matt Exp $");
-=======
 __KERNEL_RCSID(0, "$NetBSD: ncr.c,v 1.49 2018/09/03 16:29:28 riastradh Exp $");
->>>>>>> 598bd837
 
 #include <sys/param.h>
 #include <sys/systm.h>
