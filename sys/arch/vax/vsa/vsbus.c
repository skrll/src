<<<<<<< HEAD
/*	$NetBSD: vsbus.c,v 1.64 2018/04/12 18:45:57 ragge Exp $ */
=======
/*	$NetBSD: vsbus.c,v 1.65 2018/09/03 16:29:28 riastradh Exp $ */
>>>>>>> 598bd837
/*
 * Copyright (c) 1996, 1999 Ludd, University of Lule}, Sweden.
 * All rights reserved.
 *
 * This code is derived from software contributed to Ludd by Bertram Barth.
 *
 * Redistribution and use in source and binary forms, with or without
 * modification, are permitted provided that the following conditions
 * are met:
 * 1. Redistributions of source code must retain the above copyright
 *    notice, this list of conditions and the following disclaimer.
 * 2. Redistributions in binary form must reproduce the above copyright
 *    notice, this list of conditions and the following disclaimer in the
 *    documentation and/or other materials provided with the distribution.
 *
 * THIS SOFTWARE IS PROVIDED BY THE AUTHOR ``AS IS'' AND ANY EXPRESS OR
 * IMPLIED WARRANTIES, INCLUDING, BUT NOT LIMITED TO, THE IMPLIED WARRANTIES
 * OF MERCHANTABILITY AND FITNESS FOR A PARTICULAR PURPOSE ARE DISCLAIMED.
 * IN NO EVENT SHALL THE AUTHOR BE LIABLE FOR ANY DIRECT, INDIRECT,
 * INCIDENTAL, SPECIAL, EXEMPLARY, OR CONSEQUENTIAL DAMAGES (INCLUDING, BUT
 * NOT LIMITED TO, PROCUREMENT OF SUBSTITUTE GOODS OR SERVICES; LOSS OF USE,
 * DATA, OR PROFITS; OR BUSINESS INTERRUPTION) HOWEVER CAUSED AND ON ANY
 * THEORY OF LIABILITY, WHETHER IN CONTRACT, STRICT LIABILITY, OR TORT
 * (INCLUDING NEGLIGENCE OR OTHERWISE) ARISING IN ANY WAY OUT OF THE USE OF
 * THIS SOFTWARE, EVEN IF ADVISED OF THE POSSIBILITY OF SUCH DAMAGE.
 */

#include <sys/cdefs.h>
<<<<<<< HEAD
__KERNEL_RCSID(0, "$NetBSD: vsbus.c,v 1.64 2018/04/12 18:45:57 ragge Exp $");
=======
__KERNEL_RCSID(0, "$NetBSD: vsbus.c,v 1.65 2018/09/03 16:29:28 riastradh Exp $");
>>>>>>> 598bd837

#include "opt_cputype.h"

#define _VAX_BUS_DMA_PRIVATE

#include <sys/param.h>
#include <sys/systm.h>
#include <sys/bus.h>
#include <sys/device.h>

#include <uvm/uvm_extern.h>

#include <machine/sid.h>
#include <machine/scb.h>
#include <machine/nexus.h>

#include <machine/uvax.h>
#include <machine/ka410.h>
#include <machine/ka420.h>
#include <machine/ka43.h>

#include <machine/mainbus.h>
#include <machine/vsbus.h>

#include "ioconf.h"
#include "locators.h"

static int	vsbus_match(device_t, cfdata_t, void *);
static void	vsbus_attach(device_t, device_t, void *);
static int	vsbus_print(void *, const char *);
static int	vsbus_search(device_t, cfdata_t, const int *, void *);

static SIMPLEQ_HEAD(, vsbus_dma) vsbus_dma;

CFATTACH_DECL_NEW(vsbus, sizeof(struct vsbus_softc),
    vsbus_match, vsbus_attach, NULL, NULL);

static struct vax_bus_dma_tag vsbus_bus_dma_tag = {
	._dmamap_create		= _bus_dmamap_create,
	._dmamap_destroy	= _bus_dmamap_destroy,
	._dmamap_load		= _bus_dmamap_load,
	._dmamap_load_mbuf	= _bus_dmamap_load_mbuf,
	._dmamap_load_uio	= _bus_dmamap_load_uio,
	._dmamap_load_raw	= _bus_dmamap_load_raw,
	._dmamap_unload		= _bus_dmamap_unload,
	._dmamap_sync		= _bus_dmamap_sync,
	._dmamem_alloc		= _bus_dmamem_alloc,
	._dmamem_free		= _bus_dmamem_free,
	._dmamem_map		= _bus_dmamem_map,
	._dmamem_unmap		= _bus_dmamem_unmap,
	._dmamem_mmap		= _bus_dmamem_mmap,
};

int
vsbus_print(void *aux, const char *name)
{
	struct vsbus_attach_args * const va = aux;

	aprint_normal(" csr 0x%lx vec %o ipl %x maskbit %d", va->va_paddr,
	    va->va_cvec & 511, va->va_br, va->va_maskno - 1);
	return UNCONF;
}

int
vsbus_match(device_t parent, cfdata_t cf, void *aux)
{
	struct mainbus_attach_args * const ma = aux;

	return !strcmp("vsbus", ma->ma_type);
}

void
vsbus_attach(device_t parent, device_t self, void *aux)
{
	struct mainbus_attach_args * const ma = aux;
	struct vsbus_softc *sc = device_private(self);
	int dbase, dsize;

	aprint_normal("\n");

	sc->sc_dev = self;
	sc->sc_iot = ma->ma_iot;
	sc->sc_dmatag = vsbus_bus_dma_tag;

	switch (vax_boardtype) {
#if VAX49 || VAX53
	case VAX_BTYP_53:
	case VAX_BTYP_49:
		sc->sc_vsregs = vax_map_physmem(VS_REGS_KA49, 1);
		sc->sc_intreq = (char *)sc->sc_vsregs + 12;
		sc->sc_intclr = (char *)sc->sc_vsregs + 12;
		sc->sc_intmsk = (char *)sc->sc_vsregs + 8;
		vsbus_dma_init(sc, 8192);
		break;
#endif

#if VAX46 || VAX48
	case VAX_BTYP_48:
	case VAX_BTYP_46:
		sc->sc_vsregs = vax_map_physmem(VS_REGS, 1);
		sc->sc_intreq = (char *)sc->sc_vsregs + 15;
		sc->sc_intclr = (char *)sc->sc_vsregs + 15;
		sc->sc_intmsk = (char *)sc->sc_vsregs + 12;
		vsbus_dma_init(sc, 32768);
		break;
#endif

	default:
		sc->sc_vsregs = vax_map_physmem(VS_REGS, 1);
		sc->sc_intreq = (char *)sc->sc_vsregs + 15;
		sc->sc_intclr = (char *)sc->sc_vsregs + 15;
		sc->sc_intmsk = (char *)sc->sc_vsregs + 12;
		if (vax_boardtype == VAX_BTYP_410) {
			dbase = KA410_DMA_BASE;
			dsize = KA410_DMA_SIZE;
		} else {
			dbase = KA420_DMA_BASE;
			dsize = KA420_DMA_SIZE;
			*(char *)(sc->sc_vsregs + 0xe0) = 1; /* Big DMA */
		}
		sc->sc_dmasize = dsize;
		sc->sc_dmaaddr = uvm_km_alloc(kernel_map, dsize, 0,
		    UVM_KMF_VAONLY);
		ioaccess(sc->sc_dmaaddr, dbase, dsize/VAX_NBPG);
		break;
	}

	SIMPLEQ_INIT(&vsbus_dma);
	/*
	 * First: find which interrupts we won't care about.
	 * There are interrupts that interrupt on a periodic basic
	 * that we don't want to interfere with the rest of the 
	 * interrupt probing.
	 */
	*sc->sc_intmsk = 0;
	*sc->sc_intclr = 0xff;
	DELAY(1000000); /* Wait a second */
	sc->sc_mask = *sc->sc_intreq;
	aprint_normal_dev(self, "interrupt mask %x\n", sc->sc_mask);
	/*
	 * now check for all possible devices on this "bus"
	 */
	config_search_ia(vsbus_search, self, "vsbus", NULL);

	/* Autoconfig finished, enable interrupts */
	*sc->sc_intmsk = ~sc->sc_mask;
}

int
vsbus_search(device_t parent, cfdata_t cf, const int *ldesc, void *aux)
{
	struct vsbus_softc *sc = device_private(parent);
	struct vsbus_attach_args va;
	int i, vec, br;
	u_char c;

	va.va_paddr = cf->cf_loc[VSBUSCF_CSR];
	va.va_addr = vax_map_physmem(va.va_paddr, 1);
	va.va_dmat = &sc->sc_dmatag;
	va.va_memt = sc->sc_iot;

	*sc->sc_intmsk = 0;
	*sc->sc_intclr = 0xff;
	scb_vecref(0, 0); /* Clear vector ref */

	i = config_match(parent, cf, &va);
	vax_unmap_physmem(va.va_addr, 1);
	c = *sc->sc_intreq & ~sc->sc_mask;
	if (i == 0)
		goto forgetit;
	if (i > 10)
		c = sc->sc_mask; /* Fooling interrupt */
	else if (c == 0)
		goto forgetit;

	*sc->sc_intmsk = c;
	DELAY(100);
	*sc->sc_intmsk = 0;
	va.va_maskno = ffs((u_int)c);
	i = scb_vecref(&vec, &br);
	if (i == 0)
		goto fail;
	if (vec == 0)
		goto fail;

	va.va_br = br;
	va.va_cvec = vec;
	va.va_dmaaddr = sc->sc_dmaaddr;
	va.va_dmasize = sc->sc_dmasize;
	*sc->sc_intmsk = c; /* Allow interrupts during attach */
	config_attach(parent, cf, &va, vsbus_print);
	*sc->sc_intmsk = 0;
	return 0;

fail:
	printf("%s%d at %s csr 0x%x %s\n",
	    cf->cf_name, cf->cf_unit, device_xname(parent),
	    cf->cf_loc[VSBUSCF_CSR], (i ? "zero vector" : "didn't interrupt"));
forgetit:
	return 0;
}

/*
 * Sets a new interrupt mask. Returns the old one.
 * Works like spl functions.
 */
unsigned char
vsbus_setmask(int mask)
{
	struct vsbus_softc * const sc = device_lookup_private(&vsbus_cd, 0);
	unsigned char ch;

	if (sc == NULL)
		return 0;

	ch = *sc->sc_intmsk;
	*sc->sc_intmsk = mask;
	return ch;
}

/*
 * Clears the interrupts in mask.
 */
void
vsbus_clrintr(int mask)
{
	struct vsbus_softc * const sc = device_lookup_private(&vsbus_cd, 0);
	if (sc == NULL)
		return;

	*sc->sc_intclr = mask;
}

#define puvtopte(va, pmap) \
	(((vaddr_t)va < 0x40000000) ? \
	&(((pmap)->pm_p0br)[PG_PFNUM(va)]) : \
	&(((pmap)->pm_p1br)[PG_PFNUM(va)]))

/*
 * Copy data from/to a user process' space from the DMA area.
 * Use the physical memory directly.
 */
void
vsbus_copytoproc(struct proc *p, void *fromv, void *tov, int len)
{
	char *from = fromv, *to = tov;
	struct pmap *pm;
	struct pte *pte;
	paddr_t pa;

	if ((vaddr_t)to & KERNBASE) { /* In kernel space */
		memcpy(to, from, len);
		return;
	}

#ifdef DIAGNOSTIC
	if (p == NULL)
		panic("vsbus_copytoproc: no proc");
#endif

	pm = p->p_vmspace->vm_map.pmap;
	pte = puvtopte(trunc_page((vaddr_t)to), pm);
	if ((vaddr_t)to & PGOFSET) {
		int cz = round_page((vaddr_t)to) - (vaddr_t)to;

		pa = (pte->pg_pfn << VAX_PGSHIFT) | (PAGE_SIZE - cz) | KERNBASE;
		memcpy((void *)pa, from, uimin(cz, len));
		from += cz;
		to += cz;
		len -= cz;
		pte += 8; /* XXX */
	}
	while (len > 0) {
		pa = (pte->pg_pfn << VAX_PGSHIFT) | KERNBASE;
		memcpy((void *)pa, from, uimin(PAGE_SIZE, len));
		from += PAGE_SIZE;
		to += PAGE_SIZE;
		len -= PAGE_SIZE;
		pte += 8; /* XXX */
	}
}

void
vsbus_copyfromproc(struct proc *p, void *fromv, void *tov, int len)
{
	char *from = fromv, *to = tov;
	struct pmap *pm;
	struct pte *pte;
	paddr_t pa;

	if ((vaddr_t)from & KERNBASE) { /* In kernel space */
		memcpy(to, from, len);
		return;
	}

#ifdef DIAGNOSTIC
	if (p == NULL)
		panic("vsbus_copyfromproc: no proc");
#endif

	pm = p->p_vmspace->vm_map.pmap;
	pte = puvtopte(trunc_page((vaddr_t)from), pm);
	if ((vaddr_t)from & PGOFSET) {
		int cz = round_page((vaddr_t)from) - (vaddr_t)from;

		pa = (pte->pg_pfn << VAX_PGSHIFT) | (PAGE_SIZE - cz) | KERNBASE;
		memcpy(to, (void *)pa, uimin(cz, len));
		from += cz;
		to += cz;
		len -= cz;
		pte += 8; /* XXX */
	}
	while (len > 0) {
		pa = (pte->pg_pfn << VAX_PGSHIFT) | KERNBASE;
		memcpy(to,  (void *)pa, uimin(PAGE_SIZE, len));
		from += PAGE_SIZE;
		to += PAGE_SIZE;
		len -= PAGE_SIZE;
		pte += 8; /* XXX */
	}
}

/* 
 * There can only be one user of the DMA area on VS2k/VS3100 at one
 * time, so keep track of it here.
 */ 
static int vsbus_active = 0;

void
vsbus_dma_start(struct vsbus_dma *vd)
{
 
	SIMPLEQ_INSERT_TAIL(&vsbus_dma, vd, vd_q);

	if (vsbus_active == 0)
		vsbus_dma_intr();
}
 
void
vsbus_dma_intr(void)
{	
	struct vsbus_dma *vd;
	
	vd = SIMPLEQ_FIRST(&vsbus_dma);
	if (vd == NULL) {
		vsbus_active = 0;
		return;
	}
	vsbus_active = 1;
	SIMPLEQ_REMOVE_HEAD(&vsbus_dma, vd_q);
	(*vd->vd_go)(vd->vd_arg);
}
<|MERGE_RESOLUTION|>--- conflicted
+++ resolved
@@ -1,8 +1,4 @@
-<<<<<<< HEAD
-/*	$NetBSD: vsbus.c,v 1.64 2018/04/12 18:45:57 ragge Exp $ */
-=======
 /*	$NetBSD: vsbus.c,v 1.65 2018/09/03 16:29:28 riastradh Exp $ */
->>>>>>> 598bd837
 /*
  * Copyright (c) 1996, 1999 Ludd, University of Lule}, Sweden.
  * All rights reserved.
@@ -31,11 +27,7 @@
  */
 
 #include <sys/cdefs.h>
-<<<<<<< HEAD
-__KERNEL_RCSID(0, "$NetBSD: vsbus.c,v 1.64 2018/04/12 18:45:57 ragge Exp $");
-=======
 __KERNEL_RCSID(0, "$NetBSD: vsbus.c,v 1.65 2018/09/03 16:29:28 riastradh Exp $");
->>>>>>> 598bd837
 
 #include "opt_cputype.h"
 
