<<<<<<< HEAD
/*	$NetBSD: spx.c,v 1.10 2020/11/21 22:37:11 thorpej Exp $ */
=======
/*	$NetBSD: spx.c,v 1.11 2021/04/24 23:36:51 thorpej Exp $ */
>>>>>>> e2aa5677
/*
 * SPX/LCSPX/SPXg/SPXgt accelerated framebuffer driver for NetBSD/VAX
 * Copyright (c) 2005 Blaz Antonic
 * All rights reserved.
 *
 * This software contains code written by Michael L. Hitch.
 *
 * Redistribution and use in source and binary forms, with or without
 * modification, are permitted provided that the following conditions
 * are met:
 * 1. Redistributions of source code must retain the above copyright
 *    notice, this list of conditions and the following disclaimer.
 * 2. Redistributions in binary form must reproduce the above copyright
 *    notice, this list of conditions and the following disclaimer in the
 *    documentation and/or other materials provided with the distribution.
 * 3. All advertising materials mentioning features or use of this software
 *    must display the abovementioned copyrights
 * 4. The name of the author may not be used to endorse or promote products
 *    derived from this software without specific prior written permission
 *
 * THIS SOFTWARE IS PROVIDED BY THE AUTHOR ``AS IS'' AND ANY EXPRESS OR
 * IMPLIED WARRANTIES, INCLUDING, BUT NOT LIMITED TO, THE IMPLIED WARRANTIES
 * OF MERCHANTABILITY AND FITNESS FOR A PARTICULAR PURPOSE ARE DISCLAIMED.
 * IN NO EVENT SHALL THE AUTHOR BE LIABLE FOR ANY DIRECT, INDIRECT,
 * INCIDENTAL, SPECIAL, EXEMPLARY, OR CONSEQUENTIAL DAMAGES (INCLUDING, BUT
 * NOT LIMITED TO, PROCUREMENT OF SUBSTITUTE GOODS OR SERVICES; LOSS OF USE,
 * DATA, OR PROFITS; OR BUSINESS INTERRUPTION) HOWEVER CAUSED AND ON ANY
 * THEORY OF LIABILITY, WHETHER IN CONTRACT, STRICT LIABILITY, OR TORT
 * (INCLUDING NEGLIGENCE OR OTHERWISE) ARISING IN ANY WAY OUT OF THE USE OF
 * THIS SOFTWARE, EVEN IF ADVISED OF THE POSSIBILITY OF SUCH DAMAGE.
 */

#include <sys/cdefs.h>
<<<<<<< HEAD
__KERNEL_RCSID(0, "$NetBSD: spx.c,v 1.10 2020/11/21 22:37:11 thorpej Exp $");
=======
__KERNEL_RCSID(0, "$NetBSD: spx.c,v 1.11 2021/04/24 23:36:51 thorpej Exp $");
>>>>>>> e2aa5677

#include <sys/param.h>
#include <sys/systm.h>
#include <sys/callout.h>
#include <sys/conf.h>
#include <sys/cpu.h>
#include <sys/device.h>
#include <sys/kmem.h>
#include <sys/time.h>

#include <machine/vsbus.h>
#include <machine/sid.h>
#include <machine/ka420.h>

#include <dev/cons.h>

#include <dev/dec/dzreg.h>
#include <dev/dec/dzvar.h>
#include <dev/dec/dzkbdvar.h>

#include <dev/wscons/wsdisplayvar.h>
#include <dev/wscons/wsconsio.h>
#include <dev/wscons/wscons_callbacks.h>
#include <dev/wsfont/wsfont.h>

#include "machine/scb.h"

#include "dzkbd.h"

#define CONF_LCSPX		0x02
#define CONF_SPXg		0x10

#define FB_IS_SPX		1
#define FB_IS_SPXg		2

/* Screen hardware defs */
#define	SPX_FB_ADDR		0x38000000	/* Frame buffer */
#define SPXg_FB_ADDR_KA46	0x22200000
#define SPXg_FB_ADDR_KA49	0x28200000
#define SPXg_FB_ADDR		((vax_boardtype == VAX_BTYP_46) ? \
				 SPXg_FB_ADDR_KA46 : SPXg_FB_ADDR_KA49)

#define SPXg_WIN_SIZE		0x00100000	/* Window size */
/* # of pixels that fit into single window */
#define SPXg_WIN_LINEAR		(SPXg_WIN_SIZE / 2)

#define SPXg_DELAY		5

/*
 * off-screen font storage space 
 * 32x16 glyphs, 256 regular and underlined chars
 */
#define FONT_STORAGE_START	(spx_xsize * spx_ysize)
#define FONT_STORAGE_SIZE	(32 * 16 * 256 * 2)

/* register space defines */
#define SPX_REG_SIZE		0x00002000
#define SPX_REG_ADDR		0x39302000	/* 1st set of SPX registers */

#define SPXg_REG_SIZE		0x00004000
#define SPXg_REG_ADDR_KA46	0x22004000
#define SPXg_REG_ADDR_KA49	0x28004000
#define SPXg_REG_ADDR		((vax_boardtype == VAX_BTYP_46) ? \
				 SPXg_REG_ADDR_KA46 : SPXg_REG_ADDR_KA49)

#define SPX_REG1_SIZE		0x00001000
#define SPX_REG1_ADDR		0x39b00000	/* 2nd set of SPX registers */

#define SPXg_REG1_SIZE		0x00001000
#define SPXg_REG1_ADDR_KA46	0x22100000
#define SPXg_REG1_ADDR_KA49	0x28100000
#define SPXg_REG1_ADDR		((vax_boardtype == VAX_BTYP_46) ? \
				 SPXg_REG1_ADDR_KA46 : SPXg_REG1_ADDR_KA49)
#define SPX_REG(reg)		regaddr[(reg - 0x2000) / 4]
#define SPXg_REG(reg)		regaddr[(reg - 0x2000) / 2]

#define SPX_REG1(reg)		regaddr1[(reg) / 4]
#define SPXg_REG1(reg)		regaddr1[(reg) / 4]

/* few SPX register names */
#define SPX_COMMAND		0x21ec
#define SPX_XSTART		0x21d0
#define SPX_YSTART		0x21d4
#define SPX_XEND		0x21d8
#define SPX_YEND		0x21dc
#define SPX_DSTPIX		0x21e0
#define SPX_DSTPIX1		0x20e0
#define SPX_SRCPIX		0x21e4
#define SPX_SRCPIX1		0x20e4
#define SPX_MAIN3		0x219c
#define SPX_STRIDE		0x21e8	/* SRC | DST */ 
#define SPX_SRCMASK		0x21f0
#define SPX_DSTMASK		0x21f4
#define SPX_FG			0x2260
#define SPX_BG			0x2264
#define SPX_DESTLOOP		0x2270
#define SPX_MPC			0x21fc

/* few SPX opcodes (microcode entry points); rasterop # = opcode ? */
#define SPX_OP_FILLRECT		0x19
#define	SPX_OP_COPYRECT		0x1a

/* bt459 locations */
#define SPX_BT459_ADDRL		0x39b10000
#define SPX_BT459_ADDRH		0x39b14000
#define SPX_BT459_REG		0x39b18000
#define SPX_BT459_CMAP		0x39b1c000

/* bt460 locations */
#define SPXg_BT460_BASE_KA46	0x200f0000
#define SPXg_BT460_BASE_KA49	0x2a000000
#define SPXg_BT460_BASE		((vax_boardtype == VAX_BTYP_46) ? \
				 SPXg_BT460_BASE_KA46 : SPXg_BT460_BASE_KA49)

#define	SPX_BG_COLOR		WS_DEFAULT_BG
#define	SPX_FG_COLOR		WS_DEFAULT_FG

/* 
 * cursor X = 0, Y = 0 on-screen bias
 * FIXME: BIAS for various HW types
 */
#define CUR_XBIAS		360
#define CUR_YBIAS		37

/* few BT459 & BT460 indirect register defines */
#define SPXDAC_REG_CCOLOR_1	0x181
#define SPXDAC_REG_CCOLOR_2	0x182
#define SPXDAC_REG_CCOLOR_3	0x183
#define SPXDAC_REG_ID		0x200
#define SPXDAC_REG_CMD0		0x201
#define SPXDAC_REG_CMD1		0x202
#define SPXDAC_REG_CMD2		0x203
#define SPXDAC_REG_PRM		0x204
#define SPXDAC_REG_CCR		0x300
#define SPXDAC_REG_CXLO		0x301
#define SPXDAC_REG_CXHI		0x302
#define SPXDAC_REG_CYLO		0x303
#define SPXDAC_REG_CYHI		0x304
#define SPXDAC_REG_WXLO		0x305
#define SPXDAC_REG_WXHI		0x306
#define SPXDAC_REG_WYLO		0x307
#define SPXDAC_REG_WYHI		0x308
#define SPXDAC_REG_WWLO		0x309
#define SPXDAC_REG_WWHI		0x30a
#define SPXDAC_REG_WHLO		0x30b
#define SPXDAC_REG_WHHI		0x30c
#define SPXDAC_REG_CRAM_BASE	0x400

/*
 * used to access top/bottom 8 bits of a 16-bit argument for split RAMDAC
 * addressing
 */
#define HI(x)	(((x) >> 8) & 0xff)
#define LO(x)	((x) & 0xff)

static	int	spx_match(device_t, cfdata_t, void *);
static	void	spx_attach(device_t, device_t, void *);

struct	spx_softc {
	device_t ss_dev;
};

CFATTACH_DECL_NEW(spx, sizeof(struct spx_softc),
		  spx_match, spx_attach, NULL, NULL);

static void	spx_cursor(void *, int, int, int);
static int	spx_mapchar(void *, int, unsigned int *);
static void	spx_putchar(void *, int, int, u_int, long);
static void	spx_copycols(void *, int, int, int, int);
static void	spx_erasecols(void *, int, int, int, long);
static void	spx_copyrows(void *, int, int, int);
static void	spx_eraserows(void *, int, int, long);
static int	spx_allocattr(void *, int, int, int, long *);
static int	spx_get_cmap(struct wsdisplay_cmap *);
static int	spx_set_cmap(struct wsdisplay_cmap *);

static int	spx_map_regs(device_t, u_int, u_int, u_int, u_int);
static void	SPX_render_font(void);
static void	SPXg_render_font(void);
static int	SPX_map_fb(device_t, struct vsbus_attach_args *);
static int	SPXg_map_fb(device_t, struct vsbus_attach_args *);
static void	spx_init_common(device_t, struct vsbus_attach_args *);
	
#define SPX_MAP_FB(self, va, type) if (! type ## _map_fb(self, va)) return   
#define SPX_MAP_REGS(self, type) if (!spx_map_regs(self,		\
						   type ## _REG_ADDR,	\
						   type ## _REG_SIZE,	\
						   type ## _REG1_ADDR,	\
						   type ## _REG1_SIZE)) \
					return

const struct wsdisplay_emulops spx_emulops = {
	spx_cursor,
	spx_mapchar,
	spx_putchar,
	spx_copycols,
	spx_erasecols,
	spx_copyrows,
	spx_eraserows,
	spx_allocattr
};

static char spx_stdscreen_name[10] = "160x128";
struct wsscreen_descr spx_stdscreen = {
	spx_stdscreen_name, 160, 128,		/* dynamically set */
	&spx_emulops,
	8, 15,					/* dynamically set */
	WSSCREEN_UNDERLINE|WSSCREEN_REVERSE|WSSCREEN_WSCOLORS,
};

const struct wsscreen_descr *_spx_scrlist[] = {
	&spx_stdscreen,
};

const struct wsscreen_list spx_screenlist = {
	sizeof(_spx_scrlist) / sizeof(struct wsscreen_descr *),
	_spx_scrlist,
};

static volatile char *spxaddr;
static volatile long *regaddr;
static volatile long *regaddr1;

static volatile char *bt_addrl;
static volatile char *bt_addrh;
static volatile char *bt_reg;
static volatile char *bt_cmap;
static volatile char *bt_wait; /* SPXg/gt only */

static int	spx_xsize;
static int	spx_ysize;
static int	spx_depth;
static int	spx_cols;
static int	spx_rows;
static long	spx_fb_size;

/* Our current hardware colormap */
static struct hwcmap256 {
#define	CMAP_SIZE	256	/* 256 R/G/B entries */
	u_int8_t r[CMAP_SIZE];
	u_int8_t g[CMAP_SIZE];
	u_int8_t b[CMAP_SIZE];
} spx_cmap;

/* The default colormap */
static struct {
	u_int8_t r[8];
	u_int8_t g[8];
	u_int8_t b[8];
} spx_default_cmap = {
	{ 0x00, 0xff, 0x00, 0xff, 0x00, 0xff, 0x00, 0xff },
	{ 0x00, 0x00, 0xff, 0x7f, 0x00, 0x00, 0xff, 0xff },
	{ 0x00, 0x00, 0x00, 0x00, 0xff, 0xff, 0xff, 0xff }
};

static char fb_type = 0;
static char spxg_current_page = 0;
#define spxg_switch_page(nr) (SPXg_REG1(0x20) = ((1 << (nr) & 0xff)) << 16)

struct wsdisplay_font spx_font;
static u_char *qf;
static u_short *qf2;

#define QCHAR_INVALID(c)     (((c) < spx_font.firstchar) ||		\
			      ((c) >= spx_font.firstchar + spx_font.numchars))
#define QCHAR(c)	     (QCHAR_INVALID(c) ? 0 : (c) - spx_font.firstchar)

#define QFONT_INDEX(c, line) (QCHAR(c) * spx_font.fontheight + line)
#define QFONT_QF(c, line)    qf[QFONT_INDEX(c, line)]
#define QFONT_QF2(c, line)   qf2[QFONT_INDEX(c, line)]
#define QFONT(c, line)       (spx_font.stride == 2 ? \
			      QFONT_QF2(c, line) :   \
			      QFONT_QF(c, line))

/* replicate color value */
#define COLOR(x) (((x) << 24) | ((x) << 16) | ((x) << 8) | (x))

/* convert coordinates into linear offset */
#define LINEAR(x, y) ((y * spx_xsize) + x)

/* Linear pixel address */
#define SPX_POS(row, col, line, dot)		   \
	((col) * spx_font.fontwidth +		   \
	 (row) * spx_font.fontheight * spx_xsize + \
	 (line) * spx_xsize + dot)

#define	SPX_ADDR(row, col, line, dot) spxaddr[SPX_POS(row, col, line, dot)]

/* Recalculate absolute pixel address from linear address */
#define SPXg_ADDR(linear) spxaddr[((((linear) % SPXg_WIN_LINEAR) / 4) * 8) + \
				  (((linear) % SPXg_WIN_LINEAR) % 4)]


static int	spx_ioctl(void *, void *, u_long, void *, int, struct lwp *);
static paddr_t	spx_mmap(void *, void *, off_t, int);
static int	spx_alloc_screen(void *, const struct wsscreen_descr *,
				      void **, int *, int *, long *);
static void	spx_free_screen(void *, void *);
static int	spx_show_screen(void *, void *, int, void (*) (void *, int, int),
				void *);

static void	spx_update_cmap(int entry, char red, char green, char blue);
static void	set_btreg(u_int addr, u_char value);
static u_char	get_btreg(u_int addr);

/* SPXg/gt delay */
static void	spxg_delay(void);

/*
 * SPX HW accelerated block copy
 * common code in spx_blkcpy,
 * HW-specific code accessed through spx_blkcpy_func pointer
 */
static void	spx_blkcpy(u_int sxpos, u_int sypos,
			   u_int dxpos, u_int dypos,
			   u_int xdim, u_int ydim);

static void	SPX_blkcpy(u_int sxpos, u_int sypos,
			   u_int dxpos, u_int dypos,
			   u_int xdim, u_int ydim,
			   char direction);
static void	SPXg_blkcpy(u_int sxpos, u_int sypos,
			    u_int dxpos, u_int dypos,
			    u_int xdim, u_int ydim,
			    char direction);
static void	(*spx_blkcpy_func)(u_int, u_int,
				   u_int, u_int,
				   u_int, u_int,
				   char);

/* SPX HW accelerated block set, no common code */
static void	SPX_blkset(u_int xpos, u_int ypos,
			   u_int xdim, u_int ydim, char color);
static void	SPXg_blkset(u_int xpos, u_int ypos,
			    u_int xdim, u_int ydim, char color);
static void	(*spx_blkset_func)(u_int, u_int, u_int, u_int, char);
#define spx_blkset(x, y, xd, yd, c) spx_blkset_func(x, y, xd, yd, c)

/* SPX HW accelerated part of spx_putchar */
static void	SPX_putchar(int, int, u_int, char, char);
static void	SPXg_putchar(int, int, u_int, char, char);
static void	(*spx_putchar_func)(int, int, u_int, char, char);

const struct wsdisplay_accessops spx_accessops = {
	spx_ioctl,
	spx_mmap,
	spx_alloc_screen,
	spx_free_screen,
	spx_show_screen,
	0 /* load_font */
};

/* TODO allocate ss_image dynamically for consoles beyond first one */
struct	spx_screen {
	int	ss_curx;
	int	ss_cury;
	int	ss_cur_fg;
	int	ss_cur_bg;
	struct {
		u_char	data;	/* Image character */
		u_char	attr;	/* Attribute: 80/70/08/07 */
	} ss_image[160 * 128];	/* allow for maximum possible cell matrix */
};

#define	SPX_ATTR_UNDERLINE	0x80
#define	SPX_BG_MASK		0x70
#define	SPX_ATTR_REVERSE	0x08
#define	SPX_FG_MASK		0x07

static	struct spx_screen spx_conscreen;
static	struct spx_screen *prevscr, *curscr;
static	struct spx_screen *savescr;

static	int cur_fg, cur_bg;
static	int spx_off = 1;

static void
spx_update_cmap(int entry, char red, char green, char blue)
{
	*bt_addrl = LO(entry);
	*bt_addrh = HI(entry);
	if ((entry >= 0x181) && (entry <= 0x183)) {
		*bt_reg = red;
		*bt_reg = green;
		*bt_reg = blue;
	} else {
		*bt_cmap = red;
		*bt_cmap = green;
		*bt_cmap = blue;
	}
}

static void
set_btreg(u_int addr, u_char value)
{
	*bt_addrl = LO(addr);
	*bt_addrh = HI(addr);
	*bt_reg = value;
}

static u_char
get_btreg(u_int addr)
{
	*bt_addrl = LO(addr);
	*bt_addrh = HI(addr);
	return *bt_reg & 0xff;
}

static void
spxg_delay(void)
{
	char i;
	
	for (i = 0; i <= SPXg_DELAY; i++)
		*bt_wait = *bt_wait + i;
}

static void
SPX_blkcpy(u_int sxpos, u_int sypos,
	   u_int dxpos, u_int dypos,
	   u_int xdim, u_int ydim,
	   char direction)
{
	u_int counter = 0xffffe;
	long temp = 0;

	SPX_REG(SPX_COMMAND) = 0x84884648 | direction; /* 0x848c4648? */
	SPX_REG(SPX_XSTART) = dxpos << 16;
	SPX_REG(SPX_YSTART) = dypos << 16;
	SPX_REG(SPX_XEND) = (dxpos + xdim) << 16;
	SPX_REG(SPX_YEND) = (dypos + ydim) << 16;
	
	temp = ((SPX_REG1(0x10) & 0xc0) << (30 - 6)) |		\
		((SPX_REG1(0x10) & 0x3f) << 24);
	
	SPX_REG(SPX_DSTPIX) = temp + LINEAR(dxpos, dypos);
	SPX_REG(SPX_SRCPIX) = temp + LINEAR(sxpos, sypos);
	SPX_REG(SPX_SRCPIX1) = 0;
	SPX_REG(SPX_STRIDE) = (spx_xsize << 16) | spx_xsize;
	SPX_REG(SPX_SRCMASK) = 0xff;
	SPX_REG(SPX_DSTMASK) = 0xff;
	
	SPX_REG(SPX_DESTLOOP) = 0x00112003;
	SPX_REG(SPX_MPC) = 0x2000 | SPX_OP_COPYRECT;
	
	SPX_REG1(0x18) = 0xffffffff;
	while ((counter) && ((SPX_REG1(0x18) & 2) == 0))
		counter--;
}

static void
SPXg_blkcpy(u_int sxpos, u_int sypos,
	    u_int dxpos, u_int dypos,
	    u_int xdim, u_int ydim,
	    char direction)
{
	u_int counter = 0xffffe;
	long temp = 0;

	SPXg_REG(SPX_COMMAND) = 0x84884648 | direction; spxg_delay();
	SPXg_REG(SPX_XSTART) = dxpos << 16; spxg_delay();
	SPXg_REG(SPX_YSTART) = dypos << 16; spxg_delay();
	SPXg_REG(SPX_XEND) = (dxpos + xdim) << 16; spxg_delay();
	SPXg_REG(SPX_YEND) = (dypos + ydim) << 16; spxg_delay();

	temp = 0x3f << 24;

	SPXg_REG(SPX_DSTPIX) = temp + LINEAR(dxpos, dypos); spxg_delay();
	SPXg_REG(SPX_DSTPIX1) = 0xff000000; spxg_delay();
	SPXg_REG(SPX_SRCPIX) = temp + LINEAR(sxpos, sypos); spxg_delay();
	SPXg_REG(SPX_SRCPIX1) = 0; spxg_delay();
	SPXg_REG(SPX_STRIDE) = (spx_xsize << 16) | spx_xsize; spxg_delay();
	SPXg_REG(SPX_SRCMASK) = 0xffffffff; spxg_delay();
	SPXg_REG(SPX_DSTMASK) = 0xffffffff; spxg_delay();

	SPXg_REG(SPX_DESTLOOP) = 0x00112003; spxg_delay();
	SPXg_REG(SPX_MPC) = 0x2000 | SPX_OP_COPYRECT; spxg_delay();

	while ((counter) && ((SPXg_REG1(0x0) & 0x8000) == 0))
		counter--;
}

static void
spx_blkcpy(u_int sxpos, u_int sypos,
	   u_int dxpos, u_int dypos,
	   u_int xdim, u_int ydim)
{
	char direction = 0;

	/* don't waste time checking whether src and dest actually overlap */
	if (sxpos < dxpos) {
		direction |= 0x01; /* X decrement */
		sxpos += xdim;
		dxpos += xdim;
		xdim = -xdim;
	}
	if (sypos < dypos) {
		direction |= 0x02; /* Y decrement */
		sypos += ydim;
		dypos += ydim;
		ydim = -ydim;
	}

	spx_blkcpy_func(sxpos, sypos, dxpos, dypos, xdim, ydim, direction);
}

static void
SPX_blkset(u_int xpos, u_int ypos, u_int xdim, u_int ydim, char color)
{
	u_int counter = 0xfffe;
	long temp = 0;

	SPX_REG(SPX_COMMAND) = 0x84884608;
	SPX_REG(SPX_XSTART) = xpos << 16;
	SPX_REG(SPX_YSTART) = ypos << 16;
	SPX_REG(SPX_XEND) = (xpos + xdim) << 16;
	SPX_REG(SPX_YEND) = (ypos + ydim) << 16;
	SPX_REG(SPX_STRIDE) = (spx_xsize << 16) | spx_xsize;
	SPX_REG(SPX_DESTLOOP) = 0x20102003;

	temp = ((SPX_REG1(0x10) & 0xc0) << (30 - 6)) | 
		((SPX_REG1(0x10) & 0x3f) << 24);
	SPX_REG(SPX_DSTPIX) = temp + LINEAR(xpos, ypos);

	SPX_REG(SPX_FG) = COLOR(color);

	SPX_REG(SPX_MPC) = 0x2000 | SPX_OP_FILLRECT;

	SPX_REG1(0x18) = 0xffffffff;
	while ((counter) && ((SPX_REG1(0x18) & 2) == 0))
		counter--;
}

static void
SPXg_blkset(u_int xpos, u_int ypos, u_int xdim, u_int ydim, char color)
{
	u_int counter = 0xfffe;
	long temp = 0;

	SPXg_REG(SPX_COMMAND) = 0x84884608; spxg_delay();
	SPXg_REG(SPX_XSTART) = xpos << 16; spxg_delay();
	SPXg_REG(SPX_YSTART) = ypos << 16; spxg_delay();
	SPXg_REG(SPX_XEND) = (xpos + xdim) << 16; spxg_delay();
	SPXg_REG(SPX_YEND) = (ypos + ydim) << 16; spxg_delay();
	SPXg_REG(SPX_STRIDE) = (spx_xsize << 16) | spx_xsize; spxg_delay();

	temp = 0x3f << 24;
	SPXg_REG(SPX_DSTPIX) = temp + LINEAR(xpos, ypos); spxg_delay();
	SPXg_REG(SPX_DSTPIX1) = 0xff000000; spxg_delay();

	SPXg_REG(SPX_FG) = COLOR(color); spxg_delay();

	SPXg_REG(SPX_DESTLOOP) = 0x20102003; spxg_delay();
	SPXg_REG(SPX_MPC) = 0x2000 | SPX_OP_FILLRECT; spxg_delay();

	while ((counter) && ((SPXg_REG1(0x0) & 0x8000) == 0))
		counter--;
}

int
spx_match(device_t parent, cfdata_t match, void *aux)
{
	struct vsbus_softc *sc = device_private(parent);
#if 0
	struct vsbus_attach_args *va = aux;
	char *ch = (char *)va->va_addr;
#endif

/*
 * FIXME:
 * add KA46 when/if ever somebody reports SPXg vax_confdata ID on VS 4000/60
 * Ditto for SPX ID on KA42 & KA43
 */
	if ((vax_boardtype != VAX_BTYP_49) ||
	    ((vax_confdata & (CONF_LCSPX | CONF_SPXg)) == 0))
		return 0;

/* FIXME add RAMDAC ID code ??? */
#if 0
	/* 
	 * FIXME:
	 * are memory addresses besides va->va_addr off limits at this time ?
	 * RAMDAC ID register test, should read 0x4a for LCSPX, 0x4b for SPXg
	 */
	if (get_btreg(SPXDAC_REG_ID) != 0x4a)
		return 0;
#endif

	sc->sc_mask = 0x04; /* XXX - should be generated */
	scb_fake(0x14c, 0x15);

	return 20;
}

static void
spx_attach(device_t parent, device_t self, void *aux)
{
	struct spx_softc *sc = device_private(self);
	struct vsbus_attach_args *va = aux;
	struct wsemuldisplaydev_attach_args aa;

	sc->ss_dev = self;

	aprint_normal("\n");
	aa.console = spxaddr != NULL;

	spx_init_common(self, va);

	/* display FB type based on RAMDAC ID */
	switch (get_btreg(SPXDAC_REG_ID) & 0xff) {
	case 0x4a:
		aprint_normal_dev(self,
			"RAMDAC ID: 0x%x, Bt459 (SPX/LCSPX) RAMDAC type\n",
			get_btreg(SPXDAC_REG_ID) & 0xff);
		break;
			
	case 0x4b:
		aprint_normal_dev(self,
			"RAMDAC ID: 0x%x, Bt460 (SPXg) RAMDAC type\n", 
			get_btreg(SPXDAC_REG_ID) & 0xff);
		break;
	default:
		aprint_error_dev(self, "unknown RAMDAC type 0x%x\n",
			get_btreg(SPXDAC_REG_ID) & 0xff);
	}

	curscr = &spx_conscreen;
	prevscr = curscr;

	aa.scrdata = &spx_screenlist;
	aa.accessops = &spx_accessops;

	/* enable cursor */
	set_btreg(SPXDAC_REG_CCR, 0xc1);

	config_found(self, &aa, wsemuldisplaydevprint, CFARG_EOL);
}

static	int cur_on;

static void
spx_cursor(void *id, int on, int row, int col)
{
	struct spx_screen *ss = id;
	int attr, data __unused;

	attr = ss->ss_image[row * spx_cols + col].attr;
	data = ss->ss_image[row * spx_cols + col].data;

	if (attr & SPX_ATTR_REVERSE) {
		cur_bg = attr & SPX_FG_MASK;
		cur_fg = (attr & SPX_BG_MASK) >> 4;
	} else {
		cur_fg = attr & SPX_FG_MASK;
		cur_bg = (attr & SPX_BG_MASK) >> 4;
	}

	if (ss == curscr) {
#ifdef SOFTCURSOR
		if ((cur_on = on))
			spx_putchar_func(row, col, data, cur_bg, cur_fg);
		else
			spx_putchar_func(row, col, data, cur_fg, cur_bg);
#else
		/* change cursor foreground color colormap entry */
		spx_update_cmap(SPXDAC_REG_CCOLOR_3, 
				spx_cmap.r[cur_fg],
				spx_cmap.g[cur_fg],
				spx_cmap.b[cur_fg]);
		
		/* update cursor position registers */
		set_btreg(SPXDAC_REG_CXLO,
			  LO(col * spx_font.fontwidth + CUR_XBIAS));
		set_btreg(SPXDAC_REG_CXHI,
			  HI(col * spx_font.fontwidth + CUR_XBIAS));
		set_btreg(SPXDAC_REG_CYLO,
			  LO(row * spx_font.fontheight + CUR_YBIAS));
		set_btreg(SPXDAC_REG_CYHI,
			  HI(row * spx_font.fontheight + CUR_YBIAS));
		
		if ((cur_on = on))
			/* enable cursor */
			set_btreg(SPXDAC_REG_CCR, 0xc1);
		else
			/* disable cursor */
			set_btreg(SPXDAC_REG_CCR, 0x01);
#endif
	}

	ss->ss_curx = col;
	ss->ss_cury = row;
	ss->ss_cur_bg = cur_bg;
	ss->ss_cur_fg = cur_fg;
}

static int
spx_mapchar(void *id, int uni, unsigned int *index)
{
	if (uni < 256) {
		*index = uni;
		return (5);
	}
	*index = ' ';
	return (0);
}

static void
SPX_putchar(int row, int col, u_int c, char dot_fg, char dot_bg)
{
	u_int counter = 0xffffe;
	long temp = 0;

	SPX_REG(SPX_FG) = COLOR(dot_fg);
	SPX_REG(SPX_BG) = COLOR(dot_bg);
	SPX_REG(SPX_MAIN3) = 0x01010101;
	SPX_REG(SPX_COMMAND) = 0x84884648;
	SPX_REG(SPX_XSTART) = (col * spx_font.fontwidth) << 16;
	SPX_REG(SPX_YSTART) = (row * spx_font.fontheight) << 16;
	SPX_REG(SPX_XEND) = ((col + 1) * spx_font.fontwidth) << 16;
	SPX_REG(SPX_YEND) = ((row + 1) * spx_font.fontheight) << 16;

	temp = ((SPX_REG1(0x10) & 0xc0) << (30 - 6)) |	\
		((SPX_REG1(0x10) & 0x3f) << 24);

	SPX_REG(SPX_DSTPIX) = temp + LINEAR(col * spx_font.fontwidth,
					    row * spx_font.fontheight);
	SPX_REG(SPX_SRCPIX) = temp + FONT_STORAGE_START
		+ (c * spx_font.fontheight * spx_font.fontwidth);
	SPX_REG(SPX_SRCPIX1) = 0;
	SPX_REG(SPX_STRIDE) = (spx_font.fontwidth << 16) | spx_xsize;
	SPX_REG(SPX_SRCMASK) = 0xff;
	SPX_REG(SPX_DSTMASK) = 0xff;
	
	SPX_REG(SPX_DESTLOOP) = 0x20142003;
	SPX_REG(SPX_MPC) = 0x2000 | SPX_OP_COPYRECT;
	
	SPX_REG1(0x18) = 0xffffffff;

	while ((counter) && ((SPX_REG1(0x18) & 2) == 0))
		counter--;
}

static void
SPXg_putchar(int row, int col, u_int c, char dot_fg, char dot_bg)
{
	u_int counter = 0xffffe;
	long temp = 0;

	SPXg_REG(SPX_FG) = COLOR(dot_fg);
	spxg_delay();
	SPXg_REG(SPX_BG) = COLOR(dot_bg);
	spxg_delay();
	SPXg_REG(SPX_MAIN3) = 0x01010101;
	spxg_delay();
	SPXg_REG(SPX_COMMAND) = 0x84884648;
	spxg_delay();
	SPXg_REG(SPX_XSTART) = (col * spx_font.fontwidth) << 16;
	spxg_delay();
	SPXg_REG(SPX_YSTART) = (row * spx_font.fontheight) << 16;
	spxg_delay();
	SPXg_REG(SPX_XEND) = ((col + 1) * spx_font.fontwidth) << 16;
	spxg_delay();
	SPXg_REG(SPX_YEND) = ((row + 1) * spx_font.fontheight) << 16;
	spxg_delay();

	temp = 0x3f << 24;

	SPXg_REG(SPX_DSTPIX) = temp + LINEAR(col * spx_font.fontwidth,
					     row * spx_font.fontheight);
	spxg_delay();
	SPXg_REG(SPX_DSTPIX1) = 0xff000000;
	spxg_delay();
	SPXg_REG(SPX_SRCPIX) = temp + FONT_STORAGE_START +
		(c * spx_font.fontheight * spx_font.fontwidth);
	spxg_delay();
	SPXg_REG(SPX_SRCPIX1) = 0;
	spxg_delay();
	SPXg_REG(SPX_STRIDE) = (spx_font.fontwidth << 16) | spx_xsize;
	spxg_delay();
	SPXg_REG(SPX_SRCMASK) = 0xffffffff;
	spxg_delay();
	SPXg_REG(SPX_DSTMASK) = 0xffffffff;
	spxg_delay();

	SPXg_REG(SPX_DESTLOOP) = 0x20142003;
	spxg_delay();
	SPXg_REG(SPX_MPC) = 0x2000 | SPX_OP_COPYRECT;
	spxg_delay();

	while ((counter) && ((SPXg_REG1(0x0) & 0x8000) == 0))
		counter--;
}

static void
spx_putchar(void *id, int row, int col, u_int c, long attr)
{
	struct spx_screen *ss = id;
	char dot_fg, dot_bg;

	c &= 0xff;

	ss->ss_image[row * spx_cols + col].data = c;
	ss->ss_image[row * spx_cols + col].attr = attr;
	if (ss != curscr)
		return;

	dot_fg = attr & SPX_FG_MASK;
	dot_bg = (attr & SPX_BG_MASK) >> 4;
	if (attr & SPX_ATTR_REVERSE) {
		dot_fg = (attr & SPX_BG_MASK) >> 4;
		dot_bg = attr & SPX_FG_MASK;
	}

	/* adjust glyph index for underlined text */
	if (attr & SPX_ATTR_UNDERLINE)
		c += 0x100;

	spx_putchar_func(row, col, c, dot_fg, dot_bg);
}

/*
 * copies columns inside a row.
 */
static void
spx_copycols(void *id, int row, int srccol, int dstcol, int ncols)
{
	struct spx_screen *ss = id;

	bcopy(&ss->ss_image[row * spx_cols + srccol],
	      &ss->ss_image[row * spx_cols + dstcol],
	      ncols * sizeof(ss->ss_image[0]));

	if (ss == curscr)
		spx_blkcpy(srccol * spx_font.fontwidth,
			   row * spx_font.fontheight,
			   dstcol * spx_font.fontwidth,
			   row * spx_font.fontheight,
			   ncols * spx_font.fontwidth,
			   spx_font.fontheight);
}

/*
 * Erases a bunch of chars inside one row.
 */
static void
spx_erasecols(void *id, int row, int startcol, int ncols, long fillattr)
{
	struct spx_screen *ss = id;
	int offset = row * spx_cols + startcol;
	int i;

	memset(&ss->ss_image[row * spx_cols + startcol], 0, 
	      ncols * sizeof(ss->ss_image[0]));

	for (i = offset; i < offset + ncols; ++i)
		ss->ss_image[i].attr = fillattr;

	if (ss == curscr)
		spx_blkset(startcol * spx_font.fontwidth,
			   row * spx_font.fontheight,
			   ncols * spx_font.fontwidth,
			   spx_font.fontheight,
			   (fillattr & SPX_BG_MASK) >> 4);
}

static void
spx_copyrows(void *id, int srcrow, int dstrow, int nrows)
{
	struct spx_screen *ss = id;

	bcopy(&ss->ss_image[srcrow * spx_cols],
	      &ss->ss_image[dstrow * spx_cols],
	      nrows * spx_cols * sizeof(ss->ss_image[0]));

	if (ss == curscr)
		spx_blkcpy(0, (srcrow * spx_font.fontheight),
			   0, (dstrow * spx_font.fontheight),
			   spx_xsize, (nrows * spx_font.fontheight));
}

static void
spx_eraserows(void *id, int startrow, int nrows, long fillattr)
{
	struct spx_screen *ss = id;
	int i;
	
	memset(&ss->ss_image[startrow * spx_cols], 0,
	      nrows * spx_cols * sizeof(ss->ss_image[0]));

	for (i = startrow * spx_cols; i < startrow + nrows * spx_cols; ++i)
		ss->ss_image[i].attr = fillattr;

	if (ss == curscr)
		spx_blkset(0, (startrow * spx_font.fontheight),
			   spx_xsize, (nrows * spx_font.fontheight),
			   (fillattr & SPX_BG_MASK) >> 4);
}

static int
spx_allocattr(void *id, int fg, int bg, int flags, long *attrp)
{
	long myattr;

	if (flags & WSATTR_WSCOLORS)
		myattr = (fg & SPX_FG_MASK) | ((bg << 4) & SPX_BG_MASK);
	else
		myattr = WSCOL_WHITE << 4;	/* XXXX */
	if (flags & WSATTR_REVERSE)
		myattr |= SPX_ATTR_REVERSE;
	if (flags & WSATTR_UNDERLINE)
		myattr |= SPX_ATTR_UNDERLINE;
	*attrp = myattr;
	return 0;
}

static int
spx_ioctl(void *v, void *vs, u_long cmd, void *data, int flag, struct lwp *l)
{
	struct wsdisplay_fbinfo *fb = data;
	int i;

	switch (cmd) {
	case WSDISPLAYIO_GTYPE:
		*(u_int *)data = WSDISPLAY_TYPE_SPX;
		break;

	case WSDISPLAYIO_GINFO:
		fb->height = spx_ysize;
		fb->width = spx_xsize;
		fb->depth = spx_depth;
		fb->cmsize = 1 << spx_depth;
		break;

	case WSDISPLAYIO_GETCMAP:
		return spx_get_cmap((struct wsdisplay_cmap *)data);

	case WSDISPLAYIO_PUTCMAP:
		return spx_set_cmap((struct wsdisplay_cmap *)data);

	case WSDISPLAYIO_GMODE:
		return EPASSTHROUGH;

	case WSDISPLAYIO_SMODE:
		/*
		 * if setting WSDISPLAYIO_MODE_EMUL, restore console cmap,
		 * current screen
		 */
		if (*(u_int *)data == WSDISPLAYIO_MODE_EMUL) {
			for (i = 0; i < 8; i++) {
				spx_cmap.r[i] = spx_default_cmap.r[i];
				spx_cmap.g[i] = spx_default_cmap.g[i];
				spx_cmap.b[i] = spx_default_cmap.b[i];
				spx_update_cmap(i, spx_cmap.r[i], spx_cmap.g[i],
						spx_cmap.b[i]);
			}
			if (savescr != NULL)
				spx_show_screen(NULL, savescr, 0, NULL, NULL);
			savescr = NULL;
		} else {		/* WSDISPLAYIO_MODE_MAPPED */
			savescr = curscr;
			curscr = NULL;
			/* clear screen? */
		}

		return EPASSTHROUGH;

	case WSDISPLAYIO_SVIDEO:
		if (*(u_int *)data == WSDISPLAYIO_VIDEO_ON && spx_off) {
			/* Unblank video */
			set_btreg(SPXDAC_REG_CMD0, 0x48);

			/* Enable sync */
			set_btreg(SPXDAC_REG_CMD2, 0xc0);

			spx_off = 0;
		} else if (*(u_int *)data == WSDISPLAYIO_VIDEO_OFF && !spx_off) {
			/* Blank video */
			set_btreg(SPXDAC_REG_CMD0, 68);

			/* Disable sync */
			set_btreg(SPXDAC_REG_CMD2, 0x40);
			spx_off = 1;
		}
		break;

	case WSDISPLAYIO_GVIDEO:
		*(u_int *)data = spx_off == 0 ?
		WSDISPLAYIO_VIDEO_ON : WSDISPLAYIO_VIDEO_OFF;
		break;

	case WSDISPLAYIO_LINEBYTES:
		*(u_int *)data = spx_xsize;
		break;

	default:
		return EPASSTHROUGH;
	}
	return 0;
}

/*
 * Bad idea on SPXg/gt due to windowed framebuffer access 
 */
static paddr_t
spx_mmap(void *v, void *vs, off_t offset, int prot)
{
	if (fb_type != FB_IS_SPX)
		return -1;

	if (offset >= spx_fb_size || offset < 0)
		return -1;

	return (SPX_FB_ADDR + offset) >> PGSHIFT;
}

static int
spx_alloc_screen(void *v, const struct wsscreen_descr *type, void **cookiep,
		 int *curxp, int *curyp, long *defattrp)
{
	int i;
	struct spx_screen *ss;

	ss = kmem_zalloc(sizeof(struct spx_screen), KM_SLEEP);

	*cookiep = ss;
	*curxp = *curyp = 0;
	*defattrp = (SPX_BG_COLOR << 4) | SPX_FG_COLOR;

	for (i = 0; i < spx_cols * spx_rows; ++i)
		ss->ss_image[i].attr = *defattrp;

	return 0;
}

static void
spx_free_screen(void *v, void *cookie)
{
/* FIXME add something to actually free kmem_zalloc()ed screen? */
}

static int
spx_show_screen(void *v, void *cookie, int waitok,
		void (*cb)(void *, int, int), void *cbarg)
{
	struct spx_screen *ss = cookie;
	u_int row, col, attr;
	u_char c;

	if (ss == curscr)
		return (0);

	prevscr = curscr;
	curscr = ss;

	for (row = 0; row < spx_rows; row++) {
		for (col = 0; col < spx_cols; col++) {
			u_int idx = row * spx_cols + col;
			attr = ss->ss_image[idx].attr;
			c = ss->ss_image[idx].data;

			/* check if cell requires updating */
			if ((c != prevscr->ss_image[idx].data) ||
			    (attr != prevscr->ss_image[idx].attr)) {
				if (c < 32) c = 32;
				spx_putchar(ss, row, col, c, attr);
			}
		}
	}

	row = ss->ss_cury; col = ss->ss_curx;

	spx_cursor(ss, cur_on, row, col);

	cur_fg = ss->ss_cur_fg;
	cur_bg = ss->ss_cur_bg;

	return (0);
}

static int
spx_get_cmap(struct wsdisplay_cmap *p)
{
	u_int index = p->index, count = p->count;
	int error;

	if (index >= (1 << spx_depth) || count > (1 << spx_depth) - index)
		return (EINVAL);

	error = copyout(&spx_cmap.r[index], p->red, count);
	if (error)
		return error;

	error = copyout(&spx_cmap.g[index], p->green, count);
	if (error)
		return error;

	error = copyout(&spx_cmap.b[index], p->blue, count);
	return error;
}

static int
spx_set_cmap(struct wsdisplay_cmap *p)
{
	u_int index = p->index, count = p->count;
	int error, s;

	if (index >= (1 << spx_depth) || count > (1 << spx_depth) - index)
		return (EINVAL);

	error = copyin(p->red, &spx_cmap.r[index], count);
	if (error)
		return error;

	error = copyin(p->green, &spx_cmap.g[index], count);
	if (error)
		return error;

	error = copyin(p->blue, &spx_cmap.b[index], count);

	if (error)
		return error;

	s = spltty();
	while (count-- > 0) {
		spx_update_cmap(index, 
				spx_cmap.r[index],
				spx_cmap.g[index],
				spx_cmap.b[index]);
		index++;
	}
	splx(s);
	return (0);
}

cons_decl(spx);

void
spxcninit(struct consdev *cndev)
{
	int i;

	spx_blkset(0, 0, spx_xsize, spx_ysize, SPX_BG_COLOR);

	curscr = &spx_conscreen;

	for (i = 0; i < spx_cols * spx_rows; i++)
		spx_conscreen.ss_image[i].attr =
			(SPX_BG_COLOR << 4) | SPX_FG_COLOR;
	wsdisplay_cnattach(&spx_stdscreen, &spx_conscreen, 0, 0,
			   (SPX_BG_COLOR << 4) | SPX_FG_COLOR);
	cn_tab->cn_pri = CN_INTERNAL;

#if NDZKBD > 0
	dzkbd_cnattach(0); /* Connect keyboard and screen together */
#endif
}

/*
 * Called very early to setup the glass tty as console.
 * Because it's called before the VM system is inited, virtual memory
 * for the framebuffer can be stolen directly without disturbing anything.
 */
void
spxcnprobe(struct consdev *cndev)
{
	extern const struct cdevsw wsdisplay_cdevsw;

	/* Only for VS 4000/90, 90A and 96 with LCSPX or SPXg/gt*/
	if ((vax_boardtype != VAX_BTYP_49) ||
	    ((vax_confdata & (CONF_LCSPX | CONF_SPXg)) == 0))
		return;

	if (((vax_confdata & 8) && (vax_boardtype == VAX_BTYP_49)) ||
	    (((vax_confdata & KA420_CFG_L3CON) ||
	      (vax_confdata & KA420_CFG_MULTU)) && 
	     ((vax_boardtype == VAX_BTYP_420) || 
	      (vax_boardtype == VAX_BTYP_43)))) {
		aprint_normal("spxcnprobe: Diagnostic console\n");
		return; /* Diagnostic console */
	}

	spx_init_common(NULL, NULL);

	cndev->cn_pri = CN_INTERNAL;
	cndev->cn_dev = makedev(cdevsw_lookup_major(&wsdisplay_cdevsw), 0);
}

static int
spx_map_regs(device_t self,
	     u_int raddr, u_int rsize, u_int r1addr, u_int r1size)
{
	extern vaddr_t virtual_avail;

	if (!self) {
		regaddr = (long*)virtual_avail;
		virtual_avail += rsize;
		ioaccess((vaddr_t)regaddr, raddr, rsize/VAX_NBPG);

		regaddr1 = (long*)virtual_avail;
		virtual_avail += r1size;
		ioaccess((vaddr_t)regaddr1, r1addr, r1size/VAX_NBPG);

		return 1;
	}

	regaddr = (long*)vax_map_physmem(raddr, rsize/VAX_NBPG);
	if (regaddr == 0) {
		aprint_error_dev(self,
				 "unable to allocate register memory (1).\n");
		return 0;
	}

	regaddr1 = (long*)vax_map_physmem(r1addr, r1size/VAX_NBPG);
	if (regaddr1 == 0) {
		aprint_error_dev(self,
				 "unable to allocate register memory (2).\n");
		return 0;
	}

	return 1;
}

static int
SPX_map_fb(device_t self, struct vsbus_attach_args *va)
{
	int fbsize = (spx_fb_size + FONT_STORAGE_SIZE)/VAX_NBPG;
	extern vaddr_t virtual_avail;

	if (!self) {
		spxaddr = (char *)virtual_avail;
		virtual_avail += (spx_fb_size + FONT_STORAGE_SIZE);
		ioaccess((vaddr_t)spxaddr, SPX_FB_ADDR, fbsize);

		bt_addrl = (char *)virtual_avail;
		virtual_avail += VAX_NBPG;
		ioaccess((vaddr_t)bt_addrl, SPX_BT459_ADDRL, 1);

		bt_addrh = (char *)virtual_avail;
		virtual_avail += VAX_NBPG;
		ioaccess((vaddr_t)bt_addrh, SPX_BT459_ADDRH, 1);

		bt_reg = (char *)virtual_avail;
		virtual_avail += VAX_NBPG;
		ioaccess((vaddr_t)bt_reg, SPX_BT459_REG, 1);

		bt_cmap = (char *)virtual_avail;
		virtual_avail += VAX_NBPG;
		ioaccess((vaddr_t)bt_cmap, SPX_BT459_CMAP, 1);

		return 1;
	}

	spxaddr = (char *)vax_map_physmem(va->va_paddr, fbsize);
	if (spxaddr == 0) {
		aprint_error_dev(self, "unable to map framebuffer memory.\n");
		return 0;
	}

	/* map all four RAMDAC registers */
	bt_addrl = (char *)vax_map_physmem(SPX_BT459_ADDRL, 1);
	if (bt_addrl == 0) {
		aprint_error_dev(self,
				 "unable to map BT459 Low Address register.\n");
		return 0;
	}

	bt_addrh = (char *)vax_map_physmem(SPX_BT459_ADDRH, 1);
	if (bt_addrh == 0) {
		aprint_error_dev(self,
				 "unable to map BT459 High Address register.\n");
		return 0;
	}

	bt_reg = (char *)vax_map_physmem(SPX_BT459_REG, 1);
	if (bt_reg == 0) {
		aprint_error_dev(self,
				 "unable to map BT459 I/O Register.\n");
		return 0;
	}

	bt_cmap = (char *)vax_map_physmem(SPX_BT459_CMAP, 1);
	if (bt_cmap == 0) {
		aprint_error_dev(self,
				 "unable to map BT459 Color Map register.\n");
		return 0;
	}

	return 1;
}

static int
SPXg_map_fb(device_t self, struct vsbus_attach_args *va)
{
	int fbsize = SPXg_WIN_SIZE/VAX_NBPG;
	extern vaddr_t virtual_avail;

	if (!self) {
		spxaddr = (char *)virtual_avail;
		virtual_avail += SPXg_WIN_SIZE;
		ioaccess((vaddr_t)spxaddr, SPXg_FB_ADDR, fbsize);

		bt_addrl = (char *)virtual_avail;
		virtual_avail += VAX_NBPG;
		ioaccess((vaddr_t)bt_addrl, SPXg_BT460_BASE, 1);

		bt_addrh = bt_addrl + 0x04;
		bt_reg = bt_addrl + 0x08;
		bt_cmap = bt_addrl + 0x0c;
		bt_wait = bt_addrl + 0x34;

		return 1;
	}

	spxaddr = (char *)vax_map_physmem(va->va_paddr, fbsize);
	if (spxaddr == 0) {
		aprint_error_dev(self,
				 "unable to map framebuffer memory window.\n");
		return 0;
	}
	
	bt_addrl = (char *)vax_map_physmem(SPXg_BT460_BASE, 1);
	if (bt_addrl == 0) {
		aprint_error_dev(self,
				 "unable to map BT460 Low Address register.\n");
		return 0;
	}
	bt_addrh = bt_addrl + 0x04;
	bt_reg   = bt_addrl + 0x08;
	bt_cmap  = bt_addrl + 0x0c;
	bt_wait  = bt_addrl + 0x34;

	return 1;
}

static void
SPX_render_font(void)
{
	volatile char *fontaddr = spxaddr + FONT_STORAGE_START;
	int i, j, k, ch, pixel;

	for (i = 0; i < 256; i++) for (j = 0; j < spx_font.fontheight; j++) {
		ch = QFONT(i, j);

		/* regular characters */
		pixel = ((i * spx_font.fontheight)+ j) * spx_font.fontwidth;
		for (k = 0; k < spx_font.fontwidth; k++)
			if (ch & (1 << k))
				fontaddr[pixel++] = 0xff;
			else 
				fontaddr[pixel++] = 0x00;
		
		/* underlined characters */
		pixel = (((i + 256) * spx_font.fontheight) + j)
			* spx_font.fontwidth;
		for (k = 0; k < spx_font.fontwidth; k++)
			if ((ch & (1 << k)) || (j == (spx_font.fontheight - 1)))
				fontaddr[pixel++] = 0xff;
			else
				fontaddr[pixel++] = 0x00;
	}
}

static void
SPXg_render_font(void)
{
	int i, j, k, ch, pixel;

	for (i = 0; i < 256; i++) for (j = 0; j < spx_font.fontheight; j++) {
		ch = QFONT(i, j);
		/* regular characters */
		for (k = 0; k < spx_font.fontwidth; k++) {
			pixel = FONT_STORAGE_START
				+ (((i * spx_font.fontheight) + j)
				   * spx_font.fontwidth) + k;
			if ((pixel / SPXg_WIN_LINEAR) != spxg_current_page) {
				spxg_switch_page(pixel / SPXg_WIN_LINEAR);
				spxg_current_page = (pixel / SPXg_WIN_LINEAR);
			}
			SPXg_ADDR(pixel) = ch & (1 << k) ? 0xff : 0x00;
			spxg_delay();
		}

		/* underlined characters */
		for (k = 0; k < spx_font.fontwidth; k++) {
			pixel = FONT_STORAGE_START
				+ ((((i + 256) * spx_font.fontheight) + j)
				   * spx_font.fontwidth) + k;
			if ((pixel / SPXg_WIN_LINEAR) != spxg_current_page) {
				spxg_switch_page(pixel / SPXg_WIN_LINEAR);
				spxg_current_page = (pixel / SPXg_WIN_LINEAR);
			}
			if ((ch & (1 << k)) || (j == (spx_font.fontheight - 1)))
				SPXg_ADDR(pixel) = 0xff;
			else
				SPXg_ADDR(pixel) = 0x00;
			spxg_delay();
		}
	}
}

static void
spx_init_common(device_t self, struct vsbus_attach_args *va)
{
	u_int i, j, k;
	int cookie;
	struct wsdisplay_font *wf;
	static int init_done;

	if (init_done)
		return;

	/* KA49: Identify framebuffer type */
	switch (vax_confdata & (CONF_LCSPX | CONF_SPXg)) {
	case CONF_LCSPX:
		fb_type = FB_IS_SPX;
		spx_blkcpy_func = SPX_blkcpy;
		spx_blkset_func = SPX_blkset;
		spx_putchar_func = SPX_putchar;
		break;
	case CONF_SPXg:
		fb_type = FB_IS_SPXg;
		spx_blkcpy_func = SPXg_blkcpy;
		spx_blkset_func = SPXg_blkset;
		spx_putchar_func = SPXg_putchar;
		break;
	case CONF_LCSPX | CONF_SPXg:
		panic("spxcnprobe: incorrect FB configuration\n");
		break;
	}

	/* map SPX registers first */
	if (fb_type == FB_IS_SPX) {
		SPX_MAP_REGS(self, SPX);
	} else if(fb_type == FB_IS_SPXg) {
		SPX_MAP_REGS(self, SPXg);
	}

	if (fb_type == FB_IS_SPXg)
		spxg_switch_page(0);

	/* any KA42/43 SPX resolution detection code should be placed here */
	spx_depth = 8;
	spx_xsize = 1280;
	spx_ysize = 1024;

	wsfont_init();

	cookie = wsfont_find(NULL, 12, 21, 0, WSDISPLAY_FONTORDER_R2L,
			     WSDISPLAY_FONTORDER_L2R, WSFONT_FIND_BITMAP);
	if (cookie == -1)
		cookie = wsfont_find(NULL, 16, 0, 0, WSDISPLAY_FONTORDER_R2L, 0,
		    WSFONT_FIND_BITMAP);
	if (cookie == -1)
		cookie = wsfont_find(NULL, 12, 0, 0, WSDISPLAY_FONTORDER_R2L, 0,
		    WSFONT_FIND_BITMAP);
	if (cookie == -1)
		cookie = wsfont_find(NULL, 8, 0, 0, WSDISPLAY_FONTORDER_R2L, 0,
		    WSFONT_FIND_BITMAP);
	if (cookie == -1)
		cookie = wsfont_find(NULL, 0, 0, 0, WSDISPLAY_FONTORDER_R2L,
		    WSDISPLAY_FONTORDER_L2R, WSFONT_FIND_BITMAP);

	if (cookie == -1 || wsfont_lock(cookie, &wf))
		panic("spx_common_init: unable to load console font");

	spx_font = *wf;

	if (self != NULL) {
		aprint_normal_dev(self, "Using %s %dx%d font\n", wf->name,
				  spx_font.fontwidth, spx_font.fontheight);
	}

	spx_cols = spx_xsize / spx_font.fontwidth;
	spx_rows = spx_ysize / spx_font.fontheight;
	spx_fb_size = spx_xsize * spx_ysize;
	spx_stdscreen.ncols = spx_cols;
	spx_stdscreen.nrows = spx_rows;
	spx_stdscreen.fontwidth = spx_font.fontwidth;
	spx_stdscreen.fontheight = spx_font.fontheight;
	snprintf(spx_stdscreen_name, sizeof(spx_stdscreen_name),
            "%dx%d", spx_cols, spx_rows);

	/* for SPXg spx_fb_size represents FB window size, not FB length */
	if (fb_type == FB_IS_SPXg)
		spx_fb_size = SPXg_WIN_SIZE;

	qf = spx_font.data;
	qf2 = (u_short *)spx_font.data;

	if (fb_type == FB_IS_SPX) {
		SPX_MAP_FB(self, va, SPX);
	} else if (fb_type == FB_IS_SPXg) {
		SPX_MAP_FB(self, va, SPXg);
	}

	/* render font glyphs to off-screen memory */
	if (fb_type == FB_IS_SPX)
		SPX_render_font();
	else if (fb_type == FB_IS_SPXg)
		SPXg_render_font();

	/* set up default console color palette */
	for (i = 0; i < 8; i++) {
		spx_cmap.r[i] = spx_default_cmap.r[i];
		spx_cmap.g[i] = spx_default_cmap.g[i];
		spx_cmap.b[i] = spx_default_cmap.b[i];
		spx_update_cmap(i, spx_cmap.r[i], spx_cmap.g[i], spx_cmap.b[i]);
	}
	
	/*
	 * Build 64x64 console cursor bitmap based on font dimensions.
	 * Palette colors are not used, but 4 pixels 2bpp of cursor sprite,
	 * fg/bg respectively.
	 */
	for (i = 0; i < 1024; i++)
		set_btreg(SPXDAC_REG_CRAM_BASE + i, 0);

	/* build cursor line, 1 to 3 pixels high depending on font height */
	if (spx_font.fontheight > 26)
		i = spx_font.fontheight - 3;
	else if (spx_font.fontheight > 16)
		i = spx_font.fontheight - 2;
	else
		i = spx_font.fontheight - 1;

	for (; i <= spx_font.fontheight - 1; i++) {
		for (j = 0; j < (spx_font.fontwidth >> 2); j++)
			set_btreg(SPXDAC_REG_CRAM_BASE + i*16 + j, 0xff);
		k = (spx_font.fontwidth & 3) << 1;
		set_btreg(SPXDAC_REG_CRAM_BASE + i*16 + j, (1 << k) - 1);
	}

	if (fb_type == FB_IS_SPX) {
		/* set SPX write/read plane masks */
		SPX_REG(0x3170) = 0xffffffff;
		SPX_REG(0x3174) = 0xffffffff;
	}

	/* RAMDAC type-specific configuration */
	if (fb_type == FB_IS_SPX)
		set_btreg(SPXDAC_REG_CMD2, 0xc0);
	
	/* common configuration */
	set_btreg(SPXDAC_REG_CMD0, 0x48);
	set_btreg(SPXDAC_REG_CMD1, 0x00);
	set_btreg(SPXDAC_REG_PRM, 0xff);

	set_btreg(SPXDAC_REG_CXLO, 0);
	set_btreg(SPXDAC_REG_CXHI, 0);
	set_btreg(SPXDAC_REG_CYLO, 0);
	set_btreg(SPXDAC_REG_CYHI, 0);

	set_btreg(SPXDAC_REG_WXLO, 0);
	set_btreg(SPXDAC_REG_WXHI, 0);
	set_btreg(SPXDAC_REG_WYLO, 0);
	set_btreg(SPXDAC_REG_WYHI, 0);

	set_btreg(SPXDAC_REG_WWLO, 0);
	set_btreg(SPXDAC_REG_WWHI, 0);
	set_btreg(SPXDAC_REG_WHLO, 0);
	set_btreg(SPXDAC_REG_WHHI, 0);

	init_done = 1;
}<|MERGE_RESOLUTION|>--- conflicted
+++ resolved
@@ -1,8 +1,4 @@
-<<<<<<< HEAD
-/*	$NetBSD: spx.c,v 1.10 2020/11/21 22:37:11 thorpej Exp $ */
-=======
 /*	$NetBSD: spx.c,v 1.11 2021/04/24 23:36:51 thorpej Exp $ */
->>>>>>> e2aa5677
 /*
  * SPX/LCSPX/SPXg/SPXgt accelerated framebuffer driver for NetBSD/VAX
  * Copyright (c) 2005 Blaz Antonic
@@ -36,11 +32,7 @@
  */
 
 #include <sys/cdefs.h>
-<<<<<<< HEAD
-__KERNEL_RCSID(0, "$NetBSD: spx.c,v 1.10 2020/11/21 22:37:11 thorpej Exp $");
-=======
 __KERNEL_RCSID(0, "$NetBSD: spx.c,v 1.11 2021/04/24 23:36:51 thorpej Exp $");
->>>>>>> e2aa5677
 
 #include <sys/param.h>
 #include <sys/systm.h>
