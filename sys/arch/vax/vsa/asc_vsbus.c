<<<<<<< HEAD
/*	$NetBSD: asc_vsbus.c,v 1.44 2016/07/07 06:55:39 msaitoh Exp $	*/
=======
/*	$NetBSD: asc_vsbus.c,v 1.45 2018/09/03 16:29:28 riastradh Exp $	*/
>>>>>>> 598bd837

/*-
 * Copyright (c) 1998 The NetBSD Foundation, Inc.
 * All rights reserved.
 *
 * This code is derived from software contributed to The NetBSD Foundation
 * by Charles M. Hannum.
 *
 * Redistribution and use in source and binary forms, with or without
 * modification, are permitted provided that the following conditions
 * are met:
 * 1. Redistributions of source code must retain the above copyright
 *    notice, this list of conditions and the following disclaimer.
 * 2. Redistributions in binary form must reproduce the above copyright
 *    notice, this list of conditions and the following disclaimer in the
 *    documentation and/or other materials provided with the distribution.
 *
 * THIS SOFTWARE IS PROVIDED BY THE NETBSD FOUNDATION, INC. AND CONTRIBUTORS
 * ``AS IS'' AND ANY EXPRESS OR IMPLIED WARRANTIES, INCLUDING, BUT NOT LIMITED
 * TO, THE IMPLIED WARRANTIES OF MERCHANTABILITY AND FITNESS FOR A PARTICULAR
 * PURPOSE ARE DISCLAIMED.  IN NO EVENT SHALL THE FOUNDATION OR CONTRIBUTORS
 * BE LIABLE FOR ANY DIRECT, INDIRECT, INCIDENTAL, SPECIAL, EXEMPLARY, OR
 * CONSEQUENTIAL DAMAGES (INCLUDING, BUT NOT LIMITED TO, PROCUREMENT OF
 * SUBSTITUTE GOODS OR SERVICES; LOSS OF USE, DATA, OR PROFITS; OR BUSINESS
 * INTERRUPTION) HOWEVER CAUSED AND ON ANY THEORY OF LIABILITY, WHETHER IN
 * CONTRACT, STRICT LIABILITY, OR TORT (INCLUDING NEGLIGENCE OR OTHERWISE)
 * ARISING IN ANY WAY OUT OF THE USE OF THIS SOFTWARE, EVEN IF ADVISED OF THE
 * POSSIBILITY OF SUCH DAMAGE.
 */

#include <sys/cdefs.h>			/* RCS ID & Copyright macro defns */

<<<<<<< HEAD
__KERNEL_RCSID(0, "$NetBSD: asc_vsbus.c,v 1.44 2016/07/07 06:55:39 msaitoh Exp $");
=======
__KERNEL_RCSID(0, "$NetBSD: asc_vsbus.c,v 1.45 2018/09/03 16:29:28 riastradh Exp $");
>>>>>>> 598bd837

#include "locators.h"
#include "opt_cputype.h"

#include <sys/param.h>
#include <sys/systm.h>
#include <sys/bus.h>
#include <sys/cpu.h>
#include <sys/device.h>
#include <sys/kernel.h>
#include <sys/errno.h>
#include <sys/ioctl.h>
#include <sys/buf.h>

#include <dev/scsipi/scsi_all.h>
#include <dev/scsipi/scsipi_all.h>
#include <dev/scsipi/scsiconf.h>
#include <dev/scsipi/scsi_message.h>

#include <dev/ic/ncr53c9xreg.h>
#include <dev/ic/ncr53c9xvar.h>

#include <machine/vmparam.h>
#include <machine/sid.h>
#include <machine/scb.h>
#include <machine/vsbus.h>
#include <machine/clock.h>	/* for SCSI ctlr ID# XXX */

struct asc_vsbus_softc {
	struct ncr53c9x_softc sc_ncr53c9x;	/* Must be first */
	struct evcnt sc_intrcnt;		/* count interrupts */
	bus_space_tag_t sc_bst;			/* bus space tag */
	bus_space_handle_t sc_bsh;		/* bus space handle */
	bus_space_handle_t sc_dirh;		/* scsi direction handle */
	bus_space_handle_t sc_adrh;		/* scsi address handle */
	bus_space_handle_t sc_ncrh;		/* ncr bus space handle */
	bus_dma_tag_t sc_dmat;			/* bus DMA tag */
	bus_dmamap_t sc_dmamap;
	uint8_t **sc_dmaaddr;
	size_t *sc_dmalen;
	size_t sc_dmasize;
	unsigned int sc_flags;
#define	ASC_FROMMEMORY		0x0001		/* Must be 1 */
#define	ASC_DMAACTIVE		0x0002
#define	ASC_MAPLOADED		0x0004
	unsigned long sc_xfers;
};

#define	ASC_REG_KA46_ADR	0x0000
#define	ASC_REG_KA46_DIR	0x000C
#define	ASC_REG_KA49_ADR	0x0000
#define	ASC_REG_KA49_DIR	0x0004
#define	ASC_REG_NCR		0x0080
#define	ASC_REG_END		0x00B0

#define	ASC_MAXXFERSIZE		65536
#define	ASC_FREQUENCY		25000000

static int asc_vsbus_match(device_t, cfdata_t, void *);
static void asc_vsbus_attach(device_t, device_t, void *);

CFATTACH_DECL_NEW(asc_vsbus, sizeof(struct asc_vsbus_softc),
    asc_vsbus_match, asc_vsbus_attach, NULL, NULL);

/*
 * Functions and the switch for the MI code
 */
static uint8_t	asc_vsbus_read_reg(struct ncr53c9x_softc *, int);
static void	asc_vsbus_write_reg(struct ncr53c9x_softc *, int, uint8_t);
static int	asc_vsbus_dma_isintr(struct ncr53c9x_softc *);
static void	asc_vsbus_dma_reset(struct ncr53c9x_softc *);
static int	asc_vsbus_dma_intr(struct ncr53c9x_softc *);
static int	asc_vsbus_dma_setup(struct ncr53c9x_softc *, uint8_t **,
		    size_t *, int, size_t *);
static void	asc_vsbus_dma_go(struct ncr53c9x_softc *);
static void	asc_vsbus_dma_stop(struct ncr53c9x_softc *);
static int	asc_vsbus_dma_isactive(struct ncr53c9x_softc *);

static const struct ncr53c9x_glue asc_vsbus_glue = {
	.gl_read_reg	= asc_vsbus_read_reg,
	.gl_write_reg	= asc_vsbus_write_reg,
	.gl_dma_isintr	= asc_vsbus_dma_isintr,
	.gl_dma_reset	= asc_vsbus_dma_reset,
	.gl_dma_intr	= asc_vsbus_dma_intr,
	.gl_dma_setup	= asc_vsbus_dma_setup,
	.gl_dma_go	= asc_vsbus_dma_go,
	.gl_dma_stop	= asc_vsbus_dma_stop,
	.gl_dma_isactive = asc_vsbus_dma_isactive,
};

static uint8_t asc_attached;		/* can't have more than one asc */

static int
asc_vsbus_match(device_t parent, cfdata_t cf, void *aux)
{
	struct vsbus_attach_args * const va = aux;
	volatile uint8_t *ncr_regs;
	int dummy;

	if (asc_attached)
		return 0;

	if (vax_boardtype == VAX_BTYP_46 || vax_boardtype == VAX_BTYP_48) {
		if (cf->cf_loc[VSBUSCF_CSR] != 0x200c0080)
			return 0;
	} else if (vax_boardtype == VAX_BTYP_49 ||
	    vax_boardtype == VAX_BTYP_53) {
		if (cf->cf_loc[VSBUSCF_CSR] != 0x26000080)
			return 0;
	} else {
		return 0;
	}

	ncr_regs = (volatile uint8_t *) va->va_addr;

	/*  *** need to generate an interrupt here
	 * From trial and error, I've determined that an INT is generated
	 * only when the following sequence of events occurs:
	 *   1) The interrupt status register (0x05) must be read.
	 *   2) SCSI bus reset interrupt must be enabled
	 *   3) SCSI bus reset command must be sent
	 *   4) NOP command must be sent
	 */

	dummy = ncr_regs[NCR_INTR << 2] & 0xFF;
        ncr_regs[NCR_CFG1 << 2] = 0x06; /* we're ID 6, turn on INT for SCSI reset */
        ncr_regs[NCR_CMD << 2] = NCRCMD_RSTSCSI; /* send the reset */
        ncr_regs[NCR_CMD << 2] = NCRCMD_NOP; /* send a NOP */
	DELAY(10000);

	dummy = ncr_regs[NCR_INTR << 2] & 0xFF;
	return (dummy & NCRINTR_SBR) != 0;
}


/*
 * Attach this instance, and then all the sub-devices
 */
static void
asc_vsbus_attach(device_t parent, device_t self, void *aux)
{
	struct vsbus_attach_args * const va = aux;
	struct asc_vsbus_softc * const asc = device_private(self);
	struct ncr53c9x_softc * const sc = &asc->sc_ncr53c9x;
	int error;

	asc_attached = 1;
	/*
	 * Set up glue for MI code early; we use some of it here.
	 */
	sc->sc_dev = self;
	sc->sc_glue = &asc_vsbus_glue;

	asc->sc_bst = va->va_memt;
	asc->sc_dmat = va->va_dmat;

	error = bus_space_map(asc->sc_bst, va->va_paddr - ASC_REG_NCR,
	    ASC_REG_END, 0, &asc->sc_bsh);
	if (error) {
		aprint_error(": failed to map registers: error=%d\n", error);
		return;
	}
	error = bus_space_subregion(asc->sc_bst, asc->sc_bsh, ASC_REG_NCR,
	    ASC_REG_END - ASC_REG_NCR, &asc->sc_ncrh);
	if (error) {
		aprint_error(": failed to map ncr registers: error=%d\n",
		    error);
		return;
	}
	if (vax_boardtype == VAX_BTYP_46 || vax_boardtype == VAX_BTYP_48) {
		error = bus_space_subregion(asc->sc_bst, asc->sc_bsh,
		    ASC_REG_KA46_ADR, sizeof(uint32_t), &asc->sc_adrh);
		if (error) {
			aprint_error(": failed to map adr register: error=%d\n",
			     error);
			return;
		}
		error = bus_space_subregion(asc->sc_bst, asc->sc_bsh,
		    ASC_REG_KA46_DIR, sizeof(uint32_t), &asc->sc_dirh);
		if (error) {
			aprint_error(": failed to map dir register: error=%d\n",
			     error);
			return;
		}
	} else {
		/* This is a gross and disgusting kludge but it'll
		 * save a bunch of ugly code.  Unlike the VS4000/60,
		 * the SCSI Address and direction registers are not
		 * near the SCSI NCR registers and are inside the 
		 * block of general VAXstation registers.  So we grab
		 * them from there and knowing the internals of the 
		 * bus_space implementation, we cast to bus_space_handles.
		 */
		struct vsbus_softc *vsc = device_private(parent);
		asc->sc_adrh =
		    (bus_space_handle_t)(vsc->sc_vsregs + ASC_REG_KA49_ADR);
		asc->sc_dirh =
		    (bus_space_handle_t)(vsc->sc_vsregs + ASC_REG_KA49_DIR);
#if 0
		printf("\n%s: adrh=0x%08lx dirh=0x%08lx", device_xname(self),
		    asc->sc_adrh, asc->sc_dirh);
		ncr53c9x_debug = NCR_SHOWDMA | NCR_SHOWINTS | NCR_SHOWCMDS |
		    NCR_SHOWPHASE | NCR_SHOWSTART | NCR_SHOWMSGS;
#endif
	}
	error = bus_dmamap_create(asc->sc_dmat, ASC_MAXXFERSIZE, 1, 
	    ASC_MAXXFERSIZE, 0, BUS_DMA_NOWAIT, &asc->sc_dmamap);

#if defined(VAX46) || defined(VAX48) || defined(VAX49) || defined(VAXANY)
	if(vax_boardtype != VAX_BTYP_53)
		/* SCSI ID is store in the clock NVRAM at magic address 0xbc */
		sc->sc_id = (clk_page[0xbc / 2] >> clk_tweak) & 7;
	else
#endif
		sc->sc_id = 6; /* XXX need to get this from VMB */
	sc->sc_freq = ASC_FREQUENCY;

	/* gimme MHz */
	sc->sc_freq /= 1000000;

	scb_vecalloc(va->va_cvec, (void (*)(void *))ncr53c9x_intr,
	    &asc->sc_ncr53c9x, SCB_ISTACK, &asc->sc_intrcnt);
	evcnt_attach_dynamic(&asc->sc_intrcnt, EVCNT_TYPE_INTR, NULL,
	    device_xname(self), "intr");

	/*
	 * XXX More of this should be in ncr53c9x_attach(), but
	 * XXX should we really poke around the chip that much in
	 * XXX the MI code?  Think about this more...
	 */

	/*
	 * Set up static configuration info.
	 */
	sc->sc_cfg1 = sc->sc_id | NCRCFG1_PARENB;
	sc->sc_cfg2 = NCRCFG2_SCSI2;
	sc->sc_cfg3 = 0;
	sc->sc_rev = NCR_VARIANT_NCR53C94;

	/*
	 * XXX minsync and maxxfer _should_ be set up in MI code,
	 * XXX but it appears to have some dependency on what sort
	 * XXX of DMA we're hooked up to, etc.
	 */

	/*
	 * This is the value used to start sync negotiations
	 * Note that the NCR register "SYNCTP" is programmed
	 * in "clocks per byte", and has a minimum value of 4.
	 * The SCSI period used in negotiation is one-fourth
	 * of the time (in nanoseconds) needed to transfer one byte.
	 * Since the chip's clock is given in MHz, we have the following
	 * formula: 4 * period = (1000 / freq) * 4
	 */
	sc->sc_minsync = (1000 / sc->sc_freq);
	sc->sc_maxxfer = 64 * 1024;

	aprint_normal("\n%s", device_xname(self)); /* Pretty print */

	/* Do the common parts of attachment. */
	sc->sc_adapter.adapt_minphys = minphys;
	sc->sc_adapter.adapt_request = ncr53c9x_scsipi_request;
	ncr53c9x_attach(sc);
}

/*
 * Glue functions.
 */

static uint8_t
asc_vsbus_read_reg(struct ncr53c9x_softc *sc, int reg)
{
	struct asc_vsbus_softc * const asc = (struct asc_vsbus_softc *)sc;

	return bus_space_read_1(asc->sc_bst, asc->sc_ncrh,
	    reg * sizeof(uint32_t));
}

static void
asc_vsbus_write_reg(struct ncr53c9x_softc *sc, int reg, uint8_t val)
{
	struct asc_vsbus_softc * const asc = (struct asc_vsbus_softc *)sc;

	bus_space_write_1(asc->sc_bst, asc->sc_ncrh,
	    reg * sizeof(uint32_t), val);
}

static int
asc_vsbus_dma_isintr(struct ncr53c9x_softc *sc)
{
	struct asc_vsbus_softc * const asc = (struct asc_vsbus_softc *)sc;

	return bus_space_read_1(asc->sc_bst, asc->sc_ncrh,
	    NCR_STAT * sizeof(uint32_t)) & NCRSTAT_INT;
}

static void
asc_vsbus_dma_reset(struct ncr53c9x_softc *sc)
{
	struct asc_vsbus_softc * const asc = (struct asc_vsbus_softc *)sc;

	if (asc->sc_flags & ASC_MAPLOADED)
		bus_dmamap_unload(asc->sc_dmat, asc->sc_dmamap);
	asc->sc_flags &= ~(ASC_DMAACTIVE|ASC_MAPLOADED);
}

static int
asc_vsbus_dma_intr(struct ncr53c9x_softc *sc)
{
	struct asc_vsbus_softc * const asc = (struct asc_vsbus_softc *)sc;
	u_int tcl, tcm;
	int trans, resid;
	
	if ((asc->sc_flags & ASC_DMAACTIVE) == 0)
		panic("%s: DMA wasn't active", __func__);

	asc->sc_flags &= ~ASC_DMAACTIVE;

	if (asc->sc_dmasize == 0) {
		/* A "Transfer Pad" operation completed */
		tcl = NCR_READ_REG(sc, NCR_TCL);
		tcm = NCR_READ_REG(sc, NCR_TCM);
		NCR_DMA(("asc_vsbus_intr: discarded %d bytes (tcl=%d, tcm=%d)\n",
		    tcl | (tcm << 8), tcl, tcm));
		return 0;
	}

	resid = 0;
	if ((resid = (NCR_READ_REG(sc, NCR_FFLAG) & NCRFIFO_FF)) != 0) {
		NCR_DMA(("asc_vsbus_intr: empty FIFO of %d ", resid));
		DELAY(1);
	}
	if (asc->sc_flags & ASC_MAPLOADED) {
		bus_dmamap_sync(asc->sc_dmat, asc->sc_dmamap,
				0, asc->sc_dmasize,
				asc->sc_flags & ASC_FROMMEMORY
					? BUS_DMASYNC_POSTWRITE
					: BUS_DMASYNC_POSTREAD);
		bus_dmamap_unload(asc->sc_dmat, asc->sc_dmamap);
	}
	asc->sc_flags &= ~ASC_MAPLOADED;

	resid += (tcl = NCR_READ_REG(sc, NCR_TCL));
	resid += (tcm = NCR_READ_REG(sc, NCR_TCM)) << 8;

	trans = asc->sc_dmasize - resid;
	if (trans < 0) {			/* transferred < 0 ? */
		printf("asc_vsbus_intr: xfer (%d) > req (%lu)\n",
		    trans, (u_long) asc->sc_dmasize);
		trans = asc->sc_dmasize;
	}
	NCR_DMA(("asc_vsbus_intr: tcl=%d, tcm=%d; trans=%d, resid=%d\n",
	    tcl, tcm, trans, resid));

	*asc->sc_dmalen -= trans;
	*asc->sc_dmaaddr += trans;
	
	asc->sc_xfers++;
	return 0;
}

static int
asc_vsbus_dma_setup(struct ncr53c9x_softc *sc, uint8_t **addr, size_t *len,
		    int datain, size_t *dmasize)
{
	struct asc_vsbus_softc * const asc = (struct asc_vsbus_softc *)sc;

	asc->sc_dmaaddr = addr;
	asc->sc_dmalen = len;
	if (datain) {
		asc->sc_flags &= ~ASC_FROMMEMORY;
	} else {
		asc->sc_flags |= ASC_FROMMEMORY;
	}
	if ((vaddr_t)*asc->sc_dmaaddr < VM_MIN_KERNEL_ADDRESS)
		panic("%s: DMA address (%p) outside of kernel",
		    __func__, *asc->sc_dmaaddr);

        NCR_DMA(("%s: start %d@%p,%d\n", device_xname(sc->sc_dev),
            (int)*asc->sc_dmalen, *asc->sc_dmaaddr,
	    (asc->sc_flags & ASC_FROMMEMORY)));
	*dmasize = asc->sc_dmasize = uimin(*dmasize, ASC_MAXXFERSIZE);

	if (asc->sc_dmasize) {
		if (bus_dmamap_load(asc->sc_dmat, asc->sc_dmamap,
				*asc->sc_dmaaddr, asc->sc_dmasize,
				NULL /* kernel address */,   
				BUS_DMA_NOWAIT|VAX_BUS_DMA_SPILLPAGE))
			panic("%s: cannot load DMA map",
			    device_xname(sc->sc_dev));
		bus_dmamap_sync(asc->sc_dmat, asc->sc_dmamap,
				0, asc->sc_dmasize,
				asc->sc_flags & ASC_FROMMEMORY
					? BUS_DMASYNC_PREWRITE
					: BUS_DMASYNC_PREREAD);
		bus_space_write_4(asc->sc_bst, asc->sc_adrh, 0,
				  asc->sc_dmamap->dm_segs[0].ds_addr);
		bus_space_write_4(asc->sc_bst, asc->sc_dirh, 0,
				  asc->sc_flags & ASC_FROMMEMORY);
		NCR_DMA(("%s: dma-load %lu@0x%08lx\n",
		    device_xname(sc->sc_dev),
		    asc->sc_dmamap->dm_segs[0].ds_len,
		    asc->sc_dmamap->dm_segs[0].ds_addr));
		asc->sc_flags |= ASC_MAPLOADED;
	}

	return 0;
}

static void
asc_vsbus_dma_go(struct ncr53c9x_softc *sc)
{
	struct asc_vsbus_softc * const asc = (struct asc_vsbus_softc *)sc;

	asc->sc_flags |= ASC_DMAACTIVE;
}

static void
asc_vsbus_dma_stop(struct ncr53c9x_softc *sc)
{
	struct asc_vsbus_softc * const asc = (struct asc_vsbus_softc *)sc;

	if (asc->sc_flags & ASC_MAPLOADED) {
		bus_dmamap_sync(asc->sc_dmat, asc->sc_dmamap,
				0, asc->sc_dmasize,
				asc->sc_flags & ASC_FROMMEMORY
					? BUS_DMASYNC_POSTWRITE
					: BUS_DMASYNC_POSTREAD);
		bus_dmamap_unload(asc->sc_dmat, asc->sc_dmamap);
	}

	asc->sc_flags &= ~(ASC_DMAACTIVE|ASC_MAPLOADED);
}

static int
asc_vsbus_dma_isactive(struct ncr53c9x_softc *sc)
{
	struct asc_vsbus_softc * const asc = (struct asc_vsbus_softc *)sc;

	return (asc->sc_flags & ASC_DMAACTIVE) != 0;
}<|MERGE_RESOLUTION|>--- conflicted
+++ resolved
@@ -1,8 +1,4 @@
-<<<<<<< HEAD
-/*	$NetBSD: asc_vsbus.c,v 1.44 2016/07/07 06:55:39 msaitoh Exp $	*/
-=======
 /*	$NetBSD: asc_vsbus.c,v 1.45 2018/09/03 16:29:28 riastradh Exp $	*/
->>>>>>> 598bd837
 
 /*-
  * Copyright (c) 1998 The NetBSD Foundation, Inc.
@@ -35,11 +31,7 @@
 
 #include <sys/cdefs.h>			/* RCS ID & Copyright macro defns */
 
-<<<<<<< HEAD
-__KERNEL_RCSID(0, "$NetBSD: asc_vsbus.c,v 1.44 2016/07/07 06:55:39 msaitoh Exp $");
-=======
 __KERNEL_RCSID(0, "$NetBSD: asc_vsbus.c,v 1.45 2018/09/03 16:29:28 riastradh Exp $");
->>>>>>> 598bd837
 
 #include "locators.h"
 #include "opt_cputype.h"
