--- conflicted
+++ resolved
@@ -1,8 +1,4 @@
-<<<<<<< HEAD
-/*	$NetBSD: qvkbd.c,v 1.3 2020/11/21 22:37:11 thorpej Exp $	*/
-=======
 /*	$NetBSD: qvkbd.c,v 1.4 2021/04/24 23:36:50 thorpej Exp $	*/
->>>>>>> 9e014010
 
 /* Copyright (c) 2015 Charles H. Dickman. All rights reserved.
  * Derived from dzkbd.c
