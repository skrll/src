--- conflicted
+++ resolved
@@ -1,8 +1,4 @@
-<<<<<<< HEAD
-#	$NetBSD: majors.vax,v 1.29 2019/01/28 02:29:00 dholland Exp $
-=======
 #	$NetBSD: majors.vax,v 1.30 2020/04/04 16:06:17 jdolecek Exp $
->>>>>>> 898b1760
 #
 # Device majors for vax
 #
@@ -89,11 +85,7 @@
 device-major	wsfont		char 80			wsfont
 device-major	ses		char 81			ses
 
-<<<<<<< HEAD
-device-major	nsmb		char 98			nsmb
-=======
 #device-major	obsolete	char 98			obsolete (nsmb)
->>>>>>> 898b1760
 device-major	audio		char 99			audio
 
 #
