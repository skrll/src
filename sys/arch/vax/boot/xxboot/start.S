<<<<<<< HEAD
/*	$NetBSD: start.S,v 1.6 2017/05/22 17:00:55 ragge Exp $ */
=======
/*	$NetBSD: start.S,v 1.7 2020/04/06 01:43:26 snj Exp $ */
>>>>>>> 898b1760
/*
 * Copyright (c) 1995 Ludd, University of Lule}, Sweden.
 * All rights reserved.
 *
 * This code is derived from software contributed to Ludd by
 * Bertram Barth.
 *
 * Redistribution and use in source and binary forms, with or without
 * modification, are permitted provided that the following conditions
 * are met:
 * 1. Redistributions of source code must retain the above copyright
 *    notice, this list of conditions and the following disclaimer.
 * 2. Redistributions in binary form must reproduce the above copyright
 *    notice, this list of conditions and the following disclaimer in the
 *    documentation and/or other materials provided with the distribution.
 *
 * THIS SOFTWARE IS PROVIDED BY THE AUTHOR ``AS IS'' AND ANY EXPRESS OR
 * IMPLIED WARRANTIES, INCLUDING, BUT NOT LIMITED TO, THE IMPLIED WARRANTIES
 * OF MERCHANTABILITY AND FITNESS FOR A PARTICULAR PURPOSE ARE DISCLAIMED.
 * IN NO EVENT SHALL THE AUTHOR BE LIABLE FOR ANY DIRECT, INDIRECT,
 * INCIDENTAL, SPECIAL, EXEMPLARY, OR CONSEQUENTIAL DAMAGES (INCLUDING, BUT
 * NOT LIMITED TO, PROCUREMENT OF SUBSTITUTE GOODS OR SERVICES; LOSS OF USE,
 * DATA, OR PROFITS; OR BUSINESS INTERRUPTION) HOWEVER CAUSED AND ON ANY
 * THEORY OF LIABILITY, WHETHER IN CONTRACT, STRICT LIABILITY, OR TORT
 * (INCLUDING NEGLIGENCE OR OTHERWISE) ARISING IN ANY WAY OUT OF THE USE OF
 * THIS SOFTWARE, EVEN IF ADVISED OF THE POSSIBILITY OF SUCH DAMAGE.
 */

 /* All bugs are subject to removal without further notice */
		

#define _LOCORE

#define	__HAVE_OLD_DISKLABEL	/* not automatically added due to _LOCORE */
#define OMIT_DKTYPENUMS
#define OMIT_FSTYPENUMS
#include "sys/disklabel.h"

#include "../include/mtpr.h"
#include "../include/asm.h"		

_C_LABEL(_start):
_C_LABEL(start):
	.globl _C_LABEL(start)	# this is the symbolic name for the start
	.globl _C_LABEL(_start) # of code to be relocated. We can use this
				# to get the actual/real address (pc-rel)
				# or to get the relocated address (abs).

.org	0x00			# uVAX booted from TK50 starts here
	brb	from_0x00	# continue behind dispatch-block

# At offset 0x02 we have a dual used area: VMB.EXE starts execution here,
# and uVAX-ROM looks for a pointer to a parameter block. We arrange for
<<<<<<< HEAD
# the parameter block offset to disassmble as a CASEL instructions which
=======
# the parameter block offset to disassemble as a CASEL instructions which
>>>>>>> 898b1760
# falls through to 0x08.
.org	0x02			# information used by uVAX-ROM
	.byte	0xcf		# offset in words to identification area
	.byte	1		# this byte must be 1
	.word	0		# logical block number (word swapped) 
	.word	0		# of the secondary image

.org	0x08			#
	brb	from_0x08	# skip ...

.org	0x0C			# 11/750  & 8200 starts here
	movzbl	$1,_C_LABEL(from)# We booted from "old" rom.
	brw	cont_750


from_0x00:			# uVAX from TK50 
	brw	start_uvax	# all uVAXen continue there

from_0x08:			# Any machine from VMB
	movzbl	$4,_C_LABEL(from)		# Booted from full VMB
	/*
	 * Read in block 1-15.
	 */
	movl	52(%r11), %r7	# load iovec/bqo into %r7
	addl3	(%r7), %r7, %r6	# load qio into %r6
	pushl	%r11		# base of rpb
	pushl	$0		# virtual-flag 
	pushl	$33		# read-logical-block
	pushl	$1		# lbn to start reading
	pushl	$7680		# number of bytes to read
	pushab	start_uvax	# buffer-address 
	calls	$6, (%r6)	# call the qio-routine
	brw	start_uvax

# the complete area reserved for label
# must be empty (i.e. filled with zeroes).
# disklabel(8) checks that before installing
# the bootblocks over existing label.

.org	LABELOFFSET
	.globl	_C_LABEL(romlabel)
_C_LABEL(romlabel):
	.long	0

.org	LABELOFFSET + d_end_
# Make sure the parameter block is past the disklabel.
# If not, the next .org would try to move backwards.

/*
 * Parameter block for uVAX boot.
 */
#define VOLINFO		0	/* 1=single-sided  81=double-sided volumes */
#define SISIZE		16	/* size in blocks of secondary image */
#define SILOAD		0	/* load offset (usually 0) from the default */
#define SIOFF		0x200	/* byte offset into secondary image */

.org	0x19e	# do not move, see comment earlier about CASEL
	.byte	0x18		# must be 0x18 
	.byte	0x00		# must be 0x00 (MBZ) 
	.byte	0x00		# any value 
	.byte	0xFF - (0x18 + 0x00 + 0x00)	
		/* 4th byte holds 1s' complement of sum of previous 3 bytes */

	.byte	0x00		# must be 0x00 (MBZ) 
	.byte	VOLINFO
	.byte	0x00		# any value 
	.byte	0x00		# any value 

	.long	SISIZE		# size in blocks of secondary image 
	.long	SILOAD		# load offset (usually 0) 
	.long	SIOFF		# byte offset into secondary image 
	.long	(SISIZE + SILOAD + SIOFF)	# sum of previous 3 


	.align	2
	.globl	_C_LABEL(from)
_C_LABEL(from):
	.long	0

/*
 * After bootblock (LBN0) has been loaded into the first page 
 * of good memory by 11/750's ROM-code (transfer address
 * of bootblock-code is: base of good memory + 0x0C) registers
 * are initialized as:
 *	R0:	type of boot-device
 *			0:	Massbus device
 *			1:	RK06/RK07
 *			2:	RL02
 *			17:	UDA50
 *			35:	TK50
 *			64:	TU58
 *	R1:	(UBA) address of UNIBUS I/O-page
 *		(MBA) address of boot device's adapter
 *	R2:	(UBA) address of the boot device's CSR
 *		(MBA) controller number of boot device
 *	R6:	address of driver subroutine in ROM
 *
 * cont_750 reads in LBN1-15 for further execution.
 */
cont_750:
	movl	$_C_LABEL(start), %sp	# move stack to avoid clobbering the code
	pushr	$0x131		# save clobbered registers
	clrl	%r4		# %r4 == # of blocks transferred
	movab	_C_LABEL(start),%r5	# %r5 have base address for next transfer
	pushl	%r5		# ...on stack also (Why?)
1:	incl	%r4		# increment block count
	movl	%r4,%r8		# LBN is in %r8 for rom routine
	addl2	$0x200,%r5	# Increase address for next read
	cmpl	$16,%r4		# read 15 blocks?
	beql	2f		# Yep
	movl	%r5,(%sp)		# move address to stack also
	jsb	(%r6)		# read 512 bytes
	blbs	%r0,1b		# jump if read succeeded
	halt			# otherwise die...
2:	tstl	(%sp)+		# remove boring arg from stack
	popr	$0x131		# restore clobbered registers
	brw	start_all	# Ok, continue...

/* uVAX main entry is at the start of the second disk block.  This is
 * needed for multi-arch CD booting where multiple architecture need
 * to shove stuff in boot block 0.
 */
	.org	0x200		# uVAX booted from disk starts here

start_uvax:
	movzbl	$2,_C_LABEL(from)	# Booted from subset-VMB
	brb	start_all

/*
 * start_all: stack already at RELOC, we save registers, move ourself
 * to RELOC and loads boot.
 */
start_all:
	movl	$_C_LABEL(start), %sp	# move stack to a better 
	pushr	$0x1fff			# save all regs, used later.

	subl3	$_C_LABEL(start), $_C_LABEL(edata), %r0
					# get size of text+data (w/o bss)
	moval	_C_LABEL(start), %r1	# get actual base-address of code
	subl3	$_C_LABEL(start), $_C_LABEL(end), %r2
					# get complete size (incl. bss)
	movl	$_C_LABEL(start), %r3	# get relocated base-address of code
	movc5	%r0, (%r1), $0, %r2, (%r3)	# copy code to new location
	
	movpsl	-(%sp)
	movl	$relocated, -(%sp)	# return-address on top of stack 
	rei				# can be replaced with new address
relocated:				# now relocation is done !!!
	movl	%sp, _C_LABEL(bootregs)
	calls	$0, _C_LABEL(Xmain)	# call Xmain (gcc workaround)which is 
	halt				# not intended to return ...

/*
 * hoppabort() is called when jumping to the newly loaded program.
 */
ENTRY(hoppabort, 0)
	movl    4(%ap),%r6
	movl	_C_LABEL(rpb),%r11
	mnegl	$1,%ap		# Hack to figure out boot device.
	movpsl	-(%sp)
	pushab	2(%r6)
	mnegl	$1,_C_LABEL(vax_load_failure)
	rei
#	calls	$0,(%r6)
	halt

ENTRY(unit_init, R6|R7|R8|R9|R10|R11)
	mfpr	$17,%r7			# Wanted bu KDB
	movl	4(%ap),%r0		# init routine address
	movl	8(%ap),%r9		# RPB in %r9
	movl	12(%ap),%r1		# VMB argument list
	callg	(%r1),(%r0)
	ret

# A bunch of functions unwanted in boot blocks.
ENTRY(getchar, 0)
	halt

#ifndef USE_PRINTF
ENTRY(putchar, 0)
	ret

ENTRY(printf, 0)
	ret
#endif

ENTRY(panic, 0)
	halt<|MERGE_RESOLUTION|>--- conflicted
+++ resolved
@@ -1,8 +1,4 @@
-<<<<<<< HEAD
-/*	$NetBSD: start.S,v 1.6 2017/05/22 17:00:55 ragge Exp $ */
-=======
 /*	$NetBSD: start.S,v 1.7 2020/04/06 01:43:26 snj Exp $ */
->>>>>>> 898b1760
 /*
  * Copyright (c) 1995 Ludd, University of Lule}, Sweden.
  * All rights reserved.
@@ -56,11 +52,7 @@
 
 # At offset 0x02 we have a dual used area: VMB.EXE starts execution here,
 # and uVAX-ROM looks for a pointer to a parameter block. We arrange for
-<<<<<<< HEAD
-# the parameter block offset to disassmble as a CASEL instructions which
-=======
 # the parameter block offset to disassemble as a CASEL instructions which
->>>>>>> 898b1760
 # falls through to 0x08.
 .org	0x02			# information used by uVAX-ROM
 	.byte	0xcf		# offset in words to identification area
