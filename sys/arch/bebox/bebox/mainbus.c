<<<<<<< HEAD
/*	$NetBSD: mainbus.c,v 1.33 2020/11/18 03:46:25 thorpej Exp $	*/
=======
/*	$NetBSD: mainbus.c,v 1.34 2021/04/24 23:36:30 thorpej Exp $	*/
>>>>>>> 9e014010

/*
 * Copyright (c) 1996 Christopher G. Demetriou.  All rights reserved.
 *
 * Redistribution and use in source and binary forms, with or without
 * modification, are permitted provided that the following conditions
 * are met:
 * 1. Redistributions of source code must retain the above copyright
 *    notice, this list of conditions and the following disclaimer.
 * 2. Redistributions in binary form must reproduce the above copyright
 *    notice, this list of conditions and the following disclaimer in the
 *    documentation and/or other materials provided with the distribution.
 * 3. All advertising materials mentioning features or use of this software
 *    must display the following acknowledgement:
 *      This product includes software developed by Christopher G. Demetriou
 *	for the NetBSD Project.
 * 4. The name of the author may not be used to endorse or promote products
 *    derived from this software without specific prior written permission
 *
 * THIS SOFTWARE IS PROVIDED BY THE AUTHOR ``AS IS'' AND ANY EXPRESS OR
 * IMPLIED WARRANTIES, INCLUDING, BUT NOT LIMITED TO, THE IMPLIED WARRANTIES
 * OF MERCHANTABILITY AND FITNESS FOR A PARTICULAR PURPOSE ARE DISCLAIMED.
 * IN NO EVENT SHALL THE AUTHOR BE LIABLE FOR ANY DIRECT, INDIRECT,
 * INCIDENTAL, SPECIAL, EXEMPLARY, OR CONSEQUENTIAL DAMAGES (INCLUDING, BUT
 * NOT LIMITED TO, PROCUREMENT OF SUBSTITUTE GOODS OR SERVICES; LOSS OF USE,
 * DATA, OR PROFITS; OR BUSINESS INTERRUPTION) HOWEVER CAUSED AND ON ANY
 * THEORY OF LIABILITY, WHETHER IN CONTRACT, STRICT LIABILITY, OR TORT
 * (INCLUDING NEGLIGENCE OR OTHERWISE) ARISING IN ANY WAY OUT OF THE USE OF
 * THIS SOFTWARE, EVEN IF ADVISED OF THE POSSIBILITY OF SUCH DAMAGE.
 */

#include <sys/cdefs.h>
<<<<<<< HEAD
__KERNEL_RCSID(0, "$NetBSD: mainbus.c,v 1.33 2020/11/18 03:46:25 thorpej Exp $");
=======
__KERNEL_RCSID(0, "$NetBSD: mainbus.c,v 1.34 2021/04/24 23:36:30 thorpej Exp $");
>>>>>>> 9e014010

#include <sys/param.h>
#include <sys/systm.h>
#include <sys/device.h>
#include <sys/kmem.h>

#include <machine/autoconf.h>
#include <sys/bus.h>

#include "pci.h"
#include "opt_pci.h"
#include <dev/pci/pcivar.h>
#include <dev/pci/pciconf.h>
#include <machine/pci_machdep.h>
#include <machine/isa_machdep.h>

int	mainbus_match(device_t, cfdata_t, void *);
void	mainbus_attach(device_t, device_t, void *);

CFATTACH_DECL_NEW(mainbus, 0,
    mainbus_match, mainbus_attach, NULL, NULL);

int	mainbus_print (void *, const char *);

union mainbus_attach_args {
	const char *mba_busname;		/* first elem of all */
	struct pcibus_attach_args mba_pba;
};


/* There can be only one */
int mainbus_found = 0;
struct powerpc_isa_chipset genppc_ict;
struct genppc_pci_chipset *genppc_pct;

#define	PCI_IO_START	0x00008000
#define	PCI_IO_END	0x0000ffff
#define	PCI_IO_SIZE	((PCI_IO_END - PCI_IO_START) + 1)

#define	PCI_MEM_START	0x00000000
#define	PCI_MEM_END	0x0fffffff
#define	PCI_MEM_SIZE	((PCI_MEM_END - PCI_MEM_START) + 1)

/*
 * Probe for the mainbus; always succeeds.
 */
int
mainbus_match(device_t parent, cfdata_t match, void *aux)
{
	return 1;
}

/*
 * Attach the mainbus.
 */
void
mainbus_attach(device_t parent, device_t self, void *aux)
{
	union mainbus_attach_args mba;
	struct confargs ca;

#if NPCI > 0 
	struct genppc_pci_chipset_businfo *pbi;
#endif
	
	mainbus_found = 1;
  
	aprint_normal("\n");

#if defined(RESIDUAL_DATA_DUMP)
	print_residual_device_info();
#endif

	/*
	 * Always find the CPU
	 */
	ca.ca_name = "cpu";
	ca.ca_node = 0;
	config_found(self, &ca, mainbus_print,
	    CFARG_IATTR, "mainbus",
	    CFARG_EOL);
	ca.ca_name = "cpu";
	ca.ca_node = 1;
	config_found(self, &ca, mainbus_print,
	    CFARG_IATTR, "mainbus",
	    CFARG_EOL);

	/*
	 * XXX Note also that the presence of a PCI bus should
	 * XXX _always_ be checked, and if present the bus should be
	 * XXX 'found'.  However, because of the structure of the code,
	 * XXX that's not currently possible.
	 */

#if NPCI > 0
	genppc_pct = kmem_alloc(sizeof(struct genppc_pci_chipset), KM_SLEEP);
	bebox_pci_get_chipset_tag(genppc_pct);

	pbi = kmem_alloc(sizeof(struct genppc_pci_chipset_businfo), KM_SLEEP);
	pbi->pbi_properties = prop_dictionary_create();
        KASSERT(pbi->pbi_properties != NULL);

	SIMPLEQ_INIT(&genppc_pct->pc_pbi);
	SIMPLEQ_INSERT_TAIL(&genppc_pct->pc_pbi, pbi, next);

#ifdef PCI_NETBSD_CONFIGURE
	struct pciconf_resources *pcires = pciconf_resource_init();

	pciconf_resource_add(pcires, PCICONF_RESOURCE_IO,
	    PCI_IO_START, PCI_IO_SIZE);
	pciconf_resource_add(pcires, PCICONF_RESOURCE_MEM,
	    PCI_MEM_START, PCI_MEM_SIZE);

	pci_configure_bus(genppc_pct, pcires, 0, CACHELINESIZE);

	pciconf_resource_fini(pcires);
#endif /* PCI_NETBSD_CONFIGURE */
#endif /* NPCI */

#if NPCI > 0
	memset(&mba, 0, sizeof(mba));
	mba.mba_pba.pba_iot = &prep_io_space_tag;
	mba.mba_pba.pba_memt = &prep_mem_space_tag;
	mba.mba_pba.pba_dmat = &pci_bus_dma_tag;
	mba.mba_pba.pba_dmat64 = NULL;
	mba.mba_pba.pba_pc = genppc_pct;
	mba.mba_pba.pba_bus = 0;
	mba.mba_pba.pba_bridgetag = NULL;
	mba.mba_pba.pba_flags = PCI_FLAGS_IO_OKAY | PCI_FLAGS_MEM_OKAY;
	config_found(self, &mba.mba_pba, pcibusprint,
	    CFARG_IATTR, "pcibus",
	    CFARG_EOL);
#endif /* NPCI */

#ifdef RESIDUAL_DATA_DUMP
	SIMPLEQ_FOREACH(pbi, &genppc_pct->pc_pbi, next)
	    printf("%s\n", prop_dictionary_externalize(pbi->pbi_properties));
#endif

}

int
mainbus_print(void *aux, const char *pnp)
{

	if (pnp)
		aprint_normal("cpu at %s", pnp);
	return (UNCONF);
}<|MERGE_RESOLUTION|>--- conflicted
+++ resolved
@@ -1,8 +1,4 @@
-<<<<<<< HEAD
-/*	$NetBSD: mainbus.c,v 1.33 2020/11/18 03:46:25 thorpej Exp $	*/
-=======
 /*	$NetBSD: mainbus.c,v 1.34 2021/04/24 23:36:30 thorpej Exp $	*/
->>>>>>> 9e014010
 
 /*
  * Copyright (c) 1996 Christopher G. Demetriou.  All rights reserved.
@@ -35,11 +31,7 @@
  */
 
 #include <sys/cdefs.h>
-<<<<<<< HEAD
-__KERNEL_RCSID(0, "$NetBSD: mainbus.c,v 1.33 2020/11/18 03:46:25 thorpej Exp $");
-=======
 __KERNEL_RCSID(0, "$NetBSD: mainbus.c,v 1.34 2021/04/24 23:36:30 thorpej Exp $");
->>>>>>> 9e014010
 
 #include <sys/param.h>
 #include <sys/systm.h>
