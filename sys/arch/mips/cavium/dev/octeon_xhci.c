<<<<<<< HEAD
/*	$NetBSD: octeon_xhci.c,v 1.3 2020/10/15 09:32:40 jmcneill Exp $ */
=======
/*	$NetBSD: octeon_xhci.c,v 1.5 2021/04/24 23:36:42 thorpej Exp $ */
>>>>>>> 9e014010
/*	$OpenBSD: octxhci.c,v 1.4 2019/09/29 04:32:23 visa Exp $	*/

/*
 * Copyright (c) 2017 Visa Hankala
 * Copyright (c) 2020 Jared McNeill <jmcneill@invisible.ca>
 *
 * Permission to use, copy, modify, and distribute this software for any
 * purpose with or without fee is hereby granted, provided that the above
 * copyright notice and this permission notice appear in all copies.
 *
 * THE SOFTWARE IS PROVIDED "AS IS" AND THE AUTHOR DISCLAIMS ALL WARRANTIES
 * WITH REGARD TO THIS SOFTWARE INCLUDING ALL IMPLIED WARRANTIES OF
 * MERCHANTABILITY AND FITNESS. IN NO EVENT SHALL THE AUTHOR BE LIABLE FOR
 * ANY SPECIAL, DIRECT, INDIRECT, OR CONSEQUENTIAL DAMAGES OR ANY DAMAGES
 * WHATSOEVER RESULTING FROM LOSS OF USE, DATA OR PROFITS, WHETHER IN AN
 * ACTION OF CONTRACT, NEGLIGENCE OR OTHER TORTIOUS ACTION, ARISING OUT OF
 * OR IN CONNECTION WITH THE USE OR PERFORMANCE OF THIS SOFTWARE.
 */

/*
 * Driver for OCTEON USB3 controller bridge.
 */

#include <sys/param.h>
#include <sys/systm.h>
#include <sys/device.h>
#include <sys/malloc.h>

#include <mips/cavium/octeonvar.h>

#include <mips/cavium/dev/octeon_xhcireg.h>

#include <dev/usb/usb.h>
#include <dev/usb/usbdi.h>
#include <dev/usb/usbdivar.h>
#include <dev/usb/usb_mem.h>
#include <dev/usb/xhcireg.h>
#include <dev/usb/xhcivar.h>

#include <dev/fdt/fdtvar.h>

#define XCTL_RD_8(sc, reg) \
	bus_space_read_8((sc)->sc_iot, (sc)->sc_ioh, (reg))
#define XCTL_WR_8(sc, reg, val) \
	bus_space_write_8((sc)->sc_iot, (sc)->sc_ioh, (reg), (val))

struct octxhci_softc {
	struct xhci_softc	sc_xhci;
	bus_space_tag_t		sc_iot;
	bus_space_handle_t	sc_ioh;
	struct fdtbus_gpio_pin	*sc_power_gpio;
	int			sc_unit;
};

static int	octxhci_match(device_t, cfdata_t, void *);
static void	octxhci_attach(device_t, device_t, void *);

static int	octxhci_dwc3_init(struct xhci_softc *);
static void	octxhci_uctl_init(struct octxhci_softc *, uint64_t, uint64_t);

static void	octxhci_bus_io_init(bus_space_tag_t, void *);

static struct mips_bus_space octxhci_bus_tag;

CFATTACH_DECL_NEW(octxhci, sizeof(struct octxhci_softc),
    octxhci_match, octxhci_attach, NULL, NULL);

static const struct device_compatible_entry compat_data[] = {
	{ .compat = "cavium,octeon-7130-usb-uctl" },
	DEVICE_COMPAT_EOL
};

int
octxhci_match(device_t parent, cfdata_t cf, void *aux)
{
	struct fdt_attach_args * const faa = aux;

	return of_compatible_match(faa->faa_phandle, compat_data);
}

void
octxhci_attach(device_t parent, device_t self, void *aux)
{
	struct octxhci_softc *osc = device_private(self);
	struct xhci_softc *sc = &osc->sc_xhci;
	struct fdt_attach_args * const faa = aux;
	const int phandle = faa->faa_phandle;
	const char *clock_type_hs;
	const char *clock_type_ss;
	u_int clock_freq, clock_sel;
	char intrstr[128];
	int child, error;
	bus_addr_t addr;
	bus_size_t size;
	void *ih;

	osc->sc_iot = faa->faa_bst;

	if (fdtbus_get_reg(phandle, 0, &addr, &size) != 0) {
		aprint_error(": couldn't get bridge registers\n");
		return;
	}
	if (bus_space_map(osc->sc_iot, addr, size, 0, &osc->sc_ioh) != 0) {
		aprint_error(": couldn't map bridge registers\n");
		return;
	}
	osc->sc_power_gpio = fdtbus_gpio_acquire(phandle, "power",
	    GPIO_PIN_OUTPUT);
	osc->sc_unit = (addr >> 24) & 0x1;

	octxhci_bus_io_init(&octxhci_bus_tag, NULL);

	sc->sc_dev = self;
	sc->sc_bus.ub_hcpriv = sc;
	sc->sc_bus.ub_dmatag = faa->faa_dmat;
	sc->sc_iot = &octxhci_bus_tag;
	sc->sc_ios = size;

	child = of_find_bycompat(phandle, "synopsys,dwc3");
	if (child == -1) {
		aprint_error(": couldn't find dwc3 child node\n");
		return;
	}
	if (fdtbus_get_reg(child, 0, &addr, &size) != 0) {
		aprint_error(": couldn't get xhci registers\n");
		return;
	}
	if (bus_space_map(sc->sc_iot, addr, size, 0, &sc->sc_ioh) != 0) {
		aprint_error(": couldn't map xhci registers\n");
		return;
	}

	if (of_getprop_uint32(phandle, "refclk-frequency", &clock_freq) != 0) {
		aprint_error(": couldn't get refclk-frequency property\n");
		return;
	}
	clock_type_hs = fdtbus_get_string(phandle, "refclk-type-hs");
	if (clock_type_hs == NULL) {
		aprint_error(": couldn't get refclk-type-hs property\n");
		return;
	}
	clock_type_ss = fdtbus_get_string(phandle, "refclk-type-ss");
	if (clock_type_ss == NULL) {
		aprint_error(": couldn't get refclk-type-ss property\n");
		return;
	}

	clock_sel = 0;
	if (strcmp(clock_type_ss, "dlmc_ref_clk1") == 0)
		clock_sel |= 1;
	if (strcmp(clock_type_hs, "pll_ref_clk") == 0)
		clock_sel |= 2;

	octxhci_uctl_init(osc, clock_freq, clock_sel);

	if (octxhci_dwc3_init(sc) != 0) {
		/* Error message has been printed already. */
		return;
	}

	if (!fdtbus_intr_str(child, 0, intrstr, sizeof(intrstr))) {
		aprint_error_dev(self, "failed to decode interrupt\n");
		return;
	}

	ih = fdtbus_intr_establish(child, 0, IPL_USB, FDT_INTR_MPSAFE,
	    xhci_intr, sc);
	if (ih == NULL) {
		aprint_error_dev(self, "couldn't establish interrupt on %s\n",
		    intrstr);
		return;
	}
	aprint_normal_dev(self, "interrupting on %s\n", intrstr);

	sc->sc_bus.ub_revision = USBREV_3_0;
	error = xhci_init(sc);
	if (error != 0) {
		aprint_error_dev(self, "init failed, error = %d\n", error);
		return;
	}

	sc->sc_child = config_found(self, &sc->sc_bus, usbctlprint, CFARG_EOL);
	sc->sc_child2 = config_found(self, &sc->sc_bus2, usbctlprint,
	    CFARG_EOL);
}

void
octxhci_uctl_init(struct octxhci_softc *sc, uint64_t clock_freq,
    uint64_t clock_sel)
{
	static const uint32_t clock_divs[] = { 1, 2, 4, 6, 8, 16, 24, 32 };
	uint64_t i, val;
	uint64_t ioclock = octeon_ioclock_speed();
	uint64_t mpll_mult;
	uint64_t refclk_fsel;
#if notyet
	int output_sel;
#endif

	/*
	 * Put the bridge controller, USB core, PHY, and clock divider
	 * into reset.
	 */
	val = XCTL_RD_8(sc, XCTL_CTL);
	val |= XCTL_CTL_UCTL_RST;
	val |= XCTL_CTL_UAHC_RST;
	val |= XCTL_CTL_UPHY_RST;
	XCTL_WR_8(sc, XCTL_CTL, val);
	val = XCTL_RD_8(sc, XCTL_CTL);
	val |= XCTL_CTL_CLKDIV_RST;
	XCTL_WR_8(sc, XCTL_CTL, val);

	/* Select IO clock divisor. */
	for (i = 0; i < __arraycount(clock_divs); i++) {
		if (ioclock / clock_divs[i] < 300000000)
			break;
	}

	/* Update the divisor and enable the clock. */
	val = XCTL_RD_8(sc, XCTL_CTL);
	val &= ~XCTL_CTL_CLKDIV_SEL;
	val |= (i << XCTL_CTL_CLKDIV_SEL_SHIFT) & XCTL_CTL_CLKDIV_SEL;
	val |= XCTL_CTL_CLK_EN;
	XCTL_WR_8(sc, XCTL_CTL, val);

	/* Take the clock divider out of reset. */
	val = XCTL_RD_8(sc, XCTL_CTL);
	val &= ~XCTL_CTL_CLKDIV_RST;
	XCTL_WR_8(sc, XCTL_CTL, val);

	/* Select the reference clock. */
	switch (clock_freq) {
	case 50000000:
		refclk_fsel = 0x07;
		mpll_mult = 0x32;
		break;
	case 125000000:
		refclk_fsel = 0x07;
		mpll_mult = 0x28;
		break;
	case 100000000:
	default:
		if (clock_sel < 2)
			refclk_fsel = 0x27;
		else
			refclk_fsel = 0x07;
		mpll_mult = 0x19;
		break;
	}

	/* Set the clock and power up PHYs. */
	val = XCTL_RD_8(sc, XCTL_CTL);
	val &= ~XCTL_CTL_REFCLK_SEL;
	val |= clock_sel << XCTL_CTL_REFCLK_SEL_SHIFT;
	val &= ~XCTL_CTL_REFCLK_DIV2;
	val &= ~XCTL_CTL_REFCLK_FSEL;
	val |= refclk_fsel << XCTL_CTL_REFCLK_FSEL_SHIFT;
	val &= ~XCTL_CTL_MPLL_MULT;
	val |= mpll_mult << XCTL_CTL_MPLL_MULT_SHIFT;
	val |= XCTL_CTL_SSC_EN;
	val |= XCTL_CTL_REFCLK_SSP_EN;
	val |= XCTL_CTL_SSPOWER_EN;
	val |= XCTL_CTL_HSPOWER_EN;
	XCTL_WR_8(sc, XCTL_CTL, val);

	delay(100);

	/* Take the bridge out of reset. */
	val = XCTL_RD_8(sc, XCTL_CTL);
	val &= ~XCTL_CTL_UCTL_RST;
	XCTL_WR_8(sc, XCTL_CTL, val);

	delay(100);

#if notyet
	if (sc->sc_power_gpio[0] != 0) {
		if (sc->sc_unit == 0)
			output_sel = GPIO_CONFIG_MD_USB0_VBUS_CTRL;
		else
			output_sel = GPIO_CONFIG_MD_USB1_VBUS_CTRL;
		gpio_controller_config_pin(sc->sc_power_gpio,
		    GPIO_CONFIG_OUTPUT | output_sel);

		/* Enable port power control. */
		val = XCTL_RD_8(sc, XCTL_HOST_CFG);
		val |= XCTL_HOST_CFG_PPC_EN;
		if (sc->sc_power_gpio[2] & GPIO_ACTIVE_LOW)
			val &= ~XCTL_HOST_CFG_PPC_ACTIVE_HIGH_EN;
		else
			val |= XCTL_HOST_CFG_PPC_ACTIVE_HIGH_EN;
		XCTL_WR_8(sc, XCTL_HOST_CFG, val);
	} else {
		/* Disable port power control. */
		val = XCTL_RD_8(sc, XCTL_HOST_CFG);
		val &= ~XCTL_HOST_CFG_PPC_EN;
		XCTL_WR_8(sc, XCTL_HOST_CFG, val);
	}
#else
	/* Disable port power control. */
	val = XCTL_RD_8(sc, XCTL_HOST_CFG);
	val &= ~XCTL_HOST_CFG_PPC_EN;
	XCTL_WR_8(sc, XCTL_HOST_CFG, val);
#endif

	/* Enable host-only mode. */
	val = XCTL_RD_8(sc, XCTL_CTL);
	val &= ~XCTL_CTL_DRD_MODE;
	XCTL_WR_8(sc, XCTL_CTL, val);

	delay(100);

	/* Take the USB core out of reset. */
	val = XCTL_RD_8(sc, XCTL_CTL);
	val &= ~XCTL_CTL_UAHC_RST;
	XCTL_WR_8(sc, XCTL_CTL, val);

	delay(100);

	val = XCTL_RD_8(sc, XCTL_CTL);
	val |= XCTL_CTL_CSCLK_EN;
	XCTL_WR_8(sc, XCTL_CTL, val);

	/* Take the PHY out of reset. */
	val = XCTL_RD_8(sc, XCTL_CTL);
	val &= ~XCTL_CTL_UPHY_RST;
	XCTL_WR_8(sc, XCTL_CTL, val);
	(void)XCTL_RD_8(sc, XCTL_CTL);

	/* Fix endianess. */
	val = XCTL_RD_8(sc, XCTL_SHIM_CFG);
	val &= ~XCTL_SHIM_CFG_CSR_BYTE_SWAP;
	val &= ~XCTL_SHIM_CFG_DMA_BYTE_SWAP;
	val |= __SHIFTIN(XCTL_SHIM_ENDIAN_BIG, XCTL_SHIM_CFG_DMA_BYTE_SWAP);
	val |= __SHIFTIN(XCTL_SHIM_ENDIAN_BIG, XCTL_SHIM_CFG_CSR_BYTE_SWAP);
	XCTL_WR_8(sc, XCTL_SHIM_CFG, val);
	(void)XCTL_RD_8(sc, XCTL_SHIM_CFG);
}

int
octxhci_dwc3_init(struct xhci_softc *sc)
{
	bus_space_handle_t ioh = sc->sc_ioh;
	uint32_t rev;
	uint32_t val;

	val = bus_space_read_4(sc->sc_iot, ioh, DWC3_GSNPSID);
	if ((val & 0xffff0000u) != 0x55330000u) {
		aprint_error(": no DWC3 core (DWC3_GSNPSID=%08x)\n", val);
		return EIO;
	}
	rev = val & 0xffffu;
	aprint_normal(": DWC3 rev 0x%04x\n", rev);

	val = bus_space_read_4(sc->sc_iot, ioh, DWC3_GUSB3PIPECTL(0));
	val &= ~DWC3_GUSB3PIPECTL_UX_EXIT_PX;
	val |= DWC3_GUSB3PIPECTL_SUSPHY;
	bus_space_write_4(sc->sc_iot, ioh, DWC3_GUSB3PIPECTL(0), val);

	val = bus_space_read_4(sc->sc_iot, ioh, DWC3_GUSB2PHYCFG(0));
	val |= DWC3_GUSB2PHYCFG_SUSPHY;
	bus_space_write_4(sc->sc_iot, ioh, DWC3_GUSB2PHYCFG(0), val);

	/* Set the controller into host mode. */
	val = bus_space_read_4(sc->sc_iot, ioh, DWC3_GCTL);
	val &= ~DWC3_GCTL_PRTCAP_MASK;
	val |= DWC3_GCTL_PRTCAP_HOST;
	bus_space_write_4(sc->sc_iot, ioh, DWC3_GCTL, val);

	val = bus_space_read_4(sc->sc_iot, ioh, DWC3_GCTL);
	val &= ~DWC3_GCTL_SCALEDOWN_MASK;
	val &= ~DWC3_GCTL_DISSCRAMBLE;
	if (rev >= DWC3_REV_210A && rev <= DWC3_REV_250A)
		val |= DWC3_GCTL_DSBLCLKGTNG | DWC3_GCTL_SOFITPSYNC;
	else
		val &= ~DWC3_GCTL_DSBLCLKGTNG;
	bus_space_write_4(sc->sc_iot, ioh, DWC3_GCTL, val);

	return 0;
}

/* ---- bus_space(9) */
#define CHIP			octxhci 
#define CHIP_IO
#define	CHIP_LITTLE_ENDIAN

#define CHIP_W1_BUS_START(v)	0x0000000000000000ULL
#define CHIP_W1_BUS_END(v)	0x7fffffffffffffffULL
#define CHIP_W1_SYS_START(v)	0x8000000000000000ULL
#define CHIP_W1_SYS_END(v)	0xffffffffffffffffULL

#include <mips/mips/bus_space_alignstride_chipdep.c><|MERGE_RESOLUTION|>--- conflicted
+++ resolved
@@ -1,8 +1,4 @@
-<<<<<<< HEAD
-/*	$NetBSD: octeon_xhci.c,v 1.3 2020/10/15 09:32:40 jmcneill Exp $ */
-=======
 /*	$NetBSD: octeon_xhci.c,v 1.5 2021/04/24 23:36:42 thorpej Exp $ */
->>>>>>> 9e014010
 /*	$OpenBSD: octxhci.c,v 1.4 2019/09/29 04:32:23 visa Exp $	*/
 
 /*
