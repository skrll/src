/*	$NetBSD: asm.h,v 1.58 2020/08/06 10:00:20 skrll Exp $	*/

/*
 * Copyright (c) 1992, 1993
 *	The Regents of the University of California.  All rights reserved.
 *
 * This code is derived from software contributed to Berkeley by
 * Ralph Campbell.
 *
 * Redistribution and use in source and binary forms, with or without
 * modification, are permitted provided that the following conditions
 * are met:
 * 1. Redistributions of source code must retain the above copyright
 *    notice, this list of conditions and the following disclaimer.
 * 2. Redistributions in binary form must reproduce the above copyright
 *    notice, this list of conditions and the following disclaimer in the
 *    documentation and/or other materials provided with the distribution.
 * 3. Neither the name of the University nor the names of its contributors
 *    may be used to endorse or promote products derived from this software
 *    without specific prior written permission.
 *
 * THIS SOFTWARE IS PROVIDED BY THE REGENTS AND CONTRIBUTORS ``AS IS'' AND
 * ANY EXPRESS OR IMPLIED WARRANTIES, INCLUDING, BUT NOT LIMITED TO, THE
 * IMPLIED WARRANTIES OF MERCHANTABILITY AND FITNESS FOR A PARTICULAR PURPOSE
 * ARE DISCLAIMED.  IN NO EVENT SHALL THE REGENTS OR CONTRIBUTORS BE LIABLE
 * FOR ANY DIRECT, INDIRECT, INCIDENTAL, SPECIAL, EXEMPLARY, OR CONSEQUENTIAL
 * DAMAGES (INCLUDING, BUT NOT LIMITED TO, PROCUREMENT OF SUBSTITUTE GOODS
 * OR SERVICES; LOSS OF USE, DATA, OR PROFITS; OR BUSINESS INTERRUPTION)
 * HOWEVER CAUSED AND ON ANY THEORY OF LIABILITY, WHETHER IN CONTRACT, STRICT
 * LIABILITY, OR TORT (INCLUDING NEGLIGENCE OR OTHERWISE) ARISING IN ANY WAY
 * OUT OF THE USE OF THIS SOFTWARE, EVEN IF ADVISED OF THE POSSIBILITY OF
 * SUCH DAMAGE.
 *
 *	@(#)machAsmDefs.h	8.1 (Berkeley) 6/10/93
 */

/*
 * machAsmDefs.h --
 *
 *	Macros used when writing assembler programs.
 *
 *	Copyright (C) 1989 Digital Equipment Corporation.
 *	Permission to use, copy, modify, and distribute this software and
 *	its documentation for any purpose and without fee is hereby granted,
 *	provided that the above copyright notice appears in all copies.
 *	Digital Equipment Corporation makes no representations about the
 *	suitability of this software for any purpose.  It is provided "as is"
 *	without express or implied warranty.
 *
 * from: Header: /sprite/src/kernel/mach/ds3100.md/RCS/machAsmDefs.h,
 *	v 1.2 89/08/15 18:28:24 rab Exp  SPRITE (DECWRL)
 */

#ifndef _MIPS_ASM_H
#define	_MIPS_ASM_H

#include "opt_cputype.h"
#include "opt_lockdebug.h"
#include "opt_multiprocessor.h"

#include <sys/cdefs.h>		/* for API selection */
#include <mips/regdef.h>

/*
 * Define -pg profile entry code.
 * Must always be noreorder, must never use a macro instruction
 * Final addiu to t9 must always equal the size of this _KERN_MCOUNT
 */
#define	_KERN_MCOUNT						\
	.set	push;						\
	.set	noreorder;					\
	.set	noat;						\
	subu	sp,sp,16;					\
	sw	t9,12(sp);					\
	move	AT,ra;						\
	lui	t9,%hi(_mcount); 				\
	addiu	t9,t9,%lo(_mcount);				\
	jalr	t9;						\
	nop;							\
	lw	t9,4(sp);					\
	addiu	sp,sp,8;					\
	addiu	t9,t9,40;					\
	.set	pop;

#ifdef GPROF
#define	MCOUNT _KERN_MCOUNT
#else
#define	MCOUNT
#endif

#ifdef USE_AENT
#define	AENT(x)				\
	.aent	x, 0
#else
#define	AENT(x)
#endif

/*
 * WEAK_ALIAS: create a weak alias.
 */
#define	WEAK_ALIAS(alias,sym)						\
	.weak alias;							\
	alias = sym
/*
 * STRONG_ALIAS: create a strong alias.
 */
#define	STRONG_ALIAS(alias,sym)						\
	.globl alias;							\
	alias = sym

/*
 * WARN_REFERENCES: create a warning if the specified symbol is referenced.
 */
#define	WARN_REFERENCES(sym,msg)					\
	.pushsection __CONCAT(.gnu.warning.,sym);			\
	.ascii msg;							\
	.popsection

/*
 * STATIC_LEAF_NOPROFILE
 *	No profilable local leaf routine.
 */
#define	STATIC_LEAF_NOPROFILE(x)	\
	.ent	_C_LABEL(x);		\
_C_LABEL(x): ;				\
	.frame sp, 0, ra

/*
 * LEAF_NOPROFILE
 *	No profilable leaf routine.
 */
#define	LEAF_NOPROFILE(x)		\
	.globl	_C_LABEL(x);		\
	STATIC_LEAF_NOPROFILE(x)

/*
 * STATIC_LEAF
 *	Declare a local leaf function.
 */
#define	STATIC_LEAF(x)			\
	STATIC_LEAF_NOPROFILE(x);	\
	MCOUNT

/*
 * LEAF
 *	A leaf routine does
 *	- call no other function,
 *	- never use any register that callee-saved (S0-S8), and
 *	- not use any local stack storage.
 */
#define	LEAF(x)				\
	LEAF_NOPROFILE(x);		\
	MCOUNT

/*
 * STATIC_XLEAF
 *	declare alternate entry to a static leaf routine
 */
#define	STATIC_XLEAF(x)			\
	AENT (_C_LABEL(x));		\
_C_LABEL(x):

/*
 * XLEAF
 *	declare alternate entry to leaf routine
 */
#define	XLEAF(x)			\
	.globl	_C_LABEL(x);		\
	STATIC_XLEAF(x)

/*
 * STATIC_NESTED_NOPROFILE
 *	No profilable local nested routine.
 */
#define	STATIC_NESTED_NOPROFILE(x, fsize, retpc)	\
	.ent	_C_LABEL(x);				\
	.type	_C_LABEL(x), @function;			\
_C_LABEL(x): ;						\
	.frame	sp, fsize, retpc

/*
 * NESTED_NOPROFILE
 *	No profilable nested routine.
 */
#define	NESTED_NOPROFILE(x, fsize, retpc)	\
	.globl	_C_LABEL(x);			\
	STATIC_NESTED_NOPROFILE(x, fsize, retpc)

/*
 * NESTED
 *	A function calls other functions and needs
 *	therefore stack space to save/restore registers.
 */
#define	NESTED(x, fsize, retpc)			\
	NESTED_NOPROFILE(x, fsize, retpc);	\
	MCOUNT

/*
 * STATIC_NESTED
 *	No profilable local nested routine.
 */
#define	STATIC_NESTED(x, fsize, retpc)			\
	STATIC_NESTED_NOPROFILE(x, fsize, retpc);	\
	MCOUNT

/*
 * XNESTED
 *	declare alternate entry point to nested routine.
 */
#define	XNESTED(x)			\
	.globl	_C_LABEL(x);		\
	AENT (_C_LABEL(x));		\
_C_LABEL(x):

/*
 * END
 *	Mark end of a procedure.
 */
#define	END(x)				\
	.end _C_LABEL(x);		\
	.size _C_LABEL(x), . - _C_LABEL(x)

/*
 * IMPORT -- import external symbol
 */
#define	IMPORT(sym, size)		\
	.extern _C_LABEL(sym),size

/*
 * EXPORT -- export definition of symbol
 */
#define	EXPORT(x)			\
	.globl	_C_LABEL(x);		\
_C_LABEL(x):

/*
 * VECTOR
 *	exception vector entrypoint
 *	XXX: regmask should be used to generate .mask
 */
#define	VECTOR(x, regmask)		\
	.ent	_C_LABEL(x);		\
	EXPORT(x);			\

#define	VECTOR_END(x)			\
	EXPORT(__CONCAT(x,_end));	\
	END(x);				\
	.org _C_LABEL(x) + 0x80

/*
 * Macros to panic and printf from assembly language.
 */
#define	PANIC(msg)			\
	PTR_LA	a0, 9f;			\
	jal	_C_LABEL(panic);	\
	nop;				\
	MSG(msg)

#define	PRINTF(msg)			\
	PTR_LA	a0, 9f;			\
	jal	_C_LABEL(printf);	\
	nop;				\
	MSG(msg)

#define	MSG(msg)			\
	.rdata;				\
9:	.asciz	msg;			\
	.text

#define	ASMSTR(str)			\
	.asciz str;			\
	.align	3

#define	RCSID(x)	.pushsection ".ident","MS",@progbits,1;		\
			.asciz x;					\
			.popsection

/*
 * XXX retain dialects XXX
 */
#define	ALEAF(x)			XLEAF(x)
#define	NLEAF(x)			LEAF_NOPROFILE(x)
#define	NON_LEAF(x, fsize, retpc)	NESTED(x, fsize, retpc)
#define	NNON_LEAF(x, fsize, retpc)	NESTED_NOPROFILE(x, fsize, retpc)

#if defined(__mips_o32)
#define	SZREG	4
#else
#define	SZREG	8
#endif

#if defined(__mips_o32) || defined(__mips_o64)
#define	ALSK	7		/* stack alignment */
#define	ALMASK	-7		/* stack alignment */
#define	SZFPREG	4
#define	FP_L	lwc1
#define	FP_S	swc1
#else
#define	ALSK	15		/* stack alignment */
#define	ALMASK	-15		/* stack alignment */
#define	SZFPREG	8
#define	FP_L	ldc1
#define	FP_S	sdc1
#endif

/*
 *  standard callframe {
 *  	register_t cf_args[4];		arg0 - arg3 (only on o32 and o64)
 *	register_t cf_pad[N];		o32/64 (N=0), n32 (N=1) n64 (N=1)
 *  	register_t cf_gp;		global pointer (only on n32 and n64)
 *  	register_t cf_sp;		frame pointer
 *  	register_t cf_ra;		return address
 *  };
 */
#if defined(__mips_o32) || defined(__mips_o64)
#define	CALLFRAME_SIZ	(SZREG * (4 + 2))
#define	CALLFRAME_S0	0
#elif defined(__mips_n32) || defined(__mips_n64)
#define	CALLFRAME_SIZ	(SZREG * 4)
#define	CALLFRAME_S0	(CALLFRAME_SIZ - 4 * SZREG)
#endif
#ifndef _KERNEL
#define	CALLFRAME_GP	(CALLFRAME_SIZ - 3 * SZREG)
#endif
#define	CALLFRAME_SP	(CALLFRAME_SIZ - 2 * SZREG)
#define	CALLFRAME_RA	(CALLFRAME_SIZ - 1 * SZREG)

/*
 * While it would be nice to be compatible with the SGI
 * REG_L and REG_S macros, because they do not take parameters, it
 * is impossible to use them with the _MIPS_SIM_ABIX32 model.
 *
 * These macros hide the use of mips3 instructions from the
 * assembler to prevent the assembler from generating 64-bit style
 * ABI calls.
 */
#ifdef __mips_o32
#define	PTR_ADD		add
#define	PTR_ADDI	addi
#define	PTR_ADDU	addu
#define	PTR_ADDIU	addiu
#define	PTR_SUB		subu
#define	PTR_SUBI	subi
#define	PTR_SUBU	subu
#define	PTR_SUBIU	subu
#define	PTR_L		lw
#define	PTR_LA		la
#define	PTR_S		sw
#define	PTR_SLL		sll
#define	PTR_SLLV	sllv
#define	PTR_SRL		srl
#define	PTR_SRLV	srlv
#define	PTR_SRA		sra
#define	PTR_SRAV	srav
#define	PTR_LL		ll
#define	PTR_SC		sc
#define	PTR_WORD	.word
#define	PTR_SCALESHIFT	2
#else /* _MIPS_SZPTR == 64 */
#define	PTR_ADD		dadd
#define	PTR_ADDI	daddi
#define	PTR_ADDU	daddu
#define	PTR_ADDIU	daddiu
#define	PTR_SUB		dsubu
#define	PTR_SUBI	dsubi
#define	PTR_SUBU	dsubu
#define	PTR_SUBIU	dsubu
#ifdef __mips_n32
#define	PTR_L		lw
#define	PTR_LL		ll
#define	PTR_SC		sc
#define	PTR_S		sw
#define	PTR_SCALESHIFT	2
#define	PTR_WORD	.word
#else
#define	PTR_L		ld
#define	PTR_LL		lld
#define	PTR_SC		scd
#define	PTR_S		sd
#define	PTR_SCALESHIFT	3
#define	PTR_WORD	.dword
#endif
#define	PTR_LA		dla
#define	PTR_SLL		dsll
#define	PTR_SLLV	dsllv
#define	PTR_SRL		dsrl
#define	PTR_SRLV	dsrlv
#define	PTR_SRA		dsra
#define	PTR_SRAV	dsrav
#endif /* _MIPS_SZPTR == 64 */

#if _MIPS_SZINT == 32
#define	INT_ADD		add
#define	INT_ADDI	addi
#define	INT_ADDU	addu
#define	INT_ADDIU	addiu
#define	INT_SUB		subu
#define	INT_SUBI	subi
#define	INT_SUBU	subu
#define	INT_SUBIU	subu
#define	INT_L		lw
#define	INT_LA		la
#define	INT_S		sw
#define	INT_SLL		sll
#define	INT_SLLV	sllv
#define	INT_SRL		srl
#define	INT_SRLV	srlv
#define	INT_SRA		sra
#define	INT_SRAV	srav
#define	INT_LL		ll
#define	INT_SC		sc
#define	INT_WORD	.word
#define	INT_SCALESHIFT	2
#else
#define	INT_ADD		dadd
#define	INT_ADDI	daddi
#define	INT_ADDU	daddu
#define	INT_ADDIU	daddiu
#define	INT_SUB		dsubu
#define	INT_SUBI	dsubi
#define	INT_SUBU	dsubu
#define	INT_SUBIU	dsubu
#define	INT_L		ld
#define	INT_LA		dla
#define	INT_S		sd
#define	INT_SLL		dsll
#define	INT_SLLV	dsllv
#define	INT_SRL		dsrl
#define	INT_SRLV	dsrlv
#define	INT_SRA		dsra
#define	INT_SRAV	dsrav
#define	INT_LL		lld
#define	INT_SC		scd
#define	INT_WORD	.dword
#define	INT_SCALESHIFT	3
#endif

#if _MIPS_SZLONG == 32
#define	LONG_ADD	add
#define	LONG_ADDI	addi
#define	LONG_ADDU	addu
#define	LONG_ADDIU	addiu
#define	LONG_SUB	subu
#define	LONG_SUBI	subi
#define	LONG_SUBU	subu
#define	LONG_SUBIU	subu
#define	LONG_L		lw
#define	LONG_LA		la
#define	LONG_S		sw
#define	LONG_SLL	sll
#define	LONG_SLLV	sllv
#define	LONG_SRL	srl
#define	LONG_SRLV	srlv
#define	LONG_SRA	sra
#define	LONG_SRAV	srav
#define	LONG_LL		ll
#define	LONG_SC		sc
#define	LONG_WORD	.word
#define	LONG_SCALESHIFT	2
#else
#define	LONG_ADD	dadd
#define	LONG_ADDI	daddi
#define	LONG_ADDU	daddu
#define	LONG_ADDIU	daddiu
#define	LONG_SUB	dsubu
#define	LONG_SUBI	dsubi
#define	LONG_SUBU	dsubu
#define	LONG_SUBIU	dsubu
#define	LONG_L		ld
#define	LONG_LA		dla
#define	LONG_S		sd
#define	LONG_SLL	dsll
#define	LONG_SLLV	dsllv
#define	LONG_SRL	dsrl
#define	LONG_SRLV	dsrlv
#define	LONG_SRA	dsra
#define	LONG_SRAV	dsrav
#define	LONG_LL		lld
#define	LONG_SC		scd
#define	LONG_WORD	.dword
#define	LONG_SCALESHIFT	3
#endif

#if SZREG == 4
#define	REG_L		lw
#define	REG_S		sw
#define	REG_LI		li
#define	REG_ADDU	addu
#define	REG_SLL		sll
#define	REG_SLLV	sllv
#define	REG_SRL		srl
#define	REG_SRLV	srlv
#define	REG_SRA		sra
#define	REG_SRAV	srav
#define	REG_LL		ll
#define	REG_SC		sc
#define	REG_SCALESHIFT	2
#else
#define	REG_L		ld
#define	REG_S		sd
#define	REG_LI		dli
#define	REG_ADDU	daddu
#define	REG_SLL		dsll
#define	REG_SLLV	dsllv
#define	REG_SRL		dsrl
#define	REG_SRLV	dsrlv
#define	REG_SRA		dsra
#define	REG_SRAV	dsrav
#define	REG_LL		lld
#define	REG_SC		scd
#define	REG_SCALESHIFT	3
#endif

#if (MIPS1 + MIPS2) > 0
#define	NOP_L		nop
#else
#define	NOP_L		/* nothing */
#endif

#if defined(MULTIPROCESSOR)
#if defined(MIPS64_OCTEON)
<<<<<<< HEAD
=======
				/* early cnMIPS have erratum which means 2 */
>>>>>>> f89c9495
#define	LLSCSYNC	sync 4; sync 4
#define	SYNC		sync 4		/* sync 4 == syncw - sync all writes */
#define	BDSYNC		sync 4		/* sync 4 == syncw - sync all writes */
#else
#define	LLSCSYNC	/* nothing (something?) */
#define	SYNC		sync
#define	BDSYNC		sync
#endif
#else
#define	LLSCSYNC	/* nothing */
#define	SYNC		/* nothing */
#define	BDSYNC		nop
#endif /* defined(MULTIPROCESSOR) */


/* CPU dependent hook for cp0 load delays */
#if defined(MIPS1) || defined(MIPS2) || defined(MIPS3)
#define	MFC0_HAZARD	sll $0,$0,1	/* super scalar nop */
#else
#define	MFC0_HAZARD	/* nothing */
#endif

#if _MIPS_ISA == _MIPS_ISA_MIPS1 || _MIPS_ISA == _MIPS_ISA_MIPS2 || \
    _MIPS_ISA == _MIPS_ISA_MIPS32
#define	MFC0		mfc0
#define	MTC0		mtc0
#endif
#if _MIPS_ISA == _MIPS_ISA_MIPS3 || _MIPS_ISA == _MIPS_ISA_MIPS4 || \
    _MIPS_ISA == _MIPS_ISA_MIPS64
#define	MFC0		dmfc0
#define	MTC0		dmtc0
#endif

#if defined(__mips_o32) || defined(__mips_o64)

#ifdef __mips_abicalls
#define	CPRESTORE(r)	.cprestore r
#define	CPLOAD(r)	.cpload r
#else
#define	CPRESTORE(r)	/* not needed */
#define	CPLOAD(r)	/* not needed */
#endif

#define	SETUP_GP	\
			.set push;				\
			.set noreorder;				\
			.cpload	t9;				\
			.set pop
#define	SETUP_GPX(r)	\
			.set push;				\
			.set noreorder;				\
			move	r,ra;	/* save old ra */	\
			bal	7f;				\
			nop;					\
		7:	.cpload	ra;				\
			move	ra,r;				\
			.set pop
#define	SETUP_GPX_L(r,lbl)	\
			.set push;				\
			.set noreorder;				\
			move	r,ra;	/* save old ra */	\
			bal	lbl;				\
			nop;					\
		lbl:	.cpload	ra;				\
			move	ra,r;				\
			.set pop
#define	SAVE_GP(x)	.cprestore x

#define	SETUP_GP64(a,b)		/* n32/n64 specific */
#define	SETUP_GP64_R(a,b)	/* n32/n64 specific */
#define	SETUP_GPX64(a,b)	/* n32/n64 specific */
#define	SETUP_GPX64_L(a,b,c)	/* n32/n64 specific */
#define	RESTORE_GP64		/* n32/n64 specific */
#define	USE_ALT_CP(a)		/* n32/n64 specific */
#endif /* __mips_o32 || __mips_o64 */

#if defined(__mips_o32) || defined(__mips_o64)
#define	REG_PROLOGUE	.set push
#define	REG_EPILOGUE	.set pop
#endif
#if defined(__mips_n32) || defined(__mips_n64)
#define	REG_PROLOGUE	.set push ; .set mips3
#define	REG_EPILOGUE	.set pop
#endif

#if defined(__mips_n32) || defined(__mips_n64)
#define	SETUP_GP		/* o32 specific */
#define	SETUP_GPX(r)		/* o32 specific */
#define	SETUP_GPX_L(r,lbl)	/* o32 specific */
#define	SAVE_GP(x)		/* o32 specific */
#define	SETUP_GP64(a,b)		.cpsetup $25, a, b
#define	SETUP_GPX64(a,b)	\
				.set push;			\
				move	b,ra;			\
				.set noreorder;			\
				bal	7f;			\
				nop;				\
			7:	.set pop;			\
				.cpsetup ra, a, 7b;		\
				move	ra,b
#define	SETUP_GPX64_L(a,b,c)	\
				.set push;			\
				move	b,ra;			\
				.set noreorder;			\
				bal	c;			\
				nop;				\
			c:	.set pop;			\
				.cpsetup ra, a, c;		\
				move	ra,b
#define	RESTORE_GP64		.cpreturn
#define	USE_ALT_CP(a)		.cplocal a
#endif	/* __mips_n32 || __mips_n64 */

/*
 * The DYNAMIC_STATUS_MASK option adds an additional masking operation
 * when updating the hardware interrupt mask in the status register.
 *
 * This is useful for platforms that need to at run-time mask
 * interrupts based on motherboard configuration or to handle
 * slowly clearing interrupts.
 *
 * XXX this is only currently implemented for mips3.
 */
#ifdef MIPS_DYNAMIC_STATUS_MASK
#define	DYNAMIC_STATUS_MASK(sr,scratch)	\
	lw	scratch, mips_dynamic_status_mask; \
	and	sr, sr, scratch

#define	DYNAMIC_STATUS_MASK_TOUSER(sr,scratch1)		\
	ori	sr, (MIPS_INT_MASK | MIPS_SR_INT_IE);	\
	DYNAMIC_STATUS_MASK(sr,scratch1)
#else
#define	DYNAMIC_STATUS_MASK(sr,scratch)
#define	DYNAMIC_STATUS_MASK_TOUSER(sr,scratch1)
#endif

/* See lock_stubs.S. */
#define	LOG2_MIPS_LOCK_RAS_SIZE	8
#define	MIPS_LOCK_RAS_SIZE	256	/* 16 bytes left over */

#define	CPUVAR(off) _C_LABEL(cpu_info_store)+__CONCAT(CPU_INFO_,off)

#endif /* _MIPS_ASM_H */<|MERGE_RESOLUTION|>--- conflicted
+++ resolved
@@ -519,10 +519,7 @@
 
 #if defined(MULTIPROCESSOR)
 #if defined(MIPS64_OCTEON)
-<<<<<<< HEAD
-=======
 				/* early cnMIPS have erratum which means 2 */
->>>>>>> f89c9495
 #define	LLSCSYNC	sync 4; sync 4
 #define	SYNC		sync 4		/* sync 4 == syncw - sync all writes */
 #define	BDSYNC		sync 4		/* sync 4 == syncw - sync all writes */
