--- conflicted
+++ resolved
@@ -1,8 +1,4 @@
-<<<<<<< HEAD
-/*	$NetBSD: cpu.h,v 1.127 2019/11/21 19:24:00 ad Exp $	*/
-=======
 /*	$NetBSD: cpu.h,v 1.128 2019/12/01 15:34:44 ad Exp $	*/
->>>>>>> 275f442f
 
 /*-
  * Copyright (c) 1992, 1993
