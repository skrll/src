--- conflicted
+++ resolved
@@ -1,8 +1,4 @@
-<<<<<<< HEAD
-/*	$NetBSD: vmparam.h,v 1.64 2020/10/06 13:42:03 christos Exp $	*/
-=======
 /*	$NetBSD: vmparam.h,v 1.65 2021/02/26 02:18:29 simonb Exp $	*/
->>>>>>> 9e014010
 
 /*
  * Copyright (c) 1988 University of Utah.
