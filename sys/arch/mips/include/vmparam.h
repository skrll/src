--- conflicted
+++ resolved
@@ -1,8 +1,4 @@
-<<<<<<< HEAD
-/*	$NetBSD: vmparam.h,v 1.60 2017/09/07 06:36:24 skrll Exp $	*/
-=======
 /*	$NetBSD: vmparam.h,v 1.61 2018/05/31 22:26:36 mrg Exp $	*/
->>>>>>> b2b84690
 
 /*
  * Copyright (c) 1988 University of Utah.
@@ -83,11 +79,7 @@
  * in an instruction.
  */
 #define	USRSTACK	(VM_MAXUSER_ADDRESS-0x8000) /* Start of user stack */
-<<<<<<< HEAD
-#define	USRSTACK32	((uint32_t)VM_MAXUSER32_ADDRESS-0x8000)
-=======
 #define	USRSTACK32	((uint32_t)VM_MAXUSER_ADDRESS32-0x8000)
->>>>>>> b2b84690
 
 /*
  * Virtual memory related constants, all in bytes
@@ -185,11 +177,7 @@
 #define VM_MAX_KERNEL_ADDRESS	((vaddr_t)-0x00004000)	/* 0xFFFFFFFFFFFFC000 */
 #endif
 #endif
-<<<<<<< HEAD
-#define VM_MAXUSER32_ADDRESS	((vaddr_t)(1UL << 31))	/* 0x0000000080000000 */
-=======
 #define VM_MAXUSER_ADDRESS32	((vaddr_t)(1UL << 31))	/* 0x0000000080000000 */
->>>>>>> b2b84690
 
 /*
  * The address to which unspecified mapping requests default
