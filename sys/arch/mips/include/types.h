<<<<<<< HEAD
/*	$NetBSD: types.h,v 1.73 2020/12/06 03:46:23 christos Exp $	*/
=======
/*	$NetBSD: types.h,v 1.75 2021/03/29 02:07:43 simonb Exp $	*/
>>>>>>> 9e014010

/*-
 * Copyright (c) 1992, 1993
 *	The Regents of the University of California.  All rights reserved.
 *
 * This code is derived from software contributed to Berkeley by
 * Ralph Campbell.
 *
 * Redistribution and use in source and binary forms, with or without
 * modification, are permitted provided that the following conditions
 * are met:
 * 1. Redistributions of source code must retain the above copyright
 *    notice, this list of conditions and the following disclaimer.
 * 2. Redistributions in binary form must reproduce the above copyright
 *    notice, this list of conditions and the following disclaimer in the
 *    documentation and/or other materials provided with the distribution.
 * 3. Neither the name of the University nor the names of its contributors
 *    may be used to endorse or promote products derived from this software
 *    without specific prior written permission.
 *
 * THIS SOFTWARE IS PROVIDED BY THE REGENTS AND CONTRIBUTORS ``AS IS'' AND
 * ANY EXPRESS OR IMPLIED WARRANTIES, INCLUDING, BUT NOT LIMITED TO, THE
 * IMPLIED WARRANTIES OF MERCHANTABILITY AND FITNESS FOR A PARTICULAR PURPOSE
 * ARE DISCLAIMED.  IN NO EVENT SHALL THE REGENTS OR CONTRIBUTORS BE LIABLE
 * FOR ANY DIRECT, INDIRECT, INCIDENTAL, SPECIAL, EXEMPLARY, OR CONSEQUENTIAL
 * DAMAGES (INCLUDING, BUT NOT LIMITED TO, PROCUREMENT OF SUBSTITUTE GOODS
 * OR SERVICES; LOSS OF USE, DATA, OR PROFITS; OR BUSINESS INTERRUPTION)
 * HOWEVER CAUSED AND ON ANY THEORY OF LIABILITY, WHETHER IN CONTRACT, STRICT
 * LIABILITY, OR TORT (INCLUDING NEGLIGENCE OR OTHERWISE) ARISING IN ANY WAY
 * OUT OF THE USE OF THIS SOFTWARE, EVEN IF ADVISED OF THE POSSIBILITY OF
 * SUCH DAMAGE.
 *
 *	@(#)types.h	8.3 (Berkeley) 1/5/94
 */

#ifndef	_MIPS_TYPES_H_
#define	_MIPS_TYPES_H_

#include <sys/cdefs.h>
#include <sys/featuretest.h>
#include <mips/int_types.h>

typedef __int32_t		__register32_t;
typedef __int64_t		__register64_t;
typedef __uint32_t		__fpregister32_t;
typedef __uint64_t		__fpregister64_t;

typedef	unsigned int		__cpu_simple_lock_nv_t;
#if defined(__mips_o32)
typedef __register32_t		__register_t;
#else
typedef __register64_t		__register_t;
#endif
#if defined(__mips_o64) || defined(__mips_o32)
typedef	__fpregister32_t	__fpregister_t;
#else
typedef	__fpregister64_t	__fpregister_t;
#endif

/*
 * Note that mips_reg_t is distinct from the register_t defined
 * in <types.h> to allow these structures to be as hidden from
 * the rest of the operating system as possible.
 */

#ifdef _LP64
typedef __uint64_t	__vaddr_t;
#else
typedef __uint32_t	__vaddr_t;
#endif

#if defined(_KERNEL) || defined(_KMEMUSER) || defined(_KERNTYPES) || defined(_STANDALONE)
#if defined(_MIPS_PADDR_T_64BIT) || defined(_LP64)
typedef __uint64_t	paddr_t;
typedef __uint64_t	psize_t;
#define	PRIxPADDR	PRIx64
#define	PRIxPSIZE	PRIx64
#define	PRIdPSIZE	PRId64
#else
typedef __uint32_t	paddr_t;
typedef __uint32_t	psize_t;
#define	PRIxPADDR	PRIx32
#define	PRIxPSIZE	PRIx32
#define	PRIdPSIZE	PRId32
#endif
#ifdef _LP64
typedef __uint64_t	vaddr_t;
typedef __uint64_t	vsize_t;
#define	PRIxVADDR	PRIx64
#define	PRIxVSIZE	PRIx64
#define	PRIdVSIZE	PRId64
#else
typedef __uint32_t	vaddr_t;
typedef __uint32_t	vsize_t;
#define	PRIxVADDR	PRIx32
#define	PRIxVSIZE	PRIx32
#define	PRIdVSIZE	PRId32
#endif

typedef	vaddr_t	vm_offset_t;	/* deprecated (cddl/FreeBSD compat) */
typedef	vsize_t	vm_size_t;	/* deprecated (cddl/FreeBSD compat) */


typedef int		mips_prid_t;
/* Make sure this is signed; we need pointers to be sign-extended. */
typedef	__fpregister_t	fpregister_t;
typedef	__fpregister_t	mips_fpreg_t;		/* do not use */
typedef __register_t	register_t;
typedef __register_t	mips_reg_t;

#if defined(__mips_o32)
typedef __uint32_t	uregister_t;
typedef __uint32_t	mips_ureg_t;		/* do not use */
#define	PRIxREGISTER	PRIx32
#define	PRIxUREGISTER	PRIx32
#else
typedef __uint64_t	uregister_t;
typedef __uint64_t	mips_ureg_t;		/* do not use */
typedef __int64_t	register32_t;
typedef __uint64_t	uregister32_t;
#define	PRIxREGISTER	PRIx64
#define	PRIxUREGISTER	PRIx64
#endif /* __mips_o32 */

#if defined(_KMEMUSER)
typedef struct mips_label_t {
	register_t val[14];
} mips_label_t;
#else
typedef struct label_t {
	register_t val[14];
} label_t;
typedef label_t mips_label_t;
#endif

#define	_L_S0		0
#define	_L_S1		1
#define	_L_S2		2
#define	_L_S3		3
#define	_L_S4		4
#define	_L_S5		5
#define	_L_S6		6
#define	_L_S7		7
#define	_L_T8		8
#define	_L_GP		9
#define	_L_SP		10
#define	_L_S8		11
#define	_L_RA		12
#define	_L_SR		13

typedef __uint32_t tlb_asid_t;
#endif /* _KERNEL */

#if defined(_KERNEL) || defined(_KMEMUSER)
#define	PCU_FPU		0
#define	PCU_DSP		1
#define	PCU_UNIT_COUNT	2
#endif

#define	__SIMPLELOCK_LOCKED	1
#define	__SIMPLELOCK_UNLOCKED	0

#define	__HAVE_COMMON___TLS_GET_ADDR
#define	__HAVE_CPU_COUNTER
#define	__HAVE_CPU_DATA_FIRST
#define	__HAVE_CPU_LWP_SETPRIVATE
#define	__HAVE_CPU_UAREA_ROUTINES
#define	__HAVE_FAST_SOFTINTS
#define	__HAVE_MD_CPU_OFFLINE
#define	__HAVE_MM_MD_DIRECT_MAPPED_PHYS
#define	__HAVE_MM_MD_KERNACC
#define	__HAVE_MM_MD_CACHE_ALIASING
#define	__HAVE_SYSCALL_INTERN
#define	__HAVE_TLS_VARIANT_I
#define	__HAVE_UCAS_FULL
#define	__HAVE___LWP_GETTCB_FAST
#define	__HAVE___LWP_SETTCB
#define	__HAVE_BUS_SPACE_8

/* XXX temporary */
#define	__HAVE_UNLOCKED_PMAP

#if !defined(__mips_o32)
#define	__HAVE_ATOMIC64_OPS
#endif

#if defined(_KERNEL)
#define	__HAVE_RAS
#if defined(_LP64)
#define	__HAVE_CPU_VMSPACE_EXEC
#endif
#endif /* _KERNEL */


#endif	/* _MIPS_TYPES_H_ */<|MERGE_RESOLUTION|>--- conflicted
+++ resolved
@@ -1,8 +1,4 @@
-<<<<<<< HEAD
-/*	$NetBSD: types.h,v 1.73 2020/12/06 03:46:23 christos Exp $	*/
-=======
 /*	$NetBSD: types.h,v 1.75 2021/03/29 02:07:43 simonb Exp $	*/
->>>>>>> 9e014010
 
 /*-
  * Copyright (c) 1992, 1993
