--- conflicted
+++ resolved
@@ -115,11 +115,7 @@
  * EXT/INS instructions on their addresses.
  */
 #if (MIPS32R2 + MIPS64R2 + MIPS64R2_RMIXL) > 0
-<<<<<<< HEAD
 #define PMAP_SEGTAB_ALIGN __aligned(sizeof(void *)*NSEGPG) __section(".data1")
-=======
-#define	PMAP_SEGTAB_ALIGN __aligned(sizeof(void *)*NSEGPG) __section(".data1")
->>>>>>> a5fb9c95
 #endif
 
 #include <uvm/uvm_physseg.h>
