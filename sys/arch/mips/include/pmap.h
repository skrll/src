--- conflicted
+++ resolved
@@ -142,12 +142,12 @@
 	return MIPS_HAS_R4K_MMU ? mips_cache_info.mci_cache_prefer_mask : 0;
 }
 
-<<<<<<< HEAD
 static inline pt_entry_t *
 pmap_md_nptep(pt_entry_t *ptep)
 {
         return ptep + 1;
-=======
+}
+
 static inline void
 pmap_md_xtab_activate(struct pmap *pm, struct lwp *l)
 {
@@ -160,7 +160,6 @@
 {
 
 	/* nothing */
->>>>>>> 925f4860
 }
 
 #endif /* __PMAP_PRIVATE */
