<<<<<<< HEAD
#	$NetBSD: files.mips,v 1.81 2020/10/21 13:31:51 christos Exp $
=======
#	$NetBSD: files.mips,v 1.83 2021/03/23 13:22:40 simonb Exp $
>>>>>>> 9e014010
#

defflag	opt_cputype.h		NOFPU FPEMUL
defflag	opt_cputype.h		ENABLE_MIPS_16KB_PAGE
defflag	opt_cputype.h		ENABLE_MIPS_8KB_PAGE
defflag	opt_cputype.h		MIPS64_OCTEON
defflag	opt_cputype.h		MIPS64_SB1
defflag	opt_cputype.h		MIPS64_XLP MIPS64_XLR MIPS64_XLS
					# and the rest...
					# MIPS1	MIPS2 MIPS3 MIPS4 MIPS5
					# MIPS3_LOONGSON2
					# MIPS32 MIPS32R2 MIPS64 MIPS64R2
					# MIPS3_4100
					# ENABLE_MIPS_4KB_PAGE
					# ENABLE_MIPS_TX3900
					# ENABLE_MIPS_R4700
					# ENABLE_MIPS_R3NKK
defflag	opt_mips_cache.h	MIPS3_NO_PV_UNCACHED
defflag	opt_mips_cache.h	ENABLE_MIPS4_CACHE_R10K

defflag	opt_mips3_wired.h	ENABLE_MIPS3_WIRED_MAP

defflag	opt_ddb.h		DDB_TRACE

file	arch/mips/mips/locore_mips1.S		mips1
file	arch/mips/mips/locore_mips3.S		mips3|mips4|mips32|mips32r2|mips64|mips64r2
file	arch/mips/mips/mips3_subr.S		mips3|mips4
file	arch/mips/mips/mips32_subr.S		mips32
file	arch/mips/mips/mips32r2_subr.S		mips32r2
file	arch/mips/mips/mips64_subr.S		mips64
file	arch/mips/mips/mips64r2_subr.S		mips64r2
file	arch/mips/mips/loongson2_subr.S		mips3_loongson2
file	arch/mips/mips/sigcode.S
file	arch/mips/mips/copy.S
file	arch/mips/mips/lock_stubs_llsc.S	multiprocessor
file	arch/mips/mips/lock_stubs_ras.S
file	arch/mips/mips/spl.S
file	arch/mips/mips/spl_stubs.c

file	arch/mips/mips/core_machdep.c		coredump
file	arch/mips/mips/cpu_subr.c
file	arch/mips/mips/db_disasm.c		ddb
file	arch/mips/mips/db_interface.c		ddb | kgdb
file	arch/mips/mips/db_trace.c		ddb
file	arch/mips/mips/ipifuncs.c		multiprocessor
file	arch/mips/mips/kgdb_machdep.c		kgdb
file	arch/mips/mips/kobj_machdep.c		modular
file	arch/mips/mips/pmap_machdep.c
file	arch/mips/mips/mips_stacktrace.c
file	uvm/pmap/pmap.c
file	uvm/pmap/pmap_segtab.c
file	uvm/pmap/pmap_synci.c
file	uvm/pmap/pmap_tlb.c
file	arch/mips/mips/trap.c			# trap handlers
file	arch/mips/mips/syscall.c		# syscall entries
file	arch/mips/mips/mips_dsp.c		mips32r2 | mips64r2
file	arch/mips/mips/mips_fixup.c
file	arch/mips/mips/mips_fpu.c
file	arch/mips/mips/mips_machdep.c
file	arch/mips/mips/mips_softint.c
file	arch/mips/mips/sig_machdep.c		# signal delivery
file	arch/mips/mips/sys_machdep.c
file	arch/mips/mips/vm_machdep.c
file	arch/mips/mips/process_machdep.c
file	arch/mips/mips/cpu_exec.c
file	arch/mips/mips/wired_map.c (mips3|mips4|mips32|mips32r2|mips64|mips64r2) & enable_mips3_wired_map

file	arch/mips/mips/cache.c
file	arch/mips/mips/cache_r3k.c		mips1
file	arch/mips/mips/cache_r3k_subr.S		mips1
file	arch/mips/mips/cache_tx39.c		mips1 & enable_mips_tx3900
file	arch/mips/mips/cache_tx39_subr.S	mips1 & enable_mips_tx3900
file	arch/mips/mips/cache_ls2.c		mips3_loongson2
file	arch/mips/mips/cache_r4k.c		mips3 | mips4
file	arch/mips/mips/cache_r5k.c		mips3 | mips4
file	arch/mips/mips/cache_r5k_subr.S		mips3 | mips4
file	arch/mips/mips/cache_r10k.c	(mips3|mips4) & enable_mips4_cache_r10k
file	arch/mips/mips/cache_octeon.c		mips64_octeon
file	arch/mips/mips/cache_mipsNN.c		mips32|mips32r2|mips64|mips64r2
file	arch/mips/mips/cache_r4k_pcache16.S	mips3|mips4|mips32|mips32r2|mips64|mips64r2
file	arch/mips/mips/cache_r4k_pcache32.S	mips3|mips4|mips32|mips32r2|mips64|mips64r2
file	arch/mips/mips/cache_r4k_pcache64.S	mips3|mips4|mips32|mips32r2|mips64|mips64r2
file	arch/mips/mips/cache_r4k_pcache128.S	mips3|mips4|mips32|mips32r2|mips64|mips64r2
file	arch/mips/mips/cache_r4k_scache16.S	mips3|mips4|mips32|mips32r2|mips64|mips64r2
file	arch/mips/mips/cache_r4k_scache32.S	mips3|mips4|mips32|mips32r2|mips64|mips64r2
file	arch/mips/mips/cache_r4k_scache64.S	mips3|mips4|mips32|mips32r2|mips64|mips64r2
file	arch/mips/mips/cache_r4k_scache128.S	mips3|mips4|mips32|mips32r2|mips64|mips64r2

file	arch/mips/mips/mips_fputrap.c		!nofpu | fpemul
file	arch/mips/mips/mips_emul.c
file	arch/mips/mips/fp.S			!nofpu | fpemul
file	arch/mips/mips/bds_emul.S		fpemul

file	arch/mips/mips/procfs_machdep.c		procfs

# 
# Compatibility modules 
#
# Binary compatibility with previous NetBSD releases (COMPAT_XX)
file	arch/mips/mips/compat_13_machdep.c	compat_13 | compat_ultrix
file	arch/mips/mips/compat_16_machdep.c	compat_16 | compat_ultrix

# Binary compatibility with 32bit NetBSD (COMPAT_NETBSD32)
file	arch/mips/mips/netbsd32_machdep.c	compat_netbsd32
file	arch/mips/mips/netbsd32_machdep_13.c	compat_netbsd32 & compat_13
file	arch/mips/mips/netbsd32_machdep_16.c	compat_netbsd32 & compat_16
include "compat/netbsd32/files.netbsd32"

# Ultrix Binary Compatibility (COMPAT_ULTRIX)
include "compat/ultrix/files.ultrix"

# Linux compatibility (COMPAT_LINUX)	XXX Highly experimental
include "compat/ossaudio/files.ossaudio"
include "compat/linux/files.linux"
include "compat/linux/arch/mips/files.linux_mips"
file arch/mips/mips/linux_trap.c		compat_linux
file arch/mips/mips/linux_syscall.c		compat_linux<|MERGE_RESOLUTION|>--- conflicted
+++ resolved
@@ -1,8 +1,4 @@
-<<<<<<< HEAD
-#	$NetBSD: files.mips,v 1.81 2020/10/21 13:31:51 christos Exp $
-=======
 #	$NetBSD: files.mips,v 1.83 2021/03/23 13:22:40 simonb Exp $
->>>>>>> 9e014010
 #
 
 defflag	opt_cputype.h		NOFPU FPEMUL
