/*	$NetBSD: wdc_extio.c,v 1.12 2020/12/03 08:48:06 skrll Exp $ */

/*-
 * Copyright (c) 2007 David Young.  All rights reserved.
 *
 * CompactFlash attachment for RouterBoard 153.  Derived from
 * the NetBSD/mac68k OBIO-IDE attachment.
 *
 * Redistribution and use in source and binary forms, with or
 * without modification, are permitted provided that the following
 * conditions are met:
 * 1. Redistributions of source code must retain the above copyright
 *    notice, this list of conditions and the following disclaimer.
 * 2. Redistributions in binary form must reproduce the above
 *    copyright notice, this list of conditions and the following
 *    disclaimer in the documentation and/or other materials provided
 *    with the distribution.
 *
 * THIS SOFTWARE IS PROVIDED BY THE AUTHOR ``AS IS'' AND ANY
 * EXPRESS OR IMPLIED WARRANTIES, INCLUDING, BUT NOT LIMITED TO,
 * THE IMPLIED WARRANTIES OF MERCHANTABILITY AND FITNESS FOR A
 * PARTICULAR PURPOSE ARE DISCLAIMED.  IN NO EVENT SHALL THE AUTHOR
 * BE LIABLE FOR ANY DIRECT, INDIRECT, INCIDENTAL, SPECIAL, EXEMPLARY,
 * OR CONSEQUENTIAL DAMAGES (INCLUDING, BUT NOT LIMITED TO,
 * PROCUREMENT OF SUBSTITUTE GOODS OR SERVICES; LOSS OF USE, DATA,
 * OR PROFITS; OR BUSINESS INTERRUPTION) HOWEVER CAUSED AND ON ANY
 * THEORY OF LIABILITY, WHETHER IN CONTRACT, STRICT LIABILITY, OR
 * TORT (INCLUDING NEGLIGENCE OR OTHERWISE) ARISING IN ANY WAY OUT
 * OF THE USE OF THIS SOFTWARE, EVEN IF ADVISED OF THE POSSIBILITY
 * OF SUCH DAMAGE.
 */
/*
 * Copyright (c) 2002 Takeshi Shibagaki  All rights reserved.
 *
 * mac68k OBIO-IDE attachment created by Takeshi Shibagaki
 *
 * Redistribution and use in source and binary forms, with or without
 * modification, are permitted provided that the following conditions
 * are met:
 * 1. Redistributions of source code must retain the above copyright
 *    notice, this list of conditions and the following disclaimer.
 * 2. Redistributions in binary form must reproduce the above copyright
 *    notice, this list of conditions and the following disclaimer in the
 *    documentation and/or other materials provided with the distribution.
 * 3. All advertising materials mentioning features or use of this software
 *    must display the following acknowledgement:
 *	This product includes software developed by Charles M. Hannum.
 * 4. The name of the author may not be used to endorse or promote products
 *    derived from this software without specific prior written permission.
 *
 * THIS SOFTWARE IS PROVIDED BY THE AUTHOR ``AS IS'' AND ANY EXPRESS OR
 * IMPLIED WARRANTIES, INCLUDING, BUT NOT LIMITED TO, THE IMPLIED WARRANTIES
 * OF MERCHANTABILITY AND FITNESS FOR A PARTICULAR PURPOSE ARE DISCLAIMED.
 * IN NO EVENT SHALL THE AUTHOR BE LIABLE FOR ANY DIRECT, INDIRECT,
 * INCIDENTAL, SPECIAL, EXEMPLARY, OR CONSEQUENTIAL DAMAGES (INCLUDING, BUT
 * NOT LIMITED TO, PROCUREMENT OF SUBSTITUTE GOODS OR SERVICES; LOSS OF USE,
 * DATA, OR PROFITS; OR BUSINESS INTERRUPTION) HOWEVER CAUSED AND ON ANY
 * THEORY OF LIABILITY, WHETHER IN CONTRACT, STRICT LIABILITY, OR TORT
 * (INCLUDING NEGLIGENCE OR OTHERWISE) ARISING IN ANY WAY OUT OF THE USE OF
 * THIS SOFTWARE, EVEN IF ADVISED OF THE POSSIBILITY OF SUCH DAMAGE.
 */

#include <sys/cdefs.h>
__KERNEL_RCSID(0, "$NetBSD: wdc_extio.c,v 1.12 2020/12/03 08:48:06 skrll Exp $");

#include <sys/param.h>
#include <sys/bus.h>
#include <sys/callout.h>
#include <sys/cpu.h>
#include <sys/device.h>
#include <sys/intr.h>
#include <sys/kernel.h>
#include <sys/malloc.h>
#include <sys/systm.h>

#include <mips/adm5120/include/adm5120_extiovar.h>

#include <dev/ata/atareg.h>
#include <dev/ata/atavar.h>
#include <dev/ic/wdcvar.h>

#ifdef WDC_EXTIO_DEBUG
int wdc_extio_debug = 1;
#define	WDC_EXTIO_DPRINTF(__fmt, ...)		\
do {						\
	if (wdc_extio_debug)			\
		printf((__fmt), __VA_ARGS__);	\
} while (/*CONSTCOND*/0)
#else /* !WDC_EXTIO_DEBUG */
#define	WDC_EXTIO_DPRINTF(__fmt, ...)	do { } while (/*CONSTCOND*/0)
#endif /* WDC_EXTIO_DEBUG */

#define	WDC_OBIO_CF_WINSIZE	0x1000
#define	WDC_OBIO_REG_OFFSET	0x0800
#define	WDC_OBIO_DATA_OFFSET	0x0808
#define	WDC_OBIO_AUXREG_OFFSET	0x080e

struct wdc_extio_softc {
	struct wdc_softc	sc_wdcdev;
	struct ata_channel	*sc_chanlist[1];
	struct ata_channel	sc_channel;
	struct wdc_regs		sc_wdc_regs;
	void			*sc_gpio;
	int			sc_map;
	struct gpio_pinmap	sc_pinmap;
};

int	wdc_extio_match(device_t, cfdata_t, void *);
void	wdc_extio_attach(device_t, device_t, void *);

CFATTACH_DECL_NEW(wdc_extio, sizeof(struct wdc_extio_softc),
    wdc_extio_match, wdc_extio_attach, NULL, NULL);

#if 0
void	wdc_extio_reset(struct ata_channel *, int);
void
wdc_extio_reset(struct ata_channel *chp, int poll)
{
	struct wdc_softc *wdc = CHAN_TO_WDC(chp);
	struct wdc_regs *wdr = &wdc->regs[chp->ch_channel];
	uint8_t st0;
	int i, s = 0;

	if (poll)
		s = splbio();
	if (wdc->select)
		wdc->select(chp,0);
	/* assert SRST, wait for reset to complete */
	bus_space_write_1(wdr->ctl_iot, wdr->ctl_ioh, wd_aux_ctlr, WDCTL_RST);
	delay(2000);
	(void) bus_space_read_1(wdr->cmd_iot, wdr->cmd_iohs[wd_error], 0);
	bus_space_write_1(wdr->ctl_iot, wdr->ctl_ioh, wd_aux_ctlr, 0);
	delay(10);	/* 400ns delay */
	for (i = 3100000; --i > 0; ) {
		st0 = bus_space_read_1(wdr->cmd_iot,
		    wdr->cmd_iohs[wd_status], 0);
		if ((st0 & WDCS_BSY) == 0)
			break;
		delay(10);
	}
	if (i == 0)
		printf("%s: reset failed\n", __func__);
	else
		WDC_EXTIO_DPRINTF("%s: reset in %d.%02dms\n", __func__,
		    (3100000 - i) / 100,
		    (3100000 - i) % 100);

	if (poll) {
		/* ACK interrupt in case there is one pending left */
		if (wdc->irqack)
			wdc->irqack(chp);
		splx(s);
	}
}
#endif

static int
wdc_extio_map(struct extio_attach_args *ea, struct wdc_regs *wdr,
    void **gpio, struct gpio_pinmap *pinmap)
{
	int i;

	*gpio = ea->ea_gpio;
	wdr->cmd_iot = wdr->ctl_iot = ea->ea_st;

#if 0
	if (gpio_pin_map(ea->ea_gpio, 0, ea->ea_gpio_mask, pinmap) != 0) {
		printf("%s: couldn't map GPIO\n", __func__);
		return -1;
	}
#endif

	if (bus_space_map(wdr->cmd_iot, ea->ea_addr, WDC_OBIO_CF_WINSIZE, 0,
	                  &wdr->cmd_baseioh)) {
		aprint_error("%s: couldn't map registers\n", __func__);
		goto post_gpio_err;
	}

	for (i = 1; i < WDC_NREG; i++) {
		if (bus_space_subregion(wdr->cmd_iot, wdr->cmd_baseioh,
		                        WDC_OBIO_REG_OFFSET + i, 1,
					&wdr->cmd_iohs[i]) != 0) {
			aprint_error(
			    "%s: unable to subregion control register\n",
			    __func__);
			goto post_bus_err;
		}
	}
	if (bus_space_subregion(wdr->cmd_iot, wdr->cmd_baseioh,
				WDC_OBIO_DATA_OFFSET, 2,
				&wdr->cmd_iohs[wd_data]) != 0) {
		aprint_error("%s: unable to subregion data register\n",
		    __func__);
		goto post_bus_err;
	}
	if (bus_space_subregion(wdr->cmd_iot, wdr->cmd_baseioh,
				WDC_OBIO_AUXREG_OFFSET, 1, &wdr->ctl_ioh)) {
		aprint_error("%s: unable to subregion aux register\n",
		    __func__);
		goto post_bus_err;
	}

	wdc_init_shadow_regs(wdr);

	return 0;
post_bus_err:
	bus_space_unmap(wdr->cmd_iot, wdr->cmd_baseioh, WDC_OBIO_CF_WINSIZE);
post_gpio_err:
#if 0
	gpio_pin_unmap(ea->ea_gpio, pinmap);
#endif
	return -1;
}

static void
wdc_extio_dataout(struct ata_channel *chp, int flags, void *bf, size_t len)
{
	struct wdc_regs *wdr = CHAN_TO_WDC_REGS(chp);

	bus_space_write_multi_1(
	    wdr->cmd_iot, wdr->cmd_iohs[wd_data], 0, bf, len);
}

static void
wdc_extio_datain(struct ata_channel *chp, int flags, void *bf, size_t len)
{
	struct wdc_regs *wdr = CHAN_TO_WDC_REGS(chp);

	bus_space_read_multi_1(
	    wdr->cmd_iot, wdr->cmd_iohs[wd_data], 0, bf, len);
}

int
wdc_extio_match(device_t parent, cfdata_t cf, void *aux)
{
	struct extio_attach_args *ea = (struct extio_attach_args *)aux;
	struct wdc_regs wdr;
	int result = 0;
	void *gpio;
	int map;
	struct gpio_pinmap pm = {.pm_map = &map};

	if (strcmp(ea->ea_name, cf->cf_name) != 0)
		return 0;

	WDC_EXTIO_DPRINTF("%s: enter\n", __func__);
<<<<<<< HEAD
=======

>>>>>>> 33706221
#if 0
	wdc.datain_pio = wdc_extio_datain;
	wdc.dataout_pio = wdc_extio_dataout;
	if (cf->cf_flags != -1) {
		wdc.sc_atac.atac_cap |= cf->cf_flags &
		    (ATAC_CAP_NOIRQ|ATAC_CAP_DATA32|ATAC_CAP_DATA16);
		wdc.cap |= cf->cf_flags &
		    (WDC_CAPABILITY_PREATA|WDC_CAPABILITY_NO_EXTRA_RESETS);
	}
#endif

	if (wdc_extio_map(ea, &wdr, &gpio, &pm) == -1)
		return 0;

	result = wdcprobe(&wdr);

	bus_space_unmap(wdr.cmd_iot, wdr.cmd_baseioh, WDC_OBIO_CF_WINSIZE);
#if 0
	gpio_pin_unmap(ea->ea_gpio, &pm);
#endif

	return result;
}

void
wdc_extio_attach(device_t parent, device_t self, void *aux)
{
	struct wdc_extio_softc *sc = device_private(self);
	struct wdc_regs *wdr;
	struct extio_attach_args *ea = aux;
	struct ata_channel *chp = &sc->sc_channel;
	struct cfdata *cf;

	WDC_EXTIO_DPRINTF("%s: enter\n", __func__);

	sc->sc_wdcdev.sc_atac.atac_dev = self;
	sc->sc_pinmap.pm_map = &sc->sc_map;
	sc->sc_wdcdev.regs = wdr = &sc->sc_wdc_regs;
	chp->ch_atac = &sc->sc_wdcdev.sc_atac;

	if (wdc_extio_map(ea, wdr, &sc->sc_gpio, &sc->sc_pinmap) == -1)
		return;

	cf = device_cfdata(sc->sc_wdcdev.sc_atac.atac_dev);
	if (cf->cf_flags != -1) {
		aprint_normal(" flags %04x", cf->cf_flags);
		sc->sc_wdcdev.sc_atac.atac_cap |= cf->cf_flags &
		    (ATAC_CAP_NOIRQ|ATAC_CAP_DATA32|ATAC_CAP_DATA16);
		sc->sc_wdcdev.cap |= cf->cf_flags &
		    (WDC_CAPABILITY_PREATA|WDC_CAPABILITY_NO_EXTRA_RESETS);
	}
	sc->sc_wdcdev.datain_pio = wdc_extio_datain;
	sc->sc_wdcdev.dataout_pio = wdc_extio_dataout;
	sc->sc_wdcdev.sc_atac.atac_pio_cap = 0;
	sc->sc_chanlist[0] = chp;
	sc->sc_wdcdev.sc_atac.atac_channels = sc->sc_chanlist;
	sc->sc_wdcdev.sc_atac.atac_nchannels = 1;
	sc->sc_wdcdev.wdc_maxdrives = 2;

	chp->ch_channel = 0;
	chp->ch_atac = &sc->sc_wdcdev.sc_atac;

	aprint_normal("\n");

	wdcattach(chp);
}<|MERGE_RESOLUTION|>--- conflicted
+++ resolved
@@ -244,10 +244,7 @@
 		return 0;
 
 	WDC_EXTIO_DPRINTF("%s: enter\n", __func__);
-<<<<<<< HEAD
-=======
-
->>>>>>> 33706221
+
 #if 0
 	wdc.datain_pio = wdc_extio_datain;
 	wdc.dataout_pio = wdc_extio_dataout;
