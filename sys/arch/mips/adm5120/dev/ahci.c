--- conflicted
+++ resolved
@@ -877,15 +877,9 @@
 		td1 = (struct admhcd_td *)KSEG1ADDR(&td_v[1]);
 		td2 = (struct admhcd_td *)KSEG1ADDR(&td_v[2]);
 		td3 = (struct admhcd_td *)KSEG1ADDR(&td_v[3]);
-<<<<<<< HEAD
 
 		err = usb_allocmem(&sc->sc_bus, sizeof(usb_device_request_t),
 		    0, &reqdma);
-=======
-		err = usb_allocmem(&sc->sc_bus,
-			sizeof(usb_device_request_t),
-			0, USBMALLOC_COHERENT, &reqdma);
->>>>>>> aa8fd35f
 		if (err)
 			return USBD_NOMEM;
 
