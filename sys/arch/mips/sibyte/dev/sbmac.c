--- conflicted
+++ resolved
@@ -1,8 +1,4 @@
-<<<<<<< HEAD
-/* $NetBSD: sbmac.c,v 1.49 2017/07/24 09:56:46 mrg Exp $ */
-=======
 /* $NetBSD: sbmac.c,v 1.51 2018/07/18 23:10:27 sevan Exp $ */
->>>>>>> b2b84690
 
 /*
  * Copyright 2000, 2001, 2004
@@ -37,11 +33,7 @@
  */
 
 #include <sys/cdefs.h>
-<<<<<<< HEAD
-__KERNEL_RCSID(0, "$NetBSD: sbmac.c,v 1.49 2017/07/24 09:56:46 mrg Exp $");
-=======
 __KERNEL_RCSID(0, "$NetBSD: sbmac.c,v 1.51 2018/07/18 23:10:27 sevan Exp $");
->>>>>>> b2b84690
 
 #include "opt_inet.h"
 #include "opt_ns.h"
