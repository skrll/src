<<<<<<< HEAD
/* $NetBSD: sbmac.c,v 1.52 2019/01/22 03:42:26 msaitoh Exp $ */
=======
/* $NetBSD: sbmac.c,v 1.55 2019/03/05 08:25:02 msaitoh Exp $ */
>>>>>>> 356fe5fe

/*
 * Copyright 2000, 2001, 2004
 * Broadcom Corporation. All rights reserved.
 *
 * This software is furnished under license and may be used and copied only
 * in accordance with the following terms and conditions.  Subject to these
 * conditions, you may download, copy, install, use, modify and distribute
 * modified or unmodified copies of this software in source and/or binary
 * form. No title or ownership is transferred hereby.
 *
 * 1) Any source code used, modified or distributed must reproduce and
 *    retain this copyright notice and list of conditions as they appear in
 *    the source file.
 *
 * 2) No right is granted to use any trade name, trademark, or logo of
 *    Broadcom Corporation.  The "Broadcom Corporation" name may not be
 *    used to endorse or promote products derived from this software
 *    without the prior written permission of Broadcom Corporation.
 *
 * 3) THIS SOFTWARE IS PROVIDED "AS-IS" AND ANY EXPRESS OR IMPLIED
 *    WARRANTIES, INCLUDING BUT NOT LIMITED TO, ANY IMPLIED WARRANTIES OF
 *    MERCHANTABILITY, FITNESS FOR A PARTICULAR PURPOSE, OR
 *    NON-INFRINGEMENT ARE DISCLAIMED. IN NO EVENT SHALL BROADCOM BE LIABLE
 *    FOR ANY DAMAGES WHATSOEVER, AND IN PARTICULAR, BROADCOM SHALL NOT BE
 *    LIABLE FOR DIRECT, INDIRECT, INCIDENTAL, SPECIAL, EXEMPLARY, OR
 *    CONSEQUENTIAL DAMAGES (INCLUDING, BUT NOT LIMITED TO, PROCUREMENT OF
 *    SUBSTITUTE GOODS OR SERVICES; LOSS OF USE, DATA, OR PROFITS; OR
 *    BUSINESS INTERRUPTION) HOWEVER CAUSED AND ON ANY THEORY OF LIABILITY,
 *    WHETHER IN CONTRACT, STRICT LIABILITY, OR TORT (INCLUDING NEGLIGENCE
 *    OR OTHERWISE), EVEN IF ADVISED OF THE POSSIBILITY OF SUCH DAMAGE.
 */

#include <sys/cdefs.h>
<<<<<<< HEAD
__KERNEL_RCSID(0, "$NetBSD: sbmac.c,v 1.52 2019/01/22 03:42:26 msaitoh Exp $");
=======
__KERNEL_RCSID(0, "$NetBSD: sbmac.c,v 1.55 2019/03/05 08:25:02 msaitoh Exp $");
>>>>>>> 356fe5fe

#include "opt_inet.h"
#include "opt_ns.h"

#include <sys/param.h>
#include <sys/systm.h>
#include <sys/sockio.h>
#include <sys/mbuf.h>
#include <sys/malloc.h>
#include <sys/kernel.h>
#include <sys/socket.h>
#include <sys/queue.h>
#include <sys/device.h>

#include <net/if.h>
#include <net/if_arp.h>
#include <net/if_ether.h>
#include <net/if_dl.h>
#include <net/if_media.h>

#include <net/bpf.h>

#ifdef INET
#include <netinet/in.h>
#include <netinet/if_inarp.h>
#endif

#include <mips/locore.h>

#include "sbobiovar.h"

#include <dev/mii/mii.h>
#include <dev/mii/miivar.h>
#include <dev/mii/mii_bitbang.h>

#include <mips/sibyte/include/sb1250_defs.h>
#include <mips/sibyte/include/sb1250_regs.h>
#include <mips/sibyte/include/sb1250_mac.h>
#include <mips/sibyte/include/sb1250_dma.h>
#include <mips/sibyte/include/sb1250_scd.h>

#include <evbmips/sbmips/systemsw.h>

/* Simple types */

typedef u_long sbmac_port_t;
typedef uint64_t sbmac_physaddr_t;
typedef uint64_t sbmac_enetaddr_t;

typedef enum { sbmac_speed_auto, sbmac_speed_10,
	       sbmac_speed_100, sbmac_speed_1000 } sbmac_speed_t;

typedef enum { sbmac_duplex_auto, sbmac_duplex_half,
	       sbmac_duplex_full } sbmac_duplex_t;

typedef enum { sbmac_fc_auto, sbmac_fc_disabled, sbmac_fc_frame,
	       sbmac_fc_collision, sbmac_fc_carrier } sbmac_fc_t;

typedef enum { sbmac_state_uninit, sbmac_state_off, sbmac_state_on,
	       sbmac_state_broken } sbmac_state_t;


/* Macros */

#define	SBMAC_EVENT_COUNTERS	/* Include counters for various events */

#define	SBDMA_NEXTBUF(d, f)	((f + 1) & (d)->sbdma_dscr_mask)

#define	CACHELINESIZE 32
#define	NUMCACHEBLKS(x) (((x)+CACHELINESIZE-1)/CACHELINESIZE)
#define	KMALLOC(x) malloc((x), M_DEVBUF, M_DONTWAIT)
#define	KVTOPHYS(x) kvtophys((vaddr_t)(x))

#ifdef SBMACDEBUG
#define	dprintf(x)	printf x
#else
#define	dprintf(x)
#endif

#define	SBMAC_READCSR(t) mips3_ld((register_t)(t))
#define	SBMAC_WRITECSR(t, v) mips3_sd((register_t)(t), (v))

#define	PKSEG1(x) ((sbmac_port_t) MIPS_PHYS_TO_KSEG1(x))

/* These are limited to fit within one virtual page, and must be 2**N.  */
#define	SBMAC_MAX_TXDESCR	256		/* should be 1024 */
#define	SBMAC_MAX_RXDESCR	256		/* should be 512 */

/* DMA Descriptor structure */

typedef struct sbdmadscr_s {
	uint64_t dscr_a;
	uint64_t dscr_b;
} sbdmadscr_t;


/* DMA Controller structure */

typedef struct sbmacdma_s {

	/*
	 * This stuff is used to identify the channel and the registers
	 * associated with it.
	 */

	struct sbmac_softc *sbdma_eth;	/* back pointer to associated MAC */
	int		sbdma_channel;	/* channel number */
	int		sbdma_txdir;	/* direction (1=transmit) */
	int		sbdma_maxdescr;	/* total # of descriptors in ring */
	sbmac_port_t	sbdma_config0;	/* DMA config register 0 */
	sbmac_port_t	sbdma_config1;	/* DMA config register 1 */
	sbmac_port_t	sbdma_dscrbase;	/* Descriptor base address */
	sbmac_port_t	sbdma_dscrcnt; 	/* Descriptor count register */
	sbmac_port_t	sbdma_curdscr;	/* current descriptor address */

	/*
	 * This stuff is for maintenance of the ring
	 */
	sbdmadscr_t	*sbdma_dscrtable;	/* base of descriptor table */
	struct mbuf	**sbdma_ctxtable;	/* context table, one per descr */
	unsigned int	sbdma_dscr_mask;	/* sbdma_maxdescr - 1 */
	paddr_t		sbdma_dscrtable_phys;	/* and also the phys addr */
	unsigned int	sbdma_add_index;	/* next dscr for sw to add */
	unsigned int	sbdma_rem_index;	/* next dscr for sw to remove */
} sbmacdma_t;


/* Ethernet softc structure */

struct sbmac_softc {

	/*
	 * NetBSD-specific things
	 */
	struct ethercom	sc_ethercom;	/* Ethernet common part */
	struct mii_data	sc_mii;
	struct callout	sc_tick_ch;

	device_t	sc_dev;		/* device */
	int		sbm_if_flags;
	void		*sbm_intrhand;

	/*
	 * Controller-specific things
	 */

	sbmac_port_t	sbm_base;	/* MAC's base address */
	sbmac_state_t	sbm_state;	/* current state */

	sbmac_port_t	sbm_macenable;	/* MAC Enable Register */
	sbmac_port_t	sbm_maccfg;	/* MAC Configuration Register */
	sbmac_port_t	sbm_fifocfg;	/* FIFO configuration register */
	sbmac_port_t	sbm_framecfg;	/* Frame configuration register */
	sbmac_port_t	sbm_rxfilter;	/* receive filter register */
	sbmac_port_t	sbm_isr;	/* Interrupt status register */
	sbmac_port_t	sbm_imr;	/* Interrupt mask register */

	sbmac_speed_t	sbm_speed;	/* current speed */
	sbmac_duplex_t	sbm_duplex;	/* current duplex */
	sbmac_fc_t	sbm_fc;		/* current flow control setting */
	int		sbm_rxflags;	/* received packet flags */

	u_char		sbm_hwaddr[ETHER_ADDR_LEN];

	sbmacdma_t	sbm_txdma;	/* for now, only use channel 0 */
	sbmacdma_t	sbm_rxdma;

	int		sbm_pass3_dma;	/* chip has pass3 SOC DMA features */

#ifdef SBMAC_EVENT_COUNTERS
	struct evcnt	sbm_ev_rxintr;	/* Rx interrupts */
	struct evcnt	sbm_ev_txintr;	/* Tx interrupts */
	struct evcnt	sbm_ev_txdrop;	/* Tx dropped due to no mbuf alloc failed */
	struct evcnt	sbm_ev_txstall;	/* Tx stalled due to no descriptors free */

	struct evcnt	sbm_ev_txsplit;	/* pass3 Tx split mbuf */
	struct evcnt	sbm_ev_txkeep;	/* pass3 Tx didn't split mbuf */
#endif
};


#ifdef SBMAC_EVENT_COUNTERS
#define	SBMAC_EVCNT_INCR(ev)	(ev).ev_count++
#else
#define	SBMAC_EVCNT_INCR(ev)	do { /* nothing */ } while (0)
#endif

/* Externs */

extern paddr_t kvtophys(vaddr_t);

/* Prototypes */

static void sbdma_initctx(sbmacdma_t *, struct sbmac_softc *, int, int, int);
static void sbdma_channel_start(sbmacdma_t *);
static int sbdma_add_rcvbuffer(sbmacdma_t *, struct mbuf *);
static int sbdma_add_txbuffer(sbmacdma_t *, struct mbuf *);
static void sbdma_emptyring(sbmacdma_t *);
static void sbdma_fillring(sbmacdma_t *);
static void sbdma_rx_process(struct sbmac_softc *, sbmacdma_t *);
static void sbdma_tx_process(struct sbmac_softc *, sbmacdma_t *);
static void sbmac_initctx(struct sbmac_softc *);
static void sbmac_channel_start(struct sbmac_softc *);
static void sbmac_channel_stop(struct sbmac_softc *);
static sbmac_state_t sbmac_set_channel_state(struct sbmac_softc *,
    sbmac_state_t);
static void sbmac_promiscuous_mode(struct sbmac_softc *, bool);
static void sbmac_init_and_start(struct sbmac_softc *);
static uint64_t sbmac_addr2reg(u_char *);
static void sbmac_intr(void *, uint32_t, vaddr_t);
static void sbmac_start(struct ifnet *);
static void sbmac_setmulti(struct sbmac_softc *);
static int sbmac_ether_ioctl(struct ifnet *, u_long, void *);
static int sbmac_ioctl(struct ifnet *, u_long, void *);
static void sbmac_watchdog(struct ifnet *);
static int sbmac_match(device_t, cfdata_t, void *);
static void sbmac_attach(device_t, device_t, void *);
static bool sbmac_set_speed(struct sbmac_softc *, sbmac_speed_t);
static bool sbmac_set_duplex(struct sbmac_softc *, sbmac_duplex_t, sbmac_fc_t);
static void sbmac_tick(void *);


/* Globals */

CFATTACH_DECL_NEW(sbmac, sizeof(struct sbmac_softc),
    sbmac_match, sbmac_attach, NULL, NULL);

static uint32_t sbmac_mii_bitbang_read(device_t self);
static void sbmac_mii_bitbang_write(device_t self, uint32_t val);

static const struct mii_bitbang_ops sbmac_mii_bitbang_ops = {
	sbmac_mii_bitbang_read,
	sbmac_mii_bitbang_write,
	{
		(uint32_t)M_MAC_MDIO_OUT,	/* MII_BIT_MDO */
		(uint32_t)M_MAC_MDIO_IN,	/* MII_BIT_MDI */
		(uint32_t)M_MAC_MDC,		/* MII_BIT_MDC */
		0,				/* MII_BIT_DIR_HOST_PHY */
		(uint32_t)M_MAC_MDIO_DIR	/* MII_BIT_DIR_PHY_HOST */
	}
};

static uint32_t
sbmac_mii_bitbang_read(device_t self)
{
	struct sbmac_softc *sc = device_private(self);
	sbmac_port_t reg;

	reg = PKSEG1(sc->sbm_base + R_MAC_MDIO);
	return (uint32_t) SBMAC_READCSR(reg);
}

static void
sbmac_mii_bitbang_write(device_t self, uint32_t val)
{
	struct sbmac_softc *sc = device_private(self);
	sbmac_port_t reg;

	reg = PKSEG1(sc->sbm_base + R_MAC_MDIO);

	SBMAC_WRITECSR(reg, (val &
	    (M_MAC_MDC|M_MAC_MDIO_DIR|M_MAC_MDIO_OUT|M_MAC_MDIO_IN)));
}

/*
 * Read an PHY register through the MII.
 */
static int
sbmac_mii_readreg(device_t self, int phy, int reg, uint16_t *val)
{

	return mii_bitbang_readreg(self, &sbmac_mii_bitbang_ops, phy, reg,
	    val);
}

/*
 * Write to a PHY register through the MII.
 */
<<<<<<< HEAD
static 
=======
static int
>>>>>>> 356fe5fe
sbmac_mii_writereg(device_t self, int phy, int reg, uint16_t val)
{

	return mii_bitbang_writereg(self, &sbmac_mii_bitbang_ops, phy, reg,
	    val);
}

static void
sbmac_mii_statchg(struct ifnet *ifp)
{
	struct sbmac_softc *sc = ifp->if_softc;
	sbmac_state_t oldstate;

	/* Stop the MAC in preparation for changing all of the parameters. */
	oldstate = sbmac_set_channel_state(sc, sbmac_state_off);

	switch (sc->sc_ethercom.ec_if.if_baudrate) {
	default:		/* if autonegotiation fails, assume 10Mbit */
	case IF_Mbps(10):
		sbmac_set_speed(sc, sbmac_speed_10);
		break;

	case IF_Mbps(100):
		sbmac_set_speed(sc, sbmac_speed_100);
		break;

	case IF_Mbps(1000):
		sbmac_set_speed(sc, sbmac_speed_1000);
		break;
	}

	if (sc->sc_mii.mii_media_active & IFM_FDX) {
		/* Configure for full-duplex */
		/* XXX: is flow control right for 10, 100? */
		sbmac_set_duplex(sc, sbmac_duplex_full, sbmac_fc_frame);
	} else {
		/* Configure for half-duplex */
		/* XXX: is flow control right? */
		sbmac_set_duplex(sc, sbmac_duplex_half, sbmac_fc_disabled);
	}

	/* And put it back into its former state. */
	sbmac_set_channel_state(sc, oldstate);
}

/*
 *  SBDMA_INITCTX(d, sc, chan, txrx, maxdescr)
 *
 *  Initialize a DMA channel context.  Since there are potentially
 *  eight DMA channels per MAC, it's nice to do this in a standard
 *  way.
 *
 *  Input parameters:
 *	d - sbmacdma_t structure (DMA channel context)
 *	sc - sbmac_softc structure (pointer to a MAC)
 *	chan - channel number (0..1 right now)
 *	txrx - Identifies DMA_TX or DMA_RX for channel direction
 *	maxdescr - number of descriptors
 *
 *  Return value:
 *	nothing
 */

static void
sbdma_initctx(sbmacdma_t *d, struct sbmac_softc *sc, int chan, int txrx,
    int maxdescr)
{
	/*
	 * Save away interesting stuff in the structure
	 */

	d->sbdma_eth = sc;
	d->sbdma_channel = chan;
	d->sbdma_txdir = txrx;

	/*
	 * initialize register pointers
	 */

	d->sbdma_config0 = PKSEG1(sc->sbm_base +
	    R_MAC_DMA_REGISTER(txrx, chan, R_MAC_DMA_CONFIG0));
	d->sbdma_config1 = PKSEG1(sc->sbm_base +
	    R_MAC_DMA_REGISTER(txrx, chan, R_MAC_DMA_CONFIG1));
	d->sbdma_dscrbase = PKSEG1(sc->sbm_base +
	    R_MAC_DMA_REGISTER(txrx, chan, R_MAC_DMA_DSCR_BASE));
	d->sbdma_dscrcnt = PKSEG1(sc->sbm_base +
	    R_MAC_DMA_REGISTER(txrx, chan, R_MAC_DMA_DSCR_CNT));
	d->sbdma_curdscr = PKSEG1(sc->sbm_base +
	    R_MAC_DMA_REGISTER(txrx, chan, R_MAC_DMA_CUR_DSCRADDR));

	/*
	 * Allocate memory for the ring
	 */

	d->sbdma_maxdescr = maxdescr;
	d->sbdma_dscr_mask = d->sbdma_maxdescr - 1;

	d->sbdma_dscrtable = (sbdmadscr_t *)
	    KMALLOC(d->sbdma_maxdescr * sizeof(sbdmadscr_t));

	memset(d->sbdma_dscrtable, 0, d->sbdma_maxdescr*sizeof(sbdmadscr_t));

	d->sbdma_dscrtable_phys = KVTOPHYS(d->sbdma_dscrtable);

	/*
	 * And context table
	 */

	d->sbdma_ctxtable = (struct mbuf **)
	    KMALLOC(d->sbdma_maxdescr*sizeof(struct mbuf *));

	memset(d->sbdma_ctxtable, 0, d->sbdma_maxdescr*sizeof(struct mbuf *));
}

/*
 *  SBDMA_CHANNEL_START(d)
 *
 *  Initialize the hardware registers for a DMA channel.
 *
 *  Input parameters:
 *	d - DMA channel to init (context must be previously init'd
 *
 *  Return value:
 *	nothing
 */

static void
sbdma_channel_start(sbmacdma_t *d)
{
	/*
	 * Turn on the DMA channel
	 */

	SBMAC_WRITECSR(d->sbdma_config1, 0);

	SBMAC_WRITECSR(d->sbdma_dscrbase, d->sbdma_dscrtable_phys);

	SBMAC_WRITECSR(d->sbdma_config0, V_DMA_RINGSZ(d->sbdma_maxdescr) | 0);

	/*
	 * Initialize ring pointers
	 */

	d->sbdma_add_index = 0;
	d->sbdma_rem_index = 0;
}

/*
 *  SBDMA_ADD_RCVBUFFER(d, m)
 *
 *  Add a buffer to the specified DMA channel.   For receive channels,
 *  this queues a buffer for inbound packets.
 *
 *  Input parameters:
 *	d - DMA channel descriptor
 *	m - mbuf to add, or NULL if we should allocate one.
 *
 *  Return value:
 *	0 if buffer could not be added (ring is full)
 *	1 if buffer added successfully
 */

static int
sbdma_add_rcvbuffer(sbmacdma_t *d, struct mbuf *m)
{
	unsigned int dsc, nextdsc;
	struct mbuf *m_new = NULL;

	/* get pointer to our current place in the ring */

	dsc = d->sbdma_add_index;
	nextdsc = SBDMA_NEXTBUF(d, d->sbdma_add_index);

	/*
	 * figure out if the ring is full - if the next descriptor
	 * is the same as the one that we're going to remove from
	 * the ring, the ring is full
	 */

	if (nextdsc == d->sbdma_rem_index)
		return ENOSPC;

	/*
	 * Allocate an mbuf if we don't already have one.
	 * If we do have an mbuf, reset it so that it's empty.
	 */

	if (m == NULL) {
		MGETHDR(m_new, M_DONTWAIT, MT_DATA);
		if (m_new == NULL) {
			aprint_error_dev(d->sbdma_eth->sc_dev,
			    "mbuf allocation failed\n");
			return ENOBUFS;
		}

		MCLGET(m_new, M_DONTWAIT);
		if (!(m_new->m_flags & M_EXT)) {
			aprint_error_dev(d->sbdma_eth->sc_dev,
			    "mbuf cluster allocation failed\n");
			m_freem(m_new);
			return ENOBUFS;
		}

		m_new->m_len = m_new->m_pkthdr.len= MCLBYTES;
		m_adj(m_new, ETHER_ALIGN);
	} else {
		m_new = m;
		m_new->m_len = m_new->m_pkthdr.len = MCLBYTES;
		m_new->m_data = m_new->m_ext.ext_buf;
		m_adj(m_new, ETHER_ALIGN);
	}

	/*
	 * fill in the descriptor
	 */

	d->sbdma_dscrtable[dsc].dscr_a = KVTOPHYS(mtod(m_new, void *)) |
	    V_DMA_DSCRA_A_SIZE(NUMCACHEBLKS(ETHER_ALIGN + m_new->m_len)) |
	    M_DMA_DSCRA_INTERRUPT;

	/* receiving: no options */
	d->sbdma_dscrtable[dsc].dscr_b = 0;

	/*
	 * fill in the context
	 */

	d->sbdma_ctxtable[dsc] = m_new;

	/*
	 * point at next packet
	 */

	d->sbdma_add_index = nextdsc;

	/*
	 * Give the buffer to the DMA engine.
	 */

	SBMAC_WRITECSR(d->sbdma_dscrcnt, 1);

	return 0;					/* we did it */
}

/*
 *  SBDMA_ADD_TXBUFFER(d, m)
 *
 *  Add a transmit buffer to the specified DMA channel, causing a
 *  transmit to start.
 *
 *  Input parameters:
 *	d - DMA channel descriptor
 *	m - mbuf to add
 *
 *  Return value:
 *	0 transmit queued successfully
 *	otherwise error code
 */

static int
sbdma_add_txbuffer(sbmacdma_t *d, struct mbuf *m)
{
        unsigned int dsc, nextdsc, prevdsc, origdesc;
	int length;
	int num_mbufs = 0;
	struct sbmac_softc *sc = d->sbdma_eth;

	/* get pointer to our current place in the ring */

	dsc = d->sbdma_add_index;
	nextdsc = SBDMA_NEXTBUF(d, d->sbdma_add_index);

	/*
	 * figure out if the ring is full - if the next descriptor
	 * is the same as the one that we're going to remove from
	 * the ring, the ring is full
	 */

	if (nextdsc == d->sbdma_rem_index) {
		SBMAC_EVCNT_INCR(sc->sbm_ev_txstall);
		return ENOSPC;
	}

	/*
	 * PASS3 parts do not have buffer alignment restriction.
	 * No need to copy/coalesce to new mbuf.  Also has different
	 * descriptor format
	 */
	if (sc->sbm_pass3_dma) {
		struct mbuf *m_temp = NULL;

		/*
		 * Loop thru this mbuf record.
		 * The head mbuf will have SOP set.
		 */
		d->sbdma_dscrtable[dsc].dscr_a = KVTOPHYS(mtod(m,void *)) |
		    M_DMA_ETHTX_SOP;

		/*
		 * transmitting: set outbound options,buffer A size(+ low 5
		 * bits of start addr),and packet length.
		 */
		d->sbdma_dscrtable[dsc].dscr_b =
		    V_DMA_DSCRB_OPTIONS(K_DMA_ETHTX_APPENDCRC_APPENDPAD) |
		    V_DMA_DSCRB_A_SIZE((m->m_len +
		      (mtod(m,uintptr_t) & 0x0000001F))) |
		    V_DMA_DSCRB_PKT_SIZE_MSB((m->m_pkthdr.len & 0xc000) >> 14) |
		    V_DMA_DSCRB_PKT_SIZE(m->m_pkthdr.len & 0x3fff);

		d->sbdma_add_index = nextdsc;
		origdesc = prevdsc = dsc;
		dsc = d->sbdma_add_index;
		num_mbufs++;

		/* Start with first non-head mbuf */
		for(m_temp = m->m_next; m_temp != 0; m_temp = m_temp->m_next) {
			int len, next_len;
			uint64_t addr;

			if (m_temp->m_len == 0)
				continue;	/* Skip 0-length mbufs */

			len = m_temp->m_len;
			addr = KVTOPHYS(mtod(m_temp, void *));

			/*
			 * Check to see if the mbuf spans a page boundary.  If
			 * it does, and the physical pages behind the virtual
			 * pages are not contiguous, split it so that each
			 * virtual page uses its own Tx descriptor.
			 */
			if (trunc_page(addr) != trunc_page(addr + len - 1)) {
				next_len = (addr + len) - trunc_page(addr + len);

				len -= next_len;

				if (addr + len ==
				    KVTOPHYS(mtod(m_temp, char *) + len)) {
					SBMAC_EVCNT_INCR(sc->sbm_ev_txkeep);
					len += next_len;
					next_len = 0;
				} else {
					SBMAC_EVCNT_INCR(sc->sbm_ev_txsplit);
				}
			} else {
				next_len = 0;
			}

again:
			/*
			 * fill in the descriptor
			 */
			d->sbdma_dscrtable[dsc].dscr_a = addr;

			/*
			 * transmitting: set outbound options,buffer A
			 * size(+ low 5 bits of start addr)
			 */
			d->sbdma_dscrtable[dsc].dscr_b = V_DMA_DSCRB_OPTIONS(K_DMA_ETHTX_NOTSOP) |
			    V_DMA_DSCRB_A_SIZE((len + (addr & 0x0000001F)));

			d->sbdma_ctxtable[dsc] = NULL;

			/*
			 * point at next descriptor
			 */
			nextdsc = SBDMA_NEXTBUF(d, d->sbdma_add_index);
			if (nextdsc == d->sbdma_rem_index) {
				d->sbdma_add_index = origdesc;
				SBMAC_EVCNT_INCR(sc->sbm_ev_txstall);
				return ENOSPC;
			}
			d->sbdma_add_index = nextdsc;

			prevdsc = dsc;
			dsc = d->sbdma_add_index;
			num_mbufs++;

			if (next_len != 0) {
				addr = KVTOPHYS(mtod(m_temp, char *) + len);
				len = next_len;

				next_len = 0;
				goto again;
			}

		}
		/* Set head mbuf to last context index */
		d->sbdma_ctxtable[prevdsc] = m;

		/* Interrupt on last dscr of packet.  */
	        d->sbdma_dscrtable[prevdsc].dscr_a |= M_DMA_DSCRA_INTERRUPT;
	} else {
		struct mbuf *m_new = NULL;
		/*
		 * [BEGIN XXX]
		 * XXX Copy/coalesce the mbufs into a single mbuf cluster (we
		 * assume it will fit).  This is a temporary hack to get us
		 * going.
		 */

		MGETHDR(m_new,M_DONTWAIT,MT_DATA);
		if (m_new == NULL) {
			aprint_error_dev(d->sbdma_eth->sc_dev,
			    "mbuf allocation failed\n");
			SBMAC_EVCNT_INCR(sc->sbm_ev_txdrop);
			return ENOBUFS;
		}

		MCLGET(m_new,M_DONTWAIT);
		if (!(m_new->m_flags & M_EXT)) {
			aprint_error_dev(d->sbdma_eth->sc_dev,
			    "mbuf cluster allocation failed\n");
			m_freem(m_new);
			SBMAC_EVCNT_INCR(sc->sbm_ev_txdrop);
			return ENOBUFS;
		}

		m_new->m_len = m_new->m_pkthdr.len= MCLBYTES;
		/*m_adj(m_new,ETHER_ALIGN);*/

		/*
		 * XXX Don't forget to include the offset portion in the
		 * XXX cache block calculation when this code is rewritten!
		 */

		/*
		 * Copy data
		 */

		m_copydata(m,0,m->m_pkthdr.len,mtod(m_new,void *));
		m_new->m_len = m_new->m_pkthdr.len = m->m_pkthdr.len;

		/* Free old mbuf 'm', actual mbuf is now 'm_new' */

		// XXX: CALLERS WILL FREE, they might have to bpf_mtap() if this
		// XXX: function succeeds.
		// m_freem(m);
		length = m_new->m_len;

		/* [END XXX] */
		/*
		 * fill in the descriptor
		 */

		d->sbdma_dscrtable[dsc].dscr_a = KVTOPHYS(mtod(m_new,void *)) |
		    V_DMA_DSCRA_A_SIZE(NUMCACHEBLKS(m_new->m_len)) |
		    M_DMA_DSCRA_INTERRUPT |
		    M_DMA_ETHTX_SOP;

		/* transmitting: set outbound options and length */
		d->sbdma_dscrtable[dsc].dscr_b =
		    V_DMA_DSCRB_OPTIONS(K_DMA_ETHTX_APPENDCRC_APPENDPAD) |
		    V_DMA_DSCRB_PKT_SIZE(length);

		num_mbufs++;

		/*
		 * fill in the context
		 */

		d->sbdma_ctxtable[dsc] = m_new;

		/*
		 * point at next packet
		 */
		d->sbdma_add_index = nextdsc;
	}

	/*
	 * Give the buffer to the DMA engine.
	 */

	SBMAC_WRITECSR(d->sbdma_dscrcnt, num_mbufs);

	return 0;					/* we did it */
}

/*
 *  SBDMA_EMPTYRING(d)
 *
 *  Free all allocated mbufs on the specified DMA channel;
 *
 *  Input parameters:
 *	d  - DMA channel
 *
 *  Return value:
 *	nothing
 */

static void
sbdma_emptyring(sbmacdma_t *d)
{
	int idx;
	struct mbuf *m;

	for (idx = 0; idx < d->sbdma_maxdescr; idx++) {
		m = d->sbdma_ctxtable[idx];
		if (m) {
			m_freem(m);
			d->sbdma_ctxtable[idx] = NULL;
		}
	}
}

/*
 *  SBDMA_FILLRING(d)
 *
 *  Fill the specified DMA channel (must be receive channel)
 *  with mbufs
 *
 *  Input parameters:
 *	d - DMA channel
 *
 *  Return value:
 *	nothing
 */

static void
sbdma_fillring(sbmacdma_t *d)
{
	int idx;

	for (idx = 0; idx < SBMAC_MAX_RXDESCR-1; idx++)
		if (sbdma_add_rcvbuffer(d, NULL) != 0)
			break;
}

/*
 *  SBDMA_RX_PROCESS(sc, d)
 *
 *  Process "completed" receive buffers on the specified DMA channel.
 *  Note that this isn't really ideal for priority channels, since
 *  it processes all of the packets on a given channel before
 *  returning.
 *
 *  Input parameters:
 *	sc - softc structure
 *	d - DMA channel context
 *
 *  Return value:
 *	nothing
 */

static void
sbdma_rx_process(struct sbmac_softc *sc, sbmacdma_t *d)
{
	int curidx;
	int hwidx;
	sbdmadscr_t *dscp;
	struct mbuf *m;
	int len;

	struct ifnet *ifp = &(sc->sc_ethercom.ec_if);

	for (;;) {
		/*
		 * figure out where we are (as an index) and where
		 * the hardware is (also as an index)
		 *
		 * This could be done faster if (for example) the
		 * descriptor table was page-aligned and contiguous in
		 * both virtual and physical memory -- you could then
		 * just compare the low-order bits of the virtual address
		 * (sbdma_rem_index) and the physical address
		 * (sbdma_curdscr CSR).
		 */

		curidx = d->sbdma_rem_index;
		hwidx = (int)
		    (((SBMAC_READCSR(d->sbdma_curdscr) & M_DMA_CURDSCR_ADDR) -
		    d->sbdma_dscrtable_phys) / sizeof(sbdmadscr_t));

		/*
		 * If they're the same, that means we've processed all
		 * of the descriptors up to (but not including) the one that
		 * the hardware is working on right now.
		 */

		if (curidx == hwidx)
			break;

		/*
		 * Otherwise, get the packet's mbuf ptr back
		 */

		dscp = &(d->sbdma_dscrtable[curidx]);
		m = d->sbdma_ctxtable[curidx];
		d->sbdma_ctxtable[curidx] = NULL;

		len = (int)G_DMA_DSCRB_PKT_SIZE(dscp->dscr_b) - 4;

		/*
		 * Check packet status.  If good, process it.
		 * If not, silently drop it and put it back on the
		 * receive ring.
		 */

		if (! (dscp->dscr_a & M_DMA_ETHRX_BAD)) {

			/*
			 * Set length into the packet
			 * XXX do we remove the CRC here?
			 */
			m->m_pkthdr.len = m->m_len = len;

			m_set_rcvif(m, ifp);


			/*
			 * Add a new buffer to replace the old one.
			 */
			sbdma_add_rcvbuffer(d, NULL);

			/*
			 * Handle BPF listeners. Let the BPF user see the
			 * packet, but don't pass it up to the ether_input()
			 * layer unless it's a broadcast packet, multicast
			 * packet, matches our ethernet address or the
			 * interface is in promiscuous mode.
			 */

			/*
			 * Pass the buffer to the kernel
			 */
			if_percpuq_enqueue(ifp->if_percpuq, m);
		} else {
			/*
			 * Packet was mangled somehow.  Just drop it and
			 * put it back on the receive ring.
			 */
			sbdma_add_rcvbuffer(d, m);
		}

		/*
		 * .. and advance to the next buffer.
		 */

		d->sbdma_rem_index = SBDMA_NEXTBUF(d, d->sbdma_rem_index);
	}
}

/*
 *  SBDMA_TX_PROCESS(sc, d)
 *
 *  Process "completed" transmit buffers on the specified DMA channel.
 *  This is normally called within the interrupt service routine.
 *  Note that this isn't really ideal for priority channels, since
 *  it processes all of the packets on a given channel before
 *  returning.
 *
 *  Input parameters:
 *	sc - softc structure
 *	d - DMA channel context
 *
 *  Return value:
 *	nothing
 */

static void
sbdma_tx_process(struct sbmac_softc *sc, sbmacdma_t *d)
{
	int curidx;
	int hwidx;
	struct mbuf *m;

	struct ifnet *ifp = &(sc->sc_ethercom.ec_if);

	for (;;) {
		/*
		 * figure out where we are (as an index) and where
		 * the hardware is (also as an index)
		 *
		 * This could be done faster if (for example) the
		 * descriptor table was page-aligned and contiguous in
		 * both virtual and physical memory -- you could then
		 * just compare the low-order bits of the virtual address
		 * (sbdma_rem_index) and the physical address
		 * (sbdma_curdscr CSR).
		 */

		curidx = d->sbdma_rem_index;
		hwidx = (int)
		    (((SBMAC_READCSR(d->sbdma_curdscr) & M_DMA_CURDSCR_ADDR) -
		    d->sbdma_dscrtable_phys) / sizeof(sbdmadscr_t));

		/*
		 * If they're the same, that means we've processed all
		 * of the descriptors up to (but not including) the one that
		 * the hardware is working on right now.
		 */

		if (curidx == hwidx)
			break;

		/*
		 * Otherwise, get the packet's mbuf ptr back
		 */

		m = d->sbdma_ctxtable[curidx];
		d->sbdma_ctxtable[curidx] = NULL;

		/*
		 * for transmits we just free buffers and count packets.
		 */
		ifp->if_opackets++;
		m_freem(m);

		/*
		 * .. and advance to the next buffer.
		 */

		d->sbdma_rem_index = SBDMA_NEXTBUF(d, d->sbdma_rem_index);
	}

	/*
	 * Decide what to set the IFF_OACTIVE bit in the interface to.
	 * It's supposed to reflect if the interface is actively
	 * transmitting, but that's really hard to do quickly.
	 */

	ifp->if_flags &= ~IFF_OACTIVE;
}

/*
 *  SBMAC_INITCTX(s)
 *
 *  Initialize an Ethernet context structure - this is called
 *  once per MAC on the 1250.  Memory is allocated here, so don't
 *  call it again from inside the ioctl routines that bring the
 *  interface up/down
 *
 *  Input parameters:
 *	sc - sbmac context structure
 *
 *  Return value:
 *	0
 */

static void
sbmac_initctx(struct sbmac_softc *sc)
{
	uint64_t sysrev;

	/*
	 * figure out the addresses of some ports
	 */

	sc->sbm_macenable = PKSEG1(sc->sbm_base + R_MAC_ENABLE);
	sc->sbm_maccfg    = PKSEG1(sc->sbm_base + R_MAC_CFG);
	sc->sbm_fifocfg   = PKSEG1(sc->sbm_base + R_MAC_THRSH_CFG);
	sc->sbm_framecfg  = PKSEG1(sc->sbm_base + R_MAC_FRAMECFG);
	sc->sbm_rxfilter  = PKSEG1(sc->sbm_base + R_MAC_ADFILTER_CFG);
	sc->sbm_isr       = PKSEG1(sc->sbm_base + R_MAC_STATUS);
	sc->sbm_imr       = PKSEG1(sc->sbm_base + R_MAC_INT_MASK);

	/*
	 * Initialize the DMA channels.  Right now, only one per MAC is used
	 * Note: Only do this _once_, as it allocates memory from the kernel!
	 */

	sbdma_initctx(&(sc->sbm_txdma), sc, 0, DMA_TX, SBMAC_MAX_TXDESCR);
	sbdma_initctx(&(sc->sbm_rxdma), sc, 0, DMA_RX, SBMAC_MAX_RXDESCR);

	/*
	 * initial state is OFF
	 */

	sc->sbm_state = sbmac_state_off;

	/*
	 * Initial speed is (XXX TEMP) 10MBit/s HDX no FC
	 */

	sc->sbm_speed = sbmac_speed_10;
	sc->sbm_duplex = sbmac_duplex_half;
	sc->sbm_fc = sbmac_fc_disabled;

	/* 
	 * Determine SOC type.  112x has Pass3 SOC features.
	 */
	sysrev = SBMAC_READCSR( PKSEG1(A_SCD_SYSTEM_REVISION) );
	sc->sbm_pass3_dma = (SYS_SOC_TYPE(sysrev) == K_SYS_SOC_TYPE_BCM1120 ||
			    SYS_SOC_TYPE(sysrev) == K_SYS_SOC_TYPE_BCM1125 ||
			    SYS_SOC_TYPE(sysrev) == K_SYS_SOC_TYPE_BCM1125H ||
			    (SYS_SOC_TYPE(sysrev) == K_SYS_SOC_TYPE_BCM1250 &&
			     G_SYS_REVISION(sysrev) >= K_SYS_REVISION_BCM1250_PASS3));
#ifdef SBMAC_EVENT_COUNTERS
	const char * const xname = device_xname(sc->sc_dev);
	evcnt_attach_dynamic(&sc->sbm_ev_rxintr, EVCNT_TYPE_INTR,
	    NULL, xname, "rxintr");
	evcnt_attach_dynamic(&sc->sbm_ev_txintr, EVCNT_TYPE_INTR,
	    NULL, xname, "txintr");
	evcnt_attach_dynamic(&sc->sbm_ev_txdrop, EVCNT_TYPE_MISC,
	    NULL, xname, "txdrop");
	evcnt_attach_dynamic(&sc->sbm_ev_txstall, EVCNT_TYPE_MISC,
	    NULL, xname, "txstall");
	if (sc->sbm_pass3_dma) {
		evcnt_attach_dynamic(&sc->sbm_ev_txsplit, EVCNT_TYPE_MISC,
		    NULL, xname, "pass3tx-split");
		evcnt_attach_dynamic(&sc->sbm_ev_txkeep, EVCNT_TYPE_MISC,
		    NULL, xname, "pass3tx-keep");
	}
#endif
}

/*
 *  SBMAC_CHANNEL_START(s)
 *
 *  Start packet processing on this MAC.
 *
 *  Input parameters:
 *	sc - sbmac structure
 *
 *  Return value:
 *	nothing
 */

static void
sbmac_channel_start(struct sbmac_softc *sc)
{
	uint64_t reg;
	sbmac_port_t port;
	uint64_t cfg, fifo, framecfg;
	int idx;
	uint64_t dma_cfg0, fifo_cfg;
	sbmacdma_t *txdma;

	/*
	 * Don't do this if running
	 */

	if (sc->sbm_state == sbmac_state_on)
		return;

	/*
	 * Bring the controller out of reset, but leave it off.
	 */

	SBMAC_WRITECSR(sc->sbm_macenable, 0);

	/*
	 * Ignore all received packets
	 */

	SBMAC_WRITECSR(sc->sbm_rxfilter, 0);

	/*
	 * Calculate values for various control registers.
	 */

	cfg = M_MAC_RETRY_EN |
	      M_MAC_TX_HOLD_SOP_EN |
	      V_MAC_TX_PAUSE_CNT_16K |
	      M_MAC_AP_STAT_EN |
	      M_MAC_SS_EN |
	      0;

	fifo = V_MAC_TX_WR_THRSH(4) |	/* Must be '4' or '8' */
	       V_MAC_TX_RD_THRSH(4) |
	       V_MAC_TX_RL_THRSH(4) |
	       V_MAC_RX_PL_THRSH(4) |
	       V_MAC_RX_RD_THRSH(4) |	/* Must be '4' */
	       V_MAC_RX_PL_THRSH(4) |
	       V_MAC_RX_RL_THRSH(8) |
	       0;

	framecfg = V_MAC_MIN_FRAMESZ_DEFAULT |
	    V_MAC_MAX_FRAMESZ_DEFAULT |
	    V_MAC_BACKOFF_SEL(1);

	/*
	 * Clear out the hash address map
	 */

	port = PKSEG1(sc->sbm_base + R_MAC_HASH_BASE);
	for (idx = 0; idx < MAC_HASH_COUNT; idx++) {
		SBMAC_WRITECSR(port, 0);
		port += sizeof(uint64_t);
	}

	/*
	 * Clear out the exact-match table
	 */

	port = PKSEG1(sc->sbm_base + R_MAC_ADDR_BASE);
	for (idx = 0; idx < MAC_ADDR_COUNT; idx++) {
		SBMAC_WRITECSR(port, 0);
		port += sizeof(uint64_t);
	}

	/*
	 * Clear out the DMA Channel mapping table registers
	 */

	port = PKSEG1(sc->sbm_base + R_MAC_CHUP0_BASE);
	for (idx = 0; idx < MAC_CHMAP_COUNT; idx++) {
		SBMAC_WRITECSR(port, 0);
		port += sizeof(uint64_t);
	}

	port = PKSEG1(sc->sbm_base + R_MAC_CHLO0_BASE);
	for (idx = 0; idx < MAC_CHMAP_COUNT; idx++) {
		SBMAC_WRITECSR(port, 0);
		port += sizeof(uint64_t);
	}

	/*
	 * Program the hardware address.  It goes into the hardware-address
	 * register as well as the first filter register.
	 */

	reg = sbmac_addr2reg(sc->sbm_hwaddr);

	port = PKSEG1(sc->sbm_base + R_MAC_ADDR_BASE);
	SBMAC_WRITECSR(port, reg);
	port = PKSEG1(sc->sbm_base + R_MAC_ETHERNET_ADDR);
	SBMAC_WRITECSR(port, 0);			// pass1 workaround

	/*
	 * Set the receive filter for no packets, and write values
	 * to the various config registers
	 */

	SBMAC_WRITECSR(sc->sbm_rxfilter, 0);
	SBMAC_WRITECSR(sc->sbm_imr, 0);
	SBMAC_WRITECSR(sc->sbm_framecfg, framecfg);
	SBMAC_WRITECSR(sc->sbm_fifocfg, fifo);
	SBMAC_WRITECSR(sc->sbm_maccfg, cfg);

	/*
	 * Initialize DMA channels (rings should be ok now)
	 */

	sbdma_channel_start(&(sc->sbm_rxdma));
	sbdma_channel_start(&(sc->sbm_txdma));

	/*
	 * Configure the speed, duplex, and flow control
	 */

	sbmac_set_speed(sc, sc->sbm_speed);
	sbmac_set_duplex(sc, sc->sbm_duplex, sc->sbm_fc);

	/*
	 * Fill the receive ring
	 */

	sbdma_fillring(&(sc->sbm_rxdma));

	/*
	 * Turn on the rest of the bits in the enable register
	 */

	SBMAC_WRITECSR(sc->sbm_macenable, M_MAC_RXDMA_EN0 | M_MAC_TXDMA_EN0 |
	    M_MAC_RX_ENABLE | M_MAC_TX_ENABLE);


	/*
	 * Accept any kind of interrupt on TX and RX DMA channel 0
	 */
	SBMAC_WRITECSR(sc->sbm_imr,
	    (M_MAC_INT_CHANNEL << S_MAC_TX_CH0) |
	    (M_MAC_INT_CHANNEL << S_MAC_RX_CH0));

	/*
	 * Enable receiving unicasts and broadcasts
	 */

	SBMAC_WRITECSR(sc->sbm_rxfilter, M_MAC_UCAST_EN | M_MAC_BCAST_EN);

	/*
	 * On chips which support unaligned DMA features, set the descriptor
	 * ring for transmit channels to use the unaligned buffer format.
	 */
	txdma = &(sc->sbm_txdma); 

	if (sc->sbm_pass3_dma) {
		dma_cfg0 = SBMAC_READCSR(txdma->sbdma_config0);
		dma_cfg0 |= V_DMA_DESC_TYPE(K_DMA_DESC_TYPE_RING_UAL_RMW) |
		    M_DMA_TBX_EN | M_DMA_TDX_EN;
		SBMAC_WRITECSR(txdma->sbdma_config0,dma_cfg0);

		fifo_cfg =  SBMAC_READCSR(sc->sbm_fifocfg);
		fifo_cfg |= V_MAC_TX_WR_THRSH(8) |
		    V_MAC_TX_RD_THRSH(8) | V_MAC_TX_RL_THRSH(8);
		SBMAC_WRITECSR(sc->sbm_fifocfg,fifo_cfg);
	}

	/*
	 * we're running now.
	 */

	sc->sbm_state = sbmac_state_on;
	sc->sc_ethercom.ec_if.if_flags |= IFF_RUNNING;

	/*
	 * Program multicast addresses
	 */

	sbmac_setmulti(sc);

	/*
	 * If channel was in promiscuous mode before, turn that on
	 */

	if (sc->sc_ethercom.ec_if.if_flags & IFF_PROMISC)
		sbmac_promiscuous_mode(sc, true);

	/*
	 * Turn on the once-per-second timer
	 */

	callout_reset(&(sc->sc_tick_ch), hz, sbmac_tick, sc);
}

/*
 *  SBMAC_CHANNEL_STOP(s)
 *
 *  Stop packet processing on this MAC.
 *
 *  Input parameters:
 *	sc - sbmac structure
 *
 *  Return value:
 *	nothing
 */

static void
sbmac_channel_stop(struct sbmac_softc *sc)
{
	uint64_t ctl;

	/* don't do this if already stopped */

	if (sc->sbm_state == sbmac_state_off)
		return;

	/* don't accept any packets, disable all interrupts */

	SBMAC_WRITECSR(sc->sbm_rxfilter, 0);
	SBMAC_WRITECSR(sc->sbm_imr, 0);

	/* Turn off ticker */

	callout_stop(&(sc->sc_tick_ch));

	/* turn off receiver and transmitter */

	ctl = SBMAC_READCSR(sc->sbm_macenable);
	ctl &= ~(M_MAC_RXDMA_EN0 | M_MAC_TXDMA_EN0);
	SBMAC_WRITECSR(sc->sbm_macenable, ctl);

	/* We're stopped now. */

	sc->sbm_state = sbmac_state_off;
	sc->sc_ethercom.ec_if.if_flags &= ~IFF_RUNNING;

	/* Empty the receive and transmit rings */

	sbdma_emptyring(&(sc->sbm_rxdma));
	sbdma_emptyring(&(sc->sbm_txdma));
}

/*
 *  SBMAC_SET_CHANNEL_STATE(state)
 *
 *  Set the channel's state ON or OFF
 *
 *  Input parameters:
 *	state - new state
 *
 *  Return value:
 *	old state
 */

static sbmac_state_t
sbmac_set_channel_state(struct sbmac_softc *sc, sbmac_state_t state)
{
	sbmac_state_t oldstate = sc->sbm_state;

	/*
	 * If same as previous state, return
	 */

	if (state == oldstate)
		return oldstate;

	/*
	 * If new state is ON, turn channel on
	 */

	if (state == sbmac_state_on)
		sbmac_channel_start(sc);
	else
		sbmac_channel_stop(sc);

	/*
	 * Return previous state
	 */

	return oldstate;
}

/*
 *  SBMAC_PROMISCUOUS_MODE(sc, enabled)
 *
 *  Turn on or off promiscuous mode
 *
 *  Input parameters:
 *	sc - softc
 *	enabled - true to turn on, false to turn off
 *
 *  Return value:
 *	nothing
 */

static void
sbmac_promiscuous_mode(struct sbmac_softc *sc, bool enabled)
{
	uint64_t reg;

	if (sc->sbm_state != sbmac_state_on)
		return;

	if (enabled) {
		reg = SBMAC_READCSR(sc->sbm_rxfilter);
		reg |= M_MAC_ALLPKT_EN;
		SBMAC_WRITECSR(sc->sbm_rxfilter, reg);
	} else {
		reg = SBMAC_READCSR(sc->sbm_rxfilter);
		reg &= ~M_MAC_ALLPKT_EN;
		SBMAC_WRITECSR(sc->sbm_rxfilter, reg);
	}
}

/*
 *  SBMAC_INIT_AND_START(sc)
 *
 *  Stop the channel and restart it.  This is generally used
 *  when we have to do something to the channel that requires
 *  a swift kick.
 *
 *  Input parameters:
 *	sc - softc
 */

static void
sbmac_init_and_start(struct sbmac_softc *sc)
{
	int s;

	s = splnet();

	mii_pollstat(&sc->sc_mii);		/* poll phy for current speed */
	sbmac_mii_statchg(&sc->sc_ethercom.ec_if); /* set state to new speed */
	sbmac_set_channel_state(sc, sbmac_state_on);

	splx(s);
}

/*
 *  SBMAC_ADDR2REG(ptr)
 *
 *  Convert six bytes into the 64-bit register value that
 *  we typically write into the SBMAC's address/mcast registers
 *
 *  Input parameters:
 *	ptr - pointer to 6 bytes
 *
 *  Return value:
 *	register value
 */

static uint64_t
sbmac_addr2reg(u_char *ptr)
{
	uint64_t reg = 0;

	ptr += 6;

	reg |= (uint64_t) *(--ptr);
	reg <<= 8;
	reg |= (uint64_t) *(--ptr);
	reg <<= 8;
	reg |= (uint64_t) *(--ptr);
	reg <<= 8;
	reg |= (uint64_t) *(--ptr);
	reg <<= 8;
	reg |= (uint64_t) *(--ptr);
	reg <<= 8;
	reg |= (uint64_t) *(--ptr);

	return reg;
}

/*
 *  SBMAC_SET_SPEED(sc, speed)
 *
 *  Configure LAN speed for the specified MAC.
 *  Warning: must be called when MAC is off!
 *
 *  Input parameters:
 *	sc - sbmac structure
 *	speed - speed to set MAC to (see sbmac_speed_t enum)
 *
 *  Return value:
 *	true if successful
 *	false indicates invalid parameters
 */

static bool
sbmac_set_speed(struct sbmac_softc *sc, sbmac_speed_t speed)
{
	uint64_t cfg;
	uint64_t framecfg;

	/*
	 * Save new current values
	 */

	sc->sbm_speed = speed;

	if (sc->sbm_state != sbmac_state_off)
		panic("sbmac_set_speed while MAC not off");

	/*
	 * Read current register values
	 */

	cfg = SBMAC_READCSR(sc->sbm_maccfg);
	framecfg = SBMAC_READCSR(sc->sbm_framecfg);

	/*
	 * Mask out the stuff we want to change
	 */

	cfg &= ~(M_MAC_BURST_EN | M_MAC_SPEED_SEL);
	framecfg &= ~(M_MAC_IFG_RX | M_MAC_IFG_TX | M_MAC_IFG_THRSH |
	    M_MAC_SLOT_SIZE);

	/*
	 * Now add in the new bits
	 */

	switch (speed) {
	case sbmac_speed_10:
		framecfg |= V_MAC_IFG_RX_10 |
		    V_MAC_IFG_TX_10 |
		    K_MAC_IFG_THRSH_10 |
		    V_MAC_SLOT_SIZE_10;
		cfg |= V_MAC_SPEED_SEL_10MBPS;
		break;

	case sbmac_speed_100:
		framecfg |= V_MAC_IFG_RX_100 |
		    V_MAC_IFG_TX_100 |
		    V_MAC_IFG_THRSH_100 |
		    V_MAC_SLOT_SIZE_100;
		cfg |= V_MAC_SPEED_SEL_100MBPS ;
		break;

	case sbmac_speed_1000:
		framecfg |= V_MAC_IFG_RX_1000 |
		    V_MAC_IFG_TX_1000 |
		    V_MAC_IFG_THRSH_1000 |
		    V_MAC_SLOT_SIZE_1000;
		cfg |= V_MAC_SPEED_SEL_1000MBPS | M_MAC_BURST_EN;
		break;

	case sbmac_speed_auto:		/* XXX not implemented */
		/* fall through */
	default:
		return false;
	}

	/*
	 * Send the bits back to the hardware
	 */

	SBMAC_WRITECSR(sc->sbm_framecfg, framecfg);
	SBMAC_WRITECSR(sc->sbm_maccfg, cfg);

	return true;
}

/*
 *  SBMAC_SET_DUPLEX(sc, duplex, fc)
 *
 *  Set Ethernet duplex and flow control options for this MAC
 *  Warning: must be called when MAC is off!
 *
 *  Input parameters:
 *	sc - sbmac structure
 *	duplex - duplex setting (see sbmac_duplex_t)
 *	fc - flow control setting (see sbmac_fc_t)
 *
 *  Return value:
 *	true if ok
 *	false if an invalid parameter combination was specified
 */

static bool
sbmac_set_duplex(struct sbmac_softc *sc, sbmac_duplex_t duplex, sbmac_fc_t fc)
{
	uint64_t cfg;

	/*
	 * Save new current values
	 */

	sc->sbm_duplex = duplex;
	sc->sbm_fc = fc;

	if (sc->sbm_state != sbmac_state_off)
		panic("sbmac_set_duplex while MAC not off");

	/*
	 * Read current register values
	 */

	cfg = SBMAC_READCSR(sc->sbm_maccfg);

	/*
	 * Mask off the stuff we're about to change
	 */

	cfg &= ~(M_MAC_FC_SEL | M_MAC_FC_CMD | M_MAC_HDX_EN);

	switch (duplex) {
	case sbmac_duplex_half:
		switch (fc) {
		case sbmac_fc_disabled:
			cfg |= M_MAC_HDX_EN | V_MAC_FC_CMD_DISABLED;
			break;

		case sbmac_fc_collision:
			cfg |= M_MAC_HDX_EN | V_MAC_FC_CMD_ENABLED;
			break;

		case sbmac_fc_carrier:
			cfg |= M_MAC_HDX_EN | V_MAC_FC_CMD_ENAB_FALSECARR;
			break;

		case sbmac_fc_auto:		/* XXX not implemented */
			/* fall through */
		case sbmac_fc_frame:		/* not valid in half duplex */
		default:			/* invalid selection */
			panic("%s: invalid half duplex fc selection %d",
			    device_xname(sc->sc_dev), fc);
			return false;
		}
		break;

	case sbmac_duplex_full:
		switch (fc) {
		case sbmac_fc_disabled:
			cfg |= V_MAC_FC_CMD_DISABLED;
			break;

		case sbmac_fc_frame:
			cfg |= V_MAC_FC_CMD_ENABLED;
			break;

		case sbmac_fc_collision:	/* not valid in full duplex */
		case sbmac_fc_carrier:		/* not valid in full duplex */
		case sbmac_fc_auto:		/* XXX not implemented */
			/* fall through */
		default:
			panic("%s: invalid full duplex fc selection %d",
			    device_xname(sc->sc_dev), fc);
			return false;
		}
		break;

	default:
		/* fall through */
	case sbmac_duplex_auto:
		panic("%s: bad duplex %d", device_xname(sc->sc_dev), duplex);
		/* XXX not implemented */
		break;
	}

	/*
	 * Send the bits back to the hardware
	 */

	SBMAC_WRITECSR(sc->sbm_maccfg, cfg);

	return true;
}

/*
 *  SBMAC_INTR()
 *
 *  Interrupt handler for MAC interrupts
 *
 *  Input parameters:
 *	MAC structure
 *
 *  Return value:
 *	nothing
 */

/* ARGSUSED */
static void
sbmac_intr(void *xsc, uint32_t status, vaddr_t pc)
{
	struct sbmac_softc *sc = xsc;
	struct ifnet *ifp = &sc->sc_ethercom.ec_if;
	uint64_t isr;

	for (;;) {

		/*
		 * Read the ISR (this clears the bits in the real register)
		 */

		isr = SBMAC_READCSR(sc->sbm_isr);

		if (isr == 0)
			break;

		/*
		 * Transmits on channel 0
		 */

		if (isr & (M_MAC_INT_CHANNEL << S_MAC_TX_CH0)) {
			sbdma_tx_process(sc, &(sc->sbm_txdma));
			SBMAC_EVCNT_INCR(sc->sbm_ev_txintr);
		}

		/*
		 * Receives on channel 0
		 */

		if (isr & (M_MAC_INT_CHANNEL << S_MAC_RX_CH0)) {
			sbdma_rx_process(sc, &(sc->sbm_rxdma));
			SBMAC_EVCNT_INCR(sc->sbm_ev_rxintr);
		}
	}

	/* try to get more packets going */
	if_schedule_deferred_start(ifp);
}


/*
 *  SBMAC_START(ifp)
 *
 *  Start output on the specified interface.  Basically, we
 *  queue as many buffers as we can until the ring fills up, or
 *  we run off the end of the queue, whichever comes first.
 *
 *  Input parameters:
 *	ifp - interface
 *
 *  Return value:
 *	nothing
 */

static void
sbmac_start(struct ifnet *ifp)
{
	struct sbmac_softc	*sc;
	struct mbuf		*m_head = NULL;
	int			rv;

	if ((ifp->if_flags & (IFF_RUNNING|IFF_OACTIVE)) != IFF_RUNNING)
		return;

	sc = ifp->if_softc;

	for (;;) {

		IF_DEQUEUE(&ifp->if_snd, m_head);
		if (m_head == NULL)
		    break;

		/*
		 * Put the buffer on the transmit ring.  If we
		 * don't have room, set the OACTIVE flag and wait
		 * for the NIC to drain the ring.
		 */

		rv = sbdma_add_txbuffer(&(sc->sbm_txdma), m_head);

		if (rv == 0) {
			/*
			 * If there's a BPF listener, bounce a copy of this
			 * frame to it.
			 */
			bpf_mtap(ifp, m_head, BPF_D_OUT);
			if (!sc->sbm_pass3_dma) {
				/*
				 * Don't free mbuf if we're not copying to new
				 * mbuf in sbdma_add_txbuffer.  It will be
				 * freed in sbdma_tx_process.
				 */
				m_freem(m_head);
			}
		} else {
		    IF_PREPEND(&ifp->if_snd, m_head);
		    ifp->if_flags |= IFF_OACTIVE;
		    break;
		}
	}
}

/*
 *  SBMAC_SETMULTI(sc)
 *
 *  Reprogram the multicast table into the hardware, given
 *  the list of multicasts associated with the interface
 *  structure.
 *
 *  Input parameters:
 *	sc - softc
 *
 *  Return value:
 *	nothing
 */

static void
sbmac_setmulti(struct sbmac_softc *sc)
{
	struct ifnet *ifp;
	uint64_t reg;
	sbmac_port_t port;
	int idx;
	struct ether_multi *enm;
	struct ether_multistep step;

	ifp = &sc->sc_ethercom.ec_if;

	/*
	 * Clear out entire multicast table.  We do this by nuking
	 * the entire hash table and all the direct matches except
	 * the first one, which is used for our station address
	 */

	for (idx = 1; idx < MAC_ADDR_COUNT; idx++) {
		port = PKSEG1(sc->sbm_base +
		    R_MAC_ADDR_BASE+(idx*sizeof(uint64_t)));
		SBMAC_WRITECSR(port, 0);
	}

	for (idx = 0; idx < MAC_HASH_COUNT; idx++) {
		port = PKSEG1(sc->sbm_base +
		    R_MAC_HASH_BASE+(idx*sizeof(uint64_t)));
		SBMAC_WRITECSR(port, 0);
	}

	/*
	 * Clear the filter to say we don't want any multicasts.
	 */

	reg = SBMAC_READCSR(sc->sbm_rxfilter);
	reg &= ~(M_MAC_MCAST_INV | M_MAC_MCAST_EN);
	SBMAC_WRITECSR(sc->sbm_rxfilter, reg);

	if (ifp->if_flags & IFF_ALLMULTI) {
		/*
		 * Enable ALL multicasts.  Do this by inverting the
		 * multicast enable bit.
		 */
		reg = SBMAC_READCSR(sc->sbm_rxfilter);
		reg |= (M_MAC_MCAST_INV | M_MAC_MCAST_EN);
		SBMAC_WRITECSR(sc->sbm_rxfilter, reg);
		return;
	}

	/*
	 * Progam new multicast entries.  For now, only use the
	 * perfect filter.  In the future we'll need to use the
	 * hash filter if the perfect filter overflows
	 */

	/*
	 * XXX only using perfect filter for now, need to use hash
	 * XXX if the table overflows
	 */

	idx = 1;		/* skip station address */
	ETHER_FIRST_MULTI(step, &sc->sc_ethercom, enm);
	while ((enm != NULL) && (idx < MAC_ADDR_COUNT)) {
		reg = sbmac_addr2reg(enm->enm_addrlo);
		port = PKSEG1(sc->sbm_base +
		    R_MAC_ADDR_BASE+(idx*sizeof(uint64_t)));
		SBMAC_WRITECSR(port, reg);
		idx++;
		ETHER_NEXT_MULTI(step, enm);
	}

	/*
	 * Enable the "accept multicast bits" if we programmed at least one
	 * multicast.
	 */

	if (idx > 1) {
	    reg = SBMAC_READCSR(sc->sbm_rxfilter);
	    reg |= M_MAC_MCAST_EN;
	    SBMAC_WRITECSR(sc->sbm_rxfilter, reg);
	}
}

/*
 *  SBMAC_ETHER_IOCTL(ifp, cmd, data)
 *
 *  Generic IOCTL requests for this interface.  The basic
 *  stuff is handled here for bringing the interface up,
 *  handling multicasts, etc.
 *
 *  Input parameters:
 *	ifp - interface structure
 *	cmd - command code
 *	data - pointer to data
 *
 *  Return value:
 *	return value (0 is success)
 */

static int
sbmac_ether_ioctl(struct ifnet *ifp, u_long cmd, void *data)
{
	struct ifaddr *ifa = (struct ifaddr *) data;
	struct sbmac_softc *sc = ifp->if_softc;

	switch (cmd) {
	case SIOCINITIFADDR:
		ifp->if_flags |= IFF_UP;

		switch (ifa->ifa_addr->sa_family) {
#ifdef INET
		case AF_INET:
			sbmac_init_and_start(sc);
			arp_ifinit(ifp, ifa);
			break;
#endif
		default:
			sbmac_init_and_start(sc);
			break;
		}
		break;

	default:
		return ENOTTY;
	}

	return (0);
}

/*
 *  SBMAC_IOCTL(ifp, cmd, data)
 *
 *  Main IOCTL handler - dispatches to other IOCTLs for various
 *  types of requests.
 *
 *  Input parameters:
 *	ifp - interface pointer
 *	cmd - command code
 *	data - pointer to argument data
 *
 *  Return value:
 *	0 if ok
 *	else error code
 */

static int
sbmac_ioctl(struct ifnet *ifp, u_long cmd, void *data)
{
	struct sbmac_softc *sc = ifp->if_softc;
	struct ifreq *ifr = (struct ifreq *) data;
	int s, error = 0;

	s = splnet();

	switch (cmd) {
	case SIOCINITIFADDR:
		error = sbmac_ether_ioctl(ifp, cmd, data);
		break;
	case SIOCSIFMTU:
		if (ifr->ifr_mtu < ETHERMIN || ifr->ifr_mtu > ETHERMTU)
			error = EINVAL;
		else if ((error = ifioctl_common(ifp, cmd, data)) == ENETRESET)
			/* XXX Program new MTU here */
			error = 0;
		break;
	case SIOCSIFFLAGS:
		if ((error = ifioctl_common(ifp, cmd, data)) != 0)
			break;
		if (ifp->if_flags & IFF_UP) {
			/*
			 * If only the state of the PROMISC flag changed,
			 * just tweak the hardware registers.
			 */
			if ((ifp->if_flags & IFF_RUNNING) &&
			    (ifp->if_flags & IFF_PROMISC)) {
				/* turn on promiscuous mode */
				sbmac_promiscuous_mode(sc, true);
			} else if (ifp->if_flags & IFF_RUNNING &&
			    !(ifp->if_flags & IFF_PROMISC)) {
			    /* turn off promiscuous mode */
			    sbmac_promiscuous_mode(sc, false);
			} else
			    sbmac_set_channel_state(sc, sbmac_state_on);
		} else {
			if (ifp->if_flags & IFF_RUNNING)
				sbmac_set_channel_state(sc, sbmac_state_off);
		}

		sc->sbm_if_flags = ifp->if_flags;
		error = 0;
		break;

	case SIOCADDMULTI:
	case SIOCDELMULTI:
	case SIOCSIFMEDIA:
	case SIOCGIFMEDIA:
		if ((error = ether_ioctl(ifp, cmd, data)) == ENETRESET) {
			error = 0;
			if (ifp->if_flags & IFF_RUNNING)
				sbmac_setmulti(sc);
		}
		break;
	default:
		error = ether_ioctl(ifp, cmd, data);
		break;
	}

	(void)splx(s);

	return(error);
}

/*
 *  SBMAC_IFMEDIA_UPD(ifp)
 *
 *  Configure an appropriate media type for this interface,
 *  given the data in the interface structure
 *
 *  Input parameters:
 *	ifp - interface
 *
 *  Return value:
 *	0 if ok
 *	else error code
 */

/*
 *  SBMAC_IFMEDIA_STS(ifp, ifmr)
 *
 *  Report current media status (used by ifconfig, for example)
 *
 *  Input parameters:
 *	ifp - interface structure
 *	ifmr - media request structure
 *
 *  Return value:
 *	nothing
 */

/*
 *  SBMAC_WATCHDOG(ifp)
 *
 *  Called periodically to make sure we're still happy.
 *
 *  Input parameters:
 *	ifp - interface structure
 *
 *  Return value:
 *	nothing
 */

static void
sbmac_watchdog(struct ifnet *ifp)
{

	/* XXX do something */
}

/*
 * One second timer, used to tick MII.
 */
static void
sbmac_tick(void *arg)
{
	struct sbmac_softc *sc = arg;
	int s;

	s = splnet();
	mii_tick(&sc->sc_mii);
	splx(s);

	callout_reset(&sc->sc_tick_ch, hz, sbmac_tick, sc);
}


/*
 *  SBMAC_MATCH(parent, match, aux)
 *
 *  Part of the config process - see if this device matches the
 *  info about what we expect to find on the bus.
 *
 *  Input parameters:
 *	parent - parent bus structure
 *	match -
 *	aux - bus-specific args
 *
 *  Return value:
 *	1 if we match
 *	0 if we don't match
 */

static int
sbmac_match(device_t parent, cfdata_t match, void *aux)
{
	struct sbobio_attach_args *sa = aux;

	/*
	 * Make sure it's a MAC
	 */
	if (sa->sa_locs.sa_type != SBOBIO_DEVTYPE_MAC)
		return 0;

	/*
	 * Yup, it is.
	 */

	return 1;
}

/*
 *  SBMAC_PARSE_XDIGIT(str)
 *
 *  Parse a hex digit, returning its value
 *
 *  Input parameters:
 *	str - character
 *
 *  Return value:
 *	hex value, or -1 if invalid
 */

static int
sbmac_parse_xdigit(char str)
{
	int digit;

	if ((str >= '0') && (str <= '9'))
		digit = str - '0';
	else if ((str >= 'a') && (str <= 'f'))
		digit = str - 'a' + 10;
	else if ((str >= 'A') && (str <= 'F'))
		digit = str - 'A' + 10;
	else
		digit = -1;

	return digit;
}

/*
 *  SBMAC_PARSE_HWADDR(str, hwaddr)
 *
 *  Convert a string in the form xx:xx:xx:xx:xx:xx into a 6-byte
 *  Ethernet address.
 *
 *  Input parameters:
 *	str - string
 *	hwaddr - pointer to hardware address
 *
 *  Return value:
 *	0 if ok, else -1
 */

static int
sbmac_parse_hwaddr(const char *str, u_char *hwaddr)
{
	int digit1, digit2;
	int idx = 6;

	while (*str && (idx > 0)) {
		digit1 = sbmac_parse_xdigit(*str);
		if (digit1 < 0)
			return -1;
		str++;
		if (!*str)
			return -1;

		if ((*str == ':') || (*str == '-')) {
			digit2 = digit1;
			digit1 = 0;
		} else {
			digit2 = sbmac_parse_xdigit(*str);
			if (digit2 < 0)
				return -1;
			str++;
		}

		*hwaddr++ = (digit1 << 4) | digit2;
		idx--;

		if (*str == '-')
			str++;
		if (*str == ':')
			str++;
	}
	return 0;
}

/*
 *  SBMAC_ATTACH(parent, self, aux)
 *
 *  Attach routine - init hardware and hook ourselves into NetBSD.
 *
 *  Input parameters:
 *	parent - parent bus device
 *	self - our softc
 *	aux - attach data
 *
 *  Return value:
 *	nothing
 */

static void
sbmac_attach(device_t parent, device_t self, void *aux)
{
	struct sbmac_softc * const sc = device_private(self);
	struct ifnet * const ifp = &sc->sc_ethercom.ec_if;
	struct sbobio_attach_args * const sa = aux;
	u_char *eaddr;
	static int unit = 0;	/* XXX */
	uint64_t ea_reg;
	int idx;

	sc->sc_dev = self;

	/* Determine controller base address */

	sc->sbm_base = sa->sa_base + sa->sa_locs.sa_offset;

	eaddr = sc->sbm_hwaddr;

	/*
	 * Initialize context (get pointers to registers and stuff), then
	 * allocate the memory for the descriptor tables.
	 */

	sbmac_initctx(sc);

	callout_init(&(sc->sc_tick_ch), 0);

	/*
	 * Read the ethernet address.  The firwmare left this programmed
	 * for us in the ethernet address register for each mac.
	 */

	ea_reg = SBMAC_READCSR(PKSEG1(sc->sbm_base + R_MAC_ETHERNET_ADDR));
	for (idx = 0; idx < 6; idx++) {
		eaddr[idx] = (uint8_t) (ea_reg & 0xFF);
		ea_reg >>= 8;
	}

#define	SBMAC_DEFAULT_HWADDR "40:00:00:00:01:00"
	if (eaddr[0] == 0 && eaddr[1] == 0 && eaddr[2] == 0 &&
		eaddr[3] == 0 && eaddr[4] == 0 && eaddr[5] == 0) {
		sbmac_parse_hwaddr(SBMAC_DEFAULT_HWADDR, eaddr);
		eaddr[5] = unit;
	}

#ifdef SBMAC_ETH0_HWADDR
	if (unit == 0)
		sbmac_parse_hwaddr(SBMAC_ETH0_HWADDR, eaddr);
#endif
#ifdef SBMAC_ETH1_HWADDR
	if (unit == 1)
		sbmac_parse_hwaddr(SBMAC_ETH1_HWADDR, eaddr);
#endif
#ifdef SBMAC_ETH2_HWADDR
	if (unit == 2)
		sbmac_parse_hwaddr(SBMAC_ETH2_HWADDR, eaddr);
#endif
	unit++;

	/*
	 * Display Ethernet address (this is called during the config process
	 * so we need to finish off the config message that was being displayed)
	 */
	aprint_normal(": Ethernet%s\n",
	    sc->sbm_pass3_dma ? ", using unaligned tx DMA" : "");
	aprint_normal_dev(self, "Ethernet address %s\n", ether_sprintf(eaddr));


	/*
	 * Set up ifnet structure
	 */

	ifp->if_softc = sc;
	memcpy(ifp->if_xname, device_xname(sc->sc_dev), IFNAMSIZ);
	ifp->if_flags = IFF_BROADCAST | IFF_SIMPLEX | IFF_MULTICAST;
	ifp->if_ioctl = sbmac_ioctl;
	ifp->if_start = sbmac_start;
	ifp->if_watchdog = sbmac_watchdog;
	ifp->if_snd.ifq_maxlen = SBMAC_MAX_TXDESCR - 1;

	/*
	 * Set up ifmedia support.
	 */

	/*
	 * Initialize MII/media info.
	 */
	sc->sc_mii.mii_ifp      = ifp;
	sc->sc_mii.mii_readreg  = sbmac_mii_readreg;
	sc->sc_mii.mii_writereg = sbmac_mii_writereg;
	sc->sc_mii.mii_statchg  = sbmac_mii_statchg;
	sc->sc_ethercom.ec_mii = &sc->sc_mii;
	ifmedia_init(&sc->sc_mii.mii_media, 0, ether_mediachange,
	    ether_mediastatus);
	mii_attach(sc->sc_dev, &sc->sc_mii, 0xffffffff, MII_PHY_ANY,
	    MII_OFFSET_ANY, 0);

	if (LIST_FIRST(&sc->sc_mii.mii_phys) == NULL) {
		ifmedia_add(&sc->sc_mii.mii_media, IFM_ETHER|IFM_NONE, 0, NULL);
		ifmedia_set(&sc->sc_mii.mii_media, IFM_ETHER|IFM_NONE);
	} else {
		ifmedia_set(&sc->sc_mii.mii_media, IFM_ETHER|IFM_AUTO);
	}


	/*
	 * map/route interrupt
	 */

	sc->sbm_intrhand = cpu_intr_establish(sa->sa_locs.sa_intr[0], IPL_NET,
	    sbmac_intr, sc);

	/*
	 * Call MI attach routines.
	 */
	if_attach(ifp);
	if_deferred_start_init(ifp, NULL);
	ether_ifattach(ifp, eaddr);
}<|MERGE_RESOLUTION|>--- conflicted
+++ resolved
@@ -1,8 +1,4 @@
-<<<<<<< HEAD
-/* $NetBSD: sbmac.c,v 1.52 2019/01/22 03:42:26 msaitoh Exp $ */
-=======
 /* $NetBSD: sbmac.c,v 1.55 2019/03/05 08:25:02 msaitoh Exp $ */
->>>>>>> 356fe5fe
 
 /*
  * Copyright 2000, 2001, 2004
@@ -37,11 +33,7 @@
  */
 
 #include <sys/cdefs.h>
-<<<<<<< HEAD
-__KERNEL_RCSID(0, "$NetBSD: sbmac.c,v 1.52 2019/01/22 03:42:26 msaitoh Exp $");
-=======
 __KERNEL_RCSID(0, "$NetBSD: sbmac.c,v 1.55 2019/03/05 08:25:02 msaitoh Exp $");
->>>>>>> 356fe5fe
 
 #include "opt_inet.h"
 #include "opt_ns.h"
@@ -320,11 +312,7 @@
 /*
  * Write to a PHY register through the MII.
  */
-<<<<<<< HEAD
-static 
-=======
 static int
->>>>>>> 356fe5fe
 sbmac_mii_writereg(device_t self, int phy, int reg, uint16_t val)
 {
 
@@ -1103,7 +1091,7 @@
 	sc->sbm_duplex = sbmac_duplex_half;
 	sc->sbm_fc = sbmac_fc_disabled;
 
-	/* 
+	/*
 	 * Determine SOC type.  112x has Pass3 SOC features.
 	 */
 	sysrev = SBMAC_READCSR( PKSEG1(A_SCD_SYSTEM_REVISION) );
@@ -1300,7 +1288,7 @@
 	 * On chips which support unaligned DMA features, set the descriptor
 	 * ring for transmit channels to use the unaligned buffer format.
 	 */
-	txdma = &(sc->sbm_txdma); 
+	txdma = &(sc->sbm_txdma);
 
 	if (sc->sbm_pass3_dma) {
 		dma_cfg0 = SBMAC_READCSR(txdma->sbdma_config0);
