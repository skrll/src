--- conflicted
+++ resolved
@@ -1,8 +1,4 @@
-<<<<<<< HEAD
-/* $NetBSD: sbjcnvar.h,v 1.6 2015/04/13 21:18:42 riastradh Exp $ */
-=======
 /* $NetBSD: sbjcnvar.h,v 1.8 2018/07/09 14:07:37 christos Exp $ */
->>>>>>> b2b84690
 
 /*
  * Copyright 2000, 2001
