--- conflicted
+++ resolved
@@ -1,8 +1,4 @@
-<<<<<<< HEAD
-/*	$NetBSD: mips_stacktrace.c,v 1.7 2020/09/24 03:17:18 mrg Exp $	*/
-=======
 /*	$NetBSD: mips_stacktrace.c,v 1.9 2021/04/06 13:11:22 simonb Exp $	*/
->>>>>>> 9e014010
 
 /*
  * Copyright (c) 1988 University of Utah.
@@ -44,11 +40,7 @@
  */
 
 #include <sys/cdefs.h>
-<<<<<<< HEAD
-__KERNEL_RCSID(0, "$NetBSD: mips_stacktrace.c,v 1.7 2020/09/24 03:17:18 mrg Exp $");
-=======
 __KERNEL_RCSID(0, "$NetBSD: mips_stacktrace.c,v 1.9 2021/04/06 13:11:22 simonb Exp $");
->>>>>>> 9e014010
 
 #ifdef _KERNEL_OPT
 #include "opt_ddb.h"
