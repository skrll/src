--- conflicted
+++ resolved
@@ -1,8 +1,4 @@
-<<<<<<< HEAD
-/*	$NetBSD: locore.S,v 1.226 2020/09/26 08:21:10 simonb Exp $	*/
-=======
 /*	$NetBSD: locore.S,v 1.227 2021/04/18 10:40:34 mrg Exp $	*/
->>>>>>> 9e014010
 
 /*
  * Copyright (c) 1992, 1993
@@ -67,11 +63,7 @@
 #include <mips/trap.h>
 #include <mips/locore.h>
 
-<<<<<<< HEAD
-RCSID("$NetBSD: locore.S,v 1.226 2020/09/26 08:21:10 simonb Exp $")
-=======
 RCSID("$NetBSD: locore.S,v 1.227 2021/04/18 10:40:34 mrg Exp $")
->>>>>>> 9e014010
 
 #include "assym.h"
 
