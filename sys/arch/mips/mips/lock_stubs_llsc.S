--- conflicted
+++ resolved
@@ -1,8 +1,4 @@
-<<<<<<< HEAD
-/*	$NetBSD: lock_stubs_llsc.S,v 1.11 2020/08/06 10:00:21 skrll Exp $	*/
-=======
 /*	$NetBSD: lock_stubs_llsc.S,v 1.12 2020/08/09 08:33:52 skrll Exp $	*/
->>>>>>> eeeda5a4
 
 /*-
  * Copyright (c) 2007 The NetBSD Foundation, Inc.
@@ -40,21 +36,10 @@
 
 #include <machine/asm.h>
 
-<<<<<<< HEAD
-RCSID("$NetBSD: lock_stubs_llsc.S,v 1.11 2020/08/06 10:00:21 skrll Exp $")
+RCSID("$NetBSD: lock_stubs_llsc.S,v 1.12 2020/08/09 08:33:52 skrll Exp $")
 
 #include "assym.h"
 
-#if defined(DIAGNOSTIC) || defined(MULTIPROCESSOR)
-#define	FULL
-#endif
-
-=======
-RCSID("$NetBSD: lock_stubs_llsc.S,v 1.12 2020/08/09 08:33:52 skrll Exp $")
-
-#include "assym.h"
-
->>>>>>> eeeda5a4
 /*
  * Set ISA level for the assembler.
  * XXX Clean up with a macro?  Same code fragment is in mipsX_subr.S too.
@@ -269,11 +254,7 @@
 12:	bnez	v0, 12b			# loop forever if any are true
 	 nop
 #endif /* PARANOIA */
-<<<<<<< HEAD
-#if defined(FULL)
-=======
-
->>>>>>> eeeda5a4
+
 	LLSCSYNC
 	INT_LL	t3, MTX_LOCK(t0)
 3:
