--- conflicted
+++ resolved
@@ -375,11 +375,7 @@
 		if (p->p_pid == pfi->pfi_lastpid && va == pfi->pfi_faultaddr) {
 			if (++pfi->pfi_repeats > 4) {
 				tlb_asid_t asid = tlb_get_asid();
-<<<<<<< HEAD
 				pt_entry_t *ptep = pfi->pfi_faultptep;
-=======
-				pt_entry_t *ptep = pfi->pfi_faultpte;
->>>>>>> aa8fd35f
 				printf("trap: fault #%u (%s/%s) for %#"
 				    PRIxVADDR" (%#"PRIxVADDR") at pc %#"
 				    PRIxVADDR" curpid=%u/%u ptep@%p=%#"
