<<<<<<< HEAD
/*	$NetBSD: trap.c,v 1.251 2020/03/10 04:04:45 thorpej Exp $	*/
=======
/*	$NetBSD: trap.c,v 1.253 2020/04/09 06:49:37 skrll Exp $	*/
>>>>>>> 898b1760

/*
 * Copyright (c) 1988 University of Utah.
 * Copyright (c) 1992, 1993
 *	The Regents of the University of California.  All rights reserved.
 *
 * This code is derived from software contributed to Berkeley by
 * the Systems Programming Group of the University of Utah Computer
 * Science Department and Ralph Campbell.
 *
 * Redistribution and use in source and binary forms, with or without
 * modification, are permitted provided that the following conditions
 * are met:
 * 1. Redistributions of source code must retain the above copyright
 *    notice, this list of conditions and the following disclaimer.
 * 2. Redistributions in binary form must reproduce the above copyright
 *    notice, this list of conditions and the following disclaimer in the
 *    documentation and/or other materials provided with the distribution.
 * 3. Neither the name of the University nor the names of its contributors
 *    may be used to endorse or promote products derived from this software
 *    without specific prior written permission.
 *
 * THIS SOFTWARE IS PROVIDED BY THE REGENTS AND CONTRIBUTORS ``AS IS'' AND
 * ANY EXPRESS OR IMPLIED WARRANTIES, INCLUDING, BUT NOT LIMITED TO, THE
 * IMPLIED WARRANTIES OF MERCHANTABILITY AND FITNESS FOR A PARTICULAR PURPOSE
 * ARE DISCLAIMED.  IN NO EVENT SHALL THE REGENTS OR CONTRIBUTORS BE LIABLE
 * FOR ANY DIRECT, INDIRECT, INCIDENTAL, SPECIAL, EXEMPLARY, OR CONSEQUENTIAL
 * DAMAGES (INCLUDING, BUT NOT LIMITED TO, PROCUREMENT OF SUBSTITUTE GOODS
 * OR SERVICES; LOSS OF USE, DATA, OR PROFITS; OR BUSINESS INTERRUPTION)
 * HOWEVER CAUSED AND ON ANY THEORY OF LIABILITY, WHETHER IN CONTRACT, STRICT
 * LIABILITY, OR TORT (INCLUDING NEGLIGENCE OR OTHERWISE) ARISING IN ANY WAY
 * OUT OF THE USE OF THIS SOFTWARE, EVEN IF ADVISED OF THE POSSIBILITY OF
 * SUCH DAMAGE.
 *
 * from: Utah Hdr: trap.c 1.32 91/04/06
 *
 *	@(#)trap.c	8.5 (Berkeley) 1/11/94
 */

#include <sys/cdefs.h>
<<<<<<< HEAD
__KERNEL_RCSID(0, "$NetBSD: trap.c,v 1.251 2020/03/10 04:04:45 thorpej Exp $");
=======
__KERNEL_RCSID(0, "$NetBSD: trap.c,v 1.253 2020/04/09 06:49:37 skrll Exp $");
>>>>>>> 898b1760

#include "opt_cputype.h"	/* which mips CPU levels do we support? */
#include "opt_ddb.h"
#include "opt_kgdb.h"
#include "opt_multiprocessor.h"

#include <sys/param.h>
#include <sys/systm.h>
#include <sys/kernel.h>
#include <sys/cpu.h>
#include <sys/proc.h>
#include <sys/ras.h>
#include <sys/signalvar.h>
#include <sys/syscall.h>
#include <sys/buf.h>
#include <sys/ktrace.h>
#include <sys/kauth.h>
#include <sys/atomic.h>

#include <mips/cache.h>
#include <mips/locore.h>
#include <mips/mips_opcode.h>

#include <uvm/uvm.h>

#include <mips/trap.h>
#include <mips/reg.h>
#include <mips/regnum.h>			/* symbolic register indices */
#include <mips/pcb.h>
#include <mips/pte.h>
#include <mips/psl.h>
#include <mips/userret.h>

#ifdef DDB
#include <machine/db_machdep.h>
#include <ddb/db_sym.h>
#endif

#ifdef KGDB
#include <sys/kgdb.h>
#endif

const char * const trap_names[] = {
	"external interrupt",
	"TLB modification",
	"TLB miss (load or instr. fetch)",
	"TLB miss (store)",
	"address error (load or I-fetch)",
	"address error (store)",
	"bus error (I-fetch)",
	"bus error (load or store)",
	"system call",
	"breakpoint",
	"reserved instruction",
	"coprocessor unusable",
	"arithmetic overflow",
	"r4k trap/r3k reserved 13",
	"r4k virtual coherency instruction/r3k reserved 14",
	"r4k floating point/ r3k reserved 15",
	"mips NMI",
	"reserved 17",
	"mipsNN cp2 exception",
	"mipsNN TLBRI",
	"mipsNN TLBXI",
	"reserved 21",
	"mips64 MDMX",
	"r4k watch",
	"mipsNN machine check",
	"mipsNN thread",
	"DSP exception",
	"reserved 27",
	"reserved 28",
	"reserved 29",
	"mipsNN cache error",
	"r4000 virtual coherency data",
};

void trap(uint32_t, uint32_t, vaddr_t, vaddr_t, struct trapframe *);
void ast(void);

/*
 * fork syscall returns directly to user process via lwp_trampoline(),
 * which will be called the very first time when child gets running.
 */
void
md_child_return(struct lwp *l)
{
	struct trapframe *utf = l->l_md.md_utf;

	utf->tf_regs[_R_V0] = 0;
	utf->tf_regs[_R_V1] = 1;
	utf->tf_regs[_R_A3] = 0;
	userret(l);
}

#ifdef MIPS3_PLUS
#define TRAPTYPE(x) (((x) & MIPS3_CR_EXC_CODE) >> MIPS_CR_EXC_CODE_SHIFT)
#else
#define TRAPTYPE(x) (((x) & MIPS1_CR_EXC_CODE) >> MIPS_CR_EXC_CODE_SHIFT)
#endif
#define KERNLAND_P(x) ((intptr_t)(x) < 0)

/*
 * Trap is called from locore to handle most types of processor traps.
 * System calls are broken out for efficiency.  MIPS can handle software
 * interrupts as a part of real interrupt processing.
 */
void
trap(uint32_t status, uint32_t cause, vaddr_t vaddr, vaddr_t pc,
    struct trapframe *tf)
{
	int type;
	struct lwp * const l = curlwp;
	struct proc * const p = curproc;
	struct trapframe * const utf = l->l_md.md_utf;
	struct pcb * const pcb = lwp_getpcb(l);
	vm_prot_t ftype;
	ksiginfo_t ksi;
	extern void fswintrberr(void);
	void *onfault;
	int rv;

	KSI_INIT_TRAP(&ksi);

	curcpu()->ci_data.cpu_ntrap++;
	if (CPUISMIPS3 && (status & MIPS3_SR_NMI)) {
		type = T_NMI;
	} else {
		type = TRAPTYPE(cause);
	}
	if (USERMODE(status)) {
		tf = utf;
		type |= T_USER;
		LWP_CACHE_CREDS(l, p);
	}

	switch (type) {
	default:
	dopanic:
		(void)splhigh();

		/*
		 * use snprintf to allow a single, idempotent, readable printf
		 */
		char strbuf[256], *str = strbuf;
		int n, sz = sizeof(strbuf);

		n = snprintf(str, sz, "pid %d(%s): ", p->p_pid, p->p_comm);
		sz -= n;
		str += n;
		n = snprintf(str, sz, "trap: cpu%d, %s in %s mode\n",
			cpu_number(), trap_names[TRAPTYPE(cause)],
			USERMODE(status) ? "user" : "kernel");
		sz -= n;
		str += n;
		n = snprintf(str, sz, "status=%#x, cause=%#x, epc=%#"
			PRIxVADDR ", vaddr=%#" PRIxVADDR "\n",
			status, cause, pc, vaddr);
		sz -= n;
		str += n;
		if (USERMODE(status)) {
			KASSERT(tf == utf);
			n = snprintf(str, sz, "frame=%p usp=%#" PRIxREGISTER
			    " ra=%#" PRIxREGISTER "\n",
			    tf, tf->tf_regs[_R_SP], tf->tf_regs[_R_RA]);
			sz -= n;
			str += n;
		} else {
			n = snprintf(str, sz, "tf=%p ksp=%p ra=%#"
			    PRIxREGISTER " ppl=%#x\n", tf,
			    type == T_NMI
				? (void*)(uintptr_t)tf->tf_regs[_R_SP]
				: tf+1,
			    tf->tf_regs[_R_RA], tf->tf_ppl);
			sz -= n;
			str += n;
		}
		printf("%s", strbuf);

		if (type == T_BUS_ERR_IFETCH || type == T_BUS_ERR_LD_ST)
			(void)(*mips_locoresw.lsw_bus_error)(cause);

#if defined(DDB)
		kdb_trap(type, &tf->tf_registers);
		/* XXX force halt XXX */
#elif defined(KGDB)
		{
			extern mips_reg_t kgdb_cause, kgdb_vaddr;
			struct reg *regs = &ddb_regs;
			kgdb_cause = cause;
			kgdb_vaddr = vaddr;

			/*
			 * init global ddb_regs, used in db_interface.c routines
			 * shared between ddb and gdb. Send ddb_regs to gdb so
			 * that db_machdep.h macros will work with it, and
			 * allow gdb to alter the PC.
			 */
			db_set_ddb_regs(type, tf);
			PC_BREAK_ADVANCE(regs);
			if (kgdb_trap(type, regs)) {
				tf->tf_regs[TF_EPC] = regs->r_regs[_R_PC];
				return;
			}
		}
#else
		panic("trap");
#endif
		/*NOTREACHED*/
	case T_TLB_MOD:
	case T_TLB_MOD+T_USER: {
		const bool user_p = (type & T_USER) || !KERNLAND_P(vaddr);
		pmap_t pmap = user_p
		    ? p->p_vmspace->vm_map.pmap
		    : pmap_kernel();

		kpreempt_disable();

		pt_entry_t * const ptep = pmap_pte_lookup(pmap, vaddr);
		if (!ptep)
			panic("%ctlbmod: %#"PRIxVADDR": no pte",
			    user_p ? 'u' : 'k', vaddr);
		pt_entry_t pte = *ptep;
		if (!pte_valid_p(pte)) {
			panic("%ctlbmod: %#"PRIxVADDR": invalid pte %#"PRIx32
			    " @ ptep %p", user_p ? 'u' : 'k', vaddr,
			    pte_value(pte), ptep);
		}
		if (pte_readonly_p(pte)) {
			/* write to read only page */
			ftype = VM_PROT_WRITE;
			kpreempt_enable();
			if (user_p) {
				goto pagefault;
			} else {
				goto kernelfault;
			}
		}
		UVMHIST_FUNC(__func__); UVMHIST_CALLED(maphist);
<<<<<<< HEAD
		UVMHIST_LOG(maphist, "%ctlbmod(va=%#lx, pc=%#lx, tf=%p)",
		    user_p ? 'u' : 'k', vaddr, pc, tf);
=======
		UVMHIST_LOG(maphist, "%ctlbmod(va=%#lx, pc=%#lx, tf=%#jx)",
		    user_p ? 'u' : 'k', vaddr, pc, (uintptr_t)tf);
>>>>>>> 898b1760
		if (!pte_modified_p(pte)) {
			pte |= mips_pg_m_bit();
#ifdef MULTIPROCESSOR
			atomic_or_32(ptep, mips_pg_m_bit());
#else
			*ptep = pte;
#endif
		}
		// We got a TLB MOD exception so we must have a valid ASID
		// and there must be a matching entry in the TLB.  So when
		// we try to update it, we better have done it.
		KASSERTMSG(pte_valid_p(pte), "%#"PRIx32, pte_value(pte));
		vaddr = trunc_page(vaddr);
		int ok = pmap_tlb_update_addr(pmap, vaddr, pte, 0);
		kpreempt_enable();
		if (ok != 1) {
#if 0 /* PMAP_FAULTINFO? */
			/*
			 * Since we don't block interrupts here,
			 * this can legitimately happen if we get
			 * a TLB miss that's serviced in an interrupt
			 * hander that happens to randomly evict the
			 * TLB entry we're concerned about.
			 */
			printf("pmap_tlb_update_addr(%p,%#"
			    PRIxVADDR",%#"PRIxPTE", 0) returned %d\n",
			    pmap, vaddr, pte_value(pte), ok);
#endif
		}
		paddr_t pa = pte_to_paddr(pte);
		KASSERTMSG(uvm_pageismanaged(pa),
		    "%#"PRIxVADDR" pa %#"PRIxPADDR, vaddr, pa);
		pmap_set_modified(pa);
		if (type & T_USER)
			userret(l);
		UVMHIST_LOG(maphist, " <-- done", 0, 0, 0, 0);
		return; /* GEN */
	}
	case T_TLB_LD_MISS:
	case T_TLB_ST_MISS:
		ftype = (type == T_TLB_LD_MISS) ? VM_PROT_READ : VM_PROT_WRITE;
		if (KERNLAND_P(vaddr))
			goto kernelfault;
		/*
		 * It is an error for the kernel to access user space except
		 * through the copyin/copyout routines.
		 */
		if (pcb->pcb_onfault == NULL) {
			goto dopanic;
		}
		goto pagefault;
	case T_TLB_LD_MISS+T_USER:
		ftype = VM_PROT_READ;
		goto pagefault;
	case T_TLB_ST_MISS+T_USER:
		ftype = VM_PROT_WRITE;
	pagefault: {
		const vaddr_t va = trunc_page(vaddr);
		struct vmspace * const vm = p->p_vmspace;
		struct vm_map * const map = &vm->vm_map;
#ifdef PMAP_FAULTINFO
		struct pcb_faultinfo * const pfi = &pcb->pcb_faultinfo;
#endif

		kpreempt_disable();
#ifdef _LP64
		/*
		 * If the pmap has been activated and we allocated the segtab
		 * for the low 4GB, seg0tab may still be NULL.  We can't
		 * really fix this in pmap_enter (we can only update the local
		 * cpu's cpu_info but not other cpu's) so we need to detect
		 * and fix this here.
		 */
		struct cpu_info * const ci = curcpu();
		if ((va >> XSEGSHIFT) == 0 &&
		    __predict_false(ci->ci_pmap_user_seg0tab == NULL
				&& ci->ci_pmap_user_segtab->seg_seg[0] != NULL)) {
			ci->ci_pmap_user_seg0tab =
			    ci->ci_pmap_user_segtab->seg_seg[0];
			kpreempt_enable();
			if (type & T_USER) {
				userret(l);
			}
			return; /* GEN */
		}
#endif
		KASSERT(KERNLAND_P(va) || curcpu()->ci_pmap_asid_cur != 0);
		pmap_tlb_asid_check();
		kpreempt_enable();

#ifdef PMAP_FAULTINFO
		if (p->p_pid == pfi->pfi_lastpid && va == pfi->pfi_faultaddr) {
			if (++pfi->pfi_repeats > 4) {
				tlb_asid_t asid = tlb_get_asid();
				pt_entry_t *ptep = pfi->pfi_faultpte;
<<<<<<< HEAD
				printf("trap: fault #%u (%s/%s) for %#"PRIxVADDR" (%#"PRIxVADDR") at pc %#"PRIxVADDR" curpid=%u/%u ptep@%p=%#"PRIxPTE")\n", pfi->pfi_repeats, trap_names[TRAPTYPE(cause)], trap_names[pfi->pfi_faulttype], va, vaddr, pc, map->pmap->pm_pai[0].pai_asid, asid, ptep, ptep ? pte_value(*ptep) : 0);
=======
				printf("trap: fault #%u (%s/%s) for %#"
				    PRIxVADDR" (%#"PRIxVADDR") at pc %#"
				    PRIxVADDR" curpid=%u/%u ptep@%p=%#"
				    PRIxPTE")\n", pfi->pfi_repeats,
				    trap_names[TRAPTYPE(cause)],
				    trap_names[pfi->pfi_faulttype], va,
				    vaddr, pc, map->pmap->pm_pai[0].pai_asid,
				    asid, ptep, ptep ? pte_value(*ptep) : 0);
>>>>>>> 898b1760
				if (pfi->pfi_repeats >= 4) {
					cpu_Debugger();
				} else {
					pfi->pfi_faulttype = TRAPTYPE(cause);
				}
			}
		} else {
			pfi->pfi_lastpid = p->p_pid;
			pfi->pfi_faultaddr = va;
			pfi->pfi_repeats = 0;
			pfi->pfi_faultpte = NULL;
			pfi->pfi_faulttype = TRAPTYPE(cause);
		}
#endif /* PMAP_FAULTINFO */

		onfault = pcb->pcb_onfault;
		pcb->pcb_onfault = NULL;
		rv = uvm_fault(map, va, ftype);
		pcb->pcb_onfault = onfault;

#if defined(VMFAULT_TRACE)
		if (!KERNLAND_P(va))
			printf(
			    "uvm_fault(%p (pmap %p), %#"PRIxVADDR
			    " (%"PRIxVADDR"), %d) -> %d at pc %#"PRIxVADDR"\n",
			    map, vm->vm_map.pmap, va, vaddr, ftype, rv, pc);
#endif
		/*
		 * If this was a stack access we keep track of the maximum
		 * accessed stack size.  Also, if vm_fault gets a protection
		 * failure it is due to accessing the stack region outside
		 * the current limit and we need to reflect that as an access
		 * error.
		 */
		if ((void *)va >= vm->vm_maxsaddr) {
			if (rv == 0)
				uvm_grow(p, va);
			else if (rv == EACCES)
				rv = EFAULT;
		}
		if (rv == 0) {
#ifdef PMAP_FAULTINFO
			if (pfi->pfi_repeats == 0) {
				pfi->pfi_faultpte =
				    pmap_pte_lookup(map->pmap, va);
			}
			KASSERT(*(pt_entry_t *)pfi->pfi_faultpte);
#endif
			if (type & T_USER) {
				userret(l);
			}
			return; /* GEN */
		}
		if ((type & T_USER) == 0)
			goto copyfault;

		KSI_INIT_TRAP(&ksi);
		switch (rv) {
		case EINVAL:
			ksi.ksi_signo = SIGBUS;
			ksi.ksi_code = BUS_ADRERR;
			break;
		case EACCES:
			ksi.ksi_signo = SIGSEGV;
			ksi.ksi_code = SEGV_ACCERR;
			break;
		case ENOMEM:
			ksi.ksi_signo = SIGKILL;
			printf("UVM: pid %d.%d (%s), uid %d killed: "
			    "out of swap\n", p->p_pid, l->l_lid, p->p_comm,
			    l->l_cred ? kauth_cred_geteuid(l->l_cred) : -1);
			break;
		default:
			ksi.ksi_signo = SIGSEGV;
			ksi.ksi_code = SEGV_MAPERR;
			break;
		}
		ksi.ksi_trap = type & ~T_USER;
		ksi.ksi_addr = (void *)vaddr;
		break; /* SIGNAL */
	}
	kernelfault: {
		onfault = pcb->pcb_onfault;

		pcb->pcb_onfault = NULL;
		rv = uvm_fault(kernel_map, trunc_page(vaddr), ftype);
		pcb->pcb_onfault = onfault;
		if (rv == 0)
			return; /* KERN */
		goto copyfault;
	}
	case T_ADDR_ERR_LD:	/* misaligned access */
	case T_ADDR_ERR_ST:	/* misaligned access */
	case T_BUS_ERR_LD_ST:	/* BERR asserted to CPU */
		onfault = pcb->pcb_onfault;
		rv = EFAULT;
	copyfault:
		if (onfault == NULL) {
			goto dopanic;
		}
		tf->tf_regs[_R_PC] = (intptr_t)onfault;
		tf->tf_regs[_R_V0] = rv;
		return; /* KERN */

	case T_ADDR_ERR_LD+T_USER:	/* misaligned or kseg access */
	case T_ADDR_ERR_ST+T_USER:	/* misaligned or kseg access */
	case T_BUS_ERR_IFETCH+T_USER:	/* BERR asserted to CPU */
	case T_BUS_ERR_LD_ST+T_USER:	/* BERR asserted to CPU */
		ksi.ksi_trap = type & ~T_USER;
		ksi.ksi_addr = (void *)vaddr;
		if (KERNLAND_P(vaddr)) {
			ksi.ksi_signo = SIGSEGV;
			ksi.ksi_code = SEGV_MAPERR;
		} else {
			ksi.ksi_signo = SIGBUS;
			if (type == T_BUS_ERR_IFETCH+T_USER
			    || type == T_BUS_ERR_LD_ST+T_USER)
				ksi.ksi_code = BUS_OBJERR;
			else
				ksi.ksi_code = BUS_ADRALN;
		}
		break; /* SIGNAL */

	case T_WATCH:
	case T_BREAK:
#if defined(DDB)
		kdb_trap(type, &tf->tf_registers);
		return;	/* KERN */
#elif defined(KGDB)
		{
			extern mips_reg_t kgdb_cause, kgdb_vaddr;
			struct reg *regs = &ddb_regs;
			kgdb_cause = cause;
			kgdb_vaddr = vaddr;

			/*
			 * init global ddb_regs, used in db_interface.c routines
			 * shared between ddb and gdb. Send ddb_regs to gdb so
			 * that db_machdep.h macros will work with it, and
			 * allow gdb to alter the PC.
			 */
			db_set_ddb_regs(type, &tf->tf_registers);
			PC_BREAK_ADVANCE(regs);
			if (!kgdb_trap(type, regs))
				printf("kgdb: ignored %s\n",
				       trap_names[TRAPTYPE(cause)]);
			else
				tf->tf_regs[_R_PC] = regs->r_regs[_R_PC];

			return;
		}
#else
		goto dopanic;
#endif
	case T_BREAK+T_USER: {
		uint32_t instr;

		/* compute address of break instruction */
		vaddr_t va = pc + (cause & MIPS_CR_BR_DELAY ? sizeof(int) : 0);

		/* read break instruction */
		instr = mips_ufetch32((void *)va);

		if (l->l_md.md_ss_addr != va || instr != MIPS_BREAK_SSTEP) {
			ksi.ksi_trap = type & ~T_USER;
			ksi.ksi_signo = SIGTRAP;
			ksi.ksi_addr = (void *)va;
			ksi.ksi_code = TRAP_TRACE;
			/* we broke, skip it to avoid infinite loop */
			if (instr == MIPS_BREAK_INSTR)
				tf->tf_regs[_R_PC] += 4;
			break;
		}
		/*
		 * Restore original instruction and clear BP
		 */
		rv = mips_ustore32_isync((void *)va, l->l_md.md_ss_instr);
		if (rv != 0) {
			vaddr_t sa, ea;
			sa = trunc_page(va);
			ea = round_page(va + sizeof(int) - 1);
			rv = uvm_map_protect(&p->p_vmspace->vm_map,
				sa, ea, VM_PROT_ALL, false);
			if (rv == 0) {
				rv = mips_ustore32_isync((void *)va,
				    l->l_md.md_ss_instr);
				(void)uvm_map_protect(&p->p_vmspace->vm_map,
				sa, ea, VM_PROT_READ|VM_PROT_EXECUTE, false);
			}
		}
		mips_icache_sync_all();		/* XXXJRT -- necessary? */
		mips_dcache_wbinv_all();	/* XXXJRT -- necessary? */

		if (rv != 0)
			printf("Warning: can't restore instruction"
			    " at %#"PRIxVADDR": 0x%x\n",
			    l->l_md.md_ss_addr, l->l_md.md_ss_instr);
		l->l_md.md_ss_addr = 0;
		ksi.ksi_trap = type & ~T_USER;
		ksi.ksi_signo = SIGTRAP;
		ksi.ksi_addr = (void *)va;
		ksi.ksi_code = TRAP_BRKPT;
		break; /* SIGNAL */
	}
	case T_DSP+T_USER:
#if (MIPS32R2 + MIPS64R2) > 0
		if (MIPS_HAS_DSP) {
			dsp_load();
			userret(l);
			return; /* GEN */
		}
#endif /* (MIPS32R3 + MIPS64R2) > 0 */
		/* FALLTHROUGH */
	case T_RES_INST+T_USER:
	case T_COP_UNUSABLE+T_USER:
#if !defined(FPEMUL) && !defined(NOFPU)
		if ((cause & MIPS_CR_COP_ERR) == 0x10000000) {
			fpu_load();          	/* load FPA */
		} else
#endif
		{
			mips_emul_inst(status, cause, pc, utf);
		}
		userret(l);
		return; /* GEN */
	case T_FPE+T_USER:
#if defined(FPEMUL)
		mips_emul_inst(status, cause, pc, utf);
#elif !defined(NOFPU)
		utf->tf_regs[_R_CAUSE] = cause;
		mips_fpu_trap(pc, utf);
#endif
		userret(l);
		return; /* GEN */
	case T_OVFLOW+T_USER:
	case T_TRAP+T_USER:
		ksi.ksi_trap = type & ~T_USER;
		ksi.ksi_signo = SIGFPE;
		ksi.ksi_addr = (void *)(intptr_t)pc /*utf->tf_regs[_R_PC]*/;
		ksi.ksi_code = FPE_FLTOVF; /* XXX */
		break; /* SIGNAL */
	}
	utf->tf_regs[_R_CAUSE] = cause;
	utf->tf_regs[_R_BADVADDR] = vaddr;
#if defined(DEBUG)
	printf("trap: pid %d(%s): sig %d: cause=%#x epc=%#"PRIxREGISTER
	    " va=%#"PRIxVADDR"\n",
	    p->p_pid, p->p_comm, ksi.ksi_signo, cause,
	    utf->tf_regs[_R_PC], vaddr);
	printf("registers:\n");
	for (size_t i = 0; i < 32; i += 4) {
		printf(
		    "[%2zu]=%08"PRIxREGISTER" [%2zu]=%08"PRIxREGISTER
		    " [%2zu]=%08"PRIxREGISTER" [%2zu]=%08"PRIxREGISTER "\n",
		    i+0, utf->tf_regs[i+0], i+1, utf->tf_regs[i+1],
		    i+2, utf->tf_regs[i+2], i+3, utf->tf_regs[i+3]);
	}
#endif
	(*p->p_emul->e_trapsignal)(l, &ksi);
	if ((type & T_USER) == 0) {
#ifdef DDB
		Debugger();
#endif
		panic("trapsignal");
	}
	userret(l);
	return;
}

/*
 * Handle asynchronous software traps.
 * This is called from MachUserIntr() either to deliver signals or
 * to make involuntary context switch (preemption).
 */
void
ast(void)
{
	struct lwp * const l = curlwp;
	u_int astpending;

	while ((astpending = l->l_md.md_astpending) != 0) {
		//curcpu()->ci_data.cpu_nast++;
		l->l_md.md_astpending = 0;

#ifdef MULTIPROCESSOR
		{
			kpreempt_disable();
			struct cpu_info * const ci = l->l_cpu;
			if (ci->ci_tlb_info->ti_synci_page_bitmap != 0)
				pmap_tlb_syncicache_ast(ci);
			kpreempt_enable();
		}
#endif

		if (l->l_pflag & LP_OWEUPC) {
			l->l_pflag &= ~LP_OWEUPC;
			ADDUPROF(l);
		}

		userret(l);

		if (l->l_cpu->ci_want_resched) {
			/*
			 * We are being preempted.
			 */
			preempt();
		}
	}
}


/* XXX need to rewrite acient comment XXX
 * This routine is called by procxmt() to single step one instruction.
 * We do this by storing a break instruction after the current instruction,
 * resuming execution, and then restoring the old instruction.
 */
int
mips_singlestep(struct lwp *l)
{
	struct trapframe * const tf = l->l_md.md_utf;
	struct proc * const p = l->l_proc;
	vaddr_t pc, va;
	int rv;

	if (l->l_md.md_ss_addr) {
		printf("SS %s (%d): breakpoint already set at %#"PRIxVADDR"\n",
			p->p_comm, p->p_pid, l->l_md.md_ss_addr);
		return EFAULT;
	}
	pc = (vaddr_t)tf->tf_regs[_R_PC];
	if (mips_ufetch32((void *)pc) != 0) { /* not a NOP instruction */
		struct pcb * const pcb = lwp_getpcb(l);
		va = mips_emul_branch(tf, pc, PCB_FSR(pcb), true);
	} else {
		va = pc + sizeof(int);
	}

	/*
	 * We can't single-step into a RAS.  Check if we're in
	 * a RAS, and set the breakpoint just past it.
	 */
	if (p->p_raslist != NULL) {
		while (ras_lookup(p, (void *)va) != (void *)-1)
			va += sizeof(int);
	}

	l->l_md.md_ss_addr = va;
	l->l_md.md_ss_instr = mips_ufetch32((void *)va);
	rv = mips_ustore32_isync((void *)va, MIPS_BREAK_SSTEP);
	if (rv != 0) {
		vaddr_t sa, ea;
		sa = trunc_page(va);
		ea = round_page(va + sizeof(int) - 1);
		rv = uvm_map_protect(&p->p_vmspace->vm_map,
		    sa, ea, VM_PROT_ALL, false);
		if (rv == 0) {
			rv = mips_ustore32_isync((void *)va,
			    MIPS_BREAK_SSTEP);
			(void)uvm_map_protect(&p->p_vmspace->vm_map,
			    sa, ea, VM_PROT_READ|VM_PROT_EXECUTE, false);
		}
	}
#if 0
	printf("SS %s (%d): breakpoint set at %x: %x (pc %x) br %x\n",
		p->p_comm, p->p_pid, p->p_md.md_ss_addr,
		p->p_md.md_ss_instr, pc, mips_ufetch32((void *)va)); /* XXX */
#endif
	return 0;
}


#ifndef DDB_TRACE

#if defined(DEBUG) || defined(DDB) || defined(KGDB) || defined(geo)
mips_reg_t kdbrpeek(vaddr_t, size_t);

bool
kdbpeek(vaddr_t addr, int *valp)
{
	if (addr & 3) {
		printf("kdbpeek: unaligned address %#"PRIxVADDR"\n", addr);
		/* We might have been called from DDB, so do not go there. */
		return false;
	} else if (addr == 0) {
		printf("kdbpeek: NULL\n");
		return false;
	} else {
		*valp = *(int *)addr;
		return true;
	}
}

mips_reg_t
kdbrpeek(vaddr_t addr, size_t n)
{
	mips_reg_t rc;

	if (addr & (n - 1)) {
		printf("kdbrpeek: unaligned address %#"PRIxVADDR"\n", addr);
		/* We might have been called from DDB, so do not go there. */
		stacktrace();
		rc = -1 ;
	} else if (addr == 0) {
		printf("kdbrpeek: NULL\n");
		rc = 0xdeadfeed;
	} else {
		if (sizeof(mips_reg_t) == 8 && n == 8)
			rc = *(int64_t *)addr;
		else
			rc = *(int32_t *)addr;
	}
	return rc;
}

extern char start[], edata[], verylocore[];
#ifdef MIPS1
extern char mips1_kern_gen_exception[];
extern char mips1_user_gen_exception[];
extern char mips1_kern_intr[];
extern char mips1_user_intr[];
extern char mips1_systemcall[];
#endif
#ifdef MIPS3
extern char mips3_kern_gen_exception[];
extern char mips3_user_gen_exception[];
extern char mips3_kern_intr[];
extern char mips3_user_intr[];
extern char mips3_systemcall[];
#endif
#ifdef MIPS32
extern char mips32_kern_gen_exception[];
extern char mips32_user_gen_exception[];
extern char mips32_kern_intr[];
extern char mips32_user_intr[];
extern char mips32_systemcall[];
#endif
#ifdef MIPS32R2
extern char mips32r2_kern_gen_exception[];
extern char mips32r2_user_gen_exception[];
extern char mips32r2_kern_intr[];
extern char mips32r2_user_intr[];
extern char mips32r2_systemcall[];
#endif
#ifdef MIPS64
extern char mips64_kern_gen_exception[];
extern char mips64_user_gen_exception[];
extern char mips64_kern_intr[];
extern char mips64_user_intr[];
extern char mips64_systemcall[];
#endif
#ifdef MIPS64R2
extern char mips64r2_kern_gen_exception[];
extern char mips64r2_user_gen_exception[];
extern char mips64r2_kern_intr[];
extern char mips64r2_user_intr[];
extern char mips64r2_systemcall[];
#endif

int main(void *);	/* XXX */

/*
 *  stack trace code, also useful to DDB one day
 */

/* forward */
const char *fn_name(vaddr_t addr);
void stacktrace_subr(mips_reg_t, mips_reg_t, mips_reg_t, mips_reg_t,
	vaddr_t, vaddr_t, vaddr_t, vaddr_t, void (*)(const char*, ...));

#define	MIPS_JR_RA	0x03e00008	/* instruction code for jr ra */
#define	MIPS_JR_K0	0x03400008	/* instruction code for jr k0 */
#define	MIPS_ERET	0x42000018	/* instruction code for eret */

/*
 * Do a stack backtrace.
 * (*printfn)()  prints the output to either the system log,
 * the console, or both.
 */
void
stacktrace_subr(mips_reg_t a0, mips_reg_t a1, mips_reg_t a2, mips_reg_t a3,
    vaddr_t pc, vaddr_t sp, vaddr_t fp, vaddr_t ra,
    void (*printfn)(const char*, ...))
{
	vaddr_t va, subr;
	unsigned instr, mask;
	InstFmt i;
	int more, stksize;
	unsigned int frames =  0;
	int foundframesize = 0;
	mips_reg_t regs[32] = {
		[_R_ZERO] = 0,
		[_R_A0] = a0, [_R_A1] = a1, [_R_A2] = a2, [_R_A3] = a3,
		[_R_RA] = ra,
	};
#ifdef DDB
	db_expr_t diff;
	db_sym_t sym;
#endif

/* Jump here when done with a frame, to start a new one */
loop:
	stksize = 0;
	subr = 0;
	mask = 1;
	if (frames++ > 100) {
		(*printfn)("\nstackframe count exceeded\n");
		/* return breaks stackframe-size heuristics with gcc -O2 */
		goto finish;	/*XXX*/
	}

	/* check for bad SP: could foul up next frame */
	if ((sp & (sizeof(sp)-1)) || (intptr_t)sp >= 0) {
		(*printfn)("SP 0x%x: not in kernel\n", sp);
		ra = 0;
		subr = 0;
		goto done;
	}

	/* Check for bad PC */
	if (pc & 3 || (intptr_t)pc >= 0 || (intptr_t)pc >= (intptr_t)edata) {
		(*printfn)("PC 0x%x: not in kernel space\n", pc);
		ra = 0;
		goto done;
	}

#ifdef DDB
	/*
	 * Check the kernel symbol table to see the beginning of
	 * the current subroutine.
	 */
	diff = 0;
	sym = db_search_symbol(pc, DB_STGY_ANY, &diff);
	if (sym != DB_SYM_NULL && diff == 0) {
		/* check func(foo) __attribute__((__noreturn__)) case */
		if (!kdbpeek(pc - 2 * sizeof(int), &instr))
			return;
		i.word = instr;
		if (i.JType.op == OP_JAL) {
			sym = db_search_symbol(pc - sizeof(int),
			    DB_STGY_ANY, &diff);
			if (sym != DB_SYM_NULL && diff != 0)
				diff += sizeof(int);
		}
	}
	if (sym == DB_SYM_NULL) {
		ra = 0;
		goto done;
	}
	va = pc - diff;
#else
	/*
	 * Find the beginning of the current subroutine by scanning backwards
	 * from the current PC for the end of the previous subroutine.
	 *
	 * XXX This won't work well because nowadays gcc is so aggressive
	 *     as to reorder instruction blocks for branch-predict.
	 *     (i.e. 'jr ra' wouldn't indicate the end of subroutine)
	 */
	va = pc;
	do {
		va -= sizeof(int);
		if (va <= (vaddr_t)verylocore)
			goto finish;
		if (!kdbpeek(va, &instr))
			return;
		if (instr == MIPS_ERET)
			goto mips3_eret;
	} while (instr != MIPS_JR_RA && instr != MIPS_JR_K0);
	/* skip back over branch & delay slot */
	va += sizeof(int);
mips3_eret:
	va += sizeof(int);
	/* skip over nulls which might separate .o files */
	instr = 0;
	while (instr == 0) {
		if (!kdbpeek(va, &instr))
			return;
		va += sizeof(int);
	}
#endif
	subr = va;

	/* scan forwards to find stack size and any saved registers */
	stksize = 0;
	more = 3;
	mask &= 0x40ff0001;	/* if s0-s8 are valid, leave then as valid */
	foundframesize = 0;
	for (va = subr; more; va += sizeof(int),
			      more = (more == 3) ? 3 : more - 1) {
		/* stop if hit our current position */
		if (va >= pc)
			break;
		if (!kdbpeek(va, &instr))
			return;
		i.word = instr;
		switch (i.JType.op) {
		case OP_SPECIAL:
			switch (i.RType.func) {
			case OP_JR:
			case OP_JALR:
				more = 2; /* stop after next instruction */
				break;

			case OP_ADD:
			case OP_ADDU:
			case OP_DADD:
			case OP_DADDU:
				if (!(mask & (1 << i.RType.rd))
				    || !(mask & (1 << i.RType.rt)))
					break;
				if (i.RType.rd != _R_ZERO)
					break;
				mask |= (1 << i.RType.rs);
				regs[i.RType.rs] = regs[i.RType.rt];
				if (i.RType.func >= OP_DADD)
					break;
				regs[i.RType.rs] = (int32_t)regs[i.RType.rs];
				break;

			case OP_SYSCALL:
			case OP_BREAK:
				more = 1; /* stop now */
				break;
			}
			break;

		case OP_REGIMM:
		case OP_J:
		case OP_JAL:
		case OP_BEQ:
		case OP_BNE:
		case OP_BLEZ:
		case OP_BGTZ:
			more = 2; /* stop after next instruction */
			break;

		case OP_COP0:
		case OP_COP1:
		case OP_COP2:
		case OP_COP3:
			switch (i.RType.rs) {
			case OP_BCx:
			case OP_BCy:
				more = 2; /* stop after next instruction */
			};
			break;

		case OP_SW:
#if !defined(__mips_o32)
		case OP_SD:
#endif
		{
			size_t size = (i.JType.op == OP_SW) ? 4 : 8;

			/* look for saved registers on the stack */
			if (i.IType.rs != _R_SP)
				break;
			switch (i.IType.rt) {
			case _R_A0: /* a0 */
			case _R_A1: /* a1 */
			case _R_A2: /* a2 */
			case _R_A3: /* a3 */
			case _R_S0: /* s0 */
			case _R_S1: /* s1 */
			case _R_S2: /* s2 */
			case _R_S3: /* s3 */
			case _R_S4: /* s4 */
			case _R_S5: /* s5 */
			case _R_S6: /* s6 */
			case _R_S7: /* s7 */
			case _R_S8: /* s8 */
			case _R_RA: /* ra */
				regs[i.IType.rt] =
				    kdbrpeek(sp + (int16_t)i.IType.imm, size);
				mask |= (1 << i.IType.rt);
				break;
			}
			break;
		}

		case OP_ADDI:
		case OP_ADDIU:
#if !defined(__mips_o32)
		case OP_DADDI:
		case OP_DADDIU:
#endif
			/* look for stack pointer adjustment */
			if (i.IType.rs != _R_SP || i.IType.rt != _R_SP)
				break;
			/* don't count pops for mcount */
			if (!foundframesize) {
				stksize = - ((short)i.IType.imm);
				foundframesize = 1;
			}
			break;
		}
	}
done:
	if (mask & (1 << _R_RA))
		ra = regs[_R_RA];
	(*printfn)("%#"PRIxVADDR": %s+%"PRIxVADDR" (%"PRIxREGISTER",%"PRIxREGISTER",%"PRIxREGISTER",%"PRIxREGISTER") ra %"PRIxVADDR" sz %d\n",
		sp, fn_name(subr), pc - subr,
		regs[_R_A0], regs[_R_A1], regs[_R_A2], regs[_R_A3],
		ra, stksize);

	if (ra) {
		if (pc == ra && stksize == 0)
			(*printfn)("stacktrace: loop!\n");
		else {
			pc = ra;
			sp += stksize;
			ra = 0;
			goto loop;
		}
	} else {
finish:
		(*printfn)("User-level: pid %d.%d\n",
		    curlwp->l_proc->p_pid, curlwp->l_lid);
	}
}

/*
 * Functions ``special'' enough to print by name
 */
#define Name(_fn)  { (void*)_fn, # _fn }
const static struct { void *addr; const char *name;} names[] = {
	Name(stacktrace),
	Name(stacktrace_subr),
	Name(main),
	Name(trap),

#ifdef MIPS1	/*  r2000 family  (mips-I CPU) */
	Name(mips1_kern_gen_exception),
	Name(mips1_user_gen_exception),
	Name(mips1_systemcall),
	Name(mips1_kern_intr),
	Name(mips1_user_intr),
#endif	/* MIPS1 */

#if defined(MIPS3)			/* r4000 family (mips-III CPU) */
	Name(mips3_kern_gen_exception),
	Name(mips3_user_gen_exception),
	Name(mips3_systemcall),
	Name(mips3_kern_intr),
	Name(mips3_user_intr),
#endif	/* MIPS3 */

#if defined(MIPS32)			/* MIPS32 family (mips-III CPU) */
	Name(mips32_kern_gen_exception),
	Name(mips32_user_gen_exception),
	Name(mips32_systemcall),
	Name(mips32_kern_intr),
	Name(mips32_user_intr),
#endif	/* MIPS32 */

#if defined(MIPS32R2)			/* MIPS32R2 family (mips-III CPU) */
	Name(mips32r2_kern_gen_exception),
	Name(mips32r2_user_gen_exception),
	Name(mips32r2_systemcall),
	Name(mips32r2_kern_intr),
	Name(mips32r2_user_intr),
#endif	/* MIPS32R2 */

#if defined(MIPS64)			/* MIPS64 family (mips-III CPU) */
	Name(mips64_kern_gen_exception),
	Name(mips64_user_gen_exception),
	Name(mips64_systemcall),
	Name(mips64_kern_intr),
	Name(mips64_user_intr),
#endif	/* MIPS64 */

#if defined(MIPS64R2)			/* MIPS64R2 family (mips-III CPU) */
	Name(mips64r2_kern_gen_exception),
	Name(mips64r2_user_gen_exception),
	Name(mips64r2_systemcall),
	Name(mips64r2_kern_intr),
	Name(mips64r2_user_intr),
#endif	/* MIPS64R2 */

	Name(cpu_idle),
	Name(cpu_switchto),
	{0, 0}
};

/*
 * Map a function address to a string name, if known; or a hex string.
 */
const char *
fn_name(vaddr_t addr)
{
	static char buf[17];
	int i = 0;
#ifdef DDB
	db_expr_t diff;
	db_sym_t sym;
	const char *symname;
#endif

#ifdef DDB
	diff = 0;
	symname = NULL;
	sym = db_search_symbol(addr, DB_STGY_ANY, &diff);
	db_symbol_values(sym, &symname, 0);
	if (symname && diff == 0)
		return (symname);
#endif
	for (i = 0; names[i].name; i++)
		if (names[i].addr == (void*)addr)
			return (names[i].name);
	snprintf(buf, sizeof(buf), "%#"PRIxVADDR, addr);
	return (buf);
}

#endif /* DEBUG */
#endif /* DDB_TRACE */<|MERGE_RESOLUTION|>--- conflicted
+++ resolved
@@ -1,8 +1,4 @@
-<<<<<<< HEAD
-/*	$NetBSD: trap.c,v 1.251 2020/03/10 04:04:45 thorpej Exp $	*/
-=======
 /*	$NetBSD: trap.c,v 1.253 2020/04/09 06:49:37 skrll Exp $	*/
->>>>>>> 898b1760
 
 /*
  * Copyright (c) 1988 University of Utah.
@@ -43,11 +39,7 @@
  */
 
 #include <sys/cdefs.h>
-<<<<<<< HEAD
-__KERNEL_RCSID(0, "$NetBSD: trap.c,v 1.251 2020/03/10 04:04:45 thorpej Exp $");
-=======
 __KERNEL_RCSID(0, "$NetBSD: trap.c,v 1.253 2020/04/09 06:49:37 skrll Exp $");
->>>>>>> 898b1760
 
 #include "opt_cputype.h"	/* which mips CPU levels do we support? */
 #include "opt_ddb.h"
@@ -287,13 +279,8 @@
 			}
 		}
 		UVMHIST_FUNC(__func__); UVMHIST_CALLED(maphist);
-<<<<<<< HEAD
-		UVMHIST_LOG(maphist, "%ctlbmod(va=%#lx, pc=%#lx, tf=%p)",
-		    user_p ? 'u' : 'k', vaddr, pc, tf);
-=======
 		UVMHIST_LOG(maphist, "%ctlbmod(va=%#lx, pc=%#lx, tf=%#jx)",
 		    user_p ? 'u' : 'k', vaddr, pc, (uintptr_t)tf);
->>>>>>> 898b1760
 		if (!pte_modified_p(pte)) {
 			pte |= mips_pg_m_bit();
 #ifdef MULTIPROCESSOR
@@ -389,9 +376,6 @@
 			if (++pfi->pfi_repeats > 4) {
 				tlb_asid_t asid = tlb_get_asid();
 				pt_entry_t *ptep = pfi->pfi_faultpte;
-<<<<<<< HEAD
-				printf("trap: fault #%u (%s/%s) for %#"PRIxVADDR" (%#"PRIxVADDR") at pc %#"PRIxVADDR" curpid=%u/%u ptep@%p=%#"PRIxPTE")\n", pfi->pfi_repeats, trap_names[TRAPTYPE(cause)], trap_names[pfi->pfi_faulttype], va, vaddr, pc, map->pmap->pm_pai[0].pai_asid, asid, ptep, ptep ? pte_value(*ptep) : 0);
-=======
 				printf("trap: fault #%u (%s/%s) for %#"
 				    PRIxVADDR" (%#"PRIxVADDR") at pc %#"
 				    PRIxVADDR" curpid=%u/%u ptep@%p=%#"
@@ -400,7 +384,6 @@
 				    trap_names[pfi->pfi_faulttype], va,
 				    vaddr, pc, map->pmap->pm_pai[0].pai_asid,
 				    asid, ptep, ptep ? pte_value(*ptep) : 0);
->>>>>>> 898b1760
 				if (pfi->pfi_repeats >= 4) {
 					cpu_Debugger();
 				} else {
