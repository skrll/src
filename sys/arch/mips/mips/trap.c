--- conflicted
+++ resolved
@@ -1,8 +1,4 @@
-<<<<<<< HEAD
-/*	$NetBSD: trap.c,v 1.258 2021/03/13 17:14:11 skrll Exp $	*/
-=======
 /*	$NetBSD: trap.c,v 1.259 2021/03/17 11:05:37 simonb Exp $	*/
->>>>>>> 02586f8c
 
 /*
  * Copyright (c) 1988 University of Utah.
@@ -43,11 +39,7 @@
  */
 
 #include <sys/cdefs.h>
-<<<<<<< HEAD
-__KERNEL_RCSID(0, "$NetBSD: trap.c,v 1.258 2021/03/13 17:14:11 skrll Exp $");
-=======
 __KERNEL_RCSID(0, "$NetBSD: trap.c,v 1.259 2021/03/17 11:05:37 simonb Exp $");
->>>>>>> 02586f8c
 
 #include "opt_cputype.h"	/* which mips CPU levels do we support? */
 #include "opt_ddb.h"
