--- conflicted
+++ resolved
@@ -1428,10 +1428,6 @@
 			KASSERT(mci->mci_picache_vivt);
 			break;
 
-<<<<<<< HEAD
-=======
-		/* XXX cnMIPS II cores not yet tested */
->>>>>>> fd9af108
 		case MIPS_CN61XX:
 		case MIPS_CN63XX:
 		case MIPS_CN66XX:
