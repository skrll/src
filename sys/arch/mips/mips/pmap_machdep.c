--- conflicted
+++ resolved
@@ -484,10 +484,7 @@
 	}
 	KASSERT(pmap_pte_lookup(pmap_kernel(), VM_MIN_KERNEL_ADDRESS) == sysmap);
 
-<<<<<<< HEAD
-=======
 	/* update the top of the kernel VM - pmap_growkernel not required */
->>>>>>> 02586f8c
 	pmap_curmaxkvaddr = pmap_limits.virtual_end;
 	/*
 	 * Initialize the pools.
