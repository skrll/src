--- conflicted
+++ resolved
@@ -349,9 +349,9 @@
 		    mips_cache_info.mci_icache_alias_mask);
 	}
 
+#ifdef MULTIPROCESSOR
 	pmap_t pm = pmap_kernel();
 
-#ifdef MULTIPROCESSOR
 	kcpuset_create(&pm->pm_onproc, true);
 	kcpuset_create(&pm->pm_active, true);
 	KASSERT(pm->pm_onproc != NULL);
@@ -360,24 +360,7 @@
 	kcpuset_set(pm->pm_active, cpu_number());
 #endif
 
-<<<<<<< HEAD
-	//XXXNH create a sys/uvm/pmap bootstrap func
-	mutex_init(&pm->pm_obj_lock, MUTEX_DEFAULT, IPL_VM);
-	uvm_obj_init(&pm->pm_uobject, NULL, false, 1);
-	uvm_obj_setlock(&pm->pm_uobject, &pm->pm_obj_lock);
-
-	TAILQ_INIT(&pm->pm_ptp_list);
-#ifdef _LP64
-#if defined(PMAP_HWPAGEWALKER)
-	TAILQ_INIT(&pm->pm_pdetab_list);
-#endif
-#if !defined(PMAP_HWPAGEWALKER) || !defined(PMAP_MAP_POOLPAGE)
-	TAILQ_INIT(&pm->pm_segtab_list);
-#endif
-#endif
-=======
 	pmap_bootstrap_common();
->>>>>>> 1dfce182
 
 	pmap_tlb_info_init(&pmap_tlb0_info);		/* init the lock */
 
