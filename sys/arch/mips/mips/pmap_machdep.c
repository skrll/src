/*	$NetBSD: pmap_machdep.c,v 1.33 2020/12/20 16:38:25 skrll Exp $	*/

/*-
 * Copyright (c) 1998, 2001 The NetBSD Foundation, Inc.
 * All rights reserved.
 *
 * This code is derived from software contributed to The NetBSD Foundation
 * by Jason R. Thorpe of the Numerical Aerospace Simulation Facility,
 * NASA Ames Research Center and by Chris G. Demetriou.
 *
 * Redistribution and use in source and binary forms, with or without
 * modification, are permitted provided that the following conditions
 * are met:
 * 1. Redistributions of source code must retain the above copyright
 *    notice, this list of conditions and the following disclaimer.
 * 2. Redistributions in binary form must reproduce the above copyright
 *    notice, this list of conditions and the following disclaimer in the
 *    documentation and/or other materials provided with the distribution.
 *
 * THIS SOFTWARE IS PROVIDED BY THE NETBSD FOUNDATION, INC. AND CONTRIBUTORS
 * ``AS IS'' AND ANY EXPRESS OR IMPLIED WARRANTIES, INCLUDING, BUT NOT LIMITED
 * TO, THE IMPLIED WARRANTIES OF MERCHANTABILITY AND FITNESS FOR A PARTICULAR
 * PURPOSE ARE DISCLAIMED.  IN NO EVENT SHALL THE FOUNDATION OR CONTRIBUTORS
 * BE LIABLE FOR ANY DIRECT, INDIRECT, INCIDENTAL, SPECIAL, EXEMPLARY, OR
 * CONSEQUENTIAL DAMAGES (INCLUDING, BUT NOT LIMITED TO, PROCUREMENT OF
 * SUBSTITUTE GOODS OR SERVICES; LOSS OF USE, DATA, OR PROFITS; OR BUSINESS
 * INTERRUPTION) HOWEVER CAUSED AND ON ANY THEORY OF LIABILITY, WHETHER IN
 * CONTRACT, STRICT LIABILITY, OR TORT (INCLUDING NEGLIGENCE OR OTHERWISE)
 * ARISING IN ANY WAY OUT OF THE USE OF THIS SOFTWARE, EVEN IF ADVISED OF THE
 * POSSIBILITY OF SUCH DAMAGE.
 */

/*
 * Copyright (c) 1992, 1993
 *	The Regents of the University of California.  All rights reserved.
 *
 * This code is derived from software contributed to Berkeley by
 * the Systems Programming Group of the University of Utah Computer
 * Science Department and Ralph Campbell.
 *
 * Redistribution and use in source and binary forms, with or without
 * modification, are permitted provided that the following conditions
 * are met:
 * 1. Redistributions of source code must retain the above copyright
 *    notice, this list of conditions and the following disclaimer.
 * 2. Redistributions in binary form must reproduce the above copyright
 *    notice, this list of conditions and the following disclaimer in the
 *    documentation and/or other materials provided with the distribution.
 * 3. Neither the name of the University nor the names of its contributors
 *    may be used to endorse or promote products derived from this software
 *    without specific prior written permission.
 *
 * THIS SOFTWARE IS PROVIDED BY THE REGENTS AND CONTRIBUTORS ``AS IS'' AND
 * ANY EXPRESS OR IMPLIED WARRANTIES, INCLUDING, BUT NOT LIMITED TO, THE
 * IMPLIED WARRANTIES OF MERCHANTABILITY AND FITNESS FOR A PARTICULAR PURPOSE
 * ARE DISCLAIMED.  IN NO EVENT SHALL THE REGENTS OR CONTRIBUTORS BE LIABLE
 * FOR ANY DIRECT, INDIRECT, INCIDENTAL, SPECIAL, EXEMPLARY, OR CONSEQUENTIAL
 * DAMAGES (INCLUDING, BUT NOT LIMITED TO, PROCUREMENT OF SUBSTITUTE GOODS
 * OR SERVICES; LOSS OF USE, DATA, OR PROFITS; OR BUSINESS INTERRUPTION)
 * HOWEVER CAUSED AND ON ANY THEORY OF LIABILITY, WHETHER IN CONTRACT, STRICT
 * LIABILITY, OR TORT (INCLUDING NEGLIGENCE OR OTHERWISE) ARISING IN ANY WAY
 * OUT OF THE USE OF THIS SOFTWARE, EVEN IF ADVISED OF THE POSSIBILITY OF
 * SUCH DAMAGE.
 *
 *	@(#)pmap.c	8.4 (Berkeley) 1/26/94
 */

#include <sys/cdefs.h>

__KERNEL_RCSID(0, "$NetBSD: pmap_machdep.c,v 1.33 2020/12/20 16:38:25 skrll Exp $");

/*
 *	Manages physical address maps.
 *
 *	In addition to hardware address maps, this
 *	module is called upon to provide software-use-only
 *	maps which may or may not be stored in the same
 *	form as hardware maps.  These pseudo-maps are
 *	used to store intermediate results from copy
 *	operations to and from address spaces.
 *
 *	Since the information managed by this module is
 *	also stored by the logical address mapping module,
 *	this module may throw away valid virtual-to-physical
 *	mappings at almost any time.  However, invalidations
 *	of virtual-to-physical mappings must be done as
 *	requested.
 *
 *	In order to cope with hardware architectures which
 *	make virtual-to-physical map invalidates expensive,
 *	this module may delay invalidate or reduced protection
 *	operations until such time as they are actually
 *	necessary.  This module is given full information as
 *	to which processors are currently using which maps,
 *	and to when physical maps must be made correct.
 */

/* XXX simonb 2002/02/26
 *
 * MIPS3_PLUS is used to conditionally compile the r4k MMU support.
 * This is bogus - for example, some IDT MIPS-II CPUs have r4k style
 * MMUs (and 32-bit ones at that).
 *
 * On the other hand, it's not likely that we'll ever support the R6000
 * (is it?), so maybe that can be an "if MIPS2 or greater" check.
 *
 * Also along these lines are using totally separate functions for
 * r3k-style and r4k-style MMUs and removing all the MIPS_HAS_R4K_MMU
 * checks in the current functions.
 *
 * These warnings probably applies to other files under sys/arch/mips.
 */

#include "opt_cputype.h"
#include "opt_mips_cache.h"
#include "opt_multiprocessor.h"
#include "opt_sysv.h"

#define __MUTEX_PRIVATE
#define __PMAP_PRIVATE

#include <sys/param.h>
#include <sys/atomic.h>
#include <sys/buf.h>
#include <sys/cpu.h>
#include <sys/kernel.h>
#include <sys/mutex.h>
#include <sys/pool.h>
#include <sys/proc.h>
#include <sys/systm.h>
#ifdef SYSVSHM
#include <sys/shm.h>
#endif

#include <uvm/uvm.h>
#include <uvm/uvm_physseg.h>

#include <mips/cache.h>
#include <mips/cpuregs.h>
#include <mips/locore.h>
#include <mips/pte.h>

CTASSERT(MIPS_KSEG0_START < 0);
CTASSERT((intptr_t)MIPS_PHYS_TO_KSEG0(0x1000) < 0);
CTASSERT(MIPS_KSEG1_START < 0);
CTASSERT((intptr_t)MIPS_PHYS_TO_KSEG1(0x1000) < 0);
CTASSERT(MIPS_KSEG2_START < 0);
CTASSERT(MIPS_MAX_MEM_ADDR < 0);
CTASSERT(MIPS_RESERVED_ADDR < 0);
CTASSERT((uint32_t)MIPS_KSEG0_START == 0x80000000);
CTASSERT((uint32_t)MIPS_KSEG1_START == 0xa0000000);
CTASSERT((uint32_t)MIPS_KSEG2_START == 0xc0000000);
CTASSERT((uint32_t)MIPS_MAX_MEM_ADDR == 0xbe000000);
CTASSERT((uint32_t)MIPS_RESERVED_ADDR == 0xbfc80000);
CTASSERT(MIPS_KSEG0_P(MIPS_PHYS_TO_KSEG0(0)));
CTASSERT(MIPS_KSEG1_P(MIPS_PHYS_TO_KSEG1(0)));
#ifdef _LP64
CTASSERT(VM_MIN_KERNEL_ADDRESS % NBXSEG == 0);
#else
CTASSERT(VM_MIN_KERNEL_ADDRESS % NBSEG == 0);
#endif

//PMAP_COUNTER(idlezeroed_pages, "pages idle zeroed");
PMAP_COUNTER(zeroed_pages, "pages zeroed");
PMAP_COUNTER(copied_pages, "pages copied");
extern struct evcnt pmap_evcnt_page_cache_evictions;

u_int pmap_page_cache_alias_mask;

#define pmap_md_cache_indexof(x)	(((vaddr_t)(x)) & pmap_page_cache_alias_mask)

static register_t
pmap_md_map_ephemeral_page(struct vm_page_md *mdpg, bool locked_p, int prot,
    pt_entry_t *old_pte_p)
{
	KASSERT(VM_PAGEMD_VMPAGE_P(mdpg));

	struct vm_page *pg = VM_MD_TO_PAGE(mdpg);
	const paddr_t pa = VM_PAGE_TO_PHYS(pg);
	pv_entry_t pv = &mdpg->mdpg_first;
	register_t va = 0;

	UVMHIST_FUNC(__func__);
	UVMHIST_CALLARGS(pmaphist, "(pg=%#jx, prot=%d, ptep=%#jx)",
	    (uintptr_t)pg, prot, (uintptr_t)old_pte_p, 0);

	KASSERT(!locked_p || VM_PAGEMD_PVLIST_LOCKED_P(mdpg));

	if (!MIPS_CACHE_VIRTUAL_ALIAS || !mips_cache_badalias(pv->pv_va, pa)) {
#ifdef _LP64
		va = MIPS_PHYS_TO_XKPHYS_CACHED(pa);
#else
		if (pa < MIPS_PHYS_MASK) {
			va = MIPS_PHYS_TO_KSEG0(pa);
		}
#endif
	}
	if (va == 0) {
		/*
		 * Make sure to use a congruent mapping to the last mapped
		 * address so we don't have to worry about virtual aliases.
		 */
		kpreempt_disable(); // paired with the one in unmap
		struct cpu_info * const ci = curcpu();
		if (MIPS_CACHE_VIRTUAL_ALIAS) {
			KASSERT(ci->ci_pmap_dstbase != 0);
			KASSERT(ci->ci_pmap_srcbase != 0);

			const u_int __diagused mask = pmap_page_cache_alias_mask;
			KASSERTMSG((ci->ci_pmap_dstbase & mask) == 0,
			    "%#"PRIxVADDR, ci->ci_pmap_dstbase);
			KASSERTMSG((ci->ci_pmap_srcbase & mask) == 0,
			    "%#"PRIxVADDR, ci->ci_pmap_srcbase);
		}
		vaddr_t nva = (prot & VM_PROT_WRITE
			? ci->ci_pmap_dstbase
			: ci->ci_pmap_srcbase)
		    + pmap_md_cache_indexof(MIPS_CACHE_VIRTUAL_ALIAS
			? pv->pv_va
			: pa);

		va = (intptr_t)nva;
		/*
		 * Now to make and write the new PTE to map the PA.
		 */
		const pt_entry_t npte = pte_make_kenter_pa(pa, mdpg, prot, 0);
		pt_entry_t * const ptep = pmap_pte_lookup(pmap_kernel(), va);
		*old_pte_p = *ptep;		// save
		bool rv __diagused;
		*ptep = npte;			// update page table

		// update the TLB directly making sure we force the new entry
		// into it.
		rv = tlb_update_addr(va, KERNEL_PID, npte, true);
		KASSERTMSG(rv == 1, "va %#"PRIxREGISTER" pte=%#"PRIxPTE" rv=%d",
		    va, pte_value(npte), rv);
	}
	if (MIPS_CACHE_VIRTUAL_ALIAS) {
		/*
		 * If we are forced to use an incompatible alias, flush the
		 * page from the cache so we will copy the correct contents.
		 */
		if (!locked_p)
			(void)VM_PAGEMD_PVLIST_READLOCK(mdpg);
		if (VM_PAGEMD_CACHED_P(mdpg)
		    && mips_cache_badalias(pv->pv_va, va)) {
			register_t ova = (intptr_t)trunc_page(pv->pv_va);
			mips_dcache_wbinv_range_index(ova, PAGE_SIZE);
			/*
			 * If there is no active mapping, remember this new one.
			 */
			if (pv->pv_pmap == NULL)
				pv->pv_va = va;
		}
		if (!locked_p)
			VM_PAGEMD_PVLIST_UNLOCK(mdpg);
	}

	UVMHIST_LOG(pmaphist, " <-- done (va=%#lx)", va, 0, 0, 0);

	return va;
}

static void
pmap_md_unmap_ephemeral_page(struct vm_page_md *mdpg, bool locked_p,
    register_t va, pt_entry_t old_pte)
{
	KASSERT(VM_PAGEMD_VMPAGE_P(mdpg));

	pv_entry_t pv = &mdpg->mdpg_first;

	UVMHIST_FUNC(__func__);
	UVMHIST_CALLARGS(pmaphist, "(pg=%#jx, va=%#lx, pte=%#"PRIxPTE")",
	    (uintptr_t)VM_MD_TO_PAGE(mdpg), va, pte_value(old_pte), 0);

	KASSERT(!locked_p || VM_PAGEMD_PVLIST_LOCKED_P(mdpg));

	if (MIPS_CACHE_VIRTUAL_ALIAS) {
		if (!locked_p)
			(void)VM_PAGEMD_PVLIST_READLOCK(mdpg);
		/*
		 * If this page was previously uncached or we had to use an
		 * incompatible alias, flush it from the cache.
		 */
		if (VM_PAGEMD_UNCACHED_P(mdpg)
		    || (pv->pv_pmap != NULL
			&& mips_cache_badalias(pv->pv_va, va))) {
			mips_dcache_wbinv_range(va, PAGE_SIZE);
		}
		if (!locked_p)
			VM_PAGEMD_PVLIST_UNLOCK(mdpg);
	}
	/*
	 * If we had to map using a page table entry, restore it now.
	 */
	if (!pmap_md_direct_mapped_vaddr_p(va)) {
		*pmap_pte_lookup(pmap_kernel(), va) = old_pte;
		if (pte_valid_p(old_pte)) {
			// Update the TLB with the old mapping.
			tlb_update_addr(va, KERNEL_PID, old_pte, 0);
		} else {
			// Invalidate TLB entry if the old pte wasn't valid.
			tlb_invalidate_addr(va, KERNEL_PID);
		}
		kpreempt_enable();	// Restore preemption
	}
	UVMHIST_LOG(pmaphist, " <-- done", 0, 0, 0, 0);
}

static void
pmap_md_vca_page_wbinv(struct vm_page_md *mdpg, bool locked_p)
{
	UVMHIST_FUNC(__func__);
	UVMHIST_CALLED(pmaphist);
	pt_entry_t pte;

	const register_t va = pmap_md_map_ephemeral_page(mdpg, locked_p,
	    VM_PROT_READ, &pte);

	mips_dcache_wbinv_range(va, PAGE_SIZE);

	pmap_md_unmap_ephemeral_page(mdpg, locked_p, va, pte);
}

bool
pmap_md_ok_to_steal_p(const uvm_physseg_t bank, size_t npgs)
{
#ifndef _LP64
	if (uvm_physseg_get_avail_start(bank) + npgs >= atop(MIPS_PHYS_MASK + 1)) {
		aprint_debug("%s: seg not enough in KSEG0 for %zu pages\n",
		    __func__, npgs);
		return false;
	}
#endif
	return true;
}

/*
 *	Bootstrap the system enough to run with virtual memory.
 */
void
pmap_bootstrap(void)
{
	vsize_t bufsz;
	size_t sysmap_size;
	pt_entry_t *sysmap;

	if (MIPS_CACHE_VIRTUAL_ALIAS && uvmexp.ncolors) {
		pmap_page_colormask = (uvmexp.ncolors - 1) << PAGE_SHIFT;
		pmap_page_cache_alias_mask = uimax(
		    mips_cache_info.mci_cache_alias_mask,
		    mips_cache_info.mci_icache_alias_mask);
	}

#ifdef MULTIPROCESSOR
	pmap_t pm = pmap_kernel();

	kcpuset_create(&pm->pm_onproc, true);
	kcpuset_create(&pm->pm_active, true);
	KASSERT(pm->pm_onproc != NULL);
	KASSERT(pm->pm_active != NULL);
	kcpuset_set(pm->pm_onproc, cpu_number());
	kcpuset_set(pm->pm_active, cpu_number());
#endif

	pmap_bootstrap_common();

	pmap_tlb_info_init(&pmap_tlb0_info);		/* init the lock */

	/*
	 * Compute the number of pages kmem_arena will have.
	 */
	kmeminit_nkmempages();

	/*
	 * Figure out how many PTE's are necessary to map the kernel.
	 * We also reserve space for kmem_alloc_pageable() for vm_fork().
	 */

	/* Get size of buffer cache and set an upper limit */
	buf_setvalimit((VM_MAX_KERNEL_ADDRESS - VM_MIN_KERNEL_ADDRESS) / 8);
	bufsz = buf_memcalc();
	buf_setvalimit(bufsz);

	sysmap_size = (VM_PHYS_SIZE + (ubc_nwins << ubc_winshift) +
	    bufsz + 16 * NCARGS + pager_map_size) / NBPG +
	    (maxproc * UPAGES) + nkmempages;

#ifdef SYSVSHM
	sysmap_size += shminfo.shmall;
#endif
#ifdef KSEG2IOBUFSIZE
	sysmap_size += (KSEG2IOBUFSIZE >> PGSHIFT);
#endif
#ifdef _LP64
	/*
	 * If we are using tmpfs, then we might want to use a great deal of
	 * our memory with it.  Make sure we have enough VM to do that.
	 */
	sysmap_size += physmem;
#else
	/* XXX: else runs out of space on 256MB sbmips!! */
	sysmap_size += 20000;
#endif
	/* Roundup to a even number of pte page tables */
	sysmap_size = (sysmap_size + NPTEPG - 1) & -NPTEPG;

	/*
	 * Initialize `FYI' variables.	Note we're relying on
	 * the fact that BSEARCH sorts the vm_physmem[] array
	 * for us.  Must do this before uvm_pageboot_alloc()
	 * can be called.
	 */
	pmap_limits.avail_start = ptoa(uvm_physseg_get_start(uvm_physseg_get_first()));
	pmap_limits.avail_end = ptoa(uvm_physseg_get_end(uvm_physseg_get_last()));
	pmap_limits.virtual_end = pmap_limits.virtual_start + (vaddr_t)sysmap_size * NBPG;

#ifndef _LP64
	if (pmap_limits.virtual_end > VM_MAX_KERNEL_ADDRESS
	    || pmap_limits.virtual_end < VM_MIN_KERNEL_ADDRESS) {
		printf("%s: changing last kernel VA from %#"PRIxVADDR
		    " to %#"PRIxVADDR"\n", __func__,
		    pmap_limits.virtual_end, VM_MAX_KERNEL_ADDRESS);
		pmap_limits.virtual_end = VM_MAX_KERNEL_ADDRESS;
		sysmap_size =
		    (VM_MAX_KERNEL_ADDRESS - VM_MIN_KERNEL_ADDRESS) / NBPG;
	}
#endif
	pmap_pvlist_lock_init(mips_cache_info.mci_pdcache_line_size);

	/*
	 * Now actually allocate the kernel PTE array (must be done
	 * after pmap_limits.virtual_end is initialized).
	 */
	sysmap = (pt_entry_t *)
	    uvm_pageboot_alloc(sizeof(pt_entry_t) * sysmap_size);

	vaddr_t va = VM_MIN_KERNEL_ADDRESS;
#ifdef _LP64
	/*
	 * Do we need more than one XSEG's worth virtual address space?
	 * If so, we have to allocate the additional pmap_segtab_t's for them
	 * and insert them into the kernel's top level segtab.
	 */
	const size_t xsegs = (sysmap_size * NBPG + NBXSEG - 1) / NBXSEG;
	if (xsegs > 1) {
		printf("%s: %zu xsegs required for %zu pages\n",
		    __func__, xsegs, sysmap_size);
		pmap_segtab_t *stp = (pmap_segtab_t *)
		    uvm_pageboot_alloc(sizeof(pmap_segtab_t) * (xsegs - 1));
		for (size_t i = 1; i <= xsegs; i++, stp++) {
			pmap_kern_segtab.seg_seg[i] = stp;
		}
	}
	pmap_segtab_t ** const xstp = pmap_kern_segtab.seg_seg;
#else
	const size_t xsegs = 1;
	pmap_segtab_t * const stp = &pmap_kern_segtab;
#endif
	KASSERT(curcpu()->ci_pmap_kern_segtab == &pmap_kern_segtab);

	for (size_t k = 0, i = 0; k < xsegs; k++) {
#ifdef _LP64
		pmap_segtab_t * const stp =
		    xstp[(va >> XSEGSHIFT) & (NSEGPG - 1)];
#endif
		bool done = false;

		for (size_t j = (va >> SEGSHIFT) & (NSEGPG - 1);
		     !done && i < sysmap_size;
		     i += NPTEPG, j++, va += NBSEG) {
			/*
			 * Now set the page table pointer...
			 */
			stp->seg_tab[j] = (pmap_ptpage_t *)&sysmap[i];
#ifdef _LP64
			/*
			 * If we are at end of this XSEG, terminate the loop
			 * so we advance to the next one.
			 */
			done = (j + 1 == NSEGPG);
#endif
		}
	}
	KASSERT(pmap_pte_lookup(pmap_kernel(), VM_MIN_KERNEL_ADDRESS) == sysmap);

	/*
	 * Initialize the pools.
	 */
	pool_init(&pmap_pmap_pool, PMAP_SIZE, 0, 0, 0, "pmappl",
	    &pool_allocator_nointr, IPL_NONE);
	pool_init(&pmap_pv_pool, sizeof(struct pv_entry), 0, 0, 0, "pvpl",
	    &pmap_pv_page_allocator, IPL_NONE);

	tlb_set_asid(0);

#ifdef MIPS3_PLUS	/* XXX mmu XXX */
	/*
	 * The R4?00 stores only one copy of the Global bit in the
	 * translation lookaside buffer for each 2 page entry.
	 * Thus invalid entries must have the Global bit set so
	 * when Entry LO and Entry HI G bits are anded together
	 * they will produce a global bit to store in the tlb.
	 */
	if (MIPS_HAS_R4K_MMU) {
		while (sysmap_size-- > 0) {
			*sysmap++ = MIPS3_PG_G;
		}
	}
#endif	/* MIPS3_PLUS */
}

void
pmap_md_alloc_ephemeral_address_space(struct cpu_info *ci)
{
	struct mips_cache_info * const mci = &mips_cache_info;

	/*
	 * If we have more memory than can be mapped by KSEG0, we need to
	 * allocate enough VA so we can map pages with the right color
	 * (to avoid cache alias problems).
	 */
	if (false
#ifndef _LP64
	    || pmap_limits.avail_end > MIPS_KSEG1_START - MIPS_KSEG0_START
#endif
	    || MIPS_CACHE_VIRTUAL_ALIAS
	    || MIPS_ICACHE_VIRTUAL_ALIAS) {
		vsize_t size = uimax(mci->mci_pdcache_way_size, mci->mci_picache_way_size);
		const u_int __diagused mask = pmap_page_cache_alias_mask;

		ci->ci_pmap_dstbase = uvm_km_alloc(kernel_map, size, size,
		    UVM_KMF_VAONLY);

		KASSERT(ci->ci_pmap_dstbase);
		KASSERT(!pmap_md_direct_mapped_vaddr_p(ci->ci_pmap_dstbase));
		KASSERTMSG((ci->ci_pmap_dstbase & mask) == 0, "%#"PRIxVADDR,
		    ci->ci_pmap_dstbase);

		ci->ci_pmap_srcbase = uvm_km_alloc(kernel_map, size, size,
		    UVM_KMF_VAONLY);
		KASSERT(ci->ci_pmap_srcbase);
		KASSERT(!pmap_md_direct_mapped_vaddr_p(ci->ci_pmap_srcbase));
		KASSERTMSG((ci->ci_pmap_srcbase & mask) == 0, "%#"PRIxVADDR,
		    ci->ci_pmap_srcbase);
	}
}

void
pmap_md_init(void)
{
	pmap_md_alloc_ephemeral_address_space(curcpu());

#if defined(MIPS3) && 0
	if (MIPS_HAS_R4K_MMU) {
		/*
		 * XXX
		 * Disable sosend_loan() in src/sys/kern/uipc_socket.c
		 * on MIPS3 CPUs to avoid possible virtual cache aliases
		 * and uncached mappings in pmap_enter_pv().
		 *
		 * Ideally, read only shared mapping won't cause aliases
		 * so pmap_enter_pv() should handle any shared read only
		 * mappings without uncached ops like ARM pmap.
		 *
		 * On the other hand, R4000 and R4400 have the virtual
		 * coherency exceptions which will happen even on read only
		 * mappings, so we always have to disable sosend_loan()
		 * on such CPUs.
		 */
		sock_loan_thresh = -1;
	}
#endif
}

/*
 * XXXJRT -- need a version for each cache type.
 */
void
pmap_procwr(struct proc *p, vaddr_t va, size_t len)
{
	if (MIPS_HAS_R4K_MMU) {
		/*
		 * XXX
		 * shouldn't need to do this for physical d$?
		 * should need to do this for virtual i$ if prot == EXEC?
		 */
		if (p == curlwp->l_proc
		    && mips_cache_info.mci_pdcache_way_mask < PAGE_SIZE)
		    /* XXX check icache mask too? */
			mips_icache_sync_range((intptr_t)va, len);
		else
			mips_icache_sync_range_index((intptr_t)va, len);
	} else {
		pmap_t pmap = p->p_vmspace->vm_map.pmap;
		kpreempt_disable();
		pt_entry_t * const ptep = pmap_pte_lookup(pmap, va);
		pt_entry_t entry = (ptep != NULL ? *ptep : 0);
		kpreempt_enable();
		if (!pte_valid_p(entry))
			return;

		mips_icache_sync_range(
		    MIPS_PHYS_TO_KSEG0(pte_to_paddr(entry) + (va & PGOFSET)),
		    len);
	}
}

/*
 *	pmap_zero_page zeros the specified page.
 */
void
pmap_zero_page(paddr_t dst_pa)
{
	pt_entry_t dst_pte;

	UVMHIST_FUNC(__func__);
	UVMHIST_CALLARGS(pmaphist, "(pa=%#"PRIxPADDR")", dst_pa, 0, 0, 0);
	PMAP_COUNT(zeroed_pages);

	struct vm_page * const dst_pg = PHYS_TO_VM_PAGE(dst_pa);
	struct vm_page_md * const dst_mdpg = VM_PAGE_TO_MD(dst_pg);

	KASSERT(!VM_PAGEMD_EXECPAGE_P(dst_mdpg));

	const register_t dst_va = pmap_md_map_ephemeral_page(dst_mdpg, false,
	    VM_PROT_READ|VM_PROT_WRITE, &dst_pte);

	mips_pagezero(dst_va);

	pmap_md_unmap_ephemeral_page(dst_mdpg, false, dst_va, dst_pte);

	UVMHIST_LOG(pmaphist, " <-- done", 0, 0, 0, 0);
}

/*
 *	pmap_copy_page copies the specified page.
 */
void
pmap_copy_page(paddr_t src_pa, paddr_t dst_pa)
{
	pt_entry_t src_pte, dst_pte;

	UVMHIST_FUNC(__func__);
<<<<<<< HEAD
	UVMHIST_CALLARGS(pmaphist, "(src_pa=%#lx, dst_pa=%#lx)", src_pa, dst_pa, 0, 0);
=======
	UVMHIST_CALLARGS(pmaphist, "(src_pa=%#lx, dst_pa=%#lx)", src_pa, dst_pa,
	    0, 0);
>>>>>>> d942642f
	PMAP_COUNT(copied_pages);

	struct vm_page * const src_pg = PHYS_TO_VM_PAGE(src_pa);
	struct vm_page * const dst_pg = PHYS_TO_VM_PAGE(dst_pa);

	struct vm_page_md * const src_mdpg = VM_PAGE_TO_MD(src_pg);
	struct vm_page_md * const dst_mdpg = VM_PAGE_TO_MD(dst_pg);

	const register_t src_va = pmap_md_map_ephemeral_page(src_mdpg, false,
	    VM_PROT_READ, &src_pte);

	KASSERT(VM_PAGEMD_PVLIST_EMPTY_P(dst_mdpg));
	KASSERT(!VM_PAGEMD_EXECPAGE_P(dst_mdpg));
	const register_t dst_va = pmap_md_map_ephemeral_page(dst_mdpg, false,
	    VM_PROT_READ|VM_PROT_WRITE, &dst_pte);

	mips_pagecopy(dst_va, src_va);

	pmap_md_unmap_ephemeral_page(dst_mdpg, false, dst_va, dst_pte);
	pmap_md_unmap_ephemeral_page(src_mdpg, false, src_va, src_pte);

	UVMHIST_LOG(pmaphist, " <-- done", 0, 0, 0, 0);
}

void
pmap_md_page_syncicache(struct vm_page_md *mdpg, const kcpuset_t *onproc)
{
	UVMHIST_FUNC(__func__);
	UVMHIST_CALLED(pmaphist);
	struct mips_options * const opts = &mips_options;
	if (opts->mips_cpu_flags & CPU_MIPS_I_D_CACHE_COHERENT)
		return;

	/*
	 * If onproc is empty, we could do a
	 * pmap_page_protect(pg, VM_PROT_NONE) and remove all
	 * mappings of the page and clear its execness.  Then
	 * the next time page is faulted, it will get icache
	 * synched.  But this is easier. :)
	 */
	if (MIPS_HAS_R4K_MMU) {
		if (VM_PAGEMD_CACHED_P(mdpg)) {
			/* This was probably mapped cached by UBC so flush it */
			pt_entry_t pte;
			const register_t tva = pmap_md_map_ephemeral_page(mdpg,
			    false, VM_PROT_READ, &pte);

			UVMHIST_LOG(pmaphist, "  va %#"PRIxVADDR, tva, 0, 0, 0);
			mips_dcache_wbinv_range(tva, PAGE_SIZE);
			mips_icache_sync_range(tva, PAGE_SIZE);

			pmap_md_unmap_ephemeral_page(mdpg, false, tva, pte);
		}
	} else {
		KASSERT(VM_PAGEMD_VMPAGE_P(mdpg));

		struct vm_page *pg = VM_MD_TO_PAGE(mdpg);
		mips_icache_sync_range(MIPS_PHYS_TO_KSEG0(VM_PAGE_TO_PHYS(pg)),
		    PAGE_SIZE);
	}
#ifdef MULTIPROCESSOR
	pv_entry_t pv = &mdpg->mdpg_first;
	const register_t va = (intptr_t)trunc_page(pv->pv_va);
	pmap_tlb_syncicache(va, onproc);
#endif
}

struct vm_page *
pmap_md_alloc_poolpage(int flags)
{
	/*
	 * The VM_FREELIST used for pool pages is only set on 32bit
	 * kernels.  This is to make sure that we only allocate pages
	 * that can be mapped via KSEG0.  On 64bit kernels, all memory
	 * can be mapped via XKPHYS so just use the default freelist.
	 */
	if (mips_poolpage_vmfreelist != VM_FREELIST_DEFAULT)
		return uvm_pagealloc_strat(NULL, 0, NULL, flags,
		    UVM_PGA_STRAT_ONLY, mips_poolpage_vmfreelist);

	return uvm_pagealloc(NULL, 0, NULL, flags);
}

vaddr_t
pmap_md_map_poolpage(paddr_t pa, size_t len)
{

	struct vm_page * const pg = PHYS_TO_VM_PAGE(pa);
	vaddr_t va = pmap_md_pool_phystov(pa);
	KASSERT(cold || pg != NULL);
	if (pg != NULL) {
		struct vm_page_md * const mdpg = VM_PAGE_TO_MD(pg);
		pv_entry_t pv = &mdpg->mdpg_first;
		vaddr_t last_va = trunc_page(pv->pv_va);

		KASSERT(len == PAGE_SIZE || last_va == pa);
		KASSERT(VM_PAGEMD_PVLIST_EMPTY_P(mdpg));
		KASSERT(!VM_PAGEMD_EXECPAGE_P(mdpg));
		KASSERT(pv->pv_next == NULL);

		/*
		 * If this page was last mapped with an address that
		 * might cause aliases, flush the page from the cache.
		 */
		if (MIPS_CACHE_VIRTUAL_ALIAS
		    && mips_cache_badalias(last_va, va)) {
			pmap_md_vca_page_wbinv(mdpg, false);
		}

		pv->pv_va = va;
	}
	return va;
}

paddr_t
pmap_md_unmap_poolpage(vaddr_t va, size_t len)
{
	KASSERT(len == PAGE_SIZE);
	KASSERT(pmap_md_direct_mapped_vaddr_p(va));

	const paddr_t pa = pmap_md_direct_mapped_vaddr_to_paddr(va);
	struct vm_page * const pg = PHYS_TO_VM_PAGE(pa);

	KASSERT(pg);
	struct vm_page_md * const mdpg = VM_PAGE_TO_MD(pg);

	KASSERT(VM_PAGEMD_CACHED_P(mdpg));
	KASSERT(!VM_PAGEMD_EXECPAGE_P(mdpg));

	pv_entry_t pv = &mdpg->mdpg_first;

	KASSERT(VM_PAGEMD_PVLIST_EMPTY_P(mdpg));
	/* Note last mapped address for future color check */
	pv->pv_va = va;

	KASSERT(pv->pv_next == NULL);

	return pa;
}

bool
pmap_md_direct_mapped_vaddr_p(register_t va)
{
#ifndef __mips_o32
	if (MIPS_XKPHYS_P(va))
		return true;
#endif
	return MIPS_KSEG0_P(va);
}

paddr_t
pmap_md_direct_mapped_vaddr_to_paddr(register_t va)
{
	if (MIPS_KSEG0_P(va)) {
		return MIPS_KSEG0_TO_PHYS(va);
	}
#ifndef __mips_o32
	if (MIPS_XKPHYS_P(va)) {
		return MIPS_XKPHYS_TO_PHYS(va);
	}
#endif
	panic("%s: va %#"PRIxREGISTER" not direct mapped!", __func__, va);
}

bool
pmap_md_io_vaddr_p(vaddr_t va)
{
#ifdef _LP64
	if (MIPS_XKPHYS_P(va)) {
		return MIPS_XKPHYS_TO_CCA(va) == CCA_UNCACHED;
	}
#endif
	return MIPS_KSEG1_P(va);
}

void
pmap_md_icache_sync_range_index(vaddr_t va, vsize_t len)
{
	UVMHIST_FUNC(__func__);
	UVMHIST_CALLED(pmaphist);
	mips_icache_sync_range_index(va, len);
}

void
pmap_md_icache_sync_all(void)
{
	UVMHIST_FUNC(__func__);
	UVMHIST_CALLED(pmaphist);
	mips_icache_sync_all();
}

#ifdef MULTIPROCESSOR
void
pmap_md_tlb_info_attach(struct pmap_tlb_info *ti, struct cpu_info *ci)
{
	if (ci->ci_index != 0)
		return;
	const u_int icache_way_pages =
	    mips_cache_info.mci_picache_way_size >> PGSHIFT;

	KASSERT(icache_way_pages <= 8*sizeof(pmap_tlb_synci_page_mask));
	pmap_tlb_synci_page_mask = icache_way_pages - 1;
	pmap_tlb_synci_map_mask = ~(~0 << icache_way_pages);
	printf("tlb0: synci page mask %#x and map mask %#x used for %u pages\n",
	    pmap_tlb_synci_page_mask, pmap_tlb_synci_map_mask, icache_way_pages);
}
#endif


bool
pmap_md_tlb_check_entry(void *ctx, vaddr_t va, tlb_asid_t asid, pt_entry_t pte)
{
	pmap_t pm = ctx;
	struct pmap_tlb_info * const ti = cpu_tlb_info(curcpu());
	struct pmap_asid_info * const pai = PMAP_PAI(pm, ti);

	if (asid != pai->pai_asid)
		return true;
	if (!pte_valid_p(pte)) {
		KASSERT(MIPS_HAS_R4K_MMU);
		KASSERTMSG(pte == MIPS3_PG_G, "va %#"PRIxVADDR" pte %#"PRIxPTE,
		    va, pte_value(pte));
		return true;
	}

	const pt_entry_t * const ptep = pmap_pte_lookup(pm, va);
	KASSERTMSG(ptep != NULL, "va %#"PRIxVADDR" asid %u pte %#"PRIxPTE,
	    va, asid, pte_value(pte));
	const pt_entry_t opte = *ptep;
	pt_entry_t xpte = opte;
	if (MIPS_HAS_R4K_MMU) {
		xpte &= ~(MIPS3_PG_WIRED|MIPS3_PG_RO);
	} else {
		xpte &= ~(MIPS1_PG_WIRED|MIPS1_PG_RO);
	}

        KASSERTMSG(pte == xpte,
            "pmap=%p va=%#"PRIxVADDR" asid=%u: TLB pte (%#"PRIxPTE
	    ") != real pte (%#"PRIxPTE"/%#"PRIxPTE") @ %p",
            pm, va, asid, pte_value(pte), pte_value(xpte), pte_value(opte),
	    ptep);

        return true;
}

void
tlb_walk(void *ctx, tlb_walkfunc_t func)
{
	kpreempt_disable();
	for (size_t i = 0; i < mips_options.mips_num_tlb_entries; i++) {
		struct tlbmask tlbmask;
		tlb_asid_t asid;
		vaddr_t va;
		tlb_read_entry(i, &tlbmask);
		if (MIPS_HAS_R4K_MMU) {
			asid = __SHIFTOUT(tlbmask.tlb_hi, MIPS3_PG_ASID);
			va = tlbmask.tlb_hi & MIPS3_PG_HVPN;
		} else {
			asid = __SHIFTOUT(tlbmask.tlb_hi, MIPS1_TLB_PID);
			va = tlbmask.tlb_hi & MIPS1_PG_FRAME;
		}
		if ((pt_entry_t)tlbmask.tlb_lo0 != 0) {
			pt_entry_t pte = tlbmask.tlb_lo0;
			tlb_asid_t asid0 = (pte_global_p(pte) ? KERNEL_PID : asid);
			if (!(*func)(ctx, va, asid0, pte))
				break;
		}
#if (PGSHIFT & 1) == 0
		if (MIPS_HAS_R4K_MMU && (pt_entry_t)tlbmask.tlb_lo1 != 0) {
			pt_entry_t pte = tlbmask.tlb_lo1;
			tlb_asid_t asid1 = (pte_global_p(pte) ? KERNEL_PID : asid);
			if (!(*func)(ctx, va + MIPS3_PG_ODDPG, asid1, pte))
				break;
		}
#endif
	}
	kpreempt_enable();
}

bool
pmap_md_vca_add(struct vm_page_md *mdpg, vaddr_t va, pt_entry_t *ptep)
{
<<<<<<< HEAD
	UVMHIST_FUNC(__func__);
	UVMHIST_CALLED(pmaphist);
=======
	UVMHIST_FUNC(__func__); UVMHIST_CALLED(pmaphist);
>>>>>>> d942642f
	if (!MIPS_HAS_R4K_MMU || !MIPS_CACHE_VIRTUAL_ALIAS)
		return false;

	/*
	 * There is at least one other VA mapping this page.
	 * Check if they are cache index compatible.
	 */

	KASSERT(VM_PAGEMD_PVLIST_LOCKED_P(mdpg));
	pv_entry_t pv = &mdpg->mdpg_first;
#if defined(PMAP_NO_PV_UNCACHED)
	/*
	 * Instead of mapping uncached, which some platforms
	 * cannot support, remove incompatible mappings from others pmaps.
	 * When this address is touched again, the uvm will
	 * fault it in.  Because of this, each page will only
	 * be mapped with one index at any given time.
	 *
	 * We need to deal with all entries on the list - if the first is
	 * incompatible with the new mapping then they all will be.
	 */
	if (__predict_true(!mips_cache_badalias(pv->pv_va, va))) {
		return false;
	}
	KASSERT(pv->pv_pmap != NULL);
	bool ret = false;
	for (pv_entry_t npv = pv; npv && npv->pv_pmap;) {
		if (PV_ISKENTER_P(npv)) {
			npv = npv->pv_next;
			continue;
		}
		ret = true;
		vaddr_t nva = trunc_page(npv->pv_va);
		pmap_t npm = npv->pv_pmap;
		VM_PAGEMD_PVLIST_UNLOCK(mdpg);
		pmap_remove(npm, nva, nva + PAGE_SIZE);

		/*
		 * pmap_update is not required here as we're the pmap
		 * and we know that the invalidation happened or the
		 * asid has been released (and activation is deferred)
		 *
		 * A deferred activation should NOT occur here.
		 */
		(void)VM_PAGEMD_PVLIST_LOCK(mdpg);

		npv = pv;
	}
	KASSERT(ret == true);

	return ret;
#else	/* !PMAP_NO_PV_UNCACHED */
	if (VM_PAGEMD_CACHED_P(mdpg)) {
		/*
		 * If this page is cached, then all mappings
		 * have the same cache alias so we only need
		 * to check the first page to see if it's
		 * incompatible with the new mapping.
		 *
		 * If the mappings are incompatible, map this
		 * page as uncached and re-map all the current
		 * mapping as uncached until all pages can
		 * share the same cache index again.
		 */
		if (mips_cache_badalias(pv->pv_va, va)) {
			pmap_page_cache(mdpg, false);
			pmap_md_vca_page_wbinv(mdpg, true);
			*ptep = pte_cached_change(*ptep, false);
			PMAP_COUNT(page_cache_evictions);
		}
	} else {
		*ptep = pte_cached_change(*ptep, false);
		PMAP_COUNT(page_cache_evictions);
	}
	return false;
#endif	/* !PMAP_NO_PV_UNCACHED */
}

void
pmap_md_vca_clean(struct vm_page_md *mdpg, int op)
{
	UVMHIST_FUNC(__func__);
	UVMHIST_CALLED(pmaphist);
	if (!MIPS_HAS_R4K_MMU || !MIPS_CACHE_VIRTUAL_ALIAS)
		return;

	UVMHIST_LOG(pmaphist, "(mdpg=%#jx, op=%d)", (uintptr_t)mdpg, op, 0, 0);
	KASSERT(VM_PAGEMD_PVLIST_LOCKED_P(mdpg));

	if (op == PMAP_WB || op == PMAP_WBINV) {
		pmap_md_vca_page_wbinv(mdpg, true);
	} else if (op == PMAP_INV) {
		KASSERT(op == PMAP_INV && false);
		//mips_dcache_inv_range_index(va, PAGE_SIZE);
	}
}

/*
 * In the PMAP_NO_PV_CACHED case, all conflicts are resolved at mapping
 * so nothing needs to be done in removal.
 */
void
pmap_md_vca_remove(struct vm_page *pg, vaddr_t va, bool dirty, bool last)
{
#if !defined(PMAP_NO_PV_UNCACHED)
	struct vm_page_md * const mdpg = VM_PAGE_TO_MD(pg);
	if (!MIPS_HAS_R4K_MMU
	    || !MIPS_CACHE_VIRTUAL_ALIAS
	    || !VM_PAGEMD_UNCACHED_P(mdpg))
		return;

	KASSERT(kpreempt_disabled());
	KASSERT((va & PAGE_MASK) == 0);

	/*
	 * Page is currently uncached, check if alias mapping has been
	 * removed.  If it was, then reenable caching.
	 */
	(void)VM_PAGEMD_PVLIST_READLOCK(mdpg);
	pv_entry_t pv = &mdpg->mdpg_first;
	pv_entry_t pv0 = pv->pv_next;

	for (; pv0; pv0 = pv0->pv_next) {
		if (mips_cache_badalias(pv->pv_va, pv0->pv_va))
			break;
	}
	if (pv0 == NULL)
		pmap_page_cache(mdpg, true);
	VM_PAGEMD_PVLIST_UNLOCK(mdpg);
#endif
}

paddr_t
pmap_md_pool_vtophys(vaddr_t va)
{
#ifdef _LP64
	if (MIPS_XKPHYS_P(va))
		return MIPS_XKPHYS_TO_PHYS(va);
#endif
	KASSERT(MIPS_KSEG0_P(va));
	return MIPS_KSEG0_TO_PHYS(va);
}

vaddr_t
pmap_md_pool_phystov(paddr_t pa)
{
#ifdef _LP64
	KASSERT(mips_options.mips3_xkphys_cached);
	return MIPS_PHYS_TO_XKPHYS_CACHED(pa);
#else
	KASSERT((pa & ~MIPS_PHYS_MASK) == 0);
	return MIPS_PHYS_TO_KSEG0(pa);
#endif
}<|MERGE_RESOLUTION|>--- conflicted
+++ resolved
@@ -642,12 +642,8 @@
 	pt_entry_t src_pte, dst_pte;
 
 	UVMHIST_FUNC(__func__);
-<<<<<<< HEAD
-	UVMHIST_CALLARGS(pmaphist, "(src_pa=%#lx, dst_pa=%#lx)", src_pa, dst_pa, 0, 0);
-=======
 	UVMHIST_CALLARGS(pmaphist, "(src_pa=%#lx, dst_pa=%#lx)", src_pa, dst_pa,
 	    0, 0);
->>>>>>> d942642f
 	PMAP_COUNT(copied_pages);
 
 	struct vm_page * const src_pg = PHYS_TO_VM_PAGE(src_pa);
@@ -930,12 +926,7 @@
 bool
 pmap_md_vca_add(struct vm_page_md *mdpg, vaddr_t va, pt_entry_t *ptep)
 {
-<<<<<<< HEAD
-	UVMHIST_FUNC(__func__);
-	UVMHIST_CALLED(pmaphist);
-=======
 	UVMHIST_FUNC(__func__); UVMHIST_CALLED(pmaphist);
->>>>>>> d942642f
 	if (!MIPS_HAS_R4K_MMU || !MIPS_CACHE_VIRTUAL_ALIAS)
 		return false;
 
