<<<<<<< HEAD
/*	$NetBSD: zs.c,v 1.21 2020/11/18 03:40:50 thorpej Exp $	*/
=======
/*	$NetBSD: zs.c,v 1.22 2021/04/24 23:36:30 thorpej Exp $	*/
>>>>>>> 9e014010

/*-
 * Copyright (c) 1996 The NetBSD Foundation, Inc.
 * All rights reserved.
 *
 * This code is derived from software contributed to The NetBSD Foundation
 * by Gordon W. Ross.
 *
 * Redistribution and use in source and binary forms, with or without
 * modification, are permitted provided that the following conditions
 * are met:
 * 1. Redistributions of source code must retain the above copyright
 *    notice, this list of conditions and the following disclaimer.
 * 2. Redistributions in binary form must reproduce the above copyright
 *    notice, this list of conditions and the following disclaimer in the
 *    documentation and/or other materials provided with the distribution.
 *
 * THIS SOFTWARE IS PROVIDED BY THE NETBSD FOUNDATION, INC. AND CONTRIBUTORS
 * ``AS IS'' AND ANY EXPRESS OR IMPLIED WARRANTIES, INCLUDING, BUT NOT LIMITED
 * TO, THE IMPLIED WARRANTIES OF MERCHANTABILITY AND FITNESS FOR A PARTICULAR
 * PURPOSE ARE DISCLAIMED.  IN NO EVENT SHALL THE FOUNDATION OR CONTRIBUTORS
 * BE LIABLE FOR ANY DIRECT, INDIRECT, INCIDENTAL, SPECIAL, EXEMPLARY, OR
 * CONSEQUENTIAL DAMAGES (INCLUDING, BUT NOT LIMITED TO, PROCUREMENT OF
 * SUBSTITUTE GOODS OR SERVICES; LOSS OF USE, DATA, OR PROFITS; OR BUSINESS
 * INTERRUPTION) HOWEVER CAUSED AND ON ANY THEORY OF LIABILITY, WHETHER IN
 * CONTRACT, STRICT LIABILITY, OR TORT (INCLUDING NEGLIGENCE OR OTHERWISE)
 * ARISING IN ANY WAY OUT OF THE USE OF THIS SOFTWARE, EVEN IF ADVISED OF THE
 * POSSIBILITY OF SUCH DAMAGE.
 */

/*
 * Zilog Z8530 Dual UART driver (machine-dependent part)
 *
 * Runs two serial lines per chip using slave drivers.
 * Plain tty/async lines use the zs_async slave.
 */

#include <sys/cdefs.h>
<<<<<<< HEAD
__KERNEL_RCSID(0, "$NetBSD: zs.c,v 1.21 2020/11/18 03:40:50 thorpej Exp $");
=======
__KERNEL_RCSID(0, "$NetBSD: zs.c,v 1.22 2021/04/24 23:36:30 thorpej Exp $");
>>>>>>> 9e014010

#include "opt_ddb.h"

#include <sys/param.h>
#include <sys/systm.h>
#include <sys/conf.h>
#include <sys/device.h>
#include <sys/file.h>
#include <sys/ioctl.h>
#include <sys/kernel.h>
#include <sys/kmem.h>
#include <sys/proc.h>
#include <sys/tty.h>
#include <sys/time.h>
#include <sys/syslog.h>

#include <dev/cons.h>
#include <dev/ic/z8530reg.h>

#include <machine/cpu.h>

#include <machine/z8530var.h>
#include <cesfic/dev/zsvar.h>

#include "ioconf.h"

int zs_getc(void *);
void zs_putc(void*, int);

static struct zs_chanstate zs_conschan_store;
static int zs_hwflags[2][2];

static uint8_t zs_init_reg[16] = {
	0,	/* 0: CMD (reset, etc.) */
	0,	/* 1: No interrupts yet. */
	0x18 + ZSHARD_PRI,	/* IVECT */
	ZSWR3_RX_8 | ZSWR3_RX_ENABLE,
	ZSWR4_CLK_X16 | ZSWR4_ONESB | ZSWR4_EVENP,
	ZSWR5_TX_8 | ZSWR5_TX_ENABLE,
	0,	/* 6: TXSYNC/SYNCLO */
	0,	/* 7: RXSYNC/SYNCHI */
	0,	/* 8: alias for data port */
	ZSWR9_MASTER_IE,
	0,	/*10: Misc. TX/RX control bits */
	ZSWR11_TXCLK_BAUD | ZSWR11_RXCLK_BAUD,
	11,	/*12: BAUDLO (default=9600) */
	0,	/*13: BAUDHI (default=9600) */
	ZSWR14_BAUD_ENA | ZSWR14_BAUD_FROM_PCLK,
	ZSWR15_BREAK_IE | ZSWR15_DCD_IE,
};

static int zsc_print(void *, const char *);
int zscngetc(dev_t);
void zscnputc(dev_t, int);

static struct consdev zscons = {
	NULL, NULL,
	zscngetc, zscnputc, nullcnpollc, NULL, NULL, NULL,
	NODEV, 1
};

void
zs_config(struct zsc_softc *zsc, char *base)
{
	struct zsc_attach_args zsc_args;
	struct zs_chanstate *cs;
	int zsc_unit, channel, s;

	zsc_unit = device_unit(zsc->zsc_dev);
	aprint_normal(": Zilog 8530 SCC\n");

	/*
	 * Initialize software state for each channel.
	 */
	for (channel = 0; channel < 2; channel++) {
		zsc_args.channel = channel;
		zsc_args.hwflags = zs_hwflags[zsc_unit][channel];

		/*
		 * If we're the console, copy the channel state, and
		 * adjust the console channel pointer.
		 */
		if (zsc_args.hwflags & ZS_HWFLAG_CONSOLE) {
			cs = &zs_conschan_store;
		} else {
			cs = kmem_zalloc(sizeof(*cs), KM_SLEEP);
			if(channel==0){
				cs->cs_reg_csr  = base + 7;
				cs->cs_reg_data = base + 15;
			} else {
				cs->cs_reg_csr  = base + 3;
				cs->cs_reg_data = base + 11;
			}
			memcpy(cs->cs_creg, zs_init_reg, 16);
			memcpy(cs->cs_preg, zs_init_reg, 16);
			cs->cs_defspeed = 9600;
		}
		zsc->zsc_cs[channel] = cs;
		zs_lock_init(cs);

		cs->cs_defcflag = CREAD | CS8 | HUPCL;

		/* Make these correspond to cs_defcflag (-crtscts) */
		cs->cs_rr0_dcd = ZSRR0_DCD;
		cs->cs_rr0_cts = 0;
		cs->cs_wr5_dtr = ZSWR5_DTR | ZSWR5_RTS;
		cs->cs_wr5_rts = 0;

		cs->cs_channel = channel;
		cs->cs_private = NULL;
		cs->cs_ops = &zsops_null;
		cs->cs_brg_clk = 4000000 / 16;

		/*
		 * Clear the master interrupt enable.
		 * The INTENA is common to both channels,
		 * so just do it on the A channel.
		 */
		if (channel == 0) {
			zs_write_reg(cs, 9, 0);
		}

		/*
		 * Look for a child driver for this channel.
		 * The child attach will setup the hardware.
		 */
		if (!config_found(zsc->zsc_dev, (void *)&zsc_args,
		    zsc_print, CFARG_EOL)) {
			/* No sub-driver.  Just reset it. */
			uint8_t reset = (channel == 0) ?
				ZSWR9_A_RESET : ZSWR9_B_RESET;
			s = splzs();
			zs_write_reg(cs,  9, reset);
			splx(s);
		}
	}
}

static int
zsc_print(void *aux, const char *name)
{
	struct zsc_attach_args *args = aux;

	if (name != NULL)
		aprint_normal("%s: ", name);

	if (args->channel != -1)
		aprint_normal(" channel %d", args->channel);

	return UNCONF;
}

int
zshard(void *arg)
{
	struct zsc_softc *zsc;
	int unit, rval;

	rval = 0;
	for (unit = 0; unit < zsc_cd.cd_ndevs; unit++) {
		zsc = device_lookup_private(&zsc_cd, unit);
		if (zsc == NULL)
			continue;
		rval |= zsc_intr_hard(zsc);
		if ((zsc->zsc_cs[0]->cs_softreq) ||
		    (zsc->zsc_cs[1]->cs_softreq)) {
			softint_schedule(zsc->zsc_softintr_cookie);
		}
	}
	return (rval);
}

uint8_t
zs_read_reg(struct zs_chanstate *cs, uint8_t reg)
{
	uint8_t val;

	*cs->cs_reg_csr = reg;
	ZS_DELAY();
	val = *cs->cs_reg_csr;
	ZS_DELAY();
	return val;
}

void
zs_write_reg(struct zs_chanstate *cs, uint8_t reg, uint8_t val)
{
	*cs->cs_reg_csr = reg;
	ZS_DELAY();
	*cs->cs_reg_csr = val;
	ZS_DELAY();
}

uint8_t
zs_read_csr(struct zs_chanstate *cs)
{
	uint8_t val;

	val = *cs->cs_reg_csr;
	ZS_DELAY();
	return val;
}

void
zs_write_csr(struct zs_chanstate *cs, uint8_t val)
{

	*cs->cs_reg_csr = val;
	ZS_DELAY();
}

uint8_t
zs_read_data(struct zs_chanstate *cs)
{
	uint8_t val;

	val = *cs->cs_reg_data;
	ZS_DELAY();
	return val;
}

void
zs_write_data(struct zs_chanstate *cs, uint8_t val)
{

	*cs->cs_reg_data = val;
	ZS_DELAY();
}

int
zs_set_speed(struct zs_chanstate *cs, int bps)
{
	int tconst;

	tconst = BPS_TO_TCONST(cs->cs_brg_clk, bps);

	if (tconst < 0)
		return (EINVAL);

#if 0
	/* Convert back to make sure we can do it. */
	int real_bps = TCONST_TO_BPS(cs->cs_brg_clk, tconst);
	/* XXX - Allow some tolerance here? */
	if (real_bps != bps)
		return (EINVAL);
#endif
	cs->cs_preg[12] = tconst;
	cs->cs_preg[13] = tconst >> 8;

	return (0);
}

int
zs_set_modes(struct zs_chanstate *cs, int cflag)
{
	int s;

	/*
	 * Output hardware flow control on the chip is horrendous:
	 * if carrier detect drops, the receiver is disabled, and if
	 * CTS drops, the transmitter is stoped IN MID CHARACTER!
	 * Therefore, NEVER set the HFC bit, and instead use the
	 * status interrupt to detect CTS changes.
	 */
	s = splzs();
#if 0	/* XXX - See below. */
	if (cflag & CLOCAL) {
		cs->cs_rr0_dcd = 0;
		cs->cs_preg[15] &= ~ZSWR15_DCD_IE;
	} else {
		/* XXX - Need to notice DCD change here... */
		cs->cs_rr0_dcd = ZSRR0_DCD;
		cs->cs_preg[15] |= ZSWR15_DCD_IE;
	}
#endif	/* XXX */
	if (cflag & CRTSCTS) {
		cs->cs_wr5_dtr = ZSWR5_DTR;
		cs->cs_wr5_rts = ZSWR5_RTS;
		cs->cs_rr0_cts = ZSRR0_CTS;
		cs->cs_preg[15] |= ZSWR15_CTS_IE;
	} else {
		cs->cs_wr5_dtr = ZSWR5_DTR | ZSWR5_RTS;
		cs->cs_wr5_rts = 0;
		cs->cs_rr0_cts = 0;
		cs->cs_preg[15] &= ~ZSWR15_CTS_IE;
	}
	splx(s);

	/* Caller will stuff the pending registers. */
	return (0);
}

/*
 * Handle user request to enter kernel debugger.
 */
void
zs_abort(struct zs_chanstate *cs)
{
	int rr0;

	/* Wait for end of break to avoid PROM abort. */
	/* XXX - Limit the wait? */
	do {
		rr0 = *cs->cs_reg_csr;
		ZS_DELAY();
	} while (rr0 & ZSRR0_BREAK);
#ifdef DDB
	console_debugger();
#endif
}

/*
 * Polled input char.
 */
int
zs_getc(void *arg)
{
	struct zs_chanstate *cs = arg;
	int s, c;
	uint8_t rr0, stat;

	s = splhigh();
top:
	/* Wait for a character to arrive. */
	do {
		rr0 = *cs->cs_reg_csr;
		ZS_DELAY();
	} while ((rr0 & ZSRR0_RX_READY) == 0);

	/* Read error register. */
	stat = zs_read_reg(cs, 1) & (ZSRR1_FE | ZSRR1_DO | ZSRR1_PE);
	if (stat) {
		zs_write_csr(cs, ZSM_RESET_ERR);
		goto top;
	}

	/* Read character. */
	c = *cs->cs_reg_data;
	ZS_DELAY();
	splx(s);

	return (c);
}

/*
 * Polled output char.
 */
void
zs_putc(void *arg, int c)
{
	struct zs_chanstate *cs = arg;
	int s;
	uint8_t rr0;

	s = splhigh();
	/* Wait for transmitter to become ready. */
	do {
		rr0 = *cs->cs_reg_csr;
		ZS_DELAY();
	} while ((rr0 & ZSRR0_TX_READY) == 0);

	*cs->cs_reg_data = c;
	ZS_DELAY();
	splx(s);
}

int
zscngetc(dev_t dev)
{
	struct zs_chanstate *cs = &zs_conschan_store;
	int c;

	c = zs_getc(cs);
	return (c);
}

void
zscnputc(dev_t dev, int c)
{
	struct zs_chanstate *cs = &zs_conschan_store;

	zs_putc(cs, c);
}

/*
 * Common parts of console init.
 */
void
zs_cninit(void *base)
{
	struct zs_chanstate *cs;
	/*
	 * Pointer to channel state.  Later, the console channel
	 * state is copied into the softc, and the console channel
	 * pointer adjusted to point to the new copy.
	 */
	cs = &zs_conschan_store;
	zs_hwflags[0][0] = ZS_HWFLAG_CONSOLE;

	/* Setup temporary chanstate. */
	cs->cs_reg_csr  = (uint8_t *)base + 7;
	cs->cs_reg_data = (uint8_t *)base + 15;

	/* Initialize the pending registers. */
	memcpy(cs->cs_preg, zs_init_reg, 16);
	cs->cs_preg[5] |= (ZSWR5_DTR | ZSWR5_RTS);

	/* XXX: Preserve BAUD rate from boot loader. */
	/* XXX: Also, why reset the chip here? -gwr */
	/* cs->cs_defspeed = zs_get_speed(cs); */
	cs->cs_defspeed = 9600;	/* XXX */

	/* Clear the master interrupt enable. */
	zs_write_reg(cs, 9, 0);

	/* Reset the whole SCC chip. */
	zs_write_reg(cs, 9, ZSWR9_HARD_RESET);

	/* Copy "pending" to "current" and H/W. */
	zs_loadchannelregs(cs);

	/* Point the console at the SCC. */
	cn_tab = &zscons;
}<|MERGE_RESOLUTION|>--- conflicted
+++ resolved
@@ -1,8 +1,4 @@
-<<<<<<< HEAD
-/*	$NetBSD: zs.c,v 1.21 2020/11/18 03:40:50 thorpej Exp $	*/
-=======
 /*	$NetBSD: zs.c,v 1.22 2021/04/24 23:36:30 thorpej Exp $	*/
->>>>>>> 9e014010
 
 /*-
  * Copyright (c) 1996 The NetBSD Foundation, Inc.
@@ -41,11 +37,7 @@
  */
 
 #include <sys/cdefs.h>
-<<<<<<< HEAD
-__KERNEL_RCSID(0, "$NetBSD: zs.c,v 1.21 2020/11/18 03:40:50 thorpej Exp $");
-=======
 __KERNEL_RCSID(0, "$NetBSD: zs.c,v 1.22 2021/04/24 23:36:30 thorpej Exp $");
->>>>>>> 9e014010
 
 #include "opt_ddb.h"
 
