--- conflicted
+++ resolved
@@ -1,8 +1,4 @@
-<<<<<<< HEAD
-#	$NetBSD: majors.playstation2,v 1.24 2020/01/29 18:39:03 maya Exp $
-=======
 #	$NetBSD: majors.playstation2,v 1.25 2020/04/04 16:06:16 jdolecek Exp $
->>>>>>> 898b1760
 #
 # Device majors for playstation2
 #
