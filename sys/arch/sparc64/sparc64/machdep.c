--- conflicted
+++ resolved
@@ -1,8 +1,4 @@
-<<<<<<< HEAD
-/*	$NetBSD: machdep.c,v 1.287 2016/11/04 18:09:14 macallan Exp $ */
-=======
 /*	$NetBSD: machdep.c,v 1.288 2018/09/03 16:29:28 riastradh Exp $ */
->>>>>>> 598bd837
 
 /*-
  * Copyright (c) 1996, 1997, 1998 The NetBSD Foundation, Inc.
@@ -75,11 +71,7 @@
  */
 
 #include <sys/cdefs.h>
-<<<<<<< HEAD
-__KERNEL_RCSID(0, "$NetBSD: machdep.c,v 1.287 2016/11/04 18:09:14 macallan Exp $");
-=======
 __KERNEL_RCSID(0, "$NetBSD: machdep.c,v 1.288 2018/09/03 16:29:28 riastradh Exp $");
->>>>>>> 598bd837
 
 #include "opt_ddb.h"
 #include "opt_multiprocessor.h"
