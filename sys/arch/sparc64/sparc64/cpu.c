--- conflicted
+++ resolved
@@ -1,8 +1,4 @@
-<<<<<<< HEAD
-/*	$NetBSD: cpu.c,v 1.134 2018/01/19 12:47:41 nakayama Exp $ */
-=======
 /*	$NetBSD: cpu.c,v 1.135 2018/06/06 01:49:08 maya Exp $ */
->>>>>>> b2b84690
 
 /*
  * Copyright (c) 1996
@@ -56,11 +52,7 @@
  */
 
 #include <sys/cdefs.h>
-<<<<<<< HEAD
-__KERNEL_RCSID(0, "$NetBSD: cpu.c,v 1.134 2018/01/19 12:47:41 nakayama Exp $");
-=======
 __KERNEL_RCSID(0, "$NetBSD: cpu.c,v 1.135 2018/06/06 01:49:08 maya Exp $");
->>>>>>> b2b84690
 
 #include "opt_multiprocessor.h"
 
@@ -168,11 +160,7 @@
 cpu_cache_info_sun4v(const char *type, int level, const char *prop)
 {
 	int idx = 0;
-<<<<<<< HEAD
-	uint64_t val = 0;;
-=======
 	uint64_t val = 0;
->>>>>>> b2b84690
 	idx = mdesc_find_node_by_idx(idx, "cache");
 	while (idx != -1 && val == 0) {
 		const char *name = mdesc_name_by_idx(idx);
