<<<<<<< HEAD
/*	$NetBSD: autoconf.c,v 1.227 2020/10/29 06:47:38 jdc Exp $ */
=======
/*	$NetBSD: autoconf.c,v 1.228 2021/04/24 23:36:49 thorpej Exp $ */
>>>>>>> 9e014010

/*
 * Copyright (c) 1996
 *    The President and Fellows of Harvard College. All rights reserved.
 * Copyright (c) 1992, 1993
 *	The Regents of the University of California.  All rights reserved.
 *
 * This software was developed by the Computer Systems Engineering group
 * at Lawrence Berkeley Laboratory under DARPA contract BG 91-66 and
 * contributed to Berkeley.
 *
 * All advertising materials mentioning features or use of this software
 * must display the following acknowledgement:
 *	This product includes software developed by Harvard University.
 *	This product includes software developed by the University of
 *	California, Lawrence Berkeley Laboratory.
 *
 * Redistribution and use in source and binary forms, with or without
 * modification, are permitted provided that the following conditions
 * are met:
 * 1. Redistributions of source code must retain the above copyright
 *    notice, this list of conditions and the following disclaimer.
 * 2. Redistributions in binary form must reproduce the above copyright
 *    notice, this list of conditions and the following disclaimer in the
 *    documentation and/or other materials provided with the distribution.
 * 3. All advertising materials mentioning features or use of this software
 *    must display the following acknowledgement:
 *	This product includes software developed by the University of
 *	California, Berkeley and its contributors.
 * 4. Neither the name of the University nor the names of its contributors
 *    may be used to endorse or promote products derived from this software
 *    without specific prior written permission.
 *
 * THIS SOFTWARE IS PROVIDED BY THE REGENTS AND CONTRIBUTORS ``AS IS'' AND
 * ANY EXPRESS OR IMPLIED WARRANTIES, INCLUDING, BUT NOT LIMITED TO, THE
 * IMPLIED WARRANTIES OF MERCHANTABILITY AND FITNESS FOR A PARTICULAR PURPOSE
 * ARE DISCLAIMED.  IN NO EVENT SHALL THE REGENTS OR CONTRIBUTORS BE LIABLE
 * FOR ANY DIRECT, INDIRECT, INCIDENTAL, SPECIAL, EXEMPLARY, OR CONSEQUENTIAL
 * DAMAGES (INCLUDING, BUT NOT LIMITED TO, PROCUREMENT OF SUBSTITUTE GOODS
 * OR SERVICES; LOSS OF USE, DATA, OR PROFITS; OR BUSINESS INTERRUPTION)
 * HOWEVER CAUSED AND ON ANY THEORY OF LIABILITY, WHETHER IN CONTRACT, STRICT
 * LIABILITY, OR TORT (INCLUDING NEGLIGENCE OR OTHERWISE) ARISING IN ANY WAY
 * OUT OF THE USE OF THIS SOFTWARE, EVEN IF ADVISED OF THE POSSIBILITY OF
 * SUCH DAMAGE.
 *
 *	@(#)autoconf.c	8.4 (Berkeley) 10/1/93
 */

#include <sys/cdefs.h>
<<<<<<< HEAD
__KERNEL_RCSID(0, "$NetBSD: autoconf.c,v 1.227 2020/10/29 06:47:38 jdc Exp $");
=======
__KERNEL_RCSID(0, "$NetBSD: autoconf.c,v 1.228 2021/04/24 23:36:49 thorpej Exp $");
>>>>>>> 9e014010

#include "opt_ddb.h"
#include "opt_kgdb.h"
#include "opt_modular.h"
#include "opt_multiprocessor.h"

#include <sys/param.h>
#include <sys/kernel.h>
#include <sys/systm.h>
#include <sys/buf.h>
#include <sys/disklabel.h>
#include <sys/device.h>
#include <sys/disk.h>
#include <sys/conf.h>
#include <sys/reboot.h>
#include <sys/socket.h>
#include <sys/malloc.h>
#include <sys/vnode.h>
#include <sys/fcntl.h>
#include <sys/queue.h>
#include <sys/msgbuf.h>
#include <sys/boot_flag.h>
#include <sys/ksyms.h>
#include <sys/kauth.h>
#include <sys/userconf.h>
#include <prop/proplib.h>

#include <net/if.h>
#include <net/if_ether.h>

#include <dev/cons.h>
#include <sparc64/dev/cons.h>

#include <uvm/uvm_extern.h>

#include <sys/bus.h>
#include <machine/autoconf.h>
#include <machine/openfirm.h>
#include <machine/sparc64.h>
#include <machine/cpu.h>
#include <machine/pmap.h>
#include <machine/bootinfo.h>
#include <sparc64/sparc64/cache.h>
#include <sparc64/sparc64/ofw_patch.h>
#include <sparc64/sparc64/timerreg.h>
#include <sparc64/dev/cbusvar.h>

#include <dev/ata/atavar.h>
#include <dev/pci/pcivar.h>
#include <dev/ebus/ebusvar.h>
#include <dev/sbus/sbusvar.h>
#include <dev/i2c/i2cvar.h>

#ifdef DDB
#include <machine/db_machdep.h>
#include <ddb/db_sym.h>
#include <ddb/db_extern.h>
#endif

#ifdef RASTERCONSOLE
#error options RASTERCONSOLE is obsolete for sparc64 - remove it from your config file
#endif

#include <dev/wsfb/genfbvar.h>

#include "ksyms.h"

int autoconf_debug = 0x0;

struct evcnt intr_evcnts[] = {
	EVCNT_INITIALIZER(EVCNT_TYPE_INTR, NULL, "intr", "spur"),
	EVCNT_INITIALIZER(EVCNT_TYPE_INTR, NULL, "intr", "lev1"),
	EVCNT_INITIALIZER(EVCNT_TYPE_INTR, NULL, "intr", "lev2"),
	EVCNT_INITIALIZER(EVCNT_TYPE_INTR, NULL, "intr", "lev3"),
	EVCNT_INITIALIZER(EVCNT_TYPE_INTR, NULL, "intr", "lev4"),
	EVCNT_INITIALIZER(EVCNT_TYPE_INTR, NULL, "intr", "lev5"),
	EVCNT_INITIALIZER(EVCNT_TYPE_INTR, NULL, "intr", "lev6"),
	EVCNT_INITIALIZER(EVCNT_TYPE_INTR, NULL, "intr", "lev7"),
	EVCNT_INITIALIZER(EVCNT_TYPE_INTR, NULL, "intr", "lev8"),
	EVCNT_INITIALIZER(EVCNT_TYPE_INTR, NULL, "intr", "lev9"),
	EVCNT_INITIALIZER(EVCNT_TYPE_INTR, NULL, "intr", "clock"),
	EVCNT_INITIALIZER(EVCNT_TYPE_INTR, NULL, "intr", "lev11"),
	EVCNT_INITIALIZER(EVCNT_TYPE_INTR, NULL, "intr", "lev12"),
	EVCNT_INITIALIZER(EVCNT_TYPE_INTR, NULL, "intr", "lev13"),
	EVCNT_INITIALIZER(EVCNT_TYPE_INTR, NULL, "intr", "prof"),
	EVCNT_INITIALIZER(EVCNT_TYPE_INTR, NULL, "intr",  "lev15")
};

void *bootinfo = 0;

#ifdef KGDB
int kgdb_break_at_attach;
#endif

#define	OFPATHLEN	128
#define	OFNODEKEY	"OFpnode"

char	machine_banner[100];
char	machine_model[100];
char	ofbootpath[OFPATHLEN], *ofboottarget, *ofbootpartition;
char	ofbootargs[OFPATHLEN], *ofbootfile, *ofbootflags;
int	ofbootpackage;

static	int mbprint(void *, const char *);
int	mainbus_match(device_t, cfdata_t, void *);
static	void mainbus_attach(device_t, device_t, void *);
static  void get_ncpus(void);
static	void get_bootpath_from_prom(void);

/*
 * Kernel 4MB mappings.
 */
struct tlb_entry *kernel_tlbs;
int kernel_dtlb_slots;
int kernel_itlb_slots;

/* Global interrupt mappings for all device types.  Match against the OBP
 * 'device_type' property. 
 */
struct intrmap intrmap[] = {
	{ "block",	PIL_FD },	/* Floppy disk */
	{ "serial",	PIL_SER },	/* zs */
	{ "scsi",	PIL_SCSI },
	{ "scsi-2",	PIL_SCSI },
	{ "network",	PIL_NET },
	{ "display",	PIL_VIDEO },
	{ "audio",	PIL_AUD },
	{ "ide",	PIL_SCSI },
/* The following devices don't have device types: */
	{ "SUNW,CS4231",	PIL_AUD },
	{ NULL,		0 }
};

int console_node, console_instance;
struct genfb_colormap_callback gfb_cb;
static void of_set_palette(void *, int, int, int, int);
static void copyprops(device_t, int, prop_dictionary_t, int);

static void
get_ncpus(void)
{
#ifdef MULTIPROCESSOR
	int node, l;
	char sbuf[32];

	node = findroot();

	sparc_ncpus = 0;
	for (node = OF_child(node); node; node = OF_peer(node)) {
		if (OF_getprop(node, "device_type", sbuf, sizeof(sbuf)) <= 0)
			continue;
		if (strcmp(sbuf, "cpu") != 0)
			continue;
		sparc_ncpus++;
		l = prom_getpropint(node, "dcache-line-size", 0);
		if (l > dcache_line_size)
			dcache_line_size = l;
		l = prom_getpropint(node, "icache-line-size", 0);
		if (l > icache_line_size)
			icache_line_size = l;
	}
#else
	/* #define sparc_ncpus 1 */
	icache_line_size = dcache_line_size = 8; /* will be fixed later */
#endif
}

/*
 * lookup_bootinfo:
 * Look up information in bootinfo of boot loader.
 */
void *
lookup_bootinfo(int type)
{
	struct btinfo_common *bt;
	char *help = bootinfo;

	/* Check for a bootinfo record first. */
	if (help == NULL)
		return (NULL);

	do {
		bt = (struct btinfo_common *)help;
		if (bt->type == type)
			return ((void *)help);
		help += bt->next;
	} while (bt->next != 0 &&
		(size_t)help < (size_t)bootinfo + BOOTINFO_SIZE);

	return (NULL);
}

/*
 * locore.s code calls bootstrap() just before calling main().
 *
 * What we try to do is as follows:
 * - Initialize PROM and the console
 * - Read in part of information provided by a bootloader and find out
 *   kernel load and end addresses
 * - Initialize ksyms
 * - Find out number of active CPUs
 * - Finalize the bootstrap by calling pmap_bootstrap() 
 *
 * We will try to run out of the prom until we get out of pmap_bootstrap().
 */
void
bootstrap(void *o0, void *bootargs, void *bootsize, void *o3, void *ofw)
{
	void *bi;
	long bmagic;
	char buf[32];

#if NKSYMS || defined(DDB) || defined(MODULAR)
	struct btinfo_symtab *bi_sym;
#endif
	struct btinfo_count *bi_count;
	struct btinfo_kernend *bi_kend;
	struct btinfo_tlb *bi_tlb;
	struct btinfo_boothowto *bi_howto;

	extern void *romtba;
	extern void* get_romtba(void);
	extern void  OF_val2sym32(void *);
	extern void OF_sym2val32(void *);
	extern struct consdev consdev_prom;

	/* Save OpenFrimware entry point */
	romp   = ofw;
	romtba = get_romtba();

	prom_init();
	console_instance = promops.po_stdout;
	console_node = OF_instance_to_package(promops.po_stdout);

	/* Initialize the PROM console so printf will not panic */
	cn_tab = &consdev_prom;
	(*cn_tab->cn_init)(cn_tab);

	DPRINTF(ACDB_BOOTARGS,
		("sparc64_init(%p, %p, %p, %p, %p)\n", o0, bootargs, bootsize,
			o3, ofw));

	/* Extract bootinfo pointer */
	if ((long)bootsize >= (4 * sizeof(uint64_t))) {
		/* Loaded by 64-bit bootloader */
		bi = (void*)(u_long)(((uint64_t*)bootargs)[3]);
		bmagic = (long)(((uint64_t*)bootargs)[0]);
	} else if ((long)bootsize >= (4 * sizeof(uint32_t))) {
		/* Loaded by 32-bit bootloader */
		bi = (void*)(u_long)(((uint32_t*)bootargs)[3]);
		bmagic = (long)(((uint32_t*)bootargs)[0]);
	} else {
		printf("Bad bootinfo size.\n");
die_old_boot_loader:
		printf("This kernel requires NetBSD boot loader version 1.9 "
		       "or newer\n");
		panic("sparc64_init.");
	}

	DPRINTF(ACDB_BOOTARGS,
		("sparc64_init: bmagic=%lx, bi=%p\n", bmagic, bi));

	/* Read in the information provided by NetBSD boot loader */
	if (SPARC_MACHINE_OPENFIRMWARE != bmagic) {
		printf("No bootinfo information.\n");
		goto die_old_boot_loader;
	}

	bootinfo = (void*)(u_long)((uint64_t*)bi)[1];
	LOOKUP_BOOTINFO(bi_kend, BTINFO_KERNEND);

	if (bi_kend->addr == (vaddr_t)0) {
		panic("Kernel end address is not found in bootinfo.\n");
	}

#if NKSYMS || defined(DDB) || defined(MODULAR)
	LOOKUP_BOOTINFO(bi_sym, BTINFO_SYMTAB);
	ksyms_addsyms_elf(bi_sym->nsym, (int *)(u_long)bi_sym->ssym,
			(int *)(u_long)bi_sym->esym);
#ifdef DDB
#ifdef __arch64__
	/* This can only be installed on an 64-bit system cause otherwise our stack is screwed */
	OF_set_symbol_lookup(OF_sym2val, OF_val2sym);
#else
	OF_set_symbol_lookup(OF_sym2val32, OF_val2sym32);
#endif
#endif
#endif
	if (OF_getprop(findroot(), "compatible", buf, sizeof(buf)) > 0) {
		if (strcmp(buf, "sun4us") == 0)
			setcputyp(CPU_SUN4US);
		else if (strcmp(buf, "sun4v") == 0)
			setcputyp(CPU_SUN4V);
	}

	bi_howto = lookup_bootinfo(BTINFO_BOOTHOWTO);
	if (bi_howto)
		boothowto = bi_howto->boothowto;

	LOOKUP_BOOTINFO(bi_count, BTINFO_DTLB_SLOTS);
	kernel_dtlb_slots = bi_count->count;
	kernel_itlb_slots = kernel_dtlb_slots-1;
	bi_count = lookup_bootinfo(BTINFO_ITLB_SLOTS);
	if (bi_count)
		kernel_itlb_slots = bi_count->count;
	LOOKUP_BOOTINFO(bi_tlb, BTINFO_DTLB);
	kernel_tlbs = &bi_tlb->tlb[0];

	get_ncpus();
	pmap_bootstrap(KERNBASE, bi_kend->addr);
}

/*
 * get_bootpath_from_prom()
 * fetch the OF settings to identify our boot device during autoconfiguration
 */

static void
get_bootpath_from_prom(void)
{
	struct btinfo_bootdev *bdev = NULL;
	char sbuf[OFPATHLEN], *cp;
	int chosen;

	/*
	 * Grab boot path from PROM
	 */
	if ((chosen = OF_finddevice("/chosen")) == -1)
		return;

	bdev = lookup_bootinfo(BTINFO_BOOTDEV);
	if (bdev != NULL) {
		strcpy(ofbootpath, bdev->name);
	} else {
		if (OF_getprop(chosen, "bootpath", sbuf, sizeof(sbuf)) < 0)
			return;
		strcpy(ofbootpath, sbuf);
	}
	DPRINTF(ACDB_BOOTDEV, ("bootpath: %s\n", ofbootpath));
	ofbootpackage = prom_finddevice(ofbootpath);

	/*
	 * Strip partition or boot protocol
	 */
	cp = strrchr(ofbootpath, ':');
	if (cp) {
		*cp = '\0';
		ofbootpartition = cp+1;
	}
	cp = strrchr(ofbootpath, '@');
	if (cp) {
		for (; cp != ofbootpath; cp--) {
			if (*cp == '/') {
				ofboottarget = cp+1;
				break;
			}
		}
	}

	DPRINTF(ACDB_BOOTDEV, ("bootpath phandle: 0x%x\n", ofbootpackage));
	DPRINTF(ACDB_BOOTDEV, ("boot target: %s\n",
	    ofboottarget ? ofboottarget : "<none>"));
	DPRINTF(ACDB_BOOTDEV, ("boot partition: %s\n",
	    ofbootpartition ? ofbootpartition : "<none>"));

	/* Setup pointer to boot flags */
	if (OF_getprop(chosen, "bootargs", sbuf, sizeof(sbuf)) == -1)
		return;
	strcpy(ofbootargs, sbuf);

	cp = ofbootargs;

	/* Find start of boot flags */
	while (*cp) {
		while(*cp == ' ' || *cp == '\t') cp++;
		if (*cp == '-' || *cp == '\0')
			break;
		while(*cp != ' ' && *cp != '\t' && *cp != '\0') cp++;
		if (*cp != '\0')
			*cp++ = '\0';
	}
	if (cp != ofbootargs)
		ofbootfile = ofbootargs;
	ofbootflags = cp;
	if (*cp != '-')
		return;

	for (;*++cp;) {
		int fl;

		fl = 0;
		BOOT_FLAG(*cp, fl);
		if (!fl) {
			printf("unknown option `%c'\n", *cp);
			continue;
		}
		boothowto |= fl;

		/* specialties */
		if (*cp == 'd') {
#if defined(KGDB)
			kgdb_break_at_attach = 1;
#elif defined(DDB)
			Debugger();
#else
			printf("kernel has no debugger\n");
#endif
		} else if (*cp == 't') {
			/* turn on traptrace w/o breaking into kdb */
			extern int trap_trace_dis;

			trap_trace_dis = 0;
		}
	}
}

/*
 * Determine mass storage and memory configuration for a machine.
 * We get the PROM's root device and make sure we understand it, then
 * attach it as `mainbus0'.  We also set up to handle the PROM `sync'
 * command.
 */
void
cpu_configure(void)
{
	
	bool userconf = (boothowto & RB_USERCONF) != 0;

	/* fetch boot device settings */
	get_bootpath_from_prom();
	if (((boothowto & RB_USERCONF) != 0) && !userconf)
		/*
		 * Old bootloaders do not pass boothowto, and MI code
		 * has already handled userconfig before we get here
		 * and finally fetch the right options. So if we missed
		 * it, just do it here.
 		 */
		userconf_prompt();

	/* block clock interrupts and anything below */
	splclock();
	/* Enable device interrupts */
        setpstate(getpstate()|PSTATE_IE);

	if (config_rootfound("mainbus", NULL) == NULL)
		panic("mainbus not configured");

	/* Enable device interrupts */
        setpstate(getpstate()|PSTATE_IE);

	(void)spl0();
}

void
cpu_rootconf(void)
{
	if (booted_device == NULL) {
		printf("FATAL: boot device not found, check your firmware "
		    "settings!\n");
	}

	rootconf();
}

char *
clockfreq(uint64_t freq)
{
	static char buf[10];
	size_t len;

	freq /= 1000;
	len = snprintf(buf, sizeof(buf), "%" PRIu64, freq / 1000);
	freq %= 1000;
	if (freq)
		snprintf(buf + len, sizeof(buf) - len, ".%03" PRIu64, freq);
	return buf;
}

/* ARGSUSED */
static int
mbprint(void *aux, const char *name)
{
	struct mainbus_attach_args *ma = aux;

	if (name)
		aprint_normal("%s at %s", ma->ma_name, name);
	if (ma->ma_address)
		aprint_normal(" addr 0x%08lx", (u_long)ma->ma_address[0]);
	if (ma->ma_pri)
		aprint_normal(" ipl %d", ma->ma_pri);
	return (UNCONF);
}

int
mainbus_match(device_t parent, cfdata_t cf, void *aux)
{

	return (1);
}

/*
 * Attach the mainbus.
 *
 * Our main job is to attach the CPU (the root node we got in configure())
 * and iterate down the list of `mainbus devices' (children of that node).
 * We also record the `node id' of the default frame buffer, if any.
 */
static void
mainbus_attach(device_t parent, device_t dev, void *aux)
{
extern struct sparc_bus_dma_tag mainbus_dma_tag;
extern struct sparc_bus_space_tag mainbus_space_tag;

	struct mainbus_attach_args ma;
	char sbuf[32];
	const char *const *ssp, *sp = NULL;
	char *c;
	int node0, node, rv, i;

	static const char *const openboot_special[] = {
		/* ignore these (end with NULL) */
		/*
		 * These are _root_ devices to ignore. Others must be handled
		 * elsewhere.
		 */
		"virtual-memory",
		"aliases",
		"memory",
		"openprom",
		"options",
		"packages",
		"chosen",
		NULL
	};

	if (OF_getprop(findroot(), "banner-name", machine_banner,
	    sizeof machine_banner) < 0)
		i = 0;
	else {
		i = 1;
		if (((c = strchr(machine_banner, '(')) != NULL) &&
		    c != &machine_banner[0]) {
				while (*c == '(' || *c == ' ') {
					*c = '\0';
					c--;
				}
			}
	}
	OF_getprop(findroot(), "name", machine_model, sizeof machine_model);
	prom_getidprom();
	if (i)
		aprint_normal(": %s (%s): hostid %lx\n", machine_model,
		    machine_banner, hostid);
	else
		aprint_normal(": %s: hostid %lx\n", machine_model, hostid);
	aprint_naive("\n");

	/*
	 * Locate and configure the ``early'' devices.  These must be
	 * configured before we can do the rest.  For instance, the
	 * EEPROM contains the Ethernet address for the LANCE chip.
	 * If the device cannot be located or configured, panic.
	 */
	if (sparc_ncpus == 0)
		panic("None of the CPUs found");

	/*
	 * Init static interrupt eventcounters
	 */
	for (i = 0; i < __arraycount(intr_evcnts); i++)
		evcnt_attach_static(&intr_evcnts[i]);

	node = findroot();

	/* first early device to be configured is the CPU */
	for (node = OF_child(node); node; node = OF_peer(node)) {
		if (OF_getprop(node, "device_type", sbuf, sizeof(sbuf)) <= 0)
			continue;
		if (strcmp(sbuf, "cpu") != 0)
			continue;
		memset(&ma, 0, sizeof(ma));
		ma.ma_bustag = &mainbus_space_tag;
		ma.ma_dmatag = &mainbus_dma_tag;
		ma.ma_node = node;
		ma.ma_name = "cpu";
		config_found(dev, &ma, mbprint, CFARG_EOL);
	}

	node = findroot();	/* re-init root node */

	/* Find the "options" node */
	node0 = OF_child(node);

	/*
	 * Configure the devices, in PROM order.  Skip
	 * PROM entries that are not for devices, or which must be
	 * done before we get here.
	 */
	for (node = node0; node; node = OF_peer(node)) {
		int portid;

		DPRINTF(ACDB_PROBE, ("Node: %x", node));
		if ((OF_getprop(node, "device_type", sbuf, sizeof(sbuf)) > 0) &&
		    strcmp(sbuf, "cpu") == 0)
			continue;
		OF_getprop(node, "name", sbuf, sizeof(sbuf));
		DPRINTF(ACDB_PROBE, (" name %s\n", sbuf));
		for (ssp = openboot_special; (sp = *ssp) != NULL; ssp++)
			if (strcmp(sbuf, sp) == 0)
				break;
		if (sp != NULL)
			continue; /* an "early" device already configured */

		memset(&ma, 0, sizeof ma);
		ma.ma_bustag = &mainbus_space_tag;
		ma.ma_dmatag = &mainbus_dma_tag;
		ma.ma_name = sbuf;
		ma.ma_node = node;
		if (OF_getprop(node, "upa-portid", &portid, sizeof(portid)) !=
		    sizeof(portid) && 
		    OF_getprop(node, "portid", &portid, sizeof(portid)) !=
		    sizeof(portid))
			portid = -1;
		ma.ma_upaid = portid;

		if (prom_getprop(node, "reg", sizeof(*ma.ma_reg), 
				 &ma.ma_nreg, &ma.ma_reg) != 0)
			continue;
#ifdef DEBUG
		if (autoconf_debug & ACDB_PROBE) {
			if (ma.ma_nreg)
				printf(" reg %08lx.%08lx\n",
					(long)ma.ma_reg->ur_paddr, 
					(long)ma.ma_reg->ur_len);
			else
				printf(" no reg\n");
		}
#endif
		rv = prom_getprop(node, "interrupts", sizeof(*ma.ma_interrupts),
			&ma.ma_ninterrupts, &ma.ma_interrupts);
		if (rv != 0 && rv != ENOENT) {
			free(ma.ma_reg, M_DEVBUF);
			continue;
		}
#ifdef DEBUG
		if (autoconf_debug & ACDB_PROBE) {
			if (ma.ma_interrupts)
				printf(" interrupts %08x\n", *ma.ma_interrupts);
			else
				printf(" no interrupts\n");
		}
#endif
		rv = prom_getprop(node, "address", sizeof(*ma.ma_address), 
			&ma.ma_naddress, &ma.ma_address);
		if (rv != 0 && rv != ENOENT) {
			free(ma.ma_reg, M_DEVBUF);
			if (ma.ma_ninterrupts)
				free(ma.ma_interrupts, M_DEVBUF);
			continue;
		}
#ifdef DEBUG
		if (autoconf_debug & ACDB_PROBE) {
			if (ma.ma_naddress)
				printf(" address %08x\n", *ma.ma_address);
			else
				printf(" no address\n");
		}
#endif
		(void) config_found(dev, (void *)&ma, mbprint, CFARG_EOL);
		free(ma.ma_reg, M_DEVBUF);
		if (ma.ma_ninterrupts)
			free(ma.ma_interrupts, M_DEVBUF);
		if (ma.ma_naddress)
			free(ma.ma_address, M_DEVBUF);
	}
	/* Try to attach PROM console */
	memset(&ma, 0, sizeof ma);
	ma.ma_name = "pcons";
	(void) config_found(dev, (void *)&ma, mbprint, CFARG_EOL);
}

CFATTACH_DECL_NEW(mainbus, 0,
    mainbus_match, mainbus_attach, NULL, NULL);


/*
 * Try to figure out where the PROM stores the cursor row & column
 * variables.  Returns nonzero on error.
 */
int
romgetcursoraddr(int **rowp, int **colp)
{
	cell_t row = 0UL, col = 0UL;

	OF_interpret("stdout @ is my-self addr line# addr column# ", 0, 2,
		&col, &row);
	/*
	 * We are running on a 64-bit machine, so these things point to
	 * 64-bit values.  To convert them to pointers to integers, add
	 * 4 to the address.
	 */
	*rowp = (int *)(intptr_t)(row+4);
	*colp = (int *)(intptr_t)(col+4);
	return (row == 0UL || col == 0UL);
}

/*
 * Match a device_t against the bootpath, by
 * comparing its firmware package handle. If they match
 * exactly, we found the boot device.
 */
static void
dev_path_exact_match(device_t dev, int ofnode)
{

	if (ofnode != ofbootpackage)
		return;

	booted_device = dev;
	DPRINTF(ACDB_BOOTDEV, ("found bootdevice: %s\n", device_xname(dev)));
}

/*
 * Match a device_t against the bootpath, by
 * comparing its firmware package handle and calculating
 * the target/lun suffix and comparing that against
 * the bootpath remainder.
 */
static void
dev_path_drive_match(device_t dev, int ctrlnode, int target,
    uint64_t wwn, int lun)
{
	int child = 0, ide_node = 0;
	char buf[OFPATHLEN];

	DPRINTF(ACDB_BOOTDEV, ("dev_path_drive_match: %s, controller %x, "
	    "target %d wwn %016" PRIx64 " lun %d\n", device_xname(dev),
	    ctrlnode, target, wwn, lun));

	/*
	 * The ofbootpackage points to a disk on this controller, so
	 * iterate over all child nodes and compare.
	 */
	for (child = prom_firstchild(ctrlnode); child != 0;
	    child = prom_nextsibling(child))
		if (child == ofbootpackage)
			break;

	if (child != ofbootpackage) {
		/*
		 * Try Mac firmware style (also used by QEMU/OpenBIOS):
		 * below the controller there is an intermediate node
		 * for each IDE channel, and individual targets always
		 * are "@0"
		 */
		for (ide_node = prom_firstchild(ctrlnode); ide_node != 0;
		    ide_node = prom_nextsibling(ide_node)) {
			const char * name = prom_getpropstring(ide_node,
			    "device_type");
			if (strcmp(name, "ide") != 0) continue;
			for (child = prom_firstchild(ide_node); child != 0;
			    child = prom_nextsibling(child))
				if (child == ofbootpackage)
					break;
			if (child == ofbootpackage)
				break;
		}
	}

	if (child == ofbootpackage) {
		const char * name = prom_getpropstring(child, "name");

		/* boot device is on this controller */
		DPRINTF(ACDB_BOOTDEV, ("found controller of bootdevice\n"));

		/*
		 * Note: "child" here is == ofbootpackage (s.a.), which
		 * may be completely wrong for the device we are checking,
		 * what we realy do here is to match "target" and "lun".
		 */
		if (wwn)
			snprintf(buf, sizeof(buf), "%s@w%016" PRIx64 ",%d",
			    name, wwn, lun);
		else if (ide_node)
			snprintf(buf, sizeof(buf), "%s@0",
			    device_is_a(dev, "cd") ? "cdrom" : "disk");
		else
			snprintf(buf, sizeof(buf), "%s@%d,%d",
			    name, target, lun);
		if (ofboottarget && strcmp(buf, ofboottarget) == 0) {
			booted_device = dev;
			if (ofbootpartition)
				booted_partition = *ofbootpartition - 'a';
			DPRINTF(ACDB_BOOTDEV, ("found boot device: %s"
			    ", partition %d\n", device_xname(dev),
			    booted_partition));
		}
	}
}
 
 /*
 * Recursively check for a child node.
 */
static bool
has_child_node(int parent, int search)
{
	int child;

	for (child = prom_firstchild(parent); child != 0;
	    child = prom_nextsibling(child)) {
		if (child == search)
			return true;
		if (has_child_node(child, search))
			return true;
	}

	return false;
}

/*
 * The interposed pseudo-parent node in OpenBIOS has a
 * device_type = "ide" and no "compatible" property.
 * It is the secondary bus if the name is "ide1" or "ide"
 * with newer OpenBIOS versions. In the latter case, read
 * the first reg value to discriminate the two channels.
 */
static bool
openbios_secondary_ata_heuristic(int parent)
{
	char tmp[OFPATHLEN];
	int regs[4];

	if (OF_getprop(parent, "device_type", tmp, sizeof(tmp)) <= 0)
		return false;
	if (strcmp(tmp, "ide") != 0)
		return false;
	DPRINTF(ACDB_BOOTDEV, ("parent device_type is ide\n"));

	if (OF_getprop(parent, "compatible", tmp, sizeof(tmp)) > 0)
		return false;
	DPRINTF(ACDB_BOOTDEV, ("parent has no compatible property\n"));

	if (OF_getprop(parent, "name", tmp, sizeof(tmp)) <= 0)
		return false;
	if (strcmp(tmp, "ide1") == 0) {
		DPRINTF(ACDB_BOOTDEV, ("parent seems to be an (old) OpenBIOS"
		   " secondary ATA bus, applying workaround target+2\n"));
		return true;
	} else if (strcmp(tmp, "ide") == 0) {
		if (OF_getprop(parent, "reg", &regs, sizeof(regs))
		    >= sizeof(regs[0])) {
			DPRINTF(ACDB_BOOTDEV, ("parent seems to be an OpenBIOS"
			   " ATA bus #%u\n", regs[0]));

			return regs[0] == 1;
		}

	}

	return false;
}

/*
 * Match a device_t against the controller/target/lun/wwn
 * info passed in from the bootloader (if available),
 * otherwise fall back to old style string matching
 * heuristics.
 */
static void
dev_bi_unit_drive_match(device_t dev, int ctrlnode, int target,
    uint64_t wwn, int lun)
{
	static struct btinfo_bootdev_unit *bi_unit = NULL;
	uint32_t off = 0;
	static bool passed = false;
#ifdef DEBUG
	char ctrl_path[OFPATHLEN], parent_path[OFPATHLEN], dev_path[OFPATHLEN];
#endif

	if (!passed) {
		bi_unit = lookup_bootinfo(BTINFO_BOOTDEV_UNIT);
		passed = true;
	}

	if (bi_unit == NULL) {
		dev_path_drive_match(dev, ctrlnode, target, wwn, lun);
		return;
	}

#ifdef DEBUG
	DPRINTF(ACDB_BOOTDEV, ("dev_bi_unit_drive_match: %s, controller %x, "
	    "target %d wwn %016" PRIx64 " lun %d\n", device_xname(dev),
	    ctrlnode, target, wwn, lun));

	OF_package_to_path(ctrlnode, ctrl_path, sizeof(ctrl_path));
	OF_package_to_path(bi_unit->phandle, dev_path, sizeof(dev_path));
	OF_package_to_path(bi_unit->parent, parent_path, sizeof(parent_path));
	DPRINTF(ACDB_BOOTDEV, ("controller %x : %s\n", ctrlnode, ctrl_path));
	DPRINTF(ACDB_BOOTDEV, ("phandle %x : %s\n", bi_unit->phandle, dev_path));
	DPRINTF(ACDB_BOOTDEV, ("parent %x : %s\n", bi_unit->parent, parent_path));
#endif
	if (ctrlnode != bi_unit->parent
	    && !has_child_node(ctrlnode, bi_unit->phandle)) {
		DPRINTF(ACDB_BOOTDEV, ("controller %x : %s does not match "
		    "bootinfo: %x : %s\n",
		    ctrlnode, ctrl_path, bi_unit->parent, parent_path));
		return;
	}
	if (ctrlnode == bi_unit->parent) {
		DPRINTF(ACDB_BOOTDEV, ("controller %x : %s is bootinfo"
		    " parent\n", ctrlnode, ctrl_path));
	} else {
		DPRINTF(ACDB_BOOTDEV, ("controller %x : %s is parent of"
		    " %x : %s\n", ctrlnode, ctrl_path, bi_unit->parent,
		    parent_path));

		/*
		 * Our kernel and "real" OpenFirmware use a 0 .. 3 numbering
		 * scheme for IDE devices, but OpenBIOS splits it into
		 * two "buses" and numbers each 0..1.
		 * Check if we are on the secondary "bus" and adjust
		 * if needed...
		 */
		if (openbios_secondary_ata_heuristic(bi_unit->parent))
			off = 2;
	}

	if (bi_unit->wwn != wwn || (bi_unit->target+off) != target
	    || bi_unit->lun != lun) {
		DPRINTF(ACDB_BOOTDEV, ("mismatch: wwn %016" PRIx64 " - %016" PRIx64
		    ", target %d - %d, lun %d - %d\n",
		    bi_unit->wwn, wwn, bi_unit->target, target, bi_unit->lun, lun));
		return;
	}

	booted_device = dev;
	if (ofbootpartition)
		booted_partition = *ofbootpartition - 'a';
	DPRINTF(ACDB_BOOTDEV, ("found boot device: %s"
	    ", partition %d\n", device_xname(dev),
	    booted_partition));
}

/*
 * Get the firmware package handle from a device_t.
 * Assuming we have previously stored it in the device properties
 * dictionary.
 */
static int
device_ofnode(device_t dev)
{
	prop_dictionary_t props;
	prop_object_t obj;

	if (dev == NULL)
		return 0;
	props = device_properties(dev);
	if (props == NULL)
		return 0;
	obj = prop_dictionary_get(props, OFNODEKEY);
	if (obj == NULL)
		return 0;

	return prop_number_signed_value(obj);
}

/*
 * Save the firmware package handle inside the properties dictionary
 * of a device_t.
 */
static void
device_setofnode(device_t dev, int node)
{
	prop_dictionary_t props;
	prop_object_t obj;

	if (dev == NULL)
		return;
	props = device_properties(dev);
	if (props == NULL)
		return;
	obj = prop_number_create_signed(node);
	if (obj == NULL)
		return;
	prop_dictionary_set(props, OFNODEKEY, obj);
	prop_object_release(obj);
	DPRINTF(ACDB_BOOTDEV, (" [device %s has node %x] ",
	    device_xname(dev), node));
}

/*
 * Called back during autoconfiguration for each device found
 */
void
device_register(device_t dev, void *aux)
{
	device_t busdev = device_parent(dev);
	int ofnode = 0;

	/*
	 * We don't know the type of 'aux' - it depends on the
	 * bus this device attaches to. We are only interested in
	 * certain bus types, this only is used to find the boot
	 * device.
	 */
	if (busdev == NULL) {
		/*
		 * Ignore mainbus0 itself, it certainly is not a boot
		 * device.
		 */
	} else if (device_is_a(busdev, "mainbus")) {
		struct mainbus_attach_args *ma = aux;

		ofnode = ma->ma_node;
	} else if (device_is_a(busdev, "pci")) {
		struct pci_attach_args *pa = aux;

		ofnode = PCITAG_NODE(pa->pa_tag);
	} else if (device_is_a(busdev, "sbus") || device_is_a(busdev, "dma")
	    || device_is_a(busdev, "ledma")) {
		struct sbus_attach_args *sa = aux;

		ofnode = sa->sa_node;
	} else if (device_is_a(busdev, "ebus")) {
		struct ebus_attach_args *ea = aux;

		ofnode = ea->ea_node;
	} else if (device_is_a(busdev, "iic")) {
		struct i2c_attach_args *ia = aux;

		if (ia->ia_name == NULL)	/* indirect config */
			return;

		ofnode = (int)ia->ia_cookie;
		if (device_is_a(dev, "pcagpio")) {
			if (!strcmp(machine_model, "SUNW,Sun-Fire-V240") ||
			    !strcmp(machine_model, "SUNW,Sun-Fire-V210")) {
				add_gpio_props_v210(dev, aux);
			}
		} 
		if (device_is_a(dev, "pcf8574io")) {
			if (!strcmp(machine_model, "SUNW,Ultra-250")) {
				add_gpio_props_e250(dev, aux);
			}
		} 
	} else if (device_is_a(dev, "sd") || device_is_a(dev, "cd")) {
		struct scsipibus_attach_args *sa = aux;
		struct scsipi_periph *periph = sa->sa_periph;
		int off = 0;

		/*
		 * There are two "cd" attachments:
		 *   atapibus -> atabus -> controller
		 *   scsibus -> controller
		 * We want the node of the controller.
		 */
		if (device_is_a(busdev, "atapibus")) {
			busdev = device_parent(busdev);
			/*
			 * if the atapibus is connected to the secondary
			 * channel of the atabus, we need an offset of 2
			 * to match OF's idea of the target number.
			 * (i.e. on U5/U10 "cdrom" and "disk2" have the
			 * same target encoding, though different names)
			 */
			if (periph->periph_channel->chan_channel == 1)
				off = 2;
		}
		ofnode = device_ofnode(device_parent(busdev));
		dev_bi_unit_drive_match(dev, ofnode, periph->periph_target + off,
		    0, periph->periph_lun);
		if (device_is_a(busdev, "scsibus")) {
			/* see if we're in a known SCA drivebay */
			add_drivebay_props(dev, ofnode, aux);
		}
		return;
	} else if (device_is_a(dev, "wd")) {
		struct ata_device *adev = aux;

		ofnode = device_ofnode(device_parent(busdev));
		dev_bi_unit_drive_match(dev, ofnode, adev->adev_channel*2+
		    adev->adev_drv_data->drive, 0, 0);
		return;
	} else if (device_is_a(dev, "ld")) {
		ofnode = device_ofnode(busdev);
	} else if (device_is_a(dev, "vdsk")) {
		struct cbus_attach_args *ca = aux;
		ofnode = ca->ca_node;
		/* Ensure that the devices ofnode is stored for later use */
		device_setofnode(dev, ofnode);
	}

	if (busdev == NULL)
		return;

	if (ofnode != 0) {
		uint8_t eaddr[ETHER_ADDR_LEN];
		char tmpstr[32];
		char tmpstr2[32];
		int node;
		uint32_t id = 0;
		uint64_t nwwn = 0, pwwn = 0;
		prop_dictionary_t dict;
		prop_data_t blob;
		prop_number_t pwwnd = NULL, nwwnd = NULL;
		prop_number_t idd = NULL;

		device_setofnode(dev, ofnode);
		dev_path_exact_match(dev, ofnode);

		if (OF_getprop(ofnode, "name", tmpstr, sizeof(tmpstr)) <= 0)
			tmpstr[0] = 0;
		if (OF_getprop(ofnode, "device_type", tmpstr2, sizeof(tmpstr2)) <= 0)
			tmpstr2[0] = 0;

		/*
		 * If this is a network interface, note the
		 * mac address.
		 */
		if (strcmp(tmpstr, "network") == 0
		   || strcmp(tmpstr, "ethernet") == 0
		   || strcmp(tmpstr2, "network") == 0
		   || strcmp(tmpstr2, "ethernet") == 0
		   || OF_getprop(ofnode, "mac-address", &eaddr, sizeof(eaddr))
		      >= ETHER_ADDR_LEN
		   || OF_getprop(ofnode, "local-mac-address", &eaddr, sizeof(eaddr))
		      >= ETHER_ADDR_LEN) {

			dict = device_properties(dev);

			/*
			 * Is it a network interface with FCode?
			 */
			if (strcmp(tmpstr, "network") == 0 ||
			    strcmp(tmpstr2, "network") == 0) {
				prop_dictionary_set_bool(dict,
				    "without-seeprom", true);
				prom_getether(ofnode, eaddr);
			} else {
				if (!prom_get_node_ether(ofnode, eaddr))
					goto noether;
			}
			blob = prop_data_create_copy(eaddr, ETHER_ADDR_LEN);
			prop_dictionary_set(dict, "mac-address", blob);
			prop_object_release(blob);
			of_to_dataprop(dict, ofnode, "shared-pins",
			    "shared-pins");
		}
noether:

		/* is this a FC node? */
		if (strcmp(tmpstr, "scsi-fcp") == 0) {

			dict = device_properties(dev);

			if (OF_getprop(ofnode, "port-wwn", &pwwn, sizeof(pwwn))
			    == sizeof(pwwn)) {
				pwwnd = 
				    prop_number_create_unsigned(pwwn);
				prop_dictionary_set(dict, "port-wwn", pwwnd);
				prop_object_release(pwwnd);
			}

			if (OF_getprop(ofnode, "node-wwn", &nwwn, sizeof(nwwn))
			    == sizeof(nwwn)) {
				nwwnd = 
				    prop_number_create_unsigned(nwwn);
				prop_dictionary_set(dict, "node-wwn", nwwnd);
				prop_object_release(nwwnd);
			}
		}

		/* is this an spi device?  look for scsi-initiator-id */
		if (strcmp(tmpstr2, "scsi") == 0 ||
		    strcmp(tmpstr2, "scsi-2") == 0) {

			dict = device_properties(dev);

			for (node = ofnode; node != 0; node = OF_parent(node)) {
				if (OF_getprop(node, "scsi-initiator-id", &id,
				    sizeof(id)) <= 0)
					continue;

				idd = prop_number_create_unsigned(id);
				prop_dictionary_set(dict,
						    "scsi-initiator-id", idd);
				prop_object_release(idd);
				break;
			}
		}
	}

	/*
	 * Check for I2C busses and add data for their direct configuration.
	 */
	if (device_is_a(dev, "iic")) {
		int busnode = device_ofnode(busdev);

		if (busnode) {
			prop_dictionary_t props = device_properties(busdev);
			prop_object_t cfg = prop_dictionary_get(props,
				"i2c-child-devices");
			if (!cfg) {
				int node;
				const char *name;

				/*
				 * pmu's i2c devices are under the "i2c" node,
				 * so find it out.
				 */
				name = prom_getpropstring(busnode, "name");
				if (strcmp(name, "pmu") == 0) {
					for (node = OF_child(busnode);
					     node != 0; node = OF_peer(node)) {
						name = prom_getpropstring(node,
						    "name");
						if (strcmp(name, "i2c") == 0) {
							busnode = node;
							break;
						}
					}
				}

				of_enter_i2c_devs(props, busnode,
				    sizeof(cell_t), 1);
			}
		}

		if (!strcmp(machine_model, "TAD,SPARCLE"))
			add_spdmem_props_sparcle(busdev);

		if (device_is_a(busdev, "pcfiic") &&
		    (!strcmp(machine_model, "SUNW,Sun-Fire-V240") ||
		    !strcmp(machine_model, "SUNW,Sun-Fire-V210")))
			add_env_sensors_v210(busdev);

		/* E450 SUNW,envctrl */
		if (device_is_a(busdev, "pcfiic") &&
		    (!strcmp(machine_model, "SUNW,Ultra-4")))
			add_i2c_props_e450(busdev, busnode);
		/* E250 SUNW,envctrltwo */
		if (device_is_a(busdev, "pcfiic") &&
		    (!strcmp(machine_model, "SUNW,Ultra-250")))
			add_i2c_props_e250(busdev, busnode);

	}

	/* set properties for PCI framebuffers */
	if (device_is_a(busdev, "pci")) {
		/* see if this is going to be console */
		struct pci_attach_args *pa = aux;
		prop_dictionary_t dict;
		int sub;
		int console = 0;

		dict = device_properties(dev);

		/* we only care about display devices from here on */
		if (PCI_CLASS(pa->pa_class) != PCI_CLASS_DISPLAY)
			return;

		console = (ofnode == console_node);

		if (!console) {
			/*
			 * see if any child matches since OF attaches
			 * nodes for each head and /chosen/stdout
			 * points to the head rather than the device
			 * itself in this case
			 */
			sub = OF_child(ofnode);
			while ((sub != 0) && (sub != console_node)) {
				sub = OF_peer(sub);
			}
			if (sub == console_node) {
				console = true;
			}
		}

		copyprops(busdev, ofnode, dict, console);

		if (console) {
			uint64_t cmap_cb;
			prop_dictionary_set_uint32(dict,
			    "instance_handle", console_instance);

			gfb_cb.gcc_cookie = 
			    (void *)(intptr_t)console_instance;
			gfb_cb.gcc_set_mapreg = of_set_palette;
			cmap_cb = (uint64_t)(uintptr_t)&gfb_cb;
			prop_dictionary_set_uint64(dict,
			    "cmap_callback", cmap_cb);
		}
#ifdef notyet 
		else {
			int width;

			/*
			 * the idea is to 'open' display devices with no useful
			 * properties, in the hope that the firmware will
			 * properly initialize them and we can run things like
			 * genfb on them
			 */
			if (OF_getprop(node, "width", &width, sizeof(width))
			    != 4) {
				instance = OF_open(name);
			}
		}
#endif
		set_static_edid(dict);
	}

	set_hw_props(dev);
}

/*
 * Called back after autoconfiguration of a device is done
 */
void
device_register_post_config(device_t dev, void *aux)
{
	if (booted_device == NULL && device_is_a(dev, "sd")) {
		struct scsipibus_attach_args *sa = aux;
		struct scsipi_periph *periph = sa->sa_periph;
		uint64_t wwn = 0;
		int ofnode;

		/*
		 * If this is a FC-AL drive it will have
		 * aquired its WWN device property by now,
		 * so we can properly match it.
		 */
		if (prop_dictionary_get_uint64(device_properties(dev),
		    "port-wwn", &wwn)) {
			/*
			 * Different to what we do in device_register,
			 * we do not pass the "controller" ofnode,
			 * because FC-AL devices attach below a "fp" node,
			 * E.g.: /pci/SUNW,qlc@4/fp@0,0/disk
			 * and we need the parent of "disk" here.
			 */
			ofnode = device_ofnode(
			    device_parent(device_parent(dev)));
			for (ofnode = OF_child(ofnode);
			    ofnode != 0 && booted_device == NULL;
			    ofnode = OF_peer(ofnode)) {
				dev_bi_unit_drive_match(dev, ofnode,
				    periph->periph_target,
				    wwn, periph->periph_lun);
			}
		}
	}

	if (CPU_ISSUN4V) {

	  /*
	   * Special sun4v handling in case the kernel is running in a 
	   * secondary logical domain
	   *
	   * The bootpath looks something like this:
	   *   /virtual-devices@100/channel-devices@200/disk@1:a
	   *
	   * The device hierarchy constructed during autoconfiguration is:
	   *   mainbus/vbus/vdsk/scsibus/sd
	   *
	   * The logic to figure out the boot device is to look at the
	   * grandparent to the 'sd' device and if this is a 'vdsk' device
	   * and the ofnode matches the bootpaths ofnode then we have located
	   * the boot device.
	   */

	  int ofnode;

	  /* Cache the vdsk ofnode for later use later/below with sd device */  
	  if (device_is_a(dev, "vdsk")) {
	    ofnode = device_ofnode(dev);
	    device_setofnode(dev, ofnode);
	  }

	  /* Examine if this is a sd device */  
	  if (device_is_a(dev, "sd")) {
	    device_t parent = device_parent(dev);
	    device_t parent_parent = device_parent(parent);
	    if (device_is_a(parent_parent, "vdsk")) {
	      ofnode = device_ofnode(parent_parent);
	      if (ofnode == ofbootpackage) {
		booted_device = dev;
		DPRINTF(ACDB_BOOTDEV, ("booted_device: %s\n", 
				       device_xname(dev)));
		return;
	      }
	    }
	  }
	}

}

static void
copyprops(device_t busdev, int node, prop_dictionary_t dict, int is_console)
{
	device_t cntrlr;
	prop_dictionary_t psycho;
	paddr_t fbpa, mem_base = 0;
	uint32_t temp, fboffset;
	uint32_t fbaddr = 0;
	int options;
	char output_device[OFPATHLEN];
	char *pos;

	cntrlr = device_parent(busdev);
	if (cntrlr != NULL) {
		psycho = device_properties(cntrlr);
		prop_dictionary_get_uint64(psycho, "mem_base", &mem_base);
	}

	if (is_console)
		prop_dictionary_set_bool(dict, "is_console", 1);

	of_to_uint32_prop(dict, node, "width", "width");
	of_to_uint32_prop(dict, node, "height", "height");
	of_to_uint32_prop(dict, node, "linebytes", "linebytes");
	if (!of_to_uint32_prop(dict, node, "depth", "depth") &&
	    /* Some cards have an extra space in the property name */
	    !of_to_uint32_prop(dict, node, "depth ", "depth")) {
		/*
		 * XXX we should check linebytes vs. width but those
		 * FBs that don't have a depth property ( /chaos/control... )
		 * won't have linebytes either
		 */
		prop_dictionary_set_uint32(dict, "depth", 8);
	}

	OF_getprop(node, "address", &fbaddr, sizeof(fbaddr));
	if (fbaddr != 0) {
	
		pmap_extract(pmap_kernel(), fbaddr, &fbpa);
#ifdef DEBUG
		printf("membase: %lx fbpa: %lx\n", (unsigned long)mem_base,
		    (unsigned long)fbpa);
#endif
		if (mem_base == 0) {
			/* XXX this is guesswork */
			fboffset = (uint32_t)(fbpa & 0xffffffff);
		}
			fboffset = (uint32_t)(fbpa - mem_base);
		prop_dictionary_set_uint32(dict, "address", fboffset);
	}

	if (!of_to_dataprop(dict, node, "EDID", "EDID"))
		of_to_dataprop(dict, node, "edid", "EDID");

	temp = 0;
	if (OF_getprop(node, "ATY,RefCLK", &temp, sizeof(temp)) != 4) {

		OF_getprop(OF_parent(node), "ATY,RefCLK", &temp,
		    sizeof(temp));
	}
	if (temp != 0)
		prop_dictionary_set_uint32(dict, "refclk", temp / 10);

	/*
	 * finally, let's see if there's a video mode specified in
	 * output-device and pass it on so drivers like radeonfb
	 * can do their thing
	 */

	if (!is_console)
		return;

	options = OF_finddevice("/options");
	if ((options == 0) || (options == -1))
		return;
	if (OF_getprop(options, "output-device", output_device, OFPATHLEN) == 0)
		return;
	/* find the mode string if there is one */
	pos = strstr(output_device, ":r");
	if (pos == NULL)
		return;
	prop_dictionary_set_string(dict, "videomode", pos + 2);
}

static void
of_set_palette(void *cookie, int index, int r, int g, int b)
{
	int ih = (int)((intptr_t)cookie);

	OF_call_method_1("color!", ih, 4, r, g, b, index);
}<|MERGE_RESOLUTION|>--- conflicted
+++ resolved
@@ -1,8 +1,4 @@
-<<<<<<< HEAD
-/*	$NetBSD: autoconf.c,v 1.227 2020/10/29 06:47:38 jdc Exp $ */
-=======
 /*	$NetBSD: autoconf.c,v 1.228 2021/04/24 23:36:49 thorpej Exp $ */
->>>>>>> 9e014010
 
 /*
  * Copyright (c) 1996
@@ -52,11 +48,7 @@
  */
 
 #include <sys/cdefs.h>
-<<<<<<< HEAD
-__KERNEL_RCSID(0, "$NetBSD: autoconf.c,v 1.227 2020/10/29 06:47:38 jdc Exp $");
-=======
 __KERNEL_RCSID(0, "$NetBSD: autoconf.c,v 1.228 2021/04/24 23:36:49 thorpej Exp $");
->>>>>>> 9e014010
 
 #include "opt_ddb.h"
 #include "opt_kgdb.h"
