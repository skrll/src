<<<<<<< HEAD
/*	$NetBSD: locore.s,v 1.413 2018/04/11 19:41:18 palle Exp $	*/
=======
/*	$NetBSD: locore.s,v 1.414 2018/05/26 19:20:21 palle Exp $	*/
>>>>>>> b2b84690

/*
 * Copyright (c) 2006-2010 Matthew R. Green
 * Copyright (c) 1996-2002 Eduardo Horvath
 * Copyright (c) 1996 Paul Kranenburg
 * Copyright (c) 1996
 * 	The President and Fellows of Harvard College.
 *	All rights reserved.
 * Copyright (c) 1992, 1993
 *	The Regents of the University of California.
 *	All rights reserved.
 *
 * This software was developed by the Computer Systems Engineering group
 * at Lawrence Berkeley Laboratory under DARPA contract BG 91-66 and
 * contributed to Berkeley.
 *
 * All advertising materials mentioning features or use of this software
 * must display the following acknowledgement:
 *	This product includes software developed by the University of
 *	California, Lawrence Berkeley Laboratory.
 *	This product includes software developed by Harvard University.
 *
 * Redistribution and use in source and binary forms, with or without
 * modification, are permitted provided that the following conditions
 * are met:
 * 1. Redistributions of source code must retain the above copyright
 *    notice, this list of conditions and the following disclaimer.
 * 2. Redistributions in binary form must reproduce the above copyright
 *    notice, this list of conditions and the following disclaimer in the
 *    documentation and/or other materials provided with the
 *    distribution.
 * 3. All advertising materials mentioning features or use of this
 *    software must display the following acknowledgement:
 *	This product includes software developed by the University of
 *	California, Berkeley and its contributors.
 *	This product includes software developed by Harvard University.
 *	This product includes software developed by Paul Kranenburg.
 * 4. Neither the name of the University nor the names of its
 *    contributors may be used to endorse or promote products derived
 *    from this software without specific prior written permission.
 *
 * THIS SOFTWARE IS PROVIDED BY THE REGENTS AND CONTRIBUTORS ``AS IS''
 * AND ANY EXPRESS OR IMPLIED WARRANTIES, INCLUDING, BUT NOT LIMITED TO,
 * THE IMPLIED WARRANTIES OF MERCHANTABILITY AND FITNESS FOR A
 * PARTICULAR PURPOSE ARE DISCLAIMED.  IN NO EVENT SHALL THE REGENTS OR
 * CONTRIBUTORS BE LIABLE FOR ANY DIRECT, INDIRECT, INCIDENTAL,
 * SPECIAL, EXEMPLARY, OR CONSEQUENTIAL DAMAGES (INCLUDING, BUT NOT
 * LIMITED TO, PROCUREMENT OF SUBSTITUTE GOODS OR SERVICES; LOSS OF USE,
 * DATA, OR PROFITS; OR BUSINESS INTERRUPTION) HOWEVER CAUSED AND ON
 * ANY THEORY OF LIABILITY, WHETHER IN CONTRACT, STRICT LIABILITY, OR
 * TORT (INCLUDING NEGLIGENCE OR OTHERWISE) ARISING IN ANY WAY OUT OF
 * THE USE OF THIS SOFTWARE, EVEN IF ADVISED OF THE POSSIBILITY OF SUCH
 * DAMAGE.
 *
 *	@(#)locore.s	8.4 (Berkeley) 12/10/93
 */

#undef	PARANOID		/* Extremely expensive consistency checks */
#undef	NO_VCACHE		/* Map w/D$ disabled */
#undef	TRAPSTATS		/* Count traps */
#undef	TRAPS_USE_IG		/* Use Interrupt Globals for all traps */
#define	HWREF			/* Track ref/mod bits in trap handlers */
#undef	DCACHE_BUG		/* Flush D$ around ASI_PHYS accesses */
#undef	NO_TSB			/* Don't use TSB */
#define	BB_ERRATA_1		/* writes to TICK_CMPR may fail */
#undef	TLB_FLUSH_LOWVA		/* also flush 32-bit entries from the MMU */

#include "opt_ddb.h"
#include "opt_kgdb.h"
#include "opt_multiprocessor.h"
#include "opt_compat_netbsd.h"
#include "opt_compat_netbsd32.h"
#include "opt_lockdebug.h"

#include "assym.h"
#include <machine/param.h>
#include <machine/types.h>
#include <sparc64/sparc64/intreg.h>
#include <sparc64/sparc64/timerreg.h>
#include <machine/ctlreg.h>
#include <machine/psl.h>
#include <machine/signal.h>
#include <machine/trap.h>
#include <machine/frame.h>
#include <machine/pmap.h>
#include <machine/intr.h>
#include <machine/asm.h>
#include <machine/locore.h>
#ifdef SUN4V
#include <machine/hypervisor.h>
#endif	
#include <sys/syscall.h>

#define BLOCK_SIZE SPARC64_BLOCK_SIZE
#define BLOCK_ALIGN SPARC64_BLOCK_ALIGN

#ifdef SUN4V
#define SUN4V_N_REG_WINDOWS    8  /* As per UA2005 spec */
#define SUN4V_NWINDOWS           (SUN4V_N_REG_WINDOWS-1) /* This is an index number, so subtract one */
#endif
	
#include "ksyms.h"

	/* Misc. macros */

	.macro	GET_MAXCWP reg
#ifdef SUN4V
	sethi	%hi(cputyp), \reg
	ld	[\reg + %lo(cputyp)], \reg
	cmp	\reg, CPU_SUN4V
	bne,pt	%icc, 2f
	 nop
	/* sun4v */
	ba	3f
	 mov	SUN4V_NWINDOWS, \reg
2:		
#endif	
	/* sun4u */
	rdpr	%ver, \reg
	and	\reg, CWP, \reg
3:
	.endm

	.macro	SET_MMU_CONTEXTID_SUN4U ctxid,ctx
	stxa	\ctxid, [\ctx] ASI_DMMU;
	.endm
	
#ifdef SUN4V
	.macro	SET_MMU_CONTEXTID_SUN4V ctxid,ctx
	stxa	\ctxid, [\ctx] ASI_MMU_CONTEXTID;
	.endm
#endif	
		
	.macro	SET_MMU_CONTEXTID ctxid,ctx,scratch
#ifdef SUN4V
	sethi	%hi(cputyp), \scratch
	ld	[\scratch + %lo(cputyp)], \scratch
	cmp	\scratch, CPU_SUN4V
	bne,pt	%icc, 2f
	 nop
	/* sun4v */
	SET_MMU_CONTEXTID_SUN4V \ctxid,\ctx
	ba	3f
	 nop
2:		
#endif	
	/* sun4u */
	SET_MMU_CONTEXTID_SUN4U \ctxid,\ctx
3:
	.endm

	.macro	GET_MMU_CONTEXTID_SUN4U ctxid,ctx
	ldxa	[\ctx] ASI_DMMU, \ctxid
	.endm

#ifdef SUN4V
	.macro	GET_MMU_CONTEXTID_SUN4V ctxid,ctx
	ldxa	[\ctx] ASI_MMU_CONTEXTID, \ctxid
	.endm
#endif	
		
	.macro	GET_MMU_CONTEXTID ctxid,ctx,scratch
#ifdef SUN4V
	sethi	%hi(cputyp), \scratch
	ld	[\scratch + %lo(cputyp)], \scratch
	cmp	\scratch, CPU_SUN4V
	bne,pt	%icc, 2f
	 nop
	/* sun4v */
	GET_MMU_CONTEXTID_SUN4V \ctxid,\ctx
	ba	3f
	 nop
2:		
#endif	
	/* sun4u */
	GET_MMU_CONTEXTID_SUN4U \ctxid,\ctx
3:
	.endm
	
#ifdef SUN4V
	.macro	NORMAL_GLOBALS_SUN4V
	 wrpr	%g0, 0, %gl				! Set globals to level 0
	.endm
#endif
	.macro	NORMAL_GLOBALS_SUN4U
	wrpr	%g0, PSTATE_KERN, %pstate		! Alternate Globals (AG) bit set to zero
	.endm
		
#ifdef SUN4V
	.macro	ALTERNATE_GLOBALS_SUN4V
	 wrpr	%g0, 1, %gl				! Set globals to level 1
	.endm
#endif	
	.macro	ALTERNATE_GLOBALS_SUN4U
	 wrpr    %g0, PSTATE_KERN|PSTATE_AG, %pstate	! Alternate Globals (AG) bit set to one
	.endm
	
	.macro	ENABLE_INTERRUPTS scratch
	rdpr	 %pstate, \scratch
	or	\scratch, PSTATE_IE, \scratch	! Interrupt Enable (IE) bit set to one
	wrpr	%g0, \scratch, %pstate
	.endm

	.macro	DISABLE_INTERRUPTS scratch
	rdpr	 %pstate, \scratch
	and	\scratch, ~PSTATE_IE, \scratch	! Interrupt Enable (IE) bit set to zero
	wrpr	%g0, \scratch, %pstate
	.endm
		

#ifdef SUN4V
	/* Misc. sun4v macros */
	
	.macro	GET_MMFSA reg
	sethi	%hi(CPUINFO_VA + CI_MMUFSA), \reg
	LDPTR	[\reg + %lo(CPUINFO_VA + CI_MMUFSA)], \reg
	.endm

	.macro	GET_CTXBUSY reg
	sethi	%hi(CPUINFO_VA + CI_CTXBUSY), \reg
	LDPTR	[\reg + %lo(CPUINFO_VA + CI_CTXBUSY)], \reg
	.endm

	.macro	GET_TSB_DMMU reg
	sethi	%hi(CPUINFO_VA + CI_TSB_DMMU), \reg
	LDPTR	[\reg + %lo(CPUINFO_VA + CI_TSB_DMMU)], \reg
	.endm

#endif
		
#if 1
/*
 * Try to issue an elf note to ask the Solaris
 * bootloader to align the kernel properly.
 */
	.section	.note
	.word	0x0d
	.word	4		! Dunno why
	.word	1
0:	.asciz	"SUNW Solaris"
1:
	.align	4
	.word	0x0400000
#endif

	.register	%g2,#scratch
	.register	%g3,#scratch


	.data
	.globl	_C_LABEL(data_start)
_C_LABEL(data_start):					! Start of data segment

#ifdef KGDB
/*
 * Another item that must be aligned, easiest to put it here.
 */
KGDB_STACK_SIZE = 2048
	.globl	_C_LABEL(kgdb_stack)
_C_LABEL(kgdb_stack):
	.space	KGDB_STACK_SIZE		! hope this is enough
#endif

#ifdef NOTDEF_DEBUG
/*
 * This stack is used when we detect kernel stack corruption.
 */
	.space	USPACE
	.align	16
panicstack:
#endif

/*
 * romp is the prom entry pointer
 * romtba is the prom trap table base address
 */
	.globl	romp
romp:	POINTER	0
	.globl	romtba
romtba:	POINTER	0

	.globl	cputyp
cputyp:	.word	CPU_SUN4U ! Default to sun4u		
			
	_ALIGN
	.text

/*
 * The v9 trap frame is stored in the special trap registers.  The
 * register window is only modified on window overflow, underflow,
 * and clean window traps, where it points to the register window
 * needing service.  Traps have space for 8 instructions, except for
 * the window overflow, underflow, and clean window traps which are
 * 32 instructions long, large enough to in-line.
 *
 * The spitfire CPU (Ultra I) has 4 different sets of global registers.
 * (blah blah...)
 *
 * I used to generate these numbers by address arithmetic, but gas's
 * expression evaluator has about as much sense as your average slug
 * (oddly enough, the code looks about as slimy too).  Thus, all the
 * trap numbers are given as arguments to the trap macros.  This means
 * there is one line per trap.  Sigh.
 *
 * Hardware interrupt vectors can be `linked'---the linkage is to regular
 * C code---or rewired to fast in-window handlers.  The latter are good
 * for unbuffered hardware like the Zilog serial chip and the AMD audio
 * chip, where many interrupts can be handled trivially with pseudo-DMA
 * or similar.  Only one `fast' interrupt can be used per level, however,
 * and direct and `fast' interrupts are incompatible.  Routines in intr.c
 * handle setting these, with optional paranoia.
 */

/*
 *	TA8 -- trap align for 8 instruction traps
 *	TA32 -- trap align for 32 instruction traps
 */
#define TA8	.align 32
#define TA32	.align 128

/*
 * v9 trap macros:
 *
 *	We have a problem with v9 traps; we have no registers to put the
 *	trap type into.  But we do have a %tt register which already has
 *	that information.  Trap types in these macros are all dummys.
 */
	/* regular vectored traps */

#define	VTRAP(type, label) \
	ba,a,pt	%icc,label; nop; NOTREACHED; TA8

	/* hardware interrupts (can be linked or made `fast') */
#define	HARDINT4U(lev) \
	VTRAP(lev, _C_LABEL(sparc_interrupt))
#ifdef SUN4V
#define HARDINT4V(lev) HARDINT4U(lev)	
#endif

	/* software interrupts (may not be made direct, sorry---but you
	   should not be using them trivially anyway) */
#define	SOFTINT4U(lev, bit) \
	HARDINT4U(lev)

	/* traps that just call trap() */
#define	TRAP(type)	VTRAP(type, slowtrap)

	/* architecturally undefined traps (cause panic) */
#ifndef DEBUG
#define	UTRAP(type)	sir; VTRAP(type, slowtrap)
#else
#define	UTRAP(type)	VTRAP(type, slowtrap)
#endif

	/* software undefined traps (may be replaced) */
#define	STRAP(type)	VTRAP(type, slowtrap)

/* breakpoint acts differently under kgdb */
#ifdef KGDB
#define	BPT		VTRAP(T_BREAKPOINT, bpt)
#define	BPT_KGDB_EXEC	VTRAP(T_KGDB_EXEC, bpt)
#else
#define	BPT		TRAP(T_BREAKPOINT)
#define	BPT_KGDB_EXEC	TRAP(T_KGDB_EXEC)
#endif

#define	SYSCALL		VTRAP(0x100, syscall_setup)
#ifdef notyet
#define	ZS_INTERRUPT	ba,a,pt %icc, zshard; nop; TA8
#else
#define	ZS_INTERRUPT4U	HARDINT4U(12)
#endif


/*
 * Macro to clear %tt so we don't get confused with old traps.
 */
#ifdef DEBUG
#define CLRTT	wrpr	%g0,0x1ff,%tt
#else
#define CLRTT
#endif


/*
 * Some macros to load and store a register window
 */

	.macro	SPILL storer,base,size,asi

	.irpc n,01234567
		\storer %l\n, [\base + (\n * \size)] \asi
	.endr
	.irpc n,01234567
		\storer %i\n, [\base + ((8+\n) * \size)] \asi
	.endr

	.endm

	
	.macro FILL loader, base, size, asi
	
	.irpc n,01234567
		\loader [\base + (\n * \size)] \asi, %l\n
	.endr

	.irpc n,01234567
		\loader [\base + ((8+\n) * \size)] \asi, %i\n
	.endr
	
	.endm
	
/*
 * Here are some oft repeated traps as macros.
 */

	/* spill a 64-bit register window */
#define SPILL64(label,as) \
label:	\
	wr	%g0, as, %asi; \
	stxa	%l0, [%sp+BIAS+0x00]%asi; \
	stxa	%l1, [%sp+BIAS+0x08]%asi; \
	stxa	%l2, [%sp+BIAS+0x10]%asi; \
	stxa	%l3, [%sp+BIAS+0x18]%asi; \
	stxa	%l4, [%sp+BIAS+0x20]%asi; \
	stxa	%l5, [%sp+BIAS+0x28]%asi; \
	stxa	%l6, [%sp+BIAS+0x30]%asi; \
	\
	stxa	%l7, [%sp+BIAS+0x38]%asi; \
	stxa	%i0, [%sp+BIAS+0x40]%asi; \
	stxa	%i1, [%sp+BIAS+0x48]%asi; \
	stxa	%i2, [%sp+BIAS+0x50]%asi; \
	stxa	%i3, [%sp+BIAS+0x58]%asi; \
	stxa	%i4, [%sp+BIAS+0x60]%asi; \
	stxa	%i5, [%sp+BIAS+0x68]%asi; \
	stxa	%i6, [%sp+BIAS+0x70]%asi; \
	\
	stxa	%i7, [%sp+BIAS+0x78]%asi; \
	saved; \
	CLRTT; \
	retry; \
	NOTREACHED; \
	TA32

	/* spill a 32-bit register window */
#define SPILL32(label,as) \
label:	\
	wr	%g0, as, %asi; \
	srl	%sp, 0, %sp; /* fixup 32-bit pointers */ \
	stwa	%l0, [%sp+0x00]%asi; \
	stwa	%l1, [%sp+0x04]%asi; \
	stwa	%l2, [%sp+0x08]%asi; \
	stwa	%l3, [%sp+0x0c]%asi; \
	stwa	%l4, [%sp+0x10]%asi; \
	stwa	%l5, [%sp+0x14]%asi; \
	\
	stwa	%l6, [%sp+0x18]%asi; \
	stwa	%l7, [%sp+0x1c]%asi; \
	stwa	%i0, [%sp+0x20]%asi; \
	stwa	%i1, [%sp+0x24]%asi; \
	stwa	%i2, [%sp+0x28]%asi; \
	stwa	%i3, [%sp+0x2c]%asi; \
	stwa	%i4, [%sp+0x30]%asi; \
	stwa	%i5, [%sp+0x34]%asi; \
	\
	stwa	%i6, [%sp+0x38]%asi; \
	stwa	%i7, [%sp+0x3c]%asi; \
	saved; \
	CLRTT; \
	retry; \
	NOTREACHED; \
	TA32

	/* Spill either 32-bit or 64-bit register window. */
#define SPILLBOTH(label64,label32,as) \
	andcc	%sp, 1, %g0; \
	bnz,pt	%xcc, label64+4;	/* Is it a v9 or v8 stack? */ \
	 wr	%g0, as, %asi; \
	ba,pt	%xcc, label32+8; \
	 srl	%sp, 0, %sp; /* fixup 32-bit pointers */ \
	NOTREACHED; \
	TA32

	/* fill a 64-bit register window */
#define FILL64(label,as) \
label: \
	wr	%g0, as, %asi; \
	ldxa	[%sp+BIAS+0x00]%asi, %l0; \
	ldxa	[%sp+BIAS+0x08]%asi, %l1; \
	ldxa	[%sp+BIAS+0x10]%asi, %l2; \
	ldxa	[%sp+BIAS+0x18]%asi, %l3; \
	ldxa	[%sp+BIAS+0x20]%asi, %l4; \
	ldxa	[%sp+BIAS+0x28]%asi, %l5; \
	ldxa	[%sp+BIAS+0x30]%asi, %l6; \
	\
	ldxa	[%sp+BIAS+0x38]%asi, %l7; \
	ldxa	[%sp+BIAS+0x40]%asi, %i0; \
	ldxa	[%sp+BIAS+0x48]%asi, %i1; \
	ldxa	[%sp+BIAS+0x50]%asi, %i2; \
	ldxa	[%sp+BIAS+0x58]%asi, %i3; \
	ldxa	[%sp+BIAS+0x60]%asi, %i4; \
	ldxa	[%sp+BIAS+0x68]%asi, %i5; \
	ldxa	[%sp+BIAS+0x70]%asi, %i6; \
	\
	ldxa	[%sp+BIAS+0x78]%asi, %i7; \
	restored; \
	CLRTT; \
	retry; \
	NOTREACHED; \
	TA32

	/* fill a 32-bit register window */
#define FILL32(label,as) \
label:	\
	wr	%g0, as, %asi; \
	srl	%sp, 0, %sp; /* fixup 32-bit pointers */ \
	lda	[%sp+0x00]%asi, %l0; \
	lda	[%sp+0x04]%asi, %l1; \
	lda	[%sp+0x08]%asi, %l2; \
	lda	[%sp+0x0c]%asi, %l3; \
	lda	[%sp+0x10]%asi, %l4; \
	lda	[%sp+0x14]%asi, %l5; \
	\
	lda	[%sp+0x18]%asi, %l6; \
	lda	[%sp+0x1c]%asi, %l7; \
	lda	[%sp+0x20]%asi, %i0; \
	lda	[%sp+0x24]%asi, %i1; \
	lda	[%sp+0x28]%asi, %i2; \
	lda	[%sp+0x2c]%asi, %i3; \
	lda	[%sp+0x30]%asi, %i4; \
	lda	[%sp+0x34]%asi, %i5; \
	\
	lda	[%sp+0x38]%asi, %i6; \
	lda	[%sp+0x3c]%asi, %i7; \
	restored; \
	CLRTT; \
	retry; \
	NOTREACHED; \
	TA32

	/* fill either 32-bit or 64-bit register window. */
#define FILLBOTH(label64,label32,as) \
	andcc	%sp, 1, %i0; \
	bnz	(label64)+4; /* See if it's a v9 stack or v8 */ \
	 wr	%g0, as, %asi; \
	ba	(label32)+8; \
	 srl	%sp, 0, %sp; /* fixup 32-bit pointers */ \
	NOTREACHED; \
	TA32

	/* handle clean window trap when trap level = 0 */
	.macro CLEANWIN0
	rdpr %cleanwin, %o7
	inc %o7				!	This handler is in-lined and cannot fault
#ifdef DEBUG
	set	0xbadcafe, %l0		! DEBUG -- compiler should not rely on zero-ed registers.
#else
	clr	%l0
#endif
	wrpr %g0, %o7, %cleanwin	!       Nucleus (trap&IRQ) code does not need clean windows

	mov %l0,%l1; mov %l0,%l2	!	Clear out %l0-%l8 and %o0-%o8 and inc %cleanwin and done
	mov %l0,%l3; mov %l0,%l4
#if 0
#ifdef DIAGNOSTIC
	!!
	!! Check the sp redzone
	!!
	!! Since we can't spill the current window, we'll just keep
	!! track of the frame pointer.  Problems occur when the routine
	!! allocates and uses stack storage.
	!!
!	rdpr	%wstate, %l5	! User stack?
!	cmp	%l5, WSTATE_KERN
!	bne,pt	%icc, 7f
	 sethi	%hi(CPCB), %l5
	LDPTR	[%l5 + %lo(CPCB)], %l5	! If pcb < fp < pcb+sizeof(pcb)
	inc	PCB_SIZE, %l5		! then we have a stack overflow
	btst	%fp, 1			! 64-bit stack?
	sub	%fp, %l5, %l7
	bnz,a,pt	%icc, 1f
	 inc	BIAS, %l7		! Remove BIAS
1:
	cmp	%l7, PCB_SIZE
	blu	%xcc, cleanwin_overflow
#endif
#endif
	mov %l0, %l5
	mov %l0, %l6; mov %l0, %l7; mov %l0, %o0; mov %l0, %o1

	mov %l0, %o2; mov %l0, %o3; mov %l0, %o4; mov %l0, %o5;
	mov %l0, %o6; mov %l0, %o7
	CLRTT
	retry; nop; NOTREACHED; TA32
	.endm

	/* handle clean window trap when trap level = 1 */
	.macro CLEANWIN1
	clr	%l0
#ifdef DEBUG
	set	0xbadbeef, %l0		! DEBUG
#endif
	mov %l0, %l1; mov %l0, %l2
	rdpr %cleanwin, %o7		!	This handler is in-lined and cannot fault
	inc %o7; mov %l0, %l3		!       Nucleus (trap&IRQ) code does not need clean windows
	wrpr %g0, %o7, %cleanwin	!	Clear out %l0-%l8 and %o0-%o8 and inc %cleanwin and done
#ifdef NOT_DEBUG
	!!
	!! Check the sp redzone
	!!
	rdpr	%wstate, t1
	cmp	t1, WSTATE_KERN
	bne,pt	icc, 7f
	 sethi	%hi(_C_LABEL(redzone)), t1
	ldx	[t1 + %lo(_C_LABEL(redzone))], t2
	cmp	%sp, t2			! if sp >= t2, not in red zone
	blu	panic_red		! and can continue normally
7:
#endif
	mov %l0, %l4; mov %l0, %l5; mov %l0, %l6; mov %l0, %l7
	mov %l0, %o0; mov %l0, %o1; mov %l0, %o2; mov %l0, %o3

	mov %l0, %o4; mov %l0, %o5; mov %l0, %o6; mov %l0, %o7
	CLRTT
	retry; nop; TA32
	.endm
	
	.globl	start, _C_LABEL(kernel_text)
	_C_LABEL(kernel_text) = kernel_start		! for kvm_mkdb(8)
kernel_start:
	/* Traps from TL=0 -- traps from user mode */
#ifdef __STDC__
#define TABLE(name)	user_ ## name
#else
#define	TABLE(name)	user_/**/name
#endif
	.globl	_C_LABEL(trapbase)
_C_LABEL(trapbase):
	b dostart; nop; TA8	! 000 = reserved -- Use it to boot
	/* We should not get the next 5 traps */
	UTRAP(0x001)		! 001 = POR Reset -- ROM should get this
	UTRAP(0x002)		! 002 = WDR -- ROM should get this
	UTRAP(0x003)		! 003 = XIR -- ROM should get this
	UTRAP(0x004)		! 004 = SIR -- ROM should get this
	UTRAP(0x005)		! 005 = RED state exception
	UTRAP(0x006); UTRAP(0x007)
	VTRAP(T_INST_EXCEPT, textfault)	! 008 = instr. access except
	VTRAP(T_TEXTFAULT, textfault)	! 009 = instr access MMU miss
	VTRAP(T_INST_ERROR, textfault)	! 00a = instr. access err
	UTRAP(0x00b); UTRAP(0x00c); UTRAP(0x00d); UTRAP(0x00e); UTRAP(0x00f)
	TRAP(T_ILLINST)			! 010 = illegal instruction
	TRAP(T_PRIVINST)		! 011 = privileged instruction
	UTRAP(0x012)			! 012 = unimplemented LDD
	UTRAP(0x013)			! 013 = unimplemented STD
	UTRAP(0x014); UTRAP(0x015); UTRAP(0x016); UTRAP(0x017); UTRAP(0x018)
	UTRAP(0x019); UTRAP(0x01a); UTRAP(0x01b); UTRAP(0x01c); UTRAP(0x01d)
	UTRAP(0x01e); UTRAP(0x01f)
	TRAP(T_FPDISABLED)		! 020 = fp instr, but EF bit off in psr
	TRAP(T_FP_IEEE_754)		! 021 = ieee 754 exception
	TRAP(T_FP_OTHER)		! 022 = other fp exception
	TRAP(T_TAGOF)			! 023 = tag overflow
	CLEANWIN0			! 024-027 = clean window trap
	TRAP(T_DIV0)			! 028 = divide by zero
	UTRAP(0x029)			! 029 = internal processor error
	UTRAP(0x02a); UTRAP(0x02b); UTRAP(0x02c); UTRAP(0x02d); UTRAP(0x02e); UTRAP(0x02f)
	VTRAP(T_DATAFAULT, winfault)	! 030 = data fetch fault
	UTRAP(0x031)			! 031 = data MMU miss -- no MMU
	VTRAP(T_DATA_ERROR, winfault)	! 032 = data access error
	VTRAP(T_DATA_PROT, winfault)	! 033 = data protection fault
	TRAP(T_ALIGN)			! 034 = address alignment error -- we could fix it inline...
	TRAP(T_LDDF_ALIGN)		! 035 = LDDF address alignment error -- we could fix it inline...
	TRAP(T_STDF_ALIGN)		! 036 = STDF address alignment error -- we could fix it inline...
	TRAP(T_PRIVACT)			! 037 = privileged action
	UTRAP(0x038); UTRAP(0x039); UTRAP(0x03a); UTRAP(0x03b); UTRAP(0x03c);
	UTRAP(0x03d); UTRAP(0x03e); UTRAP(0x03f);
	VTRAP(T_ASYNC_ERROR, winfault)	! 040 = data fetch fault
	SOFTINT4U(1, IE_L1)		! 041 = level 1 interrupt
	HARDINT4U(2)			! 042 = level 2 interrupt
	HARDINT4U(3)			! 043 = level 3 interrupt
	SOFTINT4U(4, IE_L4)		! 044 = level 4 interrupt
	HARDINT4U(5)			! 045 = level 5 interrupt
	SOFTINT4U(6, IE_L6)		! 046 = level 6 interrupt
	HARDINT4U(7)			! 047 = level 7 interrupt
	HARDINT4U(8)			! 048 = level 8 interrupt
	HARDINT4U(9)			! 049 = level 9 interrupt
	HARDINT4U(10)			! 04a = level 10 interrupt
	HARDINT4U(11)			! 04b = level 11 interrupt
	ZS_INTERRUPT4U			! 04c = level 12 (zs) interrupt
	HARDINT4U(13)			! 04d = level 13 interrupt
	HARDINT4U(14)			! 04e = level 14 interrupt
	HARDINT4U(15)			! 04f = nonmaskable interrupt
	UTRAP(0x050); UTRAP(0x051); UTRAP(0x052); UTRAP(0x053); UTRAP(0x054); UTRAP(0x055)
	UTRAP(0x056); UTRAP(0x057); UTRAP(0x058); UTRAP(0x059); UTRAP(0x05a); UTRAP(0x05b)
	UTRAP(0x05c); UTRAP(0x05d); UTRAP(0x05e); UTRAP(0x05f)
	VTRAP(0x060, interrupt_vector); ! 060 = interrupt vector
	TRAP(T_PA_WATCHPT)		! 061 = physical address data watchpoint
	TRAP(T_VA_WATCHPT)		! 062 = virtual address data watchpoint
	TRAP(T_ECCERR)			! 063 = corrected ECC error
ufast_IMMU_miss:			! 064 = fast instr access MMU miss
	ldxa	[%g0] ASI_IMMU_8KPTR, %g2 ! Load IMMU 8K TSB pointer
#ifdef NO_TSB
	ba,a	%icc, instr_miss
#endif
	ldxa	[%g0] ASI_IMMU, %g1	! Load IMMU tag target register
	ldda	[%g2] ASI_NUCLEUS_QUAD_LDD, %g4	! Load TSB tag:data into %g4:%g5
	brgez,pn %g5, instr_miss	! Entry invalid?  Punt
	 cmp	%g1, %g4		! Compare TLB tags
	bne,pn %xcc, instr_miss		! Got right tag?
	 nop
	CLRTT
	stxa	%g5, [%g0] ASI_IMMU_DATA_IN ! Enter new mapping
	retry				! Try new mapping
1:
	sir
	TA32
ufast_DMMU_miss:			! 068 = fast data access MMU miss
	ldxa	[%g0] ASI_DMMU_8KPTR, %g2! Load DMMU 8K TSB pointer
#ifdef NO_TSB
	ba,a	%icc, data_miss
#endif
	ldxa	[%g0] ASI_DMMU, %g1	! Load DMMU tag target register
	ldda	[%g2] ASI_NUCLEUS_QUAD_LDD, %g4	! Load TSB tag and data into %g4 and %g5
	brgez,pn %g5, data_miss		! Entry invalid?  Punt
	 cmp	%g1, %g4		! Compare TLB tags
	bnz,pn	%xcc, data_miss		! Got right tag?
	 nop
	CLRTT
#ifdef TRAPSTATS
	sethi	%hi(_C_LABEL(udhit)), %g1
	lduw	[%g1+%lo(_C_LABEL(udhit))], %g2
	inc	%g2
	stw	%g2, [%g1+%lo(_C_LABEL(udhit))]
#endif
	stxa	%g5, [%g0] ASI_DMMU_DATA_IN ! Enter new mapping
	retry				! Try new mapping
1:
	sir
	TA32
ufast_DMMU_protection:			! 06c = fast data access MMU protection
#ifdef TRAPSTATS
	sethi	%hi(_C_LABEL(udprot)), %g1
	lduw	[%g1+%lo(_C_LABEL(udprot))], %g2
	inc	%g2
	stw	%g2, [%g1+%lo(_C_LABEL(udprot))]
#endif
#ifdef HWREF
	ba,a,pt	%xcc, dmmu_write_fault
#else
	ba,a,pt	%xcc, winfault
#endif
	nop
	TA32
	UTRAP(0x070)			! Implementation dependent traps
	UTRAP(0x071); UTRAP(0x072); UTRAP(0x073); UTRAP(0x074); UTRAP(0x075); UTRAP(0x076)
	UTRAP(0x077); UTRAP(0x078); UTRAP(0x079); UTRAP(0x07a); UTRAP(0x07b); UTRAP(0x07c)
	UTRAP(0x07d); UTRAP(0x07e); UTRAP(0x07f)
TABLE(uspill):
	SPILL64(uspill8,ASI_AIUS)	! 0x080 spill_0_normal -- used to save user windows in user mode
	SPILL32(uspill4,ASI_AIUS)	! 0x084 spill_1_normal
	SPILLBOTH(uspill8,uspill4,ASI_AIUS)	 ! 0x088 spill_2_normal
	UTRAP(0x08c); TA32		! 0x08c spill_3_normal
TABLE(kspill):
	SPILL64(kspill8,ASI_N)		! 0x090 spill_4_normal -- used to save supervisor windows
	SPILL32(kspill4,ASI_N)		! 0x094 spill_5_normal
	SPILLBOTH(kspill8,kspill4,ASI_N) ! 0x098 spill_6_normal
	UTRAP(0x09c); TA32		! 0x09c spill_7_normal
TABLE(uspillk):
	SPILL64(uspillk8,ASI_AIUS)	! 0x0a0 spill_0_other -- used to save user windows in supervisor mode
	SPILL32(uspillk4,ASI_AIUS)	! 0x0a4 spill_1_other
	SPILLBOTH(uspillk8,uspillk4,ASI_AIUS) ! 0x0a8 spill_2_other
	UTRAP(0x0ac); TA32		! 0x0ac spill_3_other
	UTRAP(0x0b0); TA32		! 0x0b0 spill_4_other
	UTRAP(0x0b4); TA32		! 0x0b4 spill_5_other
	UTRAP(0x0b8); TA32		! 0x0b8 spill_6_other
	UTRAP(0x0bc); TA32		! 0x0bc spill_7_other
TABLE(ufill):
	FILL64(ufill8,ASI_AIUS)		! 0x0c0 fill_0_normal -- used to fill windows when running user mode
	FILL32(ufill4,ASI_AIUS)		! 0x0c4 fill_1_normal
	FILLBOTH(ufill8,ufill4,ASI_AIUS) ! 0x0c8 fill_2_normal
	UTRAP(0x0cc); TA32		! 0x0cc fill_3_normal
TABLE(kfill):
	FILL64(kfill8,ASI_N)		! 0x0d0 fill_4_normal -- used to fill windows when running supervisor mode
	FILL32(kfill4,ASI_N)		! 0x0d4 fill_5_normal
	FILLBOTH(kfill8,kfill4,ASI_N)	! 0x0d8 fill_6_normal
	UTRAP(0x0dc); TA32		! 0x0dc fill_7_normal
TABLE(ufillk):
	FILL64(ufillk8,ASI_AIUS)	! 0x0e0 fill_0_other
	FILL32(ufillk4,ASI_AIUS)	! 0x0e4 fill_1_other
	FILLBOTH(ufillk8,ufillk4,ASI_AIUS) ! 0x0e8 fill_2_other
	UTRAP(0x0ec); TA32		! 0x0ec fill_3_other
	UTRAP(0x0f0); TA32		! 0x0f0 fill_4_other
	UTRAP(0x0f4); TA32		! 0x0f4 fill_5_other
	UTRAP(0x0f8); TA32		! 0x0f8 fill_6_other
	UTRAP(0x0fc); TA32		! 0x0fc fill_7_other
TABLE(syscall):
	SYSCALL				! 0x100 = sun syscall
	BPT				! 0x101 = pseudo breakpoint instruction
	STRAP(0x102); STRAP(0x103); STRAP(0x104); STRAP(0x105); STRAP(0x106); STRAP(0x107)
	SYSCALL				! 0x108 = svr4 syscall
	SYSCALL				! 0x109 = bsd syscall
	BPT_KGDB_EXEC			! 0x10a = enter kernel gdb on kernel startup
	STRAP(0x10b); STRAP(0x10c); STRAP(0x10d); STRAP(0x10e); STRAP(0x10f);
	STRAP(0x110); STRAP(0x111); STRAP(0x112); STRAP(0x113); STRAP(0x114); STRAP(0x115); STRAP(0x116); STRAP(0x117)
	STRAP(0x118); STRAP(0x119); STRAP(0x11a); STRAP(0x11b); STRAP(0x11c); STRAP(0x11d); STRAP(0x11e); STRAP(0x11f)
	STRAP(0x120); STRAP(0x121); STRAP(0x122); STRAP(0x123); STRAP(0x124); STRAP(0x125); STRAP(0x126); STRAP(0x127)
	STRAP(0x128); STRAP(0x129); STRAP(0x12a); STRAP(0x12b); STRAP(0x12c); STRAP(0x12d); STRAP(0x12e); STRAP(0x12f)
	STRAP(0x130); STRAP(0x131); STRAP(0x132); STRAP(0x133); STRAP(0x134); STRAP(0x135); STRAP(0x136); STRAP(0x137)
	STRAP(0x138); STRAP(0x139); STRAP(0x13a); STRAP(0x13b); STRAP(0x13c); STRAP(0x13d); STRAP(0x13e); STRAP(0x13f)
	SYSCALL				! 0x140 SVID syscall (Solaris 2.7)
	SYSCALL				! 0x141 SPARC International syscall
	SYSCALL				! 0x142	OS Vendor syscall
	SYSCALL				! 0x143 HW OEM syscall
	STRAP(0x144); STRAP(0x145); STRAP(0x146); STRAP(0x147)
	STRAP(0x148); STRAP(0x149); STRAP(0x14a); STRAP(0x14b); STRAP(0x14c); STRAP(0x14d); STRAP(0x14e); STRAP(0x14f)
	STRAP(0x150); STRAP(0x151); STRAP(0x152); STRAP(0x153); STRAP(0x154); STRAP(0x155); STRAP(0x156); STRAP(0x157)
	STRAP(0x158); STRAP(0x159); STRAP(0x15a); STRAP(0x15b); STRAP(0x15c); STRAP(0x15d); STRAP(0x15e); STRAP(0x15f)
	STRAP(0x160); STRAP(0x161); STRAP(0x162); STRAP(0x163); STRAP(0x164); STRAP(0x165); STRAP(0x166); STRAP(0x167)
	STRAP(0x168); STRAP(0x169); STRAP(0x16a); STRAP(0x16b); STRAP(0x16c); STRAP(0x16d); STRAP(0x16e); STRAP(0x16f)
	STRAP(0x170); STRAP(0x171); STRAP(0x172); STRAP(0x173); STRAP(0x174); STRAP(0x175); STRAP(0x176); STRAP(0x177)
	STRAP(0x178); STRAP(0x179); STRAP(0x17a); STRAP(0x17b); STRAP(0x17c); STRAP(0x17d); STRAP(0x17e); STRAP(0x17f)
	! Traps beyond 0x17f are reserved
	UTRAP(0x180); UTRAP(0x181); UTRAP(0x182); UTRAP(0x183); UTRAP(0x184); UTRAP(0x185); UTRAP(0x186); UTRAP(0x187)
	UTRAP(0x188); UTRAP(0x189); UTRAP(0x18a); UTRAP(0x18b); UTRAP(0x18c); UTRAP(0x18d); UTRAP(0x18e); UTRAP(0x18f)
	UTRAP(0x190); UTRAP(0x191); UTRAP(0x192); UTRAP(0x193); UTRAP(0x194); UTRAP(0x195); UTRAP(0x196); UTRAP(0x197)
	UTRAP(0x198); UTRAP(0x199); UTRAP(0x19a); UTRAP(0x19b); UTRAP(0x19c); UTRAP(0x19d); UTRAP(0x19e); UTRAP(0x19f)
	UTRAP(0x1a0); UTRAP(0x1a1); UTRAP(0x1a2); UTRAP(0x1a3); UTRAP(0x1a4); UTRAP(0x1a5); UTRAP(0x1a6); UTRAP(0x1a7)
	UTRAP(0x1a8); UTRAP(0x1a9); UTRAP(0x1aa); UTRAP(0x1ab); UTRAP(0x1ac); UTRAP(0x1ad); UTRAP(0x1ae); UTRAP(0x1af)
	UTRAP(0x1b0); UTRAP(0x1b1); UTRAP(0x1b2); UTRAP(0x1b3); UTRAP(0x1b4); UTRAP(0x1b5); UTRAP(0x1b6); UTRAP(0x1b7)
	UTRAP(0x1b8); UTRAP(0x1b9); UTRAP(0x1ba); UTRAP(0x1bb); UTRAP(0x1bc); UTRAP(0x1bd); UTRAP(0x1be); UTRAP(0x1bf)
	UTRAP(0x1c0); UTRAP(0x1c1); UTRAP(0x1c2); UTRAP(0x1c3); UTRAP(0x1c4); UTRAP(0x1c5); UTRAP(0x1c6); UTRAP(0x1c7)
	UTRAP(0x1c8); UTRAP(0x1c9); UTRAP(0x1ca); UTRAP(0x1cb); UTRAP(0x1cc); UTRAP(0x1cd); UTRAP(0x1ce); UTRAP(0x1cf)
	UTRAP(0x1d0); UTRAP(0x1d1); UTRAP(0x1d2); UTRAP(0x1d3); UTRAP(0x1d4); UTRAP(0x1d5); UTRAP(0x1d6); UTRAP(0x1d7)
	UTRAP(0x1d8); UTRAP(0x1d9); UTRAP(0x1da); UTRAP(0x1db); UTRAP(0x1dc); UTRAP(0x1dd); UTRAP(0x1de); UTRAP(0x1df)
	UTRAP(0x1e0); UTRAP(0x1e1); UTRAP(0x1e2); UTRAP(0x1e3); UTRAP(0x1e4); UTRAP(0x1e5); UTRAP(0x1e6); UTRAP(0x1e7)
	UTRAP(0x1e8); UTRAP(0x1e9); UTRAP(0x1ea); UTRAP(0x1eb); UTRAP(0x1ec); UTRAP(0x1ed); UTRAP(0x1ee); UTRAP(0x1ef)
	UTRAP(0x1f0); UTRAP(0x1f1); UTRAP(0x1f2); UTRAP(0x1f3); UTRAP(0x1f4); UTRAP(0x1f5); UTRAP(0x1f6); UTRAP(0x1f7)
	UTRAP(0x1f8); UTRAP(0x1f9); UTRAP(0x1fa); UTRAP(0x1fb); UTRAP(0x1fc); UTRAP(0x1fd); UTRAP(0x1fe); UTRAP(0x1ff)

	/* Traps from TL>0 -- traps from supervisor mode */
#undef TABLE
#ifdef __STDC__
#define	TABLE(name)	nucleus_ ## name
#else
#define	TABLE(name)	nucleus_/**/name
#endif
trapbase_priv:
	UTRAP(0x000)			! 000 = reserved -- Use it to boot
	/* We should not get the next 5 traps */
	UTRAP(0x001)			! 001 = POR Reset -- ROM should get this
	UTRAP(0x002)			! 002 = WDR Watchdog -- ROM should get this
	UTRAP(0x003)			! 003 = XIR -- ROM should get this
	UTRAP(0x004)			! 004 = SIR -- ROM should get this
	UTRAP(0x005)			! 005 = RED state exception
	UTRAP(0x006); UTRAP(0x007)
ktextfault:
	VTRAP(T_INST_EXCEPT, textfault)	! 008 = instr. access except
	VTRAP(T_TEXTFAULT, textfault)	! 009 = instr access MMU miss -- no MMU
	VTRAP(T_INST_ERROR, textfault)	! 00a = instr. access err
	UTRAP(0x00b); UTRAP(0x00c); UTRAP(0x00d); UTRAP(0x00e); UTRAP(0x00f)
	TRAP(T_ILLINST)			! 010 = illegal instruction
	TRAP(T_PRIVINST)		! 011 = privileged instruction
	UTRAP(0x012)			! 012 = unimplemented LDD
	UTRAP(0x013)			! 013 = unimplemented STD
	UTRAP(0x014); UTRAP(0x015); UTRAP(0x016); UTRAP(0x017); UTRAP(0x018)
	UTRAP(0x019); UTRAP(0x01a); UTRAP(0x01b); UTRAP(0x01c); UTRAP(0x01d)
	UTRAP(0x01e); UTRAP(0x01f)
	TRAP(T_FPDISABLED)		! 020 = fp instr, but EF bit off in psr
	TRAP(T_FP_IEEE_754)		! 021 = ieee 754 exception
	TRAP(T_FP_OTHER)		! 022 = other fp exception
	TRAP(T_TAGOF)			! 023 = tag overflow
	CLEANWIN1			! 024-027 = clean window trap
	TRAP(T_DIV0)			! 028 = divide by zero
	UTRAP(0x029)			! 029 = internal processor error
	UTRAP(0x02a); UTRAP(0x02b); UTRAP(0x02c); UTRAP(0x02d); UTRAP(0x02e); UTRAP(0x02f)
kdatafault:
	VTRAP(T_DATAFAULT, winfault)	! 030 = data fetch fault
	UTRAP(0x031)			! 031 = data MMU miss -- no MMU
	VTRAP(T_DATA_ERROR, winfault)	! 032 = data fetch fault
	VTRAP(T_DATA_PROT, winfault)	! 033 = data fetch fault
	VTRAP(T_ALIGN, checkalign)	! 034 = address alignment error -- we could fix it inline...
	TRAP(T_LDDF_ALIGN)		! 035 = LDDF address alignment error -- we could fix it inline...
	TRAP(T_STDF_ALIGN)		! 036 = STDF address alignment error -- we could fix it inline...
	TRAP(T_PRIVACT)			! 037 = privileged action
	UTRAP(0x038); UTRAP(0x039); UTRAP(0x03a); UTRAP(0x03b); UTRAP(0x03c);
	UTRAP(0x03d); UTRAP(0x03e); UTRAP(0x03f);
	VTRAP(T_ASYNC_ERROR, winfault)	! 040 = data fetch fault
	SOFTINT4U(1, IE_L1)		! 041 = level 1 interrupt
	HARDINT4U(2)			! 042 = level 2 interrupt
	HARDINT4U(3)			! 043 = level 3 interrupt
	SOFTINT4U(4, IE_L4)		! 044 = level 4 interrupt
	HARDINT4U(5)			! 045 = level 5 interrupt
	SOFTINT4U(6, IE_L6)		! 046 = level 6 interrupt
	HARDINT4U(7)			! 047 = level 7 interrupt
	HARDINT4U(8)			! 048 = level 8 interrupt
	HARDINT4U(9)			! 049 = level 9 interrupt
	HARDINT4U(10)			! 04a = level 10 interrupt
	HARDINT4U(11)			! 04b = level 11 interrupt
	ZS_INTERRUPT4U			! 04c = level 12 (zs) interrupt
	HARDINT4U(13)			! 04d = level 13 interrupt
	HARDINT4U(14)			! 04e = level 14 interrupt
	HARDINT4U(15)			! 04f = nonmaskable interrupt
	UTRAP(0x050); UTRAP(0x051); UTRAP(0x052); UTRAP(0x053); UTRAP(0x054); UTRAP(0x055)
	UTRAP(0x056); UTRAP(0x057); UTRAP(0x058); UTRAP(0x059); UTRAP(0x05a); UTRAP(0x05b)
	UTRAP(0x05c); UTRAP(0x05d); UTRAP(0x05e); UTRAP(0x05f)
	VTRAP(0x060, interrupt_vector); ! 060 = interrupt vector
	TRAP(T_PA_WATCHPT)		! 061 = physical address data watchpoint
	TRAP(T_VA_WATCHPT)		! 062 = virtual address data watchpoint
	TRAP(T_ECCERR)			! 063 = corrected ECC error
kfast_IMMU_miss:			! 064 = fast instr access MMU miss
	ldxa	[%g0] ASI_IMMU_8KPTR, %g2 ! Load IMMU 8K TSB pointer
#ifdef NO_TSB
	ba,a	%icc, instr_miss
#endif
	ldxa	[%g0] ASI_IMMU, %g1	! Load IMMU tag target register
	ldda	[%g2] ASI_NUCLEUS_QUAD_LDD, %g4	! Load TSB tag:data into %g4:%g5
	brgez,pn %g5, instr_miss	! Entry invalid?  Punt
	 cmp	%g1, %g4		! Compare TLB tags
	bne,pn %xcc, instr_miss		! Got right tag?
	 nop
	CLRTT
	stxa	%g5, [%g0] ASI_IMMU_DATA_IN ! Enter new mapping
	retry				! Try new mapping
1:
	sir
	TA32
kfast_DMMU_miss:			! 068 = fast data access MMU miss
	ldxa	[%g0] ASI_DMMU_8KPTR, %g2! Load DMMU 8K TSB pointer
#ifdef NO_TSB
	ba,a	%icc, data_miss
#endif
	ldxa	[%g0] ASI_DMMU, %g1	! Load DMMU tag target register
	ldda	[%g2] ASI_NUCLEUS_QUAD_LDD, %g4	! Load TSB tag and data into %g4 and %g5
	brgez,pn %g5, data_miss		! Entry invalid?  Punt
	 cmp	%g1, %g4		! Compare TLB tags
	bnz,pn	%xcc, data_miss		! Got right tag?
	 nop
	CLRTT
#ifdef TRAPSTATS
	sethi	%hi(_C_LABEL(kdhit)), %g1
	lduw	[%g1+%lo(_C_LABEL(kdhit))], %g2
	inc	%g2
	stw	%g2, [%g1+%lo(_C_LABEL(kdhit))]
#endif
	stxa	%g5, [%g0] ASI_DMMU_DATA_IN ! Enter new mapping
	retry				! Try new mapping
1:
	sir
	TA32
kfast_DMMU_protection:			! 06c = fast data access MMU protection
#ifdef TRAPSTATS
	sethi	%hi(_C_LABEL(kdprot)), %g1
	lduw	[%g1+%lo(_C_LABEL(kdprot))], %g2
	inc	%g2
	stw	%g2, [%g1+%lo(_C_LABEL(kdprot))]
#endif
#ifdef HWREF
	ba,a,pt	%xcc, dmmu_write_fault
#else
	ba,a,pt	%xcc, winfault
#endif
	nop
	TA32
	UTRAP(0x070)			! Implementation dependent traps
	UTRAP(0x071); UTRAP(0x072); UTRAP(0x073); UTRAP(0x074); UTRAP(0x075); UTRAP(0x076)
	UTRAP(0x077); UTRAP(0x078); UTRAP(0x079); UTRAP(0x07a); UTRAP(0x07b); UTRAP(0x07c)
	UTRAP(0x07d); UTRAP(0x07e); UTRAP(0x07f)
TABLE(uspill):
	SPILL64(1,ASI_AIUS)		! 0x080 spill_0_normal -- used to save user windows
	SPILL32(2,ASI_AIUS)		! 0x084 spill_1_normal
	SPILLBOTH(1b,2b,ASI_AIUS)	! 0x088 spill_2_normal
	UTRAP(0x08c); TA32		! 0x08c spill_3_normal
TABLE(kspill):
	SPILL64(1,ASI_N)		! 0x090 spill_4_normal -- used to save supervisor windows
	SPILL32(2,ASI_N)		! 0x094 spill_5_normal
	SPILLBOTH(1b,2b,ASI_N)		! 0x098 spill_6_normal
	UTRAP(0x09c); TA32		! 0x09c spill_7_normal
TABLE(uspillk):
	SPILL64(1,ASI_AIUS)		! 0x0a0 spill_0_other -- used to save user windows in nucleus mode
	SPILL32(2,ASI_AIUS)		! 0x0a4 spill_1_other
	SPILLBOTH(1b,2b,ASI_AIUS)	! 0x0a8 spill_2_other
	UTRAP(0x0ac); TA32		! 0x0ac spill_3_other
	UTRAP(0x0b0); TA32		! 0x0b0 spill_4_other
	UTRAP(0x0b4); TA32		! 0x0b4 spill_5_other
	UTRAP(0x0b8); TA32		! 0x0b8 spill_6_other
	UTRAP(0x0bc); TA32		! 0x0bc spill_7_other
TABLE(ufill):
	FILL64(nufill8,ASI_AIUS)	! 0x0c0 fill_0_normal -- used to fill windows when running nucleus mode from user
	FILL32(nufill4,ASI_AIUS)	! 0x0c4 fill_1_normal
	FILLBOTH(nufill8,nufill4,ASI_AIUS) ! 0x0c8 fill_2_normal
	UTRAP(0x0cc); TA32		! 0x0cc fill_3_normal
TABLE(sfill):
	FILL64(sfill8,ASI_N)		! 0x0d0 fill_4_normal -- used to fill windows when running nucleus mode from supervisor
	FILL32(sfill4,ASI_N)		! 0x0d4 fill_5_normal
	FILLBOTH(sfill8,sfill4,ASI_N)	! 0x0d8 fill_6_normal
	UTRAP(0x0dc); TA32		! 0x0dc fill_7_normal
TABLE(kfill):
	FILL64(nkfill8,ASI_AIUS)	! 0x0e0 fill_0_other -- used to fill user windows when running nucleus mode -- will we ever use this?
	FILL32(nkfill4,ASI_AIUS)	! 0x0e4 fill_1_other
	FILLBOTH(nkfill8,nkfill4,ASI_AIUS)! 0x0e8 fill_2_other
	UTRAP(0x0ec); TA32		! 0x0ec fill_3_other
	UTRAP(0x0f0); TA32		! 0x0f0 fill_4_other
	UTRAP(0x0f4); TA32		! 0x0f4 fill_5_other
	UTRAP(0x0f8); TA32		! 0x0f8 fill_6_other
	UTRAP(0x0fc); TA32		! 0x0fc fill_7_other
TABLE(syscall):
	SYSCALL				! 0x100 = sun syscall
	BPT				! 0x101 = pseudo breakpoint instruction
	STRAP(0x102); STRAP(0x103); STRAP(0x104); STRAP(0x105); STRAP(0x106); STRAP(0x107)
	SYSCALL				! 0x108 = svr4 syscall
	SYSCALL				! 0x109 = bsd syscall
	BPT_KGDB_EXEC			! 0x10a = enter kernel gdb on kernel startup
	STRAP(0x10b); STRAP(0x10c); STRAP(0x10d); STRAP(0x10e); STRAP(0x10f);
	STRAP(0x110); STRAP(0x111); STRAP(0x112); STRAP(0x113); STRAP(0x114); STRAP(0x115); STRAP(0x116); STRAP(0x117)
	STRAP(0x118); STRAP(0x119); STRAP(0x11a); STRAP(0x11b); STRAP(0x11c); STRAP(0x11d); STRAP(0x11e); STRAP(0x11f)
	STRAP(0x120); STRAP(0x121); STRAP(0x122); STRAP(0x123); STRAP(0x124); STRAP(0x125); STRAP(0x126); STRAP(0x127)
	STRAP(0x128); STRAP(0x129); STRAP(0x12a); STRAP(0x12b); STRAP(0x12c); STRAP(0x12d); STRAP(0x12e); STRAP(0x12f)
	STRAP(0x130); STRAP(0x131); STRAP(0x132); STRAP(0x133); STRAP(0x134); STRAP(0x135); STRAP(0x136); STRAP(0x137)
	STRAP(0x138); STRAP(0x139); STRAP(0x13a); STRAP(0x13b); STRAP(0x13c); STRAP(0x13d); STRAP(0x13e); STRAP(0x13f)
	STRAP(0x140); STRAP(0x141); STRAP(0x142); STRAP(0x143); STRAP(0x144); STRAP(0x145); STRAP(0x146); STRAP(0x147)
	STRAP(0x148); STRAP(0x149); STRAP(0x14a); STRAP(0x14b); STRAP(0x14c); STRAP(0x14d); STRAP(0x14e); STRAP(0x14f)
	STRAP(0x150); STRAP(0x151); STRAP(0x152); STRAP(0x153); STRAP(0x154); STRAP(0x155); STRAP(0x156); STRAP(0x157)
	STRAP(0x158); STRAP(0x159); STRAP(0x15a); STRAP(0x15b); STRAP(0x15c); STRAP(0x15d); STRAP(0x15e); STRAP(0x15f)
	STRAP(0x160); STRAP(0x161); STRAP(0x162); STRAP(0x163); STRAP(0x164); STRAP(0x165); STRAP(0x166); STRAP(0x167)
	STRAP(0x168); STRAP(0x169); STRAP(0x16a); STRAP(0x16b); STRAP(0x16c); STRAP(0x16d); STRAP(0x16e); STRAP(0x16f)
	STRAP(0x170); STRAP(0x171); STRAP(0x172); STRAP(0x173); STRAP(0x174); STRAP(0x175); STRAP(0x176); STRAP(0x177)
	STRAP(0x178); STRAP(0x179); STRAP(0x17a); STRAP(0x17b); STRAP(0x17c); STRAP(0x17d); STRAP(0x17e); STRAP(0x17f)
	! Traps beyond 0x17f are reserved
	UTRAP(0x180); UTRAP(0x181); UTRAP(0x182); UTRAP(0x183); UTRAP(0x184); UTRAP(0x185); UTRAP(0x186); UTRAP(0x187)
	UTRAP(0x188); UTRAP(0x189); UTRAP(0x18a); UTRAP(0x18b); UTRAP(0x18c); UTRAP(0x18d); UTRAP(0x18e); UTRAP(0x18f)
	UTRAP(0x190); UTRAP(0x191); UTRAP(0x192); UTRAP(0x193); UTRAP(0x194); UTRAP(0x195); UTRAP(0x196); UTRAP(0x197)
	UTRAP(0x198); UTRAP(0x199); UTRAP(0x19a); UTRAP(0x19b); UTRAP(0x19c); UTRAP(0x19d); UTRAP(0x19e); UTRAP(0x19f)
	UTRAP(0x1a0); UTRAP(0x1a1); UTRAP(0x1a2); UTRAP(0x1a3); UTRAP(0x1a4); UTRAP(0x1a5); UTRAP(0x1a6); UTRAP(0x1a7)
	UTRAP(0x1a8); UTRAP(0x1a9); UTRAP(0x1aa); UTRAP(0x1ab); UTRAP(0x1ac); UTRAP(0x1ad); UTRAP(0x1ae); UTRAP(0x1af)
	UTRAP(0x1b0); UTRAP(0x1b1); UTRAP(0x1b2); UTRAP(0x1b3); UTRAP(0x1b4); UTRAP(0x1b5); UTRAP(0x1b6); UTRAP(0x1b7)
	UTRAP(0x1b8); UTRAP(0x1b9); UTRAP(0x1ba); UTRAP(0x1bb); UTRAP(0x1bc); UTRAP(0x1bd); UTRAP(0x1be); UTRAP(0x1bf)
	UTRAP(0x1c0); UTRAP(0x1c1); UTRAP(0x1c2); UTRAP(0x1c3); UTRAP(0x1c4); UTRAP(0x1c5); UTRAP(0x1c6); UTRAP(0x1c7)
	UTRAP(0x1c8); UTRAP(0x1c9); UTRAP(0x1ca); UTRAP(0x1cb); UTRAP(0x1cc); UTRAP(0x1cd); UTRAP(0x1ce); UTRAP(0x1cf)
	UTRAP(0x1d0); UTRAP(0x1d1); UTRAP(0x1d2); UTRAP(0x1d3); UTRAP(0x1d4); UTRAP(0x1d5); UTRAP(0x1d6); UTRAP(0x1d7)
	UTRAP(0x1d8); UTRAP(0x1d9); UTRAP(0x1da); UTRAP(0x1db); UTRAP(0x1dc); UTRAP(0x1dd); UTRAP(0x1de); UTRAP(0x1df)
	UTRAP(0x1e0); UTRAP(0x1e1); UTRAP(0x1e2); UTRAP(0x1e3); UTRAP(0x1e4); UTRAP(0x1e5); UTRAP(0x1e6); UTRAP(0x1e7)
	UTRAP(0x1e8); UTRAP(0x1e9); UTRAP(0x1ea); UTRAP(0x1eb); UTRAP(0x1ec); UTRAP(0x1ed); UTRAP(0x1ee); UTRAP(0x1ef)
	UTRAP(0x1f0); UTRAP(0x1f1); UTRAP(0x1f2); UTRAP(0x1f3); UTRAP(0x1f4); UTRAP(0x1f5); UTRAP(0x1f6); UTRAP(0x1f7)
	UTRAP(0x1f8); UTRAP(0x1f9); UTRAP(0x1fa); UTRAP(0x1fb); UTRAP(0x1fc); UTRAP(0x1fd); UTRAP(0x1fe); UTRAP(0x1ff)

#ifdef SUN4V

/* Macros for sun4v traps */

	.macro	sun4v_trap_entry count
	.rept	\count
	ba	slowtrap
	 nop
	.align	32
	.endr
	.endm

	.macro	sun4v_trap_entry_fail count
	.rept	\count
	sir
	.align	32
	.endr
	.endm

	.macro	sun4v_trap_entry_spill_fill_fail count
	.rept	\count
	sir
	.align	128
	.endr
	.endm

/* The actual trap base for sun4v */
	.align	0x8000
	.globl	_C_LABEL(trapbase_sun4v)
_C_LABEL(trapbase_sun4v):
	!
	! trap level 0
	!
	sun4v_trap_entry 8					! 0x000-0x007
	VTRAP(T_INST_EXCEPT, sun4v_tl0_itsb_miss)		! 0x008 - inst except
	VTRAP(T_TEXTFAULT, sun4v_tl0_itsb_miss)			! 0x009 - inst MMU miss
	sun4v_trap_entry 26					! 0x00a-0x023
	CLEANWIN0						! 0x24-0x27 = clean window
	sun4v_trap_entry 9					! 0x028-0x030			
	VTRAP(T_DATA_MMU_MISS, sun4v_dtsb_miss)			! 0x031 = data MMU miss
	sun4v_trap_entry 2					! 0x032-0x033
	TRAP(T_ALIGN)						! 0x034 = address alignment error
	sun4v_trap_entry 12					! 0x035-0x040
	HARDINT4V(1)						! 0x041 = level 1 interrupt
	HARDINT4V(2)						! 0x042 = level 2 interrupt
	HARDINT4V(3)						! 0x043 = level 3 interrupt
	HARDINT4V(4)						! 0x044 = level 4 interrupt
	HARDINT4V(5)						! 0x045 = level 5 interrupt
	HARDINT4V(6)						! 0x046 = level 6 interrupt
	HARDINT4V(7)						! 0x047 = level 7 interrupt
	HARDINT4V(8)						! 0x048 = level 8 interrupt
	HARDINT4V(9)						! 0x049 = level 9 interrupt
	HARDINT4V(10)						! 0x04a = level 10 interrupt
	HARDINT4V(11)						! 0x04b = level 11 interrupt
	HARDINT4V(12)						! 0x04c = level 12 interrupt
	HARDINT4V(13)						! 0x04d = level 13 interrupt
	HARDINT4V(14)						! 0x04e = level 14 interrupt
	HARDINT4V(15)						! 0x04f = level 15 interrupt
	sun4v_trap_entry 28					! 0x050-0x06b
	VTRAP(T_FDMMU_PROT, sun4v_tl0_dtsb_prot)		! 0x06c
	sun4v_trap_entry 15					! 0x06d-0x07b
	VTRAP(T_CPU_MONDO, sun4v_cpu_mondo)			! 0x07c = cpu mondo
	VTRAP(T_DEV_MONDO, sun4v_dev_mondo)			! 0x07d = dev mondo
	sun4v_trap_entry 2					! 0x07e-0x07f
	SPILL64(uspill8_sun4vt0,ASI_AIUS)			! 0x080 spill_0_normal -- used to save user windows in user mode
	SPILL32(uspill4_sun4vt0,ASI_AIUS)			! 0x084 spill_1_normal
	SPILLBOTH(uspill8_sun4vt0,uspill4_sun4vt0,ASI_AIUS)	! 0x088 spill_2_normal
	sun4v_trap_entry_spill_fill_fail 1			! 0x08c spill_3_normal
	SPILL64(kspill8_sun4vt0,ASI_N)				! 0x090 spill_4_normal  -- used to save supervisor windows
	SPILL32(kspill4_sun4vt0,ASI_N)				! 0x094 spill_5_normal
	SPILLBOTH(kspill8_sun4vt0,kspill4_sun4vt0,ASI_N)	! 0x098 spill_6_normal
	sun4v_trap_entry_spill_fill_fail 1			! 0x09c spill_7_normal
	SPILL64(uspillk8_sun4vt0,ASI_AIUS)			! 0x0a0 spill_0_other -- used to save user windows in supervisor mode
	SPILL32(uspillk4_sun4vt0,ASI_AIUS)			! 0x0a4 spill_1_other
	SPILLBOTH(uspillk8_sun4vt0,uspillk4_sun4vt0,ASI_AIUS)	! 0x0a8 spill_2_other
	sun4v_trap_entry_spill_fill_fail 1			! 0x0ac spill_3_other
	sun4v_trap_entry_spill_fill_fail 1			! 0x0b0 spill_4_other
	sun4v_trap_entry_spill_fill_fail 1			! 0x0b4 spill_5_other
	sun4v_trap_entry_spill_fill_fail 1			! 0x0b8 spill_6_other
	sun4v_trap_entry_spill_fill_fail 1			! 0x0bc spill_7_other
	FILL64(ufill8_sun4vt0,ASI_AIUS)				! 0x0c0 fill_0_normal -- used to fill windows when running user mode
	FILL32(ufill4_sun4vt0,ASI_AIUS)				! 0x0c4 fill_1_normal
	FILLBOTH(ufill8_sun4vt0,ufill4_sun4vt0,ASI_AIUS)	! 0x0c8 fill_2_normal
	sun4v_trap_entry_spill_fill_fail 1			! 0x0cc fill_3_normal
	FILL64(kfill8_sun4vt0,ASI_N)				! 0x0d0 fill_4_normal  -- used to fill windows when running supervisor mode
	FILL32(kfill4_sun4vt0,ASI_N)				! 0x0d4 fill_5_normal
	FILLBOTH(kfill8_sun4vt0,kfill4_sun4vt0,ASI_N)		! 0x0d8 fill_6_normal
	sun4v_trap_entry_spill_fill_fail 1			! 0x0dc fill_7_normal
	FILL64(ufillk8_sun4vt0,ASI_AIUS)			! 0x0e0 fill_0_other
	FILL32(ufillk4_sun4vt0,ASI_AIUS)			! 0x0e4 fill_1_other
	FILLBOTH(ufillk8_sun4vt0,ufillk4_sun4vt0,ASI_AIUS)	! 0x0e8 fill_2_other
	sun4v_trap_entry_spill_fill_fail 1			! 0x0ec fill_3_other
	sun4v_trap_entry_spill_fill_fail 1			! 0x0f0 fill_4_other
	sun4v_trap_entry_spill_fill_fail 1			! 0x0f4 fill_5_other
	sun4v_trap_entry_spill_fill_fail 1			! 0x0f8 fill_6_other
	sun4v_trap_entry_spill_fill_fail 1			! 0x0fc fill_7_other
	SYSCALL							! 0x100 = syscall
	BPT							! 0x101 = pseudo breakpoint instruction
	sun4v_trap_entry 254					! 0x102-0x1ff
	!
	! trap level 1
	!
	sun4v_trap_entry 36					! 0x000-0x023
	CLEANWIN1						! 0x24-0x27 = clean window
	sun4v_trap_entry 8					! 0x028-0x02F
	VTRAP(T_DATAFAULT, sun4v_tl1_ptbl_miss)			! 0x030 = ???
	VTRAP(T_DATA_MMU_MISS, sun4v_tl1_dtsb_miss)		! 0x031 = data MMU miss
	VTRAP(T_DATA_ERROR, sun4v_tl1_ptbl_miss)		! 0x032 = ???
	VTRAP(T_DATA_PROT, sun4v_tl1_ptbl_miss)			! 0x033 = ???
	sun4v_trap_entry 56					! 0x034-0x06b
	VTRAP(T_FDMMU_PROT, sun4v_tl1_dtsb_prot)		! 0x06c
	sun4v_trap_entry 19					! 0x06d-0x07f
	SPILL64(uspill8_sun4vt1,ASI_AIUS)			! 0x080 spill_0_normal -- save user windows
	SPILL32(uspill4_sun4vt1,ASI_AIUS)			! 0x084 spill_1_normal
	SPILLBOTH(uspill8_sun4vt1,uspill4_sun4vt1,ASI_AIUS)	! 0x088 spill_2_normal
	sun4v_trap_entry_spill_fill_fail 1			! 0x08c spill_3_normal
	SPILL64(kspill8_sun4vt1,ASI_N)				! 0x090 spill_4_normal -- save supervisor windows
	SPILL32(kspill4_sun4vt1,ASI_N)				! 0x094 spill_5_normal
	SPILLBOTH(kspill8_sun4vt1,kspill4_sun4vt1,ASI_N)	! 0x098 spill_6_normal
	sun4v_trap_entry_spill_fill_fail 1			! 0x09c spill_7_normal
	SPILL64(uspillk8_sun4vt1,ASI_AIUS)			! 0x0a0 spill_0_other -- save user windows in nucleus mode
	SPILL32(uspillk4_sun4vt1,ASI_AIUS)			! 0x0a4 spill_1_other
	SPILLBOTH(uspillk8_sun4vt1,uspillk4_sun4vt1,ASI_AIUS)	! 0x0a8 spill_2_other
	sun4v_trap_entry_spill_fill_fail 1			! 0x0ac spill_3_other
	sun4v_trap_entry_spill_fill_fail 1			! 0x0b0 spill_4_other
	sun4v_trap_entry_spill_fill_fail 1			! 0x0b4 spill_5_other
	sun4v_trap_entry_spill_fill_fail 1			! 0x0b8 spill_6_other
	sun4v_trap_entry_spill_fill_fail 1			! 0x0bc spill_7_other
	FILL64(ufill8_sun4vt1,ASI_AIUS)				! 0x0c0 fill_0_normal -- fill windows when running nucleus mode from user
	FILL32(ufill4_sun4vt1,ASI_AIUS)				! 0x0c4 fill_1_normal
	FILLBOTH(ufill8_sun4vt1,ufill4_sun4vt1,ASI_AIUS)	! 0x0c8 fill_2_normal
	sun4v_trap_entry_spill_fill_fail 1			! 0x0cc fill_3_normal
	FILL64(kfill8_sun4vt1,ASI_N)				! 0x0d0 fill_4_normal -- fill windows when running nucleus mode from supervisor
	FILL32(kfill4_sun4vt1,ASI_N)				! 0x0d4 fill_5_normal
	FILLBOTH(kfill8_sun4vt1,kfill4_sun4vt1,ASI_N)		! 0x0d8 fill_6_normal
	sun4v_trap_entry_spill_fill_fail 1			! 0x0dc fill_7_normal
	FILL64(ufillk8_sun4vt1,ASI_AIUS)			! 0x0e0 fill_0_other -- fill user windows when running nucleus mode -- will we ever use this?
	FILL32(ufillk4_sun4vt1,ASI_AIUS)			! 0x0e4 fill_1_other
	FILLBOTH(ufillk8_sun4vt1,ufillk4_sun4vt1,ASI_AIUS)	! 0x0e8 fill_2_other
	sun4v_trap_entry_spill_fill_fail 1			! 0x0ec fill_3_other
	sun4v_trap_entry_spill_fill_fail 1			! 0x0f0 fill_4_other
	sun4v_trap_entry_spill_fill_fail 1			! 0x0f4 fill_5_other
	sun4v_trap_entry_spill_fill_fail 1			! 0x0f8 fill_6_other
	sun4v_trap_entry_spill_fill_fail 1			! 0x0fc fill_7_other
	sun4v_trap_entry_fail 256				! 0x100-0x1ff

#endif
		
#if 0
/*
 * If the cleanwin trap handler detects an overfow we come here.
 * We need to fix up the window registers, switch to the interrupt
 * stack, and then trap to the debugger.
 */
cleanwin_overflow:
	!! We've already incremented %cleanwin
	!! So restore %cwp
	rdpr	%cwp, %l0
	dec	%l0
	wrpr	%l0, %g0, %cwp
	set	EINTSTACK-STKB-CC64FSZ, %l0
	save	%l0, 0, %sp

	ta	1		! Enter debugger
	sethi	%hi(1f), %o0
	call	_C_LABEL(panic)
	 or	%o0, %lo(1f), %o0
	restore
	retry
	.data
1:
	.asciz	"Kernel stack overflow!"
	_ALIGN
	.text
#endif

#ifdef NOTDEF_DEBUG
/*
 * A hardware red zone is impossible.  We simulate one in software by
 * keeping a `red zone' pointer; if %sp becomes less than this, we panic.
 * This is expensive and is only enabled when debugging.
 */
#define	REDSIZE	(PCB_SIZE)	/* Mark used portion of pcb structure out of bounds */
#define	REDSTACK 2048		/* size of `panic: stack overflow' region */
	.data
	_ALIGN
redzone:
	.xword	_C_LABEL(XXX) + REDSIZE
redstack:
	.space	REDSTACK
eredstack:
Lpanic_red:
	.asciz	"kernel stack overflow"
	_ALIGN
	.text

	/* set stack pointer redzone to base+minstack; alters base */
#define	SET_SP_REDZONE(base, tmp) \
	add	base, REDSIZE, base; \
	sethi	%hi(_C_LABEL(redzone)), tmp; \
	stx	base, [tmp + %lo(_C_LABEL(redzone))]

	/* variant with a constant */
#define	SET_SP_REDZONE_CONST(const, tmp1, tmp2) \
	set	(const) + REDSIZE, tmp1; \
	sethi	%hi(_C_LABEL(redzone)), tmp2; \
	stx	tmp1, [tmp2 + %lo(_C_LABEL(redzone))]

	/* check stack pointer against redzone (uses two temps) */
#define	CHECK_SP_REDZONE(t1, t2) \
	sethi	KERNBASE, t1;	\
	cmp	%sp, t1;	\
	blu,pt	%xcc, 7f;	\
	 sethi	%hi(_C_LABEL(redzone)), t1; \
	ldx	[t1 + %lo(_C_LABEL(redzone))], t2; \
	cmp	%sp, t2;	/* if sp >= t2, not in red zone */ \
	blu	panic_red; nop;	/* and can continue normally */ \
7:

panic_red:
	/* move to panic stack */
	stx	%g0, [t1 + %lo(_C_LABEL(redzone))];
	set	eredstack - BIAS, %sp;
	/* prevent panic() from lowering ipl */
	sethi	%hi(_C_LABEL(panicstr)), t2;
	set	Lpanic_red, t2;
	st	t2, [t1 + %lo(_C_LABEL(panicstr))];
	wrpr	g0, 15, %pil		/* t1 = splhigh() */
	save	%sp, -CCF64SZ, %sp;	/* preserve current window */
	sethi	%hi(Lpanic_red), %o0;
	call	_C_LABEL(panic);
	 or %o0, %lo(Lpanic_red), %o0;


#else

#define	SET_SP_REDZONE(base, tmp)
#define	SET_SP_REDZONE_CONST(const, t1, t2)
#define	CHECK_SP_REDZONE(t1, t2)
#endif

#define TRACESIZ	0x01000
	.globl	_C_LABEL(trap_trace)
	.globl	_C_LABEL(trap_trace_ptr)
	.globl	_C_LABEL(trap_trace_end)
	.globl	_C_LABEL(trap_trace_dis)
	.data
_C_LABEL(trap_trace_dis):
	.word	1, 1		! Starts disabled.  DDB turns it on.
_C_LABEL(trap_trace_ptr):
	.word	0, 0, 0, 0
_C_LABEL(trap_trace):
	.space	TRACESIZ
_C_LABEL(trap_trace_end):
	.space	0x20		! safety margin


/*
 * v9 machines do not have a trap window.
 *
 * When we take a trap the trap state is pushed on to the stack of trap
 * registers, interrupts are disabled, then we switch to an alternate set
 * of global registers.
 *
 * The trap handling code needs to allocate a trap frame on the kernel, or
 * for interrupts, the interrupt stack, save the out registers to the trap
 * frame, then switch to the normal globals and save them to the trap frame
 * too.
 *
 * XXX it would be good to save the interrupt stack frame to the kernel
 * stack so we wouldn't have to copy it later if we needed to handle a AST.
 *
 * Since kernel stacks are all on one page and the interrupt stack is entirely
 * within the locked TLB, we can use physical addressing to save out our
 * trap frame so we don't trap during the TRAP_SETUP() operation.  There
 * is unfortunately no supportable method for issuing a non-trapping save.
 *
 * However, if we use physical addresses to save our trapframe, we will need
 * to clear out the data cache before continuing much further.
 *
 * In short, what we need to do is:
 *
 *	all preliminary processing is done using the alternate globals
 *
 *	When we allocate our trap windows we must give up our globals because
 *	their state may have changed during the save operation
 *
 *	we need to save our normal globals as soon as we have a stack
 *
 * Finally, we may now call C code.
 *
 * This macro will destroy %g5-%g7.  %g0-%g4 remain unchanged.
 *
 * In order to properly handle nested traps without lossage, alternate
 * global %g6 is used as a kernel stack pointer.  It is set to the last
 * allocated stack pointer (trapframe) and the old value is stored in
 * tf_kstack.  It is restored when returning from a trap.  It is cleared
 * on entering user mode.
 */

 /*
  * Other misc. design criteria:
  *
  * When taking an address fault, fault info is in the sfsr, sfar,
  * TLB_TAG_ACCESS registers.  If we take another address fault
  * while trying to handle the first fault then that information,
  * the only information that tells us what address we trapped on,
  * can potentially be lost.  This trap can be caused when allocating
  * a register window with which to handle the trap because the save
  * may try to store or restore a register window that corresponds
  * to part of the stack that is not mapped.  Preventing this trap,
  * while possible, is much too complicated to do in a trap handler,
  * and then we will need to do just as much work to restore the processor
  * window state.
  *
  * Possible solutions to the problem:
  *
  * Since we have separate AG, MG, and IG, we could have all traps
  * above level-1 preserve AG and use other registers.  This causes
  * a problem for the return from trap code which is coded to use
  * alternate globals only.
  *
  * We could store the trapframe and trap address info to the stack
  * using physical addresses.  Then we need to read it back using
  * physical addressing, or flush the D$.
  *
  * We could identify certain registers to hold address fault info.
  * this means that these registers need to be preserved across all
  * fault handling.  But since we only have 7 useable globals, that
  * really puts a cramp in our style.
  *
  * Finally, there is the issue of returning from kernel mode to user
  * mode.  If we need to issue a restore of a user window in kernel
  * mode, we need the window control registers in a user mode setup.
  * If the trap handlers notice the register windows are in user mode,
  * they will allocate a trapframe at the bottom of the kernel stack,
  * overwriting the frame we were trying to return to.  This means that
  * we must complete the restoration of all registers *before* switching
  * to a user-mode window configuration.
  *
  * Essentially we need to be able to write re-entrant code w/no stack.
  */
	.data
trap_setup_msg:
	.asciz	"TRAP_SETUP: tt=%x osp=%x nsp=%x tl=%x tpc=%x\n"
	_ALIGN
intr_setup_msg:
	.asciz	"INTR_SETUP: tt=%x osp=%x nsp=%x tl=%x tpc=%x\n"
	_ALIGN
	.text

#ifdef DEBUG
	/* Only save a snapshot of locals and ins in DEBUG kernels */
#define	SAVE_LOCALS_INS	\
	/* Save local registers to trap frame */ \
	stx	%l0, [%g6 + CC64FSZ + STKB + TF_L + (0*8)]; \
	stx	%l1, [%g6 + CC64FSZ + STKB + TF_L + (1*8)]; \
	stx	%l2, [%g6 + CC64FSZ + STKB + TF_L + (2*8)]; \
	stx	%l3, [%g6 + CC64FSZ + STKB + TF_L + (3*8)]; \
	stx	%l4, [%g6 + CC64FSZ + STKB + TF_L + (4*8)]; \
	stx	%l5, [%g6 + CC64FSZ + STKB + TF_L + (5*8)]; \
	stx	%l6, [%g6 + CC64FSZ + STKB + TF_L + (6*8)]; \
	stx	%l7, [%g6 + CC64FSZ + STKB + TF_L + (7*8)]; \
\
	/* Save in registers to trap frame */ \
	stx	%i0, [%g6 + CC64FSZ + STKB + TF_I + (0*8)]; \
	stx	%i1, [%g6 + CC64FSZ + STKB + TF_I + (1*8)]; \
	stx	%i2, [%g6 + CC64FSZ + STKB + TF_I + (2*8)]; \
	stx	%i3, [%g6 + CC64FSZ + STKB + TF_I + (3*8)]; \
	stx	%i4, [%g6 + CC64FSZ + STKB + TF_I + (4*8)]; \
	stx	%i5, [%g6 + CC64FSZ + STKB + TF_I + (5*8)]; \
	stx	%i6, [%g6 + CC64FSZ + STKB + TF_I + (6*8)]; \
	stx	%i7, [%g6 + CC64FSZ + STKB + TF_I + (7*8)]; \
\
	stx	%g1, [%g6 + CC64FSZ + STKB + TF_FAULT];
#else
#define	SAVE_LOCALS_INS
#endif

#ifdef _LP64
#define	FIXUP_TRAP_STACK \
	btst	1, %g6;						/* Fixup 64-bit stack if necessary */ \
	bnz,pt	%icc, 1f; \
	 add	%g6, %g5, %g6;					/* Allocate a stack frame */ \
	inc	-BIAS, %g6; \
1:
#else
#define	FIXUP_TRAP_STACK \
	srl	%g6, 0, %g6;					/* truncate at 32-bits */ \
	btst	1, %g6;						/* Fixup 64-bit stack if necessary */ \
	add	%g6, %g5, %g6;					/* Allocate a stack frame */ \
	add	%g6, BIAS, %g5; \
	movne	%icc, %g5, %g6;
#endif

#ifdef _LP64
#define	TRAP_SETUP(stackspace) \
	sethi	%hi(CPCB), %g6; \
	sethi	%hi((stackspace)), %g5; \
	LDPTR	[%g6 + %lo(CPCB)], %g6; \
	sethi	%hi(USPACE), %g7;				/* Always multiple of page size */ \
	or	%g5, %lo((stackspace)), %g5; \
	add	%g6, %g7, %g6; \
	rdpr	%wstate, %g7;					/* Find if we're from user mode */ \
	sra	%g5, 0, %g5;					/* Sign extend the damn thing */ \
	\
	sub	%g7, WSTATE_KERN, %g7;				/* Compare & leave in register */ \
	movrz	%g7, %sp, %g6;					/* Select old (kernel) stack or base of kernel stack */ \
	FIXUP_TRAP_STACK \
	SAVE_LOCALS_INS	\
	save	%g6, 0, %sp;					/* If we fault we should come right back here */ \
	stx	%i0, [%sp + CC64FSZ + BIAS + TF_O + (0*8)];		/* Save out registers to trap frame */ \
	stx	%i1, [%sp + CC64FSZ + BIAS + TF_O + (1*8)]; \
	stx	%i2, [%sp + CC64FSZ + BIAS + TF_O + (2*8)]; \
	stx	%i3, [%sp + CC64FSZ + BIAS + TF_O + (3*8)]; \
	stx	%i4, [%sp + CC64FSZ + BIAS + TF_O + (4*8)]; \
	stx	%i5, [%sp + CC64FSZ + BIAS + TF_O + (5*8)]; \
\
	stx	%i6, [%sp + CC64FSZ + BIAS + TF_O + (6*8)]; \
	brz,pt	%g7, 1f;					/* If we were in kernel mode start saving globals */ \
	 stx	%i7, [%sp + CC64FSZ + BIAS + TF_O + (7*8)]; \
	mov	CTX_PRIMARY, %g7; \
	/* came from user mode -- switch to kernel mode stack */ \
	rdpr	%canrestore, %g5;				/* Fixup register window state registers */ \
	wrpr	%g0, 0, %canrestore; \
	wrpr	%g0, %g5, %otherwin; \
	wrpr	%g0, WSTATE_KERN, %wstate;			/* Enable kernel mode window traps -- now we can trap again */ \
\
	SET_MMU_CONTEXTID %g0, %g7,%g5; 			/* Switch MMU to kernel primary context */ \
	sethi	%hi(KERNBASE), %g5; \
	flush	%g5;						/* Some convenient address that won't trap */ \
1:
	
/*
 * Interrupt setup is almost exactly like trap setup, but we need to
 * go to the interrupt stack if (a) we came from user mode or (b) we
 * came from kernel mode on the kernel stack.
 *
 * We don't guarantee any registers are preserved during this operation.
 * So we can be more efficient.
 */
#define	INTR_SETUP(stackspace) \
	rdpr	%wstate, %g7;					/* Find if we're from user mode */ \
	\
	sethi	%hi(EINTSTACK-BIAS), %g6; \
	sethi	%hi(EINTSTACK-INTSTACK), %g4; \
	\
	or	%g6, %lo(EINTSTACK-BIAS), %g6;			/* Base of interrupt stack */ \
	dec	%g4;						/* Make it into a mask */ \
	\
	sub	%g6, %sp, %g1;					/* Offset from interrupt stack */ \
	sethi	%hi((stackspace)), %g5; \
	\
	or	%g5, %lo((stackspace)), %g5; \
\
	andn	%g1, %g4, %g4;					/* Are we out of the interrupt stack range? */ \
	xor	%g7, WSTATE_KERN, %g3;				/* Are we on the user stack ? */ \
	\
	sra	%g5, 0, %g5;					/* Sign extend the damn thing */ \
	orcc	%g3, %g4, %g0;					/* Definitely not off the interrupt stack */ \
	\
	sethi	%hi(CPUINFO_VA + CI_EINTSTACK), %g4; \
	bz,a,pt	%xcc, 1f; \
	 mov	%sp, %g6; \
	\
	ldx	[%g4 + %lo(CPUINFO_VA + CI_EINTSTACK)], %g4; \
	movrnz	%g4, %g4, %g6;					/* Use saved intr stack if exists */ \
	\
1:	add	%g6, %g5, %g5;					/* Allocate a stack frame */ \
	btst	1, %g6; \
	bnz,pt	%icc, 1f; \
\
	 mov	%g5, %g6; \
	\
	add	%g5, -BIAS, %g6; \
	\
1:	SAVE_LOCALS_INS	\
	save	%g6, 0, %sp;					/* If we fault we should come right back here */ \
	stx	%i0, [%sp + CC64FSZ + BIAS + TF_O + (0*8)];		/* Save out registers to trap frame */ \
	stx	%i1, [%sp + CC64FSZ + BIAS + TF_O + (1*8)]; \
	stx	%i2, [%sp + CC64FSZ + BIAS + TF_O + (2*8)]; \
	stx	%i3, [%sp + CC64FSZ + BIAS + TF_O + (3*8)]; \
	stx	%i4, [%sp + CC64FSZ + BIAS + TF_O + (4*8)]; \
\
	stx	%i5, [%sp + CC64FSZ + BIAS + TF_O + (5*8)]; \
	stx	%i6, [%sp + CC64FSZ + BIAS + TF_O + (6*8)]; \
	stx	%i6, [%sp + CC64FSZ + BIAS + TF_G + (0*8)];		/* Save fp in clockframe->cf_fp */ \
	brz,pt	%g3, 1f;					/* If we were in kernel mode start saving globals */ \
	 stx	%i7, [%sp + CC64FSZ + BIAS + TF_O + (7*8)]; \
	/* came from user mode -- switch to kernel mode stack */ \
	 rdpr	%otherwin, %g5;					/* Has this already been done? */ \
	\
	brnz,pn	%g5, 1f;					/* Don't set this twice */ \
	\
	 rdpr	%canrestore, %g5;				/* Fixup register window state registers */ \
\
	wrpr	%g0, 0, %canrestore; \
	\
	wrpr	%g0, %g5, %otherwin; \
	\
	mov	CTX_PRIMARY, %g7; \
	\
	wrpr	%g0, WSTATE_KERN, %wstate;			/* Enable kernel mode window traps -- now we can trap again */ \
	\
	SET_MMU_CONTEXTID %g0, %g7, %g5;			/* Switch MMU to kernel primary context */ \
	\
	sethi	%hi(KERNBASE), %g5; \
	flush	%g5;						/* Some convenient address that won't trap */ \
1:
	
#else /* _LP64 */

#define	TRAP_SETUP(stackspace) \
	sethi	%hi(CPCB), %g6; \
	sethi	%hi((stackspace)), %g5; \
	LDPTR	[%g6 + %lo(CPCB)], %g6; \
	sethi	%hi(USPACE), %g7; \
	or	%g5, %lo((stackspace)), %g5; \
	add	%g6, %g7, %g6; \
	rdpr	%wstate, %g7;					/* Find if we're from user mode */ \
	\
	sra	%g5, 0, %g5;					/* Sign extend the damn thing */ \
	subcc	%g7, WSTATE_KERN, %g7;				/* Compare & leave in register */ \
	movz	%icc, %sp, %g6;					/* Select old (kernel) stack or base of kernel stack */ \
	FIXUP_TRAP_STACK \
	SAVE_LOCALS_INS \
	save	%g6, 0, %sp;					/* If we fault we should come right back here */ \
	stx	%i0, [%sp + CC64FSZ + STKB + TF_O + (0*8)];		/* Save out registers to trap frame */ \
	stx	%i1, [%sp + CC64FSZ + STKB + TF_O + (1*8)]; \
	stx	%i2, [%sp + CC64FSZ + STKB + TF_O + (2*8)]; \
	stx	%i3, [%sp + CC64FSZ + STKB + TF_O + (3*8)]; \
	stx	%i4, [%sp + CC64FSZ + STKB + TF_O + (4*8)]; \
	stx	%i5, [%sp + CC64FSZ + STKB + TF_O + (5*8)]; \
	\
	stx	%i6, [%sp + CC64FSZ + STKB + TF_O + (6*8)]; \
	brz,pn	%g7, 1f;					/* If we were in kernel mode start saving globals */ \
	 stx	%i7, [%sp + CC64FSZ + STKB + TF_O + (7*8)]; \
	mov	CTX_PRIMARY, %g7; \
	/* came from user mode -- switch to kernel mode stack */ \
	rdpr	%canrestore, %g5;				/* Fixup register window state registers */ \
	wrpr	%g0, 0, %canrestore; \
	wrpr	%g0, %g5, %otherwin; \
	wrpr	%g0, WSTATE_KERN, %wstate;			/* Enable kernel mode window traps -- now we can trap again */ \
	\
	SET_MMU_CONTEXTID %g0, %g7, %g5;			/* Switch MMU to kernel primary context */ \
	sethi	%hi(KERNBASE), %g5; \
	flush	%g5;						/* Some convenient address that won't trap */ \
1:

/*
 * Interrupt setup is almost exactly like trap setup, but we need to
 * go to the interrupt stack if (a) we came from user mode or (b) we
 * came from kernel mode on the kernel stack.
 *
 * We don't guarantee any registers are preserved during this operation.
 */
#define	INTR_SETUP(stackspace) \
	sethi	%hi(EINTSTACK), %g1; \
	sethi	%hi((stackspace)), %g5; \
	btst	1, %sp; \
	add	%sp, BIAS, %g6; \
	movz	%icc, %sp, %g6; \
	or	%g1, %lo(EINTSTACK), %g1; \
	srl	%g6, 0, %g6;					/* truncate at 32-bits */ \
	set	(EINTSTACK-INTSTACK), %g7; \
	or	%g5, %lo((stackspace)), %g5; \
	sub	%g1, %g6, %g2;					/* Determine if we need to switch to intr stack or not */ \
	dec	%g7;						/* Make it into a mask */ \
	sethi	%hi(CPUINFO_VA + CI_EINTSTACK), %g3; \
	andncc	%g2, %g7, %g0;					/* XXXXXXXXXX This assumes kernel addresses are unique from user addresses */ \
	LDPTR	[%g3 + %lo(CPUINFO_VA + CI_EINTSTACK)], %g3; \
	rdpr	%wstate, %g7;					/* Find if we're from user mode */ \
	movrnz	%g3, %g3, %g1;					/* Use saved intr stack if exists */ \
	sra	%g5, 0, %g5;					/* Sign extend the damn thing */ \
	movnz	%xcc, %g1, %g6;					/* Stay on interrupt stack? */ \
	cmp	%g7, WSTATE_KERN;				/* User or kernel sp? */ \
	movnz	%icc, %g1, %g6;					/* Stay on interrupt stack? */ \
	add	%g6, %g5, %g6;					/* Allocate a stack frame */ \
	\
	SAVE_LOCALS_INS \
	save	%g6, 0, %sp;					/* If we fault we should come right back here */ \
	stx	%i0, [%sp + CC64FSZ + STKB + TF_O + (0*8)];		/* Save out registers to trap frame */ \
	stx	%i1, [%sp + CC64FSZ + STKB + TF_O + (1*8)]; \
	stx	%i2, [%sp + CC64FSZ + STKB + TF_O + (2*8)]; \
	stx	%i3, [%sp + CC64FSZ + STKB + TF_O + (3*8)]; \
	stx	%i4, [%sp + CC64FSZ + STKB + TF_O + (4*8)]; \
	stx	%i5, [%sp + CC64FSZ + STKB + TF_O + (5*8)]; \
	stx	%i6, [%sp + CC64FSZ + STKB + TF_O + (6*8)]; \
	stx	%i6, [%sp + CC64FSZ + STKB + TF_G + (0*8)];		/* Save fp in clockframe->cf_fp */ \
	rdpr	%wstate, %g7;					/* Find if we're from user mode */ \
	stx	%i7, [%sp + CC64FSZ + STKB + TF_O + (7*8)]; \
	cmp	%g7, WSTATE_KERN;				/* Compare & leave in register */ \
	be,pn	%icc, 1f;					/* If we were in kernel mode start saving globals */ \
	/* came from user mode -- switch to kernel mode stack */ \
	 rdpr	%otherwin, %g5;					/* Has this already been done? */ \
	tst	%g5; tnz %xcc, 1; nop; /* DEBUG -- this should _NEVER_ happen */ \
	brnz,pn	%g5, 1f;					/* Don't set this twice */ \
	 rdpr	%canrestore, %g5;				/* Fixup register window state registers */ \
	wrpr	%g0, 0, %canrestore; \
	mov	CTX_PRIMARY, %g7; \
	wrpr	%g0, %g5, %otherwin; \
	wrpr	%g0, WSTATE_KERN, %wstate;			/* Enable kernel mode window traps -- now we can trap again */ \
	SET_MMU_CONTEXTID %g0, %g7, %g5;			/* Switch MMU to kernel primary context */ \
	sethi	%hi(KERNBASE), %g5; \
	flush	%g5;						/* Some convenient address that won't trap */ \
1:
#endif /* _LP64 */

#ifdef DEBUG

	/* Look up kpte to test algorithm */
	.globl	asmptechk
asmptechk:
	mov	%o0, %g4	! pmap->pm_segs
	mov	%o1, %g3	! Addr to lookup -- mind the context

	srax	%g3, HOLESHIFT, %g5			! Check for valid address
	brz,pt	%g5, 0f					! Should be zero or -1
	 inc	%g5					! Make -1 -> 0
	brnz,pn	%g5, 1f					! Error!
0:
	 srlx	%g3, STSHIFT, %g5
	and	%g5, STMASK, %g5
	sll	%g5, 3, %g5
	add	%g4, %g5, %g4
	DLFLUSH(%g4,%g5)
	ldxa	[%g4] ASI_PHYS_CACHED, %g4		! Remember -- UNSIGNED
	DLFLUSH2(%g5)
	brz,pn	%g4, 1f					! NULL entry? check somewhere else

	 srlx	%g3, PDSHIFT, %g5
	and	%g5, PDMASK, %g5
	sll	%g5, 3, %g5
	add	%g4, %g5, %g4
	DLFLUSH(%g4,%g5)
	ldxa	[%g4] ASI_PHYS_CACHED, %g4		! Remember -- UNSIGNED
	DLFLUSH2(%g5)
	brz,pn	%g4, 1f					! NULL entry? check somewhere else

	 srlx	%g3, PTSHIFT, %g5			! Convert to ptab offset
	and	%g5, PTMASK, %g5
	sll	%g5, 3, %g5
	add	%g4, %g5, %g4
	DLFLUSH(%g4,%g5)
	ldxa	[%g4] ASI_PHYS_CACHED, %g6
	DLFLUSH2(%g5)
	brgez,pn %g6, 1f				! Entry invalid?  Punt
	 srlx	%g6, 32, %o0
	retl
	 srl	%g6, 0, %o1
1:
	mov	%g0, %o1
	retl
	 mov	%g0, %o0

	.data
2:
	.asciz	"asmptechk: %x %x %x %x:%x\n"
	_ALIGN
	.text
#endif

/*
 * This is the MMU protection handler.  It's too big to fit
 * in the trap table so I moved it here.  It's relatively simple.
 * It looks up the page mapping in the page table associated with
 * the trapping context.  It checks to see if the S/W writable bit
 * is set.  If so, it sets the H/W write bit, marks the tte modified,
 * and enters the mapping into the MMU.  Otherwise it does a regular
 * data fault.
 */
	ICACHE_ALIGN
dmmu_write_fault:
	mov	TLB_TAG_ACCESS, %g3
	sethi	%hi(0x1fff), %g6			! 8K context mask
	ldxa	[%g3] ASI_DMMU, %g3			! Get fault addr from Tag Target
	sethi	%hi(CPUINFO_VA+CI_CTXBUSY), %g4
	or	%g6, %lo(0x1fff), %g6
	LDPTR	[%g4 + %lo(CPUINFO_VA+CI_CTXBUSY)], %g4
	srax	%g3, HOLESHIFT, %g5			! Check for valid address
	and	%g3, %g6, %g6				! Isolate context

	inc	%g5					! (0 or -1) -> (1 or 0)
	sllx	%g6, 3, %g6				! Make it into an offset into ctxbusy
	ldx	[%g4+%g6], %g4				! Load up our page table.
	srlx	%g3, STSHIFT, %g6
	cmp	%g5, 1
	bgu,pn %xcc, winfix				! Error!
	 srlx	%g3, PDSHIFT, %g5
	and	%g6, STMASK, %g6
	sll	%g6, 3, %g6

	and	%g5, PDMASK, %g5
	sll	%g5, 3, %g5
	add	%g6, %g4, %g4
	DLFLUSH(%g4,%g6)
	ldxa	[%g4] ASI_PHYS_CACHED, %g4
	DLFLUSH2(%g6)
	srlx	%g3, PTSHIFT, %g6			! Convert to ptab offset
	and	%g6, PTMASK, %g6
	add	%g5, %g4, %g5
	brz,pn	%g4, winfix				! NULL entry? check somewhere else
	 nop	

	ldxa	[%g5] ASI_PHYS_CACHED, %g4
	sll	%g6, 3, %g6
	brz,pn	%g4, winfix				! NULL entry? check somewhere else
	 add	%g6, %g4, %g6
1:
	ldxa	[%g6] ASI_PHYS_CACHED, %g4
	brgez,pn %g4, winfix				! Entry invalid?  Punt
	 or	%g4, SUN4U_TTE_MODIFY|SUN4U_TTE_ACCESS|SUN4U_TTE_W, %g7	! Update the modified bit

	btst	SUN4U_TTE_REAL_W|SUN4U_TTE_W, %g4			! Is it a ref fault?
	bz,pn	%xcc, winfix				! No -- really fault
#ifdef DEBUG
	/* Make sure we don't try to replace a kernel translation */
	/* This should not be necessary */
	sllx	%g3, 64-13, %g2				! Isolate context bits
	sethi	%hi(KERNBASE), %g5			! Don't need %lo
	brnz,pt	%g2, 0f					! Ignore context != 0
	 set	0x0800000, %g2				! 8MB
	sub	%g3, %g5, %g5
	cmp	%g5, %g2
	tlu	%xcc, 1; nop
	blu,pn	%xcc, winfix				! Next insn in delay slot is unimportant
0:
#endif
	/* Need to check for and handle large pages. */
	 srlx	%g4, 61, %g5				! Isolate the size bits
	ldxa	[%g0] ASI_DMMU_8KPTR, %g2		! Load DMMU 8K TSB pointer
	andcc	%g5, 0x3, %g5				! 8K?
	bnz,pn	%icc, winfix				! We punt to the pmap code since we can't handle policy
	 ldxa	[%g0] ASI_DMMU, %g1			! Load DMMU tag target register
	casxa	[%g6] ASI_PHYS_CACHED, %g4, %g7		!  and write it out
	membar	#StoreLoad
	cmp	%g4, %g7
	bne,pn	%xcc, 1b
	 or	%g4, SUN4U_TTE_MODIFY|SUN4U_TTE_ACCESS|SUN4U_TTE_W, %g4	! Update the modified bit
	stx	%g1, [%g2]				! Update TSB entry tag
	mov	SFSR, %g7
	stx	%g4, [%g2+8]				! Update TSB entry data
	nop

#ifdef TRAPSTATS
	sethi	%hi(_C_LABEL(protfix)), %g1
	lduw	[%g1+%lo(_C_LABEL(protfix))], %g2
	inc	%g2
	stw	%g2, [%g1+%lo(_C_LABEL(protfix))]
#endif
	mov	DEMAP_PAGE_SECONDARY, %g1		! Secondary flush
	mov	DEMAP_PAGE_NUCLEUS, %g5			! Nucleus flush
	stxa	%g0, [%g7] ASI_DMMU			! clear out the fault
	sllx	%g3, (64-13), %g7			! Need to demap old entry first
	andn	%g3, 0xfff, %g6
	movrz	%g7, %g5, %g1				! Pick one
	or	%g6, %g1, %g6
	membar	#Sync
	stxa	%g6, [%g6] ASI_DMMU_DEMAP		! Do the demap
	membar	#Sync
	
	stxa	%g4, [%g0] ASI_DMMU_DATA_IN		! Enter new mapping
	membar	#Sync
	retry

/*
 * Each memory data access fault from a fast access miss handler comes here.
 * We will quickly check if this is an original prom mapping before going
 * to the generic fault handler
 *
 * We will assume that %pil is not lost so we won't bother to save it
 * unless we're in an interrupt handler.
 *
 * On entry:
 *	We are on one of the alternate set of globals
 *	%g1 = MMU tag target
 *	%g2 = 8Kptr
 *	%g3 = TLB TAG ACCESS
 *
 * On return:
 *
 */
	ICACHE_ALIGN
data_miss:
#ifdef TRAPSTATS
	set	_C_LABEL(kdmiss), %g3
	set	_C_LABEL(udmiss), %g4
	rdpr	%tl, %g6
	dec	%g6
	movrz	%g6, %g4, %g3
	lduw	[%g3], %g4
	inc	%g4
	stw	%g4, [%g3]
#endif
	mov	TLB_TAG_ACCESS, %g3			! Get real fault page
	sethi	%hi(0x1fff), %g6			! 8K context mask
	ldxa	[%g3] ASI_DMMU, %g3			! from tag access register
	sethi	%hi(CPUINFO_VA+CI_CTXBUSY), %g4
	or	%g6, %lo(0x1fff), %g6
	LDPTR	[%g4 + %lo(CPUINFO_VA+CI_CTXBUSY)], %g4
	srax	%g3, HOLESHIFT, %g5			! Check for valid address
	and	%g3, %g6, %g6				! Isolate context
	
	inc	%g5					! (0 or -1) -> (1 or 0)
	sllx	%g6, 3, %g6				! Make it into an offset into ctxbusy
	ldx	[%g4+%g6], %g4				! Load up our page table.
#ifdef DEBUG
	/* Make sure we don't try to replace a kernel translation */
	/* This should not be necessary */
	brnz,pt	%g6, 1f			! If user context continue miss
	sethi	%hi(KERNBASE), %g7			! Don't need %lo
	set	0x0800000, %g6				! 8MB
	sub	%g3, %g7, %g7
	cmp	%g7, %g6
	tlu	%xcc, 1; nop
1:	
#endif
	srlx	%g3, STSHIFT, %g6
	cmp	%g5, 1
	bgu,pn %xcc, winfix				! Error!
	 srlx	%g3, PDSHIFT, %g5
	and	%g6, STMASK, %g6
	
	sll	%g6, 3, %g6
	and	%g5, PDMASK, %g5
	sll	%g5, 3, %g5
	add	%g6, %g4, %g4
	ldxa	[%g4] ASI_PHYS_CACHED, %g4
	srlx	%g3, PTSHIFT, %g6			! Convert to ptab offset
	and	%g6, PTMASK, %g6
	add	%g5, %g4, %g5
	brz,pn	%g4, data_nfo				! NULL entry? check somewhere else
	
	 nop
	ldxa	[%g5] ASI_PHYS_CACHED, %g4
	sll	%g6, 3, %g6
	brz,pn	%g4, data_nfo				! NULL entry? check somewhere else
	 add	%g6, %g4, %g6

1:
	ldxa	[%g6] ASI_PHYS_CACHED, %g4
	brgez,pn %g4, data_nfo				! Entry invalid?  Punt
	 or	%g4, SUN4U_TTE_ACCESS, %g7			! Update the access bit
	
	btst	SUN4U_TTE_ACCESS, %g4				! Need to update access git?
	bne,pt	%xcc, 1f
	 nop
	casxa	[%g6] ASI_PHYS_CACHED, %g4, %g7		!  and write it out
	cmp	%g4, %g7
	bne,pn	%xcc, 1b
	 or	%g4, SUN4U_TTE_ACCESS, %g4			! Update the access bit

1:	
	stx	%g1, [%g2]				! Update TSB entry tag
	stx	%g4, [%g2+8]				! Update TSB entry data
	stxa	%g4, [%g0] ASI_DMMU_DATA_IN		! Enter new mapping
	membar	#Sync
	CLRTT
	retry
	NOTREACHED
/*
 * We had a data miss but did not find a mapping.  Insert
 * a NFO mapping to satisfy speculative loads and return.
 * If this had been a real load, it will re-execute and
 * result in a data fault or protection fault rather than
 * a TLB miss.  We insert an 8K TTE with the valid and NFO
 * bits set.  All others should zero.  The TTE looks like this:
 *
 *	0x9000000000000000
 *
 */
data_nfo:
	sethi	%hi(0x90000000), %g4			! V(0x8)|NFO(0x1)
	sllx	%g4, 32, %g4
	stxa	%g4, [%g0] ASI_DMMU_DATA_IN		! Enter new mapping
	membar	#Sync
	CLRTT
	retry	

/*
 * Handler for making the trap window shiny clean.
 *
 * If the store that trapped was to a kernel address, panic.
 *
 * If the store that trapped was to a user address, stick it in the PCB.
 * Since we don't want to force user code to use the standard register
 * convention if we don't have to, we will not assume that %fp points to
 * anything valid.
 *
 * On entry:
 *	We are on one of the alternate set of globals
 *	%g1 = %tl - 1, tstate[tl-1], scratch	- local
 *	%g2 = %tl				- local
 *	%g3 = MMU tag access			- in
 *	%g4 = %cwp				- local
 *	%g5 = scratch				- local
 *	%g6 = cpcb				- local
 *	%g7 = scratch				- local
 *
 * On return:
 *
 * NB:	 remove most of this from main codepath & cleanup I$
 */
winfault:
	mov	TLB_TAG_ACCESS, %g3	! Get real fault page from tag access register
	ldxa	[%g3] ASI_DMMU, %g3	! And put it into the non-MMU alternate regs
winfix:
	rdpr	%tl, %g2
	subcc	%g2, 1, %g1
	ble,pt	%icc, datafault		! Don't go below trap level 1
	 sethi	%hi(CPCB), %g6		! get current pcb


	wrpr	%g1, 0, %tl		! Pop a trap level
	rdpr	%tt, %g7		! Read type of prev. trap
	rdpr	%tstate, %g4		! Try to restore prev %cwp if we were executing a restore
	andn	%g7, 0x3f, %g5		!   window fill traps are all 0b 0000 11xx xxxx

#if 1
	cmp	%g7, 0x30		! If we took a datafault just before this trap
	bne,pt	%icc, winfixfill	! our stack's probably bad so we need to switch somewhere else
	 nop

	!!
	!! Double data fault -- bad stack?
	!!
	wrpr	%g2, %tl		! Restore trap level.
	sir				! Just issue a reset and don't try to recover.
	mov	%fp, %l6		! Save the frame pointer
	set	EINTSTACK+USPACE+CC64FSZ-STKB, %fp ! Set the frame pointer to the middle of the idle stack
	add	%fp, -CC64FSZ, %sp	! Create a stackframe
	wrpr	%g0, 15, %pil		! Disable interrupts, too
	wrpr	%g0, %g0, %canrestore	! Our stack is hozed and our PCB
	wrpr	%g0, 7, %cansave	!  probably is too, so blow away
	ba	slowtrap		!  all our register windows.
	 wrpr	%g0, 0x101, %tt
#endif

winfixfill:
	cmp	%g5, 0x0c0		!   so we mask lower bits & compare to 0b 0000 1100 0000
	bne,pt	%icc, winfixspill	! Dump our trap frame -- we will retry the fill when the page is loaded
	 cmp	%g5, 0x080		!   window spill traps are all 0b 0000 10xx xxxx

	!!
	!! This was a fill
	!!
#ifdef TRAPSTATS
	set	_C_LABEL(wfill), %g1
	lduw	[%g1], %g5
	inc	%g5
	stw	%g5, [%g1]
#endif
	btst	TSTATE_PRIV, %g4	! User mode?
	and	%g4, CWP, %g5		! %g4 = %cwp of trap
	wrpr	%g7, 0, %tt
	bz,a,pt	%icc, datafault		! We were in user mode -- normal fault
	 wrpr	%g5, %cwp		! Restore cwp from before fill trap -- regs should now be consisent

	/*
	 * We're in a pickle here.  We were trying to return to user mode
	 * and the restore of the user window failed, so now we have one valid
	 * kernel window and a user window state.  If we do a TRAP_SETUP() now,
	 * our kernel window will be considered a user window and cause a
	 * fault when we try to save it later due to an invalid user address.
	 * If we return to where we faulted, our window state will not be valid
	 * and we will fault trying to enter user with our primary context of zero.
	 *
	 * What we'll do is arrange to have us return to return_from_trap so we will
	 * start the whole business over again.  But first, switch to a kernel window
	 * setup.  Let's see, canrestore and otherwin are zero.  Set WSTATE_KERN and
	 * make sure we're in kernel context and we're done.
	 */

#ifdef TRAPSTATS
	set	_C_LABEL(kwfill), %g4
	lduw	[%g4], %g7
	inc	%g7
	stw	%g7, [%g4]
#endif
#if 0 /* Need to switch over to new stuff to fix WDR bug */
	wrpr	%g5, %cwp				! Restore cwp from before fill trap -- regs should now be consisent
	wrpr	%g2, %g0, %tl				! Restore trap level -- we need to reuse it
	set	return_from_trap, %g4			! XXX - need to set %g1 to tstate
	set	CTX_PRIMARY, %g7
	wrpr	%g4, 0, %tpc
	stxa	%g0, [%g7] ASI_DMMU
	inc	4, %g4
	membar	#Sync
	flush	%g4					! Isn't this convenient?
	wrpr	%g0, WSTATE_KERN, %wstate
	wrpr	%g0, 0, %canrestore			! These should be zero but
	wrpr	%g0, 0, %otherwin			! clear them just in case
	rdpr	%ver, %g5
	and	%g5, CWP, %g5
	wrpr	%g0, 0, %cleanwin
	dec	1, %g5					! NWINDOWS-1-1
	wrpr	%g5, 0, %cansave			! Invalidate all windows
!	flushw						! DEBUG
	ba,pt	%icc, datafault
	 wrpr	%g4, 0, %tnpc
#else
	wrpr	%g2, %g0, %tl				! Restore trap level
	cmp	%g2, 3
	tne	%icc, 1
	rdpr	%tt, %g5
	wrpr	%g0, 1, %tl				! Revert to TL==1 XXX what if this wasn't in rft_user? Oh well.
	wrpr	%g5, %g0, %tt				! Set trap type correctly
/*
 * Here we need to implement the beginning of datafault.
 * TRAP_SETUP expects to come from either kernel mode or
 * user mode with at least one valid register window.  It
 * will allocate a trap frame, save the out registers, and
 * fix the window registers to think we have one user
 * register window.
 *
 * However, under these circumstances we don't have any
 * valid register windows, so we need to clean up the window
 * registers to prevent garbage from being saved to either
 * the user stack or the PCB before calling the datafault
 * handler.
 *
 * We could simply jump to datafault if we could somehow
 * make the handler issue a `saved' instruction immediately
 * after creating the trapframe.
 *
 * The following is duplicated from datafault:
 */
#ifdef TRAPS_USE_IG
	wrpr	%g0, PSTATE_KERN|PSTATE_IG, %pstate	! We need to save volatile stuff to interrupt globals
#else
	wrpr	%g0, PSTATE_KERN|PSTATE_AG, %pstate	! We need to save volatile stuff to alternate globals
#endif
	wr	%g0, ASI_DMMU, %asi			! We need to re-load trap info
	ldxa	[%g0 + TLB_TAG_ACCESS] %asi, %g1	! Get fault address from tag access register
	ldxa	[SFAR] %asi, %g2			! sync virt addr; must be read first
	ldxa	[SFSR] %asi, %g3			! get sync fault status register
	stxa	%g0, [SFSR] %asi			! Clear out fault now

	TRAP_SETUP(-CC64FSZ-TF_SIZE)
	saved						! Blow away that one register window we didn't ever use.
	ba,a,pt	%icc, Ldatafault_internal		! Now we should return directly to user mode
	 nop
#endif
winfixspill:
	bne,a,pt	%xcc, datafault			! Was not a spill -- handle it normally
	 wrpr	%g2, 0, %tl				! Restore trap level for now XXXX

	!!
	!! This was a spill
	!!
#if 1
	btst	TSTATE_PRIV, %g4	! From user mode?
	wrpr	%g2, 0, %tl		! We need to load the fault type so we can
	rdpr	%tt, %g5		! overwrite the lower trap and get it to the fault handler
	wrpr	%g1, 0, %tl
	wrpr	%g5, 0, %tt		! Copy over trap type for the fault handler
	and	%g4, CWP, %g5		! find %cwp from trap
	be,a,pt	%xcc, datafault		! Let's do a regular datafault.  When we try a save in datafault we'll
	 wrpr	%g5, 0, %cwp		!  return here and write out all dirty windows.
#endif
	wrpr	%g2, 0, %tl				! Restore trap level for now XXXX
	LDPTR	[%g6 + %lo(CPCB)], %g6	! This is in the locked TLB and should not fault
#ifdef TRAPSTATS
	set	_C_LABEL(wspill), %g7
	lduw	[%g7], %g5
	inc	%g5
	stw	%g5, [%g7]
#endif

	/*
	 * Traverse kernel map to find paddr of cpcb and only us ASI_PHYS_CACHED to
	 * prevent any faults while saving the windows.  BTW if it isn't mapped, we
	 * will trap and hopefully panic.
	 */

!	ba	0f					! DEBUG -- don't use phys addresses
	 wr	%g0, ASI_NUCLEUS, %asi			! In case of problems finding PA
	sethi	%hi(CPUINFO_VA+CI_CTXBUSY), %g1
	LDPTR	[%g1 + %lo(CPUINFO_VA+CI_CTXBUSY)], %g1	! Load start of ctxbusy
#ifdef DEBUG
	srax	%g6, HOLESHIFT, %g7			! Check for valid address
	brz,pt	%g7, 1f					! Should be zero or -1
	 addcc	%g7, 1, %g7					! Make -1 -> 0
	tnz	%xcc, 1					! Invalid address??? How did this happen?
1:
#endif
	srlx	%g6, STSHIFT, %g7
	ldx	[%g1], %g1				! Load pointer to kernel_pmap
	and	%g7, STMASK, %g7
	sll	%g7, 3, %g7
	add	%g7, %g1, %g1
	DLFLUSH(%g1,%g7)
	ldxa	[%g1] ASI_PHYS_CACHED, %g1		! Load pointer to directory
	DLFLUSH2(%g7)

	srlx	%g6, PDSHIFT, %g7			! Do page directory
	and	%g7, PDMASK, %g7
	sll	%g7, 3, %g7
	brz,pn	%g1, 0f
	 add	%g7, %g1, %g1
	DLFLUSH(%g1,%g7)
	ldxa	[%g1] ASI_PHYS_CACHED, %g1
	DLFLUSH2(%g7)

	srlx	%g6, PTSHIFT, %g7			! Convert to ptab offset
	and	%g7, PTMASK, %g7
	brz	%g1, 0f
	 sll	%g7, 3, %g7
	add	%g1, %g7, %g7
	DLFLUSH(%g7,%g1)
	ldxa	[%g7] ASI_PHYS_CACHED, %g7		! This one is not
	DLFLUSH2(%g1)
	brgez	%g7, 0f
	 srlx	%g7, PGSHIFT, %g7			! Isolate PA part
	sll	%g6, 32-PGSHIFT, %g6			! And offset
	sllx	%g7, PGSHIFT+23, %g7			! There are 23 bits to the left of the PA in the TTE
	srl	%g6, 32-PGSHIFT, %g6
	srax	%g7, 23, %g7
	or	%g7, %g6, %g6				! Then combine them to form PA

	wr	%g0, ASI_PHYS_CACHED, %asi		! Use ASI_PHYS_CACHED to prevent possible page faults
0:
	/*
	 * Now save all user windows to cpcb.
	 */
#ifdef NOTDEF_DEBUG
	add	%g6, PCB_NSAVED, %g7
	DLFLUSH(%g7,%g5)
	lduba	[%g6 + PCB_NSAVED] %asi, %g7		! make sure that pcb_nsaved
	DLFLUSH2(%g5)
	brz,pt	%g7, 1f					! is zero, else
	 nop
	wrpr	%g0, 4, %tl
	sir						! Force a watchdog
1:
#endif
	rdpr	%otherwin, %g7
	brnz,pt	%g7, 1f
	 rdpr	%canrestore, %g5
	rdpr	%cansave, %g1
	add	%g5, 1, %g7				! add the %cwp window to the list to save
!	movrnz	%g1, %g5, %g7				! If we're issuing a save
!	mov	%g5, %g7				! DEBUG
	wrpr	%g0, 0, %canrestore
	wrpr	%g7, 0, %otherwin			! Still in user mode -- need to switch to kernel mode
1:
	mov	%g7, %g1
	add	%g6, PCB_NSAVED, %g7
	DLFLUSH(%g7,%g5)
	lduba	[%g6 + PCB_NSAVED] %asi, %g7		! Start incrementing pcb_nsaved
	DLFLUSH2(%g5)

#ifdef DEBUG
	wrpr	%g0, 5, %tl
#endif
	mov	%g6, %g5
	brz,pt	%g7, winfixsave				! If it's in use, panic
	 saved						! frob window registers

	/* PANIC */
!	sir						! Force a watchdog
#ifdef DEBUG
	wrpr	%g2, 0, %tl
#endif
	mov	%g7, %o2
	rdpr	%ver, %o1
	sethi	%hi(2f), %o0
	and	%o1, CWP, %o1
	wrpr	%g0, %o1, %cleanwin
	dec	1, %o1
	wrpr	%g0, %o1, %cansave			! kludge away any more window problems
	wrpr	%g0, 0, %canrestore
	wrpr	%g0, 0, %otherwin
	or	%lo(2f), %o0, %o0
	wrpr	%g0, WSTATE_KERN, %wstate
	set	PANICSTACK-CC64FSZ-STKB, %sp
	ta	1; nop					! This helps out traptrace.
	call	_C_LABEL(panic)				! This needs to be fixed properly but we should panic here
	 mov	%g1, %o1
	NOTREACHED
	.data
2:
	.asciz	"winfault: double invalid window at %p, nsaved=%d"
	_ALIGN
	.text
3:
	saved
	save
winfixsave:
	stxa	%l0, [%g5 + PCB_RW + ( 0*8)] %asi	! Save the window in the pcb, we can schedule other stuff in here
	stxa	%l1, [%g5 + PCB_RW + ( 1*8)] %asi
	stxa	%l2, [%g5 + PCB_RW + ( 2*8)] %asi
	stxa	%l3, [%g5 + PCB_RW + ( 3*8)] %asi
	stxa	%l4, [%g5 + PCB_RW + ( 4*8)] %asi
	stxa	%l5, [%g5 + PCB_RW + ( 5*8)] %asi
	stxa	%l6, [%g5 + PCB_RW + ( 6*8)] %asi
	stxa	%l7, [%g5 + PCB_RW + ( 7*8)] %asi

	stxa	%i0, [%g5 + PCB_RW + ( 8*8)] %asi
	stxa	%i1, [%g5 + PCB_RW + ( 9*8)] %asi
	stxa	%i2, [%g5 + PCB_RW + (10*8)] %asi
	stxa	%i3, [%g5 + PCB_RW + (11*8)] %asi
	stxa	%i4, [%g5 + PCB_RW + (12*8)] %asi
	stxa	%i5, [%g5 + PCB_RW + (13*8)] %asi
	stxa	%i6, [%g5 + PCB_RW + (14*8)] %asi
	stxa	%i7, [%g5 + PCB_RW + (15*8)] %asi

!	rdpr	%otherwin, %g1	! Check to see if we's done
	dec	%g1
	wrpr	%g0, 7, %cleanwin			! BUGBUG -- we should not hardcode this, but I have no spare globals
	inc	16*8, %g5				! Move to next window
	inc	%g7					! inc pcb_nsaved
	brnz,pt	%g1, 3b
	 stxa	%o6, [%g5 + PCB_RW + (14*8)] %asi	! Save %sp so we can write these all out

	/* fix up pcb fields */
	stba	%g7, [%g6 + PCB_NSAVED] %asi		! cpcb->pcb_nsaved = n
#if 0
	mov	%g7, %g5				! fixup window registers
5:
	dec	%g5
	brgz,a,pt	%g5, 5b
	 restore
#ifdef NOT_DEBUG
	rdpr	%wstate, %g5				! DEBUG
	wrpr	%g0, WSTATE_KERN, %wstate		! DEBUG
	wrpr	%g0, 4, %tl
	rdpr	%cansave, %g7
	rdpr	%canrestore, %g6
	flushw						! DEBUG
	wrpr	%g2, 0, %tl
	wrpr	%g5, 0, %wstate				! DEBUG
#endif
#else
	/*
	 * We just issued a bunch of saves, so %cansave is now 0,
	 * probably (if we were doing a flushw then we may have
	 * come in with only partially full register windows and
	 * it may not be 0).
	 *
	 * %g7 contains the count of the windows we just finished
	 * saving.
	 *
	 * What we need to do now is move some of the windows from
	 * %canrestore to %cansave.  What we should do is take
	 * min(%canrestore, %g7) and move that over to %cansave.
	 *
	 * %g7 is the number of windows we flushed, so we should
	 * use that as a base.  Clear out %otherwin, set %cansave
	 * to min(%g7, NWINDOWS - 2), set %cleanwin to %canrestore
	 * + %cansave and the rest follows:
	 *
	 * %otherwin = 0
	 * %cansave = NWINDOWS - 2 - %canrestore
	 */
	wrpr	%g0, 0, %otherwin
	rdpr	%canrestore, %g1
	sub	%g1, %g7, %g1				! Calculate %canrestore - %g7
	movrlz	%g1, %g0, %g1				! Clamp at zero
	wrpr	%g1, 0, %canrestore			! This is the new canrestore
	rdpr	%ver, %g5
	and	%g5, CWP, %g5				! NWINDOWS-1
	dec	%g5					! NWINDOWS-2
	wrpr	%g5, 0, %cleanwin			! Set cleanwin to max, since we're in-kernel
	sub	%g5, %g1, %g5				! NWINDOWS-2-%canrestore
	wrpr	%g5, 0, %cansave
#ifdef NOT_DEBUG
	rdpr	%wstate, %g5				! DEBUG
	wrpr	%g0, WSTATE_KERN, %wstate		! DEBUG
	wrpr	%g0, 4, %tl
	flushw						! DEBUG
	wrpr	%g2, 0, %tl
	wrpr	%g5, 0, %wstate				! DEBUG
#endif
#endif

#ifdef NOTDEF_DEBUG
	set	panicstack-CC64FSZ, %g1
	save	%g1, 0, %sp
	GLOBTOLOC
	rdpr	%wstate, %l0
	wrpr	%g0, WSTATE_KERN, %wstate
	set	8f, %o0
	mov	%g7, %o1
	call	printf
	 mov	%g5, %o2
	wrpr	%l0, 0, %wstate
	LOCTOGLOB
	restore
	.data
8:
	.asciz	"winfix: spill fixup\n"
	_ALIGN
	.text
#endif
!	rdpr	%tl, %g2				! DEBUG DEBUG -- did we trap somewhere?
	sub	%g2, 1, %g1
	rdpr	%tt, %g2
	wrpr	%g1, 0, %tl				! We will not attempt to re-execute the spill, so dump our trap frame permanently
	wrpr	%g2, 0, %tt				! Move trap type from fault frame here, overwriting spill

	/* Did we save a user or kernel window ? */
!	srax	%g3, 48, %g5				! User or kernel store? (TAG TARGET)
	sllx	%g3, (64-13), %g5			! User or kernel store? (TAG ACCESS)
	sethi	%hi(dcache_size), %g7
	ld	[%g7 + %lo(dcache_size)], %g7
	sethi	%hi(dcache_line_size), %g6
	ld	[%g6 + %lo(dcache_line_size)], %g6
	brnz,pt	%g5, 1f					! User fault -- save windows to pcb
	 sub	%g7, %g6, %g7

	and	%g4, CWP, %g4				! %g4 = %cwp of trap
	wrpr	%g4, 0, %cwp				! Kernel fault -- restore %cwp and force and trap to debugger
	!!
	!! Here we managed to fault trying to access a kernel window
	!! This is a bug.  Switch to the interrupt stack if we aren't
	!! there already and then trap into the debugger or panic.
	!!
	sethi	%hi(EINTSTACK-BIAS), %g6
	btst	1, %sp
	bnz,pt	%icc, 0f
	 mov	%sp, %g1
	add	%sp, -BIAS, %g1
0:
	or	%g6, %lo(EINTSTACK-BIAS), %g6
	set	(EINTSTACK-INTSTACK), %g7	! XXXXXXXXXX This assumes kernel addresses are unique from user addresses
	sub	%g6, %g1, %g2				! Determine if we need to switch to intr stack or not
	dec	%g7					! Make it into a mask
	andncc	%g2, %g7, %g0				! XXXXXXXXXX This assumes kernel addresses are unique from user addresses */ \
	movz	%xcc, %g1, %g6				! Stay on interrupt stack?
	add	%g6, -CCFSZ, %g6			! Allocate a stack frame
	mov	%sp, %l6				! XXXXX Save old stack pointer
	mov	%g6, %sp
	ta	1; nop					! Enter debugger
	NOTREACHED
1:
#if 1
	/* Now we need to blast away the D$ to make sure we're in sync */
	stxa	%g0, [%g7] ASI_DCACHE_TAG
	brnz,pt	%g7, 1b
	 sub	%g7, %g6, %g7
#endif

#ifdef NOTDEF_DEBUG
	set	panicstack-CC64FSZ, %g5
	save	%g5, 0, %sp
	GLOBTOLOC
	rdpr	%wstate, %l0
	wrpr	%g0, WSTATE_KERN, %wstate
	set	8f, %o0
	call	printf
	 mov	%fp, %o1
	wrpr	%l0, 0, %wstate
	LOCTOGLOB
	restore
	.data
8:
	.asciz	"winfix: kernel spill retry\n"
	_ALIGN
	.text
#endif
#ifdef TRAPSTATS
	set	_C_LABEL(wspillskip), %g4
	lduw	[%g4], %g5
	inc	%g5
	stw	%g5, [%g4]
#endif
	/*
	 * If we had WSTATE_KERN then we had at least one valid kernel window.
	 * We should re-execute the trapping save.
	 */
	rdpr	%wstate, %g3
	mov	%g3, %g3
	cmp	%g3, WSTATE_KERN
	bne,pt	%icc, 1f
	 nop
	retry						! Now we can complete the save
1:
	/*
	 * Since we had a WSTATE_USER, we had no valid kernel windows.  This should
	 * only happen inside TRAP_SETUP or INTR_SETUP. Emulate
	 * the instruction, clean up the register windows, then done.
	 */
	rdpr	%cwp, %g1
	inc	%g1
	rdpr	%tstate, %g2
	wrpr	%g1, %cwp
	andn	%g2, CWP, %g2
	wrpr	%g1, %g2, %tstate
#ifdef TRAPS_USE_IG
	wrpr	%g0, PSTATE_KERN|PSTATE_IG, %pstate	! DEBUG
#else
	wrpr	%g0, PSTATE_KERN|PSTATE_AG, %pstate
#endif
	mov	%g6, %sp
	done

/*
 * Each memory data access fault, from user or kernel mode,
 * comes here.
 *
 * We will assume that %pil is not lost so we won't bother to save it
 * unless we're in an interrupt handler.
 *
 * On entry:
 *	We are on one of the alternate set of globals
 *	%g1 = MMU tag target
 *	%g2 = %tl
 *
 * On return:
 *
 */
datafault:
#ifdef TRAPS_USE_IG
	wrpr	%g0, PSTATE_KERN|PSTATE_IG, %pstate	! We need to save volatile stuff to interrupt globals
#else
	wrpr	%g0, PSTATE_KERN|PSTATE_AG, %pstate	! We need to save volatile stuff to alternate globals
#endif
	wr	%g0, ASI_DMMU, %asi			! We need to re-load trap info
	ldxa	[%g0 + TLB_TAG_ACCESS] %asi, %g1	! Get fault address from tag access register
	ldxa	[SFAR] %asi, %g2			! sync virt addr; must be read first
	ldxa	[SFSR] %asi, %g3			! get sync fault status register
	stxa	%g0, [SFSR] %asi			! Clear out fault now

	TRAP_SETUP(-CC64FSZ-TF_SIZE)
Ldatafault_internal:
	INCR64(CPUINFO_VA+CI_NFAULT)			! cnt.v_faults++ (clobbers %o0,%o1)
!	ldx	[%sp + CC64FSZ + STKB + TF_FAULT], %g1	! DEBUG make sure this has not changed
	mov	%g1, %o0				! Move these to the out regs so we can save the globals
	mov	%g2, %o4
	mov	%g3, %o5

	ldxa	[%g0] ASI_AFAR, %o2			! get async fault address
	ldxa	[%g0] ASI_AFSR, %o3			! get async fault status
	mov	-1, %g7
	stxa	%g7, [%g0] ASI_AFSR			! And clear this out, too

	wrpr	%g0, PSTATE_KERN, %pstate		! Get back to normal globals

	stx	%g1, [%sp + CC64FSZ + STKB + TF_G + (1*8)]	! save g1
	rdpr	%tt, %o1					! find out what trap brought us here
	stx	%g2, [%sp + CC64FSZ + STKB + TF_G + (2*8)]	! save g2
	rdpr	%tstate, %g1
	stx	%g3, [%sp + CC64FSZ + STKB + TF_G + (3*8)]	! (sneak g3 in here)
	rdpr	%tpc, %g2
	stx	%g4, [%sp + CC64FSZ + STKB + TF_G + (4*8)]	! sneak in g4
	rdpr	%tnpc, %g3
	stx	%g5, [%sp + CC64FSZ + STKB + TF_G + (5*8)]	! sneak in g5
	mov	%g2, %o7					! Make the fault address look like the return address
	stx	%g6, [%sp + CC64FSZ + STKB + TF_G + (6*8)]	! sneak in g6
	rd	%y, %g5						! save y
	stx	%g7, [%sp + CC64FSZ + STKB + TF_G + (7*8)]	! sneak in g7

	sth	%o1, [%sp + CC64FSZ + STKB + TF_TT]
	stx	%g1, [%sp + CC64FSZ + STKB + TF_TSTATE]		! set tf.tf_psr, tf.tf_pc
	stx	%g2, [%sp + CC64FSZ + STKB + TF_PC]		! set tf.tf_npc
	stx	%g3, [%sp + CC64FSZ + STKB + TF_NPC]

	rdpr	%pil, %g4
	stb	%g4, [%sp + CC64FSZ + STKB + TF_PIL]
	stb	%g4, [%sp + CC64FSZ + STKB + TF_OLDPIL]

#if 1
	rdpr	%tl, %g7
	dec	%g7
	movrlz	%g7, %g0, %g7
	wrpr	%g0, %g7, %tl		! Revert to kernel mode
#else
	wrpr	%g0, 0, %tl		! Revert to kernel mode
#endif
	/* Finish stackframe, call C trap handler */
	flushw						! Get this clean so we won't take any more user faults
#ifdef NOTDEF_DEBUG
	set	CPCB, %o7
	LDPTR	[%o7], %o7
	ldub	[%o7 + PCB_NSAVED], %o7
	brz,pt	%o7, 2f
	 nop
	save	%sp, -CC64FSZ, %sp
	set	1f, %o0
	call printf
	 mov	%i7, %o1
	ta	1; nop
	 restore
	.data
1:	.asciz	"datafault: nsaved = %d\n"
	_ALIGN
	.text
2:
#endif
	!! In the EMBEDANY memory model %g4 points to the start of the data segment.
	!! In our case we need to clear it before calling any C-code
	clr	%g4

	/*
	 * Right now the registers have the following values:
	 *
	 *	%o0 -- MMU_TAG_ACCESS
	 *	%o1 -- TT
	 *	%o2 -- afar
	 *	%o3 -- afsr
	 *	%o4 -- sfar
	 *	%o5 -- sfsr
	 */

	cmp	%o1, T_DATA_ERROR
	st	%g5, [%sp + CC64FSZ + STKB + TF_Y]
	wr	%g0, ASI_PRIMARY_NOFAULT, %asi	! Restore default ASI
	be,pn	%icc, data_error
	 wrpr	%g0, PSTATE_INTR, %pstate	! reenable interrupts

	mov	%o0, %o3			! (argument: trap address)
	mov	%g2, %o2			! (argument: trap pc)
	call	_C_LABEL(data_access_fault)	! data_access_fault(&tf, type, 
						!	pc, addr, sfva, sfsr)
	 add	%sp, CC64FSZ + STKB, %o0	! (argument: &tf)

data_recover:
#ifdef TRAPSTATS
	set	_C_LABEL(uintrcnt), %g1
	stw	%g0, [%g1]
	set	_C_LABEL(iveccnt), %g1
	stw	%g0, [%g1]
#endif
	wrpr	%g0, PSTATE_KERN, %pstate		! disable interrupts
	b	return_from_trap			! go return
	 ldx	[%sp + CC64FSZ + STKB + TF_TSTATE], %g1		! Load this for return_from_trap
	NOTREACHED

data_error:
	call	_C_LABEL(data_access_error)	! data_access_error(&tf, type, 
						!	afva, afsr, sfva, sfsr)
	 add	%sp, CC64FSZ + STKB, %o0	! (argument: &tf)
	ba	data_recover
	 nop
	NOTREACHED

/*
 * Each memory instruction access fault from a fast access handler comes here.
 * We will quickly check if this is an original prom mapping before going
 * to the generic fault handler
 *
 * We will assume that %pil is not lost so we won't bother to save it
 * unless we're in an interrupt handler.
 *
 * On entry:
 *	We are on one of the alternate set of globals
 *	%g1 = MMU tag target
 *	%g2 = TSB entry ptr
 *	%g3 = TLB Tag Access
 *
 * On return:
 *
 */

	ICACHE_ALIGN
instr_miss:
#ifdef TRAPSTATS
	set	_C_LABEL(ktmiss), %g3
	set	_C_LABEL(utmiss), %g4
	rdpr	%tl, %g6
	dec	%g6
	movrz	%g6, %g4, %g3
	lduw	[%g3], %g4
	inc	%g4
	stw	%g4, [%g3]
#endif
	mov	TLB_TAG_ACCESS, %g3			! Get real fault page
	sethi	%hi(0x1fff), %g7			! 8K context mask
	ldxa	[%g3] ASI_IMMU, %g3			! from tag access register
	sethi	%hi(CPUINFO_VA+CI_CTXBUSY), %g4
	or	%g7, %lo(0x1fff), %g7
	LDPTR	[%g4 + %lo(CPUINFO_VA+CI_CTXBUSY)], %g4
	srax	%g3, HOLESHIFT, %g5			! Check for valid address
	and	%g3, %g7, %g6				! Isolate context
	sllx	%g6, 3, %g6				! Make it into an offset into ctxbusy
	inc	%g5					! (0 or -1) -> (1 or 0)
	ldx	[%g4+%g6], %g4				! Load up our page table.
#ifdef DEBUG
	/* Make sure we don't try to replace a kernel translation */
	/* This should not be necessary */
	brnz,pt	%g6, 1f					! If user context continue miss
	sethi	%hi(KERNBASE), %g7			! Don't need %lo
	set	0x0800000, %g6				! 8MB
	sub	%g3, %g7, %g7
	cmp	%g7, %g6
	tlu	%xcc, 1; nop
1:	
#endif
	srlx	%g3, STSHIFT, %g6
	cmp	%g5, 1
	bgu,pn %xcc, textfault				! Error!
	 srlx	%g3, PDSHIFT, %g5
	and	%g6, STMASK, %g6
	sll	%g6, 3, %g6
	and	%g5, PDMASK, %g5
	nop

	sll	%g5, 3, %g5
	add	%g6, %g4, %g4
	ldxa	[%g4] ASI_PHYS_CACHED, %g4
	srlx	%g3, PTSHIFT, %g6			! Convert to ptab offset
	and	%g6, PTMASK, %g6
	add	%g5, %g4, %g5
	brz,pn	%g4, textfault				! NULL entry? check somewhere else
	 nop
	
	ldxa	[%g5] ASI_PHYS_CACHED, %g4
	sll	%g6, 3, %g6
	brz,pn	%g4, textfault				! NULL entry? check somewhere else
	 add	%g6, %g4, %g6		
1:
	ldxa	[%g6] ASI_PHYS_CACHED, %g4
	brgez,pn %g4, textfault
	 nop

	/* Check if it's an executable mapping. */
	andcc	%g4, SUN4U_TTE_EXEC, %g0
	bz,pn	%xcc, textfault
	 nop

	or	%g4, SUN4U_TTE_ACCESS, %g7			! Update accessed bit
	btst	SUN4U_TTE_ACCESS, %g4				! Need to update access git?
	bne,pt	%xcc, 1f
	 nop
	casxa	[%g6] ASI_PHYS_CACHED, %g4, %g7		!  and store it
	cmp	%g4, %g7
	bne,pn	%xcc, 1b
	 or	%g4, SUN4U_TTE_ACCESS, %g4			! Update accessed bit
1:
	stx	%g1, [%g2]				! Update TSB entry tag
	stx	%g4, [%g2+8]				! Update TSB entry data
	stxa	%g4, [%g0] ASI_IMMU_DATA_IN		! Enter new mapping
	membar	#Sync
	CLRTT
	retry
	NOTREACHED
	!!
	!!  Check our prom mappings -- temporary
	!!

/*
 * Each memory text access fault, from user or kernel mode,
 * comes here.
 *
 * We will assume that %pil is not lost so we won't bother to save it
 * unless we're in an interrupt handler.
 *
 * On entry:
 *	We are on one of the alternate set of globals
 *	%g1 = MMU tag target
 *	%g2 = %tl
 *	%g3 = %tl - 1
 *
 * On return:
 *
 */

textfault:
#ifdef TRAPS_USE_IG
	wrpr	%g0, PSTATE_KERN|PSTATE_IG, %pstate	! We need to save volatile stuff to interrupt globals
#else
	wrpr	%g0, PSTATE_KERN|PSTATE_AG, %pstate	! We need to save volatile stuff to alternate globals
#endif
	wr	%g0, ASI_IMMU, %asi
	ldxa	[%g0 + TLB_TAG_ACCESS] %asi, %g1	! Get fault address from tag access register
	ldxa	[SFSR] %asi, %g3			! get sync fault status register
	membar	#LoadStore
	stxa	%g0, [SFSR] %asi			! Clear out old info

	TRAP_SETUP(-CC64FSZ-TF_SIZE)
	INCR64(CPUINFO_VA+CI_NFAULT)			! cnt.v_faults++ (clobbers %o0,%o1)

	mov	%g3, %o3

	wrpr	%g0, PSTATE_KERN, %pstate		! Switch to normal globals
	ldxa	[%g0] ASI_AFSR, %o4			! get async fault status
	ldxa	[%g0] ASI_AFAR, %o5			! get async fault address
	mov	-1, %o0
	stxa	%o0, [%g0] ASI_AFSR			! Clear this out
	stx	%g1, [%sp + CC64FSZ + STKB + TF_G + (1*8)]	! save g1
	stx	%g2, [%sp + CC64FSZ + STKB + TF_G + (2*8)]	! save g2
	stx	%g3, [%sp + CC64FSZ + STKB + TF_G + (3*8)]	! (sneak g3 in here)
	rdpr	%tt, %o1					! Find out what caused this trap
	stx	%g4, [%sp + CC64FSZ + STKB + TF_G + (4*8)]	! sneak in g4
	rdpr	%tstate, %g1
	stx	%g5, [%sp + CC64FSZ + STKB + TF_G + (5*8)]	! sneak in g5
	rdpr	%tpc, %o2					! sync virt addr; must be read first
	stx	%g6, [%sp + CC64FSZ + STKB + TF_G + (6*8)]	! sneak in g6
	rdpr	%tnpc, %g3
	stx	%g7, [%sp + CC64FSZ + STKB + TF_G + (7*8)]	! sneak in g7
	rd	%y, %g5						! save y

	/* Finish stackframe, call C trap handler */
	stx	%g1, [%sp + CC64FSZ + STKB + TF_TSTATE]		! set tf.tf_psr, tf.tf_pc
	sth	%o1, [%sp + CC64FSZ + STKB + TF_TT]		! debug

	stx	%o2, [%sp + CC64FSZ + STKB + TF_PC]
	stx	%g3, [%sp + CC64FSZ + STKB + TF_NPC]		! set tf.tf_npc

	rdpr	%pil, %g4
	stb	%g4, [%sp + CC64FSZ + STKB + TF_PIL]
	stb	%g4, [%sp + CC64FSZ + STKB + TF_OLDPIL]

	rdpr	%tl, %g7
	dec	%g7
	movrlz	%g7, %g0, %g7
	wrpr	%g0, %g7, %tl		! Revert to kernel mode

	wr	%g0, ASI_PRIMARY_NOFAULT, %asi		! Restore default ASI
	flushw						! Get rid of any user windows so we don't deadlock
	
	!! In the EMBEDANY memory model %g4 points to the start of the data segment.
	!! In our case we need to clear it before calling any C-code
	clr	%g4

	/* Use trap type to see what handler to call */
	cmp	%o1, T_INST_ERROR
	be,pn	%xcc, text_error
	 st	%g5, [%sp + CC64FSZ + STKB + TF_Y]		! set tf.tf_y

	wrpr	%g0, PSTATE_INTR, %pstate	! reenable interrupts
	call	_C_LABEL(text_access_fault)	! mem_access_fault(&tf, type, pc, sfsr)
	 add	%sp, CC64FSZ + STKB, %o0	! (argument: &tf)
text_recover:
	wrpr	%g0, PSTATE_KERN, %pstate	! disable interrupts
	b	return_from_trap		! go return
	 ldx	[%sp + CC64FSZ + STKB + TF_TSTATE], %g1	! Load this for return_from_trap
	NOTREACHED

text_error:
	wrpr	%g0, PSTATE_INTR, %pstate	! reenable interrupts
	call	_C_LABEL(text_access_error)	! mem_access_fault(&tfm type, sfva [pc], sfsr,
						!		afva, afsr);
	 add	%sp, CC64FSZ + STKB, %o0	! (argument: &tf)
	ba	text_recover
	 nop
	NOTREACHED

#ifdef SUN4V

/*
 * Traps for sun4v.
 */

sun4v_dtsb_miss:
	GET_MMFSA %g1				! MMU Fault status area
	add	%g1, 0x48, %g3
	LDPTRA	[%g3] ASI_PHYS_CACHED, %g3	! Data fault address
	add	%g1, 0x50, %g6
	LDPTRA	[%g6] ASI_PHYS_CACHED, %g6	! Data fault context

	GET_CTXBUSY %g4
	sllx	%g6, 3, %g6			! Make it into an offset into ctxbusy
	LDPTR	[%g4 + %g6], %g4		! Load up our page table.

	srax	%g3, HOLESHIFT, %g5		! Check for valid address
	brz,pt	%g5, 0f				! Should be zero or -1
	 inc	%g5				! Make -1 -> 0
	brnz,pn	%g5, sun4v_datatrap		! Error! In hole!
0:
	srlx	%g3, STSHIFT, %g6
	and	%g6, STMASK, %g6		! Index into pm_segs
	sll	%g6, 3, %g6
	add	%g4, %g6, %g4
	LDPTRA	[%g4] ASI_PHYS_CACHED, %g4	! Load page directory pointer
	srlx	%g3, PDSHIFT, %g6
	and	%g6, PDMASK, %g6
	sll	%g6, 3, %g6
	brz,pn	%g4, sun4v_datatrap		! NULL entry? check somewhere else
	 add	%g4, %g6, %g4
	LDPTRA	[%g4] ASI_PHYS_CACHED, %g4	! Load page table pointer

	srlx	%g3, PTSHIFT, %g6		! Convert to ptab offset
	and	%g6, PTMASK, %g6
	sll	%g6, 3, %g6
	brz,pn	%g4, sun4v_datatrap		! NULL entry? check somewhere else
	 add	%g4, %g6, %g6
1:
	LDPTRA	[%g6] ASI_PHYS_CACHED, %g4	! Fetch TTE
	brgez,pn %g4, sun4v_datatrap		! Entry invalid?  Punt
	 or	%g4, SUN4V_TLB_ACCESS, %g7	! Update the access bit

	btst	SUN4V_TLB_ACCESS, %g4		! Need to update access bit?
	bne,pt	%xcc, 2f
	 nop
	casxa	[%g6] ASI_PHYS_CACHED, %g4, %g7	! and write it out
	cmp	%g4, %g7
	bne,pn	%xcc, 1b
	 or	%g4, SUN4V_TLB_ACCESS, %g4	! Update the access bit
2:
	GET_TSB_DMMU %g2

	/* Construct TSB tag word. */
	add	%g1, 0x50, %g6
	LDPTRA	[%g6] ASI_PHYS_CACHED, %g6	! Data fault context
	mov	%g3, %g1			! Data fault address
	srlx	%g1, 22, %g1			! 63..22 of virt addr
	sllx	%g6, 48, %g6			! context_id in 63..48
	or	%g1, %g6, %g1			! construct TTE tag
	srlx	%g3, PTSHIFT, %g3
	sethi	%hi(_C_LABEL(tsbsize)), %g5
	mov	512, %g6
	ld	[%g5 + %lo(_C_LABEL(tsbsize))], %g5
	sllx	%g6, %g5, %g5			! %g5 = 512 << tsbsize = TSBENTS
	sub	%g5, 1, %g5			! TSBENTS -> offset
	and	%g3, %g5, %g3			! mask out TTE index
	sllx	%g3, 4, %g3			! TTE size is 16 bytes
	add	%g2, %g3, %g2			! location of TTE in ci_tsb_dmmu

	membar	#StoreStore

	STPTR	%g4, [%g2 + 8]			! store TTE data
	STPTR	%g1, [%g2]			! store TTE tag

	retry
	NOTREACHED

sun4v_tl1_dtsb_miss:
	GET_MMFSA %g1				! MMU Fault status area
	add	%g1, 0x48, %g3
	LDPTRA	[%g3] ASI_PHYS_CACHED, %g3	! Data fault address
	add	%g1, 0x50, %g6
	LDPTRA	[%g6] ASI_PHYS_CACHED, %g6	! Data fault context

	GET_CTXBUSY %g4
	sllx	%g6, 3, %g6			! Make it into an offset into ctxbusy
	LDPTR	[%g4 + %g6], %g4		! Load up our page table.

	srax	%g3, HOLESHIFT, %g5		! Check for valid address
	brz,pt	%g5, 0f				! Should be zero or -1
	 inc	%g5				! Make -1 -> 0
	brnz,pn	%g5, sun4v_tl1_ptbl_miss	! Error! In hole!
0:
	srlx	%g3, STSHIFT, %g6
	and	%g6, STMASK, %g6		! Index into pm_segs
	sll	%g6, 3, %g6
	add	%g4, %g6, %g4
	LDPTRA	[%g4] ASI_PHYS_CACHED, %g4	! Load page directory pointer
	srlx	%g3, PDSHIFT, %g6
	and	%g6, PDMASK, %g6
	sll	%g6, 3, %g6
	brz,pn	%g4, sun4v_tl1_ptbl_miss	! NULL entry? check somewhere else
	 add	%g4, %g6, %g4
	LDPTRA	[%g4] ASI_PHYS_CACHED, %g4	! Load page table pointer

	srlx	%g3, PTSHIFT, %g6		! Convert to ptab offset
	and	%g6, PTMASK, %g6
	sll	%g6, 3, %g6
	brz,pn	%g4, sun4v_tl1_ptbl_miss	! NULL entry? check somewhere else
	 add	%g4, %g6, %g6
1:
	LDPTRA	[%g6] ASI_PHYS_CACHED, %g4	! Fetch TTE
	brgez,pn %g4, sun4v_tl1_ptbl_miss	! Entry invalid?  Punt
	 or	%g4, SUN4V_TLB_ACCESS, %g7	! Update the access bit

	btst	SUN4V_TLB_ACCESS, %g4		! Need to update access bit?
	bne,pt	%xcc, 2f
	 nop
	casxa	[%g6] ASI_PHYS_CACHED, %g4, %g7	! and write it out
	cmp	%g4, %g7
	bne,pn	%xcc, 1b
	 or	%g4, SUN4V_TLB_ACCESS, %g4	! Update the access bit
2:
	GET_TSB_DMMU %g2

	/* Construct TSB tag word. */
	add	%g1, 0x50, %g6
	LDPTRA	[%g6] ASI_PHYS_CACHED, %g6	! Data fault context
	mov	%g3, %g1			! Data fault address
	srlx	%g1, 22, %g1			! 63..22 of virt addr
	sllx	%g6, 48, %g6			! context_id in 63..48
	or	%g1, %g6, %g1			! construct TTE tag
	srlx	%g3, PTSHIFT, %g3
	sethi	%hi(_C_LABEL(tsbsize)), %g5
	mov	512, %g6
	ld	[%g5 + %lo(_C_LABEL(tsbsize))], %g5
	sllx	%g6, %g5, %g5			! %g5 = 512 << tsbsize = TSBENTS
	sub	%g5, 1, %g5			! TSBENTS -> offset
	and	%g3, %g5, %g3			! mask out TTE index
	sllx	%g3, 4, %g3			! TTE size is 16 bytes
	add	%g2, %g3, %g2			! location of TTE in ci_tsb_dmmu

	membar	#StoreStore

	STPTR	%g4, [%g2 + 8]			! store TTE data
	STPTR	%g1, [%g2]			! store TTE tag

	retry
	NOTREACHED
	
sun4v_datatrap:
	GET_MMFSA %g3				! MMU Fault status area
	add	%g3, 0x48, %g1
	LDPTRA	[%g1] ASI_PHYS_CACHED, %g1	! Data fault address
	add	%g3, 0x50, %g2
	LDPTRA	[%g2] ASI_PHYS_CACHED, %g2	! Data fault context

	TRAP_SETUP(-CC64FSZ-TF_SIZE)
	or	%g1, %g2, %o3
	mov	%g1, %o4

	rdpr	%tt, %g4
	rdpr	%tstate, %g1
	rdpr	%tpc, %g2
	rdpr	%tnpc, %g3

	stx	%g1, [%sp + CC64FSZ + BIAS + TF_TSTATE]
	mov	%g4, %o1		! (type)
	stx	%g2, [%sp + CC64FSZ + BIAS + TF_PC]
	rd	%y, %g5
	stx	%g3, [%sp + CC64FSZ + BIAS + TF_NPC]
	st	%g5, [%sp + CC64FSZ + BIAS + TF_Y]
	mov	%g2, %o2		! (pc)
	sth	%o1, [%sp + CC64FSZ + BIAS + TF_TT]! debug

	cmp	%o1, T_FDMMU_PROT
	bne,pn	%icc, 1f
	 mov	SFSR_FV, %o5
	or	%o5, SFSR_W, %o5

1:
	NORMAL_GLOBALS_SUN4V

	stx	%g1, [%sp + CC64FSZ + BIAS + TF_G + (1*8)]
	stx	%g2, [%sp + CC64FSZ + BIAS + TF_G + (2*8)]
	add	%sp, CC64FSZ + BIAS, %o0		! (&tf)
	stx	%g3, [%sp + CC64FSZ + BIAS + TF_G + (3*8)]
	stx	%g4, [%sp + CC64FSZ + BIAS + TF_G + (4*8)]
	stx	%g5, [%sp + CC64FSZ + BIAS + TF_G + (5*8)]
	rdpr	%pil, %g5
	stx	%g6, [%sp + CC64FSZ + BIAS + TF_G + (6*8)]
	stx	%g7, [%sp + CC64FSZ + BIAS + TF_G + (7*8)]
	stb	%g5, [%sp + CC64FSZ + BIAS + TF_PIL]
	stb	%g5, [%sp + CC64FSZ + BIAS + TF_OLDPIL]

	/*
	 * Phew, ready to enable traps and call C code.
	 */
	wrpr	%g0, 0, %tl

	wr	%g0, ASI_PRIMARY_NOFAULT, %asi	! Restore default ASI
	wrpr	%g0, PSTATE_INTR, %pstate	! traps on again
	call	_C_LABEL(data_access_fault)	! data_acces_fault(tf, type, ...)
	 nop

	ba,a,pt	%icc, return_from_trap
	 nop
	NOTREACHED
	
sun4v_tl0_dtsb_prot:
	GET_MMFSA %g1				! MMU Fault status area
	add	%g1, 0x48, %g3
	LDPTRA	[%g3] ASI_PHYS_CACHED, %g3	! Data fault address
	add	%g1, 0x50, %g6
	LDPTRA	[%g6] ASI_PHYS_CACHED, %g6	! Data fault context

	GET_CTXBUSY %g4
	sllx	%g6, 3, %g6			! Make it into an offset into ctxbusy
	LDPTR	[%g4 + %g6], %g4		! Load up our page table.

	srax	%g3, HOLESHIFT, %g5		! Check for valid address
	brz,pt	%g5, 0f				! Should be zero or -1
	 inc	%g5				! Make -1 -> 0
	brnz,pn	%g5, sun4v_datatrap		! Error! In hole!
0:
	srlx	%g3, STSHIFT, %g6
	and	%g6, STMASK, %g6		! Index into pm_segs
	sll	%g6, 3, %g6
	add	%g4, %g6, %g4
	LDPTRA	[%g4] ASI_PHYS_CACHED, %g4	! Load page directory pointer

	srlx	%g3, PDSHIFT, %g6
	and	%g6, PDMASK, %g6
	sll	%g6, 3, %g6
	brz,pn	%g4, sun4v_datatrap		! NULL entry? check somewhere else
	 add	%g4, %g6, %g4
	LDPTRA	[%g4] ASI_PHYS_CACHED, %g4	! Load page table pointer

	srlx	%g3, PTSHIFT, %g6		! Convert to ptab offset
	and	%g6, PTMASK, %g6
	sll	%g6, 3, %g6
	brz,pn	%g4, sun4v_datatrap		! NULL entry? check somewhere else
	 add	%g4, %g6, %g6
1:
	LDPTRA	[%g6] ASI_PHYS_CACHED, %g4	! Fetch TTE
	brgez,pn %g4, sun4v_datatrap		! Entry invalid?  Punt
	 or	%g4, SUN4V_TLB_MODIFY|SUN4V_TLB_ACCESS|SUN4V_TLB_W, %g7 ! Update the modified bit

#	btst	SUN4V_TLB_REAL_W|SUN4V_TLB_W, %g4	! Is it a ref fault?
	mov	1, %g2
	sllx	%g2, 61, %g2
	or	%g2, SUN4V_TLB_W, %g2
	btst	%g2, %g4
	bz,pn	%xcc, sun4v_datatrap			! No -- really fault
	 nop
	casxa	[%g6] ASI_PHYS_CACHED, %g4, %g7		!  and write it out
	cmp	%g4, %g7
	bne,pn	%xcc, 1b
	 or	%g4, SUN4V_TLB_MODIFY|SUN4V_TLB_ACCESS|SUN4V_TLB_W, %g4 ! Update the modified bit
2:
	GET_TSB_DMMU %g2

	mov	%g1, %g7			! save MMFSA

	/* Construct TSB tag word. */
	add	%g1, 0x50, %g6
	LDPTRA	[%g6] ASI_PHYS_CACHED, %g6	! Data fault context
	mov	%g3, %g1			! Data fault address
	srlx	%g1, 22, %g1			! 63..22 of virt addr
	sllx	%g6, 48, %g6			! context_id in 63..48
	or	%g1, %g6, %g1			! construct TTE tag

	srlx	%g3, PTSHIFT, %g3
	sethi	%hi(_C_LABEL(tsbsize)), %g5
	mov	512, %g6
	ld	[%g5 + %lo(_C_LABEL(tsbsize))], %g5
	sllx	%g6, %g5, %g5			! %g5 = 512 << tsbsize = TSBENTS
	sub	%g5, 1, %g5			! TSBENTS -> offset
	and	%g3, %g5, %g3			! mask out TTE index
	sllx	%g3, 4, %g3			! TTE size is 16 bytes
	add	%g2, %g3, %g2			! location of TTE in ci_tsb_dmmu

	membar	#StoreStore
	
	STPTR	%g4, [%g2 + 8]		! store TTE data
	STPTR	%g1, [%g2]		! store TTE tag

	mov	%o0, %g1
	mov	%o1, %g2
	mov	%o2, %g3

	add	%g7, 0x48, %o0
	ldxa	[%o0] ASI_PHYS_CACHED, %o0	! Data fault address
	add	%g7, 0x50, %o1
	ldxa	[%o1] ASI_PHYS_CACHED, %o1	! Data fault context
	mov	MAP_DTLB, %o2
	ta	ST_MMU_UNMAP_ADDR

	mov	%g1, %o0
	mov	%g2, %o1
	mov	%g3, %o2

	retry
	NOTREACHED

sun4v_tl0_itsb_miss:
	GET_MMFSA %g1				! MMU Fault status area
	add	%g1, 0x8, %g3
	LDPTRA	[%g3] ASI_PHYS_CACHED, %g3	! Instruction fault address
	add	%g1, 0x10, %g6
	LDPTRA	[%g6] ASI_PHYS_CACHED, %g6	! Data fault context
	
	GET_CTXBUSY %g4
	sllx	%g6, 3, %g6			! Make it into an offset into ctxbusy
	LDPTR	[%g4 + %g6], %g4		! Load up our page table.

	srax	%g3, HOLESHIFT, %g5		! Check for valid address
	brz,pt	%g5, 0f				! Should be zero or -1
	 inc	%g5				! Make -1 -> 0
	brnz,pn	%g5, sun4v_texttrap		! Error! In hole!
0:
	srlx	%g3, STSHIFT, %g6
	and	%g6, STMASK, %g6		! Index into pm_segs
	sll	%g6, 3, %g6
	add	%g4, %g6, %g4
	LDPTRA	[%g4] ASI_PHYS_CACHED, %g4	! Load page directory pointer

	srlx	%g3, PDSHIFT, %g6
	and	%g6, PDMASK, %g6
	sll	%g6, 3, %g6
	brz,pn	%g4, sun4v_texttrap		! NULL entry? check somewhere else
	 add	%g4, %g6, %g4
	LDPTRA	[%g4] ASI_PHYS_CACHED, %g4	! Load page table pointer

	srlx	%g3, PTSHIFT, %g6		! Convert to ptab offset
	and	%g6, PTMASK, %g6
	sll	%g6, 3, %g6
	brz,pn	%g4, sun4v_texttrap		! NULL entry? check somewhere else
	 add	%g4, %g6, %g6
1:
	LDPTRA	[%g6] ASI_PHYS_CACHED, %g4	! Fetch TTE
	brgez,pn %g4, sun4v_texttrap		! Entry invalid?  Punt
	 or	%g4, SUN4V_TLB_ACCESS, %g7	! Update the access bit

	btst	SUN4V_TLB_EXEC, %g4		! Need to update exec bit?
	bz,pn	%xcc, sun4v_texttrap
	 nop
	btst	SUN4V_TLB_ACCESS, %g4		! Need to update access bit?
	bne,pt	%xcc, 2f
	 nop
	casxa	[%g6] ASI_PHYS_CACHED, %g4, %g7	! and write it out
	cmp	%g4, %g7
	bne,pn	%xcc, 1b
	 or	%g4, SUN4V_TLB_ACCESS, %g4	! Update the modified bit
2:
	GET_TSB_DMMU %g2

	mov	%g1, %g7
	/* Construct TSB tag word. */
	add	%g1, 0x10, %g6
	LDPTRA	[%g6] ASI_PHYS_CACHED, %g6	! Instruction fault context
	mov	%g3, %g1			! Instruction fault address
	srlx	%g1, 22, %g1			! 63..22 of virt addr
	sllx	%g6, 48, %g6			! context_id in 63..48
	or	%g1, %g6, %g1			! construct TTE tag

	srlx	%g3, PTSHIFT, %g3
	sethi	%hi(_C_LABEL(tsbsize)), %g5
	mov	512, %g6
	ld	[%g5 + %lo(_C_LABEL(tsbsize))], %g5
	sllx	%g6, %g5, %g5			! %g5 = 512 << tsbsize = TSBENTS
	sub	%g5, 1, %g5			! TSBENTS -> offset
	and	%g3, %g5, %g3			! mask out TTE index
	sllx	%g3, 4, %g3			! TTE size is 16 bytes
	add	%g2, %g3, %g2			! location of TTE in ci_tsb_dmmu (FIXME ci_tsb_immu?)
	
	membar	#StoreStore
	STPTR	%g4, [%g2 + 8]			! store TTE data
	stx	%g1, [%g2]			! store TTE tag

	retry
	NOTREACHED

sun4v_texttrap:
	GET_MMFSA %g3				! MMU Fault status area
	add	%g3, 0x08, %g1
	LDPTRA	[%g1] ASI_PHYS_CACHED, %g1	! Instruction fault address
	add	%g3, 0x10, %g2
	LDPTRA	[%g2] ASI_PHYS_CACHED, %g2	! Instruction fault context

	TRAP_SETUP(-CC64FSZ-TF_SIZE)

	or	%g1, %g2, %o2
	clr	%o3

	rdpr	%tt, %g4
	rdpr	%tstate, %g1
	rdpr	%tpc, %g2
	rdpr	%tnpc, %g3

	stx	%g1, [%sp + CC64FSZ + BIAS + TF_TSTATE]
	mov	%g4, %o1		! (type)
	stx	%g2, [%sp + CC64FSZ + BIAS + TF_PC]
	rd	%y, %g5
	stx	%g3, [%sp + CC64FSZ + BIAS + TF_NPC]
	st	%g5, [%sp + CC64FSZ + BIAS + TF_Y]
	sth	%o1, [%sp + CC64FSZ + BIAS + TF_TT]! debug

	! Get back to normal globals
	wrpr	%g0, PSTATE_KERN, %pstate		
	NORMAL_GLOBALS_SUN4V

	stx	%g1, [%sp + CC64FSZ + BIAS + TF_G + (1*8)]
	stx	%g2, [%sp + CC64FSZ + BIAS + TF_G + (2*8)]
	add	%sp, CC64FSZ + BIAS, %o0		! (&tf)
	stx	%g3, [%sp + CC64FSZ + BIAS + TF_G + (3*8)]
	stx	%g4, [%sp + CC64FSZ + BIAS + TF_G + (4*8)]
	stx	%g5, [%sp + CC64FSZ + BIAS + TF_G + (5*8)]
	rdpr	%pil, %g5
	stx	%g6, [%sp + CC64FSZ + BIAS + TF_G + (6*8)]
	stx	%g7, [%sp + CC64FSZ + BIAS + TF_G + (7*8)]
	stb	%g5, [%sp + CC64FSZ + BIAS + TF_PIL]
	stb	%g5, [%sp + CC64FSZ + BIAS + TF_OLDPIL]

	/*
	 * Phew, ready to enable traps and call C code.
	 */
	wrpr	%g0, 0, %tl

	wr	%g0, ASI_PRIMARY_NOFAULT, %asi	! Restore default ASI
	wrpr	%g0, PSTATE_INTR, %pstate	! traps on again
	call	_C_LABEL(text_access_fault)	! text_access_fault(tf, type, ...)
	 nop

	ba,a,pt	%icc, return_from_trap
	 nop
	NOTREACHED

sun4v_tl1_dtsb_prot:
	GET_MMFSA %g1				! MMU Fault status area
	add	%g1, 0x48, %g3
	LDPTRA	[%g3] ASI_PHYS_CACHED, %g3	! Data fault address
	add	%g1, 0x50, %g6
	LDPTRA	[%g6] ASI_PHYS_CACHED, %g6	! Data fault context
	
	GET_CTXBUSY %g4
	sllx	%g6, 3, %g6			! Make it into an offset into ctxbusy
	LDPTR	[%g4 + %g6], %g4		! Load up our page table.

	srax	%g3, HOLESHIFT, %g5		! Check for valid address
	brz,pt	%g5, 0f				! Should be zero or -1
	 inc	%g5				! Make -1 -> 0
	brnz,pn	%g5, sun4v_tl1_ptbl_miss	! Error! In hole!
0:
	srlx	%g3, STSHIFT, %g6
	and	%g6, STMASK, %g6		! Index into pm_segs
	sll	%g6, 3, %g6
	add	%g4, %g6, %g4
	LDPTRA	[%g4] ASI_PHYS_CACHED, %g4	! Load page directory pointer

	srlx	%g3, PDSHIFT, %g6
	and	%g6, PDMASK, %g6
	sll	%g6, 3, %g6
	brz,pn	%g4, sun4v_tl1_ptbl_miss	! NULL entry? check somewhere else
	 add	%g4, %g6, %g4
	LDPTRA	[%g4] ASI_PHYS_CACHED, %g4	! Load page table pointer

	srlx	%g3, PTSHIFT, %g6		! Convert to ptab offset
	and	%g6, PTMASK, %g6
	sll	%g6, 3, %g6
	brz,pn	%g4, sun4v_tl1_ptbl_miss	! NULL entry? check somewhere else
	 add	%g4, %g6, %g6
1:
	LDPTRA	[%g6] ASI_PHYS_CACHED, %g4	! Fetch TTE
	brgez,pn %g4, sun4v_tl1_ptbl_miss	! Entry invalid?  Punt
	 or	%g4, SUN4V_TLB_MODIFY|SUN4V_TLB_ACCESS|SUN4V_TLB_W, %g7 ! Update the modified bit

#	btst	SUN4V_TLB_REAL_W|SUN4V_TLB_W, %g4	! Is it a ref fault?
	mov	1, %g2
	sllx	%g2, 61, %g2
	or	%g2, SUN4V_TLB_W, %g2
	btst	%g2, %g4
	bz,pn	%xcc, sun4v_tl1_ptbl_miss		! No -- really fault
	 nop
	casxa	[%g6] ASI_PHYS_CACHED, %g4, %g7		!  and write it out
	cmp	%g4, %g7
	bne,pn	%xcc, 1b
	 or	%g4, SUN4V_TLB_MODIFY|SUN4V_TLB_ACCESS|SUN4V_TLB_W, %g4 ! Update the modified bit
2:
	GET_TSB_DMMU %g2

	mov	%g1, %g7			! save MMFSA

	/* Construct TSB tag word. */
	add	%g1, 0x50, %g6
	LDPTRA	[%g6] ASI_PHYS_CACHED, %g6	! Data fault context
	mov	%g3, %g1			! Data fault address
	srlx	%g1, 22, %g1			! 63..22 of virt addr
	sllx	%g6, 48, %g6			! context_id in 63..48
	or	%g1, %g6, %g1			! construct TTE tag

	srlx	%g3, PTSHIFT, %g3
	sethi	%hi(_C_LABEL(tsbsize)), %g5
	mov	512, %g6
	ld	[%g5 + %lo(_C_LABEL(tsbsize))], %g5
	sllx	%g6, %g5, %g5			! %g5 = 512 << tsbsize = TSBENTS
	sub	%g5, 1, %g5			! TSBENTS -> offset
	and	%g3, %g5, %g3			! mask out TTE index
	sllx	%g3, 4, %g3			! TTE size is 16 bytes
	add	%g2, %g3, %g2			! location of TTE in ci_tsb_dmmu

	membar	#StoreStore

	STPTR	%g4, [%g2 + 8]		! store TTE data
	STPTR	%g1, [%g2]		! store TTE tag

	mov	%o0, %g1
	mov	%o1, %g2
	mov	%o2, %g3

	add	%g7, 0x48, %o0
	ldxa	[%o0] ASI_PHYS_CACHED, %o0	! Data fault address
	add	%g7, 0x50, %o1
	ldxa	[%o1] ASI_PHYS_CACHED, %o1	! Data fault context
	mov	MAP_DTLB, %o2
	ta	ST_MMU_UNMAP_ADDR

	mov	%g1, %o0
	mov	%g2, %o1
	mov	%g3, %o2

	retry
	NOTREACHED

sun4v_tl1_ptbl_miss:
	rdpr	%tpc, %g1

	set	rft_user_fault_start, %g2
	cmp	%g1, %g2
	blu,pt	%xcc, 1f
	 set	rft_user_fault_end, %g2
	cmp	%g1, %g2
	bgeu,pt	%xcc, 1f
	 nop

	/* Fixup %cwp. */
	rdpr	%cwp, %g1
	inc	%g1
	wrpr	%g1, %cwp

	rdpr	%tt, %g1
	wrpr	1, %tl
	wrpr	%g1, %tt
	rdpr	%cwp, %g1
	set	TSTATE_KERN, %g2
	wrpr	%g1, %g2, %tstate
	set	return_from_trap, %g1
	wrpr	%g1, %tpc
	add	%g1, 4, %g1
	wrpr	%g1, %tnpc
	wrpr	%g0, 1, %gl

	ba,pt %xcc, sun4v_datatrap
	 wrpr	WSTATE_KERN, %wstate

1:
	rdpr	%tstate, %g3
	rdpr	%tt, %g4

	rdpr	%tl, %g1
	dec	%g1
	wrpr	%g1, %tl
	rdpr	%tt, %g2
	inc	%g1
	wrpr	%g1, %tl

	wrpr	%g0, %g3, %tstate
	wrpr	%g0, %g4, %tt

	andn	%g2, 0x00f, %g3
	cmp	%g3, 0x080
	be,pn	%icc, flush_normals
	 nop
	cmp	%g3, 0x0a0
	be,pn	%icc, flush_others
	 nop
	cmp	%g3, 0x0c0
	be,pn	%icc, ufill_trap
	 nop

	Debugger()
	NOTREACHED

flush_others:
	set	pcbspill_others, %g1
	wrpr	%g1, %tnpc
	done
	NOTREACHED

flush_normals:
ufill_trap:

	/*
	 * Rearrange our trap state such that it appears as if we got
	 * this trap directly from user mode.  Then process it at TL = 1.
	 * We'll take the spill/fill trap again once we return to user mode.
	 */
	rdpr	%tt, %g1
	rdpr	%tstate, %g3
	wrpr	%g0, 1, %tl
	wrpr	%g0, %g1, %tt
	rdpr	%tstate, %g2
	wrpr	%g0, 2, %tl
	and	%g2, TSTATE_CWP, %g2
	andn	%g3, TSTATE_CWP, %g3
	wrpr	%g2, %g3, %tstate
	set	sun4v_datatrap, %g4
	wrpr	%g0, %g4, %tnpc
	done

/*
 * Spill user windows into the PCB.
 */
pcbspill_normals:
	ba,pt	%xcc, pcbspill
	 wrpr	0x80, %tt

pcbspill_others:
	wrpr	0xa0, %tt

pcbspill:
	set	CPUINFO_VA, %g6
	ldx	[%g6 + CI_CPCB], %g6
	
	GET_CTXBUSY %g1

	ldx	[%g1], %g1				! kernel pmap is ctx 0

	srlx	%g6, STSHIFT, %g7
	and	%g7, STMASK, %g7
	sll	%g7, 3, %g7				! byte offset into ctxbusy
	add	%g7, %g1, %g1
	ldxa	[%g1] ASI_PHYS_CACHED, %g1		! Load pointer to directory

	srlx	%g6, PDSHIFT, %g7			! Do page directory
	and	%g7, PDMASK, %g7
	sll	%g7, 3, %g7
	brz,pn	%g1, pcbspill_fail
	 add	%g7, %g1, %g1
	ldxa	[%g1] ASI_PHYS_CACHED, %g1
	srlx	%g6, PTSHIFT, %g7			! Convert to ptab offset
	and	%g7, PTMASK, %g7
	brz	%g1, pcbspill_fail
	 sll	%g7, 3, %g7
	add	%g1, %g7, %g7
	ldxa	[%g7] ASI_PHYS_CACHED, %g7		! This one is not
	brgez	%g7, pcbspill_fail
	 srlx	%g7, PGSHIFT, %g7			! Isolate PA part
	sll	%g6, 32-PGSHIFT, %g6			! And offset
	sllx	%g7, PGSHIFT+8, %g7			! There are 8 bits to the left of the PA in the TTE
	srl	%g6, 32-PGSHIFT, %g6
	srax	%g7, 8, %g7
	or	%g7, %g6, %g6				! Then combine them to form PA

	wr	%g0, ASI_PHYS_CACHED, %asi		! Use ASI_PHYS_CACHED to prevent possible page faults
	
	lduba	[%g6 + PCB_NSAVED] %asi, %g7
	sllx	%g7, 7, %g5
	add	%g6, %g5, %g5
	SPILL	stxa, %g5 + PCB_RW, 8, %asi
	saved

	sllx	%g7, 3, %g5
	add	%g6, %g5, %g5

	inc	%g7
	stba	%g7, [%g6 + PCB_NSAVED] %asi

	retry
	NOTREACHED

pcbspill_fail:
	Debugger()
	NOTREACHED

/*
 * End of traps for sun4v.
 */
	
#endif		

/*
 * We're here because we took an alignment fault in NUCLEUS context.
 * This could be a kernel bug or it could be due to saving a user
 * window to an invalid stack pointer.  
 * 
 * If the latter is the case, we could try to emulate unaligned accesses, 
 * but we really don't know where to store the registers since we can't 
 * determine if there's a stack bias.  Or we could store all the regs 
 * into the PCB and punt, until the user program uses up all the CPU's
 * register windows and we run out of places to store them.  So for
 * simplicity we'll just blow them away and enter the trap code which
 * will generate a bus error.  Debugging the problem will be a bit
 * complicated since lots of register windows will be lost, but what
 * can we do?
 */
checkalign:
	rdpr	%tl, %g2
	subcc	%g2, 1, %g1
	bneg,pn	%icc, slowtrap		! Huh?
	 sethi	%hi(CPCB), %g6		! get current pcb

	wrpr	%g1, 0, %tl
	rdpr	%tt, %g7
	rdpr	%tstate, %g4
	andn	%g7, 0x3f, %g5
	cmp	%g5, 0x080		!   window spill traps are all 0b 0000 10xx xxxx
	bne,a,pn	%icc, slowtrap
	 wrpr	%g1, 0, %tl		! Revert TL  XXX wrpr in a delay slot...

#ifdef DEBUG
	cmp	%g7, 0x34		! If we took a datafault just before this trap
	bne,pt	%icc, checkalignspill	! our stack's probably bad so we need to switch somewhere else
	 nop

	!!
	!! Double data fault -- bad stack?
	!!
	wrpr	%g2, %tl		! Restore trap level.
	sir				! Just issue a reset and don't try to recover.
	mov	%fp, %l6		! Save the frame pointer
	set	EINTSTACK+USPACE+CC64FSZ-STKB, %fp ! Set the frame pointer to the middle of the idle stack
	add	%fp, -CC64FSZ, %sp	! Create a stackframe
	wrpr	%g0, 15, %pil		! Disable interrupts, too
	wrpr	%g0, %g0, %canrestore	! Our stack is hozed and our PCB
	wrpr	%g0, 7, %cansave	!  probably is too, so blow away
	ba	slowtrap		!  all our register windows.
	 wrpr	%g0, 0x101, %tt
#endif
checkalignspill:
	/*
         * %g1 -- current tl
	 * %g2 -- original tl
	 * %g4 -- tstate
         * %g7 -- tt
	 */

	and	%g4, CWP, %g5
	wrpr	%g5, %cwp		! Go back to the original register win

	/*
	 * Remember:
	 * 
	 * %otherwin = 0
	 * %cansave = NWINDOWS - 2 - %canrestore
	 */

	rdpr	%otherwin, %g6
	rdpr	%canrestore, %g3
	rdpr	%ver, %g5
	sub	%g3, %g6, %g3		! Calculate %canrestore - %g7
	and	%g5, CWP, %g5		! NWINDOWS-1
	movrlz	%g3, %g0, %g3		! Clamp at zero
	wrpr	%g0, 0, %otherwin
	wrpr	%g3, 0, %canrestore	! This is the new canrestore
	dec	%g5			! NWINDOWS-2
	wrpr	%g5, 0, %cleanwin	! Set cleanwin to max, since we're in-kernel
	sub	%g5, %g3, %g5		! NWINDOWS-2-%canrestore
	wrpr	%g5, 0, %cansave

	wrpr	%g0, T_ALIGN, %tt	! This was an alignment fault 
	/*
	 * Now we need to determine if this was a userland store or not.
	 * Userland stores occur in anything other than the kernel spill
	 * handlers (trap type 09x).
	 */
	and	%g7, 0xff0, %g5
	cmp	%g5, 0x90
	bz,pn	%icc, slowtrap
	 nop
	bclr	TSTATE_PRIV, %g4
	wrpr	%g4, 0, %tstate
	ba,a,pt	%icc, slowtrap
	 nop
	
/*
 * slowtrap() builds a trap frame and calls trap().
 * This is called `slowtrap' because it *is*....
 * We have to build a full frame for ptrace(), for instance.
 *
 * Registers:
 *
 */
slowtrap:
#ifdef TRAPS_USE_IG
	wrpr	%g0, PSTATE_KERN|PSTATE_IG, %pstate	! DEBUG
#endif
#ifdef DIAGNOSTIC
	/* Make sure kernel stack is aligned */
	btst	0x03, %sp		! 32-bit stack OK?
	 and	%sp, 0x07, %g4		! 64-bit stack OK?
	bz,pt	%icc, 1f
	cmp	%g4, 0x1		! Must end in 0b001
	be,pt	%icc, 1f
	 rdpr	%wstate, %g7
	cmp	%g7, WSTATE_KERN
	bnz,pt	%icc, 1f		! User stack -- we'll blow it away
	 nop
	set	PANICSTACK-CC64FSZ-STKB, %sp
1:
#endif
	rdpr	%tt, %g4
	rdpr	%tstate, %g1
	rdpr	%tpc, %g2
	rdpr	%tnpc, %g3

	TRAP_SETUP(-CC64FSZ-TF_SIZE)
Lslowtrap_reenter:
	stx	%g1, [%sp + CC64FSZ + STKB + TF_TSTATE]
	mov	%g4, %o1		! (type)
	stx	%g2, [%sp + CC64FSZ + STKB + TF_PC]
	rd	%y, %g5
	stx	%g3, [%sp + CC64FSZ + STKB + TF_NPC]
	mov	%g1, %o3		! (pstate)
	st	%g5, [%sp + CC64FSZ + STKB + TF_Y]
	mov	%g2, %o2		! (pc)
	sth	%o1, [%sp + CC64FSZ + STKB + TF_TT]! debug

	! Get back to normal globals
#ifdef SUN4V
	sethi	%hi(cputyp), %g5
	ld	[%g5 + %lo(cputyp)], %g5
	cmp	%g5, CPU_SUN4V
	bne,pt	%icc, 1f
	 nop
	NORMAL_GLOBALS_SUN4V
	ba	2f
	 nop
1:	
#endif	
	NORMAL_GLOBALS_SUN4U
2:
	stx	%g1, [%sp + CC64FSZ + STKB + TF_G + (1*8)]
	stx	%g2, [%sp + CC64FSZ + STKB + TF_G + (2*8)]
	add	%sp, CC64FSZ + STKB, %o0		! (&tf)
	stx	%g3, [%sp + CC64FSZ + STKB + TF_G + (3*8)]
	stx	%g4, [%sp + CC64FSZ + STKB + TF_G + (4*8)]
	stx	%g5, [%sp + CC64FSZ + STKB + TF_G + (5*8)]
	rdpr	%pil, %g5
	stx	%g6, [%sp + CC64FSZ + STKB + TF_G + (6*8)]
	stx	%g7, [%sp + CC64FSZ + STKB + TF_G + (7*8)]
	stb	%g5, [%sp + CC64FSZ + STKB + TF_PIL]
	stb	%g5, [%sp + CC64FSZ + STKB + TF_OLDPIL]
	/*
	 * Phew, ready to enable traps and call C code.
	 */
	rdpr	%tl, %g1
	dec	%g1
	movrlz	%g1, %g0, %g1
	wrpr	%g0, %g1, %tl		! Revert to kernel mode
	!! In the EMBEDANY memory model %g4 points to the start of the data segment.
	!! In our case we need to clear it before calling any C-code
	clr	%g4

	wr	%g0, ASI_PRIMARY_NOFAULT, %asi		! Restore default ASI
	wrpr	%g0, PSTATE_INTR, %pstate	! traps on again
	call	_C_LABEL(trap)			! trap(tf, type, pc, pstate)
	 nop

	b	return_from_trap
	 ldx	[%sp + CC64FSZ + STKB + TF_TSTATE], %g1	! Load this for return_from_trap
	NOTREACHED
#if 1
/*
 * This code is no longer needed.
 */
/*
 * Do a `software' trap by re-entering the trap code, possibly first
 * switching from interrupt stack to kernel stack.  This is used for
 * scheduling and signal ASTs (which generally occur from softclock or
 * tty or net interrupts).
 *
 * We enter with the trap type in %g1.  All we have to do is jump to
 * Lslowtrap_reenter above, but maybe after switching stacks....
 *
 * We should be running alternate globals.  The normal globals and
 * out registers were just loaded from the old trap frame.
 *
 *	Input Params:
 *	%g1 = tstate
 *	%g2 = tpc
 *	%g3 = tnpc
 *	%g4 = tt == T_AST
 */
softtrap:
	sethi	%hi(EINTSTACK-STKB), %g5
	sethi	%hi(EINTSTACK-INTSTACK), %g7
	or	%g5, %lo(EINTSTACK-STKB), %g5
	dec	%g7
	sub	%g5, %sp, %g5
	sethi	%hi(CPCB), %g6
	andncc	%g5, %g7, %g0
	bnz,pt	%xcc, Lslowtrap_reenter
	 LDPTR	[%g6 + %lo(CPCB)], %g7
	set	USPACE-CC64FSZ-TF_SIZE-STKB, %g5
	add	%g7, %g5, %g6
	SET_SP_REDZONE(%g7, %g5)
#ifdef DEBUG
	stx	%g1, [%g6 + CC64FSZ + STKB + TF_FAULT]		! Generate a new trapframe
#endif
	stx	%i0, [%g6 + CC64FSZ + STKB + TF_O + (0*8)]	!	but don't bother with
	stx	%i1, [%g6 + CC64FSZ + STKB + TF_O + (1*8)]	!	locals and ins
	stx	%i2, [%g6 + CC64FSZ + STKB + TF_O + (2*8)]
	stx	%i3, [%g6 + CC64FSZ + STKB + TF_O + (3*8)]
	stx	%i4, [%g6 + CC64FSZ + STKB + TF_O + (4*8)]
	stx	%i5, [%g6 + CC64FSZ + STKB + TF_O + (5*8)]
	stx	%i6, [%g6 + CC64FSZ + STKB + TF_O + (6*8)]
	stx	%i7, [%g6 + CC64FSZ + STKB + TF_O + (7*8)]
#ifdef DEBUG
	ldx	[%sp + CC64FSZ + STKB + TF_I + (0*8)], %l0	! Copy over the rest of the regs
	ldx	[%sp + CC64FSZ + STKB + TF_I + (1*8)], %l1	! But just dirty the locals
	ldx	[%sp + CC64FSZ + STKB + TF_I + (2*8)], %l2
	ldx	[%sp + CC64FSZ + STKB + TF_I + (3*8)], %l3
	ldx	[%sp + CC64FSZ + STKB + TF_I + (4*8)], %l4
	ldx	[%sp + CC64FSZ + STKB + TF_I + (5*8)], %l5
	ldx	[%sp + CC64FSZ + STKB + TF_I + (6*8)], %l6
	ldx	[%sp + CC64FSZ + STKB + TF_I + (7*8)], %l7
	stx	%l0, [%g6 + CC64FSZ + STKB + TF_I + (0*8)]
	stx	%l1, [%g6 + CC64FSZ + STKB + TF_I + (1*8)]
	stx	%l2, [%g6 + CC64FSZ + STKB + TF_I + (2*8)]
	stx	%l3, [%g6 + CC64FSZ + STKB + TF_I + (3*8)]
	stx	%l4, [%g6 + CC64FSZ + STKB + TF_I + (4*8)]
	stx	%l5, [%g6 + CC64FSZ + STKB + TF_I + (5*8)]
	stx	%l6, [%g6 + CC64FSZ + STKB + TF_I + (6*8)]
	stx	%l7, [%g6 + CC64FSZ + STKB + TF_I + (7*8)]
	ldx	[%sp + CC64FSZ + STKB + TF_L + (0*8)], %l0
	ldx	[%sp + CC64FSZ + STKB + TF_L + (1*8)], %l1
	ldx	[%sp + CC64FSZ + STKB + TF_L + (2*8)], %l2
	ldx	[%sp + CC64FSZ + STKB + TF_L + (3*8)], %l3
	ldx	[%sp + CC64FSZ + STKB + TF_L + (4*8)], %l4
	ldx	[%sp + CC64FSZ + STKB + TF_L + (5*8)], %l5
	ldx	[%sp + CC64FSZ + STKB + TF_L + (6*8)], %l6
	ldx	[%sp + CC64FSZ + STKB + TF_L + (7*8)], %l7
	stx	%l0, [%g6 + CC64FSZ + STKB + TF_L + (0*8)]
	stx	%l1, [%g6 + CC64FSZ + STKB + TF_L + (1*8)]
	stx	%l2, [%g6 + CC64FSZ + STKB + TF_L + (2*8)]
	stx	%l3, [%g6 + CC64FSZ + STKB + TF_L + (3*8)]
	stx	%l4, [%g6 + CC64FSZ + STKB + TF_L + (4*8)]
	stx	%l5, [%g6 + CC64FSZ + STKB + TF_L + (5*8)]
	stx	%l6, [%g6 + CC64FSZ + STKB + TF_L + (6*8)]
	stx	%l7, [%g6 + CC64FSZ + STKB + TF_L + (7*8)]
#endif
	ba,pt	%xcc, Lslowtrap_reenter
	 mov	%g6, %sp
#endif

#if 0
/*
 * breakpoint:	capture as much info as possible and then call DDB
 * or trap, as the case may be.
 *
 * First, we switch to interrupt globals, and blow away %g7.  Then
 * switch down one stackframe -- just fiddle w/cwp, don't save or
 * we'll trap.  Then slowly save all the globals into our static
 * register buffer.  etc. etc.
 */

breakpoint:
	wrpr	%g0, PSTATE_KERN|PSTATE_IG, %pstate	! Get IG to use
	rdpr	%cwp, %g7
	inc	1, %g7					! Equivalent of save
	wrpr	%g7, 0, %cwp				! Now we have some unused locals to fiddle with
XXX ddb_regs is now ddb-regp and is a pointer not a symbol.
	set	_C_LABEL(ddb_regs), %l0
	stx	%g1, [%l0+DBR_IG+(1*8)]			! Save IGs
	stx	%g2, [%l0+DBR_IG+(2*8)]
	stx	%g3, [%l0+DBR_IG+(3*8)]
	stx	%g4, [%l0+DBR_IG+(4*8)]
	stx	%g5, [%l0+DBR_IG+(5*8)]
	stx	%g6, [%l0+DBR_IG+(6*8)]
	stx	%g7, [%l0+DBR_IG+(7*8)]
	wrpr	%g0, PSTATE_KERN|PSTATE_MG, %pstate	! Get MG to use
	stx	%g1, [%l0+DBR_MG+(1*8)]			! Save MGs
	stx	%g2, [%l0+DBR_MG+(2*8)]
	stx	%g3, [%l0+DBR_MG+(3*8)]
	stx	%g4, [%l0+DBR_MG+(4*8)]
	stx	%g5, [%l0+DBR_MG+(5*8)]
	stx	%g6, [%l0+DBR_MG+(6*8)]
	stx	%g7, [%l0+DBR_MG+(7*8)]
	wrpr	%g0, PSTATE_KERN|PSTATE_AG, %pstate	! Get AG to use
	stx	%g1, [%l0+DBR_AG+(1*8)]			! Save AGs
	stx	%g2, [%l0+DBR_AG+(2*8)]
	stx	%g3, [%l0+DBR_AG+(3*8)]
	stx	%g4, [%l0+DBR_AG+(4*8)]
	stx	%g5, [%l0+DBR_AG+(5*8)]
	stx	%g6, [%l0+DBR_AG+(6*8)]
	stx	%g7, [%l0+DBR_AG+(7*8)]
	wrpr	%g0, PSTATE_KERN, %pstate	! Get G to use
	stx	%g1, [%l0+DBR_G+(1*8)]			! Save Gs
	stx	%g2, [%l0+DBR_G+(2*8)]
	stx	%g3, [%l0+DBR_G+(3*8)]
	stx	%g4, [%l0+DBR_G+(4*8)]
	stx	%g5, [%l0+DBR_G+(5*8)]
	stx	%g6, [%l0+DBR_G+(6*8)]
	stx	%g7, [%l0+DBR_G+(7*8)]
	rdpr	%canrestore, %l1
	stb	%l1, [%l0+DBR_CANRESTORE]
	rdpr	%cansave, %l2
	stb	%l2, [%l0+DBR_CANSAVE]
	rdpr	%cleanwin, %l3
	stb	%l3, [%l0+DBR_CLEANWIN]
	rdpr	%wstate, %l4
	stb	%l4, [%l0+DBR_WSTATE]
	rd	%y, %l5
	stw	%l5, [%l0+DBR_Y]
	rdpr	%tl, %l6
	stb	%l6, [%l0+DBR_TL]
	dec	1, %g7
#endif

/*
 * I will not touch any of the DDB or KGDB stuff until I know what's going
 * on with the symbol table.  This is all still v7/v8 code and needs to be fixed.
 */
#ifdef KGDB
/*
 * bpt is entered on all breakpoint traps.
 * If this is a kernel breakpoint, we do not want to call trap().
 * Among other reasons, this way we can set breakpoints in trap().
 */
bpt:
	set	TSTATE_PRIV, %l4
	andcc	%l4, %l0, %g0		! breakpoint from kernel?
	bz	slowtrap		! no, go do regular trap
	 nop

	/*
	 * Build a trap frame for kgdb_trap_glue to copy.
	 * Enable traps but set ipl high so that we will not
	 * see interrupts from within breakpoints.
	 */
	save	%sp, -CCFSZ-TF_SIZE, %sp		! allocate a trap frame
	TRAP_SETUP(-CCFSZ-TF_SIZE)
	or	%l0, PSR_PIL, %l4	! splhigh()
	wr	%l4, 0, %psr		! the manual claims that this
	wr	%l4, PSR_ET, %psr	! song and dance is necessary
	std	%l0, [%sp + CCFSZ + 0]	! tf.tf_psr, tf.tf_pc
	mov	%l3, %o0		! trap type arg for kgdb_trap_glue
	rd	%y, %l3
	std	%l2, [%sp + CCFSZ + 8]	! tf.tf_npc, tf.tf_y
	rd	%wim, %l3
	st	%l3, [%sp + CCFSZ + 16]	! tf.tf_wim (a kgdb-only r/o field)
	st	%g1, [%sp + CCFSZ + 20]	! tf.tf_global[1]
	std	%g2, [%sp + CCFSZ + 24]	! etc
	std	%g4, [%sp + CCFSZ + 32]
	std	%g6, [%sp + CCFSZ + 40]
	std	%i0, [%sp + CCFSZ + 48]	! tf.tf_in[0..1]
	std	%i2, [%sp + CCFSZ + 56]	! etc
	std	%i4, [%sp + CCFSZ + 64]
	std	%i6, [%sp + CCFSZ + 72]

	/*
	 * Now call kgdb_trap_glue(); if it returns, call trap().
	 */
	mov	%o0, %l3		! gotta save trap type
	call	_C_LABEL(kgdb_trap_glue)		! kgdb_trap_glue(type, &trapframe)
	 add	%sp, CCFSZ, %o1		! (&trapframe)

	/*
	 * Use slowtrap to call trap---but first erase our tracks
	 * (put the registers back the way they were).
	 */
	mov	%l3, %o0		! slowtrap will need trap type
	ld	[%sp + CCFSZ + 12], %l3
	wr	%l3, 0, %y
	ld	[%sp + CCFSZ + 20], %g1
	ldd	[%sp + CCFSZ + 24], %g2
	ldd	[%sp + CCFSZ + 32], %g4
	b	Lslowtrap_reenter
	 ldd	[%sp + CCFSZ + 40], %g6

/*
 * Enter kernel breakpoint.  Write all the windows (not including the
 * current window) into the stack, so that backtrace works.  Copy the
 * supplied trap frame to the kgdb stack and switch stacks.
 *
 * kgdb_trap_glue(type, tf0)
 *	int type;
 *	struct trapframe *tf0;
 */
ENTRY_NOPROFILE(kgdb_trap_glue)
	save	%sp, -CCFSZ, %sp

	flushw				! flush all windows
	mov	%sp, %l4		! %l4 = current %sp

	/* copy trapframe to top of kgdb stack */
	set	_C_LABEL(kgdb_stack) + KGDB_STACK_SIZE - 80, %l0
					! %l0 = tfcopy -> end_of_kgdb_stack
	mov	80, %l1
1:	ldd	[%i1], %l2
	inc	8, %i1
	deccc	8, %l1
	std	%l2, [%l0]
	bg	1b
	 inc	8, %l0

#ifdef NOTDEF_DEBUG
	/* save old red zone and then turn it off */
	sethi	%hi(_C_LABEL(redzone)), %l7
	ld	[%l7 + %lo(_C_LABEL(redzone))], %l6
	st	%g0, [%l7 + %lo(_C_LABEL(redzone))]
#endif
	/* switch to kgdb stack */
	add	%l0, -CCFSZ-TF_SIZE, %sp

	/* if (kgdb_trap(type, tfcopy)) kgdb_rett(tfcopy); */
	mov	%i0, %o0
	call	_C_LABEL(kgdb_trap)
	add	%l0, -80, %o1
	tst	%o0
	bnz,a	kgdb_rett
	 add	%l0, -80, %g1

	/*
	 * kgdb_trap() did not handle the trap at all so the stack is
	 * still intact.  A simple `restore' will put everything back,
	 * after we reset the stack pointer.
	 */
	mov	%l4, %sp
#ifdef NOTDEF_DEBUG
	st	%l6, [%l7 + %lo(_C_LABEL(redzone))]	! restore red zone
#endif
	ret
	 restore

/*
 * Return from kgdb trap.  This is sort of special.
 *
 * We know that kgdb_trap_glue wrote the window above it, so that we will
 * be able to (and are sure to have to) load it up.  We also know that we
 * came from kernel land and can assume that the %fp (%i6) we load here
 * is proper.  We must also be sure not to lower ipl (it is at splhigh())
 * until we have traps disabled, due to the SPARC taking traps at the
 * new ipl before noticing that PSR_ET has been turned off.  We are on
 * the kgdb stack, so this could be disastrous.
 *
 * Note that the trapframe argument in %g1 points into the current stack
 * frame (current window).  We abandon this window when we move %g1->tf_psr
 * into %psr, but we will not have loaded the new %sp yet, so again traps
 * must be disabled.
 */
kgdb_rett:
	rd	%psr, %g4		! turn off traps
	wr	%g4, PSR_ET, %psr
	/* use the three-instruction delay to do something useful */
	ld	[%g1], %g2		! pick up new %psr
	ld	[%g1 + 12], %g3		! set %y
	wr	%g3, 0, %y
#ifdef NOTDEF_DEBUG
	st	%l6, [%l7 + %lo(_C_LABEL(redzone))] ! and restore red zone
#endif
	wr	%g0, 0, %wim		! enable window changes
	nop; nop; nop
	/* now safe to set the new psr (changes CWP, leaves traps disabled) */
	wr	%g2, 0, %psr		! set rett psr (including cond codes)
	/* 3 instruction delay before we can use the new window */
/*1*/	ldd	[%g1 + 24], %g2		! set new %g2, %g3
/*2*/	ldd	[%g1 + 32], %g4		! set new %g4, %g5
/*3*/	ldd	[%g1 + 40], %g6		! set new %g6, %g7

	/* now we can use the new window */
	mov	%g1, %l4
	ld	[%l4 + 4], %l1		! get new pc
	ld	[%l4 + 8], %l2		! get new npc
	ld	[%l4 + 20], %g1		! set new %g1

	/* set up returnee's out registers, including its %sp */
	ldd	[%l4 + 48], %i0
	ldd	[%l4 + 56], %i2
	ldd	[%l4 + 64], %i4
	ldd	[%l4 + 72], %i6

	/* load returnee's window, making the window above it be invalid */
	restore
	restore	%g0, 1, %l1		! move to inval window and set %l1 = 1
	rd	%psr, %l0
	srl	%l1, %l0, %l1
	wr	%l1, 0, %wim		! %wim = 1 << (%psr & 31)
	sethi	%hi(CPCB), %l1
	LDPTR	[%l1 + %lo(CPCB)], %l1
	and	%l0, 31, %l0		! CWP = %psr & 31;
!	st	%l0, [%l1 + PCB_WIM]	! cpcb->pcb_wim = CWP;
	save	%g0, %g0, %g0		! back to window to reload
!	LOADWIN(%sp)
	save	%g0, %g0, %g0		! back to trap window
	/* note, we have not altered condition codes; safe to just rett */
	RETT
#endif

/*
 * syscall_setup() builds a trap frame and calls syscall().
 * sun_syscall is same but delivers sun system call number
 * XXX	should not have to save&reload ALL the registers just for
 *	ptrace...
 */
syscall_setup:
#ifdef TRAPS_USE_IG
	wrpr	%g0, PSTATE_KERN|PSTATE_IG, %pstate	! DEBUG
#endif
	TRAP_SETUP(-CC64FSZ-TF_SIZE)

#ifdef DEBUG
	rdpr	%tt, %o1	! debug
	sth	%o1, [%sp + CC64FSZ + STKB + TF_TT]! debug
#endif

	! Get back to normal globals
#ifdef SUN4V
	sethi	%hi(cputyp), %g5
	ld	[%g5 + %lo(cputyp)], %g5
	cmp	%g5, CPU_SUN4V
	bne,pt	%icc, 1f
	 nop
	NORMAL_GLOBALS_SUN4V
	ba	2f
	 nop
1:	
#endif	
	NORMAL_GLOBALS_SUN4U
2:
	
	stx	%g1, [%sp + CC64FSZ + STKB + TF_G + ( 1*8)]
	mov	%g1, %o1			! code
	rdpr	%tpc, %o2			! (pc)
	stx	%g2, [%sp + CC64FSZ + STKB + TF_G + ( 2*8)]
	rdpr	%tstate, %g1
	stx	%g3, [%sp + CC64FSZ + STKB + TF_G + ( 3*8)]
	rdpr	%tnpc, %o3
	stx	%g4, [%sp + CC64FSZ + STKB + TF_G + ( 4*8)]
	rd	%y, %o4
	stx	%g5, [%sp + CC64FSZ + STKB + TF_G + ( 5*8)]
	stx	%g6, [%sp + CC64FSZ + STKB + TF_G + ( 6*8)]
	wrpr	%g0, 0, %tl			! return to tl=0
	stx	%g7, [%sp + CC64FSZ + STKB + TF_G + ( 7*8)]
	add	%sp, CC64FSZ + STKB, %o0	! (&tf)

	stx	%g1, [%sp + CC64FSZ + STKB + TF_TSTATE]
	stx	%o2, [%sp + CC64FSZ + STKB + TF_PC]
	stx	%o3, [%sp + CC64FSZ + STKB + TF_NPC]
	st	%o4, [%sp + CC64FSZ + STKB + TF_Y]

	rdpr	%pil, %g5
	stb	%g5, [%sp + CC64FSZ + STKB + TF_PIL]
	stb	%g5, [%sp + CC64FSZ + STKB + TF_OLDPIL]

	!! In the EMBEDANY memory model %g4 points to the start of the data segment.
	!! In our case we need to clear it before calling any C-code
	clr	%g4
	wr	%g0, ASI_PRIMARY_NOFAULT, %asi	! Restore default ASI

	sethi	%hi(CURLWP), %l1
	LDPTR	[%l1 + %lo(CURLWP)], %l1
	LDPTR	[%l1 + L_PROC], %l1		! now %l1 points to p
	LDPTR	[%l1 + P_MD_SYSCALL], %l1
	call	%l1
	 wrpr	%g0, PSTATE_INTR, %pstate	! turn on interrupts

	/* see `lwp_trampoline' for the reason for this label */
return_from_syscall:
	wrpr	%g0, PSTATE_KERN, %pstate	! Disable intterrupts
	wrpr	%g0, 0, %tl			! Return to tl==0
	b	return_from_trap
	 nop
	NOTREACHED

/*
 * interrupt_vector:
 *
 * Spitfire chips never get level interrupts directly from H/W.
 * Instead, all interrupts come in as interrupt_vector traps.
 * The interrupt number or handler address is an 11 bit number
 * encoded in the first interrupt data word.  Additional words
 * are application specific and used primarily for cross-calls.
 *
 * The interrupt vector handler then needs to identify the
 * interrupt source from the interrupt number and arrange to
 * invoke the interrupt handler.  This can either be done directly
 * from here, or a softint at a particular level can be issued.
 *
 * To call an interrupt directly and not overflow the trap stack,
 * the trap registers should be saved on the stack, registers
 * cleaned, trap-level decremented, the handler called, and then
 * the process must be reversed.
 *
 * To simplify life all we do here is issue an appropriate softint.
 *
 * Note:	It is impossible to identify or change a device's
 *		interrupt number until it is probed.  That's the
 *		purpose for all the funny interrupt acknowledge
 *		code.
 *
 */

/*
 * Vectored interrupts:
 *
 * When an interrupt comes in, interrupt_vector uses the interrupt
 * vector number to lookup the appropriate intrhand from the intrlev
 * array.  It then looks up the interrupt level from the intrhand
 * structure.  It uses the level to index the intrpending array,
 * which is 8 slots for each possible interrupt level (so we can
 * shift instead of multiply for address calculation).  It hunts for
 * any available slot at that level.  Available slots are NULL.
 *
 * Then interrupt_vector uses the interrupt level in the intrhand
 * to issue a softint of the appropriate level.  The softint handler
 * figures out what level interrupt it's handling and pulls the first
 * intrhand pointer out of the intrpending array for that interrupt
 * level, puts a NULL in its place, clears the interrupt generator,
 * and invokes the interrupt handler.
 */

/* intrpending array is now in per-CPU structure. */

#ifdef DEBUG
#define INTRDEBUG_VECTOR	0x1
#define INTRDEBUG_LEVEL		0x2
#define INTRDEBUG_FUNC		0x4
#define INTRDEBUG_SPUR		0x8
	.data
	.globl	_C_LABEL(intrdebug)
_C_LABEL(intrdebug):	.word 0x0
/*
 * Note: we use the local label `97' to branch forward to, to skip
 * actual debugging code following a `intrdebug' bit test.
 */
#endif
	.text
interrupt_vector:
#ifdef TRAPSTATS
	set	_C_LABEL(kiveccnt), %g1
	set	_C_LABEL(iveccnt), %g2
	rdpr	%tl, %g3
	dec	%g3
	movrz	%g3, %g2, %g1
	lduw	[%g1], %g2
	inc	%g2
	stw	%g2, [%g1]
#endif
	ldxa	[%g0] ASI_IRSR, %g1
	mov	IRDR_0H, %g7
	ldxa	[%g7] ASI_IRDR, %g7	! Get interrupt number
	membar	#Sync

	btst	IRSR_BUSY, %g1
	bz,pn	%icc, 3f		! spurious interrupt
#ifdef MULTIPROCESSOR
	 sethi	%hi(KERNBASE), %g1

	cmp	%g7, %g1
	bl,a,pt	%xcc, Lsoftint_regular	! >= KERNBASE is a fast cross-call
	 and	%g7, (MAXINTNUM-1), %g7	! XXX make sun4us work

	mov	IRDR_1H, %g2
	ldxa	[%g2] ASI_IRDR, %g2	! Get IPI handler argument 1
	mov	IRDR_2H, %g3
	ldxa	[%g3] ASI_IRDR, %g3	! Get IPI handler argument 2

	stxa	%g0, [%g0] ASI_IRSR	! Ack IRQ
	membar	#Sync			! Should not be needed due to retry

	jmpl	%g7, %g0
	 nop
#else
	and	%g7, (MAXINTNUM-1), %g7	! XXX make sun4us work
#endif

Lsoftint_regular:
	stxa	%g0, [%g0] ASI_IRSR	! Ack IRQ
	membar	#Sync			! Should not be needed due to retry
	sethi	%hi(_C_LABEL(intrlev)), %g3
	sllx	%g7, PTRSHFT, %g5	! Calculate entry number
	or	%g3, %lo(_C_LABEL(intrlev)), %g3
	LDPTR	[%g3 + %g5], %g5	! We have a pointer to the handler
	brz,pn	%g5, 3f			! NULL means it isn't registered yet.  Skip it.
	 nop

	! increment per-ivec counter
	ldx	[%g5 + IH_CNT], %g1
	inc	%g1
	stx	%g1, [%g5 + IH_CNT]

setup_sparcintr:
	LDPTR	[%g5+IH_PEND], %g6	! Read pending flag
	brnz,pn	%g6, ret_from_intr_vector ! Skip it if it's running
	 ldub	[%g5+IH_PIL], %g6	! Read interrupt level
	sethi	%hi(CPUINFO_VA+CI_INTRPENDING), %g1
	sll	%g6, PTRSHFT, %g3	! Find start of table for this IPL
	or	%g1, %lo(CPUINFO_VA+CI_INTRPENDING), %g1
	add	%g1, %g3, %g1
1:
	LDPTR	[%g1], %g3		! Load list head
	STPTR	%g3, [%g5+IH_PEND]	! Link our intrhand node in
	mov	%g5, %g7
	CASPTRA	[%g1] ASI_N, %g3, %g7
	cmp	%g7, %g3		! Did it work?
	bne,pn	CCCR, 1b		! No, try again
	 .empty
2:
#ifdef NOT_DEBUG
	set	_C_LABEL(intrdebug), %g7
	ld	[%g7], %g7
	btst	INTRDEBUG_VECTOR, %g7
	bz,pt	%icc, 97f
	 nop

	cmp	%g6, 0xa		! ignore clock interrupts?
	bz,pt	%icc, 97f
	 nop

	STACKFRAME(-CC64FSZ)		! Get a clean register window
	LOAD_ASCIZ(%o0,\
	    "interrupt_vector: number %lx softint mask %lx pil %lu slot %p\n")
	mov	%g2, %o1
	rdpr	%pil, %o3
	mov	%g1, %o4
	GLOBTOLOC
	clr	%g4
	call	prom_printf
	 mov	%g6, %o2
	LOCTOGLOB
	restore
97:
#endif
	mov	1, %g7
	sll	%g7, %g6, %g6
	wr	%g6, 0, SET_SOFTINT	! Invoke a softint

	.global ret_from_intr_vector
ret_from_intr_vector:
	retry
	NOTREACHED

3:
#ifdef NOT_DEBUG	/* always do this */
	set	_C_LABEL(intrdebug), %g6
	ld	[%g6], %g6
	btst	INTRDEBUG_SPUR, %g6
	bz,pt	%icc, 97f
	 nop
#endif
#if 1
	set	PANICSTACK-STKB, %g1	! Use panic stack temporarily
	save	%g1, -CC64FSZ, %sp	! Get a clean register window
	LOAD_ASCIZ(%o0, "interrupt_vector: spurious vector %lx at pil %d\n")
	mov	%g7, %o1
	GLOBTOLOC
	clr	%g4
	call	prom_printf
	 rdpr	%pil, %o2
	LOCTOGLOB
	restore
97:
#endif
	ba,a	ret_from_intr_vector
	 nop				! XXX spitfire bug?

sun4v_cpu_mondo:
! XXX Rework this when a UP kernel works - crash for now	
	sir			
	mov	0x3c0, %g1			 ! CPU Mondo Queue Head
	ldxa	[%g1] ASI_QUEUE, %g2		 ! fetch index value for head
	set	CPUINFO_VA, %g3
	ldx	[%g3 + CI_PADDR], %g3
	add	%g3, CI_CPUMQ, %g3	
	ldxa	[%g3] ASI_PHYS_CACHED, %g3	 ! fetch head element
	ldxa	[%g3 + %g2] ASI_PHYS_CACHED, %g4 ! fetch func 
	add	%g2, 8, %g5
	ldxa	[%g3 + %g5] ASI_PHYS_CACHED, %g5 ! fetch arg1
	add	%g2, 16, %g6
	ldxa	[%g3 + %g6] ASI_PHYS_CACHED, %g6 ! fetch arg2
	add	%g2, 64, %g2			 ! point to next element in queue
	and	%g2, 0x7ff, %g2			 ! modulo queue size 2048 (32*64)
	stxa	%g2, [%g1] ASI_QUEUE		 ! update head index
	membar	#Sync

	mov	%g4, %g2
	mov	%g5, %g3
	mov	%g6, %g5
	jmpl	%g2, %g0
	 nop			! No store here!
	retry
	NOTREACHED

sun4v_dev_mondo:
	mov	0x3d0, %g1			! Dev Mondo Queue Head
	ldxa	[%g1] ASI_QUEUE, %g2		! fetch index value
	mov	0x3d8, %g1			! Dev Mondo Queue Tail
	ldxa	[%g1] ASI_QUEUE, %g4		! fetch index value
	cmp	%g2, %g4			! head = queue? 
	bne,pt 	%xcc, 2f			! unsually not the case
	 nop
	retry					! unlikely, ingnore interrupt
2:	
	set	CPUINFO_VA, %g3			 ! fetch cpuinfo pa
	ldx	[%g3 + CI_PADDR], %g3		 ! fetch intstack pa
	set	CPUINFO_VA-INTSTACK, %g4	 ! offset to cpuinfo
	add	%g4, %g3, %g3			 ! %g3 is now cpuifo
	add	%g3, CI_DEVMQ, %g3		 ! calc offset to devmq
	ldxa	[%g3] ASI_PHYS_CACHED, %g3	 ! fetch address of devmq
	ldxa	[%g3 + %g2] ASI_PHYS_CACHED, %g5 !
	add	%g2, 64, %g2			 ! each element is 64 bytes 		
	and	%g2, 0x7ff, %g2			 ! assume 32 elements
	mov	0x3d0, %g1			 ! Dev Mondo Queue Head
	stxa	%g2, [%g1] ASI_QUEUE		 ! ajust head index value
	membar	#Sync

	cmp	%g5, MAXINTNUM			! Handle both sun4v legacy (sysino) and cookies.
	bgeu,pn	%xcc, 1f			! See UltraSPARC Virtual Machine Specification
	 nop					! version 3 chapter 6 (Interrupt model)

	sethi	%hi(_C_LABEL(intrlev)), %g3
	sllx	%g5, PTRSHFT, %g5	! Calculate entry number
	or	%g3, %lo(_C_LABEL(intrlev)), %g3
	LDPTR	[%g3 + %g5], %g5	! We have a pointer to the handler
1:
	brnz,pt	%g5, setup_sparcintr	! branch if valid handle
	 nop

	ba,a	3b			! log if invalid handle
	 nop

/*
 * Ultra1 and Ultra2 CPUs use soft interrupts for everything.  What we do
 * on a soft interrupt, is we should check which bits in SOFTINT(%asr22)
 * are set, handle those interrupts, then clear them by setting the
 * appropriate bits in CLEAR_SOFTINT(%asr21).
 *
 * We have an array of 8 interrupt vector slots for each of 15 interrupt
 * levels.  If a vectored interrupt can be dispatched, the dispatch
 * routine will place a pointer to an intrhand structure in one of
 * the slots.  The interrupt handler will go through the list to look
 * for an interrupt to dispatch.  If it finds one it will pull it off
 * the list, free the entry, and call the handler.  The code is like
 * this:
 *
 *	for (i=0; i<8; i++)
 *		if (ih = intrpending[intlev][i]) {
 *			intrpending[intlev][i] = NULL;
 *			if ((*ih->ih_fun)(ih->ih_arg ? ih->ih_arg : &frame))
 *				return;
 *			strayintr(&frame);
 *			return;
 *		}
 *
 * Otherwise we go back to the old style of polled interrupts.
 *
 * After preliminary setup work, the interrupt is passed to each
 * registered handler in turn.  These are expected to return nonzero if
 * they took care of the interrupt.  If a handler claims the interrupt,
 * we exit (hardware interrupts are latched in the requestor so we'll
 * just take another interrupt in the unlikely event of simultaneous
 * interrupts from two different devices at the same level).  If we go
 * through all the registered handlers and no one claims it, we report a
 * stray interrupt.  This is more or less done as:
 *
 *	for (ih = intrhand[intlev]; ih; ih = ih->ih_next)
 *		if ((*ih->ih_fun)(ih->ih_arg ? ih->ih_arg : &frame))
 *			return;
 *	strayintr(&frame);
 *
 * Inputs:
 *	%l0 = %tstate
 *	%l1 = return pc
 *	%l2 = return npc
 *	%l3 = interrupt level
 *	(software interrupt only) %l4 = bits to clear in interrupt register
 *
 * Internal:
 *	%l4, %l5: local variables
 *	%l6 = %y
 *	%l7 = %g1
 *	%g2..%g7 go to stack
 *
 * An interrupt frame is built in the space for a full trapframe;
 * this contains the psr, pc, npc, and interrupt level.
 *
 * The level of this interrupt is determined by:
 *
 *       IRQ# = %tt - 0x40
 */

ENTRY_NOPROFILE(sparc_interrupt)
#ifdef TRAPS_USE_IG
	! This is for interrupt debugging
	wrpr	%g0, PSTATE_KERN|PSTATE_IG, %pstate	! DEBUG
#endif	
	/*
	 * If this is a %tick or %stick softint, clear it then call
	 * interrupt_vector. Only one of them should be enabled at any given
	 * time.
	 */
	rd	SOFTINT, %g1
	set	TICK_INT|STICK_INT, %g5
	andcc	%g5, %g1, %g5
	bz,pt	%icc, 0f
	 sethi	%hi(CPUINFO_VA+CI_TICK_IH), %g3
	wr	%g0, %g5, CLEAR_SOFTINT
	ba,pt	%icc, setup_sparcintr
	 LDPTR	[%g3 + %lo(CPUINFO_VA+CI_TICK_IH)], %g5
0:

#ifdef TRAPSTATS
	sethi	%hi(_C_LABEL(kintrcnt)), %g1
	sethi	%hi(_C_LABEL(uintrcnt)), %g2
	or	%g1, %lo(_C_LABEL(kintrcnt)), %g1
	or	%g1, %lo(_C_LABEL(uintrcnt)), %g2
	rdpr	%tl, %g3
	dec	%g3
	movrz	%g3, %g2, %g1
	lduw	[%g1], %g2
	inc	%g2
	stw	%g2, [%g1]
	/* See if we're on the interrupt stack already. */
	set	EINTSTACK, %g2
	set	(EINTSTACK-INTSTACK), %g1
	btst	1, %sp
	add	%sp, BIAS, %g3
	movz	%icc, %sp, %g3
	srl	%g3, 0, %g3
	sub	%g2, %g3, %g3
	cmp	%g3, %g1
	bgu	1f
	 set	_C_LABEL(intristk), %g1
	lduw	[%g1], %g2
	inc	%g2
	stw	%g2, [%g1]
1:
#endif
	INTR_SETUP(-CC64FSZ-TF_SIZE)
	
	! Switch to normal globals so we can save them
#ifdef SUN4V
	sethi	%hi(cputyp), %g5
	ld	[%g5 + %lo(cputyp)], %g5
	cmp	%g5, CPU_SUN4V
	bne,pt	%icc, 1f
	 nop
	NORMAL_GLOBALS_SUN4V
	! Save the normal globals
	stx	%g1, [%sp + CC64FSZ + STKB + TF_G + ( 1*8)]
	stx	%g2, [%sp + CC64FSZ + STKB + TF_G + ( 2*8)]
	stx	%g3, [%sp + CC64FSZ + STKB + TF_G + ( 3*8)]
	stx	%g4, [%sp + CC64FSZ + STKB + TF_G + ( 4*8)]
	stx	%g5, [%sp + CC64FSZ + STKB + TF_G + ( 5*8)]
	stx	%g6, [%sp + CC64FSZ + STKB + TF_G + ( 6*8)]
	stx	%g7, [%sp + CC64FSZ + STKB + TF_G + ( 7*8)]

	/*
	 * In the EMBEDANY memory model %g4 points to the start of the
	 * data segment.  In our case we need to clear it before calling
	 * any C-code.
	 */
	clr	%g4

	ba	2f
	 nop
1:		
#endif
	NORMAL_GLOBALS_SUN4U
	! Save the normal globals
	stx	%g1, [%sp + CC64FSZ + STKB + TF_G + ( 1*8)]
	stx	%g2, [%sp + CC64FSZ + STKB + TF_G + ( 2*8)]
	stx	%g3, [%sp + CC64FSZ + STKB + TF_G + ( 3*8)]
	stx	%g4, [%sp + CC64FSZ + STKB + TF_G + ( 4*8)]
	stx	%g5, [%sp + CC64FSZ + STKB + TF_G + ( 5*8)]
	stx	%g6, [%sp + CC64FSZ + STKB + TF_G + ( 6*8)]
	stx	%g7, [%sp + CC64FSZ + STKB + TF_G + ( 7*8)]

	/*
	 * In the EMBEDANY memory model %g4 points to the start of the
	 * data segment.  In our case we need to clear it before calling
	 * any C-code.
	 */
	clr	%g4

	flushw			! Do not remove this insn -- causes interrupt loss

2:
	rd	%y, %l6
	INCR64(CPUINFO_VA+CI_NINTR)	! cnt.v_ints++ (clobbers %o0,%o1)
	rdpr	%tt, %l5		! Find out our current IPL
	rdpr	%tstate, %l0
	rdpr	%tpc, %l1
	rdpr	%tnpc, %l2
	rdpr	%tl, %l3		! Dump our trap frame now we have taken the IRQ
	stw	%l6, [%sp + CC64FSZ + STKB + TF_Y]	! Silly, but we need to save this for rft
	dec	%l3
	wrpr	%g0, %l3, %tl
	sth	%l5, [%sp + CC64FSZ + STKB + TF_TT]! debug
	stx	%l0, [%sp + CC64FSZ + STKB + TF_TSTATE]	! set up intrframe/clockframe
	stx	%l1, [%sp + CC64FSZ + STKB + TF_PC]
	btst	TSTATE_PRIV, %l0		! User mode?
	stx	%l2, [%sp + CC64FSZ + STKB + TF_NPC]
	
	sub	%l5, 0x40, %l6			! Convert to interrupt level
	sethi	%hi(_C_LABEL(intr_evcnts)), %l4
	stb	%l6, [%sp + CC64FSZ + STKB + TF_PIL]	! set up intrframe/clockframe
	rdpr	%pil, %o1
	mulx	%l6, EVC_SIZE, %l3
	or	%l4, %lo(_C_LABEL(intr_evcnts)), %l4	! intrcnt[intlev]++;
	stb	%o1, [%sp + CC64FSZ + STKB + TF_OLDPIL]	! old %pil
	ldx	[%l4 + %l3], %o0
	add	%l4, %l3, %l4
	clr	%l5			! Zero handled count
#ifdef MULTIPROCESSOR
	mov	1, %l3			! Ack softint
1:	add	%o0, 1, %l7
	casxa	[%l4] ASI_N, %o0, %l7
	cmp	%o0, %l7
	bne,a,pn %xcc, 1b		! retry if changed
	 mov	%l7, %o0
#else
	inc	%o0	
	mov	1, %l3			! Ack softint
	stx	%o0, [%l4]
#endif
	sll	%l3, %l6, %l3		! Generate IRQ mask
	
	wrpr	%l6, %pil

#define SOFTINT_INT \
	(1<<IPL_SOFTCLOCK|1<<IPL_SOFTBIO|1<<IPL_SOFTNET|1<<IPL_SOFTSERIAL)

	! Increment the per-cpu interrupt depth in case of hardintrs
	btst	SOFTINT_INT, %l3
	bnz,pn	%icc, sparc_intr_retry
	 sethi	%hi(CPUINFO_VA+CI_IDEPTH), %l1
	ld	[%l1 + %lo(CPUINFO_VA+CI_IDEPTH)], %l2
	inc	%l2
	st	%l2, [%l1 + %lo(CPUINFO_VA+CI_IDEPTH)]

sparc_intr_retry:
	wr	%l3, 0, CLEAR_SOFTINT	! (don't clear possible %tick IRQ)
	sethi	%hi(CPUINFO_VA+CI_INTRPENDING), %l4
	sll	%l6, PTRSHFT, %l2
	or	%l4, %lo(CPUINFO_VA+CI_INTRPENDING), %l4
	add	%l2, %l4, %l4

1:
	membar	#StoreLoad		! Make sure any failed casxa insns complete
	LDPTR	[%l4], %l2		! Check a slot
	cmp	%l2, -1
	beq,pn	CCCR, intrcmplt		! Empty list?
	 mov	-1, %l7
	membar	#LoadStore
	CASPTRA	[%l4] ASI_N, %l2, %l7	! Grab the entire list
	cmp	%l7, %l2
	bne,pn	CCCR, 1b
	 add	%sp, CC64FSZ+STKB, %o2	! tf = %sp + CC64FSZ + STKB
	LDPTR	[%l2 + IH_PEND], %l7
	cmp	%l7, -1			! Last slot?
	be,pt	CCCR, 3f
	 membar	#LoadStore

	/*
	 * Reverse a pending list since setup_sparcintr/send_softint
	 * makes it in a LIFO order.
	 */
	mov	-1, %o0			! prev = -1
1:	STPTR	%o0, [%l2 + IH_PEND]	! ih->ih_pending = prev
	mov	%l2, %o0		! prev = ih
	mov	%l7, %l2		! ih = ih->ih_pending
	LDPTR	[%l2 + IH_PEND], %l7
	cmp	%l7, -1			! Last slot?
	bne,pn	CCCR, 1b
	 membar	#LoadStore
	ba,pt	CCCR, 3f
	 mov	%o0, %l7		! save ih->ih_pending

2:
	add	%sp, CC64FSZ+STKB, %o2	! tf = %sp + CC64FSZ + STKB
	LDPTR	[%l2 + IH_PEND], %l7	! save ih->ih_pending
	membar	#LoadStore
3:
	STPTR	%g0, [%l2 + IH_PEND]	! Clear pending flag
	membar	#Sync
	LDPTR	[%l2 + IH_FUN], %o4	! ih->ih_fun
	LDPTR	[%l2 + IH_ARG], %o0	! ih->ih_arg

#ifdef NOT_DEBUG
	set	_C_LABEL(intrdebug), %o3
	ld	[%o2], %o3
	btst	INTRDEBUG_FUNC, %o3
	bz,a,pt	%icc, 97f
	 nop

	cmp	%l6, 0xa		! ignore clock interrupts?
	bz,pt	%icc, 97f
	 nop

	STACKFRAME(-CC64FSZ)		! Get a clean register window
	LOAD_ASCIZ(%o0, "sparc_interrupt: func %p arg %p\n")
	mov	%i0, %o2		! arg
	GLOBTOLOC
	call	prom_printf
	 mov	%i4, %o1		! func
	LOCTOGLOB
	restore
97:
	mov	%l4, %o1
#endif

	wrpr	%g0, PSTATE_INTR, %pstate	! Reenable interrupts
	jmpl	%o4, %o7		! handled = (*ih->ih_fun)(...)
	 movrz	%o0, %o2, %o0		! arg = (arg == 0) ? arg : tf
	wrpr	%g0, PSTATE_KERN, %pstate	! Disable interrupts
	LDPTR	[%l2 + IH_CLR], %l1
	membar	#Sync

	brz,pn	%l1, 0f
	 add	%l5, %o0, %l5
	stx	%g0, [%l1]		! Clear intr source
	membar	#Sync			! Should not be needed
0:
	LDPTR	[%l2 + IH_ACK], %l1	! ih->ih_ack
	brz,pn	%l1, 1f
	 nop
	jmpl	%l1, %o7		! (*ih->ih_ack)(ih)
	 mov	%l2, %o0
1:	
	cmp	%l7, -1
	bne,pn	CCCR, 2b		! 'Nother?
	 mov	%l7, %l2

intrcmplt:
	/*
	 * Re-read SOFTINT to see if any new  pending interrupts
	 * at this level.
	 */
	mov	1, %l3			! Ack softint
	rd	SOFTINT, %l7		! %l5 contains #intr handled.
	sll	%l3, %l6, %l3		! Generate IRQ mask
	btst	%l3, %l7		! leave mask in %l3 for retry code
	bnz,pn	%icc, sparc_intr_retry
	 mov	1, %l5			! initialize intr count for next run

	! Decrement this cpu's interrupt depth in case of hardintrs
	btst	SOFTINT_INT, %l3
	bnz,pn	%icc, 1f
	 sethi	%hi(CPUINFO_VA+CI_IDEPTH), %l4
	ld	[%l4 + %lo(CPUINFO_VA+CI_IDEPTH)], %l5
	dec	%l5
	st	%l5, [%l4 + %lo(CPUINFO_VA+CI_IDEPTH)]
1:

#ifdef NOT_DEBUG
	set	_C_LABEL(intrdebug), %o2
	ld	[%o2], %o2
	btst	INTRDEBUG_FUNC, %o2
	bz,a,pt	%icc, 97f
	 nop

	cmp	%l6, 0xa		! ignore clock interrupts?
	bz,pt	%icc, 97f
	 nop

	STACKFRAME(-CC64FSZ)		! Get a clean register window
	LOAD_ASCIZ(%o0, "sparc_interrupt:  done\n")
	GLOBTOLOC
	call	prom_printf
	 nop
	LOCTOGLOB
	restore
97:
#endif

	ldub	[%sp + CC64FSZ + STKB + TF_OLDPIL], %l3	! restore old %pil
	wrpr	%l3, 0, %pil

	b	return_from_trap
	 ldx	[%sp + CC64FSZ + STKB + TF_TSTATE], %g1	! Load this for return_from_trap

#ifdef notyet
/*
 * Level 12 (ZS serial) interrupt.  Handle it quickly, schedule a
 * software interrupt, and get out.  Do the software interrupt directly
 * if we would just take it on the way out.
 *
 * Input:
 *	%l0 = %psr
 *	%l1 = return pc
 *	%l2 = return npc
 * Internal:
 *	%l3 = zs device
 *	%l4, %l5 = temporary
 *	%l6 = rr3 (or temporary data) + 0x100 => need soft int
 *	%l7 = zs soft status
 */
zshard:
#endif /* notyet */

	.globl	return_from_trap, rft_kernel, rft_user
	.globl	softtrap, slowtrap

/*
 * Various return-from-trap routines (see return_from_trap).
 */

/*
 * Return from trap.
 * registers are:
 *
 *	[%sp + CC64FSZ + STKB] => trap frame
 *      %g1 => tstate from trap frame
 *
 * We must load all global, out, and trap registers from the trap frame.
 *
 * If returning to kernel, we should be at the proper trap level because
 * we don't touch %tl.
 *
 * When returning to user mode, the trap level does not matter, as it
 * will be set explicitly.
 *
 * If we are returning to user code, we must:
 *  1.  Check for register windows in the pcb that belong on the stack.
 *	If there are any, reload them
 */
return_from_trap:
#ifdef DEBUG
	!! Make sure we don't have pc == npc == 0 or we suck.
	ldx	[%sp + CC64FSZ + STKB + TF_PC], %g2
	ldx	[%sp + CC64FSZ + STKB + TF_NPC], %g3
	orcc	%g2, %g3, %g0
	tz	%icc, 1
#endif

	!!
	!! We'll make sure we flush our pcb here, rather than later.
	!!
!	ldx	[%sp + CC64FSZ + STKB + TF_TSTATE], %g1	! already passed in, no need to reload
	btst	TSTATE_PRIV, %g1			! returning to userland?

	!!
	!! Let all pending interrupts drain before returning to userland
	!!
	bnz,pn	%icc, 1f				! Returning to userland?
	 nop
	ENABLE_INTERRUPTS %g5
	wrpr	%g0, %g0, %pil				! Lower IPL
1:
	!! Make sure we have no IRQs
	DISABLE_INTERRUPTS %g5

#ifdef SUN4V
	sethi	%hi(cputyp), %g5
	ld	[%g5 + %lo(cputyp)], %g5
	cmp	%g5, CPU_SUN4V
	bne,pt	%icc, 1f
	 nop
	!! Make sure we have normal globals
	NORMAL_GLOBALS_SUN4V
	/* Restore normal globals */
	ldx	[%sp + CC64FSZ + STKB + TF_G + (1*8)], %g1
	ldx	[%sp + CC64FSZ + STKB + TF_G + (2*8)], %g2
	ldx	[%sp + CC64FSZ + STKB + TF_G + (3*8)], %g3
	ldx	[%sp + CC64FSZ + STKB + TF_G + (4*8)], %g4
	ldx	[%sp + CC64FSZ + STKB + TF_G + (5*8)], %g5
	ldx	[%sp + CC64FSZ + STKB + TF_G + (6*8)], %g6
	ldx	[%sp + CC64FSZ + STKB + TF_G + (7*8)], %g7
	/* Switch to alternate globals */
	ALTERNATE_GLOBALS_SUN4V
	ba	2f
	 nop
1:		
#endif
	!! Make sure we have normal globals
	NORMAL_GLOBALS_SUN4U
	/* Restore normal globals */
	ldx	[%sp + CC64FSZ + STKB + TF_G + (1*8)], %g1
	ldx	[%sp + CC64FSZ + STKB + TF_G + (2*8)], %g2
	ldx	[%sp + CC64FSZ + STKB + TF_G + (3*8)], %g3
	ldx	[%sp + CC64FSZ + STKB + TF_G + (4*8)], %g4
	ldx	[%sp + CC64FSZ + STKB + TF_G + (5*8)], %g5
	ldx	[%sp + CC64FSZ + STKB + TF_G + (6*8)], %g6
	ldx	[%sp + CC64FSZ + STKB + TF_G + (7*8)], %g7
	/* Switch to alternate globals */
#ifdef TRAPS_USE_IG
	wrpr	%g0, PSTATE_KERN|PSTATE_IG, %pstate	! DEBUG
#else
	ALTERNATE_GLOBALS_SUN4U
#endif
2:		
	
	/* Load outs */
	ldx	[%sp + CC64FSZ + STKB + TF_O + (0*8)], %i0
	ldx	[%sp + CC64FSZ + STKB + TF_O + (1*8)], %i1
	ldx	[%sp + CC64FSZ + STKB + TF_O + (2*8)], %i2
	ldx	[%sp + CC64FSZ + STKB + TF_O + (3*8)], %i3
	ldx	[%sp + CC64FSZ + STKB + TF_O + (4*8)], %i4
	ldx	[%sp + CC64FSZ + STKB + TF_O + (5*8)], %i5
	ldx	[%sp + CC64FSZ + STKB + TF_O + (6*8)], %i6
	ldx	[%sp + CC64FSZ + STKB + TF_O + (7*8)], %i7
	/* Now load trap registers into alternate globals */
	ld	[%sp + CC64FSZ + STKB + TF_Y], %g4
	ldx	[%sp + CC64FSZ + STKB + TF_TSTATE], %g1		! load new values
	wr	%g4, 0, %y
	ldx	[%sp + CC64FSZ + STKB + TF_PC], %g2
	ldx	[%sp + CC64FSZ + STKB + TF_NPC], %g3

#ifdef NOTDEF_DEBUG
	ldub	[%sp + CC64FSZ + STKB + TF_PIL], %g5		! restore %pil
	wrpr	%g5, %pil				! DEBUG
#endif

	/* Returning to user mode or kernel mode? */
	btst	TSTATE_PRIV, %g1		! returning to userland?
	bz,pt	%icc, rft_user
	 sethi	%hi(CPUINFO_VA+CI_WANT_AST), %g7	! first instr of rft_user

/*
 * Return from trap, to kernel.
 *
 * We will assume, for the moment, that all kernel traps are properly stacked
 * in the trap registers, so all we have to do is insert the (possibly modified)
 * register values into the trap registers then do a retry.
 *
 */
rft_kernel:
	rdpr	%tl, %g4			! Grab a set of trap registers
	inc	%g4
	wrpr	%g4, %g0, %tl
	wrpr	%g3, 0, %tnpc
	wrpr	%g2, 0, %tpc
	wrpr	%g1, 0, %tstate

	rdpr	%canrestore, %g2
	brnz	%g2, 1f
	 nop

	wr	%g0, ASI_NUCLEUS, %asi
	rdpr	%cwp, %g1
	dec	%g1
	wrpr	%g1, %cwp
#ifdef _LP64
	FILL	ldxa, %sp+BIAS, 8, %asi
#else
	FILL	lda, %sp, 4, %asi
#endif
	restored
	inc	%g1
	wrpr	%g1, %cwp
1:
	restore
	rdpr	%tstate, %g1			! Since we may have trapped our regs may be toast
	rdpr	%cwp, %g2
	andn	%g1, CWP, %g1
	wrpr	%g1, %g2, %tstate		! Put %cwp in %tstate
	CLRTT
#ifdef TRAPSTATS
	rdpr	%tl, %g2
	set	_C_LABEL(rftkcnt), %g1
	sllx	%g2, 2, %g2
	add	%g1, %g2, %g1
	lduw	[%g1], %g2
	inc	%g2
	stw	%g2, [%g1]
#endif
#if	0
	wrpr	%g0, 0, %cleanwin	! DEBUG
#endif
#if defined(DDB) && defined(MULTIPROCESSOR)
	set	sparc64_ipi_pause_trap_point, %g1
	rdpr	%tpc, %g2
	cmp	%g1, %g2
	bne,pt	%icc, 0f
	 nop
	done
0:
#endif
	retry
	NOTREACHED
/*
 * Return from trap, to user.  Checks for scheduling trap (`ast') first;
 * will re-enter trap() if set.  Note that we may have to switch from
 * the interrupt stack to the kernel stack in this case.
 *	%g1 = %tstate
 *	%g2 = return %pc
 *	%g3 = return %npc
 * If returning to a valid window, just set psr and return.
 */
	.data
rft_wcnt:	.word 0
	.text

rft_user:
!	sethi	%hi(CPUINFO_VA+CI_WANT_AST), %g7	! (done above)
	lduw	[%g7 + %lo(CPUINFO_VA+CI_WANT_AST)], %g7! want AST trap?
	brnz,pn	%g7, softtrap			! yes, re-enter trap with type T_AST
	 mov	T_AST, %g4

#ifdef NOTDEF_DEBUG
	sethi	%hi(CPCB), %g4
	LDPTR	[%g4 + %lo(CPCB)], %g4
	ldub	[%g4 + PCB_NSAVED], %g4		! nsaved
	brz,pt	%g4, 2f		! Only print if nsaved <> 0
	 nop

	set	1f, %o0
	mov	%g4, %o1
	mov	%g2, %o2			! pc
	wr	%g0, ASI_DMMU, %asi		! restore the user context
	ldxa	[CTX_SECONDARY] %asi, %o3	! ctx
	GLOBTOLOC
	mov	%g3, %o5
	call	printf
	 mov	%i6, %o4			! sp
!	wrpr	%g0, PSTATE_INTR, %pstate		! Allow IRQ service
!	wrpr	%g0, PSTATE_KERN, %pstate		! DenyIRQ service
	LOCTOGLOB
1:
	.data
	.asciz	"rft_user: nsaved=%x pc=%d ctx=%x sp=%x npc=%p\n"
	_ALIGN
	.text
#endif

	/*
	 * NB: only need to do this after a cache miss
	 */
#ifdef TRAPSTATS
	set	_C_LABEL(rftucnt), %g6
	lduw	[%g6], %g7
	inc	%g7
	stw	%g7, [%g6]
#endif
	/*
	 * Now check to see if any regs are saved in the pcb and restore them.
	 *
	 * Here we need to undo the damage caused by switching to a kernel 
	 * stack.
	 *
	 * We will use alternate globals %g4..%g7 because %g1..%g3 are used
	 * by the data fault trap handlers and we don't want possible conflict.
	 */

	sethi	%hi(CPCB), %g6
	rdpr	%otherwin, %g7			! restore register window controls
#ifdef DEBUG
	rdpr	%canrestore, %g5		! DEBUG
	tst	%g5				! DEBUG
	tnz	%icc, 1; nop			! DEBUG
!	mov	%g0, %g5			! There should be *NO* %canrestore
	add	%g7, %g5, %g7			! DEBUG
#endif
	wrpr	%g0, %g7, %canrestore
	LDPTR	[%g6 + %lo(CPCB)], %g6
	wrpr	%g0, 0, %otherwin

	ldub	[%g6 + PCB_NSAVED], %g7		! Any saved reg windows?
	wrpr	%g0, WSTATE_USER, %wstate	! Need to know where our sp points

#ifdef DEBUG
	set	rft_wcnt, %g4	! Keep track of all the windows we restored
	stw	%g7, [%g4]
#endif

	brz,pt	%g7, 5f				! No saved reg wins
	 nop
	dec	%g7				! We can do this now or later.  Move to last entry

#ifdef DEBUG
	rdpr	%canrestore, %g4			! DEBUG Make sure we've restored everything
	brnz,a,pn	%g4, 0f				! DEBUG
	 sir						! DEBUG we should NOT have any usable windows here
0:							! DEBUG
	wrpr	%g0, 5, %tl
#endif
	rdpr	%otherwin, %g4
	sll	%g7, 7, %g5			! calculate ptr into rw64 array 8*16 == 128 or 7 bits
	brz,pt	%g4, 6f				! We should not have any user windows left
	 add	%g5, %g6, %g5

	set	1f, %o0
	mov	%g7, %o1
	mov	%g4, %o2
	call	printf
	 wrpr	%g0, PSTATE_KERN, %pstate
	set	2f, %o0
	call	panic
	 nop
	NOTREACHED
	.data
1:	.asciz	"pcb_nsaved=%x and otherwin=%x\n"
2:	.asciz	"rft_user\n"
	_ALIGN
	.text
6:
3:
	restored					! Load in the window
	restore						! This should not trap!
	ldx	[%g5 + PCB_RW + ( 0*8)], %l0		! Load the window from the pcb
	ldx	[%g5 + PCB_RW + ( 1*8)], %l1
	ldx	[%g5 + PCB_RW + ( 2*8)], %l2
	ldx	[%g5 + PCB_RW + ( 3*8)], %l3
	ldx	[%g5 + PCB_RW + ( 4*8)], %l4
	ldx	[%g5 + PCB_RW + ( 5*8)], %l5
	ldx	[%g5 + PCB_RW + ( 6*8)], %l6
	ldx	[%g5 + PCB_RW + ( 7*8)], %l7

	ldx	[%g5 + PCB_RW + ( 8*8)], %i0
	ldx	[%g5 + PCB_RW + ( 9*8)], %i1
	ldx	[%g5 + PCB_RW + (10*8)], %i2
	ldx	[%g5 + PCB_RW + (11*8)], %i3
	ldx	[%g5 + PCB_RW + (12*8)], %i4
	ldx	[%g5 + PCB_RW + (13*8)], %i5
	ldx	[%g5 + PCB_RW + (14*8)], %i6
	ldx	[%g5 + PCB_RW + (15*8)], %i7

#ifdef DEBUG
	stx	%g0, [%g5 + PCB_RW + (14*8)]		! DEBUG mark that we've saved this one
#endif

	cmp	%g5, %g6
	bgu,pt	%xcc, 3b				! Next one?
	 dec	8*16, %g5

	stb	%g0, [%g6 + PCB_NSAVED]			! Clear them out so we won't do this again
	GET_MAXCWP %g5
	add	%g5, %g7, %g4
	dec	1, %g5					! NWINDOWS-1-1
	wrpr	%g5, 0, %cansave
	wrpr	%g0, 0, %canrestore			! Make sure we have no freeloaders XXX
	wrpr	%g0, WSTATE_USER, %wstate		! Save things to user space
	mov	%g7, %g5				! We already did one restore
4:
	rdpr	%canrestore, %g4
	inc	%g4
	deccc	%g5
	wrpr	%g4, 0, %cleanwin			! Make *sure* we don't trap to cleanwin
	bge,a,pt	%xcc, 4b				! return to starting regwin
	 save	%g0, %g0, %g0				! This may force a datafault

#ifdef DEBUG
	wrpr	%g0, 0, %tl
#endif
#ifdef TRAPSTATS
	set	_C_LABEL(rftuld), %g5
	lduw	[%g5], %g4
	inc	%g4
	stw	%g4, [%g5]
#endif
	!!
	!! We can't take any save faults in here 'cause they will never be serviced
	!!

#ifdef DEBUG
	sethi	%hi(CPCB), %g5
	LDPTR	[%g5 + %lo(CPCB)], %g5
	ldub	[%g5 + PCB_NSAVED], %g5		! Any saved reg windows?
	tst	%g5
	tnz	%icc, 1; nop			! Debugger if we still have saved windows
	bne,a	rft_user			! Try starting over again
	 sethi	%hi(CPUINFO_VA+CI_WANT_AST), %g7
#endif
	/*
	 * Set up our return trapframe so we can recover if we trap from here
	 * on in.
	 */
	wrpr	%g0, 1, %tl			! Set up the trap state
	wrpr	%g2, 0, %tpc
	wrpr	%g3, 0, %tnpc
	ba,pt	%icc, 6f
	 wrpr	%g1, %g0, %tstate

5:
	/*
	 * Set up our return trapframe so we can recover if we trap from here
	 * on in.
	 */
	wrpr	%g0, 1, %tl			! Set up the trap state
	wrpr	%g2, 0, %tpc
	wrpr	%g3, 0, %tnpc
	wrpr	%g1, %g0, %tstate

	/*
	 * The restore instruction further down may cause the trap level
	 * to exceede the maximum trap level on sun4v, so a manual fill
	 * may be necessary.
	*/
	
#ifdef SUN4V
	sethi	%hi(cputyp), %g5
	ld	[%g5 + %lo(cputyp)], %g5
	cmp	%g5, CPU_SUN4V
	bne,pt	%icc, 1f
	 nop

	! Only manual fill if the restore instruction will cause a fill trap
	rdpr	%canrestore, %g5
	brnz	%g5, 1f
	 nop

	! Do a manual fill
	wr	%g0, ASI_AIUS, %asi
	rdpr	%cwp, %g4
	dec	%g4
	wrpr	%g4, 0, %cwp
rft_user_fault_start:
	FILL	ldxa, %sp+BIAS, 8, %asi
rft_user_fault_end:
	restored
	inc	%g4
	wrpr	%g4, 0, %cwp
1:	
#endif
	restore
6:
	rdpr	%canrestore, %g5
	wrpr	%g5, 0, %cleanwin			! Force cleanup of kernel windows

#ifdef NOTDEF_DEBUG
	ldx	[%g6 + CC64FSZ + STKB + TF_L + (0*8)], %g5! DEBUG -- get proper value for %l0
	cmp	%l0, %g5
	be,a,pt %icc, 1f
	 nop
!	sir			! WATCHDOG
	set	badregs, %g1	! Save the suspect regs
	stw	%l0, [%g1+(4*0)]
	stw	%l1, [%g1+(4*1)]
	stw	%l2, [%g1+(4*2)]
	stw	%l3, [%g1+(4*3)]
	stw	%l4, [%g1+(4*4)]
	stw	%l5, [%g1+(4*5)]
	stw	%l6, [%g1+(4*6)]
	stw	%l7, [%g1+(4*7)]
	stw	%i0, [%g1+(4*8)+(4*0)]
	stw	%i1, [%g1+(4*8)+(4*1)]
	stw	%i2, [%g1+(4*8)+(4*2)]
	stw	%i3, [%g1+(4*8)+(4*3)]
	stw	%i4, [%g1+(4*8)+(4*4)]
	stw	%i5, [%g1+(4*8)+(4*5)]
	stw	%i6, [%g1+(4*8)+(4*6)]
	stw	%i7, [%g1+(4*8)+(4*7)]
	save
	inc	%g7
	wrpr	%g7, 0, %otherwin
	wrpr	%g0, 0, %canrestore
	wrpr	%g0, WSTATE_KERN, %wstate	! Need to know where our sp points
	set	rft_wcnt, %g4	! Restore nsaved before trapping
	sethi	%hi(CPCB), %g6
	LDPTR	[%g6 + %lo(CPCB)], %g6
	lduw	[%g4], %g4
	stb	%g4, [%g6 + PCB_NSAVED]
	ta	1
	sir
	.data
badregs:
	.space	16*4
	.text
1:
#endif

	rdpr	%tstate, %g1
	rdpr	%cwp, %g7			! Find our cur window
	andn	%g1, CWP, %g1			! Clear it from %tstate
	wrpr	%g1, %g7, %tstate		! Set %tstate with %cwp
	mov	CTX_SECONDARY, %g1		! Restore the user context
	GET_MMU_CONTEXTID %g4, %g1, %g3
	mov	CTX_PRIMARY, %g2
	SET_MMU_CONTEXTID %g4, %g2, %g3
	sethi	%hi(KERNBASE), %g7		! Should not be needed due to retry
	membar	#Sync				! Should not be needed due to retry
	flush	%g7				! Should not be needed due to retry

	CLRTT
#ifdef TRAPSTATS
	set	_C_LABEL(rftudone), %g1
	lduw	[%g1], %g2
	inc	%g2
	stw	%g2, [%g1]
#endif
#ifdef DEBUG
	sethi	%hi(CPCB), %g5
	LDPTR	[%g5 + %lo(CPCB)], %g5
	ldub	[%g5 + PCB_NSAVED], %g5		! Any saved reg windows?
	tst	%g5
	tnz	%icc, 1; nop			! Debugger if we still have saved windows!
#endif
	wrpr	%g0, 0, %pil			! Enable all interrupts
	retry

! exported end marker for kernel gdb
	.globl	_C_LABEL(endtrapcode)
_C_LABEL(endtrapcode):

/*
 * Kernel entry point.
 *
 * The contract between bootloader and kernel is:
 *
 * %o0		OpenFirmware entry point, to keep Sun's updaters happy
 * %o1		Address of boot information vector (see bootinfo.h)
 * %o2		Length of the vector, in bytes
 * %o3		OpenFirmware entry point, to mimic Sun bootloader behavior
 * %o4		OpenFirmware, to meet earlier NetBSD kernels expectations
 */
	.align	8
start:
dostart:
	/*
	 * Startup.
	 *
	 * The Sun FCODE bootloader is nice and loads us where we want
	 * to be.  We have a full set of mappings already set up for us.
	 *
	 * I think we end up having an entire 16M allocated to us.
	 *
	 * We enter with the prom entry vector in %o0, dvec in %o1,
	 * and the bootops vector in %o2.
	 *
	 * All we need to do is:
	 *
	 *	1:	Save the prom vector
	 *
	 *	2:	Create a decent stack for ourselves
	 *
	 *	3:	Install the permanent 4MB kernel mapping
	 *
	 *	4:	Call the C language initialization code
	 *
	 */

	/*
	 * Set the psr into a known state:
	 * Set supervisor mode, interrupt level >= 13, traps enabled
	 */
	wrpr	%g0, 13, %pil
	wrpr	%g0, PSTATE_INTR|PSTATE_PEF, %pstate
	wr	%g0, FPRS_FEF, %fprs		! Turn on FPU

	/*
	 * Step 2: Set up a v8-like stack if we need to
	 */

#ifdef _LP64
	btst	1, %sp
	bnz,pt	%icc, 0f
	 nop
	add	%sp, -BIAS, %sp
#else
	btst	1, %sp
	bz,pt	%icc, 0f
	 nop
	add	%sp, BIAS, %sp
#endif
0:

	call	_C_LABEL(bootstrap)
	 clr	%g4				! Clear data segment pointer

/*
 * Initialize the boot CPU.  Basically:
 *
 *	Locate the cpu_info structure for this CPU.
 *	Establish a locked mapping for interrupt stack.
 *	Switch to the initial stack.
 *	Call the routine passed in in cpu_info->ci_spinup
 */

#ifdef NO_VCACHE
#define	SUN4U_TTE_DATABITS	SUN4U_TTE_L|SUN4U_TTE_CP|SUN4U_TTE_P|SUN4U_TTE_W
#else
#define	SUN4U_TTE_DATABITS	SUN4U_TTE_L|SUN4U_TTE_CP|SUN4U_TTE_CV|SUN4U_TTE_P|SUN4U_TTE_W
#endif


ENTRY_NOPROFILE(cpu_initialize)	/* for cosmetic reasons - nicer backtrace */

	/* Cache the cputyp in %l6 for later use below */
	sethi	%hi(cputyp), %l6
	ld	[%l6 + %lo(cputyp)], %l6

	/*
	 * Step 5: is no more.
	 */
	
	/*
	 * Step 6: hunt through cpus list and find the one that matches our cpuid
	 */

	call	_C_LABEL(cpu_myid)	! Retrieve cpuid in %o0
	 mov	%g0, %o0
	
	sethi	%hi(_C_LABEL(cpus)), %l1
	LDPTR	[%l1 + %lo(_C_LABEL(cpus))], %l1
0:
	ld	[%l1 + CI_CPUID], %l3		! Load CPUID
	cmp	%l3, %o0			! Does it match?
	bne,a,pt	%icc, 0b		! no
	 LDPTR	[%l1 + CI_NEXT], %l1		! Load next cpu_info pointer

	/*
	 * Get pointer to our cpu_info struct
	 */
	mov	%l1, %l7			! save cpu_info pointer
	ldx	[%l1 + CI_PADDR], %l1		! Load the interrupt stack's PA
#ifdef SUN4V
	cmp	%l6, CPU_SUN4V
	bne,pt	%icc, 3f
	 nop

	/* sun4v */
	call	_C_LABEL(pmap_setup_intstack_sun4v)	! Call nice C function for mapping INTSTACK
	 mov	%l1, %o0
	ba	4f
	 nop
3:
#endif
	/* sun4u */
	sethi	%hi(0xa0000000), %l2		! V=1|SZ=01|NFO=0|IE=0
	sllx	%l2, 32, %l2			! Shift it into place

	mov	-1, %l3				! Create a nice mask
	sllx	%l3, 43, %l4			! Mask off high bits
	or	%l4, 0xfff, %l4			! We can just load this in 12 (of 13) bits

	andn	%l1, %l4, %l1			! Mask the phys page number

	or	%l2, %l1, %l1			! Now take care of the high bits
	or	%l1, SUN4U_TTE_DATABITS, %l2	! And low bits:	L=1|CP=1|CV=?|E=0|P=1|W=1|G=0

	!!
	!!  Now, map in the interrupt stack as context==0
	!!
	set	TLB_TAG_ACCESS, %l5
	set	INTSTACK, %l0
	stxa	%l0, [%l5] ASI_DMMU		! Make DMMU point to it
	stxa	%l2, [%g0] ASI_DMMU_DATA_IN	! Store it
	membar	#Sync
4:

	!! Setup kernel stack (we rely on curlwp on this cpu
	!! being lwp0 here and its uarea is mapped special
	!! and already accessible here)
	flushw
	LDPTR	[%l7 + CI_CPCB], %l0		! load PCB/uarea pointer
	set	USPACE - TF_SIZE - CC64FSZ, %l1
 	add	%l1, %l0, %l0
#ifdef _LP64
	andn	%l0, 0x0f, %l0			! Needs to be 16-byte aligned
	sub	%l0, BIAS, %l0			! and biased
#endif
	mov	%l0, %sp
	flushw

#ifdef DEBUG
	set	_C_LABEL(pmapdebug), %o1
	ld	[%o1], %o1
	sethi	%hi(0x40000), %o2
	btst	%o2, %o1
	bz	0f
	
	set	1f, %o0		! Debug printf
	call	_C_LABEL(prom_printf)
	 nop
	.data
1:
	.asciz	"Setting trap base...\n"
	_ALIGN
	.text
0:	
#endif
	/*
	 * Step 7: change the trap base register, and install our TSB pointers
	 */

	/*
	 * install our TSB pointers
	 */

#ifdef SUN4V
	cmp	%l6, CPU_SUN4V
	bne,pt	%icc, 5f
	 nop

	/* sun4v */
	LDPTR	[%l7 + CI_TSB_DESC], %o0
	call	_C_LABEL(pmap_setup_tsb_sun4v)
	 nop
	ba	1f
	 nop
5:
#endif
	/* sun4u */
	sethi	%hi(_C_LABEL(tsbsize)), %l2
	sethi	%hi(0x1fff), %l3
	sethi	%hi(TSB), %l4
	LDPTR	[%l7 + CI_TSB_DMMU], %l0
	LDPTR	[%l7 + CI_TSB_IMMU], %l1
	ld	[%l2 + %lo(_C_LABEL(tsbsize))], %l2
	or	%l3, %lo(0x1fff), %l3
	or	%l4, %lo(TSB), %l4

	andn	%l0, %l3, %l0			! Mask off size and split bits
	or	%l0, %l2, %l0			! Make a TSB pointer
	stxa	%l0, [%l4] ASI_DMMU		! Install data TSB pointer

	andn	%l1, %l3, %l1			! Mask off size and split bits
	or	%l1, %l2, %l1			! Make a TSB pointer
	stxa	%l1, [%l4] ASI_IMMU		! Install instruction TSB pointer
	membar	#Sync
	set	1f, %l1
	flush	%l1
1:

	/* set trap table */
#ifdef SUN4V
	cmp	%l6, CPU_SUN4V
	bne,pt	%icc, 6f
	 nop
	/* sun4v */
	set	_C_LABEL(trapbase_sun4v), %l1
	GET_MMFSA %o1
	call	_C_LABEL(prom_set_trap_table_sun4v)	! Now we should be running 100% from our handlers
	 mov	%l1, %o0
	
	ba	7f
	 nop
6:	
#endif	
	/* sun4u */
	set	_C_LABEL(trapbase), %l1
	call	_C_LABEL(prom_set_trap_table_sun4u)	! Now we should be running 100% from our handlers
	 mov	%l1, %o0
7:
	wrpr	%l1, 0, %tba			! Make sure the PROM didn't foul up.

	/*
	 * Switch to the kernel mode and run away.
	 */
	wrpr	%g0, WSTATE_KERN, %wstate

#ifdef DEBUG
	wrpr	%g0, 1, %tl			! Debug -- start at tl==3 so we'll watchdog
	wrpr	%g0, 0x1ff, %tt			! Debug -- clear out unused trap regs
	wrpr	%g0, 0, %tpc
	wrpr	%g0, 0, %tnpc
	wrpr	%g0, 0, %tstate
	wrpr	%g0, 0, %tl
#endif

#ifdef DEBUG
	set	_C_LABEL(pmapdebug), %o1
	ld	[%o1], %o1
	sethi	%hi(0x40000), %o2
	btst	%o2, %o1
	bz	0f

	LDPTR	[%l7 + CI_SPINUP], %o1
	set	1f, %o0		! Debug printf
	call	_C_LABEL(prom_printf)
	 mov	%sp, %o2

	.data
1:
	.asciz	"Calling startup routine %p with stack at %p...\n"
	_ALIGN
	.text
0:	
#endif
	/*
	 * Call our startup routine.
	 */

	LDPTR	[%l7 + CI_SPINUP], %o1

	call	%o1				! Call routine
	 clr	%o0				! our frame arg is ignored

	set	1f, %o0				! Main should never come back here
	call	_C_LABEL(panic)
	 nop
	.data
1:
	.asciz	"main() returned\n"
	_ALIGN
	.text

	.align 8
ENTRY(get_romtba)
	retl
	 rdpr	%tba, %o0

ENTRY(setcputyp)
	sethi	%hi(cputyp), %o1	! Trash %o1 assuming this is ok
	st	%o0, [%o1 + %lo(cputyp)]
	retl
	 nop
		
#ifdef MULTIPROCESSOR
	/*
	 * cpu_mp_startup is called with:
	 *
	 *	%g2 = cpu_args
	 */
ENTRY(cpu_mp_startup)
	mov	1, %o0
	sllx	%o0, 63, %o0
	wr	%o0, TICK_CMPR	! XXXXXXX clear and disable %tick_cmpr for now
	wrpr    %g0, 0, %cleanwin
	wrpr	%g0, 0, %tl			! Make sure we're not in NUCLEUS mode
	wrpr	%g0, WSTATE_KERN, %wstate
	wrpr	%g0, PSTATE_KERN, %pstate
	flushw

	/* Cache the cputyp in %l6 for later use below */
	sethi	%hi(cputyp), %l6
	ld	[%l6 + %lo(cputyp)], %l6
	
	/*
	 * Get pointer to our cpu_info struct
	 */
	ldx	[%g2 + CBA_CPUINFO], %l1	! Load the interrupt stack's PA
	
#ifdef SUN4V
	cmp	%l6, CPU_SUN4V
	bne,pt	%icc, 3f
	 nop
	
	/* sun4v */
	
	sethi	%hi(0x80000000), %l2		! V=1|NFO=0|SW=0
	sllx	%l2, 32, %l2			! Shift it into place
	mov	-1, %l3				! Create a nice mask
	sllx	%l3, 56, %l4			! Mask off high 8 bits
	or	%l4, 0xfff, %l4			! We can just load this in 12 (of 13) bits
	andn	%l1, %l4, %l1			! Mask the phys page number into RA
	or	%l2, %l1, %l1			! Now take care of the 8 high bits V|NFO|SW
	or	%l1, 0x0741, %l2		! And low 13 bits IE=0|E=0|CP=1|CV=1|P=1|
						!		  X=0|W=1|SW=00|SZ=0001

	/*
	 *  Now, map in the interrupt stack & cpu_info as context==0
	 */
	
	set	INTSTACK, %o0			! vaddr
	clr	%o1				! reserved
	mov	%l2, %o2			! tte
	mov	MAP_DTLB, %o3			! flags
	mov	FT_MMU_MAP_PERM_ADDR, %o5	! hv fast trap function
	ta	ST_FAST_TRAP
	cmp	%o0, 0
	be,pt	%icc, 5f
	 nop
	sir					! crash if mapping fails
5:

	/*
	 * Set 0 as primary context XXX
	 */
	
	mov	CTX_PRIMARY, %o0
	SET_MMU_CONTEXTID_SUN4V %g0, %o0

	ba	4f		
	 nop
3:
#endif
	
	/* sun4u */
	
	sethi	%hi(0xa0000000), %l2		! V=1|SZ=01|NFO=0|IE=0
	sllx	%l2, 32, %l2			! Shift it into place
	mov	-1, %l3				! Create a nice mask
	sllx	%l3, 43, %l4			! Mask off high bits
	or	%l4, 0xfff, %l4			! We can just load this in 12 (of 13) bits
	andn	%l1, %l4, %l1			! Mask the phys page number
	or	%l2, %l1, %l1			! Now take care of the high bits
	or	%l1, SUN4U_TTE_DATABITS, %l2	! And low bits:	L=1|CP=1|CV=?|E=0|P=1|W=1|G=0

	/*
	 *  Now, map in the interrupt stack & cpu_info as context==0
	 */
	
	set	TLB_TAG_ACCESS, %l5
	set	INTSTACK, %l0
	stxa	%l0, [%l5] ASI_DMMU		! Make DMMU point to it
	stxa	%l2, [%g0] ASI_DMMU_DATA_IN	! Store it

	/*
	 * Set 0 as primary context XXX
	 */
	
	mov	CTX_PRIMARY, %o0
	SET_MMU_CONTEXTID_SUN4U %g0, %o0

4:	
	membar	#Sync

	/*
	 * Temporarily use the interrupt stack
	 */
#ifdef _LP64
	set	((EINTSTACK - CC64FSZ - TF_SIZE)) & ~0x0f - BIAS, %sp
#else
	set	EINTSTACK - CC64FSZ - TF_SIZE, %sp
#endif
	set	1, %fp
	clr	%i7

#ifdef SUN4V
	cmp	%l6, CPU_SUN4V
	bne,pt	%icc, 2f
	 nop
	
	/* sun4v */
	
	/*
	 * install our TSB pointers
	 */

	set	CPUINFO_VA, %o0
	LDPTR	[%o0 + CI_TSB_DESC], %o0
	call	_C_LABEL(pmap_setup_tsb_sun4v)
	 nop

	/* set trap table */

	set	_C_LABEL(trapbase_sun4v), %l1
	GET_MMFSA %o1
	call	_C_LABEL(prom_set_trap_table_sun4v)
	 mov	%l1, %o0

	! Now we should be running 100% from our handlers	
	ba	3f		
	 nop
2:
#endif
	/* sun4u */
	
	/*
	 * install our TSB pointers
	 */

	sethi	%hi(CPUINFO_VA+CI_TSB_DMMU), %l0
	sethi	%hi(CPUINFO_VA+CI_TSB_IMMU), %l1
	sethi	%hi(_C_LABEL(tsbsize)), %l2
	sethi	%hi(0x1fff), %l3
	sethi	%hi(TSB), %l4
	LDPTR	[%l0 + %lo(CPUINFO_VA+CI_TSB_DMMU)], %l0
	LDPTR	[%l1 + %lo(CPUINFO_VA+CI_TSB_IMMU)], %l1
	ld	[%l2 + %lo(_C_LABEL(tsbsize))], %l2
	or	%l3, %lo(0x1fff), %l3
	or	%l4, %lo(TSB), %l4

	andn	%l0, %l3, %l0			! Mask off size and split bits
	or	%l0, %l2, %l0			! Make a TSB pointer
	stxa	%l0, [%l4] ASI_DMMU		! Install data TSB pointer
	membar	#Sync

	andn	%l1, %l3, %l1			! Mask off size and split bits
	or	%l1, %l2, %l1			! Make a TSB pointer
	stxa	%l1, [%l4] ASI_IMMU		! Install instruction TSB pointer
	membar	#Sync
	set	1f, %o0
	flush	%o0
1:

	/* set trap table */
	
	set	_C_LABEL(trapbase), %l1
	call	_C_LABEL(prom_set_trap_table_sun4u)
	 mov	%l1, %o0
3:	
	wrpr	%l1, 0, %tba			! Make sure the PROM didn't
						! foul up.
	/*
	 * Use this CPUs idlelewp's uarea stack
	 */
	sethi	%hi(CPUINFO_VA+CI_IDLELWP), %l0
	LDPTR	[%l0 + %lo(CPUINFO_VA+CI_IDLELWP)], %l0
	set	USPACE - TF_SIZE - CC64FSZ, %l1
	LDPTR	[%l0 + L_PCB], %l0
	add	%l0, %l1, %l0
#ifdef _LP64
	andn	%l0, 0x0f, %l0			! Needs to be 16-byte aligned
	sub	%l0, BIAS, %l0			! and biased
#endif
	mov	%l0, %sp
	flushw

	/*
	 * Switch to the kernel mode and run away.
	 */
	wrpr	%g0, 13, %pil
	wrpr	%g0, PSTATE_INTR|PSTATE_PEF, %pstate
	wr	%g0, FPRS_FEF, %fprs			! Turn on FPU

	call	_C_LABEL(cpu_hatch)
	 clr %g4

	b	_C_LABEL(idle_loop)
	 clr	%o0

	NOTREACHED

	.globl cpu_mp_startup_end
cpu_mp_startup_end:
#endif

/*
 * openfirmware(cell* param);
 *
 * OpenFirmware entry point
 *
 * If we're running in 32-bit mode we need to convert to a 64-bit stack
 * and 64-bit cells.  The cells we'll allocate off the stack for simplicity.
 */
	.align 8
ENTRY(openfirmware)
	sethi	%hi(romp), %o4
	andcc	%sp, 1, %g0
	bz,pt	%icc, 1f
	 LDPTR	[%o4+%lo(romp)], %o4		! v9 stack, just load the addr and callit
	save	%sp, -CC64FSZ, %sp
	rdpr	%pil, %i2
	mov	PIL_HIGH, %i3
	cmp	%i3, %i2
	movle	%icc, %i2, %i3
	wrpr	%g0, %i3, %pil
	mov	%i0, %o0
	mov	%g1, %l1
	mov	%g2, %l2
	mov	%g3, %l3
	mov	%g4, %l4
	mov	%g5, %l5
	mov	%g6, %l6
	mov	%g7, %l7
	rdpr	%pstate, %l0
	jmpl	%i4, %o7
#if !defined(_LP64)
	 wrpr	%g0, PSTATE_PROM, %pstate
#else
	 wrpr	%g0, PSTATE_PROM|PSTATE_IE, %pstate
#endif
	wrpr	%l0, %g0, %pstate
	mov	%l1, %g1
	mov	%l2, %g2
	mov	%l3, %g3
	mov	%l4, %g4
	mov	%l5, %g5
	mov	%l6, %g6
	mov	%l7, %g7
	wrpr	%i2, 0, %pil
	ret
	 restore	%o0, %g0, %o0

1:	! v8 -- need to screw with stack & params
#ifdef NOTDEF_DEBUG
	mov	%o7, %o5
	call	globreg_check
	 nop
	mov	%o5, %o7
#endif
	save	%sp, -CC64FSZ, %sp		! Get a new 64-bit stack frame
	add	%sp, -BIAS, %sp
	rdpr	%pstate, %l0
	srl	%sp, 0, %sp
	rdpr	%pil, %i2	! s = splx(level)
	mov	%i0, %o0
	mov	PIL_HIGH, %i3
	mov	%g1, %l1
	mov	%g2, %l2
	cmp	%i3, %i2
	mov	%g3, %l3
	mov	%g4, %l4
	mov	%g5, %l5
	movle	%icc, %i2, %i3
	mov	%g6, %l6
	mov	%g7, %l7
	wrpr	%i3, %g0, %pil
	jmpl	%i4, %o7
	! Enable 64-bit addresses for the prom
#if defined(_LP64)
	 wrpr	%g0, PSTATE_PROM, %pstate
#else
	 wrpr	%g0, PSTATE_PROM|PSTATE_IE, %pstate
#endif
	wrpr	%l0, 0, %pstate
	wrpr	%i2, 0, %pil
	mov	%l1, %g1
	mov	%l2, %g2
	mov	%l3, %g3
	mov	%l4, %g4
	mov	%l5, %g5
	mov	%l6, %g6
	mov	%l7, %g7
	ret
	 restore	%o0, %g0, %o0

/*
 * void ofw_exit(cell_t args[])
 */
ENTRY(openfirmware_exit)
	STACKFRAME(-CC64FSZ)
	flushw					! Flush register windows

	wrpr	%g0, PIL_HIGH, %pil		! Disable interrupts
	sethi	%hi(romtba), %l5
	LDPTR	[%l5 + %lo(romtba)], %l5
	wrpr	%l5, 0, %tba			! restore the ofw trap table

	/* Arrange locked kernel stack as PROM stack */
	set	EINTSTACK  - CC64FSZ, %l5

	andn	%l5, 0x0f, %l5			! Needs to be 16-byte aligned
	sub	%l5, BIAS, %l5			! and biased
	mov	%l5, %sp
	flushw

	sethi	%hi(romp), %l6
	LDPTR	[%l6 + %lo(romp)], %l6

	mov     CTX_PRIMARY, %l3		! set context 0
	stxa    %g0, [%l3] ASI_DMMU
	membar	#Sync

	wrpr	%g0, PSTATE_PROM, %pstate	! Disable interrupts
						! and enable 64-bit addresses
	wrpr	%g0, 0, %tl			! force trap level 0
	call	%l6
	 mov	%i0, %o0
	NOTREACHED

/*
 * sp_tlb_flush_pte_us(vaddr_t va, int ctx)
 * sp_tlb_flush_pte_usiii(vaddr_t va, int ctx)
 *
 * Flush tte from both IMMU and DMMU.
 *
 * This uses %o0-%o5
 */
	.align 8
ENTRY(sp_tlb_flush_pte_us)
#ifdef DEBUG
	set	pmapdebug, %o3
	lduw	[%o3], %o3
!	movrz	%o1, -1, %o3				! Print on either pmapdebug & PDB_DEMAP or ctx == 0
	btst	0x0020, %o3
	bz,pt	%icc, 2f
	 nop
	save	%sp, -CC64FSZ, %sp
	set	1f, %o0
	mov	%i1, %o1
	andn	%i0, 0xfff, %o3
	or	%o3, 0x010, %o3
	call	_C_LABEL(printf)
	 mov	%i0, %o2
	restore
	.data
1:
	.asciz	"sp_tlb_flush_pte_us:	demap ctx=%x va=%08x res=%x\n"
	_ALIGN
	.text
2:
#endif
#ifdef MULTIPROCESSOR
	rdpr	%pstate, %o3
	andn	%o3, PSTATE_IE, %o4			! disable interrupts
	wrpr	%o4, 0, %pstate
#endif
	srlx	%o0, PG_SHIFT4U, %o0			! drop unused va bits
	mov	CTX_SECONDARY, %o2
	sllx	%o0, PG_SHIFT4U, %o0
	ldxa	[%o2] ASI_DMMU, %o5			! Save secondary context
	sethi	%hi(KERNBASE), %o4
	membar	#LoadStore
	stxa	%o1, [%o2] ASI_DMMU			! Insert context to demap
	membar	#Sync
	or	%o0, DEMAP_PAGE_SECONDARY, %o0		! Demap page from secondary context only
	stxa	%o0, [%o0] ASI_DMMU_DEMAP		! Do the demap
	stxa	%o0, [%o0] ASI_IMMU_DEMAP		! to both TLBs
#ifdef TLB_FLUSH_LOWVA
	srl	%o0, 0, %o0				! and make sure it's both 32- and 64-bit entries
	stxa	%o0, [%o0] ASI_DMMU_DEMAP		! Do the demap
	stxa	%o0, [%o0] ASI_IMMU_DEMAP		! Do the demap
#endif
	flush	%o4
	stxa	%o5, [%o2] ASI_DMMU			! Restore secondary context
	membar	#Sync
	retl
#ifdef MULTIPROCESSOR
	 wrpr	%o3, %pstate				! restore interrupts
#else
	 nop
#endif

ENTRY(sp_tlb_flush_pte_usiii)
#ifdef DEBUG
	set	pmapdebug, %o3
	lduw	[%o3], %o3
!	movrz	%o1, -1, %o3				! Print on either pmapdebug & PDB_DEMAP or ctx == 0
	btst	0x0020, %o3
	bz,pt	%icc, 2f
	 nop
	save	%sp, -CC64FSZ, %sp
	set	1f, %o0
	mov	%i1, %o1
	andn	%i0, 0xfff, %o3
	or	%o3, 0x010, %o3
	call	_C_LABEL(printf)
	 mov	%i0, %o2
	restore
	.data
1:
	.asciz	"sp_tlb_flush_pte_usiii:	demap ctx=%x va=%08x res=%x\n"
	_ALIGN
	.text
2:
#endif
	! %o0 = VA [in]
	! %o1 = ctx value [in] / KERNBASE
	! %o2 = CTX_PRIMARY
	! %o3 = saved %tl
	! %o4 = saved %pstate
	! %o5 = saved primary ctx 

	! Need this for UP as well
	rdpr	%pstate, %o4
	andn	%o4, PSTATE_IE, %o3			! disable interrupts
	wrpr	%o3, 0, %pstate

	!!
	!! Cheetahs do not support flushing the IMMU from secondary context
	!!
	rdpr	%tl, %o3
	mov	CTX_PRIMARY, %o2
	brnz,pt	%o3, 1f
	 andn	%o0, 0xfff, %o0				! drop unused va bits
	wrpr	%g0, 1, %tl				! Make sure we're NUCLEUS
1:	
	ldxa	[%o2] ASI_DMMU, %o5			! Save primary context
	membar	#LoadStore
	stxa	%o1, [%o2] ASI_DMMU			! Insert context to demap
	sethi	%hi(KERNBASE), %o1
	membar	#Sync
	or	%o0, DEMAP_PAGE_PRIMARY, %o0
	stxa	%o0, [%o0] ASI_DMMU_DEMAP		! Do the demap
	membar	#Sync
	stxa	%o0, [%o0] ASI_IMMU_DEMAP		! to both TLBs
	membar	#Sync
#ifdef TLB_FLUSH_LOWVA
	srl	%o0, 0, %o0				! and make sure it's both 32- and 64-bit entries
	stxa	%o0, [%o0] ASI_DMMU_DEMAP		! Do the demap
	membar	#Sync
	stxa	%o0, [%o0] ASI_IMMU_DEMAP		! Do the demap
	membar	#Sync
#endif
	flush	%o1
	stxa	%o5, [%o2] ASI_DMMU			! Restore primary context
	membar	#Sync
	brnz,pt	%o3, 1f
	 flush	%o1
	wrpr	%g0, %o3, %tl				! Return to kernel mode.
1:	
	retl
	 wrpr	%o4, %pstate				! restore interrupts


/*
 * sp_tlb_flush_all_us(void)
 * sp_tlb_flush_all_usiii(void)
 *
 * Flush all user TLB entries from both IMMU and DMMU.
 * We have both UltraSPARC I+II, and UltraSPARC >=III versions.
 */
	.align 8
ENTRY(sp_tlb_flush_all_us)
	rdpr	%pstate, %o3
	andn	%o3, PSTATE_IE, %o4			! disable interrupts
	wrpr	%o4, 0, %pstate
	set	((TLB_SIZE_SPITFIRE-1) * 8), %o0
	set	CTX_SECONDARY, %o4
	ldxa	[%o4] ASI_DMMU, %o4			! save secondary context
	set	CTX_MASK, %o5
	membar	#Sync

	! %o0 = loop counter
	! %o1 = ctx value
	! %o2 = TLB tag value
	! %o3 = saved %pstate
	! %o4 = saved primary ctx
	! %o5 = CTX_MASK
	! %xx = saved %tl

0:
	ldxa	[%o0] ASI_DMMU_TLB_TAG, %o2		! fetch the TLB tag
	andcc	%o2, %o5, %o1				! context 0?
	bz,pt	%xcc, 1f				! if so, skip
	 mov	CTX_SECONDARY, %o2

	stxa	%o1, [%o2] ASI_DMMU			! set the context
	set	DEMAP_CTX_SECONDARY, %o2
	membar	#Sync
	stxa	%o2, [%o2] ASI_DMMU_DEMAP		! do the demap
	membar	#Sync

1:
	dec	8, %o0
	brgz,pt %o0, 0b					! loop over all entries
	 nop

/*
 * now do the IMMU
 */

	set	((TLB_SIZE_SPITFIRE-1) * 8), %o0

0:
	ldxa	[%o0] ASI_IMMU_TLB_TAG, %o2		! fetch the TLB tag
	andcc	%o2, %o5, %o1				! context 0?
	bz,pt	%xcc, 1f				! if so, skip
	 mov	CTX_SECONDARY, %o2

	stxa	%o1, [%o2] ASI_DMMU			! set the context
	set	DEMAP_CTX_SECONDARY, %o2
	membar	#Sync
	stxa	%o2, [%o2] ASI_IMMU_DEMAP		! do the demap
	membar	#Sync

1:
	dec	8, %o0
	brgz,pt %o0, 0b					! loop over all entries
	 nop

	set	CTX_SECONDARY, %o2
	stxa	%o4, [%o2] ASI_DMMU			! restore secondary ctx
	sethi	%hi(KERNBASE), %o4
	membar	#Sync
	flush	%o4
	retl
	 wrpr	%o3, %pstate

	.align 8
ENTRY(sp_tlb_flush_all_usiii)
	rdpr	%tl, %o5
	brnz,pt	%o5, 1f
	 set	DEMAP_ALL, %o2
	wrpr	1, %tl
1:
	rdpr	%pstate, %o3
	andn	%o3, PSTATE_IE, %o4			! disable interrupts
	wrpr	%o4, 0, %pstate

	stxa	%o2, [%o2] ASI_IMMU_DEMAP
	membar	#Sync
	stxa	%o2, [%o2] ASI_DMMU_DEMAP

	sethi	%hi(KERNBASE), %o4
	membar	#Sync
	flush	%o4

	wrpr	%o5, %tl
	retl
	 wrpr	%o3, %pstate

/*
 * sp_blast_dcache(int dcache_size, int dcache_line_size)
 *
 * Clear out all of D$ regardless of contents
 */
	.align 8
ENTRY(sp_blast_dcache)
/*
 * We turn off interrupts for the duration to prevent RED exceptions.
 */
#ifdef PROF
	save	%sp, -CC64FSZ, %sp
#endif

	rdpr	%pstate, %o3
	sub	%o0, %o1, %o0
	andn	%o3, PSTATE_IE, %o4			! Turn off PSTATE_IE bit
	wrpr	%o4, 0, %pstate
1:
	stxa	%g0, [%o0] ASI_DCACHE_TAG
	membar	#Sync
	brnz,pt	%o0, 1b
	 sub	%o0, %o1, %o0

	sethi	%hi(KERNBASE), %o2
	flush	%o2
	membar	#Sync
#ifdef PROF
	wrpr	%o3, %pstate
	ret
	 restore
#else
	retl
	 wrpr	%o3, %pstate
#endif

#ifdef MULTIPROCESSOR
/*
 * void sparc64_ipi_blast_dcache(int dcache_size, int dcache_line_size)
 *
 * Clear out all of D$ regardless of contents
 *
 * On entry:
 *	%g2 = dcache_size
 *	%g3 = dcache_line_size
 */
	.align 8
ENTRY(sparc64_ipi_blast_dcache)
	sub	%g2, %g3, %g2
1:
	stxa	%g0, [%g2] ASI_DCACHE_TAG
	membar	#Sync
	brnz,pt	%g2, 1b
	 sub	%g2, %g3, %g2

	sethi	%hi(KERNBASE), %g5
	flush	%g5
	membar	#Sync

	ba,a	ret_from_intr_vector
	 nop
#endif /* MULTIPROCESSOR */

/*
 * blast_icache_us()
 * blast_icache_usiii()
 *
 * Clear out all of I$ regardless of contents
 * Does not modify %o0
 *
 * We turn off interrupts for the duration to prevent RED exceptions.
 * For the Cheetah version, we also have to to turn off the I$ during this as
 * ASI_ICACHE_TAG accesses interfere with coherency.
 */
	.align 8
ENTRY(blast_icache_us)
	rdpr	%pstate, %o3
	sethi	%hi(icache_size), %o1
	ld	[%o1 + %lo(icache_size)], %o1
	sethi	%hi(icache_line_size), %o2
	ld	[%o2 + %lo(icache_line_size)], %o2
	sub	%o1, %o2, %o1
	andn	%o3, PSTATE_IE, %o4			! Turn off PSTATE_IE bit
	wrpr	%o4, 0, %pstate
1:
	stxa	%g0, [%o1] ASI_ICACHE_TAG
	brnz,pt	%o1, 1b
	 sub	%o1, %o2, %o1
	sethi	%hi(KERNBASE), %o5
	flush	%o5
	membar	#Sync
	retl
	 wrpr	%o3, %pstate

	.align 8
ENTRY(blast_icache_usiii)
	rdpr	%pstate, %o3
	sethi	%hi(icache_size), %o1
	ld	[%o1 + %lo(icache_size)], %o1
	sethi	%hi(icache_line_size), %o2
	ld	[%o2 + %lo(icache_line_size)], %o2
	sub	%o1, %o2, %o1
	andn	%o3, PSTATE_IE, %o4			! Turn off PSTATE_IE bit
	wrpr	%o4, 0, %pstate
	ldxa    [%g0] ASI_MCCR, %o5
	andn	%o5, MCCR_ICACHE_EN, %o4		! Turn off the I$
	stxa	%o4, [%g0] ASI_MCCR
	flush 	%g0
1:
	stxa	%g0, [%o1] ASI_ICACHE_TAG
	membar	#Sync
	brnz,pt	%o1, 1b
	 sub	%o1, %o2, %o1
	stxa	%o5, [%g0] ASI_MCCR			! Restore the I$
	flush 	%g0
	retl
	 wrpr	%o3, %pstate

/*
 * dcache_flush_page_us(paddr_t pa)
 * dcache_flush_page_usiii(paddr_t pa)
 *
 * Clear one page from D$.
 *
 */
	.align 8
ENTRY(dcache_flush_page_us)
#ifndef _LP64
	COMBINE(%o0, %o1, %o0)
#endif
	mov	-1, %o1		! Generate mask for tag: bits [29..2]
	srlx	%o0, 13-2, %o2	! Tag is PA bits <40:13> in bits <29:2>
	clr	%o4
	srl	%o1, 2, %o1	! Now we have bits <29:0> set
	set	(2*NBPG), %o5
	ba,pt	%icc, 1f
	 andn	%o1, 3, %o1	! Now we have bits <29:2> set

	.align 8
1:
	ldxa	[%o4] ASI_DCACHE_TAG, %o3
	mov	%o4, %o0
	deccc	32, %o5
	bl,pn	%icc, 2f
	 inc	32, %o4

	xor	%o3, %o2, %o3
	andcc	%o3, %o1, %g0
	bne,pt	%xcc, 1b
	 membar	#LoadStore

	stxa	%g0, [%o0] ASI_DCACHE_TAG
	ba,pt	%icc, 1b
	 membar	#StoreLoad
2:

	sethi	%hi(KERNBASE), %o5
	flush	%o5
	retl
	 membar	#Sync

	.align 8
ENTRY(dcache_flush_page_usiii)
#ifndef _LP64
	COMBINE(%o0, %o1, %o0)
#endif
	set	NBPG, %o1
	sethi	%hi(dcache_line_size), %o2
	add	%o0, %o1, %o1	! end address
	ld	[%o2 + %lo(dcache_line_size)], %o2

1:
	stxa	%g0, [%o0] ASI_DCACHE_INVALIDATE
	add	%o0, %o2, %o0
	cmp	%o0, %o1
	bl,pt	%xcc, 1b
	 nop

	sethi	%hi(KERNBASE), %o5
	flush	%o5
	retl
	 membar	#Sync

/*
 *	cache_flush_phys_us(paddr_t, psize_t, int);
 *	cache_flush_phys_usiii(paddr_t, psize_t, int);
 *
 *	Clear a set of paddrs from the D$, I$ and if param3 is
 *	non-zero, E$.  (E$ is not supported yet).
 */

	.align 8
ENTRY(cache_flush_phys_us)
#ifndef _LP64
	COMBINE(%o0, %o1, %o0)
	COMBINE(%o2, %o3, %o1)
	mov	%o4, %o2
#endif
#ifdef DEBUG
	tst	%o2		! Want to clear E$?
	tnz	1		! Error!
#endif
	add	%o0, %o1, %o1	! End PA
	dec	%o1

	!!
	!! Both D$ and I$ tags match pa bits 42-13, but
	!! they are shifted different amounts.  So we'll
	!! generate a mask for bits 40-13.
	!!

	mov	-1, %o2		! Generate mask for tag: bits [40..13]
	srl	%o2, 5, %o2	! 32-5 = [27..0]
	sllx	%o2, 13, %o2	! 27+13 = [40..13]

	and	%o2, %o0, %o0	! Mask away uninteresting bits
	and	%o2, %o1, %o1	! (probably not necessary)

	set	(2*NBPG), %o5
	clr	%o4
1:
	ldxa	[%o4] ASI_DCACHE_TAG, %o3
	sllx	%o3, 40-29, %o3	! Shift D$ tag into place
	and	%o3, %o2, %o3	! Mask out trash

	cmp	%o0, %o3
	blt,pt	%xcc, 2f	! Too low
	 cmp	%o1, %o3
	bgt,pt	%xcc, 2f	! Too high
	 nop

	membar	#LoadStore
	stxa	%g0, [%o4] ASI_DCACHE_TAG ! Just right
	membar	#Sync
2:
	ldda	[%o4] ASI_ICACHE_TAG, %g0	! Tag goes in %g1
	sllx	%g1, 40-35, %g1			! Shift I$ tag into place
	and	%g1, %o2, %g1			! Mask out trash
	cmp	%o0, %g1
	blt,pt	%xcc, 3f
	 cmp	%o1, %g1
	bgt,pt	%xcc, 3f
	 nop
	stxa	%g0, [%o4] ASI_ICACHE_TAG
3:
	membar	#StoreLoad
	dec	32, %o5
	brgz,pt	%o5, 1b
	 inc	32, %o4

	sethi	%hi(KERNBASE), %o5
	flush	%o5
	retl
	 membar	#Sync

	.align 8
ENTRY(cache_flush_phys_usiii)
#ifndef _LP64
	COMBINE(%o0, %o1, %o0)
	COMBINE(%o2, %o3, %o1)
	mov	%o4, %o2
#endif
#ifdef DEBUG
	tst	%o2		! Want to clear E$?
	tnz	1		! Error!
#endif
	add	%o0, %o1, %o1	! End PA
	sethi	%hi(dcache_line_size), %o3
	ld	[%o3 + %lo(dcache_line_size)], %o3
	sethi	%hi(KERNBASE), %o5
1:
	stxa	%g0, [%o0] ASI_DCACHE_INVALIDATE
	add	%o0, %o3, %o0
	cmp	%o0, %o1
	bl,pt	%xcc, 1b
	 nop

	/* don't need to flush the I$ on cheetah */

	flush	%o5
	retl
	 membar	#Sync

#ifdef COMPAT_16
#ifdef _LP64
/*
 * XXXXX Still needs lotsa cleanup after sendsig is complete and offsets are known
 *
 * The following code is copied to the top of the user stack when each
 * process is exec'ed, and signals are `trampolined' off it.
 *
 * When this code is run, the stack looks like:
 *	[%sp]			128 bytes to which registers can be dumped
 *	[%sp + 128]		signal number (goes in %o0)
 *	[%sp + 128 + 4]		signal code (goes in %o1)
 *	[%sp + 128 + 8]		first word of saved state (sigcontext)
 *	    .
 *	    .
 *	    .
 *	[%sp + NNN]	last word of saved state
 * (followed by previous stack contents or top of signal stack).
 * The address of the function to call is in %g1; the old %g1 and %o0
 * have already been saved in the sigcontext.  We are running in a clean
 * window, all previous windows now being saved to the stack.
 *
 * Note that [%sp + 128 + 8] == %sp + 128 + 16.  The copy at %sp+128+8
 * will eventually be removed, with a hole left in its place, if things
 * work out.
 */
ENTRY_NOPROFILE(sigcode)
	/*
	 * XXX  the `save' and `restore' below are unnecessary: should
	 *	replace with simple arithmetic on %sp
	 *
	 * Make room on the stack for 64 %f registers + %fsr.  This comes
	 * out to 64*4+8 or 264 bytes, but this must be aligned to a multiple
	 * of 64, or 320 bytes.
	 */
	save	%sp, -CC64FSZ - 320, %sp
	mov	%g2, %l2		! save globals in %l registers
	mov	%g3, %l3
	mov	%g4, %l4
	mov	%g5, %l5
	mov	%g6, %l6
	mov	%g7, %l7
	/*
	 * Saving the fpu registers is expensive, so do it iff it is
	 * enabled and dirty.
	 */
	rd	%fprs, %l0
	btst	FPRS_DL|FPRS_DU, %l0	! All clean?
	bz,pt	%icc, 2f
	 btst	FPRS_DL, %l0		! test dl
	bz,pt	%icc, 1f
	 btst	FPRS_DU, %l0		! test du

	! fpu is enabled, oh well
	stx	%fsr, [%sp + CC64FSZ + BIAS + 0]
	add	%sp, BIAS+CC64FSZ+BLOCK_SIZE, %l0	! Generate a pointer so we can
	andn	%l0, BLOCK_ALIGN, %l0	! do a block store
	stda	%f0, [%l0] ASI_BLK_P
	inc	BLOCK_SIZE, %l0
	stda	%f16, [%l0] ASI_BLK_P
1:
	bz,pt	%icc, 2f
	 add	%sp, BIAS+CC64FSZ+BLOCK_SIZE, %l0	! Generate a pointer so we can
	andn	%l0, BLOCK_ALIGN, %l0	! do a block store
	add	%l0, 2*BLOCK_SIZE, %l0	! and skip what we already stored
	stda	%f32, [%l0] ASI_BLK_P
	inc	BLOCK_SIZE, %l0
	stda	%f48, [%l0] ASI_BLK_P
2:
	membar	#Sync
	rd	%fprs, %l0		! reload fprs copy, for checking after
	rd	%y, %l1			! in any case, save %y
	lduw	[%fp + BIAS + 128], %o0	! sig
	lduw	[%fp + BIAS + 128 + 4], %o1	! code
	call	%g1			! (*sa->sa_handler)(sig,code,scp)
	 add	%fp, BIAS + 128 + 8, %o2	! scp
	wr	%l1, %g0, %y		! in any case, restore %y

	/*
	 * Now that the handler has returned, re-establish all the state
	 * we just saved above, then do a sigreturn.
	 */
	btst	FPRS_DL|FPRS_DU, %l0	! All clean?
	bz,pt	%icc, 2f
	 btst	FPRS_DL, %l0		! test dl
	bz,pt	%icc, 1f
	 btst	FPRS_DU, %l0		! test du

	ldx	[%sp + CC64FSZ + BIAS + 0], %fsr
	add	%sp, BIAS+CC64FSZ+BLOCK_SIZE, %l0	! Generate a pointer so we can
	andn	%l0, BLOCK_ALIGN, %l0	! do a block load
	ldda	[%l0] ASI_BLK_P, %f0
	inc	BLOCK_SIZE, %l0
	ldda	[%l0] ASI_BLK_P, %f16
1:
	bz,pt	%icc, 2f
	 nop
	add	%sp, BIAS+CC64FSZ+BLOCK_SIZE, %l0	! Generate a pointer so we can
	andn	%l0, BLOCK_ALIGN, %l0	! do a block load
	inc	2*BLOCK_SIZE, %l0	! and skip what we already loaded
	ldda	[%l0] ASI_BLK_P, %f32
	inc	BLOCK_SIZE, %l0
	ldda	[%l0] ASI_BLK_P, %f48
2:
	mov	%l2, %g2
	mov	%l3, %g3
	mov	%l4, %g4
	mov	%l5, %g5
	mov	%l6, %g6
	mov	%l7, %g7
	membar	#Sync

	restore	%g0, SYS_compat_16___sigreturn14, %g1 ! get registers back & set syscall #
	add	%sp, BIAS + 128 + 8, %o0! compute scp
!	andn	%o0, 0x0f, %o0
	t	ST_SYSCALL		! sigreturn(scp)
	! sigreturn does not return unless it fails
	mov	SYS_exit, %g1		! exit(errno)
	t	ST_SYSCALL
	/* NOTREACHED */

	.globl	_C_LABEL(esigcode)
_C_LABEL(esigcode):
#endif

#if !defined(_LP64)

#define SIGCODE_NAME		sigcode
#define ESIGCODE_NAME		esigcode
#define SIGRETURN_NAME		SYS_compat_16___sigreturn14
#define EXIT_NAME		SYS_exit

#include "sigcode32.s"

#endif
#endif

/*
 * getfp() - get stack frame pointer
 */
ENTRY(getfp)
	retl
	 mov %fp, %o0

/*
 * nothing MD to do in the idle loop
 */
ENTRY(cpu_idle)
	retl
	 nop

/*
 * cpu_switchto() switches to an lwp to run and runs it, saving the
 * current one away.
 *
 * stuct lwp * cpu_switchto(struct lwp *current, struct lwp *next)
 * Switch to the specified next LWP
 * Arguments:
 *	i0	'struct lwp *' of the current LWP
 *	i1	'struct lwp *' of the LWP to switch to
 *	i2	'bool' of the flag returning to a softint LWP or not
 * Returns:
 *	the old lwp switched away from
 */
ENTRY(cpu_switchto)
	save	%sp, -CC64FSZ, %sp
	/*
	 * REGISTER USAGE AT THIS POINT:
	 *	%l1 = newpcb
	 *	%l3 = new trapframe
	 *	%l4 = new l->l_proc
	 *	%l5 = pcb of oldlwp
	 *	%l6 = %hi(CPCB)
	 *	%l7 = %hi(CURLWP)
	 *	%i0 = oldlwp
	 *	%i1 = lwp
	 *	%i2 = returning
	 *	%o0 = tmp 1
	 *	%o1 = tmp 2
	 *	%o2 = tmp 3
	 *	%o3 = tmp 4
	 */

	flushw				! save all register windows except this one
	wrpr	%g0, PSTATE_KERN, %pstate	! make sure we're on normal globals
						! with traps turned off

	brz,pn	%i0, 1f
	 sethi	%hi(CPCB), %l6

	rdpr	%pstate, %o1			! oldpstate = %pstate;
	LDPTR	[%i0 + L_PCB], %l5

	stx	%i7, [%l5 + PCB_PC]
	stx	%i6, [%l5 + PCB_SP]
	sth	%o1, [%l5 + PCB_PSTATE]

	rdpr	%cwp, %o2		! Useless
	stb	%o2, [%l5 + PCB_CWP]

1:
	sethi	%hi(CURLWP), %l7

	LDPTR   [%i1 + L_PCB], %l1	! newpcb = l->l_pcb;

	/*
	 * Load the new lwp.  To load, we must change stacks and
	 * alter cpcb and the window control registers, hence we must
	 * keep interrupts disabled.
	 */

	STPTR	%i1, [%l7 + %lo(CURLWP)]	! curlwp = l;
	STPTR	%l1, [%l6 + %lo(CPCB)]		! cpcb = newpcb;

	ldx	[%l1 + PCB_SP], %i6
	ldx	[%l1 + PCB_PC], %i7

	wrpr	%g0, 0, %otherwin	! These two insns should be redundant
	wrpr	%g0, 0, %canrestore
	GET_MAXCWP %o3
	wrpr	%g0, %o3, %cleanwin
	dec	1, %o3			! CANSAVE + CANRESTORE + OTHERWIN = MAXCWP - 1
	/* Skip the rest if returning to a interrupted LWP. */
	brnz,pn	%i2, Lsw_noras
	 wrpr	%o3, %cansave

	/* finally, enable traps */
	wrpr	%g0, PSTATE_INTR, %pstate

	!flushw
	!membar #Sync

	/*
	 * Check for restartable atomic sequences (RAS)
	 */
	LDPTR	[%i1 + L_PROC], %l4		! now %l4 points to p
	mov	%l4, %o0		! p is first arg to ras_lookup
	LDPTR	[%o0 + P_RASLIST], %o1	! any RAS in p?
	brz,pt	%o1, Lsw_noras		! no, skip RAS check
	 LDPTR	[%i1 + L_TF], %l3	! pointer to trap frame
	call	_C_LABEL(ras_lookup)
	 ldx	[%l3 + TF_PC], %o1
	cmp	%o0, -1
	be,pt	CCCR, Lsw_noras
	 add	%o0, 4, %o1
	stx	%o0, [%l3 + TF_PC]	! store rewound %pc
	stx	%o1, [%l3 + TF_NPC]	! and %npc

Lsw_noras:

	/*
	 * We are resuming the process that was running at the
	 * call to switch().  Just set psr ipl and return.
	 */
!	wrpr	%g0, 0, %cleanwin	! DEBUG
	clr	%g4		! This needs to point to the base of the data segment
	wr	%g0, ASI_PRIMARY_NOFAULT, %asi		! Restore default ASI
	!wrpr	%g0, PSTATE_INTR, %pstate
	ret
	 restore %i0, %g0, %o0				! return old curlwp

#ifdef __HAVE_FAST_SOFTINTS
/*
 * Switch to the LWP assigned to handle interrupts from the given
 * source.  We borrow the VM context from the interrupted LWP.
 *
 * int softint_fastintr(void *l)
 *
 * Arguments:
 *	i0	softint lwp
 */
ENTRY(softint_fastintr)
	save	%sp, -CC64FSZ, %sp
	set	CPUINFO_VA, %l0			! l0 = curcpu()
	rdpr	%pil, %l7			! l7 = splhigh()
	wrpr	%g0, PIL_HIGH, %pil
	LDPTR	[%l0 + CI_EINTSTACK], %l6	! l6 = ci_eintstack
	add	%sp, -CC64FSZ, %l2		! ci_eintstack = sp - CC64FSZ
	STPTR	%l2, [%l0 + CI_EINTSTACK]	! save intstack for nested intr

	mov	%i0, %o0			! o0/i0 = softint lwp
	mov	%l7, %o1			! o1/i1 = ipl
	save	%sp, -CC64FSZ, %sp		! make one more register window
	flushw					! and save all

	sethi	%hi(CURLWP), %l7
	sethi	%hi(CPCB), %l6
	LDPTR	[%l7 + %lo(CURLWP)], %l0	! l0 = interrupted lwp (curlwp)

	/* save interrupted lwp/pcb info */
	sethi	%hi(softint_fastintr_ret - 8), %o0	! trampoline function
	LDPTR	[%l0 + L_PCB], %l5		! l5 = interrupted pcb
	or	%o0, %lo(softint_fastintr_ret - 8), %o0
	stx	%i6, [%l5 + PCB_SP]
	stx	%o0, [%l5 + PCB_PC]
	rdpr	%pstate, %o1
	rdpr	%cwp, %o2
	sth	%o1, [%l5 + PCB_PSTATE]
	stb	%o2, [%l5 + PCB_CWP]

	/* switch to softint lwp */
	sethi	%hi(USPACE - TF_SIZE - CC64FSZ - STKB), %o3
	LDPTR	[%i0 + L_PCB], %l1		! l1 = softint pcb
	or	%o3, %lo(USPACE - TF_SIZE - CC64FSZ - STKB), %o3
	STPTR	%i0, [%l7 + %lo(CURLWP)]
	add	%l1, %o3, %i6
	STPTR	%l1, [%l6 + %lo(CPCB)]
	stx	%i6, [%l1 + PCB_SP]
	add	%i6, -CC64FSZ, %sp		! new stack

	/* now switched, then invoke MI dispatcher */
	mov	%i1, %o1
	call	_C_LABEL(softint_dispatch)
	 mov	%l0, %o0

	/* switch back to interrupted lwp */
	ldx	[%l5 + PCB_SP], %i6
	STPTR	%l0, [%l7 + %lo(CURLWP)]
	STPTR	%l5, [%l6 + %lo(CPCB)]

	restore					! rewind register window

	STPTR	%l6, [%l0 + CI_EINTSTACK]	! restore ci_eintstack
	wrpr	%g0, %l7, %pil			! restore ipl
	ret
	 restore	%g0, 1, %o0

/*
 * Trampoline function that gets returned to by cpu_switchto() when
 * an interrupt handler blocks.
 *
 * Arguments:
 *	o0	old lwp from cpu_switchto()
 *
 * from softint_fastintr():
 *	l0	CPUINFO_VA
 *	l6	saved ci_eintstack
 *	l7	saved ipl
 */
softint_fastintr_ret:
	/* re-adjust after mi_switch() */
	ld	[%l0 + CI_MTX_COUNT], %o1
	inc	%o1				! ci_mtx_count++
	st	%o1, [%l0 + CI_MTX_COUNT]
	st	%g0, [%o0 + L_CTXSWTCH]		! prev->l_ctxswtch = 0

	STPTR	%l6, [%l0 + CI_EINTSTACK]	! restore ci_eintstack
	wrpr	%g0, %l7, %pil			! restore ipl
	ret
	 restore	%g0, 1, %o0

#endif /* __HAVE_FAST_SOFTINTS */

/*
 * Snapshot the current process so that stack frames are up to date.
 * Only used just before a crash dump.
 */
ENTRY(snapshot)
	rdpr	%pstate, %o1		! save psr
	stx	%o7, [%o0 + PCB_PC]	! save pc
	stx	%o6, [%o0 + PCB_SP]	! save sp
	rdpr	%pil, %o2
	sth	%o1, [%o0 + PCB_PSTATE]
	rdpr	%cwp, %o3
	stb	%o2, [%o0 + PCB_PIL]
	stb	%o3, [%o0 + PCB_CWP]

	flushw
	save	%sp, -CC64FSZ, %sp
	flushw
	ret
	 restore

/*
 * cpu_lwp_fork() arranges for lwp_trampoline() to run when the
 * nascent lwp is selected by switch().
 *
 * The switch frame will contain pointer to struct lwp of this lwp in
 * %l2, a pointer to the function to call in %l0, and an argument to
 * pass to it in %l1 (we abuse the callee-saved registers).
 *
 * We enter lwp_trampoline as if we are "returning" from
 * cpu_switchto(), so %o0 contains previous lwp (the one we are
 * switching from) that we pass to lwp_startup().
 *
 * If the function *(%l0) returns, we arrange for an immediate return
 * to user mode.  This happens in two known cases: after execve(2) of
 * init, and when returning a child to user mode after a fork(2).
 *
 * If were setting up a kernel thread, the function *(%l0) will not
 * return.
 */
ENTRY(lwp_trampoline)
	/*
	 * Note: cpu_lwp_fork() has set up a stack frame for us to run
	 * in, so we can call other functions from here without using
	 * `save ... restore'.
	 */

	! newlwp in %l2, oldlwp in %o0
	call    lwp_startup
	 mov    %l2, %o1

	call	%l0			! re-use current frame
	 mov	%l1, %o0

	/*
	 * Here we finish up as in syscall, but simplified.
	 */
	b	return_from_trap
	 nop

/*
 * pmap_zero_page_phys(pa)
 *
 * Zero one page physically addressed
 *
 * Block load/store ASIs do not exist for physical addresses,
 * so we won't use them.
 *
 * We will execute a flush at the end to sync the I$.
 *
 * This version expects to have the dcache_flush_page_all(pa)
 * to have been called before calling into here.
 */
ENTRY(pmap_zero_page_phys)
#ifndef _LP64
	COMBINE(%o0, %o1, %o0)
#endif
#ifdef DEBUG
	set	pmapdebug, %o4
	ld	[%o4], %o4
	btst	0x80, %o4	! PDB_COPY
	bz,pt	%icc, 3f
	 nop
	save	%sp, -CC64FSZ, %sp
	set	2f, %o0
	call	printf
	 mov	%i0, %o1
!	ta	1; nop
	restore
	.data
2:	.asciz	"pmap_zero_page(%p)\n"
	_ALIGN
	.text
3:
#endif
	set	NBPG, %o2		! Loop count
	wr	%g0, ASI_PHYS_CACHED, %asi
1:
	/* Unroll the loop 8 times */
	stxa	%g0, [%o0 + 0x00] %asi
	deccc	0x40, %o2
	stxa	%g0, [%o0 + 0x08] %asi
	stxa	%g0, [%o0 + 0x10] %asi
	stxa	%g0, [%o0 + 0x18] %asi
	stxa	%g0, [%o0 + 0x20] %asi
	stxa	%g0, [%o0 + 0x28] %asi
	stxa	%g0, [%o0 + 0x30] %asi
	stxa	%g0, [%o0 + 0x38] %asi
	bg,pt	%icc, 1b
	 inc	0x40, %o0

	sethi	%hi(KERNBASE), %o3
	flush	%o3
	retl
	 wr	%g0, ASI_PRIMARY_NOFAULT, %asi	! Make C code happy

/*
 * pmap_copy_page_phys(paddr_t src, paddr_t dst)
 *
 * Copy one page physically addressed
 * We need to use a global reg for ldxa/stxa
 * so the top 32-bits cannot be lost if we take
 * a trap and need to save our stack frame to a
 * 32-bit stack.  We will unroll the loop by 4 to
 * improve performance.
 *
 * This version expects to have the dcache_flush_page_all(pa)
 * to have been called before calling into here.
 *
 */
ENTRY(pmap_copy_page_phys)
#ifndef _LP64
	COMBINE(%o0, %o1, %o0)
	COMBINE(%o2, %o3, %o1)
#endif
#ifdef DEBUG
	set	pmapdebug, %o4
	ld	[%o4], %o4
	btst	0x80, %o4	! PDB_COPY
	bz,pt	%icc, 3f
	 nop
	save	%sp, -CC64FSZ, %sp
	mov	%i0, %o1
	set	2f, %o0
	call	printf
	 mov	%i1, %o2
!	ta	1; nop
	restore
	.data
2:	.asciz	"pmap_copy_page(%p,%p)\n"
	_ALIGN
	.text
3:
#endif
#if 1
	set	NBPG, %o2
	wr	%g0, ASI_PHYS_CACHED, %asi
1:
	ldxa	[%o0 + 0x00] %asi, %g1
	ldxa	[%o0 + 0x08] %asi, %o3
	ldxa	[%o0 + 0x10] %asi, %o4
	ldxa	[%o0 + 0x18] %asi, %o5
	inc	0x20, %o0
	deccc	0x20, %o2
	stxa	%g1, [%o1 + 0x00] %asi
	stxa	%o3, [%o1 + 0x08] %asi
	stxa	%o4, [%o1 + 0x10] %asi
	stxa	%o5, [%o1 + 0x18] %asi
	bg,pt	%icc, 1b		! We don't care about pages >4GB
	 inc	0x20, %o1
	retl
	 wr	%g0, ASI_PRIMARY_NOFAULT, %asi
#else
	set	NBPG, %o3
	add	%o3, %o0, %o3
	mov	%g1, %o4		! Save g1
1:
	ldxa	[%o0] ASI_PHYS_CACHED, %g1
	inc	8, %o0
	cmp	%o0, %o3
	stxa	%g1, [%o1] ASI_PHYS_CACHED
	bl,pt	%icc, 1b		! We don't care about pages >4GB
	 inc	8, %o1
	retl
	 mov	%o4, %g1		! Restore g1
#endif

/*
 * extern int64_t pseg_get_real(struct pmap *pm, vaddr_t addr);
 *
 * Return TTE at addr in pmap.  Uses physical addressing only.
 * pmap->pm_physaddr must by the physical address of pm_segs
 *
 */
ENTRY(pseg_get_real)
!	flushw			! Make sure we don't have stack probs & lose hibits of %o
#ifndef _LP64
	clruw	%o1					! Zero extend
#endif
	ldx	[%o0 + PM_PHYS], %o2			! pmap->pm_segs

	srax	%o1, HOLESHIFT, %o3			! Check for valid address
	brz,pt	%o3, 0f					! Should be zero or -1
	 inc	%o3					! Make -1 -> 0
	brnz,pn	%o3, 1f					! Error! In hole!
0:
	srlx	%o1, STSHIFT, %o3
	and	%o3, STMASK, %o3			! Index into pm_segs
	sll	%o3, 3, %o3
	add	%o2, %o3, %o2
	DLFLUSH(%o2,%o3)
	ldxa	[%o2] ASI_PHYS_CACHED, %o2		! Load page directory pointer
	DLFLUSH2(%o3)

	srlx	%o1, PDSHIFT, %o3
	and	%o3, PDMASK, %o3
	sll	%o3, 3, %o3
	brz,pn	%o2, 1f					! NULL entry? check somewhere else
	 add	%o2, %o3, %o2
	DLFLUSH(%o2,%o3)
	ldxa	[%o2] ASI_PHYS_CACHED, %o2		! Load page table pointer
	DLFLUSH2(%o3)

	srlx	%o1, PTSHIFT, %o3			! Convert to ptab offset
	and	%o3, PTMASK, %o3
	sll	%o3, 3, %o3
	brz,pn	%o2, 1f					! NULL entry? check somewhere else
	 add	%o2, %o3, %o2
	DLFLUSH(%o2,%o3)
	ldxa	[%o2] ASI_PHYS_CACHED, %o0
	DLFLUSH2(%o3)
	brgez,pn %o0, 1f				! Entry invalid?  Punt
	 btst	1, %sp
	bz,pn	%icc, 0f				! 64-bit mode?
	 nop
	retl						! Yes, return full value
	 nop
0:
#if 1
	srl	%o0, 0, %o1
	retl						! No, generate a %o0:%o1 double
	 srlx	%o0, 32, %o0
#else
	DLFLUSH(%o2,%o3)
	ldda	[%o2] ASI_PHYS_CACHED, %o0
	DLFLUSH2(%o3)
	retl						! No, generate a %o0:%o1 double
	 nop
#endif
1:
#ifndef _LP64
	clr	%o1
#endif
	retl
	 clr	%o0

/*
 * In 32-bit mode:
 *
 * extern int pseg_set_real(struct pmap* %o0, vaddr_t addr %o1,
 *			    int64_t tte %o2:%o3, paddr_t spare %o4:%o5);
 *
 * In 64-bit mode:
 *
 * extern int pseg_set_real(struct pmap* %o0, vaddr_t addr %o1,
 *			    int64_t tte %o2, paddr_t spare %o3);
 *
 * Set a pseg entry to a particular TTE value.  Return values are:
 *
 *	-2	addr in hole
 *	0	success	(spare was not used if given)
 *	1	failure	(spare was not given, but one is needed)
 *	2	success	(spare was given, used for L2)
 *	3	failure	(spare was given, used for L2, another is needed for L3)
 *	4	success	(spare was given, used for L3)
 *
 *	rv == 0	success, spare not used if one was given
 *	rv & 4	spare was used for L3
 *	rv & 2	spare was used for L2
 *	rv & 1	failure, spare is needed
 *
 * (NB: nobody in pmap checks for the virtual hole, so the system will hang.)
 * The way to call this is:  first just call it without a spare page.
 * If that fails, allocate a page and try again, passing the paddr of the
 * new page as the spare.
 * If spare is non-zero it is assumed to be the address of a zeroed physical
 * page that can be used to generate a directory table or page table if needed.
 *
 * We keep track of valid (A_TLB_V bit set) and wired (A_TLB_TSB_LOCK bit set)
 * mappings that are set here. We check both bits on the new data entered
 * and increment counts, as well as decrementing counts if the bits are set
 * in the value replaced by this call.
 * The counters are 32 bit or 64 bit wide, depending on the kernel type we are
 * running!
 */
ENTRY(pseg_set_real)
#ifndef _LP64
	clruw	%o1					! Zero extend
	COMBINE(%o2, %o3, %o2)
	COMBINE(%o4, %o5, %o3)
#endif
	!!
	!! However we managed to get here we now have:
	!!
	!! %o0 = *pmap
	!! %o1 = addr
	!! %o2 = tte
	!! %o3 = paddr of spare page
	!!
	srax	%o1, HOLESHIFT, %o4			! Check for valid address
	brz,pt	%o4, 0f					! Should be zero or -1
	 inc	%o4					! Make -1 -> 0
	brz,pt	%o4, 0f
	 nop
#ifdef DEBUG
	ta	1					! Break into debugger
#endif
	retl
	 mov -2, %o0					! Error -- in hole!

0:
	ldx	[%o0 + PM_PHYS], %o4			! pmap->pm_segs
	clr	%g1
	srlx	%o1, STSHIFT, %o5
	and	%o5, STMASK, %o5
	sll	%o5, 3, %o5
	add	%o4, %o5, %o4
0:
	DLFLUSH(%o4,%g5)
	ldxa	[%o4] ASI_PHYS_CACHED, %o5		! Load page directory pointer
	DLFLUSH2(%g5)

	brnz,a,pt %o5, 0f				! Null pointer?
	 mov	%o5, %o4
	brz,pn	%o3, 9f					! Have a spare?
	 mov	%o3, %o5
	casxa	[%o4] ASI_PHYS_CACHED, %g0, %o5
	brnz,pn	%o5, 0b					! Something changed?
	DLFLUSH(%o4, %o5)
	mov	%o3, %o4
	mov	2, %g1					! record spare used for L2
	clr	%o3					! and not available for L3
0:
	srlx	%o1, PDSHIFT, %o5
	and	%o5, PDMASK, %o5
	sll	%o5, 3, %o5
	add	%o4, %o5, %o4
0:
	DLFLUSH(%o4,%g5)
	ldxa	[%o4] ASI_PHYS_CACHED, %o5		! Load table directory pointer
	DLFLUSH2(%g5)

	brnz,a,pt %o5, 0f				! Null pointer?
	 mov	%o5, %o4
	brz,pn	%o3, 9f					! Have a spare?
	 mov	%o3, %o5
	casxa	[%o4] ASI_PHYS_CACHED, %g0, %o5
	brnz,pn	%o5, 0b					! Something changed?
	DLFLUSH(%o4, %o4)
	mov	%o3, %o4
	mov	4, %g1					! record spare used for L3
0:
	srlx	%o1, PTSHIFT, %o5			! Convert to ptab offset
	and	%o5, PTMASK, %o5
	sll	%o5, 3, %o5
	add	%o5, %o4, %o4

	DLFLUSH(%o4,%g5)
	ldxa	[%o4] ASI_PHYS_CACHED, %o5		! save old value in %o5
	stxa	%o2, [%o4] ASI_PHYS_CACHED		! Easier than shift+or
	DLFLUSH2(%g5)

	!! at this point we have:
	!!  %g1 = return value
	!!  %o0 = struct pmap * (where the counts are)
	!!  %o2 = new TTE
	!!  %o5 = old TTE

	!! see if stats needs an update
#ifdef SUN4V
	sethi	%hi(cputyp), %g5
	ld	[%g5 + %lo(cputyp)], %g5
	cmp	%g5, CPU_SUN4V
	bne,pt	%icc, 0f
	 nop
	sethi	%hh(SUN4V_TLB_TSB_LOCK), %g5
	sllx	%g5, 32, %g5
	ba	1f
	 nop
0:		
#endif		
	set	SUN4U_TLB_TSB_LOCK, %g5
1:		
	xor	%o2, %o5, %o3			! %o3 - what changed

	brgez,pn %o3, 5f			! has resident changed? (we predict it has)
	 btst	%g5, %o3			! has wired changed?

	LDPTR	[%o0 + PM_RESIDENT], %o1	! gonna update resident count
	brlz	%o2, 0f
	 mov	1, %o4
	neg	%o4				! new is not resident -> decrement
0:	add	%o1, %o4, %o1
	STPTR	%o1, [%o0 + PM_RESIDENT]
	btst	%g5, %o3			! has wired changed?
5:	bz,pt	%xcc, 8f			! we predict it's not
	 btst	%g5, %o2			! don't waste delay slot, check if new one is wired
	LDPTR	[%o0 + PM_WIRED], %o1		! gonna update wired count
	bnz,pt	%xcc, 0f			! if wired changes, we predict it increments
	 mov	1, %o4
	neg	%o4				! new is not wired -> decrement
0:	add	%o1, %o4, %o1
	STPTR	%o1, [%o0 + PM_WIRED]
8:	retl
	 mov	%g1, %o0			! return %g1

9:	retl
	 or	%g1, 1, %o0			! spare needed, return flags + 1


/*
 * clearfpstate()
 *
 * Drops the current fpu state, without saving it.
 */
ENTRY(clearfpstate)
	rdpr	%pstate, %o1		! enable FPU
	wr	%g0, FPRS_FEF, %fprs
	or	%o1, PSTATE_PEF, %o1
	retl
	 wrpr	%o1, 0, %pstate

/*
 * savefpstate(f) struct fpstate *f;
 *
 * Store the current FPU state.
 *
 * Since the kernel may need to use the FPU and we have problems atomically
 * testing and enabling the FPU, we leave here with the FPRS_FEF bit set.
 * Normally this should be turned on in loadfpstate().
 */
 /* XXXXXXXXXX  Assume caller created a proper stack frame */
ENTRY(savefpstate)
!	flushw			! Make sure we don't have stack probs & lose hibits of %o
	rdpr	%pstate, %o1		! enable FP before we begin
	rd	%fprs, %o5
	wr	%g0, FPRS_FEF, %fprs
	or	%o1, PSTATE_PEF, %o1
	wrpr	%o1, 0, %pstate

	stx	%fsr, [%o0 + FS_FSR]	! f->fs_fsr = getfsr();
	rd	%gsr, %o4		! Save %gsr
	st	%o4, [%o0 + FS_GSR]

	add	%o0, FS_REGS, %o2
#ifdef DIAGNOSTIC
	btst	BLOCK_ALIGN, %o2	! Needs to be re-executed
	bnz,pn	%icc, 6f		! Check alignment
#endif
	 st	%g0, [%o0 + FS_QSIZE]	! f->fs_qsize = 0;
	btst	FPRS_DL|FPRS_DU, %o5	! Both FPU halves clean?
	bz,pt	%icc, 5f		! Then skip it

	 btst	FPRS_DL, %o5		! Lower FPU clean?
	membar	#Sync
	bz,a,pt	%icc, 1f		! Then skip it, but upper FPU not clean
	 add	%o2, 2*BLOCK_SIZE, %o2	! Skip a block

	stda	%f0, [%o2] ASI_BLK_P	! f->fs_f0 = etc;
	inc	BLOCK_SIZE, %o2
	stda	%f16, [%o2] ASI_BLK_P

	btst	FPRS_DU, %o5		! Upper FPU clean?
	bz,pt	%icc, 2f		! Then skip it
	 inc	BLOCK_SIZE, %o2
1:
	stda	%f32, [%o2] ASI_BLK_P
	inc	BLOCK_SIZE, %o2
	stda	%f48, [%o2] ASI_BLK_P
2:
	membar	#Sync			! Finish operation so we can
5:
	retl
	 wr	%g0, FPRS_FEF, %fprs	! Mark FPU clean

#ifdef DIAGNOSTIC
	!!
	!! Damn thing is *NOT* aligned on a 64-byte boundary
	!! 
6:
	wr	%g0, FPRS_FEF, %fprs
	! XXX -- we should panic instead of silently entering debugger
	ta	1
	retl
	 nop
#endif

/*
 * Load FPU state.
 */
 /* XXXXXXXXXX  Should test to see if we only need to do a partial restore */
ENTRY(loadfpstate)
	flushw			! Make sure we don't have stack probs & lose hibits of %o
	rdpr	%pstate, %o1		! enable FP before we begin
	ld	[%o0 + FS_GSR], %o4	! Restore %gsr
	set	PSTATE_PEF, %o2
	wr	%g0, FPRS_FEF, %fprs
	or	%o1, %o2, %o1
	wrpr	%o1, 0, %pstate
	ldx	[%o0 + FS_FSR], %fsr	! setfsr(f->fs_fsr);
	add	%o0, FS_REGS, %o3	! This is zero...
#ifdef DIAGNOSTIC
	btst	BLOCK_ALIGN, %o3
	bne,pn	%icc, 1f	! Only use block loads on aligned blocks
#endif
	 wr	%o4, %g0, %gsr
	membar	#Sync
	ldda	[%o3] ASI_BLK_P, %f0
	inc	BLOCK_SIZE, %o3
	ldda	[%o3] ASI_BLK_P, %f16
	inc	BLOCK_SIZE, %o3
	ldda	[%o3] ASI_BLK_P, %f32
	inc	BLOCK_SIZE, %o3
	ldda	[%o3] ASI_BLK_P, %f48
	membar	#Sync			! Make sure loads are complete
	retl
	 wr	%g0, FPRS_FEF, %fprs	! Clear dirty bits

#ifdef DIAGNOSTIC
	!!
	!! Damn thing is *NOT* aligned on a 64-byte boundary
	!! 
1:
	wr	%g0, FPRS_FEF, %fprs	! Clear dirty bits
	! XXX -- we should panic instead of silently entering debugger
	ta	1
	retl
	 nop
#endif

/*
 * ienab_bis(bis) int bis;
 * ienab_bic(bic) int bic;
 *
 * Set and clear bits in the interrupt register.
 */

/*
 * sun4u has separate asr's for clearing/setting the interrupt mask.
 */
ENTRY(ienab_bis)
	retl
	 wr	%o0, 0, SET_SOFTINT	! SET_SOFTINT

ENTRY(ienab_bic)
	retl
	 wr	%o0, 0, CLEAR_SOFTINT	! CLEAR_SOFTINT

/*
 * send_softint(cpu, level, intrhand)
 *
 * Send a softint with an intrhand pointer so we can cause a vectored
 * interrupt instead of a polled interrupt.  This does pretty much the same
 * as interrupt_vector.  If cpu is -1 then send it to this CPU, if it's -2
 * send it to any CPU, otherwise send it to a particular CPU.
 *
 * XXXX Dispatching to different CPUs is not implemented yet.
 */
ENTRY(send_softint)
	rdpr	%pstate, %g1
	andn	%g1, PSTATE_IE, %g2	! clear PSTATE.IE
	wrpr	%g2, 0, %pstate

	sethi	%hi(CPUINFO_VA+CI_INTRPENDING), %o3
	LDPTR	[%o2 + IH_PEND], %o5
	or	%o3, %lo(CPUINFO_VA+CI_INTRPENDING), %o3
	brnz	%o5, 1f
	 sll	%o1, PTRSHFT, %o5	! Find start of table for this IPL
	add	%o3, %o5, %o3
2:
	LDPTR	[%o3], %o5		! Load list head
	STPTR	%o5, [%o2+IH_PEND]	! Link our intrhand node in
	mov	%o2, %o4
	CASPTRA	[%o3] ASI_N, %o5, %o4
	cmp	%o4, %o5		! Did it work?
	bne,pn	CCCR, 2b		! No, try again
	 .empty

	mov	1, %o4			! Change from level to bitmask
	sllx	%o4, %o1, %o4
	wr	%o4, 0, SET_SOFTINT	! SET_SOFTINT
1:
	retl
	 wrpr	%g1, 0, %pstate		! restore PSTATE.IE


#define MICROPERSEC	(1000000)

/*
 * delay function
 *
 * void delay(N)  -- delay N microseconds
 *
 * Register usage: %o0 = "N" number of usecs to go (counts down to zero)
 *		   %o1 = "timerblurb" (stays constant)
 *		   %o2 = counter for 1 usec (counts down from %o1 to zero)
 *
 *
 *	ci_cpu_clockrate should be tuned during CPU probe to the CPU
 *	clockrate in Hz
 *
 */
ENTRY(delay)			! %o0 = n
#if 1
	rdpr	%tick, %o1					! Take timer snapshot
	sethi	%hi(CPUINFO_VA + CI_CLOCKRATE), %o2
	sethi	%hi(MICROPERSEC), %o3
	ldx	[%o2 + %lo(CPUINFO_VA + CI_CLOCKRATE + 8)], %o4	! Get scale factor
	brnz,pt	%o4, 0f
	 or	%o3, %lo(MICROPERSEC), %o3

	!! Calculate ticks/usec
	ldx	[%o2 + %lo(CPUINFO_VA + CI_CLOCKRATE)], %o4	! No, we need to calculate it
	udivx	%o4, %o3, %o4
	stx	%o4, [%o2 + %lo(CPUINFO_VA + CI_CLOCKRATE + 8)]	! Save it so we don't need to divide again
0:

	mulx	%o0, %o4, %o0					! Convert usec -> ticks
	rdpr	%tick, %o2					! Top of next itr
1:
	sub	%o2, %o1, %o3					! How many ticks have gone by?
	sub	%o0, %o3, %o4					! Decrement count by that much
	movrgz	%o3, %o4, %o0					! But only if we're decrementing
	mov	%o2, %o1					! Remember last tick
	brgz,pt	%o0, 1b						! Done?
	 rdpr	%tick, %o2					! Get new tick

	retl
	 nop
#else
/* This code only works if %tick does not wrap */
	rdpr	%tick, %g1					! Take timer snapshot
	sethi	%hi(CPUINFO_VA + CI_CLOCKRATE), %g2
	sethi	%hi(MICROPERSEC), %o2
	ldx	[%g2 + %lo(CPUINFO_VA + CI_CLOCKRATE)], %g2	! Get scale factor
	or	%o2, %lo(MICROPERSEC), %o2
!	sethi	%hi(_C_LABEL(timerblurb), %o5			! This is if we plan to tune the clock
!	ld	[%o5 + %lo(_C_LABEL(timerblurb))], %o5		!  with respect to the counter/timer
	mulx	%o0, %g2, %g2					! Scale it: (usec * Hz) / 1 x 10^6 = ticks
	udivx	%g2, %o2, %g2
	add	%g1, %g2, %g2
!	add	%o5, %g2, %g2			5, %g2, %g2					! But this gets complicated
	rdpr	%tick, %g1					! Top of next itr
	mov	%g1, %g1	! Erratum 50
1:
	cmp	%g1, %g2
	bl,a,pn %xcc, 1b					! Done?
	 rdpr	%tick, %g1

	retl
	 nop
#endif
	/*
	 * If something's wrong with the standard setup do this stupid loop
	 * calibrated for a 143MHz processor.
	 */
Lstupid_delay:
	set	142857143/MICROPERSEC, %o1
Lstupid_loop:
	brnz,pt	%o1, Lstupid_loop
	 dec	%o1
	brnz,pt	%o0, Lstupid_delay
	 dec	%o0
	retl
	 nop

/*
 * next_tick(long increment)
 *
 * Sets the %tick_cmpr register to fire off in `increment' machine
 * cycles in the future.  Also handles %tick wraparound.  In 32-bit
 * mode we're limited to a 32-bit increment.
 */
ENTRY(next_tick)
	rd	TICK_CMPR, %o2
	rdpr	%tick, %o1

	mov	1, %o3		! Mask off high bits of these registers
	sllx	%o3, 63, %o3
	andn	%o1, %o3, %o1
	andn	%o2, %o3, %o2
	cmp	%o1, %o2	! Did we wrap?  (tick < tick_cmpr)
	bgt,pt	%icc, 1f
	 add	%o1, 1000, %o1	! Need some slack so we don't lose intrs.

	/*
	 * Handle the unlikely case of %tick wrapping.
	 *
	 * This should only happen every 10 years or more.
	 *
	 * We need to increment the time base by the size of %tick in
	 * microseconds.  This will require some divides and multiplies
	 * which can take time.  So we re-read %tick.
	 *
	 */

	/* XXXXX NOT IMPLEMENTED */



1:
	add	%o2, %o0, %o2
	andn	%o2, %o3, %o4
	brlz,pn	%o4, Ltick_ovflw
	 cmp	%o2, %o1	! Has this tick passed?
	blt,pn	%xcc, 1b	! Yes
	 nop

#ifdef BB_ERRATA_1
	ba,a	2f
	 nop
#else
	retl
	 wr	%o2, TICK_CMPR
#endif

Ltick_ovflw:
/*
 * When we get here tick_cmpr has wrapped, but we don't know if %tick
 * has wrapped.  If bit 62 is set then we have not wrapped and we can
 * use the current value of %o4 as %tick.  Otherwise we need to return
 * to our loop with %o4 as %tick_cmpr (%o2).
 */
	srlx	%o3, 1, %o5
	btst	%o5, %o1
	bz,pn	%xcc, 1b
	 mov	%o4, %o2
#ifdef BB_ERRATA_1
	ba,a	2f
	 nop
	.align	64
2:	wr	%o2, TICK_CMPR
	rd	TICK_CMPR, %g0
	retl
	 nop
#else
	retl
	 wr	%o2, TICK_CMPR
#endif

/*
 * next_stick(long increment)
 *
 * Sets the %stick_cmpr register to fire off in `increment' machine
 * cycles in the future.  Also handles %stick wraparound.  In 32-bit
 * mode we're limited to a 32-bit increment.
 */
ENTRY(next_stick)
	rd	STICK_CMPR, %o2
	rd	STICK, %o1

	mov	1, %o3		! Mask off high bits of these registers
	sllx	%o3, 63, %o3
	andn	%o1, %o3, %o1
	andn	%o2, %o3, %o2
	cmp	%o1, %o2	! Did we wrap?  (stick < stick_cmpr)
	bgt,pt	%icc, 1f
	 add	%o1, 1000, %o1	! Need some slack so we don't lose intrs.

	/*
	 * Handle the unlikely case of %stick wrapping.
	 *
	 * This should only happen every 10 years or more.
	 *
	 * We need to increment the time base by the size of %stick in
	 * microseconds.  This will require some divides and multiplies
	 * which can take time.  So we re-read %stick.
	 *
	 */

	/* XXXXX NOT IMPLEMENTED */



1:
	add	%o2, %o0, %o2
	andn	%o2, %o3, %o4
	brlz,pn	%o4, Lstick_ovflw
	 cmp	%o2, %o1	! Has this stick passed?
	blt,pn	%xcc, 1b	! Yes
	 nop
	retl
	 wr	%o2, STICK_CMPR

Lstick_ovflw:
/*
 * When we get here tick_cmpr has wrapped, but we don't know if %stick
 * has wrapped.  If bit 62 is set then we have not wrapped and we can
 * use the current value of %o4 as %stick.  Otherwise we need to return
 * to our loop with %o4 as %stick_cmpr (%o2).
 */
	srlx	%o3, 1, %o5
	btst	%o5, %o1
	bz,pn	%xcc, 1b
	 mov	%o4, %o2
	retl
	 wr	%o2, STICK_CMPR

ENTRY(setjmp)
	save	%sp, -CC64FSZ, %sp	! Need a frame to return to.
	flushw
	stx	%fp, [%i0+0]	! 64-bit stack pointer
	stx	%i7, [%i0+8]	! 64-bit return pc
	ret
	 restore	%g0, 0, %o0

	.data
Lpanic_ljmp:
	.asciz	"longjmp botch"
	_ALIGN
	.text

ENTRY(longjmp)
	save	%sp, -CC64FSZ, %sp	! prepare to restore to (old) frame
	flushw
	mov	1, %i2
	ldx	[%i0+0], %fp	! get return stack
	movrz	%i1, %i1, %i2	! compute v ? v : 1
	ldx	[%i0+8], %i7	! get rpc
	ret
	 restore	%i2, 0, %o0

#if defined(DDB) || defined(KGDB)
	/*
	 * Debug stuff.  Dump the trap registers into buffer & set tl=0.
	 *
	 *  %o0 = *ts
	 */
ENTRY(savetstate)
	mov	%o0, %o1
	rdpr	%tl, %o0
	brz	%o0, 2f
	 mov	%o0, %o2
1:
	rdpr	%tstate, %o3
	stx	%o3, [%o1]
	deccc	%o2
	inc	8, %o1
	rdpr	%tpc, %o4
	stx	%o4, [%o1]
	inc	8, %o1
	rdpr	%tnpc, %o5
	stx	%o5, [%o1]
	inc	8, %o1
	rdpr	%tt, %o4
	stx	%o4, [%o1]
	inc	8, %o1
	bnz	1b
	 wrpr	%o2, 0, %tl
2:
	retl
	 nop

	/*
	 * Debug stuff.  Resore trap registers from buffer.
	 *
	 *  %o0 = %tl
	 *  %o1 = *ts
	 *
	 * Maybe this should be re-written to increment tl instead of decrementing.
	 */
ENTRY(restoretstate)
	flushw			! Make sure we don't have stack probs & lose hibits of %o
	brz,pn	%o0, 2f
	 mov	%o0, %o2
	wrpr	%o0, 0, %tl
1:
	ldx	[%o1], %o3
	deccc	%o2
	inc	8, %o1
	wrpr	%o3, 0, %tstate
	ldx	[%o1], %o4
	inc	8, %o1
	wrpr	%o4, 0, %tpc
	ldx	[%o1], %o5
	inc	8, %o1
	wrpr	%o5, 0, %tnpc
	ldx	[%o1], %o4
	inc	8, %o1
	wrpr	%o4, 0, %tt
	bnz	1b
	 wrpr	%o2, 0, %tl
2:
	retl
	 wrpr	%o0, 0, %tl

	/*
	 * Switch to context in abs(%o0)
	 */
ENTRY(switchtoctx_us)
	set	DEMAP_CTX_SECONDARY, %o3
	stxa	%o3, [%o3] ASI_DMMU_DEMAP
	mov	CTX_SECONDARY, %o4
	stxa	%o3, [%o3] ASI_IMMU_DEMAP
	membar	#Sync
	stxa	%o0, [%o4] ASI_DMMU		! Maybe we should invalid
	sethi	%hi(KERNBASE), %o2
	membar	#Sync
	flush	%o2
	retl
	 nop

ENTRY(switchtoctx_usiii)
	mov	CTX_SECONDARY, %o4
	ldxa	[%o4] ASI_DMMU, %o2		! Load secondary context
	mov	CTX_PRIMARY, %o5
	ldxa	[%o5] ASI_DMMU, %o1		! Save primary context
	membar	#LoadStore
	stxa	%o2, [%o5] ASI_DMMU		! Insert secondary for demap
	membar	#Sync
	set	DEMAP_CTX_PRIMARY, %o3
	stxa	%o3, [%o3] ASI_DMMU_DEMAP
	membar	#Sync
	stxa	%o0, [%o4] ASI_DMMU		! Maybe we should invalid
	membar	#Sync
	stxa	%o1, [%o5] ASI_DMMU		! Restore primary context
	sethi	%hi(KERNBASE), %o2
	membar	#Sync
	flush	%o2
	retl
	 nop

#ifndef _LP64
	/*
	 * Convert to 32-bit stack then call OF_sym2val()
	 */
ENTRY(OF_sym2val32)
	save	%sp, -CC64FSZ, %sp
	btst	7, %i0
	bnz,pn	%icc, 1f
	 add	%sp, BIAS, %o1
	btst	1, %sp
	movnz	%icc, %o1, %sp
	call	_C_LABEL(OF_sym2val)
	 mov	%i0, %o0
1:
	ret
	 restore	%o0, 0, %o0

	/*
	 * Convert to 32-bit stack then call OF_val2sym()
	 */
ENTRY(OF_val2sym32)
	save	%sp, -CC64FSZ, %sp
	btst	7, %i0
	bnz,pn	%icc, 1f
	 add	%sp, BIAS, %o1
	btst	1, %sp
	movnz	%icc, %o1, %sp
	call	_C_LABEL(OF_val2sym)
	 mov	%i0, %o0
1:
	ret
	 restore	%o0, 0, %o0
#endif /* _LP64 */
#endif /* DDB */


#if defined(MULTIPROCESSOR)
/*
 * IPI target function to setup a C compatible environment and call a MI function.
 *
 * On entry:
 *	We are on one of the alternate set of globals
 *	%g2 = function to call
 *	%g3 = single argument to called function
 */
ENTRY(sparc64_ipi_ccall)
#ifdef TRAPS_USE_IG
	wrpr	%g0, PSTATE_KERN|PSTATE_IG, %pstate	! DEBUG
#endif
	TRAP_SETUP(-CC64FSZ-TF_SIZE)

#ifdef DEBUG
	rdpr	%tt, %o1	! debug
	sth	%o1, [%sp + CC64FSZ + STKB + TF_TT]! debug
#endif
	mov	%g3, %o0			! save argument of function to call
	mov	%g2, %o5			! save function pointer

	wrpr	%g0, PSTATE_KERN, %pstate	! Get back to normal globals
	stx	%g1, [%sp + CC64FSZ + STKB + TF_G + ( 1*8)]
	rdpr	%tpc, %o2			! (pc)
	stx	%g2, [%sp + CC64FSZ + STKB + TF_G + ( 2*8)]
	rdpr	%tstate, %g1
	stx	%g3, [%sp + CC64FSZ + STKB + TF_G + ( 3*8)]
	rdpr	%tnpc, %o3
	stx	%g4, [%sp + CC64FSZ + STKB + TF_G + ( 4*8)]
	rd	%y, %o4
	stx	%g5, [%sp + CC64FSZ + STKB + TF_G + ( 5*8)]
	stx	%g6, [%sp + CC64FSZ + STKB + TF_G + ( 6*8)]
	stx	%g7, [%sp + CC64FSZ + STKB + TF_G + ( 7*8)]

	stx	%g1, [%sp + CC64FSZ + STKB + TF_TSTATE]
	stx	%o2, [%sp + CC64FSZ + STKB + TF_PC]
	stx	%o3, [%sp + CC64FSZ + STKB + TF_NPC]
	st	%o4, [%sp + CC64FSZ + STKB + TF_Y]

	rdpr	%pil, %g5
	stb	%g5, [%sp + CC64FSZ + STKB + TF_PIL]
	stb	%g5, [%sp + CC64FSZ + STKB + TF_OLDPIL]

	rdpr	%tl, %g7
	dec	%g7
	movrlz	%g7, %g0, %g7
	wrpr	%g0, %g7, %tl
	!! In the EMBEDANY memory model %g4 points to the start of the data segment.
	!! In our case we need to clear it before calling any C-code
	clr	%g4
	wr	%g0, ASI_NUCLEUS, %asi			! default kernel ASI

	call %o5					! call function
	 nop

	b	return_from_trap			! and return from IPI
	 ldx	[%sp + CC64FSZ + STKB + TF_TSTATE], %g1	! Load this for return_from_trap

#endif


	.data
	_ALIGN
#if NKSYMS || defined(DDB) || defined(MODULAR)
	.globl	_C_LABEL(esym)
_C_LABEL(esym):
	POINTER	0
	.globl	_C_LABEL(ssym)
_C_LABEL(ssym):
	POINTER	0
#endif
	.comm	_C_LABEL(promvec), PTRSZ

#ifdef DEBUG
	.comm	_C_LABEL(trapdebug), 4
	.comm	_C_LABEL(pmapdebug), 4
#endif<|MERGE_RESOLUTION|>--- conflicted
+++ resolved
@@ -1,8 +1,4 @@
-<<<<<<< HEAD
-/*	$NetBSD: locore.s,v 1.413 2018/04/11 19:41:18 palle Exp $	*/
-=======
 /*	$NetBSD: locore.s,v 1.414 2018/05/26 19:20:21 palle Exp $	*/
->>>>>>> b2b84690
 
 /*
  * Copyright (c) 2006-2010 Matthew R. Green
