<<<<<<< HEAD
/*	$NetBSD: locore.s,v 1.425 2021/02/22 09:56:42 palle Exp $	*/
=======
/*	$NetBSD: locore.s,v 1.427 2021/04/03 17:01:24 palle Exp $	*/
>>>>>>> e2aa5677

/*
 * Copyright (c) 2006-2010 Matthew R. Green
 * Copyright (c) 1996-2002 Eduardo Horvath
 * Copyright (c) 1996 Paul Kranenburg
 * Copyright (c) 1996
 * 	The President and Fellows of Harvard College.
 *	All rights reserved.
 * Copyright (c) 1992, 1993
 *	The Regents of the University of California.
 *	All rights reserved.
 *
 * This software was developed by the Computer Systems Engineering group
 * at Lawrence Berkeley Laboratory under DARPA contract BG 91-66 and
 * contributed to Berkeley.
 *
 * All advertising materials mentioning features or use of this software
 * must display the following acknowledgement:
 *	This product includes software developed by the University of
 *	California, Lawrence Berkeley Laboratory.
 *	This product includes software developed by Harvard University.
 *
 * Redistribution and use in source and binary forms, with or without
 * modification, are permitted provided that the following conditions
 * are met:
 * 1. Redistributions of source code must retain the above copyright
 *    notice, this list of conditions and the following disclaimer.
 * 2. Redistributions in binary form must reproduce the above copyright
 *    notice, this list of conditions and the following disclaimer in the
 *    documentation and/or other materials provided with the
 *    distribution.
 * 3. All advertising materials mentioning features or use of this
 *    software must display the following acknowledgement:
 *	This product includes software developed by the University of
 *	California, Berkeley and its contributors.
 *	This product includes software developed by Harvard University.
 *	This product includes software developed by Paul Kranenburg.
 * 4. Neither the name of the University nor the names of its
 *    contributors may be used to endorse or promote products derived
 *    from this software without specific prior written permission.
 *
 * THIS SOFTWARE IS PROVIDED BY THE REGENTS AND CONTRIBUTORS ``AS IS''
 * AND ANY EXPRESS OR IMPLIED WARRANTIES, INCLUDING, BUT NOT LIMITED TO,
 * THE IMPLIED WARRANTIES OF MERCHANTABILITY AND FITNESS FOR A
 * PARTICULAR PURPOSE ARE DISCLAIMED.  IN NO EVENT SHALL THE REGENTS OR
 * CONTRIBUTORS BE LIABLE FOR ANY DIRECT, INDIRECT, INCIDENTAL,
 * SPECIAL, EXEMPLARY, OR CONSEQUENTIAL DAMAGES (INCLUDING, BUT NOT
 * LIMITED TO, PROCUREMENT OF SUBSTITUTE GOODS OR SERVICES; LOSS OF USE,
 * DATA, OR PROFITS; OR BUSINESS INTERRUPTION) HOWEVER CAUSED AND ON
 * ANY THEORY OF LIABILITY, WHETHER IN CONTRACT, STRICT LIABILITY, OR
 * TORT (INCLUDING NEGLIGENCE OR OTHERWISE) ARISING IN ANY WAY OUT OF
 * THE USE OF THIS SOFTWARE, EVEN IF ADVISED OF THE POSSIBILITY OF SUCH
 * DAMAGE.
 *
 *	@(#)locore.s	8.4 (Berkeley) 12/10/93
 */

#undef	PARANOID		/* Extremely expensive consistency checks */
#undef	NO_VCACHE		/* Map w/D$ disabled */
#undef	TRAPSTATS		/* Count traps */
#undef	TRAPS_USE_IG		/* Use Interrupt Globals for all traps */
#define	HWREF			/* Track ref/mod bits in trap handlers */
#undef	DCACHE_BUG		/* Flush D$ around ASI_PHYS accesses */
#undef	NO_TSB			/* Don't use TSB */
#define	BB_ERRATA_1		/* writes to TICK_CMPR may fail */
#undef	TLB_FLUSH_LOWVA		/* also flush 32-bit entries from the MMU */

#include "opt_ddb.h"
#include "opt_kgdb.h"
#include "opt_multiprocessor.h"
#include "opt_compat_netbsd.h"
#include "opt_compat_netbsd32.h"
#include "opt_lockdebug.h"

#include "assym.h"
#include <machine/param.h>
#include <machine/types.h>
#include <sparc64/sparc64/intreg.h>
#include <sparc64/sparc64/timerreg.h>
#include <machine/ctlreg.h>
#include <machine/psl.h>
#include <machine/signal.h>
#include <machine/trap.h>
#include <machine/frame.h>
#include <machine/pmap.h>
#include <machine/intr.h>
#include <machine/asm.h>
#include <machine/locore.h>
#ifdef SUN4V
#include <machine/hypervisor.h>
#endif	
#include <sys/syscall.h>

#define BLOCK_SIZE SPARC64_BLOCK_SIZE
#define BLOCK_ALIGN SPARC64_BLOCK_ALIGN

#ifdef SUN4V
#define SUN4V_N_REG_WINDOWS    8  /* As per UA2005 spec */
#define SUN4V_NWINDOWS           (SUN4V_N_REG_WINDOWS-1) /* This is an index number, so subtract one */
#endif
	
#include "ksyms.h"

	/* Misc. macros */

	.macro	GET_MAXCWP reg
#ifdef SUN4V
	sethi	%hi(cputyp), \reg
	ld	[\reg + %lo(cputyp)], \reg
	cmp	\reg, CPU_SUN4V
	bne,pt	%icc, 2f
	 nop
	/* sun4v */
	ba	3f
	 mov	SUN4V_NWINDOWS, \reg
2:		
#endif	
	/* sun4u */
	rdpr	%ver, \reg
	and	\reg, CWP, \reg
3:
	.endm

	.macro	SET_MMU_CONTEXTID_SUN4U ctxid,ctx
	stxa	\ctxid, [\ctx] ASI_DMMU;
	.endm
	
#ifdef SUN4V
	.macro	SET_MMU_CONTEXTID_SUN4V ctxid,ctx
	stxa	\ctxid, [\ctx] ASI_MMU_CONTEXTID;
	.endm
#endif	
		
	.macro	SET_MMU_CONTEXTID ctxid,ctx,scratch
#ifdef SUN4V
	sethi	%hi(cputyp), \scratch
	ld	[\scratch + %lo(cputyp)], \scratch
	cmp	\scratch, CPU_SUN4V
	bne,pt	%icc, 2f
	 nop
	/* sun4v */
	SET_MMU_CONTEXTID_SUN4V \ctxid,\ctx
	ba	3f
	 nop
2:		
#endif	
	/* sun4u */
	SET_MMU_CONTEXTID_SUN4U \ctxid,\ctx
3:
	.endm

	.macro	GET_MMU_CONTEXTID_SUN4U ctxid,ctx
	ldxa	[\ctx] ASI_DMMU, \ctxid
	.endm

#ifdef SUN4V
	.macro	GET_MMU_CONTEXTID_SUN4V ctxid,ctx
	ldxa	[\ctx] ASI_MMU_CONTEXTID, \ctxid
	.endm
#endif	
		
	.macro	GET_MMU_CONTEXTID ctxid,ctx,scratch
#ifdef SUN4V
	sethi	%hi(cputyp), \scratch
	ld	[\scratch + %lo(cputyp)], \scratch
	cmp	\scratch, CPU_SUN4V
	bne,pt	%icc, 2f
	 nop
	/* sun4v */
	GET_MMU_CONTEXTID_SUN4V \ctxid,\ctx
	ba	3f
	 nop
2:		
#endif	
	/* sun4u */
	GET_MMU_CONTEXTID_SUN4U \ctxid,\ctx
3:
	.endm
	
#ifdef SUN4V
	.macro	NORMAL_GLOBALS_SUN4V
	 wrpr	%g0, 0, %gl				! Set globals to level 0
	.endm
#endif
	.macro	NORMAL_GLOBALS_SUN4U
	wrpr	%g0, PSTATE_KERN, %pstate		! Alternate Globals (AG) bit set to zero
	.endm
		
#ifdef SUN4V
	.macro	ALTERNATE_GLOBALS_SUN4V
	 wrpr	%g0, 1, %gl				! Set globals to level 1
	.endm
#endif	
	.macro	ALTERNATE_GLOBALS_SUN4U
	 wrpr    %g0, PSTATE_KERN|PSTATE_AG, %pstate	! Alternate Globals (AG) bit set to one
	.endm
	
	.macro	ENABLE_INTERRUPTS scratch
	rdpr	 %pstate, \scratch
	or	\scratch, PSTATE_IE, \scratch	! Interrupt Enable (IE) bit set to one
	wrpr	%g0, \scratch, %pstate
	.endm

	.macro	DISABLE_INTERRUPTS scratch
	rdpr	 %pstate, \scratch
	and	\scratch, ~PSTATE_IE, \scratch	! Interrupt Enable (IE) bit set to zero
	wrpr	%g0, \scratch, %pstate
	.endm
		

#ifdef SUN4V
	/* Misc. sun4v macros */
	
	.macro	GET_MMFSA reg
	sethi	%hi(CPUINFO_VA + CI_MMUFSA), \reg
	LDPTR	[\reg + %lo(CPUINFO_VA + CI_MMUFSA)], \reg
	.endm

	.macro	GET_CTXBUSY reg
	sethi	%hi(CPUINFO_VA + CI_CTXBUSY), \reg
	LDPTR	[\reg + %lo(CPUINFO_VA + CI_CTXBUSY)], \reg
	.endm

	.macro	GET_TSB_DMMU reg
	sethi	%hi(CPUINFO_VA + CI_TSB_DMMU), \reg
	LDPTR	[\reg + %lo(CPUINFO_VA + CI_TSB_DMMU)], \reg
	.endm

	.macro sun4v_tl1_uspill_normal
	ba,a,pt	%xcc, spill_normal_to_user_stack
	 nop
	.align 128
	.endm

	.macro sun4v_tl1_uspill_other
	ba,a,pt	%xcc, pcbspill_other
	 nop
	.align 128
	.endm
	
#endif
		
#if 1
/*
 * Try to issue an elf note to ask the Solaris
 * bootloader to align the kernel properly.
 */
	.section	.note
	.word	0x0d
	.word	4		! Dunno why
	.word	1
0:	.asciz	"SUNW Solaris"
1:
	.align	4
	.word	0x0400000
#endif

	.register	%g2,#scratch
	.register	%g3,#scratch


	.data
	.globl	_C_LABEL(data_start)
_C_LABEL(data_start):					! Start of data segment

#ifdef KGDB
/*
 * Another item that must be aligned, easiest to put it here.
 */
KGDB_STACK_SIZE = 2048
	.globl	_C_LABEL(kgdb_stack)
_C_LABEL(kgdb_stack):
	.space	KGDB_STACK_SIZE		! hope this is enough
#endif

#ifdef NOTDEF_DEBUG
/*
 * This stack is used when we detect kernel stack corruption.
 */
	.space	USPACE
	.align	16
panicstack:
#endif

/*
 * romp is the prom entry pointer
 * romtba is the prom trap table base address
 */
	.globl	romp
romp:	POINTER	0
	.globl	romtba
romtba:	POINTER	0

	.globl	cputyp
cputyp:	.word	CPU_SUN4U ! Default to sun4u		
			
	_ALIGN
	.text

/*
 * The v9 trap frame is stored in the special trap registers.  The
 * register window is only modified on window overflow, underflow,
 * and clean window traps, where it points to the register window
 * needing service.  Traps have space for 8 instructions, except for
 * the window overflow, underflow, and clean window traps which are
 * 32 instructions long, large enough to in-line.
 *
 * The spitfire CPU (Ultra I) has 4 different sets of global registers.
 * (blah blah...)
 *
 * I used to generate these numbers by address arithmetic, but gas's
 * expression evaluator has about as much sense as your average slug
 * (oddly enough, the code looks about as slimy too).  Thus, all the
 * trap numbers are given as arguments to the trap macros.  This means
 * there is one line per trap.  Sigh.
 *
 * Hardware interrupt vectors can be `linked'---the linkage is to regular
 * C code---or rewired to fast in-window handlers.  The latter are good
 * for unbuffered hardware like the Zilog serial chip and the AMD audio
 * chip, where many interrupts can be handled trivially with pseudo-DMA
 * or similar.  Only one `fast' interrupt can be used per level, however,
 * and direct and `fast' interrupts are incompatible.  Routines in intr.c
 * handle setting these, with optional paranoia.
 */

/*
 *	TA8 -- trap align for 8 instruction traps
 *	TA32 -- trap align for 32 instruction traps
 */
#define TA8	.align 32
#define TA32	.align 128

/*
 * v9 trap macros:
 *
 *	We have a problem with v9 traps; we have no registers to put the
 *	trap type into.  But we do have a %tt register which already has
 *	that information.  Trap types in these macros are all dummys.
 */
	/* regular vectored traps */

#define	VTRAP(type, label) \
	ba,a,pt	%icc,label; nop; NOTREACHED; TA8

	/* hardware interrupts (can be linked or made `fast') */
#define	HARDINT4U(lev) \
	VTRAP(lev, _C_LABEL(sparc_interrupt))
#ifdef SUN4V
#define HARDINT4V(lev) HARDINT4U(lev)	
#endif

	/* software interrupts (may not be made direct, sorry---but you
	   should not be using them trivially anyway) */
#define	SOFTINT4U(lev, bit) \
	HARDINT4U(lev)

	/* traps that just call trap() */
#define	TRAP(type)	VTRAP(type, slowtrap)

	/* architecturally undefined traps (cause panic) */
#ifndef DEBUG
#define	UTRAP(type)	sir; VTRAP(type, slowtrap)
#else
#define	UTRAP(type)	VTRAP(type, slowtrap)
#endif

	/* software undefined traps (may be replaced) */
#define	STRAP(type)	VTRAP(type, slowtrap)

/* breakpoint acts differently under kgdb */
#ifdef KGDB
#define	BPT		VTRAP(T_BREAKPOINT, bpt)
#define	BPT_KGDB_EXEC	VTRAP(T_KGDB_EXEC, bpt)
#else
#define	BPT		TRAP(T_BREAKPOINT)
#define	BPT_KGDB_EXEC	TRAP(T_KGDB_EXEC)
#endif

#define	SYSCALL		VTRAP(0x100, syscall_setup)
#ifdef notyet
#define	ZS_INTERRUPT	ba,a,pt %icc, zshard; nop; TA8
#else
#define	ZS_INTERRUPT4U	HARDINT4U(12)
#endif


/*
 * Macro to clear %tt so we don't get confused with old traps.
 */
#ifdef DEBUG
#define CLRTT	wrpr	%g0,0x1ff,%tt
#else
#define CLRTT
#endif


/*
 * Some macros to load and store a register window
 */

	.macro	SPILL storer,base,size,asi

	.irpc n,01234567
		\storer %l\n, [\base + (\n * \size)] \asi
	.endr
	.irpc n,01234567
		\storer %i\n, [\base + ((8+\n) * \size)] \asi
	.endr

	.endm

	
	.macro FILL loader, base, size, asi
	
	.irpc n,01234567
		\loader [\base + (\n * \size)] \asi, %l\n
	.endr

	.irpc n,01234567
		\loader [\base + ((8+\n) * \size)] \asi, %i\n
	.endr
	
	.endm
	
/*
 * Here are some oft repeated traps as macros.
 */

	/* spill a 64-bit register window */
#define SPILL64(label,as) \
label:	\
	wr	%g0, as, %asi; \
	stxa	%l0, [%sp+BIAS+0x00]%asi; \
	stxa	%l1, [%sp+BIAS+0x08]%asi; \
	stxa	%l2, [%sp+BIAS+0x10]%asi; \
	stxa	%l3, [%sp+BIAS+0x18]%asi; \
	stxa	%l4, [%sp+BIAS+0x20]%asi; \
	stxa	%l5, [%sp+BIAS+0x28]%asi; \
	stxa	%l6, [%sp+BIAS+0x30]%asi; \
	\
	stxa	%l7, [%sp+BIAS+0x38]%asi; \
	stxa	%i0, [%sp+BIAS+0x40]%asi; \
	stxa	%i1, [%sp+BIAS+0x48]%asi; \
	stxa	%i2, [%sp+BIAS+0x50]%asi; \
	stxa	%i3, [%sp+BIAS+0x58]%asi; \
	stxa	%i4, [%sp+BIAS+0x60]%asi; \
	stxa	%i5, [%sp+BIAS+0x68]%asi; \
	stxa	%i6, [%sp+BIAS+0x70]%asi; \
	\
	stxa	%i7, [%sp+BIAS+0x78]%asi; \
	saved; \
	CLRTT; \
	retry; \
	NOTREACHED; \
	TA32

	/* spill a 32-bit register window */
#define SPILL32(label,as) \
label:	\
	wr	%g0, as, %asi; \
	srl	%sp, 0, %sp; /* fixup 32-bit pointers */ \
	stwa	%l0, [%sp+0x00]%asi; \
	stwa	%l1, [%sp+0x04]%asi; \
	stwa	%l2, [%sp+0x08]%asi; \
	stwa	%l3, [%sp+0x0c]%asi; \
	stwa	%l4, [%sp+0x10]%asi; \
	stwa	%l5, [%sp+0x14]%asi; \
	\
	stwa	%l6, [%sp+0x18]%asi; \
	stwa	%l7, [%sp+0x1c]%asi; \
	stwa	%i0, [%sp+0x20]%asi; \
	stwa	%i1, [%sp+0x24]%asi; \
	stwa	%i2, [%sp+0x28]%asi; \
	stwa	%i3, [%sp+0x2c]%asi; \
	stwa	%i4, [%sp+0x30]%asi; \
	stwa	%i5, [%sp+0x34]%asi; \
	\
	stwa	%i6, [%sp+0x38]%asi; \
	stwa	%i7, [%sp+0x3c]%asi; \
	saved; \
	CLRTT; \
	retry; \
	NOTREACHED; \
	TA32

	/* Spill either 32-bit or 64-bit register window. */
#define SPILLBOTH(label64,label32,as) \
	andcc	%sp, 1, %g0; \
	bnz,pt	%xcc, label64+4;	/* Is it a v9 or v8 stack? */ \
	 wr	%g0, as, %asi; \
	ba,pt	%xcc, label32+8; \
	 srl	%sp, 0, %sp; /* fixup 32-bit pointers */ \
	NOTREACHED; \
	TA32

	/* fill a 64-bit register window */
#define FILL64(label,as) \
label: \
	wr	%g0, as, %asi; \
	ldxa	[%sp+BIAS+0x00]%asi, %l0; \
	ldxa	[%sp+BIAS+0x08]%asi, %l1; \
	ldxa	[%sp+BIAS+0x10]%asi, %l2; \
	ldxa	[%sp+BIAS+0x18]%asi, %l3; \
	ldxa	[%sp+BIAS+0x20]%asi, %l4; \
	ldxa	[%sp+BIAS+0x28]%asi, %l5; \
	ldxa	[%sp+BIAS+0x30]%asi, %l6; \
	\
	ldxa	[%sp+BIAS+0x38]%asi, %l7; \
	ldxa	[%sp+BIAS+0x40]%asi, %i0; \
	ldxa	[%sp+BIAS+0x48]%asi, %i1; \
	ldxa	[%sp+BIAS+0x50]%asi, %i2; \
	ldxa	[%sp+BIAS+0x58]%asi, %i3; \
	ldxa	[%sp+BIAS+0x60]%asi, %i4; \
	ldxa	[%sp+BIAS+0x68]%asi, %i5; \
	ldxa	[%sp+BIAS+0x70]%asi, %i6; \
	\
	ldxa	[%sp+BIAS+0x78]%asi, %i7; \
	restored; \
	CLRTT; \
	retry; \
	NOTREACHED; \
	TA32

	/* fill a 32-bit register window */
#define FILL32(label,as) \
label:	\
	wr	%g0, as, %asi; \
	srl	%sp, 0, %sp; /* fixup 32-bit pointers */ \
	lda	[%sp+0x00]%asi, %l0; \
	lda	[%sp+0x04]%asi, %l1; \
	lda	[%sp+0x08]%asi, %l2; \
	lda	[%sp+0x0c]%asi, %l3; \
	lda	[%sp+0x10]%asi, %l4; \
	lda	[%sp+0x14]%asi, %l5; \
	\
	lda	[%sp+0x18]%asi, %l6; \
	lda	[%sp+0x1c]%asi, %l7; \
	lda	[%sp+0x20]%asi, %i0; \
	lda	[%sp+0x24]%asi, %i1; \
	lda	[%sp+0x28]%asi, %i2; \
	lda	[%sp+0x2c]%asi, %i3; \
	lda	[%sp+0x30]%asi, %i4; \
	lda	[%sp+0x34]%asi, %i5; \
	\
	lda	[%sp+0x38]%asi, %i6; \
	lda	[%sp+0x3c]%asi, %i7; \
	restored; \
	CLRTT; \
	retry; \
	NOTREACHED; \
	TA32

	/* fill either 32-bit or 64-bit register window. */
#define FILLBOTH(label64,label32,as) \
	andcc	%sp, 1, %i0; \
	bnz	(label64)+4; /* See if it's a v9 stack or v8 */ \
	 wr	%g0, as, %asi; \
	ba	(label32)+8; \
	 srl	%sp, 0, %sp; /* fixup 32-bit pointers */ \
	NOTREACHED; \
	TA32

	/* handle clean window trap when trap level = 0 */
	.macro CLEANWIN0
	rdpr %cleanwin, %o7
	inc %o7				!	This handler is in-lined and cannot fault
#ifdef DEBUG
	set	0xbadcafe, %l0		! DEBUG -- compiler should not rely on zero-ed registers.
#else
	clr	%l0
#endif
	wrpr %g0, %o7, %cleanwin	!       Nucleus (trap&IRQ) code does not need clean windows

	mov %l0,%l1; mov %l0,%l2	!	Clear out %l0-%l8 and %o0-%o8 and inc %cleanwin and done
	mov %l0,%l3; mov %l0,%l4
#if 0
#ifdef DIAGNOSTIC
	!!
	!! Check the sp redzone
	!!
	!! Since we can't spill the current window, we'll just keep
	!! track of the frame pointer.  Problems occur when the routine
	!! allocates and uses stack storage.
	!!
!	rdpr	%wstate, %l5	! User stack?
!	cmp	%l5, WSTATE_KERN
!	bne,pt	%icc, 7f
	 sethi	%hi(CPCB), %l5
	LDPTR	[%l5 + %lo(CPCB)], %l5	! If pcb < fp < pcb+sizeof(pcb)
	inc	PCB_SIZE, %l5		! then we have a stack overflow
	btst	%fp, 1			! 64-bit stack?
	sub	%fp, %l5, %l7
	bnz,a,pt	%icc, 1f
	 inc	BIAS, %l7		! Remove BIAS
1:
	cmp	%l7, PCB_SIZE
	blu	%xcc, cleanwin_overflow
#endif
#endif
	mov %l0, %l5
	mov %l0, %l6; mov %l0, %l7; mov %l0, %o0; mov %l0, %o1

	mov %l0, %o2; mov %l0, %o3; mov %l0, %o4; mov %l0, %o5;
	mov %l0, %o6; mov %l0, %o7
	CLRTT
	retry; nop; NOTREACHED; TA32
	.endm

	/* handle clean window trap when trap level = 1 */
	.macro CLEANWIN1
	clr	%l0
#ifdef DEBUG
	set	0xbadbeef, %l0		! DEBUG
#endif
	mov %l0, %l1; mov %l0, %l2
	rdpr %cleanwin, %o7		!	This handler is in-lined and cannot fault
	inc %o7; mov %l0, %l3		!       Nucleus (trap&IRQ) code does not need clean windows
	wrpr %g0, %o7, %cleanwin	!	Clear out %l0-%l8 and %o0-%o8 and inc %cleanwin and done
#ifdef NOT_DEBUG
	!!
	!! Check the sp redzone
	!!
	rdpr	%wstate, t1
	cmp	t1, WSTATE_KERN
	bne,pt	icc, 7f
	 sethi	%hi(_C_LABEL(redzone)), t1
	ldx	[t1 + %lo(_C_LABEL(redzone))], t2
	cmp	%sp, t2			! if sp >= t2, not in red zone
	blu	panic_red		! and can continue normally
7:
#endif
	mov %l0, %l4; mov %l0, %l5; mov %l0, %l6; mov %l0, %l7
	mov %l0, %o0; mov %l0, %o1; mov %l0, %o2; mov %l0, %o3

	mov %l0, %o4; mov %l0, %o5; mov %l0, %o6; mov %l0, %o7
	CLRTT
	retry; nop; TA32
	.endm
	
	.globl	start, _C_LABEL(kernel_text)
	_C_LABEL(kernel_text) = kernel_start		! for kvm_mkdb(8)
kernel_start:
	/* Traps from TL=0 -- traps from user mode */
#ifdef __STDC__
#define TABLE(name)	user_ ## name
#else
#define	TABLE(name)	user_/**/name
#endif
	.globl	_C_LABEL(trapbase)
_C_LABEL(trapbase):
	b dostart; nop; TA8	! 000 = reserved -- Use it to boot
	/* We should not get the next 5 traps */
	UTRAP(0x001)		! 001 = POR Reset -- ROM should get this
	UTRAP(0x002)		! 002 = WDR -- ROM should get this
	UTRAP(0x003)		! 003 = XIR -- ROM should get this
	UTRAP(0x004)		! 004 = SIR -- ROM should get this
	UTRAP(0x005)		! 005 = RED state exception
	UTRAP(0x006); UTRAP(0x007)
	VTRAP(T_INST_EXCEPT, textfault)	! 008 = instr. access except
	VTRAP(T_TEXTFAULT, textfault)	! 009 = instr access MMU miss
	VTRAP(T_INST_ERROR, textfault)	! 00a = instr. access err
	UTRAP(0x00b); UTRAP(0x00c); UTRAP(0x00d); UTRAP(0x00e); UTRAP(0x00f)
	TRAP(T_ILLINST)			! 010 = illegal instruction
	TRAP(T_PRIVINST)		! 011 = privileged instruction
	UTRAP(0x012)			! 012 = unimplemented LDD
	UTRAP(0x013)			! 013 = unimplemented STD
	UTRAP(0x014); UTRAP(0x015); UTRAP(0x016); UTRAP(0x017); UTRAP(0x018)
	UTRAP(0x019); UTRAP(0x01a); UTRAP(0x01b); UTRAP(0x01c); UTRAP(0x01d)
	UTRAP(0x01e); UTRAP(0x01f)
	TRAP(T_FPDISABLED)		! 020 = fp instr, but EF bit off in psr
	TRAP(T_FP_IEEE_754)		! 021 = ieee 754 exception
	TRAP(T_FP_OTHER)		! 022 = other fp exception
	TRAP(T_TAGOF)			! 023 = tag overflow
	CLEANWIN0			! 024-027 = clean window trap
	TRAP(T_DIV0)			! 028 = divide by zero
	UTRAP(0x029)			! 029 = internal processor error
	UTRAP(0x02a); UTRAP(0x02b); UTRAP(0x02c); UTRAP(0x02d); UTRAP(0x02e); UTRAP(0x02f)
	VTRAP(T_DATAFAULT, winfault)	! 030 = data fetch fault
	UTRAP(0x031)			! 031 = data MMU miss -- no MMU
	VTRAP(T_DATA_ERROR, winfault)	! 032 = data access error
	VTRAP(T_DATA_PROT, winfault)	! 033 = data protection fault
	TRAP(T_ALIGN)			! 034 = address alignment error -- we could fix it inline...
	TRAP(T_LDDF_ALIGN)		! 035 = LDDF address alignment error -- we could fix it inline...
	TRAP(T_STDF_ALIGN)		! 036 = STDF address alignment error -- we could fix it inline...
	TRAP(T_PRIVACT)			! 037 = privileged action
	UTRAP(0x038); UTRAP(0x039); UTRAP(0x03a); UTRAP(0x03b); UTRAP(0x03c);
	UTRAP(0x03d); UTRAP(0x03e); UTRAP(0x03f);
	VTRAP(T_ASYNC_ERROR, winfault)	! 040 = data fetch fault
	SOFTINT4U(1, IE_L1)		! 041 = level 1 interrupt
	HARDINT4U(2)			! 042 = level 2 interrupt
	HARDINT4U(3)			! 043 = level 3 interrupt
	SOFTINT4U(4, IE_L4)		! 044 = level 4 interrupt
	HARDINT4U(5)			! 045 = level 5 interrupt
	SOFTINT4U(6, IE_L6)		! 046 = level 6 interrupt
	HARDINT4U(7)			! 047 = level 7 interrupt
	HARDINT4U(8)			! 048 = level 8 interrupt
	HARDINT4U(9)			! 049 = level 9 interrupt
	HARDINT4U(10)			! 04a = level 10 interrupt
	HARDINT4U(11)			! 04b = level 11 interrupt
	ZS_INTERRUPT4U			! 04c = level 12 (zs) interrupt
	HARDINT4U(13)			! 04d = level 13 interrupt
	HARDINT4U(14)			! 04e = level 14 interrupt
	HARDINT4U(15)			! 04f = nonmaskable interrupt
	UTRAP(0x050); UTRAP(0x051); UTRAP(0x052); UTRAP(0x053); UTRAP(0x054); UTRAP(0x055)
	UTRAP(0x056); UTRAP(0x057); UTRAP(0x058); UTRAP(0x059); UTRAP(0x05a); UTRAP(0x05b)
	UTRAP(0x05c); UTRAP(0x05d); UTRAP(0x05e); UTRAP(0x05f)
	VTRAP(0x060, interrupt_vector); ! 060 = interrupt vector
	TRAP(T_PA_WATCHPT)		! 061 = physical address data watchpoint
	TRAP(T_VA_WATCHPT)		! 062 = virtual address data watchpoint
	TRAP(T_ECCERR)			! 063 = corrected ECC error
ufast_IMMU_miss:			! 064 = fast instr access MMU miss
	ldxa	[%g0] ASI_IMMU_8KPTR, %g2 ! Load IMMU 8K TSB pointer
#ifdef NO_TSB
	ba,a	%icc, instr_miss
#endif
	ldxa	[%g0] ASI_IMMU, %g1	! Load IMMU tag target register
	ldda	[%g2] ASI_NUCLEUS_QUAD_LDD, %g4	! Load TSB tag:data into %g4:%g5
	brgez,pn %g5, instr_miss	! Entry invalid?  Punt
	 cmp	%g1, %g4		! Compare TLB tags
	bne,pn %xcc, instr_miss		! Got right tag?
	 nop
	CLRTT
	stxa	%g5, [%g0] ASI_IMMU_DATA_IN ! Enter new mapping
	retry				! Try new mapping
1:
	sir
	TA32
ufast_DMMU_miss:			! 068 = fast data access MMU miss
	ldxa	[%g0] ASI_DMMU_8KPTR, %g2! Load DMMU 8K TSB pointer
#ifdef NO_TSB
	ba,a	%icc, data_miss
#endif
	ldxa	[%g0] ASI_DMMU, %g1	! Load DMMU tag target register
	ldda	[%g2] ASI_NUCLEUS_QUAD_LDD, %g4	! Load TSB tag and data into %g4 and %g5
	brgez,pn %g5, data_miss		! Entry invalid?  Punt
	 cmp	%g1, %g4		! Compare TLB tags
	bnz,pn	%xcc, data_miss		! Got right tag?
	 nop
	CLRTT
#ifdef TRAPSTATS
	sethi	%hi(_C_LABEL(udhit)), %g1
	lduw	[%g1+%lo(_C_LABEL(udhit))], %g2
	inc	%g2
	stw	%g2, [%g1+%lo(_C_LABEL(udhit))]
#endif
	stxa	%g5, [%g0] ASI_DMMU_DATA_IN ! Enter new mapping
	retry				! Try new mapping
1:
	sir
	TA32
ufast_DMMU_protection:			! 06c = fast data access MMU protection
#ifdef TRAPSTATS
	sethi	%hi(_C_LABEL(udprot)), %g1
	lduw	[%g1+%lo(_C_LABEL(udprot))], %g2
	inc	%g2
	stw	%g2, [%g1+%lo(_C_LABEL(udprot))]
#endif
#ifdef HWREF
	ba,a,pt	%xcc, dmmu_write_fault
#else
	ba,a,pt	%xcc, winfault
#endif
	nop
	TA32
	TRAP(0x070)			! 0x070 fast_ECC_error
					! Implementation dependent traps
	UTRAP(0x071); UTRAP(0x072); UTRAP(0x073); UTRAP(0x074); UTRAP(0x075); UTRAP(0x076)
	UTRAP(0x077); UTRAP(0x078); UTRAP(0x079); UTRAP(0x07a); UTRAP(0x07b); UTRAP(0x07c)
	UTRAP(0x07d); UTRAP(0x07e); UTRAP(0x07f)
TABLE(uspill):
	SPILL64(uspill8,ASI_AIUS)	! 0x080 spill_0_normal -- used to save user windows in user mode
	SPILL32(uspill4,ASI_AIUS)	! 0x084 spill_1_normal
	SPILLBOTH(uspill8,uspill4,ASI_AIUS)	 ! 0x088 spill_2_normal
	UTRAP(0x08c); TA32		! 0x08c spill_3_normal
TABLE(kspill):
	SPILL64(kspill8,ASI_N)		! 0x090 spill_4_normal -- used to save supervisor windows
	SPILL32(kspill4,ASI_N)		! 0x094 spill_5_normal
	SPILLBOTH(kspill8,kspill4,ASI_N) ! 0x098 spill_6_normal
	UTRAP(0x09c); TA32		! 0x09c spill_7_normal
TABLE(uspillk):
	SPILL64(uspillk8,ASI_AIUS)	! 0x0a0 spill_0_other -- used to save user windows in supervisor mode
	SPILL32(uspillk4,ASI_AIUS)	! 0x0a4 spill_1_other
	SPILLBOTH(uspillk8,uspillk4,ASI_AIUS) ! 0x0a8 spill_2_other
	UTRAP(0x0ac); TA32		! 0x0ac spill_3_other
	UTRAP(0x0b0); TA32		! 0x0b0 spill_4_other
	UTRAP(0x0b4); TA32		! 0x0b4 spill_5_other
	UTRAP(0x0b8); TA32		! 0x0b8 spill_6_other
	UTRAP(0x0bc); TA32		! 0x0bc spill_7_other
TABLE(ufill):
	FILL64(ufill8,ASI_AIUS)		! 0x0c0 fill_0_normal -- used to fill windows when running user mode
	FILL32(ufill4,ASI_AIUS)		! 0x0c4 fill_1_normal
	FILLBOTH(ufill8,ufill4,ASI_AIUS) ! 0x0c8 fill_2_normal
	UTRAP(0x0cc); TA32		! 0x0cc fill_3_normal
TABLE(kfill):
	FILL64(kfill8,ASI_N)		! 0x0d0 fill_4_normal -- used to fill windows when running supervisor mode
	FILL32(kfill4,ASI_N)		! 0x0d4 fill_5_normal
	FILLBOTH(kfill8,kfill4,ASI_N)	! 0x0d8 fill_6_normal
	UTRAP(0x0dc); TA32		! 0x0dc fill_7_normal
TABLE(ufillk):
	FILL64(ufillk8,ASI_AIUS)	! 0x0e0 fill_0_other
	FILL32(ufillk4,ASI_AIUS)	! 0x0e4 fill_1_other
	FILLBOTH(ufillk8,ufillk4,ASI_AIUS) ! 0x0e8 fill_2_other
	UTRAP(0x0ec); TA32		! 0x0ec fill_3_other
	UTRAP(0x0f0); TA32		! 0x0f0 fill_4_other
	UTRAP(0x0f4); TA32		! 0x0f4 fill_5_other
	UTRAP(0x0f8); TA32		! 0x0f8 fill_6_other
	UTRAP(0x0fc); TA32		! 0x0fc fill_7_other
TABLE(syscall):
	SYSCALL				! 0x100 = sun syscall
	BPT				! 0x101 = pseudo breakpoint instruction
	STRAP(0x102); STRAP(0x103); STRAP(0x104); STRAP(0x105); STRAP(0x106); STRAP(0x107)
	SYSCALL				! 0x108 = svr4 syscall
	SYSCALL				! 0x109 = bsd syscall
	BPT_KGDB_EXEC			! 0x10a = enter kernel gdb on kernel startup
	STRAP(0x10b); STRAP(0x10c); STRAP(0x10d); STRAP(0x10e); STRAP(0x10f);
	STRAP(0x110); STRAP(0x111); STRAP(0x112); STRAP(0x113); STRAP(0x114); STRAP(0x115); STRAP(0x116); STRAP(0x117)
	STRAP(0x118); STRAP(0x119); STRAP(0x11a); STRAP(0x11b); STRAP(0x11c); STRAP(0x11d); STRAP(0x11e); STRAP(0x11f)
	STRAP(0x120); STRAP(0x121); STRAP(0x122); STRAP(0x123); STRAP(0x124); STRAP(0x125); STRAP(0x126); STRAP(0x127)
	STRAP(0x128); STRAP(0x129); STRAP(0x12a); STRAP(0x12b); STRAP(0x12c); STRAP(0x12d); STRAP(0x12e); STRAP(0x12f)
	STRAP(0x130); STRAP(0x131); STRAP(0x132); STRAP(0x133); STRAP(0x134); STRAP(0x135); STRAP(0x136); STRAP(0x137)
	STRAP(0x138); STRAP(0x139); STRAP(0x13a); STRAP(0x13b); STRAP(0x13c); STRAP(0x13d); STRAP(0x13e); STRAP(0x13f)
	SYSCALL				! 0x140 SVID syscall (Solaris 2.7)
	SYSCALL				! 0x141 SPARC International syscall
	SYSCALL				! 0x142	OS Vendor syscall
	SYSCALL				! 0x143 HW OEM syscall
	STRAP(0x144); STRAP(0x145); STRAP(0x146); STRAP(0x147)
	STRAP(0x148); STRAP(0x149); STRAP(0x14a); STRAP(0x14b); STRAP(0x14c); STRAP(0x14d); STRAP(0x14e); STRAP(0x14f)
	STRAP(0x150); STRAP(0x151); STRAP(0x152); STRAP(0x153); STRAP(0x154); STRAP(0x155); STRAP(0x156); STRAP(0x157)
	STRAP(0x158); STRAP(0x159); STRAP(0x15a); STRAP(0x15b); STRAP(0x15c); STRAP(0x15d); STRAP(0x15e); STRAP(0x15f)
	STRAP(0x160); STRAP(0x161); STRAP(0x162); STRAP(0x163); STRAP(0x164); STRAP(0x165); STRAP(0x166); STRAP(0x167)
	STRAP(0x168); STRAP(0x169); STRAP(0x16a); STRAP(0x16b); STRAP(0x16c); STRAP(0x16d); STRAP(0x16e); STRAP(0x16f)
	STRAP(0x170); STRAP(0x171); STRAP(0x172); STRAP(0x173); STRAP(0x174); STRAP(0x175); STRAP(0x176); STRAP(0x177)
	STRAP(0x178); STRAP(0x179); STRAP(0x17a); STRAP(0x17b); STRAP(0x17c); STRAP(0x17d); STRAP(0x17e); STRAP(0x17f)
	! Traps beyond 0x17f are reserved
	UTRAP(0x180); UTRAP(0x181); UTRAP(0x182); UTRAP(0x183); UTRAP(0x184); UTRAP(0x185); UTRAP(0x186); UTRAP(0x187)
	UTRAP(0x188); UTRAP(0x189); UTRAP(0x18a); UTRAP(0x18b); UTRAP(0x18c); UTRAP(0x18d); UTRAP(0x18e); UTRAP(0x18f)
	UTRAP(0x190); UTRAP(0x191); UTRAP(0x192); UTRAP(0x193); UTRAP(0x194); UTRAP(0x195); UTRAP(0x196); UTRAP(0x197)
	UTRAP(0x198); UTRAP(0x199); UTRAP(0x19a); UTRAP(0x19b); UTRAP(0x19c); UTRAP(0x19d); UTRAP(0x19e); UTRAP(0x19f)
	UTRAP(0x1a0); UTRAP(0x1a1); UTRAP(0x1a2); UTRAP(0x1a3); UTRAP(0x1a4); UTRAP(0x1a5); UTRAP(0x1a6); UTRAP(0x1a7)
	UTRAP(0x1a8); UTRAP(0x1a9); UTRAP(0x1aa); UTRAP(0x1ab); UTRAP(0x1ac); UTRAP(0x1ad); UTRAP(0x1ae); UTRAP(0x1af)
	UTRAP(0x1b0); UTRAP(0x1b1); UTRAP(0x1b2); UTRAP(0x1b3); UTRAP(0x1b4); UTRAP(0x1b5); UTRAP(0x1b6); UTRAP(0x1b7)
	UTRAP(0x1b8); UTRAP(0x1b9); UTRAP(0x1ba); UTRAP(0x1bb); UTRAP(0x1bc); UTRAP(0x1bd); UTRAP(0x1be); UTRAP(0x1bf)
	UTRAP(0x1c0); UTRAP(0x1c1); UTRAP(0x1c2); UTRAP(0x1c3); UTRAP(0x1c4); UTRAP(0x1c5); UTRAP(0x1c6); UTRAP(0x1c7)
	UTRAP(0x1c8); UTRAP(0x1c9); UTRAP(0x1ca); UTRAP(0x1cb); UTRAP(0x1cc); UTRAP(0x1cd); UTRAP(0x1ce); UTRAP(0x1cf)
	UTRAP(0x1d0); UTRAP(0x1d1); UTRAP(0x1d2); UTRAP(0x1d3); UTRAP(0x1d4); UTRAP(0x1d5); UTRAP(0x1d6); UTRAP(0x1d7)
	UTRAP(0x1d8); UTRAP(0x1d9); UTRAP(0x1da); UTRAP(0x1db); UTRAP(0x1dc); UTRAP(0x1dd); UTRAP(0x1de); UTRAP(0x1df)
	UTRAP(0x1e0); UTRAP(0x1e1); UTRAP(0x1e2); UTRAP(0x1e3); UTRAP(0x1e4); UTRAP(0x1e5); UTRAP(0x1e6); UTRAP(0x1e7)
	UTRAP(0x1e8); UTRAP(0x1e9); UTRAP(0x1ea); UTRAP(0x1eb); UTRAP(0x1ec); UTRAP(0x1ed); UTRAP(0x1ee); UTRAP(0x1ef)
	UTRAP(0x1f0); UTRAP(0x1f1); UTRAP(0x1f2); UTRAP(0x1f3); UTRAP(0x1f4); UTRAP(0x1f5); UTRAP(0x1f6); UTRAP(0x1f7)
	UTRAP(0x1f8); UTRAP(0x1f9); UTRAP(0x1fa); UTRAP(0x1fb); UTRAP(0x1fc); UTRAP(0x1fd); UTRAP(0x1fe); UTRAP(0x1ff)

	/* Traps from TL>0 -- traps from supervisor mode */
#undef TABLE
#ifdef __STDC__
#define	TABLE(name)	nucleus_ ## name
#else
#define	TABLE(name)	nucleus_/**/name
#endif
trapbase_priv:
	UTRAP(0x000)			! 000 = reserved -- Use it to boot
	/* We should not get the next 5 traps */
	UTRAP(0x001)			! 001 = POR Reset -- ROM should get this
	UTRAP(0x002)			! 002 = WDR Watchdog -- ROM should get this
	UTRAP(0x003)			! 003 = XIR -- ROM should get this
	UTRAP(0x004)			! 004 = SIR -- ROM should get this
	UTRAP(0x005)			! 005 = RED state exception
	UTRAP(0x006); UTRAP(0x007)
ktextfault:
	VTRAP(T_INST_EXCEPT, textfault)	! 008 = instr. access except
	VTRAP(T_TEXTFAULT, textfault)	! 009 = instr access MMU miss -- no MMU
	VTRAP(T_INST_ERROR, textfault)	! 00a = instr. access err
	UTRAP(0x00b); UTRAP(0x00c); UTRAP(0x00d); UTRAP(0x00e); UTRAP(0x00f)
	TRAP(T_ILLINST)			! 010 = illegal instruction
	TRAP(T_PRIVINST)		! 011 = privileged instruction
	UTRAP(0x012)			! 012 = unimplemented LDD
	UTRAP(0x013)			! 013 = unimplemented STD
	UTRAP(0x014); UTRAP(0x015); UTRAP(0x016); UTRAP(0x017); UTRAP(0x018)
	UTRAP(0x019); UTRAP(0x01a); UTRAP(0x01b); UTRAP(0x01c); UTRAP(0x01d)
	UTRAP(0x01e); UTRAP(0x01f)
	TRAP(T_FPDISABLED)		! 020 = fp instr, but EF bit off in psr
	TRAP(T_FP_IEEE_754)		! 021 = ieee 754 exception
	TRAP(T_FP_OTHER)		! 022 = other fp exception
	TRAP(T_TAGOF)			! 023 = tag overflow
	CLEANWIN1			! 024-027 = clean window trap
	TRAP(T_DIV0)			! 028 = divide by zero
	UTRAP(0x029)			! 029 = internal processor error
	UTRAP(0x02a); UTRAP(0x02b); UTRAP(0x02c); UTRAP(0x02d); UTRAP(0x02e); UTRAP(0x02f)
kdatafault:
	VTRAP(T_DATAFAULT, winfault)	! 030 = data fetch fault
	UTRAP(0x031)			! 031 = data MMU miss -- no MMU
	VTRAP(T_DATA_ERROR, winfault)	! 032 = data fetch fault
	VTRAP(T_DATA_PROT, winfault)	! 033 = data fetch fault
	VTRAP(T_ALIGN, checkalign)	! 034 = address alignment error -- we could fix it inline...
	TRAP(T_LDDF_ALIGN)		! 035 = LDDF address alignment error -- we could fix it inline...
	TRAP(T_STDF_ALIGN)		! 036 = STDF address alignment error -- we could fix it inline...
	TRAP(T_PRIVACT)			! 037 = privileged action
	UTRAP(0x038); UTRAP(0x039); UTRAP(0x03a); UTRAP(0x03b); UTRAP(0x03c);
	UTRAP(0x03d); UTRAP(0x03e); UTRAP(0x03f);
	VTRAP(T_ASYNC_ERROR, winfault)	! 040 = data fetch fault
	SOFTINT4U(1, IE_L1)		! 041 = level 1 interrupt
	HARDINT4U(2)			! 042 = level 2 interrupt
	HARDINT4U(3)			! 043 = level 3 interrupt
	SOFTINT4U(4, IE_L4)		! 044 = level 4 interrupt
	HARDINT4U(5)			! 045 = level 5 interrupt
	SOFTINT4U(6, IE_L6)		! 046 = level 6 interrupt
	HARDINT4U(7)			! 047 = level 7 interrupt
	HARDINT4U(8)			! 048 = level 8 interrupt
	HARDINT4U(9)			! 049 = level 9 interrupt
	HARDINT4U(10)			! 04a = level 10 interrupt
	HARDINT4U(11)			! 04b = level 11 interrupt
	ZS_INTERRUPT4U			! 04c = level 12 (zs) interrupt
	HARDINT4U(13)			! 04d = level 13 interrupt
	HARDINT4U(14)			! 04e = level 14 interrupt
	HARDINT4U(15)			! 04f = nonmaskable interrupt
	UTRAP(0x050); UTRAP(0x051); UTRAP(0x052); UTRAP(0x053); UTRAP(0x054); UTRAP(0x055)
	UTRAP(0x056); UTRAP(0x057); UTRAP(0x058); UTRAP(0x059); UTRAP(0x05a); UTRAP(0x05b)
	UTRAP(0x05c); UTRAP(0x05d); UTRAP(0x05e); UTRAP(0x05f)
	VTRAP(0x060, interrupt_vector); ! 060 = interrupt vector
	TRAP(T_PA_WATCHPT)		! 061 = physical address data watchpoint
	TRAP(T_VA_WATCHPT)		! 062 = virtual address data watchpoint
	TRAP(T_ECCERR)			! 063 = corrected ECC error
kfast_IMMU_miss:			! 064 = fast instr access MMU miss
	ldxa	[%g0] ASI_IMMU_8KPTR, %g2 ! Load IMMU 8K TSB pointer
#ifdef NO_TSB
	ba,a	%icc, instr_miss
#endif
	ldxa	[%g0] ASI_IMMU, %g1	! Load IMMU tag target register
	ldda	[%g2] ASI_NUCLEUS_QUAD_LDD, %g4	! Load TSB tag:data into %g4:%g5
	brgez,pn %g5, instr_miss	! Entry invalid?  Punt
	 cmp	%g1, %g4		! Compare TLB tags
	bne,pn %xcc, instr_miss		! Got right tag?
	 nop
	CLRTT
	stxa	%g5, [%g0] ASI_IMMU_DATA_IN ! Enter new mapping
	retry				! Try new mapping
1:
	sir
	TA32
kfast_DMMU_miss:			! 068 = fast data access MMU miss
	ldxa	[%g0] ASI_DMMU_8KPTR, %g2! Load DMMU 8K TSB pointer
#ifdef NO_TSB
	ba,a	%icc, data_miss
#endif
	ldxa	[%g0] ASI_DMMU, %g1	! Load DMMU tag target register
	ldda	[%g2] ASI_NUCLEUS_QUAD_LDD, %g4	! Load TSB tag and data into %g4 and %g5
	brgez,pn %g5, data_miss		! Entry invalid?  Punt
	 cmp	%g1, %g4		! Compare TLB tags
	bnz,pn	%xcc, data_miss		! Got right tag?
	 nop
	CLRTT
#ifdef TRAPSTATS
	sethi	%hi(_C_LABEL(kdhit)), %g1
	lduw	[%g1+%lo(_C_LABEL(kdhit))], %g2
	inc	%g2
	stw	%g2, [%g1+%lo(_C_LABEL(kdhit))]
#endif
	stxa	%g5, [%g0] ASI_DMMU_DATA_IN ! Enter new mapping
	retry				! Try new mapping
1:
	sir
	TA32
kfast_DMMU_protection:			! 06c = fast data access MMU protection
#ifdef TRAPSTATS
	sethi	%hi(_C_LABEL(kdprot)), %g1
	lduw	[%g1+%lo(_C_LABEL(kdprot))], %g2
	inc	%g2
	stw	%g2, [%g1+%lo(_C_LABEL(kdprot))]
#endif
#ifdef HWREF
	ba,a,pt	%xcc, dmmu_write_fault
#else
	ba,a,pt	%xcc, winfault
#endif
	nop
	TA32
	TRAP(0x070)			! 0x070 fast_ECC_error
					! Implementation dependent traps
	UTRAP(0x071); UTRAP(0x072); UTRAP(0x073); UTRAP(0x074); UTRAP(0x075); UTRAP(0x076)
	UTRAP(0x077); UTRAP(0x078); UTRAP(0x079); UTRAP(0x07a); UTRAP(0x07b); UTRAP(0x07c)
	UTRAP(0x07d); UTRAP(0x07e); UTRAP(0x07f)
TABLE(uspill):
	SPILL64(1,ASI_AIUS)		! 0x080 spill_0_normal -- used to save user windows
	SPILL32(2,ASI_AIUS)		! 0x084 spill_1_normal
	SPILLBOTH(1b,2b,ASI_AIUS)	! 0x088 spill_2_normal
	UTRAP(0x08c); TA32		! 0x08c spill_3_normal
TABLE(kspill):
	SPILL64(1,ASI_N)		! 0x090 spill_4_normal -- used to save supervisor windows
	SPILL32(2,ASI_N)		! 0x094 spill_5_normal
	SPILLBOTH(1b,2b,ASI_N)		! 0x098 spill_6_normal
	UTRAP(0x09c); TA32		! 0x09c spill_7_normal
TABLE(uspillk):
	SPILL64(1,ASI_AIUS)		! 0x0a0 spill_0_other -- used to save user windows in nucleus mode
	SPILL32(2,ASI_AIUS)		! 0x0a4 spill_1_other
	SPILLBOTH(1b,2b,ASI_AIUS)	! 0x0a8 spill_2_other
	UTRAP(0x0ac); TA32		! 0x0ac spill_3_other
	UTRAP(0x0b0); TA32		! 0x0b0 spill_4_other
	UTRAP(0x0b4); TA32		! 0x0b4 spill_5_other
	UTRAP(0x0b8); TA32		! 0x0b8 spill_6_other
	UTRAP(0x0bc); TA32		! 0x0bc spill_7_other
TABLE(ufill):
	FILL64(nufill8,ASI_AIUS)	! 0x0c0 fill_0_normal -- used to fill windows when running nucleus mode from user
	FILL32(nufill4,ASI_AIUS)	! 0x0c4 fill_1_normal
	FILLBOTH(nufill8,nufill4,ASI_AIUS) ! 0x0c8 fill_2_normal
	UTRAP(0x0cc); TA32		! 0x0cc fill_3_normal
TABLE(sfill):
	FILL64(sfill8,ASI_N)		! 0x0d0 fill_4_normal -- used to fill windows when running nucleus mode from supervisor
	FILL32(sfill4,ASI_N)		! 0x0d4 fill_5_normal
	FILLBOTH(sfill8,sfill4,ASI_N)	! 0x0d8 fill_6_normal
	UTRAP(0x0dc); TA32		! 0x0dc fill_7_normal
TABLE(kfill):
	FILL64(nkfill8,ASI_AIUS)	! 0x0e0 fill_0_other -- used to fill user windows when running nucleus mode -- will we ever use this?
	FILL32(nkfill4,ASI_AIUS)	! 0x0e4 fill_1_other
	FILLBOTH(nkfill8,nkfill4,ASI_AIUS)! 0x0e8 fill_2_other
	UTRAP(0x0ec); TA32		! 0x0ec fill_3_other
	UTRAP(0x0f0); TA32		! 0x0f0 fill_4_other
	UTRAP(0x0f4); TA32		! 0x0f4 fill_5_other
	UTRAP(0x0f8); TA32		! 0x0f8 fill_6_other
	UTRAP(0x0fc); TA32		! 0x0fc fill_7_other
TABLE(syscall):
	SYSCALL				! 0x100 = sun syscall
	BPT				! 0x101 = pseudo breakpoint instruction
	STRAP(0x102); STRAP(0x103); STRAP(0x104); STRAP(0x105); STRAP(0x106); STRAP(0x107)
	SYSCALL				! 0x108 = svr4 syscall
	SYSCALL				! 0x109 = bsd syscall
	BPT_KGDB_EXEC			! 0x10a = enter kernel gdb on kernel startup
	STRAP(0x10b); STRAP(0x10c); STRAP(0x10d); STRAP(0x10e); STRAP(0x10f);
	STRAP(0x110); STRAP(0x111); STRAP(0x112); STRAP(0x113); STRAP(0x114); STRAP(0x115); STRAP(0x116); STRAP(0x117)
	STRAP(0x118); STRAP(0x119); STRAP(0x11a); STRAP(0x11b); STRAP(0x11c); STRAP(0x11d); STRAP(0x11e); STRAP(0x11f)
	STRAP(0x120); STRAP(0x121); STRAP(0x122); STRAP(0x123); STRAP(0x124); STRAP(0x125); STRAP(0x126); STRAP(0x127)
	STRAP(0x128); STRAP(0x129); STRAP(0x12a); STRAP(0x12b); STRAP(0x12c); STRAP(0x12d); STRAP(0x12e); STRAP(0x12f)
	STRAP(0x130); STRAP(0x131); STRAP(0x132); STRAP(0x133); STRAP(0x134); STRAP(0x135); STRAP(0x136); STRAP(0x137)
	STRAP(0x138); STRAP(0x139); STRAP(0x13a); STRAP(0x13b); STRAP(0x13c); STRAP(0x13d); STRAP(0x13e); STRAP(0x13f)
	STRAP(0x140); STRAP(0x141); STRAP(0x142); STRAP(0x143); STRAP(0x144); STRAP(0x145); STRAP(0x146); STRAP(0x147)
	STRAP(0x148); STRAP(0x149); STRAP(0x14a); STRAP(0x14b); STRAP(0x14c); STRAP(0x14d); STRAP(0x14e); STRAP(0x14f)
	STRAP(0x150); STRAP(0x151); STRAP(0x152); STRAP(0x153); STRAP(0x154); STRAP(0x155); STRAP(0x156); STRAP(0x157)
	STRAP(0x158); STRAP(0x159); STRAP(0x15a); STRAP(0x15b); STRAP(0x15c); STRAP(0x15d); STRAP(0x15e); STRAP(0x15f)
	STRAP(0x160); STRAP(0x161); STRAP(0x162); STRAP(0x163); STRAP(0x164); STRAP(0x165); STRAP(0x166); STRAP(0x167)
	STRAP(0x168); STRAP(0x169); STRAP(0x16a); STRAP(0x16b); STRAP(0x16c); STRAP(0x16d); STRAP(0x16e); STRAP(0x16f)
	STRAP(0x170); STRAP(0x171); STRAP(0x172); STRAP(0x173); STRAP(0x174); STRAP(0x175); STRAP(0x176); STRAP(0x177)
	STRAP(0x178); STRAP(0x179); STRAP(0x17a); STRAP(0x17b); STRAP(0x17c); STRAP(0x17d); STRAP(0x17e); STRAP(0x17f)
	! Traps beyond 0x17f are reserved
	UTRAP(0x180); UTRAP(0x181); UTRAP(0x182); UTRAP(0x183); UTRAP(0x184); UTRAP(0x185); UTRAP(0x186); UTRAP(0x187)
	UTRAP(0x188); UTRAP(0x189); UTRAP(0x18a); UTRAP(0x18b); UTRAP(0x18c); UTRAP(0x18d); UTRAP(0x18e); UTRAP(0x18f)
	UTRAP(0x190); UTRAP(0x191); UTRAP(0x192); UTRAP(0x193); UTRAP(0x194); UTRAP(0x195); UTRAP(0x196); UTRAP(0x197)
	UTRAP(0x198); UTRAP(0x199); UTRAP(0x19a); UTRAP(0x19b); UTRAP(0x19c); UTRAP(0x19d); UTRAP(0x19e); UTRAP(0x19f)
	UTRAP(0x1a0); UTRAP(0x1a1); UTRAP(0x1a2); UTRAP(0x1a3); UTRAP(0x1a4); UTRAP(0x1a5); UTRAP(0x1a6); UTRAP(0x1a7)
	UTRAP(0x1a8); UTRAP(0x1a9); UTRAP(0x1aa); UTRAP(0x1ab); UTRAP(0x1ac); UTRAP(0x1ad); UTRAP(0x1ae); UTRAP(0x1af)
	UTRAP(0x1b0); UTRAP(0x1b1); UTRAP(0x1b2); UTRAP(0x1b3); UTRAP(0x1b4); UTRAP(0x1b5); UTRAP(0x1b6); UTRAP(0x1b7)
	UTRAP(0x1b8); UTRAP(0x1b9); UTRAP(0x1ba); UTRAP(0x1bb); UTRAP(0x1bc); UTRAP(0x1bd); UTRAP(0x1be); UTRAP(0x1bf)
	UTRAP(0x1c0); UTRAP(0x1c1); UTRAP(0x1c2); UTRAP(0x1c3); UTRAP(0x1c4); UTRAP(0x1c5); UTRAP(0x1c6); UTRAP(0x1c7)
	UTRAP(0x1c8); UTRAP(0x1c9); UTRAP(0x1ca); UTRAP(0x1cb); UTRAP(0x1cc); UTRAP(0x1cd); UTRAP(0x1ce); UTRAP(0x1cf)
	UTRAP(0x1d0); UTRAP(0x1d1); UTRAP(0x1d2); UTRAP(0x1d3); UTRAP(0x1d4); UTRAP(0x1d5); UTRAP(0x1d6); UTRAP(0x1d7)
	UTRAP(0x1d8); UTRAP(0x1d9); UTRAP(0x1da); UTRAP(0x1db); UTRAP(0x1dc); UTRAP(0x1dd); UTRAP(0x1de); UTRAP(0x1df)
	UTRAP(0x1e0); UTRAP(0x1e1); UTRAP(0x1e2); UTRAP(0x1e3); UTRAP(0x1e4); UTRAP(0x1e5); UTRAP(0x1e6); UTRAP(0x1e7)
	UTRAP(0x1e8); UTRAP(0x1e9); UTRAP(0x1ea); UTRAP(0x1eb); UTRAP(0x1ec); UTRAP(0x1ed); UTRAP(0x1ee); UTRAP(0x1ef)
	UTRAP(0x1f0); UTRAP(0x1f1); UTRAP(0x1f2); UTRAP(0x1f3); UTRAP(0x1f4); UTRAP(0x1f5); UTRAP(0x1f6); UTRAP(0x1f7)
	UTRAP(0x1f8); UTRAP(0x1f9); UTRAP(0x1fa); UTRAP(0x1fb); UTRAP(0x1fc); UTRAP(0x1fd); UTRAP(0x1fe); UTRAP(0x1ff)

#ifdef SUN4V

/* Macros for sun4v traps */

	.macro	sun4v_trap_entry count
	.rept	\count
	ba	slowtrap
	 nop
	.align	32
	.endr
	.endm

	.macro	sun4v_trap_entry_fail count
	.rept	\count
	sir
	.align	32
	.endr
	.endm

	.macro	sun4v_trap_entry_spill_fill_fail count
	.rept	\count
	sir
	.align	128
	.endr
	.endm

/* The actual trap base for sun4v */
	.align	0x8000
	.globl	_C_LABEL(trapbase_sun4v)
_C_LABEL(trapbase_sun4v):
	!
	! trap level 0
	!
	sun4v_trap_entry 8					! 0x000-0x007
	VTRAP(T_INST_EXCEPT, sun4v_tl0_itsb_miss)		! 0x008 - inst except
	VTRAP(T_TEXTFAULT, sun4v_tl0_itsb_miss)			! 0x009 - inst MMU miss
	sun4v_trap_entry 26					! 0x00a-0x023
	CLEANWIN0						! 0x24-0x27 = clean window
	sun4v_trap_entry 9					! 0x028-0x030			
	VTRAP(T_DATA_MMU_MISS, sun4v_dtsb_miss)			! 0x031 = data MMU miss
	sun4v_trap_entry 2					! 0x032-0x033
	TRAP(T_ALIGN)						! 0x034 = address alignment error
	sun4v_trap_entry 12					! 0x035-0x040
	HARDINT4V(1)						! 0x041 = level 1 interrupt
	HARDINT4V(2)						! 0x042 = level 2 interrupt
	HARDINT4V(3)						! 0x043 = level 3 interrupt
	HARDINT4V(4)						! 0x044 = level 4 interrupt
	HARDINT4V(5)						! 0x045 = level 5 interrupt
	HARDINT4V(6)						! 0x046 = level 6 interrupt
	HARDINT4V(7)						! 0x047 = level 7 interrupt
	HARDINT4V(8)						! 0x048 = level 8 interrupt
	HARDINT4V(9)						! 0x049 = level 9 interrupt
	HARDINT4V(10)						! 0x04a = level 10 interrupt
	HARDINT4V(11)						! 0x04b = level 11 interrupt
	HARDINT4V(12)						! 0x04c = level 12 interrupt
	HARDINT4V(13)						! 0x04d = level 13 interrupt
	HARDINT4V(14)						! 0x04e = level 14 interrupt
	HARDINT4V(15)						! 0x04f = level 15 interrupt
	sun4v_trap_entry 28					! 0x050-0x06b
	VTRAP(T_FDMMU_PROT, sun4v_tl0_dtsb_prot)		! 0x06c
	sun4v_trap_entry 15					! 0x06d-0x07b
	VTRAP(T_CPU_MONDO, sun4v_cpu_mondo)			! 0x07c = cpu mondo
	VTRAP(T_DEV_MONDO, sun4v_dev_mondo)			! 0x07d = dev mondo
	sun4v_trap_entry 2					! 0x07e-0x07f
	SPILL64(uspill8_sun4vt0,ASI_AIUS)			! 0x080 spill_0_normal -- used to save user windows in user mode
	SPILL32(uspill4_sun4vt0,ASI_AIUS)			! 0x084 spill_1_normal
	SPILLBOTH(uspill8_sun4vt0,uspill4_sun4vt0,ASI_AIUS)	! 0x088 spill_2_normal
	sun4v_trap_entry_spill_fill_fail 1			! 0x08c spill_3_normal
	SPILL64(kspill8_sun4vt0,ASI_N)				! 0x090 spill_4_normal  -- used to save supervisor windows
	SPILL32(kspill4_sun4vt0,ASI_N)				! 0x094 spill_5_normal
	SPILLBOTH(kspill8_sun4vt0,kspill4_sun4vt0,ASI_N)	! 0x098 spill_6_normal
	sun4v_trap_entry_spill_fill_fail 1			! 0x09c spill_7_normal
	SPILL64(uspillk8_sun4vt0,ASI_AIUS)			! 0x0a0 spill_0_other -- used to save user windows in supervisor mode
	SPILL32(uspillk4_sun4vt0,ASI_AIUS)			! 0x0a4 spill_1_other
	SPILLBOTH(uspillk8_sun4vt0,uspillk4_sun4vt0,ASI_AIUS)	! 0x0a8 spill_2_other
	sun4v_trap_entry_spill_fill_fail 1			! 0x0ac spill_3_other
	sun4v_trap_entry_spill_fill_fail 1			! 0x0b0 spill_4_other
	sun4v_trap_entry_spill_fill_fail 1			! 0x0b4 spill_5_other
	sun4v_trap_entry_spill_fill_fail 1			! 0x0b8 spill_6_other
	sun4v_trap_entry_spill_fill_fail 1			! 0x0bc spill_7_other
	FILL64(ufill8_sun4vt0,ASI_AIUS)				! 0x0c0 fill_0_normal -- used to fill windows when running user mode
	FILL32(ufill4_sun4vt0,ASI_AIUS)				! 0x0c4 fill_1_normal
	FILLBOTH(ufill8_sun4vt0,ufill4_sun4vt0,ASI_AIUS)	! 0x0c8 fill_2_normal
	sun4v_trap_entry_spill_fill_fail 1			! 0x0cc fill_3_normal
	FILL64(kfill8_sun4vt0,ASI_N)				! 0x0d0 fill_4_normal  -- used to fill windows when running supervisor mode
	FILL32(kfill4_sun4vt0,ASI_N)				! 0x0d4 fill_5_normal
	FILLBOTH(kfill8_sun4vt0,kfill4_sun4vt0,ASI_N)		! 0x0d8 fill_6_normal
	sun4v_trap_entry_spill_fill_fail 1			! 0x0dc fill_7_normal
	FILL64(ufillk8_sun4vt0,ASI_AIUS)			! 0x0e0 fill_0_other
	FILL32(ufillk4_sun4vt0,ASI_AIUS)			! 0x0e4 fill_1_other
	FILLBOTH(ufillk8_sun4vt0,ufillk4_sun4vt0,ASI_AIUS)	! 0x0e8 fill_2_other
	sun4v_trap_entry_spill_fill_fail 1			! 0x0ec fill_3_other
	sun4v_trap_entry_spill_fill_fail 1			! 0x0f0 fill_4_other
	sun4v_trap_entry_spill_fill_fail 1			! 0x0f4 fill_5_other
	sun4v_trap_entry_spill_fill_fail 1			! 0x0f8 fill_6_other
	sun4v_trap_entry_spill_fill_fail 1			! 0x0fc fill_7_other
	SYSCALL							! 0x100 = syscall
	BPT							! 0x101 = pseudo breakpoint instruction
	sun4v_trap_entry 254					! 0x102-0x1ff
	!
	! trap level 1
	!
	sun4v_trap_entry 36					! 0x000-0x023
	CLEANWIN1						! 0x24-0x27 = clean window
	sun4v_trap_entry 8					! 0x028-0x02F
	VTRAP(T_DATAFAULT, sun4v_tl1_ptbl_miss)			! 0x030 = ???
	VTRAP(T_DATA_MMU_MISS, sun4v_tl1_dtsb_miss)		! 0x031 = data MMU miss
	VTRAP(T_DATA_ERROR, sun4v_tl1_ptbl_miss)		! 0x032 = ???
	VTRAP(T_DATA_PROT, sun4v_tl1_ptbl_miss)			! 0x033 = ???
	sun4v_trap_entry 56					! 0x034-0x06b
	VTRAP(T_FDMMU_PROT, sun4v_tl1_dtsb_prot)		! 0x06c
	sun4v_trap_entry 19					! 0x06d-0x07f
	sun4v_tl1_uspill_normal					! 0x080 spill_0_normal -- save user windows
	sun4v_tl1_uspill_normal					! 0x084 spill_1_normal
	sun4v_tl1_uspill_normal					! 0x088 spill_2_normal
	sun4v_trap_entry_spill_fill_fail 1			! 0x08c spill_3_normal
	SPILL64(kspill8_sun4vt1,ASI_N)				! 0x090 spill_4_normal -- save supervisor windows
	SPILL32(kspill4_sun4vt1,ASI_N)				! 0x094 spill_5_normal
	SPILLBOTH(kspill8_sun4vt1,kspill4_sun4vt1,ASI_N)	! 0x098 spill_6_normal
	sun4v_trap_entry_spill_fill_fail 1			! 0x09c spill_7_normal
	sun4v_tl1_uspill_other					! 0x0a0 spill_0_other -- save user windows in nucleus mode
	sun4v_tl1_uspill_other					! 0x0a4 spill_1_other
	sun4v_tl1_uspill_other					! 0x0a8 spill_2_other
	sun4v_trap_entry_spill_fill_fail 1			! 0x0ac spill_3_other
	sun4v_trap_entry_spill_fill_fail 1			! 0x0b0 spill_4_other
	sun4v_trap_entry_spill_fill_fail 1			! 0x0b4 spill_5_other
	sun4v_trap_entry_spill_fill_fail 1			! 0x0b8 spill_6_other
	sun4v_trap_entry_spill_fill_fail 1			! 0x0bc spill_7_other
	FILL64(ufill8_sun4vt1,ASI_AIUS)				! 0x0c0 fill_0_normal -- fill windows when running nucleus mode from user
	FILL32(ufill4_sun4vt1,ASI_AIUS)				! 0x0c4 fill_1_normal
	FILLBOTH(ufill8_sun4vt1,ufill4_sun4vt1,ASI_AIUS)	! 0x0c8 fill_2_normal
	sun4v_trap_entry_spill_fill_fail 1			! 0x0cc fill_3_normal
	FILL64(kfill8_sun4vt1,ASI_N)				! 0x0d0 fill_4_normal -- fill windows when running nucleus mode from supervisor
	FILL32(kfill4_sun4vt1,ASI_N)				! 0x0d4 fill_5_normal
	FILLBOTH(kfill8_sun4vt1,kfill4_sun4vt1,ASI_N)		! 0x0d8 fill_6_normal
	sun4v_trap_entry_spill_fill_fail 1			! 0x0dc fill_7_normal
	FILL64(ufillk8_sun4vt1,ASI_AIUS)			! 0x0e0 fill_0_other -- fill user windows when running nucleus mode -- will we ever use this?
	FILL32(ufillk4_sun4vt1,ASI_AIUS)			! 0x0e4 fill_1_other
	FILLBOTH(ufillk8_sun4vt1,ufillk4_sun4vt1,ASI_AIUS)	! 0x0e8 fill_2_other
	sun4v_trap_entry_spill_fill_fail 1			! 0x0ec fill_3_other
	sun4v_trap_entry_spill_fill_fail 1			! 0x0f0 fill_4_other
	sun4v_trap_entry_spill_fill_fail 1			! 0x0f4 fill_5_other
	sun4v_trap_entry_spill_fill_fail 1			! 0x0f8 fill_6_other
	sun4v_trap_entry_spill_fill_fail 1			! 0x0fc fill_7_other
	sun4v_trap_entry_fail 256				! 0x100-0x1ff

#endif
		
#if 0
/*
 * If the cleanwin trap handler detects an overfow we come here.
 * We need to fix up the window registers, switch to the interrupt
 * stack, and then trap to the debugger.
 */
cleanwin_overflow:
	!! We've already incremented %cleanwin
	!! So restore %cwp
	rdpr	%cwp, %l0
	dec	%l0
	wrpr	%l0, %g0, %cwp
	set	EINTSTACK-STKB-CC64FSZ, %l0
	save	%l0, 0, %sp

	ta	1		! Enter debugger
	sethi	%hi(1f), %o0
	call	_C_LABEL(panic)
	 or	%o0, %lo(1f), %o0
	restore
	retry
	.data
1:
	.asciz	"Kernel stack overflow!"
	_ALIGN
	.text
#endif

#ifdef NOTDEF_DEBUG
/*
 * A hardware red zone is impossible.  We simulate one in software by
 * keeping a `red zone' pointer; if %sp becomes less than this, we panic.
 * This is expensive and is only enabled when debugging.
 */
#define	REDSIZE	(PCB_SIZE)	/* Mark used portion of pcb structure out of bounds */
#define	REDSTACK 2048		/* size of `panic: stack overflow' region */
	.data
	_ALIGN
redzone:
	.xword	_C_LABEL(XXX) + REDSIZE
redstack:
	.space	REDSTACK
eredstack:
Lpanic_red:
	.asciz	"kernel stack overflow"
	_ALIGN
	.text

	/* set stack pointer redzone to base+minstack; alters base */
#define	SET_SP_REDZONE(base, tmp) \
	add	base, REDSIZE, base; \
	sethi	%hi(_C_LABEL(redzone)), tmp; \
	stx	base, [tmp + %lo(_C_LABEL(redzone))]

	/* variant with a constant */
#define	SET_SP_REDZONE_CONST(const, tmp1, tmp2) \
	set	(const) + REDSIZE, tmp1; \
	sethi	%hi(_C_LABEL(redzone)), tmp2; \
	stx	tmp1, [tmp2 + %lo(_C_LABEL(redzone))]

	/* check stack pointer against redzone (uses two temps) */
#define	CHECK_SP_REDZONE(t1, t2) \
	sethi	KERNBASE, t1;	\
	cmp	%sp, t1;	\
	blu,pt	%xcc, 7f;	\
	 sethi	%hi(_C_LABEL(redzone)), t1; \
	ldx	[t1 + %lo(_C_LABEL(redzone))], t2; \
	cmp	%sp, t2;	/* if sp >= t2, not in red zone */ \
	blu	panic_red; nop;	/* and can continue normally */ \
7:

panic_red:
	/* move to panic stack */
	stx	%g0, [t1 + %lo(_C_LABEL(redzone))];
	set	eredstack - BIAS, %sp;
	/* prevent panic() from lowering ipl */
	sethi	%hi(_C_LABEL(panicstr)), t2;
	set	Lpanic_red, t2;
	st	t2, [t1 + %lo(_C_LABEL(panicstr))];
	wrpr	g0, 15, %pil		/* t1 = splhigh() */
	save	%sp, -CCF64SZ, %sp;	/* preserve current window */
	sethi	%hi(Lpanic_red), %o0;
	call	_C_LABEL(panic);
	 or %o0, %lo(Lpanic_red), %o0;


#else

#define	SET_SP_REDZONE(base, tmp)
#define	SET_SP_REDZONE_CONST(const, t1, t2)
#define	CHECK_SP_REDZONE(t1, t2)
#endif

#define TRACESIZ	0x01000
	.globl	_C_LABEL(trap_trace)
	.globl	_C_LABEL(trap_trace_ptr)
	.globl	_C_LABEL(trap_trace_end)
	.globl	_C_LABEL(trap_trace_dis)
	.data
_C_LABEL(trap_trace_dis):
	.word	1, 1		! Starts disabled.  DDB turns it on.
_C_LABEL(trap_trace_ptr):
	.word	0, 0, 0, 0
_C_LABEL(trap_trace):
	.space	TRACESIZ
_C_LABEL(trap_trace_end):
	.space	0x20		! safety margin


/*
 * v9 machines do not have a trap window.
 *
 * When we take a trap the trap state is pushed on to the stack of trap
 * registers, interrupts are disabled, then we switch to an alternate set
 * of global registers.
 *
 * The trap handling code needs to allocate a trap frame on the kernel, or
 * for interrupts, the interrupt stack, save the out registers to the trap
 * frame, then switch to the normal globals and save them to the trap frame
 * too.
 *
 * XXX it would be good to save the interrupt stack frame to the kernel
 * stack so we wouldn't have to copy it later if we needed to handle a AST.
 *
 * Since kernel stacks are all on one page and the interrupt stack is entirely
 * within the locked TLB, we can use physical addressing to save out our
 * trap frame so we don't trap during the TRAP_SETUP() operation.  There
 * is unfortunately no supportable method for issuing a non-trapping save.
 *
 * However, if we use physical addresses to save our trapframe, we will need
 * to clear out the data cache before continuing much further.
 *
 * In short, what we need to do is:
 *
 *	all preliminary processing is done using the alternate globals
 *
 *	When we allocate our trap windows we must give up our globals because
 *	their state may have changed during the save operation
 *
 *	we need to save our normal globals as soon as we have a stack
 *
 * Finally, we may now call C code.
 *
 * This macro will destroy %g5-%g7.  %g0-%g4 remain unchanged.
 *
 * In order to properly handle nested traps without lossage, alternate
 * global %g6 is used as a kernel stack pointer.  It is set to the last
 * allocated stack pointer (trapframe) and the old value is stored in
 * tf_kstack.  It is restored when returning from a trap.  It is cleared
 * on entering user mode.
 */

 /*
  * Other misc. design criteria:
  *
  * When taking an address fault, fault info is in the sfsr, sfar,
  * TLB_TAG_ACCESS registers.  If we take another address fault
  * while trying to handle the first fault then that information,
  * the only information that tells us what address we trapped on,
  * can potentially be lost.  This trap can be caused when allocating
  * a register window with which to handle the trap because the save
  * may try to store or restore a register window that corresponds
  * to part of the stack that is not mapped.  Preventing this trap,
  * while possible, is much too complicated to do in a trap handler,
  * and then we will need to do just as much work to restore the processor
  * window state.
  *
  * Possible solutions to the problem:
  *
  * Since we have separate AG, MG, and IG, we could have all traps
  * above level-1 preserve AG and use other registers.  This causes
  * a problem for the return from trap code which is coded to use
  * alternate globals only.
  *
  * We could store the trapframe and trap address info to the stack
  * using physical addresses.  Then we need to read it back using
  * physical addressing, or flush the D$.
  *
  * We could identify certain registers to hold address fault info.
  * this means that these registers need to be preserved across all
  * fault handling.  But since we only have 7 useable globals, that
  * really puts a cramp in our style.
  *
  * Finally, there is the issue of returning from kernel mode to user
  * mode.  If we need to issue a restore of a user window in kernel
  * mode, we need the window control registers in a user mode setup.
  * If the trap handlers notice the register windows are in user mode,
  * they will allocate a trapframe at the bottom of the kernel stack,
  * overwriting the frame we were trying to return to.  This means that
  * we must complete the restoration of all registers *before* switching
  * to a user-mode window configuration.
  *
  * Essentially we need to be able to write re-entrant code w/no stack.
  */
	.data
trap_setup_msg:
	.asciz	"TRAP_SETUP: tt=%x osp=%x nsp=%x tl=%x tpc=%x\n"
	_ALIGN
intr_setup_msg:
	.asciz	"INTR_SETUP: tt=%x osp=%x nsp=%x tl=%x tpc=%x\n"
	_ALIGN
	.text

#ifdef DEBUG
	/* Only save a snapshot of locals and ins in DEBUG kernels */
#define	SAVE_LOCALS_INS	\
	/* Save local registers to trap frame */ \
	stx	%l0, [%g6 + CC64FSZ + STKB + TF_L + (0*8)]; \
	stx	%l1, [%g6 + CC64FSZ + STKB + TF_L + (1*8)]; \
	stx	%l2, [%g6 + CC64FSZ + STKB + TF_L + (2*8)]; \
	stx	%l3, [%g6 + CC64FSZ + STKB + TF_L + (3*8)]; \
	stx	%l4, [%g6 + CC64FSZ + STKB + TF_L + (4*8)]; \
	stx	%l5, [%g6 + CC64FSZ + STKB + TF_L + (5*8)]; \
	stx	%l6, [%g6 + CC64FSZ + STKB + TF_L + (6*8)]; \
	stx	%l7, [%g6 + CC64FSZ + STKB + TF_L + (7*8)]; \
\
	/* Save in registers to trap frame */ \
	stx	%i0, [%g6 + CC64FSZ + STKB + TF_I + (0*8)]; \
	stx	%i1, [%g6 + CC64FSZ + STKB + TF_I + (1*8)]; \
	stx	%i2, [%g6 + CC64FSZ + STKB + TF_I + (2*8)]; \
	stx	%i3, [%g6 + CC64FSZ + STKB + TF_I + (3*8)]; \
	stx	%i4, [%g6 + CC64FSZ + STKB + TF_I + (4*8)]; \
	stx	%i5, [%g6 + CC64FSZ + STKB + TF_I + (5*8)]; \
	stx	%i6, [%g6 + CC64FSZ + STKB + TF_I + (6*8)]; \
	stx	%i7, [%g6 + CC64FSZ + STKB + TF_I + (7*8)]; \
\
	stx	%g1, [%g6 + CC64FSZ + STKB + TF_FAULT];
#else
#define	SAVE_LOCALS_INS
#endif

#ifdef _LP64
#define	FIXUP_TRAP_STACK \
	btst	1, %g6;						/* Fixup 64-bit stack if necessary */ \
	bnz,pt	%icc, 1f; \
	 add	%g6, %g5, %g6;					/* Allocate a stack frame */ \
	inc	-BIAS, %g6; \
1:
#else
#define	FIXUP_TRAP_STACK \
	srl	%g6, 0, %g6;					/* truncate at 32-bits */ \
	btst	1, %g6;						/* Fixup 64-bit stack if necessary */ \
	add	%g6, %g5, %g6;					/* Allocate a stack frame */ \
	add	%g6, BIAS, %g5; \
	movne	%icc, %g5, %g6;
#endif

#ifdef _LP64
#define	TRAP_SETUP(stackspace) \
	sethi	%hi(CPCB), %g6; \
	sethi	%hi((stackspace)), %g5; \
	LDPTR	[%g6 + %lo(CPCB)], %g6; \
	sethi	%hi(USPACE), %g7;				/* Always multiple of page size */ \
	or	%g5, %lo((stackspace)), %g5; \
	add	%g6, %g7, %g6; \
	rdpr	%wstate, %g7;					/* Find if we're from user mode */ \
	sra	%g5, 0, %g5;					/* Sign extend the damn thing */ \
	\
	sub	%g7, WSTATE_KERN, %g7;				/* Compare & leave in register */ \
	movrz	%g7, %sp, %g6;					/* Select old (kernel) stack or base of kernel stack */ \
	FIXUP_TRAP_STACK \
	SAVE_LOCALS_INS	\
	save	%g6, 0, %sp;					/* If we fault we should come right back here */ \
	stx	%i0, [%sp + CC64FSZ + BIAS + TF_O + (0*8)];		/* Save out registers to trap frame */ \
	stx	%i1, [%sp + CC64FSZ + BIAS + TF_O + (1*8)]; \
	stx	%i2, [%sp + CC64FSZ + BIAS + TF_O + (2*8)]; \
	stx	%i3, [%sp + CC64FSZ + BIAS + TF_O + (3*8)]; \
	stx	%i4, [%sp + CC64FSZ + BIAS + TF_O + (4*8)]; \
	stx	%i5, [%sp + CC64FSZ + BIAS + TF_O + (5*8)]; \
\
	stx	%i6, [%sp + CC64FSZ + BIAS + TF_O + (6*8)]; \
	brz,pt	%g7, 1f;					/* If we were in kernel mode start saving globals */ \
	 stx	%i7, [%sp + CC64FSZ + BIAS + TF_O + (7*8)]; \
	mov	CTX_PRIMARY, %g7; \
	/* came from user mode -- switch to kernel mode stack */ \
	rdpr	%canrestore, %g5;				/* Fixup register window state registers */ \
	wrpr	%g0, 0, %canrestore; \
	wrpr	%g0, %g5, %otherwin; \
	wrpr	%g0, WSTATE_KERN, %wstate;			/* Enable kernel mode window traps -- now we can trap again */ \
\
	SET_MMU_CONTEXTID %g0, %g7,%g5; 			/* Switch MMU to kernel primary context */ \
	sethi	%hi(KERNBASE), %g5; \
	flush	%g5;						/* Some convenient address that won't trap */ \
1:
	
/*
 * Interrupt setup is almost exactly like trap setup, but we need to
 * go to the interrupt stack if (a) we came from user mode or (b) we
 * came from kernel mode on the kernel stack.
 *
 * We don't guarantee any registers are preserved during this operation.
 * So we can be more efficient.
 */
#define	INTR_SETUP(stackspace) \
	rdpr	%wstate, %g7;					/* Find if we're from user mode */ \
	\
	sethi	%hi(EINTSTACK-BIAS), %g6; \
	sethi	%hi(EINTSTACK-INTSTACK), %g4; \
	\
	or	%g6, %lo(EINTSTACK-BIAS), %g6;			/* Base of interrupt stack */ \
	dec	%g4;						/* Make it into a mask */ \
	\
	sub	%g6, %sp, %g1;					/* Offset from interrupt stack */ \
	sethi	%hi((stackspace)), %g5; \
	\
	or	%g5, %lo((stackspace)), %g5; \
\
	andn	%g1, %g4, %g4;					/* Are we out of the interrupt stack range? */ \
	xor	%g7, WSTATE_KERN, %g3;				/* Are we on the user stack ? */ \
	\
	sra	%g5, 0, %g5;					/* Sign extend the damn thing */ \
	orcc	%g3, %g4, %g0;					/* Definitely not off the interrupt stack */ \
	\
	sethi	%hi(CPUINFO_VA + CI_EINTSTACK), %g4; \
	bz,a,pt	%xcc, 1f; \
	 mov	%sp, %g6; \
	\
	ldx	[%g4 + %lo(CPUINFO_VA + CI_EINTSTACK)], %g4; \
	movrnz	%g4, %g4, %g6;					/* Use saved intr stack if exists */ \
	\
1:	add	%g6, %g5, %g5;					/* Allocate a stack frame */ \
	btst	1, %g6; \
	bnz,pt	%icc, 1f; \
\
	 mov	%g5, %g6; \
	\
	add	%g5, -BIAS, %g6; \
	\
1:	SAVE_LOCALS_INS	\
	save	%g6, 0, %sp;					/* If we fault we should come right back here */ \
	stx	%i0, [%sp + CC64FSZ + BIAS + TF_O + (0*8)];		/* Save out registers to trap frame */ \
	stx	%i1, [%sp + CC64FSZ + BIAS + TF_O + (1*8)]; \
	stx	%i2, [%sp + CC64FSZ + BIAS + TF_O + (2*8)]; \
	stx	%i3, [%sp + CC64FSZ + BIAS + TF_O + (3*8)]; \
	stx	%i4, [%sp + CC64FSZ + BIAS + TF_O + (4*8)]; \
\
	stx	%i5, [%sp + CC64FSZ + BIAS + TF_O + (5*8)]; \
	stx	%i6, [%sp + CC64FSZ + BIAS + TF_O + (6*8)]; \
	stx	%i6, [%sp + CC64FSZ + BIAS + TF_G + (0*8)];		/* Save fp in clockframe->cf_fp */ \
	brz,pt	%g3, 1f;					/* If we were in kernel mode start saving globals */ \
	 stx	%i7, [%sp + CC64FSZ + BIAS + TF_O + (7*8)]; \
	/* came from user mode -- switch to kernel mode stack */ \
	 rdpr	%otherwin, %g5;					/* Has this already been done? */ \
	\
	brnz,pn	%g5, 1f;					/* Don't set this twice */ \
	\
	 rdpr	%canrestore, %g5;				/* Fixup register window state registers */ \
\
	wrpr	%g0, 0, %canrestore; \
	\
	wrpr	%g0, %g5, %otherwin; \
	\
	mov	CTX_PRIMARY, %g7; \
	\
	wrpr	%g0, WSTATE_KERN, %wstate;			/* Enable kernel mode window traps -- now we can trap again */ \
	\
	SET_MMU_CONTEXTID %g0, %g7, %g5;			/* Switch MMU to kernel primary context */ \
	\
	sethi	%hi(KERNBASE), %g5; \
	flush	%g5;						/* Some convenient address that won't trap */ \
1:
	
#else /* _LP64 */

#define	TRAP_SETUP(stackspace) \
	sethi	%hi(CPCB), %g6; \
	sethi	%hi((stackspace)), %g5; \
	LDPTR	[%g6 + %lo(CPCB)], %g6; \
	sethi	%hi(USPACE), %g7; \
	or	%g5, %lo((stackspace)), %g5; \
	add	%g6, %g7, %g6; \
	rdpr	%wstate, %g7;					/* Find if we're from user mode */ \
	\
	sra	%g5, 0, %g5;					/* Sign extend the damn thing */ \
	subcc	%g7, WSTATE_KERN, %g7;				/* Compare & leave in register */ \
	movz	%icc, %sp, %g6;					/* Select old (kernel) stack or base of kernel stack */ \
	FIXUP_TRAP_STACK \
	SAVE_LOCALS_INS \
	save	%g6, 0, %sp;					/* If we fault we should come right back here */ \
	stx	%i0, [%sp + CC64FSZ + STKB + TF_O + (0*8)];		/* Save out registers to trap frame */ \
	stx	%i1, [%sp + CC64FSZ + STKB + TF_O + (1*8)]; \
	stx	%i2, [%sp + CC64FSZ + STKB + TF_O + (2*8)]; \
	stx	%i3, [%sp + CC64FSZ + STKB + TF_O + (3*8)]; \
	stx	%i4, [%sp + CC64FSZ + STKB + TF_O + (4*8)]; \
	stx	%i5, [%sp + CC64FSZ + STKB + TF_O + (5*8)]; \
	\
	stx	%i6, [%sp + CC64FSZ + STKB + TF_O + (6*8)]; \
	brz,pn	%g7, 1f;					/* If we were in kernel mode start saving globals */ \
	 stx	%i7, [%sp + CC64FSZ + STKB + TF_O + (7*8)]; \
	mov	CTX_PRIMARY, %g7; \
	/* came from user mode -- switch to kernel mode stack */ \
	rdpr	%canrestore, %g5;				/* Fixup register window state registers */ \
	wrpr	%g0, 0, %canrestore; \
	wrpr	%g0, %g5, %otherwin; \
	wrpr	%g0, WSTATE_KERN, %wstate;			/* Enable kernel mode window traps -- now we can trap again */ \
	\
	SET_MMU_CONTEXTID %g0, %g7, %g5;			/* Switch MMU to kernel primary context */ \
	sethi	%hi(KERNBASE), %g5; \
	flush	%g5;						/* Some convenient address that won't trap */ \
1:

/*
 * Interrupt setup is almost exactly like trap setup, but we need to
 * go to the interrupt stack if (a) we came from user mode or (b) we
 * came from kernel mode on the kernel stack.
 *
 * We don't guarantee any registers are preserved during this operation.
 */
#define	INTR_SETUP(stackspace) \
	sethi	%hi(EINTSTACK), %g1; \
	sethi	%hi((stackspace)), %g5; \
	btst	1, %sp; \
	add	%sp, BIAS, %g6; \
	movz	%icc, %sp, %g6; \
	or	%g1, %lo(EINTSTACK), %g1; \
	srl	%g6, 0, %g6;					/* truncate at 32-bits */ \
	set	(EINTSTACK-INTSTACK), %g7; \
	or	%g5, %lo((stackspace)), %g5; \
	sub	%g1, %g6, %g2;					/* Determine if we need to switch to intr stack or not */ \
	dec	%g7;						/* Make it into a mask */ \
	sethi	%hi(CPUINFO_VA + CI_EINTSTACK), %g3; \
	andncc	%g2, %g7, %g0;					/* XXXXXXXXXX This assumes kernel addresses are unique from user addresses */ \
	LDPTR	[%g3 + %lo(CPUINFO_VA + CI_EINTSTACK)], %g3; \
	rdpr	%wstate, %g7;					/* Find if we're from user mode */ \
	movrnz	%g3, %g3, %g1;					/* Use saved intr stack if exists */ \
	sra	%g5, 0, %g5;					/* Sign extend the damn thing */ \
	movnz	%xcc, %g1, %g6;					/* Stay on interrupt stack? */ \
	cmp	%g7, WSTATE_KERN;				/* User or kernel sp? */ \
	movnz	%icc, %g1, %g6;					/* Stay on interrupt stack? */ \
	add	%g6, %g5, %g6;					/* Allocate a stack frame */ \
	\
	SAVE_LOCALS_INS \
	save	%g6, 0, %sp;					/* If we fault we should come right back here */ \
	stx	%i0, [%sp + CC64FSZ + STKB + TF_O + (0*8)];		/* Save out registers to trap frame */ \
	stx	%i1, [%sp + CC64FSZ + STKB + TF_O + (1*8)]; \
	stx	%i2, [%sp + CC64FSZ + STKB + TF_O + (2*8)]; \
	stx	%i3, [%sp + CC64FSZ + STKB + TF_O + (3*8)]; \
	stx	%i4, [%sp + CC64FSZ + STKB + TF_O + (4*8)]; \
	stx	%i5, [%sp + CC64FSZ + STKB + TF_O + (5*8)]; \
	stx	%i6, [%sp + CC64FSZ + STKB + TF_O + (6*8)]; \
	stx	%i6, [%sp + CC64FSZ + STKB + TF_G + (0*8)];		/* Save fp in clockframe->cf_fp */ \
	rdpr	%wstate, %g7;					/* Find if we're from user mode */ \
	stx	%i7, [%sp + CC64FSZ + STKB + TF_O + (7*8)]; \
	cmp	%g7, WSTATE_KERN;				/* Compare & leave in register */ \
	be,pn	%icc, 1f;					/* If we were in kernel mode start saving globals */ \
	/* came from user mode -- switch to kernel mode stack */ \
	 rdpr	%otherwin, %g5;					/* Has this already been done? */ \
	tst	%g5; tnz %xcc, 1; nop; /* DEBUG -- this should _NEVER_ happen */ \
	brnz,pn	%g5, 1f;					/* Don't set this twice */ \
	 rdpr	%canrestore, %g5;				/* Fixup register window state registers */ \
	wrpr	%g0, 0, %canrestore; \
	mov	CTX_PRIMARY, %g7; \
	wrpr	%g0, %g5, %otherwin; \
	wrpr	%g0, WSTATE_KERN, %wstate;			/* Enable kernel mode window traps -- now we can trap again */ \
	SET_MMU_CONTEXTID %g0, %g7, %g5;			/* Switch MMU to kernel primary context */ \
	sethi	%hi(KERNBASE), %g5; \
	flush	%g5;						/* Some convenient address that won't trap */ \
1:
#endif /* _LP64 */

#ifdef DEBUG

	/* Look up kpte to test algorithm */
	.globl	asmptechk
asmptechk:
	mov	%o0, %g4	! pmap->pm_segs
	mov	%o1, %g3	! Addr to lookup -- mind the context

	srax	%g3, HOLESHIFT, %g5			! Check for valid address
	brz,pt	%g5, 0f					! Should be zero or -1
	 inc	%g5					! Make -1 -> 0
	brnz,pn	%g5, 1f					! Error!
0:
	 srlx	%g3, STSHIFT, %g5
	and	%g5, STMASK, %g5
	sll	%g5, 3, %g5
	add	%g4, %g5, %g4
	DLFLUSH(%g4,%g5)
	ldxa	[%g4] ASI_PHYS_CACHED, %g4		! Remember -- UNSIGNED
	DLFLUSH2(%g5)
	brz,pn	%g4, 1f					! NULL entry? check somewhere else

	 srlx	%g3, PDSHIFT, %g5
	and	%g5, PDMASK, %g5
	sll	%g5, 3, %g5
	add	%g4, %g5, %g4
	DLFLUSH(%g4,%g5)
	ldxa	[%g4] ASI_PHYS_CACHED, %g4		! Remember -- UNSIGNED
	DLFLUSH2(%g5)
	brz,pn	%g4, 1f					! NULL entry? check somewhere else

	 srlx	%g3, PTSHIFT, %g5			! Convert to ptab offset
	and	%g5, PTMASK, %g5
	sll	%g5, 3, %g5
	add	%g4, %g5, %g4
	DLFLUSH(%g4,%g5)
	ldxa	[%g4] ASI_PHYS_CACHED, %g6
	DLFLUSH2(%g5)
	brgez,pn %g6, 1f				! Entry invalid?  Punt
	 srlx	%g6, 32, %o0
	retl
	 srl	%g6, 0, %o1
1:
	mov	%g0, %o1
	retl
	 mov	%g0, %o0

	.data
2:
	.asciz	"asmptechk: %x %x %x %x:%x\n"
	_ALIGN
	.text
#endif

/*
 * This is the MMU protection handler.  It's too big to fit
 * in the trap table so I moved it here.  It's relatively simple.
 * It looks up the page mapping in the page table associated with
 * the trapping context.  It checks to see if the S/W writable bit
 * is set.  If so, it sets the H/W write bit, marks the tte modified,
 * and enters the mapping into the MMU.  Otherwise it does a regular
 * data fault.
 */
	ICACHE_ALIGN
dmmu_write_fault:
	mov	TLB_TAG_ACCESS, %g3
	sethi	%hi(0x1fff), %g6			! 8K context mask
	ldxa	[%g3] ASI_DMMU, %g3			! Get fault addr from Tag Target
	sethi	%hi(CPUINFO_VA+CI_CTXBUSY), %g4
	or	%g6, %lo(0x1fff), %g6
	LDPTR	[%g4 + %lo(CPUINFO_VA+CI_CTXBUSY)], %g4
	srax	%g3, HOLESHIFT, %g5			! Check for valid address
	and	%g3, %g6, %g6				! Isolate context

	inc	%g5					! (0 or -1) -> (1 or 0)
	sllx	%g6, 3, %g6				! Make it into an offset into ctxbusy
	ldx	[%g4+%g6], %g4				! Load up our page table.
	srlx	%g3, STSHIFT, %g6
	cmp	%g5, 1
	bgu,pn %xcc, winfix				! Error!
	 srlx	%g3, PDSHIFT, %g5
	and	%g6, STMASK, %g6
	sll	%g6, 3, %g6

	and	%g5, PDMASK, %g5
	sll	%g5, 3, %g5
	add	%g6, %g4, %g4
	DLFLUSH(%g4,%g6)
	ldxa	[%g4] ASI_PHYS_CACHED, %g4
	DLFLUSH2(%g6)
	srlx	%g3, PTSHIFT, %g6			! Convert to ptab offset
	and	%g6, PTMASK, %g6
	add	%g5, %g4, %g5
	brz,pn	%g4, winfix				! NULL entry? check somewhere else
	 nop	

	ldxa	[%g5] ASI_PHYS_CACHED, %g4
	sll	%g6, 3, %g6
	brz,pn	%g4, winfix				! NULL entry? check somewhere else
	 add	%g6, %g4, %g6
1:
	ldxa	[%g6] ASI_PHYS_CACHED, %g4
	brgez,pn %g4, winfix				! Entry invalid?  Punt
	 or	%g4, SUN4U_TTE_MODIFY|SUN4U_TTE_ACCESS|SUN4U_TTE_W, %g7	! Update the modified bit

	btst	SUN4U_TTE_REAL_W|SUN4U_TTE_W, %g4			! Is it a ref fault?
	bz,pn	%xcc, winfix				! No -- really fault
#ifdef DEBUG
	/* Make sure we don't try to replace a kernel translation */
	/* This should not be necessary */
	sllx	%g3, 64-13, %g2				! Isolate context bits
	sethi	%hi(KERNBASE), %g5			! Don't need %lo
	brnz,pt	%g2, 0f					! Ignore context != 0
	 set	0x0800000, %g2				! 8MB
	sub	%g3, %g5, %g5
	cmp	%g5, %g2
	tlu	%xcc, 1; nop
	blu,pn	%xcc, winfix				! Next insn in delay slot is unimportant
0:
#endif
	/* Need to check for and handle large pages. */
	 srlx	%g4, 61, %g5				! Isolate the size bits
	ldxa	[%g0] ASI_DMMU_8KPTR, %g2		! Load DMMU 8K TSB pointer
	andcc	%g5, 0x3, %g5				! 8K?
	bnz,pn	%icc, winfix				! We punt to the pmap code since we can't handle policy
	 ldxa	[%g0] ASI_DMMU, %g1			! Load DMMU tag target register
	casxa	[%g6] ASI_PHYS_CACHED, %g4, %g7		!  and write it out
	membar	#StoreLoad
	cmp	%g4, %g7
	bne,pn	%xcc, 1b
	 or	%g4, SUN4U_TTE_MODIFY|SUN4U_TTE_ACCESS|SUN4U_TTE_W, %g4	! Update the modified bit
	stx	%g1, [%g2]				! Update TSB entry tag
	mov	SFSR, %g7
	stx	%g4, [%g2+8]				! Update TSB entry data
	nop

#ifdef TRAPSTATS
	sethi	%hi(_C_LABEL(protfix)), %g1
	lduw	[%g1+%lo(_C_LABEL(protfix))], %g2
	inc	%g2
	stw	%g2, [%g1+%lo(_C_LABEL(protfix))]
#endif
	mov	DEMAP_PAGE_SECONDARY, %g1		! Secondary flush
	mov	DEMAP_PAGE_NUCLEUS, %g5			! Nucleus flush
	stxa	%g0, [%g7] ASI_DMMU			! clear out the fault
	sllx	%g3, (64-13), %g7			! Need to demap old entry first
	andn	%g3, 0xfff, %g6
	movrz	%g7, %g5, %g1				! Pick one
	or	%g6, %g1, %g6
	membar	#Sync
	stxa	%g6, [%g6] ASI_DMMU_DEMAP		! Do the demap
	membar	#Sync
	
	stxa	%g4, [%g0] ASI_DMMU_DATA_IN		! Enter new mapping
	membar	#Sync
	retry

/*
 * Each memory data access fault from a fast access miss handler comes here.
 * We will quickly check if this is an original prom mapping before going
 * to the generic fault handler
 *
 * We will assume that %pil is not lost so we won't bother to save it
 * unless we're in an interrupt handler.
 *
 * On entry:
 *	We are on one of the alternate set of globals
 *	%g1 = MMU tag target
 *	%g2 = 8Kptr
 *	%g3 = TLB TAG ACCESS
 *
 * On return:
 *
 */
	ICACHE_ALIGN
data_miss:
#ifdef TRAPSTATS
	set	_C_LABEL(kdmiss), %g3
	set	_C_LABEL(udmiss), %g4
	rdpr	%tl, %g6
	dec	%g6
	movrz	%g6, %g4, %g3
	lduw	[%g3], %g4
	inc	%g4
	stw	%g4, [%g3]
#endif
	mov	TLB_TAG_ACCESS, %g3			! Get real fault page
	sethi	%hi(0x1fff), %g6			! 8K context mask
	ldxa	[%g3] ASI_DMMU, %g3			! from tag access register
	sethi	%hi(CPUINFO_VA+CI_CTXBUSY), %g4
	or	%g6, %lo(0x1fff), %g6
	LDPTR	[%g4 + %lo(CPUINFO_VA+CI_CTXBUSY)], %g4
	srax	%g3, HOLESHIFT, %g5			! Check for valid address
	and	%g3, %g6, %g6				! Isolate context
	
	inc	%g5					! (0 or -1) -> (1 or 0)
	sllx	%g6, 3, %g6				! Make it into an offset into ctxbusy
	ldx	[%g4+%g6], %g4				! Load up our page table.
#ifdef DEBUG
	/* Make sure we don't try to replace a kernel translation */
	/* This should not be necessary */
	brnz,pt	%g6, 1f			! If user context continue miss
	sethi	%hi(KERNBASE), %g7			! Don't need %lo
	set	0x0800000, %g6				! 8MB
	sub	%g3, %g7, %g7
	cmp	%g7, %g6
	tlu	%xcc, 1; nop
1:	
#endif
	srlx	%g3, STSHIFT, %g6
	cmp	%g5, 1
	bgu,pn %xcc, winfix				! Error!
	 srlx	%g3, PDSHIFT, %g5
	and	%g6, STMASK, %g6
	
	sll	%g6, 3, %g6
	and	%g5, PDMASK, %g5
	sll	%g5, 3, %g5
	add	%g6, %g4, %g4
	ldxa	[%g4] ASI_PHYS_CACHED, %g4
	srlx	%g3, PTSHIFT, %g6			! Convert to ptab offset
	and	%g6, PTMASK, %g6
	add	%g5, %g4, %g5
	brz,pn	%g4, data_nfo				! NULL entry? check somewhere else
	
	 nop
	ldxa	[%g5] ASI_PHYS_CACHED, %g4
	sll	%g6, 3, %g6
	brz,pn	%g4, data_nfo				! NULL entry? check somewhere else
	 add	%g6, %g4, %g6

1:
	ldxa	[%g6] ASI_PHYS_CACHED, %g4
	brgez,pn %g4, data_nfo				! Entry invalid?  Punt
	 or	%g4, SUN4U_TTE_ACCESS, %g7			! Update the access bit
	
	btst	SUN4U_TTE_ACCESS, %g4				! Need to update access git?
	bne,pt	%xcc, 1f
	 nop
	casxa	[%g6] ASI_PHYS_CACHED, %g4, %g7		!  and write it out
	cmp	%g4, %g7
	bne,pn	%xcc, 1b
	 or	%g4, SUN4U_TTE_ACCESS, %g4			! Update the access bit

1:	
	stx	%g1, [%g2]				! Update TSB entry tag
	stx	%g4, [%g2+8]				! Update TSB entry data
	stxa	%g4, [%g0] ASI_DMMU_DATA_IN		! Enter new mapping
	membar	#Sync
	CLRTT
	retry
	NOTREACHED
/*
 * We had a data miss but did not find a mapping.  Insert
 * a NFO mapping to satisfy speculative loads and return.
 * If this had been a real load, it will re-execute and
 * result in a data fault or protection fault rather than
 * a TLB miss.  We insert an 8K TTE with the valid and NFO
 * bits set.  All others should zero.  The TTE looks like this:
 *
 *	0x9000000000000000
 *
 */
data_nfo:
	sethi	%hi(0x90000000), %g4			! V(0x8)|NFO(0x1)
	sllx	%g4, 32, %g4
	stxa	%g4, [%g0] ASI_DMMU_DATA_IN		! Enter new mapping
	membar	#Sync
	CLRTT
	retry	

/*
 * Handler for making the trap window shiny clean.
 *
 * If the store that trapped was to a kernel address, panic.
 *
 * If the store that trapped was to a user address, stick it in the PCB.
 * Since we don't want to force user code to use the standard register
 * convention if we don't have to, we will not assume that %fp points to
 * anything valid.
 *
 * On entry:
 *	We are on one of the alternate set of globals
 *	%g1 = %tl - 1, tstate[tl-1], scratch	- local
 *	%g2 = %tl				- local
 *	%g3 = MMU tag access			- in
 *	%g4 = %cwp				- local
 *	%g5 = scratch				- local
 *	%g6 = cpcb				- local
 *	%g7 = scratch				- local
 *
 * On return:
 *
 * NB:	 remove most of this from main codepath & cleanup I$
 */
winfault:
	mov	TLB_TAG_ACCESS, %g3	! Get real fault page from tag access register
	ldxa	[%g3] ASI_DMMU, %g3	! And put it into the non-MMU alternate regs
winfix:
	rdpr	%tl, %g2
	subcc	%g2, 1, %g1
	ble,pt	%icc, datafault		! Don't go below trap level 1
	 sethi	%hi(CPCB), %g6		! get current pcb


	wrpr	%g1, 0, %tl		! Pop a trap level
	rdpr	%tt, %g7		! Read type of prev. trap
	rdpr	%tstate, %g4		! Try to restore prev %cwp if we were executing a restore
	andn	%g7, 0x3f, %g5		!   window fill traps are all 0b 0000 11xx xxxx

#if 1
	cmp	%g7, 0x30		! If we took a datafault just before this trap
	bne,pt	%icc, winfixfill	! our stack's probably bad so we need to switch somewhere else
	 nop

	!!
	!! Double data fault -- bad stack?
	!!
	wrpr	%g2, %tl		! Restore trap level.
	sir				! Just issue a reset and don't try to recover.
	mov	%fp, %l6		! Save the frame pointer
	set	EINTSTACK+USPACE+CC64FSZ-STKB, %fp ! Set the frame pointer to the middle of the idle stack
	add	%fp, -CC64FSZ, %sp	! Create a stackframe
	wrpr	%g0, 15, %pil		! Disable interrupts, too
	wrpr	%g0, %g0, %canrestore	! Our stack is hozed and our PCB
	wrpr	%g0, 7, %cansave	!  probably is too, so blow away
	ba	slowtrap		!  all our register windows.
	 wrpr	%g0, 0x101, %tt
#endif

winfixfill:
	cmp	%g5, 0x0c0		!   so we mask lower bits & compare to 0b 0000 1100 0000
	bne,pt	%icc, winfixspill	! Dump our trap frame -- we will retry the fill when the page is loaded
	 cmp	%g5, 0x080		!   window spill traps are all 0b 0000 10xx xxxx

	!!
	!! This was a fill
	!!
#ifdef TRAPSTATS
	set	_C_LABEL(wfill), %g1
	lduw	[%g1], %g5
	inc	%g5
	stw	%g5, [%g1]
#endif
	btst	TSTATE_PRIV, %g4	! User mode?
	and	%g4, CWP, %g5		! %g4 = %cwp of trap
	wrpr	%g7, 0, %tt
	bz,a,pt	%icc, datafault		! We were in user mode -- normal fault
	 wrpr	%g5, %cwp		! Restore cwp from before fill trap -- regs should now be consisent

	/*
	 * We're in a pickle here.  We were trying to return to user mode
	 * and the restore of the user window failed, so now we have one valid
	 * kernel window and a user window state.  If we do a TRAP_SETUP() now,
	 * our kernel window will be considered a user window and cause a
	 * fault when we try to save it later due to an invalid user address.
	 * If we return to where we faulted, our window state will not be valid
	 * and we will fault trying to enter user with our primary context of zero.
	 *
	 * What we'll do is arrange to have us return to return_from_trap so we will
	 * start the whole business over again.  But first, switch to a kernel window
	 * setup.  Let's see, canrestore and otherwin are zero.  Set WSTATE_KERN and
	 * make sure we're in kernel context and we're done.
	 */

#ifdef TRAPSTATS
	set	_C_LABEL(kwfill), %g4
	lduw	[%g4], %g7
	inc	%g7
	stw	%g7, [%g4]
#endif
#if 0 /* Need to switch over to new stuff to fix WDR bug */
	wrpr	%g5, %cwp				! Restore cwp from before fill trap -- regs should now be consisent
	wrpr	%g2, %g0, %tl				! Restore trap level -- we need to reuse it
	set	return_from_trap, %g4			! XXX - need to set %g1 to tstate
	set	CTX_PRIMARY, %g7
	wrpr	%g4, 0, %tpc
	stxa	%g0, [%g7] ASI_DMMU
	inc	4, %g4
	membar	#Sync
	flush	%g4					! Isn't this convenient?
	wrpr	%g0, WSTATE_KERN, %wstate
	wrpr	%g0, 0, %canrestore			! These should be zero but
	wrpr	%g0, 0, %otherwin			! clear them just in case
	rdpr	%ver, %g5
	and	%g5, CWP, %g5
	wrpr	%g0, 0, %cleanwin
	dec	1, %g5					! NWINDOWS-1-1
	wrpr	%g5, 0, %cansave			! Invalidate all windows
!	flushw						! DEBUG
	ba,pt	%icc, datafault
	 wrpr	%g4, 0, %tnpc
#else
	wrpr	%g2, %g0, %tl				! Restore trap level
	cmp	%g2, 3
	tne	%icc, 1
	rdpr	%tt, %g5
	wrpr	%g0, 1, %tl				! Revert to TL==1 XXX what if this wasn't in rft_user? Oh well.
	wrpr	%g5, %g0, %tt				! Set trap type correctly
/*
 * Here we need to implement the beginning of datafault.
 * TRAP_SETUP expects to come from either kernel mode or
 * user mode with at least one valid register window.  It
 * will allocate a trap frame, save the out registers, and
 * fix the window registers to think we have one user
 * register window.
 *
 * However, under these circumstances we don't have any
 * valid register windows, so we need to clean up the window
 * registers to prevent garbage from being saved to either
 * the user stack or the PCB before calling the datafault
 * handler.
 *
 * We could simply jump to datafault if we could somehow
 * make the handler issue a `saved' instruction immediately
 * after creating the trapframe.
 *
 * The following is duplicated from datafault:
 */
#ifdef TRAPS_USE_IG
	wrpr	%g0, PSTATE_KERN|PSTATE_IG, %pstate	! We need to save volatile stuff to interrupt globals
#else
	wrpr	%g0, PSTATE_KERN|PSTATE_AG, %pstate	! We need to save volatile stuff to alternate globals
#endif
	wr	%g0, ASI_DMMU, %asi			! We need to re-load trap info
	ldxa	[%g0 + TLB_TAG_ACCESS] %asi, %g1	! Get fault address from tag access register
	ldxa	[SFAR] %asi, %g2			! sync virt addr; must be read first
	ldxa	[SFSR] %asi, %g3			! get sync fault status register
	stxa	%g0, [SFSR] %asi			! Clear out fault now

	TRAP_SETUP(-CC64FSZ-TF_SIZE)
	saved						! Blow away that one register window we didn't ever use.
	ba,a,pt	%icc, Ldatafault_internal		! Now we should return directly to user mode
	 nop
#endif
winfixspill:
	bne,a,pt	%xcc, datafault			! Was not a spill -- handle it normally
	 wrpr	%g2, 0, %tl				! Restore trap level for now XXXX

	!!
	!! This was a spill
	!!
#if 1
	btst	TSTATE_PRIV, %g4	! From user mode?
	wrpr	%g2, 0, %tl		! We need to load the fault type so we can
	rdpr	%tt, %g5		! overwrite the lower trap and get it to the fault handler
	wrpr	%g1, 0, %tl
	wrpr	%g5, 0, %tt		! Copy over trap type for the fault handler
	and	%g4, CWP, %g5		! find %cwp from trap
	be,a,pt	%xcc, datafault		! Let's do a regular datafault.  When we try a save in datafault we'll
	 wrpr	%g5, 0, %cwp		!  return here and write out all dirty windows.
#endif
	wrpr	%g2, 0, %tl				! Restore trap level for now XXXX
	LDPTR	[%g6 + %lo(CPCB)], %g6	! This is in the locked TLB and should not fault
#ifdef TRAPSTATS
	set	_C_LABEL(wspill), %g7
	lduw	[%g7], %g5
	inc	%g5
	stw	%g5, [%g7]
#endif

	/*
	 * Traverse kernel map to find paddr of cpcb and only us ASI_PHYS_CACHED to
	 * prevent any faults while saving the windows.  BTW if it isn't mapped, we
	 * will trap and hopefully panic.
	 */

!	ba	0f					! DEBUG -- don't use phys addresses
	 wr	%g0, ASI_NUCLEUS, %asi			! In case of problems finding PA
	sethi	%hi(CPUINFO_VA+CI_CTXBUSY), %g1
	LDPTR	[%g1 + %lo(CPUINFO_VA+CI_CTXBUSY)], %g1	! Load start of ctxbusy
#ifdef DEBUG
	srax	%g6, HOLESHIFT, %g7			! Check for valid address
	brz,pt	%g7, 1f					! Should be zero or -1
	 addcc	%g7, 1, %g7					! Make -1 -> 0
	tnz	%xcc, 1					! Invalid address??? How did this happen?
1:
#endif
	srlx	%g6, STSHIFT, %g7
	ldx	[%g1], %g1				! Load pointer to kernel_pmap
	and	%g7, STMASK, %g7
	sll	%g7, 3, %g7
	add	%g7, %g1, %g1
	DLFLUSH(%g1,%g7)
	ldxa	[%g1] ASI_PHYS_CACHED, %g1		! Load pointer to directory
	DLFLUSH2(%g7)

	srlx	%g6, PDSHIFT, %g7			! Do page directory
	and	%g7, PDMASK, %g7
	sll	%g7, 3, %g7
	brz,pn	%g1, 0f
	 add	%g7, %g1, %g1
	DLFLUSH(%g1,%g7)
	ldxa	[%g1] ASI_PHYS_CACHED, %g1
	DLFLUSH2(%g7)

	srlx	%g6, PTSHIFT, %g7			! Convert to ptab offset
	and	%g7, PTMASK, %g7
	brz	%g1, 0f
	 sll	%g7, 3, %g7
	add	%g1, %g7, %g7
	DLFLUSH(%g7,%g1)
	ldxa	[%g7] ASI_PHYS_CACHED, %g7		! This one is not
	DLFLUSH2(%g1)
	brgez	%g7, 0f
	 srlx	%g7, PGSHIFT, %g7			! Isolate PA part
	sll	%g6, 32-PGSHIFT, %g6			! And offset
	sllx	%g7, PGSHIFT+23, %g7			! There are 23 bits to the left of the PA in the TTE
	srl	%g6, 32-PGSHIFT, %g6
	srax	%g7, 23, %g7
	or	%g7, %g6, %g6				! Then combine them to form PA

	wr	%g0, ASI_PHYS_CACHED, %asi		! Use ASI_PHYS_CACHED to prevent possible page faults
0:
	/*
	 * Now save all user windows to cpcb.
	 */
#ifdef NOTDEF_DEBUG
	add	%g6, PCB_NSAVED, %g7
	DLFLUSH(%g7,%g5)
	lduba	[%g6 + PCB_NSAVED] %asi, %g7		! make sure that pcb_nsaved
	DLFLUSH2(%g5)
	brz,pt	%g7, 1f					! is zero, else
	 nop
	wrpr	%g0, 4, %tl
	sir						! Force a watchdog
1:
#endif
	rdpr	%otherwin, %g7
	brnz,pt	%g7, 1f
	 rdpr	%canrestore, %g5
	rdpr	%cansave, %g1
	add	%g5, 1, %g7				! add the %cwp window to the list to save
!	movrnz	%g1, %g5, %g7				! If we're issuing a save
!	mov	%g5, %g7				! DEBUG
	wrpr	%g0, 0, %canrestore
	wrpr	%g7, 0, %otherwin			! Still in user mode -- need to switch to kernel mode
1:
	mov	%g7, %g1
	add	%g6, PCB_NSAVED, %g7
	DLFLUSH(%g7,%g5)
	lduba	[%g6 + PCB_NSAVED] %asi, %g7		! Start incrementing pcb_nsaved
	DLFLUSH2(%g5)

#ifdef DEBUG
	wrpr	%g0, 5, %tl
#endif
	mov	%g6, %g5
	brz,pt	%g7, winfixsave				! If it's in use, panic
	 saved						! frob window registers

	/* PANIC */
!	sir						! Force a watchdog
#ifdef DEBUG
	wrpr	%g2, 0, %tl
#endif
	mov	%g7, %o2
	rdpr	%ver, %o1
	sethi	%hi(2f), %o0
	and	%o1, CWP, %o1
	wrpr	%g0, %o1, %cleanwin
	dec	1, %o1
	wrpr	%g0, %o1, %cansave			! kludge away any more window problems
	wrpr	%g0, 0, %canrestore
	wrpr	%g0, 0, %otherwin
	or	%lo(2f), %o0, %o0
	wrpr	%g0, WSTATE_KERN, %wstate
	set	PANICSTACK-CC64FSZ-STKB, %sp
	ta	1; nop					! This helps out traptrace.
	call	_C_LABEL(panic)				! This needs to be fixed properly but we should panic here
	 mov	%g1, %o1
	NOTREACHED
	.data
2:
	.asciz	"winfault: double invalid window at %p, nsaved=%d"
	_ALIGN
	.text
3:
	saved
	save
winfixsave:
	stxa	%l0, [%g5 + PCB_RW + ( 0*8)] %asi	! Save the window in the pcb, we can schedule other stuff in here
	stxa	%l1, [%g5 + PCB_RW + ( 1*8)] %asi
	stxa	%l2, [%g5 + PCB_RW + ( 2*8)] %asi
	stxa	%l3, [%g5 + PCB_RW + ( 3*8)] %asi
	stxa	%l4, [%g5 + PCB_RW + ( 4*8)] %asi
	stxa	%l5, [%g5 + PCB_RW + ( 5*8)] %asi
	stxa	%l6, [%g5 + PCB_RW + ( 6*8)] %asi
	stxa	%l7, [%g5 + PCB_RW + ( 7*8)] %asi

	stxa	%i0, [%g5 + PCB_RW + ( 8*8)] %asi
	stxa	%i1, [%g5 + PCB_RW + ( 9*8)] %asi
	stxa	%i2, [%g5 + PCB_RW + (10*8)] %asi
	stxa	%i3, [%g5 + PCB_RW + (11*8)] %asi
	stxa	%i4, [%g5 + PCB_RW + (12*8)] %asi
	stxa	%i5, [%g5 + PCB_RW + (13*8)] %asi
	stxa	%i6, [%g5 + PCB_RW + (14*8)] %asi
	stxa	%i7, [%g5 + PCB_RW + (15*8)] %asi

!	rdpr	%otherwin, %g1	! Check to see if we's done
	dec	%g1
	wrpr	%g0, 7, %cleanwin			! BUGBUG -- we should not hardcode this, but I have no spare globals
	inc	16*8, %g5				! Move to next window
	inc	%g7					! inc pcb_nsaved
	brnz,pt	%g1, 3b
	 stxa	%o6, [%g5 + PCB_RW + (14*8)] %asi	! Save %sp so we can write these all out

	/* fix up pcb fields */
	stba	%g7, [%g6 + PCB_NSAVED] %asi		! cpcb->pcb_nsaved = n
#if 0
	mov	%g7, %g5				! fixup window registers
5:
	dec	%g5
	brgz,a,pt	%g5, 5b
	 restore
#ifdef NOT_DEBUG
	rdpr	%wstate, %g5				! DEBUG
	wrpr	%g0, WSTATE_KERN, %wstate		! DEBUG
	wrpr	%g0, 4, %tl
	rdpr	%cansave, %g7
	rdpr	%canrestore, %g6
	flushw						! DEBUG
	wrpr	%g2, 0, %tl
	wrpr	%g5, 0, %wstate				! DEBUG
#endif
#else
	/*
	 * We just issued a bunch of saves, so %cansave is now 0,
	 * probably (if we were doing a flushw then we may have
	 * come in with only partially full register windows and
	 * it may not be 0).
	 *
	 * %g7 contains the count of the windows we just finished
	 * saving.
	 *
	 * What we need to do now is move some of the windows from
	 * %canrestore to %cansave.  What we should do is take
	 * min(%canrestore, %g7) and move that over to %cansave.
	 *
	 * %g7 is the number of windows we flushed, so we should
	 * use that as a base.  Clear out %otherwin, set %cansave
	 * to min(%g7, NWINDOWS - 2), set %cleanwin to %canrestore
	 * + %cansave and the rest follows:
	 *
	 * %otherwin = 0
	 * %cansave = NWINDOWS - 2 - %canrestore
	 */
	wrpr	%g0, 0, %otherwin
	rdpr	%canrestore, %g1
	sub	%g1, %g7, %g1				! Calculate %canrestore - %g7
	movrlz	%g1, %g0, %g1				! Clamp at zero
	wrpr	%g1, 0, %canrestore			! This is the new canrestore
	rdpr	%ver, %g5
	and	%g5, CWP, %g5				! NWINDOWS-1
	dec	%g5					! NWINDOWS-2
	wrpr	%g5, 0, %cleanwin			! Set cleanwin to max, since we're in-kernel
	sub	%g5, %g1, %g5				! NWINDOWS-2-%canrestore
	wrpr	%g5, 0, %cansave
#ifdef NOT_DEBUG
	rdpr	%wstate, %g5				! DEBUG
	wrpr	%g0, WSTATE_KERN, %wstate		! DEBUG
	wrpr	%g0, 4, %tl
	flushw						! DEBUG
	wrpr	%g2, 0, %tl
	wrpr	%g5, 0, %wstate				! DEBUG
#endif
#endif

#ifdef NOTDEF_DEBUG
	set	panicstack-CC64FSZ, %g1
	save	%g1, 0, %sp
	GLOBTOLOC
	rdpr	%wstate, %l0
	wrpr	%g0, WSTATE_KERN, %wstate
	set	8f, %o0
	mov	%g7, %o1
	call	printf
	 mov	%g5, %o2
	wrpr	%l0, 0, %wstate
	LOCTOGLOB
	restore
	.data
8:
	.asciz	"winfix: spill fixup\n"
	_ALIGN
	.text
#endif
!	rdpr	%tl, %g2				! DEBUG DEBUG -- did we trap somewhere?
	sub	%g2, 1, %g1
	rdpr	%tt, %g2
	wrpr	%g1, 0, %tl				! We will not attempt to re-execute the spill, so dump our trap frame permanently
	wrpr	%g2, 0, %tt				! Move trap type from fault frame here, overwriting spill

	/* Did we save a user or kernel window ? */
!	srax	%g3, 48, %g5				! User or kernel store? (TAG TARGET)
	sllx	%g3, (64-13), %g5			! User or kernel store? (TAG ACCESS)
	sethi	%hi(dcache_size), %g7
	ld	[%g7 + %lo(dcache_size)], %g7
	sethi	%hi(dcache_line_size), %g6
	ld	[%g6 + %lo(dcache_line_size)], %g6
	brnz,pt	%g5, 1f					! User fault -- save windows to pcb
	 sub	%g7, %g6, %g7

	and	%g4, CWP, %g4				! %g4 = %cwp of trap
	wrpr	%g4, 0, %cwp				! Kernel fault -- restore %cwp and force and trap to debugger
	!!
	!! Here we managed to fault trying to access a kernel window
	!! This is a bug.  Switch to the interrupt stack if we aren't
	!! there already and then trap into the debugger or panic.
	!!
	sethi	%hi(EINTSTACK-BIAS), %g6
	btst	1, %sp
	bnz,pt	%icc, 0f
	 mov	%sp, %g1
	add	%sp, -BIAS, %g1
0:
	or	%g6, %lo(EINTSTACK-BIAS), %g6
	set	(EINTSTACK-INTSTACK), %g7	! XXXXXXXXXX This assumes kernel addresses are unique from user addresses
	sub	%g6, %g1, %g2				! Determine if we need to switch to intr stack or not
	dec	%g7					! Make it into a mask
	andncc	%g2, %g7, %g0				! XXXXXXXXXX This assumes kernel addresses are unique from user addresses */ \
	movz	%xcc, %g1, %g6				! Stay on interrupt stack?
	add	%g6, -CCFSZ, %g6			! Allocate a stack frame
	mov	%sp, %l6				! XXXXX Save old stack pointer
	mov	%g6, %sp
	ta	1; nop					! Enter debugger
	NOTREACHED
1:
#if 1
	/* Now we need to blast away the D$ to make sure we're in sync */
	stxa	%g0, [%g7] ASI_DCACHE_TAG
	brnz,pt	%g7, 1b
	 sub	%g7, %g6, %g7
#endif

#ifdef NOTDEF_DEBUG
	set	panicstack-CC64FSZ, %g5
	save	%g5, 0, %sp
	GLOBTOLOC
	rdpr	%wstate, %l0
	wrpr	%g0, WSTATE_KERN, %wstate
	set	8f, %o0
	call	printf
	 mov	%fp, %o1
	wrpr	%l0, 0, %wstate
	LOCTOGLOB
	restore
	.data
8:
	.asciz	"winfix: kernel spill retry\n"
	_ALIGN
	.text
#endif
#ifdef TRAPSTATS
	set	_C_LABEL(wspillskip), %g4
	lduw	[%g4], %g5
	inc	%g5
	stw	%g5, [%g4]
#endif
	/*
	 * If we had WSTATE_KERN then we had at least one valid kernel window.
	 * We should re-execute the trapping save.
	 */
	rdpr	%wstate, %g3
	mov	%g3, %g3
	cmp	%g3, WSTATE_KERN
	bne,pt	%icc, 1f
	 nop
	retry						! Now we can complete the save
1:
	/*
	 * Since we had a WSTATE_USER, we had no valid kernel windows.  This should
	 * only happen inside TRAP_SETUP or INTR_SETUP. Emulate
	 * the instruction, clean up the register windows, then done.
	 */
	rdpr	%cwp, %g1
	inc	%g1
	rdpr	%tstate, %g2
	wrpr	%g1, %cwp
	andn	%g2, CWP, %g2
	wrpr	%g1, %g2, %tstate
#ifdef TRAPS_USE_IG
	wrpr	%g0, PSTATE_KERN|PSTATE_IG, %pstate	! DEBUG
#else
	wrpr	%g0, PSTATE_KERN|PSTATE_AG, %pstate
#endif
	mov	%g6, %sp
	done

/*
 * Each memory data access fault, from user or kernel mode,
 * comes here.
 *
 * We will assume that %pil is not lost so we won't bother to save it
 * unless we're in an interrupt handler.
 *
 * On entry:
 *	We are on one of the alternate set of globals
 *	%g1 = MMU tag target
 *	%g2 = %tl
 *
 * On return:
 *
 */
datafault:
#ifdef TRAPS_USE_IG
	wrpr	%g0, PSTATE_KERN|PSTATE_IG, %pstate	! We need to save volatile stuff to interrupt globals
#else
	wrpr	%g0, PSTATE_KERN|PSTATE_AG, %pstate	! We need to save volatile stuff to alternate globals
#endif
	wr	%g0, ASI_DMMU, %asi			! We need to re-load trap info
	ldxa	[%g0 + TLB_TAG_ACCESS] %asi, %g1	! Get fault address from tag access register
	ldxa	[SFAR] %asi, %g2			! sync virt addr; must be read first
	ldxa	[SFSR] %asi, %g3			! get sync fault status register
	stxa	%g0, [SFSR] %asi			! Clear out fault now

	TRAP_SETUP(-CC64FSZ-TF_SIZE)
Ldatafault_internal:
	INCR64(CPUINFO_VA+CI_NFAULT)			! cnt.v_faults++ (clobbers %o0,%o1)
!	ldx	[%sp + CC64FSZ + STKB + TF_FAULT], %g1	! DEBUG make sure this has not changed
	mov	%g1, %o0				! Move these to the out regs so we can save the globals
	mov	%g2, %o4
	mov	%g3, %o5

	ldxa	[%g0] ASI_AFAR, %o2			! get async fault address
	ldxa	[%g0] ASI_AFSR, %o3			! get async fault status
	mov	-1, %g7
	stxa	%g7, [%g0] ASI_AFSR			! And clear this out, too

	wrpr	%g0, PSTATE_KERN, %pstate		! Get back to normal globals

	stx	%g1, [%sp + CC64FSZ + STKB + TF_G + (1*8)]	! save g1
	rdpr	%tt, %o1					! find out what trap brought us here
	stx	%g2, [%sp + CC64FSZ + STKB + TF_G + (2*8)]	! save g2
	rdpr	%tstate, %g1
	stx	%g3, [%sp + CC64FSZ + STKB + TF_G + (3*8)]	! (sneak g3 in here)
	rdpr	%tpc, %g2
	stx	%g4, [%sp + CC64FSZ + STKB + TF_G + (4*8)]	! sneak in g4
	rdpr	%tnpc, %g3
	stx	%g5, [%sp + CC64FSZ + STKB + TF_G + (5*8)]	! sneak in g5
	mov	%g2, %o7					! Make the fault address look like the return address
	stx	%g6, [%sp + CC64FSZ + STKB + TF_G + (6*8)]	! sneak in g6
	rd	%y, %g5						! save y
	stx	%g7, [%sp + CC64FSZ + STKB + TF_G + (7*8)]	! sneak in g7

	sth	%o1, [%sp + CC64FSZ + STKB + TF_TT]
	stx	%g1, [%sp + CC64FSZ + STKB + TF_TSTATE]		! set tf.tf_psr, tf.tf_pc
	stx	%g2, [%sp + CC64FSZ + STKB + TF_PC]		! set tf.tf_npc
	stx	%g3, [%sp + CC64FSZ + STKB + TF_NPC]

	rdpr	%pil, %g4
	stb	%g4, [%sp + CC64FSZ + STKB + TF_PIL]
	stb	%g4, [%sp + CC64FSZ + STKB + TF_OLDPIL]

#if 1
	rdpr	%tl, %g7
	dec	%g7
	movrlz	%g7, %g0, %g7
	wrpr	%g0, %g7, %tl		! Revert to kernel mode
#else
	wrpr	%g0, 0, %tl		! Revert to kernel mode
#endif
	/* Finish stackframe, call C trap handler */
	flushw						! Get this clean so we won't take any more user faults
#ifdef NOTDEF_DEBUG
	set	CPCB, %o7
	LDPTR	[%o7], %o7
	ldub	[%o7 + PCB_NSAVED], %o7
	brz,pt	%o7, 2f
	 nop
	save	%sp, -CC64FSZ, %sp
	set	1f, %o0
	call printf
	 mov	%i7, %o1
	ta	1; nop
	 restore
	.data
1:	.asciz	"datafault: nsaved = %d\n"
	_ALIGN
	.text
2:
#endif
	!! In the EMBEDANY memory model %g4 points to the start of the data segment.
	!! In our case we need to clear it before calling any C-code
	clr	%g4

	/*
	 * Right now the registers have the following values:
	 *
	 *	%o0 -- MMU_TAG_ACCESS
	 *	%o1 -- TT
	 *	%o2 -- afar
	 *	%o3 -- afsr
	 *	%o4 -- sfar
	 *	%o5 -- sfsr
	 */

	cmp	%o1, T_DATA_ERROR
	st	%g5, [%sp + CC64FSZ + STKB + TF_Y]
	wr	%g0, ASI_PRIMARY_NOFAULT, %asi	! Restore default ASI
	be,pn	%icc, data_error
	 wrpr	%g0, PSTATE_INTR, %pstate	! reenable interrupts

	mov	%o0, %o3			! (argument: trap address)
	mov	%g2, %o2			! (argument: trap pc)
	call	_C_LABEL(data_access_fault)	! data_access_fault(&tf, type, 
						!	pc, addr, sfva, sfsr)
	 add	%sp, CC64FSZ + STKB, %o0	! (argument: &tf)

data_recover:
#ifdef TRAPSTATS
	set	_C_LABEL(uintrcnt), %g1
	stw	%g0, [%g1]
	set	_C_LABEL(iveccnt), %g1
	stw	%g0, [%g1]
#endif
	wrpr	%g0, PSTATE_KERN, %pstate		! disable interrupts
	b	return_from_trap			! go return
	 ldx	[%sp + CC64FSZ + STKB + TF_TSTATE], %g1		! Load this for return_from_trap
	NOTREACHED

data_error:
	call	_C_LABEL(data_access_error)	! data_access_error(&tf, type, 
						!	afva, afsr, sfva, sfsr)
	 add	%sp, CC64FSZ + STKB, %o0	! (argument: &tf)
	ba	data_recover
	 nop
	NOTREACHED

/*
 * Each memory instruction access fault from a fast access handler comes here.
 * We will quickly check if this is an original prom mapping before going
 * to the generic fault handler
 *
 * We will assume that %pil is not lost so we won't bother to save it
 * unless we're in an interrupt handler.
 *
 * On entry:
 *	We are on one of the alternate set of globals
 *	%g1 = MMU tag target
 *	%g2 = TSB entry ptr
 *	%g3 = TLB Tag Access
 *
 * On return:
 *
 */

	ICACHE_ALIGN
instr_miss:
#ifdef TRAPSTATS
	set	_C_LABEL(ktmiss), %g3
	set	_C_LABEL(utmiss), %g4
	rdpr	%tl, %g6
	dec	%g6
	movrz	%g6, %g4, %g3
	lduw	[%g3], %g4
	inc	%g4
	stw	%g4, [%g3]
#endif
	mov	TLB_TAG_ACCESS, %g3			! Get real fault page
	sethi	%hi(0x1fff), %g7			! 8K context mask
	ldxa	[%g3] ASI_IMMU, %g3			! from tag access register
	sethi	%hi(CPUINFO_VA+CI_CTXBUSY), %g4
	or	%g7, %lo(0x1fff), %g7
	LDPTR	[%g4 + %lo(CPUINFO_VA+CI_CTXBUSY)], %g4
	srax	%g3, HOLESHIFT, %g5			! Check for valid address
	and	%g3, %g7, %g6				! Isolate context
	sllx	%g6, 3, %g6				! Make it into an offset into ctxbusy
	inc	%g5					! (0 or -1) -> (1 or 0)
	ldx	[%g4+%g6], %g4				! Load up our page table.
#ifdef DEBUG
	/* Make sure we don't try to replace a kernel translation */
	/* This should not be necessary */
	brnz,pt	%g6, 1f					! If user context continue miss
	sethi	%hi(KERNBASE), %g7			! Don't need %lo
	set	0x0800000, %g6				! 8MB
	sub	%g3, %g7, %g7
	cmp	%g7, %g6
	tlu	%xcc, 1; nop
1:	
#endif
	srlx	%g3, STSHIFT, %g6
	cmp	%g5, 1
	bgu,pn %xcc, textfault				! Error!
	 srlx	%g3, PDSHIFT, %g5
	and	%g6, STMASK, %g6
	sll	%g6, 3, %g6
	and	%g5, PDMASK, %g5
	nop

	sll	%g5, 3, %g5
	add	%g6, %g4, %g4
	ldxa	[%g4] ASI_PHYS_CACHED, %g4
	srlx	%g3, PTSHIFT, %g6			! Convert to ptab offset
	and	%g6, PTMASK, %g6
	add	%g5, %g4, %g5
	brz,pn	%g4, textfault				! NULL entry? check somewhere else
	 nop
	
	ldxa	[%g5] ASI_PHYS_CACHED, %g4
	sll	%g6, 3, %g6
	brz,pn	%g4, textfault				! NULL entry? check somewhere else
	 add	%g6, %g4, %g6		
1:
	ldxa	[%g6] ASI_PHYS_CACHED, %g4
	brgez,pn %g4, textfault
	 nop

	/* Check if it's an executable mapping. */
	andcc	%g4, SUN4U_TTE_EXEC, %g0
	bz,pn	%xcc, textfault
	 nop

	or	%g4, SUN4U_TTE_ACCESS, %g7			! Update accessed bit
	btst	SUN4U_TTE_ACCESS, %g4				! Need to update access git?
	bne,pt	%xcc, 1f
	 nop
	casxa	[%g6] ASI_PHYS_CACHED, %g4, %g7		!  and store it
	cmp	%g4, %g7
	bne,pn	%xcc, 1b
	 or	%g4, SUN4U_TTE_ACCESS, %g4			! Update accessed bit
1:
	stx	%g1, [%g2]				! Update TSB entry tag
	stx	%g4, [%g2+8]				! Update TSB entry data
	stxa	%g4, [%g0] ASI_IMMU_DATA_IN		! Enter new mapping
	membar	#Sync
	CLRTT
	retry
	NOTREACHED
	!!
	!!  Check our prom mappings -- temporary
	!!

/*
 * Each memory text access fault, from user or kernel mode,
 * comes here.
 *
 * We will assume that %pil is not lost so we won't bother to save it
 * unless we're in an interrupt handler.
 *
 * On entry:
 *	We are on one of the alternate set of globals
 *	%g1 = MMU tag target
 *	%g2 = %tl
 *	%g3 = %tl - 1
 *
 * On return:
 *
 */

textfault:
#ifdef TRAPS_USE_IG
	wrpr	%g0, PSTATE_KERN|PSTATE_IG, %pstate	! We need to save volatile stuff to interrupt globals
#else
	wrpr	%g0, PSTATE_KERN|PSTATE_AG, %pstate	! We need to save volatile stuff to alternate globals
#endif
	wr	%g0, ASI_IMMU, %asi
	ldxa	[%g0 + TLB_TAG_ACCESS] %asi, %g1	! Get fault address from tag access register
	ldxa	[SFSR] %asi, %g3			! get sync fault status register
	membar	#LoadStore
	stxa	%g0, [SFSR] %asi			! Clear out old info

	TRAP_SETUP(-CC64FSZ-TF_SIZE)
	INCR64(CPUINFO_VA+CI_NFAULT)			! cnt.v_faults++ (clobbers %o0,%o1)

	mov	%g3, %o3

	wrpr	%g0, PSTATE_KERN, %pstate		! Switch to normal globals
	ldxa	[%g0] ASI_AFSR, %o4			! get async fault status
	ldxa	[%g0] ASI_AFAR, %o5			! get async fault address
	mov	-1, %o0
	stxa	%o0, [%g0] ASI_AFSR			! Clear this out
	stx	%g1, [%sp + CC64FSZ + STKB + TF_G + (1*8)]	! save g1
	stx	%g2, [%sp + CC64FSZ + STKB + TF_G + (2*8)]	! save g2
	stx	%g3, [%sp + CC64FSZ + STKB + TF_G + (3*8)]	! (sneak g3 in here)
	rdpr	%tt, %o1					! Find out what caused this trap
	stx	%g4, [%sp + CC64FSZ + STKB + TF_G + (4*8)]	! sneak in g4
	rdpr	%tstate, %g1
	stx	%g5, [%sp + CC64FSZ + STKB + TF_G + (5*8)]	! sneak in g5
	rdpr	%tpc, %o2					! sync virt addr; must be read first
	stx	%g6, [%sp + CC64FSZ + STKB + TF_G + (6*8)]	! sneak in g6
	rdpr	%tnpc, %g3
	stx	%g7, [%sp + CC64FSZ + STKB + TF_G + (7*8)]	! sneak in g7
	rd	%y, %g5						! save y

	/* Finish stackframe, call C trap handler */
	stx	%g1, [%sp + CC64FSZ + STKB + TF_TSTATE]		! set tf.tf_psr, tf.tf_pc
	sth	%o1, [%sp + CC64FSZ + STKB + TF_TT]		! debug

	stx	%o2, [%sp + CC64FSZ + STKB + TF_PC]
	stx	%g3, [%sp + CC64FSZ + STKB + TF_NPC]		! set tf.tf_npc

	rdpr	%pil, %g4
	stb	%g4, [%sp + CC64FSZ + STKB + TF_PIL]
	stb	%g4, [%sp + CC64FSZ + STKB + TF_OLDPIL]

	rdpr	%tl, %g7
	dec	%g7
	movrlz	%g7, %g0, %g7
	wrpr	%g0, %g7, %tl		! Revert to kernel mode

	wr	%g0, ASI_PRIMARY_NOFAULT, %asi		! Restore default ASI
	flushw						! Get rid of any user windows so we don't deadlock
	
	!! In the EMBEDANY memory model %g4 points to the start of the data segment.
	!! In our case we need to clear it before calling any C-code
	clr	%g4

	/* Use trap type to see what handler to call */
	cmp	%o1, T_INST_ERROR
	be,pn	%xcc, text_error
	 st	%g5, [%sp + CC64FSZ + STKB + TF_Y]		! set tf.tf_y

	wrpr	%g0, PSTATE_INTR, %pstate	! reenable interrupts
	call	_C_LABEL(text_access_fault)	! mem_access_fault(&tf, type, pc, sfsr)
	 add	%sp, CC64FSZ + STKB, %o0	! (argument: &tf)
text_recover:
	wrpr	%g0, PSTATE_KERN, %pstate	! disable interrupts
	b	return_from_trap		! go return
	 ldx	[%sp + CC64FSZ + STKB + TF_TSTATE], %g1	! Load this for return_from_trap
	NOTREACHED

text_error:
	wrpr	%g0, PSTATE_INTR, %pstate	! reenable interrupts
	call	_C_LABEL(text_access_error)	! mem_access_fault(&tfm type, sfva [pc], sfsr,
						!		afva, afsr);
	 add	%sp, CC64FSZ + STKB, %o0	! (argument: &tf)
	ba	text_recover
	 nop
	NOTREACHED

#ifdef SUN4V

/*
 * Traps for sun4v.
 */

sun4v_dtsb_miss:
	GET_MMFSA %g1				! MMU Fault status area
	add	%g1, 0x48, %g3
	LDPTRA	[%g3] ASI_PHYS_CACHED, %g3	! Data fault address
	add	%g1, 0x50, %g6
	LDPTRA	[%g6] ASI_PHYS_CACHED, %g6	! Data fault context

	GET_CTXBUSY %g4
	sllx	%g6, 3, %g6			! Make it into an offset into ctxbusy
	LDPTR	[%g4 + %g6], %g4		! Load up our page table.

	srax	%g3, HOLESHIFT, %g5		! Check for valid address
	brz,pt	%g5, 0f				! Should be zero or -1
	 inc	%g5				! Make -1 -> 0
	brnz,pn	%g5, sun4v_datatrap		! Error! In hole!
0:
	srlx	%g3, STSHIFT, %g6
	and	%g6, STMASK, %g6		! Index into pm_segs
	sll	%g6, 3, %g6
	add	%g4, %g6, %g4
	LDPTRA	[%g4] ASI_PHYS_CACHED, %g4	! Load page directory pointer
	srlx	%g3, PDSHIFT, %g6
	and	%g6, PDMASK, %g6
	sll	%g6, 3, %g6
	brz,pn	%g4, sun4v_datatrap		! NULL entry? check somewhere else
	 add	%g4, %g6, %g4
	LDPTRA	[%g4] ASI_PHYS_CACHED, %g4	! Load page table pointer

	srlx	%g3, PTSHIFT, %g6		! Convert to ptab offset
	and	%g6, PTMASK, %g6
	sll	%g6, 3, %g6
	brz,pn	%g4, sun4v_datatrap		! NULL entry? check somewhere else
	 add	%g4, %g6, %g6
1:
	LDPTRA	[%g6] ASI_PHYS_CACHED, %g4	! Fetch TTE
	brgez,pn %g4, sun4v_datatrap		! Entry invalid?  Punt
	 or	%g4, SUN4V_TLB_ACCESS, %g7	! Update the access bit

	btst	SUN4V_TLB_ACCESS, %g4		! Need to update access bit?
	bne,pt	%xcc, 2f
	 nop
	casxa	[%g6] ASI_PHYS_CACHED, %g4, %g7	! and write it out
	cmp	%g4, %g7
	bne,pn	%xcc, 1b
	 or	%g4, SUN4V_TLB_ACCESS, %g4	! Update the access bit
2:
	GET_TSB_DMMU %g2

	/* Construct TSB tag word. */
	add	%g1, 0x50, %g6
	LDPTRA	[%g6] ASI_PHYS_CACHED, %g6	! Data fault context
	mov	%g3, %g1			! Data fault address
	srlx	%g1, 22, %g1			! 63..22 of virt addr
	sllx	%g6, 48, %g6			! context_id in 63..48
	or	%g1, %g6, %g1			! construct TTE tag
	srlx	%g3, PTSHIFT, %g3
	sethi	%hi(_C_LABEL(tsbsize)), %g5
	mov	512, %g6
	ld	[%g5 + %lo(_C_LABEL(tsbsize))], %g5
	sllx	%g6, %g5, %g5			! %g5 = 512 << tsbsize = TSBENTS
	sub	%g5, 1, %g5			! TSBENTS -> offset
	and	%g3, %g5, %g3			! mask out TTE index
	sllx	%g3, 4, %g3			! TTE size is 16 bytes
	add	%g2, %g3, %g2			! location of TTE in ci_tsb_dmmu

	membar	#StoreStore

	STPTR	%g4, [%g2 + 8]			! store TTE data
	STPTR	%g1, [%g2]			! store TTE tag

	retry
	NOTREACHED

sun4v_tl1_dtsb_miss:
	GET_MMFSA %g1				! MMU Fault status area
	add	%g1, 0x48, %g3
	LDPTRA	[%g3] ASI_PHYS_CACHED, %g3	! Data fault address
	add	%g1, 0x50, %g6
	LDPTRA	[%g6] ASI_PHYS_CACHED, %g6	! Data fault context

	GET_CTXBUSY %g4
	sllx	%g6, 3, %g6			! Make it into an offset into ctxbusy
	LDPTR	[%g4 + %g6], %g4		! Load up our page table.

	srax	%g3, HOLESHIFT, %g5		! Check for valid address
	brz,pt	%g5, 0f				! Should be zero or -1
	 inc	%g5				! Make -1 -> 0
	brnz,pn	%g5, sun4v_tl1_ptbl_miss	! Error! In hole!
0:
	srlx	%g3, STSHIFT, %g6
	and	%g6, STMASK, %g6		! Index into pm_segs
	sll	%g6, 3, %g6
	add	%g4, %g6, %g4
	LDPTRA	[%g4] ASI_PHYS_CACHED, %g4	! Load page directory pointer
	srlx	%g3, PDSHIFT, %g6
	and	%g6, PDMASK, %g6
	sll	%g6, 3, %g6
	brz,pn	%g4, sun4v_tl1_ptbl_miss	! NULL entry? check somewhere else
	 add	%g4, %g6, %g4
	LDPTRA	[%g4] ASI_PHYS_CACHED, %g4	! Load page table pointer

	srlx	%g3, PTSHIFT, %g6		! Convert to ptab offset
	and	%g6, PTMASK, %g6
	sll	%g6, 3, %g6
	brz,pn	%g4, sun4v_tl1_ptbl_miss	! NULL entry? check somewhere else
	 add	%g4, %g6, %g6
1:
	LDPTRA	[%g6] ASI_PHYS_CACHED, %g4	! Fetch TTE
	brgez,pn %g4, sun4v_tl1_ptbl_miss	! Entry invalid?  Punt
	 or	%g4, SUN4V_TLB_ACCESS, %g7	! Update the access bit

	btst	SUN4V_TLB_ACCESS, %g4		! Need to update access bit?
	bne,pt	%xcc, 2f
	 nop
	casxa	[%g6] ASI_PHYS_CACHED, %g4, %g7	! and write it out
	cmp	%g4, %g7
	bne,pn	%xcc, 1b
	 or	%g4, SUN4V_TLB_ACCESS, %g4	! Update the access bit
2:
	GET_TSB_DMMU %g2

	/* Construct TSB tag word. */
	add	%g1, 0x50, %g6
	LDPTRA	[%g6] ASI_PHYS_CACHED, %g6	! Data fault context
	mov	%g3, %g1			! Data fault address
	srlx	%g1, 22, %g1			! 63..22 of virt addr
	sllx	%g6, 48, %g6			! context_id in 63..48
	or	%g1, %g6, %g1			! construct TTE tag
	srlx	%g3, PTSHIFT, %g3
	sethi	%hi(_C_LABEL(tsbsize)), %g5
	mov	512, %g6
	ld	[%g5 + %lo(_C_LABEL(tsbsize))], %g5
	sllx	%g6, %g5, %g5			! %g5 = 512 << tsbsize = TSBENTS
	sub	%g5, 1, %g5			! TSBENTS -> offset
	and	%g3, %g5, %g3			! mask out TTE index
	sllx	%g3, 4, %g3			! TTE size is 16 bytes
	add	%g2, %g3, %g2			! location of TTE in ci_tsb_dmmu

	membar	#StoreStore

	STPTR	%g4, [%g2 + 8]			! store TTE data
	STPTR	%g1, [%g2]			! store TTE tag

	retry
	NOTREACHED
	
sun4v_datatrap:
	GET_MMFSA %g3				! MMU Fault status area
	add	%g3, 0x48, %g1
	LDPTRA	[%g1] ASI_PHYS_CACHED, %g1	! Data fault address
	add	%g3, 0x50, %g2
	LDPTRA	[%g2] ASI_PHYS_CACHED, %g2	! Data fault context

	TRAP_SETUP(-CC64FSZ-TF_SIZE)
	or	%g1, %g2, %o3
	mov	%g1, %o4

	rdpr	%tt, %g4
	rdpr	%tstate, %g1
	rdpr	%tpc, %g2
	rdpr	%tnpc, %g3

	stx	%g1, [%sp + CC64FSZ + BIAS + TF_TSTATE]
	mov	%g4, %o1		! (type)
	stx	%g2, [%sp + CC64FSZ + BIAS + TF_PC]
	rd	%y, %g5
	stx	%g3, [%sp + CC64FSZ + BIAS + TF_NPC]
	st	%g5, [%sp + CC64FSZ + BIAS + TF_Y]
	mov	%g2, %o2		! (pc)
	sth	%o1, [%sp + CC64FSZ + BIAS + TF_TT]! debug

	cmp	%o1, T_FDMMU_PROT
	bne,pn	%icc, 1f
	 mov	SFSR_FV, %o5
	or	%o5, SFSR_W, %o5

1:
	NORMAL_GLOBALS_SUN4V

	stx	%g1, [%sp + CC64FSZ + BIAS + TF_G + (1*8)]
	stx	%g2, [%sp + CC64FSZ + BIAS + TF_G + (2*8)]
	add	%sp, CC64FSZ + BIAS, %o0		! (&tf)
	stx	%g3, [%sp + CC64FSZ + BIAS + TF_G + (3*8)]
	stx	%g4, [%sp + CC64FSZ + BIAS + TF_G + (4*8)]
	stx	%g5, [%sp + CC64FSZ + BIAS + TF_G + (5*8)]
	rdpr	%pil, %g5
	stx	%g6, [%sp + CC64FSZ + BIAS + TF_G + (6*8)]
	stx	%g7, [%sp + CC64FSZ + BIAS + TF_G + (7*8)]
	stb	%g5, [%sp + CC64FSZ + BIAS + TF_PIL]
	stb	%g5, [%sp + CC64FSZ + BIAS + TF_OLDPIL]

	/*
	 * Phew, ready to enable traps and call C code.
	 */
	wrpr	%g0, 0, %tl

	wr	%g0, ASI_PRIMARY_NOFAULT, %asi	! Restore default ASI
	wrpr	%g0, PSTATE_INTR, %pstate	! traps on again
	call	_C_LABEL(data_access_fault)	! data_acces_fault(tf, type, ...)
	 nop

	ba,a,pt	%icc, return_from_trap
	 nop
	NOTREACHED
	
sun4v_tl0_dtsb_prot:
	GET_MMFSA %g1				! MMU Fault status area
	add	%g1, 0x48, %g3
	LDPTRA	[%g3] ASI_PHYS_CACHED, %g3	! Data fault address
	add	%g1, 0x50, %g6
	LDPTRA	[%g6] ASI_PHYS_CACHED, %g6	! Data fault context

	GET_CTXBUSY %g4
	sllx	%g6, 3, %g6			! Make it into an offset into ctxbusy
	LDPTR	[%g4 + %g6], %g4		! Load up our page table.

	srax	%g3, HOLESHIFT, %g5		! Check for valid address
	brz,pt	%g5, 0f				! Should be zero or -1
	 inc	%g5				! Make -1 -> 0
	brnz,pn	%g5, sun4v_datatrap		! Error! In hole!
0:
	srlx	%g3, STSHIFT, %g6
	and	%g6, STMASK, %g6		! Index into pm_segs
	sll	%g6, 3, %g6
	add	%g4, %g6, %g4
	LDPTRA	[%g4] ASI_PHYS_CACHED, %g4	! Load page directory pointer

	srlx	%g3, PDSHIFT, %g6
	and	%g6, PDMASK, %g6
	sll	%g6, 3, %g6
	brz,pn	%g4, sun4v_datatrap		! NULL entry? check somewhere else
	 add	%g4, %g6, %g4
	LDPTRA	[%g4] ASI_PHYS_CACHED, %g4	! Load page table pointer

	srlx	%g3, PTSHIFT, %g6		! Convert to ptab offset
	and	%g6, PTMASK, %g6
	sll	%g6, 3, %g6
	brz,pn	%g4, sun4v_datatrap		! NULL entry? check somewhere else
	 add	%g4, %g6, %g6
1:
	LDPTRA	[%g6] ASI_PHYS_CACHED, %g4	! Fetch TTE
	brgez,pn %g4, sun4v_datatrap		! Entry invalid?  Punt
	 or	%g4, SUN4V_TLB_MODIFY|SUN4V_TLB_ACCESS|SUN4V_TLB_W, %g7 ! Update the modified bit

#	btst	SUN4V_TLB_REAL_W|SUN4V_TLB_W, %g4	! Is it a ref fault?
	mov	1, %g2
	sllx	%g2, 61, %g2			! %g2 is now SUN4V_TLB_REAL_W
	or	%g2, SUN4V_TLB_W, %g2
	btst	%g2, %g4
	bz,pn	%xcc, sun4v_datatrap			! No -- really fault
	 nop
	casxa	[%g6] ASI_PHYS_CACHED, %g4, %g7		!  and write it out
	cmp	%g4, %g7
	bne,pn	%xcc, 1b
	 or	%g4, SUN4V_TLB_MODIFY|SUN4V_TLB_ACCESS|SUN4V_TLB_W, %g4 ! Update the modified bit
2:
	GET_TSB_DMMU %g2

	mov	%g1, %g7			! save MMFSA

	/* Construct TSB tag word. */
	add	%g1, 0x50, %g6
	LDPTRA	[%g6] ASI_PHYS_CACHED, %g6	! Data fault context
	mov	%g3, %g1			! Data fault address
	srlx	%g1, 22, %g1			! 63..22 of virt addr
	sllx	%g6, 48, %g6			! context_id in 63..48
	or	%g1, %g6, %g1			! construct TTE tag

	srlx	%g3, PTSHIFT, %g3
	sethi	%hi(_C_LABEL(tsbsize)), %g5
	mov	512, %g6
	ld	[%g5 + %lo(_C_LABEL(tsbsize))], %g5
	sllx	%g6, %g5, %g5			! %g5 = 512 << tsbsize = TSBENTS
	sub	%g5, 1, %g5			! TSBENTS -> offset
	and	%g3, %g5, %g3			! mask out TTE index
	sllx	%g3, 4, %g3			! TTE size is 16 bytes
	add	%g2, %g3, %g2			! location of TTE in ci_tsb_dmmu

	membar	#StoreStore
	
	STPTR	%g4, [%g2 + 8]		! store TTE data
	STPTR	%g1, [%g2]		! store TTE tag

	mov	%o0, %g1
	mov	%o1, %g2
	mov	%o2, %g3

	add	%g7, 0x48, %o0
	ldxa	[%o0] ASI_PHYS_CACHED, %o0	! Data fault address
	add	%g7, 0x50, %o1
	ldxa	[%o1] ASI_PHYS_CACHED, %o1	! Data fault context
	mov	MAP_DTLB, %o2
	ta	ST_MMU_UNMAP_ADDR

	mov	%g1, %o0
	mov	%g2, %o1
	mov	%g3, %o2

	retry
	NOTREACHED

sun4v_tl0_itsb_miss:
	GET_MMFSA %g1				! MMU Fault status area
	add	%g1, 0x8, %g3
	LDPTRA	[%g3] ASI_PHYS_CACHED, %g3	! Instruction fault address
	add	%g1, 0x10, %g6
	LDPTRA	[%g6] ASI_PHYS_CACHED, %g6	! Data fault context
	
	GET_CTXBUSY %g4
	sllx	%g6, 3, %g6			! Make it into an offset into ctxbusy
	LDPTR	[%g4 + %g6], %g4		! Load up our page table.

	srax	%g3, HOLESHIFT, %g5		! Check for valid address
	brz,pt	%g5, 0f				! Should be zero or -1
	 inc	%g5				! Make -1 -> 0
	brnz,pn	%g5, sun4v_texttrap		! Error! In hole!
0:
	srlx	%g3, STSHIFT, %g6
	and	%g6, STMASK, %g6		! Index into pm_segs
	sll	%g6, 3, %g6
	add	%g4, %g6, %g4
	LDPTRA	[%g4] ASI_PHYS_CACHED, %g4	! Load page directory pointer

	srlx	%g3, PDSHIFT, %g6
	and	%g6, PDMASK, %g6
	sll	%g6, 3, %g6
	brz,pn	%g4, sun4v_texttrap		! NULL entry? check somewhere else
	 add	%g4, %g6, %g4
	LDPTRA	[%g4] ASI_PHYS_CACHED, %g4	! Load page table pointer

	srlx	%g3, PTSHIFT, %g6		! Convert to ptab offset
	and	%g6, PTMASK, %g6
	sll	%g6, 3, %g6
	brz,pn	%g4, sun4v_texttrap		! NULL entry? check somewhere else
	 add	%g4, %g6, %g6
1:
	LDPTRA	[%g6] ASI_PHYS_CACHED, %g4	! Fetch TTE
	brgez,pn %g4, sun4v_texttrap		! Entry invalid?  Punt
	 or	%g4, SUN4V_TLB_ACCESS, %g7	! Update the access bit

	btst	SUN4V_TLB_EXEC, %g4		! Need to update exec bit?
	bz,pn	%xcc, sun4v_texttrap
	 nop
	btst	SUN4V_TLB_ACCESS, %g4		! Need to update access bit?
	bne,pt	%xcc, 2f
	 nop
	casxa	[%g6] ASI_PHYS_CACHED, %g4, %g7	! and write it out
	cmp	%g4, %g7
	bne,pn	%xcc, 1b
	 or	%g4, SUN4V_TLB_ACCESS, %g4	! Update the modified bit
2:
	GET_TSB_DMMU %g2

	mov	%g1, %g7
	/* Construct TSB tag word. */
	add	%g1, 0x10, %g6
	LDPTRA	[%g6] ASI_PHYS_CACHED, %g6	! Instruction fault context
	mov	%g3, %g1			! Instruction fault address
	srlx	%g1, 22, %g1			! 63..22 of virt addr
	sllx	%g6, 48, %g6			! context_id in 63..48
	or	%g1, %g6, %g1			! construct TTE tag

	srlx	%g3, PTSHIFT, %g3
	sethi	%hi(_C_LABEL(tsbsize)), %g5
	mov	512, %g6
	ld	[%g5 + %lo(_C_LABEL(tsbsize))], %g5
	sllx	%g6, %g5, %g5			! %g5 = 512 << tsbsize = TSBENTS
	sub	%g5, 1, %g5			! TSBENTS -> offset
	and	%g3, %g5, %g3			! mask out TTE index
	sllx	%g3, 4, %g3			! TTE size is 16 bytes
	add	%g2, %g3, %g2			! location of TTE in ci_tsb_dmmu (FIXME ci_tsb_immu?)
	
	membar	#StoreStore
	STPTR	%g4, [%g2 + 8]			! store TTE data
	stx	%g1, [%g2]			! store TTE tag

	retry
	NOTREACHED

sun4v_texttrap:
	GET_MMFSA %g3				! MMU Fault status area
	add	%g3, 0x08, %g1
	LDPTRA	[%g1] ASI_PHYS_CACHED, %g1	! Instruction fault address
	add	%g3, 0x10, %g2
	LDPTRA	[%g2] ASI_PHYS_CACHED, %g2	! Instruction fault context

	TRAP_SETUP(-CC64FSZ-TF_SIZE)

	or	%g1, %g2, %o2
	clr	%o3

	rdpr	%tt, %g4
	rdpr	%tstate, %g1
	rdpr	%tpc, %g2
	rdpr	%tnpc, %g3

	stx	%g1, [%sp + CC64FSZ + BIAS + TF_TSTATE]
	mov	%g4, %o1		! (type)
	stx	%g2, [%sp + CC64FSZ + BIAS + TF_PC]
	rd	%y, %g5
	stx	%g3, [%sp + CC64FSZ + BIAS + TF_NPC]
	st	%g5, [%sp + CC64FSZ + BIAS + TF_Y]
	sth	%o1, [%sp + CC64FSZ + BIAS + TF_TT]! debug

	! Get back to normal globals
	wrpr	%g0, PSTATE_KERN, %pstate		
	NORMAL_GLOBALS_SUN4V

	stx	%g1, [%sp + CC64FSZ + BIAS + TF_G + (1*8)]
	stx	%g2, [%sp + CC64FSZ + BIAS + TF_G + (2*8)]
	add	%sp, CC64FSZ + BIAS, %o0		! (&tf)
	stx	%g3, [%sp + CC64FSZ + BIAS + TF_G + (3*8)]
	stx	%g4, [%sp + CC64FSZ + BIAS + TF_G + (4*8)]
	stx	%g5, [%sp + CC64FSZ + BIAS + TF_G + (5*8)]
	rdpr	%pil, %g5
	stx	%g6, [%sp + CC64FSZ + BIAS + TF_G + (6*8)]
	stx	%g7, [%sp + CC64FSZ + BIAS + TF_G + (7*8)]
	stb	%g5, [%sp + CC64FSZ + BIAS + TF_PIL]
	stb	%g5, [%sp + CC64FSZ + BIAS + TF_OLDPIL]

	/*
	 * Phew, ready to enable traps and call C code.
	 */
	wrpr	%g0, 0, %tl

	wr	%g0, ASI_PRIMARY_NOFAULT, %asi	! Restore default ASI
	wrpr	%g0, PSTATE_INTR, %pstate	! traps on again
	call	_C_LABEL(text_access_fault)	! text_access_fault(tf, type, ...)
	 nop

	ba,a,pt	%icc, return_from_trap
	 nop
	NOTREACHED

sun4v_tl1_dtsb_prot:
	GET_MMFSA %g1				! MMU Fault status area
	add	%g1, 0x48, %g3
	LDPTRA	[%g3] ASI_PHYS_CACHED, %g3	! Data fault address
	add	%g1, 0x50, %g6
	LDPTRA	[%g6] ASI_PHYS_CACHED, %g6	! Data fault context
	
	GET_CTXBUSY %g4
	sllx	%g6, 3, %g6			! Make it into an offset into ctxbusy
	LDPTR	[%g4 + %g6], %g4		! Load up our page table.

	srax	%g3, HOLESHIFT, %g5		! Check for valid address
	brz,pt	%g5, 0f				! Should be zero or -1
	 inc	%g5				! Make -1 -> 0
	brnz,pn	%g5, sun4v_tl1_ptbl_miss	! Error! In hole!
0:
	srlx	%g3, STSHIFT, %g6
	and	%g6, STMASK, %g6		! Index into pm_segs
	sll	%g6, 3, %g6
	add	%g4, %g6, %g4
	LDPTRA	[%g4] ASI_PHYS_CACHED, %g4	! Load page directory pointer

	srlx	%g3, PDSHIFT, %g6
	and	%g6, PDMASK, %g6
	sll	%g6, 3, %g6
	brz,pn	%g4, sun4v_tl1_ptbl_miss	! NULL entry? check somewhere else
	 add	%g4, %g6, %g4
	LDPTRA	[%g4] ASI_PHYS_CACHED, %g4	! Load page table pointer

	srlx	%g3, PTSHIFT, %g6		! Convert to ptab offset
	and	%g6, PTMASK, %g6
	sll	%g6, 3, %g6
	brz,pn	%g4, sun4v_tl1_ptbl_miss	! NULL entry? check somewhere else
	 add	%g4, %g6, %g6
1:
	LDPTRA	[%g6] ASI_PHYS_CACHED, %g4	! Fetch TTE
	brgez,pn %g4, sun4v_tl1_ptbl_miss	! Entry invalid?  Punt
	 or	%g4, SUN4V_TLB_MODIFY|SUN4V_TLB_ACCESS|SUN4V_TLB_W, %g7 ! Update the modified bit

#	btst	SUN4V_TLB_REAL_W|SUN4V_TLB_W, %g4	! Is it a ref fault?
	mov	1, %g2
	sllx	%g2, 61, %g2			! %g2 is now SUN4V_TLB_REAL_W
	or	%g2, SUN4V_TLB_W, %g2
	btst	%g2, %g4
	bz,pn	%xcc, sun4v_tl1_ptbl_miss		! No -- really fault
	 nop
	casxa	[%g6] ASI_PHYS_CACHED, %g4, %g7		!  and write it out
	cmp	%g4, %g7
	bne,pn	%xcc, 1b
	 or	%g4, SUN4V_TLB_MODIFY|SUN4V_TLB_ACCESS|SUN4V_TLB_W, %g4 ! Update the modified bit
2:
	GET_TSB_DMMU %g2

	mov	%g1, %g7			! save MMFSA

	/* Construct TSB tag word. */
	add	%g1, 0x50, %g6
	LDPTRA	[%g6] ASI_PHYS_CACHED, %g6	! Data fault context
	mov	%g3, %g1			! Data fault address
	srlx	%g1, 22, %g1			! 63..22 of virt addr
	sllx	%g6, 48, %g6			! context_id in 63..48
	or	%g1, %g6, %g1			! construct TTE tag

	srlx	%g3, PTSHIFT, %g3
	sethi	%hi(_C_LABEL(tsbsize)), %g5
	mov	512, %g6
	ld	[%g5 + %lo(_C_LABEL(tsbsize))], %g5
	sllx	%g6, %g5, %g5			! %g5 = 512 << tsbsize = TSBENTS
	sub	%g5, 1, %g5			! TSBENTS -> offset
	and	%g3, %g5, %g3			! mask out TTE index
	sllx	%g3, 4, %g3			! TTE size is 16 bytes
	add	%g2, %g3, %g2			! location of TTE in ci_tsb_dmmu

	membar	#StoreStore

	STPTR	%g4, [%g2 + 8]		! store TTE data
	STPTR	%g1, [%g2]		! store TTE tag

	mov	%o0, %g1
	mov	%o1, %g2
	mov	%o2, %g3

	add	%g7, 0x48, %o0
	ldxa	[%o0] ASI_PHYS_CACHED, %o0	! Data fault address
	add	%g7, 0x50, %o1
	ldxa	[%o1] ASI_PHYS_CACHED, %o1	! Data fault context
	mov	MAP_DTLB, %o2
	ta	ST_MMU_UNMAP_ADDR

	mov	%g1, %o0
	mov	%g2, %o1
	mov	%g3, %o2

	retry
	NOTREACHED

sun4v_tl1_ptbl_miss:
	rdpr	%tpc, %g1

	set	rft_user_fault_start, %g2
	cmp	%g1, %g2
	blu,pt	%xcc, 1f
	 set	rft_user_fault_end, %g2
	cmp	%g1, %g2
	bgeu,pt	%xcc, 1f
	 nop

	/* We had a miss inside rtf_user_fault_start/rtf_user_fault_end block (FILL)
	
	/* Fixup %cwp. */
	rdpr	%cwp, %g1
	inc	%g1
	wrpr	%g1, %cwp

	rdpr	%tt, %g1
	wrpr	1, %tl
	wrpr	%g1, %tt
	rdpr	%cwp, %g1
	set	TSTATE_KERN, %g2
	wrpr	%g1, %g2, %tstate
	set	return_from_trap, %g1
	wrpr	%g1, %tpc
	add	%g1, 4, %g1
	wrpr	%g1, %tnpc
	wrpr	%g0, 1, %gl

	ba,pt %xcc, sun4v_datatrap
	 wrpr	WSTATE_KERN, %wstate

1:
	rdpr	%tstate, %g3
	rdpr	%tt, %g4

	rdpr	%tl, %g1
	dec	%g1
	wrpr	%g1, %tl
	rdpr	%tt, %g2
	inc	%g1
	wrpr	%g1, %tl

	wrpr	%g0, %g3, %tstate
	wrpr	%g0, %g4, %tt

	andn	%g2, 0x00f, %g3
	cmp	%g3, 0x080
	be,pn	%icc, flush_normals
	 nop
	cmp	%g3, 0x0a0
	be,pn	%icc, flush_others
	 nop
	cmp	%g3, 0x0c0
	be,pn	%icc, ufill_trap
	 nop

	Debugger()
	NOTREACHED

flush_others:
	set	pcbspill_others, %g1
	wrpr	%g1, %tnpc
	done
	NOTREACHED

flush_normals:
ufill_trap:

	/*
	 * Rearrange our trap state such that it appears as if we got
	 * this trap directly from user mode.  Then process it at TL = 1.
	 * We'll take the spill/fill trap again once we return to user mode.
	 */
	rdpr	%tt, %g1
	rdpr	%tstate, %g3
	wrpr	%g0, 1, %tl
	wrpr	%g0, %g1, %tt
	rdpr	%tstate, %g2
	wrpr	%g0, 2, %tl
	and	%g2, TSTATE_CWP, %g2
	andn	%g3, TSTATE_CWP, %g3
	wrpr	%g2, %g3, %tstate
	set	sun4v_datatrap, %g4
	wrpr	%g0, %g4, %tnpc
	done

/*
 * Spill user windows into the PCB.
 */
pcbspill_normals:
	ba,pt	%xcc, pcbspill
	 wrpr	0x80, %tt

pcbspill_others:
	wrpr	0xa0, %tt

pcbspill:
	set	CPUINFO_VA, %g6
	ldx	[%g6 + CI_CPCB], %g6
	
	GET_CTXBUSY %g1

	ldx	[%g1], %g1				! kernel pmap is ctx 0

	srlx	%g6, STSHIFT, %g7
	and	%g7, STMASK, %g7
	sll	%g7, 3, %g7				! byte offset into ctxbusy
	add	%g7, %g1, %g1
	ldxa	[%g1] ASI_PHYS_CACHED, %g1		! Load pointer to directory

	srlx	%g6, PDSHIFT, %g7			! Do page directory
	and	%g7, PDMASK, %g7
	sll	%g7, 3, %g7
	brz,pn	%g1, pcbspill_fail
	 add	%g7, %g1, %g1
	ldxa	[%g1] ASI_PHYS_CACHED, %g1
	srlx	%g6, PTSHIFT, %g7			! Convert to ptab offset
	and	%g7, PTMASK, %g7
	brz	%g1, pcbspill_fail
	 sll	%g7, 3, %g7
	add	%g1, %g7, %g7
	ldxa	[%g7] ASI_PHYS_CACHED, %g7		! This one is not
	brgez	%g7, pcbspill_fail
	 srlx	%g7, PGSHIFT, %g7			! Isolate PA part
	sll	%g6, 32-PGSHIFT, %g6			! And offset
	sllx	%g7, PGSHIFT+8, %g7			! There are 8 bits to the left of the PA in the TTE
	srl	%g6, 32-PGSHIFT, %g6
	srax	%g7, 8, %g7
	or	%g7, %g6, %g6				! Then combine them to form PA

	wr	%g0, ASI_PHYS_CACHED, %asi		! Use ASI_PHYS_CACHED to prevent possible page faults

	lduba	[%g6 + PCB_NSAVED] %asi, %g7		! Fetch current nsaved from the pcb
	sllx	%g7, 7, %g5				! 8+8 registers each 8 bytes = 128 bytes (2^7)
	add	%g6, %g5, %g5				! Offset into pcb_rw
	SPILL	stxa, %g5 + PCB_RW, 8, %asi		! Store the locals and ins 
	saved

	sllx	%g7, 3, %g5
	add	%g6, %g5, %g5

	inc	%g7
	stba	%g7, [%g6 + PCB_NSAVED] %asi

	retry
	NOTREACHED

pcbspill_fail:
	Debugger()
	NOTREACHED

<<<<<<< HEAD
=======

pcbspill_other:
	
	set	CPUINFO_VA, %g6
	ldx	[%g6 + CI_CPCB], %g6
	
	GET_CTXBUSY %g1

	ldx	[%g1], %g1				! kernel pmap is ctx 0
	
	srlx	%g6, STSHIFT, %g7
	and	%g7, STMASK, %g7
	sll	%g7, 3, %g7				! byte offset into ctxbusy
	add	%g7, %g1, %g1
	ldxa	[%g1] ASI_PHYS_CACHED, %g1		! Load pointer to directory

	srlx	%g6, PDSHIFT, %g7			! Do page directory
	and	%g7, PDMASK, %g7
	sll	%g7, 3, %g7
	brz,pn	%g1, pcbspill_other_fail
	 add	%g7, %g1, %g1
	ldxa	[%g1] ASI_PHYS_CACHED, %g1
	srlx	%g6, PTSHIFT, %g7			! Convert to ptab offset
	and	%g7, PTMASK, %g7
	brz	%g1, pcbspill_other_fail
	 sll	%g7, 3, %g7
	add	%g1, %g7, %g7
	ldxa	[%g7] ASI_PHYS_CACHED, %g7		! This one is not
	brgez	%g7, pcbspill_other_fail
	 srlx	%g7, PGSHIFT, %g7			! Isolate PA part
	sll	%g6, 32-PGSHIFT, %g6			! And offset
	sllx	%g7, PGSHIFT+8, %g7			! There are 8 bits to the left of the PA in the TTE
	srl	%g6, 32-PGSHIFT, %g6
	srax	%g7, 8, %g7
	or	%g7, %g6, %g6				! Then combine them to form PA

	wr	%g0, ASI_PHYS_CACHED, %asi		! Use ASI_PHYS_CACHED to prevent possible page faults

	lduba	[%g6 + PCB_NSAVED] %asi, %g7		! Fetch current nsaved from the pcb
	sllx	%g7, 7, %g5				! 8+8 registers each 8 bytes = 128 bytes (2^7)
	add	%g6, %g5, %g5				! Offset into pcb_rw
1:	
	SPILL	stxa, %g5 + PCB_RW, 8, %asi		! Store the locals and ins

	add	%g5, 16*8, %g5				! Next location for saved register windows

	stxa	%o6, [%g5 + PCB_RW + (14*8)] %asi	! Save %sp so we can write these all out
	
	saved						! Increments %cansave and decrements %otherwin
	
	rdpr	%cwp, %g1				! shift register window forward
	inc	%g1
	wrpr	%g1, %cwp


	inc	%g7					! increment number of saved register windows

	rdpr	%otherwin, %g1				! Check to see if done spill'ing otherwin
	brnz,pt	%g1, 1b
	 nop
	
	stba	%g7, [%g6 + PCB_NSAVED] %asi

	retry
	NOTREACHED

pcbspill_other_fail:
	Debugger()
	NOTREACHED


>>>>>>> e2aa5677
spill_normal_to_user_stack:
	mov	%sp, %g6						! calculate virtual address of destination stack
	add	%g6, BIAS, %g6

	mov	CTX_SECONDARY, %g2				! Is this context ok or should it be CTX_PRIMARY? XXX
	GET_MMU_CONTEXTID %g3, %g2, %g1
	sllx	%g3, 3, %g3					! Make it into an offset into ctxbusy (see below)
	
	GET_CTXBUSY %g1
	ldx	[%g1 + %g3], %g1				! Fetch pmap for current context id

	! Start of code to extract PA	
	srlx	%g6, STSHIFT, %g7
	and	%g7, STMASK, %g7
	sll	%g7, 3, %g7						! byte offset into ctxbusy
	add	%g7, %g1, %g1
	ldxa	[%g1] ASI_PHYS_CACHED, %g1	! Load pointer to directory
	srlx	%g6, PDSHIFT, %g7			! Do page directory
	and	%g7, PDMASK, %g7
	sll	%g7, 3, %g7
	brz,pn	%g1, spill_normal_to_user_stack_fail
	 add	%g7, %g1, %g1

	ldxa	[%g1] ASI_PHYS_CACHED, %g1
	srlx	%g6, PTSHIFT, %g7			! Convert to ptab offset
	and	%g7, PTMASK, %g7
	brz	%g1, spill_normal_to_user_stack_fail
	 sll	%g7, 3, %g7
	
	add	%g1, %g7, %g7
	ldxa	[%g7] ASI_PHYS_CACHED, %g7	! This one is not
	brgez	%g7, spill_normal_to_user_stack_fail
	 srlx	%g7, PGSHIFT, %g7			! Isolate PA part
	
	sll	%g6, 32-PGSHIFT, %g6			! And offset
	sllx	%g7, PGSHIFT+8, %g7			! There are 8 bits to the left of the PA in the TTE
	srl	%g6, 32-PGSHIFT, %g6
	srax	%g7, 8, %g7
	or	%g7, %g6, %g6					! Then combine them to form PA
	! End of code to extract PA

	wr	%g0, ASI_PHYS_CACHED, %asi		! Use ASI_PHYS_CACHED to prevent possible page faults
	SPILL	stxa, %g6, 8, %asi			! Store the locals and ins
	saved

	retry
	NOTREACHED

spill_normal_to_user_stack_fail:
	sir
	 nop
	
/*
 * End of traps for sun4v.
 */
	
#endif		

/*
 * We're here because we took an alignment fault in NUCLEUS context.
 * This could be a kernel bug or it could be due to saving a user
 * window to an invalid stack pointer.  
 * 
 * If the latter is the case, we could try to emulate unaligned accesses, 
 * but we really don't know where to store the registers since we can't 
 * determine if there's a stack bias.  Or we could store all the regs 
 * into the PCB and punt, until the user program uses up all the CPU's
 * register windows and we run out of places to store them.  So for
 * simplicity we'll just blow them away and enter the trap code which
 * will generate a bus error.  Debugging the problem will be a bit
 * complicated since lots of register windows will be lost, but what
 * can we do?
 */
checkalign:
	rdpr	%tl, %g2
	subcc	%g2, 1, %g1
	bneg,pn	%icc, slowtrap		! Huh?
	 sethi	%hi(CPCB), %g6		! get current pcb

	wrpr	%g1, 0, %tl
	rdpr	%tt, %g7
	rdpr	%tstate, %g4
	andn	%g7, 0x3f, %g5
	cmp	%g5, 0x080		!   window spill traps are all 0b 0000 10xx xxxx
	bne,a,pn	%icc, slowtrap
	 wrpr	%g1, 0, %tl		! Revert TL  XXX wrpr in a delay slot...

#ifdef DEBUG
	cmp	%g7, 0x34		! If we took a datafault just before this trap
	bne,pt	%icc, checkalignspill	! our stack's probably bad so we need to switch somewhere else
	 nop

	!!
	!! Double data fault -- bad stack?
	!!
	wrpr	%g2, %tl		! Restore trap level.
	sir				! Just issue a reset and don't try to recover.
	mov	%fp, %l6		! Save the frame pointer
	set	EINTSTACK+USPACE+CC64FSZ-STKB, %fp ! Set the frame pointer to the middle of the idle stack
	add	%fp, -CC64FSZ, %sp	! Create a stackframe
	wrpr	%g0, 15, %pil		! Disable interrupts, too
	wrpr	%g0, %g0, %canrestore	! Our stack is hozed and our PCB
	wrpr	%g0, 7, %cansave	!  probably is too, so blow away
	ba	slowtrap		!  all our register windows.
	 wrpr	%g0, 0x101, %tt
#endif
checkalignspill:
	/*
         * %g1 -- current tl
	 * %g2 -- original tl
	 * %g4 -- tstate
         * %g7 -- tt
	 */

	and	%g4, CWP, %g5
	wrpr	%g5, %cwp		! Go back to the original register win

	/*
	 * Remember:
	 * 
	 * %otherwin = 0
	 * %cansave = NWINDOWS - 2 - %canrestore
	 */

	rdpr	%otherwin, %g6
	rdpr	%canrestore, %g3
	rdpr	%ver, %g5
	sub	%g3, %g6, %g3		! Calculate %canrestore - %g7
	and	%g5, CWP, %g5		! NWINDOWS-1
	movrlz	%g3, %g0, %g3		! Clamp at zero
	wrpr	%g0, 0, %otherwin
	wrpr	%g3, 0, %canrestore	! This is the new canrestore
	dec	%g5			! NWINDOWS-2
	wrpr	%g5, 0, %cleanwin	! Set cleanwin to max, since we're in-kernel
	sub	%g5, %g3, %g5		! NWINDOWS-2-%canrestore
	wrpr	%g5, 0, %cansave

	wrpr	%g0, T_ALIGN, %tt	! This was an alignment fault 
	/*
	 * Now we need to determine if this was a userland store or not.
	 * Userland stores occur in anything other than the kernel spill
	 * handlers (trap type 09x).
	 */
	and	%g7, 0xff0, %g5
	cmp	%g5, 0x90
	bz,pn	%icc, slowtrap
	 nop
	bclr	TSTATE_PRIV, %g4
	wrpr	%g4, 0, %tstate
	ba,a,pt	%icc, slowtrap
	 nop
	
/*
 * slowtrap() builds a trap frame and calls trap().
 * This is called `slowtrap' because it *is*....
 * We have to build a full frame for ptrace(), for instance.
 *
 * Registers:
 *
 */
slowtrap:
#ifdef TRAPS_USE_IG
	wrpr	%g0, PSTATE_KERN|PSTATE_IG, %pstate	! DEBUG
#endif
#ifdef DIAGNOSTIC
	/* Make sure kernel stack is aligned */
	btst	0x03, %sp		! 32-bit stack OK?
	 and	%sp, 0x07, %g4		! 64-bit stack OK?
	bz,pt	%icc, 1f
	cmp	%g4, 0x1		! Must end in 0b001
	be,pt	%icc, 1f
	 rdpr	%wstate, %g7
	cmp	%g7, WSTATE_KERN
	bnz,pt	%icc, 1f		! User stack -- we'll blow it away
	 nop
	set	PANICSTACK-CC64FSZ-STKB, %sp
1:
#endif
	rdpr	%tt, %g4
	rdpr	%tstate, %g1
	rdpr	%tpc, %g2
	rdpr	%tnpc, %g3

	TRAP_SETUP(-CC64FSZ-TF_SIZE)
Lslowtrap_reenter:
	stx	%g1, [%sp + CC64FSZ + STKB + TF_TSTATE]
	mov	%g4, %o1		! (type)
	stx	%g2, [%sp + CC64FSZ + STKB + TF_PC]
	rd	%y, %g5
	stx	%g3, [%sp + CC64FSZ + STKB + TF_NPC]
	mov	%g1, %o3		! (pstate)
	st	%g5, [%sp + CC64FSZ + STKB + TF_Y]
	mov	%g2, %o2		! (pc)
	sth	%o1, [%sp + CC64FSZ + STKB + TF_TT]! debug

	! Get back to normal globals
#ifdef SUN4V
	sethi	%hi(cputyp), %g5
	ld	[%g5 + %lo(cputyp)], %g5
	cmp	%g5, CPU_SUN4V
	bne,pt	%icc, 1f
	 nop
	NORMAL_GLOBALS_SUN4V
	ba	2f
	 nop
1:	
#endif	
	NORMAL_GLOBALS_SUN4U
2:
	stx	%g1, [%sp + CC64FSZ + STKB + TF_G + (1*8)]
	stx	%g2, [%sp + CC64FSZ + STKB + TF_G + (2*8)]
	add	%sp, CC64FSZ + STKB, %o0		! (&tf)
	stx	%g3, [%sp + CC64FSZ + STKB + TF_G + (3*8)]
	stx	%g4, [%sp + CC64FSZ + STKB + TF_G + (4*8)]
	stx	%g5, [%sp + CC64FSZ + STKB + TF_G + (5*8)]
	rdpr	%pil, %g5
	stx	%g6, [%sp + CC64FSZ + STKB + TF_G + (6*8)]
	stx	%g7, [%sp + CC64FSZ + STKB + TF_G + (7*8)]
	stb	%g5, [%sp + CC64FSZ + STKB + TF_PIL]
	stb	%g5, [%sp + CC64FSZ + STKB + TF_OLDPIL]
	/*
	 * Phew, ready to enable traps and call C code.
	 */
	rdpr	%tl, %g1
	dec	%g1
	movrlz	%g1, %g0, %g1
	wrpr	%g0, %g1, %tl		! Revert to kernel mode
	!! In the EMBEDANY memory model %g4 points to the start of the data segment.
	!! In our case we need to clear it before calling any C-code
	clr	%g4

	wr	%g0, ASI_PRIMARY_NOFAULT, %asi		! Restore default ASI
	wrpr	%g0, PSTATE_INTR, %pstate	! traps on again
	call	_C_LABEL(trap)			! trap(tf, type, pc, pstate)
	 nop

	b	return_from_trap
	 ldx	[%sp + CC64FSZ + STKB + TF_TSTATE], %g1	! Load this for return_from_trap
	NOTREACHED
#if 1
/*
 * This code is no longer needed.
 */
/*
 * Do a `software' trap by re-entering the trap code, possibly first
 * switching from interrupt stack to kernel stack.  This is used for
 * scheduling and signal ASTs (which generally occur from softclock or
 * tty or net interrupts).
 *
 * We enter with the trap type in %g1.  All we have to do is jump to
 * Lslowtrap_reenter above, but maybe after switching stacks....
 *
 * We should be running alternate globals.  The normal globals and
 * out registers were just loaded from the old trap frame.
 *
 *	Input Params:
 *	%g1 = tstate
 *	%g2 = tpc
 *	%g3 = tnpc
 *	%g4 = tt == T_AST
 */
softtrap:
	sethi	%hi(EINTSTACK-STKB), %g5
	sethi	%hi(EINTSTACK-INTSTACK), %g7
	or	%g5, %lo(EINTSTACK-STKB), %g5
	dec	%g7
	sub	%g5, %sp, %g5
	sethi	%hi(CPCB), %g6
	andncc	%g5, %g7, %g0
	bnz,pt	%xcc, Lslowtrap_reenter
	 LDPTR	[%g6 + %lo(CPCB)], %g7
	set	USPACE-CC64FSZ-TF_SIZE-STKB, %g5
	add	%g7, %g5, %g6
	SET_SP_REDZONE(%g7, %g5)
#ifdef DEBUG
	stx	%g1, [%g6 + CC64FSZ + STKB + TF_FAULT]		! Generate a new trapframe
#endif
	stx	%i0, [%g6 + CC64FSZ + STKB + TF_O + (0*8)]	!	but don't bother with
	stx	%i1, [%g6 + CC64FSZ + STKB + TF_O + (1*8)]	!	locals and ins
	stx	%i2, [%g6 + CC64FSZ + STKB + TF_O + (2*8)]
	stx	%i3, [%g6 + CC64FSZ + STKB + TF_O + (3*8)]
	stx	%i4, [%g6 + CC64FSZ + STKB + TF_O + (4*8)]
	stx	%i5, [%g6 + CC64FSZ + STKB + TF_O + (5*8)]
	stx	%i6, [%g6 + CC64FSZ + STKB + TF_O + (6*8)]
	stx	%i7, [%g6 + CC64FSZ + STKB + TF_O + (7*8)]
#ifdef DEBUG
	ldx	[%sp + CC64FSZ + STKB + TF_I + (0*8)], %l0	! Copy over the rest of the regs
	ldx	[%sp + CC64FSZ + STKB + TF_I + (1*8)], %l1	! But just dirty the locals
	ldx	[%sp + CC64FSZ + STKB + TF_I + (2*8)], %l2
	ldx	[%sp + CC64FSZ + STKB + TF_I + (3*8)], %l3
	ldx	[%sp + CC64FSZ + STKB + TF_I + (4*8)], %l4
	ldx	[%sp + CC64FSZ + STKB + TF_I + (5*8)], %l5
	ldx	[%sp + CC64FSZ + STKB + TF_I + (6*8)], %l6
	ldx	[%sp + CC64FSZ + STKB + TF_I + (7*8)], %l7
	stx	%l0, [%g6 + CC64FSZ + STKB + TF_I + (0*8)]
	stx	%l1, [%g6 + CC64FSZ + STKB + TF_I + (1*8)]
	stx	%l2, [%g6 + CC64FSZ + STKB + TF_I + (2*8)]
	stx	%l3, [%g6 + CC64FSZ + STKB + TF_I + (3*8)]
	stx	%l4, [%g6 + CC64FSZ + STKB + TF_I + (4*8)]
	stx	%l5, [%g6 + CC64FSZ + STKB + TF_I + (5*8)]
	stx	%l6, [%g6 + CC64FSZ + STKB + TF_I + (6*8)]
	stx	%l7, [%g6 + CC64FSZ + STKB + TF_I + (7*8)]
	ldx	[%sp + CC64FSZ + STKB + TF_L + (0*8)], %l0
	ldx	[%sp + CC64FSZ + STKB + TF_L + (1*8)], %l1
	ldx	[%sp + CC64FSZ + STKB + TF_L + (2*8)], %l2
	ldx	[%sp + CC64FSZ + STKB + TF_L + (3*8)], %l3
	ldx	[%sp + CC64FSZ + STKB + TF_L + (4*8)], %l4
	ldx	[%sp + CC64FSZ + STKB + TF_L + (5*8)], %l5
	ldx	[%sp + CC64FSZ + STKB + TF_L + (6*8)], %l6
	ldx	[%sp + CC64FSZ + STKB + TF_L + (7*8)], %l7
	stx	%l0, [%g6 + CC64FSZ + STKB + TF_L + (0*8)]
	stx	%l1, [%g6 + CC64FSZ + STKB + TF_L + (1*8)]
	stx	%l2, [%g6 + CC64FSZ + STKB + TF_L + (2*8)]
	stx	%l3, [%g6 + CC64FSZ + STKB + TF_L + (3*8)]
	stx	%l4, [%g6 + CC64FSZ + STKB + TF_L + (4*8)]
	stx	%l5, [%g6 + CC64FSZ + STKB + TF_L + (5*8)]
	stx	%l6, [%g6 + CC64FSZ + STKB + TF_L + (6*8)]
	stx	%l7, [%g6 + CC64FSZ + STKB + TF_L + (7*8)]
#endif
	ba,pt	%xcc, Lslowtrap_reenter
	 mov	%g6, %sp
#endif

#if 0
/*
 * breakpoint:	capture as much info as possible and then call DDB
 * or trap, as the case may be.
 *
 * First, we switch to interrupt globals, and blow away %g7.  Then
 * switch down one stackframe -- just fiddle w/cwp, don't save or
 * we'll trap.  Then slowly save all the globals into our static
 * register buffer.  etc. etc.
 */

breakpoint:
	wrpr	%g0, PSTATE_KERN|PSTATE_IG, %pstate	! Get IG to use
	rdpr	%cwp, %g7
	inc	1, %g7					! Equivalent of save
	wrpr	%g7, 0, %cwp				! Now we have some unused locals to fiddle with
XXX ddb_regs is now ddb-regp and is a pointer not a symbol.
	set	_C_LABEL(ddb_regs), %l0
	stx	%g1, [%l0+DBR_IG+(1*8)]			! Save IGs
	stx	%g2, [%l0+DBR_IG+(2*8)]
	stx	%g3, [%l0+DBR_IG+(3*8)]
	stx	%g4, [%l0+DBR_IG+(4*8)]
	stx	%g5, [%l0+DBR_IG+(5*8)]
	stx	%g6, [%l0+DBR_IG+(6*8)]
	stx	%g7, [%l0+DBR_IG+(7*8)]
	wrpr	%g0, PSTATE_KERN|PSTATE_MG, %pstate	! Get MG to use
	stx	%g1, [%l0+DBR_MG+(1*8)]			! Save MGs
	stx	%g2, [%l0+DBR_MG+(2*8)]
	stx	%g3, [%l0+DBR_MG+(3*8)]
	stx	%g4, [%l0+DBR_MG+(4*8)]
	stx	%g5, [%l0+DBR_MG+(5*8)]
	stx	%g6, [%l0+DBR_MG+(6*8)]
	stx	%g7, [%l0+DBR_MG+(7*8)]
	wrpr	%g0, PSTATE_KERN|PSTATE_AG, %pstate	! Get AG to use
	stx	%g1, [%l0+DBR_AG+(1*8)]			! Save AGs
	stx	%g2, [%l0+DBR_AG+(2*8)]
	stx	%g3, [%l0+DBR_AG+(3*8)]
	stx	%g4, [%l0+DBR_AG+(4*8)]
	stx	%g5, [%l0+DBR_AG+(5*8)]
	stx	%g6, [%l0+DBR_AG+(6*8)]
	stx	%g7, [%l0+DBR_AG+(7*8)]
	wrpr	%g0, PSTATE_KERN, %pstate	! Get G to use
	stx	%g1, [%l0+DBR_G+(1*8)]			! Save Gs
	stx	%g2, [%l0+DBR_G+(2*8)]
	stx	%g3, [%l0+DBR_G+(3*8)]
	stx	%g4, [%l0+DBR_G+(4*8)]
	stx	%g5, [%l0+DBR_G+(5*8)]
	stx	%g6, [%l0+DBR_G+(6*8)]
	stx	%g7, [%l0+DBR_G+(7*8)]
	rdpr	%canrestore, %l1
	stb	%l1, [%l0+DBR_CANRESTORE]
	rdpr	%cansave, %l2
	stb	%l2, [%l0+DBR_CANSAVE]
	rdpr	%cleanwin, %l3
	stb	%l3, [%l0+DBR_CLEANWIN]
	rdpr	%wstate, %l4
	stb	%l4, [%l0+DBR_WSTATE]
	rd	%y, %l5
	stw	%l5, [%l0+DBR_Y]
	rdpr	%tl, %l6
	stb	%l6, [%l0+DBR_TL]
	dec	1, %g7
#endif

/*
 * I will not touch any of the DDB or KGDB stuff until I know what's going
 * on with the symbol table.  This is all still v7/v8 code and needs to be fixed.
 */
#ifdef KGDB
/*
 * bpt is entered on all breakpoint traps.
 * If this is a kernel breakpoint, we do not want to call trap().
 * Among other reasons, this way we can set breakpoints in trap().
 */
bpt:
	set	TSTATE_PRIV, %l4
	andcc	%l4, %l0, %g0		! breakpoint from kernel?
	bz	slowtrap		! no, go do regular trap
	 nop

	/*
	 * Build a trap frame for kgdb_trap_glue to copy.
	 * Enable traps but set ipl high so that we will not
	 * see interrupts from within breakpoints.
	 */
	save	%sp, -CCFSZ-TF_SIZE, %sp		! allocate a trap frame
	TRAP_SETUP(-CCFSZ-TF_SIZE)
	or	%l0, PSR_PIL, %l4	! splhigh()
	wr	%l4, 0, %psr		! the manual claims that this
	wr	%l4, PSR_ET, %psr	! song and dance is necessary
	std	%l0, [%sp + CCFSZ + 0]	! tf.tf_psr, tf.tf_pc
	mov	%l3, %o0		! trap type arg for kgdb_trap_glue
	rd	%y, %l3
	std	%l2, [%sp + CCFSZ + 8]	! tf.tf_npc, tf.tf_y
	rd	%wim, %l3
	st	%l3, [%sp + CCFSZ + 16]	! tf.tf_wim (a kgdb-only r/o field)
	st	%g1, [%sp + CCFSZ + 20]	! tf.tf_global[1]
	std	%g2, [%sp + CCFSZ + 24]	! etc
	std	%g4, [%sp + CCFSZ + 32]
	std	%g6, [%sp + CCFSZ + 40]
	std	%i0, [%sp + CCFSZ + 48]	! tf.tf_in[0..1]
	std	%i2, [%sp + CCFSZ + 56]	! etc
	std	%i4, [%sp + CCFSZ + 64]
	std	%i6, [%sp + CCFSZ + 72]

	/*
	 * Now call kgdb_trap_glue(); if it returns, call trap().
	 */
	mov	%o0, %l3		! gotta save trap type
	call	_C_LABEL(kgdb_trap_glue)		! kgdb_trap_glue(type, &trapframe)
	 add	%sp, CCFSZ, %o1		! (&trapframe)

	/*
	 * Use slowtrap to call trap---but first erase our tracks
	 * (put the registers back the way they were).
	 */
	mov	%l3, %o0		! slowtrap will need trap type
	ld	[%sp + CCFSZ + 12], %l3
	wr	%l3, 0, %y
	ld	[%sp + CCFSZ + 20], %g1
	ldd	[%sp + CCFSZ + 24], %g2
	ldd	[%sp + CCFSZ + 32], %g4
	b	Lslowtrap_reenter
	 ldd	[%sp + CCFSZ + 40], %g6

/*
 * Enter kernel breakpoint.  Write all the windows (not including the
 * current window) into the stack, so that backtrace works.  Copy the
 * supplied trap frame to the kgdb stack and switch stacks.
 *
 * kgdb_trap_glue(type, tf0)
 *	int type;
 *	struct trapframe *tf0;
 */
ENTRY_NOPROFILE(kgdb_trap_glue)
	save	%sp, -CCFSZ, %sp

	flushw				! flush all windows
	mov	%sp, %l4		! %l4 = current %sp

	/* copy trapframe to top of kgdb stack */
	set	_C_LABEL(kgdb_stack) + KGDB_STACK_SIZE - 80, %l0
					! %l0 = tfcopy -> end_of_kgdb_stack
	mov	80, %l1
1:	ldd	[%i1], %l2
	inc	8, %i1
	deccc	8, %l1
	std	%l2, [%l0]
	bg	1b
	 inc	8, %l0

#ifdef NOTDEF_DEBUG
	/* save old red zone and then turn it off */
	sethi	%hi(_C_LABEL(redzone)), %l7
	ld	[%l7 + %lo(_C_LABEL(redzone))], %l6
	st	%g0, [%l7 + %lo(_C_LABEL(redzone))]
#endif
	/* switch to kgdb stack */
	add	%l0, -CCFSZ-TF_SIZE, %sp

	/* if (kgdb_trap(type, tfcopy)) kgdb_rett(tfcopy); */
	mov	%i0, %o0
	call	_C_LABEL(kgdb_trap)
	add	%l0, -80, %o1
	tst	%o0
	bnz,a	kgdb_rett
	 add	%l0, -80, %g1

	/*
	 * kgdb_trap() did not handle the trap at all so the stack is
	 * still intact.  A simple `restore' will put everything back,
	 * after we reset the stack pointer.
	 */
	mov	%l4, %sp
#ifdef NOTDEF_DEBUG
	st	%l6, [%l7 + %lo(_C_LABEL(redzone))]	! restore red zone
#endif
	ret
	 restore

/*
 * Return from kgdb trap.  This is sort of special.
 *
 * We know that kgdb_trap_glue wrote the window above it, so that we will
 * be able to (and are sure to have to) load it up.  We also know that we
 * came from kernel land and can assume that the %fp (%i6) we load here
 * is proper.  We must also be sure not to lower ipl (it is at splhigh())
 * until we have traps disabled, due to the SPARC taking traps at the
 * new ipl before noticing that PSR_ET has been turned off.  We are on
 * the kgdb stack, so this could be disastrous.
 *
 * Note that the trapframe argument in %g1 points into the current stack
 * frame (current window).  We abandon this window when we move %g1->tf_psr
 * into %psr, but we will not have loaded the new %sp yet, so again traps
 * must be disabled.
 */
kgdb_rett:
	rd	%psr, %g4		! turn off traps
	wr	%g4, PSR_ET, %psr
	/* use the three-instruction delay to do something useful */
	ld	[%g1], %g2		! pick up new %psr
	ld	[%g1 + 12], %g3		! set %y
	wr	%g3, 0, %y
#ifdef NOTDEF_DEBUG
	st	%l6, [%l7 + %lo(_C_LABEL(redzone))] ! and restore red zone
#endif
	wr	%g0, 0, %wim		! enable window changes
	nop; nop; nop
	/* now safe to set the new psr (changes CWP, leaves traps disabled) */
	wr	%g2, 0, %psr		! set rett psr (including cond codes)
	/* 3 instruction delay before we can use the new window */
/*1*/	ldd	[%g1 + 24], %g2		! set new %g2, %g3
/*2*/	ldd	[%g1 + 32], %g4		! set new %g4, %g5
/*3*/	ldd	[%g1 + 40], %g6		! set new %g6, %g7

	/* now we can use the new window */
	mov	%g1, %l4
	ld	[%l4 + 4], %l1		! get new pc
	ld	[%l4 + 8], %l2		! get new npc
	ld	[%l4 + 20], %g1		! set new %g1

	/* set up returnee's out registers, including its %sp */
	ldd	[%l4 + 48], %i0
	ldd	[%l4 + 56], %i2
	ldd	[%l4 + 64], %i4
	ldd	[%l4 + 72], %i6

	/* load returnee's window, making the window above it be invalid */
	restore
	restore	%g0, 1, %l1		! move to inval window and set %l1 = 1
	rd	%psr, %l0
	srl	%l1, %l0, %l1
	wr	%l1, 0, %wim		! %wim = 1 << (%psr & 31)
	sethi	%hi(CPCB), %l1
	LDPTR	[%l1 + %lo(CPCB)], %l1
	and	%l0, 31, %l0		! CWP = %psr & 31;
!	st	%l0, [%l1 + PCB_WIM]	! cpcb->pcb_wim = CWP;
	save	%g0, %g0, %g0		! back to window to reload
!	LOADWIN(%sp)
	save	%g0, %g0, %g0		! back to trap window
	/* note, we have not altered condition codes; safe to just rett */
	RETT
#endif

/*
 * syscall_setup() builds a trap frame and calls syscall().
 * sun_syscall is same but delivers sun system call number
 * XXX	should not have to save&reload ALL the registers just for
 *	ptrace...
 */
syscall_setup:
#ifdef TRAPS_USE_IG
	wrpr	%g0, PSTATE_KERN|PSTATE_IG, %pstate	! DEBUG
#endif
	TRAP_SETUP(-CC64FSZ-TF_SIZE)

#ifdef DEBUG
	rdpr	%tt, %o1	! debug
	sth	%o1, [%sp + CC64FSZ + STKB + TF_TT]! debug
#endif

	! Get back to normal globals
#ifdef SUN4V
	sethi	%hi(cputyp), %g5
	ld	[%g5 + %lo(cputyp)], %g5
	cmp	%g5, CPU_SUN4V
	bne,pt	%icc, 1f
	 nop
	NORMAL_GLOBALS_SUN4V
	ba	2f
	 nop
1:	
#endif	
	NORMAL_GLOBALS_SUN4U
2:
	
	stx	%g1, [%sp + CC64FSZ + STKB + TF_G + ( 1*8)]
	mov	%g1, %o1			! code
	rdpr	%tpc, %o2			! (pc)
	stx	%g2, [%sp + CC64FSZ + STKB + TF_G + ( 2*8)]
	rdpr	%tstate, %g1
	stx	%g3, [%sp + CC64FSZ + STKB + TF_G + ( 3*8)]
	rdpr	%tnpc, %o3
	stx	%g4, [%sp + CC64FSZ + STKB + TF_G + ( 4*8)]
	rd	%y, %o4
	stx	%g5, [%sp + CC64FSZ + STKB + TF_G + ( 5*8)]
	stx	%g6, [%sp + CC64FSZ + STKB + TF_G + ( 6*8)]
	wrpr	%g0, 0, %tl			! return to tl=0
	stx	%g7, [%sp + CC64FSZ + STKB + TF_G + ( 7*8)]
	add	%sp, CC64FSZ + STKB, %o0	! (&tf)

	stx	%g1, [%sp + CC64FSZ + STKB + TF_TSTATE]
	stx	%o2, [%sp + CC64FSZ + STKB + TF_PC]
	stx	%o3, [%sp + CC64FSZ + STKB + TF_NPC]
	st	%o4, [%sp + CC64FSZ + STKB + TF_Y]

	rdpr	%pil, %g5
	stb	%g5, [%sp + CC64FSZ + STKB + TF_PIL]
	stb	%g5, [%sp + CC64FSZ + STKB + TF_OLDPIL]

	!! In the EMBEDANY memory model %g4 points to the start of the data segment.
	!! In our case we need to clear it before calling any C-code
	clr	%g4
	wr	%g0, ASI_PRIMARY_NOFAULT, %asi	! Restore default ASI

	sethi	%hi(CURLWP), %l1
	LDPTR	[%l1 + %lo(CURLWP)], %l1
	LDPTR	[%l1 + L_PROC], %l1		! now %l1 points to p
	LDPTR	[%l1 + P_MD_SYSCALL], %l1
	call	%l1
	 wrpr	%g0, PSTATE_INTR, %pstate	! turn on interrupts

	/* see `lwp_trampoline' for the reason for this label */
return_from_syscall:
	wrpr	%g0, PSTATE_KERN, %pstate	! Disable intterrupts
	wrpr	%g0, 0, %tl			! Return to tl==0
	b	return_from_trap
	 nop
	NOTREACHED

/*
 * interrupt_vector:
 *
 * Spitfire chips never get level interrupts directly from H/W.
 * Instead, all interrupts come in as interrupt_vector traps.
 * The interrupt number or handler address is an 11 bit number
 * encoded in the first interrupt data word.  Additional words
 * are application specific and used primarily for cross-calls.
 *
 * The interrupt vector handler then needs to identify the
 * interrupt source from the interrupt number and arrange to
 * invoke the interrupt handler.  This can either be done directly
 * from here, or a softint at a particular level can be issued.
 *
 * To call an interrupt directly and not overflow the trap stack,
 * the trap registers should be saved on the stack, registers
 * cleaned, trap-level decremented, the handler called, and then
 * the process must be reversed.
 *
 * To simplify life all we do here is issue an appropriate softint.
 *
 * Note:	It is impossible to identify or change a device's
 *		interrupt number until it is probed.  That's the
 *		purpose for all the funny interrupt acknowledge
 *		code.
 *
 */

/*
 * Vectored interrupts:
 *
 * When an interrupt comes in, interrupt_vector uses the interrupt
 * vector number to lookup the appropriate intrhand from the intrlev
 * array.  It then looks up the interrupt level from the intrhand
 * structure.  It uses the level to index the intrpending array,
 * which is 8 slots for each possible interrupt level (so we can
 * shift instead of multiply for address calculation).  It hunts for
 * any available slot at that level.  Available slots are NULL.
 *
 * Then interrupt_vector uses the interrupt level in the intrhand
 * to issue a softint of the appropriate level.  The softint handler
 * figures out what level interrupt it's handling and pulls the first
 * intrhand pointer out of the intrpending array for that interrupt
 * level, puts a NULL in its place, clears the interrupt generator,
 * and invokes the interrupt handler.
 */

/* intrpending array is now in per-CPU structure. */

#ifdef DEBUG
#define INTRDEBUG_VECTOR	0x1
#define INTRDEBUG_LEVEL		0x2
#define INTRDEBUG_FUNC		0x4
#define INTRDEBUG_SPUR		0x8
	.data
	.globl	_C_LABEL(intrdebug)
_C_LABEL(intrdebug):	.word 0x0
/*
 * Note: we use the local label `97' to branch forward to, to skip
 * actual debugging code following a `intrdebug' bit test.
 */
#endif
	.text
interrupt_vector:
#ifdef TRAPSTATS
	set	_C_LABEL(kiveccnt), %g1
	set	_C_LABEL(iveccnt), %g2
	rdpr	%tl, %g3
	dec	%g3
	movrz	%g3, %g2, %g1
	lduw	[%g1], %g2
	inc	%g2
	stw	%g2, [%g1]
#endif
	ldxa	[%g0] ASI_IRSR, %g1
	mov	IRDR_0H, %g7
	ldxa	[%g7] ASI_IRDR, %g7	! Get interrupt number
	membar	#Sync

	btst	IRSR_BUSY, %g1
	bz,pn	%icc, 3f		! spurious interrupt
#ifdef MULTIPROCESSOR
	 sethi	%hi(KERNBASE), %g1

	cmp	%g7, %g1
	bl,a,pt	%xcc, Lsoftint_regular	! >= KERNBASE is a fast cross-call
	 and	%g7, (MAXINTNUM-1), %g7	! XXX make sun4us work

	mov	IRDR_1H, %g2
	ldxa	[%g2] ASI_IRDR, %g2	! Get IPI handler argument 1
	mov	IRDR_2H, %g3
	ldxa	[%g3] ASI_IRDR, %g3	! Get IPI handler argument 2

	stxa	%g0, [%g0] ASI_IRSR	! Ack IRQ
	membar	#Sync			! Should not be needed due to retry

	jmpl	%g7, %g0
	 nop
#else
	and	%g7, (MAXINTNUM-1), %g7	! XXX make sun4us work
#endif

Lsoftint_regular:
	stxa	%g0, [%g0] ASI_IRSR	! Ack IRQ
	membar	#Sync			! Should not be needed due to retry
	sethi	%hi(_C_LABEL(intrlev)), %g3
	sllx	%g7, PTRSHFT, %g5	! Calculate entry number
	or	%g3, %lo(_C_LABEL(intrlev)), %g3
	LDPTR	[%g3 + %g5], %g5	! We have a pointer to the handler
	brz,pn	%g5, 3f			! NULL means it isn't registered yet.  Skip it.
	 nop

	! increment per-ivec counter
	ldx	[%g5 + IH_CNT], %g1
	inc	%g1
	stx	%g1, [%g5 + IH_CNT]

setup_sparcintr:
	LDPTR	[%g5+IH_PEND], %g6	! Read pending flag
	brnz,pn	%g6, ret_from_intr_vector ! Skip it if it's running
	 ldub	[%g5+IH_PIL], %g6	! Read interrupt level
	sethi	%hi(CPUINFO_VA+CI_INTRPENDING), %g1
	sll	%g6, PTRSHFT, %g3	! Find start of table for this IPL
	or	%g1, %lo(CPUINFO_VA+CI_INTRPENDING), %g1
	add	%g1, %g3, %g1
1:
	LDPTR	[%g1], %g3		! Load list head
	STPTR	%g3, [%g5+IH_PEND]	! Link our intrhand node in
	mov	%g5, %g7
	CASPTRA	[%g1] ASI_N, %g3, %g7
	cmp	%g7, %g3		! Did it work?
	bne,pn	CCCR, 1b		! No, try again
	 .empty
2:
#ifdef NOT_DEBUG
	set	_C_LABEL(intrdebug), %g7
	ld	[%g7], %g7
	btst	INTRDEBUG_VECTOR, %g7
	bz,pt	%icc, 97f
	 nop

	cmp	%g6, 0xa		! ignore clock interrupts?
	bz,pt	%icc, 97f
	 nop

	STACKFRAME(-CC64FSZ)		! Get a clean register window
	LOAD_ASCIZ(%o0,\
	    "interrupt_vector: number %lx softint mask %lx pil %lu slot %p\n")
	mov	%g2, %o1
	rdpr	%pil, %o3
	mov	%g1, %o4
	GLOBTOLOC
	clr	%g4
	call	prom_printf
	 mov	%g6, %o2
	LOCTOGLOB
	restore
97:
#endif
	mov	1, %g7
	sll	%g7, %g6, %g6
	wr	%g6, 0, SET_SOFTINT	! Invoke a softint

	.global ret_from_intr_vector
ret_from_intr_vector:
	retry
	NOTREACHED

3:
#ifdef NOT_DEBUG	/* always do this */
	set	_C_LABEL(intrdebug), %g6
	ld	[%g6], %g6
	btst	INTRDEBUG_SPUR, %g6
	bz,pt	%icc, 97f
	 nop
#endif
#if 1
	set	PANICSTACK-STKB, %g1	! Use panic stack temporarily
	save	%g1, -CC64FSZ, %sp	! Get a clean register window
	LOAD_ASCIZ(%o0, "interrupt_vector: spurious vector %lx at pil %d\n")
	mov	%g7, %o1
	GLOBTOLOC
	clr	%g4
	call	prom_printf
	 rdpr	%pil, %o2
	LOCTOGLOB
	restore
97:
#endif
	ba,a	ret_from_intr_vector
	 nop				! XXX spitfire bug?

sun4v_cpu_mondo:
! XXX Rework this when a UP kernel works - crash for now	
	sir			
	mov	0x3c0, %g1			 ! CPU Mondo Queue Head
	ldxa	[%g1] ASI_QUEUE, %g2		 ! fetch index value for head
	set	CPUINFO_VA, %g3
	ldx	[%g3 + CI_PADDR], %g3
	add	%g3, CI_CPUMQ, %g3	
	ldxa	[%g3] ASI_PHYS_CACHED, %g3	 ! fetch head element
	ldxa	[%g3 + %g2] ASI_PHYS_CACHED, %g4 ! fetch func 
	add	%g2, 8, %g5
	ldxa	[%g3 + %g5] ASI_PHYS_CACHED, %g5 ! fetch arg1
	add	%g2, 16, %g6
	ldxa	[%g3 + %g6] ASI_PHYS_CACHED, %g6 ! fetch arg2
	add	%g2, 64, %g2			 ! point to next element in queue
	and	%g2, 0x7ff, %g2			 ! modulo queue size 2048 (32*64)
	stxa	%g2, [%g1] ASI_QUEUE		 ! update head index
	membar	#Sync

	mov	%g4, %g2
	mov	%g5, %g3
	mov	%g6, %g5
	jmpl	%g2, %g0
	 nop			! No store here!
	retry
	NOTREACHED

sun4v_dev_mondo:
	mov	0x3d0, %g1			! Dev Mondo Queue Head
	ldxa	[%g1] ASI_QUEUE, %g2		! fetch index value
	mov	0x3d8, %g1			! Dev Mondo Queue Tail
	ldxa	[%g1] ASI_QUEUE, %g4		! fetch index value
	cmp	%g2, %g4			! head = queue? 
	bne,pt 	%xcc, 2f			! unsually not the case
	 nop
	retry					! unlikely, ingnore interrupt
2:	
	set	CPUINFO_VA, %g3			 ! fetch cpuinfo pa
	ldx	[%g3 + CI_PADDR], %g3		 ! fetch intstack pa
	set	CPUINFO_VA-INTSTACK, %g4	 ! offset to cpuinfo
	add	%g4, %g3, %g3			 ! %g3 is now cpuifo
	add	%g3, CI_DEVMQ, %g3		 ! calc offset to devmq
	ldxa	[%g3] ASI_PHYS_CACHED, %g3	 ! fetch address of devmq
	ldxa	[%g3 + %g2] ASI_PHYS_CACHED, %g5 !
	add	%g2, 64, %g2			 ! each element is 64 bytes 		
	and	%g2, 0x7ff, %g2			 ! assume 32 elements
	mov	0x3d0, %g1			 ! Dev Mondo Queue Head
	stxa	%g2, [%g1] ASI_QUEUE		 ! ajust head index value
	membar	#Sync

	cmp	%g5, MAXINTNUM			! Handle both sun4v legacy (sysino) and cookies.
	bgeu,pn	%xcc, 1f			! See UltraSPARC Virtual Machine Specification
	 nop					! version 3 chapter 6 (Interrupt model)

	sethi	%hi(_C_LABEL(intrlev)), %g3
	sllx	%g5, PTRSHFT, %g5	! Calculate entry number
	or	%g3, %lo(_C_LABEL(intrlev)), %g3
	LDPTR	[%g3 + %g5], %g5	! We have a pointer to the handler
1:
	brnz,pt	%g5, setup_sparcintr	! branch if valid handle
	 nop

	ba,a	3b			! log if invalid handle
	 nop

/*
 * Ultra1 and Ultra2 CPUs use soft interrupts for everything.  What we do
 * on a soft interrupt, is we should check which bits in SOFTINT(%asr22)
 * are set, handle those interrupts, then clear them by setting the
 * appropriate bits in CLEAR_SOFTINT(%asr21).
 *
 * We have an array of 8 interrupt vector slots for each of 15 interrupt
 * levels.  If a vectored interrupt can be dispatched, the dispatch
 * routine will place a pointer to an intrhand structure in one of
 * the slots.  The interrupt handler will go through the list to look
 * for an interrupt to dispatch.  If it finds one it will pull it off
 * the list, free the entry, and call the handler.  The code is like
 * this:
 *
 *	for (i=0; i<8; i++)
 *		if (ih = intrpending[intlev][i]) {
 *			intrpending[intlev][i] = NULL;
 *			if ((*ih->ih_fun)(ih->ih_arg ? ih->ih_arg : &frame))
 *				return;
 *			strayintr(&frame);
 *			return;
 *		}
 *
 * Otherwise we go back to the old style of polled interrupts.
 *
 * After preliminary setup work, the interrupt is passed to each
 * registered handler in turn.  These are expected to return nonzero if
 * they took care of the interrupt.  If a handler claims the interrupt,
 * we exit (hardware interrupts are latched in the requestor so we'll
 * just take another interrupt in the unlikely event of simultaneous
 * interrupts from two different devices at the same level).  If we go
 * through all the registered handlers and no one claims it, we report a
 * stray interrupt.  This is more or less done as:
 *
 *	for (ih = intrhand[intlev]; ih; ih = ih->ih_next)
 *		if ((*ih->ih_fun)(ih->ih_arg ? ih->ih_arg : &frame))
 *			return;
 *	strayintr(&frame);
 *
 * Inputs:
 *	%l0 = %tstate
 *	%l1 = return pc
 *	%l2 = return npc
 *	%l3 = interrupt level
 *	(software interrupt only) %l4 = bits to clear in interrupt register
 *
 * Internal:
 *	%l4, %l5: local variables
 *	%l6 = %y
 *	%l7 = %g1
 *	%g2..%g7 go to stack
 *
 * An interrupt frame is built in the space for a full trapframe;
 * this contains the psr, pc, npc, and interrupt level.
 *
 * The level of this interrupt is determined by:
 *
 *       IRQ# = %tt - 0x40
 */

ENTRY_NOPROFILE(sparc_interrupt)
#ifdef TRAPS_USE_IG
	! This is for interrupt debugging
	wrpr	%g0, PSTATE_KERN|PSTATE_IG, %pstate	! DEBUG
#endif	
	/*
	 * If this is a %tick or %stick softint, clear it then call
	 * interrupt_vector. Only one of them should be enabled at any given
	 * time.
	 */
	rd	SOFTINT, %g1
	set	TICK_INT|STICK_INT, %g5
	andcc	%g5, %g1, %g5
	bz,pt	%icc, 0f
	 sethi	%hi(CPUINFO_VA+CI_TICK_IH), %g3
	wr	%g0, %g5, CLEAR_SOFTINT
	ba,pt	%icc, setup_sparcintr
	 LDPTR	[%g3 + %lo(CPUINFO_VA+CI_TICK_IH)], %g5
0:

#ifdef TRAPSTATS
	sethi	%hi(_C_LABEL(kintrcnt)), %g1
	sethi	%hi(_C_LABEL(uintrcnt)), %g2
	or	%g1, %lo(_C_LABEL(kintrcnt)), %g1
	or	%g1, %lo(_C_LABEL(uintrcnt)), %g2
	rdpr	%tl, %g3
	dec	%g3
	movrz	%g3, %g2, %g1
	lduw	[%g1], %g2
	inc	%g2
	stw	%g2, [%g1]
	/* See if we're on the interrupt stack already. */
	set	EINTSTACK, %g2
	set	(EINTSTACK-INTSTACK), %g1
	btst	1, %sp
	add	%sp, BIAS, %g3
	movz	%icc, %sp, %g3
	srl	%g3, 0, %g3
	sub	%g2, %g3, %g3
	cmp	%g3, %g1
	bgu	1f
	 set	_C_LABEL(intristk), %g1
	lduw	[%g1], %g2
	inc	%g2
	stw	%g2, [%g1]
1:
#endif
	INTR_SETUP(-CC64FSZ-TF_SIZE)
	
	! Switch to normal globals so we can save them
#ifdef SUN4V
	sethi	%hi(cputyp), %g5
	ld	[%g5 + %lo(cputyp)], %g5
	cmp	%g5, CPU_SUN4V
	bne,pt	%icc, 1f
	 nop
	NORMAL_GLOBALS_SUN4V
	! Save the normal globals
	stx	%g1, [%sp + CC64FSZ + STKB + TF_G + ( 1*8)]
	stx	%g2, [%sp + CC64FSZ + STKB + TF_G + ( 2*8)]
	stx	%g3, [%sp + CC64FSZ + STKB + TF_G + ( 3*8)]
	stx	%g4, [%sp + CC64FSZ + STKB + TF_G + ( 4*8)]
	stx	%g5, [%sp + CC64FSZ + STKB + TF_G + ( 5*8)]
	stx	%g6, [%sp + CC64FSZ + STKB + TF_G + ( 6*8)]
	stx	%g7, [%sp + CC64FSZ + STKB + TF_G + ( 7*8)]

	/*
	 * In the EMBEDANY memory model %g4 points to the start of the
	 * data segment.  In our case we need to clear it before calling
	 * any C-code.
	 */
	clr	%g4

	ba	2f
	 nop
1:		
#endif
	NORMAL_GLOBALS_SUN4U
	! Save the normal globals
	stx	%g1, [%sp + CC64FSZ + STKB + TF_G + ( 1*8)]
	stx	%g2, [%sp + CC64FSZ + STKB + TF_G + ( 2*8)]
	stx	%g3, [%sp + CC64FSZ + STKB + TF_G + ( 3*8)]
	stx	%g4, [%sp + CC64FSZ + STKB + TF_G + ( 4*8)]
	stx	%g5, [%sp + CC64FSZ + STKB + TF_G + ( 5*8)]
	stx	%g6, [%sp + CC64FSZ + STKB + TF_G + ( 6*8)]
	stx	%g7, [%sp + CC64FSZ + STKB + TF_G + ( 7*8)]

	/*
	 * In the EMBEDANY memory model %g4 points to the start of the
	 * data segment.  In our case we need to clear it before calling
	 * any C-code.
	 */
	clr	%g4

	flushw			! Do not remove this insn -- causes interrupt loss

2:
	rd	%y, %l6
	INCR64(CPUINFO_VA+CI_NINTR)	! cnt.v_ints++ (clobbers %o0,%o1)
	rdpr	%tt, %l5		! Find out our current IPL
	rdpr	%tstate, %l0
	rdpr	%tpc, %l1
	rdpr	%tnpc, %l2
	rdpr	%tl, %l3		! Dump our trap frame now we have taken the IRQ
	stw	%l6, [%sp + CC64FSZ + STKB + TF_Y]	! Silly, but we need to save this for rft
	dec	%l3
	wrpr	%g0, %l3, %tl
	sth	%l5, [%sp + CC64FSZ + STKB + TF_TT]! debug
	stx	%l0, [%sp + CC64FSZ + STKB + TF_TSTATE]	! set up intrframe/clockframe
	stx	%l1, [%sp + CC64FSZ + STKB + TF_PC]
	btst	TSTATE_PRIV, %l0		! User mode?
	stx	%l2, [%sp + CC64FSZ + STKB + TF_NPC]
	
	sub	%l5, 0x40, %l6			! Convert to interrupt level
	sethi	%hi(_C_LABEL(intr_evcnts)), %l4
	stb	%l6, [%sp + CC64FSZ + STKB + TF_PIL]	! set up intrframe/clockframe
	rdpr	%pil, %o1
	mulx	%l6, EVC_SIZE, %l3
	or	%l4, %lo(_C_LABEL(intr_evcnts)), %l4	! intrcnt[intlev]++;
	stb	%o1, [%sp + CC64FSZ + STKB + TF_OLDPIL]	! old %pil
	ldx	[%l4 + %l3], %o0
	add	%l4, %l3, %l4
	clr	%l5			! Zero handled count
#ifdef MULTIPROCESSOR
	mov	1, %l3			! Ack softint
1:	add	%o0, 1, %l7
	casxa	[%l4] ASI_N, %o0, %l7
	cmp	%o0, %l7
	bne,a,pn %xcc, 1b		! retry if changed
	 mov	%l7, %o0
#else
	inc	%o0	
	mov	1, %l3			! Ack softint
	stx	%o0, [%l4]
#endif
	sll	%l3, %l6, %l3		! Generate IRQ mask
	
	wrpr	%l6, %pil

#define SOFTINT_INT \
	(1<<IPL_SOFTCLOCK|1<<IPL_SOFTBIO|1<<IPL_SOFTNET|1<<IPL_SOFTSERIAL)

	! Increment the per-cpu interrupt depth in case of hardintrs
	btst	SOFTINT_INT, %l3
	bnz,pn	%icc, sparc_intr_retry
	 sethi	%hi(CPUINFO_VA+CI_IDEPTH), %l1
	ld	[%l1 + %lo(CPUINFO_VA+CI_IDEPTH)], %l2
	inc	%l2
	st	%l2, [%l1 + %lo(CPUINFO_VA+CI_IDEPTH)]

sparc_intr_retry:
	wr	%l3, 0, CLEAR_SOFTINT	! (don't clear possible %tick IRQ)
	sethi	%hi(CPUINFO_VA+CI_INTRPENDING), %l4
	sll	%l6, PTRSHFT, %l2
	or	%l4, %lo(CPUINFO_VA+CI_INTRPENDING), %l4
	add	%l2, %l4, %l4

1:
	membar	#StoreLoad		! Make sure any failed casxa insns complete
	LDPTR	[%l4], %l2		! Check a slot
	cmp	%l2, -1
	beq,pn	CCCR, intrcmplt		! Empty list?
	 mov	-1, %l7
	membar	#LoadStore
	CASPTRA	[%l4] ASI_N, %l2, %l7	! Grab the entire list
	cmp	%l7, %l2
	bne,pn	CCCR, 1b
	 add	%sp, CC64FSZ+STKB, %o2	! tf = %sp + CC64FSZ + STKB
	LDPTR	[%l2 + IH_PEND], %l7
	cmp	%l7, -1			! Last slot?
	be,pt	CCCR, 3f
	 membar	#LoadStore

	/*
	 * Reverse a pending list since setup_sparcintr/send_softint
	 * makes it in a LIFO order.
	 */
	mov	-1, %o0			! prev = -1
1:	STPTR	%o0, [%l2 + IH_PEND]	! ih->ih_pending = prev
	mov	%l2, %o0		! prev = ih
	mov	%l7, %l2		! ih = ih->ih_pending
	LDPTR	[%l2 + IH_PEND], %l7
	cmp	%l7, -1			! Last slot?
	bne,pn	CCCR, 1b
	 membar	#LoadStore
	ba,pt	CCCR, 3f
	 mov	%o0, %l7		! save ih->ih_pending

2:
	add	%sp, CC64FSZ+STKB, %o2	! tf = %sp + CC64FSZ + STKB
	LDPTR	[%l2 + IH_PEND], %l7	! save ih->ih_pending
	membar	#LoadStore
3:
	STPTR	%g0, [%l2 + IH_PEND]	! Clear pending flag
	membar	#Sync
	LDPTR	[%l2 + IH_FUN], %o4	! ih->ih_fun
	LDPTR	[%l2 + IH_ARG], %o0	! ih->ih_arg

#ifdef NOT_DEBUG
	set	_C_LABEL(intrdebug), %o3
	ld	[%o2], %o3
	btst	INTRDEBUG_FUNC, %o3
	bz,a,pt	%icc, 97f
	 nop

	cmp	%l6, 0xa		! ignore clock interrupts?
	bz,pt	%icc, 97f
	 nop

	STACKFRAME(-CC64FSZ)		! Get a clean register window
	LOAD_ASCIZ(%o0, "sparc_interrupt: func %p arg %p\n")
	mov	%i0, %o2		! arg
	GLOBTOLOC
	call	prom_printf
	 mov	%i4, %o1		! func
	LOCTOGLOB
	restore
97:
	mov	%l4, %o1
#endif

	wrpr	%g0, PSTATE_INTR, %pstate	! Reenable interrupts
	jmpl	%o4, %o7		! handled = (*ih->ih_fun)(...)
	 movrz	%o0, %o2, %o0		! arg = (arg == 0) ? arg : tf
	wrpr	%g0, PSTATE_KERN, %pstate	! Disable interrupts
	LDPTR	[%l2 + IH_CLR], %l1
	membar	#Sync

	brz,pn	%l1, 0f
	 add	%l5, %o0, %l5
	stx	%g0, [%l1]		! Clear intr source
	membar	#Sync			! Should not be needed
0:
	LDPTR	[%l2 + IH_ACK], %l1	! ih->ih_ack
	brz,pn	%l1, 1f
	 nop
	jmpl	%l1, %o7		! (*ih->ih_ack)(ih)
	 mov	%l2, %o0
1:	
	cmp	%l7, -1
	bne,pn	CCCR, 2b		! 'Nother?
	 mov	%l7, %l2

intrcmplt:
	/*
	 * Re-read SOFTINT to see if any new  pending interrupts
	 * at this level.
	 */
	mov	1, %l3			! Ack softint
	rd	SOFTINT, %l7		! %l5 contains #intr handled.
	sll	%l3, %l6, %l3		! Generate IRQ mask
	btst	%l3, %l7		! leave mask in %l3 for retry code
	bnz,pn	%icc, sparc_intr_retry
	 mov	1, %l5			! initialize intr count for next run

	! Decrement this cpu's interrupt depth in case of hardintrs
	btst	SOFTINT_INT, %l3
	bnz,pn	%icc, 1f
	 sethi	%hi(CPUINFO_VA+CI_IDEPTH), %l4
	ld	[%l4 + %lo(CPUINFO_VA+CI_IDEPTH)], %l5
	dec	%l5
	st	%l5, [%l4 + %lo(CPUINFO_VA+CI_IDEPTH)]
1:

#ifdef NOT_DEBUG
	set	_C_LABEL(intrdebug), %o2
	ld	[%o2], %o2
	btst	INTRDEBUG_FUNC, %o2
	bz,a,pt	%icc, 97f
	 nop

	cmp	%l6, 0xa		! ignore clock interrupts?
	bz,pt	%icc, 97f
	 nop

	STACKFRAME(-CC64FSZ)		! Get a clean register window
	LOAD_ASCIZ(%o0, "sparc_interrupt:  done\n")
	GLOBTOLOC
	call	prom_printf
	 nop
	LOCTOGLOB
	restore
97:
#endif

	ldub	[%sp + CC64FSZ + STKB + TF_OLDPIL], %l3	! restore old %pil
	wrpr	%l3, 0, %pil

	b	return_from_trap
	 ldx	[%sp + CC64FSZ + STKB + TF_TSTATE], %g1	! Load this for return_from_trap

#ifdef notyet
/*
 * Level 12 (ZS serial) interrupt.  Handle it quickly, schedule a
 * software interrupt, and get out.  Do the software interrupt directly
 * if we would just take it on the way out.
 *
 * Input:
 *	%l0 = %psr
 *	%l1 = return pc
 *	%l2 = return npc
 * Internal:
 *	%l3 = zs device
 *	%l4, %l5 = temporary
 *	%l6 = rr3 (or temporary data) + 0x100 => need soft int
 *	%l7 = zs soft status
 */
zshard:
#endif /* notyet */

	.globl	return_from_trap, rft_kernel, rft_user
	.globl	softtrap, slowtrap

/*
 * Various return-from-trap routines (see return_from_trap).
 */

/*
 * Return from trap.
 * registers are:
 *
 *	[%sp + CC64FSZ + STKB] => trap frame
 *      %g1 => tstate from trap frame
 *
 * We must load all global, out, and trap registers from the trap frame.
 *
 * If returning to kernel, we should be at the proper trap level because
 * we don't touch %tl.
 *
 * When returning to user mode, the trap level does not matter, as it
 * will be set explicitly.
 *
 * If we are returning to user code, we must:
 *  1.  Check for register windows in the pcb that belong on the stack.
 *	If there are any, reload them
 */
return_from_trap:
#ifdef DEBUG
	!! Make sure we don't have pc == npc == 0 or we suck.
	ldx	[%sp + CC64FSZ + STKB + TF_PC], %g2
	ldx	[%sp + CC64FSZ + STKB + TF_NPC], %g3
	orcc	%g2, %g3, %g0
	tz	%icc, 1
#endif

	!!
	!! We'll make sure we flush our pcb here, rather than later.
	!!
!	ldx	[%sp + CC64FSZ + STKB + TF_TSTATE], %g1	! already passed in, no need to reload
	btst	TSTATE_PRIV, %g1			! returning to userland?

	!!
	!! Let all pending interrupts drain before returning to userland
	!!
	bnz,pn	%icc, 1f				! Returning to userland?
	 nop
	ENABLE_INTERRUPTS %g5
	wrpr	%g0, %g0, %pil				! Lower IPL
1:
	!! Make sure we have no IRQs
	DISABLE_INTERRUPTS %g5

#ifdef SUN4V
	sethi	%hi(cputyp), %g5
	ld	[%g5 + %lo(cputyp)], %g5
	cmp	%g5, CPU_SUN4V
	bne,pt	%icc, 1f
	 nop
	!! Make sure we have normal globals
	NORMAL_GLOBALS_SUN4V
	/* Restore normal globals */
	ldx	[%sp + CC64FSZ + STKB + TF_G + (1*8)], %g1
	ldx	[%sp + CC64FSZ + STKB + TF_G + (2*8)], %g2
	ldx	[%sp + CC64FSZ + STKB + TF_G + (3*8)], %g3
	ldx	[%sp + CC64FSZ + STKB + TF_G + (4*8)], %g4
	ldx	[%sp + CC64FSZ + STKB + TF_G + (5*8)], %g5
	ldx	[%sp + CC64FSZ + STKB + TF_G + (6*8)], %g6
	ldx	[%sp + CC64FSZ + STKB + TF_G + (7*8)], %g7
	/* Switch to alternate globals */
	ALTERNATE_GLOBALS_SUN4V
	ba	2f
	 nop
1:		
#endif
	!! Make sure we have normal globals
	NORMAL_GLOBALS_SUN4U
	/* Restore normal globals */
	ldx	[%sp + CC64FSZ + STKB + TF_G + (1*8)], %g1
	ldx	[%sp + CC64FSZ + STKB + TF_G + (2*8)], %g2
	ldx	[%sp + CC64FSZ + STKB + TF_G + (3*8)], %g3
	ldx	[%sp + CC64FSZ + STKB + TF_G + (4*8)], %g4
	ldx	[%sp + CC64FSZ + STKB + TF_G + (5*8)], %g5
	ldx	[%sp + CC64FSZ + STKB + TF_G + (6*8)], %g6
	ldx	[%sp + CC64FSZ + STKB + TF_G + (7*8)], %g7
	/* Switch to alternate globals */
#ifdef TRAPS_USE_IG
	wrpr	%g0, PSTATE_KERN|PSTATE_IG, %pstate	! DEBUG
#else
	ALTERNATE_GLOBALS_SUN4U
#endif
2:		
	
	/* Load outs */
	ldx	[%sp + CC64FSZ + STKB + TF_O + (0*8)], %i0
	ldx	[%sp + CC64FSZ + STKB + TF_O + (1*8)], %i1
	ldx	[%sp + CC64FSZ + STKB + TF_O + (2*8)], %i2
	ldx	[%sp + CC64FSZ + STKB + TF_O + (3*8)], %i3
	ldx	[%sp + CC64FSZ + STKB + TF_O + (4*8)], %i4
	ldx	[%sp + CC64FSZ + STKB + TF_O + (5*8)], %i5
	ldx	[%sp + CC64FSZ + STKB + TF_O + (6*8)], %i6
	ldx	[%sp + CC64FSZ + STKB + TF_O + (7*8)], %i7
	/* Now load trap registers into alternate globals */
	ld	[%sp + CC64FSZ + STKB + TF_Y], %g4
	ldx	[%sp + CC64FSZ + STKB + TF_TSTATE], %g1		! load new values
	wr	%g4, 0, %y
	ldx	[%sp + CC64FSZ + STKB + TF_PC], %g2
	ldx	[%sp + CC64FSZ + STKB + TF_NPC], %g3

#ifdef NOTDEF_DEBUG
	ldub	[%sp + CC64FSZ + STKB + TF_PIL], %g5		! restore %pil
	wrpr	%g5, %pil				! DEBUG
#endif

	/* Returning to user mode or kernel mode? */
	btst	TSTATE_PRIV, %g1		! returning to userland?
	bz,pt	%icc, rft_user
	 sethi	%hi(CPUINFO_VA+CI_WANT_AST), %g7	! first instr of rft_user

/*
 * Return from trap, to kernel.
 *
 * We will assume, for the moment, that all kernel traps are properly stacked
 * in the trap registers, so all we have to do is insert the (possibly modified)
 * register values into the trap registers then do a retry.
 *
 */
rft_kernel:
	rdpr	%tl, %g4			! Grab a set of trap registers
	inc	%g4
	wrpr	%g4, %g0, %tl
	wrpr	%g3, 0, %tnpc
	wrpr	%g2, 0, %tpc
	wrpr	%g1, 0, %tstate

	rdpr	%canrestore, %g2
	brnz	%g2, 1f
	 nop

	wr	%g0, ASI_NUCLEUS, %asi
	rdpr	%cwp, %g1
	dec	%g1
	wrpr	%g1, %cwp
#ifdef _LP64
	FILL	ldxa, %sp+BIAS, 8, %asi
#else
	FILL	lda, %sp, 4, %asi
#endif
	restored
	inc	%g1
	wrpr	%g1, %cwp
1:
	restore
	rdpr	%tstate, %g1			! Since we may have trapped our regs may be toast
	rdpr	%cwp, %g2
	andn	%g1, CWP, %g1
	wrpr	%g1, %g2, %tstate		! Put %cwp in %tstate
	CLRTT
#ifdef TRAPSTATS
	rdpr	%tl, %g2
	set	_C_LABEL(rftkcnt), %g1
	sllx	%g2, 2, %g2
	add	%g1, %g2, %g1
	lduw	[%g1], %g2
	inc	%g2
	stw	%g2, [%g1]
#endif
#if	0
	wrpr	%g0, 0, %cleanwin	! DEBUG
#endif
#if defined(DDB) && defined(MULTIPROCESSOR)
	set	sparc64_ipi_pause_trap_point, %g1
	rdpr	%tpc, %g2
	cmp	%g1, %g2
	bne,pt	%icc, 0f
	 nop
	done
0:
#endif
	retry
	NOTREACHED
/*
 * Return from trap, to user.  Checks for scheduling trap (`ast') first;
 * will re-enter trap() if set.  Note that we may have to switch from
 * the interrupt stack to the kernel stack in this case.
 *	%g1 = %tstate
 *	%g2 = return %pc
 *	%g3 = return %npc
 * If returning to a valid window, just set psr and return.
 */
	.data
rft_wcnt:	.word 0
	.text

rft_user:
!	sethi	%hi(CPUINFO_VA+CI_WANT_AST), %g7	! (done above)
	lduw	[%g7 + %lo(CPUINFO_VA+CI_WANT_AST)], %g7! want AST trap?
	brnz,pn	%g7, softtrap			! yes, re-enter trap with type T_AST
	 mov	T_AST, %g4

#ifdef NOTDEF_DEBUG
	sethi	%hi(CPCB), %g4
	LDPTR	[%g4 + %lo(CPCB)], %g4
	ldub	[%g4 + PCB_NSAVED], %g4		! nsaved
	brz,pt	%g4, 2f		! Only print if nsaved <> 0
	 nop

	set	1f, %o0
	mov	%g4, %o1
	mov	%g2, %o2			! pc
	wr	%g0, ASI_DMMU, %asi		! restore the user context
	ldxa	[CTX_SECONDARY] %asi, %o3	! ctx
	GLOBTOLOC
	mov	%g3, %o5
	call	printf
	 mov	%i6, %o4			! sp
!	wrpr	%g0, PSTATE_INTR, %pstate		! Allow IRQ service
!	wrpr	%g0, PSTATE_KERN, %pstate		! DenyIRQ service
	LOCTOGLOB
1:
	.data
	.asciz	"rft_user: nsaved=%x pc=%d ctx=%x sp=%x npc=%p\n"
	_ALIGN
	.text
#endif

	/*
	 * NB: only need to do this after a cache miss
	 */
#ifdef TRAPSTATS
	set	_C_LABEL(rftucnt), %g6
	lduw	[%g6], %g7
	inc	%g7
	stw	%g7, [%g6]
#endif
	/*
	 * Now check to see if any regs are saved in the pcb and restore them.
	 *
	 * Here we need to undo the damage caused by switching to a kernel 
	 * stack.
	 *
	 * We will use alternate globals %g4..%g7 because %g1..%g3 are used
	 * by the data fault trap handlers and we don't want possible conflict.
	 */

	sethi	%hi(CPCB), %g6
	rdpr	%otherwin, %g7			! restore register window controls
#ifdef DEBUG
	rdpr	%canrestore, %g5		! DEBUG
	tst	%g5				! DEBUG
	tnz	%icc, 1; nop			! DEBUG
!	mov	%g0, %g5			! There should be *NO* %canrestore
	add	%g7, %g5, %g7			! DEBUG
#endif
	wrpr	%g0, %g7, %canrestore
	LDPTR	[%g6 + %lo(CPCB)], %g6
	wrpr	%g0, 0, %otherwin

	ldub	[%g6 + PCB_NSAVED], %g7		! Any saved reg windows?
	wrpr	%g0, WSTATE_USER, %wstate	! Need to know where our sp points

#ifdef DEBUG
	set	rft_wcnt, %g4	! Keep track of all the windows we restored
	stw	%g7, [%g4]
#endif

	brz,pt	%g7, 5f				! No saved reg wins
	 nop
	dec	%g7				! We can do this now or later.  Move to last entry

#ifdef DEBUG
	rdpr	%canrestore, %g4			! DEBUG Make sure we've restored everything
	brnz,a,pn	%g4, 0f				! DEBUG
	 sir						! DEBUG we should NOT have any usable windows here
0:							! DEBUG
	wrpr	%g0, 5, %tl
#endif
	rdpr	%otherwin, %g4
	sll	%g7, 7, %g5			! calculate ptr into rw64 array 8*16 == 128 or 7 bits
	brz,pt	%g4, 6f				! We should not have any user windows left
	 add	%g5, %g6, %g5

	set	1f, %o0
	mov	%g7, %o1
	mov	%g4, %o2
	call	printf
	 wrpr	%g0, PSTATE_KERN, %pstate
	set	2f, %o0
	call	panic
	 nop
	NOTREACHED
	.data
1:	.asciz	"pcb_nsaved=%x and otherwin=%x\n"
2:	.asciz	"rft_user\n"
	_ALIGN
	.text
6:
3:
	restored					! Load in the window
	restore						! This should not trap!
	ldx	[%g5 + PCB_RW + ( 0*8)], %l0		! Load the window from the pcb
	ldx	[%g5 + PCB_RW + ( 1*8)], %l1
	ldx	[%g5 + PCB_RW + ( 2*8)], %l2
	ldx	[%g5 + PCB_RW + ( 3*8)], %l3
	ldx	[%g5 + PCB_RW + ( 4*8)], %l4
	ldx	[%g5 + PCB_RW + ( 5*8)], %l5
	ldx	[%g5 + PCB_RW + ( 6*8)], %l6
	ldx	[%g5 + PCB_RW + ( 7*8)], %l7

	ldx	[%g5 + PCB_RW + ( 8*8)], %i0
	ldx	[%g5 + PCB_RW + ( 9*8)], %i1
	ldx	[%g5 + PCB_RW + (10*8)], %i2
	ldx	[%g5 + PCB_RW + (11*8)], %i3
	ldx	[%g5 + PCB_RW + (12*8)], %i4
	ldx	[%g5 + PCB_RW + (13*8)], %i5
	ldx	[%g5 + PCB_RW + (14*8)], %i6
	ldx	[%g5 + PCB_RW + (15*8)], %i7

#ifdef DEBUG
	stx	%g0, [%g5 + PCB_RW + (14*8)]		! DEBUG mark that we've saved this one
#endif

	cmp	%g5, %g6
	bgu,pt	%xcc, 3b				! Next one?
	 dec	8*16, %g5

	stb	%g0, [%g6 + PCB_NSAVED]			! Clear them out so we won't do this again
	GET_MAXCWP %g5
	add	%g5, %g7, %g4
	dec	1, %g5					! NWINDOWS-1-1
	wrpr	%g5, 0, %cansave
	wrpr	%g0, 0, %canrestore			! Make sure we have no freeloaders XXX
	wrpr	%g0, WSTATE_USER, %wstate		! Save things to user space
	mov	%g7, %g5				! We already did one restore
4:
	rdpr	%canrestore, %g4
	inc	%g4
	deccc	%g5
	wrpr	%g4, 0, %cleanwin			! Make *sure* we don't trap to cleanwin
	bge,a,pt	%xcc, 4b				! return to starting regwin
	 save	%g0, %g0, %g0				! This may force a datafault

#ifdef DEBUG
	wrpr	%g0, 0, %tl
#endif
#ifdef TRAPSTATS
	set	_C_LABEL(rftuld), %g5
	lduw	[%g5], %g4
	inc	%g4
	stw	%g4, [%g5]
#endif
	!!
	!! We can't take any save faults in here 'cause they will never be serviced
	!!

#ifdef DEBUG
	sethi	%hi(CPCB), %g5
	LDPTR	[%g5 + %lo(CPCB)], %g5
	ldub	[%g5 + PCB_NSAVED], %g5		! Any saved reg windows?
	tst	%g5
	tnz	%icc, 1; nop			! Debugger if we still have saved windows
	bne,a	rft_user			! Try starting over again
	 sethi	%hi(CPUINFO_VA+CI_WANT_AST), %g7
#endif
	/*
	 * Set up our return trapframe so we can recover if we trap from here
	 * on in.
	 */
	wrpr	%g0, 1, %tl			! Set up the trap state
	wrpr	%g2, 0, %tpc
	wrpr	%g3, 0, %tnpc
	ba,pt	%icc, 6f
	 wrpr	%g1, %g0, %tstate

5:
	/*
	 * Set up our return trapframe so we can recover if we trap from here
	 * on in.
	 */
	wrpr	%g0, 1, %tl			! Set up the trap state
	wrpr	%g2, 0, %tpc
	wrpr	%g3, 0, %tnpc
	wrpr	%g1, %g0, %tstate

	/*
	 * The restore instruction further down may cause the trap level
	 * to exceede the maximum trap level on sun4v, so a manual fill
	 * may be necessary.
	*/

#ifdef SUN4V
	sethi	%hi(cputyp), %g5
	ld	[%g5 + %lo(cputyp)], %g5
	cmp	%g5, CPU_SUN4V
	bne,pt	%icc, 1f
	 nop

	! Only manual fill if the restore instruction will cause a fill trap
	rdpr	%canrestore, %g5
	brnz	%g5, 1f
	 nop

	! Do a manual fill
	wr	%g0, ASI_AIUS, %asi
	rdpr	%cwp, %g4
	dec	%g4
	wrpr	%g4, 0, %cwp
rft_user_fault_start:
	FILL	ldxa, %sp+BIAS, 8, %asi
rft_user_fault_end:
	restored
	inc	%g4
	wrpr	%g4, 0, %cwp
1:	
#endif
	restore
6:
	rdpr	%canrestore, %g5
	wrpr	%g5, 0, %cleanwin			! Force cleanup of kernel windows

#ifdef NOTDEF_DEBUG
	ldx	[%g6 + CC64FSZ + STKB + TF_L + (0*8)], %g5! DEBUG -- get proper value for %l0
	cmp	%l0, %g5
	be,a,pt %icc, 1f
	 nop
!	sir			! WATCHDOG
	set	badregs, %g1	! Save the suspect regs
	stw	%l0, [%g1+(4*0)]
	stw	%l1, [%g1+(4*1)]
	stw	%l2, [%g1+(4*2)]
	stw	%l3, [%g1+(4*3)]
	stw	%l4, [%g1+(4*4)]
	stw	%l5, [%g1+(4*5)]
	stw	%l6, [%g1+(4*6)]
	stw	%l7, [%g1+(4*7)]
	stw	%i0, [%g1+(4*8)+(4*0)]
	stw	%i1, [%g1+(4*8)+(4*1)]
	stw	%i2, [%g1+(4*8)+(4*2)]
	stw	%i3, [%g1+(4*8)+(4*3)]
	stw	%i4, [%g1+(4*8)+(4*4)]
	stw	%i5, [%g1+(4*8)+(4*5)]
	stw	%i6, [%g1+(4*8)+(4*6)]
	stw	%i7, [%g1+(4*8)+(4*7)]
	save
	inc	%g7
	wrpr	%g7, 0, %otherwin
	wrpr	%g0, 0, %canrestore
	wrpr	%g0, WSTATE_KERN, %wstate	! Need to know where our sp points
	set	rft_wcnt, %g4	! Restore nsaved before trapping
	sethi	%hi(CPCB), %g6
	LDPTR	[%g6 + %lo(CPCB)], %g6
	lduw	[%g4], %g4
	stb	%g4, [%g6 + PCB_NSAVED]
	ta	1
	sir
	.data
badregs:
	.space	16*4
	.text
1:
#endif

	rdpr	%tstate, %g1
	rdpr	%cwp, %g7			! Find our cur window
	andn	%g1, CWP, %g1			! Clear it from %tstate
	wrpr	%g1, %g7, %tstate		! Set %tstate with %cwp
	mov	CTX_SECONDARY, %g1		! Restore the user context
	GET_MMU_CONTEXTID %g4, %g1, %g3
	mov	CTX_PRIMARY, %g2
	SET_MMU_CONTEXTID %g4, %g2, %g3
	sethi	%hi(KERNBASE), %g7		! Should not be needed due to retry
	membar	#Sync				! Should not be needed due to retry
	flush	%g7				! Should not be needed due to retry

	CLRTT
#ifdef TRAPSTATS
	set	_C_LABEL(rftudone), %g1
	lduw	[%g1], %g2
	inc	%g2
	stw	%g2, [%g1]
#endif
#ifdef DEBUG
	sethi	%hi(CPCB), %g5
	LDPTR	[%g5 + %lo(CPCB)], %g5
	ldub	[%g5 + PCB_NSAVED], %g5		! Any saved reg windows?
	tst	%g5
	tnz	%icc, 1; nop			! Debugger if we still have saved windows!
#endif
	wrpr	%g0, 0, %pil			! Enable all interrupts
	retry

! exported end marker for kernel gdb
	.globl	_C_LABEL(endtrapcode)
_C_LABEL(endtrapcode):

/*
 * Kernel entry point.
 *
 * The contract between bootloader and kernel is:
 *
 * %o0		OpenFirmware entry point, to keep Sun's updaters happy
 * %o1		Address of boot information vector (see bootinfo.h)
 * %o2		Length of the vector, in bytes
 * %o3		OpenFirmware entry point, to mimic Sun bootloader behavior
 * %o4		OpenFirmware, to meet earlier NetBSD kernels expectations
 */
	.align	8
start:
dostart:
	/*
	 * Startup.
	 *
	 * The Sun FCODE bootloader is nice and loads us where we want
	 * to be.  We have a full set of mappings already set up for us.
	 *
	 * I think we end up having an entire 16M allocated to us.
	 *
	 * We enter with the prom entry vector in %o0, dvec in %o1,
	 * and the bootops vector in %o2.
	 *
	 * All we need to do is:
	 *
	 *	1:	Save the prom vector
	 *
	 *	2:	Create a decent stack for ourselves
	 *
	 *	3:	Install the permanent 4MB kernel mapping
	 *
	 *	4:	Call the C language initialization code
	 *
	 */

	/*
	 * Set the psr into a known state:
	 * Set supervisor mode, interrupt level >= 13, traps enabled
	 */
	wrpr	%g0, 13, %pil
	wrpr	%g0, PSTATE_INTR|PSTATE_PEF, %pstate
	wr	%g0, FPRS_FEF, %fprs		! Turn on FPU

	/*
	 * Step 2: Set up a v8-like stack if we need to
	 */

#ifdef _LP64
	btst	1, %sp
	bnz,pt	%icc, 0f
	 nop
	add	%sp, -BIAS, %sp
#else
	btst	1, %sp
	bz,pt	%icc, 0f
	 nop
	add	%sp, BIAS, %sp
#endif
0:

	call	_C_LABEL(bootstrap)
	 clr	%g4				! Clear data segment pointer

/*
 * Initialize the boot CPU.  Basically:
 *
 *	Locate the cpu_info structure for this CPU.
 *	Establish a locked mapping for interrupt stack.
 *	Switch to the initial stack.
 *	Call the routine passed in in cpu_info->ci_spinup
 */

#ifdef NO_VCACHE
#define	SUN4U_TTE_DATABITS	SUN4U_TTE_L|SUN4U_TTE_CP|SUN4U_TTE_P|SUN4U_TTE_W
#else
#define	SUN4U_TTE_DATABITS	SUN4U_TTE_L|SUN4U_TTE_CP|SUN4U_TTE_CV|SUN4U_TTE_P|SUN4U_TTE_W
#endif


ENTRY_NOPROFILE(cpu_initialize)	/* for cosmetic reasons - nicer backtrace */

	/* Cache the cputyp in %l6 for later use below */
	sethi	%hi(cputyp), %l6
	ld	[%l6 + %lo(cputyp)], %l6

	/*
	 * Step 5: is no more.
	 */
	
	/*
	 * Step 6: hunt through cpus list and find the one that matches our cpuid
	 */

	call	_C_LABEL(cpu_myid)	! Retrieve cpuid in %o0
	 mov	%g0, %o0
	
	sethi	%hi(_C_LABEL(cpus)), %l1
	LDPTR	[%l1 + %lo(_C_LABEL(cpus))], %l1
0:
	ld	[%l1 + CI_CPUID], %l3		! Load CPUID
	cmp	%l3, %o0			! Does it match?
	bne,a,pt	%icc, 0b		! no
	 LDPTR	[%l1 + CI_NEXT], %l1		! Load next cpu_info pointer

	/*
	 * Get pointer to our cpu_info struct
	 */
	mov	%l1, %l7			! save cpu_info pointer
	ldx	[%l1 + CI_PADDR], %l1		! Load the interrupt stack's PA
#ifdef SUN4V
	cmp	%l6, CPU_SUN4V
	bne,pt	%icc, 3f
	 nop

	/* sun4v */
	call	_C_LABEL(pmap_setup_intstack_sun4v)	! Call nice C function for mapping INTSTACK
	 mov	%l1, %o0
	ba	4f
	 nop
3:
#endif
	/* sun4u */
	sethi	%hi(0xa0000000), %l2		! V=1|SZ=01|NFO=0|IE=0
	sllx	%l2, 32, %l2			! Shift it into place

	mov	-1, %l3				! Create a nice mask
	sllx	%l3, 43, %l4			! Mask off high bits
	or	%l4, 0xfff, %l4			! We can just load this in 12 (of 13) bits

	andn	%l1, %l4, %l1			! Mask the phys page number

	or	%l2, %l1, %l1			! Now take care of the high bits
	or	%l1, SUN4U_TTE_DATABITS, %l2	! And low bits:	L=1|CP=1|CV=?|E=0|P=1|W=1|G=0

	!!
	!!  Now, map in the interrupt stack as context==0
	!!
	set	TLB_TAG_ACCESS, %l5
	set	INTSTACK, %l0
	stxa	%l0, [%l5] ASI_DMMU		! Make DMMU point to it
	stxa	%l2, [%g0] ASI_DMMU_DATA_IN	! Store it
	membar	#Sync
4:

	!! Setup kernel stack (we rely on curlwp on this cpu
	!! being lwp0 here and its uarea is mapped special
	!! and already accessible here)
	flushw
	LDPTR	[%l7 + CI_CPCB], %l0		! load PCB/uarea pointer
	set	USPACE - TF_SIZE - CC64FSZ, %l1
 	add	%l1, %l0, %l0
#ifdef _LP64
	andn	%l0, 0x0f, %l0			! Needs to be 16-byte aligned
	sub	%l0, BIAS, %l0			! and biased
#endif
	mov	%l0, %sp
	flushw

#ifdef DEBUG
	set	_C_LABEL(pmapdebug), %o1
	ld	[%o1], %o1
	sethi	%hi(0x40000), %o2
	btst	%o2, %o1
	bz	0f
	
	set	1f, %o0		! Debug printf
	call	_C_LABEL(prom_printf)
	 nop
	.data
1:
	.asciz	"Setting trap base...\n"
	_ALIGN
	.text
0:	
#endif
	/*
	 * Step 7: change the trap base register, and install our TSB pointers
	 */

	/*
	 * install our TSB pointers
	 */

#ifdef SUN4V
	cmp	%l6, CPU_SUN4V
	bne,pt	%icc, 5f
	 nop

	/* sun4v */
	LDPTR	[%l7 + CI_TSB_DESC], %o0
	call	_C_LABEL(pmap_setup_tsb_sun4v)
	 nop
	ba	1f
	 nop
5:
#endif
	/* sun4u */
	sethi	%hi(_C_LABEL(tsbsize)), %l2
	sethi	%hi(0x1fff), %l3
	sethi	%hi(TSB), %l4
	LDPTR	[%l7 + CI_TSB_DMMU], %l0
	LDPTR	[%l7 + CI_TSB_IMMU], %l1
	ld	[%l2 + %lo(_C_LABEL(tsbsize))], %l2
	or	%l3, %lo(0x1fff), %l3
	or	%l4, %lo(TSB), %l4

	andn	%l0, %l3, %l0			! Mask off size and split bits
	or	%l0, %l2, %l0			! Make a TSB pointer
	stxa	%l0, [%l4] ASI_DMMU		! Install data TSB pointer

	andn	%l1, %l3, %l1			! Mask off size and split bits
	or	%l1, %l2, %l1			! Make a TSB pointer
	stxa	%l1, [%l4] ASI_IMMU		! Install instruction TSB pointer
	membar	#Sync
	set	1f, %l1
	flush	%l1
1:

	/* set trap table */
#ifdef SUN4V
	cmp	%l6, CPU_SUN4V
	bne,pt	%icc, 6f
	 nop
	/* sun4v */
	set	_C_LABEL(trapbase_sun4v), %l1
	GET_MMFSA %o1
	call	_C_LABEL(prom_set_trap_table_sun4v)	! Now we should be running 100% from our handlers
	 mov	%l1, %o0
	
	ba	7f
	 nop
6:	
#endif	
	/* sun4u */
	set	_C_LABEL(trapbase), %l1
	call	_C_LABEL(prom_set_trap_table_sun4u)	! Now we should be running 100% from our handlers
	 mov	%l1, %o0
7:
	wrpr	%l1, 0, %tba			! Make sure the PROM didn't foul up.

	/*
	 * Switch to the kernel mode and run away.
	 */
	wrpr	%g0, WSTATE_KERN, %wstate

#ifdef DEBUG
	wrpr	%g0, 1, %tl			! Debug -- start at tl==3 so we'll watchdog
	wrpr	%g0, 0x1ff, %tt			! Debug -- clear out unused trap regs
	wrpr	%g0, 0, %tpc
	wrpr	%g0, 0, %tnpc
	wrpr	%g0, 0, %tstate
	wrpr	%g0, 0, %tl
#endif

#ifdef DEBUG
	set	_C_LABEL(pmapdebug), %o1
	ld	[%o1], %o1
	sethi	%hi(0x40000), %o2
	btst	%o2, %o1
	bz	0f

	LDPTR	[%l7 + CI_SPINUP], %o1
	set	1f, %o0		! Debug printf
	call	_C_LABEL(prom_printf)
	 mov	%sp, %o2

	.data
1:
	.asciz	"Calling startup routine %p with stack at %p...\n"
	_ALIGN
	.text
0:	
#endif
	/*
	 * Call our startup routine.
	 */

	LDPTR	[%l7 + CI_SPINUP], %o1

	call	%o1				! Call routine
	 clr	%o0				! our frame arg is ignored

	set	1f, %o0				! Main should never come back here
	call	_C_LABEL(panic)
	 nop
	.data
1:
	.asciz	"main() returned\n"
	_ALIGN
	.text

	.align 8
ENTRY(get_romtba)
	retl
	 rdpr	%tba, %o0

ENTRY(setcputyp)
	sethi	%hi(cputyp), %o1	! Trash %o1 assuming this is ok
	st	%o0, [%o1 + %lo(cputyp)]
	retl
	 nop
		
#ifdef MULTIPROCESSOR
	/*
	 * cpu_mp_startup is called with:
	 *
	 *	%g2 = cpu_args
	 */
ENTRY(cpu_mp_startup)
	mov	1, %o0
	sllx	%o0, 63, %o0
	wr	%o0, TICK_CMPR	! XXXXXXX clear and disable %tick_cmpr for now
	wrpr    %g0, 0, %cleanwin
	wrpr	%g0, 0, %tl			! Make sure we're not in NUCLEUS mode
	wrpr	%g0, WSTATE_KERN, %wstate
	wrpr	%g0, PSTATE_KERN, %pstate
	flushw

	/* Cache the cputyp in %l6 for later use below */
	sethi	%hi(cputyp), %l6
	ld	[%l6 + %lo(cputyp)], %l6
	
	/*
	 * Get pointer to our cpu_info struct
	 */
	ldx	[%g2 + CBA_CPUINFO], %l1	! Load the interrupt stack's PA
	
#ifdef SUN4V
	cmp	%l6, CPU_SUN4V
	bne,pt	%icc, 3f
	 nop
	
	/* sun4v */
	
	sethi	%hi(0x80000000), %l2		! V=1|NFO=0|SW=0
	sllx	%l2, 32, %l2			! Shift it into place
	mov	-1, %l3				! Create a nice mask
	sllx	%l3, 56, %l4			! Mask off high 8 bits
	or	%l4, 0xfff, %l4			! We can just load this in 12 (of 13) bits
	andn	%l1, %l4, %l1			! Mask the phys page number into RA
	or	%l2, %l1, %l1			! Now take care of the 8 high bits V|NFO|SW
	or	%l1, 0x0741, %l2		! And low 13 bits IE=0|E=0|CP=1|CV=1|P=1|
						!		  X=0|W=1|SW=00|SZ=0001

	/*
	 *  Now, map in the interrupt stack & cpu_info as context==0
	 */
	
	set	INTSTACK, %o0			! vaddr
	clr	%o1				! reserved
	mov	%l2, %o2			! tte
	mov	MAP_DTLB, %o3			! flags
	mov	FT_MMU_MAP_PERM_ADDR, %o5	! hv fast trap function
	ta	ST_FAST_TRAP
	cmp	%o0, 0
	be,pt	%icc, 5f
	 nop
	sir					! crash if mapping fails
5:

	/*
	 * Set 0 as primary context XXX
	 */
	
	mov	CTX_PRIMARY, %o0
	SET_MMU_CONTEXTID_SUN4V %g0, %o0

	ba	4f		
	 nop
3:
#endif
	
	/* sun4u */
	
	sethi	%hi(0xa0000000), %l2		! V=1|SZ=01|NFO=0|IE=0
	sllx	%l2, 32, %l2			! Shift it into place
	mov	-1, %l3				! Create a nice mask
	sllx	%l3, 43, %l4			! Mask off high bits
	or	%l4, 0xfff, %l4			! We can just load this in 12 (of 13) bits
	andn	%l1, %l4, %l1			! Mask the phys page number
	or	%l2, %l1, %l1			! Now take care of the high bits
	or	%l1, SUN4U_TTE_DATABITS, %l2	! And low bits:	L=1|CP=1|CV=?|E=0|P=1|W=1|G=0

	/*
	 *  Now, map in the interrupt stack & cpu_info as context==0
	 */
	
	set	TLB_TAG_ACCESS, %l5
	set	INTSTACK, %l0
	stxa	%l0, [%l5] ASI_DMMU		! Make DMMU point to it
	stxa	%l2, [%g0] ASI_DMMU_DATA_IN	! Store it

	/*
	 * Set 0 as primary context XXX
	 */
	
	mov	CTX_PRIMARY, %o0
	SET_MMU_CONTEXTID_SUN4U %g0, %o0

4:	
	membar	#Sync

	/*
	 * Temporarily use the interrupt stack
	 */
#ifdef _LP64
	set	((EINTSTACK - CC64FSZ - TF_SIZE)) & ~0x0f - BIAS, %sp
#else
	set	EINTSTACK - CC64FSZ - TF_SIZE, %sp
#endif
	set	1, %fp
	clr	%i7

#ifdef SUN4V
	cmp	%l6, CPU_SUN4V
	bne,pt	%icc, 2f
	 nop
	
	/* sun4v */
	
	/*
	 * install our TSB pointers
	 */

	set	CPUINFO_VA, %o0
	LDPTR	[%o0 + CI_TSB_DESC], %o0
	call	_C_LABEL(pmap_setup_tsb_sun4v)
	 nop

	/* set trap table */

	set	_C_LABEL(trapbase_sun4v), %l1
	GET_MMFSA %o1
	call	_C_LABEL(prom_set_trap_table_sun4v)
	 mov	%l1, %o0

	! Now we should be running 100% from our handlers	
	ba	3f		
	 nop
2:
#endif
	/* sun4u */
	
	/*
	 * install our TSB pointers
	 */

	sethi	%hi(CPUINFO_VA+CI_TSB_DMMU), %l0
	sethi	%hi(CPUINFO_VA+CI_TSB_IMMU), %l1
	sethi	%hi(_C_LABEL(tsbsize)), %l2
	sethi	%hi(0x1fff), %l3
	sethi	%hi(TSB), %l4
	LDPTR	[%l0 + %lo(CPUINFO_VA+CI_TSB_DMMU)], %l0
	LDPTR	[%l1 + %lo(CPUINFO_VA+CI_TSB_IMMU)], %l1
	ld	[%l2 + %lo(_C_LABEL(tsbsize))], %l2
	or	%l3, %lo(0x1fff), %l3
	or	%l4, %lo(TSB), %l4

	andn	%l0, %l3, %l0			! Mask off size and split bits
	or	%l0, %l2, %l0			! Make a TSB pointer
	stxa	%l0, [%l4] ASI_DMMU		! Install data TSB pointer
	membar	#Sync

	andn	%l1, %l3, %l1			! Mask off size and split bits
	or	%l1, %l2, %l1			! Make a TSB pointer
	stxa	%l1, [%l4] ASI_IMMU		! Install instruction TSB pointer
	membar	#Sync
	set	1f, %o0
	flush	%o0
1:

	/* set trap table */
	
	set	_C_LABEL(trapbase), %l1
	call	_C_LABEL(prom_set_trap_table_sun4u)
	 mov	%l1, %o0
3:	
	wrpr	%l1, 0, %tba			! Make sure the PROM didn't
						! foul up.
	/*
	 * Use this CPUs idlelewp's uarea stack
	 */
	sethi	%hi(CPUINFO_VA+CI_IDLELWP), %l0
	LDPTR	[%l0 + %lo(CPUINFO_VA+CI_IDLELWP)], %l0
	set	USPACE - TF_SIZE - CC64FSZ, %l1
	LDPTR	[%l0 + L_PCB], %l0
	add	%l0, %l1, %l0
#ifdef _LP64
	andn	%l0, 0x0f, %l0			! Needs to be 16-byte aligned
	sub	%l0, BIAS, %l0			! and biased
#endif
	mov	%l0, %sp
	flushw

	/*
	 * Switch to the kernel mode and run away.
	 */
	wrpr	%g0, 13, %pil
	wrpr	%g0, PSTATE_INTR|PSTATE_PEF, %pstate
	wr	%g0, FPRS_FEF, %fprs			! Turn on FPU

	call	_C_LABEL(cpu_hatch)
	 clr %g4

	b	_C_LABEL(idle_loop)
	 clr	%o0

	NOTREACHED

	.globl cpu_mp_startup_end
cpu_mp_startup_end:
#endif

/*
 * openfirmware(cell* param);
 *
 * OpenFirmware entry point
 *
 * If we're running in 32-bit mode we need to convert to a 64-bit stack
 * and 64-bit cells.  The cells we'll allocate off the stack for simplicity.
 */
	.align 8
ENTRY(openfirmware)
	sethi	%hi(romp), %o4
	andcc	%sp, 1, %g0
	bz,pt	%icc, 1f
	 LDPTR	[%o4+%lo(romp)], %o4		! v9 stack, just load the addr and callit
	save	%sp, -CC64FSZ, %sp
	rdpr	%pil, %i2
	mov	PIL_HIGH, %i3
	cmp	%i3, %i2
	movle	%icc, %i2, %i3
	wrpr	%g0, %i3, %pil
	mov	%i0, %o0
	mov	%g1, %l1
	mov	%g2, %l2
	mov	%g3, %l3
	mov	%g4, %l4
	mov	%g5, %l5
	mov	%g6, %l6
	mov	%g7, %l7
	rdpr	%pstate, %l0
	jmpl	%i4, %o7
#if !defined(_LP64)
	 wrpr	%g0, PSTATE_PROM, %pstate
#else
	 wrpr	%g0, PSTATE_PROM|PSTATE_IE, %pstate
#endif
	wrpr	%l0, %g0, %pstate
	mov	%l1, %g1
	mov	%l2, %g2
	mov	%l3, %g3
	mov	%l4, %g4
	mov	%l5, %g5
	mov	%l6, %g6
	mov	%l7, %g7
	wrpr	%i2, 0, %pil
	ret
	 restore	%o0, %g0, %o0

1:	! v8 -- need to screw with stack & params
#ifdef NOTDEF_DEBUG
	mov	%o7, %o5
	call	globreg_check
	 nop
	mov	%o5, %o7
#endif
	save	%sp, -CC64FSZ, %sp		! Get a new 64-bit stack frame
	add	%sp, -BIAS, %sp
	rdpr	%pstate, %l0
	srl	%sp, 0, %sp
	rdpr	%pil, %i2	! s = splx(level)
	mov	%i0, %o0
	mov	PIL_HIGH, %i3
	mov	%g1, %l1
	mov	%g2, %l2
	cmp	%i3, %i2
	mov	%g3, %l3
	mov	%g4, %l4
	mov	%g5, %l5
	movle	%icc, %i2, %i3
	mov	%g6, %l6
	mov	%g7, %l7
	wrpr	%i3, %g0, %pil
	jmpl	%i4, %o7
	! Enable 64-bit addresses for the prom
#if defined(_LP64)
	 wrpr	%g0, PSTATE_PROM, %pstate
#else
	 wrpr	%g0, PSTATE_PROM|PSTATE_IE, %pstate
#endif
	wrpr	%l0, 0, %pstate
	wrpr	%i2, 0, %pil
	mov	%l1, %g1
	mov	%l2, %g2
	mov	%l3, %g3
	mov	%l4, %g4
	mov	%l5, %g5
	mov	%l6, %g6
	mov	%l7, %g7
	ret
	 restore	%o0, %g0, %o0

/*
 * void ofw_exit(cell_t args[])
 */
ENTRY(openfirmware_exit)
	STACKFRAME(-CC64FSZ)
	flushw					! Flush register windows

	wrpr	%g0, PIL_HIGH, %pil		! Disable interrupts
	sethi	%hi(romtba), %l5
	LDPTR	[%l5 + %lo(romtba)], %l5
	wrpr	%l5, 0, %tba			! restore the ofw trap table

	/* Arrange locked kernel stack as PROM stack */
	set	EINTSTACK  - CC64FSZ, %l5

	andn	%l5, 0x0f, %l5			! Needs to be 16-byte aligned
	sub	%l5, BIAS, %l5			! and biased
	mov	%l5, %sp
	flushw

	sethi	%hi(romp), %l6
	LDPTR	[%l6 + %lo(romp)], %l6

	mov     CTX_PRIMARY, %l3		! set context 0
	stxa    %g0, [%l3] ASI_DMMU
	membar	#Sync

	wrpr	%g0, PSTATE_PROM, %pstate	! Disable interrupts
						! and enable 64-bit addresses
	wrpr	%g0, 0, %tl			! force trap level 0
	call	%l6
	 mov	%i0, %o0
	NOTREACHED

/*
 * sp_tlb_flush_pte_us(vaddr_t va, int ctx)
 * sp_tlb_flush_pte_usiii(vaddr_t va, int ctx)
 *
 * Flush tte from both IMMU and DMMU.
 *
 * This uses %o0-%o5
 */
	.align 8
ENTRY(sp_tlb_flush_pte_us)
#ifdef DEBUG
	set	pmapdebug, %o3
	lduw	[%o3], %o3
!	movrz	%o1, -1, %o3				! Print on either pmapdebug & PDB_DEMAP or ctx == 0
	btst	0x0020, %o3
	bz,pt	%icc, 2f
	 nop
	save	%sp, -CC64FSZ, %sp
	set	1f, %o0
	mov	%i1, %o1
	andn	%i0, 0xfff, %o3
	or	%o3, 0x010, %o3
	call	_C_LABEL(printf)
	 mov	%i0, %o2
	restore
	.data
1:
	.asciz	"sp_tlb_flush_pte_us:	demap ctx=%x va=%08x res=%x\n"
	_ALIGN
	.text
2:
#endif
#ifdef MULTIPROCESSOR
	rdpr	%pstate, %o3
	andn	%o3, PSTATE_IE, %o4			! disable interrupts
	wrpr	%o4, 0, %pstate
#endif
	srlx	%o0, PG_SHIFT4U, %o0			! drop unused va bits
	mov	CTX_SECONDARY, %o2
	sllx	%o0, PG_SHIFT4U, %o0
	ldxa	[%o2] ASI_DMMU, %o5			! Save secondary context
	sethi	%hi(KERNBASE), %o4
	membar	#LoadStore
	stxa	%o1, [%o2] ASI_DMMU			! Insert context to demap
	membar	#Sync
	or	%o0, DEMAP_PAGE_SECONDARY, %o0		! Demap page from secondary context only
	stxa	%o0, [%o0] ASI_DMMU_DEMAP		! Do the demap
	stxa	%o0, [%o0] ASI_IMMU_DEMAP		! to both TLBs
#ifdef TLB_FLUSH_LOWVA
	srl	%o0, 0, %o0				! and make sure it's both 32- and 64-bit entries
	stxa	%o0, [%o0] ASI_DMMU_DEMAP		! Do the demap
	stxa	%o0, [%o0] ASI_IMMU_DEMAP		! Do the demap
#endif
	flush	%o4
	stxa	%o5, [%o2] ASI_DMMU			! Restore secondary context
	membar	#Sync
	retl
#ifdef MULTIPROCESSOR
	 wrpr	%o3, %pstate				! restore interrupts
#else
	 nop
#endif

ENTRY(sp_tlb_flush_pte_usiii)
#ifdef DEBUG
	set	pmapdebug, %o3
	lduw	[%o3], %o3
!	movrz	%o1, -1, %o3				! Print on either pmapdebug & PDB_DEMAP or ctx == 0
	btst	0x0020, %o3
	bz,pt	%icc, 2f
	 nop
	save	%sp, -CC64FSZ, %sp
	set	1f, %o0
	mov	%i1, %o1
	andn	%i0, 0xfff, %o3
	or	%o3, 0x010, %o3
	call	_C_LABEL(printf)
	 mov	%i0, %o2
	restore
	.data
1:
	.asciz	"sp_tlb_flush_pte_usiii:	demap ctx=%x va=%08x res=%x\n"
	_ALIGN
	.text
2:
#endif
	! %o0 = VA [in]
	! %o1 = ctx value [in] / KERNBASE
	! %o2 = CTX_PRIMARY
	! %o3 = saved %tl
	! %o4 = saved %pstate
	! %o5 = saved primary ctx 

	! Need this for UP as well
	rdpr	%pstate, %o4
	andn	%o4, PSTATE_IE, %o3			! disable interrupts
	wrpr	%o3, 0, %pstate

	!!
	!! Cheetahs do not support flushing the IMMU from secondary context
	!!
	rdpr	%tl, %o3
	mov	CTX_PRIMARY, %o2
	brnz,pt	%o3, 1f
	 andn	%o0, 0xfff, %o0				! drop unused va bits
	wrpr	%g0, 1, %tl				! Make sure we're NUCLEUS
1:	
	ldxa	[%o2] ASI_DMMU, %o5			! Save primary context
	membar	#LoadStore
	stxa	%o1, [%o2] ASI_DMMU			! Insert context to demap
	sethi	%hi(KERNBASE), %o1
	membar	#Sync
	or	%o0, DEMAP_PAGE_PRIMARY, %o0
	stxa	%o0, [%o0] ASI_DMMU_DEMAP		! Do the demap
	membar	#Sync
	stxa	%o0, [%o0] ASI_IMMU_DEMAP		! to both TLBs
	membar	#Sync
#ifdef TLB_FLUSH_LOWVA
	srl	%o0, 0, %o0				! and make sure it's both 32- and 64-bit entries
	stxa	%o0, [%o0] ASI_DMMU_DEMAP		! Do the demap
	membar	#Sync
	stxa	%o0, [%o0] ASI_IMMU_DEMAP		! Do the demap
	membar	#Sync
#endif
	flush	%o1
	stxa	%o5, [%o2] ASI_DMMU			! Restore primary context
	membar	#Sync
	brnz,pt	%o3, 1f
	 flush	%o1
	wrpr	%g0, %o3, %tl				! Return to kernel mode.
1:	
	retl
	 wrpr	%o4, %pstate				! restore interrupts


/*
 * sp_tlb_flush_all_us(void)
 * sp_tlb_flush_all_usiii(void)
 *
 * Flush all user TLB entries from both IMMU and DMMU.
 * We have both UltraSPARC I+II, and UltraSPARC >=III versions.
 */
	.align 8
ENTRY(sp_tlb_flush_all_us)
	rdpr	%pstate, %o3
	andn	%o3, PSTATE_IE, %o4			! disable interrupts
	wrpr	%o4, 0, %pstate
	set	((TLB_SIZE_SPITFIRE-1) * 8), %o0
	set	CTX_SECONDARY, %o4
	ldxa	[%o4] ASI_DMMU, %o4			! save secondary context
	set	CTX_MASK, %o5
	membar	#Sync

	! %o0 = loop counter
	! %o1 = ctx value
	! %o2 = TLB tag value
	! %o3 = saved %pstate
	! %o4 = saved primary ctx
	! %o5 = CTX_MASK
	! %xx = saved %tl

0:
	ldxa	[%o0] ASI_DMMU_TLB_TAG, %o2		! fetch the TLB tag
	andcc	%o2, %o5, %o1				! context 0?
	bz,pt	%xcc, 1f				! if so, skip
	 mov	CTX_SECONDARY, %o2

	stxa	%o1, [%o2] ASI_DMMU			! set the context
	set	DEMAP_CTX_SECONDARY, %o2
	membar	#Sync
	stxa	%o2, [%o2] ASI_DMMU_DEMAP		! do the demap
	membar	#Sync

1:
	dec	8, %o0
	brgz,pt %o0, 0b					! loop over all entries
	 nop

/*
 * now do the IMMU
 */

	set	((TLB_SIZE_SPITFIRE-1) * 8), %o0

0:
	ldxa	[%o0] ASI_IMMU_TLB_TAG, %o2		! fetch the TLB tag
	andcc	%o2, %o5, %o1				! context 0?
	bz,pt	%xcc, 1f				! if so, skip
	 mov	CTX_SECONDARY, %o2

	stxa	%o1, [%o2] ASI_DMMU			! set the context
	set	DEMAP_CTX_SECONDARY, %o2
	membar	#Sync
	stxa	%o2, [%o2] ASI_IMMU_DEMAP		! do the demap
	membar	#Sync

1:
	dec	8, %o0
	brgz,pt %o0, 0b					! loop over all entries
	 nop

	set	CTX_SECONDARY, %o2
	stxa	%o4, [%o2] ASI_DMMU			! restore secondary ctx
	sethi	%hi(KERNBASE), %o4
	membar	#Sync
	flush	%o4
	retl
	 wrpr	%o3, %pstate

	.align 8
ENTRY(sp_tlb_flush_all_usiii)
	rdpr	%tl, %o5
	brnz,pt	%o5, 1f
	 set	DEMAP_ALL, %o2
	wrpr	1, %tl
1:
	rdpr	%pstate, %o3
	andn	%o3, PSTATE_IE, %o4			! disable interrupts
	wrpr	%o4, 0, %pstate

	stxa	%o2, [%o2] ASI_IMMU_DEMAP
	membar	#Sync
	stxa	%o2, [%o2] ASI_DMMU_DEMAP

	sethi	%hi(KERNBASE), %o4
	membar	#Sync
	flush	%o4

	wrpr	%o5, %tl
	retl
	 wrpr	%o3, %pstate

/*
 * sp_blast_dcache(int dcache_size, int dcache_line_size)
 *
 * Clear out all of D$ regardless of contents
 */
	.align 8
ENTRY(sp_blast_dcache)
/*
 * We turn off interrupts for the duration to prevent RED exceptions.
 */
#ifdef PROF
	save	%sp, -CC64FSZ, %sp
#endif

	rdpr	%pstate, %o3
	sub	%o0, %o1, %o0
	andn	%o3, PSTATE_IE, %o4			! Turn off PSTATE_IE bit
	wrpr	%o4, 0, %pstate
1:
	stxa	%g0, [%o0] ASI_DCACHE_TAG
	membar	#Sync
	brnz,pt	%o0, 1b
	 sub	%o0, %o1, %o0

	sethi	%hi(KERNBASE), %o2
	flush	%o2
	membar	#Sync
#ifdef PROF
	wrpr	%o3, %pstate
	ret
	 restore
#else
	retl
	 wrpr	%o3, %pstate
#endif

#ifdef MULTIPROCESSOR
/*
 * void sparc64_ipi_blast_dcache(int dcache_size, int dcache_line_size)
 *
 * Clear out all of D$ regardless of contents
 *
 * On entry:
 *	%g2 = dcache_size
 *	%g3 = dcache_line_size
 */
	.align 8
ENTRY(sparc64_ipi_blast_dcache)
	sub	%g2, %g3, %g2
1:
	stxa	%g0, [%g2] ASI_DCACHE_TAG
	membar	#Sync
	brnz,pt	%g2, 1b
	 sub	%g2, %g3, %g2

	sethi	%hi(KERNBASE), %g5
	flush	%g5
	membar	#Sync

	ba,a	ret_from_intr_vector
	 nop
#endif /* MULTIPROCESSOR */

/*
 * blast_icache_us()
 * blast_icache_usiii()
 *
 * Clear out all of I$ regardless of contents
 * Does not modify %o0
 *
 * We turn off interrupts for the duration to prevent RED exceptions.
 * For the Cheetah version, we also have to to turn off the I$ during this as
 * ASI_ICACHE_TAG accesses interfere with coherency.
 */
	.align 8
ENTRY(blast_icache_us)
	rdpr	%pstate, %o3
	sethi	%hi(icache_size), %o1
	ld	[%o1 + %lo(icache_size)], %o1
	sethi	%hi(icache_line_size), %o2
	ld	[%o2 + %lo(icache_line_size)], %o2
	sub	%o1, %o2, %o1
	andn	%o3, PSTATE_IE, %o4			! Turn off PSTATE_IE bit
	wrpr	%o4, 0, %pstate
1:
	stxa	%g0, [%o1] ASI_ICACHE_TAG
	brnz,pt	%o1, 1b
	 sub	%o1, %o2, %o1
	sethi	%hi(KERNBASE), %o5
	flush	%o5
	membar	#Sync
	retl
	 wrpr	%o3, %pstate

	.align 8
ENTRY(blast_icache_usiii)
	rdpr	%pstate, %o3
	sethi	%hi(icache_size), %o1
	ld	[%o1 + %lo(icache_size)], %o1
	sethi	%hi(icache_line_size), %o2
	ld	[%o2 + %lo(icache_line_size)], %o2
	sub	%o1, %o2, %o1
	andn	%o3, PSTATE_IE, %o4			! Turn off PSTATE_IE bit
	wrpr	%o4, 0, %pstate
	ldxa    [%g0] ASI_MCCR, %o5
	andn	%o5, MCCR_ICACHE_EN, %o4		! Turn off the I$
	stxa	%o4, [%g0] ASI_MCCR
	flush 	%g0
1:
	stxa	%g0, [%o1] ASI_ICACHE_TAG
	membar	#Sync
	brnz,pt	%o1, 1b
	 sub	%o1, %o2, %o1
	stxa	%o5, [%g0] ASI_MCCR			! Restore the I$
	flush 	%g0
	retl
	 wrpr	%o3, %pstate

/*
 * dcache_flush_page_us(paddr_t pa)
 * dcache_flush_page_usiii(paddr_t pa)
 *
 * Clear one page from D$.
 *
 */
	.align 8
ENTRY(dcache_flush_page_us)
#ifndef _LP64
	COMBINE(%o0, %o1, %o0)
#endif
	mov	-1, %o1		! Generate mask for tag: bits [29..2]
	srlx	%o0, 13-2, %o2	! Tag is PA bits <40:13> in bits <29:2>
	clr	%o4
	srl	%o1, 2, %o1	! Now we have bits <29:0> set
	set	(2*NBPG), %o5
	ba,pt	%icc, 1f
	 andn	%o1, 3, %o1	! Now we have bits <29:2> set

	.align 8
1:
	ldxa	[%o4] ASI_DCACHE_TAG, %o3
	mov	%o4, %o0
	deccc	32, %o5
	bl,pn	%icc, 2f
	 inc	32, %o4

	xor	%o3, %o2, %o3
	andcc	%o3, %o1, %g0
	bne,pt	%xcc, 1b
	 membar	#LoadStore

	stxa	%g0, [%o0] ASI_DCACHE_TAG
	ba,pt	%icc, 1b
	 membar	#StoreLoad
2:

	sethi	%hi(KERNBASE), %o5
	flush	%o5
	retl
	 membar	#Sync

	.align 8
ENTRY(dcache_flush_page_usiii)
#ifndef _LP64
	COMBINE(%o0, %o1, %o0)
#endif
	set	NBPG, %o1
	sethi	%hi(dcache_line_size), %o2
	add	%o0, %o1, %o1	! end address
	ld	[%o2 + %lo(dcache_line_size)], %o2

1:
	stxa	%g0, [%o0] ASI_DCACHE_INVALIDATE
	add	%o0, %o2, %o0
	cmp	%o0, %o1
	bl,pt	%xcc, 1b
	 nop

	sethi	%hi(KERNBASE), %o5
	flush	%o5
	retl
	 membar	#Sync

/*
 *	cache_flush_phys_us(paddr_t, psize_t, int);
 *	cache_flush_phys_usiii(paddr_t, psize_t, int);
 *
 *	Clear a set of paddrs from the D$, I$ and if param3 is
 *	non-zero, E$.  (E$ is not supported yet).
 */

	.align 8
ENTRY(cache_flush_phys_us)
#ifndef _LP64
	COMBINE(%o0, %o1, %o0)
	COMBINE(%o2, %o3, %o1)
	mov	%o4, %o2
#endif
#ifdef DEBUG
	tst	%o2		! Want to clear E$?
	tnz	1		! Error!
#endif
	add	%o0, %o1, %o1	! End PA
	dec	%o1

	!!
	!! Both D$ and I$ tags match pa bits 42-13, but
	!! they are shifted different amounts.  So we'll
	!! generate a mask for bits 40-13.
	!!

	mov	-1, %o2		! Generate mask for tag: bits [40..13]
	srl	%o2, 5, %o2	! 32-5 = [27..0]
	sllx	%o2, 13, %o2	! 27+13 = [40..13]

	and	%o2, %o0, %o0	! Mask away uninteresting bits
	and	%o2, %o1, %o1	! (probably not necessary)

	set	(2*NBPG), %o5
	clr	%o4
1:
	ldxa	[%o4] ASI_DCACHE_TAG, %o3
	sllx	%o3, 40-29, %o3	! Shift D$ tag into place
	and	%o3, %o2, %o3	! Mask out trash

	cmp	%o0, %o3
	blt,pt	%xcc, 2f	! Too low
	 cmp	%o1, %o3
	bgt,pt	%xcc, 2f	! Too high
	 nop

	membar	#LoadStore
	stxa	%g0, [%o4] ASI_DCACHE_TAG ! Just right
	membar	#Sync
2:
	ldda	[%o4] ASI_ICACHE_TAG, %g0	! Tag goes in %g1
	sllx	%g1, 40-35, %g1			! Shift I$ tag into place
	and	%g1, %o2, %g1			! Mask out trash
	cmp	%o0, %g1
	blt,pt	%xcc, 3f
	 cmp	%o1, %g1
	bgt,pt	%xcc, 3f
	 nop
	stxa	%g0, [%o4] ASI_ICACHE_TAG
3:
	membar	#StoreLoad
	dec	32, %o5
	brgz,pt	%o5, 1b
	 inc	32, %o4

	sethi	%hi(KERNBASE), %o5
	flush	%o5
	retl
	 membar	#Sync

	.align 8
ENTRY(cache_flush_phys_usiii)
#ifndef _LP64
	COMBINE(%o0, %o1, %o0)
	COMBINE(%o2, %o3, %o1)
	mov	%o4, %o2
#endif
#ifdef DEBUG
	tst	%o2		! Want to clear E$?
	tnz	1		! Error!
#endif
	add	%o0, %o1, %o1	! End PA
	sethi	%hi(dcache_line_size), %o3
	ld	[%o3 + %lo(dcache_line_size)], %o3
	sethi	%hi(KERNBASE), %o5
1:
	stxa	%g0, [%o0] ASI_DCACHE_INVALIDATE
	add	%o0, %o3, %o0
	cmp	%o0, %o1
	bl,pt	%xcc, 1b
	 nop

	/* don't need to flush the I$ on cheetah */

	flush	%o5
	retl
	 membar	#Sync

#ifdef COMPAT_16
#ifdef _LP64
/*
 * XXXXX Still needs lotsa cleanup after sendsig is complete and offsets are known
 *
 * The following code is copied to the top of the user stack when each
 * process is exec'ed, and signals are `trampolined' off it.
 *
 * When this code is run, the stack looks like:
 *	[%sp]			128 bytes to which registers can be dumped
 *	[%sp + 128]		signal number (goes in %o0)
 *	[%sp + 128 + 4]		signal code (goes in %o1)
 *	[%sp + 128 + 8]		first word of saved state (sigcontext)
 *	    .
 *	    .
 *	    .
 *	[%sp + NNN]	last word of saved state
 * (followed by previous stack contents or top of signal stack).
 * The address of the function to call is in %g1; the old %g1 and %o0
 * have already been saved in the sigcontext.  We are running in a clean
 * window, all previous windows now being saved to the stack.
 *
 * Note that [%sp + 128 + 8] == %sp + 128 + 16.  The copy at %sp+128+8
 * will eventually be removed, with a hole left in its place, if things
 * work out.
 */
ENTRY_NOPROFILE(sigcode)
	/*
	 * XXX  the `save' and `restore' below are unnecessary: should
	 *	replace with simple arithmetic on %sp
	 *
	 * Make room on the stack for 64 %f registers + %fsr.  This comes
	 * out to 64*4+8 or 264 bytes, but this must be aligned to a multiple
	 * of 64, or 320 bytes.
	 */
	save	%sp, -CC64FSZ - 320, %sp
	mov	%g2, %l2		! save globals in %l registers
	mov	%g3, %l3
	mov	%g4, %l4
	mov	%g5, %l5
	mov	%g6, %l6
	mov	%g7, %l7
	/*
	 * Saving the fpu registers is expensive, so do it iff it is
	 * enabled and dirty.
	 */
	rd	%fprs, %l0
	btst	FPRS_DL|FPRS_DU, %l0	! All clean?
	bz,pt	%icc, 2f
	 btst	FPRS_DL, %l0		! test dl
	bz,pt	%icc, 1f
	 btst	FPRS_DU, %l0		! test du

	! fpu is enabled, oh well
	stx	%fsr, [%sp + CC64FSZ + BIAS + 0]
	add	%sp, BIAS+CC64FSZ+BLOCK_SIZE, %l0	! Generate a pointer so we can
	andn	%l0, BLOCK_ALIGN, %l0	! do a block store
	stda	%f0, [%l0] ASI_BLK_P
	inc	BLOCK_SIZE, %l0
	stda	%f16, [%l0] ASI_BLK_P
1:
	bz,pt	%icc, 2f
	 add	%sp, BIAS+CC64FSZ+BLOCK_SIZE, %l0	! Generate a pointer so we can
	andn	%l0, BLOCK_ALIGN, %l0	! do a block store
	add	%l0, 2*BLOCK_SIZE, %l0	! and skip what we already stored
	stda	%f32, [%l0] ASI_BLK_P
	inc	BLOCK_SIZE, %l0
	stda	%f48, [%l0] ASI_BLK_P
2:
	membar	#Sync
	rd	%fprs, %l0		! reload fprs copy, for checking after
	rd	%y, %l1			! in any case, save %y
	lduw	[%fp + BIAS + 128], %o0	! sig
	lduw	[%fp + BIAS + 128 + 4], %o1	! code
	call	%g1			! (*sa->sa_handler)(sig,code,scp)
	 add	%fp, BIAS + 128 + 8, %o2	! scp
	wr	%l1, %g0, %y		! in any case, restore %y

	/*
	 * Now that the handler has returned, re-establish all the state
	 * we just saved above, then do a sigreturn.
	 */
	btst	FPRS_DL|FPRS_DU, %l0	! All clean?
	bz,pt	%icc, 2f
	 btst	FPRS_DL, %l0		! test dl
	bz,pt	%icc, 1f
	 btst	FPRS_DU, %l0		! test du

	ldx	[%sp + CC64FSZ + BIAS + 0], %fsr
	add	%sp, BIAS+CC64FSZ+BLOCK_SIZE, %l0	! Generate a pointer so we can
	andn	%l0, BLOCK_ALIGN, %l0	! do a block load
	ldda	[%l0] ASI_BLK_P, %f0
	inc	BLOCK_SIZE, %l0
	ldda	[%l0] ASI_BLK_P, %f16
1:
	bz,pt	%icc, 2f
	 nop
	add	%sp, BIAS+CC64FSZ+BLOCK_SIZE, %l0	! Generate a pointer so we can
	andn	%l0, BLOCK_ALIGN, %l0	! do a block load
	inc	2*BLOCK_SIZE, %l0	! and skip what we already loaded
	ldda	[%l0] ASI_BLK_P, %f32
	inc	BLOCK_SIZE, %l0
	ldda	[%l0] ASI_BLK_P, %f48
2:
	mov	%l2, %g2
	mov	%l3, %g3
	mov	%l4, %g4
	mov	%l5, %g5
	mov	%l6, %g6
	mov	%l7, %g7
	membar	#Sync

	restore	%g0, SYS_compat_16___sigreturn14, %g1 ! get registers back & set syscall #
	add	%sp, BIAS + 128 + 8, %o0! compute scp
!	andn	%o0, 0x0f, %o0
	t	ST_SYSCALL		! sigreturn(scp)
	! sigreturn does not return unless it fails
	mov	SYS_exit, %g1		! exit(errno)
	t	ST_SYSCALL
	/* NOTREACHED */

	.globl	_C_LABEL(esigcode)
_C_LABEL(esigcode):
#endif

#if !defined(_LP64)

#define SIGCODE_NAME		sigcode
#define ESIGCODE_NAME		esigcode
#define SIGRETURN_NAME		SYS_compat_16___sigreturn14
#define EXIT_NAME		SYS_exit

#include "sigcode32.s"

#endif
#endif

/*
 * getfp() - get stack frame pointer
 */
ENTRY(getfp)
	retl
	 mov %fp, %o0

/*
 * Call optional cpu_idle handler if provided
 */
ENTRY(cpu_idle)
	set	CPUINFO_VA, %o0
	LDPTR	[%o0 + CI_IDLESPIN], %o1
	tst	%o1
	bz	1f
	 nop
	jmp	%o1
	 nop
1:
	retl
	nop

/*
 * cpu_switchto() switches to an lwp to run and runs it, saving the
 * current one away.
 *
 * stuct lwp * cpu_switchto(struct lwp *current, struct lwp *next)
 * Switch to the specified next LWP
 * Arguments:
 *	i0	'struct lwp *' of the current LWP
 *	i1	'struct lwp *' of the LWP to switch to
 *	i2	'bool' of the flag returning to a softint LWP or not
 * Returns:
 *	the old lwp switched away from
 */
ENTRY(cpu_switchto)
	save	%sp, -CC64FSZ, %sp
	/*
	 * REGISTER USAGE AT THIS POINT:
	 *	%l1 = newpcb
	 *	%l3 = new trapframe
	 *	%l4 = new l->l_proc
	 *	%l5 = pcb of oldlwp
	 *	%l6 = %hi(CPCB)
	 *	%l7 = %hi(CURLWP)
	 *	%i0 = oldlwp
	 *	%i1 = lwp
	 *	%i2 = returning
	 *	%o0 = tmp 1
	 *	%o1 = tmp 2
	 *	%o2 = tmp 3
	 *	%o3 = tmp 4
	 */

	flushw				! save all register windows except this one
	wrpr	%g0, PSTATE_KERN, %pstate	! make sure we're on normal globals
						! with traps turned off

	sethi	%hi(CPCB), %l6

	rdpr	%pstate, %o1			! oldpstate = %pstate;
	LDPTR	[%i0 + L_PCB], %l5

	stx	%i7, [%l5 + PCB_PC]
	stx	%i6, [%l5 + PCB_SP]
	sth	%o1, [%l5 + PCB_PSTATE]

	rdpr	%cwp, %o2		! Useless
	stb	%o2, [%l5 + PCB_CWP]

	sethi	%hi(CURLWP), %l7

	LDPTR   [%i1 + L_PCB], %l1	! newpcb = l->l_pcb;

	/*
	 * Load the new lwp.  To load, we must change stacks and
	 * alter cpcb and the window control registers, hence we must
	 * keep interrupts disabled.
	 */

	STPTR	%i1, [%l7 + %lo(CURLWP)]	! curlwp = l;
	STPTR	%l1, [%l6 + %lo(CPCB)]		! cpcb = newpcb;

	ldx	[%l1 + PCB_SP], %i6
	ldx	[%l1 + PCB_PC], %i7

	wrpr	%g0, 0, %otherwin	! These two insns should be redundant
	wrpr	%g0, 0, %canrestore
	GET_MAXCWP %o3
	wrpr	%g0, %o3, %cleanwin
	dec	1, %o3			! CANSAVE + CANRESTORE + OTHERWIN = MAXCWP - 1
	/* Skip the rest if returning to a interrupted LWP. */
	brnz,pn	%i2, Lsw_noras
	 wrpr	%o3, %cansave

	/* finally, enable traps */
	wrpr	%g0, PSTATE_INTR, %pstate

	!flushw
	!membar #Sync

	/*
	 * Check for restartable atomic sequences (RAS)
	 */
	LDPTR	[%i1 + L_PROC], %l4		! now %l4 points to p
	mov	%l4, %o0		! p is first arg to ras_lookup
	LDPTR	[%o0 + P_RASLIST], %o1	! any RAS in p?
	brz,pt	%o1, Lsw_noras		! no, skip RAS check
	 LDPTR	[%i1 + L_TF], %l3	! pointer to trap frame
	call	_C_LABEL(ras_lookup)
	 ldx	[%l3 + TF_PC], %o1
	cmp	%o0, -1
	be,pt	CCCR, Lsw_noras
	 add	%o0, 4, %o1
	stx	%o0, [%l3 + TF_PC]	! store rewound %pc
	stx	%o1, [%l3 + TF_NPC]	! and %npc

Lsw_noras:

	/*
	 * We are resuming the process that was running at the
	 * call to switch().  Just set psr ipl and return.
	 */
!	wrpr	%g0, 0, %cleanwin	! DEBUG
	clr	%g4		! This needs to point to the base of the data segment
	wr	%g0, ASI_PRIMARY_NOFAULT, %asi		! Restore default ASI
	!wrpr	%g0, PSTATE_INTR, %pstate
	ret
	 restore %i0, %g0, %o0				! return old curlwp

#ifdef __HAVE_FAST_SOFTINTS
/*
 * Switch to the LWP assigned to handle interrupts from the given
 * source.  We borrow the VM context from the interrupted LWP.
 *
 * int softint_fastintr(void *l)
 *
 * Arguments:
 *	i0	softint lwp
 */
ENTRY(softint_fastintr)
	save	%sp, -CC64FSZ, %sp
	set	CPUINFO_VA, %l0			! l0 = curcpu()
	rdpr	%pil, %l7			! l7 = splhigh()
	wrpr	%g0, PIL_HIGH, %pil
	LDPTR	[%l0 + CI_EINTSTACK], %l6	! l6 = ci_eintstack
	add	%sp, -CC64FSZ, %l2		! ci_eintstack = sp - CC64FSZ
	STPTR	%l2, [%l0 + CI_EINTSTACK]	! save intstack for nested intr

	mov	%i0, %o0			! o0/i0 = softint lwp
	mov	%l7, %o1			! o1/i1 = ipl
	save	%sp, -CC64FSZ, %sp		! make one more register window
	flushw					! and save all

	sethi	%hi(CURLWP), %l7
	sethi	%hi(CPCB), %l6
	LDPTR	[%l7 + %lo(CURLWP)], %l0	! l0 = interrupted lwp (curlwp)

	/* save interrupted lwp/pcb info */
	sethi	%hi(softint_fastintr_ret - 8), %o0	! trampoline function
	LDPTR	[%l0 + L_PCB], %l5		! l5 = interrupted pcb
	or	%o0, %lo(softint_fastintr_ret - 8), %o0
	stx	%i6, [%l5 + PCB_SP]
	stx	%o0, [%l5 + PCB_PC]
	rdpr	%pstate, %o1
	rdpr	%cwp, %o2
	sth	%o1, [%l5 + PCB_PSTATE]
	stb	%o2, [%l5 + PCB_CWP]

	/* switch to softint lwp */
	sethi	%hi(USPACE - TF_SIZE - CC64FSZ - STKB), %o3
	LDPTR	[%i0 + L_PCB], %l1		! l1 = softint pcb
	or	%o3, %lo(USPACE - TF_SIZE - CC64FSZ - STKB), %o3
	STPTR	%i0, [%l7 + %lo(CURLWP)]
	add	%l1, %o3, %i6
	STPTR	%l1, [%l6 + %lo(CPCB)]
	stx	%i6, [%l1 + PCB_SP]
	add	%i6, -CC64FSZ, %sp		! new stack

	/* now switched, then invoke MI dispatcher */
	mov	%i1, %o1
	call	_C_LABEL(softint_dispatch)
	 mov	%l0, %o0

	/* switch back to interrupted lwp */
	ldx	[%l5 + PCB_SP], %i6
	STPTR	%l0, [%l7 + %lo(CURLWP)]
	STPTR	%l5, [%l6 + %lo(CPCB)]

	restore					! rewind register window

	STPTR	%l6, [%l0 + CI_EINTSTACK]	! restore ci_eintstack
	wrpr	%g0, %l7, %pil			! restore ipl
	ret
	 restore	%g0, 1, %o0

/*
 * Trampoline function that gets returned to by cpu_switchto() when
 * an interrupt handler blocks.
 *
 * Arguments:
 *	o0	old lwp from cpu_switchto()
 *
 * from softint_fastintr():
 *	l0	CPUINFO_VA
 *	l6	saved ci_eintstack
 *	l7	saved ipl
 */
softint_fastintr_ret:
	/* re-adjust after mi_switch() */
	ld	[%l0 + CI_MTX_COUNT], %o1
	inc	%o1				! ci_mtx_count++
	st	%o1, [%l0 + CI_MTX_COUNT]

	STPTR	%l6, [%l0 + CI_EINTSTACK]	! restore ci_eintstack
	wrpr	%g0, %l7, %pil			! restore ipl
	ret
	 restore	%g0, 1, %o0

#endif /* __HAVE_FAST_SOFTINTS */

/*
 * Snapshot the current process so that stack frames are up to date.
 * Only used just before a crash dump.
 */
ENTRY(snapshot)
	rdpr	%pstate, %o1		! save psr
	stx	%o7, [%o0 + PCB_PC]	! save pc
	stx	%o6, [%o0 + PCB_SP]	! save sp
	rdpr	%pil, %o2
	sth	%o1, [%o0 + PCB_PSTATE]
	rdpr	%cwp, %o3
	stb	%o2, [%o0 + PCB_PIL]
	stb	%o3, [%o0 + PCB_CWP]

	flushw
	save	%sp, -CC64FSZ, %sp
	flushw
	ret
	 restore

/*
 * cpu_lwp_fork() arranges for lwp_trampoline() to run when the
 * nascent lwp is selected by switch().
 *
 * The switch frame will contain pointer to struct lwp of this lwp in
 * %l2, a pointer to the function to call in %l0, and an argument to
 * pass to it in %l1 (we abuse the callee-saved registers).
 *
 * We enter lwp_trampoline as if we are "returning" from
 * cpu_switchto(), so %o0 contains previous lwp (the one we are
 * switching from) that we pass to lwp_startup().
 *
 * If the function *(%l0) returns, we arrange for an immediate return
 * to user mode.  This happens in two known cases: after execve(2) of
 * init, and when returning a child to user mode after a fork(2).
 *
 * If were setting up a kernel thread, the function *(%l0) will not
 * return.
 */
ENTRY(lwp_trampoline)
	/*
	 * Note: cpu_lwp_fork() has set up a stack frame for us to run
	 * in, so we can call other functions from here without using
	 * `save ... restore'.
	 */

	! newlwp in %l2, oldlwp in %o0
	call    lwp_startup
	 mov    %l2, %o1

	call	%l0			! re-use current frame
	 mov	%l1, %o0

	/*
	 * Here we finish up as in syscall, but simplified.
	 */
	b	return_from_trap
	 nop

/*
 * pmap_zero_page_phys(pa)
 *
 * Zero one page physically addressed
 *
 * Block load/store ASIs do not exist for physical addresses,
 * so we won't use them.
 *
 * We will execute a flush at the end to sync the I$.
 *
 * This version expects to have the dcache_flush_page_all(pa)
 * to have been called before calling into here.
 */
ENTRY(pmap_zero_page_phys)
#ifndef _LP64
	COMBINE(%o0, %o1, %o0)
#endif
#ifdef DEBUG
	set	pmapdebug, %o4
	ld	[%o4], %o4
	btst	0x80, %o4	! PDB_COPY
	bz,pt	%icc, 3f
	 nop
	save	%sp, -CC64FSZ, %sp
	set	2f, %o0
	call	printf
	 mov	%i0, %o1
!	ta	1; nop
	restore
	.data
2:	.asciz	"pmap_zero_page(%p)\n"
	_ALIGN
	.text
3:
#endif
	set	NBPG, %o2		! Loop count
	wr	%g0, ASI_PHYS_CACHED, %asi
1:
	/* Unroll the loop 8 times */
	stxa	%g0, [%o0 + 0x00] %asi
	deccc	0x40, %o2
	stxa	%g0, [%o0 + 0x08] %asi
	stxa	%g0, [%o0 + 0x10] %asi
	stxa	%g0, [%o0 + 0x18] %asi
	stxa	%g0, [%o0 + 0x20] %asi
	stxa	%g0, [%o0 + 0x28] %asi
	stxa	%g0, [%o0 + 0x30] %asi
	stxa	%g0, [%o0 + 0x38] %asi
	bg,pt	%icc, 1b
	 inc	0x40, %o0

	sethi	%hi(KERNBASE), %o3
	flush	%o3
	retl
	 wr	%g0, ASI_PRIMARY_NOFAULT, %asi	! Make C code happy

/*
 * pmap_copy_page_phys(paddr_t src, paddr_t dst)
 *
 * Copy one page physically addressed
 * We need to use a global reg for ldxa/stxa
 * so the top 32-bits cannot be lost if we take
 * a trap and need to save our stack frame to a
 * 32-bit stack.  We will unroll the loop by 4 to
 * improve performance.
 *
 * This version expects to have the dcache_flush_page_all(pa)
 * to have been called before calling into here.
 *
 */
ENTRY(pmap_copy_page_phys)
#ifndef _LP64
	COMBINE(%o0, %o1, %o0)
	COMBINE(%o2, %o3, %o1)
#endif
#ifdef DEBUG
	set	pmapdebug, %o4
	ld	[%o4], %o4
	btst	0x80, %o4	! PDB_COPY
	bz,pt	%icc, 3f
	 nop
	save	%sp, -CC64FSZ, %sp
	mov	%i0, %o1
	set	2f, %o0
	call	printf
	 mov	%i1, %o2
!	ta	1; nop
	restore
	.data
2:	.asciz	"pmap_copy_page(%p,%p)\n"
	_ALIGN
	.text
3:
#endif
#if 1
	set	NBPG, %o2
	wr	%g0, ASI_PHYS_CACHED, %asi
1:
	ldxa	[%o0 + 0x00] %asi, %g1
	ldxa	[%o0 + 0x08] %asi, %o3
	ldxa	[%o0 + 0x10] %asi, %o4
	ldxa	[%o0 + 0x18] %asi, %o5
	inc	0x20, %o0
	deccc	0x20, %o2
	stxa	%g1, [%o1 + 0x00] %asi
	stxa	%o3, [%o1 + 0x08] %asi
	stxa	%o4, [%o1 + 0x10] %asi
	stxa	%o5, [%o1 + 0x18] %asi
	bg,pt	%icc, 1b		! We don't care about pages >4GB
	 inc	0x20, %o1
	retl
	 wr	%g0, ASI_PRIMARY_NOFAULT, %asi
#else
	set	NBPG, %o3
	add	%o3, %o0, %o3
	mov	%g1, %o4		! Save g1
1:
	ldxa	[%o0] ASI_PHYS_CACHED, %g1
	inc	8, %o0
	cmp	%o0, %o3
	stxa	%g1, [%o1] ASI_PHYS_CACHED
	bl,pt	%icc, 1b		! We don't care about pages >4GB
	 inc	8, %o1
	retl
	 mov	%o4, %g1		! Restore g1
#endif

/*
 * extern int64_t pseg_get_real(struct pmap *pm, vaddr_t addr);
 *
 * Return TTE at addr in pmap.  Uses physical addressing only.
 * pmap->pm_physaddr must by the physical address of pm_segs
 *
 */
ENTRY(pseg_get_real)
!	flushw			! Make sure we don't have stack probs & lose hibits of %o
#ifndef _LP64
	clruw	%o1					! Zero extend
#endif
	ldx	[%o0 + PM_PHYS], %o2			! pmap->pm_segs

	srax	%o1, HOLESHIFT, %o3			! Check for valid address
	brz,pt	%o3, 0f					! Should be zero or -1
	 inc	%o3					! Make -1 -> 0
	brnz,pn	%o3, 1f					! Error! In hole!
0:
	srlx	%o1, STSHIFT, %o3
	and	%o3, STMASK, %o3			! Index into pm_segs
	sll	%o3, 3, %o3
	add	%o2, %o3, %o2
	DLFLUSH(%o2,%o3)
	ldxa	[%o2] ASI_PHYS_CACHED, %o2		! Load page directory pointer
	DLFLUSH2(%o3)

	srlx	%o1, PDSHIFT, %o3
	and	%o3, PDMASK, %o3
	sll	%o3, 3, %o3
	brz,pn	%o2, 1f					! NULL entry? check somewhere else
	 add	%o2, %o3, %o2
	DLFLUSH(%o2,%o3)
	ldxa	[%o2] ASI_PHYS_CACHED, %o2		! Load page table pointer
	DLFLUSH2(%o3)

	srlx	%o1, PTSHIFT, %o3			! Convert to ptab offset
	and	%o3, PTMASK, %o3
	sll	%o3, 3, %o3
	brz,pn	%o2, 1f					! NULL entry? check somewhere else
	 add	%o2, %o3, %o2
	DLFLUSH(%o2,%o3)
	ldxa	[%o2] ASI_PHYS_CACHED, %o0
	DLFLUSH2(%o3)
	brgez,pn %o0, 1f				! Entry invalid?  Punt
	 btst	1, %sp
	bz,pn	%icc, 0f				! 64-bit mode?
	 nop
	retl						! Yes, return full value
	 nop
0:
#if 1
	srl	%o0, 0, %o1
	retl						! No, generate a %o0:%o1 double
	 srlx	%o0, 32, %o0
#else
	DLFLUSH(%o2,%o3)
	ldda	[%o2] ASI_PHYS_CACHED, %o0
	DLFLUSH2(%o3)
	retl						! No, generate a %o0:%o1 double
	 nop
#endif
1:
#ifndef _LP64
	clr	%o1
#endif
	retl
	 clr	%o0

/*
 * In 32-bit mode:
 *
 * extern int pseg_set_real(struct pmap* %o0, vaddr_t addr %o1,
 *			    int64_t tte %o2:%o3, paddr_t spare %o4:%o5);
 *
 * In 64-bit mode:
 *
 * extern int pseg_set_real(struct pmap* %o0, vaddr_t addr %o1,
 *			    int64_t tte %o2, paddr_t spare %o3);
 *
 * Set a pseg entry to a particular TTE value.  Return values are:
 *
 *	-2	addr in hole
 *	0	success	(spare was not used if given)
 *	1	failure	(spare was not given, but one is needed)
 *	2	success	(spare was given, used for L2)
 *	3	failure	(spare was given, used for L2, another is needed for L3)
 *	4	success	(spare was given, used for L3)
 *
 *	rv == 0	success, spare not used if one was given
 *	rv & 4	spare was used for L3
 *	rv & 2	spare was used for L2
 *	rv & 1	failure, spare is needed
 *
 * (NB: nobody in pmap checks for the virtual hole, so the system will hang.)
 * The way to call this is:  first just call it without a spare page.
 * If that fails, allocate a page and try again, passing the paddr of the
 * new page as the spare.
 * If spare is non-zero it is assumed to be the address of a zeroed physical
 * page that can be used to generate a directory table or page table if needed.
 *
 * We keep track of valid (A_TLB_V bit set) and wired (A_TLB_TSB_LOCK bit set)
 * mappings that are set here. We check both bits on the new data entered
 * and increment counts, as well as decrementing counts if the bits are set
 * in the value replaced by this call.
 * The counters are 32 bit or 64 bit wide, depending on the kernel type we are
 * running!
 */
ENTRY(pseg_set_real)
#ifndef _LP64
	clruw	%o1					! Zero extend
	COMBINE(%o2, %o3, %o2)
	COMBINE(%o4, %o5, %o3)
#endif
	!!
	!! However we managed to get here we now have:
	!!
	!! %o0 = *pmap
	!! %o1 = addr
	!! %o2 = tte
	!! %o3 = paddr of spare page
	!!
	srax	%o1, HOLESHIFT, %o4			! Check for valid address
	brz,pt	%o4, 0f					! Should be zero or -1
	 inc	%o4					! Make -1 -> 0
	brz,pt	%o4, 0f
	 nop
#ifdef DEBUG
	ta	1					! Break into debugger
#endif
	retl
	 mov -2, %o0					! Error -- in hole!

0:
	ldx	[%o0 + PM_PHYS], %o4			! pmap->pm_segs
	clr	%g1
	srlx	%o1, STSHIFT, %o5
	and	%o5, STMASK, %o5
	sll	%o5, 3, %o5
	add	%o4, %o5, %o4
0:
	DLFLUSH(%o4,%g5)
	ldxa	[%o4] ASI_PHYS_CACHED, %o5		! Load page directory pointer
	DLFLUSH2(%g5)

	brnz,a,pt %o5, 0f				! Null pointer?
	 mov	%o5, %o4
	brz,pn	%o3, 9f					! Have a spare?
	 mov	%o3, %o5
	casxa	[%o4] ASI_PHYS_CACHED, %g0, %o5
	brnz,pn	%o5, 0b					! Something changed?
	DLFLUSH(%o4, %o5)
	mov	%o3, %o4
	mov	2, %g1					! record spare used for L2
	clr	%o3					! and not available for L3
0:
	srlx	%o1, PDSHIFT, %o5
	and	%o5, PDMASK, %o5
	sll	%o5, 3, %o5
	add	%o4, %o5, %o4
0:
	DLFLUSH(%o4,%g5)
	ldxa	[%o4] ASI_PHYS_CACHED, %o5		! Load table directory pointer
	DLFLUSH2(%g5)

	brnz,a,pt %o5, 0f				! Null pointer?
	 mov	%o5, %o4
	brz,pn	%o3, 9f					! Have a spare?
	 mov	%o3, %o5
	casxa	[%o4] ASI_PHYS_CACHED, %g0, %o5
	brnz,pn	%o5, 0b					! Something changed?
	DLFLUSH(%o4, %o4)
	mov	%o3, %o4
	mov	4, %g1					! record spare used for L3
0:
	srlx	%o1, PTSHIFT, %o5			! Convert to ptab offset
	and	%o5, PTMASK, %o5
	sll	%o5, 3, %o5
	add	%o5, %o4, %o4

	DLFLUSH(%o4,%g5)
	ldxa	[%o4] ASI_PHYS_CACHED, %o5		! save old value in %o5
	stxa	%o2, [%o4] ASI_PHYS_CACHED		! Easier than shift+or
	DLFLUSH2(%g5)

	!! at this point we have:
	!!  %g1 = return value
	!!  %o0 = struct pmap * (where the counts are)
	!!  %o2 = new TTE
	!!  %o5 = old TTE

	!! see if stats needs an update
#ifdef SUN4V
	sethi	%hi(cputyp), %g5
	ld	[%g5 + %lo(cputyp)], %g5
	cmp	%g5, CPU_SUN4V
	bne,pt	%icc, 0f
	 nop
	sethi	%hh(SUN4V_TLB_TSB_LOCK), %g5
	sllx	%g5, 32, %g5
	ba	1f
	 nop
0:		
#endif		
	set	SUN4U_TLB_TSB_LOCK, %g5
1:		
	xor	%o2, %o5, %o3			! %o3 - what changed

	brgez,pn %o3, 5f			! has resident changed? (we predict it has)
	 btst	%g5, %o3			! has wired changed?

	LDPTR	[%o0 + PM_RESIDENT], %o1	! gonna update resident count
	brlz	%o2, 0f
	 mov	1, %o4
	neg	%o4				! new is not resident -> decrement
0:	add	%o1, %o4, %o1
	STPTR	%o1, [%o0 + PM_RESIDENT]
	btst	%g5, %o3			! has wired changed?
5:	bz,pt	%xcc, 8f			! we predict it's not
	 btst	%g5, %o2			! don't waste delay slot, check if new one is wired
	LDPTR	[%o0 + PM_WIRED], %o1		! gonna update wired count
	bnz,pt	%xcc, 0f			! if wired changes, we predict it increments
	 mov	1, %o4
	neg	%o4				! new is not wired -> decrement
0:	add	%o1, %o4, %o1
	STPTR	%o1, [%o0 + PM_WIRED]
8:	retl
	 mov	%g1, %o0			! return %g1

9:	retl
	 or	%g1, 1, %o0			! spare needed, return flags + 1


/*
 * clearfpstate()
 *
 * Drops the current fpu state, without saving it.
 */
ENTRY(clearfpstate)
	rdpr	%pstate, %o1		! enable FPU
	wr	%g0, FPRS_FEF, %fprs
	or	%o1, PSTATE_PEF, %o1
	retl
	 wrpr	%o1, 0, %pstate

/*
 * savefpstate(f) struct fpstate *f;
 *
 * Store the current FPU state.
 *
 * Since the kernel may need to use the FPU and we have problems atomically
 * testing and enabling the FPU, we leave here with the FPRS_FEF bit set.
 * Normally this should be turned on in loadfpstate().
 */
 /* XXXXXXXXXX  Assume caller created a proper stack frame */
ENTRY(savefpstate)
!	flushw			! Make sure we don't have stack probs & lose hibits of %o
	rdpr	%pstate, %o1		! enable FP before we begin
	rd	%fprs, %o5
	wr	%g0, FPRS_FEF, %fprs
	or	%o1, PSTATE_PEF, %o1
	wrpr	%o1, 0, %pstate

	stx	%fsr, [%o0 + FS_FSR]	! f->fs_fsr = getfsr();
	rd	%gsr, %o4		! Save %gsr
	st	%o4, [%o0 + FS_GSR]

	add	%o0, FS_REGS, %o2
#ifdef DIAGNOSTIC
	btst	BLOCK_ALIGN, %o2	! Needs to be re-executed
	bnz,pn	%icc, 6f		! Check alignment
#endif
	 st	%g0, [%o0 + FS_QSIZE]	! f->fs_qsize = 0;
	btst	FPRS_DL|FPRS_DU, %o5	! Both FPU halves clean?
	bz,pt	%icc, 5f		! Then skip it

	 btst	FPRS_DL, %o5		! Lower FPU clean?
	membar	#Sync
	bz,a,pt	%icc, 1f		! Then skip it, but upper FPU not clean
	 add	%o2, 2*BLOCK_SIZE, %o2	! Skip a block

	stda	%f0, [%o2] ASI_BLK_P	! f->fs_f0 = etc;
	inc	BLOCK_SIZE, %o2
	stda	%f16, [%o2] ASI_BLK_P

	btst	FPRS_DU, %o5		! Upper FPU clean?
	bz,pt	%icc, 2f		! Then skip it
	 inc	BLOCK_SIZE, %o2
1:
	stda	%f32, [%o2] ASI_BLK_P
	inc	BLOCK_SIZE, %o2
	stda	%f48, [%o2] ASI_BLK_P
2:
	membar	#Sync			! Finish operation so we can
5:
	retl
	 wr	%g0, FPRS_FEF, %fprs	! Mark FPU clean

#ifdef DIAGNOSTIC
	!!
	!! Damn thing is *NOT* aligned on a 64-byte boundary
	!! 
6:
	wr	%g0, FPRS_FEF, %fprs
	! XXX -- we should panic instead of silently entering debugger
	ta	1
	retl
	 nop
#endif

/*
 * Load FPU state.
 */
 /* XXXXXXXXXX  Should test to see if we only need to do a partial restore */
ENTRY(loadfpstate)
	flushw			! Make sure we don't have stack probs & lose hibits of %o
	rdpr	%pstate, %o1		! enable FP before we begin
	ld	[%o0 + FS_GSR], %o4	! Restore %gsr
	set	PSTATE_PEF, %o2
	wr	%g0, FPRS_FEF, %fprs
	or	%o1, %o2, %o1
	wrpr	%o1, 0, %pstate
	ldx	[%o0 + FS_FSR], %fsr	! setfsr(f->fs_fsr);
	add	%o0, FS_REGS, %o3	! This is zero...
#ifdef DIAGNOSTIC
	btst	BLOCK_ALIGN, %o3
	bne,pn	%icc, 1f	! Only use block loads on aligned blocks
#endif
	 wr	%o4, %g0, %gsr
	membar	#Sync
	ldda	[%o3] ASI_BLK_P, %f0
	inc	BLOCK_SIZE, %o3
	ldda	[%o3] ASI_BLK_P, %f16
	inc	BLOCK_SIZE, %o3
	ldda	[%o3] ASI_BLK_P, %f32
	inc	BLOCK_SIZE, %o3
	ldda	[%o3] ASI_BLK_P, %f48
	membar	#Sync			! Make sure loads are complete
	retl
	 wr	%g0, FPRS_FEF, %fprs	! Clear dirty bits

#ifdef DIAGNOSTIC
	!!
	!! Damn thing is *NOT* aligned on a 64-byte boundary
	!! 
1:
	wr	%g0, FPRS_FEF, %fprs	! Clear dirty bits
	! XXX -- we should panic instead of silently entering debugger
	ta	1
	retl
	 nop
#endif

/*
 * ienab_bis(bis) int bis;
 * ienab_bic(bic) int bic;
 *
 * Set and clear bits in the interrupt register.
 */

/*
 * sun4u has separate asr's for clearing/setting the interrupt mask.
 */
ENTRY(ienab_bis)
	retl
	 wr	%o0, 0, SET_SOFTINT	! SET_SOFTINT

ENTRY(ienab_bic)
	retl
	 wr	%o0, 0, CLEAR_SOFTINT	! CLEAR_SOFTINT

/*
 * send_softint(cpu, level, intrhand)
 *
 * Send a softint with an intrhand pointer so we can cause a vectored
 * interrupt instead of a polled interrupt.  This does pretty much the same
 * as interrupt_vector.  If cpu is -1 then send it to this CPU, if it's -2
 * send it to any CPU, otherwise send it to a particular CPU.
 *
 * XXXX Dispatching to different CPUs is not implemented yet.
 */
ENTRY(send_softint)
	rdpr	%pstate, %g1
	andn	%g1, PSTATE_IE, %g2	! clear PSTATE.IE
	wrpr	%g2, 0, %pstate

	sethi	%hi(CPUINFO_VA+CI_INTRPENDING), %o3
	LDPTR	[%o2 + IH_PEND], %o5
	or	%o3, %lo(CPUINFO_VA+CI_INTRPENDING), %o3
	brnz	%o5, 1f
	 sll	%o1, PTRSHFT, %o5	! Find start of table for this IPL
	add	%o3, %o5, %o3
2:
	LDPTR	[%o3], %o5		! Load list head
	STPTR	%o5, [%o2+IH_PEND]	! Link our intrhand node in
	mov	%o2, %o4
	CASPTRA	[%o3] ASI_N, %o5, %o4
	cmp	%o4, %o5		! Did it work?
	bne,pn	CCCR, 2b		! No, try again
	 .empty

	mov	1, %o4			! Change from level to bitmask
	sllx	%o4, %o1, %o4
	wr	%o4, 0, SET_SOFTINT	! SET_SOFTINT
1:
	retl
	 wrpr	%g1, 0, %pstate		! restore PSTATE.IE


#define MICROPERSEC	(1000000)

/*
 * delay function
 *
 * void delay(N)  -- delay N microseconds
 *
 * Register usage: %o0 = "N" number of usecs to go (counts down to zero)
 *		   %o1 = "timerblurb" (stays constant)
 *		   %o2 = counter for 1 usec (counts down from %o1 to zero)
 *
 *
 *	ci_cpu_clockrate should be tuned during CPU probe to the CPU
 *	clockrate in Hz
 *
 */
ENTRY(delay)			! %o0 = n
#if 1
	rdpr	%tick, %o1					! Take timer snapshot
	sethi	%hi(CPUINFO_VA + CI_CLOCKRATE), %o2
	sethi	%hi(MICROPERSEC), %o3
	ldx	[%o2 + %lo(CPUINFO_VA + CI_CLOCKRATE + 8)], %o4	! Get scale factor
	brnz,pt	%o4, 0f
	 or	%o3, %lo(MICROPERSEC), %o3

	!! Calculate ticks/usec
	ldx	[%o2 + %lo(CPUINFO_VA + CI_CLOCKRATE)], %o4	! No, we need to calculate it
	udivx	%o4, %o3, %o4
	stx	%o4, [%o2 + %lo(CPUINFO_VA + CI_CLOCKRATE + 8)]	! Save it so we don't need to divide again
0:

	mulx	%o0, %o4, %o0					! Convert usec -> ticks
	rdpr	%tick, %o2					! Top of next itr
1:
	sub	%o2, %o1, %o3					! How many ticks have gone by?
	sub	%o0, %o3, %o4					! Decrement count by that much
	movrgz	%o3, %o4, %o0					! But only if we're decrementing
	mov	%o2, %o1					! Remember last tick
	brgz,pt	%o0, 1b						! Done?
	 rdpr	%tick, %o2					! Get new tick

	retl
	 nop
#else
/* This code only works if %tick does not wrap */
	rdpr	%tick, %g1					! Take timer snapshot
	sethi	%hi(CPUINFO_VA + CI_CLOCKRATE), %g2
	sethi	%hi(MICROPERSEC), %o2
	ldx	[%g2 + %lo(CPUINFO_VA + CI_CLOCKRATE)], %g2	! Get scale factor
	or	%o2, %lo(MICROPERSEC), %o2
!	sethi	%hi(_C_LABEL(timerblurb), %o5			! This is if we plan to tune the clock
!	ld	[%o5 + %lo(_C_LABEL(timerblurb))], %o5		!  with respect to the counter/timer
	mulx	%o0, %g2, %g2					! Scale it: (usec * Hz) / 1 x 10^6 = ticks
	udivx	%g2, %o2, %g2
	add	%g1, %g2, %g2
!	add	%o5, %g2, %g2			5, %g2, %g2					! But this gets complicated
	rdpr	%tick, %g1					! Top of next itr
	mov	%g1, %g1	! Erratum 50
1:
	cmp	%g1, %g2
	bl,a,pn %xcc, 1b					! Done?
	 rdpr	%tick, %g1

	retl
	 nop
#endif
	/*
	 * If something's wrong with the standard setup do this stupid loop
	 * calibrated for a 143MHz processor.
	 */
Lstupid_delay:
	set	142857143/MICROPERSEC, %o1
Lstupid_loop:
	brnz,pt	%o1, Lstupid_loop
	 dec	%o1
	brnz,pt	%o0, Lstupid_delay
	 dec	%o0
	retl
	 nop

/*
 * next_tick(long increment)
 *
 * Sets the %tick_cmpr register to fire off in `increment' machine
 * cycles in the future.  Also handles %tick wraparound.  In 32-bit
 * mode we're limited to a 32-bit increment.
 */
ENTRY(next_tick)
	rd	TICK_CMPR, %o2
	rdpr	%tick, %o1

	mov	1, %o3		! Mask off high bits of these registers
	sllx	%o3, 63, %o3
	andn	%o1, %o3, %o1
	andn	%o2, %o3, %o2
	cmp	%o1, %o2	! Did we wrap?  (tick < tick_cmpr)
	bgt,pt	%icc, 1f
	 add	%o1, 1000, %o1	! Need some slack so we don't lose intrs.

	/*
	 * Handle the unlikely case of %tick wrapping.
	 *
	 * This should only happen every 10 years or more.
	 *
	 * We need to increment the time base by the size of %tick in
	 * microseconds.  This will require some divides and multiplies
	 * which can take time.  So we re-read %tick.
	 *
	 */

	/* XXXXX NOT IMPLEMENTED */



1:
	add	%o2, %o0, %o2
	andn	%o2, %o3, %o4
	brlz,pn	%o4, Ltick_ovflw
	 cmp	%o2, %o1	! Has this tick passed?
	blt,pn	%xcc, 1b	! Yes
	 nop

#ifdef BB_ERRATA_1
	ba,a	2f
	 nop
#else
	retl
	 wr	%o2, TICK_CMPR
#endif

Ltick_ovflw:
/*
 * When we get here tick_cmpr has wrapped, but we don't know if %tick
 * has wrapped.  If bit 62 is set then we have not wrapped and we can
 * use the current value of %o4 as %tick.  Otherwise we need to return
 * to our loop with %o4 as %tick_cmpr (%o2).
 */
	srlx	%o3, 1, %o5
	btst	%o5, %o1
	bz,pn	%xcc, 1b
	 mov	%o4, %o2
#ifdef BB_ERRATA_1
	ba,a	2f
	 nop
	.align	64
2:	wr	%o2, TICK_CMPR
	rd	TICK_CMPR, %g0
	retl
	 nop
#else
	retl
	 wr	%o2, TICK_CMPR
#endif

/*
 * next_stick(long increment)
 *
 * Sets the %stick_cmpr register to fire off in `increment' machine
 * cycles in the future.  Also handles %stick wraparound.  In 32-bit
 * mode we're limited to a 32-bit increment.
 */
ENTRY(next_stick)
	rd	STICK_CMPR, %o2
	rd	STICK, %o1

	mov	1, %o3		! Mask off high bits of these registers
	sllx	%o3, 63, %o3
	andn	%o1, %o3, %o1
	andn	%o2, %o3, %o2
	cmp	%o1, %o2	! Did we wrap?  (stick < stick_cmpr)
	bgt,pt	%xcc, 1f
	 add	%o1, 1000, %o1	! Need some slack so we don't lose intrs.

	/*
	 * Handle the unlikely case of %stick wrapping.
	 *
	 * This should only happen every 10 years or more.
	 *
	 * We need to increment the time base by the size of %stick in
	 * microseconds.  This will require some divides and multiplies
	 * which can take time.  So we re-read %stick.
	 *
	 */

	/* XXXXX NOT IMPLEMENTED */



1:
	add	%o2, %o0, %o2
	andn	%o2, %o3, %o4
	brlz,pn	%o4, Lstick_ovflw
	 cmp	%o2, %o1	! Has this stick passed?
	blt,pn	%xcc, 1b	! Yes
	 nop
	retl
	 wr	%o2, STICK_CMPR

Lstick_ovflw:
/*
 * When we get here tick_cmpr has wrapped, but we don't know if %stick
 * has wrapped.  If bit 62 is set then we have not wrapped and we can
 * use the current value of %o4 as %stick.  Otherwise we need to return
 * to our loop with %o4 as %stick_cmpr (%o2).
 */
	srlx	%o3, 1, %o5
	btst	%o5, %o1
	bz,pn	%xcc, 1b
	 mov	%o4, %o2
	retl
	 wr	%o2, STICK_CMPR

/*
 * next_stick_init()
 *
 * Sets the %stick_cmpr register to the value retrieved from %stick so
 * next_stick() does not spend too much time in the function when called
 * for the first time.
 * This has been observed on (at least) a SPARC-T5 (sun4v) system where
 * the %stick_cmpr ends up being less than the %stick value and then
 * the stickitr() interrupt is never triggered.
 */
ENTRY(next_stick_init)
	rd	STICK, %o0
	mov	1, %o1		! Mask off high bits of the register
	sllx	%o1, 63, %o1
	andn	%o0, %o1, %o0
	retl
	 wr	%o0, STICK_CMPR

ENTRY(setjmp)
	save	%sp, -CC64FSZ, %sp	! Need a frame to return to.
	flushw
	stx	%fp, [%i0+0]	! 64-bit stack pointer
	stx	%i7, [%i0+8]	! 64-bit return pc
	ret
	 restore	%g0, 0, %o0

	.data
Lpanic_ljmp:
	.asciz	"longjmp botch"
	_ALIGN
	.text

ENTRY(longjmp)
	save	%sp, -CC64FSZ, %sp	! prepare to restore to (old) frame
	flushw
	mov	1, %i2
	ldx	[%i0+0], %fp	! get return stack
	movrz	%i1, %i1, %i2	! compute v ? v : 1
	ldx	[%i0+8], %i7	! get rpc
	ret
	 restore	%i2, 0, %o0

#if defined(DDB) || defined(KGDB)
	/*
	 * Debug stuff.  Dump the trap registers into buffer & set tl=0.
	 *
	 *  %o0 = *ts
	 */
ENTRY(savetstate)
	mov	%o0, %o1
	rdpr	%tl, %o0
	brz	%o0, 2f
	 mov	%o0, %o2
1:
	rdpr	%tstate, %o3
	stx	%o3, [%o1]
	deccc	%o2
	inc	8, %o1
	rdpr	%tpc, %o4
	stx	%o4, [%o1]
	inc	8, %o1
	rdpr	%tnpc, %o5
	stx	%o5, [%o1]
	inc	8, %o1
	rdpr	%tt, %o4
	stx	%o4, [%o1]
	inc	8, %o1
	bnz	1b
	 wrpr	%o2, 0, %tl
2:
	retl
	 nop

	/*
	 * Debug stuff.  Resore trap registers from buffer.
	 *
	 *  %o0 = %tl
	 *  %o1 = *ts
	 *
	 * Maybe this should be re-written to increment tl instead of decrementing.
	 */
ENTRY(restoretstate)
	flushw			! Make sure we don't have stack probs & lose hibits of %o
	brz,pn	%o0, 2f
	 mov	%o0, %o2
	wrpr	%o0, 0, %tl
1:
	ldx	[%o1], %o3
	deccc	%o2
	inc	8, %o1
	wrpr	%o3, 0, %tstate
	ldx	[%o1], %o4
	inc	8, %o1
	wrpr	%o4, 0, %tpc
	ldx	[%o1], %o5
	inc	8, %o1
	wrpr	%o5, 0, %tnpc
	ldx	[%o1], %o4
	inc	8, %o1
	wrpr	%o4, 0, %tt
	bnz	1b
	 wrpr	%o2, 0, %tl
2:
	retl
	 wrpr	%o0, 0, %tl

	/*
	 * Switch to context in abs(%o0)
	 */
ENTRY(switchtoctx_us)
	set	DEMAP_CTX_SECONDARY, %o3
	stxa	%o3, [%o3] ASI_DMMU_DEMAP
	mov	CTX_SECONDARY, %o4
	stxa	%o3, [%o3] ASI_IMMU_DEMAP
	membar	#Sync
	stxa	%o0, [%o4] ASI_DMMU		! Maybe we should invalid
	sethi	%hi(KERNBASE), %o2
	membar	#Sync
	flush	%o2
	retl
	 nop

ENTRY(switchtoctx_usiii)
	mov	CTX_SECONDARY, %o4
	ldxa	[%o4] ASI_DMMU, %o2		! Load secondary context
	mov	CTX_PRIMARY, %o5
	ldxa	[%o5] ASI_DMMU, %o1		! Save primary context
	membar	#LoadStore
	stxa	%o2, [%o5] ASI_DMMU		! Insert secondary for demap
	membar	#Sync
	set	DEMAP_CTX_PRIMARY, %o3
	stxa	%o3, [%o3] ASI_DMMU_DEMAP
	membar	#Sync
	stxa	%o0, [%o4] ASI_DMMU		! Maybe we should invalid
	membar	#Sync
	stxa	%o1, [%o5] ASI_DMMU		! Restore primary context
	sethi	%hi(KERNBASE), %o2
	membar	#Sync
	flush	%o2
	retl
	 nop

#ifndef _LP64
	/*
	 * Convert to 32-bit stack then call OF_sym2val()
	 */
ENTRY(OF_sym2val32)
	save	%sp, -CC64FSZ, %sp
	btst	7, %i0
	bnz,pn	%icc, 1f
	 add	%sp, BIAS, %o1
	btst	1, %sp
	movnz	%icc, %o1, %sp
	call	_C_LABEL(OF_sym2val)
	 mov	%i0, %o0
1:
	ret
	 restore	%o0, 0, %o0

	/*
	 * Convert to 32-bit stack then call OF_val2sym()
	 */
ENTRY(OF_val2sym32)
	save	%sp, -CC64FSZ, %sp
	btst	7, %i0
	bnz,pn	%icc, 1f
	 add	%sp, BIAS, %o1
	btst	1, %sp
	movnz	%icc, %o1, %sp
	call	_C_LABEL(OF_val2sym)
	 mov	%i0, %o0
1:
	ret
	 restore	%o0, 0, %o0
#endif /* _LP64 */
#endif /* DDB */


#if defined(MULTIPROCESSOR)
/*
 * IPI target function to setup a C compatible environment and call a MI function.
 *
 * On entry:
 *	We are on one of the alternate set of globals
 *	%g2 = function to call
 *	%g3 = single argument to called function
 */
ENTRY(sparc64_ipi_ccall)
#ifdef TRAPS_USE_IG
	wrpr	%g0, PSTATE_KERN|PSTATE_IG, %pstate	! DEBUG
#endif
	TRAP_SETUP(-CC64FSZ-TF_SIZE)

#ifdef DEBUG
	rdpr	%tt, %o1	! debug
	sth	%o1, [%sp + CC64FSZ + STKB + TF_TT]! debug
#endif
	mov	%g3, %o0			! save argument of function to call
	mov	%g2, %o5			! save function pointer

	wrpr	%g0, PSTATE_KERN, %pstate	! Get back to normal globals
	stx	%g1, [%sp + CC64FSZ + STKB + TF_G + ( 1*8)]
	rdpr	%tpc, %o2			! (pc)
	stx	%g2, [%sp + CC64FSZ + STKB + TF_G + ( 2*8)]
	rdpr	%tstate, %g1
	stx	%g3, [%sp + CC64FSZ + STKB + TF_G + ( 3*8)]
	rdpr	%tnpc, %o3
	stx	%g4, [%sp + CC64FSZ + STKB + TF_G + ( 4*8)]
	rd	%y, %o4
	stx	%g5, [%sp + CC64FSZ + STKB + TF_G + ( 5*8)]
	stx	%g6, [%sp + CC64FSZ + STKB + TF_G + ( 6*8)]
	stx	%g7, [%sp + CC64FSZ + STKB + TF_G + ( 7*8)]

	stx	%g1, [%sp + CC64FSZ + STKB + TF_TSTATE]
	stx	%o2, [%sp + CC64FSZ + STKB + TF_PC]
	stx	%o3, [%sp + CC64FSZ + STKB + TF_NPC]
	st	%o4, [%sp + CC64FSZ + STKB + TF_Y]

	rdpr	%pil, %g5
	stb	%g5, [%sp + CC64FSZ + STKB + TF_PIL]
	stb	%g5, [%sp + CC64FSZ + STKB + TF_OLDPIL]

	rdpr	%tl, %g7
	dec	%g7
	movrlz	%g7, %g0, %g7
	wrpr	%g0, %g7, %tl
	!! In the EMBEDANY memory model %g4 points to the start of the data segment.
	!! In our case we need to clear it before calling any C-code
	clr	%g4
	wr	%g0, ASI_NUCLEUS, %asi			! default kernel ASI

	call %o5					! call function
	 nop

	b	return_from_trap			! and return from IPI
	 ldx	[%sp + CC64FSZ + STKB + TF_TSTATE], %g1	! Load this for return_from_trap

#endif


	.data
	_ALIGN
#if NKSYMS || defined(DDB) || defined(MODULAR)
	.globl	_C_LABEL(esym)
_C_LABEL(esym):
	POINTER	0
	.globl	_C_LABEL(ssym)
_C_LABEL(ssym):
	POINTER	0
#endif
	.comm	_C_LABEL(promvec), PTRSZ

#ifdef DEBUG
	.comm	_C_LABEL(trapdebug), 4
	.comm	_C_LABEL(pmapdebug), 4
#endif<|MERGE_RESOLUTION|>--- conflicted
+++ resolved
@@ -1,8 +1,4 @@
-<<<<<<< HEAD
-/*	$NetBSD: locore.s,v 1.425 2021/02/22 09:56:42 palle Exp $	*/
-=======
 /*	$NetBSD: locore.s,v 1.427 2021/04/03 17:01:24 palle Exp $	*/
->>>>>>> e2aa5677
 
 /*
  * Copyright (c) 2006-2010 Matthew R. Green
@@ -3489,8 +3485,6 @@
 	Debugger()
 	NOTREACHED
 
-<<<<<<< HEAD
-=======
 
 pcbspill_other:
 	
@@ -3562,7 +3556,6 @@
 	NOTREACHED
 
 
->>>>>>> e2aa5677
 spill_normal_to_user_stack:
 	mov	%sp, %g6						! calculate virtual address of destination stack
 	add	%g6, BIAS, %g6
