<<<<<<< HEAD
/* $NetBSD: TODO,v 1.39 2021/03/23 19:13:46 palle Exp $ */
=======
/* $NetBSD: TODO,v 1.44 2021/07/05 16:59:54 palle Exp $ */
>>>>>>> e2aa5677

Things to be done:

common:
- make %g6 point to curcpu
- make %g7 point to curlwp
- change run-time checks for cpu type to function pointers

sun4u:
- GENERIC.UP kernel hangs on v445 (missing interrupt?)

sun4v:
 - current status
<<<<<<< HEAD
     T5 ldom with 2 VCPU and 4GB:
=======
     T5 ldom with 2 VCPU and 4GB  (primary ldom is Solaris 11.4 SRU30)::
>>>>>>> e2aa5677
       - kernel boots from miniroot.fs via ldom fisk (vdsk)
	   - ldom virtual network interface (vnet) is working
	     (verified by exiting sysinst and issuing a ping command)
	   - the sysinst tool starts, disk setup is working,
<<<<<<< HEAD
	     but the process crashes when selecting network installation method
		 (the pcbspill function in locore.s incorrectly only spills one register
		 window even if more than one is are present)
	 T2000 ldom with 8 VCPU and 4GB:
	   On this platform it crashes in /sbin/init doing an access() call where %o0 is corrupted (zero)
- idle handling - call hypervisor trap (openbsd code...??)	   
=======
	     but the process crashes when selecting network installation method.
		 The %i,%l and %o registers are corrupted, after a call to the libcurses
		 wrefresh() function.
		 If the sysinst insallation source is local directory, the sets are properly
		 unpacked, but the system hangs afterwards when running the makedev script.
	 T2000 ldom with 8 VCPU and 4GB:
	   - crashes in /sbin/init doing an access() call where %o0 is corrupted (zero)
	 S7 ldom with 8 VCPU and 16GB (primary ldom is Solaris 11.4 SRU33):
	   - same status as T5 ldom
>>>>>>> e2aa5677
- 64-bit kernel support
- 32-bit kernel support
- libkvm
- ofwboot: tlb_init_sun4v() hardcodes number of slots to 64
- locore.s: sun4v_datatrap missing implementation for trap level 1
- check build without SUN4V defined
- replace relevant references to %ver with GET_MAXCWP
- pmap_mp_init(): sun4v missing handling
- replace constructs like "wrpr %g0, PSTATE_KERN, %pstate" with NORMAL_GLOBALS
- replace constructs line "wrpr %g0, PSTATE_INTR, %pstate" with ALTERNATE_GOBALS
- sun4v tsb no need to lock... per cpu... anyway...
- ci_tsb_desc->td_ctxidx: -1 or 1?
- MP support - currently bypassed in pmap_bootstrap() for sun4v
- vpci.c/vpcivar.h: cleanup FIXMEs
- interrupts not handled properly (com at ebus only...)
- mpt(4) complains: mpt0: Phy 0: Link Status Unknown
- man pages for drivers imported from OpenBSD lke vpci, vbus, cbus, vdsk, ldc etc.
- vdsk and ldc drivers: code maked with OPENBSD_BUSDMA - make the bus_dma stuff work properly
- vbus.c: handle prom_getprop() memory leaks
- locore.s: rft_user (sun4v specific manaul fill) - seems to work, but is it good enough (compared to openbsds rft_user?
- openfirmware interface
    bounce handlng could need rework
      - only #if __arch64__ independent for SUN4V, as OF for all ultrasparcs is
        plain 32bit code too (and this #if only because the point below becomes
        always false otherwise)
      - only bounce if the address is >= 1UL<<32
      - perhaps apply the lock to OF calls in general, not only the bounce'd ones
        (in other words: let's protect the OF context with the lock, not
        only the bounce buffer contents).
	  - Are there any other bounce-worthy OF calls? If so, apply handling 
	    to all of them now
      - consider method used by Solaris/OpenSolaris/Illumos (look for PROM_32BIT_ADDRS in
	    the Illumos codebase)
 - platforms tested so far:
 -- qemu sun4v/niagara - reaches the point where the kernel needs to mount a root fs
 -- T2000 - mmu fault somewhere
 -- T5 - stickcmpr is not properly initialized ???<|MERGE_RESOLUTION|>--- conflicted
+++ resolved
@@ -1,8 +1,4 @@
-<<<<<<< HEAD
-/* $NetBSD: TODO,v 1.39 2021/03/23 19:13:46 palle Exp $ */
-=======
 /* $NetBSD: TODO,v 1.44 2021/07/05 16:59:54 palle Exp $ */
->>>>>>> e2aa5677
 
 Things to be done:
 
@@ -16,23 +12,11 @@
 
 sun4v:
  - current status
-<<<<<<< HEAD
-     T5 ldom with 2 VCPU and 4GB:
-=======
      T5 ldom with 2 VCPU and 4GB  (primary ldom is Solaris 11.4 SRU30)::
->>>>>>> e2aa5677
        - kernel boots from miniroot.fs via ldom fisk (vdsk)
 	   - ldom virtual network interface (vnet) is working
 	     (verified by exiting sysinst and issuing a ping command)
 	   - the sysinst tool starts, disk setup is working,
-<<<<<<< HEAD
-	     but the process crashes when selecting network installation method
-		 (the pcbspill function in locore.s incorrectly only spills one register
-		 window even if more than one is are present)
-	 T2000 ldom with 8 VCPU and 4GB:
-	   On this platform it crashes in /sbin/init doing an access() call where %o0 is corrupted (zero)
-- idle handling - call hypervisor trap (openbsd code...??)	   
-=======
 	     but the process crashes when selecting network installation method.
 		 The %i,%l and %o registers are corrupted, after a call to the libcurses
 		 wrefresh() function.
@@ -42,7 +26,6 @@
 	   - crashes in /sbin/init doing an access() call where %o0 is corrupted (zero)
 	 S7 ldom with 8 VCPU and 16GB (primary ldom is Solaris 11.4 SRU33):
 	   - same status as T5 ldom
->>>>>>> e2aa5677
 - 64-bit kernel support
 - 32-bit kernel support
 - libkvm
