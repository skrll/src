<<<<<<< HEAD
/*	$NetBSD: ebus_mainbus.c,v 1.18 2021/01/04 14:48:51 thorpej Exp $	*/
=======
/*	$NetBSD: ebus_mainbus.c,v 1.20 2021/05/10 23:53:44 thorpej Exp $	*/
>>>>>>> e2aa5677
/*	$OpenBSD: ebus_mainbus.c,v 1.7 2010/11/11 17:58:23 miod Exp $	*/

/*
 * Copyright (c) 2007 Mark Kettenis
 *
 * Permission to use, copy, modify, and distribute this software for any
 * purpose with or without fee is hereby granted, provided that the above
 * copyright notice and this permission notice appear in all copies.
 *
 * THE SOFTWARE IS PROVIDED "AS IS" AND THE AUTHOR DISCLAIMS ALL WARRANTIES
 * WITH REGARD TO THIS SOFTWARE INCLUDING ALL IMPLIED WARRANTIES OF
 * MERCHANTABILITY AND FITNESS. IN NO EVENT SHALL THE AUTHOR BE LIABLE FOR
 * ANY SPECIAL, DIRECT, INDIRECT, OR CONSEQUENTIAL DAMAGES OR ANY DAMAGES
 * WHATSOEVER RESULTING FROM LOSS OF USE, DATA OR PROFITS, WHETHER IN AN
 * ACTION OF CONTRACT, NEGLIGENCE OR OTHER TORTIOUS ACTION, ARISING OUT OF
 * OR IN CONNECTION WITH THE USE OR PERFORMANCE OF THIS SOFTWARE.
 */

#include <sys/cdefs.h>
<<<<<<< HEAD
__KERNEL_RCSID(0, "$NetBSD: ebus_mainbus.c,v 1.18 2021/01/04 14:48:51 thorpej Exp $");
=======
__KERNEL_RCSID(0, "$NetBSD: ebus_mainbus.c,v 1.20 2021/05/10 23:53:44 thorpej Exp $");
>>>>>>> e2aa5677

#ifdef DEBUG
#define	EDB_PROM	0x01
#define EDB_CHILD	0x02
#define	EDB_INTRMAP	0x04
#define EDB_BUSMAP	0x08
#define EDB_BUSDMA	0x10
#define EDB_INTR	0x20
extern int ebus_debug;
#define DPRINTF(l, s)   do { if (ebus_debug & l) printf s; } while (0)
#else
#define DPRINTF(l, s)
#endif

#include <sys/param.h>
#include <sys/conf.h>
#include <sys/device.h>
#include <sys/errno.h>
#include <sys/extent.h>
#include <sys/kmem.h>
#include <sys/systm.h>
#include <sys/time.h>

#define _SPARC_BUS_DMA_PRIVATE
#include <sys/bus.h>
#include <machine/autoconf.h>
#include <machine/openfirm.h>

#include <dev/pci/pcivar.h>

#include <sparc64/dev/iommureg.h>
#include <sparc64/dev/iommuvar.h>
#include <sparc64/dev/pyrovar.h>
#include <dev/ebus/ebusreg.h>
#include <dev/ebus/ebusvar.h>
#include <sparc64/dev/ebusvar.h>

#include "ioconf.h"

int	ebus_mainbus_match(device_t, cfdata_t, void *);
void	ebus_mainbus_attach(device_t, device_t, void *);

CFATTACH_DECL_NEW(ebus_mainbus, sizeof(struct ebus_softc),
    ebus_mainbus_match, ebus_mainbus_attach, NULL, NULL);

static int ebus_mainbus_bus_map(bus_space_tag_t, bus_addr_t, bus_size_t, int,
	vaddr_t, bus_space_handle_t *);
static void *ebus_mainbus_intr_establish(bus_space_tag_t, int, int,
	int (*)(void *), void *, void (*)(void));
static bus_space_tag_t ebus_mainbus_alloc_bus_tag(struct ebus_softc *,
	bus_space_tag_t, int);
#ifdef SUN4V
#if 0
XXX
static void ebus_mainbus_intr_ack(struct intrhand *);
#endif
#endif
int
ebus_mainbus_match(device_t parent, cfdata_t cf, void *aux)
{
	struct mainbus_attach_args *ma = aux;

	if (strcmp(ma->ma_name, "ebus") == 0)
		return (1);
	return (0);
}

void
ebus_mainbus_attach(device_t parent, device_t self, void *aux)
{
	struct ebus_softc *sc = device_private(self);
	struct mainbus_attach_args *ma = aux;
	struct ebus_attach_args eba;
	struct ebus_interrupt_map_mask *immp;
	int node, nmapmask, error;
	struct pyro_softc *psc;
	int i, j;

	sc->sc_dev = self;
	
	printf("\n");

	sc->sc_memtag = ebus_mainbus_alloc_bus_tag(sc, ma->ma_bustag,
						   PCI_MEMORY_BUS_SPACE);
	sc->sc_iotag = ebus_mainbus_alloc_bus_tag(sc, ma->ma_bustag,
						  PCI_IO_BUS_SPACE);
	sc->sc_childbustag = sc->sc_memtag;
	sc->sc_dmatag = ma->ma_dmatag;

	sc->sc_node = node = ma->ma_node;
	
	/*
	 * fill in our softc with information from the prom
	 */
	sc->sc_intmap = NULL;
	sc->sc_range = NULL;
	error = prom_getprop(node, "interrupt-map",
			sizeof(struct ebus_interrupt_map),
			&sc->sc_nintmap, (void **)&sc->sc_intmap);
	switch (error) {
	case 0:
		immp = &sc->sc_intmapmask;
		nmapmask = 1;
		error = prom_getprop(node, "interrupt-map-mask",
			    sizeof(struct ebus_interrupt_map_mask), &nmapmask,
			    (void **)&immp);
		if (error)
			panic("could not get ebus interrupt-map-mask: error %d",
			      error);
		if (nmapmask != 1)
			panic("ebus interrupt-map-mask is broken");
		break;
	case ENOENT:
		break;
	default:
		panic("ebus interrupt-map: error %d", error);
		break;
	}

	/*
	 * Ebus interrupts may be connected to any of the PCI Express
	 * leafs.  Here we add the appropriate IGN to the interrupt
	 * mappings such that we can use it to distingish between
	 * interrupts connected to PCIE-A and PCIE-B.
	 */
	for (i = 0; i < sc->sc_nintmap; i++) {
		for (j = 0; j < pyro_cd.cd_ndevs; j++) {
			device_t dt = device_lookup(&pyro_cd, j);
			psc = device_private(dt);
			if (psc && psc->sc_node == sc->sc_intmap[i].cnode) {
				sc->sc_intmap[i].cintr |= psc->sc_ign;
				break;
			}
		}
	}
	
	error = prom_getprop(node, "ranges", sizeof(struct ebus_mainbus_ranges),
	    &sc->sc_nrange, (void **)&sc->sc_range);
	if (error)
		panic("ebus ranges: error %d", error);

	/*
	 * now attach all our children
	 */
	DPRINTF(EDB_CHILD, ("ebus node %08x, searching children...\n", node));
	for (node = firstchild(node); node; node = nextsibling(node)) {
		if (ebus_setup_attach_args(sc, node, &eba) != 0) {
			DPRINTF(EDB_CHILD,
			    ("ebus_mainbus_attach: %s: incomplete\n",
			    prom_getpropstring(node, "name")));
			continue;
		} else {
			DPRINTF(EDB_CHILD, ("- found child `%s', attaching\n",
			    eba.ea_name));
			(void)config_found(self, &eba, ebus_print,
			    CFARG_DEVHANDLE, prom_node_to_devhandle(node),
			    CFARG_EOL);
		}
		ebus_destroy_attach_args(&eba);
	}
}

static bus_space_tag_t
ebus_mainbus_alloc_bus_tag(struct ebus_softc *sc,
			   bus_space_tag_t parent,
			   int type)
{
	struct sparc_bus_space_tag *bt;

	bt = kmem_zalloc(sizeof(*bt), KM_SLEEP);
	bt->cookie = sc;
	bt->parent = parent;
	bt->type = type;
	bt->sparc_bus_map = ebus_mainbus_bus_map;
	bt->sparc_bus_mmap = ebus_bus_mmap;
	bt->sparc_intr_establish = ebus_mainbus_intr_establish;

	return (bt);
}

int
ebus_mainbus_bus_map(bus_space_tag_t t, bus_addr_t offset, bus_size_t size,
	int flags, vaddr_t va, bus_space_handle_t *hp)
{
	struct ebus_softc *sc = t->cookie;
	struct ebus_mainbus_ranges *range;
	bus_addr_t hi, lo;
	int i;
#if 0
	int ss;
#endif

	DPRINTF(EDB_BUSMAP,
	    ("\n_ebus_mainbus_bus_map: off %016llx sz %x flags %d",
	    (unsigned long long)offset, (int)size, (int)flags));

	if (t->parent == 0 || t->parent->sparc_bus_map == 0) {
		printf("\n_ebus_mainbus_bus_map: invalid parent");
		return (EINVAL);
	}

	t = t->parent;

	hi = offset >> 32UL;
	lo = offset & 0xffffffff;
	range = (struct ebus_mainbus_ranges *)sc->sc_range;

	DPRINTF(EDB_BUSMAP, (" (hi %08x lo %08x)", (u_int)hi, (u_int)lo));
	for (i = 0; i < sc->sc_nrange; i++) {
		bus_addr_t addr;

		if (hi != range[i].child_hi)
			continue;
		if (lo < range[i].child_lo ||
		    (lo + size) > (range[i].child_lo + range[i].size))
			continue;

#if 0
		/* Isolate address space and find the right tag */
		ss = (range[i].phys_hi>>24)&3;
		switch (ss) {
		case 1:	/* I/O space */
			t = sc->sc_iotag;
			break;
		case 2:	/* Memory space */
			t = sc->sc_memtag;
			break;
		case 0:	/* Config space */
		case 3:	/* 64-bit Memory space */
		default: /* WTF? */
			/* We don't handle these */
			panic("ebus_mainbus_bus_map: illegal space %x", ss);
			break;
		}
#endif

		addr = ((bus_addr_t)range[i].phys_hi << 32UL) |
				    range[i].phys_lo;
		addr += lo;
		DPRINTF(EDB_BUSMAP,
		    ("\n_ebus_mainbus_bus_map: paddr offset %qx addr %qx\n", 
		    (unsigned long long)offset, (unsigned long long)addr));
		return (bus_space_map(t, addr, size, flags, hp));
	}
	DPRINTF(EDB_BUSMAP, (": FAILED\n"));
	return (EINVAL);
}

static void *
ebus_mainbus_intr_establish(bus_space_tag_t t, int ihandle, int level,
	int (*handler)(void *), void *arg, void (*fastvec)(void) /* ignored */)
{
	struct intrhand *ih = NULL;
	volatile u_int64_t *intrmapptr = NULL, *intrclrptr = NULL;
	u_int64_t *imap, *iclr;
	int ino;

#if 0
XXX
	if (CPU_ISSUN4V) {
		struct upa_reg reg;
		u_int64_t devhandle, devino = INTINO(ihandle);
		u_int64_t sysino;
		int node = -1;
		int i, err;

		for (i = 0; i < sc->sc_nintmap; i++) {
			if (sc->sc_intmap[i].cintr == ihandle) {
				node = sc->sc_intmap[i].cnode;
				break;
			}
		}
		if (node == -1)
			return (NULL);

		if (OF_getprop(node, "reg", &reg, sizeof(reg)) != sizeof(reg))
			return (NULL);
		devhandle = (reg.ur_paddr >> 32) & 0x0fffffff;

		err = hv_intr_devino_to_sysino(devhandle, devino, &sysino);
		if (err != H_EOK)
			return (NULL);

		KASSERT(sysino == INTVEC(sysino));
		ih = bus_intr_allocate(t0, handler, arg, sysino, level,
		    NULL, NULL, what);
		if (ih == NULL)
			return (NULL);

		intr_establish(ih->ih_pil, ih);
		ih->ih_ack = ebus_mainbus_intr_ack;

		err = hv_intr_settarget(sysino, cpus->ci_upaid);
		if (err != H_EOK)
			return (NULL);

		/* Clear pending interrupts. */
		err = hv_intr_setstate(sysino, INTR_IDLE);
		if (err != H_EOK)
			return (NULL);

		err = hv_intr_setenabled(sysino, INTR_ENABLED);
		if (err != H_EOK)
			return (NULL);

		return (ih);
	}
#endif

	ino = INTINO(ihandle);

	struct pyro_softc *psc = NULL;
	int i;

	for (i = 0; i < pyro_cd.cd_ndevs; i++) {
		device_t dt = device_lookup(&pyro_cd, i);
		psc = device_private(dt);
		if (psc && psc->sc_ign == INTIGN(ihandle)) {
			break;
		}
	}
	if (psc == NULL)
		return (NULL);
	
	imap = (uint64_t *)((uintptr_t)bus_space_vaddr(psc->sc_bustag, psc->sc_csrh) + 0x1000);
	iclr = (uint64_t *)((uintptr_t)bus_space_vaddr(psc->sc_bustag, psc->sc_csrh) + 0x1400);
	intrmapptr = &imap[ino];
	intrclrptr = &iclr[ino];
	ino |= INTVEC(ihandle);

	ih = intrhand_alloc();

	/* Register the map and clear intr registers */
	ih->ih_map = intrmapptr;
	ih->ih_clr = intrclrptr;

	ih->ih_ivec = ihandle;
	ih->ih_fun = handler;
	ih->ih_arg = arg;
	ih->ih_pil = level;
	ih->ih_number = ino;
	ih->ih_pending = 0;

	intr_establish(ih->ih_pil, level != IPL_VM, ih);

	if (intrmapptr != NULL) {
		u_int64_t imapval;

		imapval = *intrmapptr;
		imapval |= (1LL << 6);
		imapval |= INTMAP_V;
		*intrmapptr = imapval;
		imapval = *intrmapptr;
		ih->ih_number |= imapval & INTMAP_INR;
	}

	return (ih);
}

#ifdef SUN4V
#if 0
XXX
static void
ebus_mainbus_intr_ack(struct intrhand *ih)
{
	hv_intr_setstate(ih->ih_number, INTR_IDLE);
}
#endif
#endif<|MERGE_RESOLUTION|>--- conflicted
+++ resolved
@@ -1,8 +1,4 @@
-<<<<<<< HEAD
-/*	$NetBSD: ebus_mainbus.c,v 1.18 2021/01/04 14:48:51 thorpej Exp $	*/
-=======
 /*	$NetBSD: ebus_mainbus.c,v 1.20 2021/05/10 23:53:44 thorpej Exp $	*/
->>>>>>> e2aa5677
 /*	$OpenBSD: ebus_mainbus.c,v 1.7 2010/11/11 17:58:23 miod Exp $	*/
 
 /*
@@ -22,11 +18,7 @@
  */
 
 #include <sys/cdefs.h>
-<<<<<<< HEAD
-__KERNEL_RCSID(0, "$NetBSD: ebus_mainbus.c,v 1.18 2021/01/04 14:48:51 thorpej Exp $");
-=======
 __KERNEL_RCSID(0, "$NetBSD: ebus_mainbus.c,v 1.20 2021/05/10 23:53:44 thorpej Exp $");
->>>>>>> e2aa5677
 
 #ifdef DEBUG
 #define	EDB_PROM	0x01
