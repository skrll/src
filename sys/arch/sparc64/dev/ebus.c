--- conflicted
+++ resolved
@@ -1,8 +1,4 @@
-<<<<<<< HEAD
-/*	$NetBSD: ebus.c,v 1.65 2021/01/04 14:48:51 thorpej Exp $	*/
-=======
 /*	$NetBSD: ebus.c,v 1.67 2021/05/10 23:53:44 thorpej Exp $	*/
->>>>>>> e2aa5677
 
 /*
  * Copyright (c) 1999, 2000, 2001 Matthew R. Green
@@ -31,11 +27,7 @@
  */
 
 #include <sys/cdefs.h>
-<<<<<<< HEAD
-__KERNEL_RCSID(0, "$NetBSD: ebus.c,v 1.65 2021/01/04 14:48:51 thorpej Exp $");
-=======
 __KERNEL_RCSID(0, "$NetBSD: ebus.c,v 1.67 2021/05/10 23:53:44 thorpej Exp $");
->>>>>>> e2aa5677
 
 #include "opt_ddb.h"
 
