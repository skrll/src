<<<<<<< HEAD
/*	$NetBSD: cbus.c,v 1.4 2021/01/04 14:48:51 thorpej Exp $	*/
=======
/*	$NetBSD: cbus.c,v 1.6 2021/05/10 23:53:44 thorpej Exp $	*/
>>>>>>> e2aa5677
/*	$OpenBSD: cbus.c,v 1.15 2015/09/27 11:29:20 kettenis Exp $	*/
/*
 * Copyright (c) 2008 Mark Kettenis
 *
 * Permission to use, copy, modify, and distribute this software for any
 * purpose with or without fee is hereby granted, provided that the above
 * copyright notice and this permission notice appear in all copies.
 *
 * THE SOFTWARE IS PROVIDED "AS IS" AND THE AUTHOR DISCLAIMS ALL WARRANTIES
 * WITH REGARD TO THIS SOFTWARE INCLUDING ALL IMPLIED WARRANTIES OF
 * MERCHANTABILITY AND FITNESS. IN NO EVENT SHALL THE AUTHOR BE LIABLE FOR
 * ANY SPECIAL, DIRECT, INDIRECT, OR CONSEQUENTIAL DAMAGES OR ANY DAMAGES
 * WHATSOEVER RESULTING FROM LOSS OF USE, DATA OR PROFITS, WHETHER IN AN
 * ACTION OF CONTRACT, NEGLIGENCE OR OTHER TORTIOUS ACTION, ARISING OUT OF
 * OR IN CONNECTION WITH THE USE OR PERFORMANCE OF THIS SOFTWARE.
 */

#include <sys/param.h>
#include <sys/device.h>
#include <sys/kmem.h>
#include <sys/systm.h>

#include <machine/autoconf.h>
#include <machine/hypervisor.h>
#include <machine/openfirm.h>
#include <machine/mdesc.h>

#include <sparc64/dev/cbusvar.h>
#include <sparc64/dev/vbusvar.h>

#include <sparc64/dev/iommureg.h>

#ifdef DEBUG
#define CBUSDB_AC               0x01
#define CBUSDB_INTR             0x02
int cbus_debug = 0x00;
#define DPRINTF(l, s)   do { if (cbus_debug & l) printf s; } while (0)
#else
#define DPRINTF(l, s)
#endif

struct cbus_softc {
	device_t		sc_dv;
	bus_space_tag_t		sc_bustag;
	bus_dma_tag_t		sc_dmatag;

	uint64_t		sc_devhandle;

	/* Machine description. */
	int			sc_idx;
};

int	cbus_match(device_t, cfdata_t, void *);
void	cbus_attach(device_t, device_t, void *);
int	cbus_print(void *, const char *);

CFATTACH_DECL_NEW(cbus, sizeof(struct cbus_softc),
    cbus_match, cbus_attach, NULL, NULL);


void *cbus_intr_establish(bus_space_tag_t, int, int,
    int (*)(void *), void *, void (*)(void));
void cbus_intr_ack(struct intrhand *);
bus_space_tag_t cbus_alloc_bus_tag(struct cbus_softc *, bus_space_tag_t);

int cbus_get_channel_endpoint(struct cbus_softc *,
			      struct cbus_attach_args *);

int
cbus_match(device_t parent, cfdata_t match, void *aux)
{
	struct vbus_attach_args *va = aux;

	if (strcmp(va->va_name, "channel-devices") == 0)
		return (1);

	return (0);
}

void
cbus_attach(device_t parent, device_t self, void *aux)
{
        struct cbus_softc *sc = device_private(self);
	struct vbus_attach_args *va = aux;
	int node;
	int reg;

	sc->sc_bustag = cbus_alloc_bus_tag(sc, va->va_bustag);
	sc->sc_dmatag = va->va_dmatag;

	if (OF_getprop(va->va_node, "reg", &reg, sizeof(reg)) != sizeof(reg))
		return;
	sc->sc_devhandle = reg;

	printf("\n");

	sc->sc_idx = mdesc_find(va->va_name, va->va_reg[0]);
	if (sc->sc_idx == -1) {
	  DPRINTF(CBUSDB_AC, ("cbus_attach() - no idx\n"));
	  return;
	}

	for (node = OF_child(va->va_node); node; node = OF_peer(node)) {
		struct cbus_attach_args ca;
		char buf[32];

		bzero(&ca, sizeof(ca));
		ca.ca_node = node;
		if (OF_getprop(node, "name", buf, sizeof(buf)) <= 0)
			continue;
		DPRINTF(CBUSDB_AC, ("cbus_attach() - buf %s\n", buf));
		ca.ca_name = buf;
		ca.ca_bustag = sc->sc_bustag;
		ca.ca_dmatag = sc->sc_dmatag;
		prom_getprop(node, "reg", sizeof(*ca.ca_reg),
			     &ca.ca_nreg, (void **)&ca.ca_reg);
		int rc = cbus_get_channel_endpoint(sc, &ca);
		DPRINTF(CBUSDB_AC, ("cbus_attach() - cbus_get_channel_endpoint() %d\n", rc));
		if ( rc != 0) {
			continue;
		}

		config_found(self, &ca, cbus_print,
		    CFARG_DEVHANDLE, devhandle_from_of(ca.ca_node),
		    CFARG_EOL);
	}
}

int
cbus_print(void *aux, const char *name)
{
	struct cbus_attach_args *ca = aux;
	DPRINTF(CBUSDB_AC, ("cbus_print() name %s\n", name));

	if (name)
		printf("\"%s\" at %s", ca->ca_name, name);
	if (ca->ca_id != -1)
	  printf(" chan 0x%llx", (long long unsigned int)ca->ca_id);
	return (UNCONF);
}

int
cbus_intr_setstate(bus_space_tag_t t, uint64_t devino, uint64_t state)
{
	struct cbus_softc *sc = t->cookie;
	uint64_t devhandle = sc->sc_devhandle;
	int err;

	err = hv_vintr_setstate(devhandle, devino, state);
	if (err != H_EOK)
		return (-1);

	return (0);
}

int
cbus_intr_setenabled(bus_space_tag_t t, uint64_t devino, uint64_t enabled)
{
	struct cbus_softc *sc = t->cookie;
	uint64_t devhandle = sc->sc_devhandle;
	int err;

	err = hv_vintr_setenabled(devhandle, devino, enabled);
	if (err != H_EOK)
		return (-1);

	return (0);
}

void *
cbus_intr_establish(bus_space_tag_t t, int ihandle, int level,
	int (*handler)(void *), void *arg, void (*fastvec)(void) /* ignored */)
{
	struct cbus_softc *sc = t->cookie;
	uint64_t devhandle = sc->sc_devhandle;
	uint64_t devino = ihandle;
	struct intrhand *ih;
	int ino;
	int err;

	ino = INTINO(ihandle);

	DPRINTF(CBUSDB_INTR, ("cbus_intr_establish(): ino 0x%x\n", ino));

	ih = intrhand_alloc();

	ih->ih_ivec = ihandle;
	ih->ih_fun = handler;
	ih->ih_arg = arg;
	ih->ih_pil = level;
	ih->ih_number = ino;
	ih->ih_bus = t;

	err = hv_vintr_setenabled(devhandle, devino, INTR_DISABLED);
	if (err != H_EOK) {
		printf("hv_vintr_setenabled: %d\n", err);
		return (NULL);
	}

	err = hv_vintr_setcookie(devhandle, devino, (vaddr_t)ih);
	if (err != H_EOK) {
		printf("hv_vintr_setcookie: %d\n", err);
		return (NULL);
	}

	ih->ih_ack = cbus_intr_ack;

	err = hv_vintr_settarget(devhandle, devino, cpus->ci_cpuid);
	if (err != H_EOK) {
		printf("hv_vintr_settarget: %d\n", err);
		return (NULL);
	}

	/* Clear pending interrupts. */
	err = hv_vintr_setstate(devhandle, devino, INTR_IDLE);
	if (err != H_EOK) {
		printf("hv_vintr_setstate: %d\n", err);
		return (NULL);
	}

	return (ih);
}

void
cbus_intr_ack(struct intrhand *ih)
{
	DPRINTF(CBUSDB_INTR, ("cbus_intr_ack()\n"));
	bus_space_tag_t t = ih->ih_bus;
	struct cbus_softc *sc = t->cookie;
	uint64_t devhandle = sc->sc_devhandle;
	uint64_t devino = ih->ih_number;

	hv_vintr_setstate(devhandle, devino, INTR_IDLE);
}

bus_space_tag_t
cbus_alloc_bus_tag(struct cbus_softc *sc, bus_space_tag_t parent)
{
	struct sparc_bus_space_tag *bt;

	bt = kmem_zalloc(sizeof(*bt), KM_SLEEP);
	bt->cookie = sc;
	bt->parent = parent;
	bt->sparc_bus_map = parent->sparc_bus_map;
	bt->sparc_intr_establish = cbus_intr_establish;

	return (bt);
}

int
cbus_get_channel_endpoint(struct cbus_softc *sc, struct cbus_attach_args *ca)
{
	struct md_header *hdr;
	struct md_element *elem;
	const char *name_blk;
	const char *str;
	int idx;
	int arc;

	idx = mdesc_find_child(sc->sc_idx, ca->ca_name, ca->ca_reg[0]);
	if (idx == -1) {
	  DPRINTF(CBUSDB_AC, ("cbus_get_channel_endpoint() - mdesc_find_child() failed\n"));
	  return (ENOENT);
	}
	DPRINTF(CBUSDB_AC, ("cbus_get_channel_endpoint() - idx %d\n", idx));

	hdr = (struct md_header *)mdesc;
	elem = (struct md_element *)(mdesc + sizeof(struct md_header));
	name_blk = (char *)mdesc + sizeof(struct md_header) + hdr->node_blk_sz;

	ca->ca_idx = idx;

	ca->ca_id = -1;
	ca->ca_tx_ino = -1;
	ca->ca_rx_ino = -1;

	if (strcmp(ca->ca_name, "disk") != 0 &&
	    strcmp(ca->ca_name, "network") != 0) {
	  DPRINTF(CBUSDB_AC, ("cbus_get_channel_endpoint() - neither disk nor network\n"));
	  return (0);
	}

	for (; elem[idx].tag != 'E'; idx++) {
		str = name_blk + elem[idx].name_offset;
		if (elem[idx].tag != 'a' || strcmp(str, "fwd") != 0)
			continue;

		arc = elem[idx].d.val;
		str = name_blk + elem[arc].name_offset;
		DPRINTF(CBUSDB_AC, ("cbus_get_channel_endpoint() - str %s\n", str));
		if (strcmp(str, "virtual-device-port") == 0) {
			idx = arc;
			DPRINTF(CBUSDB_AC, ("cbus_get_channel_endpoint() - idx %d\n", idx));
			continue;
		}

		if (strcmp(str, "channel-endpoint") == 0) {
			ca->ca_id = mdesc_get_prop_val(arc, "id");
			ca->ca_tx_ino = mdesc_get_prop_val(arc, "tx-ino");
			ca->ca_rx_ino = mdesc_get_prop_val(arc, "rx-ino");
			DPRINTF(CBUSDB_AC, ("cbus_get_channel_endpoint() "
					    "- tx-ino %lu rx-ino %lu\n", 
					    ca->ca_tx_ino, ca->ca_rx_ino));
			return (0);
		}
	}

	DPRINTF(CBUSDB_AC, ("cbus_get_channel_endpoint() - exit\n"));

	return (0);
}<|MERGE_RESOLUTION|>--- conflicted
+++ resolved
@@ -1,8 +1,4 @@
-<<<<<<< HEAD
-/*	$NetBSD: cbus.c,v 1.4 2021/01/04 14:48:51 thorpej Exp $	*/
-=======
 /*	$NetBSD: cbus.c,v 1.6 2021/05/10 23:53:44 thorpej Exp $	*/
->>>>>>> e2aa5677
 /*	$OpenBSD: cbus.c,v 1.15 2015/09/27 11:29:20 kettenis Exp $	*/
 /*
  * Copyright (c) 2008 Mark Kettenis
