<<<<<<< HEAD
/*	$NetBSD: psycho.c,v 1.132 2021/01/17 00:18:28 mrg Exp $	*/
=======
/*	$NetBSD: psycho.c,v 1.134 2021/05/10 23:53:44 thorpej Exp $	*/
>>>>>>> e2aa5677

/*
 * Copyright (c) 1999, 2000 Matthew R. Green
 * All rights reserved.
 *
 * Redistribution and use in source and binary forms, with or without
 * modification, are permitted provided that the following conditions
 * are met:
 * 1. Redistributions of source code must retain the above copyright
 *    notice, this list of conditions and the following disclaimer.
 * 2. Redistributions in binary form must reproduce the above copyright
 *    notice, this list of conditions and the following disclaimer in the
 *    documentation and/or other materials provided with the distribution.
 *
 * THIS SOFTWARE IS PROVIDED BY THE AUTHOR ``AS IS'' AND ANY EXPRESS OR
 * IMPLIED WARRANTIES, INCLUDING, BUT NOT LIMITED TO, THE IMPLIED WARRANTIES
 * OF MERCHANTABILITY AND FITNESS FOR A PARTICULAR PURPOSE ARE DISCLAIMED.
 * IN NO EVENT SHALL THE AUTHOR BE LIABLE FOR ANY DIRECT, INDIRECT,
 * INCIDENTAL, SPECIAL, EXEMPLARY, OR CONSEQUENTIAL DAMAGES (INCLUDING,
 * BUT NOT LIMITED TO, PROCUREMENT OF SUBSTITUTE GOODS OR SERVICES;
 * LOSS OF USE, DATA, OR PROFITS; OR BUSINESS INTERRUPTION) HOWEVER CAUSED
 * AND ON ANY THEORY OF LIABILITY, WHETHER IN CONTRACT, STRICT LIABILITY,
 * OR TORT (INCLUDING NEGLIGENCE OR OTHERWISE) ARISING IN ANY WAY
 * OUT OF THE USE OF THIS SOFTWARE, EVEN IF ADVISED OF THE POSSIBILITY OF
 * SUCH DAMAGE.
 */

/*
 * Copyright (c) 2001, 2002 Eduardo E. Horvath
 * All rights reserved.
 *
 * Redistribution and use in source and binary forms, with or without
 * modification, are permitted provided that the following conditions
 * are met:
 * 1. Redistributions of source code must retain the above copyright
 *    notice, this list of conditions and the following disclaimer.
 * 2. Redistributions in binary form must reproduce the above copyright
 *    notice, this list of conditions and the following disclaimer in the
 *    documentation and/or other materials provided with the distribution.
 * 3. The name of the author may not be used to endorse or promote products
 *    derived from this software without specific prior written permission.
 *
 * THIS SOFTWARE IS PROVIDED BY THE AUTHOR ``AS IS'' AND ANY EXPRESS OR
 * IMPLIED WARRANTIES, INCLUDING, BUT NOT LIMITED TO, THE IMPLIED WARRANTIES
 * OF MERCHANTABILITY AND FITNESS FOR A PARTICULAR PURPOSE ARE DISCLAIMED.
 * IN NO EVENT SHALL THE AUTHOR BE LIABLE FOR ANY DIRECT, INDIRECT,
 * INCIDENTAL, SPECIAL, EXEMPLARY, OR CONSEQUENTIAL DAMAGES (INCLUDING,
 * BUT NOT LIMITED TO, PROCUREMENT OF SUBSTITUTE GOODS OR SERVICES;
 * LOSS OF USE, DATA, OR PROFITS; OR BUSINESS INTERRUPTION) HOWEVER CAUSED
 * AND ON ANY THEORY OF LIABILITY, WHETHER IN CONTRACT, STRICT LIABILITY,
 * OR TORT (INCLUDING NEGLIGENCE OR OTHERWISE) ARISING IN ANY WAY
 * OUT OF THE USE OF THIS SOFTWARE, EVEN IF ADVISED OF THE POSSIBILITY OF
 * SUCH DAMAGE.
 */

#include <sys/cdefs.h>
<<<<<<< HEAD
__KERNEL_RCSID(0, "$NetBSD: psycho.c,v 1.132 2021/01/17 00:18:28 mrg Exp $");
=======
__KERNEL_RCSID(0, "$NetBSD: psycho.c,v 1.134 2021/05/10 23:53:44 thorpej Exp $");
>>>>>>> e2aa5677

#include "opt_ddb.h"

/*
 * Support for `psycho' and `psycho+' UPA to PCI bridge and
 * UltraSPARC IIi and IIe `sabre' PCI controllers.
 */

#ifdef DEBUG
#define PDB_PROM	0x01
#define PDB_BUSMAP	0x02
#define PDB_INTR	0x04
#define PDB_INTMAP	0x08
#define PDB_CONF	0x10
#define PDB_STICK	0x20
int psycho_debug = 0x0;
#define DPRINTF(l, s)   do { if (psycho_debug & l) printf s; } while (0)
#else
#define DPRINTF(l, s)
#endif

#include <sys/param.h>
#include <sys/device.h>
#include <sys/errno.h>
#include <sys/extent.h>
#include <sys/malloc.h>
#include <sys/kmem.h>
#include <sys/systm.h>
#include <sys/time.h>
#include <sys/reboot.h>

#include <uvm/uvm.h>

#define _SPARC_BUS_DMA_PRIVATE
#include <sys/bus.h>
#include <machine/autoconf.h>
#include <machine/psl.h>

#include <dev/pci/pcivar.h>
#include <dev/pci/pcireg.h>
#include <dev/sysmon/sysmon_taskq.h>

#include <sparc64/dev/iommureg.h>
#include <sparc64/dev/iommuvar.h>
#include <sparc64/dev/psychoreg.h>
#include <sparc64/dev/psychovar.h>

#include "ioconf.h"

static pci_chipset_tag_t psycho_alloc_chipset(struct psycho_pbm *, int,
	pci_chipset_tag_t);
static struct extent *psycho_alloc_extent(struct psycho_pbm *, int, int,
	const char *);
static void psycho_get_bus_range(int, int *);
static void psycho_fixup_bus_range(int, int *);
static void psycho_get_ranges(int, struct psycho_ranges **, int *);
static void psycho_set_intr(struct psycho_softc *, int, void *, uint64_t *,
	uint64_t *);

/* chipset handlers */
static pcireg_t	psycho_pci_conf_read(pci_chipset_tag_t, pcitag_t, int);
static void	psycho_pci_conf_write(pci_chipset_tag_t, pcitag_t, int,
				      pcireg_t);
static void	*psycho_pci_intr_establish(pci_chipset_tag_t,
					   pci_intr_handle_t,
					   int, int (*)(void *), void *);
static int	psycho_pci_find_ino(const struct pci_attach_args *,
				    pci_intr_handle_t *);

/* Interrupt handlers */
static int psycho_ue(void *);
static int psycho_ce(void *);
static int psycho_bus_a(void *);
static int psycho_bus_b(void *);
static int psycho_powerfail(void *);
static int psycho_wakeup(void *);


/* IOMMU support */
static void psycho_iommu_init(struct psycho_softc *, int);

/*
 * bus space and bus DMA support for UltraSPARC `psycho'.  note that most
 * of the bus DMA support is provided by the iommu dvma controller.
 */
static struct psycho_ranges *get_psychorange(struct psycho_pbm *, int);

static paddr_t psycho_bus_mmap(bus_space_tag_t, bus_addr_t, off_t, int, int);
static int _psycho_bus_map(bus_space_tag_t, bus_addr_t, bus_size_t, int,
	vaddr_t, bus_space_handle_t *);
static void *psycho_intr_establish(bus_space_tag_t, int, int, int (*)(void *),
	void *, void(*)(void));

static int psycho_dmamap_create(bus_dma_tag_t, bus_size_t, int, bus_size_t,
	bus_size_t, int, bus_dmamap_t *);
static void psycho_sabre_dmamap_sync(bus_dma_tag_t, bus_dmamap_t, bus_addr_t,
	bus_size_t, int);

/* base pci_chipset */
extern struct sparc_pci_chipset _sparc_pci_chipset;

/* power button handlers */
static void psycho_register_power_button(struct psycho_softc *sc);
static void psycho_power_button_pressed(void *arg);

/*
 * autoconfiguration
 */
static	int	psycho_match(device_t, cfdata_t, void *);
static	void	psycho_attach(device_t, device_t, void *);
static	int	psycho_print(void *aux, const char *p);

CFATTACH_DECL_NEW(psycho, sizeof(struct psycho_softc),
    psycho_match, psycho_attach, NULL, NULL);

/*
 * "sabre" is the UltraSPARC IIi onboard UPA to PCI bridge.  It manages a
 * single PCI bus and does not have a streaming buffer.  It often has an APB
 * (advanced PCI bridge) connected to it, which was designed specifically for
 * the IIi.  The APB let's the IIi handle two independednt PCI buses, and
 * appears as two "simba"'s underneath the sabre.
 *
 * "psycho" and "psycho+" is a dual UPA to PCI bridge.  It sits on the UPA bus
 * and manages two PCI buses.  "psycho" has two 64-bit 33 MHz buses, while
 * "psycho+" controls both a 64-bit 33 MHz and a 64-bit 66 MHz PCI bus.  You
 * will usually find a "psycho+" since I don't think the original "psycho"
 * ever shipped, and if it did it would be in the U30.
 *
 * Each "psycho" PCI bus appears as a separate OFW node, but since they are
 * both part of the same IC, they only have a single register space.  As such,
 * they need to be configured together, even though the autoconfiguration will
 * attach them separately.
 *
 * On UltraIIi machines, "sabre" itself usually takes pci0, with "simba" often
 * as pci1 and pci2, although they have been implemented with other PCI bus
 * numbers on some machines.
 *
 * On UltraII machines, there can be any number of "psycho+" ICs, each
 * providing two PCI buses.
 *
 *
 * XXXX The psycho/sabre node has an `interrupts' attribute.  They contain
 * the values of the following interrupts in this order:
 *
 * PCI Bus Error	(30)
 * DMA UE		(2e)
 * DMA CE		(2f)
 * Power Fail		(25)
 *
 * We really should attach handlers for each.
 *
 */

#define	ROM_PCI_NAME		"pci"

struct psycho_names {
	const char *p_name;
	int p_type;
} psycho_names[] = {
	{ "SUNW,psycho",	PSYCHO_MODE_PSYCHO	},
	{ "pci108e,8000",	PSYCHO_MODE_PSYCHO	},
	{ "SUNW,sabre",		PSYCHO_MODE_SABRE	},
	{ "pci108e,a000",	PSYCHO_MODE_SABRE	},
	{ "pci108e,a001",	PSYCHO_MODE_SABRE	},
	{ NULL, 0 }
};

struct psycho_softc *psycho0 = NULL;

static	int
psycho_match(device_t parent, cfdata_t match, void *aux)
{
	struct mainbus_attach_args *ma = aux;
	char *model;
	int i;

	if (ma->ma_node == 0)
		return 0;	/* no OF node, can't be us */

	model = prom_getpropstring(ma->ma_node, "model");
	/* match on a name of "pci" and a sabre or a psycho */
	if (strcmp(ma->ma_name, ROM_PCI_NAME) == 0) {
		for (i=0; psycho_names[i].p_name; i++)
			if (strcmp(model, psycho_names[i].p_name) == 0)
				return (1);

		model = prom_getpropstring(ma->ma_node, "compatible");
		for (i=0; psycho_names[i].p_name; i++)
			if (strcmp(model, psycho_names[i].p_name) == 0)
				return (1);
	}
	return (0);
}

#ifdef DEBUG
static void psycho_dump_intmap(struct psycho_softc *sc);
static void
psycho_dump_intmap(struct psycho_softc *sc)
{
	volatile uint64_t *intrmapptr = NULL;

	printf("psycho_dump_intmap: OBIO\n");

	for (intrmapptr = &sc->sc_regs->scsi_int_map;
	     intrmapptr < &sc->sc_regs->ue_int_map;
	     intrmapptr++)
		printf("%p: %llx\n", intrmapptr,
		    (unsigned long long)*intrmapptr);

	printf("\tintmap:pci\n");
	for (intrmapptr = &sc->sc_regs->pcia_slot0_int;
	     intrmapptr <= &sc->sc_regs->pcib_slot3_int;
	     intrmapptr++)
		printf("%p: %llx\n", intrmapptr,
		    (unsigned long long)*intrmapptr);

	printf("\tintmap:ffb\n");
	for (intrmapptr = &sc->sc_regs->ffb0_int_map;
	     intrmapptr <= &sc->sc_regs->ffb1_int_map;
	     intrmapptr++)
		printf("%p: %llx\n", intrmapptr,
		    (unsigned long long)*intrmapptr);
}
#endif

/*
 * SUNW,psycho initialisation ..
 *	- find the per-psycho registers
 *	- figure out the IGN.
 *	- find our partner psycho
 *	- configure ourselves
 *	- bus range, bus,
 *	- get interrupt-map and interrupt-map-mask
 *	- setup the chipsets.
 *	- if we're the first of the pair, initialise the IOMMU, otherwise
 *	  just copy its tags and addresses.
 */
static	void
psycho_attach(device_t parent, device_t self, void *aux)
{
	struct psycho_softc *sc = device_private(self);
	struct psycho_softc *osc = NULL;
	struct psycho_pbm *pp;
	struct pcibus_attach_args pba;
	struct mainbus_attach_args *ma = aux;
	struct psycho_ranges *pr;
	prop_dictionary_t dict;
	bus_space_handle_t bh;
	uint64_t csr, mem_base;
	int psycho_br[2], n, i;
	bus_space_handle_t pci_ctl;
	char *model = prom_getpropstring(ma->ma_node, "model");

	aprint_normal("\n");

	sc->sc_dev = self;
	sc->sc_node = ma->ma_node;
	sc->sc_bustag = ma->ma_bustag;
	sc->sc_dmatag = ma->ma_dmatag;
	sc->sc_last_stick = 0;

	if (psycho0 == NULL)
		psycho0 = sc;
	DPRINTF(PDB_STICK, ("init psycho0 %lx\n", (long)sc));
	/*
	 * Identify the device.
	 */
	for (i=0; psycho_names[i].p_name; i++)
		if (strcmp(model, psycho_names[i].p_name) == 0) {
			sc->sc_mode = psycho_names[i].p_type;
			goto found;
		}

	model = prom_getpropstring(ma->ma_node, "compatible");
	for (i=0; psycho_names[i].p_name; i++)
		if (strcmp(model, psycho_names[i].p_name) == 0) {
			sc->sc_mode = psycho_names[i].p_type;
			goto found;
		}

	panic("unknown psycho model %s", model);
found:

	/*
	 * The psycho gets three register banks:
	 * (0) per-PBM configuration and status registers
	 * (1) per-PBM PCI configuration space, containing only the
	 *     PBM 256-byte PCI header
	 * (2) the shared psycho configuration registers (struct psychoreg)
	 */

	/* Register layouts are different.  stuupid. */
	if (sc->sc_mode == PSYCHO_MODE_PSYCHO) {
		sc->sc_basepaddr = (paddr_t)ma->ma_reg[2].ur_paddr;

		if (ma->ma_naddress > 2) {
			sparc_promaddr_to_handle(sc->sc_bustag,
				ma->ma_address[2], &sc->sc_bh);
			sparc_promaddr_to_handle(sc->sc_bustag,
				ma->ma_address[0], &pci_ctl);

			sc->sc_regs = (struct psychoreg *)
				bus_space_vaddr(sc->sc_bustag, sc->sc_bh);
		} else if (ma->ma_nreg > 2) {

			/* We need to map this in ourselves. */
			if (bus_space_map(sc->sc_bustag,
				ma->ma_reg[2].ur_paddr,
				ma->ma_reg[2].ur_len, BUS_SPACE_MAP_LINEAR,
				&sc->sc_bh))
				panic("psycho_attach: cannot map regs");
			sc->sc_regs = (struct psychoreg *)
				bus_space_vaddr(sc->sc_bustag, sc->sc_bh);

			if (bus_space_map(sc->sc_bustag,
				ma->ma_reg[0].ur_paddr,
				ma->ma_reg[0].ur_len, BUS_SPACE_MAP_LINEAR,
				&pci_ctl))
				panic("psycho_attach: cannot map ctl");
		} else
			panic("psycho_attach: %d not enough registers",
				ma->ma_nreg);

	} else {
		sc->sc_basepaddr = (paddr_t)ma->ma_reg[0].ur_paddr;

		if (ma->ma_naddress) {
			sparc_promaddr_to_handle(sc->sc_bustag,
				ma->ma_address[0], &sc->sc_bh);
			sc->sc_regs = (struct psychoreg *)
				bus_space_vaddr(sc->sc_bustag, sc->sc_bh);

			bus_space_subregion(sc->sc_bustag, sc->sc_bh,
				offsetof(struct psychoreg,  psy_pcictl),
				sizeof(struct pci_ctl), &pci_ctl);
		} else if (ma->ma_nreg) {

			/* We need to map this in ourselves. */
			if (bus_space_map(sc->sc_bustag,
				ma->ma_reg[0].ur_paddr,
				ma->ma_reg[0].ur_len, BUS_SPACE_MAP_LINEAR,
				&sc->sc_bh))
				panic("psycho_attach: cannot map regs");
			sc->sc_regs = (struct psychoreg *)
				bus_space_vaddr(sc->sc_bustag, sc->sc_bh);

			bus_space_subregion(sc->sc_bustag, sc->sc_bh,
				offsetof(struct psychoreg,  psy_pcictl),
				sizeof(struct pci_ctl), &pci_ctl);
		} else
			panic("psycho_attach: %d not enough registers",
				ma->ma_nreg);
	}

	csr = bus_space_read_8(sc->sc_bustag, sc->sc_bh,
		offsetof(struct psychoreg, psy_csr));
	sc->sc_ign = 0x7c0; /* APB IGN is always 0x7c */
	if (sc->sc_mode == PSYCHO_MODE_PSYCHO)
		sc->sc_ign = PSYCHO_GCSR_IGN(csr) << 6;

	aprint_normal_dev(self, "%s: impl %d, version %d: ign %x ",
		model, PSYCHO_GCSR_IMPL(csr), PSYCHO_GCSR_VERS(csr),
		sc->sc_ign);
	/*
	 * Match other psycho's that are already configured against
	 * the base physical address. This will be the same for a
	 * pair of devices that share register space.
	 */
	for (n = 0; n < psycho_cd.cd_ndevs; n++) {

		struct psycho_softc *asc = device_lookup_private(&psycho_cd, n);

		if (asc == NULL || asc == sc)
			/* This entry is not there or it is me */
			continue;

		if (asc->sc_basepaddr != sc->sc_basepaddr)
			/* This is an unrelated psycho */
			continue;

		/* Found partner */
		osc = asc;
		break;
	}


	/* Oh, dear.  OK, lets get started */

	/*
	 * Setup the PCI control register
	 */
	csr = bus_space_read_8(sc->sc_bustag, pci_ctl,
		offsetof(struct pci_ctl, pci_csr));
	csr |= PCICTL_MRLM |
	       PCICTL_ARB_PARK |
	       PCICTL_ERRINTEN |
	       PCICTL_4ENABLE;
	csr &= ~(PCICTL_SERR |
		 PCICTL_CPU_PRIO |
		 PCICTL_ARB_PRIO |
		 PCICTL_RTRYWAIT);
	bus_space_write_8(sc->sc_bustag, pci_ctl,
		offsetof(struct pci_ctl, pci_csr), csr);


	/*
	 * Allocate our psycho_pbm
	 */
	pp = sc->sc_psycho_this = kmem_zalloc(sizeof *pp, KM_SLEEP);
	pp->pp_sc = sc;

	/* grab the psycho ranges */
	psycho_get_ranges(sc->sc_node, &pp->pp_range, &pp->pp_nrange);

	/* get the bus-range for the psycho */
	psycho_get_bus_range(sc->sc_node, psycho_br);

	pba.pba_bus = psycho_br[0];
	pba.pba_bridgetag = NULL;

	/* Fix up invalid 0x00-0xff bus-range, as found on SPARCle */
	if (psycho_br[0] == 0 && psycho_br[1] == 0xff)
		psycho_fixup_bus_range(sc->sc_node, psycho_br);

	aprint_normal("bus range %u to %u", psycho_br[0], psycho_br[1]);
	aprint_normal("; PCI bus %d", psycho_br[0]);

	pp->pp_pcictl = pci_ctl;

	/* allocate our tags */
	pp->pp_memt = psycho_alloc_mem_tag(pp);
	pp->pp_iot = psycho_alloc_io_tag(pp);
	pp->pp_dmat = psycho_alloc_dma_tag(pp);
	pp->pp_flags = (pp->pp_memt ? PCI_FLAGS_MEM_OKAY : 0) |
		       (pp->pp_iot ? PCI_FLAGS_IO_OKAY : 0);

	/* allocate a chipset for this */
	pp->pp_pc = psycho_alloc_chipset(pp, sc->sc_node, &_sparc_pci_chipset);
	pp->pp_pc->spc_busmax = psycho_br[1];

	switch((ma->ma_reg[0].ur_paddr) & 0xf000) {
	case 0x2000:
		pp->pp_id = PSYCHO_PBM_A;
		break;
	case 0x4000:
		pp->pp_id = PSYCHO_PBM_B;
		break;
	}

	aprint_normal("\n");

	/* allocate extents for free bus space */
	pp->pp_exmem = psycho_alloc_extent(pp, sc->sc_node, 0x02, "psycho mem");
	pp->pp_exio = psycho_alloc_extent(pp, sc->sc_node, 0x01, "psycho io");

#ifdef DEBUG
	if (psycho_debug & PDB_INTR)
		psycho_dump_intmap(sc);
#endif

	/*
	 * And finally, if we're a sabre or the first of a pair of psycho's to
	 * arrive here, start up the IOMMU and get a config space tag.
	 */
	if (osc == NULL) {
		uint64_t timeo;

		/*
		 * Establish handlers for interesting interrupts....
		 *
		 * XXX We need to remember these and remove this to support
		 * hotplug on the UPA/FHC bus.
		 *
		 * XXX Not all controllers have these, but installing them
		 * is better than trying to sort through this mess.
		 */
		psycho_set_intr(sc, 15, psycho_ue,
			&sc->sc_regs->ue_int_map,
			&sc->sc_regs->ue_clr_int);
		psycho_set_intr(sc, 1, psycho_ce,
			&sc->sc_regs->ce_int_map,
			&sc->sc_regs->ce_clr_int);
		psycho_set_intr(sc, 15, psycho_bus_a,
			&sc->sc_regs->pciaerr_int_map,
			&sc->sc_regs->pciaerr_clr_int);
		/*
		 * Netra X1 may hang when the powerfail interrupt is enabled.
		 */
		if (strcmp(machine_model, "SUNW,UltraAX-i2") != 0) {
			psycho_set_intr(sc, 15, psycho_powerfail,
				&sc->sc_regs->power_int_map,
				&sc->sc_regs->power_clr_int);
			psycho_register_power_button(sc);
		}
		if (sc->sc_mode != PSYCHO_MODE_SABRE) {
			/* sabre doesn't have these interrupts */
			psycho_set_intr(sc, 15, psycho_bus_b,
					&sc->sc_regs->pciberr_int_map,
					&sc->sc_regs->pciberr_clr_int);
			psycho_set_intr(sc, 1, psycho_wakeup,
					&sc->sc_regs->pwrmgt_int_map,
					&sc->sc_regs->pwrmgt_clr_int);
		}

		/*
		 * Apparently a number of machines with psycho and psycho+
		 * controllers have interrupt latency issues.  We'll try
		 * setting the interrupt retry timeout to 0xff which gives us
		 * a retry of 3-6 usec (which is what sysio is set to) for the
		 * moment, which seems to help alleviate this problem.
		 */
		timeo = sc->sc_regs->intr_retry_timer;
		if (timeo > 0xfff) {
#ifdef DEBUG
			printf("decreasing interrupt retry timeout "
				"from %lx to 0xff\n", (long)timeo);
#endif
			sc->sc_regs->intr_retry_timer = 0xff;
		}

		/*
		 * Allocate bus node, this contains a prom node per bus.
		 */
		pp->pp_pc->spc_busnode =
		    kmem_zalloc(sizeof(*pp->pp_pc->spc_busnode), KM_SLEEP);

		/*
		 * Setup IOMMU and PCI configuration if we're the first
		 * of a pair of psycho's to arrive here.
		 *
		 * We should calculate a TSB size based on amount of RAM
		 * and number of bus controllers and number an type of
		 * child devices.
		 *
		 * For the moment, 32KB should be more than enough.
		 */
		sc->sc_is = kmem_alloc(sizeof(struct iommu_state), KM_SLEEP);

		/* Point the strbuf_ctl at the iommu_state */
		pp->pp_sb.sb_is = sc->sc_is;

		sc->sc_is->is_sb[0] = sc->sc_is->is_sb[1] = NULL;
		if (prom_getproplen(sc->sc_node, "no-streaming-cache") < 0) {
			struct strbuf_ctl *sb = &pp->pp_sb;
			vaddr_t va = (vaddr_t)&pp->pp_flush[0x40];

			/*
			 * Initialize the strbuf_ctl.
			 *
			 * The flush sync buffer must be 64-byte aligned.
			 */
			sb->sb_flush = (void *)(va & ~0x3f);

			bus_space_subregion(sc->sc_bustag, pci_ctl,
				offsetof(struct pci_ctl, pci_strbuf),
				sizeof (struct iommu_strbuf), &sb->sb_sb);

			/* Point our iommu at the strbuf_ctl */
			sc->sc_is->is_sb[0] = sb;
		}

		psycho_iommu_init(sc, 2);

		sc->sc_configtag = psycho_alloc_config_tag(sc->sc_psycho_this);

		/*
		 * XXX This is a really ugly hack because PCI config space
		 * is explicitly handled with unmapped accesses.
		 */
		i = sc->sc_bustag->type;
		sc->sc_bustag->type = PCI_CONFIG_BUS_SPACE;
		if (bus_space_map(sc->sc_bustag, sc->sc_basepaddr + 0x01000000,
			0x01000000, 0, &bh))
			panic("could not map psycho PCI configuration space");
		sc->sc_bustag->type = i;
		sc->sc_configaddr = bh;
	} else {
		/* Share bus numbers with the pair of mine */
		pp->pp_pc->spc_busnode =
		    osc->sc_psycho_this->pp_pc->spc_busnode;

		/* Just copy IOMMU state, config tag and address */
		sc->sc_is = osc->sc_is;
		sc->sc_configtag = osc->sc_configtag;
		sc->sc_configaddr = osc->sc_configaddr;

		/* Point the strbuf_ctl at the iommu_state */
		pp->pp_sb.sb_is = sc->sc_is;

		if (prom_getproplen(sc->sc_node, "no-streaming-cache") < 0) {
			struct strbuf_ctl *sb = &pp->pp_sb;
			vaddr_t va = (vaddr_t)&pp->pp_flush[0x40];

			/*
			 * Initialize the strbuf_ctl.
			 *
			 * The flush sync buffer must be 64-byte aligned.
			 */
			sb->sb_flush = (void *)(va & ~0x3f);

			bus_space_subregion(sc->sc_bustag, pci_ctl,
				offsetof(struct pci_ctl, pci_strbuf),
				sizeof (struct iommu_strbuf), &sb->sb_sb);

			/* Point our iommu at the strbuf_ctl */
			sc->sc_is->is_sb[1] = sb;
		}
		iommu_reset(sc->sc_is);
	}

	dict = device_properties(self);
	pr = get_psychorange(pp, 2);	/* memory range */
#ifdef DEBUG
	printf("memory range: %08x %08x\n", pr->phys_hi, pr->phys_lo);
#endif
	mem_base = ((uint64_t)pr->phys_hi) << 32 | pr->phys_lo;
	prop_dictionary_set_uint64(dict, "mem_base", mem_base);

	/*
	 * attach the pci.. note we pass PCI A tags, etc., for the sabre here.
	 */
	pba.pba_flags = sc->sc_psycho_this->pp_flags;
	pba.pba_dmat = sc->sc_psycho_this->pp_dmat;
	pba.pba_dmat64 = NULL;
	pba.pba_iot = sc->sc_psycho_this->pp_iot;
	pba.pba_memt = sc->sc_psycho_this->pp_memt;
	pba.pba_pc = pp->pp_pc;

	config_found(self, &pba, psycho_print,
	    CFARG_DEVHANDLE, prom_node_to_devhandle(sc->sc_node),
	    CFARG_EOL);
}

static	int
psycho_print(void *aux, const char *p)
{

	if (p == NULL)
		return (UNCONF);
	return (QUIET);
}

static void
psycho_set_intr(struct psycho_softc *sc, int ipl, void *handler,
	uint64_t *mapper, uint64_t *clearer)
{
	struct intrhand *ih;

	ih = intrhand_alloc();
	ih->ih_arg = sc;
	ih->ih_map = mapper;
	ih->ih_clr = clearer;
	ih->ih_fun = handler;
	ih->ih_pil = ipl;
	ih->ih_number = INTVEC(*(ih->ih_map));
	ih->ih_pending = 0;
	intr_establish(ipl, ipl != IPL_VM, ih);
	*(ih->ih_map) |= INTMAP_V|(CPU_UPAID << INTMAP_TID_SHIFT);
}

/*
 * power button handlers
 */
static void
psycho_register_power_button(struct psycho_softc *sc)
{
	sysmon_task_queue_init();

	sc->sc_powerpressed = 0;
	sc->sc_smcontext = kmem_zalloc(sizeof(struct sysmon_pswitch), KM_SLEEP);
	sc->sc_smcontext->smpsw_name = device_xname(sc->sc_dev);
	sc->sc_smcontext->smpsw_type = PSWITCH_TYPE_POWER;
	if (sysmon_pswitch_register(sc->sc_smcontext) != 0)
		aprint_error_dev(sc->sc_dev, "unable to register power button with sysmon\n");
}

static void
psycho_power_button_pressed(void *arg)
{
	struct psycho_softc *sc = arg;

	sysmon_pswitch_event(sc->sc_smcontext, PSWITCH_EVENT_PRESSED);
	sc->sc_powerpressed = 0;
}

/*
 * PCI bus support
 */

/*
 * allocate a PCI chipset tag and set its cookie.
 */
static pci_chipset_tag_t
psycho_alloc_chipset(struct psycho_pbm *pp, int node, pci_chipset_tag_t pc)
{
	pci_chipset_tag_t npc;
	
	npc = kmem_alloc(sizeof *npc, KM_SLEEP);
	memcpy(npc, pc, sizeof *pc);
	npc->cookie = pp;
	npc->rootnode = node;
	npc->spc_conf_read = psycho_pci_conf_read;
	npc->spc_conf_write = psycho_pci_conf_write;
	npc->spc_intr_map = NULL;
	npc->spc_intr_establish = psycho_pci_intr_establish;
	npc->spc_find_ino = psycho_pci_find_ino;

	return (npc);
}

/*
 * create extent for free bus space, then allocate assigned regions.
 */
static struct extent *
psycho_alloc_extent(struct psycho_pbm *pp, int node, int ss, const char *name)
{
	struct psycho_registers *pa = NULL;
	struct psycho_ranges *pr;
	struct extent *ex;
	bus_addr_t baddr, addr;
	bus_size_t bsize, size;
	int i, num;

	/* get bus space size */
	pr = get_psychorange(pp, ss);
	if (pr == NULL) {
		printf("psycho_alloc_extent: get_psychorange failed\n");
		return NULL;
	}
	baddr = 0x00000000;
	bsize = BUS_ADDR(pr->size_hi, pr->size_lo);

	/* get available lists */
	num = 0;
	if (prom_getprop(node, "available", sizeof(*pa), &num, &pa)) {
		printf("psycho_alloc_extent: no \"available\" property\n");
		return NULL;
	}

	/* create extent */
	ex = extent_create(name, baddr, bsize - baddr - 1, 0, 0, EX_NOWAIT);
	if (ex == NULL) {
		printf("psycho_alloc_extent: extent_create failed\n");
		goto ret;
	}

	/* allocate assigned regions */
	for (i = 0; i < num; i++)
		if (((pa[i].phys_hi >> 24) & 0x03) == ss) {
			/* allocate bus space */
			addr = BUS_ADDR(pa[i].phys_mid, pa[i].phys_lo);
			size = BUS_ADDR(pa[i].size_hi, pa[i].size_lo);
			if (extent_alloc_region(ex, baddr, addr - baddr,
						EX_NOWAIT)) {
				printf("psycho_alloc_extent: "
				       "extent_alloc_region %" PRIx64 "-%"
				       PRIx64 " failed\n", baddr, addr);
				extent_destroy(ex);
				ex = NULL;
				goto ret;
			}
			baddr = addr + size;
		}
	/* allocate left region if available */
	if (baddr < bsize)
		if (extent_alloc_region(ex, baddr, bsize - baddr, EX_NOWAIT)) {
			printf("psycho_alloc_extent: extent_alloc_region %"
			       PRIx64 "-%" PRIx64 " failed\n", baddr, bsize);
			extent_destroy(ex);
			ex = NULL;
			goto ret;
		}

#ifdef DEBUG
	/* print extent */
	extent_print(ex);
#endif

ret:
	/* return extent */
	free(pa, M_DEVBUF);
	return ex;
}

/*
 * grovel the OBP for various psycho properties
 */
static void
psycho_get_bus_range(int node, int *brp)
{
	int n, error;

	n = 2;
	error = prom_getprop(node, "bus-range", sizeof(*brp), &n, &brp);
	if (error)
		panic("could not get psycho bus-range, error %d", error);
	if (n != 2)
		panic("broken psycho bus-range");
	DPRINTF(PDB_PROM, ("%s: got `bus-range' for node %08x: %u - %u\n",
			   __func__, node, brp[0], brp[1]));
}

static void
psycho_fixup_bus_range(int node0, int *brp0)
{
	int node;
	int len, busrange[2], *brp;

	DPRINTF(PDB_PROM,
	    ("%s: fixing up `bus-range' for node %08x: %u - %u\n",
	    __func__, node0, brp0[0], brp0[1]));

	/*
	 * Check all nodes under this one and increase the bus range to
	 * match.  Recurse through PCI-PCI bridges.  Cardbus bridges are
	 * fixed up in pccbb_attach_hook().  Assumes that "bus-range" for
	 * PCI-PCI bridges apart from this one is correct.
	 */
	brp0[1] = brp0[0];
	node = prom_firstchild(node0);
	for (node = ((node)); node; node = prom_nextsibling(node)) {
		len = 2;
		brp = busrange;
		if (prom_getprop(node, "bus-range", sizeof(*brp),
		    &len, &brp) != 0)
			break;
		if (len != 2)
			break;
		psycho_fixup_bus_range(node, busrange);
		if (brp0[0] > busrange[0] && busrange[0] >= 0)
			brp0[0] = busrange[0];
		if (brp0[1] < busrange[1] && busrange[1] < 256)
			brp0[1] = busrange[1];
	}

	DPRINTF(PDB_PROM,
	    ("%s: fixed up `bus-range' for node %08x: %u - %u\n",
	    __func__, node0, brp[0], brp[1]));
}

static void
psycho_get_ranges(int node, struct psycho_ranges **rp, int *np)
{

	if (prom_getprop(node, "ranges", sizeof(**rp), np, rp))
		panic("could not get psycho ranges");
	DPRINTF(PDB_PROM, ("%s: got `ranges' for node %08x: %d entries\n",
			  __func__, node, *np));
}

/*
 * Interrupt handlers.
 */

static int
psycho_ue(void *arg)
{
	struct psycho_softc *sc = (struct psycho_softc *)arg;
	struct psychoreg *regs = sc->sc_regs;
	struct iommu_state *is = sc->sc_is;
	uint64_t afsr = regs->psy_ue_afsr;
	uint64_t afar = regs->psy_ue_afar;
	psize_t size = PAGE_SIZE << is->is_tsbsize;
	char bits[128];

	/*
	 * It's uncorrectable.  Dump the regs and panic.
	 */
	snprintb(bits, sizeof(bits), PSYCHO_UE_AFSR_BITS, afsr);
	aprint_error_dev(sc->sc_dev,
	    "uncorrectable DMA error AFAR %" PRIx64 " AFSR %s\n", afar, bits);

	/* Sometimes the AFAR points to an IOTSB entry */
	if (afar >= is->is_ptsb && afar < is->is_ptsb + size) {
		aprint_error_dev(sc->sc_dev,
		    "IOVA %" PRIx64 " IOTTE %" PRIx64 "\n",
		    (afar - is->is_ptsb) / sizeof(is->is_tsb[0]) * PAGE_SIZE
		    + is->is_dvmabase, ldxa(afar, ASI_PHYS_CACHED));
	}
#ifdef DDB
	Debugger();
#endif
	regs->psy_ue_afar = 0;
	regs->psy_ue_afsr = 0;
	return (1);
}

static int
psycho_ce(void *arg)
{
	struct psycho_softc *sc = (struct psycho_softc *)arg;
	struct psychoreg *regs = sc->sc_regs;

	/*
	 * It's correctable.  Dump the regs and continue.
	 */
	aprint_error_dev(sc->sc_dev,
	    "correctable DMA error AFAR %" PRIx64 " AFSR %" PRIx64 "\n",
	    regs->psy_ce_afar, regs->psy_ce_afsr);
	return (1);
}

static int
psycho_bus_a(void *arg)
{
	struct psycho_softc *sc = (struct psycho_softc *)arg;
	struct psychoreg *regs = sc->sc_regs;

	/*
	 * It's uncorrectable.  Dump the regs and panic.
	 */

	panic("%s: PCI bus A error AFAR %" PRIx64 " AFSR %" PRIx64,
	    device_xname(sc->sc_dev),
	    regs->psy_pcictl[0].pci_afar, regs->psy_pcictl[0].pci_afsr);
	return (1);
}

static int
psycho_bus_b(void *arg)
{
	struct psycho_softc *sc = (struct psycho_softc *)arg;
	struct psychoreg *regs = sc->sc_regs;

	/*
	 * It's uncorrectable.  Dump the regs and panic.
	 */

	panic("%s: PCI bus B error AFAR %" PRIx64 " AFSR %" PRIx64,
	    device_xname(sc->sc_dev),
	    regs->psy_pcictl[0].pci_afar, regs->psy_pcictl[0].pci_afsr);
	return (1);
}

static int
psycho_powerfail(void *arg)
{
	struct psycho_softc *sc = (struct psycho_softc *)arg;

	/*
	 * We lost power. Queue a callback with thread context to
	 * handle all the real work.
	 */
	if (sc->sc_powerpressed == 0 && sc->sc_smcontext != NULL) {
		sc->sc_powerpressed = 1;
		sysmon_task_queue_sched(0, psycho_power_button_pressed, sc);
	}
	return (1);
}

static
int psycho_wakeup(void *arg)
{
	struct psycho_softc *sc = (struct psycho_softc *)arg;

	/*
	 * Gee, we don't really have a framework to deal with this
	 * properly.
	 */
	aprint_error_dev(sc->sc_dev, "power management wakeup\n");
	return (1);
}


/*
 * initialise the IOMMU..
 */
void
psycho_iommu_init(struct psycho_softc *sc, int tsbsize)
{
	char *name;
	struct iommu_state *is = sc->sc_is;
	uint32_t iobase = -1;
	int *vdma = NULL;
	int nitem;

	/* punch in our copies */
	is->is_bustag = sc->sc_bustag;
	bus_space_subregion(sc->sc_bustag, sc->sc_bh,
		offsetof(struct psychoreg, psy_iommu),
		sizeof (struct iommureg),
		&is->is_iommu);

	/*
	 * Separate the men from the boys.  Get the `virtual-dma'
	 * property for sabre and use that to make sure the damn
	 * iommu works.
	 *
	 * We could query the `#virtual-dma-size-cells' and
	 * `#virtual-dma-addr-cells' and DTRT, but I'm lazy.
	 */
	nitem = 0;
	if (!prom_getprop(sc->sc_node, "virtual-dma", sizeof(vdma), &nitem,
		&vdma)) {
		/* Damn.  Gotta use these values. */
		iobase = vdma[0];
#define	TSBCASE(x)	case 1<<((x)+23): tsbsize = (x); break
		switch (vdma[1]) {
			TSBCASE(1);
			TSBCASE(2);
			TSBCASE(3);
			TSBCASE(4);
			TSBCASE(5);
			TSBCASE(6);
			TSBCASE(7);
		default:
			printf("bogus tsb size %x, using 7\n", vdma[1]);
			tsbsize = 7;
		}
#undef TSBCASE
	}

	/* give us a nice name.. */
	name = kmem_asprintf("%s dvma", device_xname(sc->sc_dev));

	iommu_init(name, is, tsbsize, iobase);
}

/*
 * below here is bus space and bus DMA support
 */
bus_space_tag_t
psycho_alloc_bus_tag(struct psycho_pbm *pp, int type)
{
	struct psycho_softc *sc = pp->pp_sc;
	bus_space_tag_t bt;

	bt = kmem_zalloc(sizeof(*bt), KM_SLEEP);
	bt->cookie = pp;
	bt->parent = sc->sc_bustag;
	bt->type = type;
	bt->sparc_bus_map = _psycho_bus_map;
	bt->sparc_bus_mmap = psycho_bus_mmap;
	bt->sparc_intr_establish = psycho_intr_establish;
	return (bt);
}

bus_dma_tag_t
psycho_alloc_dma_tag(struct psycho_pbm *pp)
{
	struct psycho_softc *sc = pp->pp_sc;
	bus_dma_tag_t dt, pdt = sc->sc_dmatag;

	dt = kmem_zalloc(sizeof(*dt), KM_SLEEP);
	dt->_cookie = pp;
	dt->_parent = pdt;
#define PCOPY(x)	dt->x = pdt->x
	dt->_dmamap_create = psycho_dmamap_create;
	PCOPY(_dmamap_destroy);
	dt->_dmamap_load = iommu_dvmamap_load;
	PCOPY(_dmamap_load_mbuf);
	PCOPY(_dmamap_load_uio);
	dt->_dmamap_load_raw = iommu_dvmamap_load_raw;
	dt->_dmamap_unload = iommu_dvmamap_unload;
	if (sc->sc_mode == PSYCHO_MODE_SABRE)
		dt->_dmamap_sync = psycho_sabre_dmamap_sync;
	else
		dt->_dmamap_sync = iommu_dvmamap_sync;
	dt->_dmamem_alloc = iommu_dvmamem_alloc;
	dt->_dmamem_free = iommu_dvmamem_free;
	dt->_dmamem_map = iommu_dvmamem_map;
	dt->_dmamem_unmap = iommu_dvmamem_unmap;
	PCOPY(_dmamem_mmap);
#undef	PCOPY
	return (dt);
}

/*
 * bus space support.  <sparc64/dev/psychoreg.h> has a discussion about
 * PCI physical addresses.
 */

static struct psycho_ranges *
get_psychorange(struct psycho_pbm *pp, int ss)
{
	int i;

	for (i = 0; i < pp->pp_nrange; i++) {
		if (((pp->pp_range[i].cspace >> 24) & 0x03) == ss)
			return (&pp->pp_range[i]);
	}
	/* not found */
	return (NULL);
}

static int
_psycho_bus_map(bus_space_tag_t t, bus_addr_t offset, bus_size_t size,
	int flags, vaddr_t unused, bus_space_handle_t *hp)
{
	struct psycho_pbm *pp = t->cookie;
	struct psycho_softc *sc = pp->pp_sc;
	struct psycho_ranges *pr;
	bus_addr_t paddr;
	int ss;

	DPRINTF(PDB_BUSMAP,
		("%s: type %d off %qx sz %qx flags %d",
			__func__, t->type, (unsigned long long)offset,
			(unsigned long long)size, flags));

	flags &= ~BUS_SPACE_MAP_PREFETCHABLE;

	ss = sparc_pci_childspace(t->type);
	DPRINTF(PDB_BUSMAP, (" cspace %d", ss));

	pr = get_psychorange(pp, ss);
	if (pr != NULL) {
		paddr = BUS_ADDR(pr->phys_hi, pr->phys_lo + offset);
		DPRINTF(PDB_BUSMAP, ("\n%s: mapping paddr "
				     "space %lx offset %lx paddr %qx\n",
			       __func__, (long)ss, (long)offset,
			       (unsigned long long)paddr));
		return ((*sc->sc_bustag->sparc_bus_map)(t, paddr, size,
			flags, 0, hp));
	}
	DPRINTF(PDB_BUSMAP, (" FAILED\n"));
	return (EINVAL);
}

static paddr_t
psycho_bus_mmap(bus_space_tag_t t, bus_addr_t paddr, off_t off, int prot,
	int flags)
{
	bus_addr_t offset = paddr;
	struct psycho_pbm *pp = t->cookie;
	struct psycho_softc *sc = pp->pp_sc;
	struct psycho_ranges *pr;
	int ss;

	flags &= ~BUS_SPACE_MAP_PREFETCHABLE;

	ss = sparc_pci_childspace(t->type);

	DPRINTF(PDB_BUSMAP, ("%s: prot %x flags %d busaddr %qx\n",
		__func__, prot, flags, (unsigned long long)paddr));

	pr = get_psychorange(pp, ss);
	if (pr != NULL) {
		paddr = BUS_ADDR(pr->phys_hi, pr->phys_lo + offset);
		DPRINTF(PDB_BUSMAP, ("%s: mapping paddr "
				     "space %lx offset %lx paddr %qx\n",
			       __func__, (long)ss, (long)offset,
			       (unsigned long long)paddr));
		return (bus_space_mmap(sc->sc_bustag, paddr, off,
				       prot, flags));
	}

	return (-1);
}

/*
 * Get a PCI offset address from bus_space_handle_t.
 */
bus_addr_t
psycho_bus_offset(bus_space_tag_t t, bus_space_handle_t *hp)
{
	struct psycho_pbm *pp = t->cookie;
	struct psycho_ranges *pr;
	bus_addr_t addr, offset;
	vaddr_t va;
	int ss;

	addr = hp->_ptr;
	ss = sparc_pci_childspace(t->type);
	DPRINTF(PDB_BUSMAP, ("%s: type %d addr %" PRIx64" cspace %d",
			     __func__, t->type, addr, ss));

	pr = get_psychorange(pp, ss);
	if (pr != NULL) {
		if (!PHYS_ASI(hp->_asi)) {
			va = trunc_page((vaddr_t)addr);
			if (pmap_extract(pmap_kernel(), va, &addr) == FALSE) {
				DPRINTF(PDB_BUSMAP,
					("- pmap_extract FAILED\n"));
				return (-1);
			}
			addr += hp->_ptr & PGOFSET;
		}
		offset = BUS_ADDR_PADDR(addr) - pr->phys_lo;
		DPRINTF(PDB_BUSMAP, ("- paddr %" PRIx64" offset %" PRIx64 "\n",
				    addr, offset));
		return (offset);
	}
	DPRINTF(PDB_BUSMAP, ("- FAILED\n"));
	return (-1);
}


/*
 * install an interrupt handler for a PCI device
 */
void *
psycho_intr_establish(bus_space_tag_t t, int ihandle, int level,
	int (*handler)(void *), void *arg, void (*fastvec)(void) /* ignored */)
{
	struct psycho_pbm *pp = t->cookie;
	struct psycho_softc *sc = pp->pp_sc;
	struct intrhand *ih;
	volatile uint64_t *intrmapptr = NULL, *intrclrptr = NULL;
	int64_t imap = 0;
	int ino;
	long vec = INTVEC(ihandle);

	ih = intrhand_alloc();

	ih->ih_ivec = ihandle;

	/*
	 * Hunt through all the interrupt mapping regs to look for our
	 * interrupt vector.
	 *
	 * XXX We only compare INOs rather than IGNs since the firmware may
	 * not provide the IGN and the IGN is constant for all device on that
	 * PCI controller.  This could cause problems for the FFB/external
	 * interrupt which has a full vector that can be set arbitrarily.
	 */

	DPRINTF(PDB_INTR, ("%s: ihandle %x vec %lx", __func__, ihandle, vec));
	ino = INTINO(vec);
	DPRINTF(PDB_INTR, (" ino %x\n", ino));

	/* If the device didn't ask for an IPL, use the one encoded. */
	if (level == IPL_NONE) level = INTLEV(vec);
	/* If it still has no level, print a warning and assign IPL 2 */
	if (level == IPL_NONE) {
		printf("ERROR: no IPL, setting IPL 2.\n");
		level = 2;
	}

	DPRINTF(PDB_INTR, ("%s: intr %lx: %p\nHunting for IRQ...\n",
	    __func__, (long)ino, intrlev[ino]));

 	/*
 	 * First look for PCI interrupts, otherwise the PCI A slot 0
 	 * INTA# interrupt might match an unused non-PCI (obio)
 	 * interrupt.
 	 */
	for (intrmapptr = &sc->sc_regs->pcia_slot0_int,
		     intrclrptr = &sc->sc_regs->pcia0_clr_int[0];
	     intrmapptr <= &sc->sc_regs->pcib_slot3_int;
	     intrmapptr++, intrclrptr += 4) {
		if (sc->sc_mode == PSYCHO_MODE_PSYCHO &&
		    (intrmapptr == &sc->sc_regs->pcia_slot2_int ||
		     intrmapptr == &sc->sc_regs->pcia_slot3_int))
			continue;
		if (((*intrmapptr ^ vec) & 0x3c) == 0) {
			intrclrptr += vec & 0x3;
			goto found;
		}
	}

	/* Now hunt thru obio. */
	for (intrmapptr = &sc->sc_regs->scsi_int_map,
		     intrclrptr = &sc->sc_regs->scsi_clr_int;
	     intrmapptr < &sc->sc_regs->ue_int_map;
	     intrmapptr++, intrclrptr++) {
		if (INTINO(*intrmapptr) == ino)
			goto found;
	}

	/* Finally check the two FFB slots */
	intrclrptr = NULL; /* XXX? */
	for (intrmapptr = &sc->sc_regs->ffb0_int_map;
	     intrmapptr <= &sc->sc_regs->ffb1_int_map;
	     intrmapptr++) {
		if (INTVEC(*intrmapptr) == ino)
			goto found;
	}

	printf("Cannot find interrupt vector %lx\n", vec);
	kmem_free(ih, sizeof(*ih));
	return (NULL);

found:
	/* Register the map and clear intr registers */
	ih->ih_map = intrmapptr;
	ih->ih_clr = intrclrptr;

	ih->ih_fun = handler;
	ih->ih_arg = arg;
	ih->ih_pil = level;
	ih->ih_number = ino | sc->sc_ign;
	ih->ih_pending = 0;

	DPRINTF(PDB_INTR, (
	    "%s: installing handler %p arg %p with ino %u pil %u\n",
	    __func__, handler, arg, (u_int)ino, (u_int)ih->ih_pil));

	intr_establish(ih->ih_pil, level != IPL_VM, ih);

	/*
	 * Enable the interrupt now we have the handler installed.
	 * Read the current value as we can't change it besides the
	 * valid bit so so make sure only this bit is changed.
	 *
	 * XXXX --- we really should use bus_space for this.
	 */
	if (intrmapptr) {
		imap = *intrmapptr;
		DPRINTF(PDB_INTR, ("%s: read intrmap = %016qx",
			__func__, (unsigned long long)imap));

		/* Enable the interrupt */
		imap |= INTMAP_V|(CPU_UPAID << INTMAP_TID_SHIFT);
		DPRINTF(PDB_INTR, ("; addr of intrmapptr = %p", intrmapptr));
		DPRINTF(PDB_INTR, ("; writing intrmap = %016qx\n",
			(unsigned long long)imap));
		*intrmapptr = imap;
		DPRINTF(PDB_INTR, ("; reread intrmap = %016qx\n",
			(unsigned long long)(imap = *intrmapptr)));
	}
 	if (intrclrptr) {
 		/* set state to IDLE */
 		*intrclrptr = 0;
 	}
	return (ih);
}

/*
 * per-controller driver calls
 */

/* assume we are mapped little-endian/side-effect */
static pcireg_t
psycho_pci_conf_read(pci_chipset_tag_t pc, pcitag_t tag, int reg)
{
	struct psycho_pbm *pp = pc->cookie;
	struct psycho_softc *sc = pp->pp_sc;
	pcireg_t val = (pcireg_t)~0;
	int s;

	DPRINTF(PDB_CONF, ("%s: tag %lx reg %x ", __func__,
		(long)tag, reg));
	if (PCITAG_NODE(tag) != -1 && (unsigned int)reg < PCI_CONF_SIZE) {

		DPRINTF(PDB_CONF, ("asi=%x addr=%qx (offset=%x) ...",
			sc->sc_configaddr._asi,
			(long long)(sc->sc_configaddr._ptr +
				PCITAG_OFFSET(tag) + reg),
			(int)PCITAG_OFFSET(tag) + reg));

		s = splhigh();
		struct cpu_info *ci = curcpu();
		ci->ci_pci_probe = true;
		membar_Sync();
		val = bus_space_read_4(sc->sc_configtag, sc->sc_configaddr,
			PCITAG_OFFSET(tag) + reg);
		membar_Sync();
		if (ci->ci_pci_fault)
			val = (pcireg_t)~0;
		ci->ci_pci_probe = ci->ci_pci_fault = false;
		splx(s);
	}
#ifdef DEBUG
	else DPRINTF(PDB_CONF, ("%s: bogus pcitag %x -", __func__,
		(int)PCITAG_OFFSET(tag)));
#endif
	DPRINTF(PDB_CONF, (" returning %08x\n", (u_int)val));

	return (val);
}

static void
psycho_pci_conf_write(pci_chipset_tag_t pc, pcitag_t tag, int reg, pcireg_t data)
{
	struct psycho_pbm *pp = pc->cookie;
	struct psycho_softc *sc = pp->pp_sc;

	DPRINTF(PDB_CONF, ("%s: tag %lx; reg %x; data %x; ", __func__,
		(long)PCITAG_OFFSET(tag), reg, (int)data));
	DPRINTF(PDB_CONF, ("asi = %x; readaddr = %qx (offset = %x)\n",
		sc->sc_configaddr._asi,
		(long long)(sc->sc_configaddr._ptr + PCITAG_OFFSET(tag) + reg),
		(int)PCITAG_OFFSET(tag) + reg));

	/* If we don't know it, just punt it.  */
	if (PCITAG_NODE(tag) == -1) {
		DPRINTF(PDB_CONF, ("%s: bad addr", __func__));
		return;
	}

	if ((unsigned int)reg >= PCI_CONF_SIZE)
		return;

	bus_space_write_4(sc->sc_configtag, sc->sc_configaddr,
		PCITAG_OFFSET(tag) + reg, data);
}

static void *
psycho_pci_intr_establish(pci_chipset_tag_t pc, pci_intr_handle_t ih, int level,
	int (*func)(void *), void *arg)
{
	void *cookie;
	struct psycho_pbm *pp = (struct psycho_pbm *)pc->cookie;

	DPRINTF(PDB_INTR, ("%s: ih %lx; level %d", __func__, (u_long)ih, level));
	cookie = bus_intr_establish(pp->pp_memt, ih, level, func, arg);

	DPRINTF(PDB_INTR, ("; returning handle %p\n", cookie));
	return (cookie);
}

static int
psycho_pci_find_ino(const struct pci_attach_args *pa, pci_intr_handle_t *ihp)
{
	struct psycho_pbm *pp = pa->pa_pc->cookie;
	struct psycho_softc *sc = pp->pp_sc;
	u_int bus;
	u_int dev;
	u_int pin;

	DPRINTF(PDB_INTMAP, ("%s: pa_tag: node %x, %d:%d:%d\n", __func__,
			      PCITAG_NODE(pa->pa_tag), (int)PCITAG_BUS(pa->pa_tag),
			      (int)PCITAG_DEV(pa->pa_tag),
			      (int)PCITAG_FUN(pa->pa_tag)));
	DPRINTF(PDB_INTMAP,
		("%s: intrswiz %d, intrpin %d, intrline %d, rawintrpin %d\n", __func__,
		 pa->pa_intrswiz, pa->pa_intrpin, pa->pa_intrline, pa->pa_rawintrpin));
	DPRINTF(PDB_INTMAP, ("%s: pa_intrtag: node %x, %d:%d:%d\n", __func__,
			      PCITAG_NODE(pa->pa_intrtag),
			      (int)PCITAG_BUS(pa->pa_intrtag),
			      (int)PCITAG_DEV(pa->pa_intrtag),
			      (int)PCITAG_FUN(pa->pa_intrtag)));

	bus = (pp->pp_id == PSYCHO_PBM_B);
	/*
	 * If we are on a ppb, use the devno on the underlying bus when forming
	 * the ivec.
	 */
	if (pa->pa_intrswiz != 0 && PCITAG_NODE(pa->pa_intrtag) != 0)
		dev = PCITAG_DEV(pa->pa_intrtag);
	else
		dev = pa->pa_device;
	dev--;

	if (sc->sc_mode == PSYCHO_MODE_PSYCHO &&
	    pp->pp_id == PSYCHO_PBM_B)
		dev--;

	pin = pa->pa_intrpin - 1;
	DPRINTF(PDB_INTMAP, ("%s: mode %d, pbm %d, dev %d, pin %d\n", __func__,
	    sc->sc_mode, pp->pp_id, dev, pin));

	*ihp = sc->sc_ign | ((bus << 4) & INTMAP_PCIBUS) |
	    ((dev << 2) & INTMAP_PCISLOT) | (pin & INTMAP_PCIINT);

	return (0);
}

/*
 * hooks into the iommu dvma calls.
 */
static int
psycho_dmamap_create(bus_dma_tag_t t, bus_size_t size, int nsegments,
	bus_size_t maxsegsz, bus_size_t boundary, int flags,
	bus_dmamap_t *dmamp)
{
	struct psycho_pbm *pp = (struct psycho_pbm *)t->_cookie;
	int error;

	error = bus_dmamap_create(t->_parent, size, nsegments, maxsegsz,
				  boundary, flags, dmamp);
	if (error == 0)
		(*dmamp)->_dm_cookie = &pp->pp_sb;
	return error;
}

/*
 * UltraSPARC IIi and IIe have no streaming buffers, but have PCI DMA
 * Write Synchronization Register (see UltraSPARC-IIi User's Manual
 * section 19.3.0.5).  So use it to synchronize with the DMA writes.
 */
static void
psycho_sabre_dmamap_sync(bus_dma_tag_t t, bus_dmamap_t map, bus_addr_t offset,
	bus_size_t len, int ops)
{
	struct psycho_pbm *pp;
	struct psycho_softc *sc;

	/* If len is 0, then there is nothing to do. */
	if (len == 0)
		return;

	if (ops & BUS_DMASYNC_POSTREAD) {
		pp = (struct psycho_pbm *)t->_cookie;
		sc = pp->pp_sc;
		bus_space_read_8(sc->sc_bustag, sc->sc_bh,
		    offsetof(struct psychoreg, pci_dma_write_sync));
	}
	bus_dmamap_sync(t->_parent, map, offset, len, ops);
}

/* US-IIe STICK support */

uint64_t
psycho_getstick(void)
{
	uint64_t stick;

	stick = bus_space_read_8(psycho0->sc_bustag, psycho0->sc_bh,
	    STICK_CNT_LOW) |
	    (bus_space_read_8(psycho0->sc_bustag, psycho0->sc_bh,
	    STICK_CNT_HIGH) & 0x7fffffff) << 32;
	return stick;
}

uint32_t
psycho_getstick32(void)
{

	return bus_space_read_8(psycho0->sc_bustag, psycho0->sc_bh,
	    STICK_CNT_LOW);
}

void
psycho_setstick(long cnt)
{

	/*
	 * looks like we can't actually write the STICK counter, so instead we
	 * prepare sc_last_stick for the coming interrupt setup
	 */
#if 0
	bus_space_write_8(psycho0->sc_bustag, psycho0->sc_bh,
	    STICK_CNT_HIGH, (cnt >> 32));
	bus_space_write_8(psycho0->sc_bustag, psycho0->sc_bh,
	    STICK_CNT_LOW, (uint32_t)(cnt & 0xffffffff));
#endif

	if (cnt == 0) {
		bus_space_write_8(psycho0->sc_bustag, psycho0->sc_bh,
		    STICK_CMP_HIGH, 0);
		bus_space_write_8(psycho0->sc_bustag, psycho0->sc_bh,
		    STICK_CMP_LOW, 0);
		psycho0->sc_last_stick = 0;
	}

	psycho0->sc_last_stick = psycho_getstick();
	DPRINTF(PDB_STICK, ("%s: %ld\n", __func__, psycho0->sc_last_stick));
}

void
psycho_nextstick(long diff)
{
	uint64_t cmp, now;

	/*
	 * there is no way we'll ever overflow
	 * the counter is 63 bits wide, at 12MHz that's >24000 years
	 */
	now = psycho_getstick() + 1000;
	cmp = psycho0->sc_last_stick;
	
	while (cmp < now)
		cmp += diff;
	
	bus_space_write_8(psycho0->sc_bustag, psycho0->sc_bh,
	    STICK_CMP_HIGH, (cmp >> 32) & 0x7fffffff);
	bus_space_write_8(psycho0->sc_bustag, psycho0->sc_bh,
	    STICK_CMP_LOW, (cmp & 0xffffffff));
	
	psycho0->sc_last_stick = cmp;
}<|MERGE_RESOLUTION|>--- conflicted
+++ resolved
@@ -1,8 +1,4 @@
-<<<<<<< HEAD
-/*	$NetBSD: psycho.c,v 1.132 2021/01/17 00:18:28 mrg Exp $	*/
-=======
 /*	$NetBSD: psycho.c,v 1.134 2021/05/10 23:53:44 thorpej Exp $	*/
->>>>>>> e2aa5677
 
 /*
  * Copyright (c) 1999, 2000 Matthew R. Green
@@ -59,11 +55,7 @@
  */
 
 #include <sys/cdefs.h>
-<<<<<<< HEAD
-__KERNEL_RCSID(0, "$NetBSD: psycho.c,v 1.132 2021/01/17 00:18:28 mrg Exp $");
-=======
 __KERNEL_RCSID(0, "$NetBSD: psycho.c,v 1.134 2021/05/10 23:53:44 thorpej Exp $");
->>>>>>> e2aa5677
 
 #include "opt_ddb.h"
 
