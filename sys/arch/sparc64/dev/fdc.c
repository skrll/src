--- conflicted
+++ resolved
@@ -1,8 +1,4 @@
-<<<<<<< HEAD
-/*	$NetBSD: fdc.c,v 1.49 2021/01/04 14:48:51 thorpej Exp $	*/
-=======
 /*	$NetBSD: fdc.c,v 1.50 2021/04/24 23:36:49 thorpej Exp $	*/
->>>>>>> e2aa5677
 
 /*-
  * Copyright (c) 2000 The NetBSD Foundation, Inc.
@@ -105,11 +101,7 @@
  */
 
 #include <sys/cdefs.h>
-<<<<<<< HEAD
-__KERNEL_RCSID(0, "$NetBSD: fdc.c,v 1.49 2021/01/04 14:48:51 thorpej Exp $");
-=======
 __KERNEL_RCSID(0, "$NetBSD: fdc.c,v 1.50 2021/04/24 23:36:49 thorpej Exp $");
->>>>>>> e2aa5677
 
 #include "opt_ddb.h"
 #include "opt_md.h"
