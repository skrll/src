--- conflicted
+++ resolved
@@ -1,8 +1,4 @@
-<<<<<<< HEAD
-/*	$NetBSD: pcf8591_envctrl.c,v 1.14 2020/12/07 13:24:15 jdc Exp $	*/
-=======
 /*	$NetBSD: pcf8591_envctrl.c,v 1.19 2021/01/27 02:20:03 thorpej Exp $	*/
->>>>>>> 9e014010
 /*	$OpenBSD: pcf8591_envctrl.c,v 1.6 2007/10/25 21:17:20 kettenis Exp $ */
 
 /*
@@ -23,11 +19,7 @@
  */
 
 #include <sys/cdefs.h>
-<<<<<<< HEAD
-__KERNEL_RCSID(0, "$NetBSD: pcf8591_envctrl.c,v 1.14 2020/12/07 13:24:15 jdc Exp $");
-=======
 __KERNEL_RCSID(0, "$NetBSD: pcf8591_envctrl.c,v 1.19 2021/01/27 02:20:03 thorpej Exp $");
->>>>>>> 9e014010
 
 #include <sys/param.h>
 #include <sys/systm.h>
@@ -62,12 +54,7 @@
 #define PCF8591_CTRL_OSCILLATOR	0x40
 
 #define PCF8591_TEMP_SENS	0x00
-<<<<<<< HEAD
-#define PCF8591_CPU_FAN_CTRL	0x01
-#define PCF8591_PS_FAN_CTRL	0x02
-=======
 #define PCF8591_SYS_FAN_CTRL	0x01
->>>>>>> 9e014010
 
 struct ecadc_channel {
 	u_int		chan_num;
@@ -101,10 +88,7 @@
 static void	ecadc_refresh(struct sysmon_envsys *, envsys_data_t *);
 static void	ecadc_get_limits(struct sysmon_envsys *, envsys_data_t *,
 			sysmon_envsys_lim_t *, u_int32_t *);
-<<<<<<< HEAD
-=======
 static int	ecadc_set_fan_speed(struct ecadc_softc *, u_int8_t, u_int8_t);
->>>>>>> 9e014010
 static void	ecadc_timeout(void *);
 static void	ecadc_fan_adjust(void *);
 
@@ -221,31 +205,6 @@
 		sc->sc_nchan++;
 	}
 
-	/*
-	 * Fan speed changing information is missing from OFW
-	 * The E250 CPU fan is connected to the sensor at addr 0x4a, channel 1
-	 */
-	if (ia->ia_addr == 0x4a && !strcmp(machine_model, "SUNW,Ultra-250") &&
-	    OF_getprop(node, "cpu-fan-speeds", &sc->sc_cpu_fan_spd,
-	    XLATE_MAX) > 0) {
-		sc->sc_channels[sc->sc_nchan].chan_num = 1;
-		sc->sc_channels[sc->sc_nchan].chan_type = PCF8591_CPU_FAN_CTRL;
-		sc->sc_channels[sc->sc_nchan].chan_speed = 0;
-		sensor = &sc->sc_channels[sc->sc_nchan].chan_sensor;
-		sensor->units = ENVSYS_INTEGER;
-		sensor->flags = ENVSYS_FMONNOTSUPP;
-		sensor->state = ENVSYS_SINVALID;
-		strlcpy(sensor->desc, "CPUFAN", sizeof(sensor->desc));
-		sc->sc_channels[sc->sc_nchan].chan_xlate = sc->sc_cpu_fan_spd;
-		DPRINTF("%s: "
-		    "added CPUFAN sensor (chan %d) with cpu-fan xlate\n",
-		    device_xname(sc->sc_dev),
-		    sc->sc_channels[sc->sc_nchan].chan_num);
-		sc->sc_nchan++;
-
-		sc->sc_hastimer = 1;
-	}
-
 	sc->sc_tag = ia->ia_tag;
 	sc->sc_addr = ia->ia_addr;
 
@@ -326,11 +285,8 @@
 ecadc_detach(device_t self, int flags)
 {
 	struct ecadc_softc *sc = device_private(self);
-<<<<<<< HEAD
-=======
 	int c, i;
 
->>>>>>> 9e014010
 	if (sc->sc_hastimer) {
 		callout_halt(&sc->sc_timer, NULL);
 		callout_destroy(&sc->sc_timer);
@@ -339,8 +295,6 @@
 	if (sc->sc_sme != NULL)
 		sysmon_envsys_unregister(sc->sc_sme);
 
-<<<<<<< HEAD
-=======
 	for (i = 0; i < sc->sc_nchan; i++) {
 		struct ecadc_channel *chp = &sc->sc_channels[i];
 
@@ -358,7 +312,6 @@
 		}
 	}
 
->>>>>>> 9e014010
 	return 0;
 }
 
@@ -421,19 +374,10 @@
 			}
 			chp->chan_sensor.flags |= ENVSYS_FMONLIMITS;
 		}
-<<<<<<< HEAD
-		if (chp->chan_type == PCF8591_CPU_FAN_CTRL ||
-		    chp->chan_type == PCF8591_PS_FAN_CTRL)
-			chp->chan_sensor.value_cur = data[1 + chp->chan_num];
-
-		chp->chan_sensor.state = ENVSYS_SVALID;
-		chp->chan_sensor.flags &= ~ENVSYS_FNEED_REFRESH;
-=======
 		if (chp->chan_type == PCF8591_SYS_FAN_CTRL)
 			chp->chan_sensor.value_cur = data[1 + chp->chan_num];
 
 		chp->chan_sensor.state = ENVSYS_SVALID;
->>>>>>> 9e014010
 	}
 }
 
@@ -474,8 +418,6 @@
 	return strncmp(edata->desc, "CPU", 3) == 0;
 }
 
-<<<<<<< HEAD
-=======
 static bool
 is_high_temp(const envsys_data_t *edata)
 {
@@ -492,7 +434,6 @@
 	return strcmp(edata->desc, "fan_fail") == 0;
 }
 
->>>>>>> 9e014010
 static int
 ecadc_set_fan_speed(struct ecadc_softc *sc, u_int8_t chan, u_int8_t val)
 {
@@ -502,25 +443,15 @@
 	ctrl |= chan;
 	ret = iic_acquire_bus(sc->sc_tag, 0);
 	if (ret) {
-<<<<<<< HEAD
-		aprint_error_dev(sc->sc_dev,
-		    "error acquiring i2c bus (ch %d)\n", chan);
-=======
 		printf("%s: error acquiring i2c bus (ch %d)\n",
 		    device_xname(sc->sc_dev), chan);
->>>>>>> 9e014010
 		return ret;
 	}
 	ret = iic_exec(sc->sc_tag, I2C_OP_WRITE_WITH_STOP, sc->sc_addr,
 	    &ctrl, 1, &val, 1, 0);
 	if (ret)
-<<<<<<< HEAD
-		aprint_error_dev(sc->sc_dev,
-		    "error changing fan speed (ch %d)\n", chan);
-=======
 		printf("%s: error changing fan speed (ch %d)\n",
 		    device_xname(sc->sc_dev), chan);
->>>>>>> 9e014010
 	else
 		DPRINTF("%s changed fan speed (ch %d) to 0x%x\n",
 		    device_xname(sc->sc_dev), chan, val);
@@ -532,22 +463,6 @@
 ecadc_fan_adjust(void *v)
 {
 	struct ecadc_softc *sc = v;
-<<<<<<< HEAD
-	int i;
-	u_int8_t temp, speed;
-
-	for (i = 0; i < sc->sc_nchan; i++) {
-		struct ecadc_channel *chp = &sc->sc_channels[i];
-
-		if (chp->chan_type == PCF8591_CPU_FAN_CTRL) {
-			/* Extract the raw value from the max CPU temp */
-			temp = sysmon_envsys_get_max_value(is_cpu_temp, true)
-				& 0xff;
-			if (!temp) {
-				aprint_error_dev(sc->sc_dev,
-				    "skipping temp adjustment"
-				    " - no sensor values\n");
-=======
 	struct ecadc_channel *chp;
 	int i;
 	u_int8_t temp, speed;
@@ -579,25 +494,16 @@
 				printf("%s: skipping temp adjustment"
 				    " - no sensor values\n",
 				    device_xname(sc->sc_dev));
->>>>>>> 9e014010
 				return;
 			}
 			if (temp > XLATE_MAX)
 				temp = XLATE_MAX;
 			speed = chp->chan_xlate[temp];
-<<<<<<< HEAD
-			if (speed != chp->chan_speed) {
-				if (!ecadc_set_fan_speed(sc, chp->chan_num,
-				    speed))
-					chp->chan_speed = speed;
-			}
-=======
 		}
 		if (speed != chp->chan_speed) {
 			if (!ecadc_set_fan_speed(sc, chp->chan_num,
 			    speed))
 				chp->chan_speed = speed;
->>>>>>> 9e014010
 		}
 	}
 }