--- conflicted
+++ resolved
@@ -1,8 +1,4 @@
-<<<<<<< HEAD
-/*	$NetBSD: lom.c,v 1.15 2015/04/27 11:55:29 martin Exp $	*/
-=======
 /*	$NetBSD: lom.c,v 1.16 2018/09/03 16:29:27 riastradh Exp $	*/
->>>>>>> 598bd837
 /*	$OpenBSD: lom.c,v 1.21 2010/02/28 20:44:39 kettenis Exp $	*/
 /*
  * Copyright (c) 2009 Mark Kettenis
@@ -21,11 +17,7 @@
  */
 
 #include <sys/cdefs.h>
-<<<<<<< HEAD
-__KERNEL_RCSID(0, "$NetBSD: lom.c,v 1.15 2015/04/27 11:55:29 martin Exp $");
-=======
 __KERNEL_RCSID(0, "$NetBSD: lom.c,v 1.16 2018/09/03 16:29:27 riastradh Exp $");
->>>>>>> 598bd837
 
 #include <sys/param.h>
 #include <sys/device.h>
