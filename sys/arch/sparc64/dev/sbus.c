--- conflicted
+++ resolved
@@ -1,8 +1,4 @@
-<<<<<<< HEAD
-/*	$NetBSD: sbus.c,v 1.100 2021/01/04 14:48:51 thorpej Exp $ */
-=======
 /*	$NetBSD: sbus.c,v 1.102 2021/05/10 23:53:44 thorpej Exp $ */
->>>>>>> e2aa5677
 
 /*
  * Copyright (c) 1999-2002 Eduardo Horvath
@@ -38,11 +34,7 @@
  */
 
 #include <sys/cdefs.h>
-<<<<<<< HEAD
-__KERNEL_RCSID(0, "$NetBSD: sbus.c,v 1.100 2021/01/04 14:48:51 thorpej Exp $");
-=======
 __KERNEL_RCSID(0, "$NetBSD: sbus.c,v 1.102 2021/05/10 23:53:44 thorpej Exp $");
->>>>>>> e2aa5677
 
 #include "opt_ddb.h"
 
