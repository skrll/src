--- conflicted
+++ resolved
@@ -1,8 +1,4 @@
-<<<<<<< HEAD
-#	$NetBSD: files.sparc64,v 1.164 2021/03/04 20:17:00 palle Exp $
-=======
 #	$NetBSD: files.sparc64,v 1.166 2021/05/12 23:22:33 thorpej Exp $
->>>>>>> e2aa5677
 
 # @(#)files.sparc64	8.1 (Berkeley) 7/19/93
 # sparc64-specific configuration info
