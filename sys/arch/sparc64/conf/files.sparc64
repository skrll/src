--- conflicted
+++ resolved
@@ -1,8 +1,4 @@
-<<<<<<< HEAD
-#	$NetBSD: files.sparc64,v 1.163 2020/10/21 13:31:52 christos Exp $
-=======
 #	$NetBSD: files.sparc64,v 1.165 2021/04/25 13:22:49 thorpej Exp $
->>>>>>> 9e014010
 
 # @(#)files.sparc64	8.1 (Berkeley) 7/19/93
 # sparc64-specific configuration info
