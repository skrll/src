<<<<<<< HEAD
#	$NetBSD: NONPLUS64,v 1.54 2018/02/05 15:18:11 maxv Exp $

include 	"arch/sparc64/conf/std.sparc64"

#ident		"NONPLUS64-$Revision: 1.54 $"
=======
#	$NetBSD: NONPLUS64,v 1.55 2018/08/01 20:04:14 maxv Exp $

include 	"arch/sparc64/conf/std.sparc64"

#ident		"NONPLUS64-$Revision: 1.55 $"
>>>>>>> b2b84690

#options 	INCLUDE_CONFIG_FILE	# embed config file in kernel binary

maxusers	64

## System kernel configuration.  See options(4) for more detail.

#options 	AUDIO_DEBUG=1

# Options for variants of the Sun SPARC architecure.
# We currently support three architecture types; at least one is required.
options 	SUN4U		# sun4u - UltraSPARC
options 	__ELF__		# we use elf
makeoptions	SPARC_BINARIES=1

#### System options that are the same for all ports

## Root device configuration: change the ?'s if you are going to use a
## nonstandard root partition (other than where the kernel is booted from)
## and/or nonstandard root type (not ffs or nfs).  Normally this can be
## automagically determined at boot time.

config		netbsd	root on ? type ?

## UVM options.
#options 	UVM_PAGE_TRKOWN
#options 	UVMHIST
#options 	UVMHIST_PRINT	# Loud!

## System call tracing (see ktrace(1)).
options 	KTRACE

## System V compatible IPC subsystem.  (msgctl(2), semctl(2), and shmctl(2))
options 	SYSVMSG		# System V message queues
options 	SYSVSEM		# System V semaphores
options 	SYSVSHM		# System V shared memory

options 	USERCONF	# userconf(4) support
#options 	PIPE_SOCKETPAIR	# smaller, but slower pipe(2)
#options 	SYSCTL_INCLUDE_DESCR	# Include sysctl descriptions in kernel

## NFS boot options; default on sparc is the bootparam protocol
options 	NFS_BOOT_BOOTPARAM
#options 	NFS_BOOT_BOOTP
#options 	NFS_BOOT_DHCP

#### Debugging options

## The DDB in-kernel debugger runs at panic (unless DDB_ONPANIC=0), or at
## serial console break or keyboard reset, where the PROM would normally
## intercept.  DDB_HISTORY_SIZE adds up/down arrow command history.
options 	DDB			# kernel dynamic debugger
pseudo-device	ksyms
options 	DDB_HISTORY_SIZE=100	# enable history editing in DDB
options 	DDB_ONPANIC=1		# see also sysctl(7): `ddb.onpanic'

## Compile the kernel with debugging symbols (`netbsd.gdb' is the debug file),
## such that gdb(1) can be used on a kernel coredump.

makeoptions	DEBUG="-g"


## Adds code to the kernel that does internal consistency checks, and will
## cause the kernel to panic if corruption of internal data structures
## is detected.
#options 	DIAGNOSTIC	# extra kernel sanity checking

## Enable (possibly expensive) debugging code that may also display messages
## on the system console
#options 	DEBUG
#options 	LOCKDEBUG

## Enable printing of spl() transisions -- really slow
##
#options 	SPLDEBUG

## Make SCSI error messages more verbose when explaining their meanings.
options 	SCSIVERBOSE
#options 	SCSIDEBUG

## `INSECURE' turns off the kernel security level (securelevel = 0 always).
## This allows writing to /dev/mem, loading kernel modules while multi-user,
## and other insecurities good only for development work.  Do not use this
## option on a production machine.
#options 	INSECURE

## `FDSCRIPTS' allows non-readable but executable scripts by providing a
## pre-opened opaque file to the script interpreter.  `SETUIDSCRIPTS',
## which implies FDSCRIPTS, allows scripts to be set-user-id using the same
## opaque file mechanism.  Perl calls this "secure setuid scripts."

#options 	FDSCRIPTS
#options 	SETUIDSCRIPTS

## Options for compatibility with previous releases foreign system binaries.
## In the cases of COMPAT_SUNOS and COMPAT_SVR4, you may need to set up
## additional user-level utilities or system configuration files. See
## compat_sunos(8) and compat_svr4(8).

include 	"conf/compat_netbsd09.config"
options 	COMPAT_SUNOS	# SunOS 4.x binary compatibility
#options 	COMPAT_SVR4	# SunOS 5.x binary compatibility
#options 	COMPAT_SVR4_32	# 32-bit SVR4 binaries
options 	COMPAT_NETBSD32	# NetBSD/sparc binary compatibility
options 	EXEC_ELF32	# Exec module for NetBSD/sparc 1.5 binaries.
#options 	SYSCALL_DEBUG
options 	EXEC_AOUT	# Exec module for NetBSD/sparc pre-1.5 binaries.

## File systems.  You probably need at least one of FFS or NFS.
file-system	FFS		# Berkeley Fast Filesystem
file-system	NFS		# Sun NFS-compatible filesystem client
file-system	KERNFS		# kernel data-structure filesystem
file-system	NULLFS		# NULL layered filesystem
file-system	OVERLAY		# overlay file system
file-system	MFS		# memory-based filesystem
file-system	FDESC		# user file descriptor filesystem
file-system	UMAPFS		# uid/gid remapping filesystem
file-system	LFS		# Log-based filesystem (still experimental)
file-system	PUFFS		# Userspace file systems (e.g. ntfs-3g & sshfs)
file-system	PROCFS		# /proc
file-system	CD9660		# ISO 9660 + Rock Ridge file system
file-system	UNION		# union file system
file-system	MSDOSFS		# MS-DOS FAT filesystem(s).
file-system	PTYFS		# /dev/pts/N support

## File system options.
options 	NFSSERVER	# Sun NFS-compatible filesystem server
options 	QUOTA		# legacy UFS quotas
options 	QUOTA2		# new, in-filesystem UFS quotas
#options 	FFS_EI		# FFS Endian Independent support
#options 	FFS_NO_SNAPSHOT	# No FFS snapshot support
options 	UFS_EXTATTR	# Extended attribute support for UFS1

## Network protocol support.  In most environments, INET is required.
options 	INET		# IP (Internet Protocol) v4
options 	INET6		# IPV6
#options 	IPSEC		# IP security
#options 	IPSEC_DEBUG	# debug for IP security
#options 	TCP_SIGNATURE	# TCP MD5 Signatures, for BGP routing sessions
options 	GATEWAY		# packet forwarding ("router switch")
#options 	MROUTING	# packet forwarding of multicast packets
#options 	PIM		# Protocol Independent Multicast
options 	NETATALK	# AppleTalk (over Ethernet) protocol
options 	NTP		# Network Time Protocol in-kernel support
#options 	PPS_SYNC	# Add serial line synchronization for NTP
options 	PPP_BSDCOMP	# Add BSD compression to ppp device
options 	PPP_DEFLATE	# Add deflate (libz) compression to ppp device
options 	PPP_FILTER	# Add active filters for ppp (via bpf)
#options 	TCP_DEBUG	# Record last TCP_NDEBUG packets with SO_DEBUG


#### Main bus and CPU .. all systems.
mainbus0 at root
cpu0	at mainbus0				# UPA bus for the moment

#### Bus types found on SPARC systems.

sbus0	at mainbus0				# sun4c and sun4u
#pci*	at mainbus0				# pci buses
#ebus*	at pci?					# ebus devices

#### Standard system devices -- all required for a given architecture

#pcons0	at mainbus0				# PROM console

## Auxiliary system registers -- We use the OBP for power management
#auxio*	at ebus?				# auxio registers
#auxio*	at sbus? slot ? offset ?		# auxio registers

## Auxiliary system registers on sun4c and sun4m
#auxreg0 at sbus0
#auxreg0 at pci0

# We also need:
bpp0 at sbus0 slot ? offset ?			# parallel port
# ecpp0 at pci0					# parallel port ?

## Mostek clock
clock0	at sbus0 slot ? offset ?
#clock0	at pci0

## Timer chip
timer0	at mainbus0

#### Serial port configuration

## Zilog 8530 serial chips.  Each has two-channels.
## zs0 is ttya and ttyb.  zs1 is the keyboard and mouse.
#zs0	at sbus0 slot ? offset ?
#zstty0	at zs0 channel 0	# ttya
#zstty1	at zs0 channel 1	# ttyb

#old attach scheme
#zs1	at sbus0 slot ? offset ?
#kbd0	at zs1 channel 0	# keyboard
#ms0	at zs1 channel 1	# mouse

#new attach scheme
#zstty2	at zs1 channel 0	# ttya
#zstty3	at zs1 channel 1	# ttyb
#kbd0	at zstty2		# keyboard
#ms0	at zstty3		# mouse

#wildcard attach scheme
zs*	at sbus? slot ? offset ?
zstty*	at zs? channel ?
kbd0	at zstty?
ms0	at zstty?

## PCI machines apparently have serial ports
## called `se' and `su'

## Part of a PC87332VLJ?
#com*	at ebus?			# `com' driver
#kbd0	at com?			# keyboard
#ms0	at com?			# mouse

## This is the SAB82532 DUART
#se0	at ebus?		#


#### Disk controllers and disks

#

## The following flags may be set for the NCR53c94 based esp driver:
##	bits 0-7:  disable disconnect/reselect for the corresponding target
##	bits 8-15: disable synchronous negotiation for target [bit-8]

## sun4/300, sun4c, sun4m on-board SCSI, and FSBE/S SBus SCSI cards.
## Both `dma' and `esp' are needed in all cases.
## Two kinds of additional SBus SCSI interfaces are available.  One uses
## "esp at sbus" like the sun4c on-board; the other uses "esp at dma".

## sun4/300 SCSI - an NCR53c94 or equivalent behind
## an LSI Logic DMA controller

dma*	at sbus? slot ? offset ?			# SBus
esp*	at dma? flags 0x0000				# SBus
scsibus* at esp?

## FAS support missing
#fas*	at sbus? slot ? offset ? flags 0x0000		# fast/wide NCR derivative
#scsi*	at pci?						# 53C875 "glm" compatible


## Qlogic ISP SBus SCSI Card
#isp*	at sbus? slot ? offset ?
#scsibus* at isp?

## These entries find devices on all SCSI busses and assign
## unit numbers dynamically.
sd0	at scsibus? target 0 lun 0		# SCSI disks
sd1	at scsibus? target 1 lun 0		# SCSI disks
sd2	at scsibus? target 2 lun 0		# SCSI disks
sd3	at scsibus? target 3 lun 0 flags 0x10	# SCSI disks
sd4	at scsibus? target 4 lun 0 flags 0x10	# SCSI disks
sd5	at scsibus? target 5 lun 0		# SCSI disks
sd6	at scsibus? target 6 lun 0		# SCSI disks
sd*	at scsibus? target ? lun ?		# SCSI disks
st*	at scsibus? target ? lun ?		# SCSI tapes
cd*	at scsibus? target ? lun ?		# SCSI CD-ROMs
ch*	at scsibus? target ? lun ?		# SCSI changer devices
ss*	at scsibus? target ? lun ?		# SCSI scanners
uk*	at scsibus? target ? lun ?		# unknown SCSI


## Floppy controller and drive found on SPARCstations.

#fdc0	at sbus0
#fdc0	at pci?					# Called fdthree?
#fd*	at fdc0					# the drive itself


## A disk-like interface to files.  Can be used to create floppy, CD,
## miniroot images, etc.

pseudo-device	vnd

## Concatenated and striped disks; with this, you can create a software-based
## disk array similar to a "RAID 0" setup.  See ccd(4).

pseudo-device	ccd

## Memory disk device, used on boot floppies with compressed
## kernel-plus-root-disk images.

#pseudo-device	md


#### Network interfaces

## LANCE Ethernet - an AMD 7990 LANCE behind specialized DMA glue
## Three flavors of additional SBus ethernets are available.  One attaches
## directly like the sun4c on-board, one uses the ledma device like the
## sun4m on-board, and one uses the lebuffer device.

#options 	LANCE_REVC_BUG
#options 	LEDEBUG

ledma0		at sbus0 slot ? offset ?		# sun4m on-board
le0		at ledma0				# sun4m on-board
#le*		at sbus? slot ? offset ?		# SBus
#ledma*		at sbus? slot ? offset ?		# SBus
#le*		at ledma?				# SBus
#lebuffer0	at sbus? slot ? offset ?		# SBus
#le0		at lebuffer?				# SBus
lebuffer*	at sbus? slot ? offset ?		# SBus
le*		at lebuffer?				# SBus

#hme0		at sbus0 slot ? offset ?
#network*	at pci?					# "hme" compatible

## Loopback network interface; required
pseudo-device	loop

## SLIP and CSLIP interfaces, for IP over a serial line.
#pseudo-device	sl

## PPP, the successor to SLIP.  See pppd(8).
pseudo-device	ppp

## Starmode Radio IP, a special hardware network device.
#pseudo-device	strip

## Network "tunnel" device, allowing protocol stacks to run in the userland.
## This is used by the third-party user-mode "ppp" program, and others.
pseudo-device	tun

## Berkeley Packet Filter, required to run RARPD.  A generic C-language
## interface that allows selective examining of incoming packets.
pseudo-device	bpfilter

pseudo-device	npf			# NPF packet filter


#### Audio and video devices

## /dev/audio support (`audiocs' plus `audio')
##
audiocs0	at sbus0 slot ? offset ?		# SUNW,CS4231
audio*		at audiocs0

spkr*		at audio?		# PC speaker (synthesized)


## Sun "bwtwo" black and white framebuffer, found on sun4, sun4c, and sun4m
## systems.  If your sun4 system has a cgfour installed in the P4 slot,
## the P4 entries for "bwtwo" will attach to the overlay plane of the
## "cgfour".

#bwtwo0		at sbus0 slot ? offset ?		# sun4c and sun4m
#bwtwo*		at sbus? slot ? offset ?		#

## Sun "cgthree" Sbus color framebuffer
#cgthree0	at sbus? slot ? offset ?
#cgthree*	at sbus? slot ? offset ?

## Sun "cgsix" accelerated color framebuffer.
cgsix0		at sbus? slot ? offset ?
cgsix*		at sbus? slot ? offset ?

## Sun "tcx" accelerated color framebuffer.
#tcx0		at sbus? slot ? offset ?
#tcx*		at sbus? slot ? offset ?

# Sun "cgfourteen" accelerated 24-bit framebuffer.
#cgfourteen0	at obio0			# sun4m

#### Other device configuration

## Pseudo ttys, required for network logins and programs like screen.

pseudo-device	pty			# pseudo-ttys (for network, etc.)

## Random device, used to implement /dev/random (a source of random noise),
## and generate randomness for some kernel formulae.
## THIS DEVICE IS EXPERIMENTAL; use at your own risk.


pseudo-device	clockctl		# user control of clock subsystem
#pseudo-device	fss			# file system snapshot device
pseudo-device	putter			# for puffs and pud<|MERGE_RESOLUTION|>--- conflicted
+++ resolved
@@ -1,16 +1,8 @@
-<<<<<<< HEAD
-#	$NetBSD: NONPLUS64,v 1.54 2018/02/05 15:18:11 maxv Exp $
+#	$NetBSD: NONPLUS64,v 1.55 2018/08/01 20:04:14 maxv Exp $
 
 include 	"arch/sparc64/conf/std.sparc64"
 
-#ident		"NONPLUS64-$Revision: 1.54 $"
-=======
-#	$NetBSD: NONPLUS64,v 1.55 2018/08/01 20:04:14 maxv Exp $
-
-include 	"arch/sparc64/conf/std.sparc64"
-
 #ident		"NONPLUS64-$Revision: 1.55 $"
->>>>>>> b2b84690
 
 #options 	INCLUDE_CONFIG_FILE	# embed config file in kernel binary
 
