--- conflicted
+++ resolved
@@ -1,8 +1,4 @@
-<<<<<<< HEAD
-# $NetBSD: GENERIC,v 1.206 2018/08/25 20:52:42 rin Exp $
-=======
 # $NetBSD: GENERIC,v 1.207 2018/09/06 05:36:50 maxv Exp $
->>>>>>> 598bd837
 #
 # GENERIC machine description file
 #
@@ -26,11 +22,7 @@
 
 options 	INCLUDE_CONFIG_FILE	# embed config file in kernel binary
 
-<<<<<<< HEAD
-#ident		"GENERIC-$Revision: 1.206 $"
-=======
 #ident		"GENERIC-$Revision: 1.207 $"
->>>>>>> 598bd837
 
 maxusers	64
 
