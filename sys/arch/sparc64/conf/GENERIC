--- conflicted
+++ resolved
@@ -1,8 +1,4 @@
-<<<<<<< HEAD
-# $NetBSD: GENERIC,v 1.204 2018/02/05 15:18:11 maxv Exp $
-=======
 # $NetBSD: GENERIC,v 1.205 2018/08/01 20:04:14 maxv Exp $
->>>>>>> b2b84690
 #
 # GENERIC machine description file
 #
@@ -26,11 +22,7 @@
 
 options 	INCLUDE_CONFIG_FILE	# embed config file in kernel binary
 
-<<<<<<< HEAD
-#ident		"GENERIC-$Revision: 1.204 $"
-=======
 #ident		"GENERIC-$Revision: 1.205 $"
->>>>>>> b2b84690
 
 maxusers	64
 
@@ -189,13 +181,6 @@
 options 	NETATALK	# AppleTalk (over Ethernet) protocol
 options 	NTP		# Network Time Protocol in-kernel support
 #options 	PPS_SYNC	# Add serial line synchronization for NTP
-<<<<<<< HEAD
-options 	IPFILTER_LOG	# Add ipmon(8) logging for ipfilter device
-options 	IPFILTER_LOOKUP	# ippool(8) support
-options 	IPFILTER_COMPAT	# Compat for IP-Filter
-#options 	IPFILTER_DEFAULT_BLOCK	# block all packets by default
-=======
->>>>>>> b2b84690
 options 	PPP_BSDCOMP	# Add BSD compression to ppp device
 options 	PPP_DEFLATE	# Add deflate (libz) compression to ppp device
 options 	PPP_FILTER	# Add active filters for ppp (via bpf)
