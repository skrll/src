<<<<<<< HEAD
/*	$NetBSD: stvii.c,v 1.5 2016/02/29 18:24:31 christos Exp $	*/
=======
/*	$NetBSD: stvii.c,v 1.6 2018/06/16 21:22:13 thorpej Exp $	*/
>>>>>>> b2b84690

/*-
 * Copyright (C) 2011 Michael Lorenz.
 *
 * Redistribution and use in source and binary forms, with or without
 * modification, are permitted provided that the following conditions
 * are met:
 * 1. Redistributions of source code must retain the above copyright
 *    notice, this list of conditions and the following disclaimer.
 * 2. Redistributions in binary form must reproduce the above copyright
 *    notice, this list of conditions and the following disclaimer in the
 *    documentation and/or other materials provided with the distribution.
 *
 * THIS SOFTWARE IS PROVIDED BY THE AUTHOR ``AS IS'' AND ANY EXPRESS OR
 * IMPLIED WARRANTIES, INCLUDING, BUT NOT LIMITED TO, THE IMPLIED WARRANTIES
 * OF MERCHANTABILITY AND FITNESS FOR A PARTICULAR PURPOSE ARE DISCLAIMED.
 * IN NO EVENT SHALL THE AUTHOR BE LIABLE FOR ANY DIRECT, INDIRECT,
 * INCIDENTAL, SPECIAL, EXEMPLARY, OR CONSEQUENTIAL DAMAGES (INCLUDING, BUT
 * NOT LIMITED TO, PROCUREMENT OF SUBSTITUTE GOODS OR SERVICES; LOSS OF USE,
 * DATA, OR PROFITS; OR BUSINESS INTERRUPTION) HOWEVER CAUSED AND ON ANY
 * THEORY OF LIABILITY, WHETHER IN CONTRACT, STRICT LIABILITY, OR TORT
 * (INCLUDING NEGLIGENCE OR OTHERWISE) ARISING IN ANY WAY OUT OF THE USE
 * OF THIS SOFTWARE, EVEN IF ADVISED OF THE POSSIBILITY OF SUCH DAMAGE.
 */

/* 
 * a driver for the ST7 microcontroller found in Gdium Liberty 1000 notebooks
 */


#include <sys/cdefs.h>
<<<<<<< HEAD
__KERNEL_RCSID(0, "$NetBSD: stvii.c,v 1.5 2016/02/29 18:24:31 christos Exp $");
=======
__KERNEL_RCSID(0, "$NetBSD: stvii.c,v 1.6 2018/06/16 21:22:13 thorpej Exp $");
>>>>>>> b2b84690

#include <sys/param.h>
#include <sys/systm.h>
#include <sys/kernel.h>
#include <sys/device.h>
#include <sys/malloc.h>
#include <sys/sysctl.h>
#include <sys/kthread.h>
#include <sys/proc.h>

#include <dev/sysmon/sysmonvar.h>
#include <dev/sysmon/sysmon_taskq.h>

#include <dev/i2c/i2cvar.h>

#include "opt_stvii.h"

#ifdef STVII_DEBUG
#define DPRINTF aprint_error
#else
#define DPRINTF while (0) printf
#endif

/* register definitions from OpenBSD */
#define	ST7_VERSION	0x00	/* only on later mobos */

#define	ST7_STATUS	0x01
#define	STS_LID_CLOSED		0x01
#define	STS_POWER_BTN_DOWN	0x02
#define	STS_BATTERY_PRESENT	0x04	/* not available on old mobo */
#define	STS_POWER_AVAILABLE	0x08
#define	STS_WAVELAN_BTN_DOWN	0x10	/* ``enable'' on old mobo */
#define	STS_AC_AVAILABLE	0x20
#define	ST7_CONTROL	0x02
#define	STC_DDR_CLOCK		0x01
#define	STC_CHARGE_LED_LIT	0x02
#define	STC_BEEP		0x04
#define	STC_DDR_POWER		0x08
#define	STC_TRICKLE		0x10	/* trickle charge rate */
#define	STC_RADIO_ENABLE	0x20	/* enable wavelan rf, later mobos */
#define	STC_MAIN_POWER		0x40
#define	STC_CHARGE_ENABLE	0x80
#define	ST7_BATTERY_L	0x03
#define	ST7_BATTERY_H	0x04
#define	ST7_SIGNATURE	0x05
#define	STSIG_EC_CONTROL	0x00
#define	STSIG_OS_CONTROL	0xae
/* rough battery operating state limits */
#define STSEC_BAT_MIN_VOLT	7000000	/* 7V */
#define STSEC_BAT_MAX_VOLT	8000000	/* 8V */

#define BAT_AC_PRESENT		0
#define BAT_BATTERY_PRESENT	1
#define BAT_CHARGING		2
#define BAT_CHARGE		3
#define BAT_MAX_CHARGE		4
#define BAT_NSENSORS		5

struct stvii_softc {
	device_t sc_dev;
	i2c_tag_t sc_i2c;
	int sc_address, sc_version;
	int sc_sleep;
	int sc_flags, sc_charge, sc_bat_level;
	uint8_t sc_control;
	struct sysmon_envsys *sc_sme;
	envsys_data_t sc_sensor[BAT_NSENSORS];
	struct sysmon_pswitch sc_sm_acpower;
	struct sysmon_pswitch sc_sm_lid;
	struct sysmon_pswitch sc_sm_powerbutton;
};

static void stvii_attach(device_t, device_t, void *);
static int stvii_match(device_t, cfdata_t, void *);
static void stvii_writereg(struct stvii_softc *, int, uint8_t);
static int stvii_readreg(struct stvii_softc *, int);
static void stvii_worker(void *);
static void stvii_setup_envsys(struct stvii_softc *);
static void stvii_refresh(struct sysmon_envsys *, envsys_data_t *);
static int  stvii_battery_level(struct stvii_softc *);

CFATTACH_DECL_NEW(stvii, sizeof(struct stvii_softc),
    stvii_match, stvii_attach, NULL, NULL);

void stvii_poweroff(void);
static device_t stvii_dev = NULL;

#define BAT_FULL	8000000
#define BAT_LOW		7100000

static int
stvii_match(device_t parent, cfdata_t cf, void *aux)
{
	struct i2c_attach_args *args = aux;
	int ret = -1;
	uint8_t out = ST7_VERSION, in = 0;

	/* see if we can talk to something at address 0x40 */
	if (args->ia_addr == 0x40) {
		iic_acquire_bus(args->ia_tag, 0);
		ret = iic_exec(args->ia_tag, I2C_OP_READ_WITH_STOP, args->ia_addr,
		    &out, 1, &in, 1, 0);
		DPRINTF("%02x\n", in);
		iic_release_bus(args->ia_tag, 0);
	}
	return (ret >= 0) ? I2C_MATCH_ADDRESS_AND_PROBE : 0;
}

static void
stvii_attach(device_t parent, device_t self, void *aux)
{
	struct stvii_softc *sc = device_private(self);
	struct i2c_attach_args *args = aux;
	uint8_t ver, reg;

	sc->sc_dev = self;
	stvii_dev = self;
	sc->sc_address = args->ia_addr;
	aprint_normal(": ST7 Microcontroller\n");
	sc->sc_i2c = args->ia_tag;
	ver = stvii_readreg(sc, ST7_VERSION);
	sc->sc_version = ver;
	aprint_normal_dev(sc->sc_dev, "firmware version %d.%d\n", (ver >> 4) & 0xf, ver & 0xf);
#ifdef STVII_DEBUG
	{
		int i;

		for (i = 0; i < 6; i++) {
			printf("%02x ", stvii_readreg(sc, i));
		}
		printf("\n");
	}
#endif
	stvii_writereg(sc, ST7_SIGNATURE, STSIG_OS_CONTROL);
	reg = stvii_readreg(sc, ST7_CONTROL);
	reg |= STC_RADIO_ENABLE;
	stvii_writereg(sc, ST7_CONTROL, reg);
	sc->sc_control = reg;
	reg = stvii_readreg(sc, ST7_CONTROL);

	sc->sc_bat_level = stvii_battery_level(sc);

	if (kthread_create(PRI_NONE, KTHREAD_MPSAFE, NULL, stvii_worker, sc,
	    NULL, "stvii") != 0) {
	    	aprint_error_dev(sc->sc_dev, "Failed to start kernel thread\n");
	}

	memset(&sc->sc_sm_acpower, 0, sizeof(struct sysmon_pswitch));
	sc->sc_sm_acpower.smpsw_name = "AC Power";
	sc->sc_sm_acpower.smpsw_type = PSWITCH_TYPE_ACADAPTER;
	if (sysmon_pswitch_register(&sc->sc_sm_acpower) != 0)
		printf("%s: unable to register AC power status with sysmon\n",
		    device_xname(sc->sc_dev));
	memset(&sc->sc_sm_lid, 0, sizeof(struct sysmon_pswitch));
	sc->sc_sm_lid.smpsw_name = "Lid Switch";
	sc->sc_sm_lid.smpsw_type = PSWITCH_TYPE_LID;
	if (sysmon_pswitch_register(&sc->sc_sm_lid) != 0)
		printf("%s: unable to register lid switch with sysmon\n",
		    device_xname(sc->sc_dev));
	memset(&sc->sc_sm_powerbutton, 0, sizeof(struct sysmon_pswitch));
	sc->sc_sm_powerbutton.smpsw_name = "Power Button";
	sc->sc_sm_powerbutton.smpsw_type = PSWITCH_TYPE_POWER;
	if (sysmon_pswitch_register(&sc->sc_sm_powerbutton) != 0)
		printf("%s: unable to register power button with sysmon\n",
		    device_xname(sc->sc_dev));
	stvii_setup_envsys(sc);
}

static void
stvii_writereg(struct stvii_softc *sc, int reg, uint8_t val)
{
	uint8_t out[2] = {reg, val};

	if ((reg < 0) || (reg > 5))
		return;

	iic_acquire_bus(sc->sc_i2c, 0);
	iic_exec(sc->sc_i2c, I2C_OP_WRITE_WITH_STOP, sc->sc_address, out, 2, NULL, 0, 0);
	iic_release_bus(sc->sc_i2c, 0);
}

static int
stvii_readreg(struct stvii_softc *sc, int reg)
{
	uint8_t inreg[1], outreg[1];
	int ret = 1, bail = 0;

	if ((reg < 0) || (reg > 5))
		return 0xff;
	inreg[0] = 0x77;
	outreg[0] = reg;
	iic_acquire_bus(sc->sc_i2c, 0);
	while ((ret != 0) && (bail < 10)) {
		ret = iic_exec(sc->sc_i2c, I2C_OP_READ_WITH_STOP,
		    sc->sc_address, outreg, 1, inreg, 1, 0);
		bail++;
		delay(10);
	}
	iic_release_bus(sc->sc_i2c, 0);
	if (ret != 0)
		return -1;
	return inreg[0];
}

static int
stvii_battery_level(struct stvii_softc *sc)
{
	int bl, bh, ret;

	bl = stvii_readreg(sc, ST7_BATTERY_L);
	bh = stvii_readreg(sc, ST7_BATTERY_H);
	ret = (bl & 3) | (bh << 2);
	ret = ((ret * 10000) / 1024) * 1000;
	return ret;
}

static void
stvii_worker(void *cookie)
{
	struct stvii_softc *sc = cookie;
	int status = 0, st, cnt = 4;
	int bl;
	int charging = 0;
	int ok = TRUE;
	uint8_t nctrl;

	/* if we were charging when we took over, keep charging */
	if (sc->sc_control & STC_CHARGE_ENABLE)
		charging = 1;

	while (ok) {
		st = stvii_readreg(sc, ST7_STATUS);
		/*
		 * I get i2c timeouts when the power button is pressed.
		 * According to the linux driver this happens on firmware
		 * version 0x13 and newer, mine is 0x16.
		 * So, when we see read errors on the right version we assume
		 * it's the power button as long as the lid is open
		 * ( the button is inside the lid )
		 */
		if ((st == -1) && (sc->sc_version >= 0x13)) {
			if ((status & (STS_LID_CLOSED | STS_POWER_BTN_DOWN) )
			    == 0) {
			    	st = status | STS_POWER_BTN_DOWN;
			}
		}
		if ((st != -1) && (st != status)) {
			if ((status ^ st) & STS_LID_CLOSED) {
				sysmon_pswitch_event(&sc->sc_sm_lid, 
				    ((st & STS_LID_CLOSED) ?
				     PSWITCH_EVENT_PRESSED :
				     PSWITCH_EVENT_RELEASED));
			}
			if ((status ^ st) & STS_AC_AVAILABLE) {
				sysmon_pswitch_event(&sc->sc_sm_acpower, 
				    ((st & STS_AC_AVAILABLE) ?
				     PSWITCH_EVENT_PRESSED :
				     PSWITCH_EVENT_RELEASED));
			}
			if ((status ^ st) & STS_POWER_BTN_DOWN) {
				sysmon_pswitch_event(&sc->sc_sm_powerbutton, 
				    ((st & STS_POWER_BTN_DOWN) ?
				     PSWITCH_EVENT_PRESSED :
				     PSWITCH_EVENT_RELEASED));
			}
			status = st;
		}
		sc->sc_flags = status;
		if (cnt >= 4) {
			nctrl = sc->sc_control & ~(STC_TRICKLE | STC_CHARGE_ENABLE);
			bl = stvii_battery_level(sc);
			sc->sc_bat_level = bl;
			if (charging && (bl > BAT_FULL)) {
				/* stop charging, we're full */
				charging = 0;
			} else if (!charging && (bl < BAT_LOW)) {
				charging = 1;
			}
			if (st & STS_AC_AVAILABLE) {
				if (charging) {
					nctrl |= STC_CHARGE_ENABLE;
				} else
					nctrl |= STC_TRICKLE;
			}
			if (nctrl != sc->sc_control) {
				sc->sc_control = nctrl;
				stvii_writereg(sc, ST7_CONTROL, sc->sc_control);
			}
			cnt = 0;				
		} else
			cnt++;
		tsleep(&sc->sc_sleep, 0, "stvii", hz / 2);
	}
}

#define INITDATA(index, unit, string)					\
	sc->sc_sensor[index].units = unit;     				\
	sc->sc_sensor[index].state = ENVSYS_SINVALID;			\
	snprintf(sc->sc_sensor[index].desc,				\
	    sizeof(sc->sc_sensor[index].desc), "%s", string);

static void
stvii_setup_envsys(struct stvii_softc *sc)
{
	int i;

	sc->sc_sme = sysmon_envsys_create();

	INITDATA(BAT_AC_PRESENT, ENVSYS_INDICATOR, "AC present");
	INITDATA(BAT_BATTERY_PRESENT, ENVSYS_INDICATOR, "Battery present");
	INITDATA(BAT_CHARGING, ENVSYS_BATTERY_CHARGE, "Battery charging");
	INITDATA(BAT_CHARGE, ENVSYS_SVOLTS_DC, "Battery voltage");
	INITDATA(BAT_MAX_CHARGE, ENVSYS_SVOLTS_DC, "Battery design cap");
#undef INITDATA

	for (i = 0; i < BAT_NSENSORS; i++) {
		if (sysmon_envsys_sensor_attach(sc->sc_sme,
						&sc->sc_sensor[i])) {
			sysmon_envsys_destroy(sc->sc_sme);
			return;
		}
	}

	sc->sc_sme->sme_name = device_xname(sc->sc_dev);
	sc->sc_sme->sme_cookie = sc;
	sc->sc_sme->sme_refresh = stvii_refresh;

	if (sysmon_envsys_register(sc->sc_sme)) {
		aprint_error_dev(sc->sc_dev,
		    "unable to register with sysmon\n");
		sysmon_envsys_destroy(sc->sc_sme);
	}
}

static void
stvii_refresh(struct sysmon_envsys *sme, envsys_data_t *edata)
{
	struct stvii_softc *sc = sme->sme_cookie;
	int which = edata->sensor;

	edata->state = ENVSYS_SINVALID;
	switch (which) {
	case BAT_AC_PRESENT:
		edata->value_cur = (sc->sc_flags & STS_AC_AVAILABLE);
		edata->state = ENVSYS_SVALID;
		break;
	case BAT_BATTERY_PRESENT:
		edata->value_cur = (sc->sc_flags & STS_BATTERY_PRESENT);
		edata->state = ENVSYS_SVALID;
		break;
	case BAT_CHARGE:
		if (sc->sc_flags & STS_BATTERY_PRESENT) {
			edata->value_cur = sc->sc_bat_level;
			edata->state = ENVSYS_SVALID;
		}
		break;
	case BAT_MAX_CHARGE:
		if (sc->sc_flags & STS_BATTERY_PRESENT) {
			edata->value_cur = 8000000;
			/*edata->state = ENVSYS_SVALID;*/
		}
		break;
	case BAT_CHARGING:
		edata->value_cur = sc->sc_control & STC_CHARGE_ENABLE;
		edata->state = ENVSYS_SVALID;
		break;
	}
}

void
stvii_poweroff(void)
{
	struct stvii_softc *sc = device_private(stvii_dev);
	int ctl;

	if (sc == NULL)
		return;
	ctl = stvii_readreg(sc, ST7_CONTROL);
	if (ctl == -1)
		return;
	stvii_writereg(sc, ST7_CONTROL, ctl & ~(STC_MAIN_POWER | STC_DDR_POWER));
}<|MERGE_RESOLUTION|>--- conflicted
+++ resolved
@@ -1,8 +1,4 @@
-<<<<<<< HEAD
-/*	$NetBSD: stvii.c,v 1.5 2016/02/29 18:24:31 christos Exp $	*/
-=======
 /*	$NetBSD: stvii.c,v 1.6 2018/06/16 21:22:13 thorpej Exp $	*/
->>>>>>> b2b84690
 
 /*-
  * Copyright (C) 2011 Michael Lorenz.
@@ -34,11 +30,7 @@
 
 
 #include <sys/cdefs.h>
-<<<<<<< HEAD
-__KERNEL_RCSID(0, "$NetBSD: stvii.c,v 1.5 2016/02/29 18:24:31 christos Exp $");
-=======
 __KERNEL_RCSID(0, "$NetBSD: stvii.c,v 1.6 2018/06/16 21:22:13 thorpej Exp $");
->>>>>>> b2b84690
 
 #include <sys/param.h>
 #include <sys/systm.h>
