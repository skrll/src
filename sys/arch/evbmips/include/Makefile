<<<<<<< HEAD
#	$NetBSD: Makefile,v 1.17 2015/12/21 17:02:33 christos Exp $
=======
#	$NetBSD: Makefile,v 1.18 2018/07/12 10:46:43 maxv Exp $
>>>>>>> b2b84690

INCSDIR=/usr/include/evbmips

INCS=	ansi.h asm.h \
	bswap.h \
	cdefs.h cpu.h \
	disklabel.h \
	ecoff_machdep.h elf_machdep.h endian.h endian_machdep.h \
	fenv.h float.h \
	ieee.h ieeefp.h \
	int_const.h int_fmtio.h int_limits.h int_mwgwtypes.h int_types.h \
	kcore.h kdbparam.h \
	limits.h lock.h locore.h \
	math.h mcontext.h mips_opcode.h mutex.h \
	param.h pcb.h \
	pmap.h proc.h profile.h psl.h pte.h ptrace.h \
	reg.h regdef.h regnum.h reloc.h rwlock.h \
	setjmp.h signal.h sljit_machdep.h \
	trap.h types.h \
	vmparam.h \
	wchar_limits.h

.include <bsd.kinc.mk><|MERGE_RESOLUTION|>--- conflicted
+++ resolved
@@ -1,8 +1,4 @@
-<<<<<<< HEAD
-#	$NetBSD: Makefile,v 1.17 2015/12/21 17:02:33 christos Exp $
-=======
 #	$NetBSD: Makefile,v 1.18 2018/07/12 10:46:43 maxv Exp $
->>>>>>> b2b84690
 
 INCSDIR=/usr/include/evbmips
 
