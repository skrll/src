--- conflicted
+++ resolved
@@ -55,15 +55,9 @@
 #file-system 	EXT2FS		# second extended file system (linux)
 file-system	NFS		# Sun NFS-compatible filesystem client
 file-system	KERNFS		# kernel data-structure filesystem
-<<<<<<< HEAD
-#file-system	NULLFS		# NULL layered filesystem
-#file-system 	OVERLAY		# overlay file system
-#file-system	FDESC		# user file descriptor filesystem
-=======
 file-system	NULLFS		# NULL layered filesystem
 file-system 	OVERLAY		# overlay file system
 file-system	FDESC		# user file descriptor filesystem
->>>>>>> 5274b8f1
 #file-system	UMAPFS		# uid/gid remapping filesystem
 #file-system	LFS		# Log-based filesystem (still experimental)
 file-system	PROCFS		# /proc
