--- conflicted
+++ resolved
@@ -1,19 +1,11 @@
-<<<<<<< HEAD
-#	$NetBSD: ADM5120,v 1.25 2017/09/14 07:58:40 mrg Exp $
-=======
 #	$NetBSD: ADM5120,v 1.26 2018/08/01 20:04:11 maxv Exp $
->>>>>>> b2b84690
 #
 # Kernel config for the Alchemy Semiconductor (AMD) PB1000, PB1500,
 # DBAu1000 and DBAu1500 evaluation boards.
 
 include 	"arch/evbmips/conf/std.adm5120"
 
-<<<<<<< HEAD
-#ident 		"GENERIC-$Revision: 1.25 $"
-=======
 #ident 		"GENERIC-$Revision: 1.26 $"
->>>>>>> b2b84690
 
 maxusers	32
 
