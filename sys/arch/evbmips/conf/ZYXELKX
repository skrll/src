--- conflicted
+++ resolved
@@ -1,8 +1,4 @@
-<<<<<<< HEAD
-#	$NetBSD: ZYXELKX,v 1.18 2020/09/27 13:48:50 roy Exp $
-=======
 #	$NetBSD: ZYXELKX,v 1.19 2021/01/21 06:51:54 nia Exp $
->>>>>>> 9e014010
 
 include 	"arch/evbmips/conf/std.rasoc"
 
