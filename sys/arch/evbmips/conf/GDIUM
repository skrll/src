--- conflicted
+++ resolved
@@ -1,8 +1,4 @@
-<<<<<<< HEAD
-# $NetBSD: GDIUM,v 1.29 2017/09/14 07:58:40 mrg Exp $
-=======
 # $NetBSD: GDIUM,v 1.32 2018/08/01 20:04:11 maxv Exp $
->>>>>>> b2b84690
 #
 # GENERIC machine description file
 # 
@@ -26,11 +22,7 @@
 
 options 	INCLUDE_CONFIG_FILE	# embed config file in kernel binary
 
-<<<<<<< HEAD
-#ident 		"GDIUM-$Revision: 1.29 $"
-=======
 #ident 		"GDIUM-$Revision: 1.32 $"
->>>>>>> b2b84690
 
 maxusers	16
 
@@ -112,10 +104,6 @@
 #options	SLJIT
 #options	BPFJIT
 
-# JIT compiler for bpfilter
-#options	SLJIT
-#options	BPFJIT
-
 #options 	ALTQ		# Manipulate network interfaces' output queues
 #options 	ALTQ_BLUE	# Stochastic Fair Blue
 #options 	ALTQ_CBQ	# Class-Based Queueing
