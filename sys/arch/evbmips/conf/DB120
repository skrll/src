--- conflicted
+++ resolved
@@ -1,8 +1,4 @@
-<<<<<<< HEAD
-#	$NetBSD: DB120,v 1.19 2017/09/14 07:58:40 mrg Exp $
-=======
 #	$NetBSD: DB120,v 1.20 2018/08/01 20:04:11 maxv Exp $
->>>>>>> b2b84690
 #
 # Qualcomm Atheros AR9344 DB120 evaluation board.
 #
@@ -11,11 +7,7 @@
 
 #options 	INCLUDE_CONFIG_FILE	# embed config file in kernel binary
 
-<<<<<<< HEAD
-#ident 		"DB120-$Revision: 1.19 $"
-=======
 #ident 		"DB120-$Revision: 1.20 $"
->>>>>>> b2b84690
 
 maxusers	32
 
