<<<<<<< HEAD
#	$NetBSD: MALTA,v 1.102 2020/09/27 13:48:50 roy Exp $
=======
#	$NetBSD: MALTA,v 1.103 2021/01/21 06:51:54 nia Exp $
>>>>>>> 9e014010

include 	"arch/evbmips/conf/std.malta"

#options 	INCLUDE_CONFIG_FILE	# embed config file in kernel binary

<<<<<<< HEAD
#ident 		"MALTA-$Revision: 1.102 $"
=======
#ident 		"MALTA-$Revision: 1.103 $"
>>>>>>> 9e014010

maxusers	32

options 	MIPS32
options 	MIPS64

options 	NOFPU		# No FPU
options 	FPEMUL		# emulate FPU insn

# Options for necessary to use MD
# options 	MEMORY_DISK_HOOKS
# options 	MEMORY_DISK_IS_ROOT	# force root on memory disk
# options 	MEMORY_DISK_SERVER=0	# no userspace memory disk support
# options 	MEMORY_DISK_ROOT_SIZE=6144	# size of memory disk, in blocks
#options 	MEMORY_DISK_ROOT_SIZE=16384	# size of memory disk, in blocks

# Standard system options
options 	KTRACE		# system call tracing support
options 	SYSVMSG		# System V message queues
options 	SYSVSEM		# System V semaphores
options 	SYSVSHM		# System V shared memory
options 	NTP		# network time protocol

# Debugging options
options 	DIAGNOSTIC	# extra kernel sanity checking
#options 	DEBUG		# extra kernel debugging support
#options 	SYSCALL_DEBUG	# symbolic syscall names
options 	USERCONF	# userconf(4) support
#options 	SYSCTL_INCLUDE_DESCR	# Include sysctl descriptions in kernel
options 	DDB		# kernel dynamic debugger
options 	DDB_HISTORY_SIZE=100 # enable history editing in DDB
makeoptions 	DEBUG="-g"	# compile full symbol table
makeoptions	COPY_SYMTAB=1	# size for embedded symbol table

# Compatibility options

include         "conf/compat_netbsd16.config"

#options 	EXEC_ECOFF	# exec ECOFF binaries
#options 	COMPAT_ULTRIX	# binary compatibility with Ultrix
#options 	COMPAT_LINUX	# binary compatibility with Linux
#options 	COMPAT_OSSAUDIO	# binary compatibility with Linux

# File systems
file-system	FFS		# Berkeley Fast Filesystem
file-system	MFS		# memory-based filesystem
#file-system 	EXT2FS		# second extended file system (linux)
file-system	NFS		# Sun NFS-compatible filesystem client
#file-system	KERNFS		# kernel data-structure filesystem
#file-system	NULLFS		# NULL layered filesystem
#file-system 	OVERLAY		# overlay file system
#file-system	FDESC		# user file descriptor filesystem
#file-system	UMAPFS		# uid/gid remapping filesystem
#file-system	LFS		# Log-based filesystem (still experimental)
#file-system	PROCFS		# /proc
#file-system	CD9660		# ISO 9660 + Rock Ridge file system
file-system	TMPFS		# Efficient memory file system
#file-system	UNION		# union file system
#file-system	MSDOSFS		# MS-DOS FAT filesystem(s).
#file-system 	CODA		# Coda File System; also needs vcoda (below)
file-system	PTYFS		# /dev/pts/N support

# File system options
#options 	NFSSERVER	# Sun NFS-compatible filesystem server
#options 	QUOTA		# legacy UFS quotas
#options 	QUOTA2		# new, in-filesystem UFS quotas
options 	FFS_EI		# FFS Endian Independent support
options 	WAPBL		# File system journaling support
options 	FFS_NO_SNAPSHOT	# No FFS snapshot support
#options 	EXT2FS_SYSTEM_FLAGS # makes ext2fs file flags (append and
				# immutable) behave as system flags.

# Alternate buffer queue strategies for better responsiveness under high
# disk I/O load.
#options 	BUFQ_READPRIO
options 	BUFQ_PRIOCSCAN

# Networking options
#options 	GATEWAY		# IP packet forwarding
options 	INET		# Internet protocols
#options 	INET6		# IPV6
#options 	IPSEC		# IP security
#options 	IPSEC_DEBUG	# debug for IP security
#options 	MROUTING	# packet forwarding of multicast packets
#options 	PIM		# Protocol Independent Multicast
#options 	NETATALK	# AppleTalk (over Ethernet) protocol
#options 	PPP_BSDCOMP	# BSD-Compress compression support for PPP
#options 	PPP_DEFLATE	# Deflate compression support for PPP
#options 	PPP_FILTER	# Active filter support for PPP (requires bpf)

# JIT compiler for bpfilter
#options	SLJIT
#options	BPFJIT

# These options enable verbose messages for several subsystems.
# Warning, these may compile large string tables into the kernel!
#options 	PCI_NETBSD_CONFIGURE	# NetBSD configures the PCI bus
options 	PCIVERBOSE	# verbose PCI device autoconfig messages
#options 	PCI_CONFIG_DUMP	# verbosely dump PCI config space
#options 	SCSIVERBOSE	# human readable SCSI error messages
options 	MIIVERBOSE	# verbose PHY autoconfig messages

# Bitmask for enabling the PCI IDE channels in the southbridge.
# Set bit 0 (0x01) for channel 0, bit 1 (0x02) for channel 1.
#
# Do this if your firmware (usually PMON and YAMON) doens't enable the IDE
# channels for you (thus causing the NetBSD `pciide' driver to ignore them).
options 	PCI_NETBSD_ENABLE_IDE=0x1

options 	NFS_BOOT_DHCP

config		netbsd	root on ? type ?


mainbus0 	at root
cpu0 		at mainbus?
gt0		at mainbus?

#com2		at mainbus?	# CBUS UART (ugh, 64 bit register spacing)

pci*		at gt0
pchb*		at pci? dev ? function ?
pcib*		at pci? dev ? function ?

# ISA bus support
isa*		at pcib?

# ISA devices
mcclock*	at isa? port 0x70		# mc146818-compatible
com0		at isa? port 0x3f8 irq 4	# standard serial ports
com1		at isa? port 0x2f8 irq 3
#fdc0		at isa? port 0x3f0 irq 6 drq 2	# floppy controller

# Floppy drives
#fd*		at fdc? drive ?

# wscons
#vga*		at pci? dev ? function ?
#wsdisplay*	at vga? console ?
#pckbc*		at isa?				# PC keyboard controller
#pckbd*		at pckbc?			# PC keyboard (kbd port)
#pms*		at pckbc?			# PS/2-style mouse (aux port)
#wskbd*		at pckbd?
#wsmouse*	at pms?

# PCI SCSI controllers
#adv*		at pci? dev ? function ?	# AdvanSys 1200[A,B], 9xx[U,UA]
#adw*		at pci? dev ? function ?	# AdvanSys 9xxUW SCSI
#ahc*		at pci? dev ? function ?	# Adaptec [23]94x, aic78x0 SCSI
#bha*		at pci? dev ? function ?	# BusLogic 9xx SCSI
#dpt*		at pci? dev ? function ?	# DPT SmartCache/SmartRAID
#isp*		at pci? dev ? function ?	# Qlogic ISP [12]0x0 SCSI/FC
#siop*		at pci? dev ? function ?	# NCR 53c8xx SCSI
#pcscp*		at pci? dev ? function ?	# AMD 53c974 PCscsi-PCI SCSI

# SCSI bus support
#scsibus* 	at adv?
#scsibus* 	at adw?
#scsibus* 	at ahc?
#scsibus* 	at bha?
#scsibus* 	at dpt?
#scsibus* 	at isp?
#scsibus* 	at siop?
#scsibus* 	at pcscp?

# SCSI devices
#sd*		at scsibus? target ? lun ?	# SCSI disk drives
#st*		at scsibus? target ? lun ?	# SCSI tape drives
#cd*		at scsibus? target ? lun ?	# SCSI CD-ROM drives
#ch*		at scsibus? target ? lun ?	# SCSI autochangers
#ss*		at scsibus? target ? lun ?	# SCSI scanners
#uk*		at scsibus? target ? lun ?	# SCSI unknown

# IDE and related devices
# PCI IDE controllers - see pciide(4) for supported hardware.
# The 0x0001 flag force the driver to use DMA, even if the driver doesn't know
# how to set up DMA modes for this chip. This may work, or may cause
# a machine hang with some controllers.
pciide* 	at pci? dev ? function ? flags 0x0000	# GENERIC pciide driver
acardide*	at pci? dev ? function ?	# Acard IDE controllers
aceride* 	at pci? dev ? function ?	# Acer Lab IDE controllers
artsata*	at pci? dev ? function ?	# Intel i31244 SATA controller
cmdide* 	at pci? dev ? function ?	# CMD tech IDE controllers
cypide* 	at pci? dev ? function ?	# Cypress IDE controllers
hptide* 	at pci? dev ? function ?	# Triones/HighPoint IDE controllers
optiide* 	at pci? dev ? function ?	# Opti IDE controllers
pdcide* 	at pci? dev ? function ?	# Promise IDE controllers
pdcsata* 	at pci? dev ? function ?	# Promise SATA150 controllers
satalink*	at pci? dev ? function ?	# SiI SATALink controllers
siside* 	at pci? dev ? function ?	# SiS IDE controllers
slide*  	at pci? dev ? function ?	# Symphony Labs IDE controllers
viaide* 	at pci? dev ? function ?	# VIA/AMD/Nvidia IDE controllers

atabus* 	at ata? channel ?

# IDE drives
# Flags are used only with controllers that support DMA operations
# and mode settings (e.g. some pciide controllers)
# The lowest order four bits (rightmost digit) of the flags define the PIO
# mode to use, the next set of four bits the DMA mode and the third set the
# UltraDMA mode. For each set of four bits, the 3 lower bits define the mode
# to use, and the last bit must be 1 for this setting to be used.
# For DMA and UDMA, 0xf (1111) means 'disable'.
# 0x0fac means 'use PIO mode 4, DMA mode 2, disable UltraDMA'.
# (0xc=1100, 0xa=1010, 0xf=1111)
# 0x0000 means "use whatever the drive claims to support".
wd* 		at atabus? drive ? flags 0x0000

# PCI network interfaces
ath*		at pci? dev ? function ?	# Atheros WLAN 
#ep*		at pci? dev ? function ?	# 3Com 3c59x
#ex*		at pci? dev ? function ?	# 3Com 90x[B]
#epic*		at pci? dev ? function ?	# SMC EPIC/100 Ethernet
#fxp*		at pci? dev ? function ?	# Intel EtherExpress PRO10+/100B
pcn*		at pci? dev ? function ?	# AMD PCnet-PCI Ethernet
options 	PCN_EVENT_COUNTERS
#ne*		at pci? dev ? function ?	# NE2000-compatible Ethernet
#ntwoc*		at pci? dev ? function ?	# Riscom/N2 PCI Sync Serial
sip*		at pci? dev ? function ?	# SiS 900 Ethernet
options 	SIP_EVENT_COUNTERS
#tl*		at pci? dev ? function ?	# ThunderLAN-based Ethernet
#tlp*		at pci? dev ? function ?	# DECchip 21x4x and clones
#vr*		at pci? dev ? function ?	# VIA Rhine Fast Ethernet
#rtk*		at pci? dev ? function ?	# Realtek 8129/8139

# MII/PHY support
#acphy*		at mii? phy ?		# DAltima AC101 and AMD Am79c874 PHYs
#amhphy* 	at mii? phy ?		# AMD 79c901 Ethernet PHYs
#bmtphy* 	at mii? phy ?		# Broadcom BCM5201 and BCM5202 PHYs
#brgphy* 	at mii? phy ?		# Broadcom BCM5400-family PHYs
#dmphy*		at mii? phy ?		# Davicom DM9101 PHYs
#exphy*		at mii? phy ?		# 3Com internal PHYs
#glxtphy*	at mii? phy ?		# Level One LXT-1000 PHYs
#gphyter*	at mii? phy ?		# NS83861 Gig-E PHY
#icsphy* 	at mii? phy ?		# Integrated Circuit Systems ICS1890
#inphy*		at mii? phy ?		# Intel 82555 PHYs
#iophy*		at mii? phy ?		# Intel 82553 PHYs
#lxtphy* 	at mii? phy ?		# Level One LXT-970 PHYs
#makphy* 	at mii? phy ?		# Marvell Semiconductor 88E1000 PHYs
#nsphy*		at mii? phy ?		# NS83840 PHYs
nsphyter*	at mii? phy ?		# NS83843 PHYs
#pnaphy* 	at mii? phy ?		# generic HomePNA PHYs
#qsphy*		at mii? phy ?		# Quality Semiconductor QS6612 PHYs
#sqphy*		at mii? phy ?		# Seeq 80220/80221/80223 PHYs
#tlphy*		at mii? phy ?		# ThunderLAN PHYs
#tqphy*		at mii? phy ?		# TDK Semiconductor PHYs
ukphy*		at mii? phy ?		# generic unknown PHYs


# USB
ohci*		at pci? dev ? function ?	# USB Open Host Controller
uhci*		at pci? dev ? function ?	# USB Univ. Host Controller

# USB bus support
usb*		at uhci?
usb*		at ohci?

# USB Hubs
uhub*		at usb?
uhub*		at uhub? port ?

# ....

# USB Generic driver
ugen*		at uhub? port ?

# Audio Devices

# PCI audio devices
clct*		at pci? dev ? function ?	# Cirrus Logic CS4281

# Audio support
audio*		at clct?

spkr*		at audio?			# PC speaker (synthesized)

# Pseudo-devices

# Disk/mass storage pseudo-devices
#pseudo-device	ccd				# concatenated disk devices
#pseudo-device	raid				# RAIDframe disk driver
#options 	RAID_AUTOCONFIG			# auto-configuration of RAID
#pseudo-device	fss				# file system snapshot device
#pseudo-device	md				# memory disk device (ramdisk)
pseudo-device	vnd				# disk-like interface to files

# Network pseudo-devices
pseudo-device	bpfilter			# Berkeley packet filter
pseudo-device	npf			# NPF packet filter
pseudo-device 	carp				# Common Address Redundancy Protocol
pseudo-device	loop				# network loopback
#pseudo-device	ppp				# Point-to-Point Protocol
#pseudo-device	sl				# Serial Line IP
#pseudo-device	tun				# network tunneling over tty
#pseudo-device	tap				# virtual Ethernet
#pseudo-device	gre				# generic L3 over IP tunnel
#pseudo-device	ipip				# RFC 2003 IP Encapsulation
#pseudo-device	gif				# RFC1933 tunnel
#pseudo-device	faith				# IPv[46] tcp relay translation
#pseudo-device	stf				# 6to4 IPv6 over IPv4 encapsulation
pseudo-device	vlan				# IEEE 802.1q encapsulation
pseudo-device	bridge				# simple inter-network bridging
#pseudo-device	vether				# Virtual Ethernet for bridge

# Miscellaneous pseudo-devices
pseudo-device	pty				# pseudo-terminals
#pseudo-device	sequencer			# MIDI sequencer
pseudo-device	clockctl			# user control of clock subsystem
pseudo-device	drvctl				# user control of drive subsystem
pseudo-device	ksyms				# /dev/ksyms

# A pseudo device needed for Coda		# also needs CODA (above)
#pseudo-device	vcoda				# coda minicache <-> venus comm.

include "dev/veriexec.config"<|MERGE_RESOLUTION|>--- conflicted
+++ resolved
@@ -1,18 +1,10 @@
-<<<<<<< HEAD
-#	$NetBSD: MALTA,v 1.102 2020/09/27 13:48:50 roy Exp $
-=======
 #	$NetBSD: MALTA,v 1.103 2021/01/21 06:51:54 nia Exp $
->>>>>>> 9e014010
 
 include 	"arch/evbmips/conf/std.malta"
 
 #options 	INCLUDE_CONFIG_FILE	# embed config file in kernel binary
 
-<<<<<<< HEAD
-#ident 		"MALTA-$Revision: 1.102 $"
-=======
 #ident 		"MALTA-$Revision: 1.103 $"
->>>>>>> 9e014010
 
 maxusers	32
 
