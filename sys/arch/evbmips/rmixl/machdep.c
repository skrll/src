--- conflicted
+++ resolved
@@ -1,8 +1,4 @@
-<<<<<<< HEAD
-/*	$NetBSD: machdep.c,v 1.18 2016/12/22 14:47:57 cherry Exp $	*/
-=======
 /*	$NetBSD: machdep.c,v 1.19 2018/06/06 01:49:08 maya Exp $	*/
->>>>>>> b2b84690
 
 /*
  * Copyright 2001, 2002 Wasabi Systems, Inc.
@@ -78,11 +74,7 @@
  */
 
 #include <sys/cdefs.h>
-<<<<<<< HEAD
-__KERNEL_RCSID(0, "$NetBSD: machdep.c,v 1.18 2016/12/22 14:47:57 cherry Exp $");
-=======
 __KERNEL_RCSID(0, "$NetBSD: machdep.c,v 1.19 2018/06/06 01:49:08 maya Exp $");
->>>>>>> b2b84690
 
 #define __INTR_PRIVATE
 
