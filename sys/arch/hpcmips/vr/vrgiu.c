--- conflicted
+++ resolved
@@ -1,8 +1,4 @@
-<<<<<<< HEAD
-/*	$NetBSD: vrgiu.c,v 1.44 2020/11/21 21:23:48 thorpej Exp $	*/
-=======
 /*	$NetBSD: vrgiu.c,v 1.46 2021/05/22 16:00:42 thorpej Exp $	*/
->>>>>>> e2aa5677
 /*-
  * Copyright (c) 1999-2001
  *         Shin Takemura and PocketBSD Project. All rights reserved.
@@ -38,11 +34,7 @@
  */
 
 #include <sys/cdefs.h>
-<<<<<<< HEAD
-__KERNEL_RCSID(0, "$NetBSD: vrgiu.c,v 1.44 2020/11/21 21:23:48 thorpej Exp $");
-=======
 __KERNEL_RCSID(0, "$NetBSD: vrgiu.c,v 1.46 2021/05/22 16:00:42 thorpej Exp $");
->>>>>>> e2aa5677
 
 #include <sys/param.h>
 #include <sys/systm.h>
