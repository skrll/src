<<<<<<< HEAD
/*	$NetBSD: vrgiu.c,v 1.44 2020/11/21 21:23:48 thorpej Exp $	*/
=======
/*	$NetBSD: vrgiu.c,v 1.45 2021/04/24 23:36:38 thorpej Exp $	*/
>>>>>>> 9e014010
/*-
 * Copyright (c) 1999-2001
 *         Shin Takemura and PocketBSD Project. All rights reserved.
 *
 * Redistribution and use in source and binary forms, with or without
 * modification, are permitted provided that the following conditions
 * are met:
 * 1. Redistributions of source code must retain the above copyright
 *    notice, this list of conditions and the following disclaimer.
 * 2. Redistributions in binary form must reproduce the above copyright
 *    notice, this list of conditions and the following disclaimer in the
 *    documentation and/or other materials provided with the distribution.
 * 3. All advertising materials mentioning features or use of this software
 *    must display the following acknowledgement:
 *	This product includes software developed by the PocketBSD project
 *	and its contributors.
 * 4. Neither the name of the project nor the names of its contributors
 *    may be used to endorse or promote products derived from this software
 *    without specific prior written permission.
 *
 * THIS SOFTWARE IS PROVIDED BY THE REGENTS AND CONTRIBUTORS ``AS IS'' AND
 * ANY EXPRESS OR IMPLIED WARRANTIES, INCLUDING, BUT NOT LIMITED TO, THE
 * IMPLIED WARRANTIES OF MERCHANTABILITY AND FITNESS FOR A PARTICULAR PURPOSE
 * ARE DISCLAIMED.  IN NO EVENT SHALL THE REGENTS OR CONTRIBUTORS BE LIABLE
 * FOR ANY DIRECT, INDIRECT, INCIDENTAL, SPECIAL, EXEMPLARY, OR CONSEQUENTIAL
 * DAMAGES (INCLUDING, BUT NOT LIMITED TO, PROCUREMENT OF SUBSTITUTE GOODS
 * OR SERVICES; LOSS OF USE, DATA, OR PROFITS; OR BUSINESS INTERRUPTION)
 * HOWEVER CAUSED AND ON ANY THEORY OF LIABILITY, WHETHER IN CONTRACT, STRICT
 * LIABILITY, OR TORT (INCLUDING NEGLIGENCE OR OTHERWISE) ARISING IN ANY WAY
 * OUT OF THE USE OF THIS SOFTWARE, EVEN IF ADVISED OF THE POSSIBILITY OF
 * SUCH DAMAGE.
 *
 */

#include <sys/cdefs.h>
<<<<<<< HEAD
__KERNEL_RCSID(0, "$NetBSD: vrgiu.c,v 1.44 2020/11/21 21:23:48 thorpej Exp $");
=======
__KERNEL_RCSID(0, "$NetBSD: vrgiu.c,v 1.45 2021/04/24 23:36:38 thorpej Exp $");
>>>>>>> 9e014010

#include <sys/param.h>
#include <sys/systm.h>
#include <sys/device.h>
#include <sys/kmem.h>
#include <sys/queue.h>
#include <sys/reboot.h>

#include <mips/cpuregs.h>
#include <machine/bus.h>
#include <machine/config_hook.h>
#include <machine/debug.h>

#include <dev/hpc/hpciovar.h>

#include "opt_vr41xx.h"
#include <hpcmips/vr/vrcpudef.h>
#include <hpcmips/vr/vripif.h>
#include <hpcmips/vr/vripreg.h>
#include <hpcmips/vr/vrgiureg.h>

#include "locators.h"

/*
 * constant and macro definitions
 */
#define VRGIUDEBUG
#ifdef VRGIUDEBUG
#define DEBUG_IO	1
#define DEBUG_INTR	2
#ifndef VRGIUDEBUG_CONF
#define VRGIUDEBUG_CONF 0
#endif /* VRGIUDEBUG_CONF */
int	vrgiu_debug = VRGIUDEBUG_CONF;
#define	DPRINTF(flag, arg) if (vrgiu_debug & flag) printf arg;
#define DDUMP_IO(flag, sc) if (vrgiu_debug & flag) vrgiu_dump_io(sc);
#define DDUMP_IOSETTING(flag, sc) \
		if (vrgiu_debug & flag) vrgiu_dump_iosetting(sc);
#define	VPRINTF(flag, arg) \
		if (bootverbose || vrgiu_debug & flag) printf arg;
#define VDUMP_IO(flag, sc) \
		if (bootverbose || vrgiu_debug & flag) vrgiu_dump_io(sc);
#define VDUMP_IOSETTING(flag, sc) \
		if (bootverbose || vrgiu_debug & flag) vrgiu_dump_iosetting(sc);
#else
#define	DPRINTF(flag, arg)
#define DDUMP_IO(flag, sc)
#define DDUMP_IOSETTING(flag, sc)
#define	VPRINTF(flag, arg) if (bootverbose) printf arg;
#define VDUMP_IO(flag, sc) if (bootverbose) vrgiu_dump_io(sc);
#define VDUMP_IOSETTING(flag, sc) \
			if (bootverbose) vrgiu_dump_iosetting(sc);
#endif

#ifdef VRGIU_INTR_NOLED
int vrgiu_intr_led = 0;
#else /* VRGIU_INTR_NOLED */
int vrgiu_intr_led = 1;
#endif /* VRGIU_INTR_NOLED */

#define MAX_GPIO_OUT 50    /* port 32:49 are output only port */
#define MAX_GPIO_INOUT 32  /* input/output port(0:31) */

#define	LEGAL_INTR_PORT(x)	((x) >= 0 && (x) < MAX_GPIO_INOUT)
#define	LEGAL_OUT_PORT(x)	((x) >= 0 && (x) < MAX_GPIO_OUT)

/*
 * type declarations
 */
struct vrgiu_intr_entry {
	int ih_port;
	int (*ih_fun)(void *);
	void *ih_arg;
	TAILQ_ENTRY(vrgiu_intr_entry) ih_link;
};

struct vrgiu_softc {
	device_t sc_dev;
	bus_space_tag_t sc_iot;
	bus_space_handle_t sc_ioh;
	/* Interrupt */
	vrip_chipset_tag_t sc_vc;
	void *sc_ih;
	u_int32_t sc_intr_mask;
	u_int32_t sc_intr_mode[MAX_GPIO_INOUT];
	TAILQ_HEAD(, vrgiu_intr_entry) sc_intr_head[MAX_GPIO_INOUT]; 
	struct hpcio_chip sc_iochip;
#ifndef SINGLE_VRIP_BASE
	int sc_useupdn_reg, sc_termupdn_reg;
#endif /* SINGLE_VRIP_BASE */
};

#ifndef SINGLE_VRIP_BASE
#define GIUUSEUPDN_REG_W	(sc->sc_useupdn_reg)
#define GIUTERMUPDN_REG_W	(sc->sc_termupdn_reg)
#endif /* SINGLE_VRIP_BASE */

/*
 * prototypes
 */
int vrgiu_match(device_t, cfdata_t, void *);
void vrgiu_attach(device_t, device_t, void *);
int vrgiu_intr(void *);
int vrgiu_print(void *, const char *);
void vrgiu_callback(device_t);

void	vrgiu_dump_regs(struct vrgiu_softc *);
void	vrgiu_dump_io(struct vrgiu_softc *);
void	vrgiu_diff_io(void);
void	vrgiu_dump_iosetting(struct vrgiu_softc *);
void	vrgiu_diff_iosetting(void);
u_int32_t vrgiu_regread_4(struct vrgiu_softc *, bus_addr_t);
u_int16_t vrgiu_regread(struct vrgiu_softc *, bus_addr_t);
void	vrgiu_regwrite_4(struct vrgiu_softc *, bus_addr_t, u_int32_t);
void	vrgiu_regwrite(struct vrgiu_softc *, bus_addr_t, u_int16_t);

static int vrgiu_port_read(hpcio_chip_t, int);
static void vrgiu_port_write(hpcio_chip_t, int, int);
static void *vrgiu_intr_establish(hpcio_chip_t, int, int, int (*)(void *), void *);
static void vrgiu_intr_disestablish(hpcio_chip_t, void *);
static void vrgiu_intr_clear(hpcio_chip_t, void *);
static void vrgiu_register_iochip(hpcio_chip_t, hpcio_chip_t);
static void vrgiu_update(hpcio_chip_t);
static void vrgiu_dump(hpcio_chip_t);
static hpcio_chip_t vrgiu_getchip(void *, int);

/*
 * variables
 */
static struct hpcio_chip vrgiu_iochip = {
	.hc_portread =		vrgiu_port_read,
	.hc_portwrite =		vrgiu_port_write,
	.hc_intr_establish =	vrgiu_intr_establish,
	.hc_intr_disestablish =	vrgiu_intr_disestablish,
	.hc_intr_clear =	vrgiu_intr_clear,
	.hc_register_iochip =	vrgiu_register_iochip,
	.hc_update =		vrgiu_update,
	.hc_dump =		vrgiu_dump,
};

CFATTACH_DECL_NEW(vrgiu, sizeof(struct vrgiu_softc),
    vrgiu_match, vrgiu_attach, NULL, NULL);

struct vrgiu_softc *this_giu;

/*
 * function bodies
 */
int
vrgiu_match(device_t parent, cfdata_t cf, void *aux)
{

	return (2); /* 1st attach group of vrip */
}

void
vrgiu_attach(device_t parent, device_t self, void *aux)
{
	struct vrip_attach_args *va = aux;
	struct vrgiu_softc *sc = device_private(self);
	struct hpcio_attach_args haa;
	int i;

	sc->sc_dev = self;

#ifndef SINGLE_VRIP_BASE
	if (va->va_addr == VR4102_GIU_ADDR) {
		sc->sc_useupdn_reg = VR4102_GIUUSEUPDN_REG_W;
		sc->sc_termupdn_reg = VR4102_GIUTERMUPDN_REG_W;
	} else
	if (va->va_addr == VR4122_GIU_ADDR) {
		sc->sc_useupdn_reg = VR4122_GIUUSEUPDN_REG_W;
		sc->sc_termupdn_reg = VR4122_GIUTERMUPDN_REG_W;
	} else {
		panic("%s: unknown base address 0x%lx",
		    device_xname(sc->sc_dev), va->va_addr);
	}
#endif /* SINGLE_VRIP_BASE */

	this_giu = sc;
	sc->sc_vc = va->va_vc;
	sc->sc_iot = va->va_iot;
	bus_space_map(sc->sc_iot, va->va_addr, va->va_size,
	    0 /* no cache */, &sc->sc_ioh);
	/*
	 *  Disable all interrupts.
	 */
	sc->sc_intr_mask = 0;
	printf("\n");
#ifdef WINCE_DEFAULT_SETTING
#warning WINCE_DEFAULT_SETTING
#else
	VPRINTF(DEBUG_IO, ("                                            "
			   " 3         2         1\n"));
	VPRINTF(DEBUG_IO, ("                                            "
			   "10987654321098765432109876543210\n"));
	VPRINTF(DEBUG_IO, ("WIN setting:                                "));
	VDUMP_IOSETTING(DEBUG_IO, sc);
	VPRINTF(DEBUG_IO, ("\n"));
	vrgiu_regwrite_4(sc, GIUINTEN_REG, sc->sc_intr_mask);
#endif
    
	for (i = 0; i < MAX_GPIO_INOUT; i++)
		TAILQ_INIT(&sc->sc_intr_head[i]);
	if (!(sc->sc_ih = vrip_intr_establish(va->va_vc, va->va_unit, 0,
	    IPL_BIO, vrgiu_intr, sc))) {
		printf("%s: can't establish interrupt\n", device_xname(sc->sc_dev));
		return;
	}
	/*
	 * fill hpcio_chip structure
	 */
	sc->sc_iochip = vrgiu_iochip; /* structure copy */
	sc->sc_iochip.hc_chipid = VRIP_IOCHIP_VRGIU;
	sc->sc_iochip.hc_name = device_xname(sc->sc_dev);
	sc->sc_iochip.hc_sc = sc;
	/* Register functions to upper interface */
	vrip_register_gpio(va->va_vc, &sc->sc_iochip);

	/* Display port status (Input/Output) for debugging */
	VPRINTF(DEBUG_IO, ("I/O setting:                                "));
	VDUMP_IOSETTING(DEBUG_IO, sc);
	VPRINTF(DEBUG_IO, ("\n"));
	VPRINTF(DEBUG_IO, ("       data:"));
	VDUMP_IO(DEBUG_IO, sc);

	/* 
	 *  hpcio I/F
	 */
	haa.haa_busname = HPCIO_BUSNAME;
	haa.haa_sc = sc;
	haa.haa_getchip = vrgiu_getchip;
	haa.haa_iot = sc->sc_iot;
	while (config_found(self, &haa, vrgiu_print, CFARG_EOL)) ;
	/*
	 * GIU-ISA bridge
	 */
#if 1 /* XXX Sometimes mounting root device failed. Why? XXX*/
	config_defer(self, vrgiu_callback);
#else
	vrgiu_callback(self);
#endif
}

void
vrgiu_callback(device_t self)
{
	struct vrgiu_softc *sc = device_private(self);
	struct hpcio_attach_args haa;

	haa.haa_busname = "vrisab";
	haa.haa_sc = sc;
	haa.haa_getchip = vrgiu_getchip;
	haa.haa_iot = sc->sc_iot;
	config_found(self, &haa, vrgiu_print, CFARG_EOL);
}

int
vrgiu_print(void *aux, const char *pnp)
{
	if (pnp)
		return (QUIET);
	return (UNCONF);
}

void
vrgiu_dump_iosetting(struct vrgiu_softc *sc)
{
	long iosel, inten, useupdn, termupdn, edge, hold, level;
	u_int32_t m;
	char syms[] = "iiiiiiiilhLHeeEEoooooooooooooooo"
		      "DDDDDDDDDDDDDDDDUUUUUUUUUUUUUUUU";

	iosel= vrgiu_regread_4(sc, GIUIOSEL_REG);
	inten= vrgiu_regread_4(sc, GIUINTEN_REG);
	edge = vrgiu_regread_4(sc, GIUINTTYP_REG);
	hold = vrgiu_regread_4(sc, GIUINTHTSEL_REG);
	level = vrgiu_regread_4(sc, GIUINTALSEL_REG);

	if (GIUUSEUPDN_REG_W == GIU_NO_REG_W)
		useupdn = 0;
	else
		useupdn = vrgiu_regread(sc, GIUUSEUPDN_REG_W);
	if (GIUTERMUPDN_REG_W == GIU_NO_REG_W)
		termupdn = 0;
	else
		termupdn = vrgiu_regread(sc, GIUTERMUPDN_REG_W);
	for (m = 0x80000000; m; m >>=1)
		printf ("%c", syms[
			((useupdn&m) ? 32 : 0) +
			((iosel&m) ? 16 : 0) + ((termupdn&m) ? 16 : 0) +
			((inten&m) ? 8 : 0) +
			((edge&m) ? 4 : 0) +
			((hold&m) ? 2 : 0) +
			((level&m) ? 1 : 0)]);
}

void
vrgiu_diff_iosetting(void)
{
	struct vrgiu_softc *sc = this_giu;
	static long oiosel = 0, ointen = 0, ouseupdn = 0, otermupdn = 0;
	long iosel, inten, useupdn, termupdn;
	u_int32_t m;

	iosel= vrgiu_regread_4(sc, GIUIOSEL_REG);
	inten= vrgiu_regread_4(sc, GIUINTEN_REG);
	if (GIUUSEUPDN_REG_W == GIU_NO_REG_W)
		useupdn = 0;
	else
		useupdn = vrgiu_regread(sc, GIUUSEUPDN_REG_W);
	if (GIUTERMUPDN_REG_W == GIU_NO_REG_W)
		termupdn = 0;
	else
		termupdn = vrgiu_regread(sc, GIUTERMUPDN_REG_W);
	if (oiosel != iosel || ointen != inten ||
	    ouseupdn != useupdn || otermupdn != termupdn) {
		for (m = 0x80000000; m; m >>=1)
			printf ("%c" , (useupdn&m) ?
			    ((termupdn&m) ? 'U' : 'D') :
			    ((iosel&m) ? 'o' : ((inten&m)?'I':'i')));
	}
	oiosel = iosel;
	ointen = inten;
	ouseupdn = useupdn;
	otermupdn = termupdn;
}

void
vrgiu_dump_io(struct vrgiu_softc *sc)
{

	dbg_bit_display(vrgiu_regread_4(sc, GIUPODAT_REG));
	dbg_bit_display(vrgiu_regread_4(sc, GIUPIOD_REG));
	printf("\n");
}

void
vrgiu_diff_io(void)
{
	struct vrgiu_softc *sc  = this_giu;
	static u_int32_t opreg[2] = {0, 0};
	u_int32_t preg[2];

	preg[0] = vrgiu_regread_4(sc, GIUPIOD_REG);
	preg[1] = vrgiu_regread_4(sc, GIUPODAT_REG);

	if (opreg[0] != preg[0] || opreg[1] != preg[1]) {
		printf("giu data: ");
		dbg_bit_display(preg[1]);
		dbg_bit_display(preg[0]);
		printf("\n");
	}
	opreg[0] = preg[0];
	opreg[1] = preg[1];
}

void
vrgiu_dump_regs(struct vrgiu_softc *sc)
{

	if (sc == NULL) {
		panic("%s(%d): VRGIU device not initialized",
		    __FILE__, __LINE__);
	}
	printf("    IOSEL: %08x\n", vrgiu_regread_4(sc, GIUIOSEL_REG));
	printf("     PIOD: %08x\n", vrgiu_regread_4(sc, GIUPIOD_REG));
	printf("    PODAT: %08x\n", vrgiu_regread_4(sc, GIUPODAT_REG));
	printf("  INTSTAT: %08x\n", vrgiu_regread_4(sc, GIUINTSTAT_REG));
	printf("    INTEN: %08x\n", vrgiu_regread_4(sc, GIUINTEN_REG));
	printf("   INTTYP: %08x\n", vrgiu_regread_4(sc, GIUINTTYP_REG));
	printf(" INTALSEL: %08x\n", vrgiu_regread_4(sc, GIUINTALSEL_REG));
	printf(" INTHTSEL: %08x\n", vrgiu_regread_4(sc, GIUINTHTSEL_REG));
}
/*
 * GIU regster access method.
 */
u_int32_t
vrgiu_regread_4(struct vrgiu_softc *sc, bus_addr_t offs)
{
	u_int16_t reg[2];

	bus_space_read_region_2 (sc->sc_iot, sc->sc_ioh, offs, reg, 2);

	return (reg[0] | (reg[1] << 16));
}

u_int16_t
vrgiu_regread(struct vrgiu_softc *sc, bus_addr_t off)
{

	return (bus_space_read_2(sc->sc_iot, sc->sc_ioh, off));
}

void
vrgiu_regwrite_4(struct vrgiu_softc *sc, bus_addr_t offs, u_int32_t data)
{
	u_int16_t reg[2];

	reg[0] = data & 0xffff;
	reg[1] = (data>>16)&0xffff;
	bus_space_write_region_2 (sc->sc_iot, sc->sc_ioh, offs, reg, 2);
}

void
vrgiu_regwrite(struct vrgiu_softc *sc, bus_addr_t off, u_int16_t data)
{

	bus_space_write_2(sc->sc_iot, sc->sc_ioh, off, data);
}

/*
 * PORT 
 */
int
vrgiu_port_read(hpcio_chip_t hc, int port)
{
	struct vrgiu_softc *sc = hc->hc_sc;
	int on;

	if (!LEGAL_OUT_PORT(port))
		panic("vrgiu_port_read: illegal gpio port");

	if (port < 32)
		on = (vrgiu_regread_4(sc, GIUPIOD_REG) & (1 << port));
	else
		on = (vrgiu_regread_4(sc, GIUPODAT_REG) & (1 << (port - 32)));

	return (on ? 1 : 0);
}
    
void
vrgiu_port_write(hpcio_chip_t hc, int port, int onoff)
{
	struct vrgiu_softc *sc = hc->hc_sc;
	u_int32_t reg[2];
	int bank;

	if (!LEGAL_OUT_PORT(port))
		panic("vrgiu_port_write: illegal gpio port");

	reg[0] = vrgiu_regread_4(sc, GIUPIOD_REG);
	reg[1] = vrgiu_regread_4(sc, GIUPODAT_REG);
	bank = port < 32 ? 0 : 1;
	if (bank == 1)
		port -= 32;

	if (onoff)
		reg[bank] |= (1<<port);
	else
		reg[bank] &= ~(1<<port);
	vrgiu_regwrite_4(sc, GIUPIOD_REG, reg[0]);
	vrgiu_regwrite_4(sc, GIUPODAT_REG, reg[1]);
}

static void
vrgiu_update(hpcio_chip_t hc)
{
}

static void
vrgiu_dump(hpcio_chip_t hc)
{
}

static hpcio_chip_t
vrgiu_getchip(void* scx, int chipid)
{
	struct vrgiu_softc *sc = scx;

	return (&sc->sc_iochip);
}

/*
 * Interrupt staff 
 */
void *
vrgiu_intr_establish(
	hpcio_chip_t hc,
	int port, /* GPIO pin # */
	int mode, /* GIU trigger setting */
	int (*ih_fun)(void *),
	void *ih_arg)
{
	struct vrgiu_softc *sc = hc->hc_sc;
	int s;
	u_int32_t reg, mask;
	struct vrgiu_intr_entry *ih;

	if (!LEGAL_INTR_PORT(port))
		panic ("vrgiu_intr_establish: bogus interrupt line.");
	if (sc->sc_intr_mode[port] && mode != sc->sc_intr_mode[port])
		panic ("vrgiu_intr_establish: bogus interrupt type.");
	else
		sc->sc_intr_mode[port] = mode;
	mask = (1 << port);

	s = splhigh();

	ih = kmem_alloc(sizeof(*ih), KM_SLEEP);
	DPRINTF(DEBUG_INTR, ("%s: port %d ", device_xname(sc->sc_dev), port));
	ih->ih_port = port;
	ih->ih_fun = ih_fun;
	ih->ih_arg = ih_arg;
	TAILQ_INSERT_TAIL(&sc->sc_intr_head[port], ih, ih_link);
#ifdef WINCE_DEFAULT_SETTING
#warning WINCE_DEFAULT_SETTING
#else
	/*
	 *  Setup registers
	 */
	/* Input mode */
	reg = vrgiu_regread_4(sc, GIUIOSEL_REG);
	reg &= ~mask;
	vrgiu_regwrite_4(sc, GIUIOSEL_REG, reg);

	/* interrupt type */
	reg = vrgiu_regread_4(sc, GIUINTTYP_REG);
	DPRINTF(DEBUG_INTR, ("[%s->",reg & mask ? "edge" : "level"));
	if (mode & HPCIO_INTR_EDGE) {
		DPRINTF(DEBUG_INTR, ("edge]"));
		reg |= mask;	/* edge */
	} else {
		DPRINTF(DEBUG_INTR, ("level]"));
		reg &= ~mask;	/* level */
	}
	vrgiu_regwrite_4(sc, GIUINTTYP_REG, reg);

	/* interrupt level */
	if (!(mode & HPCIO_INTR_EDGE)) {
		reg = vrgiu_regread_4(sc, GIUINTALSEL_REG);
		DPRINTF(DEBUG_INTR, ("[%s->",reg & mask ? "high" : "low"));
		if (mode & HPCIO_INTR_HIGH) {
			DPRINTF(DEBUG_INTR, ("high]"));
			reg |= mask;	/* high */
		} else {
			DPRINTF(DEBUG_INTR, ("low]"));
			reg &= ~mask;	/* low */
		}
		vrgiu_regwrite_4(sc, GIUINTALSEL_REG, reg);
	}
	/* hold or through */
	reg = vrgiu_regread_4(sc, GIUINTHTSEL_REG);
	DPRINTF(DEBUG_INTR, ("[%s->",reg & mask ? "hold" : "through"));
	if (mode & HPCIO_INTR_HOLD) {
		DPRINTF(DEBUG_INTR, ("hold]"));
		reg |= mask;	/* hold */
	} else {
		DPRINTF(DEBUG_INTR, ("through]"));
		reg &= ~mask;	/* through */
	}
	vrgiu_regwrite_4(sc, GIUINTHTSEL_REG, reg);
#endif
	/*
	 *  clear interrupt status
	 */
	reg = vrgiu_regread_4(sc, GIUINTSTAT_REG);
	reg &= ~mask;
	vrgiu_regwrite_4(sc, GIUINTSTAT_REG, reg);
	/*
	 *  enable interrupt
	 */
#ifdef WINCE_DEFAULT_SETTING
#warning WINCE_DEFAULT_SETTING
#else
	sc->sc_intr_mask |= mask;
	vrgiu_regwrite_4(sc, GIUINTEN_REG, sc->sc_intr_mask);
	/* Unmask GIU level 2 mask register */
	vrip_intr_setmask2(sc->sc_vc, sc->sc_ih, (1<<port), 1);
#endif
	splx(s);

	DPRINTF(DEBUG_INTR, ("\n"));

	return (ih);
}

void
vrgiu_intr_disestablish(hpcio_chip_t hc, void *arg)
{
	struct vrgiu_intr_entry *ihe = arg;
	struct vrgiu_softc *sc = hc->hc_sc;
	int port = ihe->ih_port;
	struct vrgiu_intr_entry *ih;
	int s;

	s = splhigh();
	TAILQ_FOREACH(ih, &sc->sc_intr_head[port], ih_link) {
		if (ih == ihe) {
			TAILQ_REMOVE(&sc->sc_intr_head[port], ih, ih_link);
			kmem_free(ih, sizeof(*ih));
			if (TAILQ_EMPTY(&sc->sc_intr_head[port])) {
				/* Disable interrupt */
#ifdef WINCE_DEFAULT_SETTING
#warning WINCE_DEFAULT_SETTING
#else
				sc->sc_intr_mask &= ~(1<<port);
				vrgiu_regwrite_4(sc, GIUINTEN_REG, sc->sc_intr_mask);
#endif
			}
			splx(s);
			return;
		}
	}
	panic("vrgiu_intr_disetablish: no such a handle.");
	/* NOTREACHED */
}

/* Clear interrupt */
void
vrgiu_intr_clear(hpcio_chip_t hc, void *arg)
{
	struct vrgiu_softc *sc = hc->hc_sc;
	struct vrgiu_intr_entry *ihe = arg;
	u_int32_t reg;

	reg = vrgiu_regread_4(sc, GIUINTSTAT_REG);
	vrgiu_regwrite_4(sc, GIUINTSTAT_REG, reg & ~(1 << ihe->ih_port));
}

static void
vrgiu_register_iochip(hpcio_chip_t hc, hpcio_chip_t iochip)
{
	struct vrgiu_softc *sc = hc->hc_sc;

	vrip_register_gpio(sc->sc_vc, iochip);
}

/* interrupt handler */
int
vrgiu_intr(void *arg)
{
#ifdef DUMP_GIU_LEVEL2_INTR
#warning DUMP_GIU_LEVEL2_INTR
	static u_int32_t oreg;
#endif
	struct vrgiu_softc *sc = arg;
	int i;
	u_int32_t reg;
	int ledvalue = CONFIG_HOOK_LED_FLASH;

	/* Get Level 2 interrupt status */
	vrip_intr_getstatus2 (sc->sc_vc, sc->sc_ih, &reg);
#ifdef DUMP_GIU_LEVEL2_INTR
#warning DUMP_GIU_LEVEL2_INTR
	{
		u_int32_t uedge, dedge, j;
		for (j = 0x80000000; j > 0; j >>=1)
			printf ("%c" , reg&j ? '|' : '.');
		uedge = (reg ^ oreg) & reg;
		dedge = (reg ^ oreg) & ~reg;
		if (uedge || dedge) {
			for (j = 0; j < 32; j++) {
				if (uedge & (1 << j))
					printf ("+%d", j);
				else if (dedge & (1 << j))
					printf ("-%d", j);
			}
		}
		oreg = reg;
		printf ("\n");
	}
#endif
	/* Clear interrupt */
	vrgiu_regwrite_4(sc, GIUINTSTAT_REG, vrgiu_regread_4(sc, GIUINTSTAT_REG));

	/* Dispatch handler */
	for (i = 0; i < MAX_GPIO_INOUT; i++) {
		if (reg & (1 << i)) {
			register struct vrgiu_intr_entry *ih;
			TAILQ_FOREACH(ih, &sc->sc_intr_head[i], ih_link) {
				ih->ih_fun(ih->ih_arg);
			}
		}
	}

	if (vrgiu_intr_led) 
		config_hook_call(CONFIG_HOOK_SET, CONFIG_HOOK_LED,
		    (void *)&ledvalue);
	return (0);
}<|MERGE_RESOLUTION|>--- conflicted
+++ resolved
@@ -1,8 +1,4 @@
-<<<<<<< HEAD
-/*	$NetBSD: vrgiu.c,v 1.44 2020/11/21 21:23:48 thorpej Exp $	*/
-=======
 /*	$NetBSD: vrgiu.c,v 1.45 2021/04/24 23:36:38 thorpej Exp $	*/
->>>>>>> 9e014010
 /*-
  * Copyright (c) 1999-2001
  *         Shin Takemura and PocketBSD Project. All rights reserved.
@@ -38,11 +34,7 @@
  */
 
 #include <sys/cdefs.h>
-<<<<<<< HEAD
-__KERNEL_RCSID(0, "$NetBSD: vrgiu.c,v 1.44 2020/11/21 21:23:48 thorpej Exp $");
-=======
 __KERNEL_RCSID(0, "$NetBSD: vrgiu.c,v 1.45 2021/04/24 23:36:38 thorpej Exp $");
->>>>>>> 9e014010
 
 #include <sys/param.h>
 #include <sys/systm.h>
