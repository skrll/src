--- conflicted
+++ resolved
@@ -1,8 +1,4 @@
-<<<<<<< HEAD
-/*	$NetBSD: vrc4172gpio.c,v 1.15 2020/11/21 21:23:48 thorpej Exp $	*/
-=======
 /*	$NetBSD: vrc4172gpio.c,v 1.16 2021/04/24 23:36:38 thorpej Exp $	*/
->>>>>>> 9e014010
 /*-
  * Copyright (c) 2001 TAKEMRUA Shin. All rights reserved.
  *
@@ -33,11 +29,7 @@
  */
 
 #include <sys/cdefs.h>
-<<<<<<< HEAD
-__KERNEL_RCSID(0, "$NetBSD: vrc4172gpio.c,v 1.15 2020/11/21 21:23:48 thorpej Exp $");
-=======
 __KERNEL_RCSID(0, "$NetBSD: vrc4172gpio.c,v 1.16 2021/04/24 23:36:38 thorpej Exp $");
->>>>>>> 9e014010
 
 #include <sys/param.h>
 #include <sys/systm.h>
