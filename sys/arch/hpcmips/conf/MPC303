--- conflicted
+++ resolved
@@ -1,9 +1,5 @@
 #
-<<<<<<< HEAD
-# 	$NetBSD: MPC303,v 1.69 2017/09/14 07:58:41 mrg Exp $
-=======
 # 	$NetBSD: MPC303,v 1.70 2018/08/01 20:04:11 maxv Exp $
->>>>>>> b2b84690
 # 	From: NetBSD: GENERIC,v 1.91 2001/05/06 14:25:16 takemura Exp
 #
 # Kernel configuration file for Victor MP-C303; enami's test machine.
@@ -13,11 +9,7 @@
 
 #options 	INCLUDE_CONFIG_FILE	# embed config file in kernel binary
 
-<<<<<<< HEAD
-#ident 		"GENERIC-$Revision: 1.69 $"
-=======
 #ident 		"GENERIC-$Revision: 1.70 $"
->>>>>>> b2b84690
 
 maxusers	16
 
