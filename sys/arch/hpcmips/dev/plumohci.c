<<<<<<< HEAD
/*	$NetBSD: plumohci.c,v 1.16 2020/11/21 21:23:48 thorpej Exp $ */
=======
/*	$NetBSD: plumohci.c,v 1.17 2021/04/24 23:36:38 thorpej Exp $ */
>>>>>>> 9e014010

/*-
 * Copyright (c) 2000 UCHIYAMA Yasushi
 * Copyright (c) 1999 MAEKAWA Masahide <bishop@rr.iij4u.or.jp>
 * All rights reserved.
 *
 * Redistribution and use in source and binary forms, with or without
 * modification, are permitted provided that the following conditions
 * are met:
 * 1. Redistributions of source code must retain the above copyright
 *    notice, this list of conditions and the following disclaimer.
 * 2. Redistributions in binary form must reproduce the above copyright
 *    notice, this list of conditions and the following disclaimer in the
 *    documentation and/or other materials provided with the distribution.
 *
 * THIS SOFTWARE IS PROVIDED BY THE AUTHOR AND CONTRIBUTORS ``AS IS'' AND
 * ANY EXPRESS OR IMPLIED WARRANTIES, INCLUDING, BUT NOT LIMITED TO, THE
 * IMPLIED WARRANTIES OF MERCHANTABILITY AND FITNESS FOR A PARTICULAR PURPOSE
 * ARE DISCLAIMED.  IN NO EVENT SHALL THE AUTHOR OR CONTRIBUTORS BE LIABLE
 * FOR ANY DIRECT, INDIRECT, INCIDENTAL, SPECIAL, EXEMPLARY, OR CONSEQUENTIAL
 * DAMAGES (INCLUDING, BUT NOT LIMITED TO, PROCUREMENT OF SUBSTITUTE GOODS
 * OR SERVICES; LOSS OF USE, DATA, OR PROFITS; OR BUSINESS INTERRUPTION)
 * HOWEVER CAUSED AND ON ANY THEORY OF LIABILITY, WHETHER IN CONTRACT, STRICT
 * LIABILITY, OR TORT (INCLUDING NEGLIGENCE OR OTHERWISE) ARISING IN ANY WAY
 * OUT OF THE USE OF THIS SOFTWARE, EVEN IF ADVISED OF THE POSSIBILITY OF
 * SUCH DAMAGE.
 */

/*
 * USB Open Host Controller driver.
 *
 * OHCI spec: ftp://ftp.compaq.com/pub/supportinformation/papers/hcir1_0a.exe
 * USB spec: http://www.usb.org/developers/data/usb11.pdf
 */

#include <sys/cdefs.h>
<<<<<<< HEAD
__KERNEL_RCSID(0, "$NetBSD: plumohci.c,v 1.16 2020/11/21 21:23:48 thorpej Exp $");
=======
__KERNEL_RCSID(0, "$NetBSD: plumohci.c,v 1.17 2021/04/24 23:36:38 thorpej Exp $");
>>>>>>> 9e014010

#include <sys/param.h>
#include <sys/systm.h>
#include <sys/kernel.h>
#include <sys/device.h>
#include <sys/proc.h>
#include <sys/queue.h>
#include <sys/kmem.h>

/* busdma */
#include <sys/mbuf.h>
#include <uvm/uvm_extern.h>

#include <machine/bus.h>
#include <machine/bus_dma_hpcmips.h>

#include <dev/usb/usb.h>
#include <dev/usb/usbdi.h>
#include <dev/usb/usbdivar.h>
#include <dev/usb/usb_mem.h>

#include <dev/usb/ohcireg.h>
#include <dev/usb/ohcivar.h>

#include <hpcmips/tx/tx39var.h>
#include <hpcmips/dev/plumvar.h>
#include <hpcmips/dev/plumicuvar.h>
#include <hpcmips/dev/plumpowervar.h>
#include <hpcmips/dev/plumohcireg.h>

int plumohci_match(device_t, cfdata_t, void *);
void plumohci_attach(device_t, device_t, void *);
int plumohci_intr(void *);

void __plumohci_dmamap_sync(bus_dma_tag_t, bus_dmamap_t,
    bus_addr_t, bus_size_t, int);
int __plumohci_dmamem_alloc(bus_dma_tag_t, bus_size_t, bus_size_t,
    bus_size_t, bus_dma_segment_t *, int, int *, int);
void __plumohci_dmamem_free(bus_dma_tag_t, bus_dma_segment_t *, int);
int __plumohci_dmamem_map(bus_dma_tag_t, bus_dma_segment_t *,
    int, size_t, void **, int);
void __plumohci_dmamem_unmap(bus_dma_tag_t, void *, size_t);

struct bus_dma_tag_hpcmips plumohci_bus_dma_tag = {
	{
		NULL,
		{
			_hpcmips_bd_map_create,
			_hpcmips_bd_map_destroy,
			_hpcmips_bd_map_load,
			_hpcmips_bd_map_load_mbuf,
			_hpcmips_bd_map_load_uio,
			_hpcmips_bd_map_load_raw,
			_hpcmips_bd_map_unload,
			__plumohci_dmamap_sync,
			__plumohci_dmamem_alloc,
			__plumohci_dmamem_free,
			__plumohci_dmamem_map,
			__plumohci_dmamem_unmap,
			_hpcmips_bd_mem_mmap,
		},
	},
	NULL,
};

struct plumohci_shm {
	bus_space_handle_t ps_bsh;
	paddr_t	ps_paddr;
	void *	ps_caddr;
	size_t	ps_size;
	LIST_ENTRY(plumohci_shm) ps_link;
};

struct plumohci_softc {
	struct ohci_softc sc;
	void *sc_ih;
	void *sc_wakeih;

	LIST_HEAD(, plumohci_shm) sc_shm_head;
};

CFATTACH_DECL_NEW(plumohci, sizeof(struct plumohci_softc),
    plumohci_match, plumohci_attach, NULL, NULL);

int
plumohci_match(device_t parent, cfdata_t match, void *aux)
{
	/* PLUM2 builtin OHCI module */

	return 1;
}

void
plumohci_attach(device_t parent, device_t self, void *aux)
{
	struct plumohci_softc *sc = device_private(self);
	struct plum_attach_args *pa = aux;

	sc->sc.sc_dev = self;
	sc->sc.sc_bus.ub_hcpriv = sc;

	sc->sc.iot = pa->pa_iot;
	sc->sc.sc_bus.ub_dmatag = &plumohci_bus_dma_tag.bdt;
	plumohci_bus_dma_tag._dmamap_chipset_v = sc;

	/* Map I/O space */
	if (bus_space_map(sc->sc.iot, PLUM_OHCI_REGBASE, OHCI_PAGE_SIZE,
	    0, &sc->sc.ioh)) {
		printf(": cannot map mem space\n");
		return;
	}

	/* power up */
	/*
	 * in the case of PLUM2, UHOSTC uses the VRAM as the shared RAM
	 * so establish power/clock of Video contoroller
	 */
	plum_power_establish(pa->pa_pc, PLUM_PWR_EXTPW1);
	plum_power_establish(pa->pa_pc, PLUM_PWR_USB);

	/* Disable interrupts, so we don't can any spurious ones. */
	bus_space_write_4(sc->sc.iot, sc->sc.ioh, OHCI_INTERRUPT_DISABLE,
	    OHCI_ALL_INTRS);

	/* master enable */
	sc->sc_ih = plum_intr_establish(pa->pa_pc, PLUM_INT_USB, IST_EDGE,
	    IPL_USB, ohci_intr, sc);
#if 0
	/*
	 *  enable the clock restart request interrupt
	 *  (for USBSUSPEND state)
	 */
	sc->sc_wakeih = plum_intr_establish(pa->pa_pc, PLUM_INT_USBWAKE,
	    IST_EDGE, IPL_USB,
	    plumohci_intr, sc);
#endif
	/*
	 * Shared memory list.
	 */
	LIST_INIT(&sc->sc_shm_head);

	printf("\n");

	int err = ohci_init(&sc->sc);

	if (err) {
		printf(": init failed, error=%d\n", err);

		plum_intr_disestablish(pa->pa_pc, sc->sc_ih);
		plum_intr_disestablish(pa->pa_pc, sc->sc_wakeih);

		return;
	}

	/* Attach usb device. */
	sc->sc.sc_child = config_found(self, &sc->sc.sc_bus, usbctlprint,
	    CFARG_EOL);
}

int
plumohci_intr(void *arg)
{
	printf("Plum2 OHCI: wakeup intr\n");
	return 0;
}

/*
 * Plum2 OHCI specific busdma routines.
 *	Plum2 OHCI shared buffer can't allocate on memory
 *	but V-RAM (busspace).
 */

void
__plumohci_dmamap_sync(bus_dma_tag_t tx, bus_dmamap_t map, bus_addr_t offset,
    bus_size_t len, int ops)
{
	struct bus_dma_tag_hpcmips *t = (struct bus_dma_tag_hpcmips *)tx;
	struct plumohci_softc *sc = t->_dmamap_chipset_v;

	/*
	 * Flush the write buffer allocated on the V-RAM.
	 * Accessing any host controller register flushs write buffer
	 */
	(void)bus_space_read_4(sc->sc.iot, sc->sc.ioh, OHCI_REVISION);
}

int
__plumohci_dmamem_alloc(bus_dma_tag_t tx, bus_size_t size,
    bus_size_t alignment, bus_size_t boundary, bus_dma_segment_t *segs,
    int nsegs, int *rsegs, int flags)
{
	struct bus_dma_tag_hpcmips *t = (struct bus_dma_tag_hpcmips *)tx;
	struct plumohci_softc *sc = t->_dmamap_chipset_v;
	struct plumohci_shm *ps;
	bus_space_handle_t bsh;
	paddr_t paddr;
	void *caddr;
	int error;

	size = round_page(size);

	/*
	 * Allocate buffer from V-RAM area.
	 */
	error = bus_space_alloc(sc->sc.iot, PLUM_OHCI_SHMEMBASE,
	    PLUM_OHCI_SHMEMBASE + PLUM_OHCI_SHMEMSIZE - 1,
	    size, OHCI_PAGE_SIZE, 0, 0,
	    (bus_addr_t *)(void *)&caddr, &bsh);
	if (error)
		return 1;

	pmap_extract(pmap_kernel(), (vaddr_t)caddr, &paddr);

	ps = kmem_intr_alloc(sizeof(struct plumohci_shm), KM_NOSLEEP);
	if (ps == 0)
		return 1;

	ps->ps_bsh = bsh;
	ps->ps_size = segs[0].ds_len = size;
	ps->ps_paddr = segs[0].ds_addr = paddr;
	ps->ps_caddr = caddr;

	LIST_INSERT_HEAD(&sc->sc_shm_head, ps, ps_link);

	*rsegs = 1;

	return 0;
}

void
__plumohci_dmamem_free(bus_dma_tag_t tx, bus_dma_segment_t *segs, int nsegs)
{
	struct bus_dma_tag_hpcmips *t = (struct bus_dma_tag_hpcmips *)tx;
	struct plumohci_softc *sc = t->_dmamap_chipset_v;
	struct plumohci_shm *ps;

	for (ps = LIST_FIRST(&sc->sc_shm_head); ps;
	    ps = LIST_NEXT(ps, ps_link)) {

		if (ps->ps_paddr == segs[0].ds_addr) {
			bus_space_free(sc->sc.iot, ps->ps_bsh, ps->ps_size);
			LIST_REMOVE(ps, ps_link);
			kmem_intr_free(ps, sizeof(*ps));

			return;
		}
	}

	panic("__plumohci_dmamem_free: can't find corresponding handle.");
	/* NOTREACHED */
}

int
__plumohci_dmamem_map(bus_dma_tag_t tx, bus_dma_segment_t *segs, int nsegs,
    size_t size, void **kvap, int flags)
{
	struct bus_dma_tag_hpcmips *t = (struct bus_dma_tag_hpcmips *)tx;
	struct plumohci_softc *sc = t->_dmamap_chipset_v;
	struct plumohci_shm *ps;

	for (ps = LIST_FIRST(&sc->sc_shm_head); ps;
	    ps = LIST_NEXT(ps, ps_link)) {
		if (ps->ps_paddr == segs[0].ds_addr) {

			*kvap = ps->ps_caddr;

			return 0;
		}
	}

	return 1;
}

void
__plumohci_dmamem_unmap(bus_dma_tag_t t, void *kva, size_t size)
{
	/* nothing to do */
}<|MERGE_RESOLUTION|>--- conflicted
+++ resolved
@@ -1,8 +1,4 @@
-<<<<<<< HEAD
-/*	$NetBSD: plumohci.c,v 1.16 2020/11/21 21:23:48 thorpej Exp $ */
-=======
 /*	$NetBSD: plumohci.c,v 1.17 2021/04/24 23:36:38 thorpej Exp $ */
->>>>>>> 9e014010
 
 /*-
  * Copyright (c) 2000 UCHIYAMA Yasushi
@@ -39,11 +35,7 @@
  */
 
 #include <sys/cdefs.h>
-<<<<<<< HEAD
-__KERNEL_RCSID(0, "$NetBSD: plumohci.c,v 1.16 2020/11/21 21:23:48 thorpej Exp $");
-=======
 __KERNEL_RCSID(0, "$NetBSD: plumohci.c,v 1.17 2021/04/24 23:36:38 thorpej Exp $");
->>>>>>> 9e014010
 
 #include <sys/param.h>
 #include <sys/systm.h>
