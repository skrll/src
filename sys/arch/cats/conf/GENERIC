<<<<<<< HEAD
# $NetBSD: GENERIC,v 1.166 2018/01/23 14:47:54 sevan Exp $
=======
# $NetBSD: GENERIC,v 1.167 2018/08/01 20:04:10 maxv Exp $
>>>>>>> b2b84690
#
# GENERIC machine description file
# 
# This machine description file is used to generate the default NetBSD
# kernel.  The generic kernel does not include all options, subsystems
# and device drivers, but should be useful for most applications.
#
# The machine description file can be customised for your specific
# machine to reduce the kernel size and improve its performance.
#
# For further information on compiling NetBSD kernels, see the config(8)
# man page.
#
# For further information on hardware support for this architecture, see
# the intro(4) man page.  For further information about kernel options
# for this architecture, see the options(4) man page.  For an explanation
# of each device driver in this file see the section 4 man page for the
# device.

include 	"arch/cats/conf/std.cats"

options 	INCLUDE_CONFIG_FILE	# embed config file in kernel binary

# estimated number of users

maxusers	32

# Standard system options

options 	INSECURE	# disable kernel securelevel

options 	RTC_OFFSET=0	# hardware clock is this many mins. west of GMT
options 	NTP		# NTP phase/frequency locked loop

# experimental ELF support when used on a CATS board running ABLE
#options	ABLEELF
#makeoptions	ABLEELF="1"

# Alternate buffer queue strategies for better responsiveness under high
# disk I/O load.
#options 	BUFQ_READPRIO
#options 	BUFQ_PRIOCSCAN

# CPU options

# For StrongARM systems
options 	CPU_SA110	# Support the SA110 core
makeoptions	CPUFLAGS="-march=armv4 -mtune=strongarm"
#options 	VERBOSE_INIT_ARM
#options 	FCOM_INIT_ARM	# early console attach

# File systems

file-system	FFS		# UFS
#file-system	LFS		# log-structured file system
file-system	MFS		# memory file system
file-system	NFS		# Network file system
#file-system 	ADOSFS		# AmigaDOS-compatible file system
#file-system 	EXT2FS		# second extended file system (linux)
file-system	CD9660		# ISO 9660 + Rock Ridge file system
file-system	MSDOSFS		# MS-DOS file system
file-system	FDESC		# /dev/fd
file-system	KERNFS		# /kern
file-system	NULLFS		# loopback file system
#file-system 	OVERLAY		# overlay filesystem
file-system	PUFFS		# Userspace file systems (e.g. ntfs-3g & sshfs)
file-system	PROCFS		# /proc
file-system	UMAPFS		# NULLFS + uid and gid remapping
file-system	UNION		# union file system
#file-system	CODA		# Coda File System; also needs vcode (below)
file-system	PTYFS		# /dev/pts/N support
file-system	TMPFS		# Efficient memory file-system
#file-system	UDF		# experimental - OSTA UDF CD/DVD file-system

# File system options
options 	QUOTA		# legacy UFS quotas
options 	QUOTA2		# new, in-filesystem UFS quotas
#options 	FFS_EI		# FFS Endian Independent support
options 	NFSSERVER
options 	WAPBL		# File system journaling support
#options	UFS_DIRHASH	# UFS Large Directory Hashing - Experimental
#options 	FFS_NO_SNAPSHOT	# No FFS snapshot support
options 	UFS_EXTATTR	# Extended attribute support for UFS1

# Networking options

#options 	GATEWAY		# packet forwarding
options 	INET		# IP + ICMP + TCP + UDP
options 	INET6		# IPV6
#options 	IPSEC		# IP security
#options 	IPSEC_DEBUG	# debug for IP security
#options 	MROUTING	# IP multicast routing
#options 	PIM		# Protocol Independent Multicast
#options 	NETATALK	# AppleTalk networking
options 	PPP_BSDCOMP	# BSD-Compress compression support for PPP
options 	PPP_DEFLATE	# Deflate compression support for PPP
options 	PPP_FILTER	# Active filter support for PPP (requires bpf)
#options 	TCP_DEBUG	# Record last TCP_NDEBUG packets with SO_DEBUG

#options 	ALTQ		# Manipulate network interfaces' output queues
#options 	ALTQ_BLUE	# Stochastic Fair Blue
#options 	ALTQ_CBQ	# Class-Based Queueing
#options 	ALTQ_CDNR	# Diffserv Traffic Conditioner
#options 	ALTQ_FIFOQ	# First-In First-Out Queue
#options 	ALTQ_FLOWVALVE	# RED/flow-valve (red-penalty-box)
#options 	ALTQ_HFSC	# Hierarchical Fair Service Curve
#options 	ALTQ_LOCALQ	# Local queueing discipline
#options 	ALTQ_PRIQ	# Priority Queueing
#options 	ALTQ_RED	# Random Early Detection
#options 	ALTQ_RIO	# RED with IN/OUT
#options 	ALTQ_WFQ	# Weighted Fair Queueing

options 	NFS_BOOT_BOOTP
options 	NFS_BOOT_DHCP
#options 	NFS_BOOT_BOOTPARAM

# Compatibility options

include 	"conf/compat_netbsd13.config"
options 	COMPAT_NETBSD32	# allow running arm (e.g. non-earm) binaries

# Shared memory options

options 	SYSVMSG		# System V-like message queues
options 	SYSVSEM		# System V-like semaphores
options 	SYSVSHM		# System V-like memory sharing

# Device options

#options 	MEMORY_DISK_HOOKS	# boottime setup of ramdisk
#options 	MEMORY_DISK_ROOT_SIZE=3400	# Size in blocks
#options 	MEMORY_DISK_IS_ROOT	# use memory disk as root

# Miscellaneous kernel options
options 	KTRACE		# system call tracing, a la ktrace(1)
#options 	IRQSTATS	# manage IRQ statistics
options 	SCSIVERBOSE	# Verbose SCSI errors
options 	PCIVERBOSE	# Verbose PCI descriptions
options 	MIIVERBOSE	# verbose PHY autoconfig messages
#options 	PCI_CONFIG_DUMP	# verbosely dump PCI config space
options 	USBVERBOSE	# verbose USB device autoconfig messages
options 	USERCONF	# userconf(4) support
#options	PIPE_SOCKETPAIR	# smaller, but slower pipe(2)
options 	SYSCTL_INCLUDE_DESCR	# Include sysctl descriptions in kernel

# if set defines a keycode for the fcom console to break into ddb.
# 0x40 == @, see man ascii(7)
#options 	DDB_KEYCODE=0x40

# wscons options
#options 	WSEMUL_SUN		# sun terminal emulation
options 	WSEMUL_VT100		# VT100 / VT220 emulation
# different kernel output - see dev/wscons/wsdisplayvar.h
options 	WS_KERNEL_FG=WSCOL_GREEN
options 	WSDISPLAY_COMPAT_PCVT		# emulate some ioctls
options 	WSDISPLAY_COMPAT_SYSCONS	# emulate some ioctls
options 	WSDISPLAY_COMPAT_USL		# wsconscfg VT handling
options 	WSDISPLAY_COMPAT_RAWKBD		# can get raw scancodes
# see dev/wscons/wskbdmap_mfii.h for implemented layouts
#options 	PCKBD_LAYOUT="(KB_DE | KB_NODEAD)"

# Development and Debugging options

#options 	PORTMASTER	# Enable PortMaster only options
#options 	DIAGNOSTIC	# internal consistency checks
#options 	PMAP_DEBUG	# Enable pmap_debug_level code
options 	DDB		# in-kernel debugger
options 	DDB_HISTORY_SIZE=100	# Enable history editing in DDB
#makeoptions	DEBUG="-g"	# compile full symbol table
#makeoptions	COPY_SYMTAB=1

config		netbsd	root on ? type ?

# The main bus device
mainbus0 at root

# The boot CPU
cpu0 at mainbus?

# Core logic
footbridge0	at mainbus?

# footbridge uart
fcom0	at footbridge?

# system clock via footbridge
#clock*	at footbridge?

# PCI bus support
# PCI bus via footbridge
pci0	at footbridge?			# PCI bus

pci*	at ppb? bus ?

# PCI bridges
ppb*	at pci? dev ? function ?	# PCI-PCI bridges
# XXX 'puc's aren't really bridges, but there's no better place for them here
#puc*	at pci? dev ? function ?	# PCI "universal" comm. cards

# Cryptographic Devices

# PCI cryptographic devices
#hifn*	at pci? dev ? function ?	# Hifn 7755/7811/795x
#ubsec*	at pci? dev ? function ?	# Broadcom 5501/5601/580x/582x


# PCI serial interfaces
#com*	at puc? port ?			# 16x50s on "universal" comm boards
#cy*	at pci? dev ? function ?	# Cyclades Cyclom-Y serial boards

# PCI parallel printer interfaces
#lpt*	at puc? port ?			# || ports on "universal" comm boards

# PCI SCSI Controllers and Buses
#adv*	at pci? dev ? function ?	# AdvanSys 1200[A,B], ULTRA SCSI
#scsibus* at adv?
#adw*	at pci? dev ? function ?	# AdvanSys 9xxUW SCSI
#scsibus* at adw?
#ahc*	at pci? dev ? function ?	# Adaptec [23]94x, aic78x0 SCSI controllers
#scsibus* at ahc?
#bha*	at pci? dev ? function ?	# BusLogic 9xx SCSI
#scsibus* at bha?
#iha*	at pci? dev ? function ?	# Initio INIC-940/950 SCSI
#scsibus* at iha?
#isp*	at pci? dev ? function ?	# Qlogic ISP 10x0 SCSI controllers
#scsibus* at isp?
#pcscp*	at pci? dev ? function ?	# AMD 53c974 PCscsi-PCI SCSI
#scsibus* at pcscp?
#siop*	at pci? dev ? function ?	# NCR 53c8xx SCSI
#scsibus* at siop?
#esiop*	at pci? dev ? function ?	# NCR 53c875 SCSI and newer
#scsibus* at esiop?

# SCSI devices
#sd*	at scsibus? target ? lun ?	# SCSI disk drives
#st*	at scsibus? target ? lun ?	# SCSI tape drives
#cd*	at scsibus? target ? lun ?	# SCSI CD-ROM drives
#ch*	at scsibus? target ? lun ?	# SCSI auto-changers
#uk*	at scsibus? target ? lun ?	# SCSI unknown device
#ss*	at scsibus? target ? lun ?	# SCSI scanner

# PCI IDE Controllers and Devices
# PCI IDE controllers - see pciide(4) for supported hardware.
# The 0x0001 flag force the driver to use DMA, even if the driver doesn't know
# how to set up DMA modes for this chip. This may work, or may cause
# a machine hang with some controllers.
#pciide* 	at pci? dev ? function ? flags 0x0000	# GENERIC pciide driver
#acardide*	at pci? dev ? function ?	# Acard IDE controllers
aceride* 	at pci? dev ? function ?	# Acer Lab IDE controllers
#artsata*	at pci? dev ? function ?	# Intel i31244 SATA controller
#cmdide* 	at pci? dev ? function ?	# CMD tech IDE controllers
#cypide* 	at pci? dev ? function ?	# Cypress IDE controllers
#hptide* 	at pci? dev ? function ?	# Triones/HighPoint IDE controllers
#optiide* 	at pci? dev ? function ?	# Opti IDE controllers
#pdcide* 	at pci? dev ? function ?	# Promise IDE controllers
#pdcsata* 	at pci? dev ? function ?	# Promise SATA150 controllers
#satalink*	at pci? dev ? function ?	# SiI SATALink controllers
#siside* 	at pci? dev ? function ?	# SiS IDE controllers
#slide*  	at pci? dev ? function ?	# Symphony Labs IDE controllers
#viaide* 	at pci? dev ? function ?	# VIA/AMD/Nvidia IDE controllers

# ATA (IDE) bus support
atabus* at ata?

# IDE drives
# Flags are used only with controllers that support DMA operations
# and mode settings (e.g. some pciide controllers)
# The lowest order four bits (rightmost digit) of the flags define the PIO
# mode to use, the next set of four bits the DMA mode and the third set the
# UltraDMA mode. For each set of four bits, the 3 lower bits define the mode
# to use, and the last bit must be 1 for this setting to be used.
# For DMA and UDMA, 0xf (1111) means 'disable'.
# 0x0fac means 'use PIO mode 4, DMA mode 2, disable UltraDMA'.
# (0xc=1100, 0xa=1010, 0xf=1111)
# 0x0000 means "use whatever the drive claims to support".
wd*	at atabus? drive ? flags 0x0000	# the drives themselves

# ATAPI bus support
atapibus* at atapi?

# ATAPI devices
cd*	at atapibus? drive ? flags 0x0000	# ATAPI CD-ROM drives
sd*	at atapibus? drive ? flags 0x0000	# ATAPI disk drives
uk*	at atapibus? drive ? flags 0x0000	# ATAPI unknown

# PCI network interfaces
#en*	at pci? dev ? function ?	# ENI/Adaptec ATM
ep*	at pci? dev ? function ?	# 3C590 ethernet cards
ex*	at pci? dev ? function ?	# 3Com 90x[B]
epic*	at pci? dev ? function ?	# SMC EPIC/100 Ethernet
#esh*	at pci? dev ? function ?	# Essential HIPPI card
#fpa*	at pci? dev ? function ?	# DEC DEFPA FDDI
fxp*	at pci? dev ? function ?	# Intel EtherExpress PRO 10+/100B
#le*	at pci? dev ? function ?	# PCnet-PCI Ethernet
ne*	at pci? dev ? function ?	# NE2000 compat ethernet
#ntwoc*	at pci? dev ? function ?	# Riscom/N2 PCI Sync Serial
sip*	at pci? dev ? function ?	# SiS 900 Ethernet
#tl*	at pci? dev ? function ?	# ThunderLAN-based Ethernet
tlp*	at pci? dev ? function ?	# DECchip 21x4x and clones
vr*	at pci? dev ? function ?	# VIA Rhine Fast Ethernet
#lmc*	at pci? dev ? function ?	# Lan Media Corp SSI/HSSI/DS3
rtk*	at pci? dev ? function ?	# Realtek 8129/8139

# MII/PHY support
acphy*	at mii? phy ?			# DAltima AC101 and AMD Am79c874 PHYs
amhphy*	at mii? phy ?			# AMD 79c901 Ethernet PHYs
bmtphy*	at mii? phy ?			# Broadcom BCM5201 and BCM5202 PHYs
brgphy*	at mii? phy ?			# Broadcom BCM5400-family PHYs
dmphy*	at mii? phy ?			# Davicom DM9101 PHYs
exphy*	at mii? phy ?			# 3Com internal PHYs
glxtphy* at mii? phy ?			# Level One LXT-1000 PHYs
gphyter* at mii? phy ?			# NS83861 Gig-E PHY
icsphy*	at mii? phy ?			# Integrated Circuit Systems ICS189x
inphy*	at mii? phy ?			# Intel 82555 PHYs
iophy*	at mii? phy ?			# Intel 82553 PHYs
lxtphy*	at mii? phy ?			# Level One LXT-970 PHYs
makphy*	at mii? phy ?			# Marvell Semiconductor 88E1000 PHYs
nsphy*	at mii? phy ?			# NS83840 PHYs
nsphyter* at mii? phy ?			# NS83843 PHYs
pnaphy*	at mii? phy ?			# generic HomePNA PHYs
qsphy*	at mii? phy ?			# Quality Semiconductor QS6612 PHYs
sqphy*	at mii? phy ?			# Seeq 80220/80221/80223 PHYs
tlphy*	at mii? phy ?			# ThunderLAN PHYs
tqphy*	at mii? phy ?			# TDK Semiconductor PHYs
ukphy*	at mii? phy ?			# generic unknown PHYs
urlphy*	at mii? phy ?			# Realtek RTL8150L internal PHYs

# USB Controller and Devices

# PCI USB controllers
ohci*	at pci?				# Open Host Controller

# USB bus support
usb*	at ohci?

# USB Hubs
uhub*	at usb?
uhub*	at uhub? port ?

# USB HID device
uhidev*	at uhub? port ? configuration ? interface ?

# USB Mice
ums*	at uhidev? reportid ?
wsmouse*	at ums?

# USB Keyboards
ukbd*	at uhidev? reportid ?
wskbd*	at ukbd? console ?

# USB serial adapter
ucycom*	at uhidev? reportid ?

# USB Generic HID devices
uhid*	at uhidev? reportid ?

# USB Printer
ulpt*	at uhub? port ? configuration ? interface ?

# USB Modem
umodem*	at uhub? port ? configuration ?
ucom*	at umodem?

# USB Mass Storage
umass*	at uhub? port ? configuration ? interface ?
scsibus* at umass? channel ?

# USB audio
uaudio*	at uhub? port ? configuration ?
audio*	at uaudio?

# USB MIDI
umidi*	at uhub? port ? configuration ?
midi*	at umidi?

# USB Ethernet adapters
aue*	at uhub? port ?		# ADMtek AN986 Pegasus based adapters
axe*	at uhub? port ?		# ASIX AX88172 based adapters
cue*	at uhub? port ?		# CATC USB-EL1201A based adapters
kue*	at uhub? port ?		# Kawasaki LSI KL5KUSB101B based adapters
url*	at uhub? port ?		# Realtek RTL8150L based adapters
udav*	at uhub? port ?		# Davicom DM9601 based adapters

# Prolific PL2301/PL2302 host-to-host adapter
upl*	at uhub? port ?

# Serial adapters
# FTDI FT8U100AX serial adapter
uftdi*	at uhub? port ?
ucom*	at uftdi? portno ?

uplcom*	at uhub? port ?		# I/O DATA USB-RSAQ2 serial adapter
ucom*	at uplcom? portno ?

umct*	at uhub? port ?		# MCT USB-RS232 serial adapter
ucom*	at umct? portno ?

# Diamond Multimedia Rio 500
urio*	at uhub? port ?

# USB Handspring Visor
uvisor*	at uhub? port ?
ucom*	at uvisor?

# Kyocera AIR-EDGE PHONE
ukyopon* at uhub? port ?
ucom*	at ukyopon? portno ?

# USB scanners
#uscanner* at uhub? port ?

# USB scanners that use SCSI emulation, e.g., HP5300
usscanner* at uhub? port ?
scsibus* at usscanner? channel ?

# Y@P firmware loader
uyap* at uhub? port ?

# USB Generic driver
ugen* at uhub? port ?

# Audio Devices

# PCI audio devices
#eap*	at pci? dev ? function ?	# Ensoniq AudioPCI
#sv*	at pci? dev ? function ?	# S3 SonicVibes

# Audio support
#audio*	at eap?
#audio*	at sv?

vga*		at pci?
wsdisplay*	at vga? console ?

# ISA bus bridging

pcib*	at pci? dev ? function ?	# PCI-ISA bridge
isa*	at pcib?			# ISA bus

# ISA Plug-and-Play bus support
isapnp0	at isa?

# wscons
pckbc0	at isa?			# pc keyboard controller
pckbd*	at pckbc?		# PC keyboard
pms*		at pckbc?		# PS/2 mouse for wsmouse
wskbd*		at pckbd? console ?
wsmouse*	at pms?

attimer0	at isa?
pcppi0	at isa?
sysbeep0	at pcppi?

# ISA Plug-and-Play serial interfaces
com*	at isapnp?			# Modems and serial boards

# ISA Plug-and-Play network interfaces
ep*	at isapnp?			# 3Com 3c509 Ethernet
fmv*	at isapnp?			# Fujitsu FMV-183
ne*	at isapnp?			# NE2000-compatible

# ISA serial interfaces
com0	at isa? port 0x3f8 irq 4	# Standard PC serial ports
com1	at isa? port 0x2f8 irq 3
#com2	at isa? port 0x3e8 irq 9
#com3	at isa? port 0x2e8 irq 10

# ISA parallel printer interfaces
lpt0	at isa? port 0x378 irq 7	# standard PC parallel ports
lpt1	at isa? port 0x278 irq 5
#lpt2	at isa? port 0x3bc

# ISA floppy
#fdc0	at isa? port 0x3f0 irq 6 drq 2	# standard PC floppy controllers
#fdc1	at isa? port 0x370 irq ? drq ?
#fd*	at fdc? drive ?			# the drives themselves

# ISA network interface
#ne0	at isa? port 0x280 irq 9
#ne1	at isa? port 0x300 irq 10
#ep*	at isa? port ? irq ?

# The spkr driver provides a simple tone interface to the built in speaker.
spkr*	at pcppi?			# PC speaker
spkr*	at audio?			# PC speaker (synthesized)

ds1687rtc0	at isa? port 0x72	# Dallas 1687 RTC

# ISA Plug-and-Play audio devices
ess*	at isapnp?			# ESS Tech ES1887, ES1888, ES888 audio
sb*	at isapnp?			# SoundBlaster-compatible audio
wss*	at isapnp?			# Windows Sound System

# OPL[23] FM syntheziers
opl*	at ess?
opl*	at sb?

# Audio support
audio*	at ess?
audio*	at sb?
audio*	at wss?

# MPU 401 UARTs
#mpu*	at sb?

# MIDI support
midi*	at pcppi?		# MIDI interface to the PC speaker
midi*	at sb?			# SB MPU401 port
midi*	at opl?			# OPL FM synth
#midi*	at mpu?			# MPU 401

# Joysticks

# ISA Plug-and-Play joysticks
joy*	at isapnp?			# Game ports (usually on audio cards)

# ISA joysticks. Probe is a little strange; add only if you have one.
#joy0	at isa? port 0x201

# Pseudo-Devices

#pseudo-device 	crypto			# /dev/crypto device
#pseudo-device	swcrypto		# software crypto implementation

# disk/mass storage pseudo-devices
pseudo-device	ccd			# concatenated/striped disk devices
pseudo-device	fss			# file system snapshot device
#pseudo-device	cgd			# cryptographic disk devices
pseudo-device	md			# memory disk device (ramdisk)
pseudo-device	vnd			# disk-like interface to files
#options 	VND_COMPRESSION		# compressed vnd(4)
pseudo-device	putter			# for puffs and pud

# network pseudo-devices
pseudo-device	bpfilter		# Berkeley packet filter
#pseudo-device	carp			# Common Address Redundancy Protocol
<<<<<<< HEAD
#pseudo-device	ipfilter		# IP filter (firewall) and NAT
=======
#pseudo-device	npf			# NPF packet filter
>>>>>>> b2b84690
pseudo-device	loop			# network loopback
pseudo-device	ppp			# Point-to-Point Protocol
pseudo-device	pppoe			# PPP over Ethernet (RFC 2516)
#pseudo-device	sl			# Serial Line IP
#pseudo-device	strip			# Starmode Radio IP (Metricom)
pseudo-device	tun			# network tunneling over tty
pseudo-device	tap			# virtual Ethernet
pseudo-device	gre			# generic L3 over IP tunnel
pseudo-device	gif			# IPv[46] over IPv[46] tunnel (RFC1933)
#pseudo-device	faith			# IPv[46] tcp relay translation i/f
pseudo-device	stf			# 6to4 IPv6 over IPv4 encapsulation
pseudo-device	vlan			# IEEE 802.1q encapsulation
pseudo-device	bridge			# simple inter-network bridging
#options	BRIDGE_IPF		# bridge uses IP/IPv6 pfil hooks too
pseudo-device	agr			# IEEE 802.3ad link aggregation

#
# accept filters
pseudo-device   accf_data		# "dataready" accept filter
pseudo-device   accf_http		# "httpready" accept filter

# miscellaneous pseudo-devices
pseudo-device	pty			# pseudo-terminals
pseudo-device	sequencer		# MIDI sequencer
#options 	RND_COM			# use "com" randomness as well (BROKEN)
pseudo-device	clockctl		# user control of clock subsystem

# a pseudo device needed for Coda	# also needs CODA (above)
#pseudo-device	vcoda			# coda minicache <-> venus comm.

# mouse & keyboard multiplexor pseudo-devices
pseudo-device	wsmux
pseudo-device	wsfont
pseudo-device	ksyms			# /dev/ksyms

# Veriexec
#
# a pseudo device needed for veriexec
#pseudo-device	veriexec
#
# Uncomment the fingerprint methods below that are desired. Note that
# removing fingerprint methods will have almost no impact on the kernel
# code size.
#
#options VERIFIED_EXEC_FP_SHA256
#options VERIFIED_EXEC_FP_SHA384
#options VERIFIED_EXEC_FP_SHA512<|MERGE_RESOLUTION|>--- conflicted
+++ resolved
@@ -1,8 +1,4 @@
-<<<<<<< HEAD
-# $NetBSD: GENERIC,v 1.166 2018/01/23 14:47:54 sevan Exp $
-=======
 # $NetBSD: GENERIC,v 1.167 2018/08/01 20:04:10 maxv Exp $
->>>>>>> b2b84690
 #
 # GENERIC machine description file
 # 
@@ -539,11 +535,7 @@
 # network pseudo-devices
 pseudo-device	bpfilter		# Berkeley packet filter
 #pseudo-device	carp			# Common Address Redundancy Protocol
-<<<<<<< HEAD
-#pseudo-device	ipfilter		# IP filter (firewall) and NAT
-=======
 #pseudo-device	npf			# NPF packet filter
->>>>>>> b2b84690
 pseudo-device	loop			# network loopback
 pseudo-device	ppp			# Point-to-Point Protocol
 pseudo-device	pppoe			# PPP over Ethernet (RFC 2516)
