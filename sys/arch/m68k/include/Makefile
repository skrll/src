--- conflicted
+++ resolved
@@ -1,8 +1,4 @@
-<<<<<<< HEAD
-#	$NetBSD: Makefile,v 1.29 2015/12/24 14:12:39 christos Exp $
-=======
 #	$NetBSD: Makefile,v 1.30 2018/07/12 10:46:45 maxv Exp $
->>>>>>> b2b84690
 
 INCSDIR= /usr/include/m68k
 
