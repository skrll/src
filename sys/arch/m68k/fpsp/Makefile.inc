<<<<<<< HEAD
#	$NetBSD: Makefile.inc,v 1.20 2016/03/22 08:25:22 mrg Exp $
=======
#	$NetBSD: Makefile.inc,v 1.21 2018/05/27 01:14:50 christos Exp $
>>>>>>> b2b84690
#
#	Configuration variables (default values are below):
#
#	S	must be set to the top of the 'sys' tree.
#	FPSPDST	may be set to the location of the directory where library
#		objects are to be built.  Defaults to ${.OBJDIR}/lib/kern.
#	FPSP_AS	isn't there. We always build an object file.
#	FPSPMISCCPPFLAGS
#		Miscellaneous cpp flags to be passed to the library's Makefile
#		when building.
#	FPSPMISCMAKEFLAGS
#		Miscellaneous flags to be passed to the library's Makefile when
#		building.  See library's Makefile for more details about
#		supported flags and their default values.

# Default values:
FPSPDST?=	${.OBJDIR}/lib/fpsp
FPSPDOTDIR?= ../../.

FPSPDIR=	${S:S@^.@${FPSPDOTDIR}@:q}/arch/m68k/fpsp
FPSPOBJ=	${FPSPDST}/fpsp.o
HAS_FPSP!=	grep '^\#define	FPSP	1$$' opt_fpsp.h || echo
.if !empty(HAS_FPSP)
FPSP=		${FPSPOBJ}
.endif

#	    CC=${CC:q} CFLAGS=${CFLAGS:q} \
#	    AS=${AS:q} AFLAGS=${AFLAGS:q} \
#	    LD=${LD:q} STRIP=${STRIP:q} \

FPSPMAKE= \
	cd ${FPSPDST} && ${MAKE} -f ${FPSPDIR:q}/Makefile \
	    FPSPDIR=${FPSPDIR:q} \
	    CC=${CC:q} CFLAGS=${CFLAGS:q} \
	    LD=${LD:q} STRIP=${STRIP:q} \
	    MACHINE=${MACHINE} \
	    MACHINE_ARCH=${MACHINE_ARCH:q} \
	    FPSPCPPFLAGS=${CPPFLAGS:S@^-I.@-I${FPSPDOTDIR}@g:q} \
	    FPSPMISCCPPFLAGS=${FPSPMISCCPPFLAGS:q} \
	    FPSPDIR=${FPSPDIR:q} \
	    ${FPSPMISCMAKEFLAGS}

${FPSP}:		.NOTMAIN __always_make_fpsp
	@echo making sure the 68040 FPSP is up to date...
	@${FPSPMAKE} fpsp.o

${FPSPLIB_PROF}:	.NOTMAIN __always_make_fpsp
	@echo making sure the profiled 68040 FPSP is up to date...
	@${FPSPMAKE} fpsp.po

clean:			.NOTMAIN cleanfpsp
cleanfpsp:		.NOTMAIN __always_make_fpsp
	@echo cleaning the 68040 FPSP objects
	@${FPSPMAKE} clean

cleandir distclean:	.NOTMAIN cleandirfpsp
cleandirfpsp:	.NOTMAIN __always_make_fpsp
# So we don't really need a cleandir target without a depend target.
# On the other hand, were "make cleandir" in the kernel build
# directory to fail to remove all the floating point objects, that   
# would tend to violate the principle of least surprise!
	@echo cleandiring the 68040 FPSP objects
	@${FPSPMAKE} clean

#depend:			.NOTMAIN dependfpsp
#dependfpsp:		.NOTMAIN __always_make_fpsp
#	@echo depending the 68040 FPSP objects
#	@${FPSPMAKE} depend
#

__always_make_fpsp:	.NOTMAIN
	@(mkdir -p ${FPSPDST})<|MERGE_RESOLUTION|>--- conflicted
+++ resolved
@@ -1,8 +1,4 @@
-<<<<<<< HEAD
-#	$NetBSD: Makefile.inc,v 1.20 2016/03/22 08:25:22 mrg Exp $
-=======
 #	$NetBSD: Makefile.inc,v 1.21 2018/05/27 01:14:50 christos Exp $
->>>>>>> b2b84690
 #
 #	Configuration variables (default values are below):
 #
