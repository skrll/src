<<<<<<< HEAD
#	$NetBSD: MPC8536DS,v 1.26 2018/02/05 15:18:10 maxv Exp $
=======
#	$NetBSD: MPC8536DS,v 1.27 2018/08/01 20:04:11 maxv Exp $
>>>>>>> b2b84690
#
#	MPC8536DS -- everything that's currently supported
#

include 	"arch/evbppc/conf/std.mpc85xx"

options 	INCLUDE_CONFIG_FILE	# embed config file in kernel binary

<<<<<<< HEAD
ident 		"MPC8536DS-$Revision: 1.26 $"
=======
ident 		"MPC8536DS-$Revision: 1.27 $"
>>>>>>> b2b84690

maxusers	32

makeoptions	NEED_BINARY="yes"
makeoptions	NEED_UBOOTIMAGE="yes"

#options 	UVMHIST
#options 	UVMHIST_PRINT

options 	MPC8536
options 	PIXIS
#options 	HZ=1000

#options 	INSECURE	# disable kernel security levels
#options 	NTP		# NTP phase/frequency locked loop
options 	KTRACE		# system call tracing via ktrace(1)

options 	SYSVMSG		# System V message queues
options 	SYSVSEM		# System V semaphores
options 	SYSVSHM		# System V shared memory

options 	USERCONF	# userconf(4) support
#options	PIPE_SOCKETPAIR	# smaller, but slower pipe(2)
#options 	SYSCTL_INCLUDE_DESCR	# Include sysctl descriptions in kernel

# Diagnostic/debugging support options
options 	DIAGNOSTIC	# cheap kernel consistency checks
options 	DEBUG		# expensive debugging checks/support
#options 	SYSCALL_DEBUG	# syscall debugging
options 	DDB		# in-kernel debugger
options 	DDB_HISTORY_SIZE=512	# enable history editing in DDB
options 	TRAP_PANICWAIT
makeoptions	COPY_SYMTAB=1	# size for embedded symbol table

makeoptions	DEBUG="-g"	# compile full symbol table

# Compatibility options
include 	"conf/compat_netbsd13.config"
#options 	COMPAT_386BSD_MBRPART # recognize old partition ID

# Wedge support
options 	DKWEDGE_AUTODISCOVER	# Automatically add dk(4) instances
options 	DKWEDGE_METHOD_GPT	# Supports GPT partitions as wedges

# File systems
file-system 	FFS		# UFS
file-system 	EXT2FS		# second extended file system (linux)
file-system 	LFS		# log-structured file system
file-system 	MFS		# memory file system
file-system 	NFS		# Network File System client
file-system 	CD9660		# ISO 9660 + Rock Ridge file system
file-system 	MSDOSFS		# MS-DOS file system
#file-system 	FDESC		# /dev/fd
file-system 	TMPFS		# efficient memory file system
file-system 	KERNFS		# /kern
file-system 	NULLFS		# loopback file system
#file-system 	OVERLAY		# overlay file system
#file-system	PUFFS		# Userspace file systems (e.g. ntfs-3g & sshfs)
file-system 	PROCFS		# /proc
#file-system 	UMAPFS		# NULLFS + uid and gid remapping
#file-system 	UNION		# union file system
file-system	PTYFS		# /dev/pts/N support

# File system options
options 	QUOTA		# legacy UFS quotas
options 	QUOTA2		# new, in-filesystem UFS quotas
#options 	DISKLABEL_EI	# disklabel Endian Independent support
options 	FFS_EI		# FFS Endian Independent support
options 	WAPBL		# File system journaling support
options 	NFSSERVER	# Network File System server
#options 	FFS_NO_SNAPSHOT	# No FFS snapshot support
options 	EXT2FS_SYSTEM_FLAGS # makes ext2fs file flags (append and
				# immutable) behave as system flags.

options 	NFS_BOOT_DHCP	# Support DHCP NFS root

# Networking options
#options 	GATEWAY		# packet forwarding
options 	INET		# IP + ICMP + TCP + UDP
options 	INET_CSUM_COUNTERS
options 	TCP_CSUM_COUNTERS
options 	UDP_CSUM_COUNTERS
#options 	INET6		# IPV6
#options 	IPSEC		# IP security
#options 	IPSEC_DEBUG	# debug for IP security
#options 	MROUTING	# IP multicast routing
#options 	PIM		# Protocol Independent Multicast
#options 	NETATALK	# AppleTalk networking protocols
#options 	PPP_BSDCOMP	# BSD-Compress compression support for PPP
#options 	PPP_DEFLATE	# Deflate compression support for PPP
#options 	PPP_FILTER	# Active filter support for PPP (requires bpf)
#options 	TCP_DEBUG	# Record last TCP_NDEBUG packets with SO_DEBUG

# These options enable verbose messages for several subsystems.
# Warning, these may compile large string tables into the kernel!
options 	PCIVERBOSE	# verbose PCI device autoconfig messages
options 	MIIVERBOSE	# verbose PHY autoconfig messages
#options 	PCI_CONFIG_DUMP	# verbosely dump PCI config space
options 	SCSIVERBOSE	# human readable SCSI error messages
#options 	PCI_NETBSD_CONFIGURE	# Do not rely on BIOS/whatever to configure PCI devices
#options 	PCI_CONFIGURE_VERBOSE	# Show PCI config information

# wscons options
#options 	WSEMUL_SUN		# sun terminal emulation
#options 	WSEMUL_VT100		# VT100 / VT220 emulation
#options 	WSDISPLAY_COMPAT_USL		# wsconscfg VT handling

# Kernel root file system and dump configuration.
config		netbsd		root on ? type ?
config		nfsnetbsd	root on tsec0 type nfs

#
# Device configuration
#

mainbus0 at root			# Processor Local Bus

cpunode*	at mainbus? node ?
gpio*		at gpiobus?

cpu0		at cpunode?

obio0		at cpunode?		# On-chip Peripheral Bus
#mkclock0	at obio0 addr 0xf8000000 size 8192

# NOR Flash
#options 	NOR_VERBOSE
cfi0	 	at obio0 cs 0
nor*		at cfi?
flash*		at nor? offset 0 size 0x8000000

e500wdog*	at cpunode?		# Watchdog timer

ddrc*		at cpunode?
duart*		at cpunode?
com*		at duart? port ?
options		CONSPEED=9600
options		CONSADDR="DUART1_BASE"

tsec0		at cpunode? phy 1	# Enhanced 3-Speed Ethernet Controller
mdio0		at tsec0
tsec1		at cpunode? mdio 0 phy 0 # Enhanced 3-Speed Ethernet Controller
ciphy*		at mii?			# Cicada PHY
ukphy*		at mii?
#options 	ETSEC_EVENT_COUNTERS

ehci*		at cpunode?		# usb

diic*		at cpunode?		# i2c bus
iic*		at diic?
spdmem* 	at iic1 addr 0x51	# DDR
dsrtc*		at iic1 addr 0x68	# RTC

pq3pcie*	at cpunode?		# PCI-Express controller
pq3pci* 	at cpunode?		# PCI(X)
pci*		at pq3pcie?
pci*		at pq3pci?

ppb*		at pci? dev ? function ?	# PCI-PCI bridges
pci*		at ppb?

#ohci1		at pci1 dev 0 function 2
#ehci1		at pci1 dev 0 function 3
ohci*		at pci? dev ? function ?
ehci*		at pci? dev ? function ?
#uhci*		at pci? dev ? function ?
usb*		at ehci?
usb*		at ohci?
#usb*		at uhci?
uhub*		at usb?
umass*		at uhub? port ?
scsibus*	at umass? channel ?
sd*		at scsibus? target ? lun ?

#sdhc* 		at cpunode?		# sdmmc
#sdmmc*  	at sdhc?		# SD/MMC bus
#ld* 		at sdmmc?

#siisata*	at pci? dev ? function ?
#atabus* 	at siisata? channel ?
#jmide*		at pci? dev ? function ?	# JMicron PCI-e PATA/SATA controllers
#ahcisata*	at jmide?
#atabus* 	at ahcisata? channel ?

#viaide* 	at pci? dev ? function ?
#atabus* 	at viaide? channel ?
#wd*		at atabus? drive ?
#rtk*		at pci? dev ? function ?
wm*		at pci? dev ? function ?	# Intel Ethernet

#inphy*		at mii? phy ?			# Intel 82555 PHYs
#iophy*		at mii? phy ?			# Intel 82553 PHYs
makphy* 	at mii? phy ?			# Marvell PHYs
#ukphy*		at mii? phy ?			# generic unknown PHYs

pseudo-device	loop			# network loopback
pseudo-device	bpfilter		# packet filter
pseudo-device	clockctl		# user control of clock subsystem
pseudo-device	drvctl			# user control of disk subsystem
pseudo-device	ksyms			# /dev/ksyms
pseudo-device	pty			# pseudo-terminals
pseudo-device	kttcp			# kernel ttcp
pseudo-device	vlan			# 802.1Q VLANs<|MERGE_RESOLUTION|>--- conflicted
+++ resolved
@@ -1,8 +1,4 @@
-<<<<<<< HEAD
-#	$NetBSD: MPC8536DS,v 1.26 2018/02/05 15:18:10 maxv Exp $
-=======
 #	$NetBSD: MPC8536DS,v 1.27 2018/08/01 20:04:11 maxv Exp $
->>>>>>> b2b84690
 #
 #	MPC8536DS -- everything that's currently supported
 #
@@ -11,11 +7,7 @@
 
 options 	INCLUDE_CONFIG_FILE	# embed config file in kernel binary
 
-<<<<<<< HEAD
-ident 		"MPC8536DS-$Revision: 1.26 $"
-=======
 ident 		"MPC8536DS-$Revision: 1.27 $"
->>>>>>> b2b84690
 
 maxusers	32
 
