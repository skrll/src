<<<<<<< HEAD
#	$NetBSD: EV64260,v 1.71 2018/02/05 15:18:10 maxv Exp $
=======
#	$NetBSD: EV64260,v 1.72 2018/08/01 20:04:11 maxv Exp $
>>>>>>> b2b84690
#
#	MVP -- Motorola's Multiprocessing Verification Platform
#
include 	"arch/evbppc/conf/std.ev64260"

#options 	INCLUDE_CONFIG_FILE	# embed config file in kernel binary

#ident 		"EV64260"

maxusers	32

#options 	UVMHIST
#options 	UVMHIST_PRINT

#options 	MULTIPROCESSOR		# Discovery II/III support

# PowerPC options
options		ALTIVEC
#options 	CLOCKBASE=100000000	# EVB64260
options 	CLOCKBASE=133000000	# EVB64260A

# Marvell options
options 	MPSC_CONSOLE=0
options 	GT_MPSC_DEFAULT_BAUD_RATE=9600
options 	GT_MPSC_FREQUENCY="(cpu_timebase*4)"
options 	GT_MPSC_CLOCK_SOURCE="BRG_BCR_CLKS_TCLK"
options 	GT_MPP_WATCHDOG=0x03000000
options 	GT_DEVBUS
#options 	GT_ECC
options 	GT_COMM
options 	GT_WATCHDOG

# EV64260 options
options 	OBIO0_STRIDE=0,OBIO1_STRIDE=2,OBIO2_STRIDE=2,OBIO3_STRIDE=2

# Options for necessary to use MD
#options 	MEMORY_DISK_HOOKS
#options 	MEMORY_DISK_IS_ROOT	# force root on memory disk
#options 	MEMORY_DISK_SERVER=0	# no userspace memory disk support
#options 	MEMORY_DISK_ROOT_SIZE=16384	# size of memory disk, in blocks

#options 	INSECURE	# disable kernel security levels
#options 	NTP		# NTP phase/frequency locked loop
options 	KTRACE		# system call tracing via ktrace(1)

options 	SYSVMSG		# System V message queues
options 	SYSVSEM		# System V semaphores
options 	SYSVSHM		# System V shared memory

#options 	USERCONF	# userconf(4) support
#options 	PIPE_SOCKETPAIR	# smaller, but slower pipe(2)
#options 	SYSCTL_INCLUDE_DESCR	# Include sysctl descriptions in kernel

# Diagnostic/debugging support options
options 	DIAGNOSTIC	# cheap kernel consistency checks
#options 	DEBUG		# expensive debugging checks/support
options 	DDB		# in-kernel debugger
options 	DDB_HISTORY_SIZE=512	# enable history editing in DDB
makeoptions	COPY_SYMTAB=1	# size for embedded symbol table

#makeoptions	DEFCOPTS="-g"	# compile full symbol table
makeoptions	DEBUG="-g"

# Compatibility options
include 	"conf/compat_netbsd16.config"
#options 	COMPAT_386BSD_MBRPART # recognize old partition ID

# File systems
file-system 	FFS		# UFS
#file-system 	EXT2FS		# second extended file system (linux)
#file-system 	LFS		# log-structured file system
file-system 	MFS		# memory file system
file-system 	NFS		# Network File System client
#file-system 	CD9660		# ISO 9660 + Rock Ridge file system
file-system 	MSDOSFS		# MS-DOS file system
#file-system 	FDESC		# /dev/fd
#file-system 	KERNFS		# /kern
#file-system 	NULLFS		# loopback file system
#file-system 	OVERLAY		# overlay file system
#file-system 	PROCFS		# /proc
#file-system 	UMAPFS		# NULLFS + uid and gid remapping
#file-system 	UNION		# union file system
#file-system	PTYFS		# /dev/pts/N support

# File system options
#options 	QUOTA		# legacy UFS quotas
#options 	QUOTA2		# new, in-filesystem UFS quotas
#options 	FFS_EI		# FFS Endian Independent support
options 	WAPBL		# File system journaling support
#options 	NFSSERVER	# Network File System server
#options 	FFS_NO_SNAPSHOT	# No FFS snapshot support
#options 	EXT2FS_SYSTEM_FLAGS # makes ext2fs file flags (append and
				# immutable) behave as system flags.

options 	NFS_BOOT_DHCP	# Support DHCP NFS root
options 	NFS_BOOT_RWSIZE=1024

# Networking options
#options 	GATEWAY		# packet forwarding
options 	INET		# IP + ICMP + TCP + UDP
#options 	INET6		# IPV6
#options 	IPSEC		# IP security
#options 	IPSEC_DEBUG	# debug for IP security
#options 	MROUTING	# IP multicast routing
#options 	PIM		# Protocol Independent Multicast
#options 	NETATALK	# AppleTalk networking protocols
#options 	PPP_BSDCOMP	# BSD-Compress compression support for PPP
#options 	PPP_DEFLATE	# Deflate compression support for PPP
#options 	PPP_FILTER	# Active filter support for PPP (requires bpf)
#options 	TCP_DEBUG	# Record last TCP_NDEBUG packets with SO_DEBUG

# These options enable verbose messages for several subsystems.
# Warning, these may compile large string tables into the kernel!
options 	PCIVERBOSE	# verbose PCI device autoconfig messages
options 	MIIVERBOSE	# verbose PHY autoconfig messages
#options 	PCI_CONFIG_DUMP	# verbosely dump PCI config space
#options 	SCSIVERBOSE	# human readable SCSI error messages
options 	PCI_NETBSD_CONFIGURE	# Do not rely on BIOS/whatever to configure PCI devices
#options 	PCI_CONFIGURE_VERBOSE	# Show PCI config information

# wscons options
#options 	WSEMUL_SUN		# sun terminal emulation
#options 	WSEMUL_VT100		# VT100 / VT220 emulation
#options 	WSDISPLAY_COMPAT_USL		# wsconscfg VT handling
#options 	WSDISPLAY_DEFAULTSCREENS=1

# Kernel root file system and dump configuration.
config		netbsd	root on ? type ?

#
# Device configuration
#

mainbus0	at root

cpu*		at mainbus0

# Discovery system controller
#gt0	at mainbus0 addr 0x14000000	# PMON low
gt0	at mainbus0 addr 0xf8000000	# PPCBoot

# PCI busses
gtpci*	at gt? unit ?			# 64-bit, 66MHz
pci*	at gtpci?

# 16550s off CS2
obio0	at gt0 unit 0			# Chip Select 0
obio1	at gt0 unit 1			# Chip Select 1
obio2	at gt0 unit 2			# Chip Select 2
com0	at obio2 offset 0x0020 size 8 irq 85
com1	at obio2 offset 0x0000 size 8 irq 86
obio3	at gt0 unit 3			# Chip Select 3
obio4	at gt0 unit 4			# Boot Chip Select

# UARTs
gtmpsc*	at gt? offset ?			# Multi-Protocol Serial Controller
					#   with Serial Direct Memory Access

# Ethernet and PHY
gfec*	at gt? offset ?			# Ethernet (RMMI)
gfe*	at gfec? port ? irq ?		# Ethernet port #0/#1/#2

# I2C
gttwsi*	at gt? offset ? irq ?		# Two-Wire Serial Interface
iic*	at gttwsi?

# DMA
gtidmac* at gt? offset ? irq ?		# IDMA Controller

# PCI devices
pchb*	at pci? dev ? function ?	# PCI Host Bridge
ppb*	at pci? dev ? function ?	# PCI-PCI Bridges
pci*	at ppb? bus ?

#ehci*	at pci?	dev ? function ?	# Enhanced Host Controller
#ohci*	at pci?	dev ? function ?	# Open Host Controller
#uhci*	at pci?	dev ? function ?	# Universal Host Controller (Intel)
#usb*	at ehci?
#usb*	at ohci?
#usb*	at uhci?
#uhub*	at usb?
#uhub*	at uhub? port ?
# Prolific PL2301/PL2302 host-to-host adapter
#upl*	at uhub? port ?

# Serial adapters
#uftdi*	at uhub? port ?		# FTDI FT8U100AX serial adapter
#ucom*	at uftdi? portno ?

#umct*	at uhub? port ?		# MCT USB-RS232 serial adapter
#ucom*	at umct? portno ?

#uplcom*	at uhub? port ?		# I/O DATA USB-RSAQ2 serial adapter
#ucom*	at uplcom? portno ?

#uvscom*	at uhub? port ?		# SUNTAC Slipper U VS-10U serial adapter
#ucom*	at uvscom? portno ?


fxp*		at pci? dev ? function ? # Intel EtherExpress PRO 10+/100B
tlp*		at pci? dev ? function ? # Digital 'Tulip' cards
wm*		at pci? dev ? function ? # Intel GigE cards
acphy*		at mii? phy ?
inphy*		at mii? phy ?
makphy*		at mii? phy ?
nsphy*		at mii? phy ?
sqphy*		at mii? phy ?
ukphy*		at mii? phy ?

siop*		at pci? dev ? function ?
esiop*		at pci? dev ? function ?
isp*		at pci? dev ? function ?
scsibus*	at scsi?
sd*		at scsibus? target ? lun ?
cd*		at scsibus? target ? lun ?

#auvia*	at pci? dev ? function ?	# VIA VT82C686A integrated AC'97 Audio
#audio*	at auvia?

#spkr*	at audio?		# PC speaker (synthesized)

pciide* 	at pci? dev ? function ? flags 0x0000	# GENERIC pciide driver
acardide*	at pci? dev ? function ?	# Acard IDE controllers
aceride* 	at pci? dev ? function ?	# Acer Lab IDE controllers
artsata*	at pci? dev ? function ?	# Intel i31244 SATA controller
cmdide* 	at pci? dev ? function ?	# CMD tech IDE controllers
cypide* 	at pci? dev ? function ?	# Cypress IDE controllers
hptide* 	at pci? dev ? function ?	# Triones/HighPoint IDE controllers
optiide* 	at pci? dev ? function ?	# Opti IDE controllers
pdcide* 	at pci? dev ? function ?	# Promise IDE controllers
pdcsata* 	at pci? dev ? function ?	# Promise SATA150 controllers
satalink*	at pci? dev ? function ?	# SiI SATALink controllers
siside* 	at pci? dev ? function ?	# SiS IDE controllers
slide*  	at pci? dev ? function ?	# Symphony Labs IDE controllers
viaide* 	at pci? dev ? function ?	# VIA/AMD/Nvidia IDE controllers

atabus* 	at ata? channel ?
wd*		at atabus? drive ? flags 0x0000

#pseudo-device	vnd			# disk-like interface to files
#pseudo-device	ccd			# concatenated/striped disk devices
#pseudo-device	raid			# RAIDframe disk driver
#options 	RAID_AUTOCONFIG		# auto-configuration of RAID components
#pseudo-device	fss			# file system snapshot device
pseudo-device	md			# memory disk device
pseudo-device	loop			# network loopback
pseudo-device	bpfilter		# packet filter
#pseudo-device	npf			# NPF packet filter
#pseudo-device	ppp			# Point-to-Point Protocol
#pseudo-device	sl			# Serial Line IP
#pseudo-device	tun			# network tunneling over tty
#pseudo-device	gre			# generic L3 over IP tunnel
#pseudo-device	gif			# IPv[46] over IPv[46] tunnel (RFC1933)
#pseudo-device	faith			# IPv[46] tcp relay translation i/f
#pseudo-device	stf			# 6to4 IPv6 over IPv4 encapsulation
#pseudo-device	vlan			# IEEE 802.1q encapsulation
pseudo-device	pty			# pseudo-terminals
#pseudo-device	wsmux			# ick
pseudo-device	clockctl		# user control of clock subsystem
pseudo-device	ksyms			# /dev/ksyms
pseudo-device	swdmover		# softare dmover(9) back-end
pseudo-device	dmoverio		# /dev/dmover dmover(9) interface<|MERGE_RESOLUTION|>--- conflicted
+++ resolved
@@ -1,8 +1,4 @@
-<<<<<<< HEAD
-#	$NetBSD: EV64260,v 1.71 2018/02/05 15:18:10 maxv Exp $
-=======
 #	$NetBSD: EV64260,v 1.72 2018/08/01 20:04:11 maxv Exp $
->>>>>>> b2b84690
 #
 #	MVP -- Motorola's Multiprocessing Verification Platform
 #
