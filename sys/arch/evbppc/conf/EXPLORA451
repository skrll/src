<<<<<<< HEAD
#	$NetBSD: EXPLORA451,v 1.68 2020/09/27 13:48:51 roy Exp $
=======
#	$NetBSD: EXPLORA451,v 1.71 2021/03/14 03:35:39 rin Exp $
>>>>>>> 9e014010
#
#	EXPLORA451 -- NCD Explora 450 Series Thin Client
#

include 	"arch/evbppc/conf/std.explora"

#options 	INCLUDE_CONFIG_FILE	# embed config file in kernel binary

#ident 		"EXPLORA451"

maxusers	32

# Options for necessary to use root memory disk
#options 	MEMORY_DISK_HOOKS
#options 	MEMORY_DISK_IS_ROOT
#options 	MEMORY_DISK_SERVER=0
#options 	MEMORY_DISK_ROOT_SIZE=4096

# Standard system options

options 	INSECURE	# disable kernel security levels - X needs this

options 	RTC_OFFSET=0	# hardware clock is this many mins. west of GMT
options 	NTP		# NTP phase/frequency locked loop

options 	KTRACE		# system call tracing via ktrace(1)

options 	SYSVMSG		# System V-like message queues
options 	SYSVSEM		# System V-like semaphores
#options 	SEMMNI=10	# number of semaphore identifiers
#options 	SEMMNS=60	# number of semaphores in system
#options 	SEMUME=10	# max number of undo entries per process
#options 	SEMMNU=30	# number of undo structures in system
options 	SYSVSHM		# System V-like memory sharing

options 	USERCONF	# userconf(4) support
#options 	PIPE_SOCKETPAIR	# smaller, but slower pipe(2)
#options 	SYSCTL_INCLUDE_DESCR	# Include sysctl descriptions in kernel

# Alternate buffer queue strategies for better responsiveness under high
# disk I/O load.
#options 	BUFQ_READPRIO
options 	BUFQ_PRIOCSCAN

# Diagnostic/debugging support options
options 	DIAGNOSTIC	# expensive kernel consistency checks
options 	DEBUG		# expensive debugging checks/support
options 	DDB		# in-kernel debugger
options 	DDB_HISTORY_SIZE=512	# enable history editing in DDB
#options 	KGDB		# remote debugger
#options 	KGDB_DEVNAME="\"com\"",KGDB_DEVADDR=0x3f8,KGDB_DEVRATE=9600
makeoptions	DEBUG="-g"	# compile full symbol table
makeoptions	COPY_SYMTAB=1

# Compatibility options
include 	"conf/compat_netbsd13.config"
options 	COMPAT_NOMID	# compatibility with 386BSD, BSDI, NetBSD 0.8,

# File systems
file-system 	FFS		# UFS
file-system 	EXT2FS		# second extended file system (linux)
file-system 	LFS		# log-structured file system
file-system 	MFS		# memory file system
file-system 	NFS		# Network File System client
file-system 	NTFS		# Windows/NT file system (experimental)
file-system 	CD9660		# ISO 9660 + Rock Ridge file system
file-system 	MSDOSFS		# MS-DOS file system
file-system 	FDESC		# /dev/fd
file-system 	KERNFS		# /kern
file-system 	NULLFS		# loopback file system
file-system 	OVERLAY		# overlay file system
file-system	PUFFS		# Userspace file systems (e.g. ntfs-3g & sshfs)
file-system 	PROCFS		# /proc
file-system 	UMAPFS		# NULLFS + uid and gid remapping
file-system 	UNION		# union file system
file-system	CODA		# Coda File System; also needs vcoda (below)
file-system	PTYFS		# /dev/pts/N support
file-system	TMPFS		# Efficient memory file-system

# File system options
options 	QUOTA		# legacy UFS quotas
options 	QUOTA2		# new, in-filesystem UFS quotas
#options 	FFS_EI		# FFS Endian Independent support
options 	WAPBL		# File system journaling support
options 	NFSSERVER	# Network File System server
#options 	FFS_NO_SNAPSHOT	# No FFS snapshot support
#options 	EXT2FS_SYSTEM_FLAGS # makes ext2fs file flags (append and
				# immutable) behave as system flags.

# Networking options
#options 	GATEWAY		# packet forwarding
options 	INET		# IP + ICMP + TCP + UDP
options 	INET6		# IPV6
#options 	IPSEC		# IP security
#options 	IPSEC_DEBUG	# debug for IP security
#options 	MROUTING	# IP multicast routing
#options 	PIM		# Protocol Independent Multicast
options 	NETATALK	# AppleTalk networking protocols
options 	PPP_BSDCOMP	# BSD-Compress compression support for PPP
options 	PPP_DEFLATE	# Deflate compression support for PPP
options 	PPP_FILTER	# Active filter support for PPP (requires bpf)
#options 	TCP_DEBUG	# Record last TCP_NDEBUG packets with SO_DEBUG

# Options for wscons
#
# builtin terminal emulations
#options 	WSEMUL_SUN		# sun terminal emulation
options 	WSEMUL_VT100		# VT100 / VT220 emulation
# different kernel output - see dev/wscons/wsdisplayvar.h
options 	WS_KERNEL_FG=WSCOL_GREEN
#options 	WS_KERNEL_BG=WSCOL_BLACK
# compatibility to other console drivers
#options 	WSDISPLAY_COMPAT_PCVT		# emulate some ioctls
#options 	WSDISPLAY_COMPAT_SYSCONS	# emulate some ioctls
#options 	WSDISPLAY_COMPAT_USL		# wsconscfg VT handling
#options 	WSDISPLAY_COMPAT_RAWKBD		# can get raw scancodes
# see dev/pckbport/wskbdmap_mfii.c for implemented layouts
#options 	PCKBD_LAYOUT="(KB_DE | KB_NODEAD)"
# allocate a number of virtual screens at autoconfiguration time
options 	WSDISPLAY_DEFAULTSCREENS=1

# Options for netboot
options 	NFS_BOOT_UDP		# for much better performance
options 	NFS_BOOT_BOOTPARAM
options 	NFS_BOOT_DHCP

config		netbsd  root on ? type ?

elb0		at root

cpu0		at elb?
com0		at elb?
lpt0		at elb?
le0		at elb?

fb0		at elb?
wsdisplay*	at fb?

pckbc0		at elb?
pckbd*		at pckbc?
wskbd*		at pckbd? console ?
pms*		at pckbc?
wsmouse*	at pms? mux 0

# Pseudo-Devices

# disk/mass storage pseudo-devices

pseudo-device	md			# memory disk device (ramdisk)
pseudo-device	vnd			# disk-like interface to files
pseudo-device	putter			# for puffs and pud

# network pseudo-devices
pseudo-device	bpfilter		# Berkeley packet filter
pseudo-device 	carp			# Common Address Redundancy Protocol
pseudo-device	npf			# NPF packet filter
pseudo-device	loop			# network loopback
pseudo-device	ppp			# Point-to-Point Protocol
pseudo-device	pppoe			# PPP over Ethernet (RFC 2516)
pseudo-device	sl			# Serial Line IP
pseudo-device	irframetty		# IrDA frame line discipline
pseudo-device	tun			# network tunneling over tty
pseudo-device	tap			# virtual Ethernet
pseudo-device	gre			# generic L3 over IP tunnel
pseudo-device	gif			# IPv[46] over IPv[46] tunnel (RFC1933)
#pseudo-device	faith			# IPv[46] tcp relay translation i/f
pseudo-device	stf			# 6to4 IPv6 over IPv4 encapsulation
pseudo-device	vlan			# IEEE 802.1q encapsulation
pseudo-device	bridge			# simple inter-network bridging
pseudo-device	vether			# Virtual Ethernet for bridge

# miscellaneous pseudo-devices
pseudo-device	pty			# pseudo-terminals
#options 	RND_COM			# use "com" randomness as well (BROKEN)
pseudo-device	clockctl		# user control of clock subsystem
pseudo-device	ksyms			# /dev/ksyms

# a pseudo device needed for Coda	# also needs CODA (above)
pseudo-device	vcoda			# coda minicache <-> venus comm.

# wscons pseudo-devices
pseudo-device	wsmux			# mouse & keyboard multiplexor
pseudo-device	wsfont

include "dev/veriexec.config"<|MERGE_RESOLUTION|>--- conflicted
+++ resolved
@@ -1,8 +1,4 @@
-<<<<<<< HEAD
-#	$NetBSD: EXPLORA451,v 1.68 2020/09/27 13:48:51 roy Exp $
-=======
 #	$NetBSD: EXPLORA451,v 1.71 2021/03/14 03:35:39 rin Exp $
->>>>>>> 9e014010
 #
 #	EXPLORA451 -- NCD Explora 450 Series Thin Client
 #
