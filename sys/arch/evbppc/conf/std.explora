--- conflicted
+++ resolved
@@ -1,8 +1,4 @@
-<<<<<<< HEAD
-#	$NetBSD: std.explora,v 1.7 2021/03/05 06:45:12 rin Exp $
-=======
 #	$NetBSD: std.explora,v 1.9 2021/06/26 09:03:46 rin Exp $
->>>>>>> e2aa5677
 #
 # Standard/required options for NetBSD/explora.
 
