--- conflicted
+++ resolved
@@ -1,8 +1,4 @@
-<<<<<<< HEAD
-/*	$NetBSD: mpc85xx_start.S,v 1.9 2014/08/10 18:01:29 joerg Exp $	*/
-=======
 /*	$NetBSD: mpc85xx_start.S,v 1.10 2018/07/15 05:16:42 maxv Exp $	*/
->>>>>>> b2b84690
 /*-
  * Copyright (c) 2010, 2011 The NetBSD Foundation, Inc.
  * All rights reserved.
@@ -41,11 +37,7 @@
 #include <sys/cdefs.h>
 #include <powerpc/asm.h>
 
-<<<<<<< HEAD
-RCSID("$NetBSD: mpc85xx_start.S,v 1.9 2014/08/10 18:01:29 joerg Exp $")
-=======
 RCSID("$NetBSD: mpc85xx_start.S,v 1.10 2018/07/15 05:16:42 maxv Exp $")
->>>>>>> b2b84690
 
 #include "opt_altivec.h"
 #include "opt_ddb.h"
