--- conflicted
+++ resolved
@@ -1,8 +1,4 @@
-<<<<<<< HEAD
-/*	$NetBSD: obs600_machdep.c,v 1.12 2021/03/06 08:29:19 rin Exp $	*/
-=======
 /*	$NetBSD: obs600_machdep.c,v 1.15 2021/03/30 04:28:50 rin Exp $	*/
->>>>>>> e2aa5677
 /*	Original: md_machdep.c,v 1.3 2005/01/24 18:47:37 shige Exp $	*/
 
 /*
@@ -72,11 +68,7 @@
  */
 
 #include <sys/cdefs.h>
-<<<<<<< HEAD
-__KERNEL_RCSID(0, "$NetBSD: obs600_machdep.c,v 1.12 2021/03/06 08:29:19 rin Exp $");
-=======
 __KERNEL_RCSID(0, "$NetBSD: obs600_machdep.c,v 1.15 2021/03/30 04:28:50 rin Exp $");
->>>>>>> e2aa5677
 
 #include "opt_ddb.h"
 
