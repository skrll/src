--- conflicted
+++ resolved
@@ -1,8 +1,4 @@
-<<<<<<< HEAD
-/*	$NetBSD: obs600_autoconf.c,v 1.10 2021/03/02 07:27:24 rin Exp $	*/
-=======
 /*	$NetBSD: obs600_autoconf.c,v 1.12 2021/03/30 04:41:30 rin Exp $	*/
->>>>>>> e2aa5677
 
 /*
  * Copyright 2004 Shigeyuki Fukushima.
@@ -37,11 +33,7 @@
  * DAMAGE.
  */
 #include <sys/cdefs.h>
-<<<<<<< HEAD
-__KERNEL_RCSID(0, "$NetBSD: obs600_autoconf.c,v 1.10 2021/03/02 07:27:24 rin Exp $");
-=======
 __KERNEL_RCSID(0, "$NetBSD: obs600_autoconf.c,v 1.12 2021/03/30 04:41:30 rin Exp $");
->>>>>>> e2aa5677
 
 #include "dwctwo.h"
 
