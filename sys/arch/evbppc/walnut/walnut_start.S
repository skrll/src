<<<<<<< HEAD
/*	$NetBSD: walnut_start.S,v 1.23 2014/08/05 16:28:39 joerg Exp $	*/
=======
/*	$NetBSD: walnut_start.S,v 1.24 2018/07/15 05:16:43 maxv Exp $	*/
>>>>>>> b2b84690
/*	$OpenBSD: locore.S,v 1.4 1997/01/26 09:06:38 rahnds Exp $	*/

/*
 * Copyright 2001 Wasabi Systems, Inc.
 * All rights reserved.
 *
 * Written by Eduardo Horvath and Simon Burge for Wasabi Systems, Inc.
 *
 * Redistribution and use in source and binary forms, with or without
 * modification, are permitted provided that the following conditions
 * are met:
 * 1. Redistributions of source code must retain the above copyright
 *    notice, this list of conditions and the following disclaimer.
 * 2. Redistributions in binary form must reproduce the above copyright
 *    notice, this list of conditions and the following disclaimer in the
 *    documentation and/or other materials provided with the distribution.
 * 3. All advertising materials mentioning features or use of this software
 *    must display the following acknowledgement:
 *      This product includes software developed for the NetBSD Project by
 *      Wasabi Systems, Inc.
 * 4. The name of Wasabi Systems, Inc. may not be used to endorse
 *    or promote products derived from this software without specific prior
 *    written permission.
 *
 * THIS SOFTWARE IS PROVIDED BY WASABI SYSTEMS, INC. ``AS IS'' AND
 * ANY EXPRESS OR IMPLIED WARRANTIES, INCLUDING, BUT NOT LIMITED
 * TO, THE IMPLIED WARRANTIES OF MERCHANTABILITY AND FITNESS FOR A PARTICULAR
 * PURPOSE ARE DISCLAIMED.  IN NO EVENT SHALL WASABI SYSTEMS, INC
 * BE LIABLE FOR ANY DIRECT, INDIRECT, INCIDENTAL, SPECIAL, EXEMPLARY, OR
 * CONSEQUENTIAL DAMAGES (INCLUDING, BUT NOT LIMITED TO, PROCUREMENT OF
 * SUBSTITUTE GOODS OR SERVICES; LOSS OF USE, DATA, OR PROFITS; OR BUSINESS
 * INTERRUPTION) HOWEVER CAUSED AND ON ANY THEORY OF LIABILITY, WHETHER IN
 * CONTRACT, STRICT LIABILITY, OR TORT (INCLUDING NEGLIGENCE OR OTHERWISE)
 * ARISING IN ANY WAY OUT OF THE USE OF THIS SOFTWARE, EVEN IF ADVISED OF THE
 * POSSIBILITY OF SUCH DAMAGE.
 */

/*
 * Copyright (C) 1995, 1996 Wolfgang Solfrank.
 * Copyright (C) 1995, 1996 TooLs GmbH.
 * All rights reserved.
 *
 * Redistribution and use in source and binary forms, with or without
 * modification, are permitted provided that the following conditions
 * are met:
 * 1. Redistributions of source code must retain the above copyright
 *    notice, this list of conditions and the following disclaimer.
 * 2. Redistributions in binary form must reproduce the above copyright
 *    notice, this list of conditions and the following disclaimer in the
 *    documentation and/or other materials provided with the distribution.
 * 3. All advertising materials mentioning features or use of this software
 *    must display the following acknowledgement:
 *	This product includes software developed by TooLs GmbH.
 * 4. The name of TooLs GmbH may not be used to endorse or promote products
 *    derived from this software without specific prior written permission.
 *
 * THIS SOFTWARE IS PROVIDED BY TOOLS GMBH ``AS IS'' AND ANY EXPRESS OR
 * IMPLIED WARRANTIES, INCLUDING, BUT NOT LIMITED TO, THE IMPLIED WARRANTIES
 * OF MERCHANTABILITY AND FITNESS FOR A PARTICULAR PURPOSE ARE DISCLAIMED.
 * IN NO EVENT SHALL TOOLS GMBH BE LIABLE FOR ANY DIRECT, INDIRECT, INCIDENTAL,
 * SPECIAL, EXEMPLARY, OR CONSEQUENTIAL DAMAGES (INCLUDING, BUT NOT LIMITED TO,
 * PROCUREMENT OF SUBSTITUTE GOODS OR SERVICES; LOSS OF USE, DATA, OR PROFITS;
 * OR BUSINESS INTERRUPTION) HOWEVER CAUSED AND ON ANY THEORY OF LIABILITY,
 * WHETHER IN CONTRACT, STRICT LIABILITY, OR TORT (INCLUDING NEGLIGENCE OR
 * OTHERWISE) ARISING IN ANY WAY OUT OF THE USE OF THIS SOFTWARE, EVEN IF
 * ADVISED OF THE POSSIBILITY OF SUCH DAMAGE.
 */

#undef PPC_4XX_NOCACHE

#include "opt_ddb.h"
#include "opt_lockdebug.h"
#include "opt_modular.h"
#include "opt_multiprocessor.h"
#include "opt_ppcarch.h"
#include "opt_ppcparam.h"
#include "assym.h"
#include "ksyms.h"

#include <sys/syscall.h>

#include <machine/param.h>
#include <machine/psl.h>
#include <machine/trap.h>
#include <machine/asm.h>

#include <powerpc/spr.h>
#include <powerpc/ibm4xx/spr.h>
#include <powerpc/ibm4xx/dcr4xx.h>

/* Function pointer for requesting board_config_data from openbios*/
#define BOARD_CFG_FP       0xFFFE0B50

/*
 * Some instructions gas doesn't understand (yet?)
 */
#define	bdneq	bdnzf 2,

/*
 * This symbol is here for the benefit of kvm_mkdb, and is supposed to
 * mark the start of kernel text.
 */
	.text
	.globl	_C_LABEL(kernel_text)
_C_LABEL(kernel_text):

/*
 * Startup entry.  Note, this must be the first thing in the text
 * segment!
 */
	.text
	.globl	__start
__start:
	b	1f
	/* Reserve some space for info_block required for IBM eval board bootloader */
	nop
	nop
	nop
	nop
	nop
	nop
	nop
	nop
	nop
	nop

1:
	/* Get the board_config_data from openbios */
	lis	%r3,BOARD_CFG_FP@h
	ori	%r3,%r3,BOARD_CFG_FP@l
	lwz     %r0,0x0(%r3)
	mtctr   %r0
	bctrl				/* call the xcoff function */
	mr	%r31,%r3		/* Save value in r31 */

	li	%r0,0
	mtmsr	%r0			/* Disable FPU/MMU/exceptions */
	isync

	/* PPC405GP errata, item #58.
	 * Load string instructions may write incorrect data into the last GPR
	 * targeted in the operation.
	 * Workaround: set OCM0_DSCNTL[DSEN]=0 and OCM0_DSCNTL[DOF]=0 */
	mtdcr	DCR_OCM0_DSCNTL, %r0  	/* Disable Data access to OCM */
	mtdcr	DCR_OCM0_ISCNTL, %r0  	/* Disable Instruction access to OCM. Just in case */
/*
 * CPU detect.
 *
 */
__start_cpu0:
#ifdef PPC_4XX_NOCACHE
	/* Disable all caches for physical addresses */
	li	%r0,0
#else
	/* Allow cacheing for only the first 2GB of RAM */
	lis	%r0,0xffff
#endif
	mtdccr	%r0
	mticcr	%r0

	/* Invalidate all TLB entries */
	tlbia
	sync
	isync
/* get start of bss */
	lis	%r3,_C_LABEL(_edata)-4@ha
	addi	%r3,%r3,_C_LABEL(_edata)-4@l
/* get end of kernel memory */
	lis	%r8,_C_LABEL(end)@ha
	addi	%r8,%r8,_C_LABEL(end)@l
/* zero bss */
	li	%r4,0
2:	stwu	%r4,4(%r3)
	cmpw	%r3,%r8
	bne+	2b

#if NKSYMS || defined(DDB) || defined(MODULAR)
	/* If we had symbol table location we'd store it here and would've adjusted r8 here */
	lis	%r7,_C_LABEL(startsym)@ha
	addi	%r7,%r7,_C_LABEL(startsym)@l
	stw	%r8,0(%r7)
	lis	%r7,_C_LABEL(endsym)@ha
	addi	%r7,%r7,_C_LABEL(endsym)@l
	stw	%r8,0(%r7)
#endif

	/* Set kernel MMU context. */
	li	%r0,KERNEL_PID
	mtpid	%r0
	sync

	INIT_CPUINFO(%r8,%r1,%r9,%r0)
	mr	%r4,%r8

	lis	%r3,__start@ha
	addi	%r3,%r3,__start@l

	mr	%r6,%r31		/* info_block address */
	bl	_C_LABEL(initppc)
	bl	_C_LABEL(main)

loop:	b	loop			/* XXX not reached */

#include <powerpc/ibm4xx/4xx_locore.S><|MERGE_RESOLUTION|>--- conflicted
+++ resolved
@@ -1,8 +1,4 @@
-<<<<<<< HEAD
-/*	$NetBSD: walnut_start.S,v 1.23 2014/08/05 16:28:39 joerg Exp $	*/
-=======
 /*	$NetBSD: walnut_start.S,v 1.24 2018/07/15 05:16:43 maxv Exp $	*/
->>>>>>> b2b84690
 /*	$OpenBSD: locore.S,v 1.4 1997/01/26 09:06:38 rahnds Exp $	*/
 
 /*
