<<<<<<< HEAD
# $NetBSD: Makefile.usermode,v 1.41 2018/01/13 16:20:33 reinoud Exp $
=======
# $NetBSD: Makefile.usermode,v 1.42 2018/06/01 07:22:33 reinoud Exp $
>>>>>>> b2b84690

MKCTF?=				no
USETOOLS?=			no
NEED_OWN_INSTALL_TARGET?=	no
.include <bsd.own.mk>

##
## (1) port identification
##
USERMODE=	$S/arch/usermode
GENASSYM_CONF=	${USERMODE}/usermode/genassym.cf

## support for crosscompiling
.if ${MACHINE_ARCH:Uunset} == "unset"
MACHINE_ARCH!=uname -p
.endif

##
## (2) compile settings
##
USERMODE_HOSTOS!=uname -s
USERMODE_HOSTMACHINE!=uname -m
USERMODE_LIBS= -L${DESTDIR}/usr/lib -lrt
USERMODE_CPPFLAGS=${DEBUG} -U_KERNEL
USERMODE_CPPFLAGS+=-I${DESTDIR}/usr/include
USERMODE_CPPFLAGS+=${CWARNFLAGS} ${NOGCCERROR:D:U-Werror}

## XXX hack to make it work under build.sh
.if ${TOOLDIR:Uno} != "no"
USERMODE_LIBS+= crti.o
SYSTEM_LD_FIX= cp ${DESTDIR}/usr/lib/crt0.o ${DESTDIR}/usr/lib/crtbegin.o ${DESTDIR}/usr/lib/crtend.o ${DESTDIR}/usr/lib/crti.o .;
.endif

.if ${USERMODE_HOSTOS} == "Linux"
USERMODE_LIBS+=	-lpthread
CPPFLAGS+=-Dstrtoul=netbsd_strtoul
CPPFLAGS+=-Dstrtoll=netbsd_strtoll
CPPFLAGS+=-Dstrtoull=netbsd_strtoull
CPPFLAGS+=-D__NetBSD__ -Wno-unused-but-set-variable
.endif

DEFCOPTS=	-fno-omit-frame-pointer
CPPFLAGS+=	-Dusermode
CPPFLAGS+=	-Dsyscall=kernel_syscall
CPPFLAGS.init_main.c+=	-Dmain=kernmain

CPPFLAGS.thunk.c+=	${USERMODE_CPPFLAGS}

##
## (3) libkern and compat
##
KERN_AS=	library
COMPAT_AS=	library

##
## (4) local objects, compile rules, and dependencies
##
MD_OBJS=	thunk.o
MD_CFILES=	${USERMODE}/usermode/thunk.c
MD_SFILES=

MD_OBJS+=	cpu_${MACHINE_CPU}.o
MD_CFILES+=	${USERMODE}/target/${MACHINE_CPU}/cpu_${MACHINE_CPU}.c

##
## (5) link settings
##
TEXTADDR?=	  %TEXTADDR%

LINKFLAGS_NORMAL=	-X
KERNLDSCRIPT?=	${USERMODE}/conf/kern.ldscript

SYSTEM_LD=	@do_system_ld() { \
		${_MKSHMSG} "   link  ${.CURDIR:T}/${.TARGET}"; \
		${_MKSHECHO}\
		${CC} -static ${COPTS} -Wl,-Map,$${target}.map -o ${.TARGET} ${LINKFORMAT} -Ttext ${TEXTADDR} '$${SYSTEM_OBJ}' '$${EXTRA_OBJ}' vers.o ${USERMODE_LIBS} $$@; \
		${SYSTEM_LD_FIX} \
		${CC} -static ${COPTS} -Wl,-Map,$${target}.map -o ${.TARGET} ${LINKFORMAT} -Ttext ${TEXTADDR} ${SYSTEM_OBJ} ${EXTRA_OBJ} vers.o ${USERMODE_LIBS} $$@; \
		}; \
		do_system_ld
NVFLAGS=	-n

##
## (6) port specific target dependencies
##

.if !make(obj) && !make(clean) && !make(cleandir)
.BEGIN::
	-@rm -f i386 && \
		ln -s $S/arch/i386/include i386
	-@rm -f amd64 && \
		ln -s $S/arch/amd64/include amd64
	-@rm -f arm && \
		ln -s $S/arch/arm/include arm
.endif

thunk.d: ${USERMODE}/usermode/thunk.c
	${MKDEP} -f ${.TARGET} -- ${MKDEP_CFLAGS} \
	    ${CPPFLAGS.thunk.c} ${USERMODE}/usermode/thunk.c

thunk.o: ${USERMODE}/usermode/thunk.c
	${CC} ${COPTS} ${CPPFLAGS.thunk.c} -c -o $@ ${USERMODE}/usermode/thunk.c

cpu_${MACHINE_CPU}.o:	${USERMODE}/target/${MACHINE_CPU}/cpu_${MACHINE_CPU}.c

##
## (7) misc settings
##

##
## (8) config(8) generated machinery
%INCLUDES

%OBJS

%CFILES

%SFILES

%LOAD

%RULES

##
## (9) port independent kernel machinery
##
.include "$S/conf/Makefile.kern.inc"

##
## (10) appending make options
##
%MAKEOPTIONSAPPEND<|MERGE_RESOLUTION|>--- conflicted
+++ resolved
@@ -1,8 +1,4 @@
-<<<<<<< HEAD
-# $NetBSD: Makefile.usermode,v 1.41 2018/01/13 16:20:33 reinoud Exp $
-=======
 # $NetBSD: Makefile.usermode,v 1.42 2018/06/01 07:22:33 reinoud Exp $
->>>>>>> b2b84690
 
 MKCTF?=				no
 USETOOLS?=			no
