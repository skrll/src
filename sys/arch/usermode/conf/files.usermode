--- conflicted
+++ resolved
@@ -1,8 +1,4 @@
-<<<<<<< HEAD
-# $NetBSD: files.usermode,v 1.21 2020/10/21 13:31:52 christos Exp $
-=======
 # $NetBSD: files.usermode,v 1.22 2021/04/24 23:36:50 thorpej Exp $
->>>>>>> 9e014010
 
 maxpartitions 8
 maxusers 8 16 64
