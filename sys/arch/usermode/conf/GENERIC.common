--- conflicted
+++ resolved
@@ -1,17 +1,9 @@
-<<<<<<< HEAD
-# $NetBSD: GENERIC.common,v 1.27 2018/01/13 16:20:33 reinoud Exp $
-=======
 # $NetBSD: GENERIC.common,v 1.28 2018/06/05 20:02:42 reinoud Exp $
->>>>>>> b2b84690
 
 include "arch/usermode/conf/std.usermode"
 
 options 	INCLUDE_CONFIG_FILE
-<<<<<<< HEAD
-#ident 		"GENERIC-$Revision: 1.27 $"
-=======
 #ident 		"GENERIC-$Revision: 1.28 $"
->>>>>>> b2b84690
 maxusers 	32
 
 makeoptions	DEBUG="-O1 -g3"
@@ -74,8 +66,6 @@
 audio0		at vaudio0
 spkr*		at audio?		# PC speaker (synthesized)
 
-spkr*		at audio?		# PC speaker (synthesized)
-
 vncfb0		at mainbus?
 wsdisplay0	at vncfb?
 wskbd0		at vncfb?
