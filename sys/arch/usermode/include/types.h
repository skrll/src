--- conflicted
+++ resolved
@@ -1,8 +1,4 @@
-<<<<<<< HEAD
-/* $NetBSD: types.h,v 1.12 2017/01/26 15:55:10 christos Exp $ */
-=======
 /* $NetBSD: types.h,v 1.14 2018/06/01 07:19:50 reinoud Exp $ */
->>>>>>> b2b84690
 
 /*-
  * Copyright (c) 2007 Jared D. McNeill <jmcneill@invisible.ca>
@@ -44,10 +40,7 @@
 #endif
 
 #if defined(_KERNEL) || defined(_KMEMUSER) || defined(_KERNTYPES) || defined(_STANDALONE)
-<<<<<<< HEAD
-=======
 #if defined(__i386__) || defined(__arm__)
->>>>>>> b2b84690
 typedef unsigned long	paddr_t;
 typedef unsigned long	psize_t;
 typedef unsigned long	__vaddr_t;
@@ -82,17 +75,11 @@
 #define	PRIuVSIZE	"lu"
 #define	PRIxREGISTER	"lx"
 #endif
-<<<<<<< HEAD
-
-typedef unsigned char	__cpu_simple_lock_nv_t;
-typedef long int	__register_t;
-=======
 #endif
 
 typedef __vaddr_t	vaddr_t;
 typedef unsigned char	__cpu_simple_lock_nv_t;
 typedef register_t	__register_t;
->>>>>>> b2b84690
 
 #define __CPU_SIMPLE_LOCK_PAD
 
