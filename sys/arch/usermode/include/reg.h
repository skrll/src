--- conflicted
+++ resolved
@@ -1,8 +1,4 @@
-<<<<<<< HEAD
-/* $NetBSD: reg.h,v 1.3 2018/01/13 14:39:15 reinoud Exp $ */
-=======
 /* $NetBSD: reg.h,v 1.4 2018/05/18 20:09:32 reinoud Exp $ */
->>>>>>> b2b84690
 
 /*-
  * Copyright (c) 2007 Jared D. McNeill <jmcneill@invisible.ca>
@@ -49,8 +45,4 @@
 struct dbreg {
 };
 
-/* x86_64 only */
-struct dbreg {
-};
-
 #endif /* !_ARCH_USERMODE_INCLUDE_REG_H */