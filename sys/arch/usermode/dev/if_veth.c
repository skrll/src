--- conflicted
+++ resolved
@@ -1,8 +1,4 @@
-<<<<<<< HEAD
-/* $NetBSD: if_veth.c,v 1.9 2017/10/23 09:31:17 msaitoh Exp $ */
-=======
 /* $NetBSD: if_veth.c,v 1.10 2018/06/26 06:48:00 msaitoh Exp $ */
->>>>>>> b2b84690
 
 /*-
  * Copyright (c) 2011 Jared D. McNeill <jmcneill@invisible.ca>
@@ -31,11 +27,7 @@
  */
 
 #include <sys/cdefs.h>
-<<<<<<< HEAD
-__KERNEL_RCSID(0, "$NetBSD: if_veth.c,v 1.9 2017/10/23 09:31:17 msaitoh Exp $");
-=======
 __KERNEL_RCSID(0, "$NetBSD: if_veth.c,v 1.10 2018/06/26 06:48:00 msaitoh Exp $");
->>>>>>> b2b84690
 
 #include <sys/param.h>
 #include <sys/proc.h>
