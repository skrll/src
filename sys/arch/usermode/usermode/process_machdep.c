<<<<<<< HEAD
/* $NetBSD: process_machdep.c,v 1.4 2018/01/13 15:15:03 reinoud Exp $ */
=======
/* $NetBSD: process_machdep.c,v 1.5 2018/05/18 20:10:25 reinoud Exp $ */
>>>>>>> b2b84690

/*-
 * Copyright (c) 2007 Jared D. McNeill <jmcneill@invisible.ca>
 * All rights reserved.
 *
 * Redistribution and use in source and binary forms, with or without
 * modification, are permitted provided that the following conditions
 * are met:
 * 1. Redistributions of source code must retain the above copyright
 *    notice, this list of conditions and the following disclaimer.
 * 2. Redistributions in binary form must reproduce the above copyright
 *    notice, this list of conditions and the following disclaimer in the
 *    documentation and/or other materials provided with the distribution.
 *
 * THIS SOFTWARE IS PROVIDED BY THE NETBSD FOUNDATION, INC. AND CONTRIBUTORS
 * ``AS IS'' AND ANY EXPRESS OR IMPLIED WARRANTIES, INCLUDING, BUT NOT LIMITED
 * TO, THE IMPLIED WARRANTIES OF MERCHANTABILITY AND FITNESS FOR A PARTICULAR
 * PURPOSE ARE DISCLAIMED.  IN NO EVENT SHALL THE FOUNDATION OR CONTRIBUTORS
 * BE LIABLE FOR ANY DIRECT, INDIRECT, INCIDENTAL, SPECIAL, EXEMPLARY, OR
 * CONSEQUENTIAL DAMAGES (INCLUDING, BUT NOT LIMITED TO, PROCUREMENT OF
 * SUBSTITUTE GOODS OR SERVICES; LOSS OF USE, DATA, OR PROFITS; OR BUSINESS
 * INTERRUPTION) HOWEVER CAUSED AND ON ANY THEORY OF LIABILITY, WHETHER IN
 * CONTRACT, STRICT LIABILITY, OR TORT (INCLUDING NEGLIGENCE OR OTHERWISE)
 * ARISING IN ANY WAY OUT OF THE USE OF THIS SOFTWARE, EVEN IF ADVISED OF THE
 * POSSIBILITY OF SUCH DAMAGE.
 */


/* from sys/arch/amd64/amd64/process_machdep.c */
/*
 * This file may seem a bit stylized, but that so that it's easier to port.
 * Functions to be implemented here are:
 *
 * process_read_regs(proc, regs)
 *	Get the current user-visible register set from the process
 *	and copy it into the regs structure (<machine/reg.h>).
 *	The process is stopped at the time read_regs is called.
 *
 * process_write_regs(proc, regs)
 *	Update the current register set from the passed in regs
 *	structure.  Take care to avoid clobbering special CPU
 *	registers or privileged bits in the PSL.
 *	The process is stopped at the time write_regs is called.
 *
 * process_read_fpregs(proc, regs, sz)
 *	Get the current user-visible register set from the process
 *	and copy it into the regs structure (<machine/reg.h>).
 *	The process is stopped at the time read_fpregs is called.
 *
 * process_write_fpregs(proc, regs, sz)
 *	Update the current register set from the passed in regs
 *	structure.  Take care to avoid clobbering special CPU
 *	registers or privileged bits in the PSL.
 *	The process is stopped at the time write_fpregs is called.
 *
 * process_read_dbregs(proc, regs, sz)
 *	Get the current user-visible register set from the process
 *	and copy it into the regs structure (<machine/reg.h>).
 *	The process is stopped at the time read_dbregs is called.
 *
 * process_write_dbregs(proc, regs, sz)
 *	Update the current register set from the passed in regs
 *	structure.  Take care to avoid clobbering special CPU
 *	registers or privileged bits in the PSL.
 *	The process is stopped at the time write_dbregs is called.
 *
 * process_sstep(proc)
 *	Arrange for the process to trap after executing a single instruction.
 *
 * process_set_pc(proc)
 *	Set the process's program counter.
 */

#include <sys/cdefs.h>
<<<<<<< HEAD
__KERNEL_RCSID(0, "$NetBSD: process_machdep.c,v 1.4 2018/01/13 15:15:03 reinoud Exp $");
=======
__KERNEL_RCSID(0, "$NetBSD: process_machdep.c,v 1.5 2018/05/18 20:10:25 reinoud Exp $");
>>>>>>> b2b84690

#include <sys/types.h>
#include <sys/param.h>
#include <sys/ptrace.h>

#include <sys/ucontext.h>
#include <machine/pcb.h>
#include <sys/lwp.h>

#include <machine/thunk.h>

int
process_read_regs(struct lwp *l, struct reg *regs)
{
 	struct pcb *pcb = lwp_getpcb(l);
	ucontext_t *ucp;
 	register_t *reg;

	ucp = &pcb->pcb_userret_ucp;
	reg = (register_t *) &ucp->uc_mcontext.__gregs;

	memcpy(regs, reg, sizeof(__gregset_t));

	return 0;
}

int
process_read_fpregs(struct lwp *l, struct fpreg *regs, size_t *sz)
{
 	struct pcb *pcb = lwp_getpcb(l);
	ucontext_t *ucp;
 	register_t *reg;

	ucp = &pcb->pcb_userret_ucp;
	reg = (register_t *) &ucp->uc_mcontext.__fpregs;

	*sz = sizeof(__fpregset_t);
	memcpy(regs, reg, *sz);

	return 0;
}

int
process_write_regs(struct lwp *l, const struct reg *regs)
{
thunk_printf("%s called, not implemented\n", __func__);
	return 0;
}

int
process_write_fpregs(struct lwp *l, const struct fpreg *regs, size_t sz)
{
thunk_printf("%s called, not implemented\n", __func__);
	return 0;
}

int
process_sstep(struct lwp *l, int sstep)
{
thunk_printf("%s called, not implemented\n", __func__);
	return 0;
}

int
process_set_pc(struct lwp *l, void *addr)
{
thunk_printf("%s called, not implemented\n", __func__);
	return 0;
}

int
process_write_dbregs(struct lwp *l, const struct dbreg *regs, size_t sz)
{
<<<<<<< HEAD
=======
thunk_printf("%s called, not implemented\n", __func__);
>>>>>>> b2b84690
	return 0;
}

int
process_read_dbregs(struct lwp *l, struct dbreg *regs, size_t *sz)
{
<<<<<<< HEAD
=======
thunk_printf("%s called, not implemented\n", __func__);
>>>>>>> b2b84690
	return 0;
}
<|MERGE_RESOLUTION|>--- conflicted
+++ resolved
@@ -1,8 +1,4 @@
-<<<<<<< HEAD
-/* $NetBSD: process_machdep.c,v 1.4 2018/01/13 15:15:03 reinoud Exp $ */
-=======
 /* $NetBSD: process_machdep.c,v 1.5 2018/05/18 20:10:25 reinoud Exp $ */
->>>>>>> b2b84690
 
 /*-
  * Copyright (c) 2007 Jared D. McNeill <jmcneill@invisible.ca>
@@ -77,11 +73,7 @@
  */
 
 #include <sys/cdefs.h>
-<<<<<<< HEAD
-__KERNEL_RCSID(0, "$NetBSD: process_machdep.c,v 1.4 2018/01/13 15:15:03 reinoud Exp $");
-=======
 __KERNEL_RCSID(0, "$NetBSD: process_machdep.c,v 1.5 2018/05/18 20:10:25 reinoud Exp $");
->>>>>>> b2b84690
 
 #include <sys/types.h>
 #include <sys/param.h>
@@ -155,19 +147,13 @@
 int
 process_write_dbregs(struct lwp *l, const struct dbreg *regs, size_t sz)
 {
-<<<<<<< HEAD
-=======
 thunk_printf("%s called, not implemented\n", __func__);
->>>>>>> b2b84690
 	return 0;
 }
 
 int
 process_read_dbregs(struct lwp *l, struct dbreg *regs, size_t *sz)
 {
-<<<<<<< HEAD
-=======
 thunk_printf("%s called, not implemented\n", __func__);
->>>>>>> b2b84690
 	return 0;
 }
