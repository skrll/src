--- conflicted
+++ resolved
@@ -1,8 +1,4 @@
-<<<<<<< HEAD
-/* $NetBSD: pmap.c,v 1.106 2016/07/07 06:55:39 msaitoh Exp $ */
-=======
 /* $NetBSD: pmap.c,v 1.110 2018/08/01 12:09:01 reinoud Exp $ */
->>>>>>> b2b84690
 
 /*-
  * Copyright (c) 2011 Reinoud Zandijk <reinoud@NetBSD.org>
@@ -31,11 +27,7 @@
  */
 
 #include <sys/cdefs.h>
-<<<<<<< HEAD
-__KERNEL_RCSID(0, "$NetBSD: pmap.c,v 1.106 2016/07/07 06:55:39 msaitoh Exp $");
-=======
 __KERNEL_RCSID(0, "$NetBSD: pmap.c,v 1.110 2018/08/01 12:09:01 reinoud Exp $");
->>>>>>> b2b84690
 
 #include "opt_memsize.h"
 #include "opt_kmempages.h"
