--- conflicted
+++ resolved
@@ -1,8 +1,4 @@
-<<<<<<< HEAD
-/* $NetBSD: trap.c,v 1.71 2019/11/21 19:24:02 ad Exp $ */
-=======
 /* $NetBSD: trap.c,v 1.72 2019/11/29 18:27:33 ad Exp $ */
->>>>>>> 275f442f
 
 /*-
  * Copyright (c) 2011 Reinoud Zandijk <reinoud@netbsd.org>
@@ -31,11 +27,7 @@
  */
 
 #include <sys/cdefs.h>
-<<<<<<< HEAD
-__KERNEL_RCSID(0, "$NetBSD: trap.c,v 1.71 2019/11/21 19:24:02 ad Exp $");
-=======
 __KERNEL_RCSID(0, "$NetBSD: trap.c,v 1.72 2019/11/29 18:27:33 ad Exp $");
->>>>>>> 275f442f
 
 #include <sys/types.h>
 #include <sys/param.h>
