<<<<<<< HEAD
#	$NetBSD: majors.ibmnws,v 1.19 2019/01/28 02:28:58 dholland Exp $
=======
#	$NetBSD: majors.ibmnws,v 1.20 2020/04/04 16:06:14 jdolecek Exp $
>>>>>>> 898b1760
#
# Device majors for ibmnws
#

device-major	cons		char 0
device-major	ctty		char 1
device-major	mem		char 2

device-major	swap		char 4   block 1	vmswap
device-major	pts		char 5			pty
device-major	ptc		char 6			pty
device-major	log		char 7
device-major	com		char 8			com

device-major	sd		char 13  block 4	sd
device-major	st		char 14  block 5	st
device-major	cd		char 15  block 6	cd
device-major	lpt		char 16			lpt
device-major	ch		char 17			ch
device-major	ccd		char 18  block 16	ccd
device-major	ss		char 19			ss
device-major	uk		char 20			uk
device-major	ses		char 21			ses
device-major	filedesc	char 22
device-major	bpf		char 23			bpfilter
device-major	md		char 24  block 17	md

#device-major	obsolete	char 28			obsolete (lkm)


device-major	tun		char 40			tun
device-major	vnd		char 41  block 14	vnd
device-major	audio		char 42			audio
#device-major	obsolete	char 43			obsolete (compat_svr4)
device-major	ipl		char 44			ipfilter
#device-major	obsolete	char 45			obsolete (satlink)
device-major	rnd		char 46			rnd
device-major	wsdisplay	char 47			wsdisplay
device-major	wskbd		char 48			wskbd
device-major	wsmouse		char 49			wsmouse

device-major	midi		char 58			midi
device-major	sequencer	char 59			sequencer
device-major	vcoda		char 60			vcoda
device-major	scsibus		char 61			scsibus
device-major	raid		char 62  block 18	raid

device-major	wsmux		char 65			wsmux
#device-major	obsolete	char 66			obsolete (isdn)
#device-major	obsolete	char 67			obsolete (isdnctl)
#device-major	obsolete	char 68			obsolete (isdnbchan)
#device-major	obsolete	char 69			obsolete (isdntrc)
#device-major	obsolete	char 70			obsolete (isdntel)
device-major	wsfont		char 71			wsfont
device-major	pci		char 72			pci
device-major	clockctl	char 73			clockctl
#device-major	obsolete	char 74			obsolete (systrace)
device-major	cgd		char 75  block 19	cgd
device-major	ksyms		char 76			ksyms

#device-major	obsolete	char 98			obsolete (nsmb)

# Majors up to 143 are reserved for machine-dependent drivers.
# New machine-independent driver majors are assigned in 
# sys/conf/majors.<|MERGE_RESOLUTION|>--- conflicted
+++ resolved
@@ -1,8 +1,4 @@
-<<<<<<< HEAD
-#	$NetBSD: majors.ibmnws,v 1.19 2019/01/28 02:28:58 dholland Exp $
-=======
 #	$NetBSD: majors.ibmnws,v 1.20 2020/04/04 16:06:14 jdolecek Exp $
->>>>>>> 898b1760
 #
 # Device majors for ibmnws
 #
