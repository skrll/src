<<<<<<< HEAD
/*	$NetBSD: ewskbd.c,v 1.11 2020/11/21 17:09:34 thorpej Exp $	*/
=======
/*	$NetBSD: ewskbd.c,v 1.12 2021/04/24 23:36:37 thorpej Exp $	*/
>>>>>>> 9e014010

/*-
 * Copyright (c) 2005 Izumi Tsutsui.  All rights reserved.
 *
 * Redistribution and use in source and binary forms, with or without
 * modification, are permitted provided that the following conditions
 * are met:
 * 1. Redistributions of source code must retain the above copyright
 *    notice, this list of conditions and the following disclaimer.
 * 2. Redistributions in binary form must reproduce the above copyright
 *    notice, this list of conditions and the following disclaimer in the
 *    documentation and/or other materials provided with the distribution.
 *
 * THIS SOFTWARE IS PROVIDED BY THE AUTHOR ``AS IS'' AND ANY EXPRESS OR
 * IMPLIED WARRANTIES, INCLUDING, BUT NOT LIMITED TO, THE IMPLIED WARRANTIES
 * OF MERCHANTABILITY AND FITNESS FOR A PARTICULAR PURPOSE ARE DISCLAIMED.
 * IN NO EVENT SHALL THE AUTHOR BE LIABLE FOR ANY DIRECT, INDIRECT,
 * INCIDENTAL, SPECIAL, EXEMPLARY, OR CONSEQUENTIAL DAMAGES (INCLUDING, BUT
 * NOT LIMITED TO, PROCUREMENT OF SUBSTITUTE GOODS OR SERVICES; LOSS OF USE,
 * DATA, OR PROFITS; OR BUSINESS INTERRUPTION) HOWEVER CAUSED AND ON ANY
 * THEORY OF LIABILITY, WHETHER IN CONTRACT, STRICT LIABILITY, OR TORT
 * (INCLUDING NEGLIGENCE OR OTHERWISE) ARISING IN ANY WAY OUT OF THE USE OF
 * THIS SOFTWARE, EVEN IF ADVISED OF THE POSSIBILITY OF SUCH DAMAGE.
 */

/*
 * Copyright (c) 2004 Steve Rumble
 * All rights reserved.
 *
 * Redistribution and use in source and binary forms, with or without
 * modification, are permitted provided that the following conditions
 * are met:
 * 1. Redistributions of source code must retain the above copyright
 *    notice, this list of conditions and the following disclaimer.
 * 2. Redistributions in binary form must reproduce the above copyright
 *    notice, this list of conditions and the following disclaimer in the
 *    documentation and/or other materials provided with the distribution.
 * 3. The name of the author may not be used to endorse or promote products
 *    derived from this software without specific prior written permission.
 *
 * THIS SOFTWARE IS PROVIDED BY THE AUTHOR ``AS IS'' AND ANY EXPRESS OR
 * IMPLIED WARRANTIES, INCLUDING, BUT NOT LIMITED TO, THE IMPLIED WARRANTIES
 * OF MERCHANTABILITY AND FITNESS FOR A PARTICULAR PURPOSE ARE DISCLAIMED.
 * IN NO EVENT SHALL THE AUTHOR BE LIABLE FOR ANY DIRECT, INDIRECT,
 * INCIDENTAL, SPECIAL, EXEMPLARY, OR CONSEQUENTIAL DAMAGES (INCLUDING, BUT
 * NOT LIMITED TO, PROCUREMENT OF SUBSTITUTE GOODS OR SERVICES; LOSS OF USE,
 * DATA, OR PROFITS; OR BUSINESS INTERRUPTION) HOWEVER CAUSED AND ON ANY
 * THEORY OF LIABILITY, WHETHER IN CONTRACT, STRICT LIABILITY, OR TORT
 * (INCLUDING NEGLIGENCE OR OTHERWISE) ARISING IN ANY WAY OUT OF THE USE OF
 * THIS SOFTWARE, EVEN IF ADVISED OF THE POSSIBILITY OF SUCH DAMAGE.
 */

/*
 * EWS4800 serial keyboard driver attached to zs channel 0 at 4800 bps.
 * This layer is the parent of wskbd.
 *
 * This driver is taken from sgimips.
 */

#include <sys/cdefs.h>
<<<<<<< HEAD
__KERNEL_RCSID(0, "$NetBSD: ewskbd.c,v 1.11 2020/11/21 17:09:34 thorpej Exp $");
=======
__KERNEL_RCSID(0, "$NetBSD: ewskbd.c,v 1.12 2021/04/24 23:36:37 thorpej Exp $");
>>>>>>> 9e014010

#include <sys/param.h>
#include <sys/kmem.h>
#include <sys/systm.h>
#include <sys/conf.h>
#include <sys/device.h>

#include <dev/wscons/wsconsio.h>
#include <dev/wscons/wskbdvar.h>
#include <dev/wscons/wsksymdef.h>
#include <dev/wscons/wsksymvar.h>

#include <dev/ic/z8530reg.h>
#include <machine/z8530var.h>

#include <ews4800mips/dev/ews4800keymap.h>

#define EWSKBD_BAUD		4800

#define EWSKBD_TXQ_LEN		16		/* power of 2 */
#define EWSKBD_TXQ_LEN_MASK	(EWSKBD_TXQ_LEN - 1)
#define EWSKBD_NEXTTXQ(x)	(((x) + 1) & EWSKBD_TXQ_LEN_MASK)

#define EWSKBD_RXQ_LEN		64		/* power of 2 */
#define EWSKBD_RXQ_LEN_MASK	(EWSKBD_RXQ_LEN - 1)
#define EWSKBD_NEXTRXQ(x)	(((x) + 1) & EWSKBD_RXQ_LEN_MASK)

#define EWSKBD_KEY_UP		0x80
#define EWSKBD_KEY_MASK		0x7f

#ifdef EWSKBD_DEBUG
int ewskbd_debug = 0;
#define DPRINTF(_x) if (ewskbd_debug) printf _x
#else
#define DPRINTF(_x)
#endif

struct ewskbd_softc {
	device_t sc_dev;
	struct ewskbd_devconfig *sc_dc;
};

struct ewskbd_devconfig {
	/* transmit tail-chasing fifo */
	uint8_t txq[EWSKBD_TXQ_LEN];
	u_int txq_head;
	u_int txq_tail;

	/* receive tail-chasing fifo */
	uint8_t rxq[EWSKBD_RXQ_LEN];
	u_int rxq_head;
	u_int rxq_tail;

	/* state */
	u_int state;
#define TX_READY	0x01

	/* LED status */
	uint8_t	leds;
#define EWSKBD_SETLEDS	0x90
#define EWSKBD_CAPSLOCK	0x02
#define EWSKBD_KANA	0x04

	/* wscons glue */
	device_t wskbddev;
	int enabled;
};

static int  ewskbd_zsc_match(device_t, cfdata_t, void *);
static void ewskbd_zsc_attach(device_t, device_t, void *);
static int  ewskbd_zsc_init(struct zs_chanstate *);
static void ewskbd_zsc_rxint(struct zs_chanstate *);
static void ewskbd_zsc_stint(struct zs_chanstate *, int);
static void ewskbd_zsc_txint(struct zs_chanstate *);
static void ewskbd_zsc_softint(struct zs_chanstate *);
static void ewskbd_zsc_send(struct zs_chanstate *, uint8_t *, u_int);

static void ewskbd_wskbd_input(struct zs_chanstate *, u_char);
static int  ewskbd_wskbd_enable(void *, int);
static void ewskbd_wskbd_set_leds(void *, int);
static int  ewskbd_wskbd_get_leds(void *);
static int  ewskbd_wskbd_ioctl(void *, u_long, void *, int, struct lwp *);

void ewskbd_zsc_cnattach(uint32_t, uint32_t, int);
static void ewskbd_zsc_wskbd_getc(void *, u_int *, int *);
static void ewskbd_wskbd_pollc(void *, int);
static void ewskbd_wskbd_bell(void *, u_int, u_int, u_int);

CFATTACH_DECL_NEW(ewskbd_zsc, sizeof(struct ewskbd_softc),
    ewskbd_zsc_match, ewskbd_zsc_attach, NULL, NULL);

static struct zsops ewskbd_zsops = {
	ewskbd_zsc_rxint,
	ewskbd_zsc_stint,
	ewskbd_zsc_txint,
	ewskbd_zsc_softint
};

const struct wskbd_mapdata ews4800kbd_wskbd_keymapdata = {
	ews4800kbd_keydesctab,
	KB_JP
};

const struct wskbd_accessops ewskbd_wskbd_accessops = {
	ewskbd_wskbd_enable,
	ewskbd_wskbd_set_leds,
	ewskbd_wskbd_ioctl
};

const struct wskbd_consops ewskbd_wskbd_consops = {
	ewskbd_zsc_wskbd_getc,
	ewskbd_wskbd_pollc,
	ewskbd_wskbd_bell
};

static struct ewskbd_devconfig ewskbd_console_dc;
static struct zs_chanstate conschan;
static int ewskbd_is_console;

static int
ewskbd_zsc_match(device_t parent, cfdata_t cf, void *aux)
{
	struct zsc_attach_args *zsc_args = aux;
	struct zsc_softc *zsc = device_private(parent);

	/* keyboard is on channel B */
	if ((zsc->zsc_flags & 0x0001 /* kbms port */) != 0 &&
	    zsc_args->channel == 1)
		/* prior to generic zstty(4) */
		return 3;

	return 0;
}

static void
ewskbd_zsc_attach(device_t parent, device_t self, void *aux)
{
	struct ewskbd_softc *sc;
	struct zsc_softc *zsc;
	struct zs_chanstate *cs;
	struct zsc_attach_args *zsc_args;
	struct wskbddev_attach_args wskaa;
	int channel;

	sc = device_private(self);
	zsc = device_private(parent);
	sc->sc_dev = self;
	zsc_args = aux;

	/* Establish ourself with the MD z8530 driver */
	channel = zsc_args->channel;
	cs = zsc->zsc_cs[channel];

	if (ewskbd_is_console) {
		sc->sc_dc = &ewskbd_console_dc;
		wskaa.console = 1;
		sc->sc_dc->enabled = 1;
	} else {
		wskaa.console = 0;

		sc->sc_dc = kmem_zalloc(sizeof(struct ewskbd_devconfig),
		    KM_SLEEP);
		if (sc->sc_dc == NULL) {
			printf(": can't allocate memory\n");
			return;
		}
		sc->sc_dc->enabled = 0;
	}
	cs->cs_defspeed = EWSKBD_BAUD;
	cs->cs_ops = &ewskbd_zsops;
	cs->cs_private = sc;

	sc->sc_dc->txq_head = 0;
	sc->sc_dc->txq_tail = 0;
	sc->sc_dc->rxq_head = 0;
	sc->sc_dc->rxq_tail = 0;
	sc->sc_dc->state = TX_READY;
	sc->sc_dc->leds = 0;

	ewskbd_zsc_init(cs);

	/* set default LED */
	ewskbd_wskbd_set_leds(cs, 0);

	printf(": baud rate %d\n", EWSKBD_BAUD);

	/* attach wskbd */
	wskaa.keymap = &ews4800kbd_wskbd_keymapdata;
	wskaa.accessops = &ewskbd_wskbd_accessops;
	wskaa.accesscookie = cs;
	sc->sc_dc->wskbddev = config_found(self, &wskaa, wskbddevprint,
	    CFARG_EOL);
}

static int
ewskbd_zsc_init(struct zs_chanstate *cs)
{
	int s;

	s = splzs();

	zs_write_reg(cs, 9, ZSWR9_B_RESET);
	DELAY(100);
	zs_write_reg(cs, 9, ZSWR9_MASTER_IE | ZSWR9_NO_VECTOR);

	cs->cs_preg[1] = ZSWR1_RIE | ZSWR1_TIE;
	cs->cs_preg[2] = 0;
	cs->cs_preg[3] = ZSWR3_RX_8 | ZSWR3_RX_ENABLE;
	cs->cs_preg[4] = ZSWR4_CLK_X16 | ZSWR4_ONESB | ZSWR4_PARENB;
	cs->cs_preg[5] = ZSWR5_TX_8 | ZSWR5_RTS | ZSWR5_TX_ENABLE;
	cs->cs_preg[6] = 0;
	cs->cs_preg[7] = 0;
	cs->cs_preg[8] = 0;
	cs->cs_preg[9] = ZSWR9_MASTER_IE | ZSWR9_NO_VECTOR;
	cs->cs_preg[10] = 0;
	cs->cs_preg[11] = ZSWR11_RXCLK_BAUD | ZSWR11_TXCLK_BAUD |
	    ZSWR11_TRXC_OUT_ENA | ZSWR11_TRXC_BAUD;
	/* reg[11] and reg[12] are set by zs_set_speed() with cs_brg_clk */
	zs_set_speed(cs, EWSKBD_BAUD);
	cs->cs_preg[14] = ZSWR14_BAUD_FROM_PCLK | ZSWR14_BAUD_ENA;
	cs->cs_preg[15] = 0;

	zs_loadchannelregs(cs);

	splx(s);

	return 0;
}

static void
ewskbd_zsc_rxint(struct zs_chanstate *cs)
{
	struct ewskbd_softc *sc;
	struct ewskbd_devconfig *dc;
	uint8_t c, r;

	sc = cs->cs_private;
	dc = sc->sc_dc;

	/* clear errors */
	r = zs_read_reg(cs, 1);
	if (r & (ZSRR1_FE | ZSRR1_DO | ZSRR1_PE))
		zs_write_csr(cs, ZSWR0_RESET_ERRORS);

	/* read byte and append to our queue */
	c = zs_read_data(cs);

	dc->rxq[dc->rxq_tail] = c;
	dc->rxq_tail = EWSKBD_NEXTRXQ(dc->rxq_tail);

	cs->cs_softreq = 1;
}

static void
ewskbd_zsc_stint(struct zs_chanstate *cs, int force)
{

	zs_write_csr(cs, ZSWR0_RESET_STATUS);
	cs->cs_softreq = 1;
}

static void
ewskbd_zsc_txint(struct zs_chanstate *cs)
{
	struct ewskbd_softc *sc;

	sc = cs->cs_private;
	zs_write_reg(cs, 0, ZSWR0_RESET_TXINT);
	sc->sc_dc->state |= TX_READY;
	cs->cs_softreq = 1;
}

static void
ewskbd_zsc_softint(struct zs_chanstate *cs)
{
	struct ewskbd_softc *sc;
	struct ewskbd_devconfig *dc;

	sc = cs->cs_private;
	dc = sc->sc_dc;

	/* handle pending transmissions */
	if (dc->txq_head != dc->txq_tail && (dc->state & TX_READY)) {
		int s;

		dc->state &= ~TX_READY;

		s = splzs();
		zs_write_data(cs, dc->txq[dc->txq_head]);
		splx(s);

		dc->txq_head = EWSKBD_NEXTTXQ(dc->txq_head);
	}

	/* don't bother if nobody is listening */
	if (!dc->enabled) {
		dc->rxq_head = dc->rxq_tail;
		return;
	}

	/* handle incoming keystrokes/config */
	while (dc->rxq_head != dc->rxq_tail) {
		uint8_t key = dc->rxq[dc->rxq_head];

		/* toss wskbd a bone */
		ewskbd_wskbd_input(cs, key);

		dc->rxq_head = EWSKBD_NEXTRXQ(dc->rxq_head);
	}
}

/* expects to be in splzs() */
static void
ewskbd_zsc_send(struct zs_chanstate *cs, uint8_t *c, u_int len)
{
	struct ewskbd_softc *sc;
	struct ewskbd_devconfig *dc;
	int i;

	sc = cs->cs_private;
	dc = sc->sc_dc;

	for (i = 0; i < len; i++) {
		if (dc->state & TX_READY) {
			zs_write_data(cs, c[i]);
			dc->state &= ~TX_READY;
		} else {
			dc->txq[dc->txq_tail] = c[i];
			dc->txq_tail = EWSKBD_NEXTTXQ(dc->txq_tail);
			cs->cs_softreq = 1;
		}
	}
}

/******************************************************************************
 * wskbd glue
 ******************************************************************************/

static void
ewskbd_wskbd_input(struct zs_chanstate *cs, uint8_t key)
{
	struct ewskbd_softc *sc;
	u_int type;

	sc = cs->cs_private;

	if (key & EWSKBD_KEY_UP)
		type = WSCONS_EVENT_KEY_UP;
	else
		type = WSCONS_EVENT_KEY_DOWN;

	wskbd_input(sc->sc_dc->wskbddev, type, (key & EWSKBD_KEY_MASK));

	DPRINTF(("ewskbd_wskbd_input: inputted key 0x%x\n", key));

#ifdef WSDISPLAY_COMPAT_RAWKBD
	wskbd_rawinput(sc->sc_dc->wskbddev, &key, 1);
#endif
}

static int
ewskbd_wskbd_enable(void *cookie, int on)
{
	struct zs_chanstate *cs;
	struct ewskbd_softc *sc;

	cs = cookie;
	sc = cs->cs_private;

	if (on) {
		if (sc->sc_dc->enabled)
			return EBUSY;
		else
			sc->sc_dc->enabled = 1;
	} else
		sc->sc_dc->enabled = 0;

	DPRINTF(("ewskbd_wskbd_enable: %s\n", on ? "enabled" : "disabled"));

	return 0;
}

static void
ewskbd_wskbd_set_leds(void *cookie, int leds)
{
	struct zs_chanstate *cs;
	struct ewskbd_softc *sc;
	int s;
	uint8_t	cmd;

	cs = cookie;
	sc = cs->cs_private;
	cmd = 0;

	if (leds & WSKBD_LED_CAPS)
		cmd |= EWSKBD_CAPSLOCK;

	sc->sc_dc->leds = cmd;

	cmd |= EWSKBD_SETLEDS;

	s = splzs();
	ewskbd_zsc_send(cs, &cmd, 1);
	splx(s);
}

static int
ewskbd_wskbd_get_leds(void *cookie)
{
	struct zs_chanstate *cs;
	struct ewskbd_softc *sc;
	int leds;

	cs = cookie;
	sc = cs->cs_private;
	leds = 0;

	if (sc->sc_dc->leds & EWSKBD_CAPSLOCK)
		leds |= WSKBD_LED_CAPS;

	return leds;
}

static int
ewskbd_wskbd_ioctl(void *cookie, u_long cmd, void *data, int flag,
    struct lwp *l)
{

	switch (cmd) {
	case WSKBDIO_GTYPE:
		*(int *)data = WSKBD_TYPE_EWS4800;
		break;

#ifdef notyet
	case WSKBDIO_BELL:
	case WSKBDIO_COMPLEXBELL:
	case WSKBDIO_SETBELL:
	case WSKBDIO_GETBELL:
	case WSKBDIO_SETDEFAULTBELL:
	case WSKBDIO_GETDEFAULTBELL:
	case WSKBDIO_SETKEYREPEAT:
	case WSKBDIO_GETKEYREPEAT:
	case WSKBDIO_SETDEFAULTKEYREPEAT:
	case WSKBDIO_GETDEFAULTKEYREPEAT:
#endif

	case WSKBDIO_SETLEDS:
		ewskbd_wskbd_set_leds(cookie, *(int *)data);
		break;

	case WSKBDIO_GETLEDS:
		*(int *)data = ewskbd_wskbd_get_leds(cookie);
		break;

#ifdef notyet
	case WSKBDIO_GETMAP:
	case WSKBDIO_SETMAP:
	case WSKBDIO_GETENCODING:
	case WSKBDIO_SETENCODING:
	case WSKBDIO_SETMODE:
	case WSKBDIO_GETMODE:
	case WSKBDIO_SETKEYCLICK:
	case WSKBDIO_GETKEYCLICK:
#endif

	default:
		return EPASSTHROUGH;
	}

	return 0;
}

/*
 * console routines
 */
void
ewskbd_zsc_cnattach(uint32_t csr, uint32_t data, int pclk)
{
	struct zs_chanstate *cs;

	cs = &conschan;

	cs->cs_reg_csr  = (void *)csr;
	cs->cs_reg_data = (void *)data;
	cs->cs_brg_clk =  pclk / 16;
	cs->cs_defspeed = EWSKBD_BAUD;

	ewskbd_zsc_init(cs);

	zs_putc(cs, EWSKBD_SETLEDS);

	wskbd_cnattach(&ewskbd_wskbd_consops, cs, &ews4800kbd_wskbd_keymapdata);
	ewskbd_is_console = 1;
}

static void
ewskbd_zsc_wskbd_getc(void *cookie, u_int *type, int *data)
{
	int key;

	key = zs_getc(cookie);

	if (key & EWSKBD_KEY_UP)
		*type = WSCONS_EVENT_KEY_UP;
	else
		*type = WSCONS_EVENT_KEY_DOWN;

	*data = key & EWSKBD_KEY_MASK;
}

static void
ewskbd_wskbd_pollc(void *cookie, int on)
{

	static bool __polling = false;
	static int s;

	if (on && !__polling) {
		/* disable interrupt driven I/O */
		s = splhigh();
		__polling = true;
	} else if (!on && __polling) {
		/* enable interrupt driven I/O */
		__polling = false;
		splx(s);
	}
}

static void
ewskbd_wskbd_bell(void *cookie, u_int pitch, u_int period, u_int volume)
{

	/* nothing */
}<|MERGE_RESOLUTION|>--- conflicted
+++ resolved
@@ -1,8 +1,4 @@
-<<<<<<< HEAD
-/*	$NetBSD: ewskbd.c,v 1.11 2020/11/21 17:09:34 thorpej Exp $	*/
-=======
 /*	$NetBSD: ewskbd.c,v 1.12 2021/04/24 23:36:37 thorpej Exp $	*/
->>>>>>> 9e014010
 
 /*-
  * Copyright (c) 2005 Izumi Tsutsui.  All rights reserved.
@@ -63,11 +59,7 @@
  */
 
 #include <sys/cdefs.h>
-<<<<<<< HEAD
-__KERNEL_RCSID(0, "$NetBSD: ewskbd.c,v 1.11 2020/11/21 17:09:34 thorpej Exp $");
-=======
 __KERNEL_RCSID(0, "$NetBSD: ewskbd.c,v 1.12 2021/04/24 23:36:37 thorpej Exp $");
->>>>>>> 9e014010
 
 #include <sys/param.h>
 #include <sys/kmem.h>
