--- conflicted
+++ resolved
@@ -1,8 +1,4 @@
-<<<<<<< HEAD
-# $NetBSD: GENERIC,v 1.62 2020/09/27 13:48:51 roy Exp $
-=======
 # $NetBSD: GENERIC,v 1.63 2021/01/21 06:51:54 nia Exp $
->>>>>>> 9e014010
 #
 # GENERIC machine description file
 # This machine description file is used to generate the default NetBSD
@@ -29,11 +25,7 @@
 
 options 	INCLUDE_CONFIG_FILE	# embed config file in kernel binary
 
-<<<<<<< HEAD
-#ident		"GENERIC-$Revision: 1.62 $"
-=======
 #ident		"GENERIC-$Revision: 1.63 $"
->>>>>>> 9e014010
 
 maxusers	16
 
