<<<<<<< HEAD
# 	$NetBSD: RAMDISK,v 1.25 2020/01/19 01:25:05 thorpej Exp $
=======
# 	$NetBSD: RAMDISK,v 1.26 2020/04/07 11:12:25 martin Exp $
>>>>>>> 898b1760
#
# kernel config file with memory disk for installation
#

include 	"arch/ews4800mips/conf/GENERIC"

# Enable the hooks used for initializing the root memory-disk.
makeoptions	COPTS="-Os -mmemcpy"	# optimize for space

options 	MEMORY_DISK_HOOKS
options 	MEMORY_DISK_IS_ROOT	# force root on memory disk
options 	MEMORY_DISK_SERVER=0	# no userspace memory disk support
# This sets the memory disk image size for the kernel. There is another
# memory disk image size defined in the boot blocks:
# 	src/sys/arch/ews4800mips/stand/boot/Makefile
options 	MEMORY_DISK_ROOT_SIZE=6144	# size of memory disk, in blocks (12)
options 	MEMORY_DISK_RBFLAGS=RB_SINGLE	# boot in single-user mode

options 	PIPE_SOCKETPAIR
options 	NFS_V2_ONLY
options 	FFS_NO_SNAPSHOT
options 	NO_DEV_PTM

# disable some options to shrink kernel
no options	DDB
no options 	INCLUDE_CONFIG_FILE
no options 	NTP
no options 	KTRACE
no options 	USERCONF
no options 	SYSVMSG
no options 	SYSVSEM
no options 	SYSVSHM
no options 	SYSCTL_INCLUDE_DESCR

no options	COMPAT_13
no options	COMPAT_14
no options	COMPAT_15
no options	COMPAT_16
no options	COMPAT_20
no options	COMPAT_30
no options	COMPAT_40
no options	COMPAT_50
no options	COMPAT_60
no options	COMPAT_43

no file-system	EXT2FS
no file-system	LFS
no file-system	FDESC
no file-system	KERNFS
no file-system	NULLFS
no file-system	OVERLAY
no file-system	PUFFS
no file-system	PROCFS
no file-system	UMAPFS
no file-system	UNION
no file-system	PTYFS
no file-system	TMPFS

no options 	QUOTA
no options 	QUOTA2
no options 	NFSSERVER
no options 	NETATALK
no options 	PPP_FILTER
no options 	SCSIVERBOSE

no ewsms0 at zsc?
no wsmouse* at ewsms?

no ch*	at scsibus?
no ses*	at scsibus?
no ss*	at scsibus?
no uk*	at scsibus?

no pseudo-device	ccd
no pseudo-device	raid
no pseudo-device	vnd
no pseudo-device	fss
no pseudo-device	putter
no pseudo-device	ipfilter
no pseudo-device	ppp
no pseudo-device	pppoe
no pseudo-device	tap
no pseudo-device	tun
no pseudo-device	gre
no pseudo-device	gif
no pseudo-device	stf
no pseudo-device	vlan
no pseudo-device	bridge
no pseudo-device	agr
no pseudo-device	accf_data
no pseudo-device	accf_http
no pseudo-device	clockctl
no pseudo-device	ksyms
no pseudo-device	wsmux
no pseudo-device 	carp
no pseudo-device 	veriexec<|MERGE_RESOLUTION|>--- conflicted
+++ resolved
@@ -1,8 +1,4 @@
-<<<<<<< HEAD
-# 	$NetBSD: RAMDISK,v 1.25 2020/01/19 01:25:05 thorpej Exp $
-=======
 # 	$NetBSD: RAMDISK,v 1.26 2020/04/07 11:12:25 martin Exp $
->>>>>>> 898b1760
 #
 # kernel config file with memory disk for installation
 #
