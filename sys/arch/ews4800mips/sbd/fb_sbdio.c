<<<<<<< HEAD
/*	$NetBSD: fb_sbdio.c,v 1.18 2020/11/21 17:09:34 thorpej Exp $	*/
=======
/*	$NetBSD: fb_sbdio.c,v 1.19 2021/04/24 23:36:37 thorpej Exp $	*/
>>>>>>> 9e014010

/*-
 * Copyright (c) 2004, 2005 The NetBSD Foundation, Inc.
 * All rights reserved.
 *
 * This code is derived from software contributed to The NetBSD Foundation
 * by UCHIYAMA Yasushi.
 *
 * Redistribution and use in source and binary forms, with or without
 * modification, are permitted provided that the following conditions
 * are met:
 * 1. Redistributions of source code must retain the above copyright
 *    notice, this list of conditions and the following disclaimer.
 * 2. Redistributions in binary form must reproduce the above copyright
 *    notice, this list of conditions and the following disclaimer in the
 *    documentation and/or other materials provided with the distribution.
 *
 * THIS SOFTWARE IS PROVIDED BY THE NETBSD FOUNDATION, INC. AND CONTRIBUTORS
 * ``AS IS'' AND ANY EXPRESS OR IMPLIED WARRANTIES, INCLUDING, BUT NOT LIMITED
 * TO, THE IMPLIED WARRANTIES OF MERCHANTABILITY AND FITNESS FOR A PARTICULAR
 * PURPOSE ARE DISCLAIMED.  IN NO EVENT SHALL THE FOUNDATION OR CONTRIBUTORS
 * BE LIABLE FOR ANY DIRECT, INDIRECT, INCIDENTAL, SPECIAL, EXEMPLARY, OR
 * CONSEQUENTIAL DAMAGES (INCLUDING, BUT NOT LIMITED TO, PROCUREMENT OF
 * SUBSTITUTE GOODS OR SERVICES; LOSS OF USE, DATA, OR PROFITS; OR BUSINESS
 * INTERRUPTION) HOWEVER CAUSED AND ON ANY THEORY OF LIABILITY, WHETHER IN
 * CONTRACT, STRICT LIABILITY, OR TORT (INCLUDING NEGLIGENCE OR OTHERWISE)
 * ARISING IN ANY WAY OUT OF THE USE OF THIS SOFTWARE, EVEN IF ADVISED OF THE
 * POSSIBILITY OF SUCH DAMAGE.
 */

#define WIRED_FB_TLB

#include <sys/cdefs.h>
<<<<<<< HEAD
__KERNEL_RCSID(0, "$NetBSD: fb_sbdio.c,v 1.18 2020/11/21 17:09:34 thorpej Exp $");
=======
__KERNEL_RCSID(0, "$NetBSD: fb_sbdio.c,v 1.19 2021/04/24 23:36:37 thorpej Exp $");
>>>>>>> 9e014010

#include <sys/param.h>
#include <sys/systm.h>
#include <sys/kmem.h>
#include <dev/cons.h>

#include <uvm/uvm_extern.h>     /* pmap function to remap FB */

#include <dev/wscons/wsconsio.h>
#include <dev/wscons/wsdisplayvar.h>
#include <dev/wsfont/wsfont.h>
#include <dev/rasops/rasops.h>

#include <mips/locore.h>
#include <mips/pte.h>

#include <machine/sbdiovar.h>

#include <machine/gareg.h>
#include <machine/gavar.h>

#include <machine/vmparam.h>
#include <machine/wired_map.h>


struct fb_softc {
	device_t sc_dev;
	struct rasops_info *sc_ri;
	struct ga *sc_ga;
	int sc_nscreens;
};

int fb_sbdio_match(device_t, cfdata_t, void *);
void fb_sbdio_attach(device_t, device_t, void *);

CFATTACH_DECL_NEW(fb_sbdio, sizeof(struct fb_softc),
    fb_sbdio_match, fb_sbdio_attach, NULL, NULL);

int _fb_ioctl(void *, void *, u_long, void *, int, struct lwp *);
paddr_t _fb_mmap(void *, void *, off_t, int);
int _fb_alloc_screen(void *, const struct wsscreen_descr *, void **,
    int *, int *, long *);
void _fb_free_screen(void *, void *);
int _fb_show_screen(void *, void *, int, void (*)(void *, int, int), void *);
void _fb_pollc(void *, int);
void fb_common_init(struct rasops_info *, struct ga *);
int fb_sbdio_cnattach(uint32_t, uint32_t, int);
void fb_pmap_enter(paddr_t, paddr_t, vaddr_t *, vaddr_t *);

struct wsscreen_descr _fb_std_screen = {
	"std", 0, 0,
	0, /* textops */
	0, 0,
	0
};

const struct wsscreen_descr *_fb_screen_table[] = {
	&_fb_std_screen,
};

struct wsscreen_list _fb_screen_list = {
	.nscreens	=
	    sizeof(_fb_screen_table) / sizeof(_fb_screen_table[0]),
	.screens	= _fb_screen_table
};

struct wsdisplay_accessops _fb_accessops = {
	.ioctl		= _fb_ioctl,
	.mmap		= _fb_mmap,
	.alloc_screen	= _fb_alloc_screen,
	.free_screen	= _fb_free_screen,
	.show_screen	= _fb_show_screen,
	.load_font	= 0,
	.pollc		= _fb_pollc
};

/* console stuff */
static struct rasops_info fb_console_ri;
static struct ga fb_console_ga;
static paddr_t fb_consaddr;


int
fb_sbdio_match(device_t parent, cfdata_t cf, void *aux)
{
	struct sbdio_attach_args *sa = aux;

	return strcmp(sa->sa_name, "fb") ? 0 : 1;
}

void
fb_sbdio_attach(device_t parent, device_t self, void *aux)
{
	struct fb_softc *sc = device_private(self);
	struct sbdio_attach_args *sa = aux;
	struct wsemuldisplaydev_attach_args wa;
	struct rasops_info *ri;
	struct ga *ga;
	vaddr_t memva, regva;
	int console;

	sc->sc_dev = self;
	aprint_normal("\n");

	console = (sa->sa_addr1 == fb_consaddr);
	if (console) {
		/* already initialized in fb_cnattach() */
		sc->sc_ri = ri = &fb_console_ri;
		ri->ri_flg &= ~RI_NO_AUTO;
		sc->sc_ga = &fb_console_ga;
		sc->sc_nscreens = 1;
	} else {
		ri = kmem_zalloc(sizeof(struct rasops_info), KM_SLEEP);
		ga = kmem_zalloc(sizeof(struct ga), KM_SLEEP);
		ga->reg_paddr = sa->sa_addr2;
		ga->flags = sa->sa_flags;
		fb_pmap_enter(sa->sa_addr1, sa->sa_addr2,
		    &memva, &regva);
		ri->ri_bits = (void *)memva;
		ga->reg_addr = regva;
		fb_common_init(ri, ga);
		sc->sc_ri = ri;
		sc->sc_ga = ga;
	}

	wa.console = console;
	wa.scrdata = &_fb_screen_list;
	wa.accessops = &_fb_accessops;
	wa.accesscookie	= (void *)sc;

	config_found(self, &wa, wsdisplaydevprint, CFARG_EOL);
}

void
fb_common_init(struct rasops_info *ri, struct ga *ga)
{
	int ga_active, cookie;

	/* XXX */
	ga_active = 0;
	if (ga->flags == 0x0000 || ga->flags == 0x0001)
		ga_active = ga_init(ga);

	/*
	 * TR2 IPL CLUT.
	 * 0     black
	 * 1	 red
	 * 2	 green
	 * 4	 blue
	 * 8	 yellow
	 * 16	 cyan
	 * 32	 magenta
	 * 64	 light gray
	 * 128	 dark gray
	 * 255	 white
	 * other black
	 * When CLUT isn't initialized for NetBSD, use black-red pair.
	 */
	ri->ri_flg = RI_CENTER | RI_CLEAR;
	if (!ga_active)
		ri->ri_flg |= RI_FORCEMONO;
	if (ri == &fb_console_ri)
		ri->ri_flg |= RI_NO_AUTO;

	ri->ri_depth = 8;
	ri->ri_width = 1280;
	ri->ri_height = 1024;
	ri->ri_stride = 2048;
	ri->ri_hw = (void *)ga;

	wsfont_init();
	/* prefer 12 pixel wide font */
	cookie = wsfont_find(NULL, 12, 0, 0, 0, 0, WSFONT_FIND_BITMAP);
	if (cookie <= 0)
		cookie = wsfont_find(NULL, 0, 0, 0, 0, 0, WSFONT_FIND_BITMAP);
	if (cookie <= 0) {
		printf("sfb: font table is empty\n");
		return;
	}

	if (wsfont_lock(cookie, &ri->ri_font)) {
		printf("fb: can't lock font\n");
		return;
	}
	ri->ri_wsfcookie = cookie;

	rasops_init(ri, 34, 80);

#if 0
	/* XXX no accelarated functions yet */
	ri->ri_ops.putchar = xxx_putchar;
	ri->ri_ops.erasecols = xxx_erasecols;
	ri->ri_ops.copyrows = xxx_copyrows;
	ri->ri_ops.eraserows = xxx_eraserows;
	ir->ri_do_cursor = xxx_do_cursor;
#endif

	/* XXX shouldn't be global */
	_fb_std_screen.nrows = ri->ri_rows;
	_fb_std_screen.ncols = ri->ri_cols;
	_fb_std_screen.textops = &ri->ri_ops;
	_fb_std_screen.capabilities = ri->ri_caps;
}

int
fb_sbdio_cnattach(uint32_t mem, uint32_t reg, int flags)
{
	struct rasops_info *ri;
	struct ga *ga;
	vaddr_t memva, regva;
	long defattr;

	ri = &fb_console_ri;
	ga = &fb_console_ga;

	ga->reg_paddr = reg;
	ga->flags = flags;
	fb_pmap_enter((paddr_t)mem, (paddr_t)reg, &memva, &regva);
	ri->ri_bits = (void *)memva;
	ga->reg_addr = regva;

	fb_common_init(ri, ga);

	(*ri->ri_ops.allocattr)(ri, 0, 0, 0, &defattr);
	wsdisplay_cnattach(&_fb_std_screen, ri, 0, 0, defattr);
	fb_consaddr = mem;

	return 0;
}

int
_fb_ioctl(void *v, void *vs, u_long cmd, void *data, int flag, struct lwp *l)
{
	struct fb_softc *sc = v;
	struct wsdisplay_fbinfo *fbinfo = (void *)data;
	struct wsdisplay_cmap *cmap = (void *)data;
	struct rasops_info *ri = sc->sc_ri;
	struct ga *ga = sc->sc_ga;
	int i;

	switch (cmd) {
	case WSDISPLAYIO_GTYPE:
		*(uint32_t *)data = WSDISPLAY_TYPE_UNKNOWN;
		return 0;

	case WSDISPLAYIO_GINFO:
		fbinfo->height = ri->ri_height;
		fbinfo->width  = ri->ri_width;
		fbinfo->depth  = ri->ri_depth;
		fbinfo->cmsize = 256;
		return 0;

	case WSDISPLAYIO_LINEBYTES:
		*(u_int *)data = ri->ri_stride;
		return 0;

	case WSDISPLAYIO_GETCMAP:
		if (ri->ri_flg == RI_FORCEMONO)
			break;
		ga_clut_get(ga);
		if (cmap->index >= 256 || cmap->count > 256 - cmap->index)
			return (EINVAL);
		for (i = 0; i < cmap->count; i++) {
			cmap->red[i] = ga->clut[cmap->index + i][0];
			cmap->green[i] = ga->clut[cmap->index + i][1];
			cmap->blue[i] = ga->clut[cmap->index + i][2];
		}
		return 0;

	case WSDISPLAYIO_PUTCMAP:
		if (ri->ri_flg == RI_FORCEMONO)
			break;
		if (cmap->index >= 256 || cmap->count > 256 - cmap->index)
			return (EINVAL);
		for (i = 0; i < cmap->count; i++) {
			ga->clut[cmap->index + i][0] = cmap->red[i];
			ga->clut[cmap->index + i][1] = cmap->green[i];
			ga->clut[cmap->index + i][2] = cmap->blue[i];
		}
		ga_clut_set(ga);
		return 0;
	}

	return EPASSTHROUGH;
}

paddr_t
_fb_mmap(void *v, void *vs, off_t offset, int prot)
{

	if (offset < 0 || offset >= GA_FRB_SIZE)
		return -1;

	return mips_btop(GA_FRB_ADDR + offset);
}

int
_fb_alloc_screen(void *v, const struct wsscreen_descr *type, void **cookie,
    int *curx, int *cury, long *attr)
{
	struct fb_softc *sc = v;
	struct rasops_info *ri = sc->sc_ri;
	long defattr;

#if 0
	if (sc->sc_nscreens > 0)
		return ENOMEM;
#endif

	*cookie = ri;
	*curx = *cury = 0;
	ri->ri_ops.allocattr(ri, 0, 0, 0, &defattr);
	*attr = defattr;
	sc->sc_nscreens++;

	return 0;
}

void
_fb_free_screen(void *v, void *cookie)
{
	struct fb_softc *sc = v;

	sc->sc_nscreens--;
}

int
_fb_show_screen(void *v, void *cookie, int waitok,
    void (*cb)(void *, int, int), void *cbarg)
{

	return 0;
}

void
_fb_pollc(void *v, int on)
{

	/* no interrupt used. */
}

void
fb_pmap_enter(paddr_t fb_paddr, paddr_t reg_paddr,
    vaddr_t *fb_vaddr, vaddr_t *reg_vaddr)
{
#ifdef WIRED_FB_TLB	/* Make wired 16MPage for frame buffer */
	vaddr_t va;
	vsize_t fb_off, reg_off, pgsize;

	pgsize = MIPS3_WIRED_SIZE;
	fb_off  = fb_paddr  & MIPS3_WIRED_OFFMASK;
	reg_off = reg_paddr & MIPS3_WIRED_OFFMASK;
	fb_paddr  = fb_paddr  & ~MIPS3_WIRED_OFFMASK;
	reg_paddr = reg_paddr & ~MIPS3_WIRED_OFFMASK;
	va = GA_FRB_ADDR;

	if (mips3_wired_enter_page(va, fb_paddr, pgsize) == false) {
		printf("cannot allocate fb memory\n");
		return;
	}

	if (mips3_wired_enter_page(va + pgsize, reg_paddr, pgsize) == false) {
		printf("cannot allocate fb register\n");
		return;
	}

	*fb_vaddr  = va + fb_off;
	*reg_vaddr = va + pgsize + reg_off;
#else /* WIRED_FB_TLB */
	paddr_t pa, epa;
	vaddr_t va, tva;

	pa = addr;
	epa = pa + size;

	va = uvm_km_alloc(kernel_map, epa - pa, 0, UVM_KMF_VAONLY);
	if (va == 0)
		for (;;)
			ROM_MONITOR();

	for (tva = va; pa < epa; pa += PAGE_SIZE, tva += PAGE_SIZE)
		pmap_kenter_pa(tva, pa, VM_PROT_READ | VM_PROT_WRITE, 0);

	pmap_update(pmap_kernel());

	*fb_vaddr  = va;
#endif /* WIRED_FB_TLB */
}<|MERGE_RESOLUTION|>--- conflicted
+++ resolved
@@ -1,8 +1,4 @@
-<<<<<<< HEAD
-/*	$NetBSD: fb_sbdio.c,v 1.18 2020/11/21 17:09:34 thorpej Exp $	*/
-=======
 /*	$NetBSD: fb_sbdio.c,v 1.19 2021/04/24 23:36:37 thorpej Exp $	*/
->>>>>>> 9e014010
 
 /*-
  * Copyright (c) 2004, 2005 The NetBSD Foundation, Inc.
@@ -36,11 +32,7 @@
 #define WIRED_FB_TLB
 
 #include <sys/cdefs.h>
-<<<<<<< HEAD
-__KERNEL_RCSID(0, "$NetBSD: fb_sbdio.c,v 1.18 2020/11/21 17:09:34 thorpej Exp $");
-=======
 __KERNEL_RCSID(0, "$NetBSD: fb_sbdio.c,v 1.19 2021/04/24 23:36:37 thorpej Exp $");
->>>>>>> 9e014010
 
 #include <sys/param.h>
 #include <sys/systm.h>
