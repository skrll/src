<<<<<<< HEAD
#	$NetBSD: Makefile,v 1.23 2015/12/21 17:02:32 christos Exp $
=======
#	$NetBSD: Makefile,v 1.24 2018/07/12 10:46:42 maxv Exp $
>>>>>>> b2b84690

INCSDIR= /usr/include/cobalt

INCS=	ansi.h asm.h autoconf.h \
	bswap.h \
	cdefs.h cpu.h \
	disklabel.h \
	ecoff_machdep.h elf_machdep.h endian.h endian_machdep.h \
	fenv.h float.h \
	ieee.h ieeefp.h \
	int_const.h int_fmtio.h int_limits.h int_mwgwtypes.h int_types.h \
	intr.h \
	kcore.h kdbparam.h \
	limits.h lock.h locore.h \
	math.h mcontext.h mips_opcode.h mutex.h \
	nvram.h \
	param.h pcb.h pmap.h proc.h profile.h psl.h pte.h ptrace.h \
	reg.h regdef.h regnum.h reloc.h rwlock.h \
	setjmp.h signal.h sljit_machdep.h \
	trap.h types.h \
	vmparam.h \
	wchar_limits.h

.include <bsd.kinc.mk><|MERGE_RESOLUTION|>--- conflicted
+++ resolved
@@ -1,8 +1,4 @@
-<<<<<<< HEAD
-#	$NetBSD: Makefile,v 1.23 2015/12/21 17:02:32 christos Exp $
-=======
 #	$NetBSD: Makefile,v 1.24 2018/07/12 10:46:42 maxv Exp $
->>>>>>> b2b84690
 
 INCSDIR= /usr/include/cobalt
 
