<<<<<<< HEAD
# $NetBSD: INSTALL,v 1.67 2018/04/09 20:16:16 christos Exp $
=======
# $NetBSD: INSTALL,v 1.68 2018/08/01 20:04:10 maxv Exp $
>>>>>>> b2b84690
#
# INSTALL -- installation and rescue kernel.
#
# This kernel should be derived from GENERIC with most features
# commented out to shoehorn into Cobalt kernel size limitations.
#

include 	"arch/cobalt/conf/std.cobalt"

options 	INCLUDE_CONFIG_FILE	# embed config file in kernel binary

<<<<<<< HEAD
#ident 		"INSTALL-$Revision: 1.67 $"
=======
#ident 		"INSTALL-$Revision: 1.68 $"
>>>>>>> b2b84690

makeoptions     COPTS="-Os -mmemcpy"
makeoptions	CPUFLAGS="-march=vr5000 -mabi=32"

maxusers	32

# Standard system options
#options 	KTRACE		# system call tracing support
#options 	SYSVMSG		# System V message queues
#options 	SYSVSEM		# System V semaphores
#options 	SEMMNI=10	# number of semaphore identifiers
#options 	SEMMNS=60	# number of semaphores in system
#options 	SEMUME=10	# max number of undo entries per process
#options 	SEMMNU=30	# number of undo structures in system
#options 	SYSVSHM		# System V shared memory
#options 	NTP		# network time protocol
#options 	USERCONF	# userconf(4) support
options 	PIPE_SOCKETPAIR	# smaller, but slower pipe(2)
#options 	SYSCTL_INCLUDE_DESCR	# Include sysctl descriptions in kernel

# Alternate buffer queue strategies for better responsiveness under high
# disk I/O load.
#options 	BUFQ_READPRIO
#options 	BUFQ_PRIOCSCAN

# Debugging options
#options 	DIAGNOSTIC	# extra kernel sanity checking
#options 	DEBUG		# extra kernel debugging support
options 	DDB		# kernel dynamic debugger
pseudo-device	ksyms
#options 	DDB_HISTORY_SIZE=100 # enable history editing in DDB
#makeoptions	DEBUG="-g"	# compile full symbol table

# Compatibility options
include 	"conf/compat_netbsd16.config"
#options 	EXEC_ECOFF	# exec ECOFF binaries
#options 	COMPAT_ULTRIX	# binary compatibility with Ultrix

# File systems
file-system	FFS		# Berkeley Fast Filesystem
file-system 	EXT2FS		# second extended file system (linux)
file-system	NFS		# Sun NFS-compatible filesystem client
#file-system	KERNFS		# kernel data-structure filesystem
#file-system	NULLFS		# NULL layered filesystem
#file-system 	OVERLAY		# overlay file system
file-system	MFS		# memory-based filesystem
#file-system	FDESC		# user file descriptor filesystem
#file-system	UMAPFS		# uid/gid remapping filesystem
#file-system	LFS		# Log-based filesystem (still experimental)
#file-system	PROCFS		# /proc
#file-system	CD9660		# ISO 9660 + Rock Ridge file system
#file-system	UNION		# union file system
#file-system	MSDOSFS		# MS-DOS FAT filesystem(s).
#file-system 	CODA		# Coda File System; also needs vcoda (below)
#file-system	PTYFS		# /dev/pts/N support

# File system options
#options 	NFSSERVER	# Sun NFS-compatible filesystem server
#options 	QUOTA		# legacy UFS quotas
#options 	QUOTA2		# new, in-filesystem UFS quotas
#options 	FFS_EI		# FFS Endian Independent support
options 	WAPBL		# File system journaling support
options 	FFS_NO_SNAPSHOT	# No FFS snapshot support
#options 	EXT2FS_SYSTEM_FLAGS # makes ext2fs file flags (append and
				# immutable) behave as system flags.

# Networking options
#options 	GATEWAY		# IP packet forwarding
options 	INET		# Internet protocols
#options 	INET6		# IPV6
#options 	IPSEC		# IP security
#options 	IPSEC_DEBUG	# debug for IP security
#options 	MROUTING	# packet forwarding of multicast packets
#options 	PIM		# Protocol Independent Multicast
#options 	NETATALK	# AppleTalk (over Ethernet) protocol
#options 	PPP_BSDCOMP	# BSD-Compress compression support for PPP
#options 	PPP_DEFLATE	# Deflate compression support for PPP
#options 	PPP_FILTER	# Active filter support for PPP (requires bpf)
#options 	TCP_DEBUG	# Record last TCP_NDEBUG packets with SO_DEBUG

#options 	ALTQ		# Manipulate network interfaces' output queues
#options 	ALTQ_BLUE	# Stochastic Fair Blue
#options 	ALTQ_CBQ	# Class-Based Queueing
#options 	ALTQ_CDNR	# Diffserv Traffic Conditioner
#options 	ALTQ_FIFOQ	# First-In First-Out Queue
#options 	ALTQ_FLOWVALVE	# RED/flow-valve (red-penalty-box)
#options 	ALTQ_HFSC	# Hierarchical Fair Service Curve
#options 	ALTQ_LOCALQ	# Local queueing discipline
#options 	ALTQ_PRIQ	# Priority Queueing
#options 	ALTQ_RED	# Random Early Detection
#options 	ALTQ_RIO	# RED with IN/OUT
#options 	ALTQ_WFQ	# Weighted Fair Queueing

# JIT compiler for bpfilter
#options	SLJIT
#options	BPFJIT

# These options enable verbose messages for several subsystems.
# Warning, these may compile large string tables into the kernel!
#options 	PCIVERBOSE	# verbose PCI device autoconfig messages
#options 	PCI_CONFIG_DUMP	# verbosely dump PCI config space
#options 	SCSIVERBOSE	# human readable SCSI error messages
#options 	MIIVERBOSE	# verbose PHY autoconfig messages

options 	NFS_BOOT_DHCP

config		netbsd	root on ? type ?

mainbus0 	at root

cpu0 		at mainbus?

mcclock0	at mainbus? addr 0x10000070

com0		at mainbus? addr 0x1c800000 level 3
options 	COM_16650

zsc0		at mainbus? addr 0x1c800000 irq 4
zstty0		at zsc0 channel 0
#zstty1		at zsc0 channel 1

lcdpanel0	at mainbus? addr 0x1f000000

gt0 		at mainbus? addr 0x14000000

pci* 		at gt0
pchb* 		at pci? dev ? function ?
pcib* 		at pci? dev ? function ?

options 	PCI_NETBSD_CONFIGURE

# Cryptographic Devices

# PCI cryptographic devices
#hifn*	at pci? dev ? function ?	# Hifn 7755/7811/795x
#ubsec*	at pci? dev ? function ?	# Broadcom 5501/5601/580x/582x

# PCI serial/parallel interfaces
puc* 		at pci? dev ? function ? 	# PCI "universal" comm. cards
com* 		at puc? port ?
#lpt* 		at puc? port ?
#cy* 		at pci? dev ? function ?	# Cyclades Cyclom-Y serial cards

# PCI SCSI controllers
#adv*		at pci? dev ? function ?	# AdvanSys 1200[A,B], 9xx[U,UA]
#adw*		at pci? dev ? function ?	# AdvanSys 9xxUW SCSI
#ahc*		at pci? dev ? function ?	# Adaptec [23]94x, aic78x0 SCSI
#bha*		at pci? dev ? function ?	# BusLogic 9xx SCSI
#dpt*		at pci? dev ? function ?	# DPT SmartCache/SmartRAID
#isp*		at pci? dev ? function ?	# Qlogic ISP [12]0x0 SCSI/FC
#siop*		at pci? dev ? function ?	# NCR 53c8xx SCSI
#esiop*		at pci? dev ? function ?	# NCR 53c82s75xx SCSI and newer
#pcscp*		at pci? dev ? function ?	# AMD 53c974 PCscsi-PCI SCSI

# SCSI bus support
#scsibus* 	at adv?
#scsibus* 	at adw?
#scsibus* 	at ahc?
#scsibus* 	at bha?
#scsibus* 	at dpt?
#scsibus* 	at isp?
#scsibus* 	at siop?
#scsibus* 	at esiop?
#scsibus* 	at pcscp?

# SCSI devices
#sd*		at scsibus? target ? lun ?	# SCSI disk drives
#st*		at scsibus? target ? lun ?	# SCSI tape drives
#cd*		at scsibus? target ? lun ?	# SCSI CD-ROM drives
#ch*		at scsibus? target ? lun ?	# SCSI autochangers
#ss*		at scsibus? target ? lun ?	# SCSI scanners
#uk*		at scsibus? target ? lun ?	# SCSI unknown

# RAID controllers and devices
#cac*		at pci? dev ? function ?	# Compaq array controller
#ca*		at cac? unit ?			# Compaq array disk device

# IDE and related devices
# PCI IDE controllers - see pciide(4) for supported hardware.
# The 0x0001 flag force the driver to use DMA, even if the driver doesn't know
# how to set up DMA modes for this chip. This may work, or may cause
# a machine hang with some controllers.
pciide* 	at pci? dev ? function ? flags 0x0000	# GENERIC pciide driver
#acardide*	at pci? dev ? function ?	# Acard IDE controllers
#aceride* 	at pci? dev ? function ?	# Acer Lab IDE controllers
#artsata*	at pci? dev ? function ?	# Intel i31244 SATA controller
#cmdide* 	at pci? dev ? function ?	# CMD tech IDE controllers
#cypide* 	at pci? dev ? function ?	# Cypress IDE controllers
#hptide* 	at pci? dev ? function ?	# Triones/HighPoint IDE controllers
#optiide* 	at pci? dev ? function ?	# Opti IDE controllers
#pdcide* 	at pci? dev ? function ?	# Promise IDE controllers
#pdcsata* 	at pci? dev ? function ?	# Promise SATA150 controllers
#satalink*	at pci? dev ? function ?	# SiI SATALink controllers
#siside* 	at pci? dev ? function ?	# SiS IDE controllers
#slide*  	at pci? dev ? function ?	# Symphony Labs IDE controllers
viaide* 	at pci? dev ? function ?	# VIA/AMD/Nvidia IDE controllers

# ATA bus
atabus* 	at ata?

# IDE drives
# Flags are used only with controllers that support DMA operations
# and mode settings (e.g. some pciide controllers)
# The lowest order four bits (rightmost digit) of the flags define the PIO
# mode to use, the next set of four bits the DMA mode and the third set the
# UltraDMA mode. For each set of four bits, the 3 lower bits define the mode
# to use, and the last bit must be 1 for this setting to be used.
# For DMA and UDMA, 0xf (1111) means 'disable'.
# 0x0fac means 'use PIO mode 4, DMA mode 2, disable UltraDMA'.
# (0xc=1100, 0xa=1010, 0xf=1111)
# 0x0000 means "use whatever the drive claims to support".
wd* 		at atabus? drive ? flags 0x0000

# PCI network interfaces
#en*		at pci? dev ? function ?	# ENI/Adaptec ATM
#ep*		at pci? dev ? function ?	# 3Com 3c59x
#ex*		at pci? dev ? function ?	# 3Com 90x[BC]
#epic*		at pci? dev ? function ?	# SMC EPIC/100 Ethernet
#esh*		at pci? dev ? function ?	# Essential HIPPI card
#fpa*		at pci? dev ? function ?	# DEC DEFPA FDDI
#fxp*		at pci? dev ? function ?	# Intel EtherExpress PRO10+/100B
#le*		at pci? dev ? function ?	# PCnet-PCI Ethernet
#ne*		at pci? dev ? function ?	# NE2000-compatible Ethernet
#ntwoc*		at pci? dev ? function ?	# Riscom/N2 PCI Sync Serial
#sip*		at pci? dev ? function ?	# SiS 900 Ethernet
#tl*		at pci? dev ? function ?	# ThunderLAN-based Ethernet
tlp*		at pci? dev ? function ?	# DECchip 21x4x and clones
#vr*		at pci? dev ? function ?	# VIA Rhine Fast Ethernet
#lmc*		at pci? dev ? function ?	# Lan Media Corp SSI/HSSI/DS3
#rtk*		at pci? dev ? function ?	# Realtek 8129/8139

# MII/PHY support
#exphy*		at mii? phy ?			# 3Com internal PHYs
#icsphy*		at mii? phy ?			# ICS189x PHYs
#inphy*		at mii? phy ?			# Intel 82555 PHYs
#iophy*		at mii? phy ?			# Intel 82553 PHYs
lxtphy*		at mii? phy ?			# Level One LXT-970 PHYs
#nsphy*		at mii? phy ?			# NS83840 PHYs
#nsphyter* 	at mii? phy ?			# NS83843 PHYs
#qsphy*		at mii? phy ?			# Quality Semiconductor QS6612
#sqphy*		at mii? phy ?			# Seeq 80220/80221/80223 PHYs
#tlphy*		at mii? phy ?			# ThunderLAN PHYs
#tqphy*		at mii? phy ?			# TDK Semiconductor PHYs
#ukphy*		at mii? phy ?			# generic unknown PHYs

# PCI audio devices
#clcs*		at pci? dev ? function ?	# Cirrus Logic CS4280
#eap*		at pci? dev ? function ?	# Ensoniq AudioPCI
#emuxki* 	at pci? dev ? function ?	# SoundBlaster Live!
#eso*		at pci? dev ? function ?	# ESS Solo-1 PCI AudioDrive
#fms*		at pci? dev ? function ?	# Forte Media FM801
#sv*		at pci? dev ? function ?	# S3 SonicVibes

# Audio support
#audio*		at audiobus?

#spkr*		at audio?			# PC speaker (synthesized)

# Pseudo-devices

#pseudo-device 	crypto				# /dev/crypto device
#pseudo-device	swcrypto			# software crypto implementation

# Disk/mass storage pseudo-devices
#pseudo-device	ccd				# concatenated disk devices
#pseudo-device	cgd				# cryptographic disk devices
#pseudo-device	raid				# RAIDframe disk driver
#options 	RAID_AUTOCONFIG			# auto-configuration of RAID
# Options to enable various other RAIDframe RAID types.
# options	RF_INCLUDE_EVENODD=1
# options	RF_INCLUDE_RAID5_RS=1
# options	RF_INCLUDE_PARITYLOGGING=1
# options	RF_INCLUDE_CHAINDECLUSTER=1
# options	RF_INCLUDE_INTERDECLUSTER=1
# options 	RF_INCLUDE_PARITY_DECLUSTERING=1
# options	RF_INCLUDE_PARITY_DECLUSTERING_DS=1
#pseudo-device	md				# memory disk device (ramdisk)
#pseudo-device	vnd				# disk-like interface to files

# Network pseudo-devices
pseudo-device	bpfilter			# Berkeley packet filter
#pseudo-device	npf			# NPF packet filter
pseudo-device	loop				# network loopback
#pseudo-device	ppp				# Point-to-Point Protocol
#pseudo-device	pppoe				# PPP over Ethernet (RFC 2516)
#pseudo-device	sl				# Serial Line IP
#pseudo-device	strip				# Starmode Radio IP (Metricom)
#pseudo-device	tun				# network tunneling over tty
#pseudo-device	tap				# virtual Ethernet
#pseudo-device	gre				# generic L3 over IP tunnel
#pseudo-device	gif				# RFC1933 tunnel
#pseudo-device	faith				# IPv[46] tcp relay translation
#pseudo-device	stf				# 6to4 IPv6 over IPv4 encapsulation
#pseudo-device	vlan			# IEEE 802.1q encapsulation
#pseudo-device	bridge			# simple inter-network bridging
#options	BRIDGE_IPF		# bridge uses IP/IPv6 pfil hooks too

# Miscellaneous pseudo-devices
pseudo-device	pty				# pseudo-terminals
options 	NO_DEV_PTM
#pseudo-device	sequencer			# MIDI sequencer
#options 	RND_COM				# use "com" randomness (BROKEN)
#pseudo-device	clockctl		# user control of clock subsystem
pseudo-device	nullcons			# no-op console

# A pseudo device needed for Coda		# also needs CODA (above)
#pseudo-device	vcoda				# coda minicache <-> venus comm.
#pseudo-device	ksyms				# /dev/ksyms<|MERGE_RESOLUTION|>--- conflicted
+++ resolved
@@ -1,8 +1,4 @@
-<<<<<<< HEAD
-# $NetBSD: INSTALL,v 1.67 2018/04/09 20:16:16 christos Exp $
-=======
 # $NetBSD: INSTALL,v 1.68 2018/08/01 20:04:10 maxv Exp $
->>>>>>> b2b84690
 #
 # INSTALL -- installation and rescue kernel.
 #
@@ -14,11 +10,7 @@
 
 options 	INCLUDE_CONFIG_FILE	# embed config file in kernel binary
 
-<<<<<<< HEAD
-#ident 		"INSTALL-$Revision: 1.67 $"
-=======
 #ident 		"INSTALL-$Revision: 1.68 $"
->>>>>>> b2b84690
 
 makeoptions     COPTS="-Os -mmemcpy"
 makeoptions	CPUFLAGS="-march=vr5000 -mabi=32"
