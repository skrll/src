--- conflicted
+++ resolved
@@ -1,8 +1,4 @@
-<<<<<<< HEAD
-#	$NetBSD: majors.cobalt,v 1.34 2020/03/04 04:58:52 thorpej Exp $
-=======
 #	$NetBSD: majors.cobalt,v 1.35 2020/04/04 16:06:12 jdolecek Exp $
->>>>>>> 898b1760
 #
 # Device majors for cobalt
 #
