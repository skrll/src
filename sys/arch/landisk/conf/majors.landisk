<<<<<<< HEAD
#	$NetBSD: majors.landisk,v 1.10 2020/01/29 18:39:02 maya Exp $
=======
#	$NetBSD: majors.landisk,v 1.11 2020/04/04 16:06:14 jdolecek Exp $
>>>>>>> 898b1760
#
# Device majors for landisk
#

device-major	cons		char 0
device-major	ctty		char 1
device-major	mem		char 2
device-major	wd		char 3   block 0	wd
device-major	swap		char 4   block 1	vmswap
device-major	pts		char 5			pty
device-major	ptc		char 6			pty
device-major	log		char 7
device-major	com		char 8			com

device-major	scif		char 10			scif

device-major	sd		char 13  block 4	sd
device-major	st		char 14  block 5	st
device-major	cd		char 15  block 6	cd

device-major	ch		char 17			ch
device-major	ccd		char 18  block 16	ccd
device-major	ss		char 19			ss
device-major	uk		char 20			uk

device-major	filedesc	char 22
device-major	bpf		char 23			bpfilter
device-major	md		char 24  block 17	md

#device-major	obsolete	char 28			obsolete (lkm)

device-major	tun		char 40			tun
device-major	vnd		char 41  block 14	vnd
device-major	audio		char 42			audio

device-major	ipl		char 44			ipfilter

device-major	rnd		char 46			rnd
device-major	vcoda		char 47			vcoda
device-major	scsibus		char 48			scsibus
device-major	raid		char 49  block 18	raid
device-major	esh		char 50			esh
device-major	wdog		char 51			wdog
device-major	clockctl	char 52			clockctl
#device-major	obsolete	char 53			obsolete (systrace)
device-major	cgd		char 54  block 19	cgd
device-major	sysmon		char 55			sysmon

device-major	wsdisplay	char 56			wsdisplay
device-major	wskbd		char 57			wskbd
device-major	wsmouse		char 58			wsmouse
device-major	wsmux		char 59			wsmux
device-major	wsfont		char 60			wsfont
device-major	ksyms		char 61			ksyms

device-major	usb		char 64			usb
device-major	uhid		char 65			uhid
device-major	ulpt		char 66			ulpt
device-major	ugen		char 67			ugen
device-major	ucom		char 68			ucom
device-major	uscanner	char 69			uscanner
#device-major	obsolete	char 70			obsolete (urio)

device-major	midi		char 72			midi
device-major	sequencer	char 73			sequencer

device-major	altq		char 76			altq
device-major	kttcp		char 77			kttcp
#device-major	obsolete	char 78			obsolete (nsmb)
device-major	irframe		char 79			irframedrv
device-major	pci		char 80			pci

device-major	button		char 84			button

# Majors up to 143 are reserved for machine-dependent drivers.
# New machine-independent driver majors are assigned in 
# sys/conf/majors.<|MERGE_RESOLUTION|>--- conflicted
+++ resolved
@@ -1,8 +1,4 @@
-<<<<<<< HEAD
-#	$NetBSD: majors.landisk,v 1.10 2020/01/29 18:39:02 maya Exp $
-=======
 #	$NetBSD: majors.landisk,v 1.11 2020/04/04 16:06:14 jdolecek Exp $
->>>>>>> 898b1760
 #
 # Device majors for landisk
 #
