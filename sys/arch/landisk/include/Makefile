--- conflicted
+++ resolved
@@ -1,8 +1,4 @@
-<<<<<<< HEAD
-#	$NetBSD: Makefile,v 1.5 2016/08/25 12:47:45 christos Exp $
-=======
 #	$NetBSD: Makefile,v 1.6 2018/07/12 10:46:44 maxv Exp $
->>>>>>> b2b84690
 
 INCSDIR= /usr/include/landisk
 
