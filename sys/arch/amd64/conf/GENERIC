<<<<<<< HEAD
# $NetBSD: GENERIC,v 1.489 2018/04/08 00:52:38 mrg Exp $
=======
# $NetBSD: GENERIC,v 1.498 2018/08/01 16:59:09 maxv Exp $
>>>>>>> b2b84690
#
# GENERIC machine description file
#
# This machine description file is used to generate the default NetBSD
# kernel.  The generic kernel does not include all options, subsystems
# and device drivers, but should be useful for most applications.
#
# The machine description file can be customised for your specific
# machine to reduce the kernel size and improve its performance.
#
# For further information on compiling NetBSD kernels, see the config(8)
# man page.
#
# For further information on hardware support for this architecture, see
# the intro(4) man page.  For further information about kernel options
# for this architecture, see the options(4) man page.  For an explanation
# of each device driver in this file see the section 4 man page for the
# device.

include 	"arch/amd64/conf/std.amd64"

options 	INCLUDE_CONFIG_FILE	# embed config file in kernel binary

<<<<<<< HEAD
#ident		"GENERIC-$Revision: 1.489 $"
=======
#ident		"GENERIC-$Revision: 1.498 $"
>>>>>>> b2b84690

maxusers	64		# estimated number of users

# delay between "rebooting ..." message and hardware reset, in milliseconds
#options 	CPURESET_DELAY=2000

# This option allows you to force a serial console at the specified
# I/O address.   see console(4) for details.
#options 	CONSDEVNAME="\"com\"",CONADDR=0x2f8,CONSPEED=57600
#	you don't want the option below ON iff you are using the
#	serial console option of the new boot strap code.
#options 	CONS_OVERRIDE	# Always use above! independent of boot info

# The following options override the memory sizes passed in from the boot
# block.  Use them *only* if the boot block is unable to determine the correct
# values.  Note that the BIOS may *correctly* report less than 640k of base
# memory if the extended BIOS data area is located at the top of base memory
# (as is the case on most recent systems).
#options 	REALBASEMEM=639		# size of base memory (in KB)
#options 	REALEXTMEM=15360	# size of extended memory (in KB)

# The following options limit the overall size of physical memory
# and/or the maximum address used by the system.
# Contrary to REALBASEMEM and REALEXTMEM, they still use the BIOS memory map
# and can deal with holes in the memory layout.
#options 	PHYSMEM_MAX_SIZE=64	# max size of physical memory (in MB)
#options 	PHYSMEM_MAX_ADDR=2048	# don't use memory above this (in MB)

# Standard system options

options 	INSECURE	# disable kernel security levels - X needs this

options 	RTC_OFFSET=0	# hardware clock is this many mins. west of GMT
options 	NTP		# NTP phase/frequency locked loop

options 	KTRACE		# system call tracing via ktrace(1)

options 	CPU_UCODE	# cpu ucode loading support

# Note: SysV IPC parameters could be changed dynamically, see sysctl(8).
options 	SYSVMSG		# System V-like message queues
options 	SYSVSEM		# System V-like semaphores
options 	SYSVSHM		# System V-like memory sharing

options 	MODULAR		# new style module(7) framework
options 	MODULAR_DEFAULT_AUTOLOAD
options 	USERCONF	# userconf(4) support
#options 	PIPE_SOCKETPAIR	# smaller, but slower pipe(2)
options 	SYSCTL_INCLUDE_DESCR	# Include sysctl descriptions in kernel

# CPU-related options
#options 	USER_LDT	# user-settable LDT; used by WINE
options 	SVS		# Separate Virtual Space
makeoptions	SPECTRE_V2_GCC_MITIGATION=1	# GCC Spectre variant 2
						# migitation
<<<<<<< HEAD
=======
options 	SPECTRE_V2_GCC_MITIGATION
>>>>>>> b2b84690

# CPU features
acpicpu*	at cpu?		# ACPI CPU (including frequency scaling)
coretemp*	at cpu?		# Intel on-die thermal sensor
est0		at cpu0		# Intel Enhanced SpeedStep (non-ACPI)
#odcm0		at cpu0		# On-demand clock modulation
powernow0	at cpu0		# AMD PowerNow! and Cool'n'Quiet (non-ACPI)
vmt0		at cpu0		# VMware Tools

options 	PMC		# performance-monitoring counters support

# Alternate buffer queue strategies for better responsiveness under high
# disk I/O load.
#options 	BUFQ_READPRIO
options 	BUFQ_PRIOCSCAN

# Diagnostic/debugging support options
options 	DIAGNOSTIC	# inexpensive kernel consistency checks
				# XXX to be commented out on release branch
#options 	DEBUG		# expensive debugging checks/support
#options 	LOCKDEBUG	# expensive locking checks/support

#
# Because gcc omits the frame pointer for any -O level, the line below
# is needed to make backtraces in DDB work.
#
makeoptions	COPTS="-O2 -fno-omit-frame-pointer"
options 	DDB		# in-kernel debugger
#options 	DDB_COMMANDONENTER="bt"	# execute command when ddb is entered
#options 	DDB_ONPANIC=1	# see also sysctl(7): `ddb.onpanic'
options 	DDB_HISTORY_SIZE=512	# enable history editing in DDB
#options 	KGDB		# remote debugger
#options 	KGDB_DEVNAME="\"com\"",KGDB_DEVADDR=0x3f8,KGDB_DEVRATE=9600
makeoptions	DEBUG="-g"	# compile full symbol table for CTF
#options 	SYSCALL_STATS	# per syscall counts
#options 	SYSCALL_TIMES	# per syscall times
#options 	SYSCALL_TIMES_HASCOUNTER	# use 'broken' rdtsc (soekris)
options 	KDTRACE_HOOKS	# kernel DTrace hooks

# Compatibility options
# x86_64 never shipped with a.out binaries; the two options below are
# only relevant to 32-bit i386 binaries
#options 	EXEC_AOUT	# required by binaries from before 1.5
#options	COMPAT_NOMID	# NetBSD 0.8, 386BSD, and BSDI

# NetBSD backward compatibility. Support goes from COMPAT_15 up until
# the latest release. Note that really old compat (< COMPAT_16) is only
# useful for 32-bit i386 binaries.
include 	"conf/compat_netbsd15.config"

#options 	COMPAT_386BSD_MBRPART # recognize old partition ID

options 	COMPAT_OSSAUDIO
options 	COMPAT_NETBSD32
options 	COMPAT_LINUX
options 	COMPAT_LINUX32	# req. COMPAT_LINUX and COMPAT_NETBSD32
options 	EXEC_ELF32

# Wedge support
options 	DKWEDGE_AUTODISCOVER	# Automatically add dk(4) instances
options 	DKWEDGE_METHOD_GPT	# Supports GPT partitions as wedges
#options 	DKWEDGE_METHOD_BSDLABEL	# Support disklabel entries as wedges
#options 	DKWEDGE_METHOD_MBR	# Support MBR partitions as wedges
options 	DKWEDGE_METHOD_APPLE	# Support Apple partitions as wedges
#options 	DKWEDGE_METHOD_RDB	# Support RDB partitions as wedges

# File systems
file-system	FFS		# UFS
file-system	MFS		# memory file system
file-system	NFS		# Network File System client
file-system	TMPFS		# Efficient memory file-system
file-system	EXT2FS		# second extended file system (linux)
file-system	LFS		# log-structured file system
file-system	NTFS		# Windows/NT file system (experimental)
file-system	CD9660		# ISO 9660 + Rock Ridge file system
file-system	MSDOSFS		# MS-DOS file system
file-system	FDESC		# /dev/fd
file-system	KERNFS		# /kern
file-system	NULLFS		# loopback file system
file-system	OVERLAY		# overlay file system
file-system	PROCFS		# /proc
file-system	PUFFS		# Userspace file systems (e.g. ntfs-3g & sshfs)
file-system	SMBFS		# experimental - CIFS; also needs nsmb (below)
file-system	UMAPFS		# NULLFS + uid and gid remapping
file-system	UNION		# union file system
file-system	CODA		# Coda File System; also needs vcoda (below)
file-system	PTYFS		# /dev/ptm support
#file-system	UDF		# experimental - OSTA UDF CD/DVD file-system
#file-system	HFS		# experimental - Apple HFS+ (read-only)
#file-system	NILFS		# experimental - NTT's NiLFS(2)
#file-system	AUTOFS		# experimental - Automounter Filesystem

# File system options
# ffs
options 	QUOTA		# legacy UFS quotas
options 	QUOTA2		# new, in-filesystem UFS quotas
options 	FFS_EI		# FFS Endian Independent support
options 	WAPBL		# File system journaling support
# Note that UFS_DIRHASH is suspected of causing kernel memory corruption.
# It is not recommended for general use.
#options 	UFS_DIRHASH	# UFS Large Directory Hashing - Experimental
#options 	FFS_NO_SNAPSHOT	# No FFS snapshot support
options 	UFS_EXTATTR	# Extended attribute support for UFS1
# ext2fs
#options 	EXT2FS_SYSTEM_FLAGS # makes ext2fs file flags (append and
				# immutable) behave as system flags.
# other
#options 	DISKLABEL_EI	# disklabel Endian Independent support
options 	NFSSERVER	# Network File System server

# Networking options
#options 	GATEWAY		# packet forwarding
options 	INET		# IP + ICMP + TCP + UDP
options 	INET6		# IPV6
options 	IPSEC		# IP security
#options 	IPSEC_DEBUG	# debug for IP security
#options 	MPLS		# MultiProtocol Label Switching (needs mpls)
#options 	MROUTING	# IP multicast routing
#options 	PIM		# Protocol Independent Multicast
options 	NETATALK	# AppleTalk networking protocols
#options 	CAN		# Controller Area Network protocol
options 	PPP_BSDCOMP	# BSD-Compress compression support for PPP
options 	PPP_DEFLATE	# Deflate compression support for PPP
options 	PPP_FILTER	# Active filter support for PPP (requires bpf)
#options 	TCP_DEBUG	# Record last TCP_NDEBUG packets with SO_DEBUG
#options 	TCP_SIGNATURE	# Enable RFC-2385 TCP md5 signatures

#options 	ALTQ		# Manipulate network interfaces' output queues
#options 	ALTQ_BLUE	# Stochastic Fair Blue
#options 	ALTQ_CBQ	# Class-Based Queueing
#options 	ALTQ_CDNR	# Diffserv Traffic Conditioner
#options 	ALTQ_FIFOQ	# First-In First-Out Queue
#options 	ALTQ_FLOWVALVE	# RED/flow-valve (red-penalty-box)
#options 	ALTQ_HFSC	# Hierarchical Fair Service Curve
#options 	ALTQ_LOCALQ	# Local queueing discipline
#options 	ALTQ_PRIQ	# Priority Queueing
#options 	ALTQ_RED	# Random Early Detection
#options 	ALTQ_RIO	# RED with IN/OUT
#options 	ALTQ_WFQ	# Weighted Fair Queueing

# These options enable verbose messages for several subsystems.
# Warning, these may compile large string tables into the kernel!
#options 	ACPIVERBOSE	# verbose ACPI configuration messages
#options 	MIIVERBOSE	# verbose PHY autoconfig messages
#options 	PCIVERBOSE	# verbose PCI device autoconfig messages
#options 	PCI_CONFIG_DUMP	# verbosely dump PCI config space
#options 	PCMCIAVERBOSE	# verbose PCMCIA configuration messages
options 	SCSIVERBOSE	# human readable SCSI error messages
#options 	USBVERBOSE	# verbose USB device autoconfig messages
#options 	HDAUDIOVERBOSE	# verbose HDAUDIO driver messages

options 	NFS_BOOT_DHCP,NFS_BOOT_BOOTPARAM

#
# wscons options
#
# builtin terminal emulations
#options 	WSEMUL_SUN		# sun terminal emulation
options 	WSEMUL_VT100		# VT100 / VT220 emulation
# different kernel output - see dev/wscons/wsdisplayvar.h
options 	WS_KERNEL_FG=WSCOL_GREEN
#options 	WS_KERNEL_BG=WSCOL_BLACK
# compatibility to other console drivers
options 	WSDISPLAY_COMPAT_PCVT		# emulate some ioctls
options 	WSDISPLAY_COMPAT_SYSCONS	# emulate some ioctls
options 	WSDISPLAY_COMPAT_USL		# wsconscfg VT handling
options 	WSDISPLAY_COMPAT_RAWKBD		# can get raw scancodes
# don't attach pckbd as the console if no PS/2 keyboard is found
options 	PCKBD_CNATTACH_MAY_FAIL
# see dev/pckbport/wskbdmap_mfii.c for implemented layouts
#options 	PCKBD_LAYOUT="(KB_DE | KB_NODEAD)"
# allocate a number of virtual screens at autoconfiguration time
#options 	WSDISPLAY_DEFAULTSCREENS=4
# use a large software cursor that doesn't blink
options 	PCDISPLAY_SOFTCURSOR
# modify the screen type of the console; defaults to "80x25"
#options 	VGA_CONSOLE_SCREENTYPE="\"80x24\""
# work around a hardware bug that loaded fonts don't work; found on ATI cards
#options 	VGA_CONSOLE_ATI_BROKEN_FONTSEL
# console scrolling support.
options 	WSDISPLAY_SCROLLSUPPORT
# enable VGA raster mode capable of displaying multilingual text on console
#options 	VGA_RASTERCONSOLE
# enable splash screen support; requires genfb or radeonfb
#options 	SPLASHSCREEN

# Kernel root file system and dump configuration.
config		netbsd	root on ? type ?
#config		netbsd	root on sd0a type ffs
#config		netbsd	root on ? type nfs

#
# Device configuration
#

#IPMI support
ipmi0		at mainbus?

# ACPI will be used if present. If not it will fall back to MPBIOS
acpi0		at mainbus0
options 	ACPI_SCANPCI		# find PCI roots using ACPI
options 	MPBIOS			# configure CPUs and APICs using MPBIOS
options 	MPBIOS_SCANPCI		# MPBIOS configures PCI roots
#options 	PCI_INTR_FIXUP		# PCI interrupt routing via ACPI
#options 	PCI_BUS_FIXUP		# fixup PCI bus numbering
#options 	PCI_ADDR_FIXUP		# fixup PCI I/O addresses
#options 	ACPI_ACTIVATE_DEV	# If set, activate inactive devices
options 	VGA_POST		# in-kernel support for VGA POST

# ACPI devices
acpiacad*	at acpi?		# ACPI AC Adapter
acpibat*	at acpi?		# ACPI Battery
acpibut*	at acpi?		# ACPI Button
acpidalb*	at acpi?		# Direct Application Launch Button
acpiec* 	at acpi?		# ACPI Embedded Controller (late)
acpiecdt*	at acpi?		# ACPI Embedded Controller (early)
acpifan*	at acpi?		# ACPI Fan
acpilid*	at acpi?		# ACPI Lid Switch
#acpipmtr*	at acpi?		# ACPI Power Meter (experimental)
#acpismbus*	at acpi?		# ACPI SMBus CMI (experimental)
acpitz* 	at acpi?		# ACPI Thermal Zone
acpivga*	at acpi?		# ACPI Display Adapter
acpiout*	at acpivga?		# ACPI Display Output Device
acpiwdrt*	at acpi?		# ACPI Watchdog Resource Table
acpiwmi*	at acpi?		# ACPI WMI Mapper

# Mainboard devices
aibs*		at acpi?		# ASUSTeK AI Booster hardware monitor
asus*		at acpi?		# ASUS hotkeys
attimer*	at acpi?		# AT Timer
#com*		at acpi?		# Serial communications interface
#fdc*		at acpi?		# Floppy disk controller
fujbp*		at acpi?		# Fujitsu Brightness & Pointer
fujhk*		at acpi?		# Fujitsu Hotkeys
#hpacel* 	at acpi?		# HP 3D DriveGuard accelerometer
#hpqlb*		at acpi?		# HP Quick Launch Buttons
hpet*		at acpihpetbus?		# High Precision Event Timer (table)
hpet*		at acpinodebus?		# High Precision Event Timer (device)
joy*		at acpi?		# Joystick/Game port
#lpt*		at acpi?		# Parallel port
mpu*		at acpi?		# Roland MPU-401 MIDI UART
pckbc*		at acpi?		# PC keyboard controller
pcppi*		at acpi?		# AT-style speaker sound
qemufwcfg*	at acpi?		# QEMU Firmware Configuration device
sdhc*		at acpi?		# SD Host Controller
sony*		at acpi?		# Sony Notebook Controller
spic*		at acpi?		# Sony Programmable I/O Controller
wsmouse*	at spic?		# mouse
thinkpad*	at acpi?		# IBM/Lenovo Thinkpad hotkeys
#tpm*		at acpi?		# ACPI TPM (Experimental)
ug*		at acpi?		# Abit uGuru Hardware monitor
valz*		at acpi?		# Toshiba Dynabook hotkeys
wb*		at acpi?		# Winbond W83L518D SD/MMC reader
sdmmc*		at wb?			# SD/MMC bus
wmidell*	at acpiwmibus?		# Dell WMI mappings
wmieeepc*	at acpiwmibus?		# Asus Eee PC WMI mappings
wmihp*		at acpiwmibus?		# HP WMI mappings
wmimsi* 	at acpiwmibus?		# MSI WMI mappings

# Basic Bus Support

# PCI bus support
pci*	at mainbus? bus ?
pci*	at pchb? bus ?
pci*	at ppb? bus ?

# PCI bridges
pchb*	at pci? dev ? function ?	# PCI-Host bridges
options 	AGP_X86
pcib*	at pci? dev ? function ?	# PCI-ISA bridges
ppb*	at pci? dev ? function ?	# PCI-PCI bridges
# XXX 'puc's aren't really bridges, but there's no better place for them here
puc*	at pci? dev ? function ?	# PCI "universal" comm. cards

#amdpcib* at pci? dev ? function ?	# AMD 8111 PCI-ISA w/ HPET
#hpet*	at amdpcib?

pwdog*	at pci? dev ? function ?	# QUANCOM PWDOG1

ichlpcib* at pci? dev ? function ?	# Intel ICH PCI-LPC w/ timecounter,
					# watchdog, gpio, Speedstep and HPET
fwhrng* at ichlpcib?		# Intel 82802 FWH Random Number Generator
#hpet*	at ichlpcib?
tco*	at ichlpcib?		# TCO watch dog timer

aapic*	at pci? dev ? function ?	# AMD 8131 IO apic

agp*	at pchb?

# ISA bus support
isa0	at mainbus?
isa0	at pcib?
#isa0	at amdpcib?
isa0	at ichlpcib?

# CardBus bridge support
cbb*		at pci? dev ? function ?
cardslot*	at cbb?

# CardBus bus support
cardbus*	at cardslot?
pcmcia* 	at cardslot?

# Console Devices

# wscons
pckbc0		at isa?			# pc keyboard controller
pckbd*		at pckbc?		# PC keyboard
pms*		at pckbc?		# PS/2 mouse for wsmouse
#options 	PMS_DISABLE_POWERHOOK	# Disable PS/2 reset on resume
options 	PMS_SYNAPTICS_TOUCHPAD	# Enable support for Synaptics Touchpads
options 	PMS_ELANTECH_TOUCHPAD	# Enable support for Elantech Touchpads
options 	PMS_ALPS_TOUCHPAD	# Enable support for Alps Touchpads
vga*		at pci? dev ? function ?
genfb*		at pci? dev ? function ?
options 	VCONS_DRAW_INTR
wsdisplay*	at vga? console ?
wsdisplay*	at wsemuldisplaydev?
wskbd*		at pckbd? console ?
wsmouse*	at pms? mux 0
wsmouse*	at wsmousedev?

attimer0	at isa?
pcppi0		at isa?
sysbeep0	at pcppi?

# DRI legacy drivers
#i915drm*	at drm?		# Intel i915, i945 DRM driver
#mach64drm*	at drm?		# mach64 (3D Rage Pro, Rage) DRM driver
#mgadrm* 	at drm?		# Matrox G[24]00, G[45]50 DRM driver
#r128drm*	at drm?		# ATI Rage 128 DRM driver
#radeondrm*	at drm?		# ATI Radeon DRM driver
#savagedrm*	at drm?		# S3 Savage DRM driver
#sisdrm* 	at drm?		# SiS DRM driver
#tdfxdrm*	at drm?		# 3dfx (voodoo) DRM driver
<<<<<<< HEAD
#viadrm* 	at drm?		# VIA DRM driver
=======
>>>>>>> b2b84690

# DRMKMS drivers
i915drmkms*	at pci? dev ? function ?
intelfb*	at intelfbbus?

radeon* 	at pci? dev ? function ?
radeondrmkmsfb* at radeonfbbus?

nouveau*	at pci? dev ? function ?
nouveaufb*	at nouveaufbbus?
<<<<<<< HEAD
=======

# DRMUMS drivers
#viadrmums*	at drm?
>>>>>>> b2b84690

# Cryptographic Devices

# PCI cryptographic devices
hifn*	at pci? dev ? function ?	# Hifn 7755/7811/795x
ubsec*	at pci? dev ? function ?	# Broadcom 5501/5601/580x/582x

# Trusted Platform Module
tpm*	at isa? iomem 0xfed40000 irq 7
#tpm*	at isa? port 0x02e
#tpm*	at isa? port 0x04e
#tpm*	at isa? port 0x07e
#tpm*	at isa? port 0x0ee

# Serial Devices

# PCI serial interfaces
com*	at puc? port ?			# 16x50s on "universal" comm boards
cy*	at pci? dev ? function ?	# Cyclades Cyclom-Y serial boards
cz*	at pci? dev ? function ?	# Cyclades-Z multi-port serial boards

# PCMCIA serial interfaces
com*	at pcmcia? function ?		# Modems and serial cards

pcmcom* at pcmcia? function ?		# PCMCIA multi-port serial cards
com*	at pcmcom? slave ?		# ...and the slave devices

# CardBus serial interfaces
com*	at cardbus? function ?	# Modems and serial cards

# ISA serial interfaces
#options 	COM_HAYESP		# adds Hayes ESP serial board support
com0	at isa? port 0x3f8 irq 4	# Standard PC serial ports
com1	at isa? port 0x2f8 irq 3

# Parallel Printer Interfaces

# PCI parallel printer interfaces
lpt*	at puc? port ?			# || ports on "universal" comm boards

# ISA parallel printer interfaces
lpt0	at isa? port 0x378 irq 7	# standard PC parallel ports
lpt1	at isa? port 0x278

# Hardware monitors

amdnb_misc* at pci?			# AMD NB Misc Configuration
amdtemp* at amdnb_misc?  		# AMD CPU Temperature sensors

amdsmn* at pci?				# AMD SMN Configuration
amdzentemp* at amdsmnbus?		# AMD Ryzen Family 17h CPU temp sensors

# Winbond LPC Super I/O
#wbsio*	at isa? port 0x2e
#wbsio*	at isa? port 0x4e

# IBM Hawk Integrated Systems Management Processor
#ibmhawk0	at iic? addr 0x37

# LM7[89] and compatible hardware monitors
# Use flags to select temp sensor type (see lm(4) man page for details)
#lm0	at isa?	port 0x290 flags 0x0	# other common ports: 0x280, 0x310
#lm*	at wbsio?

# SMSC LPC47B397 hardware monitor functions
#smsc0	at isa? port 0x02e

# SMSC LPC47M192 hardware monitor
#smscmon*	at iic? addr 0x2c
#smscmon*	at iic? addr 0x2d	# (alternate address)

# AMD 768 and 8111 power/ACPI controllers
amdpm*	at pci? dev ? function ?	# RNG and SMBus 1.0 interface
#iic*	at amdpm?			# sensors below are on this bus

# NVIDIA nForce2/3/4 SMBus controller
nfsmbc* at pci? dev ? function ?
nfsmb*	at nfsmbc?
iic*	at nfsmb?

# Intel PIIX4 power management controllers
piixpm* at pci? dev ? function ?	# PIIX4 compatible PM controller
iic*	at piixpm?			# SMBus on PIIX4

# Intel ICH SMBus controller
ichsmb* at pci? dev ? function ?
iic*	at ichsmb?

# Intel S1200,C2000 (non-pch) SMBus controller
ismt* at pci? dev ? function ?
iic*	at ismt?

# I2C controller as found in some Intel PCH devices.
dwiic*		at pci?			# I2C controller
iic*		at dwiic?

# Thermal monitor and fan controller
#dbcool* at iic? addr 0x2C		# Unknown other motherboard(s)
#dbcool* at iic? addr 0x2D		# Tyan S2881
#dbcool* at iic? addr 0x2E		# Tyan S2882-D

# IBM Thinkpad Active Protection System
#aps0	at isa? port 0x1600

# Fintek Super I/O with hardware monitor
#finsio0 	at isa? port 0x4e

# iTE IT87xxF Super I/O with watchdog and sensors support
#itesio0 	at isa? port 0x2e

# Abit uGuru Hardware system monitor
#ug0	at isa? port 0xe0

# Serial Presence Detect capable memory modules
#spdmem* at iic? addr 0x50
#spdmem* at iic? addr 0x51
#spdmem* at iic? addr 0x52
#spdmem* at iic? addr 0x53
#spdmem* at iic? addr 0x54
#spdmem* at iic? addr 0x55
#spdmem* at iic? addr 0x56
#spdmem* at iic? addr 0x57
#sdtemp* at iic? addr 0x18
#sdtemp* at iic? addr 0x19
#sdtemp* at iic? addr 0x1a
#sdtemp* at iic? addr 0x1b
#sdtemp* at iic? addr 0x1c
#sdtemp* at iic? addr 0x1d
#sdtemp* at iic? addr 0x1e
#sdtemp* at iic? addr 0x1f

# I2C HID devices
ihidev* at iic?

# I2C Mice
ims*	at ihidev? reportid ?
wsmouse* at ims? mux 0

# I2O devices
iop*	at pci? dev ? function ?	# I/O processor
iopsp*	at iop? tid ?			# SCSI/FC-AL ports
ld*	at iop? tid ?			# block devices
# XXX dpti.c wants a processor type that is not assigned for x86-64
#dpti*	at iop? tid 0			# DPT/Adaptec control interface

# GPIO devices
gpio*		at gpiobus?

# 1- Wire support
#gpioow* 	at gpio? offset ? mask ?	# 1-wire bitbanging via gpio
gpioow* 	at gpio?
onewire*	at gpioow?

# I2C support
#gpioiic*	at gpio?
#iic*		at gpioiic?

# Keylock support
#gpiolock*	at gpio?

# Pulsing GPIO pins in software
#gpiopwm*	at gpio?

# Soekris 6501 GPIO/LED driver (provides gpiobus, needs gpio)
#soekrisgpio0	at isa? port 0x680

# SCSI Controllers and Devices

# PCI SCSI controllers
adv*	at pci? dev ? function ?	# AdvanSys 1200[A,B], 9xx[U,UA] SCSI
adw*	at pci? dev ? function ?	# AdvanSys 9x0UW[D], 3940U[2,3]W SCSI
ahc*	at pci? dev ? function ?	# Adaptec [23]94x, aic78x0 SCSI
ahd*	at pci? dev ? function ?	# Adaptec aic790x SCSI
bha*	at pci? dev ? function ?	# BusLogic 9xx SCSI
dpt*	at pci? dev ? function ?	# DPT SmartCache/SmartRAID
iha*	at pci? dev ? function ?	# Initio INIC-940/950 SCSI
isp*	at pci? dev ? function ?	# Qlogic ISP [12]0x0 SCSI/FibreChannel
mfi*	at pci? dev ? function ?	# LSI MegaRAID SAS
mly*	at pci? dev ? function ?	# Mylex AcceleRAID and eXtremeRAID
mpt*	at pci? dev ? function ?	# LSILogic 9x9 and 53c1030 (Fusion-MPT)
mpii*	at pci? dev ? function ?	# LSI Logic Fusion-MPT II
njs*	at pci? dev ? function ?	# Workbit NinjaSCSI-32
pcscp*	at pci? dev ? function ?	# AMD 53c974 PCscsi-PCI SCSI
siop*	at pci? dev ? function ?	# Symbios 53c8xx SCSI
esiop*	at pci? dev ? function ?	# Symbios 53c875 and newer SCSI
#options 	SIOP_SYMLED		# drive the act. LED in software
trm*	at pci? dev ? function ?	# Tekram DC-395U/UW/F, DC-315/U SCSI

# PCMCIA SCSI controllers
aic*	at pcmcia? function ?		# Adaptec APA-1460 SCSI
esp*	at pcmcia? function ?		# Qlogic ESP406/FAS408 SCSI
spc*	at pcmcia? function ?		# Fujitsu MB87030/MB89352 SCSI

# CardBus SCSI cards
adv*	at cardbus? function ?	# AdvanSys 1200[A,B], 9xx[U,UA] SCSI
ahc*	at cardbus? function ?	# Adaptec ADP-1480
njs*	at cardbus? function ?	# Workbit NinjaSCSI-32

# SCSI bus support
scsibus* at scsi?

# SCSI devices
sd*	at scsibus? target ? lun ?	# SCSI disk drives
st*	at scsibus? target ? lun ?	# SCSI tape drives
cd*	at scsibus? target ? lun ?	# SCSI CD-ROM drives
ch*	at scsibus? target ? lun ?	# SCSI autochangers
ses*	at scsibus? target ? lun ?	# SCSI Enclosure Services devices
ss*	at scsibus? target ? lun ?	# SCSI scanners
uk*	at scsibus? target ? lun ?	# SCSI unknown


# RAID controllers and devices
aac*	at pci? dev ? function ?	# Adaptec AAC family
amr*	at pci? dev ? function ?	# AMI/LSI Logic MegaRAID
arcmsr* at pci? dev ? function ?	# Areca SATA RAID controllers
cac*	at pci? dev ? function ?	# Compaq PCI array controllers
ciss*	at pci? dev ? function ?	# HP Smart Array controllers
icp*	at pci? dev ? function ?	# ICP-Vortex GDT & Intel RAID
mlx*	at pci? dev ? function ?	# Mylex DAC960 & DEC SWXCR family
twe*	at pci? dev ? function ?	# 3ware Escalade RAID controllers
twa*	at pci? dev ? function ?	# 3ware Escalade 9xxx RAID controllers

ld*	at aac? unit ?
ld*	at amr? unit ?
ld*	at cac? unit ?
ld*	at icp? unit ?
ld*	at twe? unit ?
ld*	at twa? unit ?
ld*	at mlx? unit ?

icpsp*	at icp? unit ?			# SCSI pass-through

# IDE and related devices
# PCI IDE controllers - see pciide(4) for supported hardware.
# The 0x0001 flag force the driver to use DMA, even if the driver doesn't know
# how to set up DMA modes for this chip. This may work, or may cause
# a machine hang with some controllers.
pciide* at pci? dev ? function ? flags 0x0000	# GENERIC pciide driver
acardide* at pci? dev ? function ?	# Acard IDE controllers
aceride* at pci? dev ? function ?	# Acer Lab IDE controllers
ahcisata* at pci? dev ? function ?	# AHCI SATA controllers
artsata* at pci? dev ? function ?	# Intel i31244 SATA controller
cmdide* at pci? dev ? function ?	# CMD tech IDE controllers
cypide* at pci? dev ? function ?	# Cypress IDE controllers
hptide* at pci? dev ? function ?	# Triones/HighPoint IDE controllers
iteide* at pci? dev ? function ?	# IT Express IDE controllers
ixpide* at pci? dev ? function ?	# ATI IXP IDE controllers
jmide*	at pci? dev ? function ?	# JMicron PCI-e PATA/SATA controllers
ahcisata* at jmide?
mvsata* at pci? dev ? function ?	# Marvell Hercules-I/II
optiide* at pci? dev ? function ?	# Opti IDE controllers
piixide* at pci? dev ? function ?	# Intel IDE controllers
pdcide* at pci? dev ? function ?	# Promise IDE controllers
pdcsata* at pci? dev ? function ?	# Promise SATA150 controllers
satalink* at pci? dev ? function ?	# SiI SATALink controllers
siisata* at pci? dev ? function ?	# SiI SteelVine controllers
siside* at pci? dev ? function ?	# SiS IDE controllers
slide*	at pci? dev ? function ?	# Symphony Labs IDE controllers
svwsata* at pci? dev ? function ?	# ServerWorks SATA controllers
toshide* at pci? dev ? function ?	# TOSHIBA PICCOLO controllers
viaide* at pci? dev ? function ?	# VIA/AMD/Nvidia IDE controllers

# PCMCIA IDE controllers
wdc*	at pcmcia? function ?

# CardBus IDE controllers
njata*	at cardbus? function ? flags 0x01	# Workbit NinjaATA-32
siisata* at cardbus? function ? 	# SiI SteelVine controllers

# ISA ST506, ESDI, and IDE controllers
# Use flags 0x01 if you want to try to use 32bits data I/O (the driver will
# fall back to 16bits I/O if 32bits I/O are not functional).
# Some controllers pass the initial 32bit test, but will fail later.
wdc0	at isa? port 0x1f0 irq 14 flags 0x00
wdc1	at isa? port 0x170 irq 15 flags 0x00

# ATA (IDE) bus support
atabus* at ata?
options 	ATADEBUG

# IDE drives
# Flags are used only with controllers that support DMA operations
# and mode settings (e.g. some pciide controllers)
# The lowest order four bits (rightmost digit) of the flags define the PIO
# mode to use, the next set of four bits the DMA mode and the third set the
# UltraDMA mode. For each set of four bits, the 3 lower bits define the mode
# to use, and the last bit must be 1 for this setting to be used.
# For DMA and UDMA, 0xf (1111) means 'disable'.
# 0x0fac means 'use PIO mode 4, DMA mode 2, disable UltraDMA'.
# (0xc=1100, 0xa=1010, 0xf=1111)
# 0x0000 means "use whatever the drive claims to support".
wd*	at atabus? drive ? flags 0x0000

# ATAPI bus support
atapibus* at atapi?


# ATA RAID configuration support, as found on some Promise controllers.
pseudo-device ataraid
ld*	at ataraid? vendtype ? unit ?

# ATAPI devices
# flags have the same meaning as for IDE drives.
cd*	at atapibus? drive ? flags 0x0000	# ATAPI CD-ROM drives
sd*	at atapibus? drive ? flags 0x0000	# ATAPI disk drives
st*	at atapibus? drive ? flags 0x0000	# ATAPI tape drives
uk*	at atapibus? drive ? flags 0x0000	# ATAPI unknown


# NVM Express controllers and devices
nvme*	at pci? dev ? function ?
ld*	at nvme? nsid ?


# Miscellaneous mass storage devices

# ISA floppy
fdc0	at isa? port 0x3f0 irq 6 drq 2	# standard PC floppy controllers
#fdc1	at isa? port 0x370 irq ? drq ?
fd*	at fdc? drive ?			# the drives themselves
# some machines need you to do this instead of fd*
#fd0	at fdc0 drive 0

# Network Interfaces

# PCI network interfaces
age*	at pci? dev ? function ?	# Attansic/Atheros L1 Gigabit Ethernet
alc*	at pci? dev ? function ?	# Attansic/Atheros L1C/L2C Ethernet
ale*	at pci? dev ? function ?	# Attansic/Atheros L1E Ethernet
an*	at pci? dev ? function ?	# Aironet PC4500/PC4800 (802.11)
ath*	at pci? dev ? function ?	# Atheros 5210/5211/5212 802.11
athn*	at pci? dev ? function ?	# Atheros AR9k (802.11a/g/n)
atw*	at pci? dev ? function ?	# ADMtek ADM8211 (802.11)
bce*	at pci? dev ? function ?	# Broadcom 440x 10/100 Ethernet
bge*	at pci? dev ? function ?	# Broadcom 570x gigabit Ethernet
bnx*	at pci? dev ? function ?	# Broadcom NetXtremeII gigabit Ethernet
bwi*	at pci? dev ? function ?	# Broadcom BCM43xx wireless
bwfm*	at pci? dev ? function ?	# Broadcom FullMAC
dge*	at pci? dev ? function ?	# Intel 82597 10GbE LR
en*	at pci? dev ? function ?	# ENI/Adaptec ATM
ep*	at pci? dev ? function ?	# 3Com 3c59x
epic*	at pci? dev ? function ?	# SMC EPIC/100 Ethernet
esh*	at pci? dev ? function ?	# Essential HIPPI card
et*	at pci? dev ? function ?	# Agere/LSI ET1310/ET1301 Gigabit
ex*	at pci? dev ? function ?	# 3Com 90x[BC]
fpa*	at pci? dev ? function ?	# DEC DEFPA FDDI
fxp*	at pci? dev ? function ?	# Intel EtherExpress PRO 10+/100B
gsip*	at pci? dev ? function ?	# NS83820 Gigabit Ethernet
ipw*	at pci? dev ? function ?	# Intel PRO/Wireless 2100
iwi*	at pci? dev ? function ?	# Intel PRO/Wireless 2200BG
iwm*	at pci? dev ? function ?	# Intel Centrino 7260
iwn*	at pci? dev ? function ?	# Intel PRO/Wireless 4965AGN
ixg*	at pci? dev ? function ?	# Intel 8259x 10 gigabit
ixv*	at pci? dev ? function ?	# Intel 8259x 10G virtual function
jme*	at pci? dev ? function ?	# JMicron JMC2[56]0 ethernet
hme*	at pci? dev ? function ?	# Sun Microelectronics STP2002-STQ
le*	at pci? dev ? function ?	# PCnet-PCI Ethernet
lii*	at pci? dev ? function ?	# Atheros L2 Fast-Ethernet
lmc*	at pci? dev ? function ?	# Lan Media Corp SSI/HSSI/DS3
malo*	at pci? dev ? function ?	# Marvell Libertas Wireless
mskc*	at pci? dev ? function ?	# Marvell Yukon 2 Gigabit Ethernet
msk*	at mskc?			# Marvell Yukon 2 Gigabit Ethernet
mtd*	at pci? dev ? function ?	# Myson MTD803 3-in-1 Ethernet
ne*	at pci? dev ? function ?	# NE2000-compatible Ethernet
nfe*	at pci?	dev ? function ?	# NVIDIA nForce Ethernet
ntwoc*	at pci? dev ? function ?	# Riscom/N2 PCI Sync Serial
pcn*	at pci? dev ? function ?	# AMD PCnet-PCI Ethernet
ral*	at pci? dev ? function ?	# Ralink Technology RT25x0 802.11a/b/g
re*	at pci? dev ? function ?	# Realtek 8139C+/8169/8169S/8110S
rtk*	at pci? dev ? function ?	# Realtek 8129/8139
rtw*	at pci? dev ? function ?	# Realtek 8180L (802.11)
rtwn*	at pci? dev ? function ?	# Realtek 8188CE/8192CE 802.11b/g/n
sf*	at pci? dev ? function ?	# Adaptec AIC-6915 Ethernet
sip*	at pci? dev ? function ?	# SiS 900/DP83815 Ethernet
skc*	at pci? dev ? function ?	# SysKonnect SK9821 Gigabit Ethernet
sk*	at skc?				# SysKonnect SK9821 Gigabit Ethernet
ste*	at pci? dev ? function ?	# Sundance ST-201 Ethernet
stge*	at pci? dev ? function ?	# Sundance/Tamarack TC9021 Gigabit
ti*	at pci? dev ? function ?	# Alteon ACEnic gigabit Ethernet
tl*	at pci? dev ? function ?	# ThunderLAN-based Ethernet
tlp*	at pci? dev ? function ?	# DECchip 21x4x and clones
txp*	at pci? dev ? function ?	# 3com 3cr990
vge*	at pci? dev ? function ?	# VIATech VT612X Gigabit Ethernet
vmx*	at pci? dev ? function ?	# VMware VMXNET3
vr*	at pci? dev ? function ?	# VIA Rhine Fast Ethernet
wi*	at pci? dev ? function ?	# Intersil Prism Mini-PCI (802.11b)
wm*	at pci? dev ? function ?	# Intel 82543/82544 gigabit
wpi*	at pci? dev ? function ?	# Intel PRO/Wireless 3945ABG
xge*	at pci? dev ? function ?	# Neterion (S2io) Xframe-I 10GbE

# PCMCIA network interfaces
an*	at pcmcia? function ?		# Aironet PC4500/PC4800 (802.11)
awi*	at pcmcia? function ?		# BayStack 650/660 (802.11FH/DS)
cnw*	at pcmcia? function ?		# Xircom/Netwave AirSurfer
cs*	at pcmcia? function ?		# CS89xx Ethernet
ep*	at pcmcia? function ?		# 3Com 3c589 and 3c562 Ethernet
malo*	at pcmcia? function ?		# Marvell Libertas
mbe*	at pcmcia? function ?		# MB8696x based Ethernet
ne*	at pcmcia? function ?		# NE2000-compatible Ethernet
ray*	at pcmcia? function ?		# Raytheon Raylink (802.11)
sm*	at pcmcia? function ?		# Megahertz Ethernet
# tr at pcmcia has problems with Cardbus bridges
#tr*	at pcmcia? function ?		# TROPIC based Token-Ring
wi*	at pcmcia? function ?		# Lucent/Intersil WaveLan IEEE (802.11)
xirc*	at pcmcia? function ?		# Xircom CreditCard Ethernet
com*	at xirc?
xi*	at xirc?

mhzc*	at pcmcia? function ?		# Megahertz Ethernet/Modem combo cards
com*	at mhzc?
sm*	at mhzc?

# CardBus network cards
ath*	at cardbus? function ?	# Atheros 5210/5211/5212 802.11
athn*	at cardbus? function ?	# Atheros AR9k (802.11a/g/n) - UNTESTED
atw*	at cardbus? function ?	# ADMtek ADM8211 (802.11)
ex*	at cardbus? function ?	# 3Com 3C575TX
fxp*	at cardbus? function ?	# Intel i8255x
ral*	at cardbus? function ?	# Ralink Technology RT25x0 802.11a/b/g
re*	at cardbus? function ?	# Realtek 8139C+/8169/8169S/8110S
rtk*	at cardbus? function ?	# Realtek 8129/8139
rtw*	at cardbus? function ?	# Realtek 8180L (802.11)
tlp*	at cardbus? function ?	# DECchip 21143

# MII/PHY support
acphy*	at mii? phy ?			# DAltima AC101 and AMD Am79c874 PHYs
amhphy* at mii? phy ?			# AMD 79c901 Ethernet PHYs
atphy*	at mii?	phy ?			# Attansic/Atheros PHYs
bmtphy* at mii? phy ?			# Broadcom BCM5201 and BCM5202 PHYs
brgphy* at mii? phy ?			# Broadcom BCM5400-family PHYs
ciphy*	at mii? phy ?			# Cicada CS8201 Gig-E PHYs
dmphy*	at mii? phy ?			# Davicom DM9101 PHYs
etphy*	at mii? phy ?			# Agere/LSI ET1011 TruePHY Gig-E PHYs
exphy*	at mii? phy ?			# 3Com internal PHYs
gentbi* at mii? phy ?			# Generic Ten-Bit 1000BASE-[CLS]X PHYs
glxtphy* at mii? phy ?			# Level One LXT-1000 PHYs
gphyter* at mii? phy ?			# NS83861 Gig-E PHY
icsphy* at mii? phy ?			# Integrated Circuit Systems ICS189x
igphy*	at mii? phy ?			# Intel IGP01E1000
ihphy*	at mii? phy ?			# Intel 82577 PHYs
ikphy*	at mii? phy ?			# Intel 82563 PHYs
inphy*	at mii? phy ?			# Intel 82555 PHYs
iophy*	at mii? phy ?			# Intel 82553 PHYs
lxtphy* at mii? phy ?			# Level One LXT-970 PHYs
makphy* at mii? phy ?			# Marvell Semiconductor 88E1000 PHYs
nsphy*	at mii? phy ?			# NS83840 PHYs
nsphyter* at mii? phy ? 		# NS83843 PHYs
pnaphy* at mii? phy ?			# generic HomePNA PHYs
qsphy*	at mii? phy ?			# Quality Semiconductor QS6612 PHYs
rgephy* at mii? phy ?			# Realtek 8169S/8110 internal PHYs
rlphy*	at mii? phy ?			# Realtek 8139/8201L PHYs
sqphy*	at mii? phy ?			# Seeq 80220/80221/80223 PHYs
tlphy*	at mii? phy ?			# ThunderLAN PHYs
tqphy*	at mii? phy ?			# TDK Semiconductor PHYs
ukphy*	at mii? phy ?			# generic unknown PHYs
urlphy* at mii? phy ?			# Realtek RTL8150L internal PHYs


# USB Controller and Devices

# PCI USB controllers
xhci*	at pci?	dev ? function ?	# eXtensible Host Controller
					# xhci is at best experimental
ehci*	at pci?	dev ? function ?	# Enhanced Host Controller
ohci*	at pci?	dev ? function ?	# Open Host Controller
uhci*	at pci?	dev ? function ?	# Universal Host Controller (Intel)

# CardBus USB controllers
ehci*	at cardbus? function ?	# Enhanced Host Controller
ohci*	at cardbus? function ?	# Open Host Controller
uhci*	at cardbus? function ?		# Universal Host Controller (Intel)

# ISA USB controllers
#slhci0	at isa? port 0x300 irq 5	# ScanLogic SL811HS

# PCMCIA USB controllers
slhci*	at pcmcia? function ?		# ScanLogic SL811HS

# USB bus support
usb*	at xhci?
usb*	at ehci?
usb*	at ohci?
usb*	at uhci?
usb*	at slhci?

# USB Hubs
uhub*	at usb?
uhub*	at uhub? port ?

# USB HID device
uhidev* at uhub? port ? configuration ? interface ?

# USB Mice
ums*	at uhidev? reportid ?
wsmouse* at ums? mux 0

# USB Touchscreens
uts*	at uhidev? reportid ?
wsmouse* at uts? mux 0

# USB eGalax touch-panel
uep*	at uhub? port ?
wsmouse* at uep? mux 0

# USB Keyboards
ukbd*	at uhidev? reportid ?
wskbd*	at ukbd? console ? mux 1

# USB serial adapter
ucycom* at uhidev? reportid ?

# USB Generic HID devices
uhid*	at uhidev? reportid ?

# USB LCDs and USB-VGA adaptors
udl*	at uhub? port ?		# DisplayLink DL-1x0/1x5
wsdisplay* at udl?

# USB Printer
ulpt*	at uhub? port ? configuration ? interface ?

# USB Modem
umodem* at uhub? port ? configuration ?
ucom*	at umodem?

# Option N.V. Wireless WAN modems
uhso*	at uhub? port ? configuration ?

# USB Mass Storage
umass*	at uhub? port ? configuration ? interface ?
wd* at umass?

# USB audio
uaudio* at uhub? port ? configuration ?
uaudio* at usbifif?

# USB MIDI
umidi*	at uhub? port ? configuration ?

# USB IrDA
# USB-IrDA bridge spec
uirda*	at uhub? port ? configuration ? interface ?
irframe* at uirda?

stuirda* at uhub? port ? configuration ? interface ?
irframe* at stuirda?

# SigmaTel STIr4200 USB/IrDA Bridge
ustir*	at uhub? port ?
irframe* at ustir?

# KingSun/DonShine USB/IrDA Bridge
udsir*	at uhub? port ?
irframe* at udsir?

# Windows Media Center IR transceiver
irmce*	at uhub? port ?
cir*	at irmce?

# USB Ethernet adapters
aue*	at uhub? port ?		# ADMtek AN986 Pegasus based adapters
axe*	at uhub? port ?		# ASIX AX88172 based adapters
axen*	at uhub? port ?		# ASIX AX88178a/AX88179 based adapters
cdce*	at uhub? port ?		# CDC, Ethernet Networking Control Model
cue*	at uhub? port ?		# CATC USB-EL1201A based adapters
kue*	at uhub? port ?		# Kawasaki LSI KL5KUSB101B based adapters
#mos*	at uhub? port ?		# Moschip MCS7730/MCS7830/MCS7832 based adapters
udav*	at uhub? port ?		# Davicom DM9601 based adapters
#umb*	at uhub? port ?		# Mobile Broadband Interface Model (EXPERIMENTAL)
url*	at uhub? port ?		# Realtek RTL8150L based adapters
urndis* at uhub? port ? 	# Microsoft RNDIS specification

# Prolific PL2301/PL2302 host-to-host adapter
upl*	at uhub? port ?

# Serial adapters
ubsa*	at uhub? port ?		# Belkin serial adapter
ucom*	at ubsa? portno ?

uchcom* at uhub? port ? 	# WinChipHead CH341/CH340 serial adapter
ucom*	at uchcom? portno ?

uftdi*	at uhub? port ?		# FTDI FT8U100AX serial adapter
ucom*	at uftdi? portno ?

uipaq*	at uhub? port ?		# iPAQ PDAs
ucom*	at uipaq? portno ?

umct*	at uhub? port ?		# MCT USB-RS232 serial adapter
ucom*	at umct? portno ?

uplcom* at uhub? port ? 	# I/O DATA USB-RSAQ2 serial adapter
ucom*	at uplcom? portno ?

uslsa*	at uhub? port ?		# Silicon Labs USB-RS232 serial adapter
ucom*	at uslsa? portno ?

uvscom* at uhub? port ? 	# SUNTAC Slipper U VS-10U serial adapter
ucom*	at uvscom? portno ?

# RIM BlackBerry
uberry* at uhub? port ?

# Apple iPad
uipad* at uhub? port ?

# Diamond Multimedia Rio 500
urio*	at uhub? port ?

# USB Handspring Visor
uvisor* at uhub? port ?
ucom*	at uvisor?

# Kyocera AIR-EDGE PHONE
ukyopon* at uhub? port ?
ucom*	at ukyopon? portno ?

# USB scanners
#uscanner* at uhub? port ?

# USB 802.11 adapters
athn*	at uhub? port ?		# Atheros AR9002U
atu*	at uhub? port ?		# Atmel at76c50x 802.11b
otus*	at uhub? port ?		# Atheros AR9001U
ural*	at uhub? port ?		# Ralink Technology RT2500USB 802.11a/b/g
rum*	at uhub? port ?		# Ralink Technology RT2501/RT2601 802.11a/b/g
run*	at uhub? port ?		# Ralink Technology RT(2[78]|30)00 802.11a/b/g/n
urtw*	at uhub? port ?		# Realtek RTL8187/RTL8187B 802.11b/g
urtwn*	at uhub? port ?		# Realtek RTL8188CU/RTL8192CU 802.11b/g/n
zyd*	at uhub? port ?		# Zydas ZD1211
bwfm*	at uhub? port ?		# Broadcom FullMAC

# USB scanners that use SCSI emulation, e.g., HP5300
usscanner* at uhub? port ?

# Topfield TF5000PVR range of DVB recorders
utoppy* at uhub? port ?

# Y@P firmware loader
uyap*	at uhub? port ?

# D-Link DSB-R100 USB radio
udsbr*	at uhub? port ?
radio*	at udsbr?

# USB Generic driver
ugen*	at uhub? port ?

# USB 3G datacards
umodeswitch* at uhub? port ?
u3g*	at uhub? port ?
ucom*	at u3g?

# USB generic serial port (e.g., data over cellular)
ugensa* at uhub? port ?
ucom*	at ugensa?

# Araneus Alea I/II TRNG
#ualea* at uhub? port ? configuration ? interface ?

# IrDA and Consumer Ir devices

# Toshiba Oboe
#oboe*	at pci? dev ? function ?	# broken -- vtophys
#irframe* at oboe?

# PCI IEEE1394 controllers
fwohci* at pci? dev ? function ?	# IEEE1394 Open Host Controller

# CardBus IEEE1394 controllers
fwohci* at cardbus? function ?		# IEEE1394 Open Host Controller

ieee1394if* at fwohci?
fwip*	at ieee1394if?			# IP over IEEE1394
sbp*	at ieee1394if? euihi ? euilo ?

# Audio Devices

# PCI audio devices
auacer* at pci? dev ? function ?	# ALi M5455 integrated AC'97 Audio
auich*	at pci? dev ? function ?	# Intel/AMD/nVidia AC'97 Audio
auixp*	at pci? dev ? function ?	# ATI IXP AC'97 Audio
autri*	at pci? dev ? function ?	# Trident 4DWAVE based AC'97 Audio
auvia*	at pci? dev ? function ?	# VIA AC'97 audio
#azalia* at pci? dev ? function ?	# High Definition Audio
clcs*	at pci? dev ? function ?	# Cirrus Logic CS4280
clct*	at pci? dev ? function ?	# Cirrus Logic CS4281
cmpci*	at pci? dev ? function ?	# C-Media CMI8338/8738
eap*	at pci? dev ? function ?	# Ensoniq AudioPCI
emuxki* at pci? dev ? function ?	# Creative SBLive! and PCI512
esa*	at pci? dev ? function ?	# ESS Allegro-1 / Maestro-3 PCI Audio
esm*	at pci? dev ? function ?	# ESS Maestro-1/2/2e PCI Audio Accelerator
eso*	at pci? dev ? function ?	# ESS Solo-1 PCI AudioDrive
fms*	at pci? dev ? function ?	# Forte Media FM801
neo*	at pci? dev ? function ?	# NeoMagic 256 AC'97 Audio
sv*	at pci? dev ? function ?	# S3 SonicVibes
yds*	at pci? dev ? function ?	# Yamaha DS-1 PCI Audio

# OPL[23] FM synthesizers
#opl0	at isa? port 0x388	# use only if not attached to sound card
opl*	at cmpci? flags 1
opl*	at eso?
opl*	at fms?
opl*	at sv?

# High Definition Audio
hdaudio*	at pci? dev ? function ?	# High Definition Audio
hdafg*		at hdaudiobus?

# Audio support
audio*	at audiobus?

# The spkr driver provides a simple tone interface to the built in speaker.
spkr*	at pcppi?		# PC speaker
spkr*	at audio?		# PC speaker (synthesized)
#wsbell* at spkr?		# Bell for wscons display (module by default)

# MPU 401 UARTs
#mpu*	at isa? port 0x330 irq 9	# MPU401 or compatible card
mpu*	at cmpci?
mpu*	at eso?
mpu*	at yds?

# MIDI support
midi*	at midibus?
midi*	at pcppi?		# MIDI interface to the PC speaker

# FM-Radio devices
# PCI radio devices
#gtp*	at pci? dev ? function ? # Guillemot Maxi Radio FM 2000 Radio Card

# Radio support
#radio*	at gtp?


# Video capture devices

auvitek* at uhub?			# Auvitek AU0828 USB TV
coram*	at pci? dev ? function ?	# Conexant CX23885 PCI-E TV
cxdtv*	at pci? dev ? function ?	# Conexant CX2388[0-3] PCI TV
emdtv*	at uhub?			# Empia EM28xx USB TV
cir*	at emdtv?
pseye*	at uhub?			# Sony PLAYSTATION(R) Eye webcam
uvideo* at uhub?			# USB Video Class capture devices

video*	at videobus?			# Analog capture interface
dtv*	at dtvbus?			# Digital capture interface


# TV cards

# Brooktree 848/849/878/879 based TV cards
bktr* at pci? dev ? function ?
radio* at bktr?


# Bluetooth Controller and Device support

# Bluetooth PCMCIA Controllers
bt3c* at pcmcia? function ?		# 3Com 3CRWB6096-A
btbc* at pcmcia? function ?		# AnyCom BlueCard LSE041/039/139

# Bluetooth SDIO Controllers
sbt* at sdmmc?

# Bluetooth USB Controllers
ubt* at uhub? port ?
aubtfwl* at uhub? port ?

# Bluetooth Device Hub
bthub* at bcsp?
bthub* at bt3c?
bthub* at btbc?
bthub* at btuart?
bthub* at sbt?
bthub* at ubt?

# Bluetooth HID support
bthidev* at bthub?

# Bluetooth Mouse
btms* at bthidev? reportid ?
wsmouse* at btms? mux 0

# Bluetooth Keyboard
btkbd* at bthidev? reportid ?
wskbd* at btkbd? console ? mux 1

# Bluetooth Apple Magic Mouse
btmagic* at bthub?
wsmouse* at btmagic? mux 0

# Bluetooth Audio support
btsco* at bthub?


# SD/MMC/SDIO Controller and Device support

# SD/MMC controller
sdhc*	at pci?		# SD Host Controller
rtsx*	at pci?		# Realtek RTS5209/RTS5229 Card Reader
sdhc*	at cardbus?	# SD Host Controller
sdmmc*	at sdhc?	# SD/MMC bus
sdmmc*	at rtsx?	# SD/MMC bus

ld*	at sdmmc?


# Middle Digital, Inc. PCI-Weasel serial console board control
# devices (watchdog timer, etc.)
weasel* at pci?

# Virtio devices
virtio* at pci? dev ? function ?	# Virtio PCI device
viomb*	at virtio?			# Virtio memory balloon device
ld*	at virtio?			# Virtio disk device
vioif*	at virtio?			# Virtio network device
viornd* at virtio?			# Virtio entropy device
vioscsi* at virtio?			# Virtio SCSI device

# Pull in optional local configuration
cinclude "arch/amd64/conf/GENERIC.local"


# Pseudo-Devices

pseudo-device	crypto			# /dev/crypto device
pseudo-device	swcrypto		# software crypto implementation

# disk/mass storage pseudo-devices
pseudo-device	bio			# RAID control device driver
pseudo-device	ccd			# concatenated/striped disk devices
pseudo-device	cgd			# cryptographic disk devices
pseudo-device	raid			# RAIDframe disk driver
options 	RAID_AUTOCONFIG		# auto-configuration of RAID components
#Options to enable various other RAIDframe RAID types.
#options 	RF_INCLUDE_EVENODD=1
#options 	RF_INCLUDE_RAID5_RS=1
#options 	RF_INCLUDE_PARITYLOGGING=1
#options 	RF_INCLUDE_CHAINDECLUSTER=1
#options 	RF_INCLUDE_INTERDECLUSTER=1
#options 	RF_INCLUDE_PARITY_DECLUSTERING=1
#options 	RF_INCLUDE_PARITY_DECLUSTERING_DS=1
pseudo-device	fss			# file system snapshot device
pseudo-device	putter			# for puffs and pud

pseudo-device	md			# memory disk device (ramdisk)
options 	MEMORY_DISK_HOOKS	# enable root ramdisk
options 	MEMORY_DISK_DYNAMIC	# loaded via kernel module(7)

pseudo-device	vnd			# disk-like interface to files
options 	VND_COMPRESSION		# compressed vnd(4)


# network pseudo-devices
pseudo-device	bpfilter		# Berkeley packet filter
#pseudo-device	carp			# Common Address Redundancy Protocol
pseudo-device	loop			# network loopback
#pseudo-device	mpls			# MPLS pseudo-interface
pseudo-device	ppp			# Point-to-Point Protocol
pseudo-device	pppoe			# PPP over Ethernet (RFC 2516)
pseudo-device	sl			# Serial Line IP
pseudo-device	strip			# Starmode Radio IP (Metricom)
pseudo-device	irframetty		# IrDA frame line discipline
pseudo-device	tun			# network tunneling over tty
pseudo-device	tap			# virtual Ethernet
pseudo-device	gre			# generic L3 over IP tunnel
pseudo-device	gif			# IPv[46] over IPv[46] tunnel (RFC1933)
pseudo-device	ipsecif			# tunnel interface for routing based ipsec
#pseudo-device	faith			# IPv[46] tcp relay translation i/f
pseudo-device	stf			# 6to4 IPv6 over IPv4 encapsulation
pseudo-device	vlan			# IEEE 802.1q encapsulation
pseudo-device	bridge			# simple inter-network bridging
#options 	BRIDGE_IPF		# bridge uses IP/IPv6 pfil hooks too
pseudo-device	agr			# IEEE 802.3ad link aggregation
pseudo-device	l2tp			# L2TPv3 interface
#pseudo-device	etherip			# Tunnel Ethernet over IP
<<<<<<< HEAD
#pseudo-device	pf			# PF packet filter
#pseudo-device	pflog			# PF log if
#pseudo-device	pfsync			# PF sync if
#pseudo-device	npf			# NPF packet filter
=======
pseudo-device	npf			# NPF packet filter

#pseudo-device	canloop			# CAN loopback interface
>>>>>>> b2b84690

#pseudo-device	canloop			# CAN loopback interface

#
# accept filters
pseudo-device	accf_data		# "dataready" accept filter
pseudo-device	accf_http		# "httpready" accept filter

# miscellaneous pseudo-devices
pseudo-device	pty			# pseudo-terminals
pseudo-device	sequencer		# MIDI sequencer
# rnd works; RND_COM does not on port i386 yet.
#options 	RND_COM			# use "com" randomness as well (BROKEN)
pseudo-device	clockctl		# user control of clock subsystem
pseudo-device	ksyms			# /dev/ksyms
pseudo-device	lockstat		# lock profiling
pseudo-device	bcsp			# BlueCore Serial Protocol
pseudo-device	btuart			# Bluetooth HCI UART (H4)

# a pseudo device needed for Coda	# also needs CODA (above)
pseudo-device	vcoda			# coda minicache <-> venus comm.

# a pseudo device needed for SMBFS
pseudo-device	nsmb			# experimental - SMB requester

# a pseudo device needed for AUTOFS
#pseudo-device	autofs			# experimental - AUTOFS

# wscons pseudo-devices
pseudo-device	wsmux			# mouse & keyboard multiplexor
pseudo-device	wsfont

# pseudo audio device driver
pseudo-device	pad

# userland interface to drivers, including autoconf and properties retrieval
pseudo-device	drvctl

options 	FILEASSOC		# fileassoc(9) - needed by Veriexec
					# and PAX_SEGVGUARD

# Veriexec
#
# a pseudo device needed for veriexec
pseudo-device	veriexec
#
# Uncomment the fingerprint methods below that are desired. Note that
# removing fingerprint methods will have almost no impact on the kernel
# code size.
#
options VERIFIED_EXEC_FP_SHA256
options VERIFIED_EXEC_FP_SHA384
options VERIFIED_EXEC_FP_SHA512

options 	PAX_SEGVGUARD=0		# PaX Segmentation fault guard
options 	PAX_MPROTECT=1		# PaX mprotect(2) restrictions
options 	PAX_MPROTECT_DEBUG=1	# PaX mprotect debug
options 	PAX_ASLR=1		# PaX Address Space Layout Randomization
options 	PAX_ASLR_DEBUG=1	# PaX ASLR debug<|MERGE_RESOLUTION|>--- conflicted
+++ resolved
@@ -1,8 +1,4 @@
-<<<<<<< HEAD
-# $NetBSD: GENERIC,v 1.489 2018/04/08 00:52:38 mrg Exp $
-=======
 # $NetBSD: GENERIC,v 1.498 2018/08/01 16:59:09 maxv Exp $
->>>>>>> b2b84690
 #
 # GENERIC machine description file
 #
@@ -26,11 +22,7 @@
 
 options 	INCLUDE_CONFIG_FILE	# embed config file in kernel binary
 
-<<<<<<< HEAD
-#ident		"GENERIC-$Revision: 1.489 $"
-=======
 #ident		"GENERIC-$Revision: 1.498 $"
->>>>>>> b2b84690
 
 maxusers	64		# estimated number of users
 
@@ -86,10 +78,7 @@
 options 	SVS		# Separate Virtual Space
 makeoptions	SPECTRE_V2_GCC_MITIGATION=1	# GCC Spectre variant 2
 						# migitation
-<<<<<<< HEAD
-=======
 options 	SPECTRE_V2_GCC_MITIGATION
->>>>>>> b2b84690
 
 # CPU features
 acpicpu*	at cpu?		# ACPI CPU (including frequency scaling)
@@ -98,8 +87,6 @@
 #odcm0		at cpu0		# On-demand clock modulation
 powernow0	at cpu0		# AMD PowerNow! and Cool'n'Quiet (non-ACPI)
 vmt0		at cpu0		# VMware Tools
-
-options 	PMC		# performance-monitoring counters support
 
 # Alternate buffer queue strategies for better responsiveness under high
 # disk I/O load.
@@ -425,10 +412,6 @@
 #savagedrm*	at drm?		# S3 Savage DRM driver
 #sisdrm* 	at drm?		# SiS DRM driver
 #tdfxdrm*	at drm?		# 3dfx (voodoo) DRM driver
-<<<<<<< HEAD
-#viadrm* 	at drm?		# VIA DRM driver
-=======
->>>>>>> b2b84690
 
 # DRMKMS drivers
 i915drmkms*	at pci? dev ? function ?
@@ -439,12 +422,9 @@
 
 nouveau*	at pci? dev ? function ?
 nouveaufb*	at nouveaufbbus?
-<<<<<<< HEAD
-=======
 
 # DRMUMS drivers
 #viadrmums*	at drm?
->>>>>>> b2b84690
 
 # Cryptographic Devices
 
@@ -1322,16 +1302,7 @@
 pseudo-device	agr			# IEEE 802.3ad link aggregation
 pseudo-device	l2tp			# L2TPv3 interface
 #pseudo-device	etherip			# Tunnel Ethernet over IP
-<<<<<<< HEAD
-#pseudo-device	pf			# PF packet filter
-#pseudo-device	pflog			# PF log if
-#pseudo-device	pfsync			# PF sync if
-#pseudo-device	npf			# NPF packet filter
-=======
 pseudo-device	npf			# NPF packet filter
-
-#pseudo-device	canloop			# CAN loopback interface
->>>>>>> b2b84690
 
 #pseudo-device	canloop			# CAN loopback interface
 
