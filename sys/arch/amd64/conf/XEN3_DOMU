--- conflicted
+++ resolved
@@ -1,8 +1,4 @@
-<<<<<<< HEAD
-# $NetBSD: XEN3_DOMU,v 1.96 2020/09/27 13:48:49 roy Exp $
-=======
 # $NetBSD: XEN3_DOMU,v 1.97 2021/01/20 13:22:08 nia Exp $
->>>>>>> 9e014010
 
 include 	"arch/amd64/conf/std.xen"
 
@@ -15,11 +11,7 @@
 #options 	UVMHIST_PRINT
 #options 	SYSCALL_DEBUG
 
-<<<<<<< HEAD
-#ident		"XEN3_DOMU-$Revision: 1.96 $"
-=======
 #ident		"XEN3_DOMU-$Revision: 1.97 $"
->>>>>>> 9e014010
 
 maxusers	32		# estimated number of users
 
