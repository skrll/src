<<<<<<< HEAD
#	$NetBSD: files.amd64,v 1.102 2018/04/07 19:38:06 mrg Exp $
=======
#	$NetBSD: files.amd64,v 1.105 2018/07/13 09:37:32 maxv Exp $
>>>>>>> b2b84690
#
# new style config file for amd64 architecture
#

ifndef xen

# maxpartitions must be first item in files.${ARCH}.newconf
maxpartitions 16

maxusers 2 16 128

# delay before cpu_reset() for reboot.
defparam		CPURESET_DELAY

# The REAL{BASE,EXT}MEM options
defparam opt_realmem.h	REALBASEMEM REALEXTMEM

# The PHYSMEM_MAX_{SIZE,ADDR} optionms
defparam opt_physmem.h	PHYSMEM_MAX_ADDR PHYSMEM_MAX_SIZE

# Enable GCC spectre V2 mitigation options
defflag opt_spectre.h	SPECTRE_V2_GCC_MITIGATION

#
# XXX these are just here at the moment so that we can share files
# with the i386 (they include the opt_*.h for these)
#

defflag			PMC
defflag			USER_LDT
defflag			KASLR
defflag eisa.h EISA

# Start code
file	arch/amd64/amd64/locore.S		machdep
file	arch/amd64/amd64/vector.S		machdep
file	arch/amd64/amd64/copy.S			machdep
file	arch/amd64/amd64/spl.S			machdep

file	arch/amd64/amd64/amd64func.S		machdep
file	arch/amd64/amd64/amd64_trap.S		machdep
file	arch/amd64/amd64/autoconf.c		machdep
file	arch/amd64/amd64/busfunc.S		machdep
file	arch/amd64/amd64/cpu_in_cksum.S		(inet | inet6) & cpu_in_cksum
file	arch/amd64/amd64/cpufunc.S		machdep
file	arch/amd64/amd64/db_disasm.c		ddb
file	arch/amd64/amd64/db_interface.c		ddb
file	arch/amd64/amd64/db_machdep.c		ddb
file	arch/amd64/amd64/kobj_machdep.c		modular
file	kern/subr_disk_mbr.c			disk
file	arch/amd64/amd64/gdt.c			machdep
file	arch/amd64/amd64/machdep.c		machdep
file	arch/amd64/amd64/prekern.c		kaslr
file	arch/amd64/amd64/process_machdep.c	machdep
file	arch/amd64/amd64/trap.c			machdep
file	arch/x86/x86/fpu.c			machdep
file	arch/x86/x86/dbregs.c			machdep
<<<<<<< HEAD
file	arch/x86/x86/convert_xmm_s87.c		machdep
=======
file	arch/x86/x86/spectre.c			machdep
>>>>>>> b2b84690
file	arch/amd64/amd64/lock_stubs.S		machdep
file	dev/cons.c				machdep

file	arch/amd64/amd64/mptramp.S        multiprocessor

#
# Stack-less Just-In-Time compiler
#

include	"external/bsd/sljit/conf/files.sljit"

#
# Machine-independent SCSI drivers
#

include	"dev/scsipi/files.scsipi"

#
# Machine-independent ATA drivers
#

include	"dev/ata/files.ata"

# Memory Disk for install floppy
file	dev/md_root.c			memory_disk_hooks

#
# Machine-independent I2O drivers
#

include	"dev/i2o/files.i2o"

#
# System bus types
#

# XXX BIOS32 only if something that uses it is configured!
device	mainbus: isabus, pcibus, bios32, acpibus, cpubus, ioapicbus, ipmibus
attach	mainbus at root
file	arch/amd64/amd64/mainbus.c		mainbus

#
# PCI-only drivers
# XXX MUST BE INCLUDED BEFORE files.isa, as long as files.isa attaches
# XXX devices to 'pci'.
#

include	"dev/pci/files.pci"
defparam			PCI_CONF_MODE
include "dev/pci/files.agp"

# x86 specific PCI hardware
include "arch/x86/pci/files.pci"

#
# ISA or ISA+PCI drivers
#

include	"dev/isa/files.isa"

# attribute used to represent the "keyboard controller"
# XXX should be a real device
define	pckbcport { [irq = -1], [port = -1] }

include	"dev/pckbport/files.pckbport"

device	sysbeep
attach	sysbeep at pcppi

# Floppy disk controller
device	fdc {drive = -1}: isadma
file	dev/isa/fd.c				fdc needs-flag

attach	fdc at isa with fdc_isa
file	dev/isa/fdc_isa.c			fdc_isa

device	fd: disk
attach	fd at fdc

#
# Compatibility modules
#
# Binary compatibility with previous NetBSD releases (COMPAT_XX)
file	arch/amd64/amd64/compat_13_machdep.c	compat_13
file	arch/amd64/amd64/compat_16_machdep.c	compat_16

# NetBSD/i386 32-bit binary compatibility (COMPAT_NETBSD32)
include "compat/netbsd32/files.netbsd32"
file	arch/amd64/amd64/netbsd32_machdep.c	compat_netbsd32
file	arch/amd64/amd64/netbsd32_sigcode.S	compat_netbsd32 & compat_16
file	arch/amd64/amd64/netbsd32_syscall.c	compat_netbsd32

# Linux compatibility (COMPAT_LINUX)
include "compat/linux/files.linux"
include "compat/linux/arch/amd64/files.linux_amd64"
file	arch/amd64/amd64/linux_sigcode.S		compat_linux
file	arch/amd64/amd64/linux_syscall.c		compat_linux
file	arch/x86/x86/linux_trap.c			compat_linux

# Linux 32 bit compatibility (COMPAT_LINUX32)
include "compat/linux32/files.linux32"
include "compat/linux32/arch/amd64/files.linux32_amd64"
file	arch/amd64/amd64/linux32_sigcode.S		compat_linux32
file	arch/amd64/amd64/linux32_syscall.c		compat_linux32

# OSS audio driver compatibility
include	"compat/ossaudio/files.ossaudio"

#
# CARDBUS
#
include	"dev/cardbus/files.cardbus"
file	arch/amd64/amd64/rbus_machdep.c	cardbus

# this wants to be probed as late as possible.
#
# Machine-independent PCMCIA drivers
#
include	"dev/pcmcia/files.pcmcia"

include	"dev/usb/files.usb"

include "dev/bluetooth/files.bluetooth"

include "dev/sdmmc/files.sdmmc"

include "dev/ieee1394/files.ieee1394"
include "dev/apm/files.apm"
include "dev/acpi/files.acpi"
file	arch/amd64/acpi/acpi_wakeup_low.S	acpi

include	"arch/amd64/conf/majors.amd64"
endif #xen<|MERGE_RESOLUTION|>--- conflicted
+++ resolved
@@ -1,8 +1,4 @@
-<<<<<<< HEAD
-#	$NetBSD: files.amd64,v 1.102 2018/04/07 19:38:06 mrg Exp $
-=======
 #	$NetBSD: files.amd64,v 1.105 2018/07/13 09:37:32 maxv Exp $
->>>>>>> b2b84690
 #
 # new style config file for amd64 architecture
 #
@@ -31,7 +27,6 @@
 # with the i386 (they include the opt_*.h for these)
 #
 
-defflag			PMC
 defflag			USER_LDT
 defflag			KASLR
 defflag eisa.h EISA
@@ -60,11 +55,7 @@
 file	arch/amd64/amd64/trap.c			machdep
 file	arch/x86/x86/fpu.c			machdep
 file	arch/x86/x86/dbregs.c			machdep
-<<<<<<< HEAD
-file	arch/x86/x86/convert_xmm_s87.c		machdep
-=======
 file	arch/x86/x86/spectre.c			machdep
->>>>>>> b2b84690
 file	arch/amd64/amd64/lock_stubs.S		machdep
 file	dev/cons.c				machdep
 
