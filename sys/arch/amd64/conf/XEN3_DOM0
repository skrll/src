--- conflicted
+++ resolved
@@ -1,8 +1,4 @@
-<<<<<<< HEAD
-# $NetBSD: XEN3_DOM0,v 1.185 2020/09/27 13:48:49 roy Exp $
-=======
 # $NetBSD: XEN3_DOM0,v 1.192 2021/03/05 20:30:56 gdt Exp $
->>>>>>> 9e014010
 
 # XEN3_DOM0 machine description file
 #
@@ -18,15 +14,7 @@
 
 options 	INCLUDE_CONFIG_FILE	# embed config file in kernel binary
 
-<<<<<<< HEAD
-#options 	UVMHIST
-#options 	UVMHIST_PRINT
-#options 	SYSCALL_DEBUG
-
-#ident		"XEN3_DOM0-$Revision: 1.185 $"
-=======
 #ident		"XEN3_DOM0-$Revision: 1.192 $"
->>>>>>> 9e014010
 
 maxusers	32		# estimated number of users
 
@@ -1310,10 +1298,7 @@
 pseudo-device	vlan			# IEEE 802.1q encapsulation
 pseudo-device	bridge			# simple inter-network bridging
 pseudo-device	vether			# Virtual Ethernet for bridge
-<<<<<<< HEAD
-=======
 #pseudo-device	agr			# IEEE 802.3ad link aggregation
->>>>>>> 9e014010
 pseudo-device	l2tp			# L2TPv3 interface
 pseudo-device	npf			# NPF packet filter
 
