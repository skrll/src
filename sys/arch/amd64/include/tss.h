--- conflicted
+++ resolved
@@ -1,8 +1,4 @@
-<<<<<<< HEAD
-/*	$NetBSD: tss.h,v 1.7 2018/01/04 14:02:23 maxv Exp $	*/
-=======
 /*	$NetBSD: tss.h,v 1.8 2018/07/07 21:35:16 kamil Exp $	*/
->>>>>>> b2b84690
 
 /*
  * Copyright (c) 2001 Wasabi Systems, Inc.
@@ -74,11 +70,6 @@
  */
 #define	IOMAP_VALIDOFF	sizeof(struct x86_64_tss)
 
-/*
- * If we have an I/O bitmap, there is only one valid offset.
- */
-#define	IOMAP_VALIDOFF	sizeof(struct x86_64_tss)
-
 #else	/*	__x86_64__	*/
 
 #include <i386/tss.h>
