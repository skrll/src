--- conflicted
+++ resolved
@@ -1,8 +1,4 @@
-<<<<<<< HEAD
-/*	$NetBSD: pmap.h,v 1.45 2018/02/22 13:27:18 maxv Exp $	*/
-=======
 /*	$NetBSD: pmap.h,v 1.48 2018/07/27 07:35:09 maxv Exp $	*/
->>>>>>> b2b84690
 
 /*
  * Copyright (c) 1997 Charles D. Cranor and Washington University.
@@ -162,10 +158,6 @@
  */
 
 #define PTE_BASE	((pt_entry_t *)(L4_SLOT_PTE * NBPD_L4))
-<<<<<<< HEAD
-#define KERN_BASE	((pt_entry_t *)(L4_SLOT_KERN * NBPD_L4))
-=======
->>>>>>> b2b84690
 
 #define L1_BASE	PTE_BASE
 #define L2_BASE	((pd_entry_t *)((char *)L1_BASE + L4_SLOT_PTE * NBPD_L3))
@@ -218,12 +210,6 @@
 /* PG_AVAIL3 not used */
 
 #define	PG_X		0		/* XXX dummy */
-
-void svs_pmap_sync(struct pmap *, int);
-void svs_lwp_switch(struct lwp *, struct lwp *);
-void svs_pdir_switch(struct pmap *);
-void svs_init(void);
-extern bool svs_enabled;
 
 void svs_pmap_sync(struct pmap *, int);
 void svs_lwp_switch(struct lwp *, struct lwp *);
@@ -325,8 +311,6 @@
 }
 #endif
 
-<<<<<<< HEAD
-=======
 #ifdef __HAVE_DIRECT_MAP
 #define PMAP_DIRECT
 
@@ -341,7 +325,6 @@
 
 #endif /* __HAVE_DIRECT_MAP */
 
->>>>>>> b2b84690
 void pmap_changeprot_local(vaddr_t, vm_prot_t);
 
 #include <x86/pmap_pv.h>
