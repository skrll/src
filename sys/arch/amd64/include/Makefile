<<<<<<< HEAD
#	$NetBSD: Makefile,v 1.19 2016/02/27 00:09:44 tls Exp $
=======
#	$NetBSD: Makefile,v 1.20 2018/07/12 10:46:41 maxv Exp $
>>>>>>> b2b84690

INCSDIR= /usr/include/amd64

INCS=	ansi.h aout_machdep.h asm.h \
	bootinfo.h bswap.h byte_swap.h \
	cdefs.h cpu.h cpu_rng.h\
	disklabel.h \
	elf_machdep.h endian.h endian_machdep.h \
	float.h fpu.h frame.h frame_regs.h \
	gdt.h \
	ieee.h ieeefp.h fenv.h \
	int_const.h int_fmtio.h int_limits.h int_mwgwtypes.h int_types.h \
	intr.h intrdefs.h \
	joystick.h \
	kcore.h \
	limits.h linux32_machdep.h lock.h \
	math.h mcontext.h mutex.h mtrr.h \
	netbsd32_machdep.h \
	param.h pcb.h pci_machdep.h pio.h pmap.h proc.h \
	profile.h psl.h pte.h ptrace.h \
	reg.h rwlock.h \
	segments.h setjmp.h signal.h sljit_machdep.h specialreg.h sysarch.h \
	trap.h tss.h types.h \
	userret.h \
	vmparam.h \
	wchar_limits.h

.include <bsd.kinc.mk><|MERGE_RESOLUTION|>--- conflicted
+++ resolved
@@ -1,8 +1,4 @@
-<<<<<<< HEAD
-#	$NetBSD: Makefile,v 1.19 2016/02/27 00:09:44 tls Exp $
-=======
 #	$NetBSD: Makefile,v 1.20 2018/07/12 10:46:41 maxv Exp $
->>>>>>> b2b84690
 
 INCSDIR= /usr/include/amd64
 
