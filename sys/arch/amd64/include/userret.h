--- conflicted
+++ resolved
@@ -1,8 +1,4 @@
-<<<<<<< HEAD
-/*	$NetBSD: userret.h,v 1.12 2017/02/23 03:34:22 kamil Exp $	*/
-=======
 /*	$NetBSD: userret.h,v 1.13 2018/07/26 09:29:08 maxv Exp $	*/
->>>>>>> b2b84690
 
 /*
  * XXXfvdl same as i386 counterpart, but should probably be independent.
@@ -71,7 +67,6 @@
  */
 
 #include <sys/userret.h>
-#include <x86/dbregs.h>
 
 static __inline void userret(struct lwp *);
 
@@ -82,16 +77,6 @@
 static __inline void
 userret(struct lwp *l)
 {
-<<<<<<< HEAD
-	struct pcb *pcb = lwp_getpcb(l);
-
-=======
->>>>>>> b2b84690
 	/* Invoke MI userret code */
 	mi_userret(l);
-
-	if (pcb->pcb_dbregs)
-		x86_dbregs_set(l);
-	else
-		x86_dbregs_clear(l);
 }