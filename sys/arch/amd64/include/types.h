<<<<<<< HEAD
/*	$NetBSD: types.h,v 1.55 2018/03/16 12:19:35 maxv Exp $	*/
=======
/*	$NetBSD: types.h,v 1.56 2018/07/12 10:46:41 maxv Exp $	*/
>>>>>>> b2b84690

/*-
 * Copyright (c) 1990 The Regents of the University of California.
 * All rights reserved.
 *
 * Redistribution and use in source and binary forms, with or without
 * modification, are permitted provided that the following conditions
 * are met:
 * 1. Redistributions of source code must retain the above copyright
 *    notice, this list of conditions and the following disclaimer.
 * 2. Redistributions in binary form must reproduce the above copyright
 *    notice, this list of conditions and the following disclaimer in the
 *    documentation and/or other materials provided with the distribution.
 * 3. Neither the name of the University nor the names of its contributors
 *    may be used to endorse or promote products derived from this software
 *    without specific prior written permission.
 *
 * THIS SOFTWARE IS PROVIDED BY THE REGENTS AND CONTRIBUTORS ``AS IS'' AND
 * ANY EXPRESS OR IMPLIED WARRANTIES, INCLUDING, BUT NOT LIMITED TO, THE
 * IMPLIED WARRANTIES OF MERCHANTABILITY AND FITNESS FOR A PARTICULAR PURPOSE
 * ARE DISCLAIMED.  IN NO EVENT SHALL THE REGENTS OR CONTRIBUTORS BE LIABLE
 * FOR ANY DIRECT, INDIRECT, INCIDENTAL, SPECIAL, EXEMPLARY, OR CONSEQUENTIAL
 * DAMAGES (INCLUDING, BUT NOT LIMITED TO, PROCUREMENT OF SUBSTITUTE GOODS
 * OR SERVICES; LOSS OF USE, DATA, OR PROFITS; OR BUSINESS INTERRUPTION)
 * HOWEVER CAUSED AND ON ANY THEORY OF LIABILITY, WHETHER IN CONTRACT, STRICT
 * LIABILITY, OR TORT (INCLUDING NEGLIGENCE OR OTHERWISE) ARISING IN ANY WAY
 * OUT OF THE USE OF THIS SOFTWARE, EVEN IF ADVISED OF THE POSSIBILITY OF
 * SUCH DAMAGE.
 *
 *	@(#)types.h	7.5 (Berkeley) 3/9/91
 */

#ifndef	_X86_64_TYPES_H_
#define	_X86_64_TYPES_H_

#ifdef __x86_64__

#include <sys/cdefs.h>
#include <sys/featuretest.h>
#include <machine/int_types.h>

#if defined(_KERNEL)
typedef struct label_t {
	long val[8];
} label_t;
#endif

#if defined(_KERNEL) || defined(_KMEMUSER) || defined(_KERNTYPES) || defined(_STANDALONE)
typedef unsigned long	paddr_t;
typedef unsigned long	psize_t;
typedef unsigned long	vaddr_t;
typedef unsigned long	vsize_t;
#define	PRIxPADDR	"lx"
#define	PRIxPSIZE	"lx"
#define	PRIuPSIZE	"lu"
#define	PRIxVADDR	"lx"
#define	PRIxVSIZE	"lx"
#define	PRIuVSIZE	"lu"

typedef int             pmc_evid_t; 
typedef __uint64_t      pmc_ctr_t;
typedef long int	register_t;
typedef int		register32_t;
#define	PRIxREGISTER	"lx"
#define	PRIxREGISTER32	"x"

#endif

typedef long int		__register_t;
typedef	unsigned char		__cpu_simple_lock_nv_t;

/* __cpu_simple_lock_t used to be a full word. */
#define	__CPU_SIMPLE_LOCK_PAD

#define	__SIMPLELOCK_LOCKED	1
#define	__SIMPLELOCK_UNLOCKED	0

/* The amd64 does not have strict alignment requirements. */
#define	__NO_STRICT_ALIGNMENT

#define	__HAVE_NEW_STYLE_BUS_H
#define	__HAVE_CPU_COUNTER
#define	__HAVE_CPU_DATA_FIRST
#define __HAVE_CPU_BOOTCONF
#define	__HAVE_MD_CPU_OFFLINE
#define	__HAVE_SYSCALL_INTERN
#define	__HAVE_MINIMAL_EMUL
#define	__HAVE_ATOMIC64_OPS
#define	__HAVE_MM_MD_KERNACC
#define	__HAVE_ATOMIC_AS_MEMBAR
#define	__HAVE_CPU_LWP_SETPRIVATE
#define	__HAVE___LWP_GETPRIVATE_FAST
#define	__HAVE_TLS_VARIANT_II
#define	__HAVE_COMMON___TLS_GET_ADDR
#define	__HAVE_INTR_CONTROL
#define	__HAVE_CPU_RNG
#define	__HAVE_COMPAT_NETBSD32

#ifdef _KERNEL_OPT
#define	__HAVE_RAS

#include "opt_xen.h"
#if defined(__x86_64__) && !defined(XEN)
#define	__HAVE_PCPU_AREA 1
#define	__HAVE_DIRECT_MAP 1
#define	__HAVE_MM_MD_DIRECT_MAPPED_IO
#define	__HAVE_MM_MD_DIRECT_MAPPED_PHYS
#if !defined(NO_PCI_MSI_MSIX)
#define	__HAVE_PCI_MSI_MSIX
#endif
#endif
#endif

#else	/*	!__x86_64__	*/

#include <i386/types.h>

#endif	/*	__x86_64__	*/

#endif	/* _X86_64_TYPES_H_ */<|MERGE_RESOLUTION|>--- conflicted
+++ resolved
@@ -1,8 +1,4 @@
-<<<<<<< HEAD
-/*	$NetBSD: types.h,v 1.55 2018/03/16 12:19:35 maxv Exp $	*/
-=======
 /*	$NetBSD: types.h,v 1.56 2018/07/12 10:46:41 maxv Exp $	*/
->>>>>>> b2b84690
 
 /*-
  * Copyright (c) 1990 The Regents of the University of California.
@@ -62,8 +58,6 @@
 #define	PRIxVSIZE	"lx"
 #define	PRIuVSIZE	"lu"
 
-typedef int             pmc_evid_t; 
-typedef __uint64_t      pmc_ctr_t;
 typedef long int	register_t;
 typedef int		register32_t;
 #define	PRIxREGISTER	"lx"
