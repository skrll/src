--- conflicted
+++ resolved
@@ -1,8 +1,4 @@
-<<<<<<< HEAD
-/*	$NetBSD: frameasm.h,v 1.38 2018/03/28 16:02:49 maxv Exp $	*/
-=======
 /*	$NetBSD: frameasm.h,v 1.40 2018/07/13 14:11:02 martin Exp $	*/
->>>>>>> b2b84690
 
 #ifndef _AMD64_MACHINE_FRAMEASM_H
 #define _AMD64_MACHINE_FRAMEASM_H
@@ -50,11 +46,8 @@
 #define HP_NAME_SVS_LEAVE_ALT	8
 #define HP_NAME_IBRS_ENTER	9
 #define HP_NAME_IBRS_LEAVE	10
-<<<<<<< HEAD
-=======
 #define HP_NAME_SVS_ENTER_NMI	11
 #define HP_NAME_SVS_LEAVE_NMI	12
->>>>>>> b2b84690
 
 #define HOTPATCH(name, size) \
 123:						; \
@@ -174,11 +167,6 @@
 	HOTPATCH(HP_NAME_SVS_LEAVE_ALT, SVS_LEAVE_ALT_BYTES)	; \
 	NOSVS_LEAVE_ALTSTACK
 
-<<<<<<< HEAD
-#else
-#define SVS_ENTER	/* nothing */
-#define SVS_LEAVE	/* nothing */
-=======
 #define SVS_ENTER_NMI_BYTES	22
 #define NOSVS_ENTER_NMI \
 	.byte 0xEB, (SVS_ENTER_NMI_BYTES-2)	/* jmp */	; \
@@ -200,7 +188,6 @@
 #define SVS_ENTER_NMI	/* nothing */
 #define SVS_LEAVE	/* nothing */
 #define SVS_LEAVE_NMI	/* nothing */
->>>>>>> b2b84690
 #define SVS_ENTER_ALTSTACK	/* nothing */
 #define SVS_LEAVE_ALTSTACK	/* nothing */
 #endif
