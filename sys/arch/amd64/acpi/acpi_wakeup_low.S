--- conflicted
+++ resolved
@@ -1,8 +1,4 @@
-<<<<<<< HEAD
-/*	$NetBSD: acpi_wakeup_low.S,v 1.9 2017/11/01 09:47:53 maxv Exp $	*/
-=======
 /*	$NetBSD: acpi_wakeup_low.S,v 1.10 2018/07/14 14:29:40 maxv Exp $	*/
->>>>>>> b2b84690
 
 /*
  * Copyright (c) 2007 Joerg Sonnenberger <joerg@netbsd.org>
@@ -40,11 +36,7 @@
 	.text
 
 	.p2align 2, 0x90
-<<<<<<< HEAD
-NENTRY(acpi_md_sleep_exit)
-=======
 ENTRY(acpi_md_sleep_exit)
->>>>>>> b2b84690
 	lgdt	ACPI_SUSPEND_GDT(%r8)
 
 	/* Reload fixed descriptors for new GDT */
@@ -121,11 +113,7 @@
 END(acpi_md_sleep_exit)
 
 	.p2align 2, 0x90
-<<<<<<< HEAD
-NENTRY(acpi_md_sleep_prepare)
-=======
 ENTRY(acpi_md_sleep_prepare)
->>>>>>> b2b84690
 	movq	CPUVAR(SELF),%r8
 	movq	%rbx,ACPI_SUSPEND_REG+(1*8)(%r8)
 	movq	%rbp,ACPI_SUSPEND_REG+(2*8)(%r8)
