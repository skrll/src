--- conflicted
+++ resolved
@@ -1,8 +1,4 @@
-<<<<<<< HEAD
-/*	$NetBSD: machdep.c,v 1.357 2020/09/07 00:47:27 mrg Exp $	*/
-=======
 /*	$NetBSD: machdep.c,v 1.358 2021/01/24 14:17:10 simonb Exp $	*/
->>>>>>> 9e014010
 
 /*
  * Copyright (c) 1996, 1997, 1998, 2000, 2006, 2007, 2008, 2011
@@ -114,11 +110,7 @@
  */
 
 #include <sys/cdefs.h>
-<<<<<<< HEAD
-__KERNEL_RCSID(0, "$NetBSD: machdep.c,v 1.357 2020/09/07 00:47:27 mrg Exp $");
-=======
 __KERNEL_RCSID(0, "$NetBSD: machdep.c,v 1.358 2021/01/24 14:17:10 simonb Exp $");
->>>>>>> 9e014010
 
 #include "opt_modular.h"
 #include "opt_user_ldt.h"
