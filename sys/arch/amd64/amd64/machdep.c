<<<<<<< HEAD
/*	$NetBSD: machdep.c,v 1.303 2018/04/04 12:59:49 maxv Exp $	*/
=======
/*	$NetBSD: machdep.c,v 1.309 2018/07/26 09:29:08 maxv Exp $	*/
>>>>>>> b2b84690

/*
 * Copyright (c) 1996, 1997, 1998, 2000, 2006, 2007, 2008, 2011
 *     The NetBSD Foundation, Inc.
 * All rights reserved.
 *
 * This code is derived from software contributed to The NetBSD Foundation
 * by Charles M. Hannum and by Jason R. Thorpe of the Numerical Aerospace
 * Simulation Facility, NASA Ames Research Center.
 *
 * This code is derived from software contributed to The NetBSD Foundation
 * by Coyote Point Systems, Inc. which was written under contract to Coyote
 * Point by Jed Davis and Devon O'Dell.
 *
 * Redistribution and use in source and binary forms, with or without
 * modification, are permitted provided that the following conditions
 * are met:
 * 1. Redistributions of source code must retain the above copyright
 *    notice, this list of conditions and the following disclaimer.
 * 2. Redistributions in binary form must reproduce the above copyright
 *    notice, this list of conditions and the following disclaimer in the
 *    documentation and/or other materials provided with the distribution.
 *
 * THIS SOFTWARE IS PROVIDED BY THE NETBSD FOUNDATION, INC. AND CONTRIBUTORS
 * ``AS IS'' AND ANY EXPRESS OR IMPLIED WARRANTIES, INCLUDING, BUT NOT LIMITED
 * TO, THE IMPLIED WARRANTIES OF MERCHANTABILITY AND FITNESS FOR A PARTICULAR
 * PURPOSE ARE DISCLAIMED.  IN NO EVENT SHALL THE FOUNDATION OR CONTRIBUTORS
 * BE LIABLE FOR ANY DIRECT, INDIRECT, INCIDENTAL, SPECIAL, EXEMPLARY, OR
 * CONSEQUENTIAL DAMAGES (INCLUDING, BUT NOT LIMITED TO, PROCUREMENT OF
 * SUBSTITUTE GOODS OR SERVICES; LOSS OF USE, DATA, OR PROFITS; OR BUSINESS
 * INTERRUPTION) HOWEVER CAUSED AND ON ANY THEORY OF LIABILITY, WHETHER IN
 * CONTRACT, STRICT LIABILITY, OR TORT (INCLUDING NEGLIGENCE OR OTHERWISE)
 * ARISING IN ANY WAY OUT OF THE USE OF THIS SOFTWARE, EVEN IF ADVISED OF THE
 * POSSIBILITY OF SUCH DAMAGE.
 */

/*
 * Copyright (c) 2006 Mathieu Ropert <mro@adviseo.fr>
 *
 * Permission to use, copy, modify, and distribute this software for any
 * purpose with or without fee is hereby granted, provided that the above
 * copyright notice and this permission notice appear in all copies.
 *
 * THE SOFTWARE IS PROVIDED "AS IS" AND THE AUTHOR DISCLAIMS ALL WARRANTIES
 * WITH REGARD TO THIS SOFTWARE INCLUDING ALL IMPLIED WARRANTIES OF
 * MERCHANTABILITY AND FITNESS. IN NO EVENT SHALL THE AUTHOR BE LIABLE FOR
 * ANY SPECIAL, DIRECT, INDIRECT, OR CONSEQUENTIAL DAMAGES OR ANY DAMAGES
 * WHATSOEVER RESULTING FROM LOSS OF USE, DATA OR PROFITS, WHETHER IN AN
 * ACTION OF CONTRACT, NEGLIGENCE OR OTHER TORTIOUS ACTION, ARISING OUT OF
 * OR IN CONNECTION WITH THE USE OR PERFORMANCE OF THIS SOFTWARE.
 */

/*
 * Copyright (c) 2007 Manuel Bouyer.
 *
 * Redistribution and use in source and binary forms, with or without
 * modification, are permitted provided that the following conditions
 * are met:
 * 1. Redistributions of source code must retain the above copyright
 *    notice, this list of conditions and the following disclaimer.
 * 2. Redistributions in binary form must reproduce the above copyright
 *    notice, this list of conditions and the following disclaimer in the
 *    documentation and/or other materials provided with the distribution.
 *
 * THIS SOFTWARE IS PROVIDED BY THE AUTHOR ``AS IS'' AND ANY EXPRESS OR
 * IMPLIED WARRANTIES, INCLUDING, BUT NOT LIMITED TO, THE IMPLIED WARRANTIES
 * OF MERCHANTABILITY AND FITNESS FOR A PARTICULAR PURPOSE ARE DISCLAIMED.
 * IN NO EVENT SHALL THE AUTHOR BE LIABLE FOR ANY DIRECT, INDIRECT,
 * INCIDENTAL, SPECIAL, EXEMPLARY, OR CONSEQUENTIAL DAMAGES (INCLUDING, BUT
 * NOT LIMITED TO, PROCUREMENT OF SUBSTITUTE GOODS OR SERVICES; LOSS OF USE,
 * DATA, OR PROFITS; OR BUSINESS INTERRUPTION) HOWEVER CAUSED AND ON ANY
 * THEORY OF LIABILITY, WHETHER IN CONTRACT, STRICT LIABILITY, OR TORT
 * (INCLUDING NEGLIGENCE OR OTHERWISE) ARISING IN ANY WAY OUT OF THE USE OF
 * THIS SOFTWARE, EVEN IF ADVISED OF THE POSSIBILITY OF SUCH DAMAGE.
 */

/*
 * Copyright (c) 1982, 1987, 1990 The Regents of the University of California.
 * All rights reserved.
 *
 * This code is derived from software contributed to Berkeley by
 * William Jolitz.
 *
 * Redistribution and use in source and binary forms, with or without
 * modification, are permitted provided that the following conditions
 * are met:
 * 1. Redistributions of source code must retain the above copyright
 *    notice, this list of conditions and the following disclaimer.
 * 2. Redistributions in binary form must reproduce the above copyright
 *    notice, this list of conditions and the following disclaimer in the
 *    documentation and/or other materials provided with the distribution.
 * 3. Neither the name of the University nor the names of its contributors
 *    may be used to endorse or promote products derived from this software
 *    without specific prior written permission.
 *
 * THIS SOFTWARE IS PROVIDED BY THE REGENTS AND CONTRIBUTORS ``AS IS'' AND
 * ANY EXPRESS OR IMPLIED WARRANTIES, INCLUDING, BUT NOT LIMITED TO, THE
 * IMPLIED WARRANTIES OF MERCHANTABILITY AND FITNESS FOR A PARTICULAR PURPOSE
 * ARE DISCLAIMED.  IN NO EVENT SHALL THE REGENTS OR CONTRIBUTORS BE LIABLE
 * FOR ANY DIRECT, INDIRECT, INCIDENTAL, SPECIAL, EXEMPLARY, OR CONSEQUENTIAL
 * DAMAGES (INCLUDING, BUT NOT LIMITED TO, PROCUREMENT OF SUBSTITUTE GOODS
 * OR SERVICES; LOSS OF USE, DATA, OR PROFITS; OR BUSINESS INTERRUPTION)
 * HOWEVER CAUSED AND ON ANY THEORY OF LIABILITY, WHETHER IN CONTRACT, STRICT
 * LIABILITY, OR TORT (INCLUDING NEGLIGENCE OR OTHERWISE) ARISING IN ANY WAY
 * OUT OF THE USE OF THIS SOFTWARE, EVEN IF ADVISED OF THE POSSIBILITY OF
 * SUCH DAMAGE.
 *
 *	@(#)machdep.c	7.4 (Berkeley) 6/3/91
 */

#include <sys/cdefs.h>
<<<<<<< HEAD
__KERNEL_RCSID(0, "$NetBSD: machdep.c,v 1.303 2018/04/04 12:59:49 maxv Exp $");

/* #define XENDEBUG_LOW  */
=======
__KERNEL_RCSID(0, "$NetBSD: machdep.c,v 1.309 2018/07/26 09:29:08 maxv Exp $");
>>>>>>> b2b84690

#include "opt_modular.h"
#include "opt_user_ldt.h"
#include "opt_ddb.h"
#include "opt_kgdb.h"
#include "opt_cpureset_delay.h"
#include "opt_mtrr.h"
#include "opt_realmem.h"
#include "opt_xen.h"
#include "opt_svs.h"
#include "opt_kaslr.h"
#ifndef XEN
#include "opt_physmem.h"
#endif
#include "isa.h"
#include "pci.h"

#include <sys/param.h>
#include <sys/systm.h>
#include <sys/signal.h>
#include <sys/signalvar.h>
#include <sys/kernel.h>
#include <sys/cpu.h>
#include <sys/exec.h>
#include <sys/exec_aout.h>	/* for MID_* */
#include <sys/reboot.h>
#include <sys/conf.h>
#include <sys/mbuf.h>
#include <sys/msgbuf.h>
#include <sys/mount.h>
#include <sys/core.h>
#include <sys/kcore.h>
#include <sys/ucontext.h>
#include <machine/kcore.h>
#include <sys/ras.h>
#include <sys/syscallargs.h>
#include <sys/ksyms.h>
#include <sys/device.h>
#include <sys/lwp.h>
#include <sys/proc.h>

#ifdef KGDB
#include <sys/kgdb.h>
#endif

#include <dev/cons.h>
#include <dev/mm.h>

#include <uvm/uvm.h>
#include <uvm/uvm_page.h>

#include <sys/sysctl.h>

#include <machine/cpu.h>
#include <machine/cpufunc.h>
#include <machine/gdt.h>
#include <machine/intr.h>
#include <machine/pio.h>
#include <machine/psl.h>
#include <machine/reg.h>
#include <machine/specialreg.h>
#include <machine/bootinfo.h>
#include <x86/fpu.h>
#include <x86/dbregs.h>
#include <machine/mtrr.h>
#include <machine/mpbiosvar.h>

#include <x86/cputypes.h>
#include <x86/cpuvar.h>
#include <x86/machdep.h>

#include <x86/x86/tsc.h>

#include <dev/isa/isareg.h>
#include <machine/isa_machdep.h>
#include <dev/ic/i8042reg.h>

#ifdef XEN
#include <xen/xen.h>
#include <xen/hypervisor.h>
#include <xen/evtchn.h>
#endif

#ifdef DDB
#include <machine/db_machdep.h>
#include <ddb/db_extern.h>
#include <ddb/db_output.h>
#include <ddb/db_interface.h>
#endif

#include "acpica.h"

#if NACPICA > 0
#include <dev/acpi/acpivar.h>
#define ACPI_MACHDEP_PRIVATE
#include <machine/acpi_machdep.h>
#else
#include <machine/i82489var.h>
#endif

#include "isa.h"
#include "isadma.h"
#include "ksyms.h"

/* the following is used externally (sysctl_hw) */
char machine[] = "amd64";		/* CPU "architecture" */
char machine_arch[] = "x86_64";		/* machine == machine_arch */

#ifdef CPURESET_DELAY
int cpureset_delay = CPURESET_DELAY;
#else
int cpureset_delay = 2000; /* default to 2s */
#endif

int cpu_class = CPUCLASS_686;

#ifdef MTRR
struct mtrr_funcs *mtrr_funcs;
#endif

int cpu_class;
int use_pae;

#ifndef NO_SPARSE_DUMP
int sparse_dump = 1;

paddr_t max_paddr = 0;
unsigned char *sparse_dump_physmap;
#endif

char *dump_headerbuf, *dump_headerbuf_ptr;
#define dump_headerbuf_size PAGE_SIZE
#define dump_headerbuf_end (dump_headerbuf + dump_headerbuf_size)
#define dump_headerbuf_avail (dump_headerbuf_end - dump_headerbuf_ptr)
daddr_t dump_header_blkno;

size_t dump_nmemsegs;
size_t dump_npages;
size_t dump_header_size;
size_t dump_totalbytesleft;

vaddr_t idt_vaddr;
paddr_t idt_paddr;
vaddr_t gdt_vaddr;
paddr_t gdt_paddr;
vaddr_t ldt_vaddr;
paddr_t ldt_paddr;

static struct vm_map module_map_store;
extern struct vm_map *module_map;
extern struct bootspace bootspace;
<<<<<<< HEAD
vaddr_t kern_end;
=======
extern struct slotspace slotspace;
>>>>>>> b2b84690

struct vm_map *phys_map = NULL;

extern paddr_t lowmem_rsvd;
extern paddr_t avail_start, avail_end;
#ifdef XEN
extern paddr_t pmap_pa_start, pmap_pa_end;
#endif

#ifndef XEN
void (*delay_func)(unsigned int) = i8254_delay;
void (*initclock_func)(void) = i8254_initclocks;
#else /* XEN */
void (*delay_func)(unsigned int) = xen_delay;
void (*initclock_func)(void) = xen_initclocks;
#endif

<<<<<<< HEAD
struct pool x86_dbregspl;
=======
struct nmistore {
	uint64_t cr3;
	uint64_t scratch;
} __packed;
>>>>>>> b2b84690

/*
 * Size of memory segments, before any memory is stolen.
 */
phys_ram_seg_t mem_clusters[VM_PHYSSEG_MAX];
int mem_cluster_cnt;

int cpu_dump(void);
int cpu_dumpsize(void);
u_long cpu_dump_mempagecnt(void);
void dodumpsys(void);
void dumpsys(void);

static void x86_64_proc0_pcb_ldt_init(void);

extern int time_adjusted;	/* XXX no common header */

void dump_misc_init(void);
void dump_seg_prep(void);
int dump_seg_iter(int (*)(paddr_t, paddr_t));

#ifndef NO_SPARSE_DUMP
void sparse_dump_reset(void);
void sparse_dump_mark(void);
void cpu_dump_prep_sparse(void);
#endif

void dump_header_start(void);
int dump_header_flush(void);
int dump_header_addbytes(const void*, size_t);
int dump_header_addseg(paddr_t, paddr_t);
int dump_header_finish(void);

int dump_seg_count_range(paddr_t, paddr_t);
int dumpsys_seg(paddr_t, paddr_t);

void init_bootspace(void);
<<<<<<< HEAD
=======
void init_slotspace(void);
>>>>>>> b2b84690
void init_x86_64(paddr_t);

/*
 * Machine-dependent startup code
 */
void
cpu_startup(void)
{
	int x, y;
	vaddr_t minaddr, maxaddr;
	psize_t sz;

	/*
	 * For console drivers that require uvm and pmap to be initialized,
	 * we'll give them one more chance here...
	 */
	consinit();

	/*
	 * Initialize error message buffer (et end of core).
	 */
	if (msgbuf_p_cnt == 0)
		panic("msgbuf paddr map has not been set up");
	for (x = 0, sz = 0; x < msgbuf_p_cnt; sz += msgbuf_p_seg[x++].sz)
		continue;

	msgbuf_vaddr = uvm_km_alloc(kernel_map, sz, 0, UVM_KMF_VAONLY);
	if (msgbuf_vaddr == 0)
		panic("failed to valloc msgbuf_vaddr");

	for (y = 0, sz = 0; y < msgbuf_p_cnt; y++) {
		for (x = 0; x < btoc(msgbuf_p_seg[y].sz); x++, sz += PAGE_SIZE)
			pmap_kenter_pa((vaddr_t)msgbuf_vaddr + sz,
			    msgbuf_p_seg[y].paddr + x * PAGE_SIZE,
			    VM_PROT_READ|VM_PROT_WRITE, 0);
	}

	pmap_update(pmap_kernel());

	initmsgbuf((void *)msgbuf_vaddr, round_page(sz));

	minaddr = 0;

	/*
	 * Allocate a submap for physio.
	 */
	phys_map = uvm_km_suballoc(kernel_map, &minaddr, &maxaddr,
	    VM_PHYS_SIZE, 0, false, NULL);

	/*
	 * Create the module map.
	 *
	 * The kernel uses RIP-relative addressing with a maximum offset of
<<<<<<< HEAD
	 * 2GB. The problem is, kernel_map is too far away in memory from
	 * the kernel .text. So we cannot use it, and have to create a
	 * special module_map.
	 *
	 * The module map is taken as what is left of the bootstrap memory
	 * created in locore.S. This memory is right above the kernel
	 * image, so this is the best place to put our modules.
	 */
	uvm_map_setup(&module_map_store, module_start, module_end, 0);
=======
	 * 2GB. Because of that, we can't put the kernel modules in kernel_map
	 * (like i386 does), since kernel_map is too far away in memory from
	 * the kernel sections. So we have to create a special module_map.
	 *
	 * The module map is taken as what is left of the bootstrap memory
	 * created in locore/prekern.
	 */
	uvm_map_setup(&module_map_store, bootspace.smodule,
	    bootspace.emodule, 0);
>>>>>>> b2b84690
	module_map_store.pmap = pmap_kernel();
	module_map = &module_map_store;

	/* Say hello. */
	banner();

#if NISA > 0 || NPCI > 0
	/* Safe for i/o port / memory space allocation to use malloc now. */
	x86_bus_space_mallocok();
#endif

#ifdef __HAVE_PCPU_AREA
	cpu_pcpuarea_init(&cpu_info_primary);
#endif
	gdt_init();
	x86_64_proc0_pcb_ldt_init();

	cpu_init_tss(&cpu_info_primary);
#if !defined(XEN)
	ltr(cpu_info_primary.ci_tss_sel);
#endif

	x86_startup();
}

#ifdef XEN
/* used in assembly */
void hypervisor_callback(void);
void failsafe_callback(void);
void x86_64_switch_context(struct pcb *);
void x86_64_tls_switch(struct lwp *);

void
x86_64_switch_context(struct pcb *new)
{
	HYPERVISOR_stack_switch(GSEL(GDATA_SEL, SEL_KPL), new->pcb_rsp0);
	struct physdev_op physop;
	physop.cmd = PHYSDEVOP_SET_IOPL;
	physop.u.set_iopl.iopl = new->pcb_iopl;
	HYPERVISOR_physdev_op(&physop);
}

void
x86_64_tls_switch(struct lwp *l)
{
	struct cpu_info *ci = curcpu();
	struct pcb *pcb = lwp_getpcb(l);
	struct trapframe *tf = l->l_md.md_regs;
	uint64_t zero = 0;

	/*
	 * Raise the IPL to IPL_HIGH.
	 * FPU IPIs can alter the LWP's saved cr0.  Dropping the priority
	 * is deferred until mi_switch(), when cpu_switchto() returns.
	 */
	(void)splhigh();
	/*
	 * If our floating point registers are on a different CPU,
	 * set CR0_TS so we'll trap rather than reuse bogus state.
	 */
	if (l != ci->ci_fpcurlwp) {
		HYPERVISOR_fpu_taskswitch(1);
	}

	/* Update segment registers */
	if (pcb->pcb_flags & PCB_COMPAT32) {
		update_descriptor(&curcpu()->ci_gdt[GUFS_SEL], &pcb->pcb_fs);
		update_descriptor(&curcpu()->ci_gdt[GUGS_SEL], &pcb->pcb_gs);
		setds(GSEL(GUDATA32_SEL, SEL_UPL));
		setes(GSEL(GUDATA32_SEL, SEL_UPL));
		setfs(GSEL(GUDATA32_SEL, SEL_UPL));
		HYPERVISOR_set_segment_base(SEGBASE_GS_USER_SEL, tf->tf_gs);
	} else {
		update_descriptor(&curcpu()->ci_gdt[GUFS_SEL], &zero);
		update_descriptor(&curcpu()->ci_gdt[GUGS_SEL], &zero);
		setds(GSEL(GUDATA_SEL, SEL_UPL));
		setes(GSEL(GUDATA_SEL, SEL_UPL));
		setfs(0);
		HYPERVISOR_set_segment_base(SEGBASE_GS_USER_SEL, 0);
		HYPERVISOR_set_segment_base(SEGBASE_FS, pcb->pcb_fs);
		HYPERVISOR_set_segment_base(SEGBASE_GS_USER, pcb->pcb_gs);
	}
}
#endif /* XEN */

/*
 * Set up proc0's PCB and LDT.
 */
static void
x86_64_proc0_pcb_ldt_init(void)
{
	struct lwp *l = &lwp0;
	struct pcb *pcb = lwp_getpcb(l);

	pcb->pcb_flags = 0;
	pcb->pcb_fs = 0;
	pcb->pcb_gs = 0;
	pcb->pcb_rsp0 = (uvm_lwp_getuarea(l) + USPACE - 16) & ~0xf;
	pcb->pcb_iopl = IOPL_KPL;
	pcb->pcb_dbregs = NULL;
	pcb->pcb_cr0 = rcr0() & ~CR0_TS;
	l->l_md.md_regs = (struct trapframe *)pcb->pcb_rsp0 - 1;

#if !defined(XEN)
	lldt(GSYSSEL(GLDT_SEL, SEL_KPL));
#else
	struct physdev_op physop;
	xen_set_ldt((vaddr_t)ldtstore, LDT_SIZE >> 3);
	/* Reset TS bit and set kernel stack for interrupt handlers */
	HYPERVISOR_fpu_taskswitch(1);
	HYPERVISOR_stack_switch(GSEL(GDATA_SEL, SEL_KPL), pcb->pcb_rsp0);
	physop.cmd = PHYSDEVOP_SET_IOPL;
	physop.u.set_iopl.iopl = pcb->pcb_iopl;
	HYPERVISOR_physdev_op(&physop);
#endif
}

/*
 * Set up TSS and I/O bitmap.
 */
void
cpu_init_tss(struct cpu_info *ci)
{
#ifdef __HAVE_PCPU_AREA
	const cpuid_t cid = cpu_index(ci);
#endif
	struct cpu_tss *cputss;
<<<<<<< HEAD
=======
	struct nmistore *store;
>>>>>>> b2b84690
	uintptr_t p;

#ifdef __HAVE_PCPU_AREA
	cputss = (struct cpu_tss *)&pcpuarea->ent[cid].tss;
#else
	cputss = (struct cpu_tss *)uvm_km_alloc(kernel_map,
	    sizeof(struct cpu_tss), 0, UVM_KMF_WIRED|UVM_KMF_ZERO);
#endif

	cputss->tss.tss_iobase = IOMAP_INVALOFF << 16;

	/* DDB stack */
#ifdef __HAVE_PCPU_AREA
	p = (vaddr_t)&pcpuarea->ent[cid].ist0;
#else
	p = uvm_km_alloc(kernel_map, PAGE_SIZE, 0, UVM_KMF_WIRED|UVM_KMF_ZERO);
#endif
	cputss->tss.tss_ist[0] = p + PAGE_SIZE - 16;

	/* double fault */
#ifdef __HAVE_PCPU_AREA
	p = (vaddr_t)&pcpuarea->ent[cid].ist1;
#else
	p = uvm_km_alloc(kernel_map, PAGE_SIZE, 0, UVM_KMF_WIRED|UVM_KMF_ZERO);
#endif
	cputss->tss.tss_ist[1] = p + PAGE_SIZE - 16;

<<<<<<< HEAD
	/* NMI */
=======
	/* NMI - store a structure at the top of the stack */
>>>>>>> b2b84690
#ifdef __HAVE_PCPU_AREA
	p = (vaddr_t)&pcpuarea->ent[cid].ist2;
#else
	p = uvm_km_alloc(kernel_map, PAGE_SIZE, 0, UVM_KMF_WIRED|UVM_KMF_ZERO);
#endif
<<<<<<< HEAD
	cputss->tss.tss_ist[2] = p + PAGE_SIZE - 16;

=======
	cputss->tss.tss_ist[2] = p + PAGE_SIZE - sizeof(struct nmistore);
	store = (struct nmistore *)(p + PAGE_SIZE - sizeof(struct nmistore));
	store->cr3 = pmap_pdirpa(pmap_kernel(), 0);

	/* DB */
#ifdef __HAVE_PCPU_AREA
	p = (vaddr_t)&pcpuarea->ent[cid].ist3;
#else
	p = uvm_km_alloc(kernel_map, PAGE_SIZE, 0, UVM_KMF_WIRED|UVM_KMF_ZERO);
#endif
	cputss->tss.tss_ist[3] = p + PAGE_SIZE - 16;

>>>>>>> b2b84690
	ci->ci_tss = cputss;
	ci->ci_tss_sel = tss_alloc(&cputss->tss);
}

void
buildcontext(struct lwp *l, void *catcher, void *f)
{
	struct trapframe *tf = l->l_md.md_regs;

	tf->tf_ds = GSEL(GUDATA_SEL, SEL_UPL);
	tf->tf_es = GSEL(GUDATA_SEL, SEL_UPL);
	tf->tf_fs = GSEL(GUDATA_SEL, SEL_UPL);
	tf->tf_gs = GSEL(GUDATA_SEL, SEL_UPL);

	tf->tf_rip = (uint64_t)catcher;
	tf->tf_cs = GSEL(GUCODE_SEL, SEL_UPL);
	tf->tf_rflags &= ~PSL_CLEARSIG;
	tf->tf_rsp = (uint64_t)f;
	tf->tf_ss = GSEL(GUDATA_SEL, SEL_UPL);

	/* Ensure FP state is sane */
	fpu_save_area_reset(l);
}

void
sendsig_sigcontext(const ksiginfo_t *ksi, const sigset_t *mask)
{

	printf("sendsig_sigcontext: illegal\n");
	sigexit(curlwp, SIGILL);
}

void
sendsig_siginfo(const ksiginfo_t *ksi, const sigset_t *mask)
{
	struct lwp *l = curlwp;
	struct proc *p = l->l_proc;
	struct sigacts *ps = p->p_sigacts;
	int onstack, error;
	int sig = ksi->ksi_signo;
	struct sigframe_siginfo *fp, frame;
	sig_t catcher = SIGACTION(p, sig).sa_handler;
	struct trapframe *tf = l->l_md.md_regs;
	char *sp;

	KASSERT(mutex_owned(p->p_lock));

	/* Do we need to jump onto the signal stack? */
	onstack =
	    (l->l_sigstk.ss_flags & (SS_DISABLE | SS_ONSTACK)) == 0 &&
	    (SIGACTION(p, sig).sa_flags & SA_ONSTACK) != 0;

	/* Allocate space for the signal handler context. */
	if (onstack)
		sp = ((char *)l->l_sigstk.ss_sp + l->l_sigstk.ss_size);
	else
		/* AMD64 ABI 128-bytes "red zone". */
		sp = (char *)tf->tf_rsp - 128;

	sp -= sizeof(struct sigframe_siginfo);
	/* Round down the stackpointer to a multiple of 16 for the ABI. */
	fp = (struct sigframe_siginfo *)(((unsigned long)sp & ~15) - 8);

	frame.sf_ra = (uint64_t)ps->sa_sigdesc[sig].sd_tramp;
	frame.sf_si._info = ksi->ksi_info;
	frame.sf_uc.uc_flags = _UC_SIGMASK;
	frame.sf_uc.uc_sigmask = *mask;
	frame.sf_uc.uc_link = l->l_ctxlink;
	frame.sf_uc.uc_flags |= (l->l_sigstk.ss_flags & SS_ONSTACK)
	    ? _UC_SETSTACK : _UC_CLRSTACK;
	memset(&frame.sf_uc.uc_stack, 0, sizeof(frame.sf_uc.uc_stack));
	sendsig_reset(l, sig);

	mutex_exit(p->p_lock);
	cpu_getmcontext(l, &frame.sf_uc.uc_mcontext, &frame.sf_uc.uc_flags);
	/* Copyout all the fp regs, the signal handler might expect them. */
	error = copyout(&frame, fp, sizeof frame);
	mutex_enter(p->p_lock);

	if (error != 0) {
		/*
		 * Process has trashed its stack; give it an illegal
		 * instruction to halt it in its tracks.
		 */
		sigexit(l, SIGILL);
		/* NOTREACHED */
	}

	buildcontext(l, catcher, fp);

	tf->tf_rdi = sig;
	tf->tf_rsi = (uint64_t)&fp->sf_si;
	tf->tf_rdx = tf->tf_r15 = (uint64_t)&fp->sf_uc;

	/* Remember that we're now on the signal stack. */
	if (onstack)
		l->l_sigstk.ss_flags |= SS_ONSTACK;

	if ((vaddr_t)catcher >= VM_MAXUSER_ADDRESS) {
		/*
		 * process has given an invalid address for the
		 * handler. Stop it, but do not do it before so
		 * we can return the right info to userland (or in core dump)
		 */
		sigexit(l, SIGILL);
		/* NOTREACHED */
	}
}

struct pcb dumppcb;

void
cpu_reboot(int howto, char *bootstr)
{
	static bool syncdone = false;
	int s = IPL_NONE;
	__USE(s);	/* ugly otherwise */

	if (cold) {
		howto |= RB_HALT;
		goto haltsys;
	}

	boothowto = howto;

	/* i386 maybe_dump() */

	/*
	 * If we've panic'd, don't make the situation potentially
	 * worse by syncing or unmounting the file systems.
	 */
	if ((howto & RB_NOSYNC) == 0 && panicstr == NULL) {
		if (!syncdone) {
			syncdone = true;
			/* XXX used to force unmount as well, here */
			vfs_sync_all(curlwp);
			/*
			 * If we've been adjusting the clock, the todr
			 * will be out of synch; adjust it now.
			 *
			 * XXX used to do this after unmounting all
			 * filesystems with vfs_shutdown().
			 */
			if (time_adjusted != 0)
				resettodr();
		}

		while (vfs_unmountall1(curlwp, false, false) ||
		       config_detach_all(boothowto) ||
		       vfs_unmount_forceone(curlwp))
			;	/* do nothing */
	} else
		suspendsched();

	pmf_system_shutdown(boothowto);

	/* Disable interrupts. */
	s = splhigh();

	/* Do a dump if requested. */
	if ((howto & (RB_DUMP | RB_HALT)) == RB_DUMP)
		dumpsys();

haltsys:
	doshutdownhooks();

        if ((howto & RB_POWERDOWN) == RB_POWERDOWN) {
#if NACPICA > 0
		if (s != IPL_NONE)
			splx(s);

		acpi_enter_sleep_state(ACPI_STATE_S5);
#endif
#ifdef XEN
		HYPERVISOR_shutdown();
#endif /* XEN */
	}

	cpu_broadcast_halt();

	if (howto & RB_HALT) {
#if NACPICA > 0
		acpi_disable();
#endif

		printf("\n");
		printf("The operating system has halted.\n");
		printf("Please press any key to reboot.\n\n");
		cnpollc(1);	/* for proper keyboard command handling */
		if (cngetc() == 0) {
			/* no console attached, so just hlt */
			printf("No keyboard - cannot reboot after all.\n");
			for(;;) {
				x86_hlt();
			}
		}
		cnpollc(0);
	}

	printf("rebooting...\n");
	if (cpureset_delay > 0)
		delay(cpureset_delay * 1000);
	cpu_reset();
	for(;;) ;
	/*NOTREACHED*/
}

/*
 * XXXfvdl share dumpcode.
 */

/*
 * Perform assorted dump-related initialization tasks.  Assumes that
 * the maximum physical memory address will not increase afterwards.
 */
void
dump_misc_init(void)
{
#ifndef NO_SPARSE_DUMP
	int i;
#endif

	if (dump_headerbuf != NULL)
		return; /* already called */

#ifndef NO_SPARSE_DUMP
	for (i = 0; i < mem_cluster_cnt; ++i) {
		paddr_t top = mem_clusters[i].start + mem_clusters[i].size;
		if (max_paddr < top)
			max_paddr = top;
	}
#ifdef DEBUG
	printf("dump_misc_init: max_paddr = 0x%lx\n",
	    (unsigned long)max_paddr);
#endif
	if (max_paddr == 0) {
		printf("Your machine does not initialize mem_clusters; "
		    "sparse_dumps disabled\n");
		sparse_dump = 0;
	} else {
		sparse_dump_physmap = (void *)uvm_km_alloc(kernel_map,
		    roundup(max_paddr / (PAGE_SIZE * NBBY), PAGE_SIZE),
		    PAGE_SIZE, UVM_KMF_WIRED|UVM_KMF_ZERO);
	}
#endif
	dump_headerbuf = (void *)uvm_km_alloc(kernel_map,
	    dump_headerbuf_size,
	    PAGE_SIZE, UVM_KMF_WIRED|UVM_KMF_ZERO);
	/* XXXjld should check for failure here, disable dumps if so. */
}

#ifndef NO_SPARSE_DUMP
/*
 * Clear the set of pages to include in a sparse dump.
 */
void
sparse_dump_reset(void)
{
	memset(sparse_dump_physmap, 0,
	    roundup(max_paddr / (PAGE_SIZE * NBBY), PAGE_SIZE));
}

/*
 * Include or exclude pages in a sparse dump.
 */
void
sparse_dump_mark(void)
{
	paddr_t p, pstart, pend;
	struct vm_page *pg;
	int i;
	uvm_physseg_t upm;

	/*
	 * Mark all memory pages, then unmark pages that are uninteresting.
	 * Dereferenceing pg->uobject might crash again if another CPU
	 * frees the object out from under us, but we can't lock anything
	 * so it's a risk we have to take.
	 */

	for (i = 0; i < mem_cluster_cnt; ++i) {
		pstart = mem_clusters[i].start / PAGE_SIZE;
		pend = pstart + mem_clusters[i].size / PAGE_SIZE;

		for (p = pstart; p < pend; p++) {
			setbit(sparse_dump_physmap, p);
		}
	}
        for (upm = uvm_physseg_get_first();
	     uvm_physseg_valid_p(upm);
	     upm = uvm_physseg_get_next(upm)) {
		paddr_t pfn;

		/*
		 * We assume that seg->start to seg->end are
		 * uvm_page_physload()ed
		 */
		for (pfn = uvm_physseg_get_start(upm);
		     pfn < uvm_physseg_get_end(upm);
		     pfn++) {
			pg = PHYS_TO_VM_PAGE(ptoa(pfn));

			if (pg->uanon || (pg->pqflags & PQ_FREE) ||
			    (pg->uobject && pg->uobject->pgops)) {
				p = VM_PAGE_TO_PHYS(pg) / PAGE_SIZE;
				clrbit(sparse_dump_physmap, p);
			}
		}
	}
}

/*
 * Machine-dependently decides on the contents of a sparse dump, using
 * the above.
 */
void
cpu_dump_prep_sparse(void)
{
	sparse_dump_reset();
	/* XXX could the alternate recursive page table be skipped? */
	sparse_dump_mark();
	/* Memory for I/O buffers could be unmarked here, for example. */
	/* The kernel text could also be unmarked, but gdb would be upset. */
}
#endif

/*
 * Abstractly iterate over the collection of memory segments to be
 * dumped; the callback lacks the customary environment-pointer
 * argument because none of the current users really need one.
 *
 * To be used only after dump_seg_prep is called to set things up.
 */
int
dump_seg_iter(int (*callback)(paddr_t, paddr_t))
{
	int error, i;

#define CALLBACK(start,size) do {     \
	error = callback(start,size); \
	if (error)                    \
		return error;         \
} while(0)

	for (i = 0; i < mem_cluster_cnt; ++i) {
#ifndef NO_SPARSE_DUMP
		/*
		 * The bitmap is scanned within each memory segment,
		 * rather than over its entire domain, in case any
		 * pages outside of the memory proper have been mapped
		 * into kva; they might be devices that wouldn't
		 * appreciate being arbitrarily read, and including
		 * them could also break the assumption that a sparse
		 * dump will always be smaller than a full one.
		 */
		if (sparse_dump && sparse_dump_physmap) {
			paddr_t p, start, end;
			int lastset;

			start = mem_clusters[i].start;
			end = start + mem_clusters[i].size;
			start = rounddown(start, PAGE_SIZE); /* unnecessary? */
			lastset = 0;
			for (p = start; p < end; p += PAGE_SIZE) {
				int thisset = isset(sparse_dump_physmap,
				    p/PAGE_SIZE);

				if (!lastset && thisset)
					start = p;
				if (lastset && !thisset)
					CALLBACK(start, p - start);
				lastset = thisset;
			}
			if (lastset)
				CALLBACK(start, p - start);
		} else
#endif
			CALLBACK(mem_clusters[i].start, mem_clusters[i].size);
	}
	return 0;
#undef CALLBACK
}

/*
 * Prepare for an impending core dump: decide what's being dumped and
 * how much space it will take up.
 */
void
dump_seg_prep(void)
{
#ifndef NO_SPARSE_DUMP
	if (sparse_dump && sparse_dump_physmap)
		cpu_dump_prep_sparse();
#endif

	dump_nmemsegs = 0;
	dump_npages = 0;
	dump_seg_iter(dump_seg_count_range);

	dump_header_size = ALIGN(sizeof(kcore_seg_t)) +
	    ALIGN(sizeof(cpu_kcore_hdr_t)) +
	    ALIGN(dump_nmemsegs * sizeof(phys_ram_seg_t));
	dump_header_size = roundup(dump_header_size, dbtob(1));

	/*
	 * savecore(8) will read this to decide how many pages to
	 * copy, and cpu_dumpconf has already used the pessimistic
	 * value to set dumplo, so it's time to tell the truth.
	 */
	dumpsize = dump_npages; /* XXX could these just be one variable? */
}

int
dump_seg_count_range(paddr_t start, paddr_t size)
{
	++dump_nmemsegs;
	dump_npages += size / PAGE_SIZE;
	return 0;
}

/*
 * A sparse dump's header may be rather large, due to the number of
 * "segments" emitted.  These routines manage a simple output buffer,
 * so that the header can be written to disk incrementally.
 */
void
dump_header_start(void)
{
	dump_headerbuf_ptr = dump_headerbuf;
	dump_header_blkno = dumplo;
}

int
dump_header_flush(void)
{
	const struct bdevsw *bdev;
	size_t to_write;
	int error;

	bdev = bdevsw_lookup(dumpdev);
	to_write = roundup(dump_headerbuf_ptr - dump_headerbuf, dbtob(1));
	error = bdev->d_dump(dumpdev, dump_header_blkno,
	    dump_headerbuf, to_write);
	dump_header_blkno += btodb(to_write);
	dump_headerbuf_ptr = dump_headerbuf;
	return error;
}

int
dump_header_addbytes(const void* vptr, size_t n)
{
	const char* ptr = vptr;
	int error;

	while (n > dump_headerbuf_avail) {
		memcpy(dump_headerbuf_ptr, ptr, dump_headerbuf_avail);
		ptr += dump_headerbuf_avail;
		n -= dump_headerbuf_avail;
		dump_headerbuf_ptr = dump_headerbuf_end;
		error = dump_header_flush();
		if (error)
			return error;
	}
	memcpy(dump_headerbuf_ptr, ptr, n);
	dump_headerbuf_ptr += n;

	return 0;
}

int
dump_header_addseg(paddr_t start, paddr_t size)
{
	phys_ram_seg_t seg = { start, size };

	return dump_header_addbytes(&seg, sizeof(seg));
}

int
dump_header_finish(void)
{
	memset(dump_headerbuf_ptr, 0, dump_headerbuf_avail);
	return dump_header_flush();
}


/*
 * These variables are needed by /sbin/savecore
 */
uint32_t	dumpmag = 0x8fca0101;	/* magic number */
int 	dumpsize = 0;		/* pages */
long	dumplo = 0; 		/* blocks */

/*
 * cpu_dumpsize: calculate size of machine-dependent kernel core dump headers
 * for a full (non-sparse) dump.
 */
int
cpu_dumpsize(void)
{
	int size;

	size = ALIGN(sizeof(kcore_seg_t)) + ALIGN(sizeof(cpu_kcore_hdr_t)) +
	    ALIGN(mem_cluster_cnt * sizeof(phys_ram_seg_t));
	if (roundup(size, dbtob(1)) != dbtob(1))
		return (-1);

	return (1);
}

/*
 * cpu_dump_mempagecnt: calculate the size of RAM (in pages) to be dumped
 * for a full (non-sparse) dump.
 */
u_long
cpu_dump_mempagecnt(void)
{
	u_long i, n;

	n = 0;
	for (i = 0; i < mem_cluster_cnt; i++)
		n += atop(mem_clusters[i].size);
	return (n);
}

/*
 * cpu_dump: dump the machine-dependent kernel core dump headers.
 */
int
cpu_dump(void)
{
	kcore_seg_t seg;
	cpu_kcore_hdr_t cpuhdr;
	const struct bdevsw *bdev;

	bdev = bdevsw_lookup(dumpdev);
	if (bdev == NULL)
		return (ENXIO);

	/*
	 * Generate a segment header.
	 */
	CORE_SETMAGIC(seg, KCORE_MAGIC, MID_MACHINE, CORE_CPU);
	seg.c_size = dump_header_size - ALIGN(sizeof(seg));
	(void)dump_header_addbytes(&seg, ALIGN(sizeof(seg)));

	/*
	 * Add the machine-dependent header info.
	 */
	cpuhdr.ptdpaddr = PDPpaddr;
	cpuhdr.nmemsegs = dump_nmemsegs;
	(void)dump_header_addbytes(&cpuhdr, ALIGN(sizeof(cpuhdr)));

	/*
	 * Write out the memory segment descriptors.
	 */
	return dump_seg_iter(dump_header_addseg);
}

/*
 * Doadump comes here after turning off memory management and
 * getting on the dump stack, either when called above, or by
 * the auto-restart code.
 */
#define BYTES_PER_DUMP  PAGE_SIZE /* must be a multiple of pagesize XXX small */
static vaddr_t dumpspace;

vaddr_t
reserve_dumppages(vaddr_t p)
{

	dumpspace = p;
	return (p + BYTES_PER_DUMP);
}

int
dumpsys_seg(paddr_t maddr, paddr_t bytes)
{
	u_long i, m, n;
	daddr_t blkno;
	const struct bdevsw *bdev;
	int (*dump)(dev_t, daddr_t, void *, size_t);
	int error;

	if (dumpdev == NODEV)
		return ENODEV;
	bdev = bdevsw_lookup(dumpdev);
	if (bdev == NULL || bdev->d_psize == NULL)
		return ENODEV;

	dump = bdev->d_dump;

	blkno = dump_header_blkno;
	for (i = 0; i < bytes; i += n, dump_totalbytesleft -= n) {
		/* Print out how many MBs we have left to go. */
		if ((dump_totalbytesleft % (1024*1024)) == 0)
			printf_nolog("%lu ", (unsigned long)
			    (dump_totalbytesleft / (1024 * 1024)));

		/* Limit size for next transfer. */
		n = bytes - i;
		if (n > BYTES_PER_DUMP)
			n = BYTES_PER_DUMP;

		for (m = 0; m < n; m += NBPG)
			pmap_kenter_pa(dumpspace + m, maddr + m,
			    VM_PROT_READ, 0);
		pmap_update(pmap_kernel());

		error = (*dump)(dumpdev, blkno, (void *)dumpspace, n);
		pmap_kremove_local(dumpspace, n);
		if (error)
			return error;
		maddr += n;
		blkno += btodb(n);		/* XXX? */

#if 0	/* XXX this doesn't work.  grr. */
		/* operator aborting dump? */
		if (sget() != NULL)
			return EINTR;
#endif
	}
	dump_header_blkno = blkno;

	return 0;
}

void
dodumpsys(void)
{
	const struct bdevsw *bdev;
	int dumpend, psize;
	int error;

	if (dumpdev == NODEV)
		return;

	bdev = bdevsw_lookup(dumpdev);
	if (bdev == NULL || bdev->d_psize == NULL)
		return;
	/*
	 * For dumps during autoconfiguration,
	 * if dump device has already configured...
	 */
	if (dumpsize == 0)
		cpu_dumpconf();

	printf("\ndumping to dev %llu,%llu (offset=%ld, size=%d):",
	    (unsigned long long)major(dumpdev),
	    (unsigned long long)minor(dumpdev), dumplo, dumpsize);

	if (dumplo <= 0 || dumpsize <= 0) {
		printf(" not possible\n");
		return;
	}

	psize = bdev_size(dumpdev);
	printf("\ndump ");
	if (psize == -1) {
		printf("area unavailable\n");
		return;
	}

#if 0	/* XXX this doesn't work.  grr. */
	/* toss any characters present prior to dump */
	while (sget() != NULL); /*syscons and pccons differ */
#endif

	dump_seg_prep();
	dumpend = dumplo + btodb(dump_header_size) + ctod(dump_npages);
	if (dumpend > psize) {
		printf("failed: insufficient space (%d < %d)\n",
		    psize, dumpend);
		goto failed;
	}

	dump_header_start();
	if ((error = cpu_dump()) != 0)
		goto err;
	if ((error = dump_header_finish()) != 0)
		goto err;

	if (dump_header_blkno != dumplo + btodb(dump_header_size)) {
		printf("BAD header size (%ld [written] != %ld [expected])\n",
		    (long)(dump_header_blkno - dumplo),
		    (long)btodb(dump_header_size));
		goto failed;
	}

	dump_totalbytesleft = roundup(ptoa(dump_npages), BYTES_PER_DUMP);
	error = dump_seg_iter(dumpsys_seg);

	if (error == 0 && dump_header_blkno != dumpend) {
		printf("BAD dump size (%ld [written] != %ld [expected])\n",
		    (long)(dumpend - dumplo),
		    (long)(dump_header_blkno - dumplo));
		goto failed;
	}

err:
	switch (error) {

	case ENXIO:
		printf("device bad\n");
		break;

	case EFAULT:
		printf("device not ready\n");
		break;

	case EINVAL:
		printf("area improper\n");
		break;

	case EIO:
		printf("i/o error\n");
		break;

	case EINTR:
		printf("aborted from console\n");
		break;

	case 0:
		printf("succeeded\n");
		break;

	default:
		printf("error %d\n", error);
		break;
	}
failed:
	printf("\n\n");
	delay(5000000);		/* 5 seconds */
}

/*
 * This is called by main to set dumplo and dumpsize.
 * Dumps always skip the first PAGE_SIZE of disk space
 * in case there might be a disk label stored there.
 * If there is extra space, put dump at the end to
 * reduce the chance that swapping trashes it.
 *
 * Sparse dumps can't placed as close to the end as possible, because
 * savecore(8) has to know where to start reading in the dump device
 * before it has access to any of the crashed system's state.
 *
 * Note also that a sparse dump will never be larger than a full one:
 * in order to add a phys_ram_seg_t to the header, at least one page
 * must be removed.
 */
void
cpu_dumpconf(void)
{
	int nblks, dumpblks;	/* size of dump area */

	if (dumpdev == NODEV)
		goto bad;
	nblks = bdev_size(dumpdev);
	if (nblks <= ctod(1))
		goto bad;

	dumpblks = cpu_dumpsize();
	if (dumpblks < 0)
		goto bad;

	/* dumpsize is in page units, and doesn't include headers. */
	dumpsize = cpu_dump_mempagecnt();

	dumpblks += ctod(dumpsize);

	/* If dump won't fit (incl. room for possible label), punt. */
	if (dumpblks > (nblks - ctod(1))) {
#ifndef NO_SPARSE_DUMP
		/* A sparse dump might (and hopefully will) fit. */
		dumplo = ctod(1);
#else
		/* But if we're not configured for that, punt. */
		goto bad;
#endif
	} else {
		/* Put dump at end of partition */
		dumplo = nblks - dumpblks;
	}


	/* Now that we've decided this will work, init ancillary stuff. */
	dump_misc_init();
	return;

 bad:
	dumpsize = 0;
}

/*
 * Clear registers on exec
 */
void
setregs(struct lwp *l, struct exec_package *pack, vaddr_t stack)
{
	struct pcb *pcb = lwp_getpcb(l);
	struct trapframe *tf;

#ifdef USER_LDT
	pmap_ldt_cleanup(l);
#endif

	fpu_save_area_clear(l, pack->ep_osversion >= 699002600
	    ? __NetBSD_NPXCW__ : __NetBSD_COMPAT_NPXCW__);
	pcb->pcb_flags = 0;
<<<<<<< HEAD
	if (pcb->pcb_dbregs != NULL) {
		pool_put(&x86_dbregspl, pcb->pcb_dbregs);
		pcb->pcb_dbregs = NULL;
	}
=======
	x86_dbregs_clear(l);
>>>>>>> b2b84690

	l->l_proc->p_flag &= ~PK_32;

	l->l_md.md_flags = MDL_IRET;

	tf = l->l_md.md_regs;
	tf->tf_ds = GSEL(GUDATA_SEL, SEL_UPL);
	tf->tf_es = GSEL(GUDATA_SEL, SEL_UPL);
	cpu_segregs64_zero(l);
	tf->tf_rdi = 0;
	tf->tf_rsi = 0;
	tf->tf_rbp = 0;
	tf->tf_rbx = l->l_proc->p_psstrp;
	tf->tf_rdx = 0;
	tf->tf_rcx = 0;
	tf->tf_rax = 0;
	tf->tf_rip = pack->ep_entry;
	tf->tf_cs = LSEL(LUCODE_SEL, SEL_UPL);
	tf->tf_rflags = PSL_USERSET;
	tf->tf_rsp = stack;
	tf->tf_ss = LSEL(LUDATA_SEL, SEL_UPL);
}

/*
 * Initialize segments and descriptor tables
 */

#ifdef XEN
struct trap_info *xen_idt;
int xen_idt_idx;
#endif
char *ldtstore;
char *gdtstore;

void
setgate(struct gate_descriptor *gd, void *func, int ist, int type, int dpl, int sel)
{

	kpreempt_disable();
	pmap_changeprot_local(idt_vaddr, VM_PROT_READ|VM_PROT_WRITE);

	gd->gd_looffset = (uint64_t)func & 0xffff;
	gd->gd_selector = sel;
	gd->gd_ist = ist;
	gd->gd_type = type;
	gd->gd_dpl = dpl;
	gd->gd_p = 1;
	gd->gd_hioffset = (uint64_t)func >> 16;
	gd->gd_zero = 0;
	gd->gd_xx1 = 0;
	gd->gd_xx2 = 0;
	gd->gd_xx3 = 0;

	pmap_changeprot_local(idt_vaddr, VM_PROT_READ);
	kpreempt_enable();
}

void
unsetgate(struct gate_descriptor *gd)
{

	kpreempt_disable();
	pmap_changeprot_local(idt_vaddr, VM_PROT_READ|VM_PROT_WRITE);

	memset(gd, 0, sizeof (*gd));

	pmap_changeprot_local(idt_vaddr, VM_PROT_READ);
	kpreempt_enable();
}

void
setregion(struct region_descriptor *rd, void *base, uint16_t limit)
{
	rd->rd_limit = limit;
	rd->rd_base = (uint64_t)base;
}

/*
 * Note that the base and limit fields are ignored in long mode.
 */
void
set_mem_segment(struct mem_segment_descriptor *sd, void *base, size_t limit,
	int type, int dpl, int gran, int def32, int is64)
{
	sd->sd_lolimit = (unsigned)limit;
	sd->sd_lobase = (unsigned long)base;
	sd->sd_type = type;
	sd->sd_dpl = dpl;
	sd->sd_p = 1;
	sd->sd_hilimit = (unsigned)limit >> 16;
	sd->sd_avl = 0;
	sd->sd_long = is64;
	sd->sd_def32 = def32;
	sd->sd_gran = gran;
	sd->sd_hibase = (unsigned long)base >> 24;
}

void
set_sys_segment(struct sys_segment_descriptor *sd, void *base, size_t limit,
	int type, int dpl, int gran)
{
	memset(sd, 0, sizeof *sd);
	sd->sd_lolimit = (unsigned)limit;
	sd->sd_lobase = (uint64_t)base;
	sd->sd_type = type;
	sd->sd_dpl = dpl;
	sd->sd_p = 1;
	sd->sd_hilimit = (unsigned)limit >> 16;
	sd->sd_gran = gran;
	sd->sd_hibase = (uint64_t)base >> 24;
}

void
cpu_init_idt(void)
{
#ifndef XEN
	struct region_descriptor region;

	setregion(&region, idt, NIDT * sizeof(idt[0]) - 1);
	lidt(&region);
#else
	if (HYPERVISOR_set_trap_table(xen_idt))
		panic("HYPERVISOR_set_trap_table() failed");
#endif
}

#define	IDTVEC(name)	__CONCAT(X, name)
typedef void (vector)(void);
extern vector IDTVEC(syscall);
extern vector IDTVEC(syscall32);
extern vector IDTVEC(osyscall);
extern vector *x86_exceptions[];

static void
init_x86_64_ksyms(void)
{
#if NKSYMS || defined(DDB) || defined(MODULAR)
	extern int end;
	extern int *esym;
#ifndef XEN
	struct btinfo_symtab *symtab;
	vaddr_t tssym, tesym;
#endif

#ifdef DDB
	db_machine_init();
#endif

#ifndef XEN
	symtab = lookup_bootinfo(BTINFO_SYMTAB);
	if (symtab) {
#ifdef KASLR
		tssym = bootspace.head.va;
		tesym = bootspace.head.va; /* (unused...) */
#else
		tssym = (vaddr_t)symtab->ssym + KERNBASE;
		tesym = (vaddr_t)symtab->esym + KERNBASE;
#endif
		ksyms_addsyms_elf(symtab->nsym, (void *)tssym, (void *)tesym);
	} else
		ksyms_addsyms_elf(*(long *)(void *)&end,
		    ((long *)(void *)&end) + 1, esym);
#else  /* XEN */
	esym = xen_start_info.mod_start ?
	    (void *)xen_start_info.mod_start :
	    (void *)xen_start_info.mfn_list;
	ksyms_addsyms_elf(*(int *)(void *)&end,
	    ((int *)(void *)&end) + 1, esym);
#endif /* XEN */
#endif
}

void
init_bootspace(void)
{
	extern char __rodata_start;
	extern char __data_start;
	extern char __kernel_end;
	size_t i = 0;

	memset(&bootspace, 0, sizeof(bootspace));

	bootspace.head.va = KERNTEXTOFF;
	bootspace.head.pa = KERNTEXTOFF - KERNBASE;
	bootspace.head.sz = 0;

	bootspace.segs[i].type = BTSEG_TEXT;
	bootspace.segs[i].va = KERNTEXTOFF;
	bootspace.segs[i].pa = KERNTEXTOFF - KERNBASE;
	bootspace.segs[i].sz = (size_t)&__rodata_start - KERNTEXTOFF;
	i++;

	bootspace.segs[i].type = BTSEG_RODATA;
	bootspace.segs[i].va = (vaddr_t)&__rodata_start;
	bootspace.segs[i].pa = (paddr_t)&__rodata_start - KERNBASE;
	bootspace.segs[i].sz = (size_t)&__data_start - (size_t)&__rodata_start;
	i++;

	bootspace.segs[i].type = BTSEG_DATA;
	bootspace.segs[i].va = (vaddr_t)&__data_start;
	bootspace.segs[i].pa = (paddr_t)&__data_start - KERNBASE;
	bootspace.segs[i].sz = (size_t)&__kernel_end - (size_t)&__data_start;
	i++;

	bootspace.boot.va = (vaddr_t)&__kernel_end;
	bootspace.boot.pa = (paddr_t)&__kernel_end - KERNBASE;
	bootspace.boot.sz = (size_t)(atdevbase + IOM_SIZE) -
	    (size_t)&__kernel_end;

	/* In locore.S, we allocated a tmp va. We will use it now. */
	bootspace.spareva = KERNBASE + NKL2_KIMG_ENTRIES * NBPD_L2;

<<<<<<< HEAD
	/* Virtual address of the L4 page */
	bootspace.pdir = (vaddr_t)(PDPpaddr + KERNBASE);

=======
	/* Virtual address of the L4 page. */
	bootspace.pdir = (vaddr_t)(PDPpaddr + KERNBASE);

	/* Kernel module map. */
	bootspace.smodule = (vaddr_t)atdevbase + IOM_SIZE;
>>>>>>> b2b84690
	bootspace.emodule = KERNBASE + NKL2_KIMG_ENTRIES * NBPD_L2;
}

void
<<<<<<< HEAD
=======
init_slotspace(void)
{
	memset(&slotspace, 0, sizeof(slotspace));

	/* User. */
	slotspace.area[SLAREA_USER].sslot = 0;
	slotspace.area[SLAREA_USER].mslot = PDIR_SLOT_PTE;
	slotspace.area[SLAREA_USER].nslot = PDIR_SLOT_PTE;
	slotspace.area[SLAREA_USER].active = true;
	slotspace.area[SLAREA_USER].dropmax = false;

	/* PTE. */
	slotspace.area[SLAREA_PTE].sslot = PDIR_SLOT_PTE;
	slotspace.area[SLAREA_PTE].mslot = 1;
	slotspace.area[SLAREA_PTE].nslot = 1;
	slotspace.area[SLAREA_PTE].active = true;
	slotspace.area[SLAREA_PTE].dropmax = false;

	/* Main. */
	slotspace.area[SLAREA_MAIN].sslot = PDIR_SLOT_KERN;
	slotspace.area[SLAREA_MAIN].mslot = NKL4_MAX_ENTRIES;
	slotspace.area[SLAREA_MAIN].nslot = 0 /* variable */;
	slotspace.area[SLAREA_MAIN].active = true;
	slotspace.area[SLAREA_MAIN].dropmax = false;

#ifdef __HAVE_PCPU_AREA
	/* Per-CPU. */
	slotspace.area[SLAREA_PCPU].sslot = PDIR_SLOT_PCPU;
	slotspace.area[SLAREA_PCPU].mslot = 1;
	slotspace.area[SLAREA_PCPU].nslot = 1;
	slotspace.area[SLAREA_PCPU].active = true;
	slotspace.area[SLAREA_PCPU].dropmax = false;
#endif

#ifdef __HAVE_DIRECT_MAP
	/* Direct Map. */
	slotspace.area[SLAREA_DMAP].sslot = PDIR_SLOT_DIRECT;
	slotspace.area[SLAREA_DMAP].mslot = NL4_SLOT_DIRECT+1;
	slotspace.area[SLAREA_DMAP].nslot = 0 /* variable */;
	slotspace.area[SLAREA_DMAP].active = false;
	slotspace.area[SLAREA_DMAP].dropmax = true;
#endif

	/* Kernel. */
	slotspace.area[SLAREA_KERN].sslot = L4_SLOT_KERNBASE;
	slotspace.area[SLAREA_KERN].mslot = 1;
	slotspace.area[SLAREA_KERN].nslot = 1;
	slotspace.area[SLAREA_KERN].active = true;
	slotspace.area[SLAREA_KERN].dropmax = false;
}

void
>>>>>>> b2b84690
init_x86_64(paddr_t first_avail)
{
	extern void consinit(void);
	struct region_descriptor region;
	struct mem_segment_descriptor *ldt_segp;
	int x;
	struct pcb *pcb;
	extern vaddr_t lwp0uarea;
#ifndef XEN
	extern paddr_t local_apic_pa;
	int ist;
#endif

	KASSERT(first_avail % PAGE_SIZE == 0);

#ifdef XEN
	KASSERT(HYPERVISOR_shared_info != NULL);
	cpu_info_primary.ci_vcpu = &HYPERVISOR_shared_info->vcpu_info[0];
#endif

	uvm_lwp_setuarea(&lwp0, lwp0uarea);

	cpu_probe(&cpu_info_primary);
#ifdef SVS
	svs_init();
#endif
	cpu_init_msrs(&cpu_info_primary, true);
#ifndef XEN
	cpu_speculation_init(&cpu_info_primary);
#endif

	use_pae = 1; /* PAE always enabled in long mode */

	pcb = lwp_getpcb(&lwp0);
#ifdef XEN
	mutex_init(&pte_lock, MUTEX_DEFAULT, IPL_VM);
	pcb->pcb_cr3 = xen_start_info.pt_base - KERNBASE;
#else
	pcb->pcb_cr3 = PDPpaddr;
#endif

#if NISA > 0 || NPCI > 0
	x86_bus_space_init();
#endif

	consinit();	/* XXX SHOULD NOT BE DONE HERE */

	/*
	 * Initialize PAGE_SIZE-dependent variables.
	 */
	uvm_md_init();

	uvmexp.ncolors = 2;

	avail_start = first_avail;

#ifndef XEN
	/*
	 * Low memory reservations:
	 * Page 0:	BIOS data
	 * Page 1:	BIOS callback (not used yet, for symmetry with i386)
	 * Page 2:	MP bootstrap code (MP_TRAMPOLINE)
	 * Page 3:	ACPI wakeup code (ACPI_WAKEUP_ADDR)
	 * Page 4:	Temporary page table for 0MB-4MB
	 * Page 5:	Temporary page directory
	 * Page 6:	Temporary page map level 3
	 * Page 7:	Temporary page map level 4
	 */
	lowmem_rsvd = 8 * PAGE_SIZE;

	/* Initialize the memory clusters (needed in pmap_boostrap). */
	init_x86_clusters();
#else
	/* Parse Xen command line (replace bootinfo) */
	xen_parse_cmdline(XEN_PARSE_BOOTFLAGS, NULL);

	avail_end = ctob(xen_start_info.nr_pages);
	pmap_pa_start = (KERNTEXTOFF - KERNBASE);
	pmap_pa_end = avail_end;
#endif
<<<<<<< HEAD

	/* End of the virtual space we have created so far. */
	kern_end = (vaddr_t)atdevbase + IOM_SIZE;

	/* The area for the module map. */
	module_start = kern_end;
	module_end = bootspace.emodule;
=======
>>>>>>> b2b84690

	/*
	 * Call pmap initialization to make new kernel address space.
	 * We must do this before loading pages into the VM system.
	 */
	pmap_bootstrap(VM_MIN_KERNEL_ADDRESS);

#ifndef XEN
	/* Internalize the physical pages into the VM system. */
	init_x86_vm(avail_start);
#else
	physmem = xen_start_info.nr_pages;
	uvm_page_physload(atop(avail_start), atop(avail_end),
	    atop(avail_start), atop(avail_end), VM_FREELIST_DEFAULT);
#endif

	init_x86_msgbuf();

	pmap_growkernel(VM_MIN_KERNEL_ADDRESS + 32 * 1024 * 1024);

	kpreempt_disable();

#ifndef XEN
	pmap_kenter_pa(local_apic_va, local_apic_pa,
	    VM_PROT_READ|VM_PROT_WRITE, 0);
	pmap_update(pmap_kernel());
	memset((void *)local_apic_va, 0, PAGE_SIZE);
#endif

	pmap_kenter_pa(idt_vaddr, idt_paddr, VM_PROT_READ|VM_PROT_WRITE, 0);
	pmap_kenter_pa(gdt_vaddr, gdt_paddr, VM_PROT_READ|VM_PROT_WRITE, 0);
	pmap_kenter_pa(ldt_vaddr, ldt_paddr, VM_PROT_READ|VM_PROT_WRITE, 0);
	pmap_update(pmap_kernel());
	memset((void *)idt_vaddr, 0, PAGE_SIZE);
	memset((void *)gdt_vaddr, 0, PAGE_SIZE);
	memset((void *)ldt_vaddr, 0, PAGE_SIZE);

#ifndef XEN
	pmap_changeprot_local(idt_vaddr, VM_PROT_READ);
#endif

	pmap_update(pmap_kernel());

#ifndef XEN
	idt = (struct gate_descriptor *)idt_vaddr;
#else
	xen_idt = (struct trap_info *)idt_vaddr;
	xen_idt_idx = 0;
#endif
	gdtstore = (char *)gdt_vaddr;
	ldtstore = (char *)ldt_vaddr;

	/*
	 * Make GDT gates and memory segments.
	 */
	set_mem_segment(GDT_ADDR_MEM(gdtstore, GCODE_SEL), 0,
	    0xfffff, SDT_MEMERA, SEL_KPL, 1, 0, 1);

	set_mem_segment(GDT_ADDR_MEM(gdtstore, GDATA_SEL), 0,
	    0xfffff, SDT_MEMRWA, SEL_KPL, 1, 0, 1);

	set_mem_segment(GDT_ADDR_MEM(gdtstore, GUCODE_SEL), 0,
	    x86_btop(VM_MAXUSER_ADDRESS) - 1, SDT_MEMERA, SEL_UPL, 1, 0, 1);

	set_mem_segment(GDT_ADDR_MEM(gdtstore, GUDATA_SEL), 0,
	    x86_btop(VM_MAXUSER_ADDRESS) - 1, SDT_MEMRWA, SEL_UPL, 1, 0, 1);

#ifndef XEN
	set_sys_segment(GDT_ADDR_SYS(gdtstore, GLDT_SEL), ldtstore,
	    LDT_SIZE - 1, SDT_SYSLDT, SEL_KPL, 0);
#endif

	/*
	 * Make LDT memory segments.
	 */
	*(struct mem_segment_descriptor *)(ldtstore + LUCODE_SEL) =
	    *GDT_ADDR_MEM(gdtstore, GUCODE_SEL);
	*(struct mem_segment_descriptor *)(ldtstore + LUDATA_SEL) =
	    *GDT_ADDR_MEM(gdtstore, GUDATA_SEL);

	/*
	 * 32 bit GDT entries.
	 */
	set_mem_segment(GDT_ADDR_MEM(gdtstore, GUCODE32_SEL), 0,
	    x86_btop(VM_MAXUSER_ADDRESS32) - 1, SDT_MEMERA, SEL_UPL, 1, 1, 0);

	set_mem_segment(GDT_ADDR_MEM(gdtstore, GUDATA32_SEL), 0,
	    x86_btop(VM_MAXUSER_ADDRESS32) - 1, SDT_MEMRWA, SEL_UPL, 1, 1, 0);

	set_mem_segment(GDT_ADDR_MEM(gdtstore, GUFS_SEL), 0,
	    x86_btop(VM_MAXUSER_ADDRESS32) - 1, SDT_MEMRWA, SEL_UPL, 1, 1, 0);

	set_mem_segment(GDT_ADDR_MEM(gdtstore, GUGS_SEL), 0,
	    x86_btop(VM_MAXUSER_ADDRESS32) - 1, SDT_MEMRWA, SEL_UPL, 1, 1, 0);

	/*
	 * 32 bit LDT entries.
	 */
	ldt_segp = (struct mem_segment_descriptor *)(ldtstore + LUCODE32_SEL);
	set_mem_segment(ldt_segp, 0, x86_btop(VM_MAXUSER_ADDRESS32) - 1,
	    SDT_MEMERA, SEL_UPL, 1, 1, 0);
	ldt_segp = (struct mem_segment_descriptor *)(ldtstore + LUDATA32_SEL);
	set_mem_segment(ldt_segp, 0, x86_btop(VM_MAXUSER_ADDRESS32) - 1,
	    SDT_MEMRWA, SEL_UPL, 1, 1, 0);

	/* CPU-specific IDT exceptions. */
	for (x = 0; x < NCPUIDT; x++) {
#ifndef XEN
		idt_vec_reserve(x);
		switch (x) {
		case 1:	/* DB */
			ist = 4;
			break;
		case 2:	/* NMI */
			ist = 3;
			break;
		case 8:	/* double fault */
			ist = 2;
			break;
		default:
			ist = 0;
			break;
		}
		setgate(&idt[x], x86_exceptions[x], ist, SDT_SYS386IGT,
		    (x == 3 || x == 4) ? SEL_UPL : SEL_KPL,
		    GSEL(GCODE_SEL, SEL_KPL));
#else /* XEN */
		pmap_changeprot_local(idt_vaddr, VM_PROT_READ|VM_PROT_WRITE);
		idt_vec_reserve(x);
		xen_idt[xen_idt_idx].vector = x;

		switch (x) {
		case 2:  /* NMI */
		case 18: /* MCA */
			TI_SET_IF(&(xen_idt[xen_idt_idx]), 2);
			break;
		case 3:
		case 4:
			xen_idt[xen_idt_idx].flags = SEL_UPL;
			break;
		default:
			xen_idt[xen_idt_idx].flags = SEL_KPL;
			break;
		}

		xen_idt[xen_idt_idx].cs = GSEL(GCODE_SEL, SEL_KPL);
		xen_idt[xen_idt_idx].address =
		    (unsigned long)x86_exceptions[x];
		xen_idt_idx++;
#endif /* XEN */
	}

	/* new-style interrupt gate for syscalls */
#ifndef XEN
	idt_vec_reserve(128);
	setgate(&idt[128], &IDTVEC(osyscall), 0, SDT_SYS386IGT, SEL_UPL,
	    GSEL(GCODE_SEL, SEL_KPL));
#else
	idt_vec_reserve(128);
	xen_idt[xen_idt_idx].vector = 128;
	xen_idt[xen_idt_idx].flags = SEL_KPL;
	xen_idt[xen_idt_idx].cs = GSEL(GCODE_SEL, SEL_KPL);
	xen_idt[xen_idt_idx].address =  (unsigned long) &IDTVEC(osyscall);
	xen_idt_idx++;
	pmap_changeprot_local(idt_vaddr, VM_PROT_READ);
#endif /* XEN */
	kpreempt_enable();

	setregion(&region, gdtstore, DYNSEL_START - 1);
	lgdt(&region);

#ifdef XEN
	/* Init Xen callbacks and syscall handlers */
	if (HYPERVISOR_set_callbacks(
	    (unsigned long) hypervisor_callback,
	    (unsigned long) failsafe_callback,
	    (unsigned long) Xsyscall))
		panic("HYPERVISOR_set_callbacks() failed");
#endif /* XEN */
	cpu_init_idt();

	init_x86_64_ksyms();

#ifndef XEN
	intr_default_setup();
#else
	events_default_setup();
#endif

	splraise(IPL_HIGH);
	x86_enable_intr();

#ifdef DDB
	if (boothowto & RB_KDB)
		Debugger();
#endif
#ifdef KGDB
	kgdb_port_init();
	if (boothowto & RB_KDB) {
		kgdb_debug_init = 1;
		kgdb_connect(1);
	}
#endif

	pcb->pcb_dbregs = NULL;
<<<<<<< HEAD

	x86_dbregs_setup_initdbstate();

	pool_init(&x86_dbregspl, sizeof(struct dbreg), 16, 0, 0, "dbregs",
	    NULL, IPL_NONE);
=======
	x86_dbregs_init();
>>>>>>> b2b84690
}

void
cpu_reset(void)
{
	x86_disable_intr();

#ifdef XEN
	HYPERVISOR_reboot();
#else

	x86_reset();

	/*
	 * Try to cause a triple fault and watchdog reset by making the IDT
	 * invalid and causing a fault.
	 */
	kpreempt_disable();
	pmap_changeprot_local(idt_vaddr, VM_PROT_READ|VM_PROT_WRITE);
	memset((void *)idt, 0, NIDT * sizeof(idt[0]));
	kpreempt_enable();
	breakpoint();

#if 0
	/*
	 * Try to cause a triple fault and watchdog reset by unmapping the
	 * entire address space and doing a TLB flush.
	 */
	memset((void *)PTD, 0, PAGE_SIZE);
	tlbflush();
#endif
#endif	/* XEN */

	for (;;);
}

void
cpu_getmcontext(struct lwp *l, mcontext_t *mcp, unsigned int *flags)
{
	const struct trapframe *tf = l->l_md.md_regs;
	__greg_t ras_rip;

	mcp->__gregs[_REG_RDI] = tf->tf_rdi;
	mcp->__gregs[_REG_RSI] = tf->tf_rsi;
	mcp->__gregs[_REG_RDX] = tf->tf_rdx;
	mcp->__gregs[_REG_R10] = tf->tf_r10;
	mcp->__gregs[_REG_R8]  = tf->tf_r8;
	mcp->__gregs[_REG_R9]  = tf->tf_r9;
	/* argX not touched */
	mcp->__gregs[_REG_RCX] = tf->tf_rcx;
	mcp->__gregs[_REG_R11] = tf->tf_r11;
	mcp->__gregs[_REG_R12] = tf->tf_r12;
	mcp->__gregs[_REG_R13] = tf->tf_r13;
	mcp->__gregs[_REG_R14] = tf->tf_r14;
	mcp->__gregs[_REG_R15] = tf->tf_r15;
	mcp->__gregs[_REG_RBP] = tf->tf_rbp;
	mcp->__gregs[_REG_RBX] = tf->tf_rbx;
	mcp->__gregs[_REG_RAX] = tf->tf_rax;
	mcp->__gregs[_REG_GS]  = 0;
	mcp->__gregs[_REG_FS]  = 0;
	mcp->__gregs[_REG_ES]  = GSEL(GUDATA_SEL, SEL_UPL);
	mcp->__gregs[_REG_DS]  = GSEL(GUDATA_SEL, SEL_UPL);
	mcp->__gregs[_REG_TRAPNO] = tf->tf_trapno;
	mcp->__gregs[_REG_ERR] = tf->tf_err;
	mcp->__gregs[_REG_RIP] = tf->tf_rip;
	mcp->__gregs[_REG_CS]  = LSEL(LUCODE_SEL, SEL_UPL);
	mcp->__gregs[_REG_RFLAGS] = tf->tf_rflags;
	mcp->__gregs[_REG_RSP] = tf->tf_rsp;
	mcp->__gregs[_REG_SS]  = LSEL(LUDATA_SEL, SEL_UPL);

	if ((ras_rip = (__greg_t)ras_lookup(l->l_proc,
	    (void *) mcp->__gregs[_REG_RIP])) != -1)
		mcp->__gregs[_REG_RIP] = ras_rip;

	*flags |= _UC_CPU;

	mcp->_mc_tlsbase = (uintptr_t)l->l_private;
	*flags |= _UC_TLSBASE;

	process_read_fpregs_xmm(l, (struct fxsave *)&mcp->__fpregs);
	*flags |= _UC_FPU;
}

int
cpu_setmcontext(struct lwp *l, const mcontext_t *mcp, unsigned int flags)
{
	struct trapframe *tf = l->l_md.md_regs;
	const __greg_t *gr = mcp->__gregs;
	struct proc *p = l->l_proc;
	int error;
	int64_t rflags;

	CTASSERT(sizeof (mcontext_t) == 26 * 8 + 8 + 512);

	if ((flags & _UC_CPU) != 0) {
		error = cpu_mcontext_validate(l, mcp);
		if (error != 0)
			return error;

		tf->tf_rdi  = gr[_REG_RDI];
		tf->tf_rsi  = gr[_REG_RSI];
		tf->tf_rdx  = gr[_REG_RDX];
		tf->tf_r10  = gr[_REG_R10];
		tf->tf_r8   = gr[_REG_R8];
		tf->tf_r9   = gr[_REG_R9];
		/* argX not touched */
		tf->tf_rcx  = gr[_REG_RCX];
		tf->tf_r11  = gr[_REG_R11];
		tf->tf_r12  = gr[_REG_R12];
		tf->tf_r13  = gr[_REG_R13];
		tf->tf_r14  = gr[_REG_R14];
		tf->tf_r15  = gr[_REG_R15];
		tf->tf_rbp  = gr[_REG_RBP];
		tf->tf_rbx  = gr[_REG_RBX];
		tf->tf_rax  = gr[_REG_RAX];
		tf->tf_gs   = 0;
		tf->tf_fs   = 0;
		tf->tf_es   = GSEL(GUDATA_SEL, SEL_UPL);
		tf->tf_ds   = GSEL(GUDATA_SEL, SEL_UPL);
		/* trapno, err not touched */
		tf->tf_rip  = gr[_REG_RIP];
		tf->tf_cs   = LSEL(LUCODE_SEL, SEL_UPL);
		rflags = tf->tf_rflags;
		rflags &= ~PSL_USER;
		tf->tf_rflags = rflags | (gr[_REG_RFLAGS] & PSL_USER);
		tf->tf_rsp  = gr[_REG_RSP];
		tf->tf_ss   = LSEL(LUDATA_SEL, SEL_UPL);

#ifdef XEN
		/*
		 * Xen has its own way of dealing with %cs and %ss,
		 * reset them to proper values.
		 */
		tf->tf_ss = GSEL(GUDATA_SEL, SEL_UPL);
		tf->tf_cs = GSEL(GUCODE_SEL, SEL_UPL);
#endif

		l->l_md.md_flags |= MDL_IRET;
	}

	if ((flags & _UC_FPU) != 0)
		process_write_fpregs_xmm(l, (const struct fxsave *)&mcp->__fpregs);

	if ((flags & _UC_TLSBASE) != 0)
		lwp_setprivate(l, (void *)(uintptr_t)mcp->_mc_tlsbase);

	mutex_enter(p->p_lock);
	if (flags & _UC_SETSTACK)
		l->l_sigstk.ss_flags |= SS_ONSTACK;
	if (flags & _UC_CLRSTACK)
		l->l_sigstk.ss_flags &= ~SS_ONSTACK;
	mutex_exit(p->p_lock);

	return 0;
}

int
cpu_mcontext_validate(struct lwp *l, const mcontext_t *mcp)
{
	struct proc *p __diagused = l->l_proc;
	struct trapframe *tf = l->l_md.md_regs;
	const __greg_t *gr;
	uint16_t sel;

	KASSERT((p->p_flag & PK_32) == 0);
	gr = mcp->__gregs;

	if (((gr[_REG_RFLAGS] ^ tf->tf_rflags) & PSL_USERSTATIC) != 0)
		return EINVAL;

	sel = gr[_REG_ES] & 0xffff;
	if (sel != 0 && !VALID_USER_DSEL(sel))
		return EINVAL;

	sel = gr[_REG_FS] & 0xffff;
	if (sel != 0 && !VALID_USER_DSEL(sel))
		return EINVAL;

	sel = gr[_REG_GS] & 0xffff;
	if (sel != 0 && !VALID_USER_DSEL(sel))
		return EINVAL;

	sel = gr[_REG_DS] & 0xffff;
	if (!VALID_USER_DSEL(sel))
		return EINVAL;

#ifndef XEN
	sel = gr[_REG_SS] & 0xffff;
	if (!VALID_USER_DSEL(sel))
		return EINVAL;

	sel = gr[_REG_CS] & 0xffff;
	if (!VALID_USER_CSEL(sel))
		return EINVAL;
#endif

	if (gr[_REG_RIP] >= VM_MAXUSER_ADDRESS)
		return EINVAL;

	return 0;
}

void
cpu_initclocks(void)
{
	(*initclock_func)();
}

int
mm_md_kernacc(void *ptr, vm_prot_t prot, bool *handled)
{
	const vaddr_t v = (vaddr_t)ptr;
	vaddr_t kva, kva_end;
	size_t i;

	kva = bootspace.head.va;
	kva_end = kva + bootspace.head.sz;
	if (v >= kva && v < kva_end) {
		*handled = true;
		return 0;
	}

	for (i = 0; i < BTSPACE_NSEGS; i++) {
		kva = bootspace.segs[i].va;
		kva_end = kva + bootspace.segs[i].sz;
		*handled = true;
		if (bootspace.segs[i].type == BTSEG_TEXT ||
		    bootspace.segs[i].type == BTSEG_RODATA) {
			if (prot & VM_PROT_WRITE) {
				return EFAULT;
			}
		}
		return 0;
	}

	kva = bootspace.boot.va;
	kva_end = kva + bootspace.boot.sz;
	if (v >= kva && v < kva_end) {
		*handled = true;
		return 0;
	}

<<<<<<< HEAD
	if (v >= module_start && v < module_end) {
=======
	if (v >= bootspace.smodule && v < bootspace.emodule) {
>>>>>>> b2b84690
		*handled = true;
		if (!uvm_map_checkprot(module_map, v, v + 1, prot))
			return EFAULT;
	} else {
		*handled = false;
	}
	return 0;
}

/*
 * Zero out a 64bit LWP's segments registers. Used when exec'ing a new
 * 64bit program.
 */
void
cpu_segregs64_zero(struct lwp *l)
{
	struct trapframe * const tf = l->l_md.md_regs;
	struct pcb *pcb;
	uint64_t zero = 0;

	KASSERT((l->l_proc->p_flag & PK_32) == 0);
	KASSERT(l == curlwp);

	pcb = lwp_getpcb(l);

	kpreempt_disable();
	tf->tf_fs = 0;
	tf->tf_gs = 0;
	setds(GSEL(GUDATA_SEL, SEL_UPL));
	setes(GSEL(GUDATA_SEL, SEL_UPL));
	setfs(0);
	setusergs(0);

#ifndef XEN
	wrmsr(MSR_FSBASE, 0);
	wrmsr(MSR_KERNELGSBASE, 0);
#else
	HYPERVISOR_set_segment_base(SEGBASE_FS, 0);
	HYPERVISOR_set_segment_base(SEGBASE_GS_USER, 0);
#endif

	pcb->pcb_fs = 0;
	pcb->pcb_gs = 0;
	update_descriptor(&curcpu()->ci_gdt[GUFS_SEL], &zero);
	update_descriptor(&curcpu()->ci_gdt[GUGS_SEL], &zero);
	kpreempt_enable();
}

/*
 * Zero out a 32bit LWP's segments registers. Used when exec'ing a new
 * 32bit program.
 */
void
cpu_segregs32_zero(struct lwp *l)
{
	struct trapframe * const tf = l->l_md.md_regs;
	struct pcb *pcb;
	uint64_t zero = 0;

	KASSERT(l->l_proc->p_flag & PK_32);
	KASSERT(l == curlwp);

	pcb = lwp_getpcb(l);

	kpreempt_disable();
	tf->tf_fs = 0;
	tf->tf_gs = 0;
	setds(GSEL(GUDATA32_SEL, SEL_UPL));
	setes(GSEL(GUDATA32_SEL, SEL_UPL));
	setfs(0);
	setusergs(0);
	pcb->pcb_fs = 0;
	pcb->pcb_gs = 0;
	update_descriptor(&curcpu()->ci_gdt[GUFS_SEL], &zero);
	update_descriptor(&curcpu()->ci_gdt[GUGS_SEL], &zero);
	kpreempt_enable();
}

/*
 * Load an LWP's TLS context, possibly changing the %fs and %gs selectors.
 * Used only for 32-bit processes.
 */
void
cpu_fsgs_reload(struct lwp *l, int fssel, int gssel)
{
	struct trapframe *tf;
	struct pcb *pcb;

	KASSERT(l->l_proc->p_flag & PK_32);
	KASSERT(l == curlwp);

	tf = l->l_md.md_regs;
	fssel &= 0xFFFF;
	gssel &= 0xFFFF;

	pcb = lwp_getpcb(l);
	kpreempt_disable();
	update_descriptor(&curcpu()->ci_gdt[GUFS_SEL], &pcb->pcb_fs);
	update_descriptor(&curcpu()->ci_gdt[GUGS_SEL], &pcb->pcb_gs);

#ifdef XEN
	setusergs(gssel);
#endif

	tf->tf_fs = fssel;
	tf->tf_gs = gssel;
	kpreempt_enable();
}

#ifdef __HAVE_DIRECT_MAP
bool
mm_md_direct_mapped_io(void *addr, paddr_t *paddr)
{
	vaddr_t va = (vaddr_t)addr;

	if (va >= PMAP_DIRECT_BASE && va < PMAP_DIRECT_END) {
		*paddr = PMAP_DIRECT_UNMAP(va);
		return true;
	}
	return false;
}

bool
mm_md_direct_mapped_phys(paddr_t paddr, vaddr_t *vaddr)
{
	*vaddr = PMAP_DIRECT_MAP(paddr);
	return true;
}
#endif<|MERGE_RESOLUTION|>--- conflicted
+++ resolved
@@ -1,8 +1,4 @@
-<<<<<<< HEAD
-/*	$NetBSD: machdep.c,v 1.303 2018/04/04 12:59:49 maxv Exp $	*/
-=======
 /*	$NetBSD: machdep.c,v 1.309 2018/07/26 09:29:08 maxv Exp $	*/
->>>>>>> b2b84690
 
 /*
  * Copyright (c) 1996, 1997, 1998, 2000, 2006, 2007, 2008, 2011
@@ -114,13 +110,7 @@
  */
 
 #include <sys/cdefs.h>
-<<<<<<< HEAD
-__KERNEL_RCSID(0, "$NetBSD: machdep.c,v 1.303 2018/04/04 12:59:49 maxv Exp $");
-
-/* #define XENDEBUG_LOW  */
-=======
 __KERNEL_RCSID(0, "$NetBSD: machdep.c,v 1.309 2018/07/26 09:29:08 maxv Exp $");
->>>>>>> b2b84690
 
 #include "opt_modular.h"
 #include "opt_user_ldt.h"
@@ -272,11 +262,7 @@
 static struct vm_map module_map_store;
 extern struct vm_map *module_map;
 extern struct bootspace bootspace;
-<<<<<<< HEAD
-vaddr_t kern_end;
-=======
 extern struct slotspace slotspace;
->>>>>>> b2b84690
 
 struct vm_map *phys_map = NULL;
 
@@ -294,14 +280,10 @@
 void (*initclock_func)(void) = xen_initclocks;
 #endif
 
-<<<<<<< HEAD
-struct pool x86_dbregspl;
-=======
 struct nmistore {
 	uint64_t cr3;
 	uint64_t scratch;
 } __packed;
->>>>>>> b2b84690
 
 /*
  * Size of memory segments, before any memory is stolen.
@@ -339,10 +321,7 @@
 int dumpsys_seg(paddr_t, paddr_t);
 
 void init_bootspace(void);
-<<<<<<< HEAD
-=======
 void init_slotspace(void);
->>>>>>> b2b84690
 void init_x86_64(paddr_t);
 
 /*
@@ -396,17 +375,6 @@
 	 * Create the module map.
 	 *
 	 * The kernel uses RIP-relative addressing with a maximum offset of
-<<<<<<< HEAD
-	 * 2GB. The problem is, kernel_map is too far away in memory from
-	 * the kernel .text. So we cannot use it, and have to create a
-	 * special module_map.
-	 *
-	 * The module map is taken as what is left of the bootstrap memory
-	 * created in locore.S. This memory is right above the kernel
-	 * image, so this is the best place to put our modules.
-	 */
-	uvm_map_setup(&module_map_store, module_start, module_end, 0);
-=======
 	 * 2GB. Because of that, we can't put the kernel modules in kernel_map
 	 * (like i386 does), since kernel_map is too far away in memory from
 	 * the kernel sections. So we have to create a special module_map.
@@ -416,7 +384,6 @@
 	 */
 	uvm_map_setup(&module_map_store, bootspace.smodule,
 	    bootspace.emodule, 0);
->>>>>>> b2b84690
 	module_map_store.pmap = pmap_kernel();
 	module_map = &module_map_store;
 
@@ -544,10 +511,7 @@
 	const cpuid_t cid = cpu_index(ci);
 #endif
 	struct cpu_tss *cputss;
-<<<<<<< HEAD
-=======
 	struct nmistore *store;
->>>>>>> b2b84690
 	uintptr_t p;
 
 #ifdef __HAVE_PCPU_AREA
@@ -575,20 +539,12 @@
 #endif
 	cputss->tss.tss_ist[1] = p + PAGE_SIZE - 16;
 
-<<<<<<< HEAD
-	/* NMI */
-=======
 	/* NMI - store a structure at the top of the stack */
->>>>>>> b2b84690
 #ifdef __HAVE_PCPU_AREA
 	p = (vaddr_t)&pcpuarea->ent[cid].ist2;
 #else
 	p = uvm_km_alloc(kernel_map, PAGE_SIZE, 0, UVM_KMF_WIRED|UVM_KMF_ZERO);
 #endif
-<<<<<<< HEAD
-	cputss->tss.tss_ist[2] = p + PAGE_SIZE - 16;
-
-=======
 	cputss->tss.tss_ist[2] = p + PAGE_SIZE - sizeof(struct nmistore);
 	store = (struct nmistore *)(p + PAGE_SIZE - sizeof(struct nmistore));
 	store->cr3 = pmap_pdirpa(pmap_kernel(), 0);
@@ -601,7 +557,6 @@
 #endif
 	cputss->tss.tss_ist[3] = p + PAGE_SIZE - 16;
 
->>>>>>> b2b84690
 	ci->ci_tss = cputss;
 	ci->ci_tss_sel = tss_alloc(&cputss->tss);
 }
@@ -1410,14 +1365,7 @@
 	fpu_save_area_clear(l, pack->ep_osversion >= 699002600
 	    ? __NetBSD_NPXCW__ : __NetBSD_COMPAT_NPXCW__);
 	pcb->pcb_flags = 0;
-<<<<<<< HEAD
-	if (pcb->pcb_dbregs != NULL) {
-		pool_put(&x86_dbregspl, pcb->pcb_dbregs);
-		pcb->pcb_dbregs = NULL;
-	}
-=======
 	x86_dbregs_clear(l);
->>>>>>> b2b84690
 
 	l->l_proc->p_flag &= ~PK_32;
 
@@ -1630,23 +1578,15 @@
 	/* In locore.S, we allocated a tmp va. We will use it now. */
 	bootspace.spareva = KERNBASE + NKL2_KIMG_ENTRIES * NBPD_L2;
 
-<<<<<<< HEAD
-	/* Virtual address of the L4 page */
-	bootspace.pdir = (vaddr_t)(PDPpaddr + KERNBASE);
-
-=======
 	/* Virtual address of the L4 page. */
 	bootspace.pdir = (vaddr_t)(PDPpaddr + KERNBASE);
 
 	/* Kernel module map. */
 	bootspace.smodule = (vaddr_t)atdevbase + IOM_SIZE;
->>>>>>> b2b84690
 	bootspace.emodule = KERNBASE + NKL2_KIMG_ENTRIES * NBPD_L2;
 }
 
 void
-<<<<<<< HEAD
-=======
 init_slotspace(void)
 {
 	memset(&slotspace, 0, sizeof(slotspace));
@@ -1699,7 +1639,6 @@
 }
 
 void
->>>>>>> b2b84690
 init_x86_64(paddr_t first_avail)
 {
 	extern void consinit(void);
@@ -1780,16 +1719,6 @@
 	pmap_pa_start = (KERNTEXTOFF - KERNBASE);
 	pmap_pa_end = avail_end;
 #endif
-<<<<<<< HEAD
-
-	/* End of the virtual space we have created so far. */
-	kern_end = (vaddr_t)atdevbase + IOM_SIZE;
-
-	/* The area for the module map. */
-	module_start = kern_end;
-	module_end = bootspace.emodule;
-=======
->>>>>>> b2b84690
 
 	/*
 	 * Call pmap initialization to make new kernel address space.
@@ -1995,15 +1924,7 @@
 #endif
 
 	pcb->pcb_dbregs = NULL;
-<<<<<<< HEAD
-
-	x86_dbregs_setup_initdbstate();
-
-	pool_init(&x86_dbregspl, sizeof(struct dbreg), 16, 0, 0, "dbregs",
-	    NULL, IPL_NONE);
-=======
 	x86_dbregs_init();
->>>>>>> b2b84690
 }
 
 void
@@ -2246,11 +2167,7 @@
 		return 0;
 	}
 
-<<<<<<< HEAD
-	if (v >= module_start && v < module_end) {
-=======
 	if (v >= bootspace.smodule && v < bootspace.emodule) {
->>>>>>> b2b84690
 		*handled = true;
 		if (!uvm_map_checkprot(module_map, v, v + 1, prot))
 			return EFAULT;
