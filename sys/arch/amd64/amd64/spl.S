--- conflicted
+++ resolved
@@ -1,8 +1,4 @@
-<<<<<<< HEAD
-/*	$NetBSD: spl.S,v 1.34 2018/04/04 22:52:58 christos Exp $	*/
-=======
 /*	$NetBSD: spl.S,v 1.35 2018/07/14 14:29:40 maxv Exp $	*/
->>>>>>> b2b84690
 
 /*
  * Copyright (c) 2003 Wasabi Systems, Inc.
