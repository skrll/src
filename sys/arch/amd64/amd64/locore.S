<<<<<<< HEAD
/*	$NetBSD: locore.S,v 1.165 2018/04/23 22:53:04 joerg Exp $	*/
=======
/*	$NetBSD: locore.S,v 1.173 2018/07/26 09:29:08 maxv Exp $	*/
>>>>>>> b2b84690

/*
 * Copyright-o-rama!
 */

/*
 * Copyright (c) 1998, 2000, 2007, 2008, 2016 The NetBSD Foundation, Inc.
 * All rights reserved.
 *
 * This code is derived from software contributed to The NetBSD Foundation
 * by Charles M. Hannum and by Maxime Villard.
 *
 * Redistribution and use in source and binary forms, with or without
 * modification, are permitted provided that the following conditions
 * are met:
 * 1. Redistributions of source code must retain the above copyright
 *    notice, this list of conditions and the following disclaimer.
 * 2. Redistributions in binary form must reproduce the above copyright
 *    notice, this list of conditions and the following disclaimer in the
 *    documentation and/or other materials provided with the distribution.
 *
 * THIS SOFTWARE IS PROVIDED BY THE NETBSD FOUNDATION, INC. AND CONTRIBUTORS
 * ``AS IS'' AND ANY EXPRESS OR IMPLIED WARRANTIES, INCLUDING, BUT NOT LIMITED
 * TO, THE IMPLIED WARRANTIES OF MERCHANTABILITY AND FITNESS FOR A PARTICULAR
 * PURPOSE ARE DISCLAIMED.  IN NO EVENT SHALL THE FOUNDATION OR CONTRIBUTORS
 * BE LIABLE FOR ANY DIRECT, INDIRECT, INCIDENTAL, SPECIAL, EXEMPLARY, OR
 * CONSEQUENTIAL DAMAGES (INCLUDING, BUT NOT LIMITED TO, PROCUREMENT OF
 * SUBSTITUTE GOODS OR SERVICES; LOSS OF USE, DATA, OR PROFITS; OR BUSINESS
 * INTERRUPTION) HOWEVER CAUSED AND ON ANY THEORY OF LIABILITY, WHETHER IN
 * CONTRACT, STRICT LIABILITY, OR TORT (INCLUDING NEGLIGENCE OR OTHERWISE)
 * ARISING IN ANY WAY OUT OF THE USE OF THIS SOFTWARE, EVEN IF ADVISED OF THE
 * POSSIBILITY OF SUCH DAMAGE.
 */

/*
 * Copyright (c) 2007 Manuel Bouyer.
 *
 * Redistribution and use in source and binary forms, with or without
 * modification, are permitted provided that the following conditions
 * are met:
 * 1. Redistributions of source code must retain the above copyright
 *    notice, this list of conditions and the following disclaimer.
 * 2. Redistributions in binary form must reproduce the above copyright
 *    notice, this list of conditions and the following disclaimer in the
 *    documentation and/or other materials provided with the distribution.
 *
 * THIS SOFTWARE IS PROVIDED BY THE AUTHOR ``AS IS'' AND ANY EXPRESS OR
 * IMPLIED WARRANTIES, INCLUDING, BUT NOT LIMITED TO, THE IMPLIED WARRANTIES
 * OF MERCHANTABILITY AND FITNESS FOR A PARTICULAR PURPOSE ARE DISCLAIMED.
 * IN NO EVENT SHALL THE AUTHOR BE LIABLE FOR ANY DIRECT, INDIRECT,
 * INCIDENTAL, SPECIAL, EXEMPLARY, OR CONSEQUENTIAL DAMAGES (INCLUDING, BUT
 * NOT LIMITED TO, PROCUREMENT OF SUBSTITUTE GOODS OR SERVICES; LOSS OF USE,
 * DATA, OR PROFITS; OR BUSINESS INTERRUPTION) HOWEVER CAUSED AND ON ANY
 * THEORY OF LIABILITY, WHETHER IN CONTRACT, STRICT LIABILITY, OR TORT
 * (INCLUDING NEGLIGENCE OR OTHERWISE) ARISING IN ANY WAY OUT OF THE USE OF
 * THIS SOFTWARE, EVEN IF ADVISED OF THE POSSIBILITY OF SUCH DAMAGE.
 *
 */

/*
 * Copyright (c) 2006 Mathieu Ropert <mro@adviseo.fr>
 *
 * Permission to use, copy, modify, and distribute this software for any
 * purpose with or without fee is hereby granted, provided that the above
 * copyright notice and this permission notice appear in all copies.
 *
 * THE SOFTWARE IS PROVIDED "AS IS" AND THE AUTHOR DISCLAIMS ALL WARRANTIES
 * WITH REGARD TO THIS SOFTWARE INCLUDING ALL IMPLIED WARRANTIES OF
 * MERCHANTABILITY AND FITNESS. IN NO EVENT SHALL THE AUTHOR BE LIABLE FOR
 * ANY SPECIAL, DIRECT, INDIRECT, OR CONSEQUENTIAL DAMAGES OR ANY DAMAGES
 * WHATSOEVER RESULTING FROM LOSS OF USE, DATA OR PROFITS, WHETHER IN AN
 * ACTION OF CONTRACT, NEGLIGENCE OR OTHER TORTIOUS ACTION, ARISING OUT OF
 * OR IN CONNECTION WITH THE USE OR PERFORMANCE OF THIS SOFTWARE.
 */

/*
 * Copyright (c) 2001 Wasabi Systems, Inc.
 * All rights reserved.
 *
 * Written by Frank van der Linden for Wasabi Systems, Inc.
 *
 * Redistribution and use in source and binary forms, with or without
 * modification, are permitted provided that the following conditions
 * are met:
 * 1. Redistributions of source code must retain the above copyright
 *    notice, this list of conditions and the following disclaimer.
 * 2. Redistributions in binary form must reproduce the above copyright
 *    notice, this list of conditions and the following disclaimer in the
 *    documentation and/or other materials provided with the distribution.
 * 3. All advertising materials mentioning features or use of this software
 *    must display the following acknowledgement:
 *      This product includes software developed for the NetBSD Project by
 *      Wasabi Systems, Inc.
 * 4. The name of Wasabi Systems, Inc. may not be used to endorse
 *    or promote products derived from this software without specific prior
 *    written permission.
 *
 * THIS SOFTWARE IS PROVIDED BY WASABI SYSTEMS, INC. ``AS IS'' AND
 * ANY EXPRESS OR IMPLIED WARRANTIES, INCLUDING, BUT NOT LIMITED
 * TO, THE IMPLIED WARRANTIES OF MERCHANTABILITY AND FITNESS FOR A PARTICULAR
 * PURPOSE ARE DISCLAIMED.  IN NO EVENT SHALL WASABI SYSTEMS, INC
 * BE LIABLE FOR ANY DIRECT, INDIRECT, INCIDENTAL, SPECIAL, EXEMPLARY, OR
 * CONSEQUENTIAL DAMAGES (INCLUDING, BUT NOT LIMITED TO, PROCUREMENT OF
 * SUBSTITUTE GOODS OR SERVICES; LOSS OF USE, DATA, OR PROFITS; OR BUSINESS
 * INTERRUPTION) HOWEVER CAUSED AND ON ANY THEORY OF LIABILITY, WHETHER IN
 * CONTRACT, STRICT LIABILITY, OR TORT (INCLUDING NEGLIGENCE OR OTHERWISE)
 * ARISING IN ANY WAY OUT OF THE USE OF THIS SOFTWARE, EVEN IF ADVISED OF THE
 * POSSIBILITY OF SUCH DAMAGE.
 */

/*-
 * Copyright (c) 1990 The Regents of the University of California.
 * All rights reserved.
 *
 * This code is derived from software contributed to Berkeley by
 * William Jolitz.
 *
 * Redistribution and use in source and binary forms, with or without
 * modification, are permitted provided that the following conditions
 * are met:
 * 1. Redistributions of source code must retain the above copyright
 *    notice, this list of conditions and the following disclaimer.
 * 2. Redistributions in binary form must reproduce the above copyright
 *    notice, this list of conditions and the following disclaimer in the
 *    documentation and/or other materials provided with the distribution.
 * 3. Neither the name of the University nor the names of its contributors
 *    may be used to endorse or promote products derived from this software
 *    without specific prior written permission.
 *
 * THIS SOFTWARE IS PROVIDED BY THE REGENTS AND CONTRIBUTORS ``AS IS'' AND
 * ANY EXPRESS OR IMPLIED WARRANTIES, INCLUDING, BUT NOT LIMITED TO, THE
 * IMPLIED WARRANTIES OF MERCHANTABILITY AND FITNESS FOR A PARTICULAR PURPOSE
 * ARE DISCLAIMED.  IN NO EVENT SHALL THE REGENTS OR CONTRIBUTORS BE LIABLE
 * FOR ANY DIRECT, INDIRECT, INCIDENTAL, SPECIAL, EXEMPLARY, OR CONSEQUENTIAL
 * DAMAGES (INCLUDING, BUT NOT LIMITED TO, PROCUREMENT OF SUBSTITUTE GOODS
 * OR SERVICES; LOSS OF USE, DATA, OR PROFITS; OR BUSINESS INTERRUPTION)
 * HOWEVER CAUSED AND ON ANY THEORY OF LIABILITY, WHETHER IN CONTRACT, STRICT
 * LIABILITY, OR TORT (INCLUDING NEGLIGENCE OR OTHERWISE) ARISING IN ANY WAY
 * OUT OF THE USE OF THIS SOFTWARE, EVEN IF ADVISED OF THE POSSIBILITY OF
 * SUCH DAMAGE.
 *
 *	@(#)locore.s	7.3 (Berkeley) 5/13/91
 */

/* Override user-land alignment before including asm.h */
#define	ALIGN_DATA	.align	8
#define ALIGN_TEXT	.align 16,0x90
#define _ALIGN_TEXT	ALIGN_TEXT

#include <machine/asm.h>

#include "opt_copy_symtab.h"
#include "opt_ddb.h"
#include "opt_ddbparam.h"
#include "opt_modular.h"
#include "opt_realmem.h"

#include "opt_compat_netbsd.h"
#include "opt_compat_netbsd32.h"
#include "opt_xen.h"
#include "opt_svs.h"

#include "assym.h"
#include "lapic.h"
#include "ioapic.h"
#include "ksyms.h"

#include <sys/errno.h>
#include <sys/syscall.h>

#include <machine/pte.h>
#include <machine/segments.h>
#include <machine/specialreg.h>
#include <machine/trap.h>
#include <machine/bootinfo.h>
#include <machine/frameasm.h>
#include <machine/cputypes.h>

#if NLAPIC > 0
#include <machine/i82489reg.h>
#endif

/* Get definitions for IOM_BEGIN, IOM_END, and IOM_SIZE */
#include <dev/isa/isareg.h>

#define	_RELOC(x)	((x) - KERNBASE)
#define	RELOC(x)	_RELOC(_C_LABEL(x))

/* 32bit version of PG_NX */
#define PG_NX32	0x80000000

#if L2_SLOT_KERNBASE > 0
#define TABLE_L2_ENTRIES (2 * (NKL2_KIMG_ENTRIES + 1))
#else
#define TABLE_L2_ENTRIES (NKL2_KIMG_ENTRIES + 1)
#endif

#if L3_SLOT_KERNBASE > 0
#define TABLE_L3_ENTRIES (2 * NKL3_KIMG_ENTRIES)
#else
#define TABLE_L3_ENTRIES NKL3_KIMG_ENTRIES
#endif

#define PROC0_PML4_OFF	0
#define PROC0_STK_OFF	(PROC0_PML4_OFF + 1 * PAGE_SIZE)
#define PROC0_PTP3_OFF	(PROC0_STK_OFF + UPAGES * PAGE_SIZE)
#define PROC0_PTP2_OFF	(PROC0_PTP3_OFF + NKL4_KIMG_ENTRIES * PAGE_SIZE)
#define PROC0_PTP1_OFF	(PROC0_PTP2_OFF + TABLE_L3_ENTRIES * PAGE_SIZE)
#define TABLESIZE \
  ((NKL4_KIMG_ENTRIES + TABLE_L3_ENTRIES + TABLE_L2_ENTRIES + 1 + UPAGES) \
    * PAGE_SIZE)

/* Amount of VA used to map the kernel, the syms and the preloaded modules */
#define BOOTMAP_VA_SIZE \
	(NKL2_KIMG_ENTRIES * (1 << L2_SHIFT) - TABLESIZE - IOM_SIZE)

/*
 * fillkpt - Fill in a kernel page table
 *	eax = pte (page frame | control | status)
 *	ebx = page table address
 *	ecx = number of pages to map
 *
 * Each entry is 8 (PDE_SIZE) bytes long: we must set the 4 upper bytes to 0.
 */
#define fillkpt	\
	cmpl	$0,%ecx			;	/* zero-sized? */	\
	je 	2f			; \
1:	movl	$0,(PDE_SIZE-4)(%ebx)	;	/* upper 32 bits: 0 */	\
	movl	%eax,(%ebx)		;	/* store phys addr */	\
	addl	$PDE_SIZE,%ebx		;	/* next PTE/PDE */	\
	addl	$PAGE_SIZE,%eax		;	/* next phys page */	\
	loop	1b			; \
2:					;

/*
 * fillkpt_nox - Same as fillkpt, but sets the NX/XD bit.
 */
#define fillkpt_nox \
	cmpl	$0,%ecx			;	/* zero-sized? */	\
	je 	2f			; \
	pushl	%ebp			; \
	movl	RELOC(nox_flag),%ebp	; \
1:	movl	%ebp,(PDE_SIZE-4)(%ebx)	;	/* upper 32 bits: NX */ \
	movl	%eax,(%ebx)		;	/* store phys addr */	\
	addl	$PDE_SIZE,%ebx		;	/* next PTE/PDE */	\
	addl	$PAGE_SIZE,%eax		;	/* next phys page */	\
	loop	1b			; \
	popl	%ebp			; \
2:					;

/*
 * fillkpt_blank - Fill in a kernel page table with blank entries
 *	ebx = page table address
 *	ecx = number of pages to map
 */
#define fillkpt_blank	\
	cmpl	$0,%ecx			;	/* zero-sized? */	\
	je 	2f			; \
1:	movl	$0,(PDE_SIZE-4)(%ebx)	;	/* upper 32 bits: 0 */	\
	movl	$0,(%ebx)		;	/* lower 32 bits: 0 */	\
	addl	$PDE_SIZE,%ebx		;	/* next PTE/PDE */	\
	loop	1b			; \
2:					;

/*
 * killkpt - Destroy a kernel page table (long mode)
 *	rbx = page table address
 *	rcx = number of pages to destroy
 */
#define killkpt \
1:	movq	$0,(%rbx)	; \
	addq	$PDE_SIZE,%rbx	; \
	loop	1b		;


#ifdef XEN
#define __ASSEMBLY__
#include <xen/xen-public/elfnote.h>
#include <xen/xen-public/xen.h>
#define ELFNOTE(name, type, desctype, descdata...) \
.pushsection .note.name			;	\
  .align 4				;	\
  .long 2f - 1f		/* namesz */	;	\
  .long 4f - 3f		/* descsz */	;	\
  .long type				;	\
1:.asciz #name				;	\
2:.align 4				;	\
3:desctype descdata			;	\
4:.align 4				;	\
.popsection

/*
 * Xen guest identifier and loader selection
 */
.section __xen_guest
	ELFNOTE(Xen, XEN_ELFNOTE_GUEST_OS,       .asciz, "NetBSD")
	ELFNOTE(Xen, XEN_ELFNOTE_GUEST_VERSION,  .asciz, "4.99")
	ELFNOTE(Xen, XEN_ELFNOTE_XEN_VERSION,    .asciz, "xen-3.0")
	ELFNOTE(Xen, XEN_ELFNOTE_VIRT_BASE,      .quad,  KERNBASE)
	ELFNOTE(Xen, XEN_ELFNOTE_PADDR_OFFSET,   .quad,  KERNBASE)
	ELFNOTE(Xen, XEN_ELFNOTE_ENTRY,          .quad,  start)
	ELFNOTE(Xen, XEN_ELFNOTE_HYPERCALL_PAGE, .quad,  hypercall_page)
	ELFNOTE(Xen, XEN_ELFNOTE_HV_START_LOW,   .quad,  HYPERVISOR_VIRT_START)
	ELFNOTE(Xen, XEN_ELFNOTE_FEATURES,       .asciz, "")
	ELFNOTE(Xen, XEN_ELFNOTE_PAE_MODE,       .asciz, "yes")
	ELFNOTE(Xen, XEN_ELFNOTE_L1_MFN_VALID,   .long,  PG_V, PG_V)\
	ELFNOTE(Xen, XEN_ELFNOTE_LOADER,         .asciz, "generic")     
	ELFNOTE(Xen, XEN_ELFNOTE_SUSPEND_CANCEL, .long,  0)
#if NKSYMS > 0 || defined(DDB) || defined(MODULAR)
	ELFNOTE(Xen, XEN_ELFNOTE_BSD_SYMTAB,     .asciz, "yes")
#endif
#endif	/* XEN */

/*
 * Initialization
 */
	.data

	.globl	_C_LABEL(tablesize)
	.globl	_C_LABEL(nox_flag)
	.globl	_C_LABEL(cputype)
	.globl	_C_LABEL(cpuid_level)
	.globl	_C_LABEL(esym)
	.globl	_C_LABEL(eblob)
	.globl	_C_LABEL(atdevbase)
	.globl	_C_LABEL(PDPpaddr)
	.globl	_C_LABEL(boothowto)
	.globl	_C_LABEL(bootinfo)
	.globl	_C_LABEL(biosbasemem)
	.globl	_C_LABEL(biosextmem)
	.globl	_C_LABEL(lwp0uarea)
	.globl	do_mov_es
	.globl	do_mov_ds
	.globl	do_mov_fs
	.globl	do_mov_gs
	.globl	do_iret

	.type	_C_LABEL(tablesize), @object
_C_LABEL(tablesize):	.long	TABLESIZE
END(tablesize)
	.type	_C_LABEL(nox_flag), @object
LABEL(nox_flag)		.long	0	/* 32bit NOX flag, set if supported */
END(nox_flag)
	.type	_C_LABEL(cputype), @object
LABEL(cputype)		.long	0	/* are we 80486, Pentium, or.. */
END(cputype)
	.type	_C_LABEL(cpuid_level), @object
LABEL(cpuid_level)	.long	-1	/* max. level accepted by cpuid instr */
END(cpuid_level)
	.type	_C_LABEL(esym), @object
LABEL(esym)		.quad	0	/* ptr to end of syms */
END(esym)
	.type	_C_LABEL(eblob), @object
LABEL(eblob)		.quad	0	/* ptr to end of modules */
END(eblob)
	.type	_C_LABEL(atdevbase), @object
LABEL(atdevbase)	.quad	0	/* location of start of iomem in virt */
END(atdevbase)
	.type	_C_LABEL(PDPpaddr), @object
LABEL(PDPpaddr)		.quad	0	/* paddr of PTD, for libkvm */
END(PDPpaddr)
	.type	_C_LABEL(biosbasemem), @object
#ifndef REALBASEMEM
LABEL(biosbasemem)	.long	0	/* base memory reported by BIOS */
#else
LABEL(biosbasemem)	.long	REALBASEMEM
#endif
END(biosbasemem)
	.type	_C_LABEL(biosextmem), @object
#ifndef REALEXTMEM
LABEL(biosextmem)	.long	0	/* extended memory reported by BIOS */
#else
LABEL(biosextmem)	.long	REALEXTMEM
#endif
END(biosextmem)
	.type	_C_LABEL(lwp0uarea), @object
LABEL(lwp0uarea)	.quad	0
END(lwp0uarea)

#ifndef XEN
	.globl	gdt64_lo
	.globl	gdt64_hi

#define GDT64_LIMIT gdt64_end-gdt64_start-1
/* Temporary gdt64, with base address in low memory */
	.type	_C_LABEL(gdt64_lo), @object
LABEL(gdt64_lo)
	.word	GDT64_LIMIT
	.quad	_RELOC(gdt64_start)
END(gdt64_lo)
.align 64

/* Temporary gdt64, with base address in high memory */
	.type	_C_LABEL(gdt64_hi), @object
LABEL(gdt64_hi)
	.word	GDT64_LIMIT
	.quad	gdt64_start
END(gdt64_hi)
.align 64
#undef GDT64_LIMIT

	.type	_C_LABEL(gdt64_start), @object
_C_LABEL(gdt64_start):
	.quad 0x0000000000000000	/* always empty */
	.quad 0x00af9a000000ffff	/* kernel CS */
	.quad 0x00cf92000000ffff	/* kernel DS */
END(gdt64_start)
gdt64_end:

	.type	_C_LABEL(farjmp64), @object
_C_LABEL(farjmp64):
	.long	_RELOC(longmode)
	.word	GSEL(GCODE_SEL, SEL_KPL)
END(farjmp64)

#endif	/* !XEN */

	/* Space for the temporary stack */
	.size	tmpstk, tmpstk - .
	.space	512
tmpstk:

/*
 * Some hackage to deal with 64bit symbols in 32 bit mode.
 * This may not be needed if things are cleaned up a little.
 */

	.text
	.globl	_C_LABEL(kernel_text)
	.set	_C_LABEL(kernel_text),KERNTEXTOFF

ENTRY(start)
#ifndef XEN
	.code32

	/* Warm boot */
	movw	$0x1234,0x472

	/*
	 * Load parameters from the stack (32 bits):
	 *     boothowto, [bootdev], bootinfo, esym, biosextmem, biosbasemem
	 * We are not interested in 'bootdev'.
	 */

	/* Load 'boothowto' */
	movl	4(%esp),%eax
	movl	%eax,RELOC(boothowto)

	/* Load 'bootinfo' */
	movl	12(%esp),%eax
	testl	%eax,%eax		/* bootinfo = NULL? */
	jz	.Lbootinfo_finished

	movl	(%eax),%ebx		/* bootinfo::bi_nentries */
	movl	$RELOC(bootinfo),%ebp
	movl	%ebp,%edx
	addl	$BOOTINFO_MAXSIZE,%ebp
	movl	%ebx,(%edx)
	addl	$4,%edx

.Lbootinfo_entryloop:
	testl	%ebx,%ebx		/* no remaining entries? */
	jz	.Lbootinfo_finished

	addl	$4,%eax
	movl	(%eax),%ecx		/* address of entry */
	pushl	%edi
	pushl	%esi
	pushl	%eax

	movl	(%ecx),%eax		/* btinfo_common::len (size of entry) */
	movl	%edx,%edi
	addl	%eax,%edx		/* update dest pointer */
	cmpl	%ebp,%edx		/* beyond bootinfo+BOOTINFO_MAXSIZE? */
	jg	.Lbootinfo_overflow

	movl	%ecx,%esi
	movl	%eax,%ecx

	/*
	 * If any modules were loaded, record where they end. 'eblob' is used
	 * later to compute the initial bootstrap tables.
	 */
	cmpl	$BTINFO_MODULELIST,4(%esi) /* btinfo_common::type */
	jne	.Lbootinfo_copy

	/* Skip the modules if we won't have enough VA to map them */
	movl	12(%esi),%eax		/* btinfo_modulelist::endpa */
	addl	$PGOFSET,%eax		/* roundup to a page */
	andl	$~PGOFSET,%eax
	cmpl	$BOOTMAP_VA_SIZE,%eax
	jg	.Lbootinfo_skip
	movl	%eax,RELOC(eblob)
	addl	$KERNBASE_LO,RELOC(eblob)
	adcl	$KERNBASE_HI,RELOC(eblob)+4

.Lbootinfo_copy:
	rep
	movsb				/* copy esi -> edi */
	jmp	.Lbootinfo_next

.Lbootinfo_skip:
	subl	%ecx,%edx		/* revert dest pointer */

.Lbootinfo_next:
	popl	%eax
	popl	%esi
	popl	%edi
	subl	$1,%ebx			/* decrement the # of entries */
	jmp	.Lbootinfo_entryloop

.Lbootinfo_overflow:
	/*
	 * Cleanup for overflow case. Pop the registers, and correct the number
	 * of entries.
	 */
	popl	%eax
	popl	%esi
	popl	%edi
	movl	$RELOC(bootinfo),%ebp
	movl	%ebp,%edx
	subl	%ebx,(%edx)		/* correct the number of entries */
.Lbootinfo_finished:

	/* Load 'esym' */
	movl	16(%esp),%eax
	testl	%eax,%eax		/* esym = NULL? */
	jz	1f

	addl	$KERNBASE_LO,%eax

1:
	movl	$RELOC(esym),%ebp
	movl	%eax,(%ebp)
	movl	$KERNBASE_HI,4(%ebp)

	/* Load 'biosextmem' */
	movl	$RELOC(biosextmem),%ebp
	movl	(%ebp),%eax
	testl	%eax,%eax		/* already set? */
	jnz	.Lbiosextmem_finished

	movl	20(%esp),%eax
	movl	%eax,(%ebp)

.Lbiosextmem_finished:
	/* Load 'biosbasemem' */
	movl	$RELOC(biosbasemem),%ebp
	movl	(%ebp),%eax
	testl	%eax,%eax		/* already set? */
	jnz	.Lbiosbasemem_finished

	movl	24(%esp),%eax
	movl	%eax,(%ebp)

.Lbiosbasemem_finished:
	/*
	 * Done with the parameters!
	 */

	/* First, reset the PSL. */
	pushl	$PSL_MBO
	popfl

	xorl	%eax,%eax
	cpuid
	movl	%eax,RELOC(cpuid_level)

	/*
	 * Finished with old stack; load new %esp now instead of later so we
	 * can trace this code without having to worry about the trace trap
	 * clobbering the memory test or the zeroing of the bss+bootstrap page
	 * tables.
	 *
	 * The boot program should check:
	 *	text+data <= &stack_variable - more_space_for_stack
	 *	text+data+bss+pad+space_for_page_tables <= end_of_memory
	 *
	 * XXX: the gdt is in the carcass of the boot program so clearing
	 * the rest of memory is still not possible.
	 */
	movl	$RELOC(tmpstk),%esp

	/*
	 * Retrieve the NX/XD flag. We use the 32bit version of PG_NX.
	 */
	movl	$0x80000001,%eax
	cpuid
	andl	$CPUID_NOX,%edx
	jz	.Lno_NOX
	movl	$PG_NX32,RELOC(nox_flag)
.Lno_NOX:

/*
 * There are four levels of pages in amd64: PML4 -> PDP -> PD -> PT. They will
 * be referred to as: L4 -> L3 -> L2 -> L1.
<<<<<<< HEAD
 *
 * Virtual address space of the kernel:
 * +------+--------+------+-----+--------+---------------------+----------
 * | TEXT | RODATA | DATA | BSS | [SYMS] | [PRELOADED MODULES] | L4 ->
 * +------+--------+------+-----+--------+---------------------+----------
 *                             (1)      (2)                   (3)
 *
 * --------------+-----+-----+----+-------------+
 * -> PROC0 STK -> L3 -> L2 -> L1 | ISA I/O MEM |
 * --------------+-----+-----+----+-------------+
 *                               (4)
 *
=======
 *
 * Virtual address space of the kernel:
 * +------+--------+------+-----+--------+---------------------+----------
 * | TEXT | RODATA | DATA | BSS | [SYMS] | [PRELOADED MODULES] | L4 ->
 * +------+--------+------+-----+--------+---------------------+----------
 *                             (1)      (2)                   (3)
 *
 * --------------+-----+-----+----+-------------+
 * -> PROC0 STK -> L3 -> L2 -> L1 | ISA I/O MEM |
 * --------------+-----+-----+----+-------------+
 *                               (4)
 *
>>>>>>> b2b84690
 * PROC0 STK is obviously not linked as a page level. It just happens to be
 * caught between L4 and L3.
 *
 * (PROC0 STK + L4 + L3 + L2 + L1) is later referred to as BOOTSTRAP TABLES.
 *
 * ISA I/O MEM has no physical page allocated here, just virtual addresses.
 *
 * Important note: the kernel segments are properly 4k-aligned
 * (see kern.ldscript), so there's no need to enforce alignment.
 */

	/* Find end of kernel image; brings us on (1). */
	movl	$RELOC(__kernel_end),%edi

#if (NKSYMS || defined(DDB) || defined(MODULAR)) && !defined(makeoptions_COPY_SYMTAB)
	/* Save the symbols (if loaded); brinds us on (2). */
	movl	RELOC(esym),%eax
	testl	%eax,%eax
	jz	1f
	subl	$KERNBASE_LO,%eax	/* XXX */
	movl	%eax,%edi
1:
#endif
	/* Skip over any modules/blobs; brings us on (3). */
	movl	RELOC(eblob),%eax
	testl	%eax,%eax
	jz	1f
	subl	$KERNBASE_LO,%eax	/* XXX */
	movl	%eax,%edi
1:

	/* We are on (3). Align up for BOOTSTRAP TABLES. */
	movl	%edi,%esi
	addl	$PGOFSET,%esi
	andl	$~PGOFSET,%esi

	/* We are on the BOOTSTRAP TABLES. Save L4's physical address. */
	movl	$RELOC(PDPpaddr),%ebp
	movl	%esi,(%ebp)
	movl	$0,4(%ebp)

	/* Now, zero out the BOOTSTRAP TABLES (before filling them in). */
	movl	%esi,%edi
	xorl	%eax,%eax
	cld
	movl	$TABLESIZE,%ecx
	shrl	$2,%ecx
	rep
	stosl				/* copy eax -> edi */

/*
 * Build the page tables and levels. We go from L1 to L4, and link the levels
 * together. Note: RELOC computes &addr - KERNBASE in 32 bits; the value can't
 * be > 4G, or we can't deal with it anyway, since we are in 32bit mode.
 */
	/*
	 * Build L1.
	 */
	leal	(PROC0_PTP1_OFF)(%esi),%ebx

	/* Skip the area below the kernel text. */
	movl	$(KERNTEXTOFF_LO - KERNBASE_LO),%ecx
	shrl	$PGSHIFT,%ecx
	fillkpt_blank

	/* Map the kernel text RX. */
	movl	$(KERNTEXTOFF_LO - KERNBASE_LO),%eax	/* start of TEXT */
	movl	$RELOC(__rodata_start),%ecx
	subl	%eax,%ecx
	shrl	$PGSHIFT,%ecx
	orl	$(PG_V|PG_KR),%eax
	fillkpt

	/* Map the kernel rodata R. */
	movl	$RELOC(__rodata_start),%eax
	movl	$RELOC(__data_start),%ecx
	subl	%eax,%ecx
	shrl	$PGSHIFT,%ecx
	orl	$(PG_V|PG_KR),%eax
	fillkpt_nox

	/* Map the kernel data+bss RW. */
	movl	$RELOC(__data_start),%eax
	movl	$RELOC(__kernel_end),%ecx
	subl	%eax,%ecx
	shrl	$PGSHIFT,%ecx
	orl	$(PG_V|PG_KW),%eax
	fillkpt_nox

	/* Map [SYMS]+[PRELOADED MODULES] RW. */
	movl	$RELOC(__kernel_end),%eax
	movl	%esi,%ecx		/* start of BOOTSTRAP TABLES */
	subl	%eax,%ecx
	shrl	$PGSHIFT,%ecx
	orl	$(PG_V|PG_KW),%eax
	fillkpt_nox

	/* Map the BOOTSTRAP TABLES RW. */
	movl	%esi,%eax		/* start of BOOTSTRAP TABLES */
	movl	$TABLESIZE,%ecx		/* length of BOOTSTRAP TABLES */
	shrl	$PGSHIFT,%ecx
	orl	$(PG_V|PG_KW),%eax
	fillkpt_nox

	/* We are on (4). Map ISA I/O MEM RW. */
	movl	$IOM_BEGIN,%eax
	movl	$IOM_SIZE,%ecx	/* size of ISA I/O MEM */
	shrl	$PGSHIFT,%ecx
	orl	$(PG_V|PG_KW/*|PG_N*/),%eax
	fillkpt_nox

	/*
	 * Build L2. Linked to L1.
	 */
	leal	(PROC0_PTP2_OFF)(%esi),%ebx
	leal	(PROC0_PTP1_OFF)(%esi),%eax
	orl	$(PG_V|PG_KW),%eax
	movl	$(NKL2_KIMG_ENTRIES+1),%ecx
	fillkpt

#if L2_SLOT_KERNBASE > 0
	/* If needed, set up level 2 entries for actual kernel mapping */
	leal	(PROC0_PTP2_OFF + L2_SLOT_KERNBASE * PDE_SIZE)(%esi),%ebx
	leal	(PROC0_PTP1_OFF)(%esi),%eax
	orl	$(PG_V|PG_KW),%eax
	movl	$(NKL2_KIMG_ENTRIES+1),%ecx
	fillkpt
#endif

	/*
	 * Build L3. Linked to L2.
	 */
	leal	(PROC0_PTP3_OFF)(%esi),%ebx
	leal	(PROC0_PTP2_OFF)(%esi),%eax
	orl	$(PG_V|PG_KW),%eax
	movl	$NKL3_KIMG_ENTRIES,%ecx
	fillkpt

#if L3_SLOT_KERNBASE > 0
	/* If needed, set up level 3 entries for actual kernel mapping */
	leal	(PROC0_PTP3_OFF + L3_SLOT_KERNBASE * PDE_SIZE)(%esi),%ebx
	leal	(PROC0_PTP2_OFF)(%esi),%eax
	orl	$(PG_V|PG_KW),%eax
	movl	$NKL3_KIMG_ENTRIES,%ecx
	fillkpt
#endif

	/*
	 * Build L4 for identity mapping. Linked to L3.
	 */
	leal	(PROC0_PML4_OFF)(%esi),%ebx
	leal	(PROC0_PTP3_OFF)(%esi),%eax
	orl	$(PG_V|PG_KW),%eax
	movl	$NKL4_KIMG_ENTRIES,%ecx
	fillkpt

	/* Set up L4 entries for actual kernel mapping */
	leal	(PROC0_PML4_OFF + L4_SLOT_KERNBASE * PDE_SIZE)(%esi),%ebx
	leal	(PROC0_PTP3_OFF)(%esi),%eax
	orl	$(PG_V|PG_KW),%eax
	movl	$NKL4_KIMG_ENTRIES,%ecx
	fillkpt

	/* Install recursive top level PDE (one entry) */
	leal	(PROC0_PML4_OFF + PDIR_SLOT_PTE * PDE_SIZE)(%esi),%ebx
	leal	(PROC0_PML4_OFF)(%esi),%eax
	orl	$(PG_V|PG_KW),%eax
	movl	$1,%ecx
	fillkpt_nox

	/*
	 * Startup checklist:
	 * 1. Enable PAE (and SSE while here).
	 */
	movl	%cr4,%eax
	orl	$(CR4_PAE|CR4_OSFXSR|CR4_OSXMMEXCPT),%eax
	movl	%eax,%cr4

	/*
	 * 2. Set Long Mode Enable in EFER. Also enable the syscall extensions,
	 *    and NOX if available.
	 */
	movl	$MSR_EFER,%ecx
	rdmsr
	xorl	%eax,%eax	/* XXX */
	orl	$(EFER_LME|EFER_SCE),%eax
	movl	RELOC(nox_flag),%ebx
	cmpl	$0,%ebx
	je 	.Lskip_NOX
	orl	$(EFER_NXE),%eax
.Lskip_NOX:
	wrmsr

	/*
	 * 3. Load %cr3 with pointer to PML4.
	 */
	movl	%esi,%eax
	movl	%eax,%cr3

	/*
	 * 4. Enable paging and the rest of it.
	 */
	movl	%cr0,%eax
	orl	$(CR0_PE|CR0_PG|CR0_NE|CR0_TS|CR0_MP|CR0_WP|CR0_AM),%eax
	movl	%eax,%cr0
	jmp	compat
compat:

	/*
	 * 5. Not quite done yet, we're now in a compatibility segment, in
	 *    legacy mode. We must jump to a long mode segment. Need to set up
	 *    a temporary GDT with a long mode segment in it to do that.
	 */
	movl	$RELOC(gdt64_lo),%eax
	lgdt	(%eax)
	movl	$RELOC(farjmp64),%eax
	ljmp	*(%eax)

	.code64
longmode:
	/*
	 * 6. Finally, we're in long mode. However, we're still in the identity
	 *    mapped area (could not jump out of that earlier because it would
	 *    have been a > 32bit jump). We can do that now, so here we go.
	 */
	movabsq	$longmode_hi,%rax
	jmp	*%rax

longmode_hi:

	/*
	 * We left the identity mapped area. Base address of
	 * the temporary gdt64 should now be in high memory.
	 */
	movq	$RELOC(gdt64_hi),%rax
	lgdt	(%rax)

	/*
	 * We have arrived. There's no need anymore for the identity mapping in
	 * low memory, remove it.
	 */
	movq	$KERNBASE,%r8

#if L2_SLOT_KERNBASE > 0
	movq	$(NKL2_KIMG_ENTRIES+1),%rcx
	leaq	(PROC0_PTP2_OFF)(%rsi),%rbx	/* old, phys address */
	addq	%r8,%rbx			/* new, virt address */
	killkpt
#endif

#if L3_SLOT_KERNBASE > 0
	movq	$NKL3_KIMG_ENTRIES,%rcx
	leaq	(PROC0_PTP3_OFF)(%rsi),%rbx	/* old, phys address */
	addq	%r8,%rbx			/* new, virt address */
	killkpt
#endif

	movq	$NKL4_KIMG_ENTRIES,%rcx
	leaq	(PROC0_PML4_OFF)(%rsi),%rbx	/* old, phys address of PML4 */
	addq	%r8,%rbx			/* new, virt address of PML4 */
	killkpt

	/* Relocate atdevbase. */
	movq	$(TABLESIZE+KERNBASE),%rdx
	addq	%rsi,%rdx
	movq	%rdx,_C_LABEL(atdevbase)(%rip)

	/* Set up bootstrap stack. */
	leaq	(PROC0_STK_OFF)(%rsi),%rax
	addq	%r8,%rax
	movq	%rax,_C_LABEL(lwp0uarea)(%rip)
	leaq	(USPACE-FRAMESIZE)(%rax),%rsp
	xorq	%rbp,%rbp			/* mark end of frames */

	xorw	%ax,%ax
	movw	%ax,%gs
	movw	%ax,%fs

	/* The first physical page available. */
	leaq	(TABLESIZE)(%rsi),%rdi

#else	/* XEN */
	/* First, reset the PSL. */
	pushq	$2
	popfq

	cld

	/*
	 * Xen info:
	 * - %rsi -> start_info struct
	 * - %rsp -> stack, *theoretically* the last used page by Xen bootstrap
	 */
	movq	%rsi,%rbx

	/* Clear BSS. */
	xorq	%rax,%rax
	movq	$_C_LABEL(__bss_start),%rdi
	movq	$_C_LABEL(_end),%rcx
	subq	%rdi,%rcx
	rep
	stosb

	/* Copy start_info to a safe place. */
	movq	%rbx,%rsi
	movq	$_C_LABEL(start_info_union),%rdi
	movq	$64,%rcx
	rep
	movsq

	/*
	 * Memory layout at start of the day:
	 * - Kernel image
	 * - Page frames list
	 * - start_info struct. we copied it, so it can be recycled.
	 * - xenstore
	 * - console
	 * - Xen bootstrap page tables
	 * - kernel stack. provided by Xen
	 * - guaranteed 512kB padding
	 *
	 * As we want to rebuild our page tables and place our stack
	 * in proc0 struct, all data starting from after console can be
	 * discarded after we've done a little setup.
	 */

	/*
	 * We want our own page tables, and will rebuild them. We will reclaim
	 * the Xen space later, INCLUDING the stack. So we need to switch to a
	 * temporary one now.
	 */
	movq	$tmpstk,%rax
	subq	$8,%rax
	movq	%rax,%rsp

	xorl	%eax,%eax
	cpuid
	movl	%eax,_C_LABEL(cpuid_level)

	movq	$cpu_info_primary,%rdi
	movq	%rdi,CPU_INFO_SELF(%rdi) /* ci->ci_self = ci */
	movq	$1,%rsi
	call	cpu_init_msrs	/* cpu_init_msrs(ci, true); */

	call	xen_locore

	/*
	 * The first VA available is returned by xen_locore in %rax. We
	 * use it as the UAREA, and set up the stack here.
	 */
	movq	%rax,%rsi
	movq	%rsi,_C_LABEL(lwp0uarea)(%rip)
	leaq	(USPACE-FRAMESIZE)(%rsi),%rsp
	xorq	%rbp,%rbp

	/* Clear segment registers. */
	xorw	%ax,%ax
	movw	%ax,%gs
	movw	%ax,%fs

	/* Set first_avail after the DUMMY PAGE (see xen_locore). */
	movq	%rsi,%rdi
	addq	$(USPACE+PAGE_SIZE),%rdi
	subq	$KERNBASE,%rdi	/* init_x86_64 wants a physical address */
#endif	/* XEN */

	pushq	%rdi
	call	_C_LABEL(init_bootspace)
<<<<<<< HEAD
=======
	call	_C_LABEL(init_slotspace)
>>>>>>> b2b84690
	popq	%rdi
	call	_C_LABEL(init_x86_64)
	call 	_C_LABEL(main)
END(start)

#if defined(XEN)
/* space for the hypercall call page */
#define HYPERCALL_PAGE_OFFSET 0x1000
.org HYPERCALL_PAGE_OFFSET
ENTRY(hypercall_page)
.skip 0x1000
END(hypercall_page)
#endif /* XEN */

/*
 * int setjmp(label_t *)
 *
 * Used primarily by DDB.
 */
ENTRY(setjmp)
	/*
	 * Only save registers that must be preserved across function
	 * calls according to the ABI (%rbx, %rsp, %rbp, %r12-%r15)
	 * and %rip.
	 */
	movq	%rdi,%rax
	movq	%rbx,(%rax)
	movq	%rsp,8(%rax)
	movq	%rbp,16(%rax)
	movq	%r12,24(%rax)
	movq	%r13,32(%rax)
	movq	%r14,40(%rax)
	movq	%r15,48(%rax)
	movq	(%rsp),%rdx
	movq	%rdx,56(%rax)
	xorl	%eax,%eax
	ret
END(setjmp)

/*
 * int longjmp(label_t *)
 *
 * Used primarily by DDB.
 */
ENTRY(longjmp)
	movq	%rdi,%rax
	movq	(%rax),%rbx
	movq	8(%rax),%rsp
	movq	16(%rax),%rbp
	movq	24(%rax),%r12
	movq	32(%rax),%r13
	movq	40(%rax),%r14
	movq	48(%rax),%r15
	movq	56(%rax),%rdx
	movq	%rdx,(%rsp)
	movl	$1,%eax
	ret
END(longjmp)

/*
 * void dumpsys(void)
 *
 * Mimic cpu_switchto() for postmortem debugging.
 */
ENTRY(dumpsys)
	/* Build a fake switch frame. */
	pushq	%rbx
	pushq	%r12
	pushq	%r13
	pushq	%r14
	pushq	%r15

	/* Save a context. */
	movq	$dumppcb, %rax
	movq	%rsp, PCB_RSP(%rax)
	movq	%rbp, PCB_RBP(%rax)

	call	_C_LABEL(dodumpsys)

	addq	$(5*8), %rsp	/* sizeof(switchframe) - sizeof(%rip) */
	ret
END(dumpsys)

/*
 * struct lwp *cpu_switchto(struct lwp *oldlwp, struct lwp *newlwp,
 *     bool returning)
 *
 *	1. if (oldlwp != NULL), save its context.
 *	2. then, restore context of newlwp.
 *
 * Note that the stack frame layout is known to "struct switchframe" in
 * <machine/frame.h> and to the code in cpu_lwp_fork() which initializes
 * it for a new lwp.
 */
ENTRY(cpu_switchto)
	pushq	%rbx
	pushq	%r12
	pushq	%r13
	pushq	%r14
	pushq	%r15

	movq	%rdi,%r13	/* oldlwp */
	movq	%rsi,%r12	/* newlwp */

	testq	%r13,%r13	/* oldlwp = NULL ? */
	jz	.Lskip_save

	/* Save old context. */
	movq	L_PCB(%r13),%rax
	movq	%rsp,PCB_RSP(%rax)
	movq	%rbp,PCB_RBP(%rax)
.Lskip_save:

<<<<<<< HEAD
#ifdef SVS
	pushq	%rdx
	movb	_C_LABEL(svs_enabled),%dl
	testb	%dl,%dl
	jz	.Lskip_svs
	callq	_C_LABEL(svs_lwp_switch)
.Lskip_svs:
	popq	%rdx

	/* Restore rdi/rsi for speculation_barrier */
	movq	%r13,%rdi
	movq	%r12,%rsi
#endif

#ifndef XEN
	pushq	%rdx
	callq	_C_LABEL(speculation_barrier)
	popq	%rdx
#endif

=======
>>>>>>> b2b84690
	/* Switch to newlwp's stack. */
	movq	L_PCB(%r12),%r14
	movq	PCB_RSP(%r14),%rsp
	movq	PCB_RBP(%r14),%rbp

	/*
	 * Set curlwp.  This must be globally visible in order to permit
	 * non-interlocked mutex release.
	 */
	movq	%r12,%rcx
	xchgq	%rcx,CPUVAR(CURLWP)

	/* Skip the rest if returning to a pinned LWP. */
	testb	%dl,%dl		/* returning = true ? */
	jnz	.Lswitch_return
<<<<<<< HEAD

=======

#ifdef SVS
	movb	_C_LABEL(svs_enabled),%dl
	testb	%dl,%dl
	jz	.Lskip_svs
	callq	_C_LABEL(svs_lwp_switch)
.Lskip_svs:
#endif

#ifndef XEN
	movq	%r13,%rdi
	movq	%r12,%rsi
	callq	_C_LABEL(speculation_barrier)
#endif

>>>>>>> b2b84690
	/* Switch ring0 stack */
#ifdef SVS
	movb	_C_LABEL(svs_enabled),%al
	testb	%al,%al
	jz	.Lno_svs_switch

	movq	CPUVAR(RSP0),%rax
	movq	CPUVAR(TSS),%rdi
	movq	%rax,TSS_RSP0(%rdi)
	jmp	.Lring0_switched

.Lno_svs_switch:
#endif

#if !defined(XEN)
	movq	PCB_RSP0(%r14),%rax
	movq	CPUVAR(TSS),%rdi
	movq	%rax,TSS_RSP0(%rdi)
#else
	movq	%r14,%rdi
	callq	_C_LABEL(x86_64_switch_context)
<<<<<<< HEAD
=======
#endif
.Lring0_switched:

	/* Switch the dbregs. */
	movq	%r13,%rdi
	movq	%r12,%rsi
	callq	_C_LABEL(x86_dbregs_switch)

#ifndef XEN
	movb	_C_LABEL(x86_fpu_eager),%dl
	testb	%dl,%dl
	jz	.Lno_eagerfpu
	movq	%r13,%rdi
	movq	%r12,%rsi
	callq	_C_LABEL(fpu_eagerswitch)
.Lno_eagerfpu:
>>>>>>> b2b84690
#endif
.Lring0_switched:

	/* Don't bother with the rest if switching to a system process. */
	testl	$LW_SYSTEM,L_FLAG(%r12)
	jnz	.Lswitch_return

	/* Is this process using RAS (restartable atomic sequences)? */
	movq	L_PROC(%r12),%rdi
	cmpq	$0,P_RASLIST(%rdi)
	je	.Lno_RAS

	/* Handle restartable atomic sequences (RAS). */
	movq	L_MD_REGS(%r12),%rbx
	movq	TF_RIP(%rbx),%rsi
	call	_C_LABEL(ras_lookup)
	cmpq	$-1,%rax
	je	.Lno_RAS
	movq	%rax,TF_RIP(%rbx)
.Lno_RAS:

	/*
	 * Restore cr0 including FPU state (may have CR0_TS set).  Note that
	 * IPL_SCHED prevents from FPU interrupt altering the LWP's saved cr0.
	 */
#ifndef XEN
	movl	$IPL_HIGH,CPUVAR(ILEVEL)
	movl	PCB_CR0(%r14),%ecx	/* has CR0_TS clear */
	movq	%cr0,%rdx

	/*
	 * If our floating point registers are on a different CPU,
	 * set CR0_TS so we'll trap rather than reuse bogus state.
	 */
	cmpq	CPUVAR(FPCURLWP),%r12
	je	.Lskip_TS
	orq	$CR0_TS,%rcx
.Lskip_TS:

	/* Reloading CR0 is very expensive - avoid if possible. */
	cmpq	%rdx,%rcx
	je	.Lskip_CR0
	movq	%rcx,%cr0
.Lskip_CR0:

	/* The 32bit LWPs are handled differently. */
	testl	$PCB_COMPAT32,PCB_FLAGS(%r14)
	jnz	.Llwp_32bit

.Llwp_64bit:
	/* Set default 64bit values in %ds, %es, %fs and %gs. */
	movq	$GSEL(GUDATA_SEL, SEL_UPL),%rax
	movw	%ax,%ds
	movw	%ax,%es
	xorq	%rax,%rax
	movw	%ax,%fs
	CLI(cx)
	SWAPGS
	movw	%ax,%gs
	SWAPGS
	STI(cx)

	/* Zero out GDT descriptors. */
	movq	CPUVAR(GDT),%rcx
	movq	%rax,(GUFS_SEL*8)(%rcx)
	movq	%rax,(GUGS_SEL*8)(%rcx)

	/* Reload 64-bit %fs/%gs MSRs. */
	movl	$MSR_FSBASE,%ecx
	movl	PCB_FS(%r14),%eax
	movl	4+PCB_FS(%r14),%edx
	wrmsr
	movl	$MSR_KERNELGSBASE,%ecx
	movl	PCB_GS(%r14),%eax
	movl	4+PCB_GS(%r14),%edx
	wrmsr

	jmp	.Lswitch_return

.Llwp_32bit:
	/* Reload %fs/%gs GDT descriptors. */
	movq	CPUVAR(GDT),%rcx
	movq	PCB_FS(%r14),%rax
	movq	%rax,(GUFS_SEL*8)(%rcx)
	movq	PCB_GS(%r14),%rax
	movq	%rax,(GUGS_SEL*8)(%rcx)

	/* Set default 32bit values in %ds, %es, %fs and %gs. */
	movq	L_MD_REGS(%r12),%rbx
	movq	$GSEL(GUDATA32_SEL, SEL_UPL),%rax
	movw	%ax,%ds
	movw	%ax,%es
	movw	%ax,%fs
	CLI(ax)
	SWAPGS
	movw	%ax,%gs
	SWAPGS
	STI(ax)
#else
	movq	%r12,%rdi
	callq	_C_LABEL(x86_64_tls_switch)
#endif

.Lswitch_return:
	/* Return to the new LWP, returning 'oldlwp' in %rax. */
	movq	%r13,%rax
	popq	%r15
	popq	%r14
	popq	%r13
	popq	%r12
	popq	%rbx
	ret
END(cpu_switchto)

/*
 * void savectx(struct pcb *pcb);
 *
 * Update pcb, saving current processor state.
 */
ENTRY(savectx)
	/* Save stack pointers. */
	movq	%rsp,PCB_RSP(%rdi)
	movq	%rbp,PCB_RBP(%rdi)
	ret
END(savectx)

/*
 * Syscall handler.
 */
<<<<<<< HEAD
NENTRY(handle_syscall)
=======
ENTRY(handle_syscall)
>>>>>>> b2b84690
	STI(si)

	movq	CPUVAR(CURLWP),%r14
	incq	CPUVAR(NSYSCALL)	/* count it atomically */
	movq	%rsp,L_MD_REGS(%r14)	/* save pointer to frame */
	movq	L_PROC(%r14),%r15
	andl	$~MDL_IRET,L_MD_FLAGS(%r14)   /* Allow sysret return */
	movq	%rsp,%rdi		/* Pass frame as arg0 */
	call	*P_MD_SYSCALL(%r15)
.Lsyscall_checkast:
	/*
	 * Disable interrupts to avoid new ASTs (etc) being added and
	 * to ensure we don't take an interrupt with some of the user
	 * registers loaded.
	 */
	CLI(si)
	/* Check for ASTs on exit to user mode. */
	movl	L_MD_ASTPENDING(%r14),%eax
	orl	CPUVAR(WANT_PMAPLOAD),%eax
	jnz	9f

#ifdef DIAGNOSTIC
	cmpl	$IPL_NONE,CPUVAR(ILEVEL)
	jne	.Lspl_error
#endif

	/*
	 * Decide if we need to take a slow path. That's the case when we
	 * want to reload %cs and %ss on a 64bit LWP (MDL_IRET set), or when
	 * we're returning to a 32bit LWP (MDL_COMPAT32 set).
	 *
	 * In either case, we jump into intrfastexit and return to userland
	 * with the iret instruction.
	 */
	testl	$(MDL_IRET|MDL_COMPAT32),L_MD_FLAGS(%r14)
	jnz	intrfastexit

	jmp	syscall_sysret

#ifdef DIAGNOSTIC
	/* Report SPL error */
.Lspl_error:
	movabsq	$4f,%rdi
	movl	TF_RAX(%rsp),%esi
	movl	TF_RDI(%rsp),%edx
	movl	%ebx,%ecx
	movl	CPUVAR(ILEVEL),%r8d
	xorq	%rax,%rax
	call	_C_LABEL(printf)
	movl	$IPL_NONE,%edi
	call	_C_LABEL(spllower)
	jmp	.Lsyscall_checkast
4:	.asciz	"WARNING: SPL NOT LOWERED ON SYSCALL %d %d EXIT %x %x\n"
#endif

/* AST pending or pmap load needed */
9:
	cmpl	$0,CPUVAR(WANT_PMAPLOAD)
	jz	10f
	STI(si)
	call	_C_LABEL(do_pmap_load)
	jmp	.Lsyscall_checkast	/* re-check ASTs */
10:
	CLEAR_ASTPENDING(%r14)
	STI(si)
	/* Pushed T_ASTFLT into tf_trapno on entry. */
	movq	%rsp,%rdi
	call	_C_LABEL(trap)
	jmp	.Lsyscall_checkast	/* re-check ASTs */
END(handle_syscall)

/*
 * void lwp_trampoline(void);
 *
 * This is a trampoline function pushed run by newly created LWPs
 * in order to do additional setup in their context.
 */
ENTRY(lwp_trampoline)
	movq	%rbp,%rsi
	movq	%rbp,%r14	/* for .Lsyscall_checkast */
	movq	%rax,%rdi
	xorq	%rbp,%rbp
	call	_C_LABEL(lwp_startup)
	movq	%r13,%rdi
	call	*%r12
	jmp	.Lsyscall_checkast
END(lwp_trampoline)

/*
 * Entry points of the 'syscall' instruction, 64bit and 32bit mode.
 */

#define SP(x)	(x)-(TF_SS+8)(%rax)

.macro	SYSCALL_ENTRY	name,is_svs
IDTVEC(\name)
#ifndef XEN
	/*
	 * The user %rip is in %rcx and the user %rflags in %r11. The kernel %cs
	 * and %ss are loaded, but nothing else is.
	 *
	 * The 'swapgs' instruction gives us access to cpu-specific memory where
	 * we can save a user register and then read the LWP's kernel stack
	 * pointer.
	 *
	 * This code doesn't seem to set %ds, this may not matter since it is
	 * ignored in 64bit mode, OTOH the syscall instruction sets %ss and that
	 * is ignored as well.
	 */
	swapgs

	/* Get the LWP's kernel stack pointer in %rax */
	.if	\is_svs
		movabs	%rax,SVS_UTLS+UTLS_SCRATCH
		movabs	SVS_UTLS+UTLS_RSP0,%rax
	.else
		movq	%rax,CPUVAR(SCRATCH)
		movq	CPUVAR(CURLWP),%rax
		movq	L_PCB(%rax),%rax
		movq	PCB_RSP0(%rax),%rax
	.endif

	/* Make stack look like an 'int nn' frame */
	movq	$(LSEL(LUDATA_SEL, SEL_UPL)),SP(TF_SS)	/* user %ss */
	movq	%rsp,SP(TF_RSP)				/* user %rsp */
	movq	%r11,SP(TF_RFLAGS)			/* user %rflags */
	movq	$(LSEL(LUCODE_SEL, SEL_UPL)),SP(TF_CS)	/* user %cs */
	movq	%rcx,SP(TF_RIP)				/* user %rip */
	leaq	SP(0),%rsp		/* %rsp now valid after frame */

	/* Restore %rax */
	.if	\is_svs
		movabs	SVS_UTLS+UTLS_SCRATCH,%rax
	.else
		movq	CPUVAR(SCRATCH),%rax
	.endif

	movq	$2,TF_ERR(%rsp)		/* syscall instruction size */
	movq	$T_ASTFLT,TF_TRAPNO(%rsp)
#else
	/* Xen already switched to kernel stack */
	addq	$0x10,%rsp	/* gap to match cs:rip */
	pushq	$2		/* error code */
	pushq	$T_ASTFLT
	subq	$TF_REGSIZE,%rsp
	cld
#endif
	INTR_SAVE_GPRS
	IBRS_ENTER
	movw	$GSEL(GUDATA_SEL, SEL_UPL),TF_DS(%rsp)
	movw	$GSEL(GUDATA_SEL, SEL_UPL),TF_ES(%rsp)
	movw	$0,TF_FS(%rsp)
	movw	$0,TF_GS(%rsp)
	.if	\is_svs
		SVS_ENTER
	.endif
	jmp	handle_syscall
IDTVEC_END(\name)
.endm

SYSCALL_ENTRY	syscall,is_svs=0

	TEXT_USER_BEGIN

#ifdef SVS
SYSCALL_ENTRY	syscall_svs,is_svs=1
#endif

IDTVEC(syscall32)
	sysret		/* go away please */
IDTVEC_END(syscall32)

	TEXT_USER_END

/*
 * osyscall()
 *
 * Trap gate entry for int $80 syscall, also used by sigreturn.
 */
	TEXT_USER_BEGIN
IDTVEC(osyscall)
#ifdef XEN
	movq (%rsp),%rcx
	movq 8(%rsp),%r11
	addq $0x10,%rsp
#endif
	pushq	$2		/* size of instruction for restart */
	pushq	$T_ASTFLT	/* trap # for doing ASTs */
	INTRENTRY
	jmp	handle_syscall
IDTVEC_END(osyscall)
	TEXT_USER_END

/*
 * Return to userland via 'sysret'.
 */
	TEXT_USER_BEGIN
	_ALIGN_TEXT
LABEL(syscall_sysret)
	SVS_LEAVE
	IBRS_LEAVE
	INTR_RESTORE_GPRS
	SWAPGS
#ifndef XEN
	movq	TF_RIP(%rsp),%rcx	/* %rip for sysret */
	movq	TF_RFLAGS(%rsp),%r11	/* %flags for sysret */
	movq	TF_RSP(%rsp),%rsp
	sysretq
#else
	addq	$TF_RIP,%rsp
	pushq	$256	/* VGCF_IN_SYSCALL */
	jmp	HYPERVISOR_iret
#endif
END(syscall_sysret)
	TEXT_USER_END

/*
 * bool sse2_idlezero_page(void *pg)
 *
 * Zero a page without polluting the cache.  Preemption must be
 * disabled by the caller. Abort if a preemption is pending.
 * Returns true if the page is zeroed, false if not.
 */
ENTRY(sse2_idlezero_page)
	pushq	%rbp
	movq	%rsp,%rbp
	movl	$(PAGE_SIZE/64), %ecx
	xorq	%rax, %rax
	.align	16
1:
	testl	$RESCHED_KPREEMPT, CPUVAR(RESCHED)
	jnz	2f
	movnti	%rax, 0(%rdi)
	movnti	%rax, 8(%rdi)
	movnti	%rax, 16(%rdi)
	movnti	%rax, 24(%rdi)
	movnti	%rax, 32(%rdi)
	movnti	%rax, 40(%rdi)
	movnti	%rax, 48(%rdi)
	movnti	%rax, 56(%rdi)
	addq	$64, %rdi
	decl	%ecx
	jnz	1b
	sfence
	incl	%eax
	popq	%rbp
	ret
2:
	sfence
	popq	%rbp
	ret
END(sse2_idlezero_page)

/*
 * void pagezero(vaddr_t va)
 *
 * Zero a page without polluting the cache.
 */
ENTRY(pagezero)
	movq	$-PAGE_SIZE,%rdx
	subq	%rdx,%rdi
	xorq	%rax,%rax
1:
	movnti	%rax,(%rdi,%rdx)
	movnti	%rax,8(%rdi,%rdx)
	movnti	%rax,16(%rdi,%rdx)
	movnti	%rax,24(%rdi,%rdx)
	movnti	%rax,32(%rdi,%rdx)
	movnti	%rax,40(%rdi,%rdx)
	movnti	%rax,48(%rdi,%rdx)
	movnti	%rax,56(%rdi,%rdx)
	addq	$64,%rdx
	jne	1b
	sfence
	ret
END(pagezero)

	TEXT_USER_BEGIN

/*
 * In intrfastexit, we advance %rsp at the beginning. We then access the
 * segment registers in the trapframe with TF_BACKW (backwards). See the
 * documentation in amd64_trap.S for an explanation.
 */

#define TF_BACKW(val, reg)	(val - (TF_REGSIZE+16))(reg)

	_ALIGN_TEXT
LABEL(intrfastexit)
	NOT_XEN(cli;)
	SVS_LEAVE
	IBRS_LEAVE
	INTR_RESTORE_GPRS
	addq	$(TF_REGSIZE+16),%rsp	/* iret frame */

	testb	$SEL_UPL,TF_BACKW(TF_CS, %rsp)
	jz	.Lkexit
	cmpw	$LSEL(LUCODE_SEL, SEL_UPL),TF_BACKW(TF_CS, %rsp)
	je	.Luexit64
	cmpw	$GSEL(GUCODE_SEL, SEL_UPL),TF_BACKW(TF_CS, %rsp)
	je	.Luexit64
#ifdef XEN
	cmpw	$FLAT_RING3_CS64,TF_BACKW(TF_CS, %rsp)
	je	.Luexit64
#endif

.Luexit32:
	SWAPGS
do_mov_es:
	movw	TF_BACKW(TF_ES, %rsp),%es
do_mov_ds:
	movw	TF_BACKW(TF_DS, %rsp),%ds
do_mov_fs:
	movw	TF_BACKW(TF_FS, %rsp),%fs
#ifndef XEN
do_mov_gs:
	movw	TF_BACKW(TF_GS, %rsp),%gs
#endif
	jmp	.Lkexit

.Luexit64:
	SWAPGS

.Lkexit:
do_iret:
	iretq
END(intrfastexit)

	TEXT_USER_END

#ifdef SVS
	.globl	svs_enter, svs_enter_end
	.globl	svs_enter_altstack, svs_enter_altstack_end
	.globl	svs_leave, svs_leave_end
	.globl	svs_leave_altstack, svs_leave_altstack_end
	.globl	nosvs_enter, nosvs_enter_end
	.globl	nosvs_enter_altstack, nosvs_enter_altstack_end
	.globl	nosvs_leave, nosvs_leave_end
	.globl	nosvs_leave_altstack, nosvs_leave_altstack_end

LABEL(svs_enter)
	movabs	SVS_UTLS+UTLS_KPDIRPA,%rax
	movq	%rax,%cr3
	movq	CPUVAR(KRSP0),%rsp
LABEL(svs_enter_end)

LABEL(svs_enter_altstack)
	testb	$SEL_UPL,TF_CS(%rsp)
	jz	1234f
	movabs	SVS_UTLS+UTLS_KPDIRPA,%rax
	movq	%rax,%cr3
1234:
LABEL(svs_enter_altstack_end)

<<<<<<< HEAD
=======
LABEL(svs_enter_nmi)
	movq	%cr3,%rax
	movq	%rax,(FRAMESIZE+1*8)(%rsp)	/* nmistore->scratch */
	movq	(FRAMESIZE+0*8)(%rsp),%rax	/* nmistore->cr3 */
	movq	%rax,%cr3
LABEL(svs_enter_nmi_end)

>>>>>>> b2b84690
LABEL(svs_leave)
	testb	$SEL_UPL,TF_CS(%rsp)
	jz	1234f
	movq	CPUVAR(URSP0),%rsp
	movq	CPUVAR(UPDIRPA),%rax
	movq	%rax,%cr3
1234:
LABEL(svs_leave_end)

LABEL(svs_leave_altstack)
	testb	$SEL_UPL,TF_CS(%rsp)
	jz	1234f
	movq	CPUVAR(UPDIRPA),%rax
	movq	%rax,%cr3
1234:
LABEL(svs_leave_altstack_end)

<<<<<<< HEAD
=======
LABEL(svs_leave_nmi)
	movq	(FRAMESIZE+1*8)(%rsp),%rax	/* nmistore->scratch */
	movq	%rax,%cr3
LABEL(svs_leave_nmi_end)

>>>>>>> b2b84690
LABEL(nosvs_enter)
	NOSVS_ENTER
LABEL(nosvs_enter_end)

LABEL(nosvs_enter_altstack)
	NOSVS_ENTER_ALTSTACK
LABEL(nosvs_enter_altstack_end)

<<<<<<< HEAD
=======
LABEL(nosvs_enter_nmi)
	NOSVS_ENTER_NMI
LABEL(nosvs_enter_nmi_end)

>>>>>>> b2b84690
LABEL(nosvs_leave)
	NOSVS_LEAVE
LABEL(nosvs_leave_end)

LABEL(nosvs_leave_altstack)
	NOSVS_LEAVE_ALTSTACK
LABEL(nosvs_leave_altstack_end)
<<<<<<< HEAD
=======

LABEL(nosvs_leave_nmi)
	NOSVS_LEAVE_NMI
LABEL(nosvs_leave_nmi_end)
>>>>>>> b2b84690
#endif

	.globl	ibrs_enter, ibrs_enter_end
	.globl	ibrs_leave, ibrs_leave_end

	/* IBRS <- 1 */
LABEL(ibrs_enter)
	movl	$MSR_IA32_SPEC_CTRL,%ecx
	movl	$IA32_SPEC_CTRL_IBRS,%eax
	movl	$(IA32_SPEC_CTRL_IBRS >> 32),%edx
	wrmsr
LABEL(ibrs_enter_end)

	/* IBRS <- 0 */
LABEL(ibrs_leave)
	testb	$SEL_UPL,TF_CS(%rsp)
	jz	1234f
	movl	$MSR_IA32_SPEC_CTRL,%ecx
	xorl	%eax,%eax
	xorl	%edx,%edx
	wrmsr
1234:
LABEL(ibrs_leave_end)

LABEL(noibrs_enter)
	NOIBRS_ENTER
LABEL(noibrs_enter_end)

LABEL(noibrs_leave)
	NOIBRS_LEAVE
LABEL(noibrs_leave_end)<|MERGE_RESOLUTION|>--- conflicted
+++ resolved
@@ -1,8 +1,4 @@
-<<<<<<< HEAD
-/*	$NetBSD: locore.S,v 1.165 2018/04/23 22:53:04 joerg Exp $	*/
-=======
 /*	$NetBSD: locore.S,v 1.173 2018/07/26 09:29:08 maxv Exp $	*/
->>>>>>> b2b84690
 
 /*
  * Copyright-o-rama!
@@ -599,7 +595,6 @@
 /*
  * There are four levels of pages in amd64: PML4 -> PDP -> PD -> PT. They will
  * be referred to as: L4 -> L3 -> L2 -> L1.
-<<<<<<< HEAD
  *
  * Virtual address space of the kernel:
  * +------+--------+------+-----+--------+---------------------+----------
@@ -612,20 +607,6 @@
  * --------------+-----+-----+----+-------------+
  *                               (4)
  *
-=======
- *
- * Virtual address space of the kernel:
- * +------+--------+------+-----+--------+---------------------+----------
- * | TEXT | RODATA | DATA | BSS | [SYMS] | [PRELOADED MODULES] | L4 ->
- * +------+--------+------+-----+--------+---------------------+----------
- *                             (1)      (2)                   (3)
- *
- * --------------+-----+-----+----+-------------+
- * -> PROC0 STK -> L3 -> L2 -> L1 | ISA I/O MEM |
- * --------------+-----+-----+----+-------------+
- *                               (4)
- *
->>>>>>> b2b84690
  * PROC0 STK is obviously not linked as a page level. It just happens to be
  * caught between L4 and L3.
  *
@@ -994,10 +975,7 @@
 
 	pushq	%rdi
 	call	_C_LABEL(init_bootspace)
-<<<<<<< HEAD
-=======
 	call	_C_LABEL(init_slotspace)
->>>>>>> b2b84690
 	popq	%rdi
 	call	_C_LABEL(init_x86_64)
 	call 	_C_LABEL(main)
@@ -1111,29 +1089,6 @@
 	movq	%rbp,PCB_RBP(%rax)
 .Lskip_save:
 
-<<<<<<< HEAD
-#ifdef SVS
-	pushq	%rdx
-	movb	_C_LABEL(svs_enabled),%dl
-	testb	%dl,%dl
-	jz	.Lskip_svs
-	callq	_C_LABEL(svs_lwp_switch)
-.Lskip_svs:
-	popq	%rdx
-
-	/* Restore rdi/rsi for speculation_barrier */
-	movq	%r13,%rdi
-	movq	%r12,%rsi
-#endif
-
-#ifndef XEN
-	pushq	%rdx
-	callq	_C_LABEL(speculation_barrier)
-	popq	%rdx
-#endif
-
-=======
->>>>>>> b2b84690
 	/* Switch to newlwp's stack. */
 	movq	L_PCB(%r12),%r14
 	movq	PCB_RSP(%r14),%rsp
@@ -1149,9 +1104,6 @@
 	/* Skip the rest if returning to a pinned LWP. */
 	testb	%dl,%dl		/* returning = true ? */
 	jnz	.Lswitch_return
-<<<<<<< HEAD
-
-=======
 
 #ifdef SVS
 	movb	_C_LABEL(svs_enabled),%dl
@@ -1167,7 +1119,6 @@
 	callq	_C_LABEL(speculation_barrier)
 #endif
 
->>>>>>> b2b84690
 	/* Switch ring0 stack */
 #ifdef SVS
 	movb	_C_LABEL(svs_enabled),%al
@@ -1189,8 +1140,6 @@
 #else
 	movq	%r14,%rdi
 	callq	_C_LABEL(x86_64_switch_context)
-<<<<<<< HEAD
-=======
 #endif
 .Lring0_switched:
 
@@ -1207,9 +1156,7 @@
 	movq	%r12,%rsi
 	callq	_C_LABEL(fpu_eagerswitch)
 .Lno_eagerfpu:
->>>>>>> b2b84690
-#endif
-.Lring0_switched:
+#endif
 
 	/* Don't bother with the rest if switching to a system process. */
 	testl	$LW_SYSTEM,L_FLAG(%r12)
@@ -1337,11 +1284,7 @@
 /*
  * Syscall handler.
  */
-<<<<<<< HEAD
-NENTRY(handle_syscall)
-=======
 ENTRY(handle_syscall)
->>>>>>> b2b84690
 	STI(si)
 
 	movq	CPUVAR(CURLWP),%r14
@@ -1696,8 +1639,6 @@
 1234:
 LABEL(svs_enter_altstack_end)
 
-<<<<<<< HEAD
-=======
 LABEL(svs_enter_nmi)
 	movq	%cr3,%rax
 	movq	%rax,(FRAMESIZE+1*8)(%rsp)	/* nmistore->scratch */
@@ -1705,7 +1646,6 @@
 	movq	%rax,%cr3
 LABEL(svs_enter_nmi_end)
 
->>>>>>> b2b84690
 LABEL(svs_leave)
 	testb	$SEL_UPL,TF_CS(%rsp)
 	jz	1234f
@@ -1723,14 +1663,11 @@
 1234:
 LABEL(svs_leave_altstack_end)
 
-<<<<<<< HEAD
-=======
 LABEL(svs_leave_nmi)
 	movq	(FRAMESIZE+1*8)(%rsp),%rax	/* nmistore->scratch */
 	movq	%rax,%cr3
 LABEL(svs_leave_nmi_end)
 
->>>>>>> b2b84690
 LABEL(nosvs_enter)
 	NOSVS_ENTER
 LABEL(nosvs_enter_end)
@@ -1739,13 +1676,10 @@
 	NOSVS_ENTER_ALTSTACK
 LABEL(nosvs_enter_altstack_end)
 
-<<<<<<< HEAD
-=======
 LABEL(nosvs_enter_nmi)
 	NOSVS_ENTER_NMI
 LABEL(nosvs_enter_nmi_end)
 
->>>>>>> b2b84690
 LABEL(nosvs_leave)
 	NOSVS_LEAVE
 LABEL(nosvs_leave_end)
@@ -1753,13 +1687,10 @@
 LABEL(nosvs_leave_altstack)
 	NOSVS_LEAVE_ALTSTACK
 LABEL(nosvs_leave_altstack_end)
-<<<<<<< HEAD
-=======
 
 LABEL(nosvs_leave_nmi)
 	NOSVS_LEAVE_NMI
 LABEL(nosvs_leave_nmi_end)
->>>>>>> b2b84690
 #endif
 
 	.globl	ibrs_enter, ibrs_enter_end
