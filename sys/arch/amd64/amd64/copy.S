--- conflicted
+++ resolved
@@ -1,8 +1,4 @@
-<<<<<<< HEAD
-/*	$NetBSD: copy.S,v 1.29 2018/01/07 12:42:46 maxv Exp $	*/
-=======
 /*	$NetBSD: copy.S,v 1.30 2018/07/14 14:29:40 maxv Exp $	*/
->>>>>>> b2b84690
 
 /*
  * Copyright (c) 2001 Wasabi Systems, Inc.
@@ -245,19 +241,11 @@
 	ret
 END(copy_efault)
 
-<<<<<<< HEAD
-NENTRY(kcopy_fault)
+ENTRY(kcopy_fault)
 	ret
 END(kcopy_fault)
 
-NENTRY(copy_fault)
-=======
-ENTRY(kcopy_fault)
-	ret
-END(kcopy_fault)
-
 ENTRY(copy_fault)
->>>>>>> b2b84690
 	SMAP_ENABLE
 	ret
 END(copy_fault)
@@ -553,27 +541,15 @@
 	ret
 	DEFERRED_SWITCH_CALL
 END(ucas_32)
-<<<<<<< HEAD
 
 ENTRY(ucas_efault)
 	movq	$EFAULT,%rax
 	ret
 END(ucas_efault)
 
-NENTRY(ucas_fault)
-	SMAP_ENABLE
-	ret
-=======
-
-ENTRY(ucas_efault)
-	movq	$EFAULT,%rax
-	ret
-END(ucas_efault)
-
 ENTRY(ucas_fault)
 	SMAP_ENABLE
 	ret
->>>>>>> b2b84690
 END(ucas_fault)
 
 /*
