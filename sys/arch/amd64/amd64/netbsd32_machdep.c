<<<<<<< HEAD
/*	$NetBSD: netbsd32_machdep.c,v 1.131 2019/11/20 19:37:51 pgoyette Exp $	*/
=======
/*	$NetBSD: netbsd32_machdep.c,v 1.132 2019/11/27 09:16:58 rin Exp $	*/
>>>>>>> 275f442f

/*
 * Copyright (c) 2001 Wasabi Systems, Inc.
 * All rights reserved.
 *
 * Written by Frank van der Linden for Wasabi Systems, Inc.
 *
 * Redistribution and use in source and binary forms, with or without
 * modification, are permitted provided that the following conditions
 * are met:
 * 1. Redistributions of source code must retain the above copyright
 *    notice, this list of conditions and the following disclaimer.
 * 2. Redistributions in binary form must reproduce the above copyright
 *    notice, this list of conditions and the following disclaimer in the
 *    documentation and/or other materials provided with the distribution.
 * 3. All advertising materials mentioning features or use of this software
 *    must display the following acknowledgement:
 *      This product includes software developed for the NetBSD Project by
 *      Wasabi Systems, Inc.
 * 4. The name of Wasabi Systems, Inc. may not be used to endorse
 *    or promote products derived from this software without specific prior
 *    written permission.
 *
 * THIS SOFTWARE IS PROVIDED BY WASABI SYSTEMS, INC. ``AS IS'' AND
 * ANY EXPRESS OR IMPLIED WARRANTIES, INCLUDING, BUT NOT LIMITED
 * TO, THE IMPLIED WARRANTIES OF MERCHANTABILITY AND FITNESS FOR A PARTICULAR
 * PURPOSE ARE DISCLAIMED.  IN NO EVENT SHALL WASABI SYSTEMS, INC
 * BE LIABLE FOR ANY DIRECT, INDIRECT, INCIDENTAL, SPECIAL, EXEMPLARY, OR
 * CONSEQUENTIAL DAMAGES (INCLUDING, BUT NOT LIMITED TO, PROCUREMENT OF
 * SUBSTITUTE GOODS OR SERVICES; LOSS OF USE, DATA, OR PROFITS; OR BUSINESS
 * INTERRUPTION) HOWEVER CAUSED AND ON ANY THEORY OF LIABILITY, WHETHER IN
 * CONTRACT, STRICT LIABILITY, OR TORT (INCLUDING NEGLIGENCE OR OTHERWISE)
 * ARISING IN ANY WAY OUT OF THE USE OF THIS SOFTWARE, EVEN IF ADVISED OF THE
 * POSSIBILITY OF SUCH DAMAGE.
 */

#include <sys/cdefs.h>
<<<<<<< HEAD
__KERNEL_RCSID(0, "$NetBSD: netbsd32_machdep.c,v 1.131 2019/11/20 19:37:51 pgoyette Exp $");
=======
__KERNEL_RCSID(0, "$NetBSD: netbsd32_machdep.c,v 1.132 2019/11/27 09:16:58 rin Exp $");
>>>>>>> 275f442f

#ifdef _KERNEL_OPT
#include "opt_compat_netbsd.h"
#include "opt_compat_netbsd32.h"
#include "opt_execfmt.h"
#include "opt_user_ldt.h"
#include "opt_mtrr.h"
#endif

#include <sys/param.h>
#include <sys/exec.h>
#include <sys/exec_aout.h>
#include <sys/kmem.h>
#include <sys/malloc.h>
#include <sys/proc.h>
#include <sys/signalvar.h>
#include <sys/systm.h>
#include <sys/core.h>
#include <sys/mount.h>
#include <sys/buf.h>
#include <sys/vnode.h>
#include <sys/ras.h>
#include <sys/ptrace.h>
#include <sys/kauth.h>
#include <sys/compat_stub.h>

#include <x86/fpu.h>
#include <x86/dbregs.h>
#include <machine/frame.h>
#include <machine/reg.h>
#include <machine/vmparam.h>
#ifdef MTRR
#include <machine/mtrr.h>
#endif
#include <machine/netbsd32_machdep.h>
#include <machine/sysarch.h>
#include <machine/userret.h>

#include <compat/netbsd32/netbsd32.h>
#include <compat/netbsd32/netbsd32_exec.h>
#include <compat/netbsd32/netbsd32_syscallargs.h>

#include <compat/sys/signal.h>
#include <compat/sys/signalvar.h>

/* Provide a the name of the architecture we're emulating */
const char machine32[] = "i386";
const char machine_arch32[] = "i386";
<<<<<<< HEAD
=======

static int netbsd32_process_doxmmregs(struct lwp *, struct lwp *, void *, bool);
static int netbsd32_process_xmmregio(struct lwp *, struct lwp *, struct uio *);
>>>>>>> 275f442f

#ifdef USER_LDT
static int x86_64_get_ldt32(struct lwp *, void *, register_t *);
static int x86_64_set_ldt32(struct lwp *, void *, register_t *);
#else
#define x86_64_get_ldt32(x, y, z)	ENOSYS
#define x86_64_set_ldt32(x, y, z)	ENOSYS
#endif

#ifdef MTRR
static int x86_64_get_mtrr32(struct lwp *, void *, register_t *);
static int x86_64_set_mtrr32(struct lwp *, void *, register_t *);
#else
#define x86_64_get_mtrr32(x, y, z)	ENOSYS
#define x86_64_set_mtrr32(x, y, z)	ENOSYS
#endif

int check_sigcontext32(struct lwp *, const struct netbsd32_sigcontext *);
void netbsd32_buildcontext(struct lwp *, struct trapframe *, void *,
    sig_t, int);
int netbsd32_sendsig_siginfo(const ksiginfo_t *, const sigset_t *);

#ifdef EXEC_AOUT
/*
 * There is no native a.out -- this function is required
 * for i386 a.out emulation (COMPAT_NETBSD32+EXEC_AOUT).
 */
int
cpu_exec_aout_makecmds(struct lwp *p, struct exec_package *e)
{

	return ENOEXEC;
}
#endif

void
netbsd32_setregs(struct lwp *l, struct exec_package *pack, vaddr_t stack)
{
	struct pcb *pcb;
	struct trapframe *tf;
	struct proc *p = l->l_proc;

	pcb = lwp_getpcb(l);

#if defined(USER_LDT)
	pmap_ldt_cleanup(l);
#endif

	netbsd32_adjust_limits(p);

	fpu_clear(l, pack->ep_osversion >= 699002600
	    ?  __NetBSD_NPXCW__ : __NetBSD_COMPAT_NPXCW__);
	x86_dbregs_clear(l);

	kpreempt_disable();
	pcb->pcb_flags = PCB_COMPAT32;
	p->p_flag |= PK_32;
	l->l_md.md_flags = MDL_COMPAT32;	/* force iret not sysret */
	cpu_segregs32_zero(l);
	cpu_fsgs_reload(l, LSEL(LUDATA32_SEL, SEL_UPL),
	    LSEL(LUDATA32_SEL, SEL_UPL));
	kpreempt_enable();

	tf = l->l_md.md_regs;
	tf->tf_ds = LSEL(LUDATA32_SEL, SEL_UPL);
	tf->tf_es = LSEL(LUDATA32_SEL, SEL_UPL);
	tf->tf_rdi = 0;
	tf->tf_rsi = 0;
	tf->tf_rbp = 0;
	tf->tf_rbx = (uint32_t)p->p_psstrp;
	tf->tf_rdx = 0;
	tf->tf_rcx = 0;
	tf->tf_rax = 0;
	tf->tf_rip = pack->ep_entry;
	tf->tf_cs = LSEL(LUCODE32_SEL, SEL_UPL);
	tf->tf_rflags = PSL_USERSET;
	tf->tf_rsp = stack;
	tf->tf_ss = LSEL(LUDATA32_SEL, SEL_UPL);
}

void
netbsd32_buildcontext(struct lwp *l, struct trapframe *tf, void *fp,
    sig_t catcher, int onstack)
{
	/*
	 * Build context to run handler in.
	 */
	tf->tf_ds = GSEL(GUDATA32_SEL, SEL_UPL);
	tf->tf_es = GSEL(GUDATA32_SEL, SEL_UPL);
#if 0
	tf->tf_fs = GSEL(GUDATA32_SEL, SEL_UPL);
	tf->tf_gs = GSEL(GUDATA32_SEL, SEL_UPL);
#endif

	/* Ensure FP state is sane. */
	fpu_sigreset(l);

	tf->tf_rip = (uint64_t)catcher;
	tf->tf_cs = GSEL(GUCODE32_SEL, SEL_UPL);
	tf->tf_rflags &= ~PSL_CLEARSIG;
	tf->tf_rsp = (uint64_t)fp;
	tf->tf_ss = GSEL(GUDATA32_SEL, SEL_UPL);

	/* Remember that we're now on the signal stack. */
	if (onstack)
		l->l_sigstk.ss_flags |= SS_ONSTACK;
	if ((vaddr_t)catcher >= VM_MAXUSER_ADDRESS32) {
		/*
		 * process has given an invalid address for the
		 * handler. Stop it, but do not do it before so
		 * we can return the right info to userland (or in core dump)
		 */
		sigexit(l, SIGILL);
		/* NOTREACHED */
	}
}

int
netbsd32_sendsig_siginfo(const ksiginfo_t *ksi, const sigset_t *mask)
{
	struct lwp *l = curlwp;
	struct proc *p = l->l_proc;
	struct sigacts *ps = p->p_sigacts;
	int onstack, error;
	int sig = ksi->ksi_signo;
	struct netbsd32_sigframe_siginfo *fp, frame;
	sig_t catcher = SIGACTION(p, sig).sa_handler;
	struct trapframe *tf = l->l_md.md_regs;

	/* Do we need to jump onto the signal stack? */
	onstack =
	    (l->l_sigstk.ss_flags & (SS_DISABLE | SS_ONSTACK)) == 0 &&
	    (SIGACTION(p, sig).sa_flags & SA_ONSTACK) != 0;

	/* Allocate space for the signal handler context. */
	if (onstack)
		fp = (struct netbsd32_sigframe_siginfo *)
		    ((char *)l->l_sigstk.ss_sp + l->l_sigstk.ss_size);
	else
		fp = (struct netbsd32_sigframe_siginfo *)tf->tf_rsp;

	fp--;

	/* Build stack frame for signal trampoline. */
	switch (ps->sa_sigdesc[sig].sd_vers) {
	case 0:		/* handled by sendsig_sigcontext */
	case 1:		/* handled by sendsig_sigcontext */
	default:	/* unknown version */
		printf("nsendsig: bad version %d\n",
		    ps->sa_sigdesc[sig].sd_vers);
		sigexit(l, SIGILL);
	case 2:
		break;
	}

	memset(&frame, 0, sizeof(frame));
	frame.sf_ra = (uint32_t)(uintptr_t)ps->sa_sigdesc[sig].sd_tramp;
	frame.sf_signum = sig;
	frame.sf_sip = (uint32_t)(uintptr_t)&fp->sf_si;
	frame.sf_ucp = (uint32_t)(uintptr_t)&fp->sf_uc;
	netbsd32_si_to_si32(&frame.sf_si, (const siginfo_t *)&ksi->ksi_info);
	frame.sf_uc.uc_flags = _UC_SIGMASK;
	frame.sf_uc.uc_sigmask = *mask;
	frame.sf_uc.uc_link = (uint32_t)(uintptr_t)l->l_ctxlink;
	frame.sf_uc.uc_flags |= (l->l_sigstk.ss_flags & SS_ONSTACK)
	    ? _UC_SETSTACK : _UC_CLRSTACK;
	sendsig_reset(l, sig);

	mutex_exit(p->p_lock);
	cpu_getmcontext32(l, &frame.sf_uc.uc_mcontext, &frame.sf_uc.uc_flags);
	error = copyout(&frame, fp, sizeof(frame));
	mutex_enter(p->p_lock);

	if (error != 0) {
		/*
		 * Process has trashed its stack; give it an illegal
		 * instruction to halt it in its tracks.
		 */
		sigexit(l, SIGILL);
		/* NOTREACHED */
	}

	netbsd32_buildcontext(l, tf, fp, catcher, onstack);

	return 0;
}

struct netbsd32_sendsig_hook_t netbsd32_sendsig_hook;

void
netbsd32_sendsig(const ksiginfo_t *ksi, const sigset_t *mask)
{

	MODULE_HOOK_CALL_VOID(netbsd32_sendsig_hook, (ksi, mask),
	    netbsd32_sendsig_siginfo(ksi, mask));
}

/*
 * Dump the machine specific segment at the start of a core dump.
 */
struct md_core32 {
	struct reg32 intreg;
	struct fpreg32 freg;
};

int
cpu_coredump32(struct lwp *l, struct coredump_iostate *iocookie,
    struct core32 *chdr)
{
	struct md_core32 md_core;
	struct coreseg cseg;
	int error;

	if (iocookie == NULL) {
		CORE_SETMAGIC(*chdr, COREMAGIC, MID_I386, 0);
		chdr->c_hdrsize = ALIGN32(sizeof(*chdr));
		chdr->c_seghdrsize = ALIGN32(sizeof(cseg));
		chdr->c_cpusize = sizeof(md_core);
		chdr->c_nseg++;
		return 0;
	}

	/* Save integer registers. */
	error = netbsd32_process_read_regs(l, &md_core.intreg);
	if (error)
		return error;

	/* Save floating point registers. */
	error = netbsd32_process_read_fpregs(l, &md_core.freg, NULL);
	if (error)
		return error;

	CORE_SETMAGIC(cseg, CORESEGMAGIC, MID_I386, CORE_CPU);
	cseg.c_addr = 0;
	cseg.c_size = chdr->c_cpusize;

	MODULE_HOOK_CALL(coredump_write_hook, (iocookie, UIO_SYSSPACE, &cseg,
	    chdr->c_seghdrsize), ENOSYS, error);
	if (error)
		return error;

	MODULE_HOOK_CALL(coredump_write_hook, (iocookie, UIO_SYSSPACE, &md_core,
	    sizeof(md_core)), ENOSYS, error);

	return error;
}

int
netbsd32_ptrace_translate_request(int req)
{

	switch (req)
	{
	case 0 ... PT_FIRSTMACH - 1:	return req;
	case PT32_STEP:			return PT_STEP;
	case PT32_GETREGS:		return PT_GETREGS;
	case PT32_SETREGS:		return PT_SETREGS;
	case PT32_GETFPREGS:		return PT_GETFPREGS;
	case PT32_SETFPREGS:		return PT_SETFPREGS;
	case PT32_GETXMMREGS:		return PT_GETXMMREGS;
	case PT32_SETXMMREGS:		return PT_SETXMMREGS;
	case PT32_GETDBREGS:		return PT_GETDBREGS;
	case PT32_SETDBREGS:		return PT_SETDBREGS;
	case PT32_SETSTEP:		return PT_SETSTEP;
	case PT32_CLEARSTEP:		return PT_CLEARSTEP;
	case PT32_GETXSTATE:		return PT_GETXSTATE;
	case PT32_SETXSTATE:		return PT_SETXSTATE;
	default:			return -1;
	}
}

int
netbsd32_process_read_regs(struct lwp *l, struct reg32 *regs)
{
	struct trapframe *tf = l->l_md.md_regs;

	/* XXX avoid sign extension problems with unknown upper bits? */
	regs->r_gs = tf->tf_gs & 0xffff;
	regs->r_fs = tf->tf_fs & 0xffff;
	regs->r_es = tf->tf_es & 0xffff;
	regs->r_ds = tf->tf_ds & 0xffff;
	regs->r_eflags = tf->tf_rflags;
	regs->r_edi = tf->tf_rdi & 0xffffffff;
	regs->r_esi = tf->tf_rsi & 0xffffffff;
	regs->r_ebp = tf->tf_rbp & 0xffffffff;
	regs->r_ebx = tf->tf_rbx & 0xffffffff;
	regs->r_edx = tf->tf_rdx & 0xffffffff;
	regs->r_ecx = tf->tf_rcx & 0xffffffff;
	regs->r_eax = tf->tf_rax & 0xffffffff;
	regs->r_eip = tf->tf_rip & 0xffffffff;
	regs->r_cs = tf->tf_cs & 0xffff;
	regs->r_esp = tf->tf_rsp & 0xffffffff;
	regs->r_ss = tf->tf_ss & 0xffff;

	return 0;
}

int
netbsd32_process_read_fpregs(struct lwp *l, struct fpreg32 *regs, size_t *sz)
{

	__CTASSERT(sizeof(*regs) == sizeof(struct save87));
	process_read_fpregs_s87(l, (struct save87 *)regs);
	return 0;
}

int
netbsd32_process_read_dbregs(struct lwp *l, struct dbreg32 *regs, size_t *sz)
{
	struct dbreg regs64;

	x86_dbregs_read(l, &regs64);
	memset(regs, 0, sizeof(*regs));
	regs->dr[0] = regs64.dr[0] & 0xffffffff;
	regs->dr[1] = regs64.dr[1] & 0xffffffff;
	regs->dr[2] = regs64.dr[2] & 0xffffffff;
	regs->dr[3] = regs64.dr[3] & 0xffffffff;

	regs->dr[6] = regs64.dr[6] & 0xffffffff;
	regs->dr[7] = regs64.dr[7] & 0xffffffff;

	return 0;
}

int
netbsd32_process_write_regs(struct lwp *l, const struct reg32 *regs)
{
	struct trapframe *tf;
	struct pcb *pcb;

	tf = l->l_md.md_regs;
	pcb = lwp_getpcb(l);

	/*
	 * Check for security violations.
	 */
	if (((regs->r_eflags ^ tf->tf_rflags) & PSL_USERSTATIC) != 0)
		return EINVAL;
	if (!VALID_USER_CSEL32(regs->r_cs))
		return EINVAL;
	if (regs->r_fs != 0 && !VALID_USER_DSEL32(regs->r_fs) &&
	    !(VALID_USER_FSEL32(regs->r_fs) && pcb->pcb_fs != 0))
		return EINVAL;
	if (regs->r_gs != 0 && !VALID_USER_DSEL32(regs->r_gs) &&
	    !(VALID_USER_GSEL32(regs->r_gs) && pcb->pcb_gs != 0))
		return EINVAL;
	if (regs->r_es != 0 && !VALID_USER_DSEL32(regs->r_es))
		return EINVAL;
	if (!VALID_USER_DSEL32(regs->r_ds) ||
	    !VALID_USER_DSEL32(regs->r_ss))
		return EINVAL;
	if ((u_int)regs->r_eip >= VM_MAXUSER_ADDRESS32)
		return EINVAL;

	tf->tf_rax = regs->r_eax;
	tf->tf_rcx = regs->r_ecx;
	tf->tf_rdx = regs->r_edx;
	tf->tf_rbx = regs->r_ebx;
	tf->tf_rsp = regs->r_esp;
	tf->tf_rbp = regs->r_ebp;
	tf->tf_rsi = regs->r_esi;
	tf->tf_rdi = regs->r_edi;
	tf->tf_rip = regs->r_eip;
	tf->tf_rflags = regs->r_eflags;
	tf->tf_cs = regs->r_cs & 0xFFFF;
	tf->tf_ss = regs->r_ss & 0xFFFF;
	tf->tf_ds = regs->r_ds & 0xFFFF;
	tf->tf_es = regs->r_es & 0xFFFF;
	tf->tf_fs = regs->r_fs & 0xFFFF;
	tf->tf_gs = regs->r_gs & 0xFFFF;

	return 0;
}

int
netbsd32_process_write_fpregs(struct lwp *l, const struct fpreg32 *regs,
    size_t sz)
{

	__CTASSERT(sizeof(*regs) == sizeof(struct save87));
	process_write_fpregs_s87(l, (const struct save87 *)regs);
	return 0;
}

int
netbsd32_process_write_dbregs(struct lwp *l, const struct dbreg32 *regs,
    size_t sz)
{
	size_t i;
	struct dbreg regs64;

	/* Check that DR0-DR3 contain user-space address */
	for (i = 0; i < X86_DBREGS; i++) {
		if ((u_int)regs->dr[i] >= VM_MAXUSER_ADDRESS32)
			return EINVAL;
	}

	if (regs->dr[7] & X86_DR7_GENERAL_DETECT_ENABLE) {
		return EINVAL;
	}

	memset(&regs64, 0, sizeof(regs64));

	regs64.dr[0] = (u_int)regs->dr[0];
	regs64.dr[1] = (u_int)regs->dr[1];
	regs64.dr[2] = (u_int)regs->dr[2];
	regs64.dr[3] = (u_int)regs->dr[3];

	regs64.dr[6] = (u_int)regs->dr[6];
	regs64.dr[7] = (u_int)regs->dr[7];

	x86_dbregs_write(l, &regs64);
	return 0;
}

static int
netbsd32_process_doxmmregs(struct lwp *curl, struct lwp *l, void *addr,
    bool write)
	/* curl:		 tracer */
	/* l:			 traced */
{
	struct uio uio;
	struct iovec iov;
	struct vmspace *vm;
	int error;

	if ((curl->l_proc->p_flag & PK_32) == 0 ||
	    (l->l_proc->p_flag & PK_32) == 0)
		return EINVAL;

	if (!process_machdep_validfpu(l->l_proc))
		return EINVAL;

	error = proc_vmspace_getref(curl->l_proc, &vm);
	if (error)
		return error;

	iov.iov_base = addr;
	iov.iov_len = sizeof(struct xmmregs32);
	uio.uio_iov = &iov;
	uio.uio_iovcnt = 1;
	uio.uio_offset = 0;
	uio.uio_resid = sizeof(struct xmmregs32);
	uio.uio_rw = write ? UIO_WRITE : UIO_READ;
	uio.uio_vmspace = vm;

	error = netbsd32_process_xmmregio(curl, l, &uio);
	uvmspace_free(vm);
	return error;
}

static int
netbsd32_process_xmmregio(struct lwp *curl, struct lwp *l, struct uio *uio)
	/* curl:		 tracer */
	/* l:			 traced */
{
	struct xmmregs32 regs;
	int error;
	char *kv;
	size_t kl;

	kl = sizeof(regs);
	kv = (char *)&regs;

	if (uio->uio_offset < 0 || uio->uio_offset > (off_t)kl)
		return EINVAL;

	kv += uio->uio_offset;
	kl -= uio->uio_offset;

	if (kl > uio->uio_resid)
		kl = uio->uio_resid;

	process_read_fpregs_xmm(l, &regs.fxstate);
	error = uiomove(kv, kl, uio);
	if (error == 0 && uio->uio_rw == UIO_WRITE) {
		if (l->l_proc->p_stat != SSTOP)
			error = EBUSY;
		else
			process_write_fpregs_xmm(l, &regs.fxstate);
	}

	uio->uio_offset = 0;
	return error;
}

int
netbsd32_sysarch(struct lwp *l, const struct netbsd32_sysarch_args *uap, register_t *retval)
{
	/* {
		syscallarg(int) op;
		syscallarg(netbsd32_voidp) parms;
	} */
	int error;

	switch (SCARG(uap, op)) {
	case X86_IOPL:
		error = x86_iopl(l,
		    NETBSD32PTR64(SCARG(uap, parms)), retval);
		break;
	case X86_GET_LDT:
		error = x86_64_get_ldt32(l,
		    NETBSD32PTR64(SCARG(uap, parms)), retval);
		break;
	case X86_SET_LDT:
		error = x86_64_set_ldt32(l,
		    NETBSD32PTR64(SCARG(uap, parms)), retval);
		break;
	case X86_GET_MTRR:
		error = x86_64_get_mtrr32(l,
		    NETBSD32PTR64(SCARG(uap, parms)), retval);
		break;
	case X86_SET_MTRR:
		error = x86_64_set_mtrr32(l,
		    NETBSD32PTR64(SCARG(uap, parms)), retval);
		break;
	default:
		error = EINVAL;
		break;
	}
	return error;
}

#ifdef USER_LDT
static int
x86_64_set_ldt32(struct lwp *l, void *args, register_t *retval)
{
	struct x86_set_ldt_args32 ua32;
	struct x86_set_ldt_args ua;
	union descriptor *descv;
	int error;

	if ((error = copyin(args, &ua32, sizeof(ua32))) != 0)
		return error;

	ua.start = ua32.start;
	ua.num = ua32.num;

	if (ua.num < 0 || ua.num > 8192)
		return EINVAL;

	descv = malloc(sizeof(*descv) * ua.num, M_TEMP, M_WAITOK);
	error = copyin((void *)(uintptr_t)ua32.desc, descv,
	    sizeof(*descv) * ua.num);
	if (error == 0)
		error = x86_set_ldt1(l, &ua, descv);
	*retval = ua.start;

	free(descv, M_TEMP);
	return error;
}

static int
x86_64_get_ldt32(struct lwp *l, void *args, register_t *retval)
{
	struct x86_get_ldt_args32 ua32;
	struct x86_get_ldt_args ua;
	union descriptor *cp;
	int error;

	if ((error = copyin(args, &ua32, sizeof(ua32))) != 0)
		return error;

	ua.start = ua32.start;
	ua.num = ua32.num;

	if (ua.num < 0 || ua.num > 8192)
		return EINVAL;

	cp = malloc(ua.num * sizeof(union descriptor), M_TEMP, M_WAITOK);
	error = x86_get_ldt1(l, &ua, cp);
	*retval = ua.num;
	if (error == 0)
		error = copyout(cp, (void *)(uintptr_t)ua32.desc,
		    ua.num * sizeof(*cp));

	free(cp, M_TEMP);
	return error;
}
#endif

#ifdef MTRR
static int
x86_64_get_mtrr32(struct lwp *l, void *args, register_t *retval)
{
	struct x86_64_get_mtrr_args32 args32;
	int error, i;
	int32_t n;
	struct mtrr32 *m32p, m32;
	struct mtrr *m64p, *mp;
	size_t size;

	m64p = NULL;

	if (mtrr_funcs == NULL)
		return ENOSYS;

	error = kauth_authorize_machdep(l->l_cred, KAUTH_MACHDEP_MTRR_GET,
	    NULL, NULL, NULL, NULL);
	if (error)
		return error;

	error = copyin(args, &args32, sizeof(args32));
	if (error != 0)
		return error;

	if (args32.mtrrp == 0) {
		n = (MTRR_I686_NFIXED_SOFT + MTRR_I686_NVAR_MAX);
		return copyout(&n, (void *)(uintptr_t)args32.n, sizeof(n));
	}

	error = copyin((void *)(uintptr_t)args32.n, &n, sizeof(n));
	if (error != 0)
		return error;

	if (n <= 0 || n > (MTRR_I686_NFIXED_SOFT + MTRR_I686_NVAR_MAX))
		return EINVAL;

	size = n * sizeof(struct mtrr);
	m64p = kmem_zalloc(size, KM_SLEEP);
	error = mtrr_get(m64p, &n, l->l_proc, 0);
	if (error != 0)
		goto fail;
	m32p = (struct mtrr32 *)(uintptr_t)args32.mtrrp;
	mp = m64p;
	for (i = 0; i < n; i++) {
		m32.base = mp->base;
		m32.len = mp->len;
		m32.type = mp->type;
		m32.flags = mp->flags;
		m32.owner = mp->owner;
		error = copyout(&m32, m32p, sizeof(m32));
		if (error != 0)
			break;
		mp++;
		m32p++;
	}
fail:
	if (m64p != NULL)
		kmem_free(m64p, size);
	if (error != 0)
		n = 0;
	copyout(&n, (void *)(uintptr_t)args32.n, sizeof(n));
	return error;
}

static int
x86_64_set_mtrr32(struct lwp *l, void *args, register_t *retval)
{
	struct x86_64_set_mtrr_args32 args32;
	struct mtrr32 *m32p, m32;
	struct mtrr *m64p, *mp;
	int error, i;
	int32_t n;
	size_t size;

	m64p = NULL;

	if (mtrr_funcs == NULL)
		return ENOSYS;

	error = kauth_authorize_machdep(l->l_cred, KAUTH_MACHDEP_MTRR_SET,
	    NULL, NULL, NULL, NULL);
	if (error)
		return error;

	error = copyin(args, &args32, sizeof(args32));
	if (error != 0)
		return error;

	error = copyin((void *)(uintptr_t)args32.n, &n, sizeof(n));
	if (error != 0)
		return error;

	if (n <= 0 || n > (MTRR_I686_NFIXED_SOFT + MTRR_I686_NVAR_MAX)) {
		error = EINVAL;
		goto fail;
	}

	size = n * sizeof(struct mtrr);
	m64p = kmem_zalloc(size, KM_SLEEP);
	m32p = (struct mtrr32 *)(uintptr_t)args32.mtrrp;
	mp = m64p;
	for (i = 0; i < n; i++) {
		error = copyin(m32p, &m32, sizeof(m32));
		if (error != 0)
			goto fail;
		mp->base = m32.base;
		mp->len = m32.len;
		mp->type = m32.type;
		mp->flags = m32.flags;
		mp->owner = m32.owner;
		m32p++;
		mp++;
	}

	error = mtrr_set(m64p, &n, l->l_proc, 0);
fail:
	if (m64p != NULL)
		kmem_free(m64p, size);
	if (error != 0)
		n = 0;
	copyout(&n, (void *)(uintptr_t)args32.n, sizeof(n));
	return error;
}
#endif

int
cpu_setmcontext32(struct lwp *l, const mcontext32_t *mcp, unsigned int flags)
{
	struct trapframe *tf = l->l_md.md_regs;
	const __greg32_t *gr = mcp->__gregs;
	struct proc *p = l->l_proc;
	int error;

	/* Restore register context, if any. */
	if ((flags & _UC_CPU) != 0) {
		/*
		 * Check for security violations.
		 */
		error = cpu_mcontext32_validate(l, mcp);
		if (error != 0)
			return error;

		cpu_fsgs_reload(l, gr[_REG32_FS], gr[_REG32_GS]);
		tf->tf_es = gr[_REG32_ES] & 0xFFFF;
		tf->tf_ds = gr[_REG32_DS] & 0xFFFF;
		/* Only change the user-alterable part of eflags */
		tf->tf_rflags &= ~PSL_USER;
		tf->tf_rflags |= (gr[_REG32_EFL] & PSL_USER);
		tf->tf_rdi    = gr[_REG32_EDI];
		tf->tf_rsi    = gr[_REG32_ESI];
		tf->tf_rbp    = gr[_REG32_EBP];
		tf->tf_rbx    = gr[_REG32_EBX];
		tf->tf_rdx    = gr[_REG32_EDX];
		tf->tf_rcx    = gr[_REG32_ECX];
		tf->tf_rax    = gr[_REG32_EAX];
		tf->tf_rip    = gr[_REG32_EIP];
		tf->tf_cs     = gr[_REG32_CS] & 0xFFFF;
		tf->tf_rsp    = gr[_REG32_UESP];
		tf->tf_ss     = gr[_REG32_SS] & 0xFFFF;
	}

	if ((flags & _UC_TLSBASE) != 0)
		lwp_setprivate(l, (void *)(uintptr_t)mcp->_mc_tlsbase);

	/* Restore floating point register context, if any. */
	if ((flags & _UC_FPU) != 0) {
		/* Assume fxsave context */
		process_write_fpregs_xmm(l, (const struct fxsave *)
		    &mcp->__fpregs.__fp_reg_set.__fp_xmm_state);
	}

	mutex_enter(p->p_lock);
	if (flags & _UC_SETSTACK)
		l->l_sigstk.ss_flags |= SS_ONSTACK;
	if (flags & _UC_CLRSTACK)
		l->l_sigstk.ss_flags &= ~SS_ONSTACK;
	mutex_exit(p->p_lock);

	return 0;
}

void
cpu_getmcontext32(struct lwp *l, mcontext32_t *mcp, unsigned int *flags)
{
	const struct trapframe *tf = l->l_md.md_regs;
	__greg32_t *gr = mcp->__gregs;
	__greg32_t ras_eip;

	/* Save register context. */
	gr[_REG32_GS]  = tf->tf_gs & 0xFFFF;
	gr[_REG32_FS]  = tf->tf_fs & 0xFFFF;
	gr[_REG32_ES]  = tf->tf_es & 0xFFFF;
	gr[_REG32_DS]  = tf->tf_ds & 0xFFFF;
	gr[_REG32_EFL] = tf->tf_rflags;
	gr[_REG32_EDI]    = tf->tf_rdi;
	gr[_REG32_ESI]    = tf->tf_rsi;
	gr[_REG32_EBP]    = tf->tf_rbp;
	gr[_REG32_EBX]    = tf->tf_rbx;
	gr[_REG32_EDX]    = tf->tf_rdx;
	gr[_REG32_ECX]    = tf->tf_rcx;
	gr[_REG32_EAX]    = tf->tf_rax;
	gr[_REG32_EIP]    = tf->tf_rip;
	gr[_REG32_CS]     = tf->tf_cs & 0xFFFF;
	gr[_REG32_ESP]    = tf->tf_rsp;
	gr[_REG32_UESP]   = tf->tf_rsp;
	gr[_REG32_SS]     = tf->tf_ss & 0xFFFF;
	gr[_REG32_TRAPNO] = tf->tf_trapno;
	gr[_REG32_ERR]    = tf->tf_err;

	if ((ras_eip = (__greg32_t)(uintptr_t)ras_lookup(l->l_proc,
	    (void *) (uintptr_t)gr[_REG32_EIP])) != (__greg32_t)-1)
		gr[_REG32_EIP] = ras_eip;

	*flags |= _UC_CPU;

	mcp->_mc_tlsbase = (uint32_t)(uintptr_t)l->l_private;
	*flags |= _UC_TLSBASE;

	/* Save floating point register context. */
	process_read_fpregs_xmm(l, (struct fxsave *)
	    &mcp->__fpregs.__fp_reg_set.__fp_xmm_state);
	memset(&mcp->__fpregs.__fp_pad, 0, sizeof(mcp->__fpregs.__fp_pad));
	*flags |= _UC_FXSAVE | _UC_FPU;
}

void
startlwp32(void *arg)
{
	ucontext32_t *uc = arg;
	lwp_t *l = curlwp;
	int error __diagused;

	error = cpu_setmcontext32(l, &uc->uc_mcontext, uc->uc_flags);
	KASSERT(error == 0);

	/* Note: we are freeing ucontext_t, not ucontext32_t. */
	kmem_free(uc, sizeof(ucontext_t));
	userret(l);
}

int
check_sigcontext32(struct lwp *l, const struct netbsd32_sigcontext *scp)
{
	struct pmap *pmap = l->l_proc->p_vmspace->vm_map.pmap;
	struct trapframe *tf;
	struct pcb *pcb;

	tf = l->l_md.md_regs;
	pcb = lwp_getpcb(curlwp);

	if (((scp->sc_eflags ^ tf->tf_rflags) & PSL_USERSTATIC) != 0)
		return EINVAL;

	if (__predict_false(pmap->pm_ldt != NULL)) {
		/* Allow unfamiliar segment register values (USER_LDT). */
		if (!USERMODE(scp->sc_cs))
			return EINVAL;
	} else {
		if (!VALID_USER_CSEL32(scp->sc_cs))
			return EINVAL;
		if (scp->sc_fs != 0 && !VALID_USER_DSEL32(scp->sc_fs) &&
		    !(VALID_USER_FSEL32(scp->sc_fs) && pcb->pcb_fs != 0))
			return EINVAL;
		if (scp->sc_gs != 0 && !VALID_USER_DSEL32(scp->sc_gs) &&
		    !(VALID_USER_GSEL32(scp->sc_gs) && pcb->pcb_gs != 0))
			return EINVAL;
		if (scp->sc_es != 0 && !VALID_USER_DSEL32(scp->sc_es))
			return EINVAL;
		if (!VALID_USER_DSEL32(scp->sc_ds) ||
		    !VALID_USER_DSEL32(scp->sc_ss))
			return EINVAL;
	}

	if (scp->sc_eip >= VM_MAXUSER_ADDRESS32)
		return EINVAL;

	return 0;
}

int
cpu_mcontext32_validate(struct lwp *l, const mcontext32_t *mcp)
{
	struct pmap *pmap = l->l_proc->p_vmspace->vm_map.pmap;
	const __greg32_t *gr;
	struct trapframe *tf;
	struct pcb *pcb;

	gr = mcp->__gregs;
	tf = l->l_md.md_regs;
	pcb = lwp_getpcb(l);

	if (((gr[_REG32_EFL] ^ tf->tf_rflags) & PSL_USERSTATIC) != 0)
		return EINVAL;

	if (__predict_false(pmap->pm_ldt != NULL)) {
		/* Allow unfamiliar segment register values (USER_LDT). */
		if (!USERMODE(gr[_REG32_CS]))
			return EINVAL;
	} else {
		if (!VALID_USER_CSEL32(gr[_REG32_CS]))
			return EINVAL;
		if (gr[_REG32_FS] != 0 && !VALID_USER_DSEL32(gr[_REG32_FS]) &&
		    !(VALID_USER_FSEL32(gr[_REG32_FS]) && pcb->pcb_fs != 0))
			return EINVAL;
		if (gr[_REG32_GS] != 0 && !VALID_USER_DSEL32(gr[_REG32_GS]) &&
		    !(VALID_USER_GSEL32(gr[_REG32_GS]) && pcb->pcb_gs != 0))
			return EINVAL;
		if (gr[_REG32_ES] != 0 && !VALID_USER_DSEL32(gr[_REG32_ES]))
			return EINVAL;
		if (!VALID_USER_DSEL32(gr[_REG32_DS]) ||
		    !VALID_USER_DSEL32(gr[_REG32_SS]))
			return EINVAL;
	}

	if (gr[_REG32_EIP] >= VM_MAXUSER_ADDRESS32)
		return EINVAL;

	return 0;
}

static int
cpu_mcontext32from64_validate(struct lwp *l, const struct reg *regp)
{
	mcontext32_t mc;
	__greg32_t *gr32 = mc.__gregs;
	const __greg_t *gr = regp->regs;

	memset(&mc, 0, sizeof(mc));
	gr32[_REG32_EFL] = gr[_REG_RFLAGS];
	gr32[_REG32_EIP] = gr[_REG_RIP];
	gr32[_REG32_CS] = gr[_REG_CS];
	gr32[_REG32_DS] = gr[_REG_DS];
	gr32[_REG32_ES] = gr[_REG_ES];
	gr32[_REG32_FS] = gr[_REG_FS];
	gr32[_REG32_GS] = gr[_REG_GS];
	gr32[_REG32_SS] = gr[_REG_SS];
	return cpu_mcontext32_validate(l, &mc);
}

vaddr_t
netbsd32_vm_default_addr(struct proc *p, vaddr_t base, vsize_t sz,
    int topdown)
{
	if (topdown)
		return VM_DEFAULT_ADDRESS32_TOPDOWN(base, sz);
	else
		return VM_DEFAULT_ADDRESS32_BOTTOMUP(base, sz);
}

static const char *
netbsd32_machine32(void)
{

	return machine32;
}

void
netbsd32_machdep_md_init(void)
{

	MODULE_HOOK_SET(netbsd32_machine32_hook, "mach32", netbsd32_machine32);
	MODULE_HOOK_SET(netbsd32_reg_validate_hook,
	    "mcontext32from64_validate", cpu_mcontext32from64_validate);
<<<<<<< HEAD
=======
	MODULE_HOOK_SET(netbsd32_process_doxmmregs_hook, "xmm32",
	    netbsd32_process_doxmmregs);
>>>>>>> 275f442f
}

void
netbsd32_machdep_md_fini(void)
{

	MODULE_HOOK_UNSET(netbsd32_machine32_hook);
	MODULE_HOOK_UNSET(netbsd32_reg_validate_hook);
<<<<<<< HEAD
=======
	MODULE_HOOK_UNSET(netbsd32_process_doxmmregs_hook);
>>>>>>> 275f442f
}<|MERGE_RESOLUTION|>--- conflicted
+++ resolved
@@ -1,8 +1,4 @@
-<<<<<<< HEAD
-/*	$NetBSD: netbsd32_machdep.c,v 1.131 2019/11/20 19:37:51 pgoyette Exp $	*/
-=======
 /*	$NetBSD: netbsd32_machdep.c,v 1.132 2019/11/27 09:16:58 rin Exp $	*/
->>>>>>> 275f442f
 
 /*
  * Copyright (c) 2001 Wasabi Systems, Inc.
@@ -40,11 +36,7 @@
  */
 
 #include <sys/cdefs.h>
-<<<<<<< HEAD
-__KERNEL_RCSID(0, "$NetBSD: netbsd32_machdep.c,v 1.131 2019/11/20 19:37:51 pgoyette Exp $");
-=======
 __KERNEL_RCSID(0, "$NetBSD: netbsd32_machdep.c,v 1.132 2019/11/27 09:16:58 rin Exp $");
->>>>>>> 275f442f
 
 #ifdef _KERNEL_OPT
 #include "opt_compat_netbsd.h"
@@ -93,12 +85,9 @@
 /* Provide a the name of the architecture we're emulating */
 const char machine32[] = "i386";
 const char machine_arch32[] = "i386";
-<<<<<<< HEAD
-=======
 
 static int netbsd32_process_doxmmregs(struct lwp *, struct lwp *, void *, bool);
 static int netbsd32_process_xmmregio(struct lwp *, struct lwp *, struct uio *);
->>>>>>> 275f442f
 
 #ifdef USER_LDT
 static int x86_64_get_ldt32(struct lwp *, void *, register_t *);
@@ -1044,11 +1033,8 @@
 	MODULE_HOOK_SET(netbsd32_machine32_hook, "mach32", netbsd32_machine32);
 	MODULE_HOOK_SET(netbsd32_reg_validate_hook,
 	    "mcontext32from64_validate", cpu_mcontext32from64_validate);
-<<<<<<< HEAD
-=======
 	MODULE_HOOK_SET(netbsd32_process_doxmmregs_hook, "xmm32",
 	    netbsd32_process_doxmmregs);
->>>>>>> 275f442f
 }
 
 void
@@ -1057,8 +1043,5 @@
 
 	MODULE_HOOK_UNSET(netbsd32_machine32_hook);
 	MODULE_HOOK_UNSET(netbsd32_reg_validate_hook);
-<<<<<<< HEAD
-=======
 	MODULE_HOOK_UNSET(netbsd32_process_doxmmregs_hook);
->>>>>>> 275f442f
 }