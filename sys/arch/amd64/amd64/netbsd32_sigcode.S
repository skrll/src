<<<<<<< HEAD
/*	$NetBSD: netbsd32_sigcode.S,v 1.8 2017/11/01 09:38:43 maxv Exp $	*/
=======
/*	$NetBSD: netbsd32_sigcode.S,v 1.9 2018/07/14 14:29:40 maxv Exp $	*/
>>>>>>> b2b84690

/*
 * Copyright (c) 1998, 2000 The NetBSD Foundation, Inc.
 * All rights reserved.
 *
 * This code is derived from software contributed to The NetBSD Foundation
 * by Charles M. Hannum.
 *
 * Redistribution and use in source and binary forms, with or without
 * modification, are permitted provided that the following conditions
 * are met:
 * 1. Redistributions of source code must retain the above copyright
 *    notice, this list of conditions and the following disclaimer.
 * 2. Redistributions in binary form must reproduce the above copyright
 *    notice, this list of conditions and the following disclaimer in the
 *    documentation and/or other materials provided with the distribution.
 *
 * THIS SOFTWARE IS PROVIDED BY THE NETBSD FOUNDATION, INC. AND CONTRIBUTORS
 * ``AS IS'' AND ANY EXPRESS OR IMPLIED WARRANTIES, INCLUDING, BUT NOT LIMITED
 * TO, THE IMPLIED WARRANTIES OF MERCHANTABILITY AND FITNESS FOR A PARTICULAR
 * PURPOSE ARE DISCLAIMED.  IN NO EVENT SHALL THE FOUNDATION OR CONTRIBUTORS
 * BE LIABLE FOR ANY DIRECT, INDIRECT, INCIDENTAL, SPECIAL, EXEMPLARY, OR
 * CONSEQUENTIAL DAMAGES (INCLUDING, BUT NOT LIMITED TO, PROCUREMENT OF
 * SUBSTITUTE GOODS OR SERVICES; LOSS OF USE, DATA, OR PROFITS; OR BUSINESS
 * INTERRUPTION) HOWEVER CAUSED AND ON ANY THEORY OF LIABILITY, WHETHER IN
 * CONTRACT, STRICT LIABILITY, OR TORT (INCLUDING NEGLIGENCE OR OTHERWISE)
 * ARISING IN ANY WAY OUT OF THE USE OF THIS SOFTWARE, EVEN IF ADVISED OF THE
 * POSSIBILITY OF SUCH DAMAGE.
 */

#include "assym.h"
#include <machine/asm.h>
#include <sys/syscall.h>

/*
 * Signal trampoline for 1.6 compatibility; copied to top of user stack.
 */
	.code32
<<<<<<< HEAD
NENTRY(netbsd32_sigcode)
=======
ENTRY(netbsd32_sigcode)
>>>>>>> b2b84690
	/*
	 * Handler has returned here as if we called it.  The sigcontext
	 * is on the stack after the 3 args "we" pushed.
	 */
	leal	12(%esp),%eax		/* get pointer to sigcontext */
	movl	%eax,4(%esp)		/* put it in the argument slot */
					/* fake return address already there */
	movl	$SYS_compat_16___sigreturn14,%eax
	int	$0x80			/* enter kernel with args on stack */
	movl	$SYS_exit,%eax
	int	$0x80			/* exit if sigreturn fails */
	.globl	_C_LABEL(netbsd32_esigcode)
_C_LABEL(netbsd32_esigcode):
END(netbsd32_sigcode)

/*
 * There is no NetBSD-1.6 compatibility for native code.
 * COMPAT_16 is useful for i386 emulation (COMPAT_NETBSD32) only.
 */
	.globl _C_LABEL(sigcode), _C_LABEL(esigcode)
	.set _C_LABEL(sigcode),0
	.set _C_LABEL(esigcode),0<|MERGE_RESOLUTION|>--- conflicted
+++ resolved
@@ -1,8 +1,4 @@
-<<<<<<< HEAD
-/*	$NetBSD: netbsd32_sigcode.S,v 1.8 2017/11/01 09:38:43 maxv Exp $	*/
-=======
 /*	$NetBSD: netbsd32_sigcode.S,v 1.9 2018/07/14 14:29:40 maxv Exp $	*/
->>>>>>> b2b84690
 
 /*
  * Copyright (c) 1998, 2000 The NetBSD Foundation, Inc.
@@ -41,11 +37,7 @@
  * Signal trampoline for 1.6 compatibility; copied to top of user stack.
  */
 	.code32
-<<<<<<< HEAD
-NENTRY(netbsd32_sigcode)
-=======
 ENTRY(netbsd32_sigcode)
->>>>>>> b2b84690
 	/*
 	 * Handler has returned here as if we called it.  The sigcontext
 	 * is on the stack after the 3 args "we" pushed.
