--- conflicted
+++ resolved
@@ -1,8 +1,4 @@
-<<<<<<< HEAD
-/*	$NetBSD: lock_stubs.S,v 1.33 2019/11/14 16:23:52 maxv Exp $	*/
-=======
 /*	$NetBSD: lock_stubs.S,v 1.34 2019/11/23 16:36:38 ad Exp $	*/
->>>>>>> 275f442f
 
 /*
  * Copyright (c) 2006, 2007, 2008, 2009 The NetBSD Foundation, Inc.
