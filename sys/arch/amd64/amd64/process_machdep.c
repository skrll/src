<<<<<<< HEAD
/*	$NetBSD: process_machdep.c,v 1.44 2019/08/06 01:34:29 kamil Exp $	*/
=======
/*	$NetBSD: process_machdep.c,v 1.47 2019/11/27 09:16:58 rin Exp $	*/
>>>>>>> 275f442f

/*
 * Copyright (c) 1998, 2000 The NetBSD Foundation, Inc.
 * All rights reserved.
 *
 * This code is derived from software contributed to The NetBSD Foundation
 * by Charles M. Hannum.
 *
 * Redistribution and use in source and binary forms, with or without
 * modification, are permitted provided that the following conditions
 * are met:
 * 1. Redistributions of source code must retain the above copyright
 *    notice, this list of conditions and the following disclaimer.
 * 2. Redistributions in binary form must reproduce the above copyright
 *    notice, this list of conditions and the following disclaimer in the
 *    documentation and/or other materials provided with the distribution.
 *
 * THIS SOFTWARE IS PROVIDED BY THE NETBSD FOUNDATION, INC. AND CONTRIBUTORS
 * ``AS IS'' AND ANY EXPRESS OR IMPLIED WARRANTIES, INCLUDING, BUT NOT LIMITED
 * TO, THE IMPLIED WARRANTIES OF MERCHANTABILITY AND FITNESS FOR A PARTICULAR
 * PURPOSE ARE DISCLAIMED.  IN NO EVENT SHALL THE FOUNDATION OR CONTRIBUTORS
 * BE LIABLE FOR ANY DIRECT, INDIRECT, INCIDENTAL, SPECIAL, EXEMPLARY, OR
 * CONSEQUENTIAL DAMAGES (INCLUDING, BUT NOT LIMITED TO, PROCUREMENT OF
 * SUBSTITUTE GOODS OR SERVICES; LOSS OF USE, DATA, OR PROFITS; OR BUSINESS
 * INTERRUPTION) HOWEVER CAUSED AND ON ANY THEORY OF LIABILITY, WHETHER IN
 * CONTRACT, STRICT LIABILITY, OR TORT (INCLUDING NEGLIGENCE OR OTHERWISE)
 * ARISING IN ANY WAY OUT OF THE USE OF THIS SOFTWARE, EVEN IF ADVISED OF THE
 * POSSIBILITY OF SUCH DAMAGE.
 */

/*
 * This file may seem a bit stylized, but that so that it's easier to port.
 * Functions to be implemented here are:
 *
 * process_read_regs(proc, regs)
 *	Get the current user-visible register set from the process
 *	and copy it into the regs structure (<machine/reg.h>).
 *	The process is stopped at the time read_regs is called.
 *
 * process_write_regs(proc, regs)
 *	Update the current register set from the passed in regs
 *	structure.  Take care to avoid clobbering special CPU
 *	registers or privileged bits in the PSL.
 *	The process is stopped at the time write_regs is called.
 *
 * process_read_fpregs(proc, regs, sz)
 *	Get the current user-visible register set from the process
 *	and copy it into the regs structure (<machine/reg.h>).
 *	The process is stopped at the time read_fpregs is called.
 *
 * process_write_fpregs(proc, regs, sz)
 *	Update the current register set from the passed in regs
 *	structure.  Take care to avoid clobbering special CPU
 *	registers or privileged bits in the PSL.
 *	The process is stopped at the time write_fpregs is called.
 *
 * process_read_dbregs(proc, regs, sz)
 *	Get the current user-visible register set from the process
 *	and copy it into the regs structure (<machine/reg.h>).
 *	The process is stopped at the time read_dbregs is called.
 *
 * process_write_dbregs(proc, regs, sz)
 *	Update the current register set from the passed in regs
 *	structure.  Take care to avoid clobbering special CPU
 *	registers or privileged bits in the PSL.
 *	The process is stopped at the time write_dbregs is called.
 *
 * process_sstep(proc)
 *	Arrange for the process to trap after executing a single instruction.
 *
 * process_set_pc(proc)
 *	Set the process's program counter.
 */

#include <sys/cdefs.h>
<<<<<<< HEAD
__KERNEL_RCSID(0, "$NetBSD: process_machdep.c,v 1.44 2019/08/06 01:34:29 kamil Exp $");
=======
__KERNEL_RCSID(0, "$NetBSD: process_machdep.c,v 1.47 2019/11/27 09:16:58 rin Exp $");
>>>>>>> 275f442f

#include "opt_xen.h"
#include <sys/param.h>
#include <sys/systm.h>
#include <sys/time.h>
#include <sys/kernel.h>
#include <sys/proc.h>
#include <sys/ptrace.h>
#include <sys/compat_stub.h>

#include <uvm/uvm_extern.h>

#include <compat/netbsd32/netbsd32.h>
#include <machine/psl.h>
#include <machine/reg.h>
#include <machine/segments.h>
#include <x86/dbregs.h>
#include <x86/fpu.h>

struct netbsd32_process_doxmmregs_hook_t netbsd32_process_doxmmregs_hook;

static inline struct trapframe *process_frame(struct lwp *);

static inline struct trapframe *
process_frame(struct lwp *l)
{

	return l->l_md.md_regs;
}

int
process_read_regs(struct lwp *l, struct reg *regp)
{
	struct trapframe *tf = process_frame(l);
	long *regs = regp->regs;
	const bool pk32 = (l->l_proc->p_flag & PK_32) != 0;

	regs[_REG_RDI] = tf->tf_rdi;
	regs[_REG_RSI] = tf->tf_rsi;
	regs[_REG_RDX] = tf->tf_rdx;
	regs[_REG_R10] = tf->tf_r10;
	regs[_REG_R8]  = tf->tf_r8;
	regs[_REG_R9]  = tf->tf_r9;
	/* argX not touched */
	regs[_REG_RCX] = tf->tf_rcx;
	regs[_REG_R11] = tf->tf_r11;
	regs[_REG_R12] = tf->tf_r12;
	regs[_REG_R13] = tf->tf_r13;
	regs[_REG_R14] = tf->tf_r14;
	regs[_REG_R15] = tf->tf_r15;
	regs[_REG_RBP] = tf->tf_rbp;
	regs[_REG_RBX] = tf->tf_rbx;
	regs[_REG_RAX] = tf->tf_rax;
	if (pk32) {
		regs[_REG_GS] = tf->tf_gs & 0xffff;
		regs[_REG_FS] = tf->tf_fs & 0xffff;
		regs[_REG_ES] = tf->tf_es & 0xffff;
		regs[_REG_DS] = tf->tf_ds & 0xffff;
		regs[_REG_CS] = tf->tf_cs & 0xffff;
		regs[_REG_SS] = tf->tf_ss & 0xffff;
	} else {
		regs[_REG_GS] = 0;
		regs[_REG_FS] = 0;
		regs[_REG_ES] = GSEL(GUDATA_SEL, SEL_UPL);
		regs[_REG_DS] = GSEL(GUDATA_SEL, SEL_UPL);
		regs[_REG_CS] = LSEL(LUCODE_SEL, SEL_UPL);
		regs[_REG_SS] = LSEL(LUDATA_SEL, SEL_UPL);
	}
	regs[_REG_TRAPNO] = tf->tf_trapno;
	regs[_REG_ERR] = tf->tf_err;
	regs[_REG_RIP] = tf->tf_rip;
	regs[_REG_RFLAGS] = tf->tf_rflags;
	regs[_REG_RSP] = tf->tf_rsp;

	return 0;
}

int
process_read_fpregs(struct lwp *l, struct fpreg *regs, size_t *sz)
{

	process_read_fpregs_xmm(l, &regs->fxstate);

	return 0;
}

int
process_read_dbregs(struct lwp *l, struct dbreg *regs, size_t *sz)
{

	x86_dbregs_read(l, regs);

	return 0;
}

int
process_write_regs(struct lwp *l, const struct reg *regp)
{
	struct trapframe *tf = process_frame(l);
	int error;
	const long *regs = regp->regs;
	const bool pk32 = (l->l_proc->p_flag & PK_32) != 0;

	/*
	 * Check for security violations. Note that struct regs is compatible
	 * with the __gregs array in mcontext_t.
	 */
	if (pk32) {
		MODULE_HOOK_CALL(netbsd32_reg_validate_hook, (l, regp), EINVAL,
		    error);
	} else {
		error = cpu_mcontext_validate(l, (const mcontext_t *)regs);
	}
	if (error != 0)
		return error;

	tf->tf_rdi  = regs[_REG_RDI];
	tf->tf_rsi  = regs[_REG_RSI];
	tf->tf_rdx  = regs[_REG_RDX];
	tf->tf_r10  = regs[_REG_R10];
	tf->tf_r8   = regs[_REG_R8];
	tf->tf_r9   = regs[_REG_R9];
	/* argX not touched */
	tf->tf_rcx  = regs[_REG_RCX];
	tf->tf_r11  = regs[_REG_R11];
	tf->tf_r12  = regs[_REG_R12];
	tf->tf_r13  = regs[_REG_R13];
	tf->tf_r14  = regs[_REG_R14];
	tf->tf_r15  = regs[_REG_R15];
	tf->tf_rbp  = regs[_REG_RBP];
	tf->tf_rbx  = regs[_REG_RBX];
	tf->tf_rax  = regs[_REG_RAX];
	if (pk32) {
		tf->tf_gs = regs[_REG_GS] & 0xffff;
		tf->tf_fs = regs[_REG_FS] & 0xffff;
		tf->tf_es = regs[_REG_ES] & 0xffff;
		tf->tf_ds = regs[_REG_DS] & 0xffff;
		tf->tf_cs = regs[_REG_CS] & 0xffff;
		tf->tf_ss = regs[_REG_SS] & 0xffff;
	} else {
		tf->tf_gs = 0;
		tf->tf_fs = 0;
		tf->tf_es = GSEL(GUDATA_SEL, SEL_UPL);
		tf->tf_ds = GSEL(GUDATA_SEL, SEL_UPL);
		tf->tf_cs = LSEL(LUCODE_SEL, SEL_UPL);
		tf->tf_ss = LSEL(LUDATA_SEL, SEL_UPL);
	}
	/* trapno, err not touched */
	tf->tf_rip  = regs[_REG_RIP];
	tf->tf_rflags = regs[_REG_RFLAGS];
	tf->tf_rsp  = regs[_REG_RSP];

	return 0;
}

int
process_write_fpregs(struct lwp *l, const struct fpreg *regs, size_t sz)
{

	process_write_fpregs_xmm(l, &regs->fxstate);
	return 0;
}

int
process_write_dbregs(struct lwp *l, const struct dbreg *regs, size_t sz)
{
	int error;

	/*
	 * Check for security violations.
	 */
	error = x86_dbregs_validate(regs);
	if (error != 0)
		return error;

	x86_dbregs_write(l, regs);

	return 0;
}

int
process_sstep(struct lwp *l, int sstep)
{
	struct trapframe *tf = process_frame(l);

	if (sstep)
		tf->tf_rflags |= PSL_T;
	else
		tf->tf_rflags &= ~PSL_T;
	
	return 0;
}

int
process_set_pc(struct lwp *l, void *addr)
{
	struct trapframe *tf = process_frame(l);
	const bool pk32 = (l->l_proc->p_flag & PK_32) != 0;
	const uint64_t rip = (uint64_t)addr;

	if (rip >= (pk32 ? VM_MAXUSER_ADDRESS32 : VM_MAXUSER_ADDRESS))
		return EINVAL;
	tf->tf_rip = rip;

	return 0;
}

#ifdef __HAVE_PTRACE_MACHDEP
static int
process_machdep_read_xstate(struct lwp *l, struct xstate *regs)
{
	return process_read_xstate(l, regs);
}

static int
process_machdep_write_xstate(struct lwp *l, const struct xstate *regs)
{
	int error;

	/*
	 * Check for security violations.
	 */
	error = process_verify_xstate(regs);
	if (error != 0)
		return error;

	return process_write_xstate(l, regs);
}

int
ptrace_machdep_dorequest(
    struct lwp *l,
    struct lwp *lt,
    int req,
    void *addr,
    int data
)
{
	struct uio uio;
	struct iovec iov;
	struct vmspace *vm;
	int error;
<<<<<<< HEAD
	int write = 0;

	switch (req) {
	case PT_SETXSTATE:
		write = 1;

		/* FALLTHROUGH */
	case PT_GETXSTATE:
		/* write = 0 done above. */
		if (!process_machdep_validxstate(lt->l_proc))
=======
	bool write = false;

	switch (req) {
	case PT_SETXSTATE:
		write = true;

		/* FALLTHROUGH */
	case PT_GETXSTATE:
		/* write = false done above. */
		if (!process_machdep_validfpu(lt->l_proc))
>>>>>>> 275f442f
			return EINVAL;
		if (__predict_false(l->l_proc->p_flag & PK_32)) {
			struct netbsd32_iovec user_iov;
			if ((error = copyin(addr, &user_iov, sizeof(user_iov)))
			    != 0)
				return error;

			iov.iov_base = NETBSD32PTR64(user_iov.iov_base);
			iov.iov_len = user_iov.iov_len;
		} else {
			struct iovec user_iov;
			if ((error = copyin(addr, &user_iov, sizeof(user_iov)))
			    != 0)
				return error;

			iov.iov_base = user_iov.iov_base;
			iov.iov_len = user_iov.iov_len;
		}

		error = proc_vmspace_getref(l->l_proc, &vm);
		if (error)
			return error;
		if (iov.iov_len > sizeof(struct xstate))
			iov.iov_len = sizeof(struct xstate);
		uio.uio_iov = &iov;
		uio.uio_iovcnt = 1;
		uio.uio_offset = 0;
		uio.uio_resid = iov.iov_len;
		uio.uio_rw = write ? UIO_WRITE : UIO_READ;
		uio.uio_vmspace = vm;
		error = process_machdep_doxstate(l, lt, &uio);
		uvmspace_free(vm);
		return error;
<<<<<<< HEAD
=======

	case PT_SETXMMREGS:		/* only for COMPAT_NETBSD32 */
		write = true;

		/* FALLTHROUGH */
	case PT_GETXMMREGS:		/* only for COMPAT_NETBSD32 */
		/* write = false done above. */
		MODULE_HOOK_CALL(netbsd32_process_doxmmregs_hook,
		    (l, lt, addr, write), EINVAL, error);
		return error;
>>>>>>> 275f442f
	}

#ifdef DIAGNOSTIC
	panic("ptrace_machdep: impossible");
#endif

	return 0;
}

/*
 * The following functions are used by both ptrace(2) and procfs.
 */

int
process_machdep_doxstate(struct lwp *curl, struct lwp *l, struct uio *uio)
	/* curl:		 tracer */
	/* l:			 traced */
{
	int error;
	struct xstate r;
	char *kv;
	ssize_t kl;

	memset(&r, 0, sizeof(r));
	kl = MIN(uio->uio_iov->iov_len, sizeof(r));
	kv = (char *) &r;

	kv += uio->uio_offset;
	kl -= uio->uio_offset;
	if (kl > uio->uio_resid)
		kl = uio->uio_resid;

	if (kl < 0)
		error = EINVAL;
	else
		error = process_machdep_read_xstate(l, &r);
	if (error == 0)
		error = uiomove(kv, kl, uio);
	if (error == 0 && uio->uio_rw == UIO_WRITE)
		error = process_machdep_write_xstate(l, &r);

	uio->uio_offset = 0;
	return error;
}

int
<<<<<<< HEAD
process_machdep_validxstate(struct proc *p)
=======
process_machdep_validfpu(struct proc *p)
>>>>>>> 275f442f
{

	if (p->p_flag & PK_SYSTEM)
		return 0;

	return 1;
}
#endif /* __HAVE_PTRACE_MACHDEP */<|MERGE_RESOLUTION|>--- conflicted
+++ resolved
@@ -1,8 +1,4 @@
-<<<<<<< HEAD
-/*	$NetBSD: process_machdep.c,v 1.44 2019/08/06 01:34:29 kamil Exp $	*/
-=======
 /*	$NetBSD: process_machdep.c,v 1.47 2019/11/27 09:16:58 rin Exp $	*/
->>>>>>> 275f442f
 
 /*
  * Copyright (c) 1998, 2000 The NetBSD Foundation, Inc.
@@ -78,11 +74,7 @@
  */
 
 #include <sys/cdefs.h>
-<<<<<<< HEAD
-__KERNEL_RCSID(0, "$NetBSD: process_machdep.c,v 1.44 2019/08/06 01:34:29 kamil Exp $");
-=======
 __KERNEL_RCSID(0, "$NetBSD: process_machdep.c,v 1.47 2019/11/27 09:16:58 rin Exp $");
->>>>>>> 275f442f
 
 #include "opt_xen.h"
 #include <sys/param.h>
@@ -325,18 +317,6 @@
 	struct iovec iov;
 	struct vmspace *vm;
 	int error;
-<<<<<<< HEAD
-	int write = 0;
-
-	switch (req) {
-	case PT_SETXSTATE:
-		write = 1;
-
-		/* FALLTHROUGH */
-	case PT_GETXSTATE:
-		/* write = 0 done above. */
-		if (!process_machdep_validxstate(lt->l_proc))
-=======
 	bool write = false;
 
 	switch (req) {
@@ -347,7 +327,6 @@
 	case PT_GETXSTATE:
 		/* write = false done above. */
 		if (!process_machdep_validfpu(lt->l_proc))
->>>>>>> 275f442f
 			return EINVAL;
 		if (__predict_false(l->l_proc->p_flag & PK_32)) {
 			struct netbsd32_iovec user_iov;
@@ -381,8 +360,6 @@
 		error = process_machdep_doxstate(l, lt, &uio);
 		uvmspace_free(vm);
 		return error;
-<<<<<<< HEAD
-=======
 
 	case PT_SETXMMREGS:		/* only for COMPAT_NETBSD32 */
 		write = true;
@@ -393,7 +370,6 @@
 		MODULE_HOOK_CALL(netbsd32_process_doxmmregs_hook,
 		    (l, lt, addr, write), EINVAL, error);
 		return error;
->>>>>>> 275f442f
 	}
 
 #ifdef DIAGNOSTIC
@@ -440,11 +416,7 @@
 }
 
 int
-<<<<<<< HEAD
-process_machdep_validxstate(struct proc *p)
-=======
 process_machdep_validfpu(struct proc *p)
->>>>>>> 275f442f
 {
 
 	if (p->p_flag & PK_SYSTEM)
