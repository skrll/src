<<<<<<< HEAD
#	$NetBSD: MIMORI,v 1.72 2017/09/14 07:58:39 mrg Exp $
=======
#	$NetBSD: MIMORI,v 1.73 2018/08/01 20:04:10 maxv Exp $
>>>>>>> b2b84690
#	NetBSD: GENERIC,v 1.31 2000/06/09 05:33:02 soda Exp
#
#	MIMORI -- My NEC RISCstation 2250 (ur)
#

include 	"arch/arc/conf/std.arc"

#options 	INCLUDE_CONFIG_FILE	# embed config file in kernel binary

maxusers	32		# estimated number of users

# Platform support
options 	PLATFORM_NEC_RD94		# NEC RISCstation 2250

# Standard system options

options 	RTC_OFFSET=0	# hardware clock is this many mins. west of GMT
options 	NTP		# NTP phase/frequency locked loop

options 	KTRACE		# system call tracing via ktrace(1)

options 	SYSVMSG		# System V-like message queues
options 	SYSVSEM		# System V-like semaphores
options 	SYSVSHM		# System V-like memory sharing

options 	USERCONF	# userconf(4) support
#options 	PIPE_SOCKETPAIR	# smaller, but slower pipe(2)
#options 	SYSCTL_INCLUDE_DESCR	# Include sysctl descriptions in kernel

# Diagnostic/debugging support options
options 	DIAGNOSTIC		# cheap kernel consistency checks
#options 	DEBUG			# expensive debugging checks/support
options 	DDB			# in-kernel debugger
pseudo-device	ksyms
#options 	DDB_HISTORY_SIZE=100	# enable history editing in DDB
#options 	KGDB			# remote gdb
#options 	KGDB_DEVRATE=19200	# kernel gdb port rate (default 9600)
#options 	KGDB_DEV="17*256+0"	# device for kernel gdb
#makeoptions	DEBUG="-g"		# compile full symbol table

# Compatibility options
include 	"conf/compat_netbsd10.config"
options 	COMPAT_386BSD_MBRPART # recognize old partition ID

# mipsel specific
#options 	COMPAT_ULTRIX	# Ultrix binary compatibility
#options 	EXEC_ECOFF	# Ultrix RISC binaries are ECOFF format

# File systems
file-system 	FFS		# fast filesystem
#file-system 	EXT2FS		# second extended file system (linux)
#file-system 	LFS		# log-structured file system
file-system 	MFS		# memory file system
file-system 	NTFS		# Windows/NT file system (experimental)
file-system 	CD9660		# ISO 9660 + Rock Ridge file system
file-system 	MSDOSFS		# MS-DOS file system
file-system 	NFS		# Network File System client
file-system 	FDESC		# /dev/fd
file-system 	KERNFS		# /kern
file-system 	NULLFS		# loopback file system
#file-system 	OVERLAY		# overlay file system
file-system 	PROCFS		# /proc
#file-system 	UMAPFS		# NULLFS + uid and gid remapping
#file-system 	UNION		# union file system
#file-system	CODA		# Coda File System; also needs vcoda (below)
file-system	PTYFS		# /dev/pts/N support

# File system options
#options 	QUOTA		# legacy UFS quotas
#options 	QUOTA2		# new, in-filesystem UFS quotas
#options 	FFS_EI		# FFS Endian Independent support
options 	NFSSERVER	# Network File System server
#options 	EXT2FS_SYSTEM_FLAGS # makes ext2fs file flags (append and
				# immutable) behave as system flags.
#options 	FFS_NO_SNAPSHOT	# No FFS snapshot support

# Networking options
#options 	GATEWAY		# IP packet forwarding
options 	INET		# IP + ICMP + TCP + UDP
options 	INET6		# IPV6
options 	IPSEC		# IP security
#options 	IPSEC_DEBUG	# debug for IP security
#options 	MROUTING	# IP multicast routing
#options 	PIM		# Protocol Independent Multicast
#options 	NETATALK	# AppleTalk networking protocols
options 	PPP_BSDCOMP	# BSD-Compress compression support for PPP
options 	PPP_DEFLATE	# Deflate compression support for PPP
options 	PPP_FILTER	# Active filter support for PPP (requires bpf)
#options 	TCP_DEBUG	# Record last TCP_NDEBUG packets with SO_DEBUG

# JIT compiler for bpfilter
#options	SLJIT
#options	BPFJIT

# These options enable verbose messages for several subsystems.
# Warning, these may compile large string tables into the kernel!
options 	EISAVERBOSE	# verbose EISA device autoconfig messages
options 	PCIVERBOSE	# verbose PCI device autoconfig messages
#options 	PCI_CONFIG_DUMP	# verbosely dump PCI config space
options 	SCSIVERBOSE	# human readable SCSI error messages

# wscons terminal emulation
options 	WSEMUL_VT100	# VT100 emulation
options 	WSDISPLAY_COMPAT_USL		# wsconscfg VT handling

# Kernel root file system and dump configuration.
options 	NFS_BOOT_DHCP,NFS_BOOT_BOOTPARAM
config		netbsd	root on ? type ?
#config		netbsd	root on sd0a type ffs
#config		netbsd	root on ? type nfs

#
# Device configuration
#

mainbus0	at root
cpu*		at mainbus0

#### Jazz-Internal bus devices

# PLATFORM_ACER_PICA_61
# PLATFORM_MICROSOFT_JAZZ
# PLATFORM_NEC_JC94
# PLATFORM_NEC_R94
# PLATFORM_NEC_R96
# PLATFORM_NEC_RAX94
# PLATFORM_NEC_RD94
jazzio*		at mainbus0	# Jazz-Internal bus host bridge.

timer0		at jazzio?
mcclock0 	at jazzio?
#pc0		at jazzio?
#opms0		at jazzio?
#vga0		at jazzio?	# Jazz localbus VGA
pckbc0		at jazzio?	# PC keyboard controller
com0		at jazzio?
com1		at jazzio?
lpt0		at jazzio?
sn0		at jazzio?

fdc0		at jazzio?
fd*		at fdc? drive ?

oosiop* 	at jazzio?			# NCR53C700 SCSI

#### PCI bus devices

# PLATFORM_NEC_JC94
# PLATFORM_NEC_RAX94
# PLATFORM_NEC_RD94
necpb*		at mainbus0	# NEC RISCstation PCI host bridge.
pci*		at necpb?

#pcivga* 	at pci? dev ? function ?
tga*		at pci? dev ? function ?	# DEC ZLXp-E[123] Graphics

ahc*		at pci? dev ? function ?	# Adaptec [23]94x, aic78x0 SCSI
#siop*		at pci? dev ? function ?	# NCR/Symbios 53c8xx SCSI

# PCI IDE controllers - see pciide(4) for supported hardware.
# The 0x0001 flag force the driver to use DMA, even if the driver doesn't know
# how to set up DMA modes for this chip. This may work, or may cause
# a machine hang with some controllers.
pciide* 	at pci? dev ? function ? flags 0x0000	# GENERIC pciide driver
acardide*	at pci? dev ? function ?	# Acard IDE controllers
#aceride* 	at pci? dev ? function ?	# Acer Lab IDE controllers
artsata*	at pci? dev ? function ?	# Intel i31244 SATA controller
cmdide* 	at pci? dev ? function ?	# CMD tech IDE controllers
cypide* 	at pci? dev ? function ?	# Cypress IDE controllers
hptide* 	at pci? dev ? function ?	# Triones/HighPoint IDE controllers
optiide* 	at pci? dev ? function ?	# Opti IDE controllers
pdcide* 	at pci? dev ? function ?	# Promise IDE controllers
pdcsata* 	at pci? dev ? function ?	# Promise SATA150 controllers
satalink*	at pci? dev ? function ?	# SiI SATALink controllers
#siside* 	at pci? dev ? function ?	# SiS IDE controllers
slide*  	at pci? dev ? function ?	# Symphony Labs IDE controllers
#viaide* 	at pci? dev ? function ?	# VIA/AMD/Nvidia IDE controllers

ex*		at pci? dev ? function ?	# 3Com 90x[BC]
fxp*		at pci? dev ? function ?	# Intel EtherExpress PRO
le*		at pci? dev ? function ?	# PCnet-PCI
ne*		at pci? dev ? function ?	# NE2000-compatible
tlp*		at pci? dev ? function ?	# DECchip 21x4x and clones

#### MII/PHY support

exphy*		at mii? phy ?		# 3Com internal PHYs
icsphy*		at mii? phy ?		# Integrated Circuit Systems ICS189x
inphy*		at mii? phy ?		# Intel 82555 PHYs
iophy*		at mii? phy ?		# Intel 82553 PHYs
lxtphy*		at mii? phy ?		# Level One LXT-970 PHYs
nsphy*		at mii? phy ?		# NS83840 PHYs
nsphyter*	at mii? phy ?		# NS83843 PHYs
qsphy*		at mii? phy ?		# Quality Semiconductor QS6612 PHYs
sqphy*		at mii? phy ?		# Seeq 80220/80221/80223 PHYs
tlphy*		at mii? phy ?		# ThunderLAN PHYs
tqphy*		at mii? phy ?		# TDK Semiconductor PHYs
ukphy*		at mii? phy ?		# generic unknown PHYs

# SCSI bus supoort
scsibus*	at scsi?

#### SCSI bus devices

sd*		at scsibus? target ? lun ?
st*		at scsibus? target ? lun ?
cd*		at scsibus? target ? lun ?
ch*		at scsibus? target ? lun ?
ss*		at scsibus? target ? lun ?
uk*		at scsibus? target ? lun ?

# ATA (IDE) bus support
atabus* 	at ata?

# IDE drives
wd*		at atabus? drive ? flags 0x0000

# ATAPI bus support
atapibus*	at atapi?

#### ATAPI bus devices

# flags have the same meaning as for IDE drives.
cd*		at atapibus? drive ? flags 0x0000	# ATAPI CD-ROM drives
sd*		at atapibus? drive ? flags 0x0000	# ATAPI disk drives
uk*		at atapibus? drive ? flags 0x0000	# ATAPI unknown

#### Workstation Console attachments

#wsdisplay*	at vga?
wsdisplay*	at tga?
pckbd*		at pckbc?	# PC keyboard (kbd port)
wskbd*		at pckbd?
pms*		at pckbc?	# PS/2-style mouse (aux port)
wsmouse*	at pms?

#### Pseudo devices

# disk/mass storage pseudo-devices
pseudo-device	ccd			# concatenated/striped disk devices
#pseudo-device	raid			# RAIDframe disk driver
#pseudo-device	fss			# file system snapshot device
pseudo-device	md			# memory disk device (ramdisk)
pseudo-device	vnd			# disk-like interface to files

# network pseudo-devices
pseudo-device	bpfilter		# Berkeley packet filter
pseudo-device	npf			# NPF packet filter
pseudo-device	loop			# network loopback
pseudo-device	ppp			# Point-to-Point Protocol
pseudo-device	sl			# Serial Line IP
#pseudo-device	strip			# Starmode Radio IP (Metricom)
pseudo-device	tun			# network tunneling over tty
pseudo-device	gre			# generic L3 over IP tunnel
pseudo-device	gif			# IPv[46] over IPv[46] tunnel (RFC1933)
#pseudo-device	faith			# IPv[46] tcp relay translation i/f
#pseudo-device	stf			# 6to4 IPv6 over IPv4 encapsulation
#pseudo-device	vlan			# IEEE 802.1q encapsulation

# miscellaneous pseudo-devices
pseudo-device	pty			# pseudo-terminals
#pseudo-device	sequencer		# MIDI sequencer
# rnd works; RND_COM does not on port arc yet.
#options 	RND_COM			# use "com" randomness as well (BROKEN)
pseudo-device	clockctl		# user control of clock subsystem

# a pseudo device needed for Coda	# also needs CODA (above)
#pseudo-device	vcoda			# coda minicache <-> venus comm.

# mouse & keyboard multiplexor pseudo-devices
#pseudo-device	wsmux<|MERGE_RESOLUTION|>--- conflicted
+++ resolved
@@ -1,8 +1,4 @@
-<<<<<<< HEAD
-#	$NetBSD: MIMORI,v 1.72 2017/09/14 07:58:39 mrg Exp $
-=======
 #	$NetBSD: MIMORI,v 1.73 2018/08/01 20:04:10 maxv Exp $
->>>>>>> b2b84690
 #	NetBSD: GENERIC,v 1.31 2000/06/09 05:33:02 soda Exp
 #
 #	MIMORI -- My NEC RISCstation 2250 (ur)
