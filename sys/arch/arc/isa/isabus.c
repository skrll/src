<<<<<<< HEAD
/*	$NetBSD: isabus.c,v 1.51 2020/11/18 02:14:13 thorpej Exp $	*/
=======
/*	$NetBSD: isabus.c,v 1.52 2021/04/24 23:36:25 thorpej Exp $	*/
>>>>>>> e2aa5677
/*	$OpenBSD: isabus.c,v 1.15 1998/03/16 09:38:46 pefo Exp $	*/
/*	NetBSD: isa.c,v 1.33 1995/06/28 04:30:51 cgd Exp 	*/

/*-
 * Copyright (c) 1990 The Regents of the University of California.
 * All rights reserved.
 *
 * This code is derived from software contributed to Berkeley by
 * William Jolitz and Don Ahn.
 *
 * Redistribution and use in source and binary forms, with or without
 * modification, are permitted provided that the following conditions
 * are met:
 * 1. Redistributions of source code must retain the above copyright
 *    notice, this list of conditions and the following disclaimer.
 * 2. Redistributions in binary form must reproduce the above copyright
 *    notice, this list of conditions and the following disclaimer in the
 *    documentation and/or other materials provided with the distribution.
 * 3. Neither the name of the University nor the names of its contributors
 *    may be used to endorse or promote products derived from this software
 *    without specific prior written permission.
 *
 * THIS SOFTWARE IS PROVIDED BY THE REGENTS AND CONTRIBUTORS ``AS IS'' AND
 * ANY EXPRESS OR IMPLIED WARRANTIES, INCLUDING, BUT NOT LIMITED TO, THE
 * IMPLIED WARRANTIES OF MERCHANTABILITY AND FITNESS FOR A PARTICULAR PURPOSE
 * ARE DISCLAIMED.  IN NO EVENT SHALL THE REGENTS OR CONTRIBUTORS BE LIABLE
 * FOR ANY DIRECT, INDIRECT, INCIDENTAL, SPECIAL, EXEMPLARY, OR CONSEQUENTIAL
 * DAMAGES (INCLUDING, BUT NOT LIMITED TO, PROCUREMENT OF SUBSTITUTE GOODS
 * OR SERVICES; LOSS OF USE, DATA, OR PROFITS; OR BUSINESS INTERRUPTION)
 * HOWEVER CAUSED AND ON ANY THEORY OF LIABILITY, WHETHER IN CONTRACT, STRICT
 * LIABILITY, OR TORT (INCLUDING NEGLIGENCE OR OTHERWISE) ARISING IN ANY WAY
 * OUT OF THE USE OF THIS SOFTWARE, EVEN IF ADVISED OF THE POSSIBILITY OF
 * SUCH DAMAGE.
 *
 *	@(#)isa.c	7.2 (Berkeley) 5/12/91
 */
/*-
 * Copyright (c) 1995 Per Fogelstrom
 * Copyright (c) 1993, 1994 Charles M. Hannum.
 *
 * This code is derived from software contributed to Berkeley by
 * William Jolitz and Don Ahn.
 *
 * Redistribution and use in source and binary forms, with or without
 * modification, are permitted provided that the following conditions
 * are met:
 * 1. Redistributions of source code must retain the above copyright
 *    notice, this list of conditions and the following disclaimer.
 * 2. Redistributions in binary form must reproduce the above copyright
 *    notice, this list of conditions and the following disclaimer in the
 *    documentation and/or other materials provided with the distribution.
 * 3. All advertising materials mentioning features or use of this software
 *    must display the following acknowledgement:
 *	This product includes software developed by the University of
 *	California, Berkeley and its contributors.
 * 4. Neither the name of the University nor the names of its contributors
 *    may be used to endorse or promote products derived from this software
 *    without specific prior written permission.
 *
 * THIS SOFTWARE IS PROVIDED BY THE REGENTS AND CONTRIBUTORS ``AS IS'' AND
 * ANY EXPRESS OR IMPLIED WARRANTIES, INCLUDING, BUT NOT LIMITED TO, THE
 * IMPLIED WARRANTIES OF MERCHANTABILITY AND FITNESS FOR A PARTICULAR PURPOSE
 * ARE DISCLAIMED.  IN NO EVENT SHALL THE REGENTS OR CONTRIBUTORS BE LIABLE
 * FOR ANY DIRECT, INDIRECT, INCIDENTAL, SPECIAL, EXEMPLARY, OR CONSEQUENTIAL
 * DAMAGES (INCLUDING, BUT NOT LIMITED TO, PROCUREMENT OF SUBSTITUTE GOODS
 * OR SERVICES; LOSS OF USE, DATA, OR PROFITS; OR BUSINESS INTERRUPTION)
 * HOWEVER CAUSED AND ON ANY THEORY OF LIABILITY, WHETHER IN CONTRACT, STRICT
 * LIABILITY, OR TORT (INCLUDING NEGLIGENCE OR OTHERWISE) ARISING IN ANY WAY
 * OUT OF THE USE OF THIS SOFTWARE, EVEN IF ADVISED OF THE POSSIBILITY OF
 * SUCH DAMAGE.
 *
 *	@(#)isa.c	7.2 (Berkeley) 5/12/91
 */
/*
 * Mach Operating System
 * Copyright (c) 1991,1990,1989 Carnegie Mellon University
 * All Rights Reserved.
 *
 * Permission to use, copy, modify and distribute this software and its
 * documentation is hereby granted, provided that both the copyright
 * notice and this permission notice appear in all copies of the
 * software, derivative works or modified versions, and any portions
 * thereof, and that both notices appear in supporting documentation.
 *
 * CARNEGIE MELLON ALLOWS FREE USE OF THIS SOFTWARE IN ITS "AS IS"
 * CONDITION.  CARNEGIE MELLON DISCLAIMS ANY LIABILITY OF ANY KIND FOR
 * ANY DAMAGES WHATSOEVER RESULTING FROM THE USE OF THIS SOFTWARE.
 *
 * Carnegie Mellon requests users of this software to return to
 *
 *  Software Distribution Coordinator  or  Software.Distribution@CS.CMU.EDU
 *  School of Computer Science
 *  Carnegie Mellon University
 *  Pittsburgh PA 15213-3890
 *
 * any improvements or extensions that they make and grant Carnegie Mellon
 * the rights to redistribute these changes.
 */
/*
  Copyright 1988, 1989 by Intel Corporation, Santa Clara, California.

		All Rights Reserved

Permission to use, copy, modify, and distribute this software and
its documentation for any purpose and without fee is hereby
granted, provided that the above copyright notice appears in all
copies and that both the copyright notice and this permission notice
appear in supporting documentation, and that the name of Intel
not be used in advertising or publicity pertaining to distribution
of the software without specific, written prior permission.

INTEL DISCLAIMS ALL WARRANTIES WITH REGARD TO THIS SOFTWARE
INCLUDING ALL IMPLIED WARRANTIES OF MERCHANTABILITY AND FITNESS,
IN NO EVENT SHALL INTEL BE LIABLE FOR ANY SPECIAL, INDIRECT, OR
CONSEQUENTIAL DAMAGES OR ANY DAMAGES WHATSOEVER RESULTING FROM
LOSS OF USE, DATA OR PROFITS, WHETHER IN ACTION OF CONTRACT,
NEGLIGENCE, OR OTHER TORTIOUS ACTION, ARISING OUT OF OR IN CONNECTION
WITH THE USE OR PERFORMANCE OF THIS SOFTWARE.
*/

#include <sys/cdefs.h>
<<<<<<< HEAD
__KERNEL_RCSID(0, "$NetBSD: isabus.c,v 1.51 2020/11/18 02:14:13 thorpej Exp $");
=======
__KERNEL_RCSID(0, "$NetBSD: isabus.c,v 1.52 2021/04/24 23:36:25 thorpej Exp $");
>>>>>>> e2aa5677

#include <sys/param.h>
#include <sys/proc.h>
#include <sys/systm.h>
#include <sys/callout.h>
#include <sys/time.h>
#include <sys/kernel.h>
#include <sys/device.h>
#include <sys/kmem.h>
#include <sys/extent.h>

#include <uvm/uvm_extern.h>

#include <machine/cpu.h>
#include <machine/pio.h>
#include <machine/autoconf.h>
#include <machine/intr.h>

#include <mips/locore.h>

#include <dev/ic/i8253reg.h>
#include <dev/ic/i8259reg.h>
#include <dev/isa/isareg.h>
#include <dev/isa/isavar.h>
#include <arc/isa/isabrvar.h>
#include <arc/isa/spkrreg.h>

#include <arc/arc/timervar.h>

static int beeping;
static callout_t sysbeep_ch;

static long isa_mem_ex_storage[EXTENT_FIXED_STORAGE_SIZE(16) / sizeof(long)];
static long isa_io_ex_storage[EXTENT_FIXED_STORAGE_SIZE(16) / sizeof(long)];

#define	IRQ_SLAVE	2

/* Definition of the driver for autoconfig. */
static int isabrprint(void *, const char *);

extern struct arc_bus_space arc_bus_io, arc_bus_mem;

static void isabr_attach_hook(device_t , device_t,
    struct isabus_attach_args *);
static void isabr_detach_hook(isa_chipset_tag_t, device_t);
static const struct evcnt *isabr_intr_evcnt(isa_chipset_tag_t, int);
static void *isabr_intr_establish(isa_chipset_tag_t, int, int, int,
    int (*)(void *), void *);
static void isabr_intr_disestablish(isa_chipset_tag_t, void*);
static void isabr_initicu(void);
static void intr_calculatemasks(void);
static int fakeintr(void *a);

struct isabr_config *isabr_conf = NULL;
uint32_t imask[_IPL_N];	/* XXX */

void
isabrattach(struct isabr_softc *sc)
{
	struct isabus_attach_args iba;

	callout_init(&sysbeep_ch, 0);

	if (isabr_conf == NULL)
		panic("isabr_conf isn't initialized");

	aprint_normal("\n");

	/* Initialize interrupt controller */
	isabr_initicu();

	sc->arc_isa_cs.ic_attach_hook = isabr_attach_hook;
	sc->arc_isa_cs.ic_detach_hook = isabr_detach_hook;
	sc->arc_isa_cs.ic_intr_evcnt = isabr_intr_evcnt;
	sc->arc_isa_cs.ic_intr_establish = isabr_intr_establish;
	sc->arc_isa_cs.ic_intr_disestablish = isabr_intr_disestablish;

	arc_bus_space_init_extent(&arc_bus_mem, (void *)isa_mem_ex_storage,
	    sizeof(isa_mem_ex_storage));
	arc_bus_space_init_extent(&arc_bus_io, (void *)isa_io_ex_storage,
	    sizeof(isa_io_ex_storage));

	iba.iba_iot = &arc_bus_io;
	iba.iba_memt = &arc_bus_mem;
	iba.iba_dmat = &sc->sc_dmat;
	iba.iba_ic = &sc->arc_isa_cs;
	config_found(sc->sc_dev, &iba, isabrprint,
	    CFARG_IATTR, "isabus",
	    CFARG_EOL);
}

static int
isabrprint(void *aux, const char *pnp)
{

        if (pnp)
                aprint_normal("isa at %s", pnp);
        aprint_verbose(" isa_io_base 0x%"PRIxVADDR" isa_mem_base 0x%"PRIxVADDR,
	    arc_bus_io.bs_vbase, arc_bus_mem.bs_vbase);
        return UNCONF;
}


/*
 *	Interrupt system driver code
 *	============================
 */
#define LEGAL_IRQ(x)    ((x) >= 0 && (x) < ICU_LEN && (x) != 2)

int	imen;
int	intrtype[ICU_LEN], intrmask[ICU_LEN], intrlevel[ICU_LEN];
struct isa_intrhand *isa_intrhand[ICU_LEN];

static int
fakeintr(void *a)
{

	return 0;
}

/*
 * Recalculate the interrupt masks from scratch.
 * We could code special registry and deregistry versions of this function that
 * would be faster, but the code would be nastier, and we don't expect this to
 * happen very much anyway.
 */
static void
intr_calculatemasks(void)
{
	int irq, level;
	struct isa_intrhand *q;

	/* First, figure out which levels each IRQ uses. */
	for (irq = 0; irq < ICU_LEN; irq++) {
		int levels = 0;
		for (q = isa_intrhand[irq]; q; q = q->ih_next)
			levels |= 1 << q->ih_level;
		intrlevel[irq] = levels;
	}

	/* Then figure out which IRQs use each level. */
	for (level = 0; level < _IPL_N; level++) {
		int irqs = 0;
		for (irq = 0; irq < ICU_LEN; irq++)
			if (intrlevel[irq] & (1 << level))
				irqs |= 1 << irq;
		imask[level] = irqs;
	}

	imask[IPL_NONE] = 0;

	imask[IPL_SOFTCLOCK] |= imask[IPL_NONE];
	imask[IPL_SOFTNET] |= imask[IPL_SOFTCLOCK];

	/*
	 * Enforce a hierarchy that gives slow devices a better chance at not
	 * dropping data.
	 */
	imask[IPL_VM] |= imask[IPL_SOFTNET];

	/*
	 * Since run queues may be manipulated by both the statclock and tty,
	 * network, and diskdrivers, clock > tty.
	 */
	imask[IPL_SCHED] |= imask[IPL_VM];

	/* And eventually calculate the complete masks. */
	for (irq = 0; irq < ICU_LEN; irq++) {
		int irqs = 1 << irq;
		for (q = isa_intrhand[irq]; q; q = q->ih_next)
			irqs |= imask[q->ih_level];
		intrmask[irq] = irqs;
	}

	/* Lastly, determine which IRQs are actually in use. */
	{
		int irqs = 0;
		for (irq = 0; irq < ICU_LEN; irq++)
			if (isa_intrhand[irq])
				irqs |= 1 << irq;
		if (irqs >= 0x100) /* any IRQs >= 8 in use */
			irqs |= 1 << IRQ_SLAVE;
		imen = ~irqs;
		isa_outb(IO_ICU1 + PIC_OCW1, imen);
		isa_outb(IO_ICU2 + PIC_OCW1, imen >> 8);
	}
}

static void
isabr_attach_hook(device_t parent, device_t self,
    struct isabus_attach_args *iba)
{

	/* Nothing to do. */
}

static void
isabr_detach_hook(isa_chipset_tag_t ic, device_t self)
{

	/* Nothing to do. */
}

static const struct evcnt *
isabr_intr_evcnt(isa_chipset_tag_t ic, int irq)
{

	/* XXX for now, no evcnt parent reported */
	return NULL;
}

/*
 *	Establish a ISA bus interrupt.
 */
static void *
isabr_intr_establish(isa_chipset_tag_t ic, int irq, int type, int level,
    int (*ih_fun)(void *), void *ih_arg)
{
	struct isa_intrhand **p, *q, *ih;
	static struct isa_intrhand fakehand = {NULL, fakeintr};

	ih = kmem_alloc(sizeof *ih, KM_SLEEP);

	if (!LEGAL_IRQ(irq) || type == IST_NONE)
		panic("intr_establish: bogus irq or type");

	switch (intrtype[irq]) {
	case IST_NONE:
		intrtype[irq] = type;
		break;
	case IST_EDGE:
	case IST_LEVEL:
		if (type == intrtype[irq])
			break;
	case IST_PULSE:
		if (type != IST_NONE)
			panic("intr_establish: can't share %s with %s",
			    isa_intr_typename(intrtype[irq]),
			    isa_intr_typename(type));
		break;
	}

	/*
	 * Figure out where to put the handler.
	 * This is O(N^2), but we want to preserve the order, and N is
	 * generally small.
	 */
	for (p = &isa_intrhand[irq]; (q = *p) != NULL; p = &q->ih_next)
		;

	/*
	 * Actually install a fake handler momentarily, since we might be doing
	 * this with interrupts enabled and don't want the real routine called
	 * until masking is set up.
	 */
	fakehand.ih_level = level;
	*p = &fakehand;

	intr_calculatemasks();

	/*
	 * Poke the real handler in now.
	 */
	ih->ih_fun = ih_fun;
	ih->ih_arg = ih_arg;
	ih->ih_count = 0;
	ih->ih_next = NULL;
	ih->ih_level = level;
	ih->ih_irq = irq;
	snprintf(ih->ih_evname, sizeof(ih->ih_evname), "irq %d", irq);
	evcnt_attach_dynamic(&ih->ih_evcnt, EVCNT_TYPE_INTR, NULL, "isa",
	    ih->ih_evname);
	*p = ih;

	return ih;
}

static void
isabr_intr_disestablish(isa_chipset_tag_t ic, void *arg)
{

}

/*
 *	Process an interrupt from the ISA bus.
 */
uint32_t
isabr_iointr(uint32_t mask, struct clockframe *cf)
{
	struct isa_intrhand *ih;
	int isa_vector;
	int o_imen;

	isa_vector = (*isabr_conf->ic_intr_status)();
	if (isa_vector < 0)
		return 0;

	o_imen = imen;
	imen |= 1 << (isa_vector & (ICU_LEN - 1));
	if (isa_vector & 0x08) {
		isa_inb(IO_ICU2 + PIC_OCW1);
		isa_outb(IO_ICU2 + PIC_OCW1, imen >> 8);
		isa_outb(IO_ICU2 + PIC_OCW2,
		    OCW2_SELECT | OCW2_EOI | OCW2_SL |
		    OCW2_ILS((isa_vector & 7)));
		isa_outb(IO_ICU1,
		    OCW2_SELECT | OCW2_EOI | OCW2_SL | IRQ_SLAVE);
	} else {
		isa_inb(IO_ICU1 + PIC_OCW1);
		isa_outb(IO_ICU1 + PIC_OCW1, imen);
		isa_outb(IO_ICU1 + PIC_OCW2,
		    OCW2_SELECT | OCW2_EOI | OCW2_SL | OCW2_ILS(isa_vector));
	}
	ih = isa_intrhand[isa_vector];
	if (isa_vector == 0 && ih) {	/* Clock */	/*XXX*/
		last_cp0_count = mips3_cp0_count_read();
		/* XXX: spllowerclock() not allowed */
		cf->sr &= ~MIPS_SR_INT_IE;
		if ((*ih->ih_fun)(cf))
			ih->ih_evcnt.ev_count++;
		ih = ih->ih_next;
	}
	while (ih) {
		if ((*ih->ih_fun)(ih->ih_arg))
			ih->ih_evcnt.ev_count++;
		ih = ih->ih_next;
	}
	imen = o_imen;
	isa_inb(IO_ICU1 + PIC_OCW1);
	isa_inb(IO_ICU2 + PIC_OCW1);
	isa_outb(IO_ICU1 + PIC_OCW1, imen);
	isa_outb(IO_ICU2 + PIC_OCW1, imen >> 8);

	return MIPS_INT_MASK_2;
}


/*
 * Initialize the Interrupt controller logic.
 */
static void
isabr_initicu(void)
{

	int i;

	for (i = 0; i < ICU_LEN; i++) {
		switch (i) {
		case 2:
		case 8:
			intrtype[i] = IST_EDGE;
			break;
		default:
			intrtype[i] = IST_NONE;
			break;
		}
	}

	/* reset; program device, four bytes */
	isa_outb(IO_ICU1 + PIC_ICW1, ICW1_SELECT | ICW1_IC4);
	/* starting at this vector index */
	isa_outb(IO_ICU1 + PIC_ICW2, 0);
	/* slave on line 2 */
	isa_outb(IO_ICU1 + PIC_ICW3, ICW3_CASCADE(IRQ_SLAVE));
	/* 8086 mode */
	isa_outb(IO_ICU1 + PIC_ICW4, ICW4_8086);

	/* leave interrupts masked */
	isa_outb(IO_ICU1 + PIC_OCW1, 0xff);

	/* special mask mode (if available) */
	isa_outb(IO_ICU1 + PIC_OCW3, OCW3_SELECT | OCW3_SSMM | OCW3_SMM);
	/* Read IRR by default. */
	isa_outb(IO_ICU1 + PIC_OCW3, OCW3_SELECT | OCW3_RR);
#ifdef REORDER_IRQ
	/* pri order 3-7, 0-2 (com2 first) */
	isa_outb(IO_ICU1 + PIC_OCW2,
	    OCW2_SELECT | OCW2_R | OCW2_SL OCW2_ILS(3 - 1));
#endif

	/* reset; program device, four bytes */
	isa_outb(IO_ICU2 + PIC_ICW1, ICW1_SELECT | ICW1_IC4);
	/* staring at this vector index */
	isa_outb(IO_ICU2 + PIC_ICW2, 8);
	/* slave connected to line 2 of master */
	isa_outb(IO_ICU2 + PIC_ICW3, ICW3_SIC(IRQ_SLAVE));
	/* 8086 mode */
	isa_outb(IO_ICU2 + PIC_ICW4, ICW4_8086);	

	/* leave interrupts masked */
	isa_outb(IO_ICU2 + PIC_OCW1, 0xff);

	/* special mask mode (if available) */
	isa_outb(IO_ICU2 + PIC_OCW3, OCW3_SELECT | OCW3_SSMM | OCW3_SMM);
	/* Read IRR by default. */
	isa_outb(IO_ICU2 + PIC_OCW3, OCW3_SELECT | OCW3_RR);
}


/*
 *	SPEAKER BEEPER...
 */
void
sysbeepstop(void *arg)
{
	int s;

	/* disable counter 2 */
	s = splhigh();
	isa_outb(PITAUX_PORT, isa_inb(PITAUX_PORT) & ~PIT_SPKR);
	splx(s);
	beeping = 0;
}

void
sysbeep(int pitch, int period)
{
	static int last_pitch, last_period;
	int s;

	if (cold)
		return;		/* Can't beep yet. */

	if (beeping)
		callout_stop(&sysbeep_ch);
	if (!beeping || last_pitch != pitch) {
		s = splhigh();
		isa_outb(IO_TIMER1 + TIMER_MODE,
		    TIMER_SEL2 | TIMER_16BIT | TIMER_SQWAVE);
		isa_outb(IO_TIMER1 + TIMER_CNTR2, TIMER_DIV(pitch) % 256);
		isa_outb(IO_TIMER1 + TIMER_CNTR2, TIMER_DIV(pitch) / 256);
		isa_outb(PITAUX_PORT, isa_inb(PITAUX_PORT) | PIT_SPKR);
		splx(s);
	}
	last_pitch = pitch;
	beeping = last_period = period;
	callout_reset(&sysbeep_ch, period, sysbeepstop, NULL);
}

int
isa_intr_alloc(isa_chipset_tag_t c, int mask, int type, int *irq_p)
{
	int irq;
	int maybe_irq = -1;
	int shared_depth = 0;
	mask &= 0x8b28; /* choose from 3, 5, 8, 9, 11, 15 XXX */
	for (irq = 0; mask != 0; mask >>= 1, irq++) {
		if ((mask & 1) == 0)
			continue;
		if (intrtype[irq] == IST_NONE) {
			*irq_p = irq;
			return 0;
		}
		/* Level interrupts can be shared */
		if (type == IST_LEVEL && intrtype[irq] == IST_LEVEL) {
			struct isa_intrhand *ih = isa_intrhand[irq];
			int depth;
			if (maybe_irq == -1) {
 				maybe_irq = irq;
				continue;
			}
			for (depth = 0; ih != NULL; ih = ih->ih_next)
				depth++;
			if (depth < shared_depth) {
				maybe_irq = irq;
				shared_depth = depth;
			}
		}
	}
	if (maybe_irq != -1) {
		*irq_p = maybe_irq;
		return 0;
	}
	return 1;
}<|MERGE_RESOLUTION|>--- conflicted
+++ resolved
@@ -1,8 +1,4 @@
-<<<<<<< HEAD
-/*	$NetBSD: isabus.c,v 1.51 2020/11/18 02:14:13 thorpej Exp $	*/
-=======
 /*	$NetBSD: isabus.c,v 1.52 2021/04/24 23:36:25 thorpej Exp $	*/
->>>>>>> e2aa5677
 /*	$OpenBSD: isabus.c,v 1.15 1998/03/16 09:38:46 pefo Exp $	*/
 /*	NetBSD: isa.c,v 1.33 1995/06/28 04:30:51 cgd Exp 	*/
 
@@ -124,11 +120,7 @@
 */
 
 #include <sys/cdefs.h>
-<<<<<<< HEAD
-__KERNEL_RCSID(0, "$NetBSD: isabus.c,v 1.51 2020/11/18 02:14:13 thorpej Exp $");
-=======
 __KERNEL_RCSID(0, "$NetBSD: isabus.c,v 1.52 2021/04/24 23:36:25 thorpej Exp $");
->>>>>>> e2aa5677
 
 #include <sys/param.h>
 #include <sys/proc.h>
