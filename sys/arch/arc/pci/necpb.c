<<<<<<< HEAD
/*	$NetBSD: necpb.c,v 1.46 2020/11/18 02:14:13 thorpej Exp $	*/
=======
/*	$NetBSD: necpb.c,v 1.47 2021/04/24 23:36:25 thorpej Exp $	*/
>>>>>>> e2aa5677

/*-
 * Copyright (c) 1997, 1998 The NetBSD Foundation, Inc.
 * All rights reserved.
 *
 * This code is derived from software contributed to The NetBSD Foundation
 * by Jason R. Thorpe of the Numerical Aerospace Simulation Facility,
 * NASA Ames Research Center.
 *
 * Redistribution and use in source and binary forms, with or without
 * modification, are permitted provided that the following conditions
 * are met:
 * 1. Redistributions of source code must retain the above copyright
 *    notice, this list of conditions and the following disclaimer.
 * 2. Redistributions in binary form must reproduce the above copyright
 *    notice, this list of conditions and the following disclaimer in the
 *    documentation and/or other materials provided with the distribution.
 *
 * THIS SOFTWARE IS PROVIDED BY THE NETBSD FOUNDATION, INC. AND CONTRIBUTORS
 * ``AS IS'' AND ANY EXPRESS OR IMPLIED WARRANTIES, INCLUDING, BUT NOT LIMITED
 * TO, THE IMPLIED WARRANTIES OF MERCHANTABILITY AND FITNESS FOR A PARTICULAR
 * PURPOSE ARE DISCLAIMED.  IN NO EVENT SHALL THE FOUNDATION OR CONTRIBUTORS
 * BE LIABLE FOR ANY DIRECT, INDIRECT, INCIDENTAL, SPECIAL, EXEMPLARY, OR
 * CONSEQUENTIAL DAMAGES (INCLUDING, BUT NOT LIMITED TO, PROCUREMENT OF
 * SUBSTITUTE GOODS OR SERVICES; LOSS OF USE, DATA, OR PROFITS; OR BUSINESS
 * INTERRUPTION) HOWEVER CAUSED AND ON ANY THEORY OF LIABILITY, WHETHER IN
 * CONTRACT, STRICT LIABILITY, OR TORT (INCLUDING NEGLIGENCE OR OTHERWISE)
 * ARISING IN ANY WAY OUT OF THE USE OF THIS SOFTWARE, EVEN IF ADVISED OF THE
 * POSSIBILITY OF SUCH DAMAGE.
 */

/*
 * Copyright (c) 1996 Christopher G. Demetriou.  All rights reserved.
 * Copyright (c) 1994 Charles M. Hannum.  All rights reserved.
 *
 * Redistribution and use in source and binary forms, with or without
 * modification, are permitted provided that the following conditions
 * are met:
 * 1. Redistributions of source code must retain the above copyright
 *    notice, this list of conditions and the following disclaimer.
 * 2. Redistributions in binary form must reproduce the above copyright
 *    notice, this list of conditions and the following disclaimer in the
 *    documentation and/or other materials provided with the distribution.
 * 3. All advertising materials mentioning features or use of this software
 *    must display the following acknowledgement:
 *	This product includes software developed by Charles M. Hannum.
 * 4. The name of the author may not be used to endorse or promote products
 *    derived from this software without specific prior written permission.
 *
 * THIS SOFTWARE IS PROVIDED BY THE AUTHOR ``AS IS'' AND ANY EXPRESS OR
 * IMPLIED WARRANTIES, INCLUDING, BUT NOT LIMITED TO, THE IMPLIED WARRANTIES
 * OF MERCHANTABILITY AND FITNESS FOR A PARTICULAR PURPOSE ARE DISCLAIMED.
 * IN NO EVENT SHALL THE AUTHOR BE LIABLE FOR ANY DIRECT, INDIRECT,
 * INCIDENTAL, SPECIAL, EXEMPLARY, OR CONSEQUENTIAL DAMAGES (INCLUDING, BUT
 * NOT LIMITED TO, PROCUREMENT OF SUBSTITUTE GOODS OR SERVICES; LOSS OF USE,
 * DATA, OR PROFITS; OR BUSINESS INTERRUPTION) HOWEVER CAUSED AND ON ANY
 * THEORY OF LIABILITY, WHETHER IN CONTRACT, STRICT LIABILITY, OR TORT
 * (INCLUDING NEGLIGENCE OR OTHERWISE) ARISING IN ANY WAY OUT OF THE USE OF
 * THIS SOFTWARE, EVEN IF ADVISED OF THE POSSIBILITY OF SUCH DAMAGE.
 */

#include <sys/cdefs.h>
<<<<<<< HEAD
__KERNEL_RCSID(0, "$NetBSD: necpb.c,v 1.46 2020/11/18 02:14:13 thorpej Exp $");
=======
__KERNEL_RCSID(0, "$NetBSD: necpb.c,v 1.47 2021/04/24 23:36:25 thorpej Exp $");
>>>>>>> e2aa5677

#include "opt_pci.h"

#include <sys/types.h>
#include <sys/param.h>
#include <sys/time.h>
#include <sys/systm.h>
#include <sys/errno.h>
#include <sys/device.h>
#include <sys/kmem.h>
#include <sys/extent.h>

#include <uvm/uvm_extern.h>

#define _ARC_BUS_DMA_PRIVATE
#include <sys/bus.h>

#include <machine/pio.h>

#include <machine/autoconf.h>
#include <machine/cpu.h>
#include <machine/platform.h>

#include <mips/cache.h>

#include <dev/pci/pcivar.h>
#include <dev/pci/pcireg.h>
#include <dev/pci/pcidevs.h>
#ifdef PCI_NETBSD_CONFIGURE
#include <dev/pci/pciconf.h>
#endif

#include <arc/jazz/rd94.h>
#include <arc/pci/necpbvar.h>

#include "ioconf.h"

static int	necpbmatch(device_t, cfdata_t, void *);
static void	necpbattach(device_t, device_t, void *);

static void	necpb_attach_hook(device_t, device_t,
		    struct pcibus_attach_args *);
static int	necpb_bus_maxdevs(pci_chipset_tag_t, int);
static pcitag_t	necpb_make_tag(pci_chipset_tag_t, int, int, int);
static void	necpb_decompose_tag(pci_chipset_tag_t, pcitag_t, int *,
		    int *, int *);
static pcireg_t	necpb_conf_read(pci_chipset_tag_t, pcitag_t, int);
static void	necpb_conf_write(pci_chipset_tag_t, pcitag_t, int, pcireg_t);
static int	necpb_intr_map(const struct pci_attach_args *,
		    pci_intr_handle_t *);
static const char *necpb_intr_string(pci_chipset_tag_t, pci_intr_handle_t,
		    char *, size_t);
static void	*necpb_intr_establish(pci_chipset_tag_t, pci_intr_handle_t,
		    int, int (*func)(void *), void *);
static void	necpb_intr_disestablish(pci_chipset_tag_t, void *);
#ifdef PCI_NETBSD_CONFIGURE
static void	necpb_conf_interrupt(pci_chipset_tag_t, int, int, int, int,
		    int *);
static int	necpb_conf_hook(pci_chipset_tag_t, int, int, int, pcireg_t);
#endif

static uint32_t	necpb_intr(uint32_t, struct clockframe *);


CFATTACH_DECL_NEW(necpb, sizeof(struct necpb_softc),
    necpbmatch, necpbattach, NULL, NULL);

static struct necpb_intrhand	*necpb_inttbl[4];

/* There can be only one. */
int necpbfound;
struct necpb_context necpb_main_context;
static long necpb_mem_ex_storage[EXTENT_FIXED_STORAGE_SIZE(10) / sizeof(long)];
static long necpb_io_ex_storage[EXTENT_FIXED_STORAGE_SIZE(10) / sizeof(long)];

#define	PCI_IO_START	0x00100000
#define	PCI_IO_END	0x01ffffff
#define	PCI_IO_SIZE	((PCI_IO_END - PCI_IO_START) + 1)

#define	PCI_MEM_START	0x08000000
#define	PCI_MEM_END	0x3fffffff
#define	PCI_MEM_SIZE	((PCI_MEM_END - PCI_MEM_START) + 1)

static int
necpbmatch(device_t parent, cfdata_t cf, void *aux)
{
	struct confargs *ca = aux;

	if (strcmp(ca->ca_name, necpb_cd.cd_name) != 0)
		return 0;

	if (necpbfound)
		return 0;

	return 1;
}

/*
 * Set up the chipset's function pointers.
 */
void
necpb_init(struct necpb_context *ncp)
{
	pci_chipset_tag_t pc;
#ifndef PCI_NETBSD_CONFIGURE
	pcitag_t tag;
	pcireg_t id, class, csr;
	u_int dev;
#endif

	if (ncp->nc_initialized)
		return;

	arc_large_bus_space_init(&ncp->nc_memt, "necpcimem",
	    RD94_P_PCI_MEM, 0, RD94_S_PCI_MEM);
	arc_bus_space_init_extent(&ncp->nc_memt, (void *)necpb_mem_ex_storage,
	    sizeof(necpb_mem_ex_storage));

	arc_bus_space_init(&ncp->nc_iot, "necpciio",
	    RD94_P_PCI_IO, RD94_V_PCI_IO, 0, RD94_S_PCI_IO);
	arc_bus_space_init_extent(&ncp->nc_iot, (void *)necpb_io_ex_storage,
	    sizeof(necpb_io_ex_storage));

	jazz_bus_dma_tag_init(&ncp->nc_dmat);

	pc = &ncp->nc_pc;
	pc->pc_attach_hook = necpb_attach_hook;
	pc->pc_bus_maxdevs = necpb_bus_maxdevs;
	pc->pc_make_tag = necpb_make_tag;
	pc->pc_decompose_tag = necpb_decompose_tag;
	pc->pc_conf_read = necpb_conf_read;
	pc->pc_conf_write = necpb_conf_write;
	pc->pc_intr_map = necpb_intr_map;
	pc->pc_intr_string = necpb_intr_string;
	pc->pc_intr_establish = necpb_intr_establish;
	pc->pc_intr_disestablish = necpb_intr_disestablish;
#ifdef PCI_NETBSD_CONFIGURE
	pc->pc_conf_interrupt = necpb_conf_interrupt;
	pc->pc_conf_hook = necpb_conf_hook;
#endif

#ifndef PCI_NETBSD_CONFIGURE
	/*
	 * XXX:
	 *  NEC's firmware does not configure PCI devices completely.
	 *  We need to disable expansion ROM and enable mem/io/busmaster
	 *  bits here.
	 */
	for (dev = 3; dev <= 5; dev++) {
		tag = necpb_make_tag(pc, 0, dev, 0);
		id = necpb_conf_read(pc, tag, PCI_ID_REG);

		if (PCI_VENDOR(id) == PCI_VENDOR_INVALID)
			continue;

		class = necpb_conf_read(pc, tag, PCI_CLASS_REG);
		csr = necpb_conf_read(pc, tag, PCI_COMMAND_STATUS_REG);
		if (PCI_CLASS(class) != PCI_CLASS_BRIDGE ||
		    PCI_SUBCLASS(class) != PCI_SUBCLASS_BRIDGE_PCI) {
			csr |= PCI_COMMAND_IO_ENABLE | PCI_COMMAND_MEM_ENABLE;
			necpb_conf_write(pc, tag, PCI_MAPREG_ROM, 0);
		}
		csr |= PCI_COMMAND_MASTER_ENABLE;
		necpb_conf_write(pc, tag, PCI_COMMAND_STATUS_REG, csr);
	}
#endif

	ncp->nc_initialized = 1;
}

static void
necpbattach(device_t parent, device_t self, void *aux)
{
	struct necpb_softc *sc = device_private(self);
	struct pcibus_attach_args pba;
	pci_chipset_tag_t pc;
	int i;

	sc->sc_dev = self;

	necpbfound = 1;

	aprint_normal("\n");

	sc->sc_ncp = &necpb_main_context;
	necpb_init(sc->sc_ncp);

	pc = &sc->sc_ncp->nc_pc;
#ifdef PCI_NETBSD_CONFIGURE
	struct pciconf_resources *pcires = pciconf_resource_init();
	pciconf_resource_add(pcires, PCICONF_RESOURCE_IO,
	    PCI_IO_START, PCI_IO_SIZE);
	pciconf_resource_add(pcires, PCICONF_RESOURCE_MEM,
	    PCI_MEM_START, PCI_MEM_SIZE);
	pci_configure_bus(pc, pcires, 0, mips_cache_info.mci_dcache_align);
	pciconf_resource_fini(pcires);
#endif

	out32(RD94_SYS_PCI_INTMASK, 0xf);

	for (i = 0; i < 4; i++)
		necpb_inttbl[i] = NULL;

	(*platform->set_intr)(MIPS_INT_MASK_2, necpb_intr, ARC_INTPRI_PCIISA);

	pba.pba_iot = &sc->sc_ncp->nc_iot;
	pba.pba_memt = &sc->sc_ncp->nc_memt;
	pba.pba_dmat = &sc->sc_ncp->nc_dmat;
	pba.pba_dmat64 = NULL;
	pba.pba_pc = pc;
	pba.pba_flags = PCI_FLAGS_IO_OKAY | PCI_FLAGS_MEM_OKAY;
	pba.pba_bus = 0;
	pba.pba_bridgetag = NULL;

	config_found(self, &pba, pcibusprint, CFARG_EOL);
}

static void
necpb_attach_hook(device_t parent, device_t self,
    struct pcibus_attach_args *pba)
{
}

static int
necpb_bus_maxdevs(pci_chipset_tag_t pc, int busno)
{

	return 32;
}

static pcitag_t
necpb_make_tag(pci_chipset_tag_t pc, int bus, int device, int function)
{
	pcitag_t tag;

	if (bus >= 256 || device >= 32 || function >= 8)
		panic("%s: bad request", __func__);

	tag = 0x80000000 | (bus << 16) | (device << 11) | (function << 8);
	return tag;
}

static void
necpb_decompose_tag(pci_chipset_tag_t pc, pcitag_t tag, int *bp, int *dp,
   int *fp)
{

	if (bp != NULL)
		*bp = (tag >> 16) & 0xff;
	if (dp != NULL)
		*dp = (tag >> 11) & 0x1f;
	if (fp != NULL)
		*fp = (tag >> 8) & 0x07;
}

static pcireg_t
necpb_conf_read(pci_chipset_tag_t pc, pcitag_t tag, int reg)
{
	pcireg_t data;
	int s;

	if ((unsigned int)reg >= PCI_CONF_SIZE)
		return (pcireg_t) -1;

	s = splhigh();
	out32(RD94_SYS_PCI_CONFADDR, tag | reg);
	data = in32(RD94_SYS_PCI_CONFDATA);
	out32(RD94_SYS_PCI_CONFADDR, 0);
	splx(s);

	return data;
}

static void
necpb_conf_write(pci_chipset_tag_t pc, pcitag_t tag, int reg, pcireg_t data)
{
	int s;

	if ((unsigned int)reg >= PCI_CONF_SIZE)
		return;

	s = splhigh();
	out32(RD94_SYS_PCI_CONFADDR, tag | reg);
	out32(RD94_SYS_PCI_CONFDATA, data);
	out32(RD94_SYS_PCI_CONFADDR, 0);
	splx(s);
}

static int
necpb_intr_map(const struct pci_attach_args *pa, pci_intr_handle_t *ihp)
{
	pci_chipset_tag_t pc = pa->pa_pc;
	pcitag_t intrtag = pa->pa_intrtag;
	int pin = pa->pa_intrpin;
	int bus, dev;

	if (pin == 0) {
		/* No IRQ used. */
		*ihp = -1;
		return 1;
	}

	if (pin > 4) {
		printf("necpb_intr_map: bad interrupt pin %d\n", pin);
		*ihp = -1;
		return 1;
	}

	necpb_decompose_tag(pc, intrtag, &bus, &dev, NULL);
	if (bus != 0) {
		printf("necpb_intr_map: unknown bus %d\n", bus);
		*ihp = -1;
		return 1;
	}

	switch (dev) {
	case 3:
		*ihp = 3;
		break;
	case 4:
		*ihp = 2;
		break;
	case 5:
		*ihp = 1;
		break;
	default:
		*ihp = -1;
		return 1;
	}

	return 0;
}

static const char *
necpb_intr_string(pci_chipset_tag_t pc, pci_intr_handle_t ih, char *buf,
    size_t len)
{
	if (ih >= 4)
		panic("%s: bogus handle %ld", __func__, ih);
	snprintf(buf, len, "int %c", 'A' + (int)ih);
	return buf;
}

static void *
necpb_intr_establish(pci_chipset_tag_t pc, pci_intr_handle_t ih, int level,
    int (*func)(void *), void *arg)
{
	struct necpb_intrhand *n, *p;
	uint32_t mask;
	char buf[PCI_INTRSTR_LEN];

	if (ih >= 4)
		panic("%s: bogus handle", __func__);

	n = kmem_alloc(sizeof(*n), KM_SLEEP);
	n->ih_func = func;
	n->ih_arg = arg;
	n->ih_next = NULL;
	n->ih_intn = ih;
	strlcpy(n->ih_evname, necpb_intr_string(pc, ih, buf, sizeof(buf)),
	    sizeof(n->ih_evname));
	evcnt_attach_dynamic(&n->ih_evcnt, EVCNT_TYPE_INTR, NULL, "necpb",
	    n->ih_evname);

	if (necpb_inttbl[ih] == NULL) {
		necpb_inttbl[ih] = n;
		mask = in32(RD94_SYS_PCI_INTMASK);
		mask |= 1 << ih;
		out32(RD94_SYS_PCI_INTMASK, mask);
	} else {
		p = necpb_inttbl[ih];
		while (p->ih_next != NULL)
			p = p->ih_next;
		p->ih_next = n;
	}

	return n;
}

static void
necpb_intr_disestablish(pci_chipset_tag_t pc, void *cookie)
{
	struct necpb_intrhand *n, *p, *q;
	uint32_t mask;

	n = cookie;

	q = NULL;
	p = necpb_inttbl[n->ih_intn];
	while (p != n) {
		if (p == NULL)
			panic("%s: broken intr table", __func__);
		q = p;
		p = p->ih_next;
	}

	if (q == NULL) {
		necpb_inttbl[n->ih_intn] = n->ih_next;
		if (n->ih_next == NULL) {
			mask = in32(RD94_SYS_PCI_INTMASK);
			mask &= ~(1 << n->ih_intn);
			out32(RD94_SYS_PCI_INTMASK, mask);
		}
	} else
		q->ih_next = n->ih_next;

	evcnt_detach(&n->ih_evcnt);

	kmem_free(n, sizeof(*n));
}

/*
 *   Handle PCI/EISA interrupt.
 */
static uint32_t
necpb_intr(uint32_t mask, struct clockframe *cf)
{
	uint32_t vector, stat;
	struct necpb_intrhand *p;
	int i, handled;

	handled = 0;
	vector = in32(RD94_SYS_INTSTAT2) & 0xffff;

	if (vector == 0x4000) {
		stat = in32(RD94_SYS_PCI_INTSTAT);
		stat &= in32(RD94_SYS_PCI_INTMASK);
		for (i = 0; i < 4; i++) {
			if (stat & (1 << i)) {
#if 0
				printf("pint %d\n", i);
#endif
				p = necpb_inttbl[i];
				while (p != NULL) {
					if ((*p->ih_func)(p->ih_arg)) {
						p->ih_evcnt.ev_count++;
						handled |= 1;
					}
					p = p->ih_next;
				}
			}
		}
	} else if (vector == 0x8000) {
		printf("eisa_nmi\n");
	} else {
		printf("eint %d\n", vector & 0xff);
#if 0
		if (eisa_intr(vector & 0xff)) {
			handled |= 1;
		}
#endif
	}

	return handled ? MIPS_INT_MASK_2 : 0;
}

#ifdef PCI_NETBSD_CONFIGURE
static void
necpb_conf_interrupt(pci_chipset_tag_t pc, int bus, int dev, int func,
    int swiz, int *iline)
{

	return;
}

static int
necpb_conf_hook(pci_chipset_tag_t pc, int bus, int dev, int func,
    pcireg_t id)
{

	/* ignore bogus IDs */
	if (id == 0)
		return 0;

	/* don't configure bridges */
	if (bus == 0 && (dev == 1 || dev == 2))
		return 0;

	return PCI_CONF_DEFAULT;
}
#endif<|MERGE_RESOLUTION|>--- conflicted
+++ resolved
@@ -1,8 +1,4 @@
-<<<<<<< HEAD
-/*	$NetBSD: necpb.c,v 1.46 2020/11/18 02:14:13 thorpej Exp $	*/
-=======
 /*	$NetBSD: necpb.c,v 1.47 2021/04/24 23:36:25 thorpej Exp $	*/
->>>>>>> e2aa5677
 
 /*-
  * Copyright (c) 1997, 1998 The NetBSD Foundation, Inc.
@@ -65,11 +61,7 @@
  */
 
 #include <sys/cdefs.h>
-<<<<<<< HEAD
-__KERNEL_RCSID(0, "$NetBSD: necpb.c,v 1.46 2020/11/18 02:14:13 thorpej Exp $");
-=======
 __KERNEL_RCSID(0, "$NetBSD: necpb.c,v 1.47 2021/04/24 23:36:25 thorpej Exp $");
->>>>>>> e2aa5677
 
 #include "opt_pci.h"
 
