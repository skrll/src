--- conflicted
+++ resolved
@@ -1,8 +1,4 @@
-<<<<<<< HEAD
-/*	$NetBSD: types.h,v 1.10 2016/01/23 22:31:19 christos Exp $	*/
-=======
 /*	$NetBSD: types.h,v 1.11 2018/07/12 10:46:44 maxv Exp $	*/
->>>>>>> b2b84690
 
 /*-
  * Copyright (c) 1990 The Regents of the University of California.
