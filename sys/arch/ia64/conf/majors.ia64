<<<<<<< HEAD
#	$NetBSD: majors.ia64,v 1.18 2020/01/29 18:39:02 maya Exp $
=======
#	$NetBSD: majors.ia64,v 1.19 2020/04/04 16:06:14 jdolecek Exp $
>>>>>>> 898b1760
#
# Device majors for ia64
#

device-major	cons		char 0
device-major	ctty		char 1
device-major	mem		char 2
device-major	wd		char 3   block 0	wd
device-major	swap		char 4   block 1	vmswap
device-major	pts		char 5			pty
device-major	ptc		char 6			pty
device-major	log		char 7
device-major	com		char 8			com
device-major	fd		char 9   block 2	fdc
device-major	wt		char 10  block 3	wt
#device-major	obsolete	char 11  block 15	obsolete (scd)
device-major	pc		char 12			pc
device-major	sd		char 13  block 4	sd
device-major	st		char 14  block 5	st
device-major	cd		char 15  block 6	cd
device-major	lpt		char 16			lpt
device-major	ch		char 17			ch
device-major	ccd		char 18  block 16	ccd
device-major	ss		char 19			ss
device-major	uk		char 20			uk
device-major	apm		char 21			apm
device-major	filedesc	char 22
device-major	bpf		char 23			bpfilter
device-major	md		char 24  block 17	md

device-major	joy		char 26			joy
#device-major	obsolete	char 27			obsolete (spkr)
#device-major	obsolete	char 28			obsolete (lkm)

#device-major	obsolete	char 35			obsolete (omms)
#device-major	obsolete	char 36			obsolete (olms)
#device-major	obsolete	char 37			obsolete (opms)
device-major	cy		char 38			cy
device-major	mcd		char 39  block 7	mcd
device-major	tun		char 40			tun
device-major	vnd		char 41  block 14	vnd
device-major	audio		char 42			audio
#device-major	obsolete	char 43			obsolete (compat_svr4)
device-major	ipl		char 44			ipfilter
#device-major	obsolete	char 45			obsolete (satlink)
device-major	rnd		char 46			rnd
device-major	wsdisplay	char 47			wsdisplay
device-major	wskbd		char 48			wskbd
device-major	wsmouse		char 49			wsmouse
#device-major	obsolete	char 50			obsolete (isdn)
#device-major	obsolete	char 51			obsolete (isdnctl)
#device-major	obsolete	char 52			obsolete (isdnbchan)
#device-major	obsolete	char 53			obsolete (isdntrc)
#device-major	obsolete	char 54			obsolete (isdntel)
device-major	usb		char 55			usb
device-major	uhid		char 56			uhid
device-major	ulpt		char 57			ulpt
device-major	midi		char 58			midi
device-major	sequencer	char 59			sequencer
device-major	vcoda		char 60			vcoda
device-major	scsibus		char 61			scsibus
device-major	raid		char 62  block 18	raid
device-major	esh		char 63			esh
device-major	ugen		char 64			ugen
device-major	wsmux		char 65			wsmux
device-major	ucom		char 66			ucom
device-major	sysmon		char 67			sysmon
#device-major	obsolete	char 68			obsolete (vmegeneric)
device-major	ld		char 69  block 19	ld
#device-major	obsolete	char 70			obsolete (urio)
device-major	bktr		char 71			bktr

device-major	cz		char 73			cz
device-major	ses		char 74			ses
device-major	uscanner	char 75			uscanner
device-major	iop		char 76			iop
device-major	altq		char 77			altq
device-major	mlx		char 78			mlx
device-major	ed		char 79  block 20	ed_mca
device-major	mly		char 80			mly
device-major	wsfont		char 81			wsfont
device-major	agp		char 82			agp
device-major	pci		char 83			pci
device-major	dpti		char 84			dpti
device-major	irframe		char 85			irframedrv
device-major	cir		char 86			cir
device-major	radio		char 87			radio
# major 88 free
device-major	clockctl	char 89			clockctl
#device-major	obsolete	char 90			obsolete (systrace)
device-major	kttcp		char 91			kttcp
device-major	dmoverio	char 92			dmoverio
device-major	cgd		char 93  block 21	cgd
#device-major	obsolete	char 94			obsolete (veriexec)
device-major	fwiso		char 95			fwiso
device-major	dpt		char 96			dpt
device-major	twe		char 97			twe
#device-major	obsolete	char 98			obsolete (nsmb)		
device-major	vmmon		char 99			vmmon
device-major	vmnet		char 100		vmnet
device-major	ksyms		char 101		ksyms
device-major	icp		char 102		icp
device-major	gpib		char 103		gpib
device-major	ppi		char 104		ppi
device-major	rd		char 105 block 22	rd
device-major	ct		char 106 block 23	ct
device-major	mt		char 107 block 24	mt

# Majors up to 143 are reserved for machine-dependent drivers.
# New machine-independent driver majors are assigned in 
# sys/conf/majors.<|MERGE_RESOLUTION|>--- conflicted
+++ resolved
@@ -1,8 +1,4 @@
-<<<<<<< HEAD
-#	$NetBSD: majors.ia64,v 1.18 2020/01/29 18:39:02 maya Exp $
-=======
 #	$NetBSD: majors.ia64,v 1.19 2020/04/04 16:06:14 jdolecek Exp $
->>>>>>> 898b1760
 #
 # Device majors for ia64
 #
