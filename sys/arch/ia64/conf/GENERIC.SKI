<<<<<<< HEAD
# $NetBSD: GENERIC.SKI,v 1.13 2017/04/07 17:07:09 scole Exp $
=======
# $NetBSD: GENERIC.SKI,v 1.14 2018/08/01 20:04:12 maxv Exp $
>>>>>>> b2b84690
#
# GENERIC machine description file
#
# This machine description file is used to generate the default NetBSD
# kernel.  The generic kernel does not include all options, subsystems
# and device drivers, but should be useful for most applications.
#
# The machine description file can be customised for your specific
# machine to reduce the kernel size and improve its performance.
#
# For further information on compiling NetBSD kernels, see the config(8)
# man page.
#
# For further information on hardware support for this architecture, see
# the intro(4) man page.  For further information about kernel options
# for this architecture, see the options(4) man page.  For an explanation
# of each device driver in this file see the section 4 man page for the
# device.

include 	"arch/ia64/conf/std.ia64"

options 	INCLUDE_CONFIG_FILE	# embed config file in kernel binary

<<<<<<< HEAD
#ident 		"GENERIC-$Revision: 1.13 $"
=======
#ident 		"GENERIC-$Revision: 1.14 $"
>>>>>>> b2b84690

maxusers	32		# estimated number of users

# CPU support.  At least one is REQUIRED.
#options	IA64_CPU

# CPU-related options.

# Standard system options
options 	INSECURE	# disable kernel security levels - X needs this
options 	NTP		# NTP phase/frequency locked loop

options 	KTRACE		# system call tracing via ktrace(1)

# Note: SysV IPC parameters can be changed dynamically; see sysctl(8).
options 	SYSVMSG		# System V-like message queues
options 	SYSVSEM		# System V-like semaphores
options 	SYSVSHM		# System V-like memory sharing

#options 	MODULAR		# new style module(7) framework
#options 	MODULAR_DEFAULT_AUTOLOAD

options 	USERCONF	# userconf(4) support

# Diagnostic/debugging support options
options 	DIAGNOSTIC	# expensive kernel consistency checks
options 	DEBUG		# expensive debugging checks/support
#options 	LOCKDEBUG	# expensive locking checks/support
options 	DDB		# in-kernel debugger
options 	DDB_ONPANIC=1	# see also sysctl(7): `ddb.onpanic'
#options 	DDB_HISTORY_SIZE=512	# enable history editing in DDB
#options 	KGDB		# remote debugger
#options 	KGDB_DEVNAME="\"com\"",KGDB_DEVADDR=0x3f8,KGDB_DEVRATE=9600
makeoptions	DEBUG="-g"	# compile full symbol table

#options UVMHIST
#options UVMHIST_PRINT

# File systems
file-system	FFS		# UFS
file-system	NFS		# Network File System client
file-system 	MFS		# memory file system
file-system	LFS		# log-structured file system
#file-system	NTFS		# Windows/NT file system (experimental)
file-system	CD9660		# ISO 9660 + Rock Ridge file system
#file-system	MSDOSFS		# MS-DOS file system
#file-system	FDESC		# /dev/fd
file-system	KERNFS		# /kern
file-system	NULLFS		# loopback file system
#file-system	OVERLAY		# overlay file system
#file-system	PROCFS		# /proc

#options 	GATEWAY		# packet forwarding
options 	INET		# IP + ICMP + TCP + UDP
#options 	INET6		# IPv6
#options 	IPSEC		# IP security

#options 	NFS_BOOT_DHCP,NFS_BOOT_BOOTPARAM

# Kernel root file system and dump configuration.
config		netbsd	root on ? type ?
#config		netbsd	root on md0a type ffs
#config		netbsd	root on sd0a type ffs
#config		netbsd	root on ? type nfs

#
# Device configuration
#

mainbus0 at root

cpu* at mainbus?

#options 	ACPI_SCANPCI	# find PCI roots using ACPI

acpi0 at mainbus?


# Pull in optional local configuration
cinclude "arch/ia64/conf/GENERIC.local"

# Console Devices
#ssccons*	at mainbus0		# Ski console interface driver
#wsdisplay*	at ssccons0 console ?
#wskbd*		at ssccons0 console ?

# Pseudo-Devices

# Enable the hooks used for initializing the root memory-disk.
pseudo-device	md			# memory disk device (ramdisk)
#options 	MEMORY_DISK_DYNAMIC	# loaded via kernel module(7)
##options 	MEMORY_DISK_HOOKS	# enable root ramdisk
##options		MEMORY_DISK_IS_ROOT	# force md RAM disk to be the root device
#options    MEMORY_DISK_ROOT_SIZE=2880  # 1.44M, same as a floppy
##options     MEMORY_DISK_ROOT_SIZE=8192  # 4Meg
##options     MEMORY_DISK_SERVER=1        # make the ramdisk writeable

#pseudo-device	vnd			# disk-like interface to files
#options 	VND_COMPRESSION		# compressed vnd(4)

pseudo-device	ssccons			# Ski emulator console
#pseudo-device	wsmux			# mouse & keyboard multiplexor
#pseudo-device	wsfont
pseudo-device	ksyms			# /dev/ksyms

# network pseudo-devices
#pseudo-device	bpfilter		# Berkeley packet filter
#pseudo-device	carp			# Common Address Redundancy Protocol
<<<<<<< HEAD
#pseudo-device	ipfilter		# IP filter (firewall) and NAT
=======
>>>>>>> b2b84690
pseudo-device	loop			# network loopback
#pseudo-device	ifmpls			# MPLS pseudo-interface
#pseudo-device	ppp			# Point-to-Point Protocol
#pseudo-device	pppoe			# PPP over Ethernet (RFC 2516)
#options 	PPPOE_SERVER		# Enable PPPoE server via link0
#pseudo-device	sl			# Serial Line IP
#pseudo-device	strip			# Starmode Radio IP (Metricom)
#pseudo-device	irframetty		# IrDA frame line discipline
#pseudo-device	tap			# virtual Ethernet
#pseudo-device	tun			# network tunneling over tty
#pseudo-device	gre			# generic L3 over IP tunnel
#pseudo-device	gif			# IPv[46] over IPv[46] tunnel (RFC 1933)
#pseudo-device	faith			# IPv[46] TCP relay translation i/f
#pseudo-device	stf			# 6to4 IPv6 over IPv4 encapsulation
#pseudo-device	vlan			# IEEE 802.1q encapsulation
#pseudo-device	bridge			# simple inter-network bridging
#options 	BRIDGE_IPF		# bridge uses IP/IPv6 pfil hooks too
#pseudo-device	agr			# IEEE 802.3ad link aggregation
<<<<<<< HEAD
#pseudo-device	pf			# PF packet filter
#pseudo-device	pflog			# PF log if
#pseudo-device	pfsync			# PF sync if
=======
>>>>>>> b2b84690
#pseudo-device	npf			# NPF packet filter
#pseudo-device 	etherip 		# Tunnel Ethernet over IP
# srt is EXPERIMENTAL
#pseudo-device	srt			# source-address-based routing

# miscellaneous pseudo-devices
pseudo-device	pty			# pseudo-terminals<|MERGE_RESOLUTION|>--- conflicted
+++ resolved
@@ -1,8 +1,4 @@
-<<<<<<< HEAD
-# $NetBSD: GENERIC.SKI,v 1.13 2017/04/07 17:07:09 scole Exp $
-=======
 # $NetBSD: GENERIC.SKI,v 1.14 2018/08/01 20:04:12 maxv Exp $
->>>>>>> b2b84690
 #
 # GENERIC machine description file
 #
@@ -26,11 +22,7 @@
 
 options 	INCLUDE_CONFIG_FILE	# embed config file in kernel binary
 
-<<<<<<< HEAD
-#ident 		"GENERIC-$Revision: 1.13 $"
-=======
 #ident 		"GENERIC-$Revision: 1.14 $"
->>>>>>> b2b84690
 
 maxusers	32		# estimated number of users
 
@@ -139,10 +131,6 @@
 # network pseudo-devices
 #pseudo-device	bpfilter		# Berkeley packet filter
 #pseudo-device	carp			# Common Address Redundancy Protocol
-<<<<<<< HEAD
-#pseudo-device	ipfilter		# IP filter (firewall) and NAT
-=======
->>>>>>> b2b84690
 pseudo-device	loop			# network loopback
 #pseudo-device	ifmpls			# MPLS pseudo-interface
 #pseudo-device	ppp			# Point-to-Point Protocol
@@ -161,12 +149,6 @@
 #pseudo-device	bridge			# simple inter-network bridging
 #options 	BRIDGE_IPF		# bridge uses IP/IPv6 pfil hooks too
 #pseudo-device	agr			# IEEE 802.3ad link aggregation
-<<<<<<< HEAD
-#pseudo-device	pf			# PF packet filter
-#pseudo-device	pflog			# PF log if
-#pseudo-device	pfsync			# PF sync if
-=======
->>>>>>> b2b84690
 #pseudo-device	npf			# NPF packet filter
 #pseudo-device 	etherip 		# Tunnel Ethernet over IP
 # srt is EXPERIMENTAL
