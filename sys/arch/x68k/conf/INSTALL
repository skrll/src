<<<<<<< HEAD
#	$NetBSD: INSTALL,v 1.115 2018/02/05 15:18:11 maxv Exp $
=======
#	$NetBSD: INSTALL,v 1.116 2018/08/01 20:04:14 maxv Exp $
>>>>>>> b2b84690

#
#	INSTALL -- installation kernel.
#

include "arch/x68k/conf/std.x68k"

#options 	INCLUDE_CONFIG_FILE	# embed config file in kernel binary

<<<<<<< HEAD
#ident 		"INSTALL-$Revision: 1.115 $"
=======
#ident 		"INSTALL-$Revision: 1.116 $"
>>>>>>> b2b84690

makeoptions	COPTS="-Os"		# Optimise for space. Implies -O2

maxusers	4

## Enable the hooks used for initializing the memory-disk.
options 	MEMORY_DISK_HOOKS
options 	MEMORY_DISK_IS_ROOT	# Force root on memory-disk
options 	MEMORY_DISK_SERVER=0	# No user space hooks
options 	MEMORY_DISK_ROOT_SIZE=3600	# 1.8 Mbytes
options 	MEMORY_DISK_RBFLAGS=RB_SINGLE	# boot in single-user mode

## System kernel configuration.  See options(4) for more detail.


## Options for variants of the m68k MPU
## you must have at least the correct one; REQUIRED
options 	M68030
options 	M68040
options 	M68060
## If you want an optimized kernel for a specific processor, use either:
#makeoptions	CMACHFLAGS="-m68030"
#makeoptions	CMACHFLAGS="-m68040 -Wa,-m68030 -Wa,-m68851"
#makeoptions	CMACHFLAGS="-m68060 -Wa,-m68030 -Wa,-m68851"


#### System options specific to the x68k port

options 	EXTENDED_MEMORY		# support for >16MB memory
options 	FPU_EMULATE		# software fpu emulation for MC68030
options 	FPSP			# floating point emulation for MC68040
options 	M060SP			# int/fp emulation for MC68060
#options 	JUPITER			# support for "Jupiter-X" accelerator
#options 	MAPPEDCOPY		# use page mapping for large copyin/copyout
#options 	ZSCONSOLE,ZSCN_SPEED="9600"	# use serial console


#### System options that are the same for all ports

## Root device configuration: change the ?'s if you are going to use a
## nonstandard root partition (other than where the kernel is booted from)
## and/or nonstandard root type (not ffs or nfs).  Normally this can be
## automagically determined at boot time.

config		netbsd	root on ? type ?
#config		netbsd	root on sd0 type ffs

## RTC is offset from GMT; -540 means JST-9
options 	RTC_OFFSET=-540	# hardware clock is this many mins. west of GMT

## System call tracing (see ktrace(1)).
#options 	KTRACE

## System V compatible IPC subsystem.  (msgctl(2), semctl(2), and shmctl(2))
#options 	SYSVMSG		# System V message queues
#options 	SYSVSEM		# System V semaphores
#options 	SYSVSHM		# System V shared memory

## Loadable kernel module support

options 	USERCONF		# userconf(4) support
options 	PIPE_SOCKETPAIR		# smaller, but slower pipe(2)
#options 	SYSCTL_INCLUDE_DESCR	# Include sysctl descriptions in kernel

## NFS boot options; not supported currently: needs nfsboot program
#options 	NFS_BOOT_BOOTPARAM
#options 	NFS_BOOT_BOOTP
#options 	NFS_BOOT_DHCP

#### Debugging options

## The DDB in-kernel debugger runs at panic (unless DDB_ONPANIC=0), or at
## serial console break or keyboard reset, where the PROM would normally
## intercept.  DDB_HISTORY_SIZE adds up/down arrow command history.
#options 	DDB			# kernel dynamic debugger
#options 	DDB_HISTORY_SIZE=100	# enable history editing in DDB
#options 	DDB_ONPANIC=1		# see also sysctl(7): `ddb.onpanic'
#options 	PANICBUTTON		# interrupt switch invokes DDB

## You may also use gdb, on another computer connected to this machine over
## a serial port.  Both KGDB_DEV and KGDB_DEVRATE should be specified;
## KGDB_DEV is a dev_t encoded device number of the serial port to use.
## KGDB is not supported for now.
#options 	KGDB			# support for kernel gdb
#options 	KGDB_DEV=0xc00		# kgdb device number
#options 	KGDB_DEVRATE=9600	# baud rate

## Compile the kernel with debugging symbols (`netbsd.gdb' is the debug file),
## such that gdb(1) can be used on a kernel coredump.

#makeoptions	DEBUG="-g"

## Adds code to the kernel that does internal consistency checks, and will
## cause the kernel to panic if corruption of internal data structures
## is detected.
#options 	DIAGNOSTIC	# extra kernel sanity checking

## Enable (possibly expensive) debugging code that may also display messages
## on the system console
#options 	DEBUG

## Make SCSI error messages more verbose when explaining their meanings.
#options 	SCSIVERBOSE

## `INSECURE' turns off the kernel security level (securelevel = 0 always).
## This allows writing to /dev/mem, loading kernel modules while multi-user,
## and other insecurities good only for development work.  Do not use this
## option on a production machine.
#options 	INSECURE

## `FDSCRIPTS' allows non-readable but executable scripts by providing a
## pre-opened opaque file to the script interpreter.  `SETUIDSCRIPTS',
## which implies FDSCRIPTS, allows scripts to be set-user-id using the same
## opaque file mechanism.  Perl calls this "secure setuid scripts."

#options 	FDSCRIPTS
#options 	SETUIDSCRIPTS

## Options for compatibility with previous releases foreign system binaries.

include 	"conf/compat_netbsd30.config"

#options 	COMPAT_AOUT_M68K # compatibility with NetBSD/m68k a.out
#options 	COMPAT_M68K4K	# NetBSD/m68k4k binaries
#options 	COMPAT_SUNOS	# SunOS 4.x binary compatibility; broken
#options 	COMPAT_SVR4	# SVR4 binary compatibility; broken
#options 	COMPAT_LINUX	# Linux/m68k binary compatibility

## File systems.
file-system	FFS		# Berkeley Fast Filesystem
file-system	NFS		# Sun NFS-compatible filesystem client
#file-system	KERNFS		# kernel data-structure filesystem
#file-system	NULLFS		# NULL layered filesystem
#file-system 	OVERLAY		# overlay file system
#file-system	MFS		# memory-based filesystem
#file-system	FDESC		# user file descriptor filesystem
#file-system	UMAPFS		# uid/gid remapping filesystem
#file-system	LFS		# Log-structured filesystem (experimental)
#file-system	PROCFS		# /proc
file-system	CD9660		# ISO 9660 + Rock Ridge file system
#file-system	UNION		# union file system (a little buggy)
file-system	MSDOSFS		# MS-DOS FAT filesystem(s).
#file-system 	ADOSFS		# AmigaDOS filesystem
#file-system	PTYFS		# /dev/pts/N support

## File system options.
#options 	NFSSERVER	# Sun NFS-compatible filesystem server
#options 	QUOTA		# legacy UFS quotas
#options 	QUOTA2		# new, in-filesystem UFS quotas
#options 	FFS_EI		# FFS Endian Independent support
options 	WAPBL		# File system journaling support
#options 	NFS_V2_ONLY	# Exclude NFS3 code to save space
options 	FFS_NO_SNAPSHOT	# No FFS snapshot support

## Network protocol support.  In most environments, INET is required.
options 	INET		# IP (Internet Protocol) v4
options 	INET6		# IPV6
#options 	IPSEC		# IP security
#options 	IPSEC_DEBUG	# debug for IP security
#options 	GATEWAY		# packet forwarding ("router switch")
#options 	MROUTING	# packet forwarding of multicast packets
#options 	PIM		# Protocol Independent Multicast
#options 	NETATALK	# AppleTalk (over Ethernet) protocol
#options 	NTP		# Network Time Protocol in-kernel support
#options 	PPS_SYNC	# Add serial line synchronization for NTP
#options 	PPP_BSDCOMP	# Add BSD compression to ppp device
#options 	PPP_DEFLATE	# Add deflate (libz) compression to ppp device
#options 	PPP_FILTER	# Add active filters for ppp (via bpf)
#options 	TCP_DEBUG	# Record last TCP_NDEBUG packets with SO_DEBUG


#### Device configurations

## Fundamental devices; see also std.x68k
dmac0	at intio0 addr 0xe84000		# DMA controller
xel0	at intio0
opm0	at intio0 addr 0xe90000		# OPM: required for fdc

## Display devices and console
grfbus0	at mainbus0			# bitmapped displays
grf0	at grfbus0 addr 0		# multiplane graphics
#grf1	at grfbus0 addr 1		# flexible graphics

kbd0	at mfp0				# standard keyboard
ite0	at grf0 grfaddr 0		# internal terminal emulator
options 	ITE_KERNEL_ATTR=4	# bold for kernel messages
					# see /sys/arch/x68k/dev/itevar.h

## floppy disks
fdc0	at intio0 addr 0xe94000 intr 96 dma 0 dmaintr 100 # floppy controller
fd*	at fdc0 unit ?			# builtin floppy drives

## SCSI devices
scsirom0 at intio0				# SCSI BIOS
scsirom1 at intio0				# SCSI BIOS
spc*	at scsirom?				# genuin SCSI
scsibus* at spc?
mha0	at scsirom?				# Mankai MK-HA1 (Mach-2)
scsibus* at mha0

sd*	at scsibus? target ? lun ?	# SCSI disks
cd*	at scsibus? target ? lun ?	# SCSI CD-ROMs
st*	at scsibus? target ? lun ?	# SCSI tapes
#ss*	at scsibus? target ? lun ?	# SCSI scanners
#ch*	at scsibus? target ? lun ?	# SCSI changer devices
#uk*	at scsibus? target ? lun ?	# SCSI unknown devices

## Ports
zsc0	at intio0 addr 0xe98000 intr 112
zstty0	at zsc0 channel 0		# built-in RS-232C
#ms0	at zsc0 channel 1		# standard mouse
#zsc1	at intio0 addr 0xeafc00 intr 113
#zstty2	at zsc1 channel 0
#zstty3	at zsc1 channel 1
#zsc2	at intio0 addr 0xeafc10 intr 114
#zstty4	at zsc2 channel 0
#zstty5	at zsc2 channel 1
#par0	at intio0 addr 0xe8c000 	# Builtin printer port

sram0	at intio0 addr 0xed0000		# battery-backuped static RAM
#pseudo-device	bell			# OPM bell

#com0	at intio0 addr 0xefff00 intr 240	# PSX16550, port1
#com1	at intio0 addr 0xefff10 intr 241	# PSX16550, port2

## Audio device
#vs0 at intio0 addr 0xe92000 dma 3 dmaintr 106
#audio*	at vs?

#spkr*	at audio?				# PC speaker (synthesized)

## Network interfaces
ne*	at intio0 addr 0xece300 intr 249	# Nereid Ethernet
ne*	at intio0 addr 0xeceb00 intr 248	# Nereid Ethernet
neptune0 at intio0 addr 0xece000 intr 249	# Neptune-X
neptune1 at intio0 addr 0xece400 intr 249	# Neptune-X at alt. addr.
ne*	at neptune? addr 0x300			# NE2000 or clone


#### Pseudo devices

pseudo-device	md			# boot floppy image
pseudo-device	loop
pseudo-device	bpfilter
pseudo-device	sl		
pseudo-device	pty			# pseudo-terminals<|MERGE_RESOLUTION|>--- conflicted
+++ resolved
@@ -1,8 +1,4 @@
-<<<<<<< HEAD
-#	$NetBSD: INSTALL,v 1.115 2018/02/05 15:18:11 maxv Exp $
-=======
 #	$NetBSD: INSTALL,v 1.116 2018/08/01 20:04:14 maxv Exp $
->>>>>>> b2b84690
 
 #
 #	INSTALL -- installation kernel.
@@ -12,11 +8,7 @@
 
 #options 	INCLUDE_CONFIG_FILE	# embed config file in kernel binary
 
-<<<<<<< HEAD
-#ident 		"INSTALL-$Revision: 1.115 $"
-=======
 #ident 		"INSTALL-$Revision: 1.116 $"
->>>>>>> b2b84690
 
 makeoptions	COPTS="-Os"		# Optimise for space. Implies -O2
 
