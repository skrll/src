--- conflicted
+++ resolved
@@ -1,8 +1,4 @@
-<<<<<<< HEAD
-/*	$NetBSD: par.c,v 1.42 2014/07/25 08:10:35 dholland Exp $	*/
-=======
 /*	$NetBSD: par.c,v 1.43 2018/09/03 16:29:28 riastradh Exp $	*/
->>>>>>> 598bd837
 
 /*
  * Copyright (c) 1982, 1990 The Regents of the University of California.
@@ -40,11 +36,7 @@
  */
 
 #include <sys/cdefs.h>
-<<<<<<< HEAD
-__KERNEL_RCSID(0, "$NetBSD: par.c,v 1.42 2014/07/25 08:10:35 dholland Exp $");
-=======
 __KERNEL_RCSID(0, "$NetBSD: par.c,v 1.43 2018/09/03 16:29:28 riastradh Exp $");
->>>>>>> 598bd837
 
 #include <sys/param.h>
 #include <sys/errno.h>
