--- conflicted
+++ resolved
@@ -1,8 +1,4 @@
-<<<<<<< HEAD
-/*	$NetBSD: if_ne_intio.c,v 1.18 2015/05/20 09:17:18 ozaki-r Exp $	*/
-=======
 /*	$NetBSD: if_ne_intio.c,v 1.19 2018/06/22 04:17:41 msaitoh Exp $	*/
->>>>>>> b2b84690
 
 /*
  * Copyright (c) 2001 Tetsuya Isaki. All rights reserved.
@@ -34,11 +30,7 @@
  */
 
 #include <sys/cdefs.h>
-<<<<<<< HEAD
-__KERNEL_RCSID(0, "$NetBSD: if_ne_intio.c,v 1.18 2015/05/20 09:17:18 ozaki-r Exp $");
-=======
 __KERNEL_RCSID(0, "$NetBSD: if_ne_intio.c,v 1.19 2018/06/22 04:17:41 msaitoh Exp $");
->>>>>>> b2b84690
 
 #include "opt_inet.h"
 #include "opt_ns.h"
