<<<<<<< HEAD
# $NetBSD: GENERIC,v 1.34 2018/02/05 15:18:10 maxv Exp $
=======
# $NetBSD: GENERIC,v 1.35 2018/08/01 20:04:10 maxv Exp $
>>>>>>> b2b84690
#
# GENERIC machine description file
# 
# This machine description file is used to generate the default NetBSD
# kernel.  The generic kernel does not include all options, subsystems
# and device drivers, but should be useful for most applications.
#
# The machine description file can be customised for your specific
# machine to reduce the kernel size and improve its performance.
#
# For further information on compiling NetBSD kernels, see the config(8)
# man page.
#
# For further information on hardware support for this architecture, see
# the intro(4) man page.  For further information about kernel options
# for this architecture, see the options(4) man page.  For an explanation
# of each device driver in this file see the section 4 man page for the
# device.

include "arch/amigappc/conf/std.amigappc"

options 	INCLUDE_CONFIG_FILE     # embed config file in kernel binary

<<<<<<< HEAD
#ident          "GENERIC-$Revision: 1.34 $"
=======
#ident          "GENERIC-$Revision: 1.35 $"
>>>>>>> b2b84690

maxusers	8

#
# Mainboards to support (in addition to Amiga)
#
options 	BB060STUPIDROM	# You need this, if you have a non-DraCo
				# MC68060 with an OS ROM up to (at least)
				# V40 (OS3.1) and want to boot with the
				# bootblock.
				# You do not need this if you have a DraCo,
				# have no 68060 or NEVER use the bootblock
options 	P5PPC68KBOARD	# Phase5 PPC/68K board support

#
# Standard system options
#
options 	INSECURE	# disable kernel security levels
options 	RTC_OFFSET=0	# hardware clock is this many mins. west of GMT
options 	NTP		# NTP phase/frequency locked loop

options 	KTRACE		# system call tracing support
options 	SCSIVERBOSE	# human readable SCSI error messages
options 	USERCONF	# userconf(4) support
#options 	PIPE_SOCKETPAIR	# smaller, but slower pipe(2)
#options 	SYSCTL_INCLUDE_DESCR	# Include sysctl descriptions in kernel

# Support for System V IPC facilities.
options 	SYSVSHM		# System V-like shared memory
options 	SYSVMSG		# System V-like messages
options 	SYSVSEM		# System V-like semaphores

# Alternate buffer queue strategies for better responsiveness under high
# disk I/O load.
#options 	BUFQ_READPRIO
#options 	BUFQ_PRIOCSCAN

#
# Diagnostic/debugging support options
#
#options 	DIAGNOSTIC	# Extra kernel sanity checks
#options 	DEBUG		# Enable misc. kernel debugging code
#options 	DEBUG_KERNEL_START
options 	DDB		# in-kernel debugger
#options 	DDB_ONPANIC=1	# see also sysctl(7): `ddb.onpanic'
options 	DDB_HISTORY_SIZE=512	# Enable history editing in DDB
#options 	SCSIDEBUG	# Add SCSI debugging statements
#options 	SERCONSOLE	# console via Amiga serial port
#makeoptions	DEBUG="-g"	# compile full symbol table

#
# Compatibility option
#

include 	"conf/compat_netbsd09.config"

#options 	COMPAT_386BSD_MBRPART # recognize old partition ID
#options 	COMPAT_LINUX	# Linux binary compatibility

#
# File systems
#
file-system 	FFS		# UFS
file-system 	EXT2FS		# second extended file system (linux)
file-system 	LFS		# log-structured file system
file-system 	MFS		# memory file system
file-system 	NFS		# Network file System client
file-system 	CD9660		# ISO 9660 + Rock Ridge file system
file-system 	MSDOSFS		# MS-DOS file system
file-system 	ADOSFS		# AmigaDOS file system
file-system 	FDESC		# /dev/fd
file-system 	KERNFS		# /kern
file-system 	NULLFS		# loopback file system
file-system 	OVERLAY		# overlay file system
file-system 	PROCFS		# /proc
file-system 	UMAPFS		# NULLFS + uid and gid remapping
file-system 	UNION		# union file system
file-system	SMBFS		# experimental - CIFS; also needs nsmb (below)
file-system	PTYFS		# /dev/pts/N support
file-system	TMPFS		# Efficient memory file-system
#file-system	UDF		# experimental - OSTA UDF CD/DVD file-system

# File system options
#options 	FFS_EI		# FFS Endian Independent support
options 	WAPBL		# File system journaling support

options 	QUOTA		# legacy UFS quotas
options 	QUOTA2		# new, in-filesystem UFS quotas
#options	UFS_DIRHASH	# UFS Large Directory Hashing - Experimental
options 	NFSSERVER	# Network File System server side code
#options 	FFS_NO_SNAPSHOT	# No FFS snapshot support
options 	UFS_EXTATTR	# Extended attribute support for UFS1
#options 	EXT2FS_SYSTEM_FLAGS # makes ext2fs file flags (append and
				# immutable) behave as system flags.

#
# Networking options
#
#options 	GATEWAY		# Packet forwarding
options 	INET		# IP networking support (Required)
options 	INET6		# IPV6
#options 	IPSEC		# IP security
#options 	IPSEC_DEBUG	# debug for IP security
#options 	MROUTING	# Multicast routing
#options 	PIM		# Protocol Independent Multicast
#options 	NETATALK	# AppleTalk networking protocols
options 	PPP_BSDCOMP	# BSD-Compress compression support for PPP
options 	PPP_DEFLATE	# Deflate compression support for PPP
options 	PPP_FILTER	# Active filter support for PPP (requires bpf)
#options 	TCP_DEBUG	# Record last TCP_NDEBUG packets with SO_DEBUG

#options 	ALTQ		# Manipulate network interfaces' output queues
#options 	ALTQ_BLUE	# Stochastic Fair Blue
#options 	ALTQ_CBQ	# Class-Based Queueing
#options 	ALTQ_CDNR	# Diffserv Traffic Conditioner
#options 	ALTQ_FIFOQ	# First-In First-Out Queue
#options 	ALTQ_FLOWVALVE	# RED/flow-valve (red-penalty-box)
#options 	ALTQ_HFSC	# Hierarchical Fair Service Curve
#options 	ALTQ_LOCALQ	# Local queueing discipline
#options 	ALTQ_PRIQ	# Priority Queueing
#options 	ALTQ_RED	# Random Early Detection
#options 	ALTQ_RIO	# RED with IN/OUT
#options 	ALTQ_WFQ	# Weighted Fair Queueing

#
# Amiga specific options
#
options 	RETINACONSOLE	# enable code to allow retina to be console
options 	ULOWELLCONSOLE	# enable code to allow a2410 to be console
options 	CL5426CONSOLE	# Cirrus console
options 	CV64CONSOLE	# CyberVision console
options 	TSENGCONSOLE	# Tseng console
options 	CV3DCONSOLE	# CyberVision 64/3D console

options 	GRF_ECS		# Enhanced Chip Set
options 	GRF_NTSC	# NTSC
options 	GRF_PAL		# PAL
options 	GRF_A2024	# Support for the A2024
options 	GRF_AGA		# AGA Chip Set
options 	GRF_AGA_VGA	# AGA VGAONLY timing
options 	GRF_SUPER72	# AGA Super-72
#options 	KFONT_8X11	# 8x11 font

# select a font for the console according to the character set and keymap
# you want to use
options        KFONT_CONS_ISO8859_1
#options         KFONT_CONS_ISO8859_2

# This is how you would tell the kernel the A2410 oscillator frequencies:
# The used frequencies are the defaults, and do not need option setting
#options 	ULOWELL_OSC1=36000000
#options 	ULOWELL_OSC2=66667000

# This is how you specify the blitting speed, higher values may speed up blits
# a littel bit.  If you raise this value too much some trash may appear.
# the commented version is the default.
#options 	RH_MEMCLK=61000000
# this option enables the 64 bit sprite which does not work
# for quite a few people.  E.g. The cursor sprite will turn to a block
# when moved to the top of the screen in X.
#options 	RH_64BIT_SPRITE
# enables fast scroll code appears to now work on 040 systems.
#options 	RETINA_SPEED_HACK
# enables the Hardwarecursor which does not work on some systems.
#options 	RH_HARDWARECURSOR

#
# Device configuration
#
mainbus0	at root
cpu0		at mainbus0
kbd0		at mainbus0		# Amiga keyboard
zbus0		at mainbus0		# ZorroII/III expansion bus
ser0		at mainbus0		# Amiga onboard serial
par0		at mainbus0		# Amiga onboard parallel
ms*		at mainbus0		# Amiga mice
fdc0		at mainbus0		# Amiga FDC
fd*		at fdc0 unit ?		# floppy disks on the later
a34kbbc0	at mainbus0		# A3000/A4000 battery backed clock
aucc*		at mainbus0		# Amiga CC audio
audio*		at aucc?

spkr*		at audio?		# PC speaker (synthesized)

# wscons aware interface to amiga custom chips.
# If you enable it enable also wskbd.
#amidisplaycc0	at mainbus0		# wscons interface to custom chips
#wsdisplay0	at amidisplaycc0 console ?
#options 	WSEMUL_VT100
#options 	WSDISPLAY_COMPAT_USL		# wsconscfg VT handling
#options 	FONT_VT220L8x10
#options	FONT_VT220ISO8x16
#
# Keyboard device. Optionally can attach a wskbd.
# wskbd works together with a wsdisplay so enable them both if you will.
# Don't enable wskbd if you use ite.
#
# XXX in std.amiga: kbd0 at mainbus0
#wskbd0		at kbd0 console ?
#wsmouse*	at ms?

#
# Graphics devices
#
grfcc0		at mainbus0		# custom chips
grfrt0		at zbus0		# retina II
grfrh0		at zbus0		# retina III
grfcl*		at zbus0		# Picasso II/Piccolo/Spectrum
grful0		at zbus0		# A2410
grfcv0		at zbus0		# CyberVision 64
grfet*		at zbus0		# Tseng (oMniBus, Domino, Merlin)
grfcv3d0	at zbus0		# CyberVision 64/3D

grf0		at grfcc0
grf1		at grfrt0
grf2		at grfrh0
grf3		at grfcl?
grf4		at grful0
grf5		at grfcv0
grf6		at grfet?
grf7		at grfcv3d0
ite0		at grf0			# terminal emulators for grfs
ite1		at grf1			# terminal emulators for grfs
ite2		at grf2			# terminal emulators for grfs
ite3		at grf3			# terminal emulators for grfs
ite4		at grf4			# terminal emulators for grfs
ite5		at grf5			# terminal emulators for grfs
ite6		at grf6			# terminal emulators for grfs
ite7		at grf7			# terminal emulators for grfs

# Needs wscons
#mntva*          at zbus?                # MNTMN VA2000
#options         MNTVA_CONSOLE

#
# Zorro-II, Zorro-III devices (sans graphics)
#
repulse*	at zbus0		# ALiENDESiGN Repulse
audio*		at repulse?

toccata*	at zbus0		# MacroSystem GmbH Toccata
audio*		at toccata?

# Ethernet cards:
le*		at zbus0		# A2065, Ameristar, Ariadne
ne*		at zbus0		# AriadneII, X-surf
ed*		at zbus0		# Hydra, ASDG LanRover
es*		at zbus0		# CEI A4066 EthernetPLUS
qn*		at zbus0		# Quicknet

# Arcnet
bah*		at zbus0		# C=/Ameristar A2060 / 560

# Greater Valley Product Bus
gvpbus* 	at zbus0

# scsi stuff, all possible
gtsc0		at gvpbus?		# GVP series II scsi
scsibus*	at gtsc0
ahsc0		at mainbus0		# A3000 scsi
scsibus*	at ahsc0
atzsc0		at zbus0		# A2091 scsi
scsibus*	at atzsc0
wstsc0		at zbus0		# Wordsync II scsi
scsibus*	at wstsc0
ivsc0		at zbus0		# IVS scsi
scsibus*	at ivsc0
mlhsc0		at zbus0		# Hacker scsi
scsibus*	at mlhsc0
otgsc0		at zbus0		# 12 gauge scsi
scsibus*	at otgsc0
zssc0		at zbus0		# Zeus scsi
scsibus*	at zssc0
mgnsc0		at zbus0		# Magnum scsi
scsibus*	at mgnsc0
wesc0		at zbus0		# Warp Engine scsi
scsibus*	at wesc0
bppcsc0		at zbus0		# BlizzardPPC 603e+ scsi
scsibus*	at bppcsc0
afsc0		at zbus0		# A4091 scsi
scsibus*	at afsc0
aftsc0		at mainbus0		# A4000T scsi
scsibus*	at aftsc0
flsc0		at zbus0		# FastlaneZ3 scsi
scsibus*	at flsc0
bzsc0		at zbus0		# Blizzard 1230 I,II scsi
scsibus*	at bzsc0
bzivsc0 	at zbus0		# Blizzard 12x0 IV scsi
scsibus*	at bzivsc0
bztzsc0 	at zbus0		# Blizzard 2060 scsi
scsibus*	at bztzsc0
cbsc0		at zbus0		# CyberSCSI I
scsibus*	at cbsc0
cbiisc0 	at zbus0		# CyberSCSI II
scsibus*	at cbiisc0
cbiiisc0 	at zbus0		# Cyberstorm mk.III/Cyberstorm PPC SCSI
scsibus*	at cbiiisc0
empsc0		at zbus0		# Emplant scsi
scsibus*	at empsc0

wdc0		at mainbus0		# A4000 & A1200 IDE bus
wdc*		at zbus0		# Buddha / Catweasel

atabus* 	at wdc? channel ?	# ATA bus
wd*		at atabus? drive ?	#  + drives
atapibus*	at atabus?		# ATAPI bus
cd*		at atapibus? drive ?	# ATAPI CD-ROM drives
sd*		at atapibus? drive ?	# ATAPI disk drives

pccard0 	at mainbus0
pcmcia* 	at pccard0
com*		at pcmcia? function ?	# Modems and serial cards
pcmcom* 	at pcmcia? function ?	# PCMCIA multi-port serial cards
aic*		at pcmcia? function ?	# Adaptec APA-1460 SCSI
wdc*		at pcmcia? function ?
awi*		at pcmcia? function ?	# BayStack 650 (802.11FH)
ep*		at pcmcia? function ?	# 3Com 3c589 and 3c562 Ethernet
mbe*		at pcmcia? function ?	# MB8696x based Ethernet
ne*		at pcmcia? function ?	# NE2000-compatible Ethernet
sm*		at pcmcia? function ?	# Megahertz Ethernet
mhzc*		at pcmcia? function ?	# Megahertz Ethernet/Modem combo cards
com*		at mhzc?
sm*		at mhzc?

# each hard drive from low target to high
# will configure to the next available sd unit number
sd*		at scsibus? target ? lun ?	# scsi disks
st*		at scsibus? target ? lun ?	# scsi tapes
cd*		at scsibus? target ? lun ?	# scsi cds
ch*		at scsibus? target ? lun ?	# scsi autochangers
ss*		at scsibus? target ? lun ?	# scsi scanner
uk*		at scsibus? target ? lun ?	# scsi unknown

msc0		at zbus0		# A2232 MSC multiport serial.
mfc0		at zbus0		# MultiFaceCard I/O board
mfcs0		at mfc0 unit 0		# MFC serial
mfcs1		at mfc0 unit 1		# MFC serial
#mfcp0		at mfc0 unit 0		# MFC parallel [not available yet]
#mfc1		at zbus0		# MultiFaceCard 2nd I/O board
#mfcs2		at mfc1 unit 0
#mfcs3		at mfc1 unit 1
#mfcp1		at mfc1 unit 0

hyper*		at zbus?		# zbus HyperCom3/3+/4/4+
#hyper*		at mainbus0		# not yet: HyperCom1 + HyperCom3
com*		at hyper? port ?	# Hypercom3/4 serial ports
lpt*		at hyper? port ?	# Hypercom3+/4+ parallel port

#options 	IOBZCLOCK=22118400 	# default, uncomment the next line
#options 	IOBZCLOCK=24000000	# if needed.

iobl*		at zbus?		# zbus IOBlix
com*		at iobl? port ?		# IOBlix serial ports
lpt*		at iobl? port ?		# IOBlix parallel ports


#
# accept filters
pseudo-device	accf_data		# "dataready" accept filter
pseudo-device	accf_http		# "httpready" accept filter

pseudo-device	loop			# loopback network interface
pseudo-device	sl			# SLIP network interfaces
pseudo-device	ppp			# PPP network interfaces
pseudo-device	pppoe			# PPP over Ethernet (RFC 2516)
pseudo-device	tun			# network tunnel line discipline
pseudo-device	tap			# virtual Ethernet
#pseudo-device	gre			# generic L3 over IP tunnel
pseudo-device	bpfilter		# Berkeley packet filter
#pseudo-device	carp			# Common Address Redundancy Protocol
pseudo-device	npf			# NPF packet filter
pseudo-device	gif			# IPv[46] over IPv[46] tunnel (RFC1933)
#pseudo-device	faith			# IPv[46] tcp relay translation i/f
pseudo-device	stf			# 6to4 IPv6 over IPv4 encapsulation
pseudo-device	vlan			# IEEE 802.1q encapsulation
pseudo-device	bridge			# simple inter-network bridging
#options	BRIDGE_IPF		# bridge uses IP/IPv6 pfil hooks too
pseudo-device	agr			# IEEE 802.3ad link aggregation
pseudo-device	fss			# file system snapshot device

pseudo-device	view		4	# views (needed for grfcc)
pseudo-device	pty			# pseudo-terminals
pseudo-device	clockctl		# user control of clock subsystem

#pseudo-device	wsfont			# wsfont(4) dynamic font loading support
#pseudo-device	wsmux			# mouse & keyboard multiplexor

pseudo-device	vnd			# vnode pseudo-disks
#options 	VND_COMPRESSION		# compressed vnd(4)
pseudo-device	ccd			# concatenated disk devices
#pseudo-device	cgd			# cryptographic disk devices
pseudo-device	raid			# RAIDframe disk driver
options 	RAID_AUTOCONFIG		# auto-configuration of RAID components
# Options to enable various other RAIDframe RAID types.
# options 	RF_INCLUDE_EVENODD=1
# options 	RF_INCLUDE_RAID5_RS=1
# options 	RF_INCLUDE_PARITYLOGGING=1
# options 	RF_INCLUDE_CHAINDECLUSTER=1
# options 	RF_INCLUDE_INTERDECLUSTER=1
# options 	RF_INCLUDE_PARITY_DECLUSTERING=1
# options 	RF_INCLUDE_PARITY_DECLUSTERING_DS=1

#options 	RND_COM			# use "com" randomness as well (BROKEN)

pseudo-device	ksyms			# /dev/ksyms (kernel symbols)
pseudo-device	nsmb			# experimental - SMB requester

# Veriexec
#
# a pseudo device needed for veriexec
#pseudo-device	veriexec
#
# Uncomment the fingerprint methods below that are desired. Note that
# removing fingerprint methods will have almost no impact on the kernel
# code size.
#
#options VERIFIED_EXEC_FP_SHA256
#options VERIFIED_EXEC_FP_SHA384
#options VERIFIED_EXEC_FP_SHA512

# Kernel root file system and dump configuration
config		netbsd	root on ? type ?<|MERGE_RESOLUTION|>--- conflicted
+++ resolved
@@ -1,8 +1,4 @@
-<<<<<<< HEAD
-# $NetBSD: GENERIC,v 1.34 2018/02/05 15:18:10 maxv Exp $
-=======
 # $NetBSD: GENERIC,v 1.35 2018/08/01 20:04:10 maxv Exp $
->>>>>>> b2b84690
 #
 # GENERIC machine description file
 # 
@@ -26,11 +22,7 @@
 
 options 	INCLUDE_CONFIG_FILE     # embed config file in kernel binary
 
-<<<<<<< HEAD
-#ident          "GENERIC-$Revision: 1.34 $"
-=======
 #ident          "GENERIC-$Revision: 1.35 $"
->>>>>>> b2b84690
 
 maxusers	8
 
