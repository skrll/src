--- conflicted
+++ resolved
@@ -1,8 +1,4 @@
-<<<<<<< HEAD
-/*      $NetBSD: locore.S,v 1.25 2014/08/06 15:11:17 joerg Exp $   */
-=======
 /*      $NetBSD: locore.S,v 1.26 2018/07/15 05:16:41 maxv Exp $   */
->>>>>>> b2b84690
 
 /*
  * Copyright (C) 1995, 1996 Wolfgang Solfrank.
