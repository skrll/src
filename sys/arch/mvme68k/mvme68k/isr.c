--- conflicted
+++ resolved
@@ -1,8 +1,4 @@
-<<<<<<< HEAD
-/*	$NetBSD: isr.c,v 1.35 2020/11/21 17:59:13 thorpej Exp $	*/
-=======
 /*	$NetBSD: isr.c,v 1.36 2021/04/02 12:11:41 rin Exp $	*/
->>>>>>> 9e014010
 
 /*-
  * Copyright (c) 1996 The NetBSD Foundation, Inc.
@@ -38,11 +34,7 @@
  */
 
 #include <sys/cdefs.h>
-<<<<<<< HEAD
-__KERNEL_RCSID(0, "$NetBSD: isr.c,v 1.35 2020/11/21 17:59:13 thorpej Exp $");
-=======
 __KERNEL_RCSID(0, "$NetBSD: isr.c,v 1.36 2021/04/02 12:11:41 rin Exp $");
->>>>>>> 9e014010
 
 #include <sys/param.h>
 #include <sys/systm.h>
