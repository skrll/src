--- conflicted
+++ resolved
@@ -1,8 +1,4 @@
-<<<<<<< HEAD
-#	$NetBSD: INSTALL,v 1.65 2020/04/18 11:00:42 skrll Exp $
-=======
 #	$NetBSD: INSTALL,v 1.67 2021/04/27 23:37:01 thorpej Exp $
->>>>>>> fed14ef0
 #
 #	Shark installation kernel
 #
