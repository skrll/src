--- conflicted
+++ resolved
@@ -1,8 +1,4 @@
-<<<<<<< HEAD
-#	$NetBSD: OFWGENCFG,v 1.48 2017/09/14 07:58:43 mrg Exp $
-=======
 #	$NetBSD: OFWGENCFG,v 1.49 2018/08/01 20:04:14 maxv Exp $
->>>>>>> b2b84690
 #
 #	OFWGENCFG: 'generic' configuration for Open Firmware boards.
 #
