--- conflicted
+++ resolved
@@ -1,8 +1,4 @@
-<<<<<<< HEAD
-#	$NetBSD: majors.shark,v 1.29 2019/01/28 02:29:00 dholland Exp $
-=======
 #	$NetBSD: majors.shark,v 1.30 2020/04/04 16:06:16 jdolecek Exp $
->>>>>>> 898b1760
 #
 # Device majors for shark
 #
