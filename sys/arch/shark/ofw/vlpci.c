<<<<<<< HEAD
/*	$NetBSD: vlpci.c,v 1.10 2021/01/27 03:10:21 thorpej Exp $	*/
=======
/*	$NetBSD: vlpci.c,v 1.11 2021/04/24 23:36:48 thorpej Exp $	*/
>>>>>>> e2aa5677

/*
 * Copyright (c) 2017 Jonathan A. Kollasch
 * All rights reserved.
 *
 * Redistribution and use in source and binary forms, with or without
 * modification, are permitted provided that the following conditions
 * are met:
 * 1. Redistributions of source code must retain the above copyright
 *    notice, this list of conditions and the following disclaimer.
 * 2. Redistributions in binary form must reproduce the above copyright
 *    notice, this list of conditions and the following disclaimer in the
 *    documentation and/or other materials provided with the distribution.
 *
 * THIS SOFTWARE IS PROVIDED BY THE COPYRIGHT HOLDERS AND CONTRIBUTORS
 * "AS IS" AND ANY EXPRESS OR IMPLIED WARRANTIES, INCLUDING, BUT NOT LIMITED
 * TO, THE IMPLIED WARRANTIES OF MERCHANTABILITY AND FITNESS FOR A PARTICULAR
 * PURPOSE ARE DISCLAIMED.  IN NO EVENT SHALL THE COPYRIGHT HOLDER OR
 * CONTRIBUTORS BE LIABLE FOR ANY DIRECT, INDIRECT, INCIDENTAL, SPECIAL,
 * EXEMPLARY, OR CONSEQUENTIAL DAMAGES (INCLUDING, BUT NOT LIMITED TO,
 * PROCUREMENT OF SUBSTITUTE GOODS OR SERVICES; LOSS OF USE, DATA, OR PROFITS;
 * OR BUSINESS INTERRUPTION) HOWEVER CAUSED AND ON ANY THEORY OF LIABILITY,
 * WHETHER IN CONTRACT, STRICT LIABILITY, OR TORT (INCLUDING NEGLIGENCE OR
 * OTHERWISE) ARISING IN ANY WAY OUT OF THE USE OF THIS SOFTWARE, EVEN IF
 * ADVISED OF THE POSSIBILITY OF SUCH DAMAGE.
 */

#include <sys/cdefs.h>
<<<<<<< HEAD
__KERNEL_RCSID(0, "$NetBSD: vlpci.c,v 1.10 2021/01/27 03:10:21 thorpej Exp $");
=======
__KERNEL_RCSID(0, "$NetBSD: vlpci.c,v 1.11 2021/04/24 23:36:48 thorpej Exp $");
>>>>>>> e2aa5677

#include "opt_pci.h"
#include "pci.h"

#include <sys/param.h>
#include <sys/bus.h>
#include <sys/device.h>
#include <sys/extent.h>
#include <sys/mutex.h>
#include <uvm/uvm.h>
#include <machine/pio.h>
#include <machine/pmap.h>
#include <machine/ofw.h>

#include <dev/isa/isavar.h>

#include <dev/ofw/openfirm.h>

#include <dev/pci/pcivar.h>
#include <dev/pci/pciconf.h>
#include <arm/pci_machdep.h>

#include <shark/ofw/vlpci.h>

#define VLPCI_ADDON_DEV_NO	6
#define VLPCI_IRQ		10

#define VLPCI_PCI_MEM_BASE	0x02000000
#define VLPCI_PCI_MEM_SZ	1048576

#define VLPCI_VL_MEM_BASE	0x08000000
#define VLPCI_VL_MEM_SZ		4194304

static int	vlpci_match(device_t, struct cfdata *, void *);
static void	vlpci_attach(device_t, device_t, void *);

static void	vlpci_pc_attach_hook(device_t, device_t,
    struct pcibus_attach_args *);
static int	vlpci_pc_bus_maxdevs(void *, int);
static pcitag_t	vlpci_pc_make_tag(void *, int, int, int);
static void	vlpci_pc_decompose_tag(void *, pcitag_t, int *, int *, int *);
static pcireg_t	vlpci_pc_conf_read(void *, pcitag_t, int);
static void	vlpci_pc_conf_write(void *, pcitag_t, int, pcireg_t);

static int	vlpci_pc_intr_map(const struct pci_attach_args *,
    pci_intr_handle_t *);
static const char * vlpci_pc_intr_string(void *, pci_intr_handle_t, char *,
    size_t);
static const struct evcnt * vlpci_pc_intr_evcnt(void *, pci_intr_handle_t);
static void *	vlpci_pc_intr_establish(void *, pci_intr_handle_t, int,
    int (*)(void *), void *, const char *);
static void 	vlpci_pc_intr_disestablish(void *, void *);

#ifdef __HAVE_PCI_CONF_HOOK
static int	vlpci_pc_conf_hook(void *, int, int, int, pcireg_t);
#endif
static void	vlpci_pc_conf_interrupt(void *, int, int, int, int, int *);

struct vlpci_softc {
	device_t			sc_dev;
	kmutex_t			sc_lock;
	bus_space_handle_t		sc_conf_ioh;
	bus_space_handle_t		sc_reg_ioh;
	struct arm32_pci_chipset	sc_pc;
};

CFATTACH_DECL_NEW(vlpci, sizeof(struct vlpci_softc),
    vlpci_match, vlpci_attach, NULL, NULL);

static const struct device_compatible_entry compat_data[] = {
	{ .compat = "via,vt82c505" },
	DEVICE_COMPAT_EOL
};

vaddr_t vlpci_mem_vaddr = 0;
paddr_t vlpci_mem_paddr;
struct bus_space vlpci_memt;

static void
regwrite_1(struct vlpci_softc * const sc, uint8_t off, uint8_t val)
{

	mutex_spin_enter(&sc->sc_lock);
	bus_space_write_1(&isa_io_bs_tag, sc->sc_reg_ioh, VLPCI_INTREG_IDX_OFF,
	    off);
	bus_space_write_1(&isa_io_bs_tag, sc->sc_reg_ioh, VLPCI_INTREG_DATA_OFF,
	    val);
	mutex_spin_exit(&sc->sc_lock);
}

static uint8_t
regread_1(struct vlpci_softc * const sc, uint8_t off)
{
	uint8_t reg;

	mutex_spin_enter(&sc->sc_lock);
	bus_space_write_1(&isa_io_bs_tag, sc->sc_reg_ioh, VLPCI_INTREG_IDX_OFF,
	    off);
	reg = bus_space_read_1(&isa_io_bs_tag, sc->sc_reg_ioh,
	    VLPCI_INTREG_DATA_OFF);
	mutex_spin_exit(&sc->sc_lock);
	return reg;
}

static void
vlpci_dump_window(struct vlpci_softc *sc, int num)
{
	int regaddr = VLPCI_PCI_WND_HIADDR_REG(num);
	uint32_t addr, size;
	uint8_t attr;

	addr = regread_1(sc, regaddr) << 24;
	addr |= regread_1(sc, regaddr + 1) << 16;
	attr = regread_1(sc, regaddr + 2);
	size = 0x00010000 << __SHIFTOUT(attr, VLPCI_PCI_WND_ATTR_SZ);
	printf("memory window #%d at %08x size %08x flags %x\n", num, addr,
	    size, attr);
}

static int
vlpci_map(void *t, bus_addr_t bpa, bus_size_t size, int cacheable,
    bus_space_handle_t *bshp)
{

	*bshp = vlpci_mem_vaddr - VLPCI_PCI_MEM_BASE + bpa;
	printf("%s: %08lx -> %08lx\n", __func__, bpa, *bshp);
	return(0);
}

static paddr_t
vlpci_mmap(void *cookie, bus_addr_t addr, off_t off, int prot,
    int flags)
{
	paddr_t ret;

	ret = vlpci_mem_paddr + addr + off;

	if (flags & BUS_SPACE_MAP_PREFETCHABLE)
		return (arm_btop(ret) | ARM32_MMAP_WRITECOMBINE);
	else
		return arm_btop(ret);
}

static void
vlpci_steer_irq(struct vlpci_softc * const sc)
{
	const unsigned int_ctl[] = {
		VLPCI_INT_CTL_INTA, VLPCI_INT_CTL_INTB,
		VLPCI_INT_CTL_INTC, VLPCI_INT_CTL_INTD
	};
	uint8_t val;

	for (size_t i = 0; i < __arraycount(int_ctl); i++) {
		val = regread_1(sc, VLPCI_INT_CTL_REG(int_ctl[i]));
		val &= ~VLPCI_INT_CTL_INT2IRQ(int_ctl[i]);
		val |= VLPCI_INT_CTL_ENA(int_ctl[i]);
		val |= __SHIFTIN(VLPCI_INT_CTL_IRQ(VLPCI_IRQ),
		    VLPCI_INT_CTL_INT2IRQ(int_ctl[i]));
		regwrite_1(sc, VLPCI_INT_CTL_REG(int_ctl[i]), val);
	}
}

static int
vlpci_match(device_t parent, struct cfdata *match, void *aux)
{
	struct ofbus_attach_args * const oba = aux;

						/* beat generic ofbus */
	return of_compatible_match(oba->oba_phandle, compat_data) * 2;
}

static void
vlpci_attach(device_t parent, device_t self, void *aux)
{
	struct ofbus_attach_args * const oba = aux;
	struct vlpci_softc * const sc = device_private(self);
	pci_chipset_tag_t const pc = &sc->sc_pc;
	struct pcibus_attach_args pba;
	pcitag_t tag;
	pcireg_t cmd;

	aprint_normal("\n");

	sc->sc_dev = self;
	mutex_init(&sc->sc_lock, MUTEX_DEFAULT, IPL_HIGH);
	memset(&pba, 0, sizeof(pba));

	if (bus_space_map(&isa_io_bs_tag, VLPCI_INTREG_BASE, VLPCI_INTREG_SZ,
	    0, &sc->sc_reg_ioh) != 0) {
		aprint_error_dev(self, "failed to map internal reg port\n");
		return;
	}
	if (bus_space_map(&isa_io_bs_tag, VLPCI_CFGREG_BASE, VLPCI_CFGREG_SZ,
	    0, &sc->sc_conf_ioh) != 0) {
		aprint_error_dev(self, "failed to map configuration port\n");
		return;
	}

	/* Enable VLB/PCI bridge */
	regwrite_1(sc, VLPCI_MISC_1_REG, VLPCI_MISC_1_LOCAL_PIN |
	    VLPCI_MISC_1_COMPAT_ISA_BOFF);
	regwrite_1(sc, VLPCI_MISC_CTL_REG, __SHIFTIN(VLPCI_MISC_CTL_HIADDR_DIS,
	    VLPCI_MISC_CTL_HIADDR) | VLPCI_MISC_CTL_IOCHCK_PIN);
	regwrite_1(sc, VLPCI_CFG_MISC_CTL_REG,
	    __SHIFTIN(VLPCI_CFG_MISC_CTL_INT_CTL_CONV,
	    VLPCI_CFG_MISC_CTL_INT_CTL) | VLPCI_CFG_MISC_CTL_LREQI_LGNTO_PIN);
	regwrite_1(sc, VLPCI_IRQ_MODE_REG, 0x00); /* don't do per-INTx conversions */
	vlpci_steer_irq(sc);
	/*
	 * XXX
	 * set memory size to 255MB, so the bridge knows which cycles go to RAM
	 * shark's RAM is in the upper half of the lower 256MB, part of the
	 * lower half is occupied by the graphics chip
	 * ... or that's the theory. OF puts PCI BARS at 0x02000000 which
	 * overlaps with when we do this and pci memory access doesn't work.
	 */
	regwrite_1(sc, VLPCI_OBD_MEM_SZ_REG, 1);

	regwrite_1(sc, VLPCI_BUF_CTL_REG, VLPCI_BUF_CTL_PCI_DYN_ACC_DEC);
	regwrite_1(sc, VLPCI_VL_TIM_REG, VLPCI_VL_TIM_OBD_MEM_1ST_DAT);
	printf("reg 0x83 %02x\n", regread_1(sc, VLPCI_VL_TIM_REG));

#if 1
	/* program window #0 to 0x08000000 */
	regwrite_1(sc, VLPCI_PCI_WND_HIADDR_REG(VLPCI_PCI_WND_NO_1),
	    VLPCI_PCI_WND_HIADDR_MEM(VLPCI_VL_MEM_BASE));
	regwrite_1(sc, VLPCI_PCI_WND_LOADDR_REG(VLPCI_PCI_WND_NO_1),
	    VLPCI_PCI_WND_LOADDR_MEM(VLPCI_VL_MEM_BASE));
	regwrite_1(sc, VLPCI_PCI_WND_ATTR_REG(VLPCI_PCI_WND_NO_1),
	    VLPCI_PCI_WND_ATTR_VL |
	    __SHIFTIN(VLPCI_PCI_WND_ATTR_SZ_MEM(VLPCI_VL_MEM_SZ),
	    VLPCI_PCI_WND_ATTR_SZ));
#else
	regwrite_1(sc, VLPCI_PCI_WND_HIADDR_REG(VLPCI_PCI_WND_NO_1), 0x00);
	regwrite_1(sc, VLPCI_PCI_WND_LOADDR_REG(VLPCI_PCI_WND_NO_1), 0x00);
	regwrite_1(sc, VLPCI_PCI_WND_ATTR_REG(VLPCI_PCI_WND_NO_1), 0x00);
#endif

	vlpci_mem_paddr = VLPCI_PCI_MEM_BASE;	/* get from OF! */

	/*
	 * we map in 1MB at 0x02000000, so program window #1 accordingly
	 */
	regwrite_1(sc, VLPCI_PCI_WND_HIADDR_REG(VLPCI_PCI_WND_NO_2),
	    VLPCI_PCI_WND_HIADDR_MEM(vlpci_mem_paddr));
	regwrite_1(sc, VLPCI_PCI_WND_LOADDR_REG(VLPCI_PCI_WND_NO_2),
	    VLPCI_PCI_WND_LOADDR_MEM(vlpci_mem_paddr));
	regwrite_1(sc, VLPCI_PCI_WND_ATTR_REG(VLPCI_PCI_WND_NO_2),
	    VLPCI_PCI_WND_ATTR_PCI |
	    __SHIFTIN(VLPCI_PCI_WND_ATTR_SZ_MEM(VLPCI_PCI_MEM_SZ),
	    VLPCI_PCI_WND_ATTR_SZ));

	/* now map in some of the memory space */
	printf("vlpci_mem_vaddr %08lx\n", vlpci_mem_vaddr);
	memcpy(&vlpci_memt, &isa_io_bs_tag, sizeof(struct bus_space));
	vlpci_memt.bs_cookie = (void *)vlpci_mem_vaddr;
	vlpci_memt.bs_map = vlpci_map;
	vlpci_memt.bs_mmap = vlpci_mmap;

	pc->pc_conf_v = sc;
	pc->pc_attach_hook = vlpci_pc_attach_hook;
	pc->pc_bus_maxdevs = vlpci_pc_bus_maxdevs;
	pc->pc_make_tag = vlpci_pc_make_tag;
	pc->pc_decompose_tag = vlpci_pc_decompose_tag;
	pc->pc_conf_read = vlpci_pc_conf_read;
	pc->pc_conf_write = vlpci_pc_conf_write;

	pc->pc_intr_v = sc;
	pc->pc_intr_map = vlpci_pc_intr_map;
	pc->pc_intr_string = vlpci_pc_intr_string;
	pc->pc_intr_evcnt = vlpci_pc_intr_evcnt;
	pc->pc_intr_establish = vlpci_pc_intr_establish;
	pc->pc_intr_disestablish = vlpci_pc_intr_disestablish;

#ifdef __HAVE_PCI_CONF_HOOK
	pc->pc_conf_hook = vlpci_pc_conf_hook;
#endif
	pc->pc_conf_interrupt = vlpci_pc_conf_interrupt;

	/* try to assure IO space is enabled on the default device-function */
	tag = vlpci_pc_make_tag(sc, 0, VLPCI_ADDON_DEV_NO, 0);
	cmd = vlpci_pc_conf_read(sc, tag, PCI_COMMAND_STATUS_REG);
	vlpci_pc_conf_write(sc, tag, PCI_COMMAND_STATUS_REG,
	    cmd | PCI_COMMAND_IO_ENABLE);

	pba.pba_flags = PCI_FLAGS_IO_OKAY | PCI_FLAGS_MEM_OKAY;
	pba.pba_iot = &isa_io_bs_tag;
	pba.pba_memt = &vlpci_memt;
	pba.pba_dmat = &isa_bus_dma_tag;
	pba.pba_pc = &sc->sc_pc;
	pba.pba_bus = 0;

	printf("dma %lx %lx, %lx\n", isa_bus_dma_tag._ranges[0].dr_sysbase,
	    isa_bus_dma_tag._ranges[0].dr_busbase,
	    isa_bus_dma_tag._ranges[0].dr_len);

	vlpci_dump_window(sc, VLPCI_PCI_WND_NO_1);
	vlpci_dump_window(sc, VLPCI_PCI_WND_NO_2);
	vlpci_dump_window(sc, VLPCI_PCI_WND_NO_3);

	config_found(self, &pba, pcibusprint,
	    CFARG_DEVHANDLE, devhandle_from_of(oba->oba_phandle),
	    CFARG_EOL);
}

static void
vlpci_pc_attach_hook(device_t parent, device_t self,
    struct pcibus_attach_args *pba)
{
}

static int
vlpci_pc_bus_maxdevs(void *v, int busno)
{

	return busno == 0 ? 32 : 0;
}

static pcitag_t
vlpci_pc_make_tag(void *v, int b, int d, int f)
{

	return (b << 16) | (d << 11) | (f << 8);
}

static void
vlpci_pc_decompose_tag(void *v, pcitag_t tag, int *bp, int *dp, int *fp)
{

	if (bp)
		*bp = (tag >> 16) & 0xff;
	if (dp)
		*dp = (tag >> 11) & 0x1f;
	if (fp)
		*fp = (tag >> 8) & 0x7;
}

static pcireg_t
vlpci_pc_conf_read(void *v, pcitag_t tag, int offset)
{
	struct vlpci_softc * const sc = v;
	pcireg_t ret;

	KASSERT((offset & 3) == 0);

	if (offset >= PCI_CONF_SIZE)
		return 0xffffffff;

	mutex_spin_enter(&sc->sc_lock);
	bus_space_write_4(&isa_io_bs_tag, sc->sc_conf_ioh,
	    VLPCI_CFGREG_ADDR_OFF, 0x80000000UL|tag|offset);
	ret = bus_space_read_4(&isa_io_bs_tag, sc->sc_conf_ioh,
	    VLPCI_CFGREG_DATA_OFF);
	mutex_spin_exit(&sc->sc_lock);

#if 0
	device_printf(sc->sc_dev, "%s tag %x offset %x ret %x\n",
	    __func__, (unsigned int)tag, offset, ret);
#endif

	return ret;
}

static void
vlpci_pc_conf_write(void *v, pcitag_t tag, int offset, pcireg_t val)
{
	struct vlpci_softc * const sc = v;

	KASSERT((offset & 3) == 0);

	if (offset >= PCI_CONF_SIZE)
		return;

#if 0
	device_printf(sc->sc_dev, "%s tag %x offset %x val %x\n",
	    __func__, (unsigned int)tag, offset, val);
#endif

	mutex_spin_enter(&sc->sc_lock);
	bus_space_write_4(&isa_io_bs_tag, sc->sc_conf_ioh,
	    VLPCI_CFGREG_ADDR_OFF, 0x80000000UL|tag|offset);
	bus_space_write_4(&isa_io_bs_tag, sc->sc_conf_ioh,
	    VLPCI_CFGREG_DATA_OFF, val);
	mutex_spin_exit(&sc->sc_lock);
}

static int
vlpci_pc_intr_map(const struct pci_attach_args *pa, pci_intr_handle_t *ih)
{

	switch (pa->pa_intrpin) {
	default:
	case 0:
		return EINVAL;
	case 1:
	case 2:
	case 3:
	case 4:
		*ih = VLPCI_IRQ;
		return 0;
	}
}

static const char *
vlpci_pc_intr_string(void *v, pci_intr_handle_t ih, char *buf, size_t len)
{

	if (ih == PCI_INTERRUPT_PIN_NONE)
		return NULL;
	snprintf(buf, len, "irq %llu", ih);
	return buf;
}

static const struct evcnt *
vlpci_pc_intr_evcnt(void *v, pci_intr_handle_t ih)
{

	return NULL;
}

static void *
vlpci_pc_intr_establish(void *v, pci_intr_handle_t pih, int ipl,
    int (*callback)(void *), void *arg, const char *foo)
{

	if (pih == 0)
		return NULL;

	return isa_intr_establish(NULL, pih, IST_LEVEL, ipl, callback, arg);
}

static void
vlpci_pc_intr_disestablish(void *v, void *w)
{

	return isa_intr_disestablish(NULL, v);
}

#ifdef __HAVE_PCI_CONF_HOOK
static int
vlpci_pc_conf_hook(void *v, int b, int d, int f, pcireg_t id)
{

	return PCI_CONF_DEFAULT /*& ~PCI_CONF_ENABLE_BM*/;
}
#endif

static void
vlpci_pc_conf_interrupt(void *v, int bus, int dev, int ipin, int swiz,
    int *ilinep)
{

	*ilinep = 0xff; /* XXX */
}<|MERGE_RESOLUTION|>--- conflicted
+++ resolved
@@ -1,8 +1,4 @@
-<<<<<<< HEAD
-/*	$NetBSD: vlpci.c,v 1.10 2021/01/27 03:10:21 thorpej Exp $	*/
-=======
 /*	$NetBSD: vlpci.c,v 1.11 2021/04/24 23:36:48 thorpej Exp $	*/
->>>>>>> e2aa5677
 
 /*
  * Copyright (c) 2017 Jonathan A. Kollasch
@@ -31,11 +27,7 @@
  */
 
 #include <sys/cdefs.h>
-<<<<<<< HEAD
-__KERNEL_RCSID(0, "$NetBSD: vlpci.c,v 1.10 2021/01/27 03:10:21 thorpej Exp $");
-=======
 __KERNEL_RCSID(0, "$NetBSD: vlpci.c,v 1.11 2021/04/24 23:36:48 thorpej Exp $");
->>>>>>> e2aa5677
 
 #include "opt_pci.h"
 #include "pci.h"
