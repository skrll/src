<<<<<<< HEAD
#	$NetBSD: Makefile,v 1.27 2015/12/24 14:13:35 christos Exp $
=======
#	$NetBSD: Makefile,v 1.28 2018/07/12 10:46:44 maxv Exp $
>>>>>>> b2b84690

INCSDIR= /usr/include/hp300

INCS=	ansi.h aout_machdep.h asm.h \
	bswap.h bus.h \
	cdefs.h cpu.h \
	disklabel.h \
	elf_machdep.h endian.h endian_machdep.h \
	fenv.h float.h frame.h \
	hp300spu.h hpux_machdep.h \
	ieee.h ieeefp.h \
	int_const.h int_fmtio.h int_limits.h int_mwgwtypes.h int_types.h \
	kcore.h \
	limits.h lock.h \
	math.h mcontext.h mutex.h \
	param.h pcb.h pmap.h proc.h profile.h psl.h pte.h ptrace.h \
	reg.h rwlock.h \
	setjmp.h signal.h \
	trap.h types.h \
	vmparam.h \
	wchar_limits.h

.include <bsd.kinc.mk><|MERGE_RESOLUTION|>--- conflicted
+++ resolved
@@ -1,8 +1,4 @@
-<<<<<<< HEAD
-#	$NetBSD: Makefile,v 1.27 2015/12/24 14:13:35 christos Exp $
-=======
 #	$NetBSD: Makefile,v 1.28 2018/07/12 10:46:44 maxv Exp $
->>>>>>> b2b84690
 
 INCSDIR= /usr/include/hp300
 
