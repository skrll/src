--- conflicted
+++ resolved
@@ -1,8 +1,4 @@
-<<<<<<< HEAD
-/*	$NetBSD: fhpib.c,v 1.41 2020/09/29 02:58:52 msaitoh Exp $	*/
-=======
 /*	$NetBSD: fhpib.c,v 1.42 2021/04/24 23:36:37 thorpej Exp $	*/
->>>>>>> 9e014010
 
 /*-
  * Copyright (c) 1996, 1997 The NetBSD Foundation, Inc.
@@ -69,11 +65,7 @@
  */
 
 #include <sys/cdefs.h>
-<<<<<<< HEAD
-__KERNEL_RCSID(0, "$NetBSD: fhpib.c,v 1.41 2020/09/29 02:58:52 msaitoh Exp $");
-=======
 __KERNEL_RCSID(0, "$NetBSD: fhpib.c,v 1.42 2021/04/24 23:36:37 thorpej Exp $");
->>>>>>> 9e014010
 
 #include <sys/param.h>
 #include <sys/systm.h>
