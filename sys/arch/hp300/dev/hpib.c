--- conflicted
+++ resolved
@@ -1,8 +1,4 @@
-<<<<<<< HEAD
-/*	$NetBSD: hpib.c,v 1.41 2020/11/18 02:22:16 thorpej Exp $	*/
-=======
 /*	$NetBSD: hpib.c,v 1.42 2021/04/24 23:36:37 thorpej Exp $	*/
->>>>>>> 9e014010
 
 /*-
  * Copyright (c) 1996, 1997 The NetBSD Foundation, Inc.
@@ -69,11 +65,7 @@
  */
 
 #include <sys/cdefs.h>
-<<<<<<< HEAD
-__KERNEL_RCSID(0, "$NetBSD: hpib.c,v 1.41 2020/11/18 02:22:16 thorpej Exp $");
-=======
 __KERNEL_RCSID(0, "$NetBSD: hpib.c,v 1.42 2021/04/24 23:36:37 thorpej Exp $");
->>>>>>> 9e014010
 
 #include <sys/param.h>
 #include <sys/systm.h>
