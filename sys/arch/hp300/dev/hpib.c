--- conflicted
+++ resolved
@@ -1,8 +1,4 @@
-<<<<<<< HEAD
-/*	$NetBSD: hpib.c,v 1.41 2020/11/18 02:22:16 thorpej Exp $	*/
-=======
 /*	$NetBSD: hpib.c,v 1.43 2021/07/05 14:03:46 tsutsui Exp $	*/
->>>>>>> e2aa5677
 
 /*-
  * Copyright (c) 1996, 1997 The NetBSD Foundation, Inc.
@@ -69,11 +65,7 @@
  */
 
 #include <sys/cdefs.h>
-<<<<<<< HEAD
-__KERNEL_RCSID(0, "$NetBSD: hpib.c,v 1.41 2020/11/18 02:22:16 thorpej Exp $");
-=======
 __KERNEL_RCSID(0, "$NetBSD: hpib.c,v 1.43 2021/07/05 14:03:46 tsutsui Exp $");
->>>>>>> e2aa5677
 
 #include <sys/param.h>
 #include <sys/systm.h>
