--- conflicted
+++ resolved
@@ -1,8 +1,4 @@
-<<<<<<< HEAD
-/*	$NetBSD: rd.c,v 1.103 2021/01/10 00:58:56 tsutsui Exp $	*/
-=======
 /*	$NetBSD: rd.c,v 1.107 2021/07/05 14:51:23 tsutsui Exp $	*/
->>>>>>> e2aa5677
 
 /*-
  * Copyright (c) 1996, 1997 The NetBSD Foundation, Inc.
@@ -76,11 +72,7 @@
  */
 
 #include <sys/cdefs.h>
-<<<<<<< HEAD
-__KERNEL_RCSID(0, "$NetBSD: rd.c,v 1.103 2021/01/10 00:58:56 tsutsui Exp $");
-=======
 __KERNEL_RCSID(0, "$NetBSD: rd.c,v 1.107 2021/07/05 14:51:23 tsutsui Exp $");
->>>>>>> e2aa5677
 
 #include "opt_useleds.h"
 
@@ -391,7 +383,7 @@
 {
 	struct cs80_describe desc;
 	u_char stat, cmd[3];
-	char name[7], pbuf[9];
+	char name[7];
 	int i, id, n, ctlr, slave;
 
 	ctlr = device_unit(parent);
@@ -489,23 +481,6 @@
 
 	sc->sc_type = id;
 
-<<<<<<< HEAD
-	/*
-	 * XXX We use DEV_BSIZE instead of the sector size value pulled
-	 * XXX off the driver because all of this code assumes 512 byte
-	 * XXX blocks.  ICK!
-	 */
-	aprint_normal(": %s\n", rdidentinfo[id].ri_desc);
-	format_bytes(pbuf, sizeof(pbuf),
-	    rdidentinfo[id].ri_nblocks * DEV_BSIZE);
-	aprint_normal_dev(sc->sc_dev, "%s, %d cyl, %d head, %d sec,"
-	    " %d bytes/block x %u blocks\n",
-	    pbuf, rdidentinfo[id].ri_ncyl, rdidentinfo[id].ri_ntpc,
-	    rdidentinfo[id].ri_nbpt,
-	    DEV_BSIZE, rdidentinfo[id].ri_nblocks);
-
-=======
->>>>>>> e2aa5677
 	return 1;
 }
 
