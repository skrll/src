--- conflicted
+++ resolved
@@ -1,8 +1,4 @@
-<<<<<<< HEAD
-/*	$NetBSD: rd.c,v 1.102 2020/09/29 02:49:56 msaitoh Exp $	*/
-=======
 /*	$NetBSD: rd.c,v 1.103 2021/01/10 00:58:56 tsutsui Exp $	*/
->>>>>>> 9e014010
 
 /*-
  * Copyright (c) 1996, 1997 The NetBSD Foundation, Inc.
@@ -76,11 +72,7 @@
  */
 
 #include <sys/cdefs.h>
-<<<<<<< HEAD
-__KERNEL_RCSID(0, "$NetBSD: rd.c,v 1.102 2020/09/29 02:49:56 msaitoh Exp $");
-=======
 __KERNEL_RCSID(0, "$NetBSD: rd.c,v 1.103 2021/01/10 00:58:56 tsutsui Exp $");
->>>>>>> 9e014010
 
 #include "opt_useleds.h"
 
