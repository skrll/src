<<<<<<< HEAD
/*	$NetBSD: diofb.c,v 1.5 2021/04/15 14:43:19 tsutsui Exp $	*/
=======
/*	$NetBSD: diofb.c,v 1.6 2021/04/24 23:36:37 thorpej Exp $	*/
>>>>>>> 9bec64ae
/*	$OpenBSD: diofb.c,v 1.18 2010/12/26 15:40:59 miod Exp $	*/

/*
 * Copyright (c) 2005, Miodrag Vallat
 *
 * Redistribution and use in source and binary forms, with or without
 * modification, are permitted provided that the following conditions
 * are met:
 * 1. Redistributions of source code must retain the above copyright
 *    notice, this list of conditions and the following disclaimer.
 * 2. Redistributions in binary form must reproduce the above copyright
 *    notice, this list of conditions and the following disclaimer in the
 *    documentation and/or other materials provided with the distribution.
 *
 * THIS SOFTWARE IS PROVIDED BY THE AUTHOR ``AS IS'' AND ANY EXPRESS OR
 * IMPLIED WARRANTIES, INCLUDING, BUT NOT LIMITED TO, THE IMPLIED
 * WARRANTIES OF MERCHANTABILITY AND FITNESS FOR A PARTICULAR PURPOSE ARE
 * DISCLAIMED.  IN NO EVENT SHALL THE AUTHOR BE LIABLE FOR ANY DIRECT,
 * INDIRECT, INCIDENTAL, SPECIAL, EXEMPLARY, OR CONSEQUENTIAL DAMAGES
 * (INCLUDING, BUT NOT LIMITED TO, PROCUREMENT OF SUBSTITUTE GOODS OR
 * SERVICES; LOSS OF USE, DATA, OR PROFITS; OR BUSINESS INTERRUPTION)
 * HOWEVER CAUSED AND ON ANY THEORY OF LIABILITY, WHETHER IN CONTRACT,
 * STRICT LIABILITY, OR TORT (INCLUDING NEGLIGENCE OR OTHERWISE) ARISING IN
 * ANY WAY OUT OF THE USE OF THIS SOFTWARE, EVEN IF ADVISED OF THE
 * POSSIBILITY OF SUCH DAMAGE.
 */
/*
 * Copyright (c) 1988 University of Utah.
 * Copyright (c) 1990, 1993
 *	The Regents of the University of California.  All rights reserved.
 *
 * This code is derived from software contributed to Berkeley by
 * the Systems Programming Group of the University of Utah Computer
 * Science Department.
 *
 * Redistribution and use in source and binary forms, with or without
 * modification, are permitted provided that the following conditions
 * are met:
 * 1. Redistributions of source code must retain the above copyright
 *    notice, this list of conditions and the following disclaimer.
 * 2. Redistributions in binary form must reproduce the above copyright
 *    notice, this list of conditions and the following disclaimer in the
 *    documentation and/or other materials provided with the distribution.
 * 3. Neither the name of the University nor the names of its contributors
 *    may be used to endorse or promote products derived from this software
 *    without specific prior written permission.
 *
 * THIS SOFTWARE IS PROVIDED BY THE REGENTS AND CONTRIBUTORS ``AS IS'' AND
 * ANY EXPRESS OR IMPLIED WARRANTIES, INCLUDING, BUT NOT LIMITED TO, THE
 * IMPLIED WARRANTIES OF MERCHANTABILITY AND FITNESS FOR A PARTICULAR PURPOSE
 * ARE DISCLAIMED.  IN NO EVENT SHALL THE REGENTS OR CONTRIBUTORS BE LIABLE
 * FOR ANY DIRECT, INDIRECT, INCIDENTAL, SPECIAL, EXEMPLARY, OR CONSEQUENTIAL
 * DAMAGES (INCLUDING, BUT NOT LIMITED TO, PROCUREMENT OF SUBSTITUTE GOODS
 * OR SERVICES; LOSS OF USE, DATA, OR PROFITS; OR BUSINESS INTERRUPTION)
 * HOWEVER CAUSED AND ON ANY THEORY OF LIABILITY, WHETHER IN CONTRACT, STRICT
 * LIABILITY, OR TORT (INCLUDING NEGLIGENCE OR OTHERWISE) ARISING IN ANY WAY
 * OUT OF THE USE OF THIS SOFTWARE, EVEN IF ADVISED OF THE POSSIBILITY OF
 * SUCH DAMAGE.
 */

#include <sys/param.h>
#include <sys/conf.h>
#include <sys/proc.h>
#include <sys/ioctl.h>
#include <sys/tty.h>
#include <sys/systm.h>
#include <sys/device.h>
#include <sys/bus.h>
#include <sys/cpu.h>

#include <machine/autoconf.h>

#include <dev/wscons/wsconsio.h>
#include <dev/wscons/wsdisplayvar.h>
#include <dev/rasops/rasops.h>

#include <hp300/dev/dioreg.h>
#include <hp300/dev/diovar.h>
#include <hp300/dev/diofbreg.h>
#include <hp300/dev/diofbvar.h>

static void	diofb_do_cursor(struct rasops_info *);
static void	diofb_copycols(void *, int, int, int, int);
static void	diofb_erasecols(void *, int, int, int, long);
static void	diofb_copyrows(void *, int, int, int);
static void	diofb_eraserows(void *, int, int, long);
static int	diofb_allocattr(void *, int, int, int, long *);

struct diofb diofb_cn;

/*
 * Frame buffer geometry initialization
 */

int
diofb_fbinquire(struct diofb *fb, int scode, struct diofbreg *fbr)
{
	int fboff, regsize;

	if (ISIIOVA(fbr))
		fb->regaddr = (uint8_t *)IIOP(fbr);
	else
		fb->regaddr = dio_scodetopa(scode);

	if (fb->fbwidth == 0 || fb->fbheight == 0) {
		fb->fbwidth = (fbr->fbwmsb << 8) | fbr->fbwlsb;
		fb->fbheight = (fbr->fbhmsb << 8) | fbr->fbhlsb;
	}
	fb->fbsize = fb->fbwidth * fb->fbheight;

	fb->regkva = (uint8_t *)fbr;
	fboff = (fbr->fbomsb << 8) | fbr->fbolsb;
	fb->fbaddr = (uint8_t *) (*((uint8_t *)fbr + fboff) << 16);

	if (fb->regaddr >= (uint8_t *)DIOII_BASE) {
		/*
		 * For DIO-II space the fbaddr just computed is
		 * the offset from the select code base (regaddr)
		 * of the framebuffer.  Hence it is also implicitly
		 * the size of the set.
		 */
		regsize = (uintptr_t)fb->fbaddr;
		fb->fbaddr = fb->regaddr + (uintptr_t)fb->fbaddr;
		fb->fbkva = (uint8_t *)fbr + regsize;
	} else {
		/*
		 * For internal or DIO-I space we need to map the separate
		 * framebuffer.
		 */
		fb->fbkva = iomap(fb->fbaddr, fb->fbsize);
		if (fb->fbkva == NULL)
			return ENOMEM;
	}
	if (fb->dwidth == 0 || fb->dheight == 0) {
		fb->dwidth = (fbr->dwmsb << 8) | fbr->dwlsb;
		fb->dheight = (fbr->dhmsb << 8) | fbr->dhlsb;
	}

	/*
	 * Some displays, such as the DaVinci, appear to return a display
	 * height larger than the frame buffer height.
	 */
	if (fb->dwidth > fb->fbwidth)
		fb->dwidth = fb->fbwidth;
	if (fb->dheight > fb->fbheight)
		fb->dheight = fb->fbheight;

	/*
	 * Some displays, such as the HP332 and HP340 internal video
	 * appear to return a display width of 1024 instead of 512.
	 */
	if (fbr->num_planes == 1 || fbr->num_planes == 4) {
		if (fb->dwidth == 1024 && fb->dheight == 400)
			fb->dwidth = 512;
	}

	fb->planes = fbr->num_planes;
	if (fb->planes > 8)
		fb->planes = 8;
	fb->planemask = (1 << fb->planes) - 1;

	fb->mapmode = WSDISPLAYIO_MODE_DUMBFB;

	return 0;
}

/*
 * Frame buffer rasops and colormap setup
 */

void
diofb_fbsetup(struct diofb *fb)
{
	struct rasops_info *ri = &fb->ri;

	/*
	 * Pretend we are an 8bpp frame buffer, unless ri_depth is already
	 * initialized, since this is how it is supposed to be addressed.
	 * (Hyperion forces 1bpp because it is really 1bpp addressed).
	 */
	if (ri->ri_depth == 0)
		ri->ri_depth = 8;
	ri->ri_stride = (fb->fbwidth * ri->ri_depth) / 8;

	ri->ri_flg = RI_CENTER | RI_FULLCLEAR;
	/* We don't really support colors on less than 4bpp frame buffers */
	if (fb->planes < 4)
		ri->ri_flg |= RI_FORCEMONO;
	if (fb == &diofb_cn)
		ri->ri_flg |= RI_NO_AUTO;
	ri->ri_bits = fb->fbkva;
	ri->ri_width = fb->dwidth;
	ri->ri_height = fb->dheight;
	ri->ri_hw = fb;

	/*
	 * Ask for an unholy big display, rasops will trim this to more
	 * reasonable values.
	 */
	rasops_init(ri, 160, 160);

	diofb_resetcmap(fb);

	/*
	 * For low depth frame buffers, since we have faked a 8bpp frame buffer
	 * to rasops, we actually have to remove capabilities.
	 */
	if (fb->planes == 4) {
		ri->ri_ops.allocattr = diofb_allocattr;
		ri->ri_caps &= ~WSSCREEN_HILIT;
	}

	ri->ri_ops.copycols = diofb_copycols;
	ri->ri_ops.erasecols = diofb_erasecols;
	if (ri->ri_depth != 1) {
		ri->ri_ops.copyrows = diofb_copyrows;
		ri->ri_ops.eraserows = diofb_eraserows;
		ri->ri_do_cursor = diofb_do_cursor;
	}

	/* Clear entire display, including non visible areas */
	(*fb->bmv)(fb, 0, 0, 0, 0, fb->fbwidth, fb->fbheight, RR_CLEAR, 0xff);

	fb->wsd.name = fb->wsdname;
	fb->wsd.ncols = ri->ri_cols;
	fb->wsd.nrows = ri->ri_rows;
	fb->wsd.textops = &ri->ri_ops;
	fb->wsd.fontwidth = ri->ri_font->fontwidth;
	fb->wsd.fontheight = ri->ri_font->fontheight;
	fb->wsd.capabilities = ri->ri_caps;
	strlcpy(fb->wsdname, "std", sizeof(fb->wsdname));
}

/*
 * Setup default emulation mode colormap
 */
void
diofb_resetcmap(struct diofb *fb)
{
	const u_char *color;
	u_int i;

	/* start with the rasops colormap */
	color = (const u_char *)rasops_cmap;
	for (i = 0; i < 256; i++) {
		fb->cmap.r[i] = *color++;
		fb->cmap.g[i] = *color++;
		fb->cmap.b[i] = *color++;
	}

	/*
	 * Tweak colormap
	 *
	 * Due to the way rasops cursor work, we need to provide
	 * copies of the 8 or 16 basic colors at extra locations
	 * in 4bpp and 6bpp mode. This is because missing planes
	 * accept writes but read back as zero.
	 *
	 * So, in 6bpp mode:
	 *   00 gets inverted to ff, read back as 3f
	 *   3f gets inverted to c0, read back as 00
	 * and in 4bpp mode:
	 *   00 gets inverted to ff, read back as 0f
	 *   0f gets inverted to f0, read back as 00
	 */

	switch (fb->planes) {
	case 6:
		/*
		 * 00-0f normal colors
		 * 30-3f inverted colors
		 * c0-cf normal colors
		 * f0-ff inverted colors
		 */
		memcpy(fb->cmap.r + 0xc0, fb->cmap.r + 0x00, 0x10);
		memcpy(fb->cmap.g + 0xc0, fb->cmap.g + 0x00, 0x10);
		memcpy(fb->cmap.b + 0xc0, fb->cmap.b + 0x00, 0x10);
		memcpy(fb->cmap.r + 0x30, fb->cmap.r + 0xf0, 0x10);
		memcpy(fb->cmap.g + 0x30, fb->cmap.g + 0xf0, 0x10);
		memcpy(fb->cmap.b + 0x30, fb->cmap.b + 0xf0, 0x10);
		break;
	case 4:
		/*
		 * 00-07 normal colors
		 * 08-0f inverted colors
		 * highlighted colors are not available.
		 */
		memcpy(fb->cmap.r + 0x08, fb->cmap.r + 0xf8, 0x08);
		memcpy(fb->cmap.g + 0x08, fb->cmap.g + 0xf8, 0x08);
		memcpy(fb->cmap.b + 0x08, fb->cmap.b + 0xf8, 0x08);
		break;
	}
}

/*
 * Attachment helpers
 */

void
diofb_cnattach(struct diofb *fb)
{
	long defattr;
	struct rasops_info *ri;

	ri = &fb->ri;
	ri->ri_ops.allocattr(ri, 0, 0, 0, &defattr);
	wsdisplay_cnattach(&fb->wsd, ri, 0, 0, defattr);
}

void
diofb_end_attach(device_t self, struct wsdisplay_accessops *accessops,
    struct diofb *fb, int console, const char *descr)
{
	struct wsemuldisplaydev_attach_args waa;

	aprint_normal(": %dx%d", fb->dwidth, fb->dheight);

	if (fb->planes == 1)
		aprint_normal(" monochrome");
	else
		aprint_normal("x%d", fb->planes);

	if (descr != NULL)
		aprint_normal(" %s", descr);
	aprint_normal(" frame buffer\n");

	fb->scrlist[0] = &fb->wsd;
	fb->wsl.nscreens = 1;
	fb->wsl.screens = (void *)fb->scrlist;

	waa.console = console;
	waa.scrdata = &fb->wsl;
	waa.accessops = accessops;
	waa.accesscookie = fb;

	config_found(self, &waa, wsemuldisplaydevprint, CFARG_EOL);
}

/*
 * Common wsdisplay emulops for DIO frame buffers
 */

int
diofb_allocattr(void *cookie, int fg, int bg, int flg, long *attr)
{

	if ((flg & (WSATTR_BLINK | WSATTR_HILIT)) != 0)
		return EINVAL;

	if ((flg & WSATTR_WSCOLORS) == 0) {
		fg = WSCOL_WHITE;
		bg = WSCOL_BLACK;
	}

	if ((flg & WSATTR_REVERSE) != 0) {
		int swap;
		swap = fg;
		fg = bg;
		bg = swap;
	}

	flg = ((flg & WSATTR_UNDERLINE) ? 1 : 0);

	*attr = (bg << 16) | (fg << 24) | flg;

	return 0;
}

void
diofb_copycols(void *cookie, int row, int src, int dst, int n)
{
	struct rasops_info *ri = cookie;
	struct diofb *fb = ri->ri_hw;

	n *= ri->ri_font->fontwidth;
	src *= ri->ri_font->fontwidth;
	dst *= ri->ri_font->fontwidth;
	row *= ri->ri_font->fontheight;

	(*fb->bmv)(fb, ri->ri_xorigin + src, ri->ri_yorigin + row,
	    ri->ri_xorigin + dst, ri->ri_yorigin + row,
	    n, ri->ri_font->fontheight, RR_COPY, 0xff);
}

void
diofb_copyrows(void *cookie, int src, int dst, int n)
{
	struct rasops_info *ri = cookie;
	struct diofb *fb = ri->ri_hw;

	n *= ri->ri_font->fontheight;
	src *= ri->ri_font->fontheight;
	dst *= ri->ri_font->fontheight;

	(*fb->bmv)(fb, ri->ri_xorigin, ri->ri_yorigin + src,
	    ri->ri_xorigin, ri->ri_yorigin + dst,
	    ri->ri_emuwidth, n, RR_COPY, 0xff);
}

void
diofb_erasecols(void *cookie, int row, int col, int num, long attr)
{
	struct rasops_info *ri = cookie;
	struct diofb *fb = ri->ri_hw;
	int fg, bg;
	int snum, scol, srow;

	rasops_unpack_attr(attr, &fg, &bg, NULL);

	snum = num * ri->ri_font->fontwidth;
	scol = col * ri->ri_font->fontwidth + ri->ri_xorigin;
	srow = row * ri->ri_font->fontheight + ri->ri_yorigin;

	/*
	 * If this is too tricky for the simple raster ops engine,
	 * pass the fun to rasops.
	 */
	if ((*fb->bmv)(fb, scol, srow, scol, srow, snum,
	    ri->ri_font->fontheight, RR_CLEAR, 0xff ^ bg) != 0)
		rasops_erasecols(cookie, row, col, num, attr);
}

void
diofb_eraserows(void *cookie, int row, int num, long attr)
{
	struct rasops_info *ri = cookie;
	struct diofb *fb = ri->ri_hw;
	int fg, bg;
	int srow, snum;
	int rc;

	rasops_unpack_attr(attr, &fg, &bg, NULL);
	bg ^= 0xff;

	if (num == ri->ri_rows && (ri->ri_flg & RI_FULLCLEAR)) {
		rc = (*fb->bmv)(fb, 0, 0, 0, 0, ri->ri_width, ri->ri_height,
		    RR_CLEAR, bg);
	} else {
		srow = row * ri->ri_font->fontheight + ri->ri_yorigin;
		snum = num * ri->ri_font->fontheight;
		rc = (*fb->bmv)(fb, ri->ri_xorigin, srow, ri->ri_xorigin,
		    srow, ri->ri_emuwidth, snum, RR_CLEAR, bg);
	}
	if (rc != 0)
		rasops_eraserows(cookie, row, num, attr);
}

void
diofb_do_cursor(struct rasops_info *ri)
{
	struct diofb *fb = ri->ri_hw;
	int x, y;

	x = ri->ri_ccol * ri->ri_font->fontwidth + ri->ri_xorigin;
	y = ri->ri_crow * ri->ri_font->fontheight + ri->ri_yorigin;
	(*fb->bmv)(fb, x, y, x, y, ri->ri_font->fontwidth,
	    ri->ri_font->fontheight, RR_INVERT, 0xff);
}

/*
 * Common wsdisplay accessops for DIO frame buffers
 */

int
diofb_alloc_screen(void *v, const struct wsscreen_descr *type,
    void **cookiep, int *curxp, int *curyp, long *attrp)
{
	struct diofb *fb = v;
	struct rasops_info *ri = &fb->ri;

	if (fb->nscreens > 0)
		return ENOMEM;

	*cookiep = ri;
	*curxp = *curyp = 0;
	ri->ri_ops.allocattr(ri, 0, 0, 0, attrp);
	fb->nscreens++;

	return 0;
}

void
diofb_free_screen(void *v, void *cookie)
{
	struct diofb *fb = v;

	fb->nscreens--;
}

int
diofb_show_screen(void *v, void *cookie, int waitok,
    void (*cb)(void *, int, int), void *cbarg)
{

	return 0;
}

paddr_t
diofb_mmap(void *v, void *vs, off_t offset, int prot)
{
	struct diofb *fb = v;

	if ((offset & PAGE_MASK) != 0)
		return -1;

	switch (fb->mapmode) {
	case WSDISPLAYIO_MODE_MAPPED:
		if (offset >= 0 && offset < DIOFB_REGSPACE)
			return m68k_btop(fb->regaddr + offset);
		offset -= DIOFB_REGSPACE;
		/* FALLTHROUGH */
	case WSDISPLAYIO_MODE_DUMBFB:
		if (offset >= 0 && offset < fb->fbsize)
			return m68k_btop(fb->fbaddr + offset);
		break;
	}

	return -1;
}

int
diofb_getcmap(struct diofb *fb, struct wsdisplay_cmap *cm)
{
	u_int index = cm->index, count = cm->count;
	u_int colcount = 1 << fb->planes;
	int error;

	if (index >= colcount || count > colcount - index)
		return EINVAL;

	if ((error = copyout(fb->cmap.r + index, cm->red, count)) != 0)
		return error;
	if ((error = copyout(fb->cmap.g + index, cm->green, count)) != 0)
		return error;
	if ((error = copyout(fb->cmap.b + index, cm->blue, count)) != 0)
		return error;

	return 0;
}<|MERGE_RESOLUTION|>--- conflicted
+++ resolved
@@ -1,8 +1,4 @@
-<<<<<<< HEAD
-/*	$NetBSD: diofb.c,v 1.5 2021/04/15 14:43:19 tsutsui Exp $	*/
-=======
 /*	$NetBSD: diofb.c,v 1.6 2021/04/24 23:36:37 thorpej Exp $	*/
->>>>>>> 9bec64ae
 /*	$OpenBSD: diofb.c,v 1.18 2010/12/26 15:40:59 miod Exp $	*/
 
 /*
