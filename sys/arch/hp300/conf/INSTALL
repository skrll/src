--- conflicted
+++ resolved
@@ -1,8 +1,4 @@
-<<<<<<< HEAD
-# $NetBSD: INSTALL,v 1.62 2017/09/14 07:58:40 mrg Exp $
-=======
 # $NetBSD: INSTALL,v 1.63 2018/08/01 20:04:11 maxv Exp $
->>>>>>> b2b84690
 #
 # INSTALL machine description file
 #
