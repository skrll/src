--- conflicted
+++ resolved
@@ -1,8 +1,4 @@
-<<<<<<< HEAD
-#	$NetBSD: majors.hp300,v 1.28 2019/01/28 02:28:58 dholland Exp $
-=======
 #	$NetBSD: majors.hp300,v 1.29 2020/04/04 16:06:13 jdolecek Exp $
->>>>>>> 898b1760
 #
 # Device majors for hp300
 #
