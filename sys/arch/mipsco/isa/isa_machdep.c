<<<<<<< HEAD
/*	$NetBSD: isa_machdep.c,v 1.17 2020/11/21 18:28:32 thorpej Exp $	*/
=======
/*	$NetBSD: isa_machdep.c,v 1.18 2021/04/24 23:36:43 thorpej Exp $	*/
>>>>>>> 9e014010

/*
 * Copyright (c) 2001 The NetBSD Foundation, Inc.
 * All rights reserved.
 *
 * This code is derived from software contributed to The NetBSD Foundation
 * by Wayne Knowles
 *
 * Redistribution and use in source and binary forms, with or without
 * modification, are permitted provided that the following conditions
 * are met:
 * 1. Redistributions of source code must retain the above copyright
 *    notice, this list of conditions and the following disclaimer.
 * 2. Redistributions in binary form must reproduce the above copyright
 *    notice, this list of conditions and the following disclaimer in the
 *    documentation and/or other materials provided with the distribution.
 *
 * THIS SOFTWARE IS PROVIDED BY THE NETBSD FOUNDATION, INC. AND CONTRIBUTORS
 * ``AS IS'' AND ANY EXPRESS OR IMPLIED WARRANTIES, INCLUDING, BUT NOT LIMITED
 * TO, THE IMPLIED WARRANTIES OF MERCHANTABILITY AND FITNESS FOR A PARTICULAR
 * PURPOSE ARE DISCLAIMED.  IN NO EVENT SHALL THE FOUNDATION OR CONTRIBUTORS
 * BE LIABLE FOR ANY DIRECT, INDIRECT, INCIDENTAL, SPECIAL, EXEMPLARY, OR
 * CONSEQUENTIAL DAMAGES (INCLUDING, BUT NOT LIMITED TO, PROCUREMENT OF
 * SUBSTITUTE GOODS OR SERVICES; LOSS OF USE, DATA, OR PROFITS; OR BUSINESS
 * INTERRUPTION) HOWEVER CAUSED AND ON ANY THEORY OF LIABILITY, WHETHER IN
 * CONTRACT, STRICT LIABILITY, OR TORT (INCLUDING NEGLIGENCE OR OTHERWISE)
 * ARISING IN ANY WAY OUT OF THE USE OF THIS SOFTWARE, EVEN IF ADVISED OF THE
 * POSSIBILITY OF SUCH DAMAGE.
 */

#include <sys/cdefs.h>
<<<<<<< HEAD
__KERNEL_RCSID(0, "$NetBSD: isa_machdep.c,v 1.17 2020/11/21 18:28:32 thorpej Exp $");
=======
__KERNEL_RCSID(0, "$NetBSD: isa_machdep.c,v 1.18 2021/04/24 23:36:43 thorpej Exp $");
>>>>>>> 9e014010

#include <sys/param.h>
#include <sys/systm.h>
#include <sys/device.h>
#include <sys/kmem.h>
#include <sys/queue.h>

#include <machine/sysconf.h>
#include <machine/autoconf.h>
#include <machine/mainboard.h>
#include <machine/bus.h>

#include <dev/isa/isavar.h>
#include <dev/isa/isareg.h>

static int	mipscoisabusprint(void *, const char *);
static int	isabusmatch(device_t, cfdata_t, void *);
static void	isabusattach(device_t, device_t, void *);

struct isabus_softc {
	struct mipsco_isa_chipset sc_isa_ic;
};

CFATTACH_DECL_NEW(isabus, sizeof(struct isabus_softc),
    isabusmatch, isabusattach, NULL, NULL);

extern struct cfdriver isabus_cd;

static struct mipsco_bus_space	isa_io_bst, isa_mem_bst, isa_ctl_bst;
static struct mipsco_bus_dma_tag isa_dmatag;

static void isa_bus_space_init(struct mipsco_bus_space *, const char *,
				     paddr_t, size_t);
int    isa_intr(void *);


int
isabusmatch(device_t parent, cfdata_t cfp, void *aux)
{
	struct confargs *ca = aux;

	if (strcmp(ca->ca_name, isabus_cd.cd_name) != 0)
		return 0;
	return 1;
}

static void
isa_bus_space_init(struct mipsco_bus_space *bst, const char *type, paddr_t paddr, size_t len)
{
	vaddr_t vaddr = MIPS_PHYS_TO_KSEG1(paddr); /* XXX */

	/* Setup default bus_space */
	mipsco_bus_space_init(bst, type, paddr, vaddr, 0x0, len);

	/* ISA bus maps 1 word for every byte, therefore stride = 2 */
	mipsco_bus_space_set_aligned_stride(bst, 2);

	/*
	 * ISA bus will do an automatic byte swap, but when accessing
	 * memory using bus_space_stream functions we need to byte swap
	 * to reverse the one performed in hardware
	 */
	bst->bs_bswap = 1;

	bst->bs_intr_establish = (void *)isa_intr_establish;

	printf(" %s %p", type, (void *)vaddr);
}


void
isabusattach(device_t parent, device_t self, void *aux)
{
	struct isabus_softc *sc = device_private(self);
	struct mipsco_isa_chipset *ic = &sc->sc_isa_ic;
	struct isabus_attach_args iba;

	printf(":");

	iba.iba_iot	= &isa_io_bst;
	iba.iba_memt	= &isa_mem_bst;
	iba.iba_dmat	= &isa_dmatag;
	iba.iba_ic	= ic;

	isa_bus_space_init(&isa_io_bst,  "isa_io",   PIZAZZ_ISA_IOBASE,
	  	PIZAZZ_ISA_IOSIZE);

	isa_bus_space_init(&isa_mem_bst, "isa_mem",  PIZAZZ_ISA_MEMBASE,
		PIZAZZ_ISA_MEMSIZE);

	isa_bus_space_init(&isa_ctl_bst, "isa_intr", PIZAZZ_ISA_INTRLATCH,
	  	sizeof(u_int32_t));

	_bus_dma_tag_init(&isa_dmatag);

	ic->ic_bst = &isa_ctl_bst;

	if (bus_space_map(ic->ic_bst, 0x00000, sizeof(u_int32_t),
			  BUS_SPACE_MAP_LINEAR, &ic->ic_bsh) != 0) {
		printf(": can't map intrreg\n");
		return;
	}
	
	/* Clear ISA interrupt latch */
	bus_space_write_4(ic->ic_bst, ic->ic_bsh, 0, 0);

	evcnt_attach_dynamic(&ic->ic_intrcnt, EVCNT_TYPE_INTR, NULL,
			     device_xname(self), "intr");

	LIST_INIT(&ic->intr_q);
	(*platform.intr_establish)(SYS_INTR_ATBUS, isa_intr, ic);

	printf("\n");
	config_found(self, &iba, mipscoisabusprint, CFARG_EOL);
}

int
mipscoisabusprint(void *aux, const char *name)
{
	if (name == NULL)
		return UNCONF;
	return QUIET;
}

void
isa_attach_hook(device_t parent, device_t self, struct isabus_attach_args *iba)
{
}

void
isa_detach_hook(isa_chipset_tag_t ic, device_t self)
{
}

const struct evcnt *
isa_intr_evcnt(isa_chipset_tag_t ic, int irq)
{
	/* XXX for now, no evcnt parent reported */
	return NULL;
}

void *
isa_intr_establish(isa_chipset_tag_t ic, int intr, int type, int level, int (*ih_fun)(void*), void *ih_arg)
	/* type:   XXX not yet */
	/* level:   XXX not yet */
{
	struct mipsco_intrhand *ih;

	ih = kmem_alloc(sizeof *ih, KM_SLEEP);
	ih->ih_fun = ih_fun;
	ih->ih_arg  = ih_arg;
	LIST_INSERT_HEAD(&ic->intr_q, ih, ih_q);
	return ih;
}

void
isa_intr_disestablish(isa_chipset_tag_t ic, void *cookie)
{
	struct mipsco_intrhand *ih = cookie;

	LIST_REMOVE(ih, ih_q);
	kmem_free(ih, sizeof(*ih));
}

int
isa_intr_alloc(isa_chipset_tag_t ic, int mask, int type, int *irq)
{
	return 0;
}

int
isa_intr(void *arg)
{
	struct mipsco_isa_chipset *ic = (struct mipsco_isa_chipset *)arg;
	struct mipsco_intrhand *ih;
	int rv, handled;

	ic->ic_intrcnt.ev_count++;

	handled = 0;
	LIST_FOREACH(ih, &ic->intr_q, ih_q) {
		/*
		 * The handler returns one of three values:
		 *   0:	This interrupt wasn't for me.
		 *   1: This interrupt was for me.
		 *  -1: This interrupt might have been for me, but I can't say
		 *      for sure.
		 */
		rv = (*ih->ih_fun)(ih->ih_arg);
		handled |= (rv != 0);
	}

	/* Clear ISA interrupt latch */
	bus_space_write_4(ic->ic_bst, ic->ic_bsh, 0, 0);

	return handled;
}<|MERGE_RESOLUTION|>--- conflicted
+++ resolved
@@ -1,8 +1,4 @@
-<<<<<<< HEAD
-/*	$NetBSD: isa_machdep.c,v 1.17 2020/11/21 18:28:32 thorpej Exp $	*/
-=======
 /*	$NetBSD: isa_machdep.c,v 1.18 2021/04/24 23:36:43 thorpej Exp $	*/
->>>>>>> 9e014010
 
 /*
  * Copyright (c) 2001 The NetBSD Foundation, Inc.
@@ -34,11 +30,7 @@
  */
 
 #include <sys/cdefs.h>
-<<<<<<< HEAD
-__KERNEL_RCSID(0, "$NetBSD: isa_machdep.c,v 1.17 2020/11/21 18:28:32 thorpej Exp $");
-=======
 __KERNEL_RCSID(0, "$NetBSD: isa_machdep.c,v 1.18 2021/04/24 23:36:43 thorpej Exp $");
->>>>>>> 9e014010
 
 #include <sys/param.h>
 #include <sys/systm.h>
