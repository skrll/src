<<<<<<< HEAD
/*	$NetBSD: marvell_machdep.c,v 1.33 2017/01/07 16:19:29 kiyohara Exp $ */
=======
/*	$NetBSD: marvell_machdep.c,v 1.34 2018/07/31 06:46:27 skrll Exp $ */
>>>>>>> b2b84690
/*
 * Copyright (c) 2007, 2008, 2010 KIYOHARA Takashi
 * All rights reserved.
 *
 * Redistribution and use in source and binary forms, with or without
 * modification, are permitted provided that the following conditions
 * are met:
 * 1. Redistributions of source code must retain the above copyright
 *    notice, this list of conditions and the following disclaimer.
 * 2. Redistributions in binary form must reproduce the above copyright
 *    notice, this list of conditions and the following disclaimer in the
 *    documentation and/or other materials provided with the distribution.
 *
 * THIS SOFTWARE IS PROVIDED BY THE AUTHOR ``AS IS'' AND ANY EXPRESS OR
 * IMPLIED WARRANTIES, INCLUDING, BUT NOT LIMITED TO, THE IMPLIED
 * WARRANTIES OF MERCHANTABILITY AND FITNESS FOR A PARTICULAR PURPOSE ARE
 * DISCLAIMED.  IN NO EVENT SHALL THE AUTHOR BE LIABLE FOR ANY DIRECT,
 * INDIRECT, INCIDENTAL, SPECIAL, EXEMPLARY, OR CONSEQUENTIAL DAMAGES
 * (INCLUDING, BUT NOT LIMITED TO, PROCUREMENT OF SUBSTITUTE GOODS OR
 * SERVICES; LOSS OF USE, DATA, OR PROFITS; OR BUSINESS INTERRUPTION)
 * HOWEVER CAUSED AND ON ANY THEORY OF LIABILITY, WHETHER IN CONTRACT,
 * STRICT LIABILITY, OR TORT (INCLUDING NEGLIGENCE OR OTHERWISE) ARISING IN
 * ANY WAY OUT OF THE USE OF THIS SOFTWARE, EVEN IF ADVISED OF THE
 * POSSIBILITY OF SUCH DAMAGE.
 */
#include <sys/cdefs.h>
<<<<<<< HEAD
__KERNEL_RCSID(0, "$NetBSD: marvell_machdep.c,v 1.33 2017/01/07 16:19:29 kiyohara Exp $");
=======
__KERNEL_RCSID(0, "$NetBSD: marvell_machdep.c,v 1.34 2018/07/31 06:46:27 skrll Exp $");
>>>>>>> b2b84690

#include "opt_arm_debug.h"
#include "opt_evbarm_boardtype.h"
#include "opt_ddb.h"
#include "opt_pci.h"
#include "opt_mvsoc.h"
#include "com.h"
#include "gtpci.h"
#include "mvpex.h"

#include <sys/param.h>
#include <sys/kernel.h>
#include <sys/reboot.h>
#include <sys/systm.h>
#include <sys/termios.h>

#include <prop/proplib.h>

#include <dev/cons.h>
#include <dev/md.h>

#include <dev/marvell/marvellreg.h>
#include <dev/marvell/marvellvar.h>
#include <dev/pci/pcireg.h>
#include <dev/pci/pcivar.h>

#include <machine/autoconf.h>
#include <machine/bootconfig.h>
#include <machine/pci_machdep.h>

#include <uvm/uvm_extern.h>

#include <arm/db_machdep.h>
#include <arm/undefined.h>
#include <arm/arm32/machdep.h>

#include <arm/marvell/mvsocreg.h>
#include <arm/marvell/mvsocvar.h>
#include <arm/marvell/orionreg.h>
#include <arm/marvell/kirkwoodreg.h>
#include <arm/marvell/mv78xx0reg.h>
#include <arm/marvell/dovereg.h>
#include <arm/marvell/armadaxpreg.h>
#include <arm/marvell/armadaxpvar.h>
#include <arm/marvell/mvsocgppvar.h>

#include <evbarm/marvell/marvellreg.h>
#include <evbarm/marvell/marvellvar.h>

#include <ddb/db_extern.h>
#include <ddb/db_sym.h>

#include "ksyms.h"


/*
 * The range 0xc2000000 - 0xdfffffff is available for kernel VM space
 * Core-logic registers and I/O mappings occupy 0xfe000000 - 0xffffffff
 */
#if (KERNEL_BASE & 0xf0000000) == 0x80000000
#define KERNEL_VM_BASE		(KERNEL_BASE + 0x42000000)
#else
#define KERNEL_VM_BASE		(KERNEL_BASE + 0x02000000)
#endif
#define KERNEL_VM_SIZE		0x1e000000

BootConfig bootconfig;		/* Boot config storage */
static char bootargs[MAX_BOOT_STRING];
char *boot_args = NULL;

extern int KERNEL_BASE_phys[];
extern char _end[];

/*
 * Macros to translate between physical and virtual for a subset of the
 * kernel address space.  *Not* for general use.
 */
#define KERNEL_BASE_PHYS	physical_start


#include "com.h"
#if NCOM > 0
#include <dev/ic/comreg.h>
#include <dev/ic/comvar.h>
#endif

#ifndef CONSPEED
#define CONSPEED	B115200	/* It's a setting of the default of u-boot */
#endif
#ifndef CONMODE
#define CONMODE ((TTYDEF_CFLAG & ~(CSIZE | CSTOPB | PARENB)) | CS8) /* 8N1 */

int comcnspeed = CONSPEED;
int comcnmode = CONMODE;
#endif

#include "opt_kgdb.h"
#ifdef KGDB
#include <sys/kgdb.h>
#endif

static void marvell_device_register(device_t, void *);
#if NGTPCI > 0 || NMVPEX > 0
static void marvell_startend_by_tag(int, uint64_t *, uint64_t *);
#endif

static void
marvell_fixup_mbus_pex(int memtag, int iotag)
{
	uint32_t target, attr;
	int window;

	/* Reset PCI-Express space to window register. */
	window = mvsoc_target(memtag, &target, &attr, NULL, NULL);
	write_mlmbreg(MVSOC_MLMB_WCR(window),
	    MVSOC_MLMB_WCR_WINEN |
	    MVSOC_MLMB_WCR_TARGET(target) |
	    MVSOC_MLMB_WCR_ATTR(attr) |
	    MVSOC_MLMB_WCR_SIZE(MARVELL_PEXMEM_SIZE));
	write_mlmbreg(MVSOC_MLMB_WBR(window),
	    MARVELL_PEXMEM_PBASE & MVSOC_MLMB_WBR_BASE_MASK);
#ifdef PCI_NETBSD_CONFIGURE
	if (window < nremap) {
		write_mlmbreg(MVSOC_MLMB_WRLR(window),
		    MARVELL_PEXMEM_PBASE & MVSOC_MLMB_WRLR_REMAP_MASK);
		write_mlmbreg(MVSOC_MLMB_WRHR(window), 0);
	}
#endif
	window = mvsoc_target(iotag, &target, &attr, NULL, NULL);
	write_mlmbreg(MVSOC_MLMB_WCR(window),
	    MVSOC_MLMB_WCR_WINEN |
	    MVSOC_MLMB_WCR_TARGET(target) |
	    MVSOC_MLMB_WCR_ATTR(attr) |
	    MVSOC_MLMB_WCR_SIZE(MARVELL_PEXIO_SIZE));
	write_mlmbreg(MVSOC_MLMB_WBR(window),
	    MARVELL_PEXIO_PBASE & MVSOC_MLMB_WBR_BASE_MASK);
#ifdef PCI_NETBSD_CONFIGURE
	if (window < nremap) {
		write_mlmbreg(MVSOC_MLMB_WRLR(window),
		    MARVELL_PEXIO_PBASE & MVSOC_MLMB_WRLR_REMAP_MASK);
		write_mlmbreg(MVSOC_MLMB_WRHR(window), 0);
	}
#endif
}

#if defined(ORION) || defined(KIRKWOOD) || defined(MV78XX0) || defined(DOVE)
static void
marvell_system_reset(void)
{
	/* unmask soft reset */
	write_mlmbreg(MVSOC_MLMB_RSTOUTNMASKR,
	    MVSOC_MLMB_RSTOUTNMASKR_SOFTRSTOUTEN);
	/* assert soft reset */
	write_mlmbreg(MVSOC_MLMB_SSRR, MVSOC_MLMB_SSRR_SYSTEMSOFTRST);

	/* if we're still running, jump to the reset address */
	cpu_reset_address = 0;
	cpu_reset_address_paddr = 0xffff0000;
	cpu_reset();
	/*NOTREACHED*/
}

static void
marvell_fixup_mbus(int memtag, int iotag)
{
	/* assume u-boot initializes mbus registers correctly */

	/* set marvell common PEX params */
	marvell_fixup_mbus_pex(memtag, iotag);

	/* other configurations? */
}
#endif


#if defined(ARMADAXP)
static void
armadaxp_system_reset(void)
{
	extern vaddr_t misc_base;

#define write_miscreg(r, v)	(*(volatile uint32_t *)(misc_base + (r)) = (v))

	/* Unmask soft reset */
	write_miscreg(ARMADAXP_MISC_RSTOUTNMASKR,
	    ARMADAXP_MISC_RSTOUTNMASKR_GLOBALSOFTRSTOUTEN);
	/* Assert soft reset */
	write_miscreg(ARMADAXP_MISC_SSRR, ARMADAXP_MISC_SSRR_GLOBALSOFTRST);

	while (1);

	/*NOTREACHED*/
}

static void
armadaxp_fixup_mbus(int memtag, int iotag)
{
	/* force set SoC default parameters */
	armadaxp_init_mbus();

	/* set marvell common PEX params */
	marvell_fixup_mbus_pex(memtag, iotag);

	/* other configurations? */
}
#endif


static inline pd_entry_t *
read_ttb(void)
{

	return (pd_entry_t *)(armreg_ttbr_read() & ~((1<<14)-1));
}

/*
 * Static device mappings. These peripheral registers are mapped at
 * fixed virtual addresses very early in initarm() so that we can use
 * them while booting the kernel, and stay at the same address
 * throughout whole kernel's life time.
 *
 * We use this table twice; once with bootstrap page table, and once
 * with kernel's page table which we build up in initarm().
 *
 * Since we map these registers into the bootstrap page table using
 * pmap_devmap_bootstrap() which calls pmap_map_chunk(), we map
 * registers segment-aligned and segment-rounded in order to avoid
 * using the 2nd page tables.
 */
#define _A(a)	((a) & ~L1_S_OFFSET)
#define _S(s)	(((s) + L1_S_SIZE - 1) & ~(L1_S_SIZE-1))

static struct pmap_devmap marvell_devmap[] = {
	{
		MARVELL_INTERREGS_VBASE,
		_A(MARVELL_INTERREGS_PBASE),
		_S(MVSOC_INTERREGS_SIZE),
		VM_PROT_READ|VM_PROT_WRITE,
		PTE_NOCACHE,
	},

	{ 0, 0, 0, 0, 0 }
};

extern uint32_t *u_boot_args[];

/*
 * u_int initarm(...)
 *
 * Initial entry point on startup. This gets called before main() is
 * entered.
 * It should be responsible for setting up everything that must be
 * in place when main is called.
 * This includes
 *   Taking a copy of the boot configuration structure.
 *   Initialising the physical console so characters can be printed.
 *   Setting up page tables for the kernel
 *   Relocating the kernel to the bottom of physical memory
 */
u_int
initarm(void *arg)
{
	int cs, cs_end, memtag = 0, iotag = 0;

	mvsoc_bootstrap(MARVELL_INTERREGS_VBASE);

	/*
	 * Heads up ... Setup the CPU / MMU / TLB functions
	 */
	if (set_cpufuncs())
		panic("cpu not recognized!");

	/* map some peripheral registers */
	pmap_devmap_bootstrap((vaddr_t)read_ttb(), marvell_devmap);

	/*
	 * U-Boot doesn't use the virtual memory.
	 *
	 * Physical Address Range     Description
	 * -----------------------    ----------------------------------
	 * 0x00000000 - 0x0fffffff    SDRAM Bank 0 (max 256MB)
	 * 0x10000000 - 0x1fffffff    SDRAM Bank 1 (max 256MB)
	 * 0x20000000 - 0x2fffffff    SDRAM Bank 2 (max 256MB)
	 * 0x30000000 - 0x3fffffff    SDRAM Bank 3 (max 256MB)
	 * 0xf1000000 - 0xf10fffff    SoC Internal Registers
	 */

	cpu_domains((DOMAIN_CLIENT << (PMAP_DOMAIN_KERNEL*2)) | DOMAIN_CLIENT);

	/* Get ready for splfoo() */
	switch (mvsoc_model()) {
#ifdef ORION
	case MARVELL_ORION_1_88F1181:
	case MARVELL_ORION_1_88F5082:
	case MARVELL_ORION_1_88F5180N:
	case MARVELL_ORION_1_88F5181:
	case MARVELL_ORION_1_88F5182:
	case MARVELL_ORION_1_88F6082:
	case MARVELL_ORION_1_88F6183:
	case MARVELL_ORION_1_88W8660:
	case MARVELL_ORION_2_88F1281:
	case MARVELL_ORION_2_88F5281:
		cpu_reset_address = marvell_system_reset;

		orion_bootstrap(MARVELL_INTERREGS_VBASE);

		memtag = ORION_TAG_PEX0_MEM;
		iotag = ORION_TAG_PEX0_IO;
		nwindow = ORION_MLMB_NWINDOW;
		nremap = ORION_MLMB_NREMAP;

		cs = MARVELL_TAG_SDRAM_CS0;
		cs_end = MARVELL_TAG_SDRAM_CS3;

		marvell_fixup_mbus(memtag, iotag);
		break;
#endif	/* ORION */

#ifdef KIRKWOOD
	case MARVELL_KIRKWOOD_88F6180:
	case MARVELL_KIRKWOOD_88F6192:
	case MARVELL_KIRKWOOD_88F6281:
	case MARVELL_KIRKWOOD_88F6282:
		cpu_reset_address = marvell_system_reset;

		kirkwood_bootstrap(MARVELL_INTERREGS_VBASE);

		memtag = KIRKWOOD_TAG_PEX_MEM;
		iotag = KIRKWOOD_TAG_PEX_IO;
		nwindow = KIRKWOOD_MLMB_NWINDOW;
		nremap = KIRKWOOD_MLMB_NREMAP;

		cs = MARVELL_TAG_SDRAM_CS0;
		cs_end = MARVELL_TAG_SDRAM_CS3;

		marvell_fixup_mbus(memtag, iotag);
		break;
#endif	/* KIRKWOOD */

#ifdef MV78XX0
	case MARVELL_MV78XX0_MV78100:
	case MARVELL_MV78XX0_MV78200:
		cpu_reset_address = marvell_system_reset;

		mv78xx0_bootstrap(MARVELL_INTERREGS_VBASE);

		memtag = MV78XX0_TAG_PEX0_MEM;
		iotag = MV78XX0_TAG_PEX0_IO;
		nwindow = MV78XX0_MLMB_NWINDOW;
		nremap = MV78XX0_MLMB_NREMAP;

		cs = MARVELL_TAG_SDRAM_CS0;
		cs_end = MARVELL_TAG_SDRAM_CS3;

		marvell_fixup_mbus(memtag, iotag);
		break;
#endif	/* MV78XX0 */

#ifdef DOVE
	case MARVELL_DOVE_88AP510:
		cpu_reset_address = marvell_system_reset;

		dove_bootstrap(MARVELL_INTERREGS_VBASE);

		memtag = DOVE_TAG_PEX0_MEM;
		iotag = DOVE_TAG_PEX0_IO;
		nwindow = DOVE_DB_NWINDOW;
		nremap = DOVE_DB_NREMAP;

		cs = MARVELL_TAG_AXI_CS0;
		cs_end = MARVELL_TAG_AXI_CS1;

		marvell_fixup_mbus(memtag, iotag);
		break;
#endif	/* DOVE */

#ifdef ARMADAXP
	case MARVELL_ARMADAXP_MV78130:
	case MARVELL_ARMADAXP_MV78160:
	case MARVELL_ARMADAXP_MV78230:
	case MARVELL_ARMADAXP_MV78260:
	case MARVELL_ARMADAXP_MV78460:
	case MARVELL_ARMADA370_MV6707:
	case MARVELL_ARMADA370_MV6710:
	case MARVELL_ARMADA370_MV6W11:
		cpu_reset_address = armadaxp_system_reset;

		armadaxp_bootstrap(
		    MARVELL_INTERREGS_VBASE,
		    MARVELL_INTERREGS_PBASE);

		memtag = ARMADAXP_TAG_PEX00_MEM;
		iotag = ARMADAXP_TAG_PEX00_IO;
		nwindow = ARMADAXP_MLMB_NWINDOW;
		nremap = ARMADAXP_MLMB_NREMAP;

		cs = MARVELL_TAG_DDR3_CS0;
		cs_end = MARVELL_TAG_DDR3_CS3;

		armadaxp_fixup_mbus(memtag, iotag);
		break;
#endif	/* ARMADAXP */

	default:
		/* We can't output console here yet... */
		panic("unknown model...\n");

		/* NOTREACHED */
	}

	consinit();

	/* Talk to the user */
#ifndef EVBARM_BOARDTYPE
#define EVBARM_BOARDTYPE	Marvell
#endif
#define BDSTR(s)	_BDSTR(s)
#define _BDSTR(s)	#s
	printf("\nNetBSD/evbarm (" BDSTR(EVBARM_BOARDTYPE) ") booting ...\n");

	/* copy command line U-Boot gave us, if args is valid. */
	if (u_boot_args[3] != 0)	/* XXXXX: need more check?? */
		strncpy(bootargs, (char *)u_boot_args[3], sizeof(bootargs));

#ifdef VERBOSE_INIT_ARM
	printf("initarm: Configuring system ...\n");
#endif

	bootconfig.dramblocks = 0;
	paddr_t segment_end;
	segment_end = physmem = 0;
	for ( ; cs <= cs_end; cs++) {
		uint32_t base, size;

		mvsoc_target(cs, NULL, NULL, &base, &size);
		if (size == 0)
			continue;

		bootconfig.dram[bootconfig.dramblocks].address = base;
		bootconfig.dram[bootconfig.dramblocks].pages = size / PAGE_SIZE;

		if (base != segment_end)
			panic("memory hole not support");

		segment_end += size;
		physmem += size / PAGE_SIZE;

		bootconfig.dramblocks++;
	}

#ifdef __HAVE_MM_MD_DIRECT_MAPPED_PHYS
	const bool mapallmem_p = true;
#else
	const bool mapallmem_p = false;
#endif

	arm32_bootmem_init(0, segment_end, (uintptr_t) KERNEL_BASE_phys);
	arm32_kernel_vm_init(KERNEL_VM_BASE, ARM_VECTORS_HIGH, 0,
	    marvell_devmap, mapallmem_p);

	/* we've a specific device_register routine */
	evbarm_device_register = marvell_device_register;

	/* parse bootargs from U-Boot */
	boot_args = bootargs;
	parse_mi_bootargs(boot_args);

	return initarm_common(KERNEL_VM_BASE, KERNEL_VM_SIZE, NULL, 0);
}

void
consinit(void)
{
	static int consinit_called = 0;

	if (consinit_called != 0)
		return;

	consinit_called = 1;

#if NCOM > 0
	{
		extern int mvuart_cnattach(bus_space_tag_t, bus_addr_t, int,
					   uint32_t, int);

		if (mvuart_cnattach(&mvsoc_bs_tag,
		    MARVELL_INTERREGS_PBASE + MVSOC_COM0_BASE,
		    comcnspeed, mvTclk, comcnmode))
			panic("can't init serial console");
	}
#else
	panic("serial console not configured");
#endif
}


static void
marvell_device_register(device_t dev, void *aux)
{
	prop_dictionary_t dict = device_properties(dev);

#if NCOM > 0
	if (device_is_a(dev, "com") &&
	    device_is_a(device_parent(dev), "mvsoc"))
		prop_dictionary_set_uint32(dict, "frequency", mvTclk);
#endif

	if (device_is_a(dev, "gtidmac"))
		prop_dictionary_set_uint32(dict,
		    "dmb_speed", mvTclk * sizeof(uint32_t));	/* XXXXXX */

#if NGTPCI > 0 && defined(ORION)
	if (device_is_a(dev, "gtpci")) {
		extern struct bus_space
		    orion_pci_io_bs_tag, orion_pci_mem_bs_tag;
		extern struct arm32_pci_chipset arm32_gtpci_chipset;

		prop_data_t io_bs_tag, mem_bs_tag, pc;
		prop_array_t int2gpp;
		prop_number_t gpp;
		uint64_t start, end;
		int i, j;
		static struct {
			const char *boardtype;
			int pin[PCI_INTERRUPT_PIN_MAX];
		} hints[] = {
			{ "kuronas_x4",
			    { 11, PCI_INTERRUPT_PIN_NONE } },

			{ NULL,
			    { PCI_INTERRUPT_PIN_NONE } },
		};

		arm32_gtpci_chipset.pc_conf_v = device_private(dev);
		arm32_gtpci_chipset.pc_intr_v = device_private(dev);

		io_bs_tag = prop_data_create_data_nocopy(
		    &orion_pci_io_bs_tag, sizeof(struct bus_space));
		KASSERT(io_bs_tag != NULL);
		prop_dictionary_set(dict, "io-bus-tag", io_bs_tag);
		prop_object_release(io_bs_tag);
		mem_bs_tag = prop_data_create_data_nocopy(
		    &orion_pci_mem_bs_tag, sizeof(struct bus_space));
		KASSERT(mem_bs_tag != NULL);
		prop_dictionary_set(dict, "mem-bus-tag", mem_bs_tag);
		prop_object_release(mem_bs_tag);

		pc = prop_data_create_data_nocopy(&arm32_gtpci_chipset,
		    sizeof(struct arm32_pci_chipset));
		KASSERT(pc != NULL);
		prop_dictionary_set(dict, "pci-chipset", pc);
		prop_object_release(pc);

		marvell_startend_by_tag(ORION_TAG_PCI_IO, &start, &end);
		prop_dictionary_set_uint64(dict, "iostart", start);
		prop_dictionary_set_uint64(dict, "ioend", end);
		marvell_startend_by_tag(ORION_TAG_PCI_MEM, &start, &end);
		prop_dictionary_set_uint64(dict, "memstart", start);
		prop_dictionary_set_uint64(dict, "memend", end);
		prop_dictionary_set_uint32(dict,
		    "cache-line-size", arm_dcache_align);

		/* Setup the hint for interrupt-pin. */
#define BDSTR(s)		_BDSTR(s)
#define _BDSTR(s)		#s
#define THIS_BOARD(str)		(strcmp(str, BDSTR(EVBARM_BOARDTYPE)) == 0)
		for (i = 0; hints[i].boardtype != NULL; i++)
			if (THIS_BOARD(hints[i].boardtype))
				break;
		if (hints[i].boardtype == NULL)
			return;

		int2gpp =
		    prop_array_create_with_capacity(PCI_INTERRUPT_PIN_MAX + 1);

		/* first set dummy */
		gpp = prop_number_create_integer(0);
		prop_array_add(int2gpp, gpp);
		prop_object_release(gpp);

		for (j = 0; hints[i].pin[j] != PCI_INTERRUPT_PIN_NONE; j++) {
			gpp = prop_number_create_integer(hints[i].pin[j]);
			prop_array_add(int2gpp, gpp);
			prop_object_release(gpp);
		}
		prop_dictionary_set(dict, "int2gpp", int2gpp);
	}
#endif	/* NGTPCI > 0 && defined(ORION) */

#if NMVPEX > 0
	if (device_is_a(dev, "mvpex")) {
#ifdef ORION
		extern struct bus_space
		    orion_pex0_io_bs_tag, orion_pex0_mem_bs_tag,
		    orion_pex1_io_bs_tag, orion_pex1_mem_bs_tag;
#endif
#ifdef KIRKWOOD
		extern struct bus_space
		    kirkwood_pex_io_bs_tag, kirkwood_pex_mem_bs_tag,
		    kirkwood_pex1_io_bs_tag, kirkwood_pex1_mem_bs_tag;
#endif
#ifdef DOVE
		extern struct bus_space
		    dove_pex0_io_bs_tag, dove_pex0_mem_bs_tag,
		    dove_pex1_io_bs_tag, dove_pex1_mem_bs_tag;
#endif
#ifdef ARMADAXP
		extern struct bus_space
		    armadaxp_pex00_io_bs_tag, armadaxp_pex00_mem_bs_tag,
		    armadaxp_pex01_io_bs_tag, armadaxp_pex01_mem_bs_tag,
		    armadaxp_pex02_io_bs_tag, armadaxp_pex02_mem_bs_tag,
		    armadaxp_pex03_io_bs_tag, armadaxp_pex03_mem_bs_tag,
		    armadaxp_pex2_io_bs_tag, armadaxp_pex2_mem_bs_tag,
		    armadaxp_pex3_io_bs_tag, armadaxp_pex3_mem_bs_tag;
		int i;
#endif
		extern struct arm32_pci_chipset
		    arm32_mvpex0_chipset, arm32_mvpex1_chipset;

		struct marvell_attach_args *mva = aux;
		struct bus_space *mvpex_io_bs_tag, *mvpex_mem_bs_tag;
		struct arm32_pci_chipset *arm32_mvpex_chipset;
		prop_data_t io_bs_tag, mem_bs_tag, pc;
		uint64_t start, end;
		int iotag, memtag;

		switch (mvsoc_model()) {
#ifdef ORION
		case MARVELL_ORION_1_88F5180N:
		case MARVELL_ORION_1_88F5181:
		case MARVELL_ORION_1_88F5182:
		case MARVELL_ORION_1_88W8660:
		case MARVELL_ORION_2_88F5281:
			if (mva->mva_offset == MVSOC_PEX_BASE) {
				mvpex_io_bs_tag = &orion_pex0_io_bs_tag;
				mvpex_mem_bs_tag = &orion_pex0_mem_bs_tag;
				arm32_mvpex_chipset = &arm32_mvpex0_chipset;
				iotag = ORION_TAG_PEX0_IO;
				memtag = ORION_TAG_PEX0_MEM;
			} else {
				mvpex_io_bs_tag = &orion_pex1_io_bs_tag;
				mvpex_mem_bs_tag = &orion_pex1_mem_bs_tag;
				arm32_mvpex_chipset = &arm32_mvpex1_chipset;
				iotag = ORION_TAG_PEX1_IO;
				memtag = ORION_TAG_PEX1_MEM;
			}
			break;
#endif

#ifdef KIRKWOOD
		case MARVELL_KIRKWOOD_88F6282:
			if (mva->mva_offset != MVSOC_PEX_BASE) {
				mvpex_io_bs_tag = &kirkwood_pex1_io_bs_tag;
				mvpex_mem_bs_tag = &kirkwood_pex1_mem_bs_tag;
				arm32_mvpex_chipset = &arm32_mvpex1_chipset;
				iotag = KIRKWOOD_TAG_PEX1_IO;
				memtag = KIRKWOOD_TAG_PEX1_MEM;
				break;
			}

			/* FALLTHROUGH */

		case MARVELL_KIRKWOOD_88F6180:
		case MARVELL_KIRKWOOD_88F6192:
		case MARVELL_KIRKWOOD_88F6281:
			mvpex_io_bs_tag = &kirkwood_pex_io_bs_tag;
			mvpex_mem_bs_tag = &kirkwood_pex_mem_bs_tag;
			arm32_mvpex_chipset = &arm32_mvpex0_chipset;
			iotag = KIRKWOOD_TAG_PEX_IO;
			memtag = KIRKWOOD_TAG_PEX_MEM;
			break;
#endif

#ifdef DOVE
		case MARVELL_DOVE_88AP510:
			if (mva->mva_offset == MVSOC_PEX_BASE) {
				mvpex_io_bs_tag = &dove_pex0_io_bs_tag;
				mvpex_mem_bs_tag = &dove_pex0_mem_bs_tag;
				arm32_mvpex_chipset = &arm32_mvpex0_chipset;
				iotag = DOVE_TAG_PEX0_IO;
				memtag = DOVE_TAG_PEX0_MEM;
			} else {
				mvpex_io_bs_tag = &dove_pex1_io_bs_tag;
				mvpex_mem_bs_tag = &dove_pex1_mem_bs_tag;
				arm32_mvpex_chipset = &arm32_mvpex1_chipset;
				iotag = DOVE_TAG_PEX1_IO;
				memtag = DOVE_TAG_PEX1_MEM;
			}
			break;
#endif

#ifdef ARMADAXP
		case MARVELL_ARMADAXP_MV78130:
		case MARVELL_ARMADAXP_MV78160:
		case MARVELL_ARMADAXP_MV78230:
		case MARVELL_ARMADAXP_MV78260:
		case MARVELL_ARMADAXP_MV78460:

		case MARVELL_ARMADA370_MV6707:
		case MARVELL_ARMADA370_MV6710:
		case MARVELL_ARMADA370_MV6W11:
		  {
			extern struct arm32_pci_chipset
			    arm32_mvpex2_chipset, arm32_mvpex3_chipset,
			    arm32_mvpex4_chipset, arm32_mvpex5_chipset;
			const struct {
				bus_size_t offset;
				struct bus_space *io_bs_tag;
				struct bus_space *mem_bs_tag;
				struct arm32_pci_chipset *chipset;
				int iotag;
				int memtag;
			} mvpex_tags[] = {
				{	MVSOC_PEX_BASE,
					&armadaxp_pex00_io_bs_tag,
					&armadaxp_pex00_mem_bs_tag,
					&arm32_mvpex0_chipset,
					ARMADAXP_TAG_PEX00_IO,
					ARMADAXP_TAG_PEX00_MEM },

				{	ARMADAXP_PEX01_BASE,
					&armadaxp_pex01_io_bs_tag,
					&armadaxp_pex01_mem_bs_tag,
					&arm32_mvpex1_chipset,
					ARMADAXP_TAG_PEX01_IO,
					ARMADAXP_TAG_PEX01_MEM	},

				{	ARMADAXP_PEX02_BASE,
					&armadaxp_pex02_io_bs_tag,
					&armadaxp_pex02_mem_bs_tag,
					&arm32_mvpex2_chipset,
					ARMADAXP_TAG_PEX02_IO,
					ARMADAXP_TAG_PEX02_MEM	},

				{	ARMADAXP_PEX03_BASE,
					&armadaxp_pex03_io_bs_tag,
					&armadaxp_pex03_mem_bs_tag,
					&arm32_mvpex3_chipset,
					ARMADAXP_TAG_PEX03_IO,
					ARMADAXP_TAG_PEX03_MEM	},

				{	ARMADAXP_PEX2_BASE,
					&armadaxp_pex2_io_bs_tag,
					&armadaxp_pex2_mem_bs_tag,
					&arm32_mvpex4_chipset,
					ARMADAXP_TAG_PEX2_IO,
					ARMADAXP_TAG_PEX2_MEM	},

				{	ARMADAXP_PEX3_BASE,
					&armadaxp_pex3_io_bs_tag,
					&armadaxp_pex3_mem_bs_tag,
					&arm32_mvpex5_chipset,
					ARMADAXP_TAG_PEX3_IO,
					ARMADAXP_TAG_PEX3_MEM	},

				{ 0, 0, 0, 0, 0 },
			};

			for (i = 0; mvpex_tags[i].offset != 0; i++) {
				if (mva->mva_offset != mvpex_tags[i].offset)
					continue;
				break;
			}
			if (mvpex_tags[i].offset == 0)
				return;
			mvpex_io_bs_tag = mvpex_tags[i].io_bs_tag;
			mvpex_mem_bs_tag = mvpex_tags[i].mem_bs_tag;
			arm32_mvpex_chipset = mvpex_tags[i].chipset;
			iotag = mvpex_tags[i].iotag;
			memtag = mvpex_tags[i].memtag;
			break;
		  }
#endif

		default:
			return;
		}

		arm32_mvpex_chipset->pc_conf_v = device_private(dev);
		arm32_mvpex_chipset->pc_intr_v = device_private(dev);

		io_bs_tag = prop_data_create_data_nocopy(
		    mvpex_io_bs_tag, sizeof(struct bus_space));
		KASSERT(io_bs_tag != NULL);
		prop_dictionary_set(dict, "io-bus-tag", io_bs_tag);
		prop_object_release(io_bs_tag);
		mem_bs_tag = prop_data_create_data_nocopy(
		    mvpex_mem_bs_tag, sizeof(struct bus_space));
		KASSERT(mem_bs_tag != NULL);
		prop_dictionary_set(dict, "mem-bus-tag", mem_bs_tag);
		prop_object_release(mem_bs_tag);

		pc = prop_data_create_data_nocopy(arm32_mvpex_chipset,
		    sizeof(struct arm32_pci_chipset));
		KASSERT(pc != NULL);
		prop_dictionary_set(dict, "pci-chipset", pc);
		prop_object_release(pc);

		marvell_startend_by_tag(iotag, &start, &end);
		prop_dictionary_set_uint64(dict, "iostart", start);
		prop_dictionary_set_uint64(dict, "ioend", end);
		marvell_startend_by_tag(memtag, &start, &end);
		prop_dictionary_set_uint64(dict, "memstart", start);
		prop_dictionary_set_uint64(dict, "memend", end);
		prop_dictionary_set_uint32(dict,
		    "cache-line-size", arm_dcache_align);
	}
#endif
}

#if NGTPCI > 0 || NMVPEX > 0
static void
marvell_startend_by_tag(int tag, uint64_t *start, uint64_t *end)
{
	uint32_t base, size;
	int win;

	win = mvsoc_target(tag, NULL, NULL, &base, &size);
	if (size != 0) {
		if (win < nremap)
			*start = read_mlmbreg(MVSOC_MLMB_WRLR(win)) |
			    ((read_mlmbreg(MVSOC_MLMB_WRHR(win)) << 16) << 16);
		else
			*start = base;
		*end = *start + size - 1;
	}
}
#endif<|MERGE_RESOLUTION|>--- conflicted
+++ resolved
@@ -1,8 +1,4 @@
-<<<<<<< HEAD
-/*	$NetBSD: marvell_machdep.c,v 1.33 2017/01/07 16:19:29 kiyohara Exp $ */
-=======
 /*	$NetBSD: marvell_machdep.c,v 1.34 2018/07/31 06:46:27 skrll Exp $ */
->>>>>>> b2b84690
 /*
  * Copyright (c) 2007, 2008, 2010 KIYOHARA Takashi
  * All rights reserved.
@@ -29,11 +25,7 @@
  * POSSIBILITY OF SUCH DAMAGE.
  */
 #include <sys/cdefs.h>
-<<<<<<< HEAD
-__KERNEL_RCSID(0, "$NetBSD: marvell_machdep.c,v 1.33 2017/01/07 16:19:29 kiyohara Exp $");
-=======
 __KERNEL_RCSID(0, "$NetBSD: marvell_machdep.c,v 1.34 2018/07/31 06:46:27 skrll Exp $");
->>>>>>> b2b84690
 
 #include "opt_arm_debug.h"
 #include "opt_evbarm_boardtype.h"
