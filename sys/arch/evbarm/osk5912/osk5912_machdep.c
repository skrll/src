--- conflicted
+++ resolved
@@ -1,8 +1,4 @@
-<<<<<<< HEAD
-/*	$NetBSD: osk5912_machdep.c,v 1.17 2018/03/13 06:18:47 ryo Exp $ */
-=======
 /*	$NetBSD: osk5912_machdep.c,v 1.18 2018/07/31 06:46:27 skrll Exp $ */
->>>>>>> b2b84690
 
 /*
  * Machine dependent functions for kernel setup for TI OSK5912 board.
@@ -103,11 +99,7 @@
  */
 
 #include <sys/cdefs.h>
-<<<<<<< HEAD
-__KERNEL_RCSID(0, "$NetBSD: osk5912_machdep.c,v 1.17 2018/03/13 06:18:47 ryo Exp $");
-=======
 __KERNEL_RCSID(0, "$NetBSD: osk5912_machdep.c,v 1.18 2018/07/31 06:46:27 skrll Exp $");
->>>>>>> b2b84690
 
 #include "opt_arm_debug.h"
 #include "opt_machdep.h"
