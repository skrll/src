<<<<<<< HEAD
/*	$NetBSD: nslu2_machdep.c,v 1.27 2016/12/22 14:47:56 cherry Exp $	*/
=======
/*	$NetBSD: nslu2_machdep.c,v 1.28 2018/07/31 06:46:27 skrll Exp $	*/
>>>>>>> b2b84690

/*-
 * Copyright (c) 2006 The NetBSD Foundation, Inc.
 * All rights reserved.
 *
 * This code is derived from software contributed to The NetBSD Foundation
 * by Steve C. Woodford.
 *
 * Redistribution and use in source and binary forms, with or without
 * modification, are permitted provided that the following conditions
 * are met:
 * 1. Redistributions of source code must retain the above copyright
 *    notice, this list of conditions and the following disclaimer.
 * 2. Redistributions in binary form must reproduce the above copyright
 *    notice, this list of conditions and the following disclaimer in the
 *    documentation and/or other materials provided with the distribution.
 *
 * THIS SOFTWARE IS PROVIDED BY THE NETBSD FOUNDATION, INC. AND CONTRIBUTORS
 * ``AS IS'' AND ANY EXPRESS OR IMPLIED WARRANTIES, INCLUDING, BUT NOT LIMITED
 * TO, THE IMPLIED WARRANTIES OF MERCHANTABILITY AND FITNESS FOR A PARTICULAR
 * PURPOSE ARE DISCLAIMED.  IN NO EVENT SHALL THE FOUNDATION OR CONTRIBUTORS
 * BE LIABLE FOR ANY DIRECT, INDIRECT, INCIDENTAL, SPECIAL, EXEMPLARY, OR
 * CONSEQUENTIAL DAMAGES (INCLUDING, BUT NOT LIMITED TO, PROCUREMENT OF
 * SUBSTITUTE GOODS OR SERVICES; LOSS OF USE, DATA, OR PROFITS; OR BUSINESS
 * INTERRUPTION) HOWEVER CAUSED AND ON ANY THEORY OF LIABILITY, WHETHER IN
 * CONTRACT, STRICT LIABILITY, OR TORT (INCLUDING NEGLIGENCE OR OTHERWISE)
 * ARISING IN ANY WAY OUT OF THE USE OF THIS SOFTWARE, EVEN IF ADVISED OF THE
 * POSSIBILITY OF SUCH DAMAGE.
 */
/*
 * Copyright (c) 2003
 *	Ichiro FUKUHARA <ichiro@ichiro.org>.
 * All rights reserved.
 *
 * Redistribution and use in source and binary forms, with or without
 * modification, are permitted provided that the following conditions
 * are met:
 * 1. Redistributions of source code must retain the above copyright
 *    notice, this list of conditions and the following disclaimer.
 * 2. Redistributions in binary form must reproduce the above copyright
 *    notice, this list of conditions and the following disclaimer in the
 *    documentation and/or other materials provided with the distribution.
 *
 * THIS SOFTWARE IS PROVIDED BY ICHIRO FUKUHARA ``AS IS'' AND ANY EXPRESS OR
 * IMPLIED WARRANTIES, INCLUDING, BUT NOT LIMITED TO, THE IMPLIED WARRANTIES
 * OF MERCHANTABILITY AND FITNESS FOR A PARTICULAR PURPOSE ARE DISCLAIMED.
 * IN NO EVENT SHALL ICHIRO FUKUHARA OR THE VOICES IN HIS HEAD BE LIABLE FOR
 * ANY DIRECT, INDIRECT, INCIDENTAL, SPECIAL, EXEMPLARY, OR CONSEQUENTIAL
 * DAMAGES (INCLUDING, BUT NOT LIMITED TO, PROCUREMENT OF SUBSTITUTE GOODS
 * OR SERVICES; LOSS OF USE, DATA, OR PROFITS; OR BUSINESS INTERRUPTION)
 * HOWEVER CAUSED AND ON ANY THEORY OF LIABILITY, WHETHER IN CONTRACT, STRICT
 * LIABILITY, OR TORT (INCLUDING NEGLIGENCE OR OTHERWISE) ARISING IN ANY WAY
 * OUT OF THE USE OF THIS SOFTWARE, EVEN IF ADVISED OF THE POSSIBILITY OF
 * SUCH DAMAGE.
 */
/*
 * Copyright (c) 1997,1998 Mark Brinicombe.
 * Copyright (c) 1997,1998 Causality Limited.
 * All rights reserved.
 *
 * Redistribution and use in source and binary forms, with or without
 * modification, are permitted provided that the following conditions
 * are met:
 * 1. Redistributions of source code must retain the above copyright
 *    notice, this list of conditions and the following disclaimer.
 * 2. Redistributions in binary form must reproduce the above copyright
 *    notice, this list of conditions and the following disclaimer in the
 *    documentation and/or other materials provided with the distribution.
 * 3. All advertising materials mentioning features or use of this software
 *    must display the following acknowledgement:
 *	This product includes software developed by Mark Brinicombe
 *	for the NetBSD Project.
 * 4. The name of the company nor the name of the author may be used to
 *    endorse or promote products derived from this software without specific
 *    prior written permission.
 *
 * THIS SOFTWARE IS PROVIDED BY THE AUTHOR ``AS IS'' AND ANY EXPRESS OR IMPLIED
 * WARRANTIES, INCLUDING, BUT NOT LIMITED TO, THE IMPLIED WARRANTIES OF
 * MERCHANTABILITY AND FITNESS FOR A PARTICULAR PURPOSE ARE DISCLAIMED.
 * IN NO EVENT SHALL THE AUTHOR OR CONTRIBUTORS BE LIABLE FOR ANY DIRECT,
 * INDIRECT, INCIDENTAL, SPECIAL, EXEMPLARY, OR CONSEQUENTIAL DAMAGES
 * (INCLUDING, BUT NOT LIMITED TO, PROCUREMENT OF SUBSTITUTE GOODS OR
 * SERVICES; LOSS OF USE, DATA, OR PROFITS; OR BUSINESS INTERRUPTION)
 * HOWEVER CAUSED AND ON ANY THEORY OF LIABILITY, WHETHER IN CONTRACT, STRICT
 * LIABILITY, OR TORT (INCLUDING NEGLIGENCE OR OTHERWISE) ARISING IN ANY WAY
 * OUT OF THE USE OF THIS SOFTWARE, EVEN IF ADVISED OF THE POSSIBILITY OF
 * SUCH DAMAGE.
 */

/*
 * Machine dependent functions for kernel setup for Linksys NSLU2
 * using RedBoot firmware.
 */

#include <sys/cdefs.h>
<<<<<<< HEAD
__KERNEL_RCSID(0, "$NetBSD: nslu2_machdep.c,v 1.27 2016/12/22 14:47:56 cherry Exp $");
=======
__KERNEL_RCSID(0, "$NetBSD: nslu2_machdep.c,v 1.28 2018/07/31 06:46:27 skrll Exp $");
>>>>>>> b2b84690

#include "opt_arm_debug.h"
#include "opt_ddb.h"
#include "opt_kgdb.h"
#include "opt_pmap_debug.h"

#include <sys/param.h>
#include <sys/device.h>
#include <sys/systm.h>
#include <sys/kernel.h>
#include <sys/exec.h>
#include <sys/proc.h>
#include <sys/msgbuf.h>
#include <sys/reboot.h>
#include <sys/termios.h>
#include <sys/ksyms.h>
#include <sys/bus.h>
#include <sys/cpu.h>

#include <uvm/uvm_extern.h>

#include <dev/cons.h>

#include <machine/db_machdep.h>
#include <ddb/db_sym.h>
#include <ddb/db_extern.h>

#include <machine/bootconfig.h>
#include <arm/locore.h>
#include <arm/undefined.h>

#include <arm/arm32/machdep.h>

#include <arm/xscale/ixp425reg.h>
#include <arm/xscale/ixp425var.h>
#include <arm/xscale/ixp425_sipvar.h>

#include <evbarm/nslu2/nslu2reg.h>

#include "com.h"
#if NCOM > 0
#include <dev/ic/comreg.h>
#include <dev/ic/comvar.h>
#endif

#include "ksyms.h"

/* Kernel text starts 2MB in from the bottom of the kernel address space. */
#define	KERNEL_TEXT_BASE	(KERNEL_BASE + 0x00200000)
#define	KERNEL_VM_BASE		(KERNEL_BASE + 0x01000000)

/*
 * The range 0xc1000000 - 0xccffffff is available for kernel VM space
 * Core-logic registers and I/O mappings occupy 0xfd000000 - 0xffffffff
 */
#define	KERNEL_VM_SIZE		0x0C000000

BootConfig bootconfig;		/* Boot config storage */
char *boot_args = NULL;
char *boot_file = NULL;

vaddr_t physical_start;
vaddr_t physical_freestart;
vaddr_t physical_freeend;
vaddr_t physical_end;
u_int free_pages;

/* Physical and virtual addresses for some global pages */
pv_addr_t minidataclean;

paddr_t msgbufphys;

extern int end;

#ifdef PMAP_DEBUG
extern int pmap_debug_level;
#endif

#define KERNEL_PT_SYS		0	/* L2 table for mapping zero page */

#define KERNEL_PT_KERNEL	1	/* L2 table for mapping kernel */
#define	KERNEL_PT_KERNEL_NUM	4
#define	KERNEL_PT_IO		(KERNEL_PT_KERNEL + KERNEL_PT_KERNEL_NUM)
					/* L2 tables for mapping kernel VM */ 
#define KERNEL_PT_VMDATA	(KERNEL_PT_IO + 1)
#define	KERNEL_PT_VMDATA_NUM	4	/* start with 16MB of KVM */
#define NUM_KERNEL_PTS		(KERNEL_PT_VMDATA + KERNEL_PT_VMDATA_NUM)

pv_addr_t kernel_pt_table[NUM_KERNEL_PTS];

/* Prototypes */

void	consinit(void);
u_int	cpu_get_control(void);

/*
 * Define the default console speed for the board.  This is generally
 * what the firmware provided with the board defaults to.
 */
#ifndef CONSPEED
#define CONSPEED B115200
#endif /* ! CONSPEED */

#ifndef CONUNIT
#define	CONUNIT	0
#endif

#ifndef CONMODE
#define CONMODE ((TTYDEF_CFLAG & ~(CSIZE | CSTOPB)) | CS8) /* 8N1 */
#endif

int comcnspeed = CONSPEED;
int comcnmode = CONMODE;
int comcnunit = CONUNIT;

#if KGDB
#ifndef KGDB_DEVNAME
#error Must define KGDB_DEVNAME
#endif
const char kgdb_devname[] = KGDB_DEVNAME;

#ifndef KGDB_DEVADDR
#error Must define KGDB_DEVADDR
#endif
unsigned long kgdb_devaddr = KGDB_DEVADDR;

#ifndef KGDB_DEVRATE
#define KGDB_DEVRATE	CONSPEED
#endif
int kgdb_devrate = KGDB_DEVRATE;

#ifndef KGDB_DEVMODE
#define KGDB_DEVMODE	CONMODE
#endif
int kgdb_devmode = KGDB_DEVMODE;
#endif /* KGDB */

/*
 * void cpu_reboot(int howto, char *bootstr)
 *
 * Reboots the system
 *
 * Deal with any syncing, unmounting, dumping and shutdown hooks,
 * then reset the CPU.
 */
void
cpu_reboot(int howto, char *bootstr)
{

#ifdef DIAGNOSTIC
	/* info */
	printf("boot: howto=%08x curproc=%p\n", howto, curproc);
#endif

	/*
	 * If we are still cold then hit the air brakes
	 * and crash to earth fast
	 */
	if (cold) {
		doshutdownhooks();
		pmf_system_shutdown(boothowto);
		printf("The operating system has halted.\n");
		printf("Please press any key to reboot.\n\n");
		cngetc();
		goto reset;
	}

	/* Disable console buffering */

	/*
	 * If RB_NOSYNC was not specified sync the discs.
	 * Note: Unless cold is set to 1 here, syslogd will die during the
	 * unmount.  It looks like syslogd is getting woken up only to find
	 * that it cannot page part of the binary in as the filesystem has
	 * been unmounted.
	 */
	if (!(howto & RB_NOSYNC))
		bootsync();

	/* Say NO to interrupts */
	splhigh();

	/* Do a dump if requested. */
	if ((howto & (RB_DUMP | RB_HALT)) == RB_DUMP)
		dumpsys();
	
	/* Run any shutdown hooks */
	doshutdownhooks();

	pmf_system_shutdown(boothowto);

	/* Make sure IRQ's are disabled */
	IRQdisable;

	if ((howto & (RB_HALT | RB_POWERDOWN)) == RB_HALT) {
		printf("The operating system has halted.\n");
		printf("Please press any key to reboot.\n\n");
		cngetc();
	}

 reset:
	/*
	 * Make really really sure that all interrupts are disabled,
	 */
	(void) disable_interrupts(I32_bit | F32_bit);

	if (howto & RB_POWERDOWN) {
		uint32_t reg;

		printf("powering down...\n\r");
		/* Delay to allow the UART's Tx FIFO to drain */
		delay(50000);

#define	GPRD(r)		*((volatile uint32_t *)(IXP425_GPIO_VBASE+(r)))
#define	GPWR(r,v)	*((volatile uint32_t *)(IXP425_GPIO_VBASE+(r))) = (v)

		/*
		 * Power-down pin requires a short pulse
		 */
		reg = GPRD(IXP425_GPIO_GPOUTR);
		reg |= 1u << GPIO_POWER_OFF;
		GPWR(IXP425_GPIO_GPOUTR, reg);

		delay(1000);

		reg = GPRD(IXP425_GPIO_GPOUTR);
		reg &= ~(1u << GPIO_POWER_OFF);
		GPWR(IXP425_GPIO_GPOUTR, reg);

		delay(500000);
		printf("POWER OFF FAILED! TRYING TO REBOOT INSTEAD\n\r");
	}

	printf("rebooting...\n\r");

#define	WDWR(r,v) *((volatile uint32_t *)(IXP425_OST_WDOG_VBASE+(r))) = (v)
	/* Force a watchdog reset */
	WDWR(IXP425_OST_WDOG_KEY, OST_WDOG_KEY_MAJICK);
	WDWR(IXP425_OST_WDOG_ENAB, OST_WDOG_ENAB_RST_ENA);
	WDWR(IXP425_OST_WDOG, 0x1000);
	WDWR(IXP425_OST_WDOG_ENAB,
	    OST_WDOG_ENAB_RST_ENA | OST_WDOG_ENAB_CNT_ENA);

	delay(500000);

	/* ...and if that didn't work, just croak. */
	printf("RESET FAILED!\n");

	for (;;);
}

/* Static device mappings. */
static const struct pmap_devmap nslu2_devmap[] = {
	/* Physical/Virtual address for I/O space */
	{
		IXP425_IO_VBASE,
		IXP425_IO_HWBASE,
		IXP425_IO_SIZE,
		VM_PROT_READ|VM_PROT_WRITE,
		PTE_NOCACHE,
	},

	/* Expansion Bus */
	{
		IXP425_EXP_VBASE,
		IXP425_EXP_HWBASE,
		IXP425_EXP_SIZE,
		VM_PROT_READ|VM_PROT_WRITE,
		PTE_NOCACHE,
	},

	/* IXP425 PCI Configuration */
	{
		IXP425_PCI_VBASE,
		IXP425_PCI_HWBASE,
		IXP425_PCI_SIZE,
		VM_PROT_READ|VM_PROT_WRITE,
		PTE_NOCACHE,
	},

	/* SDRAM Controller */
	{
		IXP425_MCU_VBASE,
		IXP425_MCU_HWBASE,
		IXP425_MCU_SIZE,
		VM_PROT_READ|VM_PROT_WRITE,
		PTE_NOCACHE,
	},

	/* PCI Memory Space */
	{
		IXP425_PCI_MEM_VBASE,
		IXP425_PCI_MEM_HWBASE,
		IXP425_PCI_MEM_SIZE,
		VM_PROT_READ|VM_PROT_WRITE,
		PTE_NOCACHE,
	},

	/* Flash memory */
	{
		NSLU2_FLASH_VBASE,
		NSLU2_FLASH_HWBASE,
		NSLU2_FLASH_SIZE,
		VM_PROT_READ|VM_PROT_WRITE,
		PTE_NOCACHE,
	},

	{
		0,
		0,
		0,
		0,
		0,
	}
};

/*
 * u_int initarm(...)
 *
 * Initial entry point on startup. This gets called before main() is
 * entered.
 * It should be responsible for setting up everything that must be
 * in place when main is called.
 * This includes
 *   Taking a copy of the boot configuration structure.
 *   Initialising the physical console so characters can be printed.
 *   Setting up page tables for the kernel
 *   Relocating the kernel to the bottom of physical memory
 */
u_int
initarm(void *arg)
{
	extern vaddr_t xscale_cache_clean_addr;
#ifdef DIAGNOSTIC
	extern vsize_t xscale_minidata_clean_size;
#endif
	int loop;
	int loop1;
	u_int kerneldatasize;
	u_int l1pagetable;
	u_int freemempos;
	uint32_t reg;

	/*
	 * Make sure the power-down GPIO pin is configured correctly, as
	 * cpu_reboot() may be called early on (e.g. from within ddb(9)).
	 */
	/* Pin is active-high, so make sure it's driven low */
	reg = GPRD(IXP425_GPIO_GPOUTR);
	reg &= ~(1u << GPIO_POWER_OFF);
	GPWR(IXP425_GPIO_GPOUTR, reg);

	/* Set as output */
	reg = GPRD(IXP425_GPIO_GPOER);
	reg &= ~(1u << GPIO_POWER_OFF);
	GPWR(IXP425_GPIO_GPOER, reg);

	/*
	 * Since we map v0xf0000000 == p0xc8000000, it's possible for
	 * us to initialize the console now.
	 */
	consinit();

#ifdef VERBOSE_INIT_ARM
	/* Talk to the user */
	printf("\nNetBSD/evbarm (Linksys NSLU2) booting ...\n");
#endif

	/*
	 * Heads up ... Setup the CPU / MMU / TLB functions
	 */
	if (set_cpufuncs())
		panic("cpu not recognized!");

	/* XXX overwrite bootconfig to hardcoded values */
	bootconfig.dramblocks = 1;
	bootconfig.dram[0].address = 0x10000000;
	bootconfig.dram[0].pages = ixp425_sdram_size() / PAGE_SIZE;

	kerneldatasize = (uint32_t)&end - (uint32_t)KERNEL_TEXT_BASE;

#ifdef VERBOSE_INIT_ARM
        printf("kernsize=0x%x\n", kerneldatasize);
#endif
        kerneldatasize = ((kerneldatasize - 1) & ~(PAGE_SIZE * 4 - 1)) + PAGE_SIZE * 8;

	/*
	 * Set up the variables that define the availablilty of
	 * physical memory.  For now, we're going to set
	 * physical_freestart to 0x10200000 (where the kernel
	 * was loaded), and allocate the memory we need downwards.
	 * If we get too close to the L1 table that we set up, we
	 * will panic.  We will update physical_freestart and
	 * physical_freeend later to reflect what pmap_bootstrap()
	 * wants to see.
	 *
	 * XXX pmap_bootstrap() needs an enema.
	 */
	physical_start = bootconfig.dram[0].address;
	physical_end = physical_start + (bootconfig.dram[0].pages * PAGE_SIZE);

	physical_freestart = physical_start
                + (KERNEL_TEXT_BASE - KERNEL_BASE) + kerneldatasize;
        physical_freeend = physical_end;

	physmem = (physical_end - physical_start) / PAGE_SIZE;

	/* Tell the user about the memory */
#ifdef VERBOSE_INIT_ARM
	printf("physmemory: %d pages at 0x%08lx -> 0x%08lx\n", physmem,
	    physical_start, physical_end - 1);

	printf("Allocating page tables\n");
#endif
	free_pages = (physical_freeend - physical_freestart) / PAGE_SIZE;

	freemempos = 0x10000000;

#ifdef VERBOSE_INIT_ARM
        printf("physical_start = 0x%08lx, physical_end = 0x%08lx\n",
                physical_start, physical_end);
#endif

	/* Define a macro to simplify memory allocation */
#define	valloc_pages(var, np)				\
	alloc_pages((var).pv_pa, (np));			\
	(var).pv_va = KERNEL_BASE + (var).pv_pa - physical_start;

#if 0
#define alloc_pages(var, np)				\
	physical_freeend -= ((np) * PAGE_SIZE);		\
	if (physical_freeend < physical_freestart)	\
		panic("initarm: out of memory");	\
	(var) = physical_freeend;			\
	free_pages -= (np);				\
	memset((char *)(var), 0, ((np) * PAGE_SIZE));
#else
#define alloc_pages(var, np)				\
        (var) = freemempos;                             \
        memset((char *)(var), 0, ((np) * PAGE_SIZE));   \
        freemempos += (np) * PAGE_SIZE;
#endif

	loop1 = 0;
	for (loop = 0; loop <= NUM_KERNEL_PTS; ++loop) {
		/* Are we 16KB aligned for an L1 ? */
		if (((physical_freeend - L1_TABLE_SIZE) & (L1_TABLE_SIZE - 1)) == 0
		    && kernel_l1pt.pv_pa == 0) {
			valloc_pages(kernel_l1pt, L1_TABLE_SIZE / PAGE_SIZE);
		} else {
			valloc_pages(kernel_pt_table[loop1],
			    L2_TABLE_SIZE / PAGE_SIZE);
			++loop1;
		}
	}

	/* This should never be able to happen but better confirm that. */
	if (!kernel_l1pt.pv_pa || (kernel_l1pt.pv_pa & (L1_TABLE_SIZE-1)) != 0)
		panic("initarm: Failed to align the kernel page directory");

	/*
	 * Allocate a page for the system page.
	 * This page will just contain the system vectors and can be
	 * shared by all processes.
	 */
	alloc_pages(systempage.pv_pa, 1);

	/* Allocate stacks for all modes */
	valloc_pages(irqstack, IRQ_STACK_SIZE);
	valloc_pages(abtstack, ABT_STACK_SIZE);
	valloc_pages(undstack, UND_STACK_SIZE);
	valloc_pages(kernelstack, UPAGES);

	/* Allocate enough pages for cleaning the Mini-Data cache. */
	KASSERT(xscale_minidata_clean_size <= PAGE_SIZE);
	valloc_pages(minidataclean, 1);

#ifdef VERBOSE_INIT_ARM
	printf("IRQ stack: p0x%08lx v0x%08lx\n", irqstack.pv_pa,
	    irqstack.pv_va); 
	printf("ABT stack: p0x%08lx v0x%08lx\n", abtstack.pv_pa,
	    abtstack.pv_va); 
	printf("UND stack: p0x%08lx v0x%08lx\n", undstack.pv_pa,
	    undstack.pv_va); 
	printf("SVC stack: p0x%08lx v0x%08lx\n", kernelstack.pv_pa,
	    kernelstack.pv_va); 
#endif

	/*
	 * XXX Defer this to later so that we can reclaim the memory
	 * XXX used by the RedBoot page tables.
	 */
	alloc_pages(msgbufphys, round_page(MSGBUFSIZE) / PAGE_SIZE);

	/*
	 * Ok we have allocated physical pages for the primary kernel
	 * page tables
	 */

#ifdef VERBOSE_INIT_ARM
	printf("Creating L1 page table at 0x%08lx\n", kernel_l1pt.pv_pa);
#endif

	/*
	 * Now we start construction of the L1 page table
	 * We start by mapping the L2 page tables into the L1.
	 * This means that we can replace L1 mappings later on if necessary
	 */
	l1pagetable = kernel_l1pt.pv_pa;

	/* Map the L2 pages tables in the L1 page table */
	pmap_link_l2pt(l1pagetable, ARM_VECTORS_HIGH & ~(0x00400000 - 1),
	    &kernel_pt_table[KERNEL_PT_SYS]);
	for (loop = 0; loop < KERNEL_PT_KERNEL_NUM; loop++)
		pmap_link_l2pt(l1pagetable, KERNEL_BASE + loop * 0x00400000,
		    &kernel_pt_table[KERNEL_PT_KERNEL + loop]);
	for (loop = 0; loop < KERNEL_PT_VMDATA_NUM; loop++)
		pmap_link_l2pt(l1pagetable, KERNEL_VM_BASE + loop * 0x00400000,
		    &kernel_pt_table[KERNEL_PT_VMDATA + loop]);

	/* update the top of the kernel VM */
	pmap_curmaxkvaddr =
	    KERNEL_VM_BASE + (KERNEL_PT_VMDATA_NUM * 0x00400000);

	pmap_link_l2pt(l1pagetable, IXP425_IO_VBASE,
	    &kernel_pt_table[KERNEL_PT_IO]);

#ifdef VERBOSE_INIT_ARM
	printf("Mapping kernel\n");
#endif

	/* Now we fill in the L2 pagetable for the kernel static code/data */
	{
		extern char etext[], _end[];
		size_t textsize = (uintptr_t) etext - KERNEL_TEXT_BASE;
		size_t totalsize = (uintptr_t) _end - KERNEL_TEXT_BASE;
		u_int logical;

		textsize = (textsize + PGOFSET) & ~PGOFSET;
		totalsize = (totalsize + PGOFSET) & ~PGOFSET;
		
		logical = 0x00200000;	/* offset of kernel in RAM */

		logical += pmap_map_chunk(l1pagetable, KERNEL_BASE + logical,
		    physical_start + logical, textsize,
		    VM_PROT_READ|VM_PROT_WRITE, PTE_CACHE);
		logical += pmap_map_chunk(l1pagetable, KERNEL_BASE + logical,
		    physical_start + logical, totalsize - textsize,
		    VM_PROT_READ|VM_PROT_WRITE, PTE_CACHE);
	}

#ifdef VERBOSE_INIT_ARM
	printf("Constructing L2 page tables\n");
#endif

	/* Map the stack pages */
	pmap_map_chunk(l1pagetable, irqstack.pv_va, irqstack.pv_pa,
	    IRQ_STACK_SIZE * PAGE_SIZE, VM_PROT_READ|VM_PROT_WRITE, PTE_CACHE);
	pmap_map_chunk(l1pagetable, abtstack.pv_va, abtstack.pv_pa,
	    ABT_STACK_SIZE * PAGE_SIZE, VM_PROT_READ|VM_PROT_WRITE, PTE_CACHE);
	pmap_map_chunk(l1pagetable, undstack.pv_va, undstack.pv_pa,
	    UND_STACK_SIZE * PAGE_SIZE, VM_PROT_READ|VM_PROT_WRITE, PTE_CACHE);
	pmap_map_chunk(l1pagetable, kernelstack.pv_va, kernelstack.pv_pa,
	    UPAGES * PAGE_SIZE, VM_PROT_READ|VM_PROT_WRITE, PTE_CACHE);

	pmap_map_chunk(l1pagetable, kernel_l1pt.pv_va, kernel_l1pt.pv_pa,
	    L1_TABLE_SIZE, VM_PROT_READ|VM_PROT_WRITE, PTE_PAGETABLE);

	for (loop = 0; loop < NUM_KERNEL_PTS; ++loop) {
		pmap_map_chunk(l1pagetable, kernel_pt_table[loop].pv_va,
		    kernel_pt_table[loop].pv_pa, L2_TABLE_SIZE,
		    VM_PROT_READ|VM_PROT_WRITE, PTE_PAGETABLE);
	}

	/* Map the Mini-Data cache clean area. */
	xscale_setup_minidata(l1pagetable, minidataclean.pv_va,
	    minidataclean.pv_pa);

	/* Map the vector page. */
	pmap_map_entry(l1pagetable, ARM_VECTORS_HIGH, systempage.pv_pa,
	    VM_PROT_READ|VM_PROT_WRITE, PTE_CACHE);

        /*
         * Map the IXP425 registers
         */
	pmap_devmap_bootstrap(l1pagetable, nslu2_devmap);

	/*
	 * Give the XScale global cache clean code an appropriately
	 * sized chunk of unmapped VA space starting at 0xff000000
	 * (our device mappings end before this address).
	 */
	xscale_cache_clean_addr = 0xff000000U;

	/*
	 * Now we have the real page tables in place so we can switch to them.
	 * Once this is done we will be running with the REAL kernel page
	 * tables.
	 */

	/*
	 * Update the physical_freestart/physical_freeend/free_pages
	 * variables.
	 */
	{
		extern char _end[];

		physical_freestart = physical_start +
		    (((((uintptr_t) _end) + PGOFSET) & ~PGOFSET) -
		     KERNEL_BASE);
		physical_freeend = physical_end;
		free_pages =
		    (physical_freeend - physical_freestart) / PAGE_SIZE;
	}

	/* Switch tables */
#ifdef VERBOSE_INIT_ARM
	printf("freestart = 0x%08lx, free_pages = %d (0x%x)\n",
	       physical_freestart, free_pages, free_pages);
	printf("switching to new L1 page table  @%#lx...", kernel_l1pt.pv_pa);
#endif
	cpu_domains((DOMAIN_CLIENT << (PMAP_DOMAIN_KERNEL*2)) | DOMAIN_CLIENT);
	cpu_setttb(kernel_l1pt.pv_pa, true);
	cpu_tlb_flushID();
	cpu_domains(DOMAIN_CLIENT << (PMAP_DOMAIN_KERNEL*2));

	/*
	 * Moved from cpu_startup() as data_abort_handler() references
	 * this during uvm init
	 */
	uvm_lwp_setuarea(&lwp0, kernelstack.pv_va);

#ifdef VERBOSE_INIT_ARM
	printf("bootstrap done.\n");
#endif

	arm32_vector_init(ARM_VECTORS_HIGH, ARM_VEC_ALL);

	/*
	 * Pages were allocated during the secondary bootstrap for the
	 * stacks for different CPU modes.
	 * We must now set the r13 registers in the different CPU modes to
	 * point to these stacks.
	 * Since the ARM stacks use STMFD etc. we must set r13 to the top end
	 * of the stack memory.
	 */
#ifdef VERBOSE_INIT_ARM
	printf("init subsystems: stacks ");
#endif

	set_stackptr(PSR_IRQ32_MODE,
	    irqstack.pv_va + IRQ_STACK_SIZE * PAGE_SIZE);
	set_stackptr(PSR_ABT32_MODE,
	    abtstack.pv_va + ABT_STACK_SIZE * PAGE_SIZE);
	set_stackptr(PSR_UND32_MODE,
	    undstack.pv_va + UND_STACK_SIZE * PAGE_SIZE);

	/*
	 * Well we should set a data abort handler.
	 * Once things get going this will change as we will need a proper
	 * handler.
	 * Until then we will use a handler that just panics but tells us
	 * why.
	 * Initialisation of the vectors will just panic on a data abort.
	 * This just fills in a slightly better one.
	 */
#ifdef VERBOSE_INIT_ARM
	printf("vectors ");
#endif
	data_abort_handler_address = (u_int)data_abort_handler;
	prefetch_abort_handler_address = (u_int)prefetch_abort_handler;
	undefined_handler_address = (u_int)undefinedinstruction_bounce;

	/* Initialise the undefined instruction handlers */
#ifdef VERBOSE_INIT_ARM
	printf("undefined ");
#endif
	undefined_init();

	/* Load memory into UVM. */
#ifdef VERBOSE_INIT_ARM
	printf("page ");
#endif
	uvm_md_init();
	uvm_page_physload(atop(physical_freestart), atop(physical_freeend),
	    atop(physical_freestart), atop(physical_freeend),
	    VM_FREELIST_DEFAULT);

	/* Boot strap pmap telling it where the kernel page table is */
#ifdef VERBOSE_INIT_ARM
	printf("pmap ");
#endif
	pmap_bootstrap(KERNEL_VM_BASE, KERNEL_VM_BASE + KERNEL_VM_SIZE);

	/* Setup the IRQ system */
#ifdef VERBOSE_INIT_ARM
	printf("irq ");
#endif
	ixp425_intr_init();
#ifdef VERBOSE_INIT_ARM
	printf("\nAll initialization done!\nNow Starting NetBSD, Here we go!\n");
#endif

#ifdef BOOTHOWTO
	boothowto = BOOTHOWTO;
#endif

#ifdef DDB
	db_machine_init();
	if (boothowto & RB_KDB)
		Debugger();
#endif

	/* We return the new stack pointer address */
	return(kernelstack.pv_va + USPACE_SVC_STACK_TOP);
}

/*
 * consinit
 */
void
consinit(void)
{
	static int consinit_called;
	static const bus_addr_t addrs[2] = {
		IXP425_UART0_HWBASE, IXP425_UART1_HWBASE
	};

	if (consinit_called != 0)
		return;

	consinit_called = 1;

	pmap_devmap_register(nslu2_devmap);

	if (comcnattach(&ixp425_a4x_bs_tag, addrs[comcnunit],
	    comcnspeed, IXP425_UART_FREQ, COM_TYPE_PXA2x0, comcnmode))
		panic("can't init serial console (UART%d)", comcnunit);
}<|MERGE_RESOLUTION|>--- conflicted
+++ resolved
@@ -1,8 +1,4 @@
-<<<<<<< HEAD
-/*	$NetBSD: nslu2_machdep.c,v 1.27 2016/12/22 14:47:56 cherry Exp $	*/
-=======
 /*	$NetBSD: nslu2_machdep.c,v 1.28 2018/07/31 06:46:27 skrll Exp $	*/
->>>>>>> b2b84690
 
 /*-
  * Copyright (c) 2006 The NetBSD Foundation, Inc.
@@ -98,11 +94,7 @@
  */
 
 #include <sys/cdefs.h>
-<<<<<<< HEAD
-__KERNEL_RCSID(0, "$NetBSD: nslu2_machdep.c,v 1.27 2016/12/22 14:47:56 cherry Exp $");
-=======
 __KERNEL_RCSID(0, "$NetBSD: nslu2_machdep.c,v 1.28 2018/07/31 06:46:27 skrll Exp $");
->>>>>>> b2b84690
 
 #include "opt_arm_debug.h"
 #include "opt_ddb.h"
