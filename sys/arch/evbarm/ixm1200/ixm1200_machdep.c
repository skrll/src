--- conflicted
+++ resolved
@@ -1,8 +1,4 @@
-<<<<<<< HEAD
-/*	$NetBSD: ixm1200_machdep.c,v 1.58 2017/11/06 03:47:46 christos Exp $ */
-=======
 /*	$NetBSD: ixm1200_machdep.c,v 1.59 2018/07/31 06:46:27 skrll Exp $ */
->>>>>>> b2b84690
 
 /*
  * Copyright (c) 2002, 2003
@@ -65,11 +61,7 @@
  */
 
 #include <sys/cdefs.h>
-<<<<<<< HEAD
-__KERNEL_RCSID(0, "$NetBSD: ixm1200_machdep.c,v 1.58 2017/11/06 03:47:46 christos Exp $");
-=======
 __KERNEL_RCSID(0, "$NetBSD: ixm1200_machdep.c,v 1.59 2018/07/31 06:46:27 skrll Exp $");
->>>>>>> b2b84690
 
 #include "opt_arm_debug.h"
 #include "opt_ddb.h"
