--- conflicted
+++ resolved
@@ -1,8 +1,4 @@
-<<<<<<< HEAD
-/*	$NetBSD: sdp24xx_machdep.c,v 1.18 2016/12/24 17:36:59 mlelstv Exp $ */
-=======
 /*	$NetBSD: sdp24xx_machdep.c,v 1.20 2018/07/31 06:46:28 skrll Exp $ */
->>>>>>> b2b84690
 
 /*
  * Machine dependent functions for kernel setup for TI OSK5912 board.
@@ -129,11 +125,7 @@
  */
 
 #include <sys/cdefs.h>
-<<<<<<< HEAD
-__KERNEL_RCSID(0, "$NetBSD: sdp24xx_machdep.c,v 1.18 2016/12/24 17:36:59 mlelstv Exp $");
-=======
 __KERNEL_RCSID(0, "$NetBSD: sdp24xx_machdep.c,v 1.20 2018/07/31 06:46:28 skrll Exp $");
->>>>>>> b2b84690
 
 #include "opt_arm_debug.h"
 #include "opt_machdep.h"
