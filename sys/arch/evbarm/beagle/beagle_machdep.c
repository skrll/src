<<<<<<< HEAD
/*	$NetBSD: beagle_machdep.c,v 1.79 2019/11/22 14:30:58 martin Exp $ */
=======
/*	$NetBSD: beagle_machdep.c,v 1.80 2019/11/23 18:03:57 martin Exp $ */
>>>>>>> 275f442f

/*
 * Machine dependent functions for kernel setup for TI OSK5912 board.
 * Based on lubbock_machdep.c which in turn was based on iq80310_machhdep.c
 *
 * Copyright (c) 2002, 2003, 2005  Genetec Corporation.  All rights reserved.
 * Written by Hiroyuki Bessho for Genetec Corporation.
 *
 * Redistribution and use in source and binary forms, with or without
 * modification, are permitted provided that the following conditions
 * are met:
 * 1. Redistributions of source code must retain the above copyright
 *    notice, this list of conditions and the following disclaimer.
 * 2. Redistributions in binary form must reproduce the above copyright
 *    notice, this list of conditions and the following disclaimer in the
 *    documentation and/or other materials provided with the distribution.
 * 3. The name of Genetec Corporation may not be used to endorse or
 *    promote products derived from this software without specific prior
 *    written permission.
 *
 * THIS SOFTWARE IS PROVIDED BY GENETEC CORPORATION ``AS IS'' AND
 * ANY EXPRESS OR IMPLIED WARRANTIES, INCLUDING, BUT NOT LIMITED
 * TO, THE IMPLIED WARRANTIES OF MERCHANTABILITY AND FITNESS FOR A PARTICULAR
 * PURPOSE ARE DISCLAIMED.  IN NO EVENT SHALL GENETEC CORPORATION
 * BE LIABLE FOR ANY DIRECT, INDIRECT, INCIDENTAL, SPECIAL, EXEMPLARY, OR
 * CONSEQUENTIAL DAMAGES (INCLUDING, BUT NOT LIMITED TO, PROCUREMENT OF
 * SUBSTITUTE GOODS OR SERVICES; LOSS OF USE, DATA, OR PROFITS; OR BUSINESS
 * INTERRUPTION) HOWEVER CAUSED AND ON ANY THEORY OF LIABILITY, WHETHER IN
 * CONTRACT, STRICT LIABILITY, OR TORT (INCLUDING NEGLIGENCE OR OTHERWISE)
 * ARISING IN ANY WAY OUT OF THE USE OF THIS SOFTWARE, EVEN IF ADVISED OF THE
 * POSSIBILITY OF SUCH DAMAGE.
 *
 * Copyright (c) 2001 Wasabi Systems, Inc.
 * All rights reserved.
 *
 * Written by Jason R. Thorpe for Wasabi Systems, Inc.
 *
 * Redistribution and use in source and binary forms, with or without
 * modification, are permitted provided that the following conditions
 * are met:
 * 1. Redistributions of source code must retain the above copyright
 *    notice, this list of conditions and the following disclaimer.
 * 2. Redistributions in binary form must reproduce the above copyright
 *    notice, this list of conditions and the following disclaimer in the
 *    documentation and/or other materials provided with the distribution.
 * 3. All advertising materials mentioning features or use of this software
 *    must display the following acknowledgement:
 *	This product includes software developed for the NetBSD Project by
 *	Wasabi Systems, Inc.
 * 4. The name of Wasabi Systems, Inc. may not be used to endorse
 *    or promote products derived from this software without specific prior
 *    written permission.
 *
 * THIS SOFTWARE IS PROVIDED BY WASABI SYSTEMS, INC. ``AS IS'' AND
 * ANY EXPRESS OR IMPLIED WARRANTIES, INCLUDING, BUT NOT LIMITED
 * TO, THE IMPLIED WARRANTIES OF MERCHANTABILITY AND FITNESS FOR A PARTICULAR
 * PURPOSE ARE DISCLAIMED.  IN NO EVENT SHALL WASABI SYSTEMS, INC
 * BE LIABLE FOR ANY DIRECT, INDIRECT, INCIDENTAL, SPECIAL, EXEMPLARY, OR
 * CONSEQUENTIAL DAMAGES (INCLUDING, BUT NOT LIMITED TO, PROCUREMENT OF
 * SUBSTITUTE GOODS OR SERVICES; LOSS OF USE, DATA, OR PROFITS; OR BUSINESS
 * INTERRUPTION) HOWEVER CAUSED AND ON ANY THEORY OF LIABILITY, WHETHER IN
 * CONTRACT, STRICT LIABILITY, OR TORT (INCLUDING NEGLIGENCE OR OTHERWISE)
 * ARISING IN ANY WAY OUT OF THE USE OF THIS SOFTWARE, EVEN IF ADVISED OF THE
 * POSSIBILITY OF SUCH DAMAGE.
 *
 * Copyright (c) 1997,1998 Mark Brinicombe.
 * Copyright (c) 1997,1998 Causality Limited.
 * All rights reserved.
 *
 * Redistribution and use in source and binary forms, with or without
 * modification, are permitted provided that the following conditions
 * are met:
 * 1. Redistributions of source code must retain the above copyright
 *    notice, this list of conditions and the following disclaimer.
 * 2. Redistributions in binary form must reproduce the above copyright
 *    notice, this list of conditions and the following disclaimer in the
 *    documentation and/or other materials provided with the distribution.
 * 3. All advertising materials mentioning features or use of this software
 *    must display the following acknowledgement:
 *	This product includes software developed by Mark Brinicombe
 *	for the NetBSD Project.
 * 4. The name of the company nor the name of the author may be used to
 *    endorse or promote products derived from this software without specific
 *    prior written permission.
 *
 * THIS SOFTWARE IS PROVIDED BY THE AUTHOR ``AS IS'' AND ANY EXPRESS OR IMPLIED
 * WARRANTIES, INCLUDING, BUT NOT LIMITED TO, THE IMPLIED WARRANTIES OF
 * MERCHANTABILITY AND FITNESS FOR A PARTICULAR PURPOSE ARE DISCLAIMED.
 * IN NO EVENT SHALL THE AUTHOR OR CONTRIBUTORS BE LIABLE FOR ANY DIRECT,
 * INDIRECT, INCIDENTAL, SPECIAL, EXEMPLARY, OR CONSEQUENTIAL DAMAGES
 * (INCLUDING, BUT NOT LIMITED TO, PROCUREMENT OF SUBSTITUTE GOODS OR
 * SERVICES; LOSS OF USE, DATA, OR PROFITS; OR BUSINESS INTERRUPTION)
 * HOWEVER CAUSED AND ON ANY THEORY OF LIABILITY, WHETHER IN CONTRACT, STRICT
 * LIABILITY, OR TORT (INCLUDING NEGLIGENCE OR OTHERWISE) ARISING IN ANY WAY
 * OUT OF THE USE OF THIS SOFTWARE, EVEN IF ADVISED OF THE POSSIBILITY OF
 * SUCH DAMAGE.
 *
 * Copyright (c) 2007 Microsoft
 * All rights reserved.
 *
 * Redistribution and use in source and binary forms, with or without
 * modification, are permitted provided that the following conditions
 * are met:
 * 1. Redistributions of source code must retain the above copyright
 *    notice, this list of conditions and the following disclaimer.
 * 2. Redistributions in binary form must reproduce the above copyright
 *    notice, this list of conditions and the following disclaimer in the
 *    documentation and/or other materials provided with the distribution.
 * 3. All advertising materials mentioning features or use of this software
 *    must display the following acknowledgement:
 *	This product includes software developed by Microsoft
 *
 * THIS SOFTWARE IS PROVIDED BY THE AUTHOR ``AS IS'' AND ANY EXPRESS OR IMPLIED
 * WARRANTIES, INCLUDING, BUT NOT LIMITED TO, THE IMPLIED WARRANTIES OF
 * MERCHANTABILITY AND FITNESS FOR A PARTICULAR PURPOSE ARE DISCLAIMED.
 * IN NO EVENT SHALL THE AUTHOR OR CONTRIBUTERS BE LIABLE FOR ANY DIRECT,
 * INDIRECT, INCIDENTAL, SPECIAL, EXEMPLARY, OR CONSEQUENTIAL DAMAGES
 * (INCLUDING, BUT NOT LIMITED TO, PROCUREMENT OF SUBSTITUTE GOODS OR
 * SERVICES; LOSS OF USE, DATA, OR PROFITS; OR BUSINESS INTERRUPTION)
 * HOWEVER CAUSED AND ON ANY THEORY OF LIABILITY, WHETHER IN CONTRACT, STRICT
 * LIABILITY, OR TORT (INCLUDING NEGLIGENCE OR OTHERWISE) ARISING IN ANY WAY
 * OUT OF THE USE OF THIS SOFTWARE, EVEN IF ADVISED OF THE POSSIBILITY OF
 * SUCH DAMAGE.
 */

#include <sys/cdefs.h>
<<<<<<< HEAD
__KERNEL_RCSID(0, "$NetBSD: beagle_machdep.c,v 1.79 2019/11/22 14:30:58 martin Exp $");
=======
__KERNEL_RCSID(0, "$NetBSD: beagle_machdep.c,v 1.80 2019/11/23 18:03:57 martin Exp $");
>>>>>>> 275f442f

#include "opt_arm_debug.h"
#include "opt_console.h"
#include "opt_com.h"
#include "opt_ddb.h"
#include "opt_kgdb.h"
#include "opt_machdep.h"
#include "opt_md.h"
#include "opt_multiprocessor.h"
#include "opt_omap.h"

#include "com.h"
#include "omapwdt32k.h"
#include "prcm.h"
#include "sdhc.h"
#include "ukbd.h"
#include "arml2cc.h"

#include <sys/param.h>
#include <sys/systm.h>
#include <sys/bus.h>
#include <sys/cpu.h>
#include <sys/device.h>
#include <sys/exec.h>
#include <sys/kernel.h>
#include <sys/ksyms.h>
#include <sys/msgbuf.h>
#include <sys/proc.h>
#include <sys/reboot.h>
#include <sys/termios.h>
#include <sys/gpio.h>

#include <uvm/uvm_extern.h>

#include <sys/conf.h>
#include <dev/cons.h>
#include <dev/md.h>

#include <machine/db_machdep.h>
#include <ddb/db_sym.h>
#include <ddb/db_extern.h>
#ifdef KGDB
#include <sys/kgdb.h>
#endif

#include <machine/bootconfig.h>
#include <arm/armreg.h>
#include <arm/undefined.h>

#include <arm/arm32/machdep.h>
#include <arm/mainbus/mainbus.h>

#include <dev/ic/ns16550reg.h>
#include <dev/ic/comreg.h>

#include <arm/omap/omap_com.h>
#include <arm/omap/omap_var.h>
#include <arm/omap/omap_wdtvar.h>
#include <arm/omap/omap2_prcm.h>
#include <arm/omap/omap2_gpio.h>
#ifdef TI_AM335X
# if NPRCM == 0
#  error no prcm device configured.
# endif
# include <arm/omap/am335x_prcm.h>
# include <arm/omap/tifbvar.h>
# if NSDHC > 0
#  include <arm/omap/omap2_obiovar.h>
#  include <arm/omap/omap3_sdmmcreg.h>
# endif
#endif

#ifdef CPU_CORTEXA9
#include <arm/cortex/pl310_reg.h>
#include <arm/cortex/scu_reg.h>

#include <arm/cortex/a9tmr_var.h>
#include <arm/cortex/pl310_var.h>
#endif

#if defined(CPU_CORTEXA7) || defined(CPU_CORTEXA15)
#include <arm/cortex/gtmr_var.h>
#endif

#include <evbarm/include/autoconf.h>
#include <evbarm/beagle/beagle.h>

#include <dev/i2c/i2cvar.h>
#include <dev/i2c/ddcreg.h>

#include <dev/usb/ukbdvar.h>

#ifdef VERBOSE_INIT_ARM
#define VPRINTF(...)	printf(__VA_ARGS__)
#else
#define VPRINTF(...)	__nothing
#endif

BootConfig bootconfig;		/* Boot config storage */
static char bootargs[MAX_BOOT_STRING];
char *boot_args = NULL;
char *boot_file = NULL;

static uint8_t beagle_edid[128];	/* EDID storage */

/* filled in before cleaning bss. keep in .data */
u_int uboot_args[4] __attribute__((__section__(".data")));

/* Same things, but for the free (unused by the kernel) memory. */

extern char KERNEL_BASE_phys[];
extern char _end[];

#if NCOM > 0
int use_fb_console = false;
#else
int use_fb_console = true;
#endif

#ifdef CPU_CORTEXA15
uint32_t omap5_cnt_frq;
#endif

/*
 * Macros to translate between physical and virtual for a subset of the
 * kernel address space.  *Not* for general use.
 */
#define KERNEL_BASE_PHYS ((paddr_t)KERNEL_BASE_phys)
#define	OMAP_L4_CORE_VOFFSET	(OMAP_L4_CORE_VBASE - OMAP_L4_CORE_BASE)


/* Prototypes */

void consinit(void);
#ifdef KGDB
static void kgdb_port_init(void);
#endif

static void init_clocks(void);
static void beagle_device_register(device_t, void *);
static void beagle_reset(void);
#if defined(OMAP_3XXX) || defined(TI_DM37XX)
static void omap3_cpu_clk(void);
#endif
#if defined(OMAP_4XXX) || defined(OMAP_5XXX)
static void omap4_cpu_clk(void);
#endif
#if defined(OMAP_4XXX) || defined(OMAP_5XXX) || defined(TI_AM335X)
static psize_t emif_memprobe(void);
#endif

#if defined(OMAP_3XXX)
static psize_t omap3_memprobe(void);
#endif

#ifdef MULTIPROCESSOR
void beagle_cpu_hatch(struct cpu_info *);
#endif

bs_protos(bs_notimpl);

#if NCOM > 0
#include <dev/ic/comreg.h>
#include <dev/ic/comvar.h>
#endif

static void
earlyconsputc(dev_t dev, int c)
{
	uartputc(c);
}

static int
earlyconsgetc(dev_t dev)
{
	return 0;
}

static struct consdev earlycons = {
	.cn_putc = earlyconsputc,
	.cn_getc = earlyconsgetc,
	.cn_pollc = nullcnpollc,
};

/*
 * Static device mappings. These peripheral registers are mapped at
 * fixed virtual addresses very early in initarm() so that we can use
 * them while booting the kernel, and stay at the same address
 * throughout whole kernel's life time.
 *
 * We use this table twice; once with bootstrap page table, and once
 * with kernel's page table which we build up in initarm().
 *
 * Since we map these registers into the bootstrap page table using
 * pmap_devmap_bootstrap() which calls pmap_map_chunk(), we map
 * registers segment-aligned and segment-rounded in order to avoid
 * using the 2nd page tables.
 */

#define	_A(a)	((a) & ~L1_S_OFFSET)
#define	_S(s)	(((s) + L1_S_SIZE - 1) & ~(L1_S_SIZE-1))

static const struct pmap_devmap devmap[] = {
	{
		/*
		 * Map the first 1MB of L4 Core area
		 * this gets us the ICU, I2C, USB, GPT[10-11], MMC, McSPI
		 * UART[12], clock manager, sDMA, ...
		 */
		.pd_va = _A(OMAP_L4_CORE_VBASE),
		.pd_pa = _A(OMAP_L4_CORE_BASE),
		.pd_size = _S(OMAP_L4_CORE_SIZE),
		.pd_prot = VM_PROT_READ|VM_PROT_WRITE,
		.pd_cache = PTE_NOCACHE
	},
	{
		/*
		 * Map the all 1MB of the L4 Core area
		 * this gets us the console UART3, GPT[2-9], WDT1,
		 * and GPIO[2-6].
		 */
		.pd_va = _A(OMAP_L4_PERIPHERAL_VBASE),
		.pd_pa = _A(OMAP_L4_PERIPHERAL_BASE),
		.pd_size = _S(OMAP_L4_PERIPHERAL_SIZE),
		.pd_prot = VM_PROT_READ|VM_PROT_WRITE,
		.pd_cache = PTE_NOCACHE
	},
#if defined(OMAP_L4_WAKEUP_BASE) && defined(OMAP_L4_WAKEUP_VBASE)
	{
		/*
		 * Map all 256KB of the L4 Wakeup area
		 * this gets us GPIO1, WDT2, GPT1, 32K and power/reset regs
		 */
		.pd_va = _A(OMAP_L4_WAKEUP_VBASE),
		.pd_pa = _A(OMAP_L4_WAKEUP_BASE),
		.pd_size = _S(OMAP_L4_WAKEUP_SIZE),
		.pd_prot = VM_PROT_READ|VM_PROT_WRITE,
		.pd_cache = PTE_NOCACHE
	},
#endif
#ifdef OMAP_L4_FAST_BASE
	{
		/*
		 * Map all of the L4 Fast area
		 * this gets us GPIO1, WDT2, GPT1, 32K and power/reset regs
		 */
		.pd_va = _A(OMAP_L4_FAST_VBASE),
		.pd_pa = _A(OMAP_L4_FAST_BASE),
		.pd_size = _S(OMAP_L4_FAST_SIZE),
		.pd_prot = VM_PROT_READ|VM_PROT_WRITE,
		.pd_cache = PTE_NOCACHE
	},
#endif
#ifdef OMAP_EMIF1_BASE
	{
		/*
		 * Map all of the L4 EMIF1 area
		 */
		.pd_va = _A(OMAP_EMIF1_VBASE),
		.pd_pa = _A(OMAP_EMIF1_BASE),
		.pd_size = _S(OMAP_EMIF1_SIZE),
		.pd_prot = VM_PROT_READ|VM_PROT_WRITE,
		.pd_cache = PTE_NOCACHE
	},
#endif
#ifdef OMAP_EMIF2_BASE
	{
		/*
		 * Map all of the L4 EMIF2 area
		 */
		.pd_va = _A(OMAP_EMIF2_VBASE),
		.pd_pa = _A(OMAP_EMIF2_BASE),
		.pd_size = _S(OMAP_EMIF2_SIZE),
		.pd_prot = VM_PROT_READ|VM_PROT_WRITE,
		.pd_cache = PTE_NOCACHE
	},
#endif
#ifdef OMAP_L4_ABE_BASE
	{
		/*
		 * Map all of the L4 Fast area
		 * this gets us GPIO1, WDT2, GPT1, 32K and power/reset regs
		 */
		.pd_va = _A(OMAP_L4_ABE_VBASE),
		.pd_pa = _A(OMAP_L4_ABE_BASE),
		.pd_size = _S(OMAP_L4_ABE_SIZE),
		.pd_prot = VM_PROT_READ|VM_PROT_WRITE,
		.pd_cache = PTE_NOCACHE
	},
#endif
#ifdef OMAP_SDRC_BASE
	{
		/*
		 * Map SDRAM Controller (SDRC) registers
		 */
		.pd_va = _A(OMAP_SDRC_VBASE),
		.pd_pa = _A(OMAP_SDRC_BASE),
		.pd_size = _S(OMAP_SDRC_SIZE),
		.pd_prot = VM_PROT_READ|VM_PROT_WRITE,
		.pd_cache = PTE_NOCACHE,
	},
#endif
	{0}
};

#undef	_A
#undef	_S

#ifdef MULTIPROCESSOR

void
beagle_cpu_hatch(struct cpu_info *ci)
{
#if defined(CPU_CORTEXA9)
	a9tmr_init_cpu_clock(ci);
#elif defined(CPU_CORTEXA7) || defined(CPU_CORTEXA15)
	gtmr_init_cpu_clock(ci);
#endif
}
#endif

static void
beagle_mpstart(void)
{
#if defined(MULTIPROCESSOR)
	const bus_space_tag_t bst = &omap_bs_tag;

#if defined(CPU_CORTEXA9)
	const bus_space_handle_t scu_bsh = OMAP4_SCU_BASE
	    + OMAP_L4_PERIPHERAL_VBASE - OMAP_L4_PERIPHERAL_BASE;

	/*
	 * Invalidate all SCU cache tags. That is, for all cores (0-3)
	 */
	bus_space_write_4(bst, scu_bsh, SCU_INV_ALL_REG, 0xffff);

	uint32_t diagctl = bus_space_read_4(bst, scu_bsh, SCU_DIAG_CONTROL);
	diagctl |= SCU_DIAG_DISABLE_MIGBIT;
	bus_space_write_4(bst, scu_bsh, SCU_DIAG_CONTROL, diagctl);

	uint32_t scu_ctl = bus_space_read_4(bst, scu_bsh, SCU_CTL);
	scu_ctl |= SCU_CTL_SCU_ENA;
	bus_space_write_4(bst, scu_bsh, SCU_CTL, scu_ctl);

	armv7_dcache_wbinv_all();
#endif
	const bus_space_handle_t wugen_bsh = OMAP4_WUGEN_BASE +	OMAP_L4_CORE_VOFFSET;
	const paddr_t mpstart = KERN_VTOPHYS((vaddr_t)cpu_mpstart);

	bus_space_write_4(bst, wugen_bsh, OMAP4_AUX_CORE_BOOT1, mpstart);

	for (size_t i = 1; i < arm_cpu_max; i++) {
		uint32_t boot = bus_space_read_4(bst, wugen_bsh, OMAP4_AUX_CORE_BOOT0);
		boot |= __SHIFTIN(0xf, i * 4);
		bus_space_write_4(bst, wugen_bsh, OMAP4_AUX_CORE_BOOT0, boot);
	}


	arm_dsb();
	__asm __volatile("sev" ::: "memory");

	for (int loop = 0; loop < 16; loop++) {
		VPRINTF("%u hatched %#x\n", loop, arm_cpu_hatched);
		if (arm_cpu_hatched == __BITS(arm_cpu_max - 1, 1))
			break;
		int timo = 1500000;
		while (arm_cpu_hatched != __BITS(arm_cpu_max - 1, 1))
			if (--timo == 0)
				break;
	}
	for (size_t i = 1; i < arm_cpu_max; i++) {
		if ((arm_cpu_hatched & __BIT(i)) == 0) {
		printf("%s: warning: cpu%zu failed to hatch\n",
			    __func__, i);
		}
	}

	VPRINTF(" (%u cpu%s, hatched %#x)",
	    arm_cpu_max, arm_cpu_max ? "s" : "",
	    arm_cpu_hatched);
#endif
}


#ifdef DDB
static void
beagle_db_trap(int where)
{
#if NOMAPWDT32K > 0
	static int oldwatchdogstate;

	if (where) {
		oldwatchdogstate = omapwdt32k_enable(0);
	} else {
		omapwdt32k_enable(oldwatchdogstate);
	}
#endif
}
#endif

#ifdef VERBOSE_INIT_ARM
#define	beagle_putchar(c)	beagle_platform_early_putchar(c)

void beagle_platform_early_putchar(char);

void
beagle_platform_early_putchar(char c)
{
	volatile uint32_t *com0addr = cpu_earlydevice_va_p() ?
	    (volatile uint32_t *)CONSADDR_VA :
	    (volatile uint32_t *)CONSADDR;

	int timo = 150000;

	while ((com0addr[com_lsr] & LSR_TXRDY) == 0) {
		if (--timo == 0)
			break;
	}

	com0addr[com_data] = c;

	while ((com0addr[com_lsr] & LSR_TXRDY) == 0) {
		if (--timo == 0)
			break;
	}
}
#else
#define beagle_putchar(c)	((void)0)
#endif

/*
 * vaddr_t initarm(...)
 *
 * Initial entry point on startup. This gets called before main() is
 * entered.
 * It should be responsible for setting up everything that must be
 * in place when main is called.
 * This includes
 *   Taking a copy of the boot configuration structure.
 *   Initialising the physical console so characters can be printed.
 *   Setting up page tables for the kernel
 *   Relocating the kernel to the bottom of physical memory
 */
vaddr_t
initarm(void *arg)
{
	psize_t ram_size = 0;
	char *ptr;

#if 1
	beagle_putchar('d');
#endif

	/* Heads up ... Setup the CPU / MMU / TLB functions. */
	if (set_cpufuncs())
		panic("cpu not recognized!");

	cn_tab = &earlycons;

	extern char ARM_BOOTSTRAP_LxPT[];
	pmap_devmap_bootstrap((vaddr_t)ARM_BOOTSTRAP_LxPT, devmap);

#if defined(OMAP_3XXX) || defined(TI_DM37XX)
	omap3_cpu_clk();		// find our CPU speed.
#endif
#if defined(OMAP_4XXX) || defined(OMAP_5XXX)
	omap4_cpu_clk();		// find our CPU speed.
#endif
#if defined(TI_AM335X)
	prcm_bootstrap(OMAP2_CM_BASE + OMAP_L4_CORE_VOFFSET);
	// find our reference clock.
	am335x_sys_clk(TI_AM335X_CTLMOD_BASE + OMAP_L4_CORE_VOFFSET);
	am335x_cpu_clk();		// find our CPU speed.
#endif

	init_clocks();

	if (get_bootconf_option(bootargs, "console",
		    BOOTOPT_TYPE_STRING, &ptr) && strncmp(ptr, "fb", 2) == 0) {
		use_fb_console = true;
	}
	consinit();

#ifdef CPU_CORTEXA15
#ifdef MULTIPROCESSOR
	arm_cpu_max = 1 + __SHIFTOUT(armreg_l2ctrl_read(), L2CTRL_NUMCPU);
#endif
#endif
#if defined(OMAP_4XXX)
#if NARML2CC > 0
	/*
	 * Probe the PL310 L2CC
	 */
	const bus_space_handle_t pl310_bh = OMAP4_L2CC_BASE
	    + OMAP_L4_PERIPHERAL_VBASE - OMAP_L4_PERIPHERAL_BASE;
	arml2cc_init(&omap_bs_tag, pl310_bh, 0);
	beagle_putchar('l');
#endif
#ifdef MULTIPROCESSOR
	const bus_space_handle_t scu_bh = OMAP4_SCU_BASE
	    + OMAP_L4_PERIPHERAL_VBASE - OMAP_L4_PERIPHERAL_BASE;
	uint32_t scu_cfg = bus_space_read_4(&omap_bs_tag, scu_bh, SCU_CFG);
	arm_cpu_max = 1 + (scu_cfg & SCU_CFG_CPUMAX);
	beagle_putchar('s');
#endif
#endif /* OMAP_4XXX */
#if defined(TI_AM335X) && defined(VERBOSE_INIT_ARM)
	am335x_cpu_clk();		// find our CPU speed.
#endif
#if 1
	beagle_putchar('h');
#endif
	printf("\nuboot arg = %#x, %#x, %#x, %#x\n",
	    uboot_args[0], uboot_args[1], uboot_args[2], uboot_args[3]);


#ifdef KGDB
	kgdb_port_init();
#endif

	cpu_reset_address = beagle_reset;

	/* Talk to the user */
	VPRINTF("\nNetBSD/evbarm (beagle) booting ...\n");

#ifdef BOOT_ARGS
	char mi_bootargs[] = BOOT_ARGS;
	parse_mi_bootargs(mi_bootargs);
#endif

	VPRINTF("initarm: Configuring system ...\n");

#if !defined(CPU_CORTEXA8)
	printf("initarm: cbar=%#x\n", armreg_cbar_read());
#endif

	/*
	 * Set up the variables that define the availability of physical
	 * memory.
	 */
#if defined(OMAP_3XXX)
	ram_size = omap3_memprobe();
#endif
#if defined(OMAP_4XXX) || defined(OMAP_5XXX) || defined(TI_AM335X)
	ram_size = emif_memprobe();
#endif

#ifdef __HAVE_MM_MD_DIRECT_MAPPED_PHYS
	if (ram_size > KERNEL_VM_BASE - KERNEL_BASE) {
		printf("%s: dropping RAM size from %luMB to %uMB\n",
		    __func__, (unsigned long) (ram_size >> 20),
		    (KERNEL_VM_BASE - KERNEL_BASE) >> 20);
		ram_size = KERNEL_VM_BASE - KERNEL_BASE;
	}
#endif

	/*
	 * If MEMSIZE specified less than what we really have, limit ourselves
	 * to that.
	 */
#ifdef MEMSIZE
	if (ram_size == 0 || ram_size > (unsigned)MEMSIZE * 1024 * 1024)
		ram_size = (unsigned)MEMSIZE * 1024 * 1024;
#else
	KASSERTMSG(ram_size > 0, "RAM size unknown and MEMSIZE undefined");
#endif

	/* Fake bootconfig structure for the benefit of pmap.c. */
	bootconfig.dramblocks = 1;
	bootconfig.dram[0].address = KERNEL_BASE_PHYS & -0x400000;
	bootconfig.dram[0].pages = ram_size / PAGE_SIZE;

#ifdef __HAVE_MM_MD_DIRECT_MAPPED_PHYS
	const bool mapallmem_p = true;
	KASSERT(ram_size <= KERNEL_VM_BASE - KERNEL_BASE);
#else
	const bool mapallmem_p = false;
#endif
	KASSERT((armreg_pfr1_read() & ARM_PFR1_SEC_MASK) != 0);

	arm32_bootmem_init(bootconfig.dram[0].address, ram_size,
	    KERNEL_BASE_PHYS);
	arm32_kernel_vm_init(KERNEL_VM_BASE, ARM_VECTORS_LOW, 0, devmap,
	    mapallmem_p);

#ifdef __HAVE_MM_MD_DIRECT_MAPPED_PHYS
	/* "bootargs" env variable is passed as 4th argument to kernel */
	if (uboot_args[3] - 0x80000000 < ram_size) {
		strlcpy(bootargs, (char *)uboot_args[3], sizeof(bootargs));
	}
#endif
	boot_args = bootargs;
	parse_mi_bootargs(boot_args);

	/* we've a specific device_register routine */
	evbarm_device_register = beagle_device_register;

	db_trap_callback = beagle_db_trap;

	vaddr_t sp = initarm_common(KERNEL_VM_BASE, KERNEL_VM_SIZE, NULL, 0);

	/*
	 * initarm_common flushes cache if required before AP start
	 */
	VPRINTF("mpstart\n");

	beagle_mpstart();

	return sp;
}

static void
init_clocks(void)
{
#ifdef NOTYET
	static volatile uint32_t * const clksel_reg = (volatile uint32_t *) (OMAP3530_L4_WAKEUP_VBASE + OMAP2_CM_BASE + OMAP2_CM_CLKSEL_MPU - OMAP3530_L4_WAKEUP_BASE);
	uint32_t v;
	beagle_putchar('E');
	v = *clksel_reg;
	beagle_putchar('F');
	if (v != OMAP3530_CM_CLKSEL_MPU_FULLSPEED) {
		printf("Changed CPU speed from half (%d) ", v);
		*clksel_reg = OMAP3530_CM_CLKSEL_MPU_FULLSPEED;
		printf("to full speed.\n");
	}
	beagle_putchar('G');
#endif
}

#if NCOM > 0
#ifndef CONSADDR
#error Specify the address of the console UART with the CONSADDR option.
#endif
#ifndef CONSPEED
#define CONSPEED 115200
#endif
#ifndef CONMODE
#define CONMODE ((TTYDEF_CFLAG & ~(CSIZE | CSTOPB | PARENB)) | CS8) /* 8N1 */
#endif

static const bus_addr_t consaddr = CONSADDR;
static const int conspeed = CONSPEED;
static const int conmode = CONMODE;
#endif

void
consinit(void)
{
#if NCOM > 0
	bus_space_handle_t bh;
#endif
	static int consinit_called = 0;

	if (consinit_called != 0)
		return;

	consinit_called = 1;

	beagle_putchar('e');

#if NCOM > 0
	if (bus_space_map(&omap_a4x_bs_tag, consaddr, OMAP_COM_SIZE, 0, &bh))
		panic("Serial console can not be mapped.");

	if (comcnattach(&omap_a4x_bs_tag, consaddr, conspeed,
			OMAP_COM_FREQ, COM_TYPE_NORMAL, conmode))
		panic("Serial console can not be initialized.");

	bus_space_unmap(&omap_a4x_bs_tag, bh, OMAP_COM_SIZE);
#endif

#if NUKBD > 0
	if (use_fb_console)
		ukbd_cnattach(); /* allow USB keyboard to become console */
#endif

	beagle_putchar('f');
	beagle_putchar('g');
}

void
beagle_reset(void)
{
#if defined(OMAP_4XXX)
	*(volatile uint32_t *)(OMAP_L4_CORE_VBASE + (OMAP_L4_WAKEUP_BASE - OMAP_L4_CORE_BASE) + OMAP4_PRM_RSTCTRL) = OMAP4_PRM_RSTCTRL_WARM;
#elif defined(OMAP_5XXX)
	*(volatile uint32_t *)(OMAP_L4_CORE_VBASE + (OMAP_L4_WAKEUP_BASE - OMAP_L4_CORE_BASE) + OMAP5_PRM_RSTCTRL) = OMAP4_PRM_RSTCTRL_COLD;
#elif defined(TI_AM335X)
	*(volatile uint32_t *)(OMAP_L4_CORE_VBASE + (OMAP2_CM_BASE - OMAP_L4_CORE_BASE) + AM335X_PRCM_PRM_DEVICE + PRM_RSTCTRL) = RST_GLOBAL_WARM_SW;
#else
#if NPRCM > 0
	prcm_cold_reset();
#endif
#if NOMAPWDT32K > 0
	omapwdt32k_reboot();
#endif
#endif
}

#ifdef KGDB
#ifndef KGDB_DEVADDR
#error Specify the address of the kgdb UART with the KGDB_DEVADDR option.
#endif
#ifndef KGDB_DEVRATE
#define KGDB_DEVRATE 115200
#endif

#ifndef KGDB_DEVMODE
#define KGDB_DEVMODE ((TTYDEF_CFLAG & ~(CSIZE | CSTOPB | PARENB)) | CS8) /* 8N1 */
#endif
static const vaddr_t comkgdbaddr = KGDB_DEVADDR;
static const int comkgdbspeed = KGDB_DEVRATE;
static const int comkgdbmode = KGDB_DEVMODE;

void
static kgdb_port_init(void)
{
	static int kgdbsinit_called = 0;

	if (kgdbsinit_called != 0)
		return;

	kgdbsinit_called = 1;

	bus_space_handle_t bh;
	if (bus_space_map(&omap_a4x_bs_tag, comkgdbaddr, OMAP_COM_SIZE, 0, &bh))
		panic("kgdb port can not be mapped.");

	if (com_kgdb_attach(&omap_a4x_bs_tag, comkgdbaddr, comkgdbspeed,
			OMAP_COM_FREQ, COM_TYPE_NORMAL, comkgdbmode))
		panic("KGDB uart can not be initialized.");

	bus_space_unmap(&omap_a4x_bs_tag, bh, OMAP_COM_SIZE);
}
#endif

#if defined(OMAP_3XXX) || defined(TI_DM37XX)
void
omap3_cpu_clk(void)
{
	const vaddr_t prm_base = OMAP2_PRM_BASE + OMAP_L4_CORE_VOFFSET;
	const uint32_t prm_clksel = *(volatile uint32_t *)(prm_base + PLL_MOD + OMAP3_PRM_CLKSEL);
	static const uint32_t prm_clksel_freqs[] = OMAP3_PRM_CLKSEL_FREQS;
	const uint32_t sys_clk = prm_clksel_freqs[__SHIFTOUT(prm_clksel, OMAP3_PRM_CLKSEL_CLKIN)];
	const vaddr_t cm_base = OMAP2_CM_BASE - OMAP_L4_CORE_BASE + OMAP_L4_CORE_VBASE;
	const uint32_t dpll1 = *(volatile uint32_t *)(cm_base + OMAP3_CM_CLKSEL1_PLL_MPU);
	const uint32_t dpll2 = *(volatile uint32_t *)(cm_base + OMAP3_CM_CLKSEL2_PLL_MPU);
	const uint32_t m = __SHIFTOUT(dpll1, OMAP3_CM_CLKSEL1_PLL_MPU_DPLL_MULT);
	const uint32_t n = __SHIFTOUT(dpll1, OMAP3_CM_CLKSEL1_PLL_MPU_DPLL_DIV);
	const uint32_t m2 = __SHIFTOUT(dpll2, OMAP3_CM_CLKSEL2_PLL_MPU_DPLL_CLKOUT_DIV);

	/*
	 * MPU_CLK supplies ARM_FCLK which is twice the CPU frequency.
	 */
	curcpu()->ci_data.cpu_cc_freq = ((sys_clk * m) / ((n + 1) * m2 * 2)) * OMAP3_PRM_CLKSEL_MULT;
	omap_sys_clk = sys_clk * OMAP3_PRM_CLKSEL_MULT;
}
#endif /* OMAP_3XXX || TI_DM37XX */

#if defined(OMAP_4XXX) || defined(OMAP_5XXX)
void
omap4_cpu_clk(void)
{
	const vaddr_t prm_base = OMAP2_PRM_BASE + OMAP_L4_CORE_VOFFSET;
	const vaddr_t cm_base = OMAP2_CM_BASE + OMAP_L4_CORE_VOFFSET;
	static const uint32_t cm_clksel_freqs[] = OMAP4_CM_CLKSEL_FREQS;
	const uint32_t prm_clksel = *(volatile uint32_t *)(prm_base + OMAP4_CM_SYS_CLKSEL);
	const u_int clksel = __SHIFTOUT(prm_clksel, OMAP4_CM_SYS_CLKSEL_CLKIN);
	const uint32_t sys_clk = cm_clksel_freqs[clksel];
	const uint32_t dpll1 = *(volatile uint32_t *)(cm_base + OMAP4_CM_CLKSEL_DPLL_MPU);
	const uint32_t dpll2 = *(volatile uint32_t *)(cm_base + OMAP4_CM_DIV_M2_DPLL_MPU);
	const uint32_t m = __SHIFTOUT(dpll1, OMAP4_CM_CLKSEL_DPLL_MPU_DPLL_MULT);
	const uint32_t n = __SHIFTOUT(dpll1, OMAP4_CM_CLKSEL_DPLL_MPU_DPLL_DIV);
	const uint32_t m2 = __SHIFTOUT(dpll2, OMAP4_CM_DIV_M2_DPLL_MPU_DPLL_CLKOUT_DIV);

	/*
	 * MPU_CLK supplies ARM_FCLK which is twice the CPU frequency.
	 */
	curcpu()->ci_data.cpu_cc_freq = ((sys_clk * 2 * m) / ((n + 1) * m2)) * OMAP4_CM_CLKSEL_MULT / 2;
	omap_sys_clk = sys_clk * OMAP4_CM_CLKSEL_MULT;
	printf("%s: %"PRIu64": sys_clk=%u m=%u n=%u (%u) m2=%u mult=%u\n",
	    __func__, curcpu()->ci_data.cpu_cc_freq,
	    sys_clk, m, n, n+1, m2, OMAP4_CM_CLKSEL_MULT);

#if defined(CPU_CORTEXA15)
	if ((armreg_pfr1_read() & ARM_PFR1_GTIMER_MASK) != 0) {
		beagle_putchar('0');
		uint32_t voffset = OMAP_L4_PERIPHERAL_VBASE - OMAP_L4_PERIPHERAL_BASE;
		uint32_t frac1_reg = OMAP5_PRM_FRAC_INCREMENTER_NUMERATOR;
		uint32_t frac2_reg = OMAP5_PRM_FRAC_INCREMENTER_DENUMERATOR_RELOAD;
		uint32_t frac1 = *(volatile uint32_t *)(frac1_reg + voffset);
		beagle_putchar('1');
		uint32_t frac2 = *(volatile uint32_t *)(frac2_reg + voffset);
		beagle_putchar('2');
		uint32_t numer = __SHIFTOUT(frac1, PRM_FRAC_INCR_NUM_SYS_MODE);
		uint32_t denom = __SHIFTOUT(frac2, PRM_FRAC_INCR_DENUM_DENOMINATOR);
		uint32_t freq = (uint64_t)omap_sys_clk * numer / denom;
#if 1
		if (freq != OMAP5_GTIMER_FREQ) {
			static uint16_t numer_demon[8][2] = {
			    {         0,          0 },	/* not used */
			    {  26 *  64,  26 *  125 },	/* 12.0Mhz */
			    {   2 * 768,   2 * 1625 },	/* 13.0Mhz */
			    {         0,          0 },	/* 16.8Mhz (not used) */
			    { 130 *   8, 130 *   25 },	/* 19.2Mhz */
			    {   2 * 384,   2 * 1625 },	/* 26.0Mhz */
			    {   3 * 256,   3 * 1125 },	/* 27.0Mhz */
			    { 130 *   4, 130 *   25 },	/* 38.4Mhz */
			};
			if (numer_demon[clksel][0] != numer) {
				frac1 &= ~PRM_FRAC_INCR_NUM_SYS_MODE;
				frac1 |= numer_demon[clksel][0];
			}
			if (numer_demon[clksel][1] != denom) {
				frac2 &= ~PRM_FRAC_INCR_DENUM_DENOMINATOR;
				frac2 |= numer_demon[clksel][1];
			}
			*(volatile uint32_t *)(frac1_reg + voffset) = frac1;
			*(volatile uint32_t *)(frac2_reg + voffset) = frac2
			    | PRM_FRAC_INCR_DENUM_RELOAD;
			freq = OMAP5_GTIMER_FREQ;
		}
#endif
		beagle_putchar('3');
#if 0
		if (gtimer_freq != freq) {
			armreg_cnt_frq_write(freq);	// secure only
		}
#endif
		omap5_cnt_frq = freq;
		beagle_putchar('4');
	}
#endif
}
#endif /* OMAP_4XXX || OMAP_5XXX */


#if defined(OMAP_4XXX) || defined(OMAP_5XXX) || defined(TI_AM335X)
static inline uint32_t
emif_read_sdram_config(vaddr_t emif_base)
{
#ifdef CPU_CORTEXA15
	return 0x61851b32; // XXX until i figure out why deref emif_base dies
#else
	emif_base += EMIF_SDRAM_CONFIG;
	//printf("%s: sdram_config @ %#"PRIxVADDR" = ", __func__, emif_base);
	uint32_t v = *(const volatile uint32_t *)(emif_base);
	//printf("%#x\n", v);
	return v;
#endif
}

static psize_t
emif_memprobe(void)
{
	uint32_t sdram_config = emif_read_sdram_config(OMAP_EMIF1_VBASE);
	psize_t memsize = 1L;
#if defined(TI_AM335X)
	/*
	 * The original bbone's u-boot misprograms the EMIF so correct it
	 * if we detect if it has the wrong value.
	 */
	if (sdram_config == 0x41805332)
		sdram_config -= __SHIFTIN(1, SDRAM_CONFIG_RSIZE);
#endif
#ifdef OMAP_EMIF2_VBASE
	/*
	 * OMAP4 and OMAP5 have two EMIFs so if the 2nd one is configured
	 * like the first, we have twice the memory.
	 */
	const uint32_t sdram_config2 = emif_read_sdram_config(OMAP_EMIF2_VBASE);
	if (sdram_config2 == sdram_config)
		memsize <<= 1;
#endif

	const u_int ebank = __SHIFTOUT(sdram_config, SDRAM_CONFIG_EBANK);
	const u_int ibank = __SHIFTOUT(sdram_config, SDRAM_CONFIG_IBANK);
	const u_int rsize = 9 + __SHIFTOUT(sdram_config, SDRAM_CONFIG_RSIZE);
	const u_int pagesize = 8 + __SHIFTOUT(sdram_config, SDRAM_CONFIG_PAGESIZE);
	const u_int width = 2 - __SHIFTOUT(sdram_config, SDRAM_CONFIG_WIDTH);
#ifdef TI_AM335X
	KASSERT(ebank == 0);	// No chip selects on Sitara
#endif
	memsize <<= (ebank + ibank + rsize + pagesize + width);

	VPRINTF("sdram_config = %#x, memsize = %uMB\n", sdram_config,
	    (u_int)(memsize >> 20));

	return memsize;
}
#endif

#if defined(OMAP_3XXX)
#define SDRC_MCFG(p)		(0x80 + (0x30 * (p)))
#define SDRC_MCFG_MEMSIZE(m)	((((m) & __BITS(8,17)) >> 8) * 2)
static psize_t
omap3_memprobe(void)
{
	const vaddr_t gpmc_base = OMAP_SDRC_VBASE;
	const uint32_t mcfg0 = *(volatile uint32_t *)(gpmc_base + SDRC_MCFG(0));
	const uint32_t mcfg1 = *(volatile uint32_t *)(gpmc_base + SDRC_MCFG(1));

	printf("mcfg0 = %#x, size %lld\n", mcfg0, SDRC_MCFG_MEMSIZE(mcfg0));
	printf("mcfg1 = %#x, size %lld\n", mcfg1, SDRC_MCFG_MEMSIZE(mcfg1));

	return (SDRC_MCFG_MEMSIZE(mcfg0) + SDRC_MCFG_MEMSIZE(mcfg1)) * 1024 * 1024;
}
#endif

/*
 * EDID can be read from DVI-D (HDMI) port on BeagleBoard from
 * If EDID data is present, this function fills in the supplied edid_buf
 * and returns true. Otherwise, it returns false and the contents of the
 * buffer are undefined.
 */
static bool
beagle_read_edid(uint8_t *edid_buf, size_t edid_buflen)
{
#if defined(OMAP_3530)
	i2c_tag_t ic = NULL;
	uint8_t reg;
	int error;

	/* On Beagleboard, EDID is accessed using I2C2 ("omapiic2"). */
	extern i2c_tag_t omap3_i2c_get_tag(device_t);
	ic = omap3_i2c_get_tag(device_find_by_xname("omapiic2"));

	if (ic == NULL)
		return false;

	iic_acquire_bus(ic, 0);
	for (reg = DDC_EDID_START; reg < edid_buflen; reg++) {
		error = iic_exec(ic, I2C_OP_READ_WITH_STOP, DDC_ADDR,
		    &reg, sizeof(reg), &edid_buf[reg], 1, 0);
		if (error)
			break;
	}
	iic_release_bus(ic, 0);

	return error == 0 ? true : false;
#else
	return false;
#endif
}

void
beagle_device_register(device_t self, void *aux)
{
	prop_dictionary_t dict = device_properties(self);
	int rv __diagused;

	if (device_is_a(self, "armperiph")
	    && device_is_a(device_parent(self), "mainbus")) {
		/*
		 * XXX KLUDGE ALERT XXX
		 * The iot mainbus supplies is completely wrong since it scales
		 * addresses by 2.  The simpliest remedy is to replace with our
		 * bus space used for the armcore registers (which armperiph uses).
		 */
		struct mainbus_attach_args * const mb = aux;
		mb->mb_iot = &omap_bs_tag;
		return;
	}

#ifdef CPU_CORTEXA9
	/*
	 * We need to tell the A9 Global/Watchdog Timer
	 * what frequency it runs at.
	 */
	if (device_is_a(self, "arma9tmr") || device_is_a(self, "a9wdt")) {
		/*
		 * This clock always runs at (arm_clk div 2) and only goes
		 * to timers that are part of the A9 MP core subsystem.
		 */
                prop_dictionary_set_uint32(dict, "frequency",
		    curcpu()->ci_data.cpu_cc_freq / 2);
		return;
	}
#endif

#ifdef CPU_CORTEXA15
	if (device_is_a(self, "armgtmr")) {
		/*
		 * The frequency of the generic timer was figured out when
		 * determined the cpu frequency.
		 */
                prop_dictionary_set_uint32(dict, "frequency", omap5_cnt_frq);
	}
#endif

	if (device_is_a(self, "ehci")) {
#if defined(OMAP_3530)
		/* XXX Beagleboard specific port configuration */
		prop_dictionary_set_uint16(dict, "nports", 3);
		prop_dictionary_set_cstring(dict, "port0-mode", "none");
		prop_dictionary_set_cstring(dict, "port1-mode", "phy");
		prop_dictionary_set_cstring(dict, "port2-mode", "none");
		prop_dictionary_set_bool(dict, "phy-reset", true);
		prop_dictionary_set_int16(dict, "port0-gpio", -1);
		prop_dictionary_set_int16(dict, "port1-gpio", 147);
		prop_dictionary_set_bool(dict, "port1-gpioval", true);
		prop_dictionary_set_int16(dict, "port2-gpio", -1);
		prop_dictionary_set_uint16(dict, "dpll5-m", 443);
		prop_dictionary_set_uint16(dict, "dpll5-n", 11);
		prop_dictionary_set_uint16(dict, "dpll5-m2", 4);
#endif
#if defined(TI_DM37XX)
		/* XXX Beagleboard specific port configuration */
		prop_dictionary_set_uint16(dict, "nports", 3);
		prop_dictionary_set_cstring(dict, "port0-mode", "none");
		prop_dictionary_set_cstring(dict, "port1-mode", "phy");
		prop_dictionary_set_cstring(dict, "port2-mode", "none");
		prop_dictionary_set_bool(dict, "phy-reset", true);
		prop_dictionary_set_int16(dict, "port0-gpio", -1);
		prop_dictionary_set_int16(dict, "port1-gpio", 56);
		prop_dictionary_set_bool(dict, "port1-gpioval", true);
		prop_dictionary_set_int16(dict, "port2-gpio", -1);
#if 0
		prop_dictionary_set_uint16(dict, "dpll5-m", 443);
		prop_dictionary_set_uint16(dict, "dpll5-n", 11);
		prop_dictionary_set_uint16(dict, "dpll5-m2", 4);
#endif
#endif
#if defined(OMAP_4430)
		prop_dictionary_set_uint16(dict, "nports", 2);
		prop_dictionary_set_bool(dict, "phy-reset", false);
		prop_dictionary_set_cstring(dict, "port0-mode", "none");
		prop_dictionary_set_int16(dict, "port0-gpio", -1);
		prop_dictionary_set_cstring(dict, "port1-mode", "phy");
		prop_dictionary_set_int16(dict, "port1-gpio", 62);
		prop_dictionary_set_bool(dict, "port1-gpioval", true);
		omap2_gpio_ctl(1, GPIO_PIN_OUTPUT);
		omap2_gpio_write(1, 1);		// Power Hub
#endif
#if defined(OMAP_5430)
		prop_dictionary_set_uint16(dict, "nports", 3);
		prop_dictionary_set_cstring(dict, "port0-mode", "none");
		prop_dictionary_set_int16(dict, "port0-gpio", -1);
		prop_dictionary_set_cstring(dict, "port1-mode", "hsic");
		prop_dictionary_set_int16(dict, "port1-gpio", -1);
		prop_dictionary_set_cstring(dict, "port2-mode", "hsic");
		prop_dictionary_set_int16(dict, "port2-gpio", -1);
#endif
#if defined(OMAP_5430)
		int rv __diagused;
		bus_space_tag_t iot = &omap_bs_tag;
		bus_space_handle_t ioh;
		omap2_gpio_ctl(80, GPIO_PIN_OUTPUT);
		omap2_gpio_write(80, 0);
		prop_dictionary_set_uint16(dict, "nports", 1);
		prop_dictionary_set_cstring(dict, "port0-mode", "hsi");
#if 0
		prop_dictionary_set_bool(dict, "phy-reset", true);
		prop_dictionary_set_int16(dict, "port0-gpio", 80);
		prop_dictionary_set_bool(dict, "port0-gpioval", true);
#endif
		rv = bus_space_map(iot, OMAP5_CM_CTL_WKUP_REF_CLK0_OUT_REF_CLK1_OUT, 4, 0, &ioh);
		KASSERT(rv == 0);
		uint32_t v = bus_space_read_4(iot, ioh, 0);
		v &= 0xffff;
		v |= __SHIFTIN(OMAP5_CM_CTL_WKUP_MUXMODE1_REF_CLK1_OUT,
		    OMAP5_CM_CTL_WKUP_MUXMODE1);
		bus_space_write_4(iot, ioh, 0, v);
		bus_space_unmap(iot, ioh, 4);

		omap2_gpio_write(80, 1);
#endif
		return;
	}

	if (device_is_a(self, "sdhc")) {
#if defined(OMAP_3430) || defined(OMAP_3530)
		prop_dictionary_set_uint32(dict, "clkmask", 0);
		prop_dictionary_set_bool(dict, "8bit", true);
#endif
#if defined(TI_AM335X)
		struct obio_attach_args * const obio = aux;
		if (obio->obio_addr == SDMMC2_BASE_TIAM335X)
			prop_dictionary_set_bool(dict, "8bit", true);
#endif
		return;
	}

	if (device_is_a(self, "omapfb")) {
		if (beagle_read_edid(beagle_edid, sizeof(beagle_edid))) {
			prop_dictionary_set(dict, "EDID",
			    prop_data_create_data(beagle_edid,
						  sizeof(beagle_edid)));
		}
		if (use_fb_console)
			prop_dictionary_set_bool(dict, "is_console", true);
		return;
	}
#if defined(TI_AM335X)
	if (device_is_a(self, "tifb")) {
		static const struct tifb_panel_info default_panel_info = {
			.panel_tft = 1,
			.panel_mono = false,
			.panel_bpp = 24,

			.panel_pxl_clk = 30000000,
			.panel_width = 800,
			.panel_height = 600,
			.panel_hfp = 0,
			.panel_hbp = 47,
			.panel_hsw = 47,
			.panel_vfp = 0,
			.panel_vbp = 10,
			.panel_vsw = 2,
			.panel_invert_hsync = 1,
			.panel_invert_vsync = 1,

			.panel_ac_bias = 255,
			.panel_ac_bias_intrpt = 0,
			.panel_dma_burst_sz = 16,
			.panel_fdd = 0x80,
			.panel_sync_edge = 0,
			.panel_sync_ctrl = 1,
			.panel_invert_pxl_clk = 0,
		};
		prop_data_t panel_info;

		panel_info = prop_data_create_data_nocopy(&default_panel_info,
		    sizeof(struct tifb_panel_info));
		KASSERT(panel_info != NULL);
		prop_dictionary_set(dict, "panel-info", panel_info);
		prop_object_release(panel_info);

		if (use_fb_console)
			prop_dictionary_set_bool(dict, "is_console", true);
		return;
	}
#endif
	if (device_is_a(self, "com")) {
		if (use_fb_console)
			prop_dictionary_set_bool(dict, "is_console", false);
	}
#if defined(TI_AM335X)
	if (device_is_a(self, "tps65217pmic")) {
		extern const char *mpu_supply;

		mpu_supply = "DCDC2";
	}
#endif
}<|MERGE_RESOLUTION|>--- conflicted
+++ resolved
@@ -1,8 +1,4 @@
-<<<<<<< HEAD
-/*	$NetBSD: beagle_machdep.c,v 1.79 2019/11/22 14:30:58 martin Exp $ */
-=======
 /*	$NetBSD: beagle_machdep.c,v 1.80 2019/11/23 18:03:57 martin Exp $ */
->>>>>>> 275f442f
 
 /*
  * Machine dependent functions for kernel setup for TI OSK5912 board.
@@ -129,11 +125,7 @@
  */
 
 #include <sys/cdefs.h>
-<<<<<<< HEAD
-__KERNEL_RCSID(0, "$NetBSD: beagle_machdep.c,v 1.79 2019/11/22 14:30:58 martin Exp $");
-=======
 __KERNEL_RCSID(0, "$NetBSD: beagle_machdep.c,v 1.80 2019/11/23 18:03:57 martin Exp $");
->>>>>>> 275f442f
 
 #include "opt_arm_debug.h"
 #include "opt_console.h"
@@ -1083,7 +1075,6 @@
 beagle_device_register(device_t self, void *aux)
 {
 	prop_dictionary_t dict = device_properties(self);
-	int rv __diagused;
 
 	if (device_is_a(self, "armperiph")
 	    && device_is_a(device_parent(self), "mainbus")) {
