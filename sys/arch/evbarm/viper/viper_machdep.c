<<<<<<< HEAD
/*	$NetBSD: viper_machdep.c,v 1.25 2016/12/22 14:47:56 cherry Exp $ */
=======
/*	$NetBSD: viper_machdep.c,v 1.26 2018/07/31 06:46:28 skrll Exp $ */
>>>>>>> b2b84690

/*
 * Startup routines for the Arcom Viper.  Below you can trace the
 * impressive lineage ;)
 *
 * Modified for the Viper by Antti Kantee <pooka@netbsd.org>
 */

/*
 * Copyright (c) 2002, 2003, 2005  Genetec Corporation.  All rights reserved.
 * Written by Hiroyuki Bessho for Genetec Corporation.
 *
 * Redistribution and use in source and binary forms, with or without
 * modification, are permitted provided that the following conditions
 * are met:
 * 1. Redistributions of source code must retain the above copyright
 *    notice, this list of conditions and the following disclaimer.
 * 2. Redistributions in binary form must reproduce the above copyright
 *    notice, this list of conditions and the following disclaimer in the
 *    documentation and/or other materials provided with the distribution.
 * 3. The name of Genetec Corporation may not be used to endorse or 
 *    promote products derived from this software without specific prior
 *    written permission.
 *
 * THIS SOFTWARE IS PROVIDED BY GENETEC CORPORATION ``AS IS'' AND
 * ANY EXPRESS OR IMPLIED WARRANTIES, INCLUDING, BUT NOT LIMITED
 * TO, THE IMPLIED WARRANTIES OF MERCHANTABILITY AND FITNESS FOR A PARTICULAR
 * PURPOSE ARE DISCLAIMED.  IN NO EVENT SHALL GENETEC CORPORATION
 * BE LIABLE FOR ANY DIRECT, INDIRECT, INCIDENTAL, SPECIAL, EXEMPLARY, OR
 * CONSEQUENTIAL DAMAGES (INCLUDING, BUT NOT LIMITED TO, PROCUREMENT OF
 * SUBSTITUTE GOODS OR SERVICES; LOSS OF USE, DATA, OR PROFITS; OR BUSINESS
 * INTERRUPTION) HOWEVER CAUSED AND ON ANY THEORY OF LIABILITY, WHETHER IN
 * CONTRACT, STRICT LIABILITY, OR TORT (INCLUDING NEGLIGENCE OR OTHERWISE)
 * ARISING IN ANY WAY OUT OF THE USE OF THIS SOFTWARE, EVEN IF ADVISED OF THE
 * POSSIBILITY OF SUCH DAMAGE.
 *
 * Machine dependent functions for kernel setup for 
 * Intel DBPXA250 evaluation board (a.k.a. Lubbock).
 * Based on iq80310_machhdep.c
 */
/*
 * Copyright (c) 2001 Wasabi Systems, Inc.
 * All rights reserved.
 *
 * Written by Jason R. Thorpe for Wasabi Systems, Inc.
 *
 * Redistribution and use in source and binary forms, with or without
 * modification, are permitted provided that the following conditions
 * are met:
 * 1. Redistributions of source code must retain the above copyright
 *    notice, this list of conditions and the following disclaimer.
 * 2. Redistributions in binary form must reproduce the above copyright
 *    notice, this list of conditions and the following disclaimer in the
 *    documentation and/or other materials provided with the distribution.
 * 3. All advertising materials mentioning features or use of this software
 *    must display the following acknowledgement:
 *	This product includes software developed for the NetBSD Project by
 *	Wasabi Systems, Inc.
 * 4. The name of Wasabi Systems, Inc. may not be used to endorse
 *    or promote products derived from this software without specific prior
 *    written permission.
 *
 * THIS SOFTWARE IS PROVIDED BY WASABI SYSTEMS, INC. ``AS IS'' AND
 * ANY EXPRESS OR IMPLIED WARRANTIES, INCLUDING, BUT NOT LIMITED
 * TO, THE IMPLIED WARRANTIES OF MERCHANTABILITY AND FITNESS FOR A PARTICULAR
 * PURPOSE ARE DISCLAIMED.  IN NO EVENT SHALL WASABI SYSTEMS, INC
 * BE LIABLE FOR ANY DIRECT, INDIRECT, INCIDENTAL, SPECIAL, EXEMPLARY, OR
 * CONSEQUENTIAL DAMAGES (INCLUDING, BUT NOT LIMITED TO, PROCUREMENT OF
 * SUBSTITUTE GOODS OR SERVICES; LOSS OF USE, DATA, OR PROFITS; OR BUSINESS
 * INTERRUPTION) HOWEVER CAUSED AND ON ANY THEORY OF LIABILITY, WHETHER IN
 * CONTRACT, STRICT LIABILITY, OR TORT (INCLUDING NEGLIGENCE OR OTHERWISE)
 * ARISING IN ANY WAY OUT OF THE USE OF THIS SOFTWARE, EVEN IF ADVISED OF THE
 * POSSIBILITY OF SUCH DAMAGE.
 */

/*
 * Copyright (c) 1997,1998 Mark Brinicombe.
 * Copyright (c) 1997,1998 Causality Limited.
 * All rights reserved.
 *
 * Redistribution and use in source and binary forms, with or without
 * modification, are permitted provided that the following conditions
 * are met:
 * 1. Redistributions of source code must retain the above copyright
 *    notice, this list of conditions and the following disclaimer.
 * 2. Redistributions in binary form must reproduce the above copyright
 *    notice, this list of conditions and the following disclaimer in the
 *    documentation and/or other materials provided with the distribution.
 * 3. All advertising materials mentioning features or use of this software
 *    must display the following acknowledgement:
 *	This product includes software developed by Mark Brinicombe
 *	for the NetBSD Project.
 * 4. The name of the company nor the name of the author may be used to
 *    endorse or promote products derived from this software without specific
 *    prior written permission.
 *
 * THIS SOFTWARE IS PROVIDED BY THE AUTHOR ``AS IS'' AND ANY EXPRESS OR IMPLIED
 * WARRANTIES, INCLUDING, BUT NOT LIMITED TO, THE IMPLIED WARRANTIES OF
 * MERCHANTABILITY AND FITNESS FOR A PARTICULAR PURPOSE ARE DISCLAIMED.
 * IN NO EVENT SHALL THE AUTHOR OR CONTRIBUTORS BE LIABLE FOR ANY DIRECT,
 * INDIRECT, INCIDENTAL, SPECIAL, EXEMPLARY, OR CONSEQUENTIAL DAMAGES
 * (INCLUDING, BUT NOT LIMITED TO, PROCUREMENT OF SUBSTITUTE GOODS OR
 * SERVICES; LOSS OF USE, DATA, OR PROFITS; OR BUSINESS INTERRUPTION)
 * HOWEVER CAUSED AND ON ANY THEORY OF LIABILITY, WHETHER IN CONTRACT, STRICT
 * LIABILITY, OR TORT (INCLUDING NEGLIGENCE OR OTHERWISE) ARISING IN ANY WAY
 * OUT OF THE USE OF THIS SOFTWARE, EVEN IF ADVISED OF THE POSSIBILITY OF
 * SUCH DAMAGE.
 *
 * Machine dependent functions for kernel setup for Intel IQ80310 evaluation
 * boards using RedBoot firmware.
 */

#include <sys/cdefs.h>
<<<<<<< HEAD
__KERNEL_RCSID(0, "$NetBSD: viper_machdep.c,v 1.25 2016/12/22 14:47:56 cherry Exp $");
=======
__KERNEL_RCSID(0, "$NetBSD: viper_machdep.c,v 1.26 2018/07/31 06:46:28 skrll Exp $");
>>>>>>> b2b84690

#include "opt_arm_debug.h"
#include "opt_ddb.h"
#include "opt_kgdb.h"
#include "opt_pmap_debug.h"
#include "opt_md.h"
#include "opt_com.h"
#include "lcd.h"

#include <sys/param.h>
#include <sys/device.h>
#include <sys/systm.h>
#include <sys/kernel.h>
#include <sys/exec.h>
#include <sys/proc.h>
#include <sys/msgbuf.h>
#include <sys/reboot.h>
#include <sys/termios.h>
#include <sys/ksyms.h>
#include <sys/bus.h>
#include <sys/cpu.h>

#include <uvm/uvm_extern.h>

#include <sys/conf.h>
#include <dev/cons.h>
#include <dev/md.h>
#include <dev/ic/smc91cxxreg.h>

#include <machine/db_machdep.h>
#include <ddb/db_sym.h>
#include <ddb/db_extern.h>
#ifdef KGDB
#include <sys/kgdb.h>
#endif

#include <machine/bootconfig.h>
#include <arm/locore.h>
#include <arm/undefined.h>

#include <arm/arm32/machdep.h>

#include <arm/xscale/pxa2x0reg.h>
#include <arm/xscale/pxa2x0var.h>
#include <arm/xscale/pxa2x0_gpio.h>
#include <arm/sa11x0/sa1111_reg.h>
#include <evbarm/viper/viper_reg.h>

/* Kernel text starts 2MB in from the bottom of the kernel address space. */
#define	KERNEL_TEXT_BASE	(KERNEL_BASE + 0x00200000)
#define	KERNEL_VM_BASE		(KERNEL_BASE + 0x01000000)

/*
 * The range 0xc1000000 - 0xccffffff is available for kernel VM space
 * Core-logic registers and I/O mappings occupy 0xfd000000 - 0xffffffff
 */
#define KERNEL_VM_SIZE		0x0C000000

BootConfig bootconfig;		/* Boot config storage */
char *boot_args = NULL;
char *boot_file = NULL;

vaddr_t physical_start;
vaddr_t physical_freestart;
vaddr_t physical_freeend;
vaddr_t physical_end;
u_int free_pages;

/*int debug_flags;*/
#ifndef PMAP_STATIC_L1S
int max_processes = 64;			/* Default number */
#endif	/* !PMAP_STATIC_L1S */

/* Physical and virtual addresses for some global pages */
pv_addr_t minidataclean;

paddr_t msgbufphys;

#ifdef PMAP_DEBUG
extern int pmap_debug_level;
#endif

#define KERNEL_PT_SYS		0	/* Page table for mapping proc0 zero page */
#define KERNEL_PT_KERNEL	1	/* Page table for mapping kernel */
#define	KERNEL_PT_KERNEL_NUM	4
#define KERNEL_PT_VMDATA	(KERNEL_PT_KERNEL+KERNEL_PT_KERNEL_NUM)
				        /* Page tables for mapping kernel VM */
#define	KERNEL_PT_VMDATA_NUM	4	/* start with 16MB of KVM */
#define NUM_KERNEL_PTS		(KERNEL_PT_VMDATA + KERNEL_PT_VMDATA_NUM)

pv_addr_t kernel_pt_table[NUM_KERNEL_PTS];

/* Prototypes */

#if 0
void	process_kernel_args(char *);
#endif

void	consinit(void);
void	kgdb_port_init(void);
void	change_clock(uint32_t v);

bs_protos(bs_notimpl);

#include "com.h"
#if NCOM > 0
#include <dev/ic/comreg.h>
#include <dev/ic/comvar.h>
#endif

#ifndef CONSPEED
#define CONSPEED B115200	/* What RedBoot uses */
#endif
#ifndef CONMODE
#define CONMODE ((TTYDEF_CFLAG & ~(CSIZE | CSTOPB | PARENB)) | CS8) /* 8N1 */
#endif

int comcnspeed = CONSPEED;
int comcnmode = CONMODE;

static struct pxa2x0_gpioconf boarddep_gpioconf[] = {
	{ 44, GPIO_ALT_FN_1_IN },	/* BTCST */
	{ 45, GPIO_ALT_FN_2_OUT },	/* BTRST */

	{ -1 } 
};
static struct pxa2x0_gpioconf *viper_gpioconf[] = {
	pxa25x_com_btuart_gpioconf,
	pxa25x_com_ffuart_gpioconf,
	pxa25x_com_stuart_gpioconf,
	boarddep_gpioconf,
	NULL
};

/*
 * void cpu_reboot(int howto, char *bootstr)
 *
 * Reboots the system
 *
 * Deal with any syncing, unmounting, dumping and shutdown hooks,
 * then reset the CPU.
 */
void
cpu_reboot(int howto, char *bootstr)
{
#ifdef DIAGNOSTIC
	/* info */
	printf("boot: howto=%08x curproc=%p\n", howto, curproc);
#endif

	/*
	 * If we are still cold then hit the air brakes
	 * and crash to earth fast
	 */
	if (cold) {
		doshutdownhooks();
		pmf_system_shutdown(boothowto);
		printf("The operating system has halted.\n");
		printf("Please press any key to reboot.\n\n");
		cngetc();
		printf("rebooting...\n");
		cpu_reset();
		/*NOTREACHED*/
	}

	/* Disable console buffering */
/*	cnpollc(1);*/

	/*
	 * If RB_NOSYNC was not specified sync the discs.
	 * Note: Unless cold is set to 1 here, syslogd will die during the
	 * unmount.  It looks like syslogd is getting woken up only to find
	 * that it cannot page part of the binary in as the filesystem has
	 * been unmounted.
	 */
	if (!(howto & RB_NOSYNC))
		bootsync();

	/* Say NO to interrupts */
	splhigh();

	/* Do a dump if requested. */
	if ((howto & (RB_DUMP | RB_HALT)) == RB_DUMP)
		dumpsys();
	
	/* Run any shutdown hooks */
	doshutdownhooks();

	pmf_system_shutdown(boothowto);

	/* Make sure IRQ's are disabled */
	IRQdisable;

	if (howto & RB_HALT) {
		printf("The operating system has halted.\n");
		printf("Please press any key to reboot.\n\n");
		cngetc();
	}

	printf("rebooting...\n");
	cpu_reset();
	/*NOTREACHED*/
}

/*
 * Static device mappings. These peripheral registers are mapped at
 * fixed virtual addresses very early in viper_start() so that we
 * can use them while booting the kernel, and stay at the same address
 * throughout whole kernel's life time.
 *
 * We use this table twice; once with bootstrap page table, and once
 * with kernel's page table which we build up in initarm().
 */

static const struct pmap_devmap viper_devmap[] = {
    {
	    VIPER_GPIO_VBASE,
	    PXA2X0_GPIO_BASE,
	    L1_S_SIZE,
	    VM_PROT_READ|VM_PROT_WRITE, PTE_NOCACHE,
    },
    {
	    VIPER_CLKMAN_VBASE,
	    PXA2X0_CLKMAN_BASE,
	    L1_S_SIZE,
	    VM_PROT_READ|VM_PROT_WRITE, PTE_NOCACHE,
    },
    {
	    VIPER_INTCTL_VBASE,
	    PXA2X0_INTCTL_BASE,
	    L1_S_SIZE,
	    VM_PROT_READ|VM_PROT_WRITE, PTE_NOCACHE,
    },
    {
	    VIPER_FFUART_VBASE,
	    PXA2X0_FFUART_BASE,
	    L1_S_SIZE,
	    VM_PROT_READ|VM_PROT_WRITE, PTE_NOCACHE,
    },
    {
	    VIPER_BTUART_VBASE,
	    PXA2X0_BTUART_BASE,
	    L1_S_SIZE,
	    VM_PROT_READ|VM_PROT_WRITE, PTE_NOCACHE,
    },

    {0, 0, 0, 0,}
};

#ifndef MEMSTART
#define MEMSTART 0xa0000000
#endif
#ifndef MEMSIZE
#define MEMSIZE 0x4000000
#endif

/*
 * u_int initarm(...)
 *
 * Initial entry point on startup. This gets called before main() is
 * entered.
 * It should be responsible for setting up everything that must be
 * in place when main is called.
 * This includes
 *   Taking a copy of the boot configuration structure.
 *   Initialising the physical console so characters can be printed.
 *   Setting up page tables for the kernel
 *   Relocating the kernel to the bottom of physical memory
 */
u_int
initarm(void *arg)
{
	extern vaddr_t xscale_cache_clean_addr;
	int loop;
	int loop1;
	u_int l1pagetable;
#ifdef DIAGNOSTIC
	extern vsize_t xscale_minidata_clean_size; /* used in KASSERT */
#endif

	/* Register devmap for devices we mapped in start */
	pmap_devmap_register(viper_devmap);

	/* start 32.768 kHz OSC */
	ioreg_write(VIPER_CLKMAN_VBASE + 0x08, 2);
	/* Get ready for splfoo() */
	pxa2x0_intr_bootstrap(VIPER_INTCTL_VBASE);

	/*
	 * Heads up ... Setup the CPU / MMU / TLB functions
	 */
	if (set_cpufuncs())
		panic("cpu not recognized!");

#if 0
	/* Calibrate the delay loop. */
#endif

	/* setup GPIO for BTUART, in case bootloader doesn't take care of it */
	pxa2x0_gpio_bootstrap(VIPER_GPIO_VBASE);
	pxa2x0_gpio_config(viper_gpioconf);

	/* turn on clock to UART block.
	   XXX: this should not be done here. */
	ioreg_write(VIPER_CLKMAN_VBASE+CLKMAN_CKEN, CKEN_FFUART|CKEN_BTUART |
	    ioreg_read(VIPER_CLKMAN_VBASE+CLKMAN_CKEN));

	consinit();
#ifdef KGDB
	kgdb_port_init();
#endif
	/* Talk to the user */
	printf("\nNetBSD/evbarm (viper) booting ...\n");

#if 0
	/*
	 * Examine the boot args string for options we need to know about
	 * now.
	 */
	process_kernel_args((char *)nwbootinfo.bt_args);
#endif

	printf("initarm: Configuring system ...\n");

	/* Fake bootconfig structure for the benefit of pmap.c */
	/* XXX must make the memory description h/w independent */
	bootconfig.dramblocks = 1;
	bootconfig.dram[0].address = MEMSTART;
	bootconfig.dram[0].pages = MEMSIZE / PAGE_SIZE;

	/*
	 * Set up the variables that define the availablilty of
	 * physical memory.  For now, we're going to set
	 * physical_freestart to 0xa0200000 (where the kernel
	 * was loaded), and allocate the memory we need downwards.
	 * If we get too close to the page tables that RedBoot
	 * set up, we will panic.  We will update physical_freestart
	 * and physical_freeend later to reflect what pmap_bootstrap()
	 * wants to see.
	 *
	 * XXX pmap_bootstrap() needs an enema.
	 * (now that would be truly hardcore XXX)
	 */
	physical_start = bootconfig.dram[0].address;
	physical_end = physical_start + (bootconfig.dram[0].pages * PAGE_SIZE);

	physical_freestart = 0xa0009000UL;
	physical_freeend = 0xa0200000UL;

	physmem = (physical_end - physical_start) / PAGE_SIZE;

#ifdef VERBOSE_INIT_ARM
	/* Tell the user about the memory */
	printf("physmemory: %d pages at 0x%08lx -> 0x%08lx\n", physmem,
	    physical_start, physical_end - 1);
#endif

	/*
	 * Okay, the kernel starts 2MB in from the bottom of physical
	 * memory.  We are going to allocate our bootstrap pages downwards
	 * from there.
	 *
	 * We need to allocate some fixed page tables to get the kernel
	 * going.  We allocate one page directory and a number of page
	 * tables and store the physical addresses in the kernel_pt_table
	 * array.
	 *
	 * The kernel page directory must be on a 16K boundary.  The page
	 * tables must be on 4K boundaries.  What we do is allocate the
	 * page directory on the first 16K boundary that we encounter, and
	 * the page tables on 4K boundaries otherwise.  Since we allocate
	 * at least 3 L2 page tables, we are guaranteed to encounter at
	 * least one 16K aligned region.
	 */

#ifdef VERBOSE_INIT_ARM
	printf("Allocating page tables\n");
#endif

	free_pages = (physical_freeend - physical_freestart) / PAGE_SIZE;

#ifdef VERBOSE_INIT_ARM
	printf("freestart = 0x%08lx, free_pages = %d (0x%08x)\n",
	       physical_freestart, free_pages, free_pages);
#endif

	/* Define a macro to simplify memory allocation */
#define	valloc_pages(var, np)				\
	alloc_pages((var).pv_pa, (np));			\
	(var).pv_va = KERNEL_BASE + (var).pv_pa - physical_start;

#define alloc_pages(var, np)				\
	physical_freeend -= ((np) * PAGE_SIZE);		\
	if (physical_freeend < physical_freestart)	\
		panic("initarm: out of memory");	\
	(var) = physical_freeend;			\
	free_pages -= (np);				\
	memset((char *)(var), 0, ((np) * PAGE_SIZE));

	loop1 = 0;
	for (loop = 0; loop <= NUM_KERNEL_PTS; ++loop) {
		/* Are we 16KB aligned for an L1 ? */
		if (((physical_freeend - L1_TABLE_SIZE) & (L1_TABLE_SIZE - 1)) == 0
		    && kernel_l1pt.pv_pa == 0) {
			valloc_pages(kernel_l1pt, L1_TABLE_SIZE / PAGE_SIZE);
		} else {
			valloc_pages(kernel_pt_table[loop1],
			    L2_TABLE_SIZE / PAGE_SIZE);
			++loop1;
		}
	}

	/* This should never be able to happen but better confirm that. */
	if (!kernel_l1pt.pv_pa || (kernel_l1pt.pv_pa & (L1_TABLE_SIZE-1)) != 0)
		panic("initarm: Failed to align the kernel page directory");

	/*
	 * Allocate a page for the system page mapped to V0x00000000
	 * This page will just contain the system vectors and can be
	 * shared by all processes.
	 */
	alloc_pages(systempage.pv_pa, 1);

	/* Allocate stacks for all modes */
	valloc_pages(irqstack, IRQ_STACK_SIZE);
	valloc_pages(abtstack, ABT_STACK_SIZE);
	valloc_pages(undstack, UND_STACK_SIZE);
	valloc_pages(kernelstack, UPAGES);

	/* Allocate enough pages for cleaning the Mini-Data cache. */
	KASSERT(xscale_minidata_clean_size <= PAGE_SIZE);
	valloc_pages(minidataclean, 1);

#ifdef VERBOSE_INIT_ARM
	printf("IRQ stack: p0x%08lx v0x%08lx\n", irqstack.pv_pa,
	    irqstack.pv_va); 
	printf("ABT stack: p0x%08lx v0x%08lx\n", abtstack.pv_pa,
	    abtstack.pv_va); 
	printf("UND stack: p0x%08lx v0x%08lx\n", undstack.pv_pa,
	    undstack.pv_va); 
	printf("SVC stack: p0x%08lx v0x%08lx\n", kernelstack.pv_pa,
	    kernelstack.pv_va); 
#endif

	/*
	 * XXX Defer this to later so that we can reclaim the memory
	 * XXX used by the RedBoot page tables.
	 */
	alloc_pages(msgbufphys, round_page(MSGBUFSIZE) / PAGE_SIZE);

	/*
	 * Ok we have allocated physical pages for the primary kernel
	 * page tables
	 */

#ifdef VERBOSE_INIT_ARM
	printf("Creating L1 page table at 0x%08lx\n", kernel_l1pt.pv_pa);
#endif

	/*
	 * Now we start construction of the L1 page table
	 * We start by mapping the L2 page tables into the L1.
	 * This means that we can replace L1 mappings later on if necessary
	 */
	l1pagetable = kernel_l1pt.pv_pa;

	/* Map the L2 pages tables in the L1 page table */
	pmap_link_l2pt(l1pagetable, 0x00000000,
	    &kernel_pt_table[KERNEL_PT_SYS]);
	for (loop = 0; loop < KERNEL_PT_KERNEL_NUM; loop++)
		pmap_link_l2pt(l1pagetable, KERNEL_BASE + loop * 0x00400000,
		    &kernel_pt_table[KERNEL_PT_KERNEL + loop]);
	for (loop = 0; loop < KERNEL_PT_VMDATA_NUM; loop++)
		pmap_link_l2pt(l1pagetable, KERNEL_VM_BASE + loop * 0x00400000,
		    &kernel_pt_table[KERNEL_PT_VMDATA + loop]);

	/* update the top of the kernel VM */
	pmap_curmaxkvaddr =
	    KERNEL_VM_BASE + (KERNEL_PT_VMDATA_NUM * 0x00400000);

#ifdef VERBOSE_INIT_ARM
	printf("Mapping kernel\n");
#endif

	/* Now we fill in the L2 pagetable for the kernel static code/data */
	{
		extern char etext[], _end[];
		size_t textsize = (uintptr_t) etext - KERNEL_TEXT_BASE;
		size_t totalsize = (uintptr_t) _end - KERNEL_TEXT_BASE;
		u_int logical;

		textsize = (textsize + PGOFSET) & ~PGOFSET;
		totalsize = (totalsize + PGOFSET) & ~PGOFSET;
		
		logical = 0x00200000;	/* offset of kernel in RAM */

		logical += pmap_map_chunk(l1pagetable, KERNEL_BASE + logical,
		    physical_start + logical, textsize,
		    VM_PROT_READ|VM_PROT_WRITE, PTE_CACHE);
		logical += pmap_map_chunk(l1pagetable, KERNEL_BASE + logical,
		    physical_start + logical, totalsize - textsize,
		    VM_PROT_READ|VM_PROT_WRITE, PTE_CACHE);
	}

#ifdef VERBOSE_INIT_ARM
	printf("Constructing L2 page tables\n");
#endif

	/* Map the stack pages */
	pmap_map_chunk(l1pagetable, irqstack.pv_va, irqstack.pv_pa,
	    IRQ_STACK_SIZE * PAGE_SIZE, VM_PROT_READ|VM_PROT_WRITE, PTE_CACHE);
	pmap_map_chunk(l1pagetable, abtstack.pv_va, abtstack.pv_pa,
	    ABT_STACK_SIZE * PAGE_SIZE, VM_PROT_READ|VM_PROT_WRITE, PTE_CACHE);
	pmap_map_chunk(l1pagetable, undstack.pv_va, undstack.pv_pa,
	    UND_STACK_SIZE * PAGE_SIZE, VM_PROT_READ|VM_PROT_WRITE, PTE_CACHE);
	pmap_map_chunk(l1pagetable, kernelstack.pv_va, kernelstack.pv_pa,
	    UPAGES * PAGE_SIZE, VM_PROT_READ | VM_PROT_WRITE, PTE_CACHE);

	pmap_map_chunk(l1pagetable, kernel_l1pt.pv_va, kernel_l1pt.pv_pa,
	    L1_TABLE_SIZE, VM_PROT_READ | VM_PROT_WRITE, PTE_PAGETABLE);

	for (loop = 0; loop < NUM_KERNEL_PTS; ++loop) {
		pmap_map_chunk(l1pagetable, kernel_pt_table[loop].pv_va,
		    kernel_pt_table[loop].pv_pa, L2_TABLE_SIZE,
		    VM_PROT_READ|VM_PROT_WRITE, PTE_PAGETABLE);
	}

	/* Map the Mini-Data cache clean area. */
	xscale_setup_minidata(l1pagetable, minidataclean.pv_va,
	    minidataclean.pv_pa);

	/* Map the vector page. */
#if 1
	/* MULTI-ICE requires that page 0 is NC/NB so that it can download the
	 * cache-clean code there.  */
	pmap_map_entry(l1pagetable, vector_page, systempage.pv_pa,
	    VM_PROT_READ|VM_PROT_WRITE, PTE_NOCACHE);
#else
	pmap_map_entry(l1pagetable, vector_page, systempage.pv_pa,
	    VM_PROT_READ|VM_PROT_WRITE, PTE_CACHE);
#endif

	/*
	 * map integrated peripherals at same address in l1pagetable
	 * so that we can continue to use console.
	 */
	pmap_devmap_bootstrap(l1pagetable, viper_devmap);

	/*
	 * Give the XScale global cache clean code an appropriately
	 * sized chunk of unmapped VA space starting at 0xff000000
	 * (our device mappings end before this address).
	 */
	xscale_cache_clean_addr = 0xff000000U;

	/*
	 * Now we have the real page tables in place so we can switch to them.
	 * Once this is done we will be running with the REAL kernel page
	 * tables.
	 */

	/*
	 * Update the physical_freestart/physical_freeend/free_pages
	 * variables.
	 */
	{
		extern char _end[];

		physical_freestart = physical_start +
		    (((((uintptr_t) _end) + PGOFSET) & ~PGOFSET) -
		     KERNEL_BASE);
		physical_freeend = physical_end;
		free_pages =
		    (physical_freeend - physical_freestart) / PAGE_SIZE;
	}

	/* Switch tables */
#ifdef VERBOSE_INIT_ARM
	printf("freestart = 0x%08lx, free_pages = %d (0x%x)\n",
	       physical_freestart, free_pages, free_pages);
	printf("switching to new L1 page table  @%#lx...", kernel_l1pt.pv_pa);
#endif

	cpu_domains((DOMAIN_CLIENT << (PMAP_DOMAIN_KERNEL*2)) | DOMAIN_CLIENT);
	cpu_setttb(kernel_l1pt.pv_pa, true);
	cpu_tlb_flushID();
	cpu_domains(DOMAIN_CLIENT << (PMAP_DOMAIN_KERNEL*2));

	/*
	 * Moved from cpu_startup() as data_abort_handler() references
	 * this during uvm init
	 */
	uvm_lwp_setuarea(&lwp0, kernelstack.pv_va);

#ifdef VERBOSE_INIT_ARM
	printf("bootstrap done.\n");
#endif

	arm32_vector_init(ARM_VECTORS_LOW, ARM_VEC_ALL);

	/*
	 * Pages were allocated during the secondary bootstrap for the
	 * stacks for different CPU modes.
	 * We must now set the r13 registers in the different CPU modes to
	 * point to these stacks.
	 * Since the ARM stacks use STMFD etc. we must set r13 to the top end
	 * of the stack memory.
	 */
	printf("init subsystems: stacks ");

	set_stackptr(PSR_IRQ32_MODE, irqstack.pv_va + IRQ_STACK_SIZE * PAGE_SIZE);
	set_stackptr(PSR_ABT32_MODE, abtstack.pv_va + ABT_STACK_SIZE * PAGE_SIZE);
	set_stackptr(PSR_UND32_MODE, undstack.pv_va + UND_STACK_SIZE * PAGE_SIZE);

	/*
	 * Well we should set a data abort handler.
	 * Once things get going this will change as we will need a proper
	 * handler.
	 * Until then we will use a handler that just panics but tells us
	 * why.
	 * Initialisation of the vectors will just panic on a data abort.
	 * This just fills in a slightly better one.
	 */
	printf("vectors ");
	data_abort_handler_address = (u_int)data_abort_handler;
	prefetch_abort_handler_address = (u_int)prefetch_abort_handler;
	undefined_handler_address = (u_int)undefinedinstruction_bounce;

	/* Initialise the undefined instruction handlers */
	printf("undefined ");
	undefined_init();

	/* Load memory into UVM. */
	printf("page ");
	uvm_md_init();
	uvm_page_physload(atop(physical_freestart), atop(physical_freeend),
	    atop(physical_freestart), atop(physical_freeend),
	    VM_FREELIST_DEFAULT);

	/* Boot strap pmap telling it where the kernel page table is */
	printf("pmap ");
	pmap_bootstrap(KERNEL_VM_BASE, KERNEL_VM_BASE + KERNEL_VM_SIZE);

#ifdef __HAVE_MEMORY_DISK__
	md_root_setconf(memory_disk, sizeof memory_disk);
#endif

#ifdef KGDB
	if (boothowto & RB_KDB) {
		kgdb_debug_init = 1;
		kgdb_connect(1);
	}
#endif

#ifdef DDB
	db_machine_init();

	/* Firmware doesn't load symbols. */
	ddb_init(0, NULL, NULL);

	if (boothowto & RB_KDB)
		Debugger();
#endif

	/* We return the new stack pointer address */
	return(kernelstack.pv_va + USPACE_SVC_STACK_TOP);
}

#if 0
void
process_kernel_args(char *args)
{

	boothowto = 0;

	/* Make a local copy of the bootargs */
	strncpy(bootargs, args, MAX_BOOT_STRING);

	args = bootargs;
	boot_file = bootargs;

	/* Skip the kernel image filename */
	while (*args != ' ' && *args != 0)
		++args;

	if (*args != 0)
		*args++ = 0;

	while (*args == ' ')
		++args;

	boot_args = args;

	printf("bootfile: %s\n", boot_file);
	printf("bootargs: %s\n", boot_args);

	parse_mi_bootargs(boot_args);
}
#endif

#ifdef KGDB
#ifndef KGDB_DEVNAME
#define KGDB_DEVNAME "ffuart"
#endif
const char kgdb_devname[] = KGDB_DEVNAME;

#if (NCOM > 0)
#ifndef KGDB_DEVMODE
#define KGDB_DEVMODE ((TTYDEF_CFLAG & ~(CSIZE | CSTOPB | PARENB)) | CS8) /* 8N1 */
#endif
int comkgdbmode = KGDB_DEVMODE;
#endif /* NCOM */

#endif /* KGDB */


void
consinit(void)
{
	static int consinit_called = 0;
	uint32_t ckenreg = ioreg_read(VIPER_CLKMAN_VBASE+CLKMAN_CKEN);
#if 0
	char *console = CONSDEVNAME;
#endif

	if (consinit_called != 0)
		return;
	consinit_called = 1;

#if NCOM > 0

#ifdef FFUARTCONSOLE
#ifdef KGDB
	if (0 == strcmp(kgdb_devname, "ffuart")) {
		/* port is reserved for kgdb */
	} else
#endif
	if (0 == comcnattach(&pxa2x0_a4x_bs_tag, PXA2X0_FFUART_BASE, 
		     comcnspeed, PXA2X0_COM_FREQ, COM_TYPE_PXA2x0, comcnmode)) {

#if 0
		/* XXX: can't call pxa2x0_clkman_config yet */
		pxa2x0_clkman_config(CKEN_FFUART, 1);
#else
		ioreg_write(VIPER_CLKMAN_VBASE+CLKMAN_CKEN,
		    ckenreg|CKEN_FFUART);
#endif

		return;
	}

#endif /* FFUARTCONSOLE */

#ifdef BTUARTCONSOLE
#ifdef KGDB
	if (0 == strcmp(kgdb_devname, "btuart")) {
		/* port is reserved for kgdb */
	} else
#endif
	if (0 == comcnattach(&pxa2x0_a4x_bs_tag, PXA2X0_BTUART_BASE,
		comcnspeed, PXA2X0_COM_FREQ, COM_TYPE_PXA2x0, comcnmode)) {
		ioreg_write(VIPER_CLKMAN_VBASE+CLKMAN_CKEN,
		    ckenreg|CKEN_BTUART);
		return;
	}
#endif /* BTUARTCONSOLE */

	/* no console, guess we're flying blind */

#endif /* NCOM */

}

#ifdef KGDB
void
kgdb_port_init(void)
{
#if (NCOM > 0) && defined(COM_PXA2X0)
	paddr_t paddr = 0;
	uint32_t ckenreg = ioreg_read(VIPER_CLKMAN_VBASE+CLKMAN_CKEN);

	if (0 == strcmp(kgdb_devname, "ffuart")) {
		paddr = PXA2X0_FFUART_BASE;
		ckenreg |= CKEN_FFUART;
	}
	else if (0 == strcmp(kgdb_devname, "btuart")) {
		paddr = PXA2X0_BTUART_BASE;
		ckenreg |= CKEN_BTUART;
	}

	if (paddr &&
	    0 == com_kgdb_attach(&pxa2x0_a4x_bs_tag, paddr,
		kgdb_rate, PXA2X0_COM_FREQ, COM_TYPE_PXA2x0, comkgdbmode)) {

		ioreg_write(VIPER_CLKMAN_VBASE+CLKMAN_CKEN, ckenreg);
	}
#endif
}
#endif<|MERGE_RESOLUTION|>--- conflicted
+++ resolved
@@ -1,8 +1,4 @@
-<<<<<<< HEAD
-/*	$NetBSD: viper_machdep.c,v 1.25 2016/12/22 14:47:56 cherry Exp $ */
-=======
 /*	$NetBSD: viper_machdep.c,v 1.26 2018/07/31 06:46:28 skrll Exp $ */
->>>>>>> b2b84690
 
 /*
  * Startup routines for the Arcom Viper.  Below you can trace the
@@ -116,11 +112,7 @@
  */
 
 #include <sys/cdefs.h>
-<<<<<<< HEAD
-__KERNEL_RCSID(0, "$NetBSD: viper_machdep.c,v 1.25 2016/12/22 14:47:56 cherry Exp $");
-=======
 __KERNEL_RCSID(0, "$NetBSD: viper_machdep.c,v 1.26 2018/07/31 06:46:28 skrll Exp $");
->>>>>>> b2b84690
 
 #include "opt_arm_debug.h"
 #include "opt_ddb.h"
