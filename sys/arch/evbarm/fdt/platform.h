/* $NetBSD: platform.h,v 1.10 2020/12/12 09:27:31 skrll Exp $ */

/*-
 * Copyright (c) 2015-2017 Jared McNeill <jmcneill@invisible.ca>
 * All rights reserved.
 *
 * Redistribution and use in source and binary forms, with or without
 * modification, are permitted provided that the following conditions
 * are met:
 * 1. Redistributions of source code must retain the above copyright
 *    notice, this list of conditions and the following disclaimer.
 * 2. Redistributions in binary form must reproduce the above copyright
 *    notice, this list of conditions and the following disclaimer in the
 *    documentation and/or other materials provided with the distribution.
 *
 * THIS SOFTWARE IS PROVIDED BY THE AUTHOR ``AS IS'' AND ANY EXPRESS OR
 * IMPLIED WARRANTIES, INCLUDING, BUT NOT LIMITED TO, THE IMPLIED WARRANTIES
 * OF MERCHANTABILITY AND FITNESS FOR A PARTICULAR PURPOSE ARE DISCLAIMED.
 * IN NO EVENT SHALL THE AUTHOR BE LIABLE FOR ANY DIRECT, INDIRECT,
 * INCIDENTAL, SPECIAL, EXEMPLARY, OR CONSEQUENTIAL DAMAGES (INCLUDING,
 * BUT NOT LIMITED TO, PROCUREMENT OF SUBSTITUTE GOODS OR SERVICES;
 * LOSS OF USE, DATA, OR PROFITS; OR BUSINESS INTERRUPTION) HOWEVER CAUSED
 * AND ON ANY THEORY OF LIABILITY, WHETHER IN CONTRACT, STRICT LIABILITY,
 * OR TORT (INCLUDING NEGLIGENCE OR OTHERWISE) ARISING IN ANY WAY
 * OUT OF THE USE OF THIS SOFTWARE, EVEN IF ADVISED OF THE POSSIBILITY OF
 * SUCH DAMAGE.
 */

#ifndef _EVBARM_FDT_PLATFORM_H
#define _EVBARM_FDT_PLATFORM_H

#define KERNEL_IO_VBASE		VM_KERNEL_IO_ADDRESS
#define KERNEL_IO_VSIZE		VM_KERNEL_IO_SIZE

<<<<<<< HEAD
// XXX
#define KERNEL_VM_BASE		VM_MIN_KERNEL_ADDRESS
#define KERNEL_VM_SIZE		(VM_MAX_KERNEL_ADDRESS - VM_MIN_KERNEL_ADDRESS)

#else /* __aarch64__ */

#define KERNEL_IO_VBASE		0xf0000000
#define KERNEL_IO_VSIZE		(KERNEL_IO_VBASE - VM_MAX_KERNEL_ADDRESS)

#ifdef __HAVE_MM_MD_DIRECT_MAPPED_PHYS
#define KERNEL_VM_BASE		0xc0000000
#else
#define KERNEL_VM_BASE		0x90000000
#endif

#define KERNEL_VM_SIZE		(KERNEL_IO_VBASE - KERNEL_VM_BASE)

#endif /* !__aarch64 */
=======
#define KERNEL_VM_BASE		VM_KERNEL_VM_BASE
#define KERNEL_VM_SIZE		VM_KERNEL_VM_SIZE
>>>>>>> 006b198a

#endif /* _EVBARM_FDT_PLATFORM_H */<|MERGE_RESOLUTION|>--- conflicted
+++ resolved
@@ -32,28 +32,7 @@
 #define KERNEL_IO_VBASE		VM_KERNEL_IO_ADDRESS
 #define KERNEL_IO_VSIZE		VM_KERNEL_IO_SIZE
 
-<<<<<<< HEAD
-// XXX
-#define KERNEL_VM_BASE		VM_MIN_KERNEL_ADDRESS
-#define KERNEL_VM_SIZE		(VM_MAX_KERNEL_ADDRESS - VM_MIN_KERNEL_ADDRESS)
-
-#else /* __aarch64__ */
-
-#define KERNEL_IO_VBASE		0xf0000000
-#define KERNEL_IO_VSIZE		(KERNEL_IO_VBASE - VM_MAX_KERNEL_ADDRESS)
-
-#ifdef __HAVE_MM_MD_DIRECT_MAPPED_PHYS
-#define KERNEL_VM_BASE		0xc0000000
-#else
-#define KERNEL_VM_BASE		0x90000000
-#endif
-
-#define KERNEL_VM_SIZE		(KERNEL_IO_VBASE - KERNEL_VM_BASE)
-
-#endif /* !__aarch64 */
-=======
 #define KERNEL_VM_BASE		VM_KERNEL_VM_BASE
 #define KERNEL_VM_SIZE		VM_KERNEL_VM_SIZE
->>>>>>> 006b198a
 
 #endif /* _EVBARM_FDT_PLATFORM_H */