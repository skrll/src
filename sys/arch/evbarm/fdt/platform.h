/* $NetBSD: platform.h,v 1.6 2020/07/08 09:50:45 skrll Exp $ */

/*-
 * Copyright (c) 2015-2017 Jared McNeill <jmcneill@invisible.ca>
 * All rights reserved.
 *
 * Redistribution and use in source and binary forms, with or without
 * modification, are permitted provided that the following conditions
 * are met:
 * 1. Redistributions of source code must retain the above copyright
 *    notice, this list of conditions and the following disclaimer.
 * 2. Redistributions in binary form must reproduce the above copyright
 *    notice, this list of conditions and the following disclaimer in the
 *    documentation and/or other materials provided with the distribution.
 *
 * THIS SOFTWARE IS PROVIDED BY THE AUTHOR ``AS IS'' AND ANY EXPRESS OR
 * IMPLIED WARRANTIES, INCLUDING, BUT NOT LIMITED TO, THE IMPLIED WARRANTIES
 * OF MERCHANTABILITY AND FITNESS FOR A PARTICULAR PURPOSE ARE DISCLAIMED.
 * IN NO EVENT SHALL THE AUTHOR BE LIABLE FOR ANY DIRECT, INDIRECT,
 * INCIDENTAL, SPECIAL, EXEMPLARY, OR CONSEQUENTIAL DAMAGES (INCLUDING,
 * BUT NOT LIMITED TO, PROCUREMENT OF SUBSTITUTE GOODS OR SERVICES;
 * LOSS OF USE, DATA, OR PROFITS; OR BUSINESS INTERRUPTION) HOWEVER CAUSED
 * AND ON ANY THEORY OF LIABILITY, WHETHER IN CONTRACT, STRICT LIABILITY,
 * OR TORT (INCLUDING NEGLIGENCE OR OTHERWISE) ARISING IN ANY WAY
 * OUT OF THE USE OF THIS SOFTWARE, EVEN IF ADVISED OF THE POSSIBILITY OF
 * SUCH DAMAGE.
 */

#ifndef _EVBARM_FDT_PLATFORM_H
#define _EVBARM_FDT_PLATFORM_H

#ifndef _LOCORE
void fdt_add_reserved_memory_range(uint64_t, uint64_t);
#endif

#define KERNEL_IO_VBASE		VM_KERNEL_IO_ADDRESS
<<<<<<< HEAD

// XXX
#define KERNEL_VM_BASE		VM_MIN_KERNEL_ADDRESS
#define KERNEL_VM_SIZE		(VM_MAX_KERNEL_ADDRESS - VM_MIN_KERNEL_ADDRESS)

#else /* __aarch64__ */

#define KERNEL_IO_VBASE		0xf0000000
=======
>>>>>>> 866f6354
#define KERNEL_IO_VSIZE		(KERNEL_IO_VBASE - VM_MAX_KERNEL_ADDRESS)

#ifdef __aarch64__

#define KERNEL_VM_BASE		VM_MIN_KERNEL_ADDRESS
#define KERNEL_VM_SIZE		(VM_MAX_KERNEL_ADDRESS - VM_MIN_KERNEL_ADDRESS)

#endif /* !__aarch64 */

#endif /* _EVBARM_FDT_PLATFORM_H */<|MERGE_RESOLUTION|>--- conflicted
+++ resolved
@@ -34,17 +34,6 @@
 #endif
 
 #define KERNEL_IO_VBASE		VM_KERNEL_IO_ADDRESS
-<<<<<<< HEAD
-
-// XXX
-#define KERNEL_VM_BASE		VM_MIN_KERNEL_ADDRESS
-#define KERNEL_VM_SIZE		(VM_MAX_KERNEL_ADDRESS - VM_MIN_KERNEL_ADDRESS)
-
-#else /* __aarch64__ */
-
-#define KERNEL_IO_VBASE		0xf0000000
-=======
->>>>>>> 866f6354
 #define KERNEL_IO_VSIZE		(KERNEL_IO_VBASE - VM_MAX_KERNEL_ADDRESS)
 
 #ifdef __aarch64__
