--- conflicted
+++ resolved
@@ -34,23 +34,12 @@
 #endif
 
 #define KERNEL_IO_VBASE		VM_KERNEL_IO_ADDRESS
-<<<<<<< HEAD
 #define KERNEL_IO_VSIZE		VM_KERNEL_IO_SIZE
-=======
-#define KERNEL_IO_VSIZE		(KERNEL_IO_VBASE - VM_MAX_KERNEL_ADDRESS)
->>>>>>> 866f6354
 
 #ifdef __aarch64__
 
 #define KERNEL_VM_BASE		VM_MIN_KERNEL_ADDRESS
 #define KERNEL_VM_SIZE		(VM_MAX_KERNEL_ADDRESS - VM_MIN_KERNEL_ADDRESS)
-<<<<<<< HEAD
-
-#else /* __aarch64__ */
-
-CTASSERT(KERNEL_BASE == 0x80000000);
-=======
->>>>>>> 866f6354
 
 #endif /* !__aarch64 */
 
