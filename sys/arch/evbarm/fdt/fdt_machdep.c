--- conflicted
+++ resolved
@@ -459,19 +459,10 @@
 		bp->bp_freelist = VM_FREELIST_DEFAULT;
 
 #ifdef PMAP_NEED_ALLOC_POOLPAGE
-<<<<<<< HEAD
-	bp_lowgig.bp_start = memory_addr / NBPG;
-	if (atop(memory_size) > bp_lowgig.bp_pages) {
-		arm_poolpage_vmfreelist = bp_lowgig.bp_freelist;
-		return initarm_common(KERNEL_VM_BASE, KERNEL_VM_SIZE,
-		    &bp_lowgig, 1);
-	}
-=======
 		if (atop(memory_size) > bp->bp_pages) {
 			arm_poolpage_vmfreelist = VM_FREELIST_DIRECTMAP;
 			bp->bp_freelist = VM_FREELIST_DIRECTMAP;
 		}
->>>>>>> 0b4e5fe0
 #endif
 	}
 
