/* $NetBSD: fdt_machdep.c,v 1.82 2020/11/28 22:16:23 riastradh Exp $ */

/*-
 * Copyright (c) 2015-2017 Jared McNeill <jmcneill@invisible.ca>
 * All rights reserved.
 *
 * Redistribution and use in source and binary forms, with or without
 * modification, are permitted provided that the following conditions
 * are met:
 * 1. Redistributions of source code must retain the above copyright
 *    notice, this list of conditions and the following disclaimer.
 * 2. Redistributions in binary form must reproduce the above copyright
 *    notice, this list of conditions and the following disclaimer in the
 *    documentation and/or other materials provided with the distribution.
 *
 * THIS SOFTWARE IS PROVIDED BY THE AUTHOR ``AS IS'' AND ANY EXPRESS OR
 * IMPLIED WARRANTIES, INCLUDING, BUT NOT LIMITED TO, THE IMPLIED WARRANTIES
 * OF MERCHANTABILITY AND FITNESS FOR A PARTICULAR PURPOSE ARE DISCLAIMED.
 * IN NO EVENT SHALL THE AUTHOR BE LIABLE FOR ANY DIRECT, INDIRECT,
 * INCIDENTAL, SPECIAL, EXEMPLARY, OR CONSEQUENTIAL DAMAGES (INCLUDING,
 * BUT NOT LIMITED TO, PROCUREMENT OF SUBSTITUTE GOODS OR SERVICES;
 * LOSS OF USE, DATA, OR PROFITS; OR BUSINESS INTERRUPTION) HOWEVER CAUSED
 * AND ON ANY THEORY OF LIABILITY, WHETHER IN CONTRACT, STRICT LIABILITY,
 * OR TORT (INCLUDING NEGLIGENCE OR OTHERWISE) ARISING IN ANY WAY
 * OUT OF THE USE OF THIS SOFTWARE, EVEN IF ADVISED OF THE POSSIBILITY OF
 * SUCH DAMAGE.
 */

#include <sys/cdefs.h>
__KERNEL_RCSID(0, "$NetBSD: fdt_machdep.c,v 1.82 2020/11/28 22:16:23 riastradh Exp $");

#include "opt_machdep.h"
#include "opt_bootconfig.h"
#include "opt_ddb.h"
#include "opt_md.h"
#include "opt_arm_debug.h"
#include "opt_multiprocessor.h"
#include "opt_cpuoptions.h"
#include "opt_efi.h"

#include "genfb.h"
#include "ukbd.h"
#include "wsdisplay.h"

#include <sys/param.h>
#include <sys/systm.h>
#include <sys/bus.h>
#include <sys/atomic.h>
#include <sys/cpu.h>
#include <sys/device.h>
#include <sys/endian.h>
#include <sys/exec.h>
#include <sys/kernel.h>
#include <sys/kmem.h>
#include <sys/ksyms.h>
#include <sys/msgbuf.h>
#include <sys/proc.h>
#include <sys/reboot.h>
#include <sys/termios.h>
#include <sys/bootblock.h>
#include <sys/disklabel.h>
#include <sys/vnode.h>
#include <sys/kauth.h>
#include <sys/fcntl.h>
#include <sys/uuid.h>
#include <sys/disk.h>
#include <sys/md5.h>
#include <sys/pserialize.h>
#include <sys/rnd.h>
#include <sys/rndsource.h>

#include <net/if.h>
#include <net/if_dl.h>

#include <dev/cons.h>
#include <uvm/uvm_extern.h>

#include <sys/conf.h>

#include <machine/db_machdep.h>
#include <ddb/db_sym.h>
#include <ddb/db_extern.h>

#include <machine/bootconfig.h>
#include <arm/armreg.h>

#include <arm/cpufunc.h>

#include <evbarm/include/autoconf.h>
#include <evbarm/fdt/machdep.h>
#include <evbarm/fdt/platform.h>

#include <arm/fdt/arm_fdtvar.h>
#include <dev/fdt/fdt_private.h>
#include <dev/fdt/fdt_memory.h>

#ifdef EFI_RUNTIME
#include <arm/arm/efi_runtime.h>
#endif

#if NWSDISPLAY > 0 && NGENFB > 0
#include <arm/fdt/arm_simplefb.h>
#endif

#if NUKBD > 0
#include <dev/usb/ukbdvar.h>
#endif
#if NWSDISPLAY > 0
#include <dev/wscons/wsdisplayvar.h>
#endif

#ifdef MEMORY_DISK_DYNAMIC
#include <dev/md.h>
#endif

#ifndef FDT_MAX_BOOT_STRING
#define FDT_MAX_BOOT_STRING 1024
#endif

BootConfig bootconfig;
char bootargs[FDT_MAX_BOOT_STRING] = "";
char *boot_args = NULL;

/* filled in before cleaning bss. keep in .data */
u_long uboot_args[4] __attribute__((__section__(".data")));
const uint8_t *fdt_addr_r __attribute__((__section__(".data")));

static uint64_t initrd_start, initrd_end;
static uint64_t rndseed_start, rndseed_end; /* our on-disk seed */
static uint64_t efirng_start, efirng_end;   /* firmware's EFI RNG output */

#include <libfdt.h>
#include <dev/fdt/fdtvar.h>
#define FDT_BUF_SIZE	(512*1024)
static uint8_t fdt_data[FDT_BUF_SIZE];

extern char KERNEL_BASE_phys[];
#define KERNEL_BASE_PHYS ((paddr_t)KERNEL_BASE_phys)

static void fdt_update_stdout_path(void);
static void fdt_device_register(device_t, void *);
static void fdt_device_register_post_config(device_t, void *);
static void fdt_cpu_rootconf(void);
static void fdt_reset(void);
static void fdt_powerdown(void);

#if BYTE_ORDER == BIG_ENDIAN
static void fdt_update_fb_format(void);
#endif

static void
earlyconsputc(dev_t dev, int c)
{
	uartputc(c);
}

static int
earlyconsgetc(dev_t dev)
{
	return 0;
}

static struct consdev earlycons = {
	.cn_putc = earlyconsputc,
	.cn_getc = earlyconsgetc,
	.cn_pollc = nullcnpollc,
};

#ifdef VERBOSE_INIT_ARM
#define VPRINTF(...)	printf(__VA_ARGS__)
#else
#define VPRINTF(...)	__nothing
#endif

static void
fdt_add_dram_blocks(const struct fdt_memory *m, void *arg)
{
	BootConfig *bc = arg;

	VPRINTF("  %" PRIx64 " - %" PRIx64 "\n", m->start, m->end - 1);
	bc->dram[bc->dramblocks].address = m->start;
	bc->dram[bc->dramblocks].pages =
	    (m->end - m->start) / PAGE_SIZE;
	bc->dramblocks++;
}

#define MAX_PHYSMEM 64
static int nfdt_physmem = 0;
static struct boot_physmem fdt_physmem[MAX_PHYSMEM];

static void
fdt_add_boot_physmem(const struct fdt_memory *m, void *arg)
{
	const paddr_t saddr = round_page(m->start);
	const paddr_t eaddr = trunc_page(m->end);

	VPRINTF("  %" PRIx64 " - %" PRIx64, m->start, m->end - 1);
	if (saddr >= eaddr) {
		VPRINTF(" skipped\n");
		return;
	}
	VPRINTF("\n");

	struct boot_physmem *bp = &fdt_physmem[nfdt_physmem++];

	KASSERT(nfdt_physmem <= MAX_PHYSMEM);

	bp->bp_start = atop(saddr);
	bp->bp_pages = atop(eaddr) - bp->bp_start;
	bp->bp_freelist = VM_FREELIST_DEFAULT;

#ifdef PMAP_NEED_ALLOC_POOLPAGE
	const uint64_t memory_size = *(uint64_t *)arg;
	if (atop(memory_size) > bp->bp_pages) {
		arm_poolpage_vmfreelist = VM_FREELIST_DIRECTMAP;
		bp->bp_freelist = VM_FREELIST_DIRECTMAP;
	}
#endif
}


static void
fdt_print_memory(const struct fdt_memory *m, void *arg)
{

	VPRINTF("FDT /memory @ 0x%" PRIx64 " size 0x%" PRIx64 "\n",
	    m->start, m->end - m->start);
}


/*
 * Define usable memory regions.
 */
static void
fdt_build_bootconfig(uint64_t mem_start, uint64_t mem_end)
{
	BootConfig *bc = &bootconfig;

	uint64_t addr, size;
	int index;

	fdt_memory_remove_reserved(mem_start, mem_end);

	const uint64_t initrd_size =
	    round_page(initrd_end) - trunc_page(initrd_start);
	if (initrd_size > 0)
		fdt_memory_remove_range(trunc_page(initrd_start), initrd_size);

	const uint64_t rndseed_size =
	    round_page(rndseed_end) - trunc_page(rndseed_start);
	if (rndseed_size > 0)
		fdt_memory_remove_range(trunc_page(rndseed_start),
		    rndseed_size);

	const uint64_t efirng_size =
	    round_page(efirng_end) - trunc_page(efirng_start);
	if (efirng_size > 0)
		fdt_memory_remove_range(trunc_page(efirng_start), efirng_size);

	const int framebuffer = OF_finddevice("/chosen/framebuffer");
	if (framebuffer >= 0) {
		for (index = 0;
		     fdtbus_get_reg64(framebuffer, index, &addr, &size) == 0;
		     index++) {
			fdt_memory_remove_range(addr, size);
		}
	}

	VPRINTF("Usable memory:\n");
	bc->dramblocks = 0;
	fdt_memory_foreach(fdt_add_dram_blocks, bc);
}

static void
fdt_probe_range(const char *startname, const char *endname,
    uint64_t *pstart, uint64_t *pend)
{
	int chosen, len;
	const void *start_data, *end_data;

	*pstart = *pend = 0;

	chosen = OF_finddevice("/chosen");
	if (chosen < 0)
		return;

	start_data = fdtbus_get_prop(chosen, startname, &len);
	end_data = fdtbus_get_prop(chosen, endname, NULL);
	if (start_data == NULL || end_data == NULL)
		return;

	switch (len) {
	case 4:
		*pstart = be32dec(start_data);
		*pend = be32dec(end_data);
		break;
	case 8:
		*pstart = be64dec(start_data);
		*pend = be64dec(end_data);
		break;
	default:
		printf("Unsupported len %d for /chosen `%s'\n",
		    len, startname);
		return;
	}
}

static void *
fdt_map_range(uint64_t start, uint64_t end, uint64_t *psize,
    const char *purpose)
{
	const paddr_t startpa = trunc_page(start);
	const paddr_t endpa = round_page(end);
	paddr_t pa;
	vaddr_t va;
	void *ptr;

	*psize = end - start;
	if (*psize == 0)
		return NULL;

	const vaddr_t voff = start & PAGE_MASK;

	va = uvm_km_alloc(kernel_map, *psize, 0, UVM_KMF_VAONLY|UVM_KMF_NOWAIT);
	if (va == 0) {
		printf("Failed to allocate VA for %s\n", purpose);
		return NULL;
	}
	ptr = (void *)(va + voff);

	for (pa = startpa; pa < endpa; pa += PAGE_SIZE, va += PAGE_SIZE)
		pmap_kenter_pa(va, pa, VM_PROT_READ|VM_PROT_WRITE, 0);
	pmap_update(pmap_kernel());

	return ptr;
}

static void
fdt_unmap_range(void *ptr, uint64_t size)
{
	const char *start = ptr, *end = start + size;
	const vaddr_t startva = trunc_page((vaddr_t)(uintptr_t)start);
	const vaddr_t endva = round_page((vaddr_t)(uintptr_t)end);

	pmap_kremove(startva, endva - startva);
	pmap_update(pmap_kernel());
}

static void
fdt_probe_initrd(uint64_t *pstart, uint64_t *pend)
{
	*pstart = *pend = 0;

#ifdef MEMORY_DISK_DYNAMIC
	fdt_probe_range("linux,initrd-start", "linux,initrd-end", pstart, pend);
#endif
}

static void
fdt_setup_initrd(void)
{
#ifdef MEMORY_DISK_DYNAMIC
	void *md_start;
	uint64_t initrd_size;

	md_start = fdt_map_range(initrd_start, initrd_end, &initrd_size,
	    "initrd");
	if (md_start == NULL)
		return;
	md_root_setconf(md_start, initrd_size);
#endif
}

static void
fdt_probe_rndseed(uint64_t *pstart, uint64_t *pend)
{

	fdt_probe_range("netbsd,rndseed-start", "netbsd,rndseed-end",
	    pstart, pend);
}

static void
fdt_setup_rndseed(void)
{
	uint64_t rndseed_size;
	void *rndseed;

	rndseed = fdt_map_range(rndseed_start, rndseed_end, &rndseed_size,
	    "rndseed");
	if (rndseed == NULL)
		return;
	rnd_seed(rndseed, rndseed_size);
	fdt_unmap_range(rndseed, rndseed_size);
}

static void
fdt_probe_efirng(uint64_t *pstart, uint64_t *pend)
{

	fdt_probe_range("netbsd,efirng-start", "netbsd,efirng-end",
	    pstart, pend);
}

static struct krndsource efirng_source;

static void
fdt_setup_efirng(void)
{
	uint64_t efirng_size;
	void *efirng;

	efirng = fdt_map_range(efirng_start, efirng_end, &efirng_size,
	    "efirng");
	if (efirng == NULL)
		return;

	rnd_attach_source(&efirng_source, "efirng", RND_TYPE_RNG,
	    RND_FLAG_DEFAULT);

	/*
	 * We don't really have specific information about the physical
	 * process underlying the data provided by the firmware via the
	 * EFI RNG API, so the entropy estimate here is heuristic.
	 * What efiboot provides us is up to 4096 bytes of data from
	 * the EFI RNG API, although in principle it may return short.
	 *
	 * The UEFI Specification (2.8 Errata A, February 2020[1]) says
	 *
	 *	When a Deterministic Random Bit Generator (DRBG) is
	 *	used on the output of a (raw) entropy source, its
	 *	security level must be at least 256 bits.
	 *
	 * It's not entirely clear whether `it' refers to the DRBG or
	 * the entropy source; if it refers to the DRBG, it's not
	 * entirely clear how ANSI X9.31 3DES, one of the options for
	 * DRBG in the UEFI spec, can provide a `256-bit security
	 * level' because it has only 232 bits of inputs (three 56-bit
	 * keys and one 64-bit block).  That said, even if it provides
	 * only 232 bits of entropy, that's enough to prevent all
	 * attacks and we probably get a few more bits from sampling
	 * the clock anyway.
	 *
	 * In the event we get raw samples, e.g. the bits sampled by a
	 * ring oscillator, we hope that the samples have at least half
	 * a bit of entropy per bit of data -- and efiboot tries to
	 * draw 4096 bytes to provide plenty of slop.  Hence we divide
	 * the total number of bits by two and clamp at 256.  There are
	 * ways this could go wrong, but on most machines it should
	 * behave reasonably.
	 *
	 * [1] https://uefi.org/sites/default/files/resources/UEFI_Spec_2_8_A_Feb14.pdf
	 */
	rnd_add_data(&efirng_source, efirng, efirng_size,
	    MIN(256, efirng_size*NBBY/2));

	explicit_memset(efirng, 0, efirng_size);
	fdt_unmap_range(efirng, efirng_size);
}

#ifdef EFI_RUNTIME
static void
fdt_map_efi_runtime(const char *prop, enum arm_efirt_mem_type type)
{
	int len;

	const int chosen_off = fdt_path_offset(fdt_data, "/chosen");
	if (chosen_off < 0)
		return;

	const uint64_t *map = fdt_getprop(fdt_data, chosen_off, prop, &len);
	if (map == NULL)
		return;

	while (len >= 24) {
		const paddr_t pa = be64toh(map[0]);
		const vaddr_t va = be64toh(map[1]);
		const uint64_t sz = be64toh(map[2]);
		VPRINTF("%s: %s %lx-%lx (%lx-%lx)\n", __func__, prop, pa, pa+sz-1, va, va+sz-1);
		arm_efirt_md_map_range(va, pa, sz, type);
		map += 3;
		len -= 24;
	}
}
#endif

vaddr_t
initarm(void *arg)
{
	const struct arm_platform *plat;
	uint64_t memory_start, memory_end;

	/* set temporally to work printf()/panic() even before consinit() */
	cn_tab = &earlycons;

	/* Load FDT */
	int error = fdt_check_header(fdt_addr_r);
	if (error != 0)
		panic("fdt_check_header failed: %s", fdt_strerror(error));

	/* If the DTB is too big, try to pack it in place first. */
	if (fdt_totalsize(fdt_addr_r) > sizeof(fdt_data))
		(void)fdt_pack(__UNCONST(fdt_addr_r));

	error = fdt_open_into(fdt_addr_r, fdt_data, sizeof(fdt_data));
	if (error != 0)
		panic("fdt_move failed: %s", fdt_strerror(error));

	fdtbus_init(fdt_data);

	/* Lookup platform specific backend */
	plat = arm_fdt_platform();
	if (plat == NULL)
		panic("Kernel does not support this device");

	/* Early console may be available, announce ourselves. */
	VPRINTF("FDT<%p>\n", fdt_addr_r);

	const int chosen = OF_finddevice("/chosen");
	if (chosen >= 0)
		OF_getprop(chosen, "bootargs", bootargs, sizeof(bootargs));
	boot_args = bootargs;

	/* Heads up ... Setup the CPU / MMU / TLB functions. */
	VPRINTF("cpufunc\n");
	if (set_cpufuncs())
		panic("cpu not recognized!");

	/*
	 * Memory is still identity/flat mapped this point so using ttbr for
	 * l1pt VA is fine
	 */

	VPRINTF("devmap %p\n", plat->ap_devmap());
	extern char ARM_BOOTSTRAP_LxPT[];
	pmap_devmap_bootstrap((vaddr_t)ARM_BOOTSTRAP_LxPT, plat->ap_devmap());

	VPRINTF("bootstrap\n");
	plat->ap_bootstrap();

	/*
	 * If stdout-path is specified on the command line, override the
	 * value in /chosen/stdout-path before initializing console.
	 */
	VPRINTF("stdout\n");
	fdt_update_stdout_path();

#if BYTE_ORDER == BIG_ENDIAN
	/*
	 * Most boards are configured to little-endian mode in initial, and
	 * switched to big-endian mode after kernel is loaded. In this case,
	 * framebuffer seems byte-swapped to CPU. Override FDT to let
	 * drivers know.
	 */
	VPRINTF("fb_format\n");
	fdt_update_fb_format();
#endif

	/*
	 * Done making changes to the FDT.
	 */
	fdt_pack(fdt_data);

	VPRINTF("consinit ");
	consinit();
	VPRINTF("ok\n");

	VPRINTF("uboot: args %#lx, %#lx, %#lx, %#lx\n",
	    uboot_args[0], uboot_args[1], uboot_args[2], uboot_args[3]);

	cpu_reset_address = fdt_reset;
	cpu_powerdown_address = fdt_powerdown;
	evbarm_device_register = fdt_device_register;
	evbarm_device_register_post_config = fdt_device_register_post_config;
	evbarm_cpu_rootconf = fdt_cpu_rootconf;

	/* Talk to the user */
	printf("NetBSD/evbarm (fdt) booting ...\n");

#ifdef BOOT_ARGS
	char mi_bootargs[] = BOOT_ARGS;
	parse_mi_bootargs(mi_bootargs);
#endif

	fdt_memory_get(&memory_start, &memory_end);

<<<<<<< HEAD
	fdt_memory_foreach(fdt_print_memory, NULL);

#if !defined(_LP64)
	/* Cannot map memory above 4GB (remove last page as well) */
	const uint64_t memory_limit = 0x100000000ULL - PAGE_SIZE;
	if (memory_end > memory_limit) {
		fdt_memory_remove_range(memory_limit , memory_end);
		memory_end = memory_limit;
	}
=======
#if !defined(_LP64)
	/* Cannot map memory above 4GB (remove last page as well) */
	const uint64_t memory_limit = 0x100000000ULL - PAGE_SIZE;
	if (memory_end > memory_limit)
		memory_end = memory_limit;
>>>>>>> 1278e1db
#endif
	uint64_t memory_size = memory_end - memory_start;

	VPRINTF("%s: memory start %" PRIx64 " end %" PRIx64 " (len %"
	    PRIx64 ")\n", __func__, memory_start, memory_end, memory_size);

	/* Parse ramdisk info */
	fdt_probe_initrd(&initrd_start, &initrd_end);

	/* Parse our on-disk rndseed and the firmware's RNG from EFI */
	fdt_probe_rndseed(&rndseed_start, &rndseed_end);
	fdt_probe_efirng(&efirng_start, &efirng_end);

	/*
	 * Populate bootconfig structure for the benefit of dodumpsys
	 */
	VPRINTF("%s: fdt_build_bootconfig\n", __func__);
	fdt_build_bootconfig(memory_start, memory_end);

#ifdef EFI_RUNTIME
	fdt_map_efi_runtime("netbsd,uefi-runtime-code", ARM_EFIRT_MEM_CODE);
	fdt_map_efi_runtime("netbsd,uefi-runtime-data", ARM_EFIRT_MEM_DATA);
	fdt_map_efi_runtime("netbsd,uefi-runtime-mmio", ARM_EFIRT_MEM_MMIO);
#endif

	/* Perform PT build and VM init */
	cpu_kernel_vm_init(memory_start, memory_size);

	VPRINTF("bootargs: %s\n", bootargs);

	parse_mi_bootargs(boot_args);

	VPRINTF("Memory regions:\n");
	fdt_memory_foreach(fdt_add_boot_physmem, &memory_size);

	vaddr_t sp = initarm_common(KERNEL_VM_BASE, KERNEL_VM_SIZE, fdt_physmem,
	     nfdt_physmem);

	/*
	 * initarm_common flushes cache if required before AP start
	 */
	error = 0;
	if ((boothowto & RB_MD1) == 0) {
		VPRINTF("mpstart\n");
		if (plat->ap_mpstart)
			error = plat->ap_mpstart();
	}

	if (error)
		return sp;

	/*
	 * Now we have APs started the pages used for stacks and L1PT can
	 * be given to uvm
	 */
	extern char const __start__init_memory[];
	extern char const __stop__init_memory[] __weak;

	if (__start__init_memory != __stop__init_memory) {
		const paddr_t spa = KERN_VTOPHYS((vaddr_t)__start__init_memory);
		const paddr_t epa = KERN_VTOPHYS((vaddr_t)__stop__init_memory);
		const paddr_t spg = atop(spa);
		const paddr_t epg = atop(epa);

		VPRINTF("         start %08lx  end %08lx... "
		    "loading in freelist %d\n", spa, epa, VM_FREELIST_DEFAULT);

		uvm_page_physload(spg, epg, spg, epg, VM_FREELIST_DEFAULT);

	}

	return sp;
}

static void
fdt_update_stdout_path(void)
{
	char *stdout_path, *ep;
	int stdout_path_len;
	char buf[256];

	const int chosen_off = fdt_path_offset(fdt_data, "/chosen");
	if (chosen_off == -1)
		return;

	if (get_bootconf_option(boot_args, "stdout-path",
	    BOOTOPT_TYPE_STRING, &stdout_path) == 0)
		return;

	ep = strchr(stdout_path, ' ');
	stdout_path_len = ep ? (ep - stdout_path) : strlen(stdout_path);
	if (stdout_path_len >= sizeof(buf))
		return;

	strncpy(buf, stdout_path, stdout_path_len);
	buf[stdout_path_len] = '\0';
	fdt_setprop(fdt_data, chosen_off, "stdout-path",
	    buf, stdout_path_len + 1);
}

void
consinit(void)
{
	static bool initialized = false;
	const struct arm_platform *plat = arm_fdt_platform();
	const struct fdt_console *cons = fdtbus_get_console();
	struct fdt_attach_args faa;
	u_int uart_freq = 0;

	if (initialized || cons == NULL)
		return;

	plat->ap_init_attach_args(&faa);
	faa.faa_phandle = fdtbus_get_stdout_phandle();

	if (plat->ap_uart_freq != NULL)
		uart_freq = plat->ap_uart_freq();

	cons->consinit(&faa, uart_freq);

	initialized = true;
}

void
cpu_startup_hook(void)
{

	fdtbus_intr_init();

	fdt_setup_rndseed();
	fdt_setup_efirng();
}

void
delay(u_int us)
{
	const struct arm_platform *plat = arm_fdt_platform();

	plat->ap_delay(us);
}

static void
fdt_detect_root_device(device_t dev)
{
	struct mbr_sector mbr;
	uint8_t buf[DEV_BSIZE];
	uint8_t hash[16];
	const uint8_t *rhash;
	char rootarg[64];
	struct vnode *vp;
	MD5_CTX md5ctx;
	int error, len;
	size_t resid;
	u_int part;

	const int chosen = OF_finddevice("/chosen");
	if (chosen < 0)
		return;

	if (of_hasprop(chosen, "netbsd,mbr") &&
	    of_hasprop(chosen, "netbsd,partition")) {

		/*
		 * The bootloader has passed in a partition index and MD5 hash
		 * of the MBR sector. Read the MBR of this device, calculate the
		 * hash, and compare it with the value passed in.
		 */
		rhash = fdtbus_get_prop(chosen, "netbsd,mbr", &len);
		if (rhash == NULL || len != 16)
			return;
		of_getprop_uint32(chosen, "netbsd,partition", &part);
		if (part >= MAXPARTITIONS)
			return;

		vp = opendisk(dev);
		if (!vp)
			return;
		error = vn_rdwr(UIO_READ, vp, buf, sizeof(buf), 0, UIO_SYSSPACE,
		    0, NOCRED, &resid, NULL);
		VOP_CLOSE(vp, FREAD, NOCRED);
		vput(vp);

		if (error != 0)
			return;

		memcpy(&mbr, buf, sizeof(mbr));
		MD5Init(&md5ctx);
		MD5Update(&md5ctx, (void *)&mbr, sizeof(mbr));
		MD5Final(hash, &md5ctx);

		if (memcmp(rhash, hash, 16) != 0)
			return;

		snprintf(rootarg, sizeof(rootarg), " root=%s%c", device_xname(dev), part + 'a');
		strcat(boot_args, rootarg);
	}

	if (of_hasprop(chosen, "netbsd,gpt-guid")) {
		char guidbuf[UUID_STR_LEN];
		const struct uuid *guid = fdtbus_get_prop(chosen, "netbsd,gpt-guid", &len);
		if (guid == NULL || len != 16)
			return;

		uuid_snprintf(guidbuf, sizeof(guidbuf), guid);
		snprintf(rootarg, sizeof(rootarg), " root=wedge:%s", guidbuf);
		strcat(boot_args, rootarg);
	}

	if (of_hasprop(chosen, "netbsd,gpt-label")) {
		const char *label = fdtbus_get_string(chosen, "netbsd,gpt-label");
		if (label == NULL || *label == '\0')
			return;

		device_t dv = dkwedge_find_by_wname(label);
		if (dv != NULL)
			booted_device = dv;
	}

	if (of_hasprop(chosen, "netbsd,booted-mac-address")) {
		const uint8_t *macaddr = fdtbus_get_prop(chosen, "netbsd,booted-mac-address", &len);
		if (macaddr == NULL || len != 6)
			return;
		int s = pserialize_read_enter();
		struct ifnet *ifp;
		IFNET_READER_FOREACH(ifp) {
			if (memcmp(macaddr, CLLADDR(ifp->if_sadl), len) == 0) {
				device_t dv = device_find_by_xname(ifp->if_xname);
				if (dv != NULL)
					booted_device = dv;
				break;
			}
		}
		pserialize_read_exit(s);
	}
}

static void
fdt_device_register(device_t self, void *aux)
{
	const struct arm_platform *plat = arm_fdt_platform();

	if (device_is_a(self, "armfdt")) {
		fdt_setup_initrd();

#if NWSDISPLAY > 0 && NGENFB > 0
		/*
		 * Setup framebuffer console, if present.
		 */
		arm_simplefb_preattach();
#endif
	}

#if NWSDISPLAY > 0 && NGENFB > 0
	if (device_is_a(self, "genfb")) {
		prop_dictionary_t dict = device_properties(self);
		prop_dictionary_set_uint64(dict,
		    "simplefb-physaddr", arm_simplefb_physaddr());
	}
#endif

	if (plat && plat->ap_device_register)
		plat->ap_device_register(self, aux);
}

static void
fdt_device_register_post_config(device_t self, void *aux)
{
#if NUKBD > 0 && NWSDISPLAY > 0
	if (device_is_a(self, "wsdisplay")) {
		struct wsdisplay_softc *sc = device_private(self);
		if (wsdisplay_isconsole(sc))
			ukbd_cnattach();
	}
#endif
}

static void
fdt_cpu_rootconf(void)
{
	device_t dev;
	deviter_t di;
	char *ptr;

	for (dev = deviter_first(&di, 0); dev; dev = deviter_next(&di)) {
		if (device_class(dev) != DV_DISK)
			continue;

		if (get_bootconf_option(boot_args, "root", BOOTOPT_TYPE_STRING, &ptr) != 0)
			break;

		if (device_is_a(dev, "ld") || device_is_a(dev, "sd") || device_is_a(dev, "wd"))
			fdt_detect_root_device(dev);
	}
	deviter_release(&di);
}

static void
fdt_reset(void)
{
	const struct arm_platform *plat = arm_fdt_platform();

	fdtbus_power_reset();

	if (plat && plat->ap_reset)
		plat->ap_reset();
}

static void
fdt_powerdown(void)
{
	fdtbus_power_poweroff();
}

#if BYTE_ORDER == BIG_ENDIAN
static void
fdt_update_fb_format(void)
{
	int off, len;
	const char *format, *replace;

	off = fdt_path_offset(fdt_data, "/chosen");
	if (off < 0)
		return;

	for (;;) {
		off = fdt_node_offset_by_compatible(fdt_data, off,
		    "simple-framebuffer");
		if (off < 0)
			return;

		format = fdt_getprop(fdt_data, off, "format", &len);
		if (format == NULL)
			continue;

		replace = NULL;
		if (strcmp(format, "a8b8g8r8") == 0)
			replace = "r8g8b8a8";
		else if (strcmp(format, "x8r8g8b8") == 0)
			replace = "b8g8r8x8";
		if (replace != NULL)
			fdt_setprop(fdt_data, off, "format", replace,
			    strlen(replace) + 1);
	}
}
#endif<|MERGE_RESOLUTION|>--- conflicted
+++ resolved
@@ -583,7 +583,6 @@
 
 	fdt_memory_get(&memory_start, &memory_end);
 
-<<<<<<< HEAD
 	fdt_memory_foreach(fdt_print_memory, NULL);
 
 #if !defined(_LP64)
@@ -593,13 +592,6 @@
 		fdt_memory_remove_range(memory_limit , memory_end);
 		memory_end = memory_limit;
 	}
-=======
-#if !defined(_LP64)
-	/* Cannot map memory above 4GB (remove last page as well) */
-	const uint64_t memory_limit = 0x100000000ULL - PAGE_SIZE;
-	if (memory_end > memory_limit)
-		memory_end = memory_limit;
->>>>>>> 1278e1db
 #endif
 	uint64_t memory_size = memory_end - memory_start;
 
