#
#	$NetBSD: OMAP5EVM,v 1.20 2020/09/29 19:58:50 jmcneill Exp $
#
#	OMAP5EVM -- TI OMAP 543x Eval Board Kernel
#

include	"arch/evbarm/conf/std.beagle"

# estimated number of users

maxusers	32

# Standard system options

options 	RTC_OFFSET=0	# hardware clock is this many mins. west of GMT
#options 	NTP		# NTP phase/frequency locked loop

# CPU options

options 	CPU_CORTEX
options 	OMAP_5430
<<<<<<< HEAD

options 	PMAPCOUNTERS
=======
#options 	PMAPCOUNTERS
>>>>>>> 006b198a
options 	MULTIPROCESSOR
# no options	__HAVE_MM_MD_DIRECT_MAPPED_PHYS # too much memory to direct map

# Architecture options

# File systems

file-system	FFS		# UFS
#file-system	LFS		# log-structured file system
file-system	MFS		# memory file system
file-system	NFS		# Network file system
#file-system 	ADOSFS		# AmigaDOS-compatible file system
#file-system 	EXT2FS		# second extended file system (linux)
#file-system	CD9660		# ISO 9660 + Rock Ridge file system
file-system	MSDOSFS		# MS-DOS file system
#file-system	FDESC		# /dev/fd
#file-system	KERNFS		# /kern
#file-system	NULLFS		# loopback file system
#file-system	PROCFS		# /proc
#file-system	PUFFS		# Userspace file systems (e.g. ntfs-3g & sshfs)
#file-system	UMAPFS		# NULLFS + uid and gid remapping
#file-system	UNION		# union file system
file-system	TMPFS		# memory file system
file-system	PTYFS		# /dev/pts/N support

# File system options
#options 	QUOTA		# legacy UFS quotas
#options 	QUOTA2		# new, in-filesystem UFS quotas
#options 	DISKLABEL_EI	# disklabel Endian Independent support
#options 	FFS_EI		# FFS Endian Independent support
#options 	NFSSERVER
options 	WAPBL		# File system journaling support - Experimental
#options 	FFS_NO_SNAPSHOT	# No FFS snapshot support

# Networking options

#options 	GATEWAY		# packet forwarding
options 	INET		# IP + ICMP + TCP + UDP
options 	INET6		# IPV6
#options 	IPSEC		# IP security
#options 	IPSEC_DEBUG	# debug for IP security
#options 	MROUTING	# IP multicast routing
#options 	PIM		# Protocol Independent Multicast
#options 	NETATALK	# AppleTalk networking
#options 	PPP_BSDCOMP	# BSD-Compress compression support for PPP
#options 	PPP_DEFLATE	# Deflate compression support for PPP
#options 	PPP_FILTER	# Active filter support for PPP (requires bpf)
#options 	TCP_DEBUG	# Record last TCP_NDEBUG packets with SO_DEBUG

options 	NFS_BOOT_BOOTP
options 	NFS_BOOT_DHCP
#options 	NFS_BOOT_BOOTSTATIC
#options 	NFS_BOOTSTATIC_MYIP="\"192.168.1.4\""
#options 	NFS_BOOTSTATIC_GWIP="\"192.168.1.1\""
#options 	NFS_BOOTSTATIC_MASK="\"255.255.255.0\""
#options 	NFS_BOOTSTATIC_SERVADDR="\"192.168.1.1\""
#options 	NFS_BOOTSTATIC_SERVER="\"192.168.1.1:/nfs/sdp2430\""

options 	NFS_BOOT_RWSIZE=1024

# Compatibility options

include 	"conf/compat_netbsd30.config"
options 	COMPAT_NETBSD32	# allow running arm (e.g. non-earm) binaries

# Shared memory options

options 	SYSVMSG		# System V-like message queues
options 	SYSVSEM		# System V-like semaphores
#options 	SEMMNI=10	# number of semaphore identifiers
#options 	SEMMNS=60	# number of semaphores in system
#options 	SEMUME=10	# max number of undo entries per process
#options 	SEMMNU=30	# number of undo structures in system
options 	SYSVSHM		# System V-like memory sharing

# Device options

#options 	MEMORY_DISK_HOOKS	# boottime setup of ramdisk
#options 	MEMORY_DISK_ROOT_SIZE=8192	# Size in blocks
#options 	MEMORY_DISK_DYNAMIC
#options 	MINIROOTSIZE=1000	# Size in blocks
#options 	MEMORY_DISK_IS_ROOT	# use memory disk as root

# Miscellaneous kernel options
options 	KTRACE		# system call tracing, a la ktrace(1)
#options 	SCSIVERBOSE	# Verbose SCSI errors
#options 	MIIVERBOSE	# Verbose MII autoconfuration messages
#options 	DDB_KEYCODE=0x40
#options 	USERCONF	# userconf(4) support
#options	PIPE_SOCKETPAIR	# smaller, but slower pipe(2)

# Development and Debugging options

options 	DIAGNOSTIC	# internal consistency checks
#options 	DEBUG
#options 	UVMHIST		# kernhist for uvm/pmap subsystems
options 	DDB		# in-kernel debugger
options 	DDB_ONPANIC=1
options 	DDB_HISTORY_SIZE=100	# Enable history editing in DDB
#options 	KGDB
makeoptions	DEBUG="-g"	# compile full symbol table
makeoptions	COPY_SYMTAB=1

#options 	VERBOSE_INIT_ARM # verbose bootstraping messages
#options 	EARLYCONS=beagle
options 	CONSADDR=0x48020000, CONSPEED=115200

## USB Debugging options
options USB_DEBUG
options EHCI_DEBUG
options OHCI_DEBUG
options UHUB_DEBUG


# Valid options for BOOT_ARGS:
#  single		Boot to single user only
#  kdb			Give control to kernel debugger
#  ask			Ask for file name to reboot from
#  memorydisk=<n>	Set memorydisk size to <n> KB
#  quiet		Show aprint_naive output
#  verbose		Show aprint_normal and aprint_verbose output
options 	BOOT_ARGS="\"\""

config		netbsd		root on ? type ?

# The main bus device
mainbus0	at root

# The boot cpu
cpu0		at mainbus?

# A9 core devices
armperiph0	at mainbus?
armgic0		at armperiph?				# Interrupt Controller
armgtmr0	at armperiph?				# ARM Generic Timer

# L3 Interconnect
L3i0		at mainbus?

# OBIO
obio0		at mainbus? base 0x4A000000 size 0x1000000	# L4 CORE (CFG)
obio1		at mainbus? base 0x4AE00000 size 0x0200000	# L4 WAKEUP
obio2		at mainbus? base 0x48000000 size 0x1000000	# L4 PERIPHERAL
obio3		at mainbus? base 0x49000000 size 0x1000000	# L4 ABE

# General Purpose Memory Controller
gpmc0		at mainbus? base 0x50000000

# SDHC controllers
sdhc0		at obio2 addr 0x4809C000 size 0x0400 intr 115 # MMC1 83 + 32
sdhc1		at obio2 addr 0x480B4000 size 0x0400 intr 118 # MMC2 86 + 32
#sdhc2		at obio2 addr 0x480AD000 size 0x0400 intr 126 # MMC3 94 + 32
#sdhc2		at obio2 addr 0x480D1000 size 0x0400 intr 128 # MMC4 96 + 32
#sdhc2		at obio2 addr 0x480D5000 size 0x0400 intr  91 # MMC5 59 + 32
sdmmc*		at sdhc?		# SD/MMC bus
ld*		at sdmmc?


omapgpio0	at obio1 addr 0x4AE10000 size 0x0400 intrbase 192 intr 61 #GPIO1
omapgpio1	at obio2 addr 0x48055000 size 0x0400 intrbase 224 intr 62 #GPIO2
omapgpio2	at obio2 addr 0x48057000 size 0x0400 intrbase 256 intr 63 #GPIO3
omapgpio3	at obio2 addr 0x48059000 size 0x0400 intrbase 288 intr 64 #GPIO4
omapgpio4	at obio2 addr 0x4805B000 size 0x0400 intrbase 320 intr 65 #GPIO5
omapgpio5	at obio2 addr 0x4805D000 size 0x0400 intrbase 352 intr 66 #GPIO6
omapgpio6	at obio2 addr 0x48051000 size 0x0400 intrbase 384 intr 67 #GPIO7
omapgpio7	at obio2 addr 0x48053000 size 0x0400 intrbase 416 intr 153 #GPIO8

gpio*		at omapgpio?

# # I2C Controller
# omapi2c0	at tipb? addr 0xfffb3800 intr 68 mult 4
# iic*		at omapi2c?
# # omap's own i2c address
# options 	OMAP_I2C_ADDRESS=0xe
# # i2c bus clock low and high times in ns
# options 	I2C_LOW_TIME_nSEC=1500
# options 	I2C_HIGH_TIME_nSEC=1000

# On-board 16550 UARTs
com0		at obio2 addr 0x48020000 intr 106 mult 4 # UART3 (console) 74+32

# Operating System Timer
#omapmputmr0	at obio2 addr 0x48032000 intr 70	# GP Timer 2 L4PER
# Statistics Timer
#omapmputmr1	at obio2 addr 0x48034000 intr 71	# GP Timer 3 L4PER
# Microtime Reference Timer
#omapmputmr2	at obio2 addr 0x48036000 intr 72	# GP Timer 4 L4PER
#options 	OMAP_MPU_TIMER_CLOCK_FREQ=12000000

# Watchdog timers (no WDT1)
#omapwdt32k*	at obio3 addr 0x49030000 size 2048	# WDT3
#omapwdt32k*	at obio1 addr 0x4A314000 size 2048	# WDT2

# onboard video
#omapfb*		at obio0 addr 0x48050000 size 0x10000

# make sure the console display is always wsdisplay0
#wsdisplay0	at wsemuldisplaydev? console 1
#wsdisplay*	at wsemuldisplaydev?

# various options for wscons - we try to look as much like a standard
# sun console as possible
#options 	WSEMUL_VT100		# sun terminal emulation
#options 	WS_DEFAULT_FG=WSCOL_BLACK
#options 	WS_DEFAULT_BG=WSCOL_LIGHT_WHITE
#options 	WS_KERNEL_FG=WSCOL_GREEN
#options 	WS_KERNEL_BG=WSCOL_LIGHT_WHITE
#options 	WSDISPLAY_COMPAT_USL		# VT handling
#options 	WSDISPLAY_COMPAT_RAWKBD		# can get raw scancodes
#options 	WSDISPLAY_DEFAULTSCREENS=4
#options 	FONT_QVSS8x15
#options 	FONT_GALLANT12x22	# the console font

#pseudo-device	wsmux			# mouse & keyboard multiplexor
#pseudo-device	wsfont

# Power, Reset and Clock Management
prcm*		at obio1 addr 0x4AE06000 size 0x2000	# PRM Module

# On-board SATA
ahcisata*	at obio0 addr 0x4A140000 size 0x0200 intr 86 # 54 + 32
atabus* 	at ahcisata? channel ?
wd*		at atabus? drive ?

# On-board USB
# OHCI isn't used since the ehci port has a hub directly attached to it.
ohci*		at obio0 addr 0x4A064800 size 0x0400 intr 108	# 76 + 32
ehci*		at obio0 addr 0x4A064C00 size 0x0400 intr 109	# 77 + 32
#xhci*		at obio0 addr 0x4A020000 size 0x10000 intr ???	# ?? + 32 USB3OTG
#xhci*		at obio0 addr 0x4A030000 size 0x10000 intr ???	# ?? + 32 USB3
usb*		at ohci?
usb*		at ehci?
#usb*		at xhci?
uhub*		at usb?
uhub*		at uhub? port ?
umass*		at uhub? port ? configuration ? interface ?
scsibus*	at scsi?
sd*		at scsibus? target ? lun ?
#uhidev*		at uhub?
#ukbd*		at uhidev?
#ums*		at uhidev?
#wskbd*		at ukbd?
#wsmouse*	at ums?

usmsc*		at uhub? port ? configuration ? interface ?

# Hardware clocking and power management

options 	HWCLOCK
options 	HWCLOCK_MACHINE="<arch/arm/omap/hwclock_omap1.h>"
options 	OMAP_CK_REF_SPEED=12000000

# Pseudo-Devices

# disk/mass storage pseudo-devices
#pseudo-device	md			# memory disk device (ramdisk)
#pseudo-device	vnd			# disk-like interface to files
#pseudo-device	fss			# file system snapshot device
pseudo-device	drvctl			# driver control
#pseudo-device	putter			# for puffs and pud

# network pseudo-devices
pseudo-device	bpfilter		# Berkeley packet filter
pseudo-device	loop			# network loopback
#pseudo-device	kttcp			# network loopback

# miscellaneous pseudo-devices
pseudo-device	pty			# pseudo-terminals
#options	RND_COM
#pseudo-device	clockctl		# user control of clock subsystem
pseudo-device	ksyms			# /dev/ksyms
pseudo-device	lockstat		# lock profiling<|MERGE_RESOLUTION|>--- conflicted
+++ resolved
@@ -19,12 +19,8 @@
 
 options 	CPU_CORTEX
 options 	OMAP_5430
-<<<<<<< HEAD
 
 options 	PMAPCOUNTERS
-=======
-#options 	PMAPCOUNTERS
->>>>>>> 006b198a
 options 	MULTIPROCESSOR
 # no options	__HAVE_MM_MD_DIRECT_MAPPED_PHYS # too much memory to direct map
 
