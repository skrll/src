<<<<<<< HEAD
#	$NetBSD: TEAMASA_NPWR,v 1.92 2017/09/14 07:58:40 mrg Exp $
=======
#	$NetBSD: TEAMASA_NPWR,v 1.95 2018/07/12 10:46:43 maxv Exp $
>>>>>>> b2b84690
#
#	TEAMASA_NPWR -- Team ASA, Inc. Npwr -- XScale/IOP310-based
#	server appliance.
#

include	"arch/evbarm/conf/std.iq80310"
options 	IOP310_TEAMASA_NPWR	# Enable Npwr support

#options 	INCLUDE_CONFIG_FILE	# embed config file in kernel binary

# estimated number of users

maxusers	32

# Standard system options

options 	RTC_OFFSET=0	# hardware clock is this many mins. west of GMT
options 	NTP		# NTP phase/frequency locked loop

# CPU options

# For StrongARM systems
options 	CPU_XSCALE_80200	# Support the XScale core
makeoptions	CPUFLAGS="-mcpu=xscale"
options 	XSCALE_CCLKCFG=7	# 600MHz

# Architecture options
options 	XSCALE_CACHE_READ_WRITE_ALLOCATE
options 	XSCALE_NO_COALESCE_WRITES

# File systems

file-system	FFS		# UFS
#file-system	LFS		# log-structured file system
file-system	MFS		# memory file system
file-system	NFS		# Network file system
#file-system 	ADOSFS		# AmigaDOS-compatible file system
file-system 	EXT2FS		# second extended file system (linux)
#file-system	CD9660		# ISO 9660 + Rock Ridge file system
#file-system	MSDOSFS		# MS-DOS file system
file-system	FDESC		# /dev/fd
file-system	KERNFS		# /kern
file-system	NULLFS		# loopback file system
file-system	PROCFS		# /proc
#file-system	PUFFS		# Userspace file systems (e.g. ntfs-3g & sshfs)
#file-system	UMAPFS		# NULLFS + uid and gid remapping
#file-system	UNION		# union file system
file-system	PTYFS		# /dev/pts/N support
file-system	TMPFS		# Efficient memory file-system

# File system options
#options 	QUOTA		# legacy UFS quotas
#options 	QUOTA2		# new, in-filesystem UFS quotas
#options 	DISKLABEL_EI	# disklabel Endian Independent support
#options 	FFS_EI		# FFS Endian Independent support
options 	NFSSERVER
options 	WAPBL		# File system journaling support
#options 	FFS_NO_SNAPSHOT	# No FFS snapshot support

# Networking options

#options 	GATEWAY		# packet forwarding
options 	INET		# IP + ICMP + TCP + UDP
options 	INET6		# IPV6
#options 	IPSEC		# IP security
#options 	IPSEC_DEBUG	# debug for IP security
#options 	MROUTING	# IP multicast routing
#options 	PIM		# Protocol Independent Multicast
#options 	NETATALK	# AppleTalk networking
#options 	PPP_BSDCOMP	# BSD-Compress compression support for PPP
#options 	PPP_DEFLATE	# Deflate compression support for PPP
#options 	PPP_FILTER	# Active filter support for PPP (requires bpf)
#options 	TCP_DEBUG	# Record last TCP_NDEBUG packets with SO_DEBUG

options 	NFS_BOOT_BOOTP
options 	NFS_BOOT_DHCP
#options 	NFS_BOOT_BOOTPARAM

# Compatibility options

include 	"conf/compat_netbsd14.config"
options 	COMPAT_NETBSD32	# allow running arm (e.g. non-earm) binaries

# Shared memory options

options 	SYSVMSG		# System V-like message queues
options 	SYSVSEM		# System V-like semaphores
options 	SYSVSHM		# System V-like memory sharing

# Device options

#options 	MEMORY_DISK_HOOKS	# boottime setup of ramdisk
#options 	MEMORY_DISK_ROOT_SIZE=3400	# Size in blocks
#options 	MEMORY_DISK_IS_ROOT	# use memory disk as root

# Console options.  The default console is oriented towards the IQ80310
# eval board, on connector J9 ("com0") at # 115200 baud.
#
# The Npwr's RedBoot firmware uses 19200, and there is only one
# serial port.
#options 	CONSPEED=19200		# Console speed
#options 	CONUNIT=1		# Console unit (0=J9, 1=J10)

# Miscellaneous kernel options
options 	KTRACE		# system call tracing, a la ktrace(1)
options 	SCSIVERBOSE	# Verbose SCSI errors
options 	PCIVERBOSE	# Verbose PCI descriptions
options 	MIIVERBOSE	# Verbose MII autoconfuration messages
#options 	PCI_CONFIG_DUMP	# verbosely dump PCI config space
#options 	DDB_KEYCODE=0x40
options 	USERCONF	# userconf(4) support
#options	PIPE_SOCKETPAIR	# smaller, but slower pipe(2)
#options 	SYSCTL_INCLUDE_DESCR	# Include sysctl descriptions in kernel

# Development and Debugging options

<<<<<<< HEAD
options 	PERFCTRS	# performance counters
=======
>>>>>>> b2b84690
options 	DIAGNOSTIC	# internal consistency checks
#options 	DEBUG
#options 	PMAP_DEBUG	# Enable pmap_debug_level code
#options 	VERBOSE_INIT_ARM # verbose bootstraping messages
options 	DDB		# in-kernel debugger
options 	DDB_HISTORY_SIZE=100	# Enable history editing in DDB
#makeoptions	DEBUG="-g"	# compile full symbol table
makeoptions	COPY_SYMTAB=1

config		netbsd		root on ? type ?
config		netbsd-wm0	root on wm0 type nfs
config		netbsd-sd0	root on sd0 type ?

# The main bus device
mainbus0	at root

# The boot CPU
cpu0		at mainbus?

# On-board device support
obio*		at mainbus?

# On-board 16550 UART
com0		at obio? addr 0xfe810000 xint3 3

# i80312 Companion I/O support
iopxs*		at mainbus?

iopiic*		at iopxs? 			# I2C Controller Unit
iic*		at iopiic?
m41trtc*	at iic? addr 0x68

pci*		at iopxs? bus ?

#
# Networking devices
#

# PCI network devices
wm*		at pci? dev ? function ?

# MII/PHY support
makphy*		at mii? phy ?			# Marvell "Alaska" Gig-E PHY
ukphy*		at mii? phy ?			# Generic IEEE 802.3u PHYs

#
# Mass storage devices
#

# PCI SCSI controllers
esiop0		at pci? dev ? function ?	# on-board LSI 53c1010
options 	SIOP_SYMLED
scsibus*	at scsi?

# SCSI device support
sd*		at scsibus? target ? lun ?	# SCSI disks
cd*		at scsibus? target ? lun ?	# SCSI CD-ROMs
st*		at scsibus? target ? lun ?	# SCSI tapes
uk*		at scsibus? target ? lun ?	# unknown SCSI devices

# Pseudo-Devices

# disk/mass storage pseudo-devices
#pseudo-device	md			# memory disk device (ramdisk)
pseudo-device	vnd			# disk-like interface to files
pseudo-device	raid			# RAIDframe devices
#pseudo-device	fss			# file system snapshot device
#pseudo-device	ccd			# Concatenated disk devices
#pseudo-device	putter			# for puffs and pud

# network pseudo-devices
pseudo-device	bpfilter		# Berkeley packet filter
pseudo-device	loop			# network loopback
pseudo-device	kttcp

# miscellaneous pseudo-devices
pseudo-device	pty			# pseudo-terminals
pseudo-device	clockctl		# user control of clock subsystem
pseudo-device	ksyms			# /dev/ksyms<|MERGE_RESOLUTION|>--- conflicted
+++ resolved
@@ -1,8 +1,4 @@
-<<<<<<< HEAD
-#	$NetBSD: TEAMASA_NPWR,v 1.92 2017/09/14 07:58:40 mrg Exp $
-=======
 #	$NetBSD: TEAMASA_NPWR,v 1.95 2018/07/12 10:46:43 maxv Exp $
->>>>>>> b2b84690
 #
 #	TEAMASA_NPWR -- Team ASA, Inc. Npwr -- XScale/IOP310-based
 #	server appliance.
@@ -119,10 +115,6 @@
 
 # Development and Debugging options
 
-<<<<<<< HEAD
-options 	PERFCTRS	# performance counters
-=======
->>>>>>> b2b84690
 options 	DIAGNOSTIC	# internal consistency checks
 #options 	DEBUG
 #options 	PMAP_DEBUG	# Enable pmap_debug_level code
