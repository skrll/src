--- conflicted
+++ resolved
@@ -37,15 +37,11 @@
 options 	DIAGNOSTIC	# internal consistency checks
 options 	DEBUG
 #options 	LOCKDEBUG
-<<<<<<< HEAD
 #options 	PMAP_FAULTINFO
 
 options 	UVMHIST		# kernhist for uvm/pmap subsystems
 options 	UVMHIST_PRINT,KERNHIST_DELAY=0
-=======
-#options 	UVMHIST		# kernhist for uvm/pmap subsystems
 #options 	PCI_CONFIG_DUMP	# verbosely dump PCI config space
->>>>>>> e6aaba5d
 
 options 	MSGBUFSIZE=32768
 
@@ -81,12 +77,8 @@
 #options 	EARLYCONS=tegra, CONSADDR=0x70006300
 
 #options 	EARLYCONS=vexpress, CONSADDR=0x1c090000
-<<<<<<< HEAD
 options 	EARLYCONS=virt, CONSADDR=0x09000000
 
-=======
-#options 	EARLYCONS=virt, CONSADDR=0x09000000
->>>>>>> e6aaba5d
 #options 	EARLYCONS=zynq, CONSADDR=0xe0001000
 
 # Kernel Undefined Behavior Sanitizer (kUBSan). Use UBSAN_ALWAYS_FATAL
