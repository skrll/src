#
#	$NetBSD: GENERIC,v 1.80 2020/06/10 17:57:50 jmcneill Exp $
#
#	GENERIC ARM (aarch32) kernel
#

include	"arch/evbarm/conf/std.generic"
include "arch/evbarm/conf/files.generic"
include	"arch/evbarm/conf/GENERIC.common"

options 	CPU_CORTEXA5
options 	CPU_CORTEXA7
options 	CPU_CORTEXA8
options 	CPU_CORTEXA9
options 	CPU_CORTEXA15
options 	CPU_CORTEXA17
options 	CPU_CORTEXA53

options 	SOC_AM33XX
options 	SOC_BCM2836
options 	SOC_EXYNOS5422
options 	SOC_MESON8B
options 	SOC_IMX6DL
options 	SOC_IMX6Q
options 	SOC_IMX6QDL
<<<<<<< HEAD
=======
options 	SOC_IMX7D
options 	SOC_MESON8B
>>>>>>> 350be2ba
options 	SOC_OMAP3
options 	SOC_SUN4I_A10
options 	SOC_SUN5I_A13
options 	SOC_SUN6I_A31
options 	SOC_SUN7I_A20
options 	SOC_SUN8I_A83T
options 	SOC_SUN8I_H3
options 	SOC_SUN9I_A80
options 	SOC_TEGRA124
options 	SOC_VIRT
options 	SOC_ZYNQ7000

options 	MULTIPROCESSOR

pseudo-device 	openfirm	# /dev/openfirm

options 	DIAGNOSTIC	# internal consistency checks
options 	DEBUG
#options 	LOCKDEBUG
#options 	UVMHIST		# kernhist for uvm/pmap subsystems

options 	MSGBUFSIZE=32768

#options 	VERBOSE_INIT_ARM # verbose bootstrapping messages

# EARLYCONS is required for early init messages from VERBOSE_INIT_ARM.

#options 	EARLYCONS=am33xx, CONSADDR=0x44e09000
#options 	EARLYCONS=imx, CONSADDR=0x02020000
#options 	EARLYCONS=omap3, CONSADDR=0x49020000

# ODROID-C1
#options 	EARLYCONS=meson, CONSADDR=0xc81004c0

# ODROID-U3
#options 	EARLYCONS=exynos, CONSADDR=0x13810000

# ODROID-XU lite
#options 	EARLYCONS=exynos, CONSADDR=0x12c20000

# RaspberryPIs
#options 	EARLYCONS=bcm2835, CONSADDR=0x20201000
#options 	EARLYCONS=bcm2836, CONSADDR=0x3f201000
#options 	EARLYCONS=bcm2837, CONSADDR=0x3f215040

#options 	EARLYCONS=cycv, CONSADDR=0xffc02000
#options 	EARLYCONS=imx, CONSADDR=0x02020000
#options 	EARLYCONS=rk3328, CONSADDR=0xff130000
#options 	EARLYCONS=sunxi, CONSADDR=0x01c28000

# TEGRA TK1
#options 	EARLYCONS=tegra, CONSADDR=0x70006300

#options 	EARLYCONS=vexpress, CONSADDR=0x1c090000
#options 	EARLYCONS=virt, CONSADDR=0x09000000

#options 	EARLYCONS=zynq, CONSADDR=0xe0001000

makeoptions 	DEBUG="-g"	# compile full symbol table
makeoptions 	COPY_SYMTAB=1

config		netbsd		root on ? type ?

# Device tree support
armfdt0		at root
simplebus*	at fdt? pass 0

# CPUs
cpus*		at fdt? pass 0
cpu*		at fdt? pass 0

# CPU frequency scaling
tegra124cpu*	at cpu?
cpufreqdt*	at cpu?

# Power State Coordination Interface (PSCI)
psci*		at fdt?

# Clock and reset controllers
am3prcm*	at fdt? pass 1		# TI AM335x PRCM
cycvclkmgr* 	at fdt? pass 1		# Cyclone V clock manager
cycvrstmgr* 	at fdt? pass 0		# Cyclone V reset manager
exy5410clk* 	at fdt? pass 3		# Exynos5410 clock controller
exy5422clk* 	at fdt? pass 3		# Exynos5422 clock controller
<<<<<<< HEAD
imx6ccm* 	at fdt? pass 1		# i.MX6 ccm
=======
imx6ccm* 	at fdt? pass 1		# i.MX6 CCM
imx7dccm*	at fdt? pass 2		# i.MX7D CCM
>>>>>>> 350be2ba
meson8bclkc* 	at fdt? pass 2		# Amlogic Meson8b clock controller
mesonresets* 	at fdt? pass 2		# Amlogic Meson misc. clock resets
omap3cm*	at fdt? pass 1		# TI OMAP3 CM
omap3prm*	at fdt? pass 1		# TI OMAP3 PRM
sun4ia10ccu* 	at fdt? pass 2		# Allwinner A10/A20 CCU
sun5ia13ccu* 	at fdt? pass 2		# Allwinner A13 CCU
sun6ia31ccu* 	at fdt? pass 2		# Allwinner A31 CCU
sun8ia83tccu* 	at fdt? pass 2		# Allwinner A83T CCU
sun8ih3ccu* 	at fdt? pass 2		# Allwinner H3 CCU
sun8ih3rccu* 	at fdt? pass 2		# Allwinner H3 CCU (PRCM)
sun9ia80ccu* 	at fdt? pass 2		# Allwinner A80 CCU
sunxiresets* 	at fdt? pass 1		# Allwinner Misc. clock resets
sunxigates* 	at fdt? pass 1		# Allwinner Misc. clock gates
sunxigmacclk* 	at fdt? pass 2		# Allwinner GMAC MII/RGMII clock mux
sun8iapbclk* 	at fdt? pass 2		# Allwinner A23 APB0
sun9icpusclk* 	at fdt? pass 2		# Allwinner A80 CPUS
sun9immcclk* 	at fdt? pass 2		# Allwinner A80 SD/MMC-COMM
sun9iusbclk* 	at fdt? pass 2		# Allwinner A80 USB HCI
tegra124car* 	at fdt? pass 3		# NVIDIA Tegra CAR (T124)
tegra210car* 	at fdt? pass 3		# NVIDIA Tegra CAR (T210)
tidivclk*	at fdt? pass 1		# TI divider clock
tidpllclk*	at fdt? pass 2		# TI DPLL clock
timuxclk*	at fdt? pass 1		# TI mux clock

fclock*		at fdt? pass 1
ffclock*	at fdt? pass 1
fregulator*	at fdt? pass 5
gregulator*	at fdt? pass 4
gpiokeys*	at fdt?
wskbd*		at gpiokeys? console ? mux 1
gpioleds*	at fdt?


imxsnvs*	at fdt? pass 1		# Secure Non-Volatile Storage

# ARM Motherboard Express uATX system registers
vxsysreg* 	at fdt?

# SRAM controller
sunxisramc* 	at fdt? pass 4		# SRAM controller

# System Controller
syscon*		at fdt? pass 1		# Generic System Controller
imxocotp0	at fdt? pass 2		# On-Chip OTP Controller
tisysc*		at fdt? pass 2		# TI sysc interconnect
#zynqslcr*	at fdt? pass 1		# Zynq 7000 system Controller

# Timer
a9ptmr* 	at fdt? pass 2		# ARM Cortex A5/A9 Private Timer
arma9ptmr* 	at a9ptmr?
a9tmr* 		at fdt? pass 2		# ARM Cortex A5/A9 Timer
arma9tmr* 	at a9tmr?
gtmr*		at fdt? pass 1		# ARM Generic Timer
armgtmr0	at gtmr?
mct*		at fdt? pass 2		# Exynos Multi Core Timer (MCT)
armgtmr*	at mct?
omaptimer*	at fdt?			# TI OMAP Timer
meson6timer* 	at fdt?			# Amlogic Timer
sunxitimer* 	at fdt?			# Allwinner async timer
sunxihstimer* 	at fdt?			# Allwinner High-Speed timer
tegratimer* 	at fdt?			# Timers

# Watchdog
a9wdt*  	at fdt? pass 2		# ARM Cortex A5/A9 Watchdog
arma9wdt* 	at a9wdt?
bcmpmwdog* 	at fdt?			# Broadcom BCM283x watchdog
dwcwdt* 	at fdt?			# DesignWare watchdog
imxwdog*	at fdt?			# NXP i.MX watchdog
mesonwdt* 	at fdt?			# Amlogic Meson watchdog
sunxiwdt* 	at fdt?			# Allwinner watchdog
tiwdt*		at fdt?			# TI OMAP watchdog

# Interrupt controller
gic*		at fdt? pass 1		# ARM GIC
armgic0		at gic?
bcmicu* 	at fdt? pass 1		# Broadcom BCM283x ICU
exyointr* 	at fdt? pass 1		# Samsung Exynos ICU
imxgpc* 	at fdt? pass 2		# i.MX General Power Controller INTC
imx7gpc*	at fdt? pass 2		# i.MX General Power Controller v2 INTC
omapintc*	at fdt? pass 2		# TI OMAP INTC
tegralic* 	at fdt? pass 1		# NVIDIA Tegra LIC
sunxiintc* 	at fdt? pass 1		# Allwinner INTC
sunxinmi* 	at fdt? pass 2		# Allwinner NMI / R_INTC

# Level 2 Cache Controller
l2cc* 		at fdt? pass 2		# ARM Cortex A9 L2 Cache Controller
arml2cc* 	at l2cc?

# Memory controller
tegramc* 	at fdt?	pass 4		# NVIDIA Tegra MC
tigpmc*		at fdt? pass 4		# TI OMAP2 GPMC

# Firmware devices
bcmmbox* 	at fdt?			# Broadcom VideoCore IV mailbox
qemufwcfg* 	at fdt?			# QEMU Firmware Configuration device
vcmbox* 	at bcmmbox?

# DMA controller
bcmdmac* 	at fdt?			# Broadcom BCM283x DMA controller
sun4idma* 	at fdt? pass 4		# Allwinner DMA controller (sun4i)
sun6idma* 	at fdt?	pass 4		# Allwinner DMA controller (sun6i)
tegraapbdma* 	at fdt? pass 4		# NVIDIA Tegra APB DMA
tiedma*		at fdt? pass 4		# TI EDMA3 (TPCC)
titptc*		at fdt? pass 3		# TI EDMA3 (TPTC)

# FUSE controller
tegrafuse* 	at fdt? pass 4		# NVIDIA Tegra FUSE

# Power management controller
imxgpc*		at fdt? pass 2
tegrapmc* 	at fdt? pass 4		# NVIDIA Tegra PMC

# Performance monitors
armpmu*		at fdt?
pseudo-device	tprof

# Clock and Reset controller
bcmcprman* 	at fdt? pass 1		# Broadcom BCM283x Clock Manager
bcmaux* 	at fdt? pass 1		# Broadcom BCM283x Aux Periph Clocks

# GPIO controller
bcmgpio* 	at fdt?			# Broadcom BCM283x GPIO
exyopctl* 	at fdt? pass 2		# Samsung Exynos GPIO
imxgpio*	at fdt? pass 3		# i.MX GPIO
mesonpinctrl* 	at fdt? pass 2		# Amlogic Meson GPIO
plgpio* 	at fdt?			# ARM PrimeCell GPIO
sunxigpio* 	at fdt? pass 3		# Allwinner GPIO
tegragpio* 	at fdt? pass 2		# NVIDIA Tegra GPIO
tigpio*		at fdt? pass 2		# TI GPIO
gpio* 		at gpiobus?

# IOMUX / MPIO / Pinmux
pinctrl*	at fdt? pass 2		# Generic pinctrl driver
imxiomux*	at fdt? pass 2		# i.MX IOMUX
tegrapinmux* 	at fdt?	pass 3		# NVIDIA Tegra MPIO

# PWM controller
expwm* 		at fdt? pass 4		# PWM
imxpwm* 	at fdt?			# i.MX PWM
sunxipwm* 	at fdt? pass 3		# Allwinner PWM

# Backlight
pwmbacklight* 	at fdt?			# PWM Backlight controls

# Fan
pwmfan* 	at fdt?			# PWM Fan controls

# XUSB PADCTL
tegra124xpad* 	at fdt?			# NVIDIA Tegra XUSB PADCTL (T124)
tegra210xpad* 	at fdt?			# NVIDIA Tegra XUSB PADCTL (T210)
tegra210xphy* 	at tegra210xpad?

# PCIE
imxpcie*	at fdt?			# i.MX PCIE
pcihost* 	at fdt?			# Generic PCI host controller
tegrapcie0 	at fdt?			# NVIDIA Tegra PCIE
pci* 		at pcibus?
ppb* 		at pci? dev ? function ?
pci* 		at ppb?

# Ethernet
awge* 		at fdt?			# Allwinner Gigabit Ethernet (GMAC)
cemac* 		at fdt?			# Cadence EMAC/GEM ethernet controller
cpsw*		at fdt?			# TI CPSW 3-port Ethernet Switch
emac* 		at fdt?			# Allwinner Fast/Gigabit Ethernet (EMAC)
enet*		at fdt?			# i.MX FEC
smsh* 		at fdt?			# SMSC LAN9118

# PCI Ethernet
re* 		at pci? dev ? function ?	# Realtek RTL8111GS

# MII/PHY support
atphy* 		at mii? phy ?		# Attansic/Atheros PHYs
exphy* 		at mii? phy ?		# 3Com internal PHYs
gentbi* 	at mii? phy ?		# Generic Ten-Bit 1000BASE-[CLS]X PHYs
glxtphy* 	at mii? phy ?		# Level One LXT-1000 PHYs
gphyter* 	at mii? phy ?		# NS83861 Gig-E PHY
icsphy* 	at mii? phy ?		# Integrated Circuit Systems ICS189x
igphy* 		at mii? phy ?		# Intel IGP01E1000
ihphy* 		at mii? phy ?		# Intel 82577 PHYs
ikphy* 		at mii? phy ?		# Intel 82563 PHYs
inphy* 		at mii? phy ?		# Intel 82555 PHYs
iophy* 		at mii? phy ?		# Intel 82553 PHYs
lxtphy* 	at mii? phy ?		# Level One LXT-970 PHYs
makphy* 	at mii? phy ?		# Marvell Semiconductor 88E1000 PHYs
nsphy* 		at mii? phy ?		# NS83840 PHYs
nsphyter* 	at mii? phy ?		# NS83843 PHYs
pnaphy* 	at mii? phy ?		# generic HomePNA PHYs
qsphy* 		at mii? phy ?		# Quality Semiconductor QS6612 PHYs
rdcphy* 	at mii? phy ?		# RDC R6040 10/100 PHY
rgephy* 	at mii? phy ?		# Realtek 8169S/8110S internal PHYs
rlphy* 		at mii? phy ?		# Realtek 8139/8201L PHYs
smscphy*	at mii? phy ?		# SMSC LAN87xx PHYs
sqphy* 		at mii? phy ?		# Seeq 80220/80221/80223 PHYs
tlphy* 		at mii? phy ?		# ThunderLAN PHYs
tqphy* 		at mii? phy ?		# TDK Semiconductor PHYs
urlphy* 	at mii? phy ?		# Realtek RTL8150L internal PHYs
ukphy* 		at mii? phy ?		# generic unknown PHYs

# Mini-PCIe Wireless
#options 	ATHHAL_AR5212,ATHHAL_RF2425	# AR5BHB63
#ath* 		at pci? dev ? function ?	# Atheros IEEE 802.11
#athn* 		at pci? dev ? function ?	# Atheros IEEE 802.11

# UART
com* 		at fdt?	pass 4		# UART
exuart* 	at fdt?	pass 4		# SSCOM UART
imxuart* 	at fdt?	pass 4		# i.MX UART
mesonuart* 	at fdt?	pass 4		# Amlogic Meson UART
plcom* 		at fdt?	pass 4		# ARM PL011 UART
zynquart* 	at fdt?	pass 4		# Cadence UART


# UART
options		IMXUARTCONSOLE


# I2C controllers
options 	I2C_MAX_ADDR=0xfff
bsciic* 	at fdt?			# Broadcom BCM283x Serial Control
exyoi2c* 	at fdt?			# Samsung Exynos I2C
imxi2c* 	at fdt?			# i.MX I2C
sunxirsb* 	at fdt? pass 4		# Allwinner RSB
sunxitwi* 	at fdt?			# Allwinner TWI
tegrai2c* 	at fdt? pass 4		# NVIDIA Tegra I2C
tiiic*		at fdt? pass 4		# TI OMAP I2C
iic* 		at i2cbus?

# I2C devices
ac100ic* 	at iic?			# AC100 integrated audio codec and RTC
as3722pmic* 	at iic?
as3722reg* 	at as3722pmic?
axp20x* 	at iic?			# AXP209 Power Management IC
axp20xreg* 	at axp20x?
axp22x* 	at iic?			# AXP221 Power Management IC
axppmic* 	at iic?			# X-Powers AXP Power Management IC
axpreg* 	at axppmic?
max77620pmic* 	at iic?
pcf8563rtc* 	at iic?			# PCF8563 RTC
seeprom* 	at iic?			# AT24Cxx Serial EEPROM
sy8106a* 	at iic?			# Silergy SY81061 regulator
tcakp* 		at iic?			# TI TCA8418 Keypad Scan IC
tcagpio* 	at iic?
tdahdmi*	at iic? 		# NXP TDA19988 HDMI encoder
titemp* 	at iic?
tps65217pmic*	at iic?			# TI TPS65217 Power Management IC
tps65217reg*	at tps65217pmic?
twl*		at iic?			# TI TWL4030 Power Management IC
wskbd* 		at tcakp? console ?

# CAN bus
options 	CAN			# Controller Area Network protocol
pseudo-device 	canloop			# CAN loopback interface
sunxican* 	at fdt?			# A10/A20 CAN controller

# SPI
imxspi* 	at fdt?			# i.MX SPI
sun4ispi* 	at fdt?
sun6ispi* 	at fdt?
spi* 		at spibus?
spi* 		at imxspi?

# SPI NOR-Flash
spiflash* 	at spiflashbus?
m25p* 		at spi? slave ?

# Random number generators
bcmrng* 	at fdt?			# Broadcom BCM283x RNG
mesonrng* 	at fdt?			# Amlogic Meson RNG
tirng*		at fdt?			# TI RNG

# Security ID EFUSE
sunxisid* 	at fdt? pass 4		# SID

# Low res ADC
sunxilradc* 	at fdt?

# RTC
#exyortc* 	at fdt?			# RTC
mesonrtc* 	at fdt?			# Amlogic Meson RTC
plrtc* 		at fdt?			# ARM PrimeCell RTC
sunxirtc* 	at fdt?			# Allwinner RTC
tegrartc* 	at fdt?			# NVIDIA Tegra RTC

# Thermal sensor
sunxithermal* 	at fdt?			# Thermal sensor controller

# BCM2835 VCHIQ, etc
vchiq0 		at fdt?
vcaudio0 	at vchiq0

# Audio
a64acodec* 	at fdt?			# Allwinner A64 audio codec (analog part)
aaci* 		at fdt?			# ARM PrimeCell AACI
ausoc* 		at fdt?			# Simple SoC audio card
h3codec* 	at fdt?			# Allwinner H3 audio codec (analog part)
hdaudio* 	at fdt?			# Intel HDA
hdafg* 		at hdaudiobus?
options 	HDAUDIOVERBOSE
options 	HDAUDIO_ENABLE_HDMI
options 	HDAUDIO_ENABLE_DISPLAYPORT
sun8icodec* 	at fdt?			# Audio codec (sun8i)
sunxicodec* 	at fdt?			# Allwinner audio codec
sunxii2s* 	at fdt?			# I2S/PCM
audio* 		at audiobus?
spkr* 		at audio?

# SDMMC
bcmsdhost* 	at fdt?			# Broadcom BCM283x SD Host Interface
dwcmmc* 	at fdt?			# DesignWare SDMMC
mesonsdio* 	at fdt?			# Amlogic Meson SDIO controller
mesonsdhc* 	at fdt?			# Amlogic Meson SDHC controller
mmcpwrseq* 	at fdt?			# Simple MMC power sequence provider
plmmc* 		at fdt?			# ARM PrimeCell MCI
sdhc* 		at fdt?			# SD Host Controller Interface
sunximmc* 	at fdt?			# Allwinner SD/MMC
sdmmc* 		at sdmmcbus?
ld0 		at sdmmc0
ld1 		at sdmmc1
ld2 		at sdmmc2
ld3 		at sdmmc3
ld* 		at sdmmc?
bwfm*		at sdmmc?		# Broadcom BCM43xxx WiFi Interface

# NAND Flash
sunxinand* 	at fdt?			# Allwinner NAND flash controller
omapnand*	at fdt?			# TI OMAP2 flash controller
nand* 		at nandbus?
flash* 		at nand? dynamic 1

# SATA
ahcisata* 	at fdt?			# AHCI SATA
ahcisata* 	at pci? dev ? function ?
atabus* 	at ata?
atabus* 	at ahcisata? channel ?
atapibus* 	at atapi?
wd* 		at atabus? drive ?

# ATAPI devices
# flags have the same meaning as for IDE drives.
cd* 		at atapibus? drive ? flags 0x0000	# ATAPI CD-ROM drives
sd* 		at atapibus? drive ? flags 0x0000	# ATAPI disk drives
st* 		at atapibus? drive ? flags 0x0000	# ATAPI tape drives
uk* 		at atapibus? drive ? flags 0x0000	# ATAPI unknown

# NVMe
nvme* 		at pci? dev ? function ?
ld* 		at nvme? nsid ?

# SPI controllers
bcmspi* 	at fdt?			# Broadcom BCM283x SPI
spi* 		at spibus?

# HDMI CEC
tegracec0 	at fdt?			# NVIDIA Tegra HDMI CEC
hdmicec* 	at hdmicecbus?

# Display
#tegradrm* 	at fdt?			# NVIDIA Tegra Display
#tegrafb* 	at tegrafbbus?
dwhdmi* 	at fdt?			# Designware HDMI TX
genfb* 		at fdt?			# Simple Framebuffer
mesonfb* 	at fdt?			# Amlogic Meson Framebuffer
omapfb*		at fdt?			# TI OMAP3 Framebuffer
wsdisplay* 	at wsemuldisplaydev?
sunxidebe* 	at fdt? pass 4		# Display Backend
genfb* 		at sunxidebe?
sunxitcon* 	at fdt? pass 4		# LCD LVDS/RGB controller
sunxihdmi* 	at fdt? pass 4		# HDMI controller
connector* 	at fdt? pass 4
panel* 		at fdt? pass 4
#sunxidep must be after display pipeline elements but before genfb@fdt
sunxidep* 	at fdt? pass 5		# Display Engine Pipeline
tilcdc*		at fdt?			# TI OMAP4 LCDC
tifb*		at tilcdc?

options 	VCONS_DRAW_INTR
options 	WSEMUL_VT100
options 	WS_DEFAULT_FG=WSCOL_WHITE
options 	WS_DEFAULT_BG=WSCOL_BLACK
options 	WS_KERNEL_FG=WSCOL_GREEN
options 	WS_KERNEL_BG=WSCOL_BLACK
options 	WSDISPLAY_COMPAT_PCVT
options 	WSDISPLAY_COMPAT_SYSCONS
options 	WSDISPLAY_COMPAT_USL
options 	WSDISPLAY_COMPAT_RAWKBD
options 	WSDISPLAY_DEFAULTSCREENS=4
options 	WSDISPLAY_MULTICONS
options 	WSDISPLAY_SCROLLSUPPORT
pseudo-device	wsmux
pseudo-device	wsfont
options 	FONT_BOLD8x16
options 	FONT_BOLD16x32

# GPU
#nouveau* 	at fdt?			# NVIDIA GPU

# PS/2 keyboard and mouse support
plkmi* 		at fdt?
pckbd* 		at pckbport?
wskbd* 		at pckbd? console ?
pms* 		at pckbport?
wsmouse* 	at pms? mux 0

# Touch Screen controller
sunxits* 	at fdt?			# Touch Screen controller
wsmouse* 	at sunxits? mux 0

# Thermal throttling controller
tegrasoctherm* 	at fdt?			# NVIDIA Tegra SOC_THERM

# USB
exusbphy* 	at fdt? pass 9		# Samsung Exynos USB2 PHY
exusbdrdphy* 	at fdt? pass 9		# Samsung Exynos USB3 DRD PHY
imxusbphy*	at fdt? pass 9		# i.MX USB PHY
mesonusbphy* 	at fdt? pass 9		# Amlogic Meson USB2 PHY
sun9iusbphy* 	at fdt? pass 9		# Allwinner A80 USB PHY
sunxiusbphy* 	at fdt? pass 9		# Allwinner USB PHY
sunxiusb3phy* 	at fdt? pass 9		# Allwinner USB3 PHY
tegrausbphy* 	at fdt?			# NVIDIA Tegra USB PHY
imxusbc*	at fdt?
ehci*		at imxusbc?
usbnopphy*	at fdt? pass 9		# Generic USB PHY
imxusbc*	at fdt? pass 9		# i.MX USB host
tiotg*		at fdt?			# TI dual port OTG
tiusb*		at fdt? pass 9		# TI HS USB host
tiusbtll*	at fdt? pass 8		# TI HS USB host TLL
dwctwo* 	at fdt?			# Designware USB DRD
ehci* 		at fdt?			# EHCI
ehci*		at imxusbc?
motg* 		at fdt?			# Mentor Graphics USB OTG
ohci* 		at fdt?			# OHCI
xhci* 		at fdt?			# XHCI
usb* 		at usbus?

# Virtio devices
virtio* 	at fdt?				# Virtio MMIO device
virtio* 	at pci? dev ? function ?	# Virtio PCI device
# the balloon driver cannot work on machines with non-4k pages
#viomb* 	at virtio?			# Virtio memory balloon device
ld* 		at virtio?			# Virtio disk device
vioif* 		at virtio?			# Virtio network device
viornd* 	at virtio?			# Virtio entropy device
vioscsi* 	at virtio?			# Virtio SCSI device

# SCSI
scsibus* at scsi?
sd* 		at scsibus? target ? lun ?	# SCSI disks
st* 		at scsibus? target ? lun ?	# SCSI tapes
cd* 		at scsibus? target ? lun ?	# SCSI CD-ROMs
ch* 		at scsibus? target ? lun ?	# SCSI changer devices
ss* 		at scsibus? target ? lun ?	# SCSI scanners
ses* 		at scsibus? target ? lun ?	# SCSI SES/SAF-TE devices
uk* 		at scsibus? target ? lun ?	# unknown SCSI

# SPI NOR flash support
m25p* at spi?
spiflash* at spiflashbus?

include "dev/usb/usbdevices.config"
midi* 		at midibus?
pseudo-device	sequencer			# MIDI sequencer

cinclude "arch/evbarm/conf/GENERIC.local"<|MERGE_RESOLUTION|>--- conflicted
+++ resolved
@@ -23,11 +23,8 @@
 options 	SOC_IMX6DL
 options 	SOC_IMX6Q
 options 	SOC_IMX6QDL
-<<<<<<< HEAD
-=======
 options 	SOC_IMX7D
 options 	SOC_MESON8B
->>>>>>> 350be2ba
 options 	SOC_OMAP3
 options 	SOC_SUN4I_A10
 options 	SOC_SUN5I_A13
@@ -112,12 +109,8 @@
 cycvrstmgr* 	at fdt? pass 0		# Cyclone V reset manager
 exy5410clk* 	at fdt? pass 3		# Exynos5410 clock controller
 exy5422clk* 	at fdt? pass 3		# Exynos5422 clock controller
-<<<<<<< HEAD
-imx6ccm* 	at fdt? pass 1		# i.MX6 ccm
-=======
 imx6ccm* 	at fdt? pass 1		# i.MX6 CCM
 imx7dccm*	at fdt? pass 2		# i.MX7D CCM
->>>>>>> 350be2ba
 meson8bclkc* 	at fdt? pass 2		# Amlogic Meson8b clock controller
 mesonresets* 	at fdt? pass 2		# Amlogic Meson misc. clock resets
 omap3cm*	at fdt? pass 1		# TI OMAP3 CM
