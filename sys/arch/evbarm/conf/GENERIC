--- conflicted
+++ resolved
@@ -1,9 +1,5 @@
 #
-<<<<<<< HEAD
-#	$NetBSD: GENERIC,v 1.67 2019/11/03 22:59:24 jmcneill Exp $
-=======
 #	$NetBSD: GENERIC,v 1.68 2019/11/29 20:54:17 jmcneill Exp $
->>>>>>> 275f442f
 #
 #	GENERIC ARM (aarch32) kernel
 #
@@ -409,11 +405,7 @@
 dwcwdt* 	at fdt?			# DesignWare watchdog
 mesonwdt* 	at fdt?			# Amlogic Meson watchdog
 sunxiwdt* 	at fdt?			# Allwinner watchdog
-<<<<<<< HEAD
-bcmpmwdog* 	at fdt?			# Broadcom BCM283x watchdog
-=======
 tiwdt*		at fdt?			# TI OMAP watchdog
->>>>>>> 275f442f
 
 # Interrupt controller
 gic*		at fdt? pass 1		# ARM GIC
