#
#	$NetBSD: GENERIC,v 1.48 2019/07/25 20:27:45 skrll Exp $
#
#	GENERIC ARM (aarch32) kernel
#

include	"arch/evbarm/conf/std.generic"
include "arch/evbarm/conf/files.generic"
include	"arch/evbarm/conf/GENERIC.common"

#
# FDT files supported by this kernel - add to DTSSUBDIR and DTS as
# appropriate
#
makeoptions	DTSARCH="arm aarch64"
makeoptions	DTSGNUARCH="arm arm64"
makeoptions	DTSSUBDIR="allwinner broadcom nvidia rockchip socfpga"
makeoptions	DTS="
	bcm2836-rpi-2-b.dts
	bcm2837-rpi-3-a-plus.dts
	bcm2837-rpi-3-b.dts
	bcm2837-rpi-3-b-plus.dts
	bcm2837-rpi-cm3-io3.dts

	exynos5422-odroidhc1.dts
	exynos5422-odroidxu3-lite.dts
	exynos5422-odroidxu3.dts
	exynos5422-odroidxu4.dts

	meson8b-ec100.dts
	meson8b-mxq.dts
	meson8b-odroidc1.dts

	socfpga_cyclone5_de0_nano_soc.dts

	sun4i-a10-a1000.dts
	sun4i-a10-ba10-tvbox.dts
	sun4i-a10-chuwi-v7-cw0825.dts
	sun4i-a10-cubieboard.dts
	sun4i-a10-dserve-dsrv9703c.dts
	sun4i-a10-gemei-g9.dts
	sun4i-a10-hackberry.dts
	sun4i-a10-hyundai-a7hd.dts
	sun4i-a10-inet1.dts
	sun4i-a10-inet97fv2.dts
	sun4i-a10-inet9f-rev03.dts
	sun4i-a10-itead-iteaduino-plus.dts
	sun4i-a10-jesurun-q5.dts
	sun4i-a10-marsboard.dts
	sun4i-a10-mini-xplus.dts
	sun4i-a10-mk802.dts
	sun4i-a10-mk802ii.dts
	sun4i-a10-olinuxino-lime.dts
	sun4i-a10-pcduino.dts
	sun4i-a10-pcduino2.dts
	sun4i-a10-pov-protab2-ips9.dts

	sun5i-a13-difrnce-dit4350.dts
	sun5i-a13-empire-electronix-d709.dts
	sun5i-a13-empire-electronix-m712.dts
	sun5i-a13-hsg-h702.dts
	sun5i-a13-inet-98v-rev2.dts
	sun5i-a13-licheepi-one.dts
	sun5i-a13-olinuxino-micro.dts
	sun5i-a13-olinuxino.dts
	sun5i-a13-q8-tablet.dts
	sun5i-a13-utoo-p66.dts

	sun5i-gr8-evb.dts
	sun5i-gr8-chip-pro.dts

	sun5i-r8-chip.dts
	sun5i-r8-pocketchip.dts

	sun6i-a31-app4-evb1.dts
	sun6i-a31-colombus.dts
	sun6i-a31-hummingbird.dts
	sun6i-a31-i7.dts
	sun6i-a31-m9.dts
	sun6i-a31-mele-a1000g-quad.dts

	sun7i-a20-bananapi-m1-plus.dts
	sun7i-a20-bananapi.dts
	sun7i-a20-bananapro.dts
	sun7i-a20-cubieboard2.dts
	sun7i-a20-cubietruck.dts
	sun7i-a20-hummingbird.dts
	sun7i-a20-i12-tvbox.dts
	sun7i-a20-icnova-swac.dts
	sun7i-a20-itead-ibox.dts
	sun7i-a20-lamobo-r1.dts
	sun7i-a20-m3.dts
	sun7i-a20-mk808c.dts
	sun7i-a20-olimex-som-evb-emmc.dts
	sun7i-a20-olimex-som-evb.dts
	sun7i-a20-olimex-som204-evb-emmc.dts
	sun7i-a20-olimex-som204-evb.dts
	sun7i-a20-olinuxino-lime.dts
	sun7i-a20-olinuxino-lime2-emmc.dts
	sun7i-a20-olinuxino-lime2.dts
	sun7i-a20-olinuxino-micro-emmc.dts
	sun7i-a20-olinuxino-micro.dts
	sun7i-a20-orangepi-mini.dts
	sun7i-a20-orangepi.dts
	sun7i-a20-pcduino3-nano.dts
	sun7i-a20-pcduino3.dts
	sun7i-a20-wexler-tab7200.dts
	sun7i-a20-wits-pro-a20-dkt.dts

	sun8i-a83t-allwinner-h8homlet-v2.dts
	sun8i-a83t-bananapi-m3.dts
	sun8i-a83t-cubietruck-plus.dts
	sun8i-a83t-tbs-a711.dts

	sun8i-h2-plus-bananapi-m2-zero.dts
	sun8i-h2-plus-bananapi-p2-zero.dts
	sun8i-h2-plus-libretech-all-h3-cc.dts
	sun8i-h2-plus-orangepi-r1.dts
	sun8i-h2-plus-orangepi-zero.dts

	sun8i-h3-bananapi-m2-plus-v1.2.dts
	sun8i-h3-bananapi-m2-plus.dts
	sun8i-h3-beelink-x2.dts
	sun8i-h3-libretech-all-h3-cc.dts
	sun8i-h3-mapleboard-mp130.dts
	sun8i-h3-nanopi-m1-plus.dts
	sun8i-h3-nanopi-m1.dts
	sun8i-h3-nanopi-neo.dts
	sun8i-h3-nanopi-neo-air.dts
	sun8i-h3-orangepi-2.dts
	sun8i-h3-orangepi-lite.dts
	sun8i-h3-orangepi-one.dts
	sun8i-h3-orangepi-pc-plus.dts
	sun8i-h3-orangepi-pc.dts
	sun8i-h3-orangepi-plus.dts
	sun8i-h3-orangepi-plus2e.dts
	sun8i-h3-orangepi-zero-plus2.dts

	sun9i-a80-cubieboard4.dts
	sun9i-a80-optimus.dts

	tegra124-apalis-eval.dts
	tegra124-apalis-v1.2-eval.dts
	tegra124-jetson-tk1.dts
	tegra124-nyan-big.dts
	tegra124-nyan-blaze.dts
	tegra124-venice2.dts

	vexpress-v2p-ca15-tc1.dts

	zynq-cc108.dts
	zynq-microzed.dts
	zynq-parallella.dts
	zynq-zc702.dts
	zynq-zc706.dts
	zynq-zc770-xm010.dts
	zynq-zc770-xm011.dts
	zynq-zc770-xm012.dts
	zynq-zc770-xm013.dts
	zynq-zed.dts
	zynq-zturn.dts
	zynq-zybo.dts
	zynq-zybo-z7.dts
"

options 	CPU_CORTEXA5
options 	CPU_CORTEXA7
options 	CPU_CORTEXA8
options 	CPU_CORTEXA9
options 	CPU_CORTEXA15
options 	CPU_CORTEXA17

options 	CPU_CORTEXA53

# Can't add SOC_BCM2835 until interrupt and register issues sorted out
#options 	SOC_BCM2835
options 	SOC_BCM2836

options 	SOC_EXYNOS5422

options 	SOC_MESON8B

options 	SOC_SUN4I_A10
options 	SOC_SUN5I_A13
options 	SOC_SUN6I_A31
options 	SOC_SUN7I_A20
options 	SOC_SUN8I_A83T
options 	SOC_SUN8I_H3
options 	SOC_SUN9I_A80

options 	SOC_TEGRA124

options 	SOC_VIRT

options 	SOC_ZYNQ7000

options 	MULTIPROCESSOR

pseudo-device 	openfirm	# /dev/openfirm

options 	DIAGNOSTIC	# internal consistency checks
options 	DEBUG
#options 	LOCKDEBUG
#options 	PMAP_DEBUG	# Enable pmap_debug_level code

<<<<<<< HEAD
options 	MSGBUFSIZE=32768

#options 	VERBOSE_INIT_ARM # verbose bootstrapping messages
=======
options 	UVMHIST
options 	UVMHIST_PRINT,KERNHIST_DELAY=0

options 	VERBOSE_INIT_ARM # verbose bootstrapping messages
>>>>>>> eecf27ec

# EARLYCONS is required for early init messages from VERBOSE_INIT_ARM.

# ODROID-C1
#options 	EARLYCONS=meson, CONSADDR=0xc81004c0

# ODROID-U3
#options 	EARLYCONS=exynos, CONSADDR=0x13810000

# ODROID-XU lite
#options 	EARLYCONS=exynos, CONSADDR=0x12c20000

# RaspberryPIs
#options 	EARLYCONS=bcm2835, CONSADDR=0x20201000
#options 	EARLYCONS=bcm2836, CONSADDR=0x3f201000
#options 	EARLYCONS=bcm2837, CONSADDR=0x3f215040

#options 	EARLYCONS=cycv, CONSADDR=0xffc02000
#options 	EARLYCONS=rk3328, CONSADDR=0xff130000
#options 	EARLYCONS=sunxi, CONSADDR=0x01c28000

# TEGRA TK1
#options 	EARLYCONS=tegra, CONSADDR=0x70006300

#options 	EARLYCONS=vexpress, CONSADDR=0x1c090000
options 	EARLYCONS=virt, CONSADDR=0x09000000

#options 	EARLYCONS=zynq, CONSADDR=0xe0001000

makeoptions 	DEBUG="-g"	# compile full symbol table
makeoptions 	COPY_SYMTAB=1

config		netbsd		root on ? type ?

# Device tree support
armfdt0		at root
simplebus*	at fdt? pass 0

# CPUs
cpus*		at fdt? pass 0
cpu*		at fdt? pass 0

# CPU frequency scaling
tegra124cpu*	at cpu?
cpufreqdt*	at cpu?

# Power State Coordination Interface (PSCI)
psci*		at fdt?

# Clock and reset controllers
cycvclkmgr* 	at fdt? pass 1		# Cyclone V clock manager
cycvrstmgr* 	at fdt? pass 0		# Cyclone V reset manager
exy5410clk* 	at fdt? pass 3		# Exynos5410 clock controller
exy5422clk* 	at fdt? pass 3		# Exynos5422 clock controller
meson8bclkc* 	at fdt? pass 2		# Amlogic Meson8b clock controller
mesonresets* 	at fdt? pass 2		# Amlogic Meson misc. clock resets
sun4ia10ccu* 	at fdt? pass 2		# Allwinner A10/A20 CCU
sun5ia13ccu* 	at fdt? pass 2		# Allwinner A13 CCU
sun6ia31ccu* 	at fdt? pass 2		# Allwinner A31 CCU
sun8ia83tccu* 	at fdt? pass 2		# Allwinner A83T CCU
sun8ih3ccu* 	at fdt? pass 2		# Allwinner H3 CCU
sun8ih3rccu* 	at fdt? pass 2		# Allwinner H3 CCU (PRCM)
sun9ia80ccu* 	at fdt? pass 2		# Allwinner A80 CCU
sunxiresets* 	at fdt? pass 1		# Allwinner Misc. clock resets
sunxigates* 	at fdt? pass 1		# Allwinner Misc. clock gates
sunxigmacclk* 	at fdt? pass 2		# Allwinner GMAC MII/RGMII clock mux
sun8iapbclk* 	at fdt? pass 2		# Allwinner A23 APB0
sun9icpusclk* 	at fdt? pass 2		# Allwinner A80 CPUS
sun9immcclk* 	at fdt? pass 2		# Allwinner A80 SD/MMC-COMM
sun9iusbclk* 	at fdt? pass 2		# Allwinner A80 USB HCI
tegra124car* 	at fdt? pass 3		# NVIDIA Tegra CAR (T124)
tegra210car* 	at fdt? pass 3		# NVIDIA Tegra CAR (T210)

fclock*		at fdt? pass 1
ffclock*	at fdt? pass 1
fregulator*	at fdt? pass 5
gregulator*	at fdt? pass 4
gpiokeys*	at fdt?
wskbd*		at gpiokeys? console ? mux 1
gpioleds*	at fdt?

# ARM Motherboard Express uATX system registers
vxsysreg* 	at fdt?

# SRAM controller
sunxisramc* 	at fdt? pass 4		# SRAM controller

# System Controller
syscon*		at fdt? pass 1		# Generic System Controller
#zynqslcr*	at fdt? pass 1		# Zynq 7000 system Controller

# Timer
a9tmr* 		at fdt? pass 2		# ARM Cortex A5/A9 Timer
arma9tmr* 	at a9tmr?
gtmr*		at fdt? pass 1		# ARM Generic Timer
armgtmr0	at gtmr?
mct*		at fdt? pass 2		# Exynos Multi Core Timer (MCT)
armgtmr*	at mct?
sunxitimer* 	at fdt?			# Allwinner async timer
sunxihstimer* 	at fdt?			# Allwinner High-Speed timer
tegratimer* 	at fdt?			# Timers

# Watchdog
dwcwdt* 	at fdt?			# DesignWare watchdog
mesonwdt* 	at fdt?			# Amlogic Meson watchdog
sunxiwdt* 	at fdt?			# Allwinner watchdog
bcmpmwdog* 	at fdt?			# Broadcom BCM283x watchdog

# Interrupt controller
gic*		at fdt? pass 1		# ARM GIC
armgic0		at gic?
bcmicu* 	at fdt? pass 1		# Broadcom BCM283x ICU
exyointr* 	at fdt? pass 1		# Samsung Exynos ICU
tegralic* 	at fdt? pass 1		# NVIDIA Tegra LIC
sunxiintc* 	at fdt? pass 1		# Allwinner INTC
sunxinmi* 	at fdt? pass 2		# Allwinner NMI / R_INTC

# Level 2 Cache Controller
l2cc* 		at fdt? pass 2		# ARM Cortex A9 L2 Cache Controller
arml2cc* 	at l2cc?

# Memory controller
tegramc* 	at fdt?	pass 4		# NVIDIA Tegra MC

# Firmware devices
bcmmbox* 	at fdt?			# Broadcom VideoCore IV mailbox
qemufwcfg* 	at fdt?			# QEMU Firmware Configuration device
vcmbox* 	at bcmmbox?

# DMA controller
bcmdmac* 	at fdt?			# Broadcom BCM283x DMA controller
sun4idma* 	at fdt? pass 4		# Allwinner DMA controller (sun4i)
sun6idma* 	at fdt?	pass 4		# Allwinner DMA controller (sun6i)
tegraapbdma* 	at fdt? pass 4		# NVIDIA Tegra APB DMA

# FUSE controller
tegrafuse* 	at fdt? pass 4		# NVIDIA Tegra FUSE

# Power management controller
tegrapmc* 	at fdt? pass 4		# NVIDIA Tegra PMC

# Performance monitors
armpmu*		at fdt?
pseudo-device	tprof

# Clock and Reset controller
bcmcprman* 	at fdt? pass 1		# Broadcom BCM283x Clock Manager
bcmaux* 	at fdt? pass 1		# Broadcom BCM283x Aux Periph Clocks

# GPIO controller
bcmgpio* 	at fdt?			# Broadcom BCM283x GPIO
exyopctl* 	at fdt? pass 2		# Samsung Exynos GPIO
mesonpinctrl* 	at fdt? pass 2		# Amlogic Meson GPIO
plgpio* 	at fdt?			# ARM PrimeCell GPIO
sunxigpio* 	at fdt? pass 3		# Allwinner GPIO
tegragpio* 	at fdt? pass 2		# NVIDIA Tegra GPIO
gpio* 		at gpiobus?

# MPIO / Pinmux
tegrapinmux* 	at fdt?			# NVIDIA Tegra MPIO

# PWM controller
expwm* 		at fdt? pass 4		# PWM
sunxipwm* 	at fdt? pass 3		# Allwinner PWM

# Backlight
pwmbacklight* 	at fdt?			# PWM Backlight controls

# Fan
pwmfan* 	at fdt?			# PWM Fan controls

# XUSB PADCTL
tegra124xpad* 	at fdt?			# NVIDIA Tegra XUSB PADCTL (T124)
tegra210xpad* 	at fdt?			# NVIDIA Tegra XUSB PADCTL (T210)
tegra210xphy* 	at tegra210xpad?

# PCIE
pcihost* 	at fdt?			# Generic PCI host controller
tegrapcie0 	at fdt?			# NVIDIA Tegra PCIE
pci* 		at pcibus?
ppb* 		at pci? dev ? function ?
pci* 		at ppb?

# Ethernet
awge* 		at fdt?			# Allwinner Gigabit Ethernet (GMAC)
cemac* 		at fdt?			# Cadence EMAC/GEM ethernet controller
emac* 		at fdt?			# Allwinner Fast/Gigabit Ethernet (EMAC)
smsh* 		at fdt?			# SMSC LAN9118

# PCI Ethernet
re* 		at pci? dev ? function ?	# Realtek RTL8111GS

# MII/PHY support
exphy* 		at mii? phy ?		# 3Com internal PHYs
gentbi* 	at mii? phy ?		# Generic Ten-Bit 1000BASE-[CLS]X PHYs
glxtphy* 	at mii? phy ?		# Level One LXT-1000 PHYs
gphyter* 	at mii? phy ?		# NS83861 Gig-E PHY
icsphy* 	at mii? phy ?		# Integrated Circuit Systems ICS189x
igphy* 		at mii? phy ?		# Intel IGP01E1000
ihphy* 		at mii? phy ?		# Intel 82577 PHYs
ikphy* 		at mii? phy ?		# Intel 82563 PHYs
inphy* 		at mii? phy ?		# Intel 82555 PHYs
iophy* 		at mii? phy ?		# Intel 82553 PHYs
lxtphy* 	at mii? phy ?		# Level One LXT-970 PHYs
makphy* 	at mii? phy ?		# Marvell Semiconductor 88E1000 PHYs
nsphy* 		at mii? phy ?		# NS83840 PHYs
nsphyter* 	at mii? phy ?		# NS83843 PHYs
pnaphy* 	at mii? phy ?		# generic HomePNA PHYs
qsphy* 		at mii? phy ?		# Quality Semiconductor QS6612 PHYs
rdcphy* 	at mii? phy ?		# RDC R6040 10/100 PHY
rgephy* 	at mii? phy ?		# Realtek 8169S/8110S internal PHYs
rlphy* 		at mii? phy ?		# Realtek 8139/8201L PHYs
sqphy* 		at mii? phy ?		# Seeq 80220/80221/80223 PHYs
tlphy* 		at mii? phy ?		# ThunderLAN PHYs
tqphy* 		at mii? phy ?		# TDK Semiconductor PHYs
urlphy* 	at mii? phy ?		# Realtek RTL8150L internal PHYs
ukphy* 		at mii? phy ?		# generic unknown PHYs

# Mini-PCIe Wireless
#options 	ATHHAL_AR5212,ATHHAL_RF2425	# AR5BHB63
#ath* 		at pci? dev ? function ?	# Atheros IEEE 802.11
#athn* 		at pci? dev ? function ?	# Atheros IEEE 802.11

# UART
com* 		at fdt?	pass 4		# UART
exuart* 	at fdt?	pass 4		# SSCOM UART
plcom* 		at fdt?	pass 4		# ARM PL011 UART
mesonuart* 	at fdt?	pass 4		# Amlogic Meson UART
zynquart* 	at fdt?	pass 4		# Cadence UART

# I2C controllers
options 	I2C_MAX_ADDR=0xfff
bsciic* 	at fdt?			# Broadcom BCM283x Serial Control
exyoi2c* 	at fdt?			# Samsung Exynos I2C
sunxirsb* 	at fdt? pass 4		# Allwinner RSB
sunxitwi* 	at fdt?			# Allwinner TWI
tegrai2c* 	at fdt? pass 4		# NVIDIA Tegra I2C
iic* 		at i2cbus?

# I2C devices
ac100ic* 	at iic?			# AC100 integrated audio codec and RTC
as3722pmic* 	at iic?
as3722reg* 	at as3722pmic?
axp20x* 	at iic?			# AXP209 Power Management IC
axp20xreg* 	at axp20x?
axp22x* 	at iic?			# AXP221 Power Management IC
axppmic* 	at iic?			# X-Powers AXP Power Management IC
axpreg* 	at axppmic?
max77620pmic* 	at iic?
pcf8563rtc* 	at iic?			# PCF8563 RTC
seeprom* 	at iic?			# AT24Cxx Serial EEPROM
sy8106a* 	at iic?			# Silergy SY81061 regulator
tcakp* 		at iic?			# TI TCA8418 Keypad Scan IC
tcagpio* 	at iic?
titemp* 	at iic?
wskbd* 		at tcakp? console ?

# CAN bus
options 	CAN			# Controller Area Network protocol
pseudo-device 	canloop			# CAN loopback interface
sunxican* 	at fdt?			# A10/A20 CAN controller

# SPI
sun6ispi* 	at fdt?
spi* 		at spibus?

# Random number generators
bcmrng* 	at fdt?			# Broadcom BCM283x RNG
mesonrng* 	at fdt?			# Amlogic Meson RNG

# Security ID EFUSE
sunxisid* 	at fdt? pass 4		# SID

# Low res ADC
sunxilradc* 	at fdt?

# RTC
#exyortc* 	at fdt?			# RTC
mesonrtc* 	at fdt?			# Amlogic Meson RTC
plrtc* 		at fdt?			# ARM PrimeCell RTC
sunxirtc* 	at fdt?			# Allwinner RTC
tegrartc* 	at fdt?			# NVIDIA Tegra RTC

# Thermal sensor
sunxithermal* 	at fdt?			# Thermal sensor controller

# BCM2835 VCHIQ, etc
vchiq0 		at fdt?
vcaudio0 	at vchiq0

# Audio
a64acodec* 	at fdt?			# Allwinner A64 audio codec (analog part)
aaci* 		at fdt?			# ARM PrimeCell AACI
ausoc* 		at fdt?			# Simple SoC audio card
h3codec* 	at fdt?			# Allwinner H3 audio codec (analog part)
hdaudio* 	at fdt?			# Intel HDA
hdafg* 		at hdaudiobus?
options 	HDAUDIOVERBOSE
options 	HDAUDIO_ENABLE_HDMI
options 	HDAUDIO_ENABLE_DISPLAYPORT
sun8icodec* 	at fdt?			# Audio codec (sun8i)
sunxicodec* 	at fdt?			# Allwinner audio codec
sunxii2s* 	at fdt?			# I2S/PCM
audio* 		at audiobus?
spkr* 		at audio?

# SDMMC
bcmsdhost* 	at fdt?			# Broadcom BCM283x SD Host Interface
dwcmmc* 	at fdt?			# DesignWare SDMMC
mesonsdio* 	at fdt?			# Amlogic Meson SDIO controller
mesonsdhc* 	at fdt?			# Amlogic Meson SDHC controller
mmcpwrseq* 	at fdt?			# Simple MMC power sequence provider
plmmc* 		at fdt?			# ARM PrimeCell MCI
sdhc* 		at fdt?			# SD Host Controller Interface
sunximmc* 	at fdt?			# Allwinner SD/MMC
sdmmc* 		at sdmmcbus?
ld0 		at sdmmc0
ld1 		at sdmmc1
ld2 		at sdmmc2
ld3 		at sdmmc3
ld* 		at sdmmc?

# NAND Flash
sunxinand* 	at fdt?			# NAND flash controller
nand* 		at nandbus?
flash* 		at nand? dynamic 1

# SATA
ahcisata* 	at fdt?			# AHCI SATA
ahcisata* 	at pci? dev ? function ?
atabus* 	at ata?
atapibus* 	at atapi?
wd* 		at atabus? drive ?
cd* 		at atapibus? drive ?

# NVMe
nvme* 		at pci? dev ? function ?
ld* 		at nvme? nsid ?

# SPI controllers
bcmspi* 	at fdt?			# Broadcom BCM283x SPI
spi* 		at spibus?

# HDMI CEC
tegracec0 	at fdt?			# NVIDIA Tegra HDMI CEC
hdmicec* 	at hdmicecbus?

# Display
tegradrm* 	at fdt?			# NVIDIA Tegra Display
tegrafb* 	at tegrafbbus?
genfb* 		at fdt?			# Simple Framebuffer
mesonfb* 	at fdt?			# Amlogic Meson Framebuffer
wsdisplay* 	at wsemuldisplaydev?
sunxidebe* 	at fdt? pass 4		# Display Backend
genfb* 		at sunxidebe?
sunxitcon* 	at fdt? pass 4		# LCD LVDS/RGB controller
sunxihdmi* 	at fdt? pass 4		# HDMI controller
connector* 	at fdt? pass 4
panel* 		at fdt? pass 4
#sunxidep must be after display pipeline elements but before genfb@fdt
sunxidep* 	at fdt? pass 5		# Display Engine Pipeline

options 	VCONS_DRAW_INTR
options 	WSEMUL_VT100
options 	WS_DEFAULT_FG=WSCOL_WHITE
options 	WS_DEFAULT_BG=WSCOL_BLACK
options 	WS_KERNEL_FG=WSCOL_GREEN
options 	WS_KERNEL_BG=WSCOL_BLACK
options 	WSDISPLAY_COMPAT_PCVT
options 	WSDISPLAY_COMPAT_SYSCONS
options 	WSDISPLAY_COMPAT_USL
options 	WSDISPLAY_COMPAT_RAWKBD
options 	WSDISPLAY_DEFAULTSCREENS=4
options 	WSDISPLAY_MULTICONS
options 	WSDISPLAY_SCROLLSUPPORT
pseudo-device	wsmux
pseudo-device	wsfont
options 	FONT_BOLD8x16
options 	FONT_BOLD16x32

# GPU
#nouveau* 	at fdt?			# NVIDIA GPU

# PS/2 keyboard and mouse support
plkmi* 		at fdt?
pckbd* 		at pckbport?
wskbd* 		at pckbd? console ?
pms* 		at pckbport?
wsmouse* 	at pms? mux 0

# Touch Screen controller
sunxits* 	at fdt?			# Touch Screen controller
wsmouse* 	at sunxits? mux 0

# Thermal throttling controller
tegrasoctherm* 	at fdt?			# NVIDIA Tegra SOC_THERM

# USB
exusbphy* 	at fdt? pass 9		# Samsung Exynos USB2 PHY
exusbdrdphy* 	at fdt? pass 9		# Samsung Exynos USB3 DRD PHY
mesonusbphy* 	at fdt? pass 9		# Amlogic Meson USB2 PHY
sun9iusbphy* 	at fdt? pass 9		# Allwinner A80 USB PHY
sunxiusbphy* 	at fdt? pass 9		# Allwinner USB PHY
sunxiusb3phy* 	at fdt? pass 9		# Allwinner USB3 PHY
tegrausbphy* 	at fdt?			# NVIDIA Tegra USB PHY
dwctwo* 	at fdt?			# Designware USB DRD
ehci* 		at fdt?			# EHCI
motg* 		at fdt?			# Mentor Graphics USB OTG
ohci* 		at fdt?			# OHCI
ehci* 		at fdt?			# EHCI
xhci* 		at fdt?			# XHCI
usb* 		at usbus?

# Virtio devices
virtio* 	at fdt?				# Virtio MMIO device
virtio* 	at pci? dev ? function ?	# Virtio PCI device
# the balloon driver cannot work on machines with non-4k pages
#viomb* 	at virtio?			# Virtio memory balloon device
ld* 		at virtio?			# Virtio disk device
vioif* 		at virtio?			# Virtio network device
viornd* 	at virtio?			# Virtio entropy device
vioscsi* 	at virtio?			# Virtio SCSI device

# SCSI
scsibus* at scsi?
sd* 		at scsibus? target ? lun ?	# SCSI disks
st* 		at scsibus? target ? lun ?	# SCSI tapes
cd* 		at scsibus? target ? lun ?	# SCSI CD-ROMs
ch* 		at scsibus? target ? lun ?	# SCSI changer devices
ss* 		at scsibus? target ? lun ?	# SCSI scanners
ses* 		at scsibus? target ? lun ?	# SCSI SES/SAF-TE devices
uk* 		at scsibus? target ? lun ?	# unknown SCSI

include "dev/usb/usbdevices.config"
midi* 		at midibus?

cinclude "arch/evbarm/conf/GENERIC.local"<|MERGE_RESOLUTION|>--- conflicted
+++ resolved
@@ -203,16 +203,12 @@
 #options 	LOCKDEBUG
 #options 	PMAP_DEBUG	# Enable pmap_debug_level code
 
-<<<<<<< HEAD
-options 	MSGBUFSIZE=32768
-
-#options 	VERBOSE_INIT_ARM # verbose bootstrapping messages
-=======
 options 	UVMHIST
 options 	UVMHIST_PRINT,KERNHIST_DELAY=0
 
-options 	VERBOSE_INIT_ARM # verbose bootstrapping messages
->>>>>>> eecf27ec
+options 	MSGBUFSIZE=32768
+
+#options 	VERBOSE_INIT_ARM # verbose bootstrapping messages
 
 # EARLYCONS is required for early init messages from VERBOSE_INIT_ARM.
 
