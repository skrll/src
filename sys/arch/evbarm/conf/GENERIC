--- conflicted
+++ resolved
@@ -253,15 +253,9 @@
 gpio* 		at gpiobus?
 
 # IOMUX / MPIO / Pinmux
-<<<<<<< HEAD
-pinctrl*	at fdt? pass 2		# Generic pinctrl driver
-imxiomux*	at fdt? pass 2		# i.MX IOMUX
-tegrapinmux* 	at fdt?	pass 3		# NVIDIA Tegra MPIO
-=======
 pinctrl* 	at fdt? pass 2		# Generic pinctrl driver
 imxiomux* 	at fdt? pass 2		# i.MX IOMUX
-tegrapinmux* 	at fdt?			# NVIDIA Tegra MPIO
->>>>>>> 6e6585de
+tegrapinmux* 	at fdt?	pass 3		# NVIDIA Tegra MPIO
 
 # PWM controller
 expwm* 		at fdt? pass 4		# PWM
@@ -280,11 +274,7 @@
 tegra210xphy* 	at tegra210xpad?
 
 # PCIE
-<<<<<<< HEAD
-imxpcie*	at fdt?			# i.MX PCIE
-=======
 imxpcie* 	at fdt?			# i.MX PCIE
->>>>>>> 6e6585de
 pcihost* 	at fdt?			# Generic PCI host controller
 tegrapcie0 	at fdt?			# NVIDIA Tegra PCIE
 pci* 		at pcibus?
@@ -554,15 +544,9 @@
 sunxiusbphy* 	at fdt? pass 9		# Allwinner USB PHY
 sunxiusb3phy* 	at fdt? pass 9		# Allwinner USB3 PHY
 tegrausbphy* 	at fdt?			# NVIDIA Tegra USB PHY
-<<<<<<< HEAD
-imxusbc*	at fdt?
-ehci*		at imxusbc?
-usbnopphy*	at fdt? pass 9		# Generic USB PHY
-imxusbc*	at fdt? pass 9		# i.MX USB host
-tiotg*		at fdt?			# TI dual port OTG
-tiusb*		at fdt? pass 9		# TI HS USB host
-tiusbtll*	at fdt? pass 8		# TI HS USB host TLL
-=======
+imxusbc* 	at fdt?
+ehci* 		at imxusbc?
+
 usbnopphy* 	at fdt? pass 9		# Generic USB PHY
 
 imxusbc* 	at fdt?
@@ -570,7 +554,6 @@
 tiusb* 		at fdt? pass 9		# TI HS USB host
 tiusbtll* 	at fdt? pass 8		# TI HS USB host TLL
 
->>>>>>> 6e6585de
 dwctwo* 	at fdt?			# Designware USB DRD
 ehci* 		at fdt?			# EHCI
 ehci* 		at imxusbc?
