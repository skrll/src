#
#	$NetBSD: GENERIC,v 1.51 2019/08/14 15:08:53 skrll Exp $
#
#	GENERIC ARM (aarch32) kernel
#

include	"arch/evbarm/conf/std.generic"
include "arch/evbarm/conf/files.generic"
include	"arch/evbarm/conf/GENERIC.common"

#
# FDT files supported by this kernel - add to DTSSUBDIR and DTS as
# appropriate
#
makeoptions	DTSARCH="arm aarch64"
makeoptions	DTSGNUARCH="arm arm64"
makeoptions	DTSSUBDIR="allwinner broadcom nvidia rockchip socfpga"
makeoptions	DTS="
	bcm2836-rpi-2-b.dts
	bcm2837-rpi-3-a-plus.dts
	bcm2837-rpi-3-b.dts
	bcm2837-rpi-3-b-plus.dts
	bcm2837-rpi-cm3-io3.dts

	exynos5422-odroidhc1.dts
	exynos5422-odroidxu3-lite.dts
	exynos5422-odroidxu3.dts
	exynos5422-odroidxu4.dts

	imx6q-cubox-i.dts
	imx6dl-cubox-i.dts
	imx6q-hummingboard.dts
	imx6dl-hummingboard.dts
	imx6q-hummingboard2.dts
	imx6dl-hummingboard2.dts

	meson8b-ec100.dts
	meson8b-mxq.dts
	meson8b-odroidc1.dts

	socfpga_cyclone5_de0_nano_soc.dts

	sun4i-a10-a1000.dts
	sun4i-a10-ba10-tvbox.dts
	sun4i-a10-chuwi-v7-cw0825.dts
	sun4i-a10-cubieboard.dts
	sun4i-a10-dserve-dsrv9703c.dts
	sun4i-a10-gemei-g9.dts
	sun4i-a10-hackberry.dts
	sun4i-a10-hyundai-a7hd.dts
	sun4i-a10-inet1.dts
	sun4i-a10-inet97fv2.dts
	sun4i-a10-inet9f-rev03.dts
	sun4i-a10-itead-iteaduino-plus.dts
	sun4i-a10-jesurun-q5.dts
	sun4i-a10-marsboard.dts
	sun4i-a10-mini-xplus.dts
	sun4i-a10-mk802.dts
	sun4i-a10-mk802ii.dts
	sun4i-a10-olinuxino-lime.dts
	sun4i-a10-pcduino.dts
	sun4i-a10-pcduino2.dts
	sun4i-a10-pov-protab2-ips9.dts

	sun5i-a13-difrnce-dit4350.dts
	sun5i-a13-empire-electronix-d709.dts
	sun5i-a13-empire-electronix-m712.dts
	sun5i-a13-hsg-h702.dts
	sun5i-a13-inet-98v-rev2.dts
	sun5i-a13-licheepi-one.dts
	sun5i-a13-olinuxino-micro.dts
	sun5i-a13-olinuxino.dts
	sun5i-a13-q8-tablet.dts
	sun5i-a13-utoo-p66.dts

	sun5i-gr8-evb.dts
	sun5i-gr8-chip-pro.dts

	sun5i-r8-chip.dts
	sun5i-r8-pocketchip.dts

	sun6i-a31-app4-evb1.dts
	sun6i-a31-colombus.dts
	sun6i-a31-hummingbird.dts
	sun6i-a31-i7.dts
	sun6i-a31-m9.dts
	sun6i-a31-mele-a1000g-quad.dts

	sun7i-a20-bananapi-m1-plus.dts
	sun7i-a20-bananapi.dts
	sun7i-a20-bananapro.dts
	sun7i-a20-cubieboard2.dts
	sun7i-a20-cubietruck.dts
	sun7i-a20-hummingbird.dts
	sun7i-a20-i12-tvbox.dts
	sun7i-a20-icnova-swac.dts
	sun7i-a20-itead-ibox.dts
	sun7i-a20-lamobo-r1.dts
	sun7i-a20-m3.dts
	sun7i-a20-mk808c.dts
	sun7i-a20-olimex-som-evb-emmc.dts
	sun7i-a20-olimex-som-evb.dts
	sun7i-a20-olimex-som204-evb-emmc.dts
	sun7i-a20-olimex-som204-evb.dts
	sun7i-a20-olinuxino-lime.dts
	sun7i-a20-olinuxino-lime2-emmc.dts
	sun7i-a20-olinuxino-lime2.dts
	sun7i-a20-olinuxino-micro-emmc.dts
	sun7i-a20-olinuxino-micro.dts
	sun7i-a20-orangepi-mini.dts
	sun7i-a20-orangepi.dts
	sun7i-a20-pcduino3-nano.dts
	sun7i-a20-pcduino3.dts
	sun7i-a20-wexler-tab7200.dts
	sun7i-a20-wits-pro-a20-dkt.dts

	sun8i-a83t-allwinner-h8homlet-v2.dts
	sun8i-a83t-bananapi-m3.dts
	sun8i-a83t-cubietruck-plus.dts
	sun8i-a83t-tbs-a711.dts

	sun8i-h2-plus-bananapi-m2-zero.dts
	sun8i-h2-plus-bananapi-p2-zero.dts
	sun8i-h2-plus-libretech-all-h3-cc.dts
	sun8i-h2-plus-orangepi-r1.dts
	sun8i-h2-plus-orangepi-zero.dts

	sun8i-h3-bananapi-m2-plus-v1.2.dts
	sun8i-h3-bananapi-m2-plus.dts
	sun8i-h3-beelink-x2.dts
	sun8i-h3-libretech-all-h3-cc.dts
	sun8i-h3-mapleboard-mp130.dts
	sun8i-h3-nanopi-m1-plus.dts
	sun8i-h3-nanopi-m1.dts
	sun8i-h3-nanopi-neo.dts
	sun8i-h3-nanopi-neo-air.dts
	sun8i-h3-orangepi-2.dts
	sun8i-h3-orangepi-lite.dts
	sun8i-h3-orangepi-one.dts
	sun8i-h3-orangepi-pc-plus.dts
	sun8i-h3-orangepi-pc.dts
	sun8i-h3-orangepi-plus.dts
	sun8i-h3-orangepi-plus2e.dts
	sun8i-h3-orangepi-zero-plus2.dts

	sun9i-a80-cubieboard4.dts
	sun9i-a80-optimus.dts

	tegra124-apalis-eval.dts
	tegra124-apalis-v1.2-eval.dts
	tegra124-jetson-tk1.dts
	tegra124-nyan-big.dts
	tegra124-nyan-blaze.dts
	tegra124-venice2.dts

	vexpress-v2p-ca15-tc1.dts

	zynq-cc108.dts
	zynq-microzed.dts
	zynq-parallella.dts
	zynq-zc702.dts
	zynq-zc706.dts
	zynq-zc770-xm010.dts
	zynq-zc770-xm011.dts
	zynq-zc770-xm012.dts
	zynq-zc770-xm013.dts
	zynq-zed.dts
	zynq-zturn.dts
	zynq-zybo.dts
	zynq-zybo-z7.dts
"

options 	CPU_CORTEXA5
options 	CPU_CORTEXA7
options 	CPU_CORTEXA8
options 	CPU_CORTEXA9
options 	CPU_CORTEXA15
options 	CPU_CORTEXA17

options 	CPU_CORTEXA53

# Can't add SOC_BCM2835 until interrupt and register issues sorted out
#options 	SOC_BCM2835
options 	SOC_BCM2836

options 	SOC_EXYNOS5422

options 	SOC_IMX6Q
options 	SOC_IMX6DL
options 	SOC_IMX6QDL

options 	SOC_MESON8B

options 	SOC_SUN4I_A10
options 	SOC_SUN5I_A13
options 	SOC_SUN6I_A31
options 	SOC_SUN7I_A20
options 	SOC_SUN8I_A83T
options 	SOC_SUN8I_H3
options 	SOC_SUN9I_A80

options 	SOC_TEGRA124

options 	SOC_VIRT

options 	SOC_ZYNQ7000

options 	MULTIPROCESSOR

pseudo-device 	openfirm	# /dev/openfirm

options 	DIAGNOSTIC	# internal consistency checks
options 	DEBUG
#options 	LOCKDEBUG
#options 	PMAP_DEBUG	# Enable pmap_debug_level code

options 	MSGBUFSIZE=32768

options 	VERBOSE_INIT_ARM # verbose bootstrapping messages

# EARLYCONS is required for early init messages from VERBOSE_INIT_ARM.

# ODROID-C1
#options 	EARLYCONS=meson, CONSADDR=0xc81004c0

# ODROID-U3
#options 	EARLYCONS=exynos, CONSADDR=0x13810000

# ODROID-XU lite
#options 	EARLYCONS=exynos, CONSADDR=0x12c20000

# RaspberryPIs
#options 	EARLYCONS=bcm2835, CONSADDR=0x20201000
#options 	EARLYCONS=bcm2836, CONSADDR=0x3f201000
#options 	EARLYCONS=bcm2837, CONSADDR=0x3f215040

#options 	EARLYCONS=cycv, CONSADDR=0xffc02000
options 	EARLYCONS=imx, CONSADDR=0x02020000
#options 	EARLYCONS=rk3328, CONSADDR=0xff130000
#options 	EARLYCONS=sunxi, CONSADDR=0x01c28000

# TEGRA TK1
#options 	EARLYCONS=tegra, CONSADDR=0x70006300

#options 	EARLYCONS=vexpress, CONSADDR=0x1c090000
#options 	EARLYCONS=virt, CONSADDR=0x09000000

#options 	EARLYCONS=zynq, CONSADDR=0xe0001000

makeoptions 	DEBUG="-g"	# compile full symbol table
makeoptions 	COPY_SYMTAB=1

config		netbsd		root on ? type ?

# Device tree support
armfdt0		at root
simplebus*	at fdt? pass 0

# CPUs
cpus*		at fdt? pass 0
cpu*		at fdt? pass 0

# CPU frequency scaling
tegra124cpu*	at cpu?
cpufreqdt*	at cpu?

# Power State Coordination Interface (PSCI)
psci*		at fdt?

# Clock and reset controllers
cycvclkmgr* 	at fdt? pass 1		# Cyclone V clock manager
cycvrstmgr* 	at fdt? pass 0		# Cyclone V reset manager
exy5410clk* 	at fdt? pass 3		# Exynos5410 clock controller
exy5422clk* 	at fdt? pass 3		# Exynos5422 clock controller
imxccm* 	at fdt? pass 1		# i.MX6 ccm
meson8bclkc* 	at fdt? pass 2		# Amlogic Meson8b clock controller
mesonresets* 	at fdt? pass 2		# Amlogic Meson misc. clock resets
sun4ia10ccu* 	at fdt? pass 2		# Allwinner A10/A20 CCU
sun5ia13ccu* 	at fdt? pass 2		# Allwinner A13 CCU
sun6ia31ccu* 	at fdt? pass 2		# Allwinner A31 CCU
sun8ia83tccu* 	at fdt? pass 2		# Allwinner A83T CCU
sun8ih3ccu* 	at fdt? pass 2		# Allwinner H3 CCU
sun8ih3rccu* 	at fdt? pass 2		# Allwinner H3 CCU (PRCM)
sun9ia80ccu* 	at fdt? pass 2		# Allwinner A80 CCU
sunxiresets* 	at fdt? pass 1		# Allwinner Misc. clock resets
sunxigates* 	at fdt? pass 1		# Allwinner Misc. clock gates
sunxigmacclk* 	at fdt? pass 2		# Allwinner GMAC MII/RGMII clock mux
sun8iapbclk* 	at fdt? pass 2		# Allwinner A23 APB0
sun9icpusclk* 	at fdt? pass 2		# Allwinner A80 CPUS
sun9immcclk* 	at fdt? pass 2		# Allwinner A80 SD/MMC-COMM
sun9iusbclk* 	at fdt? pass 2		# Allwinner A80 USB HCI
tegra124car* 	at fdt? pass 3		# NVIDIA Tegra CAR (T124)
tegra210car* 	at fdt? pass 3		# NVIDIA Tegra CAR (T210)

fclock*		at fdt? pass 1
ffclock*	at fdt? pass 1
fregulator*	at fdt? pass 5
gregulator*	at fdt? pass 4
gpiokeys*	at fdt?
wskbd*		at gpiokeys? console ? mux 1
gpioleds*	at fdt?

# ARM Motherboard Express uATX system registers
vxsysreg* 	at fdt?

# SRAM controller
sunxisramc* 	at fdt? pass 4		# SRAM controller

# System Controller
syscon*		at fdt? pass 1		# Generic System Controller
#zynqslcr*	at fdt? pass 1		# Zynq 7000 system Controller

# Timer
a9ptmr* 	at fdt? pass 2		# ARM Cortex A5/A9 Private Timer
<<<<<<< HEAD
arma9ptmr*	at a9ptmr?
=======
arma9ptmr* 	at a9ptmr?
>>>>>>> d27527d1
a9tmr* 		at fdt? pass 2		# ARM Cortex A5/A9 Timer
arma9tmr* 	at a9tmr?
gtmr*		at fdt? pass 1		# ARM Generic Timer
armgtmr0	at gtmr?
mct*		at fdt? pass 2		# Exynos Multi Core Timer (MCT)
armgtmr*	at mct?
meson6timer* 	at fdt?			# Amlogic Timer
sunxitimer* 	at fdt?			# Allwinner async timer
sunxihstimer* 	at fdt?			# Allwinner High-Speed timer
tegratimer* 	at fdt?			# Timers

# Watchdog
a9wdt*  	at fdt? pass 2		# ARM Cortex A5/A9 Watchdog
arma9wdt* 	at a9wdt?
dwcwdt* 	at fdt?			# DesignWare watchdog
mesonwdt* 	at fdt?			# Amlogic Meson watchdog
sunxiwdt* 	at fdt?			# Allwinner watchdog
bcmpmwdog* 	at fdt?			# Broadcom BCM283x watchdog

# Interrupt controller
gic*		at fdt? pass 1		# ARM GIC
armgic0		at gic?
bcmicu* 	at fdt? pass 1		# Broadcom BCM283x ICU
exyointr* 	at fdt? pass 1		# Samsung Exynos ICU
tegralic* 	at fdt? pass 1		# NVIDIA Tegra LIC
sunxiintc* 	at fdt? pass 1		# Allwinner INTC
sunxinmi* 	at fdt? pass 2		# Allwinner NMI / R_INTC

# Level 2 Cache Controller
l2cc* 		at fdt? pass 2		# ARM Cortex A9 L2 Cache Controller
arml2cc* 	at l2cc?

# Memory controller
tegramc* 	at fdt?	pass 4		# NVIDIA Tegra MC

# Firmware devices
bcmmbox* 	at fdt?			# Broadcom VideoCore IV mailbox
qemufwcfg* 	at fdt?			# QEMU Firmware Configuration device
vcmbox* 	at bcmmbox?

# DMA controller
bcmdmac* 	at fdt?			# Broadcom BCM283x DMA controller
sun4idma* 	at fdt? pass 4		# Allwinner DMA controller (sun4i)
sun6idma* 	at fdt?	pass 4		# Allwinner DMA controller (sun6i)
tegraapbdma* 	at fdt? pass 4		# NVIDIA Tegra APB DMA

# FUSE controller
tegrafuse* 	at fdt? pass 4		# NVIDIA Tegra FUSE

# Power management controller
imxgpc*		at fdt? pass 2
tegrapmc* 	at fdt? pass 4		# NVIDIA Tegra PMC

# Performance monitors
armpmu*		at fdt?
pseudo-device	tprof

# Clock and Reset controller
bcmcprman* 	at fdt? pass 1		# Broadcom BCM283x Clock Manager
bcmaux* 	at fdt? pass 1		# Broadcom BCM283x Aux Periph Clocks

# GPIO controller
bcmgpio* 	at fdt?			# Broadcom BCM283x GPIO
exyopctl* 	at fdt? pass 2		# Samsung Exynos GPIO
imxgpio* 	at fdt? pass 3
mesonpinctrl* 	at fdt? pass 2		# Amlogic Meson GPIO
plgpio* 	at fdt?			# ARM PrimeCell GPIO
sunxigpio* 	at fdt? pass 3		# Allwinner GPIO
tegragpio* 	at fdt? pass 2		# NVIDIA Tegra GPIO
gpio* 		at gpiobus?

# IOMUX / MPIO / Pinmux
imxiomux*	at fdt? pass 2
tegrapinmux* 	at fdt?	pass 3		# NVIDIA Tegra MPIO

# PWM controller
expwm* 		at fdt? pass 4		# PWM
sunxipwm* 	at fdt? pass 3		# Allwinner PWM

# Backlight
pwmbacklight* 	at fdt?			# PWM Backlight controls

# Fan
pwmfan* 	at fdt?			# PWM Fan controls

# XUSB PADCTL
tegra124xpad* 	at fdt?			# NVIDIA Tegra XUSB PADCTL (T124)
tegra210xpad* 	at fdt?			# NVIDIA Tegra XUSB PADCTL (T210)
tegra210xphy* 	at tegra210xpad?

# PCIE
pcihost* 	at fdt?			# Generic PCI host controller
imxpcie* 	at fdt?
tegrapcie0 	at fdt?			# NVIDIA Tegra PCIE
pci* 		at pcibus?
ppb* 		at pci? dev ? function ?
pci* 		at ppb?

# Ethernet
awge* 		at fdt?			# Allwinner Gigabit Ethernet (GMAC)
cemac* 		at fdt?			# Cadence EMAC/GEM ethernet controller
emac* 		at fdt?			# Allwinner Fast/Gigabit Ethernet (EMAC)
enet* 		at fdt?			# FEC
smsh* 		at fdt?			# SMSC LAN9118

# PCI Ethernet
re* 		at pci? dev ? function ?	# Realtek RTL8111GS

# MII/PHY support
atphy* 		at mii? phy ?			# Attansic/Atheros PHYs
exphy* 		at mii? phy ?		# 3Com internal PHYs
gentbi* 	at mii? phy ?		# Generic Ten-Bit 1000BASE-[CLS]X PHYs
glxtphy* 	at mii? phy ?		# Level One LXT-1000 PHYs
gphyter* 	at mii? phy ?		# NS83861 Gig-E PHY
icsphy* 	at mii? phy ?		# Integrated Circuit Systems ICS189x
igphy* 		at mii? phy ?		# Intel IGP01E1000
ihphy* 		at mii? phy ?		# Intel 82577 PHYs
ikphy* 		at mii? phy ?		# Intel 82563 PHYs
inphy* 		at mii? phy ?		# Intel 82555 PHYs
iophy* 		at mii? phy ?		# Intel 82553 PHYs
lxtphy* 	at mii? phy ?		# Level One LXT-970 PHYs
makphy* 	at mii? phy ?		# Marvell Semiconductor 88E1000 PHYs
nsphy* 		at mii? phy ?		# NS83840 PHYs
nsphyter* 	at mii? phy ?		# NS83843 PHYs
pnaphy* 	at mii? phy ?		# generic HomePNA PHYs
qsphy* 		at mii? phy ?		# Quality Semiconductor QS6612 PHYs
rdcphy* 	at mii? phy ?		# RDC R6040 10/100 PHY
rgephy* 	at mii? phy ?		# Realtek 8169S/8110S internal PHYs
rlphy* 		at mii? phy ?		# Realtek 8139/8201L PHYs
sqphy* 		at mii? phy ?		# Seeq 80220/80221/80223 PHYs
tlphy* 		at mii? phy ?		# ThunderLAN PHYs
tqphy* 		at mii? phy ?		# TDK Semiconductor PHYs
urlphy* 	at mii? phy ?		# Realtek RTL8150L internal PHYs
ukphy* 		at mii? phy ?		# generic unknown PHYs

# Mini-PCIe Wireless
#options 	ATHHAL_AR5212,ATHHAL_RF2425	# AR5BHB63
#ath* 		at pci? dev ? function ?	# Atheros IEEE 802.11
#athn* 		at pci? dev ? function ?	# Atheros IEEE 802.11

# UART
com* 		at fdt?	pass 4		# UART
exuart* 	at fdt?	pass 4		# SSCOM UART
imxuart* 	at fdt? pass 4		# 
mesonuart* 	at fdt?	pass 4		# Amlogic Meson UART
plcom* 		at fdt?	pass 4		# ARM PL011 UART
zynquart* 	at fdt?	pass 4		# Cadence UART


# UART
options		IMXUARTCONSOLE


# I2C controllers
options 	I2C_MAX_ADDR=0xfff
bsciic* 	at fdt?			# Broadcom BCM283x Serial Control
exyoi2c* 	at fdt?			# Samsung Exynos I2C
sunxirsb* 	at fdt? pass 4		# Allwinner RSB
sunxitwi* 	at fdt?			# Allwinner TWI
tegrai2c* 	at fdt? pass 4		# NVIDIA Tegra I2C
iic* 		at i2cbus?

# I2C devices
ac100ic* 	at iic?			# AC100 integrated audio codec and RTC
as3722pmic* 	at iic?
as3722reg* 	at as3722pmic?
axp20x* 	at iic?			# AXP209 Power Management IC
axp20xreg* 	at axp20x?
axp22x* 	at iic?			# AXP221 Power Management IC
axppmic* 	at iic?			# X-Powers AXP Power Management IC
axpreg* 	at axppmic?
max77620pmic* 	at iic?
pcf8563rtc* 	at iic?			# PCF8563 RTC
seeprom* 	at iic?			# AT24Cxx Serial EEPROM
sy8106a* 	at iic?			# Silergy SY81061 regulator
tcakp* 		at iic?			# TI TCA8418 Keypad Scan IC
tcagpio* 	at iic?
titemp* 	at iic?
wskbd* 		at tcakp? console ?

# CAN bus
options 	CAN			# Controller Area Network protocol
pseudo-device 	canloop			# CAN loopback interface
sunxican* 	at fdt?			# A10/A20 CAN controller

# SPI
sun4ispi* 	at fdt?
sun6ispi* 	at fdt?
spi* 		at spibus?

# Random number generators
bcmrng* 	at fdt?			# Broadcom BCM283x RNG
mesonrng* 	at fdt?			# Amlogic Meson RNG

# Security ID EFUSE
sunxisid* 	at fdt? pass 4		# SID

# Low res ADC
sunxilradc* 	at fdt?

# RTC
#exyortc* 	at fdt?			# RTC
mesonrtc* 	at fdt?			# Amlogic Meson RTC
plrtc* 		at fdt?			# ARM PrimeCell RTC
sunxirtc* 	at fdt?			# Allwinner RTC
tegrartc* 	at fdt?			# NVIDIA Tegra RTC

# Thermal sensor
sunxithermal* 	at fdt?			# Thermal sensor controller

# BCM2835 VCHIQ, etc
vchiq0 		at fdt?
vcaudio0 	at vchiq0

# Audio
a64acodec* 	at fdt?			# Allwinner A64 audio codec (analog part)
aaci* 		at fdt?			# ARM PrimeCell AACI
ausoc* 		at fdt?			# Simple SoC audio card
h3codec* 	at fdt?			# Allwinner H3 audio codec (analog part)
hdaudio* 	at fdt?			# Intel HDA
hdafg* 		at hdaudiobus?
options 	HDAUDIOVERBOSE
options 	HDAUDIO_ENABLE_HDMI
options 	HDAUDIO_ENABLE_DISPLAYPORT
sun8icodec* 	at fdt?			# Audio codec (sun8i)
sunxicodec* 	at fdt?			# Allwinner audio codec
sunxii2s* 	at fdt?			# I2S/PCM
audio* 		at audiobus?
spkr* 		at audio?

# SDMMC
bcmsdhost* 	at fdt?			# Broadcom BCM283x SD Host Interface
dwcmmc* 	at fdt?			# DesignWare SDMMC
mesonsdio* 	at fdt?			# Amlogic Meson SDIO controller
mesonsdhc* 	at fdt?			# Amlogic Meson SDHC controller
mmcpwrseq* 	at fdt?			# Simple MMC power sequence provider
plmmc* 		at fdt?			# ARM PrimeCell MCI
sdhc* 		at fdt?			# SD Host Controller Interface
sunximmc* 	at fdt?			# Allwinner SD/MMC
sdmmc* 		at sdmmcbus?
ld0 		at sdmmc0
ld1 		at sdmmc1
ld2 		at sdmmc2
ld3 		at sdmmc3
ld* 		at sdmmc?

# NAND Flash
sunxinand* 	at fdt?			# NAND flash controller
nand* 		at nandbus?
flash* 		at nand? dynamic 1

# SATA
ahcisata* 	at fdt?			# AHCI SATA
ahcisata* 	at pci? dev ? function ?
atabus* 	at ata?
atabus* 	at ahcisata? channel ?
atapibus* 	at atapi?
wd* 		at atabus? drive ?

# ATAPI devices
# flags have the same meaning as for IDE drives.
cd* 		at atapibus? drive ? flags 0x0000	# ATAPI CD-ROM drives
sd* 		at atapibus? drive ? flags 0x0000	# ATAPI disk drives
st* 		at atapibus? drive ? flags 0x0000	# ATAPI tape drives
uk* 		at atapibus? drive ? flags 0x0000	# ATAPI unknown

# NVMe
nvme* 		at pci? dev ? function ?
ld* 		at nvme? nsid ?

# SPI controllers
bcmspi* 	at fdt?			# Broadcom BCM283x SPI
spi* 		at spibus?

# HDMI CEC
tegracec0 	at fdt?			# NVIDIA Tegra HDMI CEC
hdmicec* 	at hdmicecbus?

# Display
tegradrm* 	at fdt?			# NVIDIA Tegra Display
tegrafb* 	at tegrafbbus?
genfb* 		at fdt?			# Simple Framebuffer
mesonfb* 	at fdt?			# Amlogic Meson Framebuffer
wsdisplay* 	at wsemuldisplaydev?
sunxidebe* 	at fdt? pass 4		# Display Backend
genfb* 		at sunxidebe?
sunxitcon* 	at fdt? pass 4		# LCD LVDS/RGB controller
sunxihdmi* 	at fdt? pass 4		# HDMI controller
connector* 	at fdt? pass 4
panel* 		at fdt? pass 4
#sunxidep must be after display pipeline elements but before genfb@fdt
sunxidep* 	at fdt? pass 5		# Display Engine Pipeline

options 	VCONS_DRAW_INTR
options 	WSEMUL_VT100
options 	WS_DEFAULT_FG=WSCOL_WHITE
options 	WS_DEFAULT_BG=WSCOL_BLACK
options 	WS_KERNEL_FG=WSCOL_GREEN
options 	WS_KERNEL_BG=WSCOL_BLACK
options 	WSDISPLAY_COMPAT_PCVT
options 	WSDISPLAY_COMPAT_SYSCONS
options 	WSDISPLAY_COMPAT_USL
options 	WSDISPLAY_COMPAT_RAWKBD
options 	WSDISPLAY_DEFAULTSCREENS=4
options 	WSDISPLAY_MULTICONS
options 	WSDISPLAY_SCROLLSUPPORT
pseudo-device	wsmux
pseudo-device	wsfont
options 	FONT_BOLD8x16
options 	FONT_BOLD16x32

# GPU
#nouveau* 	at fdt?			# NVIDIA GPU

# PS/2 keyboard and mouse support
plkmi* 		at fdt?
pckbd* 		at pckbport?
wskbd* 		at pckbd? console ?
pms* 		at pckbport?
wsmouse* 	at pms? mux 0

# Touch Screen controller
sunxits* 	at fdt?			# Touch Screen controller
wsmouse* 	at sunxits? mux 0

# Thermal throttling controller
tegrasoctherm* 	at fdt?			# NVIDIA Tegra SOC_THERM

# USB
exusbphy* 	at fdt? pass 9		# Samsung Exynos USB2 PHY
exusbdrdphy* 	at fdt? pass 9		# Samsung Exynos USB3 DRD PHY
imxusbphy* 	at fdt?
mesonusbphy* 	at fdt? pass 9		# Amlogic Meson USB2 PHY
sun9iusbphy* 	at fdt? pass 9		# Allwinner A80 USB PHY
sunxiusbphy* 	at fdt? pass 9		# Allwinner USB PHY
sunxiusb3phy* 	at fdt? pass 9		# Allwinner USB3 PHY
tegrausbphy* 	at fdt?			# NVIDIA Tegra USB PHY
imxusbc*	at fdt?
ehci*		at imxusbc?
dwctwo* 	at fdt?			# Designware USB DRD
ehci* 		at fdt?			# EHCI
motg* 		at fdt?			# Mentor Graphics USB OTG
ohci* 		at fdt?			# OHCI
ehci* 		at fdt?			# EHCI
xhci* 		at fdt?			# XHCI
usb* 		at usbus?

# Virtio devices
virtio* 	at fdt?				# Virtio MMIO device
virtio* 	at pci? dev ? function ?	# Virtio PCI device
# the balloon driver cannot work on machines with non-4k pages
#viomb* 	at virtio?			# Virtio memory balloon device
ld* 		at virtio?			# Virtio disk device
vioif* 		at virtio?			# Virtio network device
viornd* 	at virtio?			# Virtio entropy device
vioscsi* 	at virtio?			# Virtio SCSI device

# SCSI
scsibus* at scsi?
sd* 		at scsibus? target ? lun ?	# SCSI disks
st* 		at scsibus? target ? lun ?	# SCSI tapes
cd* 		at scsibus? target ? lun ?	# SCSI CD-ROMs
ch* 		at scsibus? target ? lun ?	# SCSI changer devices
ss* 		at scsibus? target ? lun ?	# SCSI scanners
ses* 		at scsibus? target ? lun ?	# SCSI SES/SAF-TE devices
uk* 		at scsibus? target ? lun ?	# unknown SCSI

include "dev/usb/usbdevices.config"
midi* 		at midibus?

cinclude "arch/evbarm/conf/GENERIC.local"




<|MERGE_RESOLUTION|>--- conflicted
+++ resolved
@@ -312,11 +312,7 @@
 
 # Timer
 a9ptmr* 	at fdt? pass 2		# ARM Cortex A5/A9 Private Timer
-<<<<<<< HEAD
-arma9ptmr*	at a9ptmr?
-=======
 arma9ptmr* 	at a9ptmr?
->>>>>>> d27527d1
 a9tmr* 		at fdt? pass 2		# ARM Cortex A5/A9 Timer
 arma9tmr* 	at a9tmr?
 gtmr*		at fdt? pass 1		# ARM Generic Timer
