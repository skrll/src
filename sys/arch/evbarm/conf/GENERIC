--- conflicted
+++ resolved
@@ -784,12 +784,9 @@
 sunxiusbphy* 	at fdt? pass 9		# Allwinner USB PHY
 sunxiusb3phy* 	at fdt? pass 9		# Allwinner USB3 PHY
 tegrausbphy* 	at fdt?			# NVIDIA Tegra USB PHY
-<<<<<<< HEAD
 imxusbc*	at fdt?
 ehci*		at imxusbc?
-=======
 usbnopphy*	at fdt? pass 9		# Generic USB PHY
->>>>>>> d0f3b857
 tiotg*		at fdt?			# TI dual port OTG
 tiusb*		at fdt? pass 9		# TI HS USB host
 tiusbtll*	at fdt? pass 8		# TI HS USB host TLL
