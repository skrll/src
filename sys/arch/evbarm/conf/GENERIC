#
<<<<<<< HEAD
#	$NetBSD: GENERIC,v 1.21 2019/01/20 00:44:17 jmcneill Exp $
=======
#	$NetBSD: GENERIC,v 1.22 2019/01/20 17:58:37 jmcneill Exp $
>>>>>>> f7b9aaaa
#
#	GENERIC ARM (aarch32) kernel
#

include	"arch/evbarm/conf/std.generic"
include "arch/evbarm/conf/files.generic"
include	"arch/evbarm/conf/GENERIC.common"

#
# FDT files supported by this kernel - add to DTSSUBDIR and DTS as
# appropriate
#
makeoptions	DTSARCH="arm aarch64"
makeoptions	DTSGNUARCH="arm arm64"
makeoptions	DTSSUBDIR="allwinner broadcom nvidia rockchip socfpga"
makeoptions	DTS="
	bcm2836-rpi-2-b.dts
	bcm2837-rpi-3-b.dts
	bcm2837-rpi-3-b-plus.dts

	exynos4412-odroidu3.dts
	exynos4412-odroidx.dts
	exynos4412-odroidx2.dts
	exynos5410-odroidxu.dts
	exynos5410-smdk5410.dts
	exynos5422-odroidhc1.dts
	exynos5422-odroidxu3-lite.dts
	exynos5422-odroidxu3.dts
	exynos5422-odroidxu4.dts

	meson8b-mxq.dts
	meson8b-odroidc1.dts

	socfpga_cyclone5_de0_nano_soc.dts

	sun4i-a10-a1000.dts
	sun4i-a10-ba10-tvbox.dts
	sun4i-a10-chuwi-v7-cw0825.dts
	sun4i-a10-cubieboard.dts
	sun4i-a10-dserve-dsrv9703c.dts
	sun4i-a10-gemei-g9.dts
	sun4i-a10-hackberry.dts
	sun4i-a10-hyundai-a7hd.dts
	sun4i-a10-inet1.dts
	sun4i-a10-inet97fv2.dts
	sun4i-a10-inet9f-rev03.dts
	sun4i-a10-itead-iteaduino-plus.dts
	sun4i-a10-jesurun-q5.dts
	sun4i-a10-marsboard.dts
	sun4i-a10-mini-xplus.dts
	sun4i-a10-mk802.dts
	sun4i-a10-mk802ii.dts
	sun4i-a10-olinuxino-lime.dts
	sun4i-a10-pcduino.dts
	sun4i-a10-pcduino2.dts
	sun4i-a10-pov-protab2-ips9.dts

	sun5i-a13-difrnce-dit4350.dts
	sun5i-a13-empire-electronix-d709.dts
	sun5i-a13-empire-electronix-m712.dts
	sun5i-a13-hsg-h702.dts
	sun5i-a13-inet-98v-rev2.dts
	sun5i-a13-licheepi-one.dts
	sun5i-a13-olinuxino-micro.dts
	sun5i-a13-olinuxino.dts
	sun5i-a13-q8-tablet.dts
	sun5i-a13-utoo-p66.dts

	sun5i-gr8-evb.dts
	sun5i-gr8-chip-pro.dts

	sun5i-r8-chip.dts
	sun5i-r8-pocketchip.dts

	sun6i-a31-app4-evb1.dts
	sun6i-a31-colombus.dts
	sun6i-a31-hummingbird.dts
	sun6i-a31-i7.dts
	sun6i-a31-m9.dts
	sun6i-a31-mele-a1000g-quad.dts

	sun7i-a20-bananapi-m1-plus.dts
	sun7i-a20-bananapi.dts
	sun7i-a20-bananapro.dts
	sun7i-a20-cubieboard2.dts
	sun7i-a20-cubietruck.dts
	sun7i-a20-hummingbird.dts
	sun7i-a20-i12-tvbox.dts
	sun7i-a20-icnova-swac.dts
	sun7i-a20-itead-ibox.dts
	sun7i-a20-lamobo-r1.dts
	sun7i-a20-m3.dts
	sun7i-a20-mk808c.dts
	sun7i-a20-olimex-som-evb-emmc.dts
	sun7i-a20-olimex-som-evb.dts
	sun7i-a20-olimex-som204-evb-emmc.dts
	sun7i-a20-olimex-som204-evb.dts
	sun7i-a20-olinuxino-lime.dts
	sun7i-a20-olinuxino-lime2-emmc.dts
	sun7i-a20-olinuxino-lime2.dts
	sun7i-a20-olinuxino-micro-emmc.dts
	sun7i-a20-olinuxino-micro.dts
	sun7i-a20-orangepi-mini.dts
	sun7i-a20-orangepi.dts
	sun7i-a20-pcduino3-nano.dts
	sun7i-a20-pcduino3.dts
	sun7i-a20-wexler-tab7200.dts
	sun7i-a20-wits-pro-a20-dkt.dts

	sun8i-a83t-allwinner-h8homlet-v2.dts
	sun8i-a83t-bananapi-m3.dts
	sun8i-a83t-cubietruck-plus.dts
	sun8i-a83t-tbs-a711.dts

	sun8i-h2-plus-bananapi-m2-zero.dts
	sun8i-h2-plus-libretech-all-h3-cc.dts
	sun8i-h2-plus-orangepi-r1.dts
	sun8i-h2-plus-orangepi-zero.dts

	sun8i-h3-bananapi-m2-plus.dts
	sun8i-h3-beelink-x2.dts
	sun8i-h3-libretech-all-h3-cc.dts
	sun8i-h3-nanopi-m1.dts
	sun8i-h3-nanopi-m1-plus.dts
	sun8i-h3-nanopi-neo.dts
	sun8i-h3-nanopi-neo-air.dts
	sun8i-h3-orangepi-2.dts
	sun8i-h3-orangepi-lite.dts
	sun8i-h3-orangepi-one.dts
	sun8i-h3-orangepi-pc-plus.dts
	sun8i-h3-orangepi-pc.dts
	sun8i-h3-orangepi-plus.dts
	sun8i-h3-orangepi-plus2e.dts

	sun9i-a80-cubieboard4.dts
	sun9i-a80-optimus.dts

	sun50i-a64-bananapi-m64.dts
	sun50i-a64-nanopi-a64.dts
	sun50i-a64-olinuxino.dts
	sun50i-a64-orangepi-win.dts
	sun50i-a64-pine64-plus.dts
	sun50i-a64-pine64.dts
	sun50i-a64-pinebook.dts
	sun50i-a64-sopine-baseboard.dts
	sun50i-a64-teres-i.dts

	sun50i-h5-libretech-all-h3-cc.dts
	sun50i-h5-nanopi-neo-plus2.dts
	sun50i-h5-nanopi-neo2.dts
	sun50i-h5-orangepi-pc2.dts
	sun50i-h5-orangepi-prime.dts
	sun50i-h5-orangepi-zero-plus.dts
	sun50i-h5-orangepi-zero-plus2.dts

	tegra124-apalis-eval.dts
	tegra124-jetson-tk1.dts
	tegra124-nyan-big.dts
	tegra124-nyan-blaze.dts
	tegra124-venice2.dts

	vexpress-v2p-ca15-tc1.dts
"

options 	CPU_CORTEXA5
options 	CPU_CORTEXA7
options 	CPU_CORTEXA8
options 	CPU_CORTEXA9
options 	CPU_CORTEXA15
options 	CPU_CORTEXA17

options 	CPU_CORTEXA53

# Can't add SOC_BCM2835 until interrupt and register issues sorted out
#options 	SOC_BCM2835
options 	SOC_BCM2836

options 	SOC_EXYNOS4412
options 	SOC_EXYNOS5422

options 	SOC_MESON8B

options 	SOC_SUN4I_A10
options 	SOC_SUN5I_A13
options 	SOC_SUN6I_A31
options 	SOC_SUN7I_A20
options 	SOC_SUN8I_A83T
options 	SOC_SUN8I_H3
options 	SOC_SUN9I_A80
options 	SOC_SUN50I_A64
options 	SOC_SUN50I_H5
options 	SOC_SUN50I_H6

options 	SOC_TEGRA124

options 	SOC_VIRT

options 	MULTIPROCESSOR

pseudo-device 	openfirm	# /dev/openfirm

#options 	DIAGNOSTIC	# internal consistency checks
#options 	DEBUG
#options 	LOCKDEBUG
#options 	PMAP_DEBUG	# Enable pmap_debug_level code

#options 	VERBOSE_INIT_ARM # verbose bootstrapping messages

# EARLYCONS is required for early init messages from VERBOSE_INIT_ARM.

# ODROID-C1
#options 	EARLYCONS=meson, CONSADDR=0xc81004c0

# ODROID-U3
#options 	EARLYCONS=exynos, CONSADDR=0x13810000

# ODROID-XU lite
#options 	EARLYCONS=exynos, CONSADDR=0x12c20000

# RaspberryPIs
#options 	EARLYCONS=bcm2835, CONSADDR=0x20201000
#options 	EARLYCONS=bcm2836, CONSADDR=0x3f201000
#options 	EARLYCONS=bcm2837, CONSADDR=0x3f215040

#options 	EARLYCONS=cycv, CONSADDR=0xffc02000
#options 	EARLYCONS=rk3328, CONSADDR=0xff130000
#options 	EARLYCONS=sunxi, CONSADDR=0x01c28000

# TEGRA TK1
#options 	EARLYCONS=tegra, CONSADDR=0x70006300

#options 	EARLYCONS=vexpress, CONSADDR=0x1c090000
#options 	EARLYCONS=virt, CONSADDR=0x09000000

makeoptions	DEBUG="-g"	# compile full symbol table
makeoptions	COPY_SYMTAB=1

config		netbsd		root on ? type ?

# Device tree support
armfdt0		at root
simplebus*	at fdt? pass 0

# CPUs
cpus*		at fdt? pass 0
cpu*		at fdt? pass 0

# CPU frequency scaling
tegra124cpu*	at cpu?
cpufreqdt*	at cpu?

# Power State Coordination Interface (PSCI)
psci*		at fdt?

# Clock and reset controllers
cycvclkmgr* 	at fdt? pass 1		# Cyclone V clock manager
cycvrstmgr* 	at fdt? pass 0		# Cyclone V reset manager
exy5410clk*	at fdt? pass 3		# Exynos5410 clock controller
exy5422clk*	at fdt? pass 3		# Exynos5422 clock controller
meson8bclkc*	at fdt? pass 2		# Amlogic Meson8b clock controller
mesonresets*	at fdt? pass 2		# Amlogic Meson misc. clock resets
sun4ia10ccu*	at fdt? pass 2		# Allwinner A10/A20 CCU
sun5ia13ccu*	at fdt? pass 2		# Allwinner A13 CCU
sun6ia31ccu*	at fdt? pass 2		# Allwinner A31 CCU
sun8ia83tccu*	at fdt? pass 2		# Allwinner A83T CCU
sun8ih3ccu*	at fdt? pass 2		# Allwinner H3 CCU
sun8ih3rccu*	at fdt? pass 2		# Allwinner H3 CCU (PRCM)
sun9ia80ccu*	at fdt? pass 2		# Allwinner A80 CCU
sun50ia64ccu*	at fdt? pass 2		# Allwinner A64 CCU
sun50ia64rccu*  at fdt? pass 2          # Allwinner A64 CCU (PRCM)
sun50ih6ccu*    at fdt? pass 2          # Allwinner H6 CCU
sun50ih6rccu*   at fdt? pass 2          # Allwinner H6 CCU (PRCM)
sunxiresets*	at fdt? pass 1		# Allwinner Misc. clock resets
sunxigates*	at fdt? pass 1		# Allwinner Misc. clock gates
sunxigmacclk*	at fdt? pass 2		# Allwinner GMAC MII/RGMII clock mux
sun9immcclk*	at fdt? pass 2		# Allwinner A80 SD/MMC-COMM
tegra124car*	at fdt? pass 3		# NVIDIA Tegra CAR (T124)
tegra210car*	at fdt? pass 3		# NVIDIA Tegra CAR (T210)

fclock*		at fdt? pass 1
ffclock*	at fdt? pass 1
fregulator*	at fdt? pass 5
gregulator*	at fdt? pass 4
gpiokeys*	at fdt?
wskbd*		at gpiokeys? console ? mux 1
gpioleds*	at fdt?

# ARM Motherboard Express uATX system registers
vxsysreg*	at fdt?

# SRAM controller
sunxisramc*     at fdt? pass 4          # SRAM controller

# System Controller
syscon*		at fdt? pass 1		# Generic System Controller

# Timer
a9tmr* 		at fdt? pass 2		# ARM Cortex A5/A9 Timer
arma9tmr* 	at a9tmr?
gtmr*		at fdt? pass 1		# ARM Generic Timer
armgtmr0	at gtmr?
mct*		at fdt? pass 2		# Exynos Multi Core Timer (MCT)
armgtmr*	at mct?
sunxitimer*     at fdt?                 # Allwinner async timer
tegratimer*	at fdt?			# Timers

# Watchdog
dwcwdt* 	at fdt?			# DesignWare watchdog
mesonwdt*	at fdt?			# Amlogic Meson watchdog
sunxiwdt*	at fdt?			# Allwinner watchdog
watchdog*	at fdt?			# Broadcom BCM283x watchdog

# Interrupt controller
gic*		at fdt? pass 1		# ARM GIC
armgic0		at gic?
bcmicu*		at fdt? pass 1		# Broadcom BCM283x ICU
exyointr*	at fdt? pass 1		# Samsung Exynos ICU
tegralic*	at fdt? pass 1		# NVIDIA Tegra LIC
sunxiintc*	at fdt? pass 1		# Allwinner INTC
sunxinmi*	at fdt? pass 2		# Allwinner NMI / R_INTC

# Level 2 Cache Controller
l2cc* 		at fdt? pass 2		# ARM Cortex A9 L2 Cache Controller
arml2cc* 	at l2cc?

# Memory controller
tegramc*	at fdt?	pass 4		# NVIDIA Tegra MC

# Firmware devices
bcmmbox*	at fdt?			# Broadcom VideoCore IV mailbox
vcmbox*		at bcmmbox?

# DMA controller
bcmdmac*	at fdt?			# Broadcom BCM283x DMA controller
sun4idma*       at fdt?			# Allwinner DMA controller (sun4i)
sun6idma*	at fdt?			# Allwinner DMA controller (sun6i)
tegraapbdma*	at fdt? pass 4		# NVIDIA Tegra APB DMA

# FUSE controller
tegrafuse*	at fdt? pass 4		# NVIDIA Tegra FUSE

# Power management controller
tegrapmc*	at fdt? pass 4		# NVIDIA Tegra PMC

# Performance monitors
armpmu*		at fdt?
pseudo-device	tprof

# Power state coordination interface
psci*		at fdt?

# Clock and Reset controller
bcmcprman*	at fdt? pass 1		# Broadcom BCM283x Clock Manager
bcmaux*		at fdt? pass 1		# Broadcom BCM283x Aux Periph Clocks

# GPIO controller
bcmgpio*	at fdt?			# Broadcom BCM283x GPIO
exyopctl*	at fdt? pass 2		# Samsung Exynos GPIO
mesonpinctrl*	at fdt? pass 2		# Amlogic Meson GPIO
plgpio*		at fdt?			# ARM PrimeCell GPIO
sunxigpio*	at fdt? pass 3		# Allwinner GPIO
tegragpio*	at fdt? pass 2		# NVIDIA Tegra GPIO
gpio*		at gpiobus?

# MPIO / Pinmux
tegrapinmux*	at fdt?			# NVIDIA Tegra MPIO

# PWM controller
expwm*		at fdt? pass 4		# PWM
sunxipwm*	at fdt? pass 3		# Allwinner PWM

# Backlight
pwmbacklight*	at fdt?			# PWM Backlight controls

# Fan
pwmfan*		at fdt?			# PWM Fan controls

# XUSB PADCTL
tegra124xpad*	at fdt?			# NVIDIA Tegra XUSB PADCTL (T124)
tegra210xpad*	at fdt?			# NVIDIA Tegra XUSB PADCTL (T210)
tegra210xphy*	at tegra210xpad?

# PCIE
tegrapcie0	at fdt?			# NVIDIA Tegra PCIE
pci*		at tegrapcie0
ppb*		at pci? dev ? function ?
pci*		at ppb?

# Ethernet
awge*		at fdt?			# Allwinner Gigabit Ethernet (GMAC)
emac*		at fdt?			# Allwinner Fast/Gigabit Ethernet (EMAC)
smsh*		at fdt?			# SMSC LAN9118

# PCI Ethernet
re*		at pci? dev ? function ?	# Realtek RTL8111GS

# MII/PHY support
exphy* 		at mii? phy ?		# 3Com internal PHYs
gentbi* 	at mii? phy ?		# Generic Ten-Bit 1000BASE-[CLS]X PHYs
glxtphy*	at mii? phy ?		# Level One LXT-1000 PHYs
gphyter* 	at mii? phy ?		# NS83861 Gig-E PHY
icsphy*		at mii? phy ?		# Integrated Circuit Systems ICS189x
igphy*		at mii? phy ?		# Intel IGP01E1000
ihphy*		at mii? phy ?		# Intel 82577 PHYs
ikphy*		at mii? phy ?		# Intel 82563 PHYs
inphy*		at mii? phy ?		# Intel 82555 PHYs
iophy*		at mii? phy ?		# Intel 82553 PHYs
lxtphy*		at mii? phy ?		# Level One LXT-970 PHYs
makphy*		at mii? phy ?		# Marvell Semiconductor 88E1000 PHYs
nsphy*		at mii? phy ?		# NS83840 PHYs
nsphyter*	at mii? phy ? 		# NS83843 PHYs
pnaphy*		at mii? phy ?		# generic HomePNA PHYs
qsphy*		at mii? phy ?		# Quality Semiconductor QS6612 PHYs
rdcphy*		at mii? phy ?		# RDC R6040 10/100 PHY
rgephy*		at mii? phy ?		# Realtek 8169S/8110S internal PHYs
rlphy*		at mii? phy ?		# Realtek 8139/8201L PHYs
sqphy*		at mii? phy ?		# Seeq 80220/80221/80223 PHYs
tlphy*		at mii? phy ?		# ThunderLAN PHYs
tqphy*		at mii? phy ?		# TDK Semiconductor PHYs
urlphy*		at mii? phy ?		# Realtek RTL8150L internal PHYs
ukphy*		at mii? phy ?		# generic unknown PHYs

# Mini-PCIe Wireless
#options 	ATHHAL_AR5212,ATHHAL_RF2425	# AR5BHB63
#ath*		at pci? dev ? function ?	# Atheros IEEE 802.11
#athn*		at pci? dev ? function ?	# Atheros IEEE 802.11

# UART
com*		at fdt?			# UART
exuart*		at fdt?			# SSCOM UART
plcom*		at fdt?			# ARM PL011 UART
mesonuart*	at fdt?			# Amlogic Meson UART

# I2C controllers
bsciic*		at fdt?			# Broadcom BCM283x Serial Control
exyoi2c*	at fdt?			# Samsung Exynos I2C
sunxirsb*	at fdt? pass 4		# Allwinner RSB
sunxitwi*	at fdt?			# Allwinner TWI
tegrai2c*	at fdt? pass 4		# NVIDIA Tegra I2C
iic*		at i2cbus?

# I2C devices
as3722pmic*	at iic?
as3722reg*	at as3722pmic?
axp20x*		at iic?			# AXP209 Power Management IC
axp20xreg*	at axp20x?
axp22x*		at iic?			# AXP221 Power Management IC
axppmic*	at iic?			# X-Powers AXP Power Management IC
axpreg*		at axppmic?
max77620pmic*	at iic?
pcf8563rtc*	at iic?			# PCF8563 RTC
seeprom*	at iic?			# AT24Cxx Serial EEPROM
sy8106a*	at iic?			# Silergy SY81061 regulator
tcakp*		at iic?			# TI TCA8418 Keypad Scan IC
tcagpio*	at iic?
titemp*		at iic?
wskbd*		at tcakp? console ?

# CAN bus
options         CAN             # Controller Area Network protocol
pseudo-device   canloop         # CAN loopback interface
sunxican*	at fdt?		# A10/A20 CAN controller

# SPI
sun6ispi*       at fdt?
spi*            at spibus?

# Random number generators
bcmrng*		at fdt?			# Broadcom BCM283x RNG
mesonrng*	at fdt?			# Amlogic Meson RNG

# Security ID EFUSE
sunxisid*       at fdt? pass 4          # SID

# Low res ADC
sunxilradc*	at fdt?

# RTC
#exyortc*	at fdt?			# RTC
mesonrtc*	at fdt?			# Amlogic Meson RTC
plrtc*		at fdt?			# ARM PrimeCell RTC
sunxirtc*	at fdt?			# Allwinner RTC
tegrartc*	at fdt?			# NVIDIA Tegra RTC

# Thermal sensor
sunxithermal*   at fdt?                 # Thermal sensor controller

# BCM2835 VCHIQ, etc
vchiq0		at fdt?
vcaudio0	at vchiq0

# Audio
a64acodec*	at fdt?			# Allwinner A64 audio codec (analog part)
aaci*		at fdt?			# ARM PrimeCell AACI
ausoc*		at fdt?			# Simple SoC audio card
h3codec*	at fdt?			# Allwinner H3 audio codec (analog part)
hdaudio*	at fdt?			# Intel HDA
hdafg*		at hdaudiobus?
options 	HDAUDIOVERBOSE
options 	HDAUDIO_32BIT_ACCESS
options 	HDAUDIO_ENABLE_HDMI
options 	HDAUDIO_ENABLE_DISPLAYPORT
sun8icodec*	at fdt?			# Audio codec (sun8i/sun50i)
sunxicodec*	at fdt?			# Allwinner audio codec
sunxii2s*	at fdt?			# I2S/PCM
audio*		at audiobus?
spkr*		at audio?

# SDMMC
dwcmmc*		at fdt?			# DesignWare SDMMC
mesonsdio*	at fdt?			# Amlogic Meson SDIO controller
mesonsdhc*	at fdt?			# Amlogic Meson SDHC controller
mmcpwrseq*	at fdt?			# Simple MMC power sequence provider
plmmc*		at fdt?			# ARM PrimeCell MCI
sdhc*		at fdt?			# SD Host Controller Interface
sdhost*		at fdt?			# Broadcom BCM283x SD Host Interface
sunximmc*	at fdt?			# Allwinner SD/MMC
sdmmc*		at sdmmcbus?
ld0		at sdmmc0
ld1		at sdmmc1
ld2		at sdmmc2
ld3		at sdmmc3
ld*		at sdmmc?

# NAND Flash
sunxinand*      at fdt?                 # NAND flash controller
nand*           at nandbus?
flash*          at nand? dynamic 1


# SATA
ahcisata*	at fdt?			# AHCI SATA
atabus*		at ata?
atapibus*	at atapi?
wd*		at atabus? drive ?
cd*		at atapibus? drive ?

# SPI controllers
bcmspi*		at fdt?			# Broadcom BCM283x SPI
spi*		at spibus?

# HDMI CEC
tegracec0	at fdt?			# NVIDIA Tegra HDMI CEC
hdmicec*	at hdmicecbus?

# Display
#tegradrm*	at fdt?			# NVIDIA Tegra Display
#tegrafb*	at tegrafbbus?
genfb*		at fdt?			# Simple Framebuffer
wsdisplay*	at genfb?
sunxidebe*      at fdt? pass 4  # Display Backend
genfb*          at sunxidebe?
sunxitcon*      at fdt? pass 4  # LCD LVDS/RGB controller
sunxihdmi*      at fdt? pass 4  # HDMI controller
connector*      at fdt? pass 4
panel*          at fdt? pass 4
#sunxidep must be after display pipeline elements but before genfb@fdt
sunxidep*       at fdt? pass 5  # Display Engine Pipeline

options 	VCONS_DRAW_INTR
options 	WSEMUL_VT100
options 	WS_DEFAULT_FG=WSCOL_WHITE
options 	WS_DEFAULT_BG=WSCOL_BLACK
options 	WS_KERNEL_FG=WSCOL_GREEN
options 	WS_KERNEL_BG=WSCOL_BLACK
options 	WSDISPLAY_COMPAT_PCVT
options 	WSDISPLAY_COMPAT_SYSCONS
options 	WSDISPLAY_COMPAT_USL
options 	WSDISPLAY_COMPAT_RAWKBD
options 	WSDISPLAY_DEFAULTSCREENS=4
options 	WSDISPLAY_MULTICONS
pseudo-device	wsmux
pseudo-device	wsfont

# GPU
#nouveau*	at fdt?			# NVIDIA GPU

# PS/2 keyboard and mouse support
plkmi*		at fdt?
pckbd*		at pckbport?
wskbd*		at pckbd? console ?
pms*		at pckbport?
wsmouse*	at pms? mux 0

# Touch Screen controller
sunxits*        at fdt?                 # Touch Screen controller
wsmouse*        at sunxits? mux 0

# Thermal throttling controller
tegrasoctherm*	at fdt?			# NVIDIA Tegra SOC_THERM

# USB
exusbphy*	at fdt? pass 9		# Samsung Exynos USB2 PHY
exusbdrdphy*	at fdt? pass 9		# Samsung Exynos USB3 DRD PHY
mesonusbphy*	at fdt? pass 9		# Amlogic Meson USB2 PHY
sunxiusbphy*	at fdt? pass 9		# Allwinner USB PHY
sunxiusb3phy*	at fdt? pass 9		# Allwinner USB3 PHY
tegrausbphy*	at fdt?			# NVIDIA Tegra USB PHY
dwctwo*		at fdt?			# Designware USB DRD
ehci*		at fdt?			# EHCI
motg*		at fdt?			# Mentor Graphics USB OTG
ohci*		at fdt?			# OHCI
ehci*		at fdt?			# EHCI
xhci*		at fdt?			# XHCI
usb*		at usbus?

# Virtio devices
virtio*	at fdt?				# Virtio MMIO device
# the balloon driver cannot work on machines with non-4k pages
#viomb*	at virtio?			# Virtio memory balloon device
ld*	at virtio?			# Virtio disk device
vioif*	at virtio?			# Virtio network device
viornd* at virtio?			# Virtio entropy device
vioscsi* at virtio?			# Virtio SCSI device

# SCSI
scsibus* at scsi?
sd*	at scsibus? target ? lun ?	# SCSI disks
st*	at scsibus? target ? lun ?	# SCSI tapes
cd*	at scsibus? target ? lun ?	# SCSI CD-ROMs
ch*	at scsibus? target ? lun ?	# SCSI changer devices
ss*	at scsibus? target ? lun ?	# SCSI scanners
ses*	at scsibus? target ? lun ?	# SCSI SES/SAF-TE devices
uk*	at scsibus? target ? lun ?	# unknown SCSI

include "dev/usb/usbdevices.config"
midi*		at midibus?

cinclude "arch/evbarm/conf/GENERIC.local"<|MERGE_RESOLUTION|>--- conflicted
+++ resolved
@@ -1,9 +1,5 @@
 #
-<<<<<<< HEAD
-#	$NetBSD: GENERIC,v 1.21 2019/01/20 00:44:17 jmcneill Exp $
-=======
 #	$NetBSD: GENERIC,v 1.22 2019/01/20 17:58:37 jmcneill Exp $
->>>>>>> f7b9aaaa
 #
 #	GENERIC ARM (aarch32) kernel
 #
