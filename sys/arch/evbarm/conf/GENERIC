--- conflicted
+++ resolved
@@ -738,11 +738,8 @@
 ehci* 		at pci?			# EHCI
 motg* 		at fdt?			# Mentor Graphics USB OTG
 ohci* 		at fdt?			# OHCI
-<<<<<<< HEAD
 ohci* 		at pci?			# OHCI
 uhci* 		at pci?			# UHCI
-=======
->>>>>>> 3e7219d6
 xhci* 		at fdt?			# XHCI
 usb* 		at usbus?
 
