--- conflicted
+++ resolved
@@ -1,9 +1,5 @@
 #
-<<<<<<< HEAD
-#	$NetBSD: GENERIC,v 1.83 2020/09/29 19:58:50 jmcneill Exp $
-=======
 #	$NetBSD: GENERIC,v 1.96 2021/04/28 16:57:05 bad Exp $
->>>>>>> 9e014010
 #
 #	GENERIC ARM (aarch32) kernel
 #
