#
<<<<<<< HEAD
#	$NetBSD: GENERIC,v 1.22 2019/01/20 17:58:37 jmcneill Exp $
=======
#	$NetBSD: GENERIC,v 1.26 2019/03/06 19:36:59 jakllsch Exp $
>>>>>>> 356fe5fe
#
#	GENERIC ARM (aarch32) kernel
#

include	"arch/evbarm/conf/std.generic"
include "arch/evbarm/conf/files.generic"
include	"arch/evbarm/conf/GENERIC.common"

#
# FDT files supported by this kernel - add to DTSSUBDIR and DTS as
# appropriate
#
makeoptions	DTSARCH="arm aarch64"
makeoptions	DTSGNUARCH="arm arm64"
makeoptions	DTSSUBDIR="allwinner broadcom nvidia rockchip socfpga"
makeoptions	DTS="
	bcm2836-rpi-2-b.dts
	bcm2837-rpi-cm3-io3.dts
	bcm2837-rpi-3-b.dts
	bcm2837-rpi-3-b-plus.dts

	exynos4412-odroidu3.dts
	exynos4412-odroidx.dts
	exynos4412-odroidx2.dts
	exynos5410-odroidxu.dts
	exynos5410-smdk5410.dts
	exynos5422-odroidhc1.dts
	exynos5422-odroidxu3-lite.dts
	exynos5422-odroidxu3.dts
	exynos5422-odroidxu4.dts

	meson8b-ec100.dts
	meson8b-mxq.dts
	meson8b-odroidc1.dts

	socfpga_cyclone5_de0_nano_soc.dts

	sun4i-a10-a1000.dts
	sun4i-a10-ba10-tvbox.dts
	sun4i-a10-chuwi-v7-cw0825.dts
	sun4i-a10-cubieboard.dts
	sun4i-a10-dserve-dsrv9703c.dts
	sun4i-a10-gemei-g9.dts
	sun4i-a10-hackberry.dts
	sun4i-a10-hyundai-a7hd.dts
	sun4i-a10-inet1.dts
	sun4i-a10-inet97fv2.dts
	sun4i-a10-inet9f-rev03.dts
	sun4i-a10-itead-iteaduino-plus.dts
	sun4i-a10-jesurun-q5.dts
	sun4i-a10-marsboard.dts
	sun4i-a10-mini-xplus.dts
	sun4i-a10-mk802.dts
	sun4i-a10-mk802ii.dts
	sun4i-a10-olinuxino-lime.dts
	sun4i-a10-pcduino.dts
	sun4i-a10-pcduino2.dts
	sun4i-a10-pov-protab2-ips9.dts

	sun5i-a13-difrnce-dit4350.dts
	sun5i-a13-empire-electronix-d709.dts
	sun5i-a13-empire-electronix-m712.dts
	sun5i-a13-hsg-h702.dts
	sun5i-a13-inet-98v-rev2.dts
	sun5i-a13-licheepi-one.dts
	sun5i-a13-olinuxino-micro.dts
	sun5i-a13-olinuxino.dts
	sun5i-a13-q8-tablet.dts
	sun5i-a13-utoo-p66.dts

	sun5i-gr8-evb.dts
	sun5i-gr8-chip-pro.dts

	sun5i-r8-chip.dts
	sun5i-r8-pocketchip.dts

	sun6i-a31-app4-evb1.dts
	sun6i-a31-colombus.dts
	sun6i-a31-hummingbird.dts
	sun6i-a31-i7.dts
	sun6i-a31-m9.dts
	sun6i-a31-mele-a1000g-quad.dts

	sun7i-a20-bananapi-m1-plus.dts
	sun7i-a20-bananapi.dts
	sun7i-a20-bananapro.dts
	sun7i-a20-cubieboard2.dts
	sun7i-a20-cubietruck.dts
	sun7i-a20-hummingbird.dts
	sun7i-a20-i12-tvbox.dts
	sun7i-a20-icnova-swac.dts
	sun7i-a20-itead-ibox.dts
	sun7i-a20-lamobo-r1.dts
	sun7i-a20-m3.dts
	sun7i-a20-mk808c.dts
	sun7i-a20-olimex-som-evb-emmc.dts
	sun7i-a20-olimex-som-evb.dts
	sun7i-a20-olimex-som204-evb-emmc.dts
	sun7i-a20-olimex-som204-evb.dts
	sun7i-a20-olinuxino-lime.dts
	sun7i-a20-olinuxino-lime2-emmc.dts
	sun7i-a20-olinuxino-lime2.dts
	sun7i-a20-olinuxino-micro-emmc.dts
	sun7i-a20-olinuxino-micro.dts
	sun7i-a20-orangepi-mini.dts
	sun7i-a20-orangepi.dts
	sun7i-a20-pcduino3-nano.dts
	sun7i-a20-pcduino3.dts
	sun7i-a20-wexler-tab7200.dts
	sun7i-a20-wits-pro-a20-dkt.dts

	sun8i-a83t-allwinner-h8homlet-v2.dts
	sun8i-a83t-bananapi-m3.dts
	sun8i-a83t-cubietruck-plus.dts
	sun8i-a83t-tbs-a711.dts

	sun8i-h2-plus-bananapi-m2-zero.dts
	sun8i-h2-plus-libretech-all-h3-cc.dts
	sun8i-h2-plus-orangepi-r1.dts
	sun8i-h2-plus-orangepi-zero.dts

	sun8i-h3-bananapi-m2-plus-v1.2.dts
	sun8i-h3-bananapi-m2-plus.dts
	sun8i-h3-beelink-x2.dts
	sun8i-h3-libretech-all-h3-cc.dts
	sun8i-h3-nanopi-m1-plus.dts
	sun8i-h3-nanopi-m1.dts
	sun8i-h3-nanopi-neo.dts
	sun8i-h3-nanopi-neo-air.dts
	sun8i-h3-orangepi-2.dts
	sun8i-h3-orangepi-lite.dts
	sun8i-h3-orangepi-one.dts
	sun8i-h3-orangepi-pc-plus.dts
	sun8i-h3-orangepi-pc.dts
	sun8i-h3-orangepi-plus.dts
	sun8i-h3-orangepi-plus2e.dts
	sun8i-h3-orangepi-zero-plus2.dts

	sun9i-a80-cubieboard4.dts
	sun9i-a80-optimus.dts

	sun50i-a64-bananapi-m64.dts
	sun50i-a64-nanopi-a64.dts
	sun50i-a64-olinuxino.dts
	sun50i-a64-orangepi-win.dts
	sun50i-a64-pine64-plus.dts
	sun50i-a64-pine64.dts
	sun50i-a64-pinebook.dts
	sun50i-a64-sopine-baseboard.dts
	sun50i-a64-teres-i.dts

	sun50i-h5-libretech-all-h3-cc.dts
	sun50i-h5-nanopi-neo-plus2.dts
	sun50i-h5-nanopi-neo2.dts
	sun50i-h5-orangepi-pc2.dts
	sun50i-h5-orangepi-prime.dts
	sun50i-h5-orangepi-zero-plus.dts
	sun50i-h5-orangepi-zero-plus2.dts

	tegra124-apalis-eval.dts
	tegra124-apalis-v1.2-eval.dts
	tegra124-jetson-tk1.dts
	tegra124-nyan-big.dts
	tegra124-nyan-blaze.dts
	tegra124-venice2.dts

	vexpress-v2p-ca15-tc1.dts
"

options 	CPU_CORTEXA5
options 	CPU_CORTEXA7
options 	CPU_CORTEXA8
options 	CPU_CORTEXA9
options 	CPU_CORTEXA15
options 	CPU_CORTEXA17

options 	CPU_CORTEXA53

# Can't add SOC_BCM2835 until interrupt and register issues sorted out
#options 	SOC_BCM2835
options 	SOC_BCM2836

options 	SOC_EXYNOS4412
options 	SOC_EXYNOS5422

options 	SOC_MESON8B

options 	SOC_SUN4I_A10
options 	SOC_SUN5I_A13
options 	SOC_SUN6I_A31
options 	SOC_SUN7I_A20
options 	SOC_SUN8I_A83T
options 	SOC_SUN8I_H3
options 	SOC_SUN9I_A80
options 	SOC_SUN50I_A64
options 	SOC_SUN50I_H5
options 	SOC_SUN50I_H6

options 	SOC_TEGRA124

options 	SOC_VIRT

options 	MULTIPROCESSOR

pseudo-device 	openfirm	# /dev/openfirm

#options 	DIAGNOSTIC	# internal consistency checks
#options 	DEBUG
#options 	LOCKDEBUG
#options 	PMAP_DEBUG	# Enable pmap_debug_level code

#options 	VERBOSE_INIT_ARM # verbose bootstrapping messages

# EARLYCONS is required for early init messages from VERBOSE_INIT_ARM.

# ODROID-C1
#options 	EARLYCONS=meson, CONSADDR=0xc81004c0

# ODROID-U3
#options 	EARLYCONS=exynos, CONSADDR=0x13810000

# ODROID-XU lite
#options 	EARLYCONS=exynos, CONSADDR=0x12c20000

# RaspberryPIs
#options 	EARLYCONS=bcm2835, CONSADDR=0x20201000
#options 	EARLYCONS=bcm2836, CONSADDR=0x3f201000
#options 	EARLYCONS=bcm2837, CONSADDR=0x3f215040

#options 	EARLYCONS=cycv, CONSADDR=0xffc02000
#options 	EARLYCONS=rk3328, CONSADDR=0xff130000
#options 	EARLYCONS=sunxi, CONSADDR=0x01c28000

# TEGRA TK1
#options 	EARLYCONS=tegra, CONSADDR=0x70006300

#options 	EARLYCONS=vexpress, CONSADDR=0x1c090000
#options 	EARLYCONS=virt, CONSADDR=0x09000000

makeoptions	DEBUG="-g"	# compile full symbol table
makeoptions	COPY_SYMTAB=1

config		netbsd		root on ? type ?

# Device tree support
armfdt0		at root
simplebus*	at fdt? pass 0

# CPUs
cpus*		at fdt? pass 0
cpu*		at fdt? pass 0

# CPU frequency scaling
tegra124cpu*	at cpu?
cpufreqdt*	at cpu?

# Power State Coordination Interface (PSCI)
psci*		at fdt?

# Clock and reset controllers
cycvclkmgr* 	at fdt? pass 1		# Cyclone V clock manager
cycvrstmgr* 	at fdt? pass 0		# Cyclone V reset manager
exy5410clk*	at fdt? pass 3		# Exynos5410 clock controller
exy5422clk*	at fdt? pass 3		# Exynos5422 clock controller
meson8bclkc*	at fdt? pass 2		# Amlogic Meson8b clock controller
mesonresets*	at fdt? pass 2		# Amlogic Meson misc. clock resets
sun4ia10ccu*	at fdt? pass 2		# Allwinner A10/A20 CCU
sun5ia13ccu*	at fdt? pass 2		# Allwinner A13 CCU
sun6ia31ccu*	at fdt? pass 2		# Allwinner A31 CCU
sun8ia83tccu*	at fdt? pass 2		# Allwinner A83T CCU
sun8ih3ccu*	at fdt? pass 2		# Allwinner H3 CCU
sun8ih3rccu*	at fdt? pass 2		# Allwinner H3 CCU (PRCM)
sun9ia80ccu*	at fdt? pass 2		# Allwinner A80 CCU
sun50ia64ccu*	at fdt? pass 2		# Allwinner A64 CCU
sun50ia64rccu*  at fdt? pass 2          # Allwinner A64 CCU (PRCM)
sun50ih6ccu*    at fdt? pass 2          # Allwinner H6 CCU
sun50ih6rccu*   at fdt? pass 2          # Allwinner H6 CCU (PRCM)
sunxiresets*	at fdt? pass 1		# Allwinner Misc. clock resets
sunxigates*	at fdt? pass 1		# Allwinner Misc. clock gates
sunxigmacclk*	at fdt? pass 2		# Allwinner GMAC MII/RGMII clock mux
sun9immcclk*	at fdt? pass 2		# Allwinner A80 SD/MMC-COMM
tegra124car*	at fdt? pass 3		# NVIDIA Tegra CAR (T124)
tegra210car*	at fdt? pass 3		# NVIDIA Tegra CAR (T210)

fclock*		at fdt? pass 1
ffclock*	at fdt? pass 1
fregulator*	at fdt? pass 5
gregulator*	at fdt? pass 4
gpiokeys*	at fdt?
wskbd*		at gpiokeys? console ? mux 1
gpioleds*	at fdt?

# ARM Motherboard Express uATX system registers
vxsysreg*	at fdt?

# SRAM controller
sunxisramc*     at fdt? pass 4          # SRAM controller

# System Controller
syscon*		at fdt? pass 1		# Generic System Controller

# Timer
a9tmr* 		at fdt? pass 2		# ARM Cortex A5/A9 Timer
arma9tmr* 	at a9tmr?
gtmr*		at fdt? pass 1		# ARM Generic Timer
armgtmr0	at gtmr?
mct*		at fdt? pass 2		# Exynos Multi Core Timer (MCT)
armgtmr*	at mct?
sunxitimer*     at fdt?                 # Allwinner async timer
tegratimer*	at fdt?			# Timers

# Watchdog
dwcwdt* 	at fdt?			# DesignWare watchdog
mesonwdt*	at fdt?			# Amlogic Meson watchdog
sunxiwdt*	at fdt?			# Allwinner watchdog
watchdog*	at fdt?			# Broadcom BCM283x watchdog

# Interrupt controller
gic*		at fdt? pass 1		# ARM GIC
armgic0		at gic?
bcmicu*		at fdt? pass 1		# Broadcom BCM283x ICU
exyointr*	at fdt? pass 1		# Samsung Exynos ICU
tegralic*	at fdt? pass 1		# NVIDIA Tegra LIC
sunxiintc*	at fdt? pass 1		# Allwinner INTC
sunxinmi*	at fdt? pass 2		# Allwinner NMI / R_INTC

# Level 2 Cache Controller
l2cc* 		at fdt? pass 2		# ARM Cortex A9 L2 Cache Controller
arml2cc* 	at l2cc?

# Memory controller
tegramc*	at fdt?	pass 4		# NVIDIA Tegra MC

# Firmware devices
bcmmbox*	at fdt?			# Broadcom VideoCore IV mailbox
vcmbox*		at bcmmbox?

# DMA controller
bcmdmac*	at fdt?			# Broadcom BCM283x DMA controller
sun4idma*       at fdt?			# Allwinner DMA controller (sun4i)
sun6idma*	at fdt?			# Allwinner DMA controller (sun6i)
tegraapbdma*	at fdt? pass 4		# NVIDIA Tegra APB DMA

# FUSE controller
tegrafuse*	at fdt? pass 4		# NVIDIA Tegra FUSE

# Power management controller
tegrapmc*	at fdt? pass 4		# NVIDIA Tegra PMC

# Performance monitors
armpmu*		at fdt?
pseudo-device	tprof

# Power state coordination interface
psci*		at fdt?

# Clock and Reset controller
bcmcprman*	at fdt? pass 1		# Broadcom BCM283x Clock Manager
bcmaux*		at fdt? pass 1		# Broadcom BCM283x Aux Periph Clocks

# GPIO controller
bcmgpio*	at fdt?			# Broadcom BCM283x GPIO
exyopctl*	at fdt? pass 2		# Samsung Exynos GPIO
mesonpinctrl*	at fdt? pass 2		# Amlogic Meson GPIO
plgpio*		at fdt?			# ARM PrimeCell GPIO
sunxigpio*	at fdt? pass 3		# Allwinner GPIO
tegragpio*	at fdt? pass 2		# NVIDIA Tegra GPIO
gpio*		at gpiobus?

# MPIO / Pinmux
tegrapinmux*	at fdt?			# NVIDIA Tegra MPIO

# PWM controller
expwm*		at fdt? pass 4		# PWM
sunxipwm*	at fdt? pass 3		# Allwinner PWM

# Backlight
pwmbacklight*	at fdt?			# PWM Backlight controls

# Fan
pwmfan*		at fdt?			# PWM Fan controls

# XUSB PADCTL
tegra124xpad*	at fdt?			# NVIDIA Tegra XUSB PADCTL (T124)
tegra210xpad*	at fdt?			# NVIDIA Tegra XUSB PADCTL (T210)
tegra210xphy*	at tegra210xpad?

# PCIE
tegrapcie0	at fdt?			# NVIDIA Tegra PCIE
pci*		at tegrapcie0
ppb*		at pci? dev ? function ?
pci*		at ppb?

# Ethernet
awge*		at fdt?			# Allwinner Gigabit Ethernet (GMAC)
emac*		at fdt?			# Allwinner Fast/Gigabit Ethernet (EMAC)
smsh*		at fdt?			# SMSC LAN9118

# PCI Ethernet
re*		at pci? dev ? function ?	# Realtek RTL8111GS

# MII/PHY support
exphy* 		at mii? phy ?		# 3Com internal PHYs
gentbi* 	at mii? phy ?		# Generic Ten-Bit 1000BASE-[CLS]X PHYs
glxtphy*	at mii? phy ?		# Level One LXT-1000 PHYs
gphyter* 	at mii? phy ?		# NS83861 Gig-E PHY
icsphy*		at mii? phy ?		# Integrated Circuit Systems ICS189x
igphy*		at mii? phy ?		# Intel IGP01E1000
ihphy*		at mii? phy ?		# Intel 82577 PHYs
ikphy*		at mii? phy ?		# Intel 82563 PHYs
inphy*		at mii? phy ?		# Intel 82555 PHYs
iophy*		at mii? phy ?		# Intel 82553 PHYs
lxtphy*		at mii? phy ?		# Level One LXT-970 PHYs
makphy*		at mii? phy ?		# Marvell Semiconductor 88E1000 PHYs
nsphy*		at mii? phy ?		# NS83840 PHYs
nsphyter*	at mii? phy ? 		# NS83843 PHYs
pnaphy*		at mii? phy ?		# generic HomePNA PHYs
qsphy*		at mii? phy ?		# Quality Semiconductor QS6612 PHYs
rdcphy*		at mii? phy ?		# RDC R6040 10/100 PHY
rgephy*		at mii? phy ?		# Realtek 8169S/8110S internal PHYs
rlphy*		at mii? phy ?		# Realtek 8139/8201L PHYs
sqphy*		at mii? phy ?		# Seeq 80220/80221/80223 PHYs
tlphy*		at mii? phy ?		# ThunderLAN PHYs
tqphy*		at mii? phy ?		# TDK Semiconductor PHYs
urlphy*		at mii? phy ?		# Realtek RTL8150L internal PHYs
ukphy*		at mii? phy ?		# generic unknown PHYs

# Mini-PCIe Wireless
#options 	ATHHAL_AR5212,ATHHAL_RF2425	# AR5BHB63
#ath*		at pci? dev ? function ?	# Atheros IEEE 802.11
#athn*		at pci? dev ? function ?	# Atheros IEEE 802.11

# UART
com*		at fdt?			# UART
exuart*		at fdt?			# SSCOM UART
plcom*		at fdt?			# ARM PL011 UART
mesonuart*	at fdt?			# Amlogic Meson UART

# I2C controllers
bsciic*		at fdt?			# Broadcom BCM283x Serial Control
exyoi2c*	at fdt?			# Samsung Exynos I2C
sunxirsb*	at fdt? pass 4		# Allwinner RSB
sunxitwi*	at fdt?			# Allwinner TWI
tegrai2c*	at fdt? pass 4		# NVIDIA Tegra I2C
iic*		at i2cbus?

# I2C devices
as3722pmic*	at iic?
as3722reg*	at as3722pmic?
axp20x*		at iic?			# AXP209 Power Management IC
axp20xreg*	at axp20x?
axp22x*		at iic?			# AXP221 Power Management IC
axppmic*	at iic?			# X-Powers AXP Power Management IC
axpreg*		at axppmic?
max77620pmic*	at iic?
pcf8563rtc*	at iic?			# PCF8563 RTC
seeprom*	at iic?			# AT24Cxx Serial EEPROM
sy8106a*	at iic?			# Silergy SY81061 regulator
tcakp*		at iic?			# TI TCA8418 Keypad Scan IC
tcagpio*	at iic?
titemp*		at iic?
wskbd*		at tcakp? console ?

# CAN bus
options         CAN             # Controller Area Network protocol
pseudo-device   canloop         # CAN loopback interface
sunxican*	at fdt?		# A10/A20 CAN controller

# SPI
sun6ispi*       at fdt?
spi*            at spibus?

# Random number generators
bcmrng*		at fdt?			# Broadcom BCM283x RNG
mesonrng*	at fdt?			# Amlogic Meson RNG

# Security ID EFUSE
sunxisid*       at fdt? pass 4          # SID

# Low res ADC
sunxilradc*	at fdt?

# RTC
#exyortc*	at fdt?			# RTC
mesonrtc*	at fdt?			# Amlogic Meson RTC
plrtc*		at fdt?			# ARM PrimeCell RTC
sunxirtc*	at fdt?			# Allwinner RTC
tegrartc*	at fdt?			# NVIDIA Tegra RTC

# Thermal sensor
sunxithermal*   at fdt?                 # Thermal sensor controller

# BCM2835 VCHIQ, etc
vchiq0		at fdt?
vcaudio0	at vchiq0

# Audio
a64acodec*	at fdt?			# Allwinner A64 audio codec (analog part)
aaci*		at fdt?			# ARM PrimeCell AACI
ausoc*		at fdt?			# Simple SoC audio card
h3codec*	at fdt?			# Allwinner H3 audio codec (analog part)
hdaudio*	at fdt?			# Intel HDA
hdafg*		at hdaudiobus?
options 	HDAUDIOVERBOSE
options 	HDAUDIO_32BIT_ACCESS
options 	HDAUDIO_ENABLE_HDMI
options 	HDAUDIO_ENABLE_DISPLAYPORT
sun8icodec*	at fdt?			# Audio codec (sun8i/sun50i)
sunxicodec*	at fdt?			# Allwinner audio codec
sunxii2s*	at fdt?			# I2S/PCM
audio*		at audiobus?
spkr*		at audio?

# SDMMC
dwcmmc*		at fdt?			# DesignWare SDMMC
mesonsdio*	at fdt?			# Amlogic Meson SDIO controller
mesonsdhc*	at fdt?			# Amlogic Meson SDHC controller
mmcpwrseq*	at fdt?			# Simple MMC power sequence provider
plmmc*		at fdt?			# ARM PrimeCell MCI
sdhc*		at fdt?			# SD Host Controller Interface
sdhost*		at fdt?			# Broadcom BCM283x SD Host Interface
sunximmc*	at fdt?			# Allwinner SD/MMC
sdmmc*		at sdmmcbus?
ld0		at sdmmc0
ld1		at sdmmc1
ld2		at sdmmc2
ld3		at sdmmc3
ld*		at sdmmc?

# NAND Flash
sunxinand*      at fdt?                 # NAND flash controller
nand*           at nandbus?
flash*          at nand? dynamic 1


# SATA
ahcisata*	at fdt?			# AHCI SATA
atabus*		at ata?
atapibus*	at atapi?
wd*		at atabus? drive ?
cd*		at atapibus? drive ?

# SPI controllers
bcmspi*		at fdt?			# Broadcom BCM283x SPI
spi*		at spibus?

# HDMI CEC
tegracec0	at fdt?			# NVIDIA Tegra HDMI CEC
hdmicec*	at hdmicecbus?

# Display
#tegradrm*	at fdt?			# NVIDIA Tegra Display
#tegrafb*	at tegrafbbus?
genfb*		at fdt?			# Simple Framebuffer
mesonfb*	at fdt?			# Amlogic Meson Framebuffer
wsdisplay*	at wsemuldisplaydev?
sunxidebe*      at fdt? pass 4  # Display Backend
genfb*          at sunxidebe?
sunxitcon*      at fdt? pass 4  # LCD LVDS/RGB controller
sunxihdmi*      at fdt? pass 4  # HDMI controller
connector*      at fdt? pass 4
panel*          at fdt? pass 4
#sunxidep must be after display pipeline elements but before genfb@fdt
sunxidep*       at fdt? pass 5  # Display Engine Pipeline

options 	VCONS_DRAW_INTR
options 	WSEMUL_VT100
options 	WS_DEFAULT_FG=WSCOL_WHITE
options 	WS_DEFAULT_BG=WSCOL_BLACK
options 	WS_KERNEL_FG=WSCOL_GREEN
options 	WS_KERNEL_BG=WSCOL_BLACK
options 	WSDISPLAY_COMPAT_PCVT
options 	WSDISPLAY_COMPAT_SYSCONS
options 	WSDISPLAY_COMPAT_USL
options 	WSDISPLAY_COMPAT_RAWKBD
options 	WSDISPLAY_DEFAULTSCREENS=4
options 	WSDISPLAY_MULTICONS
options 	WSDISPLAY_SCROLLSUPPORT
pseudo-device	wsmux
pseudo-device	wsfont

# GPU
#nouveau*	at fdt?			# NVIDIA GPU

# PS/2 keyboard and mouse support
plkmi*		at fdt?
pckbd*		at pckbport?
wskbd*		at pckbd? console ?
pms*		at pckbport?
wsmouse*	at pms? mux 0

# Touch Screen controller
sunxits*        at fdt?                 # Touch Screen controller
wsmouse*        at sunxits? mux 0

# Thermal throttling controller
tegrasoctherm*	at fdt?			# NVIDIA Tegra SOC_THERM

# USB
exusbphy*	at fdt? pass 9		# Samsung Exynos USB2 PHY
exusbdrdphy*	at fdt? pass 9		# Samsung Exynos USB3 DRD PHY
mesonusbphy*	at fdt? pass 9		# Amlogic Meson USB2 PHY
sunxiusbphy*	at fdt? pass 9		# Allwinner USB PHY
sunxiusb3phy*	at fdt? pass 9		# Allwinner USB3 PHY
tegrausbphy*	at fdt?			# NVIDIA Tegra USB PHY
dwctwo*		at fdt?			# Designware USB DRD
ehci*		at fdt?			# EHCI
motg*		at fdt?			# Mentor Graphics USB OTG
ohci*		at fdt?			# OHCI
ehci*		at fdt?			# EHCI
xhci*		at fdt?			# XHCI
usb*		at usbus?

# Virtio devices
virtio*	at fdt?				# Virtio MMIO device
# the balloon driver cannot work on machines with non-4k pages
#viomb*	at virtio?			# Virtio memory balloon device
ld*	at virtio?			# Virtio disk device
vioif*	at virtio?			# Virtio network device
viornd* at virtio?			# Virtio entropy device
vioscsi* at virtio?			# Virtio SCSI device

# SCSI
scsibus* at scsi?
sd*	at scsibus? target ? lun ?	# SCSI disks
st*	at scsibus? target ? lun ?	# SCSI tapes
cd*	at scsibus? target ? lun ?	# SCSI CD-ROMs
ch*	at scsibus? target ? lun ?	# SCSI changer devices
ss*	at scsibus? target ? lun ?	# SCSI scanners
ses*	at scsibus? target ? lun ?	# SCSI SES/SAF-TE devices
uk*	at scsibus? target ? lun ?	# unknown SCSI

include "dev/usb/usbdevices.config"
midi*		at midibus?

cinclude "arch/evbarm/conf/GENERIC.local"<|MERGE_RESOLUTION|>--- conflicted
+++ resolved
@@ -1,9 +1,5 @@
 #
-<<<<<<< HEAD
-#	$NetBSD: GENERIC,v 1.22 2019/01/20 17:58:37 jmcneill Exp $
-=======
 #	$NetBSD: GENERIC,v 1.26 2019/03/06 19:36:59 jakllsch Exp $
->>>>>>> 356fe5fe
 #
 #	GENERIC ARM (aarch32) kernel
 #
