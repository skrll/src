#       $NetBSD: std.vexpress,v 1.9 2018/10/08 10:22:17 skrll Exp $
#
# standard NetBSD/evbarm for VEXPRESS options

machine		 evbarm arm
include		"arch/evbarm/conf/std.evbarm"

# Pull in VEXPRESS config definitions
include		"arch/evbarm/conf/files.vexpress"

# Architecture opions
options 	ARM_HAS_VBAR
options 	ARM_GENERIC_TODR
options 	ARM_INTR_IMPL="<arch/arm/fdt/fdt_intr.h>"
options 	DRAM_BLOCKS=256
options 	FDT				# Flattened Device Tree support
options 	FPU_VFP
options 	MODULAR
options 	MODULAR_DEFAULT_AUTOLOAD
options 	TPIDRPRW_IS_CURCPU
options 	__HAVE_CPU_COUNTER
options 	__HAVE_CPU_UAREA_ALLOC_IDLELWP
options 	__HAVE_FAST_SOFTINTS            # should be in types.h
options 	__HAVE_GENERIC_START
#options 	__HAVE_MM_MD_DIRECT_MAPPED_PHYS

<<<<<<< HEAD
makeoptions     KERNEL_BASE_PHYS="0x81000000"
makeoptions     KERNEL_BASE_VIRT="0x80000000"
makeoptions     BOARDTYPE="vexpress"
makeoptions     BOARDMKFRAG="${THISARM}/conf/mk.vexpress"
makeoptions     CPUFLAGS="-mcpu=cortex-a15 -mfpu=neon"

options         ARM_INTR_IMPL="<arch/arm/fdt/fdt_intr.h>"
options         ARM_GENERIC_TODR
=======
makeoptions 	BOARDMKFRAG="${THISARM}/conf/mk.vexpress"
makeoptions 	BOARDTYPE="vexpress"
makeoptions 	CPUFLAGS="-mcpu=cortex-a15 -mfpu=neon"
options 	KERNEL_BASE_EXT=0x80000000
makeoptions 	KERNEL_BASE_PHYS="0x81000000"
makeoptions 	KERNEL_BASE_VIRT="0x81000000"
>>>>>>> ff02082d

# initrd support
options 	MEMORY_DISK_HOOKS
options 	MEMORY_DISK_DYNAMIC
pseudo-device 	md<|MERGE_RESOLUTION|>--- conflicted
+++ resolved
@@ -24,23 +24,12 @@
 options 	__HAVE_GENERIC_START
 #options 	__HAVE_MM_MD_DIRECT_MAPPED_PHYS
 
-<<<<<<< HEAD
-makeoptions     KERNEL_BASE_PHYS="0x81000000"
-makeoptions     KERNEL_BASE_VIRT="0x80000000"
-makeoptions     BOARDTYPE="vexpress"
-makeoptions     BOARDMKFRAG="${THISARM}/conf/mk.vexpress"
-makeoptions     CPUFLAGS="-mcpu=cortex-a15 -mfpu=neon"
-
-options         ARM_INTR_IMPL="<arch/arm/fdt/fdt_intr.h>"
-options         ARM_GENERIC_TODR
-=======
 makeoptions 	BOARDMKFRAG="${THISARM}/conf/mk.vexpress"
 makeoptions 	BOARDTYPE="vexpress"
 makeoptions 	CPUFLAGS="-mcpu=cortex-a15 -mfpu=neon"
 options 	KERNEL_BASE_EXT=0x80000000
 makeoptions 	KERNEL_BASE_PHYS="0x81000000"
 makeoptions 	KERNEL_BASE_VIRT="0x81000000"
->>>>>>> ff02082d
 
 # initrd support
 options 	MEMORY_DISK_HOOKS
