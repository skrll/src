#
<<<<<<< HEAD
#	$NetBSD: TISDP2430,v 1.36 2017/09/14 07:58:40 mrg Exp $
=======
#	$NetBSD: TISDP2430,v 1.38 2018/07/14 15:09:41 maxv Exp $
>>>>>>> b2b84690
#
#	TISDP2430 -- TI OMAP 2430 Eval Board Kernel
#

include	"arch/evbarm/conf/std.tisdp24xx"

# estimated number of users

maxusers	32

# Standard system options

options 	RTC_OFFSET=0	# hardware clock is this many mins. west of GMT
#options 	NTP		# NTP phase/frequency locked loop

# CPU options

options 	CPU_ARM1136
options 	OMAP_2430

# Architecture options

# File systems

file-system	FFS		# UFS
#file-system	LFS		# log-structured file system
file-system	MFS		# memory file system
file-system	NFS		# Network file system
#file-system 	ADOSFS		# AmigaDOS-compatible file system
#file-system 	EXT2FS		# second extended file system (linux)
#file-system	CD9660		# ISO 9660 + Rock Ridge file system
file-system	MSDOSFS		# MS-DOS file system
#file-system	FDESC		# /dev/fd
#file-system	KERNFS		# /kern
#file-system	NULLFS		# loopback file system
#file-system	PROCFS		# /proc
#file-system	PUFFS		# Userspace file systems (e.g. ntfs-3g & sshfs)
#file-system	UMAPFS		# NULLFS + uid and gid remapping
#file-system	UNION		# union file system
file-system	TMPFS		# memory file system
file-system	PTYFS		# /dev/pts/N support

# File system options
#options 	QUOTA		# legacy UFS quotas
#options 	QUOTA2		# new, in-filesystem UFS quotas
#options 	DISKLABEL_EI	# disklabel Endian Independent support
#options 	FFS_EI		# FFS Endian Independent support
#options 	NFSSERVER
options 	WAPBL		# File system journaling support
#options 	FFS_NO_SNAPSHOT	# No FFS snapshot support

# Networking options

#options 	GATEWAY		# packet forwarding
options 	INET		# IP + ICMP + TCP + UDP
options 	INET6		# IPV6
#options 	IPSEC		# IP security
#options 	IPSEC_DEBUG	# debug for IP security
#options 	MROUTING	# IP multicast routing
#options 	PIM		# Protocol Independent Multicast
#options 	NETATALK	# AppleTalk networking
#options 	PPP_BSDCOMP	# BSD-Compress compression support for PPP
#options 	PPP_DEFLATE	# Deflate compression support for PPP
#options 	PPP_FILTER	# Active filter support for PPP (requires bpf)
#options 	TCP_DEBUG	# Record last TCP_NDEBUG packets with SO_DEBUG

options 	NFS_BOOT_BOOTP
options 	NFS_BOOT_DHCP
#options		NFS_BOOT_BOOTSTATIC
#options		NFS_BOOTSTATIC_MYIP="\"192.168.1.4\""
#options		NFS_BOOTSTATIC_GWIP="\"192.168.1.1\""
#options		NFS_BOOTSTATIC_MASK="\"255.255.255.0\""
#options		NFS_BOOTSTATIC_SERVADDR="\"192.168.1.1\""
#options		NFS_BOOTSTATIC_SERVER="\"192.168.1.1:/nfs/sdp2430\""

options 	NFS_BOOT_RWSIZE=1024

# Compatibility options

include 	"conf/compat_netbsd30.config"
options 	COMPAT_NETBSD32	# allow running arm (e.g. non-earm) binaries

# Shared memory options

options 	SYSVMSG		# System V-like message queues
options 	SYSVSEM		# System V-like semaphores
options 	SYSVSHM		# System V-like memory sharing

# Device options

#options 	MEMORY_DISK_HOOKS	# boottime setup of ramdisk
#options 	MEMORY_DISK_ROOT_SIZE=8192	# Size in blocks
#options 	MEMORY_DISK_DYNAMIC
#options 	MINIROOTSIZE=1000	# Size in blocks
#options 	MEMORY_DISK_IS_ROOT	# use memory disk as root

# Miscellaneous kernel options
options 	KTRACE		# system call tracing, a la ktrace(1)
#options 	SCSIVERBOSE	# Verbose SCSI errors
#options 	MIIVERBOSE	# Verbose MII autoconfuration messages
#options 	DDB_KEYCODE=0x40
#options 	USERCONF	# userconf(4) support
#options	PIPE_SOCKETPAIR	# smaller, but slower pipe(2)

# Development and Debugging options

<<<<<<< HEAD
#options 	PERFCTRS	# performance counters
=======
>>>>>>> b2b84690
options 	DIAGNOSTIC	# internal consistency checks
#options 	DEBUG
#options 	PMAP_DEBUG	# Enable pmap_debug_level code
options 	VERBOSE_INIT_ARM # verbose bootstraping messages
options 	DDB		# in-kernel debugger
options 	DDB_ONPANIC=1
options 	DDB_HISTORY_SIZE=100	# Enable history editing in DDB
#options 	KGDB
makeoptions	DEBUG="-g"	# compile full symbol table
makeoptions	COPY_SYMTAB=1

## USB Debugging options
options USB_DEBUG
options OHCI_DEBUG
options UHUB_DEBUG


# Valid options for BOOT_ARGS:
#  single		Boot to single user only
#  kdb			Give control to kernel debugger
#  ask			Ask for file name to reboot from
#  pmapdebug=<n>	If PMAP_DEBUG, set pmap_debug_level to <n>
#  memorydisk=<n>	Set memorydisk size to <n> KB
#  quiet		Show aprint_naive output
#  verbose		Show aprint_normal and aprint_verbose output
options 	BOOT_ARGS="\"\""

#options	SPL_STATS	# SPL time stats
#options	DISINT_STATS	# Interrupt disable stats

config		netbsd		root on ? type ?
##config		netbsd-sm0	root on sm0 type nfs

# The main bus device
mainbus0	at root

# The boot cpu
cpu0		at mainbus?

# Specify the memory size in megabytes.
options 	MEMSIZE=128

# L3 Interconnect
L3i0		at mainbus?

# OBIO
obio0		at mainbus? base 0x48000000 size 0x1000000	# L4 CORE
obio1		at mainbus? base 0x49000000 size 0x0800000	# L4 WAKEUP

# General Purpose Memory Controller
gpmc0		at mainbus? base 0x6e000000

# Interrupt Controller
omapicu0	at obio0 addr 0x4900c000 size 0x1000 intrbase 0
omapgpio0	at obio0 addr 0x4900e000 size 0x0400 intrbase 96  intr 29
omapgpio1	at obio0 addr 0x49019000 size 0x0400 intrbase 128 intr 30
omapgpio2	at obio0 addr 0x4901c000 size 0x0400 intrbase 160 intr 31
omapgpio3	at obio0 addr 0x49012000 size 0x0400 intrbase 192 intr 32
omapgpio4	at obio0 addr 0x480b6000 size 0x0400 intrbase 224 intr 33

gpio*		at omapgpio?

# # I2C Controller
# omapi2c0	at tipb? addr 0xfffb3800 intr 36 mult 4
# iic*		at omapi2c?
# # omap's own i2c address
# options		OMAP_I2C_ADDRESS=0xe
# # i2c bus clock low and high times in ns
# options		I2C_LOW_TIME_nSEC=1500
# options		I2C_HIGH_TIME_nSEC=1000

# On-board 16550 UARTs
com0		at obio? addr 0x4806a000 intr -1 mult 4	# UART1
##com1		at obio? addr 0x4806c000 intr 73 mult 4	# UART2
##com2		at obio? addr 0x4806e000 intr 74 mult 4	# UART3 (IR)
options CONSADDR=0x4806a000, CONSPEED=115200
##options KGDB_DEVADDR=0x4806e000, KGDB_DEVRATE=115200	# UART3

# Interrupt controller
##omap2430intc0	at obio?	# Interrupt controller

# Operating System Timer
omapmputmr0	at obio? addr 0x4802a000 intr 38	# GP Timer 2
# Statistics Timer
omapmputmr1	at obio? addr 0x48078000 intr 39	# GP Timer 3
# Microtime Reference Timer
omapmputmr2	at obio? addr 0x4807A000 intr 40	# GP Timer 4
options OMAP_MPU_TIMER_CLOCK_FREQ=12000000

# Watchdog timers
omapwdt32k*	at obio? addr 0x48026000 size 2048	# WDT4
#omapwdt32k*	at obio? addr 0x49014000 size 2048	# WDT1
#omapwdt32k*	at obio? addr 0x49016000 size 2048	# WDT2

# On-board SMSC LAN91C96 Ethernet Controller
sm0		at gpmc? addr 0x08000300 intr 245

# On-board USB
ohci*		at obio? addr 0x4805e000 size 0x1000 intr 75
usb*		at ohci?
uhub*		at usb?
umass*		at uhub? port ? configuration ? interface ?
wd*		at umass?

# Hardware clocking and power management

options 	HWCLOCK
options 	HWCLOCK_MACHINE="<arch/arm/omap/hwclock_omap1.h>"
options 	OMAP_CK_REF_SPEED=12000000

# Pseudo-Devices

# disk/mass storage pseudo-devices
pseudo-device	md			# memory disk device (ramdisk)
#pseudo-device	vnd			# disk-like interface to files
#pseudo-device	fss			# file system snapshot device
#pseudo-device	putter			# for puffs and pud

# network pseudo-devices
pseudo-device	bpfilter		# Berkeley packet filter
pseudo-device	loop			# network loopback
#pseudo-device	kttcp			# network loopback

# miscellaneous pseudo-devices
pseudo-device	pty			# pseudo-terminals
#options	RND_COM
#pseudo-device	clockctl		# user control of clock subsystem
pseudo-device	ksyms			# /dev/ksyms<|MERGE_RESOLUTION|>--- conflicted
+++ resolved
@@ -1,9 +1,5 @@
 #
-<<<<<<< HEAD
-#	$NetBSD: TISDP2430,v 1.36 2017/09/14 07:58:40 mrg Exp $
-=======
 #	$NetBSD: TISDP2430,v 1.38 2018/07/14 15:09:41 maxv Exp $
->>>>>>> b2b84690
 #
 #	TISDP2430 -- TI OMAP 2430 Eval Board Kernel
 #
@@ -110,10 +106,6 @@
 
 # Development and Debugging options
 
-<<<<<<< HEAD
-#options 	PERFCTRS	# performance counters
-=======
->>>>>>> b2b84690
 options 	DIAGNOSTIC	# internal consistency checks
 #options 	DEBUG
 #options 	PMAP_DEBUG	# Enable pmap_debug_level code
