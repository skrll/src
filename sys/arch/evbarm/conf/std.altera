--- conflicted
+++ resolved
@@ -1,8 +1,4 @@
-<<<<<<< HEAD
-# $NetBSD: std.altera,v 1.1 2018/09/19 17:31:39 aymeric Exp $
-=======
 # $NetBSD: std.altera,v 1.4 2018/10/15 16:54:54 skrll Exp $
->>>>>>> 6ab73984
 
 machine 	evbarm	arm
 
@@ -22,13 +18,7 @@
 options 	__HAVE_MM_MD_DIRECT_MAPPED_PHYS
 options 	__BUS_SPACE_HAS_STREAM_METHODS
 
-<<<<<<< HEAD
-options 	KERNEL_BASE_EXT=0x80000000
-
-=======
->>>>>>> 6ab73984
+makeoptions 	BOARDTYPE="nanosoc"
+makeoptions 	BOARDMKFRAG="${THISARM}/conf/mk.altera"
 makeoptions 	KERNEL_BASE_PHYS="0x10000"
 makeoptions 	KERNEL_BASE_VIRT="0x80010000"
-
-makeoptions 	BOARDTYPE="nanosoc"
-makeoptions 	BOARDMKFRAG="${THISARM}/conf/mk.altera"
