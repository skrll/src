--- conflicted
+++ resolved
@@ -1,8 +1,4 @@
-<<<<<<< HEAD
-#	$NetBSD: TWINTAIL,v 1.72 2017/09/14 07:58:40 mrg Exp $
-=======
 #	$NetBSD: TWINTAIL,v 1.73 2018/08/01 20:04:11 maxv Exp $
->>>>>>> b2b84690
 #
 #	TWINTAIL -- Genetec corp. G4255EB-X002 Evaluation Board Kernel
 #
