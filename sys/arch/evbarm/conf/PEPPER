#
<<<<<<< HEAD
#	$NetBSD: PEPPER,v 1.20 2020/09/29 19:58:50 jmcneill Exp $
=======
#	$NetBSD: PEPPER,v 1.21 2021/01/20 01:20:26 nia Exp $
>>>>>>> 9e014010
#
#	PEPPER -- Gumstix. Inc. Pepper Single Board Computer platforms kernel
#

include	"arch/evbarm/conf/std.overo"

#options 	INCLUDE_CONFIG_FILE	# embed config file in kernel binary

# estimated number of users

maxusers	32

# CPU options

options 	CPU_CORTEX
options 	TI_AM335X
options 	FPU_VFP
#options 	PMAPCOUNTERS
options 	ARM_HAS_VBAR
options 	__HAVE_MM_MD_DIRECT_MAPPED_PHYS
makeoptions	CPUFLAGS="-mcpu=cortex-a8 -mfpu=neon"

# Architecture options

makeoptions	BOARDTYPE="pepper"
options 	EVBARM_BOARDTYPE=pepper

# Gumstix options
options 	PEPPER
# Can specify 'expansion=' in args from u-boot.
options 	GUMSTIX_NETBSD_ARGS_EXPANSION
options 	GXIO_DEFAULT_EXPANSION="\"43C\""

# Standard system options

options 	RTC_OFFSET=0	# hardware clock is this many mins. west of GMT
#options 	NTP		# NTP phase/frequency locked loop

# File systems

file-system	FFS		# UFS
file-system 	EXT2FS		# second extended file system (linux)
#file-system	LFS		# log-structured file system
file-system	MFS		# memory file system
file-system	NFS		# Network file system
#file-system	NTFS		# Windows/NT file system (experimental)
#file-system	CD9660		# ISO 9660 + Rock Ridge file system
file-system	MSDOSFS		# MS-DOS file system
file-system	FDESC		# /dev/fd
file-system	KERNFS		# /kern
#file-system	NULLFS		# loopback file system
#file-system	OVERLAY		# overlay file system
#file-system	PROCFS		# /proc
#file-system	PUFFS		# Userspace file systems (e.g. ntfs-3g & sshfs)
#file-system	UMAPFS		# NULLFS + uid and gid remapping
file-system	UNION		# union file system
#file-system	CODA		# Coda File System; also needs vcoda (below)
file-system	TMPFS		# memory file system
file-system	PTYFS		# /dev/pts/N support
#file-system	UDF		# experimental - OSTA UDF CD/DVD file-system
#file-system	HFS		# experimental - Apple HFS+ (read-only)

# File system options
#options 	QUOTA		# legacy UFS quotas
#options 	QUOTA2		# new, in-filesystem UFS quotas
#options 	DISKLABEL_EI	# disklabel Endian Independent support
#options 	FFS_EI		# FFS Endian Independent support
options 	WAPBL		# File system journaling support
#options 	UFS_DIRHASH	# UFS Large Directory Hashing - Experimental
#options 	NFSSERVER
#options 	FFS_NO_SNAPSHOT	# No FFS snapshot support
#options 	EXT2FS_SYSTEM_FLAGS # makes ext2fs file flags (append and
				# immutable) behave as system flags.

# Networking options

#options 	GATEWAY		# packet forwarding
options 	INET		# IP + ICMP + TCP + UDP
options 	INET6		# IPV6
#options 	IPSEC		# IP security
#options 	IPSEC_DEBUG	# debug for IP security
#options 	MROUTING	# IP multicast routing
#options 	PIM		# Protocol Independent Multicast
#options 	NETATALK	# AppleTalk networking
#options 	PPP_BSDCOMP	# BSD-Compress compression support for PPP
#options 	PPP_DEFLATE	# Deflate compression support for PPP
#options 	PPP_FILTER	# Active filter support for PPP (requires bpf)
#options 	TCP_DEBUG	# Record last TCP_NDEBUG packets with SO_DEBUG

options 	NFS_BOOT_BOOTP
options 	NFS_BOOT_DHCP
#options 	NFS_BOOT_BOOTPARAM

# Compatibility options

include 	"conf/compat_netbsd30.config"
options 	COMPAT_NETBSD32	# allow running arm (e.g. non-earm) binaries

# Shared memory options

#options 	SYSVMSG		# System V-like message queues
#options 	SYSVSEM		# System V-like semaphores
#options 	SYSVSHM		# System V-like memory sharing

# Device options

#options 	MEMORY_DISK_HOOKS	# boottime setup of ramdisk
#options 	MEMORY_DISK_IS_ROOT	# use memory disk as root
#options 	MEMORY_DISK_DYNAMIC
#options 	MEMORY_DISK_ROOT_SIZE=8192	# Size in blocks

# Miscellaneous kernel options
options 	KTRACE		# system call tracing, a la ktrace(1)
options 	IRQSTATS	# manage IRQ statistics
#options 	MIIVERBOSE	# verbose PHY autoconfig messages
#options 	USBVERBOSE	# verbose USB device autoconfig messages
#options 	DDB_KEYCODE=0x40
#options 	USERCONF	# userconf(4) support
#options	PIPE_SOCKETPAIR	# smaller, but slower pipe(2)
#options 	SYSCTL_INCLUDE_DESCR	# Include sysctl descriptions in kernel

# Development and Debugging options

options 	DIAGNOSTIC	# internal consistency checks
options 	DEBUG
#options 	LOCKDEBUG
#options 	UVMHIST		# kernhist for uvm/pmap subsystems
#options 	VERBOSE_INIT_ARM # verbose bootstraping messages
options 	DDB		# in-kernel debugger
options 	DDB_ONPANIC=1
options 	DDB_HISTORY_SIZE=100	# Enable history editing in DDB
#options 	KGDB
makeoptions	DEBUG="-g"	# compile full symbol table
makeoptions	COPY_SYMTAB=1

config		netbsd		root on ? type ?

# The main bus device
mainbus0	at root

# The boot cpu
cpu0		at mainbus?

# L3 Interconnect
#L3i0		at mainbus?

# OBIO
obio0		at mainbus? base 0x44c00000 size 0x00400000	# L4_WKUP
obio1		at mainbus? base 0x48000000 size 0x01000000	# L4_PER
obio2		at mainbus? base 0x4a000000 size 0x01000000	# L4_FAST

# Enhanced Direct Memory Access controller
edma0		at mainbus? base 0x49000000 size 0x100000 intrbase 12

# General Purpose Memory Controller
gpmc0		at mainbus? base 0x50000000

# Interrupt Controller
omapicu0	at obio1 addr 0x48200000 size 0x1000 intrbase 0

# Power, Reset and Clock Management
prcm0		at obio0 addr 0x44e00000 size 0x2000	# PRM Module

# Control Module
sitaracm0	at obio0 addr 0x44e10000 size 0x2000

# SDHC controllers
sdhc0		at obio1 addr 0x48060000 size 0x1000 intr 64 edmabase 24
sdmmc0		at sdhc0
ld*		at sdmmc?
sdhc1		at mainbus? base 0x47810000 size 0x1000 irq 29 #edmabase X-bar 1
sdmmc1		at sdhc1
#wi2wi		at sdmmc?		# W2CBW0015
#wl18xx		at sdmmc?		# TI WiLink8 Wifi and Bluetooth module
#options SDMMC_DEBUG
#options SDHC_DEBUG

# General-purpose I/O pins
omapgpio0	at obio0 addr 0x44e07000 size 0x1000 intrbase 128 intr 96
gpio0		at omapgpio0
omapgpio1	at obio1 addr 0x4804c000 size 0x1000 intrbase 160 intr 98
gpio1		at omapgpio1
omapgpio2	at obio1 addr 0x481ac000 size 0x1000 intrbase 192 intr 32
gpio2		at omapgpio2
omapgpio3	at obio1 addr 0x481ae000 size 0x1000 intrbase 224 intr 62
gpio3		at omapgpio3

gpiobutton*	at gpio1 offset 0 mask 0x00400000 flag 0x01

# I2C Controller
tiiic0		at obio0 addr 0x44e0b000 size 0x1000 intr 70
tiiic1		at obio1 addr 0x4802a000 size 0x1000 intr 71
tiiic2		at obio1 addr 0x4819c000 size 0x1000 intr 30
iic*		at tiiic?
tps65217pmic0	at iic0 addr 0x24
seeprom*	at iic0 addr 0x50 flags 0x8
dsrtc*		at iic0 addr 0x68 flags 1340	# RTC with Trickle Charger
#LIS33DE	at iic0 addr 0x1c	# 43 only
#TLV320AIC3106	at iic? addr 0x1b		# TLV320AIC3106 Audio Codec
#lsm303d	at iic1 addr 0x1e	# MPU9150?
#MPU9150	at iic1 addr 0x6a
#edt-ft5306	at iic2 addr 0x38	# True Multi-Touch Capacitive Touch Panel Controller

#omapspi0	at obio1 addr 0x48030000 size 0x1000 intr 65
#spi?		at omapspi?
#ADS7846RGV	at spi?			# 4-wire Touch Screen Controller

# On-board 16550 UARTs
com0		at obio0 addr 0x44e09000 size 0x1000 intr 72 mult 4	# UART0
options 	CONSADDR=0x44e09000, CONSPEED=115200
#
# 1st gen, DVI:  Export to pin-header.  Configure to GPIO, if diabled.
# 43[CR]:        Connect to WiLink8 Bluetooth.
#com1		at obio1 addr 0x48022000 size 0x1000 intr 73 mult 4	# UART1
#
# Configure to GPIO, if diabled. (43[CR] only)
#com2		at obio1 addr 0x48024000 size 0x1000 intr 74 mult 4	# UART2
#com3		at obio1 addr 0x481a6000 size 0x1000 intr 44 mult 4	# UART3

# XXX Clock assignment is kinda random.  My DM timer 3 seems to be
# unhappy and I don't know why.  DM timer 0 doesn't seem to deliver
# interrupts for the hard clock, although it seems to be the obvious
# choice.

# Hardclock timer
omapdmtimer0	at obio1 addr 0x48040000 size 0x1000 intr 68	# DM Timer 2

# Time counter
omapdmtimer1	at obio0 addr 0x44e31000 size 0x1000 intr 67	# DM Timer 1ms

# Statclock timer
omapdmtimer2	at obio1 addr 0x48044000 size 0x1000 intr 92	# DM Timer 4

# Watchdog timers
omapwdt32k*	at obio0 addr 0x44e35000 size 0x1000		# WDT1

# Random number generator
trng*		at obio1 addr 0x48310000 size 0x2000 intr 111	# TRNG

# onboard video, experimental. Video mode is hardcoded in the driver
tifb* 	at obio1 addr 0x4830e000 size 0x1000 intr 36

# make sure the console display is always wsdisplay0
wsdisplay*	at wsemuldisplaydev?

# various options for wscons - we try to look as much like a standard
# sun console as possible
options 	WSEMUL_VT100
options 	WSDISPLAY_COMPAT_PCVT
options 	WSDISPLAY_COMPAT_SYSCONS
options 	WSDISPLAY_COMPAT_USL
options 	WSDISPLAY_SCROLLSUPPORT
options 	WS_KERNEL_FG=WSCOL_GREEN
options 	WSDISPLAY_DEFAULTSCREENS=4
options 	FONT_GALLANT12x22
options 	FONT_BOLD8x16
# compatibility to other console drivers
options 	WSDISPLAY_COMPAT_RAWKBD 	# can get raw scancodes

# Ethernet
cpsw*		at obio2 addr 0x4a100000 size 0x8000 intrbase 40
micphy*		at mii? phy ?			# Micrel KSZ9021RNI PHYs

# On-board USB. Experimental
tiotg* 	at mainbus? base 0x47400000 size 0x5000 intrbase 17
motg*	at tiotg? port ?
usb*		at motg?
uhub*		at usb?
uhub*		at uhub? port ?

uhidev*		at uhub?

# USB Keyboards
ukbd*	at uhidev? reportid ?
wskbd*	at ukbd? console ? mux 1

# USB Mice
ums*	at uhidev? reportid ?
wsmouse* at ums? mux 0

umass*		at uhub? port ? configuration ? interface ?
# SCSI bus support
scsibus*	at scsi?
# SCSI devices
sd*		at scsibus? target ? lun ?	# SCSI disk drives

# Pseudn-Devices

# disk/mass storage pseudo-devices
#pseudo-device	bio			# RAID control device driver
#pseudo-device	ccd			# concatenated/striped disk devices
pseudo-device	cgd			# cryptographic disk devices
#pseudo-device	raid			# RAIDframe disk driver
#options 	RAID_AUTOCONFIG		# auto-configuration of RAID components
# Options to enable various other RAIDframe RAID types.
#options 	RF_INCLUDE_EVENODD=1
#options 	RF_INCLUDE_RAID5_RS=1
#options 	RF_INCLUDE_PARITYLOGGING=1
#options 	RF_INCLUDE_CHAINDECLUSTER=1
#options 	RF_INCLUDE_INTERDECLUSTER=1
#options 	RF_INCLUDE_PARITY_DECLUSTERING=1
#options 	RF_INCLUDE_PARITY_DECLUSTERING_DS=1
#pseudo-device	fss			# file system snapshot device

#pseudo-device	md			# memory disk device (ramdisk)
pseudo-device	vnd			# disk-like interface to files
options 	VND_COMPRESSION		# compressed vnd(4)
#pseudo-device	putter			# for puffs and pud

# network pseudo-devices
pseudo-device	bpfilter		# Berkeley packet filter
#pseudo-device	carp			# Common Address Redundancy Protocol
pseudo-device	npf			# NPF packet filter
pseudo-device	loop			# network loopback
#pseudo-device	ppp			# Point-to-Point Protocol
#pseudo-device	pppoe			# PPP over Ethernet (RFC 2516)
#pseudo-device	sl			# Serial Line IP
#pseudo-device	irframetty		# IrDA frame line discipline
pseudo-device	tap			# virtual Ethernet
#pseudo-device	tun			# network tunneling over tty
#pseudo-device	gre			# generic L3 over IP tunnel
#pseudo-device	gif			# IPv[46] over IPv[46] tunnel (RFC 1933)
#pseudo-device	faith			# IPv[46] TCP relay translation i/f
#pseudo-device	stf			# 6to4 IPv6 over IPv4 encapsulation
#pseudo-device	vlan			# IEEE 802.1q encapsulation
pseudo-device	bridge			# simple inter-network bridging
pseudo-device	vether			# Virtual Ethernet for bridge
#pseudo-device	agr			# IEEE 802.3ad link aggregation

# miscellaneous pseudo-devices
pseudo-device	pty			# pseudo-terminals
#pseudo-device	sequencer		# MIDI sequencer
options 	RND_COM
pseudo-device	clockctl		# user control of clock subsystem
pseudo-device	ksyms			# /dev/ksyms
#pseudo-device	btuart			# Bluetooth HCI UART (H4)
					# TI WL18xx (WiLink 8) module

# a pseudo device needed for Coda	# also needs CODA (above)
#pseudo-device	vcoda			# coda minicache <-> venus comm.

# wscons pseudo-devices
pseudo-device	wsmux			# mouse & keyboard multiplexor
pseudo-device	wsfont

# data mover pseudo-devices
#pseudo-device	swdmover		# software dmover(9) back-end
#pseudo-device	dmoverio		# /dev/dmover dmover(9) interface

# userland interface to drivers, including autoconf and properties retrieval
pseudo-device	drvctl

# Veriexec
# include "dev/veriexec.config"

#options 	PAX_MPROTECT=0		# PaX mprotect(2) restrictions
#options 	PAX_ASLR=0		# PaX Address Space Layout Randomization<|MERGE_RESOLUTION|>--- conflicted
+++ resolved
@@ -1,9 +1,5 @@
 #
-<<<<<<< HEAD
-#	$NetBSD: PEPPER,v 1.20 2020/09/29 19:58:50 jmcneill Exp $
-=======
 #	$NetBSD: PEPPER,v 1.21 2021/01/20 01:20:26 nia Exp $
->>>>>>> 9e014010
 #
 #	PEPPER -- Gumstix. Inc. Pepper Single Board Computer platforms kernel
 #
