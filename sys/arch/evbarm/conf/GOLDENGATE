#
<<<<<<< HEAD
#	$NetBSD: GOLDENGATE,v 1.16 2017/09/14 07:58:40 mrg Exp $
=======
#	$NetBSD: GOLDENGATE,v 1.19 2018/07/14 15:09:41 maxv Exp $
>>>>>>> b2b84690
#
#	GOLDENGATE -- Cortina GOLDENGATE Eval Board Kernel
#

include	"arch/evbarm/conf/std.goldengate"

# estimated number of users

maxusers	32

# Standard system options

options 	RTC_OFFSET=0	# hardware clock is this many mins. west of GMT
#options 	NTP		# NTP phase/frequency locked loop

# CPU options

#makeoptions	DEFCOPTS="-O0"
options 	UVMHIST
#options 	UVMHIST_PRINT,A9WDT_PERIOD_DEFAULT=30
options 	G2_CONSOLE_EARLY
#options 	G2ETH_COUNTERS
#options 	MULTIPROCESSOR
options 	CPU_CORTEXA9
options 	MEMSIZE=512
options 	PMAPCOUNTERS

# Architecture options

# File systems

file-system	FFS		# UFS
#file-system	LFS		# log-structured file system
file-system	MFS		# memory file system
file-system	NFS		# Network file system
#file-system 	ADOSFS		# AmigaDOS-compatible file system
#file-system 	EXT2FS		# second extended file system (linux)
file-system	CD9660		# ISO 9660 + Rock Ridge file system
file-system	MSDOSFS		# MS-DOS file system
#file-system	FDESC		# /dev/fd
file-system	KERNFS		# /kern
#file-system	NULLFS		# loopback file system
#file-system	PROCFS		# /proc
#file-system	PUFFS		# Userspace file systems (e.g. ntfs-3g & sshfs)
#file-system	UMAPFS		# NULLFS + uid and gid remapping
#file-system	UNION		# union file system
file-system	TMPFS		# memory file system
file-system	PTYFS		# /dev/pts/N support

# File system options
#options 	QUOTA		# legacy UFS quotas
#options 	QUOTA2		# new, in-filesystem UFS quotas
#options 	DISKLABEL_EI	# disklabel Endian Independent support
#options 	FFS_EI		# FFS Endian Independent support
#options 	NFSSERVER
options 	WAPBL		# File system journaling support
#options 	FFS_NO_SNAPSHOT	# No FFS snapshot support

# Networking options

#options 	GATEWAY		# packet forwarding
options 	INET		# IP + ICMP + TCP + UDP
options 	INET6		# IPV6
#options 	IPSEC		# IP security
#options 	IPSEC_DEBUG	# debug for IP security
#options 	MROUTING	# IP multicast routing
#options 	PIM		# Protocol Independent Multicast
#options 	NETATALK	# AppleTalk networking
#options 	PPP_BSDCOMP	# BSD-Compress compression support for PPP
#options 	PPP_DEFLATE	# Deflate compression support for PPP
#options 	PPP_FILTER	# Active filter support for PPP (requires bpf)
#options 	TCP_DEBUG	# Record last TCP_NDEBUG packets with SO_DEBUG

options 	NFS_BOOT_BOOTP
options 	NFS_BOOT_DHCP
#options		NFS_BOOT_BOOTSTATIC
#options		NFS_BOOTSTATIC_MYIP="\"192.168.1.4\""
#options		NFS_BOOTSTATIC_GWIP="\"192.168.1.1\""
#options		NFS_BOOTSTATIC_MASK="\"255.255.255.0\""
#options		NFS_BOOTSTATIC_SERVADDR="\"192.168.1.1\""
#options		NFS_BOOTSTATIC_SERVER="\"192.168.1.1:/nfs/sdp2430\""

options 	NFS_BOOT_RWSIZE=1024

# Compatibility options

include 	"conf/compat_netbsd30.config"
options 	COMPAT_NETBSD32	# allow running arm (e.g. non-earm) binaries

# Shared memory options

options 	SYSVMSG		# System V-like message queues
options 	SYSVSEM		# System V-like semaphores
options 	SYSVSHM		# System V-like memory sharing

# Device options

#options 	MEMORY_DISK_HOOKS	# boottime setup of ramdisk
#options 	MEMORY_DISK_ROOT_SIZE=8192	# Size in blocks
#options 	MEMORY_DISK_DYNAMIC
#options 	MINIROOTSIZE=1000	# Size in blocks
#options 	MEMORY_DISK_IS_ROOT	# use memory disk as root

# Wedge support
options 	DKWEDGE_AUTODISCOVER	# Automatically add dk(4) instances
options 	DKWEDGE_METHOD_GPT	# Supports GPT partitions as wedges

# Miscellaneous kernel options
options 	KTRACE		# system call tracing, a la ktrace(1)
options 	PCIVERBOSE	# Verbose PCI autoconfiguration messages
#options 	PCI_CONFIG_DUMP	# Verbose PCI autoconfiguration messages
options 	PCI_NETBSD_CONFIGURE # perform PCI configuration
options 	RNDVERBOSE	# Verbose rnd messages
#options 	SCSIVERBOSE	# Verbose SCSI errors
#options 	MIIVERBOSE	# Verbose MII autoconfiguration messages
#options 	DDB_KEYCODE=0x40
#options 	USERCONF	# userconf(4) support
#options	PIPE_SOCKETPAIR	# smaller, but slower pipe(2)

# Development and Debugging options

<<<<<<< HEAD
#options 	PERFCTRS	# performance counters
=======
>>>>>>> b2b84690
options 	DIAGNOSTIC	# internal consistency checks
options 	DEBUG
#options 	LOCKDEBUG	# Enable lock debugging
#options 	PMAP_DEBUG	# Enable pmap_debug_level code
#options 	VERBOSE_INIT_ARM # verbose bootstraping messages
options 	DDB		# in-kernel debugger
options 	DDB_ONPANIC=1
options 	DDB_HISTORY_SIZE=100	# Enable history editing in DDB
options 	DDB_COMMANDONENTER="show event"
options 	DB_MAX_LINE=INT_MAX
#options 	KGDB
makeoptions	DEBUG="-g"	# compile full symbol table
makeoptions	COPY_SYMTAB=1

## USB Debugging options
options USB_DEBUG
options EHCI_DEBUG
options OHCI_DEBUG
options UHUB_DEBUG


# Valid options for BOOT_ARGS:
#  single		Boot to single user only
#  kdb			Give control to kernel debugger
#  ask			Ask for file name to reboot from
#  pmapdebug=<n>	If PMAP_DEBUG, set pmap_debug_level to <n>
#  memorydisk=<n>	Set memorydisk size to <n> KB
#  quiet		Show aprint_naive output
#  verbose		Show aprint_normal and aprint_verbose output
options 	BOOT_ARGS="\"\""

config		netbsd		root on ? type ?

# The main bus device
mainbus0	at root

# The boot cpu
cpu0		at mainbus?
#cpu*		at mainbus?

# The MPCore interrupt controller and global timer
armperiph0	at mainbus?		# A9 On-Chip Peripherals
armgic0		at armperiph?		# ARM Generic Interrupt Controller
arml2cc0	at armperiph? flags 0	# ARM PL310 L2CC
arma9tmr0	at armperiph?		# A9 Global Timer
a9wdt0		at armperiph? flags 1	# A9 Watchdog Timer

# Peripherals
g2periph0	at mainbus?
g2com0		at g2periph0 channel 0
#options 	CONADDR=0xf0070110, CONSPEED=115200
g2com*		at g2periph0 channel ?
g2mdio*		at g2periph0
g2flash*	at g2periph0
g2spi*		at g2periph0
g2gpio*		at g2periph0 channel ?
gpio*		at g2gpio?
g2eth*		at g2periph? channel ?
g2trng*		at g2periph?
g2rtc*		at g2periph?
g2spdif*	at g2periph?
g2sec*		at g2periph?
g2pcie*		at g2periph? channel ? flags 0
pci*		at g2pcie?
ppb*		at pci? dev ? function ?
pci*		at ppb?
ahcisata*	at g2periph?

ahcisata*	at pci? dev ? function ?
atabus* 	at ahcisata? channel ?
wd*		at atabus? drive ?
wm*		at pci? dev ? function ?
makphy*		at mii?
ukphy*		at mii?

# NAND device
#g2flash0	at g2periph0 port ?

# NAND layer
#nand0		at nandbus?

# use the bad block table
#options NAND_BBT

# Define flash partitions for board
#flash0		at nand0 offset 0x000000 size 0x080000 readonly 1 # X-Loader
#flash1		at nand0 offset 0x080000 size 0x1e0000 readonly 1 # U-Boot
#flash2		at nand0 offset 0x260000 size 0x020000 readonly 1 # UB Env
#flash3		at nand0 offset 0x280000 size 0x400000		# kernel
#flash4		at nand0 offset 0x680000 size 0			# filesystem

# I2C Controller
g2i2c0	 	at g2periph0
iic*		at g2i2c?

# On-board USB
ohci*		at g2periph0
usb*		at ohci?
ehci*		at g2periph0
usb*		at ehci?
uhub*		at usb?
uhub*		at uhub? port ?
umass*		at uhub? port ? configuration ? interface ?
scsibus*	at scsi?
sd*		at scsibus? target ? lun ?
#wd*		at umass?

# USB Ethernet adapters
axe*		at uhub? port ? configuration ? interface ?

# Hardware clocking and power management

# Pseudo-Devices

# disk/mass storage pseudo-devices
#pseudo-device	md			# memory disk device (ramdisk)
#pseudo-device	vnd			# disk-like interface to files
#pseudo-device	fss			# file system snapshot device
#pseudo-device	putter			# for puffs and pud

# network pseudo-devices
pseudo-device	bpfilter		# Berkeley packet filter
pseudo-device	loop			# network loopback
#pseudo-device	kttcp			# network loopback
pseudo-device	vlan
pseudo-device	bridge

# miscellaneous pseudo-devices
pseudo-device	pty			# pseudo-terminals
#options	RND_COM
#pseudo-device	clockctl		# user control of clock subsystem
pseudo-device	ksyms			# /dev/ksyms
pseudo-device	drvctl			# device control
pseudo-device	lockstat		# lock profiling<|MERGE_RESOLUTION|>--- conflicted
+++ resolved
@@ -1,9 +1,5 @@
 #
-<<<<<<< HEAD
-#	$NetBSD: GOLDENGATE,v 1.16 2017/09/14 07:58:40 mrg Exp $
-=======
 #	$NetBSD: GOLDENGATE,v 1.19 2018/07/14 15:09:41 maxv Exp $
->>>>>>> b2b84690
 #
 #	GOLDENGATE -- Cortina GOLDENGATE Eval Board Kernel
 #
@@ -125,10 +121,6 @@
 
 # Development and Debugging options
 
-<<<<<<< HEAD
-#options 	PERFCTRS	# performance counters
-=======
->>>>>>> b2b84690
 options 	DIAGNOSTIC	# internal consistency checks
 options 	DEBUG
 #options 	LOCKDEBUG	# Enable lock debugging
