--- conflicted
+++ resolved
@@ -1,8 +1,4 @@
-<<<<<<< HEAD
-#	$NetBSD: DNS323,v 1.9 2017/11/25 04:53:24 christos Exp $
-=======
 #	$NetBSD: DNS323,v 1.12 2018/07/12 10:46:43 maxv Exp $
->>>>>>> b2b84690
 #
 #  DNS323 -- D-Link. DNS-323 platform kernel
 #
@@ -18,10 +14,6 @@
 
 # Development and Debugging options
 
-<<<<<<< HEAD
-#options 	PERFCTRS	# performance counters
-=======
->>>>>>> b2b84690
 options 	DIAGNOSTIC	# internal consistency checks
 options 	DEBUG
 #options 	PMAP_DEBUG	# Enable pmap_debug_level code
