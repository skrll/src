<<<<<<< HEAD
# $NetBSD: HDL_G,v 1.64 2020/09/27 13:48:50 roy Exp $
=======
# $NetBSD: HDL_G,v 1.65 2021/01/20 01:20:26 nia Exp $
>>>>>>> 9e014010
#
#       HDL_G -- I-O DATA HDL-G Kernel
#

include		"arch/evbarm/conf/std.hdl_g"

#options 	INCLUDE_CONFIG_FILE	# embed config file in kernel binary

maxusers	32			# estimated number of users

# CPU options

# For XScale systems
options 	CPU_XSCALE_80321	# Support the XScale core
makeoptions	CPUFLAGS="-mcpu=xscale"

# Architecture options
options 	XSCALE_CACHE_READ_WRITE_ALLOCATE

# Standard system options

options 	RTC_OFFSET=0	# hardware clock is this many mins. west of GMT
#options 	HZ=512		# clock interrupt generates every 1/HZ sec
#options 	NTP		# NTP phase/frequency locked loop

# File systems

file-system	FFS		# UFS
file-system 	EXT2FS		# second extended file system (linux)
#file-system	LFS		# log-structured file system
file-system	MFS		# memory file system
file-system	NFS		# Network file system
file-system	CD9660		# ISO 9660 + Rock Ridge file system
#file-system	CODA		# Coda File System; also needs vcoda (below)
file-system	FDESC		# /dev/fd
file-system	KERNFS		# /kern
file-system	MSDOSFS		# MS-DOS file system
file-system 	NTFS		# Windows/NT file system (experimental)
file-system	NULLFS		# loopback file system
#file-system 	OVERLAY		# overlay file system
file-system	PROCFS		# /proc
file-system	PTYFS		# /dev/pts/N support
#file-system	PUFFS		# Userspace file systems (e.g. ntfs-3g & sshfs)
file-system	TMPFS		# Efficient memory file-system
#file-system	UDF		# experimental - OSTA UDF CD/DVD file-system
file-system	UMAPFS		# NULLFS + uid and gid remapping
file-system	UNION		# union file system

# File system options
#options 	QUOTA		# legacy UFS quotas
#options 	QUOTA2		# new, in-filesystem UFS quotas
#options 	DISKLABEL_EI	# disklabel Endian Independent support
#options 	FFS_EI		# FFS Endian Independent support
options 	NFSSERVER
options 	WAPBL		# File system journaling support
#options 	UFS_DIRHASH	# UFS Large Directory Hashing - Experimental
#options 	FFS_NO_SNAPSHOT	# No FFS snapshot support
#options 	EXT2FS_SYSTEM_FLAGS # makes ext2fs file flags (append and
				# immutable) behave as system flags.

# Networking options

#options 	GATEWAY		# packet forwarding
options 	INET		# IP + ICMP + TCP + UDP
options 	INET6		# IPV6
#options 	IPSEC		# IP security
#options 	IPSEC_DEBUG	# debug for IP security
#options 	MROUTING	# IP multicast routing
#options 	PIM		# Protocol Independent Multicast
#options 	NETATALK	# AppleTalk networking
#options 	PPP_BSDCOMP	# BSD-Compress compression support for PPP
#options 	PPP_DEFLATE	# Deflate compression support for PPP
#options 	PPP_FILTER	# Active filter support for PPP (requires bpf)
#options 	TCP_DEBUG	# Record last TCP_NDEBUG packets with SO_DEBUG
#options 	TCP_SIGNATURE

#options 	NFS_BOOT_BOOTP
options 	NFS_BOOT_DHCP
options 	NFS_BOOT_BOOTPARAM

# Compatibility options

include 	"conf/compat_netbsd09.config"
options 	COMPAT_NETBSD32	# allow running arm (e.g. non-earm) binaries

# Shared memory options

options 	SYSVMSG		# System V-like message queues
options 	SYSVSEM		# System V-like semaphores
options 	SYSVSHM		# System V-like memory sharing

# Device options

# Miscellaneous kernel options
options 	KTRACE		# system call tracing via ktrace(1)
options 	IRQSTATS	# manage IRQ statistics
#options 	SCSIVERBOSE	# Verbose SCSI errors
options 	PCIVERBOSE	# Verbose PCI descriptions
options 	MIIVERBOSE	# Verbose MII autoconfuration messages
options 	USBVERBOSE	# verbose USB device autoconfig messages
#options 	PCI_CONFIG_DUMP	# verbosely dump PCI config space
options 	USERCONF	# userconf(4) support
#options 	PIPE_SOCKETPAIR	# smaller, but slower pipe(2)
#options 	SYSCTL_INCLUDE_DESCR	# Include sysctl descriptions in kernel

# Development and Debugging options

#options 	DIAGNOSTIC	# internal consistency checks
#options 	DEBUG
#options 	UVMHIST		# kernhist for uvm/pmap subsystems
#options 	VERBOSE_INIT_ARM # verbose bootstraping messages
options 	DDB		# in-kernel debugger
#options 	DDB_HISTORY_SIZE=100	# Enable history editing in DDB
#makeoptions	DEBUG="-g"	# compile full symbol table
makeoptions	COPY_SYMTAB=1

#config		netbsd		root on ? type ?
config		netbsd		root on wd0a type ?
#config		netbsd		root on wd0e type ?

# The main bus device
mainbus0	at root

# The boot CPU
cpu0		at mainbus?

# On-board device support
obio*		at mainbus?
com0		at obio? addr 0xfe800000 xint 3	# on-board TI 165C50 UART
btn0		at obio? addr 0xfe8d0002 xint 3	# buttons

# i80321 I/O Processor peripheral support
iopxs*		at mainbus?

iopiic*		at iopxs?		# I2C Controller Unit(s)
iic0		at iopiic?
iic1		at iopiic?
pci0		at iopxs? bus ?		# PCI/PCI-X support

# PCI-PCI bridges
ppb*		at pci? dev ? function ?
pci*		at ppb? bus ?

# RICOH RS5C372A Real-Time Clock
rs5c372rtc*	at iic0 addr 0x32

#
# Storage devices
#

# SCSI Controllers and Devices

# SCSI bus support
scsibus* at scsi?

# SCSI devices
sd*	at scsibus? target ? lun ?	# SCSI disk drives
st*	at scsibus? target ? lun ?	# SCSI tape drives
cd*	at scsibus? target ? lun ?	# SCSI CD-ROM drives
ch*	at scsibus? target ? lun ?	# SCSI autochangers
ses*	at scsibus? target ? lun ?	# SCSI Enclosure Services devices
ss*	at scsibus? target ? lun ?	# SCSI scanners
uk*	at scsibus? target ? lun ?	# SCSI unknown

# PCI IDE/S-ATA controllers and devices
pciide* 	at pci? dev ? function ? flags 0x0000	# GENERIC pciide driver
acardide*	at pci? dev ? function ?	# Acard IDE controllers

# ATA (IDE) bus support
atabus*	at ata? channel ?

# IDE drives
# Flags are used only with controllers that support DMA operations
# and mode settings (e.g. some pciide controllers)
# The lowest order four bits (rightmost digit) of the flags define the PIO
# mode to use, the next set of four bits the DMA mode and the third set the
# UltraDMA mode. For each set of four bits, the 3 lower bits define the mode
# to use, and the last bit must be 1 for this setting to be used.
# For DMA and UDMA, 0xf (1111) means 'disable'.
# 0x0fac means 'use PIO mode 4, DMA mode 2, disable UltraDMA'.
# (0xc=1100, 0xa=1010, 0xf=1111)
# 0x0000 means "use whatever the drive claims to support".
wd*	at atabus? drive ? flags 0x0000

# ATAPI bus support
atapibus* at atapi?

# ATAPI devices
# flags have the same meaning as for IDE drives.
cd*     at atapibus? drive ? flags 0x0000       # ATAPI CD-ROM drives
sd*     at atapibus? drive ? flags 0x0000       # ATAPI disk drives
st*	at atapibus? drive ? flags 0x0000	# ATAPI tape drives
uk*     at atapibus? drive ? flags 0x0000       # ATAPI unknown

#
# Networking devices
#

# PCI network devices
wm*	at pci? dev ? function ?	# Intel i82541PI Gig-E

# MII/PHY support
acphy*		at mii? phy ?		# Altima AC101 and AMD Am79c874 PHYs
amhphy*		at mii? phy ?		# AMD 79c901 Ethernet PHYs
bmtphy*		at mii? phy ?		# Broadcom BCM5201 and BCM5202 PHYs
brgphy*		at mii? phy ?		# Broadcom BCM5400-family PHYs
ciphy*		at mii? phy ?		# Cicada CS8201 Gig-E PHYs
dmphy*		at mii? phy ?		# Davicom DM9101 PHYs
exphy*		at mii? phy ?		# 3Com internal PHYs
gentbi*		at mii? phy ?		# Generic Ten-Bit 1000BASE-[CLS]X PHYs
glxtphy*	at mii? phy ?		# Level One LXT-1000 PHYs
gphyter*	at mii? phy ?		# NS83861 Gig-E PHY
icsphy*		at mii? phy ?		# Integrated Circuit Systems ICS189x
igphy*		at mii? phy ?		# Intel IGP01E1000
inphy*		at mii? phy ?		# Intel 82555 PHYs
iophy*		at mii? phy ?		# Intel 82553 PHYs
lxtphy*		at mii? phy ?		# Level One LXT-970 PHYs
makphy*		at mii? phy ?		# Marvell Semiconductor 88E1000 PHYs
nsphy*		at mii? phy ?		# NS83840 PHYs
nsphyter*	at mii? phy ? 		# NS83843 PHYs
pnaphy*		at mii? phy ?		# generic HomePNA PHYs
qsphy*		at mii? phy ?		# Quality Semiconductor QS6612 PHYs
rgephy*		at mii? phy ?		# Realtek 8169S/8110S/8211 PHYs
rlphy*		at mii? phy ?		# Realtek 8139/8201L PHYs
sqphy*		at mii? phy ?		# Seeq 80220/80221/80223 PHYs
tlphy*		at mii? phy ?		# ThunderLAN PHYs
tqphy*		at mii? phy ?		# TDK Semiconductor PHYs
ukphy*		at mii? phy ?		# generic unknown PHYs
urlphy*		at mii? phy ?		# Realtek RTL8150L internal PHYs


# USB Controller and Devices

# PCI USB controllers
ehci*	at pci?	dev ? function ?	# Enhanced Host Controller
ohci*	at pci?	dev ? function ?	# Open Host Controller

# USB bus support
usb*	at ehci?
usb*	at ohci?

# USB Hubs
uhub*	at usb?
uhub*	at uhub? port ?

# USB HID device
uhidev*	at uhub? port ? configuration ? interface ?

# USB Mice
ums*	at uhidev? reportid ?
wsmouse* at ums? mux 0

# USB Keyboards
ukbd*	at uhidev? reportid ?
wskbd*	at ukbd? console ? mux 1

# USB serial adapter
ucycom* at uhidev? reportid ?

# USB Generic HID devices
uhid*	at uhidev? reportid ?

# USB Printer
ulpt*	at uhub? port ? configuration ? interface ?

# USB Modem
umodem*	at uhub? port ? configuration ?
ucom*	at umodem?

# Option N.V. Wireless WAN modems
uhso*	at uhub? port ? configuration ?

# USB Mass Storage
umass*	at uhub? port ? configuration ? interface ?

# USB audio
uaudio*	at uhub? port ? configuration ?

# USB MIDI
umidi* at uhub? port ? configuration ?

# USB IrDA
# USB-IrDA bridge spec
uirda* at uhub? port ? configuration ? interface ?
irframe* at uirda?

# SigmaTel STIr4200 USB/IrDA Bridge
ustir* at uhub? port ?
irframe* at ustir?

# USB Ethernet adapters
aue*	at uhub? port ?		# ADMtek AN986 Pegasus based adapters
axe*	at uhub? port ?		# ASIX AX88172 based adapters
cdce*	at uhub? port ?		# CDC, Ethernet Networking Control Model
cue*	at uhub? port ?		# CATC USB-EL1201A based adapters
kue*	at uhub? port ?		# Kawasaki LSI KL5KUSB101B based adapters
mue*	at uhub? port ?		# Microchip LAN75xx/LAN78xx based adapters
udav*	at uhub? port ?		# Davicom DM9601 based adapters
ure*	at uhub? port ?		# Realtek RTL8152/RTL8153 based adapters
url*	at uhub? port ?		# Realtek RTL8150L based adapters

# USB 802.11b adapters
atu*	at uhub? port ?		# Atmel AT76C50XX based adapters
ural*	at uhub? port ?		# Ralink Technology RT2500USB 802.11a/b/g

# Prolific PL2301/PL2302 host-to-host adapter
upl*	at uhub? port ?

# Serial adapters
ubsa*	at uhub? port ?		# Belkin serial adapter
ucom*	at ubsa? portno ?

uftdi*	at uhub? port ?		# FTDI FT8U100AX serial adapter
ucom*	at uftdi? portno ?

umct*	at uhub? port ?		# MCT USB-RS232 serial adapter
ucom*	at umct? portno ?

uplcom* at uhub? port ? 	# I/O DATA USB-RSAQ2 serial adapter
ucom*	at uplcom? portno ?

uvscom* at uhub? port ? 	# SUNTAC Slipper U VS-10U serial adapter
ucom*	at uvscom? portno ?

# USB Handspring Visor
uvisor*	at uhub? port ?
ucom*	at uvisor?

# Kyocera AIR-EDGE PHONE
ukyopon* at uhub? port ?
ucom*	at ukyopon? portno ?

# USB scanners
#uscanner* at uhub? port ?

# USB scanners that use SCSI emulation, e.g., HP5300
usscanner* at uhub? port ?

# D-Link DSB-R100 USB radio
udsbr*	at uhub? port ?
radio*	at udsbr?

# USB Generic driver
ugen*	at uhub? port ?


# Audio Devices

# Audio support
audio*  at audiobus?

spkr*	at audio?			# PC speaker (synthesized)

# MIDI support
midi*   at midibus?


# Pseudo-Devices

# disk/mass storage pseudo-devices
#pseudo-device	ccd			# concatenated/striped disk devices
#pseudo-device	cgd			# cryptographic disk devices
#pseudo-device	raid			# RAIDframe disk driver
#options 	RAID_AUTOCONFIG		# auto-configuration of RAID components
# Options to enable various other RAIDframe RAID types.
#options 	RF_INCLUDE_EVENODD=1
#options 	RF_INCLUDE_RAID5_RS=1
#options 	RF_INCLUDE_PARITYLOGGING=1
#options 	RF_INCLUDE_CHAINDECLUSTER=1
#options 	RF_INCLUDE_INTERDECLUSTER=1
#options 	RF_INCLUDE_PARITY_DECLUSTERING=1
#options 	RF_INCLUDE_PARITY_DECLUSTERING_DS=1
#pseudo-device	fss			# file system snapshot device
#pseudo-device	putter			# for puffs and pud

#pseudo-device	md			# memory disk device (ramdisk)
pseudo-device	vnd			# disk-like interface to files
options 	VND_COMPRESSION		# compressed vnd(4)

# network pseudo-devices
pseudo-device	bpfilter		# Berkeley packet filter
pseudo-device	npf			# NPF packet filter
pseudo-device	loop			# network loopback
pseudo-device	ppp			# Point-to-Point Protocol
pseudo-device	pppoe			# PPP over Ethernet (RFC 2516)
#pseudo-device	sl			# Serial Line IP
#pseudo-device	irframetty		# IrDA frame line discipline
pseudo-device	tap			# virtual Ethernet
pseudo-device	tun			# network tunneling over tty
pseudo-device	gre			# generic L3 over IP tunnel
pseudo-device	gif			# IPv[46] over IPv[46] tunnel (RFC1933)
pseudo-device	faith			# IPv[46] tcp relay translation i/f
pseudo-device	stf			# 6to4 IPv6 over IPv4 encapsulation
pseudo-device	vlan			# IEEE 802.1q encapsulation
pseudo-device	bridge			# simple inter-network bridging
pseudo-device	vether			# Virtual Ethernet for bridge
#pseudo-device	kttcp

# miscellaneous pseudo-devices
pseudo-device	pty			# pseudo-terminals
pseudo-device	sequencer		# MIDI sequencer
pseudo-device	clockctl		# user control of clock subsystem
pseudo-device	ksyms			# /dev/ksyms

# a pseudo device needed for Coda	# also needs CODA (above)
#pseudo-device	vcoda			# coda minicache <-> venus comm.

# Veriexec
# include "dev/veriexec.config"

# data mover pseudo-devices
pseudo-device	swdmover		# software dmover(9) back-end
pseudo-device	dmoverio		# /dev/dmover dmover(9) interface<|MERGE_RESOLUTION|>--- conflicted
+++ resolved
@@ -1,8 +1,4 @@
-<<<<<<< HEAD
-# $NetBSD: HDL_G,v 1.64 2020/09/27 13:48:50 roy Exp $
-=======
 # $NetBSD: HDL_G,v 1.65 2021/01/20 01:20:26 nia Exp $
->>>>>>> 9e014010
 #
 #       HDL_G -- I-O DATA HDL-G Kernel
 #
