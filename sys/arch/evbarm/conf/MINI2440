<<<<<<< HEAD
#	$NetBSD: MINI2440,v 1.22 2017/09/14 07:58:40 mrg Exp $
=======
#	$NetBSD: MINI2440,v 1.23 2018/08/01 20:04:11 maxv Exp $
>>>>>>> b2b84690
#
#	MINI2440 -- Friendly ARM evaluation board based on Samsung S3C2440
#

include	"arch/evbarm/conf/std.mini2440"

#options 	DEBUG
#options 	LOCKDEBUG
#options 	DIAGNOSTIC	# internal consistency checks
#makeoptions 	DEBUG="-g3"	# compile full symbol table
#makeoptions 	PROF="-pg"
#options 	GPROF
options 	DDB

#options 	DEBUG_DMA
#options 	SSSDI_DEBUG
#options 	SDMMC_DEBUG
#options 	SDMMC_DUMP_CSD
#options 	MSDOSFS_DEBUG

#options 	INCLUDE_CONFIG_FILE	# embed config file in kernel binary

# Enable the hooks used for initializing the root memory-disk.
#options 	MEMORY_DISK_HOOKS
#options 	MEMORY_DISK_DYNAMIC
#options 	MEMORY_DISK_IS_ROOT	# force root on memory disk
#options 	MEMORY_DISK_SERVER=1	# no userspace memory disk support
#options 	MEMORY_DISK_ROOT_SIZE=4096	# size of memory disk, in blocks
#options 	MEMORY_DISK_ROOT_SIZE=2880	# 1.44M, same as a floppy
#
options 	NFS_BOOT_BOOTP
options 	NFS_BOOT_DHCP

# estimated number of users

maxusers	32

# Standard system options

options 	RTC_OFFSET=0	# hardware clock is this many mins. west of GMT
options 	NTP		# NTP phase/frequency locked loop

# CPU options

options 	CPU_ARM9	# Support the ARM9TDMI core
makeoptions 	CPUFLAGS="-march=armv4"
#options 	ARM9_CACHE_WRITE_THROUGH

# Architecture options

options 	S3C2XX0_XTAL_CLK=12000000     # 12MHz Xtal

# File systems

file-system	FFS		# UFS
#file-system	LFS		# log-structured file system
#file-system	MFS		# memory file system
file-system	NFS		# Network file system
#file-system 	ADOSFS		# AmigaDOS-compatible file system
#file-system 	EXT2FS		# second extended file system (linux)
#file-system	CD9660		# ISO 9660 + Rock Ridge file system
file-system	MSDOSFS		# MS-DOS file system
file-system	FDESC		# /dev/fd
file-system	KERNFS		# /kern
#file-system	NULLFS		# loopback file system
file-system	PROCFS		# /proc
#file-system	PUFFS		# Userspace file systems (e.g. ntfs-3g & sshfs)
#file-system	UMAPFS		# NULLFS + uid and gid remapping
#file-system	UNION		# union file system
file-system	PTYFS		# /dev/pts/N support

# File system options
#options 	QUOTA		# UFS quotas
#options 	DISKLABEL_EI	# disklabel Endian Independent support
#options 	FFS_EI		# FFS Endian Independent support
#options 	NFSSERVER
#options 	SOFTDEP
options 	WAPBL		# File system journaling support - Experimental
#options 	FFS_NO_SNAPSHOT	# No FFS snapshot support

# Networking options

#options 	GATEWAY		# packet forwarding
options 	INET		# IP + ICMP + TCP + UDP
#options 	INET6		# IPV6
#options 	IPSEC		# IP security
#options 	IPSEC_DEBUG	# debug for IP security
#options 	MROUTING	# IP multicast routing
#options 	PIM		# Protocol Independent Multicast
#options 	NETATALK	# AppleTalk networking
#options 	PPP_BSDCOMP	# BSD-Compress compression support for PPP
#options 	PPP_DEFLATE	# Deflate compression support for PPP
#options 	PPP_FILTER	# Active filter support for PPP (requires bpf)
#options 	TCP_DEBUG	# Record last TCP_NDEBUG packets with SO_DEBUG

# These options enable verbose messages for several subsystems.
# Warning, these may compile large string tables into the kernel!
#options 	MIIVERBOSE	# verbose PHY autoconfig messages
#options 	PCMCIAVERBOSE	# verbose PCMCIA configuration messages
#options 	SCSIVERBOSE	# human readable SCSI error messages
#options 	USBVERBOSE	# verbose USB device autoconfig messages


# Compatibility options

include 	"conf/compat_netbsd40.config"
options 	COMPAT_NETBSD32	# allow running arm (e.g. non-earm) binaries

# Shared memory options

#options 	SYSVMSG		# System V-like message queues
#options 	SYSVSEM		# System V-like semaphores
#options 	SYSVSHM		# System V-like memory sharing

# Miscellaneous kernel options
#options 	KTRACE		# system call tracing, a la ktrace(1)
#options 	IRQSTATS	# manage IRQ statistics
#options 	LKM		# loadable kernel modules
#options 	SCSIVERBOSE	# Verbose SCSI errors
#options 	PCIVERBOSE	# Verbose PCI descriptions
#options 	MIIVERBOSE	# Verbose MII autoconfuration messages
#options 	PCI_CONFIG_DUMP	# verbosely dump PCI config space
#options 	PCI_NETBSD_CONFIGURE	# Do not rely on BIOS/whatever to
					# configure PCI devices
#options 	PCI_CONFIGURE_VERBOSE	# Show PCI config information
#options 	PCI_DEBUG
options 	DDB_KEYCODE=0x1d	# Enter ddb on ^]
#options 	USERCONF	# userconf(4) support
#options 	PIPE_SOCKETPAIR	# smaller, but slower pipe(2)
#options 	SYSCTL_INCLUDE_DESCR	# Include sysctl descriptions in kernel

# Development and Debugging options

#options 	ARM700BUGTRACK	# track the ARM700 swi bug
#options 	PORTMASTER	# Enable PortMaster only options
#options 	DIAGNOSTIC	# internal consistency checks
#options 	PMAP_DEBUG	# Enable pmap_debug_level code
#options 	UVMHIST
#options 	VERBOSE_INIT_ARM # verbose bootstraping messages
#options 	KGDB
#options  	DEBUG_KGDB
#options 	DDB		# in-kernel debugger
#options 	DDB_HISTORY_SIZE=100	# Enable history editing in DDB
#makeoptions 	DEBUG="-g3"	# compile full symbol table

config		netbsd	root on ? type ?

# The main bus device
mainbus0	at root

# The boot CPU
cpu0		at mainbus?

# Core logic on Samsung S3C2440
ssio0	at mainbus?
ssextio0 at ssio0

# integrated UART
sscom0	at ssio? index 0
#sscom1	at ssio? index 1
#sscom2	at ssio? index 2
options 	SSCOM0CONSOLE
#options 	SSCOM1CONSOLE
options CONSPEED=115200
#options KGDB_DEVNAME="\"sscom1\""   # sscom0 or sscom1
#options KGDB_DEVRATE=115200

# LCD
#device-major	lcd	char 145
lcd0		at ssio?
wsdisplay*	at lcd? console ?
options 	WSEMUL_VT100		# VT100 / VT220 emulation
options 	WSDISPLAY_DEFAULTSCREENS=1
#options 	WSDISPLAY_COMPAT_USL		# wsconscfg VT handling
#options 	FONT_VT220L8x16
#options 	FONT_VT220L8x10
#options 	LCD_DEBUG

sstouch0 at ssio?
wsmouse* at sstouch0 mux 0

ssrtc0 at ssio?

ssiis0 at ssio?
udassio* at ssiis0

sssdi0 at ssio?
sdmmc* at sssdi0
ld*    at sdmmc?

# SPI port
#ssspi0	at ssio? index 0
#ssspi1	at ssio? index 1

#vsdsp0 at ssspi0

# on-board keyboard controller (Semtech SPICoder-SA01) via SPI1
#sskbd0	at ssspi1	intr 1
#wskbd* at sskbd? # console ?

# SCSI bus support
scsibus* at scsi?

# SCSI devices
sd*	at scsibus? target ? lun ?	# SCSI disk drives
#st*	at scsibus? target ? lun ?	# SCSI tape drives
#cd*	at scsibus? target ? lun ?	# SCSI CD-ROM drives
#ch*	at scsibus? target ? lun ?	# SCSI autochangers
#ses*	at scsibus? target ? lun ?	# SCSI Enclosure Services devices
#ss*	at scsibus? target ? lun ?	# SCSI scanners
#uk*	at scsibus? target ? lun ?	# SCSI unknown

# ATAPI bus support
#atapibus* at atapi?

# ATAPI devices
# flags have the same meaning as for IDE drives.
#cd*	at atapibus? drive ? flags 0x0000	# ATAPI CD-ROM drives
#sd*	at atapibus? drive ? flags 0x0000	# ATAPI disk drives
#st*	at atapibus? drive ? flags 0x0000	# ATAPI tape drives
#uk*	at atapibus? drive ? flags 0x0000	# ATAPI unknown

# MIDI support
#midi*	at midibus?
# midi*	at pcppi?		# MIDI interface to the PC speaker

# Audio support
audio*	at audiobus?

spkr*	at audio?		# PC speaker (synthesized)

dme0     at ssextio? intr 7 addr 0x20000300

#options 	MINI2440_ETHER_ADDR_FIXED="0x08,0x08,0x11,0x18,0x12,0x27"

# built-in OHCI USB controller
ohci0	at ssio? addr 0x49000000 intr 26
#options 	OHCI_DEBUG
#
usb*	at ohci0

# USB Hubs
uhub*	at usb?
uhub*	at uhub? port ?

# USB HID device
#uhidev*	at uhub? port ? configuration ? interface ?

# USB Mice
#ums*	at uhidev? reportid ?
#wsmouse* at ums? mux 0

# USB Keyboards
#ukbd*	at uhidev? reportid ?
#wskbd*	at ukbd? console ? mux 1

# USB serial adapter
#ucycom*	at uhidev? reportid ?

# USB Generic HID devices
#uhid*	at uhidev? reportid ?

# USB Printer
#ulpt*	at uhub? port ? configuration ? interface ?

# USB Modem
#umodem*	at uhub? port ? configuration ?
#ucom*	at umodem?

# USB Mass Storage
umass*	at uhub? port ? configuration ? interface ?
wd* at umass?

# USB audio
#uaudio*	at uhub? port ? configuration ?

# USB MIDI
#umidi* at uhub? port ? configuration ?

# USB IrDA
# USB-IrDA bridge spec
#uirda* at uhub? port ? configuration ? interface ?
#irframe* at uirda?

# SigmaTel STIr4200 USB/IrDA Bridge
#ustir* at uhub? port ?
#irframe* at ustir?

# USB Ethernet adapters
#aue*	at uhub? port ?		# ADMtek AN986 Pegasus based adapters
#axe*	at uhub? port ?		# ASIX AX88172 based adapters
#cue*	at uhub? port ?		# CATC USB-EL1201A based adapters
#kue*	at uhub? port ?		# Kawasaki LSI KL5KUSB101B based adapters
#url*	at uhub? port ?		# Realtek RTL8150L based adapters

# Prolific PL2301/PL2302 host-to-host adapter
#upl*	at uhub? port ?

# Serial adapters
#ubsa*	at uhub? port ?		# Belkin serial adapter
#ucom*	at ubsa? portno ?
#
#uftdi*	at uhub? port ?		# FTDI FT8U100AX serial adapter
#ucom*	at uftdi? portno ?
#
#umct*	at uhub? port ?		# MCT USB-RS232 serial adapter
#ucom*	at umct? portno ?
#
#uplcom*	at uhub? port ?		# I/O DATA USB-RSAQ2 serial adapter
#ucom*	at uplcom? portno ?
#
#uvscom*	at uhub? port ?		# SUNTAC Slipper U VS-10U serial adapter
#ucom*	at uvscom? portno ?

# Diamond Multimedia Rio 500
#urio*	at uhub? port ?

# USB Handspring Visor
#uvisor*	at uhub? port ?
#ucom*	at uvisor?

# Kyocera AIR-EDGE PHONE
#ukyopon* at uhub? port ?
#ucom*	at ukyopon? portno ?

# USB scanners
#uscanner* at uhub? port ?

# USB scanners that use SCSI emulation, e.g., HP5300
#usscanner* at uhub? port ?

# Y@P firmware loader
#uyap* at uhub? port ?

# D-Link DSB-R100 USB radio
#udsbr*	at uhub? port ?
#radio*	at udsbr?

# USB Generic driver
#ugen*	at uhub? port ?

# Pseudo-Devices

# disk/mass storage pseudo-devices
#pseudo-device	md			# memory disk device (ramdisk)
pseudo-device	vnd			# disk-like interface to files
#pseudo-device	fss			# file system snapshot device
#pseudo-device	putter			# for puffs and pud

# network pseudo-devices
pseudo-device	bpfilter		# Berkeley packet filter
#pseudo-device	npf			# NPF packet filter
pseudo-device	loop			# network loopback
#pseudo-device	ppp			# Point-to-Point Protocol
#pseudo-device	pppoe			# PPP over Ethernet (RFC 2516)
#pseudo-device	sl			# Serial Line IP
#pseudo-device	strip			# Starmode Radio IP (Metricom)
#pseudo-device	irframetty		# IrDA frame line discipline
#pseudo-device	tun			# network tunneling over tty
#pseudo-device	tap			# virtual Ethernet
#pseudo-device	gre			# generic L3 over IP tunnel
#pseudo-device	gif			# IPv[46] over IPv[46] tunnel (RFC1933)
#pseudo-device	faith			# IPv[46] tcp relay translation i/f
#pseudo-device	stf			# 6to4 IPv6 over IPv4 encapsulation
#pseudo-device	vlan			# IEEE 802.1q encapsulation
#pseudo-device	bridge			# simple inter-network bridging
#options 	BRIDGE_IPF		# bridge uses IP/IPv6 pfil hooks too

# miscellaneous pseudo-devices
pseudo-device	pty			# pseudo-terminals
#pseudo-device	rnd			# /dev/random and in-kernel generator
pseudo-device	clockctl		# user control of clock subsystem

# wscons pseudo-devices
pseudo-device	wsmux			# mouse & keyboard multiplexor
#pseudo-device	wsfont

pseudo-device	ksyms			# /dev/ksyms<|MERGE_RESOLUTION|>--- conflicted
+++ resolved
@@ -1,8 +1,4 @@
-<<<<<<< HEAD
-#	$NetBSD: MINI2440,v 1.22 2017/09/14 07:58:40 mrg Exp $
-=======
 #	$NetBSD: MINI2440,v 1.23 2018/08/01 20:04:11 maxv Exp $
->>>>>>> b2b84690
 #
 #	MINI2440 -- Friendly ARM evaluation board based on Samsung S3C2440
 #
