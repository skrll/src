<<<<<<< HEAD
#	$NetBSD: KUROBOX_PRO,v 1.8 2015/07/18 15:05:52 htodd Exp $
=======
#	$NetBSD: KUROBOX_PRO,v 1.11 2018/07/12 10:46:43 maxv Exp $
>>>>>>> b2b84690
#
#  KUROBOX_PRO -- KUROUTOSHIKOU. KURO-BOX/PRO platform kernel
#

include 	"arch/evbarm/conf/MARVELL_NAS"

# Board Type
makeoptions	BOARDTYPE="kurobox_pro"
options 	EVBARM_BOARDTYPE=kurobox_pro

makeoptions	CPUFLAGS="-mcpu=xscale"	# Xscale instruction set support
no options	CPU_SHEEVA
no options	KIRKWOOD

# Also build a kernel with root on wd0, to avoid query for root fs
config		netbsd-wd0	root on wd0 type ffs

# Development and Debugging options

<<<<<<< HEAD
#options 	PERFCTRS	# performance counters
=======
>>>>>>> b2b84690
options 	DIAGNOSTIC	# internal consistency checks
options 	DEBUG
#options 	PMAP_DEBUG	# Enable pmap_debug_level code
#options 	VERBOSE_INIT_ARM # verbose bootstraping messages
#options 	DDB_HISTORY_SIZE=100	# Enable history editing in DDB
#options 	KGDB
#options 	DEBUG_KGDB
makeoptions	DEBUG="-g"	# compile full symbol table
#makeoptions	COPTS="-O2"
makeoptions	COPY_SYMTAB=1
#options 	AUDIO_DEBUG=2


# On-chip PCI Interface doesn't use.
no gtpci* at mvsoc?
no pci*	at gtpci?

rs5c372rtc* at iic? addr 0x32		# RICOH RS5C372 RTC

# PCI network interfaces
#mskc*	at pci? dev ? function ?	# Marvell Yukon 2 Gigabit Ethernet
#msk*	at mskc?<|MERGE_RESOLUTION|>--- conflicted
+++ resolved
@@ -1,8 +1,4 @@
-<<<<<<< HEAD
-#	$NetBSD: KUROBOX_PRO,v 1.8 2015/07/18 15:05:52 htodd Exp $
-=======
 #	$NetBSD: KUROBOX_PRO,v 1.11 2018/07/12 10:46:43 maxv Exp $
->>>>>>> b2b84690
 #
 #  KUROBOX_PRO -- KUROUTOSHIKOU. KURO-BOX/PRO platform kernel
 #
@@ -22,10 +18,6 @@
 
 # Development and Debugging options
 
-<<<<<<< HEAD
-#options 	PERFCTRS	# performance counters
-=======
->>>>>>> b2b84690
 options 	DIAGNOSTIC	# internal consistency checks
 options 	DEBUG
 #options 	PMAP_DEBUG	# Enable pmap_debug_level code
