--- conflicted
+++ resolved
@@ -58,11 +58,7 @@
 "
 options 	CPU_CORTEXA53
 options 	CPU_CORTEXA57
-<<<<<<< HEAD
 options 	CPU_THUNDERX
-=======
-#options 	CPU_THUNDERX
->>>>>>> b46d8020
 options 	SOC_BCM2837
 options 	SOC_RK3328
 options 	SOC_RK3399
