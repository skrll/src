--- conflicted
+++ resolved
@@ -145,11 +145,7 @@
 
 pseudo-device 	openfirm	# /dev/openfirm
 
-<<<<<<< HEAD
 options 	DIAGNOSTIC	# internal consistency checks
-=======
-#options 	DIAGNOSTIC	# internal consistency checks
->>>>>>> 7fda1d34
 options 	DEBUG
 options 	XHCI_DEBUG
 #options 	LOCKDEBUG
