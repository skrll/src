--- conflicted
+++ resolved
@@ -1,9 +1,5 @@
 #
-<<<<<<< HEAD
-#	$NetBSD: GENERIC64,v 1.166 2020/12/07 10:57:41 jmcneill Exp $
-=======
 #	$NetBSD: GENERIC64,v 1.177 2021/03/01 18:12:58 jakllsch Exp $
->>>>>>> 9e014010
 #
 #	GENERIC ARM (aarch64) kernel
 #
@@ -105,14 +101,9 @@
 acpiacad*	at acpi?
 acpibat*	at acpi?
 acpibut*	at acpi?
-<<<<<<< HEAD
-acpipcd*	at acpi?
-acpicpu*	at acpi?
-=======
 acpicppc*	at acpi?
 acpipcd*	at acpi?
 acpipcc*	at acpi?
->>>>>>> 9e014010
 acpifan*	at acpi?
 acpiged*	at acpi?
 acpilid*	at acpi?
@@ -265,10 +256,7 @@
 mskc*		at pci? dev ? function ?	# Marvell Yukon 2 Gigabit Ethernet
 msk*		at mskc?
 re*		at pci? dev ? function ?	# Realtek RTL8111GS
-<<<<<<< HEAD
-=======
 rge*		at pci? dev ? function ?	# Realtek 8125
->>>>>>> 9e014010
 vmx*		at pci? dev ? function ?	# VMware VMXNET3
 wm*		at pci? dev ? function ?	# Intel Gigabit Ethernet
 
