#
#	$NetBSD: GENERIC64,v 1.72 2018/12/30 16:25:15 skrll Exp $
#
#	GENERIC ARM (aarch64) kernel
#

include	"arch/evbarm/conf/std.generic64"
include "arch/evbarm/conf/files.generic64"
include	"arch/evbarm/conf/GENERIC.common"

#
# FDT files supported by this kernel - add to DTSSUBDIR and DTS as
# appropriate
#
makeoptions 	DTSARCH="arm aarch64"
makeoptions	DTSGNUARCH="arm arm64"
makeoptions	DTSSUBDIR="allwinner broadcom nvidia rockchip"
makeoptions	DTS="
	bcm2837-rpi-3-b.dts
	bcm2837-rpi-3-b-plus.dts

	rk3328-evb.dts
	rk3328-roc-cc.dts
	rk3328-rock64.dts

	rk3399-evb.dts
	rk3399-firefly.dts
	rk3399-gru-kevin.dts
	rk3399-puma-haikou.dts
	rk3399-rockpro64.dts
	rk3399-sapphire-excavator.dts
	rk3399-sapphire.dts

	sun50i-a64-bananapi-m64.dts
	sun50i-a64-nanopi-a64.dts
	sun50i-a64-olinuxino.dts
	sun50i-a64-orangepi-win.dts
	sun50i-a64-pine64-plus.dts
	sun50i-a64-pine64.dts
	sun50i-a64-pinebook.dts
	sun50i-a64-sopine-baseboard.dts
	sun50i-a64-teres-i.dts

	sun50i-h5-libretech-all-h3-cc.dts
	sun50i-h5-nanopi-neo-plus2.dts
	sun50i-h5-nanopi-neo2.dts
	sun50i-h5-orangepi-pc2.dts
	sun50i-h5-orangepi-prime.dts
	sun50i-h5-orangepi-zero-plus.dts
	sun50i-h5-orangepi-zero-plus2.dts

	sun50i-h6-pine-h64.dts

	tegra210-p2371-0000.dts
	tegra210-p2371-2180.dts
	tegra210-p2571.dts
	tegra210-smaug.dts
"
options 	CPU_CORTEXA53
options 	CPU_CORTEXA57
options 	CPU_THUNDERX
options 	SOC_BCM2837
options 	SOC_RK3328
options 	SOC_RK3399
options 	SOC_SUN50I_A64
options 	SOC_SUN50I_H5
options 	SOC_SUN50I_H6
options 	SOC_TEGRA210
options 	SOC_THUNDERX
options 	SOC_VIRT
options 	MULTIPROCESSOR

pseudo-device 	openfirm	# /dev/openfirm

<<<<<<< HEAD
options 	DIAGNOSTIC	# internal consistency checks
options 	DEBUG
options 	XHCI_DEBUG
=======
#options 	DIAGNOSTIC	# internal consistency checks
#options 	DEBUG
>>>>>>> c0cb9caa
#options 	LOCKDEBUG
#options 	PMAP_DEBUG	# Enable pmap_debug_level code
options 	VERBOSE_INIT_ARM # verbose bootstrapping messages
options 	INCLUDE_CONFIG_FILE
# EARLYCONS is required for early init messages from VERBOSE_INIT_ARM.
#options 	EARLYCONS=bcm2837
#options 	EARLYCONS=rk3328, CONSADDR=0xff130000
#options 	EARLYCONS=rk3399, CONSADDR=0xff1a0000
#options 	EARLYCONS=sunxi, CONSADDR=0x01c28000
#options 	EARLYCONS=tegra, CONSADDR=0x70006000
#options 	EARLYCONS=thunderx, CONSADDR=0x87e024000000
#options 	EARLYCONS=virt

# Kernel Address Sanitizer (kASan).
makeoptions 	KASAN=1		# Kernel Address Sanitizer
options 	KASAN

# KERNHIST
options 	KERNHIST
options 	UVMHIST

makeoptions	DEBUG="-g"	# compile full symbol table
makeoptions	COPY_SYMTAB=1

config		netbsd		root on ? type ?

options 	COMPAT_NETBSD32
options 	EXEC_ELF32

# EFI runtime support
options 	EFI_RUNTIME


#options 	PCI_CONFIG_DUMP

# Device tree support
armfdt0		at root
simplebus*	at fdt? pass 0

# ACPI support
acpifdt*	at fdt? pass 1
acpi*		at acpifdt?
acpibut*	at acpi?
acpiged*	at acpi?
acpilid*	at acpi?

# CPUs
cpus*		at fdt? pass 0
cpu*		at fdt? pass 0
cpu*		at acpi?

# Performance monitors
armpmu*		at fdt?
pseudo-device	tprof

# CPU frequency scaling
cpufreqdt*	at cpu?

# Power State Coordination Interface (PSCI)
psci*		at fdt?

fclock*		at fdt? pass 1
ffclock*	at fdt? pass 1
fregulator*	at fdt? pass 4
gregulator*	at fdt? pass 4
gpiokeys*	at fdt?
wskbd*		at gpiokeys? console ? mux 1
gpioleds*	at fdt?

# System Controller
syscon*		at fdt? pass 1		# Generic System Controller

# Timer
gtmr*		at fdt? pass 1		# ARM Generic Timer
gtmr*		at acpi?
armgtmr0	at gtmr?
tegratimer*	at fdt?			# Timers

# Watchdog
sbsawdt*	at acpi?		# ARM SBSA-compliant watchdog
sunxiwdt*	at fdt?			# Allwinner watchdog
watchdog*	at fdt?			# Broadcom BCM283x watchdog

# Interrupt controller
bcmicu*		at fdt? pass 1		# Broadcom BCM283x ICU
tegralic*	at fdt? pass 1		# NVIDIA Tegra LIC
gic*		at fdt? pass 1		# ARM GICv2
gic*		at acpi?
armgic0		at gic?
gicvthree*	at fdt? pass 1		# ARM GICv3
gicvthree*	at acpi?
sunxinmi*	at fdt? pass 2		# Allwinner NMI / R_INTC

# Memory controller
tegramc*	at fdt?	pass 4		# NVIDIA Tegra MC

# Firmware devices
bcmmbox*	at fdt?			# Broadcom VideoCore IV mailbox
vcmbox*		at bcmmbox?
qemufwcfg*	at fdt?			# QEMU Firmware Configuration device
qemufwcfg*	at acpi?

# DMA controller
bcmdmac*	at fdt?			# Broadcom BCM283x DMA controller
sun6idma*	at fdt?			# Allwinner DMA controller (sun6i)
tegraapbdma*	at fdt? pass 4		# NVIDIA Tegra APB DMA

# FUSE controller
sunxisid*	at fdt? pass 4		# Allwinner SID
tegrafuse*	at fdt? pass 4		# NVIDIA Tegra FUSE

# Power management controller
tegrapmc*	at fdt? pass 4		# NVIDIA Tegra PMC

# Clock and Reset controller
bcmcprman*	at fdt? pass 1		# Broadcom BCM283x Clock Manager
bcmaux*		at fdt? pass 1		# Broadcom BCM283x Aux Periph Clocks
rkcru*		at fdt? pass 2		# Rockchip RK3328 CRU
sun8ih3ccu*	at fdt? pass 2		# Allwinner H3/H5 CCU
sun8ih3rccu*	at fdt? pass 2		# Allwinner H3/H5 CCU (PRCM)
sun50ia64ccu*	at fdt? pass 2		# Allwinner A64 CCU
sun50ia64rccu*	at fdt? pass 2		# Allwinner A64 CCU (PRCM)
sun50ih6ccu*	at fdt? pass 2		# Allwinner H6 CCU
sun50ih6rccu*	at fdt? pass 2		# Allwinner H6 CCU (PRCM)
sunxiresets*	at fdt? pass 1		# Allwinner misc. resets
sunxigates*	at fdt? pass 1		# Allwinner misc. gates
sunxigmacclk*	at fdt? pass 2		# Allwinner GMAC MII/RGMII clock mux
tegra210car*	at fdt? pass 3		# NVIDIA Tegra CAR (T210)

# GPIO controller
bcmgpio*	at fdt?			# Broadcom BCM283x GPIO
plgpio*		at fdt?			# ARM PrimeCell PL061 GPIO
plgpio*		at acpi?
sunxigpio*	at fdt? pass 3		# Allwinner GPIO
tegragpio*	at fdt? pass 2		# NVIDIA Tegra GPIO
rkgpio*		at rkiomux?		# Rockchip GPIO
gpio*		at gpiobus?

# PWM controller
sunxipwm*	at fdt? pass 3		# Allwinner PWM

# MPIO / Pinmux
rkiomux*	at fdt?	pass 3		# Rockchip IOMUX
tegrapinmux*	at fdt?			# NVIDIA Tegra MPIO

# XUSB PADCTL
tegra210xpad*	at fdt?			# NVIDIA Tegra XUSB PADCTL (T210)
tegra210xphy*	at tegra210xpad?

# PCIE
pcihost*	at fdt?			# Generic PCI host controller
acpipchb*	at acpi?		# ACPI PCIe host bridge
tegrapcie0	at fdt?			# NVIDIA Tegra PCIE
pci*		at pcibus?
ppb*		at pci? dev ? function ?
pci*		at ppb?

# Ethernet
awge*		at fdt?				# DesignWare Gigabit Ethernet
emac*		at fdt?				# Allwinner Gigabit Ethernet (EMAC)
ena*		at pci? dev ? function ?	# Amazon.com Elastic Network Adapter
mskc*		at pci? dev ? function ?	# Marvell Yukon 2 Gigabit Ethernet
msk*		at mskc?
re*		at pci? dev ? function ?	# Realtek RTL8111GS

# MII/PHY support
exphy* 		at mii? phy ?		# 3Com internal PHYs
gentbi* 	at mii? phy ?		# Generic Ten-Bit 1000BASE-[CLS]X PHYs
glxtphy*	at mii? phy ?		# Level One LXT-1000 PHYs
gphyter* 	at mii? phy ?		# NS83861 Gig-E PHY
icsphy*		at mii? phy ?		# Integrated Circuit Systems ICS189x
igphy*		at mii? phy ?		# Intel IGP01E1000
ihphy*		at mii? phy ?		# Intel 82577 PHYs
ikphy*		at mii? phy ?		# Intel 82563 PHYs
inphy*		at mii? phy ?		# Intel 82555 PHYs
iophy*		at mii? phy ?		# Intel 82553 PHYs
lxtphy*		at mii? phy ?		# Level One LXT-970 PHYs
makphy*		at mii? phy ?		# Marvell Semiconductor 88E1000 PHYs
nsphy*		at mii? phy ?		# NS83840 PHYs
nsphyter*	at mii? phy ? 		# NS83843 PHYs
pnaphy*		at mii? phy ?		# generic HomePNA PHYs
qsphy*		at mii? phy ?		# Quality Semiconductor QS6612 PHYs
rdcphy*		at mii? phy ?		# RDC R6040 10/100 PHY
rgephy*		at mii? phy ?		# Realtek 8169S/8110S internal PHYs
rlphy*		at mii? phy ?		# Realtek 8139/8201L PHYs
sqphy*		at mii? phy ?		# Seeq 80220/80221/80223 PHYs
tlphy*		at mii? phy ?		# ThunderLAN PHYs
tqphy*		at mii? phy ?		# TDK Semiconductor PHYs
urlphy*		at mii? phy ?		# Realtek RTL8150L internal PHYs
ukphy*		at mii? phy ?		# generic unknown PHYs

# Mini-PCIe Wireless
#options 	ATHHAL_AR5212,ATHHAL_RF2425	# AR5BHB63
#ath*		at pci? dev ? function ?	# Atheros IEEE 802.11
#athn*		at pci? dev ? function ?	# Atheros IEEE 802.11

# UART
com*		at fdt?	pass 4			# UART
com*		at acpi?
plcom*		at fdt?	pass 4			# ARM PL011 UART
plcom*		at acpi?
puc*		at pci? dev ? function ?	# PCI "universal" comm. cards
com*		at puc? port ?

# I2C controllers
bsciic*		at fdt?			# Broadcom BCM283x Serial Control
dwiic*		at fdt?			# Designware I2C
dwiic*		at acpi?
rkiic*		at fdt?			# Rockchip I2C
sunxirsb*	at fdt?			# Allwinner RSB
sunxitwi*	at fdt?			# Allwinner TWI
tegrai2c*	at fdt? pass 4		# NVIDIA Tegra I2C
iic*		at i2cbus?

# I2C devices
titemp*		at iic?
seeprom*	at iic?
spdmem*		at iic?			# memory module SPD EEPROM decoder
as3722pmic*	at iic?
as3722reg*	at as3722pmic?
axppmic*	at iic?			# X-Powers AXP Power Management IC
axpreg*		at axppmic?
fan53555reg*	at iic?			# FAN53555 / SY82x regulator
max77620pmic*	at iic?
pcf8563rtc*	at iic?			# PCF8563 RTC
rkpmic*		at iic?			# Rockchip Power Management IC
rkreg*		at rkpmic?
tcagpio*	at iic?

# Random number generators
bcmrng*		at fdt?			# Broadcom BCM283x RNG
amdccp*		at fdt?			# AMD Cryptograhic Coprocessor RNG
amdccp*		at acpi?

# RTC
plrtc*		at fdt?			# ARM PrimeCell RTC
sunxirtc*	at fdt?			# Allwinner RTC
tegrartc*	at fdt?			# NVIDIA Tegra RTC

# SDMMC
dwcmmc*		at fdt?			# Designware SD/MMC
mmcpwrseq*	at fdt?			# Simple MMC power sequence provider
sdhc*		at fdt?			# SD Host Controller Interface
sdhost*		at fdt?			# Broadcom BCM283x SD Host Interface
sunximmc*	at fdt?			# Allwinner SD/MMC
sdmmc*		at sdmmcbus?
ld0		at sdmmc0
ld1		at sdmmc1
ld2		at sdmmc2
ld3		at sdmmc3
ld*		at sdmmc?

# SATA
ahcisata*	at fdt?			# AHCI SATA
ahcisata*	at acpi?
ahcisata*	at pci?
atabus*		at ata?
atapibus*	at atapi?
wd*		at atabus? drive ?
cd*		at atapibus? drive ?

# NVMe
nvme*		at pci? dev ? function ?
ld*		at nvme? nsid ?

# SPI controllers
bcmspi*		at fdt?			# Broadcom BCM283x SPI
spi*		at spibus?

# Audio support
hdaudio*	at fdt?			# Intel HDA
hdafg*		at hdaudiobus?
options 	HDAUDIOVERBOSE
options 	HDAUDIO_32BIT_ACCESS
options 	HDAUDIO_ENABLE_HDMI
options 	HDAUDIO_ENABLE_DISPLAYPORT
ausoc*		at fdt?			# Simple SoC audio card
sunxicodec*	at fdt?			# Allwinner audio codec
sun8icodec*	at fdt?			# Allwinner audio codec (sun8i/sun50i)
h3codec*	at fdt?			# Allwinner H3 audio codec (analog part)
a64acodec*	at fdt?			# Allwinner A64 audio codec (analog part)
sunxii2s*	at fdt?			# Allwinner I2S/PCM
audio*		at audiobus?

spkr*		at audio?		# PC speaker (synthesized)

# HDMI CEC
tegracec0	at fdt?			# NVIDIA Tegra HDMI CEC
hdmicec*	at hdmicecbus?

# Display
#tegradrm*	at fdt?			# NVIDIA Tegra Display
#tegrafb*	at tegrafbbus?
genfb*		at fdt?			# Simple Framebuffer
wsdisplay*	at wsemuldisplaydev?
options 	VCONS_DRAW_INTR
options 	WSEMUL_VT100
options 	WS_DEFAULT_FG=WSCOL_WHITE
options 	WS_DEFAULT_BG=WSCOL_BLACK
options 	WS_KERNEL_FG=WSCOL_GREEN
options 	WS_KERNEL_BG=WSCOL_BLACK
options 	WSDISPLAY_COMPAT_PCVT
options 	WSDISPLAY_COMPAT_SYSCONS
options 	WSDISPLAY_COMPAT_USL
options 	WSDISPLAY_COMPAT_RAWKBD
options 	WSDISPLAY_DEFAULTSCREENS=4
options 	WSDISPLAY_MULTICONS
pseudo-device	wsmux
pseudo-device	wsfont

# GPU
#nouveau*	at fdt?			# NVIDIA GPU

# Backlight
pwmbacklight*	at fdt?			# PWM Backlight controls

# Thermal throttling controller
sunxithermal*	at fdt?			# Allwinner thermal sensor controller
tegrasoctherm*	at fdt?			# NVIDIA Tegra SOC_THERM

# USB
rkusb*		at fdt? pass 9		# Rockchip USB PHY
rkusbphy*	at rkusb?
sunxiusbphy*	at fdt? pass 9		# Allwinner USB PHY
sunxiusb3phy*	at fdt? pass 9		# Allwinner USB3 PHY
tegrausbphy*	at fdt?			# NVIDIA Tegra USB PHY
dwctwo*		at fdt?			# Designware USB DRD
ehci*		at fdt?			# EHCI
ehci*		at pci?			# EHCI
ehci*		at acpi?		# EHCI
motg*		at fdt?			# Mentor Graphics USB OTG
ohci*		at fdt?			# OHCI
ohci*		at pci?			# OHCI
xhci*		at fdt?			# XHCI
xhci*		at pci?			# XHCI
xhci*		at acpi?		# XHCI
usb*		at usbus?

include "dev/usb/usbdevices.config"
midi*		at midibus?

# Virtio devices
virtio*		at fdt?			# Virtio MMIO device
virtio*		at acpi?
virtio*		at pci? dev ? function ?
#viomb*		at virtio?		# Virtio memory balloon device
ld*		at virtio?		# Virtio disk device
vioif*		at virtio?		# Virtio network device
viornd*		at virtio?		# Virtio entropy device
vioscsi*	at virtio?		# Virtio SCSI device

# SCSI bus support
scsibus*	at scsi?
sd*		at scsibus? target ? lun ?	# SCSI disk drives

cinclude "arch/evbarm/conf/GENERIC64.local"<|MERGE_RESOLUTION|>--- conflicted
+++ resolved
@@ -72,14 +72,9 @@
 
 pseudo-device 	openfirm	# /dev/openfirm
 
-<<<<<<< HEAD
-options 	DIAGNOSTIC	# internal consistency checks
+#options 	DIAGNOSTIC	# internal consistency checks
 options 	DEBUG
 options 	XHCI_DEBUG
-=======
-#options 	DIAGNOSTIC	# internal consistency checks
-#options 	DEBUG
->>>>>>> c0cb9caa
 #options 	LOCKDEBUG
 #options 	PMAP_DEBUG	# Enable pmap_debug_level code
 options 	VERBOSE_INIT_ARM # verbose bootstrapping messages
