#
#	$NetBSD: GENERIC64,v 1.90 2019/04/21 14:14:14 jmcneill Exp $
#
#	GENERIC ARM (aarch64) kernel
#

include	"arch/evbarm/conf/std.generic64"
include "arch/evbarm/conf/files.generic64"
include	"arch/evbarm/conf/GENERIC.common"

#
# FDT files supported by this kernel - add to DTSSUBDIR and DTS as
# appropriate
#
makeoptions 	DTSARCH="arm aarch64"
makeoptions	DTSGNUARCH="arm arm64"
makeoptions	DTSSUBDIR="allwinner amlogic broadcom nvidia rockchip"
makeoptions	DTS="
	bcm2837-rpi-3-b.dts
	bcm2837-rpi-3-b-plus.dts
	bcm2837-rpi-cm3-io3.dts

	meson-gxbb-nanopi-k2.dts
	meson-gxbb-nexbox-a95x.dts
	meson-gxbb-odroidc2.dts
	meson-gxbb-p200.dts
	meson-gxbb-p201.dts
	meson-gxbb-vega-s95-meta.dts
	meson-gxbb-vega-s95-pro.dts
	meson-gxbb-vega-s95-telos.dts
	meson-gxbb-wetek-hub.dts
	meson-gxbb-wetek-play2.dts

	meson-gxl-s805x-p241.dts
	meson-gxl-s905d-p230.dts
	meson-gxl-s905d-p231.dts
	meson-gxl-s905w-p281.dts
	meson-gxl-s905w-tx3-mini.dts
	meson-gxl-s905x-hwacom-amazetv.dts
	meson-gxl-s905x-khadas-vim.dts
	meson-gxl-s905x-libretech-cc.dts
	meson-gxl-s905x-nexbox-a95x.dts
	meson-gxl-s905x-p212.dts

	rk3328-evb.dts
	rk3328-roc-cc.dts
	rk3328-rock64.dts

	rk3399-evb.dts
	rk3399-ficus.dts
	rk3399-firefly.dts
	rk3399-gru-bob.dts
	rk3399-gru-kevin.dts
	rk3399-puma-haikou.dts
	rk3399-roc-pc.dts
	rk3399-rock960.dts
	rk3399-rockpro64.dts
	rk3399-sapphire-excavator.dts
	rk3399-sapphire.dts

	sun50i-a64-bananapi-m64.dts
	sun50i-a64-nanopi-a64.dts
	sun50i-a64-olinuxino.dts
	sun50i-a64-orangepi-win.dts
	sun50i-a64-pine64-plus.dts
	sun50i-a64-pine64.dts
	sun50i-a64-pinebook.dts
	sun50i-a64-sopine-baseboard.dts
	sun50i-a64-teres-i.dts

	sun50i-h5-bananapi-m2-plus-v1.2.dts
	sun50i-h5-bananapi-m2-plus.dts
	sun50i-h5-libretech-all-h3-cc.dts
	sun50i-h5-nanopi-neo-plus2.dts
	sun50i-h5-nanopi-neo2.dts
	sun50i-h5-orangepi-pc2.dts
	sun50i-h5-orangepi-prime.dts
	sun50i-h5-orangepi-zero-plus.dts
	sun50i-h5-orangepi-zero-plus2.dts

	sun50i-h6-orangepi-one-plus.dts
	sun50i-h6-pine-h64.dts

	tegra210-p2371-0000.dts
	tegra210-p2371-2180.dts
	tegra210-p2571.dts
	tegra210-smaug.dts
"
options 	CPU_CORTEXA53
options 	CPU_CORTEXA57
options 	CPU_THUNDERX
options 	SOC_BCM2837
options 	SOC_MESONGXBB
options 	SOC_MESONGXL
options 	SOC_RK3328
options 	SOC_RK3399
options 	SOC_SUN50I_A64
options 	SOC_SUN50I_H5
options 	SOC_SUN50I_H6
options 	SOC_TEGRA210
<<<<<<< HEAD
options 	SOC_THUNDERX
=======
>>>>>>> 53f4323a
options 	SOC_VIRT
options 	MULTIPROCESSOR

pseudo-device 	openfirm	# /dev/openfirm

#options 	DIAGNOSTIC	# internal consistency checks
options 	DEBUG
options 	XHCI_DEBUG
#options 	LOCKDEBUG
#options 	PMAP_DEBUG	# Enable pmap_debug_level code
options 	VERBOSE_INIT_ARM # verbose bootstrapping messages
options 	INCLUDE_CONFIG_FILE
# EARLYCONS is required for early init messages from VERBOSE_INIT_ARM.
#options 	EARLYCONS=bcm2837
#options 	EARLYCONS=meson, CONSADDR=0xc81004c0
#options 	EARLYCONS=rk3328, CONSADDR=0xff130000
#options 	EARLYCONS=rk3399, CONSADDR=0xff1a0000
#options 	EARLYCONS=sunxi, CONSADDR=0x01c28000
#options 	EARLYCONS=tegra, CONSADDR=0x70006000
#options 	EARLYCONS=thunderx, CONSADDR=0x87e024000000
#options 	EARLYCONS=virt

# Kernel Address Sanitizer (kASan).
makeoptions 	KASAN=1		# Kernel Address Sanitizer
options 	KASAN

# KERNHIST
options 	KERNHIST
options 	UVMHIST

makeoptions	DEBUG="-g"	# compile full symbol table
makeoptions	COPY_SYMTAB=1

config		netbsd		root on ? type ?

options 	COMPAT_NETBSD32
options 	EXEC_ELF32

# EFI runtime support
options 	EFI_RUNTIME


#options 	PCI_CONFIG_DUMP

# Device tree support
armfdt0		at root
simplebus*	at fdt? pass 0

# ACPI support
acpifdt*	at fdt? pass 1
acpi*		at acpifdt?
acpibut*	at acpi?
acpiged*	at acpi?
acpilid*	at acpi?

# CPUs
cpus*		at fdt? pass 0
cpu*		at fdt? pass 0
cpu*		at acpi?

# Performance monitors
armpmu*		at fdt?
pseudo-device	tprof

# CPU frequency scaling
cpufreqdt*	at cpu?

# Power State Coordination Interface (PSCI)
psci*		at fdt?

fclock*		at fdt? pass 1
ffclock*	at fdt? pass 1
fregulator*	at fdt? pass 4
gregulator*	at fdt? pass 4
gpiokeys*	at fdt?
wskbd*		at gpiokeys? console ? mux 1
gpioleds*	at fdt?

# System Controller
syscon*		at fdt? pass 1		# Generic System Controller
sunxisramc*	at fdt? pass 1		# Allwinner System Control

# Timer
gtmr*		at fdt? pass 1		# ARM Generic Timer
gtmr*		at acpi?
armgtmr0	at gtmr?
tegratimer*	at fdt?			# Timers

# Watchdog
mesongxwdt*	at fdt?			# Amlogic Meson GX watchdog
sbsawdt*	at acpi?		# ARM SBSA-compliant watchdog
sunxiwdt*	at fdt?			# Allwinner watchdog
watchdog*	at fdt?			# Broadcom BCM283x watchdog

# Interrupt controller
bcmicu*		at fdt? pass 1		# Broadcom BCM283x ICU
tegralic*	at fdt? pass 1		# NVIDIA Tegra LIC
gic*		at fdt? pass 1		# ARM GICv2
gic*		at acpi?
armgic0		at gic?
gicvthree*	at fdt? pass 1		# ARM GICv3
gicvthree*	at acpi?
sunxinmi*	at fdt? pass 2		# Allwinner NMI / R_INTC

# Memory controller
tegramc*	at fdt?	pass 4		# NVIDIA Tegra MC

# Firmware devices
bcmmbox*	at fdt?			# Broadcom VideoCore IV mailbox
vcmbox*		at bcmmbox?
qemufwcfg*	at fdt?			# QEMU Firmware Configuration device
qemufwcfg*	at acpi?

# DMA controller
bcmdmac*	at fdt?			# Broadcom BCM283x DMA controller
sun6idma*	at fdt?			# Allwinner DMA controller (sun6i)
tegraapbdma*	at fdt? pass 4		# NVIDIA Tegra APB DMA

# FUSE controller
sunxisid*	at fdt? pass 4		# Allwinner SID
tegrafuse*	at fdt? pass 4		# NVIDIA Tegra FUSE

# Power management controller
tegrapmc*	at fdt? pass 4		# NVIDIA Tegra PMC

# Clock and Reset controller
bcmcprman*	at fdt? pass 1		# Broadcom BCM283x Clock Manager
bcmaux*		at fdt? pass 1		# Broadcom BCM283x Aux Periph Clocks
gxbbaoclkc*	at fdt? pass 2		# Amlogic Meson GXBB AO clock controller
gxbbclkc*	at fdt? pass 2		# Amlogic Meson GXBB/GXL EE clock controller
mesonresets*	at fdt? pass 2		# Amlogic Meson misc. clock resets
rkcru*		at fdt? pass 2		# Rockchip RK3328 CRU
sun8ih3ccu*	at fdt? pass 2		# Allwinner H3/H5 CCU
sun8ih3rccu*	at fdt? pass 2		# Allwinner H3/H5 CCU (PRCM)
sun50ia64ccu*	at fdt? pass 2		# Allwinner A64 CCU
sun50ia64rccu*	at fdt? pass 2		# Allwinner A64 CCU (PRCM)
sun50ih6ccu*	at fdt? pass 2		# Allwinner H6 CCU
sun50ih6rccu*	at fdt? pass 2		# Allwinner H6 CCU (PRCM)
sunxide2ccu*	at fdt? pass 3		# Allwinner DE2 clock controller
sunxiresets*	at fdt? pass 1		# Allwinner misc. resets
sunxigates*	at fdt? pass 1		# Allwinner misc. gates
sunxigmacclk*	at fdt? pass 2		# Allwinner GMAC MII/RGMII clock mux
tegra210car*	at fdt? pass 3		# NVIDIA Tegra CAR (T210)

# GPIO controller
bcmgpio*	at fdt?			# Broadcom BCM283x GPIO
mesonpinctrl*	at fdt? pass 2		# Amlogic Meson GPIO
plgpio*		at fdt?			# ARM PrimeCell PL061 GPIO
plgpio*		at acpi?
sunxigpio*	at fdt? pass 3		# Allwinner GPIO
tegragpio*	at fdt? pass 2		# NVIDIA Tegra GPIO
rkgpio*		at rkiomux?		# Rockchip GPIO
gpio*		at gpiobus?

# PWM controller
sunxipwm*	at fdt? pass 3		# Allwinner PWM

# MPIO / Pinmux
rkiomux*	at fdt?	pass 3		# Rockchip IOMUX
tegrapinmux*	at fdt?			# NVIDIA Tegra MPIO

# XUSB PADCTL
tegra210xpad*	at fdt?			# NVIDIA Tegra XUSB PADCTL (T210)
tegra210xphy*	at tegra210xpad?

# PCIE
pcihost*	at fdt?			# Generic PCI host controller
acpipchb*	at acpi?		# ACPI PCIe host bridge
tegrapcie0	at fdt?			# NVIDIA Tegra PCIE
pci*		at pcibus?
ppb*		at pci? dev ? function ?
pci*		at ppb?

# Ethernet
awge*		at fdt?				# DesignWare Gigabit Ethernet
emac*		at fdt?				# Allwinner Gigabit Ethernet (EMAC)
ena*		at pci? dev ? function ?	# Amazon.com Elastic Network Adapter
mskc*		at pci? dev ? function ?	# Marvell Yukon 2 Gigabit Ethernet
msk*		at mskc?
re*		at pci? dev ? function ?	# Realtek RTL8111GS

# MII/PHY support
exphy* 		at mii? phy ?		# 3Com internal PHYs
gentbi* 	at mii? phy ?		# Generic Ten-Bit 1000BASE-[CLS]X PHYs
glxtphy*	at mii? phy ?		# Level One LXT-1000 PHYs
gphyter* 	at mii? phy ?		# NS83861 Gig-E PHY
gxlphy*		at mii? phy ?		# Amlogic Meson GX internal PHY
icsphy*		at mii? phy ?		# Integrated Circuit Systems ICS189x
igphy*		at mii? phy ?		# Intel IGP01E1000
ihphy*		at mii? phy ?		# Intel 82577 PHYs
ikphy*		at mii? phy ?		# Intel 82563 PHYs
inphy*		at mii? phy ?		# Intel 82555 PHYs
iophy*		at mii? phy ?		# Intel 82553 PHYs
lxtphy*		at mii? phy ?		# Level One LXT-970 PHYs
makphy*		at mii? phy ?		# Marvell Semiconductor 88E1000 PHYs
nsphy*		at mii? phy ?		# NS83840 PHYs
nsphyter*	at mii? phy ? 		# NS83843 PHYs
pnaphy*		at mii? phy ?		# generic HomePNA PHYs
rdcphy*		at mii? phy ?		# RDC R6040 10/100 PHY
rgephy*		at mii? phy ?		# Realtek 8169S/8110S internal PHYs
rlphy*		at mii? phy ?		# Realtek 8139/8201L PHYs
sqphy*		at mii? phy ?		# Seeq 80220/80221/80223 PHYs
tlphy*		at mii? phy ?		# ThunderLAN PHYs
tqphy*		at mii? phy ?		# TDK Semiconductor PHYs
urlphy*		at mii? phy ?		# Realtek RTL8150L internal PHYs
ukphy*		at mii? phy ?		# generic unknown PHYs

# Mini-PCIe Wireless
#options 	ATHHAL_AR5212,ATHHAL_RF2425	# AR5BHB63
#ath*		at pci? dev ? function ?	# Atheros IEEE 802.11
#athn*		at pci? dev ? function ?	# Atheros IEEE 802.11

# UART
com*		at fdt?	pass 4			# UART
com*		at acpi?
mesonuart*	at fdt? pass 4			# Amlogic Meson UART
plcom*		at fdt?	pass 4			# ARM PL011 UART
plcom*		at acpi?
puc*		at pci? dev ? function ?	# PCI "universal" comm. cards
com*		at puc? port ?

# I2C controllers
bsciic*		at fdt?			# Broadcom BCM283x Serial Control
dwiic*		at fdt?			# Designware I2C
dwiic*		at acpi?
rkiic*		at fdt?			# Rockchip I2C
sunxirsb*	at fdt?	pass 4		# Allwinner RSB
sunxitwi*	at fdt?			# Allwinner TWI
tegrai2c*	at fdt? pass 4		# NVIDIA Tegra I2C
iic*		at i2cbus?

# I2C devices
titemp*		at iic?
seeprom*	at iic?
spdmem*		at iic?			# memory module SPD EEPROM decoder
as3722pmic*	at iic?
as3722reg*	at as3722pmic?
axppmic*	at iic?			# X-Powers AXP Power Management IC
axpreg*		at axppmic?
fan53555reg*	at iic?			# FAN53555 / SY82x regulator
max77620pmic*	at iic?
pcf8563rtc*	at iic?			# PCF8563 RTC
rkpmic*		at iic?			# Rockchip Power Management IC
rkreg*		at rkpmic?
tcagpio*	at iic?

# Random number generators
amdccp*		at fdt?			# AMD Cryptograhic Coprocessor RNG
amdccp*		at acpi?
bcmrng*		at fdt?			# Broadcom BCM283x RNG
mesonrng*	at fdt?			# Amlogic Meson RNG

# RTC
plrtc*		at fdt?			# ARM PrimeCell RTC
sunxirtc*	at fdt?			# Allwinner RTC
tegrartc*	at fdt?			# NVIDIA Tegra RTC

# SDMMC
dwcmmc*		at fdt?			# Designware SD/MMC
mesongxmmc*	at fdt?			# Amlogic Meson GX eMMC/SD/SDIO controller
mmcpwrseq*	at fdt?			# Simple MMC power sequence provider
rkemmcphy*	at fdt?			# Rockchip eMMC PHY
sdhc*		at fdt?			# SD Host Controller Interface
sdhost*		at fdt?			# Broadcom BCM283x SD Host Interface
sunximmc*	at fdt?			# Allwinner SD/MMC
sdmmc*		at sdmmcbus?
ld0		at sdmmc0
ld1		at sdmmc1
ld2		at sdmmc2
ld3		at sdmmc3
ld*		at sdmmc?

# SATA
ahcisata*	at fdt?			# AHCI SATA
ahcisata*	at acpi?
ahcisata*	at pci?
atabus*		at ata?
atapibus*	at atapi?
wd*		at atabus? drive ?
cd*		at atapibus? drive ?

# NVMe
nvme*		at pci? dev ? function ?
ld*		at nvme? nsid ?

# SPI controllers
bcmspi*		at fdt?			# Broadcom BCM283x SPI
spi*		at spibus?

# Audio support
hdaudio*	at fdt?			# Intel HDA
hdafg*		at hdaudiobus?
options 	HDAUDIOVERBOSE
options 	HDAUDIO_32BIT_ACCESS
options 	HDAUDIO_ENABLE_HDMI
options 	HDAUDIO_ENABLE_DISPLAYPORT
ausoc*		at fdt?			# Simple SoC audio card
sunxicodec*	at fdt?			# Allwinner audio codec
sun8icodec*	at fdt?			# Allwinner audio codec (sun8i/sun50i)
h3codec*	at fdt?			# Allwinner H3 audio codec (analog part)
a64acodec*	at fdt?			# Allwinner A64 audio codec (analog part)
sunxii2s*	at fdt?			# Allwinner I2S/PCM
audio*		at audiobus?

spkr*		at audio?		# PC speaker (synthesized)

# HDMI CEC
tegracec0	at fdt?			# NVIDIA Tegra HDMI CEC
hdmicec*	at hdmicecbus?

# Display
anxedp*		at iic?			# Analogix eDP TX
dispcon*	at fdt?			# Display connector devices
dwhdmi* 	at fdt?			# Designware HDMI TX
sunxide2bus*	at fdt? pass 4		# Allwinner DE2 bus
sunxidrm*	at fdt?	pass 5		# Allwinner Display Pipeline
sunxifb*	at sunxidrm?		# Allwinner DRM framebuffer
sunxihdmiphy*	at fdt? pass 9		# Allwinner HDMI TX PHY
sunxilcdc*	at fdt?			# Allwinner DE2 timing controller
sunximixer*	at fdt?			# Allwinner DE2 mixer
#tegradrm*	at fdt?			# NVIDIA Tegra Display
#tegrafb*	at tegrafbbus?
genfb*		at fdt?			# Simple Framebuffer
wsdisplay*	at wsemuldisplaydev?
options 	VCONS_DRAW_INTR
options 	WSEMUL_VT100
options 	WS_DEFAULT_FG=WSCOL_WHITE
options 	WS_DEFAULT_BG=WSCOL_BLACK
options 	WS_KERNEL_FG=WSCOL_GREEN
options 	WS_KERNEL_BG=WSCOL_BLACK
options 	WSDISPLAY_COMPAT_PCVT
options 	WSDISPLAY_COMPAT_SYSCONS
options 	WSDISPLAY_COMPAT_USL
options 	WSDISPLAY_COMPAT_RAWKBD
options 	WSDISPLAY_DEFAULTSCREENS=4
options 	WSDISPLAY_MULTICONS
options 	WSDISPLAY_SCROLLSUPPORT
pseudo-device	wsmux
pseudo-device	wsfont
options 	FONT_BOLD8x16
options 	FONT_BOLD16x32

# GPU
#nouveau*	at fdt?			# NVIDIA GPU

# Backlight
pwmbacklight*	at fdt?			# PWM Backlight controls

# Thermal throttling controller
sunxithermal*	at fdt?			# Allwinner thermal sensor controller
tegrasoctherm*	at fdt?			# NVIDIA Tegra SOC_THERM

# USB
mesonusbphy*	at fdt? pass 9		# Amlogic Meson USB2 PHY
mesongxlu2phy*	at fdt? pass 9		# Amlogic Meson GXL USB2 PHY
mesongxlu3phy*	at fdt? pass 9		# Amlogic Meson GXL USB3 PHY
rkusb*		at fdt? pass 9		# Rockchip USB PHY
rkusbphy*	at rkusb?
sunxiusbphy*	at fdt? pass 9		# Allwinner USB PHY
sunxiusb3phy*	at fdt? pass 9		# Allwinner USB3 PHY
tegrausbphy*	at fdt?			# NVIDIA Tegra USB PHY
dwctwo*		at fdt?			# Designware USB DRD
ehci*		at fdt?			# EHCI
ehci*		at pci?			# EHCI
ehci*		at acpi?		# EHCI
motg*		at fdt?			# Mentor Graphics USB OTG
ohci*		at fdt?			# OHCI
ohci*		at pci?			# OHCI
xhci*		at fdt?			# XHCI
xhci*		at pci?			# XHCI
xhci*		at acpi?		# XHCI
usb*		at usbus?

include "dev/usb/usbdevices.config"
midi*		at midibus?

# Virtio devices
virtio*		at fdt?			# Virtio MMIO device
virtio*		at acpi?
virtio*		at pci? dev ? function ?
#viomb*		at virtio?		# Virtio memory balloon device
ld*		at virtio?		# Virtio disk device
vioif*		at virtio?		# Virtio network device
viornd*		at virtio?		# Virtio entropy device
vioscsi*	at virtio?		# Virtio SCSI device

# SCSI bus support
scsibus*	at scsi?
sd*		at scsibus? target ? lun ?	# SCSI disk drives

cinclude "arch/evbarm/conf/GENERIC64.local"<|MERGE_RESOLUTION|>--- conflicted
+++ resolved
@@ -98,10 +98,6 @@
 options 	SOC_SUN50I_H5
 options 	SOC_SUN50I_H6
 options 	SOC_TEGRA210
-<<<<<<< HEAD
-options 	SOC_THUNDERX
-=======
->>>>>>> 53f4323a
 options 	SOC_VIRT
 options 	MULTIPROCESSOR
 
