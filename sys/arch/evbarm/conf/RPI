#
<<<<<<< HEAD
#	$NetBSD: RPI,v 1.93 2020/10/30 11:02:50 rin Exp $
=======
#	$NetBSD: RPI,v 1.94 2020/11/23 06:24:35 rin Exp $
>>>>>>> ba48e27f
#
#	RPi -- Raspberry Pi
#

include	"arch/evbarm/conf/std.rpi"
include "arch/evbarm/conf/GENERIC.common"

options 	CPU_ARM1176
options 	SOC_BCM2835
options 	TPIDRPRW_IS_CURLWP
options 	ARM11_COMPAT_MMU
options 	__HAVE_MM_MD_CACHE_ALIASING
makeoptions 	CPUFLAGS="-march=armv6z -mtune=arm1176jzf-s -mfpu=vfp"

# Architecture options

# Development and Debugging options
#options 	KGDB,KGDB_PLCOMUNIT=0,KGDB_DEVRATE=115200,KGDB_CONMODE=0xB00
#options 	VERBOSE_INIT_ARM
#options 	EARLYCONS=bcm2835,CONSADDR=0x20201000		# RPI1, RPI0
#options 	EARLYCONS=bcm2835_aux,CONSADDR=0x20215040	# RPI0W
makeoptions	DEBUG="-g"	# compile full symbol table
makeoptions	COPY_SYMTAB=1
options 	PLCONSOLE
#options 	PLCONSOLE,PLCOMCNUNIT=0,PLCONSPEED=115200,PLCONMODE=0xB00

## USB Debugging options
#options USB_DEBUG
#options DWC2_DEBUG
#options UHUB_DEBUG


# Valid options for BOOT_ARGS:
#  single		Boot to single user only
#  kdb			Give control to kernel debugger
#  ask			Ask for file name to reboot from
#  memorydisk=<n>	Set memorydisk size to <n> KB
#  quiet		Show aprint_naive output
#  verbose		Show aprint_normal and aprint_verbose output
#options		BOOT_ARGS="\"\""

config		netbsd		root on ? type ?

# Device tree support
armfdt0		at root
simplebus*	at fdt? pass 0

# The CPU(s)
cpus*		at fdt? pass 0
cpu*		at fdt? pass 0

fclock*		at fdt? pass 0

# Interrupt Controller
bcmicu*		at fdt? pass 1

# System timer
bcmtmr0		at fdt? pass 1

# Clock manager
bcmcprman0 	at fdt? pass 1

# AUX
bcmaux0		at fdt? pass 2

# pulse width modulator manager
#bcmpwm0 	at fdt?

fregulator*	at fdt?
gpiokeys*	at fdt?

# GPIO LEDs
gpioleds*	at fdt?

# VC Mailbox
bcmmbox*	at fdt?
vcmbox* 	at bcmmbox?

# DMA Controller
bcmdmac0	at fdt?

# VCHIQ
vchiq0		at fdt?

# AUDS
vcaudio0	at vchiq0
audio*		at audiobus?

spkr*		at audio?		# PC speaker (synthesized)

# PL011 uart
plcom*		at fdt?

# AUX UART
com0		at fdt?

# Framebuffer console
genfb0		at fdt?
wsdisplay*	at genfb?
options		VCONS_DRAW_INTR
#options 	RPI_HWCURSOR

# Power management, Reset controller and Watchdog registers
bcmpmwdog*	at fdt?

# Random number generator
bcmrng0 	at fdt?

# GPIO
bcmgpio*	at fdt?

# Arasan SD/MMC Interface
sdhc*		at fdt?
sdmmc*		at sdhc?

# SD host controller
bcmsdhost* 	at fdt?
sdmmc* 		at bcmsdhost?

ld*     at sdmmc?
bwfm*   at      sdmmc?

# On-board USB
dwctwo* 	at fdt?
usb* 		at dwctwo?

# USB device drivers
include "dev/usb/usbdevices.config"

midi*		at midibus?

# MII/PHY support
exphy* 		at mii? phy ?		# 3Com internal PHYs
gentbi* 	at mii? phy ?		# Generic Ten-Bit 1000BASE-[CLS]X PHYs
glxtphy*	at mii? phy ?		# Level One LXT-1000 PHYs
gphyter* 	at mii? phy ?		# NS83861 Gig-E PHY
icsphy*		at mii? phy ?		# Integrated Circuit Systems ICS189x
igphy*		at mii? phy ?		# Intel IGP01E1000
ihphy*		at mii? phy ?		# Intel 82577 PHYs
ikphy*		at mii? phy ?		# Intel 82563 PHYs
inphy*		at mii? phy ?		# Intel 82555 PHYs
iophy*		at mii? phy ?		# Intel 82553 PHYs
lxtphy*		at mii? phy ?		# Level One LXT-970 PHYs
makphy*		at mii? phy ?		# Marvell Semiconductor 88E1000 PHYs
nsphy*		at mii? phy ?		# NS83840 PHYs
nsphyter*	at mii? phy ? 		# NS83843 PHYs
pnaphy*		at mii? phy ?		# generic HomePNA PHYs
qsphy*		at mii? phy ?		# Quality Semiconductor QS6612 PHYs
rdcphy*		at mii? phy ?		# RDC R6040 10/100 PHY
rgephy*		at mii? phy ?		# Realtek 8169S/8110S internal PHYs
rlphy*		at mii? phy ?		# Realtek 8139/8201L PHYs
smscphy*	at mii? phy ?		# SMSC LAN87xx PHYs
sqphy*		at mii? phy ?		# Seeq 80220/80221/80223 PHYs
tlphy*		at mii? phy ?		# ThunderLAN PHYs
tqphy*		at mii? phy ?		# TDK Semiconductor PHYs
urlphy*		at mii? phy ?		# Realtek RTL8150L internal PHYs
ukphy*		at mii? phy ?		# generic unknown PHYs

# Broadcom Serial Control (I2C)
bsciic* at fdt?
iic* at i2cbus?

# 'DS3231 Raspberry Pi RTC Board Real Time Clock Module for Arduino'
# sold by linksprite.com
#dsrtc* at iic1 addr 0x68 flags 3231

# MCP7940 based PiFace Real Time Clock
#dsrtc* at iic1 addr 0x6f flags 7940

# SPI controller
bcmspi* at fdt?
spi* at spibus?

# MCP3x0x ADC
# flags selects the actual chip, refer to mcp3kadc(4)
#mcp3kadc0 at spi? slave 0 flags 0

# PIFace or other boards using that chip (needs gpio)
#mcp23s17gpio0 at spi? slave 0 flags 0
#mcp23s17gpio1 at spi? slave 0 flags 1
#mcp23s17gpio2 at spi? slave 0 flags 2
#mcp23s17gpio3 at spi? slave 0 flags 3

# gpio support (e. g. mcp23s17gpio, bcmgpio)
gpio*		at gpiobus?

# various options for wscons - we try to look as much like a standard
# sun console as possible
options 	WSEMUL_VT100		# sun terminal emulation
options 	WS_DEFAULT_FG=WSCOL_WHITE
options 	WS_DEFAULT_BG=WSCOL_BLACK
options 	WS_KERNEL_FG=WSCOL_GREEN
options 	WS_KERNEL_BG=WSCOL_BLACK
options 	WSDISPLAY_COMPAT_PCVT		# emulate some ioctls
options 	WSDISPLAY_COMPAT_SYSCONS	# emulate some more ioctls
options 	WSDISPLAY_COMPAT_USL		# wsconscfg VT handling
options 	WSDISPLAY_COMPAT_RAWKBD		# can get raw scancodes
options 	WSDISPLAY_DEFAULTSCREENS=4

options 	FONT_BOLD8x16
options 	FONT_BOLD16x32

#options 	FONT_QVSS8x15
#options 	FONT_GALLANT12x22	# the console font

# Pseudo-Devices

# network pseudo-devices
#pseudo-device	carp			# Common Address Redundancy Protocol
#pseudo-device	npf			# NPF packet filter
#pseudo-device	kttcp			# network loopback
#pseudo-device	sl			# Serial Line IP
#pseudo-device	irframetty		# IrDA frame line discipline
#pseudo-device	faith			# IPv[46] TCP relay translation i/f
#pseudo-device	stf			# 6to4 IPv6 over IPv4 encapsulation
#pseudo-device	agr			# IEEE 802.3ad link aggregation

# miscellaneous pseudo-devices
pseudo-device	openfirm

# wscons pseudo-devices
pseudo-device	wsmux			# mouse & keyboard multiplexor
pseudo-device	wsfont

# userland interface to drivers, including autoconf and properties retrieval

# local configuration
cinclude "arch/evbarm/conf/RPI.local"

# Bluetooth devices
include "dev/bluetooth/bluetoothdevices.config"
<|MERGE_RESOLUTION|>--- conflicted
+++ resolved
@@ -1,9 +1,5 @@
 #
-<<<<<<< HEAD
-#	$NetBSD: RPI,v 1.93 2020/10/30 11:02:50 rin Exp $
-=======
 #	$NetBSD: RPI,v 1.94 2020/11/23 06:24:35 rin Exp $
->>>>>>> ba48e27f
 #
 #	RPi -- Raspberry Pi
 #
