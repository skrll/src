--- conflicted
+++ resolved
@@ -1,8 +1,4 @@
-<<<<<<< HEAD
-#	$NetBSD: OPENBLOCKS_AX3,v 1.34 2020/09/27 13:48:50 roy Exp $
-=======
 #	$NetBSD: OPENBLOCKS_AX3,v 1.35 2021/01/20 13:22:08 nia Exp $
->>>>>>> 9e014010
 #
 #	OPENBLOCKS_AX3 -- Plat'Home. OpenBlockS AX3 kernel
 #
