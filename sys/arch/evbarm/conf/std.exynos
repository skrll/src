#	$NetBSD: std.exynos,v 1.8 2018/10/08 10:22:17 skrll Exp $
#

machine		evbarm arm
include		"arch/evbarm/conf/std.evbarm"

include		"arch/evbarm/conf/files.exynos"

makeoptions 	CPUFLAGS="-march=armv7-a -mfpu=neon"

# Architecture opions
options 	ARM_GENERIC_TODR
options 	ARM_HAS_VBAR
options 	ARM_INTR_IMPL="<arch/arm/fdt/fdt_intr.h>"
options 	ARM_TRUSTZONE_FIRMWARE
options 	DRAM_BLOCKS=256
options 	FDT				# Flattened Device Tree support
options 	MODULAR
options 	MODULAR_DEFAULT_AUTOLOAD
<<<<<<< HEAD
options 	__HAVE_CPU_COUNTER
options 	__HAVE_CPU_UAREA_ALLOC_IDLELWP
options 	__HAVE_FAST_SOFTINTS		# should be in types.h
options 	__HAVE_GENERIC_START
options 	ARM_HAS_VBAR
#options 	__HAVE_MM_MD_DIRECT_MAPPED_PHYS
=======
>>>>>>> ff02082d
#options 	PMAP_NEED_ALLOC_POOLPAGE
options 	TPIDRPRW_IS_CURCPU
options 	FPU_VFP
options 	PCI_NETBSD_CONFIGURE
options 	__NO_FIQ
options 	__BUS_SPACE_HAS_STREAM_METHODS
options 	__HAVE_CPU_COUNTER
options 	__HAVE_CPU_UAREA_ALLOC_IDLELWP
options 	__HAVE_FAST_SOFTINTS		# should be in types.h
options 	__HAVE_GENERIC_CPU_INITCLOCKS
#options 	__HAVE_MM_MD_DIRECT_MAPPED_PHYS
options 	__HAVE_PCI_CONF_HOOK

makeoptions 	BOARDMKFRAG="${THISARM}/conf/mk.exynos"
makeoptions 	BOARDTYPE="exynos"
options 	KERNEL_BASE_EXT=0x80000000
makeoptions 	KERNEL_BASE_PHYS="0x40000000"
makeoptions 	KERNEL_BASE_VIRT="0x80000000"<|MERGE_RESOLUTION|>--- conflicted
+++ resolved
@@ -17,15 +17,6 @@
 options 	FDT				# Flattened Device Tree support
 options 	MODULAR
 options 	MODULAR_DEFAULT_AUTOLOAD
-<<<<<<< HEAD
-options 	__HAVE_CPU_COUNTER
-options 	__HAVE_CPU_UAREA_ALLOC_IDLELWP
-options 	__HAVE_FAST_SOFTINTS		# should be in types.h
-options 	__HAVE_GENERIC_START
-options 	ARM_HAS_VBAR
-#options 	__HAVE_MM_MD_DIRECT_MAPPED_PHYS
-=======
->>>>>>> ff02082d
 #options 	PMAP_NEED_ALLOC_POOLPAGE
 options 	TPIDRPRW_IS_CURCPU
 options 	FPU_VFP
@@ -36,6 +27,7 @@
 options 	__HAVE_CPU_UAREA_ALLOC_IDLELWP
 options 	__HAVE_FAST_SOFTINTS		# should be in types.h
 options 	__HAVE_GENERIC_CPU_INITCLOCKS
+options 	__HAVE_GENERIC_START
 #options 	__HAVE_MM_MD_DIRECT_MAPPED_PHYS
 options 	__HAVE_PCI_CONF_HOOK
 
