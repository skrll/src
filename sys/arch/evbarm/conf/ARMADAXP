--- conflicted
+++ resolved
@@ -1,9 +1,5 @@
 #
-<<<<<<< HEAD
-#	$NetBSD: ARMADAXP,v 1.21 2017/09/14 07:58:40 mrg Exp $
-=======
 #	$NetBSD: ARMADAXP,v 1.25 2018/07/14 15:09:41 maxv Exp $
->>>>>>> b2b84690
 #
 #	ARMADA XP DEV BOARD
 #
@@ -116,10 +112,6 @@
 
 # Development and Debugging options
 options 	LOCKDEBUG
-<<<<<<< HEAD
-#options 	PERFCTRS		# performance counters
-=======
->>>>>>> b2b84690
 options 	DIAGNOSTIC		# internal consistency checks
 #options 	DEBUG
 #options 	PMAP_DEBUG		# Enable pmap_debug_level code
