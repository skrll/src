<<<<<<< HEAD
#	$NetBSD: TEAMASA_NPWR_FC,v 1.52 2017/09/14 07:58:40 mrg Exp $
=======
#	$NetBSD: TEAMASA_NPWR_FC,v 1.53 2018/07/12 10:46:43 maxv Exp $
>>>>>>> b2b84690
#
#	TeamASA NPWR-FC, i80321-based SBC
#

include	"arch/evbarm/conf/std.npwr_fc"

#options 	INCLUDE_CONFIG_FILE	# embed config file in kernel binary

# estimated number of users

maxusers	32

# Standard system options

options 	RTC_OFFSET=0	# hardware clock is this many mins. west of GMT
#options 	NTP		# NTP phase/frequency locked loop

# CPU options

# For XScale systems
options 	CPU_XSCALE_80321	# Support the XScale core
makeoptions	CPUFLAGS="-mcpu=xscale"
options 	I80321_HPI_ENABLED	# Uses the (non-maskable) HPI

# Architecture options
options 	XSCALE_CACHE_READ_WRITE_ALLOCATE
#options 	HZ=512

# File systems

file-system	FFS		# UFS
#file-system	LFS		# log-structured file system
file-system	MFS		# memory file system
file-system	NFS		# Network file system
#file-system 	ADOSFS		# AmigaDOS-compatible file system
#file-system 	EXT2FS		# second extended file system (linux)
#file-system	CD9660		# ISO 9660 + Rock Ridge file system
#file-system	MSDOSFS		# MS-DOS file system
file-system	FDESC		# /dev/fd
file-system	KERNFS		# /kern
file-system	NULLFS		# loopback file system
file-system	PROCFS		# /proc
#file-system	PUFFS		# Userspace file systems (e.g. ntfs-3g & sshfs)
#file-system	UMAPFS		# NULLFS + uid and gid remapping
#file-system	UNION		# union file system
file-system	PTYFS		# /dev/pts/N support

# File system options
#options 	QUOTA		# legacy UFS quotas
#options 	QUOTA2		# new, in-filesystem UFS quotas
#options 	DISKLABEL_EI	# disklabel Endian Independent support
#options 	FFS_EI		# FFS Endian Independent support
options 	NFSSERVER
options 	WAPBL		# File system journaling support
#options 	FFS_NO_SNAPSHOT	# No FFS snapshot support

# Networking options

#options 	GATEWAY		# packet forwarding
options 	INET		# IP + ICMP + TCP + UDP
options 	INET6		# IPV6
#options 	IPSEC		# IP security
#options 	IPSEC_DEBUG	# debug for IP security
#options 	MROUTING	# IP multicast routing
#options 	PIM		# Protocol Independent Multicast
#options 	NETATALK	# AppleTalk networking
#options 	PPP_BSDCOMP	# BSD-Compress compression support for PPP
#options 	PPP_DEFLATE	# Deflate compression support for PPP
#options 	PPP_FILTER	# Active filter support for PPP (requires bpf)
#options 	TCP_DEBUG	# Record last TCP_NDEBUG packets with SO_DEBUG

options 	NFS_BOOT_BOOTP
options 	NFS_BOOT_DHCP
#options 	NFS_BOOT_BOOTPARAM

# Compatibility options

include 	"conf/compat_netbsd14.config"
options 	COMPAT_NETBSD32	# allow running arm (e.g. non-earm) binaries

# Shared memory options

options 	SYSVMSG		# System V-like message queues
options 	SYSVSEM		# System V-like semaphores
options 	SYSVSHM		# System V-like memory sharing

# Device options

#options 	MEMORY_DISK_HOOKS	# boottime setup of ramdisk
#options 	MEMORY_DISK_ROOT_SIZE=3400	# Size in blocks
#options 	MEMORY_DISK_IS_ROOT	# use memory disk as root

# Console options.  The default console is speed is 115200 baud.
#options 	CONSPEED=9600		# Console speed

# Miscellaneous kernel options
options 	KTRACE		# system call tracing, a la ktrace(1)
options 	IRQSTATS	# manage IRQ statistics
#options 	SCSIVERBOSE	# Verbose SCSI errors
options 	PCIVERBOSE	# Verbose PCI descriptions
options 	MIIVERBOSE	# Verbose MII autoconfuration messages
#options 	PCI_CONFIG_DUMP	# verbosely dump PCI config space
#options 	DDB_KEYCODE=0x40
options 	USERCONF	# userconf(4) support
#options	PIPE_SOCKETPAIR	# smaller, but slower pipe(2)
#options 	SYSCTL_INCLUDE_DESCR	# Include sysctl descriptions in kernel

# Development and Debugging options

<<<<<<< HEAD
options 	PERFCTRS	# performance counters
=======
>>>>>>> b2b84690
options 	DIAGNOSTIC	# internal consistency checks
#options 	DEBUG
#options 	PMAP_DEBUG	# Enable pmap_debug_level code
#options 	VERBOSE_INIT_ARM # verbose bootstraping messages
options 	DDB		# in-kernel debugger
options 	DDB_HISTORY_SIZE=100	# Enable history editing in DDB
#makeoptions	DEBUG="-g"	# compile full symbol table
makeoptions	COPY_SYMTAB=1

config		netbsd		root on ? type ?
config		netbsd-wm0	root on wm0 type nfs
config		netbsd-wd0	root on wd0 type ffs
config		netbsd-sd0	root on sd0 type ffs

# The main bus device
mainbus0	at root

# The boot cpu
cpu0		at mainbus?

# On-board device support
obio*		at mainbus?
com0		at obio? addr 0xfe800000 xint 4	# on-board TI 165C50 UART

# i80321 I/O Processor peripheral support
iopxs*		at mainbus?

iopaau*		at iopxs?		# Application Accelerator Unit
iopiic*		at iopxs?		# I2C Controller Unit(s)
iic0		at iopiic?
iic1		at iopiic?
iopwdog*	at iopxs?		# Watchdog timer
pci0		at iopxs? bus ?		# PCI/PCI-X support

# RTC -- M41T11, compatible with the DS1307
dsrtc*		at iic1 addr 0x68

# PCI-PCI bridges
#ppb*		at pci? dev ? function ?
#pci*		at ppb? bus ?

#
# Storage devices
#

# PCI IDE/S-ATA controllers and devices
artsata* 	at pci? dev ? function ?	# Intel i31244 SATA controller
#options 	PCIIDE_I31244_DISABLEDMA

# ATA (IDE) bus support
atabus* at ata?

wd*		at atabus? drive ? flags 0x0000

# PCI SCSI controllers
#ahc*		at pci? dev ? function ?	# Adaptec [23]94x, aic78x0 SCSI
#isp*		at pci? dev ? function ?	# Qlogic ISP SCSI
#siop*		at pci? dev ? function ?	# Symbios/LSI 53c8xx SCSI
#esiop*		at pci? dev ? function ?	# Symbios/LSI 53c8xx SCSI
mpt*		at pci? dev ? function ?	# LSI Fusion SCSI/FC

scsibus*	at scsi?

# SCSI devices
sd*		at scsibus? target ? lun ?	# SCSI disk drives
st*		at scsibus? target ? lun ?	# SCSI tape drives
cd*		at scsibus? target ? lun ?	# SCSI CD-ROM drives
#ch*		at scsibus? target ? lun ?	# SCSI media changers
#uk*		at scsibus? target ? lun ?	# unknown SCSI devices

#
# Networking devices
#

# PCI network devices
#fxp*		at pci? dev ? function ?	# Intel i8255x 10/100 Ethernet
wm*		at pci? dev ? function ?	# Intel i82544 Gig-E
#skc*		at pci? dev ? function ?	# SysKonnect SK98xx Gig-E
#sk*		at skc?				# SysKonnect SK98xx Gig-E

# MII/PHY support
#inphy*		at mii? phy ?			# Intel i82555 10/100 PHYs
makphy*		at mii? phy ?			# Marvell 88E1000 PHYs
ukphy*		at mii? phy ?			# Generic IEEE 802.3u PHYs

# Pseudo-Devices

# disk/mass storage pseudo-devices
#pseudo-device	md			# memory disk device (ramdisk)
pseudo-device	vnd			# disk-like interface to files
#pseudo-device	fss			# file system snapshot device
#pseudo-device	putter			# for puffs and pud

# network pseudo-devices
pseudo-device	bpfilter		# Berkeley packet filter
pseudo-device	loop			# network loopback
pseudo-device	kttcp			# network loopback

# miscellaneous pseudo-devices
pseudo-device	pty			# pseudo-terminals
pseudo-device	clockctl		# user control of clock subsystem
pseudo-device	ksyms			# /dev/ksyms

# data mover pseudo-devices
pseudo-device	swdmover		# software dmover(9) back-end
pseudo-device	dmoverio		# /dev/dmover dmover(9) interface<|MERGE_RESOLUTION|>--- conflicted
+++ resolved
@@ -1,8 +1,4 @@
-<<<<<<< HEAD
-#	$NetBSD: TEAMASA_NPWR_FC,v 1.52 2017/09/14 07:58:40 mrg Exp $
-=======
 #	$NetBSD: TEAMASA_NPWR_FC,v 1.53 2018/07/12 10:46:43 maxv Exp $
->>>>>>> b2b84690
 #
 #	TeamASA NPWR-FC, i80321-based SBC
 #
@@ -112,10 +108,6 @@
 
 # Development and Debugging options
 
-<<<<<<< HEAD
-options 	PERFCTRS	# performance counters
-=======
->>>>>>> b2b84690
 options 	DIAGNOSTIC	# internal consistency checks
 #options 	DEBUG
 #options 	PMAP_DEBUG	# Enable pmap_debug_level code
