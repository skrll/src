--- conflicted
+++ resolved
@@ -1,9 +1,5 @@
 #
-<<<<<<< HEAD
-#	$NetBSD: N900,v 1.27 2018/03/13 06:20:41 ryo Exp $
-=======
 #	$NetBSD: N900,v 1.29 2018/07/14 15:09:41 maxv Exp $
->>>>>>> b2b84690
 #
 #	N900 -- Nokia N900 Kernel
 #
@@ -112,10 +108,6 @@
 
 # Development and Debugging options
 
-<<<<<<< HEAD
-#options 	PERFCTRS	# performance counters
-=======
->>>>>>> b2b84690
 options 	DIAGNOSTIC	# internal consistency checks
 #options 	DEBUG
 #options 	LOCKDEBUG	# expensive locking checks/support
