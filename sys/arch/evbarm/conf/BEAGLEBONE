--- conflicted
+++ resolved
@@ -1,9 +1,5 @@
 #
-<<<<<<< HEAD
-#	$NetBSD: BEAGLEBONE,v 1.43 2017/06/26 03:15:16 sevan Exp $
-=======
 #	$NetBSD: BEAGLEBONE,v 1.44 2018/06/28 15:21:52 thorpej Exp $
->>>>>>> b2b84690
 #
 #	BEAGLEBONE -- TI AM335x board Kernel
 #
