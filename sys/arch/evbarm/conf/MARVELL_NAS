<<<<<<< HEAD
#	$NetBSD: MARVELL_NAS,v 1.29 2018/02/17 01:31:02 sevan Exp $
=======
#	$NetBSD: MARVELL_NAS,v 1.32 2018/08/01 20:04:11 maxv Exp $
>>>>>>> b2b84690
#
#  This configuration supports for generically Marvell NAS.

include 	"arch/evbarm/conf/std.marvell"

options 	INCLUDE_CONFIG_FILE	# embed config file in kernel binary

# estimated number of users

maxusers	32

# CPU options
options 	CPU_ARM9E
#makeoptions	CPUFLAGS="-mcpu=xscale"	# Orion supports XScale instruction set
options 	CPU_SHEEVA
#makeoptions	CPUFLAGS="-march=armv5te"

# Marvell SoC options
options 	ORION
options 	KIRKWOOD
#options 	MV78XX0		# Discovery Innovation

# Standard system options

options 	RTC_OFFSET=0	# hardware clock is this many mins. west of GMT
#options 	NTP		# NTP phase/frequency locked loop

# File systems

file-system 	FFS		# UFS
file-system 	EXT2FS		# second extended file system (linux)
file-system 	LFS		# log-structured file system
file-system 	MFS		# memory file system
file-system 	NFS		# Network File System client
file-system 	NTFS		# Windows/NT file system (experimental)
file-system 	CD9660		# ISO 9660 + Rock Ridge file system
file-system 	MSDOSFS		# MS-DOS file system
file-system 	FDESC		# /dev/fd
file-system 	KERNFS		# /kern
file-system 	NULLFS		# loopback file system
file-system 	OVERLAY		# overlay file system
file-system 	PUFFS		# Userspace file systems (e.g. ntfs-3g & sshfs)
file-system 	PROCFS		# /proc
file-system 	UMAPFS		# NULLFS + uid and gid remapping
file-system 	UNION		# union file system
file-system 	CODA		# Coda File System; also needs vcoda (below)
file-system 	SMBFS		# experimental - CIFS; also needs nsmb (below)
file-system 	PTYFS		# /dev/ptm support
file-system 	TMPFS		# Efficient memory file-system
file-system 	UDF		# experimental - OSTA UDF CD/DVD file-system
file-system 	HFS		# experimental - Apple HFS+ (read-only)

# File system options
options 	QUOTA		# legacy UFS quotas
options 	QUOTA2		# new, in-filesystem UFS quotas
#options 	DISKLABEL_EI	# disklabel Endian Independent support
#options 	FFS_EI		# FFS Endian Independent support
options 	WAPBL		# File system journaling support
# Note that UFS_DIRHASH is suspected of causing kernel memory corruption.
# It is not recommended for general use.
#options 	UFS_DIRHASH	# UFS Large Directory Hashing - Experimental
options 	NFSSERVER	# Network File System server
#options 	FFS_NO_SNAPSHOT	# No FFS snapshot support
#options 	EXT2FS_SYSTEM_FLAGS # makes ext2fs file flags (append and
				# immutable) behave as system flags.

# Networking options

#options 	GATEWAY		# packet forwarding
options 	INET		# IP + ICMP + TCP + UDP
options 	INET6		# IPv6
#options 	IPSEC		# IP security
#options 	IPSEC_DEBUG	# debug for IP security
#options 	MROUTING	# IP multicast routing
#options 	PIM		# Protocol Independent Multicast
options 	NETATALK	# AppleTalk networking protocols
options 	PPP_BSDCOMP	# BSD-Compress compression support for PPP
options 	PPP_DEFLATE	# Deflate compression support for PPP
options 	PPP_FILTER	# Active filter support for PPP (requires bpf)
#options 	TCP_DEBUG	# Record last TCP_NDEBUG packets with SO_DEBUG

options 	NFS_BOOT_BOOTP
options 	NFS_BOOT_DHCP
#options 	NFS_BOOT_BOOTPARAM

# Compatibility options

include 	"conf/compat_netbsd16.config"
options 	COMPAT_NETBSD32	# allow running arm (e.g. non-earm) binaries

options 	COMPAT_LINUX	# binary compatibility with Linux

# Shared memory options

options 	SYSVMSG		# System V-like message queues
options 	SYSVSEM		# System V-like semaphores
options 	SYSVSHM		# System V-like memory sharing

# Device options

#options 	MEMORY_DISK_HOOKS	# boottime setup of ramdisk
#options 	MEMORY_DISK_IS_ROOT	# use memory disk as root
#options 	MEMORY_DISK_DYNAMIC
#options 	MEMORY_DISK_ROOT_SIZE=22528	# Size in blocks
#options 	MEMORY_RBFLAGS=RB_AUTOBOOT

# Miscellaneous kernel options

options 	KTRACE		# system call tracing, a la ktrace(1)
options 	IRQSTATS	# manage IRQ statistics
options 	MIIVERBOSE	# Verbose MII autoconfuration messages
options 	PCIVERBOSE	# Verbose PCI descriptions
options 	USBVERBOSE	# verbose USB device autoconfig messages
#options 	DDB_KEYCODE=0x40
#options 	USERCONF	# userconf(4) support
#options 	PIPE_SOCKETPAIR	# smaller, but slower pipe(2)
#options 	SYSCTL_INCLUDE_DESCR	# Include sysctl descriptions in kernel


config		netbsd		root on ? type ?

# The main bus device
mainbus0 at root

# The boot cpu
cpu0	at mainbus?

# Marvell MV88Fxx81 Orion System-on-Chip
mvsoc0	at mainbus?

# On-chip PCI Express Interface
mvpex*	at mvsoc? offset ? irq ?

# On-chip PCI Interface
gtpci*	at mvsoc? offset ? irq ?

# PCI bus support
options 	PCI_NETBSD_CONFIGURE
#options 	PCI_CONFIG_DUMP		# verbosely dump PCI config space

pci*	at mvpex?
pci*	at gtpci?

pchb*	at pci? dev ? function ?	# PCI-Host bridges

# On-chip Serial-ATA II Host Controller (SATAHC)
mvsata*	at mvsoc? offset ? irq ?

# On-chip Gigabit Ethernet Controller Interface
mvgbec*	at mvsoc? offset ?
mvgbe*	at mvgbec? port ? irq ?

# On-chip USB 2.0 Interface
ehci*	at mvsoc? offset ? irq ?

# On-chip Cryptographic Engines and Security Accelerator
mvcesa* at mvsoc? offset ? irq ?

# On-chip Two-Wire Serial Interface (TWSI)
gttwsi* at mvsoc? offset ? irq ?
iic*	at gttwsi?				# I2C bus

# On-chip UART Interface
com*	at mvsoc? offset ? irq ?

# On-chip IDMA Controller
gtidmac* at mvsoc? offset ? irq ?

# On-chip General Purpose I/O Port Interface
mvsocgpp* at mvsoc? offset ? irq ?
gpio*	at mvsocgpp?

# On-chip Timers
mvsoctmr* at mvsoc? offset ? irq ?


# MII/PHY support
makphy*	at mii? phy ?			# Marvell Semiconductor 88E1000 PHYs

# PCI IDE Controller
mvsata*	at pci? dev ? function ?	# Marvell SATA Controller

# ATA (IDE) bus support
atabus*	at ata?
#options	ATADEBUG

# IDE drives
wd*	at atabus? drive? flags 0x0000

# ATAPI bus support
atapibus* at atapi?

# ATAPI devices
# flags have the same meaning as for IDE drives.
sd*	at atapibus? drive ? flags 0x0000       # ATAPI disk drives

# SCSI bus support
scsibus* at scsi?

# SCSI devices
sd*	at scsibus? target ? lun ?	# SCSI disk drives

# USB bus support
usb*	at ehci?

# USB Hubs
uhub*	at usb?
uhub*	at uhub? port ?

# USB Mass Storage
umass*	at uhub? port ? configuration ? interface ?
wd*	at umass?

# USB Serial
uplcom* at uhub? port ?			# I/O DATA USB-RSAQ2 serial adapter
ucom*   at uplcom? portno ?

# Wedge support   
options 	DKWEDGE_AUTODISCOVER	# Automatically add dk(4) instances
options 	DKWEDGE_METHOD_GPT	# Supports GPT partitions as wedges

# Alternate buffer queue strategies for better responsiveness under high
# disk I/O load.
#options 	BUFQ_READPRIO
options 	BUFQ_PRIOCSCAN

# Development and Debugging options

<<<<<<< HEAD
#options 	PERFCTRS	# performance counters
=======
>>>>>>> b2b84690
#options 	DIAGNOSTIC	# internal consistency checks
#options 	DEBUG
#options 	LOCKDEBUG
#options 	PMAP_DEBUG	# Enable pmap_debug_level code
<<<<<<< HEAD
#options 	IPKDB		# remote kernel debugging
=======
>>>>>>> b2b84690
#options 	VERBOSE_INIT_ARM # verbose bootstraping messages
options 	DDB		# in-kernel debugger
options 	DDB_ONPANIC=0
options 	DDB_HISTORY_SIZE=100	# Enable history editing in DDB
#options 	DDB_COMMANDONENTER="bt"
#options 	KGDB
#options		SYSCALL_DEBUG


# Pseudo-Devices

pseudo-device	crypto			# /dev/crypto device
pseudo-device	swcrypto		# software crypto implementation

# disk/mass storage pseudo-devices
pseudo-device	bio			# RAID control device driver
pseudo-device	ccd			# concatenated/striped disk devices
pseudo-device	cgd			# cryptographic disk devices
pseudo-device	raid			# RAIDframe disk driver
options 	RAID_AUTOCONFIG		# auto-configuration of RAID components
# Options to enable various other RAIDframe RAID types.
#options 	RF_INCLUDE_EVENODD=1
#options 	RF_INCLUDE_RAID5_RS=1
#options 	RF_INCLUDE_PARITYLOGGING=1
#options 	RF_INCLUDE_CHAINDECLUSTER=1
#options 	RF_INCLUDE_INTERDECLUSTER=1
#options 	RF_INCLUDE_PARITY_DECLUSTERING=1
#options 	RF_INCLUDE_PARITY_DECLUSTERING_DS=1
pseudo-device	fss			# file system snapshot device
pseudo-device	putter			# for puffs and pud

#pseudo-device	md			# memory disk device (ramdisk)
pseudo-device	vnd			# disk-like interface to files
options 	VND_COMPRESSION		# compressed vnd(4)

# network pseudo-devices
pseudo-device	bpfilter		# Berkeley packet filter
#pseudo-device	carp			# Common Address Redundancy Protocol
pseudo-device	loop			# network loopback
#pseudo-device	ppp			# Point-to-Point Protocol
#pseudo-device	pppoe			# PPP over Ethernet (RFC 2516)
#pseudo-device	sl			# Serial Line IP
#pseudo-device	strip			# Starmode Radio IP (Metricom)
#pseudo-device	irframetty		# IrDA frame line discipline
#pseudo-device	tap			# virtual Ethernet
pseudo-device	tun			# network tunneling over tty
#pseudo-device	gre			# generic L3 over IP tunnel
#pseudo-device	gif			# IPv[46] over IPv[46] tunnel (RFC 1933)
#pseudo-device	faith			# IPv[46] TCP relay translation i/f
#pseudo-device	stf			# 6to4 IPv6 over IPv4 encapsulation
#pseudo-device	vlan			# IEEE 802.1q encapsulation
#pseudo-device	bridge			# simple inter-network bridging
#options	BRIDGE_IPF		# bridge uses IP/IPv6 pfil hooks too
#pseudo-device	agr			# IEEE 802.3ad link aggregation
pseudo-device	npf			# NPF packet filter
<<<<<<< HEAD
#pseudo-device	pflog			# PF log if
=======
>>>>>>> b2b84690

# miscellaneous pseudo-devices
pseudo-device	pty			# pseudo-terminals
#pseudo-device	sequencer		# MIDI sequencer
#options 	RND_COM
pseudo-device	clockctl		# user control of clock subsystem
pseudo-device	ksyms			# /dev/ksyms
#pseudo-device	bcsp			# BlueCore Serial Protocol
#pseudo-device	btuart			# Bluetooth HCI UART (H4)

# a pseudo device needed for Coda	# also needs CODA (above)
pseudo-device	vcoda			# coda minicache <-> venus comm.

# a pseudo device needed for SMBFS
pseudo-device	nsmb			# experimental - SMB requester

# wscons pseudo-devices
pseudo-device	wsmux			# mouse & keyboard multiplexor
pseudo-device	wsfont

# data mover pseudo-devices
pseudo-device	swdmover		# software dmover(9) back-end
pseudo-device	dmoverio		# /dev/dmover dmover(9) interface

options 	FILEASSOC		# fileassoc(9) - required for Veriexec
					# and PAX_SEGVGUARD

# Veriexec
pseudo-device	veriexec
#
# Uncomment the fingerprint methods below that are desired. Note that
# removing fingerprint methods will have almost no impact on the kernel
# code size.
#
options 	VERIFIED_EXEC_FP_SHA256
options 	VERIFIED_EXEC_FP_SHA384
options 	VERIFIED_EXEC_FP_SHA512

options 	PAX_MPROTECT=0		# PaX mprotect(2) restrictions
options 	PAX_ASLR=0		# PaX Address Space Layout Randomization<|MERGE_RESOLUTION|>--- conflicted
+++ resolved
@@ -1,8 +1,4 @@
-<<<<<<< HEAD
-#	$NetBSD: MARVELL_NAS,v 1.29 2018/02/17 01:31:02 sevan Exp $
-=======
 #	$NetBSD: MARVELL_NAS,v 1.32 2018/08/01 20:04:11 maxv Exp $
->>>>>>> b2b84690
 #
 #  This configuration supports for generically Marvell NAS.
 
@@ -231,18 +227,10 @@
 
 # Development and Debugging options
 
-<<<<<<< HEAD
-#options 	PERFCTRS	# performance counters
-=======
->>>>>>> b2b84690
 #options 	DIAGNOSTIC	# internal consistency checks
 #options 	DEBUG
 #options 	LOCKDEBUG
 #options 	PMAP_DEBUG	# Enable pmap_debug_level code
-<<<<<<< HEAD
-#options 	IPKDB		# remote kernel debugging
-=======
->>>>>>> b2b84690
 #options 	VERBOSE_INIT_ARM # verbose bootstraping messages
 options 	DDB		# in-kernel debugger
 options 	DDB_ONPANIC=0
@@ -298,10 +286,6 @@
 #options	BRIDGE_IPF		# bridge uses IP/IPv6 pfil hooks too
 #pseudo-device	agr			# IEEE 802.3ad link aggregation
 pseudo-device	npf			# NPF packet filter
-<<<<<<< HEAD
-#pseudo-device	pflog			# PF log if
-=======
->>>>>>> b2b84690
 
 # miscellaneous pseudo-devices
 pseudo-device	pty			# pseudo-terminals
