--- conflicted
+++ resolved
@@ -1,8 +1,4 @@
-<<<<<<< HEAD
-#	$NetBSD: MV2120,v 1.35 2018/01/23 15:08:11 sevan Exp $
-=======
 #	$NetBSD: MV2120,v 1.38 2018/08/01 20:04:11 maxv Exp $
->>>>>>> b2b84690
 #
 #  This configuration supports for HP MV2120/MV5140/MV5150.
 
