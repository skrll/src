/*	$NetBSD: zynq_machdep.c,v 1.5 2018/10/18 09:01:54 skrll Exp $	*/
/*-
 * Copyright (c) 2012 The NetBSD Foundation, Inc.
 * All rights reserved.
 *
 * This code is derived from software contributed to The NetBSD Foundation
 * by Matt Thomas of 3am Software Foundry.
 *
 * Redistribution and use in source and binary forms, with or without
 * modification, are permitted provided that the following conditions
 * are met:
 * 1. Redistributions of source code must retain the above copyright
 *    notice, this list of conditions and the following disclaimer.
 * 2. Redistributions in binary form must reproduce the above copyright
 *    notice, this list of conditions and the following disclaimer in the
 *    documentation and/or other materials provided with the distribution.
 *
 * THIS SOFTWARE IS PROVIDED BY THE NETBSD FOUNDATION, INC. AND CONTRIBUTORS
 * ``AS IS'' AND ANY EXPRESS OR IMPLIED WARRANTIES, INCLUDING, BUT NOT LIMITED
 * TO, THE IMPLIED WARRANTIES OF MERCHANTABILITY AND FITNESS FOR A PARTICULAR
 * PURPOSE ARE DISCLAIMED.  IN NO EVENT SHALL THE FOUNDATION OR CONTRIBUTORS
 * BE LIABLE FOR ANY DIRECT, INDIRECT, INCIDENTAL, SPECIAL, EXEMPLARY, OR
 * CONSEQUENTIAL DAMAGES (INCLUDING, BUT NOT LIMITED TO, PROCUREMENT OF
 * SUBSTITUTE GOODS OR SERVICES; LOSS OF USE, DATA, OR PROFITS; OR BUSINESS
 * INTERRUPTION) HOWEVER CAUSED AND ON ANY THEORY OF LIABILITY, WHETHER IN
 * CONTRACT, STRICT LIABILITY, OR TORT (INCLUDING NEGLIGENCE OR OTHERWISE)
 * ARISING IN ANY WAY OUT OF THE USE OF THIS SOFTWARE, EVEN IF ADVISED OF THE
 * POSSIBILITY OF SUCH DAMAGE.
 */

#include <sys/cdefs.h>
__KERNEL_RCSID(0, "$NetBSD: zynq_machdep.c,v 1.5 2018/10/18 09:01:54 skrll Exp $");

#include "opt_evbarm_boardtype.h"
#include "opt_arm_debug.h"
#include "opt_console.h"
#include "opt_kgdb.h"
#include "com.h"
#include "opt_zynq.h"
#include "opt_machdep.h"

#include <sys/param.h>
#include <sys/bus.h>
#include <sys/atomic.h>
#include <sys/device.h>
#include <sys/kernel.h>
#include <sys/reboot.h>
#include <sys/termios.h>

#include <dev/cons.h>

#include <uvm/uvm_extern.h>

#include <arm/db_machdep.h>
#include <arm/arm32/machdep.h>

#include <machine/autoconf.h>
#include <machine/bootconfig.h>

#include <arm/cortex/scu_reg.h>
#include <arm/cortex/a9tmr_var.h>

#include <arm/zynq/zynq7000_var.h>
#include <arm/zynq/zynq_uartreg.h>
#include <arm/zynq/zynq_uartvar.h>

#include <evbarm/zynq/platform.h>

#ifdef VERBOSE_INIT_ARM
#define VPRINTF(...)	printf(__VA_ARGS__)
#else
<<<<<<< HEAD
#define VPRINTF(...)	do { } while (/* CONSTCOND */ 0)
=======
#define VPRINTF(...)	__nothing
>>>>>>> b2193749
#endif

extern int _end[];
extern int KERNEL_BASE_phys[];
extern int KERNEL_BASE_virt[];

BootConfig bootconfig;
static char bootargs[MAX_BOOT_STRING];
char *boot_args = NULL;

/* filled in before cleaning bss. keep in .data */
u_int uboot_args[4] __attribute__((__section__(".data")));

/*
 * Macros to translate between physical and virtual for a subset of the
 * kernel address space.  *Not* for general use.
 */
#ifndef CONADDR
#define CONADDR	(UART1_BASE)
#endif
#ifndef CONSPEED
#define CONSPEED B115200
#endif
#ifndef CONMODE
#define CONMODE ((TTYDEF_CFLAG & ~(CSIZE | CSTOPB | PARENB)) | CS8) /* 8N1 */
#endif

static const bus_addr_t comcnaddr = (bus_addr_t)CONADDR;
static const int comcnspeed = CONSPEED;
static const int comcnmode = CONMODE | CLOCAL;

void zynq_platform_early_putchar(char);

#ifdef KGDB
#include <sys/kgdb.h>
#endif

static dev_type_cnputc(earlyconsputc);
static dev_type_cngetc(earlyconsgetc);

static struct consdev earlycons = {
	.cn_putc = earlyconsputc,
	.cn_getc = earlyconsgetc,
	.cn_pollc = nullcnpollc,
};

static void
earlyconsputc(dev_t dev, int c)
{
	uartputc(c);
}

static int
earlyconsgetc(dev_t dev)
{
	return 0;	/* XXX */
}

/*
 * Static device mappings. These peripheral registers are mapped at
 * fixed virtual addresses very early in initarm() so that we can use
 * them while booting the kernel, and stay at the same address
 * throughout whole kernel's life time.
 *
 * We use this table twice; once with bootstrap page table, and once
 * with kernel's page table which we build up in initarm().
 *
 * Since we map these registers into the bootstrap page table using
 * pmap_devmap_bootstrap() which calls pmap_map_chunk(), we map
 * registers segment-aligned and segment-rounded in order to avoid
 * using the 2nd page tables.
 */

static const struct pmap_devmap devmap[] = {
	{
		KERNEL_IO_IOREG_VBASE,
		ZYNQ7000_IOREG_PBASE,		/* 0xe0000000 */
		ZYNQ7000_IOREG_SIZE,		/* 2MB */
		VM_PROT_READ|VM_PROT_WRITE,
		PTE_NOCACHE,
	},
	{
		KERNEL_IO_ARMCORE_VBASE,
		ZYNQ7000_ARMCORE_PBASE,		/* 0xf8f00000 */
		ZYNQ7000_ARMCORE_SIZE,		/* 1MB */
		VM_PROT_READ|VM_PROT_WRITE,
		PTE_NOCACHE,
	},
	{
		KERNEL_IO_OCM_VBASE,
		ZYNQ7000_OCM_PBASE,		/* 0xfff00000 */
		ZYNQ7000_OCM_SIZE,		/* 1MB */
		VM_PROT_READ|VM_PROT_WRITE,
		PTE_NOCACHE,
	},
	{ 0, 0, 0, 0, 0 }
};

void
zynq_platform_early_putchar(char c)
{
#define CONADDR_VA (CONADDR - ZYNQ7000_IOREG_PBASE + KERNEL_IO_IOREG_VBASE)
	volatile uint32_t *uartaddr = cpu_earlydevice_va_p() ?
	    (volatile uint32_t *)CONADDR_VA :
	    (volatile uint32_t *)CONADDR;

	int timo = 150000;

	while ((uartaddr[UART_CHANNEL_STS / 4] & STS_TEMPTY) == 0) {
		if (--timo == 0)
			break;
	}

	uartaddr[UART_TX_RX_FIFO / 4] = c;

	timo = 150000;
	while ((uartaddr[UART_CHANNEL_STS / 4] & STS_TEMPTY) == 0) {
		if (--timo == 0)
			break;
	}
}

static void
zynq_mpstart(void)
{
#ifdef MULTIPROCESSOR
	/*
	 * Invalidate all SCU cache tags. That is, for all cores (0-3)
	 */
	bus_space_write_4(zynq7000_armcore_bst, zynq7000_armcore_bsh,
	    ARMCORE_SCU_BASE + SCU_INV_ALL_REG, 0xffff);

	uint32_t scu_ctl = bus_space_read_4(zynq7000_armcore_bst,
	    zynq7000_armcore_bsh, ARMCORE_SCU_BASE + SCU_CTL);
	scu_ctl |= SCU_CTL_SCU_ENA;
	bus_space_write_4(zynq7000_armcore_bst, zynq7000_armcore_bsh,
	    ARMCORE_SCU_BASE + SCU_CTL, scu_ctl);

	armv7_dcache_wbinv_all();

	bus_space_tag_t bst = &zynq_bs_tag;
	bus_space_handle_t bsh;
	int error = bus_space_map(bst, ZYNQ7000_CPU1_ENTRY,
	    ZYNQ7000_CPU1_ENTRY_SZ, 0, &bsh);
	if (error)
		panic("%s: Couldn't map OCM", __func__);

	/* Write start address for CPU1. */
	bus_space_write_4(bst, bsh, 0, KERN_VTOPHYS((vaddr_t)cpu_mpstart));

	bus_space_unmap(bst, bsh, ZYNQ7000_CPU1_ENTRY_SZ);

	arm_dsb();
	__asm __volatile("sev" ::: "memory");


	for (int loop = 0; loop < 16; loop++) {
		VPRINTF("%u hatched %#x\n", loop, arm_cpu_hatched);
		if (arm_cpu_hatched == __BITS(arm_cpu_max - 1, 1))
			break;
		int timo = 1500000;
		while (arm_cpu_hatched != __BITS(arm_cpu_max - 1, 1))
			if (--timo == 0)
				break;
	}
	for (size_t i = 1; i < arm_cpu_max; i++) {
		if ((arm_cpu_hatched & __BIT(i)) == 0) {
		printf("%s: warning: cpu%zu failed to hatch\n",
			    __func__, i);
		}
	}

	VPRINTF(" (%u cpu%s, hatched %#x)",
	    arm_cpu_max, arm_cpu_max ? "s" : "",
	    arm_cpu_hatched);
#endif /* MULTIPROCESSOR */
}


/*
 * u_int initarm(...)
 *
 * Initial entry point on startup. This gets called before main() is
 * entered.
 * It should be responsible for setting up everything that must be
 * in place when main is called.
 * This includes
 *   Taking a copy of the boot configuration structure.
 *   Initialising the physical console so characters can be printed.
 *   Setting up page tables for the kernel
 */
u_int
initarm(void *arg)
{
	/*
	 * Heads up ... Setup the CPU / MMU / TLB functions
	 */
	if (set_cpufuncs())		// starts PMC counter
		panic("cpu not recognized!");

	cn_tab = &earlycons;

	extern char ARM_BOOTSTRAP_LxPT[];
	pmap_devmap_bootstrap((vaddr_t)ARM_BOOTSTRAP_LxPT, devmap);

	zynq7000_bootstrap(KERNEL_IO_IOREG_VBASE);

#ifdef MULTIPROCESSOR
	uint32_t scu_cfg = bus_space_read_4(zynq7000_armcore_bst,
	    zynq7000_armcore_bsh, ARMCORE_SCU_BASE + SCU_CFG);
	arm_cpu_max = (scu_cfg & SCU_CFG_CPUMAX) + 1;
	membar_producer();
#endif /* MULTIPROCESSOR */
	consinit();

	cpu_domains((DOMAIN_CLIENT << (PMAP_DOMAIN_KERNEL*2)) | DOMAIN_CLIENT);

#ifdef	NO_POWERSAVE
	cpu_do_powersave = 0;
#endif

	cortex_pmc_ccnt_init();

	printf("\nuboot arg = %#x, %#x, %#x, %#x\n",
	    uboot_args[0], uboot_args[1], uboot_args[2], uboot_args[3]);

	/* Talk to the user */
	printf("\nNetBSD/evbarm (" ___STRING(EVBARM_BOARDTYPE) ") booting ...\n");

#ifdef BOOT_ARGS
	char mi_bootargs[] = BOOT_ARGS;
	parse_mi_bootargs(mi_bootargs);
#endif /* BOOT_ARGS */
	bootargs[0] = '\0';

	VPRINTF("initarm: Configuring system");
	VPRINTF(", CLIDR=%010o CTR=%#x",
	    armreg_clidr_read(), armreg_ctr_read());
	VPRINTF("\n");

	psize_t memsize = zynq7000_memprobe();
#ifdef MEMSIZE
	if ((memsize >> 20) > MEMSIZE)
		memsize = MEMSIZE*1024*1024;
#endif

	bootconfig.dramblocks = 1;
	bootconfig.dram[0].address = ZYNQ7000_DDR_PBASE;
	bootconfig.dram[0].pages = memsize / PAGE_SIZE;

	arm32_bootmem_init(bootconfig.dram[0].address,
	    bootconfig.dram[0].pages * PAGE_SIZE, (paddr_t)KERNEL_BASE_phys);

	/*
	 * This is going to do all the hard work of setting up the first and
	 * and second level page tables.  Pages of memory will be allocated
	 * and mapped for other structures that are required for system
	 * operation.  When it returns, physical_freestart and free_pages will
	 * have been updated to reflect the allocations that were made.  In
	 * addition, kernel_l1pt, kernel_pt_table[], systempage, irqstack,
	 * abtstack, undstack, kernelstack, msgbufphys will be set to point to
	 * the memory that was allocated for them.
	 */
	arm32_kernel_vm_init(KERNEL_VM_BASE, ARM_VECTORS_HIGH, 0, devmap, false);

	/* we've a specific device_register routine */
	evbarm_device_register = zynq7000_device_register;

	u_int sp = initarm_common(KERNEL_VM_BASE, KERNEL_VM_SIZE, NULL, 0);

	VPRINTF("mpstart\n");
	zynq_mpstart();

	return sp;
}

void
consinit(void)
{
	static bool consinit_called = false;

	if (consinit_called)
		return;
	consinit_called = true;

	zynquart_cons_attach(&zynq_bs_tag, comcnaddr, comcnspeed, comcnmode);
}<|MERGE_RESOLUTION|>--- conflicted
+++ resolved
@@ -69,11 +69,7 @@
 #ifdef VERBOSE_INIT_ARM
 #define VPRINTF(...)	printf(__VA_ARGS__)
 #else
-<<<<<<< HEAD
-#define VPRINTF(...)	do { } while (/* CONSTCOND */ 0)
-=======
 #define VPRINTF(...)	__nothing
->>>>>>> b2193749
 #endif
 
 extern int _end[];
