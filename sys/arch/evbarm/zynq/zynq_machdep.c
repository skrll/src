<<<<<<< HEAD
/*	$NetBSD: zynq_machdep.c,v 1.16 2020/12/03 07:45:53 skrll Exp $	*/
=======
/*	$NetBSD: zynq_machdep.c,v 1.17 2021/03/20 05:58:23 skrll Exp $	*/
>>>>>>> 9e014010
/*-
 * Copyright (c) 2012 The NetBSD Foundation, Inc.
 * All rights reserved.
 *
 * This code is derived from software contributed to The NetBSD Foundation
 * by Matt Thomas of 3am Software Foundry.
 *
 * Redistribution and use in source and binary forms, with or without
 * modification, are permitted provided that the following conditions
 * are met:
 * 1. Redistributions of source code must retain the above copyright
 *    notice, this list of conditions and the following disclaimer.
 * 2. Redistributions in binary form must reproduce the above copyright
 *    notice, this list of conditions and the following disclaimer in the
 *    documentation and/or other materials provided with the distribution.
 *
 * THIS SOFTWARE IS PROVIDED BY THE NETBSD FOUNDATION, INC. AND CONTRIBUTORS
 * ``AS IS'' AND ANY EXPRESS OR IMPLIED WARRANTIES, INCLUDING, BUT NOT LIMITED
 * TO, THE IMPLIED WARRANTIES OF MERCHANTABILITY AND FITNESS FOR A PARTICULAR
 * PURPOSE ARE DISCLAIMED.  IN NO EVENT SHALL THE FOUNDATION OR CONTRIBUTORS
 * BE LIABLE FOR ANY DIRECT, INDIRECT, INCIDENTAL, SPECIAL, EXEMPLARY, OR
 * CONSEQUENTIAL DAMAGES (INCLUDING, BUT NOT LIMITED TO, PROCUREMENT OF
 * SUBSTITUTE GOODS OR SERVICES; LOSS OF USE, DATA, OR PROFITS; OR BUSINESS
 * INTERRUPTION) HOWEVER CAUSED AND ON ANY THEORY OF LIABILITY, WHETHER IN
 * CONTRACT, STRICT LIABILITY, OR TORT (INCLUDING NEGLIGENCE OR OTHERWISE)
 * ARISING IN ANY WAY OUT OF THE USE OF THIS SOFTWARE, EVEN IF ADVISED OF THE
 * POSSIBILITY OF SUCH DAMAGE.
 */

#include <sys/cdefs.h>
<<<<<<< HEAD
__KERNEL_RCSID(0, "$NetBSD: zynq_machdep.c,v 1.16 2020/12/03 07:45:53 skrll Exp $");
=======
__KERNEL_RCSID(0, "$NetBSD: zynq_machdep.c,v 1.17 2021/03/20 05:58:23 skrll Exp $");
>>>>>>> 9e014010

#include "opt_evbarm_boardtype.h"
#include "opt_arm_debug.h"
#include "opt_console.h"
#include "opt_kgdb.h"
#include "com.h"
#include "opt_zynq.h"
#include "opt_machdep.h"

#include <sys/param.h>
#include <sys/bus.h>
#include <sys/atomic.h>
#include <sys/device.h>
#include <sys/kernel.h>
#include <sys/reboot.h>
#include <sys/termios.h>

#include <dev/cons.h>

#include <uvm/uvm_extern.h>

#include <arm/db_machdep.h>
#include <arm/arm32/machdep.h>

#include <machine/autoconf.h>
#include <machine/bootconfig.h>

#include <arm/cortex/scu_reg.h>
#include <arm/cortex/a9tmr_var.h>

#include <arm/zynq/zynq7000_var.h>
#include <arm/zynq/zynq_uartreg.h>
#include <arm/zynq/zynq_uartvar.h>

#include <evbarm/zynq/platform.h>

#ifdef VERBOSE_INIT_ARM
#define VPRINTF(...)	printf(__VA_ARGS__)
#else
#define VPRINTF(...)	__nothing
#endif

extern int _end[];
extern int KERNEL_BASE_phys[];
extern int KERNEL_BASE_virt[];

BootConfig bootconfig;
static char bootargs[MAX_BOOT_STRING];
char *boot_args = NULL;

/* filled in before cleaning bss. keep in .data */
u_int uboot_args[4] __attribute__((__section__(".data")));

/*
 * Macros to translate between physical and virtual for a subset of the
 * kernel address space.  *Not* for general use.
 */
#ifndef CONADDR
#define CONADDR	(UART1_BASE)
#endif
#ifndef CONSPEED
#define CONSPEED B115200
#endif
#ifndef CONMODE
#define CONMODE ((TTYDEF_CFLAG & ~(CSIZE | CSTOPB | PARENB)) | CS8) /* 8N1 */
#endif

static const bus_addr_t comcnaddr = (bus_addr_t)CONADDR;
static const int comcnspeed = CONSPEED;
static const int comcnmode = CONMODE | CLOCAL;

void zynq_platform_early_putchar(char);

#ifdef KGDB
#include <sys/kgdb.h>
#endif

static void
earlyconsputc(dev_t dev, int c)
{
	uartputc(c);
}

static int
earlyconsgetc(dev_t dev)
{
	return -1;
}

static struct consdev earlycons = {
	.cn_putc = earlyconsputc,
	.cn_getc = earlyconsgetc,
	.cn_pollc = nullcnpollc,
};

/*
 * Static device mappings. These peripheral registers are mapped at
 * fixed virtual addresses very early in initarm() so that we can use
 * them while booting the kernel, and stay at the same address
 * throughout whole kernel's life time.
 *
 * We use this table twice; once with bootstrap page table, and once
 * with kernel's page table which we build up in initarm().
 *
 * Since we map these registers into the bootstrap page table using
 * pmap_devmap_bootstrap() which calls pmap_map_chunk(), we map
 * registers segment-aligned and segment-rounded in order to avoid
 * using the 2nd page tables.
 */

static const struct pmap_devmap devmap[] = {
	{
		KERNEL_IO_IOREG_VBASE,
		ZYNQ7000_IOREG_PBASE,		/* 0xe0000000 */
		ZYNQ7000_IOREG_SIZE,		/* 2MB */
		VM_PROT_READ|VM_PROT_WRITE,
		PTE_NOCACHE,
	},
	{
		KERNEL_IO_ARMCORE_VBASE,
		ZYNQ7000_ARMCORE_PBASE,		/* 0xf8f00000 */
		ZYNQ7000_ARMCORE_SIZE,		/* 1MB */
		VM_PROT_READ|VM_PROT_WRITE,
		PTE_NOCACHE,
	},
	{
		KERNEL_IO_OCM_VBASE,
		ZYNQ7000_OCM_PBASE,		/* 0xfff00000 */
		ZYNQ7000_OCM_SIZE,		/* 1MB */
		VM_PROT_READ|VM_PROT_WRITE,
		PTE_NOCACHE,
	},
	{ 0, 0, 0, 0, 0 }
};

void __noasan
zynq_platform_early_putchar(char c)
{
#define CONADDR_VA (CONADDR - ZYNQ7000_IOREG_PBASE + KERNEL_IO_IOREG_VBASE)
	volatile uint32_t *uartaddr = cpu_earlydevice_va_p() ?
	    (volatile uint32_t *)CONADDR_VA :
	    (volatile uint32_t *)CONADDR;

	int timo = 150000;

	while ((uartaddr[UART_CHANNEL_STS / 4] & STS_TEMPTY) == 0) {
		if (--timo == 0)
			break;
	}

	uartaddr[UART_TX_RX_FIFO / 4] = c;

	timo = 150000;
	while ((uartaddr[UART_CHANNEL_STS / 4] & STS_TEMPTY) == 0) {
		if (--timo == 0)
			break;
	}
}

static int
zynq_mpstart(void)
{
	int ret = 0;
#ifdef MULTIPROCESSOR
	/*
	 * Invalidate all SCU cache tags. That is, for all cores (0-3)
	 */
	bus_space_write_4(zynq7000_armcore_bst, zynq7000_armcore_bsh,
	    ARMCORE_SCU_BASE + SCU_INV_ALL_REG, 0xffff);

	uint32_t scu_ctl = bus_space_read_4(zynq7000_armcore_bst,
	    zynq7000_armcore_bsh, ARMCORE_SCU_BASE + SCU_CTL);
	scu_ctl |= SCU_CTL_SCU_ENA;
	bus_space_write_4(zynq7000_armcore_bst, zynq7000_armcore_bsh,
	    ARMCORE_SCU_BASE + SCU_CTL, scu_ctl);

	armv7_dcache_wbinv_all();

	bus_space_tag_t bst = &zynq_bs_tag;
	bus_space_handle_t bsh;
	int error = bus_space_map(bst, ZYNQ7000_CPU1_ENTRY,
	    ZYNQ7000_CPU1_ENTRY_SZ, 0, &bsh);
	if (error)
		panic("%s: Couldn't map OCM", __func__);

	/* Write start address for CPU1. */
	bus_space_write_4(bst, bsh, 0, KERN_VTOPHYS((vaddr_t)cpu_mpstart));

	bus_space_unmap(bst, bsh, ZYNQ7000_CPU1_ENTRY_SZ);

	dsb(sy);
	sev();

	u_int cpuindex = 1;
	u_int i;
	for (i = 0x10000000; i > 0; i--) {
		if (cpu_hatched_p(cpuindex))
			break;
	}

	if (i == 0) {
		ret++;
		aprint_error("cpu%d: WARNING: AP failed to start\n",
		    cpuindex);
	}

#endif /* MULTIPROCESSOR */
	return ret;
}


/*
 * vaddr_t initarm(...)
 *
 * Initial entry point on startup. This gets called before main() is
 * entered.
 * It should be responsible for setting up everything that must be
 * in place when main is called.
 * This includes
 *   Taking a copy of the boot configuration structure.
 *   Initialising the physical console so characters can be printed.
 *   Setting up page tables for the kernel
 */
vaddr_t
initarm(void *arg)
{
	/*
	 * Heads up ... Setup the CPU / MMU / TLB functions
	 */
	if (set_cpufuncs())		// starts PMC counter
		panic("cpu not recognized!");

	cn_tab = &earlycons;

	extern char ARM_BOOTSTRAP_LxPT[];
	pmap_devmap_bootstrap((vaddr_t)ARM_BOOTSTRAP_LxPT, devmap);

	zynq7000_bootstrap(KERNEL_IO_IOREG_VBASE);

#ifdef MULTIPROCESSOR
	uint32_t scu_cfg = bus_space_read_4(zynq7000_armcore_bst,
	    zynq7000_armcore_bsh, ARMCORE_SCU_BASE + SCU_CFG);
	arm_cpu_max = (scu_cfg & SCU_CFG_CPUMAX) + 1;
	membar_producer();
#endif /* MULTIPROCESSOR */
	consinit();

	cpu_domains((DOMAIN_CLIENT << (PMAP_DOMAIN_KERNEL*2)) | DOMAIN_CLIENT);

#ifdef	NO_POWERSAVE
	cpu_do_powersave = 0;
#endif

	cortex_pmc_ccnt_init();

	printf("\nuboot arg = %#x, %#x, %#x, %#x\n",
	    uboot_args[0], uboot_args[1], uboot_args[2], uboot_args[3]);

	/* Talk to the user */
	printf("\nNetBSD/evbarm (" ___STRING(EVBARM_BOARDTYPE) ") booting ...\n");

#ifdef BOOT_ARGS
	char mi_bootargs[] = BOOT_ARGS;
	parse_mi_bootargs(mi_bootargs);
#endif /* BOOT_ARGS */
	bootargs[0] = '\0';

	VPRINTF("initarm: Configuring system");
	VPRINTF(", CLIDR=%010o CTR=%#x",
	    armreg_clidr_read(), armreg_ctr_read());
	VPRINTF("\n");

	psize_t memsize = zynq7000_memprobe();
#ifdef MEMSIZE
	if ((memsize >> 20) > MEMSIZE)
		memsize = MEMSIZE*1024*1024;
#endif

	bootconfig.dramblocks = 1;
	bootconfig.dram[0].address = ZYNQ7000_DDR_PBASE;
	bootconfig.dram[0].pages = memsize / PAGE_SIZE;

	arm32_bootmem_init(bootconfig.dram[0].address,
	    bootconfig.dram[0].pages * PAGE_SIZE, (paddr_t)KERNEL_BASE_phys);

	/*
	 * This is going to do all the hard work of setting up the first and
	 * and second level page tables.  Pages of memory will be allocated
	 * and mapped for other structures that are required for system
	 * operation.  When it returns, physical_freestart and free_pages will
	 * have been updated to reflect the allocations that were made.  In
	 * addition, kernel_l1pt, kernel_pt_table[], systempage, irqstack,
	 * abtstack, undstack, kernelstack, msgbufphys will be set to point to
	 * the memory that was allocated for them.
	 */
	arm32_kernel_vm_init(KERNEL_VM_BASE, ARM_VECTORS_HIGH, 0, devmap, false);

	/* we've a specific device_register routine */
	evbarm_device_register = zynq7000_device_register;

	vaddr_t sp = initarm_common(KERNEL_VM_BASE, KERNEL_VM_SIZE, NULL, 0);

	/*
	 * initarm_common flushes cache if required before AP start
	 */
	VPRINTF("mpstart\n");
	zynq_mpstart();

	return sp;
}

void
consinit(void)
{
	static bool consinit_called = false;

	if (consinit_called)
		return;
	consinit_called = true;

	zynquart_cons_attach(&zynq_bs_tag, comcnaddr, comcnspeed, comcnmode);
}<|MERGE_RESOLUTION|>--- conflicted
+++ resolved
@@ -1,8 +1,4 @@
-<<<<<<< HEAD
-/*	$NetBSD: zynq_machdep.c,v 1.16 2020/12/03 07:45:53 skrll Exp $	*/
-=======
 /*	$NetBSD: zynq_machdep.c,v 1.17 2021/03/20 05:58:23 skrll Exp $	*/
->>>>>>> 9e014010
 /*-
  * Copyright (c) 2012 The NetBSD Foundation, Inc.
  * All rights reserved.
@@ -33,11 +29,7 @@
  */
 
 #include <sys/cdefs.h>
-<<<<<<< HEAD
-__KERNEL_RCSID(0, "$NetBSD: zynq_machdep.c,v 1.16 2020/12/03 07:45:53 skrll Exp $");
-=======
 __KERNEL_RCSID(0, "$NetBSD: zynq_machdep.c,v 1.17 2021/03/20 05:58:23 skrll Exp $");
->>>>>>> 9e014010
 
 #include "opt_evbarm_boardtype.h"
 #include "opt_arm_debug.h"
