--- conflicted
+++ resolved
@@ -131,11 +131,7 @@
  */
 
 #include <sys/cdefs.h>
-<<<<<<< HEAD
-__KERNEL_RCSID(0, "$NetBSD: mini2440_machdep.c,v 1.10 2016/12/22 14:47:55 cherry Exp $");
-=======
 __KERNEL_RCSID(0, "$NetBSD: mini2440_machdep.c,v 1.11 2018/07/31 06:46:27 skrll Exp $");
->>>>>>> b2b84690
 
 #include "opt_arm_debug.h"
 #include "opt_ddb.h"
