--- conflicted
+++ resolved
@@ -1,8 +1,4 @@
-<<<<<<< HEAD
-/*	$NetBSD: g42xxeb_machdep.c,v 1.30 2016/12/22 14:47:55 cherry Exp $ */
-=======
 /*	$NetBSD: g42xxeb_machdep.c,v 1.31 2018/07/31 06:46:26 skrll Exp $ */
->>>>>>> b2b84690
 
 /*
  * Copyright (c) 2002, 2003, 2004, 2005  Genetec Corporation.  
