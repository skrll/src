--- conflicted
+++ resolved
@@ -245,19 +245,11 @@
 			if (cpu_hatched_p(cpuindex)) {
 				hatched |= __BIT(cpuindex);
 				break;
-<<<<<<< HEAD
-	}
-	for (size_t i = 1; i < arm_cpu_max; i++) {
-		if (cpu_hatched_p((i)) {
-			printf("%s: warning: cpu%zu failed to hatch\n",
-			    __func__, i);
-=======
 			}
 		}
 
 		if (i == 0) {
 			aprint_error("cpu%d: WARNING: AP failed to start\n", cpuindex);
->>>>>>> 75022e83
 		}
 
 		cpuindex++;
