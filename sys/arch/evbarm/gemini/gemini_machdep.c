<<<<<<< HEAD
/*	$NetBSD: gemini_machdep.c,v 1.24 2016/12/30 07:35:14 rin Exp $	*/
=======
/*	$NetBSD: gemini_machdep.c,v 1.26 2018/07/31 06:46:26 skrll Exp $	*/
>>>>>>> b2b84690

/* adapted from:
 *	NetBSD: sdp24xx_machdep.c,v 1.4 2008/08/27 11:03:10 matt Exp
 */

/*
 * Machine dependent functions for kernel setup for TI OSK5912 board.
 * Based on lubbock_machdep.c which in turn was based on iq80310_machhdep.c
 *
 * Copyright (c) 2002, 2003, 2005  Genetec Corporation.  All rights reserved.
 * Written by Hiroyuki Bessho for Genetec Corporation.
 *
 * Redistribution and use in source and binary forms, with or without
 * modification, are permitted provided that the following conditions
 * are met:
 * 1. Redistributions of source code must retain the above copyright
 *    notice, this list of conditions and the following disclaimer.
 * 2. Redistributions in binary form must reproduce the above copyright
 *    notice, this list of conditions and the following disclaimer in the
 *    documentation and/or other materials provided with the distribution.
 * 3. The name of Genetec Corporation may not be used to endorse or
 *    promote products derived from this software without specific prior
 *    written permission.
 *
 * THIS SOFTWARE IS PROVIDED BY GENETEC CORPORATION ``AS IS'' AND
 * ANY EXPRESS OR IMPLIED WARRANTIES, INCLUDING, BUT NOT LIMITED
 * TO, THE IMPLIED WARRANTIES OF MERCHANTABILITY AND FITNESS FOR A PARTICULAR
 * PURPOSE ARE DISCLAIMED.  IN NO EVENT SHALL GENETEC CORPORATION
 * BE LIABLE FOR ANY DIRECT, INDIRECT, INCIDENTAL, SPECIAL, EXEMPLARY, OR
 * CONSEQUENTIAL DAMAGES (INCLUDING, BUT NOT LIMITED TO, PROCUREMENT OF
 * SUBSTITUTE GOODS OR SERVICES; LOSS OF USE, DATA, OR PROFITS; OR BUSINESS
 * INTERRUPTION) HOWEVER CAUSED AND ON ANY THEORY OF LIABILITY, WHETHER IN
 * CONTRACT, STRICT LIABILITY, OR TORT (INCLUDING NEGLIGENCE OR OTHERWISE)
 * ARISING IN ANY WAY OUT OF THE USE OF THIS SOFTWARE, EVEN IF ADVISED OF THE
 * POSSIBILITY OF SUCH DAMAGE.
 *
 * Copyright (c) 2001 Wasabi Systems, Inc.
 * All rights reserved.
 *
 * Written by Jason R. Thorpe for Wasabi Systems, Inc.
 *
 * Redistribution and use in source and binary forms, with or without
 * modification, are permitted provided that the following conditions
 * are met:
 * 1. Redistributions of source code must retain the above copyright
 *    notice, this list of conditions and the following disclaimer.
 * 2. Redistributions in binary form must reproduce the above copyright
 *    notice, this list of conditions and the following disclaimer in the
 *    documentation and/or other materials provided with the distribution.
 * 3. All advertising materials mentioning features or use of this software
 *    must display the following acknowledgement:
 *	This product includes software developed for the NetBSD Project by
 *	Wasabi Systems, Inc.
 * 4. The name of Wasabi Systems, Inc. may not be used to endorse
 *    or promote products derived from this software without specific prior
 *    written permission.
 *
 * THIS SOFTWARE IS PROVIDED BY WASABI SYSTEMS, INC. ``AS IS'' AND
 * ANY EXPRESS OR IMPLIED WARRANTIES, INCLUDING, BUT NOT LIMITED
 * TO, THE IMPLIED WARRANTIES OF MERCHANTABILITY AND FITNESS FOR A PARTICULAR
 * PURPOSE ARE DISCLAIMED.  IN NO EVENT SHALL WASABI SYSTEMS, INC
 * BE LIABLE FOR ANY DIRECT, INDIRECT, INCIDENTAL, SPECIAL, EXEMPLARY, OR
 * CONSEQUENTIAL DAMAGES (INCLUDING, BUT NOT LIMITED TO, PROCUREMENT OF
 * SUBSTITUTE GOODS OR SERVICES; LOSS OF USE, DATA, OR PROFITS; OR BUSINESS
 * INTERRUPTION) HOWEVER CAUSED AND ON ANY THEORY OF LIABILITY, WHETHER IN
 * CONTRACT, STRICT LIABILITY, OR TORT (INCLUDING NEGLIGENCE OR OTHERWISE)
 * ARISING IN ANY WAY OUT OF THE USE OF THIS SOFTWARE, EVEN IF ADVISED OF THE
 * POSSIBILITY OF SUCH DAMAGE.
 *
 * Copyright (c) 1997,1998 Mark Brinicombe.
 * Copyright (c) 1997,1998 Causality Limited.
 * All rights reserved.
 *
 * Redistribution and use in source and binary forms, with or without
 * modification, are permitted provided that the following conditions
 * are met:
 * 1. Redistributions of source code must retain the above copyright
 *    notice, this list of conditions and the following disclaimer.
 * 2. Redistributions in binary form must reproduce the above copyright
 *    notice, this list of conditions and the following disclaimer in the
 *    documentation and/or other materials provided with the distribution.
 * 3. All advertising materials mentioning features or use of this software
 *    must display the following acknowledgement:
 *	This product includes software developed by Mark Brinicombe
 *	for the NetBSD Project.
 * 4. The name of the company nor the name of the author may be used to
 *    endorse or promote products derived from this software without specific
 *    prior written permission.
 *
 * THIS SOFTWARE IS PROVIDED BY THE AUTHOR ``AS IS'' AND ANY EXPRESS OR IMPLIED
 * WARRANTIES, INCLUDING, BUT NOT LIMITED TO, THE IMPLIED WARRANTIES OF
 * MERCHANTABILITY AND FITNESS FOR A PARTICULAR PURPOSE ARE DISCLAIMED.
 * IN NO EVENT SHALL THE AUTHOR OR CONTRIBUTORS BE LIABLE FOR ANY DIRECT,
 * INDIRECT, INCIDENTAL, SPECIAL, EXEMPLARY, OR CONSEQUENTIAL DAMAGES
 * (INCLUDING, BUT NOT LIMITED TO, PROCUREMENT OF SUBSTITUTE GOODS OR
 * SERVICES; LOSS OF USE, DATA, OR PROFITS; OR BUSINESS INTERRUPTION)
 * HOWEVER CAUSED AND ON ANY THEORY OF LIABILITY, WHETHER IN CONTRACT, STRICT
 * LIABILITY, OR TORT (INCLUDING NEGLIGENCE OR OTHERWISE) ARISING IN ANY WAY
 * OUT OF THE USE OF THIS SOFTWARE, EVEN IF ADVISED OF THE POSSIBILITY OF
 * SUCH DAMAGE.
 *
 * Copyright (c) 2007 Microsoft
 * All rights reserved.
 *
 * Redistribution and use in source and binary forms, with or without
 * modification, are permitted provided that the following conditions
 * are met:
 * 1. Redistributions of source code must retain the above copyright
 *    notice, this list of conditions and the following disclaimer.
 * 2. Redistributions in binary form must reproduce the above copyright
 *    notice, this list of conditions and the following disclaimer in the
 *    documentation and/or other materials provided with the distribution.
 * 3. All advertising materials mentioning features or use of this software
 *    must display the following acknowledgement:
 *	This product includes software developed by Microsoft
 *
 * THIS SOFTWARE IS PROVIDED BY THE AUTHOR ``AS IS'' AND ANY EXPRESS OR IMPLIED
 * WARRANTIES, INCLUDING, BUT NOT LIMITED TO, THE IMPLIED WARRANTIES OF
 * MERCHANTABILITY AND FITNESS FOR A PARTICULAR PURPOSE ARE DISCLAIMED.
 * IN NO EVENT SHALL THE AUTHOR OR CONTRIBUTERS BE LIABLE FOR ANY DIRECT,
 * INDIRECT, INCIDENTAL, SPECIAL, EXEMPLARY, OR CONSEQUENTIAL DAMAGES
 * (INCLUDING, BUT NOT LIMITED TO, PROCUREMENT OF SUBSTITUTE GOODS OR
 * SERVICES; LOSS OF USE, DATA, OR PROFITS; OR BUSINESS INTERRUPTION)
 * HOWEVER CAUSED AND ON ANY THEORY OF LIABILITY, WHETHER IN CONTRACT, STRICT
 * LIABILITY, OR TORT (INCLUDING NEGLIGENCE OR OTHERWISE) ARISING IN ANY WAY
 * OUT OF THE USE OF THIS SOFTWARE, EVEN IF ADVISED OF THE POSSIBILITY OF
 * SUCH DAMAGE.
 */

#include <sys/cdefs.h>
<<<<<<< HEAD
__KERNEL_RCSID(0, "$NetBSD: gemini_machdep.c,v 1.24 2016/12/30 07:35:14 rin Exp $");
=======
__KERNEL_RCSID(0, "$NetBSD: gemini_machdep.c,v 1.26 2018/07/31 06:46:26 skrll Exp $");
>>>>>>> b2b84690

#include "opt_arm_debug.h"
#include "opt_machdep.h"
#include "opt_ddb.h"
#include "opt_kgdb.h"
#include "opt_md.h"
#include "opt_com.h"
#include "opt_gemini.h"
#include "geminiwdt.h"
#include "geminiipm.h"

#include <sys/param.h>
#include <sys/device.h>
#include <sys/systm.h>
#include <sys/kernel.h>
#include <sys/exec.h>
#include <sys/proc.h>
#include <sys/msgbuf.h>
#include <sys/reboot.h>
#include <sys/termios.h>
#include <sys/ksyms.h>
#include <sys/bus.h>
#include <sys/cpu.h>
#include <sys/conf.h>

#include <uvm/uvm_extern.h>

#include <dev/cons.h>
#include <dev/md.h>

#include <machine/db_machdep.h>
#include <ddb/db_sym.h>
#include <ddb/db_extern.h>
#ifdef KGDB
#include <sys/kgdb.h>
#endif

#include <arm/locore.h>
#include <arm/undefined.h>

#include <arm/arm32/machdep.h>

#include <machine/bootconfig.h>

#include <arm/gemini/gemini_reg.h>
#include <arm/gemini/gemini_var.h>
#include <arm/gemini/gemini_wdtvar.h>
#include <arm/gemini/gemini_com.h>
#include <arm/gemini/lpc_com.h>

#include <evbarm/gemini/gemini.h>

#if defined(VERBOSE_INIT_ARM)
# define GEMINI_PUTCHAR(c)	gemini_putchar(c)
# define GEMINI_PUTHEX(n)	gemini_puthex(n)
#else	/* VERBOSE_INIT_ARM */
# define GEMINI_PUTCHAR(c)
# define GEMINI_PUTHEX(n)
#endif	/* VERBOSE_INIT_ARM */

BootConfig bootconfig;		/* Boot config storage */
char *boot_args = NULL;
char *boot_file = NULL;

/* Physical address of the beginning of SDRAM. */
paddr_t physical_start;
/* Physical address of the first byte after the end of SDRAM. */
paddr_t physical_end;

/* Same things, but for the free (unused by the kernel) memory. */
static paddr_t physical_freestart, physical_freeend;
static u_int free_pages;

/* Physical address of the message buffer. */
paddr_t msgbufphys;

extern char KERNEL_BASE_phys[];
extern char KERNEL_BASE_virt[];
extern char etext[], __data_start[], _edata[], __bss_start[], __bss_end__[];
extern char _end[];

#define KERNEL_PT_SYS		0	/* Page table for mapping proc0 zero page */
#define KERNEL_PT_KERNEL	1	/* Page table for mapping kernel */
#define	KERNEL_PT_KERNEL_NUM	4
#define KERNEL_PT_VMDATA	(KERNEL_PT_KERNEL+KERNEL_PT_KERNEL_NUM)
				        /* Page tables for mapping kernel VM */
#define	KERNEL_PT_VMDATA_NUM	4	/* start with 16MB of KVM */
#define NUM_KERNEL_PTS		(KERNEL_PT_VMDATA + KERNEL_PT_VMDATA_NUM)

pv_addr_t kernel_pt_table[NUM_KERNEL_PTS];


#if (NGEMINIIPM > 0)
pv_addr_t ipmq_pt;		/* L2 Page table for mapping IPM queues */
#if defined(DEBUG) || 1
unsigned long gemini_ipmq_pbase = GEMINI_IPMQ_PBASE;
unsigned long gemini_ipmq_vbase = GEMINI_IPMQ_VBASE;
#endif	/* DEBUG */
#endif	/* NGEMINIIPM > 0 */


/*
 * Macros to translate between physical and virtual for a subset of the
 * kernel address space.  *Not* for general use.
 */
#define KERNEL_BASE_PHYS ((paddr_t)&KERNEL_BASE_phys)

#define KERN_VTOPHYS(va) \
	((paddr_t)((vaddr_t)va - KERNEL_BASE + GEMINI_DRAM_BASE))
#define KERN_PHYSTOV(pa) \
	((vaddr_t)((paddr_t)pa - GEMINI_DRAM_BASE + KERNEL_BASE))

/* Prototypes */

void gemini_intr_init(bus_space_tag_t);
void consinit(void);
#ifdef KGDB
static void kgdb_port_init(void);
#endif

static void setup_real_page_tables(void);
static void init_clocks(void);

bs_protos(bs_notimpl);

#include "com.h"
#if NCOM > 0
#include <dev/ic/comreg.h>
#include <dev/ic/comvar.h>
#endif


static void gemini_global_reset(void) __attribute__ ((noreturn));
static void gemini_cpu1_start(void);
static void gemini_memchk(void);

static void
gemini_global_reset(void)
{
#if defined(GEMINI_MASTER) || defined(GEMINI_SINGLE)
	volatile uint32_t *rp;
	uint32_t r;

	rp = (volatile uint32_t *)
		(GEMINI_GLOBAL_VBASE + GEMINI_GLOBAL_RESET_CTL);
	r = *rp;
	r |= GLOBAL_RESET_GLOBAL;
	*rp = r;
#endif
	for(;;);
	/* NOTREACHED */
}

static void
gemini_cpu1_start(void)
{
#ifdef GEMINI_MASTER
	volatile uint32_t *rp;
	uint32_t r;

	rp = (volatile uint32_t *)
		(GEMINI_GLOBAL_VBASE + GEMINI_GLOBAL_RESET_CTL);
	r = *rp;
	r &= ~GLOBAL_RESET_CPU1;
	*rp = r;
#endif
}

static void
gemini_memchk(void)
{
	volatile uint32_t *rp;
	uint32_t r;
	uint32_t base;
	uint32_t size;

	rp = (volatile uint32_t *)
		(GEMINI_DRAMC_VBASE + GEMINI_DRAMC_RMCR);
	r = *rp;
	base = (r & DRAMC_RMCR_RMBAR) >> DRAMC_RMCR_RMBAR_SHFT;
	size = (r & DRAMC_RMCR_RMSZR) >> DRAMC_RMCR_RMSZR_SHFT;
#if defined(GEMINI_SINGLE)
	if (r != 0)
		panic("%s: RMCR %#x, MEMSIZE %d mismatch\n",
			__FUNCTION__, r, MEMSIZE);
#elif defined(GEMINI_MASTER)
	if (base != MEMSIZE)
		panic("%s: RMCR %#x, MEMSIZE %d mismatch\n",
			__FUNCTION__, r, MEMSIZE);
#elif defined(GEMINI_SLAVE)
	if (size != MEMSIZE)
		panic("%s: RMCR %#x, MEMSIZE %d mismatch\n",
			__FUNCTION__, r, MEMSIZE);
#endif
#if defined(VERBOSE_INIT_ARM) || 1
	printf("DRAM Remap: base=%dMB, size=%dMB\n", base, size);
#endif
}

/*
 * void cpu_reboot(int howto, char *bootstr)
 *
 * Reboots the system
 *
 * Deal with any syncing, unmounting, dumping and shutdown hooks,
 * then reset the CPU.
 */
void
cpu_reboot(int howto, char *bootstr)
{
	extern struct geminitmr_softc *ref_sc;

#ifdef DIAGNOSTIC
	/* info */
	printf("boot: howto=%08x curproc=%p\n", howto, curproc);
#endif

	/*
	 * If we are still cold then hit the air brakes
	 * and crash to earth fast
	 */
	if (cold) {
		doshutdownhooks();
		pmf_system_shutdown(boothowto);
		printf("The operating system has halted.\n");
		printf("Please press any key to reboot.\n\n");
		cngetc();
		printf("rebooting...\n");
		if (ref_sc != NULL)
			delay(2000);			/* cnflush(); */
		gemini_global_reset();
		/*NOTREACHED*/
	}

	/* Disable console buffering */
	cnpollc(1);

	/*
	 * If RB_NOSYNC was not specified sync the discs.
	 * Note: Unless cold is set to 1 here, syslogd will die during the
	 * unmount.  It looks like syslogd is getting woken up only to find
	 * that it cannot page part of the binary in as the filesystem has
	 * been unmounted.
	 */
	if (!(howto & RB_NOSYNC))
		bootsync();

	/* Say NO to interrupts */
	splhigh();

	/* Do a dump if requested. */
	if ((howto & (RB_DUMP | RB_HALT)) == RB_DUMP)
		dumpsys();

	/* Run any shutdown hooks */
	doshutdownhooks();

	pmf_system_shutdown(boothowto);

	/* Make sure IRQ's are disabled */
	IRQdisable;

	if (howto & RB_HALT) {
		printf("The operating system has halted.\n");
		printf("Please press any key to reboot.\n\n");
		cngetc();
	}

	printf("rebooting...\n");
	if (ref_sc != NULL)
		delay(2000);			/* cnflush(); */
	gemini_global_reset();
	/*NOTREACHED*/
}

/*
 * Static device mappings. These peripheral registers are mapped at
 * fixed virtual addresses very early in initarm() so that we can use
 * them while booting the kernel, and stay at the same address
 * throughout whole kernel's life time.
 *
 * We use this table twice; once with bootstrap page table, and once
 * with kernel's page table which we build up in initarm().
 *
 * Since we map these registers into the bootstrap page table using
 * pmap_devmap_bootstrap() which calls pmap_map_chunk(), we map
 * registers segment-aligned and segment-rounded in order to avoid
 * using the 2nd page tables.
 */

#define	_A(a)	((a) & ~L1_S_OFFSET)
#define	_S(s)	(((s) + L1_S_SIZE - 1) & ~(L1_S_SIZE-1))

static const struct pmap_devmap devmap[] = {
	/* Global regs */
	{
		.pd_va = _A(GEMINI_GLOBAL_VBASE),
		.pd_pa = _A(GEMINI_GLOBAL_BASE),
		.pd_size = _S(L1_S_SIZE),
		.pd_prot = VM_PROT_READ|VM_PROT_WRITE,
		.pd_cache = PTE_NOCACHE
	},

	/* Watchdog */
	{
		.pd_va = _A(GEMINI_WATCHDOG_VBASE),
		.pd_pa = _A(GEMINI_WATCHDOG_BASE),
		.pd_size = _S(L1_S_SIZE),
		.pd_prot = VM_PROT_READ|VM_PROT_WRITE,
		.pd_cache = PTE_NOCACHE
	},

	/* UART */
	{
		.pd_va = _A(GEMINI_UART_VBASE),
		.pd_pa = _A(GEMINI_UART_BASE),
		.pd_size = _S(L1_S_SIZE),
		.pd_prot = VM_PROT_READ|VM_PROT_WRITE,
		.pd_cache = PTE_NOCACHE
	},

	/* LPCHC */
	{
		.pd_va = _A(GEMINI_LPCHC_VBASE),
		.pd_pa = _A(GEMINI_LPCHC_BASE),
		.pd_size = _S(L1_S_SIZE),
		.pd_prot = VM_PROT_READ|VM_PROT_WRITE,
		.pd_cache = PTE_NOCACHE
	},

	/* LPCIO */
	{
		.pd_va = _A(GEMINI_LPCIO_VBASE),
		.pd_pa = _A(GEMINI_LPCIO_BASE),
		.pd_size = _S(L1_S_SIZE),
		.pd_prot = VM_PROT_READ|VM_PROT_WRITE,
		.pd_cache = PTE_NOCACHE
	},

	/* Timers */
	{
		.pd_va = _A(GEMINI_TIMER_VBASE),
		.pd_pa = _A(GEMINI_TIMER_BASE),
		.pd_size = _S(L1_S_SIZE),
		.pd_prot = VM_PROT_READ|VM_PROT_WRITE,
		.pd_cache = PTE_NOCACHE
	},

	/* DRAM Controller */
	{
		.pd_va = _A(GEMINI_DRAMC_VBASE),
		.pd_pa = _A(GEMINI_DRAMC_BASE),
		.pd_size = _S(L1_S_SIZE),
		.pd_prot = VM_PROT_READ|VM_PROT_WRITE,
		.pd_cache = PTE_NOCACHE
	},

#if defined(MEMORY_DISK_DYNAMIC) 
	/* Ramdisk */
	{
		.pd_va = _A(GEMINI_RAMDISK_VBASE),
		.pd_pa = _A(GEMINI_RAMDISK_PBASE),
		.pd_size = _S(GEMINI_RAMDISK_SIZE),
		.pd_prot = VM_PROT_READ|VM_PROT_WRITE,
		.pd_cache = PTE_NOCACHE
	}, 
#endif

	{0}	/* list terminator */
};

#undef	_A
#undef	_S

#ifdef DDB
static void gemini_db_trap(int where)
{
#if  NGEMINIWDT > 0
	static int oldwatchdogstate;

	if (where) {
		oldwatchdogstate = geminiwdt_enable(0);
	} else {
		geminiwdt_enable(oldwatchdogstate);
	}
#endif
}
#endif

#if defined(VERBOSE_INIT_ARM) || 1
void gemini_putchar(char c);
void
gemini_putchar(char c)
{
	unsigned char *com0addr = (unsigned char *)GEMINI_UART_VBASE;
	int timo = 150000;

	while ((com0addr[COM_REG_LSR * 4] & LSR_TXRDY) == 0)
		if (--timo == 0)
			break;

	com0addr[COM_REG_TXDATA] = c;

	while ((com0addr[COM_REG_LSR * 4] & LSR_TSRE) == 0)
		if (--timo == 0)
			break;
}

void gemini_puthex(unsigned int);
void
gemini_puthex(unsigned int val)
{
	char hexc[] = "0123456789abcdef";

	gemini_putchar('0');
	gemini_putchar('x');
	gemini_putchar(hexc[(val >> 28) & 0xf]);
	gemini_putchar(hexc[(val >> 24) & 0xf]);
	gemini_putchar(hexc[(val >> 20) & 0xf]);
	gemini_putchar(hexc[(val >> 16) & 0xf]);
	gemini_putchar(hexc[(val >> 12) & 0xf]);
	gemini_putchar(hexc[(val >> 8) & 0xf]);
	gemini_putchar(hexc[(val >> 4) & 0xf]);
	gemini_putchar(hexc[(val >> 0) & 0xf]);
}
#endif	/* VERBOSE_INIT_ARM */

/*
 * u_int initarm(...)
 *
 * Initial entry point on startup. This gets called before main() is
 * entered.
 * It should be responsible for setting up everything that must be
 * in place when main is called.
 * This includes
 *   Taking a copy of the boot configuration structure.
 *   Initialising the physical console so characters can be printed.
 *   Setting up page tables for the kernel
 *   Relocating the kernel to the bottom of physical memory
 */
u_int
initarm(void *arg)
{
	GEMINI_PUTCHAR('0');

	/*
	 * start cpu#1 now
	 */
	gemini_cpu1_start();

	/*
	 * When we enter here, we are using a temporary first level
	 * translation table with section entries in it to cover the OBIO
	 * peripherals and SDRAM.  The temporary first level translation table
	 * is at the end of SDRAM.
	 */

	/* Heads up ... Setup the CPU / MMU / TLB functions. */
	GEMINI_PUTCHAR('1');
	if (set_cpufuncs())
		panic("cpu not recognized!");

	GEMINI_PUTCHAR('2');
	init_clocks();
	GEMINI_PUTCHAR('3');

	/* The console is going to try to map things.  Give pmap a devmap. */
	pmap_devmap_register(devmap);
	GEMINI_PUTCHAR('4');
	consinit();
	GEMINI_PUTCHAR('5');
#ifdef KGDB
	kgdb_port_init();
#endif

	/* Talk to the user */
	printf("\nNetBSD/evbarm (gemini) booting ...\n");

#ifdef BOOT_ARGS
	char mi_bootargs[] = BOOT_ARGS;
	parse_mi_bootargs(mi_bootargs);
#endif

#ifdef VERBOSE_INIT_ARM
	printf("initarm: Configuring system ...\n");
#endif

	/*
	 * Set up the variables that define the availability of physical
	 * memory.
	 */
	gemini_memchk();
	physical_start = GEMINI_DRAM_BASE;
#define	MEMSIZE_BYTES 	(MEMSIZE * 1024 * 1024)
	physical_end = (physical_start & ~(0x400000-1)) + MEMSIZE_BYTES;
	physmem = (physical_end - physical_start) / PAGE_SIZE;

	/* Fake bootconfig structure for the benefit of pmap.c. */
	bootconfig.dramblocks = 1;
	bootconfig.dram[0].address = physical_start;
	bootconfig.dram[0].pages = physmem;

	/*
	 * Our kernel is at the beginning of memory, so set our free space to
	 * all the memory after the kernel.
	 */
	physical_freestart = KERN_VTOPHYS(round_page((vaddr_t) _end));
	physical_freeend = physical_end;
	free_pages = (physical_freeend - physical_freestart) / PAGE_SIZE;

	/*
	 * This is going to do all the hard work of setting up the first and
	 * and second level page tables.  Pages of memory will be allocated
	 * and mapped for other structures that are required for system
	 * operation.  When it returns, physical_freestart and free_pages will
	 * have been updated to reflect the allocations that were made.  In
	 * addition, kernel_l1pt, kernel_pt_table[], systempage, irqstack,
	 * abtstack, undstack, kernelstack, msgbufphys will be set to point to
	 * the memory that was allocated for them.
	 */
	setup_real_page_tables();

	/*
	 * Moved from cpu_startup() as data_abort_handler() references
	 * this during uvm init.
	 */
	uvm_lwp_setuarea(&lwp0, kernelstack.pv_va);

#ifdef VERBOSE_INIT_ARM
	printf("bootstrap done.\n");
#endif

	arm32_vector_init(ARM_VECTORS_HIGH, ARM_VEC_ALL);

	/*
	 * Pages were allocated during the secondary bootstrap for the
	 * stacks for different CPU modes.
	 * We must now set the r13 registers in the different CPU modes to
	 * point to these stacks.
	 * Since the ARM stacks use STMFD etc. we must set r13 to the top end
	 * of the stack memory.
	 */
#ifdef VERBOSE_INIT_ARM
	printf("init subsystems: stacks ");
#endif

	set_stackptr(PSR_FIQ32_MODE, fiqstack.pv_va + FIQ_STACK_SIZE * PAGE_SIZE);
	set_stackptr(PSR_IRQ32_MODE, irqstack.pv_va + IRQ_STACK_SIZE * PAGE_SIZE);
	set_stackptr(PSR_ABT32_MODE, abtstack.pv_va + ABT_STACK_SIZE * PAGE_SIZE);
	set_stackptr(PSR_UND32_MODE, undstack.pv_va + UND_STACK_SIZE * PAGE_SIZE);

	/*
	 * Well we should set a data abort handler.
	 * Once things get going this will change as we will need a proper
	 * handler.
	 * Until then we will use a handler that just panics but tells us
	 * why.
	 * Initialisation of the vectors will just panic on a data abort.
	 * This just fills in a slightly better one.
	 */
#ifdef VERBOSE_INIT_ARM
	printf("vectors ");
#endif
	data_abort_handler_address = (u_int)data_abort_handler;
	prefetch_abort_handler_address = (u_int)prefetch_abort_handler;
	undefined_handler_address = (u_int)undefinedinstruction_bounce;

	/* Initialise the undefined instruction handlers */
#ifdef VERBOSE_INIT_ARM
	printf("undefined ");
#endif
	undefined_init();

	/* Load memory into UVM. */
#ifdef VERBOSE_INIT_ARM
	printf("page ");
#endif
	uvm_md_init();

#if (GEMINI_RAM_RESV_PBASE != 0)
	uvm_page_physload(atop(physical_freestart), atop(GEMINI_RAM_RESV_PBASE),
	    atop(physical_freestart), atop(GEMINI_RAM_RESV_PBASE),
	    VM_FREELIST_DEFAULT);
	uvm_page_physload(atop(GEMINI_RAM_RESV_PEND), atop(physical_freeend),
	    atop(GEMINI_RAM_RESV_PEND), atop(physical_freeend),
	    VM_FREELIST_DEFAULT);
#else
	uvm_page_physload(atop(physical_freestart), atop(physical_freeend),
	    atop(physical_freestart), atop(physical_freeend),
	    VM_FREELIST_DEFAULT);
#endif
	uvm_page_physload(atop(GEMINI_DRAM_BASE), atop(KERNEL_BASE_phys),
	    atop(GEMINI_DRAM_BASE), atop(KERNEL_BASE_phys),
	    VM_FREELIST_DEFAULT);

	/* Boot strap pmap telling it where the kernel page table is */
#ifdef VERBOSE_INIT_ARM
	printf("pmap ");
#endif
	pmap_bootstrap(KERNEL_VM_BASE, KERNEL_VM_BASE + KERNEL_VM_SIZE);

#ifdef VERBOSE_INIT_ARM
	printf("done.\n");
#endif

#if defined(MEMORY_DISK_DYNAMIC)
	md_root_setconf((char *)GEMINI_RAMDISK_VBASE, GEMINI_RAMDISK_SIZE);
#endif

#ifdef KGDB
	if (boothowto & RB_KDB) {
		kgdb_debug_init = 1;
		kgdb_connect(1);
	}
#endif

#ifdef DDB
	db_trap_callback = gemini_db_trap;
	db_machine_init();

	/* Firmware doesn't load symbols. */
	ddb_init(0, NULL, NULL);

	if (boothowto & RB_KDB)
		Debugger();
#endif
	printf("initarm done.\n");

	/* We return the new stack pointer address */
	return(kernelstack.pv_va + USPACE_SVC_STACK_TOP);
}

static void
init_clocks(void)
{
}

#ifndef CONSADDR
#error Specify the address of the console UART with the CONSADDR option.
#endif
#ifndef CONSPEED
#define CONSPEED 19200
#endif
#ifndef CONMODE
#define CONMODE ((TTYDEF_CFLAG & ~(CSIZE | CSTOPB | PARENB)) | CS8) /* 8N1 */
#endif

static const bus_addr_t consaddr = CONSADDR;
static const int conspeed = CONSPEED;
static const int conmode = CONMODE;

#if CONSADDR==0x42000000
/*
 * console initialization for obio com console
 */
void
consinit(void)
{
	static int consinit_called = 0;

	if (consinit_called != 0)
		return;
	consinit_called = 1;

	if (comcnattach(&gemini_a4x_bs_tag, consaddr, conspeed,
		GEMINI_COM_FREQ, COM_TYPE_16550_NOERS, conmode))
			panic("Serial console can not be initialized.");
}

#elif CONSADDR==0x478003f8 
# include <arm/gemini/gemini_lpcvar.h>
/*
 * console initialization for lpc com console
 */
void
consinit(void)
{
	static int consinit_called = 0;
	bus_space_tag_t iot = &gemini_bs_tag;
	bus_space_handle_t lpchc_ioh;
	bus_space_handle_t lpcio_ioh;
	bus_size_t sz = L1_S_SIZE;
	gemini_lpc_softc_t lpcsoftc;
	gemini_lpc_bus_ops_t *ops;
	void *lpctag = &lpcsoftc;
	uint32_t r;
	extern gemini_lpc_bus_ops_t gemini_lpc_bus_ops;

	ops = &gemini_lpc_bus_ops;

	if (consinit_called != 0)
		return;
	consinit_called = 1;

	if (bus_space_map(iot, GEMINI_LPCHC_BASE, sz, 0, &lpchc_ioh))
		panic("consinit: LPCHC can not be mapped.");

	if (bus_space_map(iot, GEMINI_LPCIO_BASE, sz, 0, &lpcio_ioh))
		panic("consinit: LPCIO can not be mapped.");

	/* enable the LPC bus */
	r = bus_space_read_4(iot, lpchc_ioh, GEMINI_LPCHC_CSR);
	r |= LPCHC_CSR_BEN;
	bus_space_write_4(iot, lpchc_ioh, GEMINI_LPCHC_CSR, r);

	memset(&lpcsoftc, 0, sizeof(lpcsoftc));
	lpcsoftc.sc_iot = iot;
	lpcsoftc.sc_ioh = lpcio_ioh;

	/* activate Serial Port 1 */
	(*ops->lpc_pnp_enter)(lpctag);
	(*ops->lpc_pnp_write)(lpctag, 1, 0x30, 0x01);
	(*ops->lpc_pnp_exit)(lpctag);

	if (comcnattach(iot, consaddr, conspeed,
		IT8712F_COM_FREQ, COM_TYPE_NORMAL, conmode)) {
			panic("Serial console can not be initialized.");
	}

	bus_space_unmap(iot, lpcio_ioh, sz);
	bus_space_unmap(iot, lpchc_ioh, sz);
}
#else
# error unknown console
#endif

#ifdef KGDB
#ifndef KGDB_DEVADDR
#error Specify the address of the kgdb UART with the KGDB_DEVADDR option.
#endif
#ifndef KGDB_DEVRATE
#define KGDB_DEVRATE 19200
#endif

#ifndef KGDB_DEVMODE
#define KGDB_DEVMODE ((TTYDEF_CFLAG & ~(CSIZE | CSTOPB | PARENB)) | CS8) /* 8N1 */
#endif
static const vaddr_t comkgdbaddr = KGDB_DEVADDR;
static const int comkgdbspeed = KGDB_DEVRATE;
static const int comkgdbmode = KGDB_DEVMODE;

void
static kgdb_port_init(void)
{
	static int kgdbsinit_called = 0;

	if (kgdbsinit_called != 0)
		return;

	kgdbsinit_called = 1;

	bus_space_handle_t bh;
	if (bus_space_map(&gemini_a4x_bs_tag, comkgdbaddr,
		GEMINI_UART_SIZE, 0, &bh))
			panic("kgdb port can not be mapped.");

	if (com_kgdb_attach(&gemini_a4x_bs_tag, comkgdbaddr, comkgdbspeed,
		GEMINI_UART_SIZE, COM_TYPE_16550_NOERS, comkgdbmode))
			panic("KGDB uart can not be initialized.");

	bus_space_unmap(&gemini_a4x_bs_tag, bh, GEMINI_UART_SIZE);
}
#endif

static void
setup_real_page_tables(void)
{
	/*
	 * We need to allocate some fixed page tables to get the kernel going.
	 *
	 * We are going to allocate our bootstrap pages from the beginning of
	 * the free space that we just calculated.  We allocate one page
	 * directory and a number of page tables and store the physical
	 * addresses in the kernel_pt_table array.
	 *
	 * The kernel page directory must be on a 16K boundary.  The page
	 * tables must be on 4K boundaries.  What we do is allocate the
	 * page directory on the first 16K boundary that we encounter, and
	 * the page tables on 4K boundaries otherwise.  Since we allocate
	 * at least 3 L2 page tables, we are guaranteed to encounter at
	 * least one 16K aligned region.
	 */

#ifdef VERBOSE_INIT_ARM
	printf("Allocating page tables\n");
#endif

	/*
	 * Define a macro to simplify memory allocation.  As we allocate the
	 * memory, make sure that we don't walk over our temporary first level
	 * translation table.
	 */
#define valloc_pages(var, np)						\
	(var).pv_pa = physical_freestart;				\
	physical_freestart += ((np) * PAGE_SIZE);			\
	if (physical_freestart > (physical_freeend - L1_TABLE_SIZE))	\
		panic("initarm: out of memory");			\
	free_pages -= (np);						\
	(var).pv_va = KERN_PHYSTOV((var).pv_pa);			\
	memset((char *)(var).pv_va, 0, ((np) * PAGE_SIZE));

	int loop, pt_index;

	pt_index = 0;
	kernel_l1pt.pv_pa = 0;
	kernel_l1pt.pv_va = 0;
#ifdef VERBOSE_INIT_ARM
	printf("%s: physical_freestart %#lx\n", __func__, physical_freestart);
#endif
	for (loop = 0; loop <= NUM_KERNEL_PTS; ++loop) {
		/* Are we 16KB aligned for an L1 ? */
		if ((physical_freestart & (L1_TABLE_SIZE - 1)) == 0
		    && kernel_l1pt.pv_pa == 0) {
			valloc_pages(kernel_l1pt, L1_TABLE_SIZE / PAGE_SIZE);
		} else {
			valloc_pages(kernel_pt_table[pt_index],
			    L2_TABLE_SIZE / PAGE_SIZE);
			++pt_index;
		}
	}

#if (NGEMINIIPM > 0)
	valloc_pages(ipmq_pt, L2_TABLE_SIZE / PAGE_SIZE);
#endif

#ifdef VERBOSE_INIT_ARM
	pt_index=0;
	printf("%s: kernel_l1pt: %#lx:%#lx\n",
		__func__, kernel_l1pt.pv_va, kernel_l1pt.pv_pa);
	printf("%s: kernel_pt_table:\n", __func__);
	for (loop = 0; loop < NUM_KERNEL_PTS; ++loop) {
		printf("\t%#lx:%#lx\n", kernel_pt_table[pt_index].pv_va,
			kernel_pt_table[pt_index].pv_pa);
		++pt_index;
	}
#if (NGEMINIIPM > 0)
	printf("%s: ipmq_pt:\n", __func__);
	printf("\t%#lx:%#lx\n", ipmq_pt.pv_va, ipmq_pt.pv_pa);
#endif
#endif

	/* This should never be able to happen but better confirm that. */
	if (!kernel_l1pt.pv_pa || (kernel_l1pt.pv_pa & (L1_TABLE_SIZE-1)) != 0)
		panic("initarm: Failed to align the kernel page directory");

	/*
	 * Allocate a page for the system page mapped to V0x00000000
	 * This page will just contain the system vectors and can be
	 * shared by all processes.
	 */
	valloc_pages(systempage, 1);
	systempage.pv_va = ARM_VECTORS_HIGH;

	/* Allocate stacks for all modes */
	valloc_pages(fiqstack, FIQ_STACK_SIZE);
	valloc_pages(irqstack, IRQ_STACK_SIZE);
	valloc_pages(abtstack, ABT_STACK_SIZE);
	valloc_pages(undstack, UND_STACK_SIZE);
	valloc_pages(kernelstack, UPAGES);

	/* Allocate the message buffer. */
	pv_addr_t msgbuf;
	int msgbuf_pgs = round_page(MSGBUFSIZE) / PAGE_SIZE;
	valloc_pages(msgbuf, msgbuf_pgs);
	msgbufphys = msgbuf.pv_pa;

	/*
	 * Ok we have allocated physical pages for the primary kernel
	 * page tables
	 */

#ifdef VERBOSE_INIT_ARM
	printf("Creating L1 page table at 0x%08lx\n", kernel_l1pt.pv_pa);
#endif

	/*
	 * Now we start construction of the L1 page table
	 * We start by mapping the L2 page tables into the L1.
	 * This means that we can replace L1 mappings later on if necessary
	 */
	vaddr_t l1_va = kernel_l1pt.pv_va;
	paddr_t l1_pa = kernel_l1pt.pv_pa;

	/* Map the L2 pages tables in the L1 page table */
	pmap_link_l2pt(l1_va, ARM_VECTORS_HIGH & ~(0x00400000 - 1),
		       &kernel_pt_table[KERNEL_PT_SYS]);
	for (loop = 0; loop < KERNEL_PT_KERNEL_NUM; loop++)
		pmap_link_l2pt(l1_va, KERNEL_BASE + loop * 0x00400000,
			       &kernel_pt_table[KERNEL_PT_KERNEL + loop]);
	for (loop = 0; loop < KERNEL_PT_VMDATA_NUM; loop++)
		pmap_link_l2pt(l1_va, KERNEL_VM_BASE + loop * 0x00400000,
			       &kernel_pt_table[KERNEL_PT_VMDATA + loop]);

	/* update the top of the kernel VM */
	pmap_curmaxkvaddr =
	    KERNEL_VM_BASE + (KERNEL_PT_VMDATA_NUM * 0x00400000);

#if (NGEMINIIPM > 0)
printf("%s:%d: pmap_link_l2pt ipmq_pt\n", __FUNCTION__, __LINE__);
	pmap_link_l2pt(l1_va, GEMINI_IPMQ_VBASE, &ipmq_pt);
#endif

#ifdef VERBOSE_INIT_ARM
	printf("Mapping kernel\n");
#endif

	/* Now we fill in the L2 pagetable for the kernel static code/data */
#define round_L_page(x) (((x) + L2_L_OFFSET) & L2_L_FRAME)
	size_t textsize = round_L_page(etext - KERNEL_BASE_virt);
	size_t totalsize = round_L_page(_end - KERNEL_BASE_virt);
	/* offset of kernel in RAM */
	u_int offset = (u_int)KERNEL_BASE_virt - KERNEL_BASE;

#ifdef DDB
	/* Map text section read-write. */
	offset += pmap_map_chunk(l1_va,
				(vaddr_t)KERNEL_BASE + offset,
				 physical_start + offset, textsize,
				 VM_PROT_READ|VM_PROT_WRITE|VM_PROT_EXECUTE,
				 PTE_CACHE);
#else
	/* Map text section read-only. */
	offset += pmap_map_chunk(l1_va,
				(vaddr_t)KERNEL_BASE + offset,
				 physical_start + offset, textsize,
				 VM_PROT_READ|VM_PROT_EXECUTE, PTE_CACHE);
#endif
	/* Map data and bss sections read-write. */
	offset += pmap_map_chunk(l1_va,
				(vaddr_t)KERNEL_BASE + offset,
				 physical_start + offset, totalsize - textsize,
				 VM_PROT_READ|VM_PROT_WRITE, PTE_CACHE);

#ifdef VERBOSE_INIT_ARM
	printf("Constructing L2 page tables\n");
#endif

	/* Map the stack pages */
	pmap_map_chunk(l1_va, fiqstack.pv_va, fiqstack.pv_pa,
	    FIQ_STACK_SIZE * PAGE_SIZE, VM_PROT_READ|VM_PROT_WRITE, PTE_CACHE);
	pmap_map_chunk(l1_va, irqstack.pv_va, irqstack.pv_pa,
	    IRQ_STACK_SIZE * PAGE_SIZE, VM_PROT_READ|VM_PROT_WRITE, PTE_CACHE);
	pmap_map_chunk(l1_va, abtstack.pv_va, abtstack.pv_pa,
	    ABT_STACK_SIZE * PAGE_SIZE, VM_PROT_READ|VM_PROT_WRITE, PTE_CACHE);
	pmap_map_chunk(l1_va, undstack.pv_va, undstack.pv_pa,
	    UND_STACK_SIZE * PAGE_SIZE, VM_PROT_READ|VM_PROT_WRITE, PTE_CACHE);
	pmap_map_chunk(l1_va, kernelstack.pv_va, kernelstack.pv_pa,
	    UPAGES * PAGE_SIZE, VM_PROT_READ | VM_PROT_WRITE, PTE_CACHE);

	pmap_map_chunk(l1_va, kernel_l1pt.pv_va, kernel_l1pt.pv_pa,
	    L1_TABLE_SIZE, VM_PROT_READ | VM_PROT_WRITE, PTE_PAGETABLE);

	for (loop = 0; loop < NUM_KERNEL_PTS; ++loop) {
		pmap_map_chunk(l1_va, kernel_pt_table[loop].pv_va,
			       kernel_pt_table[loop].pv_pa, L2_TABLE_SIZE,
			       VM_PROT_READ|VM_PROT_WRITE, PTE_PAGETABLE);
	}

	/* Map the vector page. */
	pmap_map_entry(l1_va, ARM_VECTORS_HIGH, systempage.pv_pa,
		       VM_PROT_READ|VM_PROT_WRITE, PTE_CACHE);

#if (NGEMINIIPM > 0)
	/* Map the IPM queue l2pt */
	pmap_map_chunk(l1_va, ipmq_pt.pv_va, ipmq_pt.pv_pa,
		L2_TABLE_SIZE, VM_PROT_READ|VM_PROT_WRITE, PTE_PAGETABLE);

	/* Map the IPM queue pages */
	pmap_map_chunk(l1_va, GEMINI_IPMQ_VBASE, GEMINI_IPMQ_PBASE,
	    GEMINI_IPMQ_SIZE, VM_PROT_READ|VM_PROT_WRITE, PTE_NOCACHE);

#ifdef GEMINI_SLAVE
	/*
	 * Map all memory, incluuding that owned by other core
	 * take into account the RAM remap, so view in this region
	 * is consistent with MASTER
	 */
	pmap_map_chunk(l1_va,
	    GEMINI_ALLMEM_VBASE,
	    GEMINI_ALLMEM_PBASE + ((GEMINI_ALLMEM_SIZE - MEMSIZE) * 1024 * 1024),
	    (GEMINI_ALLMEM_SIZE - MEMSIZE) * 1024 * 1024,
	    VM_PROT_READ|VM_PROT_WRITE, PTE_CACHE);
	pmap_map_chunk(l1_va,
	    GEMINI_ALLMEM_VBASE + GEMINI_BUSBASE * 1024 * 1024,
	    GEMINI_ALLMEM_PBASE,
	    (MEMSIZE * 1024 * 1024),
	    VM_PROT_READ|VM_PROT_WRITE, PTE_CACHE);
#else
	/* Map all memory, incluuding that owned by other core */
	pmap_map_chunk(l1_va, GEMINI_ALLMEM_VBASE, GEMINI_ALLMEM_PBASE,
	    GEMINI_ALLMEM_SIZE * 1024 * 1024, VM_PROT_READ|VM_PROT_WRITE, PTE_CACHE);
#endif	/* GEMINI_SLAVE */
#endif	/* NGEMINIIPM */

	/*
	 * Map integrated peripherals at same address in first level page
	 * table so that we can continue to use console.
	 */
	pmap_devmap_bootstrap(l1_va, devmap);


#ifdef VERBOSE_INIT_ARM
	/* Tell the user about where all the bits and pieces live. */
	printf("%22s       Physical              Virtual        Num\n", " ");
	printf("%22s Starting    Ending    Starting    Ending   Pages\n", " ");

	static const char mem_fmt[] =
	    "%20s: 0x%08lx 0x%08lx 0x%08lx 0x%08lx %d\n";
	static const char mem_fmt_nov[] =
	    "%20s: 0x%08lx 0x%08lx                       %d\n";

	printf(mem_fmt, "SDRAM", physical_start, physical_end-1,
	    KERN_PHYSTOV(physical_start), KERN_PHYSTOV(physical_end-1),
	    (int)physmem);
	printf(mem_fmt, "text section",
	       KERN_VTOPHYS(KERNEL_BASE_virt), KERN_VTOPHYS(etext-1),
	       (vaddr_t)KERNEL_BASE_virt, (vaddr_t)etext-1,
	       (int)(textsize / PAGE_SIZE));
	printf(mem_fmt, "data section",
	       KERN_VTOPHYS(__data_start), KERN_VTOPHYS(_edata),
	       (vaddr_t)__data_start, (vaddr_t)_edata,
	       (int)((round_page((vaddr_t)_edata)
		      - trunc_page((vaddr_t)__data_start)) / PAGE_SIZE));
	printf(mem_fmt, "bss section",
	       KERN_VTOPHYS(__bss_start), KERN_VTOPHYS(__bss_end__),
	       (vaddr_t)__bss_start, (vaddr_t)__bss_end__,
	       (int)((round_page((vaddr_t)__bss_end__)
		      - trunc_page((vaddr_t)__bss_start)) / PAGE_SIZE));
	printf(mem_fmt, "L1 page directory",
	    kernel_l1pt.pv_pa, kernel_l1pt.pv_pa + L1_TABLE_SIZE - 1,
	    kernel_l1pt.pv_va, kernel_l1pt.pv_va + L1_TABLE_SIZE - 1,
	    L1_TABLE_SIZE / PAGE_SIZE);
	printf(mem_fmt, "Exception Vectors",
	    systempage.pv_pa, systempage.pv_pa + PAGE_SIZE - 1,
	    (vaddr_t)ARM_VECTORS_HIGH, (vaddr_t)ARM_VECTORS_HIGH + PAGE_SIZE - 1,
	    1);
	printf(mem_fmt, "FIQ stack",
	    fiqstack.pv_pa, fiqstack.pv_pa + (FIQ_STACK_SIZE * PAGE_SIZE) - 1,
	    fiqstack.pv_va, fiqstack.pv_va + (FIQ_STACK_SIZE * PAGE_SIZE) - 1,
	    FIQ_STACK_SIZE);
	printf(mem_fmt, "IRQ stack",
	    irqstack.pv_pa, irqstack.pv_pa + (IRQ_STACK_SIZE * PAGE_SIZE) - 1,
	    irqstack.pv_va, irqstack.pv_va + (IRQ_STACK_SIZE * PAGE_SIZE) - 1,
	    IRQ_STACK_SIZE);
	printf(mem_fmt, "ABT stack",
	    abtstack.pv_pa, abtstack.pv_pa + (ABT_STACK_SIZE * PAGE_SIZE) - 1,
	    abtstack.pv_va, abtstack.pv_va + (ABT_STACK_SIZE * PAGE_SIZE) - 1,
	    ABT_STACK_SIZE);
	printf(mem_fmt, "UND stack",
	    undstack.pv_pa, undstack.pv_pa + (UND_STACK_SIZE * PAGE_SIZE) - 1,
	    undstack.pv_va, undstack.pv_va + (UND_STACK_SIZE * PAGE_SIZE) - 1,
	    UND_STACK_SIZE);
	printf(mem_fmt, "SVC stack",
	    kernelstack.pv_pa, kernelstack.pv_pa + (UPAGES * PAGE_SIZE) - 1,
	    kernelstack.pv_va, kernelstack.pv_va + (UPAGES * PAGE_SIZE) - 1,
	    UPAGES);
	printf(mem_fmt_nov, "Message Buffer",
	    msgbufphys, msgbufphys + msgbuf_pgs * PAGE_SIZE - 1, msgbuf_pgs);
	printf(mem_fmt, "Free Memory", physical_freestart, physical_freeend-1,
	    KERN_PHYSTOV(physical_freestart), KERN_PHYSTOV(physical_freeend-1),
	    free_pages);
#endif

	/*
	 * Now we have the real page tables in place so we can switch to them.
	 * Once this is done we will be running with the REAL kernel page
	 * tables.
	 */

	/* Switch tables */
#ifdef VERBOSE_INIT_ARM
	printf("switching to new L1 page table  @%#lx...", l1_pa);
#endif

	cpu_domains((DOMAIN_CLIENT << (PMAP_DOMAIN_KERNEL*2)) | DOMAIN_CLIENT);
	cpu_setttb(l1_pa, true);
	cpu_tlb_flushID();
	cpu_domains(DOMAIN_CLIENT << (PMAP_DOMAIN_KERNEL*2));

#ifdef VERBOSE_INIT_ARM
	printf("OK.\n");
#endif
}<|MERGE_RESOLUTION|>--- conflicted
+++ resolved
@@ -1,8 +1,4 @@
-<<<<<<< HEAD
-/*	$NetBSD: gemini_machdep.c,v 1.24 2016/12/30 07:35:14 rin Exp $	*/
-=======
 /*	$NetBSD: gemini_machdep.c,v 1.26 2018/07/31 06:46:26 skrll Exp $	*/
->>>>>>> b2b84690
 
 /* adapted from:
  *	NetBSD: sdp24xx_machdep.c,v 1.4 2008/08/27 11:03:10 matt Exp
@@ -133,11 +129,7 @@
  */
 
 #include <sys/cdefs.h>
-<<<<<<< HEAD
-__KERNEL_RCSID(0, "$NetBSD: gemini_machdep.c,v 1.24 2016/12/30 07:35:14 rin Exp $");
-=======
 __KERNEL_RCSID(0, "$NetBSD: gemini_machdep.c,v 1.26 2018/07/31 06:46:26 skrll Exp $");
->>>>>>> b2b84690
 
 #include "opt_arm_debug.h"
 #include "opt_machdep.h"
