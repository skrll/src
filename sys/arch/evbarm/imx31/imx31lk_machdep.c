--- conflicted
+++ resolved
@@ -1,8 +1,4 @@
-<<<<<<< HEAD
-/* $NetBSD: imx31lk_machdep.c,v 1.20 2018/03/13 06:18:17 ryo Exp $ */
-=======
 /* $NetBSD: imx31lk_machdep.c,v 1.22 2018/07/31 06:46:26 skrll Exp $ */
->>>>>>> b2b84690
 
 /*
  * Startup routines for the ZOOM iMX31 LITEKIT.
@@ -114,11 +110,7 @@
  */
 
 #include <sys/cdefs.h>
-<<<<<<< HEAD
-__KERNEL_RCSID(0, "$NetBSD: imx31lk_machdep.c,v 1.20 2018/03/13 06:18:17 ryo Exp $");
-=======
 __KERNEL_RCSID(0, "$NetBSD: imx31lk_machdep.c,v 1.22 2018/07/31 06:46:26 skrll Exp $");
->>>>>>> b2b84690
 
 #include "opt_arm_debug.h"
 #include "opt_ddb.h"
