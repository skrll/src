/*	$NetBSD: bcm53xx_machdep.c,v 1.22 2020/01/20 22:25:07 skrll Exp $	*/

/*-
 * Copyright (c) 2012 The NetBSD Foundation, Inc.
 * All rights reserved.
 *
 * This code is derived from software contributed to The NetBSD Foundation
 * by Matt Thomas of 3am Software Foundry.
 *
 * Redistribution and use in source and binary forms, with or without
 * modification, are permitted provided that the following conditions
 * are met:
 * 1. Redistributions of source code must retain the above copyright
 *    notice, this list of conditions and the following disclaimer.
 * 2. Redistributions in binary form must reproduce the above copyright
 *    notice, this list of conditions and the following disclaimer in the
 *    documentation and/or other materials provided with the distribution.
 *
 * THIS SOFTWARE IS PROVIDED BY THE NETBSD FOUNDATION, INC. AND CONTRIBUTORS
 * ``AS IS'' AND ANY EXPRESS OR IMPLIED WARRANTIES, INCLUDING, BUT NOT LIMITED
 * TO, THE IMPLIED WARRANTIES OF MERCHANTABILITY AND FITNESS FOR A PARTICULAR
 * PURPOSE ARE DISCLAIMED.  IN NO EVENT SHALL THE FOUNDATION OR CONTRIBUTORS
 * BE LIABLE FOR ANY DIRECT, INDIRECT, INCIDENTAL, SPECIAL, EXEMPLARY, OR
 * CONSEQUENTIAL DAMAGES (INCLUDING, BUT NOT LIMITED TO, PROCUREMENT OF
 * SUBSTITUTE GOODS OR SERVICES; LOSS OF USE, DATA, OR PROFITS; OR BUSINESS
 * INTERRUPTION) HOWEVER CAUSED AND ON ANY THEORY OF LIABILITY, WHETHER IN
 * CONTRACT, STRICT LIABILITY, OR TORT (INCLUDING NEGLIGENCE OR OTHERWISE)
 * ARISING IN ANY WAY OUT OF THE USE OF THIS SOFTWARE, EVEN IF ADVISED OF THE
 * POSSIBILITY OF SUCH DAMAGE.
 */

#define CCA_PRIVATE
#define IDM_PRIVATE

#include <sys/cdefs.h>
__KERNEL_RCSID(0, "$NetBSD: bcm53xx_machdep.c,v 1.22 2020/01/20 22:25:07 skrll Exp $");

#include "opt_arm_debug.h"
#include "opt_console.h"
#include "opt_evbarm_boardtype.h"
#include "opt_broadcom.h"
#include "opt_kgdb.h"
#include "com.h"
#include "pci.h"
#include "bcmrng_ccb.h"

#include <sys/param.h>
#include <sys/bus.h>
#include <sys/atomic.h>
#include <sys/device.h>
#include <sys/kernel.h>
#include <sys/reboot.h>
#include <sys/termios.h>

#include <dev/cons.h>

#include <uvm/uvm_extern.h>

#include <arm/db_machdep.h>
#include <arm/undefined.h>
#include <arm/arm32/machdep.h>

#include <machine/autoconf.h>
#include <machine/bootconfig.h>

#define CCA_PRIVATE

#include <arm/cortex/scu_reg.h>
#include <arm/broadcom/bcm53xx_var.h>

#include <evbarm/bcm53xx/platform.h>

#if NCOM == 0
#error missing COM device for console
#endif

#include <dev/ic/comreg.h>
#include <dev/ic/comvar.h>

extern int _end[];
extern int KERNEL_BASE_phys[];
extern int KERNEL_BASE_virt[];

BootConfig bootconfig;
static char bootargs[MAX_BOOT_STRING];
char *boot_args = NULL;

/* filled in before cleaning bss. keep in .data */
u_int uboot_args[4] __attribute__((__section__(".data")));

static void bcm53xx_system_reset(void);

#ifndef CONADDR
#define CONADDR		(BCM53XX_IOREG_PBASE + CCA_UART0_BASE)
#endif
#ifndef CONSPEED
#define CONSPEED B115200
#endif
#ifndef CONMODE
#define CONMODE ((TTYDEF_CFLAG & ~(CSIZE | CSTOPB | PARENB)) | CS8) /* 8N1 */
#endif

void bcm53xx_mpstart(void);
void bcm53xx_platform_early_putchar(char);

#if (NCOM > 0)
static const bus_addr_t comcnaddr = (bus_addr_t)CONADDR;

int comcnspeed = CONSPEED;
int comcnmode = CONMODE | CLOCAL;
#endif

#ifdef KGDB
#include <sys/kgdb.h>
#endif

static void
earlyconsputc(dev_t dev, int c)
{
	uartputc(c);
}

static int
earlyconsgetc(dev_t dev)
{
	return 0;
}

static struct consdev earlycons = {
	.cn_putc = earlyconsputc,
	.cn_getc = earlyconsgetc,
	.cn_pollc = nullcnpollc,
};

/*
 * Static device mappings. These peripheral registers are mapped at
 * fixed virtual addresses very early in initarm() so that we can use
 * them while booting the kernel, and stay at the same address
 * throughout whole kernel's life time.
 *
 * We use this table twice; once with bootstrap page table, and once
 * with kernel's page table which we build up in initarm().
 *
 * Since we map these registers into the bootstrap page table using
 * pmap_devmap_bootstrap() which calls pmap_map_chunk(), we map
 * registers segment-aligned and segment-rounded in order to avoid
 * using the 2nd page tables.
 */

static const struct pmap_devmap devmap[] = {
	{
		KERNEL_IO_IOREG_VBASE,
		BCM53XX_IOREG_PBASE,		/* 0x18000000 */
		BCM53XX_IOREG_SIZE,		/* 2MB */
		VM_PROT_READ|VM_PROT_WRITE,
		PTE_NOCACHE,
	},
	{
		KERNEL_IO_ARMCORE_VBASE,
		BCM53XX_ARMCORE_PBASE,		/* 0x19000000 */
		BCM53XX_ARMCORE_SIZE,		/* 1MB */
		VM_PROT_READ|VM_PROT_WRITE,
		PTE_NOCACHE,
	},
	{
		KERNEL_IO_ROM_REGION_VBASE,
		BCM53XX_ROM_REGION_PBASE,	/* 0xfff00000 */
		BCM53XX_ROM_REGION_SIZE,	/* 1MB */
		VM_PROT_READ|VM_PROT_WRITE,
		PTE_NOCACHE,
	},
#if NPCI > 0
	{
		KERNEL_IO_PCIE0_OWIN_VBASE,
		BCM53XX_PCIE0_OWIN_PBASE,	/* 0x08000000 */
		BCM53XX_PCIE0_OWIN_SIZE,	/* 4MB */
		VM_PROT_READ|VM_PROT_WRITE,
		PTE_NOCACHE,
	},
	{
		KERNEL_IO_PCIE1_OWIN_VBASE,
		BCM53XX_PCIE1_OWIN_PBASE,	/* 0x40000000 */
		BCM53XX_PCIE1_OWIN_SIZE,	/* 4MB */
		VM_PROT_READ|VM_PROT_WRITE,
		PTE_NOCACHE,
	},
	{
		KERNEL_IO_PCIE2_OWIN_VBASE,
		BCM53XX_PCIE2_OWIN_PBASE,	/* 0x48000000 */
		BCM53XX_PCIE2_OWIN_SIZE,	/* 4MB */
		VM_PROT_READ|VM_PROT_WRITE,
		PTE_NOCACHE,
	},
#endif /* NPCI > 0 */
	{ 0, 0, 0, 0, 0 }
};

static const struct boot_physmem bp_first256 = {
	.bp_start = 0x80000000 / NBPG,
	.bp_pages = 0x10000000 / NBPG,
	.bp_freelist = VM_FREELIST_ISADMA,
	.bp_flags = 0,
};

#define BCM53xx_ROM_CPU_ENTRY	0xffff0400

void
bcm53xx_mpstart(void)
{
#ifdef MULTIPROCESSOR
	/*
	 * Invalidate all SCU cache tags. That is, for all cores (0-3)
	 */
	bus_space_write_4(bcm53xx_armcore_bst, bcm53xx_armcore_bsh,
	    ARMCORE_SCU_BASE + SCU_INV_ALL_REG, 0xffff);

	uint32_t diagctl = bus_space_read_4(bcm53xx_armcore_bst,
	   bcm53xx_armcore_bsh, ARMCORE_SCU_BASE + SCU_DIAG_CONTROL);
	diagctl |= SCU_DIAG_DISABLE_MIGBIT;
	bus_space_write_4(bcm53xx_armcore_bst, bcm53xx_armcore_bsh,
	    ARMCORE_SCU_BASE + SCU_DIAG_CONTROL, diagctl);

	uint32_t scu_ctl = bus_space_read_4(bcm53xx_armcore_bst,
	    bcm53xx_armcore_bsh, ARMCORE_SCU_BASE + SCU_CTL);
	scu_ctl |= SCU_CTL_SCU_ENA;
	bus_space_write_4(bcm53xx_armcore_bst, bcm53xx_armcore_bsh,
	    ARMCORE_SCU_BASE + SCU_CTL, scu_ctl);

	armv7_dcache_wbinv_all();

	const paddr_t mpstart = KERN_VTOPHYS((vaddr_t)cpu_mpstart);
	bus_space_tag_t bcm53xx_rom_bst = &bcmgen_bs_tag;
	bus_space_handle_t bcm53xx_rom_entry_bsh;

	int error = bus_space_map(bcm53xx_rom_bst, BCM53xx_ROM_CPU_ENTRY,
	    4, 0, &bcm53xx_rom_entry_bsh);

	/*
	 * Before we turn on the MMU, let's the other process out of the
	 * SKU ROM but setting the magic LUT address to our own mp_start
	 * routine.
	 */
	bus_space_write_4(bcm53xx_rom_bst, bcm53xx_rom_entry_bsh, mpstart);

	arm_dsb();
	__asm __volatile("sev" ::: "memory");

	for (int loop = 0; loop < 16; loop++) {
		VPRINTF("%u hatched %#x\n", loop, arm_cpu_hatched);
		if (arm_cpu_hatched == __BITS(arm_cpu_max - 1, 1))
			break;
		int timo = 1500000;
		while (arm_cpu_hatched != __BITS(arm_cpu_max - 1, 1))
			if (--timo == 0)
				break;
	}
	for (size_t i = 1; i < arm_cpu_max; i++) {
<<<<<<< HEAD
		if (cpu_hatched_p(i)) {)
=======
		if ((arm_cpu_hatched & __BIT(i)) == 0) {
>>>>>>> 2eee347c
			printf("%s: warning: cpu%zu failed to hatch\n",
			    __func__, i);
		}
	}

	VPRINTF(" (%u cpu%s, hatched %#x)",
	    arm_cpu_max, arm_cpu_max ? "s" : "",
	    arm_cpu_hatched);
#endif /* MULTIPROCESSOR */
}

/*
 * vaddr_t initarm(...)
 *
 * Initial entry point on startup. This gets called before main() is
 * entered.
 * It should be responsible for setting up everything that must be
 * in place when main is called.
 * This includes
 *   Taking a copy of the boot configuration structure.
 *   Initialising the physical console so characters can be printed.
 *   Setting up page tables for the kernel
 */
vaddr_t
initarm(void *arg)
{
	/*
	 * Heads up ... Setup the CPU / MMU / TLB functions
	 */
	if (set_cpufuncs())		// starts PMC counter
		panic("cpu not recognized!");

	cn_tab = &earlycons;

	extern char ARM_BOOTSTRAP_LxPT[];
	pmap_devmap_bootstrap((vaddr_t)ARM_BOOTSTRAP_LxPT, devmap);

	bcm53xx_bootstrap(KERNEL_IO_IOREG_VBASE);

#ifdef MULTIPROCESSOR
	uint32_t scu_cfg = bus_space_read_4(bcm53xx_armcore_bst, bcm53xx_armcore_bsh,
	    ARMCORE_SCU_BASE + SCU_CFG);
	arm_cpu_max = 1 + (scu_cfg & SCU_CFG_CPUMAX);
	membar_producer();
#endif
	cpu_domains((DOMAIN_CLIENT << (PMAP_DOMAIN_KERNEL*2)) | DOMAIN_CLIENT);

	consinit();

	bcm53xx_cpu_softc_init(curcpu());
	bcm53xx_print_clocks();

#if NBCMRNG_CCB > 0
	/*
	 * Start this early since it takes a while to startup up.
	 */
	bcm53xx_rng_start(bcm53xx_ioreg_bst, bcm53xx_ioreg_bsh);
#endif

	printf("uboot arg = %#x, %#x, %#x, %#x\n",
	    uboot_args[0], uboot_args[1], uboot_args[2], uboot_args[3]);

	/* Talk to the user */
	printf("\nNetBSD/evbarm (" ___STRING(EVBARM_BOARDTYPE) ") booting ...\n");

	bootargs[0] = '\0';

#if defined(VERBOSE_INIT_ARM) || 1
	printf("initarm: Configuring system");
#ifdef MULTIPROCESSOR
	printf(" (%u cpu%s, hatched %#x)",
	    arm_cpu_max + 1, arm_cpu_max + 1 ? "s" : "",
	    arm_cpu_hatched);
#endif
	printf(", CLIDR=%010o CTR=%#x PMUSERSR=%#x",
	    armreg_clidr_read(), armreg_ctr_read(), armreg_pmuserenr_read());
	printf("\n");
#endif

	psize_t memsize = bcm53xx_memprobe();
#ifdef MEMSIZE
	if ((memsize >> 20) > MEMSIZE)
		memsize = MEMSIZE*1024*1024;
#endif
	const bool bigmem_p = (memsize >> 20) > 256;

#ifdef __HAVE_MM_MD_DIRECT_MAPPED_PHYS
	const bool mapallmem_p = true;
#ifndef PMAP_NEED_ALLOC_POOLPAGE
	if (memsize > KERNEL_VM_BASE - KERNEL_BASE) {
		printf("%s: dropping RAM size from %luMB to %uMB\n",
		   __func__, (unsigned long) (ram_size >> 20),
		   (KERNEL_VM_BASE - KERNEL_BASE) >> 20);
		memsize = KERNEL_VM_BASE - KERNEL_BASE;
	}
#endif
#else
	const bool mapallmem_p = false;
#endif
	KASSERT((armreg_pfr1_read() & ARM_PFR1_SEC_MASK) != 0);
	arm32_bootmem_init(KERN_VTOPHYS(KERNEL_BASE), memsize,
	    (paddr_t)KERNEL_BASE_phys);

	bcm53xx_dma_bootstrap(memsize);

	/*
	 * This is going to do all the hard work of setting up the first and
	 * and second level page tables.  Pages of memory will be allocated
	 * and mapped for other structures that are required for system
	 * operation.  When it returns, physical_freestart and free_pages will
	 * have been updated to reflect the allocations that were made.  In
	 * addition, kernel_l1pt, kernel_pt_table[], systempage, irqstack,
	 * abtstack, undstack, kernelstack, msgbufphys will be set to point to
	 * the memory that was allocated for them.
	 */
	arm32_kernel_vm_init(KERNEL_VM_BASE, ARM_VECTORS_HIGH, 0, devmap,
	    mapallmem_p);

	cpu_reset_address = bcm53xx_system_reset;
	/* we've a specific device_register routine */
	evbarm_device_register = bcm53xx_device_register;
	if (bigmem_p) {
		/*
		 * If we have more than 256MB
		 */
		arm_poolpage_vmfreelist = bp_first256.bp_freelist;
	}

	/*
	 * If we have more than 256MB of RAM, set aside the first 256MB for
	 * non-default VM allocations.
	 */
	vaddr_t sp = initarm_common(KERNEL_VM_BASE, KERNEL_VM_SIZE,
	    (bigmem_p ? &bp_first256 : NULL), (bigmem_p ? 1 : 0));

	/*
	 * initarm_common flushes cache if required before AP start
	 */
	bcm53xx_mpstart();

	return sp;
}

void
consinit(void)
{
	static bool consinit_called = false;
	uint32_t v;
	if (consinit_called)
		return;

	consinit_called = true;

	/*
	 * Force UART clock to the reference clock
	 */
	v = bus_space_read_4(bcm53xx_ioreg_bst, bcm53xx_ioreg_bsh,
	    IDM_BASE + IDM_APBX_BASE + IDM_IO_CONTROL_DIRECT);
	v &= ~IO_CONTROL_DIRECT_UARTCLKSEL;
	bus_space_write_4(bcm53xx_ioreg_bst, bcm53xx_ioreg_bsh,
	    IDM_BASE + IDM_APBX_BASE + IDM_IO_CONTROL_DIRECT, v);

	/*
	 * Switch to the reference clock
	 */
	v = bus_space_read_4(bcm53xx_ioreg_bst, bcm53xx_ioreg_bsh,
	    CCA_MISC_BASE + MISC_CORECTL);
	v &= ~CORECTL_UART_CLK_OVERRIDE;
	bus_space_write_4(bcm53xx_ioreg_bst, bcm53xx_ioreg_bsh,
	    CCA_MISC_BASE + MISC_CORECTL, v);

        if (comcnattach(bcm53xx_ioreg_bst, comcnaddr, comcnspeed,
                        BCM53XX_REF_CLK, COM_TYPE_NORMAL, comcnmode))
                panic("Serial console can not be initialized.");
}

static void
bcm53xx_system_reset(void)
{
	bus_space_write_4(bcm53xx_ioreg_bst, bcm53xx_ioreg_bsh,
	    MISC_WATCHDOG, 1);
}<|MERGE_RESOLUTION|>--- conflicted
+++ resolved
@@ -255,11 +255,7 @@
 				break;
 	}
 	for (size_t i = 1; i < arm_cpu_max; i++) {
-<<<<<<< HEAD
 		if (cpu_hatched_p(i)) {)
-=======
-		if ((arm_cpu_hatched & __BIT(i)) == 0) {
->>>>>>> 2eee347c
 			printf("%s: warning: cpu%zu failed to hatch\n",
 			    __func__, i);
 		}
