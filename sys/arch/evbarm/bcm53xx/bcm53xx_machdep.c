<<<<<<< HEAD
/*	$NetBSD: bcm53xx_machdep.c,v 1.26 2020/12/03 07:45:52 skrll Exp $	*/
=======
/*	$NetBSD: bcm53xx_machdep.c,v 1.27 2021/03/20 05:58:22 skrll Exp $	*/
>>>>>>> 9e014010

/*-
 * Copyright (c) 2012 The NetBSD Foundation, Inc.
 * All rights reserved.
 *
 * This code is derived from software contributed to The NetBSD Foundation
 * by Matt Thomas of 3am Software Foundry.
 *
 * Redistribution and use in source and binary forms, with or without
 * modification, are permitted provided that the following conditions
 * are met:
 * 1. Redistributions of source code must retain the above copyright
 *    notice, this list of conditions and the following disclaimer.
 * 2. Redistributions in binary form must reproduce the above copyright
 *    notice, this list of conditions and the following disclaimer in the
 *    documentation and/or other materials provided with the distribution.
 *
 * THIS SOFTWARE IS PROVIDED BY THE NETBSD FOUNDATION, INC. AND CONTRIBUTORS
 * ``AS IS'' AND ANY EXPRESS OR IMPLIED WARRANTIES, INCLUDING, BUT NOT LIMITED
 * TO, THE IMPLIED WARRANTIES OF MERCHANTABILITY AND FITNESS FOR A PARTICULAR
 * PURPOSE ARE DISCLAIMED.  IN NO EVENT SHALL THE FOUNDATION OR CONTRIBUTORS
 * BE LIABLE FOR ANY DIRECT, INDIRECT, INCIDENTAL, SPECIAL, EXEMPLARY, OR
 * CONSEQUENTIAL DAMAGES (INCLUDING, BUT NOT LIMITED TO, PROCUREMENT OF
 * SUBSTITUTE GOODS OR SERVICES; LOSS OF USE, DATA, OR PROFITS; OR BUSINESS
 * INTERRUPTION) HOWEVER CAUSED AND ON ANY THEORY OF LIABILITY, WHETHER IN
 * CONTRACT, STRICT LIABILITY, OR TORT (INCLUDING NEGLIGENCE OR OTHERWISE)
 * ARISING IN ANY WAY OUT OF THE USE OF THIS SOFTWARE, EVEN IF ADVISED OF THE
 * POSSIBILITY OF SUCH DAMAGE.
 */

#define CCA_PRIVATE
#define IDM_PRIVATE

#include <sys/cdefs.h>
<<<<<<< HEAD
__KERNEL_RCSID(0, "$NetBSD: bcm53xx_machdep.c,v 1.26 2020/12/03 07:45:52 skrll Exp $");
=======
__KERNEL_RCSID(0, "$NetBSD: bcm53xx_machdep.c,v 1.27 2021/03/20 05:58:22 skrll Exp $");
>>>>>>> 9e014010

#include "opt_arm_debug.h"
#include "opt_console.h"
#include "opt_evbarm_boardtype.h"
#include "opt_broadcom.h"
#include "opt_kgdb.h"
#include "com.h"
#include "pci.h"
#include "bcmrng_ccb.h"

#include <sys/param.h>
#include <sys/bus.h>
#include <sys/atomic.h>
#include <sys/device.h>
#include <sys/kernel.h>
#include <sys/reboot.h>
#include <sys/termios.h>

#include <dev/cons.h>

#include <uvm/uvm_extern.h>

#include <arm/db_machdep.h>
#include <arm/undefined.h>
#include <arm/arm32/machdep.h>

#include <machine/autoconf.h>
#include <machine/bootconfig.h>

#define CCA_PRIVATE

#include <arm/cortex/scu_reg.h>
#include <arm/broadcom/bcm53xx_var.h>

#include <evbarm/bcm53xx/platform.h>

#if NCOM == 0
#error missing COM device for console
#endif

#include <dev/ic/comreg.h>
#include <dev/ic/comvar.h>

extern int _end[];
extern int KERNEL_BASE_phys[];
extern int KERNEL_BASE_virt[];

BootConfig bootconfig;
static char bootargs[MAX_BOOT_STRING];
char *boot_args = NULL;

/* filled in before cleaning bss. keep in .data */
u_int uboot_args[4] __attribute__((__section__(".data")));

static void bcm53xx_system_reset(void);

#ifndef CONADDR
#define CONADDR		(BCM53XX_IOREG_PBASE + CCA_UART0_BASE)
#endif
#ifndef CONSPEED
#define CONSPEED B115200
#endif
#ifndef CONMODE
#define CONMODE ((TTYDEF_CFLAG & ~(CSIZE | CSTOPB | PARENB)) | CS8) /* 8N1 */
#endif

void bcm53xx_mpstart(void);
void bcm53xx_platform_early_putchar(char);

#if (NCOM > 0)
static const bus_addr_t comcnaddr = (bus_addr_t)CONADDR;

int comcnspeed = CONSPEED;
int comcnmode = CONMODE | CLOCAL;
#endif

#ifdef KGDB
#include <sys/kgdb.h>
#endif

static void
earlyconsputc(dev_t dev, int c)
{
	uartputc(c);
}

static int
earlyconsgetc(dev_t dev)
{
	return -1;
}

static struct consdev earlycons = {
	.cn_putc = earlyconsputc,
	.cn_getc = earlyconsgetc,
	.cn_pollc = nullcnpollc,
};

/*
 * Static device mappings. These peripheral registers are mapped at
 * fixed virtual addresses very early in initarm() so that we can use
 * them while booting the kernel, and stay at the same address
 * throughout whole kernel's life time.
 *
 * We use this table twice; once with bootstrap page table, and once
 * with kernel's page table which we build up in initarm().
 *
 * Since we map these registers into the bootstrap page table using
 * pmap_devmap_bootstrap() which calls pmap_map_chunk(), we map
 * registers segment-aligned and segment-rounded in order to avoid
 * using the 2nd page tables.
 */

static const struct pmap_devmap devmap[] = {
	{
		KERNEL_IO_IOREG_VBASE,
		BCM53XX_IOREG_PBASE,		/* 0x18000000 */
		BCM53XX_IOREG_SIZE,		/* 2MB */
		VM_PROT_READ|VM_PROT_WRITE,
		PTE_NOCACHE,
	},
	{
		KERNEL_IO_ARMCORE_VBASE,
		BCM53XX_ARMCORE_PBASE,		/* 0x19000000 */
		BCM53XX_ARMCORE_SIZE,		/* 1MB */
		VM_PROT_READ|VM_PROT_WRITE,
		PTE_NOCACHE,
	},
	{
		KERNEL_IO_ROM_REGION_VBASE,
		BCM53XX_ROM_REGION_PBASE,	/* 0xfff00000 */
		BCM53XX_ROM_REGION_SIZE,	/* 1MB */
		VM_PROT_READ|VM_PROT_WRITE,
		PTE_NOCACHE,
	},
#if NPCI > 0
	{
		KERNEL_IO_PCIE0_OWIN_VBASE,
		BCM53XX_PCIE0_OWIN_PBASE,	/* 0x08000000 */
		BCM53XX_PCIE0_OWIN_SIZE,	/* 4MB */
		VM_PROT_READ|VM_PROT_WRITE,
		PTE_NOCACHE,
	},
	{
		KERNEL_IO_PCIE1_OWIN_VBASE,
		BCM53XX_PCIE1_OWIN_PBASE,	/* 0x40000000 */
		BCM53XX_PCIE1_OWIN_SIZE,	/* 4MB */
		VM_PROT_READ|VM_PROT_WRITE,
		PTE_NOCACHE,
	},
	{
		KERNEL_IO_PCIE2_OWIN_VBASE,
		BCM53XX_PCIE2_OWIN_PBASE,	/* 0x48000000 */
		BCM53XX_PCIE2_OWIN_SIZE,	/* 4MB */
		VM_PROT_READ|VM_PROT_WRITE,
		PTE_NOCACHE,
	},
#endif /* NPCI > 0 */
	{ 0, 0, 0, 0, 0 }
};

static const struct boot_physmem bp_first256 = {
	.bp_start = 0x80000000 / NBPG,
	.bp_pages = 0x10000000 / NBPG,
	.bp_freelist = VM_FREELIST_ISADMA,
	.bp_flags = 0,
};

#define BCM53xx_ROM_CPU_ENTRY	0xffff0400

void
bcm53xx_mpstart(void)
{
#ifdef MULTIPROCESSOR
	/*
	 * Invalidate all SCU cache tags. That is, for all cores (0-3)
	 */
	bus_space_write_4(bcm53xx_armcore_bst, bcm53xx_armcore_bsh,
	    ARMCORE_SCU_BASE + SCU_INV_ALL_REG, 0xffff);

	uint32_t diagctl = bus_space_read_4(bcm53xx_armcore_bst,
	   bcm53xx_armcore_bsh, ARMCORE_SCU_BASE + SCU_DIAG_CONTROL);
	diagctl |= SCU_DIAG_DISABLE_MIGBIT;
	bus_space_write_4(bcm53xx_armcore_bst, bcm53xx_armcore_bsh,
	    ARMCORE_SCU_BASE + SCU_DIAG_CONTROL, diagctl);

	uint32_t scu_ctl = bus_space_read_4(bcm53xx_armcore_bst,
	    bcm53xx_armcore_bsh, ARMCORE_SCU_BASE + SCU_CTL);
	scu_ctl |= SCU_CTL_SCU_ENA;
	bus_space_write_4(bcm53xx_armcore_bst, bcm53xx_armcore_bsh,
	    ARMCORE_SCU_BASE + SCU_CTL, scu_ctl);

	armv7_dcache_wbinv_all();

	const paddr_t mpstart = KERN_VTOPHYS((vaddr_t)cpu_mpstart);
	bus_space_tag_t bcm53xx_rom_bst = &bcmgen_bs_tag;
	bus_space_handle_t bcm53xx_rom_entry_bsh;

	int error = bus_space_map(bcm53xx_rom_bst, BCM53xx_ROM_CPU_ENTRY,
	    4, 0, &bcm53xx_rom_entry_bsh);

	/*
	 * Before we turn on the MMU, let's the other process out of the
	 * SKU ROM but setting the magic LUT address to our own mp_start
	 * routine.
	 */
	bus_space_write_4(bcm53xx_rom_bst, bcm53xx_rom_entry_bsh, mpstart);

	dsb(sy);
	sev();

	/* Bitmask of CPUs (non-BP) to start */
	for (u_int cpuindex = 1; cpuindex < arm_cpu_max; cpuindex++) {
		u_int i ;
		for (i = 1500000; i > 0; i--) {
                        if (cpu_hatched_p(cpuindex))
                                break;
                }

                if (i == 0) {
                        ret++;
                        aprint_error("cpu%d: WARNING: AP failed to start\n",
                            cpuindex);
                }
        }
#endif /* MULTIPROCESSOR */
}

/*
 * vaddr_t initarm(...)
 *
 * Initial entry point on startup. This gets called before main() is
 * entered.
 * It should be responsible for setting up everything that must be
 * in place when main is called.
 * This includes
 *   Taking a copy of the boot configuration structure.
 *   Initialising the physical console so characters can be printed.
 *   Setting up page tables for the kernel
 */
vaddr_t
initarm(void *arg)
{
	/*
	 * Heads up ... Setup the CPU / MMU / TLB functions
	 */
	if (set_cpufuncs())		// starts PMC counter
		panic("cpu not recognized!");

	cn_tab = &earlycons;

	extern char ARM_BOOTSTRAP_LxPT[];
	pmap_devmap_bootstrap((vaddr_t)ARM_BOOTSTRAP_LxPT, devmap);

	bcm53xx_bootstrap(KERNEL_IO_IOREG_VBASE);

#ifdef MULTIPROCESSOR
	uint32_t scu_cfg = bus_space_read_4(bcm53xx_armcore_bst, bcm53xx_armcore_bsh,
	    ARMCORE_SCU_BASE + SCU_CFG);
	arm_cpu_max = 1 + (scu_cfg & SCU_CFG_CPUMAX);
	membar_producer();
#endif
	cpu_domains((DOMAIN_CLIENT << (PMAP_DOMAIN_KERNEL*2)) | DOMAIN_CLIENT);

	consinit();

	bcm53xx_cpu_softc_init(curcpu());
	bcm53xx_print_clocks();

#if NBCMRNG_CCB > 0
	/*
	 * Start this early since it takes a while to startup up.
	 */
	bcm53xx_rng_start(bcm53xx_ioreg_bst, bcm53xx_ioreg_bsh);
#endif

	printf("uboot arg = %#x, %#x, %#x, %#x\n",
	    uboot_args[0], uboot_args[1], uboot_args[2], uboot_args[3]);

	/* Talk to the user */
	printf("\nNetBSD/evbarm (" ___STRING(EVBARM_BOARDTYPE) ") booting ...\n");

	bootargs[0] = '\0';

#if defined(VERBOSE_INIT_ARM) || 1
	printf("initarm: Configuring system");
#ifdef MULTIPROCESSOR
	printf(" (%u cpu%s, hatched %#x)",
	    arm_cpu_max + 1, arm_cpu_max + 1 ? "s" : "",
	    arm_cpu_hatched);
#endif
	printf(", CLIDR=%010o CTR=%#x PMUSERSR=%#x",
	    armreg_clidr_read(), armreg_ctr_read(), armreg_pmuserenr_read());
	printf("\n");
#endif

	psize_t memsize = bcm53xx_memprobe();
#ifdef MEMSIZE
	if ((memsize >> 20) > MEMSIZE)
		memsize = MEMSIZE*1024*1024;
#endif
	const bool bigmem_p = (memsize >> 20) > 256;

#ifdef __HAVE_MM_MD_DIRECT_MAPPED_PHYS
	const bool mapallmem_p = true;
#ifndef PMAP_NEED_ALLOC_POOLPAGE
	if (memsize > KERNEL_VM_BASE - KERNEL_BASE) {
		printf("%s: dropping RAM size from %luMB to %uMB\n",
		   __func__, (unsigned long) (ram_size >> 20),
		   (KERNEL_VM_BASE - KERNEL_BASE) >> 20);
		memsize = KERNEL_VM_BASE - KERNEL_BASE;
	}
#endif
#else
	const bool mapallmem_p = false;
#endif
	KASSERT((armreg_pfr1_read() & ARM_PFR1_SEC_MASK) != 0);
	arm32_bootmem_init(KERN_VTOPHYS(KERNEL_BASE), memsize,
	    (paddr_t)KERNEL_BASE_phys);

	bcm53xx_dma_bootstrap(memsize);

	/*
	 * This is going to do all the hard work of setting up the first and
	 * and second level page tables.  Pages of memory will be allocated
	 * and mapped for other structures that are required for system
	 * operation.  When it returns, physical_freestart and free_pages will
	 * have been updated to reflect the allocations that were made.  In
	 * addition, kernel_l1pt, kernel_pt_table[], systempage, irqstack,
	 * abtstack, undstack, kernelstack, msgbufphys will be set to point to
	 * the memory that was allocated for them.
	 */
	arm32_kernel_vm_init(KERNEL_VM_BASE, ARM_VECTORS_HIGH, 0, devmap,
	    mapallmem_p);

	cpu_reset_address = bcm53xx_system_reset;
	/* we've a specific device_register routine */
	evbarm_device_register = bcm53xx_device_register;
	if (bigmem_p) {
		/*
		 * If we have more than 256MB
		 */
		arm_poolpage_vmfreelist = bp_first256.bp_freelist;
	}

	/*
	 * If we have more than 256MB of RAM, set aside the first 256MB for
	 * non-default VM allocations.
	 */
	vaddr_t sp = initarm_common(KERNEL_VM_BASE, KERNEL_VM_SIZE,
	    (bigmem_p ? &bp_first256 : NULL), (bigmem_p ? 1 : 0));

	/*
	 * initarm_common flushes cache if required before AP start
	 */
	bcm53xx_mpstart();

	return sp;
}

void
consinit(void)
{
	static bool consinit_called = false;
	uint32_t v;
	if (consinit_called)
		return;

	consinit_called = true;

	/*
	 * Force UART clock to the reference clock
	 */
	v = bus_space_read_4(bcm53xx_ioreg_bst, bcm53xx_ioreg_bsh,
	    IDM_BASE + IDM_APBX_BASE + IDM_IO_CONTROL_DIRECT);
	v &= ~IO_CONTROL_DIRECT_UARTCLKSEL;
	bus_space_write_4(bcm53xx_ioreg_bst, bcm53xx_ioreg_bsh,
	    IDM_BASE + IDM_APBX_BASE + IDM_IO_CONTROL_DIRECT, v);

	/*
	 * Switch to the reference clock
	 */
	v = bus_space_read_4(bcm53xx_ioreg_bst, bcm53xx_ioreg_bsh,
	    CCA_MISC_BASE + MISC_CORECTL);
	v &= ~CORECTL_UART_CLK_OVERRIDE;
	bus_space_write_4(bcm53xx_ioreg_bst, bcm53xx_ioreg_bsh,
	    CCA_MISC_BASE + MISC_CORECTL, v);

        if (comcnattach(bcm53xx_ioreg_bst, comcnaddr, comcnspeed,
                        BCM53XX_REF_CLK, COM_TYPE_NORMAL, comcnmode))
                panic("Serial console can not be initialized.");
}

static void
bcm53xx_system_reset(void)
{
	bus_space_write_4(bcm53xx_ioreg_bst, bcm53xx_ioreg_bsh,
	    MISC_WATCHDOG, 1);
}<|MERGE_RESOLUTION|>--- conflicted
+++ resolved
@@ -1,8 +1,4 @@
-<<<<<<< HEAD
-/*	$NetBSD: bcm53xx_machdep.c,v 1.26 2020/12/03 07:45:52 skrll Exp $	*/
-=======
 /*	$NetBSD: bcm53xx_machdep.c,v 1.27 2021/03/20 05:58:22 skrll Exp $	*/
->>>>>>> 9e014010
 
 /*-
  * Copyright (c) 2012 The NetBSD Foundation, Inc.
@@ -37,11 +33,7 @@
 #define IDM_PRIVATE
 
 #include <sys/cdefs.h>
-<<<<<<< HEAD
-__KERNEL_RCSID(0, "$NetBSD: bcm53xx_machdep.c,v 1.26 2020/12/03 07:45:52 skrll Exp $");
-=======
 __KERNEL_RCSID(0, "$NetBSD: bcm53xx_machdep.c,v 1.27 2021/03/20 05:58:22 skrll Exp $");
->>>>>>> 9e014010
 
 #include "opt_arm_debug.h"
 #include "opt_console.h"
