<<<<<<< HEAD
/*	$NetBSD: armadillo9_machdep.c,v 1.29 2016/12/22 14:47:55 cherry Exp $	*/
=======
/*	$NetBSD: armadillo9_machdep.c,v 1.30 2018/07/31 06:46:26 skrll Exp $	*/
>>>>>>> b2b84690

/*
 * Copyright (c) 2001, 2002, 2003 Wasabi Systems, Inc.
 * All rights reserved.
 *
 * Based on code written by Jason R. Thorpe and Steve C. Woodford for
 * Wasabi Systems, Inc.
 *
 * Redistribution and use in source and binary forms, with or without
 * modification, are permitted provided that the following conditions
 * are met:
 * 1. Redistributions of source code must retain the above copyright
 *    notice, this list of conditions and the following disclaimer.
 * 2. Redistributions in binary form must reproduce the above copyright
 *    notice, this list of conditions and the following disclaimer in the
 *    documentation and/or other materials provided with the distribution.
 * 3. All advertising materials mentioning features or use of this software
 *    must display the following acknowledgement:
 *	This product includes software developed for the NetBSD Project by
 *	Wasabi Systems, Inc.
 * 4. The name of Wasabi Systems, Inc. may not be used to endorse
 *    or promote products derived from this software without specific prior
 *    written permission.
 *
 * THIS SOFTWARE IS PROVIDED BY WASABI SYSTEMS, INC. ``AS IS'' AND
 * ANY EXPRESS OR IMPLIED WARRANTIES, INCLUDING, BUT NOT LIMITED
 * TO, THE IMPLIED WARRANTIES OF MERCHANTABILITY AND FITNESS FOR A PARTICULAR
 * PURPOSE ARE DISCLAIMED.  IN NO EVENT SHALL WASABI SYSTEMS, INC
 * BE LIABLE FOR ANY DIRECT, INDIRECT, INCIDENTAL, SPECIAL, EXEMPLARY, OR
 * CONSEQUENTIAL DAMAGES (INCLUDING, BUT NOT LIMITED TO, PROCUREMENT OF
 * SUBSTITUTE GOODS OR SERVICES; LOSS OF USE, DATA, OR PROFITS; OR BUSINESS
 * INTERRUPTION) HOWEVER CAUSED AND ON ANY THEORY OF LIABILITY, WHETHER IN
 * CONTRACT, STRICT LIABILITY, OR TORT (INCLUDING NEGLIGENCE OR OTHERWISE)
 * ARISING IN ANY WAY OUT OF THE USE OF THIS SOFTWARE, EVEN IF ADVISED OF THE
 * POSSIBILITY OF SUCH DAMAGE.
 */

/*
 * Copyright (c) 1997,1998 Mark Brinicombe.
 * Copyright (c) 1997,1998 Causality Limited.
 * All rights reserved.
 *
 * Redistribution and use in source and binary forms, with or without
 * modification, are permitted provided that the following conditions
 * are met:
 * 1. Redistributions of source code must retain the above copyright
 *    notice, this list of conditions and the following disclaimer.
 * 2. Redistributions in binary form must reproduce the above copyright
 *    notice, this list of conditions and the following disclaimer in the
 *    documentation and/or other materials provided with the distribution.
 * 3. All advertising materials mentioning features or use of this software
 *    must display the following acknowledgement:
 *	This product includes software developed by Mark Brinicombe
 *	for the NetBSD Project.
 * 4. The name of the company nor the name of the author may be used to
 *    endorse or promote products derived from this software without specific
 *    prior written permission.
 *
 * THIS SOFTWARE IS PROVIDED BY THE AUTHOR ``AS IS'' AND ANY EXPRESS OR IMPLIED
 * WARRANTIES, INCLUDING, BUT NOT LIMITED TO, THE IMPLIED WARRANTIES OF
 * MERCHANTABILITY AND FITNESS FOR A PARTICULAR PURPOSE ARE DISCLAIMED.
 * IN NO EVENT SHALL THE AUTHOR OR CONTRIBUTORS BE LIABLE FOR ANY DIRECT,
 * INDIRECT, INCIDENTAL, SPECIAL, EXEMPLARY, OR CONSEQUENTIAL DAMAGES
 * (INCLUDING, BUT NOT LIMITED TO, PROCUREMENT OF SUBSTITUTE GOODS OR
 * SERVICES; LOSS OF USE, DATA, OR PROFITS; OR BUSINESS INTERRUPTION)
 * HOWEVER CAUSED AND ON ANY THEORY OF LIABILITY, WHETHER IN CONTRACT, STRICT
 * LIABILITY, OR TORT (INCLUDING NEGLIGENCE OR OTHERWISE) ARISING IN ANY WAY
 * OUT OF THE USE OF THIS SOFTWARE, EVEN IF ADVISED OF THE POSSIBILITY OF
 * SUCH DAMAGE.
 *
 * Machine dependent functions for kernel setup for Armadillo.
 */

/*	Armadillo-9 physical memory map
	0000 0000 - 0fff ffff	reserved
	1000 0000 - 1000 000f	I/O Control Register
	1000 0010 - 11dd ffff	reserved
	1200 0000 - 1200 ffff	PC/104 I/O space (8bit)
	1201 0000 - 12ff ffff	reserved
	1300 0000 - 13ff ffff	PC/104 Memory space (8bit)
	1400 0000 - 1fff ffff	reserved
	2000 0000 - 21ff ffff	reserved
	2200 0000 - 2200 ffff	PC/104 I/O space (16bit)
	2201 0000 - 22ff ffff	reserved
	2300 0000 - 23ff ffff	PC/104 Memory space (16bit)
	2400 0000 - 2fff ffff	reserved
	3000 0000 - 3fff ffff	reserved
	4000 0000 - 43ff ffff	Compact Flash I/O space
	4400 0000 - 47ff ffff	reserved
	4800 0000 - 4bff ffff	Compact Flash Attribute space
	4c00 0000 - 4fff ffff	Compact Flash memory space
	5000 0000 - 5fff ffff	reserved
	6000 0000 - 607f ffff	Flash Memory (8MByte)
	6080 0000 - 6fff ffff	reserved
	7000 0000 - 7fff ffff	reserved
	8000 0000 - 8008 ffff	EP9315 Internal Register (AHB)
	8009 0000 - 8009 3fff	Internal Boot ROM (16kByte)
	8009 4000 - 8009 ffff	reserved
	800a 0000 - 800f ffff	EP9315 Internal Register (AHB)
	8010 0000 - 807f ffff	reserved
	8080 0000 - 8094 ffff	EP9315 Internal Register (APB)
	8095 0000 - 8fff ffff	reserved
	9000 0000 - bfff ffff	reserved
	c000 0000 - c1ff ffff	SDRAM (32MByte)
	c200 0000 - c3ff ffff	reserved
	c400 0000 - c5ff ffff	SDRAM (32MByte)
	c600 0000 - cfff ffff	reserved
	d000 0000 - ffff ffff	reserved
*/

#include <sys/cdefs.h>
<<<<<<< HEAD
__KERNEL_RCSID(0, "$NetBSD: armadillo9_machdep.c,v 1.29 2016/12/22 14:47:55 cherry Exp $");
=======
__KERNEL_RCSID(0, "$NetBSD: armadillo9_machdep.c,v 1.30 2018/07/31 06:46:26 skrll Exp $");
>>>>>>> b2b84690

#include "opt_arm_debug.h"
#include "opt_ddb.h"
#include "opt_kgdb.h"
#include "opt_pmap_debug.h"

#include <sys/param.h>
#include <sys/device.h>
#include <sys/systm.h>
#include <sys/kernel.h>
#include <sys/exec.h>
#include <sys/proc.h>
#include <sys/msgbuf.h>
#include <sys/reboot.h>
#include <sys/termios.h>
#include <sys/ksyms.h>
#include <sys/bus.h>
#include <sys/cpu.h>

#include <net/if.h>
#include <net/if_ether.h>

#include <uvm/uvm_extern.h>

#include <dev/cons.h>

#include <machine/db_machdep.h>
#include <ddb/db_sym.h>
#include <ddb/db_extern.h>

#define	DRAM_BLOCKS	4
#include <machine/bootconfig.h>
#include <machine/autoconf.h>
#include <arm/locore.h>
#include <arm/undefined.h>

/* Define various stack sizes in pages */
#define IRQ_STACK_SIZE	8
#define ABT_STACK_SIZE	8
#define UND_STACK_SIZE	8

#include <arm/arm32/machdep.h>

#include <arm/ep93xx/ep93xxreg.h>
#include <arm/ep93xx/ep93xxvar.h>

#include "epwdog.h"
#if NEPWDOG > 0
#include <arm/ep93xx/epwdogvar.h>
#endif
#include <arm/ep93xx/epwdogreg.h>

#include <dev/ic/comreg.h>
#include <dev/ic/comvar.h>

#include "epcom.h"
#if NEPCOM > 0
#include <arm/ep93xx/epcomvar.h>
#endif

#include "isa.h"
#if NISA > 0
#include <dev/isa/isareg.h>
#include <dev/isa/isavar.h>
#endif

#include <machine/isa_machdep.h>

#include <evbarm/armadillo/armadillo9reg.h>
#include <evbarm/armadillo/armadillo9var.h>

struct armadillo_model_t *armadillo_model = 0;
static struct armadillo_model_t armadillo_model_table[] = {
	{ DEVCFG_ARMADILLO9, "Armadillo-9" },
	{ DEVCFG_ARMADILLO210, "Armadillo-210" },
	{ 0, "Armadillo(unknown model)" } };

#include "ksyms.h"

/* Kernel text starts 2MB in from the bottom of the kernel address space. */
#define	KERNEL_TEXT_BASE	(KERNEL_BASE + 0x00200000)
#define	KERNEL_VM_BASE		(KERNEL_BASE + 0x01000000)

/*
 * The range 0xc1000000 - 0xccffffff is available for kernel VM space
 * Core-logic registers and I/O mappings occupy 0xf0000000 - 0xffffffff
 */
#define KERNEL_VM_SIZE		0x0c000000


BootConfig bootconfig;	/* Boot config storage */
char *boot_args = NULL;
char *boot_file = NULL;

vaddr_t physical_start;
vaddr_t physical_freestart;
vaddr_t physical_freeend;
vaddr_t physical_freeend_low;
vaddr_t physical_end;
u_int free_pages;

paddr_t msgbufphys;

static struct arm32_dma_range armadillo9_dma_ranges[4];

#if NISA > 0
extern void isa_armadillo9_init(u_int, u_int); 
#endif

#ifdef PMAP_DEBUG
extern int pmap_debug_level;
#endif

#define KERNEL_PT_SYS		0	/* L2 table for mapping vectors page */

#define KERNEL_PT_KERNEL	1	/* L2 table for mapping kernel */
#define	KERNEL_PT_KERNEL_NUM	4
					/* L2 tables for mapping kernel VM */ 
#define KERNEL_PT_VMDATA	(KERNEL_PT_KERNEL + KERNEL_PT_KERNEL_NUM)

#define	KERNEL_PT_VMDATA_NUM	4	/* start with 16MB of KVM */
#define NUM_KERNEL_PTS		(KERNEL_PT_VMDATA + KERNEL_PT_VMDATA_NUM)

pv_addr_t kernel_pt_table[NUM_KERNEL_PTS];

/* Prototypes */

void	consinit(void);
/*
 * Define the default console speed for the machine.
 */
#if NEPCOM > 0
#ifndef CONSPEED
#define CONSPEED B115200
#endif /* ! CONSPEED */

#ifndef CONMODE
#define CONMODE ((TTYDEF_CFLAG & ~(CSIZE | CSTOPB | PARENB)) | CS8) /* 8N1 */
#endif

#ifndef CONUNIT
#define	CONUNIT	0
#endif

int comcnspeed = CONSPEED;
int comcnmode = CONMODE;
const unsigned long comaddr[] = {
	EP93XX_APB_UART1, EP93XX_APB_UART2 };
#endif

#if KGDB
#ifndef KGDB_DEVNAME
#error Must define KGDB_DEVNAME
#endif
const char kgdb_devname[] = KGDB_DEVNAME;

#ifndef KGDB_DEVADDR
#error Must define KGDB_DEVADDR
#endif
unsigned long kgdb_devaddr = KGDB_DEVADDR;

#ifndef KGDB_DEVRATE
#define KGDB_DEVRATE	CONSPEED
#endif
int kgdb_devrate = KGDB_DEVRATE;

#ifndef KGDB_DEVMODE
#define KGDB_DEVMODE	CONMODE
#endif
int kgdb_devmode = KGDB_DEVMODE;
#endif /* KGDB */

/*
 * MAC address for the built-in Ethernet.
 */
uint8_t	armadillo9_ethaddr[ETHER_ADDR_LEN];

static void
armadillo9_device_register(device_t dev, void *aux)
{

	/* MAC address for the built-in Ethernet. */
	if (device_is_a(dev, "epe")) {
		prop_data_t pd = prop_data_create_data_nocopy(
		    armadillo9_ethaddr, ETHER_ADDR_LEN);
		KASSERT(pd != NULL);
		if (prop_dictionary_set(device_properties(dev),
					"mac-address", pd) == false) {
			printf("WARNING: unable to set mac-addr property "
			    "for %s\n", device_xname(dev));
		}
		prop_object_release(pd);
	}
}

/*
 * void cpu_reboot(int howto, char *bootstr)
 *
 * Reboots the system
 *
 * Deal with any syncing, unmounting, dumping and shutdown hooks,
 * then reset the CPU.
 */
void
cpu_reboot(int howto, char *bootstr)
{
	/*
	 * If we are still cold then hit the air brakes
	 * and crash to earth fast
	 */
	if (cold) {
		doshutdownhooks();
		pmf_system_shutdown(boothowto);
		printf("\r\n");
		printf("The operating system has halted.\r\n");
		printf("Please press any key to reboot.\r\n");
		cngetc();
		printf("\r\nrebooting...\r\n");
		goto reset;
	}

	/* Disable console buffering */

	/*
	 * If RB_NOSYNC was not specified sync the discs.
	 * Note: Unless cold is set to 1 here, syslogd will die during the
	 * unmount.  It looks like syslogd is getting woken up only to find
	 * that it cannot page part of the binary in as the filesystem has
	 * been unmounted.
	 */
	if (!(howto & RB_NOSYNC))
		bootsync();

	/* Say NO to interrupts */
	splhigh();

	/* Do a dump if requested. */
	if ((howto & (RB_DUMP | RB_HALT)) == RB_DUMP)
		dumpsys();
	
	/* Run any shutdown hooks */
	doshutdownhooks();

	pmf_system_shutdown(boothowto);

	/* Make sure IRQ's are disabled */
	IRQdisable;

	if (howto & RB_HALT) {
		printf("\r\n");
		printf("The operating system has halted.\r\n");
		printf("Please press any key to reboot.\r\n");
		cngetc();
	}

	printf("\r\nrebooting...\r\n");
 reset:
	/*
	 * Make really really sure that all interrupts are disabled,
	 * and poke the Internal Bus and Peripheral Bus reset lines.
	 */
	(void) disable_interrupts(I32_bit|F32_bit);
#if NEPWDOG > 0
	epwdog_reset();
#else
	{
	uint32_t ctrl = EP93XX_APB_VBASE + EP93XX_APB_WDOG + EP93XX_WDOG_Ctrl;
	uint32_t val = EP93XX_WDOG_ENABLE;
	__asm volatile (
		"str %1, [%0]\n"
		:
		: "r" (ctrl), "r" (val)
	);
	}
#endif
	for (;;);
}

/* Static device mappings. */
static const struct pmap_devmap armadillo9_devmap[] = {
    {
	EP93XX_AHB_VBASE,
	EP93XX_AHB_HWBASE,
	EP93XX_AHB_SIZE,
	VM_PROT_READ|VM_PROT_WRITE,
	PTE_NOCACHE,
    },

    {
	EP93XX_APB_VBASE,
	EP93XX_APB_HWBASE,
	EP93XX_APB_SIZE,
	VM_PROT_READ|VM_PROT_WRITE,
	PTE_NOCACHE,
    },

    {
	EP93XX_PCMCIA0_VBASE,
	EP93XX_PCMCIA0_HWBASE,
	EP93XX_PCMCIA_SIZE,
	VM_PROT_READ|VM_PROT_WRITE,
	PTE_NOCACHE,
    },

	/*
	 * IO8 and IO16 space *must* be mapped contiguously with
	 * IO8_VA == IO16_VA - 64 Mbytes.  ISA busmap driver depends
	 * on that!
	 */
    {
	ARMADILLO9_IO8_VBASE,
	ARMADILLO9_IO8_HWBASE,
	ARMADILLO9_IO8_SIZE,
	VM_PROT_READ|VM_PROT_WRITE,
	PTE_NOCACHE,
    },

    {
	ARMADILLO9_IO16_VBASE,
	ARMADILLO9_IO16_HWBASE,
	ARMADILLO9_IO16_SIZE,
	VM_PROT_READ|VM_PROT_WRITE,
	PTE_NOCACHE,
    },

   {
	0,
	0,
	0,
	0,
	0,
    }
};

/*
 * u_int initarm(...)
 *
 * Initial entry point on startup. This gets called before main() is
 * entered.
 * It should be responsible for setting up everything that must be
 * in place when main is called.
 * This includes
 *   Taking a copy of the boot configuration structure.
 *   Initialising the physical console so characters can be printed.
 *   Setting up page tables for the kernel
 *   Initialising interrupt controllers to a sane default state
 */
u_int
initarm(void *arg)
{
	int loop;
	int loop1;
	u_int l1pagetable;
	struct bootparam_tag *bootparam_p;
	unsigned long devcfg;

	/*
	 * Since we map the on-board devices VA==PA, and the kernel
	 * is running VA==PA, it's possible for us to initialize
	 * the console now.
	 */
	consinit();

	/* identify model */
	devcfg = *((volatile unsigned long*)(EP93XX_APB_HWBASE 
					     + EP93XX_APB_SYSCON
					     + EP93XX_SYSCON_DeviceCfg));
	for (armadillo_model = &armadillo_model_table[0];
				armadillo_model->devcfg; armadillo_model++)
		if (devcfg == armadillo_model->devcfg)
			break;

	/* Talk to the user */
	printf("\nNetBSD/%s booting ...\n", armadillo_model->name);

	/* set some informations from bootloader */
	bootparam_p = (struct bootparam_tag *)bootparam;
	bootconfig.dramblocks = 0;
	while (bootparam_p->hdr.tag != BOOTPARAM_TAG_NONE) {
		switch (bootparam_p->hdr.tag) {
		case BOOTPARAM_TAG_MEM:
			if (bootconfig.dramblocks < DRAM_BLOCKS) {
#ifdef VERBOSE_INIT_ARM
			printf("dram[%d]: address=0x%08lx, size=0x%08lx\n",
						bootconfig.dramblocks,
						bootparam_p->u.mem.start,
						bootparam_p->u.mem.size);
#endif
				bootconfig.dram[bootconfig.dramblocks].address =
					bootparam_p->u.mem.start;
				bootconfig.dram[bootconfig.dramblocks].pages =
					bootparam_p->u.mem.size / PAGE_SIZE;
				bootconfig.dramblocks++;
			}
			break;
		case BOOTPARAM_TAG_CMDLINE:
#ifdef VERBOSE_INIT_ARM
			printf("cmdline: %s\n", bootparam_p->u.cmdline.cmdline);
#endif
			parse_mi_bootargs(bootparam_p->u.cmdline.cmdline);
			break;
		}
		bootparam_p = bootparam_tag_next(bootparam_p);
	}

	/*
	 * Heads up ... Setup the CPU / MMU / TLB functions
	 */
	if (set_cpufuncs())
		panic("cpu not recognized!");

#ifdef VERBOSE_INIT_ARM
	printf("initarm: Configuring system ...\n");
#endif
	/*
	 * Set up the variables that define the availablilty of
	 * physical memory.  For now, we're going to set
	 * physical_freestart to 0xc0200000 (where the kernel
	 * was loaded), and allocate the memory we need downwards.
	 * If we get too close to the L1 table that we set up, we
	 * will panic.  We will update physical_freestart and
	 * physical_freeend later to reflect what pmap_bootstrap()
	 * wants to see.
	 *
	 * XXX pmap_bootstrap() needs an enema.
	 */
	physical_start = bootconfig.dram[0].address;
	physical_end = bootconfig.dram[0].address
			+ (bootconfig.dram[0].pages * PAGE_SIZE);

	physical_freestart = 0xc0018000UL;
	physical_freeend = 0xc0200000UL;

	physmem = (physical_end - physical_start) / PAGE_SIZE;

#ifdef VERBOSE_INIT_ARM
	/* Tell the user about the memory */
	printf("physmemory: %d pages at 0x%08lx -> 0x%08lx\n", physmem,
	    physical_start, physical_end - 1);
#endif

	/*
	 * Okay, the kernel starts 2MB in from the bottom of physical
	 * memory.  We are going to allocate our bootstrap pages downwards
	 * from there.
	 *
	 * We need to allocate some fixed page tables to get the kernel
	 * going.  We allocate one page directory and a number of page
	 * tables and store the physical addresses in the kernel_pt_table
	 * array.
	 *
	 * The kernel page directory must be on a 16K boundary.  The page
	 * tables must be on 4K bounaries.  What we do is allocate the
	 * page directory on the first 16K boundary that we encounter, and
	 * the page tables on 4K boundaries otherwise.  Since we allocate
	 * at least 3 L2 page tables, we are guaranteed to encounter at
	 * least one 16K aligned region.
	 */

#ifdef VERBOSE_INIT_ARM
	printf("Allocating page tables\n");
#endif

	free_pages = (physical_freeend - physical_freestart) / PAGE_SIZE;

#ifdef VERBOSE_INIT_ARM
	printf("freestart = 0x%08lx, free_pages = %d (0x%08x)\n",
	       physical_freestart, free_pages, free_pages);
#endif

	/* Define a macro to simplify memory allocation */
#define	valloc_pages(var, np)				\
	alloc_pages((var).pv_pa, (np));			\
	(var).pv_va = KERNEL_BASE + (var).pv_pa - physical_start;

#define alloc_pages(var, np)				\
	physical_freeend -= ((np) * PAGE_SIZE);		\
	if (physical_freeend < physical_freestart)	\
		panic("initarm: out of memory");	\
	(var) = physical_freeend;			\
	free_pages -= (np);				\
	memset((char *)(var), 0, ((np) * PAGE_SIZE));

	loop1 = 0;
	for (loop = 0; loop <= NUM_KERNEL_PTS; ++loop) {
		/* Are we 16KB aligned for an L1 ? */
		if (((physical_freeend - L1_TABLE_SIZE) & (L1_TABLE_SIZE - 1)) == 0
		    && kernel_l1pt.pv_pa == 0) {
			valloc_pages(kernel_l1pt, L1_TABLE_SIZE / PAGE_SIZE);
		} else {
			valloc_pages(kernel_pt_table[loop1],
			    L2_TABLE_SIZE / PAGE_SIZE);
			++loop1;
		}
	}

	/* This should never be able to happen but better confirm that. */
	if (!kernel_l1pt.pv_pa || (kernel_l1pt.pv_pa & (L1_TABLE_SIZE-1)) != 0)
		panic("initarm: Failed to align the kernel page directory");

	/*
	 * Allocate a page for the system vectors page
	 */
	alloc_pages(systempage.pv_pa, 1);

	/* Allocate stacks for all modes */
	valloc_pages(irqstack, IRQ_STACK_SIZE);
	valloc_pages(abtstack, ABT_STACK_SIZE);
	valloc_pages(undstack, UND_STACK_SIZE);
	valloc_pages(kernelstack, UPAGES);

#ifdef VERBOSE_INIT_ARM
	printf("IRQ stack: p0x%08lx v0x%08lx\n", irqstack.pv_pa,
	    irqstack.pv_va); 
	printf("ABT stack: p0x%08lx v0x%08lx\n", abtstack.pv_pa,
	    abtstack.pv_va); 
	printf("UND stack: p0x%08lx v0x%08lx\n", undstack.pv_pa,
	    undstack.pv_va); 
	printf("SVC stack: p0x%08lx v0x%08lx\n", kernelstack.pv_pa,
	    kernelstack.pv_va); 
#endif

	alloc_pages(msgbufphys, round_page(MSGBUFSIZE) / PAGE_SIZE);

	/*
	 * Ok we have allocated physical pages for the primary kernel
	 * page tables.  Save physical_freeend for when we give whats left 
	 * of memory below 2Mbyte to UVM.
	 */

	physical_freeend_low = physical_freeend;

#ifdef VERBOSE_INIT_ARM
	printf("Creating L1 page table at 0x%08lx\n", kernel_l1pt.pv_pa);
#endif

	/*
	 * Now we start construction of the L1 page table
	 * We start by mapping the L2 page tables into the L1.
	 * This means that we can replace L1 mappings later on if necessary
	 */
	l1pagetable = kernel_l1pt.pv_pa;

	/* Map the L2 pages tables in the L1 page table */
	pmap_link_l2pt(l1pagetable, ARM_VECTORS_HIGH & ~(0x00400000 - 1),
	    &kernel_pt_table[KERNEL_PT_SYS]);
	for (loop = 0; loop < KERNEL_PT_KERNEL_NUM; loop++)
		pmap_link_l2pt(l1pagetable, KERNEL_BASE + loop * 0x00400000,
		    &kernel_pt_table[KERNEL_PT_KERNEL + loop]);
	for (loop = 0; loop < KERNEL_PT_VMDATA_NUM; loop++)
		pmap_link_l2pt(l1pagetable, KERNEL_VM_BASE + loop * 0x00400000,
		    &kernel_pt_table[KERNEL_PT_VMDATA + loop]);

	/* update the top of the kernel VM */
	pmap_curmaxkvaddr =
	    KERNEL_VM_BASE + (KERNEL_PT_VMDATA_NUM * 0x00400000);

#ifdef VERBOSE_INIT_ARM
	printf("Mapping kernel\n");
#endif

	/* Now we fill in the L2 pagetable for the kernel static code/data */
	{
		extern char etext[], _end[];
		size_t textsize = (uintptr_t) etext - KERNEL_TEXT_BASE;
		size_t totalsize = (uintptr_t) _end - KERNEL_TEXT_BASE;
		u_int logical;

		textsize = (textsize + PGOFSET) & ~PGOFSET;
		totalsize = (totalsize + PGOFSET) & ~PGOFSET;

		logical = 0x00200000;	/* offset of kernel in RAM */
		logical += pmap_map_chunk(l1pagetable, KERNEL_BASE + logical,
		    physical_start + logical, textsize,
		    VM_PROT_READ|VM_PROT_WRITE, PTE_CACHE);
		logical += pmap_map_chunk(l1pagetable, KERNEL_BASE + logical,
		    physical_start + logical, totalsize - textsize,
		    VM_PROT_READ|VM_PROT_WRITE, PTE_CACHE);
	}

#ifdef VERBOSE_INIT_ARM
	printf("Constructing L2 page tables\n");
#endif

	/* Map the stack pages */
	pmap_map_chunk(l1pagetable, irqstack.pv_va, irqstack.pv_pa,
	    IRQ_STACK_SIZE * PAGE_SIZE, VM_PROT_READ|VM_PROT_WRITE, PTE_CACHE);
	pmap_map_chunk(l1pagetable, abtstack.pv_va, abtstack.pv_pa,
	    ABT_STACK_SIZE * PAGE_SIZE, VM_PROT_READ|VM_PROT_WRITE, PTE_CACHE);
	pmap_map_chunk(l1pagetable, undstack.pv_va, undstack.pv_pa,
	    UND_STACK_SIZE * PAGE_SIZE, VM_PROT_READ|VM_PROT_WRITE, PTE_CACHE);
	pmap_map_chunk(l1pagetable, kernelstack.pv_va, kernelstack.pv_pa,
	    UPAGES * PAGE_SIZE, VM_PROT_READ|VM_PROT_WRITE, PTE_CACHE);

	pmap_map_chunk(l1pagetable, kernel_l1pt.pv_va, kernel_l1pt.pv_pa,
	    L1_TABLE_SIZE, VM_PROT_READ|VM_PROT_WRITE, PTE_PAGETABLE);

	for (loop = 0; loop < NUM_KERNEL_PTS; ++loop) {
		pmap_map_chunk(l1pagetable, kernel_pt_table[loop].pv_va,
		    kernel_pt_table[loop].pv_pa, L2_TABLE_SIZE,
		    VM_PROT_READ|VM_PROT_WRITE, PTE_PAGETABLE);
	}

	/* Map the vector page. */
	pmap_map_entry(l1pagetable, ARM_VECTORS_HIGH, systempage.pv_pa,
	    VM_PROT_READ|VM_PROT_WRITE, PTE_CACHE);

	/* Map the statically mapped devices. */
	pmap_devmap_bootstrap(l1pagetable, armadillo9_devmap);

	/*
	 * Update the physical_freestart/physical_freeend/free_pages
	 * variables.
	 */
	{
		extern char _end[];

		physical_freestart = physical_start +
		    (((((uintptr_t) _end) + PGOFSET) & ~PGOFSET) -
		     KERNEL_BASE);
		physical_freeend = physical_end;
		free_pages =
		    (physical_freeend - physical_freestart) / PAGE_SIZE;
	}

	/*
	 * Now we have the real page tables in place so we can switch to them.
	 * Once this is done we will be running with the REAL kernel page
	 * tables.
	 */

	/* Switch tables */
#ifdef VERBOSE_INIT_ARM
	printf("freestart = 0x%08lx, free_pages = %d (0x%x)\n",
	       physical_freestart, free_pages, free_pages);
	printf("switching to new L1 page table  @%#lx...", kernel_l1pt.pv_pa);
#endif
	cpu_domains((DOMAIN_CLIENT << (PMAP_DOMAIN_KERNEL*2)) | DOMAIN_CLIENT);
	cpu_setttb(kernel_l1pt.pv_pa, true);
	cpu_tlb_flushID();
	cpu_domains(DOMAIN_CLIENT << (PMAP_DOMAIN_KERNEL*2));

	/*
	 * Moved from cpu_startup() as data_abort_handler() references
	 * this during uvm init
	 */
	uvm_lwp_setuarea(&lwp0, kernelstack.pv_va);

#ifdef VERBOSE_INIT_ARM
	printf("done!\n");
#endif

#ifdef VERBOSE_INIT_ARM
	printf("bootstrap done.\n");
#endif

	arm32_vector_init(ARM_VECTORS_HIGH, ARM_VEC_ALL);

	/*
	 * Pages were allocated during the secondary bootstrap for the
	 * stacks for different CPU modes.
	 * We must now set the r13 registers in the different CPU modes to
	 * point to these stacks.
	 * Since the ARM stacks use STMFD etc. we must set r13 to the top end
	 * of the stack memory.
	 */
#ifdef VERBOSE_INIT_ARM
	printf("init subsystems: stacks ");
#endif

	set_stackptr(PSR_IRQ32_MODE,
	    irqstack.pv_va + IRQ_STACK_SIZE * PAGE_SIZE);
	set_stackptr(PSR_ABT32_MODE,
	    abtstack.pv_va + ABT_STACK_SIZE * PAGE_SIZE);
	set_stackptr(PSR_UND32_MODE,
	    undstack.pv_va + UND_STACK_SIZE * PAGE_SIZE);

	/*
	 * Well we should set a data abort handler.
	 * Once things get going this will change as we will need a proper
	 * handler.
	 * Until then we will use a handler that just panics but tells us
	 * why.
	 * Initialisation of the vectors will just panic on a data abort.
	 * This just fills in a slightly better one.
	 */
#ifdef VERBOSE_INIT_ARM
	printf("vectors ");
#endif
	data_abort_handler_address = (u_int)data_abort_handler;
	prefetch_abort_handler_address = (u_int)prefetch_abort_handler;
	undefined_handler_address = (u_int)undefinedinstruction_bounce;

	/* Initialise the undefined instruction handlers */
#ifdef VERBOSE_INIT_ARM
	printf("undefined ");
#endif
	undefined_init();

	/* Load memory into UVM. */
#ifdef VERBOSE_INIT_ARM
	printf("page ");
#endif
	uvm_md_init();
	uvm_page_physload(atop(physical_freestart), atop(physical_freeend),
	    atop(physical_freestart), atop(physical_freeend),
	    VM_FREELIST_DEFAULT);
	uvm_page_physload(atop(0xc0000000), atop(physical_freeend_low),
	    atop(0xc0000000), atop(physical_freeend_low),
	    VM_FREELIST_DEFAULT);
	physmem = bootconfig.dram[0].pages;
	for (loop = 1; loop < bootconfig.dramblocks; ++loop) {
		size_t start = bootconfig.dram[loop].address;
		size_t size = bootconfig.dram[loop].pages * PAGE_SIZE;
		uvm_page_physload(atop(start), atop(start + size),
				  atop(start), atop(start + size),
				  VM_FREELIST_DEFAULT);
		physmem += bootconfig.dram[loop].pages;
	}

	/* Boot strap pmap telling it where the kernel page table is */
#ifdef VERBOSE_INIT_ARM
	printf("pmap ");
#endif
	pmap_bootstrap(KERNEL_VM_BASE, KERNEL_VM_BASE + KERNEL_VM_SIZE);

	/* Setup the IRQ system */
#ifdef VERBOSE_INIT_ARM
	printf("irq ");
#endif
	ep93xx_intr_init();
#if NISA > 0
	isa_intr_init();

#ifdef VERBOSE_INIT_ARM
	printf("isa ");
#endif
	isa_armadillo9_init(ARMADILLO9_IO16_VBASE + ARMADILLO9_ISAIO,
		ARMADILLO9_IO16_VBASE + ARMADILLO9_ISAMEM);	
#endif

#ifdef VERBOSE_INIT_ARM
	printf("done.\n");
#endif

#ifdef BOOTHOWTO
	boothowto = BOOTHOWTO;
#endif

#ifdef DDB
	db_machine_init();
	if (boothowto & RB_KDB)
		Debugger();
#endif

	/* We have our own device_register() */
	evbarm_device_register = armadillo9_device_register;

	/* We return the new stack pointer address */
	return(kernelstack.pv_va + USPACE_SVC_STACK_TOP);
}

void
consinit(void)
{
	static int consinit_called;
#if NEPCOM > 0
	bus_space_handle_t ioh;
#endif

	if (consinit_called != 0)
		return;

	consinit_called = 1;

	/*
	 * Console devices are already mapped in VA.  Our devmap reflects
	 * this, so register it now so drivers can map the console
	 * device.
	 */
	pmap_devmap_register(armadillo9_devmap);

#if NEPCOM > 0
	bus_space_map(&ep93xx_bs_tag, EP93XX_APB_HWBASE + comaddr[CONUNIT], 
		EP93XX_APB_UART_SIZE, 0, &ioh);
        if (epcomcnattach(&ep93xx_bs_tag, EP93XX_APB_HWBASE + comaddr[CONUNIT], 
		ioh, comcnspeed, comcnmode))
	{
		panic("can't init serial console");
	}
#else
	panic("serial console not configured");
#endif
#if KGDB
#if NEPCOM > 0
	if (strcmp(kgdb_devname, "epcom") == 0) {
		com_kgdb_attach(&ep93xx_bs_tag, kgdb_devaddr, kgdb_devrate,
			kgdb_devmode);
	}
#endif	/* NEPCOM > 0 */
#endif	/* KGDB */
}


bus_dma_tag_t
ep93xx_bus_dma_init(struct arm32_bus_dma_tag *dma_tag_template)
{
	int i;
	struct arm32_bus_dma_tag *dmat;

	for (i = 0; i < bootconfig.dramblocks; i++) {
		armadillo9_dma_ranges[i].dr_sysbase = bootconfig.dram[i].address;
		armadillo9_dma_ranges[i].dr_busbase = bootconfig.dram[i].address;
		armadillo9_dma_ranges[i].dr_len = bootconfig.dram[i].pages * 
			PAGE_SIZE;
	}

	dmat = dma_tag_template;

	dmat->_ranges = armadillo9_dma_ranges;
	dmat->_nranges = bootconfig.dramblocks;

	return dmat;
}<|MERGE_RESOLUTION|>--- conflicted
+++ resolved
@@ -1,8 +1,4 @@
-<<<<<<< HEAD
-/*	$NetBSD: armadillo9_machdep.c,v 1.29 2016/12/22 14:47:55 cherry Exp $	*/
-=======
 /*	$NetBSD: armadillo9_machdep.c,v 1.30 2018/07/31 06:46:26 skrll Exp $	*/
->>>>>>> b2b84690
 
 /*
  * Copyright (c) 2001, 2002, 2003 Wasabi Systems, Inc.
@@ -114,11 +110,7 @@
 */
 
 #include <sys/cdefs.h>
-<<<<<<< HEAD
-__KERNEL_RCSID(0, "$NetBSD: armadillo9_machdep.c,v 1.29 2016/12/22 14:47:55 cherry Exp $");
-=======
 __KERNEL_RCSID(0, "$NetBSD: armadillo9_machdep.c,v 1.30 2018/07/31 06:46:26 skrll Exp $");
->>>>>>> b2b84690
 
 #include "opt_arm_debug.h"
 #include "opt_ddb.h"
