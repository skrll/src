--- conflicted
+++ resolved
@@ -1,8 +1,4 @@
-<<<<<<< HEAD
-/*	$NetBSD: vcprop.h,v 1.19 2020/12/01 04:14:31 rin Exp $	*/
-=======
 /*	$NetBSD: vcprop.h,v 1.20 2021/03/08 13:53:08 mlelstv Exp $	*/
->>>>>>> 9e014010
 
 /*-
  * Copyright (c) 2012 The NetBSD Foundation, Inc.
