<<<<<<< HEAD
/* $NetBSD: rpi_vcmbox.c,v 1.7 2020/12/01 04:14:31 rin Exp $ */
=======
/* $NetBSD: rpi_vcmbox.c,v 1.8 2021/03/08 13:53:08 mlelstv Exp $ */
>>>>>>> 9e014010

/*-
 * Copyright (c) 2013 Jared D. McNeill <jmcneill@invisible.ca>
 * All rights reserved.
 *
 * Redistribution and use in source and binary forms, with or without
 * modification, are permitted provided that the following conditions
 * are met:
 * 1. Redistributions of source code must retain the above copyright
 *    notice, this list of conditions and the following disclaimer.
 * 2. Redistributions in binary form must reproduce the above copyright
 *    notice, this list of conditions and the following disclaimer in the
 *    documentation and/or other materials provided with the distribution.
 *
 * THIS SOFTWARE IS PROVIDED BY THE NETBSD FOUNDATION, INC. AND CONTRIBUTORS
 * ``AS IS'' AND ANY EXPRESS OR IMPLIED WARRANTIES, INCLUDING, BUT NOT LIMITED
 * TO, THE IMPLIED WARRANTIES OF MERCHANTABILITY AND FITNESS FOR A PARTICULAR
 * PURPOSE ARE DISCLAIMED.  IN NO EVENT SHALL THE FOUNDATION OR CONTRIBUTORS
 * BE LIABLE FOR ANY DIRECT, INDIRECT, INCIDENTAL, SPECIAL, EXEMPLARY, OR
 * CONSEQUENTIAL DAMAGES (INCLUDING, BUT NOT LIMITED TO, PROCUREMENT OF
 * SUBSTITUTE GOODS OR SERVICES; LOSS OF USE, DATA, OR PROFITS; OR BUSINESS
 * INTERRUPTION) HOWEVER CAUSED AND ON ANY THEORY OF LIABILITY, WHETHER IN
 * CONTRACT, STRICT LIABILITY, OR TORT (INCLUDING NEGLIGENCE OR OTHERWISE)
 * ARISING IN ANY WAY OUT OF THE USE OF THIS SOFTWARE, EVEN IF ADVISED OF THE
 * POSSIBILITY OF SUCH DAMAGE.
 */

/*
 * Raspberry Pi VC Mailbox Interface
 */

#include <sys/cdefs.h>
<<<<<<< HEAD
__KERNEL_RCSID(0, "$NetBSD: rpi_vcmbox.c,v 1.7 2020/12/01 04:14:31 rin Exp $");
=======
__KERNEL_RCSID(0, "$NetBSD: rpi_vcmbox.c,v 1.8 2021/03/08 13:53:08 mlelstv Exp $");
>>>>>>> 9e014010

#include <sys/param.h>
#include <sys/types.h>
#include <sys/bus.h>
#include <sys/conf.h>
#include <sys/device.h>
#include <sys/endian.h>
#include <sys/kmem.h>
#include <sys/systm.h>
#include <sys/sysctl.h>

#include <dev/sysmon/sysmonvar.h>

#include <arm/broadcom/bcm2835_mbox.h>

#include <evbarm/rpi/vcio.h>
#include <evbarm/rpi/vcprop.h>

struct vcmbox_temp_request {
	struct vcprop_buffer_hdr	vb_hdr;
	struct vcprop_tag_temperature	vbt_temp;
	struct vcprop_tag end;
} __packed;

struct vcmbox_clockrate_request {
	struct vcprop_buffer_hdr	vb_hdr;
	struct vcprop_tag_clockrate	vbt_clockrate;
	struct vcprop_tag end;
} __packed;

#define RATE2MHZ(rate)	((rate) / 1000000)
#define MHZ2RATE(mhz)	((mhz) * 1000000)

<<<<<<< HEAD
#define VCMBOX_INIT_REQUEST(req)					\
	do {								\
		memset(&(req), 0, sizeof((req)));			\
		(req).vb_hdr.vpb_len = htole32(sizeof((req)));		\
		(req).vb_hdr.vpb_rcode = htole32(VCPROP_PROCESS_REQUEST);\
		(req).end.vpt_tag = htole32(VCPROPTAG_NULL);		\
	} while (0)
#define VCMBOX_INIT_TAG(s, t)						\
	do {								\
		(s).tag.vpt_tag = htole32(t);				\
		(s).tag.vpt_rcode = htole32(VCPROPTAG_REQUEST);		\
		(s).tag.vpt_len = htole32(VCPROPTAG_LEN(s));		\
	} while (0)
=======
#define VCMBOX_INIT_REQUEST(r)		VCPROP_INIT_REQUEST(r)
#define VCMBOX_INIT_TAG(s, t)		VCPROP_INIT_TAG(s, t)
>>>>>>> 9e014010

struct vcmbox_softc {
	device_t		sc_dev;

	/* temperature sensor */
	struct sysmon_envsys	*sc_sme;
#define VCMBOX_SENSOR_TEMP	0
#define VCMBOX_NSENSORS		1
	envsys_data_t		sc_sensor[VCMBOX_NSENSORS];

	/* cpu frequency scaling */
	struct sysctllog	*sc_log;
	uint32_t		sc_cpu_minrate;
	uint32_t		sc_cpu_maxrate;
	int			sc_node_target;
	int			sc_node_current;
	int			sc_node_min;
	int			sc_node_max;
};

static const char *vcmbox_sensor_name[VCMBOX_NSENSORS] = {
	"temperature",
};

static int vcmbox_sensor_id[VCMBOX_NSENSORS] = {
	VCPROP_TEMP_SOC,
};

static int	vcmbox_match(device_t, cfdata_t, void *);
static void	vcmbox_attach(device_t, device_t, void *);

static int	vcmbox_read_temp(struct vcmbox_softc *, uint32_t, int,
				 uint32_t *);
static int	vcmbox_read_clockrate(struct vcmbox_softc *, uint32_t, int,
				 uint32_t *);
static int	vcmbox_write_clockrate(struct vcmbox_softc *, uint32_t, int,
				 uint32_t);

static int	vcmbox_cpufreq_init(struct vcmbox_softc *);
static int	vcmbox_cpufreq_sysctl_helper(SYSCTLFN_PROTO);

static void	vcmbox_create_sensors(struct vcmbox_softc *);
static void	vcmbox_sensor_get_limits(struct sysmon_envsys *,
					 envsys_data_t *,
					 sysmon_envsys_lim_t *, uint32_t *);
static void	vcmbox_sensor_refresh(struct sysmon_envsys *,
				      envsys_data_t *);

CFATTACH_DECL_NEW(vcmbox, sizeof(struct vcmbox_softc),
    vcmbox_match, vcmbox_attach, NULL, NULL);

static int
vcmbox_match(device_t parent, cfdata_t match, void *aux)
{
	return 1;
}

static void
vcmbox_attach(device_t parent, device_t self, void *aux)
{
	struct vcmbox_softc *sc = device_private(self);

	sc->sc_dev = self;

	aprint_naive("\n");
	aprint_normal("\n");

	vcmbox_cpufreq_init(sc);

	sc->sc_sme = sysmon_envsys_create();
	sc->sc_sme->sme_cookie = sc;
	sc->sc_sme->sme_name = device_xname(sc->sc_dev);
	sc->sc_sme->sme_refresh = vcmbox_sensor_refresh;
	sc->sc_sme->sme_get_limits = vcmbox_sensor_get_limits;
	vcmbox_create_sensors(sc);
	if (sysmon_envsys_register(sc->sc_sme) == 0)
		return;

	aprint_error_dev(self, "unable to register with sysmon\n");
	sysmon_envsys_destroy(sc->sc_sme);
}

static int
vcmbox_read_temp(struct vcmbox_softc *sc, uint32_t tag, int id, uint32_t *val)
{
	struct vcmbox_temp_request vb;
	uint32_t res;
	int error;

	VCMBOX_INIT_REQUEST(vb);
	VCMBOX_INIT_TAG(vb.vbt_temp, tag);
	vb.vbt_temp.id = htole32(id);
	error = bcmmbox_request(BCMMBOX_CHANARM2VC, &vb, sizeof(vb), &res);
	if (error)
		return error;
	if (!vcprop_buffer_success_p(&vb.vb_hdr) ||
	    !vcprop_tag_success_p(&vb.vbt_temp.tag)) {
		return EIO;
	}
	*val = le32toh(vb.vbt_temp.value);

	return 0;
}

static int
vcmbox_read_clockrate(struct vcmbox_softc *sc, uint32_t tag, int id,
    uint32_t *val)
{
	struct vcmbox_clockrate_request vb;
	uint32_t res;
	int error;

	VCMBOX_INIT_REQUEST(vb);
	VCMBOX_INIT_TAG(vb.vbt_clockrate, tag);
	vb.vbt_clockrate.id = htole32(id);
	error = bcmmbox_request(BCMMBOX_CHANARM2VC, &vb, sizeof(vb), &res);
	if (error)
		return error;
	if (!vcprop_buffer_success_p(&vb.vb_hdr) ||
	    !vcprop_tag_success_p(&vb.vbt_clockrate.tag)) {
		return EIO;
	}
	*val = le32toh(vb.vbt_clockrate.rate);

	return 0;
}

static int
vcmbox_write_clockrate(struct vcmbox_softc *sc, uint32_t tag, int id,
    uint32_t val)
{
	struct vcmbox_clockrate_request vb;
	uint32_t res;
	int error;

	VCMBOX_INIT_REQUEST(vb);
	VCMBOX_INIT_TAG(vb.vbt_clockrate, tag);
	vb.vbt_clockrate.id = htole32(id);
	vb.vbt_clockrate.rate = htole32(val);
	error = bcmmbox_request(BCMMBOX_CHANARM2VC, &vb, sizeof(vb), &res);
	if (error)
		return error;
	if (!vcprop_buffer_success_p(&vb.vb_hdr) ||
	    !vcprop_tag_success_p(&vb.vbt_clockrate.tag)) {
		return EIO;
	}

	return 0;
}


static int
vcmbox_cpufreq_init(struct vcmbox_softc *sc)
{
	const struct sysctlnode *node, *cpunode, *freqnode;
	int error;
	static char available[20];

	error = vcmbox_read_clockrate(sc, VCPROPTAG_GET_MIN_CLOCKRATE,
	    VCPROP_CLK_ARM, &sc->sc_cpu_minrate);
	if (error) {
		aprint_error_dev(sc->sc_dev, "couldn't read min clkrate (%d)\n",
		    error);
		return error;
	}
	error = vcmbox_read_clockrate(sc, VCPROPTAG_GET_MAX_CLOCKRATE,
	    VCPROP_CLK_ARM, &sc->sc_cpu_maxrate);
	if (error) {
		aprint_error_dev(sc->sc_dev, "couldn't read max clkrate (%d)\n",
		    error);
		return error;
	}

	error = sysctl_createv(&sc->sc_log, 0, NULL, &node,
	    CTLFLAG_PERMANENT, CTLTYPE_NODE, "machdep", NULL,
	    NULL, 0, NULL, 0, CTL_MACHDEP, CTL_EOL);
	if (error)
		goto sysctl_failed;
	error = sysctl_createv(&sc->sc_log, 0, &node, &cpunode,
	    0, CTLTYPE_NODE, "cpu", NULL,
	    NULL, 0, NULL, 0, CTL_CREATE, CTL_EOL);
	if (error)
		goto sysctl_failed;
	error = sysctl_createv(&sc->sc_log, 0, &cpunode, &freqnode,
	    0, CTLTYPE_NODE, "frequency", NULL,
	    NULL, 0, NULL, 0, CTL_CREATE, CTL_EOL);
	if (error)
		goto sysctl_failed;

	error = sysctl_createv(&sc->sc_log, 0, &freqnode, &node,
	    CTLFLAG_READWRITE, CTLTYPE_INT, "target", NULL,
	    vcmbox_cpufreq_sysctl_helper, 0, (void *)sc, 0,
	    CTL_CREATE, CTL_EOL);
	if (error)
		goto sysctl_failed;
	sc->sc_node_target = node->sysctl_num;

	error = sysctl_createv(&sc->sc_log, 0, &freqnode, &node,
	    0, CTLTYPE_INT, "current", NULL,
	    vcmbox_cpufreq_sysctl_helper, 0, (void *)sc, 0,
	    CTL_CREATE, CTL_EOL);
	if (error)
		goto sysctl_failed;
	sc->sc_node_current = node->sysctl_num;

	error = sysctl_createv(&sc->sc_log, 0, &freqnode, &node,
	    0, CTLTYPE_INT, "min", NULL,
	    vcmbox_cpufreq_sysctl_helper, 0, (void *)sc, 0,
	    CTL_CREATE, CTL_EOL);
	if (error)
		goto sysctl_failed;
	sc->sc_node_min = node->sysctl_num;

	error = sysctl_createv(&sc->sc_log, 0, &freqnode, &node,
	    0, CTLTYPE_INT, "max", NULL,
	    vcmbox_cpufreq_sysctl_helper, 0, (void *)sc, 0,
	    CTL_CREATE, CTL_EOL);
	if (error)
		goto sysctl_failed;
	sc->sc_node_max = node->sysctl_num;

	snprintf(available, sizeof(available), "%" PRIu32 " %" PRIu32,
	    RATE2MHZ(sc->sc_cpu_minrate), RATE2MHZ(sc->sc_cpu_maxrate));

	error = sysctl_createv(&sc->sc_log, 0, &freqnode, &node,
	    CTLFLAG_PERMANENT, CTLTYPE_STRING, "available", NULL,
	    NULL, 0, available, strlen(available),
	    CTL_CREATE, CTL_EOL);
	if (error)
		goto sysctl_failed;

	return 0;

sysctl_failed:
	aprint_error_dev(sc->sc_dev, "couldn't create sysctl nodes (%d)\n",
	    error);
	sysctl_teardown(&sc->sc_log);
	return error;
}

static int
vcmbox_cpufreq_sysctl_helper(SYSCTLFN_ARGS)
{
	struct sysctlnode node;
	struct vcmbox_softc *sc;
	int fq, oldfq = 0, error;
	uint32_t rate;

	node = *rnode;
	sc = node.sysctl_data;

	node.sysctl_data = &fq;

	if (rnode->sysctl_num == sc->sc_node_target ||
	    rnode->sysctl_num == sc->sc_node_current) {
		error = vcmbox_read_clockrate(sc, VCPROPTAG_GET_CLOCKRATE,
		    VCPROP_CLK_ARM, &rate);
		if (error)
			return error;
		fq = RATE2MHZ(rate);
		if (rnode->sysctl_num == sc->sc_node_target)
			oldfq = fq;
	} else if (rnode->sysctl_num == sc->sc_node_min) {
		fq = RATE2MHZ(sc->sc_cpu_minrate);
	} else if (rnode->sysctl_num == sc->sc_node_max) {
		fq = RATE2MHZ(sc->sc_cpu_maxrate);
	} else
		return EOPNOTSUPP;

	error = sysctl_lookup(SYSCTLFN_CALL(&node));
	if (error || newp == NULL)
		return error;

	if (fq == oldfq || rnode->sysctl_num != sc->sc_node_target)
		return 0;

	if (fq < RATE2MHZ(sc->sc_cpu_minrate))
		fq = RATE2MHZ(sc->sc_cpu_minrate);
	if (fq > RATE2MHZ(sc->sc_cpu_maxrate))
		fq = RATE2MHZ(sc->sc_cpu_maxrate);

	return vcmbox_write_clockrate(sc, VCPROPTAG_SET_CLOCKRATE,
	    VCPROP_CLK_ARM, MHZ2RATE(fq));
}

static void
vcmbox_create_sensors(struct vcmbox_softc *sc)
{
	uint32_t val;

	sc->sc_sensor[VCMBOX_SENSOR_TEMP].sensor = VCMBOX_SENSOR_TEMP;
	sc->sc_sensor[VCMBOX_SENSOR_TEMP].units = ENVSYS_STEMP;
	sc->sc_sensor[VCMBOX_SENSOR_TEMP].state = ENVSYS_SINVALID;
	sc->sc_sensor[VCMBOX_SENSOR_TEMP].flags = ENVSYS_FMONLIMITS |
						  ENVSYS_FHAS_ENTROPY;
	strlcpy(sc->sc_sensor[VCMBOX_SENSOR_TEMP].desc,
	    vcmbox_sensor_name[VCMBOX_SENSOR_TEMP],
	    sizeof(sc->sc_sensor[VCMBOX_SENSOR_TEMP].desc));
	if (vcmbox_read_temp(sc, VCPROPTAG_GET_MAX_TEMPERATURE,
			     vcmbox_sensor_id[VCMBOX_SENSOR_TEMP], &val) == 0) {
		sc->sc_sensor[VCMBOX_SENSOR_TEMP].value_max =
		    val * 1000 + 273150000;
		sc->sc_sensor[VCMBOX_SENSOR_TEMP].flags |= ENVSYS_FVALID_MAX;
	}
	sysmon_envsys_sensor_attach(sc->sc_sme,
	    &sc->sc_sensor[VCMBOX_SENSOR_TEMP]);
}

static void
vcmbox_sensor_get_limits(struct sysmon_envsys *sme, envsys_data_t *edata,
    sysmon_envsys_lim_t *limits, uint32_t *props)
{
	struct vcmbox_softc *sc = sme->sme_cookie;
	uint32_t val;

	*props = 0;

	if (edata->units == ENVSYS_STEMP) {
		if (vcmbox_read_temp(sc, VCPROPTAG_GET_MAX_TEMPERATURE,
				     vcmbox_sensor_id[edata->sensor], &val))
			return;
		*props = PROP_CRITMAX;
		limits->sel_critmax = val * 1000 + 273150000;
	}
}

static void
vcmbox_sensor_refresh(struct sysmon_envsys *sme, envsys_data_t *edata)
{
	struct vcmbox_softc *sc = sme->sme_cookie;
	uint32_t val;

	edata->state = ENVSYS_SINVALID;

	if (edata->units == ENVSYS_STEMP) {
		if (vcmbox_read_temp(sc, VCPROPTAG_GET_TEMPERATURE,
				     vcmbox_sensor_id[edata->sensor], &val))
			return;

		edata->value_cur = val * 1000 + 273150000;
		edata->state = ENVSYS_SVALID;
	}
}<|MERGE_RESOLUTION|>--- conflicted
+++ resolved
@@ -1,8 +1,4 @@
-<<<<<<< HEAD
-/* $NetBSD: rpi_vcmbox.c,v 1.7 2020/12/01 04:14:31 rin Exp $ */
-=======
 /* $NetBSD: rpi_vcmbox.c,v 1.8 2021/03/08 13:53:08 mlelstv Exp $ */
->>>>>>> 9e014010
 
 /*-
  * Copyright (c) 2013 Jared D. McNeill <jmcneill@invisible.ca>
@@ -35,11 +31,7 @@
  */
 
 #include <sys/cdefs.h>
-<<<<<<< HEAD
-__KERNEL_RCSID(0, "$NetBSD: rpi_vcmbox.c,v 1.7 2020/12/01 04:14:31 rin Exp $");
-=======
 __KERNEL_RCSID(0, "$NetBSD: rpi_vcmbox.c,v 1.8 2021/03/08 13:53:08 mlelstv Exp $");
->>>>>>> 9e014010
 
 #include <sys/param.h>
 #include <sys/types.h>
@@ -73,24 +65,8 @@
 #define RATE2MHZ(rate)	((rate) / 1000000)
 #define MHZ2RATE(mhz)	((mhz) * 1000000)
 
-<<<<<<< HEAD
-#define VCMBOX_INIT_REQUEST(req)					\
-	do {								\
-		memset(&(req), 0, sizeof((req)));			\
-		(req).vb_hdr.vpb_len = htole32(sizeof((req)));		\
-		(req).vb_hdr.vpb_rcode = htole32(VCPROP_PROCESS_REQUEST);\
-		(req).end.vpt_tag = htole32(VCPROPTAG_NULL);		\
-	} while (0)
-#define VCMBOX_INIT_TAG(s, t)						\
-	do {								\
-		(s).tag.vpt_tag = htole32(t);				\
-		(s).tag.vpt_rcode = htole32(VCPROPTAG_REQUEST);		\
-		(s).tag.vpt_len = htole32(VCPROPTAG_LEN(s));		\
-	} while (0)
-=======
 #define VCMBOX_INIT_REQUEST(r)		VCPROP_INIT_REQUEST(r)
 #define VCMBOX_INIT_TAG(s, t)		VCPROP_INIT_TAG(s, t)
->>>>>>> 9e014010
 
 struct vcmbox_softc {
 	device_t		sc_dev;
