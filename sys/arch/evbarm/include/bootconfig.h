--- conflicted
+++ resolved
@@ -1,8 +1,4 @@
-<<<<<<< HEAD
-/*	$NetBSD: bootconfig.h,v 1.9 2018/04/01 04:35:04 ryo Exp $	*/
-=======
 /*	$NetBSD: bootconfig.h,v 1.10 2018/06/18 13:05:20 jmcneill Exp $	*/
->>>>>>> b2b84690
 
 /*
  * Copyright (c) 1994 Mark Brinicombe.
@@ -45,10 +41,7 @@
 
 #ifdef _KERNEL_OPT
 #include "opt_machdep.h"
-<<<<<<< HEAD
-=======
 #include "opt_bootconfig.h"
->>>>>>> b2b84690
 #endif
 
 #include <arm/bootconfig.h>
