<<<<<<< HEAD
/*	$NetBSD: trap.c,v 1.112 2019/11/21 19:24:00 ad Exp $	*/
=======
/*	$NetBSD: trap.c,v 1.113 2019/11/29 18:27:32 ad Exp $	*/
>>>>>>> 275f442f

/*-
 * Copyright (c) 2001, 2002 The NetBSD Foundation, Inc.
 * All rights reserved.
 *
 * This code is derived from software contributed to The NetBSD Foundation
 * by Matthew Fredette.
 *
 * Redistribution and use in source and binary forms, with or without
 * modification, are permitted provided that the following conditions
 * are met:
 * 1. Redistributions of source code must retain the above copyright
 *    notice, this list of conditions and the following disclaimer.
 * 2. Redistributions in binary form must reproduce the above copyright
 *    notice, this list of conditions and the following disclaimer in the
 *    documentation and/or other materials provided with the distribution.
 *
 * THIS SOFTWARE IS PROVIDED BY THE NETBSD FOUNDATION, INC. AND CONTRIBUTORS
 * ``AS IS'' AND ANY EXPRESS OR IMPLIED WARRANTIES, INCLUDING, BUT NOT LIMITED
 * TO, THE IMPLIED WARRANTIES OF MERCHANTABILITY AND FITNESS FOR A PARTICULAR
 * PURPOSE ARE DISCLAIMED.  IN NO EVENT SHALL THE FOUNDATION OR CONTRIBUTORS
 * BE LIABLE FOR ANY DIRECT, INDIRECT, INCIDENTAL, SPECIAL, EXEMPLARY, OR
 * CONSEQUENTIAL DAMAGES (INCLUDING, BUT NOT LIMITED TO, PROCUREMENT OF
 * SUBSTITUTE GOODS OR SERVICES; LOSS OF USE, DATA, OR PROFITS; OR BUSINESS
 * INTERRUPTION) HOWEVER CAUSED AND ON ANY THEORY OF LIABILITY, WHETHER IN
 * CONTRACT, STRICT LIABILITY, OR TORT (INCLUDING NEGLIGENCE OR OTHERWISE)
 * ARISING IN ANY WAY OUT OF THE USE OF THIS SOFTWARE, EVEN IF ADVISED OF THE
 * POSSIBILITY OF SUCH DAMAGE.
 */

/*	$OpenBSD: trap.c,v 1.30 2001/09/19 20:50:56 mickey Exp $	*/

/*
 * Copyright (c) 1998-2004 Michael Shalayeff
 * All rights reserved.
 *
 * Redistribution and use in source and binary forms, with or without
 * modification, are permitted provided that the following conditions
 * are met:
 * 1. Redistributions of source code must retain the above copyright
 *    notice, this list of conditions and the following disclaimer.
 * 2. Redistributions in binary form must reproduce the above copyright
 *    notice, this list of conditions and the following disclaimer in the
 *    documentation and/or other materials provided with the distribution.
 *
 * THIS SOFTWARE IS PROVIDED BY THE AUTHOR ``AS IS'' AND ANY EXPRESS OR
 * IMPLIED WARRANTIES, INCLUDING, BUT NOT LIMITED TO, THE IMPLIED WARRANTIES
 * OF MERCHANTABILITY AND FITNESS FOR A PARTICULAR PURPOSE ARE DISCLAIMED.
 * IN NO EVENT SHALL THE AUTHOR OR HIS RELATIVES BE LIABLE FOR ANY DIRECT,
 * INDIRECT, INCIDENTAL, SPECIAL, EXEMPLARY, OR CONSEQUENTIAL DAMAGES
 * (INCLUDING, BUT NOT LIMITED TO, PROCUREMENT OF SUBSTITUTE GOODS OR
 * SERVICES; LOSS OF MIND, USE, DATA, OR PROFITS; OR BUSINESS INTERRUPTION)
 * HOWEVER CAUSED AND ON ANY THEORY OF LIABILITY, WHETHER IN CONTRACT,
 * STRICT LIABILITY, OR TORT (INCLUDING NEGLIGENCE OR OTHERWISE) ARISING
 * IN ANY WAY OUT OF THE USE OF THIS SOFTWARE, EVEN IF ADVISED OF
 * THE POSSIBILITY OF SUCH DAMAGE.
 */

#include <sys/cdefs.h>
<<<<<<< HEAD
__KERNEL_RCSID(0, "$NetBSD: trap.c,v 1.112 2019/11/21 19:24:00 ad Exp $");
=======
__KERNEL_RCSID(0, "$NetBSD: trap.c,v 1.113 2019/11/29 18:27:32 ad Exp $");
>>>>>>> 275f442f

/* #define INTRDEBUG */
/* #define TRAPDEBUG */
/* #define USERTRACE */

#include "opt_kgdb.h"
#include "opt_ptrace.h"

#include <sys/param.h>
#include <sys/systm.h>
#include <sys/kernel.h>
#include <sys/syscall.h>
#include <sys/syscallvar.h>
#include <sys/mutex.h>
#include <sys/ktrace.h>
#include <sys/proc.h>
#include <sys/signalvar.h>
#include <sys/acct.h>
#include <sys/signal.h>
#include <sys/device.h>
#include <sys/kauth.h>
#include <sys/kmem.h>
#include <sys/userret.h>

#include <net/netisr.h>

#ifdef KGDB
#include <sys/kgdb.h>
#endif

#include <uvm/uvm.h>

#include <machine/iomod.h>
#include <machine/cpufunc.h>
#include <machine/reg.h>
#include <machine/autoconf.h>

#include <machine/db_machdep.h>

#include <hppa/hppa/machdep.h>

#include <ddb/db_output.h>
#include <ddb/db_interface.h>

#ifdef PTRACE
void ss_clear_breakpoints(struct lwp *l);
int ss_put_value(struct lwp *, vaddr_t, u_int);
int ss_get_value(struct lwp *, vaddr_t, u_int *);

/* single-step breakpoint */
#define SSBREAKPOINT   (HPPA_BREAK_KERNEL | (HPPA_BREAK_SS << 13))

#endif

#if defined(DEBUG) || defined(DIAGNOSTIC)
/*
 * 0x6fc1000 is a stwm r1, d(sr0, sp), which is the last
 * instruction in the function prologue that gcc -O0 uses.
 * When we have this instruction we know the relationship
 * between the stack pointer and the gcc -O0 frame pointer
 * (in r3, loaded with the initial sp) for the body of a
 * function.
 *
 * If the given instruction is a stwm r1, d(sr0, sp) where
 * d > 0, we evaluate to d, else we evaluate to zero.
 */
#define STWM_R1_D_SR0_SP(inst) \
	(((inst) & 0xffffc001) == 0x6fc10000 ? (((inst) & 0x00003ff) >> 1) : 0)
#endif /* DEBUG || DIAGNOSTIC */

const char *trap_type[] = {
	"invalid",
	"HPMC",
	"power failure",
	"recovery counter",
	"external interrupt",
	"LPMC",
	"ITLB miss fault",
	"instruction protection",
	"Illegal instruction",
	"break instruction",
	"privileged operation",
	"privileged register",
	"overflow",
	"conditional",
	"assist exception",
	"DTLB miss",
	"ITLB non-access miss",
	"DTLB non-access miss",
	"data protection/rights/alignment",
	"data break",
	"TLB dirty",
	"page reference",
	"assist emulation",
	"higher-priv transfer",
	"lower-priv transfer",
	"taken branch",
	"data access rights",
	"data protection",
	"unaligned data ref",
};
int trap_types = __arraycount(trap_type);

uint8_t fpopmap[] = {
	0x00, 0x00, 0x00, 0x06, 0x00, 0x00, 0x00, 0x00,
	0x00, 0x0c, 0x00, 0x0e, 0x00, 0x00, 0x00, 0x00,
	0x00, 0x00, 0x00, 0x00, 0x00, 0x00, 0x00, 0x00,
	0x00, 0x00, 0x00, 0x00, 0x00, 0x00, 0x00, 0x00,
	0x00, 0x00, 0x00, 0x26, 0x00, 0x00, 0x00, 0x00,
	0x00, 0x00, 0x00, 0x00, 0x00, 0x00, 0x00, 0x00,
	0x00, 0x00, 0x00, 0x00, 0x00, 0x00, 0x00, 0x00,
	0x00, 0x00, 0x00, 0x00, 0x00, 0x00, 0x00, 0x00,
};

void pmap_hptdump(void);
void syscall(struct trapframe *, int *);

#if defined(DEBUG)
struct trapframe *sanity_frame;
struct lwp *sanity_lwp;
const char *sanity_string;
void frame_sanity_check(const char *, int, int, struct trapframe *,
    struct lwp *);
#endif


#ifdef USERTRACE
/*
 * USERTRACE is a crude facility that traces the PC of a single user process.
 * This tracing is normally activated by the dispatching of a certain syscall
 * with certain arguments - see the activation code in syscall().
 */
static void user_backtrace(struct trapframe *, struct lwp *, int);
static void user_backtrace_raw(u_int, u_int);

u_int rctr_next_iioq;
#endif

static inline void
userret(struct lwp *l, register_t pc, u_quad_t oticks)
{
	struct proc *p = l->l_proc;

<<<<<<< HEAD
	l->l_md.md_astpending = 0;
	//curcpu()->ci_data.cpu_nast++;

	mi_userret(l);
=======
	do {
		l->l_md.md_astpending = 0;
		//curcpu()->ci_data.cpu_nast++;
		mi_userret(l);
	} while (l->l_md.md_astpending);
>>>>>>> 275f442f

	/*
	 * If profiling, charge recent system time to the trapped pc.
	 */
	if (p->p_stflag & PST_PROFIL) {
		extern int psratio;

		addupc_task(l, pc, (int)(p->p_sticks - oticks) * psratio);
	}
}

/*
 * This handles some messy kernel debugger details.
 * It dispatches into either kgdb or DDB, and knows
 * about some special things to do, like skipping over
 * break instructions and how to really set up for
 * a single-step.
 */
#if defined(KGDB) || defined(DDB)
static int
trap_kdebug(int type, int code, struct trapframe *frame)
{
	int handled;
	u_int tf_iioq_head_old;
	u_int tf_iioq_tail_old;

	for (;;) {

		/* This trap has not been handled. */
		handled = 0;

		/* Remember the instruction offset queue. */
		tf_iioq_head_old = frame->tf_iioq_head;
		tf_iioq_tail_old = frame->tf_iioq_tail;

#ifdef	KGDB
		/* Let KGDB handle it (if connected) */
		if (!handled)
			handled = kgdb_trap(type, frame);
#endif
#ifdef	DDB
		/* Let DDB handle it. */
		if (!handled)
			handled = kdb_trap(type, code, frame);
#endif

		/* If this trap wasn't handled, return now. */
		if (!handled)
			return(0);

		/*
		 * If the instruction offset queue head changed, but the offset
		 * queue tail didn't, assume that the user wants to jump to the
		 * head offset, and adjust the tail accordingly.  This should
		 * fix the kgdb `jump' command, and can help DDB users who `set'
		 * the offset head but forget the tail.
		 */
		if (frame->tf_iioq_head != tf_iioq_head_old &&
		    frame->tf_iioq_tail == tf_iioq_tail_old)
			frame->tf_iioq_tail = frame->tf_iioq_head + 4;

		/*
		 * This is some single-stepping support.  If we're trying to
		 * step through a nullified instruction, just advance by hand
		 * and trap again.  Otherwise, load the recovery counter with
		 * zero.
		 */
		if (frame->tf_ipsw & PSW_R) {
#ifdef TRAPDEBUG
			printf("(single stepping at head 0x%x tail 0x%x)\n",
			    frame->tf_iioq_head, frame->tf_iioq_tail);
#endif
			if (frame->tf_ipsw & PSW_N) {
#ifdef TRAPDEBUG
				printf("(single stepping past nullified)\n");
#endif

				/* Advance the program counter. */
				frame->tf_iioq_head = frame->tf_iioq_tail;
				frame->tf_iioq_tail = frame->tf_iioq_head + 4;

				/* Clear flags. */
				frame->tf_ipsw &= ~(PSW_N|PSW_X|PSW_Y|PSW_Z|PSW_B|PSW_T|PSW_H|PSW_L);

				/* Simulate another trap. */
				type = T_RECOVERY;
				continue;
			}
			frame->tf_rctr = 0;
		}

		/* We handled this trap. */
		return (1);
	}
	/* NOTREACHED */
}
#else	/* !KGDB && !DDB */
#define trap_kdebug(t, c, f)	(0)
#endif	/* !KGDB && !DDB */

#if defined(DEBUG) || defined(USERTRACE)
/*
 * These functions give a crude usermode backtrace.  They really only work when
 * code has been compiled without optimization, as they assume a certain func-
 * tion prologue sets up a frame pointer and stores the return pointer and arg-
 * uments in it.
 */
static void
user_backtrace_raw(u_int pc, u_int fp)
{
	int frame_number;
	int arg_number;
	uint32_t val;

	for (frame_number = 0;
	     frame_number < 100 && pc > HPPA_PC_PRIV_MASK && fp;
	     frame_number++) {

		printf("%3d: pc=%08x%s fp=0x%08x", frame_number,
		    pc & ~HPPA_PC_PRIV_MASK, USERMODE(pc) ? "  " : "**", fp);
		for (arg_number = 0; arg_number < 4; arg_number++) {
			if (ufetch_32(HPPA_FRAME_CARG(arg_number, fp),
				      &val) == 0) {
				printf(" arg%d=0x%08x", arg_number, val);
			} else {
				printf(" arg%d=<bad address>", arg_number);
			}
		}
		printf("\n");
		if (ufetch_int((((uint32_t *) fp) - 5), &pc) != 0) {
			printf("  ufetch for pc failed\n");
			break;
		}
		if (ufetch_int((((uint32_t *) fp) + 0), &fp) != 0) {
			printf("  ufetch for fp failed\n");
			break;
		}
	}
	printf("  backtrace stopped with pc %08x fp 0x%08x\n", pc, fp);
}

static void
user_backtrace(struct trapframe *tf, struct lwp *l, int type)
{
	struct proc *p = l->l_proc;
	u_int pc, fp, inst;

	/*
	 * Display any trap type that we have.
	 */
	if (type >= 0)
		printf("pid %d (%s) trap #%d\n",
		    p->p_pid, p->p_comm, type & ~T_USER);

	/*
	 * Assuming that the frame pointer in r3 is valid,
	 * dump out a stack trace.
	 */
	fp = tf->tf_r3;
	printf("pid %d (%s) backtrace, starting with fp 0x%08x\n",
		p->p_pid, p->p_comm, fp);
	user_backtrace_raw(tf->tf_iioq_head, fp);

	/*
	 * In case the frame pointer in r3 is not valid, assuming the stack
	 * pointer is valid and the faulting function is a non-leaf, if we can
	 * find its prologue we can recover its frame pointer.
	 */
	pc = tf->tf_iioq_head;
	fp = tf->tf_sp - HPPA_FRAME_SIZE;
	printf("pid %d (%s) backtrace, starting with sp 0x%08x pc 0x%08x\n",
	    p->p_pid, p->p_comm, tf->tf_sp, pc);
	for (pc &= ~HPPA_PC_PRIV_MASK; pc > 0; pc -= sizeof(inst)) {
		if (ufetch_int((u_int *) pc, &inst) != 0) {
			printf("  ufetch for inst at pc %08x failed\n", pc);
			break;
		}
		/* Check for the prologue instruction that sets sp. */
		if (STWM_R1_D_SR0_SP(inst)) {
			fp = tf->tf_sp - STWM_R1_D_SR0_SP(inst);
			printf("  sp from fp at pc %08x: %08x\n", pc, inst);
			break;
		}
	}
	user_backtrace_raw(tf->tf_iioq_head, fp);
}
#endif /* DEBUG || USERTRACE */

#ifdef DEBUG
/*
 * This sanity-checks a trapframe.  It is full of various assumptions about
 * what a healthy CPU state should be, with some documented elsewhere, some not.
 */
void
frame_sanity_check(const char *func, int line, int type, struct trapframe *tf,
    struct lwp *l)
{
#if 0
	extern int kernel_text;
	extern int etext;
#endif
	struct cpu_info *ci = curcpu();

#define SANITY(e)					\
do {							\
	if (sanity_frame == NULL && !(e)) {		\
		sanity_frame = tf;			\
		sanity_lwp = l;				\
		sanity_string = #e;			\
	}						\
} while (/* CONSTCOND */ 0)

	KASSERT(l != NULL);
	SANITY((tf->tf_ipsw & ci->ci_psw) == ci->ci_psw);
	SANITY((ci->ci_psw & PSW_I) == 0 || tf->tf_eiem != 0);
	if (tf->tf_iisq_head == HPPA_SID_KERNEL) {
		vaddr_t minsp, maxsp, uv;

		uv = uvm_lwp_getuarea(l);

		/*
		 * If the trap happened in the gateway page, we take the easy
		 * way out and assume that the trapframe is okay.
		 */
		if ((tf->tf_iioq_head & ~PAGE_MASK) == SYSCALLGATE)
			goto out;

		SANITY(!USERMODE(tf->tf_iioq_head));
		SANITY(!USERMODE(tf->tf_iioq_tail));

		/*
		 * Don't check the instruction queues or stack on interrupts
		 * as we could be be in the sti code (outside normal kernel
		 * text) or switching LWPs (curlwp and sp are not in sync)
		 */
		if ((type & ~T_USER) == T_INTERRUPT)
			goto out;
#if 0
		SANITY(tf->tf_iioq_head >= (u_int) &kernel_text);
		SANITY(tf->tf_iioq_head < (u_int) &etext);
		SANITY(tf->tf_iioq_tail >= (u_int) &kernel_text);
		SANITY(tf->tf_iioq_tail < (u_int) &etext);
#endif

		maxsp = uv + USPACE + PAGE_SIZE;
		minsp = uv + PAGE_SIZE;

		SANITY(tf->tf_sp >= minsp && tf->tf_sp < maxsp);
	} else {
		struct pcb *pcb = lwp_getpcb(l);

		SANITY(USERMODE(tf->tf_iioq_head));
		SANITY(USERMODE(tf->tf_iioq_tail));
		SANITY(tf->tf_cr30 == (u_int)pcb->pcb_fpregs);
	}
#undef SANITY
out:
	if (sanity_frame == tf) {
		printf("insanity: '%s' at %s:%d type 0x%x tf %p lwp %p "
		    "sp 0x%x pc 0x%x\n",
		    sanity_string, func, line, type, sanity_frame, sanity_lwp,
		    tf->tf_sp, tf->tf_iioq_head);
		(void) trap_kdebug(T_IBREAK, 0, tf);
		sanity_frame = NULL;
		sanity_lwp = NULL;
	}
}
#endif /* DEBUG */

void
trap(int type, struct trapframe *frame)
{
	struct lwp *l;
	struct proc *p;
	struct pcb *pcb;
	vaddr_t va;
	struct vm_map *map;
	struct vmspace *vm;
	vm_prot_t vftype;
	pa_space_t space;
	ksiginfo_t ksi;
	u_int opcode, onfault;
	int ret;
	const char *tts = "reserved";
	int trapnum;
#ifdef DIAGNOSTIC
	extern int emergency_stack_start, emergency_stack_end;
	struct cpu_info *ci = curcpu();
	int oldcpl = ci->ci_cpl;
#endif

	trapnum = type & ~T_USER;
	opcode = frame->tf_iir;

	if (trapnum <= T_EXCEPTION || trapnum == T_HIGHERPL ||
	    trapnum == T_LOWERPL || trapnum == T_TAKENBR ||
	    trapnum == T_IDEBUG || trapnum == T_PERFMON) {
		va = frame->tf_iioq_head;
		space = frame->tf_iisq_head;
		vftype = VM_PROT_EXECUTE;
	} else {
		va = frame->tf_ior;
		space = frame->tf_isr;
		vftype = inst_store(opcode) ? VM_PROT_WRITE : VM_PROT_READ;
	}

	KASSERT(curlwp != NULL);
	l = curlwp;
	p = l->l_proc;
	if ((type & T_USER) != 0)
		LWP_CACHE_CREDS(l, p);

#ifdef DIAGNOSTIC
	/*
	 * If we are on the emergency stack, then we either got
	 * a fault on the kernel stack, or we're just handling
	 * a trap for the machine check handler (which also
	 * runs on the emergency stack).
	 *
	 * We *very crudely* differentiate between the two cases
	 * by checking the faulting instruction: if it is the
	 * function prologue instruction that stores the old
	 * frame pointer and updates the stack pointer, we assume
	 * that we faulted on the kernel stack.
	 *
	 * In this case, not completing that instruction will
	 * probably confuse backtraces in kgdb/ddb.  Completing
	 * it would be difficult, because we already faulted on
	 * that part of the stack, so instead we fix up the
	 * frame as if the function called has just returned.
	 * This has peculiar knowledge about what values are in
	 * what registers during the "normal gcc -g" prologue.
	 */
	if (&type >= &emergency_stack_start &&
	    &type < &emergency_stack_end &&
	    type != T_IBREAK && STWM_R1_D_SR0_SP(opcode)) {
		/* Restore the caller's frame pointer. */
		frame->tf_r3 = frame->tf_r1;
		/* Restore the caller's instruction offsets. */
		frame->tf_iioq_head = frame->tf_rp;
		frame->tf_iioq_tail = frame->tf_iioq_head + 4;
		goto dead_end;
	}
#endif /* DIAGNOSTIC */

#ifdef DEBUG
	frame_sanity_check(__func__, __LINE__, type, frame, l);
#endif /* DEBUG */

	if (frame->tf_flags & TFF_LAST)
		l->l_md.md_regs = frame;

	if (trapnum <= trap_types)
		tts = trap_type[trapnum];

#ifdef TRAPDEBUG
	if (trapnum != T_INTERRUPT && trapnum != T_IBREAK)
		printf("trap: %d, %s for %x:%lx at %x:%x, fp=%p, rp=%x\n",
		    type, tts, space, va, frame->tf_iisq_head,
		    frame->tf_iioq_head, frame, frame->tf_rp);
	else if (trapnum == T_IBREAK)
		printf("trap: break instruction %x:%x at %x:%x, fp=%p\n",
		    break5(opcode), break13(opcode),
		    frame->tf_iisq_head, frame->tf_iioq_head, frame);

	{
		extern int etext;
		if (frame < (struct trapframe *)&etext) {
			printf("trap: bogus frame ptr %p\n", frame);
			goto dead_end;
		}
	}
#endif

	pcb = lwp_getpcb(l);

	/* If this is a trap, not an interrupt, reenable interrupts. */
	if (trapnum != T_INTERRUPT) {
		curcpu()->ci_data.cpu_ntrap++;
		mtctl(frame->tf_eiem, CR_EIEM);
	}

	switch (type) {
	case T_NONEXIST:
	case T_NONEXIST|T_USER:
#if !defined(DDB) && !defined(KGDB)
		/* we've got screwed up by the central scrutinizer */
		panic ("trap: elvis has just left the building!");
		break;
#else
		goto dead_end;
#endif
	case T_RECOVERY|T_USER:
#ifdef USERTRACE
		for (;;) {
			if (frame->tf_iioq_head != rctr_next_iioq)
				printf("-%08x\nr %08x",
					rctr_next_iioq - 4,
					frame->tf_iioq_head);
			rctr_next_iioq = frame->tf_iioq_head + 4;
			if (frame->tf_ipsw & PSW_N) {
				/* Advance the program counter. */
				frame->tf_iioq_head = frame->tf_iioq_tail;
				frame->tf_iioq_tail = frame->tf_iioq_head + 4;
				/* Clear flags. */
				frame->tf_ipsw &= ~(PSW_N|PSW_X|PSW_Y|PSW_Z|PSW_B|PSW_T|PSW_H|PSW_L);
				/* Simulate another trap. */
				continue;
			}
			break;
		}
		frame->tf_rctr = 0;
		break;
#endif /* USERTRACE */
	case T_RECOVERY:
#if !defined(DDB) && !defined(KGDB)
		/* XXX will implement later */
		printf ("trap: handicapped");
		break;
#else
		goto dead_end;
#endif

	case T_EMULATION | T_USER:
		hppa_fpu_emulate(frame, l, opcode);
		break;

	case T_DATALIGN:
		onfault = pcb->pcb_onfault;
		if (onfault) {
			ret = EFAULT;
do_onfault:
			frame->tf_iioq_head = onfault;
			frame->tf_iioq_tail = frame->tf_iioq_head + 4;
			frame->tf_ret0 = ret;
			break;
		}
		/*FALLTHROUGH*/

#ifdef DIAGNOSTIC
		/* these just can't happen ever */
	case T_PRIV_OP:
	case T_PRIV_REG:
		/* these just can't make it to the trap() ever */
	case T_HPMC:
	case T_HPMC | T_USER:
	case T_EMULATION:
	case T_EXCEPTION:
#endif
	case T_IBREAK:
	case T_DBREAK:
	dead_end:
		if (type & T_USER) {
#ifdef DEBUG
			user_backtrace(frame, l, type);
#endif
			KSI_INIT_TRAP(&ksi);
			ksi.ksi_signo = SIGILL;
			ksi.ksi_code = ILL_ILLTRP;
			ksi.ksi_trap = type;
			ksi.ksi_addr = (void *)frame->tf_iioq_head;
			trapsignal(l, &ksi);
			break;
		}
		if (trap_kdebug(type, va, frame))
			return;
		else if (type == T_DATALIGN)
			panic ("trap: %s at 0x%x", tts, (u_int) va);
		else
			panic ("trap: no debugger for \"%s\" (%d)", tts, type);
		break;

	case T_IBREAK | T_USER:
	case T_DBREAK | T_USER:
		KSI_INIT_TRAP(&ksi);
		ksi.ksi_signo = SIGTRAP;
		ksi.ksi_code = TRAP_TRACE;
		ksi.ksi_trap = trapnum;
		ksi.ksi_addr = (void *)(frame->tf_iioq_head & ~HPPA_PC_PRIV_MASK);
#ifdef PTRACE
		ss_clear_breakpoints(l);
		if (opcode == SSBREAKPOINT)
			ksi.ksi_code = TRAP_BRKPT;
#endif
		/* pass to user debugger */
		trapsignal(l, &ksi);
		break;

#ifdef PTRACE
	case T_TAKENBR | T_USER:
		ss_clear_breakpoints(l);

		KSI_INIT_TRAP(&ksi);
		ksi.ksi_signo = SIGTRAP;
		ksi.ksi_code = TRAP_TRACE;
		ksi.ksi_trap = trapnum;
		ksi.ksi_addr = (void *)(frame->tf_iioq_head & ~HPPA_PC_PRIV_MASK);

                /* pass to user debugger */
		trapsignal(l, &ksi);
		break;
#endif

	case T_EXCEPTION | T_USER: {	/* co-proc assist trap */
		uint64_t *fpp;
		uint32_t *pex, ex, inst;
		int i;

		hppa_fpu_flush(l);
		fpp = (uint64_t *)pcb->pcb_fpregs;

		/* skip the status register */
		pex = (uint32_t *)&fpp[0];
		pex++;

		/* loop through the exception registers */
		for (i = 1; i < 8 && !*pex; i++, pex++)
			;
		KASSERT(i < 8);
		ex = *pex;
		*pex = 0;

		/* reset the trap flag, as if there was none */
		fpp[0] &= ~(((uint64_t)HPPA_FPU_T) << 32);

		/* emulate the instruction */
		inst = ((uint32_t)fpopmap[ex >> 26] << 26) | (ex & 0x03ffffff);
		hppa_fpu_emulate(frame, l, inst);
		}
		break;

	case T_OVERFLOW | T_USER:
		KSI_INIT_TRAP(&ksi);
		ksi.ksi_signo = SIGFPE;
		ksi.ksi_code = SI_NOINFO;
		ksi.ksi_trap = type;
		ksi.ksi_addr = (void *)va;
		trapsignal(l, &ksi);
		break;

	case T_CONDITION | T_USER:
		KSI_INIT_TRAP(&ksi);
		ksi.ksi_signo = SIGFPE;
		ksi.ksi_code = FPE_INTDIV;
		ksi.ksi_trap = type;
		ksi.ksi_addr = (void *)va;
		trapsignal(l, &ksi);
		break;

	case T_ILLEGAL | T_USER:
#ifdef DEBUG
		user_backtrace(frame, l, type);
#endif
		KSI_INIT_TRAP(&ksi);
		ksi.ksi_signo = SIGILL;
		ksi.ksi_code = ILL_ILLOPC;
		ksi.ksi_trap = type;
		ksi.ksi_addr = (void *)va;
		trapsignal(l, &ksi);
		break;

	case T_PRIV_OP | T_USER:
#ifdef DEBUG
		user_backtrace(frame, l, type);
#endif
		KSI_INIT_TRAP(&ksi);
		ksi.ksi_signo = SIGILL;
		ksi.ksi_code = ILL_PRVOPC;
		ksi.ksi_trap = type;
		ksi.ksi_addr = (void *)va;
		trapsignal(l, &ksi);
		break;

	case T_PRIV_REG | T_USER:
#ifdef DEBUG
		user_backtrace(frame, l, type);
#endif
		KSI_INIT_TRAP(&ksi);
		ksi.ksi_signo = SIGILL;
		ksi.ksi_code = ILL_PRVREG;
		ksi.ksi_trap = type;
		ksi.ksi_addr = (void *)va;
		trapsignal(l, &ksi);
		break;

		/* these should never got here */
	case T_HIGHERPL | T_USER:
	case T_LOWERPL | T_USER:
		KSI_INIT_TRAP(&ksi);
		ksi.ksi_signo = SIGSEGV;
		ksi.ksi_code = SEGV_ACCERR;
		ksi.ksi_trap = type;
		ksi.ksi_addr = (void *)va;
		trapsignal(l, &ksi);
		break;

	case T_IPROT | T_USER:
	case T_DPROT | T_USER:
		KSI_INIT_TRAP(&ksi);
		ksi.ksi_signo = SIGSEGV;
		ksi.ksi_code = SEGV_ACCERR;
		ksi.ksi_trap = type;
		ksi.ksi_addr = (void *)va;
		trapsignal(l, &ksi);
		break;

	case T_DATACC:   	case T_USER | T_DATACC:
	case T_ITLBMISS:	case T_USER | T_ITLBMISS:
	case T_DTLBMISS:	case T_USER | T_DTLBMISS:
	case T_ITLBMISSNA:	case T_USER | T_ITLBMISSNA:
	case T_DTLBMISSNA:	case T_USER | T_DTLBMISSNA:
	case T_TLB_DIRTY:	case T_USER | T_TLB_DIRTY:
		vm = p->p_vmspace;

		if (!vm) {
#ifdef TRAPDEBUG
			printf("trap: no vm, p=%p\n", p);
#endif
			goto dead_end;
		}

		/*
		 * it could be a kernel map for exec_map faults
		 */
		if (!(type & T_USER) && space == HPPA_SID_KERNEL)
			map = kernel_map;
		else {
			map = &vm->vm_map;
		}

		va = trunc_page(va);

		if (map->pmap->pm_space != space) {
#ifdef TRAPDEBUG
			printf("trap: space mismatch %d != %d\n",
			    space, map->pmap->pm_space);
#endif
			/* actually dump the user, crap the kernel */
			goto dead_end;
		}

		/* Never call uvm_fault in interrupt context. */
		KASSERT(curcpu()->ci_cpl == 0);

		onfault = pcb->pcb_onfault;
		pcb->pcb_onfault = 0;
		ret = uvm_fault(map, va, vftype);
		pcb->pcb_onfault = onfault;

#ifdef TRAPDEBUG
		printf("uvm_fault(%p, %x, %d)=%d\n",
		    map, (u_int)va, vftype, ret);
#endif

		/*
		 * If this was a stack access we keep track of the maximum
		 * accessed stack size.  Also, if uvm_fault gets a protection
		 * failure it is due to accessing the stack region outside
		 * the current limit and we need to reflect that as an access
		 * error.
		 */
		if (map != kernel_map && va >= (vaddr_t)vm->vm_minsaddr) {
			if (ret == 0)
				uvm_grow(l->l_proc, va);
			else if (ret == EACCES)
				ret = EFAULT;
		}

		if (ret != 0) {
			if (type & T_USER) {
#ifdef DEBUG
				user_backtrace(frame, l, type);
#endif
				KSI_INIT_TRAP(&ksi);
				switch (ret) {
				case EACCES:
					ksi.ksi_signo = SIGSEGV;
					ksi.ksi_code = SEGV_ACCERR;
					break;
				case ENOMEM:
					ksi.ksi_signo = SIGKILL;
					printf("UVM: pid %d (%s), uid %d "
					    "killed: out of swap\n",
					    p->p_pid, p->p_comm,
					    l->l_cred ?
						kauth_cred_geteuid(l->l_cred)
						: -1);
					break;
				case EINVAL:
					ksi.ksi_signo = SIGBUS;
					ksi.ksi_code = BUS_ADRERR;
					break;
				default:
					ksi.ksi_signo = SIGSEGV;
					ksi.ksi_code = SEGV_MAPERR;
					break;
				}
				ksi.ksi_trap = type;
				ksi.ksi_addr = (void *)va;
				trapsignal(l, &ksi);
			} else {
				if (onfault) {
					goto do_onfault;
				}
				panic("trap: uvm_fault(%p, %lx, %d): %d",
				    map, va, vftype, ret);
			}
		}
		break;

	case T_DATALIGN | T_USER:
#ifdef DEBUG
		user_backtrace(frame, l, type);
#endif
		KSI_INIT_TRAP(&ksi);
		ksi.ksi_signo = SIGBUS;
		ksi.ksi_code = BUS_ADRALN;
		ksi.ksi_trap = type;
		ksi.ksi_addr = (void *)va;
		trapsignal(l, &ksi);
		break;

	case T_INTERRUPT:
	case T_INTERRUPT|T_USER:
		hppa_intr(frame);
		mtctl(frame->tf_eiem, CR_EIEM);
		break;

	case T_LOWERPL:
	case T_DPROT:
	case T_IPROT:
	case T_OVERFLOW:
	case T_CONDITION:
	case T_ILLEGAL:
	case T_HIGHERPL:
	case T_TAKENBR:
	case T_POWERFAIL:
	case T_LPMC:
	case T_PAGEREF:
	case T_DATAPID:  	case T_DATAPID  | T_USER:
		if (0 /* T-chip */) {
			break;
		}
		/* FALLTHROUGH to unimplemented */
	default:
		panic ("trap: unimplemented \'%s\' (%d)", tts, type);
	}

#ifdef DIAGNOSTIC
	if (ci->ci_cpl != oldcpl)
		printf("WARNING: SPL (%d) NOT LOWERED ON TRAP (%d) EXIT\n",
		    ci->ci_cpl, trapnum);
#endif

	if (type & T_USER)
		userret(l, l->l_md.md_regs->tf_iioq_head, 0);

#ifdef DEBUG
	frame_sanity_check(__func__, __LINE__, type, frame, l);
	if (frame->tf_flags & TFF_LAST && (curlwp->l_flag & LW_IDLE) == 0)
		frame_sanity_check(__func__, __LINE__, type,
		    curlwp->l_md.md_regs, curlwp);
#endif /* DEBUG */
}

void
md_child_return(struct lwp *l)
{
	/*
	 * Return values in the frame set by cpu_lwp_fork().
	 */

	userret(l, l->l_md.md_regs->tf_iioq_head, 0);
#ifdef DEBUG
	frame_sanity_check(__func__, __LINE__, 0, l->l_md.md_regs, l);
#endif /* DEBUG */
}

/*
 * Process the tail end of a posix_spawn() for the child.
 */
void
cpu_spawn_return(struct lwp *l)
{

	userret(l, l->l_md.md_regs->tf_iioq_head, 0);
#ifdef DEBUG
	frame_sanity_check(__func__, __LINE__, 0, l->l_md.md_regs, l);
#endif /* DEBUG */
}

#ifdef PTRACE

#include <sys/ptrace.h>

int
ss_get_value(struct lwp *l, vaddr_t addr, u_int *value)
{
	struct uio uio;
	struct iovec iov;

	iov.iov_base = (void *)value;
	iov.iov_len = sizeof(u_int);
	uio.uio_iov = &iov;
	uio.uio_iovcnt = 1;
	uio.uio_offset = (off_t)addr;
	uio.uio_resid = sizeof(u_int);
	uio.uio_rw = UIO_READ;
	UIO_SETUP_SYSSPACE(&uio);

	return (process_domem(curlwp, l, &uio));
}

int
ss_put_value(struct lwp *l, vaddr_t addr, u_int value)
{
	struct uio uio;
	struct iovec iov;

	iov.iov_base = (void *)&value;
	iov.iov_len = sizeof(u_int);
	uio.uio_iov = &iov;
	uio.uio_iovcnt = 1;
	uio.uio_offset = (off_t)addr;
	uio.uio_resid = sizeof(u_int);
	uio.uio_rw = UIO_WRITE;
	UIO_SETUP_SYSSPACE(&uio);

	return (process_domem(curlwp, l, &uio));
}

void
ss_clear_breakpoints(struct lwp *l)
{
	/* Restore origional instructions. */
	if (l->l_md.md_bpva != 0) {
		ss_put_value(l, l->l_md.md_bpva, l->l_md.md_bpsave[0]);
		ss_put_value(l, l->l_md.md_bpva + 4, l->l_md.md_bpsave[1]);
		l->l_md.md_bpva = 0;
	}
}


int
process_sstep(struct lwp *l, int sstep)
{
	struct trapframe *tf = l->l_md.md_regs;
	int error;

	ss_clear_breakpoints(l);

	/* We're continuing... */
	if (sstep == 0) {
		tf->tf_ipsw &= ~PSW_T;
		return 0;
	}

	/*
	 * Don't touch the syscall gateway page.  Instead, insert a
	 * breakpoint where we're supposed to return.
	 */
	if ((tf->tf_iioq_tail & ~PAGE_MASK) == SYSCALLGATE)
		l->l_md.md_bpva = tf->tf_r31 & ~HPPA_PC_PRIV_MASK;
	else
		l->l_md.md_bpva = tf->tf_iioq_tail & ~HPPA_PC_PRIV_MASK;

	error = ss_get_value(l, l->l_md.md_bpva, &l->l_md.md_bpsave[0]);
	if (error)
		return error;
	error = ss_get_value(l, l->l_md.md_bpva + 4, &l->l_md.md_bpsave[1]);
	if (error)
		return error;

	error = ss_put_value(l, l->l_md.md_bpva, SSBREAKPOINT);
	if (error)
		return error;
	error = ss_put_value(l, l->l_md.md_bpva + 4, SSBREAKPOINT);
	if (error)
		return error;

	if ((tf->tf_iioq_tail & ~PAGE_MASK) == SYSCALLGATE)
		tf->tf_ipsw &= ~PSW_T;
	else
		tf->tf_ipsw |= PSW_T;

	return 0;
}
#endif


/*
 * call actual syscall routine
 * from the low-level syscall handler:
 * - all HPPA_FRAME_NARGS syscall's arguments supposed to be copied onto
 *   our stack, this wins compared to copyin just needed amount anyway
 * - register args are copied onto stack too
 */
void
syscall(struct trapframe *frame, int *args)
{
	struct lwp *l;
	struct proc *p;
	const struct sysent *callp;
	size_t nargs64;
	int nsys, code, error;
	int tmp;
	int rval[2];
#ifdef DIAGNOSTIC
	struct cpu_info *ci = curcpu();
	int oldcpl = ci->ci_cpl;
#endif

	curcpu()->ci_data.cpu_nsyscall++;

#ifdef DEBUG
	frame_sanity_check(__func__, __LINE__, 0, frame, curlwp);
#endif /* DEBUG */

	if (!USERMODE(frame->tf_iioq_head))
		panic("syscall");

	KASSERT(curlwp != NULL);
	l = curlwp;
	p = l->l_proc;
	l->l_md.md_regs = frame;
	nsys = p->p_emul->e_nsysent;
	callp = p->p_emul->e_sysent;
	code = frame->tf_t1;
	LWP_CACHE_CREDS(l, p);

	/*
	 * Restarting a system call is touchy on the HPPA, because syscall
	 * arguments are passed in registers and the program counter of the
	 * syscall "point" isn't easily divined.
	 *
	 * We handle the first problem by assuming that we will have to restart
	 * this system call, so we stuff the first four words of the original
	 * arguments back into the frame as arg0...arg3, which is where we
	 * found them in the first place.  Any further arguments are (still) on
	 * the user's stack and the  syscall code will fetch them from there
	 * (again).
	 *
	 * The program counter problem is addressed below.
	 */
	frame->tf_arg0 = args[0];
	frame->tf_arg1 = args[1];
	frame->tf_arg2 = args[2];
	frame->tf_arg3 = args[3];

	/*
	 * Some special handling for the syscall(2) and
	 * __syscall(2) system calls.
	 */
	switch (code) {
	case SYS_syscall:
		code = *args;
		args += 1;
		break;
	case SYS___syscall:
		if (callp != sysent)
			break;
		/*
		 * NB: even though __syscall(2) takes a quad_t containing the
		 * system call number, because our argument copying word-swaps
		 * 64-bit arguments, the least significant word of that quad_t
		 * is the first word in the argument array.
		 */
		code = *args;
		args += 2;
	}

	/*
	 * Stacks growing from lower addresses to higher addresses are not
	 * really such a good idea, because it makes it impossible to overlay a
	 * struct on top of C stack arguments (the arguments appear in
	 * reversed order).
	 *
	 * You can do the obvious thing (as locore.S does) and copy argument
	 * words one by one, laying them out in the "right" order in the dest-
	 * ination buffer, but this ends up word-swapping multi-word arguments
	 * (like off_t).
	 *
	 * FIXME - this works only on native binaries and
	 * will probably screw up any and all emulation.
	 *
	 */

	if (code < 0 || code >= nsys)
		callp += p->p_emul->e_nosys;	/* bad syscall # */
	else
		callp += code;

	nargs64 = SYCALL_NARGS64(callp);
	if (nargs64 != 0) {
		size_t nargs = callp->sy_narg;

		for (size_t i = 0; i < nargs + nargs64;) {
			if (SYCALL_ARG_64_P(callp, i)) {
				tmp = args[i];
				args[i] = args[i + 1];
				args[i + 1] = tmp;
				i += 2;
			} else
				i++;
		}
	}

#ifdef USERTRACE
	if (0) {
		user_backtrace(frame, l, -1);
		frame->tf_ipsw |= PSW_R;
		frame->tf_rctr = 0;
		printf("r %08x", frame->tf_iioq_head);
		rctr_next_iioq = frame->tf_iioq_head + 4;
	}
#endif

	error = sy_invoke(callp, l, args, rval, code);

	switch (error) {
	case 0:
		l = curlwp;			/* changes on exec() */
		frame = l->l_md.md_regs;
		frame->tf_ret0 = rval[0];
		frame->tf_ret1 = rval[1];
		frame->tf_t1 = 0;
		break;
	case ERESTART:
		/*
		 * Now we have to wind back the instruction offset queue to the
		 * point where the system call will be made again.  This is
		 * inherently tied to the SYSCALL macro.
		 *
		 * Currently, the part of the SYSCALL macro that we want to re-
		 * run reads as:
		 *
		 *	ldil	L%SYSCALLGATE, r1
		 *	ble	4(srX, r1)
		 *	ldi	__CONCAT(SYS_,x), t1
		 *	comb,<>	%r0, %t1, __cerror
		 *
		 * And our offset queue head points to the comb instruction.
		 * So we need to subtract twelve to reach the ldil.
		 */
		frame->tf_iioq_head -= 12;
		frame->tf_iioq_tail = frame->tf_iioq_head + 4;
		break;
	case EJUSTRETURN:
		p = curproc;
		break;
	default:
		if (p->p_emul->e_errno)
			error = p->p_emul->e_errno[error];
		frame->tf_t1 = error;
		break;
	}

	userret(l, frame->tf_iioq_head, 0);

#ifdef DIAGNOSTIC
	if (ci->ci_cpl != oldcpl) {
		printf("WARNING: SPL (0x%x) NOT LOWERED ON "
		    "syscall(0x%x, 0x%x, 0x%x, 0x%x...) EXIT, PID %d\n",
		    ci->ci_cpl, code, args[0], args[1], args[2], p->p_pid);
		ci->ci_cpl = oldcpl;
	}
#endif

#ifdef DEBUG
	frame_sanity_check(__func__, __LINE__, 0, frame, l);
#endif /* DEBUG */
}

/*
 * Start a new LWP
 */
void
startlwp(void *arg)
{
	ucontext_t *uc = arg;
	lwp_t *l = curlwp;
	int error __diagused;

	error = cpu_setmcontext(l, &uc->uc_mcontext, uc->uc_flags);
	KASSERT(error == 0);

	kmem_free(uc, sizeof(ucontext_t));
	userret(l, l->l_md.md_regs->tf_iioq_head, 0);
}<|MERGE_RESOLUTION|>--- conflicted
+++ resolved
@@ -1,8 +1,4 @@
-<<<<<<< HEAD
-/*	$NetBSD: trap.c,v 1.112 2019/11/21 19:24:00 ad Exp $	*/
-=======
 /*	$NetBSD: trap.c,v 1.113 2019/11/29 18:27:32 ad Exp $	*/
->>>>>>> 275f442f
 
 /*-
  * Copyright (c) 2001, 2002 The NetBSD Foundation, Inc.
@@ -62,11 +58,7 @@
  */
 
 #include <sys/cdefs.h>
-<<<<<<< HEAD
-__KERNEL_RCSID(0, "$NetBSD: trap.c,v 1.112 2019/11/21 19:24:00 ad Exp $");
-=======
 __KERNEL_RCSID(0, "$NetBSD: trap.c,v 1.113 2019/11/29 18:27:32 ad Exp $");
->>>>>>> 275f442f
 
 /* #define INTRDEBUG */
 /* #define TRAPDEBUG */
@@ -210,18 +202,11 @@
 {
 	struct proc *p = l->l_proc;
 
-<<<<<<< HEAD
-	l->l_md.md_astpending = 0;
-	//curcpu()->ci_data.cpu_nast++;
-
-	mi_userret(l);
-=======
 	do {
 		l->l_md.md_astpending = 0;
 		//curcpu()->ci_data.cpu_nast++;
 		mi_userret(l);
 	} while (l->l_md.md_astpending);
->>>>>>> 275f442f
 
 	/*
 	 * If profiling, charge recent system time to the trapped pc.
