<<<<<<< HEAD
/*	$NetBSD: mainbus.c,v 1.5 2020/10/16 17:50:44 macallan Exp $	*/
=======
/*	$NetBSD: mainbus.c,v 1.6 2020/11/21 21:01:16 thorpej Exp $	*/
>>>>>>> ba48e27f

/*-
 * Copyright (c) 2001, 2002 The NetBSD Foundation, Inc.
 * All rights reserved.
 *
 * This code is derived from software contributed to The NetBSD Foundation
 * by Matthew Fredette.
 *
 * Redistribution and use in source and binary forms, with or without
 * modification, are permitted provided that the following conditions
 * are met:
 * 1. Redistributions of source code must retain the above copyright
 *    notice, this list of conditions and the following disclaimer.
 * 2. Redistributions in binary form must reproduce the above copyright
 *    notice, this list of conditions and the following disclaimer in the
 *    documentation and/or other materials provided with the distribution.
 *
 * THIS SOFTWARE IS PROVIDED BY THE NETBSD FOUNDATION, INC. AND CONTRIBUTORS
 * ``AS IS'' AND ANY EXPRESS OR IMPLIED WARRANTIES, INCLUDING, BUT NOT LIMITED
 * TO, THE IMPLIED WARRANTIES OF MERCHANTABILITY AND FITNESS FOR A PARTICULAR
 * PURPOSE ARE DISCLAIMED.  IN NO EVENT SHALL THE FOUNDATION OR CONTRIBUTORS
 * BE LIABLE FOR ANY DIRECT, INDIRECT, INCIDENTAL, SPECIAL, EXEMPLARY, OR
 * CONSEQUENTIAL DAMAGES (INCLUDING, BUT NOT LIMITED TO, PROCUREMENT OF
 * SUBSTITUTE GOODS OR SERVICES; LOSS OF USE, DATA, OR PROFITS; OR BUSINESS
 * INTERRUPTION) HOWEVER CAUSED AND ON ANY THEORY OF LIABILITY, WHETHER IN
 * CONTRACT, STRICT LIABILITY, OR TORT (INCLUDING NEGLIGENCE OR OTHERWISE)
 * ARISING IN ANY WAY OUT OF THE USE OF THIS SOFTWARE, EVEN IF ADVISED OF THE
 * POSSIBILITY OF SUCH DAMAGE.
 */

/*	$OpenBSD: mainbus.c,v 1.74 2009/04/20 00:42:06 oga Exp $	*/

/*
 * Copyright (c) 1998-2004 Michael Shalayeff
 * All rights reserved.
 *
 * Redistribution and use in source and binary forms, with or without
 * modification, are permitted provided that the following conditions
 * are met:
 * 1. Redistributions of source code must retain the above copyright
 *    notice, this list of conditions and the following disclaimer.
 * 2. Redistributions in binary form must reproduce the above copyright
 *    notice, this list of conditions and the following disclaimer in the
 *    documentation and/or other materials provided with the distribution.
 *
 * THIS SOFTWARE IS PROVIDED BY THE AUTHOR ``AS IS'' AND ANY EXPRESS OR
 * IMPLIED WARRANTIES, INCLUDING, BUT NOT LIMITED TO, THE IMPLIED WARRANTIES
 * OF MERCHANTABILITY AND FITNESS FOR A PARTICULAR PURPOSE ARE DISCLAIMED.
 * IN NO EVENT SHALL THE AUTHOR OR HIS RELATIVES BE LIABLE FOR ANY DIRECT,
 * INDIRECT, INCIDENTAL, SPECIAL, EXEMPLARY, OR CONSEQUENTIAL DAMAGES
 * (INCLUDING, BUT NOT LIMITED TO, PROCUREMENT OF SUBSTITUTE GOODS OR
 * SERVICES; LOSS OF MIND, USE, DATA, OR PROFITS; OR BUSINESS INTERRUPTION)
 * HOWEVER CAUSED AND ON ANY THEORY OF LIABILITY, WHETHER IN CONTRACT,
 * STRICT LIABILITY, OR TORT (INCLUDING NEGLIGENCE OR OTHERWISE) ARISING
 * IN ANY WAY OUT OF THE USE OF THIS SOFTWARE, EVEN IF ADVISED OF
 * THE POSSIBILITY OF SUCH DAMAGE.
 */

#include <sys/cdefs.h>
<<<<<<< HEAD
__KERNEL_RCSID(0, "$NetBSD: mainbus.c,v 1.5 2020/10/16 17:50:44 macallan Exp $");
=======
__KERNEL_RCSID(0, "$NetBSD: mainbus.c,v 1.6 2020/11/21 21:01:16 thorpej Exp $");
>>>>>>> ba48e27f

#include "locators.h"
#include "power.h"
#include "lcd.h"

#include <sys/param.h>
#include <sys/systm.h>
#include <sys/device.h>
#include <sys/reboot.h>
#include <sys/extent.h>
#include <sys/mbuf.h>
#include <sys/proc.h>
#include <sys/kmem.h>

#include <uvm/uvm_page.h>
#include <uvm/uvm.h>

#include <machine/pdc.h>
#include <machine/iomod.h>
#include <machine/autoconf.h>

#include <hppa/hppa/machdep.h>
#include <hppa/dev/cpudevs.h>

#if NLCD > 0
static struct pdc_chassis_info pdc_chassis_info;
#endif

#ifdef MBUSDEBUG

#define	DPRINTF(s)	do {	\
	if (mbusdebug)		\
		printf s;	\
} while(0)

int mbusdebug = 1;
#else
#define	DPRINTF(s)	/* */
#endif

struct mainbus_softc {
	device_t sc_dv;
};

int	mbmatch(device_t, cfdata_t, void *);
void	mbattach(device_t, device_t, void *);

CFATTACH_DECL_NEW(mainbus, sizeof(struct mainbus_softc),
    mbmatch, mbattach, NULL, NULL);

extern struct cfdriver mainbus_cd;

static int mb_attached;

/* from machdep.c */
extern struct extent *hppa_io_extent;

uint8_t mbus_r1(void *, bus_space_handle_t, bus_size_t);
uint16_t mbus_r2(void *, bus_space_handle_t, bus_size_t);
uint32_t mbus_r4(void *, bus_space_handle_t, bus_size_t);
uint64_t mbus_r8(void *, bus_space_handle_t, bus_size_t);
void mbus_w1(void *, bus_space_handle_t, bus_size_t, uint8_t);
void mbus_w2(void *, bus_space_handle_t, bus_size_t, uint16_t);
void mbus_w4(void *, bus_space_handle_t, bus_size_t, uint32_t);
void mbus_w8(void *, bus_space_handle_t, bus_size_t, uint64_t);
void mbus_rm_1(void *, bus_space_handle_t, bus_size_t, uint8_t *, bus_size_t);
void mbus_rm_2(void *, bus_space_handle_t, bus_size_t, uint16_t *, bus_size_t);
void mbus_rm_4(void *, bus_space_handle_t, bus_size_t, uint32_t *, bus_size_t);
void mbus_rm_8(void *, bus_space_handle_t, bus_size_t, uint64_t *, bus_size_t);
void mbus_wm_1(void *, bus_space_handle_t, bus_size_t, const uint8_t *, bus_size_t);
void mbus_wm_2(void *, bus_space_handle_t, bus_size_t, const uint16_t *, bus_size_t);
void mbus_wm_4(void *, bus_space_handle_t, bus_size_t, const uint32_t *, bus_size_t);
void mbus_wm_8(void *, bus_space_handle_t, bus_size_t, const uint64_t *, bus_size_t);
void mbus_rr_1(void *, bus_space_handle_t, bus_size_t, uint8_t *, bus_size_t);
void mbus_rr_2(void *, bus_space_handle_t, bus_size_t, uint16_t *, bus_size_t);
void mbus_rr_4(void *, bus_space_handle_t, bus_size_t, uint32_t *, bus_size_t);
void mbus_rr_8(void *, bus_space_handle_t, bus_size_t, uint64_t *, bus_size_t);
void mbus_wr_1(void *, bus_space_handle_t, bus_size_t, const uint8_t *, bus_size_t);
void mbus_wr_2(void *, bus_space_handle_t, bus_size_t, const uint16_t *, bus_size_t);
void mbus_wr_4(void *, bus_space_handle_t, bus_size_t, const uint32_t *, bus_size_t);
void mbus_wr_8(void *, bus_space_handle_t, bus_size_t, const uint64_t *, bus_size_t);
void mbus_sm_1(void *, bus_space_handle_t, bus_size_t, uint8_t, bus_size_t);
void mbus_sm_2(void *, bus_space_handle_t, bus_size_t, uint16_t, bus_size_t);
void mbus_sm_4(void *, bus_space_handle_t, bus_size_t, uint32_t, bus_size_t);
void mbus_sm_8(void *, bus_space_handle_t, bus_size_t, uint64_t, bus_size_t);
void mbus_sr_1(void *, bus_space_handle_t, bus_size_t, uint8_t, bus_size_t);
void mbus_sr_2(void *, bus_space_handle_t, bus_size_t, uint16_t, bus_size_t);
void mbus_sr_4(void *, bus_space_handle_t, bus_size_t, uint32_t, bus_size_t);
void mbus_sr_8(void *, bus_space_handle_t, bus_size_t, uint64_t, bus_size_t);
void mbus_cp_1(void *, bus_space_handle_t, bus_size_t, bus_space_handle_t, bus_size_t, bus_size_t);
void mbus_cp_2(void *, bus_space_handle_t, bus_size_t, bus_space_handle_t, bus_size_t, bus_size_t);
void mbus_cp_4(void *, bus_space_handle_t, bus_size_t, bus_space_handle_t, bus_size_t, bus_size_t);
void mbus_cp_8(void *, bus_space_handle_t, bus_size_t, bus_space_handle_t, bus_size_t, bus_size_t);

int mbus_add_mapping(bus_addr_t, bus_size_t, int, bus_space_handle_t *);
int mbus_map(void *, bus_addr_t, bus_size_t, int, bus_space_handle_t *);
void mbus_unmap(void *, bus_space_handle_t, bus_size_t);
int mbus_alloc(void *, bus_addr_t, bus_addr_t, bus_size_t, bus_size_t, bus_size_t, int, bus_addr_t *, bus_space_handle_t *);
void mbus_free(void *, bus_space_handle_t, bus_size_t);
int mbus_subregion(void *, bus_space_handle_t, bus_size_t, bus_size_t, bus_space_handle_t *);
void mbus_barrier(void *, bus_space_handle_t, bus_size_t, bus_size_t, int);
void *mbus_vaddr(void *, bus_space_handle_t);
paddr_t mbus_mmap(void *, bus_addr_t, off_t, int, int);

int mbus_dmamap_create(void *, bus_size_t, int, bus_size_t, bus_size_t, int, bus_dmamap_t *);
void mbus_dmamap_destroy(void *, bus_dmamap_t);
int mbus_dmamap_load(void *, bus_dmamap_t, void *, bus_size_t, struct proc *, int);
int mbus_dmamap_load_mbuf(void *, bus_dmamap_t, struct mbuf *, int);
int mbus_dmamap_load_uio(void *, bus_dmamap_t, struct uio *, int);
int mbus_dmamap_load_raw(void *, bus_dmamap_t, bus_dma_segment_t *, int, bus_size_t, int);
void mbus_dmamap_unload(void *, bus_dmamap_t);
void mbus_dmamap_sync(void *, bus_dmamap_t, bus_addr_t, bus_size_t, int);
int mbus_dmamem_alloc(void *, bus_size_t, bus_size_t, bus_size_t, bus_dma_segment_t *, int, int *, int);
void mbus_dmamem_free(void *, bus_dma_segment_t *, int);
int mbus_dmamem_map(void *, bus_dma_segment_t *, int, size_t, void **, int);
void mbus_dmamem_unmap(void *, void *, size_t);
paddr_t mbus_dmamem_mmap(void *, bus_dma_segment_t *, int, off_t, int, int);
int _bus_dmamap_load_buffer(bus_dma_tag_t t, bus_dmamap_t map, void *buf,
    bus_size_t buflen, struct vmspace *vm, int flags, paddr_t *lastaddrp,
    int *segp, int first);

extern struct pdc_btlb pdc_btlb;
static uint32_t bmm[HPPA_FLEX_COUNT/32];

int
mbus_add_mapping(bus_addr_t bpa, bus_size_t size, int flags,
    bus_space_handle_t *bshp)
{
	vaddr_t pa, spa, epa;
	int flex;

	DPRINTF(("\n%s(%lx,%lx,%scachable,%p)\n", __func__,
	    bpa, size, flags? "" : "non", bshp));

	KASSERT(bpa >= HPPA_IOSPACE);
	KASSERT(!(flags & BUS_SPACE_MAP_CACHEABLE));

	/*
	 * Mappings are established in HPPA_FLEX_SIZE units,
	 * either with BTLB, or regular mappings of the whole area.
	 */
	for (pa = bpa ; size != 0; pa = epa) {
		flex = HPPA_FLEX(pa);
		spa = pa & HPPA_FLEX_MASK;
		epa = spa + HPPA_FLEX_SIZE; /* may wrap to 0... */

		size -= uimin(size, HPPA_FLEX_SIZE - (pa - spa));

		/* do need a new mapping? */
		if (bmm[flex / 32] & (1 << (flex % 32))) {
			DPRINTF(("%s: already mapped flex=%x, mask=%x\n",
			    __func__, flex, bmm[flex / 32]));
			continue;
		}

		DPRINTF(("%s: adding flex=%x %lx-%lx, ", __func__, flex, spa,
		    epa - 1));

		bmm[flex / 32] |= (1 << (flex % 32));

		while (spa != epa) {
			DPRINTF(("%s: kenter 0x%lx-0x%lx", __func__, spa,
			    epa));
			for (; spa != epa; spa += PAGE_SIZE)
				pmap_kenter_pa(spa, spa,
				    VM_PROT_READ | VM_PROT_WRITE, 0);
		}
	}

	*bshp = bpa;

	/* Success. */
	return 0;
}

int
mbus_map(void *v, bus_addr_t bpa, bus_size_t size, int flags,
    bus_space_handle_t *bshp)
{
	int error;

	/*
	 * We must only be called with addresses in I/O space.
	 */
	KASSERT(bpa >= HPPA_IOSPACE);

	/*
	 * Allocate the region of I/O space.
	 */
	error = extent_alloc_region(hppa_io_extent, bpa, size, EX_NOWAIT);
	if (error)
		return error;

	/*
	 * Map the region of I/O space.
	 */
	error = mbus_add_mapping(bpa, size, flags, bshp);
	if (error) {
		DPRINTF(("bus_space_map: pa 0x%lx, size 0x%lx failed\n",
		    bpa, size));
		if (extent_free(hppa_io_extent, bpa, size, EX_NOWAIT)) {
			printf ("bus_space_map: can't free region\n");
		}
	}

	return error;
}

void
mbus_unmap(void *v, bus_space_handle_t bsh, bus_size_t size)
{
	bus_addr_t bpa = bsh;
	int error;

	/*
	 * Free the region of I/O space.
	 */
	error = extent_free(hppa_io_extent, bpa, size, EX_NOWAIT);
	if (error) {
		DPRINTF(("bus_space_unmap: ps 0x%lx, size 0x%lx\n",
		    bpa, size));
		panic("bus_space_unmap: can't free region (%d)", error);
	}
}

int
mbus_alloc(void *v, bus_addr_t rstart, bus_addr_t rend, bus_size_t size,
    bus_size_t align, bus_size_t boundary, int flags, bus_addr_t *addrp,
    bus_space_handle_t *bshp)
{
	bus_addr_t bpa;
	int error;

	if (rstart < hppa_io_extent->ex_start ||
	    rend > hppa_io_extent->ex_end)
		panic("bus_space_alloc: bad region start/end");

	/*
	 * Allocate the region of I/O space.
	 */
	error = extent_alloc_subregion1(hppa_io_extent, rstart, rend, size,
	    align, 0, boundary, EX_NOWAIT, &bpa);
	if (error)
		return error;

	/*
	 * Map the region of I/O space.
	 */
	error = mbus_add_mapping(bpa, size, flags, bshp);
	if (error) {
		DPRINTF(("bus_space_alloc: pa 0x%lx, size 0x%lx failed\n",
		    bpa, size));
		if (extent_free(hppa_io_extent, bpa, size, EX_NOWAIT)) {
			printf("bus_space_alloc: can't free region\n");
		}
	}

	*addrp = bpa;

	return error;
}

void
mbus_free(void *v, bus_space_handle_t h, bus_size_t size)
{
	/* bus_space_unmap() does all that we need to do. */
	mbus_unmap(v, h, size);
}

int
mbus_subregion(void *v, bus_space_handle_t bsh, bus_size_t offset,
    bus_size_t size, bus_space_handle_t *nbshp)
{
	*nbshp = bsh + offset;
	return(0);
}

void
mbus_barrier(void *v, bus_space_handle_t h, bus_size_t o, bus_size_t l, int op)
{
	sync_caches();
}

void*
mbus_vaddr(void *v, bus_space_handle_t h)
{
	/*
	 * We must only be called with addresses in I/O space.
	 */
	KASSERT(h >= HPPA_IOSPACE);
	return (void*)h;
}

paddr_t
mbus_mmap(void *v, bus_addr_t addr, off_t off, int prot, int flags)
{
	return btop(addr + off);
}

uint8_t
mbus_r1(void *v, bus_space_handle_t h, bus_size_t o)
{
	return *((volatile uint8_t *)(h + o));
}

uint16_t
mbus_r2(void *v, bus_space_handle_t h, bus_size_t o)
{
	return *((volatile uint16_t *)(h + o));
}

uint32_t
mbus_r4(void *v, bus_space_handle_t h, bus_size_t o)
{
	return *((volatile uint32_t *)(h + o));
}

uint64_t
mbus_r8(void *v, bus_space_handle_t h, bus_size_t o)
{
	return *((volatile uint64_t *)(h + o));
}

void
mbus_w1(void *v, bus_space_handle_t h, bus_size_t o, uint8_t vv)
{
	*((volatile uint8_t *)(h + o)) = vv;
}

void
mbus_w2(void *v, bus_space_handle_t h, bus_size_t o, uint16_t vv)
{
	*((volatile uint16_t *)(h + o)) = vv;
}

void
mbus_w4(void *v, bus_space_handle_t h, bus_size_t o, uint32_t vv)
{
	*((volatile uint32_t *)(h + o)) = vv;
}

void
mbus_w8(void *v, bus_space_handle_t h, bus_size_t o, uint64_t vv)
{
	*((volatile uint64_t *)(h + o)) = vv;
}


void
mbus_rm_1(void *v, bus_space_handle_t h, bus_size_t o, uint8_t *a, bus_size_t c)
{
	h += o;
	while (c--)
		*(a++) = *(volatile uint8_t *)h;
}

void
mbus_rm_2(void *v, bus_space_handle_t h, bus_size_t o, uint16_t *a, bus_size_t c)
{
	h += o;
	while (c--)
		*(a++) = *(volatile uint16_t *)h;
}

void
mbus_rm_4(void *v, bus_space_handle_t h, bus_size_t o, uint32_t *a, bus_size_t c)
{
	h += o;
	while (c--)
		*(a++) = *(volatile uint32_t *)h;
}

void
mbus_rm_8(void *v, bus_space_handle_t h, bus_size_t o, uint64_t *a, bus_size_t c)
{
	h += o;
	while (c--)
		*(a++) = *(volatile uint64_t *)h;
}

void
mbus_wm_1(void *v, bus_space_handle_t h, bus_size_t o, const uint8_t *a, bus_size_t c)
{
	h += o;
	while (c--)
		*(volatile uint8_t *)h = *(a++);
}

void
mbus_wm_2(void *v, bus_space_handle_t h, bus_size_t o, const uint16_t *a, bus_size_t c)
{
	h += o;
	while (c--)
		*(volatile uint16_t *)h = *(a++);
}

void
mbus_wm_4(void *v, bus_space_handle_t h, bus_size_t o, const uint32_t *a, bus_size_t c)
{
	h += o;
	while (c--)
		*(volatile uint32_t *)h = *(a++);
}

void
mbus_wm_8(void *v, bus_space_handle_t h, bus_size_t o, const uint64_t *a, bus_size_t c)
{
	h += o;
	while (c--)
		*(volatile uint64_t *)h = *(a++);
}

void
mbus_sm_1(void *v, bus_space_handle_t h, bus_size_t o, uint8_t vv, bus_size_t c)
{
	h += o;
	while (c--)
		*(volatile uint8_t *)h = vv;
}

void
mbus_sm_2(void *v, bus_space_handle_t h, bus_size_t o, uint16_t vv, bus_size_t c)
{
	h += o;
	while (c--)
		*(volatile uint16_t *)h = vv;
}

void
mbus_sm_4(void *v, bus_space_handle_t h, bus_size_t o, uint32_t vv, bus_size_t c)
{
	h += o;
	while (c--)
		*(volatile uint32_t *)h = vv;
}

void
mbus_sm_8(void *v, bus_space_handle_t h, bus_size_t o, uint64_t vv, bus_size_t c)
{
	h += o;
	while (c--)
		*(volatile uint64_t *)h = vv;
}

void mbus_rrm_2(void *v, bus_space_handle_t h, bus_size_t o, uint16_t*a, bus_size_t c);
void mbus_rrm_4(void *v, bus_space_handle_t h, bus_size_t o, uint32_t*a, bus_size_t c);
void mbus_rrm_8(void *v, bus_space_handle_t h, bus_size_t o, uint64_t*a, bus_size_t c);

void mbus_wrm_2(void *v, bus_space_handle_t h, bus_size_t o, const uint16_t *a, bus_size_t c);
void mbus_wrm_4(void *v, bus_space_handle_t h, bus_size_t o, const uint32_t *a, bus_size_t c);
void mbus_wrm_8(void *v, bus_space_handle_t h, bus_size_t o, const uint64_t *a, bus_size_t c);

void
mbus_rr_1(void *v, bus_space_handle_t h, bus_size_t o, uint8_t *a, bus_size_t c)
{
	volatile uint8_t *p;

	h += o;
	p = (void *)h;
	while (c--)
		*a++ = *p++;
}

void
mbus_rr_2(void *v, bus_space_handle_t h, bus_size_t o, uint16_t *a, bus_size_t c)
{
	volatile uint16_t *p;

	h += o;
	p = (void *)h;
	while (c--)
		*a++ = *p++;
}

void
mbus_rr_4(void *v, bus_space_handle_t h, bus_size_t o, uint32_t *a, bus_size_t c)
{
	volatile uint32_t *p;

	h += o;
	p = (void *)h;
	while (c--)
		*a++ = *p++;
}

void
mbus_rr_8(void *v, bus_space_handle_t h, bus_size_t o, uint64_t *a, bus_size_t c)
{
	volatile uint64_t *p;

	h += o;
	p = (void *)h;
	while (c--)
		*a++ = *p++;
}

void
mbus_wr_1(void *v, bus_space_handle_t h, bus_size_t o, const uint8_t *a, bus_size_t c)
{
	volatile uint8_t *p;

	h += o;
	p = (void *)h;
	while (c--)
		*p++ = *a++;
}

void
mbus_wr_2(void *v, bus_space_handle_t h, bus_size_t o, const uint16_t *a, bus_size_t c)
{
	volatile uint16_t *p;

	h += o;
	p = (void *)h;
	while (c--)
		*p++ = *a++;
}

void
mbus_wr_4(void *v, bus_space_handle_t h, bus_size_t o, const uint32_t *a, bus_size_t c)
{
	volatile uint32_t *p;

	h += o;
	p = (void *)h;
	while (c--)
		*p++ = *a++;
}

void
mbus_wr_8(void *v, bus_space_handle_t h, bus_size_t o, const uint64_t *a, bus_size_t c)
{
	volatile uint64_t *p;

	h += o;
	p = (void *)h;
	while (c--)
		*p++ = *a++;
}

void mbus_rrr_2(void *, bus_space_handle_t, bus_size_t, uint16_t *, bus_size_t);
void mbus_rrr_4(void *, bus_space_handle_t, bus_size_t, uint32_t *, bus_size_t);
void mbus_rrr_8(void *, bus_space_handle_t, bus_size_t, uint64_t *, bus_size_t);

void mbus_wrr_2(void *, bus_space_handle_t, bus_size_t, const uint16_t *, bus_size_t);
void mbus_wrr_4(void *, bus_space_handle_t, bus_size_t, const uint32_t *, bus_size_t);
void mbus_wrr_8(void *, bus_space_handle_t, bus_size_t, const uint64_t *, bus_size_t);

void
mbus_sr_1(void *v, bus_space_handle_t h, bus_size_t o, uint8_t vv, bus_size_t c)
{
	volatile uint8_t *p;

	h += o;
	p = (void *)h;
	while (c--)
		*p++ = vv;
}

void
mbus_sr_2(void *v, bus_space_handle_t h, bus_size_t o, uint16_t vv, bus_size_t c)
{
	volatile uint16_t *p;

	h += o;
	p = (void *)h;
	while (c--)
		*p++ = vv;
}

void
mbus_sr_4(void *v, bus_space_handle_t h, bus_size_t o, uint32_t vv, bus_size_t c)
{
	volatile uint32_t *p;

	h += o;
	p = (void *)h;
	while (c--)
		*p++ = vv;
}

void
mbus_sr_8(void *v, bus_space_handle_t h, bus_size_t o, uint64_t vv, bus_size_t c)
{
	volatile uint64_t *p;

	h += o;
	p = (void *)h;
	while (c--)
		*p++ = vv;
}

void
mbus_cp_1(void *v, bus_space_handle_t h1, bus_size_t o1,
	  bus_space_handle_t h2, bus_size_t o2, bus_size_t c)
{
	volatile uint8_t *p1, *p2;

	h1 += o1;
	h2 += o2;
	p1 = (void *)h1;
	p2 = (void *)h2;
	while (c--)
		*p1++ = *p2++;
}

void
mbus_cp_2(void *v, bus_space_handle_t h1, bus_size_t o1,
	  bus_space_handle_t h2, bus_size_t o2, bus_size_t c)
{
	volatile uint16_t *p1, *p2;

	h1 += o1;
	h2 += o2;
	p1 = (void *)h1;
	p2 = (void *)h2;
	while (c--)
		*p1++ = *p2++;
}

void
mbus_cp_4(void *v, bus_space_handle_t h1, bus_size_t o1,
	  bus_space_handle_t h2, bus_size_t o2, bus_size_t c)
{
	volatile uint32_t *p1, *p2;

	h1 += o1;
	h2 += o2;
	p1 = (void *)h1;
	p2 = (void *)h2;
	while (c--)
		*p1++ = *p2++;
}

void
mbus_cp_8(void *v, bus_space_handle_t h1, bus_size_t o1,
	  bus_space_handle_t h2, bus_size_t o2, bus_size_t c)
{
	volatile uint64_t *p1, *p2;

	h1 += o1;
	h2 += o2;
	p1 = (void *)h1;
	p2 = (void *)h2;
	while (c--)
		*p1++ = *p2++;
}


const struct hppa_bus_space_tag hppa_bustag = {
	NULL,

	mbus_map, mbus_unmap, mbus_subregion, mbus_alloc, mbus_free,
	mbus_barrier, mbus_vaddr, mbus_mmap,
	mbus_r1,    mbus_r2,   mbus_r4,   mbus_r8,
	mbus_w1,    mbus_w2,   mbus_w4,   mbus_w8,
	mbus_rm_1,  mbus_rm_2, mbus_rm_4, mbus_rm_8,
	mbus_wm_1,  mbus_wm_2, mbus_wm_4, mbus_wm_8,
	mbus_sm_1,  mbus_sm_2, mbus_sm_4, mbus_sm_8,
	/* *_stream_* are the same as non-stream for native busses */
		    mbus_rm_2, mbus_rm_4, mbus_rm_8,
		    mbus_wm_2, mbus_wm_4, mbus_wm_8,
	mbus_rr_1,  mbus_rr_2, mbus_rr_4, mbus_rr_8,
	mbus_wr_1,  mbus_wr_2, mbus_wr_4, mbus_wr_8,
	/* *_stream_* are the same as non-stream for native busses */
		    mbus_rr_2, mbus_rr_4, mbus_rr_8,
		    mbus_wr_2, mbus_wr_4, mbus_wr_8,
	mbus_sr_1,  mbus_sr_2, mbus_sr_4, mbus_sr_8,
	mbus_cp_1,  mbus_cp_2, mbus_cp_4, mbus_cp_8
};

static size_t
_bus_dmamap_mapsize(int const nsegments)
{
	KASSERT(nsegments > 0);
	return sizeof(struct hppa_bus_dmamap) +
	    (sizeof(bus_dma_segment_t) * (nsegments - 1));
}

/*
 * Common function for DMA map creation.  May be called by bus-specific DMA map
 * creation functions.
 */
int
mbus_dmamap_create(void *v, bus_size_t size, int nsegments, bus_size_t maxsegsz,
    bus_size_t boundary, int flags, bus_dmamap_t *dmamp)
{
	struct hppa_bus_dmamap *map;

	/*
	 * Allocate and initialize the DMA map.  The end of the map is a
	 * variable-sized array of segments, so we allocate enough room for
	 * them in one shot.
	 *
	 * Note we don't preserve the WAITOK or NOWAIT flags.  Preservation of
	 * ALLOCNOW notifies others that we've reserved these resources, and
	 * they are not to be freed.
	 *
	 * The bus_dmamap_t includes one bus_dma_segment_t, hence the
	 * (nsegments - 1).
	 */
	map = kmem_zalloc(_bus_dmamap_mapsize(nsegments),
	    (flags & BUS_DMA_NOWAIT) ? KM_NOSLEEP : KM_SLEEP);
	if (!map)
		return ENOMEM;

	map->_dm_size = size;
	map->_dm_segcnt = nsegments;
	map->_dm_maxsegsz = maxsegsz;
	map->_dm_boundary = boundary;
	map->_dm_flags = flags & ~(BUS_DMA_WAITOK|BUS_DMA_NOWAIT);
	map->dm_mapsize = 0;		/* no valid mappings */
	map->dm_nsegs = 0;

	*dmamp = map;
	return 0;
}

/*
 * Common function for DMA map destruction.  May be called by bus-specific DMA
 * map destruction functions.
 */
void
mbus_dmamap_destroy(void *v, bus_dmamap_t map)
{

	/*
	 * If the handle contains a valid mapping, unload it.
	 */
	if (map->dm_mapsize != 0)
		mbus_dmamap_unload(v, map);

	kmem_free(map, _bus_dmamap_mapsize(map->_dm_segcnt));
}

/*
 * load DMA map with a linear buffer.
 */
int
mbus_dmamap_load(void *v, bus_dmamap_t map, void *buf, bus_size_t buflen,
    struct proc *p, int flags)
{
	vaddr_t lastaddr;
	int seg, error;
	struct vmspace *vm;

	/*
	 * Make sure that on error condition we return "no valid mappings".
	 */
	map->dm_mapsize = 0;
	map->dm_nsegs = 0;

	if (buflen > map->_dm_size)
		return EINVAL;

	if (p != NULL) {
		vm = p->p_vmspace;
	} else {
		vm = vmspace_kernel();
	}

	seg = 0;
	error = _bus_dmamap_load_buffer(NULL, map, buf, buflen, vm, flags,
	    &lastaddr, &seg, 1);
	if (error == 0) {
		map->dm_mapsize = buflen;
		map->dm_nsegs = seg + 1;
	}
	return error;
}

/*
 * Like bus_dmamap_load(), but for mbufs.
 */
int
mbus_dmamap_load_mbuf(void *v, bus_dmamap_t map, struct mbuf *m0,
    int flags)
{
	vaddr_t lastaddr;
	int seg, error, first;
	struct mbuf *m;

	/*
	 * Make sure that on error condition we return "no valid mappings."
	 */
	map->dm_mapsize = 0;
	map->dm_nsegs = 0;

	KASSERT(m0->m_flags & M_PKTHDR);

	if (m0->m_pkthdr.len > map->_dm_size)
		return EINVAL;

	first = 1;
	seg = 0;
	error = 0;
	for (m = m0; m != NULL && error == 0; m = m->m_next) {
		if (m->m_len == 0)
			continue;
		error = _bus_dmamap_load_buffer(NULL, map, m->m_data, m->m_len,
		    vmspace_kernel(), flags, &lastaddr, &seg, first);
		first = 0;
	}
	if (error == 0) {
		map->dm_mapsize = m0->m_pkthdr.len;
		map->dm_nsegs = seg + 1;
	}
	return error;
}

/*
 * Like bus_dmamap_load(), but for uios.
 */
int
mbus_dmamap_load_uio(void *v, bus_dmamap_t map, struct uio *uio,
    int flags)
{
	vaddr_t lastaddr;
	int seg, i, error, first;
	bus_size_t minlen, resid;
	struct iovec *iov;
	void *addr;

	/*
	 * Make sure that on error condition we return "no valid mappings."
	 */
	map->dm_mapsize = 0;
	map->dm_nsegs = 0;

	resid = uio->uio_resid;
	iov = uio->uio_iov;

	first = 1;
	seg = 0;
	error = 0;
	for (i = 0; i < uio->uio_iovcnt && resid != 0 && error == 0; i++) {
		/*
		 * Now at the first iovec to load.  Load each iovec
		 * until we have exhausted the residual count.
		 */
		minlen = MIN(resid, iov[i].iov_len);
		addr = (void *)iov[i].iov_base;

		error = _bus_dmamap_load_buffer(NULL, map, addr, minlen,
		    uio->uio_vmspace, flags, &lastaddr, &seg, first);
		first = 0;

		resid -= minlen;
	}
	if (error == 0) {
		map->dm_mapsize = uio->uio_resid;
		map->dm_nsegs = seg + 1;
	}
	return error;
}

/*
 * Like bus_dmamap_load(), but for raw memory allocated with
 * bus_dmamem_alloc().
 */
int
mbus_dmamap_load_raw(void *v, bus_dmamap_t map, bus_dma_segment_t *segs,
    int nsegs, bus_size_t size, int flags)
{
	struct pglist *mlist;
	struct vm_page *m;
	paddr_t pa, pa_next;
	bus_size_t mapsize;
	bus_size_t pagesz = PAGE_SIZE;
	int seg;

	/*
	 * Make sure that on error condition we return "no valid mappings".
	 */
	map->dm_nsegs = 0;
	map->dm_mapsize = 0;

	/* Load the allocated pages. */
	mlist = segs[0]._ds_mlist;
	pa_next = 0;
	seg = -1;
	mapsize = size;
	for (m = TAILQ_FIRST(mlist); m != NULL; m = TAILQ_NEXT(m,pageq.queue)) {

		if (size == 0)
			panic("mbus_dmamem_load_raw: size botch");

		pa = VM_PAGE_TO_PHYS(m);
		if (pa != pa_next) {
			if (++seg >= map->_dm_segcnt)
				panic("mbus_dmamem_load_raw: nsegs botch");
			map->dm_segs[seg].ds_addr = pa;
			map->dm_segs[seg].ds_len = 0;
		}
		pa_next = pa + PAGE_SIZE;
		if (size < pagesz)
			pagesz = size;
		map->dm_segs[seg].ds_len += pagesz;
		size -= pagesz;
	}

	/* Make the map truly valid. */
	map->dm_nsegs = seg + 1;
	map->dm_mapsize = mapsize;

	return 0;
}

/*
 * unload a DMA map.
 */
void
mbus_dmamap_unload(void *v, bus_dmamap_t map)
{
	/*
	 * If this map was loaded with mbus_dmamap_load, we don't need to do
	 * anything.  If this map was loaded with mbus_dmamap_load_raw, we also
	 * don't need to do anything.
	 */

	/* Mark the mappings as invalid. */
	map->dm_mapsize = 0;
	map->dm_nsegs = 0;
}

void
mbus_dmamap_sync(void *v, bus_dmamap_t map, bus_addr_t offset, bus_size_t len,
    int ops)
{
	int i;

	/*
	 * Mixing of PRE and POST operations is not allowed.
	 */
	if ((ops & (BUS_DMASYNC_PREREAD|BUS_DMASYNC_PREWRITE)) != 0 &&
	    (ops & (BUS_DMASYNC_POSTREAD|BUS_DMASYNC_POSTWRITE)) != 0)
		panic("mbus_dmamap_sync: mix PRE and POST");

#ifdef DIAGNOSTIC
	if (offset >= map->dm_mapsize)
		panic("mbus_dmamap_sync: bad offset %lu (map size is %lu)",
		    offset, map->dm_mapsize);
	if ((offset + len) > map->dm_mapsize)
		panic("mbus_dmamap_sync: bad length");
#endif

	/*
	 * For a virtually-indexed write-back cache, we need to do the
	 * following things:
	 *
	 *	PREREAD -- Invalidate the D-cache.  We do this here in case a
	 *	write-back is required by the back-end.
	 *
	 *	PREWRITE -- Write-back the D-cache.  Note that if we are doing
	 *	a PREREAD|PREWRITE, we can collapse the whole thing into a
	 *	single Wb-Inv.
	 *
	 *	POSTREAD -- Nothing.
	 *
	 *	POSTWRITE -- Nothing.
	 */

	ops &= (BUS_DMASYNC_PREREAD|BUS_DMASYNC_PREWRITE);
	if (len == 0 || ops == 0)
		return;

	for (i = 0; len != 0 && i < map->dm_nsegs; i++) {
		if (offset >= map->dm_segs[i].ds_len)
			offset -= map->dm_segs[i].ds_len;
		else {
			bus_size_t l = map->dm_segs[i].ds_len - offset;

			if (l > len)
				l = len;

			fdcache(HPPA_SID_KERNEL, map->dm_segs[i]._ds_va +
			    offset, l);
			len -= l;
			offset = 0;
		}
	}

 	/* for either operation sync the shit away */
	__asm __volatile ("sync\n\tsyncdma\n\tsync\n\t"
	    "nop\n\tnop\n\tnop\n\tnop\n\tnop\n\tnop\n\tnop" ::: "memory");
}

/*
 * Common function for DMA-safe memory allocation.  May be called by bus-
 * specific DMA memory allocation functions.
 */
int
mbus_dmamem_alloc(void *v, bus_size_t size, bus_size_t alignment,
    bus_size_t boundary, bus_dma_segment_t *segs, int nsegs, int *rsegs,
    int flags)
{
	paddr_t low, high;
	struct pglist *mlist;
	struct vm_page *m;
	paddr_t pa, pa_next;
	int seg;
	int error;

	DPRINTF(("%s: size 0x%lx align 0x%lx bdry %0lx segs %p nsegs %d\n",
	    __func__, size, alignment, boundary, segs, nsegs));

	/* Always round the size. */
	size = round_page(size);

	/* Decide where we can allocate pages. */
	low = 0;
	high = ((flags & BUS_DMA_24BIT) ? (1 << 24) : 0) - 1;

	if ((mlist = kmem_alloc(sizeof(*mlist),
	    (flags & BUS_DMA_NOWAIT) ? KM_NOSLEEP : KM_SLEEP)) == NULL)
		return ENOMEM;

	/*
	 * Allocate physical pages from the VM system.
	 */
	TAILQ_INIT(mlist);
	error = uvm_pglistalloc(size, low, high, 0, 0, mlist, nsegs,
	    (flags & BUS_DMA_NOWAIT) == 0);

	/* If we don't have the pages. */
	if (error) {
		DPRINTF(("%s: uvm_pglistalloc(%lx, %lx, %lx, 0, 0, %p, %d, %0x)"
		    " failed", __func__, size, low, high, mlist, nsegs,
		    (flags & BUS_DMA_NOWAIT) == 0));
		kmem_free(mlist, sizeof(*mlist));
		return error;
	}

	pa_next = 0;
	seg = -1;

	TAILQ_FOREACH(m, mlist, pageq.queue) {
		pa = VM_PAGE_TO_PHYS(m);
		if (pa != pa_next) {
			if (++seg >= nsegs) {
				uvm_pglistfree(mlist);
				kmem_free(mlist, sizeof(*mlist));
				return ENOMEM;
			}
			segs[seg].ds_addr = pa;
			segs[seg].ds_len = PAGE_SIZE;
			segs[seg]._ds_mlist = NULL;
			segs[seg]._ds_va = 0;
		} else
			segs[seg].ds_len += PAGE_SIZE;
		pa_next = pa + PAGE_SIZE;
	}
	*rsegs = seg + 1;

	/*
	 * Simply keep a pointer around to the linked list, so
	 * bus_dmamap_free() can return it.
	 *
	 * Nobody should touch the pageq.queue fields while these pages are in
	 * our custody.
	 */
	segs[0]._ds_mlist = mlist;

	/*
	 * We now have physical pages, but no kernel virtual addresses yet.
	 * These may be allocated in bus_dmamap_map.
	 */
	return 0;
}

void
mbus_dmamem_free(void *v, bus_dma_segment_t *segs, int nsegs)
{
	struct pglist *mlist;
	/*
	 * Return the list of physical pages back to the VM system.
	 */
	mlist = segs[0]._ds_mlist;
	if (mlist == NULL)
		return;

	uvm_pglistfree(mlist);
	kmem_free(mlist, sizeof(*mlist));
}

/*
 * Common function for mapping DMA-safe memory.  May be called by bus-specific
 * DMA memory map functions.
 */
int
mbus_dmamem_map(void *v, bus_dma_segment_t *segs, int nsegs, size_t size,
    void **kvap, int flags)
{
	bus_addr_t addr;
	vaddr_t va;
	int curseg;
	u_int pmflags =
	    hppa_cpu_hastlbu_p() ? PMAP_NOCACHE : 0;
	const uvm_flag_t kmflags =
	    (flags & BUS_DMA_NOWAIT) != 0 ? UVM_KMF_NOWAIT : 0;

	size = round_page(size);

	/* Get a chunk of kernel virtual space. */
	va = uvm_km_alloc(kernel_map, size, 0, UVM_KMF_VAONLY | kmflags);
	if (__predict_false(va == 0))
		return ENOMEM;

	*kvap = (void *)va;

	for (curseg = 0; curseg < nsegs; curseg++) {
		segs[curseg]._ds_va = va;
		for (addr = segs[curseg].ds_addr;
		     addr < (segs[curseg].ds_addr + segs[curseg].ds_len); ) {
			KASSERT(size != 0);

			pmap_kenter_pa(va, addr, VM_PROT_READ | VM_PROT_WRITE,
			   pmflags);

			addr += PAGE_SIZE;
			va += PAGE_SIZE;
			size -= PAGE_SIZE;
		}
	}
	pmap_update(pmap_kernel());
	return 0;
}

/*
 * Common function for unmapping DMA-safe memory.  May be called by bus-
 * specific DMA memory unmapping functions.
 */
void
mbus_dmamem_unmap(void *v, void *kva, size_t size)
{

	KASSERT(((vaddr_t)kva & PAGE_MASK) == 0);

	size = round_page(size);
	pmap_kremove((vaddr_t)kva, size);
	pmap_update(pmap_kernel());
	uvm_km_free(kernel_map, (vaddr_t)kva, size, UVM_KMF_VAONLY);
}

/*
 * Common functin for mmap(2)'ing DMA-safe memory.  May be called by bus-
 * specific DMA mmap(2)'ing functions.
 */
paddr_t
mbus_dmamem_mmap(void *v, bus_dma_segment_t *segs, int nsegs,
	off_t off, int prot, int flags)
{
	int i;

	for (i = 0; i < nsegs; i++) {
		KASSERT((off & PGOFSET) == 0);
		KASSERT((segs[i].ds_addr & PGOFSET) == 0);
		KASSERT((segs[i].ds_len & PGOFSET) == 0);

		if (off >= segs[i].ds_len) {
			off -= segs[i].ds_len;
			continue;
		}

		return btop((u_long)segs[i].ds_addr + off);
	}

	/* Page not found. */
	return -1;
}

int
_bus_dmamap_load_buffer(bus_dma_tag_t t, bus_dmamap_t map, void *buf,
    bus_size_t buflen, struct vmspace *vm, int flags, paddr_t *lastaddrp,
    int *segp, int first)
{
	bus_size_t sgsize;
	bus_addr_t curaddr, lastaddr, baddr, bmask;
	vaddr_t vaddr = (vaddr_t)buf;
	int seg;
	pmap_t pmap;

	pmap = vm_map_pmap(&vm->vm_map);

	lastaddr = *lastaddrp;
	bmask = ~(map->_dm_boundary - 1);

	for (seg = *segp; buflen > 0; ) {
		bool ok __diagused;
		/*
		 * Get the physical address for this segment.
		 */
		ok = pmap_extract(pmap, vaddr, &curaddr);
		KASSERT(ok == true);

		/*
		 * Compute the segment size, and adjust counts.
		 */
		sgsize = PAGE_SIZE - ((u_long)vaddr & PGOFSET);
		if (buflen < sgsize)
			sgsize = buflen;

		/*
		 * Make sure we don't cross any boundaries.
		 */
		if (map->_dm_boundary > 0) {
			baddr = (curaddr + map->_dm_boundary) & bmask;
			if (sgsize > (baddr - curaddr))
				sgsize = (baddr - curaddr);
		}

		/*
		 * Insert chunk into a segment, coalescing with previous
		 * segment if possible.
		 */
		if (first) {
			map->dm_segs[seg].ds_addr = curaddr;
			map->dm_segs[seg].ds_len = sgsize;
			map->dm_segs[seg]._ds_va = vaddr;
			first = 0;
		} else {
			if (curaddr == lastaddr &&
			    (map->dm_segs[seg].ds_len + sgsize) <=
			     map->_dm_maxsegsz &&
			    (map->_dm_boundary == 0 ||
			     (map->dm_segs[seg].ds_addr & bmask) ==
			     (curaddr & bmask)))
				map->dm_segs[seg].ds_len += sgsize;
			else {
				if (++seg >= map->_dm_segcnt)
					break;
				map->dm_segs[seg].ds_addr = curaddr;
				map->dm_segs[seg].ds_len = sgsize;
				map->dm_segs[seg]._ds_va = vaddr;
			}
		}

		lastaddr = curaddr + sgsize;
		vaddr += sgsize;
		buflen -= sgsize;
	}

	*segp = seg;
	*lastaddrp = lastaddr;

	/*
	 * Did we fit?
	 */
	if (buflen != 0)
		return EFBIG;		/* XXX better return value here? */
	return 0;
}

const struct hppa_bus_dma_tag hppa_dmatag = {
	NULL,
	mbus_dmamap_create, mbus_dmamap_destroy,
	mbus_dmamap_load, mbus_dmamap_load_mbuf,
	mbus_dmamap_load_uio, mbus_dmamap_load_raw,
	mbus_dmamap_unload, mbus_dmamap_sync,

	mbus_dmamem_alloc, mbus_dmamem_free, mbus_dmamem_map,
	mbus_dmamem_unmap, mbus_dmamem_mmap
};

int
mbmatch(device_t parent, cfdata_t cf, void *aux)
{

	/* there will be only one */
	if (mb_attached)
		return 0;

	return 1;
}

static device_t
mb_module_callback(device_t self, struct confargs *ca)
{
	if (ca->ca_type.iodc_type == HPPA_TYPE_NPROC ||
	    ca->ca_type.iodc_type == HPPA_TYPE_MEMORY)
		return NULL;

	return config_found_sm_loc(self, "gedoens", NULL, ca, mbprint, mbsubmatch);
}

static device_t
mb_cpu_mem_callback(device_t self, struct confargs *ca)
{
	if ((ca->ca_type.iodc_type != HPPA_TYPE_NPROC &&
	     ca->ca_type.iodc_type != HPPA_TYPE_MEMORY))
		return NULL;

	return config_found_sm_loc(self, "gedoens", NULL, ca, mbprint, mbsubmatch);
}

void
mbattach(device_t parent, device_t self, void *aux)
{
	struct mainbus_softc *sc = device_private(self);
	struct confargs nca;
	bus_space_handle_t ioh;
#if NLCD > 0
	int err;
#endif

	sc->sc_dv = self;
	mb_attached = 1;

	/*
	 * Map all of Fixed Physical, Local Broadcast, and Global Broadcast
	 * space.  These spaces are adjacent and in that order and run to the
	 * end of the address space.
	 */
	/*
	 * XXX fredette - this may be a copout, or it may be a great idea.  I'm
	 * not sure which yet.
	 */

	/* map all the way till the end of the memory */
	if (bus_space_map(&hppa_bustag, hppa_mcpuhpa, (~0LU - hppa_mcpuhpa + 1),
	    0, &ioh))
		panic("%s: cannot map mainbus IO space", __func__);

	/*
	 * Local-Broadcast the HPA to all modules on the bus
	 */
	((struct iomod *)(hppa_mcpuhpa & HPPA_FLEX_MASK))[FPA_IOMOD].io_flex =
		(void *)((hppa_mcpuhpa & HPPA_FLEX_MASK) | DMA_ENABLE);

	aprint_normal(" [flex %lx]\n", hppa_mcpuhpa & HPPA_FLEX_MASK);

	/* PDC first */
	memset(&nca, 0, sizeof(nca));
	nca.ca_name = "pdc";
	nca.ca_hpa = 0;
	nca.ca_iot = &hppa_bustag;
	nca.ca_dmatag = &hppa_dmatag;
	config_found(self, &nca, mbprint);

#if NPOWER > 0
	/* get some power */
	memset(&nca, 0, sizeof(nca));
	nca.ca_name = "power";
	nca.ca_irq = HPPACF_IRQ_UNDEF;
	nca.ca_iot = &hppa_bustag;
	config_found(self, &nca, mbprint);
#endif

#if NLCD > 0
	memset(&nca, 0, sizeof(nca));
	err = pdcproc_chassis_info(&pdc_chassis_info, &nca.ca_pcl);
	if (!err && nca.ca_pcl.enabled) {
		nca.ca_name = "lcd";
		nca.ca_dp.dp_bc[0] = nca.ca_dp.dp_bc[1] = nca.ca_dp.dp_bc[2] =
		nca.ca_dp.dp_bc[3] = nca.ca_dp.dp_bc[4] = nca.ca_dp.dp_bc[5] = -1;
		nca.ca_dp.dp_mod = -1;
		nca.ca_irq = HPPACF_IRQ_UNDEF;
		nca.ca_iot = &hppa_bustag;
		nca.ca_hpa = nca.ca_pcl.cmd_addr;

		config_found(self, &nca, mbprint);
	}
#endif

	hppa_modules_scan();

	/* Search and attach all CPUs and memory controllers. */
	memset(&nca, 0, sizeof(nca));
	nca.ca_name = "mainbus";
	nca.ca_hpa = 0;
	nca.ca_hpabase = HPPA_FPA;	/* Central bus */
	nca.ca_nmodules = MAXMODBUS;
	nca.ca_irq = HPPACF_IRQ_UNDEF;
	nca.ca_iot = &hppa_bustag;
	nca.ca_dmatag = &hppa_dmatag;
	nca.ca_dp.dp_bc[0] = nca.ca_dp.dp_bc[1] = nca.ca_dp.dp_bc[2] =
	nca.ca_dp.dp_bc[3] = nca.ca_dp.dp_bc[4] = nca.ca_dp.dp_bc[5] = -1;
	nca.ca_dp.dp_mod = -1;
	pdc_scanbus(self, &nca, mb_cpu_mem_callback);

	/* Search for IO hardware. */
	memset(&nca, 0, sizeof(nca));
	nca.ca_name = "mainbus";
	nca.ca_hpa = 0;
	nca.ca_hpabase = 0;		/* Central bus already walked above */
	nca.ca_nmodules = MAXMODBUS;
	nca.ca_irq = HPPACF_IRQ_UNDEF;
	nca.ca_iot = &hppa_bustag;
	nca.ca_dmatag = &hppa_dmatag;
	nca.ca_dp.dp_bc[0] = nca.ca_dp.dp_bc[1] = nca.ca_dp.dp_bc[2] =
	nca.ca_dp.dp_bc[3] = nca.ca_dp.dp_bc[4] = nca.ca_dp.dp_bc[5] = -1;
	nca.ca_dp.dp_mod = -1;
	pdc_scanbus(self, &nca, mb_module_callback);

	hppa_modules_done();
}

int
mbprint(void *aux, const char *pnp)
{
	int n;
	struct confargs *ca = aux;

	if (pnp)
		aprint_normal("\"%s\" at %s (type 0x%x, sv 0x%x)", ca->ca_name,
		    pnp, ca->ca_type.iodc_type, ca->ca_type.iodc_sv_model);
	if (ca->ca_hpa) {
		aprint_normal(" hpa 0x%lx", ca->ca_hpa);
		if (ca->ca_dp.dp_mod >=0) {
			aprint_normal(" path ");
			for (n = 0; n < 6; n++) {
				if (ca->ca_dp.dp_bc[n] >= 0)
					aprint_normal("%d/", ca->ca_dp.dp_bc[n]);
			}
			aprint_normal("%d", ca->ca_dp.dp_mod);
		}
		if (!pnp && ca->ca_irq >= 0) {
			aprint_normal(" irq %d", ca->ca_irq);
		}
	}

	return UNCONF;
}

int
mbsubmatch(device_t parent, cfdata_t cf, const int *ldesc, void *aux)
{
	struct confargs *ca = aux;
	int ret;
	int saved_irq;

	saved_irq = ca->ca_irq;
	if (cf->hppacf_irq != HPPACF_IRQ_UNDEF)
		ca->ca_irq = cf->hppacf_irq;
	if (!(ret = config_match(parent, cf, aux)))
		ca->ca_irq = saved_irq;
	return ret;
}<|MERGE_RESOLUTION|>--- conflicted
+++ resolved
@@ -1,8 +1,4 @@
-<<<<<<< HEAD
-/*	$NetBSD: mainbus.c,v 1.5 2020/10/16 17:50:44 macallan Exp $	*/
-=======
 /*	$NetBSD: mainbus.c,v 1.6 2020/11/21 21:01:16 thorpej Exp $	*/
->>>>>>> ba48e27f
 
 /*-
  * Copyright (c) 2001, 2002 The NetBSD Foundation, Inc.
@@ -62,11 +58,7 @@
  */
 
 #include <sys/cdefs.h>
-<<<<<<< HEAD
-__KERNEL_RCSID(0, "$NetBSD: mainbus.c,v 1.5 2020/10/16 17:50:44 macallan Exp $");
-=======
 __KERNEL_RCSID(0, "$NetBSD: mainbus.c,v 1.6 2020/11/21 21:01:16 thorpej Exp $");
->>>>>>> ba48e27f
 
 #include "locators.h"
 #include "power.h"
