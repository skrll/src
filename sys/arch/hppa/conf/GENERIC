<<<<<<< HEAD
# $NetBSD: GENERIC,v 1.36 2020/09/27 13:48:51 roy Exp $
=======
# $NetBSD: GENERIC,v 1.37 2021/01/21 06:51:55 nia Exp $
>>>>>>> 9e014010
#
# GENERIC machine description file
#
# This machine description file is used to generate the default NetBSD
# kernel.  The generic kernel does not include all options, subsystems
# and device drivers, but should be useful for most applications.
#
# The machine description file can be customised for your specific
# machine to reduce the kernel size and improve its performance.
#
# For further information on compiling NetBSD kernels, see the config(8)
# man page.
#
# For further information on hardware support for this architecture, see
# the intro(4) man page.  For further information about kernel options
# for this architecture, see the options(4) man page.  For an explanation
# of each device driver in this file see the section 4 man page for the
# device.

include 	"arch/hppa/conf/std.hppa"

options 	INCLUDE_CONFIG_FILE	# embed config file in kernel binary
options 	SYSCTL_INCLUDE_DESCR	# Include sysctl descriptions in kernel

<<<<<<< HEAD
#ident 		"GENERIC-$Revision: 1.36 $"
=======
#ident 		"GENERIC-$Revision: 1.37 $"
>>>>>>> 9e014010

maxusers	32		# estimated number of users

# CPU support.  At least one is REQUIRED.
options 	HP7000_CPU		# PCX, PCX-S
options 	HP7100_CPU,HP7150_CPU	# PCX-T
options 	HP7100LC_CPU		# PCX-L
options 	HP7200_CPU,HP7250_CPU	# PCX-T'
options 	HP7300LC_CPU		# PCX-L2
options 	HP8000_CPU		# PCX-U  (in 32bit mode)
options 	HP8200_CPU		# PCX-V/U+ (in 32bit mode)
options 	HP8500_CPU		# PCX-W  (in 32bit mode)
options 	HP8600_CPU		# PCX-W+ (in 32bit mode)
options 	HP8700_CPU		# PCX-W2 (in 32bit mode)

# CPU-related options.
options 	USELEDS		# blink 'em

# delay between "rebooting ..." message and hardware reset, in milliseconds
#options 	CPURESET_DELAY=2000

# Standard system options

options 	INSECURE	# disable kernel security levels

options 	NTP		# NTP phase/frequency locked loop

options 	KTRACE		# system call tracing via ktrace(1)

options 	SYSVMSG		# System V-like message queues
options 	SYSVSEM		# System V-like semaphores
options 	SYSVSHM		# System V-like memory sharing

options 	MODULAR		# new style module(7) framework
options 	MODULAR_DEFAULT_AUTOLOAD

options 	USERCONF	# userconf(4) support

# Alternate buffer queue strategies for better responsiveness under high
# disk I/O load.
#options 	BUFQ_READPRIO
options 	BUFQ_PRIOCSCAN

# Diagnostic/debugging support options
#options 	DIAGNOSTIC	# expensive kernel consistency checks
#options 	DEBUG		# expensive debugging checks/support
options 	DDB		# in-kernel debugger
options 	DDB_HISTORY_SIZE=512	# enable history editing in DDB
#options 	KGDB		# remote debugger
#options 	KGDB_DEVNAME="\"com\"",KGDBADDR=0xf0822000,KGDBRATE=9600
#makeoptions	DEBUG="-g"	# compile full symbol table

# Compatibility options
include 	"conf/compat_netbsd20.config"

#options 	COMPAT_LINUX	# binary compatibility with Linux
#options 	COMPAT_OSSAUDIO	# binary compatibility with Linux

# File systems
file-system 	FFS		# UFS
file-system 	EXT2FS		# second extended file system (linux)
file-system 	LFS		# log-structured file system
file-system 	MFS		# memory file system
file-system 	NFS		# Network File System client
file-system 	NTFS		# Windows/NT file system (experimental)
file-system 	CD9660		# ISO 9660 + Rock Ridge file system
file-system 	MSDOSFS		# MS-DOS file system
file-system 	FDESC		# /dev/fd
file-system 	KERNFS		# /kern
file-system 	NULLFS		# loopback file system
file-system 	OVERLAY		# overlay file system
file-system	PUFFS		# Userspace file systems (e.g. ntfs-3g & sshfs)
file-system 	PROCFS		# /proc
file-system 	UMAPFS		# NULLFS + uid and gid remapping
file-system 	UNION		# union file system
file-system	CODA		# Coda File System; also needs vcoda (below)
file-system	PTYFS		# /dev/pts/N support
file-system	TMPFS		# Efficient memory file-system
#file-system	UDF		# experimental - OSTA UDF CD/DVD file-system

# File system options
options 	QUOTA		# legacy UFS quotas
options 	QUOTA2		# new, in-filesystem UFS quotas
#options 	FFS_EI		# FFS Endian Independent support
options 	WAPBL		# File system journaling support
#options	UFS_DIRHASH	# UFS Large Directory Hashing - Experimental
options 	NFSSERVER	# Network File System server
#options 	FFS_NO_SNAPSHOT	# No FFS snapshot support
options 	UFS_EXTATTR	# Extended attribute support for UFS1
#options 	EXT2FS_SYSTEM_FLAGS # makes ext2fs file flags (append and
				# immutable) behave as system flags.

# Networking options
#options 	GATEWAY		# packet forwarding
options 	INET		# IP + ICMP + TCP + UDP
options 	INET6		# IPV6
#options 	IPSEC		# IP security
#options 	IPSEC_DEBUG	# debug for IP security
#options 	MROUTING	# IP multicast routing
#options 	PIM		# Protocol Independent Multicast
#options 	NETATALK	# AppleTalk networking protocols
options 	PPP_BSDCOMP	# BSD-Compress compression support for PPP
options 	PPP_DEFLATE	# Deflate compression support for PPP
options 	PPP_FILTER	# Active filter support for PPP (requires bpf)
#options 	TCP_DEBUG	# Record last TCP_NDEBUG packets with SO_DEBUG

#options 	ALTQ		# Manipulate network interfaces' output queues
#options 	ALTQ_BLUE	# Stochastic Fair Blue
#options 	ALTQ_CBQ	# Class-Based Queueing
#options 	ALTQ_CDNR	# Diffserv Traffic Conditioner
#options 	ALTQ_FIFOQ	# First-In First-Out Queue
#options 	ALTQ_FLOWVALVE	# RED/flow-valve (red-penalty-box)
#options 	ALTQ_HFSC	# Hierarchical Fair Service Curve
#options 	ALTQ_LOCALQ	# Local queueing discipline
#options 	ALTQ_PRIQ	# Priority Queueing
#options 	ALTQ_RED	# Random Early Detection
#options 	ALTQ_RIO	# RED with IN/OUT
#options 	ALTQ_WFQ	# Weighted Fair Queueing

# These options enable verbose messages for several subsystems.
# Warning, these may compile large string tables into the kernel!
options 	GSCVERBOSE	# verbose GSC device autoconfig messages
options 	PCIVERBOSE	# verbose PCI device autoconfig messages
options 	EISAVERBOSE	# verbose EISA device autoconfig messages
options 	MIIVERBOSE	# verbose PHY autoconfig messages
options 	SCSIVERBOSE	# human readable SCSI error messages

options 	NFS_BOOT_DHCP,NFS_BOOT_BOOTPARAM

#
# wscons options
#
# builtin terminal emulations
#options 	WSEMUL_SUN		# sun terminal emulation
options 	WSEMUL_VT100		# VT100 / VT220 emulation
# customization of console and kernel output - see dev/wscons/wsdisplayvar.h
options 	WSDISPLAY_CUSTOM_OUTPUT	# color customization from wsconsctl(8)
#options 	WS_DEFAULT_FG=WSCOL_WHITE
#options 	WS_DEFAULT_BG=WSCOL_BLACK
#options 	WS_DEFAULT_COLATTR=""
#options 	WS_DEFAULT_MONOATTR=""
options 	WS_KERNEL_FG=WSCOL_GREEN
#options 	WS_KERNEL_BG=WSCOL_BLACK
#options 	WS_KERNEL_COLATTR=""
#options 	WS_KERNEL_MONOATTR=""
# customization of console border color
options 	WSDISPLAY_CUSTOM_BORDER	# border customization from wsconsctl(8)
#options 	WSDISPLAY_BORDER_COLOR=WSCOL_BLUE	# default color
# compatibility to other console drivers
options 	WSDISPLAY_COMPAT_PCVT		# emulate some ioctls
options 	WSDISPLAY_COMPAT_SYSCONS	# emulate some ioctls
options 	WSDISPLAY_COMPAT_USL		# wsconscfg VT handling
options 	WSDISPLAY_COMPAT_RAWKBD		# can get raw scancodes
# see dev/pckbport/wskbdmap_mfii.c for implemented layouts
#options 	PCKBD_LAYOUT="(KB_DE | KB_NODEAD)"
# allocate a number of virtual screens at autoconfiguration time
#options 	WSDISPLAY_DEFAULTSCREENS=4
# use a large software cursor that doesn't blink
options 	PCDISPLAY_SOFTCURSOR
# modify the screen type of the console; defaults to "80x25"
#options 	VGA_CONSOLE_SCREENTYPE="\"80x24\""
# work around a hardware bug that loaded fonts don't work; found on ATI cards
#options 	VGA_CONSOLE_ATI_BROKEN_FONTSEL
# console scrolling support.
#options 	WSDISPLAY_SCROLLSUPPORT
# enable VGA raster mode capable of displaying multilingual text on console
#options 	VGA_RASTERCONSOLE

# Kernel root file system and dump configuration.
config		netbsd	root on ? type ?
#config		netbsd	root on sd0a type ffs
#config		netbsd	root on ? type nfs

#
# Device configuration
#

mainbus0 at root

# CPU and memory - DO NOT REMOVE THESE
cpu*	at mainbus0 irq 31	# HP PA-RISC CPU
mem*	at mainbus0		# /dev/*mem and memory controller

# Coprocessor/SFU Support
#fpu*	at mainbus0		# HP PA-RISC fpu (iv N/A)
#pmu*	at mainbus0		# HP PA-RISC performance monitor unit (iv 29)

# Miscellaneous
pdc0	at mainbus0		# PDC/IODC wrapper for boot console
power0	at mainbus0		# power/fail manager
lcd0	at mainbus0		# LCD

# Basic Bus Support
lasi0	at mainbus0 irq 28	# LASI host adapter
lasi0	at phantomas0 irq 28	# LASI on [AB]*
lasi0	at uturn? irq 28	# LASI on [CJ]*
lasi1	at mainbus0 irq 27	# 712 GIO card
asp*	at mainbus0 irq 28	# this one comes w/ Viper and LEDs
wax*	at mainbus0		# Wax GSC to GSC Bus Adapter
mongoose* at mainbus0		# EISA Bus Adapter ( i82350 or TI??? )
#vmeb*	at mainbus0 irq ?	# VME bus adapter
phantomas*	at mainbus0	# Phantom PseudoBC GSC+ Port

lasi*	at phantomas?		# LASI on [ABCJ?]*
dino*	at phantomas?		# PCI bus bridge
wax*	at phantomas?		# Wax GSC to GSC Bus Adapter

# GSC bus support
gsc*	at lasi?		# 712
gsc*	at asp?			# 7xx (old)
gsc*	at wax?			# {725,715}/{64,80,100}, C*, B*, J*

# Wax GSC to EISA Bus Adapter
#weisa*	at mainbus0		# 7xx
#weisa*	at gsc?			# C*, B*

# Uturn/U2 IOA
uturn0	at mainbus0		# U2/UTurn Runway IOA
uturn1	at mainbus0
lasi*	at uturn?		# LASI on [CJ]*
dino*	at uturn?		# PCI bus bridge
#wax*	at uturn?		# Wax on C*

#gecko*	at uturn?		# GeckoBOA
#lasi*	at gecko?		# LASI
#dino*	at gecko?		# PCI bus bridge
#wax*	at gecko?		# Wax GSC to GSC Bus Adapter

# Astro memory & I/O controller
astro*	at mainbus0		# Astro memory & I/O controller
elroy*	at astro?

# PCI bus support
pci*	at elroy?
pci*	at dino?
com*	at dino?
ppb*	at pci? dev ? function ?
pci*	at ppb?

ssio*	at pci?

# EISA bus support
eisa*	at mongoose?
#eisa*	at weisa?

# ISA bus support
# Beware: Most ISA MI drivers are not endianness clean!
#isa*	at mongoose?
#isa*	at weisa?

# VME bus support
#vme*	at vmeb?

# Console Devices

# STI graphics
sti*	at mainbus0		# [H]CRX-{8,24,48}[Z] and Visualize graphics
sti*	at phantomas?		# [H]CRX-{8,24,48}[Z] and Visualize graphics
sti*	at uturn?
sti*	at pci?			# EG-PCI, FX*

# Human Interface Loop
hil*		at gsc? irq 1	# Human Interface Loop, kbd and mouse
hilkbd*		at hil?		# keyboard, knob and buttons
hilms*		at hil?		# mouse and tablets
hilid*		at hil?		# ID module

# wscons
gsckbc*		at gsc?			# pc keyboard controller
pckbd*		at gsckbc?		# PC keyboard
pms*		at gsckbc?		# PS/2 mouse for wsmouse
wskbd*		at pckbd? console ?
wsmouse*	at pms? mux 0
wskbd*		at hilkbd? console ?
wsmouse*	at hilms? mux 0
wsdisplay*	at sti?

# Serial Devices

# SSIO serial interfaces
com0	at ssio? irq 4
com1	at ssio? irq 3

# GSC serial interfaces
com*	at gsc?				# RS/232 serial port

# PCI serial interfaces
puc*	at pci? dev ? function ?	# PCI "universal" comm. cards
com*	at puc? port ?			# 16x50s on "universal" comm boards
cy*	at pci? dev ? function ?	# Cyclades Cyclom-Y serial boards
cz*	at pci? dev ? function ?	# Cyclades-Z multi-port serial boards

# Parallel Printer Interfaces

# SSIO parallel printer interface
lpt0	at ssio?

# GSC parallel printer interface
lpt*	at gsc?

# PCI parallel printer interfaces
lpt*	at puc? port ?			# || ports on "universal" comm boards

# SCSI Controllers and Devices

# GSC SCSI controllers
oosiop*	at gsc?				# NCR 53c700
osiop*	at gsc? flags 0x00000		# NCR 53c710
siop*	at gsc?				# NCR 53c720 (Fast/Wide)
siop*	at mainbus0			# NCR 53c720 (Fast/Wide)
siop*	at phantomas?			# NCR 53c720 (Fast/Wide)
siop*	at uturn? 			# NCR 53c720 (Fast/Wide)

# PCI SCSI controllers
adv*	at pci? dev ? function ?	# AdvanSys 1200[A,B], 9xx[U,UA] SCSI
adw*	at pci? dev ? function ?	# AdvanSys 9x0UW[D], 3940U[2,3]W SCSI
ahc*	at pci? dev ? function ?	# Adaptec [23]94x, aic78x0 SCSI
ahd*	at pci? dev ? function ?	# Adaptec 29320, 39320 (aic790x) SCSI
bha*	at pci? dev ? function ?	# BusLogic 9xx SCSI
dpt*	at pci? dev ? function ?	# DPT SmartCache/SmartRAID
iha*	at pci? dev ? function ?	# Initio INIC-940/950 SCSI
isp*	at pci? dev ? function ?	# Qlogic ISP [12]0x0 SCSI/FibreChannel
mly*	at pci? dev ? function ?	# Mylex AcceleRAID and eXtremeRAID
mpt*	at pci? dev ? function ?	# LSI Fusion SCSI/FC
pcscp*	at pci? dev ? function ?	# AMD 53c974 PCscsi-PCI SCSI
siop*	at pci? dev ? function ?	# Symbios 53c8xx SCSI
esiop*	at pci? dev ? function ?	# Symbios 53c875 SCSI and newer
#options 	SIOP_SYMLED		# drive the act. LED in software
trm*	at pci? dev ? function ?	# Tekram DC-395U/UW/F, DC-315/U SCSI

# EISA SCSI controllers
ahb*	at eisa? slot ?			# Adaptec 174[02] SCSI
ahc*	at eisa? slot ?			# Adaptec 274x, aic7770 SCSI
bha*	at eisa? slot ?			# BusLogic 7xx SCSI
dpt*	at eisa? slot ?			# DPT EATA SCSI
uha*	at eisa? slot ?			# UltraStor 24f SCSI

# SCSI bus support
scsibus* at scsi?

# SCSI devices
sd*	at scsibus? target ? lun ?	# SCSI disk drives
st*	at scsibus? target ? lun ?	# SCSI tape drives
cd*	at scsibus? target ? lun ?	# SCSI CD-ROM drives
ch*	at scsibus? target ? lun ?	# SCSI autochangers
ses*	at scsibus? target ? lun ?	# SCSI Enclosure Services devices
ss*	at scsibus? target ? lun ?	# SCSI scanners
uk*	at scsibus? target ? lun ?	# SCSI unknown


# RAID controllers and devices
# aac is broken
#aac*	at pci? dev ? function ?	# Adaptec AAC family
amr*	at pci? dev ? function ?	# AMI/LSI Logic MegaRAID
cac*	at eisa? slot ?			# Compaq EISA array controllers
cac*	at pci? dev ? function ?	# Compaq PCI array controllers
icp*	at pci? dev ? function ?	# ICP-Vortex GDT & Intel RAID
mlx*	at pci? dev ? function ?	# Mylex DAC960 & DEC SWXCR family
mlx*	at eisa? slot ?			# Mylex DAC960 & DEC SWXCR family
twe*	at pci? dev ? function ?	# 3ware Escalade RAID controllers

#ld*	at aac? unit ?			# logical disk devices
ld*	at amr? unit ?
ld*	at cac? unit ?
ld*	at icp? unit ?
ld*	at mlx? unit ?
ld*	at twe? unit ?

icpsp*	at icp? unit ?			# SCSI pass-through

# IDE and related devices
# PCI IDE controllers - see pciide(4) for supported hardware.
# The 0x0001 flag force the driver to use DMA, even if the driver doesn't know
# how to set up DMA modes for this chip. This may work, or may cause
# a machine hang with some controllers.
pciide* 	at pci? dev ? function ? flags 0x0000	# GENERIC pciide driver
acardide*	at pci? dev ? function ?	# Acard IDE controllers
aceride* 	at pci? dev ? function ?	# Acer Lab IDE controllers
artsata* 	at pci? dev ? function ?	# Intel i31244 SATA controller
cmdide* 	at pci? dev ? function ?	# CMD tech IDE controllers
cypide* 	at pci? dev ? function ?	# Cypress IDE controllers
geodeide* 	at pci? dev ? function ?	# AMD Geode IDE controllers
hptide* 	at pci? dev ? function ?	# Triones/HighPoint IDE controllers
nside*  	at pci? dev ? function ?	# National Semiconductor IDE controllers
optiide* 	at pci? dev ? function ?	# Opti IDE controllers
pdcide* 	at pci? dev ? function ?	# Promise IDE controllers
pdcsata*	at pci? dev ? function ?	# Promise SATA150 controllers
rccide* 	at pci? dev ? function ?	# ServerWorks IDE controllers
satalink*	at pci? dev ? function ?	# SiI SATALink controllers
siside* 	at pci? dev ? function ?	# SiS IDE controllers
slide*  	at pci? dev ? function ?	# Symphony Labs IDE controllers
stpcide*	at pci? dev ? function ?	# STMicro STPC IDE controllers
viaide* 	at pci? dev ? function ?	# VIA/AMD/Nvidia IDE controllers

# ATA (IDE) bus support
atabus* at ata?

# IDE drives
# Flags are used only with controllers that support DMA operations
# and mode settings (e.g. some pciide controllers)
# The lowest order four bits (rightmost digit) of the flags define the PIO
# mode to use, the next set of four bits the DMA mode and the third set the
# UltraDMA mode. For each set of four bits, the 3 lower bits define the mode
# to use, and the last bit must be 1 for this setting to be used.
# For DMA and UDMA, 0xf (1111) means 'disable'.
# 0x0fac means 'use PIO mode 4, DMA mode 2, disable UltraDMA'.
# (0xc=1100, 0xa=1010, 0xf=1111)
# 0x0000 means "use whatever the drive claims to support".
wd*	at atabus? drive ? flags 0x0000

# ATA RAID configuration support, as found on some Promise controllers.
pseudo-device	ataraid
ld*	at ataraid? vendtype ? unit ?

# ATAPI bus support
atapibus* at atapi?

# ATAPI devices
# flags have the same meaning as for IDE drives.
cd*	at atapibus? drive ? flags 0x0000	# ATAPI CD-ROM drives
sd*	at atapibus? drive ? flags 0x0000	# ATAPI disk drives
st*	at atapibus? drive ? flags 0x0000	# ATAPI tape drives
uk*	at atapibus? drive ? flags 0x0000	# ATAPI unknown

# Miscellaneous mass storage devices

# GSC floppy
#fdc*	at gsc? 			# PC floppy controller (WD37C65C)
#fd*	at fdc? drive ?			# the drives themselves

# Network Interfaces

# GSC network interfaces
#medusa* at gsc?			# FDDI
ie*	at gsc?				# old 82C5[89]6 Ethernet, use iee(4)
iee*	at gsc?				# 82C596 Ethernet

# PCI network interfaces
an*	at pci? dev ? function ?	# Aironet PC4500/PC4800 (802.11)
atw*	at pci? dev ? function ?	# ADMtek ADM8211 (802.11)
bce* 	at pci? dev ? function ?	# Broadcom 4401 10/100 Ethernet
bge* 	at pci? dev ? function ?	# Broadcom 570x gigabit Ethernet
ep*	at pci? dev ? function ?	# 3Com 3c59x
epic*	at pci? dev ? function ?	# SMC EPIC/100 Ethernet
ex*	at pci? dev ? function ?	# 3Com 90x[BC]
fxp*	at pci? dev ? function ?	# Intel EtherExpress PRO 10+/100B
gsip*	at pci? dev ? function ?	# NS83820 Gigabit Ethernet
mtd*	at pci? dev ? function ?	# Myson MTD803 3-in-1 Ethernet
ne*	at pci? dev ? function ?	# NE2000-compatible Ethernet
ntwoc*	at pci? dev ? function ?	# Riscom/N2 PCI Sync Serial
pcn*	at pci? dev ? function ?	# AMD PCnet-PCI Ethernet
re*	at pci? dev ? function ?	# Realtek 8139C+/8169/8169S/8110S
rtk*	at pci? dev ? function ?	# Realtek 8129/8139
sf*	at pci? dev ? function ?	# Adaptec AIC-6915 Ethernet
sip*	at pci? dev ? function ?	# SiS 900/DP83815 Ethernet
skc*	at pci? dev ? function ?	# SysKonnect SK9821 Gigabit Ethernet
sk*	at skc?				# SysKonnect SK9821 Gigabit Ethernet
ste*	at pci? dev ? function ?	# Sundance ST-201 Ethernet
stge*	at pci? dev ? function ?	# Sundance/Tamarack TC9021 Gigabit
ti*	at pci? dev ? function ?	# Alteon ACEnic gigabit Ethernet
tl*	at pci? dev ? function ?	# ThunderLAN-based Ethernet
tlp*	at pci? dev ? function ?	# DECchip 21x4x and clones
vr*	at pci? dev ? function ?	# VIA Rhine Fast Ethernet
wi*	at pci? dev ? function ?	# Intersil Prism Mini-PCI (802.11b)
wm*	at pci? dev ? function ?	# Intel 8254x gigabit

# EISA network interfaces
ep*	at eisa? slot ?			# 3Com 3c579 Ethernet
tlp*	at eisa? slot ?			# DEC DE-425 Ethernet
#sh*	at eisa? slot ?			# Interphase Seahawk 4811 FDDI
#ie*	at eisa? slot ?			# Intel Ethernet

# MII/PHY support
acphy*	at mii? phy ?			# Altima AC101 and AMD Am79c874 PHYs
amhphy* at mii? phy ?			# AMD 79c901 Ethernet PHYs
bmtphy* at mii? phy ?			# Broadcom BCM5201 and BCM5202 PHYs
brgphy* at mii? phy ?			# Broadcom BCM5400-family PHYs
dmphy*	at mii? phy ?			# Davicom DM9101 PHYs
exphy*	at mii? phy ?			# 3Com internal PHYs
gentbi* at mii? phy ?			# Generic Ten-Bit 1000BASE-[CLS]X PHYs
glxtphy* at mii? phy ?			# Level One LXT-1000 PHYs
gphyter* at mii? phy ?			# NS83861 Gig-E PHY
icsphy* at mii? phy ?			# Integrated Circuit Systems ICS189x
igphy*	at mii? phy ?			# Intel IGP01E1000
ikphy*	at mii? phy ?			# Intel 82563 PHYs
inphy*	at mii? phy ?			# Intel 82555 PHYs
iophy*	at mii? phy ?			# Intel 82553 PHYs
lxtphy* at mii? phy ?			# Level One LXT-970 PHYs
makphy* at mii? phy ?			# Marvell Semiconductor 88E1000 PHYs
nsphy*	at mii? phy ?			# NS83840 PHYs
nsphyter* at mii? phy ? 		# NS83843 PHYs
pnaphy* at mii? phy ?			# generic HomePNA PHYs
qsphy*	at mii? phy ?			# Quality Semiconductor QS6612 PHYs
rgephy*	at mii? phy ?			# Realtek 8169S/8110S/8211 PHYs
rlphy*	at mii? phy ?			# Realtek 8139/8201L PHYs
sqphy*	at mii? phy ?			# Seeq 80220/80221/80223 PHYs
tlphy*	at mii? phy ?			# ThunderLAN PHYs
tqphy*	at mii? phy ?			# TDK Semiconductor PHYs
ukphy*	at mii? phy ?			# generic unknown PHYs
urlphy* at mii? phy ?			# Realtek RTL8150L internal PHYs

# Audio Devices

# GSC audio devices
#aone*	at gsc?				# Audio Type 1 (PSB 2160-N)
harmony* at gsc?			# Audio Type 2 (CS4215)
#com*	at harmony?			# Telephone add-in card
audio*	at audiobus?

spkr*	at audio?			# PC speaker (synthesized)

# USB Controller and Devices

# PCI USB controllers
ehci*	at pci?	dev ? function ?	# Enhanced Host Controller
ohci*	at pci?	dev ? function ?	# Open Host Controller
uhci*	at pci?	dev ? function ?	# Universal Host Controller (Intel)

# USB bus support
usb*	at ehci?
usb*	at ohci?
usb*	at uhci?

# USB Hubs
uhub*	at usb?
uhub*	at uhub? port ?

# USB HID device
uhidev* at uhub? port ? configuration ? interface ?

# USB Mice
ums*	at uhidev? reportid ?
wsmouse* at ums? mux 0

# USB eGalax touch-panel
uep*	at uhub? port ?
wsmouse* at uep? mux 0

# USB Keyboards
ukbd*	at uhidev? reportid ?
wskbd*	at ukbd? console ? mux 1

# USB serial adapter
ucycom* at uhidev? reportid ?

# USB Generic HID devices
uhid*	at uhidev? reportid ?

# USB LCDs and USB-VGA adaptors
udl*	at uhub? port ?		# DisplayLink DL-1x0/1x5
wsdisplay* at udl?

# USB Printer
ulpt*	at uhub? port ? configuration ? interface ?

# USB Modem
umodem* at uhub? port ? configuration ?
ucom*	at umodem?

# Option N.V. Wireless WAN modems
uhso*	at uhub? port ? configuration ?

# USB Mass Storage
umass*	at uhub? port ? configuration ? interface ?

# USB audio
uaudio* at uhub? port ? configuration ?

# USB MIDI
umidi* at uhub? port ? configuration ?
midi* at midibus?

# USB IrDA
# USB-IrDA bridge spec
uirda* at uhub? port ? configuration ? interface ?
irframe* at uirda?

stuirda* at uhub? port ? configuration ? interface ?
irframe* at stuirda?

# SigmaTel STIr4200 USB/IrDA Bridge
ustir* at uhub? port ?
irframe* at ustir?

# USB Ethernet adapters
aue*	at uhub? port ?		# ADMtek AN986 Pegasus based adapters
axe*	at uhub? port ?		# ASIX AX88172 based adapters
cdce*	at uhub? port ?		# CDC, Ethernet Networking Control Model
cue*	at uhub? port ?		# CATC USB-EL1201A based adapters
kue*	at uhub? port ?		# Kawasaki LSI KL5KUSB101B based adapters
mue*	at uhub? port ?		# Microchip LAN75xx/LAN78xx based adapters
udav*	at uhub? port ?		# Davicom DM9601 based adapters
ure*	at uhub? port ?		# Realtek RTL8152/RTL8153 based adapters
url*	at uhub? port ?		# Realtek RTL8150L based adapters

# USB 802.11 adapters
atu*	at uhub? port ?		# Atmel AT76C50XX based adapters
ural*	at uhub? port ?		# Ralink Technology RT2500USB 802.11a/b/g
rum*	at uhub? port ?		# Ralink Technology RT2501/RT2601 802.11a/b/g
zyd*	at uhub? port ?		# Zydas ZD1211

# Prolific PL2301/PL2302 host-to-host adapter
upl*	at uhub? port ?

# Serial adapters
ubsa*	at uhub? port ?		# Belkin serial adapter
ucom*	at ubsa? portno ?

uchcom* at uhub? port ? 	# WinChipHead CH341/CH340 serial adapter
ucom*	at uchcom? portno ?

uftdi*	at uhub? port ?		# FTDI FT8U100AX serial adapter
ucom*	at uftdi? portno ?

uipaq*	at uhub? port ?		# iPAQ PDAs
ucom*	at uipaq? portno ?

umct*	at uhub? port ?		# MCT USB-RS232 serial adapter
ucom*	at umct? portno ?

uplcom* at uhub? port ? 	# I/O DATA USB-RSAQ2 serial adapter
ucom*	at uplcom? portno ?

uslsa*	at uhub? port ?		# Silicon Labs USB-RS232 serial adapter
ucom*	at uslsa? portno ?

uvscom* at uhub? port ? 	# SUNTAC Slipper U VS-10U serial adapter
ucom*	at uvscom? portno ?

# RIM BlackBerry
uberry* at uhub? port ?

# USB Handspring Visor
uvisor* at uhub? port ?
ucom*	at uvisor?

# Kyocera AIR-EDGE PHONE
ukyopon* at uhub? port ?
ucom*	at ukyopon? portno ?

# USB scanners
#uscanner* at uhub? port ?

# USB scanners that use SCSI emulation, e.g., HP5300
usscanner* at uhub? port ?

# Topfield TF5000PVR range of DVB recorders
utoppy* at uhub? port ?

# D-Link DSB-R100 USB radio
udsbr*	at uhub? port ?
radio*	at udsbr?

# USB Generic driver
ugen*	at uhub? port ?

# USB 3G datacards
umodeswitch* at uhub? port ?
u3g*	at uhub? port ?
ucom*	at u3g?

# USB generic serial port (e.g., data over cellular)
ugensa* at uhub? port ?
ucom*	at ugensa?

# Pseudo-Devices

pseudo-device 	crypto			# /dev/crypto device
pseudo-device	swcrypto		# software crypto implementation

# disk/mass storage pseudo-devices
pseudo-device	ccd			# concatenated/striped disk devices
#pseudo-device	cgd			# cryptographic disk devices
pseudo-device	raid			# RAIDframe disk driver
options 	RAID_AUTOCONFIG		# auto-configuration of RAID components
#Options to enable various other RAIDframe RAID types.
#options 	RF_INCLUDE_EVENODD=1
#options 	RF_INCLUDE_RAID5_RS=1
#options 	RF_INCLUDE_PARITYLOGGING=1
#options 	RF_INCLUDE_CHAINDECLUSTER=1
#options 	RF_INCLUDE_INTERDECLUSTER=1
#options 	RF_INCLUDE_PARITY_DECLUSTERING=1
#options 	RF_INCLUDE_PARITY_DECLUSTERING_DS=1
pseudo-device	fss			# file system snapshot device
pseudo-device	md			# memory disk device (ramdisk)
pseudo-device	vnd			# disk-like interface to files
#options 	VND_COMPRESSION		# compressed vnd(4)
pseudo-device	putter			# for puffs and pud

# network pseudo-devices
pseudo-device	bpfilter		# Berkeley packet filter
pseudo-device	carp			# Common Address Redundancy Protocol
pseudo-device	npf			# NPF packet filter
pseudo-device	loop			# network loopback
pseudo-device	ppp			# Point-to-Point Protocol
pseudo-device	pppoe			# PPP over Ethernet (RFC 2516)
pseudo-device	sl			# Serial Line IP
pseudo-device	irframetty		# IrDA frame line discipline
pseudo-device	tun			# network tunneling over tty
pseudo-device	tap			# virtual Ethernet
pseudo-device	gre			# generic L3 over IP tunnel
pseudo-device	gif			# IPv[46] over IPv[46] tunnel (RFC1933)
#pseudo-device	faith			# IPv[46] tcp relay translation i/f
pseudo-device	stf			# 6to4 IPv6 over IPv4 encapsulation
pseudo-device	vlan			# IEEE 802.1q encapsulation
pseudo-device	bridge			# simple inter-network bridging
pseudo-device	vether			# Virtual Ethernet for bridge
pseudo-device	agr			# IEEE 802.3ad link aggregation

#
# accept filters
pseudo-device   accf_data		# "dataready" accept filter
pseudo-device   accf_http		# "httpready" accept filter

# miscellaneous pseudo-devices
pseudo-device	pty			# pseudo-terminals
pseudo-device	sequencer		# MIDI sequencer
# rnd works; RND_COM does not on port hppa yet.
#options 	RND_COM			# use "com" randomness as well (BROKEN)
pseudo-device	clockctl		# user control of clock subsystem

# a pseudo device needed for Coda	# also needs CODA (above)
pseudo-device	vcoda			# coda minicache <-> venus comm.

# wscons pseudo-devices
pseudo-device	wsmux			# mouse & keyboard multiplexor
pseudo-device	wsfont
pseudo-device	ksyms			# /dev/ksyms

# userland interface to drivers, including autoconf and properties retrieval
pseudo-device	drvctl

include "dev/veriexec.config"<|MERGE_RESOLUTION|>--- conflicted
+++ resolved
@@ -1,8 +1,4 @@
-<<<<<<< HEAD
-# $NetBSD: GENERIC,v 1.36 2020/09/27 13:48:51 roy Exp $
-=======
 # $NetBSD: GENERIC,v 1.37 2021/01/21 06:51:55 nia Exp $
->>>>>>> 9e014010
 #
 # GENERIC machine description file
 #
@@ -27,11 +23,7 @@
 options 	INCLUDE_CONFIG_FILE	# embed config file in kernel binary
 options 	SYSCTL_INCLUDE_DESCR	# Include sysctl descriptions in kernel
 
-<<<<<<< HEAD
-#ident 		"GENERIC-$Revision: 1.36 $"
-=======
 #ident 		"GENERIC-$Revision: 1.37 $"
->>>>>>> 9e014010
 
 maxusers	32		# estimated number of users
 
