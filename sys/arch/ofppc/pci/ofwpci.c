<<<<<<< HEAD
/* $NetBSD: ofwpci.c,v 1.18 2020/11/21 17:48:26 thorpej Exp $ */
=======
/* $NetBSD: ofwpci.c,v 1.19 2021/04/24 23:36:45 thorpej Exp $ */
>>>>>>> 9e014010

/*-
 * Copyright (c) 2007 The NetBSD Foundation, Inc.
 * All rights reserved.
 *
 * This code is derived from software contributed to The NetBSD Foundation
 * by Tim Rightnour
 *
 * Redistribution and use in source and binary forms, with or without
 * modification, are permitted provided that the following conditions
 * are met:
 * 1. Redistributions of source code must retain the above copyright
 *    notice, this list of conditions and the following disclaimer.
 * 2. Redistributions in binary form must reproduce the above copyright
 *    notice, this list of conditions and the following disclaimer in the
 *    documentation and/or other materials provided with the distribution.
 *
 * THIS SOFTWARE IS PROVIDED BY THE NETBSD FOUNDATION, INC. AND CONTRIBUTORS
 * ``AS IS'' AND ANY EXPRESS OR IMPLIED WARRANTIES, INCLUDING, BUT NOT LIMITED
 * TO, THE IMPLIED WARRANTIES OF MERCHANTABILITY AND FITNESS FOR A PARTICULAR
 * PURPOSE ARE DISCLAIMED.  IN NO EVENT SHALL THE FOUNDATION OR CONTRIBUTORS
 * BE LIABLE FOR ANY DIRECT, INDIRECT, INCIDENTAL, SPECIAL, EXEMPLARY, OR
 * CONSEQUENTIAL DAMAGES (INCLUDING, BUT NOT LIMITED TO, PROCUREMENT OF
 * SUBSTITUTE GOODS OR SERVICES; LOSS OF USE, DATA, OR PROFITS; OR BUSINESS
 * INTERRUPTION) HOWEVER CAUSED AND ON ANY THEORY OF LIABILITY, WHETHER IN
 * CONTRACT, STRICT LIABILITY, OR TORT (INCLUDING NEGLIGENCE OR OTHERWISE)
 * ARISING IN ANY WAY OUT OF THE USE OF THIS SOFTWARE, EVEN IF ADVISED OF THE
 * POSSIBILITY OF SUCH DAMAGE.
 */

#include <sys/cdefs.h>
<<<<<<< HEAD
__KERNEL_RCSID(0, "$NetBSD: ofwpci.c,v 1.18 2020/11/21 17:48:26 thorpej Exp $");
=======
__KERNEL_RCSID(0, "$NetBSD: ofwpci.c,v 1.19 2021/04/24 23:36:45 thorpej Exp $");
>>>>>>> 9e014010

#include "opt_pci.h"

#include <sys/param.h>
#include <sys/device.h>
#include <sys/kmem.h>
#include <sys/systm.h>

#include <dev/pci/pcivar.h>
#include <dev/pci/pciconf.h>
#include <dev/ofw/openfirm.h>
#include <dev/ofw/ofw_pci.h>

#include <machine/autoconf.h>
#include <machine/isa_machdep.h>
#include <machine/pio.h>

struct ofwpci_softc {
	device_t sc_dev;
	struct genppc_pci_chipset sc_pc;
	struct powerpc_bus_space sc_iot;
	struct powerpc_bus_space sc_memt;
};

static void ofwpci_attach(device_t, device_t, void *);
static int ofwpci_match(device_t, cfdata_t, void *);

CFATTACH_DECL_NEW(ofwpci, sizeof(struct ofwpci_softc),
    ofwpci_match, ofwpci_attach, NULL, NULL);

extern struct genppc_pci_chipset *genppc_pct;
extern struct model_data modeldata;

static void
ofwpci_get_chipset_tag(pci_chipset_tag_t pc)
{
	pc->pc_conf_v = (void *)pc;

	pc->pc_attach_hook = genppc_pci_ofmethod_attach_hook;
	pc->pc_bus_maxdevs = genppc_pci_bus_maxdevs;
	pc->pc_make_tag = genppc_pci_ofmethod_make_tag;
	pc->pc_conf_read = genppc_pci_ofmethod_conf_read;
	pc->pc_conf_write = genppc_pci_ofmethod_conf_write;

	pc->pc_intr_v = (void *)pc;

	pc->pc_intr_map = genofw_pci_intr_map;
	pc->pc_intr_string = genppc_pci_intr_string;
	pc->pc_intr_evcnt = genppc_pci_intr_evcnt;
	pc->pc_intr_establish = genppc_pci_intr_establish;
	pc->pc_intr_disestablish = genppc_pci_intr_disestablish;
	pc->pc_intr_setattr = genppc_pci_intr_setattr;
	pc->pc_intr_type = genppc_pci_intr_type;
	pc->pc_intr_alloc = genppc_pci_intr_alloc;
	pc->pc_intr_release = genppc_pci_intr_release;
	pc->pc_intx_alloc = genppc_pci_intx_alloc;

	pc->pc_msi_v = (void *)pc;
	genppc_pci_chipset_msi_init(pc);

	pc->pc_msix_v = (void *)pc;
	genppc_pci_chipset_msix_init(pc);

	pc->pc_conf_interrupt = genppc_pci_conf_interrupt;
	pc->pc_decompose_tag = genppc_pci_ofmethod_decompose_tag;
	pc->pc_conf_hook = genofw_pci_conf_hook;

	pc->pc_addr = 0;
	pc->pc_data = 0;
	pc->pc_bus = 0;
	pc->pc_node = 0;
	pc->pc_memt = 0;
	pc->pc_iot = 0;
	pc->pc_ihandle = 0;
}

static int
ofwpci_match(device_t parent, cfdata_t cf, void *aux)
{
	struct confargs *ca = aux;
	char name[32];

	if (strcmp(ca->ca_name, "pci") != 0)
		return 0;

	memset(name, 0, sizeof(name));
	OF_getprop(ca->ca_node, "device_type", name, sizeof(name));
	if (strcmp(name, "pci") != 0)
		return 0;

	return 1;
}

static void
ofwpci_attach(device_t parent, device_t self, void *aux)
{
	struct ofwpci_softc *sc = device_private(self);
	pci_chipset_tag_t pc = &sc->sc_pc;
	struct confargs *ca = aux;
	struct pcibus_attach_args pba;
	struct genppc_pci_chipset_businfo *pbi;
	int node = ca->ca_node;
	int i;
	uint32_t busrange[2];
	char buf[64];

	aprint_normal("\n");

	sc->sc_dev = self;

	/* PCI bus number */
	if (OF_getprop(node, "bus-range", busrange, sizeof(busrange)) != 8)
		return;

	/* bus space map the io ranges */
	sc->sc_iot.pbs_flags = _BUS_SPACE_LITTLE_ENDIAN|_BUS_SPACE_IO_TYPE;
	sc->sc_iot.pbs_base = 0x00000000;
	if (ofwoea_map_space(RANGE_TYPE_PCI, RANGE_IO, node, &sc->sc_iot,
	    "ofwpci io-space") != 0)
		panic("Can't init ofwpci io tag");

	sc->sc_memt.pbs_flags = _BUS_SPACE_LITTLE_ENDIAN|_BUS_SPACE_MEM_TYPE;
	sc->sc_memt.pbs_base = 0x00000000;
	if (ofwoea_map_space(RANGE_TYPE_PCI, RANGE_MEM, node, &sc->sc_memt,
	    "ofwpci mem-space") != 0)
		panic("Can't init ofwpci mem tag");

	aprint_debug("io base=0x%"PRIxPTR" offset=0x%"PRIxPTR" limit=0x%"PRIxPTR"\n",
	    sc->sc_iot.pbs_base, sc->sc_iot.pbs_offset, sc->sc_iot.pbs_limit);
	
	aprint_debug("mem base=0x%"PRIxPTR" offset=0x%"PRIxPTR" limit=0x%"PRIxPTR"\n",
	    sc->sc_memt.pbs_base, sc->sc_memt.pbs_offset,
	    sc->sc_memt.pbs_limit);
	
	/* are we the primary pci bus? */
	if (of_find_firstchild_byname(OF_finddevice("/"), "pci") == node) {
		int isa_node;

		/* yes we are, now do we have an ISA child? */
		isa_node = of_find_firstchild_byname(node, "isa");
		if (isa_node != -1) {
			/* isa == pci */
			genppc_isa_io_space_tag = sc->sc_iot;
			genppc_isa_mem_space_tag = sc->sc_memt;
			map_isa_ioregs();
			init_ofppc_interrupt();
			ofppc_init_comcons(isa_node);
		}
	}

	ofwpci_get_chipset_tag(pc);

	pc->pc_node = node;
	i = OF_package_to_path(node, buf, sizeof(buf)-5);
	if (i <= 0)
		panic("Can't determine path for pci node %d", node);
	buf[i] = '\0';
	pc->pc_ihandle = OF_open(buf);
	if (pc->pc_ihandle < 0)
		panic("Can't open device %s", buf);
	pc->pc_bus = busrange[0];
	pc->pc_iot = &sc->sc_iot;
	pc->pc_memt = &sc->sc_memt;

	pbi = kmem_alloc(sizeof(struct genppc_pci_chipset_businfo), KM_SLEEP);
	pbi->pbi_properties = prop_dictionary_create();
	KASSERT(pbi->pbi_properties != NULL);
	SIMPLEQ_INIT(&pc->pc_pbi);
	SIMPLEQ_INSERT_TAIL(&pc->pc_pbi, pbi, next);

	genofw_setup_pciintr_map((void *)pc, pbi, pc->pc_node);
#ifdef PCI_NETBSD_CONFIGURE
	struct pciconf_resources *pcires = pciconf_resource_init();

	pciconf_resource_add(pcires, PCICONF_RESOURCE_IO,
	    modeldata.pciiodata[device_unit(self)].start,
	    (modeldata.pciiodata[device_unit(self)].limit -
	     modeldata.pciiodata[device_unit(self)].start) + 1);
	
	pciconf_resource_add(pcires, PCICONF_RESOURCE_MEM,
	    sc->sc_memt.pbs_base,
	    (sc->sc_memt.pbs_limit - sc->sc_memt.pbs_base) + 1);

	if (pci_configure_bus(pc, pcires, 0, CACHELINESIZE))
		aprint_error("pci_configure_bus() failed\n");

	pciconf_resource_fini(pcires);
#endif /* PCI_NETBSD_CONFIGURE */
	memset(&pba, 0, sizeof(pba));
	pba.pba_memt = pc->pc_memt;
	pba.pba_iot = pc->pc_iot;
	pba.pba_dmat = &pci_bus_dma_tag;
	pba.pba_dmat64 = NULL;
	pba.pba_bus = pc->pc_bus;
	pba.pba_bridgetag = NULL;
	pba.pba_pc = pc;
	pba.pba_flags = PCI_FLAGS_IO_OKAY | PCI_FLAGS_MEM_OKAY;
	config_found(self, &pba, pcibusprint, CFARG_EOL);
}<|MERGE_RESOLUTION|>--- conflicted
+++ resolved
@@ -1,8 +1,4 @@
-<<<<<<< HEAD
-/* $NetBSD: ofwpci.c,v 1.18 2020/11/21 17:48:26 thorpej Exp $ */
-=======
 /* $NetBSD: ofwpci.c,v 1.19 2021/04/24 23:36:45 thorpej Exp $ */
->>>>>>> 9e014010
 
 /*-
  * Copyright (c) 2007 The NetBSD Foundation, Inc.
@@ -34,11 +30,7 @@
  */
 
 #include <sys/cdefs.h>
-<<<<<<< HEAD
-__KERNEL_RCSID(0, "$NetBSD: ofwpci.c,v 1.18 2020/11/21 17:48:26 thorpej Exp $");
-=======
 __KERNEL_RCSID(0, "$NetBSD: ofwpci.c,v 1.19 2021/04/24 23:36:45 thorpej Exp $");
->>>>>>> 9e014010
 
 #include "opt_pci.h"
 
