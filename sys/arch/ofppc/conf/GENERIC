<<<<<<< HEAD
# $NetBSD: GENERIC,v 1.165 2017/09/14 07:58:42 mrg Exp $
=======
# $NetBSD: GENERIC,v 1.166 2018/08/01 20:04:13 maxv Exp $
>>>>>>> b2b84690
#
# GENERIC machine description file
# 
# This machine description file is used to generate the default NetBSD
# kernel.  The generic kernel does not include all options, subsystems
# and device drivers, but should be useful for most applications.
#
# The machine description file can be customised for your specific
# machine to reduce the kernel size and improve its performance.
#
# For further information on compiling NetBSD kernels, see the config(8)
# man page.
#
# For further information on hardware support for this architecture, see
# the intro(4) man page.  For further information about kernel options
# for this architecture, see the options(4) man page.  For an explanation
# of each device driver in this file see the section 4 man page for the
# device.

include 	"arch/ofppc/conf/std.ofppc"

options 	INCLUDE_CONFIG_FILE	# embed config file in kernel binary

<<<<<<< HEAD
#ident 		"GENERIC-$Revision: 1.165 $"
=======
#ident 		"GENERIC-$Revision: 1.166 $"
>>>>>>> b2b84690

maxusers	32

options 	PIC_OPENPIC
options 	PIC_DISTOPENPIC
options 	PIC_I8259
#options 	PIC_PREPIVR

# various hacks due to bugs in Openfirmware implementation
options 	FIRMWORKSBUGS

# Standard system options
options 	INSECURE	# disable kernel security checks
#options 	NTP		# NTP phase/frequency locked loop
options 	KTRACE		# system call tracing via ktrace(1)

options 	SYSVMSG		# System V message queues
options 	SYSVSEM		# System V semaphores
options 	SYSVSHM		# System V shared memory

options 	USERCONF	# userconf(4) support
#options 	PIPE_SOCKETPAIR	# smaller, but slower pipe(2)
options 	SYSCTL_INCLUDE_DESCR	# Include sysctl descriptions in kernel
options 	RDB_PART	# Rigid Disk Block partition support

# Diagnostic/debugging support options
#options 	DIAGNOSTIC	# cheap kernel consistency checks
#options 	DEBUG		# expensive debugging checks/support
options 	DDB		# in-kernel debugger
options 	DDB_HISTORY_SIZE=512	# enable history editing in DDB
options 	DDB_VERBOSE_HELP
options 	TRAP_PANICWAIT

makeoptions	DEBUG="-g"	# compile full symbol table

# Compatibility option
include 	"conf/compat_netbsd09.config"
options 	COMPAT_386BSD_MBRPART # recognize old partition ID
#options 	COMPAT_LINUX	# Linux binary compatibility

# Wedge support
options 	DKWEDGE_AUTODISCOVER	# Automatically add dk(4) instances
options 	DKWEDGE_METHOD_GPT	# Supports GPT partitions as wedges
#options 	DKWEDGE_METHOD_BSDLABEL	# Support disklabel entries as wedges
#options 	DKWEDGE_METHOD_MBR	# Support MBR partitions as wedges
options		DKWEDGE_METHOD_APPLE    # Support Apple partitions as wedges
#options	DKWEDGE_METHOD_RDB	# Support RDB partitions as wedges

# File systems
file-system 	FFS		# UFS
file-system 	EXT2FS		# second extended file system (linux)
file-system 	LFS		# log-structured file system
file-system 	MFS		# memory file system
file-system 	NFS		# Network file System client
file-system 	CD9660		# ISO 9660 + Rock Ridge file system
file-system 	MSDOSFS		# MS-DOS file system
file-system 	ADOSFS		# AmigaDOS file system
file-system 	FDESC		# /dev/fd
file-system 	KERNFS		# /kern
file-system 	NULLFS		# loopback file system
file-system 	OVERLAY		# overlay file system
file-system	PUFFS		# Userspace file systems (e.g. ntfs-3g & sshfs)
file-system 	PROCFS		# /proc
file-system 	UMAPFS		# NULLFS + uid and gid remapping
file-system 	UNION		# union file system
file-system 	NTFS		# Windows NT file system
file-system	PTYFS		# /dev/pts/N support
file-system	TMPFS		# Efficient memory file-system
#file-system	UDF		# experimental - OSTA UDF CD/DVD file-system

# File system options
options 	QUOTA		# legacy UFS quotas
options 	QUOTA2		# new, in-filesystem UFS quotas
options 	FFS_EI		# FFS Endian Independent support
options 	WAPBL		# File system journaling support
#options 	UFS_DIRHASH	# UFS Large Directory Hashing - Experimental
options 	NFSSERVER	# Network File System server
#options 	FFS_NO_SNAPSHOT	# No FFS snapshot support
options 	UFS_EXTATTR	# Extended attribute support for UFS1
#options 	EXT2FS_SYSTEM_FLAGS	# makes ext2fs file flags (append and
					# immutable) behave as system flags.

options 	NFS_BOOT_DHCP	# Support DHCP NFS root

# Networking options
#options 	GATEWAY		# packet forwarding
options 	INET		# IP + ICMP + TCP + UDP
options 	INET6		# IPV6
#options 	IPSEC		# IP security
#options 	IPSEC_DEBUG	# debug for IP security
#options 	MROUTING	# IP multicast routing
#options 	PIM		# Protocol Independent Multicast
#options 	NETATALK	# AppleTalk networking protocols
options 	PPP_BSDCOMP	# BSD-Compress compression support for PPP
options 	PPP_DEFLATE	# Deflate compression support for PPP
options 	PPP_FILTER	# Active filter support for PPP (requires BPF)
#options 	TCP_DEBUG	# Record last TCP_NDEBUG packets with SO_DEBUG

#options 	ALTQ		# Manipulate network interfaces' output queues
#options 	ALTQ_BLUE	# Stochastic Fair Blue
#options 	ALTQ_CBQ	# Class-Based Queueing
#options 	ALTQ_CDNR	# Diffserv Traffic Conditioner
#options 	ALTQ_FIFOQ	# First-In First-Out Queue
#options 	ALTQ_FLOWVALVE	# RED/flow-valve (red-penalty-box)
#options 	ALTQ_HFSC	# Hierarchical Fair Service Curve
#options 	ALTQ_LOCALQ	# Local queueing discipline
#options 	ALTQ_PRIQ	# Priority Queueing
#options 	ALTQ_RED	# Random Early Detection
#options 	ALTQ_RIO	# RED with IN/OUT
#options 	ALTQ_WFQ	# Weighted Fair Queueing

# These options enable verbose messages for several subsystems.
# Warning, these may compile large string tables into the kernel!
options 	MIIVERBOSE	# verbose PHY autoconfig messages
options 	PCIVERBOSE	# verbose PCI device autoconfig messages
#options 	PCI_CONFIG_DUMP	# verbosely dump PCI config space
options 	SCSIVERBOSE	# human readable SCSI error messages
options 	USBVERBOSE	# verbose USB device autoconfig messages

options 	WSEMUL_VT100
options 	WSDISPLAY_COMPAT_USL		# wsconscfg VT handling
options 	WS_DEFAULT_FG=WSCOL_BLACK
options 	WS_DEFAULT_BG=WSCOL_LIGHT_WHITE
options 	WS_KERNEL_FG=WSCOL_GREEN
options 	WS_KERNEL_BG=WSCOL_LIGHT_WHITE
#options 	FONT_GALLANT12x22
options 	FONT_BOLD8x16

# Kernel root file system and dump configuration
config		netbsd	root on ? type ?

#
# Device configuration
#

mainbus*	at root

# CPUs
cpu*		at mainbus?

# Generic OpenFirmware console support
rtas*		at mainbus?

gt*		at mainbus?			# Marvell MV64361 Discovery II
mvgbec* 	at gt? offset ?			# Gigabit Ethernet
mvgbe0		at mvgbec? port 1 irq 9

# PCI root nodes
ofwpci*		at mainbus?
pci*		at ofwpci? bus ?
gtpci*		at gt? unit ?
pci*		at gtpci? bus ?

# PCI bridges
pchb*		at pci? dev ? function ?
ppb*		at pci? dev ? function ?
pcib*		at pci? dev ? function ?

# ISA bus support
isa*		at pcib?

# Console Devices
genfb*		at pci? dev ? function ?
#radeonfb*	at pci? dev ? function ?
#voodoofb*	at pci? dev ? function ?	# 3Dfx Voodoo3 
tdvfb*		at pci? dev ? function ?	# 3Dfx Voodoo1/Voodoo2
#options	TDVFB_CONSOLE
pckbc0		at isa?			# pc keyboard controller
pckbd*		at pckbc?		# PC keyboard
pms*		at pckbc?		# PS/2 mouse for wsmouse
#wscons stuff
wskbd*		at pckbd? console ?
wsmouse*	at pms? mux 0
# make sure the console display is always wsdisplay0 XXX Why?
wsdisplay0      at wsemuldisplaydev? console 1
wsdisplay*      at wsemuldisplaydev?

attimer0	at isa?			# AT Timer
pcppi0		at isa?			# PC prog. periph. interface
# FIX ISABEEP LATER

# VIA VT82C686A/VT8231 Hardware Monitor and Power Management Timer
viaenv* 	at pci? dev ? function ?

# Serial Devices
# ISA serial interfaces
com0	at isa? port 0x3f8 irq 4	# standard PC serial ports
com1	at isa? port 0x2f8 irq 3

# Parallel Printer Interfaces
# ISA parallel printer interfaces
lpt0		at isa? port 0x3bc irq 7	# standard PC parallel ports

# ISA floppy
fdc0		at isa? port 0x3f0 irq 6 drq 2	# standard PC floppy controllers
fd*		at fdc? drive ?			# the drives themselves

# SCSI Controllers and Devices
siop*		at pci? dev ? function ?	# Symbios 53c8xx SCSI
esiop*		at pci? dev ? function ?	# Symbios 53c875 SCSI and newer

# SCSI bus support
scsibus* 	at siop?
scsibus* 	at esiop?
scsibus* 	at umass?
scsibus* 	at sbp?

# SCSI devices
sd*		at scsibus? target ? lun ?	# SCSI disk drives
st*		at scsibus? target ? lun ?	# SCSI tape drives
cd*		at scsibus? target ? lun ?	# SCSI CD-ROM drives
#ch*		at scsibus? target ? lun ?	# SCSI autochangers
#ss*		at scsibus? target ? lun ?	# SCSI scanners
#uk*		at scsibus? target ? lun ?	# SCSI unknown

# IDE and related devices
# PCI IDE controllers
pciide*		at pci? dev ? function ? flags 0x0000
viaide*		at pci? dev ? function ?	# VIA/AMD/Nvidia IDE controllers
siisata*	at pci? dev ? function ?

# ATA (IDE) bus support
atabus0		at viaide0 channel 0
atabus1		at viaide0 channel 1
atabus*		at ata?

# IDE drives
# Flags are used only with controllers that support DMA operations
# and mode settings (e.g. some pciide controllers)
# The lowest order four bits (rightmost digit) of the flags define the PIO
# mode to use, the next set of four bits the DMA mode and the third set the
# UltraDMA mode. For each set of four bits, the 3 lower bits define the mode
# to use, and the last bit must be 1 for this setting to be used.
# For DMA and UDMA, 0xf (1111) means 'disable'.
# 0x0fac means 'use PIO mode 4, DMA mode 2, disable UltraDMA'.
# (0xc=1100, 0xa=1010, 0xf=1111)
# 0x0000 means "use whatever the drive claims to support".
wd0	at atabus0 drive 0 flags 0x0000
wd*	at atabus? drive ? flags 0x0000

# ATAPI bus support
atapibus*	at atapi?

# ATAPI devices
# flags have the same meaning as for IDE drives.
cd*	at atapibus? drive ? flags 0x0000	# ATAPI CD-ROM drives
sd*	at atapibus? drive ? flags 0x0000	# ATAPI disk drives
uk*	at atapibus? drive ? flags 0x0000	# ATAPI unknown

# Network Interfaces
ep*	at pci? dev ? function ?	# 3Com 3c59x
ex*	at pci? dev ? function ?	# 3Com 3c90x[BC]
fxp*	at pci? dev ? function ?	# Intel EtherExpress PRO 10+/100B
ne*	at pci? dev ? function ?	# NE2000-compatible Ethernet
pcn*	at pci? dev ? function ?	# AMD PCnet-PCI Ethernet
re*	at pci? dev ? function ?	# Realtek 8139C+/8169/8169S/8110S
rtk*	at pci? dev ? function ?	# Realtek 8129/8139
sip*	at pci? dev ? function ?	# SiS 900/DP83815 Ethernet
tlp*	at pci? dev ? function ?	# DECchip 21x4x and clones
vr*	at pci? dev ? function ?	# VIA Rhine Fast Ethernet

# MII/PHY support
acphy*	at mii? phy ?			# Altima AC101 and AMD Am79c874 PHYs
amhphy* at mii? phy ?			# AMD 79c901 Ethernet PHYs
bmtphy* at mii? phy ?			# Broadcom BCM5201 and BCM5202 PHYs
brgphy* at mii? phy ?			# Broadcom BCM5400-family PHYs
ciphy*	at mii? phy ?			# Cicada CS8201 Gig-E PHYs
dmphy*	at mii? phy ?			# Davicom DM9101 PHYs
exphy*	at mii? phy ?			# 3Com internal PHYs
gentbi* at mii? phy ?			# Generic Ten-Bit 1000BASE-[CLS]X PHYs
glxtphy* at mii? phy ?			# Level One LXT-1000 PHYs
gphyter* at mii? phy ?			# NS83861 Gig-E PHY
icsphy* at mii? phy ?			# Integrated Circuit Systems ICS189x
igphy*	at mii? phy ?			# Intel IGP01E1000
ikphy*	at mii? phy ?			# Intel 82563 PHYs
inphy*	at mii? phy ?			# Intel 82555 PHYs
iophy*	at mii? phy ?			# Intel 82553 PHYs
lxtphy* at mii? phy ?			# Level One LXT-970 PHYs
makphy* at mii? phy ?			# Marvell Semiconductor 88E1000 PHYs
nsphy*	at mii? phy ?			# NS83840 PHYs
nsphyter* at mii? phy ? 		# NS83843 PHYs
pnaphy* at mii? phy ?			# generic HomePNA PHYs
qsphy*	at mii? phy ?			# Quality Semiconductor QS6612 PHYs
rgephy* at mii? phy ?			# Realtek 8169S/8110S internal PHYs
rlphy*	at mii? phy ?			# Realtek 8139/8201L PHYs
sqphy*	at mii? phy ?			# Seeq 80220/80221/80223 PHYs
tlphy*	at mii? phy ?			# ThunderLAN PHYs
tqphy*	at mii? phy ?			# TDK Semiconductor PHYs
ukphy*	at mii? phy ?			# generic unknown PHYs
urlphy* at mii? phy ?			# Realtek RTL8150L internal PHYs

# PCI USB controllers
uhci*	at pci? dev ? function ?	# USB Universal Host Controller
ohci*	at pci? dev ? function ?	# USB Open Host Controller
ehci*	at pci? dev ? function ?	# USB Enhanced Host Controller
options USB_FRAG_DMA_WORKAROUND		# Workaround panic in usb_allocmem()

usb*	at uhci?			# USB bus support
usb*	at ohci?			# USB bus support
usb*	at ehci?			# USB bus support
uhub*	at usb?				# USB Hubs
uhub*	at uhub? port ?

# USB Mass Storage
umass*	at uhub? port ? configuration ? interface ?
wd*	at umass?

uhidev*	at uhub? port ? configuration ? interface ?	# USB HID device

ums*	at uhidev? reportid ?				# USB Mice
wsmouse* at ums? mux 0

ukbd*	at uhidev? reportid ?				# USB Keyboards
wskbd*	at ukbd? console ? mux 1

ucycom*	at uhidev? reportid ?				# USB serial adapter
uhid*	at uhidev? reportid ?				# USB Generic HID

ulpt*	at uhub? port ? configuration ? interface ?	# USB Printer
umodem*	at uhub? port ? configuration ?			# USB Modem
ucom*	at umodem?
uhso*	at uhub? port ? configuration ?			# Option N.V. Wireless WAN modems
#uaudio*	at uhub? port ? configuration ?			# USB audio

# D-Link DSB-R100 USB FM radio tuner
#udsbr* at uhub? port ?
#radio* at udsbr?

# USB Ethernet adapters
#aue*	at uhub? port ?		# ADMtek AN986 Pegasus based adapters
#axe*	at uhub? port ?		# ASIX AX88172 based adapters
#cue*	at uhub? port ?		# CATC USB-EL1201A based adapters
#kue*	at uhub? port ?		# Kawasaki LSI KL5KUSB101B based adapters
#url*	at uhub? port ?		# Realtek RTL8150L based adapters
#udav*	at uhub? port ?		# Davicom DM9601 based adapters

#ukyopon* at uhub? port ?				# Kyocera AIR-EDGE PHONE
#ucom*	at ukyopon? portno ?

#uscanner* at uhub? port ?				# USB scanners
#uyap* at uhub? port ?					# Y@P firmware loader
ugen*	at uhub? port ? configuration ? interface ?	# USB Generic driver

# USB 802.11 adapters
#atu*	at uhub? port ?		# Atmel at76c50x 802.11b
#ural*	at uhub? port ?		# Ralink Technology RT2500USB 802.11a/b/g
#zyd*	at uhub? port ?		# Zydas ZD1211

# PCI IEEE1394 controllers
fwohci*	at pci? dev ? function ?	# IEEE1394 Open Host Controller

ieee1394if* at fwohci?
fwip*	at ieee1394if?			# IP over IEEE1394
sbp*	at ieee1394if? euihi ? euilo ?

# Audio Devices

# PCI audio devices
auvia*  at pci? dev ? function ?	# VIA VT82C686A integrated AC'97 Audio

# Audio support
audio*	at audiobus?

spkr*	at audio?		# PC speaker (synthesized)


#
# accept filters
pseudo-device   accf_data		# "dataready" accept filter
pseudo-device   accf_http		# "httpready" accept filter

pseudo-device	vnd			# disk-like interface to files
#options 	VND_COMPRESSION		# compressed vnd(4)
pseudo-device	ccd			# concatenated/striped disk devices
#pseudo-device	cgd			# cryptographic disk devices
pseudo-device	raid			# RAIDframe disk driver
options 	RAID_AUTOCONFIG		# auto-configuration of RAID components
# Options to enable various other RAIDframe RAID types.
#options 	RF_INCLUDE_EVENODD=1
#options 	RF_INCLUDE_RAID5_RS=1
#options 	RF_INCLUDE_PARITYLOGGING=1
#options 	RF_INCLUDE_CHAINDECLUSTER=1
#options 	RF_INCLUDE_INTERDECLUSTER=1
#options 	RF_INCLUDE_PARITY_DECLUSTERING=1
#options 	RF_INCLUDE_PARITY_DECLUSTERING_DS=1
pseudo-device	fss			# file system snapshot device
pseudo-device	md			# memory disk device
pseudo-device	loop			# network loopback
pseudo-device	bpfilter		# packet filter
#pseudo-device	carp			# Common Address Redundancy Protocol
pseudo-device	npf			# NPF packet filter
pseudo-device	ppp			# Point-to-Point Protocol
pseudo-device	pppoe			# PPP over Ethernet (RFC 2516)
pseudo-device	sl			# Serial Line IP
pseudo-device	tun			# network tunneling over tty
pseudo-device	tap			# virtual Ethernet
#pseudo-device	gre			# generic L3 over IP tunnel
pseudo-device	gif			# IPv[46] over IPv[46] tunnel (RFC1933)
#pseudo-device	faith			# IPv[46] tcp relay translation i/f
pseudo-device	stf			# 6to4 IPv6 over IPv4 encapsulation
pseudo-device	vlan			# IEEE 802.1q encapsulation
pseudo-device	bridge			# simple inter-network bridging
#options 	BRIDGE_IPF		# bridge uses IP/IPv6 pfil hooks too
pseudo-device	agr			# IEEE 802.3ad link aggregation
pseudo-device	pty			# pseudo-terminals
pseudo-device	clockctl		# user control of clock subsystem
pseudo-device	openfirm		# /dev/openfirm
pseudo-device	ksyms			# /dev/ksyms
pseudo-device	wsmux			# mouse and keyboard multiplexor
pseudo-device	putter			# for puffs and pud

# userland interface to drivers, including autoconf and properties retrieval
pseudo-device	drvctl

# Veriexec
#
# a pseudo device needed for veriexec
#pseudo-device	veriexec
#
# Uncomment the fingerprint methods below that are desired. Note that
# removing fingerprint methods will have almost no impact on the kernel
# code size.
#
#options VERIFIED_EXEC_FP_SHA256
#options VERIFIED_EXEC_FP_SHA384
#options VERIFIED_EXEC_FP_SHA512<|MERGE_RESOLUTION|>--- conflicted
+++ resolved
@@ -1,8 +1,4 @@
-<<<<<<< HEAD
-# $NetBSD: GENERIC,v 1.165 2017/09/14 07:58:42 mrg Exp $
-=======
 # $NetBSD: GENERIC,v 1.166 2018/08/01 20:04:13 maxv Exp $
->>>>>>> b2b84690
 #
 # GENERIC machine description file
 # 
@@ -26,11 +22,7 @@
 
 options 	INCLUDE_CONFIG_FILE	# embed config file in kernel binary
 
-<<<<<<< HEAD
-#ident 		"GENERIC-$Revision: 1.165 $"
-=======
 #ident 		"GENERIC-$Revision: 1.166 $"
->>>>>>> b2b84690
 
 maxusers	32
 
