--- conflicted
+++ resolved
@@ -1,8 +1,4 @@
-<<<<<<< HEAD
-/*	$NetBSD: mmeyepcmcia.c,v 1.23 2020/11/21 18:23:36 thorpej Exp $	*/
-=======
 /*	$NetBSD: mmeyepcmcia.c,v 1.24 2021/04/24 23:36:43 thorpej Exp $	*/
->>>>>>> 9e014010
 
 /*
  * Copyright (c) 1997 Marc Horowitz.  All rights reserved.
@@ -41,11 +37,7 @@
  */
 
 #include <sys/cdefs.h>
-<<<<<<< HEAD
-__KERNEL_RCSID(0, "$NetBSD: mmeyepcmcia.c,v 1.23 2020/11/21 18:23:36 thorpej Exp $");
-=======
 __KERNEL_RCSID(0, "$NetBSD: mmeyepcmcia.c,v 1.24 2021/04/24 23:36:43 thorpej Exp $");
->>>>>>> 9e014010
 
 #include <sys/types.h>
 #include <sys/param.h>
