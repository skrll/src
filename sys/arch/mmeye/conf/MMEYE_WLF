--- conflicted
+++ resolved
@@ -1,8 +1,4 @@
-<<<<<<< HEAD
-# $NetBSD: MMEYE_WLF,v 1.23 2017/09/14 07:58:42 mrg Exp $
-=======
 # $NetBSD: MMEYE_WLF,v 1.26 2018/08/01 20:04:12 maxv Exp $
->>>>>>> b2b84690
 #
 # MMEYE_WLF -- Brains Inc. MMEYE-WLF platforms kernel
 #
@@ -26,11 +22,7 @@
 
 #options 	INCLUDE_CONFIG_FILE	# embed config file in kernel binary
 
-<<<<<<< HEAD
-#ident 		"GENERIC-$Revision: 1.23 $"
-=======
 #ident 		"GENERIC-$Revision: 1.26 $"
->>>>>>> b2b84690
 
 maxusers	16		# estimated number of users
 
