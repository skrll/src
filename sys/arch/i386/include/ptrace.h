--- conflicted
+++ resolved
@@ -1,8 +1,4 @@
-<<<<<<< HEAD
-/*	$NetBSD: ptrace.h,v 1.19 2017/04/08 02:02:30 kamil Exp $	*/
-=======
 /*	$NetBSD: ptrace.h,v 1.20 2018/05/22 21:03:09 kamil Exp $	*/
->>>>>>> b2b84690
 
 /*
  * Copyright (c) 2001 Wasabi Systems, Inc.
@@ -116,10 +112,7 @@
 #define PTRACE_REG_INTRV(r)	(r)->r_eax
 
 #define PTRACE_BREAKPOINT	((const uint8_t[]) { 0xcc })
-<<<<<<< HEAD
-=======
 #define PTRACE_BREAKPOINT_ASM	__asm __volatile ("int3" : : : "memory")
->>>>>>> b2b84690
 #define PTRACE_BREAKPOINT_SIZE	1
 #define PTRACE_BREAKPOINT_ADJ	sizeof(PTRACE_BREAKPOINT)
 
