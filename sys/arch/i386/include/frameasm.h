<<<<<<< HEAD
/*	$NetBSD: frameasm.h,v 1.25 2018/01/27 18:48:59 maxv Exp $	*/
=======
/*	$NetBSD: frameasm.h,v 1.26 2018/06/17 15:46:39 maxv Exp $	*/
>>>>>>> b2b84690

#ifndef _I386_FRAMEASM_H_
#define _I386_FRAMEASM_H_

#ifdef _KERNEL_OPT
#include "opt_multiprocessor.h"
#include "opt_xen.h"
#endif

#if !defined(XEN)
#define CLI(reg)	cli
#define STI(reg)	sti
#else
/* XXX assym.h */
#define TRAP_INSTR	int	$0x82
#define XEN_BLOCK_EVENTS(reg)	movb	$1,EVTCHN_UPCALL_MASK(reg)
#define XEN_UNBLOCK_EVENTS(reg)	movb	$0,EVTCHN_UPCALL_MASK(reg)
#define XEN_TEST_PENDING(reg)	testb	$0xFF,EVTCHN_UPCALL_PENDING(reg)

#define CLI(reg)	movl	CPUVAR(VCPU),reg ;  \
			XEN_BLOCK_EVENTS(reg)
#define STI(reg)	movl	CPUVAR(VCPU),reg ;  \
			XEN_UNBLOCK_EVENTS(reg)
#define STIC(reg)	movl	CPUVAR(VCPU),reg ;  \
			XEN_UNBLOCK_EVENTS(reg)  ; \
			testb	$0xff,EVTCHN_UPCALL_PENDING(reg)
#endif

#define HP_NAME_CLAC		1
#define HP_NAME_STAC		2
#define HP_NAME_NOLOCK		3
#define HP_NAME_RETFENCE	4

#define HOTPATCH(name, size) \
123:						; \
	.pushsection	.rodata.hotpatch, "a"	; \
	.byte		name			; \
	.byte		size			; \
	.long		123b			; \
	.popsection

#define SMAP_ENABLE \
	HOTPATCH(HP_NAME_CLAC, 3)		; \
<<<<<<< HEAD
	.byte 0x0F, 0x1F, 0x00

#define SMAP_DISABLE \
	HOTPATCH(HP_NAME_STAC, 3)		; \
	.byte 0x0F, 0x1F, 0x00
=======
	.byte 0x90, 0x90, 0x90

#define SMAP_DISABLE \
	HOTPATCH(HP_NAME_STAC, 3)		; \
	.byte 0x90, 0x90, 0x90
>>>>>>> b2b84690

/*
 * These are used on interrupt or trap entry or exit.
 */
#define	INTRENTRY \
	SMAP_ENABLE			; \
	subl	$TF_PUSHSIZE,%esp	; \
	movw	%gs,TF_GS(%esp)		; \
	movw	%fs,TF_FS(%esp) 	; \
	movl	%eax,TF_EAX(%esp)	; \
	movw	%es,TF_ES(%esp) 	; \
	movw	%ds,TF_DS(%esp) 	; \
	movl	$GSEL(GDATA_SEL, SEL_KPL),%eax	; \
	movl	%edi,TF_EDI(%esp)	; \
	movl	%esi,TF_ESI(%esp)	; \
	movw	%ax,%ds			; \
	movl	%ebp,TF_EBP(%esp)	; \
	movw	%ax,%es			; \
	movl	%ebx,TF_EBX(%esp)	; \
	movw	%ax,%gs			; \
	movl	%edx,TF_EDX(%esp)	; \
	movl	$GSEL(GCPU_SEL, SEL_KPL),%eax	; \
	movl	%ecx,TF_ECX(%esp)	; \
	movl	%eax,%fs		; \
	cld

#define	INTRFASTEXIT \
	jmp	intrfastexit

#define INTR_RECURSE_HWFRAME \
	pushfl				; \
	pushl	%cs			; \
	pushl	%esi			;

#define	CHECK_DEFERRED_SWITCH \
	cmpl	$0, CPUVAR(WANT_PMAPLOAD)

#define	CHECK_ASTPENDING(reg)	movl	CPUVAR(CURLWP),reg	; \
				cmpl	$0, L_MD_ASTPENDING(reg)
#define	CLEAR_ASTPENDING(reg)	movl	$0, L_MD_ASTPENDING(reg)

/*
 * IDEPTH_INCR:
 * increase ci_idepth and switch to the interrupt stack if necessary.
 * note that the initial value of ci_idepth is -1.
 *
 * => should be called with interrupt disabled.
 * => save the old value of %esp in %eax.
 */

#define	IDEPTH_INCR \
	incl	CPUVAR(IDEPTH); \
	movl	%esp, %eax; \
	jne	999f; \
	movl	CPUVAR(INTRSTACK), %esp; \
999:	pushl	%eax; /* eax == pointer to intrframe */ \

/*
 * IDEPTH_DECR:
 * decrement ci_idepth and switch back to
 * the original stack saved by IDEPTH_INCR.
 *
 * => should be called with interrupt disabled.
 */

#define	IDEPTH_DECR \
	popl	%esp; \
	decl	CPUVAR(IDEPTH)

#endif /* _I386_FRAMEASM_H_ */<|MERGE_RESOLUTION|>--- conflicted
+++ resolved
@@ -1,8 +1,4 @@
-<<<<<<< HEAD
-/*	$NetBSD: frameasm.h,v 1.25 2018/01/27 18:48:59 maxv Exp $	*/
-=======
 /*	$NetBSD: frameasm.h,v 1.26 2018/06/17 15:46:39 maxv Exp $	*/
->>>>>>> b2b84690
 
 #ifndef _I386_FRAMEASM_H_
 #define _I386_FRAMEASM_H_
@@ -46,19 +42,11 @@
 
 #define SMAP_ENABLE \
 	HOTPATCH(HP_NAME_CLAC, 3)		; \
-<<<<<<< HEAD
-	.byte 0x0F, 0x1F, 0x00
-
-#define SMAP_DISABLE \
-	HOTPATCH(HP_NAME_STAC, 3)		; \
-	.byte 0x0F, 0x1F, 0x00
-=======
 	.byte 0x90, 0x90, 0x90
 
 #define SMAP_DISABLE \
 	HOTPATCH(HP_NAME_STAC, 3)		; \
 	.byte 0x90, 0x90, 0x90
->>>>>>> b2b84690
 
 /*
  * These are used on interrupt or trap entry or exit.
