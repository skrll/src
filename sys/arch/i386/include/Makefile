--- conflicted
+++ resolved
@@ -1,8 +1,4 @@
-<<<<<<< HEAD
-#	$NetBSD: Makefile,v 1.48 2017/08/12 07:35:08 maxv Exp $
-=======
 #	$NetBSD: Makefile,v 1.49 2018/07/12 10:46:44 maxv Exp $
->>>>>>> b2b84690
 
 INCSDIR= /usr/include/i386
 
@@ -20,11 +16,7 @@
 	kcore.h \
 	limits.h lock.h \
 	math.h mcontext.h mutex.h mtrr.h multiboot.h \
-<<<<<<< HEAD
-	param.h pcb.h pio.h pmap.h pmc.h proc.h profile.h psl.h \
-=======
 	param.h pcb.h pio.h pmap.h proc.h profile.h psl.h \
->>>>>>> b2b84690
 	pte.h ptrace.h \
 	reg.h rwlock.h \
 	segments.h setjmp.h signal.h sljit_machdep.h specialreg.h spkr.h \
