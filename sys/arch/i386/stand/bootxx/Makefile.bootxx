<<<<<<< HEAD
# $NetBSD: Makefile.bootxx,v 1.49 2015/08/20 11:38:27 uebayasi Exp $
=======
# $NetBSD: Makefile.bootxx,v 1.51 2018/07/25 23:45:32 kamil Exp $
>>>>>>> b2b84690

S=	${.CURDIR}/../../../../..

AFLAGS.bootxx.S= ${${ACTIVE_CC} == "clang":?-no-integrated-as:}
AFLAGS.pbr.S= ${${ACTIVE_CC} == "clang":?-no-integrated-as:}

NOPIE=
NOMAN=
NOLIBCSANITIZER=
NOSANITIZER=
PROG?= bootxx_${FS}
BINDIR= /usr/mdec
BINMODE= 0444

PRIMARY_LOAD_ADDRESS=0x1000
SECONDARY_LOAD_ADDRESS=0x10000

# We ought (need?) to fit into track 0 of a 1.2M floppy.
# This restricts us to 15 sectors (including pbr and label)
BOOTXX_SECTORS?=15
BOOTXX_MAXSIZE?= $$(( ${BOOTXX_SECTORS} * 512 ))

SRCS= pbr.S label.S bootxx.S boot1.c

.include <bsd.init.mk>

STRIPFLAG=	# nothing

LIBCRT0=	# nothing
LIBCRTI=	# nothing
LIBCRTBEGIN=	# nothing
LIBCRTEND=	# nothing
LIBC=		# nothing

BINDIR=/usr/mdec
BINMODE=444

.PATH:	${.CURDIR}/.. ${.CURDIR}/../../lib

LDFLAGS+= -nostdlib -Wl,-N -Wl,-e,start
CPPFLAGS+= -DBOOTXX
# CPPFLAGS+= -D__daddr_t=int32_t
CPPFLAGS+= -I ${.CURDIR}/../../lib -I ${.OBJDIR}
CPPFLAGS+= -DBOOTXX_SECTORS=${BOOTXX_SECTORS}
CPPFLAGS+= -DPRIMARY_LOAD_ADDRESS=${PRIMARY_LOAD_ADDRESS}
CPPFLAGS+= -DSECONDARY_LOAD_ADDRESS=${SECONDARY_LOAD_ADDRESS}
CPPFLAGS+= -DXXfs_open=${FS}_open
CPPFLAGS+= -DXXfs_close=${FS}_close
CPPFLAGS+= -DXXfs_read=${FS}_read
CPPFLAGS+= -DXXfs_stat=${FS}_stat
CPPFLAGS+= -DFS=${FS}
# CPPFLAGS+= -DBOOT_MSG_COM0

# Make sure we override any optimization options specified by the user
.include "${.PARSEDIR}/../Makefile.inc"
COPTS=	${OPT_SIZE.${ACTIVE_CC}}
DBG=

CPPFLAGS+= -DNO_LBA_CHECK

.if ${MACHINE_ARCH} == "x86_64"
LDFLAGS+=  -Wl,-m,elf_i386
AFLAGS+=   -m32
CPUFLAGS=  -m32
LIBKERN_ARCH=i386
KERNMISCMAKEFLAGS="LIBKERN_ARCH=i386"
.else
CPPFLAGS+= -DEPIA_HACK
CPUFLAGS=  -march=i386 -mtune=i386
.endif

CFLAGS+= -Wall -Wmissing-prototypes -Wstrict-prototypes
CPPFLAGS+= -nostdinc -D_STANDALONE
CPPFLAGS+= -I$S

CPPFLAGS+= -DLIBSA_SINGLE_FILESYSTEM=xxfs \
		-DLIBSA_NO_TWIDDLE \
		-DLIBSA_NO_FD_CHECKING \
		-DLIBSA_NO_RAW_ACCESS \
		-DLIBSA_NO_FS_WRITE \
		-DLIBSA_NO_FS_SEEK \
		-DLIBSA_SINGLE_DEVICE=blkdev \
		-DLIBKERN_OPTIMISE_SPACE \
		-D"blkdevioctl(x,y,z)=EINVAL" \
		-D"blkdevclose(f)=0" \
		-D"devopen(f,n,fl)=(*(fl)=(void *)n,0)" \
		-DLIBSA_NO_DISKLABEL_MSGS

# -DLIBSA_FS_SINGLECOMPONENT 

# CPPFLAGS+= -DBOOTXX_RAID1_SUPPORT

I386_STAND_DIR?= $S/arch/i386/stand

### find out what to use for libi386
I386DIR= ${I386_STAND_DIR}/lib
.include "${I386DIR}/Makefile.inc"
LIBI386= ${I386LIB}

### find out what to use for libsa
SA_AS= library
SAMISCMAKEFLAGS+="SA_USE_LOADFILE=yes"
.include "${S}/lib/libsa/Makefile.inc"
LIBSA= ${SALIB}

### find out what to use for libkern
KERN_AS=        library
.include "${S}/lib/libkern/Makefile.inc"
LIBKERN=        ${KERNLIB}

LDSCRIPT ?= $S/arch/i386/conf/stand.ldscript

cleandir distclean: .WAIT cleanlibdir

cleanlibdir:
	-rm -rf lib

LIBLIST= ${LIBI386} ${LIBSA} ${LIBKERN} ${LIBI386} ${LIBSA}

CLEANFILES+= ${PROG}.sym ${PROG}.map

${PROG}: ${OBJS} ${LIBLIST} ${LDSCRIPT}
	${_MKTARGET_LINK}
	${CC} -o ${PROG}.sym ${LDFLAGS} -Wl,-Ttext,${PRIMARY_LOAD_ADDRESS} \
		-T ${LDSCRIPT} -Wl,-Map,${PROG}.map -Wl,-cref ${OBJS} ${LIBLIST}
	${OBJCOPY} -O binary ${PROG}.sym ${PROG}
	@ sz=$$(${TOOL_STAT} -f '%z' ${PROG}); \
	if [ "$$sz" -gt "${BOOTXX_MAXSIZE}" ]; then \
		echo "### ${PROG} size $$sz is larger than ${BOOTXX_MAXSIZE}" >&2; \
		rm ${PROG}; \
		! :; \
	else \
		: pad to sector boundary; \
		pad=$$(( 512 - ( $$sz & 511 ) )); \
		[ $$pad = 512 ] || \
		    dd if=/dev/zero bs=1 count=$$pad >>${PROG} 2>/dev/null; \
		echo "${PROG} size $$sz, $$((${BOOTXX_MAXSIZE} - $$sz)) free"; \
	fi

.include <bsd.prog.mk>
KLINK_MACHINE=	i386
.include <bsd.klinks.mk><|MERGE_RESOLUTION|>--- conflicted
+++ resolved
@@ -1,8 +1,4 @@
-<<<<<<< HEAD
-# $NetBSD: Makefile.bootxx,v 1.49 2015/08/20 11:38:27 uebayasi Exp $
-=======
 # $NetBSD: Makefile.bootxx,v 1.51 2018/07/25 23:45:32 kamil Exp $
->>>>>>> b2b84690
 
 S=	${.CURDIR}/../../../../..
 
