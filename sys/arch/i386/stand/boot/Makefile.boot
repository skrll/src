<<<<<<< HEAD
# $NetBSD: Makefile.boot,v 1.73 2019/09/13 02:19:45 manu Exp $
=======
# $NetBSD: Makefile.boot,v 1.74 2020/04/04 19:50:54 christos Exp $
>>>>>>> 898b1760

S=	${.CURDIR}/../../../../..

NOMAN=
NOLIBCSANITIZER=
NOSANITIZER=
NOPIE=
PROG?= boot
NEWVERSWHAT?= "BIOS Boot"

AFLAGS.biosboot.S= ${${ACTIVE_CC} == "clang":?-no-integrated-as:}

SOURCES?= biosboot.S boot2.c conf.c devopen.c exec.c \
	  exec_multiboot1.c exec_multiboot2.c
SRCS= ${SOURCES}

.include <bsd.init.mk>

STRIPFLAG=	# nothing

LIBCRT0=	# nothing
LIBCRTI=	# nothing
LIBCRTBEGIN=	# nothing
LIBCRTEND=	# nothing
LIBC=		# nothing

BINDIR=/usr/mdec
BINMODE=444

.PATH:	${.CURDIR}/.. ${.CURDIR}/../../lib

LDFLAGS+= -nostdlib -Wl,-N -Wl,-e,boot_start
CPPFLAGS+= -I ${.CURDIR}/..  -I ${.CURDIR}/../../lib -I ${S}/lib/libsa
CPPFLAGS+= -I ${.OBJDIR}
# Make sure we override any optimization options specified by the user
COPTS=  -Os

.if ${MACHINE_ARCH} == "x86_64"
LDFLAGS+=  -Wl,-m,elf_i386
AFLAGS+=   -m32
CPUFLAGS=  -m32
LIBKERN_ARCH=i386
KERNMISCMAKEFLAGS="LIBKERN_ARCH=i386"
.else
CPUFLAGS=  -march=i386 -mtune=i386
.endif

CFLAGS+=   -mno-sse -mno-sse2 -mno-sse3

COPTS+=    -ffreestanding
CFLAGS+= -Wall -Wmissing-prototypes -Wstrict-prototypes
CPPFLAGS+= -nostdinc -D_STANDALONE
CPPFLAGS+= -I$S

.if ${KERNEL_DIR:Uno} == "yes"
CPPFLAGS+= -DKERNEL_DIR
.endif

CPPFLAGS+= -DSUPPORT_PS2
CPPFLAGS+= -DDIRECT_SERIAL
CPPFLAGS+= -DSUPPORT_SERIAL=boot_params.bp_consdev

CPPFLAGS+= -DCONSPEED=boot_params.bp_conspeed
CPPFLAGS+= -DCONSADDR=boot_params.bp_consaddr
CPPFLAGS+= -DCONSOLE_KEYMAP=boot_params.bp_keymap

CPPFLAGS+= -DSUPPORT_CD9660
CPPFLAGS+= -DSUPPORT_USTARFS
CPPFLAGS+= -DSUPPORT_DOSFS
CPPFLAGS+= -DSUPPORT_EXT2FS
#CPPFLAGS+= -DSUPPORT_MINIXFS3
CPPFLAGS+= -DPASS_BIOSGEOM
CPPFLAGS+= -DPASS_MEMMAP
#CPPFLAGS+= -DBOOTPASSWD
CPPFLAGS+= -DEPIA_HACK
#CPPFLAGS+= -DDEBUG_MEMSIZE
#CPPFLAGS+= -DBOOT_MSG_COM0
CPPFLAGS+= -DLIBSA_ENABLE_LS_OP

# The biosboot code is linked to 'virtual' address of zero and is
# loaded at physical address 0x10000.
# XXX The heap values should be determined from _end.
SAMISCCPPFLAGS+= -DHEAP_START=0x40000 -DHEAP_LIMIT=0x70000
SAMISCCPPFLAGS+= -DLIBSA_PRINTF_LONGLONG_SUPPORT
SAMISCMAKEFLAGS+= SA_USE_CREAD=yes	# Read compressed kernels
SAMISCMAKEFLAGS+= SA_INCLUDE_NET=no	# Netboot via TFTP, NFS

CPPFLAGS+=	-Wno-pointer-sign

# CPPFLAGS+= -DBOOTXX_RAID1_SUPPORT

I386_STAND_DIR?= $S/arch/i386/stand

### find out what to use for libi386
I386DIR= ${I386_STAND_DIR}/lib
.include "${I386DIR}/Makefile.inc"
LIBI386= ${I386LIB}

### find out what to use for libsa
SA_AS= library
SAMISCMAKEFLAGS+="SA_USE_LOADFILE=yes"
SAMISCMAKEFLAGS+="SA_ENABLE_LS_OP=yes"
.include "${S}/lib/libsa/Makefile.inc"
LIBSA= ${SALIB}

### find out what to use for libkern
KERN_AS= library
.include "${S}/lib/libkern/Makefile.inc"
LIBKERN= ${KERNLIB}

### find out what to use for libz
Z_AS= library
.include "${S}/lib/libz/Makefile.inc"
LIBZ= ${ZLIB}

LDSCRIPT ?= $S/arch/i386/conf/stand.ldscript

cleandir distclean: .WAIT cleanlibdir

cleanlibdir:
	-rm -rf lib

LIBLIST= ${LIBI386} ${LIBSA} ${LIBZ} ${LIBKERN} ${LIBI386} ${LIBSA}
# LIBLIST= ${LIBSA} ${LIBKERN} ${LIBI386} ${LIBSA} ${LIBZ} ${LIBKERN}

CLEANFILES+= ${PROG}.tmp ${PROG}.map ${PROG}.sym

VERSIONMACHINE=x86
.include "${S}/conf/newvers_stand.mk"

# Anything that calls 'real_to_prot' must have a %pc < 0x10000.
# We link the program, find the callers (all in libi386), then
# explicitly pull in the required objects before any other library code.
${PROG}: ${OBJS} ${LIBLIST} ${LDSCRIPT} ${.CURDIR}/../Makefile.boot
	${_MKTARGET_LINK}
	bb="$$( ${CC} -o ${PROG}.sym ${LDFLAGS} -Wl,-Ttext,0 -Wl,-cref \
	    ${OBJS} ${LIBLIST} | ( \
		while read symbol file; do \
			[ -z "$$file" ] && continue; \
			[ "$$symbol" = real_to_prot ] && break; \
		done; \
		while \
			oifs="$$IFS"; \
			IFS='()'; \
			set -- $$file; \
			IFS="$$oifs"; \
			[ -n "$$2" ] && echo "${I386DST}/$$2"; \
			read file rest && [ -z "$$rest" ]; \
		do :; \
		done; \
	) )"; \
	${CC} -o ${PROG}.sym ${LDFLAGS} -Wl,-Ttext,0 -T ${LDSCRIPT} \
		-Wl,-Map,${PROG}.map -Wl,-cref ${OBJS} $$bb ${LIBLIST}
	${OBJCOPY} -O binary ${PROG}.sym ${PROG}

.include <bsd.prog.mk>
KLINK_MACHINE=	i386
.include <bsd.klinks.mk><|MERGE_RESOLUTION|>--- conflicted
+++ resolved
@@ -1,8 +1,4 @@
-<<<<<<< HEAD
-# $NetBSD: Makefile.boot,v 1.73 2019/09/13 02:19:45 manu Exp $
-=======
 # $NetBSD: Makefile.boot,v 1.74 2020/04/04 19:50:54 christos Exp $
->>>>>>> 898b1760
 
 S=	${.CURDIR}/../../../../..
 
