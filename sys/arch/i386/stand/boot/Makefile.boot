--- conflicted
+++ resolved
@@ -1,8 +1,4 @@
-<<<<<<< HEAD
-# $NetBSD: Makefile.boot,v 1.70 2017/04/08 19:53:21 christos Exp $
-=======
 # $NetBSD: Makefile.boot,v 1.72 2018/07/25 23:45:32 kamil Exp $
->>>>>>> b2b84690
 
 S=	${.CURDIR}/../../../../..
 
@@ -17,13 +13,6 @@
 
 SOURCES?= biosboot.S boot2.c conf.c devopen.c exec.c
 SRCS= ${SOURCES}
-<<<<<<< HEAD
-
-PIE_CFLAGS=
-PIE_AFLAGS=
-PIE_LDFLAGS=
-=======
->>>>>>> b2b84690
 
 .include <bsd.init.mk>
 
