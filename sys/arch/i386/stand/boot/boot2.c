<<<<<<< HEAD
/*	$NetBSD: boot2.c,v 1.72 2019/09/02 06:10:24 manu Exp $	*/
=======
/*	$NetBSD: boot2.c,v 1.73 2020/04/04 19:50:54 christos Exp $	*/
>>>>>>> 898b1760

/*-
 * Copyright (c) 2008, 2009 The NetBSD Foundation, Inc.
 * All rights reserved.
 *
 * Redistribution and use in source and binary forms, with or without
 * modification, are permitted provided that the following conditions
 * are met:
 * 1. Redistributions of source code must retain the above copyright
 *    notice, this list of conditions and the following disclaimer.
 * 2. Redistributions in binary form must reproduce the above copyright
 *    notice, this list of conditions and the following disclaimer in the
 *    documentation and/or other materials provided with the distribution.
 *
 * THIS SOFTWARE IS PROVIDED BY THE NETBSD FOUNDATION, INC. AND CONTRIBUTORS
 * ``AS IS'' AND ANY EXPRESS OR IMPLIED WARRANTIES, INCLUDING, BUT NOT LIMITED
 * TO, THE IMPLIED WARRANTIES OF MERCHANTABILITY AND FITNESS FOR A PARTICULAR
 * PURPOSE ARE DISCLAIMED.  IN NO EVENT SHALL THE FOUNDATION OR CONTRIBUTORS
 * BE LIABLE FOR ANY DIRECT, INDIRECT, INCIDENTAL, SPECIAL, EXEMPLARY, OR
 * CONSEQUENTIAL DAMAGES (INCLUDING, BUT NOT LIMITED TO, PROCUREMENT OF
 * SUBSTITUTE GOODS OR SERVICES; LOSS OF USE, DATA, OR PROFITS; OR BUSINESS
 * INTERRUPTION) HOWEVER CAUSED AND ON ANY THEORY OF LIABILITY, WHETHER IN
 * CONTRACT, STRICT LIABILITY, OR TORT (INCLUDING NEGLIGENCE OR OTHERWISE)
 * ARISING IN ANY WAY OUT OF THE USE OF THIS SOFTWARE, EVEN IF ADVISED OF THE
 * POSSIBILITY OF SUCH DAMAGE.
 */

/*
 * Copyright (c) 2003
 *	David Laight.  All rights reserved
 * Copyright (c) 1996, 1997, 1999
 * 	Matthias Drochner.  All rights reserved.
 * Copyright (c) 1996, 1997
 * 	Perry E. Metzger.  All rights reserved.
 * Copyright (c) 1997
 *	Jason R. Thorpe.  All rights reserved
 *
 * Redistribution and use in source and binary forms, with or without
 * modification, are permitted provided that the following conditions
 * are met:
 * 1. Redistributions of source code must retain the above copyright
 *    notice, this list of conditions and the following disclaimer.
 * 2. Redistributions in binary form must reproduce the above copyright
 *    notice, this list of conditions and the following disclaimer in the
 *    documentation and/or other materials provided with the distribution.
 * 3. All advertising materials mentioning features or use of this software
 *    must display the following acknowledgements:
 *	This product includes software developed for the NetBSD Project
 *	by Matthias Drochner.
 *	This product includes software developed for the NetBSD Project
 *	by Perry E. Metzger.
 * 4. The names of the authors may not be used to endorse or promote products
 *    derived from this software without specific prior written permission.
 *
 * THIS SOFTWARE IS PROVIDED BY THE AUTHOR ``AS IS'' AND ANY EXPRESS OR
 * IMPLIED WARRANTIES, INCLUDING, BUT NOT LIMITED TO, THE IMPLIED WARRANTIES
 * OF MERCHANTABILITY AND FITNESS FOR A PARTICULAR PURPOSE ARE DISCLAIMED.
 * IN NO EVENT SHALL THE AUTHOR BE LIABLE FOR ANY DIRECT, INDIRECT,
 * INCIDENTAL, SPECIAL, EXEMPLARY, OR CONSEQUENTIAL DAMAGES (INCLUDING, BUT
 * NOT LIMITED TO, PROCUREMENT OF SUBSTITUTE GOODS OR SERVICES; LOSS OF USE,
 * DATA, OR PROFITS; OR BUSINESS INTERRUPTION) HOWEVER CAUSED AND ON ANY
 * THEORY OF LIABILITY, WHETHER IN CONTRACT, STRICT LIABILITY, OR TORT
 * (INCLUDING NEGLIGENCE OR OTHERWISE) ARISING IN ANY WAY OUT OF THE USE OF
 * THIS SOFTWARE, EVEN IF ADVISED OF THE POSSIBILITY OF SUCH DAMAGE.
 */

/* Based on stand/biosboot/main.c */

#include <sys/types.h>
#include <sys/reboot.h>
#include <sys/bootblock.h>

#include <lib/libsa/stand.h>
#include <lib/libsa/bootcfg.h>
#include <lib/libsa/ufs.h>
#include <lib/libkern/libkern.h>

#include <libi386.h>
#include <bootmod.h>
#include <bootmenu.h>
#include <biosdisk.h>
#include <vbe.h>
#include "devopen.h"

#ifdef SUPPORT_PS2
#include <biosmca.h>
#endif

extern struct x86_boot_params boot_params;

extern	const char bootprog_name[], bootprog_rev[], bootprog_kernrev[];

int errno;

int boot_biosdev;
daddr_t boot_biossector;

static const char * const names[][2] = {
	{ "netbsd", "netbsd.gz" },
	{ "onetbsd", "onetbsd.gz" },
	{ "netbsd.old", "netbsd.old.gz" },
};

#define NUMNAMES (sizeof(names)/sizeof(names[0]))
#define DEFFILENAME names[0][0]

#ifndef NO_GPT
#define MAXDEVNAME 39 /* "NAME=" + 34 char part_name */
#else
#define MAXDEVNAME 16
#endif

static char *default_devname;
static int default_unit, default_partition;
static const char *default_filename;
static const char *default_part_name;

char *sprint_bootsel(const char *);
static void bootit(const char *, int);
void print_banner(void);
void boot2(int, uint64_t);

void	command_help(char *);
#if LIBSA_ENABLE_LS_OP
void	command_ls(char *);
#endif
void	command_quit(char *);
void	command_boot(char *);
void	command_pkboot(char *);
void	command_dev(char *);
void	command_consdev(char *);
#ifndef SMALL
void	command_menu(char *);
#endif
void	command_modules(char *);
void	command_multiboot(char *);

const struct bootblk_command commands[] = {
	{ "help",	command_help },
	{ "?",		command_help },
#if LIBSA_ENABLE_LS_OP
	{ "ls",		command_ls },
#endif
	{ "quit",	command_quit },
	{ "boot",	command_boot },
	{ "pkboot",	command_pkboot },
	{ "dev",	command_dev },
	{ "consdev",	command_consdev },
#ifndef SMALL
	{ "menu",	command_menu },
#endif
	{ "modules",	command_modules },
	{ "load",	module_add },
	{ "multiboot",	command_multiboot },
	{ "vesa",	command_vesa },
	{ "splash",	splash_add },
	{ "rndseed",	rnd_add },
	{ "fs",		fs_add },
	{ "userconf",	userconf_add },
	{ NULL,		NULL },
};

int
parsebootfile(const char *fname, char **fsname, char **devname,
	      int *unit, int *partition, const char **file)
{
	const char *col;
	static char savedevname[MAXDEVNAME+1];

	*fsname = "ufs";
	if (default_part_name == NULL) {
		*devname = default_devname;
	} else {
		snprintf(savedevname, sizeof(savedevname),
		    "NAME=%s", default_part_name);
		*devname = savedevname;
	}
	*unit = default_unit;
	*partition = default_partition;
	*file = default_filename;

	if (fname == NULL)
		return 0;

	if ((col = strchr(fname, ':')) != NULL) {	/* device given */
		int devlen;
		int u = 0, p = 0;
		int i = 0;

		devlen = col - fname;
		if (devlen > MAXDEVNAME)
			return EINVAL;

#ifndef NO_GPT
		if (strstr(fname, "NAME=") == fname) {
			strlcpy(savedevname, fname, devlen + 1);
			*devname = savedevname;
			*unit = -1;
			*partition = -1;
			fname = col + 1;
			goto out;
		}
#endif

#define isvalidname(c) ((c) >= 'a' && (c) <= 'z')
		if (!isvalidname(fname[i]))
			return EINVAL;
		do {
			savedevname[i] = fname[i];
			i++;
		} while (isvalidname(fname[i]));
		savedevname[i] = '\0';

#define isnum(c) ((c) >= '0' && (c) <= '9')
		if (i < devlen) {
			if (!isnum(fname[i]))
				return EUNIT;
			do {
				u *= 10;
				u += fname[i++] - '0';
			} while (isnum(fname[i]));
		}

#define isvalidpart(c) ((c) >= 'a' && (c) <= 'z')
		if (i < devlen) {
			if (!isvalidpart(fname[i]))
				return EPART;
			p = fname[i++] - 'a';
		}

		if (i != devlen)
			return ENXIO;

		*devname = savedevname;
		*unit = u;
		*partition = p;
		fname = col + 1;
	}

out:
	if (*fname)
		*file = fname;

	return 0;
}

char *
sprint_bootsel(const char *filename)
{
	char *fsname, *devname;
	int unit, partition;
	const char *file;
	static char buf[80];

	if (parsebootfile(filename, &fsname, &devname, &unit,
			  &partition, &file) == 0) {
		if (strstr(devname, "NAME=") == devname)
			snprintf(buf, sizeof(buf), "%s:%s", devname, file);
		else
			snprintf(buf, sizeof(buf), "%s%d%c:%s", devname, unit,
			    'a' + partition, file);
		return buf;
	}
	return "(invalid)";
}

static void
clearit(void)
{

	if (bootcfg_info.clear)
		clear_pc_screen();
}

static void
bootit(const char *filename, int howto)
{
	if (howto & AB_VERBOSE)
		printf("booting %s (howto 0x%x)\n", sprint_bootsel(filename),
		    howto);
<<<<<<< HEAD
=======
#ifdef KERNEL_DIR
	char path[512];
	strcpy(path, filename);
	strcat(path, "/kernel");
	(void)exec_netbsd(path, 0, howto, boot_biosdev < 0x80, clearit);
#endif
>>>>>>> 898b1760

	if (exec_netbsd(filename, 0, howto, boot_biosdev < 0x80, clearit) < 0)
		printf("boot: %s: %s\n", sprint_bootsel(filename),
		       strerror(errno));
	else
		printf("boot returned\n");
}

void
print_banner(void)
{

	clearit();
#ifndef SMALL
	int n;
	if (bootcfg_info.banner[0]) {
		for (n = 0; n < BOOTCFG_MAXBANNER && bootcfg_info.banner[n];
		    n++) 
			printf("%s\n", bootcfg_info.banner[n]);
	} else {
#endif /* !SMALL */
		printf("\n"
		       ">> %s, Revision %s (from NetBSD %s)\n"
		       ">> Memory: %d/%d k\n",
		       bootprog_name, bootprog_rev, bootprog_kernrev,
		       getbasemem(), getextmem());

#ifndef SMALL
	}
#endif /* !SMALL */
}

/*
 * Called from the initial entry point boot_start in biosboot.S
 *
 * biosdev: BIOS drive number the system booted from
 * biossector: Sector number of the NetBSD partition
 */
void
boot2(int biosdev, uint64_t biossector)
{
	extern char twiddle_toggle;
	int currname;
	char c;

	twiddle_toggle = 1;	/* no twiddling until we're ready */

	initio(boot_params.bp_consdev);

#ifdef SUPPORT_PS2
	biosmca();
#endif
	gateA20();

	boot_modules_enabled = !(boot_params.bp_flags
				 & X86_BP_FLAGS_NOMODULES);
	if (boot_params.bp_flags & X86_BP_FLAGS_RESET_VIDEO)
		biosvideomode();

	vbe_init();

	/* need to remember these */
	boot_biosdev = biosdev;
	boot_biossector = biossector;

	/* try to set default device to what BIOS tells us */
	bios2dev(biosdev, biossector, &default_devname, &default_unit,
		 &default_partition, &default_part_name);

	/* if the user types "boot" without filename */
	default_filename = DEFFILENAME;

#ifndef SMALL
	if (!(boot_params.bp_flags & X86_BP_FLAGS_NOBOOTCONF)) {
		parsebootconf(BOOTCFG_FILENAME);
	} else {
		bootcfg_info.timeout = boot_params.bp_timeout;
	}
	

	/*
	 * If console set in boot.cfg, switch to it.
	 * This will print the banner, so we don't need to explicitly do it
	 */
	if (bootcfg_info.consdev)
		command_consdev(bootcfg_info.consdev);
	else 
		print_banner();

	/* Display the menu, if applicable */
	twiddle_toggle = 0;
	if (bootcfg_info.nummenu > 0) {
		/* Does not return */
		doboottypemenu();
	}

#else
	twiddle_toggle = 0;
	print_banner();
#endif

	printf("Press return to boot now, any other key for boot menu\n");
	for (currname = 0; currname < NUMNAMES; currname++) {
		printf("booting %s - starting in ",
		       sprint_bootsel(names[currname][0]));

#ifdef SMALL
		c = awaitkey(boot_params.bp_timeout, 1);
#else
		c = awaitkey((bootcfg_info.timeout < 0) ? 0
		    : bootcfg_info.timeout, 1);
#endif
		if ((c != '\r') && (c != '\n') && (c != '\0')) {
		    if ((boot_params.bp_flags & X86_BP_FLAGS_PASSWORD) == 0) {
			/* do NOT ask for password */
			bootmenu(); /* does not return */
		    } else {
			/* DO ask for password */
			if (check_password((char *)boot_params.bp_password)) {
			    /* password ok */
			    printf("type \"?\" or \"help\" for help.\n");
			    bootmenu(); /* does not return */
			} else {
			    /* bad password */
			    printf("Wrong password.\n");
			    currname = 0;
			    continue;
			}
		    }
		}

		/*
		 * try pairs of names[] entries, foo and foo.gz
		 */
		/* don't print "booting..." again */
		bootit(names[currname][0], 0);
		/* since it failed, try compressed bootfile. */
		bootit(names[currname][1], AB_VERBOSE);
	}

	bootmenu();	/* does not return */
}

/* ARGSUSED */
void
command_help(char *arg)
{

	printf("commands are:\n"
	       "boot [dev:][filename] [-12acdqsvxz]\n"
#ifndef NO_RAIDFRAME
	       "     dev syntax is (hd|fd|cd|raid)[N[x]]\n"
#else
	       "     dev syntax is (hd|fd|cd)[N[x]]n"
#endif
#ifndef NO_GPT
	       "                or NAME=gpt_label\n"
#endif
	       "     (ex. \"hd0a:netbsd.old -s\")\n"
	       "pkboot [dev:][filename] [-12acdqsvxz]\n"
#if LIBSA_ENABLE_LS_OP
	       "ls [dev:][path]\n"
#endif
	       "dev [dev:]\n"
	       "consdev {pc|com[0123]|com[0123]kbd|auto}\n"
	       "vesa {modenum|on|off|enabled|disabled|list}\n"
#ifndef SMALL
	       "menu (reenters boot menu, if defined in boot.cfg)\n"
#endif
	       "modules {on|off|enabled|disabled}\n"
	       "load {path_to_module}\n"
	       "multiboot [dev:][filename] [<args>]\n"
	       "splash {path_to_image_file}\n"
	       "userconf {command}\n"
	       "rndseed {path_to_rndseed_file}\n"
	       "help|?\n"
	       "quit\n");
}

#if LIBSA_ENABLE_LS_OP
void
command_ls(char *arg)
{
	const char *save = default_filename;

	default_filename = "/";
	ls(arg);
	default_filename = save;
}
#endif

/* ARGSUSED */
void
command_quit(char *arg)
{

	printf("Exiting...\n");
	delay(1000000);
	reboot();
	/* Note: we shouldn't get to this point! */
	panic("Could not reboot!");
}

void
command_boot(char *arg)
{
	char *filename;
	int howto;

	if (!parseboot(arg, &filename, &howto))
		return;

	if (filename != NULL) {
		bootit(filename, howto);
	} else {
		int i;

#ifndef SMALL
		if (howto == 0)
			bootdefault();
#endif
		for (i = 0; i < NUMNAMES; i++) {
			bootit(names[i][0], howto);
			bootit(names[i][1], howto);
		}
	}
}

void
command_pkboot(char *arg)
{
	extern int has_prekern;
	has_prekern = 1;
	command_boot(arg);
	has_prekern = 0;
}

void
command_dev(char *arg)
{
	static char savedevname[MAXDEVNAME + 1];
	char *fsname, *devname;
	const char *file; /* dummy */

	if (*arg == '\0') {
		biosdisk_probe();

#ifndef NO_GPT
		if (default_part_name)
			printf("default NAME=%s on %s%d\n", default_part_name,
			       default_devname, default_unit);
		else
#endif
			printf("default %s%d%c\n",
			       default_devname, default_unit,
			       'a' + default_partition);
		return;
	}

	if (strchr(arg, ':') == NULL ||
	    parsebootfile(arg, &fsname, &devname, &default_unit,
			  &default_partition, &file)) {
		command_help(NULL);
		return;
	}

	/* put to own static storage */
	strncpy(savedevname, devname, MAXDEVNAME + 1);
	default_devname = savedevname;

	/* +5 to skip leading NAME= */
	if (strstr(devname, "NAME=") == devname)
		default_part_name = default_devname + 5;
}

static const struct cons_devs {
	const char	*name;
	u_int		tag;
} cons_devs[] = {
	{ "pc",		CONSDEV_PC },
	{ "com0",	CONSDEV_COM0 },
	{ "com1",	CONSDEV_COM1 },
	{ "com2",	CONSDEV_COM2 },
	{ "com3",	CONSDEV_COM3 },
	{ "com0kbd",	CONSDEV_COM0KBD },
	{ "com1kbd",	CONSDEV_COM1KBD },
	{ "com2kbd",	CONSDEV_COM2KBD },
	{ "com3kbd",	CONSDEV_COM3KBD },
	{ "auto",	CONSDEV_AUTO },
	{ NULL,		0 }
};

void
command_consdev(char *arg)
{
	const struct cons_devs *cdp;

	for (cdp = cons_devs; cdp->name; cdp++) {
		if (strcmp(arg, cdp->name) == 0) {
			initio(cdp->tag);
			print_banner();
			return;
		}
	}
	printf("invalid console device.\n");
}

#ifndef SMALL
/* ARGSUSED */
void
command_menu(char *arg)
{

	if (bootcfg_info.nummenu > 0) {
		/* Does not return */
		doboottypemenu();
	} else {
		printf("No menu defined in boot.cfg\n");
	}
}
#endif /* !SMALL */

void
command_modules(char *arg)
{

	if (strcmp(arg, "enabled") == 0 ||
	    strcmp(arg, "on") == 0)
		boot_modules_enabled = true;
	else if (strcmp(arg, "disabled") == 0 ||
	    strcmp(arg, "off") == 0)
		boot_modules_enabled = false;
	else
		printf("invalid flag, must be 'enabled' or 'disabled'.\n");
}

void
command_multiboot(char *arg)
{
	char *filename;

	filename = arg;
	if (exec_multiboot(filename, gettrailer(arg)) < 0)
		printf("multiboot: %s: %s\n", sprint_bootsel(filename),
		       strerror(errno));
	else
		printf("boot returned\n");
}
<|MERGE_RESOLUTION|>--- conflicted
+++ resolved
@@ -1,8 +1,4 @@
-<<<<<<< HEAD
-/*	$NetBSD: boot2.c,v 1.72 2019/09/02 06:10:24 manu Exp $	*/
-=======
 /*	$NetBSD: boot2.c,v 1.73 2020/04/04 19:50:54 christos Exp $	*/
->>>>>>> 898b1760
 
 /*-
  * Copyright (c) 2008, 2009 The NetBSD Foundation, Inc.
@@ -283,15 +279,12 @@
 	if (howto & AB_VERBOSE)
 		printf("booting %s (howto 0x%x)\n", sprint_bootsel(filename),
 		    howto);
-<<<<<<< HEAD
-=======
 #ifdef KERNEL_DIR
 	char path[512];
 	strcpy(path, filename);
 	strcat(path, "/kernel");
 	(void)exec_netbsd(path, 0, howto, boot_biosdev < 0x80, clearit);
 #endif
->>>>>>> 898b1760
 
 	if (exec_netbsd(filename, 0, howto, boot_biosdev < 0x80, clearit) < 0)
 		printf("boot: %s: %s\n", sprint_bootsel(filename),
