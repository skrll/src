<<<<<<< HEAD
# $NetBSD: GENERIC,v 1.1220 2020/01/19 06:55:23 thorpej Exp $
=======
# $NetBSD: GENERIC,v 1.1222 2020/01/20 18:38:20 thorpej Exp $
>>>>>>> 792df501
#
# GENERIC machine description file
#
# This machine description file is used to generate the default NetBSD
# kernel.  The generic kernel does not include all options, subsystems
# and device drivers, but should be useful for most applications.
#
# The machine description file can be customised for your specific
# machine to reduce the kernel size and improve its performance.
#
# For further information on compiling NetBSD kernels, see the config(8)
# man page.
#
# For further information on hardware support for this architecture, see
# the intro(4) man page.  For further information about kernel options
# for this architecture, see the options(4) man page.  For an explanation
# of each device driver in this file see the section 4 man page for the
# device.

include 	"arch/i386/conf/std.i386"

options 	INCLUDE_CONFIG_FILE	# embed config file in kernel binary

<<<<<<< HEAD
#ident		"GENERIC-$Revision: 1.1220 $"
=======
#ident		"GENERIC-$Revision: 1.1222 $"
>>>>>>> 792df501

maxusers	64		# estimated number of users

# CPU-related options.
options 	USER_LDT	# user-settable LDT; used by WINE
#options 	PAE		# PAE mode (36 bits physical addressing)
makeoptions	SPECTRE_V2_GCC_MITIGATION=1	# GCC Spectre variant 2
						# migitation
options 	SPECTRE_V2_GCC_MITIGATION

# CPU features
acpicpu*	at cpu?		# ACPI CPU (including frequency scaling)
coretemp*	at cpu?		# Intel on-die thermal sensor
est0		at cpu0		# Intel Enhanced SpeedStep (non-ACPI)
hyperv0		at cpu0		# Microsoft Hyper-V
#odcm0		at cpu0		# On-demand clock modulation
#padlock0	at cpu0		# VIA PadLock
powernow0	at cpu0		# AMD PowerNow! and Cool'n'Quiet (non-ACPI)
viac7temp*	at cpu?		# VIA C7 temperature sensor
vmt0		at cpu0		# VMware Tools

options 	MTRR		# memory-type range register syscall support

options 	MULTIBOOT	# Multiboot support (see multiboot(8))

# delay between "rebooting ..." message and hardware reset, in milliseconds
#options 	CPURESET_DELAY=2000

# This option allows you to force a serial console at the specified
# I/O address.   see console(4) for details.
#options 	CONSDEVNAME="\"com\"",CONADDR=0x2f8,CONSPEED=57600
#	you don't want the option below ON iff you are using the
#	serial console option of the new boot strap code.
#options 	CONS_OVERRIDE	# Always use above! independent of boot info

# The following options override the memory sizes passed in from the boot
# block.  Use them *only* if the boot block is unable to determine the correct
# values.  Note that the BIOS may *correctly* report less than 640k of base
# memory if the extended BIOS data area is located at the top of base memory
# (as is the case on most recent systems).
#options 	REALBASEMEM=639		# size of base memory (in KB)
#options 	REALEXTMEM=15360	# size of extended memory (in KB)

# The following options limit the overall size of physical memory
# and/or the maximum address used by the system.
# Contrary to REALBASEMEM and REALEXTMEM, they still use the BIOS memory map
# and can deal with holes in the memory layout.
#options 	PHYSMEM_MAX_SIZE=64	# max size of physical memory (in MB)
#options 	PHYSMEM_MAX_ADDR=2048	# don't use memory above this (in MB)

# Standard system options

options 	INSECURE	# disable kernel security levels - X needs this

options 	RTC_OFFSET=0	# hardware clock is this many mins. west of GMT
options 	NTP		# NTP phase/frequency locked loop

options 	KTRACE		# system call tracing via ktrace(1)

options 	CPU_UCODE	# cpu ucode loading support

# Note: SysV IPC parameters can be changed dynamically; see sysctl(8).
options 	SYSVMSG		# System V-like message queues
options 	SYSVSEM		# System V-like semaphores
options 	SYSVSHM		# System V-like memory sharing

options 	MODULAR		# new style module(7) framework
options 	MODULAR_DEFAULT_AUTOLOAD

options 	USERCONF	# userconf(4) support
#options 	PIPE_SOCKETPAIR	# smaller, but slower pipe(2)
options 	SYSCTL_INCLUDE_DESCR	# Include sysctl descriptions in kernel

# Beep when it is safe to power down the system (requires sysbeep)
#options 	BEEP_ONHALT
# Some tunable details of the above feature (default values used below)
#options 	BEEP_ONHALT_COUNT=3	# Times to beep
#options 	BEEP_ONHALT_PITCH=1500	# Default frequency (in Hz)
#options 	BEEP_ONHALT_PERIOD=250	# Default duration (in msecs)

# Alternate buffer queue strategies for better responsiveness under high
# disk I/O load.
#options 	BUFQ_READPRIO
options 	BUFQ_PRIOCSCAN

# Diagnostic/debugging support options
options 	DIAGNOSTIC	# inexpensive kernel consistency checks
				# XXX to be commented out on release branch
#options 	DEBUG		# expensive debugging checks/support
#options 	LOCKDEBUG	# expensive locking checks/support
options 	DDB		# in-kernel debugger
#options 	DDB_ONPANIC=1	# see also sysctl(7): `ddb.onpanic'
options 	DDB_HISTORY_SIZE=512	# enable history editing in DDB
#options 	DDB_VERBOSE_HELP
#options 	KGDB		# remote debugger
#options 	KGDB_DEVNAME="\"com\"",KGDB_DEVADDR=0x3f8,KGDB_DEVRATE=9600
#makeoptions	DEBUG="-g"	# compile full symbol table
#options 	KUBSAN		# Kernel Undefined Behavior Sanitizer (kUBSan)
#options 	UBSAN_ALWAYS_FATAL	# (optional) Panic on all kUBSan reports
#options 	SYSCALL_STATS	# per syscall counts
#options 	SYSCALL_TIMES	# per syscall times
#options 	SYSCALL_TIMES_HASCOUNTER	# use 'broken' rdtsc (soekris)
options 	KDTRACE_HOOKS	# kernel DTrace hooks

# Kernel Code Coverage Driver.
#makeoptions	KCOV=1
#options 	KCOV

# Compatibility options
include 	"conf/compat_netbsd09.config"
#options 	COMPAT_386BSD_MBRPART # recognize old partition ID

options 	COMPAT_OSSAUDIO	# OSS (Voxware) audio driver compatibility
options 	COMPAT_LINUX	# binary compatibility with Linux
#options 	COMPAT_FREEBSD	# binary compatibility with FreeBSD

# Wedge support
options 	DKWEDGE_AUTODISCOVER	# Automatically add dk(4) instances
options 	DKWEDGE_METHOD_GPT	# Supports GPT partitions as wedges
#options 	DKWEDGE_METHOD_BSDLABEL	# Support disklabel entries as wedges
#options 	DKWEDGE_METHOD_MBR	# Support MBR partitions as wedges
options 	DKWEDGE_METHOD_APPLE	# Support Apple partitions as wedges
#options 	DKWEDGE_METHOD_RDB	# Support RDB partitions as wedges

# File systems
include "conf/filesystems.config"

# File system options
options 	QUOTA		# legacy UFS quotas
options 	QUOTA2		# new, in-filesystem UFS quotas
#options 	DISKLABEL_EI	# disklabel Endian Independent support
options 	FFS_EI		# FFS Endian Independent support
options 	WAPBL		# File system journaling support
#options 	UFS_DIRHASH	# UFS Large Directory Hashing - Experimental
options 	NFSSERVER	# Network File System server
#options 	FFS_NO_SNAPSHOT	# No FFS snapshot support
options 	UFS_EXTATTR	# Extended attribute support for UFS1
#options 	EXT2FS_SYSTEM_FLAGS # makes ext2fs file flags (append and
				# immutable) behave as system flags.
#options 	V7FS_EI		# V7FS Endian Independent support

# Networking options
#options 	GATEWAY		# packet forwarding
options 	INET		# IP + ICMP + TCP + UDP
options 	INET6		# IPv6
options 	IPSEC		# IP security
#options 	IPSEC_DEBUG	# debug for IP security
#options 	MPLS		# MultiProtocol Label Switching (needs mpls)
#options 	MROUTING	# IP multicast routing
#options 	PIM		# Protocol Independent Multicast
options 	NETATALK	# AppleTalk networking protocols
#options 	CAN		# Controller Area Network protocol
#options 	PPP_BSDCOMP	# BSD-Compress compression support for PPP
#options 	PPP_DEFLATE	# Deflate compression support for PPP
options 	PPP_FILTER	# Active filter support for PPP (requires bpf)
#options 	TCP_DEBUG	# Record last TCP_NDEBUG packets with SO_DEBUG

#options 	ALTQ		# Manipulate network interfaces' output queues
#options 	ALTQ_BLUE	# Stochastic Fair Blue
#options 	ALTQ_CBQ	# Class-Based Queueing
#options 	ALTQ_CDNR	# Diffserv Traffic Conditioner
#options 	ALTQ_FIFOQ	# First-In First-Out Queue
#options 	ALTQ_FLOWVALVE	# RED/flow-valve (red-penalty-box)
#options 	ALTQ_HFSC	# Hierarchical Fair Service Curve
#options 	ALTQ_LOCALQ	# Local queueing discipline
#options 	ALTQ_PRIQ	# Priority Queueing
#options 	ALTQ_RED	# Random Early Detection
#options 	ALTQ_RIO	# RED with IN/OUT
#options 	ALTQ_WFQ	# Weighted Fair Queueing

# These options enable verbose messages for several subsystems.
# Warning, these may compile large string tables into the kernel!
#options 	ACPIVERBOSE	# verbose ACPI device autoconfig messages
#options 	EISAVERBOSE	# verbose EISA device autoconfig messages
#options 	MIIVERBOSE	# verbose PHY autoconfig messages
options 	PCIVERBOSE	# verbose PCI device autoconfig messages
#options 	PCI_CONFIG_DUMP	# verbosely dump PCI config space
#options 	PCMCIAVERBOSE	# verbose PCMCIA configuration messages
options 	SCSIVERBOSE	# human readable SCSI error messages
#options 	USBVERBOSE	# verbose USB device autoconfig messages
#options 	PNPBIOSVERBOSE	# verbose PnP BIOS messages
#options 	PNPBIOSDEBUG	# more fulsome PnP BIOS debugging messages
#options 	MCAVERBOSE	# verbose MCA device autoconfig messages
#options 	HDAUDIOVERBOSE	# verbose HDAUDIO driver messages

options 	NFS_BOOT_DHCP,NFS_BOOT_BOOTPARAM

#
# wscons options
#
# builtin terminal emulations
#options 	WSEMUL_SUN		# sun terminal emulation
options 	WSEMUL_VT100		# VT100 / VT220 emulation
# customization of console and kernel output - see dev/wscons/wsdisplayvar.h
options 	WSDISPLAY_CUSTOM_OUTPUT	# color customization from wsconsctl(8)
#options 	WS_DEFAULT_FG=WSCOL_WHITE
#options 	WS_DEFAULT_BG=WSCOL_BLACK
#options 	WS_DEFAULT_COLATTR="(0)"
#options 	WS_DEFAULT_MONOATTR="(0)"
options 	WS_KERNEL_FG=WSCOL_GREEN
#options 	WS_KERNEL_BG=WSCOL_BLACK
#options 	WS_KERNEL_COLATTR=""
#options 	WS_KERNEL_MONOATTR=""
# customization of console border color
options 	WSDISPLAY_CUSTOM_BORDER	# custom border colors via wsconsctl(8)
#options 	WSDISPLAY_BORDER_COLOR=WSCOL_BLUE	# default color
# compatibility to other console drivers
options 	WSDISPLAY_COMPAT_PCVT		# emulate some ioctls
options 	WSDISPLAY_COMPAT_SYSCONS	# emulate some ioctls
options 	WSDISPLAY_COMPAT_USL		# wsconscfg VT handling
options 	WSDISPLAY_COMPAT_RAWKBD		# can get raw scancodes
#options 	WSKBD_EVENT_AUTOREPEAT		# auto repeat in event mode
#options 	WSKBD_USONLY			# strip off non-US keymaps
# don't attach pckbd as the console if no PS/2 keyboard is found
options 	PCKBD_CNATTACH_MAY_FAIL
# see dev/pckbport/wskbdmap_mfii.c for implemented layouts
#options 	PCKBD_LAYOUT="(KB_DE | KB_NODEAD)" # for pckbd driver
#options 	UKBD_LAYOUT="(KB_DE | KB_NODEAD)"  # for ukbd driver
# allocate a number of virtual screens at autoconfiguration time
#options 	WSDISPLAY_DEFAULTSCREENS=4
# use a large software cursor that doesn't blink
options 	PCDISPLAY_SOFTCURSOR
# modify the screen type of the console; defaults to "80x25"
#options 	VGA_CONSOLE_SCREENTYPE="\"80x24\""
# work around a hardware bug that loaded fonts don't work; found on ATI cards
#options 	VGA_CONSOLE_ATI_BROKEN_FONTSEL
# console scrolling support.
options 	WSDISPLAY_SCROLLSUPPORT
# enable VGA raster mode capable of displaying multilingual text on console
#options 	VGA_RASTERCONSOLE
# enable splash screen support; requires genfb or radeonfb
#options 	SPLASHSCREEN

# Keylock support
#options 	KEYLOCK
#options 	secmodel_keylock	# Requires options KEYLOCK

# Kernel root file system and dump configuration.
config		netbsd	root on ? type ?
#config		netbsd	root on sd0a type ffs
#config		netbsd	root on ? type nfs

#
# Device configuration
#

# Doesn't do anything yet.
#p64h2apic*	at pci? dev? function?	# P64H2 IOxAPIC

#apm0		at mainbus0		# Advanced power management

# Tuning for power management, see apm(4) for more details.
#options 	APM_V10_ONLY		# Use only the APM 1.0 calls
#options 	APM_NO_POWEROFF		# Don't power off on halt(8)
#options 	APM_POWER_PRINT		# Print stats on the console


# Basic Bus Support

#IPMI support
ipmi0		at mainbus?
ipmi_acpi*	at acpi?
ipmi0		at ipmi_acpi? 

# Advanced Configuration and Power Interface

# This option can be used to retrieve CPU and APIC information.
# that I/O APICs can be used if ACPI is enabled below.
#options 	MPBIOS_SCANPCI	# find PCI roots using MPBIOS
options 	ACPI_SCANPCI	# find PCI roots using ACPI

acpi0		at mainbus0

#options 	ACPI_ACTIVATE_DEV	# If set, activate inactive devices
options 	VGA_POST		# in-kernel support for VGA POST

# ACPI devices
apm*		at acpi?		# ACPI apm emulation
acpiacad*	at acpi?		# ACPI AC Adapter
acpibat*	at acpi?		# ACPI Battery
acpibut*	at acpi?		# ACPI Button
acpidalb*	at acpi?		# ACPI Direct Application Launch Button
acpiec* 	at acpi?		# ACPI Embedded Controller (late)
acpiecdt*	at acpi?		# ACPI Embedded Controller (early)
acpifan*	at acpi?		# ACPI Fan
acpilid*	at acpi?		# ACPI Lid Switch
#acpipmtr*	at acpi?		# ACPI Power Meter (experimental)
#acpismbus*	at acpi?		# ACPI SMBus CMI (experimental)
acpitz* 	at acpi?		# ACPI Thermal Zone
acpivga*	at acpi?		# ACPI Display Adapter
acpiout*	at acpivga?		# ACPI Display Output Device
acpiwdrt*	at acpi?		# ACPI Watchdog Resource Table
acpiwmi*	at acpi?		# ACPI WMI Mapper

# Mainboard devices
aibs*		at acpi?		# ASUSTeK AI Booster hardware monitor
asus*		at acpi?		# ASUS hotkeys
attimer*	at acpi?		# AT Timer
#com*		at acpi?		# Serial communications interface
#fdc*		at acpi?		# Floppy disk controller
fujbp*		at acpi?		# Fujitsu Brightness & Pointer
fujhk*		at acpi?		# Fujitsu Hotkeys
#hpacel* 	at acpi?		# HP 3D DriveGuard accelerometer
#hpqlb*		at acpi?		# HP Quick Launch Buttons
hpet*		at acpihpetbus?		# High Precision Event Timer (table)
hpet*		at acpinodebus?		# High Precision Event Timer (device)
joy*		at acpi?		# Joystick/Game port
#lpt*		at acpi?		# Parallel port
mpu*		at acpi?		# Roland MPU-401 MIDI UART
pckbc*		at acpi?		# PC keyboard controller
pcppi*		at acpi?		# AT-style speaker sound
qemufwcfg*	at acpi?		# QEMU Firmware Configuration device
sdhc*		at acpi?		# SD Host Controller
sony*		at acpi?		# Sony Miscellaneous Controller
thinkpad*	at acpi?		# IBM/Lenovo Thinkpad hotkeys
#tpm*		at acpi?		# ACPI TPM (Experimental)
ug*		at acpi?		# Abit uGuru Hardware monitor
vald*		at acpi?		# Toshiba Libretto hotkeys
valz*		at acpi?		# Toshiba Dynabook hotkeys
wb*		at acpi?		# Winbond W83L518D SD/MMC reader
sdmmc*		at wb?			# SD/MMC bus
wmidell*	at acpiwmibus?		# Dell WMI mappings
wmieeepc*	at acpiwmibus?		# Asus Eee PC WMI mappings
wmihp*		at acpiwmibus?		# HP WMI mappings
wmimsi* 	at acpiwmibus?		# MSI WMI mappings
wss*		at acpi?		# NeoMagic 256AV in wss mode
ym*		at acpi?		# Yamaha OPL3-SA[23] audio

# Sony Vaio jog dial
spic*		at acpi?		# Sony Programmable I/O Controller
wsmouse*	at spic?

# Plug-and-Play BIOS and attached devices

#pnpbios*	at mainbus?

# mainboard audio chips
#ess*		at pnpbios? index ?	# ESS AudioDrive
#sb*		at pnpbios? index ?	# NeoMagic 256AV in sb mode
#wss*		at pnpbios? index ?	# NeoMagic 256AV in wss mode
#ym*		at pnpbios? index ?	# Yamaha OPL3-SA[23] audio

# com port
# If enabled, consider changing "com0", "com1", and "com2" under "ISA Serial
# Interfaces" to "com*", otherwise com2 will attach at pnpbios? and there
# will be no com0.  A side effect is pcmcia (and other) com? previously
# starting at com3 may attach as com1 or com2.
#com*		at pnpbios? index ?	# serial ports

# parallel port
# The above "com*" comments apply, cf. "lpt0" under "ISA parallel
# "printer interfaces".
#lpt*		at pnpbios? index ?	# parallel ports

#pckbc*		at pnpbios? index ?	# PC keyboard/mouse controller
#fdc*		at pnpbios? index ?	# floppy controller

# IDE controller on Toshiba Portege 3000 series (crippled PCI device)
#pciide* 	at pnpbios? index ?

# PCI bus support
pci*	at mainbus? bus ?
pci*	at pchb? bus ?
pci*	at ppb? bus ?
pci*	at elansc? bus ?

# Configure PCI using BIOS information
#options 	PCIBIOS			# PCI BIOS support
#options 	PCIBIOSVERBOSE		# PCI BIOS verbose info
#options 	PCIBIOS_IRQS_HINT=0x0a00 # PCI interrupts hint. IRQ 9 or 11
#options 	PCIBIOS_INTR_GUESS	# see pcibios(4)
#options 	PCIBIOS_LIBRETTO_FIXUP	# this code makes the Toshiba Libretto
					# L2/L3 work, but should not be enabled
					# on anything else.
#options 	PCIBIOS_SHARP_MM20_FIXUP # this code makes the Sharp MM 20
					# work, but should not be enabled
					# on anything else.
#options 	PCIINTR_DEBUG		# super-verbose PCI interrupt fixup

# PCI fixups, for both PCIBIOS and ACPI
#options 	PCI_ADDR_FIXUP		# fixup PCI I/O addresses
#options 	PCI_BUS_FIXUP		# fixup PCI bus numbering
#options 	PCI_INTR_FIXUP		# fixup PCI interrupt routing

# System Controllers
elansc* at mainbus? bus ?		# AMD Elan SC520 System Controller

# Temperatures
amdnb_misc* at pci?			# AMD NB Misc Configuration
amdtemp* at amdnb_misc?			# AMD CPU Temperature sensors

# PCI bridges
#amdpcib* at pci? dev ? function ?	# AMD 8111 PCI-ISA w/ HPET
#hpet*	at amdpcib?
ichlpcib* at pci? dev ? function ?	# Intel ICH PCI-LPC w/ timecounter,
					# watchdog, gpio, SpeedStep and HPET
fwhrng* at ichlpcib?		# Intel 82802 FWH Random Number Generator
#hpet*	at ichlpcib?
tco*	at ichlpcib?		# TCO watchdog timer
tcpcib* at pci? dev ? function ?	# Intel Atom E6xx PCI-LPC
hpet* at tcpcib?
gcscpcib* at pci? dev ? function ?	# AMD CS5535/CS5536 PCI-ISA w/
					# timecounter, watchdog and GPIO
#piixpcib* at pci? dev ? function ?	# Intel PIIX4 PCI-ISA w/ SpeedStep
gscpcib* at pci? dev ? function ?	# NS Geode SC1100 PCI-ISA w/ GPIO
viapcib* at pci? dev ? function ?	# VIA VT8235 PCI-ISA w/ SMBus support
iic*	at viapcib?
rdcpcib* at pci? dev ? function ?	# RDC Vortex86/PMX-1000 PCI-ISA w/
					# watchdog
pchb*	at pci? dev ? function ?	# PCI-Host bridges
options 	AGP_X86
pceb*	at pci? dev ? function ?	# PCI-EISA bridges
pcib*	at pci? dev ? function ?	# PCI-ISA bridges
pcmb*	at pci? dev ? function ?	# PCI-MCA bridges
ppb*	at pci? dev ? function ?	# PCI-PCI bridges
# XXX 'puc's aren't really bridges, but there's no better place for them here
puc*	at pci? dev ? function ?	# PCI "universal" comm. cards

pwdog*	at pci ? dev ? function ?	# QUANCOM PWDOG1

#ibmcd*	at pci ? dev ? function ?	# IBM 4810 BSP cash drawer port
#gpio*	at ibmcd?

agp*	at pchb?


# EISA bus support
eisa0	at mainbus?
eisa0	at pceb?

# ISA bus support
#isa0	at amdpcib?
isa0	at gcscpcib?
isa0	at ichlpcib?
isa0	at tcpcib?
#isa0	at piixpcib?
#isa0	at gscpcib?
isa0	at viapcib?
isa0	at rdcpcib?
isa0	at mainbus?
isa0	at pceb?
isa0	at pcib?

# PCMCIA bus support
pcmcia* at pcic? controller ? socket ?
pcmcia* at tcic? controller ? socket ?

# MCA bus support
mca0	at mainbus?

# ISA PCMCIA controllers
pcic0	at isa? port 0x3e0 iomem 0xd0000 iosiz 0x10000
pcic1	at isa? port 0x3e2 iomem 0xe0000 iosiz 0x4000
pcic2	at isa? port 0x3e4 iomem 0xe0000 iosiz 0x4000
tcic0	at isa? port 0x240 iomem 0xd0000 iosiz 0x10000

# PCI PCMCIA controllers
pcic0	at pci? dev? function ?

# ISA Plug-and-Play bus support
isapnp0 at isa?

# ISA Plug-and-Play PCMCIA controllers
pcic*	at isapnp?

# CardBus bridge support
cbb*		at pci? dev ? function ?
cardslot*	at cbb?

# CardBus bus support
cardbus*	at cardslot?
pcmcia* 	at cardslot?

# Console Devices

# wscons
pckbc0		at isa?			# PC keyboard controller
pckbd*		at pckbc?		# PC keyboard
pms*		at pckbc?		# PS/2 mouse for wsmouse
#options 	PMS_DISABLE_POWERHOOK	# Disable PS/2 reset on resume
options 	PMS_SYNAPTICS_TOUCHPAD	# Enable support for Synaptics Touchpads
options 	PMS_ELANTECH_TOUCHPAD	# Enable support for Elantech Touchpads
options 	PMS_ALPS_TOUCHPAD	# Enable support for Alps Touchpads
# vga@isa and pcdisplay@isa are disabled; see PR#49290
#vga0		at isa?
vga*		at pci? dev ? function ?
#pcdisplay0	at isa?			# CGA, MDA, EGA, HGA
genfb*		at pci? dev ? function ?
options 	VCONS_DRAW_INTR
#machfb* 	at pci? dev ? function ? # ATI Mach64 framebuffer driver
wsdisplay*	at vga? console ?
#wsdisplay*	at pcdisplay? console ?
wsdisplay*	at wsemuldisplaydev?
#wsdisplay*	at machfb? console ?
wskbd*		at pckbd? console ?
wsmouse*	at pms? mux 0
wsmouse*	at wsmousedev?

# VIA Unichrome framebuffer console
#unichromefb*	at pci? dev ? function ?
#wsdisplay*	at unichromefb?

attimer0	at isa?
pcppi0		at isa?
sysbeep0	at pcppi?

# DRI legacy drivers
#i915drm*	at drm?		# Intel i915, i945 DRM driver
#mach64drm*	at drm?		# mach64 (3D Rage Pro, Rage) DRM driver
#mgadrm* 	at drm?		# Matrox G[24]00, G[45]50 DRM driver
#r128drm*	at drm?		# ATI Rage 128 DRM driver
#radeondrm*	at drm?		# ATI Radeon DRM driver
#savagedrm*	at drm?		# S3 Savage DRM driver
#sisdrm* 	at drm?		# SiS DRM driver
#tdfxdrm*	at drm?		# 3dfx (voodoo) DRM driver

# DRMKMS drivers
i915drmkms*	at pci? dev ? function ?
intelfb*	at intelfbbus?

radeon* 	at pci? dev ? function ?
radeondrmkmsfb* at radeonfbbus?

nouveau*	at pci? dev ? function ?
nouveaufb*	at nouveaufbbus?

# DRMUMS drivers
#viadrmums*	at drm?

# Serial Devices

# PCI serial interfaces
com*	at puc? port ?			# 16x50s on "universal" comm boards
cy*	at pci? dev ? function ?	# Cyclades Cyclom-Y serial boards
cz*	at pci? dev ? function ?	# Cyclades-Z multi-port serial boards

# ISA Plug-and-Play serial interfaces
com*	at isapnp?			# Modems and serial boards

# PCMCIA serial interfaces
com*	at pcmcia? function ?		# Modems and serial cards

pcmcom* at pcmcia? function ?		# PCMCIA multi-port serial cards
com*	at pcmcom? slave ?		# ...and the slave devices

# CardBus serial interfaces
com*	at cardbus? function ?	# Modems and serial cards

# ISA serial interfaces
#options 	COM_HAYESP		# adds Hayes ESP serial board support
com0	at isa? port 0x3f8 irq 4	# Standard PC serial ports
com1	at isa? port 0x2f8 irq 3
com2	at isa? port 0x3e8 irq 5
#com3	at isa? port 0x2e8 irq 9
#ast0	at isa? port 0x1a0 irq 5	# AST 4-port serial cards
#com*	at ast? slave ?
#boca0	at isa? port 0x100 irq 5	# BOCA 8-port serial cards
#boca0	at isa? port 0x100 irq 5	# BOCA 16-port serial cards (BB2016)
#boca1	at isa? port 0x140 irq 5	# this line is also needed for BB2016
#com*	at boca? slave ?
#tcom0	at isa? port 0x100 irq 7	# TC-800 8-port serial cards
#com*	at tcom? slave ?
#rtfps0	at isa? port 0x1230 irq 10	# RT 4-port serial cards
#com*	at rtfps? slave ?
#cy0	at isa? iomem 0xd4000 irq 12	# Cyclades serial cards
#addcom0 at isa? port 0x108 irq 5	# Addonics FlexPort 8S
#com*	at addcom? slave ?
#moxa0	at isa?	port 0x100 irq 5	# MOXA C168H serial card (experimental)
#com*	at moxa? slave ?
#ioat*	at isa? port 0x220 irq 5	# BOCA IOAT66 6-port serial card
#com*	at ioat? slave ?

# MCA serial interfaces
com*	at mca? slot ?			# 16x50s on comm boards

# Parallel Printer Interfaces

# PCI parallel printer interfaces
lpt*	at puc? port ?			# || ports on "universal" comm boards

# ISA parallel printer interfaces
lpt0	at isa? port 0x378 irq 7	# standard PC parallel ports
lpt1	at isa? port 0x278
lpt2	at isa? port 0x3bc

# Hardware monitors

# AMD 768 and 8111 power/ACPI controllers
amdpm*	at pci? dev ? function ?	# RNG and SMBus 1.0 interface
iic*	at amdpm?

# Acer Labs M7101 SMBus controller
alipm*	at pci? dev ? function ?
iic*	at alipm?

# Intel ICH SMBus controller
ichsmb* at pci? dev ? function ?
iic*	at ichsmb?

# Intel S1200,C2000 (non-pch) SMBus controller
ismt* at pci? dev ? function ?
iic*	at ismt?

# NVIDIA nForce2/3/4 SMBus controller
nfsmbc* at pci? dev ? function ?
nfsmb*	at nfsmbc?
iic*	at nfsmb?

# Intel PIIX4 power management controllers
piixpm* at pci? dev ? function ?	# PIIX4 compatible PM controller
iic*	at piixpm?			# SMBus on PIIX4

# I2C controller as found in some Intel PCH devices.
dwiic*		at pci?			# I2C controller
iic*		at dwiic?

# dbCool Thermal monitor and fan controller
#dbcool* at iic? addr 0x2C		# Unknown other motherboard(s)
#dbcool* at iic? addr 0x2D		# Tyan S2881
#dbcool* at iic? addr 0x2E		# Tyan S2882-D

# IBM Thinkpad Active Protection System
#aps0	at isa? port 0x1600

# Fintek Super I/O with hardware monitor
#finsio0 	at isa? port 0x4e

# iTE IT87xxF Super I/O with watchdog and sensors support
#itesio0 	at isa? port 0x2e

# Winbond LPC Super I/O
#wbsio*	at isa? port 0x2e
#wbsio*	at isa? port 0x4e

# IBM Hawk Integrated Systems Management Processor
#ibmhawk0	at iic?	addr 0x37

# LM7[89] and compatible hardware monitors
# Use flags to select temp sensor type (see lm(4) man page for details)
#lm0	at isa?	port 0x290 flags 0x0	# other common: 0x280, 0x310
#lm*	at wbsio?

# SMSC LPC47B397 hardware monitor functions
#smsc0	at isa? port 0x02e

# SMSC LPC47M192 hardware monitor
#smscmon*	at iic? addr 0x2c
#smscmon*	at iic? addr 0x2d	# (alternate address)

# PC87366 hardware monitor
nsclpcsio*	at isa?

# Abit uGuru Hardware system monitor
#ug0	at isa? port 0xe0

# VIA VT82C686A/VT8231 Hardware Monitor and Power Management Timer
#viaenv* 	at pci? dev ? function ?

# Serial Presence Detect capable memory modules
#spdmem* at iic? addr 0x50
#spdmem* at iic? addr 0x51
#spdmem* at iic? addr 0x52
#spdmem* at iic? addr 0x53
#spdmem* at iic? addr 0x54
#spdmem* at iic? addr 0x55
#spdmem* at iic? addr 0x56
#spdmem* at iic? addr 0x57
#sdtemp* at iic? addr 0x18
#sdtemp* at iic? addr 0x19
#sdtemp* at iic? addr 0x1a
#sdtemp* at iic? addr 0x1b
#sdtemp* at iic? addr 0x1c
#sdtemp* at iic? addr 0x1d
#sdtemp* at iic? addr 0x1e
#sdtemp* at iic? addr 0x1f

# I2C HID devices
ihidev* at iic?

# I2C Mice
ims*	at ihidev? reportid ?
wsmouse* at ims? mux 0

# I2O devices
iop*	at pci? dev ? function ?	# I/O processor
iopsp*	at iop? tid ?			# SCSI/FC-AL ports
ld*	at iop? tid ?			# block devices
dpti*	at iop? tid 0			# DPT/Adaptec control interface

# GPIO devices
gpio*	at gpiobus?

# 1-Wire support
#gpioow* 	at gpio? offset ? mask ?	# 1-wire bitbanging via gpio
gpioow* 	at gpio?
onewire*	at gpioow?

# 1-Wire devices
owtemp* 	at onewire?			# Temperature sensors

# i2c support
gpioiic*	at gpio? offset ? mask ? flag 0x00	# flag 0x01 reverses
							# SCA and SCL signals
iic*		at gpioiic?

# Keylock support
gpiolock*	at gpio?

# Software pulsing GPIO pins
gpiopwm*	at gpio?

# Soekris 6501 GPIO/LED driver (provides gpiobus, needs gpio)
#soekrisgpio0	at isa? port 0x680

# Nuvoton NCT5104D SuperIO providing GPIO
nct0		at isa? port ?

# SCSI Controllers and Devices

# PCI SCSI controllers
adv*	at pci? dev ? function ?	# AdvanSys 1200[A,B], 9xx[U,UA] SCSI
adw*	at pci? dev ? function ?	# AdvanSys 9x0UW[D], 3940U[2,3]W SCSI
ahc*	at pci? dev ? function ?	# Adaptec [23]94x, aic78x0 SCSI
ahd*	at pci? dev ? function ?	# Adaptec 29320, 39320 (aic790x) SCSI
bha*	at pci? dev ? function ?	# BusLogic 9xx SCSI
dpt*	at pci? dev ? function ?	# DPT SmartCache/SmartRAID
iha*	at pci? dev ? function ?	# Initio INIC-940/950 SCSI
isp*	at pci? dev ? function ?	# Qlogic ISP [12]0x0 SCSI/FibreChannel
mfi*	at pci? dev ? function ?	# LSI MegaRAID SAS
mfii*	at pci? dev ? function ?	# LSI MegaRAID SAS (Fusion and newer)
mly*	at pci? dev ? function ?	# Mylex AcceleRAID and eXtremeRAID
mpt*	at pci? dev ? function ?	# LSILogic 9x9 and 53c1030 (Fusion-MPT)
mpii*	at pci? dev ? function ?	# LSI Logic Fusion-MPT II
njs*	at pci? dev ? function ?	# Workbit NinjaSCSI-32
pcscp*	at pci? dev ? function ?	# AMD 53c974 PCscsi-PCI SCSI
siop*	at pci? dev ? function ?	# Symbios 53c8xx SCSI
esiop*	at pci? dev ? function ?	# Symbios 53c875 SCSI and newer
#options 	SIOP_SYMLED		# drive the act. LED in software
trm*	at pci? dev ? function ?	# Tekram DC-395U/UW/F, DC-315/U SCSI

# EISA SCSI controllers
ahb*	at eisa? slot ?			# Adaptec 174[02] SCSI
ahc*	at eisa? slot ?			# Adaptec 274x, aic7770 SCSI
bha*	at eisa? slot ?			# BusLogic 7xx SCSI
dpt*	at eisa? slot ?			# DPT EATA SCSI
uha*	at eisa? slot ?			# UltraStor 24f SCSI

# PCMCIA SCSI controllers
aic*	at pcmcia? function ?		# Adaptec APA-1460 SCSI
esp*	at pcmcia? function ?		# Qlogic ESP406/FAS408 SCSI
spc*	at pcmcia? function ?		# Fujitsu MB87030/MB89352 SCSI

# ISA Plug-and-Play SCSI controllers
aha*	at isapnp?			# Adaptec AHA-154[02
aic*	at isapnp?			# Adaptec AHA-1520B

# ISA SCSI controllers
adv0	at isa? port ? irq ? drq ?	# AdvanSys APB-514[02] SCSI
aha0	at isa? port 0x330 irq ? drq ?	# Adaptec 154[02] SCSI
aha1	at isa? port 0x334 irq ? drq ?
ahc0	at isa? port ? irq ?		# Adaptec 284x SCSI
aic0	at isa? port 0x340 irq 11	# Adaptec 152[02] SCSI
bha0	at isa? port 0x330 irq ? drq ?	# BusLogic [457]4X SCSI
bha1	at isa? port 0x334 irq ? drq ?
# The "nca" and "dpt" probes might give false hits or hang your machine.
#dpt0	at isa? port 0x170 irq ? drq ?	# DPT SmartCache/SmartRAID
#nca0	at isa? port 0x360 irq 15	# Port-mapped NCR 53C80 controller
#nca1	at isa? iomem 0xd8000 irq 5	# Memory-mapped controller (T128, etc.)
sea0	at isa? iomem 0xc8000 irq 5	# Seagate/Future Domain SCSI
uha0	at isa? port 0x330 irq ? drq ?	# UltraStor [13]4f SCSI
uha1	at isa? port 0x340 irq ? drq ?
wds0	at isa? port 0x350 irq 15 drq 6	# WD7000 and TMC-7000 controllers
wds1	at isa? port 0x358 irq 11 drq 5

# CardBus SCSI cards
adv*	at cardbus? function ?	# AdvanSys 1200[A,B], 9xx[U,UA] SCSI
ahc*	at cardbus? function ?	# Adaptec ADP-1480
njs*	at cardbus? function ?	# Workbit NinjaSCSI-32

# MCA SCSI cards
aha*	at mca? slot ?			# Adaptec AHA-1640

# SCSI bus support
scsibus* at scsi?

# SCSI devices
sd*	at scsibus? target ? lun ?	# SCSI disk drives
st*	at scsibus? target ? lun ?	# SCSI tape drives
cd*	at scsibus? target ? lun ?	# SCSI CD-ROM drives
ch*	at scsibus? target ? lun ?	# SCSI autochangers
ses*	at scsibus? target ? lun ?	# SCSI Enclosure Services devices
ss*	at scsibus? target ? lun ?	# SCSI scanners
uk*	at scsibus? target ? lun ?	# SCSI unknown

# NVM Express controllers and devices
nvme*	at pci? dev ? function ?
ld*	at nvme? nsid ?

# RAID controllers and devices
aac*	at pci? dev ? function ?	# Adaptec AAC family
amr*	at pci? dev ? function ?	# AMI/LSI Logic MegaRAID
arcmsr* at pci? dev ? function ?	# Areca SATA RAID controllers
cac*	at eisa? slot ?			# Compaq EISA array controllers
cac*	at pci? dev ? function ?	# Compaq PCI array controllers
ciss*	at pci? dev ? function ?	# HP Smart Array controllers
icp*	at pci? dev ? function ?	# ICP-Vortex GDT & Intel RAID
mlx*	at pci? dev ? function ?	# Mylex DAC960 & DEC SWXCR family
mlx*	at eisa? slot ?			# Mylex DAC960 & DEC SWXCR family
twa*	at pci? dev ? function ?	# 3ware Escalade 95xx RAID controllers
twe*	at pci? dev ? function ?	# 3ware Escalade RAID controllers

ld*	at aac? unit ?			# logical disk devices
ld*	at amr? unit ?
ld*	at cac? unit ?
ld*	at icp? unit ?
ld*	at twa? unit ?
ld*	at twe? unit ?
ld*	at mlx? unit ?

icpsp*	at icp? unit ?			# SCSI pass-through

# IDE and related devices
# PCI IDE controllers - see pciide(4) for supported hardware.
# The 0x0001 flag force the driver to use DMA, even if the driver doesn't know
# how to set up DMA modes for this chip. This may work, or may cause
# a machine hang with some controllers.
pciide* 	at pci? dev ? function ? flags 0x0000	# GENERIC pciide driver
acardide*	at pci? dev ? function ?	# Acard IDE controllers
aceride*	at pci? dev ? function ?	# Acer Lab IDE controllers
ahcisata*	at pci? dev ? function ?	# AHCI SATA controllers
artsata*	at pci? dev ? function ?	# Intel i31244 SATA controller
cmdide* 	at pci? dev ? function ?	# CMD tech IDE controllers
cypide* 	at pci? dev ? function ?	# Cypress IDE controllers
gcscide*	at pci? dev ? function ?	# AMD CS5535 Companion IDE controllers
geodeide*	at pci? dev ? function ?	# AMD Geode IDE controllers
hptide* 	at pci? dev ? function ?	# Triones/HighPoint IDE controllers
iteide* 	at pci? dev ? function ?	# IT Express IDE controllers
ixpide* 	at pci? dev ? function ?	# ATI IXP IDE controllers
jmide*		at pci? dev ? function ?	# JMicron PCI-e PATA/SATA controllers
ahcisata*	at jmide?
mvsata* 	at pci? dev ? function ?	# Marvell Hercules-I/II
optiide*	at pci? dev ? function ?	# Opti IDE controllers
piixide*	at pci? dev ? function ?	# Intel IDE controllers
pdcide* 	at pci? dev ? function ?	# Promise IDE controllers
pdcsata*	at pci? dev ? function ?	# Promise SATA150 controllers
rccide* 	at pci? dev ? function ?	# ServerWorks IDE controllers
rdcide* 	at pci? dev ? function ?	# RDC PMX-1000 IDE controllers
satalink*	at pci? dev ? function ?	# SiI SATALink controllers
schide* 	at pci? dev ? function ?	# Intel SCH IDE controllers
siisata*	at pci? dev ? function ?	# SiI SteelVine controllers
siside* 	at pci? dev ? function ?	# SiS IDE controllers
slide*		at pci? dev ? function ?	# Symphony Labs IDE controllers
svwsata*	at pci? dev ? function ?	# ServerWorks SATA controllers
stpcide*	at pci? dev ? function ?	# STMicro STPC IDE controllers
toshide*	at pci? dev ? function ?	# TOSHIBA PICCOLO controllers
viaide* 	at pci? dev ? function ?	# VIA/AMD/Nvidia IDE controllers

# ISA Plug-and-Play IDE controllers
wdc*	at isapnp?

# PCMCIA IDE controllers
wdc*	at pcmcia? function ?

# CardBus IDE controllers
njata*	at cardbus? function ? flags 0x01	# Workbit NinjaATA-32
siisata* at cardbus? function ? 		# SiI SteelVine controllers

# ISA ST506, ESDI, and IDE controllers
# Use flags 0x01 if you want to try to use 32bits data I/O (the driver will
# fall back to 16bits I/O if 32bits I/O are not functional).
# Some controllers pass the initial 32bit test, but will fail later.
wdc0	at isa? port 0x1f0 irq 14 flags 0x00
wdc1	at isa? port 0x170 irq 15 flags 0x00

# ATA (IDE) bus support
atabus* at ata?
options 	ATADEBUG

# IDE drives
# Flags are used only with controllers that support DMA operations
# and mode settings (e.g. some pciide controllers)
# The lowest order four bits (rightmost digit) of the flags define the PIO
# mode to use, the next set of four bits the DMA mode and the third set the
# UltraDMA mode. For each set of four bits, the 3 lower bits define the mode
# to use, and the last bit must be 1 for this setting to be used.
# For DMA and UDMA, 0xf (1111) means 'disable'.
# 0x0fac means 'use PIO mode 4, DMA mode 2, disable UltraDMA'.
# (0xc=1100, 0xa=1010, 0xf=1111)
# 0x0000 means "use whatever the drive claims to support".
wd*	at atabus? drive ? flags 0x0000

# ATA RAID configuration support, as found on some Promise controllers.
pseudo-device	ataraid
ld*	at ataraid? vendtype ? unit ?

# ATAPI bus support
atapibus* at atapi?

# ATAPI devices
# flags have the same meaning as for IDE drives.
cd*	at atapibus? drive ? flags 0x0000	# ATAPI CD-ROM drives
sd*	at atapibus? drive ? flags 0x0000	# ATAPI disk drives
st*	at atapibus? drive ? flags 0x0000	# ATAPI tape drives
uk*	at atapibus? drive ? flags 0x0000	# ATAPI unknown


# Miscellaneous mass storage devices

# ISA floppy
fdc0	at isa? port 0x3f0 irq 6 drq 2	# standard PC floppy controllers
#fdc1	at isa? port 0x370 irq ? drq ?
fd*	at fdc? drive ?			# the drives themselves
# some machines need you to do this instead of fd*
#fd0	at fdc0 drive 0

# ISA CD-ROM devices
#mcd0	at isa? port 0x300 irq 10	# Mitsumi CD-ROM drives

# ISA tape devices
# note: the wt driver conflicts unpleasantly with SMC boards at the
# same I/O address. The probe reprograms their EEPROMs. Don't
# uncomment it unless you are actually using it.
#wt0	at isa? port 0x308 irq 5 drq 1	# Archive and Wangtek QIC tape drives

# MCA ESDI devices
edc*	at mca? slot ?			# IBM ESDI Disk Controllers
ed*	at edc?


# Network Interfaces

# PCI network interfaces
age*	at pci? dev ? function ?	# Attansic/Atheros L1 Gigabit Ethernet
an*	at pci? dev ? function ?	# Aironet PC4500/PC4800 (802.11)
alc*	at pci? dev ? function ?	# Attansic/Atheros L1C/L2C Ethernet
ale*	at pci? dev ? function ?	# Attansic/Atheros L1E Ethernet
aq*	at pci? dev ? function ?	# Aquantia AQC 10 gigabit
ath*	at pci? dev ? function ?	# Atheros 5210/5211/5212 802.11
athn*	at pci? dev ? function ?	# Atheros AR9k (802.11a/g/n)
atw*	at pci? dev ? function ?	# ADMtek ADM8211 (802.11)
bce*	at pci? dev ? function ?	# Broadcom 4401 10/100 Ethernet
bge*	at pci? dev ? function ?	# Broadcom 570x gigabit Ethernet
bnx*	at pci? dev ? function ?	# Broadcom NetXtremeII gigabit Ethernet
bwi*	at pci? dev ? function ?	# Broadcom BCM43xx wireless
bwfm*	at pci? dev ? function ?	# Broadcom FullMAC
dge*	at pci? dev ? function ?	# Intel 82597 10GbE LR
ep*	at pci? dev ? function ?	# 3Com 3c59x
epic*	at pci? dev ? function ?	# SMC EPIC/100 Ethernet
et*	at pci? dev ? function ?	# Agere/LSI ET1310/ET1301 Gigabit
ex*	at pci? dev ? function ?	# 3Com 3c90x[BC]
<<<<<<< HEAD
fpa*	at pci? dev ? function ?	# DEC DEFPA FDDI
=======
>>>>>>> 792df501
fxp*	at pci? dev ? function ?	# Intel EtherExpress PRO 10+/100B
gsip*	at pci? dev ? function ?	# NS83820 Gigabit Ethernet
hme*	at pci? dev ? function ?	# Sun Microelectronics STP2002-STQ
ipw*	at pci? dev ? function ?	# Intel PRO/Wireless 2100
iwi*	at pci? dev ? function ?	# Intel PRO/Wireless 2200BG
iwm*	at pci? dev ? function ?	# Intel Wireless WiFi Link 7xxx
iwn*	at pci? dev ? function ?	# Intel PRO/Wireless 4965AGN
ixg*	at pci? dev ? function ?	# Intel 8259x 10 gigabit
ixl*	at pci? dev ? function ?	# Intel Ethernet 700 Series
jme*	at pci? dev ? function ?	# JMicron JMC2[56]0 Ethernet
le*	at pci? dev ? function ?	# PCnet-PCI Ethernet
lii*	at pci? dev ? function ?	# Atheros L2 Fast-Ethernet
malo*	at pci? dev ? function ?	# Marvell Libertas Wireless
mskc*	at pci? dev ? function ?	# Marvell Yukon 2 Gigabit Ethernet
msk*	at mskc?			# Marvell Yukon 2 Gigabit Ethernet
mtd*	at pci? dev ? function ?	# Myson MTD803 3-in-1 Ethernet
ne*	at pci? dev ? function ?	# NE2000-compatible Ethernet
nfe*	at pci?	dev ? function ?	# NVIDIA nForce Ethernet
ntwoc*	at pci? dev ? function ?	# Riscom/N2 PCI Sync Serial
pcn*	at pci? dev ? function ?	# AMD PCnet-PCI Ethernet
ral*	at pci? dev ? function ?	# Ralink Technology RT25x0 802.11a/b/g
re*	at pci? dev ? function ?	# Realtek 8139C+/8169/8169S/8110S
rtk*	at pci? dev ? function ?	# Realtek 8129/8139
rtw*	at pci? dev ? function ?	# Realtek 8180L (802.11)
rtwn*	at pci? dev ? function ?	# Realtek 8188CE/8192CE 802.11b/g/n
sf*	at pci? dev ? function ?	# Adaptec AIC-6915 Ethernet
sip*	at pci? dev ? function ?	# SiS 900/DP83815 Ethernet
skc*	at pci? dev ? function ?	# SysKonnect SK9821 Gigabit Ethernet
sk*	at skc?				# SysKonnect SK9821 Gigabit Ethernet
ste*	at pci? dev ? function ?	# Sundance ST-201 Ethernet
stge*	at pci? dev ? function ?	# Sundance/Tamarack TC9021 Gigabit
ti*	at pci? dev ? function ?	# Alteon ACEnic gigabit Ethernet
tl*	at pci? dev ? function ?	# ThunderLAN-based Ethernet
tlp*	at pci? dev ? function ?	# DECchip 21x4x and clones
txp*	at pci? dev ? function ?	# 3com 3cr990
vte*	at pci? dev ? function ?	# RDC R6040 10/100 Ethernet
vge*	at pci? dev ? function ?	# VIATech VT612X Gigabit Ethernet
vmx*	at pci? dev ? function ?	# VMware VMXNET3
vr*	at pci? dev ? function ?	# VIA Rhine Fast Ethernet
wi*	at pci? dev ? function ?	# Intersil Prism Mini-PCI (802.11b)
wm*	at pci? dev ? function ?	# Intel 8254x gigabit
wpi*	at pci? dev ? function ?	# Intel PRO/Wireless 3945ABG
xge*	at pci? dev ? function ?	# Neterion (S2io) Xframe-I 10GbE

# EISA network interfaces
ep*	at eisa? slot ?			# 3Com 3c579 Ethernet
<<<<<<< HEAD
fea*	at eisa? slot ?			# DEC DEFEA FDDI
=======
>>>>>>> 792df501
tlp*	at eisa? slot ?			# DEC DE-425 Ethernet

# ISA Plug-and-Play network interfaces
an*	at isapnp?			# Aironet 802.11
ep*	at isapnp?			# 3Com 3c509 Ethernet
fmv*	at isapnp?			# Fujitsu FMV-183
le*	at isapnp?			# AMD PCnet-ISA Ethernet
ne*	at isapnp?			# NE2000-compatible Ethernet
tr*	at isapnp?			# IBM/3Com TROPIC Token-Ring

# PCMCIA network interfaces
an*	at pcmcia? function ?		# Aironet PC4500/PC4800 (802.11)
awi*	at pcmcia? function ?		# BayStack 650/660 (802.11FH/DS)
cnw*	at pcmcia? function ?		# Xircom/Netwave AirSurfer
cs*	at pcmcia? function ?		# CS89xx Ethernet
ep*	at pcmcia? function ?		# 3Com 3c589 and 3c562 Ethernet
malo*	at pcmcia? function ?		# Marvell Libertas
mbe*	at pcmcia? function ?		# MB8696x based Ethernet
ne*	at pcmcia? function ?		# NE2000-compatible Ethernet
ray*	at pcmcia? function ?		# Raytheon Raylink (802.11)
sm*	at pcmcia? function ?		# Megahertz Ethernet
<<<<<<< HEAD
# tr at pcmcia has problems with Cardbus bridges
#tr*	at pcmcia? function ?		# TROPIC based Token-Ring
=======
>>>>>>> 792df501
wi*	at pcmcia? function ?		# Lucent/Intersil WaveLAN/IEEE (802.11)
xirc*	at pcmcia? function ?		# Xircom CreditCard Ethernet
com*	at xirc?
xi*	at xirc?
mhzc*	at pcmcia? function ?		# Megahertz Ethernet/Modem combo cards
com*	at mhzc?
sm*	at mhzc?

# ISA network interfaces
ate0	at isa? port 0x2a0 irq ?		# AT1700
cs0	at isa? port 0x300 iomem ? irq ? drq ?	# CS8900 Ethernet
ec0	at isa? port 0x250 iomem 0xd8000 irq 9	# 3Com 3c503 Ethernet
eg0	at isa? port 0x280 irq 9		# 3c505 Ethernet cards
el0	at isa? port 0x300 irq 9		# 3c501 Ethernet cards
ep*	at isa? port ? irq ?			# 3c509 Ethernet cards
ef0	at isa? port 0x360 iomem 0xd0000 irq 7	# 3c507
ai0	at isa? port 0x360 iomem 0xd0000 irq 7	# StarLAN
fmv0	at isa? port 0x2a0 irq ?		# FMV-181/182
ix0	at isa? port 0x300 irq 10		# EtherExpress/16
iy0	at isa? port 0x360 irq ?		# EtherExpress PRO 10 ISA
lc0	at isa? port 0x320 iomem ? irq ?	# DEC EtherWORKS III (LEMAC)
#depca0	at isa? port 0x300 iomem 0xc8000 iosiz 0x8000 irq 5	# DEPCA
#le*	at depca?
nele0	at isa? port 0x320 irq 9 drq 7		# NE2100
le*	at nele?
#ntwoc0	at isa? port 0x300 irq 5 iomem 0xc8000 flags 1	# Riscom/N2 sync serial
bicc0	at isa? port 0x320 irq 10 drq 7		# BICC IsoLan
le*	at bicc?
ne0	at isa? port 0x280 irq 9		# NE[12]000 Ethernet cards
ne1	at isa? port 0x300 irq 10
sm0	at isa? port 0x300 irq 10		# SMC91C9x Ethernet
tr0	at isa? port 0xa20 iomem 0xd8000 irq ?	# IBM TROPIC based Token-Ring
tr1	at isa? port 0xa24 iomem 0xd0000 irq ?	# IBM TROPIC based Token-Ring
tr*	at isa? port ? irq ?			# 3Com TROPIC based Token-Ring
we0	at isa? port 0x280 iomem 0xd0000 irq 9	# WD/SMC Ethernet
we1	at isa? port 0x300 iomem 0xcc000 irq 10

# CardBus network cards
ath*	at cardbus? function ?	# Atheros 5210/5211/5212 802.11
athn*	at cardbus? function ?	# Atheros AR9k (802.11a/g/n) - UNTESTED
atw*	at cardbus? function ?	# ADMtek ADM8211 (802.11)
bwi*	at cardbus? function ?	# Broadcom BCM43xx wireless
ex*	at cardbus? function ?	# 3Com 3c575TX
fxp*	at cardbus? function ?	# Intel i8255x
malo*	at cardbus? function ?	# Marvell Libertas Wireless
ral*	at cardbus? function ?	# Ralink Technology RT25x0 802.11a/b/g
re*	at cardbus? function ?	# Realtek 8139C+/8169/8169S/8110S
rtk*	at cardbus? function ?	# Realtek 8129/8139
rtw*	at cardbus? function ?	# Realtek 8180L (802.11)
tlp*	at cardbus? function ?	# DECchip 21143

# MCA network cards
elmc*	at mca? slot ?			# 3Com EtherLink/MC (3c523)
ep*	at mca? slot ?			# 3Com EtherLink III (3c529)
we*	at mca? slot ?			# WD/SMC Ethernet
ate*	at mca? slot ?			# Allied Telesis AT1720
ne*	at mca? slot ?			# Novell NE/2 and clones
<<<<<<< HEAD
tr*	at mca? slot ?			# IBM Token Ring adapter
=======
>>>>>>> 792df501
tra*	at mca? slot ?			# Tiara LANCard/E and clones
le*	at mca? slot ?			# SKNET Personal/MC2+

# MII/PHY support
acphy*	at mii? phy ?			# Altima AC101 and AMD Am79c874 PHYs
amhphy* at mii? phy ?			# AMD 79c901 Ethernet PHYs
atphy*	at mii? phy ?			# Attansic/Atheros PHYs
bmtphy* at mii? phy ?			# Broadcom BCM5201 and BCM5202 PHYs
brgphy* at mii? phy ?			# Broadcom BCM5400-family PHYs
ciphy*	at mii? phy ?			# Cicada CS8201 Gig-E PHYs
dmphy*	at mii? phy ?			# Davicom DM9101 PHYs
etphy*	at mii? phy ?			# Agere/LSI ET1011 TruePHY Gig-E PHYs
exphy*	at mii? phy ?			# 3Com internal PHYs
gentbi* at mii? phy ?			# Generic Ten-Bit 1000BASE-[CLS]X PHYs
glxtphy* at mii? phy ?			# Level One LXT-1000 PHYs
gphyter* at mii? phy ?			# NS83861 Gig-E PHY
icsphy* at mii? phy ?			# Integrated Circuit Systems ICS189x
igphy*	at mii? phy ?			# Intel IGP01E1000
ihphy*	at mii? phy ?			# Intel 82577 PHYs
ikphy*	at mii? phy ?			# Intel 82563 PHYs
inphy*	at mii? phy ?			# Intel 82555 PHYs
iophy*	at mii? phy ?			# Intel 82553 PHYs
ipgphy* at mii? phy ?			# IC PLUS IP1000A/IP1001 PHYs
jmphy*	at mii? phy ?			# Jmicron JMP202/211 PHYs
lxtphy* at mii? phy ?			# Level One LXT-970 PHYs
makphy* at mii? phy ?			# Marvell Semiconductor 88E1000 PHYs
nsphy*	at mii? phy ?			# NS83840 PHYs
nsphyter* at mii? phy ? 		# NS83843 PHYs
pnaphy* at mii? phy ?			# generic HomePNA PHYs
qsphy*	at mii? phy ?			# Quality Semiconductor QS6612 PHYs
rdcphy* at mii? phy ?			# RDC R6040 10/100 PHY
rgephy* at mii? phy ?			# Realtek 8169S/8110S internal PHYs
rlphy*	at mii? phy ?			# Realtek 8139/8201L PHYs
smscphy* at mii? phy ?			# SMSC LAN87xx PHYs
sqphy*	at mii? phy ?			# Seeq 80220/80221/80223 PHYs
tlphy*	at mii? phy ?			# ThunderLAN PHYs
tqphy*	at mii? phy ?			# TDK Semiconductor PHYs
ukphy*	at mii? phy ?			# generic unknown PHYs
urlphy* at mii? phy ?			# Realtek RTL8150L internal PHYs


# USB Controller and Devices

# PCI USB controllers
xhci*	at pci?	dev ? function ?	# eXtensible Host Controller
ehci*	at pci?	dev ? function ?	# Enhanced Host Controller
gcscehci* at pci? dev ? function ?	# Enhanced Host Controller (Geode CSC)
ohci*	at pci?	dev ? function ?	# Open Host Controller
uhci*	at pci?	dev ? function ?	# Universal Host Controller (Intel)

# CardBus USB controllers
ehci*	at cardbus? function ?		# Enhanced Host Controller
ohci*	at cardbus? function ?		# Open Host Controller
uhci*	at cardbus? function ?		# Universal Host Controller (Intel)

# ISA USB controllers
#slhci0	at isa? port 0x300 irq 5	# ScanLogic SL811HS

# PCMCIA USB controllers
slhci*	at pcmcia? function ?		# ScanLogic SL811HS

# USB bus support
usb*	at xhci?
usb*	at ehci?
usb*	at gcscehci?
usb*	at ohci?
usb*	at slhci?
usb*	at uhci?

include "dev/usb/usbdevices.config"

# IrDA and Consumer Ir devices

# Toshiba Oboe
oboe*	at pci? dev ? function ?
irframe* at oboe?


# PCI IEEE1394 controllers
fwohci* at pci? dev ? function ?	# IEEE1394 Open Host Controller

# CardBus IEEE1394 controllers
fwohci* at cardbus? function ?		# IEEE1394 Open Host Controller

ieee1394if* at fwohci?
fwip*	at ieee1394if?			# IP over IEEE1394
sbp*	at ieee1394if? euihi ? euilo ?	# SCSI over IEEE1394


# SD/MMC/SDIO Controller and Device support

# PCI SD/MMC controller
sdhc*	at pci?				# SD Host Controller
rtsx*	at pci?				# Realtek RTS5209/RTS5229 Card Reader

# CardBus SD/MMC controller
sdhc*	at cardbus? function ?		# SD Host Controller

sdmmc*	at sdhc?			# SD/MMC bus
sdmmc*	at rtsx?			# SD/MMC bus
ld*	at sdmmc?


# Audio Devices

# PCI audio devices
auacer* at pci? dev ? function ?	# ALi M5455 integrated AC'97 Audio
auich*	at pci? dev ? function ?	# Intel ICH integrated AC'97 Audio
auixp*	at pci? dev ? function ?	# ATI IXP AC'97 Audio
autri*	at pci? dev ? function ?	# Trident 4DWAVE based AC'97 Audio
auvia*	at pci? dev ? function ?	# VIA VT82C686A integrated AC'97 Audio
#azalia* at pci? dev ? function ?	# High Definition Audio
clcs*	at pci? dev ? function ?	# Cirrus Logic CS4280
clct*	at pci? dev ? function ?	# Cirrus Logic CS4281
cmpci*	at pci? dev ? function ?	# C-Media CMI8338/8738
eap*	at pci? dev ? function ?	# Ensoniq AudioPCI
emuxki* at pci? dev ? function ?	# Creative SBLive! and PCI512
esa*	at pci? dev ? function ?	# ESS Allegro-1 / Maestro-3 PCI Audio
esm*	at pci? dev ? function ?	# ESS Maestro-1/2/2e PCI Audio Accelerator
eso*	at pci? dev ? function ?	# ESS Solo-1 PCI AudioDrive
fms*	at pci? dev ? function ?	# Forte Media FM801
gcscaudio* at pci? dev ? function ?	# AMD Geode CS5536 Companion Audio
neo*	at pci? dev ? function ?	# NeoMagic 256 AC'97 Audio
sv*	at pci? dev ? function ?	# S3 SonicVibes
yds*	at pci? dev ? function ?	# Yamaha DS-1 PCI Audio

# ISA Plug-and-Play audio devices
ess*	at isapnp?			# ESS Tech ES1887, ES1888, ES888 audio
guspnp* at isapnp?			# Gravis Ultra Sound PnP audio
sb*	at isapnp?			# SoundBlaster-compatible audio
wss*	at isapnp?			# Windows Sound System
ym*	at isapnp?			# Yamaha OPL3-SA[23] audio

# ISA audio devices
# the "aria" probe might give false hits
#aria0	at isa? port 0x290 irq 10 		# Aria
#ess0	at isa? port 0x220 irq 5 drq 1 drq2 5	# ESS 18XX
gus0	at isa? port 0x220 irq 7 drq 1 drq2 6	# Gravis Ultra Sound
pas0	at isa? port 0x220 irq 7 drq 1		# ProAudio Spectrum
sb0	at isa? port 0x220 irq 5 drq 1 drq2 5	# SoundBlaster
wss0	at isa? port 0x530 irq 10 drq 0	drq2 1	# Windows Sound System
#cms0	at isa? port 0x220			# Creative Music System

# OPL[23] FM synthesizers
#opl0	at isa? port 0x388	# use only if not attached to sound card
opl*	at cmpci? flags 1
opl*	at eso?
opl*	at ess?
opl*	at fms?
opl*	at sb?
opl*	at sv?
opl*	at wss?
opl*	at yds?
opl*	at ym?

# High Definition Audio
hdaudio*	at pci? dev ? function ?	# High Definition Audio
hdafg*		at hdaudiobus?

# Audio support
audio*	at audiobus?

# MPU 401 UARTs
#mpu*	at isa? port 0x330 irq 9	# MPU401 or compatible card
mpu*	at isapnp?
mpu*	at cmpci?
mpu*	at eso?
mpu*	at fms?
mpu*	at sb?
mpu*	at yds?
mpu*	at ym?

# MIDI support
midi*	at midibus?
midi*	at pcppi?		# MIDI interface to the PC speaker

# The spkr driver provides a simple tone interface to the built in speaker.
#spkr*	at pcppi?		# PC speaker
#spkr*	at audio?		# PC speaker (synthesized)


# FM-Radio devices
# ISA radio devices
#az0	at isa? port 0x350	# Aztech/PackardBell FM Radio Card
#az1	at isa? port 0x358
#rt0	at isa? port 0x20c	# AIMS Lab Radiotrack & compatible
#rt1	at isa? port 0x284
#rt2	at isa? port 0x30c
#rt3	at isa? port 0x384
#rtii0	at isa? port 0x20c	# AIMS Lab Radiotrack II FM Radio Card
#rtii1	at isa? port 0x30c
#sf2r0	at isa? port 0x384	# SoundForte RadioLink SF16-FMR2 FM Radio Card

# PCI radio devices
#gtp*	at pci? dev ? function ? # Guillemot Maxi Radio FM 2000 Radio Card

# Radio support
#radio*	at az?
#radio*	at gtp?
#radio*	at rt?
#radio*	at rtii?
#radio*	at sf2r?


# Video capture devices
coram*	at pci? dev ? function ?	# Conexant CX23885 PCI-E TV
cxdtv*	at pci? dev ? function ?	# Conexant CX2388[0-3] PCI TV


# TV cards

# Brooktree 848/849/878/879 based TV cards
bktr*	at pci? dev ? function ?
radio*	at bktr?


# Bluetooth Controller and Device support

# Bluetooth PCMCIA Controllers
bt3c* at pcmcia? function ?		# 3Com 3CRWB6096-A
btbc* at pcmcia? function ?		# AnyCom BlueCard LSE041/039/139

# Bluetooth SDIO Controller
sbt* at sdmmc?

# Bluetooth Device Hub
bthub* at bcsp?
bthub* at bt3c?
bthub* at btbc?
bthub* at btuart?
bthub* at sbt?

# Bluetooth HID support
bthidev* at bthub?

# Bluetooth Mouse
btms* at bthidev? reportid ?
wsmouse* at btms? mux 0

# Bluetooth Keyboard
btkbd* at bthidev? reportid ?
wskbd* at btkbd? console ? mux 1

# Bluetooth Apple Magic Mouse
btmagic* at bthub?
wsmouse* at btmagic? mux 0

# Bluetooth Audio support
btsco* at bthub?


# Mice

# ISA busmice
lms0	at isa? port 0x23c irq 5	# Logitech bus mouse
lms1	at isa? port 0x238 irq 5
mms0	at isa? port 0x23c irq 5	# Microsoft InPort mouse
mms1	at isa? port 0x238 irq 5
wsmouse*	at lms? mux 0
wsmouse*	at mms? mux 0


# Cryptographic Devices

# PCI cryptographic devices
glxsb*	at pci? dev ? function ?	# AMD Geode LX Security Block
hifn*	at pci? dev ? function ?	# Hifn 7755/7811/795x
ubsec*	at pci? dev ? function ?	# Broadcom 5501/5601/580x/582x

# Trusted Platform Module
tpm*	at isa? iomem 0xfed40000 irq 7

# Joysticks

#joy*	at pnpbios? index ?		# Game port

# ISA Plug-and-Play joysticks
joy*	at isapnp?			# Game ports (usually on audio cards)

# PCI joysticks
joy*	at pci?				# Game ports (usually on audio cards)
#joy*	at eap?				# See CAVEATS in eap(4) before enabling
joy*	at eso?				# ESS Solo-1 on-board joystick

# ISA joysticks. Probe is a little strange; add only if you have one.
#joy0	at isa? port 0x201


# Miscellaneous Devices
geodegcb*  at pci? dev ? function ?	# Geode GCB area
geodewdog* at geodegcb? 		# AMD Geode SC1100 watchdog timer
geodecntr* at geodegcb? 		# AMD Geode SC1100 high res. counter

# Middle Digital, Inc. PCI-Weasel serial console board control
# devices (watchdog timer, etc.)
weasel* at pci?

# Virtio devices
virtio* at pci? dev ? function ?	# Virtio PCI device
viomb* at virtio?			# Virtio memory balloon device
ld* at virtio?				# Virtio disk device
vioif* at virtio?			# Virtio network device
viornd* at virtio?			# Virtio entropy device
vioscsi* at virtio?			# Virtio SCSI device

# Hyper-V devices
vmbus*		at acpi?		# Hyper-V VMBus
genfb*		at vmbus?		# Hyper-V Synthetic Video Framebuffer
hvkbd*		at vmbus?		# Hyper-V Synthetic Keyboard
wskbd*		at hvkbd? console ? mux 1
hvn*		at vmbus?		# Hyper-V NetVSC
hvs*		at vmbus?		# Hyper-V StorVSC
hvheartbeat*	at vmbus?		# Hyper-V Heartbeat Service
hvshutdown*	at vmbus?		# Hyper-V Guest Shutdown Service
hvtimesync*	at vmbus?		# Hyper-V Time Synchronization Service
#hvkvp*		at vmbus?		# Hyper-V Data Exchange Service


# Pull in optional local configuration
cinclude "arch/i386/conf/GENERIC.local"


# Pseudo-Devices

pseudo-device	crypto			# /dev/crypto device
pseudo-device	swcrypto		# software crypto implementation

# disk/mass storage pseudo-devices
pseudo-device	bio			# RAID control device driver
pseudo-device	ccd			# concatenated/striped disk devices
pseudo-device	cgd			# cryptographic disk devices
pseudo-device	raid			# RAIDframe disk driver
options 	RAID_AUTOCONFIG		# auto-configuration of RAID components
# Options to enable various other RAIDframe RAID types.
#options 	RF_INCLUDE_EVENODD=1
#options 	RF_INCLUDE_RAID5_RS=1
#options 	RF_INCLUDE_PARITYLOGGING=1
#options 	RF_INCLUDE_CHAINDECLUSTER=1
#options 	RF_INCLUDE_INTERDECLUSTER=1
#options 	RF_INCLUDE_PARITY_DECLUSTERING=1
#options 	RF_INCLUDE_PARITY_DECLUSTERING_DS=1
pseudo-device	fss			# file system snapshot device

pseudo-device	md			# memory disk device (ramdisk)
options 	MEMORY_DISK_HOOKS	# enable root ramdisk
options 	MEMORY_DISK_DYNAMIC	# loaded via kernel module(7)

pseudo-device	vnd			# disk-like interface to files
options 	VND_COMPRESSION		# compressed vnd(4)

# network pseudo-devices
pseudo-device	bpfilter		# Berkeley packet filter
pseudo-device	carp			# Common Address Redundancy Protocol
pseudo-device	loop			# network loopback
#pseudo-device	mpls			# MPLS pseudo-interface
pseudo-device	ppp			# Point-to-Point Protocol
pseudo-device	pppoe			# PPP over Ethernet (RFC 2516)
#options 	PPPOE_SERVER		# Enable PPPoE server via link0
pseudo-device	sl			# Serial Line IP
pseudo-device	irframetty		# IrDA frame line discipline
pseudo-device	tap			# virtual Ethernet
pseudo-device	tun			# network tunneling over tty
pseudo-device	gre			# generic L3 over IP tunnel
pseudo-device	gif			# IPv[46] over IPv[46] tunnel (RFC 1933)
#pseudo-device	faith			# IPv[46] TCP relay translation i/f
pseudo-device	stf			# 6to4 IPv6 over IPv4 encapsulation
pseudo-device	vlan			# IEEE 802.1q encapsulation
pseudo-device	bridge			# simple inter-network bridging
#options 	BRIDGE_IPF		# bridge uses IP/IPv6 pfil hooks too
pseudo-device	agr			# IEEE 802.3ad link aggregation
pseudo-device	l2tp			# L2TPv3 interface
pseudo-device	npf			# NPF packet filter
# srt is EXPERIMENTAL
#pseudo-device	srt			# source-address-based routing

#pseudo-device	canloop			# CAN loopback interface

#
# accept filters
pseudo-device	accf_data		# "dataready" accept filter
pseudo-device	accf_http		# "httpready" accept filter

# miscellaneous pseudo-devices
pseudo-device	pty			# pseudo-terminals
pseudo-device	sequencer		# MIDI sequencer
# rnd works; RND_COM does not on port i386 yet.
#options 	RND_COM			# use "com" randomness as well (BROKEN)
pseudo-device	clockctl		# user control of clock subsystem
pseudo-device	ksyms			# /dev/ksyms
pseudo-device	lockstat		# lock profiling
pseudo-device	bcsp			# BlueCore Serial Protocol
pseudo-device	btuart			# Bluetooth HCI UART (H4)
#pseudo-device	gpiosim		1	# GPIO simulator

# wscons pseudo-devices
pseudo-device	wsmux			# mouse & keyboard multiplexor
pseudo-device	wsfont

# cmos(4) pseudo-device
pseudo-device	cmos

# userland interface to drivers, including autoconf and properties retrieval
pseudo-device	drvctl

include "dev/veriexec.config"

options 	PAX_ASLR_DEBUG=1	# PaX ASLR debug
options 	PAX_SEGVGUARD=0		# PaX Segmentation fault guard
options 	PAX_MPROTECT=1		# PaX mprotect(2) restrictions
options 	PAX_MPROTECT_DEBUG=1	# PaX mprotect debug
options 	PAX_ASLR=1		# PaX Address Space Layout Randomization<|MERGE_RESOLUTION|>--- conflicted
+++ resolved
@@ -1,8 +1,4 @@
-<<<<<<< HEAD
-# $NetBSD: GENERIC,v 1.1220 2020/01/19 06:55:23 thorpej Exp $
-=======
 # $NetBSD: GENERIC,v 1.1222 2020/01/20 18:38:20 thorpej Exp $
->>>>>>> 792df501
 #
 # GENERIC machine description file
 #
@@ -26,11 +22,7 @@
 
 options 	INCLUDE_CONFIG_FILE	# embed config file in kernel binary
 
-<<<<<<< HEAD
-#ident		"GENERIC-$Revision: 1.1220 $"
-=======
 #ident		"GENERIC-$Revision: 1.1222 $"
->>>>>>> 792df501
 
 maxusers	64		# estimated number of users
 
@@ -981,10 +973,6 @@
 epic*	at pci? dev ? function ?	# SMC EPIC/100 Ethernet
 et*	at pci? dev ? function ?	# Agere/LSI ET1310/ET1301 Gigabit
 ex*	at pci? dev ? function ?	# 3Com 3c90x[BC]
-<<<<<<< HEAD
-fpa*	at pci? dev ? function ?	# DEC DEFPA FDDI
-=======
->>>>>>> 792df501
 fxp*	at pci? dev ? function ?	# Intel EtherExpress PRO 10+/100B
 gsip*	at pci? dev ? function ?	# NS83820 Gigabit Ethernet
 hme*	at pci? dev ? function ?	# Sun Microelectronics STP2002-STQ
@@ -1031,10 +1019,6 @@
 
 # EISA network interfaces
 ep*	at eisa? slot ?			# 3Com 3c579 Ethernet
-<<<<<<< HEAD
-fea*	at eisa? slot ?			# DEC DEFEA FDDI
-=======
->>>>>>> 792df501
 tlp*	at eisa? slot ?			# DEC DE-425 Ethernet
 
 # ISA Plug-and-Play network interfaces
@@ -1056,11 +1040,6 @@
 ne*	at pcmcia? function ?		# NE2000-compatible Ethernet
 ray*	at pcmcia? function ?		# Raytheon Raylink (802.11)
 sm*	at pcmcia? function ?		# Megahertz Ethernet
-<<<<<<< HEAD
-# tr at pcmcia has problems with Cardbus bridges
-#tr*	at pcmcia? function ?		# TROPIC based Token-Ring
-=======
->>>>>>> 792df501
 wi*	at pcmcia? function ?		# Lucent/Intersil WaveLAN/IEEE (802.11)
 xirc*	at pcmcia? function ?		# Xircom CreditCard Ethernet
 com*	at xirc?
@@ -1118,10 +1097,6 @@
 we*	at mca? slot ?			# WD/SMC Ethernet
 ate*	at mca? slot ?			# Allied Telesis AT1720
 ne*	at mca? slot ?			# Novell NE/2 and clones
-<<<<<<< HEAD
-tr*	at mca? slot ?			# IBM Token Ring adapter
-=======
->>>>>>> 792df501
 tra*	at mca? slot ?			# Tiara LANCard/E and clones
 le*	at mca? slot ?			# SKNET Personal/MC2+
 
