--- conflicted
+++ resolved
@@ -1,8 +1,4 @@
-<<<<<<< HEAD
-#	$NetBSD: files.i386,v 1.392 2018/04/07 19:38:06 mrg Exp $
-=======
 #	$NetBSD: files.i386,v 1.395 2018/07/13 09:37:32 maxv Exp $
->>>>>>> b2b84690
 #
 # new style config file for i386 architecture
 #
@@ -22,10 +18,6 @@
 # Obsolete Xbox support
 obsolete defflag	XBOX
 
-<<<<<<< HEAD
-defflag			PMC
-=======
->>>>>>> b2b84690
 defflag			KASLR
 
 # User-settable LDT (used by WINE)
@@ -80,15 +72,11 @@
 file 	arch/i386/i386/longrun.c
 file	arch/i386/i386/mtrr_k6.c	mtrr
 file	arch/i386/i386/process_machdep.c
-file	arch/x86/x86/convert_xmm_s87.c
 file	arch/i386/i386/trap.c
 file	dev/cons.c
 file	arch/x86/x86/fpu.c
 file	arch/x86/x86/dbregs.c
-<<<<<<< HEAD
-=======
 file	arch/x86/x86/spectre.c
->>>>>>> b2b84690
 
 file	arch/i386/i386/mptramp.S	multiprocessor
 
