--- conflicted
+++ resolved
@@ -1,8 +1,4 @@
-<<<<<<< HEAD
-# $NetBSD: ALL,v 1.438 2018/05/01 16:16:05 maya Exp $
-=======
 # $NetBSD: ALL,v 1.445 2018/08/01 18:36:14 khorben Exp $
->>>>>>> b2b84690
 # From NetBSD: GENERIC,v 1.787 2006/10/01 18:37:54 bouyer Exp
 #
 # ALL machine description file
@@ -21,11 +17,7 @@
 
 options 	INCLUDE_CONFIG_FILE	# embed config file in kernel binary
 
-<<<<<<< HEAD
-#ident		"ALL-$Revision: 1.438 $"
-=======
 #ident		"ALL-$Revision: 1.445 $"
->>>>>>> b2b84690
 
 maxusers	64		# estimated number of users
 
@@ -49,10 +41,6 @@
 vmt0		at cpu0		# VMware Tools
 
 options 	MTRR		# memory-type range register syscall support
-<<<<<<< HEAD
-options 	PMC		# performance-monitoring counters support
-=======
->>>>>>> b2b84690
 
 options 	MULTIBOOT	# Multiboot support (see multiboot(8))
 
@@ -605,10 +593,6 @@
 #sisdrm* 	at drm?		# SiS DRM driver
 #tdfxdrm*	at drm?		# 3dfx (voodoo) DRM driver
 #vboxdrm*	at drm?		# VirtualBox DRM driver
-<<<<<<< HEAD
-#viadrm* 	at drm?		# VIA UniChrome DRM driver
-=======
->>>>>>> b2b84690
 
 # DRMKMS drivers
 i915drmkms*	at pci? dev ? function ?
@@ -2549,10 +2533,6 @@
 options XEN_CLOCK_DEBUG
 options XE_DEBUG
 options XHCI_DEBUG
-<<<<<<< HEAD
-options XXXXENDEBUG_LOW
-=======
->>>>>>> b2b84690
 options XYC_DEBUG
 options ZSKBD_DEBUG
 options ZSMACDEBUG
