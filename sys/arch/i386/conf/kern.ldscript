--- conflicted
+++ resolved
@@ -1,8 +1,4 @@
-<<<<<<< HEAD
-/*	$NetBSD: kern.ldscript,v 1.21 2018/01/07 12:42:47 maxv Exp $	*/
-=======
 /*	$NetBSD: kern.ldscript,v 1.22 2018/06/24 18:24:53 maxv Exp $	*/
->>>>>>> b2b84690
 
 #include "assym.h"
 
@@ -66,11 +62,7 @@
 		*(.bss)
 		*(.bss.*)
 		*(COMMON)
-<<<<<<< HEAD
-		. = ALIGN(32 / 8);
-=======
 		. = ALIGN(__PAGE_SIZE);
->>>>>>> b2b84690
 	}
 
 	. = ALIGN(__PAGE_SIZE);
