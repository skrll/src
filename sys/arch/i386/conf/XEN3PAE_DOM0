--- conflicted
+++ resolved
@@ -1,16 +1,8 @@
-<<<<<<< HEAD
-#	$NetBSD: XEN3PAE_DOM0,v 1.21 2020/03/25 17:06:19 jdolecek Exp $
-#
-#	XEN3_0: Xen 3.0 domain0 kernel
-
-include 	"arch/xen/conf/std.xen"
-=======
 #	$NetBSD: XEN3PAE_DOM0,v 1.23 2020/04/10 20:56:56 jdolecek Exp $
 #
 #	XEN3_0: Xen 3.0 domain0 kernel
 
 include 	"arch/i386/conf/std.xen"
->>>>>>> 898b1760
 
 options		XENPV		# PV dom0 support
 #options 	MULTIPROCESSOR	# (not yet - dom0 stuff is not MP-safe)
@@ -26,10 +18,6 @@
 #
 options 	XEN
 options 	PAE
-<<<<<<< HEAD
-#options 	__XEN_INTERFACE_VERSION__=0x00030205 # Xen 3.1 interface
-=======
->>>>>>> 898b1760
 
 # boot messages with MPBIOS, acpi and ioapic can be quite large
 options 	MSGBUFSIZE=24576
