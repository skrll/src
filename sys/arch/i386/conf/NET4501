--- conflicted
+++ resolved
@@ -1,8 +1,4 @@
-<<<<<<< HEAD
-# $NetBSD: NET4501,v 1.104 2020/09/27 13:48:51 roy Exp $
-=======
 # $NetBSD: NET4501,v 1.105 2021/01/21 06:51:55 nia Exp $
->>>>>>> 9e014010
 #
 # NET4501 -- kernel configuration for a Soekris Engineering net4501
 # single-board computer.
@@ -14,11 +10,7 @@
 
 #options 	INCLUDE_CONFIG_FILE	# embed config file in kernel binary
 
-<<<<<<< HEAD
-#ident 		"NET4501-$Revision: 1.104 $"
-=======
 #ident 		"NET4501-$Revision: 1.105 $"
->>>>>>> 9e014010
 
 maxusers	32		# estimated number of users
 
