<<<<<<< HEAD
#	$NetBSD: GENERIC_TINY,v 1.157 2017/11/06 02:57:18 rin Exp $
=======
#	$NetBSD: GENERIC_TINY,v 1.158 2018/08/01 16:59:09 maxv Exp $
>>>>>>> b2b84690
#
#	GENERIC_TINY -- suitable default for 4M machines
#			No EISA, PCI, or SCSI.
#

include "arch/i386/conf/std.i386"

#options 	INCLUDE_CONFIG_FILE	# embed config file in kernel binary

makeoptions	COPTS="-Os"
makeoptions	USE_SSP="no"

maxusers	8		# estimated number of users

# CPU-related options.
#options 	USER_LDT	# user-settable LDT; used by WINE

# This option allows you to force a serial console at the specified
# I/O address.   see console(4) for details.
#options 	CONSDEVNAME="\"com\""

# The following options override the memory sizes passed in from the boot
# block.  Use them *only* if the boot block is unable to determine the correct
# values.  Note that the BIOS may *correctly* report less than 640k of base
# memory if the extended BIOS data area is located at the top of base memory
# (as is the case on most recent systems).
#options 	REALBASEMEM=...	# size of base memory
#options 	REALEXTMEM=...	# size of extended memory

# Standard system options

options 	INSECURE	# disable kernel security levels - X needs this

options 	RTC_OFFSET=0	# hardware clock is this many mins. west of GMT
#options 	NTP		# NTP phase/frequency locked loop

#options 	KTRACE		# system call tracing via ktrace(1)

#options 	SYSVMSG		# System V-like message queues
#options 	SYSVSEM		# System V-like semaphores
#options 	SYSVSHM		# System V-like memory sharing

#options 	USERCONF	# userconf(4) support
options 	PIPE_SOCKETPAIR	# smaller, but slower pipe(2)
#options 	SYSCTL_INCLUDE_DESCR	# Include sysctl descriptions in kernel

# Diagnostic/debugging support options
#options 	DIAGNOSTIC	# inexpensive kernel consistency checks
#options 	DEBUG		# expensive debugging checks/support
#options 	DDB		# in-kernel debugger
#options 	DDB_ONPANIC=1	# see also sysctl(7): `ddb.onpanic'
#options 	DDB_HISTORY_SIZE=512	# enable history editing in DDB
#options 	KGDB		# remote debugger
#options 	KGDB_DEVNAME="\"com\"",KGDB_DEVADDR=0x3f8,KGDB_DEVRATE=9600
#makeoptions	DEBUG="-g"	# compile full symbol table

# Compatibility options
include 	"conf/compat_netbsd60.config"
#options 	COMPAT_386BSD_MBRPART # recognize old partition ID

#options 	COMPAT_LINUX	# binary compatibility with Linux
#options 	COMPAT_FREEBSD	# binary compatibility with FreeBSD

# File systems
file-system	FFS		# UFS
#file-system	EXT2FS		# second extended file system (linux)
#file-system	LFS		# log-structured file system
#file-system	MFS		# memory file system
file-system	NFS		# Network File System client
file-system	CD9660		# ISO 9660 + Rock Ridge file system
file-system	MSDOSFS		# MS-DOS file system
#file-system	FDESC		# /dev/fd
file-system	KERNFS		# /kern
#file-system	NULLFS		# loopback file system
#file-system	PROCFS		# /proc
#file-system	UMAPFS		# NULLFS + uid and gid remapping
#file-system	UNION		# union file system
#file-system	PTYFS		# /dev/pts/N support
#file-system	TMPFS		# Efficient memory file-system

# File system options
#options 	QUOTA		# legacy UFS quotas
#options 	QUOTA2		# new, in-filesystem UFS quotas
#options 	DISKLABEL_EI	# disklabel Endian Independent support
#options 	FFS_EI		# FFS Endian Independent support
#options 	NFSSERVER	# Network File System server
options 	FFS_NO_SNAPSHOT	# No FF snapshot support
#options 	EXT2FS_SYSTEM_FLAGS # makes ext2fs file flags (append and
				# immutable) behave as system flags.

# Networking options
#options 	GATEWAY		# packet forwarding
options 	INET		# IP + ICMP + TCP + UDP
#options 	MROUTING	# IP multicast routing
#options 	PIM		# Protocol Independent Multicast
#options 	NETATALK	# AppleTalk networking protocols
#options 	PPP_BSDCOMP	# BSD-Compress compression support for PPP
#options 	PPP_DEFLATE	# Deflate compression support for PPP
#options 	PPP_FILTER	# Active filter support for PPP (requires bpf)
#options 	TCP_DEBUG	# Record last TCP_NDEBUG packets with SO_DEBUG

#options 	ALTQ		# Manipulate network interfaces' output queues
#options 	ALTQ_BLUE	# Stochastic Fair Blue
#options 	ALTQ_CBQ	# Class-Based Queueing
#options 	ALTQ_CDNR	# Diffserv Traffic Conditioner
#options 	ALTQ_FIFOQ	# First-In First-Out Queue
#options 	ALTQ_FLOWVALVE	# RED/flow-valve (red-penalty-box)
#options 	ALTQ_HFSC	# Hierarchical Fair Service Curve
#options 	ALTQ_LOCALQ	# Local queueing discipline
#options 	ALTQ_PRIQ	# Priority Queueing
#options 	ALTQ_RED	# Random Early Detection
#options 	ALTQ_RIO	# RED with IN/OUT
#options 	ALTQ_WFQ	# Weighted Fair Queueing

# These options enable verbose messages for several subsystems.
# Warning, these may compile large string tables into the kernel!
#options 	EISAVERBOSE	# verbose EISA device autoconfig messages
#options 	PCIVERBOSE	# verbose PCI device autoconfig messages
#options 	PCI_CONFIG_DUMP	# verbosely dump PCI config space
#options 	PCMCIAVERBOSE	# verbose PCMCIA configuration messages
#options 	SCSIVERBOSE	# human readable SCSI error messages
#options 	USBVERBOSE	# verbose USB device autoconfig messages

#options 	NFS_BOOT_BOOTP,NFS_BOOT_BOOTPARAM

# Kernel root file system and dump configuration.
config		netbsd	root on ? type ?
#config		netbsd	root on sd0a type ffs
#config		netbsd	root on ? type nfs

#
# wscons options
#
# builtin terminal emulations
#options 	WSEMUL_SUN		# sun terminal emulation
options 	WSEMUL_VT100		# VT100 / VT220 emulation
# customization of console and kernel output - see dev/wscons/wsdisplayvar.h
#options 	WSDISPLAY_CUSTOM_OUTPUT	# color customization from wsconsctl(8)
#options 	WS_DEFAULT_FG=WSCOL_WHITE
#options 	WS_DEFAULT_BG=WSCOL_BLACK
#options 	WS_DEFAULT_COLATTR="(0)"
#options 	WS_DEFAULT_MONOATTR="(0)"
options 	WS_KERNEL_FG=WSCOL_GREEN
#options 	WS_KERNEL_BG=WSCOL_BLACK
#options 	WS_KERNEL_COLATTR=""
#options 	WS_KERNEL_MONOATTR=""
# customization of console border color
#options 	WSDISPLAY_CUSTOM_BORDER	# border customization from wsconsctl(8)
#options 	WSDISPLAY_BORDER_COLOR=WSCOL_BLUE	# default color
# compatibility to other console drivers
options 	WSDISPLAY_COMPAT_PCVT		# emulate some ioctls
options 	WSDISPLAY_COMPAT_SYSCONS	# emulate some ioctls
options 	WSDISPLAY_COMPAT_USL		# wsconscfg VT handling
options 	WSDISPLAY_COMPAT_RAWKBD		# can get raw scancodes
# see dev/pckbport/wskbdmap_mfii.c for implemented layouts
#options 	PCKBD_LAYOUT="(KB_DE | KB_NODEAD)" # for pckbd driver
#options 	UKBD_LAYOUT="(KB_DE | KB_NODEAD)"  # for ukbd driver
# allocate a number of virtual screens at autoconfiguration time
#options 	WSDISPLAY_DEFAULTSCREENS=4
# use a large software cursor that doesn't blink
options 	PCDISPLAY_SOFTCURSOR

#
# Device configuration
#

#apm0	at mainbus0			# Advanced power management


# Basic Bus Support

# PCI bus support
#pci*	at mainbus? bus ?
#pci*	at pchb? bus ?
#pci*	at ppb? bus ?

# PCI bridges
#pchb*	at pci? dev ? function ?	# PCI-Host bridges
#pceb*	at pci? dev ? function ?	# PCI-EISA bridges
#pcib*	at pci? dev ? function ?	# PCI-ISA bridges
#ichlpcib* at pci? dev ? function ?	# Intel ICH PCI-ISA w/ watchdog and
					# SpeedStep support
#ppb*	at pci? dev ? function ?	# PCI-PCI bridges
# XXX 'puc's aren't really bridges, but there's no better place for them here
#puc*	at pci? dev ? function ?	# PCI "universal" comm. cards

# EISA bus support
#eisa0	at mainbus?
#eisa0	at pceb?

# ISA bus support
isa0	at mainbus?
#isa0	at pceb?
#isa0	at pcib?
#isa0	at ichlpcib?

# PCMCIA bus support
pcmcia* at pcic? controller ? socket ?

# ISA PCMCIA controllers
pcic0	at isa? port 0x3e0 iomem 0xd0000 iosiz 0x4000
pcic1	at isa? port 0x3e2 iomem 0xd4000 iosiz 0x4000

# ISA Plug-and-Play bus support
#isapnp0 at isa?

# ISA Plug-and-Play PCMCIA controllers
#pcic*	at isapnp?

# Console Devices

# wscons
pckbc0		at isa?			# PC keyboard controller
pckbd*		at pckbc?		# PC keyboard
#pms*		at pckbc?		# PS/2 mouse for wsmouse
vga0		at isa?
#vga*		at pci? dev ? function ?
pcdisplay0	at isa?			# CGA, MDA, EGA, HGA
wsdisplay*	at vga? console ?
wsdisplay*	at pcdisplay? console ?
wskbd*		at pckbd? console ?
#wsmouse*	at pms? mux 0


#attimer0	at isa?
#pcppi0	at isa?
#sysbeep0	at pcppi?

# Serial Devices

# PCI serial interfaces
#com*	at puc? port ?			# 16x50s on "universal" comm boards
#cy*	at pci? dev ? function ?	# Cyclades Cyclom-Y serial boards

# ISA Plug-and-Play serial interfaces
#com*	at isapnp?			# Modems and serial boards

# PCMCIA serial interfaces
com*	at pcmcia? function ?		# Modems and serial cards

# ISA serial interfaces
#options 	COM_HAYESP		# adds Hayes ESP serial board support
com0	at isa? port 0x3f8 irq 4	# Standard PC serial ports
com1	at isa? port 0x2f8 irq 3
com2	at isa? port 0x3e8 irq 5
#com3	at isa? port 0x2e8 irq 9
#ast0	at isa? port 0x1a0 irq 5	# AST 4-port serial cards
#com*	at ast? slave ?
#boca0	at isa? port 0x100 irq 5	# BOCA 8-port serial cards
#com*	at boca? slave ?
#rtfps0	at isa? port 0x1230 irq 10	# RT 4-port serial cards
#com*	at rtfps? slave ?
#cy0	at isa? iomem 0xd4000 irq 12	# Cyclades serial cards


# Parallel Printer Interfaces

# PCI parallel printer interfaces
#lpt*	at puc? port ?			# || ports on "universal" comm boards

# ISA parallel printer interfaces
lpt0	at isa? port 0x378 irq 7	# standard PC parallel ports
#lpt1	at isa? port 0x278
#lpt2	at isa? port 0x3bc


# SCSI Controllers and Devices

# PCI SCSI controllers
#ahc*	at pci? dev ? function ?	# Adaptec [23]94x, aic78x0 SCSI
#dpt*	at pci? dev ? function ?	# DPT SmartCache/SmartRAID
#bha*	at pci? dev ? function ?	# BusLogic 9xx SCSI
#isp*	at pci? dev ? function ?	# Qlogic ISP [12]0x0 SCSI/FibreChannel
#siop*	at pci? dev ? function ?	# NCR 53c8xx SCSI
#esiop*	at pci? dev ? function ?	# NCR 53c875 SCSI and newer
#options 	SIOP_SYMLED		# drive the act. LED in software

# EISA SCSI controllers
#ahb*	at eisa? slot ?			# Adaptec 174[02] SCSI
#ahc*	at eisa? slot ?			# Adaptec 274x, aic7770 SCSI
#bha*	at eisa? slot ?			# BusLogic 7xx SCSI
#dpt*	at eisa? slot ?			# DPT SmartCache/SmartRAID
#uha*	at eisa? slot ?			# UltraStor 24f SCSI

# PCMCIA SCSI controllers
#aic*	at pcmcia? function ?		# Adaptec APA-1460 SCSI

# ISA Plug-and-Play SCSI controllers
#aic*	at isapnp?			# Adaptec AHA-1520B

# ISA SCSI controllers
#aha0	at isa? port 0x330 irq ? drq ?	# Adaptec 154[02] SCSI
#aha1	at isa? port 0x334 irq ? drq ?
#ahc0	at isa? port ? irq ?		# Adaptec 284x SCSI
#aic0	at isa? port 0x340 irq 11	# Adaptec 152[02] SCSI
#bha0	at isa? port 0x330 irq ? drq ?	# BusLogic [457]4X SCSI
#bha1	at isa? port 0x334 irq ? drq ?
#sea0	at isa? iomem 0xc8000 irq 5	# Seagate/Future Domain SCSI
#uha0	at isa? port 0x330 irq ? drq ?	# UltraStor [13]4f SCSI
#uha1	at isa? port 0x340 irq ? drq ?
#wds0	at isa? port 0x350 irq 15 drq 6	# WD7000 and TMC-7000 controllers
#wds1	at isa? port 0x358 irq 11 drq 5

# SCSI bus support
#scsibus* at scsi?

# SCSI devices
#sd*	at scsibus? target ? lun ?	# SCSI disk drives
#st*	at scsibus? target ? lun ?	# SCSI tape drives
#cd*	at scsibus? target ? lun ?	# SCSI CD-ROM drives
#ch*	at scsibus? target ? lun ?	# SCSI autochangers
#ss*	at scsibus? target ? lun ?	# SCSI scanners
#uk*	at scsibus? target ? lun ?	# SCSI unknown


# IDE and related devices

# ISA Plug-and-Play IDE controllers
#wdc*	at isapnp?

# PCMCIA IDE controllers
wdc*	at pcmcia? function ?

# ISA IDE controllers
wdc0	at isa? port 0x1f0 irq 14	# ST506, ESDI, and IDE controllers
wdc1	at isa? port 0x170 irq 15

# ATA (IDE) bus support
atabus* at ata?
#options 	ATADEBUG

# IDE drives
wd*	at atabus? drive ?			# the drives themselves

# ATAPI bus support
atapibus* at atapi?

# ATAPI devices
cd*	at atapibus? drive ?		# ATAPI CD-ROM drives
sd*	at atapibus? drive ?		# ATAPI disk drives


# Miscellaneous mass storage devices

# ISA floppy
fdc0	at isa? port 0x3f0 irq 6 drq 2	# standard PC floppy controllers
#fdc1	at isa? port 0x370 irq ? drq ?
fd*	at fdc? drive ?			# the drives themselves
# some machines need you to do this instead of fd*
#fd0	at fdc0 drive 0

# ISA CD-ROM devices
#mcd0	at isa? port 0x300 irq 10	# Mitsumi CD-ROM drives

# ISA tape devices
# note: the wt driver conflicts unpleasantly with SMC boards at the
# same I/O address. The probe reprograms their EEPROMs. Don't
# uncomment it unless you are actually using it.
#wt0	at isa? port 0x308 irq 5 drq 1	# Archive and Wangtek QIC tape drives


# Network Interfaces

# PCI network interfaces
#en*	at pci? dev ? function ?	# ENI/Adaptec ATM
#ep*	at pci? dev ? function ?	# 3Com 3c59x/3c90x Ethernet
#epic*	at pci? dev ? function ?	# SMC EPIC/100 Ethernet
#esh*	at pci? dev ? function ?	# Essential HIPPI card
#fpa*	at pci? dev ? function ?	# DEC DEFPA FDDI
#fxp*	at pci? dev ? function ?	# Intel EtherExpress PRO 10+/100B
#le*	at pci? dev ? function ?	# PCnet-PCI Ethernet
#ne*	at pci? dev ? function ?	# NE2000-compatible Ethernet
#tl*	at pci? dev ? function ?	# ThunderLAN-based Ethernet
#tlp*	at pci? dev ? function ?	# DECchip 21x4x and clones

# EISA network interfaces
#ep*	at eisa? slot ?			# 3Com 3c579 Ethernet
#fea*	at eisa? slot ?			# DEC DEFEA FDDI

# ISA Plug-and-Play network interfaces
#ep*	at isapnp?			# 3Com 3c509 Ethernet
#ne*	at isapnp?			# NE2000-compatible Ethernet

# PCMCIA network interfaces
ep*	at pcmcia? function ?		# 3Com 3c589 and 3c562 Ethernet
mbe*	at pcmcia? function ?		# MB8696x based Ethernet
ne*	at pcmcia? function ?		# NE2000-compatible Ethernet
sm*	at pcmcia? function ?		# Megahertz Ethernet

# ISA network interfaces
ate0	at isa? port 0x2a0 irq ?		# AT1700
ec0	at isa? port 0x250 iomem 0xd8000 irq 9	# 3Com 3c503 Ethernet
eg0	at isa? port 0x280 irq 9		# 3c505 Ethernet cards
el0	at isa? port 0x300 irq 9		# 3c501 Ethernet cards
ep0	at isa? port ? irq ?			# 3c509 Ethernet cards
ef0	at isa? port 0x360 iomem 0xd0000 irq 7	# 3c507
ai0	at isa? port 0x360 iomem 0xd0000 irq 7	# StarLAN
fmv0	at isa? port 0x2a0 irq ?		# FMV-180 series
ix0	at isa? port 0x300 irq 10		# EtherExpress/16
iy0	at isa? port 0x360 irq ?		# EtherExpress PRO 10 ISA
lc0	at isa? port 0x320 iomem ? irq ?	# DEC EtherWORKS III (LEMAC)
#depca0	at isa? port 0x300 iomem 0xc8000 iosiz 0x8000 irq 5	# DEPCA
#le*	at depca?
nele0	at isa? port 0x320 irq 9 drq 7		# NE2100
le*	at nele?
bicc0	at isa? port 0x320 irq 10 drq 7		# BICC IsoLan
le*	at bicc?
ne0	at isa? port 0x280 irq 9		# NE[12]000 Ethernet cards
ne1	at isa? port 0x300 irq 10
sm0	at isa? port 0x300 irq 10		# SMC91C9x Ethernet
we0	at isa? port 0x280 iomem 0xd0000 irq 9	# WD/SMC Ethernet
we1	at isa? port 0x300 iomem 0xcc000 irq 10

# MII bus support
#mii*	at tl?

# MII PHY network interfaces
#tlphy*	at mii? dev ?			# ThunderLAN PHYs
#nsphy*	at mii? dev ?			# NS and compatible PHYs
#ukphy*	at mii? phy ?			# generic unknown PHYs


# USB Controller and Devices

# PCI USB controllers
#uhci*	at pci?				# Universal Host Controller (Intel)
#ohci*	at pci?				# Open Host Controller

# USB bus support
#usb*	at uhci?
#usb*	at ohci?

# USB Hubs
#uhub*	at usb?
#uhub*	at uhub? port ?

# USB Mice
#ums*	at uhub? port ?

# USB Keyboards
#ukbd*	at uhub? port ?

# USB Generic HID devices
#uhid*	at uhub? port ?

# USB Printer
#ulpt*	at uhub? port ?

# USB Mass Storage
#umass*	at uhub? port ? configuration ? interface ?
#wd*	at umass?

# USB Ethernet adapters
#aue*	at uhub? port ?		# ADMtek AN986 Pegasus based adapters
#axe*	at uhub? port ?		# ASIX AX88172 based adapters
#cue*	at uhub? port ?		# CATC USB-EL1201A based adapters
#kue*	at uhub? port ?		# Kawasaki LSI KL5KUSB101B based adapters
#url*	at uhub? port ?		# Realtek RTL8150L based adapters

# Y@P firmware loader
#uyap* at uhub? port ?

# USB Generic driver
#ugen*	at uhub? port ?

# Audio Devices

# PCI audio devices
#eap*	at pci? dev ? function ?	# Ensoniq AudioPCI

# ISA Plug-and-Play audio devices
#guspnp* at isapnp?			# Gravis Ultra Sound PnP audio
#sb*	at isapnp?			# SoundBlaster-compatible audio
#ym*	at isapnp?			# Yamaha OPL3-SA[23] audio

# ISA audio devices
#aria0	at isa? port 0x290 irq 10 		# Aria
#gus0	at isa? port 0x220 irq 7 drq 1 drq2 6	# Gravis Ultra Sound
#pas0	at isa? port 0x220 irq 7 drq 1		# ProAudio Spectrum
#sb0	at isa? port 0x220 irq 5 drq 1 drq2 5	# SoundBlaster
#wss0	at isa? port 0x530 irq 10 drq 0	drq2 1	# Windows Sound System

# Audio support
#audio*	at audiobus?

# The spkr driver provides a simple tone interface to the built in speaker.
#spkr*	at pcppi?		# PC speaker
#spkr*	at audio?		# PC speaker (synthesized)

# Joysticks

# ISA Plug-and-Play joysticks
#joy*	at isapnp?			# Game ports (usually on audio cards)

# ISA joysticks. Probe is a little strange; add only if you have one.
#joy0	at isa? port 0x201


# Miscellaneous Devices

# Planetconnect Satellite receiver driver.
#satlink0 at isa? port 0x300 drq 1


# Pull in optional local configuration
cinclude "arch/i386/conf/GENERIC.local"


# Pseudo-Devices

# disk/mass storage pseudo-devices
#pseudo-device	ccd			# concatenated/striped disk devices
pseudo-device	fss			# file system snapshot device
#pseudo-device	md			# memory disk device (ramdisk)
pseudo-device	vnd			# disk-like interface to files
#options 	VND_COMPRESSION		# compressed vnd(4)

# network pseudo-devices
pseudo-device	bpfilter		# Berkeley packet filter
pseudo-device	bridge			# simple inter-network bridging
pseudo-device	npf			# NPF packet filter
pseudo-device	loop			# network loopback
pseudo-device	ppp			# Point-to-Point Protocol
pseudo-device	pppoe			# PPP over Ethernet (RFC 2516)
#pseudo-device	sl			# Serial Line IP
#pseudo-device	strip			# Starmode Radio IP (Metricom)
pseudo-device	tun			# network tunneling over tty
#pseudo-device	tap			# virtual Ethernet

# miscellaneous pseudo-devices
pseudo-device	pty			# pseudo-terminals
#options 	RND_COM			# use "com" randomness as well (BROKEN)
pseudo-device	clockctl		# user control of clock subsystem

# wscons pseudo-devices
pseudo-device	wsmux			# mouse & keyboard multiplexor<|MERGE_RESOLUTION|>--- conflicted
+++ resolved
@@ -1,8 +1,4 @@
-<<<<<<< HEAD
-#	$NetBSD: GENERIC_TINY,v 1.157 2017/11/06 02:57:18 rin Exp $
-=======
 #	$NetBSD: GENERIC_TINY,v 1.158 2018/08/01 16:59:09 maxv Exp $
->>>>>>> b2b84690
 #
 #	GENERIC_TINY -- suitable default for 4M machines
 #			No EISA, PCI, or SCSI.
