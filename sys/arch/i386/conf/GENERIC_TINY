--- conflicted
+++ resolved
@@ -1,8 +1,4 @@
-<<<<<<< HEAD
-#	$NetBSD: GENERIC_TINY,v 1.165 2020/01/19 06:55:23 thorpej Exp $
-=======
 #	$NetBSD: GENERIC_TINY,v 1.166 2020/01/20 18:38:20 thorpej Exp $
->>>>>>> 792df501
 #
 #	GENERIC_TINY -- suitable default for 4M machines
 #			No EISA, PCI, or SCSI.
@@ -369,10 +365,6 @@
 # PCI network interfaces
 #ep*	at pci? dev ? function ?	# 3Com 3c59x/3c90x Ethernet
 #epic*	at pci? dev ? function ?	# SMC EPIC/100 Ethernet
-<<<<<<< HEAD
-#fpa*	at pci? dev ? function ?	# DEC DEFPA FDDI
-=======
->>>>>>> 792df501
 #fxp*	at pci? dev ? function ?	# Intel EtherExpress PRO 10+/100B
 #le*	at pci? dev ? function ?	# PCnet-PCI Ethernet
 #ne*	at pci? dev ? function ?	# NE2000-compatible Ethernet
