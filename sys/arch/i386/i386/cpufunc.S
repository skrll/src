<<<<<<< HEAD
/*	$NetBSD: cpufunc.S,v 1.21 2014/09/16 09:42:47 mrg Exp $	*/
=======
/*	$NetBSD: cpufunc.S,v 1.23 2018/07/21 16:21:27 maxv Exp $	*/
>>>>>>> b2b84690

/*-
 * Copyright (c) 1998, 2007 The NetBSD Foundation, Inc.
 * All rights reserved.
 *
 * This code is derived from software contributed to The NetBSD Foundation
 * by Charles M. Hannum, and by Andrew Doran.
 *
 * Redistribution and use in source and binary forms, with or without
 * modification, are permitted provided that the following conditions
 * are met:
 * 1. Redistributions of source code must retain the above copyright
 *    notice, this list of conditions and the following disclaimer.
 * 2. Redistributions in binary form must reproduce the above copyright
 *    notice, this list of conditions and the following disclaimer in the
 *    documentation and/or other materials provided with the distribution.
 *
 * THIS SOFTWARE IS PROVIDED BY THE NETBSD FOUNDATION, INC. AND CONTRIBUTORS
 * ``AS IS'' AND ANY EXPRESS OR IMPLIED WARRANTIES, INCLUDING, BUT NOT LIMITED
 * TO, THE IMPLIED WARRANTIES OF MERCHANTABILITY AND FITNESS FOR A PARTICULAR
 * PURPOSE ARE DISCLAIMED.  IN NO EVENT SHALL THE FOUNDATION OR CONTRIBUTORS
 * BE LIABLE FOR ANY DIRECT, INDIRECT, INCIDENTAL, SPECIAL, EXEMPLARY, OR
 * CONSEQUENTIAL DAMAGES (INCLUDING, BUT NOT LIMITED TO, PROCUREMENT OF
 * SUBSTITUTE GOODS OR SERVICES; LOSS OF USE, DATA, OR PROFITS; OR BUSINESS
 * INTERRUPTION) HOWEVER CAUSED AND ON ANY THEORY OF LIABILITY, WHETHER IN
 * CONTRACT, STRICT LIABILITY, OR TORT (INCLUDING NEGLIGENCE OR OTHERWISE)
 * ARISING IN ANY WAY OUT OF THE USE OF THIS SOFTWARE, EVEN IF ADVISED OF THE
 * POSSIBILITY OF SUCH DAMAGE.
 */

/*
 * Functions to provide access to i386-specific instructions.
 *
 * These are shared with NetBSD/xen.
 */

#include <sys/errno.h>

#include <machine/asm.h>
<<<<<<< HEAD
__KERNEL_RCSID(0, "$NetBSD: cpufunc.S,v 1.21 2014/09/16 09:42:47 mrg Exp $");
=======
__KERNEL_RCSID(0, "$NetBSD: cpufunc.S,v 1.23 2018/07/21 16:21:27 maxv Exp $");
>>>>>>> b2b84690

#include "opt_xen.h"

#include <machine/specialreg.h>
#include <machine/segments.h>

#include "assym.h"

ENTRY(x86_lfence)
	lock
	addl	$0, -4(%esp)
	ret
END(x86_lfence)

ENTRY(x86_sfence)
	lock
	addl	$0, -4(%esp)
	ret
END(x86_sfence)

ENTRY(x86_mfence)
	lock
	addl	$0, -4(%esp)
	ret
END(x86_mfence)

ENTRY(lidt)
	movl	4(%esp), %eax
	lidt	(%eax)
	ret
END(lidt)

ENTRY(rcr3)
	movl	%cr3, %eax
	ret
END(rcr3)

ENTRY(lcr4)
	movl	4(%esp), %eax
	movl	%eax, %cr4
	ret
END(lcr4)

ENTRY(rcr4)
	movl	%cr4, %eax
	ret
END(rcr4)

ENTRY(x86_read_flags)
	pushfl
	popl	%eax
	ret
END(x86_read_flags)

ENTRY(x86_write_flags)
	movl	4(%esp), %eax
	pushl	%eax
	popfl
	ret
END(x86_write_flags)

#ifndef XEN
STRONG_ALIAS(x86_write_psl,x86_write_flags)
STRONG_ALIAS(x86_read_psl,x86_read_flags)
#endif	/* XEN */

ENTRY(rdmsr)
	movl	4(%esp), %ecx
	rdmsr
	ret
END(rdmsr)

ENTRY(wrmsr)
	movl	4(%esp), %ecx
	movl	8(%esp), %eax
	movl	12(%esp), %edx
	wrmsr
	ret
END(wrmsr)

ENTRY(rdmsr_locked)
	movl	4(%esp), %ecx
	pushl	%edi
	movl	$OPTERON_MSR_PASSCODE, %edi
	rdmsr
	popl	%edi
	ret
END(rdmsr_locked)

ENTRY(wrmsr_locked)
	movl	4(%esp), %ecx
	movl	8(%esp), %eax
	movl	12(%esp), %edx
	pushl	%edi
	movl	$OPTERON_MSR_PASSCODE, %edi
	wrmsr
	popl	%edi
	ret
END(wrmsr_locked)

/*
 * Support for reading MSRs in the safe manner (returns EFAULT on fault)
 */
/* int rdmsr_safe(u_int msr, uint64_t *data) */
ENTRY(rdmsr_safe)
	movl	CPUVAR(CURLWP), %ecx
	movl	L_PCB(%ecx), %ecx
	movl	$_C_LABEL(msr_onfault), PCB_ONFAULT(%ecx)

	movl	4(%esp), %ecx /* u_int msr */
	rdmsr
	movl	8(%esp), %ecx /* *data */
	movl	%eax, (%ecx)  /* low-order bits */
	movl	%edx, 4(%ecx) /* high-order bits */
	xorl	%eax, %eax    /* "no error" */

	movl	CPUVAR(CURLWP), %ecx
	movl	L_PCB(%ecx), %ecx
	movl	%eax, PCB_ONFAULT(%ecx)

	ret
END(rdmsr_safe)

/* uint64_t rdxcr(uint32_t) */
ENTRY(rdxcr)
	movl	4(%esp), %ecx	/* extended control reg number */
	xgetbv			/* Read to %edx:%eax */
	ret
END(rdxcr)

/* void wrxcr(uint32_t, uint64_t) */
ENTRY(wrxcr)
	movl	4(%esp), %ecx	/* extended control reg number */
	movl	8(%esp), %eax	/* feature mask bits */
	movl	12(%esp), %edx
	xsetbv
	ret
END(wrxcr)
	

/*
 * MSR operations fault handler
 */
ENTRY(msr_onfault)
	movl	CPUVAR(CURLWP), %ecx
	movl	L_PCB(%ecx), %ecx
	movl	$0, PCB_ONFAULT(%ecx)
	movl	$EFAULT, %eax
	ret
END(msr_onfault)

ENTRY(cpu_counter)
	rdtsc
	addl	CPUVAR(CC_SKEW), %eax
	adcl	CPUVAR(CC_SKEW+4), %edx
	ret
END(cpu_counter)

ENTRY(cpu_counter32)
	rdtsc
	addl	CPUVAR(CC_SKEW), %eax
	ret
END(cpu_counter32)

ENTRY(rdpmc)
	movl	4(%esp), %ecx
	rdpmc
	ret
END(rdpmc)

ENTRY(rdtsc)
	rdtsc
	ret
END(rdtsc)

ENTRY(breakpoint)
	pushl	%ebp
	movl	%esp, %ebp
	int	$0x03		/* paranoid, not 'int3' */
	popl	%ebp
	ret
END(breakpoint)

ENTRY(x86_curcpu)
	movl	%fs:(CPU_INFO_SELF), %eax
	ret
END(x86_curcpu)

ENTRY(x86_curlwp)
	movl	%fs:(CPU_INFO_CURLWP), %eax
	ret
END(x86_curlwp)

ENTRY(cpu_set_curpri)
	movl	4(%esp), %eax
	movl	%eax, %fs:(CPU_INFO_CURPRIORITY)
	ret
END(cpu_set_curpri)

ENTRY(__byte_swap_u32_variable)
	movl	4(%esp), %eax
	bswapl	%eax
	ret
END(__byte_swap_u32_variable)

ENTRY(__byte_swap_u16_variable)
	movl	4(%esp), %eax
	xchgb	%al, %ah
	ret
END(__byte_swap_u16_variable)

/*
 * void x86_flush()
 *
 * Flush instruction pipelines by doing an intersegment (far) return.
 */
ENTRY(x86_flush)
	popl	%eax
	pushl	$GSEL(GCODE_SEL, SEL_KPL)
	pushl	%eax
	lret
END(x86_flush)

/* Waits - set up stack frame. */
ENTRY(x86_hlt)
	pushl	%ebp
	movl	%esp, %ebp
	hlt
	leave
	ret
END(x86_hlt)

/* Waits - set up stack frame. */
ENTRY(x86_stihlt)
	pushl	%ebp
	movl	%esp, %ebp
	sti
	hlt
	leave
	ret
END(x86_stihlt)

ENTRY(x86_monitor)
	movl	4(%esp), %eax
	movl	8(%esp), %ecx
	movl	12(%esp), %edx
	monitor	%eax, %ecx, %edx
	ret
END(x86_monitor)

/* Waits - set up stack frame. */
ENTRY(x86_mwait)  
	pushl	%ebp
	movl	%esp, %ebp
	movl	8(%ebp), %eax
	movl	12(%ebp), %ecx
	mwait	%eax, %ecx
	leave
	ret
END(x86_mwait)  

ENTRY(x86_pause)
	pause
	ret
END(x86_pause)

ENTRY(x86_cpuid2)
	pushl	%ebx
	pushl	%edi
	movl	12(%esp), %eax
	movl	16(%esp), %ecx
	movl	20(%esp), %edi
	cpuid
	movl	%eax, 0(%edi)
	movl	%ebx, 4(%edi)
	movl	%ecx, 8(%edi)
	movl	%edx, 12(%edi)
	popl	%edi
	popl	%ebx
	ret
END(x86_cpuid2)

ENTRY(x86_getss)
	movl	%ss, %eax
	ret
END(x86_getss)

ENTRY(fldcw)
	movl	4(%esp), %eax
	fldcw	(%eax)
	ret
END(fldcw)

ENTRY(fnclex)	
	fnclex
	ret
END(fnclex)	

ENTRY(fninit)
	fninit
	ret
END(fninit)

ENTRY(fnsave)
	movl	4(%esp), %eax
	fnsave	(%eax)
	ret
END(fnsave)

ENTRY(fnstcw)
	movl	4(%esp), %eax
	fnstcw	(%eax)
	ret
END(fnstcw)

ENTRY(fngetsw)
	fnstsw	%ax
	ret
END(fngetsw)

ENTRY(fnstsw)
	movl	4(%esp), %eax
	fnstsw	(%eax)
	ret
END(fnstsw)

ENTRY(fp_divide_by_0)
	fldz
	fld1
	fdiv	%st, %st(1)
	fwait
	ret
END(fp_divide_by_0)

ENTRY(frstor)
	movl	4(%esp), %eax
	frstor	(%eax)
	ret
END(frstor)

ENTRY(fwait)
	fwait
	ret
END(fwait)

ENTRY(clts)
	clts
	ret
END(clts)

ENTRY(stts)
	movl	%cr0, %eax
	testl	$CR0_TS, %eax
	jnz	1f
	orl	$CR0_TS, %eax
	movl	%eax, %cr0
1:
	ret
END(stts)

ENTRY(fxsave)
	movl	4(%esp), %eax
	fxsave	(%eax)
	ret
END(fxsave)

ENTRY(fxrstor)
	movl	4(%esp), %eax
	fxrstor	(%eax)
	ret
END(fxrstor)

ENTRY(xsave)
	movl	4(%esp), %ecx
	movl	8(%esp), %eax	/* feature mask bits */
	movl	12(%esp), %edx
	xsave	(%ecx)
	ret
END(xsave)

ENTRY(xsaveopt)
	movl	4(%esp), %ecx
	movl	8(%esp), %eax	/* feature mask bits */
	movl	12(%esp), %edx
	xsaveopt	(%ecx)
	ret
END(xsaveopt)

ENTRY(xrstor)
	movl	4(%esp), %ecx
	movl	8(%esp), %eax	/* feature mask bits */
	movl	12(%esp), %edx
	xrstor	(%ecx)
	ret
END(xrstor)

ENTRY(x86_stmxcsr)
<<<<<<< HEAD
	movl	4(%esp), %eax
	stmxcsr	(%eax)
	ret
END(x86_stmxcsr)

ENTRY(x86_ldmxcsr)
	movl	4(%esp), %eax
=======
	movl	4(%esp), %eax
	stmxcsr	(%eax)
	ret
END(x86_stmxcsr)

ENTRY(x86_ldmxcsr)
	movl	4(%esp), %eax
>>>>>>> b2b84690
	ldmxcsr	(%eax)
	ret
END(x86_ldmxcsr)

ENTRY(fldummy)
	ffree	%st(7)
	fldz
	ret
END(fldummy)

ENTRY(inb)
	movl	4(%esp), %edx
	xorl	%eax, %eax
	inb	%dx, %al
	ret
END(inb)

ENTRY(insb)
	pushl	%edi
	movl	8(%esp), %edx
	movl	12(%esp), %edi
	movl	16(%esp), %ecx
	rep
	insb
	popl	%edi
	ret
END(insb)

ENTRY(inw)
	movl	4(%esp), %edx
	xorl	%eax, %eax
	inw	%dx, %ax
	ret
END(inw)

ENTRY(insw)
	pushl	%edi
	movl	8(%esp), %edx
	movl	12(%esp), %edi
	movl	16(%esp), %ecx
	rep
	insw
	popl	%edi
	ret
END(insw)

ENTRY(inl)
	movl	4(%esp), %edx
	inl	%dx, %eax
	ret
END(inl)

ENTRY(insl)
	pushl	%edi
	movl	8(%esp), %edx
	movl	12(%esp), %edi
	movl	16(%esp), %ecx
	rep
	insl
	popl	%edi
	ret
END(insl)

ENTRY(outb)
	movl	4(%esp), %edx
	movl	8(%esp), %eax
	outb	%al, %dx
	ret
END(outb)

ENTRY(outsb)
	pushl	%esi
	movl	8(%esp), %edx
	movl	12(%esp), %esi
	movl	16(%esp), %ecx
	rep
	outsb
	popl	%esi
	ret
END(outsb)

ENTRY(outw)
	movl	4(%esp), %edx
	movl	8(%esp), %eax
	outw	%ax, %dx
	ret
END(outw)

ENTRY(outsw)
	pushl	%esi
	movl	8(%esp), %edx
	movl	12(%esp), %esi
	movl	16(%esp), %ecx
	rep
	outsw
	popl	%esi
	ret
END(outsw)

ENTRY(outl)
	movl	4(%esp), %edx
	movl	8(%esp), %eax
	outl	%eax, %dx
	ret
END(outl)

ENTRY(outsl)
	pushl	%esi
	movl	8(%esp), %edx
	movl	12(%esp), %esi
	movl	16(%esp), %ecx
	rep
	outsl
	popl	%esi
	ret
END(outsl)<|MERGE_RESOLUTION|>--- conflicted
+++ resolved
@@ -1,8 +1,4 @@
-<<<<<<< HEAD
-/*	$NetBSD: cpufunc.S,v 1.21 2014/09/16 09:42:47 mrg Exp $	*/
-=======
 /*	$NetBSD: cpufunc.S,v 1.23 2018/07/21 16:21:27 maxv Exp $	*/
->>>>>>> b2b84690
 
 /*-
  * Copyright (c) 1998, 2007 The NetBSD Foundation, Inc.
@@ -42,11 +38,7 @@
 #include <sys/errno.h>
 
 #include <machine/asm.h>
-<<<<<<< HEAD
-__KERNEL_RCSID(0, "$NetBSD: cpufunc.S,v 1.21 2014/09/16 09:42:47 mrg Exp $");
-=======
 __KERNEL_RCSID(0, "$NetBSD: cpufunc.S,v 1.23 2018/07/21 16:21:27 maxv Exp $");
->>>>>>> b2b84690
 
 #include "opt_xen.h"
 
@@ -444,7 +436,6 @@
 END(xrstor)
 
 ENTRY(x86_stmxcsr)
-<<<<<<< HEAD
 	movl	4(%esp), %eax
 	stmxcsr	(%eax)
 	ret
@@ -452,15 +443,6 @@
 
 ENTRY(x86_ldmxcsr)
 	movl	4(%esp), %eax
-=======
-	movl	4(%esp), %eax
-	stmxcsr	(%eax)
-	ret
-END(x86_stmxcsr)
-
-ENTRY(x86_ldmxcsr)
-	movl	4(%esp), %eax
->>>>>>> b2b84690
 	ldmxcsr	(%eax)
 	ret
 END(x86_ldmxcsr)
