<<<<<<< HEAD
/*	$NetBSD: vector.S,v 1.77 2018/04/03 07:20:52 christos Exp $	*/
=======
/*	$NetBSD: vector.S,v 1.78 2018/07/14 14:29:40 maxv Exp $	*/
>>>>>>> b2b84690

/*
 * Copyright 2002 (c) Wasabi Systems, Inc.
 * All rights reserved.
 *
 * Written by Frank van der Linden for Wasabi Systems, Inc.
 *
 * Redistribution and use in source and binary forms, with or without
 * modification, are permitted provided that the following conditions
 * are met:
 * 1. Redistributions of source code must retain the above copyright
 *    notice, this list of conditions and the following disclaimer.
 * 2. Redistributions in binary form must reproduce the above copyright
 *    notice, this list of conditions and the following disclaimer in the
 *    documentation and/or other materials provided with the distribution.
 * 3. All advertising materials mentioning features or use of this software
 *    must display the following acknowledgement:
 *      This product includes software developed for the NetBSD Project by
 *      Wasabi Systems, Inc.
 * 4. The name of Wasabi Systems, Inc. may not be used to endorse
 *    or promote products derived from this software without specific prior
 *    written permission.
 *
 * THIS SOFTWARE IS PROVIDED BY WASABI SYSTEMS, INC. ``AS IS'' AND
 * ANY EXPRESS OR IMPLIED WARRANTIES, INCLUDING, BUT NOT LIMITED
 * TO, THE IMPLIED WARRANTIES OF MERCHANTABILITY AND FITNESS FOR A PARTICULAR
 * PURPOSE ARE DISCLAIMED.  IN NO EVENT SHALL WASABI SYSTEMS, INC
 * BE LIABLE FOR ANY DIRECT, INDIRECT, INCIDENTAL, SPECIAL, EXEMPLARY, OR
 * CONSEQUENTIAL DAMAGES (INCLUDING, BUT NOT LIMITED TO, PROCUREMENT OF
 * SUBSTITUTE GOODS OR SERVICES; LOSS OF USE, DATA, OR PROFITS; OR BUSINESS
 * INTERRUPTION) HOWEVER CAUSED AND ON ANY THEORY OF LIABILITY, WHETHER IN
 * CONTRACT, STRICT LIABILITY, OR TORT (INCLUDING NEGLIGENCE OR OTHERWISE)
 * ARISING IN ANY WAY OUT OF THE USE OF THIS SOFTWARE, EVEN IF ADVISED OF THE
 * POSSIBILITY OF SUCH DAMAGE.
 */

/*-
 * Copyright (c) 1998, 2007, 2009 The NetBSD Foundation, Inc.
 * All rights reserved.
 *
 * This code is derived from software contributed to The NetBSD Foundation
 * by Charles M. Hannum, and by Andrew Doran.
 *
 * Redistribution and use in source and binary forms, with or without
 * modification, are permitted provided that the following conditions
 * are met:
 * 1. Redistributions of source code must retain the above copyright
 *    notice, this list of conditions and the following disclaimer.
 * 2. Redistributions in binary form must reproduce the above copyright
 *    notice, this list of conditions and the following disclaimer in the
 *    documentation and/or other materials provided with the distribution.
 *
 * THIS SOFTWARE IS PROVIDED BY THE NETBSD FOUNDATION, INC. AND CONTRIBUTORS
 * ``AS IS'' AND ANY EXPRESS OR IMPLIED WARRANTIES, INCLUDING, BUT NOT LIMITED
 * TO, THE IMPLIED WARRANTIES OF MERCHANTABILITY AND FITNESS FOR A PARTICULAR
 * PURPOSE ARE DISCLAIMED.  IN NO EVENT SHALL THE FOUNDATION OR CONTRIBUTORS
 * BE LIABLE FOR ANY DIRECT, INDIRECT, INCIDENTAL, SPECIAL, EXEMPLARY, OR
 * CONSEQUENTIAL DAMAGES (INCLUDING, BUT NOT LIMITED TO, PROCUREMENT OF
 * SUBSTITUTE GOODS OR SERVICES; LOSS OF USE, DATA, OR PROFITS; OR BUSINESS
 * INTERRUPTION) HOWEVER CAUSED AND ON ANY THEORY OF LIABILITY, WHETHER IN
 * CONTRACT, STRICT LIABILITY, OR TORT (INCLUDING NEGLIGENCE OR OTHERWISE)
 * ARISING IN ANY WAY OUT OF THE USE OF THIS SOFTWARE, EVEN IF ADVISED OF THE
 * POSSIBILITY OF SUCH DAMAGE.
 */

#include <machine/asm.h>
<<<<<<< HEAD
__KERNEL_RCSID(0, "$NetBSD: vector.S,v 1.77 2018/04/03 07:20:52 christos Exp $");
=======
__KERNEL_RCSID(0, "$NetBSD: vector.S,v 1.78 2018/07/14 14:29:40 maxv Exp $");
>>>>>>> b2b84690

#include "opt_ddb.h"
#include "opt_multiprocessor.h"
#include "opt_xen.h"
#include "opt_dtrace.h"

#include <machine/i8259.h>
#include <machine/i82093reg.h>
#include <machine/i82489reg.h>
#include <machine/frameasm.h>
#include <machine/segments.h>
#include <machine/specialreg.h>
#include <machine/trap.h>
#ifdef XEN
#include <xen/xen.h>
#endif

#include "ioapic.h"
#include "lapic.h"

#include "assym.h"

/*
 * Macros for interrupt entry, call to handler, and exit.
 *
 * XXX
 * The interrupt frame is set up to look like a trap frame.  This may be a
 * waste.  The only handler which needs a frame is the clock handler, and it
 * only needs a few bits.  Xdoreti() needs a trap frame for handling ASTs, but
 * it could easily convert the frame on demand.
 *
 * The direct costs of setting up a trap frame are two pushl's (error code and
 * trap number), an addl to get rid of these, and pushing and popping the
 * callee-saved registers %esi, %edi, %ebx, and %ebp twice.
 *
 * If the interrupt frame is made more flexible,  INTR can push %eax first and
 * decide the ipending case with less overhead, e.g., by avoiding loading the
 * segment registers.
 */

/*
 * Store address of TSS in %eax, given a selector in %eax.
 * Clobbers %eax, %ecx, %edx, but that's ok for its usage.
 * This is a bit complicated, but it's done to make as few
 * assumptions as possible about the validity of the environment.
 * The GDT and the current and previous TSS are known to be OK,
 * otherwise we would not be here. The only other thing that needs
 * to be OK is the cpu_info structure for the current CPU.
 */
#define GET_TSS \
	andl	$0xfff8,%eax				;\
	addl	CPUVAR(GDT),%eax			;\
	movl	2(%eax),%edx				;\
	andl	$0xffffff,%edx				;\
	movzbl	7(%eax),%eax				;\
	shl	$24,%eax				;\
	orl	%edx,%eax

#ifdef KDTRACE_HOOKS
	.bss
	.globl	dtrace_invop_jump_addr
	.align	4
	.type	dtrace_invop_jump_addr, @object
	.size	dtrace_invop_jump_addr, 4
dtrace_invop_jump_addr:
	.zero	4
	.globl	dtrace_invop_calltrap_addr
	.align	4
	.type	dtrace_invop_calltrap_addr, @object
	.size	dtrace_invop_calltrap_addr, 4
dtrace_invop_calltrap_addr:
	.zero	8
	.text
#endif

#ifndef XEN
#if NLAPIC > 0
#ifdef MULTIPROCESSOR
/*
 * General purpose IPI handler.
 */
IDTVEC(recurse_lapic_ipi)
	INTR_RECURSE_HWFRAME
	pushl	$0
	pushl	$T_ASTFLT
	INTRENTRY
	jmp	1f
IDTVEC_END(recurse_lapic_ipi)
IDTVEC(intr_x2apic_ipi)
	pushl	$0
	pushl	$T_ASTFLT
	INTRENTRY
	movl	$(MSR_X2APIC_BASE + MSR_X2APIC_EOI),%ecx
	xorl	%eax,%eax
	xorl	%edx,%edx
	wrmsr
	movl	CPUVAR(ILEVEL),%ebx
	cmpl	$IPL_HIGH,%ebx
	jae	2f
	jmp	1f
IDTVEC_END(intr_x2apic_ipi)
IDTVEC(intr_lapic_ipi)
	pushl	$0
	pushl	$T_ASTFLT
	INTRENTRY
	movl	_C_LABEL(local_apic_va),%ebx
	movl	$0,LAPIC_EOI(%ebx)
	movl	CPUVAR(ILEVEL),%ebx
	cmpl	$IPL_HIGH,%ebx
	jae	2f
IDTVEC_END(intr_lapic_ipi)
IDTVEC(resume_lapic_ipi)
1:
	pushl	%ebx
	IDEPTH_INCR
	movl	$IPL_HIGH,CPUVAR(ILEVEL)
	sti
	call	_C_LABEL(x86_ipi_handler)
	cli
	jmp	_C_LABEL(Xdoreti)
2:
	orl	$(1 << LIR_IPI),CPUVAR(IPENDING)
	INTRFASTEXIT
IDTVEC_END(resume_lapic_ipi)

/*
 * TLB shootdown handler.
 */
IDTVEC(intr_lapic_tlb)
	pushl	$0
	pushl	$T_ASTFLT
	INTRENTRY
	movl	_C_LABEL(local_apic_va),%eax
	movl	$0,LAPIC_EOI(%eax)
	call	_C_LABEL(pmap_tlb_intr)
	INTRFASTEXIT
IDTVEC_END(intr_lapic_tlb)

IDTVEC(intr_x2apic_tlb)
	pushl	$0
	pushl	$T_ASTFLT
	INTRENTRY
	movl	$(MSR_X2APIC_BASE + MSR_X2APIC_EOI),%ecx
	xorl	%eax,%eax
	xorl	%edx,%edx
	wrmsr
	call	_C_LABEL(pmap_tlb_intr)
	INTRFASTEXIT
IDTVEC_END(intr_x2apic_tlb)

#if defined(DDB)
/*
 * No need to use INTRENTRY, since we were brought here through a task-gate
 * which triggered a hardware context switch and saved the GPRs in the TSS.
 */
IDTVEC(intr_ddbipi)
1:
	str	%ax
	GET_TSS
	movzwl	(%eax),%eax
	GET_TSS
	pushl	%eax
	movl	_C_LABEL(local_apic_va),%ebx
	movl	$0xff,LAPIC_TPRI(%ebx)
	movl	_C_LABEL(local_apic_va),%ebx
	movl	$0,LAPIC_EOI(%ebx)
	sti
	call	_C_LABEL(ddb_ipi_tss)
	addl	$4,%esp
	movl	_C_LABEL(local_apic_va),%ebx
	movl	$0,LAPIC_TPRI(%ebx)
	iret
	jmp	1b
IDTVEC_END(intr_ddbipi)

IDTVEC(intr_x2apic_ddbipi)
1:
	str	%ax
	GET_TSS
	movzwl	(%eax),%eax
	GET_TSS
	pushl	%eax
	movl	$(MSR_X2APIC_BASE + MSR_X2APIC_TPRI),%ecx
	movl	0xff,%eax
	xorl	%edx,%edx
	wrmsr
	movl	$(MSR_X2APIC_BASE + MSR_X2APIC_EOI),%ecx
	xorl	%eax,%eax
	xorl	%edx,%edx
	wrmsr
	sti
	call	_C_LABEL(ddb_ipi_tss)
	addl	$4,%esp
	movl	$(MSR_X2APIC_BASE + MSR_X2APIC_TPRI),%ecx
	xorl	%eax,%eax
	xorl	%edx,%edx
	wrmsr
	iret
	jmp	1b
IDTVEC_END(intr_x2apic_ddbipi)
#endif /* DDB */
#endif /* MULTIPROCESSOR */

	/*
	 * Interrupt from the local APIC timer.
	 */
IDTVEC(recurse_lapic_ltimer)
	INTR_RECURSE_HWFRAME
	pushl	$0
	pushl	$T_ASTFLT
	INTRENTRY
	jmp	1f
IDTVEC_END(recurse_lapic_ltimer)
IDTVEC(intr_x2apic_ltimer)
	pushl	$0
	pushl	$T_ASTFLT
	INTRENTRY
	movl	$(MSR_X2APIC_BASE + MSR_X2APIC_EOI),%ecx
	xorl	%eax,%eax
	xorl	%edx,%edx
	wrmsr
	movl	CPUVAR(ILEVEL),%ebx
	cmpl	$IPL_CLOCK,%ebx
	jae	2f
	jmp	1f
IDTVEC_END(intr_x2apic_ltimer)
IDTVEC(intr_lapic_ltimer)
	pushl	$0
	pushl	$T_ASTFLT
	INTRENTRY
	movl	_C_LABEL(local_apic_va),%ebx
	movl	$0,LAPIC_EOI(%ebx)
	movl	CPUVAR(ILEVEL),%ebx
	cmpl	$IPL_CLOCK,%ebx
	jae	2f
IDTVEC_END(intr_lapic_ltimer)
IDTVEC(resume_lapic_ltimer)
1:
	pushl	%ebx
	IDEPTH_INCR
	movl	$IPL_CLOCK,CPUVAR(ILEVEL)
	sti
	pushl	$0
	call	_C_LABEL(lapic_clockintr)
	addl	$4,%esp
	cli
	jmp	_C_LABEL(Xdoreti)
2:
	orl	$(1 << LIR_TIMER),CPUVAR(IPENDING)
	INTRFASTEXIT
IDTVEC_END(resume_lapic_ltimer)
#endif /* NLAPIC > 0 */


#define voidop(num)


/*
 * This macro defines the generic stub code. Its arguments modifiy it
 * for specific PICs.
 */

#define	INTRSTUB(name, num, early_ack, late_ack, mask, unmask, level_mask) \
IDTVEC(recurse_ ## name ## num)						;\
	INTR_RECURSE_HWFRAME						;\
	subl	$4,%esp							;\
	pushl	$T_ASTFLT		/* trap # for doing ASTs */	;\
	INTRENTRY							;\
IDTVEC_END(recurse_ ## name ## num)					;\
IDTVEC(resume_ ## name ## num)						\
	movl	$IREENT_MAGIC,TF_ERR(%esp)				;\
	movl	%ebx,%esi						;\
	movl	CPUVAR(ISOURCES) + (num) * 4,%ebp			;\
	movl	IS_MAXLEVEL(%ebp),%ebx					;\
	jmp	1f							;\
IDTVEC_END(resume_ ## name ## num)					;\
IDTVEC(intr_ ## name ## num)						;\
	pushl	$0			/* dummy error code */		;\
	pushl	$T_ASTFLT		/* trap # for doing ASTs */	;\
	INTRENTRY							;\
	movl	CPUVAR(ISOURCES) + (num) * 4,%ebp			;\
	mask(num)			/* mask it in hardware */	;\
	early_ack(num)			/* and allow other intrs */	;\
	testl	%ebp,%ebp						;\
	jz	9f			/* stray */			;\
	movl	IS_MAXLEVEL(%ebp),%ebx					;\
	movl	CPUVAR(ILEVEL),%esi					;\
	cmpl	%ebx,%esi						;\
	jae	10f			/* currently masked; hold it */	;\
	addl	$1,CPUVAR(NINTR)	/* statistical info */		;\
	adcl	$0,CPUVAR(NINTR)+4					;\
	addl	$1,IS_EVCNTLO(%ebp)	/* inc event counter */		;\
	adcl	$0,IS_EVCNTHI(%ebp)					;\
1:									\
	pushl	%esi			/* if_ppi */			;\
	movl	%ebx,CPUVAR(ILEVEL)					;\
	/* switch stack if necessary, and push a ptr to our intrframe */ \
	IDEPTH_INCR							;\
	sti								;\
	movl	IS_HANDLERS(%ebp),%ebx					;\
6:									\
	movl	IH_LEVEL(%ebx),%edi					;\
	cmpl	%esi,%edi						;\
	jle	7f							;\
	pushl	IH_ARG(%ebx)						;\
	movl	IH_FUN(%ebx),%eax					;\
	movl	%edi,CPUVAR(ILEVEL)					;\
	movl	IH_NEXT(%ebx),%ebx	/* next handler in chain */	;\
	call	*%eax			/* call it */			;\
	addl	$4,%esp			/* toss the arg */		;\
	testl	%ebx,%ebx						;\
	jnz	6b							;\
	cli								;\
	unmask(num)			/* unmask it in hardware */	;\
	late_ack(num)							;\
	jmp	_C_LABEL(Xdoreti)	/* lower spl and do ASTs */	;\
7:									\
	cli								;\
	orl	$(1 << num),CPUVAR(IPENDING)				;\
	level_mask(num)							;\
	late_ack(num)							;\
	jmp	_C_LABEL(Xdoreti)	/* lower spl and do ASTs */	;\
10:									\
	orl	$(1 << num),CPUVAR(IPENDING)				;\
	level_mask(num)							;\
	late_ack(num)							;\
	INTRFASTEXIT							;\
9:									\
	pushl	%esp			/* for unmask */		;\
	unmask(num)							;\
	late_ack(num)							;\
	addl	$4,%esp							;\
	INTRFASTEXIT							;\
IDTVEC_END(intr_ ## name ## num)

#define ICUADDR IO_ICU1

INTRSTUB(legacy,0,i8259_asm_ack1,voidop,i8259_asm_mask,i8259_asm_unmask,
    voidop)
INTRSTUB(legacy,1,i8259_asm_ack1,voidop,i8259_asm_mask,i8259_asm_unmask,
    voidop)
INTRSTUB(legacy,2,i8259_asm_ack1,voidop,i8259_asm_mask,i8259_asm_unmask,
    voidop)
INTRSTUB(legacy,3,i8259_asm_ack1,voidop,i8259_asm_mask,i8259_asm_unmask,
    voidop)
INTRSTUB(legacy,4,i8259_asm_ack1,voidop,i8259_asm_mask,i8259_asm_unmask,
    voidop)
INTRSTUB(legacy,5,i8259_asm_ack1,voidop,i8259_asm_mask,i8259_asm_unmask,
    voidop)
INTRSTUB(legacy,6,i8259_asm_ack1,voidop,i8259_asm_mask,i8259_asm_unmask,
    voidop)
INTRSTUB(legacy,7,i8259_asm_ack1,voidop,i8259_asm_mask,i8259_asm_unmask,
    voidop)
#undef ICUADDR
#define ICUADDR IO_ICU2

INTRSTUB(legacy,8,i8259_asm_ack2,voidop,i8259_asm_mask,i8259_asm_unmask,
    voidop)
INTRSTUB(legacy,9,i8259_asm_ack2,voidop,i8259_asm_mask,i8259_asm_unmask,
    voidop)
INTRSTUB(legacy,10,i8259_asm_ack2,voidop,i8259_asm_mask,i8259_asm_unmask,
    voidop)
INTRSTUB(legacy,11,i8259_asm_ack2,voidop,i8259_asm_mask,i8259_asm_unmask,
    voidop)
INTRSTUB(legacy,12,i8259_asm_ack2,voidop,i8259_asm_mask,i8259_asm_unmask,
    voidop)
INTRSTUB(legacy,13,i8259_asm_ack2,voidop,i8259_asm_mask,i8259_asm_unmask,
    voidop)
INTRSTUB(legacy,14,i8259_asm_ack2,voidop,i8259_asm_mask,i8259_asm_unmask,
    voidop)
INTRSTUB(legacy,15,i8259_asm_ack2,voidop,i8259_asm_mask,i8259_asm_unmask,
    voidop)

#if NIOAPIC > 0

INTRSTUB(ioapic_edge,0,voidop,ioapic_asm_ack,voidop,voidop,voidop)
INTRSTUB(ioapic_edge,1,voidop,ioapic_asm_ack,voidop,voidop,voidop)
INTRSTUB(ioapic_edge,2,voidop,ioapic_asm_ack,voidop,voidop,voidop)
INTRSTUB(ioapic_edge,3,voidop,ioapic_asm_ack,voidop,voidop,voidop)
INTRSTUB(ioapic_edge,4,voidop,ioapic_asm_ack,voidop,voidop,voidop)
INTRSTUB(ioapic_edge,5,voidop,ioapic_asm_ack,voidop,voidop,voidop)
INTRSTUB(ioapic_edge,6,voidop,ioapic_asm_ack,voidop,voidop,voidop)
INTRSTUB(ioapic_edge,7,voidop,ioapic_asm_ack,voidop,voidop,voidop)
INTRSTUB(ioapic_edge,8,voidop,ioapic_asm_ack,voidop,voidop,voidop)
INTRSTUB(ioapic_edge,9,voidop,ioapic_asm_ack,voidop,voidop,voidop)
INTRSTUB(ioapic_edge,10,voidop,ioapic_asm_ack,voidop,voidop,voidop)
INTRSTUB(ioapic_edge,11,voidop,ioapic_asm_ack,voidop,voidop,voidop)
INTRSTUB(ioapic_edge,12,voidop,ioapic_asm_ack,voidop,voidop,voidop)
INTRSTUB(ioapic_edge,13,voidop,ioapic_asm_ack,voidop,voidop,voidop)
INTRSTUB(ioapic_edge,14,voidop,ioapic_asm_ack,voidop,voidop,voidop)
INTRSTUB(ioapic_edge,15,voidop,ioapic_asm_ack,voidop,voidop,voidop)
INTRSTUB(ioapic_edge,16,voidop,ioapic_asm_ack,voidop,voidop,voidop)
INTRSTUB(ioapic_edge,17,voidop,ioapic_asm_ack,voidop,voidop,voidop)
INTRSTUB(ioapic_edge,18,voidop,ioapic_asm_ack,voidop,voidop,voidop)
INTRSTUB(ioapic_edge,19,voidop,ioapic_asm_ack,voidop,voidop,voidop)
INTRSTUB(ioapic_edge,20,voidop,ioapic_asm_ack,voidop,voidop,voidop)
INTRSTUB(ioapic_edge,21,voidop,ioapic_asm_ack,voidop,voidop,voidop)
INTRSTUB(ioapic_edge,22,voidop,ioapic_asm_ack,voidop,voidop,voidop)
INTRSTUB(ioapic_edge,23,voidop,ioapic_asm_ack,voidop,voidop,voidop)
INTRSTUB(ioapic_edge,24,voidop,ioapic_asm_ack,voidop,voidop,voidop)
INTRSTUB(ioapic_edge,25,voidop,ioapic_asm_ack,voidop,voidop,voidop)
INTRSTUB(ioapic_edge,26,voidop,ioapic_asm_ack,voidop,voidop,voidop)
INTRSTUB(ioapic_edge,27,voidop,ioapic_asm_ack,voidop,voidop,voidop)
INTRSTUB(ioapic_edge,28,voidop,ioapic_asm_ack,voidop,voidop,voidop)
INTRSTUB(ioapic_edge,29,voidop,ioapic_asm_ack,voidop,voidop,voidop)
INTRSTUB(ioapic_edge,30,voidop,ioapic_asm_ack,voidop,voidop,voidop)
INTRSTUB(ioapic_edge,31,voidop,ioapic_asm_ack,voidop,voidop,voidop)

INTRSTUB(ioapic_level,0,voidop,ioapic_asm_ack,voidop,ioapic_unmask,ioapic_mask)
INTRSTUB(ioapic_level,1,voidop,ioapic_asm_ack,voidop,ioapic_unmask,ioapic_mask)
INTRSTUB(ioapic_level,2,voidop,ioapic_asm_ack,voidop,ioapic_unmask,ioapic_mask)
INTRSTUB(ioapic_level,3,voidop,ioapic_asm_ack,voidop,ioapic_unmask,ioapic_mask)
INTRSTUB(ioapic_level,4,voidop,ioapic_asm_ack,voidop,ioapic_unmask,ioapic_mask)
INTRSTUB(ioapic_level,5,voidop,ioapic_asm_ack,voidop,ioapic_unmask,ioapic_mask)
INTRSTUB(ioapic_level,6,voidop,ioapic_asm_ack,voidop,ioapic_unmask,ioapic_mask)
INTRSTUB(ioapic_level,7,voidop,ioapic_asm_ack,voidop,ioapic_unmask,ioapic_mask)
INTRSTUB(ioapic_level,8,voidop,ioapic_asm_ack,voidop,ioapic_unmask,ioapic_mask)
INTRSTUB(ioapic_level,9,voidop,ioapic_asm_ack,voidop,ioapic_unmask,ioapic_mask)
INTRSTUB(ioapic_level,10,voidop,ioapic_asm_ack,voidop,ioapic_unmask,ioapic_mask)
INTRSTUB(ioapic_level,11,voidop,ioapic_asm_ack,voidop,ioapic_unmask,ioapic_mask)
INTRSTUB(ioapic_level,12,voidop,ioapic_asm_ack,voidop,ioapic_unmask,ioapic_mask)
INTRSTUB(ioapic_level,13,voidop,ioapic_asm_ack,voidop,ioapic_unmask,ioapic_mask)
INTRSTUB(ioapic_level,14,voidop,ioapic_asm_ack,voidop,ioapic_unmask,ioapic_mask)
INTRSTUB(ioapic_level,15,voidop,ioapic_asm_ack,voidop,ioapic_unmask,ioapic_mask)
INTRSTUB(ioapic_level,16,voidop,ioapic_asm_ack,voidop,ioapic_unmask,ioapic_mask)
INTRSTUB(ioapic_level,17,voidop,ioapic_asm_ack,voidop,ioapic_unmask,ioapic_mask)
INTRSTUB(ioapic_level,18,voidop,ioapic_asm_ack,voidop,ioapic_unmask,ioapic_mask)
INTRSTUB(ioapic_level,19,voidop,ioapic_asm_ack,voidop,ioapic_unmask,ioapic_mask)
INTRSTUB(ioapic_level,20,voidop,ioapic_asm_ack,voidop,ioapic_unmask,ioapic_mask)
INTRSTUB(ioapic_level,21,voidop,ioapic_asm_ack,voidop,ioapic_unmask,ioapic_mask)
INTRSTUB(ioapic_level,22,voidop,ioapic_asm_ack,voidop,ioapic_unmask,ioapic_mask)
INTRSTUB(ioapic_level,23,voidop,ioapic_asm_ack,voidop,ioapic_unmask,ioapic_mask)
INTRSTUB(ioapic_level,24,voidop,ioapic_asm_ack,voidop,ioapic_unmask,ioapic_mask)
INTRSTUB(ioapic_level,25,voidop,ioapic_asm_ack,voidop,ioapic_unmask,ioapic_mask)
INTRSTUB(ioapic_level,26,voidop,ioapic_asm_ack,voidop,ioapic_unmask,ioapic_mask)
INTRSTUB(ioapic_level,27,voidop,ioapic_asm_ack,voidop,ioapic_unmask,ioapic_mask)
INTRSTUB(ioapic_level,28,voidop,ioapic_asm_ack,voidop,ioapic_unmask,ioapic_mask)
INTRSTUB(ioapic_level,29,voidop,ioapic_asm_ack,voidop,ioapic_unmask,ioapic_mask)
INTRSTUB(ioapic_level,30,voidop,ioapic_asm_ack,voidop,ioapic_unmask,ioapic_mask)
INTRSTUB(ioapic_level,31,voidop,ioapic_asm_ack,voidop,ioapic_unmask,ioapic_mask)

INTRSTUB(x2apic_edge,0,voidop,x2apic_asm_ack,voidop,voidop,voidop)
INTRSTUB(x2apic_edge,1,voidop,x2apic_asm_ack,voidop,voidop,voidop)
INTRSTUB(x2apic_edge,2,voidop,x2apic_asm_ack,voidop,voidop,voidop)
INTRSTUB(x2apic_edge,3,voidop,x2apic_asm_ack,voidop,voidop,voidop)
INTRSTUB(x2apic_edge,4,voidop,x2apic_asm_ack,voidop,voidop,voidop)
INTRSTUB(x2apic_edge,5,voidop,x2apic_asm_ack,voidop,voidop,voidop)
INTRSTUB(x2apic_edge,6,voidop,x2apic_asm_ack,voidop,voidop,voidop)
INTRSTUB(x2apic_edge,7,voidop,x2apic_asm_ack,voidop,voidop,voidop)
INTRSTUB(x2apic_edge,8,voidop,x2apic_asm_ack,voidop,voidop,voidop)
INTRSTUB(x2apic_edge,9,voidop,x2apic_asm_ack,voidop,voidop,voidop)
INTRSTUB(x2apic_edge,10,voidop,x2apic_asm_ack,voidop,voidop,voidop)
INTRSTUB(x2apic_edge,11,voidop,x2apic_asm_ack,voidop,voidop,voidop)
INTRSTUB(x2apic_edge,12,voidop,x2apic_asm_ack,voidop,voidop,voidop)
INTRSTUB(x2apic_edge,13,voidop,x2apic_asm_ack,voidop,voidop,voidop)
INTRSTUB(x2apic_edge,14,voidop,x2apic_asm_ack,voidop,voidop,voidop)
INTRSTUB(x2apic_edge,15,voidop,x2apic_asm_ack,voidop,voidop,voidop)
INTRSTUB(x2apic_edge,16,voidop,x2apic_asm_ack,voidop,voidop,voidop)
INTRSTUB(x2apic_edge,17,voidop,x2apic_asm_ack,voidop,voidop,voidop)
INTRSTUB(x2apic_edge,18,voidop,x2apic_asm_ack,voidop,voidop,voidop)
INTRSTUB(x2apic_edge,19,voidop,x2apic_asm_ack,voidop,voidop,voidop)
INTRSTUB(x2apic_edge,20,voidop,x2apic_asm_ack,voidop,voidop,voidop)
INTRSTUB(x2apic_edge,21,voidop,x2apic_asm_ack,voidop,voidop,voidop)
INTRSTUB(x2apic_edge,22,voidop,x2apic_asm_ack,voidop,voidop,voidop)
INTRSTUB(x2apic_edge,23,voidop,x2apic_asm_ack,voidop,voidop,voidop)
INTRSTUB(x2apic_edge,24,voidop,x2apic_asm_ack,voidop,voidop,voidop)
INTRSTUB(x2apic_edge,25,voidop,x2apic_asm_ack,voidop,voidop,voidop)
INTRSTUB(x2apic_edge,26,voidop,x2apic_asm_ack,voidop,voidop,voidop)
INTRSTUB(x2apic_edge,27,voidop,x2apic_asm_ack,voidop,voidop,voidop)
INTRSTUB(x2apic_edge,28,voidop,x2apic_asm_ack,voidop,voidop,voidop)
INTRSTUB(x2apic_edge,29,voidop,x2apic_asm_ack,voidop,voidop,voidop)
INTRSTUB(x2apic_edge,30,voidop,x2apic_asm_ack,voidop,voidop,voidop)
INTRSTUB(x2apic_edge,31,voidop,x2apic_asm_ack,voidop,voidop,voidop)

INTRSTUB(x2apic_level,0,voidop,x2apic_asm_ack,voidop,ioapic_unmask,ioapic_mask)
INTRSTUB(x2apic_level,1,voidop,x2apic_asm_ack,voidop,ioapic_unmask,ioapic_mask)
INTRSTUB(x2apic_level,2,voidop,x2apic_asm_ack,voidop,ioapic_unmask,ioapic_mask)
INTRSTUB(x2apic_level,3,voidop,x2apic_asm_ack,voidop,ioapic_unmask,ioapic_mask)
INTRSTUB(x2apic_level,4,voidop,x2apic_asm_ack,voidop,ioapic_unmask,ioapic_mask)
INTRSTUB(x2apic_level,5,voidop,x2apic_asm_ack,voidop,ioapic_unmask,ioapic_mask)
INTRSTUB(x2apic_level,6,voidop,x2apic_asm_ack,voidop,ioapic_unmask,ioapic_mask)
INTRSTUB(x2apic_level,7,voidop,x2apic_asm_ack,voidop,ioapic_unmask,ioapic_mask)
INTRSTUB(x2apic_level,8,voidop,x2apic_asm_ack,voidop,ioapic_unmask,ioapic_mask)
INTRSTUB(x2apic_level,9,voidop,x2apic_asm_ack,voidop,ioapic_unmask,ioapic_mask)
INTRSTUB(x2apic_level,10,voidop,x2apic_asm_ack,voidop,ioapic_unmask,ioapic_mask)
INTRSTUB(x2apic_level,11,voidop,x2apic_asm_ack,voidop,ioapic_unmask,ioapic_mask)
INTRSTUB(x2apic_level,12,voidop,x2apic_asm_ack,voidop,ioapic_unmask,ioapic_mask)
INTRSTUB(x2apic_level,13,voidop,x2apic_asm_ack,voidop,ioapic_unmask,ioapic_mask)
INTRSTUB(x2apic_level,14,voidop,x2apic_asm_ack,voidop,ioapic_unmask,ioapic_mask)
INTRSTUB(x2apic_level,15,voidop,x2apic_asm_ack,voidop,ioapic_unmask,ioapic_mask)
INTRSTUB(x2apic_level,16,voidop,x2apic_asm_ack,voidop,ioapic_unmask,ioapic_mask)
INTRSTUB(x2apic_level,17,voidop,x2apic_asm_ack,voidop,ioapic_unmask,ioapic_mask)
INTRSTUB(x2apic_level,18,voidop,x2apic_asm_ack,voidop,ioapic_unmask,ioapic_mask)
INTRSTUB(x2apic_level,19,voidop,x2apic_asm_ack,voidop,ioapic_unmask,ioapic_mask)
INTRSTUB(x2apic_level,20,voidop,x2apic_asm_ack,voidop,ioapic_unmask,ioapic_mask)
INTRSTUB(x2apic_level,21,voidop,x2apic_asm_ack,voidop,ioapic_unmask,ioapic_mask)
INTRSTUB(x2apic_level,22,voidop,x2apic_asm_ack,voidop,ioapic_unmask,ioapic_mask)
INTRSTUB(x2apic_level,23,voidop,x2apic_asm_ack,voidop,ioapic_unmask,ioapic_mask)
INTRSTUB(x2apic_level,24,voidop,x2apic_asm_ack,voidop,ioapic_unmask,ioapic_mask)
INTRSTUB(x2apic_level,25,voidop,x2apic_asm_ack,voidop,ioapic_unmask,ioapic_mask)
INTRSTUB(x2apic_level,26,voidop,x2apic_asm_ack,voidop,ioapic_unmask,ioapic_mask)
INTRSTUB(x2apic_level,27,voidop,x2apic_asm_ack,voidop,ioapic_unmask,ioapic_mask)
INTRSTUB(x2apic_level,28,voidop,x2apic_asm_ack,voidop,ioapic_unmask,ioapic_mask)
INTRSTUB(x2apic_level,29,voidop,x2apic_asm_ack,voidop,ioapic_unmask,ioapic_mask)
INTRSTUB(x2apic_level,30,voidop,x2apic_asm_ack,voidop,ioapic_unmask,ioapic_mask)
INTRSTUB(x2apic_level,31,voidop,x2apic_asm_ack,voidop,ioapic_unmask,ioapic_mask)

#endif

	.type	_C_LABEL(legacy_stubs), @object
LABEL(legacy_stubs)
	.long _C_LABEL(Xintr_legacy0), _C_LABEL(Xrecurse_legacy0)
	.long _C_LABEL(Xresume_legacy0)
	.long _C_LABEL(Xintr_legacy1), _C_LABEL(Xrecurse_legacy1)
	.long _C_LABEL(Xresume_legacy1)
	.long _C_LABEL(Xintr_legacy2), _C_LABEL(Xrecurse_legacy2)
	.long _C_LABEL(Xresume_legacy2)
	.long _C_LABEL(Xintr_legacy3), _C_LABEL(Xrecurse_legacy3)
	.long _C_LABEL(Xresume_legacy3)
	.long _C_LABEL(Xintr_legacy4), _C_LABEL(Xrecurse_legacy4)
	.long _C_LABEL(Xresume_legacy4)
	.long _C_LABEL(Xintr_legacy5), _C_LABEL(Xrecurse_legacy5)
	.long _C_LABEL(Xresume_legacy5)
	.long _C_LABEL(Xintr_legacy6), _C_LABEL(Xrecurse_legacy6)
	.long _C_LABEL(Xresume_legacy6)
	.long _C_LABEL(Xintr_legacy7), _C_LABEL(Xrecurse_legacy7)
	.long _C_LABEL(Xresume_legacy7)
	.long _C_LABEL(Xintr_legacy8), _C_LABEL(Xrecurse_legacy8)
	.long _C_LABEL(Xresume_legacy8)
	.long _C_LABEL(Xintr_legacy9), _C_LABEL(Xrecurse_legacy9)
	.long _C_LABEL(Xresume_legacy9)
	.long _C_LABEL(Xintr_legacy10), _C_LABEL(Xrecurse_legacy10)
	.long _C_LABEL(Xresume_legacy10)
	.long _C_LABEL(Xintr_legacy11), _C_LABEL(Xrecurse_legacy11)
	.long _C_LABEL(Xresume_legacy11)
	.long _C_LABEL(Xintr_legacy12), _C_LABEL(Xrecurse_legacy12)
	.long _C_LABEL(Xresume_legacy12)
	.long _C_LABEL(Xintr_legacy13), _C_LABEL(Xrecurse_legacy13)
	.long _C_LABEL(Xresume_legacy13)
	.long _C_LABEL(Xintr_legacy14), _C_LABEL(Xrecurse_legacy14)
	.long _C_LABEL(Xresume_legacy14)
	.long _C_LABEL(Xintr_legacy15), _C_LABEL(Xrecurse_legacy15)
	.long _C_LABEL(Xresume_legacy15)
END(legacy_stubs)

#if NIOAPIC > 0
	.type	_C_LABEL(ioapic_edge_stubs), @object
LABEL(ioapic_edge_stubs)
	.long _C_LABEL(Xintr_ioapic_edge0), _C_LABEL(Xrecurse_ioapic_edge0)
	.long _C_LABEL(Xresume_ioapic_edge0)
	.long _C_LABEL(Xintr_ioapic_edge1), _C_LABEL(Xrecurse_ioapic_edge1)
	.long _C_LABEL(Xresume_ioapic_edge1)
	.long _C_LABEL(Xintr_ioapic_edge2), _C_LABEL(Xrecurse_ioapic_edge2)
	.long _C_LABEL(Xresume_ioapic_edge2)
	.long _C_LABEL(Xintr_ioapic_edge3), _C_LABEL(Xrecurse_ioapic_edge3)
	.long _C_LABEL(Xresume_ioapic_edge3)
	.long _C_LABEL(Xintr_ioapic_edge4), _C_LABEL(Xrecurse_ioapic_edge4)
	.long _C_LABEL(Xresume_ioapic_edge4)
	.long _C_LABEL(Xintr_ioapic_edge5), _C_LABEL(Xrecurse_ioapic_edge5)
	.long _C_LABEL(Xresume_ioapic_edge5)
	.long _C_LABEL(Xintr_ioapic_edge6), _C_LABEL(Xrecurse_ioapic_edge6)
	.long _C_LABEL(Xresume_ioapic_edge6)
	.long _C_LABEL(Xintr_ioapic_edge7), _C_LABEL(Xrecurse_ioapic_edge7)
	.long _C_LABEL(Xresume_ioapic_edge7)
	.long _C_LABEL(Xintr_ioapic_edge8), _C_LABEL(Xrecurse_ioapic_edge8)
	.long _C_LABEL(Xresume_ioapic_edge8)
	.long _C_LABEL(Xintr_ioapic_edge9), _C_LABEL(Xrecurse_ioapic_edge9)
	.long _C_LABEL(Xresume_ioapic_edge9)
	.long _C_LABEL(Xintr_ioapic_edge10), _C_LABEL(Xrecurse_ioapic_edge10)
	.long _C_LABEL(Xresume_ioapic_edge10)
	.long _C_LABEL(Xintr_ioapic_edge11), _C_LABEL(Xrecurse_ioapic_edge11)
	.long _C_LABEL(Xresume_ioapic_edge11)
	.long _C_LABEL(Xintr_ioapic_edge12), _C_LABEL(Xrecurse_ioapic_edge12)
	.long _C_LABEL(Xresume_ioapic_edge12)
	.long _C_LABEL(Xintr_ioapic_edge13), _C_LABEL(Xrecurse_ioapic_edge13)
	.long _C_LABEL(Xresume_ioapic_edge13)
	.long _C_LABEL(Xintr_ioapic_edge14), _C_LABEL(Xrecurse_ioapic_edge14)
	.long _C_LABEL(Xresume_ioapic_edge14)
	.long _C_LABEL(Xintr_ioapic_edge15), _C_LABEL(Xrecurse_ioapic_edge15)
	.long _C_LABEL(Xresume_ioapic_edge15)
	.long _C_LABEL(Xintr_ioapic_edge16), _C_LABEL(Xrecurse_ioapic_edge16)
	.long _C_LABEL(Xresume_ioapic_edge16)
	.long _C_LABEL(Xintr_ioapic_edge17), _C_LABEL(Xrecurse_ioapic_edge17)
	.long _C_LABEL(Xresume_ioapic_edge17)
	.long _C_LABEL(Xintr_ioapic_edge18), _C_LABEL(Xrecurse_ioapic_edge18)
	.long _C_LABEL(Xresume_ioapic_edge18)
	.long _C_LABEL(Xintr_ioapic_edge19), _C_LABEL(Xrecurse_ioapic_edge19)
	.long _C_LABEL(Xresume_ioapic_edge19)
	.long _C_LABEL(Xintr_ioapic_edge20), _C_LABEL(Xrecurse_ioapic_edge20)
	.long _C_LABEL(Xresume_ioapic_edge20)
	.long _C_LABEL(Xintr_ioapic_edge21), _C_LABEL(Xrecurse_ioapic_edge21)
	.long _C_LABEL(Xresume_ioapic_edge21)
	.long _C_LABEL(Xintr_ioapic_edge22), _C_LABEL(Xrecurse_ioapic_edge22)
	.long _C_LABEL(Xresume_ioapic_edge22)
	.long _C_LABEL(Xintr_ioapic_edge23), _C_LABEL(Xrecurse_ioapic_edge23)
	.long _C_LABEL(Xresume_ioapic_edge23)
	.long _C_LABEL(Xintr_ioapic_edge24), _C_LABEL(Xrecurse_ioapic_edge24)
	.long _C_LABEL(Xresume_ioapic_edge24)
	.long _C_LABEL(Xintr_ioapic_edge25), _C_LABEL(Xrecurse_ioapic_edge25)
	.long _C_LABEL(Xresume_ioapic_edge25)
	.long _C_LABEL(Xintr_ioapic_edge26), _C_LABEL(Xrecurse_ioapic_edge26)
	.long _C_LABEL(Xresume_ioapic_edge26)
	.long _C_LABEL(Xintr_ioapic_edge27), _C_LABEL(Xrecurse_ioapic_edge27)
	.long _C_LABEL(Xresume_ioapic_edge27)
	.long _C_LABEL(Xintr_ioapic_edge28), _C_LABEL(Xrecurse_ioapic_edge28)
	.long _C_LABEL(Xresume_ioapic_edge28)
	.long _C_LABEL(Xintr_ioapic_edge29), _C_LABEL(Xrecurse_ioapic_edge29)
	.long _C_LABEL(Xresume_ioapic_edge29)
	.long _C_LABEL(Xintr_ioapic_edge30), _C_LABEL(Xrecurse_ioapic_edge30)
	.long _C_LABEL(Xresume_ioapic_edge30)
	.long _C_LABEL(Xintr_ioapic_edge31), _C_LABEL(Xrecurse_ioapic_edge31)
	.long _C_LABEL(Xresume_ioapic_edge31)
END(ioapic_edge_stubs)

	.type	_C_LABEL(ioapic_level_stubs), @object
LABEL(ioapic_level_stubs)
	.long _C_LABEL(Xintr_ioapic_level0), _C_LABEL(Xrecurse_ioapic_level0)
	.long _C_LABEL(Xresume_ioapic_level0)
	.long _C_LABEL(Xintr_ioapic_level1), _C_LABEL(Xrecurse_ioapic_level1)
	.long _C_LABEL(Xresume_ioapic_level1)
	.long _C_LABEL(Xintr_ioapic_level2), _C_LABEL(Xrecurse_ioapic_level2)
	.long _C_LABEL(Xresume_ioapic_level2)
	.long _C_LABEL(Xintr_ioapic_level3), _C_LABEL(Xrecurse_ioapic_level3)
	.long _C_LABEL(Xresume_ioapic_level3)
	.long _C_LABEL(Xintr_ioapic_level4), _C_LABEL(Xrecurse_ioapic_level4)
	.long _C_LABEL(Xresume_ioapic_level4)
	.long _C_LABEL(Xintr_ioapic_level5), _C_LABEL(Xrecurse_ioapic_level5)
	.long _C_LABEL(Xresume_ioapic_level5)
	.long _C_LABEL(Xintr_ioapic_level6), _C_LABEL(Xrecurse_ioapic_level6)
	.long _C_LABEL(Xresume_ioapic_level6)
	.long _C_LABEL(Xintr_ioapic_level7), _C_LABEL(Xrecurse_ioapic_level7)
	.long _C_LABEL(Xresume_ioapic_level7)
	.long _C_LABEL(Xintr_ioapic_level8), _C_LABEL(Xrecurse_ioapic_level8)
	.long _C_LABEL(Xresume_ioapic_level8)
	.long _C_LABEL(Xintr_ioapic_level9), _C_LABEL(Xrecurse_ioapic_level9)
	.long _C_LABEL(Xresume_ioapic_level9)
	.long _C_LABEL(Xintr_ioapic_level10), _C_LABEL(Xrecurse_ioapic_level10)
	.long _C_LABEL(Xresume_ioapic_level10)
	.long _C_LABEL(Xintr_ioapic_level11), _C_LABEL(Xrecurse_ioapic_level11)
	.long _C_LABEL(Xresume_ioapic_level11)
	.long _C_LABEL(Xintr_ioapic_level12), _C_LABEL(Xrecurse_ioapic_level12)
	.long _C_LABEL(Xresume_ioapic_level12)
	.long _C_LABEL(Xintr_ioapic_level13), _C_LABEL(Xrecurse_ioapic_level13)
	.long _C_LABEL(Xresume_ioapic_level13)
	.long _C_LABEL(Xintr_ioapic_level14), _C_LABEL(Xrecurse_ioapic_level14)
	.long _C_LABEL(Xresume_ioapic_level14)
	.long _C_LABEL(Xintr_ioapic_level15), _C_LABEL(Xrecurse_ioapic_level15)
	.long _C_LABEL(Xresume_ioapic_level15)
	.long _C_LABEL(Xintr_ioapic_level16), _C_LABEL(Xrecurse_ioapic_level16)
	.long _C_LABEL(Xresume_ioapic_level16)
	.long _C_LABEL(Xintr_ioapic_level17), _C_LABEL(Xrecurse_ioapic_level17)
	.long _C_LABEL(Xresume_ioapic_level17)
	.long _C_LABEL(Xintr_ioapic_level18), _C_LABEL(Xrecurse_ioapic_level18)
	.long _C_LABEL(Xresume_ioapic_level18)
	.long _C_LABEL(Xintr_ioapic_level19), _C_LABEL(Xrecurse_ioapic_level19)
	.long _C_LABEL(Xresume_ioapic_level19)
	.long _C_LABEL(Xintr_ioapic_level20), _C_LABEL(Xrecurse_ioapic_level20)
	.long _C_LABEL(Xresume_ioapic_level20)
	.long _C_LABEL(Xintr_ioapic_level21), _C_LABEL(Xrecurse_ioapic_level21)
	.long _C_LABEL(Xresume_ioapic_level21)
	.long _C_LABEL(Xintr_ioapic_level22), _C_LABEL(Xrecurse_ioapic_level22)
	.long _C_LABEL(Xresume_ioapic_level22)
	.long _C_LABEL(Xintr_ioapic_level23), _C_LABEL(Xrecurse_ioapic_level23)
	.long _C_LABEL(Xresume_ioapic_level23)
	.long _C_LABEL(Xintr_ioapic_level24), _C_LABEL(Xrecurse_ioapic_level24)
	.long _C_LABEL(Xresume_ioapic_level24)
	.long _C_LABEL(Xintr_ioapic_level25), _C_LABEL(Xrecurse_ioapic_level25)
	.long _C_LABEL(Xresume_ioapic_level25)
	.long _C_LABEL(Xintr_ioapic_level26), _C_LABEL(Xrecurse_ioapic_level26)
	.long _C_LABEL(Xresume_ioapic_level26)
	.long _C_LABEL(Xintr_ioapic_level27), _C_LABEL(Xrecurse_ioapic_level27)
	.long _C_LABEL(Xresume_ioapic_level27)
	.long _C_LABEL(Xintr_ioapic_level28), _C_LABEL(Xrecurse_ioapic_level28)
	.long _C_LABEL(Xresume_ioapic_level28)
	.long _C_LABEL(Xintr_ioapic_level29), _C_LABEL(Xrecurse_ioapic_level29)
	.long _C_LABEL(Xresume_ioapic_level29)
	.long _C_LABEL(Xintr_ioapic_level30), _C_LABEL(Xrecurse_ioapic_level30)
	.long _C_LABEL(Xresume_ioapic_level30)
	.long _C_LABEL(Xintr_ioapic_level31), _C_LABEL(Xrecurse_ioapic_level31)
	.long _C_LABEL(Xresume_ioapic_level31)
END(ioapic_level_stubs)

	.type	_C_LABEL(x2apic_edge_stubs), @object
LABEL(x2apic_edge_stubs)
	.long _C_LABEL(Xintr_x2apic_edge0), _C_LABEL(Xrecurse_x2apic_edge0)
	.long _C_LABEL(Xresume_x2apic_edge0)
	.long _C_LABEL(Xintr_x2apic_edge1), _C_LABEL(Xrecurse_x2apic_edge1)
	.long _C_LABEL(Xresume_x2apic_edge1)
	.long _C_LABEL(Xintr_x2apic_edge2), _C_LABEL(Xrecurse_x2apic_edge2)
	.long _C_LABEL(Xresume_x2apic_edge2)
	.long _C_LABEL(Xintr_x2apic_edge3), _C_LABEL(Xrecurse_x2apic_edge3)
	.long _C_LABEL(Xresume_x2apic_edge3)
	.long _C_LABEL(Xintr_x2apic_edge4), _C_LABEL(Xrecurse_x2apic_edge4)
	.long _C_LABEL(Xresume_x2apic_edge4)
	.long _C_LABEL(Xintr_x2apic_edge5), _C_LABEL(Xrecurse_x2apic_edge5)
	.long _C_LABEL(Xresume_x2apic_edge5)
	.long _C_LABEL(Xintr_x2apic_edge6), _C_LABEL(Xrecurse_x2apic_edge6)
	.long _C_LABEL(Xresume_x2apic_edge6)
	.long _C_LABEL(Xintr_x2apic_edge7), _C_LABEL(Xrecurse_x2apic_edge7)
	.long _C_LABEL(Xresume_x2apic_edge7)
	.long _C_LABEL(Xintr_x2apic_edge8), _C_LABEL(Xrecurse_x2apic_edge8)
	.long _C_LABEL(Xresume_x2apic_edge8)
	.long _C_LABEL(Xintr_x2apic_edge9), _C_LABEL(Xrecurse_x2apic_edge9)
	.long _C_LABEL(Xresume_x2apic_edge9)
	.long _C_LABEL(Xintr_x2apic_edge10), _C_LABEL(Xrecurse_x2apic_edge10)
	.long _C_LABEL(Xresume_x2apic_edge10)
	.long _C_LABEL(Xintr_x2apic_edge11), _C_LABEL(Xrecurse_x2apic_edge11)
	.long _C_LABEL(Xresume_x2apic_edge11)
	.long _C_LABEL(Xintr_x2apic_edge12), _C_LABEL(Xrecurse_x2apic_edge12)
	.long _C_LABEL(Xresume_x2apic_edge12)
	.long _C_LABEL(Xintr_x2apic_edge13), _C_LABEL(Xrecurse_x2apic_edge13)
	.long _C_LABEL(Xresume_x2apic_edge13)
	.long _C_LABEL(Xintr_x2apic_edge14), _C_LABEL(Xrecurse_x2apic_edge14)
	.long _C_LABEL(Xresume_x2apic_edge14)
	.long _C_LABEL(Xintr_x2apic_edge15), _C_LABEL(Xrecurse_x2apic_edge15)
	.long _C_LABEL(Xresume_x2apic_edge15)
	.long _C_LABEL(Xintr_x2apic_edge16), _C_LABEL(Xrecurse_x2apic_edge16)
	.long _C_LABEL(Xresume_x2apic_edge16)
	.long _C_LABEL(Xintr_x2apic_edge17), _C_LABEL(Xrecurse_x2apic_edge17)
	.long _C_LABEL(Xresume_x2apic_edge17)
	.long _C_LABEL(Xintr_x2apic_edge18), _C_LABEL(Xrecurse_x2apic_edge18)
	.long _C_LABEL(Xresume_x2apic_edge18)
	.long _C_LABEL(Xintr_x2apic_edge19), _C_LABEL(Xrecurse_x2apic_edge19)
	.long _C_LABEL(Xresume_x2apic_edge19)
	.long _C_LABEL(Xintr_x2apic_edge20), _C_LABEL(Xrecurse_x2apic_edge20)
	.long _C_LABEL(Xresume_x2apic_edge20)
	.long _C_LABEL(Xintr_x2apic_edge21), _C_LABEL(Xrecurse_x2apic_edge21)
	.long _C_LABEL(Xresume_x2apic_edge21)
	.long _C_LABEL(Xintr_x2apic_edge22), _C_LABEL(Xrecurse_x2apic_edge22)
	.long _C_LABEL(Xresume_x2apic_edge22)
	.long _C_LABEL(Xintr_x2apic_edge23), _C_LABEL(Xrecurse_x2apic_edge23)
	.long _C_LABEL(Xresume_x2apic_edge23)
	.long _C_LABEL(Xintr_x2apic_edge24), _C_LABEL(Xrecurse_x2apic_edge24)
	.long _C_LABEL(Xresume_x2apic_edge24)
	.long _C_LABEL(Xintr_x2apic_edge25), _C_LABEL(Xrecurse_x2apic_edge25)
	.long _C_LABEL(Xresume_x2apic_edge25)
	.long _C_LABEL(Xintr_x2apic_edge26), _C_LABEL(Xrecurse_x2apic_edge26)
	.long _C_LABEL(Xresume_x2apic_edge26)
	.long _C_LABEL(Xintr_x2apic_edge27), _C_LABEL(Xrecurse_x2apic_edge27)
	.long _C_LABEL(Xresume_x2apic_edge27)
	.long _C_LABEL(Xintr_x2apic_edge28), _C_LABEL(Xrecurse_x2apic_edge28)
	.long _C_LABEL(Xresume_x2apic_edge28)
	.long _C_LABEL(Xintr_x2apic_edge29), _C_LABEL(Xrecurse_x2apic_edge29)
	.long _C_LABEL(Xresume_x2apic_edge29)
	.long _C_LABEL(Xintr_x2apic_edge30), _C_LABEL(Xrecurse_x2apic_edge30)
	.long _C_LABEL(Xresume_x2apic_edge30)
	.long _C_LABEL(Xintr_x2apic_edge31), _C_LABEL(Xrecurse_x2apic_edge31)
	.long _C_LABEL(Xresume_x2apic_edge31)
END(x2apic_edge_stubs)

	.type	_C_LABEL(x2apic_level_stubs), @object
LABEL(x2apic_level_stubs)
	.long _C_LABEL(Xintr_x2apic_level0), _C_LABEL(Xrecurse_x2apic_level0)
	.long _C_LABEL(Xresume_x2apic_level0)
	.long _C_LABEL(Xintr_x2apic_level1), _C_LABEL(Xrecurse_x2apic_level1)
	.long _C_LABEL(Xresume_x2apic_level1)
	.long _C_LABEL(Xintr_x2apic_level2), _C_LABEL(Xrecurse_x2apic_level2)
	.long _C_LABEL(Xresume_x2apic_level2)
	.long _C_LABEL(Xintr_x2apic_level3), _C_LABEL(Xrecurse_x2apic_level3)
	.long _C_LABEL(Xresume_x2apic_level3)
	.long _C_LABEL(Xintr_x2apic_level4), _C_LABEL(Xrecurse_x2apic_level4)
	.long _C_LABEL(Xresume_x2apic_level4)
	.long _C_LABEL(Xintr_x2apic_level5), _C_LABEL(Xrecurse_x2apic_level5)
	.long _C_LABEL(Xresume_x2apic_level5)
	.long _C_LABEL(Xintr_x2apic_level6), _C_LABEL(Xrecurse_x2apic_level6)
	.long _C_LABEL(Xresume_x2apic_level6)
	.long _C_LABEL(Xintr_x2apic_level7), _C_LABEL(Xrecurse_x2apic_level7)
	.long _C_LABEL(Xresume_x2apic_level7)
	.long _C_LABEL(Xintr_x2apic_level8), _C_LABEL(Xrecurse_x2apic_level8)
	.long _C_LABEL(Xresume_x2apic_level8)
	.long _C_LABEL(Xintr_x2apic_level9), _C_LABEL(Xrecurse_x2apic_level9)
	.long _C_LABEL(Xresume_x2apic_level9)
	.long _C_LABEL(Xintr_x2apic_level10), _C_LABEL(Xrecurse_x2apic_level10)
	.long _C_LABEL(Xresume_x2apic_level10)
	.long _C_LABEL(Xintr_x2apic_level11), _C_LABEL(Xrecurse_x2apic_level11)
	.long _C_LABEL(Xresume_x2apic_level11)
	.long _C_LABEL(Xintr_x2apic_level12), _C_LABEL(Xrecurse_x2apic_level12)
	.long _C_LABEL(Xresume_x2apic_level12)
	.long _C_LABEL(Xintr_x2apic_level13), _C_LABEL(Xrecurse_x2apic_level13)
	.long _C_LABEL(Xresume_x2apic_level13)
	.long _C_LABEL(Xintr_x2apic_level14), _C_LABEL(Xrecurse_x2apic_level14)
	.long _C_LABEL(Xresume_x2apic_level14)
	.long _C_LABEL(Xintr_x2apic_level15), _C_LABEL(Xrecurse_x2apic_level15)
	.long _C_LABEL(Xresume_x2apic_level15)
	.long _C_LABEL(Xintr_x2apic_level16), _C_LABEL(Xrecurse_x2apic_level16)
	.long _C_LABEL(Xresume_x2apic_level16)
	.long _C_LABEL(Xintr_x2apic_level17), _C_LABEL(Xrecurse_x2apic_level17)
	.long _C_LABEL(Xresume_x2apic_level17)
	.long _C_LABEL(Xintr_x2apic_level18), _C_LABEL(Xrecurse_x2apic_level18)
	.long _C_LABEL(Xresume_x2apic_level18)
	.long _C_LABEL(Xintr_x2apic_level19), _C_LABEL(Xrecurse_x2apic_level19)
	.long _C_LABEL(Xresume_x2apic_level19)
	.long _C_LABEL(Xintr_x2apic_level20), _C_LABEL(Xrecurse_x2apic_level20)
	.long _C_LABEL(Xresume_x2apic_level20)
	.long _C_LABEL(Xintr_x2apic_level21), _C_LABEL(Xrecurse_x2apic_level21)
	.long _C_LABEL(Xresume_x2apic_level21)
	.long _C_LABEL(Xintr_x2apic_level22), _C_LABEL(Xrecurse_x2apic_level22)
	.long _C_LABEL(Xresume_x2apic_level22)
	.long _C_LABEL(Xintr_x2apic_level23), _C_LABEL(Xrecurse_x2apic_level23)
	.long _C_LABEL(Xresume_x2apic_level23)
	.long _C_LABEL(Xintr_x2apic_level24), _C_LABEL(Xrecurse_x2apic_level24)
	.long _C_LABEL(Xresume_x2apic_level24)
	.long _C_LABEL(Xintr_x2apic_level25), _C_LABEL(Xrecurse_x2apic_level25)
	.long _C_LABEL(Xresume_x2apic_level25)
	.long _C_LABEL(Xintr_x2apic_level26), _C_LABEL(Xrecurse_x2apic_level26)
	.long _C_LABEL(Xresume_x2apic_level26)
	.long _C_LABEL(Xintr_x2apic_level27), _C_LABEL(Xrecurse_x2apic_level27)
	.long _C_LABEL(Xresume_x2apic_level27)
	.long _C_LABEL(Xintr_x2apic_level28), _C_LABEL(Xrecurse_x2apic_level28)
	.long _C_LABEL(Xresume_x2apic_level28)
	.long _C_LABEL(Xintr_x2apic_level29), _C_LABEL(Xrecurse_x2apic_level29)
	.long _C_LABEL(Xresume_x2apic_level29)
	.long _C_LABEL(Xintr_x2apic_level30), _C_LABEL(Xrecurse_x2apic_level30)
	.long _C_LABEL(Xresume_x2apic_level30)
	.long _C_LABEL(Xintr_x2apic_level31), _C_LABEL(Xrecurse_x2apic_level31)
	.long _C_LABEL(Xresume_x2apic_level31)
END(x2apic_level_stubs)
#endif
#endif /* XEN */

#if defined(XEN)
#define voidop(num)

#define	XENINTRSTUB(name, num, early_ack, late_ack, mask, unmask, level_mask) \
IDTVEC(recurse_ ## name ## num)						;\
	INTR_RECURSE_HWFRAME						;\
	subl	$4,%esp							;\
	pushl	$T_ASTFLT		/* trap # for doing ASTs */	;\
	INTRENTRY							;\
	movl	$_C_LABEL(Xdoreti), %esi; /* we now have a trap frame, so loop using doreti instead */ ;\
IDTVEC(resume_ ## name ## num)						\
	movl	$IREENT_MAGIC,TF_ERR(%esp)				;\
	pushl	%ebx							;\
	movl	CPUVAR(ISOURCES) + (num) * 4,%ebp			;\
	movl	$num,CPUVAR(ILEVEL)					;\
	IDEPTH_INCR /* leaves old %esp on stack	*/			;\
	STI(%eax)							;\
	movl	IS_HANDLERS(%ebp),%ebx					;\
6:									\
	pushl	IH_ARG(%ebx)						;\
	call	*IH_FUN(%ebx)		/* call it */			;\
	addl	$4,%esp			/* toss the arg */		;\
	movl	IH_NEXT(%ebx),%ebx	/* next handler in chain */	;\
	testl	%ebx,%ebx						;\
	jnz	6b							;\
									\
	CLI(%eax)							;\
	unmask(num)			/* unmask it in hardware */	;\
	late_ack(num)							;\
	IDEPTH_DECR							;\
	popl	%ebx							;\
	jmp	*%esi			/* lower spl and do ASTs */	;\

/*
 * Just unmasking the event isn't enough, we also need to
 * reassert the event pending bit if needed. For now just call
 * the C function doing it, maybe rewrite in inline assembly ?
 */
#define hypervisor_asm_unmask(num)			\
	pushl	$num					;\
	call	_C_LABEL(hypervisor_enable_ipl)		;\
	addl	$4,%esp

XENINTRSTUB(xenev,0,voidop,voidop,voidop,hypervisor_asm_unmask,voidop)
XENINTRSTUB(xenev,1,voidop,voidop,voidop,hypervisor_asm_unmask,voidop)
XENINTRSTUB(xenev,2,voidop,voidop,voidop,hypervisor_asm_unmask,voidop)
XENINTRSTUB(xenev,3,voidop,voidop,voidop,hypervisor_asm_unmask,voidop)
XENINTRSTUB(xenev,4,voidop,voidop,voidop,hypervisor_asm_unmask,voidop)
XENINTRSTUB(xenev,5,voidop,voidop,voidop,hypervisor_asm_unmask,voidop)
XENINTRSTUB(xenev,6,voidop,voidop,voidop,hypervisor_asm_unmask,voidop)
XENINTRSTUB(xenev,7,voidop,voidop,voidop,hypervisor_asm_unmask,voidop)
XENINTRSTUB(xenev,8,voidop,voidop,voidop,hypervisor_asm_unmask,voidop)
XENINTRSTUB(xenev,9,voidop,voidop,voidop,hypervisor_asm_unmask,voidop)
XENINTRSTUB(xenev,10,voidop,voidop,voidop,hypervisor_asm_unmask,voidop)
XENINTRSTUB(xenev,11,voidop,voidop,voidop,hypervisor_asm_unmask,voidop)
XENINTRSTUB(xenev,12,voidop,voidop,voidop,hypervisor_asm_unmask,voidop)
XENINTRSTUB(xenev,13,voidop,voidop,voidop,hypervisor_asm_unmask,voidop)
XENINTRSTUB(xenev,14,voidop,voidop,voidop,hypervisor_asm_unmask,voidop)
XENINTRSTUB(xenev,15,voidop,voidop,voidop,hypervisor_asm_unmask,voidop)
XENINTRSTUB(xenev,16,voidop,voidop,voidop,hypervisor_asm_unmask,voidop)
XENINTRSTUB(xenev,17,voidop,voidop,voidop,hypervisor_asm_unmask,voidop)
XENINTRSTUB(xenev,18,voidop,voidop,voidop,hypervisor_asm_unmask,voidop)
XENINTRSTUB(xenev,19,voidop,voidop,voidop,hypervisor_asm_unmask,voidop)
XENINTRSTUB(xenev,20,voidop,voidop,voidop,hypervisor_asm_unmask,voidop)
XENINTRSTUB(xenev,21,voidop,voidop,voidop,hypervisor_asm_unmask,voidop)
XENINTRSTUB(xenev,22,voidop,voidop,voidop,hypervisor_asm_unmask,voidop)
XENINTRSTUB(xenev,23,voidop,voidop,voidop,hypervisor_asm_unmask,voidop)
XENINTRSTUB(xenev,24,voidop,voidop,voidop,hypervisor_asm_unmask,voidop)
XENINTRSTUB(xenev,25,voidop,voidop,voidop,hypervisor_asm_unmask,voidop)
XENINTRSTUB(xenev,26,voidop,voidop,voidop,hypervisor_asm_unmask,voidop)
XENINTRSTUB(xenev,27,voidop,voidop,voidop,hypervisor_asm_unmask,voidop)
XENINTRSTUB(xenev,28,voidop,voidop,voidop,hypervisor_asm_unmask,voidop)
XENINTRSTUB(xenev,29,voidop,voidop,voidop,hypervisor_asm_unmask,voidop)
XENINTRSTUB(xenev,30,voidop,voidop,voidop,hypervisor_asm_unmask,voidop)
XENINTRSTUB(xenev,31,voidop,voidop,voidop,hypervisor_asm_unmask,voidop)

	.type	_C_LABEL(xenev_stubs), @object
LABEL(xenev_stubs)
	.long _C_LABEL(Xrecurse_xenev0), _C_LABEL(Xresume_xenev0)
	.long _C_LABEL(Xrecurse_xenev1) ,_C_LABEL(Xresume_xenev1)
	.long _C_LABEL(Xrecurse_xenev2) ,_C_LABEL(Xresume_xenev2)
	.long _C_LABEL(Xrecurse_xenev3) ,_C_LABEL(Xresume_xenev3)
	.long _C_LABEL(Xrecurse_xenev4) ,_C_LABEL(Xresume_xenev4)
	.long _C_LABEL(Xrecurse_xenev5) ,_C_LABEL(Xresume_xenev5)
	.long _C_LABEL(Xrecurse_xenev6) ,_C_LABEL(Xresume_xenev6)
	.long _C_LABEL(Xrecurse_xenev7) ,_C_LABEL(Xresume_xenev7)
	.long _C_LABEL(Xrecurse_xenev8) ,_C_LABEL(Xresume_xenev8)
	.long _C_LABEL(Xrecurse_xenev9) ,_C_LABEL(Xresume_xenev9)
	.long _C_LABEL(Xrecurse_xenev10), _C_LABEL(Xresume_xenev10)
	.long _C_LABEL(Xrecurse_xenev11), _C_LABEL(Xresume_xenev11)
	.long _C_LABEL(Xrecurse_xenev12), _C_LABEL(Xresume_xenev12)
	.long _C_LABEL(Xrecurse_xenev13), _C_LABEL(Xresume_xenev13)
	.long _C_LABEL(Xrecurse_xenev14), _C_LABEL(Xresume_xenev14)
	.long _C_LABEL(Xrecurse_xenev15), _C_LABEL(Xresume_xenev15)
	.long _C_LABEL(Xrecurse_xenev16), _C_LABEL(Xresume_xenev16)
	.long _C_LABEL(Xrecurse_xenev17), _C_LABEL(Xresume_xenev17)
	.long _C_LABEL(Xrecurse_xenev18), _C_LABEL(Xresume_xenev18)
	.long _C_LABEL(Xrecurse_xenev19), _C_LABEL(Xresume_xenev19)
	.long _C_LABEL(Xrecurse_xenev20), _C_LABEL(Xresume_xenev20)
	.long _C_LABEL(Xrecurse_xenev21), _C_LABEL(Xresume_xenev21)
	.long _C_LABEL(Xrecurse_xenev22), _C_LABEL(Xresume_xenev22)
	.long _C_LABEL(Xrecurse_xenev23), _C_LABEL(Xresume_xenev23)
	.long _C_LABEL(Xrecurse_xenev24), _C_LABEL(Xresume_xenev24)
	.long _C_LABEL(Xrecurse_xenev25), _C_LABEL(Xresume_xenev25)
	.long _C_LABEL(Xrecurse_xenev26), _C_LABEL(Xresume_xenev26)
	.long _C_LABEL(Xrecurse_xenev27), _C_LABEL(Xresume_xenev27)
	.long _C_LABEL(Xrecurse_xenev28), _C_LABEL(Xresume_xenev28)
	.long _C_LABEL(Xrecurse_xenev29), _C_LABEL(Xresume_xenev29)
	.long _C_LABEL(Xrecurse_xenev30), _C_LABEL(Xresume_xenev30)
	.long _C_LABEL(Xrecurse_xenev31), _C_LABEL(Xresume_xenev31)
END(xenev_stubs)

#endif /* XEN */

#include "i386_trap.S"

#ifdef XEN

/*
 * A note on the "critical region" in our callback handler.
 * We want to avoid stacking callback handlers due to events occurring
 * during handling of the last event. To do this, we keep events disabled
 * until weve done all processing. HOWEVER, we must enable events before
 * popping the stack frame (cant be done atomically) and so it would still
 * be possible to get enough handler activations to overflow the stack.
 * Although unlikely, bugs of that kind are hard to track down, so wed
 * like to avoid the possibility.
 * So, on entry to the handler we detect whether we interrupted an
 * existing activation in its critical region -- if so, we pop the current
 * activation and restart the handler using the previous one.
 */
<<<<<<< HEAD
NENTRY(hypervisor_callback)
=======
ENTRY(hypervisor_callback)
>>>>>>> b2b84690
	pushl	$0			/* dummy error code */
	pushl	$T_ASTFLT
	INTRENTRY
	movl	TF_EIP(%esp),%eax
	cmpl	$scrit,%eax
	jb	11f
	cmpl	$ecrit,%eax
	jb	critical_region_fixup
11:	pushl	CPUVAR(ILEVEL)
	push	%esp
	call	do_hypervisor_callback
	add	$8,%esp
	xorl	%eax,%eax
	movb	TF_CS(%esp),%cl
	test	$CHK_UPL,%cl		/* slow return to ring 2 or 3 */
	je	safesti
	movl	CPUVAR(ILEVEL),%ebx
	jmp	doreti_checkast
safesti:
	movl	CPUVAR(VCPU),%esi
	XEN_UNBLOCK_EVENTS(%esi)	/* reenable event callbacks */
scrit:	/**** START OF CRITICAL REGION ****/
	XEN_TEST_PENDING(%esi)
	jnz	14f		/* process more events if necessary... */
	INTRFASTEXIT
critiret:
14:	XEN_BLOCK_EVENTS(%esi)
	jmp	11b
ecrit:	/**** END OF CRITICAL REGION ****/
/*
 * [How we do the fixup]. We want to merge the current stack frame with the
 * just-interrupted frame. How we do this depends on where in the critical
 * region the interrupted handler was executing, and so how many saved
 * registers are in each frame. We do this quickly using the lookup table
 * 'critical_fixup_table'. For each byte offset in the critical region, it
 * provides the number of bytes which have already been popped from the
 * interrupted stack frame.
 */
critical_region_fixup:
	cmpl	$(critiret-1),%eax	/* eip points to iret? */
	jne	1f
	movl	$(TF_PUSHSIZE+0x8),%eax
	jmp	2f
1:	xorl	%eax,%eax
2:
	/* %eax contains num bytes popped */
	mov	%esp,%esi
	add	%eax,%esi		/* %esi points at end of src region */
	mov	%esp,%edi
	add	$(TF_PUSHSIZE+0x8+0xC),%edi /* %edi points at end of dst region */
	mov	%eax,%ecx
	shr	$2,%ecx		/* convert words to bytes */
	je	16f		/* skip loop if nothing to copy */
15:	subl	$4,%esi		/* pre-decrementing copy loop */
	subl	$4,%edi
	movl	(%esi),%eax
	movl	%eax,(%edi)
	loop	15b
16:	movl	%edi,%esp	/* final %edi is top of merged stack */
	jmp	11b
END(hypervisor_callback)


/*
 * Hypervisor uses this for application faults while it executes.
 */
ENTRY(failsafe_callback)
	pop	%ds
	pop	%es
	pop	%fs
	pop	%gs
	call	_C_LABEL(xen_failsafe_handler)
	iret
END(failsafe_callback)

#endif /* XEN */<|MERGE_RESOLUTION|>--- conflicted
+++ resolved
@@ -1,8 +1,4 @@
-<<<<<<< HEAD
-/*	$NetBSD: vector.S,v 1.77 2018/04/03 07:20:52 christos Exp $	*/
-=======
 /*	$NetBSD: vector.S,v 1.78 2018/07/14 14:29:40 maxv Exp $	*/
->>>>>>> b2b84690
 
 /*
  * Copyright 2002 (c) Wasabi Systems, Inc.
@@ -69,11 +65,7 @@
  */
 
 #include <machine/asm.h>
-<<<<<<< HEAD
-__KERNEL_RCSID(0, "$NetBSD: vector.S,v 1.77 2018/04/03 07:20:52 christos Exp $");
-=======
 __KERNEL_RCSID(0, "$NetBSD: vector.S,v 1.78 2018/07/14 14:29:40 maxv Exp $");
->>>>>>> b2b84690
 
 #include "opt_ddb.h"
 #include "opt_multiprocessor.h"
@@ -1025,11 +1017,7 @@
  * existing activation in its critical region -- if so, we pop the current
  * activation and restart the handler using the previous one.
  */
-<<<<<<< HEAD
-NENTRY(hypervisor_callback)
-=======
 ENTRY(hypervisor_callback)
->>>>>>> b2b84690
 	pushl	$0			/* dummy error code */
 	pushl	$T_ASTFLT
 	INTRENTRY
