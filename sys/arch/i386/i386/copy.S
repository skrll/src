<<<<<<< HEAD
/*	$NetBSD: copy.S,v 1.27 2018/01/27 09:33:25 maxv Exp $	*/
=======
/*	$NetBSD: copy.S,v 1.28 2018/07/14 14:29:40 maxv Exp $	*/
>>>>>>> b2b84690

/*
 * Copyright (c) 1998, 2000, 2004, 2008 The NetBSD Foundation, Inc.
 * All rights reserved.
 *
 * This code is derived from software contributed to The NetBSD Foundation
 * by Charles M. Hannum.
 *
 * Redistribution and use in source and binary forms, with or without
 * modification, are permitted provided that the following conditions
 * are met:
 * 1. Redistributions of source code must retain the above copyright
 *    notice, this list of conditions and the following disclaimer.
 * 2. Redistributions in binary form must reproduce the above copyright
 *    notice, this list of conditions and the following disclaimer in the
 *    documentation and/or other materials provided with the distribution.
 *
 * THIS SOFTWARE IS PROVIDED BY THE NETBSD FOUNDATION, INC. AND CONTRIBUTORS
 * ``AS IS'' AND ANY EXPRESS OR IMPLIED WARRANTIES, INCLUDING, BUT NOT LIMITED
 * TO, THE IMPLIED WARRANTIES OF MERCHANTABILITY AND FITNESS FOR A PARTICULAR
 * PURPOSE ARE DISCLAIMED.  IN NO EVENT SHALL THE FOUNDATION OR CONTRIBUTORS
 * BE LIABLE FOR ANY DIRECT, INDIRECT, INCIDENTAL, SPECIAL, EXEMPLARY, OR
 * CONSEQUENTIAL DAMAGES (INCLUDING, BUT NOT LIMITED TO, PROCUREMENT OF
 * SUBSTITUTE GOODS OR SERVICES; LOSS OF USE, DATA, OR PROFITS; OR BUSINESS
 * INTERRUPTION) HOWEVER CAUSED AND ON ANY THEORY OF LIABILITY, WHETHER IN
 * CONTRACT, STRICT LIABILITY, OR TORT (INCLUDING NEGLIGENCE OR OTHERWISE)
 * ARISING IN ANY WAY OUT OF THE USE OF THIS SOFTWARE, EVEN IF ADVISED OF THE
 * POSSIBILITY OF SUCH DAMAGE.
 */

/*
 * Copyright (c) 1990 The Regents of the University of California.
 * All rights reserved.
 *
 * This code is derived from software contributed to Berkeley by
 * William Jolitz.
 *
 * Redistribution and use in source and binary forms, with or without
 * modification, are permitted provided that the following conditions
 * are met:
 * 1. Redistributions of source code must retain the above copyright
 *    notice, this list of conditions and the following disclaimer.
 * 2. Redistributions in binary form must reproduce the above copyright
 *    notice, this list of conditions and the following disclaimer in the
 *    documentation and/or other materials provided with the distribution.
 * 3. Neither the name of the University nor the names of its contributors
 *    may be used to endorse or promote products derived from this software
 *    without specific prior written permission.
 *
 * THIS SOFTWARE IS PROVIDED BY THE REGENTS AND CONTRIBUTORS ``AS IS'' AND
 * ANY EXPRESS OR IMPLIED WARRANTIES, INCLUDING, BUT NOT LIMITED TO, THE
 * IMPLIED WARRANTIES OF MERCHANTABILITY AND FITNESS FOR A PARTICULAR PURPOSE
 * ARE DISCLAIMED.  IN NO EVENT SHALL THE REGENTS OR CONTRIBUTORS BE LIABLE
 * FOR ANY DIRECT, INDIRECT, INCIDENTAL, SPECIAL, EXEMPLARY, OR CONSEQUENTIAL
 * DAMAGES (INCLUDING, BUT NOT LIMITED TO, PROCUREMENT OF SUBSTITUTE GOODS
 * OR SERVICES; LOSS OF USE, DATA, OR PROFITS; OR BUSINESS INTERRUPTION)
 * HOWEVER CAUSED AND ON ANY THEORY OF LIABILITY, WHETHER IN CONTRACT, STRICT
 * LIABILITY, OR TORT (INCLUDING NEGLIGENCE OR OTHERWISE) ARISING IN ANY WAY
 * OUT OF THE USE OF THIS SOFTWARE, EVEN IF ADVISED OF THE POSSIBILITY OF
 * SUCH DAMAGE.
 *
 *	@(#)locore.s	7.3 (Berkeley) 5/13/91
 */

#include <machine/asm.h>
<<<<<<< HEAD
__KERNEL_RCSID(0, "$NetBSD: copy.S,v 1.27 2018/01/27 09:33:25 maxv Exp $");
=======
__KERNEL_RCSID(0, "$NetBSD: copy.S,v 1.28 2018/07/14 14:29:40 maxv Exp $");
>>>>>>> b2b84690

#include "assym.h"

#include <sys/errno.h>

#include <machine/frameasm.h>
#include <machine/cputypes.h>

#define GET_CURPCB(reg)	\
	movl	CPUVAR(CURLWP),reg; \
	movl	L_PCB(reg),reg

/*
 * These are arranged so that the abnormal case is a forwards
 * conditional branch - which will be predicted not-taken by
 * both Intel and AMD processors.
 */
#define DEFERRED_SWITCH_CHECK \
	CHECK_DEFERRED_SWITCH			; \
	jnz	99f				; \
98:

#define DEFERRED_SWITCH_CALL \
99:						; \
	call	_C_LABEL(do_pmap_load)		; \
	jmp	98b

/*
 * The following primitives are to copy regions of memory.
 * Label must be before all copy functions.
 */
	.text
LABEL(x86_copyfunc_start)

/*
 * Handle deferred pmap switch.  We must re-enable preemption without
 * making a function call, so that the program counter is visible to
 * cpu_kpreempt_exit().  It can then know if it needs to restore the
 * pmap on returning, because a preemption occurred within one of the
 * copy functions.
 */
ENTRY(do_pmap_load)
	pushl	%ebp
	movl	%esp,%ebp
	pushl	%ebx
	movl	CPUVAR(CURLWP),%ebx
1:
	incl	L_NOPREEMPT(%ebx)
	call	_C_LABEL(pmap_load)
	decl	L_NOPREEMPT(%ebx)
	jnz	2f
	cmpl	$0,L_DOPREEMPT(%ebx)
	jz	2f
	pushl	$0
	call	_C_LABEL(kpreempt)
	addl	$4,%esp
2:
	cmpl	$0,CPUVAR(WANT_PMAPLOAD)
	jnz	1b
	popl	%ebx
	leave
	ret
END(do_pmap_load)

/*
 * void *return_address(unsigned int level);
 *
 * The return address if level == 0, the return address of the caller
 * `level' levels down the stack if level > 0.
 */
ENTRY(return_address)
	movl	%ebp,%eax	/* frame pointer -> %eax */
	movl	4(%esp),%ecx	/* level -> %ecx */
	movl	CPUVAR(CURLWP),%edx
	movl	L_PCB(%edx),%edx
	movl	$_C_LABEL(return_address_fault),PCB_ONFAULT(%edx)
	cmpl	$0,%ecx
	je	2f
1:
	movl	(%eax),%eax	/* next frame pointer */
	decl	%ecx
	jnz	1b
2:
	movl	0x4(%eax),%eax
	movl	$0,PCB_ONFAULT(%edx)
	ret
END(return_address)

/*
 * int kcopy(const void *from, void *to, size_t len);
 * Copy len bytes from and to kernel memory, and abort on fault.
 */
ENTRY(kcopy)
	pushl	%esi
	pushl	%edi
	movl	12(%esp),%esi
	movl	16(%esp),%edi
	movl	20(%esp),%ecx
.Lkcopy_start:
	movl	%edi,%eax
	subl	%esi,%eax
	cmpl	%ecx,%eax		/* overlapping? */
	movl	%ecx,%edx
	jb	1f
	/* nope, copy forward */
	shrl	$2,%ecx			/* copy by 32-bit words */
	rep
	movsl
	movl	%edx,%ecx
	andl	$3,%ecx			/* any bytes left? */
	jz	0f
	rep
	movsb
0:
	popl	%edi
	popl	%esi
	xorl	%eax,%eax
	ret

	ALIGN_TEXT
1:	addl	%ecx,%edi		/* copy backward */
	addl	%ecx,%esi
	std
	andl	$3,%ecx			/* any fractional bytes? */
	decl	%edi
	decl	%esi
	rep
	movsb
	movl	%edx,%ecx		/* copy remainder by 32-bit words */
	shrl	$2,%ecx
	subl	$3,%esi
	subl	$3,%edi
	rep
	movsl
	cld

.Lkcopy_end:
	popl	%edi
	popl	%esi
	xorl	%eax,%eax
	ret
END(kcopy)

/*****************************************************************************/

/*
 * The following primitives are used to copy data in and out of the user's
 * address space.
 */

/*
 * int copyout(const void *from, void *to, size_t len);
 * Copy len bytes into the user's address space.
 * see copyout(9)
 */
ENTRY(copyout)
	DEFERRED_SWITCH_CHECK
	pushl	%esi
	pushl	%edi
	movl	12(%esp),%esi	/* from */
	movl	16(%esp),%edi	/* to */
	movl	20(%esp),%eax	/* len */

	movl	%edi,%edx
	addl	%eax,%edx
	jc	_C_LABEL(copy_efault)
	cmpl	$VM_MAXUSER_ADDRESS,%edx
	ja	_C_LABEL(copy_efault)

	SMAP_DISABLE
.Lcopyout_start:
	movl	%eax,%ecx
	shrl	$2,%ecx
	rep
	movsl
	andl	$3,%eax
	jz	.Lcopyout_end
	movl	%eax,%ecx
	rep
	movsb
.Lcopyout_end:
	SMAP_ENABLE

	popl	%edi
	popl	%esi
	xorl	%eax,%eax
	ret
	DEFERRED_SWITCH_CALL
END(copyout)

/*
 * int copyin(const void *from, void *to, size_t len);
 * Copy len bytes from the user's address space.
 * see copyin(9)
 */
ENTRY(copyin)
	DEFERRED_SWITCH_CHECK
	pushl	%esi
	pushl	%edi
	movl	12(%esp),%esi	/* from */
	movl	16(%esp),%edi	/* to */
	movl	20(%esp),%eax	/* len */

	movl	%esi,%edx
	addl	%eax,%edx
	jc	_C_LABEL(copy_efault)
	cmpl	$VM_MAXUSER_ADDRESS,%edx
	ja	_C_LABEL(copy_efault)

	SMAP_DISABLE
.Lcopyin_start:
	movl	%eax,%ecx
	shrl	$2,%ecx
	rep
	movsl
	andl	$3,%eax
	jz	.Lcopyin_end
	movl	%eax,%ecx
	rep
	movsb
.Lcopyin_end:
	SMAP_ENABLE

	popl	%edi
	popl	%esi
	xorl	%eax,%eax
	ret
	DEFERRED_SWITCH_CALL
END(copyin)

<<<<<<< HEAD
NENTRY(copy_efault)
=======
ENTRY(copy_efault)
>>>>>>> b2b84690
	movl	$EFAULT,%eax
	popl	%edi
	popl	%esi
	ret
END(copy_efault)

/*
 * kcopy_fault is used by kcopy and copy_fault is used by copyin/out.
 *
 * they're distinguished for lazy pmap switching.  see trap().
 */

<<<<<<< HEAD
NENTRY(kcopy_fault)
=======
ENTRY(kcopy_fault)
>>>>>>> b2b84690
	popl	%edi
	popl	%esi
	ret
END(kcopy_fault)

<<<<<<< HEAD
NENTRY(copy_fault)
=======
ENTRY(copy_fault)
>>>>>>> b2b84690
	SMAP_ENABLE
	popl	%edi
	popl	%esi
	ret
END(copy_fault)

<<<<<<< HEAD
NENTRY(return_address_fault)
=======
ENTRY(return_address_fault)
>>>>>>> b2b84690
	movl	$0,PCB_ONFAULT(%edx)
	movl	$0,%eax
	ret
END(return_address_fault)

/*
 * int copyoutstr(const void *from, void *to, size_t maxlen, size_t *lencopied);
 * Copy a NUL-terminated string, at most maxlen characters long, into the
 * user's address space.  Return the number of characters copied (including the
 * NUL) in *lencopied.  If the string is too long, return ENAMETOOLONG; else
 * return 0 or EFAULT.
 * see copyoutstr(9)
 */
ENTRY(copyoutstr)
	DEFERRED_SWITCH_CHECK
	pushl	%esi
	pushl	%edi
	movl	12(%esp),%esi	/* esi = from */
	movl	16(%esp),%edi	/* edi = to */
	movl	20(%esp),%edx	/* edx = maxlen */

	/*
	 * Get min(%edx, VM_MAXUSER_ADDRESS-%edi).
	 */
	movl	$VM_MAXUSER_ADDRESS,%eax
	subl	%edi,%eax
	jc	_C_LABEL(copystr_efault)
	cmpl	%edx,%eax
	jae	1f
	movl	%eax,%edx
	movl	%eax,20(%esp)
1:	incl	%edx

	SMAP_DISABLE
.Lcopyoutstr_start:
1:	decl	%edx
	jz	2f
	lodsb
	stosb
	testb	%al,%al
	jnz	1b
.Lcopyoutstr_end:
	SMAP_ENABLE

	/* Success -- 0 byte reached. */
	decl	%edx
	xorl	%eax,%eax
	jmp	copystr_return

2:	/* edx is zero -- return EFAULT or ENAMETOOLONG. */
	SMAP_ENABLE
	cmpl	$VM_MAXUSER_ADDRESS,%edi
	jae	_C_LABEL(copystr_efault)
	movl	$ENAMETOOLONG,%eax
	jmp	copystr_return
	DEFERRED_SWITCH_CALL
END(copyoutstr)

/*
 * int copyinstr(const void *from, void *to, size_t maxlen, size_t *lencopied);
 * Copy a NUL-terminated string, at most maxlen characters long, from the
 * user's address space.  Return the number of characters copied (including the
 * NUL) in *lencopied.  If the string is too long, return ENAMETOOLONG; else
 * return 0 or EFAULT.
 * see copyinstr(9)
 */
ENTRY(copyinstr)
	DEFERRED_SWITCH_CHECK
	pushl	%esi
	pushl	%edi
	movl	12(%esp),%esi		/* %esi = from */
	movl	16(%esp),%edi		/* %edi = to */
	movl	20(%esp),%edx		/* %edx = maxlen */

	/*
	 * Get min(%edx, VM_MAXUSER_ADDRESS-%esi).
	 */
	movl	$VM_MAXUSER_ADDRESS,%eax
	subl	%esi,%eax
	jc	_C_LABEL(copystr_efault)
	cmpl	%edx,%eax
	jae	1f
	movl	%eax,%edx
	movl	%eax,20(%esp)
1:	incl	%edx

	SMAP_DISABLE
.Lcopyinstr_start:
1:	decl	%edx
	jz	2f
	lodsb
	stosb
	testb	%al,%al
	jnz	1b
.Lcopyinstr_end:
	SMAP_ENABLE

	/* Success -- 0 byte reached. */
	decl	%edx
	xorl	%eax,%eax
	jmp	copystr_return

2:	/* edx is zero -- return EFAULT or ENAMETOOLONG. */
	SMAP_ENABLE
	cmpl	$VM_MAXUSER_ADDRESS,%esi
	jae	_C_LABEL(copystr_efault)
	movl	$ENAMETOOLONG,%eax
	jmp	copystr_return
	DEFERRED_SWITCH_CALL
END(copyinstr)

<<<<<<< HEAD
NENTRY(copystr_efault)
=======
ENTRY(copystr_efault)
>>>>>>> b2b84690
	movl	$EFAULT,%eax
	jmp	copystr_return
END(copystr_efault)

<<<<<<< HEAD
NENTRY(copystr_fault)
=======
ENTRY(copystr_fault)
>>>>>>> b2b84690
	SMAP_ENABLE
copystr_return:
	/* Set *lencopied and return %eax. */
	movl	20(%esp),%ecx
	subl	%edx,%ecx
	movl	24(%esp),%edx
	testl	%edx,%edx
	jz	8f
	movl	%ecx,(%edx)

8:	popl	%edi
	popl	%esi
	ret
END(copystr_fault)

/*
 * int copystr(const void *from, void *to, size_t maxlen, size_t *lencopied);
 * Copy a NUL-terminated string, at most maxlen characters long.  Return the
 * number of characters copied (including the NUL) in *lencopied.  If the
 * string is too long, return ENAMETOOLONG; else return 0.
 * see copystr(9)
 */
ENTRY(copystr)
	pushl	%esi
	pushl	%edi

	movl	12(%esp),%esi		/* esi = from */
	movl	16(%esp),%edi		/* edi = to */
	movl	20(%esp),%edx		/* edx = maxlen */
	incl	%edx

1:	decl	%edx
	jz	4f
	lodsb
	stosb
	testb	%al,%al
	jnz	1b

	/* Success -- 0 byte reached. */
	decl	%edx
	xorl	%eax,%eax
	jmp	6f

4:	/* edx is zero -- return ENAMETOOLONG. */
	movl	$ENAMETOOLONG,%eax

6:	/* Set *lencopied and return %eax. */
	movl	20(%esp),%ecx
	subl	%edx,%ecx
	movl	24(%esp),%edx
	testl	%edx,%edx
	jz	7f
	movl	%ecx,(%edx)

7:	popl	%edi
	popl	%esi
	ret
END(copystr)

/*
 * long fuword(const void *uaddr);
 * Fetch an int from the user's address space.
 * see fuword(9)
 */
ENTRY(fuword)
	DEFERRED_SWITCH_CHECK
	movl	4(%esp),%edx
	cmpl	$VM_MAXUSER_ADDRESS-4,%edx
	ja	_C_LABEL(fusuaddrfault)
	GET_CURPCB(%ecx)
	movl	$_C_LABEL(fusufault),PCB_ONFAULT(%ecx)

	SMAP_DISABLE
	movl	(%edx),%eax
	SMAP_ENABLE

	movl	$0,PCB_ONFAULT(%ecx)
	ret
	DEFERRED_SWITCH_CALL
END(fuword)

/*
 * int fuswintr(const void *uaddr);
 * Fetch a short from the user's address space.  Can be called during an
 * interrupt.
 * see fuswintr(9)
 */
ENTRY(fuswintr)
	cmpl	$TLBSTATE_VALID,CPUVAR(TLBSTATE)
	jnz	_C_LABEL(fusuaddrfault)
	movl	4(%esp),%edx
	cmpl	$VM_MAXUSER_ADDRESS-2,%edx
	ja	_C_LABEL(fusuaddrfault)
	movl	CPUVAR(CURLWP),%ecx
	movl	L_PCB(%ecx),%ecx
	movl	$_C_LABEL(fusubail),PCB_ONFAULT(%ecx)

	SMAP_DISABLE
	movzwl	(%edx),%eax
	SMAP_ENABLE

	movl	$0,PCB_ONFAULT(%ecx)
	ret
END(fuswintr)

/*
 * int fubyte(const void *uaddr);
 * Fetch a byte from the user's address space.
 * see fubyte(9)
 */
ENTRY(fubyte)
	DEFERRED_SWITCH_CHECK
	movl	4(%esp),%edx
	cmpl	$VM_MAXUSER_ADDRESS-1,%edx
	ja	_C_LABEL(fusuaddrfault)
	GET_CURPCB(%ecx)
	movl	$_C_LABEL(fusufault),PCB_ONFAULT(%ecx)

	SMAP_DISABLE
	movzbl	(%edx),%eax
	SMAP_ENABLE

	movl	$0,PCB_ONFAULT(%ecx)
	ret
	DEFERRED_SWITCH_CALL
END(fubyte)

/*
 * Handle faults from [fs]u*().  Clean up and return -1.
 */
<<<<<<< HEAD
NENTRY(fusufault)
=======
ENTRY(fusufault)
>>>>>>> b2b84690
	SMAP_ENABLE
	movl	$0,PCB_ONFAULT(%ecx)
	movl	$-1,%eax
	ret
END(fusufault)

/*
 * Handle faults from [fs]u*().  Clean up and return -1.  This differs from
 * fusufault() in that trap() will recognize it and return immediately rather
 * than trying to page fault.
 */
<<<<<<< HEAD
NENTRY(fusubail)
=======
ENTRY(fusubail)
>>>>>>> b2b84690
	SMAP_ENABLE
	movl	$0,PCB_ONFAULT(%ecx)
	movl	$-1,%eax
	ret
END(fusubail)

/*
 * Handle earlier faults from [fs]u*(), due to our of range addresses.
 */
<<<<<<< HEAD
NENTRY(fusuaddrfault)
=======
ENTRY(fusuaddrfault)
>>>>>>> b2b84690
	movl	$-1,%eax
	ret
END(fusuaddrfault)

/*
 * int suswintr(void *uaddr, short x);
 * Store a short in the user's address space.  Can be called during an
 * interrupt.
 * see suswintr(9)
 */
ENTRY(suswintr)
	cmpl	$TLBSTATE_VALID,CPUVAR(TLBSTATE)
	jnz	_C_LABEL(fusuaddrfault)
	movl	4(%esp),%edx
	cmpl	$VM_MAXUSER_ADDRESS-2,%edx
	ja	_C_LABEL(fusuaddrfault)
	movl	CPUVAR(CURLWP),%ecx
	movl	L_PCB(%ecx),%ecx
	movl	$_C_LABEL(fusubail),PCB_ONFAULT(%ecx)
	movl	8(%esp),%eax

	SMAP_DISABLE
	movw	%ax,(%edx)
	SMAP_ENABLE

	xorl	%eax,%eax
	movl	%eax,PCB_ONFAULT(%ecx)
	ret
END(suswintr)

/*
 * int subyte(void *uaddr, char x);
 * Store a byte in the user's address space.
 * see subyte(9)
 */
ENTRY(subyte)
	DEFERRED_SWITCH_CHECK
	movl	4(%esp),%edx
	cmpl	$VM_MAXUSER_ADDRESS-1,%edx
	ja	_C_LABEL(fusuaddrfault)
	GET_CURPCB(%ecx)
	movl	$_C_LABEL(fusufault),PCB_ONFAULT(%ecx)
	movb	8(%esp),%al

	SMAP_DISABLE
	movb	%al,(%edx)
	SMAP_ENABLE

	xorl	%eax,%eax
	movl	%eax,PCB_ONFAULT(%ecx)
	ret
	DEFERRED_SWITCH_CALL
END(subyte)

/*
 * Compare-and-swap the 32-bit integer in the user-space.
 *
 * int	ucas_32(volatile int32_t *uptr, int32_t old, int32_t new, int32_t *ret);
 */
ENTRY(ucas_32)
	DEFERRED_SWITCH_CHECK
	movl	4(%esp),%edx
	movl	8(%esp),%eax
	movl	12(%esp),%ecx
	/* Fail if kernel-space */
	cmpl	$VM_MAXUSER_ADDRESS-4,%edx
	ja	_C_LABEL(ucas_efault)

	SMAP_DISABLE
.Lucas32_start:
	/* Perform the CAS */
	lock
	cmpxchgl %ecx,(%edx)
.Lucas32_end:
	SMAP_ENABLE

	/*
	 * Note: %eax is "old" value.
	 * Set the return values.
	 */
	movl	16(%esp),%edx
	movl	%eax,(%edx)
	xorl	%eax,%eax
	ret
	DEFERRED_SWITCH_CALL
END(ucas_32)
<<<<<<< HEAD

NENTRY(ucas_efault)
	movl	$EFAULT,%eax
	ret
END(ucas_efault)

NENTRY(ucas_fault)
=======

ENTRY(ucas_efault)
	movl	$EFAULT,%eax
	ret
END(ucas_efault)

ENTRY(ucas_fault)
>>>>>>> b2b84690
	SMAP_ENABLE
	ret
END(ucas_fault)

/*
 * int	ucas_int(volatile int *uptr, int old, int new, int *ret);
 * int	ucas_ptr(volatile void **uptr, void *old, void *new, void **ret);
 */
STRONG_ALIAS(ucas_ptr, ucas_32)
STRONG_ALIAS(ucas_int, ucas_32)

/*
 * copyin() optimised for bringing in syscall arguments.
 */
ENTRY(x86_copyargs)
	DEFERRED_SWITCH_CHECK
	pushl	%esi
	movl	8(%esp),%esi
	movl	12(%esp),%edx
	movl	16(%esp),%ecx

	/*
	 * In this function, we may copy more than the size given in the third
	 * argument. In order to make sure the real end of the destination
	 * buffer is not past the end of the user's address space, we don't
	 * check the third argument but rather the largest possible size, which
	 * is:
	 * 	(2 + SYS_MAXSYSARGS) * 4 = 10 * 4
	 */
	movl	%esi,%eax
	addl	$(10 * 4),%eax
	jc	_C_LABEL(x86_copyargs_efault)
	cmpl	$VM_MAXUSER_ADDRESS,%eax
	ja	_C_LABEL(x86_copyargs_efault)

	SMAP_DISABLE
.Lx86_copyargs_start:
	/* There are a maximum of 8 args + 2 for syscall indirect */
	cmp	$16,%ecx
	movl	(%esi),%eax
	movl	4(%esi),%ecx
	movl	%eax,(%edx)
	movl	%ecx,4(%edx)
	movl	8(%esi),%eax
	movl	12(%esi),%ecx
	movl	%eax,8(%edx)
	movl	%ecx,12(%edx)

	ja	2f		/* Optimise since most sycalls have <= 4 args */
	jmp	.Lx86_copyargs_end
2:

	movl	16(%esi),%eax
	movl	20(%esi),%ecx
	movl	%eax,16(%edx)
	movl	%ecx,20(%edx)
	movl	24(%esi),%eax
	movl	28(%esi),%ecx
	movl	%eax,24(%edx)
	movl	%ecx,28(%edx)
	movl	32(%esi),%eax
	movl	36(%esi),%ecx
	movl	%eax,32(%edx)
	movl	%ecx,36(%edx)
.Lx86_copyargs_end:
	SMAP_ENABLE
<<<<<<< HEAD

	popl	%esi
	xorl	%eax,%eax
	ret
	DEFERRED_SWITCH_CALL
END(x86_copyargs)

NENTRY(x86_copyargs_efault)
=======

	popl	%esi
	xorl	%eax,%eax
	ret
	DEFERRED_SWITCH_CALL
END(x86_copyargs)

ENTRY(x86_copyargs_efault)
>>>>>>> b2b84690
	movl	$EFAULT,%eax
	popl	%esi
	ret
END(x86_copyargs_efault)

<<<<<<< HEAD
NENTRY(x86_copyargs_fault)
=======
ENTRY(x86_copyargs_fault)
>>>>>>> b2b84690
	SMAP_ENABLE
	popl	%esi
	ret
END(x86_copyargs_fault)

/*
 * Label must be after all copy functions.
 */
LABEL(x86_copyfunc_end)

/*
 * Fault table of copy functions for trap().
 */
	.section ".rodata"
	.globl _C_LABEL(onfault_table)

_C_LABEL(onfault_table):
	.long .Lcopyin_start
	.long .Lcopyin_end
	.long _C_LABEL(copy_fault)

	.long .Lcopyout_start
	.long .Lcopyout_end
	.long _C_LABEL(copy_fault)

	.long .Lkcopy_start
	.long .Lkcopy_end
	.long _C_LABEL(kcopy_fault)

	.long .Lcopyoutstr_start
	.long .Lcopyoutstr_end
	.long _C_LABEL(copystr_fault)

	.long .Lcopyinstr_start
	.long .Lcopyinstr_end
	.long _C_LABEL(copystr_fault)

	.long .Lucas32_start
	.long .Lucas32_end
	.long _C_LABEL(ucas_fault)

	.long .Lx86_copyargs_start
	.long .Lx86_copyargs_end
	.long _C_LABEL(x86_copyargs_fault)

	.long 0	/* terminate */

	.text<|MERGE_RESOLUTION|>--- conflicted
+++ resolved
@@ -1,8 +1,4 @@
-<<<<<<< HEAD
-/*	$NetBSD: copy.S,v 1.27 2018/01/27 09:33:25 maxv Exp $	*/
-=======
 /*	$NetBSD: copy.S,v 1.28 2018/07/14 14:29:40 maxv Exp $	*/
->>>>>>> b2b84690
 
 /*
  * Copyright (c) 1998, 2000, 2004, 2008 The NetBSD Foundation, Inc.
@@ -68,11 +64,7 @@
  */
 
 #include <machine/asm.h>
-<<<<<<< HEAD
-__KERNEL_RCSID(0, "$NetBSD: copy.S,v 1.27 2018/01/27 09:33:25 maxv Exp $");
-=======
 __KERNEL_RCSID(0, "$NetBSD: copy.S,v 1.28 2018/07/14 14:29:40 maxv Exp $");
->>>>>>> b2b84690
 
 #include "assym.h"
 
@@ -303,11 +295,7 @@
 	DEFERRED_SWITCH_CALL
 END(copyin)
 
-<<<<<<< HEAD
-NENTRY(copy_efault)
-=======
 ENTRY(copy_efault)
->>>>>>> b2b84690
 	movl	$EFAULT,%eax
 	popl	%edi
 	popl	%esi
@@ -320,32 +308,20 @@
  * they're distinguished for lazy pmap switching.  see trap().
  */
 
-<<<<<<< HEAD
-NENTRY(kcopy_fault)
-=======
 ENTRY(kcopy_fault)
->>>>>>> b2b84690
 	popl	%edi
 	popl	%esi
 	ret
 END(kcopy_fault)
 
-<<<<<<< HEAD
-NENTRY(copy_fault)
-=======
 ENTRY(copy_fault)
->>>>>>> b2b84690
 	SMAP_ENABLE
 	popl	%edi
 	popl	%esi
 	ret
 END(copy_fault)
 
-<<<<<<< HEAD
-NENTRY(return_address_fault)
-=======
 ENTRY(return_address_fault)
->>>>>>> b2b84690
 	movl	$0,PCB_ONFAULT(%edx)
 	movl	$0,%eax
 	ret
@@ -457,20 +433,12 @@
 	DEFERRED_SWITCH_CALL
 END(copyinstr)
 
-<<<<<<< HEAD
-NENTRY(copystr_efault)
-=======
 ENTRY(copystr_efault)
->>>>>>> b2b84690
 	movl	$EFAULT,%eax
 	jmp	copystr_return
 END(copystr_efault)
 
-<<<<<<< HEAD
-NENTRY(copystr_fault)
-=======
 ENTRY(copystr_fault)
->>>>>>> b2b84690
 	SMAP_ENABLE
 copystr_return:
 	/* Set *lencopied and return %eax. */
@@ -601,11 +569,7 @@
 /*
  * Handle faults from [fs]u*().  Clean up and return -1.
  */
-<<<<<<< HEAD
-NENTRY(fusufault)
-=======
 ENTRY(fusufault)
->>>>>>> b2b84690
 	SMAP_ENABLE
 	movl	$0,PCB_ONFAULT(%ecx)
 	movl	$-1,%eax
@@ -617,11 +581,7 @@
  * fusufault() in that trap() will recognize it and return immediately rather
  * than trying to page fault.
  */
-<<<<<<< HEAD
-NENTRY(fusubail)
-=======
 ENTRY(fusubail)
->>>>>>> b2b84690
 	SMAP_ENABLE
 	movl	$0,PCB_ONFAULT(%ecx)
 	movl	$-1,%eax
@@ -631,11 +591,7 @@
 /*
  * Handle earlier faults from [fs]u*(), due to our of range addresses.
  */
-<<<<<<< HEAD
-NENTRY(fusuaddrfault)
-=======
 ENTRY(fusuaddrfault)
->>>>>>> b2b84690
 	movl	$-1,%eax
 	ret
 END(fusuaddrfault)
@@ -722,15 +678,6 @@
 	ret
 	DEFERRED_SWITCH_CALL
 END(ucas_32)
-<<<<<<< HEAD
-
-NENTRY(ucas_efault)
-	movl	$EFAULT,%eax
-	ret
-END(ucas_efault)
-
-NENTRY(ucas_fault)
-=======
 
 ENTRY(ucas_efault)
 	movl	$EFAULT,%eax
@@ -738,7 +685,6 @@
 END(ucas_efault)
 
 ENTRY(ucas_fault)
->>>>>>> b2b84690
 	SMAP_ENABLE
 	ret
 END(ucas_fault)
@@ -805,7 +751,6 @@
 	movl	%ecx,36(%edx)
 .Lx86_copyargs_end:
 	SMAP_ENABLE
-<<<<<<< HEAD
 
 	popl	%esi
 	xorl	%eax,%eax
@@ -813,27 +758,13 @@
 	DEFERRED_SWITCH_CALL
 END(x86_copyargs)
 
-NENTRY(x86_copyargs_efault)
-=======
-
-	popl	%esi
-	xorl	%eax,%eax
-	ret
-	DEFERRED_SWITCH_CALL
-END(x86_copyargs)
-
 ENTRY(x86_copyargs_efault)
->>>>>>> b2b84690
 	movl	$EFAULT,%eax
 	popl	%esi
 	ret
 END(x86_copyargs_efault)
 
-<<<<<<< HEAD
-NENTRY(x86_copyargs_fault)
-=======
 ENTRY(x86_copyargs_fault)
->>>>>>> b2b84690
 	SMAP_ENABLE
 	popl	%esi
 	ret
