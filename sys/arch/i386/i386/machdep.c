<<<<<<< HEAD
/*	$NetBSD: machdep.c,v 1.806 2018/04/05 08:43:07 maxv Exp $	*/
=======
/*	$NetBSD: machdep.c,v 1.808 2018/07/26 09:29:08 maxv Exp $	*/
>>>>>>> b2b84690

/*
 * Copyright (c) 1996, 1997, 1998, 2000, 2004, 2006, 2008, 2009, 2017
 *     The NetBSD Foundation, Inc.
 * All rights reserved.
 *
 * This code is derived from software contributed to The NetBSD Foundation
 * by Charles M. Hannum, by Jason R. Thorpe of the Numerical Aerospace
 * Simulation Facility NASA Ames Research Center, by Julio M. Merino Vidal,
 * by Andrew Doran, and by Maxime Villard.
 *
 * Redistribution and use in source and binary forms, with or without
 * modification, are permitted provided that the following conditions
 * are met:
 * 1. Redistributions of source code must retain the above copyright
 *    notice, this list of conditions and the following disclaimer.
 * 2. Redistributions in binary form must reproduce the above copyright
 *    notice, this list of conditions and the following disclaimer in the
 *    documentation and/or other materials provided with the distribution.
 *
 * THIS SOFTWARE IS PROVIDED BY THE NETBSD FOUNDATION, INC. AND CONTRIBUTORS
 * ``AS IS'' AND ANY EXPRESS OR IMPLIED WARRANTIES, INCLUDING, BUT NOT LIMITED
 * TO, THE IMPLIED WARRANTIES OF MERCHANTABILITY AND FITNESS FOR A PARTICULAR
 * PURPOSE ARE DISCLAIMED.  IN NO EVENT SHALL THE FOUNDATION OR CONTRIBUTORS
 * BE LIABLE FOR ANY DIRECT, INDIRECT, INCIDENTAL, SPECIAL, EXEMPLARY, OR
 * CONSEQUENTIAL DAMAGES (INCLUDING, BUT NOT LIMITED TO, PROCUREMENT OF
 * SUBSTITUTE GOODS OR SERVICES; LOSS OF USE, DATA, OR PROFITS; OR BUSINESS
 * INTERRUPTION) HOWEVER CAUSED AND ON ANY THEORY OF LIABILITY, WHETHER IN
 * CONTRACT, STRICT LIABILITY, OR TORT (INCLUDING NEGLIGENCE OR OTHERWISE)
 * ARISING IN ANY WAY OUT OF THE USE OF THIS SOFTWARE, EVEN IF ADVISED OF THE
 * POSSIBILITY OF SUCH DAMAGE.
 */

/*
 * Copyright (c) 1982, 1987, 1990 The Regents of the University of California.
 * All rights reserved.
 *
 * This code is derived from software contributed to Berkeley by
 * William Jolitz.
 *
 * Redistribution and use in source and binary forms, with or without
 * modification, are permitted provided that the following conditions
 * are met:
 * 1. Redistributions of source code must retain the above copyright
 *    notice, this list of conditions and the following disclaimer.
 * 2. Redistributions in binary form must reproduce the above copyright
 *    notice, this list of conditions and the following disclaimer in the
 *    documentation and/or other materials provided with the distribution.
 * 3. Neither the name of the University nor the names of its contributors
 *    may be used to endorse or promote products derived from this software
 *    without specific prior written permission.
 *
 * THIS SOFTWARE IS PROVIDED BY THE REGENTS AND CONTRIBUTORS ``AS IS'' AND
 * ANY EXPRESS OR IMPLIED WARRANTIES, INCLUDING, BUT NOT LIMITED TO, THE
 * IMPLIED WARRANTIES OF MERCHANTABILITY AND FITNESS FOR A PARTICULAR PURPOSE
 * ARE DISCLAIMED.  IN NO EVENT SHALL THE REGENTS OR CONTRIBUTORS BE LIABLE
 * FOR ANY DIRECT, INDIRECT, INCIDENTAL, SPECIAL, EXEMPLARY, OR CONSEQUENTIAL
 * DAMAGES (INCLUDING, BUT NOT LIMITED TO, PROCUREMENT OF SUBSTITUTE GOODS
 * OR SERVICES; LOSS OF USE, DATA, OR PROFITS; OR BUSINESS INTERRUPTION)
 * HOWEVER CAUSED AND ON ANY THEORY OF LIABILITY, WHETHER IN CONTRACT, STRICT
 * LIABILITY, OR TORT (INCLUDING NEGLIGENCE OR OTHERWISE) ARISING IN ANY WAY
 * OUT OF THE USE OF THIS SOFTWARE, EVEN IF ADVISED OF THE POSSIBILITY OF
 * SUCH DAMAGE.
 *
 *	@(#)machdep.c	7.4 (Berkeley) 6/3/91
 */

#include <sys/cdefs.h>
<<<<<<< HEAD
__KERNEL_RCSID(0, "$NetBSD: machdep.c,v 1.806 2018/04/05 08:43:07 maxv Exp $");
=======
__KERNEL_RCSID(0, "$NetBSD: machdep.c,v 1.808 2018/07/26 09:29:08 maxv Exp $");
>>>>>>> b2b84690

#include "opt_beep.h"
#include "opt_compat_freebsd.h"
#include "opt_compat_netbsd.h"
#include "opt_cpureset_delay.h"
#include "opt_ddb.h"
#include "opt_kgdb.h"
#include "opt_mtrr.h"
#include "opt_modular.h"
#include "opt_multiboot.h"
#include "opt_multiprocessor.h"
#include "opt_physmem.h"
#include "opt_realmem.h"
#include "opt_user_ldt.h"
#include "opt_xen.h"
#include "isa.h"
#include "pci.h"

#include <sys/param.h>
#include <sys/systm.h>
#include <sys/signal.h>
#include <sys/signalvar.h>
#include <sys/kernel.h>
#include <sys/cpu.h>
#include <sys/exec.h>
#include <sys/fcntl.h>
#include <sys/reboot.h>
#include <sys/conf.h>
#include <sys/kauth.h>
#include <sys/mbuf.h>
#include <sys/msgbuf.h>
#include <sys/mount.h>
#include <sys/syscallargs.h>
#include <sys/core.h>
#include <sys/kcore.h>
#include <sys/ucontext.h>
#include <sys/ras.h>
#include <sys/ksyms.h>
#include <sys/device.h>

#ifdef KGDB
#include <sys/kgdb.h>
#endif

#include <dev/cons.h>
#include <dev/mm.h>

#include <uvm/uvm.h>
#include <uvm/uvm_page.h>

#include <sys/sysctl.h>

#include <machine/cpu.h>
#include <machine/cpufunc.h>
#include <machine/cpuvar.h>
#include <machine/gdt.h>
#include <machine/intr.h>
#include <machine/kcore.h>
#include <machine/pio.h>
#include <machine/psl.h>
#include <machine/reg.h>
#include <machine/specialreg.h>
#include <machine/bootinfo.h>
#include <machine/mtrr.h>
#include <x86/x86/tsc.h>

#include <x86/fpu.h>
#include <x86/dbregs.h>
#include <x86/machdep.h>

#include <machine/multiboot.h>

#ifdef XEN
#include <xen/evtchn.h>
#include <xen/xen.h>
#include <xen/hypervisor.h>
#endif

#include <dev/isa/isareg.h>
#include <machine/isa_machdep.h>
#include <dev/ic/i8042reg.h>

#ifdef DDB
#include <machine/db_machdep.h>
#include <ddb/db_extern.h>
#endif

#include "acpica.h"
#include "bioscall.h"

#if NBIOSCALL > 0
#include <machine/bioscall.h>
#endif

#if NACPICA > 0
#include <dev/acpi/acpivar.h>
#define ACPI_MACHDEP_PRIVATE
#include <machine/acpi_machdep.h>
#else
#include <machine/i82489var.h>
#endif

#include "isa.h"
#include "isadma.h"
#include "ksyms.h"

#include "cardbus.h"
#if NCARDBUS > 0
/* For rbus_min_start hint. */
#include <sys/bus.h>
#include <dev/cardbus/rbus.h>
#include <machine/rbus_machdep.h>
#endif

#include "mca.h"
#if NMCA > 0
#include <machine/mca_machdep.h>	/* for mca_busprobe() */
#endif

#ifdef MULTIPROCESSOR		/* XXX */
#include <machine/mpbiosvar.h>	/* XXX */
#endif				/* XXX */

/* the following is used externally (sysctl_hw) */
char machine[] = "i386";		/* CPU "architecture" */
char machine_arch[] = "i386";		/* machine == machine_arch */

#ifdef CPURESET_DELAY
int cpureset_delay = CPURESET_DELAY;
#else
int cpureset_delay = 2000; /* default to 2s */
#endif

#ifdef MTRR
struct mtrr_funcs *mtrr_funcs;
#endif

int cpu_class;
int use_pae;
int i386_fpu_fdivbug;

int i386_use_fxsave;
int i386_has_sse;
int i386_has_sse2;

<<<<<<< HEAD
struct pool x86_dbregspl;

vaddr_t idt_vaddr;
paddr_t idt_paddr;
vaddr_t gdt_vaddr;
paddr_t gdt_paddr;
vaddr_t ldt_vaddr;
paddr_t ldt_paddr;

=======
vaddr_t idt_vaddr;
paddr_t idt_paddr;
vaddr_t gdt_vaddr;
paddr_t gdt_paddr;
vaddr_t ldt_vaddr;
paddr_t ldt_paddr;

>>>>>>> b2b84690
vaddr_t pentium_idt_vaddr;

struct vm_map *phys_map = NULL;

extern struct bootspace bootspace;

extern paddr_t lowmem_rsvd;
extern paddr_t avail_start, avail_end;
#ifdef XEN
extern paddr_t pmap_pa_start, pmap_pa_end;
void hypervisor_callback(void);
void failsafe_callback(void);
#endif

#ifdef XEN
void (*delay_func)(unsigned int) = xen_delay;
void (*initclock_func)(void) = xen_initclocks;
#else
void (*delay_func)(unsigned int) = i8254_delay;
void (*initclock_func)(void) = i8254_initclocks;
#endif

/*
 * Size of memory segments, before any memory is stolen.
 */
phys_ram_seg_t mem_clusters[VM_PHYSSEG_MAX];
int mem_cluster_cnt = 0;
<<<<<<< HEAD

void init_bootspace(void);
void init386(paddr_t);
void initgdt(union descriptor *);

=======

void init_bootspace(void);
void init386(paddr_t);
void initgdt(union descriptor *);

>>>>>>> b2b84690
static void i386_proc0_pcb_ldt_init(void);

extern int time_adjusted;

int *esym;
int *eblob;
extern int boothowto;

#ifndef XEN

/* Base memory reported by BIOS. */
#ifndef REALBASEMEM
int biosbasemem = 0;
#else
int biosbasemem = REALBASEMEM;
#endif

/* Extended memory reported by BIOS. */
#ifndef REALEXTMEM
int biosextmem = 0;
#else
int biosextmem = REALEXTMEM;
#endif

/* Set if any boot-loader set biosbasemem/biosextmem. */
int biosmem_implicit;

/*
 * Representation of the bootinfo structure constructed by a NetBSD native
 * boot loader.  Only be used by native_loader().
 */
struct bootinfo_source {
	uint32_t bs_naddrs;
	void *bs_addrs[1]; /* Actually longer. */
};

/* Only called by locore.S; no need to be in a header file. */
void native_loader(int, int, struct bootinfo_source *, paddr_t, int, int);

/*
 * Called as one of the very first things during system startup (just after
 * the boot loader gave control to the kernel image), this routine is in
 * charge of retrieving the parameters passed in by the boot loader and
 * storing them in the appropriate kernel variables.
 *
 * WARNING: Because the kernel has not yet relocated itself to KERNBASE,
 * special care has to be taken when accessing memory because absolute
 * addresses (referring to kernel symbols) do not work.  So:
 *
 *     1) Avoid jumps to absolute addresses (such as gotos and switches).
 *     2) To access global variables use their physical address, which
 *        can be obtained using the RELOC macro.
 */
void
native_loader(int bl_boothowto, int bl_bootdev,
    struct bootinfo_source *bl_bootinfo, paddr_t bl_esym,
    int bl_biosextmem, int bl_biosbasemem)
{
#define RELOC(type, x) ((type)((vaddr_t)(x) - KERNBASE))

	*RELOC(int *, &boothowto) = bl_boothowto;

	/*
	 * The boot loader provides a physical, non-relocated address
	 * for the symbols table's end.  We need to convert it to a
	 * virtual address.
	 */
	if (bl_esym != 0)
		*RELOC(int **, &esym) = (int *)((vaddr_t)bl_esym + KERNBASE);
	else
		*RELOC(int **, &esym) = 0;

	/*
	 * Copy bootinfo entries (if any) from the boot loader's
	 * representation to the kernel's bootinfo space.
	 */
	if (bl_bootinfo != NULL) {
		size_t i;
		uint8_t *data;
		struct bootinfo *bidest;
		struct btinfo_modulelist *bi;

		bidest = RELOC(struct bootinfo *, &bootinfo);

		data = &bidest->bi_data[0];

		for (i = 0; i < bl_bootinfo->bs_naddrs; i++) {
			struct btinfo_common *bc;

			bc = bl_bootinfo->bs_addrs[i];

			if ((data + bc->len) >
			    (&bidest->bi_data[0] + BOOTINFO_MAXSIZE))
				break;

			memcpy(data, bc, bc->len);
			/*
			 * If any modules were loaded, record where they
			 * end.  We'll need to skip over them.
			 */
			bi = (struct btinfo_modulelist *)data;
			if (bi->common.type == BTINFO_MODULELIST) {
				*RELOC(int **, &eblob) =
				    (int *)(bi->endpa + KERNBASE);
			}
			data += bc->len;
		}
		bidest->bi_nentries = i;
	}

	/*
	 * Configure biosbasemem and biosextmem only if they were not
	 * explicitly given during the kernel's build.
	 */
	if (*RELOC(int *, &biosbasemem) == 0) {
		*RELOC(int *, &biosbasemem) = bl_biosbasemem;
		*RELOC(int *, &biosmem_implicit) = 1;
	}
	if (*RELOC(int *, &biosextmem) == 0) {
		*RELOC(int *, &biosextmem) = bl_biosextmem;
		*RELOC(int *, &biosmem_implicit) = 1;
	}
#undef RELOC
}

#endif /* XEN */

/*
 * Machine-dependent startup code
 */
void
cpu_startup(void)
{
	int x, y;
	vaddr_t minaddr, maxaddr;
	psize_t sz;

	/*
	 * For console drivers that require uvm and pmap to be initialized,
	 * we'll give them one more chance here...
	 */
	consinit();

	/*
	 * Initialize error message buffer (et end of core).
	 */
	if (msgbuf_p_cnt == 0)
		panic("msgbuf paddr map has not been set up");
	for (x = 0, sz = 0; x < msgbuf_p_cnt; sz += msgbuf_p_seg[x++].sz)
		continue;

	msgbuf_vaddr = uvm_km_alloc(kernel_map, sz, 0, UVM_KMF_VAONLY);
	if (msgbuf_vaddr == 0)
		panic("failed to valloc msgbuf_vaddr");

	for (y = 0, sz = 0; y < msgbuf_p_cnt; y++) {
		for (x = 0; x < btoc(msgbuf_p_seg[y].sz); x++, sz += PAGE_SIZE)
			pmap_kenter_pa((vaddr_t)msgbuf_vaddr + sz,
			    msgbuf_p_seg[y].paddr + x * PAGE_SIZE,
			    VM_PROT_READ|VM_PROT_WRITE, 0);
	}

	pmap_update(pmap_kernel());

	initmsgbuf((void *)msgbuf_vaddr, sz);

#ifdef MULTIBOOT
	multiboot_print_info();
#endif

#if NCARDBUS > 0
	/* Tell RBUS how much RAM we have, so it can use heuristics. */
	rbus_min_start_hint(ctob((psize_t)physmem));
#endif

	minaddr = 0;

	/*
	 * Allocate a submap for physio
	 */
	phys_map = uvm_km_suballoc(kernel_map, &minaddr, &maxaddr,
	    VM_PHYS_SIZE, 0, false, NULL);

	/* Say hello. */
	banner();

	/* Safe for i/o port / memory space allocation to use malloc now. */
#if NISA > 0 || NPCI > 0
	x86_bus_space_mallocok();
#endif

	gdt_init();
	i386_proc0_pcb_ldt_init();

	cpu_init_tss(&cpu_info_primary);
#ifndef XEN
	ltr(cpu_info_primary.ci_tss_sel);
#endif

	x86_startup();
}

/*
 * Set up proc0's PCB and LDT.
 */
static void
i386_proc0_pcb_ldt_init(void)
{
	struct lwp *l = &lwp0;
	struct pcb *pcb = lwp_getpcb(l);

	pcb->pcb_cr0 = rcr0() & ~CR0_TS;
	pcb->pcb_esp0 = uvm_lwp_getuarea(l) + USPACE - 16;
	pcb->pcb_iopl = IOPL_KPL;
	l->l_md.md_regs = (struct trapframe *)pcb->pcb_esp0 - 1;
	memcpy(&pcb->pcb_fsd, &gdtstore[GUDATA_SEL], sizeof(pcb->pcb_fsd));
	memcpy(&pcb->pcb_gsd, &gdtstore[GUDATA_SEL], sizeof(pcb->pcb_gsd));
	pcb->pcb_dbregs = NULL;

#ifndef XEN
	lldt(GSEL(GLDT_SEL, SEL_KPL));
#else
	HYPERVISOR_fpu_taskswitch(1);
	HYPERVISOR_stack_switch(GSEL(GDATA_SEL, SEL_KPL), pcb->pcb_esp0);
#endif
}

#ifdef XEN
/* used in assembly */
void i386_switch_context(lwp_t *);
void i386_tls_switch(lwp_t *);

/*
 * Switch context:
 * - switch stack pointer for user->kernel transition
 */
void
i386_switch_context(lwp_t *l)
{
	struct pcb *pcb;
	struct physdev_op physop;

	pcb = lwp_getpcb(l);

	HYPERVISOR_stack_switch(GSEL(GDATA_SEL, SEL_KPL), pcb->pcb_esp0);

	physop.cmd = PHYSDEVOP_SET_IOPL;
	physop.u.set_iopl.iopl = pcb->pcb_iopl;
	HYPERVISOR_physdev_op(&physop);
}

void
i386_tls_switch(lwp_t *l)
{
	struct cpu_info *ci = curcpu();
	struct pcb *pcb = lwp_getpcb(l);
	/*
         * Raise the IPL to IPL_HIGH.
	 * FPU IPIs can alter the LWP's saved cr0.  Dropping the priority
	 * is deferred until mi_switch(), when cpu_switchto() returns.
	 */
	(void)splhigh();

        /*
	 * If our floating point registers are on a different CPU,
	 * set CR0_TS so we'll trap rather than reuse bogus state.
	 */

	if (l != ci->ci_fpcurlwp) {
		HYPERVISOR_fpu_taskswitch(1);
	}

	/* Update TLS segment pointers */
	update_descriptor(&ci->ci_gdt[GUFS_SEL],
			  (union descriptor *) &pcb->pcb_fsd);
	update_descriptor(&ci->ci_gdt[GUGS_SEL],
			  (union descriptor *) &pcb->pcb_gsd);

}
#endif /* XEN */

/* XXX */
#define IDTVEC(name)	__CONCAT(X, name)
typedef void (vector)(void);

#ifndef XEN
static void	tss_init(struct i386tss *, void *, void *);

static void
tss_init(struct i386tss *tss, void *stack, void *func)
{
	KASSERT(curcpu()->ci_pmap == pmap_kernel());

	memset(tss, 0, sizeof *tss);
	tss->tss_esp0 = tss->tss_esp = (int)((char *)stack + USPACE - 16);
	tss->tss_ss0 = GSEL(GDATA_SEL, SEL_KPL);
	tss->__tss_cs = GSEL(GCODE_SEL, SEL_KPL);
	tss->tss_fs = GSEL(GCPU_SEL, SEL_KPL);
	tss->tss_gs = tss->__tss_es = tss->__tss_ds =
	    tss->__tss_ss = GSEL(GDATA_SEL, SEL_KPL);
	/* %cr3 contains the value associated to pmap_kernel */
	tss->tss_cr3 = rcr3();
	tss->tss_esp = (int)((char *)stack + USPACE - 16);
	tss->tss_ldt = GSEL(GLDT_SEL, SEL_KPL);
	tss->__tss_eflags = PSL_MBO | PSL_NT;	/* XXX not needed? */
	tss->__tss_eip = (int)func;
}

extern vector IDTVEC(tss_trap08);
#if defined(DDB) && defined(MULTIPROCESSOR)
extern vector Xintr_ddbipi, Xintr_x2apic_ddbipi;
extern int ddb_vec;
#endif

void
cpu_set_tss_gates(struct cpu_info *ci)
{
	struct segment_descriptor sd;
	void *doubleflt_stack;

	doubleflt_stack = (void *)uvm_km_alloc(kernel_map, USPACE, 0,
	    UVM_KMF_WIRED);
	tss_init(&ci->ci_tss->dblflt_tss, doubleflt_stack, IDTVEC(tss_trap08));

	setsegment(&sd, &ci->ci_tss->dblflt_tss, sizeof(struct i386tss) - 1,
	    SDT_SYS386TSS, SEL_KPL, 0, 0);
	ci->ci_gdt[GTRAPTSS_SEL].sd = sd;

	setgate(&idt[8], NULL, 0, SDT_SYSTASKGT, SEL_KPL,
	    GSEL(GTRAPTSS_SEL, SEL_KPL));

#if defined(DDB) && defined(MULTIPROCESSOR)
	/*
	 * Set up separate handler for the DDB IPI, so that it doesn't
	 * stomp on a possibly corrupted stack.
	 *
	 * XXX overwriting the gate set in db_machine_init.
	 * Should rearrange the code so that it's set only once.
	 */
	void *ddbipi_stack;

	ddbipi_stack = (void *)uvm_km_alloc(kernel_map, USPACE, 0,
	    UVM_KMF_WIRED);
	tss_init(&ci->ci_tss->ddbipi_tss, ddbipi_stack,
	    x2apic_mode ? Xintr_x2apic_ddbipi : Xintr_ddbipi);

	setsegment(&sd, &ci->ci_tss->ddbipi_tss, sizeof(struct i386tss) - 1,
	    SDT_SYS386TSS, SEL_KPL, 0, 0);
	ci->ci_gdt[GIPITSS_SEL].sd = sd;

	setgate(&idt[ddb_vec], NULL, 0, SDT_SYSTASKGT, SEL_KPL,
	    GSEL(GIPITSS_SEL, SEL_KPL));
#endif
}
#endif /* XEN */

/*
 * Set up TSS and I/O bitmap.
 */
void
cpu_init_tss(struct cpu_info *ci)
{
	struct cpu_tss *cputss;

	cputss = (struct cpu_tss *)uvm_km_alloc(kernel_map,
	    sizeof(struct cpu_tss), 0, UVM_KMF_WIRED|UVM_KMF_ZERO);

	cputss->tss.tss_iobase = IOMAP_INVALOFF << 16;
#ifndef XEN
	cputss->tss.tss_ss0 = GSEL(GDATA_SEL, SEL_KPL);
	cputss->tss.tss_ldt = GSEL(GLDT_SEL, SEL_KPL);
	cputss->tss.tss_cr3 = rcr3();
#endif

	ci->ci_tss = cputss;
#ifndef XEN
	ci->ci_tss_sel = tss_alloc(&cputss->tss);
#endif
}

void *
getframe(struct lwp *l, int sig, int *onstack)
{
	struct proc *p = l->l_proc;
	struct trapframe *tf = l->l_md.md_regs;

	/* Do we need to jump onto the signal stack? */
	*onstack = (l->l_sigstk.ss_flags & (SS_DISABLE | SS_ONSTACK)) == 0
	    && (SIGACTION(p, sig).sa_flags & SA_ONSTACK) != 0;
	if (*onstack)
		return (char *)l->l_sigstk.ss_sp + l->l_sigstk.ss_size;
	return (void *)tf->tf_esp;
}

/*
 * Build context to run handler in.  We invoke the handler
 * directly, only returning via the trampoline.  Note the
 * trampoline version numbers are coordinated with machine-
 * dependent code in libc.
 */
void
buildcontext(struct lwp *l, int sel, void *catcher, void *fp)
{
	struct trapframe *tf = l->l_md.md_regs;

	tf->tf_gs = GSEL(GUGS_SEL, SEL_UPL);
	tf->tf_fs = GSEL(GUFS_SEL, SEL_UPL);
	tf->tf_es = GSEL(GUDATA_SEL, SEL_UPL);
	tf->tf_ds = GSEL(GUDATA_SEL, SEL_UPL);
	tf->tf_eip = (int)catcher;
	tf->tf_cs = GSEL(sel, SEL_UPL);
	tf->tf_eflags &= ~PSL_CLEARSIG;
	tf->tf_esp = (int)fp;
	tf->tf_ss = GSEL(GUDATA_SEL, SEL_UPL);

	/* Ensure FP state is reset. */
	fpu_save_area_reset(l);
}

void
sendsig_siginfo(const ksiginfo_t *ksi, const sigset_t *mask)
{
	struct lwp *l = curlwp;
	struct proc *p = l->l_proc;
	struct pmap *pmap = vm_map_pmap(&p->p_vmspace->vm_map);
	int sel = pmap->pm_hiexec > I386_MAX_EXE_ADDR ?
	    GUCODEBIG_SEL : GUCODE_SEL;
	struct sigacts *ps = p->p_sigacts;
	int onstack, error;
	int sig = ksi->ksi_signo;
	struct sigframe_siginfo *fp = getframe(l, sig, &onstack), frame;
	sig_t catcher = SIGACTION(p, sig).sa_handler;

	KASSERT(mutex_owned(p->p_lock));

	fp--;

	frame.sf_ra = (int)ps->sa_sigdesc[sig].sd_tramp;
	frame.sf_signum = sig;
	frame.sf_sip = &fp->sf_si;
	frame.sf_ucp = &fp->sf_uc;
	frame.sf_si._info = ksi->ksi_info;
	frame.sf_uc.uc_flags = _UC_SIGMASK|_UC_VM;
	frame.sf_uc.uc_sigmask = *mask;
	frame.sf_uc.uc_link = l->l_ctxlink;
	frame.sf_uc.uc_flags |= (l->l_sigstk.ss_flags & SS_ONSTACK)
	    ? _UC_SETSTACK : _UC_CLRSTACK;
	memset(&frame.sf_uc.uc_stack, 0, sizeof(frame.sf_uc.uc_stack));

	sendsig_reset(l, sig);

	mutex_exit(p->p_lock);
	cpu_getmcontext(l, &frame.sf_uc.uc_mcontext, &frame.sf_uc.uc_flags);
	error = copyout(&frame, fp, sizeof(frame));
	mutex_enter(p->p_lock);

	if (error != 0) {
		/*
		 * Process has trashed its stack; give it an illegal
		 * instruction to halt it in its tracks.
		 */
		sigexit(l, SIGILL);
		/* NOTREACHED */
	}

	buildcontext(l, sel, catcher, fp);

	/* Remember that we're now on the signal stack. */
	if (onstack)
		l->l_sigstk.ss_flags |= SS_ONSTACK;
}

static void
maybe_dump(int howto)
{
	int s;

	/* Disable interrupts. */
	s = splhigh();

	/* Do a dump if requested. */
	if ((howto & (RB_DUMP | RB_HALT)) == RB_DUMP)
		dumpsys();

	splx(s);
}

void
cpu_reboot(int howto, char *bootstr)
{
	static bool syncdone = false;
	int s = IPL_NONE;

	if (cold) {
		howto |= RB_HALT;
		goto haltsys;
	}

	boothowto = howto;

	/* XXX used to dump after vfs_shutdown() and before
	 * detaching devices / shutdown hooks / pmf_system_shutdown().
	 */
	maybe_dump(howto);

	/*
	 * If we've panic'd, don't make the situation potentially
	 * worse by syncing or unmounting the file systems.
	 */
	if ((howto & RB_NOSYNC) == 0 && panicstr == NULL) {
		if (!syncdone) {
			syncdone = true;
			/* XXX used to force unmount as well, here */
			vfs_sync_all(curlwp);
			/*
			 * If we've been adjusting the clock, the todr
			 * will be out of synch; adjust it now.
			 *
			 * XXX used to do this after unmounting all
			 * filesystems with vfs_shutdown().
			 */
			if (time_adjusted != 0)
				resettodr();
		}

		while (vfs_unmountall1(curlwp, false, false) ||
		       config_detach_all(boothowto) ||
		       vfs_unmount_forceone(curlwp))
			;	/* do nothing */
	} else
		suspendsched();

	pmf_system_shutdown(boothowto);

	s = splhigh();

	/* amd64 maybe_dump() */

haltsys:
	doshutdownhooks();

	if ((howto & RB_POWERDOWN) == RB_POWERDOWN) {
#if NACPICA > 0
		if (s != IPL_NONE)
			splx(s);

		acpi_enter_sleep_state(ACPI_STATE_S5);
#else
		__USE(s);
#endif
#ifdef XEN
		HYPERVISOR_shutdown();
		for (;;);
#endif
	}

#ifdef MULTIPROCESSOR
	cpu_broadcast_halt();
#endif /* MULTIPROCESSOR */

	if (howto & RB_HALT) {
#if NACPICA > 0
		acpi_disable();
#endif

		printf("\n");
		printf("The operating system has halted.\n");
		printf("Please press any key to reboot.\n\n");

#ifdef BEEP_ONHALT
		{
			int c;
			for (c = BEEP_ONHALT_COUNT; c > 0; c--) {
				sysbeep(BEEP_ONHALT_PITCH,
					BEEP_ONHALT_PERIOD * hz / 1000);
				delay(BEEP_ONHALT_PERIOD * 1000);
				sysbeep(0, BEEP_ONHALT_PERIOD * hz / 1000);
				delay(BEEP_ONHALT_PERIOD * 1000);
			}
		}
#endif

		cnpollc(1);	/* for proper keyboard command handling */
		if (cngetc() == 0) {
			/* no console attached, so just hlt */
			printf("No keyboard - cannot reboot after all.\n");
			for(;;) {
				x86_hlt();
			}
		}
		cnpollc(0);
	}

	printf("rebooting...\n");
	if (cpureset_delay > 0)
		delay(cpureset_delay * 1000);
	cpu_reset();
	for(;;) ;
	/*NOTREACHED*/
}

/*
 * Clear registers on exec
 */
void
setregs(struct lwp *l, struct exec_package *pack, vaddr_t stack)
{
	struct pmap *pmap = vm_map_pmap(&l->l_proc->p_vmspace->vm_map);
	struct pcb *pcb = lwp_getpcb(l);
	struct trapframe *tf;

#ifdef USER_LDT
	pmap_ldt_cleanup(l);
#endif

	fpu_save_area_clear(l, pack->ep_osversion >= 699002600
	    ? __INITIAL_NPXCW__ : __NetBSD_COMPAT_NPXCW__);

	memcpy(&pcb->pcb_fsd, &gdtstore[GUDATA_SEL], sizeof(pcb->pcb_fsd));
	memcpy(&pcb->pcb_gsd, &gdtstore[GUDATA_SEL], sizeof(pcb->pcb_gsd));
<<<<<<< HEAD
	if (pcb->pcb_dbregs != NULL) {
		pool_put(&x86_dbregspl, pcb->pcb_dbregs);
		pcb->pcb_dbregs = NULL;
	}
=======

	x86_dbregs_clear(l);
>>>>>>> b2b84690

	tf = l->l_md.md_regs;
	tf->tf_gs = GSEL(GUGS_SEL, SEL_UPL);
	tf->tf_fs = GSEL(GUFS_SEL, SEL_UPL);
	tf->tf_es = LSEL(LUDATA_SEL, SEL_UPL);
	tf->tf_ds = LSEL(LUDATA_SEL, SEL_UPL);
	tf->tf_edi = 0;
	tf->tf_esi = 0;
	tf->tf_ebp = 0;
	tf->tf_ebx = l->l_proc->p_psstrp;
	tf->tf_edx = 0;
	tf->tf_ecx = 0;
	tf->tf_eax = 0;
	tf->tf_eip = pack->ep_entry;
	tf->tf_cs = pmap->pm_hiexec > I386_MAX_EXE_ADDR ?
	    LSEL(LUCODEBIG_SEL, SEL_UPL) : LSEL(LUCODE_SEL, SEL_UPL);
	tf->tf_eflags = PSL_USERSET;
	tf->tf_esp = stack;
	tf->tf_ss = LSEL(LUDATA_SEL, SEL_UPL);
}

/*
 * Initialize segments and descriptor tables
 */

union descriptor *gdtstore, *ldtstore;
union descriptor *pentium_idt;
extern vaddr_t lwp0uarea;

void
setgate(struct gate_descriptor *gd, void *func, int args, int type, int dpl,
    int sel)
{

	gd->gd_looffset = (int)func;
	gd->gd_selector = sel;
	gd->gd_stkcpy = args;
	gd->gd_xx = 0;
	gd->gd_type = type;
	gd->gd_dpl = dpl;
	gd->gd_p = 1;
	gd->gd_hioffset = (int)func >> 16;
}

void
unsetgate(struct gate_descriptor *gd)
{
	gd->gd_p = 0;
	gd->gd_hioffset = 0;
	gd->gd_looffset = 0;
	gd->gd_selector = 0;
	gd->gd_xx = 0;
	gd->gd_stkcpy = 0;
	gd->gd_type = 0;
	gd->gd_dpl = 0;
}

void
setregion(struct region_descriptor *rd, void *base, size_t limit)
{

	rd->rd_limit = (int)limit;
	rd->rd_base = (int)base;
}

void
setsegment(struct segment_descriptor *sd, const void *base, size_t limit,
    int type, int dpl, int def32, int gran)
{

	sd->sd_lolimit = (int)limit;
	sd->sd_lobase = (int)base;
	sd->sd_type = type;
	sd->sd_dpl = dpl;
	sd->sd_p = 1;
	sd->sd_hilimit = (int)limit >> 16;
	sd->sd_xx = 0;
	sd->sd_def32 = def32;
	sd->sd_gran = gran;
	sd->sd_hibase = (int)base >> 24;
}

/* XXX */
extern vector IDTVEC(syscall);
extern vector *IDTVEC(exceptions)[];
#ifdef XEN
#define MAX_XEN_IDT 128
trap_info_t xen_idt[MAX_XEN_IDT];
int xen_idt_idx;
extern union descriptor tmpgdt[];
#endif

void
cpu_init_idt(void)
{
#ifndef XEN
	struct region_descriptor region;
	setregion(&region, pentium_idt, NIDT * sizeof(idt[0]) - 1);
	lidt(&region);
#else
	if (HYPERVISOR_set_trap_table(xen_idt))
		panic("HYPERVISOR_set_trap_table %p failed\n", xen_idt);
#endif
}

void
initgdt(union descriptor *tgdt)
{
	KASSERT(tgdt != NULL);

	gdtstore = tgdt;
#ifdef XEN
	u_long	frames[16];
#else
	struct region_descriptor region;
	memset(gdtstore, 0, NGDT * sizeof(*gdtstore));
#endif

	/* make gdt gates and memory segments */
	setsegment(&gdtstore[GCODE_SEL].sd, 0, 0xfffff,
	    SDT_MEMERA, SEL_KPL, 1, 1);
	setsegment(&gdtstore[GDATA_SEL].sd, 0, 0xfffff,
	    SDT_MEMRWA, SEL_KPL, 1, 1);
	setsegment(&gdtstore[GUCODE_SEL].sd, 0, x86_btop(I386_MAX_EXE_ADDR) - 1,
	    SDT_MEMERA, SEL_UPL, 1, 1);
	setsegment(&gdtstore[GUCODEBIG_SEL].sd, 0, 0xfffff,
	    SDT_MEMERA, SEL_UPL, 1, 1);
	setsegment(&gdtstore[GUDATA_SEL].sd, 0, 0xfffff,
	    SDT_MEMRWA, SEL_UPL, 1, 1);
#if NBIOSCALL > 0
	/* bios trampoline GDT entries */
	setsegment(&gdtstore[GBIOSCODE_SEL].sd, 0, 0xfffff,
	    SDT_MEMERA, SEL_KPL, 0, 0);
	setsegment(&gdtstore[GBIOSDATA_SEL].sd, 0, 0xfffff,
	    SDT_MEMRWA, SEL_KPL, 0, 0);
#endif
	setsegment(&gdtstore[GCPU_SEL].sd, &cpu_info_primary,
	    sizeof(struct cpu_info) - 1, SDT_MEMRWA, SEL_KPL, 1, 0);

#ifndef XEN
	setregion(&region, gdtstore, NGDT * sizeof(gdtstore[0]) - 1);
	lgdt(&region);
#else /* !XEN */
	/*
	 * We jumpstart the bootstrap process a bit so we can update
	 * page permissions. This is done redundantly later from
	 * x86_xpmap.c:xen_locore() - harmless.
	 */
	xpmap_phys_to_machine_mapping =
	    (unsigned long *)xen_start_info.mfn_list;

	frames[0] = xpmap_ptom((uint32_t)gdtstore - KERNBASE) >> PAGE_SHIFT;
	{	/*
		 * Enter the gdt page RO into the kernel map. We can't
		 * use pmap_kenter_pa() here, because %fs is not
		 * usable until the gdt is loaded, and %fs is used as
		 * the base pointer for curcpu() and curlwp(), both of
		 * which are in the callpath of pmap_kenter_pa().
		 * So we mash up our own - this is MD code anyway.
		 */
		extern pt_entry_t xpmap_pg_nx;
		pt_entry_t pte;

		pte = pmap_pa2pte((vaddr_t)gdtstore - KERNBASE);
		pte |= PG_RO | xpmap_pg_nx | PG_V;

		if (HYPERVISOR_update_va_mapping((vaddr_t)gdtstore, pte,
		    UVMF_INVLPG) < 0) {
			panic("gdt page RO update failed.\n");
		}
	}

	if (HYPERVISOR_set_gdt(frames, NGDT /* XXX is it right ? */))
		panic("HYPERVISOR_set_gdt failed!\n");

	lgdt_finish();
#endif /* !XEN */
}

#ifndef XEN
static void
init386_pte0(void)
{
	paddr_t paddr;
	vaddr_t vaddr;

	paddr = 4 * PAGE_SIZE;
	vaddr = (vaddr_t)vtopte(0);
	pmap_kenter_pa(vaddr, paddr, VM_PROT_ALL, 0);
	pmap_update(pmap_kernel());
	/* make sure it is clean before using */
	memset((void *)vaddr, 0, PAGE_SIZE);
}
#endif /* !XEN */

static void
init386_ksyms(void)
{
#if NKSYMS || defined(DDB) || defined(MODULAR)
	extern int end;
	struct btinfo_symtab *symtab;

#ifdef DDB
	db_machine_init();
#endif

#if defined(MULTIBOOT)
	if (multiboot_ksyms_addsyms_elf())
		return;
#endif

	if ((symtab = lookup_bootinfo(BTINFO_SYMTAB)) == NULL) {
		ksyms_addsyms_elf(*(int *)&end, ((int *)&end) + 1, esym);
		return;
	}

	symtab->ssym += KERNBASE;
	symtab->esym += KERNBASE;
	ksyms_addsyms_elf(symtab->nsym, (int *)symtab->ssym, (int *)symtab->esym);
#endif
}

void
init_bootspace(void)
{
	extern char __rodata_start;
	extern char __data_start;
	extern char __kernel_end;
	size_t i = 0;

	memset(&bootspace, 0, sizeof(bootspace));

	bootspace.head.va = KERNTEXTOFF;
	bootspace.head.pa = KERNTEXTOFF - KERNBASE;
	bootspace.head.sz = 0;

	bootspace.segs[i].type = BTSEG_TEXT;
	bootspace.segs[i].va = KERNTEXTOFF;
	bootspace.segs[i].pa = KERNTEXTOFF - KERNBASE;
	bootspace.segs[i].sz = (size_t)&__rodata_start - KERNTEXTOFF;
	i++;

	bootspace.segs[i].type = BTSEG_RODATA;
	bootspace.segs[i].va = (vaddr_t)&__rodata_start;
	bootspace.segs[i].pa = (paddr_t)(vaddr_t)&__rodata_start - KERNBASE;
	bootspace.segs[i].sz = (size_t)&__data_start - (size_t)&__rodata_start;
	i++;

	bootspace.segs[i].type = BTSEG_DATA;
	bootspace.segs[i].va = (vaddr_t)&__data_start;
	bootspace.segs[i].pa = (paddr_t)(vaddr_t)&__data_start - KERNBASE;
	bootspace.segs[i].sz = (size_t)&__kernel_end - (size_t)&__data_start;
	i++;

	bootspace.boot.va = (vaddr_t)&__kernel_end;
	bootspace.boot.pa = (paddr_t)(vaddr_t)&__kernel_end - KERNBASE;
	bootspace.boot.sz = (size_t)(atdevbase + IOM_SIZE) -
	    (size_t)&__kernel_end;

	/* Virtual address of the top level page */
	bootspace.pdir = (vaddr_t)(PDPpaddr + KERNBASE);
}

void
init386(paddr_t first_avail)
{
	extern void consinit(void);
	int x;
#ifndef XEN
	extern paddr_t local_apic_pa;
	union descriptor *tgdt;
	struct region_descriptor region;
#endif
#if NBIOSCALL > 0
	extern int biostramp_image_size;
	extern u_char biostramp_image[];
#endif
	struct pcb *pcb;

	KASSERT(first_avail % PAGE_SIZE == 0);

#ifdef XEN
	KASSERT(HYPERVISOR_shared_info != NULL);
	cpu_info_primary.ci_vcpu = &HYPERVISOR_shared_info->vcpu_info[0];
#endif

	uvm_lwp_setuarea(&lwp0, lwp0uarea);

	cpu_probe(&cpu_info_primary);
	cpu_init_msrs(&cpu_info_primary, true);
#ifndef XEN
	cpu_speculation_init(&cpu_info_primary);
#endif

#ifdef PAE
	use_pae = 1;
#else
	use_pae = 0;
#endif

	pcb = lwp_getpcb(&lwp0);
#ifdef XEN
	pcb->pcb_cr3 = PDPpaddr;
#endif

#if defined(PAE) && !defined(XEN)
	/*
	 * Save VA and PA of L3 PD of boot processor (for Xen, this is done
	 * in xen_locore())
	 */
	cpu_info_primary.ci_pae_l3_pdirpa = rcr3();
	cpu_info_primary.ci_pae_l3_pdir = (pd_entry_t *)(rcr3() + KERNBASE);
#endif

	uvm_md_init();

	/*
	 * Start with 2 color bins -- this is just a guess to get us
	 * started.  We'll recolor when we determine the largest cache
	 * sizes on the system.
	 */
	uvmexp.ncolors = 2;

	avail_start = first_avail;

#ifndef XEN
	/*
	 * Low memory reservations:
	 * Page 0:	BIOS data
	 * Page 1:	BIOS callback
	 * Page 2:	MP bootstrap code (MP_TRAMPOLINE)
	 * Page 3:	ACPI wakeup code (ACPI_WAKEUP_ADDR)
	 * Page 4:	Temporary page table for 0MB-4MB
	 * Page 5:	Temporary page directory
	 */
	lowmem_rsvd = 6 * PAGE_SIZE;
#else /* !XEN */
	/* Parse Xen command line (replace bootinfo) */
	xen_parse_cmdline(XEN_PARSE_BOOTFLAGS, NULL);

	/* Use the dummy page as a gdt */
	extern vaddr_t xen_dummy_page;
	gdtstore = (void *)xen_dummy_page;

	/* Determine physical address space */
	avail_end = ctob((paddr_t)xen_start_info.nr_pages);
	pmap_pa_start = (KERNTEXTOFF - KERNBASE);
	pmap_pa_end = pmap_pa_start + ctob((paddr_t)xen_start_info.nr_pages);
	mem_clusters[0].start = avail_start;
	mem_clusters[0].size = avail_end - avail_start;
	mem_cluster_cnt++;
	physmem += xen_start_info.nr_pages;
	uvmexp.wired += atop(avail_start);

	/*
	 * initgdt() has to be done before consinit(), so that %fs is properly
	 * initialised. initgdt() uses pmap_kenter_pa so it can't be called
	 * before the above variables are set.
	 */
	initgdt(gdtstore);

	mutex_init(&pte_lock, MUTEX_DEFAULT, IPL_VM);
#endif /* XEN */

#if NISA > 0 || NPCI > 0
	x86_bus_space_init();
#endif

	consinit();	/* XXX SHOULD NOT BE DONE HERE */

#ifdef DEBUG_MEMLOAD
	printf("mem_cluster_count: %d\n", mem_cluster_cnt);
#endif

	/*
	 * Call pmap initialization to make new kernel address space.
	 * We must do this before loading pages into the VM system.
	 */
	pmap_bootstrap((vaddr_t)atdevbase + IOM_SIZE);

#ifndef XEN
	/* Initialize the memory clusters. */
	init_x86_clusters();

	/* Internalize the physical pages into the VM system. */
	init_x86_vm(avail_start);
#else /* !XEN */
	uvm_page_physload(atop(avail_start), atop(avail_end),
	    atop(avail_start), atop(avail_end),
	    VM_FREELIST_DEFAULT);

	/* Reclaim the boot gdt page - see locore.s */
	{
		extern pt_entry_t xpmap_pg_nx;
		pt_entry_t pte;

		pte = pmap_pa2pte((vaddr_t)tmpgdt - KERNBASE);
		pte |= PG_RW | xpmap_pg_nx | PG_V;

		if (HYPERVISOR_update_va_mapping((vaddr_t)tmpgdt, pte, UVMF_INVLPG) < 0) {
			panic("tmpgdt page relaim RW update failed.\n");
		}
	}
#endif /* !XEN */

	init_x86_msgbuf();

#if !defined(XEN) && NBIOSCALL > 0
	/*
	 * XXX Remove this
	 *
	 * Setup a temporary Page Table Entry to allow identity mappings of
	 * the real mode address. This is required by bioscall.
	 */
	init386_pte0();

	KASSERT(biostramp_image_size <= PAGE_SIZE);
	pmap_kenter_pa((vaddr_t)BIOSTRAMP_BASE, (paddr_t)BIOSTRAMP_BASE,
	    VM_PROT_ALL, 0);
	pmap_update(pmap_kernel());
	memcpy((void *)BIOSTRAMP_BASE, biostramp_image, biostramp_image_size);

	/* Needed early, for bioscall() */
	cpu_info_primary.ci_pmap = pmap_kernel();
#endif

#ifndef XEN
	pmap_kenter_pa(local_apic_va, local_apic_pa,
	    VM_PROT_READ|VM_PROT_WRITE, 0);
	pmap_update(pmap_kernel());
	memset((void *)local_apic_va, 0, PAGE_SIZE);
#endif

	pmap_kenter_pa(idt_vaddr, idt_paddr, VM_PROT_READ|VM_PROT_WRITE, 0);
	pmap_kenter_pa(gdt_vaddr, gdt_paddr, VM_PROT_READ|VM_PROT_WRITE, 0);
	pmap_kenter_pa(ldt_vaddr, ldt_paddr, VM_PROT_READ|VM_PROT_WRITE, 0);
	pmap_update(pmap_kernel());
	memset((void *)idt_vaddr, 0, PAGE_SIZE);
	memset((void *)gdt_vaddr, 0, PAGE_SIZE);
	memset((void *)ldt_vaddr, 0, PAGE_SIZE);

#ifndef XEN
	pmap_kenter_pa(pentium_idt_vaddr, idt_paddr, VM_PROT_READ, 0);
	pmap_update(pmap_kernel());
	pentium_idt = (union descriptor *)pentium_idt_vaddr;

	tgdt = gdtstore;
	idt = (struct gate_descriptor *)idt_vaddr;
	gdtstore = (union descriptor *)gdt_vaddr;
	ldtstore = (union descriptor *)ldt_vaddr;

	memcpy(gdtstore, tgdt, NGDT * sizeof(*gdtstore));

	setsegment(&gdtstore[GLDT_SEL].sd, ldtstore,
	    NLDT * sizeof(ldtstore[0]) - 1, SDT_SYSLDT, SEL_KPL, 0, 0);
#else
	HYPERVISOR_set_callbacks(
	    GSEL(GCODE_SEL, SEL_KPL), (unsigned long)hypervisor_callback,
	    GSEL(GCODE_SEL, SEL_KPL), (unsigned long)failsafe_callback);

	ldtstore = (union descriptor *)idt_vaddr;
#endif /* XEN */

	/* make ldt gates and memory segments */
	ldtstore[LUCODE_SEL] = gdtstore[GUCODE_SEL];
	ldtstore[LUCODEBIG_SEL] = gdtstore[GUCODEBIG_SEL];
	ldtstore[LUDATA_SEL] = gdtstore[GUDATA_SEL];

#ifndef XEN
	/* exceptions */
	for (x = 0; x < 32; x++) {
		idt_vec_reserve(x);
		setgate(&idt[x], IDTVEC(exceptions)[x], 0, SDT_SYS386IGT,
		    (x == 3 || x == 4) ? SEL_UPL : SEL_KPL,
		    GSEL(GCODE_SEL, SEL_KPL));
	}

	/* new-style interrupt gate for syscalls */
	idt_vec_reserve(128);
	setgate(&idt[128], &IDTVEC(syscall), 0, SDT_SYS386IGT, SEL_UPL,
	    GSEL(GCODE_SEL, SEL_KPL));

	setregion(&region, gdtstore, NGDT * sizeof(gdtstore[0]) - 1);
	lgdt(&region);

	cpu_init_idt();
#else /* !XEN */
	memset(xen_idt, 0, sizeof(trap_info_t) * MAX_XEN_IDT);
	xen_idt_idx = 0;
	for (x = 0; x < 32; x++) {
		KASSERT(xen_idt_idx < MAX_XEN_IDT);
		idt_vec_reserve(x);
		xen_idt[xen_idt_idx].vector = x;

		switch (x) {
		case 2:  /* NMI */
		case 18: /* MCA */
			TI_SET_IF(&(xen_idt[xen_idt_idx]), 2);
			break;
		case 3:
		case 4:
			xen_idt[xen_idt_idx].flags = SEL_UPL;
			break;
		default:
			xen_idt[xen_idt_idx].flags = SEL_XEN;
			break;
		}

		xen_idt[xen_idt_idx].cs = GSEL(GCODE_SEL, SEL_KPL);
		xen_idt[xen_idt_idx].address =
			(uint32_t)IDTVEC(exceptions)[x];
		xen_idt_idx++;
	}
	KASSERT(xen_idt_idx < MAX_XEN_IDT);
	idt_vec_reserve(128);
	xen_idt[xen_idt_idx].vector = 128;
	xen_idt[xen_idt_idx].flags = SEL_UPL;
	xen_idt[xen_idt_idx].cs = GSEL(GCODE_SEL, SEL_KPL);
	xen_idt[xen_idt_idx].address = (uint32_t)&IDTVEC(syscall);
	xen_idt_idx++;
	KASSERT(xen_idt_idx < MAX_XEN_IDT);
	lldt(GSEL(GLDT_SEL, SEL_KPL));
	cpu_init_idt();
#endif /* XEN */

	init386_ksyms();

#if NMCA > 0
	/* check for MCA bus, needed to be done before ISA stuff - if
	 * MCA is detected, ISA needs to use level triggered interrupts
	 * by default */
	mca_busprobe();
#endif

#ifdef XEN
	events_default_setup();
#else
	intr_default_setup();
#endif

	splraise(IPL_HIGH);
	x86_enable_intr();

#ifdef DDB
	if (boothowto & RB_KDB)
		Debugger();
#endif
#ifdef KGDB
	kgdb_port_init();
	if (boothowto & RB_KDB) {
		kgdb_debug_init = 1;
		kgdb_connect(1);
	}
#endif

	if (physmem < btoc(2 * 1024 * 1024)) {
		printf("warning: too little memory available; "
		       "have %lu bytes, want %lu bytes\n"
		       "running in degraded mode\n"
		       "press a key to confirm\n\n",
		       (unsigned long)ptoa(physmem), 2*1024*1024UL);
		cngetc();
	}

	pcb->pcb_dbregs = NULL;
<<<<<<< HEAD

	x86_dbregs_setup_initdbstate();

	pool_init(&x86_dbregspl, sizeof(struct dbreg), 16, 0, 0, "dbregs",
	    NULL, IPL_NONE);
=======
	x86_dbregs_init();
>>>>>>> b2b84690
}

#include <dev/ic/mc146818reg.h>		/* for NVRAM POST */
#include <i386/isa/nvram.h>		/* for NVRAM POST */

void
cpu_reset(void)
{
#ifdef XEN
	HYPERVISOR_reboot();
	for (;;);
#else /* XEN */
	struct region_descriptor region;

	x86_disable_intr();

	/*
	 * Ensure the NVRAM reset byte contains something vaguely sane.
	 */

	outb(IO_RTC, NVRAM_RESET);
	outb(IO_RTC+1, NVRAM_RESET_RST);

	/*
	 * Reset AMD Geode SC1100.
	 *
	 * 1) Write PCI Configuration Address Register (0xcf8) to
	 *    select Function 0, Register 0x44: Bridge Configuration,
	 *    GPIO and LPC Configuration Register Space, Reset
	 *    Control Register.
	 *
	 * 2) Write 0xf to PCI Configuration Data Register (0xcfc)
	 *    to reset IDE controller, IDE bus, and PCI bus, and
	 *    to trigger a system-wide reset.
	 *
	 * See AMD Geode SC1100 Processor Data Book, Revision 2.0,
	 * sections 6.3.1, 6.3.2, and 6.4.1.
	 */
	if (cpu_info_primary.ci_signature == 0x540) {
		outl(0xcf8, 0x80009044);
		outl(0xcfc, 0xf);
	}

	x86_reset();

	/*
	 * Try to cause a triple fault and watchdog reset by making the IDT
	 * invalid and causing a fault.
	 */
	memset((void *)idt, 0, NIDT * sizeof(idt[0]));
	setregion(&region, idt, NIDT * sizeof(idt[0]) - 1);
	lidt(&region);
	breakpoint();

#if 0
	/*
	 * Try to cause a triple fault and watchdog reset by unmapping the
	 * entire address space and doing a TLB flush.
	 */
	memset((void *)PTD, 0, PAGE_SIZE);
	tlbflush();
#endif

	for (;;);
#endif /* XEN */
}

void
cpu_getmcontext(struct lwp *l, mcontext_t *mcp, unsigned int *flags)
{
	const struct trapframe *tf = l->l_md.md_regs;
	__greg_t *gr = mcp->__gregs;
	__greg_t ras_eip;

	/* Save register context. */
	gr[_REG_GS]  = tf->tf_gs;
	gr[_REG_FS]  = tf->tf_fs;
	gr[_REG_ES]  = tf->tf_es;
	gr[_REG_DS]  = tf->tf_ds;
	gr[_REG_EFL] = tf->tf_eflags;

	gr[_REG_EDI]    = tf->tf_edi;
	gr[_REG_ESI]    = tf->tf_esi;
	gr[_REG_EBP]    = tf->tf_ebp;
	gr[_REG_EBX]    = tf->tf_ebx;
	gr[_REG_EDX]    = tf->tf_edx;
	gr[_REG_ECX]    = tf->tf_ecx;
	gr[_REG_EAX]    = tf->tf_eax;
	gr[_REG_EIP]    = tf->tf_eip;
	gr[_REG_CS]     = tf->tf_cs;
	gr[_REG_ESP]    = tf->tf_esp;
	gr[_REG_UESP]   = tf->tf_esp;
	gr[_REG_SS]     = tf->tf_ss;
	gr[_REG_TRAPNO] = tf->tf_trapno;
	gr[_REG_ERR]    = tf->tf_err;

	if ((ras_eip = (__greg_t)ras_lookup(l->l_proc,
	    (void *) gr[_REG_EIP])) != -1)
		gr[_REG_EIP] = ras_eip;

	*flags |= _UC_CPU;

	mcp->_mc_tlsbase = (uintptr_t)l->l_private;
	*flags |= _UC_TLSBASE;

	/*
	 * Save floating point register context.
	 *
	 * If the cpu doesn't support fxsave we must still write to
	 * the entire 512 byte area - otherwise we leak kernel memory
	 * contents to userspace.
	 * It wouldn't matter if we were doing the copyout here.
	 * So we might as well convert to fxsave format.
	 */
	__CTASSERT(sizeof (struct fxsave) ==
	    sizeof mcp->__fpregs.__fp_reg_set.__fp_xmm_state);
	process_read_fpregs_xmm(l, (struct fxsave *)
	    &mcp->__fpregs.__fp_reg_set.__fp_xmm_state);
	memset(&mcp->__fpregs.__fp_pad, 0, sizeof mcp->__fpregs.__fp_pad);
	*flags |= _UC_FXSAVE | _UC_FPU;
}

int
cpu_mcontext_validate(struct lwp *l, const mcontext_t *mcp)
{
	const __greg_t *gr = mcp->__gregs;
	struct trapframe *tf = l->l_md.md_regs;

	/*
	 * Check for security violations.  If we're returning
	 * to protected mode, the CPU will validate the segment
	 * registers automatically and generate a trap on
	 * violations.  We handle the trap, rather than doing
	 * all of the checking here.
	 */
	if (((gr[_REG_EFL] ^ tf->tf_eflags) & PSL_USERSTATIC) ||
	    !USERMODE(gr[_REG_CS]))
		return EINVAL;

	return 0;
}

int
cpu_setmcontext(struct lwp *l, const mcontext_t *mcp, unsigned int flags)
{
	struct trapframe *tf = l->l_md.md_regs;
	const __greg_t *gr = mcp->__gregs;
	struct proc *p = l->l_proc;
	int error;

	/* Restore register context, if any. */
	if ((flags & _UC_CPU) != 0) {
		error = cpu_mcontext_validate(l, mcp);
		if (error)
			return error;

		tf->tf_gs = gr[_REG_GS];
		tf->tf_fs = gr[_REG_FS];
		tf->tf_es = gr[_REG_ES];
		tf->tf_ds = gr[_REG_DS];
		/* Only change the user-alterable part of eflags */
		tf->tf_eflags &= ~PSL_USER;
		tf->tf_eflags |= (gr[_REG_EFL] & PSL_USER);

		tf->tf_edi    = gr[_REG_EDI];
		tf->tf_esi    = gr[_REG_ESI];
		tf->tf_ebp    = gr[_REG_EBP];
		tf->tf_ebx    = gr[_REG_EBX];
		tf->tf_edx    = gr[_REG_EDX];
		tf->tf_ecx    = gr[_REG_ECX];
		tf->tf_eax    = gr[_REG_EAX];
		tf->tf_eip    = gr[_REG_EIP];
		tf->tf_cs     = gr[_REG_CS];
		tf->tf_esp    = gr[_REG_UESP];
		tf->tf_ss     = gr[_REG_SS];
	}

	if ((flags & _UC_TLSBASE) != 0)
		lwp_setprivate(l, (void *)(uintptr_t)mcp->_mc_tlsbase);

	/* Restore floating point register context, if given. */
	if ((flags & _UC_FPU) != 0) {
		__CTASSERT(sizeof (struct fxsave) ==
		    sizeof mcp->__fpregs.__fp_reg_set.__fp_xmm_state);
		__CTASSERT(sizeof (struct save87) ==
		    sizeof mcp->__fpregs.__fp_reg_set.__fpchip_state);

		if (flags & _UC_FXSAVE) {
			process_write_fpregs_xmm(l, (const struct fxsave *)
				    &mcp->__fpregs.__fp_reg_set.__fp_xmm_state);
		} else {
			process_write_fpregs_s87(l, (const struct save87 *)
				    &mcp->__fpregs.__fp_reg_set.__fpchip_state);
		}
	}

	mutex_enter(p->p_lock);
	if (flags & _UC_SETSTACK)
		l->l_sigstk.ss_flags |= SS_ONSTACK;
	if (flags & _UC_CLRSTACK)
		l->l_sigstk.ss_flags &= ~SS_ONSTACK;
	mutex_exit(p->p_lock);
	return (0);
}

void
cpu_initclocks(void)
{

	(*initclock_func)();
}

#define	DEV_IO 14		/* iopl for compat_10 */

int
mm_md_open(dev_t dev, int flag, int mode, struct lwp *l)
{

	switch (minor(dev)) {
	case DEV_IO:
		/*
		 * This is done by i386_iopl(3) now.
		 *
		 * #if defined(COMPAT_10) || defined(COMPAT_FREEBSD)
		 */
		if (flag & FWRITE) {
			struct trapframe *fp;
			int error;

			error = kauth_authorize_machdep(l->l_cred,
			    KAUTH_MACHDEP_IOPL, NULL, NULL, NULL, NULL);
			if (error)
				return (error);
			fp = curlwp->l_md.md_regs;
			fp->tf_eflags |= PSL_IOPL;
		}
		break;
	default:
		break;
	}
	return 0;
}

#ifdef PAE
void
cpu_alloc_l3_page(struct cpu_info *ci)
{
	int ret;
	struct pglist pg;
	struct vm_page *vmap;

	KASSERT(ci != NULL);
	/*
	 * Allocate a page for the per-CPU L3 PD. cr3 being 32 bits, PA musts
	 * resides below the 4GB boundary.
	 */
	ret = uvm_pglistalloc(PAGE_SIZE, 0, 0x100000000ULL, 32, 0, &pg, 1, 0);
	vmap = TAILQ_FIRST(&pg);

	if (ret != 0 || vmap == NULL)
		panic("%s: failed to allocate L3 pglist for CPU %d (ret %d)\n",
			__func__, cpu_index(ci), ret);

	ci->ci_pae_l3_pdirpa = vmap->phys_addr;

	ci->ci_pae_l3_pdir = (paddr_t *)uvm_km_alloc(kernel_map, PAGE_SIZE, 0,
		UVM_KMF_VAONLY | UVM_KMF_NOWAIT);
	if (ci->ci_pae_l3_pdir == NULL)
		panic("%s: failed to allocate L3 PD for CPU %d\n",
			__func__, cpu_index(ci));

	pmap_kenter_pa((vaddr_t)ci->ci_pae_l3_pdir, ci->ci_pae_l3_pdirpa,
		VM_PROT_READ | VM_PROT_WRITE, 0);

	pmap_update(pmap_kernel());
}
#endif /* PAE */<|MERGE_RESOLUTION|>--- conflicted
+++ resolved
@@ -1,8 +1,4 @@
-<<<<<<< HEAD
-/*	$NetBSD: machdep.c,v 1.806 2018/04/05 08:43:07 maxv Exp $	*/
-=======
 /*	$NetBSD: machdep.c,v 1.808 2018/07/26 09:29:08 maxv Exp $	*/
->>>>>>> b2b84690
 
 /*
  * Copyright (c) 1996, 1997, 1998, 2000, 2004, 2006, 2008, 2009, 2017
@@ -71,11 +67,7 @@
  */
 
 #include <sys/cdefs.h>
-<<<<<<< HEAD
-__KERNEL_RCSID(0, "$NetBSD: machdep.c,v 1.806 2018/04/05 08:43:07 maxv Exp $");
-=======
 __KERNEL_RCSID(0, "$NetBSD: machdep.c,v 1.808 2018/07/26 09:29:08 maxv Exp $");
->>>>>>> b2b84690
 
 #include "opt_beep.h"
 #include "opt_compat_freebsd.h"
@@ -221,9 +213,6 @@
 int i386_has_sse;
 int i386_has_sse2;
 
-<<<<<<< HEAD
-struct pool x86_dbregspl;
-
 vaddr_t idt_vaddr;
 paddr_t idt_paddr;
 vaddr_t gdt_vaddr;
@@ -231,15 +220,6 @@
 vaddr_t ldt_vaddr;
 paddr_t ldt_paddr;
 
-=======
-vaddr_t idt_vaddr;
-paddr_t idt_paddr;
-vaddr_t gdt_vaddr;
-paddr_t gdt_paddr;
-vaddr_t ldt_vaddr;
-paddr_t ldt_paddr;
-
->>>>>>> b2b84690
 vaddr_t pentium_idt_vaddr;
 
 struct vm_map *phys_map = NULL;
@@ -267,19 +247,11 @@
  */
 phys_ram_seg_t mem_clusters[VM_PHYSSEG_MAX];
 int mem_cluster_cnt = 0;
-<<<<<<< HEAD
 
 void init_bootspace(void);
 void init386(paddr_t);
 void initgdt(union descriptor *);
 
-=======
-
-void init_bootspace(void);
-void init386(paddr_t);
-void initgdt(union descriptor *);
-
->>>>>>> b2b84690
 static void i386_proc0_pcb_ldt_init(void);
 
 extern int time_adjusted;
@@ -900,15 +872,8 @@
 
 	memcpy(&pcb->pcb_fsd, &gdtstore[GUDATA_SEL], sizeof(pcb->pcb_fsd));
 	memcpy(&pcb->pcb_gsd, &gdtstore[GUDATA_SEL], sizeof(pcb->pcb_gsd));
-<<<<<<< HEAD
-	if (pcb->pcb_dbregs != NULL) {
-		pool_put(&x86_dbregspl, pcb->pcb_dbregs);
-		pcb->pcb_dbregs = NULL;
-	}
-=======
 
 	x86_dbregs_clear(l);
->>>>>>> b2b84690
 
 	tf = l->l_md.md_regs;
 	tf->tf_gs = GSEL(GUGS_SEL, SEL_UPL);
@@ -1474,15 +1439,7 @@
 	}
 
 	pcb->pcb_dbregs = NULL;
-<<<<<<< HEAD
-
-	x86_dbregs_setup_initdbstate();
-
-	pool_init(&x86_dbregspl, sizeof(struct dbreg), 16, 0, 0, "dbregs",
-	    NULL, IPL_NONE);
-=======
 	x86_dbregs_init();
->>>>>>> b2b84690
 }
 
 #include <dev/ic/mc146818reg.h>		/* for NVRAM POST */
