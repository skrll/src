--- conflicted
+++ resolved
@@ -1,8 +1,4 @@
-<<<<<<< HEAD
-#	$NetBSD: P6032,v 1.76 2017/09/14 07:58:38 mrg Exp $
-=======
 #	$NetBSD: P6032,v 1.77 2018/08/01 20:04:09 maxv Exp $
->>>>>>> b2b84690
 #
 # Algorithmics P-6032 kernel.
 #
@@ -11,11 +7,7 @@
 
 #options 	INCLUDE_CONFIG_FILE	# embed config file in kernel binary
 
-<<<<<<< HEAD
-#ident 		"P6032-$Revision: 1.76 $"
-=======
 #ident 		"P6032-$Revision: 1.77 $"
->>>>>>> b2b84690
 
 maxusers 32
 
