--- conflicted
+++ resolved
@@ -1,8 +1,4 @@
-<<<<<<< HEAD
-/*	$NetBSD: pcib.c,v 1.26 2020/11/14 02:23:04 thorpej Exp $	*/
-=======
 /*	$NetBSD: pcib.c,v 1.27 2021/04/24 23:36:23 thorpej Exp $	*/
->>>>>>> e2aa5677
 
 /*-
  * Copyright (c) 2000, 2001 The NetBSD Foundation, Inc.
@@ -35,11 +31,7 @@
 
 #include <sys/cdefs.h>			/* RCS ID & Copyright macro defns */
 
-<<<<<<< HEAD
-__KERNEL_RCSID(0, "$NetBSD: pcib.c,v 1.26 2020/11/14 02:23:04 thorpej Exp $");
-=======
 __KERNEL_RCSID(0, "$NetBSD: pcib.c,v 1.27 2021/04/24 23:36:23 thorpej Exp $");
->>>>>>> e2aa5677
 
 #include "opt_algor_p5064.h" 
 #include "opt_algor_p6032.h"
