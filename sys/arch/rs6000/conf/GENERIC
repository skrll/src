<<<<<<< HEAD
# $NetBSD: GENERIC,v 1.39 2018/01/23 14:47:56 sevan Exp $
=======
# $NetBSD: GENERIC,v 1.40 2018/08/01 20:04:13 maxv Exp $
>>>>>>> b2b84690
#
# GENERIC machine description file
# 
# This machine description file is used to generate the default NetBSD
# kernel.  The generic kernel does not include all options, subsystems
# and device drivers, but should be useful for most applications.
#
# The machine description file can be customised for your specific
# machine to reduce the kernel size and improve its performance.
#
# For further information on compiling NetBSD kernels, see the config(8)
# man page.
#
# For further information on hardware support for this architecture, see
# the intro(4) man page.  For further information about kernel options
# for this architecture, see the options(4) man page.  For an explanation
# of each device driver in this file see the section 4 man page for the
# device.

include 	"arch/rs6000/conf/std.rs6000"

options 	INCLUDE_CONFIG_FILE	# embed config file in kernel binary

#makeoptions	COPTS="-O2 -mno-powerpc -mno-power"	# wheeee

<<<<<<< HEAD
#ident		"GENERIC-$Revision: 1.39 $"
=======
#ident		"GENERIC-$Revision: 1.40 $"
>>>>>>> b2b84690

maxusers	32

# Platform support

options		PIC_IOCC

# Standard system options

options 	RTC_OFFSET=0	# hardware clock is this many mins. west of GMT
options 	NTP		# NTP phase/frequency locked loop

options 	KTRACE		# system call tracing via ktrace(1)

options 	SYSVMSG		# System V-like message queues
options 	SYSVSEM		# System V-like semaphores
#options 	SEMMNI=10	# number of semaphore identifiers
#options 	SEMMNS=60	# number of semaphores in system
#options 	SEMUME=10	# max number of undo entries per process
#options 	SEMMNU=30	# number of undo structures in system
options 	SYSVSHM		# System V-like memory sharing

options 	USERCONF	# userconf(4) support
#options	PIPE_SOCKETPAIR	# smaller, but slower pipe(2)
options 	SYSCTL_INCLUDE_DESCR	# Include sysctl descriptions in kernel

# Alternate buffer queue strategies for better responsiveness under high
# disk I/O load.
#options 	BUFQ_READPRIO
#options 	BUFQ_PRIOCSCAN

# Diagnostic/debugging support options
#options 	DIAGNOSTIC	# cheap kernel consistency checks
options 	DEBUG		# expensive debugging checks/support
options		PMAPDEBUG
options 	DDB		# in-kernel debugger
#options 	DDB_HISTORY_SIZE=100	# Enable history editing in DDB
#makeoptions	DEBUG="-g"

# Compatibility options
include 	"conf/compat_netbsd50.config"
#options 	COMPAT_LINUX	# Linux binary compatibility

# File systems
file-system 	FFS		# UFS
file-system	EXT2FS		# second extended file system (linux)
#file-system	LFS		# log-structured file system
file-system 	MFS		# memory file system
file-system 	NFS		# Network File System client
#file-system	NTFS		# Windows/NT file system (experimental)
file-system 	CD9660		# ISO 9660 + Rock Ridge file system
file-system 	MSDOSFS		# MS-DOS file system
#file-system 	FDESC		# /dev/fd
file-system 	KERNFS		# /kern
file-system 	NULLFS		# loopback file system
#file-system	OVERLAY		# overlay file system
file-system 	PROCFS		# /proc
#file-system 	UMAPFS		# NULLFS + uid and gid remapping
file-system 	UNION		# union file system
#file-system	CODA		# Coda File System; also needs vcoda (below)
file-system	PTYFS		# /dev/pts/N support
file-system	TMPFS		# Efficient memory file-system
#file-system	UDF		# experimental - OSTA UDF CD/DVD file-system

# File system options
options 	QUOTA		# legacy UFS quotas
options 	QUOTA2		# new, in-filesystem UFS quotas
#options 	DISKLABEL_EI	# disklabel Endian Independent support
#options 	FFS_EI		# FFS Endian Independent support
options 	WAPBL		# File system journaling support
#options	UFS_DIRHASH	# UFS Large Directory Hashing - Experimental
options 	NFSSERVER	# Network File System server
#options 	FFS_NO_SNAPSHOT	# No FFS snapshot support
options 	UFS_EXTATTR	# Extended attribute support for UFS1
#options 	EXT2FS_SYSTEM_FLAGS # makes ext2fs file flags (append and
 				# immutable) behave as system flags.

# Networking options
#options 	GATEWAY		# packet forwarding
options 	INET		# IP + ICMP + TCP + UDP
options 	INET6		# IPv6
#options 	IPSEC		# IP security
#options 	IPSEC_DEBUG	# debug for IP security
#options 	MROUTING	# IP multicast routing
#options 	PIM		# Protocol Independent Multicast
#options 	NETATALK	# AppleTalk networking protocols
options 	PPP_BSDCOMP	# BSD-Compress compression support for PPP
options 	PPP_DEFLATE	# Deflate compression support for PPP
options 	PPP_FILTER	# Active filter support for PPP (requires bpf)
#options 	TCP_DEBUG	# Record last TCP_NDEBUG packets with SO_DEBUG

#options 	ALTQ		# Manipulate network interfaces' output queues
#options 	ALTQ_BLUE	# Stochastic Fair Blue
#options 	ALTQ_CBQ	# Class-Based Queueing
#options 	ALTQ_CDNR	# Diffserv Traffic Conditioner
#options 	ALTQ_FIFOQ	# First-In First-Out Queue
#options 	ALTQ_FLOWVALVE	# RED/flow-valve (red-penalty-box)
#options 	ALTQ_HFSC	# Hierarchical Fair Service Curve
#options 	ALTQ_LOCALQ	# Local queueing discipline
#options 	ALTQ_PRIQ	# Priority Queueing
#options 	ALTQ_RED	# Random Early Detection
#options 	ALTQ_RIO	# RED with IN/OUT
#options 	ALTQ_WFQ	# Weighted Fair Queueing

# These options enable verbose messages for several subsystems.
# Warning, these may compile large string tables into the kernel!
#options 	MIIVERBOSE	# verbose PHY autoconfig messages
options 	SCSIVERBOSE	# human readable SCSI error messages
options		MCAVERBOSE	# verbose MCA device autoconfig messages

#options 	NFS_BOOT_BOOTP
options 	NFS_BOOT_BOOTPARAM
options 	NFS_BOOT_DHCP

#
# wscons options
#
# builtin terminal emulations
#options 	WSEMUL_VT100		# VT100 / VT220 emulation
#options 	WSDISPLAY_COMPAT_USL		# wsconscfg VT handling
# different kernel output - see dev/wscons/wsdisplayvar.h
#options 	WS_KERNEL_FG=WSCOL_GREEN
#options 	WS_KERNEL_BG=WSCOL_BLACK
# see dev/pckbport/wskbdmap_mfii.c for implemented layouts
#options 	PCKBD_LAYOUT="(KB_DE | KB_NODEAD)"
# allocate a number of virtual screens at autoconfiguration time
#options 	WSDISPLAY_DEFAULTSCREENS=4
# use a large software cursor that doesn't blink
#options 	PCDISPLAY_SOFTCURSOR

# Kernel root file system and dump configuration.
config	netbsd	root on ? type ?
#config	netbsd	root on tlp0 type nfs
#config	netbsd	root on pcn0 type nfs


#
# Device configuration
#

mainbus0 at root
cpu0	at mainbus0
mca0	at mainbus0

com*	at mca? slot ?

# I/O Planar
ioplanar* at mca? slot ?

# I/O Planar devices
com* at ioplanar?

# Basic Bus Support

# SCSI devices
#sd*	at scsibus? target ? lun ?	# SCSI disk drives
#st*	at scsibus? target ? lun ?	# SCSI tape drives
#cd*	at scsibus? target ? lun ?	# SCSI CD-ROM drives
#ch*	at scsibus? target ? lun ?	# SCSI autochangers
#ss*	at scsibus? target ? lun ?	# SCSI scanners
#uk*	at scsibus? target ? lun ?	# SCSI unknown

# Pull in optional local configuration
cinclude "arch/rs6000/conf/GENERIC.local"

# Pseudo-Devices

# Not yet ready -- prep lacks generic soft interrupts
#pseudo-device 	crypto		# /dev/crypto device
#pseudo-device	swcrypto	# software crypto implementation

# disk/mass storage pseudo-devices
#pseudo-device	ccd			# concatenated/striped disk devices
#pseudo-device	cgd			# cryptographic disk devices
#pseudo-device	raid			# RAIDframe disk driver
#options 	RAID_AUTOCONFIG		# auto-configuration of RAID components
# Options to enable various other RAIDframe RAID types.
# options	RF_INCLUDE_EVENODD=1
# options	RF_INCLUDE_RAID5_RS=1
# options	RF_INCLUDE_PARITYLOGGING=1
# options	RF_INCLUDE_CHAINDECLUSTER=1
# options	RF_INCLUDE_INTERDECLUSTER=1
# options 	RF_INCLUDE_PARITY_DECLUSTERING=1
# options	RF_INCLUDE_PARITY_DECLUSTERING_DS=1
pseudo-device	fss			# file system snapshot device
pseudo-device	md			# memory disk device (ramdisk)
pseudo-device	vnd			# disk-like interface to files
#options 	VND_COMPRESSION		# compressed vnd(4)

# network pseudo-devices
pseudo-device	loop			# network loopback
pseudo-device	bpfilter		# Berkeley packet filter
#pseudo-device	carp			# Common Address Redundancy Protocol
pseudo-device	npf			# NPF packet filter
pseudo-device	ppp			# Point-to-Point Protocol
pseudo-device	pppoe			# PPP over Ethernet (RFC 2516)
#pseudo-device	sl			# Serial Line IP
pseudo-device	strip			# Starmode Radio IP (Metricom)
pseudo-device	tun			# network tunneling over tty
pseudo-device	tap			# virtual Ethernet
pseudo-device	gre			# generic L3 over IP tunnel
pseudo-device	gif			# IPv[46] over IPv[46] tunnel (RFC1933)
#pseudo-device	faith			# IPv[46] tcp relay translation i/f
pseudo-device	stf			# 6to4 IPv6 over IPv4 encapsulation
pseudo-device	vlan			# IEEE 802.1q encapsulation
pseudo-device	bridge			# simple inter-network bridging
#options	BRIDGE_IPF		# bridge uses IP/IPv6 pfil hooks too

#
# accept filters
pseudo-device   accf_data		# "dataready" accept filter
pseudo-device   accf_http		# "httpready" accept filter

# miscellaneous pseudo-devices
pseudo-device	pty			# pseudo-terminals
#pseudo-device	sequencer		# MIDI sequencer
#options 	RND_COM			# use "com" randomness as well
pseudo-device	clockctl		# user control of clock subsystem
pseudo-device	ksyms			# /dev/ksyms

# a pseudo device needed for Coda	# also needs CODA (above)
#pseudo-device	vcoda			# coda minicache <-> venus comm.

# wscons pseudo-devices
pseudo-device	wsmux			# mouse & keyboard multiplexor
pseudo-device	wsfont

# Veriexec
#options VERIFIED_EXEC
#
# a pseudo device needed for veriexec
#pseudo-device	veriexec
#
# Uncomment the fingerprint methods below that are desired. Note that
# removing fingerprint methods will have almost no impact on the kernel
# code size.
#
#options VERIFIED_EXEC_FP_SHA256
#options VERIFIED_EXEC_FP_SHA384
#options VERIFIED_EXEC_FP_SHA512<|MERGE_RESOLUTION|>--- conflicted
+++ resolved
@@ -1,8 +1,4 @@
-<<<<<<< HEAD
-# $NetBSD: GENERIC,v 1.39 2018/01/23 14:47:56 sevan Exp $
-=======
 # $NetBSD: GENERIC,v 1.40 2018/08/01 20:04:13 maxv Exp $
->>>>>>> b2b84690
 #
 # GENERIC machine description file
 # 
@@ -28,11 +24,7 @@
 
 #makeoptions	COPTS="-O2 -mno-powerpc -mno-power"	# wheeee
 
-<<<<<<< HEAD
-#ident		"GENERIC-$Revision: 1.39 $"
-=======
 #ident		"GENERIC-$Revision: 1.40 $"
->>>>>>> b2b84690
 
 maxusers	32
 
