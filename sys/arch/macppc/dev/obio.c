--- conflicted
+++ resolved
@@ -1,8 +1,4 @@
-<<<<<<< HEAD
-/*	$NetBSD: obio.c,v 1.45 2018/05/04 17:17:48 macallan Exp $	*/
-=======
 /*	$NetBSD: obio.c,v 1.46 2018/06/08 23:39:31 macallan Exp $	*/
->>>>>>> b2b84690
 
 /*-
  * Copyright (C) 1998	Internet Research Institute, Inc.
@@ -36,11 +32,7 @@
  */
 
 #include <sys/cdefs.h>
-<<<<<<< HEAD
-__KERNEL_RCSID(0, "$NetBSD: obio.c,v 1.45 2018/05/04 17:17:48 macallan Exp $");
-=======
 __KERNEL_RCSID(0, "$NetBSD: obio.c,v 1.46 2018/06/08 23:39:31 macallan Exp $");
->>>>>>> b2b84690
 
 #include <sys/param.h>
 #include <sys/systm.h>
