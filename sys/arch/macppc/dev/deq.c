<<<<<<< HEAD
/*	$NetBSD: deq.c,v 1.13 2018/05/04 17:15:23 macallan Exp $	*/
=======
/*	$NetBSD: deq.c,v 1.16 2018/06/26 06:03:57 thorpej Exp $	*/
>>>>>>> b2b84690

/*-
 * Copyright (C) 2005 Michael Lorenz
 *
 * Redistribution and use in source and binary forms, with or without
 * modification, are permitted provided that the following conditions
 * are met:
 * 1. Redistributions of source code must retain the above copyright
 *    notice, this list of conditions and the following disclaimer.
 * 2. Redistributions in binary form must reproduce the above copyright
 *    notice, this list of conditions and the following disclaimer in the
 *    documentation and/or other materials provided with the distribution.
 * 3. The name of the author may not be used to endorse or promote products
 *    derived from this software without specific prior written permission.
 *
 * THIS SOFTWARE IS PROVIDED BY THE AUTHOR ``AS IS'' AND ANY EXPRESS OR
 * IMPLIED WARRANTIES, INCLUDING, BUT NOT LIMITED TO, THE IMPLIED WARRANTIES
 * OF MERCHANTABILITY AND FITNESS FOR A PARTICULAR PURPOSE ARE DISCLAIMED.
 * IN NO EVENT SHALL THE AUTHOR BE LIABLE FOR ANY DIRECT, INDIRECT,
 * INCIDENTAL, SPECIAL, EXEMPLARY, OR CONSEQUENTIAL DAMAGES (INCLUDING, BUT
 * NOT LIMITED TO, PROCUREMENT OF SUBSTITUTE GOODS OR SERVICES; LOSS OF USE,
 * DATA, OR PROFITS; OR BUSINESS INTERRUPTION) HOWEVER CAUSED AND ON ANY
 * THEORY OF LIABILITY, WHETHER IN CONTRACT, STRICT LIABILITY, OR TORT
 * (INCLUDING NEGLIGENCE OR OTHERWISE) ARISING IN ANY WAY OUT OF THE USE
 * OF THIS SOFTWARE, EVEN IF ADVISED OF THE POSSIBILITY OF SUCH DAMAGE.
 */

/*
 * a dummy device to attach to OF's deq node marking the TAS3004 audio mixer /
 * equalizer chip, needed by snapper
 */
 
#include <sys/cdefs.h>
<<<<<<< HEAD
__KERNEL_RCSID(0, "$NetBSD: deq.c,v 1.13 2018/05/04 17:15:23 macallan Exp $");
=======
__KERNEL_RCSID(0, "$NetBSD: deq.c,v 1.16 2018/06/26 06:03:57 thorpej Exp $");
>>>>>>> b2b84690

#include <sys/param.h>
#include <sys/systm.h>
#include <sys/kernel.h>
#include <sys/device.h>
#include <sys/malloc.h>

#include <dev/ofw/openfirm.h>
#include <dev/i2c/i2cvar.h>

#include <machine/autoconf.h>
#include <macppc/dev/deqvar.h>

static void deq_attach(device_t, device_t, void *);
static int deq_match(device_t, struct cfdata *, void *);

CFATTACH_DECL_NEW(deq, sizeof(struct deq_softc),
    deq_match, deq_attach, NULL, NULL);

<<<<<<< HEAD
static const char * deq_compats[] = {
	"deq",
	"tas3004",
	"pcm3052",
	"cs8416",
	"codec",
	NULL
=======
static const struct device_compatible_entry compat_data[] = {
	{ "deq",		0 },
	{ "tas3004",		0 },
	{ "pcm3052",		0 },
	{ "cs8416",		0 },
	{ "codec",		0 },
	{ NULL,			0 }
>>>>>>> b2b84690
};

int
deq_match(device_t parent, struct cfdata *cf, void *aux)
{
	struct i2c_attach_args *ia = aux;
<<<<<<< HEAD
	
	if (ia->ia_name) {
		if (ia->ia_ncompat > 0) {
			if (iic_compat_match(ia, deq_compats))
				return 1;
		}
		if (strcmp(ia->ia_name, "deq") == 0)
			return 1;
	}
=======
	int match_result;

	if (iic_use_direct_match(ia, cf, compat_data, &match_result))
		return match_result;

	/* This driver is direct-config only. */

>>>>>>> b2b84690
	return 0;
}

void
deq_attach(device_t parent, device_t self, void *aux)
{
	struct deq_softc *sc = device_private(self);
	struct i2c_attach_args *ia = aux;
	char name[256];

	sc->sc_dev = self;
	sc->sc_node = ia->ia_cookie;
	sc->sc_parent = parent;
	sc->sc_address = ia->ia_addr;
	sc->sc_i2c = ia->ia_tag;
	if (OF_getprop(sc->sc_node, "compatible", name, 256) <= 0) {
		/* deq has no 'compatible' on my iBook G4 */
		switch (sc->sc_address) {
			case 0x35:
				strcpy(name, "tas3004");
				break;
			default:
				strcpy(name, "unknown");
		}
	}
	aprint_normal(" Audio Codec (%s)\n", name);
}<|MERGE_RESOLUTION|>--- conflicted
+++ resolved
@@ -1,8 +1,4 @@
-<<<<<<< HEAD
-/*	$NetBSD: deq.c,v 1.13 2018/05/04 17:15:23 macallan Exp $	*/
-=======
 /*	$NetBSD: deq.c,v 1.16 2018/06/26 06:03:57 thorpej Exp $	*/
->>>>>>> b2b84690
 
 /*-
  * Copyright (C) 2005 Michael Lorenz
@@ -36,11 +32,7 @@
  */
  
 #include <sys/cdefs.h>
-<<<<<<< HEAD
-__KERNEL_RCSID(0, "$NetBSD: deq.c,v 1.13 2018/05/04 17:15:23 macallan Exp $");
-=======
 __KERNEL_RCSID(0, "$NetBSD: deq.c,v 1.16 2018/06/26 06:03:57 thorpej Exp $");
->>>>>>> b2b84690
 
 #include <sys/param.h>
 #include <sys/systm.h>
@@ -60,15 +52,6 @@
 CFATTACH_DECL_NEW(deq, sizeof(struct deq_softc),
     deq_match, deq_attach, NULL, NULL);
 
-<<<<<<< HEAD
-static const char * deq_compats[] = {
-	"deq",
-	"tas3004",
-	"pcm3052",
-	"cs8416",
-	"codec",
-	NULL
-=======
 static const struct device_compatible_entry compat_data[] = {
 	{ "deq",		0 },
 	{ "tas3004",		0 },
@@ -76,24 +59,12 @@
 	{ "cs8416",		0 },
 	{ "codec",		0 },
 	{ NULL,			0 }
->>>>>>> b2b84690
 };
 
 int
 deq_match(device_t parent, struct cfdata *cf, void *aux)
 {
 	struct i2c_attach_args *ia = aux;
-<<<<<<< HEAD
-	
-	if (ia->ia_name) {
-		if (ia->ia_ncompat > 0) {
-			if (iic_compat_match(ia, deq_compats))
-				return 1;
-		}
-		if (strcmp(ia->ia_name, "deq") == 0)
-			return 1;
-	}
-=======
 	int match_result;
 
 	if (iic_use_direct_match(ia, cf, compat_data, &match_result))
@@ -101,7 +72,6 @@
 
 	/* This driver is direct-config only. */
 
->>>>>>> b2b84690
 	return 0;
 }
 
