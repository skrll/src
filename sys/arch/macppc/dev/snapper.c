<<<<<<< HEAD
/*	$NetBSD: snapper.c,v 1.53 2019/09/20 21:24:34 macallan Exp $	*/
=======
/*	$NetBSD: snapper.c,v 1.54 2020/04/11 01:42:56 macallan Exp $	*/
>>>>>>> 898b1760
/*	Id: snapper.c,v 1.11 2002/10/31 17:42:13 tsubai Exp	*/
/*	Id: i2s.c,v 1.12 2005/01/15 14:32:35 tsubai Exp		*/

/*-
 * Copyright (c) 2002, 2003 Tsubai Masanari.  All rights reserved.
 *
 * Redistribution and use in source and binary forms, with or without
 * modification, are permitted provided that the following conditions
 * are met:
 * 1. Redistributions of source code must retain the above copyright
 *    notice, this list of conditions and the following disclaimer.
 * 2. Redistributions in binary form must reproduce the above copyright
 *    notice, this list of conditions and the following disclaimer in the
 *    documentation and/or other materials provided with the distribution.
 * 3. The name of the author may not be used to endorse or promote products
 *    derived from this software without specific prior written permission.
 *
 * THIS SOFTWARE IS PROVIDED BY THE AUTHOR ``AS IS'' AND ANY EXPRESS OR
 * IMPLIED WARRANTIES, INCLUDING, BUT NOT LIMITED TO, THE IMPLIED WARRANTIES
 * OF MERCHANTABILITY AND FITNESS FOR A PARTICULAR PURPOSE ARE DISCLAIMED.
 * IN NO EVENT SHALL THE AUTHOR BE LIABLE FOR ANY DIRECT, INDIRECT,
 * INCIDENTAL, SPECIAL, EXEMPLARY, OR CONSEQUENTIAL DAMAGES (INCLUDING, BUT
 * NOT LIMITED TO, PROCUREMENT OF SUBSTITUTE GOODS OR SERVICES; LOSS OF USE,
 * DATA, OR PROFITS; OR BUSINESS INTERRUPTION) HOWEVER CAUSED AND ON ANY
 * THEORY OF LIABILITY, WHETHER IN CONTRACT, STRICT LIABILITY, OR TORT
 * (INCLUDING NEGLIGENCE OR OTHERWISE) ARISING IN ANY WAY OUT OF THE USE
 * OF THIS SOFTWARE, EVEN IF ADVISED OF THE POSSIBILITY OF SUCH DAMAGE.
 */

/*
 * Datasheet is available from
 * http://www.ti.com/sc/docs/products/analog/tas3004.html
 * http://www.ti.com/sc/docs/products/analog/tas3001.html
 */

#include <sys/cdefs.h>
<<<<<<< HEAD
__KERNEL_RCSID(0, "$NetBSD: snapper.c,v 1.53 2019/09/20 21:24:34 macallan Exp $");
=======
__KERNEL_RCSID(0, "$NetBSD: snapper.c,v 1.54 2020/04/11 01:42:56 macallan Exp $");
>>>>>>> 898b1760

#include <sys/param.h>
#include <sys/audioio.h>
#include <sys/device.h>
#include <sys/systm.h>
#include <sys/malloc.h>

#include <dev/audio/audio_if.h>
#include <dev/ofw/openfirm.h>
#include <macppc/dev/dbdma.h>

#include <uvm/uvm_extern.h>
#include <dev/i2c/i2cvar.h>

#include <machine/autoconf.h>
#include <machine/pio.h>

#include <macppc/dev/deqvar.h>
#include <macppc/dev/obiovar.h>
//#define SNAPPER_DEBUG
#ifdef SNAPPER_DEBUG
# define DPRINTF printf
#else
# define DPRINTF while (0) printf
#endif

#define SNAPPER_MAXPAGES	16

struct snapper_softc {
	device_t sc_dev;
	int sc_mode;
#define SNAPPER_IS_TAS3004	0 // codec is TAS3004
#define SNAPPER_IS_TAS3001	1 // codec is TAS3001
#define SNAPPER_IS_PCM3052	2 // codec is PCM3052
#define SNAPPER_IS_CS8416	3 // codec is CS8416
#define SNAPPER_SWVOL		4 // software codec
	
	int sc_node;

	void (*sc_ointr)(void *);	/* dma completion intr handler */
	void *sc_oarg;			/* arg for sc_ointr() */
	int sc_opages;			/* # of output pages */

	void (*sc_iintr)(void *);	/* dma completion intr handler */
	void *sc_iarg;			/* arg for sc_iintr() */
	int sc_ipages;			/* # of input pages */

	u_int sc_record_source;		/* recording source mask */
	u_int sc_output_mask;		/* output source mask */

	bus_space_tag_t sc_tag;
	bus_space_handle_t sc_bsh;
	i2c_addr_t sc_deqaddr;
	i2c_tag_t sc_i2c;
	uint32_t sc_baseaddr;

	int sc_rate;                    /* current sampling rate */
	int sc_bitspersample;

	/* for SNAPPER_SWVOL */
	u_int sc_swvol_l;
	u_int sc_swvol_r;

	u_int sc_vol_l;
	u_int sc_vol_r;
	u_int sc_treble;
	u_int sc_bass;
	u_int mixer[6]; /* s1_l, s2_l, an_l, s1_r, s2_r, an_r */
	uint16_t sc_rval;

	bus_space_handle_t sc_odmah;
	bus_space_handle_t sc_idmah;
	dbdma_regmap_t *sc_odma;
	dbdma_regmap_t *sc_idma;
	unsigned char	dbdma_cmdspace[sizeof(struct dbdma_command) * 40 + 15];
	struct dbdma_command *sc_odmacmd;
	struct dbdma_command *sc_idmacmd;

	kmutex_t sc_lock;
	kmutex_t sc_intr_lock;
};

static int snapper_match(device_t, struct cfdata *, void *);
static void snapper_attach(device_t, device_t, void *);
static void snapper_defer(device_t);
static int snapper_intr(void *);
static int snapper_query_format(void *, audio_format_query_t *);
static int snapper_set_format(void *, int,
    const audio_params_t *, const audio_params_t *,
    audio_filter_reg_t *, audio_filter_reg_t *);
static int snapper_round_blocksize(void *, int, int, const audio_params_t *);
static int snapper_halt_output(void *);
static int snapper_halt_input(void *);
static int snapper_getdev(void *, struct audio_device *);
static int snapper_set_port(void *, mixer_ctrl_t *);
static int snapper_get_port(void *, mixer_ctrl_t *);
static int snapper_query_devinfo(void *, mixer_devinfo_t *);
static size_t snapper_round_buffersize(void *, int, size_t);
static int snapper_get_props(void *);
static int snapper_trigger_output(void *, void *, void *, int, void (*)(void *),
    void *, const audio_params_t *);
static int snapper_trigger_input(void *, void *, void *, int, void (*)(void *),
    void *, const audio_params_t *);
static void snapper_get_locks(void *, kmutex_t **, kmutex_t **);
static void snapper_set_volume(struct snapper_softc *, u_int, u_int);
static int snapper_set_rate(struct snapper_softc *);
static void snapper_set_treble(struct snapper_softc *, u_int);
static void snapper_set_bass(struct snapper_softc *, u_int);
static void snapper_write_mixers(struct snapper_softc *);

static int tas3004_write(struct snapper_softc *, u_int, const void *);
static int gpio_read(bus_size_t);
static void gpio_write(bus_size_t, int);
static void snapper_mute_speaker(struct snapper_softc *, int);
static void snapper_mute_headphone(struct snapper_softc *, int);
static int snapper_cint(void *);
static int tas3004_init(struct snapper_softc *);
static void snapper_init(struct snapper_softc *, int);

static void
snapper_volume(audio_filter_arg_t *arg)
{
	struct snapper_softc *sc;
	const aint_t *src;
	aint_t *dst;
	u_int sample_count;
	u_int i;

	sc = arg->context;
	src = arg->src;
	dst = arg->dst;
	sample_count = arg->count * arg->srcfmt->channels;
	for (i = 0; i < sample_count; i++) {
		aint2_t l = (aint2_t)(*src++);
		l = l * sc->sc_swvol_l / 255;
		*dst++ = (aint_t)l;
	}
}

/*
 * A hardware bug in the TAS3004 I2S transport
 * produces phase differences between channels
 * (left channel appears delayed by one sample).
 * Fix the phase difference by delaying the right channel
 * by one sample.
 */
static void
snapper_fixphase(audio_filter_arg_t *arg)
{
	struct snapper_softc *sc;
	const aint_t *src;
	aint_t *dst;
	u_int i;

	sc = arg->context;
	src = arg->src;
	dst = arg->dst;
	for (i = 0; i < arg->count; i++) {
		*dst++ = *src++;
		*dst++ = sc->sc_rval;
		sc->sc_rval = *src++;
	}
}

CFATTACH_DECL_NEW(snapper, sizeof(struct snapper_softc), snapper_match,
	snapper_attach, NULL, NULL);

const struct audio_hw_if snapper_hw_if = {
	.query_format		= snapper_query_format,
	.set_format		= snapper_set_format,
	.round_blocksize	= snapper_round_blocksize,
	.halt_output		= snapper_halt_output,
	.halt_input		= snapper_halt_input,
	.getdev			= snapper_getdev,
	.set_port		= snapper_set_port,
	.get_port		= snapper_get_port,
	.query_devinfo		= snapper_query_devinfo,
	.round_buffersize	= snapper_round_buffersize,
	.get_props		= snapper_get_props,
	.trigger_output		= snapper_trigger_output,
	.trigger_input		= snapper_trigger_input,
	.get_locks		= snapper_get_locks,
};

struct audio_device snapper_device = {
	"SNAPPER",
	"",
	"snapper"
};

#define SNAPPER_BASSTAB_0DB	18
const uint8_t snapper_basstab[] = {
	0x96,	/* -18dB */
	0x94,	/* -17dB */
	0x92,	/* -16dB */
	0x90,	/* -15dB */
	0x8e,	/* -14dB */
	0x8c,	/* -13dB */
	0x8a,	/* -12dB */
	0x88,	/* -11dB */
	0x86,	/* -10dB */
	0x84,	/* -9dB */
	0x82,	/* -8dB */
	0x80,	/* -7dB */
	0x7e,	/* -6dB */
	0x7c,	/* -5dB */
	0x7a,	/* -4dB */
	0x78,	/* -3dB */
	0x76,	/* -2dB */
	0x74,	/* -1dB */
	0x72,	/* 0dB */
	0x6f,	/* 1dB */
	0x6d,	/* 2dB */
	0x6a,	/* 3dB */
	0x67,	/* 4dB */
	0x65,	/* 5dB */
	0x62,	/* 6dB */
	0x5f,	/* 7dB */
	0x5b,	/* 8dB */
	0x55,	/* 9dB */
	0x4f,	/* 10dB */
	0x49,	/* 11dB */
	0x43,	/* 12dB */
	0x3b,	/* 13dB */
	0x33,	/* 14dB */
	0x29,	/* 15dB */
	0x1e,	/* 16dB */
	0x11,	/* 17dB */
	0x01,	/* 18dB */
};

#define SNAPPER_MIXER_GAIN_0DB		36
const uint8_t snapper_mixer_gain[178][3] = {
	{ 0x7f, 0x17, 0xaf }, /* 18.0 dB */
	{ 0x77, 0xfb, 0xaa }, /* 17.5 dB */
	{ 0x71, 0x45, 0x75 }, /* 17.0 dB */
	{ 0x6a, 0xef, 0x5d }, /* 16.5 dB */
	{ 0x64, 0xf4, 0x03 }, /* 16.0 dB */
	{ 0x5f, 0x4e, 0x52 }, /* 15.5 dB */
	{ 0x59, 0xf9, 0x80 }, /* 15.0 dB */
	{ 0x54, 0xf1, 0x06 }, /* 14.5 dB */
	{ 0x50, 0x30, 0xa1 }, /* 14.0 dB */
	{ 0x4b, 0xb4, 0x46 }, /* 13.5 dB */
	{ 0x47, 0x78, 0x28 }, /* 13.0 dB */
	{ 0x43, 0x78, 0xb0 }, /* 12.5 dB */
	{ 0x3f, 0xb2, 0x78 }, /* 12.0 dB */
	{ 0x3c, 0x22, 0x4c }, /* 11.5 dB */
	{ 0x38, 0xc5, 0x28 }, /* 11.0 dB */
	{ 0x35, 0x98, 0x2f }, /* 10.5 dB */
	{ 0x32, 0x98, 0xb0 }, /* 10.0 dB */
	{ 0x2f, 0xc4, 0x20 }, /* 9.5 dB */
	{ 0x2d, 0x18, 0x18 }, /* 9.0 dB */
	{ 0x2a, 0x92, 0x54 }, /* 8.5 dB */
	{ 0x28, 0x30, 0xaf }, /* 8.0 dB */
	{ 0x25, 0xf1, 0x25 }, /* 7.5 dB */
	{ 0x23, 0xd1, 0xcd }, /* 7.0 dB */
	{ 0x21, 0xd0, 0xd9 }, /* 6.5 dB */
	{ 0x1f, 0xec, 0x98 }, /* 6.0 dB */
	{ 0x1e, 0x23, 0x6d }, /* 5.5 dB */
	{ 0x1c, 0x73, 0xd5 }, /* 5.0 dB */
	{ 0x1a, 0xdc, 0x61 }, /* 4.5 dB */
	{ 0x19, 0x5b, 0xb8 }, /* 4.0 dB */
	{ 0x17, 0xf0, 0x94 }, /* 3.5 dB */
	{ 0x16, 0x99, 0xc0 }, /* 3.0 dB */
	{ 0x15, 0x56, 0x1a }, /* 2.5 dB */
	{ 0x14, 0x24, 0x8e }, /* 2.0 dB */
	{ 0x13, 0x04, 0x1a }, /* 1.5 dB */
	{ 0x11, 0xf3, 0xc9 }, /* 1.0 dB */
	{ 0x10, 0xf2, 0xb4 }, /* 0.5 dB */
	{ 0x10, 0x00, 0x00 }, /* 0.0 dB */
	{ 0x0f, 0x1a, 0xdf }, /* -0.5 dB */
	{ 0x0e, 0x42, 0x90 }, /* -1.0 dB */
	{ 0x0d, 0x76, 0x5a }, /* -1.5 dB */
	{ 0x0c, 0xb5, 0x91 }, /* -2.0 dB */
	{ 0x0b, 0xff, 0x91 }, /* -2.5 dB */
	{ 0x0b, 0x53, 0xbe }, /* -3.0 dB */
	{ 0x0a, 0xb1, 0x89 }, /* -3.5 dB */
	{ 0x0a, 0x18, 0x66 }, /* -4.0 dB */
	{ 0x09, 0x87, 0xd5 }, /* -4.5 dB */
	{ 0x08, 0xff, 0x59 }, /* -5.0 dB */
	{ 0x08, 0x7e, 0x80 }, /* -5.5 dB */
	{ 0x08, 0x04, 0xdc }, /* -6.0 dB */
	{ 0x07, 0x92, 0x07 }, /* -6.5 dB */
	{ 0x07, 0x25, 0x9d }, /* -7.0 dB */
	{ 0x06, 0xbf, 0x44 }, /* -7.5 dB */
	{ 0x06, 0x5e, 0xa5 }, /* -8.0 dB */
	{ 0x06, 0x03, 0x6e }, /* -8.5 dB */
	{ 0x05, 0xad, 0x50 }, /* -9.0 dB */
	{ 0x05, 0x5c, 0x04 }, /* -9.5 dB */
	{ 0x05, 0x0f, 0x44 }, /* -10.0 dB */
	{ 0x04, 0xc6, 0xd0 }, /* -10.5 dB */
	{ 0x04, 0x82, 0x68 }, /* -11.0 dB */
	{ 0x04, 0x41, 0xd5 }, /* -11.5 dB */
	{ 0x04, 0x04, 0xde }, /* -12.0 dB */
	{ 0x03, 0xcb, 0x50 }, /* -12.5 dB */
	{ 0x03, 0x94, 0xfa }, /* -13.0 dB */
	{ 0x03, 0x61, 0xaf }, /* -13.5 dB */
	{ 0x03, 0x31, 0x42 }, /* -14.0 dB */
	{ 0x03, 0x03, 0x8a }, /* -14.5 dB */
	{ 0x02, 0xd8, 0x62 }, /* -15.0 dB */
	{ 0x02, 0xaf, 0xa3 }, /* -15.5 dB */
	{ 0x02, 0x89, 0x2c }, /* -16.0 dB */
	{ 0x02, 0x64, 0xdb }, /* -16.5 dB */
	{ 0x02, 0x42, 0x93 }, /* -17.0 dB */
	{ 0x02, 0x22, 0x35 }, /* -17.5 dB */
	{ 0x02, 0x03, 0xa7 }, /* -18.0 dB */
	{ 0x01, 0xe6, 0xcf }, /* -18.5 dB */
	{ 0x01, 0xcb, 0x94 }, /* -19.0 dB */
	{ 0x01, 0xb1, 0xde }, /* -19.5 dB */
	{ 0x01, 0x99, 0x99 }, /* -20.0 dB */
	{ 0x01, 0x82, 0xaf }, /* -20.5 dB */
	{ 0x01, 0x6d, 0x0e }, /* -21.0 dB */
	{ 0x01, 0x58, 0xa2 }, /* -21.5 dB */
	{ 0x01, 0x45, 0x5b }, /* -22.0 dB */
	{ 0x01, 0x33, 0x28 }, /* -22.5 dB */
	{ 0x01, 0x21, 0xf9 }, /* -23.0 dB */
	{ 0x01, 0x11, 0xc0 }, /* -23.5 dB */
	{ 0x01, 0x02, 0x70 }, /* -24.0 dB */
	{ 0x00, 0xf3, 0xfb }, /* -24.5 dB */
	{ 0x00, 0xe6, 0x55 }, /* -25.0 dB */
	{ 0x00, 0xd9, 0x73 }, /* -25.5 dB */
	{ 0x00, 0xcd, 0x49 }, /* -26.0 dB */
	{ 0x00, 0xc1, 0xcd }, /* -26.5 dB */
	{ 0x00, 0xb6, 0xf6 }, /* -27.0 dB */
	{ 0x00, 0xac, 0xba }, /* -27.5 dB */
	{ 0x00, 0xa3, 0x10 }, /* -28.0 dB */
	{ 0x00, 0x99, 0xf1 }, /* -28.5 dB */
	{ 0x00, 0x91, 0x54 }, /* -29.0 dB */
	{ 0x00, 0x89, 0x33 }, /* -29.5 dB */
	{ 0x00, 0x81, 0x86 }, /* -30.0 dB */
	{ 0x00, 0x7a, 0x48 }, /* -30.5 dB */
	{ 0x00, 0x73, 0x70 }, /* -31.0 dB */
	{ 0x00, 0x6c, 0xfb }, /* -31.5 dB */
	{ 0x00, 0x66, 0xe3 }, /* -32.0 dB */
	{ 0x00, 0x61, 0x21 }, /* -32.5 dB */
	{ 0x00, 0x5b, 0xb2 }, /* -33.0 dB */
	{ 0x00, 0x56, 0x91 }, /* -33.5 dB */
	{ 0x00, 0x51, 0xb9 }, /* -34.0 dB */
	{ 0x00, 0x4d, 0x27 }, /* -34.5 dB */
	{ 0x00, 0x48, 0xd6 }, /* -35.0 dB */
	{ 0x00, 0x44, 0xc3 }, /* -35.5 dB */
	{ 0x00, 0x40, 0xea }, /* -36.0 dB */
	{ 0x00, 0x3d, 0x49 }, /* -36.5 dB */
	{ 0x00, 0x39, 0xdb }, /* -37.0 dB */
	{ 0x00, 0x36, 0x9e }, /* -37.5 dB */
	{ 0x00, 0x33, 0x90 }, /* -38.0 dB */
	{ 0x00, 0x30, 0xae }, /* -38.5 dB */
	{ 0x00, 0x2d, 0xf5 }, /* -39.0 dB */
	{ 0x00, 0x2b, 0x63 }, /* -39.5 dB */
	{ 0x00, 0x28, 0xf5 }, /* -40.0 dB */
	{ 0x00, 0x26, 0xab }, /* -40.5 dB */
	{ 0x00, 0x24, 0x81 }, /* -41.0 dB */
	{ 0x00, 0x22, 0x76 }, /* -41.5 dB */
	{ 0x00, 0x20, 0x89 }, /* -42.0 dB */
	{ 0x00, 0x1e, 0xb7 }, /* -42.5 dB */
	{ 0x00, 0x1c, 0xff }, /* -43.0 dB */
	{ 0x00, 0x1b, 0x60 }, /* -43.5 dB */
	{ 0x00, 0x19, 0xd8 }, /* -44.0 dB */
	{ 0x00, 0x18, 0x65 }, /* -44.5 dB */
	{ 0x00, 0x17, 0x08 }, /* -45.0 dB */
	{ 0x00, 0x15, 0xbe }, /* -45.5 dB */
	{ 0x00, 0x14, 0x87 }, /* -46.0 dB */
	{ 0x00, 0x13, 0x61 }, /* -46.5 dB */
	{ 0x00, 0x12, 0x4b }, /* -47.0 dB */
	{ 0x00, 0x11, 0x45 }, /* -47.5 dB */
	{ 0x00, 0x10, 0x4e }, /* -48.0 dB */
	{ 0x00, 0x0f, 0x64 }, /* -48.5 dB */
	{ 0x00, 0x0e, 0x88 }, /* -49.0 dB */
	{ 0x00, 0x0d, 0xb8 }, /* -49.5 dB */
	{ 0x00, 0x0c, 0xf3 }, /* -50.0 dB */
	{ 0x00, 0x0c, 0x3a }, /* -50.5 dB */
	{ 0x00, 0x0b, 0x8b }, /* -51.0 dB */
	{ 0x00, 0x0a, 0xe5 }, /* -51.5 dB */
	{ 0x00, 0x0a, 0x49 }, /* -52.0 dB */
	{ 0x00, 0x09, 0xb6 }, /* -52.5 dB */
	{ 0x00, 0x09, 0x2b }, /* -53.0 dB */
	{ 0x00, 0x08, 0xa8 }, /* -53.5 dB */
	{ 0x00, 0x08, 0x2c }, /* -54.0 dB */
	{ 0x00, 0x07, 0xb7 }, /* -54.5 dB */
	{ 0x00, 0x07, 0x48 }, /* -55.0 dB */
	{ 0x00, 0x06, 0xe0 }, /* -55.5 dB */
	{ 0x00, 0x06, 0x7d }, /* -56.0 dB */
	{ 0x00, 0x06, 0x20 }, /* -56.5 dB */
	{ 0x00, 0x05, 0xc9 }, /* -57.0 dB */
	{ 0x00, 0x05, 0x76 }, /* -57.5 dB */
	{ 0x00, 0x05, 0x28 }, /* -58.0 dB */
	{ 0x00, 0x04, 0xde }, /* -58.5 dB */
	{ 0x00, 0x04, 0x98 }, /* -59.0 dB */
	{ 0x00, 0x04, 0x56 }, /* -59.5 dB */
	{ 0x00, 0x04, 0x18 }, /* -60.0 dB */
	{ 0x00, 0x03, 0xdd }, /* -60.5 dB */
	{ 0x00, 0x03, 0xa6 }, /* -61.0 dB */
	{ 0x00, 0x03, 0x72 }, /* -61.5 dB */
	{ 0x00, 0x03, 0x40 }, /* -62.0 dB */
	{ 0x00, 0x03, 0x12 }, /* -62.5 dB */
	{ 0x00, 0x02, 0xe6 }, /* -63.0 dB */
	{ 0x00, 0x02, 0xbc }, /* -63.5 dB */
	{ 0x00, 0x02, 0x95 }, /* -64.0 dB */
	{ 0x00, 0x02, 0x70 }, /* -64.5 dB */
	{ 0x00, 0x02, 0x4d }, /* -65.0 dB */
	{ 0x00, 0x02, 0x2c }, /* -65.5 dB */
	{ 0x00, 0x02, 0x0d }, /* -66.0 dB */
	{ 0x00, 0x01, 0xf0 }, /* -66.5 dB */
	{ 0x00, 0x01, 0xd4 }, /* -67.0 dB */
	{ 0x00, 0x01, 0xba }, /* -67.5 dB */
	{ 0x00, 0x01, 0xa1 }, /* -68.0 dB */
	{ 0x00, 0x01, 0x8a }, /* -68.5 dB */
	{ 0x00, 0x01, 0x74 }, /* -69.0 dB */
	{ 0x00, 0x01, 0x5f }, /* -69.5 dB */
	{ 0x00, 0x01, 0x4b }, /* -70.0 dB */
	{ 0x00, 0x00, 0x00 }  /* Mute */
};

/* The HW actually supports precisions more than 16bit, but 16bit is enough. */
static const struct audio_format snapper_formats[] = {
	{
		.mode		= AUMODE_PLAY | AUMODE_RECORD,
		.encoding	= AUDIO_ENCODING_SLINEAR_BE,
		.validbits	= 16,
		.precision	= 16,
		.channels	= 2,
		.channel_mask	= AUFMT_STEREO,
		.frequency_type	= 3,
		.frequency	= { 32000, 44100, 48000 },
	}
};
#define SNAPPER_NFORMATS	__arraycount(snapper_formats)

static const struct audio_format tumbler_formats[] = {
	{
		.mode		= AUMODE_PLAY | AUMODE_RECORD,
		.encoding	= AUDIO_ENCODING_SLINEAR_BE,
		.validbits	= 16,
		.precision	= 16,
		.channels	= 2,
		.channel_mask	= AUFMT_STEREO,
		.frequency_type	= 4,
		.frequency	= { 32000, 44100, 48000, 96000 },
	},
};
#define TUMBLER_NFORMATS	__arraycount(tumbler_formats)

/* OF hands us the codec in 16bit mode, run with it for now */
static const struct audio_format onyx_formats[] = {
	{
		.mode		= AUMODE_PLAY | AUMODE_RECORD,
		.encoding	= AUDIO_ENCODING_SLINEAR_BE,
		.validbits	= 16,
		.precision	= 16,
		.channels	= 2,
		.channel_mask	= AUFMT_STEREO,
		.frequency_type	= 3,
		.frequency	= { 44100, 48000, 96000 },
	},
};
#define ONYX_NFORMATS	__arraycount(onyx_formats)

static bus_size_t amp_mute;
static bus_size_t headphone_mute;
static bus_size_t audio_hw_reset;
static bus_size_t headphone_detect;
<<<<<<< HEAD
static uint8_t headphone_detect_active;
=======
static uint8_t headphone_detect_active = 0;
>>>>>>> 898b1760


/* I2S registers */
#define I2S_INT		0x00
#define I2S_FORMAT	0x10
#define I2S_FRAMECOUNT	0x40
#define I2S_FRAMEMATCH	0x50
#define I2S_WORDSIZE	0x60

/* I2S_INT register definitions */
#define I2S_INT_CLKSTOPPEND 0x01000000  /* clock-stop interrupt pending */

/* I2S_WORDSIZE register definitions */
#define INPUT_STEREO            (2 << 24)
#define INPUT_MONO              (1 << 24)
#define INPUT_16BIT             (0 << 16)
#define INPUT_24BIT             (3 << 16)
#define OUTPUT_STEREO           (2 << 8)
#define OUTPUT_MONO             (1 << 8)
#define OUTPUT_16BIT            (0 << 0)
#define OUTPUT_24BIT            (3 << 0)

/* FCR(0x3c) bits */
#define KEYLARGO_FCR1   0x3c
#define  I2S0CLKEN      0x1000
#define  I2S0EN         0x2000
#define  I2S1CLKEN      0x080000
#define  I2S1EN         0x100000
#define FCR3C_BITMASK "\020\25I2S1EN\24I2S1CLKEN\16I2S0EN\15I2S0CLKEN"

/* TAS3004/TAS3001 registers */
#define DEQ_MCR1	0x01	/* Main control register 1 (1byte) */
#define DEQ_DRC		0x02	/* Dynamic range compression (6bytes?)
                            	   2 bytes (reserved) on the TAS 3001 */
#define DEQ_VOLUME	0x04	/* Volume (6bytes) */
#define DEQ_TREBLE	0x05	/* Treble control (1byte) */
#define DEQ_BASS	0x06	/* Bass control (1byte) */
#define DEQ_MIXER_L	0x07	/* Mixer left gain (9bytes; 3 on TAS3001) */
#define DEQ_MIXER_R	0x08	/* Mixer right gain (9bytes; 3 on TAS3001) */
#define DEQ_LB0		0x0a	/* Left biquad 0 (15bytes) */
#define DEQ_LB1		0x0b	/* Left biquad 1 (15bytes) */
#define DEQ_LB2		0x0c	/* Left biquad 2 (15bytes) */
#define DEQ_LB3		0x0d	/* Left biquad 3 (15bytes) */
#define DEQ_LB4		0x0e	/* Left biquad 4 (15bytes) */
#define DEQ_LB5		0x0f	/* Left biquad 5 (15bytes) */
#define DEQ_LB6		0x10	/* Left biquad 6 (15bytes) */
#define DEQ_RB0		0x13	/* Right biquad 0 (15bytes) */
#define DEQ_RB1		0x14	/* Right biquad 1 (15bytes) */
#define DEQ_RB2		0x15	/* Right biquad 2 (15bytes) */
#define DEQ_RB3		0x16	/* Right biquad 3 (15bytes) */
#define DEQ_RB4		0x17	/* Right biquad 4 (15bytes) */
#define DEQ_RB5		0x18	/* Right biquad 5 (15bytes) */
#define DEQ_RB6		0x19	/* Right biquad 6 (15bytes) */
#define DEQ_LLB		0x21	/* Left loudness biquad (15bytes) */
#define DEQ_RLB		0x22	/* Right loudness biquad (15bytes) */
#define DEQ_LLB_GAIN	0x23	/* Left loudness biquad gain (3bytes) */
#define DEQ_RLB_GAIN	0x24	/* Right loudness biquad gain (3bytes) */
#define DEQ_ACR		0x40	/* [TAS3004] Analog control register (1byte) */
#define DEQ_MCR2	0x43	/* [TAS3004] Main control register 2 (1byte) */
#define DEQ_MCR1_FL	0x80	/* Fast load */
#define DEQ_MCR1_SC	0x40	/* SCLK frequency */
#define  DEQ_MCR1_SC_32	0x00	/*  32fs */
#define  DEQ_MCR1_SC_64	0x40	/*  64fs */
#define DEQ_MCR1_SM	0x30	/* Output serial port mode */
#define  DEQ_MCR1_SM_L	0x00	/*  Left justified */
#define  DEQ_MCR1_SM_R	0x10	/*  Right justified */
#define  DEQ_MCR1_SM_I2S 0x20	/*  I2S */
#define DEQ_MCR1_ISM	0x0c	/* [TAS3001] Input serial port mode */
#define  DEQ_MCR1_ISM_L	0x00	/*           Left justified */
#define  DEQ_MCR1_ISM_R	0x04	/*           Right justified */
#define  DEQ_MCR1_ISM_I2S 0x08	/*           I2S */
#define DEQ_MCR1_W	0x03	/* Serial port word length */
#define  DEQ_MCR1_W_16	0x00	/*  16 bit */
#define  DEQ_MCR1_W_18	0x01	/*  18 bit */
#define  DEQ_MCR1_W_20	0x02	/*  20 bit */
#define  DEQ_MCR1_W_24	0x03	/*  24 bit */

#define DEQ_MCR2_DL	0x80	/* Download */
#define DEQ_MCR2_AP	0x02	/* All pass mode */

#define DEQ_ACR_ADM	0x80	/* ADC output mode */
#define DEQ_ACR_LRB	0x40	/* Select B input */
#define DEQ_ACR_DM	0x0c	/* De-emphasis control */
#define  DEQ_ACR_DM_OFF	0x00	/*  off */
#define  DEQ_ACR_DM_48	0x04	/*  fs = 48kHz */
#define  DEQ_ACR_DM_44	0x08	/*  fs = 44.1kHz */
#define DEQ_ACR_INP	0x02	/* Analog input select */
#define  DEQ_ACR_INP_A	0x00	/*  A */
#define  DEQ_ACR_INP_B	0x02	/*  B */
#define DEQ_ACR_APD	0x01	/* Analog power down */

struct tas3004_reg {
	u_char MCR1[1];
	u_char DRC[6];
	u_char VOLUME[6];
	u_char TREBLE[1];
	u_char BASS[1];
	u_char MIXER_L[9];
	u_char MIXER_R[9];
	u_char LB0[15];
	u_char LB1[15];
	u_char LB2[15];
	u_char LB3[15];
	u_char LB4[15];
	u_char LB5[15];
	u_char LB6[15];
	u_char RB0[15];
	u_char RB1[15];
	u_char RB2[15];
	u_char RB3[15];
	u_char RB4[15];
	u_char RB5[15];
	u_char RB6[15];
	u_char LLB[15];
	u_char RLB[15];
	u_char LLB_GAIN[3];
	u_char RLB_GAIN[3];
	u_char ACR[1];
	u_char MCR2[1];
};

#define GPIO_OUTSEL	0xf0	/* Output select */
		/*	0x00	GPIO bit0 is output
			0x10	media-bay power
			0x20	reserved
			0x30	MPIC */

#define GPIO_ALTOE	0x08	/* Alternate output enable */
		/*	0x00	Use DDR
			0x08	Use output select */

#define GPIO_DDR	0x04	/* Data direction */
#define GPIO_DDR_OUTPUT	0x04	/* Output */
#define GPIO_DDR_INPUT	0x00	/* Input */

#define GPIO_LEVEL	0x02	/* Pin level (RO) */

#define	GPIO_DATA	0x01	/* Data */

static int
snapper_match(device_t parent, struct cfdata *match, void *aux)
{
	struct confargs *ca;
	int soundbus, soundchip, soundcodec;
	char compat[32];

	ca = aux;
	if (strcmp(ca->ca_name, "i2s") != 0)
		return 0;

	if ((soundbus = OF_child(ca->ca_node)) == 0 ||
	    (soundchip = OF_child(soundbus)) == 0)
		return 0;

	memset(compat, 0, sizeof compat);
	OF_getprop(soundchip, "compatible", compat, sizeof compat);

	if (strcmp(compat, "snapper") == 0)
		return 1;

	if (strcmp(compat, "tumbler") == 0)
		return 1;

	if (strcmp(compat, "AOAKeylargo") == 0)
		return 1;

	if (strcmp(compat, "AOAK2") == 0)
		return 1;
		
	if (strcmp(compat, "AOAbase") == 0)
		return 1;

	if (OF_getprop(soundchip, "platform-tas-codec-ref",
	    &soundcodec, sizeof soundcodec) == sizeof soundcodec)
		return 1;

	return 0;
}

static void
snapper_attach(device_t parent, device_t self, void *aux)
{
	struct snapper_softc *sc;
	struct confargs *ca;
	int cirq, oirq, iirq, /*cirq_type,*/ oirq_type, iirq_type, soundbus;
	uint32_t intr[6], reg[6];
	char compat[32];

	sc = device_private(self);
	sc->sc_dev = self;

	ca = aux;

	soundbus = OF_child(ca->ca_node);
	memset(compat, 0, sizeof compat);
	OF_getprop(OF_child(soundbus), "compatible", compat, sizeof compat);

	sc->sc_mode = SNAPPER_IS_TAS3004;

	if (strcmp(compat, "tumbler") == 0)
		sc->sc_mode = SNAPPER_IS_TAS3001;
	sc->sc_swvol_l = 255;
	sc->sc_swvol_r = 255;
	sc->sc_vol_l = 128;
	sc->sc_vol_r = 128;
	sc->sc_rval = 0;

	sc->sc_odmacmd = dbdma_alloc((SNAPPER_MAXPAGES + 4) * 
				     sizeof(struct dbdma_command), NULL);
	sc->sc_idmacmd = dbdma_alloc((SNAPPER_MAXPAGES + 4) * 
				     sizeof(struct dbdma_command), NULL);

	sc->sc_baseaddr = ca->ca_baseaddr;

	OF_getprop(soundbus, "reg", reg, sizeof reg);
	/* deal with messed up properties on PowerMac7,3 and friends */
	if (reg[0] == 0) {
		reg[0] += ca->ca_reg[0];
		reg[2] += ca->ca_reg[2];
		reg[4] += ca->ca_reg[2];
	}
	reg[0] += ca->ca_baseaddr;
	reg[2] += ca->ca_baseaddr;
	reg[4] += ca->ca_baseaddr;

	sc->sc_node = ca->ca_node;
	sc->sc_tag = ca->ca_tag;

#ifdef SNAPPER_DEBUG
	{
		int i;
		printf("\n");
		for (i = 0; i < 6; i++) {
			printf(" %08x", reg[i]);
		}
		printf("\n");
	}
#endif

	bus_space_map(sc->sc_tag, reg[0], reg[1], 0, &sc->sc_bsh);
	obio_space_map(reg[2], reg[3], &sc->sc_odmah);
	obio_space_map(reg[4], reg[5], &sc->sc_idmah);

	sc->sc_odma = bus_space_vaddr(sc->sc_tag, sc->sc_odmah);
	sc->sc_idma = bus_space_vaddr(sc->sc_tag, sc->sc_idmah);

	DPRINTF("reg %08x odma %08x\n", (uint32_t)sc->sc_bsh, (uint32_t)sc->sc_odmah);

	OF_getprop(soundbus, "interrupts", intr, sizeof intr);
	cirq = intr[0];
	oirq = intr[2];
	iirq = intr[4];
	/* cirq_type = intr[1] ? IST_LEVEL : IST_EDGE; */
	oirq_type = (intr[3] & 1) ? IST_LEVEL : IST_EDGE;
	iirq_type = (intr[5] & 1) ? IST_LEVEL : IST_EDGE;

	/* intr_establish(cirq, cirq_type, IPL_AUDIO, snapper_intr, sc); */
	intr_establish(oirq, oirq_type, IPL_AUDIO, snapper_intr, sc);
	intr_establish(iirq, iirq_type, IPL_AUDIO, snapper_intr, sc);

	aprint_normal(": irq %d,%d,%d\n", cirq, oirq, iirq);

	mutex_init(&sc->sc_lock, MUTEX_DEFAULT, IPL_NONE);
	mutex_init(&sc->sc_intr_lock, MUTEX_DEFAULT, IPL_AUDIO);

	/* PMF event handler */
	pmf_device_register(sc->sc_dev, NULL, NULL);

	config_defer(self, snapper_defer);
}

static void
snapper_defer(device_t dev)
{
	struct snapper_softc *sc;
	device_t dv;
	deviter_t di;
	struct deq_softc *deq;
	char prop[64], next[64], codec[64], *cref;
	int codec_node, soundbus, sound, ok, deqnode = 0;
	
	sc = device_private(dev);

	/* look for platform-*-codec-ref node */

	/*
	 * XXX
	 * there can be more than one i2sbus, the one we want just so happens
	 * to be the first we see
	 */
	soundbus = OF_child(sc->sc_node);
	sound = OF_child(soundbus);
	ok = OF_nextprop(sound, NULL, next);
	codec_node = 0;
	while (ok && (codec_node == 0)) {
		DPRINTF("prop %d %s\n", ok, next);
		strncpy(prop, next, 64);
		if ((cref = strstr(next, "-codec-ref")) != NULL) {
			OF_getprop(sound, next, &codec_node, 4);
			if (codec_node != 0) {
				OF_getprop(codec_node, "compatible", codec, 64);
				DPRINTF("%08x %s\n", codec_node, codec);
			}
		}	
		ok = OF_nextprop(sound, prop, next);
	}	

	for (dv = deviter_first(&di, DEVITER_F_ROOT_FIRST);
	     dv != NULL;
	     dv = deviter_next(&di)) {
		if (device_is_a(dv, "deq")) {
			deq = device_private(dv);
			if (codec_node != 0) {
				if (codec_node != deq->sc_node)
					continue;
			}
			sc->sc_i2c = deq->sc_i2c;
			sc->sc_deqaddr = deq->sc_address;
			deqnode = deq->sc_node;
		}
	}
	deviter_release(&di);

	DPRINTF("deqnode: %08x\n", deqnode);

	/* If we don't find a codec, it's not the end of the world;
	 * we can control the volume in software in this case.
	 */
	if (sc->sc_i2c == NULL) {
		sc->sc_mode = SNAPPER_SWVOL;
	} else if (deqnode != 0) {
		int ret;
		codec[0] = 0;
		ret = OF_getprop(deqnode, "compatible", codec, 64);

		DPRINTF("codec <%s> %d\n", codec, ret);

		if (codec[0] == 0) {
			if (sc->sc_deqaddr == 0x34) {
				sc->sc_mode = SNAPPER_IS_TAS3001;
			} else
				sc->sc_mode = SNAPPER_IS_TAS3004;
		} else if (strcmp(codec, "tas3004") == 0) {
			sc->sc_mode = SNAPPER_IS_TAS3004;
		} else if (strcmp(codec, "pcm3052") == 0) {
			sc->sc_mode = SNAPPER_IS_PCM3052;
		} else if (strcmp(codec, "cs8416") == 0) {
			sc->sc_mode = SNAPPER_IS_CS8416;
		}
	}
	DPRINTF("mode %d\n", sc->sc_mode);
	switch (sc->sc_mode) {
	case SNAPPER_SWVOL:
		aprint_verbose("%s: software codec\n", device_xname(dev));
		break;
	case SNAPPER_IS_TAS3001:
		aprint_verbose("%s: codec: TAS3001\n", device_xname(dev));
		break;
	case SNAPPER_IS_TAS3004:
		aprint_verbose("%s: codec: TAS3004\n", device_xname(dev));
		break;
	case SNAPPER_IS_PCM3052:
		aprint_verbose("%s: codec: PCM3052 / ONYX\n", device_xname(dev));
		break;
	default:
		aprint_error_dev(sc->sc_dev, "unsupported codec\n");
		sc->sc_mode = SNAPPER_SWVOL;
	}

	snapper_init(sc, sc->sc_node);

	audio_attach_mi(&snapper_hw_if, sc, sc->sc_dev);
}

static int
snapper_intr(void *v)
{
	struct snapper_softc *sc;
	struct dbdma_command *cmd;
	int count;
	int status;

	sc = v;
	mutex_spin_enter(&sc->sc_intr_lock);
	cmd = sc->sc_odmacmd;
	count = sc->sc_opages;
	/* Fill used buffer(s). */
	while (count-- > 0) {
		if ((in16rb(&cmd->d_command) & 0x30) == 0x30) {
			status = in16rb(&cmd->d_status);
			cmd->d_status = 0;
			if (status)	/* status == 0x8400 */
				if (sc->sc_ointr)
					(*sc->sc_ointr)(sc->sc_oarg);
		}
		cmd++;
	}

	cmd = sc->sc_idmacmd;
	count = sc->sc_ipages;
	while (count-- > 0) {
		if ((in16rb(&cmd->d_command) & 0x30) == 0x30) {
			status = in16rb(&cmd->d_status);
			cmd->d_status = 0;
			if (status)	/* status == 0x8400 */
				if (sc->sc_iintr)
					(*sc->sc_iintr)(sc->sc_iarg);
		}
		cmd++;
	}
	mutex_spin_exit(&sc->sc_intr_lock);

	return 1;
}


static int
snapper_query_format(void *h, audio_format_query_t *afp)
{
	struct snapper_softc *sc = h;

	switch (sc->sc_mode) {
		case SNAPPER_IS_TAS3001:
			return audio_query_format(tumbler_formats,
			    TUMBLER_NFORMATS, afp);
		case SNAPPER_SWVOL:
		case SNAPPER_IS_TAS3004:
			return audio_query_format(snapper_formats,
			    SNAPPER_NFORMATS, afp);
		case SNAPPER_IS_PCM3052:
			return audio_query_format(onyx_formats,
			    ONYX_NFORMATS, afp);
	}
	return -1;
}

static int
snapper_set_format(void *h, int setmode,
		   const audio_params_t *play, const audio_params_t *rec,
		   audio_filter_reg_t *pfil, audio_filter_reg_t *rfil)
{
	struct snapper_softc *sc;

	sc = h;

	/* *play and *rec are the identical because !AUDIO_PROP_INDEPENDENT. */

	if (sc->sc_mode == SNAPPER_SWVOL) {
		pfil->codec = snapper_volume;
		pfil->context = sc;
		rfil->codec = snapper_volume;
		rfil->context = sc;
	} else if (sc->sc_mode == 0 && play->channels == 2) {
		/* Fix phase problems on TAS3004.  */
		pfil->codec = snapper_fixphase;
		pfil->context = sc;
		rfil->codec = snapper_fixphase;
		rfil->context = sc;
	}

	/* Set the speed. */
	sc->sc_rate = play->sample_rate;
	sc->sc_bitspersample = play->precision;
	return 0;
}

static int
snapper_round_blocksize(void *h, int size, int mode,
			const audio_params_t *param)
{

	if (size < (3 * NBPG))
		size = (3 * NBPG);
	return size & ~PGOFSET;
}

static int
snapper_halt_output(void *h)
{
	struct snapper_softc *sc;

	sc = h;
	dbdma_stop(sc->sc_odma);
	dbdma_reset(sc->sc_odma);
	sc->sc_ointr = NULL;
	sc->sc_rval = 0;
	return 0;
}

static int
snapper_halt_input(void *h)
{
	struct snapper_softc *sc;

	sc = h;
	dbdma_stop(sc->sc_idma);
	dbdma_reset(sc->sc_idma);
	sc->sc_iintr = NULL;
	sc->sc_rval = 0;
	return 0;
}

static int
snapper_getdev(void *h, struct audio_device *retp)
{

	*retp = snapper_device;
	return 0;
}

enum {
	SNAPPER_MONITOR_CLASS,
	SNAPPER_OUTPUT_CLASS,
	SNAPPER_RECORD_CLASS,
	SNAPPER_OUTPUT_SELECT,
	SNAPPER_VOL_OUTPUT,
	SNAPPER_DIGI1,
	SNAPPER_DIGI2,
	SNAPPER_VOL_INPUT,
	SNAPPER_TREBLE,
	SNAPPER_BASS,
	/* From this point, unsupported by the TAS 3001 */
	SNAPPER_ANALOG,
	SNAPPER_INPUT_SELECT,
	SNAPPER_ENUM_LAST
};

static int
snapper_set_port(void *h, mixer_ctrl_t *mc)
{
	struct snapper_softc *sc;
	int l, r;
	u_char data;

	DPRINTF("snapper_set_port dev = %d, type = %d\n", mc->dev, mc->type);
	sc = h;
	l = mc->un.value.level[AUDIO_MIXER_LEVEL_LEFT];
	r = mc->un.value.level[AUDIO_MIXER_LEVEL_RIGHT];

	switch (mc->dev) {
	case SNAPPER_OUTPUT_SELECT:
		/* No change necessary? */
		if (mc->un.mask == sc->sc_output_mask)
			return 0;

		snapper_mute_speaker(sc, 1);
		snapper_mute_headphone(sc, 1);
		if (mc->un.mask & 1 << 0)
			snapper_mute_speaker(sc, 0);
		if (mc->un.mask & 1 << 1)
			snapper_mute_headphone(sc, 0);

		sc->sc_output_mask = mc->un.mask;
		return 0;

	case SNAPPER_VOL_OUTPUT:
		snapper_set_volume(sc, l, r);
		return 0;

	case SNAPPER_INPUT_SELECT:
		if (sc->sc_mode != 0)
			return ENXIO;

		/* no change necessary? */
		if (mc->un.mask == sc->sc_record_source)
			return 0;
		switch (mc->un.mask) {
		case 1 << 0: /* microphone */
			/* Select right channel of B input */
			data = DEQ_ACR_ADM | DEQ_ACR_LRB | DEQ_ACR_INP_B;
			tas3004_write(sc, DEQ_ACR, &data);
			break;
		case 1 << 1: /* line in */
			/* Select both channels of A input */
			data = 0;
			tas3004_write(sc, DEQ_ACR, &data);
			break;
		default: /* invalid argument */
			return EINVAL;
		}
		sc->sc_record_source = mc->un.mask;
		return 0;

	case SNAPPER_VOL_INPUT:
		/* XXX TO BE DONE */
		return 0;

	case SNAPPER_BASS:
		if (sc->sc_mode == SNAPPER_SWVOL)
			return ENXIO;
		snapper_set_bass(sc, l);
		return 0;
	case SNAPPER_TREBLE:
		if (sc->sc_mode == SNAPPER_SWVOL)
			return ENXIO;
		snapper_set_treble(sc, l);
		return 0;
	case SNAPPER_DIGI1:
		if (sc->sc_mode == SNAPPER_SWVOL)
			return ENXIO;

		sc->mixer[0] = l;
		sc->mixer[3] = r;
		snapper_write_mixers(sc);
		return 0;
	case SNAPPER_DIGI2:
		if (sc->sc_mode == SNAPPER_SWVOL)
			return ENXIO;

		if (sc->sc_mode == SNAPPER_IS_TAS3001)
			sc->mixer[3] = l;
		else {
			sc->mixer[1] = l;
			sc->mixer[4] = r;
		}
		snapper_write_mixers(sc);
		return 0;
	case SNAPPER_ANALOG:
		if (sc->sc_mode != 0)
			return ENXIO;

		sc->mixer[2] = l;
		sc->mixer[5] = r;
		snapper_write_mixers(sc);
		return 0;
	}	
	return ENXIO;
}

static int
snapper_get_port(void *h, mixer_ctrl_t *mc)
{
	struct snapper_softc *sc;

	DPRINTF("snapper_get_port dev = %d, type = %d\n", mc->dev, mc->type);
	sc = h;
	switch (mc->dev) {
	case SNAPPER_OUTPUT_SELECT:
		mc->un.mask = sc->sc_output_mask;
		return 0;

	case SNAPPER_VOL_OUTPUT:
		mc->un.value.level[AUDIO_MIXER_LEVEL_LEFT] = sc->sc_vol_l;
		mc->un.value.level[AUDIO_MIXER_LEVEL_RIGHT] = sc->sc_vol_r;
		return 0;

	case SNAPPER_INPUT_SELECT:
		if (sc->sc_mode != 0)
			return ENXIO;

		mc->un.mask = sc->sc_record_source;
		return 0;

	case SNAPPER_VOL_INPUT:
		/* XXX TO BE DONE */
		mc->un.value.level[AUDIO_MIXER_LEVEL_LEFT] = 0;
		mc->un.value.level[AUDIO_MIXER_LEVEL_RIGHT] = 0;
		return 0;

	case SNAPPER_TREBLE:
		if (sc->sc_mode == SNAPPER_SWVOL)
			return ENXIO;
		mc->un.value.level[AUDIO_MIXER_LEVEL_MONO] = sc->sc_treble;
		return 0;
	case SNAPPER_BASS:
		if (sc->sc_mode == SNAPPER_SWVOL)
			return ENXIO;
		mc->un.value.level[AUDIO_MIXER_LEVEL_MONO] = sc->sc_bass;
		return 0;

	case SNAPPER_DIGI1:
		if (sc->sc_mode == SNAPPER_SWVOL)
			return ENXIO;

		mc->un.value.level[AUDIO_MIXER_LEVEL_LEFT] = sc->mixer[0];
		mc->un.value.level[AUDIO_MIXER_LEVEL_RIGHT] = sc->mixer[3];
		return 0;
	case SNAPPER_DIGI2:
		if (sc->sc_mode == SNAPPER_SWVOL)
			return ENXIO;

		mc->un.value.level[AUDIO_MIXER_LEVEL_LEFT] = sc->mixer[1];
		mc->un.value.level[AUDIO_MIXER_LEVEL_RIGHT] = sc->mixer[4];
		return 0;
	case SNAPPER_ANALOG:
		if (sc->sc_mode != 0)
			return ENXIO;

		mc->un.value.level[AUDIO_MIXER_LEVEL_LEFT] = sc->mixer[2];
		mc->un.value.level[AUDIO_MIXER_LEVEL_RIGHT] = sc->mixer[5];
		return 0;
	default:
		return ENXIO;
	}

	return 0;
}

static int
snapper_query_devinfo(void *h, mixer_devinfo_t *dip)
{
	struct snapper_softc *sc = h;

	switch (dip->index) {

	case SNAPPER_OUTPUT_SELECT:
		dip->mixer_class = SNAPPER_OUTPUT_CLASS;
		strcpy(dip->label.name, AudioNoutput);
		dip->type = AUDIO_MIXER_SET;
		dip->prev = dip->next = AUDIO_MIXER_LAST;
		dip->un.s.num_mem = 2;
		strcpy(dip->un.s.member[0].label.name, AudioNspeaker);
		dip->un.s.member[0].mask = 1 << 0;
		strcpy(dip->un.s.member[1].label.name, AudioNheadphone);
		dip->un.s.member[1].mask = 1 << 1;
		return 0;

	case SNAPPER_VOL_OUTPUT:
		dip->mixer_class = SNAPPER_OUTPUT_CLASS;
		strcpy(dip->label.name, AudioNmaster);
		dip->type = AUDIO_MIXER_VALUE;
		dip->prev = dip->next = AUDIO_MIXER_LAST;
		dip->un.v.num_channels = 2;
		dip->un.v.delta = 16;
		strcpy(dip->un.v.units.name, AudioNvolume);
		return 0;

	case SNAPPER_INPUT_SELECT:
		if (sc->sc_mode != 0)
			return ENXIO;

		dip->mixer_class = SNAPPER_RECORD_CLASS;
		strcpy(dip->label.name, AudioNsource);
		dip->type = AUDIO_MIXER_SET;
		dip->prev = dip->next = AUDIO_MIXER_LAST;
		dip->un.s.num_mem = 2;
		strcpy(dip->un.s.member[0].label.name, AudioNmicrophone);
		dip->un.s.member[0].mask = 1 << 0;
		strcpy(dip->un.s.member[1].label.name, AudioNline);
		dip->un.s.member[1].mask = 1 << 1;
		return 0;

	case SNAPPER_VOL_INPUT:
		dip->mixer_class = SNAPPER_RECORD_CLASS;
		strcpy(dip->label.name, AudioNrecord);
		dip->type = AUDIO_MIXER_VALUE;
		dip->prev = dip->next = AUDIO_MIXER_LAST;
		dip->un.v.num_channels = 2;
		strcpy(dip->un.v.units.name, AudioNvolume);
		return 0;

	case SNAPPER_MONITOR_CLASS:
		dip->mixer_class = SNAPPER_MONITOR_CLASS;
		strcpy(dip->label.name, AudioCmonitor);
		dip->type = AUDIO_MIXER_CLASS;
		dip->next = dip->prev = AUDIO_MIXER_LAST;
		return 0;

	case SNAPPER_OUTPUT_CLASS:
		dip->mixer_class = SNAPPER_OUTPUT_CLASS;
		strcpy(dip->label.name, AudioCoutputs);
		dip->type = AUDIO_MIXER_CLASS;
		dip->next = dip->prev = AUDIO_MIXER_LAST;
		return 0;

	case SNAPPER_RECORD_CLASS:
		dip->mixer_class = SNAPPER_RECORD_CLASS;
		strcpy(dip->label.name, AudioCrecord);
		dip->type = AUDIO_MIXER_CLASS;
		dip->next = dip->prev = AUDIO_MIXER_LAST;
		return 0;

	case SNAPPER_TREBLE:
		if (sc->sc_mode == SNAPPER_SWVOL)
			return ENXIO;

		dip->mixer_class = SNAPPER_OUTPUT_CLASS;
		strcpy(dip->label.name, AudioNtreble);
		dip->type = AUDIO_MIXER_VALUE;
		dip->prev = dip->next = AUDIO_MIXER_LAST;
		dip->un.v.num_channels = 1;
		return 0;

	case SNAPPER_BASS:
		if (sc->sc_mode == SNAPPER_SWVOL)
			return ENXIO;

		dip->mixer_class = SNAPPER_OUTPUT_CLASS;
		strcpy(dip->label.name, AudioNbass);
		dip->type = AUDIO_MIXER_VALUE;
		dip->prev = dip->next = AUDIO_MIXER_LAST;
		dip->un.v.num_channels = 1;
		return 0;

	case SNAPPER_DIGI1:
		if (sc->sc_mode == SNAPPER_SWVOL)
			return ENXIO;

		dip->mixer_class = SNAPPER_OUTPUT_CLASS;
		strcpy(dip->label.name, AudioNdac);
		dip->type = AUDIO_MIXER_VALUE;
		dip->prev = dip->next = AUDIO_MIXER_LAST;
		dip->un.v.num_channels =
			sc->sc_mode == SNAPPER_IS_TAS3001? 1 : 2;
		return 0;
	case SNAPPER_DIGI2:
		if (sc->sc_mode == SNAPPER_SWVOL)
			return ENXIO;

		dip->mixer_class = SNAPPER_OUTPUT_CLASS;
		strcpy(dip->label.name, AudioNline);
		dip->type = AUDIO_MIXER_VALUE;
		dip->prev = dip->next = AUDIO_MIXER_LAST;
		dip->un.v.num_channels =
			sc->sc_mode == SNAPPER_IS_TAS3001? 1 : 2;
		return 0;
	case SNAPPER_ANALOG:
		if (sc->sc_mode != 0)
			return ENXIO;

		dip->mixer_class = SNAPPER_MONITOR_CLASS;
		strcpy(dip->label.name, AudioNmicrophone);
		dip->type = AUDIO_MIXER_VALUE;
		dip->prev = dip->next = AUDIO_MIXER_LAST;
		dip->un.v.num_channels = 2;
		return 0;
	}

	return ENXIO;
}

static size_t
snapper_round_buffersize(void *h, int dir, size_t size)
{

	if (size > 65536)
		size = 65536;
	return size;
}

static int
snapper_get_props(void *h)
{

	return AUDIO_PROP_PLAYBACK | AUDIO_PROP_CAPTURE |
	    AUDIO_PROP_FULLDUPLEX;
}

static int
snapper_trigger_output(void *h, void *start, void *end, int bsize,
		       void (*intr)(void *), void *arg,
		       const audio_params_t *param)
{
	struct snapper_softc *sc;
	struct dbdma_command *cmd;
	vaddr_t va;
	int i, len, intmode;
	int res;

	DPRINTF("trigger_output %p %p 0x%x\n", start, end, bsize);
	sc = h;

	if ((res = snapper_set_rate(sc)) != 0)
		return res;

	cmd = sc->sc_odmacmd;
	sc->sc_ointr = intr;
	sc->sc_oarg = arg;
	sc->sc_opages = ((char *)end - (char *)start) / NBPG;

#ifdef DIAGNOSTIC
	if (sc->sc_opages > SNAPPER_MAXPAGES)
		panic("snapper_trigger_output");
#endif

	va = (vaddr_t)start;
	len = 0;
	for (i = sc->sc_opages; i > 0; i--) {
		len += NBPG;
		if (len < bsize)
			intmode = 0;
		else {
			len = 0;
			intmode = DBDMA_INT_ALWAYS;
		}

		DBDMA_BUILD(cmd, DBDMA_CMD_OUT_MORE, 0, NBPG, vtophys(va),
		    intmode, DBDMA_WAIT_NEVER, DBDMA_BRANCH_NEVER);
		cmd++;
		va += NBPG;
	}

	DBDMA_BUILD(cmd, DBDMA_CMD_NOP, 0, 0,
	    0/*vtophys((vaddr_t)sc->sc_odmacmd)*/, 0, DBDMA_WAIT_NEVER,
	    DBDMA_BRANCH_ALWAYS);

	out32rb(&cmd->d_cmddep, vtophys((vaddr_t)sc->sc_odmacmd));

	dbdma_start(sc->sc_odma, sc->sc_odmacmd);

	return 0;
}

static int
snapper_trigger_input(void *h, void *start, void *end, int bsize,
		      void (*intr)(void *), void *arg,
		      const audio_params_t *param)
{
	struct snapper_softc *sc;
	struct dbdma_command *cmd;
	vaddr_t va;
	int i, len, intmode;
	int res;

	DPRINTF("trigger_input %p %p 0x%x\n", start, end, bsize);
	sc = h;

	if ((res = snapper_set_rate(sc)) != 0)
		return res;

	cmd = sc->sc_idmacmd;
	sc->sc_iintr = intr;
	sc->sc_iarg = arg;
	sc->sc_ipages = ((char *)end - (char *)start) / NBPG;

#ifdef DIAGNOSTIC
	if (sc->sc_ipages > SNAPPER_MAXPAGES)
		panic("snapper_trigger_input");
#endif

	va = (vaddr_t)start;
	len = 0;
	for (i = sc->sc_ipages; i > 0; i--) {
		len += NBPG;
		if (len < bsize)
			intmode = 0;
		else {
			len = 0;
			intmode = DBDMA_INT_ALWAYS;
		}

		DBDMA_BUILD(cmd, DBDMA_CMD_IN_MORE, 0, NBPG, vtophys(va),
		    intmode, DBDMA_WAIT_NEVER, DBDMA_BRANCH_NEVER);
		cmd++;
		va += NBPG;
	}

	DBDMA_BUILD(cmd, DBDMA_CMD_NOP, 0, 0,
	    0/*vtophys((vaddr_t)sc->sc_odmacmd)*/, 0, DBDMA_WAIT_NEVER,
	    DBDMA_BRANCH_ALWAYS);

	out32rb(&cmd->d_cmddep, vtophys((vaddr_t)sc->sc_idmacmd));

	dbdma_start(sc->sc_idma, sc->sc_idmacmd);

	return 0;
}

static void
snapper_get_locks(void *opaque, kmutex_t **intr, kmutex_t **thread)
{
       struct snapper_softc *sc = opaque;

       *intr = &sc->sc_intr_lock;
       *thread = &sc->sc_lock;
}

static void
snapper_set_volume(struct snapper_softc *sc, u_int left, u_int right)
{
	u_char regs[6];
	int l, r;

	left = uimin(255, left);
	right = uimin(255, right);

	if (sc->sc_mode == SNAPPER_SWVOL) {
		sc->sc_swvol_l = left;
		sc->sc_swvol_r = right;
	} else {
		/*
		 * for some insane reason the gain table for master volume and the
		 * mixer channels is almost identical - just shifted by 4 bits
		 * so we use the mixer_gain table and bit-twiddle it... 
		 */
		l = 177 - (left * 178 / 256);
		regs[0] =  (snapper_mixer_gain[l][0] >> 4);
		regs[1] = ((snapper_mixer_gain[l][0] & 0x0f) << 4) | 
			   (snapper_mixer_gain[l][1] >> 4);
		regs[2] = ((snapper_mixer_gain[l][1] & 0x0f) << 4) | 
			   (snapper_mixer_gain[l][2] >> 4);

		r = 177 - (right * 178 / 256);
		regs[3] =  (snapper_mixer_gain[r][0] >> 4);
		regs[4] = ((snapper_mixer_gain[r][0] & 0x0f) << 4) | 
			   (snapper_mixer_gain[r][1] >> 4);
		regs[5] = ((snapper_mixer_gain[r][1] & 0x0f) << 4) | 
			   (snapper_mixer_gain[r][2] >> 4);

		tas3004_write(sc, DEQ_VOLUME, regs);
		
		DPRINTF("%d %02x %02x %02x : %d %02x %02x %02x\n", l, regs[0], 	
		    regs[1], regs[2], r, regs[3], regs[4], regs[5]);
	}

	sc->sc_vol_l = left;
	sc->sc_vol_r = right;
}

static void
snapper_set_basstreble(struct snapper_softc *sc, u_int val, u_int mode)
{
	int i = val & 0xFF;
	uint8_t reg;

	/*
	 * Make 128 match the 0 dB point
	 */
	i = (i - (128 - (SNAPPER_BASSTAB_0DB << 2))) >> 2;
	if (i < 0)
		i = 0;
	else if (i >= sizeof(snapper_basstab))
		i = sizeof(snapper_basstab) - 1;
	reg = snapper_basstab[i];

	if (sc->sc_mode == SNAPPER_IS_TAS3001 && 
	    mode == DEQ_BASS) {
	    /*
	     * XXX -- The TAS3001 bass table is different 
	     *        than the other tables.
	     */
	    reg = (reg >> 1) + 5; // map 0x72 -> 0x3E (0 dB)
	}
	
	tas3004_write(sc, mode, &reg);
}

static void
snapper_set_treble(struct snapper_softc *sc, u_int val)
{
	if (sc->sc_treble != (u_char)val) {
		sc->sc_treble = val;
		snapper_set_basstreble(sc, val, DEQ_TREBLE);
	}
}

static void
snapper_set_bass(struct snapper_softc *sc, u_int val)
{
	if (sc->sc_bass != (u_char)val) {
		sc->sc_bass = val;
		snapper_set_basstreble(sc, val, DEQ_BASS);
	}
}


/*
 * In the mixer gain setting, make 128 correspond to
 * the 0dB value from the table.
 * Note that the table values are complemented.
 */
#define SNAPPER_MIXER_GAIN_SIZE	(sizeof(snapper_mixer_gain) / \
                               	 sizeof(snapper_mixer_gain[0]))
#define NORMALIZE(i)	((~(i) & 0xff) - ((~128 & 0xff) - SNAPPER_MIXER_GAIN_0DB))
#define ADJUST(v, i)	do { \
                		(v) = NORMALIZE(i);\
				if ((v) < 0) \
					(v) = 0; \
				else if ((v) >= SNAPPER_MIXER_GAIN_SIZE) \
					(v) = SNAPPER_MIXER_GAIN_SIZE - 1; \
				\
			} while (0)
static void
snapper_write_mixers(struct snapper_softc *sc)
{
	uint8_t regs[9] = {0, 0, 0, 0, 0, 0, 0, 0, 0};
	int i;
if (sc->sc_mode > 1) return;
	/* Left channel of SDIN1 */
	ADJUST(i, sc->mixer[0]);
	regs[0] = snapper_mixer_gain[i][0];
	regs[1] = snapper_mixer_gain[i][1];
	regs[2] = snapper_mixer_gain[i][2];

	/* Left channel of SDIN2 */
	ADJUST(i, sc->mixer[1]);
	regs[3] = snapper_mixer_gain[i][0];
	regs[4] = snapper_mixer_gain[i][1];
	regs[5] = snapper_mixer_gain[i][2];

	/* Left channel of analog input */
	ADJUST(i, sc->mixer[2]);
	regs[6] = snapper_mixer_gain[i][0];
	regs[7] = snapper_mixer_gain[i][1];
	regs[8] = snapper_mixer_gain[i][2];

	tas3004_write(sc, DEQ_MIXER_L, regs);

	/* Right channel of SDIN1 */
	ADJUST(i, sc->mixer[3]);
	regs[0] = snapper_mixer_gain[i][0];
	regs[1] = snapper_mixer_gain[i][1];
	regs[2] = snapper_mixer_gain[i][2];

	/* Right channel of SDIN2 */
	ADJUST(i, sc->mixer[4]);
	regs[3] = snapper_mixer_gain[i][0];
	regs[4] = snapper_mixer_gain[i][1];
	regs[5] = snapper_mixer_gain[i][2];

	/* Right channel of analog input */
	ADJUST(i, sc->mixer[5]);
	regs[6] = snapper_mixer_gain[i][0];
	regs[7] = snapper_mixer_gain[i][1];
	regs[8] = snapper_mixer_gain[i][2];

	tas3004_write(sc, DEQ_MIXER_R, regs);
}

#define CLKSRC_49MHz	0x80000000	/* Use 49152000Hz Osc. */
#define CLKSRC_45MHz	0x40000000	/* Use 45158400Hz Osc. */
#define CLKSRC_18MHz	0x00000000	/* Use 18432000Hz Osc. */
#define MCLK_DIV	0x1f000000	/* MCLK = SRC / DIV */
#define  MCLK_DIV1	0x14000000	/*  MCLK = SRC */
#define  MCLK_DIV3	0x13000000	/*  MCLK = SRC / 3 */
#define  MCLK_DIV5	0x12000000	/*  MCLK = SRC / 5 */
#define SCLK_DIV	0x00f00000	/* SCLK = MCLK / DIV */
#define  SCLK_DIV1	0x00800000
#define  SCLK_DIV3	0x00900000
#define SCLK_MASTER	0x00080000	/* Master mode */
#define SCLK_SLAVE	0x00000000	/* Slave mode */
#define SERIAL_FORMAT	0x00070000
#define  SERIAL_SONY	0x00000000
#define  SERIAL_64x	0x00010000
#define  SERIAL_32x	0x00020000
#define  SERIAL_DAV	0x00040000
#define  SERIAL_SILICON	0x00050000

/*
 * rate = fs = LRCLK
 * SCLK = 64*LRCLK (I2S)
 * MCLK = 256fs (typ. -- changeable)
 *
 * MCLK = clksrc / mdiv
 * SCLK = MCLK / sdiv
 * rate = SCLK / 64    ( = LRCLK = fs)
 */

int
snapper_set_rate(struct snapper_softc *sc)
{
	u_int reg = 0, x;
	u_int rate = sc->sc_rate;
	uint32_t wordsize, ows;
	int MCLK;
	int clksrc, mdiv, sdiv;
	int mclk_fs;
	int timo;
	uint8_t mcr1;

	switch (rate) {
	case 44100:
		clksrc = 45158400;		/* 45MHz */
		reg = CLKSRC_45MHz;
		mclk_fs = 256;
		break;

	case 32000:
	case 48000:
	case 96000:
		clksrc = 49152000;		/* 49MHz */
		reg = CLKSRC_49MHz;
		mclk_fs = 256;
		break;

	default:
		DPRINTF("snapper_set_rate: invalid rate %u\n", rate);
		return EINVAL;
	}

	MCLK = rate * mclk_fs;
	mdiv = clksrc / MCLK;			/* 4 */
	sdiv = mclk_fs / 64;			/* 4 */

	switch (mdiv) {
	case 1:
		reg |= MCLK_DIV1;
		break;
	case 3:
		reg |= MCLK_DIV3;
		break;
	case 5:
		reg |= MCLK_DIV5;
		break;
	default:
		reg |= ((mdiv / 2 - 1) << 24) & 0x1f000000;
		break;
	}

	switch (sdiv) {
	case 1:
		reg |= SCLK_DIV1;
		break;
	case 3:
		reg |= SCLK_DIV3;
		break;
	default:
		reg |= ((sdiv / 2 - 1) << 20) & 0x00f00000;
		break;
	}

	reg |= SCLK_MASTER;	/* XXX master mode */

	reg |= SERIAL_64x;

	/* stereo input and output */
	
	DPRINTF("precision: %d\n", sc->sc_bitspersample);
	switch(sc->sc_bitspersample) {
		case 16:
			wordsize = INPUT_STEREO | INPUT_16BIT |
			           OUTPUT_STEREO | OUTPUT_16BIT;
			mcr1 = DEQ_MCR1_SC_64 | DEQ_MCR1_SM_I2S | DEQ_MCR1_W_16;
			break;
		case 24:
			wordsize = INPUT_STEREO | INPUT_24BIT |
			           OUTPUT_STEREO | OUTPUT_24BIT;
			mcr1 = DEQ_MCR1_SC_64 | DEQ_MCR1_SM_I2S | DEQ_MCR1_W_24;
			break;
		default:
			printf("%s: unsupported sample size %d\n",
			    device_xname(sc->sc_dev), sc->sc_bitspersample);
			return EINVAL;
	}

	if (sc->sc_mode == SNAPPER_IS_TAS3001)
		mcr1 |= DEQ_MCR1_ISM_I2S;

	ows = bus_space_read_4(sc->sc_tag, sc->sc_bsh, I2S_WORDSIZE);

	DPRINTF("I2SSetDataWordSizeReg 0x%08x -> 0x%08x\n",
	    ows, wordsize);
	if (ows != wordsize) {
		bus_space_write_4(sc->sc_tag, sc->sc_bsh, I2S_WORDSIZE, 
		    wordsize);
		if (sc->sc_mode != SNAPPER_SWVOL)
			tas3004_write(sc, DEQ_MCR1, &mcr1);
	}

	x = bus_space_read_4(sc->sc_tag, sc->sc_bsh, I2S_FORMAT);
	if (x == reg)
		return 0;        /* No change; do nothing. */

	DPRINTF("I2SSetSerialFormatReg 0x%x -> 0x%x\n",
	    bus_space_read_4(sc->sc_tag, sc->sc_bsh, + I2S_FORMAT), reg);

	/* Clear CLKSTOPPEND. */
	bus_space_write_4(sc->sc_tag, sc->sc_bsh, I2S_INT, I2S_INT_CLKSTOPPEND);

	x = obio_read_4(KEYLARGO_FCR1);                /* FCR */
	x &= ~I2S0CLKEN;                /* XXX I2S0 */
	obio_write_4(KEYLARGO_FCR1, x);

	/* Wait until clock is stopped. */
	for (timo = 1000; timo > 0; timo--) {
		if (bus_space_read_4(sc->sc_tag, sc->sc_bsh, I2S_INT) & 
		    I2S_INT_CLKSTOPPEND)
			goto done;
		delay(1);
	}
	DPRINTF("snapper_set_rate: timeout\n");
done:
	bus_space_write_4(sc->sc_tag, sc->sc_bsh, I2S_FORMAT, reg);

	x = obio_read_4(KEYLARGO_FCR1);
	x |= I2S0CLKEN;
	obio_write_4(KEYLARGO_FCR1, x);

	return 0;
}

const struct tas3004_reg tas3004_initdata = {
	{ DEQ_MCR1_SC_64 | DEQ_MCR1_SM_I2S | DEQ_MCR1_W_16 },	/* MCR1 */
	{ 1, 0, 0, 0, 0, 0 },					/* DRC */
	{ 0, 0, 0, 0, 0, 0 },					/* VOLUME */
	{ 0x72 },						/* TREBLE */
	{ 0x72 },						/* BASS */
	{ 0x10, 0x00, 0x00, 0, 0, 0, 0, 0, 0 },			/* MIXER_L */
	{ 0x10, 0x00, 0x00, 0, 0, 0, 0, 0, 0 },			/* MIXER_R */
	{ 0x10, 0, 0, 0, 0, 0, 0, 0, 0, 0, 0, 0, 0, 0, 0 },	/* BIQUAD */
	{ 0x10, 0, 0, 0, 0, 0, 0, 0, 0, 0, 0, 0, 0, 0, 0 },	/* BIQUAD */
	{ 0x10, 0, 0, 0, 0, 0, 0, 0, 0, 0, 0, 0, 0, 0, 0 },	/* BIQUAD */
	{ 0x10, 0, 0, 0, 0, 0, 0, 0, 0, 0, 0, 0, 0, 0, 0 },	/* BIQUAD */
	{ 0x10, 0, 0, 0, 0, 0, 0, 0, 0, 0, 0, 0, 0, 0, 0 },	/* BIQUAD */
	{ 0x10, 0, 0, 0, 0, 0, 0, 0, 0, 0, 0, 0, 0, 0, 0 },	/* BIQUAD */
	{ 0x10, 0, 0, 0, 0, 0, 0, 0, 0, 0, 0, 0, 0, 0, 0 },	/* BIQUAD */
	{ 0x10, 0, 0, 0, 0, 0, 0, 0, 0, 0, 0, 0, 0, 0, 0 },	/* BIQUAD */
	{ 0x10, 0, 0, 0, 0, 0, 0, 0, 0, 0, 0, 0, 0, 0, 0 },	/* BIQUAD */
	{ 0x10, 0, 0, 0, 0, 0, 0, 0, 0, 0, 0, 0, 0, 0, 0 },	/* BIQUAD */
	{ 0x10, 0, 0, 0, 0, 0, 0, 0, 0, 0, 0, 0, 0, 0, 0 },	/* BIQUAD */
	{ 0x10, 0, 0, 0, 0, 0, 0, 0, 0, 0, 0, 0, 0, 0, 0 },	/* BIQUAD */
	{ 0x10, 0, 0, 0, 0, 0, 0, 0, 0, 0, 0, 0, 0, 0, 0 },	/* BIQUAD */
	{ 0x10, 0, 0, 0, 0, 0, 0, 0, 0, 0, 0, 0, 0, 0, 0 },	/* BIQUAD */
	{ 0x10, 0, 0, 0, 0, 0, 0, 0, 0, 0, 0, 0, 0, 0, 0 },	/* BIQUAD */
	{ 0x10, 0, 0, 0, 0, 0, 0, 0, 0, 0, 0, 0, 0, 0, 0 },	/* BIQUAD */
	{ 0, 0, 0 },						/* LLB_GAIN */
	{ 0, 0, 0 },						/* RLB_GAIN */
	{ 0 },							/* ACR - line in */
	{ 2 }							/* MCR2 - AllPass mode since we don't use the equalizer anyway */
};

const char tas3004_regsize[] = {
	0,					/* 0x00 */
	sizeof tas3004_initdata.MCR1,		/* 0x01 */
	sizeof tas3004_initdata.DRC,		/* 0x02 */
	0,					/* 0x03 */
	sizeof tas3004_initdata.VOLUME,		/* 0x04 */
	sizeof tas3004_initdata.TREBLE,		/* 0x05 */
	sizeof tas3004_initdata.BASS,		/* 0x06 */
	sizeof tas3004_initdata.MIXER_L,	/* 0x07 */
	sizeof tas3004_initdata.MIXER_R,	/* 0x08 */
	0,					/* 0x09 */
	sizeof tas3004_initdata.LB0,		/* 0x0a */
	sizeof tas3004_initdata.LB1,		/* 0x0b */
	sizeof tas3004_initdata.LB2,		/* 0x0c */
	sizeof tas3004_initdata.LB3,		/* 0x0d */
	sizeof tas3004_initdata.LB4,		/* 0x0e */
	sizeof tas3004_initdata.LB5,		/* 0x0f */
	sizeof tas3004_initdata.LB6,		/* 0x10 */
	0,					/* 0x11 */
	0,					/* 0x12 */
	sizeof tas3004_initdata.RB0,		/* 0x13 */
	sizeof tas3004_initdata.RB1,		/* 0x14 */
	sizeof tas3004_initdata.RB2,		/* 0x15 */
	sizeof tas3004_initdata.RB3,		/* 0x16 */
	sizeof tas3004_initdata.RB4,		/* 0x17 */
	sizeof tas3004_initdata.RB5,		/* 0x18 */
	sizeof tas3004_initdata.RB6,		/* 0x19 */
	0,0,0,0, 0,0,
	0,					/* 0x20 */
	sizeof tas3004_initdata.LLB,		/* 0x21 */
	sizeof tas3004_initdata.RLB,		/* 0x22 */
	sizeof tas3004_initdata.LLB_GAIN,	/* 0x23 */
	sizeof tas3004_initdata.RLB_GAIN,	/* 0x24 */
	0,0,0,0, 0,0,0,0, 0,0,0,
	0,0,0,0, 0,0,0,0, 0,0,0,0, 0,0,0,0,
	sizeof tas3004_initdata.ACR,		/* 0x40 */
	0,					/* 0x41 */
	0,					/* 0x42 */
	sizeof tas3004_initdata.MCR2		/* 0x43 */
};

static int
tas3004_write(struct snapper_softc *sc, u_int reg, const void *data)
{
	int size;
	static char regblock[sizeof(struct tas3004_reg)+1];

	if (sc->sc_i2c == NULL)
		return 0;
		
	KASSERT(reg < sizeof tas3004_regsize);
	size = tas3004_regsize[reg];
	KASSERT(size > 0);

	DPRINTF("reg: %x, %d %d\n", reg, size, ((const char*)data)[0]);

	regblock[0] = reg;
	memcpy(&regblock[1], data, size);
	if (sc->sc_mode == SNAPPER_IS_TAS3001) {
		if (reg == DEQ_MIXER_L || reg == DEQ_MIXER_R)
			size = 3;
		else if (reg == DEQ_DRC || reg == DEQ_ACR || 
			 reg == DEQ_MCR2) {
			/* these registers are not available on TAS3001 */
			return 0;
		}
	}
	iic_acquire_bus(sc->sc_i2c, 0);
	iic_exec(sc->sc_i2c, I2C_OP_WRITE, sc->sc_deqaddr, regblock, size + 1,
	    NULL, 0, 0);
	iic_release_bus(sc->sc_i2c, 0);

	return 0;
}

static int
gpio_read(bus_size_t addr)
{

	if (obio_read_1(addr) & GPIO_DATA)
		return 1;
	return 0;
}

static void
gpio_write(bus_size_t addr, int val)
{
	uint8_t data;

	data = GPIO_DDR_OUTPUT;
	if (val)
		data |= GPIO_DATA;
	obio_write_1(addr, data);
}

#define headphone_active 0	/* XXX OF */
#define amp_active 0		/* XXX OF */

static void
snapper_mute_speaker(struct snapper_softc *sc, int mute)
{
	int x;

	if (amp_mute) {
		DPRINTF("ampmute %d --> ", gpio_read(amp_mute));

		if (mute)
			x = amp_active;		/* mute */
		else
			x = !amp_active;	/* unmute */
		if (x != gpio_read(amp_mute))
			gpio_write(amp_mute, x);

		DPRINTF("%d\n", gpio_read(amp_mute));
	}
}

static void
snapper_mute_headphone(struct snapper_softc *sc, int mute)
{
	u_int x;

	if (headphone_mute != 0) {
		DPRINTF("headphonemute %d --> ", gpio_read(headphone_mute));

		if (mute)
			x = headphone_active;	/* mute */
		else
			x = !headphone_active;	/* unmute */
		if (x != gpio_read(headphone_mute))
			gpio_write(headphone_mute, x);

		DPRINTF("%d\n", gpio_read(headphone_mute));
	}
}

static int
snapper_cint(void *v)
{
	struct snapper_softc *sc;
	u_int sense;

	if (headphone_detect != 0) {
		sc = v;
		sense = obio_read_1(headphone_detect);
		DPRINTF("headphone detect = 0x%x\n", sense);

		if (((sense & 0x02) >> 1) == headphone_detect_active) {
			DPRINTF("headphone is inserted\n");
			snapper_mute_speaker(sc, 1);
			snapper_mute_headphone(sc, 0);
			sc->sc_output_mask = 1 << 1;
		} else {
			DPRINTF("headphone is NOT inserted\n");
			snapper_mute_speaker(sc, 0);
			snapper_mute_headphone(sc, 1);
			sc->sc_output_mask = 1 << 0;
		}
	}

	return 1;
}

#define reset_active 0	/* XXX OF */

#define DEQ_WRITE(sc, reg, addr) \
	if (tas3004_write(sc, reg, addr)) goto err

static int
tas3004_init(struct snapper_softc *sc)
{

	/* No reset port.  Nothing to do. */
	if (audio_hw_reset == 0)
		goto noreset;

	/* Reset TAS3004. */
	gpio_write(audio_hw_reset, !reset_active);	/* Negate RESET */
	delay(100000);				/* XXX Really needed? */

	gpio_write(audio_hw_reset, reset_active);	/* Assert RESET */
	delay(1);

	gpio_write(audio_hw_reset, !reset_active);	/* Negate RESET */
	delay(10000);

noreset:
	if ((sc->sc_mode == SNAPPER_IS_TAS3004) ||
	    (sc->sc_mode == SNAPPER_IS_TAS3001)) {
		DEQ_WRITE(sc, DEQ_LB0, tas3004_initdata.LB0);
		DEQ_WRITE(sc, DEQ_LB1, tas3004_initdata.LB1);
		DEQ_WRITE(sc, DEQ_LB2, tas3004_initdata.LB2);
		DEQ_WRITE(sc, DEQ_LB3, tas3004_initdata.LB3);
		DEQ_WRITE(sc, DEQ_LB4, tas3004_initdata.LB4);
		DEQ_WRITE(sc, DEQ_LB5, tas3004_initdata.LB5);
		DEQ_WRITE(sc, DEQ_LB6, tas3004_initdata.LB6);
		DEQ_WRITE(sc, DEQ_RB0, tas3004_initdata.RB0);
		DEQ_WRITE(sc, DEQ_RB1, tas3004_initdata.RB1);
		DEQ_WRITE(sc, DEQ_RB1, tas3004_initdata.RB1);
		DEQ_WRITE(sc, DEQ_RB2, tas3004_initdata.RB2);
		DEQ_WRITE(sc, DEQ_RB3, tas3004_initdata.RB3);
		DEQ_WRITE(sc, DEQ_RB4, tas3004_initdata.RB4);
		DEQ_WRITE(sc, DEQ_RB5, tas3004_initdata.RB5);
		DEQ_WRITE(sc, DEQ_MCR1, tas3004_initdata.MCR1);
		DEQ_WRITE(sc, DEQ_MCR2, tas3004_initdata.MCR2);
		DEQ_WRITE(sc, DEQ_DRC, tas3004_initdata.DRC);
		DEQ_WRITE(sc, DEQ_VOLUME, tas3004_initdata.VOLUME);
		DEQ_WRITE(sc, DEQ_TREBLE, tas3004_initdata.TREBLE);
		DEQ_WRITE(sc, DEQ_BASS, tas3004_initdata.BASS);
		DEQ_WRITE(sc, DEQ_MIXER_L, tas3004_initdata.MIXER_L);
		DEQ_WRITE(sc, DEQ_MIXER_R, tas3004_initdata.MIXER_R);
		DEQ_WRITE(sc, DEQ_LLB, tas3004_initdata.LLB);
		DEQ_WRITE(sc, DEQ_RLB, tas3004_initdata.RLB);
		DEQ_WRITE(sc, DEQ_LLB_GAIN, tas3004_initdata.LLB_GAIN);
		DEQ_WRITE(sc, DEQ_RLB_GAIN, tas3004_initdata.RLB_GAIN);
		DEQ_WRITE(sc, DEQ_ACR, tas3004_initdata.ACR);
	}
	return 0;
err:
	printf("tas3004_init: error\n");
	return -1;
}

static void
snapper_init(struct snapper_softc *sc, int node)
{
	int gpio;
	int headphone_detect_intr;
	uint32_t gpio_base, reg[1], fcreg;
#ifdef SNAPPER_DEBUG
	char fcr[32];

	snprintb(fcr, sizeof(fcr),  FCR3C_BITMASK, obio_read_4(KEYLARGO_FCR1));
	printf("FCR(0x3c) %s\n", fcr);
#endif
	fcreg = obio_read_4(KEYLARGO_FCR1);
	fcreg |= I2S0CLKEN | I2S0EN;
	obio_write_4(KEYLARGO_FCR1, fcreg);

	headphone_detect_intr = -1;

	gpio = of_getnode_byname(OF_parent(node), "gpio");
	if (OF_getprop(gpio, "reg", reg, sizeof(reg)) == sizeof(reg))
		gpio_base = reg[0];
	else
		gpio_base = 0;
	DPRINTF(" /gpio 0x%x@0x%x\n", (unsigned)gpio, gpio_base);

	gpio = OF_child(gpio);
	while (gpio) {
		char name[64], audio_gpio[64];
		int intr[2];
		bus_size_t addr;

		memset(name, 0, sizeof name);
		memset(audio_gpio, 0, sizeof audio_gpio);
		addr = 0;
		OF_getprop(gpio, "name", name, sizeof name);
		OF_getprop(gpio, "audio-gpio", audio_gpio, sizeof audio_gpio);
		if (OF_getprop(gpio, "AAPL,address", &addr, sizeof addr) == -1)
			if (OF_getprop(gpio, "reg", reg, sizeof reg)
			    == sizeof reg)
				addr = gpio_base + reg[0];
		/*
		 * XXX
		 * APL,address contains the absolute address, we only want the
		 * offset from mac-io's base address
		 */
		addr &= 0x7fff;
		DPRINTF(" 0x%x %s %s %08x\n", gpio, name, audio_gpio, addr);

		/* gpio5 */
		if (strcmp(audio_gpio, "headphone-mute") == 0 ||
		    strcmp(name, "headphone-mute") == 0)
			headphone_mute = addr;
		/* gpio6 */
		if (strcmp(audio_gpio, "amp-mute") == 0 ||
		    strcmp(name, "amp-mute") == 0)
			amp_mute = addr;
		/* extint-gpio15 */
		if (strcmp(audio_gpio, "headphone-detect") == 0 ||
		    strcmp(name, "headphone-detect") == 0) {
<<<<<<< HEAD
			headphone_detect = addr;
			OF_getprop(gpio, "audio-gpio-active-state",
			    &headphone_detect_active, 4);
=======
		    	uint32_t act;
			headphone_detect = addr;
			OF_getprop(gpio, "audio-gpio-active-state", &act, 4);
			headphone_detect_active = act;
>>>>>>> 898b1760
			if (OF_getprop(gpio, "interrupts", intr, 8) == 8) {
				headphone_detect_intr = intr[0];
			}
		}
		/* gpio11 (keywest-11) */
		if (strcmp(audio_gpio, "audio-hw-reset") == 0 ||
		    strcmp(name, "hw-reset") == 0)
			audio_hw_reset = addr;

		gpio = OF_peer(gpio);
	}

	DPRINTF(" headphone-mute %x\n", headphone_mute);
	DPRINTF(" amp-mute %x\n", amp_mute);
	DPRINTF(" headphone-detect %x\n", headphone_detect);
	DPRINTF(" headphone-detect active %x\n", headphone_detect_active);
	DPRINTF(" headphone-detect intr %x\n", headphone_detect_intr);
	DPRINTF(" audio-hw-reset %x\n", audio_hw_reset);

	if (headphone_detect_intr != -1)
		intr_establish(headphone_detect_intr, IST_EDGE, IPL_AUDIO,
		    snapper_cint, sc);

	sc->sc_rate = 44100;	/* default rate */
	sc->sc_bitspersample = 16;

	/* Enable headphone interrupt? */
	if (headphone_detect != 0) {
		obio_write_1(headphone_detect,
		    obio_read_1(headphone_detect) | 0x80);
	}

	if (tas3004_init(sc))
		return;

	/* Update headphone status. */
	snapper_cint(sc);

	snapper_set_volume(sc, 128, 128);
	snapper_set_bass(sc, 128);
	snapper_set_treble(sc, 128);

	/* Record source defaults to line in.  This reflects the
	 * default value for the ACR (see tas3004_initdata).
	 */
	sc->sc_record_source = 1 << 1;
	
	/* We mute the analog input for now */
	sc->mixer[0] = 128;
	sc->mixer[1] = 128;
	sc->mixer[2] = 0;
	if (sc->sc_mode == SNAPPER_IS_TAS3001) {
		sc->mixer[3] = 0;
	} else
		sc->mixer[3] = 128;
	sc->mixer[4] = 128;
	sc->mixer[5] = 0;
	snapper_write_mixers(sc);
}<|MERGE_RESOLUTION|>--- conflicted
+++ resolved
@@ -1,8 +1,4 @@
-<<<<<<< HEAD
-/*	$NetBSD: snapper.c,v 1.53 2019/09/20 21:24:34 macallan Exp $	*/
-=======
 /*	$NetBSD: snapper.c,v 1.54 2020/04/11 01:42:56 macallan Exp $	*/
->>>>>>> 898b1760
 /*	Id: snapper.c,v 1.11 2002/10/31 17:42:13 tsubai Exp	*/
 /*	Id: i2s.c,v 1.12 2005/01/15 14:32:35 tsubai Exp		*/
 
@@ -39,11 +35,7 @@
  */
 
 #include <sys/cdefs.h>
-<<<<<<< HEAD
-__KERNEL_RCSID(0, "$NetBSD: snapper.c,v 1.53 2019/09/20 21:24:34 macallan Exp $");
-=======
 __KERNEL_RCSID(0, "$NetBSD: snapper.c,v 1.54 2020/04/11 01:42:56 macallan Exp $");
->>>>>>> 898b1760
 
 #include <sys/param.h>
 #include <sys/audioio.h>
@@ -505,11 +497,7 @@
 static bus_size_t headphone_mute;
 static bus_size_t audio_hw_reset;
 static bus_size_t headphone_detect;
-<<<<<<< HEAD
-static uint8_t headphone_detect_active;
-=======
 static uint8_t headphone_detect_active = 0;
->>>>>>> 898b1760
 
 
 /* I2S registers */
@@ -2103,16 +2091,10 @@
 		/* extint-gpio15 */
 		if (strcmp(audio_gpio, "headphone-detect") == 0 ||
 		    strcmp(name, "headphone-detect") == 0) {
-<<<<<<< HEAD
-			headphone_detect = addr;
-			OF_getprop(gpio, "audio-gpio-active-state",
-			    &headphone_detect_active, 4);
-=======
 		    	uint32_t act;
 			headphone_detect = addr;
 			OF_getprop(gpio, "audio-gpio-active-state", &act, 4);
 			headphone_detect_active = act;
->>>>>>> 898b1760
 			if (OF_getprop(gpio, "interrupts", intr, 8) == 8) {
 				headphone_detect_intr = intr[0];
 			}
