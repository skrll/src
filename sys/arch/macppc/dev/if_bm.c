<<<<<<< HEAD
/*	$NetBSD: if_bm.c,v 1.56 2019/01/22 03:42:25 msaitoh Exp $	*/
=======
/*	$NetBSD: if_bm.c,v 1.57 2019/02/05 06:17:01 msaitoh Exp $	*/
>>>>>>> 356fe5fe

/*-
 * Copyright (C) 1998, 1999, 2000 Tsubai Masanari.  All rights reserved.
 *
 * Redistribution and use in source and binary forms, with or without
 * modification, are permitted provided that the following conditions
 * are met:
 * 1. Redistributions of source code must retain the above copyright
 *    notice, this list of conditions and the following disclaimer.
 * 2. Redistributions in binary form must reproduce the above copyright
 *    notice, this list of conditions and the following disclaimer in the
 *    documentation and/or other materials provided with the distribution.
 * 3. The name of the author may not be used to endorse or promote products
 *    derived from this software without specific prior written permission.
 *
 * THIS SOFTWARE IS PROVIDED BY THE AUTHOR ``AS IS'' AND ANY EXPRESS OR
 * IMPLIED WARRANTIES, INCLUDING, BUT NOT LIMITED TO, THE IMPLIED WARRANTIES
 * OF MERCHANTABILITY AND FITNESS FOR A PARTICULAR PURPOSE ARE DISCLAIMED.
 * IN NO EVENT SHALL THE AUTHOR BE LIABLE FOR ANY DIRECT, INDIRECT,
 * INCIDENTAL, SPECIAL, EXEMPLARY, OR CONSEQUENTIAL DAMAGES (INCLUDING, BUT
 * NOT LIMITED TO, PROCUREMENT OF SUBSTITUTE GOODS OR SERVICES; LOSS OF USE,
 * DATA, OR PROFITS; OR BUSINESS INTERRUPTION) HOWEVER CAUSED AND ON ANY
 * THEORY OF LIABILITY, WHETHER IN CONTRACT, STRICT LIABILITY, OR TORT
 * (INCLUDING NEGLIGENCE OR OTHERWISE) ARISING IN ANY WAY OUT OF THE USE
 * OF THIS SOFTWARE, EVEN IF ADVISED OF THE POSSIBILITY OF SUCH DAMAGE.
 */

#include <sys/cdefs.h>
<<<<<<< HEAD
__KERNEL_RCSID(0, "$NetBSD: if_bm.c,v 1.56 2019/01/22 03:42:25 msaitoh Exp $");
=======
__KERNEL_RCSID(0, "$NetBSD: if_bm.c,v 1.57 2019/02/05 06:17:01 msaitoh Exp $");
>>>>>>> 356fe5fe

#include "opt_inet.h"

#include <sys/param.h>
#include <sys/device.h>
#include <sys/ioctl.h>
#include <sys/kernel.h>
#include <sys/mbuf.h>
#include <sys/socket.h>
#include <sys/systm.h>
#include <sys/callout.h>

#include <uvm/uvm_extern.h>

#include <net/if.h>
#include <net/if_dl.h>
#include <net/if_ether.h>
#include <net/if_media.h>

#include <net/bpf.h>

#ifdef INET
#include <netinet/in.h>
#include <netinet/if_inarp.h>
#endif


#include <dev/ofw/openfirm.h>

#include <dev/mii/mii.h>
#include <dev/mii/miivar.h>
#include <dev/mii/mii_bitbang.h>

#include <powerpc/spr.h>
#include <powerpc/oea/spr.h>

#include <machine/autoconf.h>
#include <machine/pio.h>

#include <macppc/dev/dbdma.h>
#include <macppc/dev/if_bmreg.h>
#include <macppc/dev/obiovar.h>

#define BMAC_TXBUFS 2
#define BMAC_RXBUFS 16
#define BMAC_BUFLEN 2048

struct bmac_softc {
	device_t sc_dev;
	struct ethercom sc_ethercom;
#define sc_if sc_ethercom.ec_if
	struct callout sc_tick_ch;
	bus_space_tag_t sc_iot;
	bus_space_handle_t sc_ioh;
	dbdma_regmap_t *sc_txdma;
	dbdma_regmap_t *sc_rxdma;
	dbdma_command_t *sc_txcmd;
	dbdma_command_t *sc_rxcmd;
	void *sc_txbuf;
	void *sc_rxbuf;
	int sc_rxlast;
	int sc_flags;
	struct mii_data sc_mii;
	u_char sc_enaddr[6];
};

#define BMAC_BMACPLUS	0x01
#define BMAC_DEBUGFLAG	0x02

int bmac_match(device_t, cfdata_t, void *);
void bmac_attach(device_t, device_t, void *);
void bmac_reset_chip(struct bmac_softc *);
void bmac_init(struct bmac_softc *);
void bmac_init_dma(struct bmac_softc *);
int bmac_intr(void *);
int bmac_rint(void *);
void bmac_reset(struct bmac_softc *);
void bmac_stop(struct bmac_softc *);
void bmac_start(struct ifnet *);
void bmac_transmit_packet(struct bmac_softc *, void *, int);
int bmac_put(struct bmac_softc *, void *, struct mbuf *);
struct mbuf *bmac_get(struct bmac_softc *, void *, int);
void bmac_watchdog(struct ifnet *);
int bmac_ioctl(struct ifnet *, u_long, void *);
void bmac_setladrf(struct bmac_softc *);

int bmac_mii_readreg(device_t, int, int, uint16_t *);
int bmac_mii_writereg(device_t, int, int, uint16_t);
void bmac_mii_statchg(struct ifnet *);
void bmac_mii_tick(void *);
u_int32_t bmac_mbo_read(device_t);
void bmac_mbo_write(device_t, u_int32_t);

CFATTACH_DECL_NEW(bm, sizeof(struct bmac_softc),
    bmac_match, bmac_attach, NULL, NULL);

const struct mii_bitbang_ops bmac_mbo = {
	bmac_mbo_read, bmac_mbo_write,
	{ MIFDO, MIFDI, MIFDC, MIFDIR, 0 }
};

static inline uint16_t
bmac_read_reg(struct bmac_softc *sc, bus_size_t off)
{
	return bus_space_read_2(sc->sc_iot, sc->sc_ioh, off);
}

static inline void
bmac_write_reg(struct bmac_softc *sc, bus_size_t off, uint16_t val)
{
	bus_space_write_2(sc->sc_iot, sc->sc_ioh, off, val);
}

static inline void
bmac_set_bits(struct bmac_softc *sc, bus_size_t off, uint16_t val)
{
	val |= bmac_read_reg(sc, off);
	bmac_write_reg(sc, off, val);
}

static inline void
bmac_reset_bits(struct bmac_softc *sc, bus_size_t off, uint16_t val)
{
	bmac_write_reg(sc, off, bmac_read_reg(sc, off) & ~val);
}

int
bmac_match(device_t parent, cfdata_t cf, void *aux)
{
	struct confargs *ca = aux;

	if (ca->ca_nreg < 24 || ca->ca_nintr < 12)
		return 0;

	if (strcmp(ca->ca_name, "bmac") == 0)		/* bmac */
		return 1;
	if (strcmp(ca->ca_name, "ethernet") == 0)	/* bmac+ */
		return 1;

	return 0;
}

void
bmac_attach(device_t parent, device_t self, void *aux)
{
	struct confargs *ca = aux;
	struct bmac_softc *sc = device_private(self);
	struct ifnet *ifp = &sc->sc_if;
	struct mii_data *mii = &sc->sc_mii;
	u_char laddr[6];

	callout_init(&sc->sc_tick_ch, 0);

	sc->sc_dev = self;
	sc->sc_flags = 0;
	if (strcmp(ca->ca_name, "ethernet") == 0) {
		char name[64];

		memset(name, 0, 64);
		OF_package_to_path(ca->ca_node, name, sizeof(name));
		OF_open(name);
		sc->sc_flags |= BMAC_BMACPLUS;
	}

	ca->ca_reg[0] += ca->ca_baseaddr;
	ca->ca_reg[2] += ca->ca_baseaddr;
	ca->ca_reg[4] += ca->ca_baseaddr;

	sc->sc_iot = ca->ca_tag;
	if (bus_space_map(sc->sc_iot, ca->ca_reg[0], ca->ca_reg[1], 0,
	    &sc->sc_ioh) != 0) {
		aprint_error(": couldn't map %#x", ca->ca_reg[0]);
		return;
	}

	bmac_write_reg(sc, INTDISABLE, NoEventsMask);

	if (OF_getprop(ca->ca_node, "local-mac-address", laddr, 6) == -1 &&
	    OF_getprop(ca->ca_node, "mac-address", laddr, 6) == -1) {
		aprint_error(": cannot get mac-address\n");
		return;
	}
	memcpy(sc->sc_enaddr, laddr, 6);

	sc->sc_txdma = mapiodev(ca->ca_reg[2], PAGE_SIZE, false);
	sc->sc_rxdma = mapiodev(ca->ca_reg[4], PAGE_SIZE, false);
	sc->sc_txcmd = dbdma_alloc(BMAC_TXBUFS * sizeof(dbdma_command_t), NULL);
	sc->sc_rxcmd = dbdma_alloc((BMAC_RXBUFS + 1) * sizeof(dbdma_command_t),
	    NULL);
	sc->sc_txbuf = malloc(BMAC_BUFLEN * BMAC_TXBUFS, M_DEVBUF, M_NOWAIT);
	sc->sc_rxbuf = malloc(BMAC_BUFLEN * BMAC_RXBUFS, M_DEVBUF, M_NOWAIT);
	if (sc->sc_txbuf == NULL || sc->sc_rxbuf == NULL ||
	    sc->sc_txcmd == NULL || sc->sc_rxcmd == NULL) {
		aprint_error("cannot allocate memory\n");
		return;
	}

	aprint_normal(" irq %d,%d: address %s\n",
	    ca->ca_intr[0], ca->ca_intr[2],
	    ether_sprintf(laddr));

	intr_establish(ca->ca_intr[0], IST_EDGE, IPL_NET, bmac_intr, sc);
	intr_establish(ca->ca_intr[2], IST_EDGE, IPL_NET, bmac_rint, sc);

	memcpy(ifp->if_xname, device_xname(sc->sc_dev), IFNAMSIZ);
	ifp->if_softc = sc;
	ifp->if_ioctl = bmac_ioctl;
	ifp->if_start = bmac_start;
	ifp->if_flags = IFF_BROADCAST | IFF_SIMPLEX | IFF_MULTICAST;
	ifp->if_watchdog = bmac_watchdog;
	IFQ_SET_READY(&ifp->if_snd);

	mii->mii_ifp = ifp;
	mii->mii_readreg = bmac_mii_readreg;
	mii->mii_writereg = bmac_mii_writereg;
	mii->mii_statchg = bmac_mii_statchg;

	sc->sc_ethercom.ec_mii = mii;
	ifmedia_init(&mii->mii_media, 0, ether_mediachange, ether_mediastatus);
	mii_attach(sc->sc_dev, mii, 0xffffffff, MII_PHY_ANY, MII_OFFSET_ANY, 0);

	/* Choose a default media. */
	if (LIST_FIRST(&mii->mii_phys) == NULL) {
		ifmedia_add(&mii->mii_media, IFM_ETHER|IFM_10_T, 0, NULL);
		ifmedia_set(&mii->mii_media, IFM_ETHER|IFM_10_T);
	} else
		ifmedia_set(&mii->mii_media, IFM_ETHER|IFM_AUTO);

	bmac_reset_chip(sc);

	if_attach(ifp);
	if_deferred_start_init(ifp, NULL);
	ether_ifattach(ifp, sc->sc_enaddr);
}

/*
 * Reset and enable bmac by heathrow FCR.
 */
void
bmac_reset_chip(struct bmac_softc *sc)
{
	u_int v;

	dbdma_reset(sc->sc_txdma);
	dbdma_reset(sc->sc_rxdma);

	v = obio_read_4(HEATHROW_FCR);

	v |= EnetEnable;
	obio_write_4(HEATHROW_FCR, v);
	delay(50000);

	v |= ResetEnetCell;
	obio_write_4(HEATHROW_FCR, v);
	delay(50000);

	v &= ~ResetEnetCell;
	obio_write_4(HEATHROW_FCR, v);
	delay(50000);

	obio_write_4(HEATHROW_FCR, v);
}

void
bmac_init(struct bmac_softc *sc)
{
	struct ifnet *ifp = &sc->sc_if;
	struct ether_header *eh;
	void *data;
	int i, tb;
	uint16_t bmcr;
	u_short *p;

	bmac_reset_chip(sc);

	/* XXX */
	bmac_mii_readreg(sc->sc_dev, 0, MII_BMCR, &bmcr);
	bmcr &= ~BMCR_ISO;
	bmac_mii_writereg(sc->sc_dev, 0, MII_BMCR, bmcr);

	bmac_write_reg(sc, RXRST, RxResetValue);
	bmac_write_reg(sc, TXRST, TxResetBit);

	/* Wait for reset completion. */
	for (i = 1000; i > 0; i -= 10) {
		if ((bmac_read_reg(sc, TXRST) & TxResetBit) == 0)
			break;
		delay(10);
	}
	if (i <= 0)
		printf("%s: reset timeout\n", ifp->if_xname);

	if (! (sc->sc_flags & BMAC_BMACPLUS))
		bmac_set_bits(sc, XCVRIF, ClkBit|SerialMode|COLActiveLow);

	if ((mfpvr() >> 16) == MPC601)
		tb = mfrtcl();
	else
		tb = mftbl();
	bmac_write_reg(sc, RSEED, tb);
	bmac_set_bits(sc, XIFC, TxOutputEnable);
	bmac_read_reg(sc, PAREG);

	/* Reset various counters. */
	bmac_write_reg(sc, NCCNT, 0);
	bmac_write_reg(sc, NTCNT, 0);
	bmac_write_reg(sc, EXCNT, 0);
	bmac_write_reg(sc, LTCNT, 0);
	bmac_write_reg(sc, FRCNT, 0);
	bmac_write_reg(sc, LECNT, 0);
	bmac_write_reg(sc, AECNT, 0);
	bmac_write_reg(sc, FECNT, 0);
	bmac_write_reg(sc, RXCV, 0);

	/* Set tx fifo information. */
	bmac_write_reg(sc, TXTH, 4);	/* 4 octets before tx starts */

	bmac_write_reg(sc, TXFIFOCSR, 0);
	bmac_write_reg(sc, TXFIFOCSR, TxFIFOEnable);

	/* Set rx fifo information. */
	bmac_write_reg(sc, RXFIFOCSR, 0);
	bmac_write_reg(sc, RXFIFOCSR, RxFIFOEnable);

	/* Clear status register. */
	bmac_read_reg(sc, STATUS);

	bmac_write_reg(sc, HASH3, 0);
	bmac_write_reg(sc, HASH2, 0);
	bmac_write_reg(sc, HASH1, 0);
	bmac_write_reg(sc, HASH0, 0);

	/* Set MAC address. */
	p = (u_short *)sc->sc_enaddr;
	bmac_write_reg(sc, MADD0, *p++);
	bmac_write_reg(sc, MADD1, *p++);
	bmac_write_reg(sc, MADD2, *p);

	bmac_write_reg(sc, RXCFG,
		RxCRCEnable | RxHashFilterEnable | RxRejectOwnPackets);

	if (ifp->if_flags & IFF_PROMISC)
		bmac_set_bits(sc, RXCFG, RxPromiscEnable);

	bmac_init_dma(sc);

	/* Enable TX/RX */
	bmac_set_bits(sc, RXCFG, RxMACEnable);
	bmac_set_bits(sc, TXCFG, TxMACEnable);

	bmac_write_reg(sc, INTDISABLE, NormalIntEvents);

	ifp->if_flags |= IFF_RUNNING;
	ifp->if_flags &= ~IFF_OACTIVE;
	ifp->if_timer = 0;

	data = sc->sc_txbuf;
	eh = (struct ether_header *)data;

	memset(data, 0, sizeof(eh) + ETHERMIN);
	memcpy(eh->ether_dhost, sc->sc_enaddr, ETHER_ADDR_LEN);
	memcpy(eh->ether_shost, sc->sc_enaddr, ETHER_ADDR_LEN);
	bmac_transmit_packet(sc, data, sizeof(eh) + ETHERMIN);

	bmac_start(ifp);

	callout_reset(&sc->sc_tick_ch, hz, bmac_mii_tick, sc);
}

void
bmac_init_dma(struct bmac_softc *sc)
{
	dbdma_command_t *cmd = sc->sc_rxcmd;
	int i;

	dbdma_reset(sc->sc_txdma);
	dbdma_reset(sc->sc_rxdma);

	memset(sc->sc_txcmd, 0, BMAC_TXBUFS * sizeof(dbdma_command_t));
	memset(sc->sc_rxcmd, 0, (BMAC_RXBUFS + 1) * sizeof(dbdma_command_t));

	for (i = 0; i < BMAC_RXBUFS; i++) {
		DBDMA_BUILD(cmd, DBDMA_CMD_IN_LAST, 0, BMAC_BUFLEN,
			vtophys((vaddr_t)sc->sc_rxbuf + BMAC_BUFLEN * i),
			DBDMA_INT_ALWAYS, DBDMA_WAIT_NEVER, DBDMA_BRANCH_NEVER);
		cmd++;
	}
	DBDMA_BUILD(cmd, DBDMA_CMD_NOP, 0, 0, 0,
		DBDMA_INT_NEVER, DBDMA_WAIT_NEVER, DBDMA_BRANCH_ALWAYS);
	out32rb(&cmd->d_cmddep, vtophys((vaddr_t)sc->sc_rxcmd));

	sc->sc_rxlast = 0;

	dbdma_start(sc->sc_rxdma, sc->sc_rxcmd);
}

int
bmac_intr(void *v)
{
	struct bmac_softc *sc = v;
	int stat;

	stat = bmac_read_reg(sc, STATUS);
	if (stat == 0)
		return 0;

#ifdef BMAC_DEBUG
	printf("bmac_intr status = 0x%x\n", stat);
#endif

	if (stat & IntFrameSent) {
		sc->sc_if.if_flags &= ~IFF_OACTIVE;
		sc->sc_if.if_timer = 0;
		sc->sc_if.if_opackets++;
		if_schedule_deferred_start(&sc->sc_if);
	}

	/* XXX should do more! */

	return 1;
}

int
bmac_rint(void *v)
{
	struct bmac_softc *sc = v;
	struct ifnet *ifp = &sc->sc_if;
	struct mbuf *m;
	dbdma_command_t *cmd;
	int status, resid, count, datalen;
	int i, n;
	void *data;

	i = sc->sc_rxlast;
	for (n = 0; n < BMAC_RXBUFS; n++, i++) {
		if (i == BMAC_RXBUFS)
			i = 0;
		cmd = &sc->sc_rxcmd[i];
		status = in16rb(&cmd->d_status);
		resid = in16rb(&cmd->d_resid);

#ifdef BMAC_DEBUG
		if (status != 0 && status != 0x8440 && status != 0x9440)
			printf("bmac_rint status = 0x%x\n", status);
#endif

		if ((status & DBDMA_CNTRL_ACTIVE) == 0)	/* 0x9440 | 0x8440 */
			continue;
		count = in16rb(&cmd->d_count);
		datalen = count - resid - 2;		/* 2 == framelen */
		if (datalen < sizeof(struct ether_header)) {
			printf("%s: short packet len = %d\n",
				ifp->if_xname, datalen);
			goto next;
		}
		DBDMA_BUILD_CMD(cmd, DBDMA_CMD_STOP, 0, 0, 0, 0);
		data = (char *)sc->sc_rxbuf + BMAC_BUFLEN * i;

		/* XXX Sometimes bmac reads one extra byte. */
		if (datalen == ETHER_MAX_LEN + 1)
			datalen--;

		/* Trim the CRC. */
		datalen -= ETHER_CRC_LEN;

		m = bmac_get(sc, data, datalen);
		if (m == NULL) {
			ifp->if_ierrors++;
			goto next;
		}

		if_percpuq_enqueue(ifp->if_percpuq, m);

next:
		DBDMA_BUILD_CMD(cmd, DBDMA_CMD_IN_LAST, 0, DBDMA_INT_ALWAYS,
			DBDMA_WAIT_NEVER, DBDMA_BRANCH_NEVER);

		cmd->d_status = 0;
		cmd->d_resid = 0;
		sc->sc_rxlast = i + 1;
	}
	ether_mediachange(ifp);

	dbdma_continue(sc->sc_rxdma);

	return 1;
}

void
bmac_reset(struct bmac_softc *sc)
{
	int s;

	s = splnet();
	bmac_init(sc);
	splx(s);
}

void
bmac_stop(struct bmac_softc *sc)
{
	struct ifnet *ifp = &sc->sc_if;
	int s;

	s = splnet();

	callout_stop(&sc->sc_tick_ch);
	mii_down(&sc->sc_mii);

	/* Disable TX/RX. */
	bmac_reset_bits(sc, TXCFG, TxMACEnable);
	bmac_reset_bits(sc, RXCFG, RxMACEnable);

	/* Disable all interrupts. */
	bmac_write_reg(sc, INTDISABLE, NoEventsMask);

	dbdma_stop(sc->sc_txdma);
	dbdma_stop(sc->sc_rxdma);

	ifp->if_flags &= ~(IFF_UP | IFF_RUNNING);
	ifp->if_timer = 0;

	splx(s);
}

void
bmac_start(struct ifnet *ifp)
{
	struct bmac_softc *sc = ifp->if_softc;
	struct mbuf *m;
	int tlen;

	if ((ifp->if_flags & (IFF_RUNNING | IFF_OACTIVE)) != IFF_RUNNING)
		return;

	while (1) {
		if (ifp->if_flags & IFF_OACTIVE)
			return;

		IFQ_DEQUEUE(&ifp->if_snd, m);
		if (m == 0)
			break;
		/*
		 * If BPF is listening on this interface, let it see the
		 * packet before we commit it to the wire.
		 */
		bpf_mtap(ifp, m, BPF_D_OUT);

		ifp->if_flags |= IFF_OACTIVE;
		tlen = bmac_put(sc, sc->sc_txbuf, m);

		/* 5 seconds to watch for failing to transmit */
		ifp->if_timer = 5;
		ifp->if_opackets++;		/* # of pkts */

		bmac_transmit_packet(sc, sc->sc_txbuf, tlen);
	}
}

void
bmac_transmit_packet(struct bmac_softc *sc, void *buff, int len)
{
	dbdma_command_t *cmd = sc->sc_txcmd;
	vaddr_t va = (vaddr_t)buff;

#ifdef BMAC_DEBUG
	if (vtophys(va) + len - 1 != vtophys(va + len - 1))
		panic("bmac_transmit_packet");
#endif

	DBDMA_BUILD(cmd, DBDMA_CMD_OUT_LAST, 0, len, vtophys(va),
		DBDMA_INT_NEVER, DBDMA_WAIT_NEVER, DBDMA_BRANCH_NEVER);
	cmd++;
	DBDMA_BUILD(cmd, DBDMA_CMD_STOP, 0, 0, 0,
		DBDMA_INT_ALWAYS, DBDMA_WAIT_NEVER, DBDMA_BRANCH_NEVER);

	dbdma_start(sc->sc_txdma, sc->sc_txcmd);
}

int
bmac_put(struct bmac_softc *sc, void *buff, struct mbuf *m)
{
	struct mbuf *n;
	int len, tlen = 0;

	for (; m; m = n) {
		len = m->m_len;
		if (len == 0) {
			n = m_free(m);
			continue;
		}
		memcpy(buff, mtod(m, void *), len);
		buff = (char *)buff + len;
		tlen += len;
		n = m_free(m);
	}
	if (tlen > PAGE_SIZE)
		panic("%s: putpacket packet overflow",
		    device_xname(sc->sc_dev));

	return tlen;
}

struct mbuf *
bmac_get(struct bmac_softc *sc, void *pkt, int totlen)
{
	struct mbuf *m;
	struct mbuf *top, **mp;
	int len;

	MGETHDR(m, M_DONTWAIT, MT_DATA);
	if (m == 0)
		return 0;
	m_set_rcvif(m, &sc->sc_if);
	m->m_pkthdr.len = totlen;
	len = MHLEN;
	top = 0;
	mp = &top;

	while (totlen > 0) {
		if (top) {
			MGET(m, M_DONTWAIT, MT_DATA);
			if (m == 0) {
				m_freem(top);
				return 0;
			}
			len = MLEN;
		}
		if (totlen >= MINCLSIZE) {
			MCLGET(m, M_DONTWAIT);
			if ((m->m_flags & M_EXT) == 0) {
				m_free(m);
				m_freem(top);
				return 0;
			}
			len = MCLBYTES;
		}
		m->m_len = len = uimin(totlen, len);
		memcpy(mtod(m, void *), pkt, len);
		pkt = (char *)pkt + len;
		totlen -= len;
		*mp = m;
		mp = &m->m_next;
	}

	return top;
}

void
bmac_watchdog(struct ifnet *ifp)
{
	struct bmac_softc *sc = ifp->if_softc;

	bmac_reset_bits(sc, RXCFG, RxMACEnable);
	bmac_reset_bits(sc, TXCFG, TxMACEnable);

	printf("%s: device timeout\n", ifp->if_xname);
	ifp->if_oerrors++;

	bmac_reset(sc);
}

int
bmac_ioctl(struct ifnet *ifp, unsigned long cmd, void *data)
{
	struct bmac_softc *sc = ifp->if_softc;
	struct ifaddr *ifa = (struct ifaddr *)data;
	int s, error = 0;

	s = splnet();

	switch (cmd) {

	case SIOCINITIFADDR:
		ifp->if_flags |= IFF_UP;

		bmac_init(sc);
		switch (ifa->ifa_addr->sa_family) {
#ifdef INET
		case AF_INET:
			arp_ifinit(ifp, ifa);
			break;
#endif
		default:
			break;
		}
		break;

	case SIOCSIFFLAGS:
		if ((error = ifioctl_common(ifp, cmd, data)) != 0)
			break;
		/* XXX see the comment in ed_ioctl() about code re-use */
		if ((ifp->if_flags & IFF_UP) == 0 &&
		    (ifp->if_flags & IFF_RUNNING) != 0) {
			/*
			 * If interface is marked down and it is running, then
			 * stop it.
			 */
			bmac_stop(sc);
			ifp->if_flags &= ~IFF_RUNNING;
		} else if ((ifp->if_flags & IFF_UP) != 0 &&
		    (ifp->if_flags & IFF_RUNNING) == 0) {
			/*
			 * If interface is marked up and it is stopped, then
			 * start it.
			 */
			bmac_init(sc);
		} else {
			/*
			 * Reset the interface to pick up changes in any other
			 * flags that affect hardware registers.
			 */
			/*bmac_stop(sc);*/
			bmac_init(sc);
		}
#ifdef BMAC_DEBUG
		if (ifp->if_flags & IFF_DEBUG)
			sc->sc_flags |= BMAC_DEBUGFLAG;
#endif
		break;

	case SIOCADDMULTI:
	case SIOCDELMULTI:
	case SIOCGIFMEDIA:
	case SIOCSIFMEDIA:
		if ((error = ether_ioctl(ifp, cmd, data)) == ENETRESET) {
			/*
			 * Multicast list has changed; set the hardware filter
			 * accordingly.
			 */
			if (ifp->if_flags & IFF_RUNNING) {
				bmac_init(sc);
				bmac_setladrf(sc);
			}
			error = 0;
		}
		break;
	default:
		error = ether_ioctl(ifp, cmd, data);
		break;
	}

	splx(s);
	return error;
}

/*
 * Set up the logical address filter.
 */
void
bmac_setladrf(struct bmac_softc *sc)
{
	struct ifnet *ifp = &sc->sc_if;
	struct ether_multi *enm;
	struct ether_multistep step;
	u_int32_t crc;
	u_int16_t hash[4];
	int x;

	/*
	 * Set up multicast address filter by passing all multicast addresses
	 * through a crc generator, and then using the high order 6 bits as an
	 * index into the 64 bit logical address filter.  The high order bit
	 * selects the word, while the rest of the bits select the bit within
	 * the word.
	 */

	if (ifp->if_flags & IFF_PROMISC) {
		bmac_set_bits(sc, RXCFG, RxPromiscEnable);
		return;
	}

	if (ifp->if_flags & IFF_ALLMULTI) {
		hash[3] = hash[2] = hash[1] = hash[0] = 0xffff;
		goto chipit;
	}

	hash[3] = hash[2] = hash[1] = hash[0] = 0;

	ETHER_FIRST_MULTI(step, &sc->sc_ethercom, enm);
	while (enm != NULL) {
		if (memcmp(enm->enm_addrlo, enm->enm_addrhi, ETHER_ADDR_LEN)) {
			/*
			 * We must listen to a range of multicast addresses.
			 * For now, just accept all multicasts, rather than
			 * trying to set only those filter bits needed to match
			 * the range.  (At this time, the only use of address
			 * ranges is for IP multicast routing, for which the
			 * range is big enough to require all bits set.)
			 */
			hash[3] = hash[2] = hash[1] = hash[0] = 0xffff;
			ifp->if_flags |= IFF_ALLMULTI;
			goto chipit;
		}

		crc = ether_crc32_le(enm->enm_addrlo, ETHER_ADDR_LEN);

		/* Just want the 6 most significant bits. */
		crc >>= 26;

		/* Set the corresponding bit in the filter. */
		hash[crc >> 4] |= 1 << (crc & 0xf);

		ETHER_NEXT_MULTI(step, enm);
	}

	ifp->if_flags &= ~IFF_ALLMULTI;

chipit:
	bmac_write_reg(sc, HASH0, hash[0]);
	bmac_write_reg(sc, HASH1, hash[1]);
	bmac_write_reg(sc, HASH2, hash[2]);
	bmac_write_reg(sc, HASH3, hash[3]);
	x = bmac_read_reg(sc, RXCFG);
	x &= ~RxPromiscEnable;
	x |= RxHashFilterEnable;
	bmac_write_reg(sc, RXCFG, x);
}

int
bmac_mii_readreg(device_t self, int phy, int reg, uint16_t *val)
{
	return mii_bitbang_readreg(self, &bmac_mbo, phy, reg, val);
}

int
bmac_mii_writereg(device_t self, int phy, int reg, uint16_t val)
{
	return mii_bitbang_writereg(self, &bmac_mbo, phy, reg, val);
}

u_int32_t
bmac_mbo_read(device_t self)
{
	struct bmac_softc *sc = device_private(self);

	return bmac_read_reg(sc, MIFCSR);
}

void
bmac_mbo_write(device_t self, u_int32_t val)
{
	struct bmac_softc *sc = device_private(self);

	bmac_write_reg(sc, MIFCSR, val);
}

void
bmac_mii_statchg(struct ifnet *ifp)
{
	struct bmac_softc *sc = ifp->if_softc;
	int x;

	/* Update duplex mode in TX configuration */
	x = bmac_read_reg(sc, TXCFG);
	if ((IFM_OPTIONS(sc->sc_mii.mii_media_active) & IFM_FDX) != 0)
		x |= TxFullDuplex;
	else
		x &= ~TxFullDuplex;
	bmac_write_reg(sc, TXCFG, x);

#ifdef BMAC_DEBUG
	printf("bmac_mii_statchg 0x%x\n",
		IFM_OPTIONS(sc->sc_mii.mii_media_active));
#endif
}

void
bmac_mii_tick(void *v)
{
	struct bmac_softc *sc = v;
	int s;

	s = splnet();
	mii_tick(&sc->sc_mii);
	splx(s);

	callout_reset(&sc->sc_tick_ch, hz, bmac_mii_tick, sc);
}<|MERGE_RESOLUTION|>--- conflicted
+++ resolved
@@ -1,8 +1,4 @@
-<<<<<<< HEAD
-/*	$NetBSD: if_bm.c,v 1.56 2019/01/22 03:42:25 msaitoh Exp $	*/
-=======
 /*	$NetBSD: if_bm.c,v 1.57 2019/02/05 06:17:01 msaitoh Exp $	*/
->>>>>>> 356fe5fe
 
 /*-
  * Copyright (C) 1998, 1999, 2000 Tsubai Masanari.  All rights reserved.
@@ -31,11 +27,7 @@
  */
 
 #include <sys/cdefs.h>
-<<<<<<< HEAD
-__KERNEL_RCSID(0, "$NetBSD: if_bm.c,v 1.56 2019/01/22 03:42:25 msaitoh Exp $");
-=======
 __KERNEL_RCSID(0, "$NetBSD: if_bm.c,v 1.57 2019/02/05 06:17:01 msaitoh Exp $");
->>>>>>> 356fe5fe
 
 #include "opt_inet.h"
 
