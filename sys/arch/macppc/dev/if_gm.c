--- conflicted
+++ resolved
@@ -1,8 +1,4 @@
-<<<<<<< HEAD
-/*	$NetBSD: if_gm.c,v 1.49 2016/12/15 09:28:03 ozaki-r Exp $	*/
-=======
 /*	$NetBSD: if_gm.c,v 1.50 2018/06/26 06:47:58 msaitoh Exp $	*/
->>>>>>> b2b84690
 
 /*-
  * Copyright (c) 2000 Tsubai Masanari.  All rights reserved.
@@ -31,11 +27,7 @@
  */
 
 #include <sys/cdefs.h>
-<<<<<<< HEAD
-__KERNEL_RCSID(0, "$NetBSD: if_gm.c,v 1.49 2016/12/15 09:28:03 ozaki-r Exp $");
-=======
 __KERNEL_RCSID(0, "$NetBSD: if_gm.c,v 1.50 2018/06/26 06:47:58 msaitoh Exp $");
->>>>>>> b2b84690
 
 #include "opt_inet.h"
 
