--- conflicted
+++ resolved
@@ -1,8 +1,4 @@
-<<<<<<< HEAD
-/*	$NetBSD: videopll.c,v 1.2 2017/09/22 04:01:41 macallan Exp $	*/
-=======
 /*	$NetBSD: videopll.c,v 1.3 2018/06/16 21:22:13 thorpej Exp $	*/
->>>>>>> b2b84690
 
 /*
  * Copyright (c) 2012 Michael Lorenz
@@ -37,11 +33,7 @@
  */
 
 #include <sys/cdefs.h>
-<<<<<<< HEAD
-__KERNEL_RCSID(0, "$NetBSD: videopll.c,v 1.2 2017/09/22 04:01:41 macallan Exp $");
-=======
 __KERNEL_RCSID(0, "$NetBSD: videopll.c,v 1.3 2018/06/16 21:22:13 thorpej Exp $");
->>>>>>> b2b84690
 
 #include <sys/param.h>
 #include <sys/systm.h>
@@ -78,18 +70,12 @@
 videopll_match(device_t parent, cfdata_t cfdata, void *aux)
 {
 	struct i2c_attach_args *ia = aux;
-<<<<<<< HEAD
-
-	if (strcmp(ia->ia_name, "videopll") == 0)
-		return 100;
-=======
 	int match_result;
 
 	if (iic_use_direct_match(ia, cfdata, NULL, &match_result))
 		return match_result;
 	
 	/* This driver is direct-config only. */
->>>>>>> b2b84690
 
 	return 0;
 }
