<<<<<<< HEAD
/*	$NetBSD: machdep.c,v 1.167 2017/09/06 03:10:09 macallan Exp $	*/
=======
/*	$NetBSD: machdep.c,v 1.168 2018/07/15 05:16:43 maxv Exp $	*/
>>>>>>> b2b84690

/*
 * Copyright (C) 1995, 1996 Wolfgang Solfrank.
 * Copyright (C) 1995, 1996 TooLs GmbH.
 * All rights reserved.
 *
 * Redistribution and use in source and binary forms, with or without
 * modification, are permitted provided that the following conditions
 * are met:
 * 1. Redistributions of source code must retain the above copyright
 *    notice, this list of conditions and the following disclaimer.
 * 2. Redistributions in binary form must reproduce the above copyright
 *    notice, this list of conditions and the following disclaimer in the
 *    documentation and/or other materials provided with the distribution.
 * 3. All advertising materials mentioning features or use of this software
 *    must display the following acknowledgement:
 *	This product includes software developed by TooLs GmbH.
 * 4. The name of TooLs GmbH may not be used to endorse or promote products
 *    derived from this software without specific prior written permission.
 *
 * THIS SOFTWARE IS PROVIDED BY TOOLS GMBH ``AS IS'' AND ANY EXPRESS OR
 * IMPLIED WARRANTIES, INCLUDING, BUT NOT LIMITED TO, THE IMPLIED WARRANTIES
 * OF MERCHANTABILITY AND FITNESS FOR A PARTICULAR PURPOSE ARE DISCLAIMED.
 * IN NO EVENT SHALL TOOLS GMBH BE LIABLE FOR ANY DIRECT, INDIRECT, INCIDENTAL,
 * SPECIAL, EXEMPLARY, OR CONSEQUENTIAL DAMAGES (INCLUDING, BUT NOT LIMITED TO,
 * PROCUREMENT OF SUBSTITUTE GOODS OR SERVICES; LOSS OF USE, DATA, OR PROFITS;
 * OR BUSINESS INTERRUPTION) HOWEVER CAUSED AND ON ANY THEORY OF LIABILITY,
 * WHETHER IN CONTRACT, STRICT LIABILITY, OR TORT (INCLUDING NEGLIGENCE OR
 * OTHERWISE) ARISING IN ANY WAY OUT OF THE USE OF THIS SOFTWARE, EVEN IF
 * ADVISED OF THE POSSIBILITY OF SUCH DAMAGE.
 */

#include <sys/cdefs.h>
<<<<<<< HEAD
__KERNEL_RCSID(0, "$NetBSD: machdep.c,v 1.167 2017/09/06 03:10:09 macallan Exp $");
=======
__KERNEL_RCSID(0, "$NetBSD: machdep.c,v 1.168 2018/07/15 05:16:43 maxv Exp $");
>>>>>>> b2b84690

#include "opt_compat_netbsd.h"
#include "opt_ddb.h"
#include "opt_kgdb.h"
#include "opt_altivec.h"
#include "opt_multiprocessor.h"
#include "adb.h"
#include "zsc.h"

#include <sys/param.h>
#include <sys/buf.h>
#include <sys/boot_flag.h>
#include <sys/bus.h>
#include <sys/conf.h>
#include <sys/device.h>
#include <sys/exec.h>
#include <sys/kernel.h>
#include <sys/ksyms.h>
#include <sys/mbuf.h>
#include <sys/mount.h>
#include <sys/msgbuf.h>
#include <sys/proc.h>
#include <sys/reboot.h>
#include <sys/syscallargs.h>
#include <sys/syslog.h>
#include <sys/systm.h>

#ifdef DDB
#include <powerpc/db_machdep.h>
#include <ddb/db_extern.h>
#endif

#ifdef KGDB
#include <sys/kgdb.h>
#endif

#include <dev/ofw/openfirm.h>
#include <dev/wsfb/genfbvar.h>

#include <machine/autoconf.h>
#include <machine/powerpc.h>

#include <powerpc/trap.h>
#include <powerpc/fpu.h>
#include <powerpc/oea/bat.h>
#include <powerpc/spr.h>
#ifdef ALTIVEC
#include <powerpc/altivec.h>
#endif
#include <powerpc/ofw_cons.h>

#include <powerpc/pic/picvar.h>
#ifdef MULTIPROCESSOR
#include <powerpc/pic/ipivar.h>
#endif

#include <macppc/dev/adbvar.h>
#include <macppc/dev/pmuvar.h>
#include <macppc/dev/cudavar.h>
#include <macppc/dev/smuvar.h>

#include <macppc/macppc/static_edid.h>

#include "ksyms.h"
#include "pmu.h"
#include "cuda.h"
#include "smu.h"

struct genfb_colormap_callback gfb_cb;
struct genfb_parameter_callback gpc_backlight, gpc_brightness;

/*
 * OpenFirmware gives us no way to check the brightness level or the backlight
 * state so we assume the backlight is on and about 4/5 up which seems 
 * reasonable for most laptops
 */

int backlight_state = 1;
int brightness_level = 200;

static void of_set_palette(void *, int, int, int, int);
static void add_model_specifics(prop_dictionary_t);
static int of_get_backlight(void *, int *);
static int of_set_backlight(void *, int);
static int of_get_brightness(void *, int *);
static int of_set_brightness(void *, int);
static int of_upd_brightness(void *, int);

void
initppc(u_int startkernel, u_int endkernel, char *args)
{
	ofwoea_initppc(startkernel, endkernel, args);
}

/* perform model-specific actions at initppc() */
void
model_init(void)
{
}

void
consinit(void)
{
	ofwoea_consinit();
}

/*
 * Machine dependent startup code.
 */
void
cpu_startup(void)
{
	oea_startup(NULL);
}

/*
 * Crash dump handling.
 */

void
dumpsys(void)
{
	printf("dumpsys: TBD\n");
}

/*
 * Halt or reboot the machine after syncing/dumping according to howto.
 */
void
cpu_reboot(int howto, char *what)
{
	static int syncing;
	static char str[256];
	char *ap = str, *ap1 = ap;

	/*
	 * Enable external interrupts in case someone is rebooting
	 * from a strange context via ddb.
	 */
	mtmsr(mfmsr() | PSL_EE);

	boothowto = howto;
	if (!cold && !(howto & RB_NOSYNC) && !syncing) {
		syncing = 1;
		vfs_shutdown();		/* sync */
		resettodr();		/* set wall clock */
	}

#ifdef MULTIPROCESSOR
	/* Halt other CPU */
	cpu_send_ipi(IPI_DST_NOTME, IPI_HALT);
	delay(100000);	/* XXX */
#endif

	splhigh();

	if (!cold && (howto & RB_DUMP))
		dumpsys();

	doshutdownhooks();

	pmf_system_shutdown(boothowto);

	if ((howto & RB_POWERDOWN) == RB_POWERDOWN) {
		delay(1000000);
#if NCUDA > 0
		cuda_poweroff();
#endif
#if NPMU > 0
		pmu_poweroff();
#endif
#if NADB > 0
		adb_poweroff();
		printf("WARNING: powerdown failed!\n");
#endif
#if NSMU > 0
		smu_poweroff();
#endif
	}

	if (howto & RB_HALT) {
		printf("halted\n\n");

		/* flush cache for msgbuf */
		__syncicache((void *)msgbuf_paddr, round_page(MSGBUFSIZE));

		ppc_exit();
	}

	printf("rebooting\n\n");
	if (what && *what) {
		if (strlen(what) > sizeof str - 5)
			printf("boot string too large, ignored\n");
		else {
			strcpy(str, what);
			ap1 = ap = str + strlen(str);
			*ap++ = ' ';
		}
	}
	*ap++ = '-';
	if (howto & RB_SINGLE)
		*ap++ = 's';
	if (howto & RB_KDB)
		*ap++ = 'd';
	*ap++ = 0;
	if (ap[-2] == '-')
		*ap1 = 0;

	/* flush cache for msgbuf */
	__syncicache((void *)msgbuf_paddr, round_page(MSGBUFSIZE));

#if NCUDA > 0
	cuda_restart();
#endif
#if NPMU > 0
	pmu_restart();
#endif
#if NADB > 0
	adb_restart();	/* not return */
#endif
#if NSMU > 0
	smu_restart();
#endif
	ppc_exit();
}

#if 0
/*
 * OpenFirmware callback routine
 */
void
callback(void *p)
{
	panic("callback");	/* for now			XXX */
}
#endif

void
copy_disp_props(device_t dev, int node, prop_dictionary_t dict)
{
	char name[32];
	uint32_t temp;
	uint64_t cmap_cb, backlight_cb, brightness_cb;
	int have_backlight = 0;
#ifdef PMAC_G5
	int have_palette = 0;
#else
	int have_palette = 1;
#endif
	if (node != console_node) {
		/*
		 * see if any child matches since OF attaches nodes for
		 * each head and /chosen/stdout points to the head
		 * rather than the device itself in this case
		 */
		int sub;

		sub = OF_child(node);
		while ((sub != 0) && (sub != console_node)) {
			sub = OF_peer(sub);
		}
		if (sub != console_node)
			return;
		node = sub;
	}

	prop_dictionary_set_bool(dict, "is_console", 1);
	if (!of_to_uint32_prop(dict, node, "width", "width")) {

		OF_interpret("screen-width", 0, 1, &temp);
		prop_dictionary_set_uint32(dict, "width", temp);
	}
	if (!of_to_uint32_prop(dict, node, "height", "height")) {

		OF_interpret("screen-height", 0, 1, &temp);
		prop_dictionary_set_uint32(dict, "height", temp);
	}
	of_to_uint32_prop(dict, node, "linebytes", "linebytes");
	if (!of_to_uint32_prop(dict, node, "depth", "depth")) {
		/*
		 * XXX we should check linebytes vs. width but those
		 * FBs that don't have a depth property ( /chaos/control... )
		 * won't have linebytes either
		 */
		prop_dictionary_set_uint32(dict, "depth", 8);
	}
	if (!of_to_uint32_prop(dict, node, "address", "address")) {
		uint32_t fbaddr = 0;
			OF_interpret("frame-buffer-adr", 0, 1, &fbaddr);
		if (fbaddr != 0)
			prop_dictionary_set_uint32(dict, "address", fbaddr);
	}
	if (of_to_dataprop(dict, node, "EDID", "EDID")) {
		aprint_debug("found EDID property...\n");
	} else if (of_to_dataprop(dict, node, "EDID,A", "EDID")) {
		aprint_debug("found EDID,A\n");
	} else if (of_to_dataprop(dict, node, "EDID,B", "EDID")) {
		memset(name, 0, sizeof(name));
		OF_getprop(node, "name", name, sizeof(name));
		if (strcmp(name, "NVDA,NVMac") == 0) {
			aprint_debug("found EDID,B on nvidia - assuming digital output\n");
			prop_dictionary_set_bool(dict, "no_palette_control", 1);
			have_palette = 0;
		}
	}
	add_model_specifics(dict);

	temp = 0;
	if (OF_getprop(node, "ATY,RefCLK", &temp, sizeof(temp)) != 4) {

		OF_getprop(OF_parent(node), "ATY,RefCLK", &temp,
		    sizeof(temp));
	}
	if (temp != 0)
		prop_dictionary_set_uint32(dict, "refclk", temp / 10);

	if (have_palette) {
		gfb_cb.gcc_cookie = (void *)console_instance;
		gfb_cb.gcc_set_mapreg = of_set_palette;
		cmap_cb = (uint64_t)(uintptr_t)&gfb_cb;
		prop_dictionary_set_uint64(dict, "cmap_callback", cmap_cb);
	}

	/* now let's look for backlight control */
	have_backlight = 0;
	if (OF_getprop(node, "backlight-control", &temp, sizeof(temp)) == 4) {
		have_backlight = 1;
	} else if (OF_getprop(OF_parent(node), "backlight-control", &temp, 
		    sizeof(temp)) == 4) {
		have_backlight = 1;
	}
	if (have_backlight) {

		gpc_backlight.gpc_cookie = (void *)console_instance;
		gpc_backlight.gpc_set_parameter = of_set_backlight;
		gpc_backlight.gpc_get_parameter = of_get_backlight;
		gpc_backlight.gpc_upd_parameter = NULL;
		backlight_cb = (uint64_t)(uintptr_t)&gpc_backlight;
		prop_dictionary_set_uint64(dict, "backlight_callback",
		    backlight_cb);

		gpc_brightness.gpc_cookie = (void *)console_instance;
		gpc_brightness.gpc_set_parameter = of_set_brightness;
		gpc_brightness.gpc_get_parameter = of_get_brightness;
		gpc_brightness.gpc_upd_parameter = of_upd_brightness;
		brightness_cb = (uint64_t)(uintptr_t)&gpc_brightness;
		prop_dictionary_set_uint64(dict, "brightness_callback",
		    brightness_cb);
	}
}

static void
add_model_specifics(prop_dictionary_t dict)
{
	const char *bl_rev_models[] = {
		"PowerBook4,3", "PowerBook6,3", "PowerBook6,5", NULL};
	const char *pismo[] = {
		"PowerBook3,1", NULL};
	const char *mini1[] = {
		"PowerMac10,1", NULL};
	const char *mini2[] = {
		"PowerMac10,2", NULL};
	int node;

	node = OF_finddevice("/");

	if (of_compatible(node, bl_rev_models) != -1) {
		prop_dictionary_set_bool(dict, "backlight_level_reverted", 1);
	}
	if (of_compatible(node, pismo) != -1) {
		prop_data_t edid;

		edid = prop_data_create_data(edid_pismo, sizeof(edid_pismo));
		prop_dictionary_set(dict, "EDID", edid);
		prop_object_release(edid);
	}
	if (of_compatible(node, mini1) != -1) {
		prop_dictionary_set_bool(dict, "dvi-internal", 1);
	}
	if (of_compatible(node, mini2) != -1) {
		prop_dictionary_set_bool(dict, "dvi-external", 1);
	}
}

static void
of_set_palette(void *cookie, int index, int r, int g, int b)
{
	int ih = (int)cookie;

	OF_call_method_1("color!", ih, 4, r, g, b, index);
}

static int
of_get_backlight(void *cookie, int *state)
{
	if (backlight_state < 0)
		return ENODEV;
	*state = backlight_state;
	return 0;
}

static int
of_set_backlight(void *cookie, int state)
{
	int ih = (int)cookie;

	KASSERT(state >= 0 && state <= 1);

	backlight_state = state;
	if (state)
		OF_call_method_1("backlight-on", ih, 0);
	else
		OF_call_method_1("backlight-off", ih, 0);

	return 0;	/* XXX or use return value of OF_call_method_1? */
}

static int
of_get_brightness(void *cookie, int *level)
{
	/*
	 * We don't know how to read the brightness level from OF alone - we
	 * should read the value from the PMU.  Here, we just return whatever
	 * we set last (if any).
	 */
	if (brightness_level < 0)
		return ENODEV;
	*level = brightness_level;
	return 0;
}

static int
of_set_brightness(void *cookie, int level)
{
	int ih = (int)cookie;

	KASSERT(level >= 0 && level <= 255);

	brightness_level = level;
	OF_call_method_1("set-contrast", ih, 1, brightness_level);

	return 0;	/* XXX or use return value of OF_call_method_1? */
}

static int
of_upd_brightness(void *cookie, int delta)
{
	int ih = (int)cookie;

	if (brightness_level < 0)
		return ENODEV;

	brightness_level += delta;
	if (brightness_level < 0) brightness_level = 0;
	if (brightness_level > 255) brightness_level = 255;
	OF_call_method_1("set-contrast", ih, 1, brightness_level);

	return 0;	/* XXX or use return value of OF_call_method_1? */
}<|MERGE_RESOLUTION|>--- conflicted
+++ resolved
@@ -1,8 +1,4 @@
-<<<<<<< HEAD
-/*	$NetBSD: machdep.c,v 1.167 2017/09/06 03:10:09 macallan Exp $	*/
-=======
 /*	$NetBSD: machdep.c,v 1.168 2018/07/15 05:16:43 maxv Exp $	*/
->>>>>>> b2b84690
 
 /*
  * Copyright (C) 1995, 1996 Wolfgang Solfrank.
@@ -36,11 +32,7 @@
  */
 
 #include <sys/cdefs.h>
-<<<<<<< HEAD
-__KERNEL_RCSID(0, "$NetBSD: machdep.c,v 1.167 2017/09/06 03:10:09 macallan Exp $");
-=======
 __KERNEL_RCSID(0, "$NetBSD: machdep.c,v 1.168 2018/07/15 05:16:43 maxv Exp $");
->>>>>>> b2b84690
 
 #include "opt_compat_netbsd.h"
 #include "opt_ddb.h"
