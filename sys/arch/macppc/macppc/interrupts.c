<<<<<<< HEAD
/*	$NetBSD: interrupts.c,v 1.6 2018/03/22 21:28:58 macallan Exp $ */
=======
/*	$NetBSD: interrupts.c,v 1.7 2018/05/11 22:48:38 macallan Exp $ */
>>>>>>> b2b84690

/*-
 * Copyright (c) 2007 Michael Lorenz
 * All rights reserved.
 *
 * Redistribution and use in source and binary forms, with or without
 * modification, are permitted provided that the following conditions
 * are met:
 * 1. Redistributions of source code must retain the above copyright
 *    notice, this list of conditions and the following disclaimer.
 * 2. Redistributions in binary form must reproduce the above copyright
 *    notice, this list of conditions and the following disclaimer in the
 *    documentation and/or other materials provided with the distribution.
 *
 * THIS SOFTWARE IS PROVIDED BY THE NETBSD FOUNDATION, INC. AND CONTRIBUTORS
 * ``AS IS'' AND ANY EXPRESS OR IMPLIED WARRANTIES, INCLUDING, BUT NOT LIMITED
 * TO, THE IMPLIED WARRANTIES OF MERCHANTABILITY AND FITNESS FOR A PARTICULAR
 * PURPOSE ARE DISCLAIMED.  IN NO EVENT SHALL THE FOUNDATION OR CONTRIBUTORS
 * BE LIABLE FOR ANY DIRECT, INDIRECT, INCIDENTAL, SPECIAL, EXEMPLARY, OR
 * CONSEQUENTIAL DAMAGES (INCLUDING, BUT NOT LIMITED TO, PROCUREMENT OF
 * SUBSTITUTE GOODS OR SERVICES; LOSS OF USE, DATA, OR PROFITS; OR BUSINESS
 * INTERRUPTION) HOWEVER CAUSED AND ON ANY THEORY OF LIABILITY, WHETHER IN
 * CONTRACT, STRICT LIABILITY, OR TORT (INCLUDING NEGLIGENCE OR OTHERWISE)
 * ARISING IN ANY WAY OUT OF THE USE OF THIS SOFTWARE, EVEN IF ADVISED OF THE
 * POSSIBILITY OF SUCH DAMAGE.
 */

#include <sys/cdefs.h>
<<<<<<< HEAD
__KERNEL_RCSID(0, "$NetBSD: interrupts.c,v 1.6 2018/03/22 21:28:58 macallan Exp $");
=======
__KERNEL_RCSID(0, "$NetBSD: interrupts.c,v 1.7 2018/05/11 22:48:38 macallan Exp $");
>>>>>>> b2b84690

#include "opt_multiprocessor.h"

#include <sys/param.h>
#include <sys/malloc.h>
#include <sys/kernel.h>

#include <prop/proplib.h>

#include <machine/intr.h>
#include <machine/autoconf.h>
#include <powerpc/pic/picvar.h>
#include <powerpc/pic/ipivar.h>
#include <dev/ofw/openfirm.h>
#include <powerpc/oea/cpufeat.h>

#include "opt_interrupt.h"
#include "pic_openpic.h"
#include "pic_ohare.h"
#include "pic_heathrow.h"
#include "pic_u3_ht.h"
#include "opt_ipi.h"
#include "ipi_openpic.h"
#include "ipi_hammerhead.h"

#if NPIC_OPENPIC > 0
static int init_openpic(int);

const char *compat[] = {
	"chrp,open-pic",
	"open-pic",
	"openpic",
	NULL
};

static int 
init_openpic(int pass_through)
{
	uint32_t reg[5];
	uint32_t obio_base, pic_base;
	int      pic, macio;

	macio = OF_finddevice("/pci/mac-io");
	if (macio == -1)
		macio = OF_finddevice("mac-io");
	if (macio == -1)
		macio = OF_finddevice("/ht/pci/mac-io");
	if (macio == -1)
		return FALSE;

	aprint_debug("macio: %08x\n", macio);

	pic = OF_child(macio);
	while ((pic != 0) && (of_compatible(pic, compat) == -1))
		pic = OF_peer(pic);

	aprint_debug("pic: %08x\n", pic);
	if ((pic == -1) || (pic == 0))
		return FALSE;

	if (OF_getprop(macio, "assigned-addresses", reg, sizeof(reg)) != 20) 
		return FALSE;

	obio_base = reg[2];
	aprint_debug("obio-base: %08x\n", obio_base);

	if (OF_getprop(pic, "reg", reg, 8) < 8) 
		return FALSE;

	pic_base = obio_base + reg[0];
	aprint_debug("pic-base: %08x\n", pic_base);

	aprint_normal("found openpic PIC at %08x\n", pic_base);
	setup_openpic(oea_mapiodev(pic_base, 0x40000), pass_through);

	return TRUE;
}

#endif /* NPIC_OPENPIC > 0 */

void
init_interrupt(void)
{

	pic_init();
#if NPIC_OHARE > 0
	if (init_ohare())
		goto done;
#endif
#if NPIC_HEATHROW > 0
	if (init_heathrow())
		goto done;
#endif
#if NPIC_U3_HT > 0
	if (init_u3_ht())
		goto done;
#endif
#if NPIC_OPENPIC > 0
	if (init_openpic(0)) {
#ifdef MULTIPROCESSOR
		setup_openpic_ipi();
#endif
		goto done;
	}
#endif
	panic("%s: no supported interrupt controller found", __func__);
done:
	oea_install_extint(pic_ext_intr);

#ifdef MULTIPROCESSOR
#if (NPIC_OHARE + NPIC_HEATHROW) > 0
	if (OF_finddevice("/hammerhead") != -1)
		setup_hammerhead_ipi();
#endif
#endif /*MULTIPROCESSOR*/
}<|MERGE_RESOLUTION|>--- conflicted
+++ resolved
@@ -1,8 +1,4 @@
-<<<<<<< HEAD
-/*	$NetBSD: interrupts.c,v 1.6 2018/03/22 21:28:58 macallan Exp $ */
-=======
 /*	$NetBSD: interrupts.c,v 1.7 2018/05/11 22:48:38 macallan Exp $ */
->>>>>>> b2b84690
 
 /*-
  * Copyright (c) 2007 Michael Lorenz
@@ -31,11 +27,7 @@
  */
 
 #include <sys/cdefs.h>
-<<<<<<< HEAD
-__KERNEL_RCSID(0, "$NetBSD: interrupts.c,v 1.6 2018/03/22 21:28:58 macallan Exp $");
-=======
 __KERNEL_RCSID(0, "$NetBSD: interrupts.c,v 1.7 2018/05/11 22:48:38 macallan Exp $");
->>>>>>> b2b84690
 
 #include "opt_multiprocessor.h"
 
