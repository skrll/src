<<<<<<< HEAD
#	$NetBSD: Makefile,v 1.58 2017/04/20 19:09:29 uwe Exp $
=======
#	$NetBSD: Makefile,v 1.59 2018/06/06 22:56:25 uwe Exp $
>>>>>>> b2b84690

S=	${.CURDIR}/../../../..

PROG=		ofwboot
FILES=		${PROG}.elf ${PROG}.xcf
<<<<<<< HEAD
SRCS=		Locore.c boot.c ofdev.c hfs.c net.c netif_of.c alloc.c
=======
SRCS=		Locore.c boot.c ofdev.c hfs.c net.c netif_of.c
>>>>>>> b2b84690
XCOFFXTRA=	Xcoffxtra.c
XCOFFXTRAOBJ=	Xcoffxtra.o
CFLAGS+=	-ffreestanding
CFLAGS+=	${${ACTIVE_CC} == "gcc":? -msoft-float :}
CFLAGS+=	${CFLAGS_UNWIND.${ACTIVE_CC}}
CFLAGS+=	-Wall -Wmissing-prototypes -Wstrict-prototypes -Wpointer-arith
#CPPFLAGS+=	-DDEBUG -DNETIF_DEBUG
CPPFLAGS+=	-D_STANDALONE -DSUPPORT_DHCP
CPPFLAGS+=	-DSUPPORT_USTARFS -DHAVE_CHANGEDISK_HOOK
DBG=		-Os

# PR port-macppc/44895
SRCS+=		alloc.c			# use ./alloc.c
#CPPFLAGS+=	-DHEAP_VARIABLE		# use libsa alloc.c

LIBCRT0=	# nothing
LIBCRTI=	# nothing
LIBCRTBEGIN=	# nothing
LIBCRTEND=	# nothing
LIBC=		# nothing

.PATH:		${S}/arch/powerpc/powerpc
SRCS+=		ofwmagic.S

.PATH:		${S}/lib/libsa
SRCS+=		byteorder.c

NOMAN=		# defined
STRIPFLAG=
BINMODE=	444

.include <bsd.own.mk>

.if !defined(FIXCOFF)
.if !defined(TOOL_MACPPCFIXCOFF)
TOOL_MACPPCFIXCOFFDIR!=	cd ${.CURDIR}/../fixcoff && ${PRINTOBJDIR}
TOOL_MACPPCFIXCOFF=	${TOOL_MACPPCFIXCOFFDIR}/fixcoff
.endif
.endif

NEWVERSWHAT=	"OpenFirmware Boot"

# For now...
#RELOC=		20000
RELOC=		E00000

ENTRY=		_start

CLEANFILES+=	${PROG}.elf ${PROG}.el1 ${PROG}.mrg ${PROG}.xcf
CLEANFILES+=	${XCOFFXTRAOBJ}

CPPFLAGS+=	-I. -I${.CURDIR} -I${.CURDIR}/../../.. -I${.CURDIR}/../../../..
CPPFLAGS+=	-DRELOC=0x${RELOC} -DRELOC_FLATFILE=0x${RELOC_FLATFILE}
#CPPFLAGS+=	-DXCOFF_GLUE		# for booting PCI Powermacs

LINKFLAGS=	-N -Ttext ${RELOC} -Bstatic
LINKFLAGS+=	${LINKFLAGS_UNWIND}

### find out what to use for libkern
KERN_AS=	library
.include "${S}/lib/libkern/Makefile.inc"
LIBKERN=	${KERNLIB}

### find out what to use for libz
Z_AS=		library
.include "${S}/lib/libz/Makefile.inc"
LIBZ=		${ZLIB}

### find out what to use for libsa
SA_AS=		library
SAMISCMAKEFLAGS= SA_USE_CREAD=yes SA_USE_LOADFILE=yes
.include "${S}/lib/libsa/Makefile.inc"
LIBSA=		${SALIB}

cleandir distclean: .WAIT cleanlibdir

cleanlibdir:
	-rm -rf lib

.include "${S}/conf/newvers_stand.mk"

all realall: ${PROG} ${PROG}.xcf ${PROG}.elf

${PROG}: ${OBJS} ${LIBSA} ${LIBZ} ${LIBKERN} 
	${_MKTARGET_LINK}
	${LD} -s -o ${PROG}.el1 ${LINKFLAGS} \
	    ${OBJS} ${LIBSA} ${LIBZ} ${LIBKERN}
	${OBJCOPY} -O binary ${PROG}.el1 ${PROG}

.include <bsd.klinks.mk>
.include <bsd.prog.mk>

${PROG}.elf: ${OBJS} ${LIBSA} ${LIBZ} ${LIBKERN}
	${_MKTARGET_LINK}
	${LD} -s -o ${PROG}.elf ${LINKFLAGS} \
	    ${OBJS} ${LIBSA} ${LIBZ} ${LIBKERN}

${PROG}.xcf: ${OBJS} ${XCOFFXTRAOBJ} ${LIBSA} ${LIBZ} ${LIBKERN}
	${_MKTARGET_LINK}
	${LD} -o ${PROG}.mrg ${LINKFLAGS} \
	    -T ${.CURDIR}/../fixcoff/elf32_powerpc_merge.x \
	    -e _entry ${XCOFFXTRAOBJ} \
	    ${OBJS} ${LIBSA} ${LIBZ} ${LIBKERN}
	${OBJCOPY} -O aixcoff-rs6000 -R .comment -R .note \
	    ${PROG}.mrg ${PROG}.xcf
	${TOOL_MACPPCFIXCOFF} ${PROG}.xcf<|MERGE_RESOLUTION|>--- conflicted
+++ resolved
@@ -1,18 +1,10 @@
-<<<<<<< HEAD
-#	$NetBSD: Makefile,v 1.58 2017/04/20 19:09:29 uwe Exp $
-=======
 #	$NetBSD: Makefile,v 1.59 2018/06/06 22:56:25 uwe Exp $
->>>>>>> b2b84690
 
 S=	${.CURDIR}/../../../..
 
 PROG=		ofwboot
 FILES=		${PROG}.elf ${PROG}.xcf
-<<<<<<< HEAD
-SRCS=		Locore.c boot.c ofdev.c hfs.c net.c netif_of.c alloc.c
-=======
 SRCS=		Locore.c boot.c ofdev.c hfs.c net.c netif_of.c
->>>>>>> b2b84690
 XCOFFXTRA=	Xcoffxtra.c
 XCOFFXTRAOBJ=	Xcoffxtra.o
 CFLAGS+=	-ffreestanding
