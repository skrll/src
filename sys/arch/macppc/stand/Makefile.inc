--- conflicted
+++ resolved
@@ -1,8 +1,4 @@
-<<<<<<< HEAD
-#	$NetBSD: Makefile.inc,v 1.6 2020/09/06 07:20:29 mrg Exp $
-=======
 #	$NetBSD: Makefile.inc,v 1.7 2021/04/12 03:55:40 mrg Exp $
->>>>>>> 9e014010
 
 BINDIR=		/usr/mdec
 
@@ -15,10 +11,4 @@
 # accessors -- they don't actually dereference the resulting pointer,
 # just use it for type-checking.
 CWARNFLAGS.clang+=	-Wno-error=address-of-packed-member
-<<<<<<< HEAD
-CWARNFLAGS.gcc+=	${GCC_NO_ADDR_OF_PACKED_MEMBER}
-
-COPTS+=	-fcommon
-=======
-CWARNFLAGS.gcc+=	${GCC_NO_ADDR_OF_PACKED_MEMBER}
->>>>>>> 9e014010
+CWARNFLAGS.gcc+=	${GCC_NO_ADDR_OF_PACKED_MEMBER}