--- conflicted
+++ resolved
@@ -228,10 +228,6 @@
 pseudo-device	clockctl		# user control of clock subsystem
 pseudo-device	drvctl			# user control of drive subsystem
 pseudo-device	ksyms			# /dev/ksyms
-<<<<<<< HEAD
-#pseudo-device	nsmb			# SMB requester
-=======
->>>>>>> 898b1760
 #pseudo-device	npf			# NPF packet filter
 
 # Enable the hooks used for initializing the ram-disk.
