# machine description file for the MAMBO simulator from IBM
# Author Sanjay Lal <sanjayl@kymasys.com>
 

include 	"arch/macppc/conf/std.macppc.g5"

options 	INCLUDE_CONFIG_FILE	# embed config file in kernel binary

<<<<<<< HEAD
#ident 		"GENERIC-$Revision: 1.33 $"
=======
#ident 		"GENERIC-$Revision: 1.34 $"
>>>>>>> 898b1760

maxusers	32

options 	ALTIVEC		# Include AltiVec support

# Standard system options
options 	INSECURE	# disable kernel security levels

options 	RTC_OFFSET=0	# hardware clock is this many mins. west of GMT
options 	NTP		# NTP phase/frequency locked loop
options 	KTRACE		# system call tracing via ktrace(1)

options 	SYSVMSG		# System V message queues
options 	SYSVSEM		# System V semaphores
#options 	SEMMNI=10	# number of semaphore identifiers
#options 	SEMMNS=60	# number of semaphores in system
#options 	SEMUME=10	# max number of undo entries per process
#options 	SEMMNU=30	# number of undo structures in system
options 	SYSVSHM		# System V shared memory

options 	USERCONF	# userconf(4) support
#options 	PIPE_SOCKETPAIR	# smaller, but slower pipe(2)
options 	SYSCTL_INCLUDE_DESCR	# Include sysctl descriptions in kernel

# Alternate buffer queue strategies for better responsiveness under high
# disk I/O load.
#options 	BUFQ_READPRIO
options 	BUFQ_PRIOCSCAN

# Diagnostic/debugging support options
options 	DIAGNOSTIC	# cheap kernel consistency checks
options 	DEBUG		# expensive debugging checks/support
options 	ZS_CONSOLE_ABORT# allow break to get into DDB on serial
options 	DDB		# in-kernel debugger
#options 	DDB_ONPANIC=0	# don't go into ddb on panic.
options 	DDB_HISTORY_SIZE=512	# enable history editing in DDB
#options 	TRAP_PANICWAIT

makeoptions 	DEBUG="-g"	# compile full symbol table

# Compatibility options
include 	"conf/compat_netbsd09.config"

#options 	COMPAT_386BSD_MBRPART # recognize old partition ID

# File systems
file-system 	FFS		# UFS
file-system 	MFS		# memory file system
file-system 	KERNFS		# /kern
file-system 	NULLFS		# loopback file system
file-system 	PROCFS		# /proc
file-system 	OVERLAY		# overlay file system
file-system 	UMAPFS		# NULLFS + uid and gid remapping
file-system 	UNION		# union file system


# File system options
options 	QUOTA		# legacy UFS quotas
options 	QUOTA2		# new, in-filesystem UFS quotas
#options 	FFS_EI		# FFS Endian Independent support
#options 	UFS_DIRHASH	# UFS Large Directory Hashing - Experimental
#options 	FFS_NO_SNAPSHOT	# ffs snapshots
options 	UFS_EXTATTR	# Extended attribute support for UFS1
#options 	EXT2FS_SYSTEM_FLAGS # makes ext2fs file flags (append and
				# immutable) behave as system flags.

# Networking options
#options 	GATEWAY		# packet forwarding
options 	INET		# IP + ICMP + TCP + UDP

# These options enable verbose messages for several subsystems.
# Warning, these may compile large string tables into the kernel!
options 	PCIVERBOSE	# verbose PCI device autoconfig messages
options 	MIIVERBOSE	# verbose PHY autoconfig messages
#options 	PCI_CONFIG_DUMP	# verbosely dump PCI config space

# wscons options
#options 	WSEMUL_SUN			# sun terminal emulation
options 	WSEMUL_VT100			# VT100 / VT220 emulation
options 	WSDISPLAY_COMPAT_USL		# wsconscfg VT handling
#options 	WSDISPLAY_COMPAT_RAWKBD		# can get raw scancodes
options 	FONT_GALLANT12x22

# Optional Mac keyboard tweaks

# Tweak the keyboard driver to treat the caps lock key on an ADB
# keyboard as a control key; requires special remapping because of
# ADB's strange emulation of a mechanically-locked key.
#options 	CAPS_IS_CONTROL

# On Mac laptops, several function keys double as "hot keys"
# (brightness, volume, eject) when the Fn modifier is held down.  Mac
# OS X likes to reprogram the keyboard controller to send hot key
# events when Fn is not held down and send function key events when it
# is.  This option transforms the non-keyboard "button" events back
# into function key events.
#options 	FORCE_FUNCTION_KEYS

# Kernel root file system and dump configuration.
config		netbsd	root on ? type ?

#
# Device configuration
#

mainbus* at root

cpu*	at mainbus?
bandit*	at mainbus?
grackle* at mainbus?
uninorth* at mainbus?
ibmcpc* at mainbus?

pci*	at bandit? bus ?
pci*	at grackle? bus ?
pci*	at uninorth? bus ?
pci*	at ibmcpc? bus ?
pci*	at ppb? bus ?

pchb*	at pci? dev ? function ?	# PCI-Host bridges
ppb*	at pci? dev ? function ?	# PCI-PCI bridges

# Other  PCI devices
#ofb*	at pci? dev ? function ?	# Generic Open Firmware Framebuffer
pciide* at pci? dev ? function ? flags 0x0000	# GENERIC pciide driver
obio*	at pci? dev ? function ?

# PCI serial interfaces
nvram*	at obio?			# nvram
#awacs*	at obio?			# Apple audio device
#ki2c*	at obio?			# Keywest I2C
wi*	at obio?			# AirMac
#snapper* at obio?			# Snapper audio device

#wsdisplay0 at ofb? console ?

# Cryptographic Devices

# PCI cryptographic devices
# (disabled, requires opencrypto framework which requires generic softints
#hifn*	at pci? dev ? function ?	# Hifn 7755/7811/795x
#ubsec*	at pci? dev ? function ?	# Broadcom 5501/5601/580x/582x


wdc*	at obio? flags 0x1
atabus* at ata?
wd*	at atabus? drive ? flags 0x0000

atapibus* at atapi?

cd*	at atapibus? drive ? flags 0x0000	# ATAPI CD-ROM drives
sd*	at atapibus? drive ? flags 0x0000	# ATAPI disk drives
uk*	at atapibus? drive ? flags 0x0000	# ATAPI unknown


#pseudo-device 	crypto			# opencrypto framework
					# (disabled, requires generic softints)
pseudo-device	vnd			# disk-like interface to files
pseudo-device	md			# memory disk device
pseudo-device	loop			# network loopback
pseudo-device	pty			# pseudo-terminals
pseudo-device	openfirm		# /dev/openfirm
pseudo-device	wsmux			# mouse and keyboard multiplexor
pseudo-device	clockctl		# user control of clock subsystem
pseudo-device	drvctl			# user control of drive subsystem
pseudo-device	ksyms			# /dev/ksyms
<<<<<<< HEAD
pseudo-device	nsmb			# SMB requester
=======
>>>>>>> 898b1760
#pseudo-device	npf			# NPF packet filter

# Enable the hooks used for initializing the ram-disk.
options 	MEMORY_DISK_HOOKS
options 	MEMORY_DISK_IS_ROOT		# Force root on ram-disk
options 	MEMORY_DISK_ROOT_SIZE=4496	# 2248 KiB
options 	MEMORY_DISK_RBFLAGS=RB_SINGLE	# boot in single-user mode

options 	MAMBO

# For Mambo console
com* at mainbus?
#options 	COM_DEBUG<|MERGE_RESOLUTION|>--- conflicted
+++ resolved
@@ -6,11 +6,7 @@
 
 options 	INCLUDE_CONFIG_FILE	# embed config file in kernel binary
 
-<<<<<<< HEAD
-#ident 		"GENERIC-$Revision: 1.33 $"
-=======
 #ident 		"GENERIC-$Revision: 1.34 $"
->>>>>>> 898b1760
 
 maxusers	32
 
@@ -177,10 +173,6 @@
 pseudo-device	clockctl		# user control of clock subsystem
 pseudo-device	drvctl			# user control of drive subsystem
 pseudo-device	ksyms			# /dev/ksyms
-<<<<<<< HEAD
-pseudo-device	nsmb			# SMB requester
-=======
->>>>>>> 898b1760
 #pseudo-device	npf			# NPF packet filter
 
 # Enable the hooks used for initializing the ram-disk.
