--- conflicted
+++ resolved
@@ -1,8 +1,4 @@
-<<<<<<< HEAD
-#	$NetBSD: majors.pmax,v 1.23 2019/01/28 02:29:00 dholland Exp $
-=======
 #	$NetBSD: majors.pmax,v 1.24 2020/04/04 16:06:16 jdolecek Exp $
->>>>>>> 898b1760
 #
 # Device majors for pmax
 #
@@ -59,11 +55,7 @@
 #device-major	obsolete	char 103		obsolete (systrace)
 device-major	cgd		char 104  block 33	cgd
 device-major	ksyms		char 105		ksyms
-<<<<<<< HEAD
-device-major	nsmb		char 106		nsmb
-=======
 #device-major	obsolete	char 106		obsolete (nsmb)
->>>>>>> 898b1760
 #device-major	obsolete	char 107		obsolete (opencrypto)
 
 # Majors up to 143 are reserved for machine-dependent drivers.
