<<<<<<< HEAD
# $NetBSD: GENERIC,v 1.199 2019/04/26 21:40:31 sevan Exp $
=======
# $NetBSD: GENERIC,v 1.200 2020/01/20 18:38:21 thorpej Exp $
>>>>>>> 792df501
#
# GENERIC machine description file
# 
# This machine description file is used to generate the default NetBSD
# kernel.  The generic kernel does not include all options, subsystems
# and device drivers, but should be useful for most applications.
#
# The machine description file can be customised for your specific
# machine to reduce the kernel size and improve its performance.
#
# For further information on compiling NetBSD kernels, see the config(8)
# man page.
#
# For further information on hardware support for this architecture, see
# the intro(4) man page.  For further information about kernel options
# for this architecture, see the options(4) man page.  For an explanation
# of each device driver in this file see the section 4 man page for the
# device.

include 	"arch/pmax/conf/std.pmax"

options 	INCLUDE_CONFIG_FILE	# embed config file in kernel binary

<<<<<<< HEAD
#ident		"GENERIC-$Revision: 1.199 $"
=======
#ident		"GENERIC-$Revision: 1.200 $"
>>>>>>> 792df501

maxusers	64

options 	MIPS1		# R2000/R3000 CPUs
options 	MIPS3		# R4000/R4400 CPUs


# Support for specific models of DECstation
options 	DEC_3100	# DECstation 2100, 3100 (kn01)
options 	DEC_5100	# DECsystem 5100 (kn230)
options 	DEC_3MAX	# DECstation 5000/200 (kn02)
options 	DEC_3MIN	# DECstation 5000/1xx (kn02ba), 5000/150 (kn04)
options 	DEC_MAXINE	# Personal DECstation 5000/xx (kn02ca)
options 	DEC_3MAXPLUS	# DECstation 5000/240 (kn03), 5000/260 (kn05)

#options 	DEC_5400	# DECsystem 5400 (kn210)
#options 	DEC_5500	# DECsystem 5500 (kn220)
#options 	DEC_5800	# DECsystem 58x0 (kn5800)

makeoptions	DEBUG="-g"
# Standard system options
options 	DDB			# in-kernel debugger
options 	DDB_HISTORY_SIZE=512	# enable history editing in DDB
options 	DDB_ONPANIC=0		# don't enter debugger on panic
#options 	DIAGNOSTIC		# extra kernel debugging checks
#options 	DEBUG			# extra kernel debugging support
#options 	LOCKDEBUG
#options	VMFAULT_TRACE
#options	PMAP_FAULTINFO
options 	KTRACE			# system call tracing support

options 	SYSVMSG		# System V-like message queues
options 	SYSVSEM		# System V-like semaphores
options 	SYSVSHM		# System V-like memory sharing

options 	USERCONF	# userconf(4) support
#options 	PIPE_SOCKETPAIR	# smaller, but slower pipe(2)
options 	SYSCTL_INCLUDE_DESCR	# Include sysctl descriptions in kernel

# Alternate buffer queue strategies for better responsiveness under high
# disk I/O load.
#options 	BUFQ_READPRIO
options 	BUFQ_PRIOCSCAN

#options 	SCSIVERBOSE		# Verbose SCSI errors
#options 	TCVERBOSE		# recognize "unknown" TC devices

# Old 4.4BSD/pmax kgdb options
#options 	KGDB			# support for kernel gdb
#options 	KGDB_DEVRATE=19200	# kernel gdb port rate (default 9600)
#options 	KGDB_DEV="15*256+0"	# device for kernel gdb

options 	NTP			# network time protocol


# Filesystem options
file-system	FFS		# fast filesystem with user and group quotas
file-system	MFS		# memory-based filesystem
file-system	NFS		# Sun NFS-compatible filesystem (client)
file-system	LFS		# Log-based filesystem (still experimental)
file-system	CD9660		# ISO 9660 + Rock Ridge file system
file-system	FDESC		# /dev/fd
file-system	KERNFS		# /kern (kernel informational filesystem)
file-system	NULLFS		# loopback file system
file-system	OVERLAY		# overlay file system
file-system	PUFFS		# Userspace file systems (e.g. ntfs-3g & sshfs)
file-system	PROCFS		# /proc
file-system	UMAPFS		# NULLFS + uid and gid remapping
file-system	UNION
file-system	PTYFS		# /dev/pts/N support
file-system	TMPFS		# Efficient memory file-system
#file-system	UDF		# experimental - OSTA UDF CD/DVD file-system

options 	NFSSERVER	# Sun NFS-compatible filesystem (server)
options 	QUOTA		# legacy UFS quotas
options 	QUOTA2		# new, in-filesystem UFS quotas
#options 	FFS_EI		# FFS Endian Independent support
options 	WAPBL		# File system journaling support
#options 	FFS_NO_SNAPSHOT	# No FFS snapshot support
options 	UFS_EXTATTR	# Extended attribute support for UFS1
#options 	UFS_DIRHASH	# UFS Large Directory Hashing - Experimental

# Networking options
options 	INET		# Internet protocols
options 	INET6		# IPV6
#options 	IPSEC		# IP security
#options 	IPSEC_DEBUG	# debug for IP security
options 	GATEWAY		# IP packet forwarding
#options 	MROUTING	# Multicast routing support
#options 	PIM		# Protocol Independent Multicast
options 	NETATALK	# AppleTalk networking protocols
options 	PPP_BSDCOMP	# BSD-Compress compression support for PPP
options 	PPP_DEFLATE	# Deflate compression support for PPP
options 	PPP_FILTER	# Active filter support for PPP (requires bpf)
#options 	TCP_DEBUG	# Record last TCP_NDEBUG packets with SO_DEBUG

#options 	ALTQ		# Manipulate network interfaces' output queues
#options 	ALTQ_BLUE	# Stochastic Fair Blue
#options 	ALTQ_CBQ	# Class-Based Queueing
#options 	ALTQ_CDNR	# Diffserv Traffic Conditioner
#options 	ALTQ_FIFOQ	# First-In First-Out Queue
#options 	ALTQ_FLOWVALVE	# RED/flow-valve (red-penalty-box)
#options 	ALTQ_HFSC	# Hierarchical Fair Service Curve
#options 	ALTQ_LOCALQ	# Local queueing discipline
#options 	ALTQ_PRIQ	# Priority Queueing
#options 	ALTQ_RED	# Random Early Detection
#options 	ALTQ_RIO	# RED with IN/OUT
#options 	ALTQ_WFQ	# Weighted Fair Queueing

# JIT compiler for bpfilter
#options	SLJIT
#options	BPFJIT

# NetBSD backwards compatibility
include 	"conf/compat_netbsd12.config"

# Workstation console options
options 	FONT_BOLD8x16
options 	FONT_GALLANT12x22

options 	WSEMUL_VT100
options 	WSDISPLAY_COMPAT_USL		# wsconscfg VT handling
options 	WS_KERNEL_FG=WSCOL_GREEN
options 	WS_KERNEL_BG=WSCOL_BLACK

# Disable kernel security levels.  Needed for X with a PX or PXG.
#options 	INSECURE

# pmax specific
options 	COMPAT_ULTRIX	# Ultrix compatibility
#options 	EXEC_AOUT	# Old NetBSD/pmax a.out compatibility
options 	EXEC_ECOFF	# Ultrix RISC binaries are ECOFF format
options 	HZ=256		# RTC rate required

options 	NFS_BOOT_DHCP	# superset of BOOTP

config		netbsd		root on ? type ?
#config		nfsnetbsd	root on ? type nfs


mainbus0	at root
cpu*		at mainbus0

## Peripheral Bus Support (for devices to attach to)
## ----------------------------------------------------------------------------

# TURBOchannel bus support
tc*	at	mainbus0

# 3MIN, 3MAX+ and MAXINE have IOASIC in system slot
ioasic0	at	tc?
mcclock* at	ioasic? offset ?	# DS1287 RTC
le*	at	ioasic? offset ?	# LANCE
dt*	at      ioasic? offset ?        # MAXINE kbd and mouse
bba*	at	ioasic? offset ?	# MAXINE baseboard audio
#fdc	at	ioasic? offset ?	# MAXINE floppy disk (not supported)
zsc0	at	ioasic? offset 0x100000 # Z85C30
zsc1	at	ioasic? offset 0x180000 # Z85C30
asc*	at	ioasic? offset ?	# NCR53C94 SCSI with IOASIC

zstty*	at	zsc? channel ?		# serial ports on B/A channels
lkkbd*	at	zsc1 channel ?		# keyboard port on A channels
vsms*	at	zsc0 channel ?		# mouse port on A channels   

audio*	at	bba?

spkr*	at	audio?			# PC speaker (synthesized)

dtkbd*	at	dt? addr ?
dtms*	at	dt? addr ?

# 3MAX has TURBOchannel but no IOASIC
ibus0	at	tc? slot ? offset ?	# 3MAX system slot

# PMAX, 3MAX and MIPSMATE common devices
mcclock* at	ibus0 addr ?		# DS1287 RTC
dz*	at	ibus0 addr ?		# DC7085 quad line serial device

lkkbd*	at	dz? line 0		# Keyboard
vsms*	at	dz? line 1		# Mouse

# TURBOchannel devices
mfb*	at	tc? slot ? offset ?	# PMAG-A MX Monochrome Framebuffer
cfb*	at	tc? slot ? offset ?	# PMAG-B CX Color Framebuffer
tfb*	at	tc? slot ? offset ?	# PMAG-RO TX True Color Framebuffer
sfb*	at	tc? slot ? offset ?	# PMAGB-B HX Smart Framebuffer
px*	at	tc? slot ? offset ?	# PMAG-C 2D accelerator
pxg*	at	tc? slot ? offset ?	# PMAG-D,E,F 3D accelerator
#sfbp*	at	tc? slot ? offset ?	# PMAGD HX+ Smart Framebuffer
xcfb*	at	tc? slot ? offset ?	# PMAG-DV Color Framebuffer at MAXINE
asc*	at	tc? slot ? offset ?	# PMAZ-A single channel SCSI
le*	at	tc? slot ? offset ?	# PMAD-A LANCE
<<<<<<< HEAD
fta*	at	tc? slot ? offset ?	# PMAF-F FDDI
=======
>>>>>>> 792df501
tcds*	at	tc? slot ? offset ?	# PMAZB/PMAZC dual channel SCSI
asc*	at	tcds? chip ?

# PMAX and MIPSMATE
ibus0	at	mainbus0
pm*	at	ibus0 addr ?		# 3100 onboard fb
le*	at	ibus0 addr ?		# 3100, 5100 onboard LANCE
sii*	at	ibus0 addr ?		# DC7061 onboard SCSI

# Workstation console

wskbd*		at	lkkbd? console ?
wskbd*		at	dtkbd? console ?
wsmouse*	at	vsms?
wsmouse*	at	dtms?

wsdisplay*	at	mfb?
wsdisplay*	at	cfb?
wsdisplay*	at	px?
wsdisplay*	at	pxg?
wsdisplay*	at	sfb?
#wsdisplay*	at	sfbp?
wsdisplay*	at	tfb?
wsdisplay*	at	xcfb?
wsdisplay*	at	pm?


#########################################################################
# SCSI configuration							#
#########################################################################

scsibus* at sii?
scsibus* at asc?

sd*	at scsibus? target ? lun ?	# SCSI disks
st*	at scsibus? target ? lun ?	# SCSI tapes
cd*	at scsibus? target ? lun ?	# SCSI CD-ROMs
ch*	at scsibus? target ? lun ?	# SCSI changer devices
ss*	at scsibus? target ? lun ?	# SCSI scanners
uk*	at scsibus? target ? lun ?	# unknown SCSI

#########################################################################
# Pseudo-devices							#
#########################################################################

#
# accept filters
pseudo-device   accf_data		# "dataready" accept filter
pseudo-device   accf_http		# "httpready" accept filter

pseudo-device	loop			# network loopback
pseudo-device	sl		 	# serial-line IP ports
pseudo-device	ppp		 	# serial-line IP ports
pseudo-device	pppoe			# PPP over Ethernet (RFC 2516)
pseudo-device	pty			# pseudo-terminals
pseudo-device	bpfilter		# packet filter ports
pseudo-device	carp			# Common Address Redundancy Protocol
pseudo-device	npf			# NPF packet filter
#pseudo-device	gre		 	# generic L3 over IP tunnel
pseudo-device	gif			# IPv[46] over IPv[46] tunnel (RFC1933)
#pseudo-device	faith			# IPv[46] tcp relay translation i/f
pseudo-device	stf			# 6to4 IPv6 over IPv4 encapsulation
pseudo-device	vlan			# IEEE 802.1q encapsulation
pseudo-device	bridge			# simple inter-network bridging
#options 	BRIDGE_IPF		# bridge uses IP/IPv6 pfil hooks too
pseudo-device	agr			# IEEE 802.3ad link aggregation

pseudo-device	vnd		 	# virtual disk ick
#options 	VND_COMPRESSION		# compressed vnd(4)
pseudo-device	ccd			# concatenated disks
#pseudo-device	cgd		 	# cryptographic disk devices
pseudo-device	raid			# RAIDframe disk driver
options 	RAID_AUTOCONFIG		# auto-configuration of RAID components
# Options to enable various other RAIDframe RAID types.
#options 	RF_INCLUDE_EVENODD=1
#options 	RF_INCLUDE_RAID5_RS=1
#options 	RF_INCLUDE_PARITYLOGGING=1
#options 	RF_INCLUDE_CHAINDECLUSTER=1
#options 	RF_INCLUDE_INTERDECLUSTER=1
#options 	RF_INCLUDE_PARITY_DECLUSTERING=1
#options 	RF_INCLUDE_PARITY_DECLUSTERING_DS=1
pseudo-device	fss		 	# file system snapshot device
pseudo-device	putter			# for puffs and pud

pseudo-device	clockctl		# user control of clock subsystem
pseudo-device	drvctl			# user control of drive subsystem
pseudo-device	ksyms			# /dev/ksyms
pseudo-device	wsfont			# wsfont control device
pseudo-device	wsmux			# wsmux control device

include "dev/veriexec.config"

options 	PAX_ASLR_DEBUG=1	# PaX ASLR debug
options 	PAX_SEGVGUARD=0		# PaX Segmentation fault guard
options 	PAX_MPROTECT=1		# PaX mprotect(2) restrictions
options 	PAX_MPROTECT_DEBUG=1	# PaX mprotect debug
options 	PAX_ASLR=1		# PaX Address Space Layout Randomization<|MERGE_RESOLUTION|>--- conflicted
+++ resolved
@@ -1,8 +1,4 @@
-<<<<<<< HEAD
-# $NetBSD: GENERIC,v 1.199 2019/04/26 21:40:31 sevan Exp $
-=======
 # $NetBSD: GENERIC,v 1.200 2020/01/20 18:38:21 thorpej Exp $
->>>>>>> 792df501
 #
 # GENERIC machine description file
 # 
@@ -26,11 +22,7 @@
 
 options 	INCLUDE_CONFIG_FILE	# embed config file in kernel binary
 
-<<<<<<< HEAD
-#ident		"GENERIC-$Revision: 1.199 $"
-=======
 #ident		"GENERIC-$Revision: 1.200 $"
->>>>>>> 792df501
 
 maxusers	64
 
@@ -223,10 +215,6 @@
 xcfb*	at	tc? slot ? offset ?	# PMAG-DV Color Framebuffer at MAXINE
 asc*	at	tc? slot ? offset ?	# PMAZ-A single channel SCSI
 le*	at	tc? slot ? offset ?	# PMAD-A LANCE
-<<<<<<< HEAD
-fta*	at	tc? slot ? offset ?	# PMAF-F FDDI
-=======
->>>>>>> 792df501
 tcds*	at	tc? slot ? offset ?	# PMAZB/PMAZC dual channel SCSI
 asc*	at	tcds? chip ?
 
