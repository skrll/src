<<<<<<< HEAD
/* $NetBSD: acpi_machdep.c,v 1.21 2020/12/13 20:24:26 jmcneill Exp $ */
=======
/* $NetBSD: acpi_machdep.c,v 1.22 2021/04/24 23:36:25 thorpej Exp $ */
>>>>>>> e2aa5677

/*-
 * Copyright (c) 2018 The NetBSD Foundation, Inc.
 * All rights reserved.
 *
 * This code is derived from software contributed to The NetBSD Foundation
 * by Jared McNeill <jmcneill@invisible.ca>.
 *
 * Redistribution and use in source and binary forms, with or without
 * modification, are permitted provided that the following conditions
 * are met:
 * 1. Redistributions of source code must retain the above copyright
 *    notice, this list of conditions and the following disclaimer.
 * 2. Redistributions in binary form must reproduce the above copyright
 *    notice, this list of conditions and the following disclaimer in the
 *    documentation and/or other materials provided with the distribution.
 *
 * THIS SOFTWARE IS PROVIDED BY THE NETBSD FOUNDATION, INC. AND CONTRIBUTORS
 * ``AS IS'' AND ANY EXPRESS OR IMPLIED WARRANTIES, INCLUDING, BUT NOT LIMITED
 * TO, THE IMPLIED WARRANTIES OF MERCHANTABILITY AND FITNESS FOR A PARTICULAR
 * PURPOSE ARE DISCLAIMED.  IN NO EVENT SHALL THE FOUNDATION OR CONTRIBUTORS
 * BE LIABLE FOR ANY DIRECT, INDIRECT, INCIDENTAL, SPECIAL, EXEMPLARY, OR
 * CONSEQUENTIAL DAMAGES (INCLUDING, BUT NOT LIMITED TO, PROCUREMENT OF
 * SUBSTITUTE GOODS OR SERVICES; LOSS OF USE, DATA, OR PROFITS; OR BUSINESS
 * INTERRUPTION) HOWEVER CAUSED AND ON ANY THEORY OF LIABILITY, WHETHER IN
 * CONTRACT, STRICT LIABILITY, OR TORT (INCLUDING NEGLIGENCE OR OTHERWISE)
 * ARISING IN ANY WAY OUT OF THE USE OF THIS SOFTWARE, EVEN IF ADVISED OF THE
 * POSSIBILITY OF SUCH DAMAGE.
 */

#include "pci.h"

#include <sys/cdefs.h>
<<<<<<< HEAD
__KERNEL_RCSID(0, "$NetBSD: acpi_machdep.c,v 1.21 2020/12/13 20:24:26 jmcneill Exp $");
=======
__KERNEL_RCSID(0, "$NetBSD: acpi_machdep.c,v 1.22 2021/04/24 23:36:25 thorpej Exp $");
>>>>>>> e2aa5677

#include <sys/param.h>
#include <sys/systm.h>
#include <sys/bus.h>
#include <sys/cpu.h>
#include <sys/device.h>
#include <sys/kmem.h>

#include <uvm/uvm_extern.h>

#include <dev/fdt/fdtvar.h>

#include <dev/acpi/acpica.h>
#include <dev/acpi/acpivar.h>
#if NPCI > 0
#include <dev/acpi/acpi_mcfg.h>
#endif

#include <arm/arm/efi_runtime.h>

#include <arm/pic/picvar.h>

#include <arm/locore.h>

#include <machine/acpi_machdep.h>

extern struct bus_space arm_generic_bs_tag;
extern struct arm32_bus_dma_tag acpi_coherent_dma_tag;
extern struct arm32_bus_dma_tag arm_generic_dma_tag;

bus_dma_tag_t	arm_acpi_dma32_tag(struct acpi_softc *, struct acpi_devnode *);
bus_dma_tag_t	arm_acpi_dma64_tag(struct acpi_softc *, struct acpi_devnode *);

static int
acpi_md_pmapflags(paddr_t pa)
{
	int len;

	const int chosen = OF_finddevice("/chosen");
	if (chosen == -1)
		return 0;

	const uint32_t *map = fdtbus_get_prop(chosen, "netbsd,uefi-memmap", &len);
	if (map == NULL)
		return 0;

	while (len >= 28) {
		const uint32_t type = be32dec(&map[0]);
		const uint64_t phys_start = be64dec(&map[1]);
		const uint64_t num_pages = be64dec(&map[3]);
		const uint64_t attr = be64dec(&map[5]);

		if (pa >= phys_start && pa < phys_start + (num_pages * EFI_PAGE_SIZE)) {
			switch (type) {
			case EFI_MD_TYPE_RECLAIM:
				/* ACPI table memory */
				return PMAP_WRITE_BACK;

			case EFI_MD_TYPE_IOMEM:
			case EFI_MD_TYPE_IOPORT:
				return PMAP_DEV;

			default:
				if ((attr & EFI_MD_ATTR_WB) != 0)
					return PMAP_WRITE_BACK;
				else if ((attr & EFI_MD_ATTR_WC) != 0)
					return PMAP_WRITE_COMBINE;
				else if ((attr & EFI_MD_ATTR_WT) != 0)
					return 0;	/* XXX */

				return PMAP_DEV;
			}
		}

		map += 7;
		len -= 28;
	}

	/* Not found; assume device memory */
	return PMAP_DEV;
}

ACPI_STATUS
acpi_md_OsInitialize(void)
{
	return AE_OK;
}

ACPI_PHYSICAL_ADDRESS
acpi_md_OsGetRootPointer(void)
{
	uint64_t pa;

	const int chosen = OF_finddevice("/chosen");
	if (chosen == -1)
		return 0;

	if (of_getprop_uint64(chosen, "netbsd,acpi-root-table", &pa) != 0)
		return 0;

	return (ACPI_PHYSICAL_ADDRESS)pa;
}

ACPI_STATUS
acpi_md_OsInstallInterruptHandler(UINT32 irq, ACPI_OSD_HANDLER handler, void *context,
    void **cookiep, const char *xname)
{
	return AE_NOT_IMPLEMENTED;
}

void
acpi_md_OsRemoveInterruptHandler(void *cookie)
{
	intr_disestablish(cookie);
}

ACPI_STATUS
acpi_md_OsMapMemory(ACPI_PHYSICAL_ADDRESS pa, UINT32 size, void **vap)
{
	paddr_t spa, epa, curpa;
	vaddr_t va, curva;

	spa = trunc_page(pa);
	epa = round_page(pa + size);

	va = uvm_km_alloc(kernel_map, epa - spa, 0, UVM_KMF_VAONLY);
	if (va == 0)
		return AE_NO_MEMORY;

	const int pmapflags = acpi_md_pmapflags(spa);

	aprint_debug("%s: 0x%lx 0x%x flags = %#x\n", __func__, pa, size, pmapflags);

	for (curpa = spa, curva = va; curpa < epa; curpa += PAGE_SIZE, curva += PAGE_SIZE)
		pmap_kenter_pa(curva, curpa, VM_PROT_READ | VM_PROT_WRITE, pmapflags);
	pmap_update(pmap_kernel());

	*vap = (void *)(va + (pa - spa));

	return AE_OK;
}

void
acpi_md_OsUnmapMemory(void *va, UINT32 size)
{
	vaddr_t ova;
	vsize_t osz;

	ova = trunc_page((vaddr_t)va);
	osz = round_page((vaddr_t)va + size) - ova;

	pmap_kremove(ova, osz);
	pmap_update(pmap_kernel());
	uvm_km_free(kernel_map, ova, osz, UVM_KMF_VAONLY);
}

ACPI_STATUS
acpi_md_OsGetPhysicalAddress(void *va, ACPI_PHYSICAL_ADDRESS *pap)
{
	paddr_t pa;

	if (!pmap_extract(pmap_kernel(), (vaddr_t)va, &pa))
		return AE_ERROR;

	*pap = pa;

	return AE_OK;
}

BOOLEAN
acpi_md_OsReadable(void *va, UINT32 len)
{
	vaddr_t sva, eva;
	pt_entry_t *pte;

	sva = trunc_page((vaddr_t)va);
	eva = round_page((vaddr_t)va + len);

	if (sva < VM_MIN_KERNEL_ADDRESS)
		return FALSE;

	for (; sva < eva; sva += PAGE_SIZE) {
		pte = kvtopte(sva);
		if ((*pte & (LX_BLKPAG_AF|LX_BLKPAG_AP)) != (LX_BLKPAG_AF|LX_BLKPAG_AP_RO))
			return FALSE;
	}

	return TRUE;
}

BOOLEAN
acpi_md_OsWritable(void *va, UINT32 len)
{
	vaddr_t sva, eva;
	pt_entry_t *pte;

	sva = trunc_page((vaddr_t)va);
	eva = round_page((vaddr_t)va + len);

	if (sva < VM_MIN_KERNEL_ADDRESS)
		return FALSE;

	for (; sva < eva; sva += PAGE_SIZE) {
		pte = kvtopte(sva);
		if ((*pte & (LX_BLKPAG_AF|LX_BLKPAG_AP)) != (LX_BLKPAG_AF|LX_BLKPAG_AP_RW))
			return FALSE;
	}

	return TRUE;
}

void
acpi_md_OsEnableInterrupt(void)
{
	cpsie(I32_bit);
}

void
acpi_md_OsDisableInterrupt(void)
{
	cpsid(I32_bit);
}

void *
acpi_md_intr_establish(uint32_t irq, int ipl, int type, int (*handler)(void *), void *arg, bool mpsafe, const char *xname)
{
	return intr_establish_xname(irq, ipl, type | (mpsafe ? IST_MPSAFE : 0), handler, arg, xname);
}

void
acpi_md_intr_mask(void *ih)
{
	intr_mask(ih);
}

void
acpi_md_intr_unmask(void *ih)
{
	intr_unmask(ih);
}

void
acpi_md_intr_disestablish(void *ih)
{
	intr_disestablish(ih);
}

int
acpi_md_sleep(int state)
{
	printf("ERROR: ACPI sleep not implemented on this platform\n");
	return -1;
}

uint32_t
acpi_md_pdc(void)
{
	return 0;
}

uint32_t
acpi_md_ncpus(void)
{
	return kcpuset_countset(kcpuset_attached);
}

static ACPI_STATUS
acpi_md_madt_probe_cpu(ACPI_SUBTABLE_HEADER *hdrp, void *aux)
{
	struct acpi_softc * const sc = aux;

	if (hdrp->Type == ACPI_MADT_TYPE_GENERIC_INTERRUPT)
		config_found(sc->sc_dev, hdrp, NULL,
		    CFARG_IATTR, "acpimadtbus",
		    CFARG_EOL);

	return AE_OK;
}

static ACPI_STATUS
acpi_md_madt_probe_gic(ACPI_SUBTABLE_HEADER *hdrp, void *aux)
{
	struct acpi_softc * const sc = aux;

	if (hdrp->Type == ACPI_MADT_TYPE_GENERIC_DISTRIBUTOR)
		config_found(sc->sc_dev, hdrp, NULL,
		    CFARG_IATTR, "acpimadtbus",
		    CFARG_EOL);

	return AE_OK;
}

static ACPI_STATUS
acpi_md_gtdt_probe(ACPI_GTDT_HEADER *hdrp, void *aux)
{
	struct acpi_softc * const sc = aux;

	config_found(sc->sc_dev, hdrp, NULL,
	    CFARG_IATTR, "acpigtdtbus",
	    CFARG_EOL);

	return AE_OK;
}

#if NPCI > 0
static struct bus_space acpi_md_mcfg_bs_tag;

static int
acpi_md_mcfg_bs_map(void *t, bus_addr_t bpa, bus_size_t size, int flag,
    bus_space_handle_t *bshp)
{
	return arm_generic_bs_tag.bs_map(t, bpa, size,
	    flag | _ARM_BUS_SPACE_MAP_STRONGLY_ORDERED, bshp);
}
#endif

void
acpi_md_callback(struct acpi_softc *sc)
{
#if NPCI > 0
	acpi_md_mcfg_bs_tag = arm_generic_bs_tag;
	acpi_md_mcfg_bs_tag.bs_map = acpi_md_mcfg_bs_map;
	acpimcfg_init(&acpi_md_mcfg_bs_tag, NULL);
#endif

	if (acpi_madt_map() != AE_OK)
		panic("Failed to map MADT");
	acpi_madt_walk(acpi_md_madt_probe_cpu, sc);
	acpi_madt_walk(acpi_md_madt_probe_gic, sc);
	acpi_madt_unmap();

	if (acpi_gtdt_map() != AE_OK)
		panic("Failed to map GTDT");
	acpi_gtdt_walk(acpi_md_gtdt_probe, sc);
	acpi_gtdt_unmap();
}

static const char * const module_hid[] = {
	"ACPI0004",	/* Module device */
	NULL
};

static ACPI_HANDLE
arm_acpi_dma_module(struct acpi_softc *sc, struct acpi_devnode *ad)
{
	ACPI_HANDLE tmp;
	ACPI_STATUS rv;

	/*
	 * Search up the tree for a module device with a _DMA method.
	 */
	for (; ad != NULL; ad = ad->ad_parent) {
		if (ad->ad_devinfo->Type != ACPI_TYPE_DEVICE)
			continue;
		if (!acpi_match_hid(ad->ad_devinfo, module_hid))
			continue;
		rv = AcpiGetHandle(ad->ad_handle, "_DMA", &tmp);
		if (ACPI_SUCCESS(rv))
			return ad->ad_handle;
	}

	return NULL;
}

static void
arm_acpi_dma_init_ranges(struct acpi_softc *sc, struct acpi_devnode *ad,
    struct arm32_bus_dma_tag *dmat, uint32_t flags)
{
	struct acpi_resources res;
	struct acpi_mem *mem;
	ACPI_HANDLE module;
	ACPI_STATUS rv;
	int n;

	module = arm_acpi_dma_module(sc, ad->ad_parent);
	if (module == NULL) {
default_tag:
		/* No translation required */
		dmat->_nranges = 1;
		dmat->_ranges = kmem_zalloc(sizeof(*dmat->_ranges), KM_SLEEP);
		dmat->_ranges[0].dr_sysbase = 0;
		dmat->_ranges[0].dr_busbase = 0;
		dmat->_ranges[0].dr_len = UINTPTR_MAX;
		dmat->_ranges[0].dr_flags = flags;
		return;
	}

	rv = acpi_resource_parse(sc->sc_dev, module, "_DMA", &res,
	    &acpi_resource_parse_ops_quiet);
	if (ACPI_FAILURE(rv)) {
		aprint_error_dev(sc->sc_dev,
		    "failed to parse _DMA on %s: %s\n",
		    acpi_name(module), AcpiFormatException(rv));
		goto default_tag;
	}
	if (res.ar_nmem == 0) {
		acpi_resource_cleanup(&res);
		goto default_tag;
	}

	dmat->_nranges = res.ar_nmem;
	dmat->_ranges = kmem_zalloc(sizeof(*dmat->_ranges) * res.ar_nmem,
	    KM_SLEEP);

	for (n = 0; n < res.ar_nmem; n++) {
		mem = acpi_res_mem(&res, n);
		dmat->_ranges[n].dr_busbase = mem->ar_base;
		dmat->_ranges[n].dr_sysbase = mem->ar_xbase;
		dmat->_ranges[n].dr_len = mem->ar_length;
		dmat->_ranges[n].dr_flags = flags;

		aprint_debug_dev(sc->sc_dev,
		    "%s: DMA sys %#lx-%#lx bus %#lx-%#lx%s\n",
		    acpi_name(ad->ad_handle),
		    dmat->_ranges[n].dr_sysbase,
		    dmat->_ranges[n].dr_sysbase + dmat->_ranges[n].dr_len - 1,
		    dmat->_ranges[n].dr_busbase,
		    dmat->_ranges[n].dr_busbase + dmat->_ranges[n].dr_len - 1,
		    flags ? " (coherent)" : "");
	}

	acpi_resource_cleanup(&res);
}

static uint32_t
arm_acpi_dma_flags(struct acpi_softc *sc, struct acpi_devnode *ad)
{
	ACPI_INTEGER cca = 1;	/* default cache coherent */
	ACPI_STATUS rv;

	for (; ad != NULL; ad = ad->ad_parent) {
		if (ad->ad_devinfo->Type != ACPI_TYPE_DEVICE)
			continue;

		rv = acpi_eval_integer(ad->ad_handle, "_CCA", &cca);
		if (ACPI_SUCCESS(rv))
			break;
	}

	return cca ? _BUS_DMAMAP_COHERENT : 0;
}

bus_dma_tag_t
arm_acpi_dma32_tag(struct acpi_softc *sc, struct acpi_devnode *ad)
{
	bus_dma_tag_t dmat64, dmat32;
	int error;

	if (ad->ad_dmat != NULL)
		return ad->ad_dmat;

	dmat64 = arm_acpi_dma64_tag(sc, ad);

	const uint32_t flags = arm_acpi_dma_flags(sc, ad);
	error = bus_dmatag_subregion(dmat64, 0, UINT32_MAX, &dmat32, flags);
	if (error != 0)
		panic("arm_acpi_dma32_tag: bus_dmatag_subregion returned %d",
		    error);

	return dmat32;
}
__strong_alias(acpi_get_dma_tag,arm_acpi_dma32_tag);

bus_dma_tag_t
arm_acpi_dma64_tag(struct acpi_softc *sc, struct acpi_devnode *ad)
{
	struct arm32_bus_dma_tag *dmat;

	if (ad->ad_dmat64 != NULL)
		return ad->ad_dmat64;

	dmat = kmem_alloc(sizeof(*dmat), KM_SLEEP);
	*dmat = arm_generic_dma_tag;

	const uint32_t flags = arm_acpi_dma_flags(sc, ad);
	arm_acpi_dma_init_ranges(sc, ad, dmat, flags);

	return dmat;
}
__strong_alias(acpi_get_dma64_tag,arm_acpi_dma64_tag);<|MERGE_RESOLUTION|>--- conflicted
+++ resolved
@@ -1,8 +1,4 @@
-<<<<<<< HEAD
-/* $NetBSD: acpi_machdep.c,v 1.21 2020/12/13 20:24:26 jmcneill Exp $ */
-=======
 /* $NetBSD: acpi_machdep.c,v 1.22 2021/04/24 23:36:25 thorpej Exp $ */
->>>>>>> e2aa5677
 
 /*-
  * Copyright (c) 2018 The NetBSD Foundation, Inc.
@@ -36,11 +32,7 @@
 #include "pci.h"
 
 #include <sys/cdefs.h>
-<<<<<<< HEAD
-__KERNEL_RCSID(0, "$NetBSD: acpi_machdep.c,v 1.21 2020/12/13 20:24:26 jmcneill Exp $");
-=======
 __KERNEL_RCSID(0, "$NetBSD: acpi_machdep.c,v 1.22 2021/04/24 23:36:25 thorpej Exp $");
->>>>>>> e2aa5677
 
 #include <sys/param.h>
 #include <sys/systm.h>
