--- conflicted
+++ resolved
@@ -1,8 +1,4 @@
-<<<<<<< HEAD
-/* $NetBSD: acpi_platform.c,v 1.24 2021/02/12 12:26:09 jmcneill Exp $ */
-=======
 /* $NetBSD: acpi_platform.c,v 1.26 2021/05/12 23:22:32 thorpej Exp $ */
->>>>>>> e2aa5677
 
 /*-
  * Copyright (c) 2018 The NetBSD Foundation, Inc.
@@ -39,11 +35,7 @@
 #include "opt_multiprocessor.h"
 
 #include <sys/cdefs.h>
-<<<<<<< HEAD
-__KERNEL_RCSID(0, "$NetBSD: acpi_platform.c,v 1.24 2021/02/12 12:26:09 jmcneill Exp $");
-=======
 __KERNEL_RCSID(0, "$NetBSD: acpi_platform.c,v 1.26 2021/05/12 23:22:32 thorpej Exp $");
->>>>>>> e2aa5677
 
 #include <sys/param.h>
 #include <sys/bus.h>
@@ -295,13 +287,6 @@
 static void
 acpi_platform_device_register(device_t self, void *aux)
 {
-<<<<<<< HEAD
-	/* XXX Not ideal, but the only reasonable solution atm. */
-	acpi_device_register(self, aux);
-	fdtbus_device_register(self, aux);
-
-=======
->>>>>>> e2aa5677
 #if NCOM > 0
 	prop_dictionary_t prop = device_properties(self);
 	ACPI_STATUS rv;
