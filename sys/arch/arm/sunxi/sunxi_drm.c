--- conflicted
+++ resolved
@@ -1,8 +1,4 @@
-<<<<<<< HEAD
-/* $NetBSD: sunxi_drm.c,v 1.13 2021/01/29 06:24:18 rin Exp $ */
-=======
 /* $NetBSD: sunxi_drm.c,v 1.14 2021/04/24 23:36:28 thorpej Exp $ */
->>>>>>> e2aa5677
 
 /*-
  * Copyright (c) 2019 Jared D. McNeill <jmcneill@invisible.ca>
@@ -31,11 +27,7 @@
  */
 
 #include <sys/cdefs.h>
-<<<<<<< HEAD
-__KERNEL_RCSID(0, "$NetBSD: sunxi_drm.c,v 1.13 2021/01/29 06:24:18 rin Exp $");
-=======
 __KERNEL_RCSID(0, "$NetBSD: sunxi_drm.c,v 1.14 2021/04/24 23:36:28 thorpej Exp $");
->>>>>>> e2aa5677
 
 #include <sys/param.h>
 #include <sys/bus.h>
