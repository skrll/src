<<<<<<< HEAD
/* $NetBSD: sunxi_drm.c,v 1.8 2019/11/05 23:31:23 jmcneill Exp $ */
=======
/* $NetBSD: sunxi_drm.c,v 1.9 2019/11/24 12:21:14 jmcneill Exp $ */
>>>>>>> 275f442f

/*-
 * Copyright (c) 2019 Jared D. McNeill <jmcneill@invisible.ca>
 * All rights reserved.
 *
 * Redistribution and use in source and binary forms, with or without
 * modification, are permitted provided that the following conditions
 * are met:
 * 1. Redistributions of source code must retain the above copyright
 *    notice, this list of conditions and the following disclaimer.
 * 2. Redistributions in binary form must reproduce the above copyright
 *    notice, this list of conditions and the following disclaimer in the
 *    documentation and/or other materials provided with the distribution.
 *
 * THIS SOFTWARE IS PROVIDED BY THE AUTHOR ``AS IS'' AND ANY EXPRESS OR
 * IMPLIED WARRANTIES, INCLUDING, BUT NOT LIMITED TO, THE IMPLIED WARRANTIES
 * OF MERCHANTABILITY AND FITNESS FOR A PARTICULAR PURPOSE ARE DISCLAIMED.
 * IN NO EVENT SHALL THE AUTHOR BE LIABLE FOR ANY DIRECT, INDIRECT,
 * INCIDENTAL, SPECIAL, EXEMPLARY, OR CONSEQUENTIAL DAMAGES (INCLUDING,
 * BUT NOT LIMITED TO, PROCUREMENT OF SUBSTITUTE GOODS OR SERVICES;
 * LOSS OF USE, DATA, OR PROFITS; OR BUSINESS INTERRUPTION) HOWEVER CAUSED
 * AND ON ANY THEORY OF LIABILITY, WHETHER IN CONTRACT, STRICT LIABILITY,
 * OR TORT (INCLUDING NEGLIGENCE OR OTHERWISE) ARISING IN ANY WAY
 * OUT OF THE USE OF THIS SOFTWARE, EVEN IF ADVISED OF THE POSSIBILITY OF
 * SUCH DAMAGE.
 */

#include <sys/cdefs.h>
<<<<<<< HEAD
__KERNEL_RCSID(0, "$NetBSD: sunxi_drm.c,v 1.8 2019/11/05 23:31:23 jmcneill Exp $");
=======
__KERNEL_RCSID(0, "$NetBSD: sunxi_drm.c,v 1.9 2019/11/24 12:21:14 jmcneill Exp $");
>>>>>>> 275f442f

#include <sys/param.h>
#include <sys/bus.h>
#include <sys/device.h>
#include <sys/intr.h>
#include <sys/systm.h>
#include <sys/kernel.h>
#include <sys/conf.h>

#include <uvm/uvm_extern.h>
#include <uvm/uvm_object.h>
#include <uvm/uvm_device.h>

#include <drm/drmP.h>
#include <drm/drm_crtc_helper.h>
#include <drm/drm_fb_helper.h>

#include <dev/fdt/fdtvar.h>
#include <dev/fdt/fdt_port.h>

#include <arm/sunxi/sunxi_drm.h>

#define	SUNXI_DRM_MAX_WIDTH	3840
#define	SUNXI_DRM_MAX_HEIGHT	2160

static TAILQ_HEAD(, sunxi_drm_endpoint) sunxi_drm_endpoints =
    TAILQ_HEAD_INITIALIZER(sunxi_drm_endpoints);

static const char * const compatible[] = {
	"allwinner,sun8i-h3-display-engine",
	"allwinner,sun50i-a64-display-engine",
	NULL
};

static const char * fb_compatible[] = {
	"allwinner,simple-framebuffer",
	NULL
};

static int	sunxi_drm_match(device_t, cfdata_t, void *);
static void	sunxi_drm_attach(device_t, device_t, void *);

static void	sunxi_drm_init(device_t);
static vmem_t	*sunxi_drm_alloc_cma_pool(struct drm_device *, size_t);

static int	sunxi_drm_set_busid(struct drm_device *, struct drm_master *);

static uint32_t	sunxi_drm_get_vblank_counter(struct drm_device *, unsigned int);
static int	sunxi_drm_enable_vblank(struct drm_device *, unsigned int);
static void	sunxi_drm_disable_vblank(struct drm_device *, unsigned int);

static int	sunxi_drm_load(struct drm_device *, unsigned long);
static int	sunxi_drm_unload(struct drm_device *);

static struct drm_driver sunxi_drm_driver = {
	.driver_features = DRIVER_MODESET | DRIVER_GEM | DRIVER_PRIME,
	.dev_priv_size = 0,
	.load = sunxi_drm_load,
	.unload = sunxi_drm_unload,

	.gem_free_object = drm_gem_cma_free_object,
	.mmap_object = drm_gem_or_legacy_mmap_object,
	.gem_uvm_ops = &drm_gem_cma_uvm_ops,

	.dumb_create = drm_gem_cma_dumb_create,
	.dumb_map_offset = drm_gem_cma_dumb_map_offset,
	.dumb_destroy = drm_gem_dumb_destroy,

	.get_vblank_counter = sunxi_drm_get_vblank_counter,
	.enable_vblank = sunxi_drm_enable_vblank,
	.disable_vblank = sunxi_drm_disable_vblank,

	.name = DRIVER_NAME,
	.desc = DRIVER_DESC,
	.date = DRIVER_DATE,
	.major = DRIVER_MAJOR,
	.minor = DRIVER_MINOR,
	.patchlevel = DRIVER_PATCHLEVEL,

	.set_busid = sunxi_drm_set_busid,
};

CFATTACH_DECL_NEW(sunxi_drm, sizeof(struct sunxi_drm_softc),
	sunxi_drm_match, sunxi_drm_attach, NULL, NULL);

static int
sunxi_drm_match(device_t parent, cfdata_t cf, void *aux)
{
	struct fdt_attach_args * const faa = aux;

	return of_match_compatible(faa->faa_phandle, compatible);
}

static void
sunxi_drm_attach(device_t parent, device_t self, void *aux)
{
	struct sunxi_drm_softc * const sc = device_private(self);
	struct fdt_attach_args * const faa = aux;
	struct drm_driver * const driver = &sunxi_drm_driver;
	prop_dictionary_t dict = device_properties(self);
	bool is_disabled;

	sc->sc_dev = self;
	sc->sc_dmat = faa->faa_dmat;
	sc->sc_bst = faa->faa_bst;
	sc->sc_phandle = faa->faa_phandle;

	aprint_naive("\n");

	if (prop_dictionary_get_bool(dict, "disabled", &is_disabled) && is_disabled) {
		aprint_normal(": Display Engine Pipeline (disabled)\n");
		return;
	}

	aprint_normal(": Display Engine Pipeline\n");

	sc->sc_ddev = drm_dev_alloc(driver, sc->sc_dev);
	if (sc->sc_ddev == NULL) {
		aprint_error_dev(self, "couldn't allocate DRM device\n");
		return;
	}
	sc->sc_ddev->dev_private = sc;
	sc->sc_ddev->bst = sc->sc_bst;
	sc->sc_ddev->bus_dmat = sc->sc_dmat;
	sc->sc_ddev->dmat = sc->sc_ddev->bus_dmat;
	sc->sc_ddev->dmat_subregion_p = false;

	fdt_remove_bycompat(fb_compatible);

	config_defer(self, sunxi_drm_init);
}

static void
sunxi_drm_init(device_t dev)
{
	struct sunxi_drm_softc * const sc = device_private(dev);
	struct drm_driver * const driver = &sunxi_drm_driver;
	int error;

	error = -drm_dev_register(sc->sc_ddev, 0);
	if (error) {
		drm_dev_unref(sc->sc_ddev);
		aprint_error_dev(dev, "couldn't register DRM device: %d\n",
		    error);
		return;
	}

	aprint_normal_dev(dev, "initialized %s %d.%d.%d %s on minor %d\n",
	    driver->name, driver->major, driver->minor, driver->patchlevel,
	    driver->date, sc->sc_ddev->primary->index);
}

static vmem_t *
sunxi_drm_alloc_cma_pool(struct drm_device *ddev, size_t cma_size)
{
	struct sunxi_drm_softc * const sc = sunxi_drm_private(ddev);
	bus_dma_segment_t segs[1];
	int nsegs;
	int error;

	error = bus_dmamem_alloc(sc->sc_dmat, cma_size, PAGE_SIZE, 0,
	    segs, 1, &nsegs, BUS_DMA_NOWAIT);
	if (error) {
		aprint_error_dev(sc->sc_dev, "couldn't allocate CMA pool\n");
		return NULL;
	}

	return vmem_create("sunxidrm", segs[0].ds_addr, segs[0].ds_len,
	    PAGE_SIZE, NULL, NULL, NULL, 0, VM_SLEEP, IPL_NONE);
}

static int
sunxi_drm_set_busid(struct drm_device *ddev, struct drm_master *master)
{
	struct sunxi_drm_softc * const sc = sunxi_drm_private(ddev);
	char id[32];

	snprintf(id, sizeof(id), "platform:sunxi:%u", device_unit(sc->sc_dev));

	master->unique = kzalloc(strlen(id) + 1, GFP_KERNEL);
	if (master->unique == NULL)
		return -ENOMEM;
	strcpy(master->unique, id);
	master->unique_len = strlen(master->unique);

	return 0;
}

static int
sunxi_drm_fb_create_handle(struct drm_framebuffer *fb,
    struct drm_file *file, unsigned int *handle)
{
	struct sunxi_drm_framebuffer *sfb = to_sunxi_drm_framebuffer(fb);

	return drm_gem_handle_create(file, &sfb->obj->base, handle);
}

static void
sunxi_drm_fb_destroy(struct drm_framebuffer *fb)
{
	struct sunxi_drm_framebuffer *sfb = to_sunxi_drm_framebuffer(fb);

	drm_framebuffer_cleanup(fb);
	drm_gem_object_unreference_unlocked(&sfb->obj->base);
	kmem_free(sfb, sizeof(*sfb));
}

static const struct drm_framebuffer_funcs sunxi_drm_framebuffer_funcs = {
	.create_handle = sunxi_drm_fb_create_handle,
	.destroy = sunxi_drm_fb_destroy,
};

static struct drm_framebuffer *
sunxi_drm_fb_create(struct drm_device *ddev, struct drm_file *file,
    struct drm_mode_fb_cmd2 *cmd)
{
	struct sunxi_drm_framebuffer *fb;
	struct drm_gem_object *gem_obj;
	int error;

	if (cmd->flags)
		return NULL;

	gem_obj = drm_gem_object_lookup(ddev, file, cmd->handles[0]);
	if (gem_obj == NULL)
		return NULL;

	fb = kmem_zalloc(sizeof(*fb), KM_SLEEP);
	fb->obj = to_drm_gem_cma_obj(gem_obj);
	fb->base.pitches[0] = cmd->pitches[0];
	fb->base.pitches[1] = cmd->pitches[1];
	fb->base.pitches[2] = cmd->pitches[2];
	fb->base.offsets[0] = cmd->offsets[0];
	fb->base.offsets[1] = cmd->offsets[2];
	fb->base.offsets[2] = cmd->offsets[1];
	fb->base.width = cmd->width;
	fb->base.height = cmd->height;
	fb->base.pixel_format = cmd->pixel_format;
	fb->base.bits_per_pixel = drm_format_plane_cpp(fb->base.pixel_format, 0) * 8;

	switch (fb->base.pixel_format) {
	case DRM_FORMAT_XRGB8888:
	case DRM_FORMAT_ARGB8888:
		fb->base.depth = 32;
		break;
	default:
		break;
	}

	error = drm_framebuffer_init(ddev, &fb->base, &sunxi_drm_framebuffer_funcs);
	if (error != 0)
		goto dealloc;

	return &fb->base;

dealloc:
	drm_framebuffer_cleanup(&fb->base);
	kmem_free(fb, sizeof(*fb));
	drm_gem_object_unreference_unlocked(gem_obj);

	return NULL;
}

static struct drm_mode_config_funcs sunxi_drm_mode_config_funcs = {
	.fb_create = sunxi_drm_fb_create,
};

static int
sunxi_drm_simplefb_lookup(bus_addr_t *paddr, bus_size_t *psize)
{
	static const char * compat[] = { "simple-framebuffer", NULL };
	int chosen, child;

	chosen = OF_finddevice("/chosen");
	if (chosen == -1)
		return ENOENT;

	for (child = OF_child(chosen); child; child = OF_peer(child)) {
		if (!fdtbus_status_okay(child))
			continue;
		if (!of_match_compatible(child, compat))
			continue;
		return fdtbus_get_reg(child, 0, paddr, psize);
	}

	return ENOENT;
}

static int
sunxi_drm_fb_probe(struct drm_fb_helper *helper, struct drm_fb_helper_surface_size *sizes)
{
	struct sunxi_drm_softc * const sc = sunxi_drm_private(helper->dev);
	struct drm_device *ddev = helper->dev;
	struct sunxi_drm_framebuffer *sfb = to_sunxi_drm_framebuffer(helper->fb);
	struct drm_framebuffer *fb = helper->fb;
	struct sunxi_drmfb_attach_args sfa;
<<<<<<< HEAD
=======
	bus_addr_t sfb_addr;
	bus_size_t sfb_size;
>>>>>>> 275f442f
	size_t cma_size;
	int error;

	const u_int width = sizes->surface_width;
	const u_int height = sizes->surface_height;
	const u_int pitch = width * (32 / 8);

	const size_t size = roundup(height * pitch, PAGE_SIZE);

<<<<<<< HEAD
	/* Reserve enough memory for the FB console plus a 4K plane, rounded to 1MB */
	cma_size = size;
	cma_size += (SUNXI_DRM_MAX_WIDTH * SUNXI_DRM_MAX_HEIGHT * 4);
	cma_size = roundup(cma_size, 1024 * 1024);
	sc->sc_ddev->cma_pool = sunxi_drm_alloc_cma_pool(sc->sc_ddev, cma_size);
	if (sc->sc_ddev->cma_pool != NULL)
		aprint_normal_dev(sc->sc_dev, "reserved %u MB DRAM for CMA\n",
		    (u_int)(cma_size / (1024 * 1024)));
=======
	if (sunxi_drm_simplefb_lookup(&sfb_addr, &sfb_size) != 0)
		sfb_size = 0;

	/* Reserve enough memory for a 4K plane, rounded to 1MB */
	cma_size = (SUNXI_DRM_MAX_WIDTH * SUNXI_DRM_MAX_HEIGHT * 4);
	if (sfb_size == 0) {
		/* Add memory for FB console if we cannot reclaim bootloader memory */
		cma_size += size;
	}
	cma_size = roundup(cma_size, 1024 * 1024);
	sc->sc_ddev->cma_pool = sunxi_drm_alloc_cma_pool(sc->sc_ddev, cma_size);
	if (sc->sc_ddev->cma_pool != NULL) {
		if (sfb_size != 0) {
			error = vmem_add(sc->sc_ddev->cma_pool, sfb_addr,
			    sfb_size, VM_SLEEP);
			if (error != 0)
				sfb_size = 0;
		}
		aprint_normal_dev(sc->sc_dev, "reserved %u MB DRAM for CMA",
		    (u_int)((cma_size + sfb_size) / (1024 * 1024)));
		if (sfb_size != 0)
			aprint_normal(" (%u MB reclaimed from bootloader)",
			    (u_int)(sfb_size / (1024 * 1024)));
		aprint_normal("\n");
	}
>>>>>>> 275f442f

	sfb->obj = drm_gem_cma_create(ddev, size);
	if (sfb->obj == NULL) {
		DRM_ERROR("failed to allocate memory for framebuffer\n");
		return -ENOMEM;
	}

	fb->pitches[0] = pitch;
	fb->offsets[0] = 0;
	fb->width = width;
	fb->height = height;
	fb->pixel_format = DRM_FORMAT_XRGB8888;
	drm_fb_get_bpp_depth(fb->pixel_format, &fb->depth, &fb->bits_per_pixel);

	error = drm_framebuffer_init(ddev, fb, &sunxi_drm_framebuffer_funcs);
	if (error != 0) {
		DRM_ERROR("failed to initialize framebuffer\n");
		return error;
	}

	memset(&sfa, 0, sizeof(sfa));
	sfa.sfa_drm_dev = ddev;
	sfa.sfa_fb_helper = helper;
	sfa.sfa_fb_sizes = *sizes;
	sfa.sfa_fb_bst = sc->sc_bst;
	sfa.sfa_fb_dmat = sc->sc_dmat;
	sfa.sfa_fb_linebytes = helper->fb->pitches[0];

	helper->fbdev = config_found_ia(ddev->dev, "sunxifbbus", &sfa, NULL);
	if (helper->fbdev == NULL) {
		DRM_ERROR("unable to attach framebuffer\n");
		return -ENXIO;
	}

	return 0;
}

static struct drm_fb_helper_funcs sunxi_drm_fb_helper_funcs = {
	.fb_probe = sunxi_drm_fb_probe,
};

static int
sunxi_drm_load(struct drm_device *ddev, unsigned long flags)
{
	struct sunxi_drm_softc * const sc = sunxi_drm_private(ddev);
	struct sunxi_drm_endpoint *sep;
	struct sunxi_drm_fbdev *fbdev;
	const u_int *data;
	int datalen, error, num_crtc;

	drm_mode_config_init(ddev);
	ddev->mode_config.min_width = 0;
	ddev->mode_config.min_height = 0;
	ddev->mode_config.max_width = SUNXI_DRM_MAX_WIDTH;
	ddev->mode_config.max_height = SUNXI_DRM_MAX_HEIGHT;
	ddev->mode_config.funcs = &sunxi_drm_mode_config_funcs;

	num_crtc = 0;
	data = fdtbus_get_prop(sc->sc_phandle, "allwinner,pipelines", &datalen);
	while (datalen >= 4) {
		const int crtc_phandle = fdtbus_get_phandle_from_native(be32dec(data));

		TAILQ_FOREACH(sep, &sunxi_drm_endpoints, entries)
			if (sep->phandle == crtc_phandle && sep->ddev == NULL) {
				sep->ddev = ddev;
				error = fdt_endpoint_activate_direct(sep->ep, true);
				if (error != 0) {
					aprint_error_dev(sc->sc_dev, "failed to activate endpoint: %d\n",
					    error);
				}
				if (fdt_endpoint_type(sep->ep) == EP_DRM_CRTC)
					num_crtc++;
			}

		datalen -= 4;
		data++;
	}

	if (num_crtc == 0) {
		aprint_error_dev(sc->sc_dev, "no pipelines configured\n");
		return ENXIO;
	}

	fbdev = kmem_zalloc(sizeof(*fbdev), KM_SLEEP);

	drm_fb_helper_prepare(ddev, &fbdev->helper, &sunxi_drm_fb_helper_funcs);

	error = drm_fb_helper_init(ddev, &fbdev->helper, num_crtc, num_crtc);
	if (error)
		goto drmerr;

	fbdev->helper.fb = kmem_zalloc(sizeof(struct sunxi_drm_framebuffer), KM_SLEEP);

	drm_fb_helper_single_add_all_connectors(&fbdev->helper);

	drm_helper_disable_unused_functions(ddev);

	drm_fb_helper_initial_config(&fbdev->helper, 32);

	/* XXX */
	ddev->irq_enabled = true;
	drm_vblank_init(ddev, num_crtc);

	return 0;

drmerr:
	drm_mode_config_cleanup(ddev);
	kmem_free(fbdev, sizeof(*fbdev));

	return error;
}

static uint32_t
sunxi_drm_get_vblank_counter(struct drm_device *ddev, unsigned int crtc)
{
	struct sunxi_drm_softc * const sc = sunxi_drm_private(ddev);

	if (crtc >= __arraycount(sc->sc_vbl))
		return 0;

	if (sc->sc_vbl[crtc].get_vblank_counter == NULL)
		return 0;

	return sc->sc_vbl[crtc].get_vblank_counter(sc->sc_vbl[crtc].priv);
}

static int
sunxi_drm_enable_vblank(struct drm_device *ddev, unsigned int crtc)
{
	struct sunxi_drm_softc * const sc = sunxi_drm_private(ddev);

	if (crtc >= __arraycount(sc->sc_vbl))
		return 0;

	if (sc->sc_vbl[crtc].enable_vblank == NULL)
		return 0;

	sc->sc_vbl[crtc].enable_vblank(sc->sc_vbl[crtc].priv);

	return 0;
}

static void
sunxi_drm_disable_vblank(struct drm_device *ddev, unsigned int crtc)
{
	struct sunxi_drm_softc * const sc = sunxi_drm_private(ddev);

	if (crtc >= __arraycount(sc->sc_vbl))
		return;

	if (sc->sc_vbl[crtc].disable_vblank == NULL)
		return;

	sc->sc_vbl[crtc].disable_vblank(sc->sc_vbl[crtc].priv);
}

static int
sunxi_drm_unload(struct drm_device *ddev)
{
	drm_mode_config_cleanup(ddev);

	return 0;
}

int
sunxi_drm_register_endpoint(int phandle, struct fdt_endpoint *ep)
{
	struct sunxi_drm_endpoint *sep;

	sep = kmem_zalloc(sizeof(*sep), KM_SLEEP);
	sep->phandle = phandle;
	sep->ep = ep;
	sep->ddev = NULL;
	TAILQ_INSERT_TAIL(&sunxi_drm_endpoints, sep, entries);

	return 0;
}

struct drm_device *
sunxi_drm_endpoint_device(struct fdt_endpoint *ep)
{
	struct sunxi_drm_endpoint *sep;

	TAILQ_FOREACH(sep, &sunxi_drm_endpoints, entries)
		if (sep->ep == ep)
			return sep->ddev;

	return NULL;
}<|MERGE_RESOLUTION|>--- conflicted
+++ resolved
@@ -1,8 +1,4 @@
-<<<<<<< HEAD
-/* $NetBSD: sunxi_drm.c,v 1.8 2019/11/05 23:31:23 jmcneill Exp $ */
-=======
 /* $NetBSD: sunxi_drm.c,v 1.9 2019/11/24 12:21:14 jmcneill Exp $ */
->>>>>>> 275f442f
 
 /*-
  * Copyright (c) 2019 Jared D. McNeill <jmcneill@invisible.ca>
@@ -31,11 +27,7 @@
  */
 
 #include <sys/cdefs.h>
-<<<<<<< HEAD
-__KERNEL_RCSID(0, "$NetBSD: sunxi_drm.c,v 1.8 2019/11/05 23:31:23 jmcneill Exp $");
-=======
 __KERNEL_RCSID(0, "$NetBSD: sunxi_drm.c,v 1.9 2019/11/24 12:21:14 jmcneill Exp $");
->>>>>>> 275f442f
 
 #include <sys/param.h>
 #include <sys/bus.h>
@@ -332,11 +324,8 @@
 	struct sunxi_drm_framebuffer *sfb = to_sunxi_drm_framebuffer(helper->fb);
 	struct drm_framebuffer *fb = helper->fb;
 	struct sunxi_drmfb_attach_args sfa;
-<<<<<<< HEAD
-=======
 	bus_addr_t sfb_addr;
 	bus_size_t sfb_size;
->>>>>>> 275f442f
 	size_t cma_size;
 	int error;
 
@@ -346,16 +335,6 @@
 
 	const size_t size = roundup(height * pitch, PAGE_SIZE);
 
-<<<<<<< HEAD
-	/* Reserve enough memory for the FB console plus a 4K plane, rounded to 1MB */
-	cma_size = size;
-	cma_size += (SUNXI_DRM_MAX_WIDTH * SUNXI_DRM_MAX_HEIGHT * 4);
-	cma_size = roundup(cma_size, 1024 * 1024);
-	sc->sc_ddev->cma_pool = sunxi_drm_alloc_cma_pool(sc->sc_ddev, cma_size);
-	if (sc->sc_ddev->cma_pool != NULL)
-		aprint_normal_dev(sc->sc_dev, "reserved %u MB DRAM for CMA\n",
-		    (u_int)(cma_size / (1024 * 1024)));
-=======
 	if (sunxi_drm_simplefb_lookup(&sfb_addr, &sfb_size) != 0)
 		sfb_size = 0;
 
@@ -381,7 +360,6 @@
 			    (u_int)(sfb_size / (1024 * 1024)));
 		aprint_normal("\n");
 	}
->>>>>>> 275f442f
 
 	sfb->obj = drm_gem_cma_create(ddev, size);
 	if (sfb->obj == NULL) {
