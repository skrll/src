<<<<<<< HEAD
/* $NetBSD: sunxi_gpio.c,v 1.35 2021/01/27 03:10:20 thorpej Exp $ */
=======
/* $NetBSD: sunxi_gpio.c,v 1.36 2021/04/24 23:36:28 thorpej Exp $ */
>>>>>>> e2aa5677

/*-
 * Copyright (c) 2017 Jared McNeill <jmcneill@invisible.ca>
 * All rights reserved.
 *
 * Redistribution and use in source and binary forms, with or without
 * modification, are permitted provided that the following conditions
 * are met:
 * 1. Redistributions of source code must retain the above copyright
 *    notice, this list of conditions and the following disclaimer.
 * 2. Redistributions in binary form must reproduce the above copyright
 *    notice, this list of conditions and the following disclaimer in the
 *    documentation and/or other materials provided with the distribution.
 *
 * THIS SOFTWARE IS PROVIDED BY THE AUTHOR ``AS IS'' AND ANY EXPRESS OR
 * IMPLIED WARRANTIES, INCLUDING, BUT NOT LIMITED TO, THE IMPLIED WARRANTIES
 * OF MERCHANTABILITY AND FITNESS FOR A PARTICULAR PURPOSE ARE DISCLAIMED.
 * IN NO EVENT SHALL THE AUTHOR BE LIABLE FOR ANY DIRECT, INDIRECT,
 * INCIDENTAL, SPECIAL, EXEMPLARY, OR CONSEQUENTIAL DAMAGES (INCLUDING,
 * BUT NOT LIMITED TO, PROCUREMENT OF SUBSTITUTE GOODS OR SERVICES;
 * LOSS OF USE, DATA, OR PROFITS; OR BUSINESS INTERRUPTION) HOWEVER CAUSED
 * AND ON ANY THEORY OF LIABILITY, WHETHER IN CONTRACT, STRICT LIABILITY,
 * OR TORT (INCLUDING NEGLIGENCE OR OTHERWISE) ARISING IN ANY WAY
 * OUT OF THE USE OF THIS SOFTWARE, EVEN IF ADVISED OF THE POSSIBILITY OF
 * SUCH DAMAGE.
 */

#include "opt_soc.h"

#include <sys/cdefs.h>
<<<<<<< HEAD
__KERNEL_RCSID(0, "$NetBSD: sunxi_gpio.c,v 1.35 2021/01/27 03:10:20 thorpej Exp $");
=======
__KERNEL_RCSID(0, "$NetBSD: sunxi_gpio.c,v 1.36 2021/04/24 23:36:28 thorpej Exp $");
>>>>>>> e2aa5677

#include <sys/param.h>
#include <sys/bus.h>
#include <sys/device.h>
#include <sys/intr.h>
#include <sys/systm.h>
#include <sys/mutex.h>
#include <sys/kmem.h>
#include <sys/gpio.h>
#include <sys/bitops.h>
#include <sys/lwp.h>

#include <dev/fdt/fdtvar.h>
#include <dev/gpio/gpiovar.h>

#include <arm/sunxi/sunxi_gpio.h>

#define	SUNXI_GPIO_MAX_EINT_BANK	5
#define	SUNXI_GPIO_MAX_EINT		32

#define	SUNXI_GPIO_MAX_BANK		26

#define	SUNXI_GPIO_PORT(port)		(0x24 * (port))
#define SUNXI_GPIO_CFG(port, pin)	(SUNXI_GPIO_PORT(port) + 0x00 + (0x4 * ((pin) / 8)))
#define  SUNXI_GPIO_CFG_PINMASK(pin)	(0x7U << (((pin) % 8) * 4))
#define	SUNXI_GPIO_DATA(port)		(SUNXI_GPIO_PORT(port) + 0x10)
#define	SUNXI_GPIO_DRV(port, pin)	(SUNXI_GPIO_PORT(port) + 0x14 + (0x4 * ((pin) / 16)))
#define  SUNXI_GPIO_DRV_PINMASK(pin)	(0x3U << (((pin) % 16) * 2))
#define	SUNXI_GPIO_PULL(port, pin)	(SUNXI_GPIO_PORT(port) + 0x1c + (0x4 * ((pin) / 16)))
#define	 SUNXI_GPIO_PULL_DISABLE	0
#define	 SUNXI_GPIO_PULL_UP		1
#define	 SUNXI_GPIO_PULL_DOWN		2
#define  SUNXI_GPIO_PULL_PINMASK(pin)	(0x3U << (((pin) % 16) * 2))
#define	SUNXI_GPIO_INT_CFG(bank, eint)	(0x200 + (0x20 * (bank)) + (0x4 * ((eint) / 8)))
#define	 SUNXI_GPIO_INT_MODEMASK(eint)	(0xfU << (((eint) % 8) * 4))
#define	  SUNXI_GPIO_INT_MODE_POS_EDGE		0x0
#define	  SUNXI_GPIO_INT_MODE_NEG_EDGE		0x1
#define	  SUNXI_GPIO_INT_MODE_HIGH_LEVEL	0x2
#define	  SUNXI_GPIO_INT_MODE_LOW_LEVEL		0x3
#define	  SUNXI_GPIO_INT_MODE_DOUBLE_EDGE	0x4
#define	SUNXI_GPIO_INT_CTL(bank)	(0x210 + 0x20 * (bank))
#define	SUNXI_GPIO_INT_STATUS(bank)	(0x214 + 0x20 * (bank))
#define	SUNXI_GPIO_INT_DEBOUNCE(bank)	(0x218 + 0x20 * (bank))
#define	  SUNXI_GPIO_INT_DEBOUNCE_CLK_PRESCALE	__BITS(6,4)
#define	  SUNXI_GPIO_INT_DEBOUNCE_CLK_SEL	__BIT(0)
#define	SUNXI_GPIO_GRP_CONFIG(bank)	(0x300 + 0x4 * (bank))
#define	 SUNXI_GPIO_GRP_IO_BIAS_CONFIGMASK	0xf

static const struct device_compatible_entry compat_data[] = {
#ifdef SOC_SUN4I_A10
	{ .compat = "allwinner,sun4i-a10-pinctrl",
	  .data = &sun4i_a10_padconf },
#endif
#ifdef SOC_SUN5I_A13
	{ .compat = "allwinner,sun5i-a13-pinctrl",
	  .data = &sun5i_a13_padconf },
	{ .compat = "nextthing,gr8-pinctrl",
	  .data = &sun5i_a13_padconf },
#endif
#ifdef SOC_SUN6I_A31
	{ .compat = "allwinner,sun6i-a31-pinctrl",
	  .data = &sun6i_a31_padconf },
	{ .compat = "allwinner,sun6i-a31-r-pinctrl",
	  .data = &sun6i_a31_r_padconf },
#endif
#ifdef SOC_SUN7I_A20
	{ .compat = "allwinner,sun7i-a20-pinctrl",
	  .data = &sun7i_a20_padconf },
#endif
#ifdef SOC_SUN8I_A83T
	{ .compat = "allwinner,sun8i-a83t-pinctrl",
	  .data = &sun8i_a83t_padconf },
	{ .compat = "allwinner,sun8i-a83t-r-pinctrl",
	  .data = &sun8i_a83t_r_padconf },
#endif
#ifdef SOC_SUN8I_H3
	{ .compat = "allwinner,sun8i-h3-pinctrl",
	  .data = &sun8i_h3_padconf },
	{ .compat = "allwinner,sun8i-h3-r-pinctrl",
	  .data = &sun8i_h3_r_padconf },
#endif
#ifdef SOC_SUN9I_A80
	{ .compat = "allwinner,sun9i-a80-pinctrl",
	  .data = &sun9i_a80_padconf },
	{ .compat = "allwinner,sun9i-a80-r-pinctrl",
	  .data = &sun9i_a80_r_padconf },
#endif
#ifdef SOC_SUN50I_A64
	{ .compat = "allwinner,sun50i-a64-pinctrl",
	  .data = &sun50i_a64_padconf },
	{ .compat = "allwinner,sun50i-a64-r-pinctrl",
	  .data = &sun50i_a64_r_padconf },
#endif
#ifdef SOC_SUN50I_H5
	{ .compat = "allwinner,sun50i-h5-pinctrl",
	  .data = &sun8i_h3_padconf },
	{ .compat = "allwinner,sun50i-h5-r-pinctrl",
	  .data = &sun8i_h3_r_padconf },
#endif
#ifdef SOC_SUN50I_H6
	{ .compat = "allwinner,sun50i-h6-pinctrl",
	  .data = &sun50i_h6_padconf },
	{ .compat = "allwinner,sun50i-h6-r-pinctrl",
	  .data = &sun50i_h6_r_padconf },
#endif
	DEVICE_COMPAT_EOL
};

struct sunxi_gpio_eint {
	int (*eint_func)(void *);
	void *eint_arg;
	bool eint_mpsafe;
	int eint_bank;
	int eint_num;
};

struct sunxi_gpio_softc {
	device_t sc_dev;
	bus_space_tag_t sc_bst;
	bus_space_handle_t sc_bsh;
	int sc_phandle;
	const struct sunxi_gpio_padconf *sc_padconf;
	kmutex_t sc_lock;

	struct gpio_chipset_tag sc_gp;
	gpio_pin_t *sc_pins;
	device_t sc_gpiodev;

	struct fdtbus_regulator *sc_pin_supply[SUNXI_GPIO_MAX_BANK];

	u_int sc_eint_bank_max;

	void *sc_ih;
	struct sunxi_gpio_eint sc_eint[SUNXI_GPIO_MAX_EINT_BANK][SUNXI_GPIO_MAX_EINT];
};

struct sunxi_gpio_pin {
	struct sunxi_gpio_softc *pin_sc;
	const struct sunxi_gpio_pins *pin_def;
	int pin_flags;
	bool pin_actlo;
};

#define GPIO_READ(sc, reg) 		\
    bus_space_read_4((sc)->sc_bst, (sc)->sc_bsh, (reg))
#define GPIO_WRITE(sc, reg, val) 	\
    bus_space_write_4((sc)->sc_bst, (sc)->sc_bsh, (reg), (val))

static int	sunxi_gpio_match(device_t, cfdata_t, void *);
static void	sunxi_gpio_attach(device_t, device_t, void *);

CFATTACH_DECL_NEW(sunxi_gpio, sizeof(struct sunxi_gpio_softc),
	sunxi_gpio_match, sunxi_gpio_attach, NULL, NULL);

static const struct sunxi_gpio_pins *
sunxi_gpio_lookup(struct sunxi_gpio_softc *sc, uint8_t port, uint8_t pin)
{
	const struct sunxi_gpio_pins *pin_def;
	u_int n;

	for (n = 0; n < sc->sc_padconf->npins; n++) {
		pin_def = &sc->sc_padconf->pins[n];
		if (pin_def->port == port && pin_def->pin == pin)
			return pin_def;
	}

	return NULL;
}

static const struct sunxi_gpio_pins *
sunxi_gpio_lookup_byname(struct sunxi_gpio_softc *sc, const char *name)
{
	const struct sunxi_gpio_pins *pin_def;
	u_int n;

	for (n = 0; n < sc->sc_padconf->npins; n++) {
		pin_def = &sc->sc_padconf->pins[n];
		if (strcmp(pin_def->name, name) == 0)
			return pin_def;
	}

	return NULL;
}

static int
sunxi_gpio_setfunc(struct sunxi_gpio_softc *sc,
    const struct sunxi_gpio_pins *pin_def, const char *func)
{
	uint32_t cfg;
	u_int n;

	KASSERT(mutex_owned(&sc->sc_lock));

	const bus_size_t cfg_reg = SUNXI_GPIO_CFG(pin_def->port, pin_def->pin);
	const uint32_t cfg_mask = SUNXI_GPIO_CFG_PINMASK(pin_def->pin);

	for (n = 0; n < SUNXI_GPIO_MAXFUNC; n++) {
		if (pin_def->functions[n] == NULL)
			continue;
		if (strcmp(pin_def->functions[n], func) == 0) {
			cfg = GPIO_READ(sc, cfg_reg);
			cfg &= ~cfg_mask;
			cfg |= __SHIFTIN(n, cfg_mask);
#ifdef SUNXI_GPIO_DEBUG
			device_printf(sc->sc_dev, "P%c%02d cfg %08x -> %08x\n",
			    pin_def->port + 'A', pin_def->pin, GPIO_READ(sc, cfg_reg), cfg);
#endif
			GPIO_WRITE(sc, cfg_reg, cfg);
			return 0;
		}
	}

	/* Function not found */
	device_printf(sc->sc_dev, "function '%s' not supported on P%c%02d\n",
	    func, pin_def->port + 'A', pin_def->pin);

	return ENXIO;
}

static int
sunxi_gpio_setpull(struct sunxi_gpio_softc *sc,
    const struct sunxi_gpio_pins *pin_def, int flags)
{
	uint32_t pull;

	KASSERT(mutex_owned(&sc->sc_lock));

	const bus_size_t pull_reg = SUNXI_GPIO_PULL(pin_def->port, pin_def->pin);
	const uint32_t pull_mask = SUNXI_GPIO_PULL_PINMASK(pin_def->pin);

	pull = GPIO_READ(sc, pull_reg);
	pull &= ~pull_mask;
	if (flags & GPIO_PIN_PULLUP)
		pull |= __SHIFTIN(SUNXI_GPIO_PULL_UP, pull_mask);
	else if (flags & GPIO_PIN_PULLDOWN)
		pull |= __SHIFTIN(SUNXI_GPIO_PULL_DOWN, pull_mask);
	else
		pull |= __SHIFTIN(SUNXI_GPIO_PULL_DISABLE, pull_mask);
#ifdef SUNXI_GPIO_DEBUG
	device_printf(sc->sc_dev, "P%c%02d pull %08x -> %08x\n",
	    pin_def->port + 'A', pin_def->pin, GPIO_READ(sc, pull_reg), pull);
#endif
	GPIO_WRITE(sc, pull_reg, pull);

	return 0;
}

static int
sunxi_gpio_setdrv(struct sunxi_gpio_softc *sc,
    const struct sunxi_gpio_pins *pin_def, int drive_strength)
{
	uint32_t drv;

	KASSERT(mutex_owned(&sc->sc_lock));

	if (drive_strength < 10 || drive_strength > 40)
		return EINVAL;

	const bus_size_t drv_reg = SUNXI_GPIO_DRV(pin_def->port, pin_def->pin);
	const uint32_t drv_mask = SUNXI_GPIO_DRV_PINMASK(pin_def->pin);

	drv = GPIO_READ(sc, drv_reg);
	drv &= ~drv_mask;
	drv |= __SHIFTIN((drive_strength / 10) - 1, drv_mask);
#ifdef SUNXI_GPIO_DEBUG
	device_printf(sc->sc_dev, "P%c%02d drv %08x -> %08x\n",
	    pin_def->port + 'A', pin_def->pin, GPIO_READ(sc, drv_reg), drv);
#endif
	GPIO_WRITE(sc, drv_reg, drv);

	return 0;
}

static int
sunxi_gpio_ctl(struct sunxi_gpio_softc *sc, const struct sunxi_gpio_pins *pin_def,
    int flags)
{
	KASSERT(mutex_owned(&sc->sc_lock));

	if (flags & GPIO_PIN_INPUT)
		return sunxi_gpio_setfunc(sc, pin_def, "gpio_in");
	if (flags & GPIO_PIN_OUTPUT)
		return sunxi_gpio_setfunc(sc, pin_def, "gpio_out");

	return EINVAL;
}

static void *
sunxi_gpio_acquire(device_t dev, const void *data, size_t len, int flags)
{
	struct sunxi_gpio_softc * const sc = device_private(dev);
	const struct sunxi_gpio_pins *pin_def;
	struct sunxi_gpio_pin *gpin;
	const u_int *gpio = data;
	int error;

	if (len != 16)
		return NULL;

	const uint8_t port = be32toh(gpio[1]) & 0xff;
	const uint8_t pin = be32toh(gpio[2]) & 0xff;
	const bool actlo = be32toh(gpio[3]) & 1;

	pin_def = sunxi_gpio_lookup(sc, port, pin);
	if (pin_def == NULL)
		return NULL;

	mutex_enter(&sc->sc_lock);
	error = sunxi_gpio_ctl(sc, pin_def, flags);
	mutex_exit(&sc->sc_lock);

	if (error != 0)
		return NULL;

	gpin = kmem_zalloc(sizeof(*gpin), KM_SLEEP);
	gpin->pin_sc = sc;
	gpin->pin_def = pin_def;
	gpin->pin_flags = flags;
	gpin->pin_actlo = actlo;

	return gpin;
}

static void
sunxi_gpio_release(device_t dev, void *priv)
{
	struct sunxi_gpio_softc * const sc = device_private(dev);
	struct sunxi_gpio_pin *pin = priv;

	mutex_enter(&sc->sc_lock);
	sunxi_gpio_ctl(pin->pin_sc, pin->pin_def, GPIO_PIN_INPUT);
	mutex_exit(&sc->sc_lock);

	kmem_free(pin, sizeof(*pin));
}

static int
sunxi_gpio_read(device_t dev, void *priv, bool raw)
{
	struct sunxi_gpio_softc * const sc = device_private(dev);
	struct sunxi_gpio_pin *pin = priv;
	const struct sunxi_gpio_pins *pin_def = pin->pin_def;
	uint32_t data;
	int val;

	KASSERT(sc == pin->pin_sc);

	const bus_size_t data_reg = SUNXI_GPIO_DATA(pin_def->port);
	const uint32_t data_mask = __BIT(pin_def->pin);

	/* No lock required for reads */
	data = GPIO_READ(sc, data_reg);
	val = __SHIFTOUT(data, data_mask);
	if (!raw && pin->pin_actlo)
		val = !val;

#ifdef SUNXI_GPIO_DEBUG
	device_printf(dev, "P%c%02d rd %08x (%d %d)\n",
	    pin_def->port + 'A', pin_def->pin, data,
	    __SHIFTOUT(val, data_mask), val);
#endif

	return val;
}

static void
sunxi_gpio_write(device_t dev, void *priv, int val, bool raw)
{
	struct sunxi_gpio_softc * const sc = device_private(dev);
	struct sunxi_gpio_pin *pin = priv;
	const struct sunxi_gpio_pins *pin_def = pin->pin_def;
	uint32_t data;

	KASSERT(sc == pin->pin_sc);

	const bus_size_t data_reg = SUNXI_GPIO_DATA(pin_def->port);
	const uint32_t data_mask = __BIT(pin_def->pin);

	if (!raw && pin->pin_actlo)
		val = !val;

	mutex_enter(&sc->sc_lock);
	data = GPIO_READ(sc, data_reg);
	data &= ~data_mask;
	data |= __SHIFTIN(val, data_mask);
#ifdef SUNXI_GPIO_DEBUG
	device_printf(dev, "P%c%02d wr %08x -> %08x\n",
	    pin_def->port + 'A', pin_def->pin, GPIO_READ(sc, data_reg), data);
#endif
	GPIO_WRITE(sc, data_reg, data);
	mutex_exit(&sc->sc_lock);
}

static struct fdtbus_gpio_controller_func sunxi_gpio_funcs = {
	.acquire = sunxi_gpio_acquire,
	.release = sunxi_gpio_release,
	.read = sunxi_gpio_read,
	.write = sunxi_gpio_write,
};

static int
sunxi_gpio_intr(void *priv)
{
	struct sunxi_gpio_softc * const sc = priv;
	struct sunxi_gpio_eint *eint;
	uint32_t status, bit;
	u_int bank;
	int ret = 0;

	for (bank = 0; bank <= sc->sc_eint_bank_max; bank++) {
		status = GPIO_READ(sc, SUNXI_GPIO_INT_STATUS(bank));
		if (status == 0)
			continue;
		GPIO_WRITE(sc, SUNXI_GPIO_INT_STATUS(bank), status);

		while ((bit = ffs32(status)) != 0) {
			status &= ~__BIT(bit - 1);
			eint = &sc->sc_eint[bank][bit - 1];
			if (eint->eint_func == NULL)
				continue;
			if (!eint->eint_mpsafe)
				KERNEL_LOCK(1, curlwp);
			ret |= eint->eint_func(eint->eint_arg);
			if (!eint->eint_mpsafe)
				KERNEL_UNLOCK_ONE(curlwp);
		}
	}

	return ret;
}

static void *
sunxi_intr_enable(struct sunxi_gpio_softc *sc,
    const struct sunxi_gpio_pins *pin_def, u_int mode, bool mpsafe,
    int (*func)(void *), void *arg)
{
	uint32_t val;
	struct sunxi_gpio_eint *eint;

	if (pin_def->functions[pin_def->eint_func] == NULL ||
	    strcmp(pin_def->functions[pin_def->eint_func], "irq") != 0)
		return NULL;

	KASSERT(pin_def->eint_num < SUNXI_GPIO_MAX_EINT);

	mutex_enter(&sc->sc_lock);

	eint = &sc->sc_eint[pin_def->eint_bank][pin_def->eint_num];
	if (eint->eint_func != NULL) {
		mutex_exit(&sc->sc_lock);
		return NULL;	/* in use */
	}

	/* Set function */
	if (sunxi_gpio_setfunc(sc, pin_def, "irq") != 0) {
		mutex_exit(&sc->sc_lock);
		return NULL;
	}

	eint->eint_func = func;
	eint->eint_arg = arg;
	eint->eint_mpsafe = mpsafe;
	eint->eint_bank = pin_def->eint_bank;
	eint->eint_num = pin_def->eint_num;

	/* Configure eint mode */
	val = GPIO_READ(sc, SUNXI_GPIO_INT_CFG(eint->eint_bank, eint->eint_num));
	val &= ~SUNXI_GPIO_INT_MODEMASK(eint->eint_num);
	val |= __SHIFTIN(mode, SUNXI_GPIO_INT_MODEMASK(eint->eint_num));
	GPIO_WRITE(sc, SUNXI_GPIO_INT_CFG(eint->eint_bank, eint->eint_num), val);

	val = SUNXI_GPIO_INT_DEBOUNCE_CLK_SEL;
	GPIO_WRITE(sc, SUNXI_GPIO_INT_DEBOUNCE(eint->eint_bank), val);

	/* Enable eint */
	val = GPIO_READ(sc, SUNXI_GPIO_INT_CTL(eint->eint_bank));
	val |= __BIT(eint->eint_num);
	GPIO_WRITE(sc, SUNXI_GPIO_INT_CTL(eint->eint_bank), val);

	mutex_exit(&sc->sc_lock);

	return eint;
}

static void
sunxi_intr_disable(struct sunxi_gpio_softc *sc, struct sunxi_gpio_eint *eint)
{
	uint32_t val;

	KASSERT(eint->eint_func != NULL);

	mutex_enter(&sc->sc_lock);

	/* Disable eint */
	val = GPIO_READ(sc, SUNXI_GPIO_INT_CTL(eint->eint_bank));
	val &= ~__BIT(eint->eint_num);
	GPIO_WRITE(sc, SUNXI_GPIO_INT_CTL(eint->eint_bank), val);
	GPIO_WRITE(sc, SUNXI_GPIO_INT_STATUS(eint->eint_bank), __BIT(eint->eint_num));

	eint->eint_func = NULL;
	eint->eint_arg = NULL;
	eint->eint_mpsafe = false;

	mutex_exit(&sc->sc_lock);
}

static void *
sunxi_fdt_intr_establish(device_t dev, u_int *specifier, int ipl, int flags,
    int (*func)(void *), void *arg, const char *xname)
{
	struct sunxi_gpio_softc * const sc = device_private(dev);
	bool mpsafe = (flags & FDT_INTR_MPSAFE) != 0;
	const struct sunxi_gpio_pins *pin_def;
	u_int mode;

	if (ipl != IPL_VM) {
		aprint_error_dev(dev, "%s: wrong IPL %d (expected %d)\n",
		    __func__, ipl, IPL_VM);
		return NULL;
	}

	/* 1st cell is the bank */
	/* 2nd cell is the pin */
	/* 3rd cell is flags */
	const u_int port = be32toh(specifier[0]);
	const u_int pin = be32toh(specifier[1]);
	const u_int type = be32toh(specifier[2]) & 0xf;

	switch (type) {
	case FDT_INTR_TYPE_POS_EDGE:
		mode = SUNXI_GPIO_INT_MODE_POS_EDGE;
		break;
	case FDT_INTR_TYPE_NEG_EDGE:
		mode = SUNXI_GPIO_INT_MODE_NEG_EDGE;
		break;
	case FDT_INTR_TYPE_DOUBLE_EDGE:
		mode = SUNXI_GPIO_INT_MODE_DOUBLE_EDGE;
		break;
	case FDT_INTR_TYPE_HIGH_LEVEL:
		mode = SUNXI_GPIO_INT_MODE_HIGH_LEVEL;
		break;
	case FDT_INTR_TYPE_LOW_LEVEL:
		mode = SUNXI_GPIO_INT_MODE_LOW_LEVEL;
		break;
	default:
		aprint_error_dev(dev, "%s: unsupported irq type 0x%x\n",
		    __func__, type);
		return NULL;
	}

	pin_def = sunxi_gpio_lookup(sc, port, pin);
	if (pin_def == NULL)
		return NULL;

	return sunxi_intr_enable(sc, pin_def, mode, mpsafe, func, arg);
}

static void
sunxi_fdt_intr_disestablish(device_t dev, void *ih)
{
	struct sunxi_gpio_softc * const sc = device_private(dev);
	struct sunxi_gpio_eint * const eint = ih;

	sunxi_intr_disable(sc, eint);
}

static bool
sunxi_fdt_intrstr(device_t dev, u_int *specifier, char *buf, size_t buflen)
{
	struct sunxi_gpio_softc * const sc = device_private(dev);
	const struct sunxi_gpio_pins *pin_def;

	/* 1st cell is the bank */
	/* 2nd cell is the pin */
	/* 3rd cell is flags */
	if (!specifier)
		return false;
	const u_int port = be32toh(specifier[0]);
	const u_int pin = be32toh(specifier[1]);

	pin_def = sunxi_gpio_lookup(sc, port, pin);
	if (pin_def == NULL)
		return false;

	snprintf(buf, buflen, "GPIO %s", pin_def->name);

	return true;
}

static struct fdtbus_interrupt_controller_func sunxi_gpio_intrfuncs = {
	.establish = sunxi_fdt_intr_establish,
	.disestablish = sunxi_fdt_intr_disestablish,
	.intrstr = sunxi_fdt_intrstr,
};

static void *
sunxi_gpio_intr_establish(void *vsc, int pin, int ipl, int irqmode,
    int (*func)(void *), void *arg)
{
	struct sunxi_gpio_softc * const sc = vsc;
	bool mpsafe = (irqmode & GPIO_INTR_MPSAFE) != 0;
	int type = irqmode & GPIO_INTR_MODE_MASK;
	const struct sunxi_gpio_pins *pin_def;
	u_int mode;

	switch (type) {
	case GPIO_INTR_POS_EDGE:
		mode = SUNXI_GPIO_INT_MODE_POS_EDGE;
		break;
	case GPIO_INTR_NEG_EDGE:
		mode = SUNXI_GPIO_INT_MODE_NEG_EDGE;
		break;
	case GPIO_INTR_DOUBLE_EDGE:
		mode = SUNXI_GPIO_INT_MODE_DOUBLE_EDGE;
		break;
	case GPIO_INTR_HIGH_LEVEL:
		mode = SUNXI_GPIO_INT_MODE_HIGH_LEVEL;
		break;
	case GPIO_INTR_LOW_LEVEL:
		mode = SUNXI_GPIO_INT_MODE_LOW_LEVEL;
		break;
	default:
		aprint_error_dev(sc->sc_dev, "%s: unsupported irq type 0x%x\n",
				 __func__, type);
		return NULL;
	}

	if (pin < 0 || pin >= sc->sc_padconf->npins)
		return NULL;
	pin_def = &sc->sc_padconf->pins[pin];

	return sunxi_intr_enable(sc, pin_def, mode, mpsafe, func, arg);
}

static void
sunxi_gpio_intr_disestablish(void *vsc, void *ih)
{
	struct sunxi_gpio_softc * const sc = vsc;
	struct sunxi_gpio_eint * const eint = ih;

	sunxi_intr_disable(sc, eint);
}

static bool
sunxi_gpio_intrstr(void *vsc, int pin, int irqmode, char *buf, size_t buflen)
{
	struct sunxi_gpio_softc * const sc = vsc;
	const struct sunxi_gpio_pins *pin_def;

	if (pin < 0 || pin >= sc->sc_padconf->npins)
		return NULL;
	pin_def = &sc->sc_padconf->pins[pin];

	snprintf(buf, buflen, "GPIO %s", pin_def->name);

	return true;
}

static const char *
sunxi_pinctrl_parse_function(int phandle)
{
	const char *function;

	function = fdtbus_pinctrl_parse_function(phandle);
	if (function != NULL)
		return function;

	return fdtbus_get_string(phandle, "allwinner,function");
}

static const char *
sunxi_pinctrl_parse_pins(int phandle, int *pins_len)
{
	const char *pins;
	int len;

	pins = fdtbus_pinctrl_parse_pins(phandle, pins_len);
	if (pins != NULL)
		return pins;

	len = OF_getproplen(phandle, "allwinner,pins");
	if (len > 0) {
		*pins_len = len;
		return fdtbus_get_prop(phandle, "allwinner,pins", pins_len);
	}

	return NULL;
}

static int
sunxi_pinctrl_parse_bias(int phandle)
{
	u_int pull;
	int bias;

	bias = fdtbus_pinctrl_parse_bias(phandle, NULL);
	if (bias != -1)
		return bias;

	if (of_getprop_uint32(phandle, "allwinner,pull", &pull) == 0) {
		switch (pull) {
		case 0:
			bias = 0;
			break;
		case 1:
			bias = GPIO_PIN_PULLUP;
			break;
		case 2:
			bias = GPIO_PIN_PULLDOWN;
			break;
		}
	}

	return bias;
}

static int
sunxi_pinctrl_parse_drive_strength(int phandle)
{
	int val;

	val = fdtbus_pinctrl_parse_drive_strength(phandle);
	if (val != -1)
		return val;

	if (of_getprop_uint32(phandle, "allwinner,drive", &val) == 0)
		return (val + 1) * 10;

	return -1;
}

static void
sunxi_pinctrl_enable_regulator(struct sunxi_gpio_softc *sc,
    const struct sunxi_gpio_pins *pin_def)
{
	char supply_prop[16];
	uint32_t val;
	u_int uvol;
	int error;

	const char c = tolower(pin_def->name[1]);
	if (c < 'a' || c > 'z')
		return;
	const int index = c - 'a';

	if (sc->sc_pin_supply[index] != NULL) {
		/* Already enabled */
		return;
	}

	snprintf(supply_prop, sizeof(supply_prop), "vcc-p%c-supply", c);
	sc->sc_pin_supply[index] = fdtbus_regulator_acquire(sc->sc_phandle, supply_prop);
	if (sc->sc_pin_supply[index] == NULL)
		return;

	aprint_debug_dev(sc->sc_dev, "enable \"%s\"\n", supply_prop);
	error = fdtbus_regulator_enable(sc->sc_pin_supply[index]);
	if (error != 0)
		aprint_error_dev(sc->sc_dev, "failed to enable %s: %d\n", supply_prop, error);

	if (sc->sc_padconf->has_io_bias_config) {
		error = fdtbus_regulator_get_voltage(sc->sc_pin_supply[index], &uvol);
		if (error != 0) {
			aprint_error_dev(sc->sc_dev, "failed to get %s voltage: %d\n",
			    supply_prop, error);
			uvol = 0;
		}
		if (uvol != 0) {
			if (uvol <= 1800000)
				val = 0x0;	/* 1.8V */
			else if (uvol <= 2500000)
				val = 0x6;	/* 2.5V */
			else if (uvol <= 2800000)
				val = 0x9;	/* 2.8V */
			else if (uvol <= 3000000)
				val = 0xa;	/* 3.0V */
			else
				val = 0xd;	/* 3.3V */

			aprint_debug_dev(sc->sc_dev, "set io bias config for port %d to 0x%x\n",
			    pin_def->port, val);
			val = GPIO_READ(sc, SUNXI_GPIO_GRP_CONFIG(pin_def->port));
			val &= ~SUNXI_GPIO_GRP_IO_BIAS_CONFIGMASK;
			val |= __SHIFTIN(val, SUNXI_GPIO_GRP_IO_BIAS_CONFIGMASK);
			GPIO_WRITE(sc, SUNXI_GPIO_GRP_CONFIG(pin_def->port), val);
		}
	}
}

static int
sunxi_pinctrl_set_config(device_t dev, const void *data, size_t len)
{
	struct sunxi_gpio_softc * const sc = device_private(dev);
	const struct sunxi_gpio_pins *pin_def;
	int pins_len;

	if (len != 4)
		return -1;

	const int phandle = fdtbus_get_phandle_from_native(be32dec(data));

	/*
	 * Required: pins, function
	 * Optional: bias, drive strength
	 */

	const char *function = sunxi_pinctrl_parse_function(phandle);
	if (function == NULL)
		return -1;
	const char *pins = sunxi_pinctrl_parse_pins(phandle, &pins_len);
	if (pins == NULL)
		return -1;

	const int bias = sunxi_pinctrl_parse_bias(phandle);
	const int drive_strength = sunxi_pinctrl_parse_drive_strength(phandle);

	mutex_enter(&sc->sc_lock);

	for (; pins_len > 0;
	    pins_len -= strlen(pins) + 1, pins += strlen(pins) + 1) {
		pin_def = sunxi_gpio_lookup_byname(sc, pins);
		if (pin_def == NULL) {
			aprint_error_dev(dev, "unknown pin name '%s'\n", pins);
			continue;
		}
		if (sunxi_gpio_setfunc(sc, pin_def, function) != 0)
			continue;

		if (bias != -1)
			sunxi_gpio_setpull(sc, pin_def, bias);

		if (drive_strength != -1)
			sunxi_gpio_setdrv(sc, pin_def, drive_strength);

		sunxi_pinctrl_enable_regulator(sc, pin_def);
	}

	mutex_exit(&sc->sc_lock);

	return 0;
}

static struct fdtbus_pinctrl_controller_func sunxi_pinctrl_funcs = {
	.set_config = sunxi_pinctrl_set_config,
};

static int
sunxi_gpio_pin_read(void *priv, int pin)
{
	struct sunxi_gpio_softc * const sc = priv;
	const struct sunxi_gpio_pins *pin_def = &sc->sc_padconf->pins[pin];
	uint32_t data;
	int val;

	KASSERT(pin < sc->sc_padconf->npins);

	const bus_size_t data_reg = SUNXI_GPIO_DATA(pin_def->port);
	const uint32_t data_mask = __BIT(pin_def->pin);

	/* No lock required for reads */
	data = GPIO_READ(sc, data_reg);
	val = __SHIFTOUT(data, data_mask);

	return val;
}

static void
sunxi_gpio_pin_write(void *priv, int pin, int val)
{
	struct sunxi_gpio_softc * const sc = priv;
	const struct sunxi_gpio_pins *pin_def = &sc->sc_padconf->pins[pin];
	uint32_t data;

	KASSERT(pin < sc->sc_padconf->npins);

	const bus_size_t data_reg = SUNXI_GPIO_DATA(pin_def->port);
	const uint32_t data_mask = __BIT(pin_def->pin);

	mutex_enter(&sc->sc_lock);
	data = GPIO_READ(sc, data_reg);
	if (val)
		data |= data_mask;
	else
		data &= ~data_mask;
	GPIO_WRITE(sc, data_reg, data);
	mutex_exit(&sc->sc_lock);
}

static void
sunxi_gpio_pin_ctl(void *priv, int pin, int flags)
{
	struct sunxi_gpio_softc * const sc = priv;
	const struct sunxi_gpio_pins *pin_def = &sc->sc_padconf->pins[pin];

	KASSERT(pin < sc->sc_padconf->npins);

	mutex_enter(&sc->sc_lock);
	sunxi_gpio_ctl(sc, pin_def, flags);
	sunxi_gpio_setpull(sc, pin_def, flags);
	mutex_exit(&sc->sc_lock);
}

static void
sunxi_gpio_attach_ports(struct sunxi_gpio_softc *sc)
{
	const struct sunxi_gpio_pins *pin_def;
	struct gpio_chipset_tag *gp = &sc->sc_gp;
	struct gpiobus_attach_args gba;
	u_int pin;

	gp->gp_cookie = sc;
	gp->gp_pin_read = sunxi_gpio_pin_read;
	gp->gp_pin_write = sunxi_gpio_pin_write;
	gp->gp_pin_ctl = sunxi_gpio_pin_ctl;
	gp->gp_intr_establish = sunxi_gpio_intr_establish;
	gp->gp_intr_disestablish = sunxi_gpio_intr_disestablish;
	gp->gp_intr_str = sunxi_gpio_intrstr;

	const u_int npins = sc->sc_padconf->npins;
	sc->sc_pins = kmem_zalloc(sizeof(*sc->sc_pins) * npins, KM_SLEEP);

	for (pin = 0; pin < sc->sc_padconf->npins; pin++) {
		pin_def = &sc->sc_padconf->pins[pin];
		sc->sc_pins[pin].pin_num = pin;
		sc->sc_pins[pin].pin_caps = GPIO_PIN_INPUT | GPIO_PIN_OUTPUT |
		    GPIO_PIN_PULLUP | GPIO_PIN_PULLDOWN;
		if (pin_def->functions[pin_def->eint_func] != NULL &&
		    strcmp(pin_def->functions[pin_def->eint_func], "irq") == 0) {
			sc->sc_pins[pin].pin_intrcaps =
			    GPIO_INTR_POS_EDGE | GPIO_INTR_NEG_EDGE |
			    GPIO_INTR_HIGH_LEVEL | GPIO_INTR_LOW_LEVEL |
			    GPIO_INTR_DOUBLE_EDGE | GPIO_INTR_MPSAFE;
		}
		sc->sc_pins[pin].pin_state = sunxi_gpio_pin_read(sc, pin);
		strlcpy(sc->sc_pins[pin].pin_defname, pin_def->name,
		    sizeof(sc->sc_pins[pin].pin_defname));
	}

	memset(&gba, 0, sizeof(gba));
	gba.gba_gc = gp;
	gba.gba_pins = sc->sc_pins;
	gba.gba_npins = npins;
	sc->sc_gpiodev = config_found(sc->sc_dev, &gba, NULL, CFARG_EOL);
}

static int
sunxi_gpio_match(device_t parent, cfdata_t cf, void *aux)
{
	struct fdt_attach_args * const faa = aux;

	return of_compatible_match(faa->faa_phandle, compat_data);
}

static void
sunxi_gpio_attach(device_t parent, device_t self, void *aux)
{
	struct sunxi_gpio_softc * const sc = device_private(self);
	struct fdt_attach_args * const faa = aux;
	const int phandle = faa->faa_phandle;
	char intrstr[128];
	struct fdtbus_reset *rst;
	struct clk *clk;
	bus_addr_t addr;
	bus_size_t size;
	int child;

	if (fdtbus_get_reg(phandle, 0, &addr, &size) != 0) {
		aprint_error(": couldn't get registers\n");
		return;
	}

	if ((clk = fdtbus_clock_get_index(phandle, 0)) != NULL)
		if (clk_enable(clk) != 0) {
			aprint_error(": couldn't enable clock\n");
			return;
		}

	if ((rst = fdtbus_reset_get_index(phandle, 0)) != NULL)
		if (fdtbus_reset_deassert(rst) != 0) {
			aprint_error(": couldn't de-assert reset\n");
			return;
		}

	sc->sc_dev = self;
	sc->sc_phandle = phandle;
	sc->sc_bst = faa->faa_bst;
	if (bus_space_map(sc->sc_bst, addr, size, 0, &sc->sc_bsh) != 0) {
		aprint_error(": couldn't map registers\n");
		return;
	}
	mutex_init(&sc->sc_lock, MUTEX_DEFAULT, IPL_VM);
	sc->sc_padconf = of_compatible_lookup(phandle, compat_data)->data;

	aprint_naive("\n");
	aprint_normal(": PIO\n");

	fdtbus_register_gpio_controller(self, phandle, &sunxi_gpio_funcs);

	for (child = OF_child(phandle); child; child = OF_peer(child)) {
		bool is_valid =
		    (of_hasprop(child, "function") && of_hasprop(child, "pins")) ||
		    (of_hasprop(child, "allwinner,function") && of_hasprop(child, "allwinner,pins"));
		if (!is_valid)
			continue;
		fdtbus_register_pinctrl_config(self, child, &sunxi_pinctrl_funcs);
	}

	sunxi_gpio_attach_ports(sc);

	/* Disable all external interrupts */
	for (int i = 0; i < sc->sc_padconf->npins; i++) {
		const struct sunxi_gpio_pins *pin_def = &sc->sc_padconf->pins[i];
		if (pin_def->eint_func == 0)
			continue;
		GPIO_WRITE(sc, SUNXI_GPIO_INT_CTL(pin_def->eint_bank), __BIT(pin_def->eint_num));
		GPIO_WRITE(sc, SUNXI_GPIO_INT_STATUS(pin_def->eint_bank), __BIT(pin_def->eint_num));

		if (sc->sc_eint_bank_max < pin_def->eint_bank)
			sc->sc_eint_bank_max = pin_def->eint_bank;
	}
	KASSERT(sc->sc_eint_bank_max < SUNXI_GPIO_MAX_EINT_BANK);

	if (!fdtbus_intr_str(phandle, 0, intrstr, sizeof(intrstr))) {
		aprint_error_dev(self, "failed to decode interrupt\n");
		return;
	}
	sc->sc_ih = fdtbus_intr_establish_xname(phandle, 0, IPL_VM,
	    FDT_INTR_MPSAFE, sunxi_gpio_intr, sc, device_xname(self));
	if (sc->sc_ih == NULL) {
		aprint_error_dev(self, "failed to establish interrupt on %s\n",
		    intrstr);
		return;
	}
	aprint_normal_dev(self, "interrupting on %s\n", intrstr);
	fdtbus_register_interrupt_controller(self, phandle,
	    &sunxi_gpio_intrfuncs);
}<|MERGE_RESOLUTION|>--- conflicted
+++ resolved
@@ -1,8 +1,4 @@
-<<<<<<< HEAD
-/* $NetBSD: sunxi_gpio.c,v 1.35 2021/01/27 03:10:20 thorpej Exp $ */
-=======
 /* $NetBSD: sunxi_gpio.c,v 1.36 2021/04/24 23:36:28 thorpej Exp $ */
->>>>>>> e2aa5677
 
 /*-
  * Copyright (c) 2017 Jared McNeill <jmcneill@invisible.ca>
@@ -33,11 +29,7 @@
 #include "opt_soc.h"
 
 #include <sys/cdefs.h>
-<<<<<<< HEAD
-__KERNEL_RCSID(0, "$NetBSD: sunxi_gpio.c,v 1.35 2021/01/27 03:10:20 thorpej Exp $");
-=======
 __KERNEL_RCSID(0, "$NetBSD: sunxi_gpio.c,v 1.36 2021/04/24 23:36:28 thorpej Exp $");
->>>>>>> e2aa5677
 
 #include <sys/param.h>
 #include <sys/bus.h>
