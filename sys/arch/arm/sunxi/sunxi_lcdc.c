<<<<<<< HEAD
/* $NetBSD: sunxi_lcdc.c,v 1.6 2019/07/06 00:23:38 jmcneill Exp $ */
=======
/* $NetBSD: sunxi_lcdc.c,v 1.7 2019/11/23 20:28:04 jmcneill Exp $ */
>>>>>>> 275f442f

/*-
 * Copyright (c) 2019 Jared D. McNeill <jmcneill@invisible.ca>
 * All rights reserved.
 *
 * Redistribution and use in source and binary forms, with or without
 * modification, are permitted provided that the following conditions
 * are met:
 * 1. Redistributions of source code must retain the above copyright
 *    notice, this list of conditions and the following disclaimer.
 * 2. Redistributions in binary form must reproduce the above copyright
 *    notice, this list of conditions and the following disclaimer in the
 *    documentation and/or other materials provided with the distribution.
 *
 * THIS SOFTWARE IS PROVIDED BY THE AUTHOR ``AS IS'' AND ANY EXPRESS OR
 * IMPLIED WARRANTIES, INCLUDING, BUT NOT LIMITED TO, THE IMPLIED WARRANTIES
 * OF MERCHANTABILITY AND FITNESS FOR A PARTICULAR PURPOSE ARE DISCLAIMED.
 * IN NO EVENT SHALL THE AUTHOR BE LIABLE FOR ANY DIRECT, INDIRECT,
 * INCIDENTAL, SPECIAL, EXEMPLARY, OR CONSEQUENTIAL DAMAGES (INCLUDING,
 * BUT NOT LIMITED TO, PROCUREMENT OF SUBSTITUTE GOODS OR SERVICES;
 * LOSS OF USE, DATA, OR PROFITS; OR BUSINESS INTERRUPTION) HOWEVER CAUSED
 * AND ON ANY THEORY OF LIABILITY, WHETHER IN CONTRACT, STRICT LIABILITY,
 * OR TORT (INCLUDING NEGLIGENCE OR OTHERWISE) ARISING IN ANY WAY
 * OUT OF THE USE OF THIS SOFTWARE, EVEN IF ADVISED OF THE POSSIBILITY OF
 * SUCH DAMAGE.
 */

#include <sys/cdefs.h>
<<<<<<< HEAD
__KERNEL_RCSID(0, "$NetBSD: sunxi_lcdc.c,v 1.6 2019/07/06 00:23:38 jmcneill Exp $");
=======
__KERNEL_RCSID(0, "$NetBSD: sunxi_lcdc.c,v 1.7 2019/11/23 20:28:04 jmcneill Exp $");
>>>>>>> 275f442f

#include <sys/param.h>
#include <sys/bus.h>
#include <sys/device.h>
#include <sys/intr.h>
#include <sys/systm.h>
#include <sys/kernel.h>
#include <sys/conf.h>

#include <drm/drmP.h>
#include <drm/drm_crtc_helper.h>

#include <dev/fdt/fdtvar.h>
#include <dev/fdt/fdt_port.h>

#include <arm/sunxi/sunxi_drm.h>

#define	TCON_GCTL_REG		0x000
#define	 TCON_GCTL_TCON_EN			__BIT(31)
#define	 TCON_GCTL_GAMMA_EN			__BIT(30)
#define	 TCON_GCTL_IO_MAP_SEL			__BIT(0)
#define	TCON_GINT0_REG		0x004
#define	 TCON_GINT0_TCON0_VB_INT_EN		__BIT(31)
#define	 TCON_GINT0_TCON1_VB_INT_EN		__BIT(30)
#define	 TCON_GINT0_TCON0_VB_INT_FLAG		__BIT(15)
#define	 TCON_GINT0_TCON1_VB_INT_FLAG		__BIT(14)
#define	TCON_GINT1_REG		0x008
#define	 TCON_GINT1_TCON1_LINE_INT_NUM		__BITS(11,0)

#define	TCON0_CTL_REG		0x040
#define	 TCON0_CTL_TCON0_EN			__BIT(31)
#define	 TCON0_CTL_START_DELAY			__BITS(8,4)
#define	 TCON0_CTL_TCON0_SRC_SEL		__BITS(2,0)
#define	TCON0_DCLK_REG		0x044
#define	 TCON0_DCLK_EN				__BITS(31,28)
#define	 TCON0_DCLK_DIV				__BITS(6,0)
#define	TCON0_BASIC0_REG	0x048
#define	TCON0_BASIC1_REG	0x04c
#define	TCON0_BASIC2_REG	0x050
#define	TCON0_BASIC3_REG	0x054
#define	TCON0_IO_POL_REG	0x088
#define	 TCON0_IO_POL_IO_OUTPUT_SEL		__BIT(31)
#define	 TCON0_IO_POL_DCLK_SEL			__BITS(30,28)
#define	 TCON0_IO_POL_IO3_INV			__BIT(27)
#define	 TCON0_IO_POL_IO2_INV			__BIT(26)
#define	 TCON0_IO_POL_IO1_INV			__BIT(25)
#define	 TCON0_IO_POL_IO0_INV			__BIT(24)
#define	 TCON0_IO_POL_DATA_INV			__BITS(23,0)
#define	TCON0_IO_TRI_REG	0x08c

#define	TCON1_CTL_REG		0x090
#define	 TCON1_CTL_TCON1_EN			__BIT(31)
#define	 TCON1_CTL_START_DELAY			__BITS(8,4)
#define	 TCON1_CTL_TCON1_SRC_SEL		__BITS(1,0)
#define	TCON1_BASIC0_REG	0x094
#define	TCON1_BASIC1_REG	0x098
#define	TCON1_BASIC2_REG	0x09c
#define	TCON1_BASIC3_REG	0x0a0
#define	TCON1_BASIC4_REG	0x0a4
#define	TCON1_BASIC5_REG	0x0a8
#define	TCON1_IO_POL_REG	0x0f0
#define	 TCON1_IO_POL_IO3_INV			__BIT(27)
#define	 TCON1_IO_POL_IO2_INV			__BIT(26)
#define	 TCON1_IO_POL_IO1_INV			__BIT(25)
#define	 TCON1_IO_POL_IO0_INV			__BIT(24)
#define	 TCON1_IO_POL_DATA_INV			__BITS(23,0)
#define	TCON1_IO_TRI_REG	0x0f4

enum {
	TCON_PORT_INPUT = 0,
	TCON_PORT_OUTPUT = 1,
};

enum tcon_type {
	TYPE_TCON0,
	TYPE_TCON1,
};

static const struct of_compat_data compat_data[] = {
	{ "allwinner,sun8i-h3-tcon-tv",		TYPE_TCON1 },
	{ "allwinner,sun50i-a64-tcon-lcd",	TYPE_TCON0 },
	{ "allwinner,sun50i-a64-tcon-tv",	TYPE_TCON1 },
	{ NULL }
};

struct sunxi_lcdc_softc;

struct sunxi_lcdc_encoder {
	struct drm_encoder	base;
	struct sunxi_lcdc_softc *sc;
	struct drm_display_mode	curmode;
};

struct sunxi_lcdc_softc {
	device_t		sc_dev;
	bus_space_tag_t		sc_bst;
	bus_space_handle_t	sc_bsh;
	int			sc_phandle;

	enum tcon_type		sc_type;

	struct clk		*sc_clk_ch[2];

	struct sunxi_lcdc_encoder sc_encoder;
	struct drm_connector	sc_connector;

	struct fdt_device_ports	sc_ports;

	uint32_t		sc_vbl_counter;
};

#define	to_sunxi_lcdc_encoder(x)	container_of(x, struct sunxi_lcdc_encoder, base)

#define	TCON_READ(sc, reg)				\
	bus_space_read_4((sc)->sc_bst, (sc)->sc_bsh, (reg))
#define	TCON_WRITE(sc, reg, val)			\
	bus_space_write_4((sc)->sc_bst, (sc)->sc_bsh, (reg), (val))

static void
sunxi_lcdc_destroy(struct drm_encoder *encoder)
{
}

static const struct drm_encoder_funcs sunxi_lcdc_funcs = {
	.destroy = sunxi_lcdc_destroy,
};

static void
sunxi_lcdc_tcon_dpms(struct drm_encoder *encoder, int mode)
{
}

static bool
sunxi_lcdc_tcon_mode_fixup(struct drm_encoder *encoder,
    const struct drm_display_mode *mode, struct drm_display_mode *adjusted_mode)
{
	return true;
}

static void
sunxi_lcdc_tcon_mode_set(struct drm_encoder *encoder,
    struct drm_display_mode *mode, struct drm_display_mode *adjusted_mode)
{
	struct sunxi_lcdc_encoder *lcdc_encoder = to_sunxi_lcdc_encoder(encoder);

	lcdc_encoder->curmode = *adjusted_mode;
}

static void
sunxi_lcdc_tcon0_prepare(struct drm_encoder *encoder)
{
	struct sunxi_lcdc_encoder *lcdc_encoder = to_sunxi_lcdc_encoder(encoder);
	struct sunxi_lcdc_softc * const sc = lcdc_encoder->sc;
	uint32_t val;

	val = TCON_READ(sc, TCON_GCTL_REG);
	val |= TCON_GCTL_TCON_EN;
	val &= ~TCON_GCTL_IO_MAP_SEL;
	TCON_WRITE(sc, TCON_GCTL_REG, val);

	TCON_WRITE(sc, TCON0_IO_TRI_REG, 0);
}

static void
sunxi_lcdc_tcon1_prepare(struct drm_encoder *encoder)
{
	struct sunxi_lcdc_encoder *lcdc_encoder = to_sunxi_lcdc_encoder(encoder);
	struct sunxi_lcdc_softc * const sc = lcdc_encoder->sc;
	uint32_t val;

	val = TCON_READ(sc, TCON_GCTL_REG);
	val |= TCON_GCTL_TCON_EN;
	TCON_WRITE(sc, TCON_GCTL_REG, val);

	TCON_WRITE(sc, TCON1_IO_POL_REG, 0);
	TCON_WRITE(sc, TCON1_IO_TRI_REG, 0xffffffff);
}

static void
sunxi_lcdc_tcon0_commit(struct drm_encoder *encoder)
{
	struct sunxi_lcdc_encoder *lcdc_encoder = to_sunxi_lcdc_encoder(encoder);
	struct sunxi_lcdc_softc * const sc = lcdc_encoder->sc;
	struct drm_display_mode *mode = &lcdc_encoder->curmode;
	uint32_t val;
	int error;

	const u_int interlace_p = (mode->flags & DRM_MODE_FLAG_INTERLACE) != 0;
<<<<<<< HEAD
	const u_int hspw = mode->hsync_end - mode->hsync_start;
	const u_int hbp = mode->htotal - mode->hsync_start;
	const u_int vspw = mode->vsync_end - mode->vsync_start;
	const u_int vbp = mode->vtotal - mode->vsync_start;
	const u_int vblank_len = (mode->vtotal - mode->vdisplay) >> interlace_p;
=======
	const u_int hspw = mode->crtc_hsync_end - mode->crtc_hsync_start;
	const u_int hbp = mode->crtc_htotal - mode->crtc_hsync_start;
	const u_int vspw = mode->crtc_vsync_end - mode->crtc_vsync_start;
	const u_int vbp = mode->crtc_vtotal - mode->crtc_vsync_start;
	const u_int vblank_len = (mode->crtc_vtotal - mode->crtc_vdisplay) >> interlace_p;
>>>>>>> 275f442f
	const u_int start_delay = uimin(vblank_len, 30);

	val = TCON0_CTL_TCON0_EN |
	      __SHIFTIN(start_delay, TCON0_CTL_START_DELAY);
	TCON_WRITE(sc, TCON0_CTL_REG, val);

	TCON_WRITE(sc, TCON0_BASIC0_REG, ((mode->crtc_hdisplay - 1) << 16) | (mode->crtc_vdisplay - 1));
	TCON_WRITE(sc, TCON0_BASIC1_REG, ((mode->crtc_htotal - 1) << 16) | (hbp - 1));
	TCON_WRITE(sc, TCON0_BASIC2_REG, ((mode->crtc_vtotal * 2) << 16) | (vbp - 1));
	TCON_WRITE(sc, TCON0_BASIC3_REG, ((hspw - 1) << 16) | (vspw - 1));

	val = TCON_READ(sc, TCON0_IO_POL_REG);
	val &= ~(TCON0_IO_POL_IO3_INV|TCON0_IO_POL_IO2_INV|
		 TCON0_IO_POL_IO1_INV|TCON0_IO_POL_IO0_INV|
		 TCON0_IO_POL_DATA_INV);
	if ((mode->flags & DRM_MODE_FLAG_PHSYNC) == 0)
		val |= TCON0_IO_POL_IO1_INV;
	if ((mode->flags & DRM_MODE_FLAG_PVSYNC) == 0)
		val |= TCON0_IO_POL_IO0_INV;
	TCON_WRITE(sc, TCON0_IO_POL_REG, val);

	if (sc->sc_clk_ch[0] != NULL) {
		error = clk_set_rate(sc->sc_clk_ch[0], mode->crtc_clock * 1000);
		if (error != 0) {
			device_printf(sc->sc_dev, "failed to set CH0 PLL rate to %u Hz: %d\n",
			    mode->crtc_clock * 1000, error);
			return;
		}
		error = clk_enable(sc->sc_clk_ch[0]);
		if (error != 0) {
			device_printf(sc->sc_dev, "failed to enable CH0 PLL: %d\n", error);
			return;
		}
	} else {
		device_printf(sc->sc_dev, "no CH0 PLL configured\n");
	}
}

static void
sunxi_lcdc_tcon1_commit(struct drm_encoder *encoder)
{
	struct sunxi_lcdc_encoder *lcdc_encoder = to_sunxi_lcdc_encoder(encoder);
	struct sunxi_lcdc_softc * const sc = lcdc_encoder->sc;
	struct drm_display_mode *mode = &lcdc_encoder->curmode;
	uint32_t val;
	int error;

	const u_int interlace_p = (mode->flags & DRM_MODE_FLAG_INTERLACE) != 0;
	const u_int hspw = mode->crtc_hsync_end - mode->crtc_hsync_start;
	const u_int hbp = mode->crtc_htotal - mode->crtc_hsync_start;
	const u_int vspw = mode->crtc_vsync_end - mode->crtc_vsync_start;
	const u_int vbp = mode->crtc_vtotal - mode->crtc_vsync_start;
	const u_int vblank_len = ((mode->crtc_vtotal - mode->crtc_vdisplay) >> interlace_p) - 2;
	const u_int start_delay = uimin(vblank_len, 30);

	val = TCON1_CTL_TCON1_EN |
	      __SHIFTIN(start_delay, TCON1_CTL_START_DELAY);
	TCON_WRITE(sc, TCON1_CTL_REG, val);

	TCON_WRITE(sc, TCON1_BASIC0_REG, ((mode->crtc_hdisplay - 1) << 16) | (mode->crtc_vdisplay - 1));
	TCON_WRITE(sc, TCON1_BASIC1_REG, ((mode->crtc_hdisplay - 1) << 16) | (mode->crtc_vdisplay - 1));
	TCON_WRITE(sc, TCON1_BASIC2_REG, ((mode->crtc_hdisplay - 1) << 16) | (mode->crtc_vdisplay - 1));
	TCON_WRITE(sc, TCON1_BASIC3_REG, ((mode->crtc_htotal - 1) << 16) | (hbp - 1));
	TCON_WRITE(sc, TCON1_BASIC4_REG, ((mode->crtc_vtotal * 2) << 16) | (vbp - 1));
	TCON_WRITE(sc, TCON1_BASIC5_REG, ((hspw - 1) << 16) | (vspw - 1));

	TCON_WRITE(sc, TCON_GINT1_REG,
	    __SHIFTIN(start_delay + 2, TCON_GINT1_TCON1_LINE_INT_NUM));

	if (sc->sc_clk_ch[1] != NULL) {
		error = clk_set_rate(sc->sc_clk_ch[1], mode->crtc_clock * 1000);
		if (error != 0) {
			device_printf(sc->sc_dev, "failed to set CH1 PLL rate to %u Hz: %d\n",
			    mode->crtc_clock * 1000, error);
			return;
		}
		error = clk_enable(sc->sc_clk_ch[1]);
		if (error != 0) {
			device_printf(sc->sc_dev, "failed to enable CH1 PLL: %d\n", error);
			return;
		}
	} else {
		device_printf(sc->sc_dev, "no CH1 PLL configured\n");
	}
}

static const struct drm_encoder_helper_funcs sunxi_lcdc_tcon0_helper_funcs = {
	.dpms = sunxi_lcdc_tcon_dpms,
	.mode_fixup = sunxi_lcdc_tcon_mode_fixup,
	.prepare = sunxi_lcdc_tcon0_prepare,
	.commit = sunxi_lcdc_tcon0_commit,
	.mode_set = sunxi_lcdc_tcon_mode_set,
};

static const struct drm_encoder_helper_funcs sunxi_lcdc_tcon1_helper_funcs = {
	.dpms = sunxi_lcdc_tcon_dpms,
	.mode_fixup = sunxi_lcdc_tcon_mode_fixup,
	.prepare = sunxi_lcdc_tcon1_prepare,
	.commit = sunxi_lcdc_tcon1_commit,
	.mode_set = sunxi_lcdc_tcon_mode_set,
};

static int
sunxi_lcdc_encoder_mode(struct fdt_endpoint *out_ep)
{
	struct fdt_endpoint *remote_ep = fdt_endpoint_remote(out_ep);

	if (remote_ep == NULL)
		return DRM_MODE_ENCODER_NONE;

	switch (fdt_endpoint_type(remote_ep)) {
	case EP_DRM_BRIDGE:
		return DRM_MODE_ENCODER_TMDS;
	case EP_DRM_PANEL:
		return DRM_MODE_ENCODER_LVDS;
	default:
		return DRM_MODE_ENCODER_NONE;
	}
}

static uint32_t
sunxi_lcdc_get_vblank_counter(void *priv)
{
	struct sunxi_lcdc_softc * const sc = priv;

	return sc->sc_vbl_counter;
}

static void
sunxi_lcdc_enable_vblank(void *priv)
{
	struct sunxi_lcdc_softc * const sc = priv;
        const int crtc_index = ffs32(sc->sc_encoder.base.possible_crtcs) - 1;

	if (crtc_index == 0)
		TCON_WRITE(sc, TCON_GINT0_REG, TCON_GINT0_TCON0_VB_INT_EN);
	else
		TCON_WRITE(sc, TCON_GINT0_REG, TCON_GINT0_TCON1_VB_INT_EN);
}

static void
sunxi_lcdc_disable_vblank(void *priv)
{
	struct sunxi_lcdc_softc * const sc = priv;

	TCON_WRITE(sc, TCON_GINT0_REG, 0);
}

static void
sunxi_lcdc_setup_vblank(struct sunxi_lcdc_softc *sc)
{
        const int crtc_index = ffs32(sc->sc_encoder.base.possible_crtcs) - 1;
	struct drm_device *ddev = sc->sc_encoder.base.dev;
	struct sunxi_drm_softc *drm_sc;

	KASSERT(ddev != NULL);

	drm_sc = device_private(ddev->dev);
	drm_sc->sc_vbl[crtc_index].priv = sc;
	drm_sc->sc_vbl[crtc_index].get_vblank_counter = sunxi_lcdc_get_vblank_counter;
	drm_sc->sc_vbl[crtc_index].enable_vblank = sunxi_lcdc_enable_vblank;
	drm_sc->sc_vbl[crtc_index].disable_vblank = sunxi_lcdc_disable_vblank;
}

static int
sunxi_lcdc_ep_activate(device_t dev, struct fdt_endpoint *ep, bool activate)
{
	struct sunxi_lcdc_softc * const sc = device_private(dev);
	struct fdt_endpoint *in_ep = fdt_endpoint_remote(ep);
	struct fdt_endpoint *out_ep;
	struct drm_crtc *crtc;

	if (!activate)
		return EINVAL;

	if (fdt_endpoint_port_index(ep) != TCON_PORT_INPUT)
		return EINVAL;

	if (fdt_endpoint_type(in_ep) != EP_DRM_CRTC)
		return EINVAL;

	crtc = fdt_endpoint_get_data(in_ep);

	sc->sc_encoder.sc = sc;
	sc->sc_encoder.base.possible_crtcs = 1 << drm_crtc_index(crtc);

	out_ep = fdt_endpoint_get_from_index(&sc->sc_ports, TCON_PORT_OUTPUT, 0);
	if (out_ep != NULL) {
		drm_encoder_init(crtc->dev, &sc->sc_encoder.base, &sunxi_lcdc_funcs,
		    sunxi_lcdc_encoder_mode(out_ep));
		drm_encoder_helper_add(&sc->sc_encoder.base, &sunxi_lcdc_tcon0_helper_funcs);

		sunxi_lcdc_setup_vblank(sc);

		return fdt_endpoint_activate(out_ep, activate);
	}

	out_ep = fdt_endpoint_get_from_index(&sc->sc_ports, TCON_PORT_OUTPUT, 1);
	if (out_ep != NULL) {
		drm_encoder_init(crtc->dev, &sc->sc_encoder.base, &sunxi_lcdc_funcs,
		    sunxi_lcdc_encoder_mode(out_ep));
		drm_encoder_helper_add(&sc->sc_encoder.base, &sunxi_lcdc_tcon1_helper_funcs);

		sunxi_lcdc_setup_vblank(sc);

		return fdt_endpoint_activate(out_ep, activate);
	}

	return ENXIO;
}

static void *
sunxi_lcdc_ep_get_data(device_t dev, struct fdt_endpoint *ep)
{
	struct sunxi_lcdc_softc * const sc = device_private(dev);

	return &sc->sc_encoder;
}

static int
sunxi_lcdc_intr(void *priv)
{
	struct sunxi_lcdc_softc * const sc = priv;
	uint32_t val;
	int rv = 0;

	const int crtc_index = ffs32(sc->sc_encoder.base.possible_crtcs) - 1;
	const uint32_t status_mask = crtc_index == 0 ?
	    TCON_GINT0_TCON0_VB_INT_FLAG : TCON_GINT0_TCON1_VB_INT_FLAG;

	val = TCON_READ(sc, TCON_GINT0_REG);
	if ((val & status_mask) != 0) {
		TCON_WRITE(sc, TCON_GINT0_REG, val & ~status_mask);
		atomic_inc_32(&sc->sc_vbl_counter);
		drm_handle_vblank(sc->sc_encoder.base.dev, crtc_index);
		rv = 1;
	}

	return rv;
}

static int
sunxi_lcdc_match(device_t parent, cfdata_t cf, void *aux)
{
	struct fdt_attach_args * const faa = aux;

	return of_match_compat_data(faa->faa_phandle, compat_data);
}

static void
sunxi_lcdc_attach(device_t parent, device_t self, void *aux)
{
	struct sunxi_lcdc_softc * const sc = device_private(self);
	struct fdt_attach_args * const faa = aux;
	const int phandle = faa->faa_phandle;
	struct fdtbus_reset *rst;
	char intrstr[128];
	struct clk *clk;
	bus_addr_t addr;
	bus_size_t size;
	void *ih;

	if (fdtbus_get_reg(phandle, 0, &addr, &size) != 0) {
		aprint_error(": couldn't get registers\n");
		return;
	}

	if (!fdtbus_intr_str(phandle, 0, intrstr, sizeof(intrstr))) {
		aprint_error(": couldn't decode interrupt\n");
		return;
	}

	rst = fdtbus_reset_get(phandle, "lcd");
	if (rst == NULL || fdtbus_reset_deassert(rst) != 0) {
		aprint_error(": couldn't de-assert reset\n");
		return;
	}

	clk = fdtbus_clock_get(phandle, "ahb");
	if (clk == NULL || clk_enable(clk) != 0) {
		aprint_error(": couldn't enable bus clock\n");
		return;
	}

	sc->sc_dev = self;
	sc->sc_bst = faa->faa_bst;
	if (bus_space_map(sc->sc_bst, addr, size, 0, &sc->sc_bsh) != 0) {
		aprint_error(": couldn't map registers\n");
		return;
	}
	sc->sc_phandle = faa->faa_phandle;
	sc->sc_type = of_search_compatible(phandle, compat_data)->data;
	sc->sc_clk_ch[0] = fdtbus_clock_get(phandle, "tcon-ch0");
	sc->sc_clk_ch[1] = fdtbus_clock_get(phandle, "tcon-ch1");

	aprint_naive("\n");
	switch (sc->sc_type) {
	case TYPE_TCON0:
		aprint_normal(": TCON0\n");
		break;
	case TYPE_TCON1:
		aprint_normal(": TCON1\n");
		break;
	}

	sc->sc_ports.dp_ep_activate = sunxi_lcdc_ep_activate;
	sc->sc_ports.dp_ep_get_data = sunxi_lcdc_ep_get_data;
	fdt_ports_register(&sc->sc_ports, self, phandle, EP_DRM_ENCODER);

	ih = fdtbus_intr_establish(phandle, 0, IPL_VM, FDT_INTR_MPSAFE,
	    sunxi_lcdc_intr, sc);
	if (ih == NULL) {
		aprint_error_dev(self, "couldn't establish interrupt on %s\n",
		    intrstr);
		return;
	}
	aprint_normal_dev(self, "interrupting on %s\n", intrstr);
}

CFATTACH_DECL_NEW(sunxi_lcdc, sizeof(struct sunxi_lcdc_softc),
	sunxi_lcdc_match, sunxi_lcdc_attach, NULL, NULL);<|MERGE_RESOLUTION|>--- conflicted
+++ resolved
@@ -1,8 +1,4 @@
-<<<<<<< HEAD
-/* $NetBSD: sunxi_lcdc.c,v 1.6 2019/07/06 00:23:38 jmcneill Exp $ */
-=======
 /* $NetBSD: sunxi_lcdc.c,v 1.7 2019/11/23 20:28:04 jmcneill Exp $ */
->>>>>>> 275f442f
 
 /*-
  * Copyright (c) 2019 Jared D. McNeill <jmcneill@invisible.ca>
@@ -31,11 +27,7 @@
  */
 
 #include <sys/cdefs.h>
-<<<<<<< HEAD
-__KERNEL_RCSID(0, "$NetBSD: sunxi_lcdc.c,v 1.6 2019/07/06 00:23:38 jmcneill Exp $");
-=======
 __KERNEL_RCSID(0, "$NetBSD: sunxi_lcdc.c,v 1.7 2019/11/23 20:28:04 jmcneill Exp $");
->>>>>>> 275f442f
 
 #include <sys/param.h>
 #include <sys/bus.h>
@@ -224,19 +216,11 @@
 	int error;
 
 	const u_int interlace_p = (mode->flags & DRM_MODE_FLAG_INTERLACE) != 0;
-<<<<<<< HEAD
-	const u_int hspw = mode->hsync_end - mode->hsync_start;
-	const u_int hbp = mode->htotal - mode->hsync_start;
-	const u_int vspw = mode->vsync_end - mode->vsync_start;
-	const u_int vbp = mode->vtotal - mode->vsync_start;
-	const u_int vblank_len = (mode->vtotal - mode->vdisplay) >> interlace_p;
-=======
 	const u_int hspw = mode->crtc_hsync_end - mode->crtc_hsync_start;
 	const u_int hbp = mode->crtc_htotal - mode->crtc_hsync_start;
 	const u_int vspw = mode->crtc_vsync_end - mode->crtc_vsync_start;
 	const u_int vbp = mode->crtc_vtotal - mode->crtc_vsync_start;
 	const u_int vblank_len = (mode->crtc_vtotal - mode->crtc_vdisplay) >> interlace_p;
->>>>>>> 275f442f
 	const u_int start_delay = uimin(vblank_len, 30);
 
 	val = TCON0_CTL_TCON0_EN |
