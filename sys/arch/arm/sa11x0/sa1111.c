<<<<<<< HEAD
/*      $NetBSD: sa1111.c,v 1.26 2020/11/20 18:37:30 thorpej Exp $	*/
=======
/*      $NetBSD: sa1111.c,v 1.27 2021/04/24 23:36:28 thorpej Exp $	*/
>>>>>>> e2aa5677

/*-
 * Copyright (c) 2001 The NetBSD Foundation, Inc.
 * All rights reserved.
 *
 * This code is derived from software contributed to The NetBSD Foundation
 * by IWAMOTO Toshihiro.
 *
 * Redistribution and use in source and binary forms, with or without
 * modification, are permitted provided that the following conditions
 * are met:
 * 1. Redistributions of source code must retain the above copyright
 *    notice, this list of conditions and the following disclaimer.
 * 2. Redistributions in binary form must reproduce the above copyright
 *    notice, this list of conditions and the following disclaimer in the
 *    documentation and/or other materials provided with the distribution.
 *
 * THIS SOFTWARE IS PROVIDED BY THE NETBSD FOUNDATION, INC. AND CONTRIBUTORS
 * ``AS IS'' AND ANY EXPRESS OR IMPLIED WARRANTIES, INCLUDING, BUT NOT LIMITED
 * TO, THE IMPLIED WARRANTIES OF MERCHANTABILITY AND FITNESS FOR A PARTICULAR
 * PURPOSE ARE DISCLAIMED.  IN NO EVENT SHALL THE FOUNDATION OR CONTRIBUTORS
 * BE LIABLE FOR ANY DIRECT, INDIRECT, INCIDENTAL, SPECIAL, EXEMPLARY, OR
 * CONSEQUENTIAL DAMAGES (INCLUDING, BUT NOT LIMITED TO, PROCUREMENT OF
 * SUBSTITUTE GOODS OR SERVICES; LOSS OF USE, DATA, OR PROFITS; OR BUSINESS
 * INTERRUPTION) HOWEVER CAUSED AND ON ANY THEORY OF LIABILITY, WHETHER IN
 * CONTRACT, STRICT LIABILITY, OR TORT (INCLUDING NEGLIGENCE OR OTHERWISE)
 * ARISING IN ANY WAY OUT OF THE USE OF THIS SOFTWARE, EVEN IF ADVISED OF THE
 * POSSIBILITY OF SUCH DAMAGE.
 */

/*
 * TODO:
 *   - introduce bus abstraction to support SA-1101
 */

#include <sys/cdefs.h>
<<<<<<< HEAD
__KERNEL_RCSID(0, "$NetBSD: sa1111.c,v 1.26 2020/11/20 18:37:30 thorpej Exp $");
=======
__KERNEL_RCSID(0, "$NetBSD: sa1111.c,v 1.27 2021/04/24 23:36:28 thorpej Exp $");
>>>>>>> e2aa5677

#include <sys/param.h>
#include <sys/systm.h>
#include <sys/types.h>
#include <sys/conf.h>
#include <sys/device.h>
#include <sys/kernel.h>
#include <sys/kmem.h>
#include <sys/uio.h>

#include <sys/bus.h>
#include <machine/intr.h>

#include <arm/sa11x0/sa11x0_reg.h>
#include <arm/sa11x0/sa11x0_var.h>
#include <arm/sa11x0/sa11x0_gpioreg.h>
#include <arm/sa11x0/sa1111_reg.h>
#include <arm/sa11x0/sa1111_var.h>

#include "locators.h"

static int	sa1111_print(void *, const char *);

static void	sacc_intr_calculatemasks(struct sacc_softc *);
static void	sacc_intr_setpolarity(sacc_chipset_tag_t *, int , int);

#ifdef INTR_DEBUG
#define DPRINTF(arg)	printf arg
#else
#define DPRINTF(arg)
#endif

int
sacc_probe(device_t parent, cfdata_t match, void *aux)
{
	struct sa11x0_attach_args *sa = aux;
	bus_space_handle_t ioh;
	uint32_t skid;

	if (bus_space_map(sa->sa_iot, sa->sa_addr, sa->sa_size, 0, &ioh))
		return 0;

	skid = bus_space_read_4(sa->sa_iot, ioh, SACCSBI_SKID);
	bus_space_unmap(sa->sa_iot, ioh, sa->sa_size);

	if ((skid & 0xffffff00) != 0x690cc200)
		return 0;

	return 1;
}


int
sa1111_search(device_t parent, cfdata_t cf, const int *ldesc,
    void *aux)
{
	struct sa1111_attach_args aa;

	aa.sa_addr = cf->cf_loc[SACCCF_ADDR];
	aa.sa_size = cf->cf_loc[SACCCF_SIZE];
	aa.sa_intr = cf->cf_loc[SACCCF_INTR];
#if 0
	aa.sa_membase = cf->cf_loc[SACCCF_MEMBASE];
	aa.sa_memsize = cf->cf_loc[SACCCF_MEMSIZE];
#endif

        if (config_probe(parent, cf, &aa))
                config_attach(parent, cf, &aa, sa1111_print, CFARG_EOL);

        return 0;
}

static int
sa1111_print(void *aux, const char *name)
{

	return UNCONF;
}


void *
sacc_intr_establish(sacc_chipset_tag_t *ic, int irq, int type, int level,
    int (*ih_fun)(void *), void *ih_arg)
{
	int s;
	struct sacc_softc *sc = (struct sacc_softc *)ic;
	struct sacc_intrhand **p, *ih;

	ih = kmem_alloc(sizeof *ih, KM_SLEEP);

	if (irq < 0 || irq > SACCIC_LEN ||
	    !(type == IST_EDGE_RAISE || type == IST_EDGE_FALL))
		panic("sacc_intr_establish: bogus irq or type");

	if (sc->sc_intrhand[irq] == NULL) {
		sacc_intr_setpolarity(ic, irq, type);
		sc->sc_intrtype[irq] = type;
	} else if (sc->sc_intrtype[irq] != type)
		/* XXX we should be able to share raising and
		 * falling edge intrs */
		panic("sacc_intr_establish: type must be unique");

	/* install intr handler */
	/* map interrupt level to appropriate softinterrupt level */
	level = SOFTINT_SERIAL;
	ih->ih_soft = softint_establish(level, (void (*)(void *)) ih_fun,
					 ih_arg);
	ih->ih_irq = irq;
	ih->ih_next = NULL;

	s = splhigh();
	for (p = &sc->sc_intrhand[irq]; *p; p = &(*p)->ih_next)
		continue;

	*p = ih;

	sacc_intr_calculatemasks(sc);
	splx(s);

	return ih;
}

void
sacc_intr_disestablish(sacc_chipset_tag_t *ic, void *arg)
{
	int irq, s;
	struct sacc_softc *sc = (struct sacc_softc *)ic;
	struct sacc_intrhand *ih, **p;

	ih = (struct sacc_intrhand *)arg;
	irq = ih->ih_irq;

#ifdef DIAGNOSTIC
	if (irq < 0 || irq > SACCIC_LEN)
		panic("sacc_intr_disestablish: bogus irq");
#endif

	s = splhigh();

	for (p = &sc->sc_intrhand[irq];; p = &(*p)->ih_next) {
		if (*p == NULL)
			panic("sacc_intr_disestablish: handler not registered");
		if (*p == ih)
			break;
	}
	*p = (*p)->ih_next;

	sacc_intr_calculatemasks(sc);
	splx(s);

	kmem_free(ih, sizeof(*ih));
}

static void
sacc_intr_setpolarity(sacc_chipset_tag_t *ic, int irq, int type)
{
	struct sacc_softc *sc = (struct sacc_softc *)ic;
	int s;
	uint32_t pol, mask;
	int addr;

	if (irq >= 32) {
		addr = SACCIC_INTPOL1;
		irq -= 32;
	} else
		addr = SACCIC_INTPOL0;

	mask = (1 << irq);

	s = splhigh();
	pol = bus_space_read_4(sc->sc_iot, sc->sc_ioh, addr);
	if (type == IST_EDGE_RAISE)
		pol &= ~mask;
	else
		pol |= mask;
	bus_space_write_4(sc->sc_iot, sc->sc_ioh, addr, pol);
	splx(s);
}

static void
sacc_intr_calculatemasks(struct sacc_softc *sc)
{
	int irq;

	sc->sc_imask.lo = 0;
	sc->sc_imask.hi = 0;
	for (irq = 0; irq < 32; irq++)
		if (sc->sc_intrhand[irq])
			sc->sc_imask.lo |= (1 << irq);
	for (irq = 0; irq < SACCIC_LEN - 32; irq++)
		if (sc->sc_intrhand[irq + 32])
			sc->sc_imask.hi |= (1 << irq);


	/* XXX this should not be done here */
	bus_space_write_4(sc->sc_iot, sc->sc_ioh, SACCIC_INTEN0,
			  sc->sc_imask.lo);
	bus_space_write_4(sc->sc_iot, sc->sc_ioh, SACCIC_INTEN1,
			  sc->sc_imask.hi);
	DPRINTF(("sacc_intr_calculatemasks: %x %x\n", sc->sc_imask.lo,
	    sc->sc_imask.hi));
}<|MERGE_RESOLUTION|>--- conflicted
+++ resolved
@@ -1,8 +1,4 @@
-<<<<<<< HEAD
-/*      $NetBSD: sa1111.c,v 1.26 2020/11/20 18:37:30 thorpej Exp $	*/
-=======
 /*      $NetBSD: sa1111.c,v 1.27 2021/04/24 23:36:28 thorpej Exp $	*/
->>>>>>> e2aa5677
 
 /*-
  * Copyright (c) 2001 The NetBSD Foundation, Inc.
@@ -39,11 +35,7 @@
  */
 
 #include <sys/cdefs.h>
-<<<<<<< HEAD
-__KERNEL_RCSID(0, "$NetBSD: sa1111.c,v 1.26 2020/11/20 18:37:30 thorpej Exp $");
-=======
 __KERNEL_RCSID(0, "$NetBSD: sa1111.c,v 1.27 2021/04/24 23:36:28 thorpej Exp $");
->>>>>>> e2aa5677
 
 #include <sys/param.h>
 #include <sys/systm.h>
