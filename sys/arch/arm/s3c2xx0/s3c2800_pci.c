--- conflicted
+++ resolved
@@ -1,8 +1,4 @@
-<<<<<<< HEAD
-/*	$NetBSD: s3c2800_pci.c,v 1.30 2020/11/20 18:34:45 thorpej Exp $	*/
-=======
 /*	$NetBSD: s3c2800_pci.c,v 1.31 2021/04/24 23:36:28 thorpej Exp $	*/
->>>>>>> e2aa5677
 
 /*
  * Copyright (c) 2002 Fujitsu Component Limited
@@ -104,11 +100,7 @@
  */
 
 #include <sys/cdefs.h>
-<<<<<<< HEAD
-__KERNEL_RCSID(0, "$NetBSD: s3c2800_pci.c,v 1.30 2020/11/20 18:34:45 thorpej Exp $");
-=======
 __KERNEL_RCSID(0, "$NetBSD: s3c2800_pci.c,v 1.31 2021/04/24 23:36:28 thorpej Exp $");
->>>>>>> e2aa5677
 
 #include "opt_pci.h"
 #include "pci.h"
