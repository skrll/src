<<<<<<< HEAD
/*	$NetBSD: ixp425_if_npe.c,v 1.33 2017/02/22 09:45:16 nonaka Exp $ */
=======
/*	$NetBSD: ixp425_if_npe.c,v 1.34 2018/06/26 06:47:58 msaitoh Exp $ */
>>>>>>> b2b84690

/*-
 * Copyright (c) 2006 Sam Leffler.  All rights reserved.
 *
 * Redistribution and use in source and binary forms, with or without
 * modification, are permitted provided that the following conditions
 * are met:
 * 1. Redistributions of source code must retain the above copyright
 *    notice, this list of conditions and the following disclaimer.
 * 2. Redistributions in binary form must reproduce the above copyright
 *    notice, this list of conditions and the following disclaimer in the
 *    documentation and/or other materials provided with the distribution.
 *
 * THIS SOFTWARE IS PROVIDED BY THE AUTHOR ``AS IS'' AND ANY EXPRESS OR
 * IMPLIED WARRANTIES, INCLUDING, BUT NOT LIMITED TO, THE IMPLIED WARRANTIES
 * OF MERCHANTABILITY AND FITNESS FOR A PARTICULAR PURPOSE ARE DISCLAIMED.
 * IN NO EVENT SHALL THE AUTHOR BE LIABLE FOR ANY DIRECT, INDIRECT,
 * INCIDENTAL, SPECIAL, EXEMPLARY, OR CONSEQUENTIAL DAMAGES (INCLUDING, BUT
 * NOT LIMITED TO, PROCUREMENT OF SUBSTITUTE GOODS OR SERVICES; LOSS OF USE,
 * DATA, OR PROFITS; OR BUSINESS INTERRUPTION) HOWEVER CAUSED AND ON ANY
 * THEORY OF LIABILITY, WHETHER IN CONTRACT, STRICT LIABILITY, OR TORT
 * (INCLUDING NEGLIGENCE OR OTHERWISE) ARISING IN ANY WAY OUT OF THE USE OF
 * THIS SOFTWARE, EVEN IF ADVISED OF THE POSSIBILITY OF SUCH DAMAGE.
 */

#include <sys/cdefs.h>
#if 0
__FBSDID("$FreeBSD: src/sys/arm/xscale/ixp425/if_npe.c,v 1.1 2006/11/19 23:55:23 sam Exp $");
#endif
<<<<<<< HEAD
__KERNEL_RCSID(0, "$NetBSD: ixp425_if_npe.c,v 1.33 2017/02/22 09:45:16 nonaka Exp $");
=======
__KERNEL_RCSID(0, "$NetBSD: ixp425_if_npe.c,v 1.34 2018/06/26 06:47:58 msaitoh Exp $");
>>>>>>> b2b84690

/*
 * Intel XScale NPE Ethernet driver.
 *
 * This driver handles the two ports present on the IXP425.
 * Packet processing is done by the Network Processing Engines
 * (NPE's) that work together with a MAC and PHY. The MAC
 * is also mapped to the XScale cpu; the PHY is accessed via
 * the MAC. NPE-XScale communication happens through h/w
 * queues managed by the Q Manager block.
 *
 * The code here replaces the ethAcc, ethMii, and ethDB classes
 * in the Intel Access Library (IAL) and the OS-specific driver.
 *
 * XXX add vlan support
 * XXX NPE-C port doesn't work yet
 */

#include <sys/param.h>
#include <sys/systm.h>
#include <sys/kernel.h>
#include <sys/device.h>
#include <sys/callout.h>
#include <sys/mbuf.h>
#include <sys/malloc.h>
#include <sys/socket.h>
#include <sys/endian.h>
#include <sys/ioctl.h>
#include <sys/syslog.h>

#include <sys/bus.h>

#include <net/if.h>
#include <net/if_dl.h>
#include <net/if_media.h>
#include <net/if_ether.h>

#include <net/bpf.h>

#include <sys/rndsource.h>

#include <arm/xscale/ixp425reg.h>
#include <arm/xscale/ixp425var.h>
#include <arm/xscale/ixp425_qmgr.h>
#include <arm/xscale/ixp425_npevar.h>
#include <arm/xscale/ixp425_if_npereg.h>

#include <dev/mii/miivar.h>

#include "locators.h"

struct npebuf {
	struct npebuf	*ix_next;	/* chain to next buffer */
	void		*ix_m;		/* backpointer to mbuf */
	bus_dmamap_t	ix_map;		/* bus dma map for associated data */
	struct npehwbuf	*ix_hw;		/* associated h/w block */
	uint32_t	ix_neaddr;	/* phys address of ix_hw */
};

struct npedma {
	const char*	name;
	int		nbuf;		/* # npebuf's allocated */
	bus_dmamap_t	m_map;
	struct npehwbuf	*hwbuf;		/* NPE h/w buffers */
	bus_dmamap_t	buf_map;
	bus_addr_t	buf_phys;	/* phys addr of buffers */
	struct npebuf	*buf;		/* s/w buffers (1-1 w/ h/w) */
};

struct npe_softc {
	device_t	sc_dev;
	struct ethercom	sc_ethercom;
	uint8_t		sc_enaddr[ETHER_ADDR_LEN];
	struct mii_data	sc_mii;
	bus_space_tag_t	sc_iot;		
	bus_dma_tag_t	sc_dt;
	bus_space_handle_t sc_ioh;	/* MAC register window */
	bus_space_handle_t sc_miih;	/* MII register window */
	struct ixpnpe_softc *sc_npe;	/* NPE support */
	int		sc_unit;
	int		sc_phy;
	struct callout	sc_tick_ch;	/* Tick callout */
	struct npedma	txdma;
	struct npebuf	*tx_free;	/* list of free tx buffers */
	struct npedma	rxdma;
	int		rx_qid;		/* rx qid */
	int		rx_freeqid;	/* rx free buffers qid */
	int		tx_qid;		/* tx qid */
	int		tx_doneqid;	/* tx completed qid */
	struct npestats	*sc_stats;
	bus_dmamap_t	sc_stats_map;
	bus_addr_t	sc_stats_phys;	/* phys addr of sc_stats */
	int		sc_if_flags;	/* keep last if_flags */
	krndsource_t rnd_source; /* random source */
};

/*
 * Per-unit static configuration for IXP425.  The tx and
 * rx free Q id's are fixed by the NPE microcode.  The
 * rx Q id's are programmed to be separate to simplify
 * multi-port processing.  It may be better to handle
 * all traffic through one Q (as done by the Intel drivers).
 *
 * Note that the PHY's are accessible only from MAC A
 * on the IXP425.  This and other platform-specific
 * assumptions probably need to be handled through hints.
 */
static const struct {
	const char	*desc;		/* device description */
	int		npeid;		/* NPE assignment */
	int		macport;	/* Port number of the MAC */
	uint32_t	imageid;	/* NPE firmware image id */
	uint32_t	regbase;
	int		regsize;
	uint32_t	miibase;
	int		miisize;
	uint8_t		rx_qid;
	uint8_t		rx_freeqid;
	uint8_t		tx_qid;
	uint8_t		tx_doneqid;
} npeconfig[NPE_PORTS_MAX] = {
	{ .desc		= "IXP NPE-B",
	  .npeid	= NPE_B,
	  .macport	= 0x10,
	  .imageid	= IXP425_NPE_B_IMAGEID,
	  .regbase	= IXP425_MAC_A_HWBASE,
	  .regsize	= IXP425_MAC_A_SIZE,
	  .miibase	= IXP425_MAC_A_HWBASE,
	  .miisize	= IXP425_MAC_A_SIZE,
	  .rx_qid	= 4,
	  .rx_freeqid	= 27,
	  .tx_qid	= 24,
	  .tx_doneqid	= 31
	},
	{ .desc		= "IXP NPE-C",
	  .npeid	= NPE_C,
	  .macport	= 0x20,
	  .imageid	= IXP425_NPE_C_IMAGEID,
	  .regbase	= IXP425_MAC_B_HWBASE,
	  .regsize	= IXP425_MAC_B_SIZE,
	  .miibase	= IXP425_MAC_A_HWBASE,
	  .miisize	= IXP425_MAC_A_SIZE,
	  .rx_qid	= 12,
	  .rx_freeqid	= 28,
	  .tx_qid	= 25,
	  .tx_doneqid	= 31
	},
};
static struct npe_softc *npes[NPE_MAX];	/* NB: indexed by npeid */

static __inline uint32_t
RD4(struct npe_softc *sc, bus_size_t off)
{
	return bus_space_read_4(sc->sc_iot, sc->sc_ioh, off);
}

static __inline void
WR4(struct npe_softc *sc, bus_size_t off, uint32_t val)
{
	bus_space_write_4(sc->sc_iot, sc->sc_ioh, off, val);
}

static int	npe_activate(struct npe_softc *);
#if 0
static void	npe_deactivate(struct npe_softc *);
#endif
static void	npe_ifmedia_status(struct ifnet *ifp, struct ifmediareq *ifmr);
static void	npe_setmac(struct npe_softc *sc, const u_char *eaddr);
static void	npe_getmac(struct npe_softc *sc);
static void	npe_txdone(int qid, void *arg);
static int	npe_rxbuf_init(struct npe_softc *, struct npebuf *,
			struct mbuf *);
static void	npe_rxdone(int qid, void *arg);
static void	npeinit_macreg(struct npe_softc *);
static int	npeinit(struct ifnet *);
static void	npeinit_resetcb(void *);
static void	npeinit_locked(void *);
static void	npestart(struct ifnet *);
static void	npestop(struct ifnet *, int);
static void	npewatchdog(struct ifnet *);
static int	npeioctl(struct ifnet * ifp, u_long, void *);

static int	npe_setrxqosentry(struct npe_softc *, int classix,
			int trafclass, int qid);
static int	npe_updatestats(struct npe_softc *);
#if 0
static int	npe_getstats(struct npe_softc *);
static uint32_t	npe_getimageid(struct npe_softc *);
static int	npe_setloopback(struct npe_softc *, int ena);
#endif

static int	npe_miibus_readreg(device_t, int, int);
static void	npe_miibus_writereg(device_t, int, int, int);
static void	npe_miibus_statchg(struct ifnet *);

static int	npe_debug;
#define DPRINTF(sc, fmt, ...) do {			\
	if (npe_debug) printf(fmt, __VA_ARGS__);	\
} while (0)
#define DPRINTFn(n, sc, fmt, ...) do {			\
	if (npe_debug >= n) printf(fmt, __VA_ARGS__);	\
} while (0)

#define	NPE_TXBUF	128
#define	NPE_RXBUF	64

#ifndef ETHER_ALIGN
#define	ETHER_ALIGN	2	/* XXX: Ditch this */
#endif

#define MAC2UINT64(addr)	(((uint64_t)addr[0] << 40)	\
				    + ((uint64_t)addr[1] << 32)	\
				    + ((uint64_t)addr[2] << 24)	\
				    + ((uint64_t)addr[3] << 16)	\
				    + ((uint64_t)addr[4] << 8)	\
				    + (uint64_t)addr[5])

/* NB: all tx done processing goes through one queue */
static int tx_doneqid = -1;

void (*npe_getmac_md)(int, uint8_t *);

static int npe_match(device_t, cfdata_t, void *);
static void npe_attach(device_t, device_t, void *);

CFATTACH_DECL_NEW(npe, sizeof(struct npe_softc),
    npe_match, npe_attach, NULL, NULL);

static int
npe_match(device_t parent, cfdata_t cf, void *arg)
{
	struct ixpnpe_attach_args *na = arg;

	return (na->na_unit == NPE_B || na->na_unit == NPE_C);
}

static void
npe_attach(device_t parent, device_t self, void *arg)
{
	struct npe_softc *sc = device_private(self);
	struct ixpnpe_softc *isc = device_private(parent);
	struct ixpnpe_attach_args *na = arg;
	struct ifnet *ifp;

	aprint_naive("\n");
	aprint_normal(": Ethernet co-processor\n");

	sc->sc_dev = self;
	sc->sc_iot = na->na_iot;
	sc->sc_dt = na->na_dt;
	sc->sc_npe = na->na_npe;
	sc->sc_unit = (na->na_unit == NPE_B) ? 0 : 1;
	sc->sc_phy = na->na_phy;

	memset(&sc->sc_ethercom, 0, sizeof(sc->sc_ethercom));
	memset(&sc->sc_mii, 0, sizeof(sc->sc_mii));

	callout_init(&sc->sc_tick_ch, 0);

	if (npe_activate(sc)) {
		aprint_error_dev(sc->sc_dev,
		    "Failed to activate NPE (missing microcode?)\n");
		return;
	}

	npe_getmac(sc);
	npeinit_macreg(sc);

	aprint_normal_dev(sc->sc_dev, "Ethernet address %s\n",
	    ether_sprintf(sc->sc_enaddr));

	ifp = &sc->sc_ethercom.ec_if;
	sc->sc_mii.mii_ifp = ifp;
	sc->sc_mii.mii_readreg = npe_miibus_readreg;
	sc->sc_mii.mii_writereg = npe_miibus_writereg;
	sc->sc_mii.mii_statchg = npe_miibus_statchg;
	sc->sc_ethercom.ec_mii = &sc->sc_mii;

	ifmedia_init(&sc->sc_mii.mii_media, IFM_IMASK, ether_mediachange,
	    npe_ifmedia_status);

	mii_attach(sc->sc_dev, &sc->sc_mii, 0xffffffff, MII_PHY_ANY,
		    MII_OFFSET_ANY, MIIF_DOPAUSE);
	if (LIST_FIRST(&sc->sc_mii.mii_phys) == NULL) {
		ifmedia_add(&sc->sc_mii.mii_media, IFM_ETHER|IFM_NONE, 0, NULL);
		ifmedia_set(&sc->sc_mii.mii_media, IFM_ETHER|IFM_NONE);
	} else
		ifmedia_set(&sc->sc_mii.mii_media, IFM_ETHER|IFM_AUTO);

	ifp->if_softc = sc;
	strcpy(ifp->if_xname, device_xname(sc->sc_dev));
	ifp->if_flags = IFF_BROADCAST | IFF_SIMPLEX | IFF_MULTICAST;
	ifp->if_start = npestart;
	ifp->if_ioctl = npeioctl;
	ifp->if_watchdog = npewatchdog;
	ifp->if_init = npeinit;
	ifp->if_stop = npestop;
	IFQ_SET_READY(&ifp->if_snd);

	/* VLAN capable */
	sc->sc_ethercom.ec_capabilities |= ETHERCAP_VLAN_MTU;

	if_attach(ifp);
	if_deferred_start_init(ifp, NULL);
	ether_ifattach(ifp, sc->sc_enaddr);
	rnd_attach_source(&sc->rnd_source, device_xname(sc->sc_dev),
	    RND_TYPE_NET, RND_FLAG_DEFAULT);

	/* callback function to reset MAC */
	isc->macresetcbfunc = npeinit_resetcb;
	isc->macresetcbarg = sc;
}

/*
 * Compute and install the multicast filter.
 */
static void
npe_setmcast(struct npe_softc *sc)
{
	struct ifnet *ifp = &sc->sc_ethercom.ec_if;
	uint8_t mask[ETHER_ADDR_LEN], addr[ETHER_ADDR_LEN];
	uint32_t reg;
	uint32_t msg[2];
	int i;

	/* Always use filter. Is here a correct position? */
	reg = RD4(sc, NPE_MAC_RX_CNTRL1);
	WR4(sc, NPE_MAC_RX_CNTRL1, reg | NPE_RX_CNTRL1_ADDR_FLTR_EN);

	if (ifp->if_flags & IFF_PROMISC) {
		memset(mask, 0, ETHER_ADDR_LEN);
		memset(addr, 0, ETHER_ADDR_LEN);
	} else if (ifp->if_flags & IFF_ALLMULTI) {
		static const uint8_t allmulti[ETHER_ADDR_LEN] =
		    { 0x01, 0x00, 0x00, 0x00, 0x00, 0x00 };
 all_multi:
		memcpy(mask, allmulti, ETHER_ADDR_LEN);
		memcpy(addr, allmulti, ETHER_ADDR_LEN);
	} else {
		uint8_t clr[ETHER_ADDR_LEN], set[ETHER_ADDR_LEN];
		struct ether_multistep step;
		struct ether_multi *enm;

		memset(clr, 0, ETHER_ADDR_LEN);
		memset(set, 0xff, ETHER_ADDR_LEN);

		ETHER_FIRST_MULTI(step, &sc->sc_ethercom, enm);
		while (enm != NULL) {
			if (memcmp(enm->enm_addrlo, enm->enm_addrhi, ETHER_ADDR_LEN)) {
				ifp->if_flags |= IFF_ALLMULTI;
				goto all_multi;
			}

			for (i = 0; i < ETHER_ADDR_LEN; i++) {
				clr[i] |= enm->enm_addrlo[i];
				set[i] &= enm->enm_addrlo[i];
			}

			ETHER_NEXT_MULTI(step, enm);
		}

		for (i = 0; i < ETHER_ADDR_LEN; i++) {
			mask[i] = set[i] | ~clr[i];
			addr[i] = set[i];
		}
	}

	/*
	 * Write the mask and address registers.
	 */
	for (i = 0; i < ETHER_ADDR_LEN; i++) {
		WR4(sc, NPE_MAC_ADDR_MASK(i), mask[i]);
		WR4(sc, NPE_MAC_ADDR(i), addr[i]);
	}

	msg[0] = NPE_ADDRESSFILTERCONFIG << NPE_MAC_MSGID_SHL
	    | (npeconfig[sc->sc_unit].macport << NPE_MAC_PORTID_SHL);
	msg[1] = ((ifp->if_flags & IFF_PROMISC) ? 1 : 0) << 24
	    | ((RD4(sc, NPE_MAC_UNI_ADDR_6) & 0xff) << 16)
	    | (addr[5] << 8) | mask[5];
	ixpnpe_sendandrecvmsg(sc->sc_npe, msg, msg);
}

static int
npe_dma_setup(struct npe_softc *sc, struct npedma *dma,
	const char *name, int nbuf, int maxseg)
{
	bus_dma_segment_t seg;
	int rseg, error, i;
	void *hwbuf;
	size_t size;

	memset(dma, 0, sizeof(*dma));

	dma->name = name;
	dma->nbuf = nbuf;

	size = nbuf * sizeof(struct npehwbuf);

	/* XXX COHERENT for now */
	error = bus_dmamem_alloc(sc->sc_dt, size, sizeof(uint32_t), 0, &seg,
	    1, &rseg, BUS_DMA_NOWAIT);
	if (error) {
		aprint_error_dev(sc->sc_dev,
		    "unable to %s for %s %s buffers, error %u\n",
		    "allocate memory", dma->name, "h/w", error);
	}

	error = bus_dmamem_map(sc->sc_dt, &seg, 1, size, &hwbuf,
	    BUS_DMA_NOWAIT | BUS_DMA_COHERENT | BUS_DMA_NOCACHE);
	if (error) {
		aprint_error_dev(sc->sc_dev,
		    "unable to %s for %s %s buffers, error %u\n",
		    "map memory", dma->name, "h/w", error);
 free_dmamem:
		bus_dmamem_free(sc->sc_dt, &seg, rseg);
		return error;
	}
	dma->hwbuf = (void *)hwbuf;

	error = bus_dmamap_create(sc->sc_dt, size, 1, size, 0,
	    BUS_DMA_NOWAIT | BUS_DMA_ALLOCNOW, &dma->buf_map);
	if (error) {
		aprint_error_dev(sc->sc_dev,
		    "unable to %s for %s %s buffers, error %u\n",
		    "create map", dma->name, "h/w", error);
 unmap_dmamem:
		dma->hwbuf = NULL;
		bus_dmamem_unmap(sc->sc_dt, hwbuf, size);
		goto free_dmamem;
	}

	error = bus_dmamap_load(sc->sc_dt, dma->buf_map, hwbuf, size, NULL,
	    BUS_DMA_NOWAIT);
	if (error) {
		aprint_error_dev(sc->sc_dev,
		    "unable to %s for %s %s buffers, error %u\n",
		    "load map", dma->name, "h/w", error);
 destroy_dmamap:
		bus_dmamap_destroy(sc->sc_dt, dma->buf_map);
		goto unmap_dmamem;
	}

	/* XXX M_TEMP */
	dma->buf = malloc(nbuf * sizeof(struct npebuf), M_TEMP, M_NOWAIT | M_ZERO);
	if (dma->buf == NULL) {
		aprint_error_dev(sc->sc_dev,
		    "unable to %s for %s %s buffers, error %u\n",
		    "allocate memory", dma->name, "h/w", error);
		bus_dmamap_unload(sc->sc_dt, dma->buf_map);
		error = ENOMEM;
		goto destroy_dmamap;
	}

	dma->buf_phys = dma->buf_map->dm_segs[0].ds_addr;
	for (i = 0; i < dma->nbuf; i++) {
		struct npebuf *npe = &dma->buf[i];
		struct npehwbuf *hw = &dma->hwbuf[i];

		/* calculate offset to shared area */
		npe->ix_neaddr = dma->buf_phys +
			((uintptr_t)hw - (uintptr_t)dma->hwbuf);
		KASSERT((npe->ix_neaddr & 0x1f) == 0);
		error = bus_dmamap_create(sc->sc_dt, MCLBYTES, maxseg,
		    MCLBYTES, 0, 0, &npe->ix_map);
		if (error != 0) {
			aprint_error_dev(sc->sc_dev,
			    "unable to %s for %s buffer %u, error %u\n",
			    "create dmamap", dma->name, i, error);
			/* XXXSCW: Free up maps... */
			return error;
		}
		npe->ix_hw = hw;
	}
	bus_dmamap_sync(sc->sc_dt, dma->buf_map, 0, dma->buf_map->dm_mapsize,
	    BUS_DMASYNC_PREWRITE);
	return 0;
}

#if 0
static void
npe_dma_destroy(struct npe_softc *sc, struct npedma *dma)
{
	int i;

/* XXXSCW: Clean this up */

	if (dma->hwbuf != NULL) {
		for (i = 0; i < dma->nbuf; i++) {
			struct npebuf *npe = &dma->buf[i];
			bus_dmamap_destroy(sc->sc_dt, npe->ix_map);
		}
		bus_dmamap_unload(sc->sc_dt, dma->buf_map);
		bus_dmamem_free(sc->sc_dt, (void *)dma->hwbuf, dma->buf_map);
		bus_dmamap_destroy(sc->sc_dt, dma->buf_map);
	}
	if (dma->buf != NULL)
		free(dma->buf, M_TEMP);
	memset(dma, 0, sizeof(*dma));
}
#endif

static int
npe_activate(struct npe_softc *sc)
{
	bus_dma_segment_t seg;
	int unit = sc->sc_unit;
	int error, i, rseg;
	void *statbuf;

	/* load NPE firmware and start it running */
	error = ixpnpe_init(sc->sc_npe, "npe_fw", npeconfig[unit].imageid);
	if (error != 0)
		return error;

	if (bus_space_map(sc->sc_iot, npeconfig[unit].regbase,
	    npeconfig[unit].regsize, 0, &sc->sc_ioh)) {
		aprint_error_dev(sc->sc_dev, "Cannot map registers 0x%x:0x%x\n",
		    npeconfig[unit].regbase, npeconfig[unit].regsize);
		return ENOMEM;
	}

	if (npeconfig[unit].miibase != npeconfig[unit].regbase) {
		/*
		 * The PHY's are only accessible from one MAC (it appears)
		 * so for other MAC's setup an additional mapping for
		 * frobbing the PHY registers.
		 */
		if (bus_space_map(sc->sc_iot, npeconfig[unit].miibase,
		    npeconfig[unit].miisize, 0, &sc->sc_miih)) {
			aprint_error_dev(sc->sc_dev,
			    "Cannot map MII registers 0x%x:0x%x\n",
			    npeconfig[unit].miibase, npeconfig[unit].miisize);
			return ENOMEM;
		}
	} else
		sc->sc_miih = sc->sc_ioh;
	error = npe_dma_setup(sc, &sc->txdma, "tx", NPE_TXBUF, NPE_MAXSEG);
	if (error != 0)
		return error;
	error = npe_dma_setup(sc, &sc->rxdma, "rx", NPE_RXBUF, 1);
	if (error != 0)
		return error;

	/* setup statistics block */
	error = bus_dmamem_alloc(sc->sc_dt, sizeof(struct npestats),
	    sizeof(uint32_t), 0, &seg, 1, &rseg, BUS_DMA_NOWAIT);
	if (error) {
		aprint_error_dev(sc->sc_dev,
		    "unable to %s for %s, error %u\n",
		    "allocate memory", "stats block", error);
		return error;
	}

	error = bus_dmamem_map(sc->sc_dt, &seg, 1, sizeof(struct npestats),
	    &statbuf, BUS_DMA_NOWAIT);
	if (error) {
		aprint_error_dev(sc->sc_dev,
		    "unable to %s for %s, error %u\n",
		    "map memory", "stats block", error);
		return error;
	}
	sc->sc_stats = (void *)statbuf;

	error = bus_dmamap_create(sc->sc_dt, sizeof(struct npestats), 1,
	    sizeof(struct npestats), 0, BUS_DMA_NOWAIT | BUS_DMA_ALLOCNOW,
	    &sc->sc_stats_map);
	if (error) {
		aprint_error_dev(sc->sc_dev,
		    "unable to %s for %s, error %u\n",
		    "create map", "stats block", error);
		return error;
	}

	error = bus_dmamap_load(sc->sc_dt, sc->sc_stats_map, sc->sc_stats,
	    sizeof(struct npestats), NULL, BUS_DMA_NOWAIT);
	if (error) {
		aprint_error_dev(sc->sc_dev,
		    "unable to %s for %s, error %u\n",
		    "load map", "stats block", error);
		return error;
	}
	sc->sc_stats_phys = sc->sc_stats_map->dm_segs[0].ds_addr;

	/* XXX disable half-bridge LEARNING+FILTERING feature */

	/*
	 * Setup h/w rx/tx queues.  There are four q's:
	 *   rx		inbound q of rx'd frames
	 *   rx_free	pool of ixpbuf's for receiving frames
	 *   tx		outbound q of frames to send
	 *   tx_done	q of tx frames that have been processed
	 *
	 * The NPE handles the actual tx/rx process and the q manager
	 * handles the queues.  The driver just writes entries to the
	 * q manager mailbox's and gets callbacks when there are rx'd
	 * frames to process or tx'd frames to reap.  These callbacks
	 * are controlled by the q configurations; e.g. we get a
	 * callback when tx_done has 2 or more frames to process and
	 * when the rx q has at least one frame.  These setings can
	 * changed at the time the q is configured.
	 */
	sc->rx_qid = npeconfig[unit].rx_qid;
	ixpqmgr_qconfig(sc->rx_qid, NPE_RXBUF, 0,  1,
		IX_QMGR_Q_SOURCE_ID_NOT_E, npe_rxdone, sc);
	sc->rx_freeqid = npeconfig[unit].rx_freeqid;
	ixpqmgr_qconfig(sc->rx_freeqid,	NPE_RXBUF, 0, NPE_RXBUF/2, 0, NULL, sc);
	/* tell the NPE to direct all traffic to rx_qid */
#if 0
	for (i = 0; i < 8; i++)
#else
printf("%s: remember to fix rx q setup\n", device_xname(sc->sc_dev));
	for (i = 0; i < 4; i++)
#endif
		npe_setrxqosentry(sc, i, 0, sc->rx_qid);

	sc->tx_qid = npeconfig[unit].tx_qid;
	sc->tx_doneqid = npeconfig[unit].tx_doneqid;
	ixpqmgr_qconfig(sc->tx_qid, NPE_TXBUF, 0, NPE_TXBUF, 0, NULL, sc);
	if (tx_doneqid == -1) {
		ixpqmgr_qconfig(sc->tx_doneqid,	NPE_TXBUF, 0,  2,
			IX_QMGR_Q_SOURCE_ID_NOT_E, npe_txdone, sc);
		tx_doneqid = sc->tx_doneqid;
	}

	KASSERT(npes[npeconfig[unit].npeid] == NULL);
	npes[npeconfig[unit].npeid] = sc;

	return 0;
}

#if 0
static void
npe_deactivate(struct npe_softc *sc);
{
	int unit = sc->sc_unit;

	npes[npeconfig[unit].npeid] = NULL;

	/* XXX disable q's */
	if (sc->sc_npe != NULL)
		ixpnpe_stop(sc->sc_npe);
	if (sc->sc_stats != NULL) {
		bus_dmamap_unload(sc->sc_stats_tag, sc->sc_stats_map);
		bus_dmamem_free(sc->sc_stats_tag, sc->sc_stats,
			sc->sc_stats_map);
		bus_dmamap_destroy(sc->sc_stats_tag, sc->sc_stats_map);
	}
	if (sc->sc_stats_tag != NULL)
		bus_dma_tag_destroy(sc->sc_stats_tag);
	npe_dma_destroy(sc, &sc->txdma);
	npe_dma_destroy(sc, &sc->rxdma);
	bus_generic_detach(sc->sc_dev);
	if (sc->sc_mii)
		device_delete_child(sc->sc_dev, sc->sc_mii);
#if 0
	/* XXX sc_ioh and sc_miih */
	if (sc->mem_res)
		bus_release_resource(dev, SYS_RES_IOPORT,
		    rman_get_rid(sc->mem_res), sc->mem_res);
	sc->mem_res = 0;
#endif
}
#endif

/*
 * Notify the world which media we're using.
 */
static void
npe_ifmedia_status(struct ifnet *ifp, struct ifmediareq *ifmr)
{
	struct npe_softc *sc = ifp->if_softc;

	mii_pollstat(&sc->sc_mii);

	ifmr->ifm_active = sc->sc_mii.mii_media_active;
	ifmr->ifm_status = sc->sc_mii.mii_media_status;
}

static void
npe_addstats(struct npe_softc *sc)
{
	struct ifnet *ifp = &sc->sc_ethercom.ec_if;
	struct npestats *ns = sc->sc_stats;

	ifp->if_oerrors +=
		  be32toh(ns->dot3StatsInternalMacTransmitErrors)
		+ be32toh(ns->dot3StatsCarrierSenseErrors)
		+ be32toh(ns->TxVLANIdFilterDiscards)
		;
	ifp->if_ierrors += be32toh(ns->dot3StatsFCSErrors)
		+ be32toh(ns->dot3StatsInternalMacReceiveErrors)
		+ be32toh(ns->RxOverrunDiscards)
		+ be32toh(ns->RxUnderflowEntryDiscards)
		;
	ifp->if_collisions +=
		  be32toh(ns->dot3StatsSingleCollisionFrames)
		+ be32toh(ns->dot3StatsMultipleCollisionFrames)
		;
}

static void
npe_tick(void *xsc)
{
#define	ACK	(NPE_RESETSTATS << NPE_MAC_MSGID_SHL)
	struct npe_softc *sc = xsc;
	uint32_t msg[2];

	/*
	 * NB: to avoid sleeping with the softc lock held we
	 * split the NPE msg processing into two parts.  The
	 * request for statistics is sent w/o waiting for a
	 * reply and then on the next tick we retrieve the
	 * results.  This works because npe_tick is the only
	 * code that talks via the mailbox's (except at setup).
	 * This likely can be handled better.
	 */
	if (ixpnpe_recvmsg(sc->sc_npe, msg) == 0 && msg[0] == ACK) {
		bus_dmamap_sync(sc->sc_dt, sc->sc_stats_map, 0,
		    sizeof(struct npestats), BUS_DMASYNC_POSTREAD);
		npe_addstats(sc);
	}
	npe_updatestats(sc);
	mii_tick(&sc->sc_mii);

	/* schedule next poll */
	callout_reset(&sc->sc_tick_ch, hz, npe_tick, sc);
#undef ACK
}

static void
npe_setmac(struct npe_softc *sc, const u_char *eaddr)
{

	WR4(sc, NPE_MAC_UNI_ADDR_1, eaddr[0]);
	WR4(sc, NPE_MAC_UNI_ADDR_2, eaddr[1]);
	WR4(sc, NPE_MAC_UNI_ADDR_3, eaddr[2]);
	WR4(sc, NPE_MAC_UNI_ADDR_4, eaddr[3]);
	WR4(sc, NPE_MAC_UNI_ADDR_5, eaddr[4]);
	WR4(sc, NPE_MAC_UNI_ADDR_6, eaddr[5]);
}

static void
npe_getmac(struct npe_softc *sc)
{
	uint8_t *eaddr = sc->sc_enaddr;

	if (npe_getmac_md != NULL) {
		(*npe_getmac_md)(device_unit(sc->sc_dev), eaddr);
	} else {
		/*
		 * Some system's unicast address appears to be loaded from
		 * EEPROM on reset
		 */
		eaddr[0] = RD4(sc, NPE_MAC_UNI_ADDR_1) & 0xff;
		eaddr[1] = RD4(sc, NPE_MAC_UNI_ADDR_2) & 0xff;
		eaddr[2] = RD4(sc, NPE_MAC_UNI_ADDR_3) & 0xff;
		eaddr[3] = RD4(sc, NPE_MAC_UNI_ADDR_4) & 0xff;
		eaddr[4] = RD4(sc, NPE_MAC_UNI_ADDR_5) & 0xff;
		eaddr[5] = RD4(sc, NPE_MAC_UNI_ADDR_6) & 0xff;
	}
}

struct txdone {
	struct npebuf *head;
	struct npebuf **tail;
	int count;
};

static __inline void
npe_txdone_finish(struct npe_softc *sc, const struct txdone *td)
{
	struct ifnet *ifp = &sc->sc_ethercom.ec_if;

	*td->tail = sc->tx_free;
	sc->tx_free = td->head;
	/*
	 * We're no longer busy, so clear the busy flag and call the
	 * start routine to xmit more packets.
	 */
	ifp->if_opackets += td->count;
	ifp->if_flags &= ~IFF_OACTIVE;
	ifp->if_timer = 0;
	if_schedule_deferred_start(ifp);
}

/*
 * Q manager callback on tx done queue.  Reap mbufs
 * and return tx buffers to the free list.  Finally
 * restart output.  Note the microcode has only one
 * txdone q wired into it so we must use the NPE ID
 * returned with each npehwbuf to decide where to
 * send buffers.
 */
static void
npe_txdone(int qid, void *arg)
{
#define	P2V(a, dma) \
	&(dma)->buf[((a) - (dma)->buf_phys) / sizeof(struct npehwbuf)]
	struct npe_softc *sc;
	struct npebuf *npe;
	struct txdone *td, q[NPE_MAX];
	uint32_t entry;

	/* XXX no NPE-A support */
	q[NPE_B].tail = &q[NPE_B].head; q[NPE_B].count = 0;
	q[NPE_C].tail = &q[NPE_C].head; q[NPE_C].count = 0;
	/* XXX max # at a time? */
	while (ixpqmgr_qread(qid, &entry) == 0) {
		sc = npes[NPE_QM_Q_NPE(entry)];
		DPRINTF(sc, "%s: entry 0x%x NPE %u port %u\n",
		    __func__, entry, NPE_QM_Q_NPE(entry), NPE_QM_Q_PORT(entry));
		rnd_add_uint32(&sc->rnd_source, entry);

		npe = P2V(NPE_QM_Q_ADDR(entry), &sc->txdma);
		m_freem(npe->ix_m);
		npe->ix_m = NULL;

		td = &q[NPE_QM_Q_NPE(entry)];
		*td->tail = npe;
		td->tail = &npe->ix_next;
		td->count++;
	}

	if (q[NPE_B].count)
		npe_txdone_finish(npes[NPE_B], &q[NPE_B]);
	if (q[NPE_C].count)
		npe_txdone_finish(npes[NPE_C], &q[NPE_C]);
#undef P2V
}

static __inline struct mbuf *
npe_getcl(void)
{
	struct mbuf *m;

	MGETHDR(m, M_DONTWAIT, MT_DATA);
	if (m != NULL) {
		MCLGET(m, M_DONTWAIT);
		if ((m->m_flags & M_EXT) == 0) {
			m_freem(m);
			m = NULL;
		}
	}
	return (m);
}

static int
npe_rxbuf_init(struct npe_softc *sc, struct npebuf *npe, struct mbuf *m)
{
	struct npehwbuf *hw;
	int error;

	if (m == NULL) {
		m = npe_getcl();
		if (m == NULL)
			return ENOBUFS;
	}
	KASSERT(m->m_ext.ext_size >= (NPE_FRAME_SIZE_DEFAULT + ETHER_ALIGN));
	m->m_pkthdr.len = m->m_len = NPE_FRAME_SIZE_DEFAULT;
	/* backload payload and align ip hdr */
	m->m_data = m->m_ext.ext_buf + (m->m_ext.ext_size
	    - (NPE_FRAME_SIZE_DEFAULT + ETHER_ALIGN));
	error = bus_dmamap_load_mbuf(sc->sc_dt, npe->ix_map, m,
	    BUS_DMA_READ|BUS_DMA_NOWAIT);
	if (error != 0) {
		m_freem(m);
		return error;
	}
	hw = npe->ix_hw;
	hw->ix_ne[0].data = htobe32(npe->ix_map->dm_segs[0].ds_addr);
	/* NB: NPE requires length be a multiple of 64 */
	/* NB: buffer length is shifted in word */
	hw->ix_ne[0].len = htobe32(npe->ix_map->dm_segs[0].ds_len << 16);
	hw->ix_ne[0].next = 0;
	npe->ix_m = m;
	/* Flush the memory in the mbuf */
	bus_dmamap_sync(sc->sc_dt, npe->ix_map, 0, npe->ix_map->dm_mapsize,
	    BUS_DMASYNC_PREREAD);
	return 0;
}

/*
 * RX q processing for a specific NPE.  Claim entries
 * from the hardware queue and pass the frames up the
 * stack. Pass the rx buffers to the free list.
 */
static void
npe_rxdone(int qid, void *arg)
{
#define	P2V(a, dma) \
	&(dma)->buf[((a) - (dma)->buf_phys) / sizeof(struct npehwbuf)]
	struct npe_softc *sc = arg;
	struct npedma *dma = &sc->rxdma;
	uint32_t entry;

	while (ixpqmgr_qread(qid, &entry) == 0) {
		struct npebuf *npe = P2V(NPE_QM_Q_ADDR(entry), dma);
		struct mbuf *m;

		DPRINTF(sc, "%s: entry 0x%x neaddr 0x%x ne_len 0x%x\n",
		    __func__, entry, npe->ix_neaddr, npe->ix_hw->ix_ne[0].len);
		rnd_add_uint32(&sc->rnd_source, entry);
		/*
		 * Allocate a new mbuf to replenish the rx buffer.
		 * If doing so fails we drop the rx'd frame so we
		 * can reuse the previous mbuf.  When we're able to
		 * allocate a new mbuf dispatch the mbuf w/ rx'd
		 * data up the stack and replace it with the newly
		 * allocated one.
		 */
		m = npe_getcl();
		if (m != NULL) {
			struct mbuf *mrx = npe->ix_m;
			struct npehwbuf *hw = npe->ix_hw;
			struct ifnet *ifp = &sc->sc_ethercom.ec_if;

			/* Flush mbuf memory for rx'd data */
			bus_dmamap_sync(sc->sc_dt, npe->ix_map, 0,
			    npe->ix_map->dm_mapsize, BUS_DMASYNC_POSTREAD);

			/* XXX flush hw buffer; works now 'cuz coherent */
			/* set m_len etc. per rx frame size */
			mrx->m_len = be32toh(hw->ix_ne[0].len) & 0xffff;
			mrx->m_pkthdr.len = mrx->m_len;
			m_set_rcvif(mrx, ifp);
			/* Don't add M_HASFCS. See below */

#if 1
			if (mrx->m_pkthdr.len < sizeof(struct ether_header)) {
				log(LOG_INFO, "%s: too short frame (len=%d)\n",
				    device_xname(sc->sc_dev), mrx->m_pkthdr.len);
				/* Back out "newly allocated" mbuf. */
				m_freem(m);
				ifp->if_ierrors++;
				goto fail;
			}
			if ((ifp->if_flags & IFF_PROMISC) == 0) {
				struct ether_header *eh;

				/*
				 * Workaround for "Non-Intel XScale Technology
				 * Eratta" No. 29. AA:BB:CC:DD:EE:xF's packet
				 * matches the filter (both unicast and
				 * multicast).
				 */
				eh = mtod(mrx, struct ether_header *);
				if (ETHER_IS_MULTICAST(eh->ether_dhost) == 0) {
					/* unicast */

					if (sc->sc_enaddr[5] != eh->ether_dhost[5]) {
						/* discard it */
#if 0
						printf("discard it\n");
#endif
						/*
						 * Back out "newly allocated"
						 * mbuf.
						 */
						m_freem(m);
						goto fail;
					}
				} else if (memcmp(eh->ether_dhost,
					etherbroadcastaddr, 6) == 0) {
					/* Always accept broadcast packet*/
				} else {
					struct ethercom *ec = &sc->sc_ethercom;
					struct ether_multi *enm;
					struct ether_multistep step;
					int match = 0;

					/* multicast */

					ETHER_FIRST_MULTI(step, ec, enm);
					while (enm != NULL) {
						uint64_t lowint, highint, dest;

						lowint = MAC2UINT64(enm->enm_addrlo);
						highint = MAC2UINT64(enm->enm_addrhi);
						dest = MAC2UINT64(eh->ether_dhost);
#if 0
						printf("%llx\n", lowint);
						printf("%llx\n", dest);
						printf("%llx\n", highint);
#endif
						if ((lowint <= dest) && (dest <= highint)) {
							match = 1;
							break;
						}
						ETHER_NEXT_MULTI(step, enm);
					}
					if (match == 0) {
						/* discard it */
#if 0
						printf("discard it(M)\n");
#endif
						/*
						 * Back out "newly allocated"
						 * mbuf.
						 */
						m_freem(m);
						goto fail;
					}
				}
			}
			if (mrx->m_pkthdr.len > NPE_FRAME_SIZE_DEFAULT) {
				log(LOG_INFO, "%s: oversized frame (len=%d)\n",
				    device_xname(sc->sc_dev), mrx->m_pkthdr.len);
				/* Back out "newly allocated" mbuf. */
				m_freem(m);
				ifp->if_ierrors++;
				goto fail;
			}
#endif

			/*
			 * Trim FCS!
			 * NPE always adds the FCS by this driver's setting,
			 * so we always trim it here and not add M_HASFCS.
			 */
			m_adj(mrx, -ETHER_CRC_LEN);

			/*
			 * Tap off here if there is a bpf listener.
			 */

			if_percpuq_enqueue(ifp->if_percpuq, mrx);
		} else {
fail:
			/* discard frame and re-use mbuf */
			m = npe->ix_m;
		}
		if (npe_rxbuf_init(sc, npe, m) == 0) {
			/* return npe buf to rx free list */
			ixpqmgr_qwrite(sc->rx_freeqid, npe->ix_neaddr);
		} else {
			/* XXX should not happen */
		}
	}
#undef P2V
}

static void
npe_startxmit(struct npe_softc *sc)
{
	struct npedma *dma = &sc->txdma;
	int i;

	sc->tx_free = NULL;
	for (i = 0; i < dma->nbuf; i++) {
		struct npebuf *npe = &dma->buf[i];
		if (npe->ix_m != NULL) {
			/* NB: should not happen */
			printf("%s: %s: free mbuf at entry %u\n",
			    device_xname(sc->sc_dev), __func__, i);
			m_freem(npe->ix_m);
		}
		npe->ix_m = NULL;
		npe->ix_next = sc->tx_free;
		sc->tx_free = npe;
	}
}

static void
npe_startrecv(struct npe_softc *sc)
{
	struct npedma *dma = &sc->rxdma;
	struct npebuf *npe;
	int i;

	for (i = 0; i < dma->nbuf; i++) {
		npe = &dma->buf[i];
		npe_rxbuf_init(sc, npe, npe->ix_m);
		/* set npe buf on rx free list */
		ixpqmgr_qwrite(sc->rx_freeqid, npe->ix_neaddr);
	}
}

static void
npeinit_macreg(struct npe_softc *sc)
{

	/*
	 * Reset MAC core.
	 */
	WR4(sc, NPE_MAC_CORE_CNTRL, NPE_CORE_RESET);
	DELAY(NPE_MAC_RESET_DELAY);
	/* configure MAC to generate MDC clock */
	WR4(sc, NPE_MAC_CORE_CNTRL, NPE_CORE_MDC_EN);

	/* disable transmitter and reciver in the MAC */
 	WR4(sc, NPE_MAC_RX_CNTRL1,
	    RD4(sc, NPE_MAC_RX_CNTRL1) &~ NPE_RX_CNTRL1_RX_EN);
 	WR4(sc, NPE_MAC_TX_CNTRL1,
	    RD4(sc, NPE_MAC_TX_CNTRL1) &~ NPE_TX_CNTRL1_TX_EN);

	/*
	 * Set the MAC core registers.
	 */
	WR4(sc, NPE_MAC_INT_CLK_THRESH, 0x1);	/* clock ratio: for ipx4xx */
	WR4(sc, NPE_MAC_TX_CNTRL2,	0xf);	/* max retries */
	WR4(sc, NPE_MAC_RANDOM_SEED,	0x8);	/* LFSR back-off seed */
	/* thresholds determined by NPE firmware FS */
	WR4(sc, NPE_MAC_THRESH_P_EMPTY,	0x12);
	WR4(sc, NPE_MAC_THRESH_P_FULL,	0x30);
	WR4(sc, NPE_MAC_BUF_SIZE_TX, NPE_MAC_BUF_SIZE_TX_DEFAULT);
						/* tx fifo threshold (bytes) */
	WR4(sc, NPE_MAC_TX_DEFER,	0x15);	/* for single deferral */
	WR4(sc, NPE_MAC_RX_DEFER,	0x16);	/* deferral on inter-frame gap*/
	WR4(sc, NPE_MAC_TX_TWO_DEFER_1,	0x8);	/* for 2-part deferral */
	WR4(sc, NPE_MAC_TX_TWO_DEFER_2,	0x7);	/* for 2-part deferral */
	WR4(sc, NPE_MAC_SLOT_TIME, NPE_MAC_SLOT_TIME_MII_DEFAULT);
						/* assumes MII mode */
	WR4(sc, NPE_MAC_TX_CNTRL1,
		  NPE_TX_CNTRL1_RETRY		/* retry failed xmits */
		| NPE_TX_CNTRL1_FCS_EN		/* append FCS */
		| NPE_TX_CNTRL1_2DEFER		/* 2-part deferal */
		| NPE_TX_CNTRL1_PAD_EN);	/* pad runt frames */
	/* XXX pad strip? */
	WR4(sc, NPE_MAC_RX_CNTRL1,
		  NPE_RX_CNTRL1_CRC_EN		/* include CRC/FCS */
		| NPE_RX_CNTRL1_PAUSE_EN);	/* ena pause frame handling */
	WR4(sc, NPE_MAC_RX_CNTRL2, 0);
}

static void
npeinit_resetcb(void *xsc)
{
	struct npe_softc *sc = xsc;
	struct ifnet *ifp = &sc->sc_ethercom.ec_if;
	uint32_t msg[2];

	ifp->if_oerrors++;
	npeinit_locked(sc);

	msg[0] = NPE_NOTIFYMACRECOVERYDONE << NPE_MAC_MSGID_SHL
	    | (npeconfig[sc->sc_unit].macport << NPE_MAC_PORTID_SHL);
	msg[1] = 0;
	ixpnpe_sendandrecvmsg(sc->sc_npe, msg, msg);
}

/*
 * Reset and initialize the chip
 */
static void
npeinit_locked(void *xsc)
{
	struct npe_softc *sc = xsc;
	struct ifnet *ifp = &sc->sc_ethercom.ec_if;

	/* Cancel any pending I/O. */
	npestop(ifp, 0);

	/* Reset the chip to a known state. */
	npeinit_macreg(sc);
	npe_setmac(sc, CLLADDR(ifp->if_sadl));
	ether_mediachange(ifp);
	npe_setmcast(sc);

	npe_startxmit(sc);
	npe_startrecv(sc);

	ifp->if_flags |= IFF_RUNNING;
	ifp->if_flags &= ~IFF_OACTIVE;
	ifp->if_timer = 0;		/* just in case */

	/* enable transmitter and reciver in the MAC */
 	WR4(sc, NPE_MAC_RX_CNTRL1,
	    RD4(sc, NPE_MAC_RX_CNTRL1) | NPE_RX_CNTRL1_RX_EN);
 	WR4(sc, NPE_MAC_TX_CNTRL1,
	    RD4(sc, NPE_MAC_TX_CNTRL1) | NPE_TX_CNTRL1_TX_EN);

	callout_reset(&sc->sc_tick_ch, hz, npe_tick, sc);
}

static int
npeinit(struct ifnet *ifp)
{
	struct npe_softc *sc = ifp->if_softc;
	int s;

	s = splnet();
	npeinit_locked(sc);
	splx(s);

	return (0);
}

/*
 * Defragment an mbuf chain, returning at most maxfrags separate
 * mbufs+clusters.  If this is not possible NULL is returned and
 * the original mbuf chain is left in its present (potentially
 * modified) state.  We use two techniques: collapsing consecutive
 * mbufs and replacing consecutive mbufs by a cluster.
 */
static __inline struct mbuf *
npe_defrag(struct mbuf *m0)
{
	struct mbuf *m;

	MGETHDR(m, M_DONTWAIT, MT_DATA);
	if (m == NULL)
		return (NULL);
	M_COPY_PKTHDR(m, m0);

	if ((m->m_len = m0->m_pkthdr.len) > MHLEN) {
		MCLGET(m, M_DONTWAIT);
		if ((m->m_flags & M_EXT) == 0) {
			m_freem(m);
			return (NULL);
		}
	}

	m_copydata(m0, 0, m0->m_pkthdr.len, mtod(m, void *));
	m_freem(m0);

	return (m);
}

/*
 * Dequeue packets and place on the h/w transmit queue.
 */
static void
npestart(struct ifnet *ifp)
{
	struct npe_softc *sc = ifp->if_softc;
	struct npebuf *npe;
	struct npehwbuf *hw;
	struct mbuf *m, *n;
	bus_dma_segment_t *segs;
	int nseg, len, error, i;
	uint32_t next;

	if ((ifp->if_flags & (IFF_RUNNING|IFF_OACTIVE)) != IFF_RUNNING)
		return;

	while (sc->tx_free != NULL) {
		IFQ_DEQUEUE(&ifp->if_snd, m);
		if (m == NULL)
			break;
		npe = sc->tx_free;
		error = bus_dmamap_load_mbuf(sc->sc_dt, npe->ix_map, m,
		    BUS_DMA_WRITE|BUS_DMA_NOWAIT);
		if (error == EFBIG) {
			n = npe_defrag(m);
			if (n == NULL) {
				printf("%s: %s: too many fragments\n",
				    device_xname(sc->sc_dev), __func__);
				m_freem(m);
				return;	/* XXX? */
			}
			m = n;
			error = bus_dmamap_load_mbuf(sc->sc_dt, npe->ix_map,
			    m, BUS_DMA_WRITE|BUS_DMA_NOWAIT);
		}
		if (error != 0) {
			printf("%s: %s: error %u\n",
			    device_xname(sc->sc_dev), __func__, error);
			m_freem(m);
			return;	/* XXX? */
		}
		sc->tx_free = npe->ix_next;

		/*
		 * Tap off here if there is a bpf listener.
		 */
		bpf_mtap(ifp, m, BPF_D_OUT);

		bus_dmamap_sync(sc->sc_dt, npe->ix_map, 0,
		    npe->ix_map->dm_mapsize, BUS_DMASYNC_PREWRITE);

		npe->ix_m = m;
		hw = npe->ix_hw;
		len = m->m_pkthdr.len;
		nseg = npe->ix_map->dm_nsegs;
		segs = npe->ix_map->dm_segs;
		next = npe->ix_neaddr + sizeof(hw->ix_ne[0]);
		for (i = 0; i < nseg; i++) {
			hw->ix_ne[i].data = htobe32(segs[i].ds_addr);
			hw->ix_ne[i].len = htobe32((segs[i].ds_len<<16) | len);
			hw->ix_ne[i].next = htobe32(next);

			len = 0;		/* zero for segments > 1 */
			next += sizeof(hw->ix_ne[0]);
		}
		hw->ix_ne[i-1].next = 0;	/* zero last in chain */
		/* XXX flush descriptor instead of using uncached memory */

		DPRINTF(sc, "%s: qwrite(%u, 0x%x) ne_data %x ne_len 0x%x\n",
		    __func__, sc->tx_qid, npe->ix_neaddr,
		    hw->ix_ne[0].data, hw->ix_ne[0].len);
		/* stick it on the tx q */
		/* XXX add vlan priority */
		ixpqmgr_qwrite(sc->tx_qid, npe->ix_neaddr);

		ifp->if_timer = 5;
	}
	if (sc->tx_free == NULL)
		ifp->if_flags |= IFF_OACTIVE;
}

static void
npe_stopxmit(struct npe_softc *sc)
{
	struct npedma *dma = &sc->txdma;
	int i;

	/* XXX qmgr */
	for (i = 0; i < dma->nbuf; i++) {
		struct npebuf *npe = &dma->buf[i];

		if (npe->ix_m != NULL) {
			bus_dmamap_unload(sc->sc_dt, npe->ix_map);
			m_freem(npe->ix_m);
			npe->ix_m = NULL;
		}
	}
}

static void
npe_stoprecv(struct npe_softc *sc)
{
	struct npedma *dma = &sc->rxdma;
	int i;

	/* XXX qmgr */
	for (i = 0; i < dma->nbuf; i++) {
		struct npebuf *npe = &dma->buf[i];

		if (npe->ix_m != NULL) {
			bus_dmamap_unload(sc->sc_dt, npe->ix_map);
			m_freem(npe->ix_m);
			npe->ix_m = NULL;
		}
	}
}

/*
 * Turn off interrupts, and stop the nic.
 */
void
npestop(struct ifnet *ifp, int disable)
{
	struct npe_softc *sc = ifp->if_softc;

	/*  disable transmitter and reciver in the MAC  */
 	WR4(sc, NPE_MAC_RX_CNTRL1,
	    RD4(sc, NPE_MAC_RX_CNTRL1) &~ NPE_RX_CNTRL1_RX_EN);
 	WR4(sc, NPE_MAC_TX_CNTRL1,
	    RD4(sc, NPE_MAC_TX_CNTRL1) &~ NPE_TX_CNTRL1_TX_EN);

	callout_stop(&sc->sc_tick_ch);

	npe_stopxmit(sc);
	npe_stoprecv(sc);
	/* XXX go into loopback & drain q's? */
	/* XXX but beware of disabling tx above */

	/*
	 * The MAC core rx/tx disable may leave the MAC hardware in an
	 * unpredictable state. A hw reset is executed before resetting 
	 * all the MAC parameters to a known value.
	 */
	WR4(sc, NPE_MAC_CORE_CNTRL, NPE_CORE_RESET);
	DELAY(NPE_MAC_RESET_DELAY);
	WR4(sc, NPE_MAC_INT_CLK_THRESH, NPE_MAC_INT_CLK_THRESH_DEFAULT);
	WR4(sc, NPE_MAC_CORE_CNTRL, NPE_CORE_MDC_EN);

	ifp->if_timer = 0;
	ifp->if_flags &= ~(IFF_RUNNING | IFF_OACTIVE);
}

void
npewatchdog(struct ifnet *ifp)
{
	struct npe_softc *sc = ifp->if_softc;
	int s;

	aprint_error_dev(sc->sc_dev, "device timeout\n");
	s = splnet();
	ifp->if_oerrors++;
	npeinit_locked(sc);
	splx(s);
}

static int
npeioctl(struct ifnet *ifp, u_long cmd, void *data)
{
	struct npe_softc *sc = ifp->if_softc;
	struct ifreq *ifr = (struct ifreq *) data;
	int s, error = 0;

	s = splnet();

	switch (cmd) {
	case SIOCSIFMEDIA:
	case SIOCGIFMEDIA:
#if 0 /* not yet */
		/* Flow control requires full-duplex mode. */
		if (IFM_SUBTYPE(ifr->ifr_media) == IFM_AUTO ||
		    (ifr->ifr_media & IFM_FDX) == 0)
			ifr->ifr_media &= ~IFM_ETH_FMASK;
		if (IFM_SUBTYPE(ifr->ifr_media) != IFM_AUTO) {
			if ((ifr->ifr_media & IFM_ETH_FMASK) == IFM_FLOW) {
				/* We can do both TXPAUSE and RXPAUSE. */
				ifr->ifr_media |=
				    IFM_ETH_TXPAUSE | IFM_ETH_RXPAUSE;
			}
			sc->sc_flowflags = ifr->ifr_media & IFM_ETH_FMASK;
		}
#endif
		error = ifmedia_ioctl(ifp, ifr, &sc->sc_mii.mii_media, cmd);
		break;
	case SIOCSIFFLAGS:
		if ((ifp->if_flags & (IFF_UP|IFF_RUNNING)) == IFF_RUNNING) {
			/*
			 * If interface is marked down and it is running,
			 * then stop and disable it.
			 */
			(*ifp->if_stop)(ifp, 1);
		} else if ((ifp->if_flags & (IFF_UP|IFF_RUNNING)) == IFF_UP) {
			/*
			 * If interface is marked up and it is stopped, then
			 * start it.
			 */
			error = (*ifp->if_init)(ifp);
		} else if ((ifp->if_flags & IFF_UP) != 0) {
			int diff;

			/* Up (AND RUNNING). */

			diff = (ifp->if_flags ^ sc->sc_if_flags)
			    & (IFF_PROMISC|IFF_ALLMULTI);
			if ((diff & (IFF_PROMISC|IFF_ALLMULTI)) != 0) {
				/*
				 * If the difference bettween last flag and
				 * new flag only IFF_PROMISC or IFF_ALLMULTI,
				 * set multicast filter only (don't reset to
				 * prevent link down).
				 */
				npe_setmcast(sc);
			} else {
				/*
				 * Reset the interface to pick up changes in
				 * any other flags that affect the hardware
				 * state.
				 */
				error = (*ifp->if_init)(ifp);
			}
		}
		sc->sc_if_flags = ifp->if_flags;
		break;
	default:
		error = ether_ioctl(ifp, cmd, data);
		if (error == ENETRESET) {
			/*
			 * Multicast list has changed; set the hardware filter
			 * accordingly.
			 */
			npe_setmcast(sc);
			error = 0;
		}
	}

	npestart(ifp);

	splx(s);
	return error;
}

/*
 * Setup a traffic class -> rx queue mapping.
 */
static int
npe_setrxqosentry(struct npe_softc *sc, int classix, int trafclass, int qid)
{
	int npeid = npeconfig[sc->sc_unit].npeid;
	uint32_t msg[2];

	msg[0] = (NPE_SETRXQOSENTRY << NPE_MAC_MSGID_SHL) | (npeid << 20)
	    | classix;
	msg[1] = (trafclass << 24) | (1 << 23) | (qid << 16) | (qid << 4);
	return ixpnpe_sendandrecvmsg(sc->sc_npe, msg, msg);
}

/*
 * Update and reset the statistics in the NPE.
 */
static int
npe_updatestats(struct npe_softc *sc)
{
	uint32_t msg[2];

	msg[0] = NPE_RESETSTATS << NPE_MAC_MSGID_SHL;
	msg[1] = sc->sc_stats_phys;	/* physical address of stat block */
	return ixpnpe_sendmsg(sc->sc_npe, msg);		/* NB: no recv */
}

#if 0
/*
 * Get the current statistics block.
 */
static int
npe_getstats(struct npe_softc *sc)
{
	uint32_t msg[2];

	msg[0] = NPE_GETSTATS << NPE_MAC_MSGID_SHL;
	msg[1] = sc->sc_stats_phys;	/* physical address of stat block */
	return ixpnpe_sendandrecvmsg(sc->sc_npe, msg, msg);
}

/*
 * Query the image id of the loaded firmware.
 */
static uint32_t
npe_getimageid(struct npe_softc *sc)
{
	uint32_t msg[2];

	msg[0] = NPE_GETSTATUS << NPE_MAC_MSGID_SHL;
	msg[1] = 0;
	return ixpnpe_sendandrecvmsg(sc->sc_npe, msg, msg) == 0 ? msg[1] : 0;
}

/*
 * Enable/disable loopback.
 */
static int
npe_setloopback(struct npe_softc *sc, int ena)
{
	uint32_t msg[2];

	msg[0] = (NPE_SETLOOPBACK << NPE_MAC_MSGID_SHL) | (ena != 0);
	msg[1] = 0;
	return ixpnpe_sendandrecvmsg(sc->sc_npe, msg, msg);
}
#endif

/*
 * MII bus support routines.
 *
 * NB: ixp425 has one PHY per NPE
 */
static uint32_t
npe_mii_mdio_read(struct npe_softc *sc, int reg)
{
#define	MII_RD4(sc, reg)	bus_space_read_4(sc->sc_iot, sc->sc_miih, reg)
	uint32_t v;

	/* NB: registers are known to be sequential */
	v =  (MII_RD4(sc, reg+0) & 0xff) << 0;
	v |= (MII_RD4(sc, reg+4) & 0xff) << 8;
	v |= (MII_RD4(sc, reg+8) & 0xff) << 16;
	v |= (MII_RD4(sc, reg+12) & 0xff) << 24;
	return v;
#undef MII_RD4
}

static void
npe_mii_mdio_write(struct npe_softc *sc, int reg, uint32_t cmd)
{
#define	MII_WR4(sc, reg, v) \
	bus_space_write_4(sc->sc_iot, sc->sc_miih, reg, v)

	/* NB: registers are known to be sequential */
	MII_WR4(sc, reg+0, cmd & 0xff);
	MII_WR4(sc, reg+4, (cmd >> 8) & 0xff);
	MII_WR4(sc, reg+8, (cmd >> 16) & 0xff);
	MII_WR4(sc, reg+12, (cmd >> 24) & 0xff);
#undef MII_WR4
}

static int
npe_mii_mdio_wait(struct npe_softc *sc)
{
#define	MAXTRIES	100	/* XXX */
	uint32_t v;
	int i;

	for (i = 0; i < MAXTRIES; i++) {
		v = npe_mii_mdio_read(sc, NPE_MAC_MDIO_CMD);
		if ((v & NPE_MII_GO) == 0)
			return 1;
	}
	return 0;		/* NB: timeout */
#undef MAXTRIES
}

static int
npe_miibus_readreg(device_t self, int phy, int reg)
{
	struct npe_softc *sc = device_private(self);
	uint32_t v;

	if (sc->sc_phy > IXPNPECF_PHY_DEFAULT && phy != sc->sc_phy)
		return 0xffff;
	v = (phy << NPE_MII_ADDR_SHL) | (reg << NPE_MII_REG_SHL)
	  | NPE_MII_GO;
	npe_mii_mdio_write(sc, NPE_MAC_MDIO_CMD, v);
	if (npe_mii_mdio_wait(sc))
		v = npe_mii_mdio_read(sc, NPE_MAC_MDIO_STS);
	else
		v = 0xffff | NPE_MII_READ_FAIL;
	return (v & NPE_MII_READ_FAIL) ? 0xffff : (v & 0xffff);
#undef MAXTRIES
}

static void
npe_miibus_writereg(device_t self, int phy, int reg, int data)
{
	struct npe_softc *sc = device_private(self);
	uint32_t v;

	if (sc->sc_phy > IXPNPECF_PHY_DEFAULT && phy != sc->sc_phy)
		return;
	v = (phy << NPE_MII_ADDR_SHL) | (reg << NPE_MII_REG_SHL)
	  | data | NPE_MII_WRITE
	  | NPE_MII_GO;
	npe_mii_mdio_write(sc, NPE_MAC_MDIO_CMD, v);
	/* XXX complain about timeout */
	(void) npe_mii_mdio_wait(sc);
}

static void
npe_miibus_statchg(struct ifnet *ifp)
{
	struct npe_softc *sc = ifp->if_softc;
	uint32_t tx1, rx1;
	uint32_t randoff;

	/* sync MAC duplex state */
	tx1 = RD4(sc, NPE_MAC_TX_CNTRL1);
	rx1 = RD4(sc, NPE_MAC_RX_CNTRL1);
	if (sc->sc_mii.mii_media_active & IFM_FDX) {
		WR4(sc, NPE_MAC_SLOT_TIME, NPE_MAC_SLOT_TIME_MII_DEFAULT);
		tx1 &= ~NPE_TX_CNTRL1_DUPLEX;
		rx1 |= NPE_RX_CNTRL1_PAUSE_EN;
	} else {
		struct timeval now;
		getmicrotime(&now);
		randoff = (RD4(sc, NPE_MAC_UNI_ADDR_6) ^ now.tv_usec)
		    & 0x7f;
		WR4(sc, NPE_MAC_SLOT_TIME, NPE_MAC_SLOT_TIME_MII_DEFAULT
		    + randoff);
		tx1 |= NPE_TX_CNTRL1_DUPLEX;
		rx1 &= ~NPE_RX_CNTRL1_PAUSE_EN;
	}
	WR4(sc, NPE_MAC_RX_CNTRL1, rx1);
	WR4(sc, NPE_MAC_TX_CNTRL1, tx1);
}<|MERGE_RESOLUTION|>--- conflicted
+++ resolved
@@ -1,8 +1,4 @@
-<<<<<<< HEAD
-/*	$NetBSD: ixp425_if_npe.c,v 1.33 2017/02/22 09:45:16 nonaka Exp $ */
-=======
 /*	$NetBSD: ixp425_if_npe.c,v 1.34 2018/06/26 06:47:58 msaitoh Exp $ */
->>>>>>> b2b84690
 
 /*-
  * Copyright (c) 2006 Sam Leffler.  All rights reserved.
@@ -32,11 +28,7 @@
 #if 0
 __FBSDID("$FreeBSD: src/sys/arm/xscale/ixp425/if_npe.c,v 1.1 2006/11/19 23:55:23 sam Exp $");
 #endif
-<<<<<<< HEAD
-__KERNEL_RCSID(0, "$NetBSD: ixp425_if_npe.c,v 1.33 2017/02/22 09:45:16 nonaka Exp $");
-=======
 __KERNEL_RCSID(0, "$NetBSD: ixp425_if_npe.c,v 1.34 2018/06/26 06:47:58 msaitoh Exp $");
->>>>>>> b2b84690
 
 /*
  * Intel XScale NPE Ethernet driver.
