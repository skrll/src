--- conflicted
+++ resolved
@@ -1,8 +1,4 @@
-<<<<<<< HEAD
-/*	$NetBSD: ixp425_if_npe.c,v 1.36 2019/01/22 03:42:25 msaitoh Exp $ */
-=======
 /*	$NetBSD: ixp425_if_npe.c,v 1.37 2019/03/05 08:25:02 msaitoh Exp $ */
->>>>>>> 356fe5fe
 
 /*-
  * Copyright (c) 2006 Sam Leffler.  All rights reserved.
@@ -32,11 +28,7 @@
 #if 0
 __FBSDID("$FreeBSD: src/sys/arm/xscale/ixp425/if_npe.c,v 1.1 2006/11/19 23:55:23 sam Exp $");
 #endif
-<<<<<<< HEAD
-__KERNEL_RCSID(0, "$NetBSD: ixp425_if_npe.c,v 1.36 2019/01/22 03:42:25 msaitoh Exp $");
-=======
 __KERNEL_RCSID(0, "$NetBSD: ixp425_if_npe.c,v 1.37 2019/03/05 08:25:02 msaitoh Exp $");
->>>>>>> 356fe5fe
 
 /*
  * Intel XScale NPE Ethernet driver.
@@ -111,7 +103,7 @@
 	struct ethercom	sc_ethercom;
 	uint8_t		sc_enaddr[ETHER_ADDR_LEN];
 	struct mii_data	sc_mii;
-	bus_space_tag_t	sc_iot;		
+	bus_space_tag_t	sc_iot;
 	bus_dma_tag_t	sc_dt;
 	bus_space_handle_t sc_ioh;	/* MAC register window */
 	bus_space_handle_t sc_miih;	/* MII register window */
@@ -1393,7 +1385,7 @@
 
 	/*
 	 * The MAC core rx/tx disable may leave the MAC hardware in an
-	 * unpredictable state. A hw reset is executed before resetting 
+	 * unpredictable state. A hw reset is executed before resetting
 	 * all the MAC parameters to a known value.
 	 */
 	WR4(sc, NPE_MAC_CORE_CNTRL, NPE_CORE_RESET);
