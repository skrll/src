--- conflicted
+++ resolved
@@ -87,16 +87,14 @@
 # Timer options
 defflag opt_arm_timer.h		__HAVE_GENERIC_CPU_INITCLOCKS
 
-<<<<<<< HEAD
-# Timer options
+# Start code option
 defflag opt_arm_start.h		__HAVE_GENERIC_START
-=======
+
 # Console options
 defparam opt_console.h		CONSADDR
 defparam opt_console.h		CONSPEED
 defparam opt_console.h		CONMODE
 defparam opt_console.h		CONADDR
->>>>>>> 2a2efc7c
 
 # Floating point emulator
 obsolete defflag		ARMFPE
