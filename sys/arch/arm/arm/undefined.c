<<<<<<< HEAD
/*	$NetBSD: undefined.c,v 1.61 2018/01/24 09:04:44 skrll Exp $	*/
=======
/*	$NetBSD: undefined.c,v 1.62 2018/05/28 21:05:00 chs Exp $	*/
>>>>>>> b2b84690

/*
 * Copyright (c) 2001 Ben Harris.
 * Copyright (c) 1995 Mark Brinicombe.
 * Copyright (c) 1995 Brini.
 * All rights reserved.
 *
 * This code is derived from software written for Brini by Mark Brinicombe
 *
 * Redistribution and use in source and binary forms, with or without
 * modification, are permitted provided that the following conditions
 * are met:
 * 1. Redistributions of source code must retain the above copyright
 *    notice, this list of conditions and the following disclaimer.
 * 2. Redistributions in binary form must reproduce the above copyright
 *    notice, this list of conditions and the following disclaimer in the
 *    documentation and/or other materials provided with the distribution.
 * 3. All advertising materials mentioning features or use of this software
 *    must display the following acknowledgement:
 *	This product includes software developed by Brini.
 * 4. The name of the company nor the name of the author may be used to
 *    endorse or promote products derived from this software without specific
 *    prior written permission.
 *
 * THIS SOFTWARE IS PROVIDED BY BRINI ``AS IS'' AND ANY EXPRESS OR IMPLIED
 * WARRANTIES, INCLUDING, BUT NOT LIMITED TO, THE IMPLIED WARRANTIES OF
 * MERCHANTABILITY AND FITNESS FOR A PARTICULAR PURPOSE ARE DISCLAIMED.
 * IN NO EVENT SHALL BRINI OR CONTRIBUTORS BE LIABLE FOR ANY DIRECT,
 * INDIRECT, INCIDENTAL, SPECIAL, EXEMPLARY, OR CONSEQUENTIAL DAMAGES
 * (INCLUDING, BUT NOT LIMITED TO, PROCUREMENT OF SUBSTITUTE GOODS OR
 * SERVICES; LOSS OF USE, DATA, OR PROFITS; OR BUSINESS INTERRUPTION)
 * HOWEVER CAUSED AND ON ANY THEORY OF LIABILITY, WHETHER IN CONTRACT, STRICT
 * LIABILITY, OR TORT (INCLUDING NEGLIGENCE OR OTHERWISE) ARISING IN ANY WAY
 * OUT OF THE USE OF THIS SOFTWARE, EVEN IF ADVISED OF THE POSSIBILITY OF
 * SUCH DAMAGE.
 *
 * RiscBSD kernel project
 *
 * undefined.c
 *
 * Fault handler
 *
 * Created      : 06/01/95
 */

#define FAST_FPE

#include "opt_ddb.h"
#include "opt_dtrace.h"
#include "opt_kgdb.h"

#include <sys/param.h>
#ifdef KGDB
#include <sys/kgdb.h>
#endif

<<<<<<< HEAD
__KERNEL_RCSID(0, "$NetBSD: undefined.c,v 1.61 2018/01/24 09:04:44 skrll Exp $");
=======
__KERNEL_RCSID(0, "$NetBSD: undefined.c,v 1.62 2018/05/28 21:05:00 chs Exp $");
>>>>>>> b2b84690

#include <sys/kmem.h>
#include <sys/queue.h>
#include <sys/signal.h>
#include <sys/systm.h>
#include <sys/proc.h>
#include <sys/syslog.h>
#include <sys/vmmeter.h>
#include <sys/cpu.h>
#ifdef FAST_FPE
#include <sys/acct.h>
#endif
#include <sys/userret.h>

#include <uvm/uvm_extern.h>

#include <arm/locore.h>
#include <arm/undefined.h>

#include <machine/pcb.h>
#include <machine/trap.h>

#include <arch/arm/arm/disassem.h>

#ifdef DDB
#include <ddb/db_output.h>
#include <machine/db_machdep.h>
#endif

static int gdb_trapper(u_int, u_int, struct trapframe *, int);

LIST_HEAD(, undefined_handler) undefined_handlers[NUM_UNKNOWN_HANDLERS];


void *
install_coproc_handler(int coproc, undef_handler_t handler)
{
	struct undefined_handler *uh;

	KASSERT(coproc >= 0 && coproc < NUM_UNKNOWN_HANDLERS);
	KASSERT(handler != NULL); /* Used to be legal. */

	uh = kmem_alloc(sizeof(*uh), KM_NOSLEEP);
	KASSERT(uh != NULL);
	uh->uh_handler = handler;
	install_coproc_handler_static(coproc, uh);
	return uh;
}

void
install_coproc_handler_static(int coproc, struct undefined_handler *uh)
{

	LIST_INSERT_HEAD(&undefined_handlers[coproc], uh, uh_link);
}

void
remove_coproc_handler(void *cookie)
{
	struct undefined_handler *uh = cookie;

	LIST_REMOVE(uh, uh_link);
	kmem_free(uh, sizeof(*uh));
}

static int
cp15_trapper(u_int addr, u_int insn, struct trapframe *tf, int code)
{
	struct lwp * const l = curlwp;

#if defined(THUMB_CODE) && !defined(CPU_ARMV7)
	if (tf->tf_spsr & PSR_T_bit)
		return 1;
#endif
	if (code != FAULT_USER)
		return 1;

	/*
	 * Don't overwrite sp, pc, etc.
	 */
	const u_int regno = (insn >> 12) & 15;
	if (regno > 12)
		return 1;

	/*
	 * Get a pointer to the register used in the instruction to be emulated.
	 */
	register_t * const regp = &tf->tf_r0 + regno;

	/*
	 * Handle MRC p15, 0, <Rd>, c13, c0, 3 (Read User read-only thread id)
	 */
	if ((insn & 0xffff0fff) == 0xee1d0f70) {
		*regp = (uintptr_t)l->l_private;
		tf->tf_pc += INSN_SIZE;
		curcpu()->ci_und_cp15_ev.ev_count++;
		return 0;
	}

	/*
	 * Handle {MRC,MCR} p15, 0, <Rd>, c13, c0, 2 (User read/write thread id)
	 */
	if ((insn & 0xffef0fff) == 0xee0d0f50) {
		struct pcb * const pcb = lwp_getpcb(l);
		if (insn & 0x00100000)
			*regp = pcb->pcb_user_pid_rw;
		else
			pcb->pcb_user_pid_rw = *regp;
		tf->tf_pc += INSN_SIZE;
		curcpu()->ci_und_cp15_ev.ev_count++;
		return 0;
	}

	return 1;
}

static int
gdb_trapper(u_int addr, u_int insn, struct trapframe *tf, int code)
{
	struct lwp * const l = curlwp;

#ifdef THUMB_CODE
	if (tf->tf_spsr & PSR_T_bit) {
		if (insn == GDB_THUMB_BREAKPOINT)
			goto bkpt;
	}
	else
#endif
	{
		if (insn == GDB_BREAKPOINT || insn == GDB5_BREAKPOINT) {
#ifdef THUMB_CODE
		bkpt:
#endif
			if (code == FAULT_USER) {
				ksiginfo_t ksi;

				KSI_INIT_TRAP(&ksi);
				ksi.ksi_signo = SIGTRAP;
				ksi.ksi_code = TRAP_BRKPT;
				ksi.ksi_addr = (uint32_t *)addr;
				ksi.ksi_trap = 0;
				trapsignal(l, &ksi);
				return 0;
			}
#ifdef KGDB
			return !kgdb_trap(T_BREAKPOINT, tf);
#endif
		}
	}
	return 1;
}

static struct undefined_handler cp15_uh;
static struct undefined_handler gdb_uh;
#ifdef THUMB_CODE
static struct undefined_handler gdb_uh_thumb;
#endif

#ifdef KDTRACE_HOOKS
#include <sys/dtrace_bsd.h>

/* Not used for now, but needed for dtrace/fbt modules */
dtrace_doubletrap_func_t	dtrace_doubletrap_func = NULL;
dtrace_trap_func_t		dtrace_trap_func = NULL;

<<<<<<< HEAD
int (* dtrace_invop_jump_addr)(uintptr_t, struct trapframe *, uintptr_t);
void (* dtrace_emulation_jump_addr)(int, struct trapframe *);
=======
int (* dtrace_invop_jump_addr)(struct trapframe *);
>>>>>>> b2b84690

static int
dtrace_trapper(u_int addr, struct trapframe *frame)
{
<<<<<<< HEAD
	int op;
	struct trapframe back;
	u_int insn = read_insn(addr, false);

	if (dtrace_invop_jump_addr == NULL || dtrace_emulation_jump_addr == NULL)
=======
	u_int insn = read_insn(addr, false);

	if (dtrace_invop_jump_addr == NULL)
>>>>>>> b2b84690
		return 1;

	if (!DTRACE_IS_BREAKPOINT(insn))
		return 1;

<<<<<<< HEAD
	/* cond value is encoded in the first byte */
=======
	/* cond value is encoded in the low nibble */
>>>>>>> b2b84690
	if (!arm_cond_ok_p(__SHIFTIN(insn, INSN_COND_MASK), frame->tf_spsr)) {
		frame->tf_pc += INSN_SIZE;
		return 0;
	}

<<<<<<< HEAD
	back = *frame;
	op = dtrace_invop_jump_addr(addr, frame, frame->tf_r0);
	*frame = back;

	dtrace_emulation_jump_addr(op, frame);

=======
	dtrace_invop_jump_addr(frame);
>>>>>>> b2b84690
	return 0;
}
#endif

void
undefined_init(void)
{
	int loop;

	/* Not actually necessary -- the initialiser is just NULL */
	for (loop = 0; loop < NUM_UNKNOWN_HANDLERS; ++loop)
		LIST_INIT(&undefined_handlers[loop]);

	/* Install handler for CP15 emulation */
	cp15_uh.uh_handler = cp15_trapper;
	install_coproc_handler_static(SYSTEM_COPROC, &cp15_uh);

	/* Install handler for GDB breakpoints */
	gdb_uh.uh_handler = gdb_trapper;
	install_coproc_handler_static(CORE_UNKNOWN_HANDLER, &gdb_uh);
#ifdef THUMB_CODE
	gdb_uh_thumb.uh_handler = gdb_trapper;
	install_coproc_handler_static(THUMB_UNKNOWN_HANDLER, &gdb_uh_thumb);
#endif
}

void
undefinedinstruction(trapframe_t *tf)
{
	struct lwp *l;
	vaddr_t fault_pc;
	int fault_instruction;
	int fault_code;
	int coprocessor;
	int user;
	struct undefined_handler *uh;
#ifdef VERBOSE_ARM32
	int s;
#endif

	curcpu()->ci_und_ev.ev_count++;

#ifdef KDTRACE_HOOKS
	if ((tf->tf_spsr & PSR_MODE) != PSR_USR32_MODE) {
		tf->tf_pc -= INSN_SIZE;
		if (dtrace_trapper(tf->tf_pc, tf) == 0)
			return;
		tf->tf_pc += INSN_SIZE; /* Reset for the rest code */
	}
#endif

	/* Enable interrupts if they were enabled before the exception. */
	restore_interrupts(tf->tf_spsr & IF32_bits);

#ifdef THUMB_CODE
	if (tf->tf_spsr & PSR_T_bit)
		tf->tf_pc -= THUMB_INSN_SIZE;
	else
#endif
	{
		tf->tf_pc -= INSN_SIZE;
	}

	fault_pc = tf->tf_pc;

	/* Get the current lwp/proc structure or lwp0/proc0 if there is none. */
	l = curlwp;

	if ((tf->tf_spsr & PSR_MODE) == PSR_USR32_MODE) {
		user = 1;
		LWP_CACHE_CREDS(l, l->l_proc);
	} else
		user = 0;


#ifdef THUMB_CODE
	if (tf->tf_spsr & PSR_T_bit) {
		fault_instruction = read_thumb_insn(fault_pc, user);
		if (fault_instruction >= 0xe000) {
			fault_instruction = (fault_instruction << 16)
			    | read_thumb_insn(fault_pc + 2, user);
		}
	}
	else
#endif
	{
		/*
		 * Make sure the program counter is correctly aligned so we
		 * don't take an alignment fault trying to read the opcode.
		 */
		if (__predict_false((fault_pc & 3) != 0)) {
			ksiginfo_t ksi;
			/* Give the user an illegal instruction signal. */
			KSI_INIT_TRAP(&ksi);
			ksi.ksi_signo = SIGILL;
			ksi.ksi_code = ILL_ILLOPC;
			ksi.ksi_addr = (uint32_t *)(intptr_t) fault_pc;
			trapsignal(l, &ksi);
			userret(l);
			return;
		}
	 	/*
		 * Should use fuword() here .. but in the interests of
		 * squeezing every  bit of speed we will just use
		 * ReadWord(). We know the instruction can be read
		 * as was just executed so this will never fail unless
		 * the kernel is screwed up in which case it does
		 * not really matter does it ?
		 */
		fault_instruction = read_insn(fault_pc, user);
	}

	/* Update vmmeter statistics */
	curcpu()->ci_data.cpu_ntrap++;

#ifdef THUMB_CODE
	if ((tf->tf_spsr & PSR_T_bit) && !CPU_IS_ARMV7_P()) {
		coprocessor = THUMB_UNKNOWN_HANDLER;
	}
	else
#endif
	{
		/* Check for coprocessor instruction */

		/*
		 * According to the datasheets you only need to look at
		 * bit 27 of the instruction to tell the difference
		 * between and undefined instruction and a coprocessor
		 * instruction following an undefined instruction trap.
		 *
		 * ARMv5 adds undefined instructions in the NV space,
		 * even when bit 27 is set.
		 */

		if ((fault_instruction & (1 << 27)) != 0
		    && (fault_instruction & 0xf0000000) != 0xf0000000) {
			coprocessor = (fault_instruction >> 8) & 0x0f;
#ifdef THUMB_CODE
		} else if ((tf->tf_spsr & PSR_T_bit) && !CPU_IS_ARMV7_P()) {
			coprocessor = THUMB_UNKNOWN_HANDLER;
#endif
		} else {
			coprocessor = CORE_UNKNOWN_HANDLER;
		}
	}

	if (user) {
		/*
		 * Modify the fault_code to reflect the USR/SVC state at
		 * time of fault.
		 */
		fault_code = FAULT_USER;
		KASSERTMSG(tf == lwp_trapframe(l), "tf %p vs %p", tf,
		    lwp_trapframe(l));
	} else
		fault_code = 0;

	/* OK this is were we do something about the instruction. */
	LIST_FOREACH(uh, &undefined_handlers[coprocessor], uh_link)
	    if (uh->uh_handler(fault_pc, fault_instruction, tf,
			       fault_code) == 0)
		    break;

	if (uh == NULL) {
		/* Fault has not been handled */
		ksiginfo_t ksi;

#ifdef VERBOSE_ARM32
		s = spltty();

		if ((fault_instruction & 0x0f000010) == 0x0e000000) {
			printf("CDP\n");
			disassemble(fault_pc);
		} else if ((fault_instruction & 0x0e000000) == 0x0c000000) {
			printf("LDC/STC\n");
			disassemble(fault_pc);
		} else if ((fault_instruction & 0x0f000010) == 0x0e000010) {
			printf("MRC/MCR\n");
			disassemble(fault_pc);
		} else if ((fault_instruction & ~INSN_COND_MASK)
			 != (KERNEL_BREAKPOINT & ~INSN_COND_MASK)) {
			printf("Undefined instruction\n");
			disassemble(fault_pc);
		}

		splx(s);
#endif

		if ((fault_code & FAULT_USER) == 0) {
#ifdef DDB
			db_printf("Undefined instruction %#x in kernel at %#lx (LR %#x SP %#x)\n",
			    fault_instruction, fault_pc, tf->tf_svc_lr, tf->tf_svc_sp);
			kdb_trap(T_FAULT, tf);
#else
			panic("undefined instruction %#x in kernel at %#lx", fault_instruction, fault_pc);
#endif
		}
		KSI_INIT_TRAP(&ksi);
		ksi.ksi_signo = SIGILL;
		ksi.ksi_code = ILL_ILLOPC;
		ksi.ksi_addr = (uint32_t *)fault_pc;
		ksi.ksi_trap = fault_instruction;
		trapsignal(l, &ksi);
	}

	if ((fault_code & FAULT_USER) == 0)
		return;

	userret(l);
}<|MERGE_RESOLUTION|>--- conflicted
+++ resolved
@@ -1,8 +1,4 @@
-<<<<<<< HEAD
-/*	$NetBSD: undefined.c,v 1.61 2018/01/24 09:04:44 skrll Exp $	*/
-=======
 /*	$NetBSD: undefined.c,v 1.62 2018/05/28 21:05:00 chs Exp $	*/
->>>>>>> b2b84690
 
 /*
  * Copyright (c) 2001 Ben Harris.
@@ -59,11 +55,7 @@
 #include <sys/kgdb.h>
 #endif
 
-<<<<<<< HEAD
-__KERNEL_RCSID(0, "$NetBSD: undefined.c,v 1.61 2018/01/24 09:04:44 skrll Exp $");
-=======
 __KERNEL_RCSID(0, "$NetBSD: undefined.c,v 1.62 2018/05/28 21:05:00 chs Exp $");
->>>>>>> b2b84690
 
 #include <sys/kmem.h>
 #include <sys/queue.h>
@@ -229,52 +221,26 @@
 dtrace_doubletrap_func_t	dtrace_doubletrap_func = NULL;
 dtrace_trap_func_t		dtrace_trap_func = NULL;
 
-<<<<<<< HEAD
-int (* dtrace_invop_jump_addr)(uintptr_t, struct trapframe *, uintptr_t);
-void (* dtrace_emulation_jump_addr)(int, struct trapframe *);
-=======
 int (* dtrace_invop_jump_addr)(struct trapframe *);
->>>>>>> b2b84690
 
 static int
 dtrace_trapper(u_int addr, struct trapframe *frame)
 {
-<<<<<<< HEAD
-	int op;
-	struct trapframe back;
 	u_int insn = read_insn(addr, false);
 
-	if (dtrace_invop_jump_addr == NULL || dtrace_emulation_jump_addr == NULL)
-=======
-	u_int insn = read_insn(addr, false);
-
 	if (dtrace_invop_jump_addr == NULL)
->>>>>>> b2b84690
 		return 1;
 
 	if (!DTRACE_IS_BREAKPOINT(insn))
 		return 1;
 
-<<<<<<< HEAD
-	/* cond value is encoded in the first byte */
-=======
 	/* cond value is encoded in the low nibble */
->>>>>>> b2b84690
 	if (!arm_cond_ok_p(__SHIFTIN(insn, INSN_COND_MASK), frame->tf_spsr)) {
 		frame->tf_pc += INSN_SIZE;
 		return 0;
 	}
 
-<<<<<<< HEAD
-	back = *frame;
-	op = dtrace_invop_jump_addr(addr, frame, frame->tf_r0);
-	*frame = back;
-
-	dtrace_emulation_jump_addr(op, frame);
-
-=======
 	dtrace_invop_jump_addr(frame);
->>>>>>> b2b84690
 	return 0;
 }
 #endif
