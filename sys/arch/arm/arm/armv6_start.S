--- conflicted
+++ resolved
@@ -1,8 +1,4 @@
-<<<<<<< HEAD
-/*	$NetBSD: armv6_start.S,v 1.33 2020/12/01 13:11:55 skrll Exp $	*/
-=======
 /*	$NetBSD: armv6_start.S,v 1.34 2021/01/27 13:50:17 skrll Exp $	*/
->>>>>>> 9e014010
 
 /*-
  * Copyright (c) 2012, 2017, 2018 The NetBSD Foundation, Inc.
@@ -582,15 +578,9 @@
 
 /* SWP is only usable on uni-processor ARMv7 systems. */
 #ifdef MULTIPROCESSOR
-<<<<<<< HEAD
-#define CPU_CONTROL_XP_SWP_ENABLE 0 
-#else
-#define CPU_CONTROL_XP_SWP_ENABLE CPU_CONTROL_SWP_ENABLE  
-=======
 #define CPU_CONTROL_XP_SWP_ENABLE 0
 #else
 #define CPU_CONTROL_XP_SWP_ENABLE CPU_CONTROL_SWP_ENABLE
->>>>>>> 9e014010
 #endif
 
 // bits to set in the Control Register
