--- conflicted
+++ resolved
@@ -552,7 +552,6 @@
 #define CPU_CONTROL_XP_ENABLE_SET	0
 #endif
 
-<<<<<<< HEAD
 #ifdef ARM_MMU_EXTENDED
 #define CPU_CONTROL_TRE_ENABLE_CLR	0
 #define CPU_CONTROL_TRE_ENABLE_SET	CPU_CONTROL_TR_ENABLE
@@ -561,8 +560,6 @@
 #define CPU_CONTROL_XP_ENABLE_SET	0
 #endif
 
-=======
->>>>>>> 34e80608
 // bits to set in the Control Register
 //
 #define CPU_CONTROL_SET			( 	\
@@ -598,7 +595,6 @@
 	PRRR_NS1				|	\
 	0)
 
-<<<<<<< HEAD
 // bits to set in the NMRR
 #define NMRR_SET			(		\
 	__SHIFTIN(NMRR_NC, NMRR_IRn(0))		|	\
@@ -619,8 +615,6 @@
 	__SHIFTIN(NMRR_NC, NMRR_ORn(7))		|	\
 	0)
 
-=======
->>>>>>> 34e80608
 /*
  * Perform the initialization of the an ARMv7 core required by NetBSD.
  *
@@ -787,15 +781,10 @@
 	mov	r1, #DOMAIN_DEFAULT
 	mcr	p15, 0, r1, c3, c0, 0	// DACR write
 
-<<<<<<< HEAD
-
 	/*
 	 * Set TEX remap registers
 	 *  - All is set to uncacheable memory
 	 */
-=======
-#if 0
->>>>>>> 34e80608
 
 	ldr	r0, =PRRR_SET
 	mcr	p15, 0, r0, c10, c2, 0	// Primary Region Remap Register (PRRR)
