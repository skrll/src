--- conflicted
+++ resolved
@@ -1,8 +1,4 @@
-<<<<<<< HEAD
-/*	$NetBSD: if_scx.c,v 1.23 2020/10/10 03:29:48 nisimura Exp $	*/
-=======
 /*	$NetBSD: if_scx.c,v 1.24 2021/01/27 03:10:19 thorpej Exp $	*/
->>>>>>> 9e014010
 
 /*-
  * Copyright (c) 2020 The NetBSD Foundation, Inc.
@@ -50,11 +46,7 @@
 #define NOT_MP_SAFE	0
 
 #include <sys/cdefs.h>
-<<<<<<< HEAD
-__KERNEL_RCSID(0, "$NetBSD: if_scx.c,v 1.23 2020/10/10 03:29:48 nisimura Exp $");
-=======
 __KERNEL_RCSID(0, "$NetBSD: if_scx.c,v 1.24 2021/01/27 03:10:19 thorpej Exp $");
->>>>>>> 9e014010
 
 #include <sys/param.h>
 #include <sys/bus.h>
@@ -528,14 +520,11 @@
 	CSR_WRITE(sc, MACCMD, reg | CMD_IOWR);
 	(void)WAIT_FOR_CLR(sc, MACCMD, CMD_BUSY, 0);
 }
-<<<<<<< HEAD
-=======
 
 static const struct device_compatible_entry compat_data[] = {
 	{ .compat = "socionext,synquacer-netsec" },
 	DEVICE_COMPAT_EOL
 };
->>>>>>> 9e014010
 
 static int
 scx_fdt_match(device_t parent, cfdata_t cf, void *aux)
@@ -946,25 +935,8 @@
 			SCX_INIT_RXDESC(sc, i);
 	}
 	sc->sc_rxdescs[MD_NRXDESC - 1].r0 = R0_EOD;
-<<<<<<< HEAD
-	sc->sc_rxptr = 0;
-=======
->>>>>>> 9e014010
 	sc->sc_rxptr = 0;
 	sc->sc_rxptr = 0;
-
-	/* set my address in perfect match slot 0. little endin order */
-	csr = (ea[3] << 24) | (ea[2] << 16) | (ea[1] << 8) |  ea[0];
-	mac_write(sc, GMACMAL0, csr);
-	csr = (ea[5] << 8) | ea[4];
-	mac_write(sc, GMACMAH0, csr);
-
-	/* accept multicast frame or run promisc mode */
-	scx_set_rcvfilt(sc);
-
-	/* set current media */
-	if ((error = ether_mediachange(ifp)) != 0)
-		goto out;
 
 	/* set my address in perfect match slot 0. little endin order */
 	csr = (ea[3] << 24) | (ea[2] << 16) | (ea[1] << 8) |  ea[0];
@@ -1463,7 +1435,6 @@
 			rxs->rxs_mbuf = NULL;
 		}
 	}
-<<<<<<< HEAD
 }
 
 void
@@ -1523,67 +1494,6 @@
      (fcr & FCR_TFE) ? '+' : '-', (fcr & FCR_RFE) ? '+' : '-');
 }
 
-=======
-}
-
-void
-mii_statchg(struct ifnet *ifp)
-{
-	struct scx_softc *sc = ifp->if_softc;
-	struct mii_data *mii = &sc->sc_mii;
-	const int Mbps[4] = { 10, 100, 1000, 0 };
-	uint32_t miisr, mcr, fcr;
-	int spd;
-
-	/* decode MIISR register value */
-	miisr = mac_read(sc, GMACMIISR);
-	spd = Mbps[(miisr >> 1) & 03];
-#if 1
-	printf("MII link status (0x%x) %s",
-	    miisr, (miisr & 8) ? "up" : "down");
-	if (miisr & 8) {
-		printf(" spd%d", spd);
-		if (miisr & 01)
-			printf(",full-duplex");
-	}
-	printf("\n");
-#endif
-	/* Get flow control negotiation result. */
-	if (IFM_SUBTYPE(mii->mii_media.ifm_cur->ifm_media) == IFM_AUTO &&
-	    (mii->mii_media_active & IFM_ETH_FMASK) != sc->sc_flowflags)
-		sc->sc_flowflags = mii->mii_media_active & IFM_ETH_FMASK;
-
-	/* Adjust speed 1000/100/10. */
-	mcr = mac_read(sc, GMACMCR);
-	if (spd == 1000)
-		mcr &= ~MCR_USEMII; /* RGMII+SPD1000 */
-	else {
-		if (spd == 100 && sc->sc_100mii)
-			mcr |= MCR_SPD100;
-		mcr |= MCR_USEMII;
-	}
-	mcr |= MCR_CST | MCR_JE;
-	if (sc->sc_100mii == 0)
-		mcr |= MCR_IBN;
-
-	/* Adjust duplexity and PAUSE flow control. */
-	mcr &= ~MCR_USEFDX;
-	fcr = mac_read(sc, GMACFCR) & ~(FCR_TFE | FCR_RFE);
-	if (miisr & 01) {
-		if (sc->sc_flowflags & IFM_ETH_TXPAUSE)
-			fcr |= FCR_TFE;
-		if (sc->sc_flowflags & IFM_ETH_RXPAUSE)
-			fcr |= FCR_RFE;
-		mcr |= MCR_USEFDX;
-	}
-	mac_write(sc, GMACMCR, mcr);
-	mac_write(sc, GMACFCR, fcr);
-
-printf("%ctxfe, %crxfe\n",
-     (fcr & FCR_TFE) ? '+' : '-', (fcr & FCR_RFE) ? '+' : '-');
-}
-
->>>>>>> 9e014010
 static void
 scx_ifmedia_sts(struct ifnet *ifp, struct ifmediareq *ifmr)
 {
