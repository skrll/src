--- conflicted
+++ resolved
@@ -1,8 +1,4 @@
-<<<<<<< HEAD
-/*	$NetBSD: sni_gpio.c,v 1.9 2021/01/27 03:10:19 thorpej Exp $	*/
-=======
 /*	$NetBSD: sni_gpio.c,v 1.10 2021/04/24 23:36:28 thorpej Exp $	*/
->>>>>>> e2aa5677
 
 /*-
  * Copyright (c) 2020 The NetBSD Foundation, Inc.
@@ -38,11 +34,7 @@
  */
 
 #include <sys/cdefs.h>
-<<<<<<< HEAD
-__KERNEL_RCSID(0, "$NetBSD: sni_gpio.c,v 1.9 2021/01/27 03:10:19 thorpej Exp $");
-=======
 __KERNEL_RCSID(0, "$NetBSD: sni_gpio.c,v 1.10 2021/04/24 23:36:28 thorpej Exp $");
->>>>>>> e2aa5677
 
 #include <sys/param.h>
 #include <sys/device.h>
