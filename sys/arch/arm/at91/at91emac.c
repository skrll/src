<<<<<<< HEAD
/*	$Id: at91emac.c,v 1.19 2017/02/20 08:25:57 ozaki-r Exp $	*/
/*	$NetBSD: at91emac.c,v 1.19 2017/02/20 08:25:57 ozaki-r Exp $	*/
=======
/*	$Id: at91emac.c,v 1.22 2018/07/15 05:16:41 maxv Exp $	*/
/*	$NetBSD: at91emac.c,v 1.22 2018/07/15 05:16:41 maxv Exp $	*/
>>>>>>> b2b84690

/*
 * Copyright (c) 2007 Embedtronics Oy
 * All rights reserved.
 *
 * Based on arch/arm/ep93xx/epe.c
 *
 * Copyright (c) 2004 Jesse Off
 * All rights reserved.
 *
 * Redistribution and use in source and binary forms, with or without
 * modification, are permitted provided that the following conditions
 * are met:
 * 1. Redistributions of source code must retain the above copyright
 *    notice, this list of conditions and the following disclaimer.
 * 2. Redistributions in binary form must reproduce the above copyright
 *    notice, this list of conditions and the following disclaimer in the
 *    documentation and/or other materials provided with the distribution.
 *
 * THIS SOFTWARE IS PROVIDED BY THE NETBSD FOUNDATION, INC. AND CONTRIBUTORS
 * ``AS IS'' AND ANY EXPRESS OR IMPLIED WARRANTIES, INCLUDING, BUT NOT LIMITED
 * TO, THE IMPLIED WARRANTIES OF MERCHANTABILITY AND FITNESS FOR A PARTICULAR
 * PURPOSE ARE DISCLAIMED.  IN NO EVENT SHALL THE FOUNDATION OR CONTRIBUTORS
 * BE LIABLE FOR ANY DIRECT, INDIRECT, INCIDENTAL, SPECIAL, EXEMPLARY, OR
 * CONSEQUENTIAL DAMAGES (INCLUDING, BUT NOT LIMITED TO, PROCUREMENT OF
 * SUBSTITUTE GOODS OR SERVICES; LOSS OF USE, DATA, OR PROFITS; OR BUSINESS
 * INTERRUPTION) HOWEVER CAUSED AND ON ANY THEORY OF LIABILITY, WHETHER IN
 * CONTRACT, STRICT LIABILITY, OR TORT (INCLUDING NEGLIGENCE OR OTHERWISE)
 * ARISING IN ANY WAY OUT OF THE USE OF THIS SOFTWARE, EVEN IF ADVISED OF THE
 * POSSIBILITY OF SUCH DAMAGE.
 */

#include <sys/cdefs.h>
<<<<<<< HEAD
__KERNEL_RCSID(0, "$NetBSD: at91emac.c,v 1.19 2017/02/20 08:25:57 ozaki-r Exp $");
=======
__KERNEL_RCSID(0, "$NetBSD: at91emac.c,v 1.22 2018/07/15 05:16:41 maxv Exp $");
>>>>>>> b2b84690

#include <sys/types.h>
#include <sys/param.h>
#include <sys/systm.h>
#include <sys/ioctl.h>
#include <sys/kernel.h>
#include <sys/proc.h>
#include <sys/malloc.h>
#include <sys/time.h>
#include <sys/device.h>
#include <uvm/uvm_extern.h>

#include <sys/bus.h>
#include <machine/intr.h>

#include <arm/cpufunc.h>

#include <net/if.h>
#include <net/if_dl.h>
#include <net/if_types.h>
#include <net/if_media.h>
#include <net/if_ether.h>
#include <net/bpf.h>

#include <dev/mii/mii.h>
#include <dev/mii/miivar.h>

#ifdef INET
#include <netinet/in.h>
#include <netinet/in_systm.h>
#include <netinet/in_var.h>
#include <netinet/ip.h>
#include <netinet/if_inarp.h>
#endif

<<<<<<< HEAD
#include <net/bpf.h>
#include <net/bpfdesc.h>

#ifdef IPKDB_AT91	// @@@
#include <ipkdb/ipkdb.h>
#endif

=======
>>>>>>> b2b84690
#include <arm/at91/at91var.h>
#include <arm/at91/at91emacreg.h>
#include <arm/at91/at91emacvar.h>

#define DEFAULT_MDCDIV	32

#ifndef EMAC_FAST
#define EMAC_FAST
#endif

#ifndef EMAC_FAST
#define EMAC_READ(x) \
	bus_space_read_4(sc->sc_iot, sc->sc_ioh, (EPE_ ## x))
#define EMAC_WRITE(x, y) \
	bus_space_write_4(sc->sc_iot, sc->sc_ioh, (EPE_ ## x), (y))
#else
#define EMAC_READ(x) ETHREG(x)
#define EMAC_WRITE(x, y) ETHREG(x) = (y)
#endif /* ! EMAC_FAST */

static int	emac_match(device_t, cfdata_t, void *);
static void	emac_attach(device_t, device_t, void *);
static void	emac_init(struct emac_softc *);
static int      emac_intr(void* arg);
static int	emac_gctx(struct emac_softc *);
static int	emac_mediachange(struct ifnet *);
static void	emac_mediastatus(struct ifnet *, struct ifmediareq *);
int		emac_mii_readreg (device_t, int, int);
void		emac_mii_writereg (device_t, int, int, int);
void		emac_statchg (struct ifnet *);
void		emac_tick (void *);
static int	emac_ifioctl (struct ifnet *, u_long, void *);
static void	emac_ifstart (struct ifnet *);
static void	emac_ifwatchdog (struct ifnet *);
static int	emac_ifinit (struct ifnet *);
static void	emac_ifstop (struct ifnet *, int);
static void	emac_setaddr (struct ifnet *);

CFATTACH_DECL_NEW(at91emac, sizeof(struct emac_softc),
    emac_match, emac_attach, NULL, NULL);

#ifdef	EMAC_DEBUG
int emac_debug = EMAC_DEBUG;
#define	DPRINTFN(n,fmt)	if (emac_debug >= (n)) printf fmt
#else
#define	DPRINTFN(n,fmt)
#endif

static int
emac_match(device_t parent, cfdata_t match, void *aux)
{
	if (strcmp(match->cf_name, "at91emac") == 0)
		return 2;
	return 0;
}

static void
emac_attach(device_t parent, device_t self, void *aux)
{
	struct emac_softc		*sc = device_private(self);
	struct at91bus_attach_args	*sa = aux;
	prop_data_t			enaddr;
	uint32_t			u;

	printf("\n");
	sc->sc_dev = self;
	sc->sc_iot = sa->sa_iot;
	sc->sc_pid = sa->sa_pid;
	sc->sc_dmat = sa->sa_dmat;

	if (bus_space_map(sa->sa_iot, sa->sa_addr, sa->sa_size, 0, &sc->sc_ioh))
		panic("%s: Cannot map registers", device_xname(self));

	/* enable peripheral clock */
	at91_peripheral_clock(sc->sc_pid, 1);

	/* configure emac: */
	EMAC_WRITE(ETH_CTL, 0);			// disable everything
	EMAC_WRITE(ETH_IDR, -1);		// disable interrupts
	EMAC_WRITE(ETH_RBQP, 0);		// clear receive
	EMAC_WRITE(ETH_CFG, ETH_CFG_CLK_32 | ETH_CFG_SPD | ETH_CFG_FD | ETH_CFG_BIG);
	EMAC_WRITE(ETH_TCR, 0);			// send nothing
	//(void)EMAC_READ(ETH_ISR);
	u = EMAC_READ(ETH_TSR);
	EMAC_WRITE(ETH_TSR, (u & (ETH_TSR_UND | ETH_TSR_COMP | ETH_TSR_BNQ
				  | ETH_TSR_IDLE | ETH_TSR_RLE
				  | ETH_TSR_COL|ETH_TSR_OVR)));
	u = EMAC_READ(ETH_RSR);
	EMAC_WRITE(ETH_RSR, (u & (ETH_RSR_OVR|ETH_RSR_REC|ETH_RSR_BNA)));

	/* Fetch the Ethernet address from property if set. */
	enaddr = prop_dictionary_get(device_properties(self), "mac-address");

	if (enaddr != NULL) {
		KASSERT(prop_object_type(enaddr) == PROP_TYPE_DATA);
		KASSERT(prop_data_size(enaddr) == ETHER_ADDR_LEN);
		memcpy(sc->sc_enaddr, prop_data_data_nocopy(enaddr),
		       ETHER_ADDR_LEN);
	} else {
		static const uint8_t hardcoded[ETHER_ADDR_LEN] = {
		  0x00, 0x0d, 0x10, 0x81, 0x0c, 0x94
		};
		memcpy(sc->sc_enaddr, hardcoded, ETHER_ADDR_LEN);
	}

        at91_intr_establish(sc->sc_pid, IPL_NET, INTR_HIGH_LEVEL, emac_intr, sc);
	emac_init(sc);
}

static int
emac_gctx(struct emac_softc *sc)
{
	struct ifnet * ifp = &sc->sc_ec.ec_if;
	uint32_t tsr;

	tsr = EMAC_READ(ETH_TSR);
	if (!(tsr & ETH_TSR_BNQ)) {
		// no space left
		return 0;
	}

	// free sent frames
	while (sc->txqc > (tsr & ETH_TSR_IDLE ? 0 : 1)) {
		int i = sc->txqi % TX_QLEN;
		bus_dmamap_sync(sc->sc_dmat, sc->txq[i].m_dmamap, 0,
				sc->txq[i].m->m_pkthdr.len, BUS_DMASYNC_POSTWRITE);
		bus_dmamap_unload(sc->sc_dmat, sc->txq[i].m_dmamap);
		m_freem(sc->txq[i].m);
		DPRINTFN(2,("%s: freed idx #%i mbuf %p (txqc=%i)\n", __FUNCTION__, i, sc->txq[i].m, sc->txqc));
		sc->txq[i].m = NULL;
		sc->txqi = (i + 1) % TX_QLEN;
		sc->txqc--;
	}

	// mark we're free
	if (ifp->if_flags & IFF_OACTIVE) {
		ifp->if_flags &= ~IFF_OACTIVE;
		/* Disable transmit-buffer-free interrupt */
		/*EMAC_WRITE(ETH_IDR, ETH_ISR_TBRE);*/
	}

	return 1;
}

static int
emac_intr(void *arg)
{
	struct emac_softc *sc = (struct emac_softc *)arg;
	struct ifnet * ifp = &sc->sc_ec.ec_if;
	uint32_t imr, isr, ctl;
	int bi;

	imr = ~EMAC_READ(ETH_IMR);
	if (!(imr & (ETH_ISR_RCOM|ETH_ISR_TBRE|ETH_ISR_TIDLE|ETH_ISR_RBNA|ETH_ISR_ROVR))) {
		// interrupt not enabled, can't be us
		return 0;
	}

	isr = EMAC_READ(ETH_ISR) & imr;
#ifdef EMAC_DEBUG 
	uint32_t rsr = 
#endif
	EMAC_READ(ETH_RSR);		// get receive status register

	DPRINTFN(2, ("%s: isr=0x%08X rsr=0x%08X imr=0x%08X\n", __FUNCTION__, isr, rsr, imr));

	if (isr & ETH_ISR_RBNA) {		// out of receive buffers
		EMAC_WRITE(ETH_RSR, ETH_RSR_BNA);	// clear interrupt
		ctl = EMAC_READ(ETH_CTL);		// get current control register value
		EMAC_WRITE(ETH_CTL, ctl & ~ETH_CTL_RE);	// disable receiver
		EMAC_WRITE(ETH_RSR, ETH_RSR_BNA);	// clear BNA bit
		EMAC_WRITE(ETH_CTL, ctl |  ETH_CTL_RE);	// re-enable receiver
		ifp->if_ierrors++;
		ifp->if_ipackets++;
		DPRINTFN(1,("%s: out of receive buffers\n", __FUNCTION__));
	}
	if (isr & ETH_ISR_ROVR) {
		EMAC_WRITE(ETH_RSR, ETH_RSR_OVR);	// clear interrupt
		ifp->if_ierrors++;
		ifp->if_ipackets++;
		DPRINTFN(1,("%s: receive overrun\n", __FUNCTION__));
	}
	
	if (isr & ETH_ISR_RCOM) {			// packet has been received!
		uint32_t nfo;
		// @@@ if memory is NOT coherent, then we're in trouble @@@@
//		bus_dmamap_sync(sc->sc_dmat, sc->rbqpage_dmamap, 0, sc->rbqlen, BUS_DMASYNC_POSTWRITE | BUS_DMASYNC_POSTREAD);
//		printf("## RDSC[%i].ADDR=0x%08X\n", sc->rxqi % RX_QLEN, sc->RDSC[sc->rxqi % RX_QLEN].Addr);
		DPRINTFN(2,("#2 RDSC[%i].INFO=0x%08X\n", sc->rxqi % RX_QLEN, sc->RDSC[sc->rxqi % RX_QLEN].Info));
		while (sc->RDSC[(bi = sc->rxqi % RX_QLEN)].Addr & ETH_RDSC_F_USED) {
			int fl;
			struct mbuf *m;

			nfo = sc->RDSC[bi].Info;
		  	fl = (nfo & ETH_RDSC_I_LEN) - 4;
			DPRINTFN(2,("## nfo=0x%08X\n", nfo));

			MGETHDR(m, M_DONTWAIT, MT_DATA);
			if (m != NULL) MCLGET(m, M_DONTWAIT);
			if (m != NULL && (m->m_flags & M_EXT)) {
				bus_dmamap_sync(sc->sc_dmat, sc->rxq[bi].m_dmamap, 0,
						MCLBYTES, BUS_DMASYNC_POSTREAD);
				bus_dmamap_unload(sc->sc_dmat, 
					sc->rxq[bi].m_dmamap);
				m_set_rcvif(sc->rxq[bi].m, ifp);
				sc->rxq[bi].m->m_pkthdr.len = 
					sc->rxq[bi].m->m_len = fl;
				DPRINTFN(2,("received %u bytes packet\n", fl));
				if_percpuq_enqueue(ifp->if_percpuq, sc->rxq[bi].m);
				if (mtod(m, intptr_t) & 3) {
					m_adj(m, mtod(m, intptr_t) & 3);
				}
				sc->rxq[bi].m = m;
				bus_dmamap_load(sc->sc_dmat, 
					sc->rxq[bi].m_dmamap, 
					m->m_ext.ext_buf, MCLBYTES,
					NULL, BUS_DMA_NOWAIT);
				bus_dmamap_sync(sc->sc_dmat, sc->rxq[bi].m_dmamap, 0,
						MCLBYTES, BUS_DMASYNC_PREREAD);
				sc->RDSC[bi].Info = 0;
				sc->RDSC[bi].Addr =
					sc->rxq[bi].m_dmamap->dm_segs[0].ds_addr
					| (bi == (RX_QLEN-1) ? ETH_RDSC_F_WRAP : 0);
			} else {
				/* Drop packets until we can get replacement
				 * empty mbufs for the RXDQ.
				 */
				if (m != NULL) {
					m_freem(m);
				}
				ifp->if_ierrors++;
			} 
			sc->rxqi++;
		}
//		bus_dmamap_sync(sc->sc_dmat, sc->rbqpage_dmamap, 0, sc->rbqlen, BUS_DMASYNC_PREREAD | BUS_DMASYNC_PREWRITE);
	}

	if (emac_gctx(sc) > 0)
		if_schedule_deferred_start(ifp);
#if 0 // reloop
	irq = EMAC_READ(IntStsC);
	if ((irq & (IntSts_RxSQ|IntSts_ECI)) != 0)
		goto begin;
#endif

	return (1);
}


static void
emac_init(struct emac_softc *sc)
{
	bus_dma_segment_t segs;
	void *addr;
	int rsegs, err, i;
	struct ifnet * ifp = &sc->sc_ec.ec_if;
	uint32_t u;
#if 0
	int mdcdiv = DEFAULT_MDCDIV;
#endif

	callout_init(&sc->emac_tick_ch, 0);

	// ok...
	EMAC_WRITE(ETH_CTL, ETH_CTL_MPE);	// disable everything
	EMAC_WRITE(ETH_IDR, -1);		// disable interrupts
	EMAC_WRITE(ETH_RBQP, 0);		// clear receive
	EMAC_WRITE(ETH_CFG, ETH_CFG_CLK_32 | ETH_CFG_SPD | ETH_CFG_FD | ETH_CFG_BIG);
	EMAC_WRITE(ETH_TCR, 0);			// send nothing
//	(void)EMAC_READ(ETH_ISR);
	u = EMAC_READ(ETH_TSR);
	EMAC_WRITE(ETH_TSR, (u & (ETH_TSR_UND | ETH_TSR_COMP | ETH_TSR_BNQ
				  | ETH_TSR_IDLE | ETH_TSR_RLE
				  | ETH_TSR_COL|ETH_TSR_OVR)));
	u = EMAC_READ(ETH_RSR);
	EMAC_WRITE(ETH_RSR, (u & (ETH_RSR_OVR|ETH_RSR_REC|ETH_RSR_BNA)));

	/* configure EMAC */
	EMAC_WRITE(ETH_CFG, ETH_CFG_CLK_32 | ETH_CFG_SPD | ETH_CFG_FD | ETH_CFG_BIG);
	EMAC_WRITE(ETH_CTL, ETH_CTL_MPE);
#if 0
	if (device_cfdata(sc->sc_dev)->cf_flags)
		mdcdiv = device_cfdata(sc->sc_dev)->cf_flags;
#endif
	/* set ethernet address */
	EMAC_WRITE(ETH_SA1L, (sc->sc_enaddr[3] << 24)
		   | (sc->sc_enaddr[2] << 16) | (sc->sc_enaddr[1] << 8)
		   | (sc->sc_enaddr[0]));
	EMAC_WRITE(ETH_SA1H, (sc->sc_enaddr[5] << 8)
		   | (sc->sc_enaddr[4]));
	EMAC_WRITE(ETH_SA2L, 0);
	EMAC_WRITE(ETH_SA2H, 0);
	EMAC_WRITE(ETH_SA3L, 0);
	EMAC_WRITE(ETH_SA3H, 0);
	EMAC_WRITE(ETH_SA4L, 0);
	EMAC_WRITE(ETH_SA4H, 0);

	/* Allocate a page of memory for receive queue descriptors */
	sc->rbqlen = (ETH_RDSC_SIZE * (RX_QLEN + 1) * 2 + PAGE_SIZE - 1) / PAGE_SIZE;
	sc->rbqlen *= PAGE_SIZE;
	DPRINTFN(1,("%s: rbqlen=%i\n", __FUNCTION__, sc->rbqlen));

	err = bus_dmamem_alloc(sc->sc_dmat, sc->rbqlen, 0,
		MAX(16384, PAGE_SIZE),	// see EMAC errata why forced to 16384 byte boundary
		&segs, 1, &rsegs, BUS_DMA_WAITOK);
	if (err == 0) {
		DPRINTFN(1,("%s: -> bus_dmamem_map\n", __FUNCTION__));
		err = bus_dmamem_map(sc->sc_dmat, &segs, 1, sc->rbqlen,
			&sc->rbqpage, (BUS_DMA_WAITOK|BUS_DMA_COHERENT));
	}
	if (err == 0) {
		DPRINTFN(1,("%s: -> bus_dmamap_create\n", __FUNCTION__));
		err = bus_dmamap_create(sc->sc_dmat, sc->rbqlen, 1,
			sc->rbqlen, MAX(16384, PAGE_SIZE), BUS_DMA_WAITOK,
			&sc->rbqpage_dmamap);
	}
	if (err == 0) {
		DPRINTFN(1,("%s: -> bus_dmamap_load\n", __FUNCTION__));
		err = bus_dmamap_load(sc->sc_dmat, sc->rbqpage_dmamap,
			sc->rbqpage, sc->rbqlen, NULL, BUS_DMA_WAITOK);
	}
	if (err != 0) {
		panic("%s: Cannot get DMA memory", device_xname(sc->sc_dev));
	}
	sc->rbqpage_dsaddr = sc->rbqpage_dmamap->dm_segs[0].ds_addr;

	memset(sc->rbqpage, 0, sc->rbqlen);

	/* Set up pointers to start of each queue in kernel addr space.
	 * Each descriptor queue or status queue entry uses 2 words
	 */
	sc->RDSC = (void*)sc->rbqpage;

	/* Populate the RXQ with mbufs */
	sc->rxqi = 0;
	for(i = 0; i < RX_QLEN; i++) {
		struct mbuf *m;

		err = bus_dmamap_create(sc->sc_dmat, MCLBYTES, 1, MCLBYTES, PAGE_SIZE,
			BUS_DMA_WAITOK, &sc->rxq[i].m_dmamap);
		if (err) {
			panic("%s: dmamap_create failed: %i\n", __FUNCTION__, err);
		}
		MGETHDR(m, M_WAIT, MT_DATA);
		MCLGET(m, M_WAIT);
		sc->rxq[i].m = m;
		if (mtod(m, intptr_t) & 3) {
			m_adj(m, mtod(m, intptr_t) & 3);
		}
		err = bus_dmamap_load(sc->sc_dmat, sc->rxq[i].m_dmamap, 
			m->m_ext.ext_buf, MCLBYTES, NULL, 
			BUS_DMA_WAITOK);
		if (err) {
			panic("%s: dmamap_load failed: %i\n", __FUNCTION__, err);
		}
		sc->RDSC[i].Addr = sc->rxq[i].m_dmamap->dm_segs[0].ds_addr
			| (i == (RX_QLEN-1) ? ETH_RDSC_F_WRAP : 0);
		sc->RDSC[i].Info = 0;
		bus_dmamap_sync(sc->sc_dmat, sc->rxq[i].m_dmamap, 0,
			MCLBYTES, BUS_DMASYNC_PREREAD);
	}

	/* prepare transmit queue */
	for (i = 0; i < TX_QLEN; i++) {
		err = bus_dmamap_create(sc->sc_dmat, MCLBYTES, 1, MCLBYTES, 0,
					(BUS_DMA_WAITOK | BUS_DMA_ALLOCNOW),
					&sc->txq[i].m_dmamap);
		if (err)
			panic("ARGH #1");
		sc->txq[i].m = NULL;
	}

	/* Program each queue's start addr, cur addr, and len registers
	 * with the physical addresses. 
	 */
	bus_dmamap_sync(sc->sc_dmat, sc->rbqpage_dmamap, 0, sc->rbqlen,
			 BUS_DMASYNC_PREREAD);
	addr = (void *)sc->rbqpage_dmamap->dm_segs[0].ds_addr;
	EMAC_WRITE(ETH_RBQP, (uint32_t)addr);

	/* Divide HCLK by 32 for MDC clock */
	sc->sc_mii.mii_ifp = ifp;
	sc->sc_mii.mii_readreg = emac_mii_readreg;
	sc->sc_mii.mii_writereg = emac_mii_writereg;
	sc->sc_mii.mii_statchg = emac_statchg;
	ifmedia_init(&sc->sc_mii.mii_media, IFM_IMASK, emac_mediachange,
		emac_mediastatus);
	mii_attach((device_t )sc, &sc->sc_mii, 0xffffffff, MII_PHY_ANY,
		MII_OFFSET_ANY, 0);
	ifmedia_set(&sc->sc_mii.mii_media, IFM_ETHER|IFM_AUTO);

	// enable / disable interrupts

#if 0
	// enable / disable interrupts
	EMAC_WRITE(ETH_IDR, -1);
	EMAC_WRITE(ETH_IER, ETH_ISR_RCOM | ETH_ISR_TBRE | ETH_ISR_TIDLE
		   | ETH_ISR_RBNA | ETH_ISR_ROVR);
//	(void)EMAC_READ(ETH_ISR); // why

	// enable transmitter / receiver
	EMAC_WRITE(ETH_CTL, ETH_CTL_TE | ETH_CTL_RE | ETH_CTL_ISR
		   | ETH_CTL_CSR | ETH_CTL_MPE);
#endif
	/*
	 * We can support 802.1Q VLAN-sized frames.
	 */
	sc->sc_ec.ec_capabilities |= ETHERCAP_VLAN_MTU;

        strcpy(ifp->if_xname, device_xname(sc->sc_dev));
        ifp->if_flags = IFF_BROADCAST|IFF_SIMPLEX|IFF_NOTRAILERS|IFF_MULTICAST;
        ifp->if_ioctl = emac_ifioctl;
        ifp->if_start = emac_ifstart;
        ifp->if_watchdog = emac_ifwatchdog;
        ifp->if_init = emac_ifinit;
        ifp->if_stop = emac_ifstop;
        ifp->if_timer = 0;
	ifp->if_softc = sc;
        IFQ_SET_READY(&ifp->if_snd);
        if_attach(ifp);
	if_deferred_start_init(ifp, NULL);
        ether_ifattach(ifp, (sc)->sc_enaddr);
}

static int
emac_mediachange(struct ifnet *ifp)
{
	if (ifp->if_flags & IFF_UP)
		emac_ifinit(ifp);
	return (0);
}

static void
emac_mediastatus(struct ifnet *ifp, struct ifmediareq *ifmr)
{
	struct emac_softc *sc = ifp->if_softc;

	mii_pollstat(&sc->sc_mii);
	ifmr->ifm_active = sc->sc_mii.mii_media_active;
	ifmr->ifm_status = sc->sc_mii.mii_media_status;
}


int
emac_mii_readreg(device_t self, int phy, int reg)
{
#ifndef EMAC_FAST
	struct emac_softc *sc = device_private(self);
#endif

	EMAC_WRITE(ETH_MAN, (ETH_MAN_HIGH | ETH_MAN_RW_RD
			     | ((phy << ETH_MAN_PHYA_SHIFT) & ETH_MAN_PHYA)
			     | ((reg << ETH_MAN_REGA_SHIFT) & ETH_MAN_REGA)
			     | ETH_MAN_CODE_IEEE802_3));
	while (!(EMAC_READ(ETH_SR) & ETH_SR_IDLE)) ;
	return (EMAC_READ(ETH_MAN) & ETH_MAN_DATA);
}

void
emac_mii_writereg(device_t self, int phy, int reg, int val)
{
#ifndef EMAC_FAST
	struct emac_softc *sc = device_private(self);
#endif

	EMAC_WRITE(ETH_MAN, (ETH_MAN_HIGH | ETH_MAN_RW_WR
			     | ((phy << ETH_MAN_PHYA_SHIFT) & ETH_MAN_PHYA)
			     | ((reg << ETH_MAN_REGA_SHIFT) & ETH_MAN_REGA)
			     | ETH_MAN_CODE_IEEE802_3
			     | (val & ETH_MAN_DATA)));
	while (!(EMAC_READ(ETH_SR) & ETH_SR_IDLE)) ;
}

	
void
emac_statchg(struct ifnet *ifp)
{
        struct emac_softc *sc = ifp->if_softc;
        uint32_t reg;

        /*
         * We must keep the MAC and the PHY in sync as
         * to the status of full-duplex!
         */
	reg = EMAC_READ(ETH_CFG);
        if (sc->sc_mii.mii_media_active & IFM_FDX)
                reg |= ETH_CFG_FD;
        else
                reg &= ~ETH_CFG_FD;
	EMAC_WRITE(ETH_CFG, reg);
}

void
emac_tick(void *arg)
{
	struct emac_softc* sc = (struct emac_softc *)arg;
	struct ifnet * ifp = &sc->sc_ec.ec_if;
	int s;
	uint32_t misses;

	ifp->if_collisions += EMAC_READ(ETH_SCOL) + EMAC_READ(ETH_MCOL);
	/* These misses are ok, they will happen if the RAM/CPU can't keep up */
	misses = EMAC_READ(ETH_DRFC);
	if (misses > 0) 
		printf("%s: %d rx misses\n", device_xname(sc->sc_dev), misses);

	s = splnet();
	if (emac_gctx(sc) > 0 && IFQ_IS_EMPTY(&ifp->if_snd) == 0) {
		emac_ifstart(ifp);
	}
	splx(s);

	mii_tick(&sc->sc_mii);
	callout_reset(&sc->emac_tick_ch, hz, emac_tick, sc);
}


static int
emac_ifioctl(struct ifnet *ifp, u_long cmd, void *data)
{
	struct emac_softc *sc = ifp->if_softc;
	struct ifreq *ifr = (struct ifreq *)data;
	int s, error;

	s = splnet();
	switch(cmd) {
	case SIOCSIFMEDIA:
	case SIOCGIFMEDIA:
		error = ifmedia_ioctl(ifp, ifr, &sc->sc_mii.mii_media, cmd);
		break;
	default:
		error = ether_ioctl(ifp, cmd, data);
		if (error == ENETRESET) {
			if (ifp->if_flags & IFF_RUNNING)
				emac_setaddr(ifp);
			error = 0;
		}
	}
	splx(s);
	return error;
}

static void
emac_ifstart(struct ifnet *ifp)
{
	struct emac_softc *sc = (struct emac_softc *)ifp->if_softc;
	struct mbuf *m;
	bus_dma_segment_t *segs;
	int s, bi, err, nsegs;

	s = splnet();	
start:
	if (emac_gctx(sc) == 0) {
		/* Enable transmit-buffer-free interrupt */
		EMAC_WRITE(ETH_IER, ETH_ISR_TBRE);
		ifp->if_flags |= IFF_OACTIVE;
		ifp->if_timer = 10;
		splx(s);
		return;
	}

	ifp->if_timer = 0;

	IFQ_POLL(&ifp->if_snd, m);
	if (m == NULL) {
		splx(s);
		return;
	}
//more:
	bi = (sc->txqi + sc->txqc) % TX_QLEN;
	if ((err = bus_dmamap_load_mbuf(sc->sc_dmat, sc->txq[bi].m_dmamap, m,
		BUS_DMA_NOWAIT)) || 
		sc->txq[bi].m_dmamap->dm_segs[0].ds_addr & 0x3 ||
		sc->txq[bi].m_dmamap->dm_nsegs > 1) {
		/* Copy entire mbuf chain to new single */
		struct mbuf *mn;

		if (err == 0) 
			bus_dmamap_unload(sc->sc_dmat, sc->txq[bi].m_dmamap);

		MGETHDR(mn, M_DONTWAIT, MT_DATA);
		if (mn == NULL) goto stop;
		if (m->m_pkthdr.len > MHLEN) {
			MCLGET(mn, M_DONTWAIT);
			if ((mn->m_flags & M_EXT) == 0) {
				m_freem(mn);
				goto stop;
			}
		}
		m_copydata(m, 0, m->m_pkthdr.len, mtod(mn, void *));
		mn->m_pkthdr.len = mn->m_len = m->m_pkthdr.len;
		IFQ_DEQUEUE(&ifp->if_snd, m);
		m_freem(m);
		m = mn;
		bus_dmamap_load_mbuf(sc->sc_dmat, sc->txq[bi].m_dmamap, m,
			BUS_DMA_NOWAIT);
	} else {
		IFQ_DEQUEUE(&ifp->if_snd, m);
	}

	bpf_mtap(ifp, m, BPF_D_OUT);

	nsegs = sc->txq[bi].m_dmamap->dm_nsegs;
	segs = sc->txq[bi].m_dmamap->dm_segs;
	if (nsegs > 1) {
		panic("#### ARGH #2");
	}

	sc->txq[bi].m = m;
	sc->txqc++;

	DPRINTFN(2,("%s: start sending idx #%i mbuf %p (txqc=%i, phys %p), len=%u\n", __FUNCTION__, bi, sc->txq[bi].m, sc->txqc, (void*)segs->ds_addr,
		       (unsigned)m->m_pkthdr.len));
#ifdef	DIAGNOSTIC
	if (sc->txqc > TX_QLEN) {
		panic("%s: txqc %i > %i", __FUNCTION__, sc->txqc, TX_QLEN);
	}
#endif

	bus_dmamap_sync(sc->sc_dmat, sc->txq[bi].m_dmamap, 0, 
		sc->txq[bi].m_dmamap->dm_mapsize, 
		BUS_DMASYNC_PREWRITE);

	EMAC_WRITE(ETH_TAR, segs->ds_addr);
	EMAC_WRITE(ETH_TCR, m->m_pkthdr.len);
	if (IFQ_IS_EMPTY(&ifp->if_snd) == 0)
		goto start;
stop:

	splx(s);
	return;
}

static void
emac_ifwatchdog(struct ifnet *ifp)
{
	struct emac_softc *sc = (struct emac_softc *)ifp->if_softc;

	if ((ifp->if_flags & IFF_RUNNING) == 0)
		return;
       	printf("%s: device timeout, CTL = 0x%08x, CFG = 0x%08x\n",
		device_xname(sc->sc_dev), EMAC_READ(ETH_CTL), EMAC_READ(ETH_CFG));
}

static int
emac_ifinit(struct ifnet *ifp)
{
	struct emac_softc *sc = ifp->if_softc;
	int s = splnet();

	callout_stop(&sc->emac_tick_ch);

	// enable interrupts
	EMAC_WRITE(ETH_IDR, -1);
	EMAC_WRITE(ETH_IER, ETH_ISR_RCOM | ETH_ISR_TBRE | ETH_ISR_TIDLE
		   | ETH_ISR_RBNA | ETH_ISR_ROVR);

	// enable transmitter / receiver
	EMAC_WRITE(ETH_CTL, ETH_CTL_TE | ETH_CTL_RE | ETH_CTL_ISR
		   | ETH_CTL_CSR | ETH_CTL_MPE);

	mii_mediachg(&sc->sc_mii);
	callout_reset(&sc->emac_tick_ch, hz, emac_tick, sc);
        ifp->if_flags |= IFF_RUNNING;
	splx(s);
	return 0;
}

static void
emac_ifstop(struct ifnet *ifp, int disable)
{
//	uint32_t u;
	struct emac_softc *sc = ifp->if_softc;

#if 0
	EMAC_WRITE(ETH_CTL, ETH_CTL_MPE);	// disable everything
	EMAC_WRITE(ETH_IDR, -1);		// disable interrupts
//	EMAC_WRITE(ETH_RBQP, 0);		// clear receive
	EMAC_WRITE(ETH_CFG, ETH_CFG_CLK_32 | ETH_CFG_SPD | ETH_CFG_FD | ETH_CFG_BIG);
	EMAC_WRITE(ETH_TCR, 0);			// send nothing
//	(void)EMAC_READ(ETH_ISR);
	u = EMAC_READ(ETH_TSR);
	EMAC_WRITE(ETH_TSR, (u & (ETH_TSR_UND | ETH_TSR_COMP | ETH_TSR_BNQ
				  | ETH_TSR_IDLE | ETH_TSR_RLE
				  | ETH_TSR_COL|ETH_TSR_OVR)));
	u = EMAC_READ(ETH_RSR);
	EMAC_WRITE(ETH_RSR, (u & (ETH_RSR_OVR|ETH_RSR_REC|ETH_RSR_BNA)));
#endif
	callout_stop(&sc->emac_tick_ch);

	/* Down the MII. */
	mii_down(&sc->sc_mii);

	ifp->if_flags &= ~(IFF_RUNNING | IFF_OACTIVE);
	ifp->if_timer = 0;
	sc->sc_mii.mii_media_status &= ~IFM_ACTIVE;
}

static void
emac_setaddr(struct ifnet *ifp)
{
	struct emac_softc *sc = ifp->if_softc;
	struct ethercom *ac = &sc->sc_ec;
	struct ether_multi *enm;
	struct ether_multistep step;
	uint8_t ias[3][ETHER_ADDR_LEN];
	uint32_t h, nma = 0, hashes[2] = { 0, 0 };
	uint32_t ctl = EMAC_READ(ETH_CTL);
	uint32_t cfg = EMAC_READ(ETH_CFG);

	/* disable receiver temporarily */
	EMAC_WRITE(ETH_CTL, ctl & ~ETH_CTL_RE);

	cfg &= ~(ETH_CFG_MTI | ETH_CFG_UNI | ETH_CFG_CAF | ETH_CFG_UNI);

	if (ifp->if_flags & IFF_PROMISC) {
		cfg |=  ETH_CFG_CAF;
	} else {
		cfg &= ~ETH_CFG_CAF;
	}

	// ETH_CFG_BIG?

	ifp->if_flags &= ~IFF_ALLMULTI;

	ETHER_FIRST_MULTI(step, ac, enm);
	while (enm != NULL) {
		if (memcmp(enm->enm_addrlo, enm->enm_addrhi, ETHER_ADDR_LEN)) {
			/*
			 * We must listen to a range of multicast addresses.
			 * For now, just accept all multicasts, rather than
			 * trying to set only those filter bits needed to match
			 * the range.  (At this time, the only use of address
			 * ranges is for IP multicast routing, for which the
			 * range is big enough to require all bits set.)
			 */
			cfg |= ETH_CFG_CAF;
			hashes[0] = 0xffffffffUL;
			hashes[1] = 0xffffffffUL;
			ifp->if_flags |= IFF_ALLMULTI;
			nma = 0;
			break;
		}

		if (nma < 3) {
			/* We can program 3 perfect address filters for mcast */
			memcpy(ias[nma], enm->enm_addrlo, ETHER_ADDR_LEN);
		} else {
			/*
			 * XXX: Datasheet is not very clear here, I'm not sure
			 * if I'm doing this right.  --joff
			 */
			h = ether_crc32_le(enm->enm_addrlo, ETHER_ADDR_LEN);

			/* Just want the 6 most-significant bits. */
			h = h >> 26;

			hashes[ h / 32 ] |=  (1 << (h % 32));
			cfg |= ETH_CFG_MTI;
		}
		ETHER_NEXT_MULTI(step, enm);
		nma++;
	}

	// program...
	DPRINTFN(1,("%s: en0 %02x:%02x:%02x:%02x:%02x:%02x\n", __FUNCTION__,
		    sc->sc_enaddr[0], sc->sc_enaddr[1], sc->sc_enaddr[2],
		    sc->sc_enaddr[3], sc->sc_enaddr[4], sc->sc_enaddr[5]));
	EMAC_WRITE(ETH_SA1L, (sc->sc_enaddr[3] << 24)
		   | (sc->sc_enaddr[2] << 16) | (sc->sc_enaddr[1] << 8)
		   | (sc->sc_enaddr[0]));
	EMAC_WRITE(ETH_SA1H, (sc->sc_enaddr[5] << 8)
		   | (sc->sc_enaddr[4]));
	if (nma > 1) {
		DPRINTFN(1,("%s: en1 %02x:%02x:%02x:%02x:%02x:%02x\n", __FUNCTION__,
		       ias[0][0], ias[0][1], ias[0][2],
		       ias[0][3], ias[0][4], ias[0][5]));
		EMAC_WRITE(ETH_SA2L, (ias[0][3] << 24)
			   | (ias[0][2] << 16) | (ias[0][1] << 8)
			   | (ias[0][0]));
		EMAC_WRITE(ETH_SA2H, (ias[0][4] << 8)
			   | (ias[0][5]));
	}
	if (nma > 2) {
		DPRINTFN(1,("%s: en2 %02x:%02x:%02x:%02x:%02x:%02x\n", __FUNCTION__,
		       ias[1][0], ias[1][1], ias[1][2],
		       ias[1][3], ias[1][4], ias[1][5]));
		EMAC_WRITE(ETH_SA3L, (ias[1][3] << 24)
			   | (ias[1][2] << 16) | (ias[1][1] << 8)
			   | (ias[1][0]));
		EMAC_WRITE(ETH_SA3H, (ias[1][4] << 8)
			   | (ias[1][5]));
	}
	if (nma > 3) {
		DPRINTFN(1,("%s: en3 %02x:%02x:%02x:%02x:%02x:%02x\n", __FUNCTION__,
		       ias[2][0], ias[2][1], ias[2][2],
		       ias[2][3], ias[2][4], ias[2][5]));
		EMAC_WRITE(ETH_SA3L, (ias[2][3] << 24)
			   | (ias[2][2] << 16) | (ias[2][1] << 8)
			   | (ias[2][0]));
		EMAC_WRITE(ETH_SA3H, (ias[2][4] << 8)
			   | (ias[2][5]));
	}
	EMAC_WRITE(ETH_HSH, hashes[0]);
	EMAC_WRITE(ETH_HSL, hashes[1]);
	EMAC_WRITE(ETH_CFG, cfg);
	EMAC_WRITE(ETH_CTL, ctl | ETH_CTL_RE);
}<|MERGE_RESOLUTION|>--- conflicted
+++ resolved
@@ -1,10 +1,5 @@
-<<<<<<< HEAD
-/*	$Id: at91emac.c,v 1.19 2017/02/20 08:25:57 ozaki-r Exp $	*/
-/*	$NetBSD: at91emac.c,v 1.19 2017/02/20 08:25:57 ozaki-r Exp $	*/
-=======
 /*	$Id: at91emac.c,v 1.22 2018/07/15 05:16:41 maxv Exp $	*/
 /*	$NetBSD: at91emac.c,v 1.22 2018/07/15 05:16:41 maxv Exp $	*/
->>>>>>> b2b84690
 
 /*
  * Copyright (c) 2007 Embedtronics Oy
@@ -38,11 +33,7 @@
  */
 
 #include <sys/cdefs.h>
-<<<<<<< HEAD
-__KERNEL_RCSID(0, "$NetBSD: at91emac.c,v 1.19 2017/02/20 08:25:57 ozaki-r Exp $");
-=======
 __KERNEL_RCSID(0, "$NetBSD: at91emac.c,v 1.22 2018/07/15 05:16:41 maxv Exp $");
->>>>>>> b2b84690
 
 #include <sys/types.h>
 #include <sys/param.h>
@@ -78,16 +69,6 @@
 #include <netinet/if_inarp.h>
 #endif
 
-<<<<<<< HEAD
-#include <net/bpf.h>
-#include <net/bpfdesc.h>
-
-#ifdef IPKDB_AT91	// @@@
-#include <ipkdb/ipkdb.h>
-#endif
-
-=======
->>>>>>> b2b84690
 #include <arm/at91/at91var.h>
 #include <arm/at91/at91emacreg.h>
 #include <arm/at91/at91emacvar.h>
