--- conflicted
+++ resolved
@@ -1,8 +1,4 @@
-<<<<<<< HEAD
-/* $NetBSD: rk_i2c.c,v 1.8 2020/09/19 18:19:09 ryo Exp $ */
-=======
 /* $NetBSD: rk_i2c.c,v 1.10 2021/01/27 03:10:19 thorpej Exp $ */
->>>>>>> 9e014010
 
 /*-
  * Copyright (c) 2018 Jared McNeill <jmcneill@invisible.ca>
@@ -32,11 +28,7 @@
 
 #include <sys/cdefs.h>
 
-<<<<<<< HEAD
-__KERNEL_RCSID(0, "$NetBSD: rk_i2c.c,v 1.8 2020/09/19 18:19:09 ryo Exp $");
-=======
 __KERNEL_RCSID(0, "$NetBSD: rk_i2c.c,v 1.10 2021/01/27 03:10:19 thorpej Exp $");
->>>>>>> 9e014010
 
 #include <sys/param.h>
 #include <sys/bus.h>
