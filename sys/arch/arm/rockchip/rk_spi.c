<<<<<<< HEAD
/*	$NetBSD: rk_spi.c,v 1.6 2021/01/27 03:10:19 thorpej Exp $	*/
=======
/*	$NetBSD: rk_spi.c,v 1.7 2021/05/15 08:46:00 mrg Exp $	*/
>>>>>>> e2aa5677

/*
 * Copyright (c) 2019 The NetBSD Foundation, Inc.
 * All rights reserved.
 *
 * This code is derived from software contributed to The NetBSD Foundation
 * by Tobias Nygren.
 *
 * Redistribution and use in source and binary forms, with or without
 * modification, are permitted provided that the following conditions
 * are met:
 * 1. Redistributions of source code must retain the above copyright
 *    notice, this list of conditions and the following disclaimer.
 * 2. Redistributions in binary form must reproduce the above copyright
 *    notice, this list of conditions and the following disclaimer in the
 *    documentation and/or other materials provided with the distribution.
 *
 * THIS SOFTWARE IS PROVIDED BY THE NETBSD FOUNDATION, INC. AND CONTRIBUTORS
 * ``AS IS'' AND ANY EXPRESS OR IMPLIED WARRANTIES, INCLUDING, BUT NOT LIMITED
 * TO, THE IMPLIED WARRANTIES OF MERCHANTABILITY AND FITNESS FOR A PARTICULAR
 * PURPOSE ARE DISCLAIMED.  IN NO EVENT SHALL THE FOUNDATION OR CONTRIBUTORS
 * BE LIABLE FOR ANY DIRECT, INDIRECT, INCIDENTAL, SPECIAL, EXEMPLARY, OR
 * CONSEQUENTIAL DAMAGES (INCLUDING, BUT NOT LIMITED TO, PROCUREMENT OF
 * SUBSTITUTE GOODS OR SERVICES; LOSS OF USE, DATA, OR PROFITS; OR BUSINESS
 * INTERRUPTION) HOWEVER CAUSED AND ON ANY THEORY OF LIABILITY, WHETHER IN
 * CONTRACT, STRICT LIABILITY, OR TORT (INCLUDING NEGLIGENCE OR OTHERWISE)
 * ARISING IN ANY WAY OUT OF THE USE OF THIS SOFTWARE, EVEN IF ADVISED OF THE
 * POSSIBILITY OF SUCH DAMAGE.
 */

#include <sys/cdefs.h>
<<<<<<< HEAD
__KERNEL_RCSID(0, "$NetBSD: rk_spi.c,v 1.6 2021/01/27 03:10:19 thorpej Exp $");
=======
__KERNEL_RCSID(0, "$NetBSD: rk_spi.c,v 1.7 2021/05/15 08:46:00 mrg Exp $");
>>>>>>> e2aa5677

#include <sys/param.h>
#include <sys/device.h>
#include <sys/systm.h>
#include <sys/bus.h>
#include <sys/intr.h>
#include <sys/kernel.h>
#include <sys/bitops.h>
#include <dev/spi/spivar.h>
#include <dev/fdt/fdtvar.h>
#include <arm/fdt/arm_fdtvar.h>

#define SPI_CTRLR0		0x00
#define SPI_CTRLR0_MTM		__BIT(21)
#define SPI_CTRLR0_OPM		__BIT(20)
#define SPI_CTRLR0_XFM		__BITS(19, 18)
#define SPI_CTRLR0_FRF		__BITS(17, 16)
#define SPI_CTRLR0_RSD		__BITS(15, 14)
#define SPI_CTRLR0_BHT		__BIT(13)
#define SPI_CTRLR0_FBM		__BIT(12)
#define SPI_CTRLR0_EM		__BIT(11)
#define SPI_CTRLR0_RW		__BIT(10)
#define SPI_CTRLR0_CSM		__BITS(9, 8)
#define SPI_CTRLR0_SCPOL	__BIT(7)
#define SPI_CTRLR0_SCPH		__BIT(6)
#define SPI_CTRLR0_CFS		__BITS(5, 2)
#define SPI_CTRLR0_DFS		__BITS(1, 0)
#define SPI_CTRLR0_DFS_4BIT	0x0
#define SPI_CTRLR0_DFS_8BIT	0x1
#define SPI_CTRLR0_DFS_16BIT	0x2

#define SPI_CTRLR1		0x04
#define SPI_CTRLR1_NDM		__BITS(15, 0)

#define SPI_ENR			0x08
#define SPI_ENR_ENR		__BIT(0)

#define SPI_SER			0x0c
#define SPI_SER_SER1		__BIT(1)
#define SPI_SER_SER0		__BIT(0)

#define SPI_BAUDR		0x10
#define SPI_BAUDR_BAUDR		__BITS(15, 0)

#define SPI_TXFTLR		0x14
#define SPI_TXFTLR_TXFLTR	__BITS(4, 0)

#define SPI_RXFTLR		0x18
#define SPI_RXFLTR_RXFLTR	__BITS(4, 0)

#define SPI_TXFLR		0x1c
#define SPI_TXFLR_TXFLR		__BITS(5, 0)

#define SPI_RXFLR		0x20
#define SPI_RXFLR_RXFLR		__BITS(5, 0)

#define SPI_SR			0x24
#define SPI_SR_RFF		__BIT(4)
#define SPI_SR_RFE		__BIT(3)
#define SPI_SR_TFE		__BIT(2)
#define SPI_SR_TFF		__BIT(1)
#define SPI_SR_BSF		__BIT(0)

#define SPI_IPR			0x28
#define SPI_IPR_IPR		__BIT(0)

#define SPI_IMR			0x2c
#define SPI_IMR_RFFIM		__BIT(4)
#define SPI_IMR_RFOIM		__BIT(3)
#define SPI_IMR_RFUIM		__BIT(2)
#define SPI_IMR_TFOIM		__BIT(1)
#define SPI_IMR_TFEIM		__BIT(0)

#define SPI_ISR			0x30
#define SPI_ISR_RFFIS		__BIT(4)
#define SPI_ISR_RFOIS		__BIT(3)
#define SPI_ISR_RFUIS		__BIT(2)
#define SPI_ISR_TFOIS		__BIT(1)
#define SPI_ISR_TFEIS		__BIT(0)

#define SPI_RISR		0x34
#define SPI_RISR_RFFRIS		__BIT(4)
#define SPI_RISR_RFORIS		__BIT(3)
#define SPI_RISR_RFURIS		__BIT(2)
#define SPI_RISR_TFORIS		__BIT(1)
#define SPI_RISR_TFERIS		__BIT(0)

#define SPI_ICR			0x38
#define SPI_ICR_CTFOI		__BIT(3)
#define SPI_ICR_CRFOI		__BIT(2)
#define SPI_ICR_CRFUI		__BIT(1)
#define SPI_ICR_CCI		__BIT(0)
#define SPI_ICR_ALL		__BITS(3, 0)

#define SPI_DMACR		0x3c
#define SPI_DMACR_TDE		__BIT(1)
#define SPI_DMACR_RDE		__BIT(0)

#define SPI_DMATDLR		0x40
#define SPI_DMATDLR_TDL		__BITS(4, 0)

#define SPI_DMARDLR		0x44
#define SPI_DMARDLR_RDL		__BITS(4, 0)

#define SPI_TXDR		0x400
#define SPI_TXDR_TXDR		__BITS(15, 0)

#define SPI_RXDR		0x800
#define SPI_RXDR_RXDR		__BITS(15, 0)

#define SPI_FIFOLEN		32

static const struct device_compatible_entry compat_data[] = {
<<<<<<< HEAD
#if 0 /* should work on RK3328 but untested */
	{ .compat = "rockchip,rk3066-spi" },
	{ .compat = "rockchip,rk3328-spi" },
#endif		
=======
	{ .compat = "rockchip,rk3066-spi" },
	{ .compat = "rockchip,rk3328-spi" },
>>>>>>> e2aa5677
	{ .compat = "rockchip,rk3399-spi" },
	DEVICE_COMPAT_EOL
};

struct rk_spi_softc {
	device_t		sc_dev;
	bus_space_tag_t		sc_bst;
	bus_space_handle_t	sc_bsh;
	void			*sc_ih;
	u_int			sc_spi_freq;
	struct spi_controller	sc_spi;
	SIMPLEQ_HEAD(,spi_transfer) sc_q;
	struct spi_transfer	*sc_transfer;
	struct spi_chunk	*sc_rchunk, *sc_wchunk;
	volatile bool		sc_running;
};

#define SPIREG_READ(sc, reg) \
    bus_space_read_4((sc)->sc_bst, (sc)->sc_bsh, (reg))
#define SPIREG_WRITE(sc, reg, val) \
    bus_space_write_4((sc)->sc_bst, (sc)->sc_bsh, (reg), (val))

static struct spi_controller *rk_spi_get_controller(device_t);
static int rk_spi_match(device_t, cfdata_t, void *);
static void rk_spi_attach(device_t, device_t, void *);

static int rk_spi_configure(void *, int, int, int);
static int rk_spi_transfer(void *, struct spi_transfer *);

static void rk_spi_txfifo_fill(struct rk_spi_softc * const, size_t);
static void rk_spi_rxfifo_drain(struct rk_spi_softc * const, size_t);
static void rk_spi_rxtx(struct rk_spi_softc * const);
static void rk_spi_set_interrupt_mask(struct rk_spi_softc * const);
static void rk_spi_start(struct rk_spi_softc * const);
static int rk_spi_intr(void *);

CFATTACH_DECL_NEW(rk_spi, sizeof(struct rk_spi_softc),
    rk_spi_match, rk_spi_attach, NULL, NULL);

static const struct fdtbus_spi_controller_func rk_spi_funcs = {
	.get_controller = rk_spi_get_controller
};

static struct spi_controller *
rk_spi_get_controller(device_t dev)
{
	struct rk_spi_softc * const sc = device_private(dev);

	return &sc->sc_spi;
}

static int
rk_spi_match(device_t parent, cfdata_t cf, void *aux)
{
	struct fdt_attach_args * const faa = aux;

	return of_compatible_match(faa->faa_phandle, compat_data);
}

static void
rk_spi_attach(device_t parent, device_t self, void *aux)
{
	struct rk_spi_softc * const sc = device_private(self);
	struct fdt_attach_args * const faa = aux;
	const int phandle = faa->faa_phandle;
	bus_addr_t addr;
	bus_size_t size;
	struct clk *sclk, *pclk;
	char intrstr[128];

	sc->sc_dev = self;
	sc->sc_bst = faa->faa_bst;
	SIMPLEQ_INIT(&sc->sc_q);

	if ((sclk = fdtbus_clock_get(phandle, "spiclk")) == NULL
	    || clk_enable(sclk) != 0) {
		aprint_error(": couldn't enable sclk\n");
		return;
	}

	if ((pclk = fdtbus_clock_get(phandle, "apb_pclk")) == NULL
	    || clk_enable(pclk) != 0) {
		aprint_error(": couldn't enable pclk\n");
		return;
	}

	sc->sc_spi_freq = clk_get_rate(sclk);

	if (fdtbus_get_reg(phandle, 0, &addr, &size) != 0
	    || bus_space_map(sc->sc_bst, addr, size, 0, &sc->sc_bsh) != 0) {
		aprint_error(": couldn't map registers\n");
		return;
	}

	SPIREG_WRITE(sc, SPI_ENR, 0);
	SPIREG_WRITE(sc, SPI_IMR, 0);

	if (!fdtbus_intr_str(phandle, 0, intrstr, sizeof(intrstr))) {
		aprint_error(": failed to decode interrupt\n");
		return;
	}

	sc->sc_ih = fdtbus_intr_establish_xname(phandle, 0, IPL_VM, 0,
	    rk_spi_intr, sc, device_xname(self));
	if (sc->sc_ih == NULL) {
		aprint_error(": unable to establish interrupt\n");
		return;
	}

	aprint_naive("\n");
	aprint_normal(": SPI\n");
	aprint_normal_dev(self, "interrupting on %s\n", intrstr);

	sc->sc_spi.sct_cookie = sc;
	sc->sc_spi.sct_configure = rk_spi_configure;
	sc->sc_spi.sct_transfer = rk_spi_transfer;
	sc->sc_spi.sct_nslaves = 2;

	fdtbus_register_spi_controller(self, phandle, &rk_spi_funcs);
	(void) fdtbus_attach_spibus(self, phandle, spibus_print);
}

static int
rk_spi_configure(void *cookie, int slave, int mode, int speed)
{
	struct rk_spi_softc * const sc = cookie;
	uint32_t ctrlr0;
	uint16_t divider;

	divider = (sc->sc_spi_freq / speed) & ~1;
	if (divider < 2) {
		aprint_error_dev(sc->sc_dev,
		    "spi_clk %u is too low for speed %u, using speed %u\n",
		     sc->sc_spi_freq, speed, sc->sc_spi_freq / 2);
		divider = 2;
	}

	if (slave >= sc->sc_spi.sct_nslaves)
		return EINVAL;

	ctrlr0 = SPI_CTRLR0_BHT | __SHIFTIN(SPI_CTRLR0_DFS_8BIT, SPI_CTRLR0_DFS);

	switch (mode) {
	case SPI_MODE_0:
		ctrlr0 |= 0;
		break;
	case SPI_MODE_1:
		ctrlr0 |= SPI_CTRLR0_SCPH;
		break;
	case SPI_MODE_2:
		ctrlr0 |= SPI_CTRLR0_SCPOL;
		break;
	case SPI_MODE_3:
		ctrlr0 |= SPI_CTRLR0_SCPH | SPI_CTRLR0_SCPOL;
		break;
	default:
		return EINVAL;
	}

	SPIREG_WRITE(sc, SPI_ENR, 0);
	SPIREG_WRITE(sc, SPI_SER, 0);
	SPIREG_WRITE(sc, SPI_CTRLR0, ctrlr0);
	SPIREG_WRITE(sc, SPI_BAUDR, divider);

	SPIREG_WRITE(sc, SPI_DMACR, 0);
	SPIREG_WRITE(sc, SPI_DMATDLR, 0);
	SPIREG_WRITE(sc, SPI_DMARDLR, 0);

	SPIREG_WRITE(sc, SPI_IPR, 0);
	SPIREG_WRITE(sc, SPI_IMR, 0);
	SPIREG_WRITE(sc, SPI_ICR, SPI_ICR_ALL);

	SPIREG_WRITE(sc, SPI_ENR, 1);

	return 0;
}

static int
rk_spi_transfer(void *cookie, struct spi_transfer *st)
{
	struct rk_spi_softc * const sc = cookie;
	int s;

	s = splbio();
	spi_transq_enqueue(&sc->sc_q, st);
	if (sc->sc_running == false) {
		rk_spi_start(sc);
	}
	splx(s);

	return 0;
}

static void
rk_spi_txfifo_fill(struct rk_spi_softc * const sc, size_t maxlen)
{
	struct spi_chunk *chunk = sc->sc_wchunk;
	size_t len;
	uint8_t b;

	if (chunk == NULL)
		return;

	len = MIN(maxlen, chunk->chunk_wresid);
	chunk->chunk_wresid -= len;
	while (len--) {
		if (chunk->chunk_wptr) {
			b = *chunk->chunk_wptr++;
		} else {
			b = 0;
		}
		bus_space_write_1(sc->sc_bst, sc->sc_bsh, SPI_TXDR, b);
	}
	if (sc->sc_wchunk->chunk_wresid == 0) {
		sc->sc_wchunk = sc->sc_wchunk->chunk_next;
	}
}

static void
rk_spi_rxfifo_drain(struct rk_spi_softc * const sc, size_t maxlen)
{
	struct spi_chunk *chunk = sc->sc_rchunk;
	size_t len;
	uint8_t b;

	if (chunk == NULL)
		return;

	len = MIN(maxlen, chunk->chunk_rresid);
	chunk->chunk_rresid -= len;

	while (len--) {
		b = bus_space_read_1(sc->sc_bst, sc->sc_bsh, SPI_RXDR);
		if (chunk->chunk_rptr) {
			*chunk->chunk_rptr++ = b;
		}
	}
	if (sc->sc_rchunk->chunk_rresid == 0) {
		sc->sc_rchunk = sc->sc_rchunk->chunk_next;
	}
}

static void
rk_spi_rxtx(struct rk_spi_softc * const sc)
{
	bool again;
	uint32_t reg;
	size_t avail;

	/* Service both FIFOs until no more progress can be made. */
	again = true;
	while (again) {
		again = false;
		reg = SPIREG_READ(sc, SPI_RXFLR);
		avail = __SHIFTOUT(reg, SPI_RXFLR_RXFLR);
		if (avail > 0) {
			KASSERT(sc->sc_rchunk != NULL);
			rk_spi_rxfifo_drain(sc, avail);
			again = true;
		}
		reg = SPIREG_READ(sc, SPI_TXFLR);
		avail = SPI_FIFOLEN - __SHIFTOUT(reg, SPI_TXFLR_TXFLR);
		if (avail > 0 && sc->sc_wchunk != NULL) {
			rk_spi_txfifo_fill(sc, avail);
			again = true;
		}
	}
}

static void
rk_spi_set_interrupt_mask(struct rk_spi_softc * const sc)
{
	uint32_t imr = SPI_IMR_RFOIM | SPI_IMR_RFUIM | SPI_IMR_TFOIM;
	int len;

	/*
	 * Delay rx interrupts until the FIFO has the # of bytes we'd
	 * ideally like to receive, or FIFO is half full.
	 */
	len = sc->sc_rchunk != NULL
	    ? MIN(sc->sc_rchunk->chunk_rresid, SPI_FIFOLEN / 2) : 0;
	if (len > 0) {
		SPIREG_WRITE(sc, SPI_RXFTLR, len - 1);
		imr |= SPI_IMR_RFFIM;
	}

	/*
	 * Delay tx interrupts until the FIFO can accept the # of bytes we'd
	 * ideally like to transmit, or the FIFO is half empty.
	 */
	len = sc->sc_wchunk != NULL
	    ? MIN(sc->sc_wchunk->chunk_wresid, SPI_FIFOLEN / 2) : 0;
	if (len > 0) {
		SPIREG_WRITE(sc, SPI_TXFTLR, SPI_FIFOLEN - len);
		imr |= SPI_IMR_TFEIM;
	}

	/* If xfer is done, then interrupt as soon as the tx fifo is empty. */
	if (!ISSET(imr, (SPI_IMR_RFFIM | SPI_IMR_TFEIM))) {
		SPIREG_WRITE(sc, SPI_TXFTLR, 0);
		imr |= SPI_IMR_TFEIM;
	}

	SPIREG_WRITE(sc, SPI_IMR, imr);
}

static void
rk_spi_start(struct rk_spi_softc * const sc)
{
	struct spi_transfer *st;

	while ((st = spi_transq_first(&sc->sc_q)) != NULL) {
		spi_transq_dequeue(&sc->sc_q);
		KASSERT(sc->sc_transfer == NULL);
		sc->sc_transfer = st;
		sc->sc_rchunk = sc->sc_wchunk = st->st_chunks;
		sc->sc_running = true;

		KASSERT(st->st_slave < sc->sc_spi.sct_nslaves);
		SPIREG_WRITE(sc, SPI_SER, 1 << st->st_slave);

		rk_spi_rxtx(sc);
		rk_spi_set_interrupt_mask(sc);

		if (!cold)
			return;

		for (;;) {
			(void) rk_spi_intr(sc);
			if (ISSET(st->st_flags, SPI_F_DONE))
				break;
		}
	}
	sc->sc_running = false;
}

static int
rk_spi_intr(void *cookie)
{
	struct rk_spi_softc * const sc = cookie;
	struct spi_transfer *st;
	uint32_t isr;
	uint32_t sr;
	uint32_t icr = SPI_ICR_CCI;

	isr = SPIREG_READ(sc, SPI_ISR);
	if (!isr)
		return 0;

	if (ISSET(isr, SPI_ISR_RFOIS)) {
		device_printf(sc->sc_dev, "RXFIFO overflow\n");
		icr |= SPI_ICR_CRFOI;
	}
	if (ISSET(isr, SPI_ISR_RFUIS)) {
		device_printf(sc->sc_dev, "RXFIFO underflow\n");
		icr |= SPI_ICR_CRFUI;
	}
	if (ISSET(isr, SPI_ISR_TFOIS)) {
		device_printf(sc->sc_dev, "TXFIFO overflow\n");
		icr |= SPI_ICR_CTFOI;
	}

	rk_spi_rxtx(sc);

	if (sc->sc_rchunk == NULL && sc->sc_wchunk == NULL) {
		do {
			sr = SPIREG_READ(sc, SPI_SR);
		} while (ISSET(sr, SPI_SR_BSF));
		SPIREG_WRITE(sc, SPI_IMR, 0);
		SPIREG_WRITE(sc, SPI_SER, 0);
		st = sc->sc_transfer;
		sc->sc_transfer = NULL;
		KASSERT(st != NULL);
		spi_done(st, 0);
		sc->sc_running = false;
	} else {
		rk_spi_set_interrupt_mask(sc);
	}

	SPIREG_WRITE(sc, SPI_ICR, icr);

	return 1;
}<|MERGE_RESOLUTION|>--- conflicted
+++ resolved
@@ -1,8 +1,4 @@
-<<<<<<< HEAD
-/*	$NetBSD: rk_spi.c,v 1.6 2021/01/27 03:10:19 thorpej Exp $	*/
-=======
 /*	$NetBSD: rk_spi.c,v 1.7 2021/05/15 08:46:00 mrg Exp $	*/
->>>>>>> e2aa5677
 
 /*
  * Copyright (c) 2019 The NetBSD Foundation, Inc.
@@ -34,11 +30,7 @@
  */
 
 #include <sys/cdefs.h>
-<<<<<<< HEAD
-__KERNEL_RCSID(0, "$NetBSD: rk_spi.c,v 1.6 2021/01/27 03:10:19 thorpej Exp $");
-=======
 __KERNEL_RCSID(0, "$NetBSD: rk_spi.c,v 1.7 2021/05/15 08:46:00 mrg Exp $");
->>>>>>> e2aa5677
 
 #include <sys/param.h>
 #include <sys/device.h>
@@ -152,15 +144,8 @@
 #define SPI_FIFOLEN		32
 
 static const struct device_compatible_entry compat_data[] = {
-<<<<<<< HEAD
-#if 0 /* should work on RK3328 but untested */
 	{ .compat = "rockchip,rk3066-spi" },
 	{ .compat = "rockchip,rk3328-spi" },
-#endif		
-=======
-	{ .compat = "rockchip,rk3066-spi" },
-	{ .compat = "rockchip,rk3328-spi" },
->>>>>>> e2aa5677
 	{ .compat = "rockchip,rk3399-spi" },
 	DEVICE_COMPAT_EOL
 };
