<<<<<<< HEAD
/*	$NetBSD: rk_v1crypto.c,v 1.3 2020/10/19 13:44:25 tnn Exp $	*/
=======
/*	$NetBSD: rk_v1crypto.c,v 1.7 2021/01/27 03:10:19 thorpej Exp $	*/
>>>>>>> 9e014010

/*-
 * Copyright (c) 2020 The NetBSD Foundation, Inc.
 * All rights reserved.
 *
 * This code is derived from software contributed to The NetBSD Foundation
 * by Taylor R. Campbell.
 *
 * Redistribution and use in source and binary forms, with or without
 * modification, are permitted provided that the following conditions
 * are met:
 * 1. Redistributions of source code must retain the above copyright
 *    notice, this list of conditions and the following disclaimer.
 * 2. Redistributions in binary form must reproduce the above copyright
 *    notice, this list of conditions and the following disclaimer in the
 *    documentation and/or other materials provided with the distribution.
 *
 * THIS SOFTWARE IS PROVIDED BY THE NETBSD FOUNDATION, INC. AND CONTRIBUTORS
 * ``AS IS'' AND ANY EXPRESS OR IMPLIED WARRANTIES, INCLUDING, BUT NOT LIMITED
 * TO, THE IMPLIED WARRANTIES OF MERCHANTABILITY AND FITNESS FOR A PARTICULAR
 * PURPOSE ARE DISCLAIMED.  IN NO EVENT SHALL THE FOUNDATION OR CONTRIBUTORS
 * BE LIABLE FOR ANY DIRECT, INDIRECT, INCIDENTAL, SPECIAL, EXEMPLARY, OR
 * CONSEQUENTIAL DAMAGES (INCLUDING, BUT NOT LIMITED TO, PROCUREMENT OF
 * SUBSTITUTE GOODS OR SERVICES; LOSS OF USE, DATA, OR PROFITS; OR BUSINESS
 * INTERRUPTION) HOWEVER CAUSED AND ON ANY THEORY OF LIABILITY, WHETHER IN
 * CONTRACT, STRICT LIABILITY, OR TORT (INCLUDING NEGLIGENCE OR OTHERWISE)
 * ARISING IN ANY WAY OUT OF THE USE OF THIS SOFTWARE, EVEN IF ADVISED OF THE
 * POSSIBILITY OF SUCH DAMAGE.
 */

/*
 * rk_v1crypto -- Rockchip crypto v1 driver
 *
 * This is just the RNG for now.
 */

#include <sys/cdefs.h>
<<<<<<< HEAD
__KERNEL_RCSID(1, "$NetBSD: rk_v1crypto.c,v 1.3 2020/10/19 13:44:25 tnn Exp $");
=======
__KERNEL_RCSID(1, "$NetBSD: rk_v1crypto.c,v 1.7 2021/01/27 03:10:19 thorpej Exp $");
>>>>>>> 9e014010

#include <sys/types.h>

#include <sys/bus.h>
#include <sys/device.h>
#include <sys/errno.h>
#include <sys/mutex.h>
#include <sys/rndsource.h>
#include <sys/sysctl.h>

#include <dev/fdt/fdtvar.h>

#include <arm/rockchip/rk_v1crypto.h>

struct rk_v1crypto_softc {
	device_t			sc_dev;
	bus_space_tag_t			sc_bst;
	bus_space_handle_t		sc_bsh;
	kmutex_t			sc_lock;
	struct krndsource		sc_rndsource;
	struct rk_v1crypto_sysctl {
		struct sysctllog		*cy_log;
		const struct sysctlnode		*cy_root_node;
	}				sc_sysctl;
};

static int rk_v1crypto_match(device_t, cfdata_t, void *);
static void rk_v1crypto_attach(device_t, device_t, void *);
static int rk_v1crypto_selftest(struct rk_v1crypto_softc *);
static void rk_v1crypto_rndsource_attach(struct rk_v1crypto_softc *);
static void rk_v1crypto_rng_get(size_t, void *);
static void rk_v1crypto_sysctl_attach(struct rk_v1crypto_softc *);
static int rk_v1crypto_sysctl_rng(SYSCTLFN_ARGS);
static int rk_v1crypto_rng(struct rk_v1crypto_softc *,
    uint32_t[static RK_V1CRYPTO_TRNG_NOUT]);

static uint32_t
RKC_READ(struct rk_v1crypto_softc *sc, bus_addr_t reg)
{
	return bus_space_read_4(sc->sc_bst, sc->sc_bsh, reg);
}

static void
RKC_WRITE(struct rk_v1crypto_softc *sc, bus_addr_t reg, uint32_t v)
{
	bus_space_write_4(sc->sc_bst, sc->sc_bsh, reg, v);
}

static inline void
RKC_CTRL(struct rk_v1crypto_softc *sc, uint16_t m, uint16_t v)
{
	uint32_t c = 0;

	c |= __SHIFTIN(m, RK_V1CRYPTO_CTRL_MASK);
	c |= __SHIFTIN(v, m);
	RKC_WRITE(sc, RK_V1CRYPTO_CTRL, c);
}

CFATTACH_DECL_NEW(rk_v1crypto, sizeof(struct rk_v1crypto_softc),
    rk_v1crypto_match, rk_v1crypto_attach, NULL, NULL);

static const struct device_compatible_entry compat_data[] = {
	{ .compat = "rockchip,rk3288-crypto" },
	DEVICE_COMPAT_EOL
};

static int
rk_v1crypto_match(device_t parent, cfdata_t cf, void *aux)
{
	const struct fdt_attach_args *const faa = aux;

	return of_compatible_match(faa->faa_phandle, compat_data);
}

static void
rk_v1crypto_attach(device_t parent, device_t self, void *aux)
{
	static const char *const clks[] = {"aclk", "hclk", "sclk", "apb_pclk"};
	struct rk_v1crypto_softc *const sc = device_private(self);
	const struct fdt_attach_args *const faa = aux;
	bus_addr_t addr;
	bus_size_t size;
	const int phandle = faa->faa_phandle;
	struct fdtbus_reset *rst;
	unsigned i;
	uint32_t ctrl;

	fdtbus_clock_assign(phandle);

	sc->sc_dev = self;
	sc->sc_bst = faa->faa_bst;
	mutex_init(&sc->sc_lock, MUTEX_DEFAULT, IPL_VM);

	/* Get and map device registers.  */
	if (fdtbus_get_reg(phandle, 0, &addr, &size) != 0) {
		aprint_error(": couldn't get registers\n");
		return;
	}
	if (bus_space_map(sc->sc_bst, addr, size, 0, &sc->sc_bsh) != 0) {
		aprint_error(": couldn't map registers\n");
		return;
	}

	/* Enable the clocks.  */
	for (i = 0; i < __arraycount(clks); i++) {
		if (fdtbus_clock_enable(phandle, clks[i], true) != 0) {
			aprint_error(": couldn't enable %s clock\n", clks[i]);
			return;
		}
	}

	/* Get a reset handle if we need and try to deassert it.  */
	if ((rst = fdtbus_reset_get_index(phandle, 0)) != NULL) {
		if (fdtbus_reset_deassert(rst) != 0) {
			aprint_error(": couldn't de-assert reset\n");
			return;
		}
	}

	aprint_naive("\n");
	aprint_normal(": Crypto v1\n");

	/*
	 * Enable ring oscillator to start gathering entropy, and set
	 * up the crypto clock to sample it once every 100 cycles.
	 *
	 * The ring oscillator can run even when the clock is gated or
	 * flush is asserted, and the longer we run it, the less it
	 * will be synchronized with the main clock owing to jitter
	 * ideally from unpredictable thermal noise.
	 */
	ctrl = RK_V1CRYPTO_TRNG_CTRL_OSC_ENABLE;
	ctrl |= __SHIFTIN(100, RK_V1CRYPTO_TRNG_CTRL_CYCLES);
	RKC_WRITE(sc, RK_V1CRYPTO_TRNG_CTRL, ctrl);

	if (rk_v1crypto_selftest(sc))
		return;
	rk_v1crypto_rndsource_attach(sc);
	rk_v1crypto_sysctl_attach(sc);
}

static int
rk_v1crypto_selftest(struct rk_v1crypto_softc *sc)
{
	static const uint32_t key[4] = {0};
	static const uint32_t input[4] = {0};
	static const uint32_t expected[4] = {
		0x66e94bd4, 0xef8a2c3b, 0x884cfa59, 0xca342b2e,
	};
	uint32_t output[4];
	uint32_t ctrl;
	unsigned i, timo;

	/* Program the key and input block.  */
	for (i = 0; i < 4; i++)
		RKC_WRITE(sc, RK_V1CRYPTO_AES_DIN(i), key[i]);
	for (i = 0; i < 4; i++)
		RKC_WRITE(sc, RK_V1CRYPTO_AES_DIN(i), input[i]);

	/*
	 * Set up the AES unit to do AES-128 `ECB' (i.e., just the raw
	 * AES permutation) in the encryption direction.
	 */
	ctrl = 0;
	ctrl |= RK_V1CRYPTO_AES_CTRL_KEYCHANGE;
	ctrl |= __SHIFTIN(RK_V1CRYPTO_AES_CTRL_MODE_ECB,
	    RK_V1CRYPTO_AES_CTRL_MODE);
	ctrl |= __SHIFTIN(RK_V1CRYPTO_AES_CTRL_KEYSIZE_128,
	    RK_V1CRYPTO_AES_CTRL_KEYSIZE);
	ctrl |= __SHIFTIN(RK_V1CRYPTO_AES_CTRL_DIR_ENC,
	    RK_V1CRYPTO_AES_CTRL_DIR);
	RKC_WRITE(sc, RK_V1CRYPTO_AES_CTRL, ctrl);

	/* Kick it off.  */
	RKC_CTRL(sc, RK_V1CRYPTO_CTRL_AES_START, 1);

	/* Wait up to 1ms for it to complete.  */
	timo = 1000;
	while (RKC_READ(sc, RK_V1CRYPTO_CTRL) & RK_V1CRYPTO_CTRL_AES_START) {
		if (--timo == 0) {
			device_printf(sc->sc_dev, "AES self-test timed out\n");
			return -1;
		}
		DELAY(1);
	}

	/* Read the output.  */
	for (i = 0; i < 4; i++)
		output[i] = RKC_READ(sc, RK_V1CRYPTO_AES_DOUT(i));

	/* Verify the output.  */
	for (i = 0; i < 4; i++) {
		if (output[i] != expected[i]) {
			device_printf(sc->sc_dev, "AES self-test failed\n");
			return -1;
		}
	}

	/* Success!  */
	return 0;
}

static void
rk_v1crypto_rndsource_attach(struct rk_v1crypto_softc *sc)
{
	device_t self = sc->sc_dev;

	rndsource_setcb(&sc->sc_rndsource, rk_v1crypto_rng_get, sc);
	rnd_attach_source(&sc->sc_rndsource, device_xname(self),
	    RND_TYPE_RNG, RND_FLAG_DEFAULT|RND_FLAG_HASCB);
}

static void
rk_v1crypto_rng_get(size_t nbytes, void *cookie)
{
	struct rk_v1crypto_softc *sc = cookie;
	device_t self = sc->sc_dev;
	uint32_t buf[RK_V1CRYPTO_TRNG_NOUT];
	uint32_t entropybits = NBBY*sizeof(buf)/2; /* be conservative */
	unsigned n = RK_V1CRYPTO_TRNG_NOUT;
	int error;
	size_t nbits = NBBY*nbytes;

	while (nbits) {
		CTASSERT((RK_V1CRYPTO_TRNG_NOUT % 2) == 0);

		error = rk_v1crypto_rng(sc, buf);
		if (error) {
			device_printf(self, "timed out\n");
			break;
		}
		if (consttime_memequal(buf, buf + n/2, n/2)) {
			device_printf(self, "failed repeated output test\n");
			break;
		}
		rnd_add_data_sync(&sc->sc_rndsource, buf, sizeof buf,
		    entropybits);
		nbits -= MIN(nbits, MAX(1, entropybits));
	}
	explicit_memset(buf, 0, sizeof buf);
}

static void
rk_v1crypto_sysctl_attach(struct rk_v1crypto_softc *sc)
{
	device_t self = sc->sc_dev;
	struct rk_v1crypto_sysctl *cy = &sc->sc_sysctl;
	int error;

	/* hw.rkv1cryptoN (node) */
	error = sysctl_createv(&cy->cy_log, 0, NULL, &cy->cy_root_node,
	    CTLFLAG_PERMANENT, CTLTYPE_NODE, device_xname(self),
	    SYSCTL_DESCR("rk crypto v1 engine knobs"),
	    NULL, 0, NULL, 0,
	    CTL_HW, CTL_CREATE, CTL_EOL);
	if (error) {
		aprint_error_dev(self,
		    "failed to set up sysctl hw.%s: %d\n",
		    device_xname(self), error);
		return;
	}

	/* hw.rkv1cryptoN.rng (`struct', 32-byte array) */
	sysctl_createv(&cy->cy_log, 0, &cy->cy_root_node, NULL,
	    CTLFLAG_PERMANENT|CTLFLAG_READONLY|CTLFLAG_PRIVATE, CTLTYPE_STRUCT,
	    "rng", SYSCTL_DESCR("Read up to 32 bytes out of the TRNG"),
	    &rk_v1crypto_sysctl_rng, 0, sc, 0, CTL_CREATE, CTL_EOL);
	if (error) {
		aprint_error_dev(self,
		    "failed to set up sysctl hw.%s.rng: %d\n",
		    device_xname(self), error);
		return;
	}
}

static int
rk_v1crypto_sysctl_rng(SYSCTLFN_ARGS)
{
	uint32_t buf[RK_V1CRYPTO_TRNG_NOUT];
	struct sysctlnode node = *rnode;
	struct rk_v1crypto_softc *sc = node.sysctl_data;
	size_t size;
	int error;

	/* If oldp == NULL, the caller wants to learn the size.  */
	if (oldp == NULL) {
		*oldlenp = sizeof buf;
		return 0;
	}

	/* Verify the output buffer size is reasonable.  */
	size = *oldlenp;
	if (size > sizeof buf)	/* size_t, so never negative */
		return E2BIG;
	if (size == 0)
		return 0;	/* nothing to do */

	/* Generate data.  */
	error = rk_v1crypto_rng(sc, buf);
	if (error)
		return error;

	/* Copy out the data.  */
	node.sysctl_data = buf;
	node.sysctl_size = size;
	error = sysctl_lookup(SYSCTLFN_CALL(&node));

	/* Clear the buffer.  */
	explicit_memset(buf, 0, sizeof buf);

	/* Return the sysctl_lookup error, if any.  */
	return error;
}

static int
rk_v1crypto_rng(struct rk_v1crypto_softc *sc,
    uint32_t buf[static RK_V1CRYPTO_TRNG_NOUT])
{
	unsigned i, timo;
	int error;

	/* Acquire lock to serialize access to TRNG.  */
	mutex_enter(&sc->sc_lock);

	/*
	 * Query TRNG and wait up to 1ms for it to post.  Empirically,
	 * this takes around 120us.
	 */
	RKC_CTRL(sc, RK_V1CRYPTO_CTRL_TRNG_START, 1);
	timo = 1000;
	while (RKC_READ(sc, RK_V1CRYPTO_CTRL) & RK_V1CRYPTO_CTRL_TRNG_START) {
		if (--timo == 0) {
			error = ETIMEDOUT;
			goto out;
		}
		DELAY(1);
	}

	/* Read out the data.  */
	for (i = 0; i < RK_V1CRYPTO_TRNG_NOUT; i++)
		buf[i] = RKC_READ(sc, RK_V1CRYPTO_TRNG_DOUT(i));

	/* Success!  */
	error = 0;
out:	mutex_exit(&sc->sc_lock);
	return error;
}<|MERGE_RESOLUTION|>--- conflicted
+++ resolved
@@ -1,8 +1,4 @@
-<<<<<<< HEAD
-/*	$NetBSD: rk_v1crypto.c,v 1.3 2020/10/19 13:44:25 tnn Exp $	*/
-=======
 /*	$NetBSD: rk_v1crypto.c,v 1.7 2021/01/27 03:10:19 thorpej Exp $	*/
->>>>>>> 9e014010
 
 /*-
  * Copyright (c) 2020 The NetBSD Foundation, Inc.
@@ -40,11 +36,7 @@
  */
 
 #include <sys/cdefs.h>
-<<<<<<< HEAD
-__KERNEL_RCSID(1, "$NetBSD: rk_v1crypto.c,v 1.3 2020/10/19 13:44:25 tnn Exp $");
-=======
 __KERNEL_RCSID(1, "$NetBSD: rk_v1crypto.c,v 1.7 2021/01/27 03:10:19 thorpej Exp $");
->>>>>>> 9e014010
 
 #include <sys/types.h>
 
