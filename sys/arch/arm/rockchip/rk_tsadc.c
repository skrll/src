--- conflicted
+++ resolved
@@ -1,8 +1,4 @@
-<<<<<<< HEAD
-/*	$NetBSD: rk_tsadc.c,v 1.12 2021/01/27 03:10:19 thorpej Exp $	*/
-=======
 /*	$NetBSD: rk_tsadc.c,v 1.13 2021/06/12 00:04:46 mrg Exp $	*/
->>>>>>> e2aa5677
 
 /*
  * Copyright (c) 2019 Matthew R. Green
@@ -34,11 +30,7 @@
 
 #include <sys/cdefs.h>
 
-<<<<<<< HEAD
-__KERNEL_RCSID(0, "$NetBSD: rk_tsadc.c,v 1.12 2021/01/27 03:10:19 thorpej Exp $");
-=======
 __KERNEL_RCSID(0, "$NetBSD: rk_tsadc.c,v 1.13 2021/06/12 00:04:46 mrg Exp $");
->>>>>>> e2aa5677
 
 /*
  * Driver for the TSADC temperature sensor monitor in RK3328 and RK3399.
