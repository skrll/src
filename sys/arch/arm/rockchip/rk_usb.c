--- conflicted
+++ resolved
@@ -1,8 +1,4 @@
-<<<<<<< HEAD
-/* $NetBSD: rk_usb.c,v 1.11 2021/01/27 03:10:19 thorpej Exp $ */
-=======
 /* $NetBSD: rk_usb.c,v 1.12 2021/04/24 23:36:28 thorpej Exp $ */
->>>>>>> e2aa5677
 
 /*-
  * Copyright (c) 2018 Jared McNeill <jmcneill@invisible.ca>
@@ -32,11 +28,7 @@
 
 #include <sys/cdefs.h>
 
-<<<<<<< HEAD
-__KERNEL_RCSID(0, "$NetBSD: rk_usb.c,v 1.11 2021/01/27 03:10:19 thorpej Exp $");
-=======
 __KERNEL_RCSID(0, "$NetBSD: rk_usb.c,v 1.12 2021/04/24 23:36:28 thorpej Exp $");
->>>>>>> e2aa5677
 
 #include <sys/param.h>
 #include <sys/bus.h>
