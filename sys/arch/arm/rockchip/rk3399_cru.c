--- conflicted
+++ resolved
@@ -1,8 +1,4 @@
-<<<<<<< HEAD
-/* $NetBSD: rk3399_cru.c,v 1.21 2021/01/27 03:10:19 thorpej Exp $ */
-=======
 /* $NetBSD: rk3399_cru.c,v 1.22 2021/05/20 01:07:24 msaitoh Exp $ */
->>>>>>> e2aa5677
 
 /*-
  * Copyright (c) 2018 Jared McNeill <jmcneill@invisible.ca>
@@ -32,11 +28,7 @@
 
 #include <sys/cdefs.h>
 
-<<<<<<< HEAD
-__KERNEL_RCSID(1, "$NetBSD: rk3399_cru.c,v 1.21 2021/01/27 03:10:19 thorpej Exp $");
-=======
 __KERNEL_RCSID(1, "$NetBSD: rk3399_cru.c,v 1.22 2021/05/20 01:07:24 msaitoh Exp $");
->>>>>>> e2aa5677
 
 #include <sys/param.h>
 #include <sys/bus.h>
