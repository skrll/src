<<<<<<< HEAD
/* $NetBSD: rk3399_cru.c,v 1.13 2019/11/16 13:23:13 jmcneill Exp $ */
=======
/* $NetBSD: rk3399_cru.c,v 1.16 2019/11/29 15:24:21 jakllsch Exp $ */
>>>>>>> 275f442f

/*-
 * Copyright (c) 2018 Jared McNeill <jmcneill@invisible.ca>
 * All rights reserved.
 *
 * Redistribution and use in source and binary forms, with or without
 * modification, are permitted provided that the following conditions
 * are met:
 * 1. Redistributions of source code must retain the above copyright
 *    notice, this list of conditions and the following disclaimer.
 * 2. Redistributions in binary form must reproduce the above copyright
 *    notice, this list of conditions and the following disclaimer in the
 *    documentation and/or other materials provided with the distribution.
 *
 * THIS SOFTWARE IS PROVIDED BY THE AUTHOR ``AS IS'' AND ANY EXPRESS OR
 * IMPLIED WARRANTIES, INCLUDING, BUT NOT LIMITED TO, THE IMPLIED WARRANTIES
 * OF MERCHANTABILITY AND FITNESS FOR A PARTICULAR PURPOSE ARE DISCLAIMED.
 * IN NO EVENT SHALL THE AUTHOR BE LIABLE FOR ANY DIRECT, INDIRECT,
 * INCIDENTAL, SPECIAL, EXEMPLARY, OR CONSEQUENTIAL DAMAGES (INCLUDING,
 * BUT NOT LIMITED TO, PROCUREMENT OF SUBSTITUTE GOODS OR SERVICES;
 * LOSS OF USE, DATA, OR PROFITS; OR BUSINESS INTERRUPTION) HOWEVER CAUSED
 * AND ON ANY THEORY OF LIABILITY, WHETHER IN CONTRACT, STRICT LIABILITY,
 * OR TORT (INCLUDING NEGLIGENCE OR OTHERWISE) ARISING IN ANY WAY
 * OUT OF THE USE OF THIS SOFTWARE, EVEN IF ADVISED OF THE POSSIBILITY OF
 * SUCH DAMAGE.
 */

#include <sys/cdefs.h>

<<<<<<< HEAD
__KERNEL_RCSID(1, "$NetBSD: rk3399_cru.c,v 1.13 2019/11/16 13:23:13 jmcneill Exp $");
=======
__KERNEL_RCSID(1, "$NetBSD: rk3399_cru.c,v 1.16 2019/11/29 15:24:21 jakllsch Exp $");
>>>>>>> 275f442f

#include <sys/param.h>
#include <sys/bus.h>
#include <sys/device.h>
#include <sys/systm.h>

#include <dev/fdt/fdtvar.h>

#include <arm/rockchip/rk_cru.h>
#include <arm/rockchip/rk3399_cru.h>

#define	PLL_CON(n)	(0x0000 + (n) * 4)
#define	CLKSEL_CON(n)	(0x0100 + (n) * 4)
#define	CLKGATE_CON(n)	(0x0300 + (n) * 4)
#define	SOFTRST_CON(n)	(0x0400 + (n) * 4)

static int rk3399_cru_match(device_t, cfdata_t, void *);
static void rk3399_cru_attach(device_t, device_t, void *);

static const char * const compatible[] = {
	"rockchip,rk3399-cru",
	NULL
};

CFATTACH_DECL_NEW(rk3399_cru, sizeof(struct rk_cru_softc),
	rk3399_cru_match, rk3399_cru_attach, NULL, NULL);

static const struct rk_cru_pll_rate pll_rates[] = {
	RK_PLL_RATE(2208000000,  1,  92, 1, 1, 1, 0),
	RK_PLL_RATE(2184000000,  1,  91, 1, 1, 1, 0),
	RK_PLL_RATE(2160000000,  1,  90, 1, 1, 1, 0),
	RK_PLL_RATE(2136000000,  1,  89, 1, 1, 1, 0),
	RK_PLL_RATE(2112000000,  1,  88, 1, 1, 1, 0),
	RK_PLL_RATE(2088000000,  1,  87, 1, 1, 1, 0),
	RK_PLL_RATE(2064000000,  1,  86, 1, 1, 1, 0),
	RK_PLL_RATE(2040000000,  1,  85, 1, 1, 1, 0),
	RK_PLL_RATE(2016000000,  1,  84, 1, 1, 1, 0),
	RK_PLL_RATE(1992000000,  1,  83, 1, 1, 1, 0),
	RK_PLL_RATE(1968000000,  1,  82, 1, 1, 1, 0),
	RK_PLL_RATE(1944000000,  1,  81, 1, 1, 1, 0),
	RK_PLL_RATE(1920000000,  1,  80, 1, 1, 1, 0),
	RK_PLL_RATE(1896000000,  1,  79, 1, 1, 1, 0),
	RK_PLL_RATE(1872000000,  1,  78, 1, 1, 1, 0),
	RK_PLL_RATE(1848000000,  1,  77, 1, 1, 1, 0),
	RK_PLL_RATE(1824000000,  1,  76, 1, 1, 1, 0),
	RK_PLL_RATE(1800000000,  1,  75, 1, 1, 1, 0),
	RK_PLL_RATE(1776000000,  1,  74, 1, 1, 1, 0),
	RK_PLL_RATE(1752000000,  1,  73, 1, 1, 1, 0),
	RK_PLL_RATE(1728000000,  1,  72, 1, 1, 1, 0),
	RK_PLL_RATE(1704000000,  1,  71, 1, 1, 1, 0),
	RK_PLL_RATE(1680000000,  1,  70, 1, 1, 1, 0),
	RK_PLL_RATE(1656000000,  1,  69, 1, 1, 1, 0),
	RK_PLL_RATE(1632000000,  1,  68, 1, 1, 1, 0),
	RK_PLL_RATE(1608000000,  1,  67, 1, 1, 1, 0),
	RK_PLL_RATE(1600000000,  3, 200, 1, 1, 1, 0),
	RK_PLL_RATE(1584000000,  1,  66, 1, 1, 1, 0),
	RK_PLL_RATE(1560000000,  1,  65, 1, 1, 1, 0),
	RK_PLL_RATE(1536000000,  1,  64, 1, 1, 1, 0),
	RK_PLL_RATE(1512000000,  1,  63, 1, 1, 1, 0),
	RK_PLL_RATE(1488000000,  1,  62, 1, 1, 1, 0),
	RK_PLL_RATE(1464000000,  1,  61, 1, 1, 1, 0),
	RK_PLL_RATE(1440000000,  1,  60, 1, 1, 1, 0),
	RK_PLL_RATE(1416000000,  1,  59, 1, 1, 1, 0),
	RK_PLL_RATE(1392000000,  1,  58, 1, 1, 1, 0),
	RK_PLL_RATE(1368000000,  1,  57, 1, 1, 1, 0),
	RK_PLL_RATE(1344000000,  1,  56, 1, 1, 1, 0),
	RK_PLL_RATE(1320000000,  1,  55, 1, 1, 1, 0),
	RK_PLL_RATE(1296000000,  1,  54, 1, 1, 1, 0),
	RK_PLL_RATE(1272000000,  1,  53, 1, 1, 1, 0),
	RK_PLL_RATE(1248000000,  1,  52, 1, 1, 1, 0),
	RK_PLL_RATE(1200000000,  1,  50, 1, 1, 1, 0),
	RK_PLL_RATE(1188000000,  2,  99, 1, 1, 1, 0),
	RK_PLL_RATE(1104000000,  1,  46, 1, 1, 1, 0),
	RK_PLL_RATE(1100000000, 12, 550, 1, 1, 1, 0),
	RK_PLL_RATE(1008000000,  1,  84, 2, 1, 1, 0),
	RK_PLL_RATE(1000000000,  1, 125, 3, 1, 1, 0),
	RK_PLL_RATE( 984000000,  1,  82, 2, 1, 1, 0),
	RK_PLL_RATE( 960000000,  1,  80, 2, 1, 1, 0),
	RK_PLL_RATE( 936000000,  1,  78, 2, 1, 1, 0),
	RK_PLL_RATE( 912000000,  1,  76, 2, 1, 1, 0),
	RK_PLL_RATE( 900000000,  4, 300, 2, 1, 1, 0),
	RK_PLL_RATE( 888000000,  1,  74, 2, 1, 1, 0),
	RK_PLL_RATE( 864000000,  1,  72, 2, 1, 1, 0),
	RK_PLL_RATE( 840000000,  1,  70, 2, 1, 1, 0),
	RK_PLL_RATE( 816000000,  1,  68, 2, 1, 1, 0),
	RK_PLL_RATE( 800000000,  1, 100, 3, 1, 1, 0),
	RK_PLL_RATE( 700000000,  6, 350, 2, 1, 1, 0),
	RK_PLL_RATE( 696000000,  1,  58, 2, 1, 1, 0),
	RK_PLL_RATE( 676000000,  3, 169, 2, 1, 1, 0),
	RK_PLL_RATE( 600000000,  1,  75, 3, 1, 1, 0),
	RK_PLL_RATE( 594000000,  1,  99, 4, 1, 1, 0),
	RK_PLL_RATE( 533250000,  8, 711, 4, 1, 1, 0),
	RK_PLL_RATE( 504000000,  1,  63, 3, 1, 1, 0),
	RK_PLL_RATE( 500000000,  6, 250, 2, 1, 1, 0),
	RK_PLL_RATE( 408000000,  1,  68, 2, 2, 1, 0),
	RK_PLL_RATE( 312000000,  1,  52, 2, 2, 1, 0),
	RK_PLL_RATE( 297000000,  1,  99, 4, 2, 1, 0),
	RK_PLL_RATE( 216000000,  1,  72, 4, 2, 1, 0),
	RK_PLL_RATE( 148500000,  1,  99, 4, 4, 1, 0),
	RK_PLL_RATE( 106500000,  1,  71, 4, 4, 1, 0),
	RK_PLL_RATE(  96000000,  1,  64, 4, 4, 1, 0),
	RK_PLL_RATE(  74250000,  2,  99, 4, 4, 1, 0),
	RK_PLL_RATE(  65000000,  1,  65, 6, 4, 1, 0),
	RK_PLL_RATE(  54000000,  1,  54, 6, 4, 1, 0),
	RK_PLL_RATE(  27000000,  1,  27, 6, 4, 1, 0),
};

static const struct rk_cru_pll_rate pll_norates[] = {
};

#define	RK3399_ACLKM_MASK	__BITS(12,8)
#define	RK3399_ATCLK_MASK	__BITS(4,0)
#define	RK3399_PDBG_MASK	__BITS(12,8)

#define	RK3399_CPUL_RATE(_rate, _aclkm, _atclk, _pdbg)			\
	RK_CPU_RATE(_rate,						\
		    CLKSEL_CON(0), RK3399_ACLKM_MASK,			\
		    __SHIFTIN((_aclkm), RK3399_ACLKM_MASK),		\
		    CLKSEL_CON(1), RK3399_ATCLK_MASK|RK3399_PDBG_MASK,	\
		    __SHIFTIN((_atclk), RK3399_ATCLK_MASK)|__SHIFTIN((_pdbg), RK3399_PDBG_MASK))

#define	RK3399_CPUB_RATE(_rate, _aclkm, _atclk, _pdbg)			\
	RK_CPU_RATE(_rate,						\
		    CLKSEL_CON(2), RK3399_ACLKM_MASK,			\
		    __SHIFTIN((_aclkm), RK3399_ACLKM_MASK),		\
		    CLKSEL_CON(3), RK3399_ATCLK_MASK|RK3399_PDBG_MASK,	\
		    __SHIFTIN((_atclk), RK3399_ATCLK_MASK)|__SHIFTIN((_pdbg), RK3399_PDBG_MASK))

static const struct rk_cru_cpu_rate armclkl_rates[] = {
        RK3399_CPUL_RATE(1800000000, 1, 8, 8),
        RK3399_CPUL_RATE(1704000000, 1, 8, 8),
        RK3399_CPUL_RATE(1608000000, 1, 7, 7),
        RK3399_CPUL_RATE(1512000000, 1, 7, 7),
        RK3399_CPUL_RATE(1488000000, 1, 6, 6),
        RK3399_CPUL_RATE(1416000000, 1, 6, 6),
        RK3399_CPUL_RATE(1200000000, 1, 5, 5),
        RK3399_CPUL_RATE(1008000000, 1, 5, 5),
        RK3399_CPUL_RATE( 816000000, 1, 4, 4),
        RK3399_CPUL_RATE( 696000000, 1, 3, 3),
        RK3399_CPUL_RATE( 600000000, 1, 3, 3),
        RK3399_CPUL_RATE( 408000000, 1, 2, 2),
        RK3399_CPUL_RATE( 312000000, 1, 1, 1),
        RK3399_CPUL_RATE( 216000000, 1, 1, 1),
        RK3399_CPUL_RATE(  96000000, 1, 1, 1),
};

static const struct rk_cru_cpu_rate armclkb_rates[] = {
        RK3399_CPUB_RATE(2208000000, 1, 11, 11),
        RK3399_CPUB_RATE(2184000000, 1, 11, 11),
        RK3399_CPUB_RATE(2088000000, 1, 10, 10),
        RK3399_CPUB_RATE(2040000000, 1, 10, 10),
        RK3399_CPUB_RATE(2016000000, 1, 9, 9),
        RK3399_CPUB_RATE(1992000000, 1, 9, 9),
        RK3399_CPUB_RATE(1896000000, 1, 9, 9),
        RK3399_CPUB_RATE(1800000000, 1, 8, 8),
        RK3399_CPUB_RATE(1704000000, 1, 8, 8),
        RK3399_CPUB_RATE(1608000000, 1, 7, 7),
        RK3399_CPUB_RATE(1512000000, 1, 7, 7),
        RK3399_CPUB_RATE(1488000000, 1, 6, 6),
        RK3399_CPUB_RATE(1416000000, 1, 6, 6),
        RK3399_CPUB_RATE(1200000000, 1, 5, 5),
        RK3399_CPUB_RATE(1008000000, 1, 5, 5),
        RK3399_CPUB_RATE( 816000000, 1, 4, 4),
        RK3399_CPUB_RATE( 696000000, 1, 3, 3),
        RK3399_CPUB_RATE( 600000000, 1, 3, 3),
        RK3399_CPUB_RATE( 408000000, 1, 2, 2),
        RK3399_CPUB_RATE( 312000000, 1, 1, 1),
        RK3399_CPUB_RATE( 216000000, 1, 1, 1),
        RK3399_CPUB_RATE(  96000000, 1, 1, 1),
};

#define	PLL_CON0	0x00
#define	 PLL_FBDIV	__BITS(11,0)

#define	PLL_CON1	0x04
#define	 PLL_POSTDIV2	__BITS(14,12)
#define	 PLL_POSTDIV1	__BITS(10,8)
#define	 PLL_REFDIV	__BITS(5,0)

#define	PLL_CON2	0x08
#define	 PLL_LOCK	__BIT(31)
#define	 PLL_FRACDIV	__BITS(23,0)

#define	PLL_CON3	0x0c
#define	 PLL_WORK_MODE	__BITS(9,8)
#define	  PLL_WORK_MODE_SLOW		0
#define	  PLL_WORK_MODE_NORMAL		1
#define	  PLL_WORK_MODE_DEEP_SLOW	2
#define	 PLL_DSMPD	__BIT(3)

#define	PLL_WRITE_MASK	0xffff0000

static u_int
rk3399_cru_pll_get_rate(struct rk_cru_softc *sc,
    struct rk_cru_clk *clk)
{
	struct rk_cru_pll *pll = &clk->u.pll;
	struct clk *clkp, *clkp_parent;
	u_int foutvco, foutpostdiv;

	KASSERT(clk->type == RK_CRU_PLL);

	clkp = &clk->base;
	clkp_parent = clk_get_parent(clkp);
	if (clkp_parent == NULL)
		return 0;

	const u_int fref = clk_get_rate(clkp_parent);
	if (fref == 0)
		return 0;

	const uint32_t con0 = CRU_READ(sc, pll->con_base + PLL_CON0);
	const uint32_t con1 = CRU_READ(sc, pll->con_base + PLL_CON1);
	const uint32_t con2 = CRU_READ(sc, pll->con_base + PLL_CON2);
	const uint32_t con3 = CRU_READ(sc, pll->con_base + PLL_CON3);

	const u_int fbdiv = __SHIFTOUT(con0, PLL_FBDIV);
	const u_int postdiv2 = __SHIFTOUT(con1, PLL_POSTDIV2);
	const u_int postdiv1 = __SHIFTOUT(con1, PLL_POSTDIV1);
	const u_int refdiv = __SHIFTOUT(con1, PLL_REFDIV);
	const u_int fracdiv = __SHIFTOUT(con2, PLL_FRACDIV);
	const u_int dsmpd = __SHIFTOUT(con3, PLL_DSMPD);

	if (dsmpd == 1) {
		/* integer mode */
		foutvco = fref / refdiv * fbdiv;
	} else {
		/* fractional mode */
		foutvco = fref / refdiv * fbdiv + ((fref * fracdiv) >> 24);
	}
	foutpostdiv = foutvco / postdiv1 / postdiv2;

	return foutpostdiv;
}

static int
rk3399_cru_pll_set_rate(struct rk_cru_softc *sc,
    struct rk_cru_clk *clk, u_int rate)
{
	struct rk_cru_pll *pll = &clk->u.pll;
	const struct rk_cru_pll_rate *pll_rate = NULL;
	uint32_t val;
	int retry, best_diff;

	KASSERT(clk->type == RK_CRU_PLL);

	if (pll->rates == NULL || rate == 0)
		return EIO;

	best_diff = INT_MAX;
	for (int i = 0; i < pll->nrates; i++) {
		const int diff = (int)rate - (int)pll->rates[i].rate;
		if (abs(diff) < best_diff) {
			pll_rate = &pll->rates[i];
			best_diff = abs(diff);
		}
	}

	val = __SHIFTIN(PLL_WORK_MODE_SLOW, PLL_WORK_MODE) | (PLL_WORK_MODE << 16);
	CRU_WRITE(sc, pll->con_base + PLL_CON3, val);

	CRU_WRITE(sc, pll->con_base + PLL_CON0,
	    __SHIFTIN(pll_rate->fbdiv, PLL_FBDIV) | (PLL_FBDIV << 16));

	CRU_WRITE(sc, pll->con_base + PLL_CON1,
	    __SHIFTIN(pll_rate->postdiv2, PLL_POSTDIV2) |
	    __SHIFTIN(pll_rate->postdiv1, PLL_POSTDIV1) |
	    __SHIFTIN(pll_rate->refdiv, PLL_REFDIV) |
	    ((PLL_POSTDIV2 | PLL_POSTDIV1 | PLL_REFDIV) << 16));

	val = CRU_READ(sc, pll->con_base + PLL_CON2);
	val &= ~PLL_FRACDIV;
	val |= __SHIFTIN(pll_rate->fracdiv, PLL_FRACDIV);
	CRU_WRITE(sc, pll->con_base + PLL_CON2, val);

	val = __SHIFTIN(pll_rate->dsmpd, PLL_DSMPD) | (PLL_DSMPD << 16);
	CRU_WRITE(sc, pll->con_base + PLL_CON3, val);

	for (retry = 1000; retry > 0; retry--) {
		if (CRU_READ(sc, pll->con_base + PLL_CON2) & pll->lock_mask)
			break;
		delay(1);
	}

	if (retry == 0)
		device_printf(sc->sc_dev, "WARNING: %s failed to lock\n",
		    clk->base.name);

	/* Set PLL work mode to normal */
	val = __SHIFTIN(PLL_WORK_MODE_NORMAL, PLL_WORK_MODE) | (PLL_WORK_MODE << 16);
	CRU_WRITE(sc, pll->con_base + PLL_CON3, val);

	return 0;
}

#define RK3399_PLL(_id, _name, _parents, _con_base, _mode_reg, _mode_mask, _lock_mask, _rates) \
        {                                                       \
                .id = (_id),                                    \
                .type = RK_CRU_PLL,                             \
                .base.name = (_name),                           \
                .base.flags = 0,                                \
                .u.pll.parents = (_parents),                    \
                .u.pll.nparents = __arraycount(_parents),       \
                .u.pll.con_base = (_con_base),                  \
                .u.pll.mode_reg = (_mode_reg),                  \
                .u.pll.mode_mask = (_mode_mask),                \
                .u.pll.lock_mask = (_lock_mask),                \
                .u.pll.rates = (_rates),                        \
                .u.pll.nrates = __arraycount(_rates),           \
                .get_rate = rk3399_cru_pll_get_rate,            \
                .set_rate = rk3399_cru_pll_set_rate,            \
                .get_parent = rk_cru_pll_get_parent,            \
        }

static const char * pll_parents[] = { "xin24m", "xin32k" };
static const char * armclkl_parents[] = { "clk_core_l_lpll_src", "clk_core_l_bpll_src", "clk_core_l_dpll_src", "clk_core_l_gpll_src" };
static const char * armclkb_parents[] = { "clk_core_b_lpll_src", "clk_core_b_bpll_src", "clk_core_b_dpll_src", "clk_core_b_gpll_src" };
static const char * mux_clk_tsadc_parents[] = { "xin24m", "xin32k" };
static const char * mux_pll_src_cpll_gpll_parents[] = { "cpll", "gpll" };
static const char * mux_pll_src_cpll_gpll_npll_parents[] = { "cpll", "gpll", "npll" };
<<<<<<< HEAD
static const char * mux_pll_src_cpll_gpll_ppll_parents[] = { "cpll", "gpll", "npll" };
static const char * mux_pll_src_cpll_gpll_upll_parents[] = { "cpll", "gpll", "upll" };
static const char * mux_pll_src_cpll_gpll_npll_24m_parents[] = { "cpll", "gpll", "npll", "xin24m" };
static const char * mux_pll_src_cpll_gpll_npll_ppll_upll_24m_parents[] = { "cpll", "gpll", "npll", "ppll", "upll", "xin24m" };
=======
static const char * mux_pll_src_cpll_gpll_ppll_parents[] = { "cpll", "gpll", "ppll" };
static const char * mux_pll_src_cpll_gpll_upll_parents[] = { "cpll", "gpll", "upll" };
static const char * mux_pll_src_cpll_gpll_npll_24m_parents[] = { "cpll", "gpll", "npll", "xin24m" };
static const char * mux_pll_src_cpll_gpll_npll_ppll_upll_24m_parents[] = { "cpll", "gpll", "npll", "ppll", "upll", "xin24m" };
static const char * mux_pll_src_npll_cpll_gpll_parents[] = { "npll", "cpll", "gpll" };
>>>>>>> 275f442f
static const char * mux_pll_src_vpll_cpll_gpll_parents[] = { "vpll", "cpll", "gpll" };
static const char * mux_pll_src_vpll_cpll_gpll_npll_parents[] = { "vpll", "cpll", "gpll", "npll" };
static const char * mux_aclk_perilp0_parents[] = { "cpll_aclk_perilp0_src", "gpll_aclk_perilp0_src" };
static const char * mux_hclk_perilp1_parents[] = { "cpll_hclk_perilp1_src", "gpll_hclk_perilp1_src" };
static const char * mux_aclk_perihp_parents[] = { "cpll_aclk_perihp_src", "gpll_aclk_perihp_src" };
static const char * mux_aclk_cci_parents[] = { "cpll_aclk_cci_src", "gpll_aclk_cci_src", "npll_aclk_cci_src", "vpll_aclk_cci_src" };
static const char * mux_dclk_vop0_parents[] = { "dclk_vop0_div", "dclk_vop0_frac" };
static const char * mux_dclk_vop1_parents[] = { "dclk_vop1_div", "dclk_vop1_frac" };
static const char * mux_i2s0_parents[] = { "clk_i2s0_div", "clk_i2s0_frac", "clkin_i2s", "xin12m" };
static const char * mux_i2s1_parents[] = { "clk_i2s1_div", "clk_i2s1_frac", "clkin_i2s", "xin12m" };
static const char * mux_i2s2_parents[] = { "clk_i2s2_div", "clk_i2s2_frac", "clkin_i2s", "xin12m" };
static const char * mux_i2sch_parents[] = { "clk_i2s0", "clk_i2s1", "clk_i2s2" };
static const char * mux_i2sout_parents[] = { "clk_i2sout_src", "xin12m" };
static const char * mux_uart0_parents[] = { "clk_uart0_div", "clk_uart0_frac", "xin24m" };
static const char * mux_uart1_parents[] = { "clk_uart1_div", "clk_uart1_frac", "xin24m" };
static const char * mux_uart2_parents[] = { "clk_uart2_div", "clk_uart2_frac", "xin24m" };
static const char * mux_uart3_parents[] = { "clk_uart3_div", "clk_uart3_frac", "xin24m" };
static const char * mux_rmii_parents[] = { "clk_gmac", "clkin_gmac" };
static const char * mux_aclk_gmac_parents[] = { "cpll_aclk_gmac_src", "gpll_aclk_gmac_src" };
static const char * mux_aclk_emmc_parents[] = { "cpll_aclk_emmc_src", "gpll_aclk_emmc_src" };
static const char * mux_pll_src_24m_pciephy_parents[] = { "xin24m", "clk_pciephy_ref100m" };
static const char * mux_pciecore_cru_phy_parents[] = { "clk_pcie_core_cru", "clk_pcie_core_phy" };

static struct rk_cru_clk rk3399_cru_clks[] = {
	RK3399_PLL(RK3399_PLL_APLLL, "lpll", pll_parents,
		   PLL_CON(0),		/* con_base */
		   PLL_CON(3),		/* mode_reg */
		   __BIT(8),		/* mode_mask */
		   __BIT(31),		/* lock_mask */
		   pll_rates),
	RK3399_PLL(RK3399_PLL_APLLB, "bpll", pll_parents,
		   PLL_CON(8),		/* con_base */
		   PLL_CON(11),		/* mode_reg */
		   __BIT(8),		/* mode_mask */
		   __BIT(31),		/* lock_mask */
		   pll_rates),
	RK3399_PLL(RK3399_PLL_DPLL, "dpll", pll_parents,
		   PLL_CON(16),		/* con_base */
		   PLL_CON(19),		/* mode_reg */
		   __BIT(8),		/* mode_mask */
		   __BIT(31),		/* lock_mask */
		   pll_norates),
	RK3399_PLL(RK3399_PLL_CPLL, "cpll", pll_parents,
		   PLL_CON(24),		/* con_base */
		   PLL_CON(27),		/* mode_reg */
		   __BIT(8),		/* mode_mask */
		   __BIT(31),		/* lock_mask */
		   pll_rates),
	RK3399_PLL(RK3399_PLL_GPLL, "gpll", pll_parents,
		   PLL_CON(32),		/* con_base */
		   PLL_CON(35),		/* mode_reg */
		   __BIT(8),		/* mode_mask */
		   __BIT(31),		/* lock_mask */
		   pll_rates),
	RK3399_PLL(RK3399_PLL_NPLL, "npll", pll_parents,
		   PLL_CON(40),		/* con_base */
		   PLL_CON(43),		/* mode_reg */
		   __BIT(8),		/* mode_mask */
		   __BIT(31),		/* lock_mask */
		   pll_rates),
	RK3399_PLL(RK3399_PLL_VPLL, "vpll", pll_parents,
		   PLL_CON(48),		/* con_base */
		   PLL_CON(51),		/* mode_reg */
		   __BIT(8),		/* mode_mask */
		   __BIT(31),		/* lock_mask */
		   pll_rates),

	RK_GATE(0, "clk_core_l_lpll_src", "lpll", CLKGATE_CON(0), 0),
	RK_GATE(0, "clk_core_l_bpll_src", "bpll", CLKGATE_CON(0), 1),
	RK_GATE(0, "clk_core_l_dpll_src", "dpll", CLKGATE_CON(0), 2),
	RK_GATE(0, "clk_core_l_gpll_src", "gpll", CLKGATE_CON(0), 3),

	RK_CPU(RK3399_ARMCLKL, "armclkl", armclkl_parents,
	       CLKSEL_CON(0),		/* reg */
	       __BITS(7,6), 0, 3,	/* mux_mask, mux_main, mux_alt */
	       __BITS(4,0),		/* div_mask */
	       armclkl_rates),

	RK_GATE(0, "clk_core_b_lpll_src", "lpll", CLKGATE_CON(1), 0),
	RK_GATE(0, "clk_core_b_bpll_src", "bpll", CLKGATE_CON(1), 1),
	RK_GATE(0, "clk_core_b_dpll_src", "dpll", CLKGATE_CON(1), 2),
	RK_GATE(0, "clk_core_b_gpll_src", "gpll", CLKGATE_CON(1), 3),

	RK_CPU(RK3399_ARMCLKB, "armclkb", armclkb_parents,
	       CLKSEL_CON(2),		/* reg */
	       __BITS(7,6), 1, 3,	/* mux_mask, mux_main, mux_alt */
	       __BITS(4,0),		/* div_mask */
	       armclkb_rates),

	/*
	 * perilp0
	 */
	RK_GATE(0, "gpll_aclk_perilp0_src", "gpll", CLKGATE_CON(7), 0),
	RK_GATE(0, "cpll_aclk_perilp0_src", "cpll", CLKGATE_CON(7), 1),
	RK_COMPOSITE(RK3399_ACLK_PERILP0, "aclk_perilp0", mux_aclk_perilp0_parents,
		     CLKSEL_CON(23),	/* muxdiv_reg */
		     __BIT(7),		/* mux_mask */
		     __BITS(4,0),	/* div_mask */
		     CLKGATE_CON(7),	/* gate_reg */
		     __BIT(2),		/* gate_mask */
		     0),
	RK_COMPOSITE_NOMUX(RK3399_HCLK_PERILP0, "hclk_perilp0", "aclk_perilp0",
			   CLKSEL_CON(23),	/* div_reg */
			   __BITS(10,8),	/* div_mask */
			   CLKGATE_CON(7),	/* gate_reg */
			   __BIT(3),		/* gate_mask */
			   0),
	RK_COMPOSITE_NOMUX(RK3399_PCLK_PERILP0, "pclk_perilp0", "aclk_perilp0",
			   CLKSEL_CON(23),	/* div_reg */
			   __BITS(14,12),	/* div_mask */
			   CLKGATE_CON(7),	/* gate_reg */
			   __BIT(4),		/* gate_mask */
			   0),

	/*
	 * perilp1
	 */
	RK_GATE(0, "gpll_hclk_perilp1_src", "gpll", CLKGATE_CON(8), 0),
	RK_GATE(0, "cpll_hclk_perilp1_src", "cpll", CLKGATE_CON(8), 1),
	RK_COMPOSITE_NOGATE(RK3399_HCLK_PERILP1, "hclk_perilp1", mux_hclk_perilp1_parents,
			    CLKSEL_CON(25),	/* muxdiv_reg */
			    __BITS(10,8),	/* mux_mask */
			    __BITS(4,0),	/* div_mask */
			    0),
	RK_COMPOSITE_NOMUX(RK3399_PCLK_PERILP1, "pclk_perilp1", "hclk_perilp1",
			   CLKSEL_CON(25),	/* div_reg */
			   __BITS(10,8),	/* div_mask */
			   CLKGATE_CON(8),	/* gate_reg */
			   __BIT(2),		/* gate_mask */
			   0),

	/*
	 * perihp
	 */
	RK_GATE(0, "gpll_aclk_perihp_src", "gpll", CLKGATE_CON(5), 0),
	RK_GATE(0, "cpll_aclk_perihp_src", "cpll", CLKGATE_CON(5), 1),
	RK_COMPOSITE(RK3399_ACLK_PERIHP, "aclk_perihp", mux_aclk_perihp_parents,
		     CLKSEL_CON(14),	/* muxdiv_reg */
		     __BIT(7),		/* mux_mask */
		     __BITS(4,0),	/* div_mask */
		     CLKGATE_CON(5),	/* gate_reg */
		     __BIT(2),		/* gate_mask */
		     0),
	RK_COMPOSITE_NOMUX(RK3399_HCLK_PERIHP, "hclk_perihp", "aclk_perihp",
			   CLKSEL_CON(14),	/* div_reg */
			   __BITS(10,8),	/* div_mask */
			   CLKGATE_CON(5),	/* gate_reg */
			   __BIT(3),		/* gate_mask */
			   0),
	RK_COMPOSITE_NOMUX(RK3399_PCLK_PERIHP, "pclk_perihp", "aclk_perihp",
			   CLKSEL_CON(14),	/* div_reg */
			   __BITS(14,12),	/* div_mask */
			   CLKGATE_CON(5),	/* gate_reg */
			   __BIT(4),		/* gate_mask */
			   0),

	/*
	 * CCI
	 */
	RK_GATE(0, "cpll_aclk_cci_src", "cpll", CLKGATE_CON(2), 0),
	RK_GATE(0, "gpll_aclk_cci_src", "gpll", CLKGATE_CON(2), 1),
	RK_GATE(0, "npll_aclk_cci_src", "npll", CLKGATE_CON(2), 2),
	RK_GATE(0, "vpll_aclk_cci_src", "vpll", CLKGATE_CON(2), 3),
	RK_COMPOSITE(0, "aclk_cci_pre", mux_aclk_cci_parents,
		     CLKSEL_CON(5),	/* muxdiv_reg */
		     __BITS(7,6),	/* mux_mask */
		     __BITS(4,0),	/* div_mask */
		     CLKGATE_CON(2),	/* gate_reg */
		     __BIT(4),		/* gate_mask */
		     0),
	RK_GATE(RK3399_ACLK_CCI, "aclk_cci", "aclk_cci_pre", CLKGATE_CON(15), 2),

	/*
	 * GIC
	 */
	RK_COMPOSITE(RK3399_ACLK_GIC_PRE, "aclk_gic_pre", mux_pll_src_cpll_gpll_parents,
		     CLKSEL_CON(56),	/* muxdiv_reg */
		     __BIT(15),		/* mux_mask */
		     __BITS(12,8),	/* div_mask */
		     CLKGATE_CON(12),	/* gate_reg */
		     __BIT(12),		/* gate_mask */
		     0),

	/*
	 * DDR
	 */
	RK_COMPOSITE(RK3399_PCLK_DDR, "pclk_ddr", mux_pll_src_cpll_gpll_parents,
		     CLKSEL_CON(6),	/* muxdiv_reg */
		     __BIT(15),		/* mux_mask */
		     __BITS(12,8),	/* div_mask */
		     CLKGATE_CON(3),	/* gate_reg */
		     __BIT(4),		/* gate_mask */
		     0),

	/*
	 * alive
	 */
	RK_DIV(RK3399_PCLK_ALIVE, "pclk_alive", "gpll", CLKSEL_CON(57), __BITS(4,0), 0),

	/*
	 * GPIO
	 */
	RK_GATE(RK3399_PCLK_GPIO2, "pclk_gpio2", "pclk_alive", CLKGATE_CON(31), 3),
	RK_GATE(RK3399_PCLK_GPIO3, "pclk_gpio3", "pclk_alive", CLKGATE_CON(31), 4),
	RK_GATE(RK3399_PCLK_GPIO4, "pclk_gpio4", "pclk_alive", CLKGATE_CON(31), 5),

	/*
	 * UART
	 */
	RK_MUX(0, "clk_uart0_src", mux_pll_src_cpll_gpll_upll_parents, CLKSEL_CON(33), __BITS(13,12)),
	RK_MUX(0, "clk_uart_src", mux_pll_src_cpll_gpll_parents, CLKSEL_CON(33), __BIT(15)),
	RK_COMPOSITE_NOMUX(0, "clk_uart0_div", "clk_uart0_src",
			   CLKSEL_CON(33),	/* div_reg */
			   __BITS(6,0),		/* div_mask */
			   CLKGATE_CON(9),	/* gate_reg */
			   __BIT(0),		/* gate_mask */
			   0),
	RK_COMPOSITE_NOMUX(0, "clk_uart1_div", "clk_uart_src",
			   CLKSEL_CON(34),	/* div_reg */
			   __BITS(6,0),		/* div_mask */
			   CLKGATE_CON(9),	/* gate_reg */
			   __BIT(2),		/* gate_mask */
			   0),
	RK_COMPOSITE_NOMUX(0, "clk_uart2_div", "clk_uart_src",
			   CLKSEL_CON(35),	/* div_reg */
			   __BITS(6,0),		/* div_mask */
			   CLKGATE_CON(9),	/* gate_reg */
			   __BIT(4),		/* gate_mask */
			   0),
	RK_COMPOSITE_NOMUX(0, "clk_uart3_div", "clk_uart_src",
			   CLKSEL_CON(36),	/* div_reg */
			   __BITS(6,0),		/* div_mask */
			   CLKGATE_CON(9),	/* gate_reg */
			   __BIT(6),		/* gate_mask */
			   0),
	RK_MUX(RK3399_SCLK_UART0, "clk_uart0", mux_uart0_parents, CLKSEL_CON(33), __BITS(9,8)),
	RK_MUX(RK3399_SCLK_UART1, "clk_uart1", mux_uart1_parents, CLKSEL_CON(34), __BITS(9,8)),
	RK_MUX(RK3399_SCLK_UART2, "clk_uart2", mux_uart2_parents, CLKSEL_CON(35), __BITS(9,8)),
	RK_MUX(RK3399_SCLK_UART3, "clk_uart3", mux_uart3_parents, CLKSEL_CON(36), __BITS(9,8)),
	RK_GATE(RK3399_PCLK_UART0, "pclk_uart0", "pclk_perilp1", CLKGATE_CON(22), 0),
	RK_GATE(RK3399_PCLK_UART1, "pclk_uart1", "pclk_perilp1", CLKGATE_CON(22), 1),
	RK_GATE(RK3399_PCLK_UART2, "pclk_uart2", "pclk_perilp1", CLKGATE_CON(22), 2),
	RK_GATE(RK3399_PCLK_UART3, "pclk_uart3", "pclk_perilp1", CLKGATE_CON(22), 3),

	/*
	 * SDMMC/SDIO
	 */
	RK_COMPOSITE(RK3399_HCLK_SD, "hclk_sd", mux_pll_src_cpll_gpll_parents,
		     CLKSEL_CON(13),	/* muxdiv_reg */
		     __BIT(15),		/* mux_mask */
		     __BITS(12,8),	/* div_mask */
		     CLKGATE_CON(12),	/* gate_reg */
		     __BIT(13),		/* gate_mask */
		     RK_COMPOSITE_ROUND_DOWN),
	RK_COMPOSITE(RK3399_SCLK_SDIO, "clk_sdio", mux_pll_src_cpll_gpll_npll_ppll_upll_24m_parents,
		     CLKSEL_CON(15),	/* muxdiv_reg */
		     __BITS(10,8),	/* mux_mask */
		     __BITS(6,0),	/* div_mask */
		     CLKGATE_CON(6),	/* gate_reg */
		     __BIT(0),		/* gate_mask */
		     RK_COMPOSITE_ROUND_DOWN),
	RK_COMPOSITE(RK3399_SCLK_SDMMC, "clk_sdmmc", mux_pll_src_cpll_gpll_npll_ppll_upll_24m_parents,
		     CLKSEL_CON(16),	/* muxdiv_reg */
		     __BITS(10,8),	/* mux_mask */
		     __BITS(6,0),	/* div_mask */
		     CLKGATE_CON(6),	/* gate_reg */
		     __BIT(1),		/* gate_mask */
		     RK_COMPOSITE_ROUND_DOWN),
	RK_GATE(RK3399_HCLK_SDMMC, "hclk_sdmmc", "hclk_sd", CLKGATE_CON(33), 8),
	RK_GATE(RK3399_HCLK_SDIO, "hclk_sdio", "pclk_perilp1", CLKGATE_CON(34), 4),

	/*
	 * eMMC
	 */
	RK_COMPOSITE(RK3399_SCLK_EMMC, "clk_emmc", mux_pll_src_cpll_gpll_npll_ppll_upll_24m_parents,
		     CLKSEL_CON(22),	/* muxdiv_reg */
		     __BITS(10,8),	/* mux_mask */
		     __BITS(6,0),	/* div_mask */
		     CLKGATE_CON(6),	/* gate_reg */
		     __BIT(14),		/* gate_mask */
		     RK_COMPOSITE_ROUND_DOWN),
	RK_GATE(0, "cpll_aclk_emmc_src", "cpll", CLKGATE_CON(6), 13),
	RK_GATE(0, "gpll_aclk_emmc_src", "gpll", CLKGATE_CON(6), 12),
	RK_COMPOSITE_NOGATE(RK3399_ACLK_EMMC, "aclk_emmc", mux_aclk_emmc_parents,
			    CLKSEL_CON(21),	/* muxdiv_reg */
			    __BIT(7),		/* mux_mask */
			    __BITS(4,0),	/* div_mask */
			    0),
	RK_GATE(RK3399_ACLK_EMMC_CORE, "aclk_emmccore", "aclk_emmc", CLKGATE_CON(32), 8),
	RK_GATE(RK3399_ACLK_EMMC_NOC, "aclk_emmc_noc", "aclk_emmc", CLKGATE_CON(32), 9),
	RK_GATE(RK3399_ACLK_EMMC_GRF, "aclk_emmcgrf", "aclk_emmc", CLKGATE_CON(32), 10),

	/*
	 * GMAC
	 */
	RK_COMPOSITE(RK3399_SCLK_MAC, "clk_gmac", mux_pll_src_cpll_gpll_npll_parents,
		     CLKSEL_CON(20),	/* muxdiv_reg */
		     __BITS(15,14),	/* mux_mask */
		     __BITS(12,8),	/* div_mask */
		     CLKGATE_CON(5),	/* gate_reg */
		     __BIT(5),		/* gate_mask */
		     0),
	RK_MUX(RK3399_SCLK_RMII_SRC, "clk_rmii_src", mux_rmii_parents, CLKSEL_CON(19), __BIT(4)),
	RK_GATE(RK3399_SCLK_MACREF_OUT, "clk_mac_refout", "clk_rmii_src", CLKGATE_CON(5), 6),
	RK_GATE(RK3399_SCLK_MACREF, "clk_mac_ref", "clk_rmii_src", CLKGATE_CON(5), 7),
	RK_GATE(RK3399_SCLK_MAC_RX, "clk_rmii_rx", "clk_rmii_src", CLKGATE_CON(5), 8),
	RK_GATE(RK3399_SCLK_MAC_TX, "clk_rmii_tx", "clk_rmii_src", CLKGATE_CON(5), 9),
	RK_GATE(0, "gpll_aclk_gmac_src", "gpll", CLKGATE_CON(6), 8),
	RK_GATE(0, "cpll_aclk_gmac_src", "cpll", CLKGATE_CON(6), 9),
	RK_COMPOSITE(0, "aclk_gmac_pre", mux_aclk_gmac_parents,
		     CLKSEL_CON(20),	/* muxdiv_reg */
		     __BIT(17),		/* mux_mask */
		     __BITS(4,0),	/* div_mask */
		     CLKGATE_CON(6),	/* gate_reg */
		     __BIT(10),		/* gate_mask */
		     0),
	RK_GATE(RK3399_ACLK_GMAC, "aclk_gmac", "aclk_gmac_pre", CLKGATE_CON(32), 0),
	RK_COMPOSITE_NOMUX(0, "pclk_gmac_pre", "aclk_gmac_pre",
			   CLKSEL_CON(19),	/* div_reg */
			   __BITS(10,8),	/* div_mask */
			   CLKGATE_CON(6),	/* gate_reg */
			   __BIT(11),		/* gate_mask */
			   0),
	RK_GATE(RK3399_PCLK_GMAC, "pclk_gmac", "pclk_gmac_pre", CLKGATE_CON(32), 2),

	/*
	 * USB2
	 */
	RK_GATE(RK3399_HCLK_HOST0, "hclk_host0", "hclk_perihp", CLKGATE_CON(20), 5),
	RK_GATE(RK3399_HCLK_HOST0_ARB, "hclk_host0_arb", "hclk_perihp", CLKGATE_CON(20), 6),
	RK_GATE(RK3399_HCLK_HOST1, "hclk_host1", "hclk_perihp", CLKGATE_CON(20), 7),
	RK_GATE(RK3399_HCLK_HOST1_ARB, "hclk_host1_arb", "hclk_perihp", CLKGATE_CON(20), 8),
	RK_GATE(RK3399_SCLK_USB2PHY0_REF, "clk_usb2phy0_ref", "xin24m", CLKGATE_CON(6), 5),
	RK_GATE(RK3399_SCLK_USB2PHY1_REF, "clk_usb2phy1_ref", "xin24m", CLKGATE_CON(6), 6),

	/*
	 * USB3
	 */
	RK_GATE(RK3399_SCLK_USB3OTG0_REF, "clk_usb3otg0_ref", "xin24m", CLKGATE_CON(12), 1),
	RK_GATE(RK3399_SCLK_USB3OTG1_REF, "clk_usb3otg1_ref", "xin24m", CLKGATE_CON(12), 2),
	RK_COMPOSITE(RK3399_SCLK_USB3OTG0_SUSPEND, "clk_usb3otg0_suspend", pll_parents,
		     CLKSEL_CON(40),	/* muxdiv_reg */
		     __BIT(15),		/* mux_mask */
		     __BITS(9,0),	/* div_mask */
		     CLKGATE_CON(12),	/* gate_reg */
		     __BIT(3),		/* gate_mask */
		     0),
	RK_COMPOSITE(RK3399_SCLK_USB3OTG1_SUSPEND, "clk_usb3otg1_suspend", pll_parents,
		     CLKSEL_CON(41),	/* muxdiv_reg */
		     __BIT(15),		/* mux_mask */
		     __BITS(9,0),	/* div_mask */
		     CLKGATE_CON(12),	/* gate_reg */
		     __BIT(4),		/* gate_mask */
		     0),
	RK_COMPOSITE(RK3399_ACLK_USB3, "aclk_usb3", mux_pll_src_cpll_gpll_npll_parents,
		     CLKSEL_CON(39),	/* muxdiv_reg */
		     __BITS(7,6),	/* mux_mask */
		     __BITS(4,0),	/* div_mask */
		     CLKGATE_CON(12),	/* gate_reg */
		     __BIT(0),		/* gate_mask */
		     0),
	RK_GATE(RK3399_ACLK_USB3OTG0, "aclk_usb3otg0", "aclk_usb3", CLKGATE_CON(30), 1),
	RK_GATE(RK3399_ACLK_USB3OTG1, "aclk_usb3otg1", "aclk_usb3", CLKGATE_CON(30), 2),
	RK_GATE(RK3399_ACLK_USB3_RKSOC_AXI_PERF, "aclk_usb3_rksoc_axi_perf", "aclk_usb3", CLKGATE_CON(30), 3),
	RK_GATE(RK3399_ACLK_USB3_GRF, "aclk_usb3_grf", "aclk_usb3", CLKGATE_CON(30), 4),

	/*
	 * I2C
	 */
	RK_COMPOSITE(RK3399_SCLK_I2C1, "clk_i2c1", mux_pll_src_cpll_gpll_parents,
		     CLKSEL_CON(61),	/* muxdiv_reg */
		     __BIT(7),		/* mux_mask */
		     __BITS(6,0),	/* div_mask */
		     CLKGATE_CON(10),	/* gate_reg */
		     __BIT(0),		/* gate_mask */
		     0),
	RK_COMPOSITE(RK3399_SCLK_I2C2, "clk_i2c2", mux_pll_src_cpll_gpll_parents,
		     CLKSEL_CON(62),	/* muxdiv_reg */
		     __BIT(7),		/* mux_mask */
		     __BITS(6,0),	/* div_mask */
		     CLKGATE_CON(10),	/* gate_reg */
		     __BIT(2),		/* gate_mask */
		     0),
	RK_COMPOSITE(RK3399_SCLK_I2C3, "clk_i2c3", mux_pll_src_cpll_gpll_parents,
		     CLKSEL_CON(63),	/* muxdiv_reg */
		     __BIT(7),		/* mux_mask */
		     __BITS(6,0),	/* div_mask */
		     CLKGATE_CON(10),	/* gate_reg */
		     __BIT(4),		/* gate_mask */
		     0),
	RK_COMPOSITE(RK3399_SCLK_I2C5, "clk_i2c5", mux_pll_src_cpll_gpll_parents,
		     CLKSEL_CON(61),	/* muxdiv_reg */
		     __BIT(15),		/* mux_mask */
		     __BITS(14,8),	/* div_mask */
		     CLKGATE_CON(10),	/* gate_reg */
		     __BIT(1),		/* gate_mask */
		     0),
	RK_COMPOSITE(RK3399_SCLK_I2C6, "clk_i2c6", mux_pll_src_cpll_gpll_parents,
		     CLKSEL_CON(62),	/* muxdiv_reg */
		     __BIT(15),		/* mux_mask */
		     __BITS(14,8),	/* div_mask */
		     CLKGATE_CON(10),	/* gate_reg */
		     __BIT(3),		/* gate_mask */
		     0),
	RK_COMPOSITE(RK3399_SCLK_I2C7, "clk_i2c7", mux_pll_src_cpll_gpll_parents,
		     CLKSEL_CON(63),	/* muxdiv_reg */
		     __BIT(15),		/* mux_mask */
		     __BITS(14,8),	/* div_mask */
		     CLKGATE_CON(10),	/* gate_reg */
		     __BIT(5),		/* gate_mask */
		     0),
	RK_GATE(RK3399_PCLK_I2C7, "pclk_rki2c7", "pclk_perilp1", CLKGATE_CON(22), 5),
	RK_GATE(RK3399_PCLK_I2C1, "pclk_rki2c1", "pclk_perilp1", CLKGATE_CON(22), 6),
	RK_GATE(RK3399_PCLK_I2C5, "pclk_rki2c5", "pclk_perilp1", CLKGATE_CON(22), 7),
	RK_GATE(RK3399_PCLK_I2C6, "pclk_rki2c6", "pclk_perilp1", CLKGATE_CON(22), 8),
	RK_GATE(RK3399_PCLK_I2C2, "pclk_rki2c2", "pclk_perilp1", CLKGATE_CON(22), 9),
	RK_GATE(RK3399_PCLK_I2C3, "pclk_rki2c3", "pclk_perilp1", CLKGATE_CON(22), 10),

	/*
	 * SPI
	 */
	RK_COMPOSITE(RK3399_SCLK_SPI0, "clk_spi0", mux_pll_src_cpll_gpll_parents,
		     CLKSEL_CON(59),	/* muxdiv_reg */
		     __BIT(7),		/* mux_mask */
		     __BITS(6,0),	/* div_mask */
		     CLKGATE_CON(9),	/* gate_reg */
		     __BIT(12),		/* gate_mask */
		     0),
	RK_COMPOSITE(RK3399_SCLK_SPI1, "clk_spi1", mux_pll_src_cpll_gpll_parents,
		     CLKSEL_CON(59),	/* muxdiv_reg */
		     __BIT(15),		/* mux_mask */
		     __BITS(14,8),	/* div_mask */
		     CLKGATE_CON(9),	/* gate_reg */
		     __BIT(13),		/* gate_mask */
		     0),
	RK_COMPOSITE(RK3399_SCLK_SPI2, "clk_spi2", mux_pll_src_cpll_gpll_parents,
		     CLKSEL_CON(60),	/* muxdiv_reg */
		     __BIT(7),		/* mux_mask */
		     __BITS(6,0),	/* div_mask */
		     CLKGATE_CON(9),	/* gate_reg */
		     __BIT(14),		/* gate_mask */
		     0),
	RK_COMPOSITE(RK3399_SCLK_SPI4, "clk_spi4", mux_pll_src_cpll_gpll_parents,
		     CLKSEL_CON(60),	/* muxdiv_reg */
		     __BIT(15),		/* mux_mask */
		     __BITS(14,8),	/* div_mask */
		     CLKGATE_CON(9),	/* gate_reg */
		     __BIT(15),		/* gate_mask */
		     0),
	RK_COMPOSITE(RK3399_SCLK_SPI5, "clk_spi5", mux_pll_src_cpll_gpll_parents,
		     CLKSEL_CON(58),	/* muxdiv_reg */
		     __BIT(15),		/* mux_mask */
		     __BITS(14,8),	/* div_mask */
		     CLKGATE_CON(13),	/* gate_reg */
		     __BIT(13),		/* gate_mask */
		     0),
	RK_GATE(RK3399_PCLK_SPI0, "pclk_rkspi0", "pclk_perilp1", CLKGATE_CON(23), 10),
	RK_GATE(RK3399_PCLK_SPI1, "pclk_rkspi1", "pclk_perilp1", CLKGATE_CON(23), 11),
	RK_GATE(RK3399_PCLK_SPI2, "pclk_rkspi2", "pclk_perilp1", CLKGATE_CON(23), 12),
	RK_GATE(RK3399_PCLK_SPI4, "pclk_rkspi4", "pclk_perilp1", CLKGATE_CON(23), 13),
	RK_GATE(RK3399_PCLK_SPI5, "pclk_rkspi5", "hclk_perilp1", CLKGATE_CON(34), 5),

	/* Watchdog */
	RK_SECURE_GATE(RK3399_PCLK_WDT, "pclk_wdt", "pclk_alive" /*, SECURE_CLKGATE_CON(3), 8 */),

	/* PCIe */
	RK_GATE(RK3399_ACLK_PERF_PCIE, "aclk_perf_pcie", "aclk_perihp", CLKGATE_CON(20), 2),
	RK_GATE(RK3399_ACLK_PCIE, "aclk_pcie", "aclk_perihp", CLKGATE_CON(20), 10),
	RK_GATE(RK3399_PCLK_PCIE, "pclk_pcie", "pclk_perihp", CLKGATE_CON(20), 11),
	RK_COMPOSITE(RK3399_SCLK_PCIE_PM, "clk_pcie_pm", mux_pll_src_cpll_gpll_npll_24m_parents,
		     CLKSEL_CON(17),	/* muxdiv_reg */
		     __BITS(10,8),	/* mux_mask */
		     __BITS(6,0),	/* div_mask */
		     CLKGATE_CON(6),	/* gate_reg */
		     __BIT(2),		/* gate_mask */
		     0),
	RK_COMPOSITE_NOMUX(RK3399_SCLK_PCIEPHY_REF100M, "clk_pciephy_ref100m", "npll",
			   CLKSEL_CON(18),	/* div_reg */
			   __BITS(15,11),	/* div_mask */
			   CLKGATE_CON(12),	/* gate_reg */
			   __BIT(6),		/* gate_mask */
			   0),
	RK_MUX(RK3399_SCLK_PCIEPHY_REF, "clk_pciephy_ref", mux_pll_src_24m_pciephy_parents, CLKSEL_CON(18), __BIT(10)),
	RK_COMPOSITE(0, "clk_pcie_core_cru", mux_pll_src_cpll_gpll_npll_parents,
		     CLKSEL_CON(18),	/* muxdiv_reg */
		     __BITS(9,8),	/* mux_mask */
		     __BITS(6,0),	/* div_mask */
		     CLKGATE_CON(6),	/* gate_reg */
		     __BIT(3),		/* gate_mask */
		     0),
	RK_MUX(RK3399_SCLK_PCIE_CORE, "clk_pcie_core", mux_pciecore_cru_phy_parents, CLKSEL_CON(18), __BIT(7)),

	/* TSADC */
	RK_COMPOSITE(RK3399_SCLK_TSADC, "clk_tsadc", mux_clk_tsadc_parents,
		     CLKSEL_CON(27),	/* muxdiv_reg */
		     __BIT(15),		/* mux_mask */
		     __BITS(9,0),	/* div_mask */
		     CLKGATE_CON(9),	/* gate_reg */
		     __BIT(1),		/* gate_mask */
		     RK_COMPOSITE_ROUND_DOWN),
	RK_GATE(RK3399_PCLK_TSADC, "pclk_tsadc", "pclk_perilp1", CLKGATE_CON(22), 13),

	/* VOP0 */
	RK_COMPOSITE(RK3399_ACLK_VOP0_PRE, "aclk_vop0_pre", mux_pll_src_vpll_cpll_gpll_npll_parents,
		     CLKSEL_CON(47),	/* muxdiv_reg */
		     __BITS(7,6),	/* mux_mask */
		     __BITS(4,0),	/* div_mask */
		     CLKGATE_CON(10),	/* gate_reg */
		     __BIT(8),		/* gate_mask */
		     0),
	RK_COMPOSITE_NOMUX(0, "hclk_vop0_pre", "aclk_vop0_pre",
			   CLKSEL_CON(47),	/* div_reg */
			   __BITS(12,8),	/* div_mask */
			   CLKGATE_CON(10),	/* gate_reg */
			   __BIT(9),		/* gate_mask */
			   0),
	RK_COMPOSITE(RK3399_DCLK_VOP0_DIV, "dclk_vop0_div", mux_pll_src_vpll_cpll_gpll_parents,
		     CLKSEL_CON(49),	/* muxdiv_reg */
		     __BITS(9,8),	/* mux_mask */
		     __BITS(7,0),	/* div_mask */
		     CLKGATE_CON(10),	/* gate_reg */
		     __BIT(12),		/* gate_mask */
		     RK_COMPOSITE_SET_RATE_PARENT),
	RK_GATE(RK3399_ACLK_VOP0, "aclk_vop0", "aclk_vop0_pre", CLKGATE_CON(28), 3),
	RK_GATE(RK3399_HCLK_VOP0, "hclk_vop0", "hclk_vop0_pre", CLKGATE_CON(28), 2),
	RK_MUX(RK3399_DCLK_VOP0, "dclk_vop0", mux_dclk_vop0_parents, CLKSEL_CON(49), __BIT(11)),

	/* VOP1 */
	RK_COMPOSITE(RK3399_ACLK_VOP1_PRE, "aclk_vop1_pre", mux_pll_src_vpll_cpll_gpll_npll_parents,
		     CLKSEL_CON(48),	/* muxdiv_reg */
		     __BITS(7,6),	/* mux_mask */
		     __BITS(4,0),	/* div_mask */
		     CLKGATE_CON(10),	/* gate_reg */
		     __BIT(10),		/* gate_mask */
		     0),
	RK_COMPOSITE_NOMUX(0, "hclk_vop1_pre", "aclk_vop1_pre",
			   CLKSEL_CON(48),	/* div_reg */
			   __BITS(12,8),	/* div_mask */
			   CLKGATE_CON(10),	/* gate_reg */
			   __BIT(11),		/* gate_mask */
			   0),
	RK_COMPOSITE(RK3399_DCLK_VOP1_DIV, "dclk_vop1_div", mux_pll_src_vpll_cpll_gpll_parents,
		     CLKSEL_CON(50),	/* muxdiv_reg */
		     __BITS(9,8),	/* mux_mask */
		     __BITS(7,0),	/* div_mask */
		     CLKGATE_CON(10),	/* gate_reg */
		     __BIT(13),		/* gate_mask */
		     RK_COMPOSITE_SET_RATE_PARENT),
	RK_GATE(RK3399_ACLK_VOP1, "aclk_vop1", "aclk_vop1_pre", CLKGATE_CON(28), 7),
	RK_GATE(RK3399_HCLK_VOP1, "hclk_vop1", "hclk_vop1_pre", CLKGATE_CON(28), 6),
	RK_MUX(RK3399_DCLK_VOP1, "dclk_vop1", mux_dclk_vop1_parents, CLKSEL_CON(50), __BIT(11)),

	/* VIO */
	RK_COMPOSITE(RK3399_ACLK_VIO, "aclk_vio", mux_pll_src_cpll_gpll_ppll_parents,
		     CLKSEL_CON(42),	/* muxdiv_reg */
		     __BITS(7,6),	/* mux_mask */
		     __BITS(4,0),	/* div_mask */
		     CLKGATE_CON(11),	/* gate_reg */
		     __BIT(0),		/* gate_mask */
		     0),
	RK_COMPOSITE_NOMUX(RK3399_PCLK_VIO, "pclk_vio", "aclk_vio",
			   CLKSEL_CON(43),	/* div_reg */
			   __BITS(4,0),		/* div_mask */
			   CLKGATE_CON(11),	/* gate_reg */
			   __BIT(1),		/* gate_mask */
			   0),
	RK_GATE(RK3399_PCLK_VIO_GRF, "pclk_vio_grf", "pclk_vio", CLKGATE_CON(29), 12),

	/* HDMI */
	RK_COMPOSITE(RK3399_ACLK_HDCP, "aclk_hdcp", mux_pll_src_cpll_gpll_ppll_parents,
		     CLKSEL_CON(42),	/* muxdiv_reg */
		     __BITS(15,14),	/* mux_mask */
		     __BITS(12,8),	/* div_mask */
		     CLKGATE_CON(11),	/* gate_reg */
		     __BIT(12),		/* gate_mask */
		     0),
	RK_COMPOSITE_NOMUX(RK3399_PCLK_HDCP, "pclk_hdcp", "aclk_hdcp",
			   CLKSEL_CON(43),	/* div_reg */
			   __BITS(14,10),	/* div_mask */
			   CLKGATE_CON(11),	/* gate_reg */
			   __BIT(10),		/* gate_mask */
			   0),
	RK_COMPOSITE(RK3399_SCLK_HDMI_CEC, "clk_hdmi_cec", pll_parents,
		     CLKSEL_CON(45),	/* muxdiv_reg */
		     __BIT(15),		/* mux_mask */
		     __BITS(9,0),	/* div_mask */
		     CLKGATE_CON(11),	/* gate_reg */
		     __BIT(7),		/* gate_mask */
		     0),
	RK_GATE(RK3399_PCLK_HDMI_CTRL, "pclk_hdmi_ctrl", "pclk_hdcp", CLKGATE_CON(29), 6),
	RK_GATE(RK3399_SCLK_HDMI_SFR, "clk_hdmi_sfr", "xin24m", CLKGATE_CON(11), 6),

	/* I2S2 */
	RK_COMPOSITE(0, "clk_i2s0_div", mux_pll_src_cpll_gpll_parents,
		     CLKSEL_CON(28),	/* muxdiv_reg */
		     __BIT(7),		/* mux_mask */
		     __BITS(6,0),	/* div_mask */
		     CLKGATE_CON(8),	/* gate_reg */
		     __BIT(3),		/* gate_mask */
		     0),
	RK_COMPOSITE(0, "clk_i2s1_div", mux_pll_src_cpll_gpll_parents,
		     CLKSEL_CON(29),	/* muxdiv_reg */
		     __BIT(7),		/* mux_mask */
		     __BITS(6,0),	/* div_mask */
		     CLKGATE_CON(8),	/* gate_reg */
		     __BIT(6),		/* gate_mask */
		     0),
	RK_COMPOSITE(0, "clk_i2s2_div", mux_pll_src_cpll_gpll_parents,
		     CLKSEL_CON(30),	/* muxdiv_reg */
		     __BIT(7),		/* mux_mask */
		     __BITS(6,0),	/* div_mask */
		     CLKGATE_CON(8),	/* gate_reg */
		     __BIT(9),		/* gate_mask */
		     0),
	RK_COMPOSITE_FRAC(0, "clk_i2s0_frac", "clk_i2s0_div",
			  CLKSEL_CON(96),	/* frac_reg */
			  0),
	RK_COMPOSITE_FRAC(0, "clk_i2s1_frac", "clk_i2s1_div",
			  CLKSEL_CON(97),	/* frac_reg */
			  0),
	RK_COMPOSITE_FRAC(0, "clk_i2s2_frac", "clk_i2s2_div",
			  CLKSEL_CON(98),	/* frac_reg */
			  0),
	RK_MUX(0, "clk_i2s0_mux", mux_i2s0_parents, CLKSEL_CON(28), __BITS(9,8)),
	RK_MUX(0, "clk_i2s1_mux", mux_i2s1_parents, CLKSEL_CON(29), __BITS(9,8)),
	RK_MUX(0, "clk_i2s2_mux", mux_i2s2_parents, CLKSEL_CON(30), __BITS(9,8)),
	RK_GATE(RK3399_SCLK_I2S0_8CH, "clk_i2s0", "clk_i2s0_mux", CLKGATE_CON(8), 5),
	RK_GATE(RK3399_SCLK_I2S1_8CH, "clk_i2s1", "clk_i2s1_mux", CLKGATE_CON(8), 8),
	RK_GATE(RK3399_SCLK_I2S2_8CH, "clk_i2s2", "clk_i2s2_mux", CLKGATE_CON(8), 11),
	RK_GATE(RK3399_HCLK_I2S0_8CH, "hclk_i2s0", "hclk_perilp1", CLKGATE_CON(34), 0),
	RK_GATE(RK3399_HCLK_I2S1_8CH, "hclk_i2s1", "hclk_perilp1", CLKGATE_CON(34), 1),
	RK_GATE(RK3399_HCLK_I2S2_8CH, "hclk_i2s2", "hclk_perilp1", CLKGATE_CON(34), 2),
	RK_MUX(0, "clk_i2sout_src", mux_i2sch_parents, CLKSEL_CON(31), __BITS(1,0)),
	RK_COMPOSITE(RK3399_SCLK_I2S_8CH_OUT, "clk_i2sout", mux_i2sout_parents,
		     CLKSEL_CON(31),	/* muxdiv_reg */
		     __BIT(2),		/* mux_mask */
		     0,			/* div_mask */
		     CLKGATE_CON(8),	/* gate_reg */
		     __BIT(12),		/* gate_mask */
		     RK_COMPOSITE_SET_RATE_PARENT),
<<<<<<< HEAD
=======

	/* eDP */
	RK_COMPOSITE(RK3399_PCLK_EDP, "pclk_edp", mux_pll_src_cpll_gpll_parents,
		     CLKSEL_CON(44),	/* muxdiv_reg */
		     __BIT(15),		/* mux_mask */
		     __BITS(13,8),	/* div_mask */
		     CLKGATE_CON(11),	/* gate_reg */
		     __BIT(11),		/* gate_mask */
		     0),
	RK_GATE(RK3399_PCLK_EDP_NOC, "pclk_edp_noc", "pclk_edp", CLKGATE_CON(32), 12),
	RK_GATE(RK3399_PCLK_EDP_CTRL, "pclk_edp_ctrl", "pclk_edp", CLKGATE_CON(32), 13),

	RK_COMPOSITE(RK3399_SCLK_DP_CORE, "clk_dp_core", mux_pll_src_npll_cpll_gpll_parents,
		     CLKSEL_CON(46),	/* muxdiv_reg */
		     __BITS(7,6),	/* mux_mask */
		     __BITS(4,0),	/* div_mask */
		     CLKGATE_CON(11),	/* gate_reg */
		     __BIT(8),		/* gate_mask */
		     0),
	RK_GATE(RK3399_PCLK_DP_CTRL, "pclk_dp_ctrl", "pclk_hdcp", CLKGATE_CON(29), 7),

>>>>>>> 275f442f
};

static const struct rk3399_init_param {
	const char *clk;
	const char *parent;
} rk3399_init_params[] = {
	{ .clk = "clk_i2s0_mux",	.parent = "clk_i2s0_frac" },
	{ .clk = "clk_i2s1_mux",	.parent = "clk_i2s1_frac" },
	{ .clk = "clk_i2s2_mux",	.parent = "clk_i2s2_frac" },
};

static void
rk3399_cru_init(struct rk_cru_softc *sc)
{
	struct rk_cru_clk *clk, *pclk;
	uint32_t write_mask, write_val;
	int error;
	u_int n;

	/*
	 * Force an update of BPLL to bring it out of slow mode.
	 */
	clk = rk_cru_clock_find(sc, "armclkb");
	clk_set_rate(&clk->base, clk_get_rate(&clk->base));

	/*
	 * Set DCLK_VOP0 and DCLK_VOP1 dividers to 1.
	 */
	write_mask = __BITS(7,0) << 16;
	write_val = 0;
	CRU_WRITE(sc, CLKSEL_CON(49), write_mask | write_val);
	CRU_WRITE(sc, CLKSEL_CON(50), write_mask | write_val);

	/*
	 * Set defaults
	 */
	for (n = 0; n < __arraycount(rk3399_init_params); n++) {
		const struct rk3399_init_param *param = &rk3399_init_params[n];
		clk = rk_cru_clock_find(sc, param->clk);
		KASSERTMSG(clk != NULL, "couldn't find clock %s", param->clk);
		if (param->parent != NULL) {
			pclk = rk_cru_clock_find(sc, param->parent);
			KASSERTMSG(pclk != NULL, "couldn't find clock %s", param->parent);
			error = clk_set_parent(&clk->base, &pclk->base);
			if (error != 0) {
				aprint_error_dev(sc->sc_dev, "couldn't set %s parent to %s: %d\n",
				    param->clk, param->parent, error);
				continue;
			}
		}
	}
}

static int
rk3399_cru_match(device_t parent, cfdata_t cf, void *aux)
{
	struct fdt_attach_args * const faa = aux;

	return of_match_compatible(faa->faa_phandle, compatible);
}

static void
rk3399_cru_attach(device_t parent, device_t self, void *aux)
{
	struct rk_cru_softc * const sc = device_private(self);
	struct fdt_attach_args * const faa = aux;

	sc->sc_dev = self;
	sc->sc_phandle = faa->faa_phandle;
	sc->sc_bst = faa->faa_bst;

	sc->sc_clks = rk3399_cru_clks;
	sc->sc_nclks = __arraycount(rk3399_cru_clks);

	sc->sc_softrst_base = SOFTRST_CON(0);

	if (rk_cru_attach(sc) != 0)
		return;

	aprint_naive("\n");
	aprint_normal(": RK3399 CRU\n");

	rk3399_cru_init(sc);

	rk_cru_print(sc);
}<|MERGE_RESOLUTION|>--- conflicted
+++ resolved
@@ -1,8 +1,4 @@
-<<<<<<< HEAD
-/* $NetBSD: rk3399_cru.c,v 1.13 2019/11/16 13:23:13 jmcneill Exp $ */
-=======
 /* $NetBSD: rk3399_cru.c,v 1.16 2019/11/29 15:24:21 jakllsch Exp $ */
->>>>>>> 275f442f
 
 /*-
  * Copyright (c) 2018 Jared McNeill <jmcneill@invisible.ca>
@@ -32,11 +28,7 @@
 
 #include <sys/cdefs.h>
 
-<<<<<<< HEAD
-__KERNEL_RCSID(1, "$NetBSD: rk3399_cru.c,v 1.13 2019/11/16 13:23:13 jmcneill Exp $");
-=======
 __KERNEL_RCSID(1, "$NetBSD: rk3399_cru.c,v 1.16 2019/11/29 15:24:21 jakllsch Exp $");
->>>>>>> 275f442f
 
 #include <sys/param.h>
 #include <sys/bus.h>
@@ -357,18 +349,11 @@
 static const char * mux_clk_tsadc_parents[] = { "xin24m", "xin32k" };
 static const char * mux_pll_src_cpll_gpll_parents[] = { "cpll", "gpll" };
 static const char * mux_pll_src_cpll_gpll_npll_parents[] = { "cpll", "gpll", "npll" };
-<<<<<<< HEAD
-static const char * mux_pll_src_cpll_gpll_ppll_parents[] = { "cpll", "gpll", "npll" };
-static const char * mux_pll_src_cpll_gpll_upll_parents[] = { "cpll", "gpll", "upll" };
-static const char * mux_pll_src_cpll_gpll_npll_24m_parents[] = { "cpll", "gpll", "npll", "xin24m" };
-static const char * mux_pll_src_cpll_gpll_npll_ppll_upll_24m_parents[] = { "cpll", "gpll", "npll", "ppll", "upll", "xin24m" };
-=======
 static const char * mux_pll_src_cpll_gpll_ppll_parents[] = { "cpll", "gpll", "ppll" };
 static const char * mux_pll_src_cpll_gpll_upll_parents[] = { "cpll", "gpll", "upll" };
 static const char * mux_pll_src_cpll_gpll_npll_24m_parents[] = { "cpll", "gpll", "npll", "xin24m" };
 static const char * mux_pll_src_cpll_gpll_npll_ppll_upll_24m_parents[] = { "cpll", "gpll", "npll", "ppll", "upll", "xin24m" };
 static const char * mux_pll_src_npll_cpll_gpll_parents[] = { "npll", "cpll", "gpll" };
->>>>>>> 275f442f
 static const char * mux_pll_src_vpll_cpll_gpll_parents[] = { "vpll", "cpll", "gpll" };
 static const char * mux_pll_src_vpll_cpll_gpll_npll_parents[] = { "vpll", "cpll", "gpll", "npll" };
 static const char * mux_aclk_perilp0_parents[] = { "cpll_aclk_perilp0_src", "gpll_aclk_perilp0_src" };
@@ -1009,8 +994,6 @@
 		     CLKGATE_CON(8),	/* gate_reg */
 		     __BIT(12),		/* gate_mask */
 		     RK_COMPOSITE_SET_RATE_PARENT),
-<<<<<<< HEAD
-=======
 
 	/* eDP */
 	RK_COMPOSITE(RK3399_PCLK_EDP, "pclk_edp", mux_pll_src_cpll_gpll_parents,
@@ -1032,7 +1015,6 @@
 		     0),
 	RK_GATE(RK3399_PCLK_DP_CTRL, "pclk_dp_ctrl", "pclk_hdcp", CLKGATE_CON(29), 7),
 
->>>>>>> 275f442f
 };
 
 static const struct rk3399_init_param {
