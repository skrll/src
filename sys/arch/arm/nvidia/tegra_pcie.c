--- conflicted
+++ resolved
@@ -1,8 +1,4 @@
-<<<<<<< HEAD
-/* $NetBSD: tegra_pcie.c,v 1.36 2021/01/27 03:10:19 thorpej Exp $ */
-=======
 /* $NetBSD: tegra_pcie.c,v 1.38 2021/05/12 04:07:34 thorpej Exp $ */
->>>>>>> e2aa5677
 
 /*-
  * Copyright (c) 2015 Jared D. McNeill <jmcneill@invisible.ca>
@@ -31,11 +27,7 @@
  */
 
 #include <sys/cdefs.h>
-<<<<<<< HEAD
-__KERNEL_RCSID(0, "$NetBSD: tegra_pcie.c,v 1.36 2021/01/27 03:10:19 thorpej Exp $");
-=======
 __KERNEL_RCSID(0, "$NetBSD: tegra_pcie.c,v 1.38 2021/05/12 04:07:34 thorpej Exp $");
->>>>>>> e2aa5677
 
 #include <sys/param.h>
 
