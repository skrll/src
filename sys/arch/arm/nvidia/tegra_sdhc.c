--- conflicted
+++ resolved
@@ -1,8 +1,4 @@
-<<<<<<< HEAD
-/* $NetBSD: tegra_sdhc.c,v 1.27 2020/09/14 07:27:19 skrll Exp $ */
-=======
 /* $NetBSD: tegra_sdhc.c,v 1.29 2021/01/27 03:10:19 thorpej Exp $ */
->>>>>>> 9e014010
 
 /*-
  * Copyright (c) 2015 Jared D. McNeill <jmcneill@invisible.ca>
@@ -35,11 +31,7 @@
 #include "locators.h"
 
 #include <sys/cdefs.h>
-<<<<<<< HEAD
-__KERNEL_RCSID(0, "$NetBSD: tegra_sdhc.c,v 1.27 2020/09/14 07:27:19 skrll Exp $");
-=======
 __KERNEL_RCSID(0, "$NetBSD: tegra_sdhc.c,v 1.29 2021/01/27 03:10:19 thorpej Exp $");
->>>>>>> 9e014010
 
 #include <sys/param.h>
 #include <sys/bus.h>
