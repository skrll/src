--- conflicted
+++ resolved
@@ -1,8 +1,4 @@
-<<<<<<< HEAD
-/* $NetBSD: tegra_platform.c,v 1.26 2021/02/04 22:36:53 thorpej Exp $ */
-=======
 /* $NetBSD: tegra_platform.c,v 1.27 2021/04/24 23:36:27 thorpej Exp $ */
->>>>>>> e2aa5677
 
 /*-
  * Copyright (c) 2017 Jared D. McNeill <jmcneill@invisible.ca>
@@ -38,11 +34,7 @@
 #include "ukbd.h"
 
 #include <sys/cdefs.h>
-<<<<<<< HEAD
-__KERNEL_RCSID(0, "$NetBSD: tegra_platform.c,v 1.26 2021/02/04 22:36:53 thorpej Exp $");
-=======
 __KERNEL_RCSID(0, "$NetBSD: tegra_platform.c,v 1.27 2021/04/24 23:36:27 thorpej Exp $");
->>>>>>> e2aa5677
 
 #include <sys/param.h>
 #include <sys/bus.h>
@@ -159,8 +151,6 @@
 {
 	prop_dictionary_t dict = device_properties(self);
 
-	fdtbus_device_register(self, aux);
-
 	if (device_is_a(self, "tegrafb") &&
 	    match_bootconf_option(boot_args, "console", "fb")) {
 		prop_dictionary_set_bool(dict, "is_console", true);
