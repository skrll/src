<<<<<<< HEAD
/* $NetBSD: tegra_platform.c,v 1.24 2020/09/28 11:54:23 jmcneill Exp $ */
=======
/* $NetBSD: tegra_platform.c,v 1.27 2021/04/24 23:36:27 thorpej Exp $ */
>>>>>>> 9e014010

/*-
 * Copyright (c) 2017 Jared D. McNeill <jmcneill@invisible.ca>
 * All rights reserved.
 *
 * Redistribution and use in source and binary forms, with or without
 * modification, are permitted provided that the following conditions
 * are met:
 * 1. Redistributions of source code must retain the above copyright
 *    notice, this list of conditions and the following disclaimer.
 * 2. Redistributions in binary form must reproduce the above copyright
 *    notice, this list of conditions and the following disclaimer in the
 *    documentation and/or other materials provided with the distribution.
 *
 * THIS SOFTWARE IS PROVIDED BY THE AUTHOR ``AS IS'' AND ANY EXPRESS OR
 * IMPLIED WARRANTIES, INCLUDING, BUT NOT LIMITED TO, THE IMPLIED WARRANTIES
 * OF MERCHANTABILITY AND FITNESS FOR A PARTICULAR PURPOSE ARE DISCLAIMED.
 * IN NO EVENT SHALL THE AUTHOR BE LIABLE FOR ANY DIRECT, INDIRECT,
 * INCIDENTAL, SPECIAL, EXEMPLARY, OR CONSEQUENTIAL DAMAGES (INCLUDING,
 * BUT NOT LIMITED TO, PROCUREMENT OF SUBSTITUTE GOODS OR SERVICES;
 * LOSS OF USE, DATA, OR PROFITS; OR BUSINESS INTERRUPTION) HOWEVER CAUSED
 * AND ON ANY THEORY OF LIABILITY, WHETHER IN CONTRACT, STRICT LIABILITY,
 * OR TORT (INCLUDING NEGLIGENCE OR OTHERWISE) ARISING IN ANY WAY
 * OUT OF THE USE OF THIS SOFTWARE, EVEN IF ADVISED OF THE POSSIBILITY OF
 * SUCH DAMAGE.
 */

#include "opt_arm_debug.h"
#include "opt_console.h"
#include "opt_multiprocessor.h"
#include "opt_tegra.h"

#include "ukbd.h"

#include <sys/cdefs.h>
<<<<<<< HEAD
__KERNEL_RCSID(0, "$NetBSD: tegra_platform.c,v 1.24 2020/09/28 11:54:23 jmcneill Exp $");
=======
__KERNEL_RCSID(0, "$NetBSD: tegra_platform.c,v 1.27 2021/04/24 23:36:27 thorpej Exp $");
>>>>>>> 9e014010

#include <sys/param.h>
#include <sys/bus.h>
#include <sys/cpu.h>
#include <sys/device.h>
#include <sys/termios.h>

#include <dev/fdt/fdtvar.h>

#include <uvm/uvm_extern.h>

#include <machine/bootconfig.h>
#include <arm/cpufunc.h>

#include <arm/nvidia/tegra_reg.h>
#include <arm/nvidia/tegra_var.h>
#include <arm/nvidia/tegra_platform.h>

#include <arm/fdt/arm_fdtvar.h>

#include <arm/arm/psci.h>
#include <arm/fdt/psci_fdtvar.h>

#if NUKBD > 0
#include <dev/usb/ukbdvar.h>
#endif

#include <dev/ic/ns16550reg.h>
#include <dev/ic/comreg.h>

#define	PLLP_OUT0_FREQ	408000000

void tegra_platform_early_putchar(char);

void __noasan
tegra_platform_early_putchar(char c)
{
#ifdef CONSADDR
#define CONSADDR_VA	(CONSADDR - TEGRA_APB_BASE + TEGRA_APB_VBASE)

	volatile uint32_t *uartaddr = cpu_earlydevice_va_p() ?
	    (volatile uint32_t *)CONSADDR_VA :
	    (volatile uint32_t *)CONSADDR;

	while ((uartaddr[com_lsr] & LSR_TXRDY) == 0)
		;

	uartaddr[com_data] = c;
#endif
}

#if defined(SOC_TEGRA124) || defined(SOC_TEGRA210)
static const struct pmap_devmap *
tegra_platform_devmap(void)
{
	static const struct pmap_devmap devmap[] = {
		DEVMAP_ENTRY(TEGRA_HOST1X_VBASE,
			     TEGRA_HOST1X_BASE,
			     TEGRA_HOST1X_SIZE),
		DEVMAP_ENTRY(TEGRA_PPSB_VBASE,
			     TEGRA_PPSB_BASE,
			     TEGRA_PPSB_SIZE),
		DEVMAP_ENTRY(TEGRA_APB_VBASE,
			     TEGRA_APB_BASE,
			     TEGRA_APB_SIZE),
		DEVMAP_ENTRY(TEGRA_AHB_A2_VBASE,
			     TEGRA_AHB_A2_BASE,
			     TEGRA_AHB_A2_SIZE),
		DEVMAP_ENTRY_END
	};

	return devmap;
}
#endif	/* SOC_TEGRA124 || SOC_TEGRA210 */

#if defined(SOC_TEGRA124)
static void
tegra124_platform_bootstrap(void)
{
#ifdef MULTIPROCESSOR
	arm_cpu_max = 1 + __SHIFTOUT(armreg_l2ctrl_read(), L2CTRL_NUMCPU);
#endif

	tegra_bootstrap();
}
#endif

#if defined(SOC_TEGRA210)
static void
tegra210_platform_bootstrap(void)
{

	tegra_bootstrap();

#if defined(MULTIPROCESSOR) && defined(__aarch64__)
	arm_fdt_cpu_bootstrap();
#endif
}
#endif

#if defined(SOC_TEGRA124) || defined(SOC_TEGRA210)
static void
tegra_platform_init_attach_args(struct fdt_attach_args *faa)
{
	extern struct bus_space arm_generic_bs_tag;
	extern struct arm32_bus_dma_tag arm_generic_dma_tag;

	faa->faa_bst = &arm_generic_bs_tag;
	faa->faa_dmat = &arm_generic_dma_tag;
}

static void
tegra_platform_device_register(device_t self, void *aux)
{
	prop_dictionary_t dict = device_properties(self);

	if (device_is_a(self, "tegrafb") &&
	    match_bootconf_option(boot_args, "console", "fb")) {
		prop_dictionary_set_bool(dict, "is_console", true);
#if NUKBD > 0
		ukbd_cnattach();
#endif
	}

	if (device_is_a(self, "tegradrm")) {
		const char *video = get_bootconf_string(boot_args, "video");
		if (video)
			prop_dictionary_set_string(dict, "HDMI-A-1", video);
		if (match_bootconf_option(boot_args, "hdmi.forcemode", "dvi"))
			prop_dictionary_set_bool(dict, "force-dvi", true);
	}

	if (device_is_a(self, "tegracec"))
		prop_dictionary_set_string(dict, "hdmi-device", "tegradrm0");

	if (device_is_a(self, "nouveau")) {
		const char *config = get_bootconf_string(boot_args,
		    "nouveau.config");
		if (config)
			prop_dictionary_set_string(dict, "config", config);
		const char *debug = get_bootconf_string(boot_args,
		    "nouveau.debug");
		if (debug)
			prop_dictionary_set_string(dict, "debug", debug);
	}

	if (device_is_a(self, "tegrapcie")) {
		static const struct device_compatible_entry jetsontk1[] = {
			{ .compat = "nvidia,jetson-tk1" },
			DEVICE_COMPAT_EOL
		};
		const int phandle = OF_peer(0);
		if (of_compatible_match(phandle, jetsontk1)) {
			/* rfkill GPIO at GPIO X7 */
			struct tegra_gpio_pin *pin =
			    tegra_gpio_acquire("X7", GPIO_PIN_OUTPUT);
			if (pin)
				tegra_gpio_write(pin, 1);
		}
	}
}

static void
tegra_platform_reset(void)
{
	tegra_pmc_reset();
}

static void
tegra_platform_delay(u_int us)
{
	tegra_timer_delay(us);
}

static u_int
tegra_platform_uart_freq(void)
{
	return PLLP_OUT0_FREQ;
}
#endif	/* SOC_TEGRA124 || SOC_TEGRA210 */

#if defined(SOC_TEGRA124)
static const struct arm_platform tegra124_platform = {
	.ap_devmap = tegra_platform_devmap,
	.ap_bootstrap = tegra124_platform_bootstrap,
	.ap_init_attach_args = tegra_platform_init_attach_args,
	.ap_device_register = tegra_platform_device_register,
	.ap_reset = tegra_platform_reset,
	.ap_delay = tegra_platform_delay,
	.ap_uart_freq = tegra_platform_uart_freq,
	.ap_mpstart = tegra124_mpstart,
};

ARM_PLATFORM(tegra124, "nvidia,tegra124", &tegra124_platform);
#endif

#if defined(SOC_TEGRA210)
static const struct arm_platform tegra210_platform = {
	.ap_devmap = tegra_platform_devmap,
	.ap_bootstrap = tegra210_platform_bootstrap,
	.ap_init_attach_args = tegra_platform_init_attach_args,
	.ap_device_register = tegra_platform_device_register,
	.ap_reset = tegra_platform_reset,
	.ap_delay = tegra_platform_delay,
	.ap_uart_freq = tegra_platform_uart_freq,
	.ap_mpstart = arm_fdt_cpu_mpstart,
};

ARM_PLATFORM(tegra210, "nvidia,tegra210", &tegra210_platform);
#endif<|MERGE_RESOLUTION|>--- conflicted
+++ resolved
@@ -1,8 +1,4 @@
-<<<<<<< HEAD
-/* $NetBSD: tegra_platform.c,v 1.24 2020/09/28 11:54:23 jmcneill Exp $ */
-=======
 /* $NetBSD: tegra_platform.c,v 1.27 2021/04/24 23:36:27 thorpej Exp $ */
->>>>>>> 9e014010
 
 /*-
  * Copyright (c) 2017 Jared D. McNeill <jmcneill@invisible.ca>
@@ -38,11 +34,7 @@
 #include "ukbd.h"
 
 #include <sys/cdefs.h>
-<<<<<<< HEAD
-__KERNEL_RCSID(0, "$NetBSD: tegra_platform.c,v 1.24 2020/09/28 11:54:23 jmcneill Exp $");
-=======
 __KERNEL_RCSID(0, "$NetBSD: tegra_platform.c,v 1.27 2021/04/24 23:36:27 thorpej Exp $");
->>>>>>> 9e014010
 
 #include <sys/param.h>
 #include <sys/bus.h>
