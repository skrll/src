<<<<<<< HEAD
/* $NetBSD: tegra_com.c,v 1.13 2020/09/28 11:54:23 jmcneill Exp $ */
=======
/* $NetBSD: tegra_com.c,v 1.15 2021/01/27 03:10:19 thorpej Exp $ */
>>>>>>> 9e014010

/*-
 * Copyright (c) 2013 The NetBSD Foundation, Inc.
 * All rights reserved.
 *
 * This code is derived from software contributed to The NetBSD Foundation
 * by Matt Thomas of 3am Software Foundry.
 *
 * Redistribution and use in source and binary forms, with or without
 * modification, are permitted provided that the following conditions
 * are met:
 * 1. Redistributions of source code must retain the above copyright
 *    notice, this list of conditions and the following disclaimer.
 * 2. Redistributions in binary form must reproduce the above copyright
 *    notice, this list of conditions and the following disclaimer in the
 *    documentation and/or other materials provided with the distribution.
 *
 * THIS SOFTWARE IS PROVIDED BY THE NETBSD FOUNDATION, INC. AND CONTRIBUTORS
 * ``AS IS'' AND ANY EXPRESS OR IMPLIED WARRANTIES, INCLUDING, BUT NOT LIMITED
 * TO, THE IMPLIED WARRANTIES OF MERCHANTABILITY AND FITNESS FOR A PARTICULAR
 * PURPOSE ARE DISCLAIMED.  IN NO EVENT SHALL THE FOUNDATION OR CONTRIBUTORS
 * BE LIABLE FOR ANY DIRECT, INDIRECT, INCIDENTAL, SPECIAL, EXEMPLARY, OR
 * CONSEQUENTIAL DAMAGES (INCLUDING, BUT NOT LIMITED TO, PROCUREMENT OF
 * SUBSTITUTE GOODS OR SERVICES; LOSS OF USE, DATA, OR PROFITS; OR BUSINESS
 * INTERRUPTION) HOWEVER CAUSED AND ON ANY THEORY OF LIABILITY, WHETHER IN
 * CONTRACT, STRICT LIABILITY, OR TORT (INCLUDING NEGLIGENCE OR OTHERWISE)
 * ARISING IN ANY WAY OUT OF THE USE OF THIS SOFTWARE, EVEN IF ADVISED OF THE
 * POSSIBILITY OF SUCH DAMAGE.
 */

#include <sys/cdefs.h>

<<<<<<< HEAD
__KERNEL_RCSID(1, "$NetBSD: tegra_com.c,v 1.13 2020/09/28 11:54:23 jmcneill Exp $");
=======
__KERNEL_RCSID(1, "$NetBSD: tegra_com.c,v 1.15 2021/01/27 03:10:19 thorpej Exp $");
>>>>>>> 9e014010

#include <sys/param.h>
#include <sys/bus.h>
#include <sys/device.h>
#include <sys/intr.h>
#include <sys/systm.h>
#include <sys/time.h>
#include <sys/termios.h>

#include <arm/nvidia/tegra_reg.h>
#include <arm/nvidia/tegra_var.h>

#include <dev/ic/comvar.h>

#include <dev/fdt/fdtvar.h>

static int tegra_com_match(device_t, cfdata_t, void *);
static void tegra_com_attach(device_t, device_t, void *);

static const struct device_compatible_entry compat_data[] = {
	{ .compat = "nvidia,tegra210-uart" },
	{ .compat = "nvidia,tegra124-uart" },
	{ .compat = "nvidia,tegra20-uart" },
	DEVICE_COMPAT_EOL
};

struct tegra_com_softc {
	struct com_softc tsc_sc;
	void *tsc_ih;

	struct clk *tsc_clk;
	struct fdtbus_reset *tsc_rst;
};

CFATTACH_DECL_NEW(tegra_com, sizeof(struct tegra_com_softc),
	tegra_com_match, tegra_com_attach, NULL, NULL);

static int
tegra_com_match(device_t parent, cfdata_t cf, void *aux)
{
	struct fdt_attach_args * const faa = aux;

	return of_compatible_match(faa->faa_phandle, compat_data);
}

static void
tegra_com_attach(device_t parent, device_t self, void *aux)
{
	struct tegra_com_softc * const tsc = device_private(self);
	struct com_softc * const sc = &tsc->tsc_sc;
	struct fdt_attach_args * const faa = aux;
	bus_space_tag_t bst = faa->faa_bst;
	bus_space_handle_t bsh;
	char intrstr[128];
	bus_addr_t addr;
	bus_size_t size;
	u_int reg_shift;
	int error;

	if (fdtbus_get_reg(faa->faa_phandle, 0, &addr, &size) != 0) {
		aprint_error(": couldn't get registers\n");
		return;
	}

	if (of_getprop_uint32(faa->faa_phandle, "reg-shift", &reg_shift)) {
		/* missing or bad reg-shift property, assume 2 */
		reg_shift = 2;
	}

	sc->sc_dev = self;

	tsc->tsc_clk = fdtbus_clock_get_index(faa->faa_phandle, 0);
	tsc->tsc_rst = fdtbus_reset_get(faa->faa_phandle, "serial");

	if (tsc->tsc_clk == NULL) {
		aprint_error(": couldn't get frequency\n");
		return;
	}

	sc->sc_frequency = clk_get_rate(tsc->tsc_clk);
	sc->sc_type = COM_TYPE_TEGRA;

	error = bus_space_map(bst, addr, size, 0, &bsh);
	if (error) {
		aprint_error(": couldn't map %#" PRIxBUSADDR ": %d", addr, error);
		return;
	}

	com_init_regs_stride(&sc->sc_regs, bst, bsh, addr, reg_shift);

	com_attach_subr(sc);
	aprint_naive("\n");

	if (!fdtbus_intr_str(faa->faa_phandle, 0, intrstr, sizeof(intrstr))) {
		aprint_error_dev(self, "failed to decode interrupt\n");
		return;
	}

	tsc->tsc_ih = fdtbus_intr_establish_xname(faa->faa_phandle, 0,
	    IPL_SERIAL, FDT_INTR_MPSAFE, comintr, sc, device_xname(self));
	if (tsc->tsc_ih == NULL) {
		aprint_error_dev(self, "failed to establish interrupt on %s\n",
		    intrstr);
	}
	aprint_normal_dev(self, "interrupting on %s\n", intrstr);
}

/*
 * Console support
 */

static int
tegra_com_console_match(int phandle)
{
	return of_compatible_match(phandle, compat_data);
}

static void
tegra_com_console_consinit(struct fdt_attach_args *faa, u_int uart_freq)
{
	const int phandle = faa->faa_phandle;
	bus_space_tag_t bst = faa->faa_bst;
	bus_space_handle_t dummy_bsh;
	struct com_regs regs;
	bus_addr_t addr;
	tcflag_t flags;
	u_int reg_shift;
	int speed;

	fdtbus_get_reg(phandle, 0, &addr, NULL);
	speed = fdtbus_get_stdout_speed();
	if (speed < 0)
		speed = 115200;	/* default */
	flags = fdtbus_get_stdout_flags();

	if (of_getprop_uint32(faa->faa_phandle, "reg-shift", &reg_shift)) {
		/* missing or bad reg-shift property, assume 2 */
		reg_shift = 2;
	}

	memset(&dummy_bsh, 0, sizeof(dummy_bsh));
	com_init_regs_stride(&regs, bst, dummy_bsh, addr, reg_shift);

	if (comcnattach1(&regs, speed, uart_freq, COM_TYPE_TEGRA, flags))
		panic("Cannot initialize tegra com console");
}

static const struct fdt_console tegra_com_console = {
	.match = tegra_com_console_match,
	.consinit = tegra_com_console_consinit,
};

FDT_CONSOLE(tegra_com, &tegra_com_console);<|MERGE_RESOLUTION|>--- conflicted
+++ resolved
@@ -1,8 +1,4 @@
-<<<<<<< HEAD
-/* $NetBSD: tegra_com.c,v 1.13 2020/09/28 11:54:23 jmcneill Exp $ */
-=======
 /* $NetBSD: tegra_com.c,v 1.15 2021/01/27 03:10:19 thorpej Exp $ */
->>>>>>> 9e014010
 
 /*-
  * Copyright (c) 2013 The NetBSD Foundation, Inc.
@@ -35,11 +31,7 @@
 
 #include <sys/cdefs.h>
 
-<<<<<<< HEAD
-__KERNEL_RCSID(1, "$NetBSD: tegra_com.c,v 1.13 2020/09/28 11:54:23 jmcneill Exp $");
-=======
 __KERNEL_RCSID(1, "$NetBSD: tegra_com.c,v 1.15 2021/01/27 03:10:19 thorpej Exp $");
->>>>>>> 9e014010
 
 #include <sys/param.h>
 #include <sys/bus.h>
