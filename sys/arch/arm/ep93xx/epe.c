/*	$NetBSD: epe.c,v 1.44 2019/05/30 02:32:17 msaitoh Exp $	*/

/*
 * Copyright (c) 2004 Jesse Off
 * All rights reserved.
 *
 * Redistribution and use in source and binary forms, with or without
 * modification, are permitted provided that the following conditions
 * are met:
 * 1. Redistributions of source code must retain the above copyright
 *    notice, this list of conditions and the following disclaimer.
 * 2. Redistributions in binary form must reproduce the above copyright
 *    notice, this list of conditions and the following disclaimer in the
 *    documentation and/or other materials provided with the distribution.
 *
 * THIS SOFTWARE IS PROVIDED BY THE NETBSD FOUNDATION, INC. AND CONTRIBUTORS
 * ``AS IS'' AND ANY EXPRESS OR IMPLIED WARRANTIES, INCLUDING, BUT NOT LIMITED
 * TO, THE IMPLIED WARRANTIES OF MERCHANTABILITY AND FITNESS FOR A PARTICULAR
 * PURPOSE ARE DISCLAIMED.  IN NO EVENT SHALL THE FOUNDATION OR CONTRIBUTORS
 * BE LIABLE FOR ANY DIRECT, INDIRECT, INCIDENTAL, SPECIAL, EXEMPLARY, OR
 * CONSEQUENTIAL DAMAGES (INCLUDING, BUT NOT LIMITED TO, PROCUREMENT OF
 * SUBSTITUTE GOODS OR SERVICES; LOSS OF USE, DATA, OR PROFITS; OR BUSINESS
 * INTERRUPTION) HOWEVER CAUSED AND ON ANY THEORY OF LIABILITY, WHETHER IN
 * CONTRACT, STRICT LIABILITY, OR TORT (INCLUDING NEGLIGENCE OR OTHERWISE)
 * ARISING IN ANY WAY OUT OF THE USE OF THIS SOFTWARE, EVEN IF ADVISED OF THE
 * POSSIBILITY OF SUCH DAMAGE.
 */

#include <sys/cdefs.h>
__KERNEL_RCSID(0, "$NetBSD: epe.c,v 1.44 2019/05/30 02:32:17 msaitoh Exp $");

#include <sys/types.h>
#include <sys/param.h>
#include <sys/systm.h>
#include <sys/ioctl.h>
#include <sys/kernel.h>
#include <sys/proc.h>
#include <sys/malloc.h>
#include <sys/time.h>
#include <sys/device.h>
#include <uvm/uvm_extern.h>

#include <sys/bus.h>
#include <machine/intr.h>

#include <arm/cpufunc.h>

#include <arm/ep93xx/epsocvar.h>
#include <arm/ep93xx/ep93xxvar.h>

#include <net/if.h>
#include <net/if_dl.h>
#include <net/if_types.h>
#include <net/if_media.h>
#include <net/if_ether.h>
#include <net/bpf.h>

#include <dev/mii/mii.h>
#include <dev/mii/miivar.h>

#ifdef INET
#include <netinet/in.h>
#include <netinet/in_systm.h>
#include <netinet/in_var.h>
#include <netinet/ip.h>
#include <netinet/if_inarp.h>
#endif

#include <arm/ep93xx/ep93xxreg.h>
#include <arm/ep93xx/epereg.h>
#include <arm/ep93xx/epevar.h>

#define DEFAULT_MDCDIV	32

#ifndef EPE_FAST
#define EPE_FAST
#endif

#ifndef EPE_FAST
#define EPE_READ(x) \
	bus_space_read_4(sc->sc_iot, sc->sc_ioh, (EPE_ ## x))
#define EPE_WRITE(x, y) \
	bus_space_write_4(sc->sc_iot, sc->sc_ioh, (EPE_ ## x), (y))
#define CTRLPAGE_DMASYNC(x, y, z) \
	bus_dmamap_sync(sc->sc_dmat, sc->ctrlpage_dmamap, (x), (y), (z))
#else
#define EPE_READ(x) *(volatile uint32_t *) \
	(EP93XX_AHB_VBASE + EP93XX_AHB_EPE + (EPE_ ## x))
#define EPE_WRITE(x, y) *(volatile uint32_t *) \
	(EP93XX_AHB_VBASE + EP93XX_AHB_EPE + (EPE_ ## x)) = y
#define CTRLPAGE_DMASYNC(x, y, z)
#endif /* ! EPE_FAST */

static int	epe_match(device_t , cfdata_t, void *);
static void	epe_attach(device_t, device_t, void *);
static void	epe_init(struct epe_softc *);
static int	epe_intr(void* arg);
static int	epe_gctx(struct epe_softc *);
static int	epe_mediachange(struct ifnet *);
int		epe_mii_readreg (device_t, int, int, uint16_t *);
int		epe_mii_writereg (device_t, int, int, uint16_t);
void		epe_statchg (struct ifnet *);
void		epe_tick (void *);
static int	epe_ifioctl (struct ifnet *, u_long, void *);
static void	epe_ifstart (struct ifnet *);
static void	epe_ifwatchdog (struct ifnet *);
static int	epe_ifinit (struct ifnet *);
static void	epe_ifstop (struct ifnet *, int);
static void	epe_setaddr (struct ifnet *);

CFATTACH_DECL_NEW(epe, sizeof(struct epe_softc),
    epe_match, epe_attach, NULL, NULL);

static int
epe_match(device_t parent, cfdata_t match, void *aux)
{
	return 2;
}

static void
epe_attach(device_t parent, device_t self, void *aux)
{
	struct epe_softc		*sc = device_private(self);
	struct epsoc_attach_args	*sa;
	prop_data_t			 enaddr;

	aprint_normal("\n");
	sa = aux;
	sc->sc_dev = self;
	sc->sc_iot = sa->sa_iot;
	sc->sc_intr = sa->sa_intr;
	sc->sc_dmat = sa->sa_dmat;

	if (bus_space_map(sa->sa_iot, sa->sa_addr, sa->sa_size,
		0, &sc->sc_ioh))
		panic("%s: Cannot map registers", device_xname(self));

	/* Fetch the Ethernet address from property if set. */
	enaddr = prop_dictionary_get(device_properties(self), "mac-address");
	if (enaddr != NULL) {
		KASSERT(prop_object_type(enaddr) == PROP_TYPE_DATA);
		KASSERT(prop_data_size(enaddr) == ETHER_ADDR_LEN);
		memcpy(sc->sc_enaddr, prop_data_data_nocopy(enaddr),
		       ETHER_ADDR_LEN);
		bus_space_write_4(sc->sc_iot, sc->sc_ioh, EPE_AFP, 0);
		bus_space_write_region_1(sc->sc_iot, sc->sc_ioh, EPE_IndAd,
					 sc->sc_enaddr, ETHER_ADDR_LEN);
	}

	ep93xx_intr_establish(sc->sc_intr, IPL_NET, epe_intr, sc);
	epe_init(sc);
}

static int
epe_gctx(struct epe_softc *sc)
{
	struct ifnet * ifp = &sc->sc_ec.ec_if;
	uint32_t *cur, ndq = 0;

	/* Handle transmit completions */
	cur = (uint32_t *)(EPE_READ(TXStsQCurAdd) -
		sc->ctrlpage_dsaddr + (char*)sc->ctrlpage);

	if (sc->TXStsQ_cur != cur) {
		CTRLPAGE_DMASYNC(TX_QLEN * 2 * sizeof(uint32_t),
			TX_QLEN * sizeof(uint32_t), BUS_DMASYNC_PREREAD);
	} else
		return 0;

	do {
		uint32_t tbi = *sc->TXStsQ_cur & 0x7fff;
		struct mbuf *m = sc->txq[tbi].m;

		if ((*sc->TXStsQ_cur & TXStsQ_TxWE) == 0)
			ifp->if_oerrors++;

		bus_dmamap_unload(sc->sc_dmat, sc->txq[tbi].m_dmamap);
		m_freem(m);
		do {
			sc->txq[tbi].m = NULL;
			ndq++;
			tbi = (tbi + 1) % TX_QLEN;
		} while (sc->txq[tbi].m == m);

		ifp->if_opackets++;
		sc->TXStsQ_cur++;
		if (sc->TXStsQ_cur >= sc->TXStsQ + TX_QLEN) {
			sc->TXStsQ_cur = sc->TXStsQ;
		}
	} while (sc->TXStsQ_cur != cur);

	sc->TXDQ_avail += ndq;
	if (ifp->if_flags & IFF_OACTIVE) {
		ifp->if_flags &= ~IFF_OACTIVE;
		/* Disable end-of-tx-chain interrupt */
		EPE_WRITE(IntEn, IntEn_REOFIE);
	}
	return ndq;
}

static int
epe_intr(void *arg)
{
	struct epe_softc *sc = (struct epe_softc *)arg;
	struct ifnet * ifp = &sc->sc_ec.ec_if;
	uint32_t ndq = 0, irq, *cur;

	irq = EPE_READ(IntStsC);
begin:
	cur = (uint32_t *)(EPE_READ(RXStsQCurAdd) -
		sc->ctrlpage_dsaddr + (char*)sc->ctrlpage);
	CTRLPAGE_DMASYNC(TX_QLEN * 3 * sizeof(uint32_t),
		RX_QLEN * 4 * sizeof(uint32_t),
		BUS_DMASYNC_PREREAD);
	while (sc->RXStsQ_cur != cur) {
<<<<<<< HEAD
		if ((sc->RXStsQ_cur[0] & (RXStsQ_RWE|RXStsQ_RFP|RXStsQ_EOB)) ==
			(RXStsQ_RWE|RXStsQ_RFP|RXStsQ_EOB)) {
=======
		if ((sc->RXStsQ_cur[0] & (RXStsQ_RWE | RXStsQ_RFP |RXStsQ_EOB))
		    == (RXStsQ_RWE | RXStsQ_RFP | RXStsQ_EOB)) {
>>>>>>> 152b1c24
			uint32_t bi = (sc->RXStsQ_cur[1] >> 16) & 0x7fff;
			uint32_t fl = sc->RXStsQ_cur[1] & 0xffff;
			struct mbuf *m;

			MGETHDR(m, M_DONTWAIT, MT_DATA);
			if (m != NULL) MCLGET(m, M_DONTWAIT);
			if (m != NULL && (m->m_flags & M_EXT)) {
				bus_dmamap_unload(sc->sc_dmat,
					sc->rxq[bi].m_dmamap);
				m_set_rcvif(sc->rxq[bi].m, ifp);
				sc->rxq[bi].m->m_pkthdr.len =
					sc->rxq[bi].m->m_len = fl;
				if_percpuq_enqueue(ifp->if_percpuq,
				    sc->rxq[bi].m);
				sc->rxq[bi].m = m;
				bus_dmamap_load(sc->sc_dmat,
					sc->rxq[bi].m_dmamap,
					m->m_ext.ext_buf, MCLBYTES,
					NULL, BUS_DMA_NOWAIT);
				sc->RXDQ[bi * 2] =
					sc->rxq[bi].m_dmamap->dm_segs[0].ds_addr;
			} else {
				/* Drop packets until we can get replacement
				 * empty mbufs for the RXDQ.
				 */
				if (m != NULL)
					m_freem(m);

				ifp->if_ierrors++;
			}
<<<<<<< HEAD
		} else {
=======
		} else
>>>>>>> 152b1c24
			ifp->if_ierrors++;

		ndq++;

		sc->RXStsQ_cur += 2;
		if (sc->RXStsQ_cur >= sc->RXStsQ + (RX_QLEN * 2))
			sc->RXStsQ_cur = sc->RXStsQ;
	}

	if (ndq > 0) {
		ifp->if_ipackets += ndq;
		CTRLPAGE_DMASYNC(TX_QLEN * 3 * sizeof(uint32_t),
<<<<<<< HEAD
 			RX_QLEN * 4 * sizeof(uint32_t),
			BUS_DMASYNC_PREWRITE|BUS_DMASYNC_PREREAD);
=======
			RX_QLEN * 4 * sizeof(uint32_t),
			BUS_DMASYNC_PREWRITE | BUS_DMASYNC_PREREAD);
>>>>>>> 152b1c24
		EPE_WRITE(RXStsEnq, ndq);
		EPE_WRITE(RXDEnq, ndq);
		ndq = 0;
	}

	if (epe_gctx(sc) > 0 && IFQ_IS_EMPTY(&ifp->if_snd) == 0) {
		if_schedule_deferred_start(ifp);
	}

	irq = EPE_READ(IntStsC);
	if ((irq & (IntSts_RxSQ | IntSts_ECI)) != 0)
		goto begin;

	return 1;
}


static void
epe_init(struct epe_softc *sc)
{
	bus_dma_segment_t segs;
	char *addr;
	int rsegs, err, i;
	struct ifnet * ifp = &sc->sc_ec.ec_if;
	struct mii_data *mii = &sc->sc_mii;
	int mdcdiv = DEFAULT_MDCDIV;

	callout_init(&sc->epe_tick_ch, 0);

	/* Select primary Individual Address in Address Filter Pointer */
	EPE_WRITE(AFP, 0);
	/* Read ethernet MAC, should already be set by bootrom */
	bus_space_read_region_1(sc->sc_iot, sc->sc_ioh, EPE_IndAd,
		sc->sc_enaddr, ETHER_ADDR_LEN);
	aprint_normal_dev(sc->sc_dev, "MAC address %s\n",
		ether_sprintf(sc->sc_enaddr));

	/* Soft Reset the MAC */
	EPE_WRITE(SelfCtl, SelfCtl_RESET);
	while (EPE_READ(SelfCtl) & SelfCtl_RESET)
		;

	/* suggested magic initialization values from datasheet */
	EPE_WRITE(RXBufThrshld, 0x800040);
	EPE_WRITE(TXBufThrshld, 0x200010);
	EPE_WRITE(RXStsThrshld, 0x40002);
	EPE_WRITE(TXStsThrshld, 0x40002);
	EPE_WRITE(RXDThrshld, 0x40002);
	EPE_WRITE(TXDThrshld, 0x40002);

	/* Allocate a page of memory for descriptor and status queues */
	err = bus_dmamem_alloc(sc->sc_dmat, PAGE_SIZE, 0, PAGE_SIZE,
		&segs, 1, &rsegs, BUS_DMA_WAITOK);
	if (err == 0) {
		err = bus_dmamem_map(sc->sc_dmat, &segs, 1, PAGE_SIZE,
<<<<<<< HEAD
			&sc->ctrlpage, (BUS_DMA_WAITOK|BUS_DMA_COHERENT));
=======
			&sc->ctrlpage, (BUS_DMA_WAITOK | BUS_DMA_COHERENT));
>>>>>>> 152b1c24
	}
	if (err == 0) {
		err = bus_dmamap_create(sc->sc_dmat, PAGE_SIZE, 1, PAGE_SIZE,
			0, BUS_DMA_WAITOK, &sc->ctrlpage_dmamap);
	}
	if (err == 0) {
		err = bus_dmamap_load(sc->sc_dmat, sc->ctrlpage_dmamap,
			sc->ctrlpage, PAGE_SIZE, NULL, BUS_DMA_WAITOK);
	}
	if (err != 0) {
		panic("%s: Cannot get DMA memory", device_xname(sc->sc_dev));
	}
	sc->ctrlpage_dsaddr = sc->ctrlpage_dmamap->dm_segs[0].ds_addr;
	memset(sc->ctrlpage, 0, PAGE_SIZE);

	/* Set up pointers to start of each queue in kernel addr space.
	 * Each descriptor queue or status queue entry uses 2 words
	 */
	sc->TXDQ = (uint32_t *)sc->ctrlpage;
	sc->TXDQ_cur = sc->TXDQ;
	sc->TXDQ_avail = TX_QLEN - 1;
	sc->TXStsQ = &sc->TXDQ[TX_QLEN * 2];
	sc->TXStsQ_cur = sc->TXStsQ;
	sc->RXDQ = &sc->TXStsQ[TX_QLEN];
	sc->RXStsQ = &sc->RXDQ[RX_QLEN * 2];
	sc->RXStsQ_cur = sc->RXStsQ;

	/* Program each queue's start addr, cur addr, and len registers
	 * with the physical addresses.
	 */
	addr = (char *)sc->ctrlpage_dmamap->dm_segs[0].ds_addr;
	EPE_WRITE(TXDQBAdd, (uint32_t)addr);
	EPE_WRITE(TXDQCurAdd, (uint32_t)addr);
	EPE_WRITE(TXDQBLen, TX_QLEN * 2 * sizeof(uint32_t));

	addr += (sc->TXStsQ - sc->TXDQ) * sizeof(uint32_t);
	EPE_WRITE(TXStsQBAdd, (uint32_t)addr);
	EPE_WRITE(TXStsQCurAdd, (uint32_t)addr);
	EPE_WRITE(TXStsQBLen, TX_QLEN * sizeof(uint32_t));

	addr += (sc->RXDQ - sc->TXStsQ) * sizeof(uint32_t);
	EPE_WRITE(RXDQBAdd, (uint32_t)addr);
	EPE_WRITE(RXDCurAdd, (uint32_t)addr);
	EPE_WRITE(RXDQBLen, RX_QLEN * 2 * sizeof(uint32_t));

	addr += (sc->RXStsQ - sc->RXDQ) * sizeof(uint32_t);
	EPE_WRITE(RXStsQBAdd, (uint32_t)addr);
	EPE_WRITE(RXStsQCurAdd, (uint32_t)addr);
	EPE_WRITE(RXStsQBLen, RX_QLEN * 2 * sizeof(uint32_t));

	/* Populate the RXDQ with mbufs */
	for (i = 0; i < RX_QLEN; i++) {
		struct mbuf *m;

		bus_dmamap_create(sc->sc_dmat, MCLBYTES, TX_QLEN/4, MCLBYTES,
		    0, BUS_DMA_WAITOK, &sc->rxq[i].m_dmamap);
		MGETHDR(m, M_WAIT, MT_DATA);
		MCLGET(m, M_WAIT);
		sc->rxq[i].m = m;
		bus_dmamap_load(sc->sc_dmat, sc->rxq[i].m_dmamap,
<<<<<<< HEAD
			m->m_ext.ext_buf, MCLBYTES, NULL,
			BUS_DMA_WAITOK);
=======
			m->m_ext.ext_buf, MCLBYTES, NULL, BUS_DMA_WAITOK);
>>>>>>> 152b1c24

		sc->RXDQ[i * 2] = sc->rxq[i].m_dmamap->dm_segs[0].ds_addr;
		sc->RXDQ[i * 2 + 1] = (i << 16) | MCLBYTES;
		bus_dmamap_sync(sc->sc_dmat, sc->rxq[i].m_dmamap, 0,
			MCLBYTES, BUS_DMASYNC_PREREAD);
	}

	for (i = 0; i < TX_QLEN; i++) {
		bus_dmamap_create(sc->sc_dmat, MCLBYTES, 1, MCLBYTES, 0,
			(BUS_DMA_WAITOK | BUS_DMA_ALLOCNOW),
			&sc->txq[i].m_dmamap);
		sc->txq[i].m = NULL;
		sc->TXDQ[i * 2 + 1] = (i << 16);
	}

	/* Divide HCLK by 32 for MDC clock */
	if (device_cfdata(sc->sc_dev)->cf_flags)
		mdcdiv = device_cfdata(sc->sc_dev)->cf_flags;
	EPE_WRITE(SelfCtl, (SelfCtl_MDCDIV(mdcdiv) | SelfCtl_PSPRS));

	mii->mii_ifp = ifp;
	mii->mii_readreg = epe_mii_readreg;
	mii->mii_writereg = epe_mii_writereg;
	mii->mii_statchg = epe_statchg;
	sc->sc_ec.ec_mii = mii;
	ifmedia_init(&mii->mii_media, IFM_IMASK, epe_mediachange,
		ether_mediastatus);
	mii_attach(sc->sc_dev, mii, 0xffffffff, MII_PHY_ANY,
	    MII_OFFSET_ANY, 0);
	ifmedia_set(&mii->mii_media, IFM_ETHER | IFM_AUTO);

	EPE_WRITE(BMCtl, BMCtl_RxEn | BMCtl_TxEn);
	EPE_WRITE(IntEn, IntEn_REOFIE);
	/* maximum valid max frame length */
	EPE_WRITE(MaxFrmLen, (0x7ff << 16) | MHLEN);
	/* wait for receiver ready */
	while ((EPE_READ(BMSts) & BMSts_RxAct) == 0)
		continue;
	/* enqueue the entries in RXStsQ and RXDQ */
	CTRLPAGE_DMASYNC(0, sc->ctrlpage_dmamap->dm_mapsize,
<<<<<<< HEAD
		BUS_DMASYNC_PREWRITE|BUS_DMASYNC_PREREAD);
=======
		BUS_DMASYNC_PREWRITE | BUS_DMASYNC_PREREAD);
>>>>>>> 152b1c24
	EPE_WRITE(RXDEnq, RX_QLEN - 1);
	EPE_WRITE(RXStsEnq, RX_QLEN - 1);

	/*
	 * We can support 802.1Q VLAN-sized frames.
	 */
	sc->sc_ec.ec_capabilities |= ETHERCAP_VLAN_MTU;

	strcpy(ifp->if_xname, device_xname(sc->sc_dev));
	ifp->if_flags = IFF_BROADCAST | IFF_SIMPLEX | IFF_MULTICAST;
	ifp->if_ioctl = epe_ifioctl;
	ifp->if_start = epe_ifstart;
	ifp->if_watchdog = epe_ifwatchdog;
	ifp->if_init = epe_ifinit;
	ifp->if_stop = epe_ifstop;
	ifp->if_timer = 0;
	ifp->if_softc = sc;
	IFQ_SET_READY(&ifp->if_snd);
	if_attach(ifp);
	if_deferred_start_init(ifp, NULL);
	ether_ifattach(ifp, (sc)->sc_enaddr);
}

static int
epe_mediachange(struct ifnet *ifp)
{
	if (ifp->if_flags & IFF_UP)
		epe_ifinit(ifp);
	return 0;
}

int
epe_mii_readreg(device_t self, int phy, int reg, uint16_t *val)
{
	uint32_t d;

	d = EPE_READ(SelfCtl);
	EPE_WRITE(SelfCtl, d & ~SelfCtl_PSPRS); /* no preamble suppress */
	EPE_WRITE(MIICmd, (MIICmd_READ | (phy << 5) | reg));
	while (EPE_READ(MIISts) & MIISts_BUSY)
		;
	*val = EPE_READ(MIIData) & 0xffff;
	EPE_WRITE(SelfCtl, d); /* restore old value */
	return 0;
}

int
epe_mii_writereg(device_t self, int phy, int reg, uint16_t val)
{
	uint32_t d;

	d = EPE_READ(SelfCtl);
	EPE_WRITE(SelfCtl, d & ~SelfCtl_PSPRS); /* no preamble suppress */
	EPE_WRITE(MIIData, val);
	EPE_WRITE(MIICmd, (MIICmd_WRITE | (phy << 5) | reg));
	while (EPE_READ(MIISts) & MIISts_BUSY)
		;
	EPE_WRITE(SelfCtl, d); /* restore old value */

	return 0;
}

<<<<<<< HEAD

=======
>>>>>>> 152b1c24
void
epe_statchg(struct ifnet *ifp)
{
	struct epe_softc *sc = ifp->if_softc;
	uint32_t reg;

	/*
	 * We must keep the MAC and the PHY in sync as
	 * to the status of full-duplex!
	 */
	reg = EPE_READ(TestCtl);
	if (sc->sc_mii.mii_media_active & IFM_FDX)
		reg |= TestCtl_MFDX;
	else
		reg &= ~TestCtl_MFDX;
	EPE_WRITE(TestCtl, reg);
}

void
epe_tick(void *arg)
{
	struct epe_softc* sc = (struct epe_softc *)arg;
	struct ifnet * ifp = &sc->sc_ec.ec_if;
	int s;
	uint32_t misses;

	ifp->if_collisions += EPE_READ(TXCollCnt);
	/* These misses are ok, they will happen if the RAM/CPU can't keep up */
	misses = EPE_READ(RXMissCnt);
	if (misses > 0)
		printf("%s: %d rx misses\n", device_xname(sc->sc_dev), misses);

	s = splnet();
	if (epe_gctx(sc) > 0 && IFQ_IS_EMPTY(&ifp->if_snd) == 0) {
		epe_ifstart(ifp);
	}
	splx(s);

	mii_tick(&sc->sc_mii);
	callout_reset(&sc->epe_tick_ch, hz, epe_tick, sc);
}


static int
epe_ifioctl(struct ifnet *ifp, u_long cmd, void *data)
{
	int s, error;

	s = splnet();
	error = ether_ioctl(ifp, cmd, data);
	if (error == ENETRESET) {
		if (ifp->if_flags & IFF_RUNNING)
			epe_setaddr(ifp);
		error = 0;
	}
	splx(s);
	return error;
}

static void
epe_ifstart(struct ifnet *ifp)
{
	struct epe_softc *sc = (struct epe_softc *)ifp->if_softc;
	struct mbuf *m;
	bus_dma_segment_t *segs;
	int s, bi, err, nsegs, ndq;

	s = splnet();
start:
	ndq = 0;
	if (sc->TXDQ_avail == 0) {
		if (epe_gctx(sc) == 0) {
			/* Enable End-Of-TX-Chain interrupt */
			EPE_WRITE(IntEn, IntEn_REOFIE | IntEn_ECIE);
			ifp->if_flags |= IFF_OACTIVE;
			ifp->if_timer = 10;
			splx(s);
			return;
		}
	}

	bi = sc->TXDQ_cur - sc->TXDQ;

	IFQ_POLL(&ifp->if_snd, m);
	if (m == NULL) {
		splx(s);
		return;
	}
more:
	if ((err = bus_dmamap_load_mbuf(sc->sc_dmat, sc->txq[bi].m_dmamap, m,
		BUS_DMA_NOWAIT)) ||
		sc->txq[bi].m_dmamap->dm_segs[0].ds_addr & 0x3 ||
		sc->txq[bi].m_dmamap->dm_nsegs > (sc->TXDQ_avail - ndq)) {
		/* Copy entire mbuf chain to new and 32-bit aligned storage */
		struct mbuf *mn;

		if (err == 0)
			bus_dmamap_unload(sc->sc_dmat, sc->txq[bi].m_dmamap);

		MGETHDR(mn, M_DONTWAIT, MT_DATA);
		if (mn == NULL) goto stop;
		if (m->m_pkthdr.len > (MHLEN & (~0x3))) {
			MCLGET(mn, M_DONTWAIT);
			if ((mn->m_flags & M_EXT) == 0) {
				m_freem(mn);
				goto stop;
			}
		}
		mn->m_data = (void *)(((uint32_t)mn->m_data + 0x3) & (~0x3));
		m_copydata(m, 0, m->m_pkthdr.len, mtod(mn, void *));
		mn->m_pkthdr.len = mn->m_len = m->m_pkthdr.len;
		IFQ_DEQUEUE(&ifp->if_snd, m);
		m_freem(m);
		m = mn;
		bus_dmamap_load_mbuf(sc->sc_dmat, sc->txq[bi].m_dmamap, m,
			BUS_DMA_NOWAIT);
	} else {
		IFQ_DEQUEUE(&ifp->if_snd, m);
	}

	bpf_mtap(ifp, m, BPF_D_OUT);

	nsegs = sc->txq[bi].m_dmamap->dm_nsegs;
	segs = sc->txq[bi].m_dmamap->dm_segs;
	bus_dmamap_sync(sc->sc_dmat, sc->txq[bi].m_dmamap, 0,
		sc->txq[bi].m_dmamap->dm_mapsize,
<<<<<<< HEAD
		BUS_DMASYNC_PREREAD|BUS_DMASYNC_PREWRITE);
=======
		BUS_DMASYNC_PREREAD | BUS_DMASYNC_PREWRITE);
>>>>>>> 152b1c24

	/* XXX: This driver hasn't been tested w/nsegs > 1 */
	while (nsegs > 0) {
		nsegs--;
		sc->txq[bi].m = m;
		sc->TXDQ[bi * 2] = segs->ds_addr;
		if (nsegs == 0)
			sc->TXDQ[bi * 2 + 1] = segs->ds_len | (bi << 16) |
				(1 << 31);
		else
			sc->TXDQ[bi * 2 + 1] = segs->ds_len | (bi << 16);
		segs++;
		bi = (bi + 1) % TX_QLEN;
		ndq++;
	}


	/*
	 * Enqueue another.  Don't do more than half the available
	 * descriptors before telling the MAC about them
	 */
	if ((sc->TXDQ_avail - ndq) > 0 && ndq < TX_QLEN / 2) {
		IFQ_POLL(&ifp->if_snd, m);
		if (m != NULL)
			goto more;
<<<<<<< HEAD
		}
=======
>>>>>>> 152b1c24
	}
stop:
	if (ndq > 0) {
		sc->TXDQ_avail -= ndq;
		sc->TXDQ_cur = &sc->TXDQ[bi];
		CTRLPAGE_DMASYNC(0, TX_QLEN * 2 * sizeof(uint32_t),
			BUS_DMASYNC_PREWRITE | BUS_DMASYNC_PREREAD);
		EPE_WRITE(TXDEnq, ndq);
	}

	if (IFQ_IS_EMPTY(&ifp->if_snd) == 0)
		goto start;

	splx(s);
	return;
}

static void
epe_ifwatchdog(struct ifnet *ifp)
{
	struct epe_softc *sc = (struct epe_softc *)ifp->if_softc;

	if ((ifp->if_flags & IFF_RUNNING) == 0)
		return;
<<<<<<< HEAD
       	printf("%s: device timeout, BMCtl = 0x%08x, BMSts = 0x%08x\n",
=======
	printf("%s: device timeout, BMCtl = 0x%08x, BMSts = 0x%08x\n",
>>>>>>> 152b1c24
		device_xname(sc->sc_dev), EPE_READ(BMCtl), EPE_READ(BMSts));
}

static int
epe_ifinit(struct ifnet *ifp)
{
	struct epe_softc *sc = ifp->if_softc;
	int rc, s = splnet();

	callout_stop(&sc->epe_tick_ch);
	EPE_WRITE(RXCtl, RXCtl_IA0 | RXCtl_BA | RXCtl_RCRCA | RXCtl_SRxON);
	EPE_WRITE(TXCtl, TXCtl_STxON);
	EPE_WRITE(GIIntMsk, GIIntMsk_INT); /* start interrupting */

	if ((rc = mii_mediachg(&sc->sc_mii)) == ENXIO)
		rc = 0;
	else if (rc != 0)
		goto out;

	callout_reset(&sc->epe_tick_ch, hz, epe_tick, sc);
	ifp->if_flags |= IFF_RUNNING;
out:
	splx(s);
	return 0;
}

static void
epe_ifstop(struct ifnet *ifp, int disable)
{
	struct epe_softc *sc = ifp->if_softc;


	EPE_WRITE(RXCtl, 0);
	EPE_WRITE(TXCtl, 0);
	EPE_WRITE(GIIntMsk, 0);
	callout_stop(&sc->epe_tick_ch);

	/* Down the MII. */
	mii_down(&sc->sc_mii);

	ifp->if_flags &= ~(IFF_RUNNING | IFF_OACTIVE);
	ifp->if_timer = 0;
	sc->sc_mii.mii_media_status &= ~IFM_ACTIVE;
}

static void
epe_setaddr(struct ifnet *ifp)
{
	struct epe_softc *sc = ifp->if_softc;
	struct ethercom *ec = &sc->sc_ec;
	struct ether_multi *enm;
	struct ether_multistep step;
	uint8_t ias[2][ETHER_ADDR_LEN];
	uint32_t h, nma = 0, hashes[2] = { 0, 0 };
	uint32_t rxctl = EPE_READ(RXCtl);

	/* disable receiver temporarily */
	EPE_WRITE(RXCtl, rxctl & ~RXCtl_SRxON);
<<<<<<< HEAD

	rxctl &= ~(RXCtl_MA|RXCtl_PA|RXCtl_IA2|RXCtl_IA3);
=======
>>>>>>> 152b1c24

	rxctl &= ~(RXCtl_MA | RXCtl_PA | RXCtl_IA2 | RXCtl_IA3);

	if (ifp->if_flags & IFF_PROMISC)
		rxctl |= RXCtl_PA;
<<<<<<< HEAD
	}
=======
>>>>>>> 152b1c24

	ifp->if_flags &= ~IFF_ALLMULTI;

	ETHER_LOCK(ec);
	ETHER_FIRST_MULTI(step, ec, enm);
	while (enm != NULL) {
		if (memcmp(enm->enm_addrlo, enm->enm_addrhi, ETHER_ADDR_LEN)) {
			/*
			 * We must listen to a range of multicast addresses.
			 * For now, just accept all multicasts, rather than
			 * trying to set only those filter bits needed to match
			 * the range.  (At this time, the only use of address
			 * ranges is for IP multicast routing, for which the
			 * range is big enough to require all bits set.)
			 */
			rxctl &= ~(RXCtl_IA2 | RXCtl_IA3);
			rxctl |= RXCtl_MA;
			hashes[0] = 0xffffffffUL;
			hashes[1] = 0xffffffffUL;
			ifp->if_flags |= IFF_ALLMULTI;
			break;
		}

		if (nma < 2) {
			/* We can program 2 perfect address filters for mcast */
			memcpy(ias[nma], enm->enm_addrlo, ETHER_ADDR_LEN);
			rxctl |= (1 << (nma + 2));
		} else {
			/*
			 * XXX: Datasheet is not very clear here, I'm not sure
			 * if I'm doing this right.  --joff
			 */
			h = ether_crc32_le(enm->enm_addrlo, ETHER_ADDR_LEN);

			/* Just want the 6 most-significant bits. */
			h = h >> 26;

			hashes[ h / 32 ] |=  (1 << (h % 32));
			rxctl |= RXCtl_MA;
		}
		ETHER_NEXT_MULTI(step, enm);
		nma++;
	}
<<<<<<< HEAD
=======
	ETHER_UNLOCK(ec);
>>>>>>> 152b1c24

	EPE_WRITE(AFP, 0);
	bus_space_write_region_1(sc->sc_iot, sc->sc_ioh, EPE_IndAd,
		sc->sc_enaddr, ETHER_ADDR_LEN);
	if (rxctl & RXCtl_IA2) {
		EPE_WRITE(AFP, 2);
		bus_space_write_region_1(sc->sc_iot, sc->sc_ioh, EPE_IndAd,
			ias[0], ETHER_ADDR_LEN);
	}
	if (rxctl & RXCtl_IA3) {
		EPE_WRITE(AFP, 3);
		bus_space_write_region_1(sc->sc_iot, sc->sc_ioh, EPE_IndAd,
			ias[1], ETHER_ADDR_LEN);
	}
	if (hashes[0] != 0 && hashes[1] != 0) {
		EPE_WRITE(AFP, 7);
		EPE_WRITE(HashTbl, hashes[0]);
		EPE_WRITE(HashTbl + 4, hashes[1]);
	}
	EPE_WRITE(RXCtl, rxctl);
}<|MERGE_RESOLUTION|>--- conflicted
+++ resolved
@@ -213,13 +213,8 @@
 		RX_QLEN * 4 * sizeof(uint32_t),
 		BUS_DMASYNC_PREREAD);
 	while (sc->RXStsQ_cur != cur) {
-<<<<<<< HEAD
-		if ((sc->RXStsQ_cur[0] & (RXStsQ_RWE|RXStsQ_RFP|RXStsQ_EOB)) ==
-			(RXStsQ_RWE|RXStsQ_RFP|RXStsQ_EOB)) {
-=======
 		if ((sc->RXStsQ_cur[0] & (RXStsQ_RWE | RXStsQ_RFP |RXStsQ_EOB))
 		    == (RXStsQ_RWE | RXStsQ_RFP | RXStsQ_EOB)) {
->>>>>>> 152b1c24
 			uint32_t bi = (sc->RXStsQ_cur[1] >> 16) & 0x7fff;
 			uint32_t fl = sc->RXStsQ_cur[1] & 0xffff;
 			struct mbuf *m;
@@ -250,11 +245,7 @@
 
 				ifp->if_ierrors++;
 			}
-<<<<<<< HEAD
-		} else {
-=======
 		} else
->>>>>>> 152b1c24
 			ifp->if_ierrors++;
 
 		ndq++;
@@ -267,13 +258,8 @@
 	if (ndq > 0) {
 		ifp->if_ipackets += ndq;
 		CTRLPAGE_DMASYNC(TX_QLEN * 3 * sizeof(uint32_t),
-<<<<<<< HEAD
- 			RX_QLEN * 4 * sizeof(uint32_t),
-			BUS_DMASYNC_PREWRITE|BUS_DMASYNC_PREREAD);
-=======
 			RX_QLEN * 4 * sizeof(uint32_t),
 			BUS_DMASYNC_PREWRITE | BUS_DMASYNC_PREREAD);
->>>>>>> 152b1c24
 		EPE_WRITE(RXStsEnq, ndq);
 		EPE_WRITE(RXDEnq, ndq);
 		ndq = 0;
@@ -329,11 +315,7 @@
 		&segs, 1, &rsegs, BUS_DMA_WAITOK);
 	if (err == 0) {
 		err = bus_dmamem_map(sc->sc_dmat, &segs, 1, PAGE_SIZE,
-<<<<<<< HEAD
-			&sc->ctrlpage, (BUS_DMA_WAITOK|BUS_DMA_COHERENT));
-=======
 			&sc->ctrlpage, (BUS_DMA_WAITOK | BUS_DMA_COHERENT));
->>>>>>> 152b1c24
 	}
 	if (err == 0) {
 		err = bus_dmamap_create(sc->sc_dmat, PAGE_SIZE, 1, PAGE_SIZE,
@@ -394,12 +376,7 @@
 		MCLGET(m, M_WAIT);
 		sc->rxq[i].m = m;
 		bus_dmamap_load(sc->sc_dmat, sc->rxq[i].m_dmamap,
-<<<<<<< HEAD
-			m->m_ext.ext_buf, MCLBYTES, NULL,
-			BUS_DMA_WAITOK);
-=======
 			m->m_ext.ext_buf, MCLBYTES, NULL, BUS_DMA_WAITOK);
->>>>>>> 152b1c24
 
 		sc->RXDQ[i * 2] = sc->rxq[i].m_dmamap->dm_segs[0].ds_addr;
 		sc->RXDQ[i * 2 + 1] = (i << 16) | MCLBYTES;
@@ -440,11 +417,7 @@
 		continue;
 	/* enqueue the entries in RXStsQ and RXDQ */
 	CTRLPAGE_DMASYNC(0, sc->ctrlpage_dmamap->dm_mapsize,
-<<<<<<< HEAD
-		BUS_DMASYNC_PREWRITE|BUS_DMASYNC_PREREAD);
-=======
 		BUS_DMASYNC_PREWRITE | BUS_DMASYNC_PREREAD);
->>>>>>> 152b1c24
 	EPE_WRITE(RXDEnq, RX_QLEN - 1);
 	EPE_WRITE(RXStsEnq, RX_QLEN - 1);
 
@@ -507,10 +480,6 @@
 	return 0;
 }
 
-<<<<<<< HEAD
-
-=======
->>>>>>> 152b1c24
 void
 epe_statchg(struct ifnet *ifp)
 {
@@ -637,11 +606,7 @@
 	segs = sc->txq[bi].m_dmamap->dm_segs;
 	bus_dmamap_sync(sc->sc_dmat, sc->txq[bi].m_dmamap, 0,
 		sc->txq[bi].m_dmamap->dm_mapsize,
-<<<<<<< HEAD
-		BUS_DMASYNC_PREREAD|BUS_DMASYNC_PREWRITE);
-=======
 		BUS_DMASYNC_PREREAD | BUS_DMASYNC_PREWRITE);
->>>>>>> 152b1c24
 
 	/* XXX: This driver hasn't been tested w/nsegs > 1 */
 	while (nsegs > 0) {
@@ -667,10 +632,6 @@
 		IFQ_POLL(&ifp->if_snd, m);
 		if (m != NULL)
 			goto more;
-<<<<<<< HEAD
-		}
-=======
->>>>>>> 152b1c24
 	}
 stop:
 	if (ndq > 0) {
@@ -695,11 +656,7 @@
 
 	if ((ifp->if_flags & IFF_RUNNING) == 0)
 		return;
-<<<<<<< HEAD
-       	printf("%s: device timeout, BMCtl = 0x%08x, BMSts = 0x%08x\n",
-=======
 	printf("%s: device timeout, BMCtl = 0x%08x, BMSts = 0x%08x\n",
->>>>>>> 152b1c24
 		device_xname(sc->sc_dev), EPE_READ(BMCtl), EPE_READ(BMSts));
 }
 
@@ -758,20 +715,11 @@
 
 	/* disable receiver temporarily */
 	EPE_WRITE(RXCtl, rxctl & ~RXCtl_SRxON);
-<<<<<<< HEAD
-
-	rxctl &= ~(RXCtl_MA|RXCtl_PA|RXCtl_IA2|RXCtl_IA3);
-=======
->>>>>>> 152b1c24
 
 	rxctl &= ~(RXCtl_MA | RXCtl_PA | RXCtl_IA2 | RXCtl_IA3);
 
 	if (ifp->if_flags & IFF_PROMISC)
 		rxctl |= RXCtl_PA;
-<<<<<<< HEAD
-	}
-=======
->>>>>>> 152b1c24
 
 	ifp->if_flags &= ~IFF_ALLMULTI;
 
@@ -815,10 +763,7 @@
 		ETHER_NEXT_MULTI(step, enm);
 		nma++;
 	}
-<<<<<<< HEAD
-=======
 	ETHER_UNLOCK(ec);
->>>>>>> 152b1c24
 
 	EPE_WRITE(AFP, 0);
 	bus_space_write_region_1(sc->sc_iot, sc->sc_ioh, EPE_IndAd,
