--- conflicted
+++ resolved
@@ -1,8 +1,4 @@
-<<<<<<< HEAD
-/*	$NetBSD: epe.c,v 1.36 2017/02/22 09:45:15 nonaka Exp $	*/
-=======
 /*	$NetBSD: epe.c,v 1.38 2018/06/26 06:47:57 msaitoh Exp $	*/
->>>>>>> b2b84690
 
 /*
  * Copyright (c) 2004 Jesse Off
@@ -31,11 +27,7 @@
  */
 
 #include <sys/cdefs.h>
-<<<<<<< HEAD
-__KERNEL_RCSID(0, "$NetBSD: epe.c,v 1.36 2017/02/22 09:45:15 nonaka Exp $");
-=======
 __KERNEL_RCSID(0, "$NetBSD: epe.c,v 1.38 2018/06/26 06:47:57 msaitoh Exp $");
->>>>>>> b2b84690
 
 #include <sys/types.h>
 #include <sys/param.h>
@@ -74,12 +66,6 @@
 #include <netinet/if_inarp.h>
 #endif
 
-<<<<<<< HEAD
-#include <net/bpf.h>
-#include <net/bpfdesc.h>
-
-=======
->>>>>>> b2b84690
 #include <arm/ep93xx/ep93xxreg.h>
 #include <arm/ep93xx/epereg.h> 
 #include <arm/ep93xx/epevar.h> 
