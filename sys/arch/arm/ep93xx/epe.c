<<<<<<< HEAD
/*	$NetBSD: epe.c,v 1.39 2019/01/22 03:42:25 msaitoh Exp $	*/
=======
/*	$NetBSD: epe.c,v 1.40 2019/02/05 06:17:01 msaitoh Exp $	*/
>>>>>>> 356fe5fe

/*
 * Copyright (c) 2004 Jesse Off
 * All rights reserved.
 *
 * Redistribution and use in source and binary forms, with or without
 * modification, are permitted provided that the following conditions
 * are met:
 * 1. Redistributions of source code must retain the above copyright
 *    notice, this list of conditions and the following disclaimer.
 * 2. Redistributions in binary form must reproduce the above copyright
 *    notice, this list of conditions and the following disclaimer in the
 *    documentation and/or other materials provided with the distribution.
 *
 * THIS SOFTWARE IS PROVIDED BY THE NETBSD FOUNDATION, INC. AND CONTRIBUTORS
 * ``AS IS'' AND ANY EXPRESS OR IMPLIED WARRANTIES, INCLUDING, BUT NOT LIMITED
 * TO, THE IMPLIED WARRANTIES OF MERCHANTABILITY AND FITNESS FOR A PARTICULAR
 * PURPOSE ARE DISCLAIMED.  IN NO EVENT SHALL THE FOUNDATION OR CONTRIBUTORS
 * BE LIABLE FOR ANY DIRECT, INDIRECT, INCIDENTAL, SPECIAL, EXEMPLARY, OR
 * CONSEQUENTIAL DAMAGES (INCLUDING, BUT NOT LIMITED TO, PROCUREMENT OF
 * SUBSTITUTE GOODS OR SERVICES; LOSS OF USE, DATA, OR PROFITS; OR BUSINESS
 * INTERRUPTION) HOWEVER CAUSED AND ON ANY THEORY OF LIABILITY, WHETHER IN
 * CONTRACT, STRICT LIABILITY, OR TORT (INCLUDING NEGLIGENCE OR OTHERWISE)
 * ARISING IN ANY WAY OUT OF THE USE OF THIS SOFTWARE, EVEN IF ADVISED OF THE
 * POSSIBILITY OF SUCH DAMAGE.
 */

#include <sys/cdefs.h>
<<<<<<< HEAD
__KERNEL_RCSID(0, "$NetBSD: epe.c,v 1.39 2019/01/22 03:42:25 msaitoh Exp $");
=======
__KERNEL_RCSID(0, "$NetBSD: epe.c,v 1.40 2019/02/05 06:17:01 msaitoh Exp $");
>>>>>>> 356fe5fe

#include <sys/types.h>
#include <sys/param.h>
#include <sys/systm.h>
#include <sys/ioctl.h>
#include <sys/kernel.h>
#include <sys/proc.h>
#include <sys/malloc.h>
#include <sys/time.h>
#include <sys/device.h>
#include <uvm/uvm_extern.h>

#include <sys/bus.h>
#include <machine/intr.h>

#include <arm/cpufunc.h>

#include <arm/ep93xx/epsocvar.h> 
#include <arm/ep93xx/ep93xxvar.h>

#include <net/if.h>
#include <net/if_dl.h>
#include <net/if_types.h>
#include <net/if_media.h>
#include <net/if_ether.h>
#include <net/bpf.h>

#include <dev/mii/mii.h>
#include <dev/mii/miivar.h>

#ifdef INET
#include <netinet/in.h>
#include <netinet/in_systm.h>
#include <netinet/in_var.h>
#include <netinet/ip.h>
#include <netinet/if_inarp.h>
#endif

#include <arm/ep93xx/ep93xxreg.h>
#include <arm/ep93xx/epereg.h> 
#include <arm/ep93xx/epevar.h> 

#define DEFAULT_MDCDIV	32

#ifndef EPE_FAST
#define EPE_FAST
#endif

#ifndef EPE_FAST
#define EPE_READ(x) \
	bus_space_read_4(sc->sc_iot, sc->sc_ioh, (EPE_ ## x))
#define EPE_WRITE(x, y) \
	bus_space_write_4(sc->sc_iot, sc->sc_ioh, (EPE_ ## x), (y))
#define CTRLPAGE_DMASYNC(x, y, z) \
	bus_dmamap_sync(sc->sc_dmat, sc->ctrlpage_dmamap, (x), (y), (z))
#else
#define EPE_READ(x) *(volatile uint32_t *) \
	(EP93XX_AHB_VBASE + EP93XX_AHB_EPE + (EPE_ ## x))
#define EPE_WRITE(x, y) *(volatile uint32_t *) \
	(EP93XX_AHB_VBASE + EP93XX_AHB_EPE + (EPE_ ## x)) = y
#define CTRLPAGE_DMASYNC(x, y, z)
#endif /* ! EPE_FAST */

static int	epe_match(device_t , cfdata_t, void *);
static void	epe_attach(device_t, device_t, void *);
static void	epe_init(struct epe_softc *);
static int      epe_intr(void* arg);
static int	epe_gctx(struct epe_softc *);
static int	epe_mediachange(struct ifnet *);
int		epe_mii_readreg (device_t, int, int, uint16_t *);
int		epe_mii_writereg (device_t, int, int, uint16_t);
void		epe_statchg (struct ifnet *);
void		epe_tick (void *);
static int	epe_ifioctl (struct ifnet *, u_long, void *);
static void	epe_ifstart (struct ifnet *);
static void	epe_ifwatchdog (struct ifnet *);
static int	epe_ifinit (struct ifnet *);
static void	epe_ifstop (struct ifnet *, int);
static void	epe_setaddr (struct ifnet *);

CFATTACH_DECL_NEW(epe, sizeof(struct epe_softc),
    epe_match, epe_attach, NULL, NULL);

static int
epe_match(device_t parent, cfdata_t match, void *aux)
{
	return 2;
}

static void
epe_attach(device_t parent, device_t self, void *aux)
{
	struct epe_softc		*sc = device_private(self);
	struct epsoc_attach_args	*sa;
	prop_data_t			 enaddr;

	aprint_normal("\n");
	sa = aux;
	sc->sc_dev = self;
	sc->sc_iot = sa->sa_iot;
	sc->sc_intr = sa->sa_intr;
	sc->sc_dmat = sa->sa_dmat;

	if (bus_space_map(sa->sa_iot, sa->sa_addr, sa->sa_size, 
		0, &sc->sc_ioh))
		panic("%s: Cannot map registers", device_xname(self));

	/* Fetch the Ethernet address from property if set. */
	enaddr = prop_dictionary_get(device_properties(self), "mac-address");
	if (enaddr != NULL) {
		KASSERT(prop_object_type(enaddr) == PROP_TYPE_DATA);
		KASSERT(prop_data_size(enaddr) == ETHER_ADDR_LEN);
		memcpy(sc->sc_enaddr, prop_data_data_nocopy(enaddr),
		       ETHER_ADDR_LEN);
		bus_space_write_4(sc->sc_iot, sc->sc_ioh, EPE_AFP, 0);
		bus_space_write_region_1(sc->sc_iot, sc->sc_ioh, EPE_IndAd,
					 sc->sc_enaddr, ETHER_ADDR_LEN);
	}

        ep93xx_intr_establish(sc->sc_intr, IPL_NET, epe_intr, sc);
	epe_init(sc);
}

static int
epe_gctx(struct epe_softc *sc)
{
	struct ifnet * ifp = &sc->sc_ec.ec_if;
	uint32_t *cur, ndq = 0;

	/* Handle transmit completions */
	cur = (uint32_t *)(EPE_READ(TXStsQCurAdd) -
		sc->ctrlpage_dsaddr + (char*)sc->ctrlpage);

	if (sc->TXStsQ_cur != cur) { 
		CTRLPAGE_DMASYNC(TX_QLEN * 2 * sizeof(uint32_t), 
			TX_QLEN * sizeof(uint32_t), BUS_DMASYNC_PREREAD);
	} else {
		return 0;
	}

	do {
		uint32_t tbi = *sc->TXStsQ_cur & 0x7fff;
		struct mbuf *m = sc->txq[tbi].m;

		if ((*sc->TXStsQ_cur & TXStsQ_TxWE) == 0) {
			ifp->if_oerrors++;
		}
		bus_dmamap_unload(sc->sc_dmat, sc->txq[tbi].m_dmamap);
		m_freem(m);
		do {
			sc->txq[tbi].m = NULL;
			ndq++;
			tbi = (tbi + 1) % TX_QLEN;
		} while (sc->txq[tbi].m == m);

		ifp->if_opackets++;
		sc->TXStsQ_cur++;
		if (sc->TXStsQ_cur >= sc->TXStsQ + TX_QLEN) {
			sc->TXStsQ_cur = sc->TXStsQ;
		}
	} while (sc->TXStsQ_cur != cur); 

	sc->TXDQ_avail += ndq;
	if (ifp->if_flags & IFF_OACTIVE) {
		ifp->if_flags &= ~IFF_OACTIVE;
		/* Disable end-of-tx-chain interrupt */
		EPE_WRITE(IntEn, IntEn_REOFIE);
	}
	return ndq;
}

static int
epe_intr(void *arg)
{
	struct epe_softc *sc = (struct epe_softc *)arg;
	struct ifnet * ifp = &sc->sc_ec.ec_if;
	uint32_t ndq = 0, irq, *cur;

	irq = EPE_READ(IntStsC);
begin:
	cur = (uint32_t *)(EPE_READ(RXStsQCurAdd) -
		sc->ctrlpage_dsaddr + (char*)sc->ctrlpage);
	CTRLPAGE_DMASYNC(TX_QLEN * 3 * sizeof(uint32_t),
		RX_QLEN * 4 * sizeof(uint32_t), 
		BUS_DMASYNC_PREREAD);
	while (sc->RXStsQ_cur != cur) {
		if ((sc->RXStsQ_cur[0] & (RXStsQ_RWE|RXStsQ_RFP|RXStsQ_EOB)) == 
			(RXStsQ_RWE|RXStsQ_RFP|RXStsQ_EOB)) {
			uint32_t bi = (sc->RXStsQ_cur[1] >> 16) & 0x7fff;
			uint32_t fl = sc->RXStsQ_cur[1] & 0xffff;
			struct mbuf *m;

			MGETHDR(m, M_DONTWAIT, MT_DATA);
			if (m != NULL) MCLGET(m, M_DONTWAIT);
			if (m != NULL && (m->m_flags & M_EXT)) {
				bus_dmamap_unload(sc->sc_dmat, 
					sc->rxq[bi].m_dmamap);
				m_set_rcvif(sc->rxq[bi].m, ifp);
				sc->rxq[bi].m->m_pkthdr.len = 
					sc->rxq[bi].m->m_len = fl;
				if_percpuq_enqueue(ifp->if_percpuq,
				    sc->rxq[bi].m);
				sc->rxq[bi].m = m;
				bus_dmamap_load(sc->sc_dmat, 
					sc->rxq[bi].m_dmamap, 
					m->m_ext.ext_buf, MCLBYTES,
					NULL, BUS_DMA_NOWAIT);
				sc->RXDQ[bi * 2] = 
					sc->rxq[bi].m_dmamap->dm_segs[0].ds_addr;
			} else {
				/* Drop packets until we can get replacement
				 * empty mbufs for the RXDQ.
				 */
				if (m != NULL) {
					m_freem(m);
				}
				ifp->if_ierrors++;
			} 
		} else {
			ifp->if_ierrors++;
		}

		ndq++;

		sc->RXStsQ_cur += 2;
		if (sc->RXStsQ_cur >= sc->RXStsQ + (RX_QLEN * 2)) {
			sc->RXStsQ_cur = sc->RXStsQ;
		}
	}

	if (ndq > 0) {
		ifp->if_ipackets += ndq;
		CTRLPAGE_DMASYNC(TX_QLEN * 3 * sizeof(uint32_t),
 			RX_QLEN * 4 * sizeof(uint32_t), 
			BUS_DMASYNC_PREWRITE|BUS_DMASYNC_PREREAD);
		EPE_WRITE(RXStsEnq, ndq);
		EPE_WRITE(RXDEnq, ndq);
		ndq = 0;
	}

	if (epe_gctx(sc) > 0 && IFQ_IS_EMPTY(&ifp->if_snd) == 0) {
		if_schedule_deferred_start(ifp);
	} 

	irq = EPE_READ(IntStsC);
	if ((irq & (IntSts_RxSQ|IntSts_ECI)) != 0)
		goto begin;

	return (1);
}


static void
epe_init(struct epe_softc *sc)
{
	bus_dma_segment_t segs;
	char *addr;
	int rsegs, err, i;
	struct ifnet * ifp = &sc->sc_ec.ec_if;
	int mdcdiv = DEFAULT_MDCDIV;

	callout_init(&sc->epe_tick_ch, 0);

	/* Select primary Individual Address in Address Filter Pointer */
	EPE_WRITE(AFP, 0);
	/* Read ethernet MAC, should already be set by bootrom */
	bus_space_read_region_1(sc->sc_iot, sc->sc_ioh, EPE_IndAd,
		sc->sc_enaddr, ETHER_ADDR_LEN);
	aprint_normal_dev(sc->sc_dev, "MAC address %s\n", 
		ether_sprintf(sc->sc_enaddr));

	/* Soft Reset the MAC */
	EPE_WRITE(SelfCtl, SelfCtl_RESET);
	while(EPE_READ(SelfCtl) & SelfCtl_RESET);

	/* suggested magic initialization values from datasheet */
	EPE_WRITE(RXBufThrshld, 0x800040);
	EPE_WRITE(TXBufThrshld, 0x200010);
	EPE_WRITE(RXStsThrshld, 0x40002);
	EPE_WRITE(TXStsThrshld, 0x40002);
	EPE_WRITE(RXDThrshld, 0x40002);
	EPE_WRITE(TXDThrshld, 0x40002);

	/* Allocate a page of memory for descriptor and status queues */
	err = bus_dmamem_alloc(sc->sc_dmat, PAGE_SIZE, 0, PAGE_SIZE, 
		&segs, 1, &rsegs, BUS_DMA_WAITOK);
	if (err == 0) {
		err = bus_dmamem_map(sc->sc_dmat, &segs, 1, PAGE_SIZE, 
			&sc->ctrlpage, (BUS_DMA_WAITOK|BUS_DMA_COHERENT));
	}
	if (err == 0) {
		err = bus_dmamap_create(sc->sc_dmat, PAGE_SIZE, 1, PAGE_SIZE,
			0, BUS_DMA_WAITOK, &sc->ctrlpage_dmamap);
	}
	if (err == 0) {
		err = bus_dmamap_load(sc->sc_dmat, sc->ctrlpage_dmamap,
			sc->ctrlpage, PAGE_SIZE, NULL, BUS_DMA_WAITOK);
	}
	if (err != 0) {
		panic("%s: Cannot get DMA memory", device_xname(sc->sc_dev));
	}
	sc->ctrlpage_dsaddr = sc->ctrlpage_dmamap->dm_segs[0].ds_addr;
	memset(sc->ctrlpage, 0, PAGE_SIZE);
	
	/* Set up pointers to start of each queue in kernel addr space.
	 * Each descriptor queue or status queue entry uses 2 words
	 */
	sc->TXDQ = (uint32_t *)sc->ctrlpage;
	sc->TXDQ_cur = sc->TXDQ;
	sc->TXDQ_avail = TX_QLEN - 1;
	sc->TXStsQ = &sc->TXDQ[TX_QLEN * 2];
	sc->TXStsQ_cur = sc->TXStsQ;
	sc->RXDQ = &sc->TXStsQ[TX_QLEN];
	sc->RXStsQ = &sc->RXDQ[RX_QLEN * 2];
	sc->RXStsQ_cur = sc->RXStsQ;

	/* Program each queue's start addr, cur addr, and len registers
	 * with the physical addresses. 
	 */
	addr = (char *)sc->ctrlpage_dmamap->dm_segs[0].ds_addr;
	EPE_WRITE(TXDQBAdd, (uint32_t)addr);
	EPE_WRITE(TXDQCurAdd, (uint32_t)addr);
	EPE_WRITE(TXDQBLen, TX_QLEN * 2 * sizeof(uint32_t)); 

	addr += (sc->TXStsQ - sc->TXDQ) * sizeof(uint32_t);
	EPE_WRITE(TXStsQBAdd, (uint32_t)addr);
	EPE_WRITE(TXStsQCurAdd, (uint32_t)addr);
	EPE_WRITE(TXStsQBLen, TX_QLEN * sizeof(uint32_t));

	addr += (sc->RXDQ - sc->TXStsQ) * sizeof(uint32_t);
	EPE_WRITE(RXDQBAdd, (uint32_t)addr);
	EPE_WRITE(RXDCurAdd, (uint32_t)addr);
	EPE_WRITE(RXDQBLen, RX_QLEN * 2 * sizeof(uint32_t));
	
	addr += (sc->RXStsQ - sc->RXDQ) * sizeof(uint32_t);
	EPE_WRITE(RXStsQBAdd, (uint32_t)addr);
	EPE_WRITE(RXStsQCurAdd, (uint32_t)addr);
	EPE_WRITE(RXStsQBLen, RX_QLEN * 2 * sizeof(uint32_t));

	/* Populate the RXDQ with mbufs */
	for(i = 0; i < RX_QLEN; i++) {
		struct mbuf *m;

		bus_dmamap_create(sc->sc_dmat, MCLBYTES, TX_QLEN/4, MCLBYTES, 0,
			BUS_DMA_WAITOK, &sc->rxq[i].m_dmamap);
		MGETHDR(m, M_WAIT, MT_DATA);
		MCLGET(m, M_WAIT);
		sc->rxq[i].m = m;
		bus_dmamap_load(sc->sc_dmat, sc->rxq[i].m_dmamap, 
			m->m_ext.ext_buf, MCLBYTES, NULL, 
			BUS_DMA_WAITOK);

		sc->RXDQ[i * 2] = sc->rxq[i].m_dmamap->dm_segs[0].ds_addr;
		sc->RXDQ[i * 2 + 1] = (i << 16) | MCLBYTES;
		bus_dmamap_sync(sc->sc_dmat, sc->rxq[i].m_dmamap, 0,
			MCLBYTES, BUS_DMASYNC_PREREAD);
	}

	for(i = 0; i < TX_QLEN; i++) {
		bus_dmamap_create(sc->sc_dmat, MCLBYTES, 1, MCLBYTES, 0,
			(BUS_DMA_WAITOK|BUS_DMA_ALLOCNOW),
			&sc->txq[i].m_dmamap);
		sc->txq[i].m = NULL;
		sc->TXDQ[i * 2 + 1] = (i << 16);
	}

	/* Divide HCLK by 32 for MDC clock */
	if (device_cfdata(sc->sc_dev)->cf_flags)
		mdcdiv = device_cfdata(sc->sc_dev)->cf_flags;
	EPE_WRITE(SelfCtl, (SelfCtl_MDCDIV(mdcdiv)|SelfCtl_PSPRS));

	sc->sc_mii.mii_ifp = ifp;
	sc->sc_mii.mii_readreg = epe_mii_readreg;
	sc->sc_mii.mii_writereg = epe_mii_writereg;
	sc->sc_mii.mii_statchg = epe_statchg;
	sc->sc_ec.ec_mii = &sc->sc_mii;
	ifmedia_init(&sc->sc_mii.mii_media, IFM_IMASK, epe_mediachange,
		ether_mediastatus);
	mii_attach(sc->sc_dev, &sc->sc_mii, 0xffffffff, MII_PHY_ANY,
		MII_OFFSET_ANY, 0);
	ifmedia_set(&sc->sc_mii.mii_media, IFM_ETHER|IFM_AUTO);

	EPE_WRITE(BMCtl, BMCtl_RxEn|BMCtl_TxEn);
	EPE_WRITE(IntEn, IntEn_REOFIE);
	/* maximum valid max frame length */
	EPE_WRITE(MaxFrmLen, (0x7ff << 16)|MHLEN);
	/* wait for receiver ready */
	while((EPE_READ(BMSts) & BMSts_RxAct) == 0)
		continue;
	/* enqueue the entries in RXStsQ and RXDQ */
	CTRLPAGE_DMASYNC(0, sc->ctrlpage_dmamap->dm_mapsize, 
		BUS_DMASYNC_PREWRITE|BUS_DMASYNC_PREREAD);
	EPE_WRITE(RXDEnq, RX_QLEN - 1);
	EPE_WRITE(RXStsEnq, RX_QLEN - 1);

	/*
	 * We can support 802.1Q VLAN-sized frames.
	 */
	sc->sc_ec.ec_capabilities |= ETHERCAP_VLAN_MTU;

        strcpy(ifp->if_xname, device_xname(sc->sc_dev));
        ifp->if_flags = IFF_BROADCAST | IFF_SIMPLEX | IFF_MULTICAST;
        ifp->if_ioctl = epe_ifioctl;
        ifp->if_start = epe_ifstart;
        ifp->if_watchdog = epe_ifwatchdog;
        ifp->if_init = epe_ifinit;
        ifp->if_stop = epe_ifstop;
        ifp->if_timer = 0;
	ifp->if_softc = sc;
        IFQ_SET_READY(&ifp->if_snd);
        if_attach(ifp);
	if_deferred_start_init(ifp, NULL);
        ether_ifattach(ifp, (sc)->sc_enaddr);
}

static int
epe_mediachange(struct ifnet *ifp)
{
	if (ifp->if_flags & IFF_UP)
		epe_ifinit(ifp);
	return (0);
}

int
epe_mii_readreg(device_t self, int phy, int reg, uint16_t *val)
{
	uint32_t d;

	d = EPE_READ(SelfCtl);
	EPE_WRITE(SelfCtl, d & ~SelfCtl_PSPRS); /* no preamble suppress */
	EPE_WRITE(MIICmd, (MIICmd_READ | (phy << 5) | reg));
	while(EPE_READ(MIISts) & MIISts_BUSY);
	*val = EPE_READ(MIIData) & 0xffff;
	EPE_WRITE(SelfCtl, d); /* restore old value */
	return 0;
}

int
epe_mii_writereg(device_t self, int phy, int reg, uint16_t val)
{
	uint32_t d;

	d = EPE_READ(SelfCtl);
	EPE_WRITE(SelfCtl, d & ~SelfCtl_PSPRS); /* no preamble suppress */
	EPE_WRITE(MIIData, val);
	EPE_WRITE(MIICmd, (MIICmd_WRITE | (phy << 5) | reg));
	while(EPE_READ(MIISts) & MIISts_BUSY);
	EPE_WRITE(SelfCtl, d); /* restore old value */

	return 0;
}

	
void
epe_statchg(struct ifnet *ifp)
{
        struct epe_softc *sc = ifp->if_softc;
        uint32_t reg;

        /*
         * We must keep the MAC and the PHY in sync as
         * to the status of full-duplex!
         */
        reg = EPE_READ(TestCtl);
        if (sc->sc_mii.mii_media_active & IFM_FDX)
                reg |= TestCtl_MFDX;
        else
                reg &= ~TestCtl_MFDX;
	EPE_WRITE(TestCtl, reg);
}

void
epe_tick(void *arg)
{
	struct epe_softc* sc = (struct epe_softc *)arg;
	struct ifnet * ifp = &sc->sc_ec.ec_if;
	int s;
	uint32_t misses;

	ifp->if_collisions += EPE_READ(TXCollCnt);
	/* These misses are ok, they will happen if the RAM/CPU can't keep up */
	misses = EPE_READ(RXMissCnt);
	if (misses > 0) 
		printf("%s: %d rx misses\n", device_xname(sc->sc_dev), misses);
	
	s = splnet();
	if (epe_gctx(sc) > 0 && IFQ_IS_EMPTY(&ifp->if_snd) == 0) {
		epe_ifstart(ifp);
	}
	splx(s);

	mii_tick(&sc->sc_mii);
	callout_reset(&sc->epe_tick_ch, hz, epe_tick, sc);
}


static int
epe_ifioctl(struct ifnet *ifp, u_long cmd, void *data)
{
	int s, error;

	s = splnet();
	error = ether_ioctl(ifp, cmd, data);
	if (error == ENETRESET) {
		if (ifp->if_flags & IFF_RUNNING)
			epe_setaddr(ifp);
		error = 0;
	}
	splx(s);
	return error;
}

static void
epe_ifstart(struct ifnet *ifp)
{
	struct epe_softc *sc = (struct epe_softc *)ifp->if_softc;
	struct mbuf *m;
	bus_dma_segment_t *segs;
	int s, bi, err, nsegs, ndq;

	s = splnet();	
start:
	ndq = 0;
	if (sc->TXDQ_avail == 0) {
		if (epe_gctx(sc) == 0) {
			/* Enable End-Of-TX-Chain interrupt */
			EPE_WRITE(IntEn, IntEn_REOFIE|IntEn_ECIE);
			ifp->if_flags |= IFF_OACTIVE;
			ifp->if_timer = 10;
			splx(s);
			return;
		}
	} 

	bi = sc->TXDQ_cur - sc->TXDQ; 

	IFQ_POLL(&ifp->if_snd, m);
	if (m == NULL) {
		splx(s);
		return;
	}
more:
	if ((err = bus_dmamap_load_mbuf(sc->sc_dmat, sc->txq[bi].m_dmamap, m,
		BUS_DMA_NOWAIT)) || 
		sc->txq[bi].m_dmamap->dm_segs[0].ds_addr & 0x3 ||
		sc->txq[bi].m_dmamap->dm_nsegs > (sc->TXDQ_avail - ndq)) {
		/* Copy entire mbuf chain to new and 32-bit aligned storage */
		struct mbuf *mn;

		if (err == 0) 
			bus_dmamap_unload(sc->sc_dmat, sc->txq[bi].m_dmamap);

		MGETHDR(mn, M_DONTWAIT, MT_DATA);
		if (mn == NULL) goto stop;
		if (m->m_pkthdr.len > (MHLEN & (~0x3))) {
			MCLGET(mn, M_DONTWAIT);
			if ((mn->m_flags & M_EXT) == 0) {
				m_freem(mn);
				goto stop;
			}
		}
		mn->m_data = (void *)(((uint32_t)mn->m_data + 0x3) & (~0x3)); 
		m_copydata(m, 0, m->m_pkthdr.len, mtod(mn, void *));
		mn->m_pkthdr.len = mn->m_len = m->m_pkthdr.len;
		IFQ_DEQUEUE(&ifp->if_snd, m);
		m_freem(m);
		m = mn;
		bus_dmamap_load_mbuf(sc->sc_dmat, sc->txq[bi].m_dmamap, m,
			BUS_DMA_NOWAIT);
	} else {
		IFQ_DEQUEUE(&ifp->if_snd, m);
	}

	bpf_mtap(ifp, m, BPF_D_OUT);

	nsegs = sc->txq[bi].m_dmamap->dm_nsegs;
	segs = sc->txq[bi].m_dmamap->dm_segs;
	bus_dmamap_sync(sc->sc_dmat, sc->txq[bi].m_dmamap, 0, 
		sc->txq[bi].m_dmamap->dm_mapsize, 
		BUS_DMASYNC_PREREAD|BUS_DMASYNC_PREWRITE);

	/* XXX: This driver hasn't been tested w/nsegs > 1 */
	while (nsegs > 0) {
		nsegs--;
		sc->txq[bi].m = m;
		sc->TXDQ[bi * 2] = segs->ds_addr;
		if (nsegs == 0)
			sc->TXDQ[bi * 2 + 1] = segs->ds_len | (bi << 16) |
				(1 << 31);
		else
			sc->TXDQ[bi * 2 + 1] = segs->ds_len | (bi << 16);
		segs++;
		bi = (bi + 1) % TX_QLEN;
		ndq++;
	}


	/*
	 * Enqueue another.  Don't do more than half the available
	 * descriptors before telling the MAC about them
	 */
	if ((sc->TXDQ_avail - ndq) > 0 && ndq < TX_QLEN / 2) {
		IFQ_POLL(&ifp->if_snd, m);
		if (m != NULL) {
			goto more;
		}
	} 
stop:
	if (ndq > 0) {
		sc->TXDQ_avail -= ndq;
		sc->TXDQ_cur = &sc->TXDQ[bi];
		CTRLPAGE_DMASYNC(0, TX_QLEN * 2 * sizeof(uint32_t),
			BUS_DMASYNC_PREWRITE|BUS_DMASYNC_PREREAD);
		EPE_WRITE(TXDEnq, ndq);
	}

	if (IFQ_IS_EMPTY(&ifp->if_snd) == 0)
		goto start;

	splx(s);
	return;
}

static void
epe_ifwatchdog(struct ifnet *ifp)
{
	struct epe_softc *sc = (struct epe_softc *)ifp->if_softc;

	if ((ifp->if_flags & IFF_RUNNING) == 0)
		return;
       	printf("%s: device timeout, BMCtl = 0x%08x, BMSts = 0x%08x\n", 
		device_xname(sc->sc_dev), EPE_READ(BMCtl), EPE_READ(BMSts));
}

static int
epe_ifinit(struct ifnet *ifp)
{
	struct epe_softc *sc = ifp->if_softc;
	int rc, s = splnet();

	callout_stop(&sc->epe_tick_ch);
	EPE_WRITE(RXCtl, RXCtl_IA0|RXCtl_BA|RXCtl_RCRCA|RXCtl_SRxON);
	EPE_WRITE(TXCtl, TXCtl_STxON);
	EPE_WRITE(GIIntMsk, GIIntMsk_INT); /* start interrupting */

	if ((rc = mii_mediachg(&sc->sc_mii)) == ENXIO)
		rc = 0;
	else if (rc != 0)
		goto out;

	callout_reset(&sc->epe_tick_ch, hz, epe_tick, sc);
        ifp->if_flags |= IFF_RUNNING;
out:
	splx(s);
	return 0;
}

static void
epe_ifstop(struct ifnet *ifp, int disable)
{
	struct epe_softc *sc = ifp->if_softc;


	EPE_WRITE(RXCtl, 0);
	EPE_WRITE(TXCtl, 0);
	EPE_WRITE(GIIntMsk, 0);
	callout_stop(&sc->epe_tick_ch);

	/* Down the MII. */
	mii_down(&sc->sc_mii);

	ifp->if_flags &= ~(IFF_RUNNING | IFF_OACTIVE);
	ifp->if_timer = 0;
	sc->sc_mii.mii_media_status &= ~IFM_ACTIVE;
}

static void
epe_setaddr(struct ifnet *ifp)
{
	struct epe_softc *sc = ifp->if_softc;
	struct ethercom *ac = &sc->sc_ec;
	struct ether_multi *enm;
	struct ether_multistep step;
	uint8_t ias[2][ETHER_ADDR_LEN];
	uint32_t h, nma = 0, hashes[2] = { 0, 0 };
	uint32_t rxctl = EPE_READ(RXCtl);

	/* disable receiver temporarily */
	EPE_WRITE(RXCtl, rxctl & ~RXCtl_SRxON);
	
	rxctl &= ~(RXCtl_MA|RXCtl_PA|RXCtl_IA2|RXCtl_IA3);

	if (ifp->if_flags & IFF_PROMISC) {
		rxctl |= RXCtl_PA;
	} 

	ifp->if_flags &= ~IFF_ALLMULTI;

	ETHER_FIRST_MULTI(step, ac, enm);
	while (enm != NULL) {
		if (memcmp(enm->enm_addrlo, enm->enm_addrhi, ETHER_ADDR_LEN)) {
			/*
			 * We must listen to a range of multicast addresses.
			 * For now, just accept all multicasts, rather than
			 * trying to set only those filter bits needed to match
			 * the range.  (At this time, the only use of address
			 * ranges is for IP multicast routing, for which the
			 * range is big enough to require all bits set.)
			 */
			rxctl &= ~(RXCtl_IA2|RXCtl_IA3);
			rxctl |= RXCtl_MA;
			hashes[0] = 0xffffffffUL;
			hashes[1] = 0xffffffffUL;
			ifp->if_flags |= IFF_ALLMULTI;
			break;
		}

		if (nma < 2) {
			/* We can program 2 perfect address filters for mcast */
			memcpy(ias[nma], enm->enm_addrlo, ETHER_ADDR_LEN);			
			rxctl |= (1 << (nma + 2));
		} else {
			/*
			 * XXX: Datasheet is not very clear here, I'm not sure
			 * if I'm doing this right.  --joff
			 */
			h = ether_crc32_le(enm->enm_addrlo, ETHER_ADDR_LEN);

			/* Just want the 6 most-significant bits. */
			h = h >> 26;

			hashes[ h / 32 ] |=  (1 << (h % 32));
			rxctl |= RXCtl_MA;
		}
		ETHER_NEXT_MULTI(step, enm);
		nma++;
	}
	
	EPE_WRITE(AFP, 0);
	bus_space_write_region_1(sc->sc_iot, sc->sc_ioh, EPE_IndAd, 
		sc->sc_enaddr, ETHER_ADDR_LEN);
	if (rxctl & RXCtl_IA2) {
		EPE_WRITE(AFP, 2);
		bus_space_write_region_1(sc->sc_iot, sc->sc_ioh, EPE_IndAd,
			ias[0], ETHER_ADDR_LEN);
	}
	if (rxctl & RXCtl_IA3) {
		EPE_WRITE(AFP, 3);
		bus_space_write_region_1(sc->sc_iot, sc->sc_ioh, EPE_IndAd,
			ias[1], ETHER_ADDR_LEN);
	}
	if (hashes[0] != 0 && hashes[1] != 0) {
		EPE_WRITE(AFP, 7);
		EPE_WRITE(HashTbl, hashes[0]);
		EPE_WRITE(HashTbl + 4, hashes[1]);
	}
	EPE_WRITE(RXCtl, rxctl);
}<|MERGE_RESOLUTION|>--- conflicted
+++ resolved
@@ -1,8 +1,4 @@
-<<<<<<< HEAD
-/*	$NetBSD: epe.c,v 1.39 2019/01/22 03:42:25 msaitoh Exp $	*/
-=======
 /*	$NetBSD: epe.c,v 1.40 2019/02/05 06:17:01 msaitoh Exp $	*/
->>>>>>> 356fe5fe
 
 /*
  * Copyright (c) 2004 Jesse Off
@@ -31,11 +27,7 @@
  */
 
 #include <sys/cdefs.h>
-<<<<<<< HEAD
-__KERNEL_RCSID(0, "$NetBSD: epe.c,v 1.39 2019/01/22 03:42:25 msaitoh Exp $");
-=======
 __KERNEL_RCSID(0, "$NetBSD: epe.c,v 1.40 2019/02/05 06:17:01 msaitoh Exp $");
->>>>>>> 356fe5fe
 
 #include <sys/types.h>
 #include <sys/param.h>
@@ -53,7 +45,7 @@
 
 #include <arm/cpufunc.h>
 
-#include <arm/ep93xx/epsocvar.h> 
+#include <arm/ep93xx/epsocvar.h>
 #include <arm/ep93xx/ep93xxvar.h>
 
 #include <net/if.h>
@@ -75,8 +67,8 @@
 #endif
 
 #include <arm/ep93xx/ep93xxreg.h>
-#include <arm/ep93xx/epereg.h> 
-#include <arm/ep93xx/epevar.h> 
+#include <arm/ep93xx/epereg.h>
+#include <arm/ep93xx/epevar.h>
 
 #define DEFAULT_MDCDIV	32
 
@@ -139,7 +131,7 @@
 	sc->sc_intr = sa->sa_intr;
 	sc->sc_dmat = sa->sa_dmat;
 
-	if (bus_space_map(sa->sa_iot, sa->sa_addr, sa->sa_size, 
+	if (bus_space_map(sa->sa_iot, sa->sa_addr, sa->sa_size,
 		0, &sc->sc_ioh))
 		panic("%s: Cannot map registers", device_xname(self));
 
@@ -169,8 +161,8 @@
 	cur = (uint32_t *)(EPE_READ(TXStsQCurAdd) -
 		sc->ctrlpage_dsaddr + (char*)sc->ctrlpage);
 
-	if (sc->TXStsQ_cur != cur) { 
-		CTRLPAGE_DMASYNC(TX_QLEN * 2 * sizeof(uint32_t), 
+	if (sc->TXStsQ_cur != cur) {
+		CTRLPAGE_DMASYNC(TX_QLEN * 2 * sizeof(uint32_t),
 			TX_QLEN * sizeof(uint32_t), BUS_DMASYNC_PREREAD);
 	} else {
 		return 0;
@@ -196,7 +188,7 @@
 		if (sc->TXStsQ_cur >= sc->TXStsQ + TX_QLEN) {
 			sc->TXStsQ_cur = sc->TXStsQ;
 		}
-	} while (sc->TXStsQ_cur != cur); 
+	} while (sc->TXStsQ_cur != cur);
 
 	sc->TXDQ_avail += ndq;
 	if (ifp->if_flags & IFF_OACTIVE) {
@@ -219,10 +211,10 @@
 	cur = (uint32_t *)(EPE_READ(RXStsQCurAdd) -
 		sc->ctrlpage_dsaddr + (char*)sc->ctrlpage);
 	CTRLPAGE_DMASYNC(TX_QLEN * 3 * sizeof(uint32_t),
-		RX_QLEN * 4 * sizeof(uint32_t), 
+		RX_QLEN * 4 * sizeof(uint32_t),
 		BUS_DMASYNC_PREREAD);
 	while (sc->RXStsQ_cur != cur) {
-		if ((sc->RXStsQ_cur[0] & (RXStsQ_RWE|RXStsQ_RFP|RXStsQ_EOB)) == 
+		if ((sc->RXStsQ_cur[0] & (RXStsQ_RWE|RXStsQ_RFP|RXStsQ_EOB)) ==
 			(RXStsQ_RWE|RXStsQ_RFP|RXStsQ_EOB)) {
 			uint32_t bi = (sc->RXStsQ_cur[1] >> 16) & 0x7fff;
 			uint32_t fl = sc->RXStsQ_cur[1] & 0xffff;
@@ -231,19 +223,19 @@
 			MGETHDR(m, M_DONTWAIT, MT_DATA);
 			if (m != NULL) MCLGET(m, M_DONTWAIT);
 			if (m != NULL && (m->m_flags & M_EXT)) {
-				bus_dmamap_unload(sc->sc_dmat, 
+				bus_dmamap_unload(sc->sc_dmat,
 					sc->rxq[bi].m_dmamap);
 				m_set_rcvif(sc->rxq[bi].m, ifp);
-				sc->rxq[bi].m->m_pkthdr.len = 
+				sc->rxq[bi].m->m_pkthdr.len =
 					sc->rxq[bi].m->m_len = fl;
 				if_percpuq_enqueue(ifp->if_percpuq,
 				    sc->rxq[bi].m);
 				sc->rxq[bi].m = m;
-				bus_dmamap_load(sc->sc_dmat, 
-					sc->rxq[bi].m_dmamap, 
+				bus_dmamap_load(sc->sc_dmat,
+					sc->rxq[bi].m_dmamap,
 					m->m_ext.ext_buf, MCLBYTES,
 					NULL, BUS_DMA_NOWAIT);
-				sc->RXDQ[bi * 2] = 
+				sc->RXDQ[bi * 2] =
 					sc->rxq[bi].m_dmamap->dm_segs[0].ds_addr;
 			} else {
 				/* Drop packets until we can get replacement
@@ -253,7 +245,7 @@
 					m_freem(m);
 				}
 				ifp->if_ierrors++;
-			} 
+			}
 		} else {
 			ifp->if_ierrors++;
 		}
@@ -269,7 +261,7 @@
 	if (ndq > 0) {
 		ifp->if_ipackets += ndq;
 		CTRLPAGE_DMASYNC(TX_QLEN * 3 * sizeof(uint32_t),
- 			RX_QLEN * 4 * sizeof(uint32_t), 
+ 			RX_QLEN * 4 * sizeof(uint32_t),
 			BUS_DMASYNC_PREWRITE|BUS_DMASYNC_PREREAD);
 		EPE_WRITE(RXStsEnq, ndq);
 		EPE_WRITE(RXDEnq, ndq);
@@ -278,7 +270,7 @@
 
 	if (epe_gctx(sc) > 0 && IFQ_IS_EMPTY(&ifp->if_snd) == 0) {
 		if_schedule_deferred_start(ifp);
-	} 
+	}
 
 	irq = EPE_READ(IntStsC);
 	if ((irq & (IntSts_RxSQ|IntSts_ECI)) != 0)
@@ -304,7 +296,7 @@
 	/* Read ethernet MAC, should already be set by bootrom */
 	bus_space_read_region_1(sc->sc_iot, sc->sc_ioh, EPE_IndAd,
 		sc->sc_enaddr, ETHER_ADDR_LEN);
-	aprint_normal_dev(sc->sc_dev, "MAC address %s\n", 
+	aprint_normal_dev(sc->sc_dev, "MAC address %s\n",
 		ether_sprintf(sc->sc_enaddr));
 
 	/* Soft Reset the MAC */
@@ -320,10 +312,10 @@
 	EPE_WRITE(TXDThrshld, 0x40002);
 
 	/* Allocate a page of memory for descriptor and status queues */
-	err = bus_dmamem_alloc(sc->sc_dmat, PAGE_SIZE, 0, PAGE_SIZE, 
+	err = bus_dmamem_alloc(sc->sc_dmat, PAGE_SIZE, 0, PAGE_SIZE,
 		&segs, 1, &rsegs, BUS_DMA_WAITOK);
 	if (err == 0) {
-		err = bus_dmamem_map(sc->sc_dmat, &segs, 1, PAGE_SIZE, 
+		err = bus_dmamem_map(sc->sc_dmat, &segs, 1, PAGE_SIZE,
 			&sc->ctrlpage, (BUS_DMA_WAITOK|BUS_DMA_COHERENT));
 	}
 	if (err == 0) {
@@ -339,7 +331,7 @@
 	}
 	sc->ctrlpage_dsaddr = sc->ctrlpage_dmamap->dm_segs[0].ds_addr;
 	memset(sc->ctrlpage, 0, PAGE_SIZE);
-	
+
 	/* Set up pointers to start of each queue in kernel addr space.
 	 * Each descriptor queue or status queue entry uses 2 words
 	 */
@@ -353,12 +345,12 @@
 	sc->RXStsQ_cur = sc->RXStsQ;
 
 	/* Program each queue's start addr, cur addr, and len registers
-	 * with the physical addresses. 
+	 * with the physical addresses.
 	 */
 	addr = (char *)sc->ctrlpage_dmamap->dm_segs[0].ds_addr;
 	EPE_WRITE(TXDQBAdd, (uint32_t)addr);
 	EPE_WRITE(TXDQCurAdd, (uint32_t)addr);
-	EPE_WRITE(TXDQBLen, TX_QLEN * 2 * sizeof(uint32_t)); 
+	EPE_WRITE(TXDQBLen, TX_QLEN * 2 * sizeof(uint32_t));
 
 	addr += (sc->TXStsQ - sc->TXDQ) * sizeof(uint32_t);
 	EPE_WRITE(TXStsQBAdd, (uint32_t)addr);
@@ -369,7 +361,7 @@
 	EPE_WRITE(RXDQBAdd, (uint32_t)addr);
 	EPE_WRITE(RXDCurAdd, (uint32_t)addr);
 	EPE_WRITE(RXDQBLen, RX_QLEN * 2 * sizeof(uint32_t));
-	
+
 	addr += (sc->RXStsQ - sc->RXDQ) * sizeof(uint32_t);
 	EPE_WRITE(RXStsQBAdd, (uint32_t)addr);
 	EPE_WRITE(RXStsQCurAdd, (uint32_t)addr);
@@ -384,8 +376,8 @@
 		MGETHDR(m, M_WAIT, MT_DATA);
 		MCLGET(m, M_WAIT);
 		sc->rxq[i].m = m;
-		bus_dmamap_load(sc->sc_dmat, sc->rxq[i].m_dmamap, 
-			m->m_ext.ext_buf, MCLBYTES, NULL, 
+		bus_dmamap_load(sc->sc_dmat, sc->rxq[i].m_dmamap,
+			m->m_ext.ext_buf, MCLBYTES, NULL,
 			BUS_DMA_WAITOK);
 
 		sc->RXDQ[i * 2] = sc->rxq[i].m_dmamap->dm_segs[0].ds_addr;
@@ -426,7 +418,7 @@
 	while((EPE_READ(BMSts) & BMSts_RxAct) == 0)
 		continue;
 	/* enqueue the entries in RXStsQ and RXDQ */
-	CTRLPAGE_DMASYNC(0, sc->ctrlpage_dmamap->dm_mapsize, 
+	CTRLPAGE_DMASYNC(0, sc->ctrlpage_dmamap->dm_mapsize,
 		BUS_DMASYNC_PREWRITE|BUS_DMASYNC_PREREAD);
 	EPE_WRITE(RXDEnq, RX_QLEN - 1);
 	EPE_WRITE(RXStsEnq, RX_QLEN - 1);
@@ -488,7 +480,7 @@
 	return 0;
 }
 
-	
+
 void
 epe_statchg(struct ifnet *ifp)
 {
@@ -518,9 +510,9 @@
 	ifp->if_collisions += EPE_READ(TXCollCnt);
 	/* These misses are ok, they will happen if the RAM/CPU can't keep up */
 	misses = EPE_READ(RXMissCnt);
-	if (misses > 0) 
+	if (misses > 0)
 		printf("%s: %d rx misses\n", device_xname(sc->sc_dev), misses);
-	
+
 	s = splnet();
 	if (epe_gctx(sc) > 0 && IFQ_IS_EMPTY(&ifp->if_snd) == 0) {
 		epe_ifstart(ifp);
@@ -556,7 +548,7 @@
 	bus_dma_segment_t *segs;
 	int s, bi, err, nsegs, ndq;
 
-	s = splnet();	
+	s = splnet();
 start:
 	ndq = 0;
 	if (sc->TXDQ_avail == 0) {
@@ -568,9 +560,9 @@
 			splx(s);
 			return;
 		}
-	} 
-
-	bi = sc->TXDQ_cur - sc->TXDQ; 
+	}
+
+	bi = sc->TXDQ_cur - sc->TXDQ;
 
 	IFQ_POLL(&ifp->if_snd, m);
 	if (m == NULL) {
@@ -579,13 +571,13 @@
 	}
 more:
 	if ((err = bus_dmamap_load_mbuf(sc->sc_dmat, sc->txq[bi].m_dmamap, m,
-		BUS_DMA_NOWAIT)) || 
+		BUS_DMA_NOWAIT)) ||
 		sc->txq[bi].m_dmamap->dm_segs[0].ds_addr & 0x3 ||
 		sc->txq[bi].m_dmamap->dm_nsegs > (sc->TXDQ_avail - ndq)) {
 		/* Copy entire mbuf chain to new and 32-bit aligned storage */
 		struct mbuf *mn;
 
-		if (err == 0) 
+		if (err == 0)
 			bus_dmamap_unload(sc->sc_dmat, sc->txq[bi].m_dmamap);
 
 		MGETHDR(mn, M_DONTWAIT, MT_DATA);
@@ -597,7 +589,7 @@
 				goto stop;
 			}
 		}
-		mn->m_data = (void *)(((uint32_t)mn->m_data + 0x3) & (~0x3)); 
+		mn->m_data = (void *)(((uint32_t)mn->m_data + 0x3) & (~0x3));
 		m_copydata(m, 0, m->m_pkthdr.len, mtod(mn, void *));
 		mn->m_pkthdr.len = mn->m_len = m->m_pkthdr.len;
 		IFQ_DEQUEUE(&ifp->if_snd, m);
@@ -613,8 +605,8 @@
 
 	nsegs = sc->txq[bi].m_dmamap->dm_nsegs;
 	segs = sc->txq[bi].m_dmamap->dm_segs;
-	bus_dmamap_sync(sc->sc_dmat, sc->txq[bi].m_dmamap, 0, 
-		sc->txq[bi].m_dmamap->dm_mapsize, 
+	bus_dmamap_sync(sc->sc_dmat, sc->txq[bi].m_dmamap, 0,
+		sc->txq[bi].m_dmamap->dm_mapsize,
 		BUS_DMASYNC_PREREAD|BUS_DMASYNC_PREWRITE);
 
 	/* XXX: This driver hasn't been tested w/nsegs > 1 */
@@ -642,7 +634,7 @@
 		if (m != NULL) {
 			goto more;
 		}
-	} 
+	}
 stop:
 	if (ndq > 0) {
 		sc->TXDQ_avail -= ndq;
@@ -666,7 +658,7 @@
 
 	if ((ifp->if_flags & IFF_RUNNING) == 0)
 		return;
-       	printf("%s: device timeout, BMCtl = 0x%08x, BMSts = 0x%08x\n", 
+       	printf("%s: device timeout, BMCtl = 0x%08x, BMSts = 0x%08x\n",
 		device_xname(sc->sc_dev), EPE_READ(BMCtl), EPE_READ(BMSts));
 }
 
@@ -725,12 +717,12 @@
 
 	/* disable receiver temporarily */
 	EPE_WRITE(RXCtl, rxctl & ~RXCtl_SRxON);
-	
+
 	rxctl &= ~(RXCtl_MA|RXCtl_PA|RXCtl_IA2|RXCtl_IA3);
 
 	if (ifp->if_flags & IFF_PROMISC) {
 		rxctl |= RXCtl_PA;
-	} 
+	}
 
 	ifp->if_flags &= ~IFF_ALLMULTI;
 
@@ -755,7 +747,7 @@
 
 		if (nma < 2) {
 			/* We can program 2 perfect address filters for mcast */
-			memcpy(ias[nma], enm->enm_addrlo, ETHER_ADDR_LEN);			
+			memcpy(ias[nma], enm->enm_addrlo, ETHER_ADDR_LEN);
 			rxctl |= (1 << (nma + 2));
 		} else {
 			/*
@@ -773,9 +765,9 @@
 		ETHER_NEXT_MULTI(step, enm);
 		nma++;
 	}
-	
+
 	EPE_WRITE(AFP, 0);
-	bus_space_write_region_1(sc->sc_iot, sc->sc_ioh, EPE_IndAd, 
+	bus_space_write_region_1(sc->sc_iot, sc->sc_ioh, EPE_IndAd,
 		sc->sc_enaddr, ETHER_ADDR_LEN);
 	if (rxctl & RXCtl_IA2) {
 		EPE_WRITE(AFP, 2);
