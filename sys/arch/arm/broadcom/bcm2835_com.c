<<<<<<< HEAD
/* $NetBSD: bcm2835_com.c,v 1.6 2020/09/28 11:54:23 jmcneill Exp $ */
=======
/* $NetBSD: bcm2835_com.c,v 1.8 2021/01/29 14:11:14 skrll Exp $ */
>>>>>>> 9e014010

/*-
 * Copyright (c) 2017 Jared McNeill <jmcneill@invisible.ca>
 * All rights reserved.
 *
 * Redistribution and use in source and binary forms, with or without
 * modification, are permitted provided that the following conditions
 * are met:
 * 1. Redistributions of source code must retain the above copyright
 *    notice, this list of conditions and the following disclaimer.
 * 2. Redistributions in binary form must reproduce the above copyright
 *    notice, this list of conditions and the following disclaimer in the
 *    documentation and/or other materials provided with the distribution.
 *
 * THIS SOFTWARE IS PROVIDED BY THE AUTHOR ``AS IS'' AND ANY EXPRESS OR
 * IMPLIED WARRANTIES, INCLUDING, BUT NOT LIMITED TO, THE IMPLIED WARRANTIES
 * OF MERCHANTABILITY AND FITNESS FOR A PARTICULAR PURPOSE ARE DISCLAIMED.
 * IN NO EVENT SHALL THE AUTHOR BE LIABLE FOR ANY DIRECT, INDIRECT,
 * INCIDENTAL, SPECIAL, EXEMPLARY, OR CONSEQUENTIAL DAMAGES (INCLUDING,
 * BUT NOT LIMITED TO, PROCUREMENT OF SUBSTITUTE GOODS OR SERVICES;
 * LOSS OF USE, DATA, OR PROFITS; OR BUSINESS INTERRUPTION) HOWEVER CAUSED
 * AND ON ANY THEORY OF LIABILITY, WHETHER IN CONTRACT, STRICT LIABILITY,
 * OR TORT (INCLUDING NEGLIGENCE OR OTHERWISE) ARISING IN ANY WAY
 * OUT OF THE USE OF THIS SOFTWARE, EVEN IF ADVISED OF THE POSSIBILITY OF
 * SUCH DAMAGE.
 */

#include <sys/cdefs.h>
<<<<<<< HEAD
__KERNEL_RCSID(0, "$NetBSD: bcm2835_com.c,v 1.6 2020/09/28 11:54:23 jmcneill Exp $");
=======
__KERNEL_RCSID(0, "$NetBSD: bcm2835_com.c,v 1.8 2021/01/29 14:11:14 skrll Exp $");
>>>>>>> 9e014010

#include <sys/param.h>
#include <sys/bus.h>
#include <sys/device.h>
#include <sys/intr.h>
#include <sys/systm.h>
#include <sys/termios.h>

#include <arm/broadcom/bcm2835reg.h>
#include <arm/broadcom/bcm2835var.h>
#include <arm/broadcom/bcm2835_intr.h>

#include <dev/fdt/fdtvar.h>

#include <dev/ic/comvar.h>

static int	bcm_com_match(device_t, cfdata_t, void *);
static void	bcm_com_attach(device_t, device_t, void *);

CFATTACH_DECL_NEW(bcmcom, sizeof(struct com_softc),
	bcm_com_match, bcm_com_attach, NULL, NULL);

static const struct device_compatible_entry compat_data[] = {
	{ .compat = "brcm,bcm2835-aux-uart" },
	DEVICE_COMPAT_EOL
};

static int
bcm_com_match(device_t parent, cfdata_t cf, void *aux)
{
	struct fdt_attach_args * const faa = aux;

	return of_compatible_match(faa->faa_phandle, compat_data);
}

static void
bcm_com_attach(device_t parent, device_t self, void *aux)
{
	struct com_softc * const sc = device_private(self);
	struct fdt_attach_args * const faa = aux;
	const int phandle = faa->faa_phandle;

	bus_space_tag_t bst = faa->faa_bst;
	bus_space_handle_t bsh;
	bus_addr_t addr;
	bus_size_t size;
	void *ih;

	sc->sc_dev = self;
	sc->sc_type = COM_TYPE_BCMAUXUART;

	int error = fdtbus_get_reg(phandle, 0, &addr, &size);
	if (error) {
		aprint_error_dev(sc->sc_dev, "unable to map device\n");
		return;
	}

	if (com_is_console(bst, addr, &bsh) == 0 &&
	    bus_space_map(bst, addr, size, 0, &bsh) != 0) {
		aprint_error(": can't map device\n");
		return;
	}

	/* Enable clocks */
	struct clk *clk;
	for (int i = 0; (clk = fdtbus_clock_get_index(phandle, i)); i++) {
		if (clk_enable(clk) != 0) {
			aprint_error(": failed to enable clock #%d\n", i);
			return;
		}
		/* First clock is UARTCLK */
		if (i == 0)
			sc->sc_frequency = clk_get_rate(clk);
	}

	sc->sc_frequency *= 2;

	com_init_regs_stride(&sc->sc_regs, bst, bsh, addr, 2);

	com_attach_subr(sc);
	aprint_naive("\n");

	char intrstr[128];
	if (!fdtbus_intr_str(phandle, 0, intrstr, sizeof(intrstr))) {
		aprint_error(": failed to decode interrupt\n");
		return;
	}

	ih = fdtbus_intr_establish_xname(phandle, 0, IPL_SERIAL, FDT_INTR_MPSAFE,
	    comintr, sc, device_xname(sc->sc_dev));
	if (ih == NULL) {
		aprint_error_dev(self, "failed to establish interrupt %s\n",
		    intrstr);
		return;
	}
	aprint_normal_dev(self, "interrupting on %s\n", intrstr);
}

static int
bcmaux_com_console_match(int phandle)
{

	return of_compatible_match(phandle, compat_data);
}

static void
bcmaux_com_console_consinit(struct fdt_attach_args *faa, u_int uart_freq)
{
	const int phandle = faa->faa_phandle;
	bus_space_tag_t bst = faa->faa_bst;
	bus_space_handle_t dummy_bsh;
	struct com_regs regs;
	bus_addr_t addr;
	tcflag_t flags;
	int speed;

	fdtbus_get_reg(phandle, 0, &addr, NULL);
	speed = fdtbus_get_stdout_speed();
	if (speed < 0)
		speed = 115200;	/* default */
	flags = fdtbus_get_stdout_flags();

	memset(&dummy_bsh, 0, sizeof(dummy_bsh));
	com_init_regs_stride(&regs, bst, dummy_bsh, addr, 2);

	if (comcnattach1(&regs, speed, uart_freq, COM_TYPE_BCMAUXUART,
	    flags))
		panic("Cannot initialize bcm com console");

	cn_set_magic("+++++");
}

static const struct fdt_console bcmaux_com_console = {
	.match = bcmaux_com_console_match,
	.consinit = bcmaux_com_console_consinit,
};

FDT_CONSOLE(bcmcom, &bcmaux_com_console);<|MERGE_RESOLUTION|>--- conflicted
+++ resolved
@@ -1,8 +1,4 @@
-<<<<<<< HEAD
-/* $NetBSD: bcm2835_com.c,v 1.6 2020/09/28 11:54:23 jmcneill Exp $ */
-=======
 /* $NetBSD: bcm2835_com.c,v 1.8 2021/01/29 14:11:14 skrll Exp $ */
->>>>>>> 9e014010
 
 /*-
  * Copyright (c) 2017 Jared McNeill <jmcneill@invisible.ca>
@@ -31,11 +27,7 @@
  */
 
 #include <sys/cdefs.h>
-<<<<<<< HEAD
-__KERNEL_RCSID(0, "$NetBSD: bcm2835_com.c,v 1.6 2020/09/28 11:54:23 jmcneill Exp $");
-=======
 __KERNEL_RCSID(0, "$NetBSD: bcm2835_com.c,v 1.8 2021/01/29 14:11:14 skrll Exp $");
->>>>>>> 9e014010
 
 #include <sys/param.h>
 #include <sys/bus.h>
