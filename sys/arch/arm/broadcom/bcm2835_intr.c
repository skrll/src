/*	$NetBSD: bcm2835_intr.c,v 1.31 2020/01/20 06:55:35 mrg Exp $	*/

/*-
 * Copyright (c) 2012, 2015, 2019 The NetBSD Foundation, Inc.
 * All rights reserved.
 *
 * This code is derived from software contributed to The NetBSD Foundation
 * by Nick Hudson
 *
 * Redistribution and use in source and binary forms, with or without
 * modification, are permitted provided that the following conditions
 * are met:
 * 1. Redistributions of source code must retain the above copyright
 *    notice, this list of conditions and the following disclaimer.
 * 2. Redistributions in binary form must reproduce the above copyright
 *    notice, this list of conditions and the following disclaimer in the
 *    documentation and/or other materials provided with the distribution.
 *
 * THIS SOFTWARE IS PROVIDED BY THE NETBSD FOUNDATION, INC. AND CONTRIBUTORS
 * ``AS IS'' AND ANY EXPRESS OR IMPLIED WARRANTIES, INCLUDING, BUT NOT LIMITED
 * TO, THE IMPLIED WARRANTIES OF MERCHANTABILITY AND FITNESS FOR A PARTICULAR
 * PURPOSE ARE DISCLAIMED.  IN NO EVENT SHALL THE FOUNDATION OR CONTRIBUTORS
 * BE LIABLE FOR ANY DIRECT, INDIRECT, INCIDENTAL, SPECIAL, EXEMPLARY, OR
 * CONSEQUENTIAL DAMAGES (INCLUDING, BUT NOT LIMITED TO, PROCUREMENT OF
 * SUBSTITUTE GOODS OR SERVICES; LOSS OF USE, DATA, OR PROFITS; OR BUSINESS
 * INTERRUPTION) HOWEVER CAUSED AND ON ANY THEORY OF LIABILITY, WHETHER IN
 * CONTRACT, STRICT LIABILITY, OR TORT (INCLUDING NEGLIGENCE OR OTHERWISE)
 * ARISING IN ANY WAY OUT OF THE USE OF THIS SOFTWARE, EVEN IF ADVISED OF THE
 * POSSIBILITY OF SUCH DAMAGE.
 */

#include <sys/cdefs.h>
__KERNEL_RCSID(0, "$NetBSD: bcm2835_intr.c,v 1.31 2020/01/20 06:55:35 mrg Exp $");

#define _INTR_PRIVATE

#include "opt_bcm283x.h"

#include <sys/param.h>
#include <sys/bus.h>
#include <sys/cpu.h>
#include <sys/device.h>
#include <sys/kernel.h>
#include <sys/kmem.h>
#include <sys/proc.h>

#include <dev/fdt/fdtvar.h>

#include <machine/intr.h>

#include <arm/locore.h>

#include <arm/pic/picvar.h>
#include <arm/cortex/gtmr_var.h>

#include <arm/broadcom/bcm2835_intr.h>
#include <arm/broadcom/bcm2835reg.h>
#include <arm/broadcom/bcm2835var.h>

#include <arm/fdt/arm_fdtvar.h>

static void bcm2835_irq_handler(void *);
static void bcm2836mp_intr_init(void *, struct cpu_info *);

static void bcm2835_pic_unblock_irqs(struct pic_softc *, size_t, uint32_t);
static void bcm2835_pic_block_irqs(struct pic_softc *, size_t, uint32_t);
static int bcm2835_pic_find_pending_irqs(struct pic_softc *);
static void bcm2835_pic_establish_irq(struct pic_softc *, struct intrsource *);
static void bcm2835_pic_source_name(struct pic_softc *, int, char *,
    size_t);

static void bcm2836mp_pic_unblock_irqs(struct pic_softc *, size_t, uint32_t);
static void bcm2836mp_pic_block_irqs(struct pic_softc *, size_t, uint32_t);
static int bcm2836mp_pic_find_pending_irqs(struct pic_softc *);
static void bcm2836mp_pic_establish_irq(struct pic_softc *, struct intrsource *);
static void bcm2836mp_pic_source_name(struct pic_softc *, int, char *,
    size_t);
#ifdef MULTIPROCESSOR
int bcm2836mp_ipi_handler(void *);
static void bcm2836mp_cpu_init(struct pic_softc *, struct cpu_info *);
static void bcm2836mp_send_ipi(struct pic_softc *, const kcpuset_t *, u_long);
#endif

static int bcm2835_icu_fdt_decode_irq(u_int *);
static void *bcm2835_icu_fdt_establish(device_t, u_int *, int, int,
    int (*)(void *), void *);
static void bcm2835_icu_fdt_disestablish(device_t, void *);
static bool bcm2835_icu_fdt_intrstr(device_t, u_int *, char *, size_t);

static int bcm2835_icu_intr(void *);

static int bcm2836mp_icu_fdt_decode_irq(u_int *);
static void *bcm2836mp_icu_fdt_establish(device_t, u_int *, int, int,
    int (*)(void *), void *);
static void bcm2836mp_icu_fdt_disestablish(device_t, void *);
static bool bcm2836mp_icu_fdt_intrstr(device_t, u_int *, char *, size_t);

static int  bcm2835_icu_match(device_t, cfdata_t, void *);
static void bcm2835_icu_attach(device_t, device_t, void *);

static int bcm2835_int_base;
static int bcm2836mp_int_base[BCM2836_NCPUS];

#define	BCM2835_INT_BASE		bcm2835_int_base
#define	BCM2836_INT_BASECPUN(n)		bcm2836mp_int_base[(n)]

static void
bcm2835_set_priority(struct pic_softc *pic, int ipl)
{
}

static struct pic_ops bcm2835_picops = {
	.pic_unblock_irqs = bcm2835_pic_unblock_irqs,
	.pic_block_irqs = bcm2835_pic_block_irqs,
	.pic_find_pending_irqs = bcm2835_pic_find_pending_irqs,
	.pic_establish_irq = bcm2835_pic_establish_irq,
	.pic_source_name = bcm2835_pic_source_name,
	.pic_set_priority = bcm2835_set_priority,
};

static struct pic_softc bcm2835_pic = {
	.pic_ops = &bcm2835_picops,
	.pic_maxsources = BCM2835_NIRQ,
	.pic_name = "bcm2835 pic",
};

static struct pic_ops bcm2836mp_picops = {
	.pic_unblock_irqs = bcm2836mp_pic_unblock_irqs,
	.pic_block_irqs = bcm2836mp_pic_block_irqs,
	.pic_find_pending_irqs = bcm2836mp_pic_find_pending_irqs,
	.pic_establish_irq = bcm2836mp_pic_establish_irq,
	.pic_source_name = bcm2836mp_pic_source_name,
#if defined(MULTIPROCESSOR)
	.pic_cpu_init = bcm2836mp_cpu_init,
	.pic_ipi_send = bcm2836mp_send_ipi,
#endif
};

static struct pic_softc bcm2836mp_pic[BCM2836_NCPUS] = {
	[0 ... BCM2836_NCPUS - 1] = {
		.pic_ops = &bcm2836mp_picops,
		.pic_maxsources = BCM2836_NIRQPERCPU,
		.pic_name = "bcm2836 pic",
	}
};

static struct fdtbus_interrupt_controller_func bcm2835icu_fdt_funcs = {
	.establish = bcm2835_icu_fdt_establish,
	.disestablish = bcm2835_icu_fdt_disestablish,
	.intrstr = bcm2835_icu_fdt_intrstr
};

static struct fdtbus_interrupt_controller_func bcm2836mpicu_fdt_funcs = {
	.establish = bcm2836mp_icu_fdt_establish,
	.disestablish = bcm2836mp_icu_fdt_disestablish,
	.intrstr = bcm2836mp_icu_fdt_intrstr
};

struct bcm2836mp_interrupt {
	bool bi_done;
	TAILQ_ENTRY(bcm2836mp_interrupt) bi_next;
	int bi_irq;
	int bi_ipl;
	int bi_flags;
	int (*bi_func)(void *);
	void *bi_arg;
	void *bi_ihs[BCM2836_NCPUS];
};

static TAILQ_HEAD(, bcm2836mp_interrupt) bcm2836mp_interrupts =
    TAILQ_HEAD_INITIALIZER(bcm2836mp_interrupts);

struct bcm2835icu_irqhandler;
struct bcm2835icu_irq;
struct bcm2835icu_softc;

struct bcm2835icu_irqhandler {
	struct bcm2835icu_irq	*ih_irq;
	int			(*ih_fn)(void *);
	void			*ih_arg;
	TAILQ_ENTRY(bcm2835icu_irqhandler) ih_next;
};

struct bcm2835icu_irq {
	struct bcm2835icu_softc	*intr_sc;
	void			*intr_ih;
	void			*intr_arg;
	int			intr_refcnt;
	int			intr_ipl;
	int			intr_irq;
	int			intr_mpsafe;
	TAILQ_HEAD(, bcm2835icu_irqhandler) intr_handlers;
};

struct bcm2835icu_softc {
	device_t		sc_dev;
	bus_space_tag_t		sc_iot;
	bus_space_handle_t	sc_ioh;

	struct bcm2835icu_irq	*sc_irq[BCM2835_NIRQ];

	int sc_phandle;
};

static struct bcm2835icu_softc *bcml1icu_sc;
static struct bcm2835icu_softc *bcmicu_sc;

#define read_bcm2835reg(o)	\
	bus_space_read_4(bcmicu_sc->sc_iot, bcmicu_sc->sc_ioh, (o))

#define write_bcm2835reg(o, v)	\
	bus_space_write_4(bcmicu_sc->sc_iot, bcmicu_sc->sc_ioh, (o), (v))


#define bcm2835_barrier() \
	bus_space_barrier(bcmicu_sc->sc_iot, bcmicu_sc->sc_ioh, 0, \
	    BCM2835_ARMICU_SIZE, BUS_SPACE_BARRIER_READ|BUS_SPACE_BARRIER_WRITE)

static const char * const bcm2835_sources[BCM2835_NIRQ] = {
	"(unused  0)",	"(unused  1)",	"(unused  2)",	"timer3",
	"(unused  4)",	"(unused  5)",	"(unused  6)",	"jpeg",
	"(unused  8)",	"usb",		"(unused 10)",	"(unused 11)",
	"(unused 12)",	"(unused 13)",	"(unused 14)",	"(unused 15)",
	"dma0",		"dma1",		"dma2",		"dma3",
	"dma4",		"dma5",		"dma6",		"dma7",
	"dma8",		"dma9",		"dma10",	"dma11",
	"dma12",	"aux",		"(unused 30)",	"(unused 31)",
	"(unused 32)",	"(unused 33)",	"(unused 34)",	"(unused 35)",
	"(unused 36)",	"(unused 37)",	"(unused 38)",	"(unused 39)",
	"(unused 40)",	"(unused 41)",	"(unused 42)",	"i2c spl slv",
	"(unused 44)",	"pwa0",		"pwa1",		"(unused 47)",
	"smi",		"gpio[0]",	"gpio[1]",	"gpio[2]",
	"gpio[3]",	"i2c",		"spi",		"pcm",
	"sdhost",	"uart",		"(unused 58)",	"(unused 59)",
	"(unused 60)",	"(unused 61)",	"emmc",		"(unused 63)",
	"Timer",	"Mailbox",	"Doorbell0",	"Doorbell1",
	"GPU0 Halted",	"GPU1 Halted",	"Illegal #1",	"Illegal #0"
};

static const char * const bcm2836mp_sources[BCM2836_NIRQPERCPU] = {
	"cntpsirq",	"cntpnsirq",	"cnthpirq",	"cntvirq",
	"mailbox0",	"mailbox1",	"mailbox2",	"mailbox3",
	"gpu",		"pmu"
};

#define	BCM2836_INTBIT_GPUPENDING	__BIT(8)

#define	BCM2835_INTBIT_PENDING1		__BIT(8)
#define	BCM2835_INTBIT_PENDING2		__BIT(9)
#define	BCM2835_INTBIT_ARM		__BITS(0,7)
#define	BCM2835_INTBIT_GPU0		__BITS(10,14)
#define	BCM2835_INTBIT_GPU1		__BITS(15,20)

CFATTACH_DECL_NEW(bcmicu, sizeof(struct bcm2835icu_softc),
    bcm2835_icu_match, bcm2835_icu_attach, NULL, NULL);

static int
bcm2835_icu_match(device_t parent, cfdata_t cf, void *aux)
{
	const char * const compatible[] = {
	    "brcm,bcm2708-armctrl-ic",
	    "brcm,bcm2709-armctrl-ic",
	    "brcm,bcm2835-armctrl-ic",
	    "brcm,bcm2836-armctrl-ic",
	    "brcm,bcm2836-l1-intc",
	    NULL
	};
	struct fdt_attach_args * const faa = aux;

	return of_match_compatible(faa->faa_phandle, compatible);
}

static void
bcm2835_icu_attach(device_t parent, device_t self, void *aux)
{
	struct bcm2835icu_softc * const sc = device_private(self);
	struct fdt_attach_args * const faa = aux;
	struct fdtbus_interrupt_controller_func *ifuncs;
	const int phandle = faa->faa_phandle;
	bus_addr_t addr;
	bus_size_t size;
	bus_space_handle_t ioh;
	int error;

	if (fdtbus_get_reg(phandle, 0, &addr, &size) != 0) {
		aprint_error(": couldn't get registers\n");
		return;
	}

	sc->sc_dev = self;
	sc->sc_iot = faa->faa_bst;

	if (bus_space_map(sc->sc_iot, addr, size, 0, &ioh) != 0) {
		aprint_error(": couldn't map device\n");
		return;
	}

	sc->sc_ioh = ioh;
	sc->sc_phandle = phandle;

	const char * const local_intc[] = { "brcm,bcm2836-l1-intc", NULL };
	if (of_match_compatible(faa->faa_phandle, local_intc)) {
#if defined(MULTIPROCESSOR)
		aprint_normal(": Multiprocessor");
#endif
		bcml1icu_sc = sc;

		bus_space_write_4(sc->sc_iot, sc->sc_ioh,
		    BCM2836_LOCAL_CONTROL, 0);
		bus_space_write_4(sc->sc_iot, sc->sc_ioh,
		    BCM2836_LOCAL_PRESCALER, 0x80000000);

		ifuncs = &bcm2836mpicu_fdt_funcs;

		bcm2836mp_intr_init(self, curcpu());
		arm_fdt_cpu_hatch_register(self, bcm2836mp_intr_init);
	} else {
		if (bcml1icu_sc == NULL)
			arm_fdt_irq_set_handler(bcm2835_irq_handler);
		bcmicu_sc = sc;
		sc->sc_ioh = ioh;
		sc->sc_phandle = phandle;
		bcm2835_int_base = pic_add(&bcm2835_pic, PIC_IRQBASE_ALLOC);
		ifuncs = &bcm2835icu_fdt_funcs;
	}

	error = fdtbus_register_interrupt_controller(self, phandle, ifuncs);
	if (error != 0) {
		aprint_error(": couldn't register with fdtbus: %d\n", error);
		return;
	}
	aprint_normal("\n");
}

static void
bcm2835_irq_handler(void *frame)
{
	struct cpu_info * const ci = curcpu();
	const int oldipl = ci->ci_cpl;
<<<<<<< HEAD
	const cpuid_t cpuid = ci->ci_core_id;
=======
	const cpuid_t cpuid = __SHIFTOUT(arm_cpu_mpidr(ci), MPIDR_AFF0);
>>>>>>> 2eee347c
	const uint32_t oldipl_mask = __BIT(oldipl);
	int ipl_mask = 0;

	KASSERT(cpuid < BCM2836_NCPUS);

	ci->ci_data.cpu_nintr++;

	bcm2835_barrier();
	if (cpuid == 0) {
		ipl_mask = bcm2835_pic_find_pending_irqs(&bcm2835_pic);
	}
#if defined(SOC_BCM2836)
	ipl_mask |= bcm2836mp_pic_find_pending_irqs(&bcm2836mp_pic[cpuid]);
#endif

	/*
	 * Record the pending_ipls and deliver them if we can.
	 */
	if ((ipl_mask & ~oldipl_mask) > oldipl_mask)
		pic_do_pending_ints(I32_bit, oldipl, frame);
}

static void
bcm2835_pic_unblock_irqs(struct pic_softc *pic, size_t irqbase,
    uint32_t irq_mask)
{

	write_bcm2835reg(BCM2835_INTC_ENABLEBASE + (irqbase >> 3), irq_mask);
	bcm2835_barrier();
}

static void
bcm2835_pic_block_irqs(struct pic_softc *pic, size_t irqbase,
    uint32_t irq_mask)
{

	write_bcm2835reg(BCM2835_INTC_DISABLEBASE + (irqbase >> 3), irq_mask);
	bcm2835_barrier();
}

/*
 * Called with interrupts disabled
 */
static int
bcm2835_pic_find_pending_irqs(struct pic_softc *pic)
{
	int ipl = 0;
	uint32_t bpending, gpu0irq, gpu1irq, armirq;

	bcm2835_barrier();
	bpending = read_bcm2835reg(BCM2835_INTC_IRQBPENDING);
	if (bpending == 0)
		return 0;

	armirq = bpending & BCM2835_INTBIT_ARM;
	gpu0irq = bpending & BCM2835_INTBIT_GPU0;
	gpu1irq = bpending & BCM2835_INTBIT_GPU1;

	if (armirq) {
		ipl |= pic_mark_pending_sources(pic,
		    BCM2835_INT_BASICBASE - BCM2835_INT_BASE, armirq);
	}

	if (gpu0irq || (bpending & BCM2835_INTBIT_PENDING1)) {
		uint32_t pending1;

		pending1 = read_bcm2835reg(BCM2835_INTC_IRQ1PENDING);
		ipl |= pic_mark_pending_sources(pic,
		    BCM2835_INT_GPU0BASE - BCM2835_INT_BASE, pending1);
	}
	if (gpu1irq || (bpending & BCM2835_INTBIT_PENDING2)) {
		uint32_t pending2;

		pending2 = read_bcm2835reg(BCM2835_INTC_IRQ2PENDING);
		ipl |= pic_mark_pending_sources(pic,
		    BCM2835_INT_GPU1BASE - BCM2835_INT_BASE, pending2);
	}

	return ipl;
}

static void
bcm2835_pic_establish_irq(struct pic_softc *pic, struct intrsource *is)
{

	/* Nothing really*/
	KASSERT(is->is_irq < BCM2835_NIRQ);
	KASSERT(is->is_type == IST_LEVEL);
}

static void
bcm2835_pic_source_name(struct pic_softc *pic, int irq, char *buf, size_t len)
{

	strlcpy(buf, bcm2835_sources[irq], len);
}

static int
bcm2835_icu_fdt_decode_irq(u_int *specifier)
{
	u_int base;

	if (!specifier)
		return -1;

	/* 1st cell is the bank number. 0 = ARM, 1 = GPU0, 2 = GPU1 */
	/* 2nd cell is the irq relative to that bank */

	const u_int bank = be32toh(specifier[0]);
	switch (bank) {
	case 0:
		base = BCM2835_INT_BASICBASE;
		break;
	case 1:
		base = BCM2835_INT_GPU0BASE;
		break;
	case 2:
		base = BCM2835_INT_GPU1BASE;
		break;
	default:
		return -1;
	}
	const u_int off = be32toh(specifier[1]);

	return base + off;
}

static void *
bcm2835_icu_fdt_establish(device_t dev, u_int *specifier, int ipl, int flags,
    int (*func)(void *), void *arg)
{
	struct bcm2835icu_softc * const sc = device_private(dev);
	struct bcm2835icu_irq *firq;
	struct bcm2835icu_irqhandler *firqh;
	int iflags = (flags & FDT_INTR_MPSAFE) ? IST_MPSAFE : 0;
	int irq, irqidx;

	irq = bcm2835_icu_fdt_decode_irq(specifier);
	if (irq == -1)
		return NULL;
	irqidx = irq - BCM2835_INT_BASE;

	KASSERT(irqidx < BCM2835_NIRQ);

	firq = sc->sc_irq[irqidx];
	if (firq == NULL) {
		firq = kmem_alloc(sizeof(*firq), KM_SLEEP);
		firq->intr_sc = sc;
		firq->intr_refcnt = 0;
		firq->intr_arg = arg;
		firq->intr_ipl = ipl;
		firq->intr_mpsafe = iflags;
		firq->intr_irq = irq;
		TAILQ_INIT(&firq->intr_handlers);
		if (arg == NULL) {
			firq->intr_ih = intr_establish(irq, ipl,
			    IST_LEVEL | iflags, func, NULL);
		} else {
			firq->intr_ih = intr_establish(irq, ipl,
			    IST_LEVEL | iflags, bcm2835_icu_intr, firq);
		}
		if (firq->intr_ih == NULL) {
			kmem_free(firq, sizeof(*firq));
			return NULL;
		}
		sc->sc_irq[irqidx] = firq;
	} else {
		if (firq->intr_arg == NULL || arg == NULL) {
			device_printf(dev,
			    "cannot share irq with NULL-arg handler\n");
			return NULL;
		}
		if (firq->intr_ipl != ipl) {
			device_printf(dev,
			    "cannot share irq with different ipl\n");
			return NULL;
		}
		if (firq->intr_mpsafe != iflags) {
			device_printf(dev,
			    "cannot share irq between mpsafe/non-mpsafe\n");
			return NULL;
		}
	}

	firqh = kmem_alloc(sizeof(*firqh), KM_SLEEP);
	firqh->ih_irq = firq;
	firqh->ih_fn = func;
	firqh->ih_arg = arg;

	firq->intr_refcnt++;
	TAILQ_INSERT_TAIL(&firq->intr_handlers, firqh, ih_next);

	/*
	 * XXX interrupt_distribute(9) assumes that any interrupt
	 * handle can be used as an input to the MD interrupt_distribute
	 * implementationm, so we are forced to return the handle
	 * we got back from intr_establish().  Upshot is that the
	 * input to bcm2835_icu_fdt_disestablish() is ambiguous for
	 * shared IRQs, rendering them un-disestablishable.
	 */

	return firq->intr_ih;
}

static void
bcm2835_icu_fdt_disestablish(device_t dev, void *ih)
{
	struct bcm2835icu_softc * const sc = device_private(dev);
	struct bcm2835icu_irqhandler *firqh;
	struct bcm2835icu_irq *firq;
	u_int n;

	for (n = 0; n < BCM2835_NIRQ; n++) {
		firq = sc->sc_irq[n];
		if (firq == NULL || firq->intr_ih != ih)
			continue;

		KASSERT(firq->intr_refcnt > 0);
		KASSERT(n == (firq->intr_irq - BCM2835_INT_BASE));

		/* XXX see above */
		if (firq->intr_refcnt > 1)
			panic("%s: cannot disestablish shared irq", __func__);

		intr_disestablish(firq->intr_ih);

		firqh = TAILQ_FIRST(&firq->intr_handlers);
		TAILQ_REMOVE(&firq->intr_handlers, firqh, ih_next);
		kmem_free(firqh, sizeof(*firqh));

		sc->sc_irq[n] = NULL;
		kmem_free(firq, sizeof(*firq));

		return;
	}

	panic("%s: interrupt not established", __func__);
}

static int
bcm2835_icu_intr(void *priv)
{
	struct bcm2835icu_irq *firq = priv;
	struct bcm2835icu_irqhandler *firqh;
	int handled = 0;

	TAILQ_FOREACH(firqh, &firq->intr_handlers, ih_next) {
		handled |= firqh->ih_fn(firqh->ih_arg);
	}

	return handled;
}

static bool
bcm2835_icu_fdt_intrstr(device_t dev, u_int *specifier, char *buf, size_t buflen)
{
	int irq;

	irq = bcm2835_icu_fdt_decode_irq(specifier);
	if (irq == -1)
		return false;

	snprintf(buf, buflen, "icu irq %d", irq);

	return true;
}

#define	BCM2836MP_TIMER_IRQS	__BITS(3,0)
#define	BCM2836MP_MAILBOX_IRQS	__BITS(4,7)
#define	BCM2836MP_GPU_IRQ	__BIT(8)
#define	BCM2836MP_PMU_IRQ	__BIT(9)
#define	BCM2836MP_ALL_IRQS	(BCM2836MP_TIMER_IRQS | BCM2836MP_MAILBOX_IRQS | BCM2836MP_GPU_IRQ | BCM2836MP_PMU_IRQ)

static void
bcm2836mp_pic_unblock_irqs(struct pic_softc *pic, size_t irqbase,
    uint32_t irq_mask)
{
	const bus_space_tag_t iot = bcml1icu_sc->sc_iot;
	const bus_space_handle_t ioh = bcml1icu_sc->sc_ioh;
	const cpuid_t cpuid = pic - &bcm2836mp_pic[0];

	KASSERT(cpuid < BCM2836_NCPUS);
	KASSERT(irqbase == 0);

	if (irq_mask & BCM2836MP_TIMER_IRQS) {
		uint32_t mask = __SHIFTOUT(irq_mask, BCM2836MP_TIMER_IRQS);
		uint32_t val = bus_space_read_4(iot, ioh,
		    BCM2836_LOCAL_TIMER_IRQ_CONTROLN(cpuid));
		val |= mask;
		bus_space_write_4(iot, ioh,
		    BCM2836_LOCAL_TIMER_IRQ_CONTROLN(cpuid),
		    val);
		bus_space_barrier(iot, ioh,
		    BCM2836_LOCAL_TIMER_IRQ_CONTROL_BASE,
		    BCM2836_LOCAL_TIMER_IRQ_CONTROL_SIZE,
		    BUS_SPACE_BARRIER_READ|BUS_SPACE_BARRIER_WRITE);
	}
	if (irq_mask & BCM2836MP_MAILBOX_IRQS) {
		uint32_t mask = __SHIFTOUT(irq_mask, BCM2836MP_MAILBOX_IRQS);
		uint32_t val = bus_space_read_4(iot, ioh,
		    BCM2836_LOCAL_MAILBOX_IRQ_CONTROLN(cpuid));
		val |= mask;
		bus_space_write_4(iot, ioh,
		    BCM2836_LOCAL_MAILBOX_IRQ_CONTROLN(cpuid),
		    val);
		bus_space_barrier(iot, ioh,
		    BCM2836_LOCAL_MAILBOX_IRQ_CONTROL_BASE,
		    BCM2836_LOCAL_MAILBOX_IRQ_CONTROL_SIZE,
		    BUS_SPACE_BARRIER_READ|BUS_SPACE_BARRIER_WRITE);
	}
	if (irq_mask & BCM2836MP_PMU_IRQ) {
		bus_space_write_4(iot, ioh, BCM2836_LOCAL_PM_ROUTING_SET,
		    __BIT(cpuid));
		bus_space_barrier(iot, ioh, BCM2836_LOCAL_PM_ROUTING_SET, 4,
		    BUS_SPACE_BARRIER_READ|BUS_SPACE_BARRIER_WRITE);
	}

	return;
}

static void
bcm2836mp_pic_block_irqs(struct pic_softc *pic, size_t irqbase,
    uint32_t irq_mask)
{
	const bus_space_tag_t iot = bcml1icu_sc->sc_iot;
	const bus_space_handle_t ioh = bcml1icu_sc->sc_ioh;
	const cpuid_t cpuid = pic - &bcm2836mp_pic[0];

	KASSERT(cpuid < BCM2836_NCPUS);
	KASSERT(irqbase == 0);

	if (irq_mask & BCM2836MP_TIMER_IRQS) {
		uint32_t mask = __SHIFTOUT(irq_mask, BCM2836MP_TIMER_IRQS);
		uint32_t val = bus_space_read_4(iot, ioh,
		    BCM2836_LOCAL_TIMER_IRQ_CONTROLN(cpuid));
		val &= ~mask;
		bus_space_write_4(iot, ioh,
		    BCM2836_LOCAL_TIMER_IRQ_CONTROLN(cpuid),
		    val);
	}
	if (irq_mask & BCM2836MP_MAILBOX_IRQS) {
		uint32_t mask = __SHIFTOUT(irq_mask, BCM2836MP_MAILBOX_IRQS);
		uint32_t val = bus_space_read_4(iot, ioh,
		    BCM2836_LOCAL_MAILBOX_IRQ_CONTROLN(cpuid));
		val &= ~mask;
		bus_space_write_4(iot, ioh,
		    BCM2836_LOCAL_MAILBOX_IRQ_CONTROLN(cpuid),
		    val);
	}
	if (irq_mask & BCM2836MP_PMU_IRQ) {
		bus_space_write_4(iot, ioh, BCM2836_LOCAL_PM_ROUTING_CLR,
		    __BIT(cpuid));
	}

	bcm2835_barrier();
	return;
}

static int
bcm2836mp_pic_find_pending_irqs(struct pic_softc *pic)
{
	struct cpu_info * const ci = curcpu();
<<<<<<< HEAD
	const cpuid_t cpuid = ci->ci_core_id;
=======
	const cpuid_t cpuid = __SHIFTOUT(arm_cpu_mpidr(ci), MPIDR_AFF0);
>>>>>>> 2eee347c
	uint32_t lpending;
	int ipl = 0;

	KASSERT(cpuid < BCM2836_NCPUS);
	KASSERT(pic == &bcm2836mp_pic[cpuid]);

	bcm2835_barrier();

	lpending = bus_space_read_4(bcml1icu_sc->sc_iot, bcml1icu_sc->sc_ioh,
	    BCM2836_LOCAL_INTC_IRQPENDINGN(cpuid));

	lpending &= ~BCM2836_INTBIT_GPUPENDING;
	const uint32_t allirqs = lpending & BCM2836MP_ALL_IRQS;
	if (allirqs) {
		ipl |= pic_mark_pending_sources(pic, 0, allirqs);
	}

	return ipl;
}

static void
bcm2836mp_pic_establish_irq(struct pic_softc *pic, struct intrsource *is)
{
	/* Nothing really*/
	KASSERT(is->is_irq >= 0);
	KASSERT(is->is_irq < BCM2836_NIRQPERCPU);
}

static void
bcm2836mp_pic_source_name(struct pic_softc *pic, int irq, char *buf, size_t len)
{

	irq %= BCM2836_NIRQPERCPU;
	strlcpy(buf, bcm2836mp_sources[irq], len);
}


#if defined(MULTIPROCESSOR)
static void bcm2836mp_cpu_init(struct pic_softc *pic, struct cpu_info *ci)
{
<<<<<<< HEAD
	const cpuid_t cpuid = ci->ci_core_id;
=======
	const cpuid_t cpuid = __SHIFTOUT(arm_cpu_mpidr(ci), MPIDR_AFF0);
>>>>>>> 2eee347c

	KASSERT(cpuid < BCM2836_NCPUS);

	/* Enable IRQ and not FIQ */
	bus_space_write_4(bcml1icu_sc->sc_iot, bcml1icu_sc->sc_ioh,
	    BCM2836_LOCAL_MAILBOX_IRQ_CONTROLN(cpuid), 1);
}

static void
bcm2836mp_send_ipi(struct pic_softc *pic, const kcpuset_t *kcp, u_long ipi)
{
	KASSERT(pic != NULL);
	KASSERT(pic != &bcm2835_pic);
	KASSERT(pic->pic_cpus != NULL);

	const cpuid_t cpuid = pic - &bcm2836mp_pic[0];
	KASSERT(cpuid < BCM2836_NCPUS);

	bus_space_write_4(bcml1icu_sc->sc_iot, bcml1icu_sc->sc_ioh,
	    BCM2836_LOCAL_MAILBOX0_SETN(cpuid), __BIT(ipi));
}

int
bcm2836mp_ipi_handler(void *priv)
{
	const struct cpu_info *ci = curcpu();
<<<<<<< HEAD
	const cpuid_t cpuid = ci->ci_core_id;
=======
	const cpuid_t cpuid = __SHIFTOUT(arm_cpu_mpidr(ci), MPIDR_AFF0);
>>>>>>> 2eee347c
	uint32_t ipimask, bit;

	KASSERT(cpuid < BCM2836_NCPUS);

	ipimask = bus_space_read_4(bcml1icu_sc->sc_iot, bcml1icu_sc->sc_ioh,
	    BCM2836_LOCAL_MAILBOX0_CLRN(cpuid));
	bus_space_write_4(bcml1icu_sc->sc_iot, bcml1icu_sc->sc_ioh,
	    BCM2836_LOCAL_MAILBOX0_CLRN(cpuid), ipimask);

	while ((bit = ffs(ipimask)) > 0) {
		const u_int ipi = bit - 1;
		switch (ipi) {
		case IPI_AST:
			pic_ipi_ast(priv);
			break;
		case IPI_NOP:
			pic_ipi_nop(priv);
			break;
#ifdef __HAVE_PREEMPTION
		case IPI_KPREEMPT:
			pic_ipi_kpreempt(priv);
			break;
#endif
		case IPI_XCALL:
			pic_ipi_xcall(priv);
			break;
		case IPI_GENERIC:
			pic_ipi_generic(priv);
			break;
		case IPI_SHOOTDOWN:
			pic_ipi_shootdown(priv);
			break;
#ifdef DDB
		case IPI_DDB:
			pic_ipi_ddb(priv);
			break;
#endif
		}
		ipimask &= ~__BIT(ipi);
	}

	return 1;
}
#endif

static void
bcm2836mp_intr_init(void *priv, struct cpu_info *ci)
{
<<<<<<< HEAD
	const cpuid_t cpuid = ci->ci_core_id;
=======
	const cpuid_t cpuid = __SHIFTOUT(arm_cpu_mpidr(ci), MPIDR_AFF0);
>>>>>>> 2eee347c
	struct pic_softc * const pic = &bcm2836mp_pic[cpuid];

	KASSERT(cpuid < BCM2836_NCPUS);

#if defined(MULTIPROCESSOR)
	pic->pic_cpus = ci->ci_kcpuset;

	/*
	 * Append "#n" to avoid duplication of .pic_name[]
	 * It should be a unique id for intr_get_source()
	 */
	char suffix[sizeof("#00000")];
	snprintf(suffix, sizeof(suffix), "#%lu", cpuid);
	strlcat(pic->pic_name, suffix, sizeof(pic->pic_name));
#endif
	bcm2836mp_int_base[cpuid] = pic_add(pic, PIC_IRQBASE_ALLOC);

#if defined(MULTIPROCESSOR)
	intr_establish(BCM2836_INT_MAILBOX0_CPUN(cpuid), IPL_HIGH,
	    IST_LEVEL | IST_MPSAFE, bcm2836mp_ipi_handler, NULL);

	struct bcm2836mp_interrupt *bip;
	TAILQ_FOREACH(bip, &bcm2836mp_interrupts, bi_next) {
		if (bip->bi_done)
			continue;

		const int irq = BCM2836_INT_BASECPUN(cpuid) + bip->bi_irq;
		void *ih = intr_establish(irq, bip->bi_ipl,
		    IST_LEVEL | bip->bi_flags, bip->bi_func, bip->bi_arg);

		bip->bi_ihs[cpuid] = ih;
	}
#endif
}

static int
bcm2836mp_icu_fdt_decode_irq(u_int *specifier)
{

	if (!specifier)
		return -1;
	return be32toh(specifier[0]);
}

static void *
bcm2836mp_icu_fdt_establish(device_t dev, u_int *specifier, int ipl, int flags,
    int (*func)(void *), void *arg)
{
	int iflags = (flags & FDT_INTR_MPSAFE) ? IST_MPSAFE : 0;
	struct bcm2836mp_interrupt *bip;
	void *ih;

	int irq = bcm2836mp_icu_fdt_decode_irq(specifier);
	if (irq == -1)
		return NULL;

	TAILQ_FOREACH(bip, &bcm2836mp_interrupts, bi_next) {
		if (irq == bip->bi_irq)
			return NULL;
	}

	bip = kmem_alloc(sizeof(*bip), KM_SLEEP);
	if (bip == NULL)
		return NULL;

	bip->bi_done = false;
	bip->bi_irq = irq;
	bip->bi_ipl = ipl;
	bip->bi_flags = IST_LEVEL | iflags;
	bip->bi_func = func;
	bip->bi_arg = arg;

	/*
	 * If we're not cold and the BPs have been started then we can register the
	 * interupt for all CPUs now, e.g. PMU
	 */
	if (!cold) {
		for (cpuid_t cpuid = 0; cpuid < BCM2836_NCPUS; cpuid++) {
			ih = intr_establish(BCM2836_INT_BASECPUN(cpuid) + irq, ipl,
			    IST_LEVEL | iflags, func, arg);
			if (!ih) {
				kmem_free(bip, sizeof(*bip));
				return NULL;
			}
			bip->bi_ihs[cpuid] = ih;

		}
		bip->bi_done = true;
		ih = bip->bi_ihs[0];
		goto done;
	}

	/*
	 * Otherwise we can only establish the interrupt for the BP and
	 * delay until bcm2836mp_intr_init is called for each AP, e.g.
	 * gtmr
	 */
	ih = intr_establish(BCM2836_INT_BASECPUN(0) + irq, ipl,
	    IST_LEVEL | iflags, func, arg);
	if (!ih) {
		kmem_free(bip, sizeof(*bip));
		return NULL;
	}

	bip->bi_ihs[0] = ih;
	for (cpuid_t cpuid = 1; cpuid < BCM2836_NCPUS; cpuid++)
		bip->bi_ihs[cpuid] = NULL;

done:
	TAILQ_INSERT_TAIL(&bcm2836mp_interrupts, bip, bi_next);

	/*
	 * Return the intr_establish handle for cpu 0 for API compatibility.
	 * Any cpu would do here as these sources don't support set_affinity
	 * when the handle is used in interrupt_distribute(9)
	 */
	return ih;
}

static void
bcm2836mp_icu_fdt_disestablish(device_t dev, void *ih)
{
	struct bcm2836mp_interrupt *bip;

	TAILQ_FOREACH(bip, &bcm2836mp_interrupts, bi_next) {
		if (bip->bi_ihs[0] == ih)
			break;
	}

	if (bip == NULL)
		return;

	for (cpuid_t cpuid = 0; cpuid < BCM2836_NCPUS; cpuid++)
		intr_disestablish(bip->bi_ihs[cpuid]);

	TAILQ_REMOVE(&bcm2836mp_interrupts, bip, bi_next);

	kmem_free(bip, sizeof(*bip));
}

static bool
bcm2836mp_icu_fdt_intrstr(device_t dev, u_int *specifier, char *buf,
    size_t buflen)
{
	int irq;

	irq = bcm2836mp_icu_fdt_decode_irq(specifier);
	if (irq == -1)
		return false;

	snprintf(buf, buflen, "local_intc irq %d", irq);

	return true;
}<|MERGE_RESOLUTION|>--- conflicted
+++ resolved
@@ -337,11 +337,7 @@
 {
 	struct cpu_info * const ci = curcpu();
 	const int oldipl = ci->ci_cpl;
-<<<<<<< HEAD
 	const cpuid_t cpuid = ci->ci_core_id;
-=======
-	const cpuid_t cpuid = __SHIFTOUT(arm_cpu_mpidr(ci), MPIDR_AFF0);
->>>>>>> 2eee347c
 	const uint32_t oldipl_mask = __BIT(oldipl);
 	int ipl_mask = 0;
 
@@ -704,11 +700,7 @@
 bcm2836mp_pic_find_pending_irqs(struct pic_softc *pic)
 {
 	struct cpu_info * const ci = curcpu();
-<<<<<<< HEAD
 	const cpuid_t cpuid = ci->ci_core_id;
-=======
-	const cpuid_t cpuid = __SHIFTOUT(arm_cpu_mpidr(ci), MPIDR_AFF0);
->>>>>>> 2eee347c
 	uint32_t lpending;
 	int ipl = 0;
 
@@ -749,11 +741,7 @@
 #if defined(MULTIPROCESSOR)
 static void bcm2836mp_cpu_init(struct pic_softc *pic, struct cpu_info *ci)
 {
-<<<<<<< HEAD
 	const cpuid_t cpuid = ci->ci_core_id;
-=======
-	const cpuid_t cpuid = __SHIFTOUT(arm_cpu_mpidr(ci), MPIDR_AFF0);
->>>>>>> 2eee347c
 
 	KASSERT(cpuid < BCM2836_NCPUS);
 
@@ -780,11 +768,7 @@
 bcm2836mp_ipi_handler(void *priv)
 {
 	const struct cpu_info *ci = curcpu();
-<<<<<<< HEAD
 	const cpuid_t cpuid = ci->ci_core_id;
-=======
-	const cpuid_t cpuid = __SHIFTOUT(arm_cpu_mpidr(ci), MPIDR_AFF0);
->>>>>>> 2eee347c
 	uint32_t ipimask, bit;
 
 	KASSERT(cpuid < BCM2836_NCPUS);
@@ -833,11 +817,7 @@
 static void
 bcm2836mp_intr_init(void *priv, struct cpu_info *ci)
 {
-<<<<<<< HEAD
 	const cpuid_t cpuid = ci->ci_core_id;
-=======
-	const cpuid_t cpuid = __SHIFTOUT(arm_cpu_mpidr(ci), MPIDR_AFF0);
->>>>>>> 2eee347c
 	struct pic_softc * const pic = &bcm2836mp_pic[cpuid];
 
 	KASSERT(cpuid < BCM2836_NCPUS);
