<<<<<<< HEAD
/* $NetBSD: bcm2835_bsc_acpi.c,v 1.2 2021/01/26 00:19:52 jmcneill Exp $ */
=======
/* $NetBSD: bcm2835_bsc_acpi.c,v 1.3 2021/04/24 23:36:26 thorpej Exp $ */
>>>>>>> e2aa5677

/*-
 * Copyright (c) 2020 Jared McNeill <jmcneill@invisible.ca>
 * All rights reserved.
 *
 * Redistribution and use in source and binary forms, with or without
 * modification, are permitted provided that the following conditions
 * are met:
 * 1. Redistributions of source code must retain the above copyright
 *    notice, this list of conditions and the following disclaimer.
 * 2. Redistributions in binary form must reproduce the above copyright
 *    notice, this list of conditions and the following disclaimer in the
 *    documentation and/or other materials provided with the distribution.
 *
 * THIS SOFTWARE IS PROVIDED BY THE NETBSD FOUNDATION, INC. AND CONTRIBUTORS
 * ``AS IS'' AND ANY EXPRESS OR IMPLIED WARRANTIES, INCLUDING, BUT NOT LIMITED
 * TO, THE IMPLIED WARRANTIES OF MERCHANTABILITY AND FITNESS FOR A PARTICULAR
 * PURPOSE ARE DISCLAIMED.  IN NO EVENT SHALL THE FOUNDATION OR CONTRIBUTORS
 * BE LIABLE FOR ANY DIRECT, INDIRECT, INCIDENTAL, SPECIAL, EXEMPLARY, OR
 * CONSEQUENTIAL DAMAGES (INCLUDING, BUT NOT LIMITED TO, PROCUREMENT OF
 * SUBSTITUTE GOODS OR SERVICES; LOSS OF USE, DATA, OR PROFITS; OR BUSINESS
 * INTERRUPTION) HOWEVER CAUSED AND ON ANY THEORY OF LIABILITY, WHETHER IN
 * CONTRACT, STRICT LIABILITY, OR TORT (INCLUDING NEGLIGENCE OR OTHERWISE)
 * ARISING IN ANY WAY OUT OF THE USE OF THIS SOFTWARE, EVEN IF ADVISED OF THE
 * POSSIBILITY OF SUCH DAMAGE.
 */

#include <sys/cdefs.h>
<<<<<<< HEAD
__KERNEL_RCSID(0, "$NetBSD: bcm2835_bsc_acpi.c,v 1.2 2021/01/26 00:19:52 jmcneill Exp $");
=======
__KERNEL_RCSID(0, "$NetBSD: bcm2835_bsc_acpi.c,v 1.3 2021/04/24 23:36:26 thorpej Exp $");
>>>>>>> e2aa5677

#include <sys/param.h>
#include <sys/bus.h>
#include <sys/cpu.h>
#include <sys/device.h>

#include <dev/acpi/acpireg.h>
#include <dev/acpi/acpivar.h>
#include <dev/acpi/acpi_intr.h>
#include <dev/acpi/acpi_i2c.h>

#include <arm/broadcom/bcm2835var.h>
#include <arm/broadcom/bcm2835_mbox.h>
#include <arm/broadcom/bcm2835_bscvar.h>

#include <evbarm/rpi/vcio.h>
#include <evbarm/rpi/vcpm.h>
#include <evbarm/rpi/vcprop.h>

static int	bsciic_acpi_match(device_t, cfdata_t, void *);
static void	bsciic_acpi_attach(device_t, device_t, void *);

static u_int	bsciic_acpi_vpu_clock_rate(void);

CFATTACH_DECL_NEW(bsciic_acpi, sizeof(struct bsciic_softc), bsciic_acpi_match, bsciic_acpi_attach, NULL, NULL);

static const char * const compatible[] = {
	"BCM2841",
	NULL
};

static struct {
	struct vcprop_buffer_hdr	vb_hdr;
	struct vcprop_tag_clockrate	vbt_vpuclockrate;
	struct vcprop_tag end;
} vb_vpu __cacheline_aligned = {
	.vb_hdr = {
		.vpb_len = sizeof(vb_vpu),
		.vpb_rcode = VCPROP_PROCESS_REQUEST
	},
	.vbt_vpuclockrate = {
		.tag = {
			.vpt_tag = VCPROPTAG_GET_CLOCKRATE,
			.vpt_len = VCPROPTAG_LEN(vb_vpu.vbt_vpuclockrate),
			.vpt_rcode = VCPROPTAG_REQUEST
		},
		.id = VCPROP_CLK_CORE
	},
	.end = {
		.vpt_tag = VCPROPTAG_NULL
	}
};

static int
bsciic_acpi_match(device_t parent, cfdata_t cf, void *aux)
{
	struct acpi_attach_args *aa = aux;

	if (aa->aa_node->ad_type != ACPI_TYPE_DEVICE)
		return 0;

	return acpi_match_hid(aa->aa_node->ad_devinfo, compatible);
}

static void
bsciic_acpi_attach(device_t parent, device_t self, void *aux)
{
	struct bsciic_softc * const sc = device_private(self);
	struct acpi_attach_args *aa = aux;
	struct i2cbus_attach_args iba;
	struct acpi_resources res;
	struct acpi_mem *mem;
	struct acpi_irq *irq;
	ACPI_STATUS rv;
	ACPI_INTEGER clock_freq;
	void *ih;

	sc->sc_dev = self;

	rv = acpi_resource_parse(sc->sc_dev, aa->aa_node->ad_handle, "_CRS",
	    &res, &acpi_resource_parse_ops_default);
	if (ACPI_FAILURE(rv))
		return;

	mem = acpi_res_mem(&res, 0);
	if (mem == NULL) {
		aprint_error_dev(self, "couldn't find mem resource\n");
		goto done;
	}

	irq = acpi_res_irq(&res, 0);
	if (irq == NULL) {
		aprint_error_dev(self, "couldn't find irq resource\n");
		goto done;
	}

	sc->sc_dev = self;
	sc->sc_iot = aa->aa_memt;
	if (bus_space_map(aa->aa_memt, mem->ar_base, mem->ar_length, 0, &sc->sc_ioh) != 0) {
		aprint_error_dev(self, "couldn't map registers\n");
		goto done;
	}

	sc->sc_frequency = bsciic_acpi_vpu_clock_rate();
	if (sc->sc_frequency == 0) {
		aprint_error_dev(self, "couldn't determine parent clock rate\n");
		goto done;
	}

	rv = acpi_dsd_integer(aa->aa_node->ad_handle, "clock-frequency", &clock_freq);
	if (ACPI_SUCCESS(rv))
		sc->sc_clkrate = clock_freq;
	else
		sc->sc_clkrate = 100000;

	bsciic_attach(sc);

	ih = acpi_intr_establish(self, (uint64_t)aa->aa_node->ad_handle,
	    IPL_VM, true, bsciic_intr, sc, device_xname(self));
	if (ih == NULL) {
		aprint_error_dev(self, "couldn't install interrupt handler\n");
		goto done;
	}

	iic_tag_init(&sc->sc_i2c);
	sc->sc_i2c.ic_cookie = sc;
	sc->sc_i2c.ic_acquire_bus = bsciic_acquire_bus;
	sc->sc_i2c.ic_release_bus = bsciic_release_bus;
	sc->sc_i2c.ic_exec = bsciic_exec;

	memset(&iba, 0, sizeof(iba));
	iba.iba_tag = &sc->sc_i2c;
	iba.iba_child_devices = acpi_enter_i2c_devs(self, aa->aa_node);
<<<<<<< HEAD
	config_found_ia(self, "i2cbus", &iba, iicbus_print);
=======
	config_found(self, &iba, iicbus_print, CFARG_EOL);
>>>>>>> e2aa5677

done:
	acpi_resource_cleanup(&res);
}

static u_int
bsciic_acpi_vpu_clock_rate(void)
{
	uint32_t res;
	int error;

	error = bcmmbox_request(BCMMBOX_CHANARM2VC, &vb_vpu,
	    sizeof(vb_vpu), &res);
	if (error != 0) {
		printf("%s: mbox request failed (%d)\n", __func__, error);
		return 0;
	}

	if (!vcprop_buffer_success_p(&vb_vpu.vb_hdr) ||
	    !vcprop_tag_success_p(&vb_vpu.vbt_vpuclockrate.tag) ||
	    vb_vpu.vbt_vpuclockrate.rate < 0)
		return 0;

	return vb_vpu.vbt_vpuclockrate.rate;
}<|MERGE_RESOLUTION|>--- conflicted
+++ resolved
@@ -1,8 +1,4 @@
-<<<<<<< HEAD
-/* $NetBSD: bcm2835_bsc_acpi.c,v 1.2 2021/01/26 00:19:52 jmcneill Exp $ */
-=======
 /* $NetBSD: bcm2835_bsc_acpi.c,v 1.3 2021/04/24 23:36:26 thorpej Exp $ */
->>>>>>> e2aa5677
 
 /*-
  * Copyright (c) 2020 Jared McNeill <jmcneill@invisible.ca>
@@ -31,11 +27,7 @@
  */
 
 #include <sys/cdefs.h>
-<<<<<<< HEAD
-__KERNEL_RCSID(0, "$NetBSD: bcm2835_bsc_acpi.c,v 1.2 2021/01/26 00:19:52 jmcneill Exp $");
-=======
 __KERNEL_RCSID(0, "$NetBSD: bcm2835_bsc_acpi.c,v 1.3 2021/04/24 23:36:26 thorpej Exp $");
->>>>>>> e2aa5677
 
 #include <sys/param.h>
 #include <sys/bus.h>
@@ -169,11 +161,7 @@
 	memset(&iba, 0, sizeof(iba));
 	iba.iba_tag = &sc->sc_i2c;
 	iba.iba_child_devices = acpi_enter_i2c_devs(self, aa->aa_node);
-<<<<<<< HEAD
-	config_found_ia(self, "i2cbus", &iba, iicbus_print);
-=======
 	config_found(self, &iba, iicbus_print, CFARG_EOL);
->>>>>>> e2aa5677
 
 done:
 	acpi_resource_cleanup(&res);
