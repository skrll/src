--- conflicted
+++ resolved
@@ -1,8 +1,4 @@
-<<<<<<< HEAD
-/* $NetBSD: bcm2835_genfb.c,v 1.11 2020/12/01 04:17:10 rin Exp $ */
-=======
 /* $NetBSD: bcm2835_genfb.c,v 1.12 2021/01/27 03:10:19 thorpej Exp $ */
->>>>>>> 9e014010
 
 /*-
  * Copyright (c) 2013 Jared D. McNeill <jmcneill@invisible.ca>
@@ -35,11 +31,7 @@
  */
 
 #include <sys/cdefs.h>
-<<<<<<< HEAD
-__KERNEL_RCSID(0, "$NetBSD: bcm2835_genfb.c,v 1.11 2020/12/01 04:17:10 rin Exp $");
-=======
 __KERNEL_RCSID(0, "$NetBSD: bcm2835_genfb.c,v 1.12 2021/01/27 03:10:19 thorpej Exp $");
->>>>>>> 9e014010
 
 #include <sys/param.h>
 #include <sys/types.h>
