<<<<<<< HEAD
/* $NetBSD: bcm2835_vcaudio.c,v 1.17 2021/01/27 12:06:10 nia Exp $ */
=======
/* $NetBSD: bcm2835_vcaudio.c,v 1.18 2021/04/24 23:36:26 thorpej Exp $ */
>>>>>>> e2aa5677

/*-
 * Copyright (c) 2013 Jared D. McNeill <jmcneill@invisible.ca>
 * All rights reserved.
 *
 * Redistribution and use in source and binary forms, with or without
 * modification, are permitted provided that the following conditions
 * are met:
 * 1. Redistributions of source code must retain the above copyright
 *    notice, this list of conditions and the following disclaimer.
 * 2. Redistributions in binary form must reproduce the above copyright
 *    notice, this list of conditions and the following disclaimer in the
 *    documentation and/or other materials provided with the distribution.
 *
 * THIS SOFTWARE IS PROVIDED BY THE NETBSD FOUNDATION, INC. AND CONTRIBUTORS
 * ``AS IS'' AND ANY EXPRESS OR IMPLIED WARRANTIES, INCLUDING, BUT NOT LIMITED
 * TO, THE IMPLIED WARRANTIES OF MERCHANTABILITY AND FITNESS FOR A PARTICULAR
 * PURPOSE ARE DISCLAIMED.  IN NO EVENT SHALL THE FOUNDATION OR CONTRIBUTORS
 * BE LIABLE FOR ANY DIRECT, INDIRECT, INCIDENTAL, SPECIAL, EXEMPLARY, OR
 * CONSEQUENTIAL DAMAGES (INCLUDING, BUT NOT LIMITED TO, PROCUREMENT OF
 * SUBSTITUTE GOODS OR SERVICES; LOSS OF USE, DATA, OR PROFITS; OR BUSINESS
 * INTERRUPTION) HOWEVER CAUSED AND ON ANY THEORY OF LIABILITY, WHETHER IN
 * CONTRACT, STRICT LIABILITY, OR TORT (INCLUDING NEGLIGENCE OR OTHERWISE)
 * ARISING IN ANY WAY OUT OF THE USE OF THIS SOFTWARE, EVEN IF ADVISED OF THE
 * POSSIBILITY OF SUCH DAMAGE.
 */

/*
 * VideoCore audio interface
 */

#include <sys/cdefs.h>
<<<<<<< HEAD
__KERNEL_RCSID(0, "$NetBSD: bcm2835_vcaudio.c,v 1.17 2021/01/27 12:06:10 nia Exp $");
=======
__KERNEL_RCSID(0, "$NetBSD: bcm2835_vcaudio.c,v 1.18 2021/04/24 23:36:26 thorpej Exp $");
>>>>>>> e2aa5677

#include <sys/param.h>
#include <sys/types.h>
#include <sys/systm.h>
#include <sys/device.h>
#include <sys/conf.h>
#include <sys/bus.h>
#include <sys/kmem.h>

#include <sys/audioio.h>
#include <dev/audio/audio_if.h>

#include <interface/compat/vchi_bsd.h>
#include <interface/vchiq_arm/vchiq_netbsd.h>
#include <interface/vchi/vchi.h>

#include "bcm2835_vcaudioreg.h"

/* levels with 5% volume step */
static int vcaudio_levels[] = {
	-10239, -4605, -3794, -3218, -2772,
	-2407, -2099, -1832, -1597, -1386,
	-1195, -1021, -861, -713, -575,
	-446, -325, -210, -102, 0,
};

#define vol2db(vol)	vcaudio_levels[((vol) * 20) >> 8]
#define vol2vc(vol)	((uint32_t)(-(vol2db((vol)) << 8) / 100))

enum {
	VCAUDIO_OUTPUT_CLASS,
	VCAUDIO_INPUT_CLASS,
	VCAUDIO_OUTPUT_MASTER_VOLUME,
	VCAUDIO_INPUT_DAC_VOLUME,
	VCAUDIO_OUTPUT_AUTO_VOLUME,
	VCAUDIO_OUTPUT_HEADPHONE_VOLUME,
	VCAUDIO_OUTPUT_HDMI_VOLUME,
	VCAUDIO_OUTPUT_SELECT,
	VCAUDIO_ENUM_LAST,
};

enum vcaudio_dest {
	VCAUDIO_DEST_AUTO = 0,
	VCAUDIO_DEST_HP = 1,
	VCAUDIO_DEST_HDMI = 2,
};

/*
 * Maximum message size is 4000 bytes and VCHIQ can accept 16 messages.
 *
 * 4000 bytes of 16bit 48kHz stereo is approximately 21ms.
 *
 * We get complete messages at ~10ms intervals.
 *
 * Setting blocksize to 4 x 1600 means that we send approx 33ms of audio. We
 * prefill by two blocks before starting audio meaning we have 50ms of latency.
 * 
 * Six messages of 1600 bytes was chosen working back from a desired latency of
 * 50ms.
 */

/* 40ms block of 16bit 48kHz stereo is 7680 bytes. */
#define VCAUDIO_MSGSIZE		1920
#define VCAUDIO_NUMMSGS		4
#define VCAUDIO_BLOCKSIZE	(VCAUDIO_MSGSIZE * VCAUDIO_NUMMSGS)
/* The driver seems to have no buffer size restrictions. */
#define VCAUDIO_PREFILLCOUNT	2

struct vcaudio_softc {
	device_t			sc_dev;
	device_t			sc_audiodev;

	lwp_t				*sc_lwp;

	kmutex_t			sc_lock;
	kmutex_t			sc_intr_lock;
	kcondvar_t			sc_datacv;

	kmutex_t			sc_msglock;
	kcondvar_t			sc_msgcv;

	struct audio_format		sc_format;

	void				(*sc_pint)(void *);
	void				*sc_pintarg;
	audio_params_t			sc_pparam;
	bool				sc_started;
	int				sc_pblkcnt;	// prefill block count
	int				sc_abytes;	// available bytes
	int				sc_pbytes;	// played bytes
	off_t				sc_ppos;
	void				*sc_pstart;
	void				*sc_pend;
	int				sc_pblksize;

	bool				sc_msgdone;
	int				sc_success;

	VCHI_INSTANCE_T			sc_instance;
	VCHI_CONNECTION_T		sc_connection;
	VCHI_SERVICE_HANDLE_T		sc_service;

	short				sc_peer_version;

	int				sc_hwvol[3];
	enum vcaudio_dest		sc_dest;

	uint8_t				sc_swvol;
};

static int	vcaudio_match(device_t, cfdata_t, void *);
static void	vcaudio_attach(device_t, device_t, void *);
static int	vcaudio_rescan(device_t, const char *, const int *);
static void	vcaudio_childdet(device_t, device_t);

static int	vcaudio_init(struct vcaudio_softc *);
static void	vcaudio_service_callback(void *,
    const VCHI_CALLBACK_REASON_T, void *);
static int	vcaudio_msg_sync(struct vcaudio_softc *, VC_AUDIO_MSG_T *,
    size_t);
static void	vcaudio_worker(void *);

static int	vcaudio_query_format(void *, audio_format_query_t *);
static int	vcaudio_set_format(void *, int,
    const audio_params_t *, const audio_params_t *,
    audio_filter_reg_t *, audio_filter_reg_t *);
static int	vcaudio_halt_output(void *);
static int	vcaudio_set_port(void *, mixer_ctrl_t *);
static int	vcaudio_get_port(void *, mixer_ctrl_t *);
static int	vcaudio_query_devinfo(void *, mixer_devinfo_t *);
static int	vcaudio_getdev(void *, struct audio_device *);
static int	vcaudio_get_props(void *);

static int	vcaudio_round_blocksize(void *, int, int,
    const audio_params_t *);

static int	vcaudio_trigger_output(void *, void *, void *, int,
    void (*)(void *), void *, const audio_params_t *);

static void	vcaudio_get_locks(void *, kmutex_t **, kmutex_t **);

static void vcaudio_swvol_codec(audio_filter_arg_t *);

static const struct audio_hw_if vcaudio_hw_if = {
	.query_format = vcaudio_query_format,
	.set_format = vcaudio_set_format,
	.halt_output = vcaudio_halt_output,
	.getdev = vcaudio_getdev,
	.set_port = vcaudio_set_port,
	.get_port = vcaudio_get_port,
	.query_devinfo = vcaudio_query_devinfo,
	.get_props = vcaudio_get_props,
	.round_blocksize = vcaudio_round_blocksize,
	.trigger_output = vcaudio_trigger_output,
	.get_locks = vcaudio_get_locks,
};

CFATTACH_DECL2_NEW(vcaudio, sizeof(struct vcaudio_softc),
    vcaudio_match, vcaudio_attach, NULL, NULL, vcaudio_rescan,
    vcaudio_childdet);

static int
vcaudio_match(device_t parent, cfdata_t match, void *aux)
{
	struct vchiq_attach_args *vaa = aux;

	return !strcmp(vaa->vaa_name, "AUDS");
}

static void
vcaudio_attach(device_t parent, device_t self, void *aux)
{
	struct vcaudio_softc *sc = device_private(self);
	int error;

	sc->sc_dev = self;
	mutex_init(&sc->sc_lock, MUTEX_DEFAULT, IPL_NONE);
	mutex_init(&sc->sc_intr_lock, MUTEX_DEFAULT, IPL_NONE);
	mutex_init(&sc->sc_msglock, MUTEX_DEFAULT, IPL_NONE);
	cv_init(&sc->sc_msgcv, "msg");
	cv_init(&sc->sc_datacv, "data");
	sc->sc_success = -1;

	error = kthread_create(PRI_BIO, KTHREAD_MPSAFE, NULL, vcaudio_worker,
	    sc, &sc->sc_lwp, "vcaudio");
	if (error) {
		aprint_error(": couldn't create thread (%d)\n", error);
		return;
	}

	aprint_naive("\n");
	aprint_normal(": auds\n");

	error = vcaudio_rescan(self, NULL, NULL);
	if (error)
		aprint_error_dev(self, "not configured\n");

}

static int
vcaudio_rescan(device_t self, const char *ifattr, const int *locs)
{
	struct vcaudio_softc *sc = device_private(self);
	int error;

	if (sc->sc_audiodev == NULL) {
		error = vcaudio_init(sc);
		if (error) {
			return error;
		}

		sc->sc_audiodev = audio_attach_mi(&vcaudio_hw_if,
		    sc, sc->sc_dev);
	}
	return 0;
}

static void
vcaudio_childdet(device_t self, device_t child)
{
	struct vcaudio_softc *sc = device_private(self);

	if (sc->sc_audiodev == child)
		sc->sc_audiodev = NULL;
}

static int
vcaudio_init(struct vcaudio_softc *sc)
{
	VC_AUDIO_MSG_T msg;
	int error;

	sc->sc_swvol = 255;
	sc->sc_hwvol[VCAUDIO_DEST_AUTO] = 255;
	sc->sc_hwvol[VCAUDIO_DEST_HP] = 255;
	sc->sc_hwvol[VCAUDIO_DEST_HDMI] = 255;
	sc->sc_dest = VCAUDIO_DEST_AUTO;

	sc->sc_format.mode = AUMODE_PLAY;
	sc->sc_format.encoding = AUDIO_ENCODING_SLINEAR_LE;
	sc->sc_format.validbits = 16;
	sc->sc_format.precision = 16;
	sc->sc_format.channels = 2;
	sc->sc_format.channel_mask = AUFMT_STEREO;
	sc->sc_format.frequency_type = 0;
	sc->sc_format.frequency[0] = 48000;
	sc->sc_format.frequency[1] = 48000;

	error = vchi_initialise(&sc->sc_instance);
	if (error) {
		aprint_error_dev(sc->sc_dev,
		    "couldn't init vchi instance (%d)\n", error);
		return EIO;
	}

	error = vchi_connect(NULL, 0, sc->sc_instance);
	if (error) {
		aprint_error_dev(sc->sc_dev,
		    "couldn't connect vchi (%d)\n", error);
		return EIO;
	}

	SERVICE_CREATION_T setup = {
		.version = VCHI_VERSION(VC_AUDIOSERV_VER),
		.service_id = VC_AUDIO_SERVER_NAME,
		.connection = &sc->sc_connection,
		.rx_fifo_size = 0,
		.tx_fifo_size = 0,
		.callback = vcaudio_service_callback,
		.callback_param = sc,
		.want_unaligned_bulk_rx = 1,
		.want_unaligned_bulk_tx = 1,
		.want_crc = 0,
	};

	error = vchi_service_open(sc->sc_instance, &setup, &sc->sc_service);
	if (error) {
		aprint_error_dev(sc->sc_dev, "couldn't open service (%d)\n",
		    error);
		return EIO;
	}

	vchi_get_peer_version(sc->sc_service, &sc->sc_peer_version);

	if (sc->sc_peer_version < 2) {
		aprint_error_dev(sc->sc_dev,
		    "peer version (%d) is less than the required version (2)\n",
		    sc->sc_peer_version);
		return EINVAL;
	}

	memset(&msg, 0, sizeof(msg));
	msg.type = VC_AUDIO_MSG_TYPE_OPEN;
	error = vchi_msg_queue(sc->sc_service, &msg, sizeof(msg),
	    VCHI_FLAGS_BLOCK_UNTIL_QUEUED, NULL);
	if (error) {
		aprint_error_dev(sc->sc_dev,
		    "couldn't send OPEN message (%d)\n", error);
	}

	memset(&msg, 0, sizeof(msg));
	msg.type = VC_AUDIO_MSG_TYPE_CONFIG;
	msg.u.config.channels = 2;
	msg.u.config.samplerate = 48000;
	msg.u.config.bps = 16;
	error = vcaudio_msg_sync(sc, &msg, sizeof(msg));
	if (error) {
		aprint_error_dev(sc->sc_dev,
		    "couldn't send CONFIG message (%d)\n", error);
	}

	memset(&msg, 0, sizeof(msg));
	msg.type = VC_AUDIO_MSG_TYPE_CONTROL;
	msg.u.control.volume = vol2vc(sc->sc_hwvol[sc->sc_dest]);
	msg.u.control.dest = sc->sc_dest;
	error = vcaudio_msg_sync(sc, &msg, sizeof(msg));
	if (error) {
		aprint_error_dev(sc->sc_dev,
		    "couldn't send CONTROL message (%d)\n", error);
	}

	vchi_service_release(sc->sc_service);

	return 0;
}

static void
vcaudio_service_callback(void *priv, const VCHI_CALLBACK_REASON_T reason,
    void *msg_handle)
{
	struct vcaudio_softc *sc = priv;
	VC_AUDIO_MSG_T msg;
	int32_t msglen = 0;
	int error;

	if (sc == NULL || reason != VCHI_CALLBACK_MSG_AVAILABLE)
		return;

	memset(&msg, 0, sizeof(msg));
	error = vchi_msg_dequeue(sc->sc_service, &msg, sizeof(msg), &msglen,
	    VCHI_FLAGS_NONE);
	if (error) {
		device_printf(sc->sc_dev, "couldn't dequeue msg (%d)\n",
		    error);
		return;
	}

	switch (msg.type) {
	case VC_AUDIO_MSG_TYPE_RESULT:
		mutex_enter(&sc->sc_msglock);
		sc->sc_success = msg.u.result.success;
		sc->sc_msgdone = true;
		cv_broadcast(&sc->sc_msgcv);
		mutex_exit(&sc->sc_msglock);
		break;

	case VC_AUDIO_MSG_TYPE_COMPLETE:
		if (msg.u.complete.cookie1 == VC_AUDIO_WRITE_COOKIE1 &&
		    msg.u.complete.cookie2 == VC_AUDIO_WRITE_COOKIE2) {
			int count = msg.u.complete.count & 0xffff;
			int perr = (msg.u.complete.count & __BIT(30)) != 0;
			bool sched = false;

			mutex_enter(&sc->sc_intr_lock);

			if (count > 0) {
				sc->sc_pbytes += count;
			}
			if (perr && sc->sc_started) {
#ifdef VCAUDIO_DEBUG
				device_printf(sc->sc_dev, "underrun\n");
#endif
				sched = true;
			}
			if (sc->sc_pbytes >= sc->sc_pblksize) {
				sc->sc_pbytes -= sc->sc_pblksize;
				sched = true;
			}

			if (sched && sc->sc_pint) {
				sc->sc_pint(sc->sc_pintarg);
				sc->sc_abytes += sc->sc_pblksize;
				cv_signal(&sc->sc_datacv);
			}
			mutex_exit(&sc->sc_intr_lock);
		}
		break;
	default:
		break;
	}
}

static void
vcaudio_worker(void *priv)
{
	struct vcaudio_softc *sc = priv;
	VC_AUDIO_MSG_T msg;
	void (*intr)(void *);
	void *intrarg;
	void *block;
	int error, resid, off, nb, count;

	mutex_enter(&sc->sc_intr_lock);

	while (true) {
		intr = sc->sc_pint;
		intrarg = sc->sc_pintarg;

		if (intr == NULL || intrarg == NULL) {
			cv_wait_sig(&sc->sc_datacv, &sc->sc_intr_lock);
			continue;
		}

		KASSERT(sc->sc_pblksize != 0);

		if (sc->sc_abytes < sc->sc_pblksize) {
			cv_wait_sig(&sc->sc_datacv, &sc->sc_intr_lock);
			continue;
		}
		count = sc->sc_pblksize;

		memset(&msg, 0, sizeof(msg));
		msg.type = VC_AUDIO_MSG_TYPE_WRITE;
		msg.u.write.max_packet = VCAUDIO_MSGSIZE;
		msg.u.write.count = count;
		msg.u.write.cookie1 = VC_AUDIO_WRITE_COOKIE1;
		msg.u.write.cookie2 = VC_AUDIO_WRITE_COOKIE2;
		msg.u.write.silence = 0;

		block = (uint8_t *)sc->sc_pstart + sc->sc_ppos;
		resid = count;
		off = 0;

		vchi_service_use(sc->sc_service);

		error = vchi_msg_queue(sc->sc_service, &msg, sizeof(msg),
		    VCHI_FLAGS_BLOCK_UNTIL_QUEUED, NULL);
		if (error) {
			printf("%s: failed to write (%d)\n", __func__, error);
			goto done;
		}

		while (resid > 0) {
			nb = uimin(resid, msg.u.write.max_packet);
			error = vchi_msg_queue(sc->sc_service,
			    (char *)block + off, nb,
			    VCHI_FLAGS_BLOCK_UNTIL_QUEUED, NULL);
			if (error) {
				/* XXX What to do here? */
				device_printf(sc->sc_dev,
				    "failed to queue data (%d)\n", error);
				goto done;
			}
			off += nb;
			resid -= nb;
		}

		sc->sc_abytes -= count;
		sc->sc_ppos += count;
		if ((uint8_t *)sc->sc_pstart + sc->sc_ppos >=
		    (uint8_t *)sc->sc_pend)
			sc->sc_ppos = 0;

		if (!sc->sc_started) {
			++sc->sc_pblkcnt;

			if (sc->sc_pblkcnt == VCAUDIO_PREFILLCOUNT) {

				memset(&msg, 0, sizeof(msg));
				msg.type = VC_AUDIO_MSG_TYPE_START;
				error = vchi_msg_queue(sc->sc_service, &msg,
				    sizeof(msg), VCHI_FLAGS_BLOCK_UNTIL_QUEUED,
				    NULL);
				if (error) {
					device_printf(sc->sc_dev,
					    "failed to start (%d)\n", error);
					goto done;
				}
				sc->sc_started = true;
				sc->sc_pbytes = 0;
			} else {
				intr(intrarg);
				sc->sc_abytes += sc->sc_pblksize;
			}
		}

done:
		vchi_service_release(sc->sc_service);
	}
}

static int
vcaudio_msg_sync(struct vcaudio_softc *sc, VC_AUDIO_MSG_T *msg, size_t msglen)
{
	int error = 0;

	mutex_enter(&sc->sc_msglock);

	sc->sc_success = -1;
	sc->sc_msgdone = false;

	error = vchi_msg_queue(sc->sc_service, msg, msglen,
	    VCHI_FLAGS_BLOCK_UNTIL_QUEUED, NULL);
	if (error) {
		printf("%s: failed to queue message (%d)\n", __func__, error);
		goto done;
	}

	while (!sc->sc_msgdone) {
		error = cv_wait_sig(&sc->sc_msgcv, &sc->sc_msglock);
		if (error)
			break;
	}
	if (sc->sc_success != 0)
		error = EIO;
done:
	mutex_exit(&sc->sc_msglock);

	return error;
}

static int
vcaudio_query_format(void *priv, audio_format_query_t *afp)
{
	struct vcaudio_softc *sc = priv;

	return audio_query_format(&sc->sc_format, 1, afp);
}

static int
vcaudio_set_format(void *priv, int setmode,
    const audio_params_t *play, const audio_params_t *rec,
    audio_filter_reg_t *pfil, audio_filter_reg_t *rfil)
{
	struct vcaudio_softc *sc = priv;

	pfil->codec = vcaudio_swvol_codec;
	pfil->context = sc;

	return 0;
}

static int
vcaudio_halt_output(void *priv)
{
	struct vcaudio_softc *sc = priv;
	VC_AUDIO_MSG_T msg;
	int error = 0;

	KASSERT(mutex_owned(&sc->sc_intr_lock));

	vchi_service_use(sc->sc_service);
	memset(&msg, 0, sizeof(msg));
	msg.type = VC_AUDIO_MSG_TYPE_STOP;
	msg.u.stop.draining = 0;
	error = vchi_msg_queue(sc->sc_service, &msg, sizeof(msg),
	    VCHI_FLAGS_BLOCK_UNTIL_QUEUED, NULL);
	if (error) {
		device_printf(sc->sc_dev, "couldn't send STOP message (%d)\n",
		    error);
	}
	vchi_service_release(sc->sc_service);

	sc->sc_pint = NULL;
	sc->sc_pintarg = NULL;
	sc->sc_started = false;

#ifdef VCAUDIO_DEBUG
	device_printf(sc->sc_dev, "halting output\n");
#endif

	return error;
}

static int
vcaudio_set_volume(struct vcaudio_softc *sc, enum vcaudio_dest dest,
    int hwvol)
{
	VC_AUDIO_MSG_T msg;
	int error;

	sc->sc_hwvol[dest] = hwvol;
	if (dest != sc->sc_dest)
		return 0;

	vchi_service_use(sc->sc_service);

	memset(&msg, 0, sizeof(msg));
	msg.type = VC_AUDIO_MSG_TYPE_CONTROL;
	msg.u.control.volume = vol2vc(hwvol);
	msg.u.control.dest = dest;

	error = vcaudio_msg_sync(sc, &msg, sizeof(msg));
	if (error) {
		device_printf(sc->sc_dev,
		    "couldn't send CONTROL message (%d)\n", error);
	}

	vchi_service_release(sc->sc_service);

	return error;
}

static int
vcaudio_set_port(void *priv, mixer_ctrl_t *mc)
{
	struct vcaudio_softc *sc = priv;

	switch (mc->dev) {
	case VCAUDIO_OUTPUT_MASTER_VOLUME:
	case VCAUDIO_INPUT_DAC_VOLUME:
		sc->sc_swvol = mc->un.value.level[AUDIO_MIXER_LEVEL_LEFT];
		return 0;
	case VCAUDIO_OUTPUT_AUTO_VOLUME:
		return vcaudio_set_volume(sc, VCAUDIO_DEST_AUTO,
		    mc->un.value.level[AUDIO_MIXER_LEVEL_LEFT]);
	case VCAUDIO_OUTPUT_HEADPHONE_VOLUME:
		return vcaudio_set_volume(sc, VCAUDIO_DEST_HP,
		    mc->un.value.level[AUDIO_MIXER_LEVEL_LEFT]);
	case VCAUDIO_OUTPUT_HDMI_VOLUME:
		return vcaudio_set_volume(sc, VCAUDIO_DEST_HDMI,
		    mc->un.value.level[AUDIO_MIXER_LEVEL_LEFT]);
	case VCAUDIO_OUTPUT_SELECT:
		if (mc->un.ord < 0 || mc->un.ord > 2)
			return EINVAL;
		sc->sc_dest = mc->un.ord;
		return vcaudio_set_volume(sc, mc->un.ord,
		    sc->sc_hwvol[mc->un.ord]);
	}
	return ENXIO;
}

static int
vcaudio_get_port(void *priv, mixer_ctrl_t *mc)
{
	struct vcaudio_softc *sc = priv;

	switch (mc->dev) {
	case VCAUDIO_OUTPUT_MASTER_VOLUME:
	case VCAUDIO_INPUT_DAC_VOLUME:
		mc->un.value.level[AUDIO_MIXER_LEVEL_LEFT] =
		    mc->un.value.level[AUDIO_MIXER_LEVEL_RIGHT] =
		    sc->sc_swvol;
		return 0;
	case VCAUDIO_OUTPUT_AUTO_VOLUME:
		mc->un.value.level[AUDIO_MIXER_LEVEL_LEFT] =
		    mc->un.value.level[AUDIO_MIXER_LEVEL_RIGHT] =
		    sc->sc_hwvol[VCAUDIO_DEST_AUTO];
		return 0;
	case VCAUDIO_OUTPUT_HEADPHONE_VOLUME:
		mc->un.value.level[AUDIO_MIXER_LEVEL_LEFT] =
		    mc->un.value.level[AUDIO_MIXER_LEVEL_RIGHT] =
		    sc->sc_hwvol[VCAUDIO_DEST_HP];
		return 0;
	case VCAUDIO_OUTPUT_HDMI_VOLUME:
		mc->un.value.level[AUDIO_MIXER_LEVEL_LEFT] =
		    mc->un.value.level[AUDIO_MIXER_LEVEL_RIGHT] =
		    sc->sc_hwvol[VCAUDIO_DEST_HDMI];
		return 0;
	case VCAUDIO_OUTPUT_SELECT:
		mc->un.ord = sc->sc_dest;
		return 0;
	}
	return ENXIO;
}

static int
vcaudio_query_devinfo(void *priv, mixer_devinfo_t *di)
{
	switch (di->index) {
	case VCAUDIO_OUTPUT_CLASS:
		di->mixer_class = VCAUDIO_OUTPUT_CLASS;
		strcpy(di->label.name, AudioCoutputs);
		di->type = AUDIO_MIXER_CLASS;
		di->next = di->prev = AUDIO_MIXER_LAST;
		return 0;
	case VCAUDIO_INPUT_CLASS:
		di->mixer_class = VCAUDIO_INPUT_CLASS;
		strcpy(di->label.name, AudioCinputs);
		di->type = AUDIO_MIXER_CLASS;
		di->next = di->prev = AUDIO_MIXER_LAST;
		return 0;
	case VCAUDIO_OUTPUT_MASTER_VOLUME:
		di->mixer_class = VCAUDIO_OUTPUT_CLASS;
		strcpy(di->label.name, AudioNmaster);
		di->type = AUDIO_MIXER_VALUE;
		di->next = di->prev = AUDIO_MIXER_LAST;
		di->un.v.num_channels = 2;
		strcpy(di->un.v.units.name, AudioNvolume);
		return 0;
	case VCAUDIO_OUTPUT_AUTO_VOLUME:
		di->mixer_class = VCAUDIO_OUTPUT_CLASS;
		strcpy(di->label.name, "auto");
		di->type = AUDIO_MIXER_VALUE;
		di->next = di->prev = AUDIO_MIXER_LAST;
		di->un.v.num_channels = 2;
		di->un.v.delta = 13;
		strcpy(di->un.v.units.name, AudioNvolume);
		return 0;
	case VCAUDIO_OUTPUT_HEADPHONE_VOLUME:
		di->mixer_class = VCAUDIO_OUTPUT_CLASS;
		strcpy(di->label.name, AudioNheadphone);
		di->type = AUDIO_MIXER_VALUE;
		di->next = di->prev = AUDIO_MIXER_LAST;
		di->un.v.num_channels = 2;
		di->un.v.delta = 13;
		strcpy(di->un.v.units.name, AudioNvolume);
		return 0;
	case VCAUDIO_OUTPUT_HDMI_VOLUME:
		di->mixer_class = VCAUDIO_OUTPUT_CLASS;
		strcpy(di->label.name, "hdmi");
		di->type = AUDIO_MIXER_VALUE;
		di->next = di->prev = AUDIO_MIXER_LAST;
		di->un.v.num_channels = 2;
		di->un.v.delta = 13;
		strcpy(di->un.v.units.name, AudioNvolume);
		return 0;
	case VCAUDIO_INPUT_DAC_VOLUME:
		di->mixer_class = VCAUDIO_INPUT_CLASS;
		strcpy(di->label.name, AudioNdac);
		di->type = AUDIO_MIXER_VALUE;
		di->next = di->prev = AUDIO_MIXER_LAST;
		di->un.v.num_channels = 2;
		strcpy(di->un.v.units.name, AudioNvolume);
		return 0;
	case VCAUDIO_OUTPUT_SELECT:
		di->mixer_class = VCAUDIO_OUTPUT_CLASS;
		strcpy(di->label.name, AudioNselect);
		di->type = AUDIO_MIXER_ENUM;
		di->next = di->prev = AUDIO_MIXER_LAST;
		di->un.e.num_mem = 3;
		di->un.e.member[0].ord = 0;
		strcpy(di->un.e.member[0].label.name, "auto");
		di->un.e.member[1].ord = 1;
		strcpy(di->un.e.member[1].label.name, AudioNheadphone);
		di->un.e.member[2].ord = 2;
		strcpy(di->un.e.member[2].label.name, "hdmi");
		return 0;
	}

	return ENXIO;
}

static int
vcaudio_getdev(void *priv, struct audio_device *audiodev)
{
	struct vcaudio_softc *sc = priv;

	snprintf(audiodev->name, sizeof(audiodev->name), "vchiq auds");
	snprintf(audiodev->version, sizeof(audiodev->version),
	    "%d", sc->sc_peer_version);
	snprintf(audiodev->config, sizeof(audiodev->config), "vcaudio");

	return 0;
}

static int
vcaudio_get_props(void *priv)
{
	return AUDIO_PROP_PLAYBACK;
}

static int
vcaudio_round_blocksize(void *priv, int bs, int mode,
    const audio_params_t *params)
{
	return VCAUDIO_BLOCKSIZE;
}

static int
vcaudio_trigger_output(void *priv, void *start, void *end, int blksize,
    void (*intr)(void *), void *intrarg, const audio_params_t *params)
{
	struct vcaudio_softc *sc = priv;

	ASSERT_SLEEPABLE();
	KASSERT(mutex_owned(&sc->sc_intr_lock));

	sc->sc_pparam = *params;
	sc->sc_pint = intr;
	sc->sc_pintarg = intrarg;
	sc->sc_ppos = 0;
	sc->sc_pstart = start;
	sc->sc_pend = end;
	sc->sc_pblksize = blksize;
	sc->sc_pblkcnt = 0;
	sc->sc_pbytes = 0;
	sc->sc_abytes = blksize;

	cv_signal(&sc->sc_datacv);

	return 0;
}

static void
vcaudio_get_locks(void *priv, kmutex_t **intr, kmutex_t **thread)
{
	struct vcaudio_softc *sc = priv;

	*intr = &sc->sc_intr_lock;
	*thread = &sc->sc_lock;
}

static void
vcaudio_swvol_codec(audio_filter_arg_t *arg)
{
	struct vcaudio_softc *sc = arg->context;
	const aint_t *src;
	aint_t *dst;
	u_int sample_count;
	u_int i;

	src = arg->src;
	dst = arg->dst;
	sample_count = arg->count * arg->srcfmt->channels;
	for (i = 0; i < sample_count; i++) {
		aint2_t v = (aint2_t)(*src++);
		v = v * sc->sc_swvol / 255;
		*dst++ = (aint_t)v;
	}
}<|MERGE_RESOLUTION|>--- conflicted
+++ resolved
@@ -1,8 +1,4 @@
-<<<<<<< HEAD
-/* $NetBSD: bcm2835_vcaudio.c,v 1.17 2021/01/27 12:06:10 nia Exp $ */
-=======
 /* $NetBSD: bcm2835_vcaudio.c,v 1.18 2021/04/24 23:36:26 thorpej Exp $ */
->>>>>>> e2aa5677
 
 /*-
  * Copyright (c) 2013 Jared D. McNeill <jmcneill@invisible.ca>
@@ -35,11 +31,7 @@
  */
 
 #include <sys/cdefs.h>
-<<<<<<< HEAD
-__KERNEL_RCSID(0, "$NetBSD: bcm2835_vcaudio.c,v 1.17 2021/01/27 12:06:10 nia Exp $");
-=======
 __KERNEL_RCSID(0, "$NetBSD: bcm2835_vcaudio.c,v 1.18 2021/04/24 23:36:26 thorpej Exp $");
->>>>>>> e2aa5677
 
 #include <sys/param.h>
 #include <sys/types.h>
