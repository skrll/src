<<<<<<< HEAD
/*	$NetBSD: bcm283x_platform.c,v 1.41 2020/09/28 11:54:23 jmcneill Exp $	*/
=======
/*	$NetBSD: bcm283x_platform.c,v 1.43 2020/11/23 06:24:35 rin Exp $	*/
>>>>>>> ba48e27f

/*-
 * Copyright (c) 2017 Jared D. McNeill <jmcneill@invisible.ca>
 * All rights reserved.
 *
 * Redistribution and use in source and binary forms, with or without
 * modification, are permitted provided that the following conditions
 * are met:
 * 1. Redistributions of source code must retain the above copyright
 *    notice, this list of conditions and the following disclaimer.
 * 2. Redistributions in binary form must reproduce the above copyright
 *    notice, this list of conditions and the following disclaimer in the
 *    documentation and/or other materials provided with the distribution.
 *
 * THIS SOFTWARE IS PROVIDED BY THE AUTHOR ``AS IS'' AND ANY EXPRESS OR
 * IMPLIED WARRANTIES, INCLUDING, BUT NOT LIMITED TO, THE IMPLIED WARRANTIES
 * OF MERCHANTABILITY AND FITNESS FOR A PARTICULAR PURPOSE ARE DISCLAIMED.
 * IN NO EVENT SHALL THE AUTHOR BE LIABLE FOR ANY DIRECT, INDIRECT,
 * INCIDENTAL, SPECIAL, EXEMPLARY, OR CONSEQUENTIAL DAMAGES (INCLUDING,
 * BUT NOT LIMITED TO, PROCUREMENT OF SUBSTITUTE GOODS OR SERVICES;
 * LOSS OF USE, DATA, OR PROFITS; OR BUSINESS INTERRUPTION) HOWEVER CAUSED
 * AND ON ANY THEORY OF LIABILITY, WHETHER IN CONTRACT, STRICT LIABILITY,
 * OR TORT (INCLUDING NEGLIGENCE OR OTHERWISE) ARISING IN ANY WAY
 * OUT OF THE USE OF THIS SOFTWARE, EVEN IF ADVISED OF THE POSSIBILITY OF
 * SUCH DAMAGE.
 */

#include <sys/cdefs.h>
<<<<<<< HEAD
__KERNEL_RCSID(0, "$NetBSD: bcm283x_platform.c,v 1.41 2020/09/28 11:54:23 jmcneill Exp $");
=======
__KERNEL_RCSID(0, "$NetBSD: bcm283x_platform.c,v 1.43 2020/11/23 06:24:35 rin Exp $");
>>>>>>> ba48e27f

#include "opt_arm_debug.h"
#include "opt_bcm283x.h"
#include "opt_cpuoptions.h"
#include "opt_ddb.h"
#include "opt_evbarm_boardtype.h"
#include "opt_kgdb.h"
#include "opt_fdt.h"
#include "opt_rpi.h"
#include "opt_vcprop.h"

#include "sdhc.h"
#include "bcmsdhost.h"
#include "bcmdwctwo.h"
#include "bcmspi.h"
#include "bsciic.h"
#include "plcom.h"
#include "com.h"
#include "genfb.h"
#include "ukbd.h"

#include <sys/param.h>
#include <sys/bus.h>
#include <sys/cpu.h>
#include <sys/device.h>
#include <sys/kmem.h>
#include <sys/termios.h>

#include <net/if_ether.h>

#include <prop/proplib.h>

#include <dev/fdt/fdtvar.h>

#include <uvm/uvm_extern.h>

#include <machine/bootconfig.h>

#include <arm/armreg.h>
#include <arm/cpufunc.h>

#include <libfdt.h>

#include <arm/broadcom/bcm2835reg.h>
#include <arm/broadcom/bcm2835var.h>
#include <arm/broadcom/bcm283x_platform.h>
#include <arm/broadcom/bcm2835_intr.h>
#include <arm/broadcom/bcm2835_mbox.h>
#include <arm/broadcom/bcm2835_pmwdogvar.h>

#include <evbarm/dev/plcomreg.h>
#include <evbarm/dev/plcomvar.h>
#include <evbarm/fdt/machdep.h>

#include <dev/ic/ns16550reg.h>
#include <dev/ic/comreg.h>

#include <evbarm/rpi/vcio.h>
#include <evbarm/rpi/vcpm.h>
#include <evbarm/rpi/vcprop.h>

#include <arm/fdt/arm_fdtvar.h>

#include <arm/cortex/gtmr_var.h>

#if NGENFB > 0
#include <dev/videomode/videomode.h>
#include <dev/videomode/edidvar.h>
#include <dev/wscons/wsconsio.h>
#endif

#if NUKBD > 0
#include <dev/usb/ukbdvar.h>
#endif

#ifdef DDB
#include <machine/db_machdep.h>
#include <ddb/db_sym.h>
#include <ddb/db_extern.h>
#endif

#define RPI_CPU_MAX	4

void bcm2835_platform_early_putchar(char c);
void bcm2835_aux_platform_early_putchar(char c);
void bcm2836_platform_early_putchar(char c);
void bcm2837_platform_early_putchar(char c);
void bcm2711_platform_early_putchar(char c);

extern void bcmgenfb_set_console_dev(device_t dev);
void bcmgenfb_set_ioctl(int(*)(void *, void *, u_long, void *, int, struct lwp *));
extern void bcmgenfb_ddb_trap_callback(int where);
static int rpi_ioctl(void *, void *, u_long, void *, int, lwp_t *);

extern struct bus_space arm_generic_bs_tag;
extern struct bus_space arm_generic_a4x_bs_tag;

/* Prototypes for all the bus_space structure functions */
bs_protos(arm_generic);
bs_protos(arm_generic_a4x);
bs_protos(bcm2835);
bs_protos(bcm2835_a4x);
bs_protos(bcm2836);
bs_protos(bcm2836_a4x);
bs_protos(bcm2711);
bs_protos(bcm2711_a4x);

struct bus_space bcm2835_bs_tag;
struct bus_space bcm2835_a4x_bs_tag;
struct bus_space bcm2836_bs_tag;
struct bus_space bcm2836_a4x_bs_tag;
struct bus_space bcm2711_bs_tag;
struct bus_space bcm2711_a4x_bs_tag;

static paddr_t bcm2835_bus_to_phys(bus_addr_t);
static paddr_t bcm2836_bus_to_phys(bus_addr_t);
static paddr_t bcm2711_bus_to_phys(bus_addr_t);

#ifdef VERBOSE_INIT_ARM
#define VPRINTF(...)	printf(__VA_ARGS__)
#else
#define VPRINTF(...)	__nothing
#endif

static paddr_t
bcm2835_bus_to_phys(bus_addr_t ba)
{

	/* Attempt to find the PA device mapping */
	if (ba >= BCM283X_PERIPHERALS_BASE_BUS &&
	    ba < BCM283X_PERIPHERALS_BASE_BUS + BCM283X_PERIPHERALS_SIZE)
		return BCM2835_PERIPHERALS_BUS_TO_PHYS(ba);

	return ba & ~BCM2835_BUSADDR_CACHE_MASK;
}

static paddr_t
bcm2836_bus_to_phys(bus_addr_t ba)
{

	/* Attempt to find the PA device mapping */
	if (ba >= BCM283X_PERIPHERALS_BASE_BUS &&
	    ba < BCM283X_PERIPHERALS_BASE_BUS + BCM283X_PERIPHERALS_SIZE)
		return BCM2836_PERIPHERALS_BUS_TO_PHYS(ba);

	if (ba >= BCM2836_ARM_LOCAL_BASE &&
	    ba < BCM2836_ARM_LOCAL_BASE + BCM2836_ARM_LOCAL_SIZE)
		return ba;

	return ba & ~BCM2835_BUSADDR_CACHE_MASK;
}

static paddr_t
bcm2711_bus_to_phys(bus_addr_t ba)
{

	/* Attempt to find the PA device mapping */
	if (ba >= BCM283X_PERIPHERALS_BASE_BUS &&
	    ba < BCM283X_PERIPHERALS_BASE_BUS + BCM283X_PERIPHERALS_SIZE)
		return BCM2711_PERIPHERALS_BUS_TO_PHYS(ba);

	if (ba >= BCM2711_SCB_BASE_BUS &&
	    ba < BCM2711_SCB_BASE_BUS + BCM2711_SCB_SIZE)
		return BCM2711_SCB_BUS_TO_PHYS(ba);

	if (ba >= BCM2711_ARM_LOCAL_BASE_BUS &&
	    ba < BCM2711_ARM_LOCAL_BASE_BUS + BCM2711_ARM_LOCAL_SIZE)
		return BCM2711_ARM_LOCAL_BUS_TO_PHYS(ba);

	return ba & ~BCM2835_BUSADDR_CACHE_MASK;
}

int
bcm2835_bs_map(void *t, bus_addr_t ba, bus_size_t size, int flag,
    bus_space_handle_t *bshp)
{
	const paddr_t pa = bcm2835_bus_to_phys(ba);

	return bus_space_map(&arm_generic_bs_tag, pa, size, flag, bshp);
}

paddr_t
bcm2835_bs_mmap(void *t, bus_addr_t ba, off_t offset, int prot, int flags)
{
	const paddr_t pa = bcm2835_bus_to_phys(ba);

	return bus_space_mmap(&arm_generic_bs_tag, pa, offset, prot, flags);
}

paddr_t
bcm2835_a4x_bs_mmap(void *t, bus_addr_t ba, off_t offset, int prot, int flags)
{

	return bcm2835_bs_mmap(t, ba, 4 * offset, prot, flags);
}

int
bcm2836_bs_map(void *t, bus_addr_t ba, bus_size_t size, int flag,
    bus_space_handle_t *bshp)
{
	const paddr_t pa = bcm2836_bus_to_phys(ba);

	return bus_space_map(&arm_generic_bs_tag, pa, size, flag, bshp);
}

paddr_t
bcm2836_bs_mmap(void *t, bus_addr_t ba, off_t offset, int prot, int flags)
{
	const paddr_t pa = bcm2836_bus_to_phys(ba);

	return bus_space_mmap(&arm_generic_bs_tag, pa, offset, prot, flags);
}

paddr_t
bcm2836_a4x_bs_mmap(void *t, bus_addr_t ba, off_t offset, int prot, int flags)
{

	return bcm2836_bs_mmap(t, ba, 4 * offset, prot, flags);
}

int
bcm2711_bs_map(void *t, bus_addr_t ba, bus_size_t size, int flag,
    bus_space_handle_t *bshp)
{
	const paddr_t pa = bcm2711_bus_to_phys(ba);

	return bus_space_map(&arm_generic_bs_tag, pa, size, flag, bshp);
}

paddr_t
bcm2711_bs_mmap(void *t, bus_addr_t ba, off_t offset, int prot, int flags)
{
	const paddr_t pa = bcm2711_bus_to_phys(ba);

	return bus_space_mmap(&arm_generic_bs_tag, pa, offset, prot, flags);
}

paddr_t
bcm2711_a4x_bs_mmap(void *t, bus_addr_t ba, off_t offset, int prot, int flags)
{

	return bcm2711_bs_mmap(t, ba, 4 * offset, prot, flags);
}

#if defined(SOC_BCM2835)
static const struct pmap_devmap *
bcm2835_platform_devmap(void)
{
	static const struct pmap_devmap devmap[] = {
		DEVMAP_ENTRY(BCM2835_PERIPHERALS_VBASE, BCM2835_PERIPHERALS_BASE,
		    BCM283X_PERIPHERALS_SIZE),	/* 16Mb */

		DEVMAP_ENTRY_END
	};

	return devmap;
}
#endif

#if defined(SOC_BCM2836)
static const struct pmap_devmap *
bcm2836_platform_devmap(void)
{
	static const struct pmap_devmap devmap[] = {
		DEVMAP_ENTRY(BCM2836_PERIPHERALS_VBASE, BCM2836_PERIPHERALS_BASE,
		    BCM283X_PERIPHERALS_SIZE),	/* 16Mb */
		DEVMAP_ENTRY(BCM2836_ARM_LOCAL_VBASE, BCM2836_ARM_LOCAL_BASE,
		    BCM2836_ARM_LOCAL_SIZE),
#if defined(MULTIPROCESSOR) && defined(__aarch64__)
		/* for fdt cpu spin-table */
		DEVMAP_ENTRY(BCM2836_ARM_SMP_VBASE, BCM2836_ARM_SMP_BASE,
		    BCM2836_ARM_SMP_SIZE),
#endif
		DEVMAP_ENTRY_END
	};

	return devmap;
}

static const struct pmap_devmap *
bcm2711_platform_devmap(void)
{
	static const struct pmap_devmap devmap[] = {
		DEVMAP_ENTRY(BCM2711_PERIPHERALS_VBASE, BCM2711_PERIPHERALS_BASE,
		    BCM283X_PERIPHERALS_SIZE),	/* 16Mb */
		DEVMAP_ENTRY(BCM2711_ARM_LOCAL_VBASE, BCM2711_ARM_LOCAL_BASE,
		    BCM2711_ARM_LOCAL_SIZE),
#if defined(MULTIPROCESSOR) && defined(__aarch64__)
		/* for fdt cpu spin-table */
		DEVMAP_ENTRY(BCM2711_ARM_SMP_VBASE, BCM2836_ARM_SMP_BASE,
		    BCM2836_ARM_SMP_SIZE),
#endif
		DEVMAP_ENTRY_END
	};

	return devmap;
}
#endif

/*
 * Macros to translate between physical and virtual for a subset of the
 * kernel address space.  *Not* for general use.
 */

#ifndef RPI_FB_WIDTH
#define RPI_FB_WIDTH	1280
#endif
#ifndef RPI_FB_HEIGHT
#define RPI_FB_HEIGHT	720
#endif

int uart_clk = BCM2835_UART0_CLK;
int core_clk;

static struct {
	struct vcprop_buffer_hdr	vb_hdr;
	struct vcprop_tag_clockrate	vbt_uartclockrate;
	struct vcprop_tag_clockrate	vbt_vpuclockrate;
	struct vcprop_tag end;
} vb_uart __cacheline_aligned = {
	.vb_hdr = {
		.vpb_len = sizeof(vb_uart),
		.vpb_rcode = VCPROP_PROCESS_REQUEST,
	},
	.vbt_uartclockrate = {
		.tag = {
			.vpt_tag = VCPROPTAG_GET_CLOCKRATE,
			.vpt_len = VCPROPTAG_LEN(vb_uart.vbt_uartclockrate),
			.vpt_rcode = VCPROPTAG_REQUEST
		},
		.id = VCPROP_CLK_UART
	},
	.vbt_vpuclockrate = {
		.tag = {
			.vpt_tag = VCPROPTAG_GET_CLOCKRATE,
			.vpt_len = VCPROPTAG_LEN(vb_uart.vbt_vpuclockrate),
			.vpt_rcode = VCPROPTAG_REQUEST
		},
		.id = VCPROP_CLK_CORE
	},
	.end = {
		.vpt_tag = VCPROPTAG_NULL
	}
};

static struct {
	struct vcprop_buffer_hdr	vb_hdr;
	struct vcprop_tag_fwrev		vbt_fwrev;
	struct vcprop_tag_boardmodel	vbt_boardmodel;
	struct vcprop_tag_boardrev	vbt_boardrev;
	struct vcprop_tag_macaddr	vbt_macaddr;
	struct vcprop_tag_memory	vbt_memory;
	struct vcprop_tag_boardserial	vbt_serial;
	struct vcprop_tag_dmachan	vbt_dmachan;
	struct vcprop_tag_cmdline	vbt_cmdline;
	struct vcprop_tag_clockrate	vbt_emmcclockrate;
	struct vcprop_tag_clockrate	vbt_armclockrate;
	struct vcprop_tag_clockrate	vbt_vpuclockrate;
	struct vcprop_tag_clockrate	vbt_emmc2clockrate;
	struct vcprop_tag end;
} vb __cacheline_aligned = {
	.vb_hdr = {
		.vpb_len = sizeof(vb),
		.vpb_rcode = VCPROP_PROCESS_REQUEST,
	},
	.vbt_fwrev = {
		.tag = {
			.vpt_tag = VCPROPTAG_GET_FIRMWAREREV,
			.vpt_len = VCPROPTAG_LEN(vb.vbt_fwrev),
			.vpt_rcode = VCPROPTAG_REQUEST
		},
	},
	.vbt_boardmodel = {
		.tag = {
			.vpt_tag = VCPROPTAG_GET_BOARDMODEL,
			.vpt_len = VCPROPTAG_LEN(vb.vbt_boardmodel),
			.vpt_rcode = VCPROPTAG_REQUEST
		},
	},
	.vbt_boardrev = {
		.tag = {
			.vpt_tag = VCPROPTAG_GET_BOARDREVISION,
			.vpt_len = VCPROPTAG_LEN(vb.vbt_boardrev),
			.vpt_rcode = VCPROPTAG_REQUEST
		},
	},
	.vbt_macaddr = {
		.tag = {
			.vpt_tag = VCPROPTAG_GET_MACADDRESS,
			.vpt_len = VCPROPTAG_LEN(vb.vbt_macaddr),
			.vpt_rcode = VCPROPTAG_REQUEST
		},
	},
	.vbt_memory = {
		.tag = {
			.vpt_tag = VCPROPTAG_GET_ARMMEMORY,
			.vpt_len = VCPROPTAG_LEN(vb.vbt_memory),
			.vpt_rcode = VCPROPTAG_REQUEST
		},
	},
	.vbt_serial = {
		.tag = {
			.vpt_tag = VCPROPTAG_GET_BOARDSERIAL,
			.vpt_len = VCPROPTAG_LEN(vb.vbt_serial),
			.vpt_rcode = VCPROPTAG_REQUEST
		},
	},
	.vbt_dmachan = {
		.tag = {
			.vpt_tag = VCPROPTAG_GET_DMACHAN,
			.vpt_len = VCPROPTAG_LEN(vb.vbt_dmachan),
			.vpt_rcode = VCPROPTAG_REQUEST
		},
	},
	.vbt_cmdline = {
		.tag = {
			.vpt_tag = VCPROPTAG_GET_CMDLINE,
			.vpt_len = VCPROPTAG_LEN(vb.vbt_cmdline),
			.vpt_rcode = VCPROPTAG_REQUEST
		},
	},
	.vbt_emmcclockrate = {
		.tag = {
			.vpt_tag = VCPROPTAG_GET_CLOCKRATE,
			.vpt_len = VCPROPTAG_LEN(vb.vbt_emmcclockrate),
			.vpt_rcode = VCPROPTAG_REQUEST
		},
		.id = VCPROP_CLK_EMMC
	},
	.vbt_armclockrate = {
		.tag = {
			.vpt_tag = VCPROPTAG_GET_CLOCKRATE,
			.vpt_len = VCPROPTAG_LEN(vb.vbt_armclockrate),
			.vpt_rcode = VCPROPTAG_REQUEST
		},
		.id = VCPROP_CLK_ARM
	},
	.vbt_vpuclockrate = {
		.tag = {
			.vpt_tag = VCPROPTAG_GET_CLOCKRATE,
			.vpt_len = VCPROPTAG_LEN(vb.vbt_vpuclockrate),
			.vpt_rcode = VCPROPTAG_REQUEST
		},
		.id = VCPROP_CLK_CORE
	},
	.vbt_emmc2clockrate = {
		.tag = {
			.vpt_tag = VCPROPTAG_GET_CLOCKRATE,
			.vpt_len = VCPROPTAG_LEN(vb.vbt_emmc2clockrate),
			.vpt_rcode = VCPROPTAG_REQUEST
		},
		.id = VCPROP_CLK_EMMC2
	},
	.end = {
		.vpt_tag = VCPROPTAG_NULL
	}
};

#if NGENFB > 0
static struct {
	struct vcprop_buffer_hdr	vb_hdr;
	struct vcprop_tag_edidblock	vbt_edid;
	struct vcprop_tag end;
} vb_edid __cacheline_aligned = {
	.vb_hdr = {
		.vpb_len = sizeof(vb_edid),
		.vpb_rcode = VCPROP_PROCESS_REQUEST,
	},
	.vbt_edid = {
		.tag = {
			.vpt_tag = VCPROPTAG_GET_EDID_BLOCK,
			.vpt_len = VCPROPTAG_LEN(vb_edid.vbt_edid),
			.vpt_rcode = VCPROPTAG_REQUEST,
		},
		.blockno = 0,
	},
	.end = {
		.vpt_tag = VCPROPTAG_NULL
	}
};

static struct {
	struct vcprop_buffer_hdr	vb_hdr;
	struct vcprop_tag_fbres		vbt_res;
	struct vcprop_tag_fbres		vbt_vres;
	struct vcprop_tag_fbdepth	vbt_depth;
	struct vcprop_tag_fbalpha	vbt_alpha;
	struct vcprop_tag_allocbuf	vbt_allocbuf;
	struct vcprop_tag_blankscreen	vbt_blank;
	struct vcprop_tag_fbpitch	vbt_pitch;
	struct vcprop_tag end;
} vb_setfb __cacheline_aligned = {
	.vb_hdr = {
		.vpb_len = sizeof(vb_setfb),
		.vpb_rcode = VCPROP_PROCESS_REQUEST,
	},
	.vbt_res = {
		.tag = {
			.vpt_tag = VCPROPTAG_SET_FB_RES,
			.vpt_len = VCPROPTAG_LEN(vb_setfb.vbt_res),
			.vpt_rcode = VCPROPTAG_REQUEST,
		},
		.width = 0,
		.height = 0,
	},
	.vbt_vres = {
		.tag = {
			.vpt_tag = VCPROPTAG_SET_FB_VRES,
			.vpt_len = VCPROPTAG_LEN(vb_setfb.vbt_vres),
			.vpt_rcode = VCPROPTAG_REQUEST,
		},
		.width = 0,
		.height = 0,
	},
	.vbt_depth = {
		.tag = {
			.vpt_tag = VCPROPTAG_SET_FB_DEPTH,
			.vpt_len = VCPROPTAG_LEN(vb_setfb.vbt_depth),
			.vpt_rcode = VCPROPTAG_REQUEST,
		},
		.bpp = 32,
	},
	.vbt_alpha = {
		.tag = {
			.vpt_tag = VCPROPTAG_SET_FB_ALPHA_MODE,
			.vpt_len = VCPROPTAG_LEN(vb_setfb.vbt_alpha),
			.vpt_rcode = VCPROPTAG_REQUEST,
		},
		.state = VCPROP_ALPHA_IGNORED,
	},
	.vbt_allocbuf = {
		.tag = {
			.vpt_tag = VCPROPTAG_ALLOCATE_BUFFER,
			.vpt_len = VCPROPTAG_LEN(vb_setfb.vbt_allocbuf),
			.vpt_rcode = VCPROPTAG_REQUEST,
		},
		.address = PAGE_SIZE,	/* alignment */
	},
	.vbt_blank = {
		.tag = {
			.vpt_tag = VCPROPTAG_BLANK_SCREEN,
			.vpt_len = VCPROPTAG_LEN(vb_setfb.vbt_blank),
			.vpt_rcode = VCPROPTAG_REQUEST,
		},
		.state = VCPROP_BLANK_OFF,
	},
	.vbt_pitch = {
		.tag = {
			.vpt_tag = VCPROPTAG_GET_FB_PITCH,
			.vpt_len = VCPROPTAG_LEN(vb_setfb.vbt_pitch),
			.vpt_rcode = VCPROPTAG_REQUEST,
		},
	},
	.end = {
		.vpt_tag = VCPROPTAG_NULL,
	},
};

#endif

static int rpi_video_on = WSDISPLAYIO_VIDEO_ON;

#if defined(RPI_HWCURSOR)
#define CURSOR_BITMAP_SIZE	(64 * 8)
#define CURSOR_ARGB_SIZE	(64 * 64 * 4)
static uint32_t hcursor = 0;
static bus_addr_t pcursor = 0;
static uint32_t *cmem = NULL;
static int cursor_x = 0, cursor_y = 0, hot_x = 0, hot_y = 0, cursor_on = 0;
static uint32_t cursor_cmap[4];
static uint8_t cursor_mask[8 * 64], cursor_bitmap[8 * 64];
#endif

u_int
bcm283x_clk_get_rate_uart(void)
{

	if (vcprop_tag_success_p(&vb_uart.vbt_uartclockrate.tag))
		return vb_uart.vbt_uartclockrate.rate;
	return 0;
}

u_int
bcm283x_clk_get_rate_vpu(void)
{

	if (vcprop_tag_success_p(&vb.vbt_vpuclockrate.tag) &&
	    vb.vbt_vpuclockrate.rate > 0) {
		return vb.vbt_vpuclockrate.rate;
	}
	return 0;
}

u_int
bcm283x_clk_get_rate_emmc(void)
{

	if (vcprop_tag_success_p(&vb.vbt_emmcclockrate.tag) &&
	    vb.vbt_emmcclockrate.rate > 0) {
		return vb.vbt_emmcclockrate.rate;
	}
	return 0;
}

u_int
bcm283x_clk_get_rate_emmc2(void)
{

	if (vcprop_tag_success_p(&vb.vbt_emmc2clockrate.tag) &&
	    vb.vbt_emmc2clockrate.rate > 0) {
		return vb.vbt_emmc2clockrate.rate;
	}
	return 0;
}



static void
bcm283x_uartinit(bus_space_tag_t iot, bus_space_handle_t ioh)
{
	uint32_t res;

	bcm2835_mbox_write(iot, ioh, BCMMBOX_CHANARM2VC,
	    KERN_VTOPHYS((vaddr_t)&vb_uart));

	bcm2835_mbox_read(iot, ioh, BCMMBOX_CHANARM2VC, &res);

	/*
	 * RPI4 has Cortex A72 processors which do speculation, so
	 * we need to invalidate the cache for an updates done by
	 * the firmware
	 */
	cpu_dcache_inv_range((vaddr_t)&vb_uart, sizeof(vb_uart));

	if (vcprop_tag_success_p(&vb_uart.vbt_uartclockrate.tag))
		uart_clk = vb_uart.vbt_uartclockrate.rate;
	if (vcprop_tag_success_p(&vb_uart.vbt_vpuclockrate.tag))
		core_clk = vb_uart.vbt_vpuclockrate.rate;
}

#if defined(SOC_BCM2835)
static void
bcm2835_uartinit(void)
{
	const paddr_t pa = BCM2835_PERIPHERALS_BUS_TO_PHYS(BCM2835_ARMMBOX_BASE);
	const bus_space_tag_t iot = &bcm2835_bs_tag;
	const bus_space_handle_t ioh = BCM2835_IOPHYSTOVIRT(pa);

	bcm283x_uartinit(iot, ioh);
}
#endif

#if defined(SOC_BCM2836)
static void
bcm2836_uartinit(void)
{
	const paddr_t pa = BCM2836_PERIPHERALS_BUS_TO_PHYS(BCM2835_ARMMBOX_BASE);
	const bus_space_tag_t iot = &bcm2836_bs_tag;
	const bus_space_handle_t ioh = BCM2835_IOPHYSTOVIRT(pa);

	bcm283x_uartinit(iot, ioh);
}

static void
bcm2711_uartinit(void)
{
	const paddr_t pa = BCM2711_PERIPHERALS_BUS_TO_PHYS(BCM2835_ARMMBOX_BASE);
	const bus_space_tag_t iot = &bcm2711_bs_tag;
	const bus_space_handle_t ioh = BCM2711_IOPHYSTOVIRT(pa);

	bcm283x_uartinit(iot, ioh);
}
#endif

#define	BCM283x_MINIMUM_SPLIT	(128U * 1024 * 1024)

static size_t bcm283x_memorysize;

static void
bcm283x_bootparams(bus_space_tag_t iot, bus_space_handle_t ioh)
{
	uint32_t res;

	bcm2835_mbox_write(iot, ioh, BCMMBOX_CHANPM, (
#if (NSDHC > 0)
	    (1 << VCPM_POWER_SDCARD) |
#endif
#if (NPLCOM > 0)
	    (1 << VCPM_POWER_UART0) |
#endif
#if (NBCMDWCTWO > 0)
	    (1 << VCPM_POWER_USB) |
#endif
#if (NBSCIIC > 0)
	    (1 << VCPM_POWER_I2C0) | (1 << VCPM_POWER_I2C1) |
	/*  (1 << VCPM_POWER_I2C2) | */
#endif
#if (NBCMSPI > 0)
	    (1 << VCPM_POWER_SPI) |
#endif
	    0) << 4);

	bcm2835_mbox_write(iot, ioh, BCMMBOX_CHANARM2VC,
	    KERN_VTOPHYS((vaddr_t)&vb));

	bcm2835_mbox_read(iot, ioh, BCMMBOX_CHANARM2VC, &res);

	/*
	 * RPI4 has Cortex A72 processors which do speculation, so
	 * we need to invalidate the cache for an updates done by
	 * the firmware
	 */
	cpu_dcache_inv_range((vaddr_t)&vb, sizeof(vb));

	if (!vcprop_buffer_success_p(&vb.vb_hdr)) {
		bootconfig.dramblocks = 1;
		bootconfig.dram[0].address = 0x0;
		bootconfig.dram[0].pages = atop(BCM283x_MINIMUM_SPLIT);
		return;
	}

	struct vcprop_tag_memory *vptp_mem = &vb.vbt_memory;
	if (vcprop_tag_success_p(&vptp_mem->tag)) {
		size_t n = vcprop_tag_resplen(&vptp_mem->tag) /
		    sizeof(struct vcprop_memory);

		bcm283x_memorysize = 0;
		bootconfig.dramblocks = 0;

		for (int i = 0; i < n && i < DRAM_BLOCKS; i++) {
			bootconfig.dram[i].address = vptp_mem->mem[i].base;
			bootconfig.dram[i].pages = atop(vptp_mem->mem[i].size);
			bootconfig.dramblocks++;

			bcm283x_memorysize += vptp_mem->mem[i].size;
		}
	}

	if (vcprop_tag_success_p(&vb.vbt_armclockrate.tag))
		curcpu()->ci_data.cpu_cc_freq = vb.vbt_armclockrate.rate;

#ifdef VERBOSE_INIT_ARM
	if (vcprop_tag_success_p(&vb.vbt_memory.tag))
		printf("%s: memory size  %zu\n", __func__,
		    bcm283x_memorysize);
	if (vcprop_tag_success_p(&vb.vbt_armclockrate.tag))
		printf("%s: arm clock    %d\n", __func__,
		    vb.vbt_armclockrate.rate);
	if (vcprop_tag_success_p(&vb.vbt_vpuclockrate.tag))
		printf("%s: vpu clock    %d\n", __func__,
		    vb.vbt_vpuclockrate.rate);
	if (vcprop_tag_success_p(&vb.vbt_emmcclockrate.tag))
		printf("%s: emmc clock   %d\n", __func__,
		    vb.vbt_emmcclockrate.rate);
	if (vcprop_tag_success_p(&vb.vbt_emmc2clockrate.tag))
		printf("%s: emmc2 clock  %d\n", __func__,
		    vb.vbt_emmcclockrate.rate);
	if (vcprop_tag_success_p(&vb.vbt_fwrev.tag))
		printf("%s: firmware rev %x\n", __func__,
		    vb.vbt_fwrev.rev);
	if (vcprop_tag_success_p(&vb.vbt_boardmodel.tag))
		printf("%s: board model  %x\n", __func__,
		    vb.vbt_boardmodel.model);
	if (vcprop_tag_success_p(&vb.vbt_macaddr.tag))
		printf("%s: mac-address  %" PRIx64 "\n", __func__,
		    vb.vbt_macaddr.addr);
	if (vcprop_tag_success_p(&vb.vbt_boardrev.tag))
		printf("%s: board rev    %x\n", __func__,
		    vb.vbt_boardrev.rev);
	if (vcprop_tag_success_p(&vb.vbt_serial.tag))
		printf("%s: board serial %" PRIx64 "\n", __func__,
		    vb.vbt_serial.sn);
	if (vcprop_tag_success_p(&vb.vbt_dmachan.tag))
		printf("%s: DMA channel mask 0x%08x\n", __func__,
		    vb.vbt_dmachan.mask);

	if (vcprop_tag_success_p(&vb.vbt_cmdline.tag))
		printf("%s: cmdline      %s\n", __func__,
		    vb.vbt_cmdline.cmdline);
#endif
}

#if defined(SOC_BCM2835)
static void
bcm2835_bootparams(void)
{
	const paddr_t pa = BCM2835_PERIPHERALS_BUS_TO_PHYS(BCM2835_ARMMBOX_BASE);
	const bus_space_tag_t iot = &bcm2835_bs_tag;
	const bus_space_handle_t ioh = BCM2835_IOPHYSTOVIRT(pa);

	bcm283x_bootparams(iot, ioh);
}
#endif

#if defined(SOC_BCM2836)
static void
bcm2836_bootparams(void)
{
	const paddr_t pa = BCM2836_PERIPHERALS_BUS_TO_PHYS(BCM2835_ARMMBOX_BASE);
	const bus_space_tag_t iot = &bcm2836_bs_tag;
	const bus_space_handle_t ioh = BCM2835_IOPHYSTOVIRT(pa);

	bcm283x_bootparams(iot, ioh);
}

static void
bcm2711_bootparams(void)
{
	const paddr_t pa = BCM2711_PERIPHERALS_BUS_TO_PHYS(BCM2835_ARMMBOX_BASE);
	const bus_space_tag_t iot = &bcm2711_bs_tag;
	const bus_space_handle_t ioh = BCM2711_IOPHYSTOVIRT(pa);

	bcm283x_bootparams(iot, ioh);
}

#if defined(MULTIPROCESSOR)
static int
cpu_enable_bcm2836(int phandle)
{
	bus_space_tag_t iot = &bcm2836_bs_tag;
	bus_space_handle_t ioh = BCM2836_ARM_LOCAL_VBASE;
	uint64_t mpidr;

	fdtbus_get_reg64(phandle, 0, &mpidr, NULL);

	const u_int cpuno = __SHIFTOUT(mpidr, MPIDR_AFF0);

	bus_space_write_4(iot, ioh, BCM2836_LOCAL_MAILBOX3_SETN(cpuno),
	    KERN_VTOPHYS((vaddr_t)cpu_mpstart));

	return 0;
}
ARM_CPU_METHOD(bcm2836, "brcm,bcm2836-smp", cpu_enable_bcm2836);
#endif

#endif	/* SOC_BCM2836 */

#if NGENFB > 0
static bool
rpi_fb_parse_mode(const char *s, uint32_t *pwidth, uint32_t *pheight)
{
	char *x;

	if (strncmp(s, "disable", 7) == 0)
		return false;

	x = strchr(s, 'x');
	if (x) {
		*pwidth = strtoul(s, NULL, 10);
		*pheight = strtoul(x + 1, NULL, 10);
	}

	return true;
}

#define RPI_EDIDSIZE 1024

static bool
rpi_fb_get_edid_mode(uint32_t *pwidth, uint32_t *pheight)
{
	struct edid_info ei;
	uint32_t res;
	int error;

	error = bcmmbox_request(BCMMBOX_CHANARM2VC, &vb_edid,
	    sizeof(vb_edid), &res);
	if (error) {
		printf("%s: mbox request failed (%d)\n", __func__, error);
		return false;
	}

	if (!vcprop_buffer_success_p(&vb_edid.vb_hdr) ||
	    !vcprop_tag_success_p(&vb_edid.vbt_edid.tag) ||
	    vb_edid.vbt_edid.status != 0)
		return false;

	uint8_t *edid_data = kmem_alloc(RPI_EDIDSIZE, KM_SLEEP);

	memset(edid_data, 0, RPI_EDIDSIZE);
	memcpy(edid_data, vb_edid.vbt_edid.data,
	    sizeof(vb_edid.vbt_edid.data));
	edid_parse(edid_data, &ei);
#ifdef VERBOSE_INIT_ARM
	edid_print(&ei);
#endif

	if (ei.edid_preferred_mode) {
		*pwidth = ei.edid_preferred_mode->hdisplay;
		*pheight = ei.edid_preferred_mode->vdisplay;
	}

	kmem_free(edid_data, RPI_EDIDSIZE);

	return true;
}

/*
 * Initialize framebuffer console.
 *
 * Some notes about boot parameters:
 *  - If "fb=disable" is present, ignore framebuffer completely.
 *  - If "fb=<width>x<height> is present, use the specified mode.
 *  - If "console=fb" is present, attach framebuffer to console.
 */
static bool
rpi_fb_init(prop_dictionary_t dict, void *aux)
{
	uint32_t width = 0, height = 0;
	uint32_t res;
	char *ptr;
	int integer;
	int error;
	bool is_bgr = true;

	if (get_bootconf_option(boot_args, "fb",
			      BOOTOPT_TYPE_STRING, &ptr)) {
		if (rpi_fb_parse_mode(ptr, &width, &height) == false)
			return false;
	}
	if (width == 0 || height == 0) {
		rpi_fb_get_edid_mode(&width, &height);
	}
	if (width == 0 || height == 0) {
		width = RPI_FB_WIDTH;
		height = RPI_FB_HEIGHT;
	}

	vb_setfb.vbt_res.width = width;
	vb_setfb.vbt_res.height = height;
	vb_setfb.vbt_vres.width = width;
	vb_setfb.vbt_vres.height = height;
	error = bcmmbox_request(BCMMBOX_CHANARM2VC, &vb_setfb,
	    sizeof(vb_setfb), &res);
	if (error) {
		printf("%s: mbox request failed (%d)\n", __func__, error);
		return false;
	}

	if (!vcprop_buffer_success_p(&vb_setfb.vb_hdr) ||
	    !vcprop_tag_success_p(&vb_setfb.vbt_res.tag) ||
	    !vcprop_tag_success_p(&vb_setfb.vbt_vres.tag) ||
	    !vcprop_tag_success_p(&vb_setfb.vbt_depth.tag) ||
	    !vcprop_tag_success_p(&vb_setfb.vbt_allocbuf.tag) ||
	    !vcprop_tag_success_p(&vb_setfb.vbt_blank.tag) ||
	    !vcprop_tag_success_p(&vb_setfb.vbt_pitch.tag)) {
		printf("%s: prop tag failed\n", __func__);
		return false;
	}

#ifdef VERBOSE_INIT_ARM
	printf("%s: addr = 0x%x size = %d\n", __func__,
	    vb_setfb.vbt_allocbuf.address,
	    vb_setfb.vbt_allocbuf.size);
	printf("%s: depth = %d\n", __func__, vb_setfb.vbt_depth.bpp);
	printf("%s: pitch = %d\n", __func__,
	    vb_setfb.vbt_pitch.linebytes);
	printf("%s: width = %d height = %d\n", __func__,
	    vb_setfb.vbt_res.width, vb_setfb.vbt_res.height);
	printf("%s: vwidth = %d vheight = %d\n", __func__,
	    vb_setfb.vbt_vres.width, vb_setfb.vbt_vres.height);
#endif

	if (vb_setfb.vbt_allocbuf.address == 0 ||
	    vb_setfb.vbt_allocbuf.size == 0 ||
	    vb_setfb.vbt_res.width == 0 ||
	    vb_setfb.vbt_res.height == 0 ||
	    vb_setfb.vbt_vres.width == 0 ||
	    vb_setfb.vbt_vres.height == 0 ||
	    vb_setfb.vbt_pitch.linebytes == 0) {
		printf("%s: failed to set mode %ux%u\n", __func__,
		    width, height);
		return false;
	}

	prop_dictionary_set_uint32(dict, "width", vb_setfb.vbt_res.width);
	prop_dictionary_set_uint32(dict, "height", vb_setfb.vbt_res.height);
	prop_dictionary_set_uint8(dict, "depth", vb_setfb.vbt_depth.bpp);
	prop_dictionary_set_uint16(dict, "linebytes",
	    vb_setfb.vbt_pitch.linebytes);
	prop_dictionary_set_uint32(dict, "address",
	    vb_setfb.vbt_allocbuf.address);

	/*
	 * Old firmware uses BGR. New firmware uses RGB. The get and set
	 * pixel order mailbox properties don't seem to work. The firmware
	 * adds a kernel cmdline option bcm2708_fb.fbswap=<0|1>, so use it
	 * to determine pixel order. 0 means BGR, 1 means RGB.
	 *
	 * See https://github.com/raspberrypi/linux/issues/514
	 */
	if (get_bootconf_option(boot_args, "bcm2708_fb.fbswap",
				BOOTOPT_TYPE_INT, &integer)) {
		is_bgr = integer == 0;
	}
	prop_dictionary_set_bool(dict, "is_bgr", is_bgr);

	/* if "genfb.type=<n>" is passed in cmdline, override wsdisplay type */
	if (get_bootconf_option(boot_args, "genfb.type",
				BOOTOPT_TYPE_INT, &integer)) {
		prop_dictionary_set_uint32(dict, "wsdisplay_type", integer);
	}

#if defined(RPI_HWCURSOR)
	struct fdt_attach_args *faa = aux;
	bus_space_handle_t hc;

	hcursor = rpi_alloc_mem(CURSOR_ARGB_SIZE, PAGE_SIZE,
	    MEM_FLAG_L1_NONALLOCATING | MEM_FLAG_HINT_PERMALOCK);
	pcursor = rpi_lock_mem(hcursor);
#ifdef RPI_IOCTL_DEBUG
	printf("hcursor: %08x\n", hcursor);
	printf("pcursor: %08x\n", (uint32_t)pcursor);
	printf("fb: %08x\n", (uint32_t)vb_setfb.vbt_allocbuf.address);
#endif
	if (bus_space_map(faa->faa_bst, pcursor, CURSOR_ARGB_SIZE,
	    BUS_SPACE_MAP_LINEAR|BUS_SPACE_MAP_PREFETCHABLE, &hc) != 0) {
		printf("couldn't map cursor memory\n");
	} else {
		int i, j, k;

		cmem = bus_space_vaddr(faa->faa_bst, hc);
		k = 0;
		for (j = 0; j < 64; j++) {
			for (i = 0; i < 64; i++) {
				cmem[i + k] =
				 ((i & 8) ^ (j & 8)) ? 0xa0ff0000 : 0xa000ff00;
			}
			k += 64;
		}
		cpu_dcache_wb_range((vaddr_t)cmem, CURSOR_ARGB_SIZE);
		rpi_fb_initcursor(pcursor, 0, 0);
#ifdef RPI_IOCTL_DEBUG
		rpi_fb_movecursor(600, 400, 1);
#else
		rpi_fb_movecursor(cursor_x, cursor_y, cursor_on);
#endif
	}
#endif

	return true;
}


#if defined(RPI_HWCURSOR)
static int
rpi_fb_do_cursor(struct wsdisplay_cursor *cur)
{
	int pos = 0;
	int shape = 0;

	if (cur->which & WSDISPLAY_CURSOR_DOCUR) {
		if (cursor_on != cur->enable) {
			cursor_on = cur->enable;
			pos = 1;
		}
	}
	if (cur->which & WSDISPLAY_CURSOR_DOHOT) {

		hot_x = cur->hot.x;
		hot_y = cur->hot.y;
		pos = 1;
		shape = 1;
	}
	if (cur->which & WSDISPLAY_CURSOR_DOPOS) {

		cursor_x = cur->pos.x;
		cursor_y = cur->pos.y;
		pos = 1;
	}
	if (cur->which & WSDISPLAY_CURSOR_DOCMAP) {
		int i;
		uint32_t val;

		for (i = 0; i < uimin(cur->cmap.count, 3); i++) {
			val = (cur->cmap.red[i] << 16 ) |
			      (cur->cmap.green[i] << 8) |
			      (cur->cmap.blue[i] ) |
			      0xff000000;
			cursor_cmap[i + cur->cmap.index + 2] = val;
		}
		shape = 1;
	}
	if (cur->which & WSDISPLAY_CURSOR_DOSHAPE) {
		int err;

		err = copyin(cur->mask, cursor_mask, CURSOR_BITMAP_SIZE);
		err += copyin(cur->image, cursor_bitmap, CURSOR_BITMAP_SIZE);
		if (err != 0)
			return EFAULT;
		shape = 1;
	}
	if (shape) {
		int i, j, idx;
		uint8_t mask;

		for (i = 0; i < CURSOR_BITMAP_SIZE; i++) {
			mask = 0x01;
			for (j = 0; j < 8; j++) {
				idx = ((cursor_mask[i] & mask) ? 2 : 0) |
				    ((cursor_bitmap[i] & mask) ? 1 : 0);
				cmem[i * 8 + j] = cursor_cmap[idx];
				mask = mask << 1;
			}
		}
		/* just in case */
		cpu_dcache_wb_range((vaddr_t)cmem, CURSOR_ARGB_SIZE);
		rpi_fb_initcursor(pcursor, hot_x, hot_y);
	}
	if (pos) {
		rpi_fb_movecursor(cursor_x, cursor_y, cursor_on);
	}
	return 0;
}
#endif

static int
rpi_ioctl(void *v, void *vs, u_long cmd, void *data, int flag, lwp_t *l)
{

	switch (cmd) {
	case WSDISPLAYIO_SVIDEO:
		{
			int d = *(int *)data;
			if (d == rpi_video_on)
				return 0;
			rpi_video_on = d;
			rpi_fb_set_video(d);
#if defined(RPI_HWCURSOR)
			rpi_fb_movecursor(cursor_x, cursor_y,
			                  d ? cursor_on : 0);
#endif
		}
		return 0;
	case WSDISPLAYIO_GVIDEO:
		*(int *)data = rpi_video_on;
		return 0;
#if defined(RPI_HWCURSOR)
	case WSDISPLAYIO_GCURPOS:
		{
			struct wsdisplay_curpos *cp = (void *)data;

			cp->x = cursor_x;
			cp->y = cursor_y;
		}
		return 0;
	case WSDISPLAYIO_SCURPOS:
		{
			struct wsdisplay_curpos *cp = (void *)data;

			cursor_x = cp->x;
			cursor_y = cp->y;
			rpi_fb_movecursor(cursor_x, cursor_y, cursor_on);
		}
		return 0;
	case WSDISPLAYIO_GCURMAX:
		{
			struct wsdisplay_curpos *cp = (void *)data;

			cp->x = 64;
			cp->y = 64;
		}
		return 0;
	case WSDISPLAYIO_SCURSOR:
		{
			struct wsdisplay_cursor *cursor = (void *)data;

			return rpi_fb_do_cursor(cursor);
		}
#endif
	default:
		return EPASSTHROUGH;
	}
}

#endif

SYSCTL_SETUP(sysctl_machdep_rpi, "sysctl machdep subtree setup (rpi)")
{
	sysctl_createv(clog, 0, NULL, NULL,
	    CTLFLAG_PERMANENT, CTLTYPE_NODE, "machdep", NULL,
	    NULL, 0, NULL, 0, CTL_MACHDEP, CTL_EOL);

	sysctl_createv(clog, 0, NULL, NULL,
	    CTLFLAG_PERMANENT|CTLFLAG_READONLY,
	    CTLTYPE_INT, "firmware_revision", NULL, NULL, 0,
	    &vb.vbt_fwrev.rev, 0, CTL_MACHDEP, CTL_CREATE, CTL_EOL);

	sysctl_createv(clog, 0, NULL, NULL,
	    CTLFLAG_PERMANENT|CTLFLAG_READONLY,
	    CTLTYPE_INT, "board_model", NULL, NULL, 0,
	    &vb.vbt_boardmodel.model, 0, CTL_MACHDEP, CTL_CREATE, CTL_EOL);

	sysctl_createv(clog, 0, NULL, NULL,
	    CTLFLAG_PERMANENT|CTLFLAG_READONLY,
	    CTLTYPE_INT, "board_revision", NULL, NULL, 0,
	    &vb.vbt_boardrev.rev, 0, CTL_MACHDEP, CTL_CREATE, CTL_EOL);

	sysctl_createv(clog, 0, NULL, NULL,
	    CTLFLAG_PERMANENT|CTLFLAG_READONLY|CTLFLAG_HEX|CTLFLAG_PRIVATE,
	    CTLTYPE_QUAD, "serial", NULL, NULL, 0,
	    &vb.vbt_serial.sn, 0, CTL_MACHDEP, CTL_CREATE, CTL_EOL);
}

#if defined(SOC_BCM2835)
static void
bcm2835_platform_bootstrap(void)
{

	bcm2835_bs_tag = arm_generic_bs_tag;
	bcm2835_a4x_bs_tag = arm_generic_a4x_bs_tag;

	bcm2835_bs_tag.bs_map = bcm2835_bs_map;
	bcm2835_bs_tag.bs_mmap = bcm2835_bs_mmap;
	bcm2835_a4x_bs_tag.bs_map = bcm2835_bs_map;
	bcm2835_a4x_bs_tag.bs_mmap = bcm2835_a4x_bs_mmap;

	fdtbus_set_decoderegprop(false);

	bcm2835_uartinit();

	bcm2835_bootparams();
}
#endif

#if defined(SOC_BCM2836)
static void
bcm2836_platform_bootstrap(void)
{

	bcm2836_bs_tag = arm_generic_bs_tag;
	bcm2836_a4x_bs_tag = arm_generic_a4x_bs_tag;

	bcm2836_bs_tag.bs_map = bcm2836_bs_map;
	bcm2836_bs_tag.bs_mmap = bcm2836_bs_mmap;
	bcm2836_a4x_bs_tag.bs_map = bcm2836_bs_map;
	bcm2836_a4x_bs_tag.bs_mmap = bcm2836_a4x_bs_mmap;

	fdtbus_set_decoderegprop(false);

	bcm2836_uartinit();

	bcm2836_bootparams();

#ifdef MULTIPROCESSOR
	arm_cpu_max = RPI_CPU_MAX;
	arm_fdt_cpu_bootstrap();
#endif
}

static void
bcm2711_platform_bootstrap(void)
{

	bcm2711_bs_tag = arm_generic_bs_tag;
	bcm2711_a4x_bs_tag = arm_generic_a4x_bs_tag;

	bcm2711_bs_tag.bs_map = bcm2711_bs_map;
	bcm2711_bs_tag.bs_mmap = bcm2711_bs_mmap;
	bcm2711_a4x_bs_tag.bs_map = bcm2711_bs_map;
	bcm2711_a4x_bs_tag.bs_mmap = bcm2711_a4x_bs_mmap;

	fdtbus_set_decoderegprop(false);

	bcm2711_uartinit();

	bcm2711_bootparams();

#ifdef MULTIPROCESSOR
	arm_cpu_max = RPI_CPU_MAX;
	arm_fdt_cpu_bootstrap();
#endif
}
#endif

#if defined(SOC_BCM2835)
static void
bcm2835_platform_init_attach_args(struct fdt_attach_args *faa)
{

	faa->faa_bst = &bcm2835_bs_tag;
}
#endif

#if defined(SOC_BCM2836)
static void
bcm2836_platform_init_attach_args(struct fdt_attach_args *faa)
{

	faa->faa_bst = &bcm2836_bs_tag;
}

static void
bcm2711_platform_init_attach_args(struct fdt_attach_args *faa)
{

	faa->faa_bst = &bcm2711_bs_tag;
}
#endif


static void __noasan
bcm283x_platform_early_putchar(vaddr_t va, paddr_t pa, char c)
{
	volatile uint32_t *uartaddr =
	    cpu_earlydevice_va_p() ?
		(volatile uint32_t *)va :
		(volatile uint32_t *)pa;

	while ((uartaddr[PL01XCOM_FR / 4] & PL01X_FR_TXFF) != 0)
		continue;

	uartaddr[PL01XCOM_DR / 4] = c;

	while ((uartaddr[PL01XCOM_FR / 4] & PL01X_FR_TXFE) == 0)
		continue;
}

static void __noasan
bcm283x_aux_platform_early_putchar(vaddr_t va, paddr_t pa, char c)
{
	volatile uint32_t *uartaddr =
	    cpu_earlydevice_va_p() ?
		(volatile uint32_t *)va :
		(volatile uint32_t *)pa;

	while ((uartaddr[com_lsr] & LSR_TXRDY) == 0)
		continue;

	uartaddr[com_data] = c;
}

void __noasan
bcm2835_platform_early_putchar(char c)
{
	paddr_t pa = BCM2835_PERIPHERALS_BUS_TO_PHYS(BCM2835_UART0_BASE);
	vaddr_t va = BCM2835_IOPHYSTOVIRT(pa);

	bcm283x_platform_early_putchar(va, pa, c);
}

void __noasan
bcm2835_aux_platform_early_putchar(char c)
{
	paddr_t pa = BCM2835_PERIPHERALS_BUS_TO_PHYS(BCM2835_AUX_UART_BASE);
	vaddr_t va = BCM2835_IOPHYSTOVIRT(pa);

	bcm283x_aux_platform_early_putchar(va, pa, c);
}

void __noasan
bcm2836_platform_early_putchar(char c)
{
	paddr_t pa = BCM2836_PERIPHERALS_BUS_TO_PHYS(BCM2835_UART0_BASE);
	vaddr_t va = BCM2835_IOPHYSTOVIRT(pa);

	bcm283x_platform_early_putchar(va, pa, c);
}

void __noasan
bcm2837_platform_early_putchar(char c)
{
	paddr_t pa = BCM2836_PERIPHERALS_BUS_TO_PHYS(BCM2835_AUX_UART_BASE);
	vaddr_t va = BCM2835_IOPHYSTOVIRT(pa);

	bcm283x_aux_platform_early_putchar(va, pa, c);
}

void __noasan
bcm2711_platform_early_putchar(char c)
{
	paddr_t pa = BCM2711_PERIPHERALS_BUS_TO_PHYS(BCM2835_AUX_UART_BASE);
	vaddr_t va = BCM2711_IOPHYSTOVIRT(pa);

	bcm283x_aux_platform_early_putchar(va, pa, c);
}

#define	BCM283x_REF_FREQ	19200000

static void
bcm283x_platform_device_register(device_t dev, void *aux)
{
	prop_dictionary_t dict = device_properties(dev);

	if (device_is_a(dev, "bcmdmac") &&
	    vcprop_tag_success_p(&vb.vbt_dmachan.tag)) {
		prop_dictionary_set_uint32(dict,
		    "chanmask", vb.vbt_dmachan.mask);
	}
#if NSDHC > 0
	if (booted_device == NULL &&
	    device_is_a(dev, "ld") &&
	    device_is_a(device_parent(dev), "sdmmc")) {
		booted_partition = 0;
		booted_device = dev;
	}
#endif
	if ((device_is_a(dev, "usmsc") ||
	     device_is_a(dev, "mue") ||
	     device_is_a(dev, "genet")) &&
	    vcprop_tag_success_p(&vb.vbt_macaddr.tag)) {
		const uint8_t enaddr[ETHER_ADDR_LEN] = {
		     (vb.vbt_macaddr.addr >> 0) & 0xff,
		     (vb.vbt_macaddr.addr >> 8) & 0xff,
		     (vb.vbt_macaddr.addr >> 16) & 0xff,
		     (vb.vbt_macaddr.addr >> 24) & 0xff,
		     (vb.vbt_macaddr.addr >> 32) & 0xff,
		     (vb.vbt_macaddr.addr >> 40) & 0xff
		};

		prop_dictionary_set_data(dict, "mac-address", enaddr,
		    ETHER_ADDR_LEN);
	}

#if NGENFB > 0
	if (device_is_a(dev, "genfb")) {
		char *ptr;

		bcmgenfb_set_console_dev(dev);
		bcmgenfb_set_ioctl(&rpi_ioctl);
#ifdef DDB
		db_trap_callback = bcmgenfb_ddb_trap_callback;
#endif
		if (rpi_fb_init(dict, aux) == false)
			return;
		if (get_bootconf_option(boot_args, "console",
		    BOOTOPT_TYPE_STRING, &ptr) && strncmp(ptr, "fb", 2) == 0) {
			prop_dictionary_set_bool(dict, "is_console", true);
#if NUKBD > 0
			/* allow ukbd to be the console keyboard */
			ukbd_cnattach();
#endif
		} else {
			prop_dictionary_set_bool(dict, "is_console", false);
		}
	}
#endif
}

static u_int
bcm283x_platform_uart_freq(void)
{

	/*
	 * We are safe to access stdout phandle - consinit did before
	 * calling ap_uart_freq
	 */
	const int phandle = fdtbus_get_stdout_phandle();

	static const char * const aux_compatible[] = {
		"brcm,bcm2835-aux-uart",
		NULL
	};

	if (of_match_compatible(phandle, aux_compatible))
		return core_clk * 2;

	return uart_clk;
}

#if defined(SOC_BCM2835)
static const struct arm_platform bcm2835_platform = {
	.ap_devmap = bcm2835_platform_devmap,
	.ap_bootstrap = bcm2835_platform_bootstrap,
	.ap_init_attach_args = bcm2835_platform_init_attach_args,
	.ap_device_register = bcm283x_platform_device_register,
	.ap_reset = bcm2835_system_reset,
	.ap_delay = bcm2835_tmr_delay,
	.ap_uart_freq = bcm283x_platform_uart_freq,
};

ARM_PLATFORM(bcm2835, "brcm,bcm2835", &bcm2835_platform);
#endif

#if defined(SOC_BCM2836)

static const struct arm_platform bcm2836_platform = {
	.ap_devmap = bcm2836_platform_devmap,
	.ap_bootstrap = bcm2836_platform_bootstrap,
	.ap_init_attach_args = bcm2836_platform_init_attach_args,
	.ap_device_register = bcm283x_platform_device_register,
	.ap_reset = bcm2835_system_reset,
	.ap_delay = gtmr_delay,
	.ap_uart_freq = bcm283x_platform_uart_freq,
	.ap_mpstart = arm_fdt_cpu_mpstart,
};

static const struct arm_platform bcm2837_platform = {
	.ap_devmap = bcm2836_platform_devmap,
	.ap_bootstrap = bcm2836_platform_bootstrap,
	.ap_init_attach_args = bcm2836_platform_init_attach_args,
	.ap_device_register = bcm283x_platform_device_register,
	.ap_reset = bcm2835_system_reset,
	.ap_delay = gtmr_delay,
	.ap_uart_freq = bcm283x_platform_uart_freq,
	.ap_mpstart = arm_fdt_cpu_mpstart,
};

static const struct arm_platform bcm2711_platform = {
	.ap_devmap = bcm2711_platform_devmap,
	.ap_bootstrap = bcm2711_platform_bootstrap,
	.ap_init_attach_args = bcm2711_platform_init_attach_args,
	.ap_device_register = bcm283x_platform_device_register,
	.ap_reset = bcm2835_system_reset,
	.ap_delay = gtmr_delay,
	.ap_uart_freq = bcm283x_platform_uart_freq,
	.ap_mpstart = arm_fdt_cpu_mpstart,
};

ARM_PLATFORM(bcm2836, "brcm,bcm2836", &bcm2836_platform);
ARM_PLATFORM(bcm2837, "brcm,bcm2837", &bcm2837_platform);
ARM_PLATFORM(bcm2711, "brcm,bcm2711", &bcm2711_platform);
#endif<|MERGE_RESOLUTION|>--- conflicted
+++ resolved
@@ -1,8 +1,4 @@
-<<<<<<< HEAD
-/*	$NetBSD: bcm283x_platform.c,v 1.41 2020/09/28 11:54:23 jmcneill Exp $	*/
-=======
 /*	$NetBSD: bcm283x_platform.c,v 1.43 2020/11/23 06:24:35 rin Exp $	*/
->>>>>>> ba48e27f
 
 /*-
  * Copyright (c) 2017 Jared D. McNeill <jmcneill@invisible.ca>
@@ -31,11 +27,7 @@
  */
 
 #include <sys/cdefs.h>
-<<<<<<< HEAD
-__KERNEL_RCSID(0, "$NetBSD: bcm283x_platform.c,v 1.41 2020/09/28 11:54:23 jmcneill Exp $");
-=======
 __KERNEL_RCSID(0, "$NetBSD: bcm283x_platform.c,v 1.43 2020/11/23 06:24:35 rin Exp $");
->>>>>>> ba48e27f
 
 #include "opt_arm_debug.h"
 #include "opt_bcm283x.h"
