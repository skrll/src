<<<<<<< HEAD
/*	$NetBSD: bcm283x_platform.c,v 1.47 2021/02/04 22:36:53 thorpej Exp $	*/
=======
/*	$NetBSD: bcm283x_platform.c,v 1.48 2021/04/24 23:36:26 thorpej Exp $	*/
>>>>>>> e2aa5677

/*-
 * Copyright (c) 2017 Jared D. McNeill <jmcneill@invisible.ca>
 * All rights reserved.
 *
 * Redistribution and use in source and binary forms, with or without
 * modification, are permitted provided that the following conditions
 * are met:
 * 1. Redistributions of source code must retain the above copyright
 *    notice, this list of conditions and the following disclaimer.
 * 2. Redistributions in binary form must reproduce the above copyright
 *    notice, this list of conditions and the following disclaimer in the
 *    documentation and/or other materials provided with the distribution.
 *
 * THIS SOFTWARE IS PROVIDED BY THE AUTHOR ``AS IS'' AND ANY EXPRESS OR
 * IMPLIED WARRANTIES, INCLUDING, BUT NOT LIMITED TO, THE IMPLIED WARRANTIES
 * OF MERCHANTABILITY AND FITNESS FOR A PARTICULAR PURPOSE ARE DISCLAIMED.
 * IN NO EVENT SHALL THE AUTHOR BE LIABLE FOR ANY DIRECT, INDIRECT,
 * INCIDENTAL, SPECIAL, EXEMPLARY, OR CONSEQUENTIAL DAMAGES (INCLUDING,
 * BUT NOT LIMITED TO, PROCUREMENT OF SUBSTITUTE GOODS OR SERVICES;
 * LOSS OF USE, DATA, OR PROFITS; OR BUSINESS INTERRUPTION) HOWEVER CAUSED
 * AND ON ANY THEORY OF LIABILITY, WHETHER IN CONTRACT, STRICT LIABILITY,
 * OR TORT (INCLUDING NEGLIGENCE OR OTHERWISE) ARISING IN ANY WAY
 * OUT OF THE USE OF THIS SOFTWARE, EVEN IF ADVISED OF THE POSSIBILITY OF
 * SUCH DAMAGE.
 */

#include <sys/cdefs.h>
<<<<<<< HEAD
__KERNEL_RCSID(0, "$NetBSD: bcm283x_platform.c,v 1.47 2021/02/04 22:36:53 thorpej Exp $");
=======
__KERNEL_RCSID(0, "$NetBSD: bcm283x_platform.c,v 1.48 2021/04/24 23:36:26 thorpej Exp $");
>>>>>>> e2aa5677

#include "opt_arm_debug.h"
#include "opt_bcm283x.h"
#include "opt_cpuoptions.h"
#include "opt_ddb.h"
#include "opt_evbarm_boardtype.h"
#include "opt_kgdb.h"
#include "opt_fdt.h"
#include "opt_rpi.h"
#include "opt_vcprop.h"

#include "sdhc.h"
#include "bcmsdhost.h"
#include "bcmdwctwo.h"
#include "bcmspi.h"
#include "bsciic.h"
#include "plcom.h"
#include "com.h"
#include "genfb.h"
#include "ukbd.h"

#include <sys/param.h>
#include <sys/bus.h>
#include <sys/cpu.h>
#include <sys/device.h>
#include <sys/endian.h>
#include <sys/kmem.h>
#include <sys/termios.h>

#include <net/if_ether.h>

#include <prop/proplib.h>

#include <dev/fdt/fdtvar.h>

#include <uvm/uvm_extern.h>

#include <machine/bootconfig.h>

#include <arm/armreg.h>
#include <arm/cpufunc.h>

#include <libfdt.h>

#include <arm/broadcom/bcm2835reg.h>
#include <arm/broadcom/bcm2835var.h>
#include <arm/broadcom/bcm283x_platform.h>
#include <arm/broadcom/bcm2835_intr.h>
#include <arm/broadcom/bcm2835_mbox.h>
#include <arm/broadcom/bcm2835_pmwdogvar.h>

#include <evbarm/dev/plcomreg.h>
#include <evbarm/dev/plcomvar.h>
#include <evbarm/fdt/machdep.h>

#include <dev/ic/ns16550reg.h>
#include <dev/ic/comreg.h>

#include <evbarm/rpi/vcio.h>
#include <evbarm/rpi/vcpm.h>
#include <evbarm/rpi/vcprop.h>

#include <arm/fdt/arm_fdtvar.h>

#include <arm/cortex/gtmr_var.h>

#if NGENFB > 0
#include <dev/videomode/videomode.h>
#include <dev/videomode/edidvar.h>
#include <dev/wscons/wsconsio.h>
#endif

#if NUKBD > 0
#include <dev/usb/ukbdvar.h>
#endif

#ifdef DDB
#include <machine/db_machdep.h>
#include <ddb/db_sym.h>
#include <ddb/db_extern.h>
#endif

#define RPI_CPU_MAX	4

void bcm2835_platform_early_putchar(char c);
void bcm2835_aux_platform_early_putchar(char c);
void bcm2836_platform_early_putchar(char c);
void bcm2837_platform_early_putchar(char c);
void bcm2711_platform_early_putchar(char c);

extern void bcmgenfb_set_console_dev(device_t dev);
void bcmgenfb_set_ioctl(int(*)(void *, void *, u_long, void *, int, struct lwp *));
extern void bcmgenfb_ddb_trap_callback(int where);
static int rpi_ioctl(void *, void *, u_long, void *, int, lwp_t *);

extern struct bus_space arm_generic_bs_tag;
extern struct bus_space arm_generic_a4x_bs_tag;

/* Prototypes for all the bus_space structure functions */
bs_protos(arm_generic);
bs_protos(arm_generic_a4x);
bs_protos(bcm2835);
bs_protos(bcm2835_a4x);
bs_protos(bcm2836);
bs_protos(bcm2836_a4x);
bs_protos(bcm2711);
bs_protos(bcm2711_a4x);

struct bus_space bcm2835_bs_tag;
struct bus_space bcm2835_a4x_bs_tag;
struct bus_space bcm2836_bs_tag;
struct bus_space bcm2836_a4x_bs_tag;
struct bus_space bcm2711_bs_tag;
struct bus_space bcm2711_a4x_bs_tag;

static paddr_t bcm2835_bus_to_phys(bus_addr_t);
static paddr_t bcm2836_bus_to_phys(bus_addr_t);
static paddr_t bcm2711_bus_to_phys(bus_addr_t);

#ifdef VERBOSE_INIT_ARM
#define VPRINTF(...)	printf(__VA_ARGS__)
#else
#define VPRINTF(...)	__nothing
#endif

static paddr_t
bcm2835_bus_to_phys(bus_addr_t ba)
{

	/* Attempt to find the PA device mapping */
	if (ba >= BCM283X_PERIPHERALS_BASE_BUS &&
	    ba < BCM283X_PERIPHERALS_BASE_BUS + BCM283X_PERIPHERALS_SIZE)
		return BCM2835_PERIPHERALS_BUS_TO_PHYS(ba);

	return ba & ~BCM2835_BUSADDR_CACHE_MASK;
}

static paddr_t
bcm2836_bus_to_phys(bus_addr_t ba)
{

	/* Attempt to find the PA device mapping */
	if (ba >= BCM283X_PERIPHERALS_BASE_BUS &&
	    ba < BCM283X_PERIPHERALS_BASE_BUS + BCM283X_PERIPHERALS_SIZE)
		return BCM2836_PERIPHERALS_BUS_TO_PHYS(ba);

	if (ba >= BCM2836_ARM_LOCAL_BASE &&
	    ba < BCM2836_ARM_LOCAL_BASE + BCM2836_ARM_LOCAL_SIZE)
		return ba;

	return ba & ~BCM2835_BUSADDR_CACHE_MASK;
}

static paddr_t
bcm2711_bus_to_phys(bus_addr_t ba)
{

	/* Attempt to find the PA device mapping */
	if (ba >= BCM283X_PERIPHERALS_BASE_BUS &&
	    ba < BCM283X_PERIPHERALS_BASE_BUS + BCM283X_PERIPHERALS_SIZE)
		return BCM2711_PERIPHERALS_BUS_TO_PHYS(ba);

	if (ba >= BCM2711_SCB_BASE_BUS &&
	    ba < BCM2711_SCB_BASE_BUS + BCM2711_SCB_SIZE)
		return BCM2711_SCB_BUS_TO_PHYS(ba);

	if (ba >= BCM2711_ARM_LOCAL_BASE_BUS &&
	    ba < BCM2711_ARM_LOCAL_BASE_BUS + BCM2711_ARM_LOCAL_SIZE)
		return BCM2711_ARM_LOCAL_BUS_TO_PHYS(ba);

	return ba & ~BCM2835_BUSADDR_CACHE_MASK;
}

int
bcm2835_bs_map(void *t, bus_addr_t ba, bus_size_t size, int flag,
    bus_space_handle_t *bshp)
{
	const paddr_t pa = bcm2835_bus_to_phys(ba);

	return bus_space_map(&arm_generic_bs_tag, pa, size, flag, bshp);
}

paddr_t
bcm2835_bs_mmap(void *t, bus_addr_t ba, off_t offset, int prot, int flags)
{
	const paddr_t pa = bcm2835_bus_to_phys(ba);

	return bus_space_mmap(&arm_generic_bs_tag, pa, offset, prot, flags);
}

paddr_t
bcm2835_a4x_bs_mmap(void *t, bus_addr_t ba, off_t offset, int prot, int flags)
{

	return bcm2835_bs_mmap(t, ba, 4 * offset, prot, flags);
}

int
bcm2836_bs_map(void *t, bus_addr_t ba, bus_size_t size, int flag,
    bus_space_handle_t *bshp)
{
	const paddr_t pa = bcm2836_bus_to_phys(ba);

	return bus_space_map(&arm_generic_bs_tag, pa, size, flag, bshp);
}

paddr_t
bcm2836_bs_mmap(void *t, bus_addr_t ba, off_t offset, int prot, int flags)
{
	const paddr_t pa = bcm2836_bus_to_phys(ba);

	return bus_space_mmap(&arm_generic_bs_tag, pa, offset, prot, flags);
}

paddr_t
bcm2836_a4x_bs_mmap(void *t, bus_addr_t ba, off_t offset, int prot, int flags)
{

	return bcm2836_bs_mmap(t, ba, 4 * offset, prot, flags);
}

int
bcm2711_bs_map(void *t, bus_addr_t ba, bus_size_t size, int flag,
    bus_space_handle_t *bshp)
{
	const paddr_t pa = bcm2711_bus_to_phys(ba);

	return bus_space_map(&arm_generic_bs_tag, pa, size, flag, bshp);
}

paddr_t
bcm2711_bs_mmap(void *t, bus_addr_t ba, off_t offset, int prot, int flags)
{
	const paddr_t pa = bcm2711_bus_to_phys(ba);

	return bus_space_mmap(&arm_generic_bs_tag, pa, offset, prot, flags);
}

paddr_t
bcm2711_a4x_bs_mmap(void *t, bus_addr_t ba, off_t offset, int prot, int flags)
{

	return bcm2711_bs_mmap(t, ba, 4 * offset, prot, flags);
}

#if defined(SOC_BCM2835)
static const struct pmap_devmap *
bcm2835_platform_devmap(void)
{
	static const struct pmap_devmap devmap[] = {
		DEVMAP_ENTRY(BCM2835_PERIPHERALS_VBASE, BCM2835_PERIPHERALS_BASE,
		    BCM283X_PERIPHERALS_SIZE),	/* 16Mb */

		DEVMAP_ENTRY_END
	};

	return devmap;
}
#endif

#if defined(SOC_BCM2836)
static const struct pmap_devmap *
bcm2836_platform_devmap(void)
{
	static const struct pmap_devmap devmap[] = {
		DEVMAP_ENTRY(BCM2836_PERIPHERALS_VBASE, BCM2836_PERIPHERALS_BASE,
		    BCM283X_PERIPHERALS_SIZE),	/* 16Mb */
		DEVMAP_ENTRY(BCM2836_ARM_LOCAL_VBASE, BCM2836_ARM_LOCAL_BASE,
		    BCM2836_ARM_LOCAL_SIZE),
#if defined(MULTIPROCESSOR) && defined(__aarch64__)
		/* for fdt cpu spin-table */
		DEVMAP_ENTRY(BCM2836_ARM_SMP_VBASE, BCM2836_ARM_SMP_BASE,
		    BCM2836_ARM_SMP_SIZE),
#endif
		DEVMAP_ENTRY_END
	};

	return devmap;
}

static const struct pmap_devmap *
bcm2711_platform_devmap(void)
{
	static const struct pmap_devmap devmap[] = {
		DEVMAP_ENTRY(BCM2711_PERIPHERALS_VBASE, BCM2711_PERIPHERALS_BASE,
		    BCM283X_PERIPHERALS_SIZE),	/* 16Mb */
		DEVMAP_ENTRY(BCM2711_ARM_LOCAL_VBASE, BCM2711_ARM_LOCAL_BASE,
		    BCM2711_ARM_LOCAL_SIZE),
#if defined(MULTIPROCESSOR) && defined(__aarch64__)
		/* for fdt cpu spin-table */
		DEVMAP_ENTRY(BCM2711_ARM_SMP_VBASE, BCM2836_ARM_SMP_BASE,
		    BCM2836_ARM_SMP_SIZE),
#endif
		DEVMAP_ENTRY_END
	};

	return devmap;
}
#endif

/*
 * Macros to translate between physical and virtual for a subset of the
 * kernel address space.  *Not* for general use.
 */

#ifndef RPI_FB_WIDTH
#define RPI_FB_WIDTH	1280
#endif
#ifndef RPI_FB_HEIGHT
#define RPI_FB_HEIGHT	720
#endif

int uart_clk = BCM2835_UART0_CLK;
int core_clk;

static struct {
	struct vcprop_buffer_hdr	vb_hdr;
	struct vcprop_tag_clockrate	vbt_uartclockrate;
	struct vcprop_tag_clockrate	vbt_vpuclockrate;
	struct vcprop_tag end;
} vb_uart __cacheline_aligned = {
	.vb_hdr = {
		.vpb_len = htole32(sizeof(vb_uart)),
		.vpb_rcode = htole32(VCPROP_PROCESS_REQUEST),
	},
	.vbt_uartclockrate = {
		.tag = {
			.vpt_tag = htole32(VCPROPTAG_GET_CLOCKRATE),
			.vpt_len =
			    htole32(VCPROPTAG_LEN(vb_uart.vbt_uartclockrate)),
			.vpt_rcode = htole32(VCPROPTAG_REQUEST)
		},
		.id = htole32(VCPROP_CLK_UART)
	},
	.vbt_vpuclockrate = {
		.tag = {
			.vpt_tag = htole32(VCPROPTAG_GET_CLOCKRATE),
			.vpt_len = htole32(VCPROPTAG_LEN(vb_uart.vbt_vpuclockrate)),
			.vpt_rcode = htole32(VCPROPTAG_REQUEST)
		},
		.id = htole32(VCPROP_CLK_CORE)
	},
	.end = {
		.vpt_tag = htole32(VCPROPTAG_NULL)
	}
};

static struct {
	struct vcprop_buffer_hdr	vb_hdr;
	struct vcprop_tag_fwrev		vbt_fwrev;
	struct vcprop_tag_boardmodel	vbt_boardmodel;
	struct vcprop_tag_boardrev	vbt_boardrev;
	struct vcprop_tag_macaddr	vbt_macaddr;
	struct vcprop_tag_memory	vbt_memory;
	struct vcprop_tag_boardserial	vbt_serial;
	struct vcprop_tag_dmachan	vbt_dmachan;
	struct vcprop_tag_cmdline	vbt_cmdline;
	struct vcprop_tag_clockrate	vbt_emmcclockrate;
	struct vcprop_tag_clockrate	vbt_armclockrate;
	struct vcprop_tag_clockrate	vbt_vpuclockrate;
	struct vcprop_tag_clockrate	vbt_emmc2clockrate;
	struct vcprop_tag end;
} vb __cacheline_aligned = {
	.vb_hdr = {
		.vpb_len = htole32(sizeof(vb)),
		.vpb_rcode = htole32(VCPROP_PROCESS_REQUEST),
	},
	.vbt_fwrev = {
		.tag = {
			.vpt_tag = htole32(VCPROPTAG_GET_FIRMWAREREV),
			.vpt_len = htole32(VCPROPTAG_LEN(vb.vbt_fwrev)),
			.vpt_rcode = htole32(VCPROPTAG_REQUEST)
		},
	},
	.vbt_boardmodel = {
		.tag = {
			.vpt_tag = htole32(VCPROPTAG_GET_BOARDMODEL),
			.vpt_len = htole32(VCPROPTAG_LEN(vb.vbt_boardmodel)),
			.vpt_rcode = htole32(VCPROPTAG_REQUEST)
		},
	},
	.vbt_boardrev = {
		.tag = {
			.vpt_tag = htole32(VCPROPTAG_GET_BOARDREVISION),
			.vpt_len = htole32(VCPROPTAG_LEN(vb.vbt_boardrev)),
			.vpt_rcode = htole32(VCPROPTAG_REQUEST)
		},
	},
	.vbt_macaddr = {
		.tag = {
			.vpt_tag = htole32(VCPROPTAG_GET_MACADDRESS),
			.vpt_len = htole32(VCPROPTAG_LEN(vb.vbt_macaddr)),
			.vpt_rcode = htole32(VCPROPTAG_REQUEST)
		},
	},
	.vbt_memory = {
		.tag = {
			.vpt_tag = htole32(VCPROPTAG_GET_ARMMEMORY),
			.vpt_len = htole32(VCPROPTAG_LEN(vb.vbt_memory)),
			.vpt_rcode = htole32(VCPROPTAG_REQUEST)
		},
	},
	.vbt_serial = {
		.tag = {
			.vpt_tag = htole32(VCPROPTAG_GET_BOARDSERIAL),
			.vpt_len = htole32(VCPROPTAG_LEN(vb.vbt_serial)),
			.vpt_rcode = htole32(VCPROPTAG_REQUEST)
		},
	},
	.vbt_dmachan = {
		.tag = {
			.vpt_tag = htole32(VCPROPTAG_GET_DMACHAN),
			.vpt_len = htole32(VCPROPTAG_LEN(vb.vbt_dmachan)),
			.vpt_rcode = htole32(VCPROPTAG_REQUEST)
		},
	},
	.vbt_cmdline = {
		.tag = {
			.vpt_tag = htole32(VCPROPTAG_GET_CMDLINE),
			.vpt_len = htole32(VCPROPTAG_LEN(vb.vbt_cmdline)),
			.vpt_rcode = htole32(VCPROPTAG_REQUEST)
		},
	},
	.vbt_emmcclockrate = {
		.tag = {
			.vpt_tag = htole32(VCPROPTAG_GET_CLOCKRATE),
			.vpt_len = htole32(VCPROPTAG_LEN(vb.vbt_emmcclockrate)),
			.vpt_rcode = htole32(VCPROPTAG_REQUEST)
		},
		.id = htole32(VCPROP_CLK_EMMC)
	},
	.vbt_armclockrate = {
		.tag = {
			.vpt_tag = htole32(VCPROPTAG_GET_CLOCKRATE),
			.vpt_len = htole32(VCPROPTAG_LEN(vb.vbt_armclockrate)),
			.vpt_rcode = htole32(VCPROPTAG_REQUEST)
		},
		.id = htole32(VCPROP_CLK_ARM)
	},
	.vbt_vpuclockrate = {
		.tag = {
			.vpt_tag = htole32(VCPROPTAG_GET_CLOCKRATE),
			.vpt_len = htole32(VCPROPTAG_LEN(vb.vbt_vpuclockrate)),
			.vpt_rcode = htole32(VCPROPTAG_REQUEST)
		},
		.id = htole32(VCPROP_CLK_CORE)
	},
	.vbt_emmc2clockrate = {
		.tag = {
			.vpt_tag = htole32(VCPROPTAG_GET_CLOCKRATE),
			.vpt_len =
			    htole32(VCPROPTAG_LEN(vb.vbt_emmc2clockrate)),
			.vpt_rcode = htole32(VCPROPTAG_REQUEST)
		},
		.id = htole32(VCPROP_CLK_EMMC2)
	},
	.end = {
		.vpt_tag = htole32(VCPROPTAG_NULL)
	}
};

#if NGENFB > 0
static struct {
	struct vcprop_buffer_hdr	vb_hdr;
	struct vcprop_tag_edidblock	vbt_edid;
	struct vcprop_tag end;
} vb_edid __cacheline_aligned = {
	.vb_hdr = {
		.vpb_len = htole32(sizeof(vb_edid)),
		.vpb_rcode = htole32(VCPROP_PROCESS_REQUEST),
	},
	.vbt_edid = {
		.tag = {
			.vpt_tag = htole32(VCPROPTAG_GET_EDID_BLOCK),
			.vpt_len = htole32(VCPROPTAG_LEN(vb_edid.vbt_edid)),
			.vpt_rcode = htole32(VCPROPTAG_REQUEST),
		},
		.blockno = htole32(0),
	},
	.end = {
		.vpt_tag = htole32(VCPROPTAG_NULL)
	}
};

static struct {
	struct vcprop_buffer_hdr	vb_hdr;
	struct vcprop_tag_fbres		vbt_res;
	struct vcprop_tag_fbres		vbt_vres;
	struct vcprop_tag_fbdepth	vbt_depth;
	struct vcprop_tag_fbalpha	vbt_alpha;
	struct vcprop_tag_allocbuf	vbt_allocbuf;
	struct vcprop_tag_blankscreen	vbt_blank;
	struct vcprop_tag_fbpitch	vbt_pitch;
	struct vcprop_tag end;
} vb_setfb __cacheline_aligned = {
	.vb_hdr = {
		.vpb_len = htole32(sizeof(vb_setfb)),
		.vpb_rcode = htole32(VCPROP_PROCESS_REQUEST),
	},
	.vbt_res = {
		.tag = {
			.vpt_tag = htole32(VCPROPTAG_SET_FB_RES),
			.vpt_len = htole32(VCPROPTAG_LEN(vb_setfb.vbt_res)),
			.vpt_rcode = htole32(VCPROPTAG_REQUEST),
		},
		.width = htole32(0),
		.height = htole32(0),
	},
	.vbt_vres = {
		.tag = {
			.vpt_tag = htole32(VCPROPTAG_SET_FB_VRES),
			.vpt_len = htole32(VCPROPTAG_LEN(vb_setfb.vbt_vres)),
			.vpt_rcode = htole32(VCPROPTAG_REQUEST),
		},
		.width = htole32(0),
		.height = htole32(0),
	},
	.vbt_depth = {
		.tag = {
			.vpt_tag = htole32(VCPROPTAG_SET_FB_DEPTH),
			.vpt_len = htole32(VCPROPTAG_LEN(vb_setfb.vbt_depth)),
			.vpt_rcode = htole32(VCPROPTAG_REQUEST),
		},
		.bpp = htole32(32),
	},
	.vbt_alpha = {
		.tag = {
			.vpt_tag = htole32(VCPROPTAG_SET_FB_ALPHA_MODE),
			.vpt_len = htole32(VCPROPTAG_LEN(vb_setfb.vbt_alpha)),
			.vpt_rcode = htole32(VCPROPTAG_REQUEST),
		},
		.state = htole32(VCPROP_ALPHA_IGNORED),
	},
	.vbt_allocbuf = {
		.tag = {
			.vpt_tag = htole32(VCPROPTAG_ALLOCATE_BUFFER),
			.vpt_len =
			    htole32(VCPROPTAG_LEN(vb_setfb.vbt_allocbuf)),
			.vpt_rcode = htole32(VCPROPTAG_REQUEST),
		},
		.address = htole32(PAGE_SIZE),	/* alignment */
	},
	.vbt_blank = {
		.tag = {
			.vpt_tag = htole32(VCPROPTAG_BLANK_SCREEN),
			.vpt_len = htole32(VCPROPTAG_LEN(vb_setfb.vbt_blank)),
			.vpt_rcode = htole32(VCPROPTAG_REQUEST),
		},
		.state = htole32(VCPROP_BLANK_OFF),
	},
	.vbt_pitch = {
		.tag = {
			.vpt_tag = htole32(VCPROPTAG_GET_FB_PITCH),
			.vpt_len = htole32(VCPROPTAG_LEN(vb_setfb.vbt_pitch)),
			.vpt_rcode = htole32(VCPROPTAG_REQUEST),
		},
	},
	.end = {
		.vpt_tag = htole32(VCPROPTAG_NULL),
	},
};

#endif

static int rpi_video_on = WSDISPLAYIO_VIDEO_ON;

#if defined(RPI_HWCURSOR)
#define CURSOR_BITMAP_SIZE	(64 * 8)
#define CURSOR_ARGB_SIZE	(64 * 64 * 4)
static uint32_t hcursor = 0;
static bus_addr_t pcursor = 0;
static uint32_t *cmem = NULL;
static int cursor_x = 0, cursor_y = 0, hot_x = 0, hot_y = 0, cursor_on = 0;
static uint32_t cursor_cmap[4];
static uint8_t cursor_mask[8 * 64], cursor_bitmap[8 * 64];
#endif

u_int
bcm283x_clk_get_rate_uart(void)
{

	if (vcprop_tag_success_p(&vb_uart.vbt_uartclockrate.tag))
		return le32toh(vb_uart.vbt_uartclockrate.rate);
	return 0;
}

u_int
bcm283x_clk_get_rate_vpu(void)
{

	if (vcprop_tag_success_p(&vb.vbt_vpuclockrate.tag) &&
	    vb.vbt_vpuclockrate.rate != 0) {
		return le32toh(vb.vbt_vpuclockrate.rate);
	}
	return 0;
}

u_int
bcm283x_clk_get_rate_emmc(void)
{

	if (vcprop_tag_success_p(&vb.vbt_emmcclockrate.tag) &&
	    vb.vbt_emmcclockrate.rate != 0) {
		return le32toh(vb.vbt_emmcclockrate.rate);
	}
	return 0;
}

u_int
bcm283x_clk_get_rate_emmc2(void)
{

	if (vcprop_tag_success_p(&vb.vbt_emmc2clockrate.tag) &&
	    vb.vbt_emmc2clockrate.rate != 0) {
		return le32toh(vb.vbt_emmc2clockrate.rate);
	}
	return 0;
}



static void
bcm283x_uartinit(bus_space_tag_t iot, bus_space_handle_t ioh)
{
	uint32_t res;

	bcm2835_mbox_write(iot, ioh, BCMMBOX_CHANARM2VC,
	    KERN_VTOPHYS((vaddr_t)&vb_uart));

	bcm2835_mbox_read(iot, ioh, BCMMBOX_CHANARM2VC, &res);

	/*
	 * RPI4 has Cortex A72 processors which do speculation, so
	 * we need to invalidate the cache for an updates done by
	 * the firmware
	 */
	cpu_dcache_inv_range((vaddr_t)&vb_uart, sizeof(vb_uart));

	if (vcprop_tag_success_p(&vb_uart.vbt_uartclockrate.tag))
		uart_clk = le32toh(vb_uart.vbt_uartclockrate.rate);
	if (vcprop_tag_success_p(&vb_uart.vbt_vpuclockrate.tag))
		core_clk = le32toh(vb_uart.vbt_vpuclockrate.rate);
}

#if defined(SOC_BCM2835)
static void
bcm2835_uartinit(void)
{
	const paddr_t pa = BCM2835_PERIPHERALS_BUS_TO_PHYS(BCM2835_ARMMBOX_BASE);
	const bus_space_tag_t iot = &bcm2835_bs_tag;
	const bus_space_handle_t ioh = BCM2835_IOPHYSTOVIRT(pa);

	bcm283x_uartinit(iot, ioh);
}
#endif

#if defined(SOC_BCM2836)
static void
bcm2836_uartinit(void)
{
	const paddr_t pa = BCM2836_PERIPHERALS_BUS_TO_PHYS(BCM2835_ARMMBOX_BASE);
	const bus_space_tag_t iot = &bcm2836_bs_tag;
	const bus_space_handle_t ioh = BCM2835_IOPHYSTOVIRT(pa);

	bcm283x_uartinit(iot, ioh);
}

static void
bcm2711_uartinit(void)
{
	const paddr_t pa = BCM2711_PERIPHERALS_BUS_TO_PHYS(BCM2835_ARMMBOX_BASE);
	const bus_space_tag_t iot = &bcm2711_bs_tag;
	const bus_space_handle_t ioh = BCM2711_IOPHYSTOVIRT(pa);

	bcm283x_uartinit(iot, ioh);
}
#endif

#define	BCM283x_MINIMUM_SPLIT	(128U * 1024 * 1024)

static size_t bcm283x_memorysize;

static void
bcm283x_bootparams(bus_space_tag_t iot, bus_space_handle_t ioh)
{
	uint32_t res;

	bcm2835_mbox_write(iot, ioh, BCMMBOX_CHANPM, (
#if (NSDHC > 0)
	    (1 << VCPM_POWER_SDCARD) |
#endif
#if (NPLCOM > 0)
	    (1 << VCPM_POWER_UART0) |
#endif
#if (NBCMDWCTWO > 0)
	    (1 << VCPM_POWER_USB) |
#endif
#if (NBSCIIC > 0)
	    (1 << VCPM_POWER_I2C0) | (1 << VCPM_POWER_I2C1) |
	/*  (1 << VCPM_POWER_I2C2) | */
#endif
#if (NBCMSPI > 0)
	    (1 << VCPM_POWER_SPI) |
#endif
	    0) << 4);

	bcm2835_mbox_write(iot, ioh, BCMMBOX_CHANARM2VC,
	    KERN_VTOPHYS((vaddr_t)&vb));

	bcm2835_mbox_read(iot, ioh, BCMMBOX_CHANARM2VC, &res);

	/*
	 * RPI4 has Cortex A72 processors which do speculation, so
	 * we need to invalidate the cache for an updates done by
	 * the firmware
	 */
	cpu_dcache_inv_range((vaddr_t)&vb, sizeof(vb));

	if (!vcprop_buffer_success_p(&vb.vb_hdr)) {
		bootconfig.dramblocks = 1;
		bootconfig.dram[0].address = 0x0;
		bootconfig.dram[0].pages = atop(BCM283x_MINIMUM_SPLIT);
		return;
	}

	struct vcprop_tag_memory *vptp_mem = &vb.vbt_memory;
	if (vcprop_tag_success_p(&vptp_mem->tag)) {
		size_t n = vcprop_tag_resplen(&vptp_mem->tag) /
		    sizeof(struct vcprop_memory);

		bcm283x_memorysize = 0;
		bootconfig.dramblocks = 0;

		for (int i = 0; i < n && i < DRAM_BLOCKS; i++) {
			bootconfig.dram[i].address =
			    le32toh(vptp_mem->mem[i].base);
			bootconfig.dram[i].pages =
			    atop(le32toh(vptp_mem->mem[i].size));
			bootconfig.dramblocks++;

			bcm283x_memorysize += le32toh(vptp_mem->mem[i].size);
		}
	}

	if (vcprop_tag_success_p(&vb.vbt_armclockrate.tag))
		curcpu()->ci_data.cpu_cc_freq =
		    le32toh(vb.vbt_armclockrate.rate);

#ifdef VERBOSE_INIT_ARM
	if (vcprop_tag_success_p(&vb.vbt_memory.tag))
		printf("%s: memory size  %zu\n", __func__,
		    bcm283x_memorysize);
	if (vcprop_tag_success_p(&vb.vbt_armclockrate.tag))
		printf("%s: arm clock    %d\n", __func__,
		    le32toh(vb.vbt_armclockrate.rate));
	if (vcprop_tag_success_p(&vb.vbt_vpuclockrate.tag))
		printf("%s: vpu clock    %d\n", __func__,
		    le32toh(vb.vbt_vpuclockrate.rate));
	if (vcprop_tag_success_p(&vb.vbt_emmcclockrate.tag))
		printf("%s: emmc clock   %d\n", __func__,
		    le32toh(vb.vbt_emmcclockrate.rate));
	if (vcprop_tag_success_p(&vb.vbt_emmc2clockrate.tag))
		printf("%s: emmc2 clock  %d\n", __func__,
		    le32toh(vb.vbt_emmcclockrate.rate));
	if (vcprop_tag_success_p(&vb.vbt_fwrev.tag))
		printf("%s: firmware rev %x\n", __func__,
		    le32toh(vb.vbt_fwrev.rev));
	if (vcprop_tag_success_p(&vb.vbt_boardmodel.tag))
		printf("%s: board model  %x\n", __func__,
		    le32toh(vb.vbt_boardmodel.model));
	if (vcprop_tag_success_p(&vb.vbt_macaddr.tag))
		printf("%s: mac-address  %" PRIx64 "\n", __func__,
		    le64toh(vb.vbt_macaddr.addr));
	if (vcprop_tag_success_p(&vb.vbt_boardrev.tag))
		printf("%s: board rev    %x\n", __func__,
		    le32toh(vb.vbt_boardrev.rev));
	if (vcprop_tag_success_p(&vb.vbt_serial.tag))
		printf("%s: board serial %" PRIx64 "\n", __func__,
		    le64toh(vb.vbt_serial.sn));
	if (vcprop_tag_success_p(&vb.vbt_dmachan.tag))
		printf("%s: DMA channel mask 0x%08x\n", __func__,
		    le32toh(vb.vbt_dmachan.mask));

	if (vcprop_tag_success_p(&vb.vbt_cmdline.tag))
		printf("%s: cmdline      %s\n", __func__,
		    vb.vbt_cmdline.cmdline);
#endif
}

#if defined(SOC_BCM2835)
static void
bcm2835_bootparams(void)
{
	const paddr_t pa = BCM2835_PERIPHERALS_BUS_TO_PHYS(BCM2835_ARMMBOX_BASE);
	const bus_space_tag_t iot = &bcm2835_bs_tag;
	const bus_space_handle_t ioh = BCM2835_IOPHYSTOVIRT(pa);

	bcm283x_bootparams(iot, ioh);
}
#endif

#if defined(SOC_BCM2836)
static void
bcm2836_bootparams(void)
{
	const paddr_t pa = BCM2836_PERIPHERALS_BUS_TO_PHYS(BCM2835_ARMMBOX_BASE);
	const bus_space_tag_t iot = &bcm2836_bs_tag;
	const bus_space_handle_t ioh = BCM2835_IOPHYSTOVIRT(pa);

	bcm283x_bootparams(iot, ioh);
}

static void
bcm2711_bootparams(void)
{
	const paddr_t pa = BCM2711_PERIPHERALS_BUS_TO_PHYS(BCM2835_ARMMBOX_BASE);
	const bus_space_tag_t iot = &bcm2711_bs_tag;
	const bus_space_handle_t ioh = BCM2711_IOPHYSTOVIRT(pa);

	bcm283x_bootparams(iot, ioh);
}

#if defined(MULTIPROCESSOR)
static int
cpu_enable_bcm2836(int phandle)
{
	bus_space_tag_t iot = &bcm2836_bs_tag;
	bus_space_handle_t ioh = BCM2836_ARM_LOCAL_VBASE;
	uint64_t mpidr;

	fdtbus_get_reg64(phandle, 0, &mpidr, NULL);

	const u_int cpuno = __SHIFTOUT(mpidr, MPIDR_AFF0);

	bus_space_write_4(iot, ioh, BCM2836_LOCAL_MAILBOX3_SETN(cpuno),
	    KERN_VTOPHYS((vaddr_t)cpu_mpstart));

	return 0;
}
ARM_CPU_METHOD(bcm2836, "brcm,bcm2836-smp", cpu_enable_bcm2836);
#endif

#endif	/* SOC_BCM2836 */

#if NGENFB > 0
static bool
rpi_fb_parse_mode(const char *s, uint32_t *pwidth, uint32_t *pheight)
{
	char *x;

	if (strncmp(s, "disable", 7) == 0)
		return false;

	x = strchr(s, 'x');
	if (x) {
		*pwidth = strtoul(s, NULL, 10);
		*pheight = strtoul(x + 1, NULL, 10);
	}

	return true;
}

#define RPI_EDIDSIZE 1024

static bool
rpi_fb_get_edid_mode(uint32_t *pwidth, uint32_t *pheight)
{
	struct edid_info ei;
	uint32_t res;
	int error;

	error = bcmmbox_request(BCMMBOX_CHANARM2VC, &vb_edid,
	    sizeof(vb_edid), &res);
	if (error) {
		printf("%s: mbox request failed (%d)\n", __func__, error);
		return false;
	}

	if (!vcprop_buffer_success_p(&vb_edid.vb_hdr) ||
	    !vcprop_tag_success_p(&vb_edid.vbt_edid.tag) ||
	    vb_edid.vbt_edid.status != 0)
		return false;

	uint8_t *edid_data = kmem_alloc(RPI_EDIDSIZE, KM_SLEEP);

	memset(edid_data, 0, RPI_EDIDSIZE);
	memcpy(edid_data, vb_edid.vbt_edid.data,
	    sizeof(vb_edid.vbt_edid.data));
	edid_parse(edid_data, &ei);
#ifdef VERBOSE_INIT_ARM
	edid_print(&ei);
#endif

	if (ei.edid_preferred_mode) {
		*pwidth = ei.edid_preferred_mode->hdisplay;
		*pheight = ei.edid_preferred_mode->vdisplay;
	}

	kmem_free(edid_data, RPI_EDIDSIZE);

	return true;
}

/*
 * Initialize framebuffer console.
 *
 * Some notes about boot parameters:
 *  - If "fb=disable" is present, ignore framebuffer completely.
 *  - If "fb=<width>x<height> is present, use the specified mode.
 *  - If "console=fb" is present, attach framebuffer to console.
 */
static bool
rpi_fb_init(prop_dictionary_t dict, void *aux)
{
	uint32_t width = 0, height = 0;
	uint32_t res;
	char *ptr;
	int integer;
	int error;
	bool is_bgr = true;

	if (get_bootconf_option(boot_args, "fb",
			      BOOTOPT_TYPE_STRING, &ptr)) {
		if (rpi_fb_parse_mode(ptr, &width, &height) == false)
			return false;
	}
	if (width == 0 || height == 0) {
		rpi_fb_get_edid_mode(&width, &height);
	}
	if (width == 0 || height == 0) {
		width = RPI_FB_WIDTH;
		height = RPI_FB_HEIGHT;
	}

	vb_setfb.vbt_res.width = htole32(width);
	vb_setfb.vbt_res.height = htole32(height);
	vb_setfb.vbt_vres.width = htole32(width);
	vb_setfb.vbt_vres.height = htole32(height);
	error = bcmmbox_request(BCMMBOX_CHANARM2VC, &vb_setfb,
	    sizeof(vb_setfb), &res);
	if (error) {
		printf("%s: mbox request failed (%d)\n", __func__, error);
		return false;
	}

	if (!vcprop_buffer_success_p(&vb_setfb.vb_hdr) ||
	    !vcprop_tag_success_p(&vb_setfb.vbt_res.tag) ||
	    !vcprop_tag_success_p(&vb_setfb.vbt_vres.tag) ||
	    !vcprop_tag_success_p(&vb_setfb.vbt_depth.tag) ||
	    !vcprop_tag_success_p(&vb_setfb.vbt_allocbuf.tag) ||
	    !vcprop_tag_success_p(&vb_setfb.vbt_blank.tag) ||
	    !vcprop_tag_success_p(&vb_setfb.vbt_pitch.tag)) {
		printf("%s: prop tag failed\n", __func__);
		return false;
	}

#ifdef VERBOSE_INIT_ARM
	printf("%s: addr = 0x%x size = %d\n", __func__,
	    le32toh(vb_setfb.vbt_allocbuf.address),
	    le32toh(vb_setfb.vbt_allocbuf.size));
	printf("%s: depth = %d\n", __func__, le32toh(vb_setfb.vbt_depth.bpp));
	printf("%s: pitch = %d\n", __func__,
	    le32toh(vb_setfb.vbt_pitch.linebytes));
	printf("%s: width = %d height = %d\n", __func__,
	    le32toh(vb_setfb.vbt_res.width), le32toh(vb_setfb.vbt_res.height));
	printf("%s: vwidth = %d vheight = %d\n", __func__,
	    le32toh(vb_setfb.vbt_vres.width),
	    le32toh(vb_setfb.vbt_vres.height));
#endif

	if (vb_setfb.vbt_allocbuf.address == 0 ||
	    vb_setfb.vbt_allocbuf.size == 0 ||
	    vb_setfb.vbt_res.width == 0 ||
	    vb_setfb.vbt_res.height == 0 ||
	    vb_setfb.vbt_vres.width == 0 ||
	    vb_setfb.vbt_vres.height == 0 ||
	    vb_setfb.vbt_pitch.linebytes == 0) {
		printf("%s: failed to set mode %ux%u\n", __func__,
		    width, height);
		return false;
	}

	prop_dictionary_set_uint32(dict, "width",
	    le32toh(vb_setfb.vbt_res.width));
	prop_dictionary_set_uint32(dict, "height",
	    le32toh(vb_setfb.vbt_res.height));
	prop_dictionary_set_uint8(dict, "depth",
	    le32toh(vb_setfb.vbt_depth.bpp));
	prop_dictionary_set_uint16(dict, "linebytes",
	    le32toh(vb_setfb.vbt_pitch.linebytes));
	prop_dictionary_set_uint32(dict, "address",
	    le32toh(vb_setfb.vbt_allocbuf.address));

	/*
	 * Old firmware uses BGR. New firmware uses RGB. The get and set
	 * pixel order mailbox properties don't seem to work. The firmware
	 * adds a kernel cmdline option bcm2708_fb.fbswap=<0|1>, so use it
	 * to determine pixel order. 0 means BGR, 1 means RGB.
	 *
	 * See https://github.com/raspberrypi/linux/issues/514
	 */
	if (get_bootconf_option(boot_args, "bcm2708_fb.fbswap",
				BOOTOPT_TYPE_INT, &integer)) {
		is_bgr = integer == 0;
	}
	prop_dictionary_set_bool(dict, "is_bgr", is_bgr);

	/* if "genfb.type=<n>" is passed in cmdline, override wsdisplay type */
	if (get_bootconf_option(boot_args, "genfb.type",
				BOOTOPT_TYPE_INT, &integer)) {
		prop_dictionary_set_uint32(dict, "wsdisplay_type", integer);
	}

#if defined(RPI_HWCURSOR)
	struct fdt_attach_args *faa = aux;
	bus_space_handle_t hc;

	hcursor = rpi_alloc_mem(CURSOR_ARGB_SIZE, PAGE_SIZE,
	    MEM_FLAG_L1_NONALLOCATING | MEM_FLAG_HINT_PERMALOCK);
	pcursor = rpi_lock_mem(hcursor);
#ifdef RPI_IOCTL_DEBUG
	printf("hcursor: %08x\n", hcursor);
	printf("pcursor: %08x\n", (uint32_t)pcursor);
	printf("fb: %08x\n", (uint32_t)vb_setfb.vbt_allocbuf.address);
#endif
	if (bus_space_map(faa->faa_bst, pcursor, CURSOR_ARGB_SIZE,
	    BUS_SPACE_MAP_LINEAR|BUS_SPACE_MAP_PREFETCHABLE, &hc) != 0) {
		printf("couldn't map cursor memory\n");
	} else {
		int i, j, k;

		cmem = bus_space_vaddr(faa->faa_bst, hc);
		k = 0;
		for (j = 0; j < 64; j++) {
			for (i = 0; i < 64; i++) {
				cmem[i + k] =
				 ((i & 8) ^ (j & 8)) ? 0xa0ff0000 : 0xa000ff00;
			}
			k += 64;
		}
		cpu_dcache_wb_range((vaddr_t)cmem, CURSOR_ARGB_SIZE);
		rpi_fb_initcursor(pcursor, 0, 0);
#ifdef RPI_IOCTL_DEBUG
		rpi_fb_movecursor(600, 400, 1);
#else
		rpi_fb_movecursor(cursor_x, cursor_y, cursor_on);
#endif
	}
#endif

	return true;
}


#if defined(RPI_HWCURSOR)
static int
rpi_fb_do_cursor(struct wsdisplay_cursor *cur)
{
	int pos = 0;
	int shape = 0;

	if (cur->which & WSDISPLAY_CURSOR_DOCUR) {
		if (cursor_on != cur->enable) {
			cursor_on = cur->enable;
			pos = 1;
		}
	}
	if (cur->which & WSDISPLAY_CURSOR_DOHOT) {

		hot_x = cur->hot.x;
		hot_y = cur->hot.y;
		pos = 1;
		shape = 1;
	}
	if (cur->which & WSDISPLAY_CURSOR_DOPOS) {

		cursor_x = cur->pos.x;
		cursor_y = cur->pos.y;
		pos = 1;
	}
	if (cur->which & WSDISPLAY_CURSOR_DOCMAP) {
		int i;
		uint32_t val;

		for (i = 0; i < uimin(cur->cmap.count, 3); i++) {
			val = (cur->cmap.red[i] << 16 ) |
			      (cur->cmap.green[i] << 8) |
			      (cur->cmap.blue[i] ) |
			      0xff000000;
			cursor_cmap[i + cur->cmap.index + 2] = val;
		}
		shape = 1;
	}
	if (cur->which & WSDISPLAY_CURSOR_DOSHAPE) {
		int err;

		err = copyin(cur->mask, cursor_mask, CURSOR_BITMAP_SIZE);
		err += copyin(cur->image, cursor_bitmap, CURSOR_BITMAP_SIZE);
		if (err != 0)
			return EFAULT;
		shape = 1;
	}
	if (shape) {
		int i, j, idx;
		uint8_t mask;

		for (i = 0; i < CURSOR_BITMAP_SIZE; i++) {
			mask = 0x01;
			for (j = 0; j < 8; j++) {
				idx = ((cursor_mask[i] & mask) ? 2 : 0) |
				    ((cursor_bitmap[i] & mask) ? 1 : 0);
				cmem[i * 8 + j] = cursor_cmap[idx];
				mask = mask << 1;
			}
		}
		/* just in case */
		cpu_dcache_wb_range((vaddr_t)cmem, CURSOR_ARGB_SIZE);
		rpi_fb_initcursor(pcursor, hot_x, hot_y);
	}
	if (pos) {
		rpi_fb_movecursor(cursor_x, cursor_y, cursor_on);
	}
	return 0;
}
#endif

static int
rpi_ioctl(void *v, void *vs, u_long cmd, void *data, int flag, lwp_t *l)
{

	switch (cmd) {
	case WSDISPLAYIO_SVIDEO:
		{
			int d = *(int *)data;
			if (d == rpi_video_on)
				return 0;
			rpi_video_on = d;
			rpi_fb_set_video(d);
#if defined(RPI_HWCURSOR)
			rpi_fb_movecursor(cursor_x, cursor_y,
			                  d ? cursor_on : 0);
#endif
		}
		return 0;
	case WSDISPLAYIO_GVIDEO:
		*(int *)data = rpi_video_on;
		return 0;
#if defined(RPI_HWCURSOR)
	case WSDISPLAYIO_GCURPOS:
		{
			struct wsdisplay_curpos *cp = (void *)data;

			cp->x = cursor_x;
			cp->y = cursor_y;
		}
		return 0;
	case WSDISPLAYIO_SCURPOS:
		{
			struct wsdisplay_curpos *cp = (void *)data;

			cursor_x = cp->x;
			cursor_y = cp->y;
			rpi_fb_movecursor(cursor_x, cursor_y, cursor_on);
		}
		return 0;
	case WSDISPLAYIO_GCURMAX:
		{
			struct wsdisplay_curpos *cp = (void *)data;

			cp->x = 64;
			cp->y = 64;
		}
		return 0;
	case WSDISPLAYIO_SCURSOR:
		{
			struct wsdisplay_cursor *cursor = (void *)data;

			return rpi_fb_do_cursor(cursor);
		}
#endif
	default:
		return EPASSTHROUGH;
	}
}

#endif

SYSCTL_SETUP(sysctl_machdep_rpi, "sysctl machdep subtree setup (rpi)")
{
	sysctl_createv(clog, 0, NULL, NULL,
	    CTLFLAG_PERMANENT, CTLTYPE_NODE, "machdep", NULL,
	    NULL, 0, NULL, 0, CTL_MACHDEP, CTL_EOL);

	sysctl_createv(clog, 0, NULL, NULL,
	    CTLFLAG_PERMANENT|CTLFLAG_READONLY,
	    CTLTYPE_INT, "firmware_revision", NULL, NULL, 0,
	    &vb.vbt_fwrev.rev, 0, CTL_MACHDEP, CTL_CREATE, CTL_EOL);

	sysctl_createv(clog, 0, NULL, NULL,
	    CTLFLAG_PERMANENT|CTLFLAG_READONLY,
	    CTLTYPE_INT, "board_model", NULL, NULL, 0,
	    &vb.vbt_boardmodel.model, 0, CTL_MACHDEP, CTL_CREATE, CTL_EOL);

	sysctl_createv(clog, 0, NULL, NULL,
	    CTLFLAG_PERMANENT|CTLFLAG_READONLY,
	    CTLTYPE_INT, "board_revision", NULL, NULL, 0,
	    &vb.vbt_boardrev.rev, 0, CTL_MACHDEP, CTL_CREATE, CTL_EOL);

	sysctl_createv(clog, 0, NULL, NULL,
	    CTLFLAG_PERMANENT|CTLFLAG_READONLY|CTLFLAG_HEX|CTLFLAG_PRIVATE,
	    CTLTYPE_QUAD, "serial", NULL, NULL, 0,
	    &vb.vbt_serial.sn, 0, CTL_MACHDEP, CTL_CREATE, CTL_EOL);
}

#if defined(SOC_BCM2835)
static void
bcm2835_platform_bootstrap(void)
{

	bcm2835_bs_tag = arm_generic_bs_tag;
	bcm2835_a4x_bs_tag = arm_generic_a4x_bs_tag;

	bcm2835_bs_tag.bs_map = bcm2835_bs_map;
	bcm2835_bs_tag.bs_mmap = bcm2835_bs_mmap;
	bcm2835_a4x_bs_tag.bs_map = bcm2835_bs_map;
	bcm2835_a4x_bs_tag.bs_mmap = bcm2835_a4x_bs_mmap;

	fdtbus_set_decoderegprop(false);

	bcm2835_uartinit();

	bcm2835_bootparams();
}
#endif

#if defined(SOC_BCM2836)
static void
bcm2836_platform_bootstrap(void)
{

	bcm2836_bs_tag = arm_generic_bs_tag;
	bcm2836_a4x_bs_tag = arm_generic_a4x_bs_tag;

	bcm2836_bs_tag.bs_map = bcm2836_bs_map;
	bcm2836_bs_tag.bs_mmap = bcm2836_bs_mmap;
	bcm2836_a4x_bs_tag.bs_map = bcm2836_bs_map;
	bcm2836_a4x_bs_tag.bs_mmap = bcm2836_a4x_bs_mmap;

	fdtbus_set_decoderegprop(false);

	bcm2836_uartinit();

	bcm2836_bootparams();

#ifdef MULTIPROCESSOR
	arm_cpu_max = RPI_CPU_MAX;
	arm_fdt_cpu_bootstrap();
#endif
}

static void
bcm2711_platform_bootstrap(void)
{

	bcm2711_bs_tag = arm_generic_bs_tag;
	bcm2711_a4x_bs_tag = arm_generic_a4x_bs_tag;

	bcm2711_bs_tag.bs_map = bcm2711_bs_map;
	bcm2711_bs_tag.bs_mmap = bcm2711_bs_mmap;
	bcm2711_a4x_bs_tag.bs_map = bcm2711_bs_map;
	bcm2711_a4x_bs_tag.bs_mmap = bcm2711_a4x_bs_mmap;

	fdtbus_set_decoderegprop(false);

	bcm2711_uartinit();

	bcm2711_bootparams();

#ifdef MULTIPROCESSOR
	arm_cpu_max = RPI_CPU_MAX;
	arm_fdt_cpu_bootstrap();
#endif
}
#endif

#if defined(SOC_BCM2835)
static void
bcm2835_platform_init_attach_args(struct fdt_attach_args *faa)
{

	faa->faa_bst = &bcm2835_bs_tag;
}
#endif

#if defined(SOC_BCM2836)
static void
bcm2836_platform_init_attach_args(struct fdt_attach_args *faa)
{

	faa->faa_bst = &bcm2836_bs_tag;
}

static void
bcm2711_platform_init_attach_args(struct fdt_attach_args *faa)
{

	faa->faa_bst = &bcm2711_bs_tag;
}
#endif


static void __noasan
bcm283x_platform_early_putchar(vaddr_t va, paddr_t pa, char c)
{
	volatile uint32_t *uartaddr =
	    cpu_earlydevice_va_p() ?
		(volatile uint32_t *)va :
		(volatile uint32_t *)pa;

	while ((le32toh(uartaddr[PL01XCOM_FR / 4]) & PL01X_FR_TXFF) != 0)
		continue;

	uartaddr[PL01XCOM_DR / 4] = htole32(c);

	while ((le32toh(uartaddr[PL01XCOM_FR / 4]) & PL01X_FR_TXFE) == 0)
		continue;
}

static void __noasan
bcm283x_aux_platform_early_putchar(vaddr_t va, paddr_t pa, char c)
{
	volatile uint32_t *uartaddr =
	    cpu_earlydevice_va_p() ?
		(volatile uint32_t *)va :
		(volatile uint32_t *)pa;

	while ((le32toh(uartaddr[com_lsr]) & LSR_TXRDY) == 0)
		continue;

	uartaddr[com_data] = htole32(c);
}

void __noasan
bcm2835_platform_early_putchar(char c)
{
	paddr_t pa = BCM2835_PERIPHERALS_BUS_TO_PHYS(BCM2835_UART0_BASE);
	vaddr_t va = BCM2835_IOPHYSTOVIRT(pa);

	bcm283x_platform_early_putchar(va, pa, c);
}

void __noasan
bcm2835_aux_platform_early_putchar(char c)
{
	paddr_t pa = BCM2835_PERIPHERALS_BUS_TO_PHYS(BCM2835_AUX_UART_BASE);
	vaddr_t va = BCM2835_IOPHYSTOVIRT(pa);

	bcm283x_aux_platform_early_putchar(va, pa, c);
}

void __noasan
bcm2836_platform_early_putchar(char c)
{
	paddr_t pa = BCM2836_PERIPHERALS_BUS_TO_PHYS(BCM2835_UART0_BASE);
	vaddr_t va = BCM2835_IOPHYSTOVIRT(pa);

	bcm283x_platform_early_putchar(va, pa, c);
}

void __noasan
bcm2837_platform_early_putchar(char c)
{
	paddr_t pa = BCM2836_PERIPHERALS_BUS_TO_PHYS(BCM2835_AUX_UART_BASE);
	vaddr_t va = BCM2835_IOPHYSTOVIRT(pa);

	bcm283x_aux_platform_early_putchar(va, pa, c);
}

void __noasan
bcm2711_platform_early_putchar(char c)
{
	paddr_t pa = BCM2711_PERIPHERALS_BUS_TO_PHYS(BCM2835_AUX_UART_BASE);
	vaddr_t va = BCM2711_IOPHYSTOVIRT(pa);

	bcm283x_aux_platform_early_putchar(va, pa, c);
}

#define	BCM283x_REF_FREQ	19200000

static void
bcm283x_platform_device_register(device_t dev, void *aux)
{
	prop_dictionary_t dict = device_properties(dev);

	fdtbus_device_register(dev, aux);

	if (device_is_a(dev, "bcmdmac") &&
	    vcprop_tag_success_p(&vb.vbt_dmachan.tag)) {
		prop_dictionary_set_uint32(dict,
		    "chanmask", le32toh(vb.vbt_dmachan.mask));
	}
#if NSDHC > 0
	if (booted_device == NULL &&
	    device_is_a(dev, "ld") &&
	    device_is_a(device_parent(dev), "sdmmc")) {
		booted_partition = 0;
		booted_device = dev;
	}
#endif
	if ((device_is_a(dev, "usmsc") ||
	     device_is_a(dev, "mue") ||
	     device_is_a(dev, "genet")) &&
	    vcprop_tag_success_p(&vb.vbt_macaddr.tag)) {
		const uint64_t addr = le64toh(vb.vbt_macaddr.addr);
		const uint8_t enaddr[ETHER_ADDR_LEN] = {
		     (addr >> 0)  & 0xff, (addr >> 8)  & 0xff,
		     (addr >> 16) & 0xff, (addr >> 24) & 0xff,
		     (addr >> 32) & 0xff, (addr >> 40) & 0xff
		};

		prop_dictionary_set_data(dict, "mac-address", enaddr,
		    ETHER_ADDR_LEN);
	}

#if NGENFB > 0
	if (device_is_a(dev, "genfb")) {
		char *ptr;

		bcmgenfb_set_console_dev(dev);
		bcmgenfb_set_ioctl(&rpi_ioctl);
#ifdef DDB
		db_trap_callback = bcmgenfb_ddb_trap_callback;
#endif
		if (rpi_fb_init(dict, aux) == false)
			return;
		if (get_bootconf_option(boot_args, "console",
		    BOOTOPT_TYPE_STRING, &ptr) && strncmp(ptr, "fb", 2) == 0) {
			prop_dictionary_set_bool(dict, "is_console", true);
#if NUKBD > 0
			/* allow ukbd to be the console keyboard */
			ukbd_cnattach();
#endif
		} else {
			prop_dictionary_set_bool(dict, "is_console", false);
		}
	}
#endif
}

static u_int
bcm283x_platform_uart_freq(void)
{

	/*
	 * We are safe to access stdout phandle - consinit did before
	 * calling ap_uart_freq
	 */
	const int phandle = fdtbus_get_stdout_phandle();

	static const struct device_compatible_entry aux_compat_data[] = {
		{ .compat = "brcm,bcm2835-aux-uart" },
		DEVICE_COMPAT_EOL
	};

	if (of_compatible_match(phandle, aux_compat_data))
		return core_clk * 2;

	return uart_clk;
}

#if defined(SOC_BCM2835)
static const struct arm_platform bcm2835_platform = {
	.ap_devmap = bcm2835_platform_devmap,
	.ap_bootstrap = bcm2835_platform_bootstrap,
	.ap_init_attach_args = bcm2835_platform_init_attach_args,
	.ap_device_register = bcm283x_platform_device_register,
	.ap_reset = bcm2835_system_reset,
	.ap_delay = bcm2835_tmr_delay,
	.ap_uart_freq = bcm283x_platform_uart_freq,
};

ARM_PLATFORM(bcm2835, "brcm,bcm2835", &bcm2835_platform);
#endif

#if defined(SOC_BCM2836)

static const struct arm_platform bcm2836_platform = {
	.ap_devmap = bcm2836_platform_devmap,
	.ap_bootstrap = bcm2836_platform_bootstrap,
	.ap_init_attach_args = bcm2836_platform_init_attach_args,
	.ap_device_register = bcm283x_platform_device_register,
	.ap_reset = bcm2835_system_reset,
	.ap_delay = gtmr_delay,
	.ap_uart_freq = bcm283x_platform_uart_freq,
	.ap_mpstart = arm_fdt_cpu_mpstart,
};

static const struct arm_platform bcm2837_platform = {
	.ap_devmap = bcm2836_platform_devmap,
	.ap_bootstrap = bcm2836_platform_bootstrap,
	.ap_init_attach_args = bcm2836_platform_init_attach_args,
	.ap_device_register = bcm283x_platform_device_register,
	.ap_reset = bcm2835_system_reset,
	.ap_delay = gtmr_delay,
	.ap_uart_freq = bcm283x_platform_uart_freq,
	.ap_mpstart = arm_fdt_cpu_mpstart,
};

static const struct arm_platform bcm2711_platform = {
	.ap_devmap = bcm2711_platform_devmap,
	.ap_bootstrap = bcm2711_platform_bootstrap,
	.ap_init_attach_args = bcm2711_platform_init_attach_args,
	.ap_device_register = bcm283x_platform_device_register,
	.ap_reset = bcm2835_system_reset,
	.ap_delay = gtmr_delay,
	.ap_uart_freq = bcm283x_platform_uart_freq,
	.ap_mpstart = arm_fdt_cpu_mpstart,
};

ARM_PLATFORM(bcm2836, "brcm,bcm2836", &bcm2836_platform);
ARM_PLATFORM(bcm2837, "brcm,bcm2837", &bcm2837_platform);
ARM_PLATFORM(bcm2711, "brcm,bcm2711", &bcm2711_platform);
#endif<|MERGE_RESOLUTION|>--- conflicted
+++ resolved
@@ -1,8 +1,4 @@
-<<<<<<< HEAD
-/*	$NetBSD: bcm283x_platform.c,v 1.47 2021/02/04 22:36:53 thorpej Exp $	*/
-=======
 /*	$NetBSD: bcm283x_platform.c,v 1.48 2021/04/24 23:36:26 thorpej Exp $	*/
->>>>>>> e2aa5677
 
 /*-
  * Copyright (c) 2017 Jared D. McNeill <jmcneill@invisible.ca>
@@ -31,11 +27,7 @@
  */
 
 #include <sys/cdefs.h>
-<<<<<<< HEAD
-__KERNEL_RCSID(0, "$NetBSD: bcm283x_platform.c,v 1.47 2021/02/04 22:36:53 thorpej Exp $");
-=======
 __KERNEL_RCSID(0, "$NetBSD: bcm283x_platform.c,v 1.48 2021/04/24 23:36:26 thorpej Exp $");
->>>>>>> e2aa5677
 
 #include "opt_arm_debug.h"
 #include "opt_bcm283x.h"
@@ -1430,8 +1422,6 @@
 {
 	prop_dictionary_t dict = device_properties(dev);
 
-	fdtbus_device_register(dev, aux);
-
 	if (device_is_a(dev, "bcmdmac") &&
 	    vcprop_tag_success_p(&vb.vbt_dmachan.tag)) {
 		prop_dictionary_set_uint32(dict,
