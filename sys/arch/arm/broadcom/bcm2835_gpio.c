--- conflicted
+++ resolved
@@ -1,8 +1,4 @@
-<<<<<<< HEAD
-/*	$NetBSD: bcm2835_gpio.c,v 1.19 2021/01/29 14:11:14 skrll Exp $	*/
-=======
 /*	$NetBSD: bcm2835_gpio.c,v 1.20 2021/04/24 23:36:26 thorpej Exp $	*/
->>>>>>> e2aa5677
 
 /*-
  * Copyright (c) 2013, 2014, 2017 The NetBSD Foundation, Inc.
@@ -34,11 +30,7 @@
  */
 
 #include <sys/cdefs.h>
-<<<<<<< HEAD
-__KERNEL_RCSID(0, "$NetBSD: bcm2835_gpio.c,v 1.19 2021/01/29 14:11:14 skrll Exp $");
-=======
 __KERNEL_RCSID(0, "$NetBSD: bcm2835_gpio.c,v 1.20 2021/04/24 23:36:26 thorpej Exp $");
->>>>>>> e2aa5677
 
 /*
  * Driver for BCM2835 GPIO
