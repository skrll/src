<<<<<<< HEAD
/*	$NetBSD: bcm2835_bsc.c,v 1.10 2018/03/03 16:03:38 skrll Exp $	*/
=======
/*	$NetBSD: bcm2835_bsc.c,v 1.13 2018/07/01 21:23:16 jmcneill Exp $	*/
>>>>>>> b2b84690

/*
 * Copyright (c) 2012 Jonathan A. Kollasch
 * All rights reserved.
 *
 * Redistribution and use in source and binary forms, with or without
 * modification, are permitted provided that the following conditions
 * are met:
 * 1. Redistributions of source code must retain the above copyright
 *    notice, this list of conditions and the following disclaimer.
 * 2. Redistributions in binary form must reproduce the above copyright
 *    notice, this list of conditions and the following disclaimer in the
 *    documentation and/or other materials provided with the distribution.
 *
 * THIS SOFTWARE IS PROVIDED BY THE COPYRIGHT HOLDERS AND CONTRIBUTORS
 * "AS IS" AND ANY EXPRESS OR IMPLIED WARRANTIES, INCLUDING, BUT NOT LIMITED
 * TO, THE IMPLIED WARRANTIES OF MERCHANTABILITY AND FITNESS FOR A PARTICULAR
 * PURPOSE ARE DISCLAIMED.  IN NO EVENT SHALL THE COPYRIGHT HOLDER OR
 * CONTRIBUTORS BE LIABLE FOR ANY DIRECT, INDIRECT, INCIDENTAL, SPECIAL,
 * EXEMPLARY, OR CONSEQUENTIAL DAMAGES (INCLUDING, BUT NOT LIMITED TO,
 * PROCUREMENT OF SUBSTITUTE GOODS OR SERVICES; LOSS OF USE, DATA, OR PROFITS;
 * OR BUSINESS INTERRUPTION) HOWEVER CAUSED AND ON ANY THEORY OF LIABILITY,
 * WHETHER IN CONTRACT, STRICT LIABILITY, OR TORT (INCLUDING NEGLIGENCE OR
 * OTHERWISE) ARISING IN ANY WAY OUT OF THE USE OF THIS SOFTWARE, EVEN IF
 * ADVISED OF THE POSSIBILITY OF SUCH DAMAGE.
 */

#include <sys/cdefs.h>
<<<<<<< HEAD
__KERNEL_RCSID(0, "$NetBSD: bcm2835_bsc.c,v 1.10 2018/03/03 16:03:38 skrll Exp $");
=======
__KERNEL_RCSID(0, "$NetBSD: bcm2835_bsc.c,v 1.13 2018/07/01 21:23:16 jmcneill Exp $");
>>>>>>> b2b84690

#if defined(_KERNEL_OPT)
#include "opt_kernhist.h"
#endif

#include <sys/param.h>
#include <sys/bus.h>
#include <sys/device.h>
#include <sys/kernhist.h>
#include <sys/intr.h>
#include <sys/mutex.h>
#include <sys/once.h>
#include <sys/systm.h>

#include <dev/i2c/i2cvar.h>

#include <arm/broadcom/bcm2835reg.h>
#include <arm/broadcom/bcm2835_bscreg.h>

#include <dev/fdt/fdtvar.h>

KERNHIST_DEFINE(bsciichist);

struct bsciic_softc {
	device_t sc_dev;
	bus_space_tag_t sc_iot;
	bus_space_handle_t sc_ioh;
	struct i2c_controller sc_i2c;
	kmutex_t sc_buslock;
	void *sc_inth;

	struct clk *sc_clk;
	u_int sc_frequency;
	u_int sc_clkrate;
};

static int bsciic_match(device_t, cfdata_t, void *);
static void bsciic_attach(device_t, device_t, void *);

void bsciic_dump_regs(struct bsciic_softc * const);

static int  bsciic_acquire_bus(void *, int);
static void bsciic_release_bus(void *, int);
static int  bsciic_exec(void *, i2c_op_t, i2c_addr_t, const void *, size_t,
    void *, size_t, int);

CFATTACH_DECL_NEW(bsciic, sizeof(struct bsciic_softc),
    bsciic_match, bsciic_attach, NULL, NULL);

static int
bsciic_init(void)
{

	KERNHIST_INIT(bsciichist, 512);
<<<<<<< HEAD

	return 0;
}

static int
bsciic_match(device_t parent, cfdata_t match, void *aux)
{
	const char * const compatible[] = { "brcm,bcm2835-i2c", NULL };
	struct fdt_attach_args * const faa = aux;

=======

	return 0;
}

static int
bsciic_match(device_t parent, cfdata_t match, void *aux)
{
	const char * const compatible[] = { "brcm,bcm2835-i2c", NULL };
	struct fdt_attach_args * const faa = aux;

>>>>>>> b2b84690
	return of_match_compatible(faa->faa_phandle, compatible);
}

static void
bsciic_attach(device_t parent, device_t self, void *aux)
{
	struct bsciic_softc * const sc = device_private(self);
	struct fdt_attach_args * const faa = aux;
	const int phandle = faa->faa_phandle;
	prop_dictionary_t prop = device_properties(self);
<<<<<<< HEAD
	prop_dictionary_t devs;
	uint32_t address_cells;
	struct i2cbus_attach_args iba;
=======
>>>>>>> b2b84690
	bool disable = false;

	static ONCE_DECL(control);
	RUN_ONCE(&control, bsciic_init);

	bus_addr_t addr;
	bus_size_t size;

	sc->sc_dev = self;
	sc->sc_iot = faa->faa_bst;

	int error = fdtbus_get_reg(phandle, 0, &addr, &size);
	if (error) {
		aprint_error(": unable to get device registers\n");
		return;
	}

	prop_dictionary_get_bool(prop, "disable", &disable);
	if (disable) {
		aprint_naive(": disabled\n");
		aprint_normal(": disabled\n");
		return;
	}

	/* Enable clock */
	sc->sc_clk = fdtbus_clock_get_index(phandle, 0);
	if (sc->sc_clk == NULL) {
		aprint_error(": couldn't acquire clock\n");
		return;
	}

	if (clk_enable(sc->sc_clk) != 0) {
		aprint_error(": failed to enable clock\n");
		return;
<<<<<<< HEAD
	}

	sc->sc_frequency = clk_get_rate(sc->sc_clk);

	if (of_getprop_uint32(phandle, "clock-frequency",
	    &sc->sc_clkrate) != 0) {
		sc->sc_clkrate = 100000;
	}

	if (bus_space_map(sc->sc_iot, addr, size, 0, &sc->sc_ioh)) {
		aprint_error_dev(sc->sc_dev, "unable to map device\n");
		return;
	}

=======
	}

	sc->sc_frequency = clk_get_rate(sc->sc_clk);

	if (of_getprop_uint32(phandle, "clock-frequency",
	    &sc->sc_clkrate) != 0) {
		sc->sc_clkrate = 100000;
	}

	if (bus_space_map(sc->sc_iot, addr, size, 0, &sc->sc_ioh)) {
		aprint_error_dev(sc->sc_dev, "unable to map device\n");
		return;
	}

>>>>>>> b2b84690
	aprint_naive("\n");
	aprint_normal(": Broadcom Serial Controller\n");

	mutex_init(&sc->sc_buslock, MUTEX_DEFAULT, IPL_NONE);

	/* clear FIFO, disable controller */
	bus_space_write_4(sc->sc_iot, sc->sc_ioh, BSC_C, BSC_C_CLEAR_CLEAR);
	bus_space_write_4(sc->sc_iot, sc->sc_ioh, BSC_S, BSC_S_CLKT |
	    BSC_S_ERR | BSC_S_DONE);

	u_int divider = howmany(sc->sc_frequency, sc->sc_clkrate);
	bus_space_write_4(sc->sc_iot, sc->sc_ioh, BSC_DIV,
	   __SHIFTIN(divider, BSC_DIV_CDIV));

	sc->sc_i2c.ic_cookie = sc;
	sc->sc_i2c.ic_acquire_bus = bsciic_acquire_bus;
	sc->sc_i2c.ic_release_bus = bsciic_release_bus;
	sc->sc_i2c.ic_exec = bsciic_exec;

<<<<<<< HEAD
	devs = prop_dictionary_create();
	if (of_getprop_uint32(phandle, "#address-cells", &address_cells))
		address_cells = 1;

	of_enter_i2c_devs(devs, phandle, address_cells * 4, 0);

	memset(&iba, 0, sizeof(iba));
	iba.iba_tag = &sc->sc_i2c;
	iba.iba_child_devices = prop_dictionary_get(devs, "i2c-child-devices");
	if (iba.iba_child_devices)
		prop_object_retain(iba.iba_child_devices);
	else
		iba.iba_child_devices = prop_array_create();
	prop_object_release(devs);

	config_found_ia(self, "i2cbus", &iba, iicbus_print);
=======
	fdtbus_attach_i2cbus(self, phandle, &sc->sc_i2c, iicbus_print);
>>>>>>> b2b84690
}

void
bsciic_dump_regs(struct bsciic_softc * const sc)
{
	KERNHIST_FUNC(__func__);
	KERNHIST_CALLED(bsciichist);

	KERNHIST_LOG(bsciichist, "C %08jx S %08jx D %08jx A %08jx",
	    bus_space_read_4(sc->sc_iot, sc->sc_ioh, BSC_C),
	    bus_space_read_4(sc->sc_iot, sc->sc_ioh, BSC_S),
	    bus_space_read_4(sc->sc_iot, sc->sc_ioh, BSC_DLEN),
	    bus_space_read_4(sc->sc_iot, sc->sc_ioh, BSC_A)
	    );
}

static int
bsciic_acquire_bus(void *v, int flags)
{
	struct bsciic_softc * const sc = v;
	uint32_t s __diagused;

	mutex_enter(&sc->sc_buslock);

	bus_space_write_4(sc->sc_iot, sc->sc_ioh, BSC_S, BSC_S_CLKT |
	    BSC_S_ERR | BSC_S_DONE);
	bus_space_write_4(sc->sc_iot, sc->sc_ioh, BSC_C, BSC_C_I2CEN |
	    BSC_C_CLEAR_CLEAR);
	s = bus_space_read_4(sc->sc_iot, sc->sc_ioh, BSC_S);
	KASSERT((s & BSC_S_TA) == 0);

	return 0;
}

static void
bsciic_release_bus(void *v, int flags)
{
	struct bsciic_softc * const sc = v;

	bus_space_write_4(sc->sc_iot, sc->sc_ioh, BSC_C, BSC_C_CLEAR_CLEAR);

	mutex_exit(&sc->sc_buslock);
}

static int
bsciic_exec(void *v, i2c_op_t op, i2c_addr_t addr, const void *cmdbuf,
    size_t cmdlen, void *databuf, size_t datalen, int flags)
{
	KERNHIST_FUNC(__func__); KERNHIST_CALLED(bsciichist);
	struct bsciic_softc * const sc = v;
	uint32_t c, s, dlen, a;
	uint32_t j;
	uint8_t *buf;
	size_t len;
	size_t pos;
	int error = 0;
	int whichbuf = 0;
	const bool isread = I2C_OP_READ_P(op);

	/*
	 * XXX We don't do 10-bit addressing correctly yet.
	 */
	if (addr > 0x7f)
		return (ENOTSUP);

	flags |= I2C_F_POLL;

#if 0
	device_printf(sc->sc_dev, "exec: op %d, addr 0x%x, cmdbuf %p, "
	    "cmdlen %zu, databuf %p, datalen %zu, flags 0x%x\n",
	    op, addr, cmdbuf, cmdlen, databuf, datalen, flags);
#endif

	a = __SHIFTIN(addr, BSC_A_ADDR);
	c = BSC_C_I2CEN | BSC_C_CLEAR_CLEAR;
#if notyet
	c |= BSC_C_INTR | BSC_C_INTT | BSC_C_INTD;
#endif

	if (isread && cmdlen == 0)
		goto only_read;

	buf = __UNCONST(cmdbuf);
	len = cmdlen;

	if (isread)
		dlen = cmdlen;
	else
		dlen = cmdlen + datalen;
	dlen = __SHIFTIN(dlen, BSC_DLEN_DLEN);

	s = bus_space_read_4(sc->sc_iot, sc->sc_ioh, BSC_S);
	if ((s & BSC_S_TA) != 0)
		bsciic_dump_regs(sc);
	KASSERT((s & BSC_S_TA) == 0);
	bus_space_write_4(sc->sc_iot, sc->sc_ioh, BSC_DLEN, dlen);
	bus_space_write_4(sc->sc_iot, sc->sc_ioh, BSC_A, a);
	bus_space_write_4(sc->sc_iot, sc->sc_ioh, BSC_C, c | BSC_C_ST);

	do {
		s = bus_space_read_4(sc->sc_iot, sc->sc_ioh, BSC_S);
	} while ((s & BSC_S_TA) == 0);

flood_again:
	KERNHIST_LOG(bsciichist, "flood top %#jx %ju",
	    (uintptr_t)buf, len, 0, 0);
	j = 10000000;
	for (pos = 0; pos < len; ) {
		if (--j == 0)
			return -1;
		s = bus_space_read_4(sc->sc_iot, sc->sc_ioh, BSC_S);
		KERNHIST_LOG(bsciichist, "w s %08jx", s, 0, 0, 0);
		if ((s & BSC_S_CLKT) != 0) {
			error = EIO;
			goto done;
		}
		if ((s & BSC_S_ERR) != 0) {
			error = EIO;
			goto done;
		}
		if ((s & BSC_S_DONE) != 0)
			break;
		if ((s & BSC_S_TXD) == 0)
			continue;
		bus_space_write_4(sc->sc_iot, sc->sc_ioh, BSC_FIFO, buf[pos]);
		KERNHIST_LOG(bsciichist, "w %#jx %#jx %02jx",
		    (uintptr_t)buf, (uintptr_t)&buf[pos],
		    buf[pos], 0);
		pos++;
	}
	KERNHIST_LOG(bsciichist, "flood bot %#jx %ju",
	    (uintptr_t)buf, len, 0, 0);

	if (whichbuf == 0 && !isread) {
		KASSERT(buf == cmdbuf);
		whichbuf++;
		buf = databuf;
		len = datalen;
		if (len)
			goto flood_again;
	}

	do {
		s = bus_space_read_4(sc->sc_iot, sc->sc_ioh, BSC_S);
	} while ((s & BSC_S_TA) != 0);

	s = bus_space_read_4(sc->sc_iot, sc->sc_ioh, BSC_S);
	s &= BSC_S_CLKT|BSC_S_ERR|BSC_S_DONE;
	KASSERT((s & BSC_S_DONE) != 0);
	if (s != 0)
		bus_space_write_4(sc->sc_iot, sc->sc_ioh, BSC_S, s);

	if (error == 0 && (s & (BSC_S_CLKT|BSC_S_ERR)) != 0)
		error = EIO;

	if (!isread)
		goto done;

only_read:
	c |= BSC_C_READ;

	buf = databuf;
	len = datalen;
	dlen = datalen;

	dlen = __SHIFTIN(dlen, BSC_DLEN_DLEN);
#if 0
	KASSERT(dlen >= 1);
#endif
	bus_space_write_4(sc->sc_iot, sc->sc_ioh, BSC_DLEN, dlen);
	bus_space_write_4(sc->sc_iot, sc->sc_ioh, BSC_A, a);
	bus_space_write_4(sc->sc_iot, sc->sc_ioh, BSC_C, c | BSC_C_ST);

	do {
		s = bus_space_read_4(sc->sc_iot, sc->sc_ioh, BSC_S);
	} while ((s & BSC_S_TA) == 0);

	KERNHIST_LOG(bsciichist, "drain top %#jx %ju",
	    (uintptr_t)buf, len, 0, 0);
	j = 10000000;
	for (pos = 0; pos < len; ) {
		if (--j == 0)
			return -1;
		s = bus_space_read_4(sc->sc_iot, sc->sc_ioh, BSC_S);
		KERNHIST_LOG(bsciichist, "r s %08jx", s, 0, 0, 0);
		if ((s & BSC_S_CLKT) != 0) {
			error = EIO;
			goto done;
		}
		if ((s & BSC_S_ERR) != 0) {
			error = EIO;
			goto done;
		}
		if ((s & BSC_S_DONE) != 0)
			break;
		if ((s & BSC_S_RXD) == 0)
			continue;
		j = 10000000;
		buf[pos] = bus_space_read_4(sc->sc_iot, sc->sc_ioh, BSC_FIFO);
		KERNHIST_LOG(bsciichist, "r %#jx %#jx %02jx",
		    (uintptr_t)buf, (uintptr_t)&buf[pos],
		    buf[pos], 0);
		pos++;
	}
	KERNHIST_LOG(bsciichist, "drain bot %#jx %ju", (uintptr_t)buf, len,
	    0, 0);

	do {
		s = bus_space_read_4(sc->sc_iot, sc->sc_ioh, BSC_S);
	} while ((s & BSC_S_TA) != 0);

	s = bus_space_read_4(sc->sc_iot, sc->sc_ioh, BSC_S);
	s &= BSC_S_CLKT|BSC_S_ERR|BSC_S_DONE;
	KASSERT((s & BSC_S_DONE) != 0);
	if (s != 0)
		bus_space_write_4(sc->sc_iot, sc->sc_ioh, BSC_S, s);

done:
	bsciic_dump_regs(sc);

	bus_space_write_4(sc->sc_iot, sc->sc_ioh, BSC_DLEN, 0);

	do {
		s = bus_space_read_4(sc->sc_iot, sc->sc_ioh, BSC_S);
	} while ((s & BSC_S_TA) != 0);

	bsciic_dump_regs(sc);

	s = bus_space_read_4(sc->sc_iot, sc->sc_ioh, BSC_S);
	s &= BSC_S_CLKT|BSC_S_ERR|BSC_S_DONE;
	if (s != 0)
		bus_space_write_4(sc->sc_iot, sc->sc_ioh, BSC_S, s);

	bsciic_dump_regs(sc);

	if (error == 0 && (s & (BSC_S_CLKT|BSC_S_ERR)) != 0)
		error = EIO;

	return error;
}<|MERGE_RESOLUTION|>--- conflicted
+++ resolved
@@ -1,8 +1,4 @@
-<<<<<<< HEAD
-/*	$NetBSD: bcm2835_bsc.c,v 1.10 2018/03/03 16:03:38 skrll Exp $	*/
-=======
 /*	$NetBSD: bcm2835_bsc.c,v 1.13 2018/07/01 21:23:16 jmcneill Exp $	*/
->>>>>>> b2b84690
 
 /*
  * Copyright (c) 2012 Jonathan A. Kollasch
@@ -31,11 +27,7 @@
  */
 
 #include <sys/cdefs.h>
-<<<<<<< HEAD
-__KERNEL_RCSID(0, "$NetBSD: bcm2835_bsc.c,v 1.10 2018/03/03 16:03:38 skrll Exp $");
-=======
 __KERNEL_RCSID(0, "$NetBSD: bcm2835_bsc.c,v 1.13 2018/07/01 21:23:16 jmcneill Exp $");
->>>>>>> b2b84690
 
 #if defined(_KERNEL_OPT)
 #include "opt_kernhist.h"
@@ -90,7 +82,6 @@
 {
 
 	KERNHIST_INIT(bsciichist, 512);
-<<<<<<< HEAD
 
 	return 0;
 }
@@ -101,18 +92,6 @@
 	const char * const compatible[] = { "brcm,bcm2835-i2c", NULL };
 	struct fdt_attach_args * const faa = aux;
 
-=======
-
-	return 0;
-}
-
-static int
-bsciic_match(device_t parent, cfdata_t match, void *aux)
-{
-	const char * const compatible[] = { "brcm,bcm2835-i2c", NULL };
-	struct fdt_attach_args * const faa = aux;
-
->>>>>>> b2b84690
 	return of_match_compatible(faa->faa_phandle, compatible);
 }
 
@@ -123,12 +102,6 @@
 	struct fdt_attach_args * const faa = aux;
 	const int phandle = faa->faa_phandle;
 	prop_dictionary_t prop = device_properties(self);
-<<<<<<< HEAD
-	prop_dictionary_t devs;
-	uint32_t address_cells;
-	struct i2cbus_attach_args iba;
-=======
->>>>>>> b2b84690
 	bool disable = false;
 
 	static ONCE_DECL(control);
@@ -163,7 +136,6 @@
 	if (clk_enable(sc->sc_clk) != 0) {
 		aprint_error(": failed to enable clock\n");
 		return;
-<<<<<<< HEAD
 	}
 
 	sc->sc_frequency = clk_get_rate(sc->sc_clk);
@@ -178,22 +150,6 @@
 		return;
 	}
 
-=======
-	}
-
-	sc->sc_frequency = clk_get_rate(sc->sc_clk);
-
-	if (of_getprop_uint32(phandle, "clock-frequency",
-	    &sc->sc_clkrate) != 0) {
-		sc->sc_clkrate = 100000;
-	}
-
-	if (bus_space_map(sc->sc_iot, addr, size, 0, &sc->sc_ioh)) {
-		aprint_error_dev(sc->sc_dev, "unable to map device\n");
-		return;
-	}
-
->>>>>>> b2b84690
 	aprint_naive("\n");
 	aprint_normal(": Broadcom Serial Controller\n");
 
@@ -213,26 +169,7 @@
 	sc->sc_i2c.ic_release_bus = bsciic_release_bus;
 	sc->sc_i2c.ic_exec = bsciic_exec;
 
-<<<<<<< HEAD
-	devs = prop_dictionary_create();
-	if (of_getprop_uint32(phandle, "#address-cells", &address_cells))
-		address_cells = 1;
-
-	of_enter_i2c_devs(devs, phandle, address_cells * 4, 0);
-
-	memset(&iba, 0, sizeof(iba));
-	iba.iba_tag = &sc->sc_i2c;
-	iba.iba_child_devices = prop_dictionary_get(devs, "i2c-child-devices");
-	if (iba.iba_child_devices)
-		prop_object_retain(iba.iba_child_devices);
-	else
-		iba.iba_child_devices = prop_array_create();
-	prop_object_release(devs);
-
-	config_found_ia(self, "i2cbus", &iba, iicbus_print);
-=======
 	fdtbus_attach_i2cbus(self, phandle, &sc->sc_i2c, iicbus_print);
->>>>>>> b2b84690
 }
 
 void
