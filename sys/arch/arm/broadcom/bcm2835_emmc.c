--- conflicted
+++ resolved
@@ -1,8 +1,4 @@
-<<<<<<< HEAD
-/*	$NetBSD: bcm2835_emmc.c,v 1.39 2020/12/01 04:15:04 rin Exp $	*/
-=======
 /*	$NetBSD: bcm2835_emmc.c,v 1.43 2021/01/29 14:11:14 skrll Exp $	*/
->>>>>>> 9e014010
 
 /*-
  * Copyright (c) 2012 The NetBSD Foundation, Inc.
@@ -34,11 +30,7 @@
  */
 
 #include <sys/cdefs.h>
-<<<<<<< HEAD
-__KERNEL_RCSID(0, "$NetBSD: bcm2835_emmc.c,v 1.39 2020/12/01 04:15:04 rin Exp $");
-=======
 __KERNEL_RCSID(0, "$NetBSD: bcm2835_emmc.c,v 1.43 2021/01/29 14:11:14 skrll Exp $");
->>>>>>> 9e014010
 
 #include "bcmdmac.h"
 
