--- conflicted
+++ resolved
@@ -35,11 +35,7 @@
 
 #include <sys/cdefs.h>
 
-<<<<<<< HEAD
-__KERNEL_RCSID(1, "$NetBSD: bcm53xx_eth.c,v 1.30 2017/10/23 09:23:25 msaitoh Exp $");
-=======
 __KERNEL_RCSID(1, "$NetBSD: bcm53xx_eth.c,v 1.31 2018/06/26 06:47:57 msaitoh Exp $");
->>>>>>> b2b84690
 
 #include <sys/param.h>
 #include <sys/atomic.h>
