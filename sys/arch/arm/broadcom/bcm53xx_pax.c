--- conflicted
+++ resolved
@@ -34,11 +34,7 @@
 
 #include <sys/cdefs.h>
 
-<<<<<<< HEAD
-__KERNEL_RCSID(1, "$NetBSD: bcm53xx_pax.c,v 1.20 2020/10/30 18:54:36 skrll Exp $");
-=======
 __KERNEL_RCSID(1, "$NetBSD: bcm53xx_pax.c,v 1.21 2021/04/24 23:36:26 thorpej Exp $");
->>>>>>> e2aa5677
 
 #include <sys/param.h>
 #include <sys/bus.h>
