--- conflicted
+++ resolved
@@ -1,8 +1,4 @@
-<<<<<<< HEAD
-/* $NetBSD: gic_fdt.c,v 1.17 2019/07/19 12:14:15 hkenken Exp $ */
-=======
 /* $NetBSD: gic_fdt.c,v 1.18 2019/11/24 11:10:12 skrll Exp $ */
->>>>>>> 275f442f
 
 /*-
  * Copyright (c) 2015-2017 Jared McNeill <jmcneill@invisible.ca>
@@ -33,11 +29,7 @@
 #include "pci.h"
 
 #include <sys/cdefs.h>
-<<<<<<< HEAD
-__KERNEL_RCSID(0, "$NetBSD: gic_fdt.c,v 1.17 2019/07/19 12:14:15 hkenken Exp $");
-=======
 __KERNEL_RCSID(0, "$NetBSD: gic_fdt.c,v 1.18 2019/11/24 11:10:12 skrll Exp $");
->>>>>>> 275f442f
 
 #include <sys/param.h>
 #include <sys/bus.h>
