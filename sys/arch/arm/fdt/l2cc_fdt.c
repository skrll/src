<<<<<<< HEAD
/*	$NetBSD: l2cc_fdt.c,v 1.3 2021/01/27 03:10:19 thorpej Exp $	*/
=======
/*	$NetBSD: l2cc_fdt.c,v 1.4 2021/04/24 23:36:26 thorpej Exp $	*/
>>>>>>> e2aa5677
/*
 * Copyright (c) 2018  Genetec Corporation.  All rights reserved.
 * Written by Hashimoto Kenichi for Genetec Corporation.
 *
 * Redistribution and use in source and binary forms, with or without
 * modification, are permitted provided that the following conditions
 * are met:
 * 1. Redistributions of source code must retain the above copyright
 *    notice, this list of conditions and the following disclaimer.
 * 2. Redistributions in binary form must reproduce the above copyright
 *    notice, this list of conditions and the following disclaimer in the
 *    documentation and/or other materials provided with the distribution.
 *
 * THIS SOFTWARE IS PROVIDED BY GENETEC CORPORATION ``AS IS'' AND
 * ANY EXPRESS OR IMPLIED WARRANTIES, INCLUDING, BUT NOT LIMITED
 * TO, THE IMPLIED WARRANTIES OF MERCHANTABILITY AND FITNESS FOR A PARTICULAR
 * PURPOSE ARE DISCLAIMED.  IN NO EVENT SHALL GENETEC CORPORATION
 * BE LIABLE FOR ANY DIRECT, INDIRECT, INCIDENTAL, SPECIAL, EXEMPLARY, OR
 * CONSEQUENTIAL DAMAGES (INCLUDING, BUT NOT LIMITED TO, PROCUREMENT OF
 * SUBSTITUTE GOODS OR SERVICES; LOSS OF USE, DATA, OR PROFITS; OR BUSINESS
 * INTERRUPTION) HOWEVER CAUSED AND ON ANY THEORY OF LIABILITY, WHETHER IN
 * CONTRACT, STRICT LIABILITY, OR TORT (INCLUDING NEGLIGENCE OR OTHERWISE)
 * ARISING IN ANY WAY OUT OF THE USE OF THIS SOFTWARE, EVEN IF ADVISED OF THE
 * POSSIBILITY OF SUCH DAMAGE.
 */

#include <sys/cdefs.h>
<<<<<<< HEAD
__KERNEL_RCSID(0, "$NetBSD: l2cc_fdt.c,v 1.3 2021/01/27 03:10:19 thorpej Exp $");
=======
__KERNEL_RCSID(0, "$NetBSD: l2cc_fdt.c,v 1.4 2021/04/24 23:36:26 thorpej Exp $");
>>>>>>> e2aa5677

#include <sys/param.h>
#include <sys/bus.h>
#include <sys/device.h>
#include <sys/intr.h>
#include <sys/systm.h>
#include <sys/kernel.h>
#include <sys/kmem.h>

#include <arm/cortex/mpcore_var.h>

#include <dev/fdt/fdtvar.h>
#include <arm/fdt/arm_fdtvar.h>

static int l2cc_fdt_match(device_t, cfdata_t, void *);
static void l2cc_fdt_attach(device_t, device_t, void *);

CFATTACH_DECL_NEW(l2cc_fdt, 0, l2cc_fdt_match, l2cc_fdt_attach, NULL, NULL);

static const struct device_compatible_entry compat_data[] = {
	{ .compat = "arm,pl310-cache" },
	DEVICE_COMPAT_EOL
};

static int
l2cc_fdt_match(device_t parent, cfdata_t cf, void *aux)
{
	struct fdt_attach_args * const faa = aux;

	return of_compatible_match(faa->faa_phandle, compat_data);
}

static void
l2cc_fdt_attach(device_t parent, device_t self, void *aux)
{
	struct fdt_attach_args * const faa = aux;
	const int phandle = faa->faa_phandle;
	bus_space_handle_t bsh;

	bus_addr_t addr;
	bus_size_t size;
	if (fdtbus_get_reg(phandle, 0, &addr, &size) != 0) {
		aprint_error(": couldn't get distributor address\n");
		return;
	}
	if (bus_space_map(faa->faa_bst, addr, size, 0, &bsh)) {
		aprint_error(": couldn't map registers\n");
		return;
	}

	aprint_naive("\n");
	aprint_normal("\n");

	struct mpcore_attach_args mpcaa = {
		.mpcaa_name = "arml2cc",
		.mpcaa_memt = faa->faa_bst,
		.mpcaa_memh = bsh,
		.mpcaa_off1 = 0,
		.mpcaa_off2 = 0,
	};

	config_found(self, &mpcaa, NULL, CFARG_EOL);
}<|MERGE_RESOLUTION|>--- conflicted
+++ resolved
@@ -1,8 +1,4 @@
-<<<<<<< HEAD
-/*	$NetBSD: l2cc_fdt.c,v 1.3 2021/01/27 03:10:19 thorpej Exp $	*/
-=======
 /*	$NetBSD: l2cc_fdt.c,v 1.4 2021/04/24 23:36:26 thorpej Exp $	*/
->>>>>>> e2aa5677
 /*
  * Copyright (c) 2018  Genetec Corporation.  All rights reserved.
  * Written by Hashimoto Kenichi for Genetec Corporation.
@@ -30,11 +26,7 @@
  */
 
 #include <sys/cdefs.h>
-<<<<<<< HEAD
-__KERNEL_RCSID(0, "$NetBSD: l2cc_fdt.c,v 1.3 2021/01/27 03:10:19 thorpej Exp $");
-=======
 __KERNEL_RCSID(0, "$NetBSD: l2cc_fdt.c,v 1.4 2021/04/24 23:36:26 thorpej Exp $");
->>>>>>> e2aa5677
 
 #include <sys/param.h>
 #include <sys/bus.h>
