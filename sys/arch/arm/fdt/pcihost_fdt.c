--- conflicted
+++ resolved
@@ -1,8 +1,4 @@
-<<<<<<< HEAD
-/* $NetBSD: pcihost_fdt.c,v 1.18 2020/10/10 09:58:16 jmcneill Exp $ */
-=======
 /* $NetBSD: pcihost_fdt.c,v 1.24 2021/04/24 23:36:26 thorpej Exp $ */
->>>>>>> 9e014010
 
 /*-
  * Copyright (c) 2018 Jared D. McNeill <jmcneill@invisible.ca>
@@ -31,11 +27,7 @@
  */
 
 #include <sys/cdefs.h>
-<<<<<<< HEAD
-__KERNEL_RCSID(0, "$NetBSD: pcihost_fdt.c,v 1.18 2020/10/10 09:58:16 jmcneill Exp $");
-=======
 __KERNEL_RCSID(0, "$NetBSD: pcihost_fdt.c,v 1.24 2021/04/24 23:36:26 thorpej Exp $");
->>>>>>> 9e014010
 
 #include <sys/param.h>
 
