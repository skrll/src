<<<<<<< HEAD
/* $NetBSD: cpu_fdt.c,v 1.21 2019/01/19 20:56:03 jmcneill Exp $ */
=======
/* $NetBSD: cpu_fdt.c,v 1.22 2019/01/31 13:06:10 skrll Exp $ */
>>>>>>> f7b9aaaa

/*-
 * Copyright (c) 2017 Jared McNeill <jmcneill@invisible.ca>
 * All rights reserved.
 *
 * Redistribution and use in source and binary forms, with or without
 * modification, are permitted provided that the following conditions
 * are met:
 * 1. Redistributions of source code must retain the above copyright
 *    notice, this list of conditions and the following disclaimer.
 * 2. Redistributions in binary form must reproduce the above copyright
 *    notice, this list of conditions and the following disclaimer in the
 *    documentation and/or other materials provided with the distribution.
 *
 * THIS SOFTWARE IS PROVIDED BY THE AUTHOR ``AS IS'' AND ANY EXPRESS OR
 * IMPLIED WARRANTIES, INCLUDING, BUT NOT LIMITED TO, THE IMPLIED WARRANTIES
 * OF MERCHANTABILITY AND FITNESS FOR A PARTICULAR PURPOSE ARE DISCLAIMED.
 * IN NO EVENT SHALL THE AUTHOR BE LIABLE FOR ANY DIRECT, INDIRECT,
 * INCIDENTAL, SPECIAL, EXEMPLARY, OR CONSEQUENTIAL DAMAGES (INCLUDING,
 * BUT NOT LIMITED TO, PROCUREMENT OF SUBSTITUTE GOODS OR SERVICES;
 * LOSS OF USE, DATA, OR PROFITS; OR BUSINESS INTERRUPTION) HOWEVER CAUSED
 * AND ON ANY THEORY OF LIABILITY, WHETHER IN CONTRACT, STRICT LIABILITY,
 * OR TORT (INCLUDING NEGLIGENCE OR OTHERWISE) ARISING IN ANY WAY
 * OUT OF THE USE OF THIS SOFTWARE, EVEN IF ADVISED OF THE POSSIBILITY OF
 * SUCH DAMAGE.
 */

#include "opt_multiprocessor.h"
#include "psci_fdt.h"

#include <sys/cdefs.h>
<<<<<<< HEAD
__KERNEL_RCSID(0, "$NetBSD: cpu_fdt.c,v 1.21 2019/01/19 20:56:03 jmcneill Exp $");
=======
__KERNEL_RCSID(0, "$NetBSD: cpu_fdt.c,v 1.22 2019/01/31 13:06:10 skrll Exp $");
>>>>>>> f7b9aaaa

#include <sys/param.h>
#include <sys/atomic.h>
#include <sys/bus.h>
#include <sys/device.h>
#include <sys/lwp.h>
#include <sys/systm.h>
#include <sys/kernel.h>

#include <dev/fdt/fdtvar.h>

#include <arm/armreg.h>
#include <arm/cpu.h>
#include <arm/cpufunc.h>
#include <arm/locore.h>

#include <arm/arm/psci.h>
#include <arm/fdt/arm_fdtvar.h>
#include <arm/fdt/psci_fdtvar.h>

#include <uvm/uvm_extern.h>

static int	cpu_fdt_match(device_t, cfdata_t, void *);
static void	cpu_fdt_attach(device_t, device_t, void *);

enum cpu_fdt_type {
	ARM_CPU_UP = 1,
	ARM_CPU_ARMV7,
	ARM_CPU_ARMV8,
};

struct cpu_fdt_softc {
	device_t		sc_dev;
	int			sc_phandle;
};

static const struct of_compat_data compat_data[] = {
	{ "arm,arm1176jzf-s",		ARM_CPU_UP },

	{ "arm,arm-v7",			ARM_CPU_ARMV7 },
	{ "arm,cortex-a5",		ARM_CPU_ARMV7 },
	{ "arm,cortex-a7",		ARM_CPU_ARMV7 },
	{ "arm,cortex-a8",		ARM_CPU_ARMV7 },
	{ "arm,cortex-a9",		ARM_CPU_ARMV7 },
	{ "arm,cortex-a12",		ARM_CPU_ARMV7 },
	{ "arm,cortex-a15",		ARM_CPU_ARMV7 },
	{ "arm,cortex-a17",		ARM_CPU_ARMV7 },

	{ "arm,armv8",			ARM_CPU_ARMV8 },
	{ "arm,cortex-a53",		ARM_CPU_ARMV8 },
	{ "arm,cortex-a57",		ARM_CPU_ARMV8 },
	{ "arm,cortex-a72",		ARM_CPU_ARMV8 },
	{ "arm,cortex-a73",		ARM_CPU_ARMV8 },

	{ NULL }
};

CFATTACH_DECL_NEW(cpu_fdt, sizeof(struct cpu_fdt_softc),
	cpu_fdt_match, cpu_fdt_attach, NULL, NULL);

static int
cpu_fdt_match(device_t parent, cfdata_t cf, void *aux)
{
	struct fdt_attach_args * const faa = aux;
	const int phandle = faa->faa_phandle;
	enum cpu_fdt_type type;
	int is_compatible;
	bus_addr_t mpidr;

	is_compatible = of_match_compat_data(phandle, compat_data);
	if (!is_compatible)
		return 0;

	type = of_search_compatible(phandle, compat_data)->data;
	switch (type) {
	case ARM_CPU_ARMV7:
	case ARM_CPU_ARMV8:
		if (fdtbus_get_reg(phandle, 0, &mpidr, NULL) != 0)
			return 0;
	default:
		break;
	}

	return is_compatible;
}

static void
cpu_fdt_attach(device_t parent, device_t self, void *aux)
{
	struct cpu_fdt_softc * const sc = device_private(self);
	struct fdt_attach_args * const faa = aux;
	const int phandle = faa->faa_phandle;
	enum cpu_fdt_type type;
	bus_addr_t mpidr;
	cpuid_t cpuid;

	sc->sc_dev = self;
	sc->sc_phandle = phandle;

	type = of_search_compatible(phandle, compat_data)->data;

	switch (type) {
	case ARM_CPU_ARMV7:
	case ARM_CPU_ARMV8:
		if (fdtbus_get_reg(phandle, 0, &mpidr, NULL) != 0) {
			aprint_error(": missing 'reg' property\n");
			return;
		}
		cpuid = mpidr;
		break;
	default:
		cpuid = 0;
		break;
	}

	/* Attach the CPU */
	cpu_attach(self, cpuid);

	/* Attach CPU frequency scaling provider */
	config_found(self, faa, NULL);
}

#ifdef MULTIPROCESSOR
static register_t
cpu_fdt_mpstart_pa(void)
{
	bool ok __diagused;
	paddr_t pa;

	ok = pmap_extract(pmap_kernel(), (vaddr_t)cpu_mpstart, &pa);
	KASSERT(ok);

	return pa;
}

static int
spintable_cpu_on(u_int cpuindex, paddr_t entry_point_address, paddr_t cpu_release_addr)
{
	/*
	 * we need devmap for cpu-release-addr in advance.
	 * __HAVE_MM_MD_DIRECT_MAPPED_PHYS nor pmap didn't work at this point.
	 */
	if (pmap_devmap_find_pa(cpu_release_addr, sizeof(paddr_t)) == NULL) {
		aprint_error("%s: devmap for cpu-release-addr"
		    " 0x%08"PRIxPADDR" required\n", __func__, cpu_release_addr);
		return -1;
	} else {
		extern struct bus_space arm_generic_bs_tag;
		bus_space_handle_t ioh;

		bus_space_map(&arm_generic_bs_tag, cpu_release_addr,
		    sizeof(paddr_t), 0, &ioh);
		bus_space_write_4(&arm_generic_bs_tag, ioh, 0,
		    entry_point_address);
		bus_space_unmap(&arm_generic_bs_tag, ioh, sizeof(paddr_t));
	}

	return 0;
}
#endif /* MULTIPROCESSOR */

#ifdef MULTIPROCESSOR
static bool
arm_fdt_cpu_okay(const int child)
{
	const char *s;

	s = fdtbus_get_string(child, "device_type");
	if (!s || strcmp(s, "cpu") != 0)
		return false;

	s = fdtbus_get_string(child, "status");
	if (s) {
		if (strcmp(s, "okay") == 0)
			return false;
		if (strcmp(s, "disabled") == 0)
			return of_hasprop(child, "enable-method");
		return false;
	} else {
		return true;
	}
}
#endif /* MULTIPROCESSOR */

void
arm_fdt_cpu_bootstrap(void)
{
#ifdef MULTIPROCESSOR
	uint64_t mpidr, bp_mpidr;
	u_int cpuindex;
	int child;

	const int cpus = OF_finddevice("/cpus");
	if (cpus == -1) {
		aprint_error("%s: no /cpus node found\n", __func__);
		arm_cpu_max = 1;
		return;
	}

	/* Count CPUs */
	arm_cpu_max = 0;

	/* MPIDR affinity levels of boot processor. */
	bp_mpidr = cpu_mpidr_aff_read();

	/* Boot APs */
	cpuindex = 1;
	for (child = OF_child(cpus); child; child = OF_peer(child)) {
		if (!arm_fdt_cpu_okay(child))
			continue;

		arm_cpu_max++;
		if (fdtbus_get_reg64(child, 0, &mpidr, NULL) != 0)
			continue;
		if (mpidr == bp_mpidr)
			continue; 	/* BP already started */

		KASSERT(cpuindex < MAXCPUS);
		cpu_mpidr[cpuindex] = mpidr;
		cpu_dcache_wb_range((vaddr_t)&cpu_mpidr[cpuindex],
		    sizeof(cpu_mpidr[cpuindex]));

		cpuindex++;
	}
#endif
}

#ifdef MULTIPROCESSOR
static int
arm_fdt_cpu_enable(int phandle, const char *method)
{
	__link_set_decl(arm_cpu_methods, struct arm_cpu_method);
	struct arm_cpu_method * const *acm;
	__link_set_foreach(acm, arm_cpu_methods) {
		if (strcmp(method, (*acm)->acm_compat) == 0)
			return (*acm)->acm_enable(phandle);
	}
	return ENOSYS;
}
#endif

int
arm_fdt_cpu_mpstart(void)
{
	int ret = 0;
#ifdef MULTIPROCESSOR
	uint64_t mpidr, bp_mpidr;
	u_int cpuindex, i;
	int child, error;
	const char *method;

	const int cpus = OF_finddevice("/cpus");
	if (cpus == -1) {
		aprint_error("%s: no /cpus node found\n", __func__);
		return 0;
	}

	/* MPIDR affinity levels of boot processor. */
	bp_mpidr = cpu_mpidr_aff_read();

	/* Boot APs */
	cpuindex = 1;
	for (child = OF_child(cpus); child; child = OF_peer(child)) {
		if (!arm_fdt_cpu_okay(child))
			continue;

		if (fdtbus_get_reg64(child, 0, &mpidr, NULL) != 0)
			continue;

		if (mpidr == bp_mpidr)
			continue; 	/* BP already started */

		method = fdtbus_get_string(child, "enable-method");
		if (method == NULL)
			method = fdtbus_get_string(cpus, "enable-method");
		if (method == NULL)
			continue;

		error = arm_fdt_cpu_enable(child, method);
		if (error != 0) {
			aprint_error("%s: %s: unsupported enable-method\n", __func__, method);
			continue;
		}

		/* Wake up AP in case firmware has placed it in WFE state */
		__asm __volatile("sev" ::: "memory");

		/* Wait for AP to start */
		for (i = 0x10000000; i > 0; i--) {
			membar_consumer();
			if (arm_cpu_hatched & __BIT(cpuindex))
				break;
		}

		if (i == 0) {
			ret++;
			aprint_error("cpu%d: WARNING: AP failed to start\n", cpuindex);
		}

		cpuindex++;
	}
#endif /* MULTIPROCESSOR */
	return ret;
}

static int
cpu_enable_nullop(int phandle)
{
	return ENXIO;
}
ARM_CPU_METHOD(default, "", cpu_enable_nullop);

#if defined(MULTIPROCESSOR) && NPSCI_FDT > 0
static int
cpu_enable_psci(int phandle)
{
	static bool psci_probed, psci_p;
	uint64_t mpidr;
	int ret;

	if (!psci_probed) {
		psci_probed = true;
		psci_p = psci_fdt_preinit() == 0;
	}
	if (!psci_p)
		return ENXIO;

	fdtbus_get_reg64(phandle, 0, &mpidr, NULL);

	ret = psci_cpu_on(mpidr, cpu_fdt_mpstart_pa(), 0);
	if (ret != PSCI_SUCCESS)
		return EIO;

	return 0;
}
ARM_CPU_METHOD(psci, "psci", cpu_enable_psci);
#endif

#if defined(MULTIPROCESSOR)
static int
cpu_enable_spin_table(int phandle)
{
	uint64_t mpidr, addr;
	int ret;

	fdtbus_get_reg64(phandle, 0, &mpidr, NULL);

	if (of_getprop_uint64(phandle, "cpu-release-addr", &addr) != 0)
		return ENXIO;

	ret = spintable_cpu_on(mpidr, cpu_fdt_mpstart_pa(), (paddr_t)addr);
	if (ret != 0)
		return EIO;

	return 0;
}
ARM_CPU_METHOD(spin_table, "spin-table", cpu_enable_spin_table);
#endif<|MERGE_RESOLUTION|>--- conflicted
+++ resolved
@@ -1,8 +1,4 @@
-<<<<<<< HEAD
-/* $NetBSD: cpu_fdt.c,v 1.21 2019/01/19 20:56:03 jmcneill Exp $ */
-=======
 /* $NetBSD: cpu_fdt.c,v 1.22 2019/01/31 13:06:10 skrll Exp $ */
->>>>>>> f7b9aaaa
 
 /*-
  * Copyright (c) 2017 Jared McNeill <jmcneill@invisible.ca>
@@ -34,11 +30,7 @@
 #include "psci_fdt.h"
 
 #include <sys/cdefs.h>
-<<<<<<< HEAD
-__KERNEL_RCSID(0, "$NetBSD: cpu_fdt.c,v 1.21 2019/01/19 20:56:03 jmcneill Exp $");
-=======
 __KERNEL_RCSID(0, "$NetBSD: cpu_fdt.c,v 1.22 2019/01/31 13:06:10 skrll Exp $");
->>>>>>> f7b9aaaa
 
 #include <sys/param.h>
 #include <sys/atomic.h>
