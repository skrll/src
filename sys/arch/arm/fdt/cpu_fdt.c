--- conflicted
+++ resolved
@@ -234,15 +234,7 @@
 #ifdef MULTIPROCESSOR
 	uint64_t mpidr, bp_mpidr;
 	u_int cpuindex;
-<<<<<<< HEAD
 	int child;
-=======
-	int child, ret;
-	const char *method;
-#if NPSCI_FDT > 0
-	bool nopsci = false;
-#endif
->>>>>>> 309f28bb
 
 	const int cpus = OF_finddevice("/cpus");
 	if (cpus == -1) {
@@ -251,11 +243,6 @@
 		return;
 	}
 
-#if NPSCI_FDT > 0
-	if (psci_fdt_preinit() != 0)
-		nopsci = true;
-#endif
-
 	/* Count CPUs */
 	arm_cpu_max = 0;
 
@@ -298,12 +285,20 @@
 	u_int cpuindex;
 	int child, ret;
 	const char *method;
+#if NPSCI_FDT > 0
+	bool nopsci = false;
+#endif
 
 	const int cpus = OF_finddevice("/cpus");
 	if (cpus == -1) {
 		aprint_error("%s: no /cpus node found\n", __func__);
 		return;
 	}
+
+#if NPSCI_FDT > 0
+	if (psci_fdt_preinit() != 0)
+		nopsci = true;
+#endif
 
 	/* MPIDR affinity levels of boot processor. */
 	bp_mpidr = cpu_mpidr_aff_read();
