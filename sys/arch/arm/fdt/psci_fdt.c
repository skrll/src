/* $NetBSD: psci_fdt.c,v 1.19 2018/10/17 05:30:24 skrll Exp $ */

/*-
 * Copyright (c) 2017 Jared McNeill <jmcneill@invisible.ca>
 * All rights reserved.
 *
 * Redistribution and use in source and binary forms, with or without
 * modification, are permitted provided that the following conditions
 * are met:
 * 1. Redistributions of source code must retain the above copyright
 *    notice, this list of conditions and the following disclaimer.
 * 2. Redistributions in binary form must reproduce the above copyright
 *    notice, this list of conditions and the following disclaimer in the
 *    documentation and/or other materials provided with the distribution.
 *
 * THIS SOFTWARE IS PROVIDED BY THE AUTHOR ``AS IS'' AND ANY EXPRESS OR
 * IMPLIED WARRANTIES, INCLUDING, BUT NOT LIMITED TO, THE IMPLIED WARRANTIES
 * OF MERCHANTABILITY AND FITNESS FOR A PARTICULAR PURPOSE ARE DISCLAIMED.
 * IN NO EVENT SHALL THE AUTHOR BE LIABLE FOR ANY DIRECT, INDIRECT,
 * INCIDENTAL, SPECIAL, EXEMPLARY, OR CONSEQUENTIAL DAMAGES (INCLUDING,
 * BUT NOT LIMITED TO, PROCUREMENT OF SUBSTITUTE GOODS OR SERVICES;
 * LOSS OF USE, DATA, OR PROFITS; OR BUSINESS INTERRUPTION) HOWEVER CAUSED
 * AND ON ANY THEORY OF LIABILITY, WHETHER IN CONTRACT, STRICT LIABILITY,
 * OR TORT (INCLUDING NEGLIGENCE OR OTHERWISE) ARISING IN ANY WAY
 * OUT OF THE USE OF THIS SOFTWARE, EVEN IF ADVISED OF THE POSSIBILITY OF
 * SUCH DAMAGE.
 */

#include "opt_multiprocessor.h"

#include <sys/cdefs.h>
__KERNEL_RCSID(0, "$NetBSD: psci_fdt.c,v 1.19 2018/10/17 05:30:24 skrll Exp $");

#include <sys/param.h>
#include <sys/atomic.h>
#include <sys/bus.h>
#include <sys/device.h>
#include <sys/kernel.h>
#include <sys/systm.h>
<<<<<<< HEAD

#include <uvm/uvm_extern.h>
=======
>>>>>>> 9b62ebce

#include <dev/fdt/fdtvar.h>

#include <arm/arm/psci.h>
#include <arm/fdt/psci_fdtvar.h>

static int	psci_fdt_match(device_t, cfdata_t, void *);
static void	psci_fdt_attach(device_t, device_t, void *);

static int	psci_fdt_init(const int);

static const char * const compatible[] = {
	"arm,psci",
	"arm,psci-0.2",
	"arm,psci-1.0",
	NULL
};

CFATTACH_DECL_NEW(psci_fdt, 0, psci_fdt_match, psci_fdt_attach, NULL, NULL);

static void
psci_fdt_power_reset(device_t dev)
{
	delay(500000);
	psci_system_reset();
}

static void
psci_fdt_power_poweroff(device_t dev)
{
	delay(500000);
	psci_system_off();
}

static const struct fdtbus_power_controller_func psci_power_funcs = {
	.reset = psci_fdt_power_reset,
	.poweroff = psci_fdt_power_poweroff,
};

static int
psci_fdt_match(device_t parent, cfdata_t cf, void *aux)
{
	struct fdt_attach_args * const faa = aux;

	return of_match_compatible(faa->faa_phandle, compatible);
}

static void
psci_fdt_attach(device_t parent, device_t self, void *aux)
{
	struct fdt_attach_args * const faa = aux;
	const int phandle = faa->faa_phandle;

	psci_fdt_init(phandle);

	const uint32_t ver = psci_version();
	const u_int ver_maj = __SHIFTOUT(ver, PSCI_VERSION_MAJOR);
	const u_int ver_min = __SHIFTOUT(ver, PSCI_VERSION_MINOR);

	aprint_naive("\n");
	aprint_normal(": PSCI %u.%u\n", ver_maj, ver_min);

	fdtbus_register_power_controller(self, phandle,
	    &psci_power_funcs);
}

static int
psci_fdt_init(const int phandle)
{
	const char *method, *psciver;
	uint32_t val;

	method = fdtbus_get_string(phandle, "method");
	psciver = fdtbus_get_string(phandle, "compatible");
	if (method == NULL || psciver == NULL) {
		aprint_error("PSCI: missing required property on /psci\n");
		return EINVAL;
	}

	if (strcmp(method, "smc") == 0)
		psci_init(psci_call_smc);
	else if (strcmp(method, "hvc") == 0)
		psci_init(psci_call_hvc);
	else {
		aprint_error("PSCI: unsupported method '%s'\n", method);
		return EINVAL;
	}

	/*
	 * If the first compatible string is "arm,psci" then we
	 * are dealing with PSCI 0.1
	 */
	if (strcmp(psciver, "arm,psci") == 0) {
		psci_clearfunc();
		if (of_getprop_uint32(phandle, "cpu_on", &val) == 0)
			psci_setfunc(PSCI_FUNC_CPU_ON, val);
	}

	return 0;
}

int
psci_fdt_preinit(void)
{
	const int phandle = OF_finddevice("/psci");
	if (phandle == -1) {
		aprint_error("PSCI: no /psci node found\n");
		return ENODEV;
	}

	return psci_fdt_init(phandle);
}

void
psci_fdt_reset(void)
{
	if (psci_fdt_preinit() != 0) {
		aprint_error("PSCI: reset failed\n");
		return;
	}

	psci_system_reset();
}<|MERGE_RESOLUTION|>--- conflicted
+++ resolved
@@ -37,11 +37,8 @@
 #include <sys/device.h>
 #include <sys/kernel.h>
 #include <sys/systm.h>
-<<<<<<< HEAD
 
 #include <uvm/uvm_extern.h>
-=======
->>>>>>> 9b62ebce
 
 #include <dev/fdt/fdtvar.h>
 
