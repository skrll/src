--- conflicted
+++ resolved
@@ -1,8 +1,4 @@
-<<<<<<< HEAD
-/* $NetBSD: a9tmr_fdt.c,v 1.2 2019/01/19 20:56:03 jmcneill Exp $ */
-=======
 /* $NetBSD: a9tmr_fdt.c,v 1.3 2019/01/22 15:17:33 jmcneill Exp $ */
->>>>>>> f7b9aaaa
 
 /*-
  * Copyright (c) 2017 Jared McNeill <jmcneill@invisible.ca>
@@ -31,11 +27,7 @@
  */
 
 #include <sys/cdefs.h>
-<<<<<<< HEAD
-__KERNEL_RCSID(0, "$NetBSD: a9tmr_fdt.c,v 1.2 2019/01/19 20:56:03 jmcneill Exp $");
-=======
 __KERNEL_RCSID(0, "$NetBSD: a9tmr_fdt.c,v 1.3 2019/01/22 15:17:33 jmcneill Exp $");
->>>>>>> f7b9aaaa
 
 #include <sys/param.h>
 #include <sys/bus.h>
