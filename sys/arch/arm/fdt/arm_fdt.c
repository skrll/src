<<<<<<< HEAD
/* $NetBSD: arm_fdt.c,v 1.15 2021/02/23 11:31:52 jmcneill Exp $ */
=======
/* $NetBSD: arm_fdt.c,v 1.16 2021/04/24 23:36:26 thorpej Exp $ */
>>>>>>> e2aa5677

/*-
 * Copyright (c) 2017 Jared D. McNeill <jmcneill@invisible.ca>
 * All rights reserved.
 *
 * Redistribution and use in source and binary forms, with or without
 * modification, are permitted provided that the following conditions
 * are met:
 * 1. Redistributions of source code must retain the above copyright
 *    notice, this list of conditions and the following disclaimer.
 * 2. Redistributions in binary form must reproduce the above copyright
 *    notice, this list of conditions and the following disclaimer in the
 *    documentation and/or other materials provided with the distribution.
 *
 * THIS SOFTWARE IS PROVIDED BY THE AUTHOR ``AS IS'' AND ANY EXPRESS OR
 * IMPLIED WARRANTIES, INCLUDING, BUT NOT LIMITED TO, THE IMPLIED WARRANTIES
 * OF MERCHANTABILITY AND FITNESS FOR A PARTICULAR PURPOSE ARE DISCLAIMED.
 * IN NO EVENT SHALL THE AUTHOR BE LIABLE FOR ANY DIRECT, INDIRECT,
 * INCIDENTAL, SPECIAL, EXEMPLARY, OR CONSEQUENTIAL DAMAGES (INCLUDING,
 * BUT NOT LIMITED TO, PROCUREMENT OF SUBSTITUTE GOODS OR SERVICES;
 * LOSS OF USE, DATA, OR PROFITS; OR BUSINESS INTERRUPTION) HOWEVER CAUSED
 * AND ON ANY THEORY OF LIABILITY, WHETHER IN CONTRACT, STRICT LIABILITY,
 * OR TORT (INCLUDING NEGLIGENCE OR OTHERWISE) ARISING IN ANY WAY
 * OUT OF THE USE OF THIS SOFTWARE, EVEN IF ADVISED OF THE POSSIBILITY OF
 * SUCH DAMAGE.
 */

#include "opt_arm_timer.h"
#include "opt_efi.h"
#include "opt_modular.h"

#include <sys/cdefs.h>
<<<<<<< HEAD
__KERNEL_RCSID(0, "$NetBSD: arm_fdt.c,v 1.15 2021/02/23 11:31:52 jmcneill Exp $");
=======
__KERNEL_RCSID(0, "$NetBSD: arm_fdt.c,v 1.16 2021/04/24 23:36:26 thorpej Exp $");
>>>>>>> e2aa5677

#include <sys/param.h>
#include <sys/systm.h>
#include <sys/cpu.h>
#include <sys/device.h>
#include <sys/kmem.h>
#include <sys/bus.h>
#include <sys/module.h>

#include <uvm/uvm_extern.h>

#include <dev/fdt/fdtvar.h>
#include <dev/ofw/openfirm.h>

#include <arm/fdt/arm_fdtvar.h>

#ifdef EFI_RUNTIME
#include <arm/arm/efi_runtime.h>
#include <dev/clock_subr.h>
#endif

static int	arm_fdt_match(device_t, cfdata_t, void *);
static void	arm_fdt_attach(device_t, device_t, void *);

static void	arm_fdt_irq_default_handler(void *);

#ifdef EFI_RUNTIME
static void	arm_fdt_efi_init(device_t);
static int	arm_fdt_efi_rtc_gettime(todr_chip_handle_t, struct clock_ymdhms *);
static int	arm_fdt_efi_rtc_settime(todr_chip_handle_t, struct clock_ymdhms *);

static struct todr_chip_handle efi_todr;
#endif

CFATTACH_DECL_NEW(arm_fdt, 0,
    arm_fdt_match, arm_fdt_attach, NULL, NULL);

struct arm_fdt_cpu_hatch_cb {
	TAILQ_ENTRY(arm_fdt_cpu_hatch_cb) next;
	void (*cb)(void *, struct cpu_info *);
	void *priv;
};

static TAILQ_HEAD(, arm_fdt_cpu_hatch_cb) arm_fdt_cpu_hatch_cbs =
    TAILQ_HEAD_INITIALIZER(arm_fdt_cpu_hatch_cbs);

static void (*_arm_fdt_irq_handler)(void *) = arm_fdt_irq_default_handler;
static void (*_arm_fdt_timer_init)(void) = NULL;

int
arm_fdt_match(device_t parent, cfdata_t cf, void *aux)
{
	return 1;
}

void
arm_fdt_attach(device_t parent, device_t self, void *aux)
{
	const struct arm_platform *plat = arm_fdt_platform();
	struct fdt_attach_args faa;

	aprint_naive("\n");
	aprint_normal("\n");

#ifdef EFI_RUNTIME
	arm_fdt_efi_init(self);
#endif

	plat->ap_init_attach_args(&faa);
	faa.faa_name = "";
	faa.faa_phandle = OF_peer(0);

	config_found(self, &faa, NULL, CFARG_EOL);
}

const struct arm_platform *
arm_fdt_platform(void)
{
	static const struct arm_platform_info *booted_platform = NULL;
	__link_set_decl(arm_platforms, struct arm_platform_info);
	struct arm_platform_info * const *info;

	if (booted_platform == NULL) {
		const struct arm_platform_info *best_info = NULL;
		const int phandle = OF_peer(0);
		int match, best_match = 0;

		__link_set_foreach(info, arm_platforms) {
			const struct device_compatible_entry compat_data[] = {
				{ .compat = (*info)->api_compat },
				DEVICE_COMPAT_EOL
			};

			match = of_compatible_match(phandle, compat_data);
			if (match > best_match) {
				best_match = match;
				best_info = *info;
			}
		}

		booted_platform = best_info;
	}

	/*
	 * No SoC specific platform was found. Try to find a generic
	 * platform definition and use that if available.
	 */
	if (booted_platform == NULL) {
		__link_set_foreach(info, arm_platforms) {
			if (strcmp((*info)->api_compat, ARM_PLATFORM_DEFAULT) == 0) {
				booted_platform = *info;
				break;
			}
		}
	}

	return booted_platform == NULL ? NULL : booted_platform->api_ops;
}

void
arm_fdt_cpu_hatch_register(void *priv, void (*cb)(void *, struct cpu_info *))
{
	struct arm_fdt_cpu_hatch_cb *c;

	c = kmem_alloc(sizeof(*c), KM_SLEEP);
	c->priv = priv;
	c->cb = cb;
	TAILQ_INSERT_TAIL(&arm_fdt_cpu_hatch_cbs, c, next);
}

void
arm_fdt_cpu_hatch(struct cpu_info *ci)
{
	struct arm_fdt_cpu_hatch_cb *c;

	TAILQ_FOREACH(c, &arm_fdt_cpu_hatch_cbs, next)
		c->cb(c->priv, ci);
}

static void
arm_fdt_irq_default_handler(void *frame)
{
	panic("missing interrupt controller driver");
}

void
arm_fdt_irq_set_handler(void (*irq_handler)(void *))
{
	KASSERT(_arm_fdt_irq_handler == arm_fdt_irq_default_handler);
	_arm_fdt_irq_handler = irq_handler;
}

void
arm_fdt_irq_handler(void *tf)
{
	_arm_fdt_irq_handler(tf);
}

void
arm_fdt_timer_register(void (*timerfn)(void))
{
	if (_arm_fdt_timer_init != NULL) {
#ifdef DIAGNOSTIC
		aprint_verbose("%s: timer already registered\n", __func__);
#endif
		return;
	}
	_arm_fdt_timer_init = timerfn;
}

void
arm_fdt_memory_dump(paddr_t pa)
{
	const struct arm_platform *plat = arm_fdt_platform();
	struct fdt_attach_args faa;
	bus_space_tag_t bst;
	bus_space_handle_t bsh;

	plat->ap_init_attach_args(&faa);

	bst = faa.faa_bst;
	bus_space_map(bst, pa, 0x100, 0, &bsh);

	for (int i = 0; i < 0x100; i += 0x10) {
		printf("%" PRIxPTR ": %08x %08x %08x %08x\n",
		    (uintptr_t)(pa + i),
		    bus_space_read_4(bst, bsh, i + 0),
		    bus_space_read_4(bst, bsh, i + 4),
		    bus_space_read_4(bst, bsh, i + 8),
		    bus_space_read_4(bst, bsh, i + 12));
	}
}

#ifdef __HAVE_GENERIC_CPU_INITCLOCKS
void
cpu_initclocks(void)
{
	if (_arm_fdt_timer_init == NULL)
		panic("cpu_initclocks: no timer registered");
	_arm_fdt_timer_init();
}
#endif

void
arm_fdt_module_init(void)
{
#ifdef MODULAR
	const int chosen = OF_finddevice("/chosen");
	const char *module_name;
	const uint64_t *data;
	u_int index;
	paddr_t pa;
	vaddr_t va;
	int len;

	if (chosen == -1)
		return;

	data = fdtbus_get_prop(chosen, "netbsd,modules", &len);
	if (data == NULL)
		return;

	for (index = 0; index < len / 16; index++, data += 2) {
		module_name = fdtbus_get_string_index(chosen,
		    "netbsd,module-names", index);
		if (module_name == NULL)
			break;

		const paddr_t startpa = (paddr_t)be64dec(data + 0);
		const size_t size = (size_t)be64dec(data + 1);
		const paddr_t endpa = round_page(startpa + size);

		const vaddr_t startva = uvm_km_alloc(kernel_map, endpa - startpa,
		    0, UVM_KMF_VAONLY | UVM_KMF_NOWAIT);
		if (startva == 0) {
			printf("ERROR: Cannot allocate VA for module %s\n",
			    module_name);
			continue;
		}

		for (pa = startpa, va = startva;
		     pa < endpa;
		     pa += PAGE_SIZE, va += PAGE_SIZE) {
			pmap_kenter_pa(va, pa, VM_PROT_ALL, 0);
		}
		pmap_update(pmap_kernel());

		module_prime(module_name, (void *)(uintptr_t)startva, size);
	}
#endif /* !MODULAR */
}

#ifdef EFI_RUNTIME
static void
arm_fdt_efi_init(device_t dev)
{
	uint64_t efi_system_table;
	struct efi_tm tm;
	int error;

	const int chosen = OF_finddevice("/chosen");
	if (chosen < 0)
		return;

	if (of_getprop_uint64(chosen, "netbsd,uefi-system-table", &efi_system_table) != 0)
		return;

	error = arm_efirt_init(efi_system_table);
	if (error)
		return;

	aprint_debug_dev(dev, "EFI system table at %#" PRIx64 "\n", efi_system_table);

	if (arm_efirt_gettime(&tm) == 0) {
		aprint_normal_dev(dev, "using EFI runtime services for RTC\n");
		efi_todr.cookie = NULL;
		efi_todr.todr_gettime_ymdhms = arm_fdt_efi_rtc_gettime;
		efi_todr.todr_settime_ymdhms = arm_fdt_efi_rtc_settime;
		todr_attach(&efi_todr);
	}
}

static int
arm_fdt_efi_rtc_gettime(todr_chip_handle_t tch, struct clock_ymdhms *dt)
{
	struct efi_tm tm;
	int error;

	error = arm_efirt_gettime(&tm);
	if (error)
		return error;

	dt->dt_year = tm.tm_year;
	dt->dt_mon = tm.tm_mon;
	dt->dt_day = tm.tm_mday;
	dt->dt_wday = 0;
	dt->dt_hour = tm.tm_hour;
	dt->dt_min = tm.tm_min;
	dt->dt_sec = tm.tm_sec;

	return 0;
}

static int
arm_fdt_efi_rtc_settime(todr_chip_handle_t tch, struct clock_ymdhms *dt)
{
	struct efi_tm tm;

	memset(&tm, 0, sizeof(tm));
	tm.tm_year = dt->dt_year;
	tm.tm_mon = dt->dt_mon;
	tm.tm_mday = dt->dt_day;
	tm.tm_hour = dt->dt_hour;
	tm.tm_min = dt->dt_min;
	tm.tm_sec = dt->dt_sec;

	return arm_efirt_settime(&tm);
}
#endif<|MERGE_RESOLUTION|>--- conflicted
+++ resolved
@@ -1,8 +1,4 @@
-<<<<<<< HEAD
-/* $NetBSD: arm_fdt.c,v 1.15 2021/02/23 11:31:52 jmcneill Exp $ */
-=======
 /* $NetBSD: arm_fdt.c,v 1.16 2021/04/24 23:36:26 thorpej Exp $ */
->>>>>>> e2aa5677
 
 /*-
  * Copyright (c) 2017 Jared D. McNeill <jmcneill@invisible.ca>
@@ -35,11 +31,7 @@
 #include "opt_modular.h"
 
 #include <sys/cdefs.h>
-<<<<<<< HEAD
-__KERNEL_RCSID(0, "$NetBSD: arm_fdt.c,v 1.15 2021/02/23 11:31:52 jmcneill Exp $");
-=======
 __KERNEL_RCSID(0, "$NetBSD: arm_fdt.c,v 1.16 2021/04/24 23:36:26 thorpej Exp $");
->>>>>>> e2aa5677
 
 #include <sys/param.h>
 #include <sys/systm.h>
