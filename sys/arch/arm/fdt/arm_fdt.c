--- conflicted
+++ resolved
@@ -48,19 +48,14 @@
 
 #include <arm/fdt/arm_fdtvar.h>
 
-<<<<<<< HEAD
 #ifdef EFI_RUNTIME
 #include <arm/arm/efi_runtime.h>
 #include <dev/clock_subr.h>
 #endif
-=======
-#include <arm/locore.h>
->>>>>>> 0a7aff78
 
 static int	arm_fdt_match(device_t, cfdata_t, void *);
 static void	arm_fdt_attach(device_t, device_t, void *);
 
-<<<<<<< HEAD
 #ifdef EFI_RUNTIME
 static void	arm_fdt_efi_init(device_t);
 static int	arm_fdt_efi_rtc_gettime(todr_chip_handle_t, struct clock_ymdhms *);
@@ -68,10 +63,6 @@
 
 static struct todr_chip_handle efi_todr;
 #endif
-=======
-extern struct bus_space armv7_generic_bs_tag;
-extern struct bus_space armv7_generic_a4x_bs_tag;
->>>>>>> 0a7aff78
 
 CFATTACH_DECL_NEW(arm_fdt, 0,
     arm_fdt_match, arm_fdt_attach, NULL, NULL);
@@ -97,21 +88,17 @@
 void
 arm_fdt_attach(device_t parent, device_t self, void *aux)
 {
+	const struct arm_platform *plat = arm_fdt_platform();
 	struct fdt_attach_args faa;
 
 	aprint_naive("\n");
 	aprint_normal("\n");
 
-<<<<<<< HEAD
 #ifdef EFI_RUNTIME
 	arm_fdt_efi_init(self);
 #endif
 
 	plat->ap_init_attach_args(&faa);
-=======
-	arm_fdt_init_attach_args(&faa);
-
->>>>>>> 0a7aff78
 	faa.faa_name = "";
 	faa.faa_phandle = OF_peer(0);
 	faa.faa_quiet = 0;
@@ -122,16 +109,14 @@
 void
 arm_fdt_init_attach_args(struct fdt_attach_args *faa)
 {
-	KASSERT(CPU_IS_ARMV7_P() || CPU_IS_ARMV6_P());
-
-	extern struct bus_space armv7_generic_bs_tag;
-	extern struct bus_space armv7_generic_a4x_bs_tag;
-	extern struct arm32_bus_dma_tag armv7_generic_dma_tag;
+	extern struct bus_space arm_generic_bs_tag;
+	extern struct bus_space arm_generic_a4x_bs_tag;
+	extern struct arm32_bus_dma_tag arm_generic_dma_tag;
 
 	memset(faa->faa_shift_bst, 0, sizeof(faa->faa_shift_bst));
-	faa->faa_shift_bst[0] = &armv7_generic_bs_tag;
-	faa->faa_shift_bst[2] = &armv7_generic_a4x_bs_tag;
-	faa->faa_dmat = &armv7_generic_dma_tag;
+	faa->faa_shift_bst[0] = &arm_generic_bs_tag;
+	faa->faa_shift_bst[2] = &arm_generic_a4x_bs_tag;
+	faa->faa_dmat = &arm_generic_dma_tag;
 }
 
 
@@ -243,7 +228,6 @@
 	}
 }
 
-
 #ifdef __HAVE_GENERIC_CPU_INITCLOCKS
 void
 cpu_initclocks(void)
