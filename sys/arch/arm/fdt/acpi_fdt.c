--- conflicted
+++ resolved
@@ -1,8 +1,4 @@
-<<<<<<< HEAD
-/* $NetBSD: acpi_fdt.c,v 1.18 2021/01/27 03:10:19 thorpej Exp $ */
-=======
 /* $NetBSD: acpi_fdt.c,v 1.19 2021/04/24 23:36:26 thorpej Exp $ */
->>>>>>> e2aa5677
 
 /*-
  * Copyright (c) 2015-2017 Jared McNeill <jmcneill@invisible.ca>
@@ -34,11 +30,7 @@
 #include "opt_efi.h"
 
 #include <sys/cdefs.h>
-<<<<<<< HEAD
-__KERNEL_RCSID(0, "$NetBSD: acpi_fdt.c,v 1.18 2021/01/27 03:10:19 thorpej Exp $");
-=======
 __KERNEL_RCSID(0, "$NetBSD: acpi_fdt.c,v 1.19 2021/04/24 23:36:26 thorpej Exp $");
->>>>>>> e2aa5677
 
 #include <sys/param.h>
 #include <sys/bus.h>
