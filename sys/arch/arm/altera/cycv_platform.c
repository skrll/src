<<<<<<< HEAD
/* $NetBSD: cycv_platform.c,v 1.15 2020/11/27 07:11:49 skrll Exp $ */
=======
/* $NetBSD: cycv_platform.c,v 1.18 2021/04/24 23:36:25 thorpej Exp $ */
>>>>>>> 9e014010

/* This file is in the public domain. */

#include "arml2cc.h"
#include "opt_console.h"
#include "opt_multiprocessor.h"

#include <sys/cdefs.h>
<<<<<<< HEAD
__KERNEL_RCSID(0, "$NetBSD: cycv_platform.c,v 1.15 2020/11/27 07:11:49 skrll Exp $");
=======
__KERNEL_RCSID(0, "$NetBSD: cycv_platform.c,v 1.18 2021/04/24 23:36:25 thorpej Exp $");
>>>>>>> 9e014010

#define	_ARM32_BUS_DMA_PRIVATE
#include <sys/param.h>
#include <sys/bus.h>
#include <sys/cpu.h>
#include <sys/device.h>

#include <uvm/uvm_extern.h>

#include <arm/arm32/machdep.h>

#include <arm/altera/cycv_reg.h>
#include <arm/altera/cycv_var.h>
#include <arm/cortex/a9tmr_var.h>
#include <arm/cortex/pl310_var.h>
#include <arm/cortex/scu_reg.h>

#include <arm/bootconfig.h>
#include <arm/cpufunc.h>

#include <arm/fdt/arm_fdtvar.h>
#include <dev/fdt/fdtvar.h>
#include <dev/ic/comreg.h>

void cycv_platform_early_putchar(char);

void __noasan
cycv_platform_early_putchar(char c) {
#ifdef CONSADDR
#define CONSADDR_VA (CONSADDR - CYCV_PERIPHERAL_BASE + CYCV_PERIPHERAL_VBASE)
	volatile uint32_t *uartaddr = cpu_earlydevice_va_p() ?
	    (volatile uint32_t *) CONSADDR_VA :
	    (volatile uint32_t *) CONSADDR;

	while ((le32toh(uartaddr[com_lsr]) & LSR_TXRDY) == 0)
		;

	uartaddr[com_data] = htole32(c);
#endif
}

static const struct pmap_devmap *
cycv_platform_devmap(void) {
	static const struct pmap_devmap devmap[] = {
		DEVMAP_ENTRY(CYCV_PERIPHERAL_VBASE,
				CYCV_PERIPHERAL_BASE,
				CYCV_PERIPHERAL_SIZE),
		DEVMAP_ENTRY_END
	};

	return devmap;
}

static void
cycv_platform_bootstrap(void)
{
	bus_space_tag_t bst = &armv7_generic_bs_tag;
	bus_space_handle_t bsh_l2c;

	bus_space_map(bst, CYCV_L2CACHE_BASE, CYCV_L2CACHE_SIZE, 0, &bsh_l2c);

#if NARML2CC > 0
	arml2cc_init(bst, bsh_l2c, 0);
#endif

	arm_fdt_cpu_bootstrap();
}

static int
cycv_mpstart(void)
{
	int ret = 0;

#ifdef MULTIPROCESSOR
	bus_space_tag_t bst = &armv7_generic_bs_tag;
	bus_space_handle_t bsh_rst;
	bus_space_handle_t bsh_scu;

	bus_space_map(bst, CYCV_RSTMGR_BASE, CYCV_RSTMGR_SIZE, 0, &bsh_rst);
	bus_space_map(bst, CYCV_SCU_BASE, CYCV_SCU_SIZE, 0, &bsh_scu);

	/* Enable Snoop Control Unit */
	bus_space_write_4(bst, bsh_scu, SCU_INV_ALL_REG, 0xff);
	bus_space_write_4(bst, bsh_scu, SCU_CTL,
		bus_space_read_4(bst, bsh_scu, SCU_CTL) | SCU_CTL_SCU_ENA);

	const uint32_t startfunc =
		(uint32_t) KERN_VTOPHYS((vaddr_t) cpu_mpstart);

	/*
	 * We place a "LDR PC, =cpu_mpstart" at address 0 in order to bootstrap
	 * CPU 1. We can't use the similar feature of the Boot ROM because
	 * it was unmapped by u-boot in favor of the SDRAM.
	 */
	pmap_map_chunk(kernel_l1pt.pv_va, CYCV_SDRAM_VBASE, CYCV_SDRAM_BASE,
		L1_S_SIZE, VM_PROT_READ|VM_PROT_WRITE, PMAP_NOCACHE);

	/* 0: LDR PC, [PC, #0x18] -> loads address at 0x20 into PC */
	*(volatile uint32_t *) CYCV_SDRAM_VBASE = htole32(0xe59ff018);
	*(volatile uint32_t *) (CYCV_SDRAM_VBASE + 0x20) = startfunc;

	pmap_unmap_chunk(kernel_l1pt.pv_va, CYCV_SDRAM_VBASE, L1_S_SIZE);

	bus_space_write_4(bst, bsh_rst, CYCV_RSTMGR_MPUMODRST,
		bus_space_read_4(bst, bsh_rst, CYCV_RSTMGR_MPUMODRST) &
			~CYCV_RSTMGR_MPUMODRST_CPU1);

	/* Wait for secondary processor to start */
	int i;
	for (i = 0x10000000; i > 0; i--) {
		if (cpu_hatched_p(1))
			break;
	}
	if (i == 0) {
		aprint_error("cpu%d: WARNING: AP failed to start\n", 1);
		ret++;
	}
#endif

	return ret;
}

static void
cycv_platform_init_attach_args(struct fdt_attach_args *faa) {
	faa->faa_bst = &armv7_generic_bs_tag;
	faa->faa_dmat = &arm_generic_dma_tag;
}

static void
cycv_platform_device_register(device_t dev, void *aux)
{
	prop_dictionary_t dict = device_properties(dev);

	if (device_is_a(dev, "arma9tmr")) {
		prop_dictionary_set_uint32(dict, "frequency",
			cycv_clkmgr_early_get_mpu_clk() / 4);
	}
}

static void
cycv_platform_reset(void) {
	bus_space_tag_t bst = &armv7_generic_bs_tag;
	bus_space_handle_t bsh;
	uint32_t val;

	bus_space_map(bst, CYCV_RSTMGR_BASE, CYCV_RSTMGR_SIZE, 0, &bsh);
	val = bus_space_read_4(bst, bsh, CYCV_RSTMGR_CTRL);
	bus_space_write_4(bst, bsh, CYCV_RSTMGR_CTRL,
		val | CYCV_RSTMGR_CTRL_SWCOLDRSTREQ);
}

static u_int
cycv_platform_uart_freq(void) {
	return cycv_clkmgr_early_get_l4_sp_clk();
}

static const struct arm_platform cycv_platform = {
	.ap_devmap = cycv_platform_devmap,
	.ap_bootstrap = cycv_platform_bootstrap,
	.ap_init_attach_args = cycv_platform_init_attach_args,
	.ap_device_register = cycv_platform_device_register,
	.ap_reset = cycv_platform_reset,
	.ap_delay = a9tmr_delay,
	.ap_uart_freq = cycv_platform_uart_freq,
	.ap_mpstart = cycv_mpstart,
};

ARM_PLATFORM(cycv, "altr,socfpga-cyclone5", &cycv_platform);<|MERGE_RESOLUTION|>--- conflicted
+++ resolved
@@ -1,8 +1,4 @@
-<<<<<<< HEAD
-/* $NetBSD: cycv_platform.c,v 1.15 2020/11/27 07:11:49 skrll Exp $ */
-=======
 /* $NetBSD: cycv_platform.c,v 1.18 2021/04/24 23:36:25 thorpej Exp $ */
->>>>>>> 9e014010
 
 /* This file is in the public domain. */
 
@@ -11,11 +7,7 @@
 #include "opt_multiprocessor.h"
 
 #include <sys/cdefs.h>
-<<<<<<< HEAD
-__KERNEL_RCSID(0, "$NetBSD: cycv_platform.c,v 1.15 2020/11/27 07:11:49 skrll Exp $");
-=======
 __KERNEL_RCSID(0, "$NetBSD: cycv_platform.c,v 1.18 2021/04/24 23:36:25 thorpej Exp $");
->>>>>>> 9e014010
 
 #define	_ARM32_BUS_DMA_PRIVATE
 #include <sys/param.h>
