--- conflicted
+++ resolved
@@ -1,8 +1,4 @@
-<<<<<<< HEAD
-/* $NetBSD: cycv_platform.c,v 1.17 2021/02/04 22:36:52 thorpej Exp $ */
-=======
 /* $NetBSD: cycv_platform.c,v 1.18 2021/04/24 23:36:25 thorpej Exp $ */
->>>>>>> e2aa5677
 
 /* This file is in the public domain. */
 
@@ -11,11 +7,7 @@
 #include "opt_multiprocessor.h"
 
 #include <sys/cdefs.h>
-<<<<<<< HEAD
-__KERNEL_RCSID(0, "$NetBSD: cycv_platform.c,v 1.17 2021/02/04 22:36:52 thorpej Exp $");
-=======
 __KERNEL_RCSID(0, "$NetBSD: cycv_platform.c,v 1.18 2021/04/24 23:36:25 thorpej Exp $");
->>>>>>> e2aa5677
 
 #define	_ARM32_BUS_DMA_PRIVATE
 #include <sys/param.h>
@@ -149,8 +141,6 @@
 {
 	prop_dictionary_t dict = device_properties(dev);
 
-	fdtbus_device_register(dev, aux);
-
 	if (device_is_a(dev, "arma9tmr")) {
 		prop_dictionary_set_uint32(dict, "frequency",
 			cycv_clkmgr_early_get_mpu_clk() / 4);
