<<<<<<< HEAD
/* $NetBSD: ti_com.c,v 1.9 2020/09/28 11:54:23 jmcneill Exp $ */
=======
/* $NetBSD: ti_com.c,v 1.11 2021/01/27 03:10:20 thorpej Exp $ */
>>>>>>> 9e014010

/*-
 * Copyright (c) 2017 Jared McNeill <jmcneill@invisible.ca>
 * All rights reserved.
 *
 * Redistribution and use in source and binary forms, with or without
 * modification, are permitted provided that the following conditions
 * are met:
 * 1. Redistributions of source code must retain the above copyright
 *    notice, this list of conditions and the following disclaimer.
 * 2. Redistributions in binary form must reproduce the above copyright
 *    notice, this list of conditions and the following disclaimer in the
 *    documentation and/or other materials provided with the distribution.
 *
 * THIS SOFTWARE IS PROVIDED BY THE NETBSD FOUNDATION, INC. AND CONTRIBUTORS
 * ``AS IS'' AND ANY EXPRESS OR IMPLIED WARRANTIES, INCLUDING, BUT NOT LIMITED
 * TO, THE IMPLIED WARRANTIES OF MERCHANTABILITY AND FITNESS FOR A PARTICULAR
 * PURPOSE ARE DISCLAIMED.  IN NO EVENT SHALL THE FOUNDATION OR CONTRIBUTORS
 * BE LIABLE FOR ANY DIRECT, INDIRECT, INCIDENTAL, SPECIAL, EXEMPLARY, OR
 * CONSEQUENTIAL DAMAGES (INCLUDING, BUT NOT LIMITED TO, PROCUREMENT OF
 * SUBSTITUTE GOODS OR SERVICES; LOSS OF USE, DATA, OR PROFITS; OR BUSINESS
 * INTERRUPTION) HOWEVER CAUSED AND ON ANY THEORY OF LIABILITY, WHETHER IN
 * CONTRACT, STRICT LIABILITY, OR TORT (INCLUDING NEGLIGENCE OR OTHERWISE)
 * ARISING IN ANY WAY OUT OF THE USE OF THIS SOFTWARE, EVEN IF ADVISED OF THE
 * POSSIBILITY OF SUCH DAMAGE.
 */

#include <sys/cdefs.h>

<<<<<<< HEAD
__KERNEL_RCSID(1, "$NetBSD: ti_com.c,v 1.9 2020/09/28 11:54:23 jmcneill Exp $");
=======
__KERNEL_RCSID(1, "$NetBSD: ti_com.c,v 1.11 2021/01/27 03:10:20 thorpej Exp $");
>>>>>>> 9e014010

#include <sys/param.h>
#include <sys/bus.h>
#include <sys/device.h>
#include <sys/intr.h>
#include <sys/systm.h>
#include <sys/time.h>
#include <sys/termios.h>

#include <dev/ic/comvar.h>

#include <dev/fdt/fdtvar.h>

#include <arch/arm/ti/ti_prcm.h>

static int ti_com_match(device_t, cfdata_t, void *);
static void ti_com_attach(device_t, device_t, void *);

static const struct device_compatible_entry compat_data[] = {
	{ .compat = "ti,am3352-uart" },
	{ .compat = "ti,omap3-uart" },
	DEVICE_COMPAT_EOL
};

struct ti_com_softc {
	struct com_softc ssc_sc;
	void *ssc_ih;
};

CFATTACH_DECL_NEW(ti_com, sizeof(struct ti_com_softc),
	ti_com_match, ti_com_attach, NULL, NULL);

static int
ti_com_match(device_t parent, cfdata_t cf, void *aux)
{
	struct fdt_attach_args * const faa = aux;

	return of_compatible_match(faa->faa_phandle, compat_data);
}

static void
ti_com_attach(device_t parent, device_t self, void *aux)
{
	struct ti_com_softc * const ssc = device_private(self);
	struct com_softc * const sc = &ssc->ssc_sc;
	struct fdt_attach_args * const faa = aux;
	const int phandle = faa->faa_phandle;
	bus_space_tag_t bst = faa->faa_bst;
	bus_space_handle_t bsh;
	char intrstr[128];
	bus_addr_t addr;
	bus_size_t size;
	int error;

	if (fdtbus_get_reg(phandle, 0, &addr, &size) != 0) {
		aprint_error(": couldn't get registers\n");
		return;
	}

	sc->sc_dev = self;

	if (of_getprop_uint32(phandle, "clock-frequency", &sc->sc_frequency) != 0) {
		aprint_error(": missing 'clock-frequency' property\n");
		return;
	}

	sc->sc_type = COM_TYPE_NORMAL;

	error = bus_space_map(bst, addr, size, 0, &bsh);
	if (error) {
		aprint_error(": couldn't map %#" PRIxBUSADDR ": %d", addr, error);
		return;
	}

	if (ti_prcm_enable_hwmod(phandle, 0) != 0) {
		aprint_error(": couldn't enable module\n");
		return;
	}

	com_init_regs_stride(&sc->sc_regs, bst, bsh, addr, 2);

	com_attach_subr(sc);
	aprint_naive("\n");

	if (!fdtbus_intr_str(phandle, 0, intrstr, sizeof(intrstr))) {
		aprint_error_dev(self, "failed to decode interrupt\n");
		return;
	}

	ssc->ssc_ih = fdtbus_intr_establish_xname(phandle, 0, IPL_SERIAL,
	    FDT_INTR_MPSAFE, comintr, sc, device_xname(self));
	if (ssc->ssc_ih == NULL) {
		aprint_error_dev(self, "failed to establish interrupt on %s\n",
		    intrstr);
	}
	aprint_normal_dev(self, "interrupting on %s\n", intrstr);
}

/*
 * Console support
 */

static int
ti_com_console_match(int phandle)
{
	return of_compatible_match(phandle, compat_data);
}

static void
ti_com_console_consinit(struct fdt_attach_args *faa, u_int uart_freq)
{
	const int phandle = faa->faa_phandle;
	bus_space_tag_t bst = faa->faa_bst;
	bus_space_handle_t dummy_bsh;
	struct com_regs regs;
	bus_addr_t addr;
	tcflag_t flags;
	int speed;

	fdtbus_get_reg(phandle, 0, &addr, NULL);
	speed = fdtbus_get_stdout_speed();
	if (speed < 0)
		speed = 115200;	/* default */
	flags = fdtbus_get_stdout_flags();

	memset(&dummy_bsh, 0, sizeof(dummy_bsh));
	com_init_regs_stride(&regs, bst, dummy_bsh, addr, 2);

	if (comcnattach1(&regs, speed, uart_freq, COM_TYPE_NORMAL, flags))
		panic("Cannot initialize ti com console");
}

static const struct fdt_console ti_com_console = {
	.match = ti_com_console_match,
	.consinit = ti_com_console_consinit,
};

FDT_CONSOLE(ti_com, &ti_com_console);<|MERGE_RESOLUTION|>--- conflicted
+++ resolved
@@ -1,8 +1,4 @@
-<<<<<<< HEAD
-/* $NetBSD: ti_com.c,v 1.9 2020/09/28 11:54:23 jmcneill Exp $ */
-=======
 /* $NetBSD: ti_com.c,v 1.11 2021/01/27 03:10:20 thorpej Exp $ */
->>>>>>> 9e014010
 
 /*-
  * Copyright (c) 2017 Jared McNeill <jmcneill@invisible.ca>
@@ -32,11 +28,7 @@
 
 #include <sys/cdefs.h>
 
-<<<<<<< HEAD
-__KERNEL_RCSID(1, "$NetBSD: ti_com.c,v 1.9 2020/09/28 11:54:23 jmcneill Exp $");
-=======
 __KERNEL_RCSID(1, "$NetBSD: ti_com.c,v 1.11 2021/01/27 03:10:20 thorpej Exp $");
->>>>>>> 9e014010
 
 #include <sys/param.h>
 #include <sys/bus.h>
