<<<<<<< HEAD
#	$NetBSD: files.ti,v 1.20 2019/11/03 22:59:06 jmcneill Exp $
=======
#	$NetBSD: files.ti,v 1.21 2019/11/29 20:54:00 jmcneill Exp $
>>>>>>> 275f442f
#

file	arch/arm/ti/ti_cpufreq.c	soc_ti
file	arch/arm/ti/am3_platform.c	soc_am33xx
file	arch/arm/ti/omap3_platform.c	soc_omap3

# Interrupt controller
device	omapintc: pic, pic_splfuncs
attach  omapintc at fdt
file	arch/arm/ti/ti_omapintc.c	omapintc

# sysc interconnect
device	tisysc { } : fdt, ti_prcm
attach	tisysc at fdt with ti_sysc
file	arch/arm/ti/ti_sysc.c		ti_sysc

# PRCM
define	ti_prcm
file	arch/arm/ti/ti_prcm.c		ti_prcm

# PRCM (AM3xxx)
device	am3prcm { } : fdt, ti_prcm
attach	am3prcm at fdt with am3_prcm
file	arch/arm/ti/am3_prcm.c		am3_prcm

# CM (OMAP3)
device	omap3cm { } : fdt, ti_prcm
attach	omap3cm at fdt with omap3_cm
file	arch/arm/ti/omap3_cm.c		omap3_cm

# PRM (OMAP3)
device	omap3prm { } : fdt
attach	omap3prm at fdt with omap3_prm
file	arch/arm/ti/omap3_prm.c		omap3_prm

# Clocks
device	timuxclk
attach	timuxclk at fdt with ti_mux_clock
file	arch/arm/ti/ti_mux_clock.c	ti_mux_clock

device	tidivclk
attach	tidivclk at fdt with ti_div_clock
file	arch/arm/ti/ti_div_clock.c	ti_div_clock

device	tidpllclk
attach	tidpllclk at fdt with ti_dpll_clock
file	arch/arm/ti/ti_dpll_clock.c	ti_dpll_clock

# UART
attach	com at fdt with ti_com: ti_prcm
file	arch/arm/ti/ti_com.c		ti_com needs-flag

# Timer
device	omaptimer
attach  omaptimer at fdt
file	arch/arm/ti/ti_omaptimer.c	omaptimer

# GPIO
device	tigpio: gpiobus
attach	tigpio at fdt with ti_gpio
file	arch/arm/ti/ti_gpio.c		ti_gpio

# I2C
device	tiiic: i2cbus, i2cexec
attach	tiiic at fdt with ti_iic
file	arch/arm/ti/ti_iic.c		ti_iic

# Ethernet
device  cpsw: ether, ifnet, arp, mii, mii_phy
attach  cpsw at fdt
file    arch/arm/ti/if_cpsw.c		cpsw

# EDMA
device	tiedma
attach	tiedma at fdt with ti_edma
file	arch/arm/ti/ti_edma.c		ti_edma
device	titptc
attach	titptc at fdt with ti_tptc
file	arch/arm/ti/ti_tptc.c		ti_tptc

# MMCHS
attach	sdhc at fdt with ti_sdhc: ti_edma, ti_prcm
file	arch/arm/ti/ti_sdhc.c		ti_sdhc

# USB
device	tiotg { } : fdt
attach	tiotg at fdt with ti_otg
file	arch/arm/ti/ti_otg.c		ti_otg

device	tiusb { } : fdt
attach	tiusb at fdt with ti_usb
file	arch/arm/ti/ti_usb.c		ti_usb

device	tiusbtll
attach	tiusbtll at fdt with ti_usbtll
file	arch/arm/ti/ti_usbtll.c		ti_usbtll

attach	ehci at fdt with ti_ehci
file	arch/arm/ti/ti_ehci.c		ti_ehci

attach	motg at fdt with ti_motg
file	arch/arm/ti/ti_motg.c		ti_motg

# RNG
device	tirng
attach	tirng at fdt with ti_rng
file	arch/arm/ti/ti_rng.c		ti_rng

# Display adapter
device	omapfb: rasops16, rasops8, wsemuldisplaydev, vcons, edid
attach	omapfb at fdt with omap3_dss
file	arch/arm/ti/omap3_dss.c		omap3_dss

define	tilcdcfbbus { }
device	tilcdc: drmkms, tilcdcfbbus
attach	tilcdc at fdt with ti_lcdc
file	arch/arm/ti/ti_lcdc.c		ti_lcdc

device	tifb: tilcdcfbbus, drmfb, wsemuldisplaydev
attach	tifb at tilcdcfbbus with ti_fb
file	arch/arm/ti/ti_fb.c		ti_fb

# Memory controller
device	tigpmc { } : fdt
attach	tigpmc at fdt with ti_gpmc
file	arch/arm/ti/ti_gpmc.c		ti_gpmc

# NAND flash controller
device	omapnand: nandbus
attach	omapnand at fdt
file	arch/arm/ti/omap2_nand.c	omapnand

<<<<<<< HEAD
=======
# Watchdog timer
device	tiwdt: sysmon_wdog
attach	tiwdt at fdt with ti_wdt
file	arch/arm/ti/ti_wdt.c		ti_wdt

>>>>>>> 275f442f
# SOC parameters
defflag	opt_soc.h			SOC_TI
defflag	opt_soc.h			SOC_AM33XX: SOC_TI
defflag	opt_soc.h			SOC_OMAP3: SOC_TI<|MERGE_RESOLUTION|>--- conflicted
+++ resolved
@@ -1,8 +1,4 @@
-<<<<<<< HEAD
-#	$NetBSD: files.ti,v 1.20 2019/11/03 22:59:06 jmcneill Exp $
-=======
 #	$NetBSD: files.ti,v 1.21 2019/11/29 20:54:00 jmcneill Exp $
->>>>>>> 275f442f
 #
 
 file	arch/arm/ti/ti_cpufreq.c	soc_ti
@@ -135,14 +131,11 @@
 attach	omapnand at fdt
 file	arch/arm/ti/omap2_nand.c	omapnand
 
-<<<<<<< HEAD
-=======
 # Watchdog timer
 device	tiwdt: sysmon_wdog
 attach	tiwdt at fdt with ti_wdt
 file	arch/arm/ti/ti_wdt.c		ti_wdt
 
->>>>>>> 275f442f
 # SOC parameters
 defflag	opt_soc.h			SOC_TI
 defflag	opt_soc.h			SOC_AM33XX: SOC_TI
