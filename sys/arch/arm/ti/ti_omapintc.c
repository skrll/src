<<<<<<< HEAD
/*	$NetBSD: ti_omapintc.c,v 1.3 2020/09/26 10:06:26 skrll Exp $	*/
=======
/*	$NetBSD: ti_omapintc.c,v 1.8 2021/01/27 03:10:20 thorpej Exp $	*/
>>>>>>> 9e014010
/*
 * Define the SDP2430 specific information and then include the generic OMAP
 * interrupt header.
 */

/*
 * Redistribution and use in source and binary forms, with or without
 * modification, are permitted provided that the following conditions
 * are met:
 * 1. Redistributions of source code must retain this list of conditions
 *    and the following disclaimer.
 * 2. Redistributions in binary form must reproduce this list of conditions
 *    and the following disclaimer in the documentation and/or other materials
 *    provided with the distribution.
 *
 * THIS SOFTWARE IS PROVIDED ``AS IS'' AND ANY EXPRESS OR IMPLIED WARRANTIES,
 * INCLUDING, BUT NOT LIMITED TO, THE IMPLIED WARRANTIES OF MERCHANTABILITY AND
 * FITNESS FOR A PARTICULAR PURPOSE ARE DISCLAIMED.  IN NO EVENT SHALL ANY
 * CONTRIBUTORS BE LIABLE FOR ANY DIRECT, INDIRECT, INCIDENTAL, SPECIAL,
 * EXEMPLARY, OR CONSEQUENTIAL DAMAGES (INCLUDING, BUT NOT LIMITED TO,
 * PROCUREMENT OF SUBSTITUTE GOODS OR SERVICES; LOSS OF USE, DATA, OR PROFITS;
 * OR BUSINESS INTERRUPTION) HOWEVER CAUSED AND ON ANY THEORY OF LIABILITY,
 * WHETHER IN CONTRACT, STRICT LIABILITY, OR TORT (INCLUDING NEGLIGENCE OR
 * OTHERWISE) ARISING IN ANY WAY OUT OF THE USE OF THIS SOFTWARE, EVEN IF
 * ADVISED OF THE POSSIBILITY OF SUCH DAMAGE.
 */

#define _INTR_PRIVATE

#include <sys/cdefs.h>
<<<<<<< HEAD
__KERNEL_RCSID(0, "$NetBSD: ti_omapintc.c,v 1.3 2020/09/26 10:06:26 skrll Exp $");
=======
__KERNEL_RCSID(0, "$NetBSD: ti_omapintc.c,v 1.8 2021/01/27 03:10:20 thorpej Exp $");
>>>>>>> 9e014010

#include <sys/param.h>
#include <sys/evcnt.h>
#include <sys/device.h>
#include <sys/kmem.h>

#include <uvm/uvm_extern.h>

#include <machine/intr.h>
#include <sys/bus.h>

#include <arm/cpu.h>
#include <arm/armreg.h>
#include <arm/cpufunc.h>

#include <dev/fdt/fdtvar.h>

#define INTC_CONTROL		0x048
#define INTC_CONTROL_NEWIRQAGR	__BIT(0)
#define INTC_ITR		0x080
#define INTC_MIR		0x084
#define INTC_MIR_CLEAR		0x088
#define INTC_MIR_SET		0x08c
#define INTC_PENDING_IRQ	0x098

#define INTC_MAX_SOURCES	128

static const struct device_compatible_entry compat_data[] = {
	/* compatible			number of banks */
	{ .compat = "ti,omap3-intc",	.value = 3 },
	{ .compat = "ti,am33xx-intc",	.value = 4 },
	DEVICE_COMPAT_EOL
};

#define	INTC_READ(sc, g, o)		\
	bus_space_read_4((sc)->sc_memt, (sc)->sc_memh, (g) * 0x20 + (o))
#define	INTC_WRITE(sc, g, o, v)	\
	bus_space_write_4((sc)->sc_memt, (sc)->sc_memh, (g) * 0x20 + (o), v)

static int omap2icu_match(device_t, cfdata_t, void *);
static void omap2icu_attach(device_t, device_t, void *);

static void omap2icu_unblock_irqs(struct pic_softc *, size_t, uint32_t);
static void omap2icu_block_irqs(struct pic_softc *, size_t, uint32_t);
static void omap2icu_establish_irq(struct pic_softc *, struct intrsource *);
static void omap2icu_set_priority(struct pic_softc *, int);
#if 0
static void omap2icu_source_name(struct pic_softc *, int, char *, size_t);
#endif

static const struct pic_ops omap2icu_picops = {
	.pic_unblock_irqs = omap2icu_unblock_irqs,
	.pic_block_irqs = omap2icu_block_irqs,
	.pic_establish_irq = omap2icu_establish_irq,
	.pic_set_priority = omap2icu_set_priority,
#if 0
	.pic_source_name = omap2icu_source_name,
#endif
};

#define	PICTOSOFTC(pic)	\
	((struct omap2icu_softc *)((uintptr_t)(pic) - offsetof(struct omap2icu_softc, sc_pic)))

struct omap2icu_softc {
	device_t sc_dev;
	bus_space_tag_t sc_memt;
	bus_space_handle_t sc_memh;
	struct pic_softc sc_pic;
	uint32_t *sc_enabled_irqs;
	u_int sc_nbank;
};

static struct omap2icu_softc *intc_softc;

static void
omap2icu_unblock_irqs(struct pic_softc *pic, size_t irqbase, uint32_t irq_mask)
{
	struct omap2icu_softc * const sc = PICTOSOFTC(pic);
	const size_t group = irqbase / 32;
	KASSERT((irq_mask & sc->sc_enabled_irqs[group]) == 0);
	sc->sc_enabled_irqs[group] |= irq_mask;
	INTC_WRITE(sc, group, INTC_MIR_CLEAR, irq_mask);

	/* Force INTC to recompute IRQ availability */
	INTC_WRITE(sc, 0, INTC_CONTROL, INTC_CONTROL_NEWIRQAGR);
}

static void
omap2icu_block_irqs(struct pic_softc *pic, size_t irqbase, uint32_t irq_mask)
{
	struct omap2icu_softc * const sc = PICTOSOFTC(pic);
	const size_t group = irqbase / 32;

	INTC_WRITE(sc, group, INTC_MIR_SET, irq_mask);
	sc->sc_enabled_irqs[group] &= ~irq_mask;
}

/*
 * Called with interrupts disabled
 */
static int
find_pending_irqs(struct omap2icu_softc *sc, size_t group)
{
	uint32_t pending = INTC_READ(sc, group, INTC_PENDING_IRQ);

	KASSERT((sc->sc_enabled_irqs[group] & pending) == pending);

	if (pending == 0)
		return 0;

	return pic_mark_pending_sources(&sc->sc_pic, group * 32, pending);
}

static void
omap_irq_handler(void *frame)
{
	struct cpu_info * const ci = curcpu();
	struct omap2icu_softc * const sc = intc_softc;
	const int oldipl = ci->ci_cpl;
	const uint32_t oldipl_mask = __BIT(oldipl);
	int ipl_mask = 0, n;

	ci->ci_data.cpu_nintr++;

	for (n = 0; n < sc->sc_nbank; n++) {
		if (sc->sc_enabled_irqs[n])
			ipl_mask |= find_pending_irqs(sc, n);
	}

	/* force INTC to recompute IRQ */
	INTC_WRITE(sc, 0, INTC_CONTROL, INTC_CONTROL_NEWIRQAGR);

	/*
	 * Record the pending_ipls and deliver them if we can.
	 */
	if ((ipl_mask & ~oldipl_mask) > oldipl_mask)
		pic_do_pending_ints(I32_bit, oldipl, frame);
}

void
omap2icu_establish_irq(struct pic_softc *pic, struct intrsource *is)
{
	KASSERT(is->is_irq < PICTOSOFTC(pic)->sc_pic.pic_maxsources);
	KASSERT(is->is_type == IST_LEVEL);
}

static void
omap2icu_set_priority(struct pic_softc *pic, int ipl)
{
	curcpu()->ci_cpl = ipl;
}

static void *
omapintc_fdt_establish(device_t dev, u_int *specifier, int ipl, int flags,
    int (*func)(void *), void *arg, const char *xname)
{
	const u_int irq = be32toh(specifier[0]);
	if (irq >= INTC_MAX_SOURCES) {
		device_printf(dev, "IRQ %u is invalid\n", irq);
		return NULL;
	}

	const u_int mpsafe = (flags & FDT_INTR_MPSAFE) ? IST_MPSAFE : 0;
	return intr_establish_xname(irq, ipl, IST_LEVEL | mpsafe, func, arg,
	    xname);
}

static void
omapintc_fdt_disestablish(device_t dev, void *ih)
{
        intr_disestablish(ih);
}

static bool
omapintc_fdt_intrstr(device_t dev, u_int *specifier, char *buf, size_t buflen)
{
	if (!specifier)
		return false;

	const u_int irq = be32toh(specifier[0]);
	snprintf(buf, buflen, "INTC irq %d", irq);
	return true;
}

static const struct fdtbus_interrupt_controller_func omapintc_fdt_funcs = {
	.establish = omapintc_fdt_establish,
	.disestablish = omapintc_fdt_disestablish,
	.intrstr = omapintc_fdt_intrstr,
};

int
omap2icu_match(device_t parent, cfdata_t cf, void *aux)
{
	struct fdt_attach_args * const faa = aux;

	return of_compatible_match(faa->faa_phandle, compat_data);
}

void
omap2icu_attach(device_t parent, device_t self, void *aux)
{
	struct omap2icu_softc * const sc = device_private(self);
	struct fdt_attach_args * const faa = aux;
	const int phandle = faa->faa_phandle;
	bus_addr_t addr;
	bus_size_t size;
	int error, n;

	if (fdtbus_get_reg(phandle, 0, &addr, &size) != 0) {
		aprint_error(": couldn't get registers\n");
		return;
	}

	sc->sc_dev = self;
	sc->sc_memt = faa->faa_bst;
	if (bus_space_map(sc->sc_memt, addr, size, 0, &sc->sc_memh) != 0) {
		aprint_error(": couldn't map registers\n");
		return;
	}
	sc->sc_nbank = of_compatible_lookup(phandle, compat_data)->value;
	sc->sc_enabled_irqs =
	    kmem_zalloc(sizeof(*sc->sc_enabled_irqs) * sc->sc_nbank, KM_SLEEP);

	aprint_naive("\n");
	aprint_normal("\n");

	for (n = 0; n < sc->sc_nbank; n++)
		INTC_WRITE(sc, n, INTC_MIR_SET, 0xffffffff);

	sc->sc_dev = self;
	self->dv_private = sc;

	sc->sc_pic.pic_ops = &omap2icu_picops;
	sc->sc_pic.pic_maxsources = sc->sc_nbank * 32;
	snprintf(sc->sc_pic.pic_name, sizeof(sc->sc_pic.pic_name), "intc");
	pic_add(&sc->sc_pic, 0);
	error = fdtbus_register_interrupt_controller(self, phandle,
		&omapintc_fdt_funcs);
	if (error) {
		aprint_error_dev(self, "couldn't register with fdtbus: %d\n",
		    error);
		return;
	}

	KASSERT(intc_softc == NULL);
	intc_softc = sc;
	arm_fdt_irq_set_handler(omap_irq_handler);
}

CFATTACH_DECL_NEW(omapintc,
    sizeof(struct omap2icu_softc),
    omap2icu_match, omap2icu_attach,
    NULL, NULL);<|MERGE_RESOLUTION|>--- conflicted
+++ resolved
@@ -1,8 +1,4 @@
-<<<<<<< HEAD
-/*	$NetBSD: ti_omapintc.c,v 1.3 2020/09/26 10:06:26 skrll Exp $	*/
-=======
 /*	$NetBSD: ti_omapintc.c,v 1.8 2021/01/27 03:10:20 thorpej Exp $	*/
->>>>>>> 9e014010
 /*
  * Define the SDP2430 specific information and then include the generic OMAP
  * interrupt header.
@@ -33,11 +29,7 @@
 #define _INTR_PRIVATE
 
 #include <sys/cdefs.h>
-<<<<<<< HEAD
-__KERNEL_RCSID(0, "$NetBSD: ti_omapintc.c,v 1.3 2020/09/26 10:06:26 skrll Exp $");
-=======
 __KERNEL_RCSID(0, "$NetBSD: ti_omapintc.c,v 1.8 2021/01/27 03:10:20 thorpej Exp $");
->>>>>>> 9e014010
 
 #include <sys/param.h>
 #include <sys/evcnt.h>
