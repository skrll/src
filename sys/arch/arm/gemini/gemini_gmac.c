--- conflicted
+++ resolved
@@ -1,8 +1,4 @@
-<<<<<<< HEAD
-/* $NetBSD: gemini_gmac.c,v 1.14 2018/04/26 19:33:02 maxv Exp $ */
-=======
 /* $NetBSD: gemini_gmac.c,v 1.16 2018/06/26 06:47:57 msaitoh Exp $ */
->>>>>>> b2b84690
 /*-
  * Copyright (c) 2008 The NetBSD Foundation, Inc.
  * All rights reserved.
@@ -53,11 +49,7 @@
 
 #include <sys/gpio.h>
 
-<<<<<<< HEAD
-__KERNEL_RCSID(0, "$NetBSD: gemini_gmac.c,v 1.14 2018/04/26 19:33:02 maxv Exp $");
-=======
 __KERNEL_RCSID(0, "$NetBSD: gemini_gmac.c,v 1.16 2018/06/26 06:47:57 msaitoh Exp $");
->>>>>>> b2b84690
 
 #define	SWFREEQ_DESCS	256	/* one page worth */
 #define	HWFREEQ_DESCS	256	/* one page worth */
@@ -861,10 +853,6 @@
 	case DESC0_RXSTS_GOOD:
 	case DESC0_RXSTS_LONG:
 		m->m_data += 2;
-<<<<<<< HEAD
-		KASSERT(m_length(m) == m->m_pkthdr.len);
-=======
->>>>>>> b2b84690
 		if_percpuq_enqueue(ifp->if_percpuq, m);
 		break;
 	default:
