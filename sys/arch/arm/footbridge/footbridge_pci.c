--- conflicted
+++ resolved
@@ -317,17 +317,6 @@
 	printf("footbridge_pci_intr_string(pcv=%p, ih=0x%" PRIx64 ")\n", pcv, ih);
 #endif
 	if (ih == 0)
-<<<<<<< HEAD
-		panic("footbridge_pci_intr_string: bogus handle 0x%llx", ih);
-
-#if NISA > 0
-	if (ih >= 0x80 && ih <= 0x8f) {
-		snprintf(buf, len, "isairq %lld", (ih & 0x0f));
-		return buf;
-	}
-#endif
-	snprintf(buf, len, "irq %lld", ih);
-=======
 		panic("footbridge_pci_intr_string: bogus handle 0x%" PRIx64, ih);
 
 #if NISA > 0
@@ -337,7 +326,6 @@
 	}
 #endif
 	snprintf(buf, len, "irq %" PRIu64, ih);
->>>>>>> f06de173
 	return buf;	
 }
 
