--- conflicted
+++ resolved
@@ -1,8 +1,4 @@
-<<<<<<< HEAD
-/* 	$NetBSD: footbridge_intr.h,v 1.19 2016/01/25 21:54:14 christos Exp $	*/
-=======
 /* 	$NetBSD: footbridge_intr.h,v 1.20 2018/06/01 21:22:43 mrg Exp $	*/
->>>>>>> b2b84690
 
 /*
  * Copyright (c) 2001, 2002 Wasabi Systems, Inc.
@@ -50,10 +46,7 @@
 
 #include <arm/mutex.h>
 #endif
-<<<<<<< HEAD
-=======
 #include <sys/param.h>
->>>>>>> b2b84690
 #include <arm/cpu.h>
 #include <arm/armreg.h>
 
