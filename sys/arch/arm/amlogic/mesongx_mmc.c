--- conflicted
+++ resolved
@@ -1,8 +1,4 @@
-<<<<<<< HEAD
-/* $NetBSD: mesongx_mmc.c,v 1.14 2021/01/28 11:45:31 jmcneill Exp $ */
-=======
 /* $NetBSD: mesongx_mmc.c,v 1.15 2021/04/24 23:36:26 thorpej Exp $ */
->>>>>>> e2aa5677
 
 /*-
  * Copyright (c) 2019 Jared McNeill <jmcneill@invisible.ca>
@@ -31,11 +27,7 @@
  */
 
 #include <sys/cdefs.h>
-<<<<<<< HEAD
-__KERNEL_RCSID(0, "$NetBSD: mesongx_mmc.c,v 1.14 2021/01/28 11:45:31 jmcneill Exp $");
-=======
 __KERNEL_RCSID(0, "$NetBSD: mesongx_mmc.c,v 1.15 2021/04/24 23:36:26 thorpej Exp $");
->>>>>>> e2aa5677
 
 #include <sys/param.h>
 #include <sys/bus.h>
