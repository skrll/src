--- conflicted
+++ resolved
@@ -1,8 +1,4 @@
-<<<<<<< HEAD
-/* $NetBSD: meson_platform.c,v 1.3 2019/01/21 16:27:48 jmcneill Exp $ */
-=======
 /* $NetBSD: meson_platform.c,v 1.5 2019/02/25 19:30:17 jmcneill Exp $ */
->>>>>>> 356fe5fe
 
 /*-
  * Copyright (c) 2019 Jared McNeill <jmcneill@invisible.ca>
@@ -37,11 +33,7 @@
 #include "arml2cc.h"
 
 #include <sys/cdefs.h>
-<<<<<<< HEAD
-__KERNEL_RCSID(0, "$NetBSD: meson_platform.c,v 1.3 2019/01/21 16:27:48 jmcneill Exp $");
-=======
 __KERNEL_RCSID(0, "$NetBSD: meson_platform.c,v 1.5 2019/02/25 19:30:17 jmcneill Exp $");
->>>>>>> 356fe5fe
 
 #include <sys/param.h>
 #include <sys/bus.h>
@@ -192,11 +184,7 @@
 		}
 	}
 
-<<<<<<< HEAD
-	if (device_is_a(self, "genfb")) {
-=======
 	if (device_is_a(self, "mesonfb")) {
->>>>>>> 356fe5fe
 		int scale, depth;
 
 		if (get_bootconf_option(boot_args, "fb.scale",
@@ -256,7 +244,7 @@
 				strcat(boot_args, rootarg);
 		}
 	}
-			
+
 	meson_platform_device_register(self, aux);
 }
 #endif
