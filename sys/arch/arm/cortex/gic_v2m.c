--- conflicted
+++ resolved
@@ -1,8 +1,4 @@
-<<<<<<< HEAD
-/* $NetBSD: gic_v2m.c,v 1.10 2020/12/11 21:40:50 jmcneill Exp $ */
-=======
 /* $NetBSD: gic_v2m.c,v 1.11 2021/03/14 08:09:20 skrll Exp $ */
->>>>>>> 9e014010
 
 /*-
  * Copyright (c) 2018 The NetBSD Foundation, Inc.
@@ -36,11 +32,7 @@
 #define _INTR_PRIVATE
 
 #include <sys/cdefs.h>
-<<<<<<< HEAD
-__KERNEL_RCSID(0, "$NetBSD: gic_v2m.c,v 1.10 2020/12/11 21:40:50 jmcneill Exp $");
-=======
 __KERNEL_RCSID(0, "$NetBSD: gic_v2m.c,v 1.11 2021/03/14 08:09:20 skrll Exp $");
->>>>>>> 9e014010
 
 #include <sys/param.h>
 #include <sys/kmem.h>
