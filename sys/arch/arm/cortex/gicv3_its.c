<<<<<<< HEAD
/* $NetBSD: gicv3_its.c,v 1.30 2020/12/11 22:42:31 jmcneill Exp $ */
=======
/* $NetBSD: gicv3_its.c,v 1.32 2021/01/16 21:05:15 jmcneill Exp $ */
>>>>>>> 9e014010

/*-
 * Copyright (c) 2018 The NetBSD Foundation, Inc.
 * All rights reserved.
 *
 * This code is derived from software contributed to The NetBSD Foundation
 * by Jared McNeill <jmcneill@invisible.ca>.
 *
 * Redistribution and use in source and binary forms, with or without
 * modification, are permitted provided that the following conditions
 * are met:
 * 1. Redistributions of source code must retain the above copyright
 *    notice, this list of conditions and the following disclaimer.
 * 2. Redistributions in binary form must reproduce the above copyright
 *    notice, this list of conditions and the following disclaimer in the
 *    documentation and/or other materials provided with the distribution.
 *
 * THIS SOFTWARE IS PROVIDED BY THE NETBSD FOUNDATION, INC. AND CONTRIBUTORS
 * ``AS IS'' AND ANY EXPRESS OR IMPLIED WARRANTIES, INCLUDING, BUT NOT LIMITED
 * TO, THE IMPLIED WARRANTIES OF MERCHANTABILITY AND FITNESS FOR A PARTICULAR
 * PURPOSE ARE DISCLAIMED.  IN NO EVENT SHALL THE FOUNDATION OR CONTRIBUTORS
 * BE LIABLE FOR ANY DIRECT, INDIRECT, INCIDENTAL, SPECIAL, EXEMPLARY, OR
 * CONSEQUENTIAL DAMAGES (INCLUDING, BUT NOT LIMITED TO, PROCUREMENT OF
 * SUBSTITUTE GOODS OR SERVICES; LOSS OF USE, DATA, OR PROFITS; OR BUSINESS
 * INTERRUPTION) HOWEVER CAUSED AND ON ANY THEORY OF LIABILITY, WHETHER IN
 * CONTRACT, STRICT LIABILITY, OR TORT (INCLUDING NEGLIGENCE OR OTHERWISE)
 * ARISING IN ANY WAY OUT OF THE USE OF THIS SOFTWARE, EVEN IF ADVISED OF THE
 * POSSIBILITY OF SUCH DAMAGE.
 */

#define _INTR_PRIVATE

#include <sys/cdefs.h>
<<<<<<< HEAD
__KERNEL_RCSID(0, "$NetBSD: gicv3_its.c,v 1.30 2020/12/11 22:42:31 jmcneill Exp $");
=======
__KERNEL_RCSID(0, "$NetBSD: gicv3_its.c,v 1.32 2021/01/16 21:05:15 jmcneill Exp $");
>>>>>>> 9e014010

#include <sys/param.h>
#include <sys/kmem.h>
#include <sys/bus.h>
#include <sys/cpu.h>
#include <sys/bitops.h>

#include <uvm/uvm.h>

#include <dev/pci/pcireg.h>
#include <dev/pci/pcivar.h>

#include <arm/pic/picvar.h>
#include <arm/cortex/gicv3_its.h>

/*
 * ITS translation table sizes
 */
#define	GITS_COMMANDS_SIZE	0x1000
#define	GITS_COMMANDS_ALIGN	0x10000

#define	GITS_ITT_ALIGN		0x100

/*
 * IIDR values used for errata
 */
#define GITS_IIDR_PID_CAVIUM_THUNDERX	0xa1
#define GITS_IIDR_IMP_CAVIUM		0x34c
#define	GITS_IIDR_CAVIUM_ERRATA_MASK	(GITS_IIDR_Implementor|GITS_IIDR_ProductID|GITS_IIDR_Variant)
#define	GITS_IIDR_CAVIUM_ERRATA_VALUE							\
		(__SHIFTIN(GITS_IIDR_IMP_CAVIUM, GITS_IIDR_Implementor) |		\
		 __SHIFTIN(GITS_IIDR_PID_CAVIUM_THUNDERX, GITS_IIDR_ProductID) |	\
		 __SHIFTIN(0, GITS_IIDR_Variant))

static const char * gits_cache_type[] = {
	[GITS_Cache_DEVICE_nGnRnE]	= "Device-nGnRnE",
	[GITS_Cache_NORMAL_NC]		= "Non-cacheable",
	[GITS_Cache_NORMAL_RA_WT]	= "Cacheable RA WT",
	[GITS_Cache_NORMAL_RA_WB]	= "Cacheable RA WB",
	[GITS_Cache_NORMAL_WA_WT]	= "Cacheable WA WT",
	[GITS_Cache_NORMAL_WA_WB]	= "Cacheable WA WB",
	[GITS_Cache_NORMAL_RA_WA_WT]	= "Cacheable RA WA WT",
	[GITS_Cache_NORMAL_RA_WA_WB]	= "Cacheable RA WA WB",
};

static const char * gits_share_type[] = {
	[GITS_Shareability_NS]		= "Non-shareable",
	[GITS_Shareability_IS]		= "Inner shareable",
	[GITS_Shareability_OS]		= "Outer shareable",
	[3]				= "(Reserved)",
};

static inline uint32_t
gits_read_4(struct gicv3_its *its, bus_size_t reg)
{
	return bus_space_read_4(its->its_bst, its->its_bsh, reg);
}

static inline void
gits_write_4(struct gicv3_its *its, bus_size_t reg, uint32_t val)
{
	bus_space_write_4(its->its_bst, its->its_bsh, reg, val);
}

static inline uint64_t
gits_read_8(struct gicv3_its *its, bus_size_t reg)
{
	return bus_space_read_8(its->its_bst, its->its_bsh, reg);
}

static inline void
gits_write_8(struct gicv3_its *its, bus_size_t reg, uint64_t val)
{
	bus_space_write_8(its->its_bst, its->its_bsh, reg, val);
}

static inline void
gits_command(struct gicv3_its *its, const struct gicv3_its_command *cmd)
{
	uint64_t cwriter;
	u_int woff;

	cwriter = gits_read_8(its, GITS_CWRITER);
	woff = cwriter & GITS_CWRITER_Offset;

	uint64_t *dw = (uint64_t *)(its->its_cmd.base + woff);
	for (int i = 0; i < __arraycount(cmd->dw); i++)
		dw[i] = htole64(cmd->dw[i]);
	bus_dmamap_sync(its->its_dmat, its->its_cmd.map, woff, sizeof(cmd->dw), BUS_DMASYNC_PREWRITE);

	woff += sizeof(cmd->dw);
	if (woff == its->its_cmd.len)
		woff = 0;

	gits_write_8(its, GITS_CWRITER, woff);
}

static inline void
gits_command_mapc(struct gicv3_its *its, uint16_t icid, uint64_t rdbase, bool v)
{
	struct gicv3_its_command cmd;

	KASSERT((rdbase & 0xffff) == 0);

	/*
	 * Map a collection table entry (ICID) to the target redistributor (RDbase).
	 */
	memset(&cmd, 0, sizeof(cmd));
	cmd.dw[0] = GITS_CMD_MAPC;
	cmd.dw[2] = icid;
	if (v) {
		cmd.dw[2] |= rdbase;
		cmd.dw[2] |= __BIT(63);
	}

	gits_command(its, &cmd);
}

static inline void
gits_command_mapd(struct gicv3_its *its, uint32_t deviceid, uint64_t itt_addr, u_int size, bool v)
{
	struct gicv3_its_command cmd;

	KASSERT((itt_addr & 0xff) == 0);

	/*
	 * Map a device table entry (DeviceID) to its associated ITT (ITT_addr).
	 */
	memset(&cmd, 0, sizeof(cmd));
	cmd.dw[0] = GITS_CMD_MAPD | ((uint64_t)deviceid << 32);
	cmd.dw[1] = size;
	if (v) {
		cmd.dw[2] = itt_addr | __BIT(63);
	}

	gits_command(its, &cmd);
}

static inline void
gits_command_mapti(struct gicv3_its *its, uint32_t deviceid, uint32_t eventid, uint32_t pintid, uint16_t icid)
{
	struct gicv3_its_command cmd;

	/*
	 * Map the event defined by EventID and DeviceID to its associated ITE, defined by ICID and pINTID
	 * in the ITT associated with DeviceID.
	 */
	memset(&cmd, 0, sizeof(cmd));
	cmd.dw[0] = GITS_CMD_MAPTI | ((uint64_t)deviceid << 32);
	cmd.dw[1] = eventid | ((uint64_t)pintid << 32);
	cmd.dw[2] = icid;

	gits_command(its, &cmd);
}

static inline void
gits_command_movi(struct gicv3_its *its, uint32_t deviceid, uint32_t eventid, uint16_t icid)
{
	struct gicv3_its_command cmd;

	/*
	 * Update the ICID field in the ITT entry for the event defined by DeviceID and
	 * EventID.
	 */
	memset(&cmd, 0, sizeof(cmd));
	cmd.dw[0] = GITS_CMD_MOVI | ((uint64_t)deviceid << 32);
	cmd.dw[1] = eventid;
	cmd.dw[2] = icid;

	gits_command(its, &cmd);
}

static inline void
gits_command_inv(struct gicv3_its *its, uint32_t deviceid, uint32_t eventid)
{
	struct gicv3_its_command cmd;

	/*
	 * Ensure any caching in the redistributors associated with the specified
	 * EventID is consistent with the LPI configuration tables.
	 */
	memset(&cmd, 0, sizeof(cmd));
	cmd.dw[0] = GITS_CMD_INV | ((uint64_t)deviceid << 32);
	cmd.dw[1] = eventid;

	gits_command(its, &cmd);
}

static inline void
gits_command_invall(struct gicv3_its *its, uint16_t icid)
{
	struct gicv3_its_command cmd;

	/*
	 * Ensure any caching associated with this ICID is consistent with LPI
	 * configuration tables for all redistributors.
	 */
	memset(&cmd, 0, sizeof(cmd));
	cmd.dw[0] = GITS_CMD_INVALL;
	cmd.dw[2] = icid;

	gits_command(its, &cmd);
}

static inline void
gits_command_sync(struct gicv3_its *its, uint64_t rdbase)
{
	struct gicv3_its_command cmd;

	KASSERT((rdbase & 0xffff) == 0);

	/*
	 * Ensure all outstanding ITS operations associated with physical interrupts
	 * for the specified redistributor (RDbase) are globally observed before
	 * further ITS commands are executed.
	 */
	memset(&cmd, 0, sizeof(cmd));
	cmd.dw[0] = GITS_CMD_SYNC;
	cmd.dw[2] = rdbase;

	gits_command(its, &cmd);
}

static inline int
gits_wait(struct gicv3_its *its)
{
	u_int woff, roff;
	int retry = 100000;

	/*
	 * The ITS command queue is empty when CWRITER and CREADR specify the
	 * same base address offset value.
	 */
	for (retry = 1000; retry > 0; retry--) {
		woff = gits_read_8(its, GITS_CWRITER) & GITS_CWRITER_Offset;
		roff = gits_read_8(its, GITS_CREADR) & GITS_CREADR_Offset;
		if (woff == roff)
			break;
		delay(100);
	}
	if (retry == 0) {
		device_printf(its->its_gic->sc_dev, "ITS command queue timeout\n");
		return ETIMEDOUT;
	}

	return 0;
}

static int
gicv3_its_msi_alloc_lpi(struct gicv3_its *its,
    const struct pci_attach_args *pa)
{
	struct pci_attach_args *new_pa;
	vmem_addr_t n;

	KASSERT(its->its_gic->sc_lpi_pool != NULL);

	if (vmem_alloc(its->its_gic->sc_lpi_pool, 1, VM_INSTANTFIT|VM_SLEEP, &n) != 0)
		return -1;

	KASSERT(its->its_pa[n] == NULL);

	new_pa = kmem_alloc(sizeof(*new_pa), KM_SLEEP);
	memcpy(new_pa, pa, sizeof(*new_pa));
	its->its_pa[n] = new_pa;
	return n + its->its_pic->pic_irqbase;
}

static void
gicv3_its_msi_free_lpi(struct gicv3_its *its, int lpi)
{
	struct pci_attach_args *pa;

	KASSERT(its->its_gic->sc_lpi_pool != NULL);
	KASSERT(lpi >= its->its_pic->pic_irqbase);

	pa = its->its_pa[lpi - its->its_pic->pic_irqbase];
	its->its_pa[lpi - its->its_pic->pic_irqbase] = NULL;
	kmem_free(pa, sizeof(*pa));

	vmem_free(its->its_gic->sc_lpi_pool, lpi - its->its_pic->pic_irqbase, 1);
}

static uint32_t
gicv3_its_devid(pci_chipset_tag_t pc, pcitag_t tag)
{
	uint32_t devid;
	int b, d, f;

	pci_decompose_tag(pc, tag, &b, &d, &f);

	devid = (b << 8) | (d << 3) | f;

	return pci_get_devid(pc, devid);
}

static int
gicv3_its_device_map(struct gicv3_its *its, uint32_t devid, u_int count)
{
	struct gicv3_its_device *dev;
	u_int vectors;

	vectors = MAX(2, count);
	while (!powerof2(vectors))
		vectors++;

	const uint64_t typer = gits_read_8(its, GITS_TYPER);
	const u_int itt_entry_size = __SHIFTOUT(typer, GITS_TYPER_ITT_entry_size) + 1;
	const u_int itt_size = roundup(vectors * itt_entry_size, GITS_ITT_ALIGN);

	LIST_FOREACH(dev, &its->its_devices, dev_list)
		if (dev->dev_id == devid) {
			return itt_size <= dev->dev_size ? 0 : EEXIST;
		}

	dev = kmem_alloc(sizeof(*dev), KM_SLEEP);
	dev->dev_id = devid;
	dev->dev_size = itt_size;
	gicv3_dma_alloc(its->its_gic, &dev->dev_itt, itt_size, GITS_ITT_ALIGN);
	LIST_INSERT_HEAD(&its->its_devices, dev, dev_list);

	/*
	 * Map the device to the ITT
	 */
	const u_int id_bits = __SHIFTOUT(typer, GITS_TYPER_ID_bits) + 1;
	gits_command_mapd(its, devid, dev->dev_itt.segs[0].ds_addr, id_bits - 1, true);
	gits_wait(its);

	return 0;
}

static void
gicv3_its_msi_enable(struct gicv3_its *its, int lpi, int count)
{
	const struct pci_attach_args *pa = its->its_pa[lpi - its->its_pic->pic_irqbase];
	pci_chipset_tag_t pc = pa->pa_pc;
	pcitag_t tag = pa->pa_tag;
	pcireg_t ctl;
	int off;

	if (!pci_get_capability(pc, tag, PCI_CAP_MSI, &off, NULL))
		panic("gicv3_its_msi_enable: device is not MSI-capable");

	ctl = pci_conf_read(pc, tag, off + PCI_MSI_CTL);
	ctl &= ~PCI_MSI_CTL_MME_MASK;
	ctl |= __SHIFTIN(ilog2(count), PCI_MSI_CTL_MME_MASK);
	pci_conf_write(pc, tag, off + PCI_MSI_CTL, ctl);

	const uint64_t addr = its->its_base + GITS_TRANSLATER;
	ctl = pci_conf_read(pc, tag, off + PCI_MSI_CTL);
	if (ctl & PCI_MSI_CTL_64BIT_ADDR) {
		pci_conf_write(pc, tag, off + PCI_MSI_MADDR64_LO,
		    addr & 0xffffffff);
		pci_conf_write(pc, tag, off + PCI_MSI_MADDR64_HI,
		    (addr >> 32) & 0xffffffff);
		pci_conf_write(pc, tag, off + PCI_MSI_MDATA64,
		    lpi - its->its_pic->pic_irqbase);
	} else {
		pci_conf_write(pc, tag, off + PCI_MSI_MADDR,
		    addr & 0xffffffff);
		pci_conf_write(pc, tag, off + PCI_MSI_MDATA,
		    lpi - its->its_pic->pic_irqbase);
	}
	ctl |= PCI_MSI_CTL_MSI_ENABLE;
	pci_conf_write(pc, tag, off + PCI_MSI_CTL, ctl);
}

static void
gicv3_its_msi_disable(struct gicv3_its *its, int lpi)
{
	const struct pci_attach_args *pa = its->its_pa[lpi - its->its_pic->pic_irqbase];
	pci_chipset_tag_t pc = pa->pa_pc;
	pcitag_t tag = pa->pa_tag;
	pcireg_t ctl;
	int off;

	if (!pci_get_capability(pc, tag, PCI_CAP_MSI, &off, NULL))
		panic("gicv3_its_msi_enable: device is not MSI-capable");

	ctl = pci_conf_read(pc, tag, off + PCI_MSI_CTL);
	ctl &= ~PCI_MSI_CTL_MSI_ENABLE;
	pci_conf_write(pc, tag, off + PCI_MSI_CTL, ctl);
}

static void
gicv3_its_msix_enable(struct gicv3_its *its, int lpi, int msix_vec,
    bus_space_tag_t bst, bus_space_handle_t bsh)
{
	const struct pci_attach_args *pa = its->its_pa[lpi - its->its_pic->pic_irqbase];
	pci_chipset_tag_t pc = pa->pa_pc;
	pcitag_t tag = pa->pa_tag;
	pcireg_t ctl;
	uint32_t val;
	int off;

	if (!pci_get_capability(pc, tag, PCI_CAP_MSIX, &off, NULL))
		panic("gicv3_its_msix_enable: device is not MSI-X-capable");

	const uint64_t addr = its->its_base + GITS_TRANSLATER;
	const uint64_t entry_base = PCI_MSIX_TABLE_ENTRY_SIZE * msix_vec;
	bus_space_write_4(bst, bsh, entry_base + PCI_MSIX_TABLE_ENTRY_ADDR_LO, (uint32_t)addr);
	bus_space_write_4(bst, bsh, entry_base + PCI_MSIX_TABLE_ENTRY_ADDR_HI, (uint32_t)(addr >> 32));
	bus_space_write_4(bst, bsh, entry_base + PCI_MSIX_TABLE_ENTRY_DATA, lpi - its->its_pic->pic_irqbase);
	val = bus_space_read_4(bst, bsh, entry_base + PCI_MSIX_TABLE_ENTRY_VECTCTL);
<<<<<<< HEAD
	val &= ~PCI_MSIX_VECTCTL_MASK;                                          
=======
	val &= ~PCI_MSIX_VECTCTL_MASK;
>>>>>>> 9e014010
	bus_space_write_4(bst, bsh, entry_base + PCI_MSIX_TABLE_ENTRY_VECTCTL, val);

	ctl = pci_conf_read(pc, tag, off + PCI_MSIX_CTL);
	ctl |= PCI_MSIX_CTL_ENABLE;
	pci_conf_write(pc, tag, off + PCI_MSIX_CTL, ctl);
}

static void
gicv3_its_msix_disable(struct gicv3_its *its, int lpi)
{
	const struct pci_attach_args *pa = its->its_pa[lpi - its->its_pic->pic_irqbase];
	pci_chipset_tag_t pc = pa->pa_pc;
	pcitag_t tag = pa->pa_tag;
	pcireg_t ctl;
	int off;

	if (!pci_get_capability(pc, tag, PCI_CAP_MSIX, &off, NULL))
		panic("gicv3_its_msix_disable: device is not MSI-X-capable");

	ctl = pci_conf_read(pc, tag, off + PCI_MSIX_CTL);
	ctl &= ~PCI_MSIX_CTL_ENABLE;
	pci_conf_write(pc, tag, off + PCI_MSIX_CTL, ctl);
}

static pci_intr_handle_t *
gicv3_its_msi_alloc(struct arm_pci_msi *msi, int *count,
    const struct pci_attach_args *pa, bool exact)
{
	struct gicv3_its * const its = msi->msi_priv;
	struct cpu_info * const ci = cpu_lookup(0);
	pci_intr_handle_t *vectors;
	int n, off;

	if (!pci_get_capability(pa->pa_pc, pa->pa_tag, PCI_CAP_MSI, &off, NULL))
		return NULL;

	const uint64_t typer = gits_read_8(its, GITS_TYPER);
	const u_int id_bits = __SHIFTOUT(typer, GITS_TYPER_ID_bits) + 1;
	if (*count == 0 || *count > (1 << id_bits))
		return NULL;

	const uint32_t devid = gicv3_its_devid(pa->pa_pc, pa->pa_tag);

	if (gicv3_its_device_map(its, devid, *count) != 0)
		return NULL;

	vectors = kmem_alloc(sizeof(*vectors) * *count, KM_SLEEP);
	for (n = 0; n < *count; n++) {
		const int lpi = gicv3_its_msi_alloc_lpi(its, pa);
		vectors[n] = ARM_PCI_INTR_MSI |
		    __SHIFTIN(lpi, ARM_PCI_INTR_IRQ) |
		    __SHIFTIN(n, ARM_PCI_INTR_MSI_VEC) |
		    __SHIFTIN(msi->msi_id, ARM_PCI_INTR_FRAME);

		if (n == 0)
			gicv3_its_msi_enable(its, lpi, *count);

		/*
		 * Record target PE
		 */
		its->its_targets[lpi - its->its_pic->pic_irqbase] = ci;

		/*
		 * Map event
		 */
		gits_command_mapti(its, devid, lpi - its->its_pic->pic_irqbase, lpi, cpu_index(ci));
		gits_command_sync(its, its->its_rdbase[cpu_index(ci)]);
	}
	gits_wait(its);

	return vectors;
}

static pci_intr_handle_t *
gicv3_its_msix_alloc(struct arm_pci_msi *msi, u_int *table_indexes, int *count,
    const struct pci_attach_args *pa, bool exact)
{
	struct gicv3_its * const its = msi->msi_priv;
	struct cpu_info *ci = cpu_lookup(0);
	pci_intr_handle_t *vectors;
	bus_space_tag_t bst;
	bus_space_handle_t bsh;
	bus_size_t bsz;
	uint32_t table_offset, table_size;
	int n, off, bar, error;
	pcireg_t tbl;

	if (!pci_get_capability(pa->pa_pc, pa->pa_tag, PCI_CAP_MSIX, &off, NULL))
		return NULL;

	const uint64_t typer = gits_read_8(its, GITS_TYPER);
	const u_int id_bits = __SHIFTOUT(typer, GITS_TYPER_ID_bits) + 1;
	if (*count == 0 || *count > (1 << id_bits))
		return NULL;

	tbl = pci_conf_read(pa->pa_pc, pa->pa_tag, off + PCI_MSIX_TBLOFFSET);
	bar = PCI_BAR0 + (4 * (tbl & PCI_MSIX_TBLBIR_MASK));
	table_offset = tbl & PCI_MSIX_TBLOFFSET_MASK;
	table_size = pci_msix_count(pa->pa_pc, pa->pa_tag) * PCI_MSIX_TABLE_ENTRY_SIZE;
	if (table_size == 0)
		return NULL;

	error = pci_mapreg_submap(pa, bar, pci_mapreg_type(pa->pa_pc, pa->pa_tag, bar),
	    BUS_SPACE_MAP_LINEAR, roundup(table_size, PAGE_SIZE), table_offset,
	    &bst, &bsh, NULL, &bsz);
	if (error)
		return NULL;

	const uint32_t devid = gicv3_its_devid(pa->pa_pc, pa->pa_tag);

	if (gicv3_its_device_map(its, devid, *count) != 0) {
		bus_space_unmap(bst, bsh, bsz);
		return NULL;
	}

	vectors = kmem_alloc(sizeof(*vectors) * *count, KM_SLEEP);
	for (n = 0; n < *count; n++) {
		const int lpi = gicv3_its_msi_alloc_lpi(its, pa);
		const int msix_vec = table_indexes ? table_indexes[n] : n;
		vectors[msix_vec] = ARM_PCI_INTR_MSIX |
		    __SHIFTIN(lpi, ARM_PCI_INTR_IRQ) |
		    __SHIFTIN(msix_vec, ARM_PCI_INTR_MSI_VEC) |
		    __SHIFTIN(msi->msi_id, ARM_PCI_INTR_FRAME);

		gicv3_its_msix_enable(its, lpi, msix_vec, bst, bsh);

		/*
		 * Record target PE
		 */
		its->its_targets[lpi - its->its_pic->pic_irqbase] = ci;

		/*
		 * Map event
		 */
		gits_command_mapti(its, devid, lpi - its->its_pic->pic_irqbase, lpi, cpu_index(ci));
		gits_command_sync(its, its->its_rdbase[cpu_index(ci)]);
	}
	gits_wait(its);

	bus_space_unmap(bst, bsh, bsz);

	return vectors;
}

static void *
gicv3_its_msi_intr_establish(struct arm_pci_msi *msi,
    pci_intr_handle_t ih, int ipl, int (*func)(void *), void *arg, const char *xname)
{
	struct gicv3_its * const its = msi->msi_priv;
	const struct pci_attach_args *pa;
	void *intrh;

	const int lpi = __SHIFTOUT(ih, ARM_PCI_INTR_IRQ);
	const int mpsafe = (ih & ARM_PCI_INTR_MPSAFE) ? IST_MPSAFE : 0;

	intrh = pic_establish_intr(its->its_pic, lpi - its->its_pic->pic_irqbase, ipl,
	    IST_EDGE | mpsafe, func, arg, xname);
	if (intrh == NULL)
		return NULL;

	/* Invalidate LPI configuration tables */
	pa = its->its_pa[lpi - its->its_pic->pic_irqbase];
	KASSERT(pa != NULL);
	const uint32_t devid = gicv3_its_devid(pa->pa_pc, pa->pa_tag);
	gits_command_inv(its, devid, lpi - its->its_pic->pic_irqbase);

	return intrh;
}

static void
gicv3_its_msi_intr_release(struct arm_pci_msi *msi, pci_intr_handle_t *pih,
    int count)
{
	struct gicv3_its * const its = msi->msi_priv;
	int n;

	for (n = 0; n < count; n++) {
		const int lpi = __SHIFTOUT(pih[n], ARM_PCI_INTR_IRQ);
		KASSERT(lpi >= its->its_pic->pic_irqbase);
		if (pih[n] & ARM_PCI_INTR_MSIX)
			gicv3_its_msix_disable(its, lpi);
		if (pih[n] & ARM_PCI_INTR_MSI)
			gicv3_its_msi_disable(its, lpi);
		gicv3_its_msi_free_lpi(its, lpi);
		its->its_targets[lpi - its->its_pic->pic_irqbase] = NULL;
		struct intrsource * const is =
		    its->its_pic->pic_sources[lpi - its->its_pic->pic_irqbase];
		if (is != NULL)
			pic_disestablish_source(is);
	}
}

static void
gicv3_its_command_init(struct gicv3_softc *sc, struct gicv3_its *its)
{
	uint64_t cbaser;

	gicv3_dma_alloc(sc, &its->its_cmd, GITS_COMMANDS_SIZE, GITS_COMMANDS_ALIGN);

	cbaser = its->its_cmd.segs[0].ds_addr;
	cbaser |= __SHIFTIN(GITS_Cache_NORMAL_NC, GITS_CBASER_InnerCache);
	cbaser |= __SHIFTIN(GITS_Shareability_NS, GITS_CBASER_Shareability);
	cbaser |= __SHIFTIN((its->its_cmd.len / 4096) - 1, GITS_CBASER_Size);
	cbaser |= GITS_CBASER_Valid;

	gits_write_8(its, GITS_CBASER, cbaser);
	gits_write_8(its, GITS_CWRITER, 0);
}

static void
gicv3_its_table_params(struct gicv3_softc *sc, struct gicv3_its *its,
    u_int *devbits, u_int *innercache, u_int *share)
{

	const uint64_t typer = gits_read_8(its, GITS_TYPER);
	const uint32_t iidr = gits_read_4(its, GITS_IIDR);

	/* Default values */
	*devbits = __SHIFTOUT(typer, GITS_TYPER_Devbits) + 1;
	*innercache = GITS_Cache_NORMAL_WA_WB;
	*share = GITS_Shareability_IS;

	/* Cavium ThunderX errata */
	if ((iidr & GITS_IIDR_CAVIUM_ERRATA_MASK) == GITS_IIDR_CAVIUM_ERRATA_VALUE) {
		*devbits = 20;		/* 8Mb */
		*innercache = GITS_Cache_DEVICE_nGnRnE;
		aprint_normal_dev(sc->sc_dev, "Cavium ThunderX errata detected\n");
	}
}

static void
gicv3_its_table_init(struct gicv3_softc *sc, struct gicv3_its *its)
{
	u_int table_size, page_size, table_align;
	u_int devbits, innercache, share;
	const char *table_type;
	uint64_t baser;
	int tab;

	gicv3_its_table_params(sc, its, &devbits, &innercache, &share);

	for (tab = 0; tab < 8; tab++) {
		baser = gits_read_8(its, GITS_BASERn(tab));

		const u_int entry_size = __SHIFTOUT(baser, GITS_BASER_Entry_Size) + 1;

		switch (__SHIFTOUT(baser, GITS_BASER_Page_Size)) {
		case GITS_Page_Size_4KB:
			page_size = 4096;
			table_align = 4096;
			break;
		case GITS_Page_Size_16KB:
			page_size = 16384;
			table_align = 4096;
			break;
		case GITS_Page_Size_64KB:
		default:
			page_size = 65536;
			table_align = 65536;
			break;
		}

		switch (__SHIFTOUT(baser, GITS_BASER_Type)) {
		case GITS_Type_Devices:
			/*
			 * Table size scales with the width of the DeviceID.
			 */
			table_size = roundup(entry_size * (1 << devbits), page_size);
			table_type = "Devices";
			break;
		case GITS_Type_InterruptCollections:
			/*
			 * Allocate space for one interrupt collection per CPU.
			 */
			table_size = roundup(entry_size * ncpu, page_size);
			table_type = "Collections";
			break;
		default:
			table_size = 0;
			break;
		}

		if (table_size == 0)
			continue;

		gicv3_dma_alloc(sc, &its->its_tab[tab], table_size, table_align);

		baser &= ~GITS_BASER_Size;
		baser |= __SHIFTIN(table_size / page_size - 1, GITS_BASER_Size);
		baser &= ~GITS_BASER_Physical_Address;
		baser |= its->its_tab[tab].segs[0].ds_addr;
		baser &= ~GITS_BASER_InnerCache;
		baser |= __SHIFTIN(innercache, GITS_BASER_InnerCache);
		baser &= ~GITS_BASER_Shareability;
		baser |= __SHIFTIN(share, GITS_BASER_Shareability);
		baser |= GITS_BASER_Valid;

		gits_write_8(its, GITS_BASERn(tab), baser);

		baser = gits_read_8(its, GITS_BASERn(tab));
		if (__SHIFTOUT(baser, GITS_BASER_Shareability) == GITS_Shareability_NS) {
			baser &= ~GITS_BASER_InnerCache;
			baser |= __SHIFTIN(GITS_Cache_NORMAL_NC, GITS_BASER_InnerCache);

			gits_write_8(its, GITS_BASERn(tab), baser);
		}

		baser = gits_read_8(its, GITS_BASERn(tab));
		aprint_normal_dev(sc->sc_dev, "ITS [#%d] %s table @ %#lx/%#x, %s, %s\n",
		    tab, table_type, its->its_tab[tab].segs[0].ds_addr, table_size,
		    gits_cache_type[__SHIFTOUT(baser, GITS_BASER_InnerCache)],
		    gits_share_type[__SHIFTOUT(baser, GITS_BASER_Shareability)]);
	}
}

static void
gicv3_its_enable(struct gicv3_softc *sc, struct gicv3_its *its)
{
	uint32_t ctlr;

	ctlr = gits_read_4(its, GITS_CTLR);
	ctlr |= GITS_CTLR_Enabled;
	gits_write_4(its, GITS_CTLR, ctlr);
}

static void
gicv3_its_cpu_init(void *priv, struct cpu_info *ci)
{
	struct gicv3_its * const its = priv;
	struct gicv3_softc * const sc = its->its_gic;
	const struct pci_attach_args *pa;
	uint64_t rdbase;
	size_t irq;

	const uint64_t typer = bus_space_read_8(sc->sc_bst, its->its_bsh, GITS_TYPER);
	if (typer & GITS_TYPER_PTA) {
		void *va = bus_space_vaddr(sc->sc_bst, sc->sc_bsh_r[ci->ci_gic_redist]);
		rdbase = vtophys((vaddr_t)va);
	} else {
		rdbase = (uint64_t)sc->sc_processor_id[cpu_index(ci)] << 16;
	}
	its->its_rdbase[cpu_index(ci)] = rdbase;

	/*
	 * Map collection ID of this CPU's index to this CPU's redistributor.
	 */
	gits_command_mapc(its, cpu_index(ci), rdbase, true);
	gits_command_invall(its, cpu_index(ci));
	gits_wait(its);

	/*
	 * Update routing for LPIs targetting this CPU
	 */
	for (irq = 0; irq < its->its_pic->pic_maxsources; irq++) {
		if (its->its_targets[irq] != ci)
			continue;
		pa = its->its_pa[irq];
		KASSERT(pa != NULL);

		const uint32_t devid = gicv3_its_devid(pa->pa_pc, pa->pa_tag);
		gits_command_movi(its, devid, irq, cpu_index(ci));
		gits_command_sync(its, its->its_rdbase[cpu_index(ci)]);
	}

	its->its_cpuonline[cpu_index(ci)] = true;
}

static void
gicv3_its_get_affinity(void *priv, size_t irq, kcpuset_t *affinity)
{
	struct gicv3_its * const its = priv;
	struct cpu_info *ci;

	ci = its->its_targets[irq];
	if (ci)
		kcpuset_set(affinity, cpu_index(ci));
}

static int
gicv3_its_set_affinity(void *priv, size_t irq, const kcpuset_t *affinity)
{
	struct gicv3_its * const its = priv;
	const struct pci_attach_args *pa;
	struct cpu_info *ci;

	const int set = kcpuset_countset(affinity);
	if (set != 1)
		return EINVAL;

	pa = its->its_pa[irq];
	if (pa == NULL)
		return EPASSTHROUGH;

	ci = cpu_lookup(kcpuset_ffs(affinity) - 1);
	its->its_targets[irq] = ci;

	if (its->its_cpuonline[cpu_index(ci)] == true) {
		const uint32_t devid = gicv3_its_devid(pa->pa_pc, pa->pa_tag);
		gits_command_movi(its, devid, irq, cpu_index(ci));
		gits_command_sync(its, its->its_rdbase[cpu_index(ci)]);
	}

	return 0;
}

int
gicv3_its_init(struct gicv3_softc *sc, bus_space_handle_t bsh,
    uint64_t its_base, uint32_t its_id)
{
	struct gicv3_its *its;
	struct arm_pci_msi *msi;

	const uint64_t typer = bus_space_read_8(sc->sc_bst, bsh, GITS_TYPER);
	if ((typer & GITS_TYPER_Physical) == 0)
		return ENXIO;

	its = kmem_zalloc(sizeof(*its), KM_SLEEP);
	its->its_id = its_id;
	its->its_bst = sc->sc_bst;
	its->its_bsh = bsh;
	its->its_dmat = sc->sc_dmat;
	its->its_base = its_base;
	its->its_pic = &sc->sc_lpi;
	snprintf(its->its_pic->pic_name, sizeof(its->its_pic->pic_name), "gicv3-its");
	KASSERT(its->its_pic->pic_maxsources > 0);
	its->its_pa = kmem_zalloc(sizeof(struct pci_attach_args *) * its->its_pic->pic_maxsources, KM_SLEEP);
	its->its_targets = kmem_zalloc(sizeof(struct cpu_info *) * its->its_pic->pic_maxsources, KM_SLEEP);
	its->its_gic = sc;
	its->its_rdbase = kmem_zalloc(sizeof(*its->its_rdbase) * ncpu, KM_SLEEP);
	its->its_cpuonline = kmem_zalloc(sizeof(*its->its_cpuonline) * ncpu, KM_SLEEP);
	its->its_cb.cpu_init = gicv3_its_cpu_init;
	its->its_cb.get_affinity = gicv3_its_get_affinity;
	its->its_cb.set_affinity = gicv3_its_set_affinity;
	its->its_cb.priv = its;
	LIST_INIT(&its->its_devices);
	LIST_INSERT_HEAD(&sc->sc_lpi_callbacks, &its->its_cb, list);

	gicv3_its_command_init(sc, its);
	gicv3_its_table_init(sc, its);

	gicv3_its_enable(sc, its);

	gicv3_its_cpu_init(its, curcpu());

	msi = &its->its_msi;
	msi->msi_id = its_id;
	msi->msi_dev = sc->sc_dev;
	msi->msi_priv = its;
	msi->msi_alloc = gicv3_its_msi_alloc;
	msi->msix_alloc = gicv3_its_msix_alloc;
	msi->msi_intr_establish = gicv3_its_msi_intr_establish;
	msi->msi_intr_release = gicv3_its_msi_intr_release;

	return arm_pci_msi_add(msi);
}<|MERGE_RESOLUTION|>--- conflicted
+++ resolved
@@ -1,8 +1,4 @@
-<<<<<<< HEAD
-/* $NetBSD: gicv3_its.c,v 1.30 2020/12/11 22:42:31 jmcneill Exp $ */
-=======
 /* $NetBSD: gicv3_its.c,v 1.32 2021/01/16 21:05:15 jmcneill Exp $ */
->>>>>>> 9e014010
 
 /*-
  * Copyright (c) 2018 The NetBSD Foundation, Inc.
@@ -36,11 +32,7 @@
 #define _INTR_PRIVATE
 
 #include <sys/cdefs.h>
-<<<<<<< HEAD
-__KERNEL_RCSID(0, "$NetBSD: gicv3_its.c,v 1.30 2020/12/11 22:42:31 jmcneill Exp $");
-=======
 __KERNEL_RCSID(0, "$NetBSD: gicv3_its.c,v 1.32 2021/01/16 21:05:15 jmcneill Exp $");
->>>>>>> 9e014010
 
 #include <sys/param.h>
 #include <sys/kmem.h>
@@ -445,11 +437,7 @@
 	bus_space_write_4(bst, bsh, entry_base + PCI_MSIX_TABLE_ENTRY_ADDR_HI, (uint32_t)(addr >> 32));
 	bus_space_write_4(bst, bsh, entry_base + PCI_MSIX_TABLE_ENTRY_DATA, lpi - its->its_pic->pic_irqbase);
 	val = bus_space_read_4(bst, bsh, entry_base + PCI_MSIX_TABLE_ENTRY_VECTCTL);
-<<<<<<< HEAD
-	val &= ~PCI_MSIX_VECTCTL_MASK;                                          
-=======
 	val &= ~PCI_MSIX_VECTCTL_MASK;
->>>>>>> 9e014010
 	bus_space_write_4(bst, bsh, entry_base + PCI_MSIX_TABLE_ENTRY_VECTCTL, val);
 
 	ctl = pci_conf_read(pc, tag, off + PCI_MSIX_CTL);
