/*-
 * Copyright (c) 2012 The NetBSD Foundation, Inc.
 * All rights reserved.
 *
 * This code is derived from software contributed to The NetBSD Foundation
 * by Matt Thomas of 3am Software Foundry.
 *
 * Redistribution and use in source and binary forms, with or without
 * modification, are permitted provided that the following conditions
 * are met:
 * 1. Redistributions of source code must retain the above copyright
 *    notice, this list of conditions and the following disclaimer.
 * 2. Redistributions in binary form must reproduce the above copyright
 *    notice, this list of conditions and the following disclaimer in the
 *    documentation and/or other materials provided with the distribution.
 *
 * THIS SOFTWARE IS PROVIDED BY THE NETBSD FOUNDATION, INC. AND CONTRIBUTORS
 * ``AS IS'' AND ANY EXPRESS OR IMPLIED WARRANTIES, INCLUDING, BUT NOT LIMITED
 * TO, THE IMPLIED WARRANTIES OF MERCHANTABILITY AND FITNESS FOR A PARTICULAR
 * PURPOSE ARE DISCLAIMED.  IN NO EVENT SHALL THE FOUNDATION OR CONTRIBUTORS
 * BE LIABLE FOR ANY DIRECT, INDIRECT, INCIDENTAL, SPECIAL, EXEMPLARY, OR
 * CONSEQUENTIAL DAMAGES (INCLUDING, BUT NOT LIMITED TO, PROCUREMENT OF
 * SUBSTITUTE GOODS OR SERVICES; LOSS OF USE, DATA, OR PROFITS; OR BUSINESS
 * INTERRUPTION) HOWEVER CAUSED AND ON ANY THEORY OF LIABILITY, WHETHER IN
 * CONTRACT, STRICT LIABILITY, OR TORT (INCLUDING NEGLIGENCE OR OTHERWISE)
 * ARISING IN ANY WAY OUT OF THE USE OF THIS SOFTWARE, EVEN IF ADVISED OF THE
 * POSSIBILITY OF SUCH DAMAGE.
 */

#include "locators.h"
#include "opt_cputypes.h"

#include <sys/cdefs.h>

<<<<<<< HEAD
__KERNEL_RCSID(1, "$NetBSD: armperiph.c,v 1.17 2020/11/28 14:29:02 skrll Exp $");
=======
__KERNEL_RCSID(1, "$NetBSD: armperiph.c,v 1.18 2021/04/24 23:36:26 thorpej Exp $");
>>>>>>> e2aa5677

#include <sys/param.h>
#include <sys/device.h>
#include <sys/lwp.h>

#include "ioconf.h"

#include <arm/mainbus/mainbus.h>
#include <arm/cortex/mpcore_var.h>
#include <arm/cortex/gtmr_intr.h>
#include <arm/cortex/a9tmr_intr.h>

static int armperiph_match(device_t, cfdata_t, void *);
static void armperiph_attach(device_t, device_t, void *);

static bool attached;

struct armperiph_softc {
	device_t sc_dev;
	bus_space_tag_t sc_memt;
	bus_space_handle_t sc_memh;
};

struct armperiph_info {
	const char pi_name[12];
	bus_size_t pi_off1;
	bus_size_t pi_off2;
};

static const struct armperiph_info a5_devices[] = {
	{ "armscu",   0x0000, 0 },
	{ "armgic",   0x1000, 0x0100 },
	{ "arma9tmr", 0x0200, 0 },
	{ "a9wdt",    0x0600, 0 },
	{ "arml2cc",  0, 0 },	/* external; needs "offset" property */
	{ "", 0, 0 },
};

static const struct armperiph_info a7_devices[] = {
	{ "armgic",  0x1000, 0x2000 },
	{ "armgtmr", 0, 0 },
	{ "", 0, 0 },
};

static const struct armperiph_info a9_devices[] = {
	{ "armscu",   0x0000, 0 },
	{ "arml2cc",  0x2000, 0 },
	{ "armgic",   0x1000, 0x0100 },
	{ "arma9tmr", 0x0200, 0 },
	{ "a9wdt",    0x0600, 0 },
	{ "", 0, 0 },
};

static const struct armperiph_info a15_devices[] = {
	{ "armgic",  0x1000, 0x2000 },
	{ "armgtmr", 0, 0 },
	{ "", 0, 0 },
};

static const struct armperiph_info a17_devices[] = {
	{ "armgic",  0x1000, 0x2000 },
	{ "armgtmr", 0, 0 },
	{ "", 0, 0 },
};

static const struct armperiph_info a57_devices[] = {
	{ "armgic",  0x1000, 0x2000 },
	{ "armgtmr", 0, 0 },
	{ "", 0, 0 },
};


static const struct mpcore_config {
	const struct armperiph_info *cfg_devices;
	uint32_t cfg_cpuid;
	uint32_t cfg_cbar_size;
} configs[] = {
	{ a5_devices, 0x410fc050, 2*4096 },
	{ a7_devices, 0x410fc070, 8*4096 },
	{ a9_devices, 0x410fc090, 3*4096 },
	{ a15_devices, 0x410fc0f0, 8*4096 },
	{ a17_devices, 0x410fc0e0, 8*4096 },
	{ a57_devices, 0x410fd070, 8*4096 },
};

static const struct mpcore_config *
armperiph_find_config(void)
{
	const uint32_t arm_cpuid = curcpu()->ci_arm_cpuid & 0xff0ff0f0;
	for (size_t i = 0; i < __arraycount(configs); i++) {
		if (arm_cpuid == configs[i].cfg_cpuid) {
			return configs + i;
		}
	}

	return NULL;
}

CFATTACH_DECL_NEW(armperiph, sizeof(struct armperiph_softc),
    armperiph_match, armperiph_attach, NULL, NULL);

static int
armperiph_match(device_t parent, cfdata_t cf, void *aux)
{
	struct mainbus_attach_args * const mb = aux;
	const int base = cf->cf_loc[MAINBUSCF_BASE];
	const int size = cf->cf_loc[MAINBUSCF_SIZE];
	const int dack = cf->cf_loc[MAINBUSCF_DACK];
	const int irq = cf->cf_loc[MAINBUSCF_IRQ];
	const int intrbase = cf->cf_loc[MAINBUSCF_INTRBASE];

	if (attached)
		return 0;

	if (base != MAINBUSCF_BASE_DEFAULT || base != mb->mb_iobase
	    || size != MAINBUSCF_SIZE_DEFAULT || size != mb->mb_iosize
	    || dack != MAINBUSCF_DACK_DEFAULT || dack != mb->mb_drq
	    || irq != MAINBUSCF_IRQ_DEFAULT || irq != mb->mb_irq
	    || intrbase != MAINBUSCF_INTRBASE_DEFAULT
	    || intrbase != mb->mb_intrbase)
		return 0;

	if (!CPU_ID_CORTEX_P(curcpu()->ci_arm_cpuid))
		return 0;

	if (armreg_cbar_read() == 0)
		return 0;

	if (armperiph_find_config() == NULL)
		return 0;

	return 1;
}

static void
armperiph_attach(device_t parent, device_t self, void *aux)
{
	struct armperiph_softc * const sc = device_private(self);
	struct mainbus_attach_args * const mb = aux;
	bus_addr_t cbar = armreg_cbar_read();
	const struct mpcore_config * const cfg = armperiph_find_config();
	prop_dictionary_t prop = device_properties(self);
	uint32_t cbar_override;

	if (prop_dictionary_get_uint32(prop, "cbar", &cbar_override))
		cbar = (bus_addr_t)cbar_override;

	/*
	 * The normal mainbus bus space will not work for us so the port's
	 * device_register must have replaced it with one that will work.
	 */
	sc->sc_dev = self;
	sc->sc_memt = mb->mb_iot;

	int error = bus_space_map(sc->sc_memt, cbar, cfg->cfg_cbar_size, 0,
	    &sc->sc_memh);
	if (error) {
		aprint_normal(": error mapping registers at %#lx: %d\n",
		    cbar, error);
		return;
	}
	aprint_normal("\n");

	/*
	 * Let's try to attach any children we may have.
	 */
	for (size_t i = 0; cfg->cfg_devices[i].pi_name[0] != 0; i++) {
		struct mpcore_attach_args mpcaa = {
			.mpcaa_name = cfg->cfg_devices[i].pi_name,
			.mpcaa_memt = sc->sc_memt,
			.mpcaa_memh = sc->sc_memh,
			.mpcaa_off1 = cfg->cfg_devices[i].pi_off1,
			.mpcaa_off2 = cfg->cfg_devices[i].pi_off2,
		};
		if (strcmp(mpcaa.mpcaa_name, "arma9tmr") == 0) {
			mpcaa.mpcaa_irq = IRQ_A9TMR_PPI_GTIMER;
		}
		if (strcmp(mpcaa.mpcaa_name, "armgtmr") == 0) {
			mpcaa.mpcaa_irq = IRQ_GTMR_PPI_VTIMER;
		}

		config_found(self, &mpcaa, NULL, CFARG_EOL);
	}
	attached = true;
}<|MERGE_RESOLUTION|>--- conflicted
+++ resolved
@@ -32,11 +32,7 @@
 
 #include <sys/cdefs.h>
 
-<<<<<<< HEAD
-__KERNEL_RCSID(1, "$NetBSD: armperiph.c,v 1.17 2020/11/28 14:29:02 skrll Exp $");
-=======
 __KERNEL_RCSID(1, "$NetBSD: armperiph.c,v 1.18 2021/04/24 23:36:26 thorpej Exp $");
->>>>>>> e2aa5677
 
 #include <sys/param.h>
 #include <sys/device.h>
