--- conflicted
+++ resolved
@@ -31,11 +31,7 @@
 
 #include <sys/cdefs.h>
 
-<<<<<<< HEAD
-__KERNEL_RCSID(1, "$NetBSD: armperiph.c,v 1.12 2017/12/29 11:06:26 skrll Exp $");
-=======
 __KERNEL_RCSID(1, "$NetBSD: armperiph.c,v 1.13 2018/06/05 08:03:28 hkenken Exp $");
->>>>>>> b2b84690
 
 #include <sys/param.h>
 #include <sys/device.h>
@@ -66,19 +62,11 @@
 
 #ifdef CPU_CORTEXA5
 static const struct armperiph_info a5_devices[] = {
-<<<<<<< HEAD
-	{ "armscu", 0x0000, 0 },
-	{ "armgic", 0x1000, 0x0100 },
-	{ "a9tmr",  0x0200, 0 },
-	{ "a9wdt",   0x0600, 0 },
-	{ "arml2cc", 0, 0 },	/* external; needs "offset" property */
-=======
 	{ "armscu",   0x0000, 0 },
 	{ "armgic",   0x1000, 0x0100 },
 	{ "arma9tmr", 0x0200, 0 },
 	{ "a9wdt",    0x0600, 0 },
 	{ "arml2cc",  0, 0 },	/* external; needs "offset" property */
->>>>>>> b2b84690
 	{ "", 0, 0 },
 };
 #endif
@@ -241,13 +229,10 @@
 			.mpcaa_off1 = cfg->cfg_devices[i].pi_off1,
 			.mpcaa_off2 = cfg->cfg_devices[i].pi_off2,
 		};
-<<<<<<< HEAD
-=======
 #if defined(CPU_CORTEXA9)
 		if (strcmp(mpcaa.mpcaa_name, "arma9tmr") == 0)
 			mpcaa.mpcaa_irq = IRQ_A9TMR_PPI_GTIMER;
 #endif
->>>>>>> b2b84690
 #if defined(CPU_CORTEXA7) || defined(CPU_CORTEXA15) || defined(CPU_CORTEXA57)
 		if (strcmp(mpcaa.mpcaa_name, "armgtmr") == 0) {
 			mpcaa.mpcaa_irq = IRQ_GTMR_PPI_VTIMER;
