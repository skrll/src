--- conflicted
+++ resolved
@@ -1,8 +1,4 @@
-<<<<<<< HEAD
-/*	$NetBSD: pl310.c,v 1.17 2015/02/27 20:40:09 jmcneill Exp $	*/
-=======
 /*	$NetBSD: pl310.c,v 1.18 2018/06/20 08:03:55 hkenken Exp $	*/
->>>>>>> b2b84690
 
 /*-
  * Copyright (c) 2012 The NetBSD Foundation, Inc.
@@ -34,11 +30,7 @@
  */
 
 #include <sys/cdefs.h>
-<<<<<<< HEAD
-__KERNEL_RCSID(0, "$NetBSD: pl310.c,v 1.17 2015/02/27 20:40:09 jmcneill Exp $");
-=======
 __KERNEL_RCSID(0, "$NetBSD: pl310.c,v 1.18 2018/06/20 08:03:55 hkenken Exp $");
->>>>>>> b2b84690
 
 #include <sys/param.h>
 #include <sys/bus.h>
@@ -157,11 +149,7 @@
 			aprint_normal(": not configured\n");
 			return;
 		}
-<<<<<<< HEAD
-		off = L2CC_BASE;
-=======
 		off = mpcaa->mpcaa_off1;
->>>>>>> b2b84690
 	}
 
 	arml2cc_sc = sc;
