--- conflicted
+++ resolved
@@ -1,8 +1,4 @@
-<<<<<<< HEAD
-# $NetBSD: files.cortex,v 1.6 2017/05/28 00:32:46 jmcneill Exp $
-=======
 # $NetBSD: files.cortex,v 1.7 2018/06/05 08:03:28 hkenken Exp $
->>>>>>> b2b84690
 
 defflag opt_cpu_in_cksum.h			NEON_IN_CKSUM
 
@@ -31,15 +27,9 @@
 file	arch/arm/cortex/gtmr.c			armgtmr
 
 # A9 MPCore Global Timer
-<<<<<<< HEAD
-device	a9tmr
-attach	a9tmr at mpcorebus
-file	arch/arm/cortex/a9tmr.c			a9tmr
-=======
 device	arma9tmr
 attach	arma9tmr at mpcorebus
 file	arch/arm/cortex/a9tmr.c			arma9tmr
->>>>>>> b2b84690
 
 # A9 MPcore Watchdog Timer
 device	a9wdt: sysmon_wdog
