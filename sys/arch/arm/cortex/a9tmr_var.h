--- conflicted
+++ resolved
@@ -1,8 +1,4 @@
-<<<<<<< HEAD
-/* $NetBSD: a9tmr_var.h,v 1.4 2015/01/02 21:58:03 jmcneill Exp $ */
-=======
 /* $NetBSD: a9tmr_var.h,v 1.6 2018/06/20 05:01:39 hkenken Exp $ */
->>>>>>> b2b84690
 /*-
  * Copyright (c) 2012 The NetBSD Foundation, Inc.
  * All rights reserved.
@@ -50,15 +46,12 @@
 #include "opt_arm_timer.h"
 struct cpu_info;
 void	a9tmr_init_cpu_clock(struct cpu_info *);
-<<<<<<< HEAD
-=======
 #ifdef __HAVE_GENERIC_CPU_INITCLOCKS
 void	a9tmr_cpu_initclocks(void);
 #else
 #define a9tmr_cpu_initclocks	cpu_initclocks
 #endif
 int	a9tmr_intr(void *);
->>>>>>> b2b84690
 void	a9tmr_update_freq(uint32_t);
 void	a9tmr_delay(unsigned int n);
 #endif
