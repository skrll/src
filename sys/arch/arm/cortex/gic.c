<<<<<<< HEAD
/*	$NetBSD: gic.c,v 1.46 2021/02/23 10:03:04 jmcneill Exp $	*/
=======
/*	$NetBSD: gic.c,v 1.47 2021/03/28 09:11:38 skrll Exp $	*/
>>>>>>> e2aa5677
/*-
 * Copyright (c) 2012 The NetBSD Foundation, Inc.
 * All rights reserved.
 *
 * This code is derived from software contributed to The NetBSD Foundation
 * by Matt Thomas of 3am Software Foundry.
 *
 * Redistribution and use in source and binary forms, with or without
 * modification, are permitted provided that the following conditions
 * are met:
 * 1. Redistributions of source code must retain the above copyright
 *    notice, this list of conditions and the following disclaimer.
 * 2. Redistributions in binary form must reproduce the above copyright
 *    notice, this list of conditions and the following disclaimer in the
 *    documentation and/or other materials provided with the distribution.
 *
 * THIS SOFTWARE IS PROVIDED BY THE NETBSD FOUNDATION, INC. AND CONTRIBUTORS
 * ``AS IS'' AND ANY EXPRESS OR IMPLIED WARRANTIES, INCLUDING, BUT NOT LIMITED
 * TO, THE IMPLIED WARRANTIES OF MERCHANTABILITY AND FITNESS FOR A PARTICULAR
 * PURPOSE ARE DISCLAIMED.  IN NO EVENT SHALL THE FOUNDATION OR CONTRIBUTORS
 * BE LIABLE FOR ANY DIRECT, INDIRECT, INCIDENTAL, SPECIAL, EXEMPLARY, OR
 * CONSEQUENTIAL DAMAGES (INCLUDING, BUT NOT LIMITED TO, PROCUREMENT OF
 * SUBSTITUTE GOODS OR SERVICES; LOSS OF USE, DATA, OR PROFITS; OR BUSINESS
 * INTERRUPTION) HOWEVER CAUSED AND ON ANY THEORY OF LIABILITY, WHETHER IN
 * CONTRACT, STRICT LIABILITY, OR TORT (INCLUDING NEGLIGENCE OR OTHERWISE)
 * ARISING IN ANY WAY OUT OF THE USE OF THIS SOFTWARE, EVEN IF ADVISED OF THE
 * POSSIBILITY OF SUCH DAMAGE.
 */

#include "opt_ddb.h"
#include "opt_multiprocessor.h"

#define _INTR_PRIVATE

#include <sys/cdefs.h>
<<<<<<< HEAD
__KERNEL_RCSID(0, "$NetBSD: gic.c,v 1.46 2021/02/23 10:03:04 jmcneill Exp $");
=======
__KERNEL_RCSID(0, "$NetBSD: gic.c,v 1.47 2021/03/28 09:11:38 skrll Exp $");
>>>>>>> e2aa5677

#include <sys/param.h>
#include <sys/bus.h>
#include <sys/cpu.h>
#include <sys/device.h>
#include <sys/evcnt.h>
#include <sys/intr.h>
#include <sys/proc.h>
#include <sys/atomic.h>

#include <arm/armreg.h>
#include <arm/cpufunc.h>
#include <arm/locore.h>

#include <arm/cortex/gic_reg.h>
#include <arm/cortex/mpcore_var.h>

void armgic_irq_handler(void *);

#define	ARMGIC_SGI_IPIBASE	0

/*
 * SGIs 8-16 are reserved for use by ARM Trusted Firmware.
 */
__CTASSERT(ARMGIC_SGI_IPIBASE + NIPI <= 8);

static int armgic_match(device_t, cfdata_t, void *);
static void armgic_attach(device_t, device_t, void *);

static void armgic_set_priority(struct pic_softc *, int);
static void armgic_unblock_irqs(struct pic_softc *, size_t, uint32_t);
static void armgic_block_irqs(struct pic_softc *, size_t, uint32_t);
static void armgic_establish_irq(struct pic_softc *, struct intrsource *);
#if 0
static void armgic_source_name(struct pic_softc *, int, char *, size_t);
#endif

#ifdef MULTIPROCESSOR
static void armgic_cpu_init(struct pic_softc *, struct cpu_info *);
static void armgic_ipi_send(struct pic_softc *, const kcpuset_t *, u_long);
static void armgic_get_affinity(struct pic_softc *, size_t, kcpuset_t *);
static int armgic_set_affinity(struct pic_softc *, size_t, const kcpuset_t *);
#endif

static const struct pic_ops armgic_picops = {
	.pic_unblock_irqs = armgic_unblock_irqs,
	.pic_block_irqs = armgic_block_irqs,
	.pic_establish_irq = armgic_establish_irq,
#if 0
	.pic_source_name = armgic_source_name,
#endif
	.pic_set_priority = armgic_set_priority,
#ifdef MULTIPROCESSOR
	.pic_cpu_init = armgic_cpu_init,
	.pic_ipi_send = armgic_ipi_send,
	.pic_get_affinity = armgic_get_affinity,
	.pic_set_affinity = armgic_set_affinity,
#endif
};

#define	PICTOSOFTC(pic)		((struct armgic_softc *)(pic))

static struct armgic_softc {
	struct pic_softc sc_pic;
	device_t sc_dev;
	bus_space_tag_t sc_memt;
	bus_space_handle_t sc_gicch;
	bus_space_handle_t sc_gicdh;
	size_t sc_gic_lines;
	uint32_t sc_gic_type;
	uint32_t sc_gic_valid_lines[1024/32];
	uint32_t sc_enabled_local;
#ifdef MULTIPROCESSOR
	uint32_t sc_target[MAXCPUS];
	uint32_t sc_mptargets;
#endif
	uint32_t sc_bptargets;
} armgic_softc = {
	.sc_pic = {
		.pic_ops = &armgic_picops,
		.pic_name = "armgic",
	},
};

static struct intrsource armgic_dummy_source;

__CTASSERT(NIPL == 8);

/*
 * GIC register are always in little-endian.  It is assumed the bus_space
 * will do any endian conversion required.
 */
static inline uint32_t
gicc_read(struct armgic_softc *sc, bus_size_t o)
{
	return bus_space_read_4(sc->sc_memt, sc->sc_gicch, o);
}

static inline void
gicc_write(struct armgic_softc *sc, bus_size_t o, uint32_t v)
{
	bus_space_write_4(sc->sc_memt, sc->sc_gicch, o, v);
}

static inline uint32_t
gicd_read(struct armgic_softc *sc, bus_size_t o)
{
	return bus_space_read_4(sc->sc_memt, sc->sc_gicdh, o);
}

static inline void
gicd_write(struct armgic_softc *sc, bus_size_t o, uint32_t v)
{
	bus_space_write_4(sc->sc_memt, sc->sc_gicdh, o, v);
}

static uint32_t
gicd_find_targets(struct armgic_softc *sc)
{
	uint32_t targets = 0;

	/*
	 * GICD_ITARGETSR0 through 7 are read-only, and each field returns
	 * a value that corresponds only to the processor reading the
	 * register. Use this to determine the current processor's
	 * CPU interface number.
	 */
	for (int i = 0; i < 8; i++) {
		targets = gicd_read(sc, GICD_ITARGETSRn(i));
		if (targets != 0)
			break;
	}
	targets |= (targets >> 16);
	targets |= (targets >> 8);
	targets &= 0xff;

	return targets ? targets : 1;
}

/*
 * In the GIC prioritization scheme, lower numbers have higher priority.
 * Only write priorities that could be non-secure.
 */
static inline uint32_t
armgic_ipl_to_priority(int ipl)
{
	return GICC_PMR_NONSECURE
	    | ((IPL_HIGH - ipl) * GICC_PMR_NS_PRIORITIES / NIPL);
}

#if 0
static inline int
armgic_priority_to_ipl(uint32_t priority)
{
	return IPL_HIGH
	    - (priority & ~GICC_PMR_NONSECURE) * NIPL / GICC_PMR_NS_PRIORITIES;
}
#endif

static void
armgic_unblock_irqs(struct pic_softc *pic, size_t irq_base, uint32_t irq_mask)
{
	struct armgic_softc * const sc = PICTOSOFTC(pic);
	const size_t group = irq_base / 32;

	if (group == 0)
		sc->sc_enabled_local |= irq_mask;

	gicd_write(sc, GICD_ISENABLERn(group), irq_mask);
}

static void
armgic_block_irqs(struct pic_softc *pic, size_t irq_base, uint32_t irq_mask)
{
	struct armgic_softc * const sc = PICTOSOFTC(pic);
	const size_t group = irq_base / 32;

	if (group == 0)
		sc->sc_enabled_local &= ~irq_mask;

	gicd_write(sc, GICD_ICENABLERn(group), irq_mask);
}

static void
armgic_set_priority(struct pic_softc *pic, int ipl)
{
	struct armgic_softc * const sc = PICTOSOFTC(pic);
	struct cpu_info * const ci = curcpu();

	const uint32_t priority = armgic_ipl_to_priority(ipl);
	if (priority > ci->ci_hwpl) {
		/* Lowering priority mask */
		ci->ci_hwpl = priority;
		gicc_write(sc, GICC_PMR, priority);
	}
}

#ifdef MULTIPROCESSOR
static void
armgic_get_affinity(struct pic_softc *pic, size_t irq, kcpuset_t *affinity)
{
	struct armgic_softc * const sc = PICTOSOFTC(pic);
	const size_t group = irq / 32;
	int n;

	kcpuset_zero(affinity);
	if (group == 0) {
		/* All CPUs are targets for group 0 (SGI/PPI) */
		for (n = 0; n < MAXCPUS; n++) {
			if (sc->sc_target[n] != 0)
				kcpuset_set(affinity, n);
		}
	} else {
		/* Find distributor targets (SPI) */
		const u_int byte_shift = 8 * (irq & 3);
		const bus_size_t targets_reg = GICD_ITARGETSRn(irq / 4);
		const uint32_t targets = gicd_read(sc, targets_reg);
		const uint32_t targets_val = (targets >> byte_shift) & 0xff;

		for (n = 0; n < MAXCPUS; n++) {
			if (sc->sc_target[n] & targets_val)
				kcpuset_set(affinity, n);
		}
	}
}

static int
armgic_set_affinity(struct pic_softc *pic, size_t irq,
    const kcpuset_t *affinity)
{
	struct armgic_softc * const sc = PICTOSOFTC(pic);
	const size_t group = irq / 32;
	if (group == 0)
		return EINVAL;

	const u_int byte_shift = 8 * (irq & 3);
	const bus_size_t targets_reg = GICD_ITARGETSRn(irq / 4);
	uint32_t targets_val = 0;
	int n;

	for (n = 0; n < MAXCPUS; n++) {
		if (kcpuset_isset(affinity, n))
			targets_val |= sc->sc_target[n];
	}

	uint32_t targets = gicd_read(sc, targets_reg);
	targets &= ~(0xff << byte_shift);
	targets |= (targets_val << byte_shift);
	gicd_write(sc, targets_reg, targets);

	return 0;
}
#endif

#ifdef __HAVE_PIC_FAST_SOFTINTS
void
softint_init_md(lwp_t *l, u_int level, uintptr_t *machdep_p)
{
	lwp_t **lp = &l->l_cpu->ci_softlwps[level];
	KASSERT(*lp == NULL || *lp == l);
	*lp = l;
	/*
	 * Really easy.  Just tell it to trigger the local CPU.
	 */
	*machdep_p = GICD_SGIR_TargetListFilter_Me
	    | __SHIFTIN(level, GICD_SGIR_SGIINTID);
}

void
softint_trigger(uintptr_t machdep)
{

	gicd_write(&armgic_softc, GICD_SGIR, machdep);
}
#endif

void
armgic_irq_handler(void *tf)
{
	struct cpu_info * const ci = curcpu();
	struct armgic_softc * const sc = &armgic_softc;
	const int old_ipl = ci->ci_cpl;
#ifdef DIAGNOSTIC
	const int old_mtx_count = ci->ci_mtx_count;
	const int old_l_biglocks = ci->ci_curlwp->l_biglocks;
#endif
#ifdef DEBUG
	size_t n = 0;
#endif

	ci->ci_data.cpu_nintr++;

	const uint32_t priority = armgic_ipl_to_priority(old_ipl);
	if (ci->ci_hwpl != priority) {
		ci->ci_hwpl = priority;
		gicc_write(sc, GICC_PMR, priority);
		if (old_ipl == IPL_HIGH) {
			return;
		}
	}

	for (;;) {
		uint32_t iar = gicc_read(sc, GICC_IAR);
		uint32_t irq = __SHIFTOUT(iar, GICC_IAR_IRQ);

		if (irq == GICC_IAR_IRQ_SPURIOUS ||
		    irq == GICC_IAR_IRQ_SSPURIOUS) {
			iar = gicc_read(sc, GICC_IAR);
			irq = __SHIFTOUT(iar, GICC_IAR_IRQ);
			if (irq == GICC_IAR_IRQ_SPURIOUS)
				break;
			if (irq == GICC_IAR_IRQ_SSPURIOUS) {
				break;
			}
		}

		KASSERTMSG(old_ipl != IPL_HIGH, "old_ipl %d pmr %#x hppir %#x",
		    old_ipl, gicc_read(sc, GICC_PMR), gicc_read(sc, GICC_HPPIR));

		//const uint32_t cpuid = __SHIFTOUT(iar, GICC_IAR_CPUID_MASK);
		struct intrsource * const is = sc->sc_pic.pic_sources[irq];
		KASSERT(is != &armgic_dummy_source);

		/*
		 * GIC has asserted IPL for us so we can just update ci_cpl.
		 *
		 * But it's not that simple.  We may have already bumped ci_cpl
		 * due to a high priority interrupt and now we are about to
		 * dispatch one lower than the previous.  It's possible for
		 * that previous interrupt to have deferred some interrupts
		 * so we need deal with those when lowering to the current
		 * interrupt's ipl.
		 *
		 * However, if are just raising ipl, we can just update ci_cpl.
		 */
		const int ipl = is->is_ipl;
		if (__predict_false(ipl < ci->ci_cpl)) {
			pic_do_pending_ints(I32_bit, ipl, tf);
			KASSERT(ci->ci_cpl == ipl);
		} else {
			KASSERTMSG(ipl > ci->ci_cpl, "ipl %d cpl %d hw-ipl %#x",
			    ipl, ci->ci_cpl,
			    gicc_read(sc, GICC_PMR));
			gicc_write(sc, GICC_PMR, armgic_ipl_to_priority(ipl));
			ci->ci_hwpl = ci->ci_cpl = ipl;
		}
		ENABLE_INTERRUPT();
		pic_dispatch(is, tf);
		DISABLE_INTERRUPT();
		gicc_write(sc, GICC_EOIR, iar);
#ifdef DEBUG
		n++;
		KDASSERTMSG(n < 5, "%s: processed too many (%zu)",
		    ci->ci_data.cpu_name, n);
#endif
	}

	/*
	 * Now handle any pending ints.
	 */
	pic_do_pending_ints(I32_bit, old_ipl, tf);
	KASSERTMSG(ci->ci_cpl == old_ipl, "ci_cpl %d old_ipl %d", ci->ci_cpl, old_ipl);
	KASSERT(old_mtx_count == ci->ci_mtx_count);
	KASSERT(old_l_biglocks == ci->ci_curlwp->l_biglocks);
}

void
armgic_establish_irq(struct pic_softc *pic, struct intrsource *is)
{
	struct armgic_softc * const sc = PICTOSOFTC(pic);
	const size_t group = is->is_irq / 32;
	const u_int irq = is->is_irq & 31;
	const u_int byte_shift = 8 * (irq & 3);
	const u_int twopair_shift = 2 * (irq & 15);

	KASSERTMSG(sc->sc_gic_valid_lines[group] & __BIT(irq),
	    "irq %u: not valid (group[%zu]=0x%08x [0x%08x])",
	    is->is_irq, group, sc->sc_gic_valid_lines[group],
	    (uint32_t)__BIT(irq));

	KASSERTMSG(is->is_type == IST_LEVEL || is->is_type == IST_EDGE,
	    "irq %u: type %u unsupported", is->is_irq, is->is_type);

	const bus_size_t targets_reg = GICD_ITARGETSRn(is->is_irq / 4);
	const bus_size_t cfg_reg = GICD_ICFGRn(is->is_irq / 16);
	uint32_t targets = gicd_read(sc, targets_reg);
	uint32_t cfg = gicd_read(sc, cfg_reg);

	if (group > 0) {
		/*
		 * There are 4 irqs per TARGETS register.  For now bind
		 * to the primary cpu.
		 */
		targets &= ~(0xffU << byte_shift);
#if 0
#ifdef MULTIPROCESSOR
		if (is->is_mpsafe) {
			targets |= sc->sc_mptargets << byte_shift;
		} else
#endif
#endif
		targets |= sc->sc_bptargets << byte_shift;
		gicd_write(sc, targets_reg, targets);

		/*
		 * There are 16 irqs per CFG register.  10=EDGE 00=LEVEL
		 */
		uint32_t new_cfg = cfg;
		uint32_t old_cfg = (cfg >> twopair_shift) & __BITS(1, 0);
		if (is->is_type == IST_LEVEL && (old_cfg & __BIT(1)) != 0) {
			new_cfg &= ~(__BITS(1, 0) << twopair_shift);
		} else if (is->is_type == IST_EDGE && (old_cfg & 2) == 0) {
			new_cfg |= __BIT(1) << twopair_shift;
		}
		if (new_cfg != cfg) {
			gicd_write(sc, cfg_reg, new_cfg);
		}
#ifdef MULTIPROCESSOR
	} else {
		/*
		 * All group 0 interrupts are per processor and MPSAFE by
		 * default.
		 */
		is->is_mpsafe = true;
#endif
	}

	/*
	 * There are 4 irqs per PRIORITY register.  Map the IPL
	 * to GIC priority.
	 */
	const bus_size_t priority_reg = GICD_IPRIORITYRn(is->is_irq / 4);
	uint32_t priority = gicd_read(sc, priority_reg);
	priority &= ~(0xffU << byte_shift);
	priority |= armgic_ipl_to_priority(is->is_ipl) << byte_shift;
	gicd_write(sc, priority_reg, priority);
}

#ifdef MULTIPROCESSOR
static void
armgic_cpu_init_priorities(struct armgic_softc *sc)
{
	/* Set lowest priority, i.e. disable interrupts */
	for (size_t i = 0; i < sc->sc_pic.pic_maxsources; i += 4) {
		const bus_size_t priority_reg = GICD_IPRIORITYRn(i / 4);
		gicd_write(sc, priority_reg, ~0);
	}
}

static void
armgic_cpu_update_priorities(struct armgic_softc *sc)
{
	uint32_t enabled = sc->sc_enabled_local;
	for (size_t i = 0; i < sc->sc_pic.pic_maxsources; i += 4, enabled >>= 4) {
		const bus_size_t priority_reg = GICD_IPRIORITYRn(i / 4);
		uint32_t priority = gicd_read(sc, priority_reg);
		uint32_t byte_mask = 0xff;
		size_t byte_shift = 0;
		for (size_t j = 0; j < 4; j++, byte_mask <<= 8, byte_shift += 8) {
			struct intrsource * const is = sc->sc_pic.pic_sources[i+j];
			priority |= byte_mask;
			if (is == NULL || is == &armgic_dummy_source)
				continue;
			priority &= ~byte_mask;
			priority |= armgic_ipl_to_priority(is->is_ipl) << byte_shift;
		}
		gicd_write(sc, priority_reg, priority);
	}
}

static void
armgic_cpu_init_targets(struct armgic_softc *sc)
{
	/*
	 * Update the mpsafe targets
	 */
	for (size_t irq = 32; irq < sc->sc_pic.pic_maxsources; irq++) {
		struct intrsource * const is = sc->sc_pic.pic_sources[irq];
		const bus_size_t targets_reg = GICD_ITARGETSRn(irq / 4);
		if (is != NULL && is->is_mpsafe) {
			const u_int byte_shift = 8 * (irq & 3);
			uint32_t targets = gicd_read(sc, targets_reg);
#if 0
			targets |= sc->sc_mptargets << byte_shift;
#else
			targets |= sc->sc_bptargets << byte_shift;
#endif
			gicd_write(sc, targets_reg, targets);
		}
	}
}

void
armgic_cpu_init(struct pic_softc *pic, struct cpu_info *ci)
{
	struct armgic_softc * const sc = PICTOSOFTC(pic);
	sc->sc_target[cpu_index(ci)] = gicd_find_targets(sc);
	atomic_or_32(&sc->sc_mptargets, sc->sc_target[cpu_index(ci)]);
	KASSERTMSG(ci->ci_cpl == IPL_HIGH, "ipl %d not IPL_HIGH", ci->ci_cpl);
	armgic_cpu_init_priorities(sc);
	if (!CPU_IS_PRIMARY(ci)) {
		if (popcount(sc->sc_mptargets) != 1) {
			armgic_cpu_init_targets(sc);
		}
		if (sc->sc_enabled_local) {
			armgic_cpu_update_priorities(sc);
			gicd_write(sc, GICD_ISENABLERn(0),
			    sc->sc_enabled_local);
		}
	}
	ci->ci_hwpl = armgic_ipl_to_priority(ci->ci_cpl);
	gicc_write(sc, GICC_PMR, armgic_ipl_to_priority(ci->ci_cpl));	// set PMR
	gicc_write(sc, GICC_CTRL, GICC_CTRL_V1_Enable);	// enable interrupt
	ENABLE_INTERRUPT();				// allow IRQ exceptions
}

void
armgic_ipi_send(struct pic_softc *pic, const kcpuset_t *kcp, u_long ipi)
{
	struct armgic_softc * const sc = PICTOSOFTC(pic);

#if 0
	if (ipi == IPI_NOP) {
		sev();
		return;
	}
#endif

	uint32_t sgir = __SHIFTIN(ARMGIC_SGI_IPIBASE + ipi, GICD_SGIR_SGIINTID);
	if (kcp != NULL) {
		uint32_t targets_val = 0;
		for (int n = 0; n < MAXCPUS; n++) {
			if (kcpuset_isset(kcp, n))
				targets_val |= sc->sc_target[n];
		}
		sgir |= __SHIFTIN(targets_val, GICD_SGIR_TargetList);
		sgir |= GICD_SGIR_TargetListFilter_List;
	} else {
		if (ncpu == 1)
			return;
		sgir |= GICD_SGIR_TargetListFilter_NotMe;
	}

	gicd_write(sc, GICD_SGIR, sgir);
}
#endif

int
armgic_match(device_t parent, cfdata_t cf, void *aux)
{
	struct mpcore_attach_args * const mpcaa = aux;

	if (strcmp(cf->cf_name, mpcaa->mpcaa_name) != 0)
		return 0;

	return 1;
}

void
armgic_attach(device_t parent, device_t self, void *aux)
{
	struct armgic_softc * const sc = &armgic_softc;
	struct mpcore_attach_args * const mpcaa = aux;

	sc->sc_dev = self;
	self->dv_private = sc;

	sc->sc_memt = mpcaa->mpcaa_memt;	/* provided for us */
	bus_space_subregion(sc->sc_memt, mpcaa->mpcaa_memh, mpcaa->mpcaa_off1,
	    4096, &sc->sc_gicdh);
	bus_space_subregion(sc->sc_memt, mpcaa->mpcaa_memh, mpcaa->mpcaa_off2,
	    4096, &sc->sc_gicch);

	sc->sc_gic_type = gicd_read(sc, GICD_TYPER);
	sc->sc_pic.pic_maxsources = GICD_TYPER_LINES(sc->sc_gic_type);

	gicc_write(sc, GICC_CTRL, 0);	/* disable all interrupts */
	gicd_write(sc, GICD_CTRL, 0);	/* disable all interrupts */

	gicc_write(sc, GICC_PMR, 0xff);
	uint32_t pmr = gicc_read(sc, GICC_PMR);
	u_int priorities = 1 << popcount32(pmr);

	const uint32_t iidr = gicc_read(sc, GICC_IIDR);
	const int iidr_prod = __SHIFTOUT(iidr, GICC_IIDR_ProductID);
	const int iidr_arch = __SHIFTOUT(iidr, GICC_IIDR_ArchVersion);
	const int iidr_rev = __SHIFTOUT(iidr, GICC_IIDR_Revision);
	const int iidr_imp = __SHIFTOUT(iidr, GICC_IIDR_Implementer);

	/*
	 * Find the boot processor's CPU interface number.
	 */
	sc->sc_bptargets = gicd_find_targets(sc);

	/*
	 * Let's find out how many real sources we have.
	 */
	for (size_t i = 0, group = 0;
	     i < sc->sc_pic.pic_maxsources;
	     i += 32, group++) {
		/*
		 * To figure what sources are real, one enables all interrupts
		 * and then reads back the enable mask so which ones really
		 * got enabled.
		 */
		gicd_write(sc, GICD_ISENABLERn(group), 0xffffffff);
		uint32_t valid = gicd_read(sc, GICD_ISENABLERn(group));

		/*
		 * Now disable (clear enable) them again.
		 */
		gicd_write(sc, GICD_ICENABLERn(group), valid);

		/*
		 * Count how many are valid.
		 */
		sc->sc_gic_lines += popcount32(valid);
		sc->sc_gic_valid_lines[group] = valid;
	}

	aprint_normal(": Generic Interrupt Controller, "
	    "%zu sources (%zu valid)\n",
	    sc->sc_pic.pic_maxsources, sc->sc_gic_lines);
	aprint_debug_dev(sc->sc_dev, "Architecture version %d"
	    " (0x%x:%d rev %d)\n", iidr_arch, iidr_imp, iidr_prod,
	    iidr_rev);

#ifdef MULTIPROCESSOR
	sc->sc_pic.pic_cpus = kcpuset_running;
#endif
	pic_add(&sc->sc_pic, 0);

	/*
	 * Force the GICD to IPL_HIGH and then enable interrupts.
	 */
	struct cpu_info * const ci = curcpu();
	KASSERTMSG(ci->ci_cpl == IPL_HIGH, "ipl %d not IPL_HIGH", ci->ci_cpl);
	armgic_set_priority(&sc->sc_pic, ci->ci_cpl);	// set PMR
	gicd_write(sc, GICD_CTRL, GICD_CTRL_Enable);	// enable Distributer
	gicc_write(sc, GICC_CTRL, GICC_CTRL_V1_Enable);	// enable CPU interrupts
	ENABLE_INTERRUPT();				// allow interrupt exceptions

	/*
	 * For each line that isn't valid, we set the intrsource for it to
	 * point at a dummy source so that pic_intr_establish will fail for it.
	 */
	for (size_t i = 0, group = 0;
	     i < sc->sc_pic.pic_maxsources;
	     i += 32, group++) {
		uint32_t invalid = ~sc->sc_gic_valid_lines[group];
		for (size_t j = 0; invalid && j < 32; j++, invalid >>= 1) {
			if (invalid & 1) {
				sc->sc_pic.pic_sources[i + j] =
				     &armgic_dummy_source;
			}
		}
	}
#ifdef __HAVE_PIC_FAST_SOFTINTS
	intr_establish_xname(SOFTINT_BIO, IPL_SOFTBIO, IST_MPSAFE | IST_EDGE,
	    pic_handle_softint, (void *)SOFTINT_BIO, "softint bio");
	intr_establish_xname(SOFTINT_CLOCK, IPL_SOFTCLOCK, IST_MPSAFE | IST_EDGE,
	    pic_handle_softint, (void *)SOFTINT_CLOCK, "softint clock");
	intr_establish_xname(SOFTINT_NET, IPL_SOFTNET, IST_MPSAFE | IST_EDGE,
	    pic_handle_softint, (void *)SOFTINT_NET, "softint net");
	intr_establish_xname(SOFTINT_SERIAL, IPL_SOFTSERIAL, IST_MPSAFE | IST_EDGE,
	    pic_handle_softint, (void *)SOFTINT_SERIAL, "softint serial");
#endif
#ifdef MULTIPROCESSOR
	armgic_cpu_init(&sc->sc_pic, curcpu());

	intr_establish_xname(ARMGIC_SGI_IPIBASE + IPI_AST, IPL_VM,
	    IST_MPSAFE | IST_EDGE, pic_ipi_ast, (void *)-1, "IPI ast");
	intr_establish_xname(ARMGIC_SGI_IPIBASE + IPI_XCALL, IPL_HIGH,
	    IST_MPSAFE | IST_EDGE, pic_ipi_xcall, (void *)-1, "IPI xcall");
	intr_establish_xname(ARMGIC_SGI_IPIBASE + IPI_GENERIC, IPL_HIGH,
	    IST_MPSAFE | IST_EDGE, pic_ipi_generic, (void *)-1, "IPI generic");
	intr_establish_xname(ARMGIC_SGI_IPIBASE + IPI_NOP, IPL_VM,
	    IST_MPSAFE | IST_EDGE, pic_ipi_nop, (void *)-1, "IPI nop");
	intr_establish_xname(ARMGIC_SGI_IPIBASE + IPI_SHOOTDOWN, IPL_SCHED,
	    IST_MPSAFE | IST_EDGE, pic_ipi_shootdown, (void *)-1, "IPI shootdown");
#ifdef DDB
	intr_establish_xname(ARMGIC_SGI_IPIBASE + IPI_DDB, IPL_HIGH,
	    IST_MPSAFE | IST_EDGE, pic_ipi_ddb, NULL, "IPI ddb");
#endif
#ifdef __HAVE_PREEMPTION
	intr_establish_xname(ARMGIC_SGI_IPIBASE + IPI_KPREEMPT, IPL_VM,
	    IST_MPSAFE | IST_EDGE, pic_ipi_kpreempt, (void *)-1, "IPI kpreempt");
#endif
#endif

	const u_int ppis = popcount32(sc->sc_gic_valid_lines[0] >> 16);
	const u_int sgis = popcount32(sc->sc_gic_valid_lines[0] & 0xffff);
	aprint_normal_dev(sc->sc_dev, "%u Priorities, %zu SPIs, %u PPIs, "
	    "%u SGIs\n",  priorities, sc->sc_gic_lines - ppis - sgis, ppis,
	    sgis);
}

CFATTACH_DECL_NEW(armgic, 0,
    armgic_match, armgic_attach, NULL, NULL);<|MERGE_RESOLUTION|>--- conflicted
+++ resolved
@@ -1,8 +1,4 @@
-<<<<<<< HEAD
-/*	$NetBSD: gic.c,v 1.46 2021/02/23 10:03:04 jmcneill Exp $	*/
-=======
 /*	$NetBSD: gic.c,v 1.47 2021/03/28 09:11:38 skrll Exp $	*/
->>>>>>> e2aa5677
 /*-
  * Copyright (c) 2012 The NetBSD Foundation, Inc.
  * All rights reserved.
@@ -38,11 +34,7 @@
 #define _INTR_PRIVATE
 
 #include <sys/cdefs.h>
-<<<<<<< HEAD
-__KERNEL_RCSID(0, "$NetBSD: gic.c,v 1.46 2021/02/23 10:03:04 jmcneill Exp $");
-=======
 __KERNEL_RCSID(0, "$NetBSD: gic.c,v 1.47 2021/03/28 09:11:38 skrll Exp $");
->>>>>>> e2aa5677
 
 #include <sys/param.h>
 #include <sys/bus.h>
