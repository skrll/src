/*	$NetBSD: gic.c,v 1.46 2021/02/23 10:03:04 jmcneill Exp $	*/
/*-
 * Copyright (c) 2012 The NetBSD Foundation, Inc.
 * All rights reserved.
 *
 * This code is derived from software contributed to The NetBSD Foundation
 * by Matt Thomas of 3am Software Foundry.
 *
 * Redistribution and use in source and binary forms, with or without
 * modification, are permitted provided that the following conditions
 * are met:
 * 1. Redistributions of source code must retain the above copyright
 *    notice, this list of conditions and the following disclaimer.
 * 2. Redistributions in binary form must reproduce the above copyright
 *    notice, this list of conditions and the following disclaimer in the
 *    documentation and/or other materials provided with the distribution.
 *
 * THIS SOFTWARE IS PROVIDED BY THE NETBSD FOUNDATION, INC. AND CONTRIBUTORS
 * ``AS IS'' AND ANY EXPRESS OR IMPLIED WARRANTIES, INCLUDING, BUT NOT LIMITED
 * TO, THE IMPLIED WARRANTIES OF MERCHANTABILITY AND FITNESS FOR A PARTICULAR
 * PURPOSE ARE DISCLAIMED.  IN NO EVENT SHALL THE FOUNDATION OR CONTRIBUTORS
 * BE LIABLE FOR ANY DIRECT, INDIRECT, INCIDENTAL, SPECIAL, EXEMPLARY, OR
 * CONSEQUENTIAL DAMAGES (INCLUDING, BUT NOT LIMITED TO, PROCUREMENT OF
 * SUBSTITUTE GOODS OR SERVICES; LOSS OF USE, DATA, OR PROFITS; OR BUSINESS
 * INTERRUPTION) HOWEVER CAUSED AND ON ANY THEORY OF LIABILITY, WHETHER IN
 * CONTRACT, STRICT LIABILITY, OR TORT (INCLUDING NEGLIGENCE OR OTHERWISE)
 * ARISING IN ANY WAY OUT OF THE USE OF THIS SOFTWARE, EVEN IF ADVISED OF THE
 * POSSIBILITY OF SUCH DAMAGE.
 */

#include "opt_ddb.h"
#include "opt_multiprocessor.h"

#define _INTR_PRIVATE

#include <sys/cdefs.h>
__KERNEL_RCSID(0, "$NetBSD: gic.c,v 1.46 2021/02/23 10:03:04 jmcneill Exp $");

#include <sys/param.h>
#include <sys/bus.h>
#include <sys/cpu.h>
#include <sys/device.h>
#include <sys/evcnt.h>
#include <sys/intr.h>
#include <sys/proc.h>
#include <sys/atomic.h>

#include <arm/armreg.h>
#include <arm/cpufunc.h>
#include <arm/locore.h>

#include <arm/cortex/gic_reg.h>
#include <arm/cortex/mpcore_var.h>

void armgic_irq_handler(void *);

#define	ARMGIC_SGI_IPIBASE	0

/*
 * SGIs 8-16 are reserved for use by ARM Trusted Firmware.
 */
__CTASSERT(ARMGIC_SGI_IPIBASE + NIPI <= 8);

static int armgic_match(device_t, cfdata_t, void *);
static void armgic_attach(device_t, device_t, void *);

static void armgic_set_priority(struct pic_softc *, int);
static void armgic_unblock_irqs(struct pic_softc *, size_t, uint32_t);
static void armgic_block_irqs(struct pic_softc *, size_t, uint32_t);
static void armgic_establish_irq(struct pic_softc *, struct intrsource *);
#if 0
static void armgic_source_name(struct pic_softc *, int, char *, size_t);
#endif

#ifdef MULTIPROCESSOR
static void armgic_cpu_init(struct pic_softc *, struct cpu_info *);
static void armgic_ipi_send(struct pic_softc *, const kcpuset_t *, u_long);
static void armgic_get_affinity(struct pic_softc *, size_t, kcpuset_t *);
static int armgic_set_affinity(struct pic_softc *, size_t, const kcpuset_t *);
#endif

static const struct pic_ops armgic_picops = {
	.pic_unblock_irqs = armgic_unblock_irqs,
	.pic_block_irqs = armgic_block_irqs,
	.pic_establish_irq = armgic_establish_irq,
#if 0
	.pic_source_name = armgic_source_name,
#endif
	.pic_set_priority = armgic_set_priority,
#ifdef MULTIPROCESSOR
	.pic_cpu_init = armgic_cpu_init,
	.pic_ipi_send = armgic_ipi_send,
	.pic_get_affinity = armgic_get_affinity,
	.pic_set_affinity = armgic_set_affinity,
#endif
};

#define	PICTOSOFTC(pic)		((struct armgic_softc *)(pic))

static struct armgic_softc {
	struct pic_softc sc_pic;
	device_t sc_dev;
	bus_space_tag_t sc_memt;
	bus_space_handle_t sc_gicch;
	bus_space_handle_t sc_gicdh;
	size_t sc_gic_lines;
	uint32_t sc_gic_type;
	uint32_t sc_gic_valid_lines[1024/32];
	uint32_t sc_enabled_local;
#ifdef MULTIPROCESSOR
	uint32_t sc_target[MAXCPUS];
	uint32_t sc_mptargets;
#endif
	uint32_t sc_bptargets;
} armgic_softc = {
	.sc_pic = {
		.pic_ops = &armgic_picops,
		.pic_name = "armgic",
	},
};

static struct intrsource armgic_dummy_source;

__CTASSERT(NIPL == 8);

/*
 * GIC register are always in little-endian.  It is assumed the bus_space
 * will do any endian conversion required.
 */
static inline uint32_t
gicc_read(struct armgic_softc *sc, bus_size_t o)
{
	return bus_space_read_4(sc->sc_memt, sc->sc_gicch, o);
}

static inline void
gicc_write(struct armgic_softc *sc, bus_size_t o, uint32_t v)
{
	bus_space_write_4(sc->sc_memt, sc->sc_gicch, o, v);
}

static inline uint32_t
gicd_read(struct armgic_softc *sc, bus_size_t o)
{
	return bus_space_read_4(sc->sc_memt, sc->sc_gicdh, o);
}

static inline void
gicd_write(struct armgic_softc *sc, bus_size_t o, uint32_t v)
{
	bus_space_write_4(sc->sc_memt, sc->sc_gicdh, o, v);
}

static uint32_t
gicd_find_targets(struct armgic_softc *sc)
{
	uint32_t targets = 0;

	/*
	 * GICD_ITARGETSR0 through 7 are read-only, and each field returns
	 * a value that corresponds only to the processor reading the
	 * register. Use this to determine the current processor's
	 * CPU interface number.
	 */
	for (int i = 0; i < 8; i++) {
		targets = gicd_read(sc, GICD_ITARGETSRn(i));
		if (targets != 0)
			break;
	}
	targets |= (targets >> 16);
	targets |= (targets >> 8);
	targets &= 0xff;

	return targets ? targets : 1;
}

/*
 * In the GIC prioritization scheme, lower numbers have higher priority.
 * Only write priorities that could be non-secure.
 */
static inline uint32_t
armgic_ipl_to_priority(int ipl)
{
	return GICC_PMR_NONSECURE
	    | ((IPL_HIGH - ipl) * GICC_PMR_NS_PRIORITIES / NIPL);
}

#if 0
static inline int
armgic_priority_to_ipl(uint32_t priority)
{
	return IPL_HIGH
	    - (priority & ~GICC_PMR_NONSECURE) * NIPL / GICC_PMR_NS_PRIORITIES;
}
#endif

static void
armgic_unblock_irqs(struct pic_softc *pic, size_t irq_base, uint32_t irq_mask)
{
	struct armgic_softc * const sc = PICTOSOFTC(pic);
	const size_t group = irq_base / 32;

	if (group == 0)
		sc->sc_enabled_local |= irq_mask;

	gicd_write(sc, GICD_ISENABLERn(group), irq_mask);
}

static void
armgic_block_irqs(struct pic_softc *pic, size_t irq_base, uint32_t irq_mask)
{
	struct armgic_softc * const sc = PICTOSOFTC(pic);
	const size_t group = irq_base / 32;

	if (group == 0)
		sc->sc_enabled_local &= ~irq_mask;

	gicd_write(sc, GICD_ICENABLERn(group), irq_mask);
}

static void
armgic_set_priority(struct pic_softc *pic, int ipl)
{
	struct armgic_softc * const sc = PICTOSOFTC(pic);
	struct cpu_info * const ci = curcpu();
<<<<<<< HEAD
	const uint32_t newpri = armgic_ipl_to_priority(ipl);
	const uint32_t curpri = gicc_read(sc, GICC_PMR);

	/*
	 * If an interrupt occurs between the PMR read and raising the PMR
	 * there is no matter as it'll return it to the same value
	 *
	 * GIC priorities with lower values block higher priority interrupts
	 */
	if (newpri < curpri) {
		/* raising ipl */
		gicc_write(sc, GICC_PMR, newpri);
		ci->ci_cpl = ipl;
	} else if (newpri > curpri) {
		/* lowering ipl */
		ci->ci_cpl = ipl;
		gicc_write(sc, GICC_PMR, newpri);
=======

	const uint32_t priority = armgic_ipl_to_priority(ipl);
	if (priority > ci->ci_hwpl) {
		/* Lowering priority mask */
		ci->ci_hwpl = priority;
		gicc_write(sc, GICC_PMR, priority);
>>>>>>> 006b198a
	}
}

#ifdef MULTIPROCESSOR
static void
armgic_get_affinity(struct pic_softc *pic, size_t irq, kcpuset_t *affinity)
{
	struct armgic_softc * const sc = PICTOSOFTC(pic);
	const size_t group = irq / 32;
	int n;

	kcpuset_zero(affinity);
	if (group == 0) {
		/* All CPUs are targets for group 0 (SGI/PPI) */
		for (n = 0; n < MAXCPUS; n++) {
			if (sc->sc_target[n] != 0)
				kcpuset_set(affinity, n);
		}
	} else {
		/* Find distributor targets (SPI) */
		const u_int byte_shift = 8 * (irq & 3);
		const bus_size_t targets_reg = GICD_ITARGETSRn(irq / 4);
		const uint32_t targets = gicd_read(sc, targets_reg);
		const uint32_t targets_val = (targets >> byte_shift) & 0xff;

		for (n = 0; n < MAXCPUS; n++) {
			if (sc->sc_target[n] & targets_val)
				kcpuset_set(affinity, n);
		}
	}
}

static int
armgic_set_affinity(struct pic_softc *pic, size_t irq,
    const kcpuset_t *affinity)
{
	struct armgic_softc * const sc = PICTOSOFTC(pic);
	const size_t group = irq / 32;
	if (group == 0)
		return EINVAL;

	const u_int byte_shift = 8 * (irq & 3);
	const bus_size_t targets_reg = GICD_ITARGETSRn(irq / 4);
	uint32_t targets_val = 0;
	int n;

	for (n = 0; n < MAXCPUS; n++) {
		if (kcpuset_isset(affinity, n))
			targets_val |= sc->sc_target[n];
	}

	uint32_t targets = gicd_read(sc, targets_reg);
	targets &= ~(0xff << byte_shift);
	targets |= (targets_val << byte_shift);
	gicd_write(sc, targets_reg, targets);

	return 0;
}
#endif

#ifdef __HAVE_PIC_FAST_SOFTINTS
void
softint_init_md(lwp_t *l, u_int level, uintptr_t *machdep_p)
{
	lwp_t **lp = &l->l_cpu->ci_softlwps[level];
	KASSERT(*lp == NULL || *lp == l);
	*lp = l;
	/*
	 * Really easy.  Just tell it to trigger the local CPU.
	 */
	*machdep_p = GICD_SGIR_TargetListFilter_Me
	    | __SHIFTIN(level, GICD_SGIR_SGIINTID);
}

void
softint_trigger(uintptr_t machdep)
{

	gicd_write(&armgic_softc, GICD_SGIR, machdep);
}
#endif

void
armgic_irq_handler(void *tf)
{
	struct cpu_info * const ci = curcpu();
	struct armgic_softc * const sc = &armgic_softc;
	const int old_ipl = ci->ci_cpl;
#ifdef DIAGNOSTIC
	const int old_mtx_count = ci->ci_mtx_count;
	const int old_l_biglocks = ci->ci_curlwp->l_biglocks;
#endif
#ifdef DEBUG
	size_t n = 0;
#endif

	ci->ci_data.cpu_nintr++;

	const uint32_t priority = armgic_ipl_to_priority(old_ipl);
	if (ci->ci_hwpl != priority) {
		ci->ci_hwpl = priority;
		gicc_write(sc, GICC_PMR, priority);
		if (old_ipl == IPL_HIGH) {
			return;
		}
	}

	for (;;) {
		uint32_t iar = gicc_read(sc, GICC_IAR);
		uint32_t irq = __SHIFTOUT(iar, GICC_IAR_IRQ);

		if (irq == GICC_IAR_IRQ_SPURIOUS ||
		    irq == GICC_IAR_IRQ_SSPURIOUS) {
			break;
		}

		KASSERTMSG(old_ipl != IPL_HIGH, "old_ipl %d pmr %#x hppir %#x",
		    old_ipl, gicc_read(sc, GICC_PMR), gicc_read(sc, GICC_HPPIR));

		//const uint32_t cpuid = __SHIFTOUT(iar, GICC_IAR_CPUID_MASK);
		struct intrsource * const is = sc->sc_pic.pic_sources[irq];
		KASSERT(is != &armgic_dummy_source);

		/*
		 * GIC normally asserts IPL for us via PMR so we can just update
		 * ci_cpl.
		 *
		 * But it's not that simple.  We may have already bumped ci_cpl
		 * while dispatching an interrupt, but when we write to EOIR
		 * we deactivate the interrupt AND drop the priority on the
		 * GIC CPU interface allowing any active interrupts to be
		 * delivered.  The priority drop presents a problem.
		 */
		const int ipl = is->is_ipl;
		if (__predict_true(ipl > ci->ci_cpl)) {
			/* raising ipl */
			gicc_write(sc, GICC_PMR, armgic_ipl_to_priority(ipl));
			ci->ci_hwpl = ci->ci_cpl = ipl;
		}
		ENABLE_INTERRUPT();
		pic_dispatch(is, tf);
		DISABLE_INTERRUPT();
		gicc_write(sc, GICC_EOIR, iar);
#ifdef DEBUG
		n++;
		KDASSERTMSG(n < 5, "%s: processed too many (%zu)",
		    ci->ci_data.cpu_name, n);
#endif
	}

	/*
	 * Now handle any pending interrupts.  As gic doesn't mark anything
	 * pending itself this will be just for child pics,
	 */
	pic_do_pending_ints(I32_bit, old_ipl, tf);
	KASSERTMSG(ci->ci_cpl == old_ipl, "ci_cpl %d old_ipl %d", ci->ci_cpl, old_ipl);
	KASSERT(old_mtx_count == ci->ci_mtx_count);
	KASSERT(old_l_biglocks == ci->ci_curlwp->l_biglocks);
}

void
armgic_establish_irq(struct pic_softc *pic, struct intrsource *is)
{
	struct armgic_softc * const sc = PICTOSOFTC(pic);
	const size_t group = is->is_irq / 32;
	const u_int irq = is->is_irq & 31;
	const u_int byte_shift = 8 * (irq & 3);
	const u_int twopair_shift = 2 * (irq & 15);

	KASSERTMSG(sc->sc_gic_valid_lines[group] & __BIT(irq),
	    "irq %u: not valid (group[%zu]=0x%08x [0x%08x])",
	    is->is_irq, group, sc->sc_gic_valid_lines[group],
	    (uint32_t)__BIT(irq));

	KASSERTMSG(is->is_type == IST_LEVEL || is->is_type == IST_EDGE,
	    "irq %u: type %u unsupported", is->is_irq, is->is_type);

	const bus_size_t targets_reg = GICD_ITARGETSRn(is->is_irq / 4);
	const bus_size_t cfg_reg = GICD_ICFGRn(is->is_irq / 16);
	uint32_t targets = gicd_read(sc, targets_reg);
	uint32_t cfg = gicd_read(sc, cfg_reg);

	if (group > 0) {
		/*
		 * There are 4 irqs per TARGETS register.  For now bind
		 * to the primary cpu.
		 */
		targets &= ~(0xffU << byte_shift);
#if 0
#ifdef MULTIPROCESSOR
		if (is->is_mpsafe) {
			targets |= sc->sc_mptargets << byte_shift;
		} else
#endif
#endif
		targets |= sc->sc_bptargets << byte_shift;
		gicd_write(sc, targets_reg, targets);

		/*
		 * There are 16 irqs per CFG register.  10=EDGE 00=LEVEL
		 */
		uint32_t new_cfg = cfg;
		uint32_t old_cfg = (cfg >> twopair_shift) & __BITS(1, 0);
		if (is->is_type == IST_LEVEL && (old_cfg & __BIT(1)) != 0) {
			new_cfg &= ~(__BITS(1, 0) << twopair_shift);
		} else if (is->is_type == IST_EDGE && (old_cfg & 2) == 0) {
			new_cfg |= __BIT(1) << twopair_shift;
		}
		if (new_cfg != cfg) {
			gicd_write(sc, cfg_reg, new_cfg);
		}
#ifdef MULTIPROCESSOR
	} else {
		/*
		 * All group 0 interrupts are per processor and MPSAFE by
		 * default.
		 */
		is->is_mpsafe = true;
#endif
	}

	/*
	 * There are 4 irqs per PRIORITY register.  Map the IPL
	 * to GIC priority.
	 */
	const bus_size_t priority_reg = GICD_IPRIORITYRn(is->is_irq / 4);
	uint32_t priority = gicd_read(sc, priority_reg);
	priority &= ~(0xffU << byte_shift);
	priority |= armgic_ipl_to_priority(is->is_ipl) << byte_shift;
	gicd_write(sc, priority_reg, priority);
}

static void
armgic_dist_init(struct armgic_softc *sc)
{

	/* Distributer should be disabled */
	KASSERT(!(gicd_read(sc, GICD_CTRL) & GICD_CTRL_Enable));

	for (size_t i = 32; i < sc->sc_pic.pic_maxsources; i += 4) {
		/*  Target all SPIs towards no CPUs. */
		if ((i % 4) == 0)
			gicd_write(sc, GICD_ITARGETSRn(i / 4), 0);
		/* Set all SPIs to level triggered, active low */
		if ((i % 16) == 0)
			gicd_write(sc, GICD_ICFGRn(i / 16), 0);
		/* Clear pending for all SPIs */
		if ((i % 32) == 0) {
			//gicd_write(sc, GICD_ICENABLERn(i / 32, 0xffffffff);
			gicd_write(sc, GICD_ICPENDRn(i / 32), ~0);
		}
	}
	/*
	 * Force the GICD to IPL_HIGH and then enable interrupts.
	 */
	struct cpu_info * const ci = curcpu();
	KASSERTMSG(ci->ci_cpl == IPL_HIGH, "ipl %d not IPL_HIGH", ci->ci_cpl);
	armgic_set_priority(&sc->sc_pic, ci->ci_cpl);	// set PMR
	gicd_write(sc, GICD_CTRL, GICD_CTRL_Enable);	// enable Distributer
	gicc_write(sc, GICC_CTRL, GICC_CTRL_V1_Enable);	// enable CPU interrupts
	ENABLE_INTERRUPT();				// allow interrupt exceptions
}

#ifdef MULTIPROCESSOR
static void
armgic_cpu_init_priorities(struct armgic_softc *sc)
{
	/* Set lowest priority, i.e. disable interrupts */
	for (size_t i = 0; i < sc->sc_pic.pic_maxsources; i += 4) {
		const bus_size_t priority_reg = GICD_IPRIORITYRn(i / 4);
		gicd_write(sc, priority_reg, ~0);
	}
}

static void
armgic_cpu_update_priorities(struct armgic_softc *sc)
{
	uint32_t enabled = sc->sc_enabled_local;
	for (size_t i = 0; i < sc->sc_pic.pic_maxsources; i += 4, enabled >>= 4) {
		const bus_size_t priority_reg = GICD_IPRIORITYRn(i / 4);
		uint32_t priority = gicd_read(sc, priority_reg);
		uint32_t byte_mask = 0xff;
		size_t byte_shift = 0;
		for (size_t j = 0; j < 4; j++, byte_mask <<= 8, byte_shift += 8) {
			struct intrsource * const is = sc->sc_pic.pic_sources[i+j];
			priority |= byte_mask;
			if (is == NULL || is == &armgic_dummy_source)
				continue;
			priority &= ~byte_mask;
			priority |= armgic_ipl_to_priority(is->is_ipl) << byte_shift;
		}
		gicd_write(sc, priority_reg, priority);
	}
}

static void
armgic_cpu_init_targets(struct armgic_softc *sc)
{
	/*
	 * Update the mpsafe targets
	 */
	for (size_t irq = 32; irq < sc->sc_pic.pic_maxsources; irq++) {
		struct intrsource * const is = sc->sc_pic.pic_sources[irq];
		const bus_size_t targets_reg = GICD_ITARGETSRn(irq / 4);
		if (is != NULL && is->is_mpsafe) {
			const u_int byte_shift = 8 * (irq & 3);
			uint32_t targets = gicd_read(sc, targets_reg);
			targets |= sc->sc_mptargets << byte_shift;
			gicd_write(sc, targets_reg, targets);
		}
	}
}

void
armgic_cpu_init(struct pic_softc *pic, struct cpu_info *ci)
{
	struct armgic_softc * const sc = PICTOSOFTC(pic);
	sc->sc_target[cpu_index(ci)] = gicd_find_targets(sc);
	atomic_or_32(&sc->sc_mptargets, sc->sc_target[cpu_index(ci)]);
	KASSERTMSG(ci->ci_cpl == IPL_HIGH, "ipl %d not IPL_HIGH", ci->ci_cpl);
	armgic_cpu_init_priorities(sc);
	if (!CPU_IS_PRIMARY(ci)) {
		if (popcount(sc->sc_mptargets) != 1) {
			armgic_cpu_init_targets(sc);
		}
		if (sc->sc_enabled_local) {
			armgic_cpu_update_priorities(sc);
			gicd_write(sc, GICD_ISENABLERn(0),
			    sc->sc_enabled_local);
		}
	}
	ci->ci_hwpl = armgic_ipl_to_priority(ci->ci_cpl);
	gicc_write(sc, GICC_PMR, armgic_ipl_to_priority(ci->ci_cpl));	// set PMR
	gicc_write(sc, GICC_CTRL, GICC_CTRL_V1_Enable);	// enable interrupt
	ENABLE_INTERRUPT();				// allow IRQ exceptions
}

void
armgic_ipi_send(struct pic_softc *pic, const kcpuset_t *kcp, u_long ipi)
{
	struct armgic_softc * const sc = PICTOSOFTC(pic);

#if 0
	if (ipi == IPI_NOP) {
		sev();
		return;
	}
#endif

	uint32_t sgir = __SHIFTIN(ARMGIC_SGI_IPIBASE + ipi, GICD_SGIR_SGIINTID);
	if (kcp != NULL) {
		uint32_t targets_val = 0;
		for (int n = 0; n < MAXCPUS; n++) {
			if (kcpuset_isset(kcp, n))
				targets_val |= sc->sc_target[n];
		}
		sgir |= __SHIFTIN(targets_val, GICD_SGIR_TargetList);
		sgir |= GICD_SGIR_TargetListFilter_List;
	} else {
		if (ncpu == 1)
			return;
		sgir |= GICD_SGIR_TargetListFilter_NotMe;
	}

	gicd_write(sc, GICD_SGIR, sgir);
}
#endif

int
armgic_match(device_t parent, cfdata_t cf, void *aux)
{
	struct mpcore_attach_args * const mpcaa = aux;

	if (strcmp(cf->cf_name, mpcaa->mpcaa_name) != 0)
		return 0;

	return 1;
}

void
armgic_attach(device_t parent, device_t self, void *aux)
{
	struct armgic_softc * const sc = &armgic_softc;
	struct mpcore_attach_args * const mpcaa = aux;

	sc->sc_dev = self;
	self->dv_private = sc;

	sc->sc_memt = mpcaa->mpcaa_memt;	/* provided for us */
	bus_space_subregion(sc->sc_memt, mpcaa->mpcaa_memh, mpcaa->mpcaa_off1,
	    4096, &sc->sc_gicdh);
	bus_space_subregion(sc->sc_memt, mpcaa->mpcaa_memh, mpcaa->mpcaa_off2,
	    4096, &sc->sc_gicch);

	sc->sc_gic_type = gicd_read(sc, GICD_TYPER);
	sc->sc_pic.pic_maxsources = GICD_TYPER_LINES(sc->sc_gic_type);

	gicc_write(sc, GICC_CTRL, 0);	/* disable all interrupts */
	gicd_write(sc, GICD_CTRL, 0);	/* disable all interrupts */

	gicc_write(sc, GICC_PMR, 0xff);
	uint32_t pmr = gicc_read(sc, GICC_PMR);
	u_int priorities = 1 << popcount32(pmr);

	const uint32_t iidr = gicc_read(sc, GICC_IIDR);
	const int iidr_prod = __SHIFTOUT(iidr, GICC_IIDR_ProductID);
	const int iidr_arch = __SHIFTOUT(iidr, GICC_IIDR_ArchVersion);
	const int iidr_rev = __SHIFTOUT(iidr, GICC_IIDR_Revision);
	const int iidr_imp = __SHIFTOUT(iidr, GICC_IIDR_Implementer);

	/*
	 * Find the boot processor's CPU interface number.
	 */
	sc->sc_bptargets = gicd_find_targets(sc);

	/*
	 * Let's find out how many real sources we have.
	 */
	for (size_t i = 0, group = 0;
	     i < sc->sc_pic.pic_maxsources;
	     i += 32, group++) {
		/*
		 * To figure what sources are real, one enables all interrupts
		 * and then reads back the enable mask so which ones really
		 * got enabled.
		 */
		gicd_write(sc, GICD_ISENABLERn(group), 0xffffffff);
		uint32_t valid = gicd_read(sc, GICD_ISENABLERn(group));

		/*
		 * Now disable (clear enable) them again.
		 */
		gicd_write(sc, GICD_ICENABLERn(group), valid);

		/*
		 * Count how many are valid.
		 */
		sc->sc_gic_lines += popcount32(valid);
		sc->sc_gic_valid_lines[group] = valid;
	}

	aprint_normal(": Generic Interrupt Controller, "
	    "%zu sources (%zu valid)\n",
	    sc->sc_pic.pic_maxsources, sc->sc_gic_lines);
	aprint_debug_dev(sc->sc_dev, "Architecture version %d"
	    " (0x%x:%d rev %d)\n", iidr_arch, iidr_imp, iidr_prod,
	    iidr_rev);

#ifdef MULTIPROCESSOR
	sc->sc_pic.pic_cpus = kcpuset_running;
#endif
	pic_add(&sc->sc_pic, 0);

	armgic_dist_init(sc);

	/*
	 * For each line that isn't valid, we set the intrsource for it to
	 * point at a dummy source so that pic_intr_establish will fail for it.
	 */
	for (size_t i = 0, group = 0;
	     i < sc->sc_pic.pic_maxsources;
	     i += 32, group++) {
		uint32_t invalid = ~sc->sc_gic_valid_lines[group];
		for (size_t j = 0; invalid && j < 32; j++, invalid >>= 1) {
			if (invalid & 1) {
				sc->sc_pic.pic_sources[i + j] =
				     &armgic_dummy_source;
			}
		}
	}
#ifdef __HAVE_PIC_FAST_SOFTINTS
	intr_establish_xname(SOFTINT_BIO, IPL_SOFTBIO, IST_MPSAFE | IST_EDGE,
	    pic_handle_softint, (void *)SOFTINT_BIO, "softint bio");
	intr_establish_xname(SOFTINT_CLOCK, IPL_SOFTCLOCK, IST_MPSAFE | IST_EDGE,
	    pic_handle_softint, (void *)SOFTINT_CLOCK, "softint clock");
	intr_establish_xname(SOFTINT_NET, IPL_SOFTNET, IST_MPSAFE | IST_EDGE,
	    pic_handle_softint, (void *)SOFTINT_NET, "softint net");
	intr_establish_xname(SOFTINT_SERIAL, IPL_SOFTSERIAL, IST_MPSAFE | IST_EDGE,
	    pic_handle_softint, (void *)SOFTINT_SERIAL, "softint serial");
#endif
#ifdef MULTIPROCESSOR
	armgic_cpu_init(&sc->sc_pic, curcpu());

	intr_establish_xname(ARMGIC_SGI_IPIBASE + IPI_AST, IPL_VM,
	    IST_MPSAFE | IST_EDGE, pic_ipi_ast, (void *)-1, "IPI ast");
	intr_establish_xname(ARMGIC_SGI_IPIBASE + IPI_XCALL, IPL_HIGH,
	    IST_MPSAFE | IST_EDGE, pic_ipi_xcall, (void *)-1, "IPI xcall");
	intr_establish_xname(ARMGIC_SGI_IPIBASE + IPI_GENERIC, IPL_HIGH,
	    IST_MPSAFE | IST_EDGE, pic_ipi_generic, (void *)-1, "IPI generic");
	intr_establish_xname(ARMGIC_SGI_IPIBASE + IPI_NOP, IPL_VM,
	    IST_MPSAFE | IST_EDGE, pic_ipi_nop, (void *)-1, "IPI nop");
	intr_establish_xname(ARMGIC_SGI_IPIBASE + IPI_SHOOTDOWN, IPL_SCHED,
	    IST_MPSAFE | IST_EDGE, pic_ipi_shootdown, (void *)-1, "IPI shootdown");
#ifdef DDB
	intr_establish_xname(ARMGIC_SGI_IPIBASE + IPI_DDB, IPL_HIGH,
	    IST_MPSAFE | IST_EDGE, pic_ipi_ddb, NULL, "IPI ddb");
#endif
#ifdef __HAVE_PREEMPTION
	intr_establish_xname(ARMGIC_SGI_IPIBASE + IPI_KPREEMPT, IPL_VM,
	    IST_MPSAFE | IST_EDGE, pic_ipi_kpreempt, (void *)-1, "IPI kpreempt");
#endif
#endif

	const u_int ppis = popcount32(sc->sc_gic_valid_lines[0] >> 16);
	const u_int sgis = popcount32(sc->sc_gic_valid_lines[0] & 0xffff);
	aprint_normal_dev(sc->sc_dev, "%u Priorities, %zu SPIs, %u PPIs, "
	    "%u SGIs\n",  priorities, sc->sc_gic_lines - ppis - sgis, ppis,
	    sgis);
}

CFATTACH_DECL_NEW(armgic, 0,
    armgic_match, armgic_attach, NULL, NULL);<|MERGE_RESOLUTION|>--- conflicted
+++ resolved
@@ -223,7 +223,7 @@
 {
 	struct armgic_softc * const sc = PICTOSOFTC(pic);
 	struct cpu_info * const ci = curcpu();
-<<<<<<< HEAD
+#if 0
 	const uint32_t newpri = armgic_ipl_to_priority(ipl);
 	const uint32_t curpri = gicc_read(sc, GICC_PMR);
 
@@ -241,14 +241,13 @@
 		/* lowering ipl */
 		ci->ci_cpl = ipl;
 		gicc_write(sc, GICC_PMR, newpri);
-=======
+#endif
 
 	const uint32_t priority = armgic_ipl_to_priority(ipl);
 	if (priority > ci->ci_hwpl) {
 		/* Lowering priority mask */
 		ci->ci_hwpl = priority;
 		gicc_write(sc, GICC_PMR, priority);
->>>>>>> 006b198a
 	}
 }
 
