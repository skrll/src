/*	$NetBSD: gic.c,v 1.44 2021/02/09 14:24:14 jakllsch Exp $	*/
/*-
 * Copyright (c) 2012 The NetBSD Foundation, Inc.
 * All rights reserved.
 *
 * This code is derived from software contributed to The NetBSD Foundation
 * by Matt Thomas of 3am Software Foundry.
 *
 * Redistribution and use in source and binary forms, with or without
 * modification, are permitted provided that the following conditions
 * are met:
 * 1. Redistributions of source code must retain the above copyright
 *    notice, this list of conditions and the following disclaimer.
 * 2. Redistributions in binary form must reproduce the above copyright
 *    notice, this list of conditions and the following disclaimer in the
 *    documentation and/or other materials provided with the distribution.
 *
 * THIS SOFTWARE IS PROVIDED BY THE NETBSD FOUNDATION, INC. AND CONTRIBUTORS
 * ``AS IS'' AND ANY EXPRESS OR IMPLIED WARRANTIES, INCLUDING, BUT NOT LIMITED
 * TO, THE IMPLIED WARRANTIES OF MERCHANTABILITY AND FITNESS FOR A PARTICULAR
 * PURPOSE ARE DISCLAIMED.  IN NO EVENT SHALL THE FOUNDATION OR CONTRIBUTORS
 * BE LIABLE FOR ANY DIRECT, INDIRECT, INCIDENTAL, SPECIAL, EXEMPLARY, OR
 * CONSEQUENTIAL DAMAGES (INCLUDING, BUT NOT LIMITED TO, PROCUREMENT OF
 * SUBSTITUTE GOODS OR SERVICES; LOSS OF USE, DATA, OR PROFITS; OR BUSINESS
 * INTERRUPTION) HOWEVER CAUSED AND ON ANY THEORY OF LIABILITY, WHETHER IN
 * CONTRACT, STRICT LIABILITY, OR TORT (INCLUDING NEGLIGENCE OR OTHERWISE)
 * ARISING IN ANY WAY OUT OF THE USE OF THIS SOFTWARE, EVEN IF ADVISED OF THE
 * POSSIBILITY OF SUCH DAMAGE.
 */

#include "opt_ddb.h"
#include "opt_multiprocessor.h"

#define _INTR_PRIVATE

#include <sys/cdefs.h>
__KERNEL_RCSID(0, "$NetBSD: gic.c,v 1.44 2021/02/09 14:24:14 jakllsch Exp $");

#include <sys/param.h>
#include <sys/bus.h>
#include <sys/cpu.h>
#include <sys/device.h>
#include <sys/evcnt.h>
#include <sys/intr.h>
#include <sys/proc.h>
#include <sys/atomic.h>

#include <arm/armreg.h>
#include <arm/cpufunc.h>
#include <arm/locore.h>

#include <arm/cortex/gic_reg.h>
#include <arm/cortex/mpcore_var.h>

void armgic_irq_handler(void *);

#define	ARMGIC_SGI_IPIBASE	0

/*
 * SGIs 8-16 are reserved for use by ARM Trusted Firmware.
 */
__CTASSERT(ARMGIC_SGI_IPIBASE + NIPI <= 8);

static int armgic_match(device_t, cfdata_t, void *);
static void armgic_attach(device_t, device_t, void *);

static void armgic_set_priority(struct pic_softc *, int);
static void armgic_unblock_irqs(struct pic_softc *, size_t, uint32_t);
static void armgic_block_irqs(struct pic_softc *, size_t, uint32_t);
static void armgic_establish_irq(struct pic_softc *, struct intrsource *);
#if 0
static void armgic_source_name(struct pic_softc *, int, char *, size_t);
#endif

#ifdef MULTIPROCESSOR
static void armgic_cpu_init(struct pic_softc *, struct cpu_info *);
static void armgic_ipi_send(struct pic_softc *, const kcpuset_t *, u_long);
static void armgic_get_affinity(struct pic_softc *, size_t, kcpuset_t *);
static int armgic_set_affinity(struct pic_softc *, size_t, const kcpuset_t *);
#endif

static const struct pic_ops armgic_picops = {
	.pic_unblock_irqs = armgic_unblock_irqs,
	.pic_block_irqs = armgic_block_irqs,
	.pic_establish_irq = armgic_establish_irq,
#if 0
	.pic_source_name = armgic_source_name,
#endif
	.pic_set_priority = armgic_set_priority,
#ifdef MULTIPROCESSOR
	.pic_cpu_init = armgic_cpu_init,
	.pic_ipi_send = armgic_ipi_send,
	.pic_get_affinity = armgic_get_affinity,
	.pic_set_affinity = armgic_set_affinity,
#endif
};

#define	PICTOSOFTC(pic)		((struct armgic_softc *)(pic))

static struct armgic_softc {
	struct pic_softc sc_pic;
	device_t sc_dev;
	bus_space_tag_t sc_memt;
	bus_space_handle_t sc_gicch;
	bus_space_handle_t sc_gicdh;
	size_t sc_gic_lines;
	uint32_t sc_gic_type;
	uint32_t sc_gic_valid_lines[1024/32];
	uint32_t sc_enabled_local;
#ifdef MULTIPROCESSOR
	uint32_t sc_target[MAXCPUS];
	uint32_t sc_mptargets;
#endif
	uint32_t sc_bptargets;
} armgic_softc = {
	.sc_pic = {
		.pic_ops = &armgic_picops,
		.pic_name = "armgic",
	},
};

static struct intrsource armgic_dummy_source;

__CTASSERT(NIPL == 8);

/*
 * GIC register are always in little-endian.  It is assumed the bus_space
 * will do any endian conversion required.
 */
static inline uint32_t
gicc_read(struct armgic_softc *sc, bus_size_t o)
{
	return bus_space_read_4(sc->sc_memt, sc->sc_gicch, o);
}

static inline void
gicc_write(struct armgic_softc *sc, bus_size_t o, uint32_t v)
{
	bus_space_write_4(sc->sc_memt, sc->sc_gicch, o, v);
}

static inline uint32_t
gicd_read(struct armgic_softc *sc, bus_size_t o)
{
	return bus_space_read_4(sc->sc_memt, sc->sc_gicdh, o);
}

static inline void
gicd_write(struct armgic_softc *sc, bus_size_t o, uint32_t v)
{
	bus_space_write_4(sc->sc_memt, sc->sc_gicdh, o, v);
}

static uint32_t
gicd_find_targets(struct armgic_softc *sc)
{
	uint32_t targets = 0;

	/*
	 * GICD_ITARGETSR0 through 7 are read-only, and each field returns
	 * a value that corresponds only to the processor reading the
	 * register. Use this to determine the current processor's
	 * CPU interface number.
	 */
	for (int i = 0; i < 8; i++) {
		targets = gicd_read(sc, GICD_ITARGETSRn(i));
		if (targets != 0)
			break;
	}
	targets |= (targets >> 16);
	targets |= (targets >> 8);
	targets &= 0xff;

	return targets ? targets : 1;
}

/*
 * In the GIC prioritization scheme, lower numbers have higher priority.
 * Only write priorities that could be non-secure.
 */
static inline uint32_t
armgic_ipl_to_priority(int ipl)
{
	return GICC_PMR_NONSECURE
	    | ((IPL_HIGH - ipl) * GICC_PMR_NS_PRIORITIES / NIPL);
}

#if 0
static inline int
armgic_priority_to_ipl(uint32_t priority)
{
	return IPL_HIGH
	    - (priority & ~GICC_PMR_NONSECURE) * NIPL / GICC_PMR_NS_PRIORITIES;
}
#endif

static void
armgic_unblock_irqs(struct pic_softc *pic, size_t irq_base, uint32_t irq_mask)
{
	struct armgic_softc * const sc = PICTOSOFTC(pic);
	const size_t group = irq_base / 32;

	if (group == 0)
		sc->sc_enabled_local |= irq_mask;

	gicd_write(sc, GICD_ISENABLERn(group), irq_mask);
}

static void
armgic_block_irqs(struct pic_softc *pic, size_t irq_base, uint32_t irq_mask)
{
	struct armgic_softc * const sc = PICTOSOFTC(pic);
	const size_t group = irq_base / 32;

	if (group == 0)
		sc->sc_enabled_local &= ~irq_mask;

	gicd_write(sc, GICD_ICENABLERn(group), irq_mask);
}

static void
armgic_set_priority(struct pic_softc *pic, int ipl)
{
	struct armgic_softc * const sc = PICTOSOFTC(pic);
	struct cpu_info * const ci = curcpu();
	const uint32_t newpri = armgic_ipl_to_priority(ipl);
	const uint32_t curpri = gicc_read(sc, GICC_PMR);

	/*
	 * If an interrupt occurs between the PMR read and raising the PMR
	 * there is no matter as it'll return it to the same value
	 *
	 * GIC priorities with lower values block higher priority interrupts
	 */
	if (newpri < curpri) {
		/* raising ipl */
		gicc_write(sc, GICC_PMR, newpri);
		ci->ci_cpl = ipl;
	} else if (newpri > curpri) {
		/* lowering ipl */
		ci->ci_cpl = ipl;
		gicc_write(sc, GICC_PMR, newpri);
	}
}

#ifdef MULTIPROCESSOR
static void
armgic_get_affinity(struct pic_softc *pic, size_t irq, kcpuset_t *affinity)
{
	struct armgic_softc * const sc = PICTOSOFTC(pic);
	const size_t group = irq / 32;
	int n;

	kcpuset_zero(affinity);
	if (group == 0) {
		/* All CPUs are targets for group 0 (SGI/PPI) */
		for (n = 0; n < MAXCPUS; n++) {
			if (sc->sc_target[n] != 0)
				kcpuset_set(affinity, n);
		}
	} else {
		/* Find distributor targets (SPI) */
		const u_int byte_shift = 8 * (irq & 3);
		const bus_size_t targets_reg = GICD_ITARGETSRn(irq / 4);
		const uint32_t targets = gicd_read(sc, targets_reg);
		const uint32_t targets_val = (targets >> byte_shift) & 0xff;

		for (n = 0; n < MAXCPUS; n++) {
			if (sc->sc_target[n] & targets_val)
				kcpuset_set(affinity, n);
		}
	}
}

static int
armgic_set_affinity(struct pic_softc *pic, size_t irq,
    const kcpuset_t *affinity)
{
	struct armgic_softc * const sc = PICTOSOFTC(pic);
	const size_t group = irq / 32;
	if (group == 0)
		return EINVAL;

	const u_int byte_shift = 8 * (irq & 3);
	const bus_size_t targets_reg = GICD_ITARGETSRn(irq / 4);
	uint32_t targets_val = 0;
	int n;

	for (n = 0; n < MAXCPUS; n++) {
		if (kcpuset_isset(affinity, n))
			targets_val |= sc->sc_target[n];
	}

	uint32_t targets = gicd_read(sc, targets_reg);
	targets &= ~(0xff << byte_shift);
	targets |= (targets_val << byte_shift);
	gicd_write(sc, targets_reg, targets);

	return 0;
}
#endif

#ifdef __HAVE_PIC_FAST_SOFTINTS
void
softint_init_md(lwp_t *l, u_int level, uintptr_t *machdep_p)
{
	lwp_t **lp = &l->l_cpu->ci_softlwps[level];
	KASSERT(*lp == NULL || *lp == l);
	*lp = l;
	/*
	 * Really easy.  Just tell it to trigger the local CPU.
	 */
	*machdep_p = GICD_SGIR_TargetListFilter_Me
	    | __SHIFTIN(level, GICD_SGIR_SGIINTID);
}

void
softint_trigger(uintptr_t machdep)
{

	gicd_write(&armgic_softc, GICD_SGIR, machdep);
}
#endif

void
armgic_irq_handler(void *tf)
{
	struct cpu_info * const ci = curcpu();
	struct armgic_softc * const sc = &armgic_softc;
	const int old_ipl = ci->ci_cpl;
#ifdef DIAGNOSTIC
	const int old_mtx_count = ci->ci_mtx_count;
	const int old_l_biglocks = ci->ci_curlwp->l_biglocks;
#endif
#ifdef DEBUG
	size_t n = 0;
#endif

	ci->ci_data.cpu_nintr++;

	for (;;) {
		uint32_t iar = gicc_read(sc, GICC_IAR);
		uint32_t irq = __SHIFTOUT(iar, GICC_IAR_IRQ);

		if (irq == GICC_IAR_IRQ_SPURIOUS ||
		    irq == GICC_IAR_IRQ_SSPURIOUS) {
			break;
		}

		KASSERTMSG(old_ipl != IPL_HIGH, "old_ipl %d pmr %#x hppir %#x",
		    old_ipl, gicc_read(sc, GICC_PMR), gicc_read(sc, GICC_HPPIR));

		//const uint32_t cpuid = __SHIFTOUT(iar, GICC_IAR_CPUID_MASK);
		struct intrsource * const is = sc->sc_pic.pic_sources[irq];
		KASSERT(is != &armgic_dummy_source);

		/*
		 * GIC normally asserts IPL for us via PMR so we can just update
		 * ci_cpl.
		 *
		 * But it's not that simple.  We may have already bumped ci_cpl
		 * while dispatching an interrupt, but when we write to EOIR
		 * we deactivate the interrupt AND drop the priority on the
		 * GIC CPU interface allowing any active interrupts to be
		 * delivered.  The priority drop presents a problem.
		 */
		const int ipl = is->is_ipl;
		if (__predict_true(ipl > ci->ci_cpl)) {
			/* raising ipl */
			gicc_write(sc, GICC_PMR, armgic_ipl_to_priority(ipl));
			ci->ci_cpl = ipl;
		}
		ENABLE_INTERRUPT();
		pic_dispatch(is, tf);
		DISABLE_INTERRUPT();
		gicc_write(sc, GICC_EOIR, iar);
#ifdef DEBUG
		n++;
		KDASSERTMSG(n < 5, "%s: processed too many (%zu)",
		    ci->ci_data.cpu_name, n);
#endif
	}

	/*
	 * Now handle any pending interrupts.  As gic doesn't mark anything
	 * pending itself this will be just for child pics,
	 */
	pic_do_pending_ints(I32_bit, old_ipl, tf);
	KASSERTMSG(ci->ci_cpl == old_ipl, "ci_cpl %d old_ipl %d", ci->ci_cpl, old_ipl);
	KASSERT(old_mtx_count == ci->ci_mtx_count);
	KASSERT(old_l_biglocks == ci->ci_curlwp->l_biglocks);
}

void
armgic_establish_irq(struct pic_softc *pic, struct intrsource *is)
{
	struct armgic_softc * const sc = PICTOSOFTC(pic);
	const size_t group = is->is_irq / 32;
	const u_int irq = is->is_irq & 31;
	const u_int byte_shift = 8 * (irq & 3);
	const u_int twopair_shift = 2 * (irq & 15);

	KASSERTMSG(sc->sc_gic_valid_lines[group] & __BIT(irq),
	    "irq %u: not valid (group[%zu]=0x%08x [0x%08x])",
	    is->is_irq, group, sc->sc_gic_valid_lines[group],
	    (uint32_t)__BIT(irq));

	KASSERTMSG(is->is_type == IST_LEVEL || is->is_type == IST_EDGE,
	    "irq %u: type %u unsupported", is->is_irq, is->is_type);

	const bus_size_t targets_reg = GICD_ITARGETSRn(is->is_irq / 4);
	const bus_size_t cfg_reg = GICD_ICFGRn(is->is_irq / 16);
	uint32_t targets = gicd_read(sc, targets_reg);
	uint32_t cfg = gicd_read(sc, cfg_reg);

	if (group > 0) {
		/*
		 * There are 4 irqs per TARGETS register.  For now bind
		 * to the primary cpu.
		 */
		targets &= ~(0xffU << byte_shift);
#if 0
#ifdef MULTIPROCESSOR
		if (is->is_mpsafe) {
			targets |= sc->sc_mptargets << byte_shift;
		} else
#endif
#endif
		targets |= sc->sc_bptargets << byte_shift;
		gicd_write(sc, targets_reg, targets);

		/*
		 * There are 16 irqs per CFG register.  10=EDGE 00=LEVEL
		 */
		uint32_t new_cfg = cfg;
		uint32_t old_cfg = (cfg >> twopair_shift) & __BITS(1, 0);
		if (is->is_type == IST_LEVEL && (old_cfg & __BIT(1)) != 0) {
			new_cfg &= ~(__BITS(1, 0) << twopair_shift);
		} else if (is->is_type == IST_EDGE && (old_cfg & 2) == 0) {
			new_cfg |= __BIT(1) << twopair_shift;
		}
		if (new_cfg != cfg) {
			gicd_write(sc, cfg_reg, new_cfg);
		}
#ifdef MULTIPROCESSOR
	} else {
		/*
		 * All group 0 interrupts are per processor and MPSAFE by
		 * default.
		 */
		is->is_mpsafe = true;
#endif
	}

	/*
	 * There are 4 irqs per PRIORITY register.  Map the IPL
	 * to GIC priority.
	 */
	const bus_size_t priority_reg = GICD_IPRIORITYRn(is->is_irq / 4);
	uint32_t priority = gicd_read(sc, priority_reg);
	priority &= ~(0xffU << byte_shift);
	priority |= armgic_ipl_to_priority(is->is_ipl) << byte_shift;
	gicd_write(sc, priority_reg, priority);
}

static void
armgic_dist_init(struct armgic_softc *sc)
{

	/* Distributer should be disabled */
	KASSERT(!(gicd_read(sc, GICD_CTRL) & GICD_CTRL_Enable));

	for (size_t i = 32; i < sc->sc_pic.pic_maxsources; i += 4) {
		/*  Target all SPIs towards no CPUs. */
		if ((i % 4) == 0)
			gicd_write(sc, GICD_ITARGETSRn(i / 4), 0);
		/* Set all SPIs to level triggered, active low */
		if ((i % 16) == 0)
			gicd_write(sc, GICD_ICFGRn(i / 16), 0);
		/* Clear pending for all SPIs */
		if ((i % 32) == 0) {
			//gicd_write(sc, GICD_ICENABLERn(i / 32, 0xffffffff);
			gicd_write(sc, GICD_ICPENDRn(i / 32), ~0);
		}
	}
	/*
	 * Force the GICD to IPL_HIGH and then enable interrupts.
	 */
	struct cpu_info * const ci = curcpu();
	KASSERTMSG(ci->ci_cpl == IPL_HIGH, "ipl %d not IPL_HIGH", ci->ci_cpl);
	armgic_set_priority(&sc->sc_pic, ci->ci_cpl);	// set PMR
	gicd_write(sc, GICD_CTRL, GICD_CTRL_Enable);	// enable Distributer
	gicc_write(sc, GICC_CTRL, GICC_CTRL_V1_Enable);	// enable CPU interrupts
	cpsie(I32_bit);					// allow interrupt exceptions
}

#ifdef MULTIPROCESSOR
static void
armgic_cpu_init_priorities(struct armgic_softc *sc)
{
	/* Set lowest priority, i.e. disable interrupts */
	for (size_t i = 0; i < sc->sc_pic.pic_maxsources; i += 4) {
		const bus_size_t priority_reg = GICD_IPRIORITYRn(i / 4);
		gicd_write(sc, priority_reg, ~0);
	}
}

static void
armgic_cpu_update_priorities(struct armgic_softc *sc)
{
	uint32_t enabled = sc->sc_enabled_local;
	for (size_t i = 0; i < sc->sc_pic.pic_maxsources; i += 4, enabled >>= 4) {
		const bus_size_t priority_reg = GICD_IPRIORITYRn(i / 4);
		uint32_t priority = gicd_read(sc, priority_reg);
		uint32_t byte_mask = 0xff;
		size_t byte_shift = 0;
		for (size_t j = 0; j < 4; j++, byte_mask <<= 8, byte_shift += 8) {
			struct intrsource * const is = sc->sc_pic.pic_sources[i+j];
			priority |= byte_mask;
			if (is == NULL || is == &armgic_dummy_source)
				continue;
			priority &= ~byte_mask;
			priority |= armgic_ipl_to_priority(is->is_ipl) << byte_shift;
		}
		gicd_write(sc, priority_reg, priority);
	}
}

static void
armgic_cpu_init_targets(struct armgic_softc *sc)
{
	/*
	 * Update the mpsafe targets
	 */
	for (size_t irq = 32; irq < sc->sc_pic.pic_maxsources; irq++) {
		struct intrsource * const is = sc->sc_pic.pic_sources[irq];
		const bus_size_t targets_reg = GICD_ITARGETSRn(irq / 4);
		if (is != NULL && is->is_mpsafe) {
			const u_int byte_shift = 8 * (irq & 3);
			uint32_t targets = gicd_read(sc, targets_reg);
			targets |= sc->sc_mptargets << byte_shift;
			gicd_write(sc, targets_reg, targets);
		}
	}
}

void
armgic_cpu_init(struct pic_softc *pic, struct cpu_info *ci)
{
	struct armgic_softc * const sc = PICTOSOFTC(pic);
	sc->sc_target[cpu_index(ci)] = gicd_find_targets(sc);
	atomic_or_32(&sc->sc_mptargets, sc->sc_target[cpu_index(ci)]);
	KASSERTMSG(ci->ci_cpl == IPL_HIGH, "ipl %d not IPL_HIGH", ci->ci_cpl);
	armgic_cpu_init_priorities(sc);
	if (!CPU_IS_PRIMARY(ci)) {
		if (popcount(sc->sc_mptargets) != 1) {
			armgic_cpu_init_targets(sc);
		}
		if (sc->sc_enabled_local) {
			armgic_cpu_update_priorities(sc);
			gicd_write(sc, GICD_ISENABLERn(0),
			    sc->sc_enabled_local);
		}
	}
	gicc_write(sc, GICC_PMR, armgic_ipl_to_priority(ci->ci_cpl));	// set PMR
	gicc_write(sc, GICC_CTRL, GICC_CTRL_V1_Enable);	// enable interrupt
	ENABLE_INTERRUPT();				// allow IRQ exceptions
}

void
armgic_ipi_send(struct pic_softc *pic, const kcpuset_t *kcp, u_long ipi)
{
	struct armgic_softc * const sc = PICTOSOFTC(pic);

#if 0
	if (ipi == IPI_NOP) {
		sev();
		return;
	}
#endif

	uint32_t sgir = __SHIFTIN(ARMGIC_SGI_IPIBASE + ipi, GICD_SGIR_SGIINTID);
	if (kcp != NULL) {
		uint32_t targets_val = 0;
		for (int n = 0; n < MAXCPUS; n++) {
			if (kcpuset_isset(kcp, n))
				targets_val |= sc->sc_target[n];
		}
		sgir |= __SHIFTIN(targets_val, GICD_SGIR_TargetList);
		sgir |= GICD_SGIR_TargetListFilter_List;
	} else {
		if (ncpu == 1)
			return;
		sgir |= GICD_SGIR_TargetListFilter_NotMe;
	}

	gicd_write(sc, GICD_SGIR, sgir);
}
#endif

int
armgic_match(device_t parent, cfdata_t cf, void *aux)
{
	struct mpcore_attach_args * const mpcaa = aux;

	if (strcmp(cf->cf_name, mpcaa->mpcaa_name) != 0)
		return 0;

	return 1;
}

void
armgic_attach(device_t parent, device_t self, void *aux)
{
	struct armgic_softc * const sc = &armgic_softc;
	struct mpcore_attach_args * const mpcaa = aux;

	sc->sc_dev = self;
	self->dv_private = sc;

	sc->sc_memt = mpcaa->mpcaa_memt;	/* provided for us */
	bus_space_subregion(sc->sc_memt, mpcaa->mpcaa_memh, mpcaa->mpcaa_off1,
	    4096, &sc->sc_gicdh);
	bus_space_subregion(sc->sc_memt, mpcaa->mpcaa_memh, mpcaa->mpcaa_off2,
	    4096, &sc->sc_gicch);

	sc->sc_gic_type = gicd_read(sc, GICD_TYPER);
	sc->sc_pic.pic_maxsources = GICD_TYPER_LINES(sc->sc_gic_type);

	gicc_write(sc, GICC_CTRL, 0);	/* disable all interrupts */
	gicd_write(sc, GICD_CTRL, 0);	/* disable all interrupts */

	gicc_write(sc, GICC_PMR, 0xff);
	uint32_t pmr = gicc_read(sc, GICC_PMR);
	u_int priorities = 1 << popcount32(pmr);

	const uint32_t iidr = gicc_read(sc, GICC_IIDR);
	const int iidr_prod = __SHIFTOUT(iidr, GICC_IIDR_ProductID);
	const int iidr_arch = __SHIFTOUT(iidr, GICC_IIDR_ArchVersion);
	const int iidr_rev = __SHIFTOUT(iidr, GICC_IIDR_Revision);
	const int iidr_imp = __SHIFTOUT(iidr, GICC_IIDR_Implementer);

	/*
	 * Find the boot processor's CPU interface number.
	 */
	sc->sc_bptargets = gicd_find_targets(sc);

	/*
	 * Let's find out how many real sources we have.
	 */
	for (size_t i = 0, group = 0;
	     i < sc->sc_pic.pic_maxsources;
	     i += 32, group++) {
		/*
		 * To figure what sources are real, one enables all interrupts
		 * and then reads back the enable mask so which ones really
		 * got enabled.
		 */
		gicd_write(sc, GICD_ISENABLERn(group), 0xffffffff);
		uint32_t valid = gicd_read(sc, GICD_ISENABLERn(group));

		/*
		 * Now disable (clear enable) them again.
		 */
		gicd_write(sc, GICD_ICENABLERn(group), valid);

		/*
		 * Count how many are valid.
		 */
		sc->sc_gic_lines += popcount32(valid);
		sc->sc_gic_valid_lines[group] = valid;
	}

	aprint_normal(": Generic Interrupt Controller, "
	    "%zu sources (%zu valid)\n",
	    sc->sc_pic.pic_maxsources, sc->sc_gic_lines);
	aprint_debug_dev(sc->sc_dev, "Architecture version %d"
	    " (0x%x:%d rev %d)\n", iidr_arch, iidr_imp, iidr_prod,
	    iidr_rev);

#ifdef MULTIPROCESSOR
	sc->sc_pic.pic_cpus = kcpuset_running;
#endif
	pic_add(&sc->sc_pic, 0);

<<<<<<< HEAD
	armgic_dist_init(sc);
=======
	/*
	 * Force the GICD to IPL_HIGH and then enable interrupts.
	 */
	struct cpu_info * const ci = curcpu();
	KASSERTMSG(ci->ci_cpl == IPL_HIGH, "ipl %d not IPL_HIGH", ci->ci_cpl);
	armgic_set_priority(&sc->sc_pic, ci->ci_cpl);	// set PMR
	gicd_write(sc, GICD_CTRL, GICD_CTRL_Enable);	// enable Distributer
	gicc_write(sc, GICC_CTRL, GICC_CTRL_V1_Enable);	// enable CPU interrupts
	ENABLE_INTERRUPT();				// allow interrupt exceptions
>>>>>>> 08a1f9c4

	/*
	 * For each line that isn't valid, we set the intrsource for it to
	 * point at a dummy source so that pic_intr_establish will fail for it.
	 */
	for (size_t i = 0, group = 0;
	     i < sc->sc_pic.pic_maxsources;
	     i += 32, group++) {
		uint32_t invalid = ~sc->sc_gic_valid_lines[group];
		for (size_t j = 0; invalid && j < 32; j++, invalid >>= 1) {
			if (invalid & 1) {
				sc->sc_pic.pic_sources[i + j] =
				     &armgic_dummy_source;
			}
		}
	}
#ifdef __HAVE_PIC_FAST_SOFTINTS
	intr_establish_xname(SOFTINT_BIO, IPL_SOFTBIO, IST_MPSAFE | IST_EDGE,
	    pic_handle_softint, (void *)SOFTINT_BIO, "softint bio");
	intr_establish_xname(SOFTINT_CLOCK, IPL_SOFTCLOCK, IST_MPSAFE | IST_EDGE,
	    pic_handle_softint, (void *)SOFTINT_CLOCK, "softint clock");
	intr_establish_xname(SOFTINT_NET, IPL_SOFTNET, IST_MPSAFE | IST_EDGE,
	    pic_handle_softint, (void *)SOFTINT_NET, "softint net");
	intr_establish_xname(SOFTINT_SERIAL, IPL_SOFTSERIAL, IST_MPSAFE | IST_EDGE,
	    pic_handle_softint, (void *)SOFTINT_SERIAL, "softint serial");
#endif
#ifdef MULTIPROCESSOR
	armgic_cpu_init(&sc->sc_pic, curcpu());

	intr_establish_xname(ARMGIC_SGI_IPIBASE + IPI_AST, IPL_VM,
	    IST_MPSAFE | IST_EDGE, pic_ipi_ast, (void *)-1, "IPI ast");
	intr_establish_xname(ARMGIC_SGI_IPIBASE + IPI_XCALL, IPL_HIGH,
	    IST_MPSAFE | IST_EDGE, pic_ipi_xcall, (void *)-1, "IPI xcall");
	intr_establish_xname(ARMGIC_SGI_IPIBASE + IPI_GENERIC, IPL_HIGH,
	    IST_MPSAFE | IST_EDGE, pic_ipi_generic, (void *)-1, "IPI generic");
	intr_establish_xname(ARMGIC_SGI_IPIBASE + IPI_NOP, IPL_VM,
	    IST_MPSAFE | IST_EDGE, pic_ipi_nop, (void *)-1, "IPI nop");
	intr_establish_xname(ARMGIC_SGI_IPIBASE + IPI_SHOOTDOWN, IPL_SCHED,
	    IST_MPSAFE | IST_EDGE, pic_ipi_shootdown, (void *)-1, "IPI shootdown");
#ifdef DDB
	intr_establish_xname(ARMGIC_SGI_IPIBASE + IPI_DDB, IPL_HIGH,
	    IST_MPSAFE | IST_EDGE, pic_ipi_ddb, NULL, "IPI ddb");
#endif
#ifdef __HAVE_PREEMPTION
	intr_establish_xname(ARMGIC_SGI_IPIBASE + IPI_KPREEMPT, IPL_VM,
	    IST_MPSAFE | IST_EDGE, pic_ipi_kpreempt, (void *)-1, "IPI kpreempt");
#endif
#endif

	const u_int ppis = popcount32(sc->sc_gic_valid_lines[0] >> 16);
	const u_int sgis = popcount32(sc->sc_gic_valid_lines[0] & 0xffff);
	aprint_normal_dev(sc->sc_dev, "%u Priorities, %zu SPIs, %u PPIs, "
	    "%u SGIs\n",  priorities, sc->sc_gic_lines - ppis - sgis, ppis,
	    sgis);
}

CFATTACH_DECL_NEW(armgic, 0,
    armgic_match, armgic_attach, NULL, NULL);<|MERGE_RESOLUTION|>--- conflicted
+++ resolved
@@ -491,7 +491,7 @@
 	armgic_set_priority(&sc->sc_pic, ci->ci_cpl);	// set PMR
 	gicd_write(sc, GICD_CTRL, GICD_CTRL_Enable);	// enable Distributer
 	gicc_write(sc, GICC_CTRL, GICC_CTRL_V1_Enable);	// enable CPU interrupts
-	cpsie(I32_bit);					// allow interrupt exceptions
+	ENABLE_INTERRUPT();				// allow interrupt exceptions
 }
 
 #ifdef MULTIPROCESSOR
@@ -683,19 +683,7 @@
 #endif
 	pic_add(&sc->sc_pic, 0);
 
-<<<<<<< HEAD
 	armgic_dist_init(sc);
-=======
-	/*
-	 * Force the GICD to IPL_HIGH and then enable interrupts.
-	 */
-	struct cpu_info * const ci = curcpu();
-	KASSERTMSG(ci->ci_cpl == IPL_HIGH, "ipl %d not IPL_HIGH", ci->ci_cpl);
-	armgic_set_priority(&sc->sc_pic, ci->ci_cpl);	// set PMR
-	gicd_write(sc, GICD_CTRL, GICD_CTRL_Enable);	// enable Distributer
-	gicc_write(sc, GICC_CTRL, GICC_CTRL_V1_Enable);	// enable CPU interrupts
-	ENABLE_INTERRUPT();				// allow interrupt exceptions
->>>>>>> 08a1f9c4
 
 	/*
 	 * For each line that isn't valid, we set the intrsource for it to
