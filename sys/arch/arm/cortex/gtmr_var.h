<<<<<<< HEAD
/* $NetBSD: gtmr_var.h,v 1.9 2017/11/30 14:50:34 skrll Exp $ */
=======
/* $NetBSD: gtmr_var.h,v 1.10 2018/05/14 17:09:41 joerg Exp $ */
>>>>>>> b2b84690
/*-
 * Copyright (c) 2013 The NetBSD Foundation, Inc.
 * All rights reserved.
 *
 * This code is derived from software contributed to The NetBSD Foundation
 * by Matt Thomas of 3am Software Foundry.
 *
 * Redistribution and use in source and binary forms, with or without
 * modification, are permitted provided that the following conditions
 * are met:
 * 1. Redistributions of source code must retain the above copyright
 *    notice, this list of conditions and the following disclaimer.
 * 2. Redistributions in binary form must reproduce the above copyright
 *    notice, this list of conditions and the following disclaimer in the
 *    documentation and/or other materials provided with the distribution.
 *
 * THIS SOFTWARE IS PROVIDED BY THE NETBSD FOUNDATION, INC. AND CONTRIBUTORS
 * ``AS IS'' AND ANY EXPRESS OR IMPLIED WARRANTIES, INCLUDING, BUT NOT LIMITED
 * TO, THE IMPLIED WARRANTIES OF MERCHANTABILITY AND FITNESS FOR A PARTICULAR
 * PURPOSE ARE DISCLAIMED.  IN NO EVENT SHALL THE FOUNDATION OR CONTRIBUTORS
 * BE LIABLE FOR ANY DIRECT, INDIRECT, INCIDENTAL, SPECIAL, EXEMPLARY, OR
 * CONSEQUENTIAL DAMAGES (INCLUDING, BUT NOT LIMITED TO, PROCUREMENT OF
 * SUBSTITUTE GOODS OR SERVICES; LOSS OF USE, DATA, OR PROFITS; OR BUSINESS
 * INTERRUPTION) HOWEVER CAUSED AND ON ANY THEORY OF LIABILITY, WHETHER IN
 * CONTRACT, STRICT LIABILITY, OR TORT (INCLUDING NEGLIGENCE OR OTHERWISE)
 * ARISING IN ANY WAY OUT OF THE USE OF THIS SOFTWARE, EVEN IF ADVISED OF THE
 * POSSIBILITY OF SUCH DAMAGE.
 */

#ifndef _ARM_CORTEX_GTMR_VAR_
#define _ARM_CORTEX_GTMR_VAR_

#include <sys/percpu.h>

struct gtmr_softc {
	device_t sc_dev;
	struct evcnt sc_ev_missing_ticks;
	uint32_t sc_freq;
	u_long sc_autoinc;
	void *sc_global_ih;
#ifdef DIAGNOSTIC
	percpu_t *sc_percpu;
#endif
};

#ifdef _KERNEL
#include "opt_arm_timer.h"
struct cpu_info;
void	gtmr_init(device_t);
int	gtmr_intr(void *);
void	gtmr_init_cpu_clock(struct cpu_info *);
void	gtmr_delay(unsigned int n);
<<<<<<< HEAD
void	gtmr_bootdelay(unsigned int n);
=======
>>>>>>> b2b84690
#ifdef __HAVE_GENERIC_CPU_INITCLOCKS
void	gtmr_cpu_initclocks(void);
#else
#define gtmr_cpu_initclocks	cpu_initclocks
#endif
#endif

#endif /* _ARM_CORTEX_GTMR_VAR_ */<|MERGE_RESOLUTION|>--- conflicted
+++ resolved
@@ -1,8 +1,4 @@
-<<<<<<< HEAD
-/* $NetBSD: gtmr_var.h,v 1.9 2017/11/30 14:50:34 skrll Exp $ */
-=======
 /* $NetBSD: gtmr_var.h,v 1.10 2018/05/14 17:09:41 joerg Exp $ */
->>>>>>> b2b84690
 /*-
  * Copyright (c) 2013 The NetBSD Foundation, Inc.
  * All rights reserved.
@@ -55,10 +51,6 @@
 int	gtmr_intr(void *);
 void	gtmr_init_cpu_clock(struct cpu_info *);
 void	gtmr_delay(unsigned int n);
-<<<<<<< HEAD
-void	gtmr_bootdelay(unsigned int n);
-=======
->>>>>>> b2b84690
 #ifdef __HAVE_GENERIC_CPU_INITCLOCKS
 void	gtmr_cpu_initclocks(void);
 #else
