/*	$NetBSD: a9wdt.c,v 1.10 2019/08/10 17:03:59 skrll Exp $	*/

/*-
 * Copyright (c) 2012 The NetBSD Foundation, Inc.
 * All rights reserved.
 *
 * This code is derived from software contributed to The NetBSD Foundation
 * by Matt Thomas
 *
 * Redistribution and use in source and binary forms, with or without
 * modification, are permitted provided that the following conditions
 * are met:
 * 1. Redistributions of source code must retain the above copyright
 *    notice, this list of conditions and the following disclaimer.
 * 2. Redistributions in binary form must reproduce the above copyright
 *    notice, this list of conditions and the following disclaimer in the
 *    documentation and/or other materials provided with the distribution.
 *
 * THIS SOFTWARE IS PROVIDED BY THE NETBSD FOUNDATION, INC. AND CONTRIBUTORS
 * ``AS IS'' AND ANY EXPRESS OR IMPLIED WARRANTIES, INCLUDING, BUT NOT LIMITED
 * TO, THE IMPLIED WARRANTIES OF MERCHANTABILITY AND FITNESS FOR A PARTICULAR
 * PURPOSE ARE DISCLAIMED.  IN NO EVENT SHALL THE FOUNDATION OR CONTRIBUTORS
 * BE LIABLE FOR ANY DIRECT, INDIRECT, INCIDENTAL, SPECIAL, EXEMPLARY, OR
 * CONSEQUENTIAL DAMAGES (INCLUDING, BUT NOT LIMITED TO, PROCUREMENT OF
 * SUBSTITUTE GOODS OR SERVICES; LOSS OF USE, DATA, OR PROFITS; OR BUSINESS
 * INTERRUPTION) HOWEVER CAUSED AND ON ANY THEORY OF LIABILITY, WHETHER IN
 * CONTRACT, STRICT LIABILITY, OR TORT (INCLUDING NEGLIGENCE OR OTHERWISE)
 * ARISING IN ANY WAY OUT OF THE USE OF THIS SOFTWARE, EVEN IF ADVISED OF THE
 * POSSIBILITY OF SUCH DAMAGE.
 */

#include <sys/cdefs.h>
__KERNEL_RCSID(0, "$NetBSD: a9wdt.c,v 1.10 2019/08/10 17:03:59 skrll Exp $");

#include <sys/param.h>
#include <sys/bus.h>
#include <sys/cpu.h>
#include <sys/device.h>
#include <sys/wdog.h>

#include <prop/proplib.h>

#include <dev/sysmon/sysmonvar.h>

#include <arm/cortex/a9tmr_reg.h>

#include <arm/cortex/mpcore_var.h>

static int a9wdt_match(device_t, cfdata_t, void *);
static void a9wdt_attach(device_t, device_t, void *);

struct a9wdt_softc {
	struct sysmon_wdog sc_smw;
	device_t sc_dev;
	bus_space_tag_t sc_memt;
	bus_space_handle_t sc_wdog_memh;
	u_int sc_wdog_max_period;
	u_int sc_wdog_period;
	u_int sc_wdog_prescaler;
	uint32_t sc_freq;
	uint32_t sc_wdog_load;
	uint32_t sc_wdog_ctl;
	bool sc_wdog_armed;
};

#ifndef A9WDT_PERIOD_DEFAULT
#define	A9WDT_PERIOD_DEFAULT	12
#endif

CFATTACH_DECL_NEW(arma9wdt, sizeof(struct a9wdt_softc),
    a9wdt_match, a9wdt_attach, NULL, NULL);

static bool attached;

static inline uint32_t
a9wdt_wdog_read(struct a9wdt_softc *sc, bus_size_t o)
{
	return bus_space_read_4(sc->sc_memt, sc->sc_wdog_memh, o);
}

static inline void
a9wdt_wdog_write(struct a9wdt_softc *sc, bus_size_t o, uint32_t v)
{
	bus_space_write_4(sc->sc_memt, sc->sc_wdog_memh, o, v);
}


/* ARGSUSED */
static int
a9wdt_match(device_t parent, cfdata_t cf, void *aux)
{
	struct mpcore_attach_args * const mpcaa = aux;

	if (attached)
		return 0;

	if (!CPU_ID_CORTEX_A9_P(curcpu()->ci_arm_cpuid) &&
	    !CPU_ID_CORTEX_A5_P(curcpu()->ci_arm_cpuid))
		return 0;

	if (strcmp(mpcaa->mpcaa_name, cf->cf_name) != 0)
		return 0;

	/*
	 * This isn't present on UP A9s (since CBAR isn't present).
	 */
	uint32_t mpidr = armreg_mpidr_read();
	if (mpidr == 0 || (mpidr & MPIDR_U))
		return 0;

	return 1;
}

static int
a9wdt_tickle(struct sysmon_wdog *smw)
{
	struct a9wdt_softc * const sc = smw->smw_cookie;

	/*
	 * Cause the WDOG to restart counting.
	 */
	a9wdt_wdog_write(sc, TMR_LOAD, sc->sc_wdog_load);
	aprint_debug_dev(sc->sc_dev, "tickle\n");
	return 0;
}

static int
a9wdt_setmode(struct sysmon_wdog *smw)
{
	struct a9wdt_softc * const sc = smw->smw_cookie;

	if ((smw->smw_mode & WDOG_MODE_MASK) == WDOG_MODE_DISARMED) {
		/*
		 * Emit magic sequence to turn off WDOG
		 */
		a9wdt_wdog_write(sc, TMR_WDOGDIS, TMR_WDOG_DISABLE_MAGIC1);
		a9wdt_wdog_write(sc, TMR_WDOGDIS, TMR_WDOG_DISABLE_MAGIC2);
		delay(1);
		sc->sc_wdog_ctl = a9wdt_wdog_read(sc, TMR_CTL);
		KASSERT((sc->sc_wdog_ctl & TMR_CTL_WDOG_MODE) == 0);
		aprint_debug_dev(sc->sc_dev, "setmode disable\n");
		return 0;
	}

	/*
	 * If no changes, just tickle it and return.
	 */
	if (sc->sc_wdog_armed && smw->smw_period == sc->sc_wdog_period) {
		sc->sc_wdog_load = sc->sc_freq * sc->sc_wdog_period - 1;
		sc->sc_wdog_ctl = TMR_CTL_ENABLE | TMR_CTL_WDOG_MODE
		    | __SHIFTIN(sc->sc_wdog_prescaler - 1, TMR_CTL_PRESCALER);

		a9wdt_wdog_write(sc, TMR_LOAD, sc->sc_wdog_load);
		a9wdt_wdog_write(sc, TMR_CTL, sc->sc_wdog_ctl);
		aprint_debug_dev(sc->sc_dev, "setmode refresh\n");
		return 0;
	}

	if (smw->smw_period == WDOG_PERIOD_DEFAULT) {
		sc->sc_wdog_period = A9WDT_PERIOD_DEFAULT;
		smw->smw_period = A9WDT_PERIOD_DEFAULT;
	}

	/*
	 * Make sure we don't overflow the counter.
	 */
	if (smw->smw_period >= sc->sc_wdog_max_period) {
		return EINVAL;
	}

	sc->sc_wdog_load = sc->sc_freq * sc->sc_wdog_period - 1;
	sc->sc_wdog_ctl = TMR_CTL_ENABLE | TMR_CTL_WDOG_MODE
	    | __SHIFTIN(sc->sc_wdog_prescaler - 1, TMR_CTL_PRESCALER);

	a9wdt_wdog_write(sc, TMR_LOAD, sc->sc_wdog_load);
	a9wdt_wdog_write(sc, TMR_CTL, sc->sc_wdog_ctl);

	aprint_debug_dev(sc->sc_dev, "setmode enable\n");
	return 0;
}


static void
a9wdt_attach(device_t parent, device_t self, void *aux)
{
	struct a9wdt_softc * const sc = device_private(self);
	struct mpcore_attach_args * const mpcaa = aux;
	prop_dictionary_t dict = device_properties(self);
	const char *cpu_type;

	sc->sc_dev = self;
	sc->sc_memt = mpcaa->mpcaa_memt;


	// XXXNH TMR_WDOG_BASE! and register locations
	bus_space_subregion(sc->sc_memt, mpcaa->mpcaa_memh,
<<<<<<< HEAD
	     mpcaa->mpcaa_off1, TMR_WDOG_SIZE, &sc->sc_wdog_memh);
=======
	    mpcaa->mpcaa_off1, TMR_WDOG_SIZE, &sc->sc_wdog_memh);
>>>>>>> d27527d1

	/*
	 * This runs at the ARM PERIPHCLOCK which should be 1/2 of the
	 * CPU clock.  The MD code should have setup our frequency for us.
	 */
	prop_dictionary_get_uint32(dict, "frequency", &sc->sc_freq);

	sc->sc_wdog_ctl = a9wdt_wdog_read(sc, TMR_CTL);
	sc->sc_wdog_armed = (sc->sc_wdog_ctl & TMR_CTL_WDOG_MODE) != 0;
	if (sc->sc_wdog_armed) {
		sc->sc_wdog_prescaler =
		    __SHIFTOUT(sc->sc_wdog_ctl, TMR_CTL_PRESCALER) + 1;
		sc->sc_freq /= sc->sc_wdog_prescaler;
		sc->sc_wdog_load = a9wdt_wdog_read(sc, TMR_LOAD);
		sc->sc_wdog_period = (sc->sc_wdog_load + 1) / sc->sc_freq;
	} else {
		sc->sc_wdog_period = A9WDT_PERIOD_DEFAULT;
		sc->sc_wdog_prescaler = 1;
		/*
		 * Let's hope the timer frequency isn't prime.
		 */
		for (size_t div = 256; div >= 2; div--) {
			if (sc->sc_freq % div == 0) {
				sc->sc_wdog_prescaler = div;
				break;
			}
		}
		sc->sc_freq /= sc->sc_wdog_prescaler;
	}
	sc->sc_wdog_max_period = UINT32_MAX / sc->sc_freq;

	/*
	 * Does the config file tell us to turn on the watchdog?
	 */
	if (device_cfdata(self)->cf_flags & 1)
		sc->sc_wdog_armed = true;

	aprint_naive("\n");
	if (CPU_ID_CORTEX_A5_P(curcpu()->ci_arm_cpuid)) {
		cpu_type = "A5";
	} else {
		cpu_type = "A9";
	}
	aprint_normal(": %s Watchdog Timer, default period is %u seconds%s\n",
	    cpu_type, sc->sc_wdog_period,
	    sc->sc_wdog_armed ? " (armed)" : "");

	sc->sc_smw.smw_name = device_xname(self);
	sc->sc_smw.smw_cookie = sc;
	sc->sc_smw.smw_setmode = a9wdt_setmode;
	sc->sc_smw.smw_tickle = a9wdt_tickle;
	sc->sc_smw.smw_period = sc->sc_wdog_period;

	if (sc->sc_wdog_armed) {
		int error = sysmon_wdog_setmode(&sc->sc_smw, WDOG_MODE_KTICKLE,
		    sc->sc_wdog_period);
		if (error)
			aprint_error_dev(self,
			    "failed to start kernel tickler: %d\n", error);
 	}

	if (sysmon_wdog_register(&sc->sc_smw) != 0)
		aprint_error("%s: unable to register with sysmon\n",
		    device_xname(sc->sc_dev));

	attached = true;
}<|MERGE_RESOLUTION|>--- conflicted
+++ resolved
@@ -194,11 +194,7 @@
 
 	// XXXNH TMR_WDOG_BASE! and register locations
 	bus_space_subregion(sc->sc_memt, mpcaa->mpcaa_memh,
-<<<<<<< HEAD
-	     mpcaa->mpcaa_off1, TMR_WDOG_SIZE, &sc->sc_wdog_memh);
-=======
 	    mpcaa->mpcaa_off1, TMR_WDOG_SIZE, &sc->sc_wdog_memh);
->>>>>>> d27527d1
 
 	/*
 	 * This runs at the ARM PERIPHCLOCK which should be 1/2 of the
