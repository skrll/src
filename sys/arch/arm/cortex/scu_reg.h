/* $NetBSD: scu_reg.h,v 1.3 2018/12/16 16:46:12 skrll Exp $ */
/*-
 * Copyright (c) 2012 The NetBSD Foundation, Inc.
 * All rights reserved.
 *
 * This code is derived from software contributed to The NetBSD Foundation
 * by Matt Thomas of 3am Software Foundry.
 *
 * Redistribution and use in source and binary forms, with or without
 * modification, are permitted provided that the following conditions
 * are met:
 * 1. Redistributions of source code must retain the above copyright
 *    notice, this list of conditions and the following disclaimer.
 * 2. Redistributions in binary form must reproduce the above copyright
 *    notice, this list of conditions and the following disclaimer in the
 *    documentation and/or other materials provided with the distribution.
 *
 * THIS SOFTWARE IS PROVIDED BY THE NETBSD FOUNDATION, INC. AND CONTRIBUTORS
 * ``AS IS'' AND ANY EXPRESS OR IMPLIED WARRANTIES, INCLUDING, BUT NOT LIMITED
 * TO, THE IMPLIED WARRANTIES OF MERCHANTABILITY AND FITNESS FOR A PARTICULAR
 * PURPOSE ARE DISCLAIMED.  IN NO EVENT SHALL THE FOUNDATION OR CONTRIBUTORS
 * BE LIABLE FOR ANY DIRECT, INDIRECT, INCIDENTAL, SPECIAL, EXEMPLARY, OR
 * CONSEQUENTIAL DAMAGES (INCLUDING, BUT NOT LIMITED TO, PROCUREMENT OF
 * SUBSTITUTE GOODS OR SERVICES; LOSS OF USE, DATA, OR PROFITS; OR BUSINESS
 * INTERRUPTION) HOWEVER CAUSED AND ON ANY THEORY OF LIABILITY, WHETHER IN
 * CONTRACT, STRICT LIABILITY, OR TORT (INCLUDING NEGLIGENCE OR OTHERWISE)
 * ARISING IN ANY WAY OUT OF THE USE OF THIS SOFTWARE, EVEN IF ADVISED OF THE
 * POSSIBILITY OF SUCH DAMAGE.
 */

#ifndef _ARM_CORTEX_SCUREG_H_
#define _ARM_CORTEX_SCUREG_H_

/*
 * ARM Snoop Control Unit Definitions
 * Used by Cortex-A5 and Cortex-A9
 */

#define	SCU_SIZE		0x100

#define	SCU_CTL			0x00	// SCU Control Register
#define	SCU_CFG			0x04	// SCU Configuration Register
#define	SCU_CPU_PWR_STS		0x08	// SCU CPU Power Status
#define	SCU_INV_ALL_REG		0x0c	// SCU Invalidate All Registers in Secure State
<<<<<<< HEAD
#define	SCU_DIAG_CONTROL	0x30

=======
#define	SCU_DIAG_CONTROL	0x30	// SCU Diag Control - undocumented
>>>>>>> 8c84407d
#define	SCU_FILTER_START	0x40	// Filtering Start Address
#define	SCU_FILTER_END		0x44	// Filtering End Address
#define	SCU_ACCESS_CONTROL	0x50	// SCU Access Control
#define	SCU_NS_ACCESS_CONTROL	0x54	// SCU Non-Secure Access Control



#define	SCU_CTL_IC_STANDBY_ENA			__BIT(6)
#define	SCU_CTL_SCU_STANDBY_ENA			__BIT(5)
#define	SCU_CTL_FORCE_PORT0_ENA			__BIT(4)
#define	SCU_CTL_SPECULATIVE_LINEFILL_ENA	__BIT(3)
#define	SCU_CTL_SCU_RAM_PARITY_ENA		__BIT(2)
#define	SCU_CTL_ADDR_FILTER_ENA			__BIT(1)
#define	SCU_CTL_SCU_ENA				__BIT(0)

#define	SCU_CFG_TAG_RAM_SIZE_CPUn(n)	__BITS(9+2*(n),8+2*(n))
#define	SCU_CFG_TAG_RAM_SIZE_CPU3	__BITS(15,14)
#define	SCU_CFG_TAG_RAM_SIZE_CPU2	__BITS(13,12)
#define	SCU_CFG_TAG_RAM_SIZE_CPU1	__BITS(11,10)
#define	SCU_CFG_TAG_RAM_SIZE_CPU0	__BITS(9,8)
#define	SCU_CFG_TAG_RAM_SIZE_16KB	0
#define	SCU_CFG_TAG_RAM_SIZE_32KB	1
#define	SCU_CFG_TAG_RAM_SIZE_64KB	2
#define	SCU_CFG_CPUn_SMP(n)		__BIT(4+(n))
#define	SCU_CFG_CPU3_SMP		__BIT(7)
#define	SCU_CFG_CPU2_SMP		__BIT(6)
#define	SCU_CFG_CPU1_SMP		__BIT(5)
#define	SCU_CFG_CPU0_SMP		__BIT(4)
#define	SCU_CFG_CPUMAX			__BITS(0,1)	// # of CPU - 1

<<<<<<< HEAD
#define SCU_DIAG_DISABLE_MIGBIT	  __BIT(0)
=======
#define SCU_DIAG_DISABLE_MIGBIT		__BIT(0)
>>>>>>> 8c84407d

#endif /* _ARM_CORTEX_SCUREG_H_ */<|MERGE_RESOLUTION|>--- conflicted
+++ resolved
@@ -42,12 +42,7 @@
 #define	SCU_CFG			0x04	// SCU Configuration Register
 #define	SCU_CPU_PWR_STS		0x08	// SCU CPU Power Status
 #define	SCU_INV_ALL_REG		0x0c	// SCU Invalidate All Registers in Secure State
-<<<<<<< HEAD
-#define	SCU_DIAG_CONTROL	0x30
-
-=======
 #define	SCU_DIAG_CONTROL	0x30	// SCU Diag Control - undocumented
->>>>>>> 8c84407d
 #define	SCU_FILTER_START	0x40	// Filtering Start Address
 #define	SCU_FILTER_END		0x44	// Filtering End Address
 #define	SCU_ACCESS_CONTROL	0x50	// SCU Access Control
@@ -78,10 +73,6 @@
 #define	SCU_CFG_CPU0_SMP		__BIT(4)
 #define	SCU_CFG_CPUMAX			__BITS(0,1)	// # of CPU - 1
 
-<<<<<<< HEAD
-#define SCU_DIAG_DISABLE_MIGBIT	  __BIT(0)
-=======
 #define SCU_DIAG_DISABLE_MIGBIT		__BIT(0)
->>>>>>> 8c84407d
 
 #endif /* _ARM_CORTEX_SCUREG_H_ */