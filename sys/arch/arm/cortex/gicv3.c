--- conflicted
+++ resolved
@@ -223,35 +223,12 @@
 {
 	struct gicv3_softc * const sc = PICTOSOFTC(pic);
 	struct cpu_info * const ci = curcpu();
-<<<<<<< HEAD
-	const uint32_t newpri = IPL_TO_PMR(sc, ipl);
-	const uint32_t curpri = icc_pmr_read();
-
-        /*
-         * If an interrupt occurs between the PMR read and raising the PMR
-         * there is no matter as it'll return it to the same value
-         *
-         * GIC priorities with lower values block higher priority interrupts
-         */
-
-	if (newpri < curpri) {
-		/* raising ipl */
-		icc_pmr_write(newpri);
-		ci->ci_cpl = ipl;
-		arm_isb();
-	} else {
-		/* lowering ipl */
-		ci->ci_cpl = ipl;
-		icc_pmr_write(newpri);
-		arm_isb();
-=======
 	const uint8_t newpmr = IPL_TO_PMR(sc, ipl);
 
 	if (newpmr > ci->ci_hwpl) {
 		/* Lowering priority mask */
 		ci->ci_hwpl = newpmr;
 		icc_pmr_write(newpmr);
->>>>>>> 006b198a
 	}
 }
 
@@ -786,14 +763,9 @@
 		const int ipl = is->is_ipl;
 		if (__predict_false(ipl < ci->ci_cpl)) {
 			pic_do_pending_ints(I32_bit, ipl, frame);
-<<<<<<< HEAD
-		} else {
-			gicv3_set_priority(pic, ipl);
-=======
 		} else if (ci->ci_cpl != ipl) {
 			icc_pmr_write(IPL_TO_PMR(sc, ipl));
 			ci->ci_hwpl = ci->ci_cpl = ipl;
->>>>>>> 006b198a
 		}
 
 		if (early_eoi) {
