<<<<<<< HEAD
/* $NetBSD: gicv3.c,v 1.43 2021/02/23 10:03:04 jmcneill Exp $ */
=======
/* $NetBSD: gicv3.c,v 1.44 2021/03/28 11:13:24 jmcneill Exp $ */
>>>>>>> e2aa5677

/*-
 * Copyright (c) 2018 Jared McNeill <jmcneill@invisible.ca>
 * All rights reserved.
 *
 * Redistribution and use in source and binary forms, with or without
 * modification, are permitted provided that the following conditions
 * are met:
 * 1. Redistributions of source code must retain the above copyright
 *    notice, this list of conditions and the following disclaimer.
 * 2. Redistributions in binary form must reproduce the above copyright
 *    notice, this list of conditions and the following disclaimer in the
 *    documentation and/or other materials provided with the distribution.
 *
 * THIS SOFTWARE IS PROVIDED BY THE AUTHOR ``AS IS'' AND ANY EXPRESS OR
 * IMPLIED WARRANTIES, INCLUDING, BUT NOT LIMITED TO, THE IMPLIED WARRANTIES
 * OF MERCHANTABILITY AND FITNESS FOR A PARTICULAR PURPOSE ARE DISCLAIMED.
 * IN NO EVENT SHALL THE AUTHOR BE LIABLE FOR ANY DIRECT, INDIRECT,
 * INCIDENTAL, SPECIAL, EXEMPLARY, OR CONSEQUENTIAL DAMAGES (INCLUDING,
 * BUT NOT LIMITED TO, PROCUREMENT OF SUBSTITUTE GOODS OR SERVICES;
 * LOSS OF USE, DATA, OR PROFITS; OR BUSINESS INTERRUPTION) HOWEVER CAUSED
 * AND ON ANY THEORY OF LIABILITY, WHETHER IN CONTRACT, STRICT LIABILITY,
 * OR TORT (INCLUDING NEGLIGENCE OR OTHERWISE) ARISING IN ANY WAY
 * OUT OF THE USE OF THIS SOFTWARE, EVEN IF ADVISED OF THE POSSIBILITY OF
 * SUCH DAMAGE.
 */

#include "opt_multiprocessor.h"

#define	_INTR_PRIVATE

#include <sys/cdefs.h>
<<<<<<< HEAD
__KERNEL_RCSID(0, "$NetBSD: gicv3.c,v 1.43 2021/02/23 10:03:04 jmcneill Exp $");
=======
__KERNEL_RCSID(0, "$NetBSD: gicv3.c,v 1.44 2021/03/28 11:13:24 jmcneill Exp $");
>>>>>>> e2aa5677

#include <sys/param.h>
#include <sys/kernel.h>
#include <sys/bus.h>
#include <sys/device.h>
#include <sys/intr.h>
#include <sys/systm.h>
#include <sys/cpu.h>
#include <sys/vmem.h>
#include <sys/kmem.h>
#include <sys/atomic.h>

#include <machine/cpufunc.h>

#include <arm/locore.h>
#include <arm/armreg.h>

#include <arm/cortex/gicv3.h>
#include <arm/cortex/gic_reg.h>

#define	PICTOSOFTC(pic)	\
	((void *)((uintptr_t)(pic) - offsetof(struct gicv3_softc, sc_pic)))
#define	LPITOSOFTC(lpi) \
	((void *)((uintptr_t)(lpi) - offsetof(struct gicv3_softc, sc_lpi)))

#define	IPL_TO_PRIORITY(sc, ipl)	(((0xff - (ipl)) << (sc)->sc_priority_shift) & 0xff)
#define	IPL_TO_PMR(sc, ipl)		(((0xff - (ipl)) << (sc)->sc_pmr_shift) & 0xff)

#define	GIC_SUPPORTS_1OFN(sc)		(((sc)->sc_gicd_typer & GICD_TYPER_No1N) == 0)

#define	GIC_PRIO_SHIFT_NS		4
#define	GIC_PRIO_SHIFT_S		3
<<<<<<< HEAD
=======

/*
 * Set to true if you want to use 1 of N interrupt distribution for SPIs
 * when available. Disabled by default because it causes issues with the
 * USB stack.
 */
bool gicv3_use_1ofn = false;
>>>>>>> e2aa5677

static struct gicv3_softc *gicv3_softc;

static inline uint32_t
gicd_read_4(struct gicv3_softc *sc, bus_size_t reg)
{
	return bus_space_read_4(sc->sc_bst, sc->sc_bsh_d, reg);
}

static inline void
gicd_write_4(struct gicv3_softc *sc, bus_size_t reg, uint32_t val)
{
	bus_space_write_4(sc->sc_bst, sc->sc_bsh_d, reg, val);
}

#ifdef MULTIPROCESSOR
static inline uint64_t
gicd_read_8(struct gicv3_softc *sc, bus_size_t reg)
{
	return bus_space_read_8(sc->sc_bst, sc->sc_bsh_d, reg);
}
#endif

static inline void
gicd_write_8(struct gicv3_softc *sc, bus_size_t reg, uint64_t val)
{
	bus_space_write_8(sc->sc_bst, sc->sc_bsh_d, reg, val);
}

static inline uint32_t
gicr_read_4(struct gicv3_softc *sc, u_int index, bus_size_t reg)
{
	KASSERT(index < sc->sc_bsh_r_count);
	return bus_space_read_4(sc->sc_bst, sc->sc_bsh_r[index], reg);
}

static inline void
gicr_write_4(struct gicv3_softc *sc, u_int index, bus_size_t reg, uint32_t val)
{
	KASSERT(index < sc->sc_bsh_r_count);
	bus_space_write_4(sc->sc_bst, sc->sc_bsh_r[index], reg, val);
}

static inline uint64_t
gicr_read_8(struct gicv3_softc *sc, u_int index, bus_size_t reg)
{
	KASSERT(index < sc->sc_bsh_r_count);
	return bus_space_read_8(sc->sc_bst, sc->sc_bsh_r[index], reg);
}

static inline void
gicr_write_8(struct gicv3_softc *sc, u_int index, bus_size_t reg, uint64_t val)
{
	KASSERT(index < sc->sc_bsh_r_count);
	bus_space_write_8(sc->sc_bst, sc->sc_bsh_r[index], reg, val);
}

static void
gicv3_unblock_irqs(struct pic_softc *pic, size_t irqbase, uint32_t mask)
{
	struct gicv3_softc * const sc = PICTOSOFTC(pic);
	struct cpu_info * const ci = curcpu();
	const u_int group = irqbase / 32;

	if (group == 0) {
		atomic_or_32(&sc->sc_enabled_sgippi, mask);
		gicr_write_4(sc, ci->ci_gic_redist, GICR_ISENABLER0, mask);
		while (gicr_read_4(sc, ci->ci_gic_redist, GICR_CTLR) & GICR_CTLR_RWP)
			;
	} else {
		gicd_write_4(sc, GICD_ISENABLERn(group), mask);
		while (gicd_read_4(sc, GICD_CTRL) & GICD_CTRL_RWP)
			;
	}
}

static void
gicv3_block_irqs(struct pic_softc *pic, size_t irqbase, uint32_t mask)
{
	struct gicv3_softc * const sc = PICTOSOFTC(pic);
	struct cpu_info * const ci = curcpu();
	const u_int group = irqbase / 32;

	if (group == 0) {
		atomic_and_32(&sc->sc_enabled_sgippi, ~mask);
		gicr_write_4(sc, ci->ci_gic_redist, GICR_ICENABLER0, mask);
		while (gicr_read_4(sc, ci->ci_gic_redist, GICR_CTLR) & GICR_CTLR_RWP)
			;
	} else {
		gicd_write_4(sc, GICD_ICENABLERn(group), mask);
		while (gicd_read_4(sc, GICD_CTRL) & GICD_CTRL_RWP)
			;
	}
}

static void
gicv3_establish_irq(struct pic_softc *pic, struct intrsource *is)
{
	struct gicv3_softc * const sc = PICTOSOFTC(pic);
	const u_int group = is->is_irq / 32;
	uint32_t ipriority, icfg;
	uint64_t irouter;
	u_int n;

	const u_int ipriority_val = IPL_TO_PRIORITY(sc, is->is_ipl);
	const u_int ipriority_shift = (is->is_irq & 0x3) * 8;
	const u_int icfg_shift = (is->is_irq & 0xf) * 2;

	if (group == 0) {
		/* SGIs and PPIs are always MP-safe */
		is->is_mpsafe = true;

		/* Update interrupt configuration and priority on all redistributors */
		for (n = 0; n < sc->sc_bsh_r_count; n++) {
			icfg = gicr_read_4(sc, n, GICR_ICFGRn(is->is_irq / 16));
			if (is->is_type == IST_LEVEL)
				icfg &= ~(0x2 << icfg_shift);
			if (is->is_type == IST_EDGE)
				icfg |= (0x2 << icfg_shift);
			gicr_write_4(sc, n, GICR_ICFGRn(is->is_irq / 16), icfg);

			ipriority = gicr_read_4(sc, n, GICR_IPRIORITYRn(is->is_irq / 4));
			ipriority &= ~(0xffU << ipriority_shift);
			ipriority |= (ipriority_val << ipriority_shift);
			gicr_write_4(sc, n, GICR_IPRIORITYRn(is->is_irq / 4), ipriority);
		}
	} else {
		/*
		 * If 1 of N SPI routing is supported, route MP-safe interrupts to all
		 * participating PEs. Otherwise, just route to the primary PE.
		 */
<<<<<<< HEAD
		if (is->is_mpsafe && GIC_SUPPORTS_1OFN(sc)) {
=======
		if (is->is_mpsafe && GIC_SUPPORTS_1OFN(sc) && gicv3_use_1ofn) {
>>>>>>> e2aa5677
			irouter = GICD_IROUTER_Interrupt_Routing_mode;
		} else {
			irouter = sc->sc_irouter[0];
		}
		gicd_write_8(sc, GICD_IROUTER(is->is_irq), irouter);

		/* Update interrupt configuration */
		icfg = gicd_read_4(sc, GICD_ICFGRn(is->is_irq / 16));
		if (is->is_type == IST_LEVEL)
			icfg &= ~(0x2 << icfg_shift);
		if (is->is_type == IST_EDGE)
			icfg |= (0x2 << icfg_shift);
		gicd_write_4(sc, GICD_ICFGRn(is->is_irq / 16), icfg);

		/* Update interrupt priority */
		ipriority = gicd_read_4(sc, GICD_IPRIORITYRn(is->is_irq / 4));
		ipriority &= ~(0xffU << ipriority_shift);
		ipriority |= (ipriority_val << ipriority_shift);
		gicd_write_4(sc, GICD_IPRIORITYRn(is->is_irq / 4), ipriority);
	}
}

static void
gicv3_set_priority(struct pic_softc *pic, int ipl)
{
	struct gicv3_softc * const sc = PICTOSOFTC(pic);
	struct cpu_info * const ci = curcpu();
	const uint8_t newpmr = IPL_TO_PMR(sc, ipl);

	if (newpmr > ci->ci_hwpl) {
		/* Lowering priority mask */
		ci->ci_hwpl = newpmr;
		icc_pmr_write(newpmr);
	}
}

static void
gicv3_dist_enable(struct gicv3_softc *sc)
{
	uint32_t gicd_ctrl;
	u_int n;

	/* Disable the distributor */
	gicd_ctrl = gicd_read_4(sc, GICD_CTRL);
	gicd_ctrl &= ~(GICD_CTRL_EnableGrp1A | GICD_CTRL_ARE_NS);
	gicd_write_4(sc, GICD_CTRL, gicd_ctrl);

	/* Wait for register write to complete */
	while (gicd_read_4(sc, GICD_CTRL) & GICD_CTRL_RWP)
		;

	/* Clear all INTID enable bits */
	for (n = 32; n < sc->sc_pic.pic_maxsources; n += 32)
		gicd_write_4(sc, GICD_ICENABLERn(n / 32), ~0);

	/* Set default priorities to lowest */
	for (n = 32; n < sc->sc_pic.pic_maxsources; n += 4)
		gicd_write_4(sc, GICD_IPRIORITYRn(n / 4), ~0);

	/* Set all interrupts to G1NS */
	for (n = 32; n < sc->sc_pic.pic_maxsources; n += 32) {
		gicd_write_4(sc, GICD_IGROUPRn(n / 32), ~0);
		gicd_write_4(sc, GICD_IGRPMODRn(n / 32), 0);
	}

	/* Set all interrupts level-sensitive by default */
	for (n = 32; n < sc->sc_pic.pic_maxsources; n += 16)
		gicd_write_4(sc, GICD_ICFGRn(n / 16), 0);

	/* Wait for register writes to complete */
	while (gicd_read_4(sc, GICD_CTRL) & GICD_CTRL_RWP)
		;

	/* Enable Affinity routing and G1NS interrupts */
	gicd_ctrl = GICD_CTRL_EnableGrp1A | GICD_CTRL_ARE_NS;
	gicd_write_4(sc, GICD_CTRL, gicd_ctrl);
}

static void
gicv3_redist_enable(struct gicv3_softc *sc, struct cpu_info *ci)
{
	uint32_t icfg;
	u_int n, o;

	/* Clear INTID enable bits */
	gicr_write_4(sc, ci->ci_gic_redist, GICR_ICENABLER0, ~0);

	/* Wait for register write to complete */
	while (gicr_read_4(sc, ci->ci_gic_redist, GICR_CTLR) & GICR_CTLR_RWP)
		;

	/* Set default priorities */
	for (n = 0; n < 32; n += 4) {
		uint32_t priority = 0;
		size_t byte_shift = 0;
		for (o = 0; o < 4; o++, byte_shift += 8) {
			struct intrsource * const is = sc->sc_pic.pic_sources[n + o];
			if (is == NULL)
				priority |= (0xffU << byte_shift);
			else {
				const u_int ipriority_val = IPL_TO_PRIORITY(sc, is->is_ipl);
				priority |= ipriority_val << byte_shift;
			}
		}
		gicr_write_4(sc, ci->ci_gic_redist, GICR_IPRIORITYRn(n / 4), priority);
	}

	/* Set all interrupts to G1NS */
	gicr_write_4(sc, ci->ci_gic_redist, GICR_IGROUPR0, ~0);
	gicr_write_4(sc, ci->ci_gic_redist, GICR_IGRPMODR0, 0);

	/* Restore PPI configs */
	for (n = 0, icfg = 0; n < 16; n++) {
		struct intrsource * const is = sc->sc_pic.pic_sources[16 + n];
		if (is != NULL && is->is_type == IST_EDGE)
			icfg |= (0x2 << (n * 2));
	}
	gicr_write_4(sc, ci->ci_gic_redist, GICR_ICFGRn(1), icfg);

	/* Restore current enable bits */
	gicr_write_4(sc, ci->ci_gic_redist, GICR_ISENABLER0, sc->sc_enabled_sgippi);

	/* Wait for register write to complete */
	while (gicr_read_4(sc, ci->ci_gic_redist, GICR_CTLR) & GICR_CTLR_RWP)
		;
}

static uint64_t
gicv3_cpu_identity(void)
{
	u_int aff3, aff2, aff1, aff0;

	const register_t mpidr = cpu_mpidr_aff_read();
	aff0 = __SHIFTOUT(mpidr, MPIDR_AFF0);
	aff1 = __SHIFTOUT(mpidr, MPIDR_AFF1);
	aff2 = __SHIFTOUT(mpidr, MPIDR_AFF2);
	aff3 = __SHIFTOUT(mpidr, MPIDR_AFF3);

	return __SHIFTIN(aff0, GICR_TYPER_Affinity_Value_Aff0) |
	       __SHIFTIN(aff1, GICR_TYPER_Affinity_Value_Aff1) |
	       __SHIFTIN(aff2, GICR_TYPER_Affinity_Value_Aff2) |
	       __SHIFTIN(aff3, GICR_TYPER_Affinity_Value_Aff3);
}

static u_int
gicv3_find_redist(struct gicv3_softc *sc)
{
	uint64_t gicr_typer;
	u_int n;

	const uint64_t cpu_identity = gicv3_cpu_identity();

	for (n = 0; n < sc->sc_bsh_r_count; n++) {
		gicr_typer = gicr_read_8(sc, n, GICR_TYPER);
		if ((gicr_typer & GICR_TYPER_Affinity_Value) == cpu_identity)
			return n;
	}

	const u_int aff0 = __SHIFTOUT(cpu_identity, GICR_TYPER_Affinity_Value_Aff0);
	const u_int aff1 = __SHIFTOUT(cpu_identity, GICR_TYPER_Affinity_Value_Aff1);
	const u_int aff2 = __SHIFTOUT(cpu_identity, GICR_TYPER_Affinity_Value_Aff2);
	const u_int aff3 = __SHIFTOUT(cpu_identity, GICR_TYPER_Affinity_Value_Aff3);

	panic("%s: could not find GICv3 redistributor for cpu %d.%d.%d.%d",
	    cpu_name(curcpu()), aff3, aff2, aff1, aff0);
}

static uint64_t
gicv3_sgir(struct gicv3_softc *sc)
{
	const uint64_t cpu_identity = gicv3_cpu_identity();

	const u_int aff0 = __SHIFTOUT(cpu_identity, GICR_TYPER_Affinity_Value_Aff0);
	const u_int aff1 = __SHIFTOUT(cpu_identity, GICR_TYPER_Affinity_Value_Aff1);
	const u_int aff2 = __SHIFTOUT(cpu_identity, GICR_TYPER_Affinity_Value_Aff2);
	const u_int aff3 = __SHIFTOUT(cpu_identity, GICR_TYPER_Affinity_Value_Aff3);

	return __SHIFTIN(__BIT(aff0), ICC_SGIR_EL1_TargetList) |
	       __SHIFTIN(aff1, ICC_SGIR_EL1_Aff1) |
	       __SHIFTIN(aff2, ICC_SGIR_EL1_Aff2) |
	       __SHIFTIN(aff3, ICC_SGIR_EL1_Aff3);
}

static void
gicv3_cpu_init(struct pic_softc *pic, struct cpu_info *ci)
{
	struct gicv3_softc * const sc = PICTOSOFTC(pic);
	uint32_t icc_sre, icc_ctlr, gicr_waker;

	evcnt_attach_dynamic(&ci->ci_intr_preempt, EVCNT_TYPE_MISC, NULL,
	    ci->ci_cpuname, "intr preempt");

	ci->ci_gic_redist = gicv3_find_redist(sc);
	ci->ci_gic_sgir = gicv3_sgir(sc);

	/* Store route to CPU for SPIs */
	const uint64_t cpu_identity = gicv3_cpu_identity();
	const u_int aff0 = __SHIFTOUT(cpu_identity, GICR_TYPER_Affinity_Value_Aff0);
	const u_int aff1 = __SHIFTOUT(cpu_identity, GICR_TYPER_Affinity_Value_Aff1);
	const u_int aff2 = __SHIFTOUT(cpu_identity, GICR_TYPER_Affinity_Value_Aff2);
	const u_int aff3 = __SHIFTOUT(cpu_identity, GICR_TYPER_Affinity_Value_Aff3);
	sc->sc_irouter[cpu_index(ci)] =
	    __SHIFTIN(aff0, GICD_IROUTER_Aff0) |
	    __SHIFTIN(aff1, GICD_IROUTER_Aff1) |
	    __SHIFTIN(aff2, GICD_IROUTER_Aff2) |
	    __SHIFTIN(aff3, GICD_IROUTER_Aff3);

	/* Enable System register access and disable IRQ/FIQ bypass */
	icc_sre = ICC_SRE_EL1_SRE | ICC_SRE_EL1_DFB | ICC_SRE_EL1_DIB;
	icc_sre_write(icc_sre);

	/* Mark the connected PE as being awake */
	gicr_waker = gicr_read_4(sc, ci->ci_gic_redist, GICR_WAKER);
	gicr_waker &= ~GICR_WAKER_ProcessorSleep;
	gicr_write_4(sc, ci->ci_gic_redist, GICR_WAKER, gicr_waker);
	while (gicr_read_4(sc, ci->ci_gic_redist, GICR_WAKER) & GICR_WAKER_ChildrenAsleep)
		;

	/* Set initial priority mask */
	ci->ci_hwpl = IPL_TO_PMR(sc, IPL_HIGH);
	icc_pmr_write(ci->ci_hwpl);

	/* Set the binary point field to the minimum value */
	icc_bpr1_write(0);

	/* Enable group 1 interrupt signaling */
	icc_igrpen1_write(ICC_IGRPEN_EL1_Enable);

	/* Set EOI mode */
	icc_ctlr = icc_ctlr_read();
	icc_ctlr &= ~ICC_CTLR_EL1_EOImode;
	icc_ctlr_write(icc_ctlr);

	/* Enable redistributor */
	gicv3_redist_enable(sc, ci);

	/* Allow IRQ exceptions */
	ENABLE_INTERRUPT();
}

#ifdef MULTIPROCESSOR
static void
gicv3_ipi_send(struct pic_softc *pic, const kcpuset_t *kcp, u_long ipi)
{
	struct cpu_info *ci;
	uint64_t sgir;

	sgir = __SHIFTIN(ipi, ICC_SGIR_EL1_INTID);
	if (kcp == NULL) {
		/* Interrupts routed to all PEs, excluding "self" */
		if (ncpu == 1)
			return;
		sgir |= ICC_SGIR_EL1_IRM;
	} else {
		/* Interrupt to exactly one PE */
		ci = cpu_lookup(kcpuset_ffs(kcp) - 1);
		if (ci == curcpu())
			return;
		sgir |= ci->ci_gic_sgir;
	}
	icc_sgi1r_write(sgir);
	isb();
}

static void
gicv3_get_affinity(struct pic_softc *pic, size_t irq, kcpuset_t *affinity)
{
	struct gicv3_softc * const sc = PICTOSOFTC(pic);
	const size_t group = irq / 32;
	int n;

	kcpuset_zero(affinity);
	if (group == 0) {
		/* All CPUs are targets for group 0 (SGI/PPI) */
		for (n = 0; n < ncpu; n++) {
			if (sc->sc_irouter[n] != UINT64_MAX)
				kcpuset_set(affinity, n);
		}
	} else {
		/* Find distributor targets (SPI) */
		const uint64_t irouter = gicd_read_8(sc, GICD_IROUTER(irq));
		for (n = 0; n < ncpu; n++) {
			if (irouter == GICD_IROUTER_Interrupt_Routing_mode ||
			    irouter == sc->sc_irouter[n])
				kcpuset_set(affinity, n);
		}
	}
}

static int
gicv3_set_affinity(struct pic_softc *pic, size_t irq, const kcpuset_t *affinity)
{
	struct gicv3_softc * const sc = PICTOSOFTC(pic);
	const size_t group = irq / 32;
	uint64_t irouter;

	if (group == 0)
		return EINVAL;

	const int set = kcpuset_countset(affinity);
	if (set == 1) {
		irouter = sc->sc_irouter[kcpuset_ffs(affinity) - 1];
<<<<<<< HEAD
	} else if (set == ncpu && GIC_SUPPORTS_1OFN(sc)) {
=======
	} else if (set == ncpu && GIC_SUPPORTS_1OFN(sc) && gicv3_use_1ofn) {
>>>>>>> e2aa5677
		irouter = GICD_IROUTER_Interrupt_Routing_mode;
	} else {
		return EINVAL;
	}

	gicd_write_8(sc, GICD_IROUTER(irq), irouter);

	return 0;
}
#endif

static const struct pic_ops gicv3_picops = {
	.pic_unblock_irqs = gicv3_unblock_irqs,
	.pic_block_irqs = gicv3_block_irqs,
	.pic_establish_irq = gicv3_establish_irq,
	.pic_set_priority = gicv3_set_priority,
#ifdef MULTIPROCESSOR
	.pic_cpu_init = gicv3_cpu_init,
	.pic_ipi_send = gicv3_ipi_send,
	.pic_get_affinity = gicv3_get_affinity,
	.pic_set_affinity = gicv3_set_affinity,
#endif
};

static void
gicv3_dcache_wb_range(vaddr_t va, vsize_t len)
{
	cpu_dcache_wb_range(va, len);
	dsb(sy);
}

static void
gicv3_lpi_unblock_irqs(struct pic_softc *pic, size_t irqbase, uint32_t mask)
{
	struct gicv3_softc * const sc = LPITOSOFTC(pic);
	int bit;

	while ((bit = ffs(mask)) != 0) {
		sc->sc_lpiconf.base[irqbase + bit - 1] |= GIC_LPICONF_Enable;
		if (sc->sc_lpiconf_flush)
			gicv3_dcache_wb_range((vaddr_t)&sc->sc_lpiconf.base[irqbase + bit - 1], 1);
		mask &= ~__BIT(bit - 1);
	}

	if (!sc->sc_lpiconf_flush)
		dsb(ishst);
}

static void
gicv3_lpi_block_irqs(struct pic_softc *pic, size_t irqbase, uint32_t mask)
{
	struct gicv3_softc * const sc = LPITOSOFTC(pic);
	int bit;

	while ((bit = ffs(mask)) != 0) {
		sc->sc_lpiconf.base[irqbase + bit - 1] &= ~GIC_LPICONF_Enable;
		if (sc->sc_lpiconf_flush)
			gicv3_dcache_wb_range((vaddr_t)&sc->sc_lpiconf.base[irqbase + bit - 1], 1);
		mask &= ~__BIT(bit - 1);
	}

	if (!sc->sc_lpiconf_flush)
		dsb(ishst);
}

static void
gicv3_lpi_establish_irq(struct pic_softc *pic, struct intrsource *is)
{
	struct gicv3_softc * const sc = LPITOSOFTC(pic);

	sc->sc_lpiconf.base[is->is_irq] = IPL_TO_PRIORITY(sc, is->is_ipl) | GIC_LPICONF_Res1;

	if (sc->sc_lpiconf_flush)
		gicv3_dcache_wb_range((vaddr_t)&sc->sc_lpiconf.base[is->is_irq], 1);
	else
		dsb(ishst);
}

static void
gicv3_lpi_cpu_init(struct pic_softc *pic, struct cpu_info *ci)
{
	struct gicv3_softc * const sc = LPITOSOFTC(pic);
	struct gicv3_lpi_callback *cb;
	uint64_t propbase, pendbase;
	uint32_t ctlr;

	/* If physical LPIs are not supported on this redistributor, just return. */
	const uint64_t typer = gicr_read_8(sc, ci->ci_gic_redist, GICR_TYPER);
	if ((typer & GICR_TYPER_PLPIS) == 0)
		return;

	/* Interrupt target address for this CPU, used by ITS when GITS_TYPER.PTA == 0 */
	sc->sc_processor_id[cpu_index(ci)] = __SHIFTOUT(typer, GICR_TYPER_Processor_Number);

	/* Disable LPIs before making changes */
	ctlr = gicr_read_4(sc, ci->ci_gic_redist, GICR_CTLR);
	ctlr &= ~GICR_CTLR_Enable_LPIs;
	gicr_write_4(sc, ci->ci_gic_redist, GICR_CTLR, ctlr);
	dsb(sy);

	/* Setup the LPI configuration table */
	propbase = sc->sc_lpiconf.segs[0].ds_addr |
	    __SHIFTIN(ffs(pic->pic_maxsources) - 1, GICR_PROPBASER_IDbits) |
	    __SHIFTIN(GICR_Shareability_IS, GICR_PROPBASER_Shareability) |
	    __SHIFTIN(GICR_Cache_NORMAL_RA_WA_WB, GICR_PROPBASER_InnerCache);
	gicr_write_8(sc, ci->ci_gic_redist, GICR_PROPBASER, propbase);
	propbase = gicr_read_8(sc, ci->ci_gic_redist, GICR_PROPBASER);
	if (__SHIFTOUT(propbase, GICR_PROPBASER_Shareability) != GICR_Shareability_IS) {
		if (__SHIFTOUT(propbase, GICR_PROPBASER_Shareability) == GICR_Shareability_NS) {
			propbase &= ~GICR_PROPBASER_Shareability;
			propbase |= __SHIFTIN(GICR_Shareability_NS, GICR_PROPBASER_Shareability);
			propbase &= ~GICR_PROPBASER_InnerCache;
			propbase |= __SHIFTIN(GICR_Cache_NORMAL_NC, GICR_PROPBASER_InnerCache);
			gicr_write_8(sc, ci->ci_gic_redist, GICR_PROPBASER, propbase);
		}
		sc->sc_lpiconf_flush = true;
	}

	/* Setup the LPI pending table */
	pendbase = sc->sc_lpipend[cpu_index(ci)].segs[0].ds_addr |
	    __SHIFTIN(GICR_Shareability_IS, GICR_PENDBASER_Shareability) |
	    __SHIFTIN(GICR_Cache_NORMAL_RA_WA_WB, GICR_PENDBASER_InnerCache);
	gicr_write_8(sc, ci->ci_gic_redist, GICR_PENDBASER, pendbase);
	pendbase = gicr_read_8(sc, ci->ci_gic_redist, GICR_PENDBASER);
	if (__SHIFTOUT(pendbase, GICR_PENDBASER_Shareability) == GICR_Shareability_NS) {
		pendbase &= ~GICR_PENDBASER_Shareability;
		pendbase |= __SHIFTIN(GICR_Shareability_NS, GICR_PENDBASER_Shareability);
		pendbase &= ~GICR_PENDBASER_InnerCache;
		pendbase |= __SHIFTIN(GICR_Cache_NORMAL_NC, GICR_PENDBASER_InnerCache);
		gicr_write_8(sc, ci->ci_gic_redist, GICR_PENDBASER, pendbase);
	}

	/* Enable LPIs */
	ctlr = gicr_read_4(sc, ci->ci_gic_redist, GICR_CTLR);
	ctlr |= GICR_CTLR_Enable_LPIs;
	gicr_write_4(sc, ci->ci_gic_redist, GICR_CTLR, ctlr);
	dsb(sy);

	/* Setup ITS if present */
	LIST_FOREACH(cb, &sc->sc_lpi_callbacks, list)
		cb->cpu_init(cb->priv, ci);
}

#ifdef MULTIPROCESSOR
static void
gicv3_lpi_get_affinity(struct pic_softc *pic, size_t irq, kcpuset_t *affinity)
{
	struct gicv3_softc * const sc = LPITOSOFTC(pic);
	struct gicv3_lpi_callback *cb;

	kcpuset_zero(affinity);
	LIST_FOREACH(cb, &sc->sc_lpi_callbacks, list)
		cb->get_affinity(cb->priv, irq, affinity);
}

static int
gicv3_lpi_set_affinity(struct pic_softc *pic, size_t irq, const kcpuset_t *affinity)
{
	struct gicv3_softc * const sc = LPITOSOFTC(pic);
	struct gicv3_lpi_callback *cb;
	int error = EINVAL;

	LIST_FOREACH(cb, &sc->sc_lpi_callbacks, list) {
		error = cb->set_affinity(cb->priv, irq, affinity);
		if (error != EPASSTHROUGH)
			return error;
	}

	return EINVAL;
}
#endif

static const struct pic_ops gicv3_lpiops = {
	.pic_unblock_irqs = gicv3_lpi_unblock_irqs,
	.pic_block_irqs = gicv3_lpi_block_irqs,
	.pic_establish_irq = gicv3_lpi_establish_irq,
#ifdef MULTIPROCESSOR
	.pic_cpu_init = gicv3_lpi_cpu_init,
	.pic_get_affinity = gicv3_lpi_get_affinity,
	.pic_set_affinity = gicv3_lpi_set_affinity,
#endif
};

void
gicv3_dma_alloc(struct gicv3_softc *sc, struct gicv3_dma *dma, bus_size_t len, bus_size_t align)
{
	int nsegs, error;

	dma->len = len;
	error = bus_dmamem_alloc(sc->sc_dmat, dma->len, align, 0, dma->segs, 1, &nsegs, BUS_DMA_WAITOK);
	if (error)
		panic("bus_dmamem_alloc failed: %d", error);
	error = bus_dmamem_map(sc->sc_dmat, dma->segs, nsegs, len, (void **)&dma->base, BUS_DMA_WAITOK);
	if (error)
		panic("bus_dmamem_map failed: %d", error);
	error = bus_dmamap_create(sc->sc_dmat, len, 1, len, 0, BUS_DMA_WAITOK, &dma->map);
	if (error)
		panic("bus_dmamap_create failed: %d", error);
	error = bus_dmamap_load(sc->sc_dmat, dma->map, dma->base, dma->len, NULL, BUS_DMA_WAITOK);
	if (error)
		panic("bus_dmamap_load failed: %d", error);

	memset(dma->base, 0, dma->len);
	bus_dmamap_sync(sc->sc_dmat, dma->map, 0, dma->len, BUS_DMASYNC_PREWRITE);
}

static void
gicv3_lpi_init(struct gicv3_softc *sc)
{
	/*
	 * Allocate LPI configuration table
	 */
	gicv3_dma_alloc(sc, &sc->sc_lpiconf, sc->sc_lpi.pic_maxsources, 0x1000);
	KASSERT((sc->sc_lpiconf.segs[0].ds_addr & ~GICR_PROPBASER_Physical_Address) == 0);

	/*
	 * Allocate LPI pending tables
	 */
	const bus_size_t lpipend_sz = (8192 + sc->sc_lpi.pic_maxsources) / NBBY;
	for (int cpuindex = 0; cpuindex < ncpu; cpuindex++) {
		gicv3_dma_alloc(sc, &sc->sc_lpipend[cpuindex], lpipend_sz, 0x10000);
		KASSERT((sc->sc_lpipend[cpuindex].segs[0].ds_addr & ~GICR_PENDBASER_Physical_Address) == 0);
	}
}

void
gicv3_irq_handler(void *frame)
{
	struct cpu_info * const ci = curcpu();
	struct gicv3_softc * const sc = gicv3_softc;
	struct pic_softc *pic;
	const int oldipl = ci->ci_cpl;
	const uint8_t pmr = IPL_TO_PMR(sc, oldipl);

	ci->ci_data.cpu_nintr++;

	if (ci->ci_hwpl != pmr) {
		ci->ci_hwpl = pmr;
		icc_pmr_write(pmr);
		if (oldipl == IPL_HIGH) {
			return;
		}
	}

	for (;;) {
		const uint32_t iar = icc_iar1_read();
		dsb(sy);
		const uint32_t irq = __SHIFTOUT(iar, ICC_IAR_INTID);
		if (irq == ICC_IAR_INTID_SPURIOUS)
			break;

		pic = irq >= GIC_LPI_BASE ? &sc->sc_lpi : &sc->sc_pic;
		if (irq - pic->pic_irqbase >= pic->pic_maxsources)
			continue;

		struct intrsource * const is = pic->pic_sources[irq - pic->pic_irqbase];
		KASSERT(is != NULL);

		const bool early_eoi = irq < GIC_LPI_BASE && is->is_type == IST_EDGE;

		const int ipl = is->is_ipl;
		if (__predict_false(ipl < ci->ci_cpl)) {
			pic_do_pending_ints(I32_bit, ipl, frame);
		} else if (ci->ci_cpl != ipl) {
			icc_pmr_write(IPL_TO_PMR(sc, ipl));
			ci->ci_hwpl = ci->ci_cpl = ipl;
		}

		if (early_eoi) {
			icc_eoi1r_write(iar);
			isb();
		}

		const int64_t nintr = ci->ci_data.cpu_nintr;

		ENABLE_INTERRUPT();
		pic_dispatch(is, frame);
		DISABLE_INTERRUPT();

		if (nintr != ci->ci_data.cpu_nintr)
			ci->ci_intr_preempt.ev_count++;

		if (!early_eoi) {
			icc_eoi1r_write(iar);
			isb();
		}
	}

	pic_do_pending_ints(I32_bit, oldipl, frame);
}

static bool
gicv3_cpuif_is_nonsecure(struct gicv3_softc *sc)
{
	/*
	 * Write 0 to bit7 and see if it sticks. This is only possible if
	 * we have a non-secure view of the PMR register.
	 */
	const uint32_t opmr = icc_pmr_read();
	icc_pmr_write(0);
	const uint32_t npmr = icc_pmr_read();
	icc_pmr_write(opmr);

	return (npmr & GICC_PMR_NONSECURE) == 0;
}

static bool
gicv3_dist_is_nonsecure(struct gicv3_softc *sc)
<<<<<<< HEAD
{
	const uint32_t gicd_ctrl = gicd_read_4(sc, GICD_CTRL);

	/*
	 * If security is enabled, we have a non-secure view of the IPRIORITYRn
	 * registers and LPI configuration priority fields.
	 */
	return (gicd_ctrl & GICD_CTRL_DS) == 0;
}

/*
 * Rockchip RK3399 provides a different view of int priority registers
 * depending on which firmware is in use. This is hard to detect in
 * a way that could possibly break other boards, so only do this
 * detection if we know we are on a RK3399 SoC.
 */
static void
gicv3_quirk_rockchip_rk3399(struct gicv3_softc *sc)
{
	/* Detect the number of supported PMR bits */
	icc_pmr_write(0xff);
	const uint8_t pmrbits = icc_pmr_read();

	/* Detect the number of supported IPRIORITYRn bits */
	const uint32_t oiprio = gicd_read_4(sc, GICD_IPRIORITYRn(8));
	gicd_write_4(sc, GICD_IPRIORITYRn(8), oiprio | 0xff);
	const uint8_t pribits = gicd_read_4(sc, GICD_IPRIORITYRn(8)) & 0xff;
	gicd_write_4(sc, GICD_IPRIORITYRn(8), oiprio);

	/*
=======
{
	const uint32_t gicd_ctrl = gicd_read_4(sc, GICD_CTRL);

	/*
	 * If security is enabled, we have a non-secure view of the IPRIORITYRn
	 * registers and LPI configuration priority fields.
	 */
	return (gicd_ctrl & GICD_CTRL_DS) == 0;
}

/*
 * Rockchip RK3399 provides a different view of int priority registers
 * depending on which firmware is in use. This is hard to detect in
 * a way that could possibly break other boards, so only do this
 * detection if we know we are on a RK3399 SoC.
 */
static void
gicv3_quirk_rockchip_rk3399(struct gicv3_softc *sc)
{
	/* Detect the number of supported PMR bits */
	icc_pmr_write(0xff);
	const uint8_t pmrbits = icc_pmr_read();

	/* Detect the number of supported IPRIORITYRn bits */
	const uint32_t oiprio = gicd_read_4(sc, GICD_IPRIORITYRn(8));
	gicd_write_4(sc, GICD_IPRIORITYRn(8), oiprio | 0xff);
	const uint8_t pribits = gicd_read_4(sc, GICD_IPRIORITYRn(8)) & 0xff;
	gicd_write_4(sc, GICD_IPRIORITYRn(8), oiprio);

	/*
>>>>>>> e2aa5677
	 * If we see fewer PMR bits than IPRIORITYRn bits here, it means
	 * we have a secure view of IPRIORITYRn (this is not supposed to
	 * happen!). 
	 */
	if (pmrbits < pribits) {
		aprint_verbose_dev(sc->sc_dev,
		    "buggy RK3399 firmware detected; applying workaround\n");
		sc->sc_priority_shift = GIC_PRIO_SHIFT_S;
	}
}

int
gicv3_init(struct gicv3_softc *sc)
{
	int n;

	KASSERT(CPU_IS_PRIMARY(curcpu()));

	LIST_INIT(&sc->sc_lpi_callbacks);

	sc->sc_irouter = kmem_zalloc(sizeof(*sc->sc_irouter) * ncpu, KM_SLEEP);
	for (n = 0; n < ncpu; n++)
		sc->sc_irouter[n] = UINT64_MAX;

	sc->sc_gicd_typer = gicd_read_4(sc, GICD_TYPER);

	/*
	 * We don't always have a consistent view of priorities between the
	 * CPU interface (ICC_PMR_EL1) and the GICD/GICR registers. Detect
	 * if we are making secure or non-secure accesses to each, and adjust
	 * the values that we write to each accordingly.
	 */
	const bool dist_ns = gicv3_dist_is_nonsecure(sc);
	sc->sc_priority_shift = dist_ns ? GIC_PRIO_SHIFT_NS : GIC_PRIO_SHIFT_S;
	const bool cpuif_ns = gicv3_cpuif_is_nonsecure(sc);
	sc->sc_pmr_shift = cpuif_ns ? GIC_PRIO_SHIFT_NS : GIC_PRIO_SHIFT_S;

	if ((sc->sc_quirks & GICV3_QUIRK_RK3399) != 0)
		gicv3_quirk_rockchip_rk3399(sc);

	aprint_verbose_dev(sc->sc_dev,
	    "iidr 0x%08x, cpuif %ssecure, dist %ssecure, "
	    "priority shift %d, pmr shift %d, quirks %#x\n",
	    gicd_read_4(sc, GICD_IIDR),
	    cpuif_ns ? "non-" : "",
	    dist_ns ? "non-" : "",
	    sc->sc_priority_shift,
	    sc->sc_pmr_shift,
	    sc->sc_quirks);

	sc->sc_pic.pic_ops = &gicv3_picops;
	sc->sc_pic.pic_maxsources = GICD_TYPER_LINES(sc->sc_gicd_typer);
	snprintf(sc->sc_pic.pic_name, sizeof(sc->sc_pic.pic_name), "gicv3");
#ifdef MULTIPROCESSOR
	sc->sc_pic.pic_cpus = kcpuset_running;
#endif
	pic_add(&sc->sc_pic, 0);

	if ((sc->sc_gicd_typer & GICD_TYPER_LPIS) != 0) {
		sc->sc_lpipend = kmem_zalloc(sizeof(*sc->sc_lpipend) * ncpu, KM_SLEEP);
		sc->sc_processor_id = kmem_zalloc(sizeof(*sc->sc_processor_id) * ncpu, KM_SLEEP);

		sc->sc_lpi.pic_ops = &gicv3_lpiops;
		sc->sc_lpi.pic_maxsources = 8192;	/* Min. required by GICv3 spec */
		snprintf(sc->sc_lpi.pic_name, sizeof(sc->sc_lpi.pic_name), "gicv3-lpi");
		pic_add(&sc->sc_lpi, GIC_LPI_BASE);

		sc->sc_lpi_pool = vmem_create("gicv3-lpi", 0, sc->sc_lpi.pic_maxsources,
		    1, NULL, NULL, NULL, 0, VM_SLEEP, IPL_HIGH);
		if (sc->sc_lpi_pool == NULL)
			panic("failed to create gicv3 lpi pool\n");

		gicv3_lpi_init(sc);
	}

	KASSERT(gicv3_softc == NULL);
	gicv3_softc = sc;

	for (int i = 0; i < sc->sc_bsh_r_count; i++) {
		const uint64_t gicr_typer = gicr_read_8(sc, i, GICR_TYPER);
		const u_int aff0 = __SHIFTOUT(gicr_typer, GICR_TYPER_Affinity_Value_Aff0);
		const u_int aff1 = __SHIFTOUT(gicr_typer, GICR_TYPER_Affinity_Value_Aff1);
		const u_int aff2 = __SHIFTOUT(gicr_typer, GICR_TYPER_Affinity_Value_Aff2);
		const u_int aff3 = __SHIFTOUT(gicr_typer, GICR_TYPER_Affinity_Value_Aff3);

		aprint_debug_dev(sc->sc_dev, "redist %d: cpu %d.%d.%d.%d\n",
		    i, aff3, aff2, aff1, aff0);
	}

	gicv3_dist_enable(sc);

	gicv3_cpu_init(&sc->sc_pic, curcpu());
	if ((sc->sc_gicd_typer & GICD_TYPER_LPIS) != 0)
		gicv3_lpi_cpu_init(&sc->sc_lpi, curcpu());

#ifdef MULTIPROCESSOR
	intr_establish_xname(IPI_AST, IPL_VM, IST_MPSAFE | IST_EDGE, pic_ipi_ast, (void *)-1, "IPI ast");
	intr_establish_xname(IPI_XCALL, IPL_HIGH, IST_MPSAFE | IST_EDGE, pic_ipi_xcall, (void *)-1, "IPI xcall");
	intr_establish_xname(IPI_GENERIC, IPL_HIGH, IST_MPSAFE | IST_EDGE, pic_ipi_generic, (void *)-1, "IPI generic");
	intr_establish_xname(IPI_NOP, IPL_VM, IST_MPSAFE | IST_EDGE, pic_ipi_nop, (void *)-1, "IPI nop");
	intr_establish_xname(IPI_SHOOTDOWN, IPL_SCHED, IST_MPSAFE | IST_EDGE, pic_ipi_shootdown, (void *)-1, "IPI shootdown");
#ifdef DDB
	intr_establish_xname(IPI_DDB, IPL_HIGH, IST_MPSAFE | IST_EDGE, pic_ipi_ddb, NULL, "IPI ddb");
#endif
#ifdef __HAVE_PREEMPTION
	intr_establish_xname(IPI_KPREEMPT, IPL_VM, IST_MPSAFE | IST_EDGE, pic_ipi_kpreempt, (void *)-1, "IPI kpreempt");
#endif
#endif

	return 0;
}<|MERGE_RESOLUTION|>--- conflicted
+++ resolved
@@ -1,8 +1,4 @@
-<<<<<<< HEAD
-/* $NetBSD: gicv3.c,v 1.43 2021/02/23 10:03:04 jmcneill Exp $ */
-=======
 /* $NetBSD: gicv3.c,v 1.44 2021/03/28 11:13:24 jmcneill Exp $ */
->>>>>>> e2aa5677
 
 /*-
  * Copyright (c) 2018 Jared McNeill <jmcneill@invisible.ca>
@@ -35,11 +31,7 @@
 #define	_INTR_PRIVATE
 
 #include <sys/cdefs.h>
-<<<<<<< HEAD
-__KERNEL_RCSID(0, "$NetBSD: gicv3.c,v 1.43 2021/02/23 10:03:04 jmcneill Exp $");
-=======
 __KERNEL_RCSID(0, "$NetBSD: gicv3.c,v 1.44 2021/03/28 11:13:24 jmcneill Exp $");
->>>>>>> e2aa5677
 
 #include <sys/param.h>
 #include <sys/kernel.h>
@@ -72,8 +64,6 @@
 
 #define	GIC_PRIO_SHIFT_NS		4
 #define	GIC_PRIO_SHIFT_S		3
-<<<<<<< HEAD
-=======
 
 /*
  * Set to true if you want to use 1 of N interrupt distribution for SPIs
@@ -81,7 +71,6 @@
  * USB stack.
  */
 bool gicv3_use_1ofn = false;
->>>>>>> e2aa5677
 
 static struct gicv3_softc *gicv3_softc;
 
@@ -213,11 +202,7 @@
 		 * If 1 of N SPI routing is supported, route MP-safe interrupts to all
 		 * participating PEs. Otherwise, just route to the primary PE.
 		 */
-<<<<<<< HEAD
-		if (is->is_mpsafe && GIC_SUPPORTS_1OFN(sc)) {
-=======
 		if (is->is_mpsafe && GIC_SUPPORTS_1OFN(sc) && gicv3_use_1ofn) {
->>>>>>> e2aa5677
 			irouter = GICD_IROUTER_Interrupt_Routing_mode;
 		} else {
 			irouter = sc->sc_irouter[0];
@@ -520,11 +505,7 @@
 	const int set = kcpuset_countset(affinity);
 	if (set == 1) {
 		irouter = sc->sc_irouter[kcpuset_ffs(affinity) - 1];
-<<<<<<< HEAD
-	} else if (set == ncpu && GIC_SUPPORTS_1OFN(sc)) {
-=======
 	} else if (set == ncpu && GIC_SUPPORTS_1OFN(sc) && gicv3_use_1ofn) {
->>>>>>> e2aa5677
 		irouter = GICD_IROUTER_Interrupt_Routing_mode;
 	} else {
 		return EINVAL;
@@ -833,7 +814,6 @@
 
 static bool
 gicv3_dist_is_nonsecure(struct gicv3_softc *sc)
-<<<<<<< HEAD
 {
 	const uint32_t gicd_ctrl = gicd_read_4(sc, GICD_CTRL);
 
@@ -864,38 +844,6 @@
 	gicd_write_4(sc, GICD_IPRIORITYRn(8), oiprio);
 
 	/*
-=======
-{
-	const uint32_t gicd_ctrl = gicd_read_4(sc, GICD_CTRL);
-
-	/*
-	 * If security is enabled, we have a non-secure view of the IPRIORITYRn
-	 * registers and LPI configuration priority fields.
-	 */
-	return (gicd_ctrl & GICD_CTRL_DS) == 0;
-}
-
-/*
- * Rockchip RK3399 provides a different view of int priority registers
- * depending on which firmware is in use. This is hard to detect in
- * a way that could possibly break other boards, so only do this
- * detection if we know we are on a RK3399 SoC.
- */
-static void
-gicv3_quirk_rockchip_rk3399(struct gicv3_softc *sc)
-{
-	/* Detect the number of supported PMR bits */
-	icc_pmr_write(0xff);
-	const uint8_t pmrbits = icc_pmr_read();
-
-	/* Detect the number of supported IPRIORITYRn bits */
-	const uint32_t oiprio = gicd_read_4(sc, GICD_IPRIORITYRn(8));
-	gicd_write_4(sc, GICD_IPRIORITYRn(8), oiprio | 0xff);
-	const uint8_t pribits = gicd_read_4(sc, GICD_IPRIORITYRn(8)) & 0xff;
-	gicd_write_4(sc, GICD_IPRIORITYRn(8), oiprio);
-
-	/*
->>>>>>> e2aa5677
 	 * If we see fewer PMR bits than IPRIORITYRn bits here, it means
 	 * we have a secure view of IPRIORITYRn (this is not supposed to
 	 * happen!). 
