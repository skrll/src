/* $NetBSD: gicv3.c,v 1.37 2020/12/11 21:22:36 jmcneill Exp $ */

/*-
 * Copyright (c) 2018 Jared McNeill <jmcneill@invisible.ca>
 * All rights reserved.
 *
 * Redistribution and use in source and binary forms, with or without
 * modification, are permitted provided that the following conditions
 * are met:
 * 1. Redistributions of source code must retain the above copyright
 *    notice, this list of conditions and the following disclaimer.
 * 2. Redistributions in binary form must reproduce the above copyright
 *    notice, this list of conditions and the following disclaimer in the
 *    documentation and/or other materials provided with the distribution.
 *
 * THIS SOFTWARE IS PROVIDED BY THE AUTHOR ``AS IS'' AND ANY EXPRESS OR
 * IMPLIED WARRANTIES, INCLUDING, BUT NOT LIMITED TO, THE IMPLIED WARRANTIES
 * OF MERCHANTABILITY AND FITNESS FOR A PARTICULAR PURPOSE ARE DISCLAIMED.
 * IN NO EVENT SHALL THE AUTHOR BE LIABLE FOR ANY DIRECT, INDIRECT,
 * INCIDENTAL, SPECIAL, EXEMPLARY, OR CONSEQUENTIAL DAMAGES (INCLUDING,
 * BUT NOT LIMITED TO, PROCUREMENT OF SUBSTITUTE GOODS OR SERVICES;
 * LOSS OF USE, DATA, OR PROFITS; OR BUSINESS INTERRUPTION) HOWEVER CAUSED
 * AND ON ANY THEORY OF LIABILITY, WHETHER IN CONTRACT, STRICT LIABILITY,
 * OR TORT (INCLUDING NEGLIGENCE OR OTHERWISE) ARISING IN ANY WAY
 * OUT OF THE USE OF THIS SOFTWARE, EVEN IF ADVISED OF THE POSSIBILITY OF
 * SUCH DAMAGE.
 */

#include "opt_multiprocessor.h"

#define	_INTR_PRIVATE

#include <sys/cdefs.h>
__KERNEL_RCSID(0, "$NetBSD: gicv3.c,v 1.37 2020/12/11 21:22:36 jmcneill Exp $");

#include <sys/param.h>
#include <sys/kernel.h>
#include <sys/bus.h>
#include <sys/device.h>
#include <sys/intr.h>
#include <sys/systm.h>
#include <sys/cpu.h>
#include <sys/vmem.h>
#include <sys/atomic.h>

#include <machine/cpufunc.h>

#include <arm/locore.h>
#include <arm/armreg.h>

#include <arm/cortex/gicv3.h>
#include <arm/cortex/gic_reg.h>

#define	PICTOSOFTC(pic)	\
	((void *)((uintptr_t)(pic) - offsetof(struct gicv3_softc, sc_pic)))
#define	LPITOSOFTC(lpi) \
	((void *)((uintptr_t)(lpi) - offsetof(struct gicv3_softc, sc_lpi)))

#define	IPL_TO_PRIORITY(sc, ipl)	(((0xff - (ipl)) << (sc)->sc_priority_shift) & 0xff)
#define	IPL_TO_PMR(sc, ipl)		(((0xff - (ipl)) << (sc)->sc_pmr_shift) & 0xff)

#define	GIC_SUPPORTS_1OFN(sc)		(((sc)->sc_gicd_typer & GICD_TYPER_No1N) == 0)

#define	GIC_PRIO_SHIFT_NS		4
#define	GIC_PRIO_SHIFT_S		3

static struct gicv3_softc *gicv3_softc;

static inline uint32_t
gicd_read_4(struct gicv3_softc *sc, bus_size_t reg)
{
	return bus_space_read_4(sc->sc_bst, sc->sc_bsh_d, reg);
}

static inline void
gicd_write_4(struct gicv3_softc *sc, bus_size_t reg, uint32_t val)
{
	bus_space_write_4(sc->sc_bst, sc->sc_bsh_d, reg, val);
}

static inline uint64_t
gicd_read_8(struct gicv3_softc *sc, bus_size_t reg)
{
	return bus_space_read_8(sc->sc_bst, sc->sc_bsh_d, reg);
}

static inline void
gicd_write_8(struct gicv3_softc *sc, bus_size_t reg, uint64_t val)
{
	bus_space_write_8(sc->sc_bst, sc->sc_bsh_d, reg, val);
}

static inline uint32_t
gicr_read_4(struct gicv3_softc *sc, u_int index, bus_size_t reg)
{
	KASSERT(index < sc->sc_bsh_r_count);
	return bus_space_read_4(sc->sc_bst, sc->sc_bsh_r[index], reg);
}

static inline void
gicr_write_4(struct gicv3_softc *sc, u_int index, bus_size_t reg, uint32_t val)
{
	KASSERT(index < sc->sc_bsh_r_count);
	bus_space_write_4(sc->sc_bst, sc->sc_bsh_r[index], reg, val);
}

static inline uint64_t
gicr_read_8(struct gicv3_softc *sc, u_int index, bus_size_t reg)
{
	KASSERT(index < sc->sc_bsh_r_count);
	return bus_space_read_8(sc->sc_bst, sc->sc_bsh_r[index], reg);
}

static inline void
gicr_write_8(struct gicv3_softc *sc, u_int index, bus_size_t reg, uint64_t val)
{
	KASSERT(index < sc->sc_bsh_r_count);
	bus_space_write_8(sc->sc_bst, sc->sc_bsh_r[index], reg, val);
}

static void
gicv3_unblock_irqs(struct pic_softc *pic, size_t irqbase, uint32_t mask)
{
	struct gicv3_softc * const sc = PICTOSOFTC(pic);
	struct cpu_info * const ci = curcpu();
	const u_int group = irqbase / 32;

	if (group == 0) {
		atomic_or_32(&sc->sc_enabled_sgippi, mask);
		gicr_write_4(sc, ci->ci_gic_redist, GICR_ISENABLER0, mask);
		while (gicr_read_4(sc, ci->ci_gic_redist, GICR_CTLR) & GICR_CTLR_RWP)
			;
	} else {
		gicd_write_4(sc, GICD_ISENABLERn(group), mask);
		while (gicd_read_4(sc, GICD_CTRL) & GICD_CTRL_RWP)
			;
	}
}

static void
gicv3_block_irqs(struct pic_softc *pic, size_t irqbase, uint32_t mask)
{
	struct gicv3_softc * const sc = PICTOSOFTC(pic);
	struct cpu_info * const ci = curcpu();
	const u_int group = irqbase / 32;

	if (group == 0) {
		atomic_and_32(&sc->sc_enabled_sgippi, ~mask);
		gicr_write_4(sc, ci->ci_gic_redist, GICR_ICENABLER0, mask);
		while (gicr_read_4(sc, ci->ci_gic_redist, GICR_CTLR) & GICR_CTLR_RWP)
			;
	} else {
		gicd_write_4(sc, GICD_ICENABLERn(group), mask);
		while (gicd_read_4(sc, GICD_CTRL) & GICD_CTRL_RWP)
			;
	}
}

static void
gicv3_establish_irq(struct pic_softc *pic, struct intrsource *is)
{
	struct gicv3_softc * const sc = PICTOSOFTC(pic);
	const u_int group = is->is_irq / 32;
	uint32_t ipriority, icfg;
	uint64_t irouter;
	u_int n;

	const u_int ipriority_val = IPL_TO_PRIORITY(sc, is->is_ipl);
	const u_int ipriority_shift = (is->is_irq & 0x3) * 8;
	const u_int icfg_shift = (is->is_irq & 0xf) * 2;

	if (group == 0) {
		/* SGIs and PPIs are always MP-safe */
		is->is_mpsafe = true;

		/* Update interrupt configuration and priority on all redistributors */
		for (n = 0; n < sc->sc_bsh_r_count; n++) {
			icfg = gicr_read_4(sc, n, GICR_ICFGRn(is->is_irq / 16));
			if (is->is_type == IST_LEVEL)
				icfg &= ~(0x2 << icfg_shift);
			if (is->is_type == IST_EDGE)
				icfg |= (0x2 << icfg_shift);
			gicr_write_4(sc, n, GICR_ICFGRn(is->is_irq / 16), icfg);

			ipriority = gicr_read_4(sc, n, GICR_IPRIORITYRn(is->is_irq / 4));
			ipriority &= ~(0xffU << ipriority_shift);
			ipriority |= (ipriority_val << ipriority_shift);
			gicr_write_4(sc, n, GICR_IPRIORITYRn(is->is_irq / 4), ipriority);
		}
	} else {
		/*
		 * If 1 of N SPI routing is supported, route MP-safe interrupts to all
		 * participating PEs. Otherwise, just route to the primary PE.
		 */
		if (is->is_mpsafe && GIC_SUPPORTS_1OFN(sc)) {
			irouter = GICD_IROUTER_Interrupt_Routing_mode;
		} else {
			irouter = sc->sc_irouter[0];
		}
		gicd_write_8(sc, GICD_IROUTER(is->is_irq), irouter);

		/* Update interrupt configuration */
		icfg = gicd_read_4(sc, GICD_ICFGRn(is->is_irq / 16));
		if (is->is_type == IST_LEVEL)
			icfg &= ~(0x2 << icfg_shift);
		if (is->is_type == IST_EDGE)
			icfg |= (0x2 << icfg_shift);
		gicd_write_4(sc, GICD_ICFGRn(is->is_irq / 16), icfg);

		/* Update interrupt priority */
		ipriority = gicd_read_4(sc, GICD_IPRIORITYRn(is->is_irq / 4));
		ipriority &= ~(0xffU << ipriority_shift);
		ipriority |= (ipriority_val << ipriority_shift);
		gicd_write_4(sc, GICD_IPRIORITYRn(is->is_irq / 4), ipriority);
	}
}

static void
gicv3_set_priority(struct pic_softc *pic, int ipl)
{
	struct gicv3_softc * const sc = PICTOSOFTC(pic);
<<<<<<< HEAD
	struct cpu_info * const ci = curcpu();
	const uint32_t newpri = IPL_TO_PMR(sc, ipl);
	const uint32_t curpri = icc_pmr_read();

        /*
         * If an interrupt occurs between the PMR read and raising the PMR
         * there is no matter as it'll return it to the same value
         *
         * GIC priorities with lower values block higher priority interrupts
         */

	if (newpri < curpri) {
		/* raising ipl */
		icc_pmr_write(newpri);
		ci->ci_cpl = ipl;
		arm_isb();
	} else {
		/* lowering ipl */
		ci->ci_cpl = ipl;
		icc_pmr_write(newpri);
		arm_isb();
	}
=======

	icc_pmr_write(IPL_TO_PMR(sc, ipl));
>>>>>>> 147c7600
}

static void
gicv3_dist_enable(struct gicv3_softc *sc)
{
	uint32_t gicd_ctrl;
	u_int n;

	/* Disable the distributor */
	gicd_ctrl = gicd_read_4(sc, GICD_CTRL);
	gicd_ctrl &= ~(GICD_CTRL_EnableGrp1A | GICD_CTRL_ARE_NS);
	gicd_write_4(sc, GICD_CTRL, gicd_ctrl);

	/* Wait for register write to complete */
	while (gicd_read_4(sc, GICD_CTRL) & GICD_CTRL_RWP)
		;

	/* Clear all INTID enable bits */
	for (n = 32; n < sc->sc_pic.pic_maxsources; n += 32)
		gicd_write_4(sc, GICD_ICENABLERn(n / 32), ~0);

	/* Set default priorities to lowest */
	for (n = 32; n < sc->sc_pic.pic_maxsources; n += 4)
		gicd_write_4(sc, GICD_IPRIORITYRn(n / 4), ~0);

	/* Set all interrupts to G1NS */
	for (n = 32; n < sc->sc_pic.pic_maxsources; n += 32) {
		gicd_write_4(sc, GICD_IGROUPRn(n / 32), ~0);
		gicd_write_4(sc, GICD_IGRPMODRn(n / 32), 0);
	}

	/* Set all interrupts level-sensitive by default */
	for (n = 32; n < sc->sc_pic.pic_maxsources; n += 16)
		gicd_write_4(sc, GICD_ICFGRn(n / 16), 0);

	/* Wait for register writes to complete */
	while (gicd_read_4(sc, GICD_CTRL) & GICD_CTRL_RWP)
		;

	/* Enable Affinity routing and G1NS interrupts */
	gicd_ctrl = GICD_CTRL_EnableGrp1A | GICD_CTRL_ARE_NS;
	gicd_write_4(sc, GICD_CTRL, gicd_ctrl);
}

static void
gicv3_redist_enable(struct gicv3_softc *sc, struct cpu_info *ci)
{
	uint32_t icfg;
	u_int n, o;

	/* Clear INTID enable bits */
	gicr_write_4(sc, ci->ci_gic_redist, GICR_ICENABLER0, ~0);

	/* Wait for register write to complete */
	while (gicr_read_4(sc, ci->ci_gic_redist, GICR_CTLR) & GICR_CTLR_RWP)
		;

	/* Set default priorities */
	for (n = 0; n < 32; n += 4) {
		uint32_t priority = 0;
		size_t byte_shift = 0;
		for (o = 0; o < 4; o++, byte_shift += 8) {
			struct intrsource * const is = sc->sc_pic.pic_sources[n + o];
			if (is == NULL)
				priority |= (0xffU << byte_shift);
			else {
				const u_int ipriority_val = IPL_TO_PRIORITY(sc, is->is_ipl);
				priority |= ipriority_val << byte_shift;
			}
		}
		gicr_write_4(sc, ci->ci_gic_redist, GICR_IPRIORITYRn(n / 4), priority);
	}

	/* Set all interrupts to G1NS */
	gicr_write_4(sc, ci->ci_gic_redist, GICR_IGROUPR0, ~0);
	gicr_write_4(sc, ci->ci_gic_redist, GICR_IGRPMODR0, 0);

	/* Restore PPI configs */
	for (n = 0, icfg = 0; n < 16; n++) {
		struct intrsource * const is = sc->sc_pic.pic_sources[16 + n];
		if (is != NULL && is->is_type == IST_EDGE)
			icfg |= (0x2 << (n * 2));
	}
	gicr_write_4(sc, ci->ci_gic_redist, GICR_ICFGRn(1), icfg);

	/* Restore current enable bits */
	gicr_write_4(sc, ci->ci_gic_redist, GICR_ISENABLER0, sc->sc_enabled_sgippi);

	/* Wait for register write to complete */
	while (gicr_read_4(sc, ci->ci_gic_redist, GICR_CTLR) & GICR_CTLR_RWP)
		;
}

static uint64_t
gicv3_cpu_identity(void)
{
	u_int aff3, aff2, aff1, aff0;

	const register_t mpidr = cpu_mpidr_aff_read();
	aff0 = __SHIFTOUT(mpidr, MPIDR_AFF0);
	aff1 = __SHIFTOUT(mpidr, MPIDR_AFF1);
	aff2 = __SHIFTOUT(mpidr, MPIDR_AFF2);
	aff3 = __SHIFTOUT(mpidr, MPIDR_AFF3);

	return __SHIFTIN(aff0, GICR_TYPER_Affinity_Value_Aff0) |
	       __SHIFTIN(aff1, GICR_TYPER_Affinity_Value_Aff1) |
	       __SHIFTIN(aff2, GICR_TYPER_Affinity_Value_Aff2) |
	       __SHIFTIN(aff3, GICR_TYPER_Affinity_Value_Aff3);
}

static u_int
gicv3_find_redist(struct gicv3_softc *sc)
{
	uint64_t gicr_typer;
	u_int n;

	const uint64_t cpu_identity = gicv3_cpu_identity();

	for (n = 0; n < sc->sc_bsh_r_count; n++) {
		gicr_typer = gicr_read_8(sc, n, GICR_TYPER);
		if ((gicr_typer & GICR_TYPER_Affinity_Value) == cpu_identity)
			return n;
	}

	const u_int aff0 = __SHIFTOUT(cpu_identity, GICR_TYPER_Affinity_Value_Aff0);
	const u_int aff1 = __SHIFTOUT(cpu_identity, GICR_TYPER_Affinity_Value_Aff1);
	const u_int aff2 = __SHIFTOUT(cpu_identity, GICR_TYPER_Affinity_Value_Aff2);
	const u_int aff3 = __SHIFTOUT(cpu_identity, GICR_TYPER_Affinity_Value_Aff3);

	panic("%s: could not find GICv3 redistributor for cpu %d.%d.%d.%d",
	    cpu_name(curcpu()), aff3, aff2, aff1, aff0);
}

static uint64_t
gicv3_sgir(struct gicv3_softc *sc)
{
	const uint64_t cpu_identity = gicv3_cpu_identity();

	const u_int aff0 = __SHIFTOUT(cpu_identity, GICR_TYPER_Affinity_Value_Aff0);
	const u_int aff1 = __SHIFTOUT(cpu_identity, GICR_TYPER_Affinity_Value_Aff1);
	const u_int aff2 = __SHIFTOUT(cpu_identity, GICR_TYPER_Affinity_Value_Aff2);
	const u_int aff3 = __SHIFTOUT(cpu_identity, GICR_TYPER_Affinity_Value_Aff3);

	return __SHIFTIN(__BIT(aff0), ICC_SGIR_EL1_TargetList) |
	       __SHIFTIN(aff1, ICC_SGIR_EL1_Aff1) |
	       __SHIFTIN(aff2, ICC_SGIR_EL1_Aff2) |
	       __SHIFTIN(aff3, ICC_SGIR_EL1_Aff3);
}

static void
gicv3_cpu_init(struct pic_softc *pic, struct cpu_info *ci)
{
	struct gicv3_softc * const sc = PICTOSOFTC(pic);
	uint32_t icc_sre, icc_ctlr, gicr_waker;

	evcnt_attach_dynamic(&ci->ci_intr_preempt, EVCNT_TYPE_MISC, NULL,
	    ci->ci_cpuname, "intr preempt");

	ci->ci_gic_redist = gicv3_find_redist(sc);
	ci->ci_gic_sgir = gicv3_sgir(sc);

	/* Store route to CPU for SPIs */
	const uint64_t cpu_identity = gicv3_cpu_identity();
	const u_int aff0 = __SHIFTOUT(cpu_identity, GICR_TYPER_Affinity_Value_Aff0);
	const u_int aff1 = __SHIFTOUT(cpu_identity, GICR_TYPER_Affinity_Value_Aff1);
	const u_int aff2 = __SHIFTOUT(cpu_identity, GICR_TYPER_Affinity_Value_Aff2);
	const u_int aff3 = __SHIFTOUT(cpu_identity, GICR_TYPER_Affinity_Value_Aff3);
	sc->sc_irouter[cpu_index(ci)] =
	    __SHIFTIN(aff0, GICD_IROUTER_Aff0) |
	    __SHIFTIN(aff1, GICD_IROUTER_Aff1) |
	    __SHIFTIN(aff2, GICD_IROUTER_Aff2) |
	    __SHIFTIN(aff3, GICD_IROUTER_Aff3);

	/* Enable System register access and disable IRQ/FIQ bypass */
	icc_sre = ICC_SRE_EL1_SRE | ICC_SRE_EL1_DFB | ICC_SRE_EL1_DIB;
	icc_sre_write(icc_sre);

	/* Mark the connected PE as being awake */
	gicr_waker = gicr_read_4(sc, ci->ci_gic_redist, GICR_WAKER);
	gicr_waker &= ~GICR_WAKER_ProcessorSleep;
	gicr_write_4(sc, ci->ci_gic_redist, GICR_WAKER, gicr_waker);
	while (gicr_read_4(sc, ci->ci_gic_redist, GICR_WAKER) & GICR_WAKER_ChildrenAsleep)
		;

	KASSERT(ci->ci_cpl == IPL_HIGH);
	/* Set initial priority mask */
	gicv3_set_priority(pic, IPL_HIGH);

	/* Set the binary point field to the minimum value */
	icc_bpr1_write(0);

	/* Enable group 1 interrupt signaling */
	icc_igrpen1_write(ICC_IGRPEN_EL1_Enable);

	/* Set EOI mode */
	icc_ctlr = icc_ctlr_read();
	icc_ctlr &= ~ICC_CTLR_EL1_EOImode;
	icc_ctlr_write(icc_ctlr);

	/* Enable redistributor */
	gicv3_redist_enable(sc, ci);

	/* Allow IRQ exceptions */
	cpsie(I32_bit);
}

#ifdef MULTIPROCESSOR
static void
gicv3_ipi_send(struct pic_softc *pic, const kcpuset_t *kcp, u_long ipi)
{
	struct cpu_info *ci;
	uint64_t sgir;

	sgir = __SHIFTIN(ipi, ICC_SGIR_EL1_INTID);
	if (kcp == NULL) {
		/* Interrupts routed to all PEs, excluding "self" */
		if (ncpu == 1)
			return;
		sgir |= ICC_SGIR_EL1_IRM;
	} else {
		/* Interrupt to exactly one PE */
		ci = cpu_lookup(kcpuset_ffs(kcp) - 1);
		if (ci == curcpu())
			return;
		sgir |= ci->ci_gic_sgir;
	}
	icc_sgi1r_write(sgir);
	isb();
}

static void
gicv3_get_affinity(struct pic_softc *pic, size_t irq, kcpuset_t *affinity)
{
	struct gicv3_softc * const sc = PICTOSOFTC(pic);
	const size_t group = irq / 32;
	int n;

	kcpuset_zero(affinity);
	if (group == 0) {
		/* All CPUs are targets for group 0 (SGI/PPI) */
		for (n = 0; n < ncpu; n++) {
			if (sc->sc_irouter[n] != UINT64_MAX)
				kcpuset_set(affinity, n);
		}
	} else {
		/* Find distributor targets (SPI) */
		const uint64_t irouter = gicd_read_8(sc, GICD_IROUTER(irq));
		for (n = 0; n < ncpu; n++) {
			if (irouter == GICD_IROUTER_Interrupt_Routing_mode ||
			    irouter == sc->sc_irouter[n])
				kcpuset_set(affinity, n);
		}
	}
}

static int
gicv3_set_affinity(struct pic_softc *pic, size_t irq, const kcpuset_t *affinity)
{
	struct gicv3_softc * const sc = PICTOSOFTC(pic);
	const size_t group = irq / 32;
	uint64_t irouter;

	if (group == 0)
		return EINVAL;

	const int set = kcpuset_countset(affinity);
	if (set == 1) {
		irouter = sc->sc_irouter[kcpuset_ffs(affinity) - 1];
	} else if (set == ncpu && GIC_SUPPORTS_1OFN(sc)) {
		irouter = GICD_IROUTER_Interrupt_Routing_mode;
	} else {
		return EINVAL;
	}

	gicd_write_8(sc, GICD_IROUTER(irq), irouter);

	return 0;
}
#endif

static const struct pic_ops gicv3_picops = {
	.pic_unblock_irqs = gicv3_unblock_irqs,
	.pic_block_irqs = gicv3_block_irqs,
	.pic_establish_irq = gicv3_establish_irq,
	.pic_set_priority = gicv3_set_priority,
#ifdef MULTIPROCESSOR
	.pic_cpu_init = gicv3_cpu_init,
	.pic_ipi_send = gicv3_ipi_send,
	.pic_get_affinity = gicv3_get_affinity,
	.pic_set_affinity = gicv3_set_affinity,
#endif
};

static void
gicv3_lpi_unblock_irqs(struct pic_softc *pic, size_t irqbase, uint32_t mask)
{
	struct gicv3_softc * const sc = LPITOSOFTC(pic);
	int bit;

	while ((bit = ffs(mask)) != 0) {
		sc->sc_lpiconf.base[irqbase + bit - 1] |= GIC_LPICONF_Enable;
		if (sc->sc_lpiconf_flush)
			cpu_dcache_wb_range((vaddr_t)&sc->sc_lpiconf.base[irqbase + bit - 1], 1);
		mask &= ~__BIT(bit - 1);
	}

	if (!sc->sc_lpiconf_flush)
		dsb(ishst);
}

static void
gicv3_lpi_block_irqs(struct pic_softc *pic, size_t irqbase, uint32_t mask)
{
	struct gicv3_softc * const sc = LPITOSOFTC(pic);
	int bit;

	while ((bit = ffs(mask)) != 0) {
		sc->sc_lpiconf.base[irqbase + bit - 1] &= ~GIC_LPICONF_Enable;
		if (sc->sc_lpiconf_flush)
			cpu_dcache_wb_range((vaddr_t)&sc->sc_lpiconf.base[irqbase + bit - 1], 1);
		mask &= ~__BIT(bit - 1);
	}

	if (!sc->sc_lpiconf_flush)
		dsb(ishst);
}

static void
gicv3_lpi_establish_irq(struct pic_softc *pic, struct intrsource *is)
{
	struct gicv3_softc * const sc = LPITOSOFTC(pic);

	sc->sc_lpiconf.base[is->is_irq] = IPL_TO_PRIORITY(sc, is->is_ipl) | GIC_LPICONF_Res1;

	if (sc->sc_lpiconf_flush)
		cpu_dcache_wb_range((vaddr_t)&sc->sc_lpiconf.base[is->is_irq], 1);
	else
		dsb(ishst);
}

static void
gicv3_lpi_cpu_init(struct pic_softc *pic, struct cpu_info *ci)
{
	struct gicv3_softc * const sc = LPITOSOFTC(pic);
	struct gicv3_lpi_callback *cb;
	uint64_t propbase, pendbase;
	uint32_t ctlr;

	/* If physical LPIs are not supported on this redistributor, just return. */
	const uint64_t typer = gicr_read_8(sc, ci->ci_gic_redist, GICR_TYPER);
	if ((typer & GICR_TYPER_PLPIS) == 0)
		return;

	/* Interrupt target address for this CPU, used by ITS when GITS_TYPER.PTA == 0 */
	sc->sc_processor_id[cpu_index(ci)] = __SHIFTOUT(typer, GICR_TYPER_Processor_Number);

	/* Disable LPIs before making changes */
	ctlr = gicr_read_4(sc, ci->ci_gic_redist, GICR_CTLR);
	ctlr &= ~GICR_CTLR_Enable_LPIs;
	gicr_write_4(sc, ci->ci_gic_redist, GICR_CTLR, ctlr);
	dsb(sy);

	/* Setup the LPI configuration table */
	propbase = sc->sc_lpiconf.segs[0].ds_addr |
	    __SHIFTIN(ffs(pic->pic_maxsources) - 1, GICR_PROPBASER_IDbits) |
	    __SHIFTIN(GICR_Shareability_IS, GICR_PROPBASER_Shareability) |
	    __SHIFTIN(GICR_Cache_NORMAL_RA_WA_WB, GICR_PROPBASER_InnerCache);
	gicr_write_8(sc, ci->ci_gic_redist, GICR_PROPBASER, propbase);
	propbase = gicr_read_8(sc, ci->ci_gic_redist, GICR_PROPBASER);
	if (__SHIFTOUT(propbase, GICR_PROPBASER_Shareability) != GICR_Shareability_IS) {
		if (__SHIFTOUT(propbase, GICR_PROPBASER_Shareability) == GICR_Shareability_NS) {
			propbase &= ~GICR_PROPBASER_Shareability;
			propbase |= __SHIFTIN(GICR_Shareability_NS, GICR_PROPBASER_Shareability);
			propbase &= ~GICR_PROPBASER_InnerCache;
			propbase |= __SHIFTIN(GICR_Cache_NORMAL_NC, GICR_PROPBASER_InnerCache);
			gicr_write_8(sc, ci->ci_gic_redist, GICR_PROPBASER, propbase);
		}
		sc->sc_lpiconf_flush = true;
	}

	/* Setup the LPI pending table */
	pendbase = sc->sc_lpipend[cpu_index(ci)].segs[0].ds_addr |
	    __SHIFTIN(GICR_Shareability_IS, GICR_PENDBASER_Shareability) |
	    __SHIFTIN(GICR_Cache_NORMAL_RA_WA_WB, GICR_PENDBASER_InnerCache);
	gicr_write_8(sc, ci->ci_gic_redist, GICR_PENDBASER, pendbase);
	pendbase = gicr_read_8(sc, ci->ci_gic_redist, GICR_PENDBASER);
	if (__SHIFTOUT(pendbase, GICR_PENDBASER_Shareability) == GICR_Shareability_NS) {
		pendbase &= ~GICR_PENDBASER_Shareability;
		pendbase |= __SHIFTIN(GICR_Shareability_NS, GICR_PENDBASER_Shareability);
		pendbase &= ~GICR_PENDBASER_InnerCache;
		pendbase |= __SHIFTIN(GICR_Cache_NORMAL_NC, GICR_PENDBASER_InnerCache);
		gicr_write_8(sc, ci->ci_gic_redist, GICR_PENDBASER, pendbase);
	}

	/* Enable LPIs */
	ctlr = gicr_read_4(sc, ci->ci_gic_redist, GICR_CTLR);
	ctlr |= GICR_CTLR_Enable_LPIs;
	gicr_write_4(sc, ci->ci_gic_redist, GICR_CTLR, ctlr);
	dsb(sy);

	/* Setup ITS if present */
	LIST_FOREACH(cb, &sc->sc_lpi_callbacks, list)
		cb->cpu_init(cb->priv, ci);
}

#ifdef MULTIPROCESSOR
static void
gicv3_lpi_get_affinity(struct pic_softc *pic, size_t irq, kcpuset_t *affinity)
{
	struct gicv3_softc * const sc = LPITOSOFTC(pic);
	struct gicv3_lpi_callback *cb;

	kcpuset_zero(affinity);
	LIST_FOREACH(cb, &sc->sc_lpi_callbacks, list)
		cb->get_affinity(cb->priv, irq, affinity);
}

static int
gicv3_lpi_set_affinity(struct pic_softc *pic, size_t irq, const kcpuset_t *affinity)
{
	struct gicv3_softc * const sc = LPITOSOFTC(pic);
	struct gicv3_lpi_callback *cb;
	int error = EINVAL;

	LIST_FOREACH(cb, &sc->sc_lpi_callbacks, list) {
		error = cb->set_affinity(cb->priv, irq, affinity);
		if (error != EPASSTHROUGH)
			return error;
	}

	return EINVAL;
}
#endif

static const struct pic_ops gicv3_lpiops = {
	.pic_unblock_irqs = gicv3_lpi_unblock_irqs,
	.pic_block_irqs = gicv3_lpi_block_irqs,
	.pic_establish_irq = gicv3_lpi_establish_irq,
#ifdef MULTIPROCESSOR
	.pic_cpu_init = gicv3_lpi_cpu_init,
	.pic_get_affinity = gicv3_lpi_get_affinity,
	.pic_set_affinity = gicv3_lpi_set_affinity,
#endif
};

void
gicv3_dma_alloc(struct gicv3_softc *sc, struct gicv3_dma *dma, bus_size_t len, bus_size_t align)
{
	int nsegs, error;

	dma->len = len;
	error = bus_dmamem_alloc(sc->sc_dmat, dma->len, align, 0, dma->segs, 1, &nsegs, BUS_DMA_WAITOK);
	if (error)
		panic("bus_dmamem_alloc failed: %d", error);
	error = bus_dmamem_map(sc->sc_dmat, dma->segs, nsegs, len, (void **)&dma->base, BUS_DMA_WAITOK);
	if (error)
		panic("bus_dmamem_map failed: %d", error);
	error = bus_dmamap_create(sc->sc_dmat, len, 1, len, 0, BUS_DMA_WAITOK, &dma->map);
	if (error)
		panic("bus_dmamap_create failed: %d", error);
	error = bus_dmamap_load(sc->sc_dmat, dma->map, dma->base, dma->len, NULL, BUS_DMA_WAITOK);
	if (error)
		panic("bus_dmamap_load failed: %d", error);

	memset(dma->base, 0, dma->len);
	bus_dmamap_sync(sc->sc_dmat, dma->map, 0, dma->len, BUS_DMASYNC_PREWRITE);
}

static void
gicv3_lpi_init(struct gicv3_softc *sc)
{
	/*
	 * Allocate LPI configuration table
	 */
	gicv3_dma_alloc(sc, &sc->sc_lpiconf, sc->sc_lpi.pic_maxsources, 0x1000);
	KASSERT((sc->sc_lpiconf.segs[0].ds_addr & ~GICR_PROPBASER_Physical_Address) == 0);

	/*
	 * Allocate LPI pending tables
	 */
	const bus_size_t lpipend_sz = (8192 + sc->sc_lpi.pic_maxsources) / NBBY;
	for (int cpuindex = 0; cpuindex < ncpu; cpuindex++) {
		gicv3_dma_alloc(sc, &sc->sc_lpipend[cpuindex], lpipend_sz, 0x10000);
		KASSERT((sc->sc_lpipend[cpuindex].segs[0].ds_addr & ~GICR_PENDBASER_Physical_Address) == 0);
	}
}

void
gicv3_irq_handler(void *frame)
{
	struct cpu_info * const ci = curcpu();
	struct gicv3_softc * const sc = gicv3_softc;
	struct pic_softc *pic;
	const int oldipl = ci->ci_cpl;

	ci->ci_data.cpu_nintr++;

	for (;;) {
		const uint32_t iar = icc_iar1_read();
		dsb(sy);
		const uint32_t irq = __SHIFTOUT(iar, ICC_IAR_INTID);
		if (irq == ICC_IAR_INTID_SPURIOUS)
			break;

		pic = irq >= GIC_LPI_BASE ? &sc->sc_lpi : &sc->sc_pic;
		if (irq - pic->pic_irqbase >= pic->pic_maxsources)
			continue;

		struct intrsource * const is = pic->pic_sources[irq - pic->pic_irqbase];
		KASSERT(is != NULL);

		const bool early_eoi = irq < GIC_LPI_BASE && is->is_type == IST_EDGE;

		const int ipl = is->is_ipl;
		if (__predict_false(ipl < ci->ci_cpl)) {
			pic_do_pending_ints(I32_bit, ipl, frame);
		} else if (ci->ci_cpl != ipl) {
			gicv3_set_priority(pic, ipl);
		}

		if (early_eoi) {
			icc_eoi1r_write(iar);
			isb();
		}

		const int64_t nintr = ci->ci_data.cpu_nintr;

		cpsie(I32_bit);
		pic_dispatch(is, frame);
		cpsid(I32_bit);

		if (nintr != ci->ci_data.cpu_nintr)
			ci->ci_intr_preempt.ev_count++;

		if (!early_eoi) {
			icc_eoi1r_write(iar);
			isb();
		}
	}

	pic_do_pending_ints(I32_bit, oldipl, frame);
}

static bool
gicv3_cpuif_is_nonsecure(struct gicv3_softc *sc)
{
	/*
	 * Write 0 to bit7 and see if it sticks. This is only possible if
	 * we have a non-secure view of the PMR register.
	 */
	const uint32_t opmr = icc_pmr_read();
	icc_pmr_write(0);
	const uint32_t npmr = icc_pmr_read();
	icc_pmr_write(opmr);

	return (npmr & GICC_PMR_NONSECURE) == 0;
}

static bool
gicv3_dist_is_nonsecure(struct gicv3_softc *sc)
{
	const uint32_t gicd_ctrl = gicd_read_4(sc, GICD_CTRL);

	/*
	 * If security is enabled, we have a non-secure view of the IPRIORITYRn
	 * registers and LPI configuration priority fields.
	 */
	return (gicd_ctrl & GICD_CTRL_DS) == 0;
}

/*
 * Rockchip RK3399 provides a different view of int priority registers
 * depending on which firmware is in use. This is hard to detect in
 * a way that could possibly break other boards, so only do this
 * detection if we know we are on a RK3399 SoC.
 */
static void
gicv3_quirk_rockchip_rk3399(struct gicv3_softc *sc)
{
	/* Detect the number of supported PMR bits */
	icc_pmr_write(0xff);
	const uint8_t pmrbits = icc_pmr_read();

	/* Detect the number of supported IPRIORITYRn bits */
	const uint32_t oiprio = gicd_read_4(sc, GICD_IPRIORITYRn(8));
	gicd_write_4(sc, GICD_IPRIORITYRn(8), oiprio | 0xff);
	const uint8_t pribits = gicd_read_4(sc, GICD_IPRIORITYRn(8)) & 0xff;
	gicd_write_4(sc, GICD_IPRIORITYRn(8), oiprio);

	/*
	 * If we see fewer PMR bits than IPRIORITYRn bits here, it means
	 * we have a secure view of IPRIORITYRn (this is not supposed to
	 * happen!). 
	 */
	if (pmrbits < pribits) {
		aprint_verbose_dev(sc->sc_dev,
		    "buggy RK3399 firmware detected; applying workaround\n");
		sc->sc_priority_shift = GIC_PRIO_SHIFT_S;
	}
}

int
gicv3_init(struct gicv3_softc *sc)
{
	int n;

	KASSERT(CPU_IS_PRIMARY(curcpu()));

	LIST_INIT(&sc->sc_lpi_callbacks);

	for (n = 0; n < MAXCPUS; n++)
		sc->sc_irouter[n] = UINT64_MAX;

	sc->sc_gicd_typer = gicd_read_4(sc, GICD_TYPER);

	/*
	 * We don't always have a consistent view of priorities between the
	 * CPU interface (ICC_PMR_EL1) and the GICD/GICR registers. Detect
	 * if we are making secure or non-secure accesses to each, and adjust
	 * the values that we write to each accordingly.
	 */
	const bool dist_ns = gicv3_dist_is_nonsecure(sc);
	sc->sc_priority_shift = dist_ns ? GIC_PRIO_SHIFT_NS : GIC_PRIO_SHIFT_S;
	const bool cpuif_ns = gicv3_cpuif_is_nonsecure(sc);
	sc->sc_pmr_shift = cpuif_ns ? GIC_PRIO_SHIFT_NS : GIC_PRIO_SHIFT_S;

	if ((sc->sc_quirks & GICV3_QUIRK_RK3399) != 0)
		gicv3_quirk_rockchip_rk3399(sc);

	aprint_verbose_dev(sc->sc_dev,
	    "iidr 0x%08x, cpuif %ssecure, dist %ssecure, "
	    "priority shift %d, pmr shift %d, quirks %#x\n",
	    gicd_read_4(sc, GICD_IIDR),
	    cpuif_ns ? "non-" : "",
	    dist_ns ? "non-" : "",
	    sc->sc_priority_shift,
	    sc->sc_pmr_shift,
	    sc->sc_quirks);

	sc->sc_pic.pic_ops = &gicv3_picops;
	sc->sc_pic.pic_maxsources = GICD_TYPER_LINES(sc->sc_gicd_typer);
	snprintf(sc->sc_pic.pic_name, sizeof(sc->sc_pic.pic_name), "gicv3");
#ifdef MULTIPROCESSOR
	sc->sc_pic.pic_cpus = kcpuset_running;
#endif
	pic_add(&sc->sc_pic, 0);

	if ((sc->sc_gicd_typer & GICD_TYPER_LPIS) != 0) {
		sc->sc_lpi.pic_ops = &gicv3_lpiops;
		sc->sc_lpi.pic_maxsources = 8192;	/* Min. required by GICv3 spec */
		snprintf(sc->sc_lpi.pic_name, sizeof(sc->sc_lpi.pic_name), "gicv3-lpi");
		pic_add(&sc->sc_lpi, GIC_LPI_BASE);

		sc->sc_lpi_pool = vmem_create("gicv3-lpi", 0, sc->sc_lpi.pic_maxsources,
		    1, NULL, NULL, NULL, 0, VM_SLEEP, IPL_HIGH);
		if (sc->sc_lpi_pool == NULL)
			panic("failed to create gicv3 lpi pool\n");

		gicv3_lpi_init(sc);
	}

	KASSERT(gicv3_softc == NULL);
	gicv3_softc = sc;

	for (int i = 0; i < sc->sc_bsh_r_count; i++) {
		const uint64_t gicr_typer = gicr_read_8(sc, i, GICR_TYPER);
		const u_int aff0 = __SHIFTOUT(gicr_typer, GICR_TYPER_Affinity_Value_Aff0);
		const u_int aff1 = __SHIFTOUT(gicr_typer, GICR_TYPER_Affinity_Value_Aff1);
		const u_int aff2 = __SHIFTOUT(gicr_typer, GICR_TYPER_Affinity_Value_Aff2);
		const u_int aff3 = __SHIFTOUT(gicr_typer, GICR_TYPER_Affinity_Value_Aff3);

		aprint_debug_dev(sc->sc_dev, "redist %d: cpu %d.%d.%d.%d\n",
		    i, aff3, aff2, aff1, aff0);
	}

	gicv3_dist_enable(sc);

	gicv3_cpu_init(&sc->sc_pic, curcpu());
	if ((sc->sc_gicd_typer & GICD_TYPER_LPIS) != 0)
		gicv3_lpi_cpu_init(&sc->sc_lpi, curcpu());

#ifdef MULTIPROCESSOR
	intr_establish_xname(IPI_AST, IPL_VM, IST_MPSAFE | IST_EDGE, pic_ipi_ast, (void *)-1, "IPI ast");
	intr_establish_xname(IPI_XCALL, IPL_HIGH, IST_MPSAFE | IST_EDGE, pic_ipi_xcall, (void *)-1, "IPI xcall");
	intr_establish_xname(IPI_GENERIC, IPL_HIGH, IST_MPSAFE | IST_EDGE, pic_ipi_generic, (void *)-1, "IPI generic");
	intr_establish_xname(IPI_NOP, IPL_VM, IST_MPSAFE | IST_EDGE, pic_ipi_nop, (void *)-1, "IPI nop");
	intr_establish_xname(IPI_SHOOTDOWN, IPL_SCHED, IST_MPSAFE | IST_EDGE, pic_ipi_shootdown, (void *)-1, "IPI shootdown");
#ifdef DDB
	intr_establish_xname(IPI_DDB, IPL_HIGH, IST_MPSAFE | IST_EDGE, pic_ipi_ddb, NULL, "IPI ddb");
#endif
#ifdef __HAVE_PREEMPTION
	intr_establish_xname(IPI_KPREEMPT, IPL_VM, IST_MPSAFE | IST_EDGE, pic_ipi_kpreempt, (void *)-1, "IPI kpreempt");
#endif
#endif

	return 0;
}<|MERGE_RESOLUTION|>--- conflicted
+++ resolved
@@ -219,7 +219,6 @@
 gicv3_set_priority(struct pic_softc *pic, int ipl)
 {
 	struct gicv3_softc * const sc = PICTOSOFTC(pic);
-<<<<<<< HEAD
 	struct cpu_info * const ci = curcpu();
 	const uint32_t newpri = IPL_TO_PMR(sc, ipl);
 	const uint32_t curpri = icc_pmr_read();
@@ -230,22 +229,15 @@
          *
          * GIC priorities with lower values block higher priority interrupts
          */
-
 	if (newpri < curpri) {
 		/* raising ipl */
 		icc_pmr_write(newpri);
 		ci->ci_cpl = ipl;
-		arm_isb();
-	} else {
+	} else if (newpri > curpri) {
 		/* lowering ipl */
 		ci->ci_cpl = ipl;
 		icc_pmr_write(newpri);
-		arm_isb();
-	}
-=======
-
-	icc_pmr_write(IPL_TO_PMR(sc, ipl));
->>>>>>> 147c7600
+	}
 }
 
 static void
