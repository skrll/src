/* $NetBSD: gicv3.c,v 1.40 2021/02/07 21:24:50 jmcneill Exp $ */

/*-
 * Copyright (c) 2018 Jared McNeill <jmcneill@invisible.ca>
 * All rights reserved.
 *
 * Redistribution and use in source and binary forms, with or without
 * modification, are permitted provided that the following conditions
 * are met:
 * 1. Redistributions of source code must retain the above copyright
 *    notice, this list of conditions and the following disclaimer.
 * 2. Redistributions in binary form must reproduce the above copyright
 *    notice, this list of conditions and the following disclaimer in the
 *    documentation and/or other materials provided with the distribution.
 *
 * THIS SOFTWARE IS PROVIDED BY THE AUTHOR ``AS IS'' AND ANY EXPRESS OR
 * IMPLIED WARRANTIES, INCLUDING, BUT NOT LIMITED TO, THE IMPLIED WARRANTIES
 * OF MERCHANTABILITY AND FITNESS FOR A PARTICULAR PURPOSE ARE DISCLAIMED.
 * IN NO EVENT SHALL THE AUTHOR BE LIABLE FOR ANY DIRECT, INDIRECT,
 * INCIDENTAL, SPECIAL, EXEMPLARY, OR CONSEQUENTIAL DAMAGES (INCLUDING,
 * BUT NOT LIMITED TO, PROCUREMENT OF SUBSTITUTE GOODS OR SERVICES;
 * LOSS OF USE, DATA, OR PROFITS; OR BUSINESS INTERRUPTION) HOWEVER CAUSED
 * AND ON ANY THEORY OF LIABILITY, WHETHER IN CONTRACT, STRICT LIABILITY,
 * OR TORT (INCLUDING NEGLIGENCE OR OTHERWISE) ARISING IN ANY WAY
 * OUT OF THE USE OF THIS SOFTWARE, EVEN IF ADVISED OF THE POSSIBILITY OF
 * SUCH DAMAGE.
 */

#include "opt_multiprocessor.h"

#define	_INTR_PRIVATE

#include <sys/cdefs.h>
__KERNEL_RCSID(0, "$NetBSD: gicv3.c,v 1.40 2021/02/07 21:24:50 jmcneill Exp $");

#include <sys/param.h>
#include <sys/kernel.h>
#include <sys/bus.h>
#include <sys/device.h>
#include <sys/intr.h>
#include <sys/systm.h>
#include <sys/cpu.h>
#include <sys/vmem.h>
#include <sys/kmem.h>
#include <sys/atomic.h>

#include <machine/cpufunc.h>

#include <arm/locore.h>
#include <arm/armreg.h>

#include <arm/cortex/gicv3.h>
#include <arm/cortex/gic_reg.h>

#define	PICTOSOFTC(pic)	\
	((void *)((uintptr_t)(pic) - offsetof(struct gicv3_softc, sc_pic)))
#define	LPITOSOFTC(lpi) \
	((void *)((uintptr_t)(lpi) - offsetof(struct gicv3_softc, sc_lpi)))

#define	IPL_TO_PRIORITY(sc, ipl)	(((0xff - (ipl)) << (sc)->sc_priority_shift) & 0xff)
#define	IPL_TO_PMR(sc, ipl)		(((0xff - (ipl)) << (sc)->sc_pmr_shift) & 0xff)

#define	GIC_SUPPORTS_1OFN(sc)		(((sc)->sc_gicd_typer & GICD_TYPER_No1N) == 0)

#define	GIC_PRIO_SHIFT_NS		4
#define	GIC_PRIO_SHIFT_S		3

static struct gicv3_softc *gicv3_softc;

static inline uint32_t
gicd_read_4(struct gicv3_softc *sc, bus_size_t reg)
{
	return bus_space_read_4(sc->sc_bst, sc->sc_bsh_d, reg);
}

static inline void
gicd_write_4(struct gicv3_softc *sc, bus_size_t reg, uint32_t val)
{
	bus_space_write_4(sc->sc_bst, sc->sc_bsh_d, reg, val);
}

static inline uint64_t
gicd_read_8(struct gicv3_softc *sc, bus_size_t reg)
{
	return bus_space_read_8(sc->sc_bst, sc->sc_bsh_d, reg);
}

static inline void
gicd_write_8(struct gicv3_softc *sc, bus_size_t reg, uint64_t val)
{
	bus_space_write_8(sc->sc_bst, sc->sc_bsh_d, reg, val);
}

static inline uint32_t
gicr_read_4(struct gicv3_softc *sc, u_int index, bus_size_t reg)
{
	KASSERT(index < sc->sc_bsh_r_count);
	return bus_space_read_4(sc->sc_bst, sc->sc_bsh_r[index], reg);
}

static inline void
gicr_write_4(struct gicv3_softc *sc, u_int index, bus_size_t reg, uint32_t val)
{
	KASSERT(index < sc->sc_bsh_r_count);
	bus_space_write_4(sc->sc_bst, sc->sc_bsh_r[index], reg, val);
}

static inline uint64_t
gicr_read_8(struct gicv3_softc *sc, u_int index, bus_size_t reg)
{
	KASSERT(index < sc->sc_bsh_r_count);
	return bus_space_read_8(sc->sc_bst, sc->sc_bsh_r[index], reg);
}

static inline void
gicr_write_8(struct gicv3_softc *sc, u_int index, bus_size_t reg, uint64_t val)
{
	KASSERT(index < sc->sc_bsh_r_count);
	bus_space_write_8(sc->sc_bst, sc->sc_bsh_r[index], reg, val);
}

static void
gicv3_unblock_irqs(struct pic_softc *pic, size_t irqbase, uint32_t mask)
{
	struct gicv3_softc * const sc = PICTOSOFTC(pic);
	struct cpu_info * const ci = curcpu();
	const u_int group = irqbase / 32;

	if (group == 0) {
		atomic_or_32(&sc->sc_enabled_sgippi, mask);
		gicr_write_4(sc, ci->ci_gic_redist, GICR_ISENABLER0, mask);
		while (gicr_read_4(sc, ci->ci_gic_redist, GICR_CTLR) & GICR_CTLR_RWP)
			;
	} else {
		gicd_write_4(sc, GICD_ISENABLERn(group), mask);
		while (gicd_read_4(sc, GICD_CTRL) & GICD_CTRL_RWP)
			;
	}
}

static void
gicv3_block_irqs(struct pic_softc *pic, size_t irqbase, uint32_t mask)
{
	struct gicv3_softc * const sc = PICTOSOFTC(pic);
	struct cpu_info * const ci = curcpu();
	const u_int group = irqbase / 32;

	if (group == 0) {
		atomic_and_32(&sc->sc_enabled_sgippi, ~mask);
		gicr_write_4(sc, ci->ci_gic_redist, GICR_ICENABLER0, mask);
		while (gicr_read_4(sc, ci->ci_gic_redist, GICR_CTLR) & GICR_CTLR_RWP)
			;
	} else {
		gicd_write_4(sc, GICD_ICENABLERn(group), mask);
		while (gicd_read_4(sc, GICD_CTRL) & GICD_CTRL_RWP)
			;
	}
}

static void
gicv3_establish_irq(struct pic_softc *pic, struct intrsource *is)
{
	struct gicv3_softc * const sc = PICTOSOFTC(pic);
	const u_int group = is->is_irq / 32;
	uint32_t ipriority, icfg;
	uint64_t irouter;
	u_int n;

	const u_int ipriority_val = IPL_TO_PRIORITY(sc, is->is_ipl);
	const u_int ipriority_shift = (is->is_irq & 0x3) * 8;
	const u_int icfg_shift = (is->is_irq & 0xf) * 2;

	if (group == 0) {
		/* SGIs and PPIs are always MP-safe */
		is->is_mpsafe = true;

		/* Update interrupt configuration and priority on all redistributors */
		for (n = 0; n < sc->sc_bsh_r_count; n++) {
			icfg = gicr_read_4(sc, n, GICR_ICFGRn(is->is_irq / 16));
			if (is->is_type == IST_LEVEL)
				icfg &= ~(0x2 << icfg_shift);
			if (is->is_type == IST_EDGE)
				icfg |= (0x2 << icfg_shift);
			gicr_write_4(sc, n, GICR_ICFGRn(is->is_irq / 16), icfg);

			ipriority = gicr_read_4(sc, n, GICR_IPRIORITYRn(is->is_irq / 4));
			ipriority &= ~(0xffU << ipriority_shift);
			ipriority |= (ipriority_val << ipriority_shift);
			gicr_write_4(sc, n, GICR_IPRIORITYRn(is->is_irq / 4), ipriority);
		}
	} else {
		/*
		 * If 1 of N SPI routing is supported, route MP-safe interrupts to all
		 * participating PEs. Otherwise, just route to the primary PE.
		 */
		if (is->is_mpsafe && GIC_SUPPORTS_1OFN(sc)) {
			irouter = GICD_IROUTER_Interrupt_Routing_mode;
		} else {
			irouter = sc->sc_irouter[0];
		}
		gicd_write_8(sc, GICD_IROUTER(is->is_irq), irouter);

		/* Update interrupt configuration */
		icfg = gicd_read_4(sc, GICD_ICFGRn(is->is_irq / 16));
		if (is->is_type == IST_LEVEL)
			icfg &= ~(0x2 << icfg_shift);
		if (is->is_type == IST_EDGE)
			icfg |= (0x2 << icfg_shift);
		gicd_write_4(sc, GICD_ICFGRn(is->is_irq / 16), icfg);

		/* Update interrupt priority */
		ipriority = gicd_read_4(sc, GICD_IPRIORITYRn(is->is_irq / 4));
		ipriority &= ~(0xffU << ipriority_shift);
		ipriority |= (ipriority_val << ipriority_shift);
		gicd_write_4(sc, GICD_IPRIORITYRn(is->is_irq / 4), ipriority);
	}
}

static void
gicv3_set_priority(struct pic_softc *pic, int ipl)
{
	struct gicv3_softc * const sc = PICTOSOFTC(pic);
<<<<<<< HEAD
	struct cpu_info * const ci = curcpu();
	const uint32_t newpri = IPL_TO_PMR(sc, ipl);
	const uint32_t curpri = icc_pmr_read();

        /*
         * If an interrupt occurs between the PMR read and raising the PMR
         * there is no matter as it'll return it to the same value
         *
         * GIC priorities with lower values block higher priority interrupts
         */
	if (newpri < curpri) {
		/* raising ipl */
		icc_pmr_write(newpri);
		ci->ci_cpl = ipl;
	} else if (newpri > curpri) {
		/* lowering ipl */
		ci->ci_cpl = ipl;
		icc_pmr_write(newpri);
=======
	const uint8_t curpmr = icc_pmr_read();
	const uint8_t newpmr = IPL_TO_PMR(sc, ipl);

	if (newpmr > curpmr) {
		/* Lowering priority mask */
		icc_pmr_write(newpmr);
>>>>>>> 009aac06
	}
}

static void
gicv3_dist_enable(struct gicv3_softc *sc)
{
	uint32_t gicd_ctrl;
	u_int n;

	/* Disable the distributor */
	gicd_ctrl = gicd_read_4(sc, GICD_CTRL);
	gicd_ctrl &= ~(GICD_CTRL_EnableGrp1A | GICD_CTRL_ARE_NS);
	gicd_write_4(sc, GICD_CTRL, gicd_ctrl);

	/* Wait for register write to complete */
	while (gicd_read_4(sc, GICD_CTRL) & GICD_CTRL_RWP)
		;

	/* Clear all INTID enable bits */
	for (n = 32; n < sc->sc_pic.pic_maxsources; n += 32)
		gicd_write_4(sc, GICD_ICENABLERn(n / 32), ~0);

	/* Set default priorities to lowest */
	for (n = 32; n < sc->sc_pic.pic_maxsources; n += 4)
		gicd_write_4(sc, GICD_IPRIORITYRn(n / 4), ~0);

	/* Set all interrupts to G1NS */
	for (n = 32; n < sc->sc_pic.pic_maxsources; n += 32) {
		gicd_write_4(sc, GICD_IGROUPRn(n / 32), ~0);
		gicd_write_4(sc, GICD_IGRPMODRn(n / 32), 0);
	}

	/* Set all interrupts level-sensitive by default */
	for (n = 32; n < sc->sc_pic.pic_maxsources; n += 16)
		gicd_write_4(sc, GICD_ICFGRn(n / 16), 0);

	/* Wait for register writes to complete */
	while (gicd_read_4(sc, GICD_CTRL) & GICD_CTRL_RWP)
		;

	/* Enable Affinity routing and G1NS interrupts */
	gicd_ctrl = GICD_CTRL_EnableGrp1A | GICD_CTRL_ARE_NS;
	gicd_write_4(sc, GICD_CTRL, gicd_ctrl);
}

static void
gicv3_redist_enable(struct gicv3_softc *sc, struct cpu_info *ci)
{
	uint32_t icfg;
	u_int n, o;

	/* Clear INTID enable bits */
	gicr_write_4(sc, ci->ci_gic_redist, GICR_ICENABLER0, ~0);

	/* Wait for register write to complete */
	while (gicr_read_4(sc, ci->ci_gic_redist, GICR_CTLR) & GICR_CTLR_RWP)
		;

	/* Set default priorities */
	for (n = 0; n < 32; n += 4) {
		uint32_t priority = 0;
		size_t byte_shift = 0;
		for (o = 0; o < 4; o++, byte_shift += 8) {
			struct intrsource * const is = sc->sc_pic.pic_sources[n + o];
			if (is == NULL)
				priority |= (0xffU << byte_shift);
			else {
				const u_int ipriority_val = IPL_TO_PRIORITY(sc, is->is_ipl);
				priority |= ipriority_val << byte_shift;
			}
		}
		gicr_write_4(sc, ci->ci_gic_redist, GICR_IPRIORITYRn(n / 4), priority);
	}

	/* Set all interrupts to G1NS */
	gicr_write_4(sc, ci->ci_gic_redist, GICR_IGROUPR0, ~0);
	gicr_write_4(sc, ci->ci_gic_redist, GICR_IGRPMODR0, 0);

	/* Restore PPI configs */
	for (n = 0, icfg = 0; n < 16; n++) {
		struct intrsource * const is = sc->sc_pic.pic_sources[16 + n];
		if (is != NULL && is->is_type == IST_EDGE)
			icfg |= (0x2 << (n * 2));
	}
	gicr_write_4(sc, ci->ci_gic_redist, GICR_ICFGRn(1), icfg);

	/* Restore current enable bits */
	gicr_write_4(sc, ci->ci_gic_redist, GICR_ISENABLER0, sc->sc_enabled_sgippi);

	/* Wait for register write to complete */
	while (gicr_read_4(sc, ci->ci_gic_redist, GICR_CTLR) & GICR_CTLR_RWP)
		;
}

static uint64_t
gicv3_cpu_identity(void)
{
	u_int aff3, aff2, aff1, aff0;

	const register_t mpidr = cpu_mpidr_aff_read();
	aff0 = __SHIFTOUT(mpidr, MPIDR_AFF0);
	aff1 = __SHIFTOUT(mpidr, MPIDR_AFF1);
	aff2 = __SHIFTOUT(mpidr, MPIDR_AFF2);
	aff3 = __SHIFTOUT(mpidr, MPIDR_AFF3);

	return __SHIFTIN(aff0, GICR_TYPER_Affinity_Value_Aff0) |
	       __SHIFTIN(aff1, GICR_TYPER_Affinity_Value_Aff1) |
	       __SHIFTIN(aff2, GICR_TYPER_Affinity_Value_Aff2) |
	       __SHIFTIN(aff3, GICR_TYPER_Affinity_Value_Aff3);
}

static u_int
gicv3_find_redist(struct gicv3_softc *sc)
{
	uint64_t gicr_typer;
	u_int n;

	const uint64_t cpu_identity = gicv3_cpu_identity();

	for (n = 0; n < sc->sc_bsh_r_count; n++) {
		gicr_typer = gicr_read_8(sc, n, GICR_TYPER);
		if ((gicr_typer & GICR_TYPER_Affinity_Value) == cpu_identity)
			return n;
	}

	const u_int aff0 = __SHIFTOUT(cpu_identity, GICR_TYPER_Affinity_Value_Aff0);
	const u_int aff1 = __SHIFTOUT(cpu_identity, GICR_TYPER_Affinity_Value_Aff1);
	const u_int aff2 = __SHIFTOUT(cpu_identity, GICR_TYPER_Affinity_Value_Aff2);
	const u_int aff3 = __SHIFTOUT(cpu_identity, GICR_TYPER_Affinity_Value_Aff3);

	panic("%s: could not find GICv3 redistributor for cpu %d.%d.%d.%d",
	    cpu_name(curcpu()), aff3, aff2, aff1, aff0);
}

static uint64_t
gicv3_sgir(struct gicv3_softc *sc)
{
	const uint64_t cpu_identity = gicv3_cpu_identity();

	const u_int aff0 = __SHIFTOUT(cpu_identity, GICR_TYPER_Affinity_Value_Aff0);
	const u_int aff1 = __SHIFTOUT(cpu_identity, GICR_TYPER_Affinity_Value_Aff1);
	const u_int aff2 = __SHIFTOUT(cpu_identity, GICR_TYPER_Affinity_Value_Aff2);
	const u_int aff3 = __SHIFTOUT(cpu_identity, GICR_TYPER_Affinity_Value_Aff3);

	return __SHIFTIN(__BIT(aff0), ICC_SGIR_EL1_TargetList) |
	       __SHIFTIN(aff1, ICC_SGIR_EL1_Aff1) |
	       __SHIFTIN(aff2, ICC_SGIR_EL1_Aff2) |
	       __SHIFTIN(aff3, ICC_SGIR_EL1_Aff3);
}

static void
gicv3_cpu_init(struct pic_softc *pic, struct cpu_info *ci)
{
	struct gicv3_softc * const sc = PICTOSOFTC(pic);
	uint32_t icc_sre, icc_ctlr, gicr_waker;

	evcnt_attach_dynamic(&ci->ci_intr_preempt, EVCNT_TYPE_MISC, NULL,
	    ci->ci_cpuname, "intr preempt");

	ci->ci_gic_redist = gicv3_find_redist(sc);
	ci->ci_gic_sgir = gicv3_sgir(sc);

	/* Store route to CPU for SPIs */
	const uint64_t cpu_identity = gicv3_cpu_identity();
	const u_int aff0 = __SHIFTOUT(cpu_identity, GICR_TYPER_Affinity_Value_Aff0);
	const u_int aff1 = __SHIFTOUT(cpu_identity, GICR_TYPER_Affinity_Value_Aff1);
	const u_int aff2 = __SHIFTOUT(cpu_identity, GICR_TYPER_Affinity_Value_Aff2);
	const u_int aff3 = __SHIFTOUT(cpu_identity, GICR_TYPER_Affinity_Value_Aff3);
	sc->sc_irouter[cpu_index(ci)] =
	    __SHIFTIN(aff0, GICD_IROUTER_Aff0) |
	    __SHIFTIN(aff1, GICD_IROUTER_Aff1) |
	    __SHIFTIN(aff2, GICD_IROUTER_Aff2) |
	    __SHIFTIN(aff3, GICD_IROUTER_Aff3);

	/* Enable System register access and disable IRQ/FIQ bypass */
	icc_sre = ICC_SRE_EL1_SRE | ICC_SRE_EL1_DFB | ICC_SRE_EL1_DIB;
	icc_sre_write(icc_sre);

	/* Mark the connected PE as being awake */
	gicr_waker = gicr_read_4(sc, ci->ci_gic_redist, GICR_WAKER);
	gicr_waker &= ~GICR_WAKER_ProcessorSleep;
	gicr_write_4(sc, ci->ci_gic_redist, GICR_WAKER, gicr_waker);
	while (gicr_read_4(sc, ci->ci_gic_redist, GICR_WAKER) & GICR_WAKER_ChildrenAsleep)
		;

	KASSERT(ci->ci_cpl == IPL_HIGH);
	/* Set initial priority mask */
	icc_pmr_write(IPL_TO_PMR(sc, IPL_HIGH));

	/* Set the binary point field to the minimum value */
	icc_bpr1_write(0);

	/* Enable group 1 interrupt signaling */
	icc_igrpen1_write(ICC_IGRPEN_EL1_Enable);

	/* Set EOI mode */
	icc_ctlr = icc_ctlr_read();
	icc_ctlr &= ~ICC_CTLR_EL1_EOImode;
	icc_ctlr_write(icc_ctlr);

	/* Enable redistributor */
	gicv3_redist_enable(sc, ci);

	/* Allow IRQ exceptions */
	ENABLE_INTERRUPT();
}

#ifdef MULTIPROCESSOR
static void
gicv3_ipi_send(struct pic_softc *pic, const kcpuset_t *kcp, u_long ipi)
{
	struct cpu_info *ci;
	uint64_t sgir;

	sgir = __SHIFTIN(ipi, ICC_SGIR_EL1_INTID);
	if (kcp == NULL) {
		/* Interrupts routed to all PEs, excluding "self" */
		if (ncpu == 1)
			return;
		sgir |= ICC_SGIR_EL1_IRM;
	} else {
		/* Interrupt to exactly one PE */
		ci = cpu_lookup(kcpuset_ffs(kcp) - 1);
		if (ci == curcpu())
			return;
		sgir |= ci->ci_gic_sgir;
	}
	icc_sgi1r_write(sgir);
	isb();
}

static void
gicv3_get_affinity(struct pic_softc *pic, size_t irq, kcpuset_t *affinity)
{
	struct gicv3_softc * const sc = PICTOSOFTC(pic);
	const size_t group = irq / 32;
	int n;

	kcpuset_zero(affinity);
	if (group == 0) {
		/* All CPUs are targets for group 0 (SGI/PPI) */
		for (n = 0; n < ncpu; n++) {
			if (sc->sc_irouter[n] != UINT64_MAX)
				kcpuset_set(affinity, n);
		}
	} else {
		/* Find distributor targets (SPI) */
		const uint64_t irouter = gicd_read_8(sc, GICD_IROUTER(irq));
		for (n = 0; n < ncpu; n++) {
			if (irouter == GICD_IROUTER_Interrupt_Routing_mode ||
			    irouter == sc->sc_irouter[n])
				kcpuset_set(affinity, n);
		}
	}
}

static int
gicv3_set_affinity(struct pic_softc *pic, size_t irq, const kcpuset_t *affinity)
{
	struct gicv3_softc * const sc = PICTOSOFTC(pic);
	const size_t group = irq / 32;
	uint64_t irouter;

	if (group == 0)
		return EINVAL;

	const int set = kcpuset_countset(affinity);
	if (set == 1) {
		irouter = sc->sc_irouter[kcpuset_ffs(affinity) - 1];
	} else if (set == ncpu && GIC_SUPPORTS_1OFN(sc)) {
		irouter = GICD_IROUTER_Interrupt_Routing_mode;
	} else {
		return EINVAL;
	}

	gicd_write_8(sc, GICD_IROUTER(irq), irouter);

	return 0;
}
#endif

static const struct pic_ops gicv3_picops = {
	.pic_unblock_irqs = gicv3_unblock_irqs,
	.pic_block_irqs = gicv3_block_irqs,
	.pic_establish_irq = gicv3_establish_irq,
	.pic_set_priority = gicv3_set_priority,
#ifdef MULTIPROCESSOR
	.pic_cpu_init = gicv3_cpu_init,
	.pic_ipi_send = gicv3_ipi_send,
	.pic_get_affinity = gicv3_get_affinity,
	.pic_set_affinity = gicv3_set_affinity,
#endif
};

static void
gicv3_dcache_wb_range(vaddr_t va, vsize_t len)
{
	cpu_dcache_wb_range(va, len);
	dsb(sy);
}

static void
gicv3_lpi_unblock_irqs(struct pic_softc *pic, size_t irqbase, uint32_t mask)
{
	struct gicv3_softc * const sc = LPITOSOFTC(pic);
	int bit;

	while ((bit = ffs(mask)) != 0) {
		sc->sc_lpiconf.base[irqbase + bit - 1] |= GIC_LPICONF_Enable;
		if (sc->sc_lpiconf_flush)
			gicv3_dcache_wb_range((vaddr_t)&sc->sc_lpiconf.base[irqbase + bit - 1], 1);
		mask &= ~__BIT(bit - 1);
	}

	if (!sc->sc_lpiconf_flush)
		dsb(ishst);
}

static void
gicv3_lpi_block_irqs(struct pic_softc *pic, size_t irqbase, uint32_t mask)
{
	struct gicv3_softc * const sc = LPITOSOFTC(pic);
	int bit;

	while ((bit = ffs(mask)) != 0) {
		sc->sc_lpiconf.base[irqbase + bit - 1] &= ~GIC_LPICONF_Enable;
		if (sc->sc_lpiconf_flush)
			gicv3_dcache_wb_range((vaddr_t)&sc->sc_lpiconf.base[irqbase + bit - 1], 1);
		mask &= ~__BIT(bit - 1);
	}

	if (!sc->sc_lpiconf_flush)
		dsb(ishst);
}

static void
gicv3_lpi_establish_irq(struct pic_softc *pic, struct intrsource *is)
{
	struct gicv3_softc * const sc = LPITOSOFTC(pic);

	sc->sc_lpiconf.base[is->is_irq] = IPL_TO_PRIORITY(sc, is->is_ipl) | GIC_LPICONF_Res1;

	if (sc->sc_lpiconf_flush)
		gicv3_dcache_wb_range((vaddr_t)&sc->sc_lpiconf.base[is->is_irq], 1);
	else
		dsb(ishst);
}

static void
gicv3_lpi_cpu_init(struct pic_softc *pic, struct cpu_info *ci)
{
	struct gicv3_softc * const sc = LPITOSOFTC(pic);
	struct gicv3_lpi_callback *cb;
	uint64_t propbase, pendbase;
	uint32_t ctlr;

	/* If physical LPIs are not supported on this redistributor, just return. */
	const uint64_t typer = gicr_read_8(sc, ci->ci_gic_redist, GICR_TYPER);
	if ((typer & GICR_TYPER_PLPIS) == 0)
		return;

	/* Interrupt target address for this CPU, used by ITS when GITS_TYPER.PTA == 0 */
	sc->sc_processor_id[cpu_index(ci)] = __SHIFTOUT(typer, GICR_TYPER_Processor_Number);

	/* Disable LPIs before making changes */
	ctlr = gicr_read_4(sc, ci->ci_gic_redist, GICR_CTLR);
	ctlr &= ~GICR_CTLR_Enable_LPIs;
	gicr_write_4(sc, ci->ci_gic_redist, GICR_CTLR, ctlr);
	dsb(sy);

	/* Setup the LPI configuration table */
	propbase = sc->sc_lpiconf.segs[0].ds_addr |
	    __SHIFTIN(ffs(pic->pic_maxsources) - 1, GICR_PROPBASER_IDbits) |
	    __SHIFTIN(GICR_Shareability_IS, GICR_PROPBASER_Shareability) |
	    __SHIFTIN(GICR_Cache_NORMAL_RA_WA_WB, GICR_PROPBASER_InnerCache);
	gicr_write_8(sc, ci->ci_gic_redist, GICR_PROPBASER, propbase);
	propbase = gicr_read_8(sc, ci->ci_gic_redist, GICR_PROPBASER);
	if (__SHIFTOUT(propbase, GICR_PROPBASER_Shareability) != GICR_Shareability_IS) {
		if (__SHIFTOUT(propbase, GICR_PROPBASER_Shareability) == GICR_Shareability_NS) {
			propbase &= ~GICR_PROPBASER_Shareability;
			propbase |= __SHIFTIN(GICR_Shareability_NS, GICR_PROPBASER_Shareability);
			propbase &= ~GICR_PROPBASER_InnerCache;
			propbase |= __SHIFTIN(GICR_Cache_NORMAL_NC, GICR_PROPBASER_InnerCache);
			gicr_write_8(sc, ci->ci_gic_redist, GICR_PROPBASER, propbase);
		}
		sc->sc_lpiconf_flush = true;
	}

	/* Setup the LPI pending table */
	pendbase = sc->sc_lpipend[cpu_index(ci)].segs[0].ds_addr |
	    __SHIFTIN(GICR_Shareability_IS, GICR_PENDBASER_Shareability) |
	    __SHIFTIN(GICR_Cache_NORMAL_RA_WA_WB, GICR_PENDBASER_InnerCache);
	gicr_write_8(sc, ci->ci_gic_redist, GICR_PENDBASER, pendbase);
	pendbase = gicr_read_8(sc, ci->ci_gic_redist, GICR_PENDBASER);
	if (__SHIFTOUT(pendbase, GICR_PENDBASER_Shareability) == GICR_Shareability_NS) {
		pendbase &= ~GICR_PENDBASER_Shareability;
		pendbase |= __SHIFTIN(GICR_Shareability_NS, GICR_PENDBASER_Shareability);
		pendbase &= ~GICR_PENDBASER_InnerCache;
		pendbase |= __SHIFTIN(GICR_Cache_NORMAL_NC, GICR_PENDBASER_InnerCache);
		gicr_write_8(sc, ci->ci_gic_redist, GICR_PENDBASER, pendbase);
	}

	/* Enable LPIs */
	ctlr = gicr_read_4(sc, ci->ci_gic_redist, GICR_CTLR);
	ctlr |= GICR_CTLR_Enable_LPIs;
	gicr_write_4(sc, ci->ci_gic_redist, GICR_CTLR, ctlr);
	dsb(sy);

	/* Setup ITS if present */
	LIST_FOREACH(cb, &sc->sc_lpi_callbacks, list)
		cb->cpu_init(cb->priv, ci);
}

#ifdef MULTIPROCESSOR
static void
gicv3_lpi_get_affinity(struct pic_softc *pic, size_t irq, kcpuset_t *affinity)
{
	struct gicv3_softc * const sc = LPITOSOFTC(pic);
	struct gicv3_lpi_callback *cb;

	kcpuset_zero(affinity);
	LIST_FOREACH(cb, &sc->sc_lpi_callbacks, list)
		cb->get_affinity(cb->priv, irq, affinity);
}

static int
gicv3_lpi_set_affinity(struct pic_softc *pic, size_t irq, const kcpuset_t *affinity)
{
	struct gicv3_softc * const sc = LPITOSOFTC(pic);
	struct gicv3_lpi_callback *cb;
	int error = EINVAL;

	LIST_FOREACH(cb, &sc->sc_lpi_callbacks, list) {
		error = cb->set_affinity(cb->priv, irq, affinity);
		if (error != EPASSTHROUGH)
			return error;
	}

	return EINVAL;
}
#endif

static const struct pic_ops gicv3_lpiops = {
	.pic_unblock_irqs = gicv3_lpi_unblock_irqs,
	.pic_block_irqs = gicv3_lpi_block_irqs,
	.pic_establish_irq = gicv3_lpi_establish_irq,
#ifdef MULTIPROCESSOR
	.pic_cpu_init = gicv3_lpi_cpu_init,
	.pic_get_affinity = gicv3_lpi_get_affinity,
	.pic_set_affinity = gicv3_lpi_set_affinity,
#endif
};

void
gicv3_dma_alloc(struct gicv3_softc *sc, struct gicv3_dma *dma, bus_size_t len, bus_size_t align)
{
	int nsegs, error;

	dma->len = len;
	error = bus_dmamem_alloc(sc->sc_dmat, dma->len, align, 0, dma->segs, 1, &nsegs, BUS_DMA_WAITOK);
	if (error)
		panic("bus_dmamem_alloc failed: %d", error);
	error = bus_dmamem_map(sc->sc_dmat, dma->segs, nsegs, len, (void **)&dma->base, BUS_DMA_WAITOK);
	if (error)
		panic("bus_dmamem_map failed: %d", error);
	error = bus_dmamap_create(sc->sc_dmat, len, 1, len, 0, BUS_DMA_WAITOK, &dma->map);
	if (error)
		panic("bus_dmamap_create failed: %d", error);
	error = bus_dmamap_load(sc->sc_dmat, dma->map, dma->base, dma->len, NULL, BUS_DMA_WAITOK);
	if (error)
		panic("bus_dmamap_load failed: %d", error);

	memset(dma->base, 0, dma->len);
	bus_dmamap_sync(sc->sc_dmat, dma->map, 0, dma->len, BUS_DMASYNC_PREWRITE);
}

static void
gicv3_lpi_init(struct gicv3_softc *sc)
{
	/*
	 * Allocate LPI configuration table
	 */
	gicv3_dma_alloc(sc, &sc->sc_lpiconf, sc->sc_lpi.pic_maxsources, 0x1000);
	KASSERT((sc->sc_lpiconf.segs[0].ds_addr & ~GICR_PROPBASER_Physical_Address) == 0);

	/*
	 * Allocate LPI pending tables
	 */
	const bus_size_t lpipend_sz = (8192 + sc->sc_lpi.pic_maxsources) / NBBY;
	for (int cpuindex = 0; cpuindex < ncpu; cpuindex++) {
		gicv3_dma_alloc(sc, &sc->sc_lpipend[cpuindex], lpipend_sz, 0x10000);
		KASSERT((sc->sc_lpipend[cpuindex].segs[0].ds_addr & ~GICR_PENDBASER_Physical_Address) == 0);
	}
}

void
gicv3_irq_handler(void *frame)
{
	struct cpu_info * const ci = curcpu();
	struct gicv3_softc * const sc = gicv3_softc;
	struct pic_softc *pic;
	const int oldipl = ci->ci_cpl;
	const uint8_t pmr = IPL_TO_PMR(sc, oldipl);

	ci->ci_data.cpu_nintr++;

	if (icc_pmr_read() != pmr) {
		icc_pmr_write(pmr);
	}

	for (;;) {
		const uint32_t iar = icc_iar1_read();
		dsb(sy);
		const uint32_t irq = __SHIFTOUT(iar, ICC_IAR_INTID);
		if (irq == ICC_IAR_INTID_SPURIOUS)
			break;

		pic = irq >= GIC_LPI_BASE ? &sc->sc_lpi : &sc->sc_pic;
		if (irq - pic->pic_irqbase >= pic->pic_maxsources)
			continue;

		struct intrsource * const is = pic->pic_sources[irq - pic->pic_irqbase];
		KASSERT(is != NULL);

		const bool early_eoi = irq < GIC_LPI_BASE && is->is_type == IST_EDGE;

		const int ipl = is->is_ipl;
		if (__predict_false(ipl < ci->ci_cpl)) {
			pic_do_pending_ints(I32_bit, ipl, frame);
		} else if (ci->ci_cpl != ipl) {
<<<<<<< HEAD
			gicv3_set_priority(pic, ipl);
=======
			icc_pmr_write(IPL_TO_PMR(sc, ipl));
			ci->ci_cpl = ipl;
>>>>>>> 009aac06
		}

		if (early_eoi) {
			icc_eoi1r_write(iar);
			isb();
		}

		const int64_t nintr = ci->ci_data.cpu_nintr;

		ENABLE_INTERRUPT();
		pic_dispatch(is, frame);
		DISABLE_INTERRUPT();

		if (nintr != ci->ci_data.cpu_nintr)
			ci->ci_intr_preempt.ev_count++;

		if (!early_eoi) {
			icc_eoi1r_write(iar);
			isb();
		}
	}

	pic_do_pending_ints(I32_bit, oldipl, frame);
}

static bool
gicv3_cpuif_is_nonsecure(struct gicv3_softc *sc)
{
	/*
	 * Write 0 to bit7 and see if it sticks. This is only possible if
	 * we have a non-secure view of the PMR register.
	 */
	const uint32_t opmr = icc_pmr_read();
	icc_pmr_write(0);
	const uint32_t npmr = icc_pmr_read();
	icc_pmr_write(opmr);

	return (npmr & GICC_PMR_NONSECURE) == 0;
}

static bool
gicv3_dist_is_nonsecure(struct gicv3_softc *sc)
{
	const uint32_t gicd_ctrl = gicd_read_4(sc, GICD_CTRL);

	/*
	 * If security is enabled, we have a non-secure view of the IPRIORITYRn
	 * registers and LPI configuration priority fields.
	 */
	return (gicd_ctrl & GICD_CTRL_DS) == 0;
}

/*
 * Rockchip RK3399 provides a different view of int priority registers
 * depending on which firmware is in use. This is hard to detect in
 * a way that could possibly break other boards, so only do this
 * detection if we know we are on a RK3399 SoC.
 */
static void
gicv3_quirk_rockchip_rk3399(struct gicv3_softc *sc)
{
	/* Detect the number of supported PMR bits */
	icc_pmr_write(0xff);
	const uint8_t pmrbits = icc_pmr_read();

	/* Detect the number of supported IPRIORITYRn bits */
	const uint32_t oiprio = gicd_read_4(sc, GICD_IPRIORITYRn(8));
	gicd_write_4(sc, GICD_IPRIORITYRn(8), oiprio | 0xff);
	const uint8_t pribits = gicd_read_4(sc, GICD_IPRIORITYRn(8)) & 0xff;
	gicd_write_4(sc, GICD_IPRIORITYRn(8), oiprio);

	/*
	 * If we see fewer PMR bits than IPRIORITYRn bits here, it means
	 * we have a secure view of IPRIORITYRn (this is not supposed to
	 * happen!). 
	 */
	if (pmrbits < pribits) {
		aprint_verbose_dev(sc->sc_dev,
		    "buggy RK3399 firmware detected; applying workaround\n");
		sc->sc_priority_shift = GIC_PRIO_SHIFT_S;
	}
}

int
gicv3_init(struct gicv3_softc *sc)
{
	int n;

	KASSERT(CPU_IS_PRIMARY(curcpu()));

	LIST_INIT(&sc->sc_lpi_callbacks);

	sc->sc_irouter = kmem_zalloc(sizeof(*sc->sc_irouter) * ncpu, KM_SLEEP);
	for (n = 0; n < ncpu; n++)
		sc->sc_irouter[n] = UINT64_MAX;

	sc->sc_gicd_typer = gicd_read_4(sc, GICD_TYPER);

	/*
	 * We don't always have a consistent view of priorities between the
	 * CPU interface (ICC_PMR_EL1) and the GICD/GICR registers. Detect
	 * if we are making secure or non-secure accesses to each, and adjust
	 * the values that we write to each accordingly.
	 */
	const bool dist_ns = gicv3_dist_is_nonsecure(sc);
	sc->sc_priority_shift = dist_ns ? GIC_PRIO_SHIFT_NS : GIC_PRIO_SHIFT_S;
	const bool cpuif_ns = gicv3_cpuif_is_nonsecure(sc);
	sc->sc_pmr_shift = cpuif_ns ? GIC_PRIO_SHIFT_NS : GIC_PRIO_SHIFT_S;

	if ((sc->sc_quirks & GICV3_QUIRK_RK3399) != 0)
		gicv3_quirk_rockchip_rk3399(sc);

	aprint_verbose_dev(sc->sc_dev,
	    "iidr 0x%08x, cpuif %ssecure, dist %ssecure, "
	    "priority shift %d, pmr shift %d, quirks %#x\n",
	    gicd_read_4(sc, GICD_IIDR),
	    cpuif_ns ? "non-" : "",
	    dist_ns ? "non-" : "",
	    sc->sc_priority_shift,
	    sc->sc_pmr_shift,
	    sc->sc_quirks);

	sc->sc_pic.pic_ops = &gicv3_picops;
	sc->sc_pic.pic_maxsources = GICD_TYPER_LINES(sc->sc_gicd_typer);
	snprintf(sc->sc_pic.pic_name, sizeof(sc->sc_pic.pic_name), "gicv3");
#ifdef MULTIPROCESSOR
	sc->sc_pic.pic_cpus = kcpuset_running;
#endif
	pic_add(&sc->sc_pic, 0);

	if ((sc->sc_gicd_typer & GICD_TYPER_LPIS) != 0) {
		sc->sc_lpipend = kmem_zalloc(sizeof(*sc->sc_lpipend) * ncpu, KM_SLEEP);
		sc->sc_processor_id = kmem_zalloc(sizeof(*sc->sc_processor_id) * ncpu, KM_SLEEP);

		sc->sc_lpi.pic_ops = &gicv3_lpiops;
		sc->sc_lpi.pic_maxsources = 8192;	/* Min. required by GICv3 spec */
		snprintf(sc->sc_lpi.pic_name, sizeof(sc->sc_lpi.pic_name), "gicv3-lpi");
		pic_add(&sc->sc_lpi, GIC_LPI_BASE);

		sc->sc_lpi_pool = vmem_create("gicv3-lpi", 0, sc->sc_lpi.pic_maxsources,
		    1, NULL, NULL, NULL, 0, VM_SLEEP, IPL_HIGH);
		if (sc->sc_lpi_pool == NULL)
			panic("failed to create gicv3 lpi pool\n");

		gicv3_lpi_init(sc);
	}

	KASSERT(gicv3_softc == NULL);
	gicv3_softc = sc;

	for (int i = 0; i < sc->sc_bsh_r_count; i++) {
		const uint64_t gicr_typer = gicr_read_8(sc, i, GICR_TYPER);
		const u_int aff0 = __SHIFTOUT(gicr_typer, GICR_TYPER_Affinity_Value_Aff0);
		const u_int aff1 = __SHIFTOUT(gicr_typer, GICR_TYPER_Affinity_Value_Aff1);
		const u_int aff2 = __SHIFTOUT(gicr_typer, GICR_TYPER_Affinity_Value_Aff2);
		const u_int aff3 = __SHIFTOUT(gicr_typer, GICR_TYPER_Affinity_Value_Aff3);

		aprint_debug_dev(sc->sc_dev, "redist %d: cpu %d.%d.%d.%d\n",
		    i, aff3, aff2, aff1, aff0);
	}

	gicv3_dist_enable(sc);

	gicv3_cpu_init(&sc->sc_pic, curcpu());
	if ((sc->sc_gicd_typer & GICD_TYPER_LPIS) != 0)
		gicv3_lpi_cpu_init(&sc->sc_lpi, curcpu());

#ifdef MULTIPROCESSOR
	intr_establish_xname(IPI_AST, IPL_VM, IST_MPSAFE | IST_EDGE, pic_ipi_ast, (void *)-1, "IPI ast");
	intr_establish_xname(IPI_XCALL, IPL_HIGH, IST_MPSAFE | IST_EDGE, pic_ipi_xcall, (void *)-1, "IPI xcall");
	intr_establish_xname(IPI_GENERIC, IPL_HIGH, IST_MPSAFE | IST_EDGE, pic_ipi_generic, (void *)-1, "IPI generic");
	intr_establish_xname(IPI_NOP, IPL_VM, IST_MPSAFE | IST_EDGE, pic_ipi_nop, (void *)-1, "IPI nop");
	intr_establish_xname(IPI_SHOOTDOWN, IPL_SCHED, IST_MPSAFE | IST_EDGE, pic_ipi_shootdown, (void *)-1, "IPI shootdown");
#ifdef DDB
	intr_establish_xname(IPI_DDB, IPL_HIGH, IST_MPSAFE | IST_EDGE, pic_ipi_ddb, NULL, "IPI ddb");
#endif
#ifdef __HAVE_PREEMPTION
	intr_establish_xname(IPI_KPREEMPT, IPL_VM, IST_MPSAFE | IST_EDGE, pic_ipi_kpreempt, (void *)-1, "IPI kpreempt");
#endif
#endif

	return 0;
}<|MERGE_RESOLUTION|>--- conflicted
+++ resolved
@@ -220,33 +220,12 @@
 gicv3_set_priority(struct pic_softc *pic, int ipl)
 {
 	struct gicv3_softc * const sc = PICTOSOFTC(pic);
-<<<<<<< HEAD
-	struct cpu_info * const ci = curcpu();
-	const uint32_t newpri = IPL_TO_PMR(sc, ipl);
-	const uint32_t curpri = icc_pmr_read();
-
-        /*
-         * If an interrupt occurs between the PMR read and raising the PMR
-         * there is no matter as it'll return it to the same value
-         *
-         * GIC priorities with lower values block higher priority interrupts
-         */
-	if (newpri < curpri) {
-		/* raising ipl */
-		icc_pmr_write(newpri);
-		ci->ci_cpl = ipl;
-	} else if (newpri > curpri) {
-		/* lowering ipl */
-		ci->ci_cpl = ipl;
-		icc_pmr_write(newpri);
-=======
 	const uint8_t curpmr = icc_pmr_read();
 	const uint8_t newpmr = IPL_TO_PMR(sc, ipl);
 
 	if (newpmr > curpmr) {
 		/* Lowering priority mask */
 		icc_pmr_write(newpmr);
->>>>>>> 009aac06
 	}
 }
 
@@ -777,12 +756,8 @@
 		if (__predict_false(ipl < ci->ci_cpl)) {
 			pic_do_pending_ints(I32_bit, ipl, frame);
 		} else if (ci->ci_cpl != ipl) {
-<<<<<<< HEAD
-			gicv3_set_priority(pic, ipl);
-=======
 			icc_pmr_write(IPL_TO_PMR(sc, ipl));
 			ci->ci_cpl = ipl;
->>>>>>> 009aac06
 		}
 
 		if (early_eoi) {
