/* $NetBSD: gicv3.c,v 1.38 2020/12/22 10:46:51 jmcneill Exp $ */

/*-
 * Copyright (c) 2018 Jared McNeill <jmcneill@invisible.ca>
 * All rights reserved.
 *
 * Redistribution and use in source and binary forms, with or without
 * modification, are permitted provided that the following conditions
 * are met:
 * 1. Redistributions of source code must retain the above copyright
 *    notice, this list of conditions and the following disclaimer.
 * 2. Redistributions in binary form must reproduce the above copyright
 *    notice, this list of conditions and the following disclaimer in the
 *    documentation and/or other materials provided with the distribution.
 *
 * THIS SOFTWARE IS PROVIDED BY THE AUTHOR ``AS IS'' AND ANY EXPRESS OR
 * IMPLIED WARRANTIES, INCLUDING, BUT NOT LIMITED TO, THE IMPLIED WARRANTIES
 * OF MERCHANTABILITY AND FITNESS FOR A PARTICULAR PURPOSE ARE DISCLAIMED.
 * IN NO EVENT SHALL THE AUTHOR BE LIABLE FOR ANY DIRECT, INDIRECT,
 * INCIDENTAL, SPECIAL, EXEMPLARY, OR CONSEQUENTIAL DAMAGES (INCLUDING,
 * BUT NOT LIMITED TO, PROCUREMENT OF SUBSTITUTE GOODS OR SERVICES;
 * LOSS OF USE, DATA, OR PROFITS; OR BUSINESS INTERRUPTION) HOWEVER CAUSED
 * AND ON ANY THEORY OF LIABILITY, WHETHER IN CONTRACT, STRICT LIABILITY,
 * OR TORT (INCLUDING NEGLIGENCE OR OTHERWISE) ARISING IN ANY WAY
 * OUT OF THE USE OF THIS SOFTWARE, EVEN IF ADVISED OF THE POSSIBILITY OF
 * SUCH DAMAGE.
 */

#include "opt_multiprocessor.h"

#define	_INTR_PRIVATE

#include <sys/cdefs.h>
__KERNEL_RCSID(0, "$NetBSD: gicv3.c,v 1.38 2020/12/22 10:46:51 jmcneill Exp $");

#include <sys/param.h>
#include <sys/kernel.h>
#include <sys/bus.h>
#include <sys/device.h>
#include <sys/intr.h>
#include <sys/systm.h>
#include <sys/cpu.h>
#include <sys/vmem.h>
#include <sys/atomic.h>

#include <machine/cpufunc.h>

#include <arm/locore.h>
#include <arm/armreg.h>

#include <arm/cortex/gicv3.h>
#include <arm/cortex/gic_reg.h>

#define	PICTOSOFTC(pic)	\
	((void *)((uintptr_t)(pic) - offsetof(struct gicv3_softc, sc_pic)))
#define	LPITOSOFTC(lpi) \
	((void *)((uintptr_t)(lpi) - offsetof(struct gicv3_softc, sc_lpi)))

#define	IPL_TO_PRIORITY(sc, ipl)	(((0xff - (ipl)) << (sc)->sc_priority_shift) & 0xff)
#define	IPL_TO_PMR(sc, ipl)		(((0xff - (ipl)) << (sc)->sc_pmr_shift) & 0xff)

#define	GIC_SUPPORTS_1OFN(sc)		(((sc)->sc_gicd_typer & GICD_TYPER_No1N) == 0)

#define	GIC_PRIO_SHIFT_NS		4
#define	GIC_PRIO_SHIFT_S		3

static struct gicv3_softc *gicv3_softc;

static inline uint32_t
gicd_read_4(struct gicv3_softc *sc, bus_size_t reg)
{
	return bus_space_read_4(sc->sc_bst, sc->sc_bsh_d, reg);
}

static inline void
gicd_write_4(struct gicv3_softc *sc, bus_size_t reg, uint32_t val)
{
	bus_space_write_4(sc->sc_bst, sc->sc_bsh_d, reg, val);
}

static inline uint64_t
gicd_read_8(struct gicv3_softc *sc, bus_size_t reg)
{
	return bus_space_read_8(sc->sc_bst, sc->sc_bsh_d, reg);
}

static inline void
gicd_write_8(struct gicv3_softc *sc, bus_size_t reg, uint64_t val)
{
	bus_space_write_8(sc->sc_bst, sc->sc_bsh_d, reg, val);
}

static inline uint32_t
gicr_read_4(struct gicv3_softc *sc, u_int index, bus_size_t reg)
{
	KASSERT(index < sc->sc_bsh_r_count);
	return bus_space_read_4(sc->sc_bst, sc->sc_bsh_r[index], reg);
}

static inline void
gicr_write_4(struct gicv3_softc *sc, u_int index, bus_size_t reg, uint32_t val)
{
	KASSERT(index < sc->sc_bsh_r_count);
	bus_space_write_4(sc->sc_bst, sc->sc_bsh_r[index], reg, val);
}

static inline uint64_t
gicr_read_8(struct gicv3_softc *sc, u_int index, bus_size_t reg)
{
	KASSERT(index < sc->sc_bsh_r_count);
	return bus_space_read_8(sc->sc_bst, sc->sc_bsh_r[index], reg);
}

static inline void
gicr_write_8(struct gicv3_softc *sc, u_int index, bus_size_t reg, uint64_t val)
{
	KASSERT(index < sc->sc_bsh_r_count);
	bus_space_write_8(sc->sc_bst, sc->sc_bsh_r[index], reg, val);
}

static void
gicv3_unblock_irqs(struct pic_softc *pic, size_t irqbase, uint32_t mask)
{
	struct gicv3_softc * const sc = PICTOSOFTC(pic);
	struct cpu_info * const ci = curcpu();
	const u_int group = irqbase / 32;

	if (group == 0) {
		atomic_or_32(&sc->sc_enabled_sgippi, mask);
		gicr_write_4(sc, ci->ci_gic_redist, GICR_ISENABLER0, mask);
		while (gicr_read_4(sc, ci->ci_gic_redist, GICR_CTLR) & GICR_CTLR_RWP)
			;
	} else {
		gicd_write_4(sc, GICD_ISENABLERn(group), mask);
		while (gicd_read_4(sc, GICD_CTRL) & GICD_CTRL_RWP)
			;
	}
}

static void
gicv3_block_irqs(struct pic_softc *pic, size_t irqbase, uint32_t mask)
{
	struct gicv3_softc * const sc = PICTOSOFTC(pic);
	struct cpu_info * const ci = curcpu();
	const u_int group = irqbase / 32;

	if (group == 0) {
		atomic_and_32(&sc->sc_enabled_sgippi, ~mask);
		gicr_write_4(sc, ci->ci_gic_redist, GICR_ICENABLER0, mask);
		while (gicr_read_4(sc, ci->ci_gic_redist, GICR_CTLR) & GICR_CTLR_RWP)
			;
	} else {
		gicd_write_4(sc, GICD_ICENABLERn(group), mask);
		while (gicd_read_4(sc, GICD_CTRL) & GICD_CTRL_RWP)
			;
	}
}

static void
gicv3_establish_irq(struct pic_softc *pic, struct intrsource *is)
{
	struct gicv3_softc * const sc = PICTOSOFTC(pic);
	const u_int group = is->is_irq / 32;
	uint32_t ipriority, icfg;
	uint64_t irouter;
	u_int n;

	const u_int ipriority_val = IPL_TO_PRIORITY(sc, is->is_ipl);
	const u_int ipriority_shift = (is->is_irq & 0x3) * 8;
	const u_int icfg_shift = (is->is_irq & 0xf) * 2;

	if (group == 0) {
		/* SGIs and PPIs are always MP-safe */
		is->is_mpsafe = true;

		/* Update interrupt configuration and priority on all redistributors */
		for (n = 0; n < sc->sc_bsh_r_count; n++) {
			icfg = gicr_read_4(sc, n, GICR_ICFGRn(is->is_irq / 16));
			if (is->is_type == IST_LEVEL)
				icfg &= ~(0x2 << icfg_shift);
			if (is->is_type == IST_EDGE)
				icfg |= (0x2 << icfg_shift);
			gicr_write_4(sc, n, GICR_ICFGRn(is->is_irq / 16), icfg);

			ipriority = gicr_read_4(sc, n, GICR_IPRIORITYRn(is->is_irq / 4));
			ipriority &= ~(0xffU << ipriority_shift);
			ipriority |= (ipriority_val << ipriority_shift);
			gicr_write_4(sc, n, GICR_IPRIORITYRn(is->is_irq / 4), ipriority);
		}
	} else {
		/*
		 * If 1 of N SPI routing is supported, route MP-safe interrupts to all
		 * participating PEs. Otherwise, just route to the primary PE.
		 */
		if (is->is_mpsafe && GIC_SUPPORTS_1OFN(sc)) {
			irouter = GICD_IROUTER_Interrupt_Routing_mode;
		} else {
			irouter = sc->sc_irouter[0];
		}
		gicd_write_8(sc, GICD_IROUTER(is->is_irq), irouter);

		/* Update interrupt configuration */
		icfg = gicd_read_4(sc, GICD_ICFGRn(is->is_irq / 16));
		if (is->is_type == IST_LEVEL)
			icfg &= ~(0x2 << icfg_shift);
		if (is->is_type == IST_EDGE)
			icfg |= (0x2 << icfg_shift);
		gicd_write_4(sc, GICD_ICFGRn(is->is_irq / 16), icfg);

		/* Update interrupt priority */
		ipriority = gicd_read_4(sc, GICD_IPRIORITYRn(is->is_irq / 4));
		ipriority &= ~(0xffU << ipriority_shift);
		ipriority |= (ipriority_val << ipriority_shift);
		gicd_write_4(sc, GICD_IPRIORITYRn(is->is_irq / 4), ipriority);
	}
}

static void
gicv3_set_priority(struct pic_softc *pic, int ipl)
{
	struct gicv3_softc * const sc = PICTOSOFTC(pic);

	icc_pmr_write(IPL_TO_PMR(sc, ipl));
}

static void
gicv3_dist_enable(struct gicv3_softc *sc)
{
	uint32_t gicd_ctrl;
	u_int n;

	/* Disable the distributor */
	gicd_ctrl = gicd_read_4(sc, GICD_CTRL);
	gicd_ctrl &= ~(GICD_CTRL_EnableGrp1A | GICD_CTRL_ARE_NS);
	gicd_write_4(sc, GICD_CTRL, gicd_ctrl);

	/* Wait for register write to complete */
	while (gicd_read_4(sc, GICD_CTRL) & GICD_CTRL_RWP)
		;

	/* Clear all INTID enable bits */
	for (n = 32; n < sc->sc_pic.pic_maxsources; n += 32)
		gicd_write_4(sc, GICD_ICENABLERn(n / 32), ~0);

	/* Set default priorities to lowest */
	for (n = 32; n < sc->sc_pic.pic_maxsources; n += 4)
		gicd_write_4(sc, GICD_IPRIORITYRn(n / 4), ~0);

	/* Set all interrupts to G1NS */
	for (n = 32; n < sc->sc_pic.pic_maxsources; n += 32) {
		gicd_write_4(sc, GICD_IGROUPRn(n / 32), ~0);
		gicd_write_4(sc, GICD_IGRPMODRn(n / 32), 0);
	}

	/* Set all interrupts level-sensitive by default */
	for (n = 32; n < sc->sc_pic.pic_maxsources; n += 16)
		gicd_write_4(sc, GICD_ICFGRn(n / 16), 0);

	/* Wait for register writes to complete */
	while (gicd_read_4(sc, GICD_CTRL) & GICD_CTRL_RWP)
		;

	/* Enable Affinity routing and G1NS interrupts */
	gicd_ctrl = GICD_CTRL_EnableGrp1A | GICD_CTRL_ARE_NS;
	gicd_write_4(sc, GICD_CTRL, gicd_ctrl);
}

static void
gicv3_redist_enable(struct gicv3_softc *sc, struct cpu_info *ci)
{
	uint32_t icfg;
	u_int n, o;

	/* Clear INTID enable bits */
	gicr_write_4(sc, ci->ci_gic_redist, GICR_ICENABLER0, ~0);

	/* Wait for register write to complete */
	while (gicr_read_4(sc, ci->ci_gic_redist, GICR_CTLR) & GICR_CTLR_RWP)
		;

	/* Set default priorities */
	for (n = 0; n < 32; n += 4) {
		uint32_t priority = 0;
		size_t byte_shift = 0;
		for (o = 0; o < 4; o++, byte_shift += 8) {
			struct intrsource * const is = sc->sc_pic.pic_sources[n + o];
			if (is == NULL)
				priority |= (0xffU << byte_shift);
			else {
				const u_int ipriority_val = IPL_TO_PRIORITY(sc, is->is_ipl);
				priority |= ipriority_val << byte_shift;
			}
		}
		gicr_write_4(sc, ci->ci_gic_redist, GICR_IPRIORITYRn(n / 4), priority);
	}

	/* Set all interrupts to G1NS */
	gicr_write_4(sc, ci->ci_gic_redist, GICR_IGROUPR0, ~0);
	gicr_write_4(sc, ci->ci_gic_redist, GICR_IGRPMODR0, 0);

	/* Restore PPI configs */
	for (n = 0, icfg = 0; n < 16; n++) {
		struct intrsource * const is = sc->sc_pic.pic_sources[16 + n];
		if (is != NULL && is->is_type == IST_EDGE)
			icfg |= (0x2 << (n * 2));
	}
	gicr_write_4(sc, ci->ci_gic_redist, GICR_ICFGRn(1), icfg);

	/* Restore current enable bits */
	gicr_write_4(sc, ci->ci_gic_redist, GICR_ISENABLER0, sc->sc_enabled_sgippi);

	/* Wait for register write to complete */
	while (gicr_read_4(sc, ci->ci_gic_redist, GICR_CTLR) & GICR_CTLR_RWP)
		;
}

static uint64_t
gicv3_cpu_identity(void)
{
	u_int aff3, aff2, aff1, aff0;

	const register_t mpidr = cpu_mpidr_aff_read();
	aff0 = __SHIFTOUT(mpidr, MPIDR_AFF0);
	aff1 = __SHIFTOUT(mpidr, MPIDR_AFF1);
	aff2 = __SHIFTOUT(mpidr, MPIDR_AFF2);
	aff3 = __SHIFTOUT(mpidr, MPIDR_AFF3);

	return __SHIFTIN(aff0, GICR_TYPER_Affinity_Value_Aff0) |
	       __SHIFTIN(aff1, GICR_TYPER_Affinity_Value_Aff1) |
	       __SHIFTIN(aff2, GICR_TYPER_Affinity_Value_Aff2) |
	       __SHIFTIN(aff3, GICR_TYPER_Affinity_Value_Aff3);
}

static u_int
gicv3_find_redist(struct gicv3_softc *sc)
{
	uint64_t gicr_typer;
	u_int n;

	const uint64_t cpu_identity = gicv3_cpu_identity();

	for (n = 0; n < sc->sc_bsh_r_count; n++) {
		gicr_typer = gicr_read_8(sc, n, GICR_TYPER);
		if ((gicr_typer & GICR_TYPER_Affinity_Value) == cpu_identity)
			return n;
	}

	const u_int aff0 = __SHIFTOUT(cpu_identity, GICR_TYPER_Affinity_Value_Aff0);
	const u_int aff1 = __SHIFTOUT(cpu_identity, GICR_TYPER_Affinity_Value_Aff1);
	const u_int aff2 = __SHIFTOUT(cpu_identity, GICR_TYPER_Affinity_Value_Aff2);
	const u_int aff3 = __SHIFTOUT(cpu_identity, GICR_TYPER_Affinity_Value_Aff3);

	panic("%s: could not find GICv3 redistributor for cpu %d.%d.%d.%d",
	    cpu_name(curcpu()), aff3, aff2, aff1, aff0);
}

static uint64_t
gicv3_sgir(struct gicv3_softc *sc)
{
	const uint64_t cpu_identity = gicv3_cpu_identity();

	const u_int aff0 = __SHIFTOUT(cpu_identity, GICR_TYPER_Affinity_Value_Aff0);
	const u_int aff1 = __SHIFTOUT(cpu_identity, GICR_TYPER_Affinity_Value_Aff1);
	const u_int aff2 = __SHIFTOUT(cpu_identity, GICR_TYPER_Affinity_Value_Aff2);
	const u_int aff3 = __SHIFTOUT(cpu_identity, GICR_TYPER_Affinity_Value_Aff3);

	return __SHIFTIN(__BIT(aff0), ICC_SGIR_EL1_TargetList) |
	       __SHIFTIN(aff1, ICC_SGIR_EL1_Aff1) |
	       __SHIFTIN(aff2, ICC_SGIR_EL1_Aff2) |
	       __SHIFTIN(aff3, ICC_SGIR_EL1_Aff3);
}

static void
gicv3_cpu_init(struct pic_softc *pic, struct cpu_info *ci)
{
	struct gicv3_softc * const sc = PICTOSOFTC(pic);
	uint32_t icc_sre, icc_ctlr, gicr_waker;

	evcnt_attach_dynamic(&ci->ci_intr_preempt, EVCNT_TYPE_MISC, NULL,
	    ci->ci_cpuname, "intr preempt");

	ci->ci_gic_redist = gicv3_find_redist(sc);
	ci->ci_gic_sgir = gicv3_sgir(sc);

	/* Store route to CPU for SPIs */
	const uint64_t cpu_identity = gicv3_cpu_identity();
	const u_int aff0 = __SHIFTOUT(cpu_identity, GICR_TYPER_Affinity_Value_Aff0);
	const u_int aff1 = __SHIFTOUT(cpu_identity, GICR_TYPER_Affinity_Value_Aff1);
	const u_int aff2 = __SHIFTOUT(cpu_identity, GICR_TYPER_Affinity_Value_Aff2);
	const u_int aff3 = __SHIFTOUT(cpu_identity, GICR_TYPER_Affinity_Value_Aff3);
	sc->sc_irouter[cpu_index(ci)] =
	    __SHIFTIN(aff0, GICD_IROUTER_Aff0) |
	    __SHIFTIN(aff1, GICD_IROUTER_Aff1) |
	    __SHIFTIN(aff2, GICD_IROUTER_Aff2) |
	    __SHIFTIN(aff3, GICD_IROUTER_Aff3);

	/* Enable System register access and disable IRQ/FIQ bypass */
	icc_sre = ICC_SRE_EL1_SRE | ICC_SRE_EL1_DFB | ICC_SRE_EL1_DIB;
	icc_sre_write(icc_sre);

	/* Mark the connected PE as being awake */
	gicr_waker = gicr_read_4(sc, ci->ci_gic_redist, GICR_WAKER);
	gicr_waker &= ~GICR_WAKER_ProcessorSleep;
	gicr_write_4(sc, ci->ci_gic_redist, GICR_WAKER, gicr_waker);
	while (gicr_read_4(sc, ci->ci_gic_redist, GICR_WAKER) & GICR_WAKER_ChildrenAsleep)
		;

	/* Set initial priority mask */
	gicv3_set_priority(pic, IPL_HIGH);

	/* Set the binary point field to the minimum value */
	icc_bpr1_write(0);

	/* Enable group 1 interrupt signaling */
	icc_igrpen1_write(ICC_IGRPEN_EL1_Enable);

	/* Set EOI mode */
	icc_ctlr = icc_ctlr_read();
	icc_ctlr &= ~ICC_CTLR_EL1_EOImode;
	icc_ctlr_write(icc_ctlr);

	/* Enable redistributor */
	gicv3_redist_enable(sc, ci);

	/* Allow IRQ exceptions */
	cpsie(I32_bit);
}

#ifdef MULTIPROCESSOR
static void
gicv3_ipi_send(struct pic_softc *pic, const kcpuset_t *kcp, u_long ipi)
{
	struct cpu_info *ci;
	uint64_t sgir;

	sgir = __SHIFTIN(ipi, ICC_SGIR_EL1_INTID);
	if (kcp == NULL) {
		/* Interrupts routed to all PEs, excluding "self" */
		if (ncpu == 1)
			return;
		sgir |= ICC_SGIR_EL1_IRM;
	} else {
		/* Interrupt to exactly one PE */
		ci = cpu_lookup(kcpuset_ffs(kcp) - 1);
		if (ci == curcpu())
			return;
		sgir |= ci->ci_gic_sgir;
	}
	icc_sgi1r_write(sgir);
	isb();
}

static void
gicv3_get_affinity(struct pic_softc *pic, size_t irq, kcpuset_t *affinity)
{
	struct gicv3_softc * const sc = PICTOSOFTC(pic);
	const size_t group = irq / 32;
	int n;

	kcpuset_zero(affinity);
	if (group == 0) {
		/* All CPUs are targets for group 0 (SGI/PPI) */
		for (n = 0; n < ncpu; n++) {
			if (sc->sc_irouter[n] != UINT64_MAX)
				kcpuset_set(affinity, n);
		}
	} else {
		/* Find distributor targets (SPI) */
		const uint64_t irouter = gicd_read_8(sc, GICD_IROUTER(irq));
		for (n = 0; n < ncpu; n++) {
			if (irouter == GICD_IROUTER_Interrupt_Routing_mode ||
			    irouter == sc->sc_irouter[n])
				kcpuset_set(affinity, n);
		}
	}
}

static int
gicv3_set_affinity(struct pic_softc *pic, size_t irq, const kcpuset_t *affinity)
{
	struct gicv3_softc * const sc = PICTOSOFTC(pic);
	const size_t group = irq / 32;
	uint64_t irouter;

	if (group == 0)
		return EINVAL;

	const int set = kcpuset_countset(affinity);
	if (set == 1) {
		irouter = sc->sc_irouter[kcpuset_ffs(affinity) - 1];
	} else if (set == ncpu && GIC_SUPPORTS_1OFN(sc)) {
		irouter = GICD_IROUTER_Interrupt_Routing_mode;
	} else {
		return EINVAL;
	}

	gicd_write_8(sc, GICD_IROUTER(irq), irouter);

	return 0;
}
#endif

static const struct pic_ops gicv3_picops = {
	.pic_unblock_irqs = gicv3_unblock_irqs,
	.pic_block_irqs = gicv3_block_irqs,
	.pic_establish_irq = gicv3_establish_irq,
	.pic_set_priority = gicv3_set_priority,
#ifdef MULTIPROCESSOR
	.pic_cpu_init = gicv3_cpu_init,
	.pic_ipi_send = gicv3_ipi_send,
	.pic_get_affinity = gicv3_get_affinity,
	.pic_set_affinity = gicv3_set_affinity,
#endif
};

static void
gicv3_dcache_wb_range(vaddr_t va, vsize_t len)
{
	cpu_dcache_wb_range(va, len);
	dsb(sy);
}

static void
gicv3_lpi_unblock_irqs(struct pic_softc *pic, size_t irqbase, uint32_t mask)
{
	struct gicv3_softc * const sc = LPITOSOFTC(pic);
	int bit;

	while ((bit = ffs(mask)) != 0) {
		sc->sc_lpiconf.base[irqbase + bit - 1] |= GIC_LPICONF_Enable;
<<<<<<< HEAD
		if (sc->sc_lpiconf_flush) {
			cpu_dcache_wb_range((vaddr_t)&sc->sc_lpiconf.base[irqbase + bit - 1], 1);
			dsb(sy);
		}
=======
		if (sc->sc_lpiconf_flush)
			gicv3_dcache_wb_range((vaddr_t)&sc->sc_lpiconf.base[irqbase + bit - 1], 1);
>>>>>>> 88083845
		mask &= ~__BIT(bit - 1);
	}

	if (!sc->sc_lpiconf_flush)
		dsb(ishst);
}

static void
gicv3_lpi_block_irqs(struct pic_softc *pic, size_t irqbase, uint32_t mask)
{
	struct gicv3_softc * const sc = LPITOSOFTC(pic);
	int bit;

	while ((bit = ffs(mask)) != 0) {
		sc->sc_lpiconf.base[irqbase + bit - 1] &= ~GIC_LPICONF_Enable;
<<<<<<< HEAD
		if (sc->sc_lpiconf_flush) {
			cpu_dcache_wb_range((vaddr_t)&sc->sc_lpiconf.base[irqbase + bit - 1], 1);
			dsb(sy);
		}
=======
		if (sc->sc_lpiconf_flush)
			gicv3_dcache_wb_range((vaddr_t)&sc->sc_lpiconf.base[irqbase + bit - 1], 1);
>>>>>>> 88083845
		mask &= ~__BIT(bit - 1);
	}

	if (!sc->sc_lpiconf_flush)
		dsb(ishst);
}

static void
gicv3_lpi_establish_irq(struct pic_softc *pic, struct intrsource *is)
{
	struct gicv3_softc * const sc = LPITOSOFTC(pic);

	sc->sc_lpiconf.base[is->is_irq] = IPL_TO_PRIORITY(sc, is->is_ipl) | GIC_LPICONF_Res1;

<<<<<<< HEAD
	if (sc->sc_lpiconf_flush) {
		cpu_dcache_wb_range((vaddr_t)&sc->sc_lpiconf.base[is->is_irq], 1);
		dsb(sy);
	} else
=======
	if (sc->sc_lpiconf_flush)
		gicv3_dcache_wb_range((vaddr_t)&sc->sc_lpiconf.base[is->is_irq], 1);
	else
>>>>>>> 88083845
		dsb(ishst);
}

static void
gicv3_lpi_cpu_init(struct pic_softc *pic, struct cpu_info *ci)
{
	struct gicv3_softc * const sc = LPITOSOFTC(pic);
	struct gicv3_lpi_callback *cb;
	uint64_t propbase, pendbase;
	uint32_t ctlr;

	/* If physical LPIs are not supported on this redistributor, just return. */
	const uint64_t typer = gicr_read_8(sc, ci->ci_gic_redist, GICR_TYPER);
	if ((typer & GICR_TYPER_PLPIS) == 0)
		return;

	/* Interrupt target address for this CPU, used by ITS when GITS_TYPER.PTA == 0 */
	sc->sc_processor_id[cpu_index(ci)] = __SHIFTOUT(typer, GICR_TYPER_Processor_Number);

	/* Disable LPIs before making changes */
	ctlr = gicr_read_4(sc, ci->ci_gic_redist, GICR_CTLR);
	ctlr &= ~GICR_CTLR_Enable_LPIs;
	gicr_write_4(sc, ci->ci_gic_redist, GICR_CTLR, ctlr);
	dsb(sy);

	/* Setup the LPI configuration table */
	propbase = sc->sc_lpiconf.segs[0].ds_addr |
	    __SHIFTIN(ffs(pic->pic_maxsources) - 1, GICR_PROPBASER_IDbits) |
	    __SHIFTIN(GICR_Shareability_IS, GICR_PROPBASER_Shareability) |
	    __SHIFTIN(GICR_Cache_NORMAL_RA_WA_WB, GICR_PROPBASER_InnerCache);
	gicr_write_8(sc, ci->ci_gic_redist, GICR_PROPBASER, propbase);
	propbase = gicr_read_8(sc, ci->ci_gic_redist, GICR_PROPBASER);
	if (__SHIFTOUT(propbase, GICR_PROPBASER_Shareability) != GICR_Shareability_IS) {
		if (__SHIFTOUT(propbase, GICR_PROPBASER_Shareability) == GICR_Shareability_NS) {
			propbase &= ~GICR_PROPBASER_Shareability;
			propbase |= __SHIFTIN(GICR_Shareability_NS, GICR_PROPBASER_Shareability);
			propbase &= ~GICR_PROPBASER_InnerCache;
			propbase |= __SHIFTIN(GICR_Cache_NORMAL_NC, GICR_PROPBASER_InnerCache);
			gicr_write_8(sc, ci->ci_gic_redist, GICR_PROPBASER, propbase);
		}
		sc->sc_lpiconf_flush = true;
	}

	/* Setup the LPI pending table */
	pendbase = sc->sc_lpipend[cpu_index(ci)].segs[0].ds_addr |
	    __SHIFTIN(GICR_Shareability_IS, GICR_PENDBASER_Shareability) |
	    __SHIFTIN(GICR_Cache_NORMAL_RA_WA_WB, GICR_PENDBASER_InnerCache);
	gicr_write_8(sc, ci->ci_gic_redist, GICR_PENDBASER, pendbase);
	pendbase = gicr_read_8(sc, ci->ci_gic_redist, GICR_PENDBASER);
	if (__SHIFTOUT(pendbase, GICR_PENDBASER_Shareability) == GICR_Shareability_NS) {
		pendbase &= ~GICR_PENDBASER_Shareability;
		pendbase |= __SHIFTIN(GICR_Shareability_NS, GICR_PENDBASER_Shareability);
		pendbase &= ~GICR_PENDBASER_InnerCache;
		pendbase |= __SHIFTIN(GICR_Cache_NORMAL_NC, GICR_PENDBASER_InnerCache);
		gicr_write_8(sc, ci->ci_gic_redist, GICR_PENDBASER, pendbase);
	}

	/* Enable LPIs */
	ctlr = gicr_read_4(sc, ci->ci_gic_redist, GICR_CTLR);
	ctlr |= GICR_CTLR_Enable_LPIs;
	gicr_write_4(sc, ci->ci_gic_redist, GICR_CTLR, ctlr);
	dsb(sy);

	/* Setup ITS if present */
	LIST_FOREACH(cb, &sc->sc_lpi_callbacks, list)
		cb->cpu_init(cb->priv, ci);
}

#ifdef MULTIPROCESSOR
static void
gicv3_lpi_get_affinity(struct pic_softc *pic, size_t irq, kcpuset_t *affinity)
{
	struct gicv3_softc * const sc = LPITOSOFTC(pic);
	struct gicv3_lpi_callback *cb;

	kcpuset_zero(affinity);
	LIST_FOREACH(cb, &sc->sc_lpi_callbacks, list)
		cb->get_affinity(cb->priv, irq, affinity);
}

static int
gicv3_lpi_set_affinity(struct pic_softc *pic, size_t irq, const kcpuset_t *affinity)
{
	struct gicv3_softc * const sc = LPITOSOFTC(pic);
	struct gicv3_lpi_callback *cb;
	int error = EINVAL;

	LIST_FOREACH(cb, &sc->sc_lpi_callbacks, list) {
		error = cb->set_affinity(cb->priv, irq, affinity);
		if (error != EPASSTHROUGH)
			return error;
	}

	return EINVAL;
}
#endif

static const struct pic_ops gicv3_lpiops = {
	.pic_unblock_irqs = gicv3_lpi_unblock_irqs,
	.pic_block_irqs = gicv3_lpi_block_irqs,
	.pic_establish_irq = gicv3_lpi_establish_irq,
#ifdef MULTIPROCESSOR
	.pic_cpu_init = gicv3_lpi_cpu_init,
	.pic_get_affinity = gicv3_lpi_get_affinity,
	.pic_set_affinity = gicv3_lpi_set_affinity,
#endif
};

void
gicv3_dma_alloc(struct gicv3_softc *sc, struct gicv3_dma *dma, bus_size_t len, bus_size_t align)
{
	int nsegs, error;

	dma->len = len;
	error = bus_dmamem_alloc(sc->sc_dmat, dma->len, align, 0, dma->segs, 1, &nsegs, BUS_DMA_WAITOK);
	if (error)
		panic("bus_dmamem_alloc failed: %d", error);
	error = bus_dmamem_map(sc->sc_dmat, dma->segs, nsegs, len, (void **)&dma->base, BUS_DMA_WAITOK);
	if (error)
		panic("bus_dmamem_map failed: %d", error);
	error = bus_dmamap_create(sc->sc_dmat, len, 1, len, 0, BUS_DMA_WAITOK, &dma->map);
	if (error)
		panic("bus_dmamap_create failed: %d", error);
	error = bus_dmamap_load(sc->sc_dmat, dma->map, dma->base, dma->len, NULL, BUS_DMA_WAITOK);
	if (error)
		panic("bus_dmamap_load failed: %d", error);

	memset(dma->base, 0, dma->len);
	bus_dmamap_sync(sc->sc_dmat, dma->map, 0, dma->len, BUS_DMASYNC_PREWRITE);
}

static void
gicv3_lpi_init(struct gicv3_softc *sc)
{
	/*
	 * Allocate LPI configuration table
	 */
	gicv3_dma_alloc(sc, &sc->sc_lpiconf, sc->sc_lpi.pic_maxsources, 0x1000);
	KASSERT((sc->sc_lpiconf.segs[0].ds_addr & ~GICR_PROPBASER_Physical_Address) == 0);

	/*
	 * Allocate LPI pending tables
	 */
	const bus_size_t lpipend_sz = (8192 + sc->sc_lpi.pic_maxsources) / NBBY;
	for (int cpuindex = 0; cpuindex < ncpu; cpuindex++) {
		gicv3_dma_alloc(sc, &sc->sc_lpipend[cpuindex], lpipend_sz, 0x10000);
		KASSERT((sc->sc_lpipend[cpuindex].segs[0].ds_addr & ~GICR_PENDBASER_Physical_Address) == 0);
	}
}

void
gicv3_irq_handler(void *frame)
{
	struct cpu_info * const ci = curcpu();
	struct gicv3_softc * const sc = gicv3_softc;
	struct pic_softc *pic;
	const int oldipl = ci->ci_cpl;

	ci->ci_data.cpu_nintr++;

	for (;;) {
		const uint32_t iar = icc_iar1_read();
		dsb(sy);
		const uint32_t irq = __SHIFTOUT(iar, ICC_IAR_INTID);
		if (irq == ICC_IAR_INTID_SPURIOUS)
			break;

		pic = irq >= GIC_LPI_BASE ? &sc->sc_lpi : &sc->sc_pic;
		if (irq - pic->pic_irqbase >= pic->pic_maxsources)
			continue;

		struct intrsource * const is = pic->pic_sources[irq - pic->pic_irqbase];
		KASSERT(is != NULL);

		const bool early_eoi = irq < GIC_LPI_BASE && is->is_type == IST_EDGE;

		const int ipl = is->is_ipl;
		if (__predict_false(ipl < ci->ci_cpl)) {
			pic_do_pending_ints(I32_bit, ipl, frame);
		} else if (ci->ci_cpl != ipl) {
			gicv3_set_priority(pic, ipl);
			ci->ci_cpl = ipl;
		}

		if (early_eoi) {
			icc_eoi1r_write(iar);
			isb();
		}

		const int64_t nintr = ci->ci_data.cpu_nintr;

		cpsie(I32_bit);
		pic_dispatch(is, frame);
		cpsid(I32_bit);

		if (nintr != ci->ci_data.cpu_nintr)
			ci->ci_intr_preempt.ev_count++;

		if (!early_eoi) {
			icc_eoi1r_write(iar);
			isb();
		}
	}

	pic_do_pending_ints(I32_bit, oldipl, frame);
}

static bool
gicv3_cpuif_is_nonsecure(struct gicv3_softc *sc)
{
	/*
	 * Write 0 to bit7 and see if it sticks. This is only possible if
	 * we have a non-secure view of the PMR register.
	 */
	const uint32_t opmr = icc_pmr_read();
	icc_pmr_write(0);
	const uint32_t npmr = icc_pmr_read();
	icc_pmr_write(opmr);

	return (npmr & GICC_PMR_NONSECURE) == 0;
}

static bool
gicv3_dist_is_nonsecure(struct gicv3_softc *sc)
{
	const uint32_t gicd_ctrl = gicd_read_4(sc, GICD_CTRL);

	/*
	 * If security is enabled, we have a non-secure view of the IPRIORITYRn
	 * registers and LPI configuration priority fields.
	 */
	return (gicd_ctrl & GICD_CTRL_DS) == 0;
}

/*
 * Rockchip RK3399 provides a different view of int priority registers
 * depending on which firmware is in use. This is hard to detect in
 * a way that could possibly break other boards, so only do this
 * detection if we know we are on a RK3399 SoC.
 */
static void
gicv3_quirk_rockchip_rk3399(struct gicv3_softc *sc)
{
	/* Detect the number of supported PMR bits */
	icc_pmr_write(0xff);
	const uint8_t pmrbits = icc_pmr_read();

	/* Detect the number of supported IPRIORITYRn bits */
	const uint32_t oiprio = gicd_read_4(sc, GICD_IPRIORITYRn(8));
	gicd_write_4(sc, GICD_IPRIORITYRn(8), oiprio | 0xff);
	const uint8_t pribits = gicd_read_4(sc, GICD_IPRIORITYRn(8)) & 0xff;
	gicd_write_4(sc, GICD_IPRIORITYRn(8), oiprio);

	/*
	 * If we see fewer PMR bits than IPRIORITYRn bits here, it means
	 * we have a secure view of IPRIORITYRn (this is not supposed to
	 * happen!).
	 */
	if (pmrbits < pribits) {
		aprint_verbose_dev(sc->sc_dev,
		    "buggy RK3399 firmware detected; applying workaround\n");
		sc->sc_priority_shift = GIC_PRIO_SHIFT_S;
	}
}

int
gicv3_init(struct gicv3_softc *sc)
{
	int n;

	KASSERT(CPU_IS_PRIMARY(curcpu()));

	LIST_INIT(&sc->sc_lpi_callbacks);

	for (n = 0; n < MAXCPUS; n++)
		sc->sc_irouter[n] = UINT64_MAX;

	sc->sc_gicd_typer = gicd_read_4(sc, GICD_TYPER);

	/*
	 * We don't always have a consistent view of priorities between the
	 * CPU interface (ICC_PMR_EL1) and the GICD/GICR registers. Detect
	 * if we are making secure or non-secure accesses to each, and adjust
	 * the values that we write to each accordingly.
	 */
	const bool dist_ns = gicv3_dist_is_nonsecure(sc);
	sc->sc_priority_shift = dist_ns ? GIC_PRIO_SHIFT_NS : GIC_PRIO_SHIFT_S;
	const bool cpuif_ns = gicv3_cpuif_is_nonsecure(sc);
	sc->sc_pmr_shift = cpuif_ns ? GIC_PRIO_SHIFT_NS : GIC_PRIO_SHIFT_S;

	if ((sc->sc_quirks & GICV3_QUIRK_RK3399) != 0)
		gicv3_quirk_rockchip_rk3399(sc);

	aprint_verbose_dev(sc->sc_dev,
	    "iidr 0x%08x, cpuif %ssecure, dist %ssecure, "
	    "priority shift %d, pmr shift %d, quirks %#x\n",
	    gicd_read_4(sc, GICD_IIDR),
	    cpuif_ns ? "non-" : "",
	    dist_ns ? "non-" : "",
	    sc->sc_priority_shift,
	    sc->sc_pmr_shift,
	    sc->sc_quirks);

	sc->sc_pic.pic_ops = &gicv3_picops;
	sc->sc_pic.pic_maxsources = GICD_TYPER_LINES(sc->sc_gicd_typer);
	snprintf(sc->sc_pic.pic_name, sizeof(sc->sc_pic.pic_name), "gicv3");
#ifdef MULTIPROCESSOR
	sc->sc_pic.pic_cpus = kcpuset_running;
#endif
	pic_add(&sc->sc_pic, 0);

	if ((sc->sc_gicd_typer & GICD_TYPER_LPIS) != 0) {
		sc->sc_lpi.pic_ops = &gicv3_lpiops;
		sc->sc_lpi.pic_maxsources = 8192;	/* Min. required by GICv3 spec */
		snprintf(sc->sc_lpi.pic_name, sizeof(sc->sc_lpi.pic_name), "gicv3-lpi");
		pic_add(&sc->sc_lpi, GIC_LPI_BASE);

		sc->sc_lpi_pool = vmem_create("gicv3-lpi", 0, sc->sc_lpi.pic_maxsources,
		    1, NULL, NULL, NULL, 0, VM_SLEEP, IPL_HIGH);
		if (sc->sc_lpi_pool == NULL)
			panic("failed to create gicv3 lpi pool\n");

		gicv3_lpi_init(sc);
	}

	KASSERT(gicv3_softc == NULL);
	gicv3_softc = sc;

	for (int i = 0; i < sc->sc_bsh_r_count; i++) {
		const uint64_t gicr_typer = gicr_read_8(sc, i, GICR_TYPER);
		const u_int aff0 = __SHIFTOUT(gicr_typer, GICR_TYPER_Affinity_Value_Aff0);
		const u_int aff1 = __SHIFTOUT(gicr_typer, GICR_TYPER_Affinity_Value_Aff1);
		const u_int aff2 = __SHIFTOUT(gicr_typer, GICR_TYPER_Affinity_Value_Aff2);
		const u_int aff3 = __SHIFTOUT(gicr_typer, GICR_TYPER_Affinity_Value_Aff3);

		aprint_debug_dev(sc->sc_dev, "redist %d: cpu %d.%d.%d.%d\n",
		    i, aff3, aff2, aff1, aff0);
	}

	gicv3_dist_enable(sc);

	gicv3_cpu_init(&sc->sc_pic, curcpu());
	if ((sc->sc_gicd_typer & GICD_TYPER_LPIS) != 0)
		gicv3_lpi_cpu_init(&sc->sc_lpi, curcpu());

#ifdef MULTIPROCESSOR
	intr_establish_xname(IPI_AST, IPL_VM, IST_MPSAFE | IST_EDGE, pic_ipi_ast, (void *)-1, "IPI ast");
	intr_establish_xname(IPI_XCALL, IPL_HIGH, IST_MPSAFE | IST_EDGE, pic_ipi_xcall, (void *)-1, "IPI xcall");
	intr_establish_xname(IPI_GENERIC, IPL_HIGH, IST_MPSAFE | IST_EDGE, pic_ipi_generic, (void *)-1, "IPI generic");
	intr_establish_xname(IPI_NOP, IPL_VM, IST_MPSAFE | IST_EDGE, pic_ipi_nop, (void *)-1, "IPI nop");
	intr_establish_xname(IPI_SHOOTDOWN, IPL_SCHED, IST_MPSAFE | IST_EDGE, pic_ipi_shootdown, (void *)-1, "IPI shootdown");
#ifdef DDB
	intr_establish_xname(IPI_DDB, IPL_HIGH, IST_MPSAFE | IST_EDGE, pic_ipi_ddb, NULL, "IPI ddb");
#endif
#ifdef __HAVE_PREEMPTION
	intr_establish_xname(IPI_KPREEMPT, IPL_VM, IST_MPSAFE | IST_EDGE, pic_ipi_kpreempt, (void *)-1, "IPI kpreempt");
#endif
#endif

	return 0;
}<|MERGE_RESOLUTION|>--- conflicted
+++ resolved
@@ -528,15 +528,8 @@
 
 	while ((bit = ffs(mask)) != 0) {
 		sc->sc_lpiconf.base[irqbase + bit - 1] |= GIC_LPICONF_Enable;
-<<<<<<< HEAD
-		if (sc->sc_lpiconf_flush) {
-			cpu_dcache_wb_range((vaddr_t)&sc->sc_lpiconf.base[irqbase + bit - 1], 1);
-			dsb(sy);
-		}
-=======
 		if (sc->sc_lpiconf_flush)
 			gicv3_dcache_wb_range((vaddr_t)&sc->sc_lpiconf.base[irqbase + bit - 1], 1);
->>>>>>> 88083845
 		mask &= ~__BIT(bit - 1);
 	}
 
@@ -552,15 +545,8 @@
 
 	while ((bit = ffs(mask)) != 0) {
 		sc->sc_lpiconf.base[irqbase + bit - 1] &= ~GIC_LPICONF_Enable;
-<<<<<<< HEAD
-		if (sc->sc_lpiconf_flush) {
-			cpu_dcache_wb_range((vaddr_t)&sc->sc_lpiconf.base[irqbase + bit - 1], 1);
-			dsb(sy);
-		}
-=======
 		if (sc->sc_lpiconf_flush)
 			gicv3_dcache_wb_range((vaddr_t)&sc->sc_lpiconf.base[irqbase + bit - 1], 1);
->>>>>>> 88083845
 		mask &= ~__BIT(bit - 1);
 	}
 
@@ -575,16 +561,9 @@
 
 	sc->sc_lpiconf.base[is->is_irq] = IPL_TO_PRIORITY(sc, is->is_ipl) | GIC_LPICONF_Res1;
 
-<<<<<<< HEAD
-	if (sc->sc_lpiconf_flush) {
-		cpu_dcache_wb_range((vaddr_t)&sc->sc_lpiconf.base[is->is_irq], 1);
-		dsb(sy);
-	} else
-=======
 	if (sc->sc_lpiconf_flush)
 		gicv3_dcache_wb_range((vaddr_t)&sc->sc_lpiconf.base[is->is_irq], 1);
 	else
->>>>>>> 88083845
 		dsb(ishst);
 }
 
