/*	$NetBSD: arm32_machdep.c,v 1.133 2020/04/18 11:00:37 skrll Exp $	*/

/*
 * Copyright (c) 1994-1998 Mark Brinicombe.
 * Copyright (c) 1994 Brini.
 * All rights reserved.
 *
 * This code is derived from software written for Brini by Mark Brinicombe
 *
 * Redistribution and use in source and binary forms, with or without
 * modification, are permitted provided that the following conditions
 * are met:
 * 1. Redistributions of source code must retain the above copyright
 *    notice, this list of conditions and the following disclaimer.
 * 2. Redistributions in binary form must reproduce the above copyright
 *    notice, this list of conditions and the following disclaimer in the
 *    documentation and/or other materials provided with the distribution.
 * 3. All advertising materials mentioning features or use of this software
 *    must display the following acknowledgement:
 *	This product includes software developed by Mark Brinicombe
 *	for the NetBSD Project.
 * 4. The name of the company nor the name of the author may be used to
 *    endorse or promote products derived from this software without specific
 *    prior written permission.
 *
 * THIS SOFTWARE IS PROVIDED BY THE AUTHOR ``AS IS'' AND ANY EXPRESS OR IMPLIED
 * WARRANTIES, INCLUDING, BUT NOT LIMITED TO, THE IMPLIED WARRANTIES OF
 * MERCHANTABILITY AND FITNESS FOR A PARTICULAR PURPOSE ARE DISCLAIMED.
 * IN NO EVENT SHALL THE AUTHOR OR CONTRIBUTORS BE LIABLE FOR ANY DIRECT,
 * INDIRECT, INCIDENTAL, SPECIAL, EXEMPLARY, OR CONSEQUENTIAL DAMAGES
 * (INCLUDING, BUT NOT LIMITED TO, PROCUREMENT OF SUBSTITUTE GOODS OR
 * SERVICES; LOSS OF USE, DATA, OR PROFITS; OR BUSINESS INTERRUPTION)
 * HOWEVER CAUSED AND ON ANY THEORY OF LIABILITY, WHETHER IN CONTRACT, STRICT
 * LIABILITY, OR TORT (INCLUDING NEGLIGENCE OR OTHERWISE) ARISING IN ANY WAY
 * OUT OF THE USE OF THIS SOFTWARE, EVEN IF ADVISED OF THE POSSIBILITY OF
 * SUCH DAMAGE.
 *
 * Machine dependent functions for kernel setup
 *
 * Created      : 17/09/94
 * Updated	: 18/04/01 updated for new wscons
 */

#include <sys/cdefs.h>
__KERNEL_RCSID(0, "$NetBSD: arm32_machdep.c,v 1.133 2020/04/18 11:00:37 skrll Exp $");

#include "opt_arm_debug.h"
#include "opt_arm_start.h"
#include "opt_fdt.h"
#include "opt_modular.h"
#include "opt_md.h"
#include "opt_multiprocessor.h"

#include <sys/param.h>

#include <sys/atomic.h>
#include <sys/buf.h>
#include <sys/cpu.h>
#include <sys/device.h>
#include <sys/intr.h>
#include <sys/ipi.h>
#include <sys/kauth.h>
#include <sys/kernel.h>
#include <sys/mbuf.h>
#include <sys/module.h>
#include <sys/mount.h>
#include <sys/msgbuf.h>
#include <sys/proc.h>
#include <sys/reboot.h>
#include <sys/sysctl.h>
#include <sys/systm.h>
#include <sys/xcall.h>

#include <uvm/uvm_extern.h>

#include <dev/cons.h>
#include <dev/mm.h>

#include <arm/locore.h>

#include <arm/arm32/machdep.h>

#include <machine/bootconfig.h>
#include <machine/pcb.h>

#if defined(FDT)
#include <arm/fdt/arm_fdtvar.h>
#include <arch/evbarm/fdt/platform.h>
#endif

#ifdef VERBOSE_INIT_ARM
#define VPRINTF(...)	printf(__VA_ARGS__)
#ifdef __HAVE_GENERIC_START
void generic_prints(const char *);
void generic_printx(int);
#define VPRINTS(s)	generic_prints(s)
#define VPRINTX(x)	generic_printx(x)
#else
#define VPRINTS(s)	__nothing
#define VPRINTX(x)	__nothing
#endif
#else
#define VPRINTF(...)	__nothing
#define VPRINTS(s)	__nothing
#define VPRINTX(x)	__nothing
#endif

void (*cpu_reset_address)(void);	/* Used by locore */
paddr_t cpu_reset_address_paddr;	/* Used by locore */

struct vm_map *phys_map = NULL;

#if defined(MEMORY_DISK_HOOKS) && !defined(MEMORY_DISK_ROOT_SIZE)
extern size_t md_root_size;		/* Memory disc size */
#endif	/* MEMORY_DISK_HOOKS && !MEMORY_DISK_ROOT_SIZE */

pv_addr_t kernelstack;
pv_addr_t abtstack;
pv_addr_t fiqstack;
pv_addr_t irqstack;
pv_addr_t undstack;
pv_addr_t idlestack;

void *	msgbufaddr;
extern paddr_t msgbufphys;

int kernel_debug = 0;
int cpu_printfataltraps = 0;
int cpu_fpu_present;
int cpu_hwdiv_present;
int cpu_neon_present;
int cpu_simd_present;
int cpu_simdex_present;
int cpu_umull_present;
int cpu_synchprim_present;
int cpu_unaligned_sigbus;
const char *cpu_arch = "";

int cpu_instruction_set_attributes[6];
int cpu_memory_model_features[4];
int cpu_processor_features[2];
int cpu_media_and_vfp_features[2];

/* exported variable to be filled in by the bootloaders */
char *booted_kernel;

/* Prototypes */

void data_abort_handler(trapframe_t *frame);
void prefetch_abort_handler(trapframe_t *frame);
extern void configure(void);

/*
 * arm32_vector_init:
 *
 *	Initialize the vector page, and select whether or not to
 *	relocate the vectors.
 *
 *	NOTE: We expect the vector page to be mapped at its expected
 *	destination.
 */
void
arm32_vector_init(vaddr_t va, int which)
{
#if defined(CPU_ARMV7) || defined(CPU_ARM11) || defined(ARM_HAS_VBAR)
	/*
	 * If this processor has the security extension, don't bother
	 * to move/map the vector page.  Simply point VBAR to the copy
	 * that exists in the .text segment.
	 */
#ifndef ARM_HAS_VBAR
	if (va == ARM_VECTORS_LOW
	    && (armreg_pfr1_read() & ARM_PFR1_SEC_MASK) != 0) {
#endif
		extern const uint32_t page0rel[];
		vector_page = (vaddr_t)page0rel;
		KASSERT((vector_page & 0x1f) == 0);
		armreg_vbar_write(vector_page);
		VPRINTF(" vbar=%p", page0rel);
		cpu_control(CPU_CONTROL_VECRELOC, 0);
		return;
#ifndef ARM_HAS_VBAR
	}
#endif
#endif
#ifndef ARM_HAS_VBAR
	if (CPU_IS_PRIMARY(curcpu())) {
		extern unsigned int page0[], page0_data[];
		unsigned int *vectors = (int *) va;
		unsigned int *vectors_data = vectors + (page0_data - page0);
		int vec;

		/*
		 * Loop through the vectors we're taking over, and copy the
		 * vector's insn and data word.
		 */
		for (vec = 0; vec < ARM_NVEC; vec++) {
			if ((which & (1 << vec)) == 0) {
				/* Don't want to take over this vector. */
				continue;
			}
			vectors[vec] = page0[vec];
			vectors_data[vec] = page0_data[vec];
		}

		/* Now sync the vectors. */
		cpu_icache_sync_range(va, (ARM_NVEC * 2) * sizeof(u_int));

		vector_page = va;
	}

	if (va == ARM_VECTORS_HIGH) {
		/*
		 * Assume the MD caller knows what it's doing here, and
		 * really does want the vector page relocated.
		 *
		 * Note: This has to be done here (and not just in
		 * cpu_setup()) because the vector page needs to be
		 * accessible *before* cpu_startup() is called.
		 * Think ddb(9) ...
		 *
		 * NOTE: If the CPU control register is not readable,
		 * this will totally fail!  We'll just assume that
		 * any system that has high vector support has a
		 * readable CPU control register, for now.  If we
		 * ever encounter one that does not, we'll have to
		 * rethink this.
		 */
		cpu_control(CPU_CONTROL_VECRELOC, CPU_CONTROL_VECRELOC);
	}
#endif
}

/*
 * Debug function just to park the CPU
 */

void
halt(void)
{
	while (1)
		cpu_sleep(0);
}


/* Sync the discs, unmount the filesystems, and adjust the todr */

void
bootsync(void)
{
	static bool bootsyncdone = false;

	if (bootsyncdone) return;

	bootsyncdone = true;

	/* Make sure we can still manage to do things */
	if (GetCPSR() & I32_bit) {
		/*
		 * If we get here then boot has been called without RB_NOSYNC
		 * and interrupts were disabled. This means the boot() call
		 * did not come from a user process e.g. shutdown, but must
		 * have come from somewhere in the kernel.
		 */
		IRQenable;
		printf("Warning IRQ's disabled during boot()\n");
	}

	vfs_shutdown();

	resettodr();
}

/*
 * void cpu_startup(void)
 *
 * Machine dependent startup code.
 *
 */
void
cpu_startup(void)
{
	vaddr_t minaddr;
	vaddr_t maxaddr;

#ifndef __HAVE_GENERIC_START
	/* Set the CPU control register */
	cpu_setup(boot_args);
#endif

#ifndef ARM_HAS_VBAR
	/* Lock down zero page */
	vector_page_setprot(VM_PROT_READ);
#endif

	/*
	 * Give pmap a chance to set up a few more things now the vm
	 * is initialised
	 */
	pmap_postinit();

#ifdef FDT
	if (arm_fdt_platform()->ap_startup != NULL)
		arm_fdt_platform()->ap_startup();
#endif

	/*
	 * Initialize error message buffer (at end of core).
	 */

	/* msgbufphys was setup during the secondary boot strap */
	if (!pmap_extract(pmap_kernel(), (vaddr_t)msgbufaddr, NULL)) {
		for (u_int loop = 0; loop < btoc(MSGBUFSIZE); ++loop) {
			pmap_kenter_pa((vaddr_t)msgbufaddr + loop * PAGE_SIZE,
			    msgbufphys + loop * PAGE_SIZE,
			    VM_PROT_READ|VM_PROT_WRITE, 0);
		}
	}
	pmap_update(pmap_kernel());
	initmsgbuf(msgbufaddr, round_page(MSGBUFSIZE));

	/*
	 * Allocate a submap for physio
	 */
	minaddr = 0;
	phys_map = uvm_km_suballoc(kernel_map, &minaddr, &maxaddr,
				   VM_PHYS_SIZE, 0, false, NULL);

	banner();

	/*
	 * This is actually done by initarm_common, but not all ports use it
	 * yet so do it here to catch them as well
	 */
	struct lwp * const l = &lwp0;
	struct pcb * const pcb = lwp_getpcb(l);

	/* Zero out the PCB. */
 	memset(pcb, 0, sizeof(*pcb));

	pcb->pcb_ksp = uvm_lwp_getuarea(l) + USPACE_SVC_STACK_TOP;
	pcb->pcb_ksp -= sizeof(struct trapframe);

	struct trapframe * tf = (struct trapframe *)pcb->pcb_ksp;

	/* Zero out the trapframe. */
	memset(tf, 0, sizeof(*tf));
	lwp_settrapframe(l, tf);

#if defined(__ARMEB__)
	tf->tf_spsr = PSR_USR32_MODE | (CPU_IS_ARMV7_P() ? PSR_E_BIT : 0);
#else
 	tf->tf_spsr = PSR_USR32_MODE;
#endif

	cpu_startup_hook();
}

__weak_alias(cpu_startup_hook,cpu_startup_default)
void
cpu_startup_default(void)
{
}

/*
 * machine dependent system variables.
 */
static int
sysctl_machdep_booted_device(SYSCTLFN_ARGS)
{
	struct sysctlnode node;

	if (booted_device == NULL)
		return EOPNOTSUPP;

	node = *rnode;
	node.sysctl_data = __UNCONST(device_xname(booted_device));
	node.sysctl_size = strlen(device_xname(booted_device)) + 1;
	return sysctl_lookup(SYSCTLFN_CALL(&node));
}

static int
sysctl_machdep_booted_kernel(SYSCTLFN_ARGS)
{
	struct sysctlnode node;

	if (booted_kernel == NULL || booted_kernel[0] == '\0')
		return EOPNOTSUPP;

	node = *rnode;
	node.sysctl_data = booted_kernel;
	node.sysctl_size = strlen(booted_kernel) + 1;
	return sysctl_lookup(SYSCTLFN_CALL(&node));
}

static int
sysctl_machdep_cpu_arch(SYSCTLFN_ARGS)
{
	struct sysctlnode node = *rnode;
	node.sysctl_data = __UNCONST(cpu_arch);
	node.sysctl_size = strlen(cpu_arch) + 1;
	return sysctl_lookup(SYSCTLFN_CALL(&node));
}

static int
sysctl_machdep_powersave(SYSCTLFN_ARGS)
{
	struct sysctlnode node = *rnode;
	int error, newval;

	newval = cpu_do_powersave;
	node.sysctl_data = &newval;
	if (cpufuncs.cf_sleep == (void *) cpufunc_nullop)
		node.sysctl_flags &= ~CTLFLAG_READWRITE;
	error = sysctl_lookup(SYSCTLFN_CALL(&node));
	if (error || newp == NULL || newval == cpu_do_powersave)
		return error;

	if (newval < 0 || newval > 1)
		return EINVAL;
	cpu_do_powersave = newval;

	return 0;
}

SYSCTL_SETUP(sysctl_machdep_setup, "sysctl machdep subtree setup")
{

	sysctl_createv(clog, 0, NULL, NULL,
		       CTLFLAG_PERMANENT,
		       CTLTYPE_NODE, "machdep", NULL,
		       NULL, 0, NULL, 0,
		       CTL_MACHDEP, CTL_EOL);

	sysctl_createv(clog, 0, NULL, NULL,
		       CTLFLAG_PERMANENT|CTLFLAG_READWRITE,
		       CTLTYPE_INT, "debug", NULL,
		       NULL, 0, &kernel_debug, 0,
		       CTL_MACHDEP, CPU_DEBUG, CTL_EOL);
	sysctl_createv(clog, 0, NULL, NULL,
		       CTLFLAG_PERMANENT,
		       CTLTYPE_STRING, "booted_device", NULL,
		       sysctl_machdep_booted_device, 0, NULL, 0,
		       CTL_MACHDEP, CPU_BOOTED_DEVICE, CTL_EOL);
	sysctl_createv(clog, 0, NULL, NULL,
		       CTLFLAG_PERMANENT,
		       CTLTYPE_STRING, "booted_kernel", NULL,
		       sysctl_machdep_booted_kernel, 0, NULL, 0,
		       CTL_MACHDEP, CPU_BOOTED_KERNEL, CTL_EOL);
	sysctl_createv(clog, 0, NULL, NULL,
		       CTLFLAG_PERMANENT,
		       CTLTYPE_STRUCT, "console_device", NULL,
		       sysctl_consdev, 0, NULL, sizeof(dev_t),
		       CTL_MACHDEP, CPU_CONSDEV, CTL_EOL);
	sysctl_createv(clog, 0, NULL, NULL,
		       CTLFLAG_PERMANENT,
		       CTLTYPE_STRING, "cpu_arch", NULL,
		       sysctl_machdep_cpu_arch, 0, NULL, 0,
		       CTL_MACHDEP, CTL_CREATE, CTL_EOL);
	sysctl_createv(clog, 0, NULL, NULL,
		       CTLFLAG_PERMANENT|CTLFLAG_READWRITE,
		       CTLTYPE_INT, "powersave", NULL,
		       sysctl_machdep_powersave, 0, &cpu_do_powersave, 0,
		       CTL_MACHDEP, CPU_POWERSAVE, CTL_EOL);
	sysctl_createv(clog, 0, NULL, NULL,
		       CTLFLAG_PERMANENT|CTLFLAG_IMMEDIATE,
		       CTLTYPE_INT, "cpu_id", NULL,
		       NULL, curcpu()->ci_arm_cpuid, NULL, 0,
		       CTL_MACHDEP, CTL_CREATE, CTL_EOL);
#ifdef FPU_VFP
	sysctl_createv(clog, 0, NULL, NULL,
		       CTLFLAG_PERMANENT|CTLFLAG_READONLY,
		       CTLTYPE_INT, "fpu_id", NULL,
		       NULL, 0, &cpu_info_store[0].ci_vfp_id, 0,
		       CTL_MACHDEP, CTL_CREATE, CTL_EOL);
#endif
	sysctl_createv(clog, 0, NULL, NULL,
		       CTLFLAG_PERMANENT|CTLFLAG_READONLY,
		       CTLTYPE_INT, "fpu_present", NULL,
		       NULL, 0, &cpu_fpu_present, 0,
		       CTL_MACHDEP, CTL_CREATE, CTL_EOL);
	sysctl_createv(clog, 0, NULL, NULL,
		       CTLFLAG_PERMANENT|CTLFLAG_READONLY,
		       CTLTYPE_INT, "hwdiv_present", NULL,
		       NULL, 0, &cpu_hwdiv_present, 0,
		       CTL_MACHDEP, CTL_CREATE, CTL_EOL);
	sysctl_createv(clog, 0, NULL, NULL,
		       CTLFLAG_PERMANENT|CTLFLAG_READONLY,
		       CTLTYPE_INT, "neon_present", NULL,
		       NULL, 0, &cpu_neon_present, 0,
		       CTL_MACHDEP, CTL_CREATE, CTL_EOL);
	sysctl_createv(clog, 0, NULL, NULL,
		       CTLFLAG_PERMANENT|CTLFLAG_READONLY,
		       CTLTYPE_STRUCT, "id_isar", NULL,
		       NULL, 0,
		       cpu_instruction_set_attributes,
		       sizeof(cpu_instruction_set_attributes),
		       CTL_MACHDEP, CTL_CREATE, CTL_EOL);
	sysctl_createv(clog, 0, NULL, NULL,
		       CTLFLAG_PERMANENT|CTLFLAG_READONLY,
		       CTLTYPE_STRUCT, "id_mmfr", NULL,
		       NULL, 0,
		       cpu_memory_model_features,
		       sizeof(cpu_memory_model_features),
		       CTL_MACHDEP, CTL_CREATE, CTL_EOL);
	sysctl_createv(clog, 0, NULL, NULL,
		       CTLFLAG_PERMANENT|CTLFLAG_READONLY,
		       CTLTYPE_STRUCT, "id_pfr", NULL,
		       NULL, 0,
		       cpu_processor_features,
		       sizeof(cpu_processor_features),
		       CTL_MACHDEP, CTL_CREATE, CTL_EOL);
	sysctl_createv(clog, 0, NULL, NULL,
		       CTLFLAG_PERMANENT|CTLFLAG_READONLY,
		       CTLTYPE_STRUCT, "id_mvfr", NULL,
		       NULL, 0,
		       cpu_media_and_vfp_features,
		       sizeof(cpu_media_and_vfp_features),
		       CTL_MACHDEP, CTL_CREATE, CTL_EOL);
	sysctl_createv(clog, 0, NULL, NULL,
		       CTLFLAG_PERMANENT|CTLFLAG_READONLY,
		       CTLTYPE_INT, "simd_present", NULL,
		       NULL, 0, &cpu_simd_present, 0,
		       CTL_MACHDEP, CTL_CREATE, CTL_EOL);
	sysctl_createv(clog, 0, NULL, NULL,
		       CTLFLAG_PERMANENT|CTLFLAG_READONLY,
		       CTLTYPE_INT, "simdex_present", NULL,
		       NULL, 0, &cpu_simdex_present, 0,
		       CTL_MACHDEP, CTL_CREATE, CTL_EOL);
	sysctl_createv(clog, 0, NULL, NULL,
		       CTLFLAG_PERMANENT|CTLFLAG_READONLY,
		       CTLTYPE_INT, "synchprim_present", NULL,
		       NULL, 0, &cpu_synchprim_present, 0,
		       CTL_MACHDEP, CTL_CREATE, CTL_EOL);
	sysctl_createv(clog, 0, NULL, NULL,
		       CTLFLAG_PERMANENT|CTLFLAG_READWRITE,
		       CTLTYPE_INT, "printfataltraps", NULL,
		       NULL, 0, &cpu_printfataltraps, 0,
		       CTL_MACHDEP, CTL_CREATE, CTL_EOL);
	cpu_unaligned_sigbus = !CPU_IS_ARMV6_P() && !CPU_IS_ARMV7_P();
	sysctl_createv(clog, 0, NULL, NULL,
		       CTLFLAG_PERMANENT|CTLFLAG_READONLY,
		       CTLTYPE_INT, "unaligned_sigbus",
		       SYSCTL_DESCR("Do SIGBUS for fixed unaligned accesses"),
		       NULL, 0, &cpu_unaligned_sigbus, 0,
		       CTL_MACHDEP, CTL_CREATE, CTL_EOL);
}

void
parse_mi_bootargs(char *args)
{
	int integer;

	if (get_bootconf_option(args, "single", BOOTOPT_TYPE_BOOLEAN, &integer)
	    || get_bootconf_option(args, "-s", BOOTOPT_TYPE_BOOLEAN, &integer))
		if (integer)
			boothowto |= RB_SINGLE;
	if (get_bootconf_option(args, "kdb", BOOTOPT_TYPE_BOOLEAN, &integer)
	    || get_bootconf_option(args, "-k", BOOTOPT_TYPE_BOOLEAN, &integer)
	    || get_bootconf_option(args, "-d", BOOTOPT_TYPE_BOOLEAN, &integer))
		if (integer)
			boothowto |= RB_KDB;
	if (get_bootconf_option(args, "ask", BOOTOPT_TYPE_BOOLEAN, &integer)
	    || get_bootconf_option(args, "-a", BOOTOPT_TYPE_BOOLEAN, &integer))
		if (integer)
			boothowto |= RB_ASKNAME;

<<<<<<< HEAD
#ifdef PMAP_DEBUG
	if (get_bootconf_option(args, "pmapdebug", BOOTOPT_TYPE_INT, &integer)) {
		pmap_debug_level = integer;
		//pmap_debug(pmap_debug_level);
	}
#endif	/* PMAP_DEBUG */

=======
>>>>>>> e36d3a5d
/*	if (get_bootconf_option(args, "nbuf", BOOTOPT_TYPE_INT, &integer))
		bufpages = integer;*/

#if defined(MEMORY_DISK_HOOKS) && !defined(MEMORY_DISK_ROOT_SIZE)
	if (get_bootconf_option(args, "memorydisc", BOOTOPT_TYPE_INT, &integer)
	    || get_bootconf_option(args, "memorydisk", BOOTOPT_TYPE_INT, &integer)) {
		md_root_size = integer;
		md_root_size *= 1024;
		if (md_root_size < 32*1024)
			md_root_size = 32*1024;
		if (md_root_size > 2048*1024)
			md_root_size = 2048*1024;
	}
#endif	/* MEMORY_DISK_HOOKS && !MEMORY_DISK_ROOT_SIZE */

	if (get_bootconf_option(args, "quiet", BOOTOPT_TYPE_BOOLEAN, &integer)
	    || get_bootconf_option(args, "-q", BOOTOPT_TYPE_BOOLEAN, &integer))
		if (integer)
			boothowto |= AB_QUIET;
	if (get_bootconf_option(args, "verbose", BOOTOPT_TYPE_BOOLEAN, &integer)
	    || get_bootconf_option(args, "-v", BOOTOPT_TYPE_BOOLEAN, &integer))
		if (integer)
			boothowto |= AB_VERBOSE;
	if (get_bootconf_option(args, "debug", BOOTOPT_TYPE_BOOLEAN, &integer)
	    || get_bootconf_option(args, "-x", BOOTOPT_TYPE_BOOLEAN, &integer))
		if (integer)
			boothowto |= AB_DEBUG;
}

#ifdef __HAVE_FAST_SOFTINTS
#if IPL_SOFTSERIAL != IPL_SOFTNET + 1
#error IPLs are screwed up
#elif IPL_SOFTNET != IPL_SOFTBIO + 1
#error IPLs are screwed up
#elif IPL_SOFTBIO != IPL_SOFTCLOCK + 1
#error IPLs are screwed up
#elif !(IPL_SOFTCLOCK > IPL_NONE)
#error IPLs are screwed up
#elif (IPL_NONE != 0)
#error IPLs are screwed up
#endif

#ifndef __HAVE_PIC_FAST_SOFTINTS
#define	SOFTINT2IPLMAP \
	(((IPL_SOFTSERIAL - IPL_SOFTCLOCK) << (SOFTINT_SERIAL * 4)) | \
	 ((IPL_SOFTNET    - IPL_SOFTCLOCK) << (SOFTINT_NET    * 4)) | \
	 ((IPL_SOFTBIO    - IPL_SOFTCLOCK) << (SOFTINT_BIO    * 4)) | \
	 ((IPL_SOFTCLOCK  - IPL_SOFTCLOCK) << (SOFTINT_CLOCK  * 4)))
#define	SOFTINT2IPL(l)	((SOFTINT2IPLMAP >> ((l) * 4)) & 0x0f)

/*
 * This returns a mask of softint IPLs that be dispatch at <ipl>
 * SOFTIPLMASK(IPL_NONE)	= 0x0000000f
 * SOFTIPLMASK(IPL_SOFTCLOCK)	= 0x0000000e
 * SOFTIPLMASK(IPL_SOFTBIO)	= 0x0000000c
 * SOFTIPLMASK(IPL_SOFTNET)	= 0x00000008
 * SOFTIPLMASK(IPL_SOFTSERIAL)	= 0x00000000
 */
#define	SOFTIPLMASK(ipl) ((0x0f << (ipl)) & 0x0f)

void softint_switch(lwp_t *, int);

void
softint_trigger(uintptr_t mask)
{
	curcpu()->ci_softints |= mask;
}

void
softint_init_md(lwp_t *l, u_int level, uintptr_t *machdep)
{
	lwp_t ** lp = &l->l_cpu->ci_softlwps[level];
	KASSERT(*lp == NULL || *lp == l);
	*lp = l;
	*machdep = 1 << SOFTINT2IPL(level);
	KASSERT(level != SOFTINT_CLOCK || *machdep == (1 << (IPL_SOFTCLOCK - IPL_SOFTCLOCK)));
	KASSERT(level != SOFTINT_BIO || *machdep == (1 << (IPL_SOFTBIO - IPL_SOFTCLOCK)));
	KASSERT(level != SOFTINT_NET || *machdep == (1 << (IPL_SOFTNET - IPL_SOFTCLOCK)));
	KASSERT(level != SOFTINT_SERIAL || *machdep == (1 << (IPL_SOFTSERIAL - IPL_SOFTCLOCK)));
}

void
dosoftints(void)
{
	struct cpu_info * const ci = curcpu();
	const int opl = ci->ci_cpl;
	const uint32_t softiplmask = SOFTIPLMASK(opl);

	splhigh();
	for (;;) {
		u_int softints = ci->ci_softints & softiplmask;
		KASSERT((softints != 0) == ((ci->ci_softints >> opl) != 0));
		KASSERT(opl == IPL_NONE || (softints & (1 << (opl - IPL_SOFTCLOCK))) == 0);
		if (softints == 0) {
			splx(opl);
			return;
		}
#define	DOSOFTINT(n) \
		if (ci->ci_softints & (1 << (IPL_SOFT ## n - IPL_SOFTCLOCK))) { \
			ci->ci_softints &= \
			    ~(1 << (IPL_SOFT ## n - IPL_SOFTCLOCK)); \
			softint_switch(ci->ci_softlwps[SOFTINT_ ## n], \
			    IPL_SOFT ## n); \
			continue; \
		}
		DOSOFTINT(SERIAL);
		DOSOFTINT(NET);
		DOSOFTINT(BIO);
		DOSOFTINT(CLOCK);
		panic("dosoftints wtf (softints=%u?, ipl=%d)", softints, opl);
	}
}
#endif /* !__HAVE_PIC_FAST_SOFTINTS */
#endif /* __HAVE_FAST_SOFTINTS */

#ifdef MODULAR
/*
 * Push any modules loaded by the boot loader.
 */
void
module_init_md(void)
{
}
#endif /* MODULAR */

int
mm_md_physacc(paddr_t pa, vm_prot_t prot)
{
	if (pa >= physical_start && pa < physical_end)
		return 0;

	return kauth_authorize_machdep(kauth_cred_get(),
	    KAUTH_MACHDEP_UNMANAGEDMEM, NULL, NULL, NULL, NULL);
}

#ifdef __HAVE_CPU_UAREA_ALLOC_IDLELWP
vaddr_t
cpu_uarea_alloc_idlelwp(struct cpu_info *ci)
{
	const vaddr_t va = idlestack.pv_va + cpu_index(ci) * USPACE;
	// printf("%s: %s: va=%lx\n", __func__, ci->ci_data.cpu_name, va);
	return va;
}
#endif

#ifdef MULTIPROCESSOR
/*
 * Initialise a secondary processor.
 *
 * printf isn't available to us for a number of reasons.
 *
 * -  kprint_init has been called and printf will try to take locks which we
 *    can't  do just yet because bootstrap translation tables do not allowing
 *    caching.
 *
 * -  kmutex(9) relies on curcpu which isn't setup yet.
 *
 */
void
cpu_init_secondary_processor(int cpuindex)
{
	// pmap_kernel has been successfully built and we can switch to it
	cpu_domains(DOMAIN_DEFAULT);
	cpu_idcache_wbinv_all();

	VPRINTS("index: ");
	VPRINTX(cpuindex);
	VPRINTS(" ttb");

	cpu_setup(boot_args);

#ifdef ARM_MMU_EXTENDED

	armreg_prrr_write(
	    __SHIFTIN(PRRR_TR_NORMAL, PRRR_TRn(TRE_NORMAL_NC)) |
	    __SHIFTIN(PRRR_TR_NORMAL, PRRR_TRn(TRE_NORMAL_WB)) |
	    __SHIFTIN(PRRR_TR_NORMAL, PRRR_TRn(TRE_NORMAL_WT)) |
	    __SHIFTIN(PRRR_TR_DEVICE, PRRR_TRn(TRE_DEVICE)) |
	    __SHIFTIN(PRRR_TR_STRONG, PRRR_TRn(TRE_STRONG)) |
	    __SHIFTIN(PRRR_TR_NORMAL, PRRR_TRn(5)) |
	    __SHIFTIN(PRRR_TR_NORMAL, PRRR_TRn(6)) |
	    __SHIFTIN(PRRR_TR_NORMAL, PRRR_TRn(7)) |
	    PRRR_DS1 |
	    PRRR_NS1 |
	    0);

	armreg_nmrr_write(
	    __SHIFTIN(NMRR_NC, NMRR_IRn(TRE_NORMAL_NC)) |
	    __SHIFTIN(NMRR_NC, NMRR_ORn(TRE_NORMAL_NC)) |
	    __SHIFTIN(NMRR_WBWA, NMRR_IRn(TRE_NORMAL_WB)) |
	    __SHIFTIN(NMRR_WBWA, NMRR_ORn(TRE_NORMAL_WB)) |
	    __SHIFTIN(NMRR_WT, NMRR_IRn(TRE_NORMAL_WT)) |
	    __SHIFTIN(NMRR_WT, NMRR_ORn(TRE_NORMAL_WT)) |
	    0);


	/*
	 * TTBCR should have been initialized by the MD start code.
	 */
	KASSERT((armreg_contextidr_read() & 0xff) == 0);
	KASSERT(armreg_ttbcr_read() == __SHIFTIN(1, TTBCR_S_N));
	/*
	 * Disable lookups via TTBR0 until there is an activated pmap.
	 */

	armreg_ttbcr_write(armreg_ttbcr_read() | TTBCR_S_PD0);
	cpu_setttb(pmap_kernel()->pm_l1_pa , KERNEL_PID);
	arm_isb();
#else
	cpu_setttb(pmap_kernel()->pm_l1->l1_physaddr, true);
#endif

	cpu_tlb_flushID();

	VPRINTS(" (TTBR0=");
	VPRINTX(armreg_ttbr_read());
	VPRINTS(")");

#ifdef ARM_MMU_EXTENDED
	VPRINTS(" (TTBR1=");
	VPRINTX(armreg_ttbr1_read());
	VPRINTS(")");
	VPRINTS(" (TTBCR=");
	VPRINTX(armreg_ttbcr_read());
	VPRINTS(")");
#endif

	VPRINTS(" hatched|=");
	VPRINTX(__BIT(cpuindex));
	VPRINTS("\n\r");

	cpu_set_hatched(cpuindex);

	/* return to assembly to wait for cpu_boot_secondary_processors */
}

void
xc_send_ipi(struct cpu_info *ci)
{
	KASSERT(kpreempt_disabled());
	KASSERT(curcpu() != ci);

	intr_ipi_send(ci != NULL ? ci->ci_kcpuset : NULL, IPI_XCALL);
}

void
cpu_ipi(struct cpu_info *ci)
{
	KASSERT(kpreempt_disabled());
	KASSERT(curcpu() != ci);

	intr_ipi_send(ci != NULL ? ci->ci_kcpuset : NULL, IPI_GENERIC);
}

#endif /* MULTIPROCESSOR */

#ifdef __HAVE_MM_MD_DIRECT_MAPPED_PHYS
bool
mm_md_direct_mapped_phys(paddr_t pa, vaddr_t *vap)
{
	bool rv;
	vaddr_t va = pmap_direct_mapped_phys(pa, &rv, 0);
	if (rv) {
		*vap = va;
	}
	return rv;
}
#endif

bool
mm_md_page_color(paddr_t pa, int *colorp)
{
#ifdef __HAVE_MM_MD_CACHE_ALIASING
#endif
#if (ARM_MMU_V6 + ARM_MMU_V7) != 0
	*colorp = atop(pa & arm_cache_prefer_mask);

	return arm_cache_prefer_mask ? false : true;
#else
	*colorp = 0;

	return true;
#endif
}

#if defined(FDT)
extern char KERNEL_BASE_phys[];
#define KERNEL_BASE_PHYS ((paddr_t)KERNEL_BASE_phys)

void
cpu_kernel_vm_init(paddr_t memory_start, psize_t memory_size)
{
	const struct arm_platform *plat = arm_fdt_platform();

#ifdef __HAVE_MM_MD_DIRECT_MAPPED_PHYS
	const bool mapallmem_p = true;
#ifndef PMAP_NEED_ALLOC_POOLPAGE
	if (memory_size > KERNEL_VM_BASE - KERNEL_BASE) {
		VPRINTF("%s: dropping RAM size from %luMB to %uMB\n",
		    __func__, (unsigned long) (memory_size >> 20),
		    (KERNEL_VM_BASE - KERNEL_BASE) >> 20);
		memory_size = KERNEL_VM_BASE - KERNEL_BASE;
	}
#endif
#else
	const bool mapallmem_p = false;
#endif

	VPRINTF("%s: kernel phys start %" PRIxPADDR " end %" PRIxPADDR "\n",
	    __func__, memory_start, memory_start + memory_size);

	arm32_bootmem_init(memory_start, memory_size, KERNEL_BASE_PHYS);
	arm32_kernel_vm_init(KERNEL_VM_BASE, ARM_VECTORS_HIGH, 0,
	    plat->ap_devmap(), mapallmem_p);
}
#endif
<|MERGE_RESOLUTION|>--- conflicted
+++ resolved
@@ -565,16 +565,6 @@
 		if (integer)
 			boothowto |= RB_ASKNAME;
 
-<<<<<<< HEAD
-#ifdef PMAP_DEBUG
-	if (get_bootconf_option(args, "pmapdebug", BOOTOPT_TYPE_INT, &integer)) {
-		pmap_debug_level = integer;
-		//pmap_debug(pmap_debug_level);
-	}
-#endif	/* PMAP_DEBUG */
-
-=======
->>>>>>> e36d3a5d
 /*	if (get_bootconf_option(args, "nbuf", BOOTOPT_TYPE_INT, &integer))
 		bufpages = integer;*/
 
