--- conflicted
+++ resolved
@@ -97,11 +97,8 @@
 #define VPRINTX(x)	generic_printx(x)
 #else
 #define VPRINTF(...)	__nothing
-<<<<<<< HEAD
 #define VPRINTS(s)	__nothing
 #define VPRINTX(x)	__nothing
-=======
->>>>>>> 3621877f
 #endif
 
 void (*cpu_reset_address)(void);	/* Used by locore */
