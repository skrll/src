--- conflicted
+++ resolved
@@ -1,8 +1,4 @@
-<<<<<<< HEAD
-/*	$NetBSD: arm32_kvminit.c,v 1.41 2017/12/10 21:38:26 skrll Exp $	*/
-=======
 /*	$NetBSD: arm32_kvminit.c,v 1.43 2018/07/31 10:31:02 martin Exp $	*/
->>>>>>> b2b84690
 
 /*
  * Copyright (c) 2002, 2003, 2005  Genetec Corporation.  All rights reserved.
@@ -125,19 +121,12 @@
  * SUCH DAMAGE.
  */
 
-<<<<<<< HEAD
-=======
 #include "opt_arm_debug.h"
->>>>>>> b2b84690
 #include "opt_fdt.h"
 #include "opt_multiprocessor.h"
 
 #include <sys/cdefs.h>
-<<<<<<< HEAD
-__KERNEL_RCSID(0, "$NetBSD: arm32_kvminit.c,v 1.41 2017/12/10 21:38:26 skrll Exp $");
-=======
 __KERNEL_RCSID(0, "$NetBSD: arm32_kvminit.c,v 1.43 2018/07/31 10:31:02 martin Exp $");
->>>>>>> b2b84690
 
 #include <sys/param.h>
 #include <sys/device.h>
@@ -164,15 +153,12 @@
 #error __HAVE_CPU_UAREA_ALLOC_IDLELWP required to not waste pages for idlestack
 #endif
 #endif
-<<<<<<< HEAD
-=======
 
 #ifdef VERBOSE_INIT_ARM
 #define VPRINTF(...)	printf(__VA_ARGS__)
 #else
 #define VPRINTF(...)	do { } while (/* CONSTCOND */ 0)
 #endif
->>>>>>> b2b84690
 
 struct bootmem_info bootmem_info;
 
@@ -221,15 +207,8 @@
 		physical_end = -PAGE_SIZE;
 		memsize -= PAGE_SIZE;
 		bmi->bmi_end -= PAGE_SIZE;
-<<<<<<< HEAD
-#ifdef VERBOSE_INIT_ARM
-		printf("%s: memsize shrunk by a page to avoid ending at 4GB\n",
-		    __func__);
-#endif
-=======
 		VPRINTF("%s: memsize shrunk by a page to avoid ending at 4GB\n",
 		    __func__);
->>>>>>> b2b84690
 	}
 #endif
 	physmem = memsize / PAGE_SIZE;
@@ -243,13 +222,6 @@
 #if defined(FDT)
 	fdt_add_reserved_memory_range(bmi->bmi_kernelstart,
 	    bmi->bmi_kernelend - bmi->bmi_kernelstart);
-<<<<<<< HEAD
-#endif
-
-#ifdef VERBOSE_INIT_ARM
-	printf("%s: kernelend=%#lx\n", __func__, bmi->bmi_kernelend);
-=======
->>>>>>> b2b84690
 #endif
 
 	VPRINTF("%s: kernelend=%#lx\n", __func__, bmi->bmi_kernelend);
@@ -535,13 +507,7 @@
 		/*
 		 * First allocate L2 page for the vectors.
 		 */
-<<<<<<< HEAD
-#ifdef VERBOSE_INIT_ARM
-		printf(" vector");
-#endif
-=======
 		VPRINTF(" vector");
->>>>>>> b2b84690
 		valloc_pages(bmi, &bmi->bmi_vector_l2pt, 1,
 		    VM_PROT_READ|VM_PROT_WRITE, PTE_PAGETABLE, true);
 		add_pages(bmi, &bmi->bmi_vector_l2pt);
@@ -571,13 +537,7 @@
 	 * If someone wanted a L2 page for I/O, allocate it now.
 	 */
 	if (iovbase) {
-<<<<<<< HEAD
-#ifdef VERBOSE_INIT_ARM
-		printf(" io");
-#endif
-=======
 		VPRINTF(" io");
->>>>>>> b2b84690
 		valloc_pages(bmi, &bmi->bmi_io_l2pt, 1,
 		    VM_PROT_READ|VM_PROT_WRITE, PTE_PAGETABLE, true);
 		add_pages(bmi, &bmi->bmi_io_l2pt);
@@ -671,17 +631,9 @@
 	for (size_t idx = 0; idx < KERNEL_L2PT_KERNEL_NUM; idx++) {
 		pmap_link_l2pt(l1pt_va, kernel_base + idx * L2_S_SEGSIZE,
 		    &kernel_l2pt[idx]);
-<<<<<<< HEAD
-#ifdef VERBOSE_INIT_ARM
-		printf("%s: adding L2 pt (VA %#lx, PA %#lx) for VA %#lx (kernel)\n",
-		    __func__, kernel_l2pt[idx].pv_va,
-		    kernel_l2pt[idx].pv_pa, kernel_base + idx * L2_S_SEGSIZE);
-#endif
-=======
 		VPRINTF("%s: adding L2 pt (VA %#lx, PA %#lx) for VA %#lx (kernel)\n",
 		    __func__, kernel_l2pt[idx].pv_va,
 		    kernel_l2pt[idx].pv_pa, kernel_base + idx * L2_S_SEGSIZE);
->>>>>>> b2b84690
 	}
 
 	for (size_t idx = 0; idx < KERNEL_L2PT_VMDATA_NUM; idx++) {
@@ -734,20 +686,11 @@
 
 	add_pages(bmi, &data);
 
-<<<<<<< HEAD
-#ifdef VERBOSE_INIT_ARM
-	printf("Listing Chunks\n");
-
-	pv_addr_t *lpv;
-	SLIST_FOREACH(lpv, &bmi->bmi_chunks, pv_list) {
-		printf("%s: pv %p: chunk VA %#lx..%#lx "
-=======
 	VPRINTF("Listing Chunks\n");
 
 	pv_addr_t *lpv;
 	SLIST_FOREACH(lpv, &bmi->bmi_chunks, pv_list) {
 		VPRINTF("%s: pv %p: chunk VA %#lx..%#lx "
->>>>>>> b2b84690
 		    "(PA %#lx, prot %d, cache %d)\n",
 		    __func__, lpv, lpv->pv_va, lpv->pv_va + lpv->pv_size - 1,
 		    lpv->pv_pa, lpv->pv_prot, lpv->pv_cache);
@@ -832,12 +775,7 @@
 			KASSERTMSG(cur_pv.pv_va + cur_pv.pv_size <= kernel_vm_base,
 			    "%#lx >= %#lx", cur_pv.pv_va + cur_pv.pv_size,
 			    kernel_vm_base);
-<<<<<<< HEAD
-#ifdef VERBOSE_INIT_ARM
-			printf("%s: mapping chunk VA %#lx..%#lx "
-=======
 			VPRINTF("%s: mapping chunk VA %#lx..%#lx "
->>>>>>> b2b84690
 			    "(PA %#lx, prot %d, cache %d)\n",
 			    __func__, cur_pv.pv_va, cur_pv.pv_va + cur_pv.pv_size - 1,
 			    cur_pv.pv_pa, cur_pv.pv_prot, cur_pv.pv_cache);
@@ -906,11 +844,7 @@
 	VPRINTF(mem_fmt, "SDRAM", bmi->bmi_start, bmi->bmi_end - 1,
 	    KERN_PHYSTOV(bmi, bmi->bmi_start), KERN_PHYSTOV(bmi, bmi->bmi_end - 1),
 	    (int)physmem);
-<<<<<<< HEAD
-	printf(mem_fmt, "text section",
-=======
 	VPRINTF(mem_fmt, "text section",
->>>>>>> b2b84690
 	       text.pv_pa, text.pv_pa + text.pv_size - 1,
 	       text.pv_va, text.pv_va + text.pv_size - 1,
 	       (int)(text.pv_size / PAGE_SIZE));
@@ -975,22 +909,11 @@
 	 * tables.
 	 */
 
-<<<<<<< HEAD
-#if defined(VERBOSE_INIT_ARM)
-	printf("TTBR0=%#x", armreg_ttbr_read());
-#ifdef _ARM_ARCH_6
-	printf(" TTBR1=%#x TTBCR=%#x CONTEXTIDR=%#x",
-	    armreg_ttbr1_read(), armreg_ttbcr_read(),
-	    armreg_contextidr_read());
-#endif
-	printf("\n");
-=======
 	VPRINTF("TTBR0=%#x", armreg_ttbr_read());
 #ifdef _ARM_ARCH_6
 	VPRINTF(" TTBR1=%#x TTBCR=%#x CONTEXTIDR=%#x",
 	    armreg_ttbr1_read(), armreg_ttbcr_read(),
 	    armreg_contextidr_read());
->>>>>>> b2b84690
 #endif
 	VPRINTF("\n");
 
@@ -1004,13 +927,7 @@
 	cpu_domains((DOMAIN_CLIENT << (PMAP_DOMAIN_KERNEL*2)) | DOMAIN_CLIENT);
 #endif
 	cpu_idcache_wbinv_all();
-<<<<<<< HEAD
-#ifdef VERBOSE_INIT_ARM
-	printf(" ttb");
-#endif
-=======
 	VPRINTF(" ttb");
->>>>>>> b2b84690
 #ifdef ARM_MMU_EXTENDED
 	/*
 	 * TTBCR should have been initialized by the MD start code.
@@ -1029,36 +946,11 @@
 #endif
 	cpu_tlb_flushID();
 
-<<<<<<< HEAD
-#ifdef VERBOSE_INIT_ARM
-#ifdef ARM_MMU_EXTENDED
-	printf(" (TTBCR=%#x TTBR0=%#x TTBR1=%#x)",
-	    armreg_ttbcr_read(), armreg_ttbr_read(), armreg_ttbr1_read());
-#else
-	printf(" (TTBR0=%#x)", armreg_ttbr_read());
-#endif
-#endif
-
-#ifdef MULTIPROCESSOR
-	/*
-	 * Kick the secondaries to load the TTB.  After which they'll go
-	 * back to sleep to wait for the final kick so they will hatch.
-	 */
-#ifdef VERBOSE_INIT_ARM
-	printf(" hatchlings");
-#endif
-	cpu_boot_secondary_processors();
-#endif
-
-#ifdef VERBOSE_INIT_ARM
-	printf(" OK\n");
-=======
 #ifdef ARM_MMU_EXTENDED
 	VPRINTF(" (TTBCR=%#x TTBR0=%#x TTBR1=%#x)",
 	    armreg_ttbcr_read(), armreg_ttbr_read(), armreg_ttbr1_read());
 #else
 	VPRINTF(" (TTBR0=%#x)", armreg_ttbr_read());
->>>>>>> b2b84690
 #endif
 
 #ifdef MULTIPROCESSOR
