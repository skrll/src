--- conflicted
+++ resolved
@@ -143,23 +143,15 @@
 		    __SHIFTOUT(id, MPIDR_AFF2),
 		    __SHIFTOUT(id, MPIDR_AFF1),
 		    __SHIFTOUT(id, MPIDR_AFF0),
-<<<<<<< HEAD
-		    0);
-=======
 		    0,
 		    false);
->>>>>>> 954c4e90
 	} else {
 		cpu_topology_set(ci,
 		    __SHIFTOUT(id, MPIDR_AFF1),
 		    __SHIFTOUT(id, MPIDR_AFF0),
 		    0,
-<<<<<<< HEAD
-		    0);
-=======
 		    0,
 		    false);
->>>>>>> 954c4e90
 	}
 
 	evcnt_attach_dynamic(&ci->ci_arm700bugcount, EVCNT_TYPE_MISC,
