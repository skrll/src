<<<<<<< HEAD
/*	$NetBSD: cpuswitch.S,v 1.104 2020/11/21 19:44:52 skrll Exp $	*/
=======
/*	$NetBSD: cpuswitch.S,v 1.105 2021/05/30 06:53:15 dholland Exp $	*/
>>>>>>> e2aa5677

/*
 * Copyright 2003 Wasabi Systems, Inc.
 * All rights reserved.
 *
 * Written by Steve C. Woodford for Wasabi Systems, Inc.
 *
 * Redistribution and use in source and binary forms, with or without
 * modification, are permitted provided that the following conditions
 * are met:
 * 1. Redistributions of source code must retain the above copyright
 *    notice, this list of conditions and the following disclaimer.
 * 2. Redistributions in binary form must reproduce the above copyright
 *    notice, this list of conditions and the following disclaimer in the
 *    documentation and/or other materials provided with the distribution.
 * 3. All advertising materials mentioning features or use of this software
 *    must display the following acknowledgement:
 *      This product includes software developed for the NetBSD Project by
 *      Wasabi Systems, Inc.
 * 4. The name of Wasabi Systems, Inc. may not be used to endorse
 *    or promote products derived from this software without specific prior
 *    written permission.
 *
 * THIS SOFTWARE IS PROVIDED BY WASABI SYSTEMS, INC. ``AS IS'' AND
 * ANY EXPRESS OR IMPLIED WARRANTIES, INCLUDING, BUT NOT LIMITED
 * TO, THE IMPLIED WARRANTIES OF MERCHANTABILITY AND FITNESS FOR A PARTICULAR
 * PURPOSE ARE DISCLAIMED.  IN NO EVENT SHALL WASABI SYSTEMS, INC
 * BE LIABLE FOR ANY DIRECT, INDIRECT, INCIDENTAL, SPECIAL, EXEMPLARY, OR
 * CONSEQUENTIAL DAMAGES (INCLUDING, BUT NOT LIMITED TO, PROCUREMENT OF
 * SUBSTITUTE GOODS OR SERVICES; LOSS OF USE, DATA, OR PROFITS; OR BUSINESS
 * INTERRUPTION) HOWEVER CAUSED AND ON ANY THEORY OF LIABILITY, WHETHER IN
 * CONTRACT, STRICT LIABILITY, OR TORT (INCLUDING NEGLIGENCE OR OTHERWISE)
 * ARISING IN ANY WAY OUT OF THE USE OF THIS SOFTWARE, EVEN IF ADVISED OF THE
 * POSSIBILITY OF SUCH DAMAGE.
 */
/*
 * Copyright (c) 1994-1998 Mark Brinicombe.
 * Copyright (c) 1994 Brini.
 * All rights reserved.
 *
 * This code is derived from software written for Brini by Mark Brinicombe
 *
 * Redistribution and use in source and binary forms, with or without
 * modification, are permitted provided that the following conditions
 * are met:
 * 1. Redistributions of source code must retain the above copyright
 *    notice, this list of conditions and the following disclaimer.
 * 2. Redistributions in binary form must reproduce the above copyright
 *    notice, this list of conditions and the following disclaimer in the
 *    documentation and/or other materials provided with the distribution.
 * 3. All advertising materials mentioning features or use of this software
 *    must display the following acknowledgement:
 *	This product includes software developed by Brini.
 * 4. The name of the company nor the name of the author may be used to
 *    endorse or promote products derived from this software without specific
 *    prior written permission.
 *
 * THIS SOFTWARE IS PROVIDED BY BRINI ``AS IS'' AND ANY EXPRESS OR IMPLIED
 * WARRANTIES, INCLUDING, BUT NOT LIMITED TO, THE IMPLIED WARRANTIES OF
 * MERCHANTABILITY AND FITNESS FOR A PARTICULAR PURPOSE ARE DISCLAIMED.
 * IN NO EVENT SHALL BRINI OR CONTRIBUTORS BE LIABLE FOR ANY DIRECT,
 * INDIRECT, INCIDENTAL, SPECIAL, EXEMPLARY, OR CONSEQUENTIAL DAMAGES
 * (INCLUDING, BUT NOT LIMITED TO, PROCUREMENT OF SUBSTITUTE GOODS OR
 * SERVICES; LOSS OF USE, DATA, OR PROFITS; OR BUSINESS INTERRUPTION)
 * HOWEVER CAUSED AND ON ANY THEORY OF LIABILITY, WHETHER IN CONTRACT, STRICT
 * LIABILITY, OR TORT (INCLUDING NEGLIGENCE OR OTHERWISE) ARISING IN ANY WAY
 * OUT OF THE USE OF THIS SOFTWARE, EVEN IF ADVISED OF THE POSSIBILITY OF
 * SUCH DAMAGE.
 *
 * RiscBSD kernel project
 *
 * cpuswitch.S
 *
 * cpu switching functions
 *
 * Created      : 15/10/94
 */

#include "opt_armfpe.h"
#include "opt_cpuoptions.h"
#include "opt_kasan.h"
#include "opt_lockdebug.h"
#include "opt_multiprocessor.h"

#include "assym.h"
#include <arm/asm.h>
#include <arm/locore.h>

<<<<<<< HEAD
	RCSID("$NetBSD: cpuswitch.S,v 1.104 2020/11/21 19:44:52 skrll Exp $")
=======
	RCSID("$NetBSD: cpuswitch.S,v 1.105 2021/05/30 06:53:15 dholland Exp $")
>>>>>>> e2aa5677

/* LINTSTUB: include <sys/param.h> */

#ifdef FPU_VFP
	.fpu vfpv2
#endif

#undef IRQdisable
#undef IRQenable

/*
 * New experimental definitions of IRQdisable and IRQenable
 * These keep FIQ's enabled since FIQ's are special.
 */

#ifdef _ARM_ARCH_6
#define	IRQdisable	cpsid	i
#define	IRQenable	cpsie	i
#else
#define IRQdisable \
	mrs	r14, cpsr ; \
	orr	r14, r14, #(I32_bit) ; \
	msr	cpsr_c, r14

#define IRQenable \
	mrs	r14, cpsr ; \
	bic	r14, r14, #(I32_bit) ; \
	msr	cpsr_c, r14

#endif

	.text

/*
 * struct lwp *
 * cpu_switchto(struct lwp *current, struct lwp *next)
 *
 * Switch to the specified next LWP
 * Arguments:
 *
 *	r0	'struct lwp *' of the current LWP
 *	r1	'struct lwp *' of the LWP to switch to
 *	r2	returning
 */
ENTRY(cpu_switchto)
	mov	ip, sp
	push	{r4-r7, ip, lr}

	/* move lwps into callee saved registers */
	mov	r6, r1
	mov	r4, r0

#ifdef TPIDRPRW_IS_CURCPU
	GET_CURCPU(r5)
#else
	ldr	r5, [r6, #L_CPU]		/* get cpu from new lwp */
#endif

	/* rem: r4 = old lwp */
	/* rem: r5 = curcpu() */
	/* rem: r6 = new lwp */
	/* rem: interrupts are enabled */

	/* Save old context */

	/* Get the user structure for the old lwp. */
	ldr	r7, [r4, #(L_PCB)]

	/* Save all the registers in the old lwp's pcb */
#if defined(_ARM_ARCH_DWORD_OK)
	strd	r8, r9, [r7, #(PCB_R8)]
	strd	r10, r11, [r7, #(PCB_R10)]
	strd	r12, r13, [r7, #(PCB_R12)]
#else
	add	r0, r7, #(PCB_R8)
	stmia	r0, {r8-r13}
#endif

#ifdef _ARM_ARCH_6
	/*
	 * Save user read/write thread/process id register
	 */
	mrc	p15, 0, r0, c13, c0, 2
	str	r0, [r7, #(PCB_USER_PID_RW)]
#endif
	/*
	 * NOTE: We can now use r8-r13 until it is time to restore
	 * them for the new process.
	 */

	/* Restore saved context */

	/* rem: r4 = old lwp */
	/* rem: r5 = curcpu() */
	/* rem: r6 = new lwp */

	IRQdisable
#if defined(TPIDRPRW_IS_CURLWP)
	mcr	p15, 0, r6, c13, c0, 4		/* set current lwp */
#endif

	/* We have a new curlwp now so make a note of it */
	str	r6, [r5, #(CI_CURLWP)]

#ifdef _ARM_ARCH_7
	dmb					/* see comments in kern_mutex.c */
#endif

	/* Get the new pcb */
	ldr	r7, [r6, #(L_PCB)]

	/* make sure we are using the new lwp's stack */
	ldr	sp, [r7, #(PCB_KSP)]

	/* At this point we can allow IRQ's again. */
	IRQenable

	/* rem: r4 = old lwp */
	/* rem: r5 = curcpu() */
	/* rem: r6 = new lwp */
	/* rem: r7 = new pcb */
	/* rem: interrupts are enabled */

	/*
	 * If we are switching to a system lwp, don't bother restoring
	 * thread or vfp registers and skip the ras check.
	 */
	ldr	r0, [r6, #(L_FLAG)]
	tst	r0, #(LW_SYSTEM)
	bne	.Lswitch_do_restore

#ifdef _ARM_ARCH_6
	/*
	 * Restore user thread/process id registers
	 */
	ldr	r0, [r7, #(PCB_USER_PID_RW)]
	mcr	p15, 0, r0, c13, c0, 2
	ldr	r0, [r6, #(L_PRIVATE)]
	mcr	p15, 0, r0, c13, c0, 3
#endif

#ifdef FPU_VFP
	/*
	 * If we have a VFP, we need to load FPEXC.
	 */
	ldr	r0, [r5, #(CI_VFP_ID)]
	cmp	r0, #0
	ldrne	r0, [r7, #(PCB_VFP_FPEXC)]
	vmsrne	fpexc, r0
#endif

	/*
	 * Check for restartable atomic sequences (RAS).
	 */
	ldr	r0, [r6, #(L_PROC)]	/* fetch the proc for ras_lookup */
	ldr	r2, [r0, #(P_RASLIST)]
	cmp	r2, #0			/* p->p_nras == 0? */
	beq	.Lswitch_do_restore

	/* we can use r8 since we haven't restored saved registers yet. */
	ldr	r8, [r6, #(L_MD_TF)]	/* r1 = trapframe (used below) */
	ldr	r1, [r8, #(TF_PC)]	/* second ras_lookup() arg */
	bl	_C_LABEL(ras_lookup)
	cmn	r0, #1			/* -1 means "not in a RAS" */
	strne	r0, [r8, #(TF_PC)]

	/* rem: r4 = old lwp */
	/* rem: r5 = curcpu() */
	/* rem: r6 = new lwp */
	/* rem: r7 = new pcb */

.Lswitch_do_restore:
	/* Restore all the saved registers */
#ifdef __XSCALE__
	ldr	r8, [r7, #(PCB_R8)]
	ldr	r9, [r7, #(PCB_R9)]
	ldr	r10, [r7, #(PCB_R10)]
	ldr	r11, [r7, #(PCB_R11)]
	ldr	r12, [r7, #(PCB_R12)]
#elif defined(_ARM_ARCH_DWORD_OK)
	ldrd	r8, r9, [r7, #(PCB_R8)]
	ldrd	r10, r11, [r7, #(PCB_R10)]
	ldr	r12, [r7, #(PCB_R12)]
#else
	add	r0, r7, #PCB_R8
	ldmia	r0, {r8-r12}
#endif

	/* Record the old lwp for pmap_activate()'s benefit */
#ifndef ARM_MMU_EXTENDED
	str	r4, [r5, #CI_LASTLWP]
#endif

	/* cpu_switchto returns the old lwp */
	mov	r0, r4
	/* lwp_trampoline expects new lwp as its second argument */
	mov	r1, r6

#ifdef _ARM_ARCH_7
	clrex				/* cause any subsequent STREX* to fail */
#endif

	/*
	 * Pull the registers that got pushed when cpu_switchto() was called,
	 * and return.
	 */
	pop	{r4-r7, ip, pc}

END(cpu_switchto)

ENTRY_NP(lwp_trampoline)
	/*
	 * cpu_switchto gives us:
	 *	arg0(r0) = old lwp
	 *	arg1(r1) = new lwp
	 * setup by cpu_lwp_fork:
	 *	r4 = func to call
	 *	r5 = arg to func
	 *	r6 = <unused>
	 *	r7 = spsr mode
	 */
	bl	_C_LABEL(lwp_startup)

	mov	fp, #0			/* top stack frame */
	mov	r0, r5
	mov	r1, sp
#ifdef _ARM_ARCH_5
	blx	r4
#else
	mov	lr, pc
	mov	pc, r4
#endif

	GET_CPSR(r0)
	CPSID_I(r0, r0)			/* Kill irq's */

	/* for DO_AST */
	GET_CURX(r4, r5)		/* r4 = curcpu, r5 = curlwp */
	DO_AST_AND_RESTORE_ALIGNMENT_FAULTS
	PULLFRAME

	movs	pc, lr			/* Exit */
END(lwp_trampoline)

AST_ALIGNMENT_FAULT_LOCALS

#ifdef __HAVE_FAST_SOFTINTS
/*
 *	Called at IPL_HIGH
 *	r0 = new lwp
 *	r1 = ipl for softint_dispatch
 */
ENTRY_NP(softint_switch)
	push	{r4, r6, r7, lr}

	ldr	r7, [r0, #L_CPU]	/* get curcpu */
#if defined(TPIDRPRW_IS_CURLWP)
	mrc	p15, 0, r4, c13, c0, 4	/* get old lwp */
#else
	ldr	r4, [r7, #(CI_CURLWP)]	/* get old lwp */
#endif
	mrs	r6, cpsr		/* we need to save this */

	/*
	 * If the soft lwp blocks, it needs to return to softint_tramp
	 */
	mov	r2, sp			/* think ip */
	adr	r3, softint_tramp	/* think lr */
	push	{r2-r3}
	push	{r4-r7}

	mov	r5, r0			/* save new lwp */

	ldr	r2, [r4, #(L_PCB)]	/* get old lwp's pcb */

	/* Save all the registers into the old lwp's pcb */
#if defined(__XSCALE__) || defined(_ARM_ARCH_6)
	strd	r8, r9, [r2, #(PCB_R8)]
	strd	r10, r11, [r2, #(PCB_R10)]
	strd	r12, r13, [r2, #(PCB_R12)]
#else
	add	r3, r2, #(PCB_R8)
	stmia	r3, {r8-r13}
#endif

#ifdef _ARM_ARCH_6
	/*
	 * Save user read/write thread/process id register in case it was
	 * set in userland.
	 */
	mrc	p15, 0, r0, c13, c0, 2
	str	r0, [r2, #(PCB_USER_PID_RW)]
#endif

	/* this is an invariant so load before disabling intrs */
	ldr	r2, [r5, #(L_PCB)]	/* get new lwp's pcb */

	IRQdisable
	/*
	 * We're switching to a bound LWP so its l_cpu is already correct.
	 */
#if defined(TPIDRPRW_IS_CURLWP)
	mcr	p15, 0, r5, c13, c0, 4	/* save new lwp */
#endif
	str	r5, [r7, #(CI_CURLWP)]	/* save new lwp */
#ifdef _ARM_ARCH_7
	dmb				/* see comments in kern_mutex.c */
#endif

#ifdef KASAN
	mov	r0, r5
	bl	_C_LABEL(kasan_softint)
#endif

	/*
	 * Normally, we'd get {r8-r13} but since this is a softint lwp
	 * its existing state doesn't matter.  We start the stack just
	 * below the trapframe.
	 */
	ldr	sp, [r5, #(L_MD_TF)]	/* get new lwp's stack ptr */

	/* At this point we can allow IRQ's again. */
	IRQenable
					/* r1 still has ipl */
	mov	r0, r4			/* r0 has pinned (old) lwp */
	bl	_C_LABEL(softint_dispatch)
	/*
	 * If we've returned, we need to change everything back and return.
	 */
	ldr	r2, [r4, #(L_PCB)]	/* get pinned lwp's pcb */

	/*
	 * We don't need to restore all the registers since another lwp was
	 * never executed.  But we do need the SP from the formerly pinned lwp.
	 */

	IRQdisable
#if defined(TPIDRPRW_IS_CURLWP)
	mcr	p15, 0, r4, c13, c0, 4	/* restore pinned lwp */
#endif
	str	r4, [r7, #(CI_CURLWP)]	/* restore pinned lwp */
	ldr	sp, [r2, #(PCB_KSP)]	/* now running on the old stack. */

	/* At this point we can allow IRQ's again. */
	msr	cpsr_c, r6

	/*
	 * Grab the registers that got pushed at the start and return.
	 */
	pop	{r4-r7, ip, lr}		/* eat switch frame */
	pop	{r4, r6, r7, pc}	/* pop stack and return */

END(softint_switch)

/*
 * r0 = previous LWP (the soft lwp)
 * r4 = original LWP (the current lwp)
 * r6 = original CPSR
 * r7 = curcpu()
 */
ENTRY_NP(softint_tramp)
	ldr	r3, [r7, #(CI_MTX_COUNT)]	/* readjust after mi_switch */
	add	r3, r3, #1
	str	r3, [r7, #(CI_MTX_COUNT)]

	msr	cpsr_c, r6			/* restore interrupts */
	pop	{r4, r6, r7, pc}		/* pop stack and return */
END(softint_tramp)
#endif /* __HAVE_FAST_SOFTINTS */<|MERGE_RESOLUTION|>--- conflicted
+++ resolved
@@ -1,8 +1,4 @@
-<<<<<<< HEAD
-/*	$NetBSD: cpuswitch.S,v 1.104 2020/11/21 19:44:52 skrll Exp $	*/
-=======
 /*	$NetBSD: cpuswitch.S,v 1.105 2021/05/30 06:53:15 dholland Exp $	*/
->>>>>>> e2aa5677
 
 /*
  * Copyright 2003 Wasabi Systems, Inc.
@@ -91,11 +87,7 @@
 #include <arm/asm.h>
 #include <arm/locore.h>
 
-<<<<<<< HEAD
-	RCSID("$NetBSD: cpuswitch.S,v 1.104 2020/11/21 19:44:52 skrll Exp $")
-=======
 	RCSID("$NetBSD: cpuswitch.S,v 1.105 2021/05/30 06:53:15 dholland Exp $")
->>>>>>> e2aa5677
 
 /* LINTSTUB: include <sys/param.h> */
 
