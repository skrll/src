--- conflicted
+++ resolved
@@ -37,10 +37,7 @@
 endif
 
 include <sys/param.h>
-<<<<<<< HEAD
 include <sys/systm.h>
-=======
->>>>>>> 6680bc7c
 
 include <sys/device.h>
 include <sys/mbuf.h>
@@ -59,10 +56,6 @@
 
 include <arm/locore.h>
 include <arm/fiq.h>
-<<<<<<< HEAD
-=======
-include <arm/locore.h>
->>>>>>> 6680bc7c
 include <arm/vfpreg.h>
 include <arm/undefined.h>
 
