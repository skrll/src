--- conflicted
+++ resolved
@@ -1,8 +1,4 @@
-<<<<<<< HEAD
-#	$NetBSD: genassym.cf,v 1.77 2018/01/24 09:04:44 skrll Exp $
-=======
 #	$NetBSD: genassym.cf,v 1.78 2018/06/27 11:12:14 ryo Exp $
->>>>>>> b2b84690
 
 # Copyright (c) 1982, 1990 The Regents of the University of California.
 # All rights reserved.
