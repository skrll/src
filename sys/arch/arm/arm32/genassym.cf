--- conflicted
+++ resolved
@@ -219,10 +219,7 @@
 define	CF_SLEEP		offsetof(struct cpu_functions, cf_sleep)
 define	CF_CONTROL		offsetof(struct cpu_functions, cf_control)
 
-<<<<<<< HEAD
 define	CPU_INFO_SIZE		sizeof(struct cpu_info)
-=======
->>>>>>> d9d3b3dd
 define	CI_ARM_CPUID		offsetof(struct cpu_info, ci_arm_cpuid)
 define	CI_ASTPENDING		offsetof(struct cpu_info, ci_astpending)
 define	CI_CURLWP		offsetof(struct cpu_info, ci_curlwp)
