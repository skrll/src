/*	$NetBSD: pmap.c,v 1.381 2020/01/19 10:59:56 skrll Exp $	*/

/*
 * Copyright 2003 Wasabi Systems, Inc.
 * All rights reserved.
 *
 * Written by Steve C. Woodford for Wasabi Systems, Inc.
 *
 * Redistribution and use in source and binary forms, with or without
 * modification, are permitted provided that the following conditions
 * are met:
 * 1. Redistributions of source code must retain the above copyright
 *    notice, this list of conditions and the following disclaimer.
 * 2. Redistributions in binary form must reproduce the above copyright
 *    notice, this list of conditions and the following disclaimer in the
 *    documentation and/or other materials provided with the distribution.
 * 3. All advertising materials mentioning features or use of this software
 *    must display the following acknowledgement:
 *      This product includes software developed for the NetBSD Project by
 *      Wasabi Systems, Inc.
 * 4. The name of Wasabi Systems, Inc. may not be used to endorse
 *    or promote products derived from this software without specific prior
 *    written permission.
 *
 * THIS SOFTWARE IS PROVIDED BY WASABI SYSTEMS, INC. ``AS IS'' AND
 * ANY EXPRESS OR IMPLIED WARRANTIES, INCLUDING, BUT NOT LIMITED
 * TO, THE IMPLIED WARRANTIES OF MERCHANTABILITY AND FITNESS FOR A PARTICULAR
 * PURPOSE ARE DISCLAIMED.  IN NO EVENT SHALL WASABI SYSTEMS, INC
 * BE LIABLE FOR ANY DIRECT, INDIRECT, INCIDENTAL, SPECIAL, EXEMPLARY, OR
 * CONSEQUENTIAL DAMAGES (INCLUDING, BUT NOT LIMITED TO, PROCUREMENT OF
 * SUBSTITUTE GOODS OR SERVICES; LOSS OF USE, DATA, OR PROFITS; OR BUSINESS
 * INTERRUPTION) HOWEVER CAUSED AND ON ANY THEORY OF LIABILITY, WHETHER IN
 * CONTRACT, STRICT LIABILITY, OR TORT (INCLUDING NEGLIGENCE OR OTHERWISE)
 * ARISING IN ANY WAY OUT OF THE USE OF THIS SOFTWARE, EVEN IF ADVISED OF THE
 * POSSIBILITY OF SUCH DAMAGE.
 */

/*
 * Copyright (c) 2002-2003 Wasabi Systems, Inc.
 * Copyright (c) 2001 Richard Earnshaw
 * Copyright (c) 2001-2002 Christopher Gilbert
 * All rights reserved.
 *
 * 1. Redistributions of source code must retain the above copyright
 *    notice, this list of conditions and the following disclaimer.
 * 2. Redistributions in binary form must reproduce the above copyright
 *    notice, this list of conditions and the following disclaimer in the
 *    documentation and/or other materials provided with the distribution.
 * 3. The name of the company nor the name of the author may be used to
 *    endorse or promote products derived from this software without specific
 *    prior written permission.
 *
 * THIS SOFTWARE IS PROVIDED BY THE AUTHOR ``AS IS'' AND ANY EXPRESS OR IMPLIED
 * WARRANTIES, INCLUDING, BUT NOT LIMITED TO, THE IMPLIED WARRANTIES OF
 * MERCHANTABILITY AND FITNESS FOR A PARTICULAR PURPOSE ARE DISCLAIMED.
 * IN NO EVENT SHALL THE AUTHOR OR CONTRIBUTORS BE LIABLE FOR ANY DIRECT,
 * INDIRECT, INCIDENTAL, SPECIAL, EXEMPLARY, OR CONSEQUENTIAL DAMAGES
 * (INCLUDING, BUT NOT LIMITED TO, PROCUREMENT OF SUBSTITUTE GOODS OR
 * SERVICES; LOSS OF USE, DATA, OR PROFITS; OR BUSINESS INTERRUPTION)
 * HOWEVER CAUSED AND ON ANY THEORY OF LIABILITY, WHETHER IN CONTRACT, STRICT
 * LIABILITY, OR TORT (INCLUDING NEGLIGENCE OR OTHERWISE) ARISING IN ANY WAY
 * OUT OF THE USE OF THIS SOFTWARE, EVEN IF ADVISED OF THE POSSIBILITY OF
 * SUCH DAMAGE.
 */

/*-
 * Copyright (c) 1999 The NetBSD Foundation, Inc.
 * All rights reserved.
 *
 * This code is derived from software contributed to The NetBSD Foundation
 * by Charles M. Hannum.
 *
 * Redistribution and use in source and binary forms, with or without
 * modification, are permitted provided that the following conditions
 * are met:
 * 1. Redistributions of source code must retain the above copyright
 *    notice, this list of conditions and the following disclaimer.
 * 2. Redistributions in binary form must reproduce the above copyright
 *    notice, this list of conditions and the following disclaimer in the
 *    documentation and/or other materials provided with the distribution.
 *
 * THIS SOFTWARE IS PROVIDED BY THE NETBSD FOUNDATION, INC. AND CONTRIBUTORS
 * ``AS IS'' AND ANY EXPRESS OR IMPLIED WARRANTIES, INCLUDING, BUT NOT LIMITED
 * TO, THE IMPLIED WARRANTIES OF MERCHANTABILITY AND FITNESS FOR A PARTICULAR
 * PURPOSE ARE DISCLAIMED.  IN NO EVENT SHALL THE FOUNDATION OR CONTRIBUTORS
 * BE LIABLE FOR ANY DIRECT, INDIRECT, INCIDENTAL, SPECIAL, EXEMPLARY, OR
 * CONSEQUENTIAL DAMAGES (INCLUDING, BUT NOT LIMITED TO, PROCUREMENT OF
 * SUBSTITUTE GOODS OR SERVICES; LOSS OF USE, DATA, OR PROFITS; OR BUSINESS
 * INTERRUPTION) HOWEVER CAUSED AND ON ANY THEORY OF LIABILITY, WHETHER IN
 * CONTRACT, STRICT LIABILITY, OR TORT (INCLUDING NEGLIGENCE OR OTHERWISE)
 * ARISING IN ANY WAY OUT OF THE USE OF THIS SOFTWARE, EVEN IF ADVISED OF THE
 * POSSIBILITY OF SUCH DAMAGE.
 */

/*
 * Copyright (c) 1994-1998 Mark Brinicombe.
 * Copyright (c) 1994 Brini.
 * All rights reserved.
 *
 * This code is derived from software written for Brini by Mark Brinicombe
 *
 * Redistribution and use in source and binary forms, with or without
 * modification, are permitted provided that the following conditions
 * are met:
 * 1. Redistributions of source code must retain the above copyright
 *    notice, this list of conditions and the following disclaimer.
 * 2. Redistributions in binary form must reproduce the above copyright
 *    notice, this list of conditions and the following disclaimer in the
 *    documentation and/or other materials provided with the distribution.
 * 3. All advertising materials mentioning features or use of this software
 *    must display the following acknowledgement:
 *	This product includes software developed by Mark Brinicombe.
 * 4. The name of the author may not be used to endorse or promote products
 *    derived from this software without specific prior written permission.
 *
 * THIS SOFTWARE IS PROVIDED BY THE AUTHOR ``AS IS'' AND ANY EXPRESS OR
 * IMPLIED WARRANTIES, INCLUDING, BUT NOT LIMITED TO, THE IMPLIED WARRANTIES
 * OF MERCHANTABILITY AND FITNESS FOR A PARTICULAR PURPOSE ARE DISCLAIMED.
 * IN NO EVENT SHALL THE AUTHOR BE LIABLE FOR ANY DIRECT, INDIRECT,
 * INCIDENTAL, SPECIAL, EXEMPLARY, OR CONSEQUENTIAL DAMAGES (INCLUDING, BUT
 * NOT LIMITED TO, PROCUREMENT OF SUBSTITUTE GOODS OR SERVICES; LOSS OF USE,
 * DATA, OR PROFITS; OR BUSINESS INTERRUPTION) HOWEVER CAUSED AND ON ANY
 * THEORY OF LIABILITY, WHETHER IN CONTRACT, STRICT LIABILITY, OR TORT
 * (INCLUDING NEGLIGENCE OR OTHERWISE) ARISING IN ANY WAY OUT OF THE USE OF
 *
 * RiscBSD kernel project
 *
 * pmap.c
 *
 * Machine dependent vm stuff
 *
 * Created      : 20/09/94
 */

/*
 * armv6 and VIPT cache support by 3am Software Foundry,
 * Copyright (c) 2007 Microsoft
 */

/*
 * Performance improvements, UVM changes, overhauls and part-rewrites
 * were contributed by Neil A. Carson <neil@causality.com>.
 */

/*
 * Overhauled again to speedup the pmap, use MMU Domains so that L1 tables
 * can be shared, and re-work the KVM layout, by Steve Woodford of Wasabi
 * Systems, Inc.
 *
 * There are still a few things outstanding at this time:
 *
 *   - There are some unresolved issues for MP systems:
 *
 *     o The L1 metadata needs a lock, or more specifically, some places
 *       need to acquire an exclusive lock when modifying L1 translation
 *       table entries.
 *
 *     o When one cpu modifies an L1 entry, and that L1 table is also
 *       being used by another cpu, then the latter will need to be told
 *       that a tlb invalidation may be necessary. (But only if the old
 *       domain number in the L1 entry being over-written is currently
 *       the active domain on that cpu). I guess there are lots more tlb
 *       shootdown issues too...
 *
 *     o If the vector_page is at 0x00000000 instead of in kernel VA space,
 *       then MP systems will lose big-time because of the MMU domain hack.
 *       The only way this can be solved (apart from moving the vector
 *       page to 0xffff0000) is to reserve the first 1MB of user address
 *       space for kernel use only. This would require re-linking all
 *       applications so that the text section starts above this 1MB
 *       boundary.
 *
 *     o Tracking which VM space is resident in the cache/tlb has not yet
 *       been implemented for MP systems.
 *
 *     o Finally, there is a pathological condition where two cpus running
 *       two separate processes (not lwps) which happen to share an L1
 *       can get into a fight over one or more L1 entries. This will result
 *       in a significant slow-down if both processes are in tight loops.
 */

/*
 * Special compilation symbols
 * PMAP_DEBUG		- Build in pmap_debug_level code
 */

/* Include header files */

#include "opt_arm_debug.h"
#include "opt_cpuoptions.h"
#include "opt_pmap_debug.h"
#include "opt_ddb.h"
#include "opt_lockdebug.h"
#include "opt_multiprocessor.h"

#ifdef MULTIPROCESSOR
#define _INTR_PRIVATE
#endif

#include <sys/param.h>
#include <sys/types.h>
#include <sys/kernel.h>
#include <sys/systm.h>
#include <sys/proc.h>
#include <sys/intr.h>
#include <sys/pool.h>
#include <sys/kmem.h>
#include <sys/cdefs.h>
#include <sys/cpu.h>
#include <sys/sysctl.h>
#include <sys/bus.h>
#include <sys/atomic.h>
#include <sys/kernhist.h>

#include <uvm/uvm.h>
#include <uvm/pmap/pmap_pvt.h>

#include <arm/locore.h>
#include <arm/arm32/pmap_common.h>

#ifdef DDB
#include <arm/db_machdep.h>
#endif

__KERNEL_RCSID(0, "$NetBSD: pmap.c,v 1.381 2020/01/19 10:59:56 skrll Exp $");

//#define PMAP_DEBUG
#ifdef PMAP_DEBUG

/* XXX need to get rid of all refs to this */
int pmap_debug_level = 0;

/*
 * for switching to potentially finer grained debugging
 */
#define	PDB_FOLLOW	0x0001
#define	PDB_INIT	0x0002
#define	PDB_ENTER	0x0004
#define	PDB_REMOVE	0x0008
#define	PDB_CREATE	0x0010
#define	PDB_PTPAGE	0x0020
#define	PDB_GROWKERN	0x0040
#define	PDB_BITS	0x0080
#define	PDB_COLLECT	0x0100
#define	PDB_PROTECT	0x0200
#define	PDB_MAP_L1	0x0400
#define	PDB_BOOTSTRAP	0x1000
#define	PDB_PARANOIA	0x2000
#define	PDB_WIRING	0x4000
#define	PDB_PVDUMP	0x8000
#define	PDB_VAC		0x10000
#define	PDB_KENTER	0x20000
#define	PDB_KREMOVE	0x40000
#define	PDB_EXEC	0x80000

int debugmap = 1;
int pmapdebug = 0;
#define	NPDEBUG(_lev_,_stat_) \
	if (pmapdebug & (_lev_)) \
        	((_stat_))

#else	/* PMAP_DEBUG */
#define NPDEBUG(_lev_,_stat_) /* Nothing */
#endif	/* PMAP_DEBUG */

#ifdef VERBOSE_INIT_ARM
#define VPRINTF(...)	printf(__VA_ARGS__)
#else
#define VPRINTF(...)	__nothing
#endif

/*
 * pmap_kernel() points here
 */
static struct pmap	kernel_pmap_store = {
	.pm_activated = true,
	.pm_domain = PMAP_DOMAIN_KERNEL,
	.pm_cstate.cs_all = PMAP_CACHE_STATE_ALL,
};
struct pmap * const	kernel_pmap_ptr = &kernel_pmap_store;
#ifdef PMAP_NEED_ALLOC_POOLPAGE
int			arm_poolpage_vmfreelist = VM_FREELIST_DEFAULT;
#endif

/*
 * Pool and cache that pmap structures are allocated from.
 * We use a cache to avoid clearing the pm_l2[] array (1KB)
 * in pmap_create().
 */
static struct pool_cache pmap_cache;

/*
 * Pool of PV structures
 */
static struct pool pmap_pv_pool;

static void *pmap_bootstrap_pv_page_alloc(struct pool *, int);
static void pmap_bootstrap_pv_page_free(struct pool *, void *);
static struct pool_allocator pmap_bootstrap_pv_allocator = {
	pmap_bootstrap_pv_page_alloc, pmap_bootstrap_pv_page_free
};

#ifdef PMAPCOUNTERS
#define	PMAP_EVCNT_INITIALIZER(name) \
	EVCNT_INITIALIZER(EVCNT_TYPE_MISC, NULL, "pmap", name)

#if defined(PMAP_CACHE_VIPT)
static struct evcnt pmap_ev_vac_clean_one =
   PMAP_EVCNT_INITIALIZER("clean page (1 color)");
static struct evcnt pmap_ev_vac_flush_one =
   PMAP_EVCNT_INITIALIZER("flush page (1 color)");
static struct evcnt pmap_ev_vac_flush_lots =
   PMAP_EVCNT_INITIALIZER("flush page (2+ colors)");
static struct evcnt pmap_ev_vac_flush_lots2 =
   PMAP_EVCNT_INITIALIZER("flush page (2+ colors, kmpage)");
EVCNT_ATTACH_STATIC(pmap_ev_vac_clean_one);
EVCNT_ATTACH_STATIC(pmap_ev_vac_flush_one);
EVCNT_ATTACH_STATIC(pmap_ev_vac_flush_lots);
EVCNT_ATTACH_STATIC(pmap_ev_vac_flush_lots2);

static struct evcnt pmap_ev_vac_color_new =
   PMAP_EVCNT_INITIALIZER("new page color");
static struct evcnt pmap_ev_vac_color_reuse =
   PMAP_EVCNT_INITIALIZER("ok first page color");
static struct evcnt pmap_ev_vac_color_ok =
   PMAP_EVCNT_INITIALIZER("ok page color");
static struct evcnt pmap_ev_vac_color_blind =
   PMAP_EVCNT_INITIALIZER("blind page color");
static struct evcnt pmap_ev_vac_color_change =
   PMAP_EVCNT_INITIALIZER("change page color");
static struct evcnt pmap_ev_vac_color_erase =
   PMAP_EVCNT_INITIALIZER("erase page color");
static struct evcnt pmap_ev_vac_color_none =
   PMAP_EVCNT_INITIALIZER("no page color");
static struct evcnt pmap_ev_vac_color_restore =
   PMAP_EVCNT_INITIALIZER("restore page color");

EVCNT_ATTACH_STATIC(pmap_ev_vac_color_new);
EVCNT_ATTACH_STATIC(pmap_ev_vac_color_reuse);
EVCNT_ATTACH_STATIC(pmap_ev_vac_color_ok);
EVCNT_ATTACH_STATIC(pmap_ev_vac_color_blind);
EVCNT_ATTACH_STATIC(pmap_ev_vac_color_change);
EVCNT_ATTACH_STATIC(pmap_ev_vac_color_erase);
EVCNT_ATTACH_STATIC(pmap_ev_vac_color_none);
EVCNT_ATTACH_STATIC(pmap_ev_vac_color_restore);
#endif

static struct evcnt pmap_ev_mappings =
   PMAP_EVCNT_INITIALIZER("pages mapped");
static struct evcnt pmap_ev_unmappings =
   PMAP_EVCNT_INITIALIZER("pages unmapped");
static struct evcnt pmap_ev_remappings =
   PMAP_EVCNT_INITIALIZER("pages remapped");

EVCNT_ATTACH_STATIC(pmap_ev_mappings);
EVCNT_ATTACH_STATIC(pmap_ev_unmappings);
EVCNT_ATTACH_STATIC(pmap_ev_remappings);

static struct evcnt pmap_ev_kernel_mappings =
   PMAP_EVCNT_INITIALIZER("kernel pages mapped");
static struct evcnt pmap_ev_kernel_unmappings =
   PMAP_EVCNT_INITIALIZER("kernel pages unmapped");
static struct evcnt pmap_ev_kernel_remappings =
   PMAP_EVCNT_INITIALIZER("kernel pages remapped");

EVCNT_ATTACH_STATIC(pmap_ev_kernel_mappings);
EVCNT_ATTACH_STATIC(pmap_ev_kernel_unmappings);
EVCNT_ATTACH_STATIC(pmap_ev_kernel_remappings);

static struct evcnt pmap_ev_kenter_mappings =
   PMAP_EVCNT_INITIALIZER("kenter pages mapped");
static struct evcnt pmap_ev_kenter_unmappings =
   PMAP_EVCNT_INITIALIZER("kenter pages unmapped");
static struct evcnt pmap_ev_kenter_remappings =
   PMAP_EVCNT_INITIALIZER("kenter pages remapped");
static struct evcnt pmap_ev_pt_mappings =
   PMAP_EVCNT_INITIALIZER("page table pages mapped");

EVCNT_ATTACH_STATIC(pmap_ev_kenter_mappings);
EVCNT_ATTACH_STATIC(pmap_ev_kenter_unmappings);
EVCNT_ATTACH_STATIC(pmap_ev_kenter_remappings);
EVCNT_ATTACH_STATIC(pmap_ev_pt_mappings);

static struct evcnt pmap_ev_fixup_mod =
   PMAP_EVCNT_INITIALIZER("page modification emulations");
static struct evcnt pmap_ev_fixup_ref =
   PMAP_EVCNT_INITIALIZER("page reference emulations");
static struct evcnt pmap_ev_fixup_exec =
   PMAP_EVCNT_INITIALIZER("exec pages fixed up");
static struct evcnt pmap_ev_fixup_pdes =
   PMAP_EVCNT_INITIALIZER("pdes fixed up");
static struct evcnt pmap_ev_fixup_ptesync =
   PMAP_EVCNT_INITIALIZER("ptesync fixed");

EVCNT_ATTACH_STATIC(pmap_ev_fixup_mod);
EVCNT_ATTACH_STATIC(pmap_ev_fixup_ref);
EVCNT_ATTACH_STATIC(pmap_ev_fixup_exec);
EVCNT_ATTACH_STATIC(pmap_ev_fixup_pdes);
EVCNT_ATTACH_STATIC(pmap_ev_fixup_ptesync);

#ifdef PMAP_CACHE_VIPT
static struct evcnt pmap_ev_exec_mappings =
   PMAP_EVCNT_INITIALIZER("exec pages mapped");
static struct evcnt pmap_ev_exec_cached =
   PMAP_EVCNT_INITIALIZER("exec pages cached");

EVCNT_ATTACH_STATIC(pmap_ev_exec_mappings);
EVCNT_ATTACH_STATIC(pmap_ev_exec_cached);

static struct evcnt pmap_ev_exec_synced =
   PMAP_EVCNT_INITIALIZER("exec pages synced");
static struct evcnt pmap_ev_exec_synced_map =
   PMAP_EVCNT_INITIALIZER("exec pages synced (MP)");
static struct evcnt pmap_ev_exec_synced_unmap =
   PMAP_EVCNT_INITIALIZER("exec pages synced (UM)");
static struct evcnt pmap_ev_exec_synced_remap =
   PMAP_EVCNT_INITIALIZER("exec pages synced (RM)");
static struct evcnt pmap_ev_exec_synced_clearbit =
   PMAP_EVCNT_INITIALIZER("exec pages synced (DG)");
static struct evcnt pmap_ev_exec_synced_kremove =
   PMAP_EVCNT_INITIALIZER("exec pages synced (KU)");

EVCNT_ATTACH_STATIC(pmap_ev_exec_synced);
EVCNT_ATTACH_STATIC(pmap_ev_exec_synced_map);
EVCNT_ATTACH_STATIC(pmap_ev_exec_synced_unmap);
EVCNT_ATTACH_STATIC(pmap_ev_exec_synced_remap);
EVCNT_ATTACH_STATIC(pmap_ev_exec_synced_clearbit);
EVCNT_ATTACH_STATIC(pmap_ev_exec_synced_kremove);

static struct evcnt pmap_ev_exec_discarded_unmap =
   PMAP_EVCNT_INITIALIZER("exec pages discarded (UM)");
static struct evcnt pmap_ev_exec_discarded_zero =
   PMAP_EVCNT_INITIALIZER("exec pages discarded (ZP)");
static struct evcnt pmap_ev_exec_discarded_copy =
   PMAP_EVCNT_INITIALIZER("exec pages discarded (CP)");
static struct evcnt pmap_ev_exec_discarded_page_protect =
   PMAP_EVCNT_INITIALIZER("exec pages discarded (PP)");
static struct evcnt pmap_ev_exec_discarded_clearbit =
   PMAP_EVCNT_INITIALIZER("exec pages discarded (DG)");
static struct evcnt pmap_ev_exec_discarded_kremove =
   PMAP_EVCNT_INITIALIZER("exec pages discarded (KU)");

EVCNT_ATTACH_STATIC(pmap_ev_exec_discarded_unmap);
EVCNT_ATTACH_STATIC(pmap_ev_exec_discarded_zero);
EVCNT_ATTACH_STATIC(pmap_ev_exec_discarded_copy);
EVCNT_ATTACH_STATIC(pmap_ev_exec_discarded_page_protect);
EVCNT_ATTACH_STATIC(pmap_ev_exec_discarded_clearbit);
EVCNT_ATTACH_STATIC(pmap_ev_exec_discarded_kremove);
#endif /* PMAP_CACHE_VIPT */

static struct evcnt pmap_ev_updates = PMAP_EVCNT_INITIALIZER("updates");
static struct evcnt pmap_ev_collects = PMAP_EVCNT_INITIALIZER("collects");
static struct evcnt pmap_ev_activations = PMAP_EVCNT_INITIALIZER("activations");

EVCNT_ATTACH_STATIC(pmap_ev_updates);
EVCNT_ATTACH_STATIC(pmap_ev_collects);
EVCNT_ATTACH_STATIC(pmap_ev_activations);

#define	PMAPCOUNT(x)	((void)(pmap_ev_##x.ev_count++))
#else
#define	PMAPCOUNT(x)	((void)0)
#endif

kmutex_t pmap_lock __cacheline_aligned;
kmutex_t kpm_lock __cacheline_aligned;
extern void *msgbufaddr;
int pmap_kmpages;

/*
 * Flag to indicate if pmap_init() has done its thing
 */
bool pmap_initialized;

/*
 * Metadata for L1 translation tables.
 */
struct l1_ttable {
	/* Entry on the L1 Table list */
	SLIST_ENTRY(l1_ttable) l1_link;

	/* Entry on the L1 Least Recently Used list */
	TAILQ_ENTRY(l1_ttable) l1_lru;

	/* Track how many domains are allocated from this L1 */
	volatile u_int l1_domain_use_count;

	/*
	 * A free-list of domain numbers for this L1.
	 * We avoid using ffs() and a bitmap to track domains since ffs()
	 * is slow on ARM.
	 */
	uint8_t l1_domain_first;
	uint8_t l1_domain_free[PMAP_DOMAINS];

	/* Physical address of this L1 page table */
	paddr_t l1_physaddr;

	/* KVA of this L1 page table */
	pd_entry_t *l1_kva;
};

/*
 * L1 Page Tables are tracked using a Least Recently Used list.
 *  - New L1s are allocated from the HEAD.
 *  - Freed L1s are added to the TAIl.
 *  - Recently accessed L1s (where an 'access' is some change to one of
 *    the userland pmaps which owns this L1) are moved to the TAIL.
 */
static TAILQ_HEAD(, l1_ttable) l1_lru_list;
static kmutex_t l1_lru_lock __cacheline_aligned;

/*
 * A list of all L1 tables
 */
static SLIST_HEAD(, l1_ttable) l1_list;

/*
 * Macros to determine if a mapping might be resident in the
 * instruction/data cache and/or TLB
 */
#if ARM_MMU_V7 > 0
/*
 * Speculative loads by Cortex cores can cause TLB entries to be filled even if
 * there are no explicit accesses, so there may be always be TLB entries to
 * flush.  If we used ASIDs then this would not be a problem.
 */
#define	PV_BEEN_EXECD(f)  (((f) & PVF_EXEC) == PVF_EXEC)
#define	PV_BEEN_REFD(f)   (true)
#else
#define	PV_BEEN_EXECD(f)  (((f) & (PVF_REF | PVF_EXEC)) == (PVF_REF | PVF_EXEC))
#define	PV_BEEN_REFD(f)   (((f) & PVF_REF) != 0)
#endif
#define	PV_IS_EXEC_P(f)   (((f) & PVF_EXEC) != 0)
#define	PV_IS_KENTRY_P(f) (((f) & PVF_KENTRY) != 0)
#define	PV_IS_WRITE_P(f)  (((f) & PVF_WRITE) != 0)

static void		pmap_enter_pv(struct vm_page_md *, paddr_t, struct pv_entry *,
			    pmap_t, vaddr_t, u_int);
static struct pv_entry *pmap_find_pv(struct vm_page_md *, pmap_t, vaddr_t);
static struct pv_entry *pmap_remove_pv(struct vm_page_md *, paddr_t, pmap_t, vaddr_t);
static u_int		pmap_modify_pv(struct vm_page_md *, paddr_t, pmap_t, vaddr_t,
			    u_int, u_int);

static void		pmap_pinit(pmap_t);

<<<<<<< HEAD
static int		pmap_pmap_ctor(void *, void *, int);
=======
static struct l2_bucket *pmap_get_l2_bucket(pmap_t, vaddr_t);
static struct l2_bucket *pmap_alloc_l2_bucket(pmap_t, vaddr_t);
static void		pmap_free_l2_bucket(pmap_t, struct l2_bucket *, u_int);
static int		pmap_l2ptp_ctor(void *, void *, int);
static int		pmap_l2dtable_ctor(void *, void *, int);
>>>>>>> d0e1fb4f

static void		pmap_vac_me_harder(struct vm_page_md *, paddr_t, pmap_t, vaddr_t);
#ifdef PMAP_CACHE_VIVT
static void		pmap_vac_me_kpmap(struct vm_page_md *, paddr_t, pmap_t, vaddr_t);
static void		pmap_vac_me_user(struct vm_page_md *, paddr_t, pmap_t, vaddr_t);
#endif

static void		pmap_clearbit(struct vm_page_md *, paddr_t, u_int);
#ifdef PMAP_CACHE_VIVT
static bool		pmap_clean_page(struct vm_page_md *, bool);
#endif
#ifdef PMAP_CACHE_VIPT
static void		pmap_syncicache_page(struct vm_page_md *, paddr_t);
enum pmap_flush_op {
	PMAP_FLUSH_PRIMARY,
	PMAP_FLUSH_SECONDARY,
	PMAP_CLEAN_PRIMARY
};
static void		pmap_flush_page(struct vm_page_md *, paddr_t, enum pmap_flush_op);
#endif
static void		pmap_page_remove(struct vm_page_md *, paddr_t);
static void		pmap_pv_remove(paddr_t);

static void		pmap_init_l1(struct l1_ttable *, pd_entry_t *);
<<<<<<< HEAD
=======
#endif
static vaddr_t		kernel_pt_lookup(paddr_t);

#ifdef ARM_MMU_EXTENDED
static struct pool_cache pmap_l1tt_cache;

static int		pmap_l1tt_ctor(void *, void *, int);
static void *		pmap_l1tt_alloc(struct pool *, int);
static void		pmap_l1tt_free(struct pool *, void *);

static struct pool_allocator pmap_l1tt_allocator = {
	.pa_alloc = pmap_l1tt_alloc,
	.pa_free = pmap_l1tt_free,
	.pa_pagesz = L1TT_SIZE,
};
#endif
>>>>>>> d0e1fb4f

/*
 * Misc variables
 */
vaddr_t virtual_avail;
vaddr_t virtual_end;
vaddr_t pmap_curmaxkvaddr;


paddr_t avail_start;
paddr_t avail_end;

/* Function to set the debug level of the pmap code */

#ifdef PMAP_DEBUG
void
pmap_debug(int level)
{
	pmap_debug_level = level;
	printf("pmap_debug: level=%d\n", pmap_debug_level);
}
#endif	/* PMAP_DEBUG */

#ifdef PMAP_CACHE_VIPT
#define PMAP_VALIDATE_MD_PAGE(md)	\
	KASSERTMSG(arm_cache_prefer_mask == 0 || (((md)->pvh_attrs & PVF_WRITE) == 0) == ((md)->urw_mappings + (md)->krw_mappings == 0), \
	    "(md) %p: attrs=%#x urw=%u krw=%u", (md), \
	    (md)->pvh_attrs, (md)->urw_mappings, (md)->krw_mappings);
#endif /* PMAP_CACHE_VIPT */
/*
 * A bunch of routines to conditionally flush the caches/TLB depending
 * on whether the specified pmap actually needs to be flushed at any
 * given time.
 */
static inline void
pmap_tlb_flush_SE(pmap_t pm, vaddr_t va, u_int flags)
{
	if (pm->pm_cstate.cs_tlb_id != 0) {
		if (PV_BEEN_EXECD(flags)) {
			cpu_tlb_flushID_SE(va);
		} else if (PV_BEEN_REFD(flags)) {
			cpu_tlb_flushD_SE(va);
		}
	}
}

static inline void
pmap_tlb_flushID(pmap_t pm)
{
	if (pm->pm_cstate.cs_tlb_id) {
		cpu_tlb_flushID();
#if ARM_MMU_V7 == 0
		/*
		 * Speculative loads by Cortex cores can cause TLB entries to
		 * be filled even if there are no explicit accesses, so there
		 * may be always be TLB entries to flush.  If we used ASIDs
		 * then it would not be a problem.
		 * This is not true for other CPUs.
		 */
		pm->pm_cstate.cs_tlb = 0;
#endif /* ARM_MMU_V7 */
	}
}

static inline void
pmap_tlb_flushD(pmap_t pm)
{
	if (pm->pm_cstate.cs_tlb_d) {
		cpu_tlb_flushD();
#if ARM_MMU_V7 == 0
		/*
		 * Speculative loads by Cortex cores can cause TLB entries to
		 * be filled even if there are no explicit accesses, so there
		 * may be always be TLB entries to flush.  If we used ASIDs
		 * then it would not be a problem.
		 * This is not true for other CPUs.
		 */
		pm->pm_cstate.cs_tlb_d = 0;
#endif /* ARM_MMU_V7 */
	}
}

#ifdef PMAP_CACHE_VIVT
static inline void
pmap_cache_wbinv_page(pmap_t pm, vaddr_t va, bool do_inv, u_int flags)
{
	if (PV_BEEN_EXECD(flags) && pm->pm_cstate.cs_cache_id) {
		cpu_idcache_wbinv_range(va, PAGE_SIZE);
	} else if (PV_BEEN_REFD(flags) && pm->pm_cstate.cs_cache_d) {
		if (do_inv) {
			if (flags & PVF_WRITE)
				cpu_dcache_wbinv_range(va, PAGE_SIZE);
			else
				cpu_dcache_inv_range(va, PAGE_SIZE);
		} else if (flags & PVF_WRITE) {
			cpu_dcache_wb_range(va, PAGE_SIZE);
		}
	}
}

static inline void
pmap_cache_wbinv_all(pmap_t pm, u_int flags)
{
	if (PV_BEEN_EXECD(flags)) {
		if (pm->pm_cstate.cs_cache_id) {
			cpu_idcache_wbinv_all();
			pm->pm_cstate.cs_cache = 0;
		}
	} else if (pm->pm_cstate.cs_cache_d) {
		cpu_dcache_wbinv_all();
		pm->pm_cstate.cs_cache_d = 0;
	}
}
#endif /* PMAP_CACHE_VIVT */

static inline uint8_t
pmap_domain(pmap_t pm)
{
	return pm->pm_domain;
}


static inline pd_entry_t *
pmap_l1_kva(pmap_t pm)
{
	return pm->pm_l1->l1_kva;
}


bool
pmap_is_cached(pmap_t pm)
{
	struct cpu_info * const ci = curcpu();
	if (pm == pmap_kernel() || ci->ci_pmap_lastuser == NULL
	    || ci->ci_pmap_lastuser == pm)
		return true;

	return false;
}

/*
 * PTE_SYNC_CURRENT:
 *
 *     Make sure the pte is written out to RAM.
 *     We need to do this for one of two cases:
 *       - We're dealing with the kernel pmap
 *       - There is no pmap active in the cache/tlb.
 *       - The specified pmap is 'active' in the cache/tlb.
 */

#ifdef PMAP_INCLUDE_PTE_SYNC
static inline void
pmap_pte_sync_current(pmap_t pm, pt_entry_t *ptep)
{
	if (PMAP_NEEDS_PTE_SYNC && pmap_is_cached(pm))
		PTE_SYNC(ptep);
	arm_dsb();
}

# define PTE_SYNC_CURRENT(pm, ptep)	pmap_pte_sync_current(pm, ptep)
#else
# define PTE_SYNC_CURRENT(pm, ptep)	__nothing
#endif

/*
 * main pv_entry manipulation functions:
 *   pmap_enter_pv: enter a mapping onto a vm_page list
 *   pmap_remove_pv: remove a mapping from a vm_page list
 *
 * NOTE: pmap_enter_pv expects to lock the pvh itself
 *       pmap_remove_pv expects the caller to lock the pvh before calling
 */

/*
 * pmap_enter_pv: enter a mapping onto a vm_page lst
 *
 * => caller should hold the proper lock on pmap_main_lock
 * => caller should have pmap locked
 * => we will gain the lock on the vm_page and allocate the new pv_entry
 * => caller should adjust ptp's wire_count before calling
 * => caller should not adjust pmap's wire_count
 */
static void
pmap_enter_pv(struct vm_page_md *md, paddr_t pa, struct pv_entry *pv, pmap_t pm,
    vaddr_t va, u_int flags)
{
	struct pv_entry **pvp;

	NPDEBUG(PDB_PVDUMP,
	    printf("pmap_enter_pv: pm %p, md %p, flags 0x%x\n", pm, md, flags));

	pv->pv_pmap = pm;
	pv->pv_va = va;
	pv->pv_flags = flags;

	pvp = &SLIST_FIRST(&md->pvh_list);
#ifdef PMAP_CACHE_VIPT
	/*
	 * Insert unmanaged entries, writeable first, at the head of
	 * the pv list.
	 */
	if (__predict_true(!PV_IS_KENTRY_P(flags))) {
		while (*pvp != NULL && PV_IS_KENTRY_P((*pvp)->pv_flags))
			pvp = &SLIST_NEXT(*pvp, pv_link);
	}
	if (!PV_IS_WRITE_P(flags)) {
		while (*pvp != NULL && PV_IS_WRITE_P((*pvp)->pv_flags))
			pvp = &SLIST_NEXT(*pvp, pv_link);
	}
#endif
	SLIST_NEXT(pv, pv_link) = *pvp;		/* add to ... */
	*pvp = pv;				/* ... locked list */
	md->pvh_attrs |= flags & (PVF_REF | PVF_MOD);
#if defined(PMAP_CACHE_VIPT)
	if ((pv->pv_flags & PVF_KWRITE) == PVF_KWRITE)
		md->pvh_attrs |= PVF_KMOD;
	if ((md->pvh_attrs & (PVF_DMOD|PVF_NC)) != PVF_NC)
		md->pvh_attrs |= PVF_DIRTY;
	KASSERT((md->pvh_attrs & PVF_DMOD) == 0 || (md->pvh_attrs & (PVF_DIRTY|PVF_NC)));
#endif
	if (pm == pmap_kernel()) {
		PMAPCOUNT(kernel_mappings);
		if (flags & PVF_WRITE)
			md->krw_mappings++;
		else
			md->kro_mappings++;
	} else {
		if (flags & PVF_WRITE)
			md->urw_mappings++;
		else
			md->uro_mappings++;
	}

#ifdef PMAP_CACHE_VIPT
	/*
	 * Even though pmap_vac_me_harder will set PVF_WRITE for us,
	 * do it here as well to keep the mappings & KVF_WRITE consistent.
	 */
	if (arm_cache_prefer_mask != 0 && (flags & PVF_WRITE) != 0) {
		md->pvh_attrs |= PVF_WRITE;
	}
	/*
	 * If this is an exec mapping and its the first exec mapping
	 * for this page, make sure to sync the I-cache.
	 */
	if (PV_IS_EXEC_P(flags)) {
		if (!PV_IS_EXEC_P(md->pvh_attrs)) {
			pmap_syncicache_page(md, pa);
			PMAPCOUNT(exec_synced_map);
		}
		PMAPCOUNT(exec_mappings);
	}
#endif

	PMAPCOUNT(mappings);

	if (pv->pv_flags & PVF_WIRED)
		++pm->pm_stats.wired_count;
}

/*
 *
 * pmap_find_pv: Find a pv entry
 *
 * => caller should hold lock on vm_page
 */
static inline struct pv_entry *
pmap_find_pv(struct vm_page_md *md, pmap_t pm, vaddr_t va)
{
	struct pv_entry *pv;

	SLIST_FOREACH(pv, &md->pvh_list, pv_link) {
		if (pm == pv->pv_pmap && va == pv->pv_va)
			break;
	}

	return (pv);
}

/*
 * pmap_remove_pv: try to remove a mapping from a pv_list
 *
 * => caller should hold proper lock on pmap_main_lock
 * => pmap should be locked
 * => caller should hold lock on vm_page [so that attrs can be adjusted]
 * => caller should adjust ptp's wire_count and free PTP if needed
 * => caller should NOT adjust pmap's wire_count
 * => we return the removed pv
 */
static struct pv_entry *
pmap_remove_pv(struct vm_page_md *md, paddr_t pa, pmap_t pm, vaddr_t va)
{
	struct pv_entry *pv, **prevptr;

	NPDEBUG(PDB_PVDUMP,
	    printf("pmap_remove_pv: pm %p, md %p, va 0x%08lx\n", pm, md, va));

	prevptr = &SLIST_FIRST(&md->pvh_list); /* prev pv_entry ptr */
	pv = *prevptr;

	while (pv) {
		if (pv->pv_pmap == pm && pv->pv_va == va) {	/* match? */
			NPDEBUG(PDB_PVDUMP, printf("pmap_remove_pv: pm %p, md "
			    "%p, flags 0x%x\n", pm, md, pv->pv_flags));
			if (pv->pv_flags & PVF_WIRED) {
				--pm->pm_stats.wired_count;
			}
			*prevptr = SLIST_NEXT(pv, pv_link);	/* remove it! */
			if (pm == pmap_kernel()) {
				PMAPCOUNT(kernel_unmappings);
				if (pv->pv_flags & PVF_WRITE)
					md->krw_mappings--;
				else
					md->kro_mappings--;
			} else {
				if (pv->pv_flags & PVF_WRITE)
					md->urw_mappings--;
				else
					md->uro_mappings--;
			}

			PMAPCOUNT(unmappings);
#ifdef PMAP_CACHE_VIPT
			/*
			 * If this page has had an exec mapping, then if
			 * this was the last mapping, discard the contents,
			 * otherwise sync the i-cache for this page.
			 */
			if (PV_IS_EXEC_P(md->pvh_attrs)) {
				if (SLIST_EMPTY(&md->pvh_list)) {
					md->pvh_attrs &= ~PVF_EXEC;
					PMAPCOUNT(exec_discarded_unmap);
				} else if (pv->pv_flags & PVF_WRITE) {
					pmap_syncicache_page(md, pa);
					PMAPCOUNT(exec_synced_unmap);
				}
			}
#endif /* PMAP_CACHE_VIPT */
			break;
		}
		prevptr = &SLIST_NEXT(pv, pv_link);	/* previous pointer */
		pv = *prevptr;				/* advance */
	}

#if defined(PMAP_CACHE_VIPT)
	/*
	 * If we no longer have a WRITEABLE KENTRY at the head of list,
	 * clear the KMOD attribute from the page.
	 */
	if (SLIST_FIRST(&md->pvh_list) == NULL
	    || (SLIST_FIRST(&md->pvh_list)->pv_flags & PVF_KWRITE) != PVF_KWRITE)
		md->pvh_attrs &= ~PVF_KMOD;

	/*
	 * If this was a writeable page and there are no more writeable
	 * mappings (ignoring KMPAGE), clear the WRITE flag and writeback
	 * the contents to memory.
	 */
	if (arm_cache_prefer_mask != 0) {
		if (md->krw_mappings + md->urw_mappings == 0)
			md->pvh_attrs &= ~PVF_WRITE;
		PMAP_VALIDATE_MD_PAGE(md);
	}
	KASSERT((md->pvh_attrs & PVF_DMOD) == 0 || (md->pvh_attrs & (PVF_DIRTY|PVF_NC)));
#endif /* PMAP_CACHE_VIPT */

	/* return removed pv */
	return pv;
}

/*
 *
 * pmap_modify_pv: Update pv flags
 *
 * => caller should hold lock on vm_page [so that attrs can be adjusted]
 * => caller should NOT adjust pmap's wire_count
 * => caller must call pmap_vac_me_harder() if writable status of a page
 *    may have changed.
 * => we return the old flags
 *
 * Modify a physical-virtual mapping in the pv table
 */
static u_int
pmap_modify_pv(struct vm_page_md *md, paddr_t pa, pmap_t pm, vaddr_t va,
    u_int clr_mask, u_int set_mask)
{
	struct pv_entry *npv;
	u_int flags, oflags;

	KASSERT(!PV_IS_KENTRY_P(clr_mask));
	KASSERT(!PV_IS_KENTRY_P(set_mask));

	if ((npv = pmap_find_pv(md, pm, va)) == NULL)
		return (0);

	NPDEBUG(PDB_PVDUMP,
	    printf("pmap_modify_pv: pm %p, md %p, clr 0x%x, set 0x%x, flags 0x%x\n", pm, md, clr_mask, set_mask, npv->pv_flags));

	/*
	 * There is at least one VA mapping this page.
	 */

	if (clr_mask & (PVF_REF | PVF_MOD)) {
		md->pvh_attrs |= set_mask & (PVF_REF | PVF_MOD);
#if defined(PMAP_CACHE_VIPT)
		if ((md->pvh_attrs & (PVF_DMOD|PVF_NC)) != PVF_NC)
			md->pvh_attrs |= PVF_DIRTY;
		KASSERT((md->pvh_attrs & PVF_DMOD) == 0 || (md->pvh_attrs & (PVF_DIRTY|PVF_NC)));
#endif /* PMAP_CACHE_VIPT */
	}

	oflags = npv->pv_flags;
	npv->pv_flags = flags = (oflags & ~clr_mask) | set_mask;

	if ((flags ^ oflags) & PVF_WIRED) {
		if (flags & PVF_WIRED)
			++pm->pm_stats.wired_count;
		else
			--pm->pm_stats.wired_count;
	}

	if ((flags ^ oflags) & PVF_WRITE) {
		if (pm == pmap_kernel()) {
			if (flags & PVF_WRITE) {
				md->krw_mappings++;
				md->kro_mappings--;
			} else {
				md->kro_mappings++;
				md->krw_mappings--;
			}
		} else {
			if (flags & PVF_WRITE) {
				md->urw_mappings++;
				md->uro_mappings--;
			} else {
				md->uro_mappings++;
				md->urw_mappings--;
			}
		}
	}
#ifdef PMAP_CACHE_VIPT
	if (arm_cache_prefer_mask != 0) {
		if (md->urw_mappings + md->krw_mappings == 0) {
			md->pvh_attrs &= ~PVF_WRITE;
		} else {
			md->pvh_attrs |= PVF_WRITE;
		}
	}
	/*
	 * We have two cases here: the first is from enter_pv (new exec
	 * page), the second is a combined pmap_remove_pv/pmap_enter_pv.
	 * Since in latter, pmap_enter_pv won't do anything, we just have
	 * to do what pmap_remove_pv would do.
	 */
	if ((PV_IS_EXEC_P(flags) && !PV_IS_EXEC_P(md->pvh_attrs))
	    || (PV_IS_EXEC_P(md->pvh_attrs)
		|| (!(flags & PVF_WRITE) && (oflags & PVF_WRITE)))) {
		pmap_syncicache_page(md, pa);
		PMAPCOUNT(exec_synced_remap);
	}
	KASSERT((md->pvh_attrs & PVF_DMOD) == 0 || (md->pvh_attrs & (PVF_DIRTY|PVF_NC)));
#endif /* PMAP_CACHE_VIPT */

	PMAPCOUNT(remappings);

	return (oflags);
}

/*
 * Allocate an L1 translation table for the specified pmap.
 * This is called at pmap creation time.
 */
static void
pmap_alloc_l1(pmap_t pm)
{
	struct l1_ttable *l1;
	uint8_t domain;

	/*
	 * Remove the L1 at the head of the LRU list
	 */
	mutex_spin_enter(&l1_lru_lock);
	l1 = TAILQ_FIRST(&l1_lru_list);
	KDASSERT(l1 != NULL);
	TAILQ_REMOVE(&l1_lru_list, l1, l1_lru);

	/*
	 * Pick the first available domain number, and update
	 * the link to the next number.
	 */
	domain = l1->l1_domain_first;
	l1->l1_domain_first = l1->l1_domain_free[domain];

	/*
	 * If there are still free domain numbers in this L1,
	 * put it back on the TAIL of the LRU list.
	 */
	if (++l1->l1_domain_use_count < PMAP_DOMAINS)
		TAILQ_INSERT_TAIL(&l1_lru_list, l1, l1_lru);

	mutex_spin_exit(&l1_lru_lock);

	/*
	 * Fix up the relevant bits in the pmap structure
	 */
	pm->pm_l1 = l1;
	pm->pm_domain = domain + 1;
}

/*
 * Free an L1 translation table.
 * This is called at pmap destruction time.
 */
static void
pmap_free_l1(pmap_t pm)
{
	struct l1_ttable *l1 = pm->pm_l1;

	mutex_spin_enter(&l1_lru_lock);

	/*
	 * If this L1 is currently on the LRU list, remove it.
	 */
	if (l1->l1_domain_use_count < PMAP_DOMAINS)
		TAILQ_REMOVE(&l1_lru_list, l1, l1_lru);

	/*
	 * Free up the domain number which was allocated to the pmap
	 */
	l1->l1_domain_free[pmap_domain(pm) - 1] = l1->l1_domain_first;
	l1->l1_domain_first = pmap_domain(pm) - 1;
	l1->l1_domain_use_count--;

	/*
	 * The L1 now must have at least 1 free domain, so add
	 * it back to the LRU list. If the use count is zero,
	 * put it at the head of the list, otherwise it goes
	 * to the tail.
	 */
	if (l1->l1_domain_use_count == 0)
		TAILQ_INSERT_HEAD(&l1_lru_list, l1, l1_lru);
	else
		TAILQ_INSERT_TAIL(&l1_lru_list, l1, l1_lru);

	mutex_spin_exit(&l1_lru_lock);
}

static inline void
pmap_use_l1(pmap_t pm)
{
	struct l1_ttable *l1;

	/*
	 * Do nothing if we're in interrupt context.
	 * Access to an L1 by the kernel pmap must not affect
	 * the LRU list.
	 */
	if (cpu_intr_p() || pm == pmap_kernel())
		return;

	l1 = pm->pm_l1;

	/*
	 * If the L1 is not currently on the LRU list, just return
	 */
	if (l1->l1_domain_use_count == PMAP_DOMAINS)
		return;

	mutex_spin_enter(&l1_lru_lock);

	/*
	 * Check the use count again, now that we've acquired the lock
	 */
	if (l1->l1_domain_use_count == PMAP_DOMAINS) {
		mutex_spin_exit(&l1_lru_lock);
		return;
	}

	/*
	 * Move the L1 to the back of the LRU list
	 */
	TAILQ_REMOVE(&l1_lru_list, l1, l1_lru);
	TAILQ_INSERT_TAIL(&l1_lru_list, l1, l1_lru);

	mutex_spin_exit(&l1_lru_lock);
}




static int
pmap_pmap_ctor(void *arg, void *v, int flags)
{

	memset(v, 0, sizeof(struct pmap));
	return (0);
}

static void
pmap_pinit(pmap_t pm)
{
#ifndef ARM_HAS_VBAR
	struct l2_bucket *l2b;

	if (vector_page < KERNEL_BASE) {
		/*
		 * Map the vector page.
		 */
		pmap_enter(pm, vector_page, systempage.pv_pa,
		    VM_PROT_READ | VM_PROT_EXECUTE,
		    VM_PROT_READ | VM_PROT_EXECUTE | PMAP_WIRED);
		pmap_update(pm);

		pm->pm_pl1vec = pmap_l1_kva(pm) + l1pte_index(vector_page);
		l2b = pmap_get_l2_bucket(pm, vector_page);
		KASSERTMSG(l2b != NULL, "%#lx", vector_page);
		pm->pm_l1vec = l2b->l2b_pa | L1_C_PROTO |
		    L1_C_DOM(pmap_domain(pm));
	} else
		pm->pm_pl1vec = NULL;
#endif
}


#ifdef PMAP_CACHE_VIVT
/*
 * Since we have a virtually indexed cache, we may need to inhibit caching if
 * there is more than one mapping and at least one of them is writable.
 * Since we purge the cache on every context switch, we only need to check for
 * other mappings within the same pmap, or kernel_pmap.
 * This function is also called when a page is unmapped, to possibly reenable
 * caching on any remaining mappings.
 *
 * The code implements the following logic, where:
 *
 * KW = # of kernel read/write pages
 * KR = # of kernel read only pages
 * UW = # of user read/write pages
 * UR = # of user read only pages
 *
 * KC = kernel mapping is cacheable
 * UC = user mapping is cacheable
 *
 *               KW=0,KR=0  KW=0,KR>0  KW=1,KR=0  KW>1,KR>=0
 *             +---------------------------------------------
 * UW=0,UR=0   | ---        KC=1       KC=1       KC=0
 * UW=0,UR>0   | UC=1       KC=1,UC=1  KC=0,UC=0  KC=0,UC=0
 * UW=1,UR=0   | UC=1       KC=0,UC=0  KC=0,UC=0  KC=0,UC=0
 * UW>1,UR>=0  | UC=0       KC=0,UC=0  KC=0,UC=0  KC=0,UC=0
 */

static const int pmap_vac_flags[4][4] = {
	{-1,		0,		0,		PVF_KNC},
	{0,		0,		PVF_NC,		PVF_NC},
	{0,		PVF_NC,		PVF_NC,		PVF_NC},
	{PVF_UNC,	PVF_NC,		PVF_NC,		PVF_NC}
};

static inline int
pmap_get_vac_flags(const struct vm_page_md *md)
{
	int kidx, uidx;

	kidx = 0;
	if (md->kro_mappings || md->krw_mappings > 1)
		kidx |= 1;
	if (md->krw_mappings)
		kidx |= 2;

	uidx = 0;
	if (md->uro_mappings || md->urw_mappings > 1)
		uidx |= 1;
	if (md->urw_mappings)
		uidx |= 2;

	return (pmap_vac_flags[uidx][kidx]);
}

static inline void
pmap_vac_me_harder(struct vm_page_md *md, paddr_t pa, pmap_t pm, vaddr_t va)
{
	int nattr;

	nattr = pmap_get_vac_flags(md);

	if (nattr < 0) {
		md->pvh_attrs &= ~PVF_NC;
		return;
	}

	if (nattr == 0 && (md->pvh_attrs & PVF_NC) == 0)
		return;

	if (pm == pmap_kernel())
		pmap_vac_me_kpmap(md, pa, pm, va);
	else
		pmap_vac_me_user(md, pa, pm, va);

	md->pvh_attrs = (md->pvh_attrs & ~PVF_NC) | nattr;
}

static void
pmap_vac_me_kpmap(struct vm_page_md *md, paddr_t pa, pmap_t pm, vaddr_t va)
{
	u_int u_cacheable, u_entries;
	struct pv_entry *pv;
	pmap_t last_pmap = pm;

	/*
	 * Pass one, see if there are both kernel and user pmaps for
	 * this page.  Calculate whether there are user-writable or
	 * kernel-writable pages.
	 */
	u_cacheable = 0;
	SLIST_FOREACH(pv, &md->pvh_list, pv_link) {
		if (pv->pv_pmap != pm && (pv->pv_flags & PVF_NC) == 0)
			u_cacheable++;
	}

	u_entries = md->urw_mappings + md->uro_mappings;

	/*
	 * We know we have just been updating a kernel entry, so if
	 * all user pages are already cacheable, then there is nothing
	 * further to do.
	 */
	if (md->k_mappings == 0 && u_cacheable == u_entries)
		return;

	if (u_entries) {
		/*
		 * Scan over the list again, for each entry, if it
		 * might not be set correctly, call pmap_vac_me_user
		 * to recalculate the settings.
		 */
		SLIST_FOREACH(pv, &md->pvh_list, pv_link) {
			/*
			 * We know kernel mappings will get set
			 * correctly in other calls.  We also know
			 * that if the pmap is the same as last_pmap
			 * then we've just handled this entry.
			 */
			if (pv->pv_pmap == pm || pv->pv_pmap == last_pmap)
				continue;

			/*
			 * If there are kernel entries and this page
			 * is writable but non-cacheable, then we can
			 * skip this entry also.
			 */
			if (md->k_mappings &&
			    (pv->pv_flags & (PVF_NC | PVF_WRITE)) ==
			    (PVF_NC | PVF_WRITE))
				continue;

			/*
			 * Similarly if there are no kernel-writable
			 * entries and the page is already
			 * read-only/cacheable.
			 */
			if (md->krw_mappings == 0 &&
			    (pv->pv_flags & (PVF_NC | PVF_WRITE)) == 0)
				continue;

			/*
			 * For some of the remaining cases, we know
			 * that we must recalculate, but for others we
			 * can't tell if they are correct or not, so
			 * we recalculate anyway.
			 */
			pmap_vac_me_user(md, pa, (last_pmap = pv->pv_pmap), 0);
		}

		if (md->k_mappings == 0)
			return;
	}

	pmap_vac_me_user(md, pa, pm, va);
}

static void
pmap_vac_me_user(struct vm_page_md *md, paddr_t pa, pmap_t pm, vaddr_t va)
{
	pmap_t kpmap = pmap_kernel();
	struct pv_entry *pv, *npv = NULL;
	u_int entries = 0;
	u_int writable = 0;
	u_int cacheable_entries = 0;
	u_int kern_cacheable = 0;
	u_int other_writable = 0;

	/*
	 * Count mappings and writable mappings in this pmap.
	 * Include kernel mappings as part of our own.
	 * Keep a pointer to the first one.
	 */
	npv = NULL;
	KASSERT(pmap_page_locked_p(md));
	SLIST_FOREACH(pv, &md->pvh_list, pv_link) {
		/* Count mappings in the same pmap */
		if (pm == pv->pv_pmap || kpmap == pv->pv_pmap) {
			if (entries++ == 0)
				npv = pv;

			/* Cacheable mappings */
			if ((pv->pv_flags & PVF_NC) == 0) {
				cacheable_entries++;
				if (kpmap == pv->pv_pmap)
					kern_cacheable++;
			}

			/* Writable mappings */
			if (pv->pv_flags & PVF_WRITE)
				++writable;
		} else if (pv->pv_flags & PVF_WRITE)
			other_writable = 1;
	}

	/*
	 * Enable or disable caching as necessary.
	 * Note: the first entry might be part of the kernel pmap,
	 * so we can't assume this is indicative of the state of the
	 * other (maybe non-kpmap) entries.
	 */
	if ((entries > 1 && writable) ||
	    (entries > 0 && pm == kpmap && other_writable)) {
		if (cacheable_entries == 0) {
			return;
		}

		for (pv = npv; pv; pv = SLIST_NEXT(pv, pv_link)) {
			if ((pm != pv->pv_pmap && kpmap != pv->pv_pmap) ||
			    (pv->pv_flags & PVF_NC))
				continue;

			pv->pv_flags |= PVF_NC;

			struct l2_bucket * const l2b
			    = pmap_get_l2_bucket(pv->pv_pmap, pv->pv_va);
			KASSERTMSG(l2b != NULL, "%#lx", va);
			pt_entry_t * const ptep
			    = &l2b->l2b_kva[l2pte_index(pv->pv_va)];
			const pt_entry_t opte = *ptep;
			pt_entry_t npte = opte & ~L2_S_CACHE_MASK;

			if ((va != pv->pv_va || pm != pv->pv_pmap)
			    && l2pte_valid_p(opte)) {
				pmap_cache_wbinv_page(pv->pv_pmap, pv->pv_va,
				    true, pv->pv_flags);
				pmap_tlb_flush_SE(pv->pv_pmap, pv->pv_va,
				    pv->pv_flags);
			}

			l2pte_set(ptep, npte, opte);
			PTE_SYNC_CURRENT(pv->pv_pmap, ptep);
		}
		cpu_cpwait();
	} else if (entries > cacheable_entries) {
		/*
		 * Turn cacheing back on for some pages.  If it is a kernel
		 * page, only do so if there are no other writable pages.
		 */
		for (pv = npv; pv; pv = SLIST_NEXT(pv, pv_link)) {
			if (!(pv->pv_flags & PVF_NC) || (pm != pv->pv_pmap &&
			    (kpmap != pv->pv_pmap || other_writable)))
				continue;

			pv->pv_flags &= ~PVF_NC;

			struct l2_bucket * const l2b
			    = pmap_get_l2_bucket(pv->pv_pmap, pv->pv_va);
			KASSERTMSG(l2b != NULL, "%#lx", va);
			pt_entry_t * const ptep
			    = &l2b->l2b_kva[l2pte_index(pv->pv_va)];
			const pt_entry_t opte = *ptep;
			pt_entry_t npte = (opte & ~L2_S_CACHE_MASK)
			    | pte_l2_s_cache_mode;

			if (l2pte_valid_p(opte)) {
				pmap_tlb_flush_SE(pv->pv_pmap, pv->pv_va,
				    pv->pv_flags);
			}

			l2pte_set(ptep, npte, opte);
			PTE_SYNC_CURRENT(pv->pv_pmap, ptep);
		}
	}
}
#endif

#ifdef PMAP_CACHE_VIPT
static void
pmap_vac_me_harder(struct vm_page_md *md, paddr_t pa, pmap_t pm, vaddr_t va)
{
	struct pv_entry *pv;
	vaddr_t tst_mask;
	bool bad_alias;
	const u_int
	    rw_mappings = md->urw_mappings + md->krw_mappings,
	    ro_mappings = md->uro_mappings + md->kro_mappings;

	/* do we need to do anything? */
	if (arm_cache_prefer_mask == 0)
		return;

	NPDEBUG(PDB_VAC, printf("pmap_vac_me_harder: md=%p, pmap=%p va=%08lx\n",
	    md, pm, va));

	KASSERT(!va || pm);
	KASSERT((md->pvh_attrs & PVF_DMOD) == 0 || (md->pvh_attrs & (PVF_DIRTY|PVF_NC)));

	/* Already a conflict? */
	if (__predict_false(md->pvh_attrs & PVF_NC)) {
		/* just an add, things are already non-cached */
		KASSERT(!(md->pvh_attrs & PVF_DIRTY));
		KASSERT(!(md->pvh_attrs & PVF_MULTCLR));
		bad_alias = false;
		if (va) {
			PMAPCOUNT(vac_color_none);
			bad_alias = true;
			KASSERT((rw_mappings == 0) == !(md->pvh_attrs & PVF_WRITE));
			goto fixup;
		}
		pv = SLIST_FIRST(&md->pvh_list);
		/* the list can't be empty because it would be cachable */
		if (md->pvh_attrs & PVF_KMPAGE) {
			tst_mask = md->pvh_attrs;
		} else {
			KASSERT(pv);
			tst_mask = pv->pv_va;
			pv = SLIST_NEXT(pv, pv_link);
		}
		/*
		 * Only check for a bad alias if we have writable mappings.
		 */
		tst_mask &= arm_cache_prefer_mask;
		if (rw_mappings > 0) {
			for (; pv && !bad_alias; pv = SLIST_NEXT(pv, pv_link)) {
				/* if there's a bad alias, stop checking. */
				if (tst_mask != (pv->pv_va & arm_cache_prefer_mask))
					bad_alias = true;
			}
			md->pvh_attrs |= PVF_WRITE;
			if (!bad_alias)
				md->pvh_attrs |= PVF_DIRTY;
		} else {
			/*
			 * We have only read-only mappings.  Let's see if there
			 * are multiple colors in use or if we mapped a KMPAGE.
			 * If the latter, we have a bad alias.  If the former,
			 * we need to remember that.
			 */
			for (; pv; pv = SLIST_NEXT(pv, pv_link)) {
				if (tst_mask != (pv->pv_va & arm_cache_prefer_mask)) {
					if (md->pvh_attrs & PVF_KMPAGE)
						bad_alias = true;
					break;
				}
			}
			md->pvh_attrs &= ~PVF_WRITE;
			/*
			 * No KMPAGE and we exited early, so we must have
			 * multiple color mappings.
			 */
			if (!bad_alias && pv != NULL)
				md->pvh_attrs |= PVF_MULTCLR;
		}

		/* If no conflicting colors, set everything back to cached */
		if (!bad_alias) {
#ifdef DEBUG
			if ((md->pvh_attrs & PVF_WRITE)
			    || ro_mappings < 2) {
				SLIST_FOREACH(pv, &md->pvh_list, pv_link)
					KDASSERT(((tst_mask ^ pv->pv_va) & arm_cache_prefer_mask) == 0);
			}
#endif
			md->pvh_attrs &= (PAGE_SIZE - 1) & ~PVF_NC;
			md->pvh_attrs |= tst_mask | PVF_COLORED;
			/*
			 * Restore DIRTY bit if page is modified
			 */
			if (md->pvh_attrs & PVF_DMOD)
				md->pvh_attrs |= PVF_DIRTY;
			PMAPCOUNT(vac_color_restore);
		} else {
			KASSERT(SLIST_FIRST(&md->pvh_list) != NULL);
			KASSERT(SLIST_NEXT(SLIST_FIRST(&md->pvh_list), pv_link) != NULL);
		}
		KASSERT((md->pvh_attrs & PVF_DMOD) == 0 || (md->pvh_attrs & (PVF_DIRTY|PVF_NC)));
		KASSERT((rw_mappings == 0) == !(md->pvh_attrs & PVF_WRITE));
	} else if (!va) {
		KASSERT(pmap_is_page_colored_p(md));
		KASSERT(!(md->pvh_attrs & PVF_WRITE)
		    || (md->pvh_attrs & PVF_DIRTY));
		if (rw_mappings == 0) {
			md->pvh_attrs &= ~PVF_WRITE;
			if (ro_mappings == 1
			    && (md->pvh_attrs & PVF_MULTCLR)) {
				/*
				 * If this is the last readonly mapping
				 * but it doesn't match the current color
				 * for the page, change the current color
				 * to match this last readonly mapping.
				 */
				pv = SLIST_FIRST(&md->pvh_list);
				tst_mask = (md->pvh_attrs ^ pv->pv_va)
				    & arm_cache_prefer_mask;
				if (tst_mask) {
					md->pvh_attrs ^= tst_mask;
					PMAPCOUNT(vac_color_change);
				}
			}
		}
		KASSERT((md->pvh_attrs & PVF_DMOD) == 0 || (md->pvh_attrs & (PVF_DIRTY|PVF_NC)));
		KASSERT((rw_mappings == 0) == !(md->pvh_attrs & PVF_WRITE));
		return;
	} else if (!pmap_is_page_colored_p(md)) {
		/* not colored so we just use its color */
		KASSERT(md->pvh_attrs & (PVF_WRITE|PVF_DIRTY));
		KASSERT(!(md->pvh_attrs & PVF_MULTCLR));
		PMAPCOUNT(vac_color_new);
		md->pvh_attrs &= PAGE_SIZE - 1;
		md->pvh_attrs |= PVF_COLORED
		    | (va & arm_cache_prefer_mask)
		    | (rw_mappings > 0 ? PVF_WRITE : 0);
		KASSERT((md->pvh_attrs & PVF_DMOD) == 0 || (md->pvh_attrs & (PVF_DIRTY|PVF_NC)));
		KASSERT((rw_mappings == 0) == !(md->pvh_attrs & PVF_WRITE));
		return;
	} else if (((md->pvh_attrs ^ va) & arm_cache_prefer_mask) == 0) {
		bad_alias = false;
		if (rw_mappings > 0) {
			/*
			 * We now have writeable mappings and if we have
			 * readonly mappings in more than once color, we have
			 * an aliasing problem.  Regardless mark the page as
			 * writeable.
			 */
			if (md->pvh_attrs & PVF_MULTCLR) {
				if (ro_mappings < 2) {
					/*
					 * If we only have less than two
					 * read-only mappings, just flush the
					 * non-primary colors from the cache.
					 */
					pmap_flush_page(md, pa,
					    PMAP_FLUSH_SECONDARY);
				} else {
					bad_alias = true;
				}
			}
			md->pvh_attrs |= PVF_WRITE;
		}
		/* If no conflicting colors, set everything back to cached */
		if (!bad_alias) {
#ifdef DEBUG
			if (rw_mappings > 0
			    || (md->pvh_attrs & PMAP_KMPAGE)) {
				tst_mask = md->pvh_attrs & arm_cache_prefer_mask;
				SLIST_FOREACH(pv, &md->pvh_list, pv_link)
					KDASSERT(((tst_mask ^ pv->pv_va) & arm_cache_prefer_mask) == 0);
			}
#endif
			if (SLIST_EMPTY(&md->pvh_list))
				PMAPCOUNT(vac_color_reuse);
			else
				PMAPCOUNT(vac_color_ok);

			/* matching color, just return */
			KASSERT((md->pvh_attrs & PVF_DMOD) == 0 || (md->pvh_attrs & (PVF_DIRTY|PVF_NC)));
			KASSERT((rw_mappings == 0) == !(md->pvh_attrs & PVF_WRITE));
			return;
		}
		KASSERT(SLIST_FIRST(&md->pvh_list) != NULL);
		KASSERT(SLIST_NEXT(SLIST_FIRST(&md->pvh_list), pv_link) != NULL);

		/* color conflict.  evict from cache. */

		pmap_flush_page(md, pa, PMAP_FLUSH_PRIMARY);
		md->pvh_attrs &= ~PVF_COLORED;
		md->pvh_attrs |= PVF_NC;
		KASSERT((md->pvh_attrs & PVF_DMOD) == 0 || (md->pvh_attrs & (PVF_DIRTY|PVF_NC)));
		KASSERT(!(md->pvh_attrs & PVF_MULTCLR));
		PMAPCOUNT(vac_color_erase);
	} else if (rw_mappings == 0
		   && (md->pvh_attrs & PVF_KMPAGE) == 0) {
		KASSERT((md->pvh_attrs & PVF_WRITE) == 0);

		/*
		 * If the page has dirty cache lines, clean it.
		 */
		if (md->pvh_attrs & PVF_DIRTY)
			pmap_flush_page(md, pa, PMAP_CLEAN_PRIMARY);

		/*
		 * If this is the first remapping (we know that there are no
		 * writeable mappings), then this is a simple color change.
		 * Otherwise this is a seconary r/o mapping, which means
		 * we don't have to do anything.
		 */
		if (ro_mappings == 1) {
			KASSERT(((md->pvh_attrs ^ va) & arm_cache_prefer_mask) != 0);
			md->pvh_attrs &= PAGE_SIZE - 1;
			md->pvh_attrs |= (va & arm_cache_prefer_mask);
			PMAPCOUNT(vac_color_change);
		} else {
			PMAPCOUNT(vac_color_blind);
		}
		md->pvh_attrs |= PVF_MULTCLR;
		KASSERT((md->pvh_attrs & PVF_DMOD) == 0 || (md->pvh_attrs & (PVF_DIRTY|PVF_NC)));
		KASSERT((rw_mappings == 0) == !(md->pvh_attrs & PVF_WRITE));
		return;
	} else {
		if (rw_mappings > 0)
			md->pvh_attrs |= PVF_WRITE;

		/* color conflict.  evict from cache. */
		pmap_flush_page(md, pa, PMAP_FLUSH_PRIMARY);

		/* the list can't be empty because this was a enter/modify */
		pv = SLIST_FIRST(&md->pvh_list);
		if ((md->pvh_attrs & PVF_KMPAGE) == 0) {
			KASSERT(pv);
			/*
			 * If there's only one mapped page, change color to the
			 * page's new color and return.  Restore the DIRTY bit
			 * that was erased by pmap_flush_page.
			 */
			if (SLIST_NEXT(pv, pv_link) == NULL) {
				md->pvh_attrs &= PAGE_SIZE - 1;
				md->pvh_attrs |= (va & arm_cache_prefer_mask);
				if (md->pvh_attrs & PVF_DMOD)
					md->pvh_attrs |= PVF_DIRTY;
				PMAPCOUNT(vac_color_change);
				KASSERT((md->pvh_attrs & PVF_DMOD) == 0 || (md->pvh_attrs & (PVF_DIRTY|PVF_NC)));
				KASSERT((rw_mappings == 0) == !(md->pvh_attrs & PVF_WRITE));
				KASSERT(!(md->pvh_attrs & PVF_MULTCLR));
				return;
			}
		}
		bad_alias = true;
		md->pvh_attrs &= ~PVF_COLORED;
		md->pvh_attrs |= PVF_NC;
		PMAPCOUNT(vac_color_erase);
		KASSERT((md->pvh_attrs & PVF_DMOD) == 0 || (md->pvh_attrs & (PVF_DIRTY|PVF_NC)));
	}

  fixup:
	KASSERT((rw_mappings == 0) == !(md->pvh_attrs & PVF_WRITE));

	/*
	 * Turn cacheing on/off for all pages.
	 */
	SLIST_FOREACH(pv, &md->pvh_list, pv_link) {
		struct l2_bucket * const l2b = pmap_get_l2_bucket(pv->pv_pmap,
		    pv->pv_va);
		KASSERTMSG(l2b != NULL, "%#lx", va);
		pt_entry_t * const ptep = &l2b->l2b_kva[l2pte_index(pv->pv_va)];
		const pt_entry_t opte = *ptep;
		pt_entry_t npte = opte & ~L2_S_CACHE_MASK;
		if (bad_alias) {
			pv->pv_flags |= PVF_NC;
		} else {
			pv->pv_flags &= ~PVF_NC;
			npte |= pte_l2_s_cache_mode;
		}

		if (opte == npte)	/* only update is there's a change */
			continue;

		if (l2pte_valid_p(opte)) {
			pmap_tlb_flush_SE(pv->pv_pmap, pv->pv_va, pv->pv_flags);
		}

		l2pte_set(ptep, npte, opte);
		PTE_SYNC_CURRENT(pv->pv_pmap, ptep);
	}
}
#endif	/* PMAP_CACHE_VIPT */


/*
 * Modify pte bits for all ptes corresponding to the given physical address.
 * We use `maskbits' rather than `clearbits' because we're always passing
 * constants and the latter would require an extra inversion at run-time.
 */
static void
pmap_clearbit(struct vm_page_md *md, paddr_t pa, u_int maskbits)
{
	struct pv_entry *pv;
#ifdef PMAP_CACHE_VIPT
	const bool want_syncicache = PV_IS_EXEC_P(md->pvh_attrs);
	bool need_syncicache = false;
	const u_int execbits = 0;
	bool need_vac_me_harder = false;
#else
	const u_int execbits = 0;
#endif

	NPDEBUG(PDB_BITS,
	    printf("pmap_clearbit: md %p mask 0x%x\n",
	    md, maskbits));

#ifdef PMAP_CACHE_VIPT
	/*
	 * If we might want to sync the I-cache and we've modified it,
	 * then we know we definitely need to sync or discard it.
	 */
	if (want_syncicache) {
		need_syncicache = md->pvh_attrs & PVF_MOD;
	}
#endif
	KASSERT(pmap_page_locked_p(md));

	/*
	 * Clear saved attributes (modify, reference)
	 */
	md->pvh_attrs &= ~(maskbits & (PVF_MOD | PVF_REF));

	if (SLIST_EMPTY(&md->pvh_list)) {
#if defined(PMAP_CACHE_VIPT)
		if (need_syncicache) {
			/*
			 * No one has it mapped, so just discard it.  The next
			 * exec remapping will cause it to be synced.
			 */
			md->pvh_attrs &= ~PVF_EXEC;
			PMAPCOUNT(exec_discarded_clearbit);
		}
#endif
		return;
	}

	/*
	 * Loop over all current mappings setting/clearing as appropos
	 */
	SLIST_FOREACH(pv, &md->pvh_list, pv_link) {
		pmap_t pm = pv->pv_pmap;
		const vaddr_t va = pv->pv_va;
		const u_int oflags = pv->pv_flags;
		/*
		 * Kernel entries are unmanaged and as such not to be changed.
		 */
		if (PV_IS_KENTRY_P(oflags))
			continue;
		pv->pv_flags &= ~maskbits;

		pmap_release_page_lock(md);
		pmap_acquire_pmap_lock(pm);

		struct l2_bucket * const l2b = pmap_get_l2_bucket(pm, va);
		if (l2b == NULL) {
			pmap_release_pmap_lock(pm);
			pmap_acquire_page_lock(md);
			continue;
		}
		KASSERTMSG(l2b != NULL, "%#lx", va);

		pt_entry_t * const ptep = &l2b->l2b_kva[l2pte_index(va)];
		const pt_entry_t opte = *ptep;
		pt_entry_t npte = opte | execbits;


		NPDEBUG(PDB_BITS,
		    printf( "%s: pv %p, pm %p, va 0x%08lx, flag 0x%x\n",
			__func__, pv, pm, va, oflags));

		if (maskbits & (PVF_WRITE|PVF_MOD)) {
#ifdef PMAP_CACHE_VIVT
			if ((oflags & PVF_NC)) {
				/*
				 * Entry is not cacheable:
				 *
				 * Don't turn caching on again if this is a
				 * modified emulation. This would be
				 * inconsitent with the settings created by
				 * pmap_vac_me_harder(). Otherwise, it's safe
				 * to re-enable cacheing.
				 *
				 * There's no need to call pmap_vac_me_harder()
				 * here: all pages are losing their write
				 * permission.
				 */
				if (maskbits & PVF_WRITE) {
					npte |= pte_l2_s_cache_mode;
					pv->pv_flags &= ~PVF_NC;
				}
			} else if (l2pte_writable_p(opte)) {
				/*
				 * Entry is writable/cacheable: check if pmap
				 * is current if it is flush it, otherwise it
				 * won't be in the cache
				 */
				pmap_cache_wbinv_page(pm, va,
				    (maskbits & PVF_REF) != 0,
				    oflags|PVF_WRITE);
			}
#endif

			/* make the pte read only */
			npte = l2pte_set_readonly(npte);

			pmap_acquire_page_lock(md);
#ifdef MULTIPROCESSOR
			pv = pmap_find_pv(md, pm, va);
#endif
			if (pv != NULL && (maskbits & oflags & PVF_WRITE)) {
				/*
				 * Keep alias accounting up to date
				 */
				if (pm == pmap_kernel()) {
					md->krw_mappings--;
					md->kro_mappings++;
				} else {
					md->urw_mappings--;
					md->uro_mappings++;
				}
#ifdef PMAP_CACHE_VIPT
				if (arm_cache_prefer_mask != 0) {
					if (md->urw_mappings + md->krw_mappings == 0) {
						md->pvh_attrs &= ~PVF_WRITE;
					} else {
						PMAP_VALIDATE_MD_PAGE(md);
					}
				}
				if (want_syncicache)
					need_syncicache = true;
#endif /* PMAP_CACHE_VIPT */
			}
			pmap_release_page_lock(md);
		}

		if (maskbits & PVF_REF) {
			if (true
			    && (oflags & PVF_NC) == 0
			    && (maskbits & (PVF_WRITE|PVF_MOD)) == 0
			    && l2pte_valid_p(npte)) {
#ifdef PMAP_CACHE_VIVT
				/*
				 * Check npte here; we may have already
				 * done the wbinv above, and the validity
				 * of the PTE is the same for opte and
				 * npte.
				 */
				pmap_cache_wbinv_page(pm, va, true, oflags);
#endif
			}

			/*
			 * Make the PTE invalid so that we will take a
			 * page fault the next time the mapping is
			 * referenced.
			 */
			npte &= ~L2_TYPE_MASK;
			npte |= L2_TYPE_INV;
		}

		if (npte != opte) {
			l2pte_reset(ptep);
			PTE_SYNC(ptep);

			/* Flush the TLB entry if a current pmap. */
			pmap_tlb_flush_SE(pm, va, oflags);

			l2pte_set(ptep, npte, 0);
			PTE_SYNC(ptep);
		}

		pmap_release_pmap_lock(pm);
		pmap_acquire_page_lock(md);

		NPDEBUG(PDB_BITS,
		    printf("pmap_clearbit: pm %p va 0x%lx opte 0x%08x npte 0x%08x\n",
		    pm, va, opte, npte));
	}

#if defined(PMAP_CACHE_VIPT)
	/*
	 * If we need to sync the I-cache and we haven't done it yet, do it.
	 */
	if (need_syncicache) {
		pmap_release_page_lock(md);
		pmap_syncicache_page(md, pa);
		pmap_acquire_page_lock(md);
		PMAPCOUNT(exec_synced_clearbit);
	}
	/*
	 * If we are changing this to read-only, we need to call vac_me_harder
	 * so we can change all the read-only pages to cacheable.  We pretend
	 * this as a page deletion.
	 */
	if (need_vac_me_harder) {
		if (md->pvh_attrs & PVF_NC)
			pmap_vac_me_harder(md, pa, NULL, 0);
	}
#endif /* PMAP_CACHE_VIPT */
}

/*
 * pmap_clean_page()
 *
 * This is a local function used to work out the best strategy to clean
 * a single page referenced by its entry in the PV table. It's used by
 * pmap_copy_page, pmap_zero_page and maybe some others later on.
 *
 * Its policy is effectively:
 *  o If there are no mappings, we don't bother doing anything with the cache.
 *  o If there is one mapping, we clean just that page.
 *  o If there are multiple mappings, we clean the entire cache.
 *
 * So that some functions can be further optimised, it returns 0 if it didn't
 * clean the entire cache, or 1 if it did.
 *
 * XXX One bug in this routine is that if the pv_entry has a single page
 * mapped at 0x00000000 a whole cache clean will be performed rather than
 * just the 1 page. Since this should not occur in everyday use and if it does
 * it will just result in not the most efficient clean for the page.
 */
#ifdef PMAP_CACHE_VIVT

void
pmap_md_clean_page(struct vm_page_md *md, bool is_src)
{

        pmap_acquire_page_lock(md);
        (void) pmap_clean_page(md, is_src);
        pmap_release_page_lock(md);
}


static bool
pmap_clean_page(struct vm_page_md *md, bool is_src)
{
	struct pv_entry *pv;
	pmap_t pm_to_clean = NULL;
	bool cache_needs_cleaning = false;
	vaddr_t page_to_clean = 0;
	u_int flags = 0;

	/*
	 * Since we flush the cache each time we change to a different
	 * user vmspace, we only need to flush the page if it is in the
	 * current pmap.
	 */
	KASSERT(pmap_page_locked_p(md));
	SLIST_FOREACH(pv, &md->pvh_list, pv_link) {
		if (pmap_is_current(pv->pv_pmap)) {
			flags |= pv->pv_flags;
			/*
			 * The page is mapped non-cacheable in
			 * this map.  No need to flush the cache.
			 */
			if (pv->pv_flags & PVF_NC) {
#ifdef DIAGNOSTIC
				KASSERT(!cache_needs_cleaning);
#endif
				break;
			} else if (is_src && (pv->pv_flags & PVF_WRITE) == 0)
				continue;
			if (cache_needs_cleaning) {
				page_to_clean = 0;
				break;
			} else {
				page_to_clean = pv->pv_va;
				pm_to_clean = pv->pv_pmap;
			}
			cache_needs_cleaning = true;
		}
	}

	if (page_to_clean) {
		pmap_cache_wbinv_page(pm_to_clean, page_to_clean,
		    !is_src, flags | PVF_REF);
	} else if (cache_needs_cleaning) {
		pmap_t const pm = curproc->p_vmspace->vm_map.pmap;

		pmap_cache_wbinv_all(pm, flags);
		return true;
	}
	return false;
}
#endif

#ifdef PMAP_CACHE_VIPT
/*
 * Sync a page with the I-cache.  Since this is a VIPT, we must pick the
 * right cache alias to make sure we flush the right stuff.
 */
void
pmap_syncicache_page(struct vm_page_md *md, paddr_t pa)
{
	pmap_t kpm = pmap_kernel();
	const size_t way_size = arm_pcache.icache_type == CACHE_TYPE_PIPT
	    ? PAGE_SIZE
	    : arm_pcache.icache_way_size;

	NPDEBUG(PDB_EXEC, printf("pmap_syncicache_page: md=%p (attrs=%#x)\n",
	    md, md->pvh_attrs));
	/*
	 * No need to clean the page if it's non-cached.
	 */
	if (md->pvh_attrs & PVF_NC)
		return;
	KASSERT(arm_cache_prefer_mask == 0 || md->pvh_attrs & PVF_COLORED);

	pt_entry_t * const ptep = cpu_cdst_pte(0);
	const vaddr_t dstp = cpu_cdstp(0);
#ifdef __HAVE_MM_MD_DIRECT_MAPPED_PHYS
	if (way_size <= PAGE_SIZE) {
		bool ok = false;
		vaddr_t vdstp = pmap_direct_mapped_phys(pa, &ok, dstp);
		if (ok) {
			cpu_icache_sync_range(vdstp, way_size);
			return;
		}
	}
#endif

	/*
	 * We don't worry about the color of the exec page, we map the
	 * same page to pages in the way and then do the icache_sync on
	 * the entire way making sure we are cleaned.
	 */
	const pt_entry_t npte = L2_S_PROTO | pa | pte_l2_s_cache_mode
	    | L2_S_PROT(PTE_KERNEL, VM_PROT_READ|VM_PROT_WRITE);

	for (size_t i = 0, j = 0; i < way_size;
	     i += PAGE_SIZE, j += PAGE_SIZE / L2_S_SIZE) {
		l2pte_reset(ptep + j);
		PTE_SYNC(ptep + j);

		pmap_tlb_flush_SE(kpm, dstp + i, PVF_REF | PVF_EXEC);
		/*
		 * Set up a PTE with to flush these cache lines.
		 */
		l2pte_set(ptep + j, npte, 0);
	}
	PTE_SYNC_RANGE(ptep, way_size / L2_S_SIZE);

	/*
	 * Flush it.
	 */
	cpu_icache_sync_range(dstp, way_size);

	for (size_t i = 0, j = 0; i < way_size;
	     i += PAGE_SIZE, j += PAGE_SIZE / L2_S_SIZE) {
		/*
		 * Unmap the page(s).
		 */
		l2pte_reset(ptep + j);
		pmap_tlb_flush_SE(kpm, dstp + i, PVF_REF | PVF_EXEC);
	}
	PTE_SYNC_RANGE(ptep, way_size / L2_S_SIZE);

	md->pvh_attrs |= PVF_EXEC;
	PMAPCOUNT(exec_synced);
}

void
pmap_flush_page(struct vm_page_md *md, paddr_t pa, enum pmap_flush_op flush)
{
	vsize_t va_offset, end_va;
	bool wbinv_p;

	if (arm_cache_prefer_mask == 0)
		return;

	switch (flush) {
	case PMAP_FLUSH_PRIMARY:
		if (md->pvh_attrs & PVF_MULTCLR) {
			va_offset = 0;
			end_va = arm_cache_prefer_mask;
			md->pvh_attrs &= ~PVF_MULTCLR;
			PMAPCOUNT(vac_flush_lots);
		} else {
			va_offset = md->pvh_attrs & arm_cache_prefer_mask;
			end_va = va_offset;
			PMAPCOUNT(vac_flush_one);
		}
		/*
		 * Mark that the page is no longer dirty.
		 */
		md->pvh_attrs &= ~PVF_DIRTY;
		wbinv_p = true;
		break;
	case PMAP_FLUSH_SECONDARY:
		va_offset = 0;
		end_va = arm_cache_prefer_mask;
		wbinv_p = true;
		md->pvh_attrs &= ~PVF_MULTCLR;
		PMAPCOUNT(vac_flush_lots);
		break;
	case PMAP_CLEAN_PRIMARY:
		va_offset = md->pvh_attrs & arm_cache_prefer_mask;
		end_va = va_offset;
		wbinv_p = false;
		/*
		 * Mark that the page is no longer dirty.
		 */
		if ((md->pvh_attrs & PVF_DMOD) == 0)
			md->pvh_attrs &= ~PVF_DIRTY;
		PMAPCOUNT(vac_clean_one);
		break;
	default:
		return;
	}

	KASSERT(!(md->pvh_attrs & PVF_NC));

	NPDEBUG(PDB_VAC, printf("pmap_flush_page: md=%p (attrs=%#x)\n",
	    md, md->pvh_attrs));

	const size_t scache_line_size = arm_scache.dcache_line_size;

	for (; va_offset <= end_va; va_offset += PAGE_SIZE) {
		pt_entry_t * const ptep = cpu_cdst_pte(va_offset);
		const vaddr_t dstp = cpu_cdstp(va_offset);
		const pt_entry_t opte = *ptep;

		if (flush == PMAP_FLUSH_SECONDARY
		    && va_offset == (md->pvh_attrs & arm_cache_prefer_mask))
			continue;

		pmap_tlb_flush_SE(pmap_kernel(), dstp, PVF_REF | PVF_EXEC);
		/*
		 * Set up a PTE with the right coloring to flush
		 * existing cache entries.
		 */
		const pt_entry_t npte = L2_S_PROTO
		    | pa
		    | L2_S_PROT(PTE_KERNEL, VM_PROT_READ|VM_PROT_WRITE)
		    | pte_l2_s_cache_mode;
		l2pte_set(ptep, npte, opte);
		PTE_SYNC(ptep);

		/*
		 * Flush it.  Make sure to flush secondary cache too since
		 * bus_dma will ignore uncached pages.
		 */
		if (scache_line_size != 0) {
			cpu_dcache_wb_range(dstp, PAGE_SIZE);
			if (wbinv_p) {
				cpu_sdcache_wbinv_range(dstp, pa, PAGE_SIZE);
				cpu_dcache_inv_range(dstp, PAGE_SIZE);
			} else {
				cpu_sdcache_wb_range(dstp, pa, PAGE_SIZE);
			}
		} else {
			if (wbinv_p) {
				cpu_dcache_wbinv_range(dstp, PAGE_SIZE);
			} else {
				cpu_dcache_wb_range(dstp, PAGE_SIZE);
			}
		}

		/*
		 * Restore the page table entry since we might have interrupted
		 * pmap_zero_page or pmap_copy_page which was already using
		 * this pte.
		 */
		if (opte) {
			l2pte_set(ptep, opte, npte);
		} else {
			l2pte_reset(ptep);
		}
		PTE_SYNC(ptep);
		pmap_tlb_flush_SE(pmap_kernel(), dstp, PVF_REF | PVF_EXEC);
	}
}
#endif /* PMAP_CACHE_VIPT */

/*
 * Routine:	pmap_page_remove
 * Function:
 *		Removes this physical page from
 *		all physical maps in which it resides.
 *		Reflects back modify bits to the pager.
 */
static void
pmap_page_remove(struct vm_page_md *md, paddr_t pa)
{
	struct l2_bucket *l2b;
	struct pv_entry *pv;
	pt_entry_t *ptep;
	bool flush = false;
	u_int flags = 0;

	NPDEBUG(PDB_FOLLOW,
	    printf("pmap_page_remove: md %p (0x%08lx)\n", md,
	    pa));

	struct pv_entry **pvp = &SLIST_FIRST(&md->pvh_list);
	pmap_acquire_page_lock(md);
	if (*pvp == NULL) {
#ifdef PMAP_CACHE_VIPT
		/*
		 * We *know* the page contents are about to be replaced.
		 * Discard the exec contents
		 */
		if (PV_IS_EXEC_P(md->pvh_attrs))
			PMAPCOUNT(exec_discarded_page_protect);
		md->pvh_attrs &= ~PVF_EXEC;
		PMAP_VALIDATE_MD_PAGE(md);
#endif
		pmap_release_page_lock(md);
		return;
	}
#if defined(PMAP_CACHE_VIPT)
	KASSERT(arm_cache_prefer_mask == 0 || pmap_is_page_colored_p(md));
#endif

	/*
	 * Clear alias counts
	 */
#ifdef PMAP_CACHE_VIVT
	md->k_mappings = 0;
#endif
	md->urw_mappings = md->uro_mappings = 0;

#ifdef PMAP_CACHE_VIVT
	pmap_clean_page(md, false);
#endif

	while ((pv = *pvp) != NULL) {
		pmap_t pm = pv->pv_pmap;
		if (flush == false && pmap_is_current(pm))
			flush = true;

		if (pm == pmap_kernel()) {
#ifdef PMAP_CACHE_VIPT
			/*
			 * If this was unmanaged mapping, it must be preserved.
			 * Move it back on the list and advance the end-of-list
			 * pointer.
			 */
			if (PV_IS_KENTRY_P(pv->pv_flags)) {
				*pvp = pv;
				pvp = &SLIST_NEXT(pv, pv_link);
				continue;
			}
			if (pv->pv_flags & PVF_WRITE)
				md->krw_mappings--;
			else
				md->kro_mappings--;
#endif
			PMAPCOUNT(kernel_unmappings);
		}
		*pvp = SLIST_NEXT(pv, pv_link); /* remove from list */
		PMAPCOUNT(unmappings);

		pmap_release_page_lock(md);
		pmap_acquire_pmap_lock(pm);

		l2b = pmap_get_l2_bucket(pm, pv->pv_va);
		KASSERTMSG(l2b != NULL, "%#lx", pv->pv_va);

		ptep = &l2b->l2b_kva[l2pte_index(pv->pv_va)];

		/*
		 * Update statistics
		 */
		--pm->pm_stats.resident_count;

		/* Wired bit */
		if (pv->pv_flags & PVF_WIRED)
			--pm->pm_stats.wired_count;

		flags |= pv->pv_flags;

		/*
		 * Invalidate the PTEs.
		 */
		l2pte_reset(ptep);
		PTE_SYNC_CURRENT(pm, ptep);


		pmap_free_l2_bucket(pm, l2b, PAGE_SIZE / L2_S_SIZE);

		pmap_release_pmap_lock(pm);

		pool_put(&pmap_pv_pool, pv);
		pmap_acquire_page_lock(md);
#ifdef MULTIPROCESSOR
		/*
		 * Restart of the beginning of the list.
		 */
		pvp = &SLIST_FIRST(&md->pvh_list);
#endif
	}
	/*
	 * if we reach the end of the list and there are still mappings, they
	 * might be able to be cached now.  And they must be kernel mappings.
	 */
	if (!SLIST_EMPTY(&md->pvh_list)) {
		pmap_vac_me_harder(md, pa, pmap_kernel(), 0);
	}

#ifdef PMAP_CACHE_VIPT
	/*
	 * Its EXEC cache is now gone.
	 */
	if (PV_IS_EXEC_P(md->pvh_attrs))
		PMAPCOUNT(exec_discarded_page_protect);
	md->pvh_attrs &= ~PVF_EXEC;
	KASSERT(md->urw_mappings == 0);
	KASSERT(md->uro_mappings == 0);
	if (arm_cache_prefer_mask != 0) {
		if (md->krw_mappings == 0)
			md->pvh_attrs &= ~PVF_WRITE;
		PMAP_VALIDATE_MD_PAGE(md);
	}
#endif /* PMAP_CACHE_VIPT */
	pmap_release_page_lock(md);

	if (flush) {
		/*
		 * Note: We can't use pmap_tlb_flush{I,D}() here since that
		 * would need a subsequent call to pmap_update() to ensure
		 * curpm->pm_cstate.cs_all is reset. Our callers are not
		 * required to do that (see pmap(9)), so we can't modify
		 * the current pmap's state.
		 */
		if (PV_BEEN_EXECD(flags))
			cpu_tlb_flushID();
		else
			cpu_tlb_flushD();
	}
	cpu_cpwait();
}

/*
 * pmap_t pmap_create(void)
 *
 *      Create a new pmap structure from scratch.
 */
pmap_t
pmap_create(void)
{
	pmap_t pm;

	pm = pool_cache_get(&pmap_cache, PR_WAITOK);

	mutex_init(&pm->pm_obj_lock, MUTEX_DEFAULT, IPL_NONE);
	uvm_obj_init(&pm->pm_obj, NULL, false, 1);
	uvm_obj_setlock(&pm->pm_obj, &pm->pm_obj_lock);

	pm->pm_stats.wired_count = 0;
	pm->pm_stats.resident_count = 1;
	pm->pm_cstate.cs_all = 0;
	pmap_alloc_l1(pm);

	/*
	 * Note: The pool cache ensures that the pm_l2[] array is already
	 * initialised to zero.
	 */

	pmap_pinit(pm);

	return (pm);
}

u_int
arm32_mmap_flags(paddr_t pa)
{
	/*
	 * the upper 8 bits in pmap_enter()'s flags are reserved for MD stuff
	 * and we're using the upper bits in page numbers to pass flags around
	 * so we might as well use the same bits
	 */
	return (u_int)pa & PMAP_MD_MASK;
}

/*
 * int pmap_enter(pmap_t pm, vaddr_t va, paddr_t pa, vm_prot_t prot,
 *      u_int flags)
 *
 *      Insert the given physical page (p) at
 *      the specified virtual address (v) in the
 *      target physical map with the protection requested.
 *
 *      NB:  This is the only routine which MAY NOT lazy-evaluate
 *      or lose information.  That is, this routine must actually
 *      insert this page into the given map NOW.
 */
int
pmap_enter(pmap_t pm, vaddr_t va, paddr_t pa, vm_prot_t prot, u_int flags)
{
	struct l2_bucket *l2b;
	struct vm_page *pg, *opg;
	u_int nflags;
	u_int oflags;
	const bool kpm_p = (pm == pmap_kernel());
#ifdef ARM_HAS_VBAR
	const bool vector_page_p = false;
#else
	const bool vector_page_p = (va == vector_page);
#endif
	struct pmap_page *pp = pmap_pv_tracked(pa);
	struct pv_entry *new_pv = NULL;
	struct pv_entry *old_pv = NULL;
	int error = 0;

	UVMHIST_FUNC(__func__); UVMHIST_CALLED(maphist);

	UVMHIST_LOG(maphist, " (pm %#jx va %#jx pa %#jx prot %#jx",
	    (uintptr_t)pm, va, pa, prot);
	UVMHIST_LOG(maphist, "  flag %#jx", flags, 0, 0, 0);

	KDASSERT((flags & PMAP_WIRED) == 0 || (flags & VM_PROT_ALL) != 0);
	KDASSERT(((va | pa) & PGOFSET) == 0);

	/*
	 * Get a pointer to the page.  Later on in this function, we
	 * test for a managed page by checking pg != NULL.
	 */
	pg = pmap_initialized ? PHYS_TO_VM_PAGE(pa) : NULL;

	/*
	 * if we may need a new pv entry allocate if now, as we can't do it
	 * with the kernel_pmap locked
	 */
	if (pg || pp)
		new_pv = pool_get(&pmap_pv_pool, PR_NOWAIT);

	nflags = 0;
	if (prot & VM_PROT_WRITE)
		nflags |= PVF_WRITE;
	if (prot & VM_PROT_EXECUTE)
		nflags |= PVF_EXEC;
	if (flags & PMAP_WIRED)
		nflags |= PVF_WIRED;

	pmap_acquire_pmap_lock(pm);

	/*
	 * Fetch the L2 bucket which maps this page, allocating one if
	 * necessary for user pmaps.
	 */
	if (kpm_p) {
		l2b = pmap_get_l2_bucket(pm, va);
	} else {
		l2b = pmap_alloc_l2_bucket(pm, va);
	}
	if (l2b == NULL) {
		if (flags & PMAP_CANFAIL) {
			pmap_release_pmap_lock(pm);
			error = ENOMEM;
			goto free_pv;
		}
		panic("pmap_enter: failed to allocate L2 bucket");
	}
	pt_entry_t *ptep = &l2b->l2b_kva[l2pte_index(va)];
	const pt_entry_t opte = *ptep;
	pt_entry_t npte = pa;
	oflags = 0;

	if (opte) {
		/*
		 * There is already a mapping at this address.
		 * If the physical address is different, lookup the
		 * vm_page.
		 */
		if (l2pte_pa(opte) != pa) {
			KASSERT(!pmap_pv_tracked(pa));
			opg = PHYS_TO_VM_PAGE(l2pte_pa(opte));
		} else
			opg = pg;
	} else
		opg = NULL;

	if (pg || pp) {
		KASSERT((pg != NULL) != (pp != NULL));
		struct vm_page_md *md = (pg != NULL) ? VM_PAGE_TO_MD(pg) :
		    PMAP_PAGE_TO_MD(pp);

		/*
		 * This is to be a managed mapping.
		 */
		pmap_acquire_page_lock(md);
		if ((flags & VM_PROT_ALL) || (md->pvh_attrs & PVF_REF)) {
			/*
			 * - The access type indicates that we don't need
			 *   to do referenced emulation.
			 * OR
			 * - The physical page has already been referenced
			 *   so no need to re-do referenced emulation here.
			 */
			npte |= l2pte_set_readonly(L2_S_PROTO);

			nflags |= PVF_REF;

			if ((prot & VM_PROT_WRITE) != 0 &&
			    ((flags & VM_PROT_WRITE) != 0 ||
			     (md->pvh_attrs & PVF_MOD) != 0)) {
				/*
				 * This is a writable mapping, and the
				 * page's mod state indicates it has
				 * already been modified. Make it
				 * writable from the outset.
				 */
				npte = l2pte_set_writable(npte);
				nflags |= PVF_MOD;
			}

		} else {
			/*
			 * Need to do page referenced emulation.
			 */
			npte |= L2_TYPE_INV;
		}

		if (flags & ARM32_MMAP_WRITECOMBINE) {
			npte |= pte_l2_s_wc_mode;
		} else
			npte |= pte_l2_s_cache_mode;

		if (pg != NULL && pg == opg) {
			/*
			 * We're changing the attrs of an existing mapping.
			 */
			oflags = pmap_modify_pv(md, pa, pm, va,
			    PVF_WRITE | PVF_EXEC | PVF_WIRED |
			    PVF_MOD | PVF_REF, nflags);

#ifdef PMAP_CACHE_VIVT
			/*
			 * We may need to flush the cache if we're
			 * doing rw-ro...
			 */
			if (pm->pm_cstate.cs_cache_d &&
			    (oflags & PVF_NC) == 0 &&
			    l2pte_writable_p(opte) &&
			    (prot & VM_PROT_WRITE) == 0)
				cpu_dcache_wb_range(va, PAGE_SIZE);
#endif
		} else {
			struct pv_entry *pv;
			/*
			 * New mapping, or changing the backing page
			 * of an existing mapping.
			 */
			if (opg) {
				struct vm_page_md *omd = VM_PAGE_TO_MD(opg);
				paddr_t opa = VM_PAGE_TO_PHYS(opg);

				/*
				 * Replacing an existing mapping with a new one.
				 * It is part of our managed memory so we
				 * must remove it from the PV list
				 */
				pv = pmap_remove_pv(omd, opa, pm, va);
				pmap_vac_me_harder(omd, opa, pm, 0);
				oflags = pv->pv_flags;

#ifdef PMAP_CACHE_VIVT
				/*
				 * If the old mapping was valid (ref/mod
				 * emulation creates 'invalid' mappings
				 * initially) then make sure to frob
				 * the cache.
				 */
				if (!(oflags & PVF_NC) && l2pte_valid_p(opte)) {
					pmap_cache_wbinv_page(pm, va, true,
					    oflags);
				}
#endif
			} else {
				pv = new_pv;
				new_pv = NULL;
				if (pv == NULL) {
					pmap_release_page_lock(md);
					pmap_release_pmap_lock(pm);
					if ((flags & PMAP_CANFAIL) == 0)
						panic("pmap_enter: "
						    "no pv entries");

					pmap_free_l2_bucket(pm, l2b, 0);
					UVMHIST_LOG(maphist, "  <-- done (ENOMEM)",
					    0, 0, 0, 0);
					return (ENOMEM);
				}
			}

			pmap_enter_pv(md, pa, pv, pm, va, nflags);
		}
		pmap_release_page_lock(md);
	} else {
		/*
		 * We're mapping an unmanaged page.
		 * These are always readable, and possibly writable, from
		 * the get go as we don't need to track ref/mod status.
		 */
		npte |= l2pte_set_readonly(L2_S_PROTO);
		if (prot & VM_PROT_WRITE)
			npte = l2pte_set_writable(npte);

		/*
		 * Make sure the vector table is mapped cacheable
		 */
		if ((vector_page_p && !kpm_p)
		    || (flags & ARM32_MMAP_CACHEABLE)) {
			npte |= pte_l2_s_cache_mode;
		} else if (flags & ARM32_MMAP_WRITECOMBINE) {
			npte |= pte_l2_s_wc_mode;
		}
		if (opg) {
			/*
			 * Looks like there's an existing 'managed' mapping
			 * at this address.
			 */
			struct vm_page_md *omd = VM_PAGE_TO_MD(opg);
			paddr_t opa = VM_PAGE_TO_PHYS(opg);

			pmap_acquire_page_lock(omd);
			old_pv = pmap_remove_pv(omd, opa, pm, va);
			pmap_vac_me_harder(omd, opa, pm, 0);
			oflags = old_pv->pv_flags;
			pmap_release_page_lock(omd);

#ifdef PMAP_CACHE_VIVT
			if (!(oflags & PVF_NC) && l2pte_valid_p(opte)) {
				pmap_cache_wbinv_page(pm, va, true, oflags);
			}
#endif
		}
	}

	/*
	 * Make sure userland mappings get the right permissions
	 */
	if (!vector_page_p && !kpm_p) {
		npte |= L2_S_PROT_U;
	}

	/*
	 * Keep the stats up to date
	 */
	if (opte == 0) {
		l2b->l2b_occupancy += PAGE_SIZE / L2_S_SIZE;
		pm->pm_stats.resident_count++;
	}

	UVMHIST_LOG(maphist, " opte %#jx npte %#jx", opte, npte, 0, 0);

	/*
	 * If this is just a wiring change, the two PTEs will be
	 * identical, so there's no need to update the page table.
	 */
	if (npte != opte) {
		l2pte_reset(ptep);
		PTE_SYNC(ptep);
		if (l2pte_valid_p(opte)) {
			pmap_tlb_flush_SE(pm, va, oflags);
		}
		l2pte_set(ptep, npte, 0);
		PTE_SYNC(ptep);
		bool is_cached = pmap_is_cached(pm);
		if (is_cached) {
			/*
			 * We only need to frob the cache/tlb if this pmap
			 * is current
			 */
			if (!vector_page_p && l2pte_valid_p(npte)) {
				/*
				 * This mapping is likely to be accessed as
				 * soon as we return to userland. Fix up the
				 * L1 entry to avoid taking another
				 * page/domain fault.
				 */
				pd_entry_t *pdep = pmap_l1_kva(pm)
				     + l1pte_index(va);
				pd_entry_t pde = L1_C_PROTO | l2b->l2b_pa
				    | L1_C_DOM(pmap_domain(pm));
				if (*pdep != pde) {
					l1pte_setone(pdep, pde);
					PDE_SYNC(pdep);
				}
			}
		}

		UVMHIST_LOG(maphist, "  is_cached %jd cs 0x%08jx",
		    is_cached, pm->pm_cstate.cs_all, 0, 0);

		if (pg != NULL) {
			struct vm_page_md *md = VM_PAGE_TO_MD(pg);

			pmap_acquire_page_lock(md);
			pmap_vac_me_harder(md, pa, pm, va);
			pmap_release_page_lock(md);
		}
	}
#if defined(PMAP_CACHE_VIPT) && defined(DIAGNOSTIC)
	if (pg) {
		struct vm_page_md *md = VM_PAGE_TO_MD(pg);

		pmap_acquire_page_lock(md);
		KASSERT((md->pvh_attrs & PVF_DMOD) == 0 || (md->pvh_attrs & (PVF_DIRTY|PVF_NC)));
		PMAP_VALIDATE_MD_PAGE(md);
		pmap_release_page_lock(md);
	}
#endif

	pmap_release_pmap_lock(pm);


	if (old_pv)
		pool_put(&pmap_pv_pool, old_pv);
free_pv:
	if (new_pv)
		pool_put(&pmap_pv_pool, new_pv);
	return (error);
}

/*
 * pmap_remove()
 *
 * pmap_remove is responsible for nuking a number of mappings for a range
 * of virtual address space in the current pmap. To do this efficiently
 * is interesting, because in a number of cases a wide virtual address
 * range may be supplied that contains few actual mappings. So, the
 * optimisations are:
 *  1. Skip over hunks of address space for which no L1 or L2 entry exists.
 *  2. Build up a list of pages we've hit, up to a maximum, so we can
 *     maybe do just a partial cache clean. This path of execution is
 *     complicated by the fact that the cache must be flushed _before_
 *     the PTE is nuked, being a VAC :-)
 *  3. If we're called after UVM calls pmap_remove_all(), we can defer
 *     all invalidations until pmap_update(), since pmap_remove_all() has
 *     already flushed the cache.
 *  4. Maybe later fast-case a single page, but I don't think this is
 *     going to make _that_ much difference overall.
 */

#define	PMAP_REMOVE_CLEAN_LIST_SIZE	3

void
pmap_remove(pmap_t pm, vaddr_t sva, vaddr_t eva)
{
	SLIST_HEAD(,pv_entry) opv_list;
	struct pv_entry *pv, *npv;
	UVMHIST_FUNC(__func__); UVMHIST_CALLED(maphist);
	UVMHIST_LOG(maphist, " (pm=%#jx, sva=%#jx, eva=%#jx)",
	    (uintptr_t)pm, sva, eva, 0);

	SLIST_INIT(&opv_list);
	/*
	 * we lock in the pmap => pv_head direction
	 */
	pmap_acquire_pmap_lock(pm);

	u_int cleanlist_idx, total, cnt;
	struct {
		vaddr_t va;
		pt_entry_t *ptep;
	} cleanlist[PMAP_REMOVE_CLEAN_LIST_SIZE];

	if (pm->pm_remove_all || !pmap_is_cached(pm)) {
		cleanlist_idx = PMAP_REMOVE_CLEAN_LIST_SIZE + 1;
		if (pm->pm_cstate.cs_tlb == 0)
			pm->pm_remove_all = true;
	} else
		cleanlist_idx = 0;
	total = 0;

	while (sva < eva) {
		/*
		 * Do one L2 bucket's worth at a time.
		 */
		vaddr_t next_bucket = L2_NEXT_BUCKET_VA(sva);
		if (next_bucket > eva)
			next_bucket = eva;

		struct l2_bucket * const l2b = pmap_get_l2_bucket(pm, sva);
		if (l2b == NULL) {
			sva = next_bucket;
			continue;
		}

		pt_entry_t *ptep = &l2b->l2b_kva[l2pte_index(sva)];
		u_int mappings = 0;

		for (;sva < next_bucket;
		     sva += PAGE_SIZE, ptep += PAGE_SIZE / L2_S_SIZE) {
			pt_entry_t opte = *ptep;

			if (opte == 0) {
				/* Nothing here, move along */
				continue;
			}

			u_int flags = PVF_REF;
			paddr_t pa = l2pte_pa(opte);
			struct vm_page * const pg = PHYS_TO_VM_PAGE(pa);

			/*
			 * Update flags. In a number of circumstances,
			 * we could cluster a lot of these and do a
			 * number of sequential pages in one go.
			 */
			if (pg != NULL) {
				struct vm_page_md *md = VM_PAGE_TO_MD(pg);

				pmap_acquire_page_lock(md);
				pv = pmap_remove_pv(md, pa, pm, sva);
				pmap_vac_me_harder(md, pa, pm, 0);
				pmap_release_page_lock(md);
				if (pv != NULL) {
					if (pm->pm_remove_all == false) {
						flags = pv->pv_flags;
					}
					SLIST_INSERT_HEAD(&opv_list,
					    pv, pv_link);
				}
			}
			mappings += PAGE_SIZE / L2_S_SIZE;

			if (!l2pte_valid_p(opte)) {
				/*
				 * Ref/Mod emulation is still active for this
				 * mapping, therefore it is has not yet been
				 * accessed. No need to frob the cache/tlb.
				 */
				l2pte_reset(ptep);
				PTE_SYNC_CURRENT(pm, ptep);
				continue;
			}

			if (cleanlist_idx < PMAP_REMOVE_CLEAN_LIST_SIZE) {
				/* Add to the clean list. */
				cleanlist[cleanlist_idx].ptep = ptep;
				cleanlist[cleanlist_idx].va =
				    sva | (flags & PVF_EXEC);
				cleanlist_idx++;
			} else if (cleanlist_idx == PMAP_REMOVE_CLEAN_LIST_SIZE) {
				/* Nuke everything if needed. */
#ifdef PMAP_CACHE_VIVT
				pmap_cache_wbinv_all(pm, PVF_EXEC);
#endif
				/*
				 * Roll back the previous PTE list,
				 * and zero out the current PTE.
				 */
				for (cnt = 0;
				     cnt < PMAP_REMOVE_CLEAN_LIST_SIZE; cnt++) {
					l2pte_reset(cleanlist[cnt].ptep);
					PTE_SYNC(cleanlist[cnt].ptep);
				}
				l2pte_reset(ptep);
				PTE_SYNC(ptep);
				cleanlist_idx++;
				pm->pm_remove_all = true;
			} else {
				l2pte_reset(ptep);
				PTE_SYNC(ptep);
				if (pm->pm_remove_all == false) {
					pmap_tlb_flush_SE(pm, sva, flags);
				}
			}
		}

		/*
		 * Deal with any left overs
		 */
		if (cleanlist_idx <= PMAP_REMOVE_CLEAN_LIST_SIZE) {
			total += cleanlist_idx;
			for (cnt = 0; cnt < cleanlist_idx; cnt++) {
				l2pte_reset(cleanlist[cnt].ptep);
				PTE_SYNC_CURRENT(pm, cleanlist[cnt].ptep);
				vaddr_t va = cleanlist[cnt].va;
				if (pm->pm_cstate.cs_all != 0) {
					vaddr_t clva = va & ~PAGE_MASK;
					u_int flags = va & PVF_EXEC;
#ifdef PMAP_CACHE_VIVT
					pmap_cache_wbinv_page(pm, clva, true,
					    PVF_REF | PVF_WRITE | flags);
#endif
					pmap_tlb_flush_SE(pm, clva,
					    PVF_REF | flags);
				}
			}

			/*
			 * If it looks like we're removing a whole bunch
			 * of mappings, it's faster to just write-back
			 * the whole cache now and defer TLB flushes until
			 * pmap_update() is called.
			 */
			if (total <= PMAP_REMOVE_CLEAN_LIST_SIZE)
				cleanlist_idx = 0;
			else {
				cleanlist_idx = PMAP_REMOVE_CLEAN_LIST_SIZE + 1;
#ifdef PMAP_CACHE_VIVT
				pmap_cache_wbinv_all(pm, PVF_EXEC);
#endif
				pm->pm_remove_all = true;
			}
		}

		pmap_free_l2_bucket(pm, l2b, mappings);
		pm->pm_stats.resident_count -= mappings / (PAGE_SIZE/L2_S_SIZE);
	}

	pmap_release_pmap_lock(pm);
	SLIST_FOREACH_SAFE(pv, &opv_list, pv_link, npv) {
		pool_put(&pmap_pv_pool, pv);
	}
}

#if defined(PMAP_CACHE_VIPT)
static struct pv_entry *
pmap_kremove_pg(struct vm_page *pg, vaddr_t va)
{
	struct vm_page_md *md = VM_PAGE_TO_MD(pg);
	paddr_t pa = VM_PAGE_TO_PHYS(pg);
	struct pv_entry *pv;

	KASSERT(arm_cache_prefer_mask == 0 || md->pvh_attrs & (PVF_COLORED|PVF_NC));
	KASSERT((md->pvh_attrs & PVF_KMPAGE) == 0);
	KASSERT(pmap_page_locked_p(md));

	pv = pmap_remove_pv(md, pa, pmap_kernel(), va);
	KASSERTMSG(pv, "pg %p (pa #%lx) va %#lx", pg, pa, va);
	KASSERT(PV_IS_KENTRY_P(pv->pv_flags));

	/*
	 * We are removing a writeable mapping to a cached exec page, if
	 * it's the last mapping then clear its execness otherwise sync
	 * the page to the icache.
	 */
	if ((md->pvh_attrs & (PVF_NC|PVF_EXEC)) == PVF_EXEC
	    && (pv->pv_flags & PVF_WRITE) != 0) {
		if (SLIST_EMPTY(&md->pvh_list)) {
			md->pvh_attrs &= ~PVF_EXEC;
			PMAPCOUNT(exec_discarded_kremove);
		} else {
			pmap_syncicache_page(md, pa);
			PMAPCOUNT(exec_synced_kremove);
		}
	}
	pmap_vac_me_harder(md, pa, pmap_kernel(), 0);

	return pv;
}
#endif

/*
 * pmap_kenter_pa: enter an unmanaged, wired kernel mapping
 *
 * We assume there is already sufficient KVM space available
 * to do this, as we can't allocate L2 descriptor tables/metadata
 * from here.
 */
void
pmap_kenter_pa(vaddr_t va, paddr_t pa, vm_prot_t prot, u_int flags)
{
#ifdef PMAP_CACHE_VIVT
	struct vm_page *pg = (flags & PMAP_KMPAGE) ? PHYS_TO_VM_PAGE(pa) : NULL;
#endif
#ifdef PMAP_CACHE_VIPT
	struct vm_page *pg = PHYS_TO_VM_PAGE(pa);
	struct vm_page *opg;
	struct pv_entry *pv = NULL;
#endif
	struct vm_page_md *md = pg != NULL ? VM_PAGE_TO_MD(pg) : NULL;

	UVMHIST_FUNC(__func__);

	if (pmap_initialized) {
		UVMHIST_CALLED(maphist);
		UVMHIST_LOG(maphist, " (va=%#jx, pa=%#jx, prot=%#jx, flags=%#jx",
		    va, pa, prot, flags);
	}

	pmap_t kpm = pmap_kernel();
	pmap_acquire_pmap_lock(kpm);
	struct l2_bucket * const l2b = pmap_get_l2_bucket(kpm, va);
	const size_t l1slot __diagused = l1pte_index(va);
	KASSERTMSG(l2b != NULL,
	    "va %#lx pa %#lx prot %d maxkvaddr %#lx: l2 %p l2b %p kva %p",
	    va, pa, prot, pmap_curmaxkvaddr, kpm->pm_l2[L2_IDX(l1slot)],
	    kpm->pm_l2[L2_IDX(l1slot)]
		? &kpm->pm_l2[L2_IDX(l1slot)]->l2_bucket[L2_BUCKET(l1slot)]
		: NULL,
	    kpm->pm_l2[L2_IDX(l1slot)]
		? kpm->pm_l2[L2_IDX(l1slot)]->l2_bucket[L2_BUCKET(l1slot)].l2b_kva
		: NULL);
	KASSERT(l2b->l2b_kva != NULL);

	pt_entry_t * const ptep = &l2b->l2b_kva[l2pte_index(va)];
	const pt_entry_t opte = *ptep;

	if (opte == 0) {
		PMAPCOUNT(kenter_mappings);
		l2b->l2b_occupancy += PAGE_SIZE / L2_S_SIZE;
	} else {
		PMAPCOUNT(kenter_remappings);
#ifdef PMAP_CACHE_VIPT
		opg = PHYS_TO_VM_PAGE(l2pte_pa(opte));
#if defined(DIAGNOSTIC)
		struct vm_page_md *omd __diagused = VM_PAGE_TO_MD(opg);
#endif
		if (opg && arm_cache_prefer_mask != 0) {
			KASSERT(opg != pg);
			KASSERT((omd->pvh_attrs & PVF_KMPAGE) == 0);
			KASSERT((flags & PMAP_KMPAGE) == 0);
			pmap_acquire_page_lock(omd);
			pv = pmap_kremove_pg(opg, va);
			pmap_release_page_lock(omd);
		}
#endif
		if (l2pte_valid_p(opte)) {
			l2pte_reset(ptep);
			PTE_SYNC(ptep);
#ifdef PMAP_CACHE_VIVT
			cpu_dcache_wbinv_range(va, PAGE_SIZE);
#endif
			cpu_tlb_flushD_SE(va);
			cpu_cpwait();
		}
	}
	pmap_release_pmap_lock(kpm);
	pt_entry_t npte = L2_S_PROTO | pa | L2_S_PROT(PTE_KERNEL, prot);

	if (flags & PMAP_PTE) {
		KASSERT((flags & PMAP_CACHE_MASK) == 0);
		if (!(flags & PMAP_NOCACHE))
			npte |= pte_l2_s_cache_mode_pt;
	} else {
		switch (flags & PMAP_CACHE_MASK) {
		case PMAP_NOCACHE:
			break;
		case PMAP_WRITE_COMBINE:
			npte |= pte_l2_s_wc_mode;
			break;
		default:
			npte |= pte_l2_s_cache_mode;
			break;
		}
	}
	l2pte_set(ptep, npte, 0);
	PTE_SYNC(ptep);

	if (pg) {
		if (flags & PMAP_KMPAGE) {
			KASSERT(md->urw_mappings == 0);
			KASSERT(md->uro_mappings == 0);
			KASSERT(md->krw_mappings == 0);
			KASSERT(md->kro_mappings == 0);
#if defined(PMAP_CACHE_VIPT)
			KASSERT(pv == NULL);
			KASSERT(arm_cache_prefer_mask == 0 || (va & PVF_COLORED) == 0);
			KASSERT((md->pvh_attrs & PVF_NC) == 0);
			/* if there is a color conflict, evict from cache. */
			if (pmap_is_page_colored_p(md)
			    && ((va ^ md->pvh_attrs) & arm_cache_prefer_mask)) {
				PMAPCOUNT(vac_color_change);
				pmap_flush_page(md, pa, PMAP_FLUSH_PRIMARY);
			} else if (md->pvh_attrs & PVF_MULTCLR) {
				/*
				 * If this page has multiple colors, expunge
				 * them.
				 */
				PMAPCOUNT(vac_flush_lots2);
				pmap_flush_page(md, pa, PMAP_FLUSH_SECONDARY);
			}
			/*
			 * Since this is a KMPAGE, there can be no contention
			 * for this page so don't lock it.
			 */
			md->pvh_attrs &= PAGE_SIZE - 1;
			md->pvh_attrs |= PVF_KMPAGE | PVF_COLORED | PVF_DIRTY
			    | (va & arm_cache_prefer_mask);
#else /* !PMAP_CACHE_VIPT */
			md->pvh_attrs |= PVF_KMPAGE;
#endif
			atomic_inc_32(&pmap_kmpages);
#if defined(PMAP_CACHE_VIPT)
		} else if (arm_cache_prefer_mask != 0) {
			if (pv == NULL) {
				pv = pool_get(&pmap_pv_pool, PR_NOWAIT);
				KASSERT(pv != NULL);
			}
			pmap_acquire_page_lock(md);
			pmap_enter_pv(md, pa, pv, pmap_kernel(), va,
			    PVF_WIRED | PVF_KENTRY
			    | (prot & VM_PROT_WRITE ? PVF_WRITE : 0));
			if ((prot & VM_PROT_WRITE)
			    && !(md->pvh_attrs & PVF_NC))
				md->pvh_attrs |= PVF_DIRTY;
			KASSERT((prot & VM_PROT_WRITE) == 0 || (md->pvh_attrs & (PVF_DIRTY|PVF_NC)));
			pmap_vac_me_harder(md, pa, pmap_kernel(), va);
			pmap_release_page_lock(md);
#endif
		}
#if defined(PMAP_CACHE_VIPT)
	} else {
		if (pv != NULL)
			pool_put(&pmap_pv_pool, pv);
#endif
	}
	if (pmap_initialized) {
		UVMHIST_LOG(maphist, "  <-- done (ptep %#jx: %#jx -> %#jx)",
		    (uintptr_t)ptep, opte, npte, 0);
	}

}

void
pmap_kremove(vaddr_t va, vsize_t len)
{
#ifdef UVMHIST
	u_int total_mappings = 0;
#endif

	PMAPCOUNT(kenter_unmappings);

	UVMHIST_FUNC(__func__); UVMHIST_CALLED(maphist);

	UVMHIST_LOG(maphist, " (va=%#jx, len=%#jx)", va, len, 0, 0);

	const vaddr_t eva = va + len;
	pmap_t kpm = pmap_kernel();

	pmap_acquire_pmap_lock(kpm);

	while (va < eva) {
		vaddr_t next_bucket = L2_NEXT_BUCKET_VA(va);
		if (next_bucket > eva)
			next_bucket = eva;

		struct l2_bucket * const l2b = pmap_get_l2_bucket(kpm, va);
		KDASSERT(l2b != NULL);

		pt_entry_t * const sptep = &l2b->l2b_kva[l2pte_index(va)];
		pt_entry_t *ptep = sptep;
		u_int mappings = 0;

		while (va < next_bucket) {
			const pt_entry_t opte = *ptep;
			struct vm_page *opg = PHYS_TO_VM_PAGE(l2pte_pa(opte));
			if (opg != NULL) {
				struct vm_page_md *omd = VM_PAGE_TO_MD(opg);

				if (omd->pvh_attrs & PVF_KMPAGE) {
					KASSERT(omd->urw_mappings == 0);
					KASSERT(omd->uro_mappings == 0);
					KASSERT(omd->krw_mappings == 0);
					KASSERT(omd->kro_mappings == 0);
					omd->pvh_attrs &= ~PVF_KMPAGE;
#if defined(PMAP_CACHE_VIPT)
					if (arm_cache_prefer_mask != 0) {
						omd->pvh_attrs &= ~PVF_WRITE;
					}
#endif
					atomic_dec_32(&pmap_kmpages);
#if defined(PMAP_CACHE_VIPT)
				} else if (arm_cache_prefer_mask != 0) {
					pmap_acquire_page_lock(omd);
					pool_put(&pmap_pv_pool,
					    pmap_kremove_pg(opg, va));
					pmap_release_page_lock(omd);
#endif
				}
			}
			if (l2pte_valid_p(opte)) {
				l2pte_reset(ptep);
				PTE_SYNC(ptep);
#ifdef PMAP_CACHE_VIVT
				cpu_dcache_wbinv_range(va, PAGE_SIZE);
#endif
				cpu_tlb_flushD_SE(va);

				mappings += PAGE_SIZE / L2_S_SIZE;
			}
			va += PAGE_SIZE;
			ptep += PAGE_SIZE / L2_S_SIZE;
		}
		KDASSERTMSG(mappings <= l2b->l2b_occupancy, "%u %u",
		    mappings, l2b->l2b_occupancy);
		l2b->l2b_occupancy -= mappings;
		//PTE_SYNC_RANGE(sptep, (u_int)(ptep - sptep));
#ifdef UVMHIST
		total_mappings += mappings;
#endif
	}
	pmap_release_pmap_lock(kpm);
	cpu_cpwait();
	UVMHIST_LOG(maphist, "  <--- done (%ju mappings removed)",
	    total_mappings, 0, 0, 0);
}

bool
pmap_extract(pmap_t pm, vaddr_t va, paddr_t *pap)
{

	return pmap_extract_coherency(pm, va, pap, NULL);
}

bool
pmap_extract_coherency(pmap_t pm, vaddr_t va, paddr_t *pap, bool *coherentp)
{
	struct l2_dtable *l2;
	pd_entry_t *pdep, pde;
	pt_entry_t *ptep, pte;
	paddr_t pa;
	u_int l1slot;
	bool coherent;

	pmap_acquire_pmap_lock(pm);

	l1slot = l1pte_index(va);
	pdep = pmap_l1_kva(pm) + l1slot;
	pde = *pdep;

	if (l1pte_section_p(pde)) {
		/*
		 * These should only happen for pmap_kernel()
		 */
		KDASSERT(pm == pmap_kernel());
		pmap_release_pmap_lock(pm);
#if (ARM_MMU_V6 + ARM_MMU_V7) > 0
		if (l1pte_supersection_p(pde)) {
			pa = (pde & L1_SS_FRAME) | (va & L1_SS_OFFSET);
		} else
#endif
			pa = (pde & L1_S_FRAME) | (va & L1_S_OFFSET);
		coherent = (pde & L1_S_CACHE_MASK) == 0;
	} else {
		/*
		 * Note that we can't rely on the validity of the L1
		 * descriptor as an indication that a mapping exists.
		 * We have to look it up in the L2 dtable.
		 */
		l2 = pm->pm_l2[L2_IDX(l1slot)];

		if (l2 == NULL ||
		    (ptep = l2->l2_bucket[L2_BUCKET(l1slot)].l2b_kva) == NULL) {
			pmap_release_pmap_lock(pm);
			return false;
		}

		pte = ptep[l2pte_index(va)];
		pmap_release_pmap_lock(pm);

		if (pte == 0)
			return false;

		switch (pte & L2_TYPE_MASK) {
		case L2_TYPE_L:
			pa = (pte & L2_L_FRAME) | (va & L2_L_OFFSET);
			coherent = (pte & L2_L_CACHE_MASK) == 0;
			break;

		default:
			pa = (pte & ~PAGE_MASK) | (va & PAGE_MASK);
			coherent = (pte & L2_S_CACHE_MASK) == 0;
			break;
		}
	}

	if (pap != NULL)
		*pap = pa;

	if (coherentp != NULL)
		*coherentp = (pm == pmap_kernel() && coherent);

	return true;
}

/*
 * pmap_pv_remove: remove an unmanaged pv-tracked page from all pmaps
 *	that map it
 */

static void
pmap_pv_remove(paddr_t pa)
{
	struct pmap_page *pp;

	pp = pmap_pv_tracked(pa);
	if (pp == NULL)
		panic("pmap_pv_protect: page not pv-tracked: 0x%"PRIxPADDR,
		    pa);

	struct vm_page_md *md = PMAP_PAGE_TO_MD(pp);
	pmap_page_remove(md, pa);
}

void
pmap_pv_protect(paddr_t pa, vm_prot_t prot)
{

	/* the only case is remove at the moment */
	KASSERT(prot == VM_PROT_NONE);
	pmap_pv_remove(pa);
}

void
pmap_protect(pmap_t pm, vaddr_t sva, vaddr_t eva, vm_prot_t prot)
{
	struct l2_bucket *l2b;
	vaddr_t next_bucket;

	NPDEBUG(PDB_PROTECT,
	    printf("pmap_protect: pm %p sva 0x%lx eva 0x%lx prot 0x%x\n",
	    pm, sva, eva, prot));

	if ((prot & VM_PROT_READ) == 0) {
		pmap_remove(pm, sva, eva);
		return;
	}

	if (prot & VM_PROT_WRITE) {
		/*
		 * If this is a read->write transition, just ignore it and let
		 * uvm_fault() take care of it later.
		 */
		return;
	}

	pmap_acquire_pmap_lock(pm);

	const bool flush = eva - sva >= PAGE_SIZE * 4;
	u_int flags = 0;
	u_int clr_mask = PVF_WRITE | ((prot & VM_PROT_EXECUTE) ? 0 : PVF_EXEC);

	while (sva < eva) {
		next_bucket = L2_NEXT_BUCKET_VA(sva);
		if (next_bucket > eva)
			next_bucket = eva;

		l2b = pmap_get_l2_bucket(pm, sva);
		if (l2b == NULL) {
			sva = next_bucket;
			continue;
		}

		pt_entry_t *ptep = &l2b->l2b_kva[l2pte_index(sva)];

		while (sva < next_bucket) {
			const pt_entry_t opte = *ptep;
			if (l2pte_valid_p(opte) && l2pte_writable_p(opte)) {
				struct vm_page *pg;
				u_int f;

#ifdef PMAP_CACHE_VIVT
				/*
				 * OK, at this point, we know we're doing
				 * write-protect operation.  If the pmap is
				 * active, write-back the page.
				 */
				pmap_cache_wbinv_page(pm, sva, false,
				    PVF_REF | PVF_WRITE);
#endif

				pg = PHYS_TO_VM_PAGE(l2pte_pa(opte));
				pt_entry_t npte = l2pte_set_readonly(opte);
				l2pte_reset(ptep);
				PTE_SYNC(ptep);
				l2pte_set(ptep, npte, 0);
				PTE_SYNC(ptep);

				if (pg != NULL) {
					struct vm_page_md *md = VM_PAGE_TO_MD(pg);
					paddr_t pa = VM_PAGE_TO_PHYS(pg);

					pmap_acquire_page_lock(md);
					f =
					    pmap_modify_pv(md, pa, pm, sva,
					       clr_mask, 0);
					pmap_vac_me_harder(md, pa, pm, sva);
					pmap_release_page_lock(md);
				} else {
					f = PVF_REF | PVF_EXEC;
				}

				if (flush) {
					flags |= f;
				} else {
					pmap_tlb_flush_SE(pm, sva, f);
				}
			}

			sva += PAGE_SIZE;
			ptep += PAGE_SIZE / L2_S_SIZE;
		}
	}

	if (flush) {
		if (PV_BEEN_EXECD(flags)) {
			pmap_tlb_flushID(pm);
		} else if (PV_BEEN_REFD(flags)) {
			pmap_tlb_flushD(pm);
		}
	}

	pmap_release_pmap_lock(pm);
}


void
pmap_page_protect(struct vm_page *pg, vm_prot_t prot)
{
	struct vm_page_md *md = VM_PAGE_TO_MD(pg);
	paddr_t pa = VM_PAGE_TO_PHYS(pg);

	NPDEBUG(PDB_PROTECT,
	    printf("pmap_page_protect: md %p (0x%08lx), prot 0x%x\n",
	    md, pa, prot));

	switch(prot) {
	case VM_PROT_READ|VM_PROT_WRITE:
	case VM_PROT_READ|VM_PROT_WRITE|VM_PROT_EXECUTE:
		break;

	case VM_PROT_READ:
	case VM_PROT_READ|VM_PROT_EXECUTE:
		pmap_acquire_page_lock(md);
		pmap_clearbit(md, pa, PVF_WRITE);
		pmap_release_page_lock(md);
		break;

	default:
		pmap_page_remove(md, pa);
		break;
	}
}

/*
 * pmap_clear_modify:
 *
 *	Clear the "modified" attribute for a page.
 */
bool
pmap_clear_modify(struct vm_page *pg)
{
	struct vm_page_md *md = VM_PAGE_TO_MD(pg);
	paddr_t pa = VM_PAGE_TO_PHYS(pg);
	bool rv;

	pmap_acquire_page_lock(md);

	if (md->pvh_attrs & PVF_MOD) {
		rv = true;
#if defined(PMAP_CACHE_VIPT)
		/*
		 * If we are going to clear the modified bit and there are
		 * no other modified bits set, flush the page to memory and
		 * mark it clean.
		 */
		if ((md->pvh_attrs & (PVF_DMOD|PVF_NC)) == PVF_MOD)
			pmap_flush_page(md, pa, PMAP_CLEAN_PRIMARY);
#endif
		pmap_clearbit(md, pa, PVF_MOD);
	} else {
		rv = false;
	}
	pmap_release_page_lock(md);

	return rv;
}

/*
 * pmap_clear_reference:
 *
 *	Clear the "referenced" attribute for a page.
 */
bool
pmap_clear_reference(struct vm_page *pg)
{
	struct vm_page_md *md = VM_PAGE_TO_MD(pg);
	paddr_t pa = VM_PAGE_TO_PHYS(pg);
	bool rv;

	pmap_acquire_page_lock(md);

	if (md->pvh_attrs & PVF_REF) {
		rv = true;
		pmap_clearbit(md, pa, PVF_REF);
	} else {
		rv = false;
	}
	pmap_release_page_lock(md);

	return rv;
}

/*
 * pmap_is_modified:
 *
 *	Test if a page has the "modified" attribute.
 */
/* See <arm/arm32/pmap.h> */

/*
 * pmap_is_referenced:
 *
 *	Test if a page has the "referenced" attribute.
 */
/* See <arm/arm32/pmap.h> */

int
pmap_fault_fixup(pmap_t pm, vaddr_t va, vm_prot_t ftype, int user)
{
	struct l2_dtable *l2;
	struct l2_bucket *l2b;
	paddr_t pa;
	const size_t l1slot = l1pte_index(va);
	int rv = 0;

	UVMHIST_FUNC(__func__); UVMHIST_CALLED(maphist);

	va = trunc_page(va);

	KASSERT(!user || (pm != pmap_kernel()));

	UVMHIST_LOG(maphist, " (pm=%#jx, va=%#jx, ftype=%#jx, user=%jd)",
	    (uintptr_t)pm, va, ftype, user);

	pmap_acquire_pmap_lock(pm);

	/*
	 * If there is no l2_dtable for this address, then the process
	 * has no business accessing it.
	 *
	 * Note: This will catch userland processes trying to access
	 * kernel addresses.
	 */
	l2 = pm->pm_l2[L2_IDX(l1slot)];
	if (l2 == NULL) {
		UVMHIST_LOG(maphist, " no l2 for l1slot %#jx", l1slot, 0, 0, 0);
		goto out;
	}

	/*
	 * Likewise if there is no L2 descriptor table
	 */
	l2b = &l2->l2_bucket[L2_BUCKET(l1slot)];
	if (l2b->l2b_kva == NULL) {
		UVMHIST_LOG(maphist, " <-- done (no ptep for l1slot %#jx)",
		    l1slot, 0, 0, 0);
		goto out;
	}

	/*
	 * Check the PTE itself.
	 */
	pt_entry_t * const ptep = &l2b->l2b_kva[l2pte_index(va)];
	pt_entry_t const opte = *ptep;
	if (opte == 0 || (opte & L2_TYPE_MASK) == L2_TYPE_L) {
		UVMHIST_LOG(maphist, " <-- done (empty pde for l1slot %#jx)",
		    l1slot, 0, 0, 0);
		goto out;
	}

#ifndef ARM_HAS_VBAR
	/*
	 * Catch a userland access to the vector page mapped at 0x0
	 */
	if (user && (opte & L2_S_PROT_U) == 0) {
		UVMHIST_LOG(maphist, " <-- done (vector_page)", 0, 0, 0, 0);
		goto out;
	}
#endif

	pa = l2pte_pa(opte);

	if ((ftype & VM_PROT_WRITE) && !l2pte_writable_p(opte)) {
		/*
		 * This looks like a good candidate for "page modified"
		 * emulation...
		 */
		struct pv_entry *pv;
		struct vm_page *pg;

		/* Extract the physical address of the page */
		if ((pg = PHYS_TO_VM_PAGE(pa)) == NULL) {
			UVMHIST_LOG(maphist, " <-- done (mod/ref unmanaged page)", 0, 0, 0, 0);
			goto out;
		}

		struct vm_page_md *md = VM_PAGE_TO_MD(pg);

		/* Get the current flags for this page. */
		pmap_acquire_page_lock(md);
		pv = pmap_find_pv(md, pm, va);
		if (pv == NULL || PV_IS_KENTRY_P(pv->pv_flags)) {
			pmap_release_page_lock(md);
			UVMHIST_LOG(maphist, " <-- done (mod/ref emul: no PV)", 0, 0, 0, 0);
			goto out;
		}

		/*
		 * Do the flags say this page is writable? If not then it
		 * is a genuine write fault. If yes then the write fault is
		 * our fault as we did not reflect the write access in the
		 * PTE. Now we know a write has occurred we can correct this
		 * and also set the modified bit
		 */
		if ((pv->pv_flags & PVF_WRITE) == 0) {
			pmap_release_page_lock(md);
			goto out;
		}

		md->pvh_attrs |= PVF_REF | PVF_MOD;
		pv->pv_flags |= PVF_REF | PVF_MOD;
#if defined(PMAP_CACHE_VIPT)
		/*
		 * If there are cacheable mappings for this page, mark it dirty.
		 */
		if ((md->pvh_attrs & PVF_NC) == 0)
			md->pvh_attrs |= PVF_DIRTY;
#endif
		pmap_release_page_lock(md);

		/*
		 * Re-enable write permissions for the page.  No need to call
		 * pmap_vac_me_harder(), since this is just a
		 * modified-emulation fault, and the PVF_WRITE bit isn't
		 * changing. We've already set the cacheable bits based on
		 * the assumption that we can write to this page.
		 */
		const pt_entry_t npte =
		    l2pte_set_writable((opte & ~L2_TYPE_MASK) | L2_S_PROTO)
		    | 0;
		l2pte_reset(ptep);
		PTE_SYNC(ptep);
		pmap_tlb_flush_SE(pm, va,
		    (ftype & VM_PROT_EXECUTE) ? PVF_EXEC | PVF_REF : PVF_REF);
		l2pte_set(ptep, npte, 0);
		PTE_SYNC(ptep);
		PMAPCOUNT(fixup_mod);
		rv = 1;
		UVMHIST_LOG(maphist, " <-- done (mod/ref emul: changed pte "
		    "from %#jx to %#jx)", opte, npte, 0, 0);
	} else if ((opte & L2_TYPE_MASK) == L2_TYPE_INV) {
		/*
		 * This looks like a good candidate for "page referenced"
		 * emulation.
		 */
		struct vm_page *pg;

		/* Extract the physical address of the page */
		if ((pg = PHYS_TO_VM_PAGE(pa)) == NULL) {
			UVMHIST_LOG(maphist, " <-- done (ref emul: unmanaged page)", 0, 0, 0, 0);
			goto out;
		}

		struct vm_page_md *md = VM_PAGE_TO_MD(pg);

		/* Get the current flags for this page. */
		pmap_acquire_page_lock(md);
		struct pv_entry *pv = pmap_find_pv(md, pm, va);
		if (pv == NULL || PV_IS_KENTRY_P(pv->pv_flags)) {
			pmap_release_page_lock(md);
			UVMHIST_LOG(maphist, " <-- done (ref emul no PV)", 0, 0, 0, 0);
			goto out;
		}

		md->pvh_attrs |= PVF_REF;
		pv->pv_flags |= PVF_REF;

		pt_entry_t npte =
		    l2pte_set_readonly((opte & ~L2_TYPE_MASK) | L2_S_PROTO);
		pmap_release_page_lock(md);
		l2pte_reset(ptep);
		PTE_SYNC(ptep);
		pmap_tlb_flush_SE(pm, va,
		    (ftype & VM_PROT_EXECUTE) ? PVF_EXEC | PVF_REF : PVF_REF);
		l2pte_set(ptep, npte, 0);
		PTE_SYNC(ptep);
		PMAPCOUNT(fixup_ref);
		rv = 1;
		UVMHIST_LOG(maphist, " <-- done (ref emul: changed pte from %#x to %#x)",
		    opte, npte, 0, 0);
	}

	/*
	 * We know there is a valid mapping here, so simply
	 * fix up the L1 if necessary.
	 */
	pd_entry_t * const pdep = pmap_l1_kva(pm) + l1slot;
	pd_entry_t pde = L1_C_PROTO | l2b->l2b_pa | L1_C_DOM(pmap_domain(pm));
	if (*pdep != pde) {
		l1pte_setone(pdep, pde);
		PDE_SYNC(pdep);
		rv = 1;
		PMAPCOUNT(fixup_pdes);
	}

#ifdef CPU_SA110
	/*
	 * There are bugs in the rev K SA110.  This is a check for one
	 * of them.
	 */
	if (rv == 0 && curcpu()->ci_arm_cputype == CPU_ID_SA110 &&
	    curcpu()->ci_arm_cpurev < 3) {
		/* Always current pmap */
		if (l2pte_valid_p(opte)) {
			extern int kernel_debug;
			if (kernel_debug & 1) {
				struct proc *p = curlwp->l_proc;
				printf("prefetch_abort: page is already "
				    "mapped - pte=%p *pte=%08x\n", ptep, opte);
				printf("prefetch_abort: pc=%08lx proc=%p "
				    "process=%s\n", va, p, p->p_comm);
				printf("prefetch_abort: far=%08x fs=%x\n",
				    cpu_faultaddress(), cpu_faultstatus());
			}
#ifdef DDB
			if (kernel_debug & 2)
				Debugger();
#endif
			rv = 1;
		}
	}
#endif /* CPU_SA110 */

	/*
	 * If 'rv == 0' at this point, it generally indicates that there is a
	 * stale TLB entry for the faulting address.  That might be due to a
	 * wrong setting of pmap_needs_pte_sync.  So set it and retry.
	 */
	if (rv == 0
	    && pm->pm_l1->l1_domain_use_count == 1
	    && pmap_needs_pte_sync == 0) {
		pmap_needs_pte_sync = 1;
		PTE_SYNC(ptep);
		PMAPCOUNT(fixup_ptesync);
		rv = 1;
	}

#ifndef MULTIPROCESSOR
	/*
	 * If 'rv == 0' at this point, it generally indicates that there is a
	 * stale TLB entry for the faulting address. This happens when two or
	 * more processes are sharing an L1. Since we don't flush the TLB on
	 * a context switch between such processes, we can take domain faults
	 * for mappings which exist at the same VA in both processes. EVEN IF
	 * WE'VE RECENTLY FIXED UP THE CORRESPONDING L1 in pmap_enter(), for
	 * example.
	 *
	 * This is extremely likely to happen if pmap_enter() updated the L1
	 * entry for a recently entered mapping. In this case, the TLB is
	 * flushed for the new mapping, but there may still be TLB entries for
	 * other mappings belonging to other processes in the 1MB range
	 * covered by the L1 entry.
	 *
	 * Since 'rv == 0', we know that the L1 already contains the correct
	 * value, so the fault must be due to a stale TLB entry.
	 *
	 * Since we always need to flush the TLB anyway in the case where we
	 * fixed up the L1, or frobbed the L2 PTE, we effectively deal with
	 * stale TLB entries dynamically.
	 *
	 * However, the above condition can ONLY happen if the current L1 is
	 * being shared. If it happens when the L1 is unshared, it indicates
	 * that other parts of the pmap are not doing their job WRT managing
	 * the TLB.
	 */
	if (rv == 0
	    && pm->pm_l1->l1_domain_use_count == 1
	    && true) {
#ifdef DEBUG
		extern int last_fault_code;
#else
		int last_fault_code = ftype & VM_PROT_EXECUTE
		    ? armreg_ifsr_read()
		    : armreg_dfsr_read();
#endif
		printf("fixup: pm %p, va 0x%lx, ftype %d - nothing to do!\n",
		    pm, va, ftype);
		printf("fixup: l2 %p, l2b %p, ptep %p, pte %#x\n",
		    l2, l2b, ptep, opte);

		printf("fixup: pdep %p, pde %#x, fsr %#x\n",
		    pdep, pde, last_fault_code);
#ifdef DDB
		extern int kernel_debug;

		if (kernel_debug & 2) {
			pmap_release_pmap_lock(pm);
#ifdef UVMHIST
			KERNHIST_DUMP(maphist);
#endif
			cpu_Debugger();
			pmap_acquire_pmap_lock(pm);
		}
#endif
	}
#endif

	/* Flush the TLB in the shared L1 case - see comment above */
	pmap_tlb_flush_SE(pm, va,
	    (ftype & VM_PROT_EXECUTE) ? PVF_EXEC | PVF_REF : PVF_REF);

	rv = 1;

out:
	pmap_release_pmap_lock(pm);

	return (rv);
}

/*
 * Routine:	pmap_procwr
 *
 * Function:
 *	Synchronize caches corresponding to [addr, addr+len) in p.
 *
 */
void
pmap_procwr(struct proc *p, vaddr_t va, int len)
{

	/* We only need to do anything if it is the current process. */
	if (p == curproc)
		cpu_icache_sync_range(va, len);
}

/*
 * Routine:	pmap_unwire
 * Function:	Clear the wired attribute for a map/virtual-address pair.
 *
 * In/out conditions:
 *		The mapping must already exist in the pmap.
 */
void
pmap_unwire(pmap_t pm, vaddr_t va)
{
	struct l2_bucket *l2b;
	pt_entry_t *ptep, pte;
	struct vm_page *pg;
	paddr_t pa;

	NPDEBUG(PDB_WIRING, printf("pmap_unwire: pm %p, va 0x%08lx\n", pm, va));

	pmap_acquire_pmap_lock(pm);

	l2b = pmap_get_l2_bucket(pm, va);
	KDASSERT(l2b != NULL);

	ptep = &l2b->l2b_kva[l2pte_index(va)];
	pte = *ptep;

	/* Extract the physical address of the page */
	pa = l2pte_pa(pte);

	if ((pg = PHYS_TO_VM_PAGE(pa)) != NULL) {
		/* Update the wired bit in the pv entry for this page. */
		struct vm_page_md *md = VM_PAGE_TO_MD(pg);

		pmap_acquire_page_lock(md);
		(void) pmap_modify_pv(md, pa, pm, va, PVF_WIRED, 0);
		pmap_release_page_lock(md);
	}

	pmap_release_pmap_lock(pm);
}

void
pmap_activate(struct lwp *l)
{
	extern int block_userspace_access;
	pmap_t npm = l->l_proc->p_vmspace->vm_map.pmap;

	UVMHIST_FUNC(__func__); UVMHIST_CALLED(maphist);

	UVMHIST_LOG(maphist, "(l=%#jx) pm=%#jx", (uintptr_t)l, (uintptr_t)npm,
	    0, 0);

	struct cpu_info * const ci = curcpu();

	/*
	 * If activating a non-current lwp or the current lwp is
	 * already active, just return.
	 */
	if (false
	    || l != curlwp
	    || npm->pm_activated == true
	    || false) {
		UVMHIST_LOG(maphist, " <-- (same pmap)", (uintptr_t)curlwp,
		    (uintptr_t)l, 0, 0);
		return;
	}

	const uint32_t ndacr = (DOMAIN_CLIENT << (PMAP_DOMAIN_KERNEL * 2))
	    | (DOMAIN_CLIENT << (pmap_domain(npm) * 2));

	/*
	 * If TTB and DACR are unchanged, short-circuit all the
	 * TLB/cache management stuff.
	 */
	pmap_t opm = ci->ci_lastlwp
	    ? ci->ci_lastlwp->l_proc->p_vmspace->vm_map.pmap
	    : NULL;
	if (opm != NULL) {
		uint32_t odacr = (DOMAIN_CLIENT << (PMAP_DOMAIN_KERNEL * 2))
		    | (DOMAIN_CLIENT << (pmap_domain(opm) * 2));

		if (opm->pm_l1 == npm->pm_l1 && odacr == ndacr)
			goto all_done;
	}

	PMAPCOUNT(activations);
	block_userspace_access = 1;

	/*
	 * If switching to a user vmspace which is different to the
	 * most recent one, and the most recent one is potentially
	 * live in the cache, we must write-back and invalidate the
	 * entire cache.
	 */
	pmap_t rpm = ci->ci_pmap_lastuser;

	/*
	 * XXXSCW: There's a corner case here which can leave turds in the
	 * cache as reported in kern/41058. They're probably left over during
	 * tear-down and switching away from an exiting process. Until the root
	 * cause is identified and fixed, zap the cache when switching pmaps.
	 * This will result in a few unnecessary cache flushes, but that's
	 * better than silently corrupting data.
	 */
	if (rpm) {
		rpm->pm_cstate.cs_cache = 0;
		if (npm == pmap_kernel())
			ci->ci_pmap_lastuser = NULL;
#ifdef PMAP_CACHE_VIVT
		cpu_idcache_wbinv_all();
#endif
	}

	/* No interrupts while we frob the TTB/DACR */
	uint32_t oldirqstate = disable_interrupts(IF32_bits);

#ifndef ARM_HAS_VBAR
	/*
	 * For ARM_VECTORS_LOW, we MUST, I repeat, MUST fix up the L1
	 * entry corresponding to 'vector_page' in the incoming L1 table
	 * before switching to it otherwise subsequent interrupts/exceptions
	 * (including domain faults!) will jump into hyperspace.
	 */
	if (npm->pm_pl1vec != NULL) {
		cpu_tlb_flushID_SE((u_int)vector_page);
		cpu_cpwait();
		*npm->pm_pl1vec = npm->pm_l1vec;
		PTE_SYNC(npm->pm_pl1vec);
	}
#endif

	cpu_domains(ndacr);
	if (npm == pmap_kernel() || npm == rpm) {
		/*
		 * Switching to a kernel thread, or back to the
		 * same user vmspace as before... Simply update
		 * the TTB (no TLB flush required)
		 */
		cpu_setttb(npm->pm_l1->l1_physaddr, false);
		cpu_cpwait();
	} else {
		/*
		 * Otherwise, update TTB and flush TLB
		 */
		cpu_context_switch(npm->pm_l1->l1_physaddr);
		if (rpm != NULL)
			rpm->pm_cstate.cs_tlb = 0;
	}

	restore_interrupts(oldirqstate);

	block_userspace_access = 0;

 all_done:
	/*
	 * The new pmap is resident. Make sure it's marked
	 * as resident in the cache/TLB.
	 */
	npm->pm_cstate.cs_all = PMAP_CACHE_STATE_ALL;
	if (npm != pmap_kernel())
		ci->ci_pmap_lastuser = npm;

	/* The old pmap is not longer active */
	if (opm != npm) {
		if (opm != NULL)
			opm->pm_activated = false;

		/* But the new one is */
		npm->pm_activated = true;
	}
	ci->ci_pmap_cur = npm;
	UVMHIST_LOG(maphist, " <-- done", 0, 0, 0, 0);
}

void
pmap_deactivate(struct lwp *l)
{
	pmap_t pm = l->l_proc->p_vmspace->vm_map.pmap;

	UVMHIST_FUNC(__func__); UVMHIST_CALLED(maphist);

	UVMHIST_LOG(maphist, "(l=%#jx) pm=%#jx", (uintptr_t)l, (uintptr_t)pm,
	    0, 0);

	/*
	 * If the process is exiting, make sure pmap_activate() does
	 * a full MMU context-switch and cache flush, which we might
	 * otherwise skip. See PR port-arm/38950.
	 */
	if (l->l_proc->p_sflag & PS_WEXIT)
		curcpu()->ci_lastlwp = NULL;

	pm->pm_activated = false;
	UVMHIST_LOG(maphist, "  <-- done", 0, 0, 0, 0);
}

void
pmap_update(pmap_t pm)
{

	UVMHIST_FUNC(__func__); UVMHIST_CALLED(maphist);

	UVMHIST_LOG(maphist, "pm=%#jx remove_all %jd", (uintptr_t)pm,
	    pm->pm_remove_all, 0, 0);

	if (pm->pm_remove_all) {
		/*
		 * Finish up the pmap_remove_all() optimisation by flushing
		 * the TLB.
		 */
		pmap_tlb_flushID(pm);
		pm->pm_remove_all = false;
	}

	if (pmap_is_current(pm)) {
		/*
		 * If we're dealing with a current userland pmap, move its L1
		 * to the end of the LRU.
		 */
		if (pm != pmap_kernel())
			pmap_use_l1(pm);

		/*
		 * We can assume we're done with frobbing the cache/tlb for
		 * now. Make sure any future pmap ops don't skip cache/tlb
		 * flushes.
		 */
		pm->pm_cstate.cs_all = PMAP_CACHE_STATE_ALL;
	}

	PMAPCOUNT(updates);

	/*
	 * make sure TLB/cache operations have completed.
	 */
	cpu_cpwait();
	UVMHIST_LOG(maphist, "  <-- done", 0, 0, 0, 0);
}

void
pmap_remove_all(pmap_t pm)
{

	/*
	 * The vmspace described by this pmap is about to be torn down.
	 * Until pmap_update() is called, UVM will only make calls
	 * to pmap_remove(). We can make life much simpler by flushing
	 * the cache now, and deferring TLB invalidation to pmap_update().
	 */
#ifdef PMAP_CACHE_VIVT
	pmap_cache_wbinv_all(pm, PVF_EXEC);
#endif
	pm->pm_remove_all = true;
}

/*
 * Retire the given physical map from service.
 * Should only be called if the map contains no valid mappings.
 */
void
pmap_destroy(pmap_t pm)
{
	UVMHIST_FUNC(__func__); UVMHIST_CALLED(maphist);

	u_int count;

	if (pm == NULL)
		return;

	UVMHIST_LOG(maphist, "pm=%#jx remove_all %jd", (uintptr_t)pm,
	    pm->pm_remove_all, 0, 0);

	if (pm->pm_remove_all) {
		pmap_tlb_flushID(pm);
		pm->pm_remove_all = false;
	}

	/*
	 * Drop reference count
	 */
	mutex_enter(pm->pm_lock);
	count = --pm->pm_obj.uo_refs;
	mutex_exit(pm->pm_lock);
	if (count > 0) {
		if (pmap_is_current(pm)) {
			if (pm != pmap_kernel())
				pmap_use_l1(pm);
			pm->pm_cstate.cs_all = PMAP_CACHE_STATE_ALL;
		}
		return;
	}

	/*
	 * reference count is zero, free pmap resources and then free pmap.
	 */

#ifndef ARM_HAS_VBAR
	if (vector_page < KERNEL_BASE) {
		KDASSERT(!pmap_is_current(pm));

		/* Remove the vector page mapping */
		pmap_remove(pm, vector_page, vector_page + PAGE_SIZE);
		pmap_update(pm);
	}
#endif

	pmap_free_l1(pm);

	struct cpu_info * const ci = curcpu();
	if (ci->ci_pmap_lastuser == pm)
		ci->ci_pmap_lastuser = NULL;

	uvm_obj_destroy(&pm->pm_obj, false);
	mutex_destroy(&pm->pm_obj_lock);
	pool_cache_put(&pmap_cache, pm);
	UVMHIST_LOG(maphist, "  <-- done", 0, 0, 0, 0);
}


/*
 * void pmap_reference(pmap_t pm)
 *
 * Add a reference to the specified pmap.
 */
void
pmap_reference(pmap_t pm)
{

	if (pm == NULL)
		return;

	pmap_use_l1(pm);

	mutex_enter(pm->pm_lock);
	pm->pm_obj.uo_refs++;
	mutex_exit(pm->pm_lock);
}

#if (ARM_MMU_V6 + ARM_MMU_V7) > 0

static struct evcnt pmap_prefer_nochange_ev =
    EVCNT_INITIALIZER(EVCNT_TYPE_MISC, NULL, "pmap prefer", "nochange");
static struct evcnt pmap_prefer_change_ev =
    EVCNT_INITIALIZER(EVCNT_TYPE_MISC, NULL, "pmap prefer", "change");

EVCNT_ATTACH_STATIC(pmap_prefer_change_ev);
EVCNT_ATTACH_STATIC(pmap_prefer_nochange_ev);

void
pmap_prefer(vaddr_t hint, vaddr_t *vap, int td)
{
	vsize_t mask = arm_cache_prefer_mask | (PAGE_SIZE - 1);
	vaddr_t va = *vap;
	vaddr_t diff = (hint - va) & mask;
	if (diff == 0) {
		pmap_prefer_nochange_ev.ev_count++;
	} else {
		pmap_prefer_change_ev.ev_count++;
		if (__predict_false(td))
			va -= mask + 1;
		*vap = va + diff;
	}
}
#endif /* ARM_MMU_V6 | ARM_MMU_V7 */

/*
 * void pmap_virtual_space(vaddr_t *start, vaddr_t *end)
 *
 * Return the start and end addresses of the kernel's virtual space.
 * These values are setup in pmap_bootstrap and are updated as pages
 * are allocated.
 */
void
pmap_virtual_space(vaddr_t *start, vaddr_t *end)
{
	*start = virtual_avail;
	*end = virtual_end;
}


/*
 * Helper function for pmap_grow_l2_bucket()
 */
static inline int
pmap_grow_map(vaddr_t va, paddr_t *pap)
{
	paddr_t pa;

	if (uvm.page_init_done == false) {
#ifdef PMAP_STEAL_MEMORY
		pv_addr_t pv;
		pmap_boot_pagealloc(PAGE_SIZE,
#ifdef PMAP_CACHE_VIPT
		    arm_cache_prefer_mask,
		    va & arm_cache_prefer_mask,
#else
		    0, 0,
#endif
		    &pv);
		pa = pv.pv_pa;
#else
		if (uvm_page_physget(&pa) == false)
			return (1);

		pmap_kenter_pa(va, pa,
		    VM_PROT_READ|VM_PROT_WRITE, PMAP_KMPAGE|PMAP_PTE);
#endif	/* PMAP_STEAL_MEMORY */
	} else {
		struct vm_page *pg;
		pg = uvm_pagealloc(NULL, 0, NULL, UVM_PGA_USERESERVE);
		if (pg == NULL)
			return (1);
		pa = VM_PAGE_TO_PHYS(pg);
		/*
		 * This new page must not have any mappings.  Enter it via
		 * pmap_kenter_pa and let that routine do the hard work.
		 */
		struct vm_page_md *md __diagused = VM_PAGE_TO_MD(pg);
		KASSERT(SLIST_EMPTY(&md->pvh_list));
		pmap_kenter_pa(va, pa,
		    VM_PROT_READ|VM_PROT_WRITE, PMAP_KMPAGE|PMAP_PTE);
	}

	if (pap)
		*pap = pa;

	PMAPCOUNT(pt_mappings);
#ifdef DEBUG
	struct l2_bucket * const l2b = pmap_get_l2_bucket(pmap_kernel(), va);
	KDASSERT(l2b != NULL);

	pt_entry_t * const ptep = &l2b->l2b_kva[l2pte_index(va)];
	const pt_entry_t opte = *ptep;
	KDASSERT((opte & L2_S_CACHE_MASK) == pte_l2_s_cache_mode_pt);
#endif
	memset((void *)va, 0, PAGE_SIZE);
	return (0);
}

/*
 * This is the same as pmap_alloc_l2_bucket(), except that it is only
 * used by pmap_growkernel().
 */
static inline struct l2_bucket *
pmap_grow_l2_bucket(pmap_t pm, vaddr_t va)
{
	struct l2_dtable *l2;
	struct l2_bucket *l2b;
	u_short l1slot;
	vaddr_t nva;

	l1slot = l1pte_index(va);

	if ((l2 = pm->pm_l2[L2_IDX(l1slot)]) == NULL) {
		/*
		 * No mapping at this address, as there is
		 * no entry in the L1 table.
		 * Need to allocate a new l2_dtable.
		 */
		nva = pmap_kernel_l2dtable_kva;
		if ((nva & PGOFSET) == 0) {
			/*
			 * Need to allocate a backing page
			 */
			if (pmap_grow_map(nva, NULL))
				return (NULL);
		}

		l2 = (struct l2_dtable *)nva;
		nva += sizeof(struct l2_dtable);

		if ((nva & PGOFSET) < (pmap_kernel_l2dtable_kva & PGOFSET)) {
			/*
			 * The new l2_dtable straddles a page boundary.
			 * Map in another page to cover it.
			 */
			if (pmap_grow_map(nva, NULL))
				return (NULL);
		}

		pmap_kernel_l2dtable_kva = nva;

		/*
		 * Link it into the parent pmap
		 */
		pm->pm_l2[L2_IDX(l1slot)] = l2;
	}

	l2b = &l2->l2_bucket[L2_BUCKET(l1slot)];

	/*
	 * Fetch pointer to the L2 page table associated with the address.
	 */
	if (l2b->l2b_kva == NULL) {
		pt_entry_t *ptep;

		/*
		 * No L2 page table has been allocated. Chances are, this
		 * is because we just allocated the l2_dtable, above.
		 */
		nva = pmap_kernel_l2ptp_kva;
		ptep = (pt_entry_t *)nva;
		if ((nva & PGOFSET) == 0) {
			/*
			 * Need to allocate a backing page
			 */
			if (pmap_grow_map(nva, &pmap_kernel_l2ptp_phys))
				return (NULL);
			PTE_SYNC_RANGE(ptep, PAGE_SIZE / sizeof(pt_entry_t));
		}

		l2->l2_occupancy++;
		l2b->l2b_kva = ptep;
		l2b->l2b_l1slot = l1slot;
		l2b->l2b_pa = pmap_kernel_l2ptp_phys;

		pmap_kernel_l2ptp_kva += L2_TABLE_SIZE_REAL;
		pmap_kernel_l2ptp_phys += L2_TABLE_SIZE_REAL;
	}

	return (l2b);
}


vaddr_t
pmap_growkernel(vaddr_t maxkvaddr)
{
	pmap_t kpm = pmap_kernel();
	struct l1_ttable *l1;
	int s;

	if (maxkvaddr <= pmap_curmaxkvaddr)
		goto out;		/* we are OK */
	NPDEBUG(PDB_GROWKERN,
	    printf("pmap_growkernel: growing kernel from 0x%lx to 0x%lx\n",
	    pmap_curmaxkvaddr, maxkvaddr));

	KDASSERT(maxkvaddr <= virtual_end);

	/*
	 * whoops!   we need to add kernel PTPs
	 */

	s = splvm();	/* to be safe */
	mutex_enter(&kpm_lock);

	/* Map 1MB at a time */
	size_t l1slot = l1pte_index(pmap_curmaxkvaddr);
	for (;pmap_curmaxkvaddr < maxkvaddr; pmap_curmaxkvaddr += L1_S_SIZE,
	     l1slot++) {
		struct l2_bucket *l2b =
		    pmap_grow_l2_bucket(kpm, pmap_curmaxkvaddr);
		KASSERT(l2b != NULL);

		const pd_entry_t npde = L1_C_PROTO | l2b->l2b_pa
		    | L1_C_DOM(PMAP_DOMAIN_KERNEL);
		/* Distribute new L1 entry to all other L1s */
		SLIST_FOREACH(l1, &l1_list, l1_link) {
			pd_entry_t * const pdep = &l1->l1_kva[l1slot];
			l1pte_setone(pdep, npde);
			PDE_SYNC(pdep);
		}
	}

#ifdef PMAP_CACHE_VIVT
	/*
	 * flush out the cache, expensive but growkernel will happen so
	 * rarely
	 */
	cpu_dcache_wbinv_all();
	cpu_tlb_flushD();
	cpu_cpwait();
#endif

	mutex_exit(&kpm_lock);
	splx(s);

out:
	return (pmap_curmaxkvaddr);
}





/************************ Utility routines ****************************/

#ifndef ARM_HAS_VBAR
/*
 * vector_page_setprot:
 *
 *	Manipulate the protection of the vector page.
 */
void
vector_page_setprot(int prot)
{
	struct l2_bucket *l2b;
	pt_entry_t *ptep;

#if defined(CPU_ARMV7) || defined(CPU_ARM11)
	/*
	 * If we are using VBAR to use the vectors in the kernel, then it's
	 * already mapped in the kernel text so no need to anything here.
	 */
	if (vector_page != ARM_VECTORS_LOW && vector_page != ARM_VECTORS_HIGH) {
		KASSERT((armreg_pfr1_read() & ARM_PFR1_SEC_MASK) != 0);
		return;
	}
#endif

	l2b = pmap_get_l2_bucket(pmap_kernel(), vector_page);
	KASSERT(l2b != NULL);

	ptep = &l2b->l2b_kva[l2pte_index(vector_page)];

	const pt_entry_t opte = *ptep;
	const pt_entry_t npte = (opte & ~L2_S_PROT_MASK)
	    | L2_S_PROT(PTE_KERNEL, prot);
	l2pte_set(ptep, npte, opte);
	PTE_SYNC(ptep);
	cpu_tlb_flushD_SE(vector_page);
	cpu_cpwait();
}
#endif



bool
pmap_get_pde(pmap_t pm, vaddr_t va, pd_entry_t **pdp)
{

	if (pm->pm_l1 == NULL)
		return false;

	*pdp = pmap_l1_kva(pm) + l1pte_index(va);

	return true;
}



/************************ Bootstrapping routines ****************************/

static void
pmap_init_l1(struct l1_ttable *l1, pd_entry_t *l1pt)
{
	int i;

	l1->l1_kva = l1pt;
	l1->l1_domain_use_count = 0;
	l1->l1_domain_first = 0;

	for (i = 0; i < PMAP_DOMAINS; i++)
		l1->l1_domain_free[i] = i + 1;

	/*
	 * Copy the kernel's L1 entries to each new L1.
	 */
	if (pmap_initialized)
		memcpy(l1pt, pmap_l1_kva(pmap_kernel()), L1_TABLE_SIZE);

	if (pmap_extract(pmap_kernel(), (vaddr_t)l1pt,
	    &l1->l1_physaddr) == false)
		panic("pmap_init_l1: can't get PA of L1 at %p", l1pt);

	SLIST_INSERT_HEAD(&l1_list, l1, l1_link);
	TAILQ_INSERT_TAIL(&l1_lru_list, l1, l1_lru);
}

void
pmap_init(void)
{

	/*
	 * Set the available memory vars - These do not map to real memory
	 * addresses and cannot as the physical memory is fragmented.
	 * They are used by ps for %mem calculations.
	 * One could argue whether this should be the entire memory or just
	 * the memory that is useable in a user process.
	 */
	avail_start = ptoa(uvm_physseg_get_avail_start(uvm_physseg_get_first()));
	avail_end = ptoa(uvm_physseg_get_avail_end(uvm_physseg_get_last()));

	/*
	 * Now we need to free enough pv_entry structures to allow us to get
	 * the kmem_map/kmem_object allocated and inited (done after this
	 * function is finished).  to do this we allocate one bootstrap page out
	 * of kernel_map and use it to provide an initial pool of pv_entry
	 * structures.   we never free this page.
	 */
	pool_setlowat(&pmap_pv_pool, (PAGE_SIZE / sizeof(struct pv_entry)) * 2);

	pmap_initialized = true;
}


static vaddr_t last_bootstrap_page = 0;
static void *free_bootstrap_pages = NULL;




static void *
pmap_bootstrap_pv_page_alloc(struct pool *pp, int flags)
{
	extern void *pool_page_alloc(struct pool *, int);
	vaddr_t new_page;
	void *rv;

	if (pmap_initialized)
		return (pool_page_alloc(pp, flags));

	if (free_bootstrap_pages) {
		rv = free_bootstrap_pages;
		free_bootstrap_pages = *((void **)rv);
		return (rv);
	}

	KASSERT(kernel_map != NULL);
	new_page = uvm_km_alloc(kernel_map, PAGE_SIZE, 0,
	    UVM_KMF_WIRED | ((flags & PR_WAITOK) ? 0 : UVM_KMF_NOWAIT));

	KASSERT(new_page > last_bootstrap_page);
	last_bootstrap_page = new_page;
	return ((void *)new_page);
}

static void
pmap_bootstrap_pv_page_free(struct pool *pp, void *v)
{
	extern void pool_page_free(struct pool *, void *);

	if ((vaddr_t)v <= last_bootstrap_page) {
		*((void **)v) = free_bootstrap_pages;
		free_bootstrap_pages = v;
		return;
	}

	if (pmap_initialized) {
		pool_page_free(pp, v);
		return;
	}
}




/*
 * pmap_impl_postinit()
 *
 * This routine is called after the vm and kmem subsystems have been
 * initialised. This allows the pmap code to perform any initialisation
 * that can only be done once the memory allocation is in place.
 */
void
pmap_impl_postinit(void)
{
	extern paddr_t physical_start, physical_end;
	struct l1_ttable *l1;
	struct pglist plist;
	struct vm_page *m;
	pd_entry_t *pdep;
	vaddr_t va, eva;
	u_int loop, needed;
	int error;

	needed = (maxproc / PMAP_DOMAINS) + ((maxproc % PMAP_DOMAINS) ? 1 : 0);
	needed -= 1;

	l1 = kmem_alloc(sizeof(*l1) * needed, KM_SLEEP);

	for (loop = 0; loop < needed; loop++, l1++) {
		/* Allocate a L1 page table */
		va = uvm_km_alloc(kernel_map, L1_TABLE_SIZE, 0, UVM_KMF_VAONLY);
		if (va == 0)
			panic("Cannot allocate L1 KVM");

		error = uvm_pglistalloc(L1_TABLE_SIZE, physical_start,
		    physical_end, L1_TABLE_SIZE, 0, &plist, 1, 1);
		if (error)
			panic("Cannot allocate L1 physical pages");

		m = TAILQ_FIRST(&plist);
		eva = va + L1_TABLE_SIZE;
		pdep = (pd_entry_t *)va;

		while (m && va < eva) {
			paddr_t pa = VM_PAGE_TO_PHYS(m);

			pmap_kenter_pa(va, pa,
			    VM_PROT_READ|VM_PROT_WRITE, PMAP_KMPAGE|PMAP_PTE);

			va += PAGE_SIZE;
			m = TAILQ_NEXT(m, pageq.queue);
		}

#ifdef DIAGNOSTIC
		if (m)
			panic("pmap_alloc_l1pt: pglist not empty");
#endif	/* DIAGNOSTIC */

		pmap_init_l1(l1, pdep);
	}

#ifdef DEBUG
	printf("pmap_postinit: Allocated %d static L1 descriptor tables\n",
	    needed);
#endif
}





/*
 * return the PA of the current L1 table, for use when handling a crash dump
 */
uint32_t
pmap_kernel_L1_addr(void)
{
	return pmap_kernel()->pm_l1->l1_physaddr;
}


#ifdef PMAP_STEAL_MEMORY
void
pmap_boot_pageadd(pv_addr_t *newpv)
{
	pv_addr_t *pv, *npv;

	if ((pv = SLIST_FIRST(&pmap_boot_freeq)) != NULL) {
		if (newpv->pv_pa < pv->pv_va) {
			KASSERT(newpv->pv_pa + newpv->pv_size <= pv->pv_pa);
			if (newpv->pv_pa + newpv->pv_size == pv->pv_pa) {
				newpv->pv_size += pv->pv_size;
				SLIST_REMOVE_HEAD(&pmap_boot_freeq, pv_list);
			}
			pv = NULL;
		} else {
			for (; (npv = SLIST_NEXT(pv, pv_list)) != NULL;
			     pv = npv) {
				KASSERT(pv->pv_pa + pv->pv_size < npv->pv_pa);
				KASSERT(pv->pv_pa < newpv->pv_pa);
				if (newpv->pv_pa > npv->pv_pa)
					continue;
				if (pv->pv_pa + pv->pv_size == newpv->pv_pa) {
					pv->pv_size += newpv->pv_size;
					return;
				}
				if (newpv->pv_pa + newpv->pv_size < npv->pv_pa)
					break;
				newpv->pv_size += npv->pv_size;
				SLIST_INSERT_AFTER(pv, newpv, pv_list);
				SLIST_REMOVE_AFTER(newpv, pv_list);
				return;
			}
		}
	}

	if (pv) {
		SLIST_INSERT_AFTER(pv, newpv, pv_list);
	} else {
		SLIST_INSERT_HEAD(&pmap_boot_freeq, newpv, pv_list);
	}
}

void
pmap_boot_pagealloc(psize_t amount, psize_t mask, psize_t match,
	pv_addr_t *rpv)
{
	pv_addr_t *pv, **pvp;

	KASSERT(amount & PGOFSET);
	KASSERT((mask & PGOFSET) == 0);
	KASSERT((match & PGOFSET) == 0);
	KASSERT(amount != 0);

	for (pvp = &SLIST_FIRST(&pmap_boot_freeq);
	     (pv = *pvp) != NULL;
	     pvp = &SLIST_NEXT(pv, pv_list)) {
		pv_addr_t *newpv;
		psize_t off;
		/*
		 * If this entry is too small to satisfy the request...
		 */
		KASSERT(pv->pv_size > 0);
		if (pv->pv_size < amount)
			continue;

		for (off = 0; off <= mask; off += PAGE_SIZE) {
			if (((pv->pv_pa + off) & mask) == match
			    && off + amount <= pv->pv_size)
				break;
		}
		if (off > mask)
			continue;

		rpv->pv_va = pv->pv_va + off;
		rpv->pv_pa = pv->pv_pa + off;
		rpv->pv_size = amount;
		pv->pv_size -= amount;
		if (pv->pv_size == 0) {
			KASSERT(off == 0);
			KASSERT((vaddr_t) pv == rpv->pv_va);
			*pvp = SLIST_NEXT(pv, pv_list);
		} else if (off == 0) {
			KASSERT((vaddr_t) pv == rpv->pv_va);
			newpv = (pv_addr_t *) (rpv->pv_va + amount);
			*newpv = *pv;
			newpv->pv_pa += amount;
			newpv->pv_va += amount;
			*pvp = newpv;
		} else if (off < pv->pv_size) {
			newpv = (pv_addr_t *) (rpv->pv_va + amount);
			*newpv = *pv;
			newpv->pv_size -= off;
			newpv->pv_pa += off + amount;
			newpv->pv_va += off + amount;

			SLIST_NEXT(pv, pv_list) = newpv;
			pv->pv_size = off;
		} else {
			KASSERT((vaddr_t) pv != rpv->pv_va);
		}
		memset((void *)rpv->pv_va, 0, amount);
		return;
	}

	if (!uvm_physseg_valid_p(uvm_physseg_get_first()))
		panic("pmap_boot_pagealloc: couldn't allocate memory");

	for (pvp = &SLIST_FIRST(&pmap_boot_freeq);
	     (pv = *pvp) != NULL;
	     pvp = &SLIST_NEXT(pv, pv_list)) {
		if (SLIST_NEXT(pv, pv_list) == NULL)
			break;
	}
	KASSERT(mask == 0);

	for (uvm_physseg_t ups = uvm_physseg_get_first();
	    uvm_physseg_valid_p(ups);
	    ups = uvm_physseg_get_next(ups)) {

		paddr_t spn = uvm_physseg_get_start(ups);
		paddr_t epn = uvm_physseg_get_end(ups);
		if (spn == atop(pv->pv_pa + pv->pv_size)
		    && pv->pv_va + pv->pv_size <= ptoa(epn)) {
			rpv->pv_va = pv->pv_va;
			rpv->pv_pa = pv->pv_pa;
			rpv->pv_size = amount;
			*pvp = NULL;
			pmap_map_chunk(kernel_l1pt.pv_va,
			     ptoa(spn) + (pv->pv_va - pv->pv_pa),
			     ptoa(spn),
			     amount - pv->pv_size,
			     VM_PROT_READ|VM_PROT_WRITE,
			     PTE_CACHE);

			uvm_physseg_unplug(spn, atop(amount - pv->pv_size));
			memset((void *)rpv->pv_va, 0, rpv->pv_size);
			return;
		}
	}

	panic("pmap_boot_pagealloc: couldn't allocate memory");
}

vaddr_t
pmap_steal_memory(vsize_t size, vaddr_t *vstartp, vaddr_t *vendp)
{
	pv_addr_t pv;

	pmap_boot_pagealloc(size, 0, 0, &pv);

	return pv.pv_va;
}
#endif /* PMAP_STEAL_MEMORY */

SYSCTL_SETUP(sysctl_machdep_pmap_setup, "sysctl machdep.kmpages setup")
{
	sysctl_createv(clog, 0, NULL, NULL,
			CTLFLAG_PERMANENT,
			CTLTYPE_NODE, "machdep", NULL,
			NULL, 0, NULL, 0,
			CTL_MACHDEP, CTL_EOL);

	sysctl_createv(clog, 0, NULL, NULL,
			CTLFLAG_PERMANENT,
			CTLTYPE_INT, "kmpages",
			SYSCTL_DESCR("count of pages allocated to kernel memory allocators"),
			NULL, 0, &pmap_kmpages, 0,
			CTL_MACHDEP, CTL_CREATE, CTL_EOL);
}

#ifdef PMAP_NEED_ALLOC_POOLPAGE
struct vm_page *
pmap_md_alloc_poolpage(int flags)
{
	/*
	 * On some systems, only some pages may be "coherent" for dma and we
	 * want to prefer those for pool pages (think mbufs) but fallback to
	 * any page if none is available.
	 */
	if (arm_poolpage_vmfreelist != VM_FREELIST_DEFAULT) {
		return uvm_pagealloc_strat(NULL, 0, NULL, flags,
		    UVM_PGA_STRAT_FALLBACK, arm_poolpage_vmfreelist);
	}

	return uvm_pagealloc(NULL, 0, NULL, flags);
}
#endif

#ifdef __HAVE_MM_MD_DIRECT_MAPPED_PHYS
vaddr_t
pmap_direct_mapped_phys(paddr_t pa, bool *ok_p, vaddr_t va)
{
	bool ok = false;
	if (physical_start <= pa && pa < physical_end) {
#ifdef KERNEL_BASE_VOFFSET
		const vaddr_t newva = pa + KERNEL_BASE_VOFFSET;
#else
		const vaddr_t newva = KERNEL_BASE + pa - physical_start;
#endif
			va = newva;
			ok = true;
	}
	KASSERT(ok_p);
	*ok_p = ok;
	return va;
}

vaddr_t
pmap_map_poolpage(paddr_t pa)
{
	bool ok __diagused;
	vaddr_t va = pmap_direct_mapped_phys(pa, &ok, 0);
	KASSERTMSG(ok, "pa %#lx not direct mappable", pa);
#if defined(PMAP_CACHE_VIPT)
	if (arm_cache_prefer_mask != 0) {
		struct vm_page * const pg = PHYS_TO_VM_PAGE(pa);
		struct vm_page_md * const md = VM_PAGE_TO_MD(pg);
		pmap_acquire_page_lock(md);
		pmap_vac_me_harder(md, pa, pmap_kernel(), va);
		pmap_release_page_lock(md);
	}
#endif
	return va;
}

paddr_t
pmap_unmap_poolpage(vaddr_t va)
{
	KASSERT(va >= KERNEL_BASE);
#ifdef PMAP_CACHE_VIVT
	cpu_idcache_wbinv_range(va, PAGE_SIZE);
#endif
#if defined(KERNEL_BASE_VOFFSET)
        return va - KERNEL_BASE_VOFFSET;
#else
        return va - KERNEL_BASE + physical_start;
#endif
}
#endif /* __HAVE_MM_MD_DIRECT_MAPPED_PHYS */




static struct l1_ttable static_l1;
static struct l1_ttable *l1 = &static_l1;

void
pmap_impl_bootstrap(void)
{
	pmap_t pm = pmap_kernel();

	pm->pm_l1 = l1;

	VPRINTF("locks ");
	/*
	 * pmap_kenter_pa() and pmap_kremove() may be called from interrupt
	 * context, so its locks have to be at IPL_VM
	 */
	mutex_init(&pmap_lock, MUTEX_DEFAULT, IPL_VM);
	mutex_init(&kpm_lock, MUTEX_DEFAULT, IPL_NONE);
	mutex_init(&pm->pm_obj_lock, MUTEX_DEFAULT, IPL_VM);
	uvm_obj_init(&pm->pm_obj, NULL, false, 1);
	uvm_obj_setlock(&pm->pm_obj, &pm->pm_obj_lock);
}



void
pmap_impl_bootstrap_l1(void)
{
	pd_entry_t *l1pt = (pd_entry_t *) kernel_l1pt.pv_va;
	/*
	 * init the static-global locks and global pmap list.
	 */
	mutex_init(&l1_lru_lock, MUTEX_DEFAULT, IPL_VM);

	/*
	 * We can now initialise the first L1's metadata.
	 */
	SLIST_INIT(&l1_list);
	TAILQ_INIT(&l1_lru_list);
	pmap_init_l1(l1, l1pt);
}


void
pmap_impl_set_virtual_space(vaddr_t vs, vaddr_t ve)
{

	virtual_avail = vs;
	virtual_end = ve;
}


void
pmap_impl_bootstrap_pools(void)
{

	/*
	 * Initialize the pmap cache
	 */
	pool_cache_bootstrap(&pmap_cache, sizeof(struct pmap), 0, 0, 0,
	    "pmappl", NULL, IPL_NONE, pmap_pmap_ctor, NULL, NULL);

	/*
	 * Initialize the pv pool.
	 */
	pool_init(&pmap_pv_pool, sizeof(struct pv_entry), 0, 0, 0, "pvepl",
	    &pmap_bootstrap_pv_allocator, IPL_NONE);
}<|MERGE_RESOLUTION|>--- conflicted
+++ resolved
@@ -543,15 +543,7 @@
 
 static void		pmap_pinit(pmap_t);
 
-<<<<<<< HEAD
 static int		pmap_pmap_ctor(void *, void *, int);
-=======
-static struct l2_bucket *pmap_get_l2_bucket(pmap_t, vaddr_t);
-static struct l2_bucket *pmap_alloc_l2_bucket(pmap_t, vaddr_t);
-static void		pmap_free_l2_bucket(pmap_t, struct l2_bucket *, u_int);
-static int		pmap_l2ptp_ctor(void *, void *, int);
-static int		pmap_l2dtable_ctor(void *, void *, int);
->>>>>>> d0e1fb4f
 
 static void		pmap_vac_me_harder(struct vm_page_md *, paddr_t, pmap_t, vaddr_t);
 #ifdef PMAP_CACHE_VIVT
@@ -576,25 +568,6 @@
 static void		pmap_pv_remove(paddr_t);
 
 static void		pmap_init_l1(struct l1_ttable *, pd_entry_t *);
-<<<<<<< HEAD
-=======
-#endif
-static vaddr_t		kernel_pt_lookup(paddr_t);
-
-#ifdef ARM_MMU_EXTENDED
-static struct pool_cache pmap_l1tt_cache;
-
-static int		pmap_l1tt_ctor(void *, void *, int);
-static void *		pmap_l1tt_alloc(struct pool *, int);
-static void		pmap_l1tt_free(struct pool *, void *);
-
-static struct pool_allocator pmap_l1tt_allocator = {
-	.pa_alloc = pmap_l1tt_alloc,
-	.pa_free = pmap_l1tt_free,
-	.pa_pagesz = L1TT_SIZE,
-};
-#endif
->>>>>>> d0e1fb4f
 
 /*
  * Misc variables
