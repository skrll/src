--- conflicted
+++ resolved
@@ -1,8 +1,4 @@
-<<<<<<< HEAD
-/*	$NetBSD: pmap.c,v 1.422 2020/10/30 18:54:36 skrll Exp $	*/
-=======
 /*	$NetBSD: pmap.c,v 1.428 2021/03/23 10:21:49 skrll Exp $	*/
->>>>>>> 9e014010
 
 /*
  * Copyright 2003 Wasabi Systems, Inc.
@@ -196,11 +192,7 @@
 #endif
 
 #include <sys/cdefs.h>
-<<<<<<< HEAD
-__KERNEL_RCSID(0, "$NetBSD: pmap.c,v 1.422 2020/10/30 18:54:36 skrll Exp $");
-=======
 __KERNEL_RCSID(0, "$NetBSD: pmap.c,v 1.428 2021/03/23 10:21:49 skrll Exp $");
->>>>>>> 9e014010
 
 #include <sys/param.h>
 #include <sys/types.h>
