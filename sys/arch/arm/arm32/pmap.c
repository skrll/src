/*	$NetBSD: pmap.c,v 1.373 2019/04/23 11:21:21 bouyer Exp $	*/

/*
 * Copyright 2003 Wasabi Systems, Inc.
 * All rights reserved.
 *
 * Written by Steve C. Woodford for Wasabi Systems, Inc.
 *
 * Redistribution and use in source and binary forms, with or without
 * modification, are permitted provided that the following conditions
 * are met:
 * 1. Redistributions of source code must retain the above copyright
 *    notice, this list of conditions and the following disclaimer.
 * 2. Redistributions in binary form must reproduce the above copyright
 *    notice, this list of conditions and the following disclaimer in the
 *    documentation and/or other materials provided with the distribution.
 * 3. All advertising materials mentioning features or use of this software
 *    must display the following acknowledgement:
 *      This product includes software developed for the NetBSD Project by
 *      Wasabi Systems, Inc.
 * 4. The name of Wasabi Systems, Inc. may not be used to endorse
 *    or promote products derived from this software without specific prior
 *    written permission.
 *
 * THIS SOFTWARE IS PROVIDED BY WASABI SYSTEMS, INC. ``AS IS'' AND
 * ANY EXPRESS OR IMPLIED WARRANTIES, INCLUDING, BUT NOT LIMITED
 * TO, THE IMPLIED WARRANTIES OF MERCHANTABILITY AND FITNESS FOR A PARTICULAR
 * PURPOSE ARE DISCLAIMED.  IN NO EVENT SHALL WASABI SYSTEMS, INC
 * BE LIABLE FOR ANY DIRECT, INDIRECT, INCIDENTAL, SPECIAL, EXEMPLARY, OR
 * CONSEQUENTIAL DAMAGES (INCLUDING, BUT NOT LIMITED TO, PROCUREMENT OF
 * SUBSTITUTE GOODS OR SERVICES; LOSS OF USE, DATA, OR PROFITS; OR BUSINESS
 * INTERRUPTION) HOWEVER CAUSED AND ON ANY THEORY OF LIABILITY, WHETHER IN
 * CONTRACT, STRICT LIABILITY, OR TORT (INCLUDING NEGLIGENCE OR OTHERWISE)
 * ARISING IN ANY WAY OUT OF THE USE OF THIS SOFTWARE, EVEN IF ADVISED OF THE
 * POSSIBILITY OF SUCH DAMAGE.
 */

/*
 * Copyright (c) 2002-2003 Wasabi Systems, Inc.
 * Copyright (c) 2001 Richard Earnshaw
 * Copyright (c) 2001-2002 Christopher Gilbert
 * All rights reserved.
 *
 * 1. Redistributions of source code must retain the above copyright
 *    notice, this list of conditions and the following disclaimer.
 * 2. Redistributions in binary form must reproduce the above copyright
 *    notice, this list of conditions and the following disclaimer in the
 *    documentation and/or other materials provided with the distribution.
 * 3. The name of the company nor the name of the author may be used to
 *    endorse or promote products derived from this software without specific
 *    prior written permission.
 *
 * THIS SOFTWARE IS PROVIDED BY THE AUTHOR ``AS IS'' AND ANY EXPRESS OR IMPLIED
 * WARRANTIES, INCLUDING, BUT NOT LIMITED TO, THE IMPLIED WARRANTIES OF
 * MERCHANTABILITY AND FITNESS FOR A PARTICULAR PURPOSE ARE DISCLAIMED.
 * IN NO EVENT SHALL THE AUTHOR OR CONTRIBUTORS BE LIABLE FOR ANY DIRECT,
 * INDIRECT, INCIDENTAL, SPECIAL, EXEMPLARY, OR CONSEQUENTIAL DAMAGES
 * (INCLUDING, BUT NOT LIMITED TO, PROCUREMENT OF SUBSTITUTE GOODS OR
 * SERVICES; LOSS OF USE, DATA, OR PROFITS; OR BUSINESS INTERRUPTION)
 * HOWEVER CAUSED AND ON ANY THEORY OF LIABILITY, WHETHER IN CONTRACT, STRICT
 * LIABILITY, OR TORT (INCLUDING NEGLIGENCE OR OTHERWISE) ARISING IN ANY WAY
 * OUT OF THE USE OF THIS SOFTWARE, EVEN IF ADVISED OF THE POSSIBILITY OF
 * SUCH DAMAGE.
 */

/*-
 * Copyright (c) 1999 The NetBSD Foundation, Inc.
 * All rights reserved.
 *
 * This code is derived from software contributed to The NetBSD Foundation
 * by Charles M. Hannum.
 *
 * Redistribution and use in source and binary forms, with or without
 * modification, are permitted provided that the following conditions
 * are met:
 * 1. Redistributions of source code must retain the above copyright
 *    notice, this list of conditions and the following disclaimer.
 * 2. Redistributions in binary form must reproduce the above copyright
 *    notice, this list of conditions and the following disclaimer in the
 *    documentation and/or other materials provided with the distribution.
 *
 * THIS SOFTWARE IS PROVIDED BY THE NETBSD FOUNDATION, INC. AND CONTRIBUTORS
 * ``AS IS'' AND ANY EXPRESS OR IMPLIED WARRANTIES, INCLUDING, BUT NOT LIMITED
 * TO, THE IMPLIED WARRANTIES OF MERCHANTABILITY AND FITNESS FOR A PARTICULAR
 * PURPOSE ARE DISCLAIMED.  IN NO EVENT SHALL THE FOUNDATION OR CONTRIBUTORS
 * BE LIABLE FOR ANY DIRECT, INDIRECT, INCIDENTAL, SPECIAL, EXEMPLARY, OR
 * CONSEQUENTIAL DAMAGES (INCLUDING, BUT NOT LIMITED TO, PROCUREMENT OF
 * SUBSTITUTE GOODS OR SERVICES; LOSS OF USE, DATA, OR PROFITS; OR BUSINESS
 * INTERRUPTION) HOWEVER CAUSED AND ON ANY THEORY OF LIABILITY, WHETHER IN
 * CONTRACT, STRICT LIABILITY, OR TORT (INCLUDING NEGLIGENCE OR OTHERWISE)
 * ARISING IN ANY WAY OUT OF THE USE OF THIS SOFTWARE, EVEN IF ADVISED OF THE
 * POSSIBILITY OF SUCH DAMAGE.
 */

/*
 * Copyright (c) 1994-1998 Mark Brinicombe.
 * Copyright (c) 1994 Brini.
 * All rights reserved.
 *
 * This code is derived from software written for Brini by Mark Brinicombe
 *
 * Redistribution and use in source and binary forms, with or without
 * modification, are permitted provided that the following conditions
 * are met:
 * 1. Redistributions of source code must retain the above copyright
 *    notice, this list of conditions and the following disclaimer.
 * 2. Redistributions in binary form must reproduce the above copyright
 *    notice, this list of conditions and the following disclaimer in the
 *    documentation and/or other materials provided with the distribution.
 * 3. All advertising materials mentioning features or use of this software
 *    must display the following acknowledgement:
 *	This product includes software developed by Mark Brinicombe.
 * 4. The name of the author may not be used to endorse or promote products
 *    derived from this software without specific prior written permission.
 *
 * THIS SOFTWARE IS PROVIDED BY THE AUTHOR ``AS IS'' AND ANY EXPRESS OR
 * IMPLIED WARRANTIES, INCLUDING, BUT NOT LIMITED TO, THE IMPLIED WARRANTIES
 * OF MERCHANTABILITY AND FITNESS FOR A PARTICULAR PURPOSE ARE DISCLAIMED.
 * IN NO EVENT SHALL THE AUTHOR BE LIABLE FOR ANY DIRECT, INDIRECT,
 * INCIDENTAL, SPECIAL, EXEMPLARY, OR CONSEQUENTIAL DAMAGES (INCLUDING, BUT
 * NOT LIMITED TO, PROCUREMENT OF SUBSTITUTE GOODS OR SERVICES; LOSS OF USE,
 * DATA, OR PROFITS; OR BUSINESS INTERRUPTION) HOWEVER CAUSED AND ON ANY
 * THEORY OF LIABILITY, WHETHER IN CONTRACT, STRICT LIABILITY, OR TORT
 * (INCLUDING NEGLIGENCE OR OTHERWISE) ARISING IN ANY WAY OUT OF THE USE OF
 *
 * RiscBSD kernel project
 *
 * pmap.c
 *
 * Machine dependent vm stuff
 *
 * Created      : 20/09/94
 */

/*
 * armv6 and VIPT cache support by 3am Software Foundry,
 * Copyright (c) 2007 Microsoft
 */

/*
 * Performance improvements, UVM changes, overhauls and part-rewrites
 * were contributed by Neil A. Carson <neil@causality.com>.
 */

/*
 * Overhauled again to speedup the pmap, use MMU Domains so that L1 tables
 * can be shared, and re-work the KVM layout, by Steve Woodford of Wasabi
 * Systems, Inc.
 *
 * There are still a few things outstanding at this time:
 *
 *   - There are some unresolved issues for MP systems:
 *
 *     o The L1 metadata needs a lock, or more specifically, some places
 *       need to acquire an exclusive lock when modifying L1 translation
 *       table entries.
 *
 *     o When one cpu modifies an L1 entry, and that L1 table is also
 *       being used by another cpu, then the latter will need to be told
 *       that a tlb invalidation may be necessary. (But only if the old
 *       domain number in the L1 entry being over-written is currently
 *       the active domain on that cpu). I guess there are lots more tlb
 *       shootdown issues too...
 *
 *     o If the vector_page is at 0x00000000 instead of in kernel VA space,
 *       then MP systems will lose big-time because of the MMU domain hack.
 *       The only way this can be solved (apart from moving the vector
 *       page to 0xffff0000) is to reserve the first 1MB of user address
 *       space for kernel use only. This would require re-linking all
 *       applications so that the text section starts above this 1MB
 *       boundary.
 *
 *     o Tracking which VM space is resident in the cache/tlb has not yet
 *       been implemented for MP systems.
 *
 *     o Finally, there is a pathological condition where two cpus running
 *       two separate processes (not lwps) which happen to share an L1
 *       can get into a fight over one or more L1 entries. This will result
 *       in a significant slow-down if both processes are in tight loops.
 */

/*
 * Special compilation symbols
 * PMAP_DEBUG		- Build in pmap_debug_level code
 */

/* Include header files */

#include "opt_arm_debug.h"
#include "opt_cpuoptions.h"
#include "opt_pmap_debug.h"
#include "opt_ddb.h"
#include "opt_lockdebug.h"
#include "opt_multiprocessor.h"

#ifdef MULTIPROCESSOR
#define _INTR_PRIVATE
#endif

#include <sys/param.h>
#include <sys/types.h>
#include <sys/kernel.h>
#include <sys/systm.h>
#include <sys/proc.h>
#include <sys/intr.h>
#include <sys/pool.h>
#include <sys/kmem.h>
#include <sys/cdefs.h>
#include <sys/cpu.h>
#include <sys/sysctl.h>
#include <sys/bus.h>
#include <sys/atomic.h>
#include <sys/kernhist.h>

#include <uvm/uvm.h>
#include <uvm/pmap/pmap_pvt.h>

#include <arm/locore.h>
#include <arm/arm32/pmap_common.h>

#ifdef DDB
#include <arm/db_machdep.h>
#endif

__KERNEL_RCSID(0, "$NetBSD: pmap.c,v 1.373 2019/04/23 11:21:21 bouyer Exp $");

//#define PMAP_DEBUG
#ifdef PMAP_DEBUG

/* XXX need to get rid of all refs to this */
int pmap_debug_level = 0;

/*
 * for switching to potentially finer grained debugging
 */
#define	PDB_FOLLOW	0x0001
#define	PDB_INIT	0x0002
#define	PDB_ENTER	0x0004
#define	PDB_REMOVE	0x0008
#define	PDB_CREATE	0x0010
#define	PDB_PTPAGE	0x0020
#define	PDB_GROWKERN	0x0040
#define	PDB_BITS	0x0080
#define	PDB_COLLECT	0x0100
#define	PDB_PROTECT	0x0200
#define	PDB_MAP_L1	0x0400
#define	PDB_BOOTSTRAP	0x1000
#define	PDB_PARANOIA	0x2000
#define	PDB_WIRING	0x4000
#define	PDB_PVDUMP	0x8000
#define	PDB_VAC		0x10000
#define	PDB_KENTER	0x20000
#define	PDB_KREMOVE	0x40000
#define	PDB_EXEC	0x80000

int debugmap = 1;
int pmapdebug = 0;
#define	NPDEBUG(_lev_,_stat_) \
	if (pmapdebug & (_lev_)) \
        	((_stat_))

#else	/* PMAP_DEBUG */
#define NPDEBUG(_lev_,_stat_) /* Nothing */
#endif	/* PMAP_DEBUG */


#ifdef VERBOSE_INIT_ARM
#define VPRINTF(...)	printf(__VA_ARGS__)
#else
#define VPRINTF(...)	__nothing
#endif

/*
 * pmap_kernel() points here
 */
static struct pmap	kernel_pmap_store = {
	.pm_activated = true,
	.pm_domain = PMAP_DOMAIN_KERNEL,
	.pm_cstate.cs_all = PMAP_CACHE_STATE_ALL,
};
struct pmap * const	kernel_pmap_ptr = &kernel_pmap_store;
#if 0
#undef pmap_kernel
#define pmap_kernel()	(&kernel_pmap_store)
#endif
#ifdef PMAP_NEED_ALLOC_POOLPAGE
int			arm_poolpage_vmfreelist = VM_FREELIST_DEFAULT;
#endif

/*
 * Pool and cache that pmap structures are allocated from.
 * We use a cache to avoid clearing the pm_l2[] array (1KB)
 * in pmap_create().
 */
static struct pool_cache pmap_cache;

/*
 * Pool of PV structures
 */
static struct pool pmap_pv_pool;

static void *pmap_bootstrap_pv_page_alloc(struct pool *, int);
static void pmap_bootstrap_pv_page_free(struct pool *, void *);
static struct pool_allocator pmap_bootstrap_pv_allocator = {
	pmap_bootstrap_pv_page_alloc, pmap_bootstrap_pv_page_free
};

#ifdef PMAPCOUNTERS
#define	PMAP_EVCNT_INITIALIZER(name) \
	EVCNT_INITIALIZER(EVCNT_TYPE_MISC, NULL, "pmap", name)

#if defined(PMAP_CACHE_VIPT)
static struct evcnt pmap_ev_vac_clean_one =
   PMAP_EVCNT_INITIALIZER("clean page (1 color)");
static struct evcnt pmap_ev_vac_flush_one =
   PMAP_EVCNT_INITIALIZER("flush page (1 color)");
static struct evcnt pmap_ev_vac_flush_lots =
   PMAP_EVCNT_INITIALIZER("flush page (2+ colors)");
static struct evcnt pmap_ev_vac_flush_lots2 =
   PMAP_EVCNT_INITIALIZER("flush page (2+ colors, kmpage)");
EVCNT_ATTACH_STATIC(pmap_ev_vac_clean_one);
EVCNT_ATTACH_STATIC(pmap_ev_vac_flush_one);
EVCNT_ATTACH_STATIC(pmap_ev_vac_flush_lots);
EVCNT_ATTACH_STATIC(pmap_ev_vac_flush_lots2);

static struct evcnt pmap_ev_vac_color_new =
   PMAP_EVCNT_INITIALIZER("new page color");
static struct evcnt pmap_ev_vac_color_reuse =
   PMAP_EVCNT_INITIALIZER("ok first page color");
static struct evcnt pmap_ev_vac_color_ok =
   PMAP_EVCNT_INITIALIZER("ok page color");
static struct evcnt pmap_ev_vac_color_blind =
   PMAP_EVCNT_INITIALIZER("blind page color");
static struct evcnt pmap_ev_vac_color_change =
   PMAP_EVCNT_INITIALIZER("change page color");
static struct evcnt pmap_ev_vac_color_erase =
   PMAP_EVCNT_INITIALIZER("erase page color");
static struct evcnt pmap_ev_vac_color_none =
   PMAP_EVCNT_INITIALIZER("no page color");
static struct evcnt pmap_ev_vac_color_restore =
   PMAP_EVCNT_INITIALIZER("restore page color");

EVCNT_ATTACH_STATIC(pmap_ev_vac_color_new);
EVCNT_ATTACH_STATIC(pmap_ev_vac_color_reuse);
EVCNT_ATTACH_STATIC(pmap_ev_vac_color_ok);
EVCNT_ATTACH_STATIC(pmap_ev_vac_color_blind);
EVCNT_ATTACH_STATIC(pmap_ev_vac_color_change);
EVCNT_ATTACH_STATIC(pmap_ev_vac_color_erase);
EVCNT_ATTACH_STATIC(pmap_ev_vac_color_none);
EVCNT_ATTACH_STATIC(pmap_ev_vac_color_restore);
#endif

static struct evcnt pmap_ev_mappings =
   PMAP_EVCNT_INITIALIZER("pages mapped");
static struct evcnt pmap_ev_unmappings =
   PMAP_EVCNT_INITIALIZER("pages unmapped");
static struct evcnt pmap_ev_remappings =
   PMAP_EVCNT_INITIALIZER("pages remapped");

EVCNT_ATTACH_STATIC(pmap_ev_mappings);
EVCNT_ATTACH_STATIC(pmap_ev_unmappings);
EVCNT_ATTACH_STATIC(pmap_ev_remappings);

static struct evcnt pmap_ev_kernel_mappings =
   PMAP_EVCNT_INITIALIZER("kernel pages mapped");
static struct evcnt pmap_ev_kernel_unmappings =
   PMAP_EVCNT_INITIALIZER("kernel pages unmapped");
static struct evcnt pmap_ev_kernel_remappings =
   PMAP_EVCNT_INITIALIZER("kernel pages remapped");

EVCNT_ATTACH_STATIC(pmap_ev_kernel_mappings);
EVCNT_ATTACH_STATIC(pmap_ev_kernel_unmappings);
EVCNT_ATTACH_STATIC(pmap_ev_kernel_remappings);

static struct evcnt pmap_ev_kenter_mappings =
   PMAP_EVCNT_INITIALIZER("kenter pages mapped");
static struct evcnt pmap_ev_kenter_unmappings =
   PMAP_EVCNT_INITIALIZER("kenter pages unmapped");
static struct evcnt pmap_ev_kenter_remappings =
   PMAP_EVCNT_INITIALIZER("kenter pages remapped");
static struct evcnt pmap_ev_pt_mappings =
   PMAP_EVCNT_INITIALIZER("page table pages mapped");

EVCNT_ATTACH_STATIC(pmap_ev_kenter_mappings);
EVCNT_ATTACH_STATIC(pmap_ev_kenter_unmappings);
EVCNT_ATTACH_STATIC(pmap_ev_kenter_remappings);
EVCNT_ATTACH_STATIC(pmap_ev_pt_mappings);

static struct evcnt pmap_ev_fixup_mod =
   PMAP_EVCNT_INITIALIZER("page modification emulations");
static struct evcnt pmap_ev_fixup_ref =
   PMAP_EVCNT_INITIALIZER("page reference emulations");
static struct evcnt pmap_ev_fixup_exec =
   PMAP_EVCNT_INITIALIZER("exec pages fixed up");
static struct evcnt pmap_ev_fixup_pdes =
   PMAP_EVCNT_INITIALIZER("pdes fixed up");
static struct evcnt pmap_ev_fixup_ptesync =
   PMAP_EVCNT_INITIALIZER("ptesync fixed");

EVCNT_ATTACH_STATIC(pmap_ev_fixup_mod);
EVCNT_ATTACH_STATIC(pmap_ev_fixup_ref);
EVCNT_ATTACH_STATIC(pmap_ev_fixup_exec);
EVCNT_ATTACH_STATIC(pmap_ev_fixup_pdes);
EVCNT_ATTACH_STATIC(pmap_ev_fixup_ptesync);

#ifdef PMAP_CACHE_VIPT
static struct evcnt pmap_ev_exec_mappings =
   PMAP_EVCNT_INITIALIZER("exec pages mapped");
static struct evcnt pmap_ev_exec_cached =
   PMAP_EVCNT_INITIALIZER("exec pages cached");

EVCNT_ATTACH_STATIC(pmap_ev_exec_mappings);
EVCNT_ATTACH_STATIC(pmap_ev_exec_cached);

static struct evcnt pmap_ev_exec_synced =
   PMAP_EVCNT_INITIALIZER("exec pages synced");
static struct evcnt pmap_ev_exec_synced_map =
   PMAP_EVCNT_INITIALIZER("exec pages synced (MP)");
static struct evcnt pmap_ev_exec_synced_unmap =
   PMAP_EVCNT_INITIALIZER("exec pages synced (UM)");
static struct evcnt pmap_ev_exec_synced_remap =
   PMAP_EVCNT_INITIALIZER("exec pages synced (RM)");
static struct evcnt pmap_ev_exec_synced_clearbit =
   PMAP_EVCNT_INITIALIZER("exec pages synced (DG)");
static struct evcnt pmap_ev_exec_synced_kremove =
   PMAP_EVCNT_INITIALIZER("exec pages synced (KU)");

EVCNT_ATTACH_STATIC(pmap_ev_exec_synced);
EVCNT_ATTACH_STATIC(pmap_ev_exec_synced_map);
EVCNT_ATTACH_STATIC(pmap_ev_exec_synced_unmap);
EVCNT_ATTACH_STATIC(pmap_ev_exec_synced_remap);
EVCNT_ATTACH_STATIC(pmap_ev_exec_synced_clearbit);
EVCNT_ATTACH_STATIC(pmap_ev_exec_synced_kremove);

static struct evcnt pmap_ev_exec_discarded_unmap =
   PMAP_EVCNT_INITIALIZER("exec pages discarded (UM)");
static struct evcnt pmap_ev_exec_discarded_zero =
   PMAP_EVCNT_INITIALIZER("exec pages discarded (ZP)");
static struct evcnt pmap_ev_exec_discarded_copy =
   PMAP_EVCNT_INITIALIZER("exec pages discarded (CP)");
static struct evcnt pmap_ev_exec_discarded_page_protect =
   PMAP_EVCNT_INITIALIZER("exec pages discarded (PP)");
static struct evcnt pmap_ev_exec_discarded_clearbit =
   PMAP_EVCNT_INITIALIZER("exec pages discarded (DG)");
static struct evcnt pmap_ev_exec_discarded_kremove =
   PMAP_EVCNT_INITIALIZER("exec pages discarded (KU)");

EVCNT_ATTACH_STATIC(pmap_ev_exec_discarded_unmap);
EVCNT_ATTACH_STATIC(pmap_ev_exec_discarded_zero);
EVCNT_ATTACH_STATIC(pmap_ev_exec_discarded_copy);
EVCNT_ATTACH_STATIC(pmap_ev_exec_discarded_page_protect);
EVCNT_ATTACH_STATIC(pmap_ev_exec_discarded_clearbit);
EVCNT_ATTACH_STATIC(pmap_ev_exec_discarded_kremove);
#endif /* PMAP_CACHE_VIPT */

static struct evcnt pmap_ev_updates = PMAP_EVCNT_INITIALIZER("updates");
static struct evcnt pmap_ev_collects = PMAP_EVCNT_INITIALIZER("collects");
static struct evcnt pmap_ev_activations = PMAP_EVCNT_INITIALIZER("activations");

EVCNT_ATTACH_STATIC(pmap_ev_updates);
EVCNT_ATTACH_STATIC(pmap_ev_collects);
EVCNT_ATTACH_STATIC(pmap_ev_activations);

#define	PMAPCOUNT(x)	((void)(pmap_ev_##x.ev_count++))
#else
#define	PMAPCOUNT(x)	((void)0)
#endif

kmutex_t pmap_lock __cacheline_aligned;
kmutex_t kpm_lock __cacheline_aligned;
extern void *msgbufaddr;
int pmap_kmpages;

/*
 * Flag to indicate if pmap_init() has done its thing
 */
extern bool pmap_initialized;

bool pmap_initialized;

/*
 * Misc. locking data structures
 */

static inline void
pmap_acquire_pmap_lock(pmap_t pm)
{
#if defined(MULTIPROCESSOR) && defined(DDB)
	if (__predict_false(db_onproc != NULL))
		return;
#endif
	
	mutex_enter(pm->pm_lock);
}

static inline void
pmap_release_pmap_lock(pmap_t pm)
{
#if defined(MULTIPROCESSOR) && defined(DDB)
	if (__predict_false(db_onproc != NULL))
		return;
#endif
	mutex_exit(pm->pm_lock);
}

static inline void
pmap_acquire_page_lock(struct vm_page_md *md)
{
	mutex_enter(&pmap_lock);
}

static inline void
pmap_release_page_lock(struct vm_page_md *md)
{
	mutex_exit(&pmap_lock);
}

#ifdef DIAGNOSTIC
static inline int
pmap_page_locked_p(struct vm_page_md *md)
{
	return mutex_owned(&pmap_lock);
}
#endif

/*
 * Metadata for L1 translation tables.
 */
struct l1_ttable {
	/* Entry on the L1 Table list */
	SLIST_ENTRY(l1_ttable) l1_link;

	/* Entry on the L1 Least Recently Used list */
	TAILQ_ENTRY(l1_ttable) l1_lru;

	/* Track how many domains are allocated from this L1 */
	volatile u_int l1_domain_use_count;

	/*
	 * A free-list of domain numbers for this L1.
	 * We avoid using ffs() and a bitmap to track domains since ffs()
	 * is slow on ARM.
	 */
	uint8_t l1_domain_first;
	uint8_t l1_domain_free[PMAP_DOMAINS];

	/* Physical address of this L1 page table */
	paddr_t l1_physaddr;

	/* KVA of this L1 page table */
	pd_entry_t *l1_kva;
};

/*
 * L1 Page Tables are tracked using a Least Recently Used list.
 *  - New L1s are allocated from the HEAD.
 *  - Freed L1s are added to the TAIl.
 *  - Recently accessed L1s (where an 'access' is some change to one of
 *    the userland pmaps which owns this L1) are moved to the TAIL.
 */
static TAILQ_HEAD(, l1_ttable) l1_lru_list;
static kmutex_t l1_lru_lock __cacheline_aligned;

/*
 * A list of all L1 tables
 */
static SLIST_HEAD(, l1_ttable) l1_list;

/*
 * Macros to determine if a mapping might be resident in the
 * instruction/data cache and/or TLB
 */
#if ARM_MMU_V7 > 0
/*
 * Speculative loads by Cortex cores can cause TLB entries to be filled even if
 * there are no explicit accesses, so there may be always be TLB entries to
 * flush.  If we used ASIDs then this would not be a problem.
 */
#define	PV_BEEN_EXECD(f)  (((f) & PVF_EXEC) == PVF_EXEC)
#define	PV_BEEN_REFD(f)   (true)
#else
#define	PV_BEEN_EXECD(f)  (((f) & (PVF_REF | PVF_EXEC)) == (PVF_REF | PVF_EXEC))
#define	PV_BEEN_REFD(f)   (((f) & PVF_REF) != 0)
#endif
#define	PV_IS_EXEC_P(f)   (((f) & PVF_EXEC) != 0)
#define	PV_IS_KENTRY_P(f) (((f) & PVF_KENTRY) != 0)
#define	PV_IS_WRITE_P(f)  (((f) & PVF_WRITE) != 0)

static void		pmap_enter_pv(struct vm_page_md *, paddr_t, struct pv_entry *,
			    pmap_t, vaddr_t, u_int);
static struct pv_entry *pmap_find_pv(struct vm_page_md *, pmap_t, vaddr_t);
static struct pv_entry *pmap_remove_pv(struct vm_page_md *, paddr_t, pmap_t, vaddr_t);
static u_int		pmap_modify_pv(struct vm_page_md *, paddr_t, pmap_t, vaddr_t,
			    u_int, u_int);

static void		pmap_pinit(pmap_t);


static int		pmap_pmap_ctor(void *, void *, int);

static void		pmap_vac_me_harder(struct vm_page_md *, paddr_t, pmap_t, vaddr_t);
#ifdef PMAP_CACHE_VIVT
static void		pmap_vac_me_kpmap(struct vm_page_md *, paddr_t, pmap_t, vaddr_t);
static void		pmap_vac_me_user(struct vm_page_md *, paddr_t, pmap_t, vaddr_t);
#endif

static void		pmap_clearbit(struct vm_page_md *, paddr_t, u_int);
#ifdef PMAP_CACHE_VIVT
static bool		pmap_clean_page(struct vm_page_md *, bool);
#endif
#ifdef PMAP_CACHE_VIPT
static void		pmap_syncicache_page(struct vm_page_md *, paddr_t);
enum pmap_flush_op {
	PMAP_FLUSH_PRIMARY,
	PMAP_FLUSH_SECONDARY,
	PMAP_CLEAN_PRIMARY
};
static void		pmap_flush_page(struct vm_page_md *, paddr_t, enum pmap_flush_op);
#endif
static void		pmap_page_remove(struct vm_page_md *, paddr_t);
static void		pmap_pv_remove(paddr_t);

static void		pmap_init_l1(struct l1_ttable *, pd_entry_t *);

/*
 * Misc variables
 */
vaddr_t virtual_avail;
vaddr_t virtual_end;
vaddr_t pmap_curmaxkvaddr;


paddr_t avail_start;
paddr_t avail_end;

/* Function to set the debug level of the pmap code */

#ifdef PMAP_DEBUG
void
pmap_debug(int level)
{
	pmap_debug_level = level;
	printf("pmap_debug: level=%d\n", pmap_debug_level);
}
#endif	/* PMAP_DEBUG */

#ifdef PMAP_CACHE_VIPT
#define PMAP_VALIDATE_MD_PAGE(md)	\
	KASSERTMSG(arm_cache_prefer_mask == 0 || (((md)->pvh_attrs & PVF_WRITE) == 0) == ((md)->urw_mappings + (md)->krw_mappings == 0), \
	    "(md) %p: attrs=%#x urw=%u krw=%u", (md), \
	    (md)->pvh_attrs, (md)->urw_mappings, (md)->krw_mappings);
#endif /* PMAP_CACHE_VIPT */
/*
 * A bunch of routines to conditionally flush the caches/TLB depending
 * on whether the specified pmap actually needs to be flushed at any
 * given time.
 */
static inline void
pmap_tlb_flush_SE(pmap_t pm, vaddr_t va, u_int flags)
{
	if (pm->pm_cstate.cs_tlb_id != 0) {
		if (PV_BEEN_EXECD(flags)) {
			cpu_tlb_flushID_SE(va);
		} else if (PV_BEEN_REFD(flags)) {
			cpu_tlb_flushD_SE(va);
		}
	}
}

static inline void
pmap_tlb_flushID(pmap_t pm)
{
	if (pm->pm_cstate.cs_tlb_id) {
		cpu_tlb_flushID();
#if ARM_MMU_V7 == 0
		/*
		 * Speculative loads by Cortex cores can cause TLB entries to
		 * be filled even if there are no explicit accesses, so there
		 * may be always be TLB entries to flush.  If we used ASIDs
		 * then it would not be a problem.
		 * This is not true for other CPUs.
		 */
		pm->pm_cstate.cs_tlb = 0;
#endif /* ARM_MMU_V7 */
	}
}

static inline void
pmap_tlb_flushD(pmap_t pm)
{
	if (pm->pm_cstate.cs_tlb_d) {
		cpu_tlb_flushD();
#if ARM_MMU_V7 == 0
		/*
		 * Speculative loads by Cortex cores can cause TLB entries to
		 * be filled even if there are no explicit accesses, so there
		 * may be always be TLB entries to flush.  If we used ASIDs
		 * then it would not be a problem.
		 * This is not true for other CPUs.
		 */
		pm->pm_cstate.cs_tlb_d = 0;
#endif /* ARM_MMU_V7 */
	}
}

#ifdef PMAP_CACHE_VIVT
static inline void
pmap_cache_wbinv_page(pmap_t pm, vaddr_t va, bool do_inv, u_int flags)
{
	if (PV_BEEN_EXECD(flags) && pm->pm_cstate.cs_cache_id) {
		cpu_idcache_wbinv_range(va, PAGE_SIZE);
	} else if (PV_BEEN_REFD(flags) && pm->pm_cstate.cs_cache_d) {
		if (do_inv) {
			if (flags & PVF_WRITE)
				cpu_dcache_wbinv_range(va, PAGE_SIZE);
			else
				cpu_dcache_inv_range(va, PAGE_SIZE);
		} else if (flags & PVF_WRITE) {
			cpu_dcache_wb_range(va, PAGE_SIZE);
		}
	}
}

static inline void
pmap_cache_wbinv_all(pmap_t pm, u_int flags)
{
	if (PV_BEEN_EXECD(flags)) {
		if (pm->pm_cstate.cs_cache_id) {
			cpu_idcache_wbinv_all();
			pm->pm_cstate.cs_cache = 0;
		}
	} else if (pm->pm_cstate.cs_cache_d) {
		cpu_dcache_wbinv_all();
		pm->pm_cstate.cs_cache_d = 0;
	}
}
#endif /* PMAP_CACHE_VIVT */

static inline uint8_t
pmap_domain(pmap_t pm)
{
	return pm->pm_domain;
}


static inline pd_entry_t *
pmap_l1_kva(pmap_t pm)
{
	return pm->pm_l1->l1_kva;
}

#if 0
static inline bool
pmap_is_current(pmap_t pm)
{
	if (pm == pmap_kernel() || curproc->p_vmspace->vm_map.pmap == pm)
		return true;

	return false;
}
#endif

bool
pmap_is_cached(pmap_t pm)
{
	struct cpu_info * const ci = curcpu();
	if (pm == pmap_kernel() || ci->ci_pmap_lastuser == NULL
	    || ci->ci_pmap_lastuser == pm)
		return true;

	return false;
}

#if 0

/*
 * PTE_SYNC_CURRENT:
 *
 *     Make sure the pte is written out to RAM.
 *     We need to do this for one of two cases:
 *       - We're dealing with the kernel pmap
 *       - There is no pmap active in the cache/tlb.
 *       - The specified pmap is 'active' in the cache/tlb.
 */

#ifdef PMAP_INCLUDE_PTE_SYNC
static inline void
pmap_pte_sync_current(pmap_t pm, pt_entry_t *ptep)
{
	if (PMAP_NEEDS_PTE_SYNC && pmap_is_cached(pm))
		PTE_SYNC(ptep);
	arm_dsb();
}

# define PTE_SYNC_CURRENT(pm, ptep)	pmap_pte_sync_current(pm, ptep)
#else
# define PTE_SYNC_CURRENT(pm, ptep)	__nothing
#endif
#endif

/*
 * main pv_entry manipulation functions:
 *   pmap_enter_pv: enter a mapping onto a vm_page list
 *   pmap_remove_pv: remove a mapping from a vm_page list
 *
 * NOTE: pmap_enter_pv expects to lock the pvh itself
 *       pmap_remove_pv expects the caller to lock the pvh before calling
 */

/*
 * pmap_enter_pv: enter a mapping onto a vm_page lst
 *
 * => caller should hold the proper lock on pmap_main_lock
 * => caller should have pmap locked
 * => we will gain the lock on the vm_page and allocate the new pv_entry
 * => caller should adjust ptp's wire_count before calling
 * => caller should not adjust pmap's wire_count
 */
static void
pmap_enter_pv(struct vm_page_md *md, paddr_t pa, struct pv_entry *pv, pmap_t pm,
    vaddr_t va, u_int flags)
{
	struct pv_entry **pvp;

	NPDEBUG(PDB_PVDUMP,
	    printf("pmap_enter_pv: pm %p, md %p, flags 0x%x\n", pm, md, flags));

	pv->pv_pmap = pm;
	pv->pv_va = va;
	pv->pv_flags = flags;

	pvp = &SLIST_FIRST(&md->pvh_list);
#ifdef PMAP_CACHE_VIPT
	/*
	 * Insert unmanaged entries, writeable first, at the head of
	 * the pv list.
	 */
	if (__predict_true(!PV_IS_KENTRY_P(flags))) {
		while (*pvp != NULL && PV_IS_KENTRY_P((*pvp)->pv_flags))
			pvp = &SLIST_NEXT(*pvp, pv_link);
	}
	if (!PV_IS_WRITE_P(flags)) {
		while (*pvp != NULL && PV_IS_WRITE_P((*pvp)->pv_flags))
			pvp = &SLIST_NEXT(*pvp, pv_link);
	}
#endif
	SLIST_NEXT(pv, pv_link) = *pvp;		/* add to ... */
	*pvp = pv;				/* ... locked list */
	md->pvh_attrs |= flags & (PVF_REF | PVF_MOD);
#if defined(PMAP_CACHE_VIPT)
	if ((pv->pv_flags & PVF_KWRITE) == PVF_KWRITE)
		md->pvh_attrs |= PVF_KMOD;
	if ((md->pvh_attrs & (PVF_DMOD|PVF_NC)) != PVF_NC)
		md->pvh_attrs |= PVF_DIRTY;
	KASSERT((md->pvh_attrs & PVF_DMOD) == 0 || (md->pvh_attrs & (PVF_DIRTY|PVF_NC)));
#endif
	if (pm == pmap_kernel()) {
		PMAPCOUNT(kernel_mappings);
		if (flags & PVF_WRITE)
			md->krw_mappings++;
		else
			md->kro_mappings++;
	} else {
		if (flags & PVF_WRITE)
			md->urw_mappings++;
		else
			md->uro_mappings++;
	}

#ifdef PMAP_CACHE_VIPT
	/*
	 * Even though pmap_vac_me_harder will set PVF_WRITE for us,
	 * do it here as well to keep the mappings & KVF_WRITE consistent.
	 */
	if (arm_cache_prefer_mask != 0 && (flags & PVF_WRITE) != 0) {
		md->pvh_attrs |= PVF_WRITE;
	}
	/*
	 * If this is an exec mapping and its the first exec mapping
	 * for this page, make sure to sync the I-cache.
	 */
	if (PV_IS_EXEC_P(flags)) {
		if (!PV_IS_EXEC_P(md->pvh_attrs)) {
			pmap_syncicache_page(md, pa);
			PMAPCOUNT(exec_synced_map);
		}
		PMAPCOUNT(exec_mappings);
	}
#endif

	PMAPCOUNT(mappings);

	if (pv->pv_flags & PVF_WIRED)
		++pm->pm_stats.wired_count;
}

/*
 *
 * pmap_find_pv: Find a pv entry
 *
 * => caller should hold lock on vm_page
 */
static inline struct pv_entry *
pmap_find_pv(struct vm_page_md *md, pmap_t pm, vaddr_t va)
{
	struct pv_entry *pv;

	SLIST_FOREACH(pv, &md->pvh_list, pv_link) {
		if (pm == pv->pv_pmap && va == pv->pv_va)
			break;
	}

	return (pv);
}

/*
 * pmap_remove_pv: try to remove a mapping from a pv_list
 *
 * => caller should hold proper lock on pmap_main_lock
 * => pmap should be locked
 * => caller should hold lock on vm_page [so that attrs can be adjusted]
 * => caller should adjust ptp's wire_count and free PTP if needed
 * => caller should NOT adjust pmap's wire_count
 * => we return the removed pv
 */
static struct pv_entry *
pmap_remove_pv(struct vm_page_md *md, paddr_t pa, pmap_t pm, vaddr_t va)
{
	struct pv_entry *pv, **prevptr;

	NPDEBUG(PDB_PVDUMP,
	    printf("pmap_remove_pv: pm %p, md %p, va 0x%08lx\n", pm, md, va));

	prevptr = &SLIST_FIRST(&md->pvh_list); /* prev pv_entry ptr */
	pv = *prevptr;

	while (pv) {
		if (pv->pv_pmap == pm && pv->pv_va == va) {	/* match? */
			NPDEBUG(PDB_PVDUMP, printf("pmap_remove_pv: pm %p, md "
			    "%p, flags 0x%x\n", pm, md, pv->pv_flags));
			if (pv->pv_flags & PVF_WIRED) {
				--pm->pm_stats.wired_count;
			}
			*prevptr = SLIST_NEXT(pv, pv_link);	/* remove it! */
			if (pm == pmap_kernel()) {
				PMAPCOUNT(kernel_unmappings);
				if (pv->pv_flags & PVF_WRITE)
					md->krw_mappings--;
				else
					md->kro_mappings--;
			} else {
				if (pv->pv_flags & PVF_WRITE)
					md->urw_mappings--;
				else
					md->uro_mappings--;
			}

			PMAPCOUNT(unmappings);
#ifdef PMAP_CACHE_VIPT
			/*
			 * If this page has had an exec mapping, then if
			 * this was the last mapping, discard the contents,
			 * otherwise sync the i-cache for this page.
			 */
			if (PV_IS_EXEC_P(md->pvh_attrs)) {
				if (SLIST_EMPTY(&md->pvh_list)) {
					md->pvh_attrs &= ~PVF_EXEC;
					PMAPCOUNT(exec_discarded_unmap);
				} else if (pv->pv_flags & PVF_WRITE) {
					pmap_syncicache_page(md, pa);
					PMAPCOUNT(exec_synced_unmap);
				}
			}
#endif /* PMAP_CACHE_VIPT */
			break;
		}
		prevptr = &SLIST_NEXT(pv, pv_link);	/* previous pointer */
		pv = *prevptr;				/* advance */
	}

#if defined(PMAP_CACHE_VIPT)
	/*
	 * If we no longer have a WRITEABLE KENTRY at the head of list,
	 * clear the KMOD attribute from the page.
	 */
	if (SLIST_FIRST(&md->pvh_list) == NULL
	    || (SLIST_FIRST(&md->pvh_list)->pv_flags & PVF_KWRITE) != PVF_KWRITE)
		md->pvh_attrs &= ~PVF_KMOD;

	/*
	 * If this was a writeable page and there are no more writeable
	 * mappings (ignoring KMPAGE), clear the WRITE flag and writeback
	 * the contents to memory.
	 */
	if (arm_cache_prefer_mask != 0) {
		if (md->krw_mappings + md->urw_mappings == 0)
			md->pvh_attrs &= ~PVF_WRITE;
		PMAP_VALIDATE_MD_PAGE(md);
	}
	KASSERT((md->pvh_attrs & PVF_DMOD) == 0 || (md->pvh_attrs & (PVF_DIRTY|PVF_NC)));
#endif /* PMAP_CACHE_VIPT */

	/* return removed pv */
	return pv;
}

/*
 *
 * pmap_modify_pv: Update pv flags
 *
 * => caller should hold lock on vm_page [so that attrs can be adjusted]
 * => caller should NOT adjust pmap's wire_count
 * => caller must call pmap_vac_me_harder() if writable status of a page
 *    may have changed.
 * => we return the old flags
 *
 * Modify a physical-virtual mapping in the pv table
 */
static u_int
pmap_modify_pv(struct vm_page_md *md, paddr_t pa, pmap_t pm, vaddr_t va,
    u_int clr_mask, u_int set_mask)
{
	struct pv_entry *npv;
	u_int flags, oflags;

	KASSERT(!PV_IS_KENTRY_P(clr_mask));
	KASSERT(!PV_IS_KENTRY_P(set_mask));

	if ((npv = pmap_find_pv(md, pm, va)) == NULL)
		return (0);

	NPDEBUG(PDB_PVDUMP,
	    printf("pmap_modify_pv: pm %p, md %p, clr 0x%x, set 0x%x, flags 0x%x\n", pm, md, clr_mask, set_mask, npv->pv_flags));

	/*
	 * There is at least one VA mapping this page.
	 */

	if (clr_mask & (PVF_REF | PVF_MOD)) {
		md->pvh_attrs |= set_mask & (PVF_REF | PVF_MOD);
#if defined(PMAP_CACHE_VIPT)
		if ((md->pvh_attrs & (PVF_DMOD|PVF_NC)) != PVF_NC)
			md->pvh_attrs |= PVF_DIRTY;
		KASSERT((md->pvh_attrs & PVF_DMOD) == 0 || (md->pvh_attrs & (PVF_DIRTY|PVF_NC)));
#endif /* PMAP_CACHE_VIPT */
	}

	oflags = npv->pv_flags;
	npv->pv_flags = flags = (oflags & ~clr_mask) | set_mask;

	if ((flags ^ oflags) & PVF_WIRED) {
		if (flags & PVF_WIRED)
			++pm->pm_stats.wired_count;
		else
			--pm->pm_stats.wired_count;
	}

	if ((flags ^ oflags) & PVF_WRITE) {
		if (pm == pmap_kernel()) {
			if (flags & PVF_WRITE) {
				md->krw_mappings++;
				md->kro_mappings--;
			} else {
				md->kro_mappings++;
				md->krw_mappings--;
			}
		} else {
			if (flags & PVF_WRITE) {
				md->urw_mappings++;
				md->uro_mappings--;
			} else {
				md->uro_mappings++;
				md->urw_mappings--;
			}
		}
	}
#ifdef PMAP_CACHE_VIPT
	if (arm_cache_prefer_mask != 0) {
		if (md->urw_mappings + md->krw_mappings == 0) {
			md->pvh_attrs &= ~PVF_WRITE;
		} else {
			md->pvh_attrs |= PVF_WRITE;
		}
	}
	/*
	 * We have two cases here: the first is from enter_pv (new exec
	 * page), the second is a combined pmap_remove_pv/pmap_enter_pv.
	 * Since in latter, pmap_enter_pv won't do anything, we just have
	 * to do what pmap_remove_pv would do.
	 */
	if ((PV_IS_EXEC_P(flags) && !PV_IS_EXEC_P(md->pvh_attrs))
	    || (PV_IS_EXEC_P(md->pvh_attrs)
		|| (!(flags & PVF_WRITE) && (oflags & PVF_WRITE)))) {
		pmap_syncicache_page(md, pa);
		PMAPCOUNT(exec_synced_remap);
	}
	KASSERT((md->pvh_attrs & PVF_DMOD) == 0 || (md->pvh_attrs & (PVF_DIRTY|PVF_NC)));
#endif /* PMAP_CACHE_VIPT */

	PMAPCOUNT(remappings);

	return (oflags);
}

/*
 * Allocate an L1 translation table for the specified pmap.
 * This is called at pmap creation time.
 */
void
pmap_alloc_l1(pmap_t pm)
{
	struct l1_ttable *l1;
	uint8_t domain;

	/*
	 * Remove the L1 at the head of the LRU list
	 */
	mutex_spin_enter(&l1_lru_lock);
	l1 = TAILQ_FIRST(&l1_lru_list);
	KDASSERT(l1 != NULL);
	TAILQ_REMOVE(&l1_lru_list, l1, l1_lru);

	/*
	 * Pick the first available domain number, and update
	 * the link to the next number.
	 */
	domain = l1->l1_domain_first;
	l1->l1_domain_first = l1->l1_domain_free[domain];

	/*
	 * If there are still free domain numbers in this L1,
	 * put it back on the TAIL of the LRU list.
	 */
	if (++l1->l1_domain_use_count < PMAP_DOMAINS)
		TAILQ_INSERT_TAIL(&l1_lru_list, l1, l1_lru);

	mutex_spin_exit(&l1_lru_lock);

	/*
	 * Fix up the relevant bits in the pmap structure
	 */
	pm->pm_l1 = l1;
	pm->pm_domain = domain + 1;
}

/*
 * Free an L1 translation table.
 * This is called at pmap destruction time.
 */
void
pmap_free_l1(pmap_t pm)
{
	struct l1_ttable *l1 = pm->pm_l1;

	mutex_spin_enter(&l1_lru_lock);

	/*
	 * If this L1 is currently on the LRU list, remove it.
	 */
	if (l1->l1_domain_use_count < PMAP_DOMAINS)
		TAILQ_REMOVE(&l1_lru_list, l1, l1_lru);

	/*
	 * Free up the domain number which was allocated to the pmap
	 */
	l1->l1_domain_free[pmap_domain(pm) - 1] = l1->l1_domain_first;
	l1->l1_domain_first = pmap_domain(pm) - 1;
	l1->l1_domain_use_count--;

	/*
	 * The L1 now must have at least 1 free domain, so add
	 * it back to the LRU list. If the use count is zero,
	 * put it at the head of the list, otherwise it goes
	 * to the tail.
	 */
	if (l1->l1_domain_use_count == 0)
		TAILQ_INSERT_HEAD(&l1_lru_list, l1, l1_lru);
	else
		TAILQ_INSERT_TAIL(&l1_lru_list, l1, l1_lru);

	mutex_spin_exit(&l1_lru_lock);
}

static inline void
pmap_use_l1(pmap_t pm)
{
	struct l1_ttable *l1;

	/*
	 * Do nothing if we're in interrupt context.
	 * Access to an L1 by the kernel pmap must not affect
	 * the LRU list.
	 */
	if (cpu_intr_p() || pm == pmap_kernel())
		return;

	l1 = pm->pm_l1;

	/*
	 * If the L1 is not currently on the LRU list, just return
	 */
	if (l1->l1_domain_use_count == PMAP_DOMAINS)
		return;

	mutex_spin_enter(&l1_lru_lock);

	/*
	 * Check the use count again, now that we've acquired the lock
	 */
	if (l1->l1_domain_use_count == PMAP_DOMAINS) {
		mutex_spin_exit(&l1_lru_lock);
		return;
	}

	/*
	 * Move the L1 to the back of the LRU list
	 */
	TAILQ_REMOVE(&l1_lru_list, l1, l1_lru);
	TAILQ_INSERT_TAIL(&l1_lru_list, l1, l1_lru);

	mutex_spin_exit(&l1_lru_lock);
}



#if 0

/*
 * void pmap_free_l2_ptp(pt_entry_t *, paddr_t *)
 *
 * Free an L2 descriptor table.
 */
static inline void
#if defined(PMAP_INCLUDE_PTE_SYNC) && defined(PMAP_CACHE_VIVT)
pmap_free_l2_ptp(bool need_sync, pt_entry_t *l2, paddr_t pa)
#else
pmap_free_l2_ptp(pt_entry_t *l2, paddr_t pa)
#endif
{
#if defined(PMAP_INCLUDE_PTE_SYNC) && defined(PMAP_CACHE_VIVT)
	/*
	 * Note: With a write-back cache, we may need to sync this
	 * L2 table before re-using it.
	 * This is because it may have belonged to a non-current
	 * pmap, in which case the cache syncs would have been
	 * skipped for the pages that were being unmapped. If the
	 * L2 table were then to be immediately re-allocated to
	 * the *current* pmap, it may well contain stale mappings
	 * which have not yet been cleared by a cache write-back
	 * and so would still be visible to the mmu.
	 */
	if (need_sync)
		PTE_SYNC_RANGE(l2, L2_TABLE_SIZE_REAL / sizeof(pt_entry_t));
#endif /* PMAP_INCLUDE_PTE_SYNC && PMAP_CACHE_VIVT */
	pool_cache_put_paddr(&pmap_l2ptp_cache, (void *)l2, pa);
}

/*
 * Returns a pointer to the L2 bucket associated with the specified pmap
 * and VA, or NULL if no L2 bucket exists for the address.
 */
static inline struct l2_bucket *
pmap_get_l2_bucket(pmap_t pm, vaddr_t va)
{
	const size_t l1slot = l1pte_index(va);
	struct l2_dtable *l2;
	struct l2_bucket *l2b;

	if ((l2 = pm->pm_l2[L2_IDX(l1slot)]) == NULL ||
	    (l2b = &l2->l2_bucket[L2_BUCKET(l1slot)])->l2b_kva == NULL)
		return (NULL);

	return (l2b);
}

/*
 * Returns a pointer to the L2 bucket associated with the specified pmap
 * and VA.
 *
 * If no L2 bucket exists, perform the necessary allocations to put an L2
 * bucket/page table in place.
 *
 * Note that if a new L2 bucket/page was allocated, the caller *must*
 * increment the bucket occupancy counter appropriately *before*
 * releasing the pmap's lock to ensure no other thread or cpu deallocates
 * the bucket/page in the meantime.
 */
static struct l2_bucket *
pmap_alloc_l2_bucket(pmap_t pm, vaddr_t va)
{
	const size_t l1slot = l1pte_index(va);
	struct l2_dtable *l2;

	if ((l2 = pm->pm_l2[L2_IDX(l1slot)]) == NULL) {
		/*
		 * No mapping at this address, as there is
		 * no entry in the L1 table.
		 * Need to allocate a new l2_dtable.
		 */
		if ((l2 = pmap_alloc_l2_dtable()) == NULL)
			return (NULL);

		/*
		 * Link it into the parent pmap
		 */
		pm->pm_l2[L2_IDX(l1slot)] = l2;
	}

	struct l2_bucket * const l2b = &l2->l2_bucket[L2_BUCKET(l1slot)];

	/*
	 * Fetch pointer to the L2 page table associated with the address.
	 */
	if (l2b->l2b_kva == NULL) {
		pt_entry_t *ptep;

		/*
		 * No L2 page table has been allocated. Chances are, this
		 * is because we just allocated the l2_dtable, above.
		 */
		if ((ptep = pmap_alloc_l2_ptp(&l2b->l2b_pa)) == NULL) {
			/*
			 * Oops, no more L2 page tables available at this
			 * time. We may need to deallocate the l2_dtable
			 * if we allocated a new one above.
			 */
			if (l2->l2_occupancy == 0) {
				pm->pm_l2[L2_IDX(l1slot)] = NULL;
				pmap_free_l2_dtable(l2);
			}
			return (NULL);
		}

		l2->l2_occupancy++;
		l2b->l2b_kva = ptep;
		l2b->l2b_l1slot = l1slot;

	}

	return (l2b);
}

/*
 * One or more mappings in the specified L2 descriptor table have just been
 * invalidated.
 *
 * Garbage collect the metadata and descriptor table itself if necessary.
 *
 * The pmap lock must be acquired when this is called (not necessary
 * for the kernel pmap).
 */
static void
pmap_free_l2_bucket(pmap_t pm, struct l2_bucket *l2b, u_int count)
{
	KDASSERT(count <= l2b->l2b_occupancy);

	/*
	 * Update the bucket's reference count according to how many
	 * PTEs the caller has just invalidated.
	 */
	l2b->l2b_occupancy -= count;

	/*
	 * Note:
	 *
	 * Level 2 page tables allocated to the kernel pmap are never freed
	 * as that would require checking all Level 1 page tables and
	 * removing any references to the Level 2 page table. See also the
	 * comment elsewhere about never freeing bootstrap L2 descriptors.
	 *
	 * We make do with just invalidating the mapping in the L2 table.
	 *
	 * This isn't really a big deal in practice and, in fact, leads
	 * to a performance win over time as we don't need to continually
	 * alloc/free.
	 */
	if (l2b->l2b_occupancy > 0 || pm == pmap_kernel())
		return;

	/*
	 * There are no more valid mappings in this level 2 page table.
	 * Go ahead and NULL-out the pointer in the bucket, then
	 * free the page table.
	 */
	const size_t l1slot = l2b->l2b_l1slot;
	pt_entry_t * const ptep = l2b->l2b_kva;
	l2b->l2b_kva = NULL;

	pd_entry_t * const pdep = pmap_l1_kva(pm) + l1slot;
	pd_entry_t pde __diagused = *pdep;

	/*
	 * If the L1 slot matches the pmap's domain number, then invalidate it.
	 */
	if ((pde & (L1_C_DOM_MASK|L1_TYPE_MASK))
	    == (L1_C_DOM(pmap_domain(pm))|L1_TYPE_C)) {
		l1pte_setone(pdep, 0);
		PDE_SYNC(pdep);
	}

	/*
	 * Release the L2 descriptor table back to the pool cache.
	 */
#if defined(PMAP_INCLUDE_PTE_SYNC) && defined(PMAP_CACHE_VIVT)
	pmap_free_l2_ptp(!pmap_is_cached(pm), ptep, l2b->l2b_pa);
#else
	pmap_free_l2_ptp(ptep, l2b->l2b_pa);
#endif

	/*
	 * Update the reference count in the associated l2_dtable
	 */
	struct l2_dtable * const l2 = pm->pm_l2[L2_IDX(l1slot)];
	if (--l2->l2_occupancy > 0)
		return;

	/*
	 * There are no more valid mappings in any of the Level 1
	 * slots managed by this l2_dtable. Go ahead and NULL-out
	 * the pointer in the parent pmap and free the l2_dtable.
	 */
	pm->pm_l2[L2_IDX(l1slot)] = NULL;
	pmap_free_l2_dtable(l2);
}







#if 0
/*
 * Pool cache constructors for L2 descriptor tables, metadata and pmap
 * structures.
 */
static int
pmap_l2ptp_ctor(void *arg, void *v, int flags)
{
#ifndef PMAP_INCLUDE_PTE_SYNC
	vaddr_t va = (vaddr_t)v & ~PGOFSET;

	/*
	 * The mappings for these page tables were initially made using
	 * pmap_kenter_pa() by the pool subsystem. Therefore, the cache-
	 * mode will not be right for page table mappings. To avoid
	 * polluting the pmap_kenter_pa() code with a special case for
	 * page tables, we simply fix up the cache-mode here if it's not
	 * correct.
	 */
	if (pte_l2_s_cache_mode != pte_l2_s_cache_mode_pt) {
		const struct l2_bucket * const l2b =
		    pmap_get_l2_bucket(pmap_kernel(), va);
		KASSERTMSG(l2b != NULL, "%#lx", va);
		pt_entry_t * const ptep = &l2b->l2b_kva[l2pte_index(va)];
		const pt_entry_t opte = *ptep;

		if ((opte & L2_S_CACHE_MASK) != pte_l2_s_cache_mode_pt) {
			/*
			 * Page tables must have the cache-mode set correctly.
			 */
			const pt_entry_t npte = (opte & ~L2_S_CACHE_MASK)
			    | pte_l2_s_cache_mode_pt;
			l2pte_set(ptep, npte, opte);
			PTE_SYNC(ptep);
			cpu_tlb_flushD_SE(va);
			cpu_cpwait();
		}
	}
#endif

	memset(v, 0, L2_TABLE_SIZE_REAL);
	PTE_SYNC_RANGE(v, L2_TABLE_SIZE_REAL / sizeof(pt_entry_t));
	return (0);
}


static int
pmap_l2dtable_ctor(void *arg, void *v, int flags)
{

	memset(v, 0, sizeof(struct l2_dtable));
	return (0);
}
#endif

#endif

static int
pmap_pmap_ctor(void *arg, void *v, int flags)
{

	memset(v, 0, sizeof(struct pmap));
	return (0);
}

static void
pmap_pinit(pmap_t pm)
{
#ifndef ARM_HAS_VBAR
	struct l2_bucket *l2b;

	if (vector_page < KERNEL_BASE) {
		/*
		 * Map the vector page.
		 */
		pmap_enter(pm, vector_page, systempage.pv_pa,
		    VM_PROT_READ | VM_PROT_EXECUTE,
		    VM_PROT_READ | VM_PROT_EXECUTE | PMAP_WIRED);
		pmap_update(pm);

		pm->pm_pl1vec = pmap_l1_kva(pm) + l1pte_index(vector_page);
		l2b = pmap_get_l2_bucket(pm, vector_page);
		KASSERTMSG(l2b != NULL, "%#lx", vector_page);
		pm->pm_l1vec = l2b->l2b_pa | L1_C_PROTO |
		    L1_C_DOM(pmap_domain(pm));
	} else
		pm->pm_pl1vec = NULL;
#endif
}


#ifdef PMAP_CACHE_VIVT
/*
 * Since we have a virtually indexed cache, we may need to inhibit caching if
 * there is more than one mapping and at least one of them is writable.
 * Since we purge the cache on every context switch, we only need to check for
 * other mappings within the same pmap, or kernel_pmap.
 * This function is also called when a page is unmapped, to possibly reenable
 * caching on any remaining mappings.
 *
 * The code implements the following logic, where:
 *
 * KW = # of kernel read/write pages
 * KR = # of kernel read only pages
 * UW = # of user read/write pages
 * UR = # of user read only pages
 *
 * KC = kernel mapping is cacheable
 * UC = user mapping is cacheable
 *
 *               KW=0,KR=0  KW=0,KR>0  KW=1,KR=0  KW>1,KR>=0
 *             +---------------------------------------------
 * UW=0,UR=0   | ---        KC=1       KC=1       KC=0
 * UW=0,UR>0   | UC=1       KC=1,UC=1  KC=0,UC=0  KC=0,UC=0
 * UW=1,UR=0   | UC=1       KC=0,UC=0  KC=0,UC=0  KC=0,UC=0
 * UW>1,UR>=0  | UC=0       KC=0,UC=0  KC=0,UC=0  KC=0,UC=0
 */

static const int pmap_vac_flags[4][4] = {
	{-1,		0,		0,		PVF_KNC},
	{0,		0,		PVF_NC,		PVF_NC},
	{0,		PVF_NC,		PVF_NC,		PVF_NC},
	{PVF_UNC,	PVF_NC,		PVF_NC,		PVF_NC}
};

static inline int
pmap_get_vac_flags(const struct vm_page_md *md)
{
	int kidx, uidx;

	kidx = 0;
	if (md->kro_mappings || md->krw_mappings > 1)
		kidx |= 1;
	if (md->krw_mappings)
		kidx |= 2;

	uidx = 0;
	if (md->uro_mappings || md->urw_mappings > 1)
		uidx |= 1;
	if (md->urw_mappings)
		uidx |= 2;

	return (pmap_vac_flags[uidx][kidx]);
}

static inline void
pmap_vac_me_harder(struct vm_page_md *md, paddr_t pa, pmap_t pm, vaddr_t va)
{
	int nattr;

	nattr = pmap_get_vac_flags(md);

	if (nattr < 0) {
		md->pvh_attrs &= ~PVF_NC;
		return;
	}

	if (nattr == 0 && (md->pvh_attrs & PVF_NC) == 0)
		return;

	if (pm == pmap_kernel())
		pmap_vac_me_kpmap(md, pa, pm, va);
	else
		pmap_vac_me_user(md, pa, pm, va);

	md->pvh_attrs = (md->pvh_attrs & ~PVF_NC) | nattr;
}

static void
pmap_vac_me_kpmap(struct vm_page_md *md, paddr_t pa, pmap_t pm, vaddr_t va)
{
	u_int u_cacheable, u_entries;
	struct pv_entry *pv;
	pmap_t last_pmap = pm;

	/*
	 * Pass one, see if there are both kernel and user pmaps for
	 * this page.  Calculate whether there are user-writable or
	 * kernel-writable pages.
	 */
	u_cacheable = 0;
	SLIST_FOREACH(pv, &md->pvh_list, pv_link) {
		if (pv->pv_pmap != pm && (pv->pv_flags & PVF_NC) == 0)
			u_cacheable++;
	}

	u_entries = md->urw_mappings + md->uro_mappings;

	/*
	 * We know we have just been updating a kernel entry, so if
	 * all user pages are already cacheable, then there is nothing
	 * further to do.
	 */
	if (md->k_mappings == 0 && u_cacheable == u_entries)
		return;

	if (u_entries) {
		/*
		 * Scan over the list again, for each entry, if it
		 * might not be set correctly, call pmap_vac_me_user
		 * to recalculate the settings.
		 */
		SLIST_FOREACH(pv, &md->pvh_list, pv_link) {
			/*
			 * We know kernel mappings will get set
			 * correctly in other calls.  We also know
			 * that if the pmap is the same as last_pmap
			 * then we've just handled this entry.
			 */
			if (pv->pv_pmap == pm || pv->pv_pmap == last_pmap)
				continue;

			/*
			 * If there are kernel entries and this page
			 * is writable but non-cacheable, then we can
			 * skip this entry also.
			 */
			if (md->k_mappings &&
			    (pv->pv_flags & (PVF_NC | PVF_WRITE)) ==
			    (PVF_NC | PVF_WRITE))
				continue;

			/*
			 * Similarly if there are no kernel-writable
			 * entries and the page is already
			 * read-only/cacheable.
			 */
			if (md->krw_mappings == 0 &&
			    (pv->pv_flags & (PVF_NC | PVF_WRITE)) == 0)
				continue;

			/*
			 * For some of the remaining cases, we know
			 * that we must recalculate, but for others we
			 * can't tell if they are correct or not, so
			 * we recalculate anyway.
			 */
			pmap_vac_me_user(md, pa, (last_pmap = pv->pv_pmap), 0);
		}

		if (md->k_mappings == 0)
			return;
	}

	pmap_vac_me_user(md, pa, pm, va);
}

static void
pmap_vac_me_user(struct vm_page_md *md, paddr_t pa, pmap_t pm, vaddr_t va)
{
	pmap_t kpmap = pmap_kernel();
	struct pv_entry *pv, *npv = NULL;
	u_int entries = 0;
	u_int writable = 0;
	u_int cacheable_entries = 0;
	u_int kern_cacheable = 0;
	u_int other_writable = 0;

	/*
	 * Count mappings and writable mappings in this pmap.
	 * Include kernel mappings as part of our own.
	 * Keep a pointer to the first one.
	 */
	npv = NULL;
	KASSERT(pmap_page_locked_p(md));
	SLIST_FOREACH(pv, &md->pvh_list, pv_link) {
		/* Count mappings in the same pmap */
		if (pm == pv->pv_pmap || kpmap == pv->pv_pmap) {
			if (entries++ == 0)
				npv = pv;

			/* Cacheable mappings */
			if ((pv->pv_flags & PVF_NC) == 0) {
				cacheable_entries++;
				if (kpmap == pv->pv_pmap)
					kern_cacheable++;
			}

			/* Writable mappings */
			if (pv->pv_flags & PVF_WRITE)
				++writable;
		} else if (pv->pv_flags & PVF_WRITE)
			other_writable = 1;
	}

	/*
	 * Enable or disable caching as necessary.
	 * Note: the first entry might be part of the kernel pmap,
	 * so we can't assume this is indicative of the state of the
	 * other (maybe non-kpmap) entries.
	 */
	if ((entries > 1 && writable) ||
	    (entries > 0 && pm == kpmap && other_writable)) {
		if (cacheable_entries == 0) {
			return;
		}

		for (pv = npv; pv; pv = SLIST_NEXT(pv, pv_link)) {
			if ((pm != pv->pv_pmap && kpmap != pv->pv_pmap) ||
			    (pv->pv_flags & PVF_NC))
				continue;

			pv->pv_flags |= PVF_NC;

			struct l2_bucket * const l2b
			    = pmap_get_l2_bucket(pv->pv_pmap, pv->pv_va);
			KASSERTMSG(l2b != NULL, "%#lx", va);
			pt_entry_t * const ptep
			    = &l2b->l2b_kva[l2pte_index(pv->pv_va)];
			const pt_entry_t opte = *ptep;
			pt_entry_t npte = opte & ~L2_S_CACHE_MASK;

			if ((va != pv->pv_va || pm != pv->pv_pmap)
			    && l2pte_valid_p(opte)) {
				pmap_cache_wbinv_page(pv->pv_pmap, pv->pv_va,
				    true, pv->pv_flags);
				pmap_tlb_flush_SE(pv->pv_pmap, pv->pv_va,
				    pv->pv_flags);
			}

			l2pte_set(ptep, npte, opte);
			PTE_SYNC_CURRENT(pv->pv_pmap, ptep);
		}
		cpu_cpwait();
	} else if (entries > cacheable_entries) {
		/*
		 * Turn cacheing back on for some pages.  If it is a kernel
		 * page, only do so if there are no other writable pages.
		 */
		for (pv = npv; pv; pv = SLIST_NEXT(pv, pv_link)) {
			if (!(pv->pv_flags & PVF_NC) || (pm != pv->pv_pmap &&
			    (kpmap != pv->pv_pmap || other_writable)))
				continue;

			pv->pv_flags &= ~PVF_NC;

			struct l2_bucket * const l2b
			    = pmap_get_l2_bucket(pv->pv_pmap, pv->pv_va);
			KASSERTMSG(l2b != NULL, "%#lx", va);
			pt_entry_t * const ptep
			    = &l2b->l2b_kva[l2pte_index(pv->pv_va)];
			const pt_entry_t opte = *ptep;
			pt_entry_t npte = (opte & ~L2_S_CACHE_MASK)
			    | pte_l2_s_cache_mode;

			if (l2pte_valid_p(opte)) {
				pmap_tlb_flush_SE(pv->pv_pmap, pv->pv_va,
				    pv->pv_flags);
			}

			l2pte_set(ptep, npte, opte);
			PTE_SYNC_CURRENT(pv->pv_pmap, ptep);
		}
	}
}
#endif

#ifdef PMAP_CACHE_VIPT
static void
pmap_vac_me_harder(struct vm_page_md *md, paddr_t pa, pmap_t pm, vaddr_t va)
{
	struct pv_entry *pv;
	vaddr_t tst_mask;
	bool bad_alias;
	const u_int
	    rw_mappings = md->urw_mappings + md->krw_mappings,
	    ro_mappings = md->uro_mappings + md->kro_mappings;

	/* do we need to do anything? */
	if (arm_cache_prefer_mask == 0)
		return;

	NPDEBUG(PDB_VAC, printf("pmap_vac_me_harder: md=%p, pmap=%p va=%08lx\n",
	    md, pm, va));

	KASSERT(!va || pm);
	KASSERT((md->pvh_attrs & PVF_DMOD) == 0 || (md->pvh_attrs & (PVF_DIRTY|PVF_NC)));

	/* Already a conflict? */
	if (__predict_false(md->pvh_attrs & PVF_NC)) {
		/* just an add, things are already non-cached */
		KASSERT(!(md->pvh_attrs & PVF_DIRTY));
		KASSERT(!(md->pvh_attrs & PVF_MULTCLR));
		bad_alias = false;
		if (va) {
			PMAPCOUNT(vac_color_none);
			bad_alias = true;
			KASSERT((rw_mappings == 0) == !(md->pvh_attrs & PVF_WRITE));
			goto fixup;
		}
		pv = SLIST_FIRST(&md->pvh_list);
		/* the list can't be empty because it would be cachable */
		if (md->pvh_attrs & PVF_KMPAGE) {
			tst_mask = md->pvh_attrs;
		} else {
			KASSERT(pv);
			tst_mask = pv->pv_va;
			pv = SLIST_NEXT(pv, pv_link);
		}
		/*
		 * Only check for a bad alias if we have writable mappings.
		 */
		tst_mask &= arm_cache_prefer_mask;
		if (rw_mappings > 0) {
			for (; pv && !bad_alias; pv = SLIST_NEXT(pv, pv_link)) {
				/* if there's a bad alias, stop checking. */
				if (tst_mask != (pv->pv_va & arm_cache_prefer_mask))
					bad_alias = true;
			}
			md->pvh_attrs |= PVF_WRITE;
			if (!bad_alias)
				md->pvh_attrs |= PVF_DIRTY;
		} else {
			/*
			 * We have only read-only mappings.  Let's see if there
			 * are multiple colors in use or if we mapped a KMPAGE.
			 * If the latter, we have a bad alias.  If the former,
			 * we need to remember that.
			 */
			for (; pv; pv = SLIST_NEXT(pv, pv_link)) {
				if (tst_mask != (pv->pv_va & arm_cache_prefer_mask)) {
					if (md->pvh_attrs & PVF_KMPAGE)
						bad_alias = true;
					break;
				}
			}
			md->pvh_attrs &= ~PVF_WRITE;
			/*
			 * No KMPAGE and we exited early, so we must have
			 * multiple color mappings.
			 */
			if (!bad_alias && pv != NULL)
				md->pvh_attrs |= PVF_MULTCLR;
		}

		/* If no conflicting colors, set everything back to cached */
		if (!bad_alias) {
#ifdef DEBUG
			if ((md->pvh_attrs & PVF_WRITE)
			    || ro_mappings < 2) {
				SLIST_FOREACH(pv, &md->pvh_list, pv_link)
					KDASSERT(((tst_mask ^ pv->pv_va) & arm_cache_prefer_mask) == 0);
			}
#endif
			md->pvh_attrs &= (PAGE_SIZE - 1) & ~PVF_NC;
			md->pvh_attrs |= tst_mask | PVF_COLORED;
			/*
			 * Restore DIRTY bit if page is modified
			 */
			if (md->pvh_attrs & PVF_DMOD)
				md->pvh_attrs |= PVF_DIRTY;
			PMAPCOUNT(vac_color_restore);
		} else {
			KASSERT(SLIST_FIRST(&md->pvh_list) != NULL);
			KASSERT(SLIST_NEXT(SLIST_FIRST(&md->pvh_list), pv_link) != NULL);
		}
		KASSERT((md->pvh_attrs & PVF_DMOD) == 0 || (md->pvh_attrs & (PVF_DIRTY|PVF_NC)));
		KASSERT((rw_mappings == 0) == !(md->pvh_attrs & PVF_WRITE));
	} else if (!va) {
		KASSERT(pmap_is_page_colored_p(md));
		KASSERT(!(md->pvh_attrs & PVF_WRITE)
		    || (md->pvh_attrs & PVF_DIRTY));
		if (rw_mappings == 0) {
			md->pvh_attrs &= ~PVF_WRITE;
			if (ro_mappings == 1
			    && (md->pvh_attrs & PVF_MULTCLR)) {
				/*
				 * If this is the last readonly mapping
				 * but it doesn't match the current color
				 * for the page, change the current color
				 * to match this last readonly mapping.
				 */
				pv = SLIST_FIRST(&md->pvh_list);
				tst_mask = (md->pvh_attrs ^ pv->pv_va)
				    & arm_cache_prefer_mask;
				if (tst_mask) {
					md->pvh_attrs ^= tst_mask;
					PMAPCOUNT(vac_color_change);
				}
			}
		}
		KASSERT((md->pvh_attrs & PVF_DMOD) == 0 || (md->pvh_attrs & (PVF_DIRTY|PVF_NC)));
		KASSERT((rw_mappings == 0) == !(md->pvh_attrs & PVF_WRITE));
		return;
	} else if (!pmap_is_page_colored_p(md)) {
		/* not colored so we just use its color */
		KASSERT(md->pvh_attrs & (PVF_WRITE|PVF_DIRTY));
		KASSERT(!(md->pvh_attrs & PVF_MULTCLR));
		PMAPCOUNT(vac_color_new);
		md->pvh_attrs &= PAGE_SIZE - 1;
		md->pvh_attrs |= PVF_COLORED
		    | (va & arm_cache_prefer_mask)
		    | (rw_mappings > 0 ? PVF_WRITE : 0);
		KASSERT((md->pvh_attrs & PVF_DMOD) == 0 || (md->pvh_attrs & (PVF_DIRTY|PVF_NC)));
		KASSERT((rw_mappings == 0) == !(md->pvh_attrs & PVF_WRITE));
		return;
	} else if (((md->pvh_attrs ^ va) & arm_cache_prefer_mask) == 0) {
		bad_alias = false;
		if (rw_mappings > 0) {
			/*
			 * We now have writeable mappings and if we have
			 * readonly mappings in more than once color, we have
			 * an aliasing problem.  Regardless mark the page as
			 * writeable.
			 */
			if (md->pvh_attrs & PVF_MULTCLR) {
				if (ro_mappings < 2) {
					/*
					 * If we only have less than two
					 * read-only mappings, just flush the
					 * non-primary colors from the cache.
					 */
					pmap_flush_page(md, pa,
					    PMAP_FLUSH_SECONDARY);
				} else {
					bad_alias = true;
				}
			}
			md->pvh_attrs |= PVF_WRITE;
		}
		/* If no conflicting colors, set everything back to cached */
		if (!bad_alias) {
#ifdef DEBUG
			if (rw_mappings > 0
			    || (md->pvh_attrs & PMAP_KMPAGE)) {
				tst_mask = md->pvh_attrs & arm_cache_prefer_mask;
				SLIST_FOREACH(pv, &md->pvh_list, pv_link)
					KDASSERT(((tst_mask ^ pv->pv_va) & arm_cache_prefer_mask) == 0);
			}
#endif
			if (SLIST_EMPTY(&md->pvh_list))
				PMAPCOUNT(vac_color_reuse);
			else
				PMAPCOUNT(vac_color_ok);

			/* matching color, just return */
			KASSERT((md->pvh_attrs & PVF_DMOD) == 0 || (md->pvh_attrs & (PVF_DIRTY|PVF_NC)));
			KASSERT((rw_mappings == 0) == !(md->pvh_attrs & PVF_WRITE));
			return;
		}
		KASSERT(SLIST_FIRST(&md->pvh_list) != NULL);
		KASSERT(SLIST_NEXT(SLIST_FIRST(&md->pvh_list), pv_link) != NULL);

		/* color conflict.  evict from cache. */

		pmap_flush_page(md, pa, PMAP_FLUSH_PRIMARY);
		md->pvh_attrs &= ~PVF_COLORED;
		md->pvh_attrs |= PVF_NC;
		KASSERT((md->pvh_attrs & PVF_DMOD) == 0 || (md->pvh_attrs & (PVF_DIRTY|PVF_NC)));
		KASSERT(!(md->pvh_attrs & PVF_MULTCLR));
		PMAPCOUNT(vac_color_erase);
	} else if (rw_mappings == 0
		   && (md->pvh_attrs & PVF_KMPAGE) == 0) {
		KASSERT((md->pvh_attrs & PVF_WRITE) == 0);

		/*
		 * If the page has dirty cache lines, clean it.
		 */
		if (md->pvh_attrs & PVF_DIRTY)
			pmap_flush_page(md, pa, PMAP_CLEAN_PRIMARY);

		/*
		 * If this is the first remapping (we know that there are no
		 * writeable mappings), then this is a simple color change.
		 * Otherwise this is a seconary r/o mapping, which means
		 * we don't have to do anything.
		 */
		if (ro_mappings == 1) {
			KASSERT(((md->pvh_attrs ^ va) & arm_cache_prefer_mask) != 0);
			md->pvh_attrs &= PAGE_SIZE - 1;
			md->pvh_attrs |= (va & arm_cache_prefer_mask);
			PMAPCOUNT(vac_color_change);
		} else {
			PMAPCOUNT(vac_color_blind);
		}
		md->pvh_attrs |= PVF_MULTCLR;
		KASSERT((md->pvh_attrs & PVF_DMOD) == 0 || (md->pvh_attrs & (PVF_DIRTY|PVF_NC)));
		KASSERT((rw_mappings == 0) == !(md->pvh_attrs & PVF_WRITE));
		return;
	} else {
		if (rw_mappings > 0)
			md->pvh_attrs |= PVF_WRITE;

		/* color conflict.  evict from cache. */
		pmap_flush_page(md, pa, PMAP_FLUSH_PRIMARY);

		/* the list can't be empty because this was a enter/modify */
		pv = SLIST_FIRST(&md->pvh_list);
		if ((md->pvh_attrs & PVF_KMPAGE) == 0) {
			KASSERT(pv);
			/*
			 * If there's only one mapped page, change color to the
			 * page's new color and return.  Restore the DIRTY bit
			 * that was erased by pmap_flush_page.
			 */
			if (SLIST_NEXT(pv, pv_link) == NULL) {
				md->pvh_attrs &= PAGE_SIZE - 1;
				md->pvh_attrs |= (va & arm_cache_prefer_mask);
				if (md->pvh_attrs & PVF_DMOD)
					md->pvh_attrs |= PVF_DIRTY;
				PMAPCOUNT(vac_color_change);
				KASSERT((md->pvh_attrs & PVF_DMOD) == 0 || (md->pvh_attrs & (PVF_DIRTY|PVF_NC)));
				KASSERT((rw_mappings == 0) == !(md->pvh_attrs & PVF_WRITE));
				KASSERT(!(md->pvh_attrs & PVF_MULTCLR));
				return;
			}
		}
		bad_alias = true;
		md->pvh_attrs &= ~PVF_COLORED;
		md->pvh_attrs |= PVF_NC;
		PMAPCOUNT(vac_color_erase);
		KASSERT((md->pvh_attrs & PVF_DMOD) == 0 || (md->pvh_attrs & (PVF_DIRTY|PVF_NC)));
	}

  fixup:
	KASSERT((rw_mappings == 0) == !(md->pvh_attrs & PVF_WRITE));

	/*
	 * Turn cacheing on/off for all pages.
	 */
	SLIST_FOREACH(pv, &md->pvh_list, pv_link) {
		struct l2_bucket * const l2b = pmap_get_l2_bucket(pv->pv_pmap,
		    pv->pv_va);
		KASSERTMSG(l2b != NULL, "%#lx", va);
		pt_entry_t * const ptep = &l2b->l2b_kva[l2pte_index(pv->pv_va)];
		const pt_entry_t opte = *ptep;
		pt_entry_t npte = opte & ~L2_S_CACHE_MASK;
		if (bad_alias) {
			pv->pv_flags |= PVF_NC;
		} else {
			pv->pv_flags &= ~PVF_NC;
			npte |= pte_l2_s_cache_mode;
		}

		if (opte == npte)	/* only update is there's a change */
			continue;

		if (l2pte_valid_p(opte)) {
			pmap_tlb_flush_SE(pv->pv_pmap, pv->pv_va, pv->pv_flags);
		}

		l2pte_set(ptep, npte, opte);
		PTE_SYNC_CURRENT(pv->pv_pmap, ptep);
	}
}
#endif	/* PMAP_CACHE_VIPT */


/*
 * Modify pte bits for all ptes corresponding to the given physical address.
 * We use `maskbits' rather than `clearbits' because we're always passing
 * constants and the latter would require an extra inversion at run-time.
 */
static void
pmap_clearbit(struct vm_page_md *md, paddr_t pa, u_int maskbits)
{
	struct pv_entry *pv;
#ifdef PMAP_CACHE_VIPT
	const bool want_syncicache = PV_IS_EXEC_P(md->pvh_attrs);
	bool need_syncicache = false;
	const u_int execbits = 0;
	bool need_vac_me_harder = false;
#else
	const u_int execbits = 0;
#endif

	NPDEBUG(PDB_BITS,
	    printf("pmap_clearbit: md %p mask 0x%x\n",
	    md, maskbits));

#ifdef PMAP_CACHE_VIPT
	/*
	 * If we might want to sync the I-cache and we've modified it,
	 * then we know we definitely need to sync or discard it.
	 */
	if (want_syncicache) {
		need_syncicache = md->pvh_attrs & PVF_MOD;
	}
#endif
	KASSERT(pmap_page_locked_p(md));

	/*
	 * Clear saved attributes (modify, reference)
	 */
	md->pvh_attrs &= ~(maskbits & (PVF_MOD | PVF_REF));

	if (SLIST_EMPTY(&md->pvh_list)) {
#if defined(PMAP_CACHE_VIPT)
		if (need_syncicache) {
			/*
			 * No one has it mapped, so just discard it.  The next
			 * exec remapping will cause it to be synced.
			 */
			md->pvh_attrs &= ~PVF_EXEC;
			PMAPCOUNT(exec_discarded_clearbit);
		}
#endif
		return;
	}

	/*
	 * Loop over all current mappings setting/clearing as appropos
	 */
	SLIST_FOREACH(pv, &md->pvh_list, pv_link) {
		pmap_t pm = pv->pv_pmap;
		const vaddr_t va = pv->pv_va;
		const u_int oflags = pv->pv_flags;
		/*
		 * Kernel entries are unmanaged and as such not to be changed.
		 */
		if (PV_IS_KENTRY_P(oflags))
			continue;
		pv->pv_flags &= ~maskbits;

		pmap_release_page_lock(md);
		pmap_acquire_pmap_lock(pm);

		struct l2_bucket * const l2b = pmap_get_l2_bucket(pm, va);
		if (l2b == NULL) {
			pmap_release_pmap_lock(pm);
			pmap_acquire_page_lock(md);
			continue;
		}
		KASSERTMSG(l2b != NULL, "%#lx", va);

		pt_entry_t * const ptep = &l2b->l2b_kva[l2pte_index(va)];
		const pt_entry_t opte = *ptep;
		pt_entry_t npte = opte | execbits;


		NPDEBUG(PDB_BITS,
		    printf( "%s: pv %p, pm %p, va 0x%08lx, flag 0x%x\n",
			__func__, pv, pm, va, oflags));

		if (maskbits & (PVF_WRITE|PVF_MOD)) {
#ifdef PMAP_CACHE_VIVT
			if ((oflags & PVF_NC)) {
				/*
				 * Entry is not cacheable:
				 *
				 * Don't turn caching on again if this is a
				 * modified emulation. This would be
				 * inconsitent with the settings created by
				 * pmap_vac_me_harder(). Otherwise, it's safe
				 * to re-enable cacheing.
				 *
				 * There's no need to call pmap_vac_me_harder()
				 * here: all pages are losing their write
				 * permission.
				 */
				if (maskbits & PVF_WRITE) {
					npte |= pte_l2_s_cache_mode;
					pv->pv_flags &= ~PVF_NC;
				}
			} else if (l2pte_writable_p(opte)) {
				/*
				 * Entry is writable/cacheable: check if pmap
				 * is current if it is flush it, otherwise it
				 * won't be in the cache
				 */
				pmap_cache_wbinv_page(pm, va,
				    (maskbits & PVF_REF) != 0,
				    oflags|PVF_WRITE);
			}
#endif

			/* make the pte read only */
			npte = l2pte_set_readonly(npte);

			pmap_acquire_page_lock(md);
#ifdef MULTIPROCESSOR
			pv = pmap_find_pv(md, pm, va);
#endif
			if (pv != NULL && (maskbits & oflags & PVF_WRITE)) {
				/*
				 * Keep alias accounting up to date
				 */
				if (pm == pmap_kernel()) {
					md->krw_mappings--;
					md->kro_mappings++;
				} else {
					md->urw_mappings--;
					md->uro_mappings++;
				}
#ifdef PMAP_CACHE_VIPT
				if (arm_cache_prefer_mask != 0) {
					if (md->urw_mappings + md->krw_mappings == 0) {
						md->pvh_attrs &= ~PVF_WRITE;
					} else {
						PMAP_VALIDATE_MD_PAGE(md);
					}
				}
				if (want_syncicache)
					need_syncicache = true;
				need_vac_me_harder = true;
#endif /* PMAP_CACHE_VIPT */
			}
			pmap_release_page_lock(md);
		}

		if (maskbits & PVF_REF) {
			if (true
			    && (oflags & PVF_NC) == 0
			    && (maskbits & (PVF_WRITE|PVF_MOD)) == 0
			    && l2pte_valid_p(npte)) {
#ifdef PMAP_CACHE_VIVT
				/*
				 * Check npte here; we may have already
				 * done the wbinv above, and the validity
				 * of the PTE is the same for opte and
				 * npte.
				 */
				pmap_cache_wbinv_page(pm, va, true, oflags);
#endif
			}

			/*
			 * Make the PTE invalid so that we will take a
			 * page fault the next time the mapping is
			 * referenced.
			 */
			npte &= ~L2_TYPE_MASK;
			npte |= L2_TYPE_INV;
		}

		if (npte != opte) {
			l2pte_reset(ptep);
			PTE_SYNC(ptep);

			/* Flush the TLB entry if a current pmap. */
			pmap_tlb_flush_SE(pm, va, oflags);

			l2pte_set(ptep, npte, 0);
			PTE_SYNC(ptep);
		}

		pmap_release_pmap_lock(pm);
		pmap_acquire_page_lock(md);

		NPDEBUG(PDB_BITS,
		    printf("pmap_clearbit: pm %p va 0x%lx opte 0x%08x npte 0x%08x\n",
		    pm, va, opte, npte));
	}

#if defined(PMAP_CACHE_VIPT)
	/*
	 * If we need to sync the I-cache and we haven't done it yet, do it.
	 */
	if (need_syncicache) {
		pmap_release_page_lock(md);
		pmap_syncicache_page(md, pa);
		pmap_acquire_page_lock(md);
		PMAPCOUNT(exec_synced_clearbit);
	}
	/*
	 * If we are changing this to read-only, we need to call vac_me_harder
	 * so we can change all the read-only pages to cacheable.  We pretend
	 * this as a page deletion.
	 */
	if (need_vac_me_harder) {
		if (md->pvh_attrs & PVF_NC)
			pmap_vac_me_harder(md, pa, NULL, 0);
	}
#endif /* PMAP_CACHE_VIPT */
}

/*
 * pmap_clean_page()
 *
 * This is a local function used to work out the best strategy to clean
 * a single page referenced by its entry in the PV table. It's used by
 * pmap_copy_page, pmap_zero_page and maybe some others later on.
 *
 * Its policy is effectively:
 *  o If there are no mappings, we don't bother doing anything with the cache.
 *  o If there is one mapping, we clean just that page.
 *  o If there are multiple mappings, we clean the entire cache.
 *
 * So that some functions can be further optimised, it returns 0 if it didn't
 * clean the entire cache, or 1 if it did.
 *
 * XXX One bug in this routine is that if the pv_entry has a single page
 * mapped at 0x00000000 a whole cache clean will be performed rather than
 * just the 1 page. Since this should not occur in everyday use and if it does
 * it will just result in not the most efficient clean for the page.
 */
#ifdef PMAP_CACHE_VIVT

void
pmap_md_clean_page(struct vm_page_md *md, bool is_src)
{

        pmap_acquire_page_lock(md);
        (void) pmap_clean_page(md, is_src);
        pmap_release_page_lock(md);
}


static bool
pmap_clean_page(struct vm_page_md *md, bool is_src)
{
	struct pv_entry *pv;
	pmap_t pm_to_clean = NULL;
	bool cache_needs_cleaning = false;
	vaddr_t page_to_clean = 0;
	u_int flags = 0;

	/*
	 * Since we flush the cache each time we change to a different
	 * user vmspace, we only need to flush the page if it is in the
	 * current pmap.
	 */
	KASSERT(pmap_page_locked_p(md));
	SLIST_FOREACH(pv, &md->pvh_list, pv_link) {
		if (pmap_is_current(pv->pv_pmap)) {
			flags |= pv->pv_flags;
			/*
			 * The page is mapped non-cacheable in
			 * this map.  No need to flush the cache.
			 */
			if (pv->pv_flags & PVF_NC) {
#ifdef DIAGNOSTIC
				KASSERT(!cache_needs_cleaning);
#endif
				break;
			} else if (is_src && (pv->pv_flags & PVF_WRITE) == 0)
				continue;
			if (cache_needs_cleaning) {
				page_to_clean = 0;
				break;
			} else {
				page_to_clean = pv->pv_va;
				pm_to_clean = pv->pv_pmap;
			}
			cache_needs_cleaning = true;
		}
	}

	if (page_to_clean) {
		pmap_cache_wbinv_page(pm_to_clean, page_to_clean,
		    !is_src, flags | PVF_REF);
	} else if (cache_needs_cleaning) {
		pmap_t const pm = curproc->p_vmspace->vm_map.pmap;

		pmap_cache_wbinv_all(pm, flags);
		return true;
	}
	return false;
}
#endif

#ifdef PMAP_CACHE_VIPT
/*
 * Sync a page with the I-cache.  Since this is a VIPT, we must pick the
 * right cache alias to make sure we flush the right stuff.
 */
void
pmap_syncicache_page(struct vm_page_md *md, paddr_t pa)
{
	pmap_t kpm = pmap_kernel();
	const size_t way_size = arm_pcache.icache_type == CACHE_TYPE_PIPT
	    ? PAGE_SIZE
	    : arm_pcache.icache_way_size;

	NPDEBUG(PDB_EXEC, printf("pmap_syncicache_page: md=%p (attrs=%#x)\n",
	    md, md->pvh_attrs));
	/*
	 * No need to clean the page if it's non-cached.
	 */
	if (md->pvh_attrs & PVF_NC)
		return;
	KASSERT(arm_cache_prefer_mask == 0 || md->pvh_attrs & PVF_COLORED);

	pt_entry_t * const ptep = cpu_cdst_pte(0);
	const vaddr_t dstp = cpu_cdstp(0);
#ifdef __HAVE_MM_MD_DIRECT_MAPPED_PHYS
	if (way_size <= PAGE_SIZE) {
		bool ok = false;
		vaddr_t vdstp = pmap_direct_mapped_phys(pa, &ok, dstp);
		if (ok) {
			cpu_icache_sync_range(vdstp, way_size);
			return;
		}
	}
#endif

	/*
	 * We don't worry about the color of the exec page, we map the
	 * same page to pages in the way and then do the icache_sync on
	 * the entire way making sure we are cleaned.
	 */
	const pt_entry_t npte = L2_S_PROTO | pa | pte_l2_s_cache_mode
	    | L2_S_PROT(PTE_KERNEL, VM_PROT_READ|VM_PROT_WRITE);

	for (size_t i = 0, j = 0; i < way_size;
	     i += PAGE_SIZE, j += PAGE_SIZE / L2_S_SIZE) {
		l2pte_reset(ptep + j);
		PTE_SYNC(ptep + j);

		pmap_tlb_flush_SE(kpm, dstp + i, PVF_REF | PVF_EXEC);
		/*
		 * Set up a PTE with to flush these cache lines.
		 */
		l2pte_set(ptep + j, npte, 0);
	}
	PTE_SYNC_RANGE(ptep, way_size / L2_S_SIZE);

	/*
	 * Flush it.
	 */
	cpu_icache_sync_range(dstp, way_size);

	for (size_t i = 0, j = 0; i < way_size;
	     i += PAGE_SIZE, j += PAGE_SIZE / L2_S_SIZE) {
		/*
		 * Unmap the page(s).
		 */
		l2pte_reset(ptep + j);
		pmap_tlb_flush_SE(kpm, dstp + i, PVF_REF | PVF_EXEC);
	}
	PTE_SYNC_RANGE(ptep, way_size / L2_S_SIZE);

	md->pvh_attrs |= PVF_EXEC;
	PMAPCOUNT(exec_synced);
}

void
pmap_flush_page(struct vm_page_md *md, paddr_t pa, enum pmap_flush_op flush)
{
	vsize_t va_offset, end_va;
	bool wbinv_p;

	if (arm_cache_prefer_mask == 0)
		return;

	switch (flush) {
	case PMAP_FLUSH_PRIMARY:
		if (md->pvh_attrs & PVF_MULTCLR) {
			va_offset = 0;
			end_va = arm_cache_prefer_mask;
			md->pvh_attrs &= ~PVF_MULTCLR;
			PMAPCOUNT(vac_flush_lots);
		} else {
			va_offset = md->pvh_attrs & arm_cache_prefer_mask;
			end_va = va_offset;
			PMAPCOUNT(vac_flush_one);
		}
		/*
		 * Mark that the page is no longer dirty.
		 */
		md->pvh_attrs &= ~PVF_DIRTY;
		wbinv_p = true;
		break;
	case PMAP_FLUSH_SECONDARY:
		va_offset = 0;
		end_va = arm_cache_prefer_mask;
		wbinv_p = true;
		md->pvh_attrs &= ~PVF_MULTCLR;
		PMAPCOUNT(vac_flush_lots);
		break;
	case PMAP_CLEAN_PRIMARY:
		va_offset = md->pvh_attrs & arm_cache_prefer_mask;
		end_va = va_offset;
		wbinv_p = false;
		/*
		 * Mark that the page is no longer dirty.
		 */
		if ((md->pvh_attrs & PVF_DMOD) == 0)
			md->pvh_attrs &= ~PVF_DIRTY;
		PMAPCOUNT(vac_clean_one);
		break;
	default:
		return;
	}

	KASSERT(!(md->pvh_attrs & PVF_NC));

	NPDEBUG(PDB_VAC, printf("pmap_flush_page: md=%p (attrs=%#x)\n",
	    md, md->pvh_attrs));

	const size_t scache_line_size = arm_scache.dcache_line_size;

	for (; va_offset <= end_va; va_offset += PAGE_SIZE) {
		pt_entry_t * const ptep = cpu_cdst_pte(va_offset);
		const vaddr_t dstp = cpu_cdstp(va_offset);
		const pt_entry_t opte = *ptep;

		if (flush == PMAP_FLUSH_SECONDARY
		    && va_offset == (md->pvh_attrs & arm_cache_prefer_mask))
			continue;

		pmap_tlb_flush_SE(pmap_kernel(), dstp, PVF_REF | PVF_EXEC);
		/*
		 * Set up a PTE with the right coloring to flush
		 * existing cache entries.
		 */
		const pt_entry_t npte = L2_S_PROTO
		    | pa
		    | L2_S_PROT(PTE_KERNEL, VM_PROT_READ|VM_PROT_WRITE)
		    | pte_l2_s_cache_mode;
		l2pte_set(ptep, npte, opte);
		PTE_SYNC(ptep);

		/*
		 * Flush it.  Make sure to flush secondary cache too since
		 * bus_dma will ignore uncached pages.
		 */
		if (scache_line_size != 0) {
			cpu_dcache_wb_range(dstp, PAGE_SIZE);
			if (wbinv_p) {
				cpu_sdcache_wbinv_range(dstp, pa, PAGE_SIZE);
				cpu_dcache_inv_range(dstp, PAGE_SIZE);
			} else {
				cpu_sdcache_wb_range(dstp, pa, PAGE_SIZE);
			}
		} else {
			if (wbinv_p) {
				cpu_dcache_wbinv_range(dstp, PAGE_SIZE);
			} else {
				cpu_dcache_wb_range(dstp, PAGE_SIZE);
			}
		}

		/*
		 * Restore the page table entry since we might have interrupted
		 * pmap_zero_page or pmap_copy_page which was already using
		 * this pte.
		 */
		if (opte) {
			l2pte_set(ptep, opte, npte);
		} else {
			l2pte_reset(ptep);
		}
		PTE_SYNC(ptep);
		pmap_tlb_flush_SE(pmap_kernel(), dstp, PVF_REF | PVF_EXEC);
	}
}
#endif /* PMAP_CACHE_VIPT */

/*
 * Routine:	pmap_page_remove
 * Function:
 *		Removes this physical page from
 *		all physical maps in which it resides.
 *		Reflects back modify bits to the pager.
 */
static void
pmap_page_remove(struct vm_page_md *md, paddr_t pa)
{
	struct l2_bucket *l2b;
	struct pv_entry *pv;
	pt_entry_t *ptep;
	bool flush = false;
	u_int flags = 0;

	NPDEBUG(PDB_FOLLOW,
	    printf("pmap_page_remove: md %p (0x%08lx)\n", md,
	    pa));

	struct pv_entry **pvp = &SLIST_FIRST(&md->pvh_list);
	pmap_acquire_page_lock(md);
	if (*pvp == NULL) {
#ifdef PMAP_CACHE_VIPT
		/*
		 * We *know* the page contents are about to be replaced.
		 * Discard the exec contents
		 */
		if (PV_IS_EXEC_P(md->pvh_attrs))
			PMAPCOUNT(exec_discarded_page_protect);
		md->pvh_attrs &= ~PVF_EXEC;
		PMAP_VALIDATE_MD_PAGE(md);
#endif
		pmap_release_page_lock(md);
		return;
	}
#if defined(PMAP_CACHE_VIPT)
	KASSERT(arm_cache_prefer_mask == 0 || pmap_is_page_colored_p(md));
#endif

	/*
	 * Clear alias counts
	 */
#ifdef PMAP_CACHE_VIVT
	md->k_mappings = 0;
#endif
	md->urw_mappings = md->uro_mappings = 0;

#ifdef PMAP_CACHE_VIVT
	pmap_clean_page(md, false);
#endif

	while ((pv = *pvp) != NULL) {
		pmap_t pm = pv->pv_pmap;
		if (flush == false && pmap_is_current(pm))
			flush = true;

		if (pm == pmap_kernel()) {
#ifdef PMAP_CACHE_VIPT
			/*
			 * If this was unmanaged mapping, it must be preserved.
			 * Move it back on the list and advance the end-of-list
			 * pointer.
			 */
			if (PV_IS_KENTRY_P(pv->pv_flags)) {
				*pvp = pv;
				pvp = &SLIST_NEXT(pv, pv_link);
				continue;
			}
			if (pv->pv_flags & PVF_WRITE)
				md->krw_mappings--;
			else
				md->kro_mappings--;
#endif
			PMAPCOUNT(kernel_unmappings);
		}
		*pvp = SLIST_NEXT(pv, pv_link); /* remove from list */
		PMAPCOUNT(unmappings);

		pmap_release_page_lock(md);
		pmap_acquire_pmap_lock(pm);

		l2b = pmap_get_l2_bucket(pm, pv->pv_va);
		KASSERTMSG(l2b != NULL, "%#lx", pv->pv_va);

		ptep = &l2b->l2b_kva[l2pte_index(pv->pv_va)];

		/*
		 * Update statistics
		 */
		--pm->pm_stats.resident_count;

		/* Wired bit */
		if (pv->pv_flags & PVF_WIRED)
			--pm->pm_stats.wired_count;

		flags |= pv->pv_flags;

		/*
		 * Invalidate the PTEs.
		 */
		l2pte_reset(ptep);
		PTE_SYNC_CURRENT(pm, ptep);


		pmap_free_l2_bucket(pm, l2b, PAGE_SIZE / L2_S_SIZE);

		pmap_release_pmap_lock(pm);

		pool_put(&pmap_pv_pool, pv);
		pmap_acquire_page_lock(md);
#ifdef MULTIPROCESSOR
		/*
		 * Restart of the beginning of the list.
		 */
		pvp = &SLIST_FIRST(&md->pvh_list);
#endif
	}
	/*
	 * if we reach the end of the list and there are still mappings, they
	 * might be able to be cached now.  And they must be kernel mappings.
	 */
	if (!SLIST_EMPTY(&md->pvh_list)) {
		pmap_vac_me_harder(md, pa, pmap_kernel(), 0);
	}

#ifdef PMAP_CACHE_VIPT
	/*
	 * Its EXEC cache is now gone.
	 */
	if (PV_IS_EXEC_P(md->pvh_attrs))
		PMAPCOUNT(exec_discarded_page_protect);
	md->pvh_attrs &= ~PVF_EXEC;
	KASSERT(md->urw_mappings == 0);
	KASSERT(md->uro_mappings == 0);
	if (arm_cache_prefer_mask != 0) {
		if (md->krw_mappings == 0)
			md->pvh_attrs &= ~PVF_WRITE;
		PMAP_VALIDATE_MD_PAGE(md);
	}
#endif /* PMAP_CACHE_VIPT */
	pmap_release_page_lock(md);

	if (flush) {
		/*
		 * Note: We can't use pmap_tlb_flush{I,D}() here since that
		 * would need a subsequent call to pmap_update() to ensure
		 * curpm->pm_cstate.cs_all is reset. Our callers are not
		 * required to do that (see pmap(9)), so we can't modify
		 * the current pmap's state.
		 */
		if (PV_BEEN_EXECD(flags))
			cpu_tlb_flushID();
		else
			cpu_tlb_flushD();
	}
	cpu_cpwait();
}

/*
 * pmap_t pmap_create(void)
 *
 *      Create a new pmap structure from scratch.
 */
pmap_t
pmap_create(void)
{
	pmap_t pm;

	pm = pool_cache_get(&pmap_cache, PR_WAITOK);

	mutex_init(&pm->pm_obj_lock, MUTEX_DEFAULT, IPL_NONE);
	uvm_obj_init(&pm->pm_obj, NULL, false, 1);
	uvm_obj_setlock(&pm->pm_obj, &pm->pm_obj_lock);

	pm->pm_stats.wired_count = 0;
	pm->pm_stats.resident_count = 1;
	pm->pm_cstate.cs_all = 0;
	pmap_alloc_l1(pm);

	/*
	 * Note: The pool cache ensures that the pm_l2[] array is already
	 * initialised to zero.
	 */

	pmap_pinit(pm);

	return (pm);
}

u_int
arm32_mmap_flags(paddr_t pa)
{
	/*
	 * the upper 8 bits in pmap_enter()'s flags are reserved for MD stuff
	 * and we're using the upper bits in page numbers to pass flags around
	 * so we might as well use the same bits
	 */
	return (u_int)pa & PMAP_MD_MASK;
}
/*
 * int pmap_enter(pmap_t pm, vaddr_t va, paddr_t pa, vm_prot_t prot,
 *      u_int flags)
 *
 *      Insert the given physical page (p) at
 *      the specified virtual address (v) in the
 *      target physical map with the protection requested.
 *
 *      NB:  This is the only routine which MAY NOT lazy-evaluate
 *      or lose information.  That is, this routine must actually
 *      insert this page into the given map NOW.
 */
int
pmap_enter(pmap_t pm, vaddr_t va, paddr_t pa, vm_prot_t prot, u_int flags)
{
	struct l2_bucket *l2b;
	struct vm_page *pg, *opg;
	u_int nflags;
	u_int oflags;
	const bool kpm_p = (pm == pmap_kernel());
#ifdef ARM_HAS_VBAR
	const bool vector_page_p = false;
#else
	const bool vector_page_p = (va == vector_page);
#endif
	struct pmap_page *pp = pmap_pv_tracked(pa);
	struct pv_entry *new_pv = NULL;
	struct pv_entry *old_pv = NULL;
	int error = 0;

	UVMHIST_FUNC(__func__); UVMHIST_CALLED(maphist);

	UVMHIST_LOG(maphist, " (pm %#jx va %#jx pa %#jx prot %#jx",
	    (uintptr_t)pm, va, pa, prot);
	UVMHIST_LOG(maphist, "  flag %#jx", flags, 0, 0, 0);

	KDASSERT((flags & PMAP_WIRED) == 0 || (flags & VM_PROT_ALL) != 0);
	KDASSERT(((va | pa) & PGOFSET) == 0);

	/*
	 * Get a pointer to the page.  Later on in this function, we
	 * test for a managed page by checking pg != NULL.
	 */
	pg = pmap_initialized ? PHYS_TO_VM_PAGE(pa) : NULL;
	/*
	 * if we may need a new pv entry allocate if now, as we can't do it
	 * with the kernel_pmap locked
	 */
	if (pg || pp)
		new_pv = pool_get(&pmap_pv_pool, PR_NOWAIT);

	nflags = 0;
	if (prot & VM_PROT_WRITE)
		nflags |= PVF_WRITE;
	if (prot & VM_PROT_EXECUTE)
		nflags |= PVF_EXEC;
	if (flags & PMAP_WIRED)
		nflags |= PVF_WIRED;

	pmap_acquire_pmap_lock(pm);

	/*
	 * Fetch the L2 bucket which maps this page, allocating one if
	 * necessary for user pmaps.
	 */
	if (kpm_p) {
		l2b = pmap_get_l2_bucket(pm, va);
	} else {
		l2b = pmap_alloc_l2_bucket(pm, va);
	}
	if (l2b == NULL) {
		if (flags & PMAP_CANFAIL) {
			pmap_release_pmap_lock(pm);
			error = ENOMEM;
			goto free_pv;
		}
		panic("pmap_enter: failed to allocate L2 bucket");
	}
	pt_entry_t *ptep = &l2b->l2b_kva[l2pte_index(va)];
	const pt_entry_t opte = *ptep;
	pt_entry_t npte = pa;
	oflags = 0;

	if (opte) {
		/*
		 * There is already a mapping at this address.
		 * If the physical address is different, lookup the
		 * vm_page.
		 */
		if (l2pte_pa(opte) != pa) {
			KASSERT(!pmap_pv_tracked(pa));
			opg = PHYS_TO_VM_PAGE(l2pte_pa(opte));
		} else
			opg = pg;
	} else
		opg = NULL;

	if (pg || pp) {
		KASSERT((pg != NULL) != (pp != NULL));
		struct vm_page_md *md = (pg != NULL) ? VM_PAGE_TO_MD(pg) :
		    PMAP_PAGE_TO_MD(pp);

		/*
		 * This is to be a managed mapping.
		 */
		pmap_acquire_page_lock(md);
		if ((flags & VM_PROT_ALL) || (md->pvh_attrs & PVF_REF)) {
			/*
			 * - The access type indicates that we don't need
			 *   to do referenced emulation.
			 * OR
			 * - The physical page has already been referenced
			 *   so no need to re-do referenced emulation here.
			 */
			npte |= l2pte_set_readonly(L2_S_PROTO);

			nflags |= PVF_REF;

			if ((prot & VM_PROT_WRITE) != 0 &&
			    ((flags & VM_PROT_WRITE) != 0 ||
			     (md->pvh_attrs & PVF_MOD) != 0)) {
				/*
				 * This is a writable mapping, and the
				 * page's mod state indicates it has
				 * already been modified. Make it
				 * writable from the outset.
				 */
				npte = l2pte_set_writable(npte);
				nflags |= PVF_MOD;
			}

		} else {
			/*
			 * Need to do page referenced emulation.
			 */
			npte |= L2_TYPE_INV;
		}

		if (flags & ARM32_MMAP_WRITECOMBINE) {
			npte |= pte_l2_s_wc_mode;
		} else
			npte |= pte_l2_s_cache_mode;

		if (pg != NULL && pg == opg) {
			/*
			 * We're changing the attrs of an existing mapping.
			 */
			oflags = pmap_modify_pv(md, pa, pm, va,
			    PVF_WRITE | PVF_EXEC | PVF_WIRED |
			    PVF_MOD | PVF_REF, nflags);

#ifdef PMAP_CACHE_VIVT
			/*
			 * We may need to flush the cache if we're
			 * doing rw-ro...
			 */
			if (pm->pm_cstate.cs_cache_d &&
			    (oflags & PVF_NC) == 0 &&
			    l2pte_writable_p(opte) &&
			    (prot & VM_PROT_WRITE) == 0)
				cpu_dcache_wb_range(va, PAGE_SIZE);
#endif
		} else {
			struct pv_entry *pv;
			/*
			 * New mapping, or changing the backing page
			 * of an existing mapping.
			 */
			if (opg) {
				struct vm_page_md *omd = VM_PAGE_TO_MD(opg);
				paddr_t opa = VM_PAGE_TO_PHYS(opg);

				/*
				 * Replacing an existing mapping with a new one.
				 * It is part of our managed memory so we
				 * must remove it from the PV list
				 */
				pv = pmap_remove_pv(omd, opa, pm, va);
				pmap_vac_me_harder(omd, opa, pm, 0);
				oflags = pv->pv_flags;

#ifdef PMAP_CACHE_VIVT
				/*
				 * If the old mapping was valid (ref/mod
				 * emulation creates 'invalid' mappings
				 * initially) then make sure to frob
				 * the cache.
				 */
				if (!(oflags & PVF_NC) && l2pte_valid_p(opte)) {
					pmap_cache_wbinv_page(pm, va, true,
					    oflags);
				}
#endif
			} else {
				pv = new_pv;
				new_pv = NULL;
				if (pv == NULL) {
					pmap_release_page_lock(md);
					pmap_release_pmap_lock(pm);
					if ((flags & PMAP_CANFAIL) == 0)
						panic("pmap_enter: "
						    "no pv entries");

					pmap_free_l2_bucket(pm, l2b, 0);
					UVMHIST_LOG(maphist, "  <-- done (ENOMEM)",
					    0, 0, 0, 0);
					return (ENOMEM);
				}
			}

			pmap_enter_pv(md, pa, pv, pm, va, nflags);
		}
		pmap_release_page_lock(md);
	} else {
		/*
		 * We're mapping an unmanaged page.
		 * These are always readable, and possibly writable, from
		 * the get go as we don't need to track ref/mod status.
		 */
		npte |= l2pte_set_readonly(L2_S_PROTO);
		if (prot & VM_PROT_WRITE)
			npte = l2pte_set_writable(npte);

		/*
		 * Make sure the vector table is mapped cacheable
		 */
		if ((vector_page_p && !kpm_p)
		    || (flags & ARM32_MMAP_CACHEABLE)) {
			npte |= pte_l2_s_cache_mode;
		} else if (flags & ARM32_MMAP_WRITECOMBINE) {
			npte |= pte_l2_s_wc_mode;
		}
		if (opg) {
			/*
			 * Looks like there's an existing 'managed' mapping
			 * at this address.
			 */
			struct vm_page_md *omd = VM_PAGE_TO_MD(opg);
			paddr_t opa = VM_PAGE_TO_PHYS(opg);

			pmap_acquire_page_lock(omd);
			old_pv = pmap_remove_pv(omd, opa, pm, va);
			pmap_vac_me_harder(omd, opa, pm, 0);
			oflags = old_pv->pv_flags;
			pmap_release_page_lock(omd);

#ifdef PMAP_CACHE_VIVT
			if (!(oflags & PVF_NC) && l2pte_valid_p(opte)) {
				pmap_cache_wbinv_page(pm, va, true, oflags);
			}
#endif
		}
	}

	/*
	 * Make sure userland mappings get the right permissions
	 */
	if (!vector_page_p && !kpm_p) {
		npte |= L2_S_PROT_U;
	}

	/*
	 * Keep the stats up to date
	 */
	if (opte == 0) {
		l2b->l2b_occupancy += PAGE_SIZE / L2_S_SIZE;
		pm->pm_stats.resident_count++;
	}

	UVMHIST_LOG(maphist, " opte %#jx npte %#jx", opte, npte, 0, 0);

	/*
	 * If this is just a wiring change, the two PTEs will be
	 * identical, so there's no need to update the page table.
	 */
	if (npte != opte) {
		l2pte_reset(ptep);
		PTE_SYNC(ptep);
		if (l2pte_valid_p(opte)) {
			pmap_tlb_flush_SE(pm, va, oflags);
		}
		l2pte_set(ptep, npte, 0);
		PTE_SYNC(ptep);
		bool is_cached = pmap_is_cached(pm);
		if (is_cached) {
			/*
			 * We only need to frob the cache/tlb if this pmap
			 * is current
			 */
			if (!vector_page_p && l2pte_valid_p(npte)) {
				/*
				 * This mapping is likely to be accessed as
				 * soon as we return to userland. Fix up the
				 * L1 entry to avoid taking another
				 * page/domain fault.
				 */
				pd_entry_t *pdep = pmap_l1_kva(pm)
				     + l1pte_index(va);
				pd_entry_t pde = L1_C_PROTO | l2b->l2b_pa
				    | L1_C_DOM(pmap_domain(pm));
				if (*pdep != pde) {
					l1pte_setone(pdep, pde);
					PDE_SYNC(pdep);
				}
			}
		}

		UVMHIST_LOG(maphist, "  is_cached %jd cs 0x%08jx",
		    is_cached, pm->pm_cstate.cs_all, 0, 0);

		if (pg != NULL) {
			struct vm_page_md *md = VM_PAGE_TO_MD(pg);

			pmap_acquire_page_lock(md);
			pmap_vac_me_harder(md, pa, pm, va);
			pmap_release_page_lock(md);
		}
	}
#if defined(PMAP_CACHE_VIPT) && defined(DIAGNOSTIC)
	if (pg) {
		struct vm_page_md *md = VM_PAGE_TO_MD(pg);

		pmap_acquire_page_lock(md);
		KASSERT((md->pvh_attrs & PVF_DMOD) == 0 || (md->pvh_attrs & (PVF_DIRTY|PVF_NC)));
		PMAP_VALIDATE_MD_PAGE(md);
		pmap_release_page_lock(md);
	}
#endif

	pmap_release_pmap_lock(pm);


	if (old_pv)
		pool_put(&pmap_pv_pool, old_pv);
free_pv:
	if (new_pv)
		pool_put(&pmap_pv_pool, new_pv);
	return (error);
}

/*
 * pmap_remove()
 *
 * pmap_remove is responsible for nuking a number of mappings for a range
 * of virtual address space in the current pmap. To do this efficiently
 * is interesting, because in a number of cases a wide virtual address
 * range may be supplied that contains few actual mappings. So, the
 * optimisations are:
 *  1. Skip over hunks of address space for which no L1 or L2 entry exists.
 *  2. Build up a list of pages we've hit, up to a maximum, so we can
 *     maybe do just a partial cache clean. This path of execution is
 *     complicated by the fact that the cache must be flushed _before_
 *     the PTE is nuked, being a VAC :-)
 *  3. If we're called after UVM calls pmap_remove_all(), we can defer
 *     all invalidations until pmap_update(), since pmap_remove_all() has
 *     already flushed the cache.
 *  4. Maybe later fast-case a single page, but I don't think this is
 *     going to make _that_ much difference overall.
 */

#define	PMAP_REMOVE_CLEAN_LIST_SIZE	3

void
pmap_remove(pmap_t pm, vaddr_t sva, vaddr_t eva)
{
	SLIST_HEAD(,pv_entry) opv_list;
	struct pv_entry *pv, *npv;
	UVMHIST_FUNC(__func__); UVMHIST_CALLED(maphist);
	UVMHIST_LOG(maphist, " (pm=%#jx, sva=%#jx, eva=%#jx)",
	    (uintptr_t)pm, sva, eva, 0);

	SLIST_INIT(&opv_list);
	/*
	 * we lock in the pmap => pv_head direction
	 */
	pmap_acquire_pmap_lock(pm);

	u_int cleanlist_idx, total, cnt;
	struct {
		vaddr_t va;
		pt_entry_t *ptep;
	} cleanlist[PMAP_REMOVE_CLEAN_LIST_SIZE];

	if (pm->pm_remove_all || !pmap_is_cached(pm)) {
		cleanlist_idx = PMAP_REMOVE_CLEAN_LIST_SIZE + 1;
		if (pm->pm_cstate.cs_tlb == 0)
			pm->pm_remove_all = true;
	} else
		cleanlist_idx = 0;
	total = 0;

	while (sva < eva) {
		/*
		 * Do one L2 bucket's worth at a time.
		 */
		vaddr_t next_bucket = L2_NEXT_BUCKET_VA(sva);
		if (next_bucket > eva)
			next_bucket = eva;

		struct l2_bucket * const l2b = pmap_get_l2_bucket(pm, sva);
		if (l2b == NULL) {
			sva = next_bucket;
			continue;
		}

		pt_entry_t *ptep = &l2b->l2b_kva[l2pte_index(sva)];
		u_int mappings = 0;

		for (;sva < next_bucket;
		     sva += PAGE_SIZE, ptep += PAGE_SIZE / L2_S_SIZE) {
			pt_entry_t opte = *ptep;

			if (opte == 0) {
				/* Nothing here, move along */
				continue;
			}

			u_int flags = PVF_REF;
			paddr_t pa = l2pte_pa(opte);
			struct vm_page * const pg = PHYS_TO_VM_PAGE(pa);

			/*
			 * Update flags. In a number of circumstances,
			 * we could cluster a lot of these and do a
			 * number of sequential pages in one go.
			 */
			if (pg != NULL) {
				struct vm_page_md *md = VM_PAGE_TO_MD(pg);

				pmap_acquire_page_lock(md);
				pv = pmap_remove_pv(md, pa, pm, sva);
				pmap_vac_me_harder(md, pa, pm, 0);
				pmap_release_page_lock(md);
				if (pv != NULL) {
					if (pm->pm_remove_all == false) {
						flags = pv->pv_flags;
					}
					SLIST_INSERT_HEAD(&opv_list,
					    pv, pv_link);
				}
			}
			mappings += PAGE_SIZE / L2_S_SIZE;

			if (!l2pte_valid_p(opte)) {
				/*
				 * Ref/Mod emulation is still active for this
				 * mapping, therefore it is has not yet been
				 * accessed. No need to frob the cache/tlb.
				 */
				l2pte_reset(ptep);
				PTE_SYNC_CURRENT(pm, ptep);
				continue;
			}

			if (cleanlist_idx < PMAP_REMOVE_CLEAN_LIST_SIZE) {
				/* Add to the clean list. */
				cleanlist[cleanlist_idx].ptep = ptep;
				cleanlist[cleanlist_idx].va =
				    sva | (flags & PVF_EXEC);
				cleanlist_idx++;
			} else if (cleanlist_idx == PMAP_REMOVE_CLEAN_LIST_SIZE) {
				/* Nuke everything if needed. */
#ifdef PMAP_CACHE_VIVT
				pmap_cache_wbinv_all(pm, PVF_EXEC);
#endif
				/*
				 * Roll back the previous PTE list,
				 * and zero out the current PTE.
				 */
				for (cnt = 0;
				     cnt < PMAP_REMOVE_CLEAN_LIST_SIZE; cnt++) {
					l2pte_reset(cleanlist[cnt].ptep);
					PTE_SYNC(cleanlist[cnt].ptep);
				}
				l2pte_reset(ptep);
				PTE_SYNC(ptep);
				cleanlist_idx++;
				pm->pm_remove_all = true;
			} else {
				l2pte_reset(ptep);
				PTE_SYNC(ptep);
				if (pm->pm_remove_all == false) {
					pmap_tlb_flush_SE(pm, sva, flags);
				}
			}
		}

		/*
		 * Deal with any left overs
		 */
		if (cleanlist_idx <= PMAP_REMOVE_CLEAN_LIST_SIZE) {
			total += cleanlist_idx;
			for (cnt = 0; cnt < cleanlist_idx; cnt++) {
				l2pte_reset(cleanlist[cnt].ptep);
				PTE_SYNC_CURRENT(pm, cleanlist[cnt].ptep);
				vaddr_t va = cleanlist[cnt].va;
				if (pm->pm_cstate.cs_all != 0) {
					vaddr_t clva = va & ~PAGE_MASK;
					u_int flags = va & PVF_EXEC;
#ifdef PMAP_CACHE_VIVT
					pmap_cache_wbinv_page(pm, clva, true,
					    PVF_REF | PVF_WRITE | flags);
#endif
					pmap_tlb_flush_SE(pm, clva,
					    PVF_REF | flags);
				}
			}

			/*
			 * If it looks like we're removing a whole bunch
			 * of mappings, it's faster to just write-back
			 * the whole cache now and defer TLB flushes until
			 * pmap_update() is called.
			 */
			if (total <= PMAP_REMOVE_CLEAN_LIST_SIZE)
				cleanlist_idx = 0;
			else {
				cleanlist_idx = PMAP_REMOVE_CLEAN_LIST_SIZE + 1;
#ifdef PMAP_CACHE_VIVT
				pmap_cache_wbinv_all(pm, PVF_EXEC);
#endif
				pm->pm_remove_all = true;
			}
		}

		pmap_free_l2_bucket(pm, l2b, mappings);
		pm->pm_stats.resident_count -= mappings / (PAGE_SIZE/L2_S_SIZE);
	}

	pmap_release_pmap_lock(pm);
	SLIST_FOREACH_SAFE(pv, &opv_list, pv_link, npv) {
		pool_put(&pmap_pv_pool, pv);
	}
}

#if defined(PMAP_CACHE_VIPT)
static struct pv_entry *
pmap_kremove_pg(struct vm_page *pg, vaddr_t va)
{
	struct vm_page_md *md = VM_PAGE_TO_MD(pg);
	paddr_t pa = VM_PAGE_TO_PHYS(pg);
	struct pv_entry *pv;

	KASSERT(arm_cache_prefer_mask == 0 || md->pvh_attrs & (PVF_COLORED|PVF_NC));
	KASSERT((md->pvh_attrs & PVF_KMPAGE) == 0);
	KASSERT(pmap_page_locked_p(md));

	pv = pmap_remove_pv(md, pa, pmap_kernel(), va);
	KASSERTMSG(pv, "pg %p (pa #%lx) va %#lx", pg, pa, va);
	KASSERT(PV_IS_KENTRY_P(pv->pv_flags));

	/*
	 * If we are removing a writeable mapping to a cached exec page,
	 * if it's the last mapping then clear it execness other sync
	 * the page to the icache.
	 */
	if ((md->pvh_attrs & (PVF_NC|PVF_EXEC)) == PVF_EXEC
	    && (pv->pv_flags & PVF_WRITE) != 0) {
		if (SLIST_EMPTY(&md->pvh_list)) {
			md->pvh_attrs &= ~PVF_EXEC;
			PMAPCOUNT(exec_discarded_kremove);
		} else {
			pmap_syncicache_page(md, pa);
			PMAPCOUNT(exec_synced_kremove);
		}
	}
	pmap_vac_me_harder(md, pa, pmap_kernel(), 0);

	return pv;
}
#endif

/*
 * pmap_kenter_pa: enter an unmanaged, wired kernel mapping
 *
 * We assume there is already sufficient KVM space available
 * to do this, as we can't allocate L2 descriptor tables/metadata
 * from here.
 */
void
pmap_kenter_pa(vaddr_t va, paddr_t pa, vm_prot_t prot, u_int flags)
{
#ifdef PMAP_CACHE_VIVT
	struct vm_page *pg = (flags & PMAP_KMPAGE) ? PHYS_TO_VM_PAGE(pa) : NULL;
#endif
#ifdef PMAP_CACHE_VIPT
	struct vm_page *pg = PHYS_TO_VM_PAGE(pa);
	struct vm_page *opg;
	struct pv_entry *pv = NULL;
#endif
	struct vm_page_md *md = pg != NULL ? VM_PAGE_TO_MD(pg) : NULL;

	UVMHIST_FUNC(__func__);

	if (pmap_initialized) {
		UVMHIST_CALLED(maphist);
		UVMHIST_LOG(maphist, " (va=%#jx, pa=%#jx, prot=%#jx, flags=%#jx",
		    va, pa, prot, flags);
	}

	pmap_t kpm = pmap_kernel();
	pmap_acquire_pmap_lock(kpm);
	struct l2_bucket * const l2b = pmap_get_l2_bucket(kpm, va);
	const size_t l1slot __diagused = l1pte_index(va);
	KASSERTMSG(l2b != NULL,
	    "va %#lx pa %#lx prot %d maxkvaddr %#lx: l2 %p l2b %p kva %p",
	    va, pa, prot, pmap_curmaxkvaddr, kpm->pm_l2[L2_IDX(l1slot)],
	    kpm->pm_l2[L2_IDX(l1slot)]
		? &kpm->pm_l2[L2_IDX(l1slot)]->l2_bucket[L2_BUCKET(l1slot)]
		: NULL,
	    kpm->pm_l2[L2_IDX(l1slot)]
		? kpm->pm_l2[L2_IDX(l1slot)]->l2_bucket[L2_BUCKET(l1slot)].l2b_kva
		: NULL);
	KASSERT(l2b->l2b_kva != NULL);

	pt_entry_t * const ptep = &l2b->l2b_kva[l2pte_index(va)];
	const pt_entry_t opte = *ptep;

	if (opte == 0) {
		PMAPCOUNT(kenter_mappings);
		l2b->l2b_occupancy += PAGE_SIZE / L2_S_SIZE;
	} else {
		PMAPCOUNT(kenter_remappings);
#ifdef PMAP_CACHE_VIPT
		opg = PHYS_TO_VM_PAGE(l2pte_pa(opte));
#if defined(DIAGNOSTIC)
		struct vm_page_md *omd __diagused = VM_PAGE_TO_MD(opg);
#endif
		if (opg && arm_cache_prefer_mask != 0) {
			KASSERT(opg != pg);
			KASSERT((omd->pvh_attrs & PVF_KMPAGE) == 0);
			KASSERT((flags & PMAP_KMPAGE) == 0);
			pmap_acquire_page_lock(omd);
			pv = pmap_kremove_pg(opg, va);
			pmap_release_page_lock(omd);
		}
#endif
		if (l2pte_valid_p(opte)) {
			l2pte_reset(ptep);
			PTE_SYNC(ptep);
#ifdef PMAP_CACHE_VIVT
			cpu_dcache_wbinv_range(va, PAGE_SIZE);
#endif
			cpu_tlb_flushD_SE(va);
			cpu_cpwait();
		}
	}
	pmap_release_pmap_lock(kpm);
	pt_entry_t npte = L2_S_PROTO | pa | L2_S_PROT(PTE_KERNEL, prot);

	if (flags & PMAP_PTE) {
		KASSERT((flags & PMAP_CACHE_MASK) == 0);
		if (!(flags & PMAP_NOCACHE))
			npte |= pte_l2_s_cache_mode_pt;
	} else {
		switch (flags & PMAP_CACHE_MASK) {
		case PMAP_NOCACHE:
			break;
		case PMAP_WRITE_COMBINE:
			npte |= pte_l2_s_wc_mode;
			break;
		default:
			npte |= pte_l2_s_cache_mode;
			break;
		}
	}
	l2pte_set(ptep, npte, 0);
	PTE_SYNC(ptep);

	if (pg) {
		if (flags & PMAP_KMPAGE) {
			KASSERT(md->urw_mappings == 0);
			KASSERT(md->uro_mappings == 0);
			KASSERT(md->krw_mappings == 0);
			KASSERT(md->kro_mappings == 0);
#if defined(PMAP_CACHE_VIPT)
			KASSERT(pv == NULL);
			KASSERT(arm_cache_prefer_mask == 0 || (va & PVF_COLORED) == 0);
			KASSERT((md->pvh_attrs & PVF_NC) == 0);
			/* if there is a color conflict, evict from cache. */
			if (pmap_is_page_colored_p(md)
			    && ((va ^ md->pvh_attrs) & arm_cache_prefer_mask)) {
				PMAPCOUNT(vac_color_change);
				pmap_flush_page(md, pa, PMAP_FLUSH_PRIMARY);
			} else if (md->pvh_attrs & PVF_MULTCLR) {
				/*
				 * If this page has multiple colors, expunge
				 * them.
				 */
				PMAPCOUNT(vac_flush_lots2);
				pmap_flush_page(md, pa, PMAP_FLUSH_SECONDARY);
			}
			/*
			 * Since this is a KMPAGE, there can be no contention
			 * for this page so don't lock it.
			 */
			md->pvh_attrs &= PAGE_SIZE - 1;
			md->pvh_attrs |= PVF_KMPAGE | PVF_COLORED | PVF_DIRTY
			    | (va & arm_cache_prefer_mask);
#else /* !PMAP_CACHE_VIPT */
			md->pvh_attrs |= PVF_KMPAGE;
#endif
			atomic_inc_32(&pmap_kmpages);
#if defined(PMAP_CACHE_VIPT)
		} else if (arm_cache_prefer_mask != 0) {
			if (pv == NULL) {
				pv = pool_get(&pmap_pv_pool, PR_NOWAIT);
				KASSERT(pv != NULL);
			}
			pmap_acquire_page_lock(md);
			pmap_enter_pv(md, pa, pv, pmap_kernel(), va,
			    PVF_WIRED | PVF_KENTRY
			    | (prot & VM_PROT_WRITE ? PVF_WRITE : 0));
			if ((prot & VM_PROT_WRITE)
			    && !(md->pvh_attrs & PVF_NC))
				md->pvh_attrs |= PVF_DIRTY;
			KASSERT((prot & VM_PROT_WRITE) == 0 || (md->pvh_attrs & (PVF_DIRTY|PVF_NC)));
			pmap_vac_me_harder(md, pa, pmap_kernel(), va);
			pmap_release_page_lock(md);
#endif
		}
#if defined(PMAP_CACHE_VIPT)
	} else {
		if (pv != NULL)
			pool_put(&pmap_pv_pool, pv);
#endif
	}
	if (pmap_initialized) {
		UVMHIST_LOG(maphist, "  <-- done (ptep %#jx: %#jx -> %#jx)",
		    (uintptr_t)ptep, opte, npte, 0);
	}

}

void
pmap_kremove(vaddr_t va, vsize_t len)
{
#ifdef UVMHIST
	u_int total_mappings = 0;
#endif

	PMAPCOUNT(kenter_unmappings);

	UVMHIST_FUNC(__func__); UVMHIST_CALLED(maphist);

	UVMHIST_LOG(maphist, " (va=%#jx, len=%#jx)", va, len, 0, 0);

	const vaddr_t eva = va + len;
	pmap_t kpm = pmap_kernel();

	pmap_acquire_pmap_lock(kpm);

	while (va < eva) {
		vaddr_t next_bucket = L2_NEXT_BUCKET_VA(va);
		if (next_bucket > eva)
			next_bucket = eva;

		struct l2_bucket * const l2b = pmap_get_l2_bucket(kpm, va);
		KDASSERT(l2b != NULL);

		pt_entry_t * const sptep = &l2b->l2b_kva[l2pte_index(va)];
		pt_entry_t *ptep = sptep;
		u_int mappings = 0;

		while (va < next_bucket) {
			const pt_entry_t opte = *ptep;
			struct vm_page *opg = PHYS_TO_VM_PAGE(l2pte_pa(opte));
			if (opg != NULL) {
				struct vm_page_md *omd = VM_PAGE_TO_MD(opg);

				if (omd->pvh_attrs & PVF_KMPAGE) {
					KASSERT(omd->urw_mappings == 0);
					KASSERT(omd->uro_mappings == 0);
					KASSERT(omd->krw_mappings == 0);
					KASSERT(omd->kro_mappings == 0);
					omd->pvh_attrs &= ~PVF_KMPAGE;
#if defined(PMAP_CACHE_VIPT)
					if (arm_cache_prefer_mask != 0) {
						omd->pvh_attrs &= ~PVF_WRITE;
					}
#endif
					atomic_dec_32(&pmap_kmpages);
#if defined(PMAP_CACHE_VIPT)
				} else if (arm_cache_prefer_mask != 0) {
					pmap_acquire_page_lock(omd);
					pool_put(&pmap_pv_pool,
					    pmap_kremove_pg(opg, va));
					pmap_release_page_lock(omd);
#endif
				}
			}
			if (l2pte_valid_p(opte)) {
				l2pte_reset(ptep);
				PTE_SYNC(ptep);
#ifdef PMAP_CACHE_VIVT
				cpu_dcache_wbinv_range(va, PAGE_SIZE);
#endif
				cpu_tlb_flushD_SE(va);

				mappings += PAGE_SIZE / L2_S_SIZE;
			}
			va += PAGE_SIZE;
			ptep += PAGE_SIZE / L2_S_SIZE;
		}
		KDASSERTMSG(mappings <= l2b->l2b_occupancy, "%u %u",
		    mappings, l2b->l2b_occupancy);
		l2b->l2b_occupancy -= mappings;
		//PTE_SYNC_RANGE(sptep, (u_int)(ptep - sptep));
#ifdef UVMHIST
		total_mappings += mappings;
#endif
	}
	pmap_release_pmap_lock(kpm);
	cpu_cpwait();
	UVMHIST_LOG(maphist, "  <--- done (%ju mappings removed)",
	    total_mappings, 0, 0, 0);
}

bool
pmap_extract(pmap_t pm, vaddr_t va, paddr_t *pap)
{

	return pmap_extract_coherency(pm, va, pap, NULL);
}

bool
pmap_extract_coherency(pmap_t pm, vaddr_t va, paddr_t *pap, bool *coherentp)
{
	struct l2_dtable *l2;
	pd_entry_t *pdep, pde;
	pt_entry_t *ptep, pte;
	paddr_t pa;
	u_int l1slot;
	bool coherent;

	pmap_acquire_pmap_lock(pm);

	l1slot = l1pte_index(va);
	pdep = pmap_l1_kva(pm) + l1slot;
	pde = *pdep;

	if (l1pte_section_p(pde)) {
		/*
		 * These should only happen for pmap_kernel()
		 */
		KDASSERT(pm == pmap_kernel());
		pmap_release_pmap_lock(pm);
#if (ARM_MMU_V6 + ARM_MMU_V7) > 0
		if (l1pte_supersection_p(pde)) {
			pa = (pde & L1_SS_FRAME) | (va & L1_SS_OFFSET);
		} else
#endif
			pa = (pde & L1_S_FRAME) | (va & L1_S_OFFSET);
		coherent = (pde & L1_S_CACHE_MASK) == 0;
	} else {
		/*
		 * Note that we can't rely on the validity of the L1
		 * descriptor as an indication that a mapping exists.
		 * We have to look it up in the L2 dtable.
		 */
		l2 = pm->pm_l2[L2_IDX(l1slot)];

		if (l2 == NULL ||
		    (ptep = l2->l2_bucket[L2_BUCKET(l1slot)].l2b_kva) == NULL) {
			pmap_release_pmap_lock(pm);
			return false;
		}

		pte = ptep[l2pte_index(va)];
		pmap_release_pmap_lock(pm);

		if (pte == 0)
			return false;

		switch (pte & L2_TYPE_MASK) {
		case L2_TYPE_L:
			pa = (pte & L2_L_FRAME) | (va & L2_L_OFFSET);
			coherent = (pte & L2_L_CACHE_MASK) == 0;
			break;

		default:
			pa = (pte & ~PAGE_MASK) | (va & PAGE_MASK);
			coherent = (pte & L2_S_CACHE_MASK) == 0;
			break;
		}
	}

	if (pap != NULL)
		*pap = pa;

	if (coherentp != NULL)
		*coherentp = (pm == pmap_kernel() && coherent);

	return true;
}

/*
 * pmap_pv_remove: remove an unmanaged pv-tracked page from all pmaps
 *	that map it
 */

static void
pmap_pv_remove(paddr_t pa)
{
	struct pmap_page *pp;

	pp = pmap_pv_tracked(pa);
	if (pp == NULL)
		panic("pmap_pv_protect: page not pv-tracked: 0x%"PRIxPADDR,
		    pa);

	struct vm_page_md *md = PMAP_PAGE_TO_MD(pp);
	pmap_page_remove(md, pa);
}

void
pmap_pv_protect(paddr_t pa, vm_prot_t prot)
{

	/* the only case is remove at the moment */
	KASSERT(prot == VM_PROT_NONE);
	pmap_pv_remove(pa);
}

void
pmap_protect(pmap_t pm, vaddr_t sva, vaddr_t eva, vm_prot_t prot)
{
	struct l2_bucket *l2b;
	vaddr_t next_bucket;

	NPDEBUG(PDB_PROTECT,
	    printf("pmap_protect: pm %p sva 0x%lx eva 0x%lx prot 0x%x\n",
	    pm, sva, eva, prot));

	if ((prot & VM_PROT_READ) == 0) {
		pmap_remove(pm, sva, eva);
		return;
	}

	if (prot & VM_PROT_WRITE) {
		/*
		 * If this is a read->write transition, just ignore it and let
		 * uvm_fault() take care of it later.
		 */
		return;
	}

	pmap_acquire_pmap_lock(pm);

	const bool flush = eva - sva >= PAGE_SIZE * 4;
	u_int flags = 0;
	u_int clr_mask = PVF_WRITE | ((prot & VM_PROT_EXECUTE) ? 0 : PVF_EXEC);

	while (sva < eva) {
		next_bucket = L2_NEXT_BUCKET_VA(sva);
		if (next_bucket > eva)
			next_bucket = eva;

		l2b = pmap_get_l2_bucket(pm, sva);
		if (l2b == NULL) {
			sva = next_bucket;
			continue;
		}

		pt_entry_t *ptep = &l2b->l2b_kva[l2pte_index(sva)];

		while (sva < next_bucket) {
			const pt_entry_t opte = *ptep;
			if (l2pte_valid_p(opte) && l2pte_writable_p(opte)) {
				struct vm_page *pg;
				u_int f;

#ifdef PMAP_CACHE_VIVT
				/*
				 * OK, at this point, we know we're doing
				 * write-protect operation.  If the pmap is
				 * active, write-back the page.
				 */
				pmap_cache_wbinv_page(pm, sva, false,
				    PVF_REF | PVF_WRITE);
#endif

				pg = PHYS_TO_VM_PAGE(l2pte_pa(opte));
				pt_entry_t npte = l2pte_set_readonly(opte);
				l2pte_reset(ptep);
				PTE_SYNC(ptep);
				l2pte_set(ptep, npte, 0);
				PTE_SYNC(ptep);

				if (pg != NULL) {
					struct vm_page_md *md = VM_PAGE_TO_MD(pg);
					paddr_t pa = VM_PAGE_TO_PHYS(pg);

					pmap_acquire_page_lock(md);
					f =
					    pmap_modify_pv(md, pa, pm, sva,
					       clr_mask, 0);
					pmap_vac_me_harder(md, pa, pm, sva);
					pmap_release_page_lock(md);
				} else {
					f = PVF_REF | PVF_EXEC;
				}

				if (flush) {
					flags |= f;
				} else {
					pmap_tlb_flush_SE(pm, sva, f);
				}
			}

			sva += PAGE_SIZE;
			ptep += PAGE_SIZE / L2_S_SIZE;
		}
	}

	if (flush) {
		if (PV_BEEN_EXECD(flags)) {
			pmap_tlb_flushID(pm);
		} else if (PV_BEEN_REFD(flags)) {
			pmap_tlb_flushD(pm);
		}
	}

	pmap_release_pmap_lock(pm);
}

#if 0
void
pmap_icache_sync_range(pmap_t pm, vaddr_t sva, vaddr_t eva)
{
	struct l2_bucket *l2b;
	pt_entry_t *ptep;
	vaddr_t next_bucket;
	vsize_t page_size = trunc_page(sva) + PAGE_SIZE - sva;

	NPDEBUG(PDB_EXEC,
	    printf("pmap_icache_sync_range: pm %p sva 0x%lx eva 0x%lx\n",
	    pm, sva, eva));

	pmap_acquire_pmap_lock(pm);

	while (sva < eva) {
		next_bucket = L2_NEXT_BUCKET_VA(sva);
		if (next_bucket > eva)
			next_bucket = eva;

		l2b = pmap_get_l2_bucket(pm, sva);
		if (l2b == NULL) {
			sva = next_bucket;
			continue;
		}

		for (ptep = &l2b->l2b_kva[l2pte_index(sva)];
		     sva < next_bucket;
		     sva += page_size,
		     ptep += PAGE_SIZE / L2_S_SIZE,
		     page_size = PAGE_SIZE) {
			if (l2pte_valid_p(*ptep)) {
				cpu_icache_sync_range(sva,
				    uimin(page_size, eva - sva));
			}
		}
	}

	pmap_release_pmap_lock(pm);
}

#endif

void
pmap_page_protect(struct vm_page *pg, vm_prot_t prot)
{
	struct vm_page_md *md = VM_PAGE_TO_MD(pg);
	paddr_t pa = VM_PAGE_TO_PHYS(pg);

	NPDEBUG(PDB_PROTECT,
	    printf("pmap_page_protect: md %p (0x%08lx), prot 0x%x\n",
	    md, pa, prot));

	switch(prot) {
	case VM_PROT_READ|VM_PROT_WRITE:
	case VM_PROT_READ|VM_PROT_WRITE|VM_PROT_EXECUTE:
		break;

	case VM_PROT_READ:
	case VM_PROT_READ|VM_PROT_EXECUTE:
		pmap_acquire_page_lock(md);
		pmap_clearbit(md, pa, PVF_WRITE);
		pmap_release_page_lock(md);
		break;

	default:
		pmap_page_remove(md, pa);
		break;
	}
}

/*
 * pmap_clear_modify:
 *
 *	Clear the "modified" attribute for a page.
 */
bool
pmap_clear_modify(struct vm_page *pg)
{
	struct vm_page_md *md = VM_PAGE_TO_MD(pg);
	paddr_t pa = VM_PAGE_TO_PHYS(pg);
	bool rv;

	pmap_acquire_page_lock(md);

	if (md->pvh_attrs & PVF_MOD) {
		rv = true;
#if defined(PMAP_CACHE_VIPT)
		/*
		 * If we are going to clear the modified bit and there are
		 * no other modified bits set, flush the page to memory and
		 * mark it clean.
		 */
		if ((md->pvh_attrs & (PVF_DMOD|PVF_NC)) == PVF_MOD)
			pmap_flush_page(md, pa, PMAP_CLEAN_PRIMARY);
#endif
		pmap_clearbit(md, pa, PVF_MOD);
	} else {
		rv = false;
	}
	pmap_release_page_lock(md);

	return rv;
}

/*
 * pmap_clear_reference:
 *
 *	Clear the "referenced" attribute for a page.
 */
bool
pmap_clear_reference(struct vm_page *pg)
{
	struct vm_page_md *md = VM_PAGE_TO_MD(pg);
	paddr_t pa = VM_PAGE_TO_PHYS(pg);
	bool rv;

	pmap_acquire_page_lock(md);

	if (md->pvh_attrs & PVF_REF) {
		rv = true;
		pmap_clearbit(md, pa, PVF_REF);
	} else {
		rv = false;
	}
	pmap_release_page_lock(md);

	return rv;
}

/*
 * pmap_is_modified:
 *
 *	Test if a page has the "modified" attribute.
 */
/* See <arm/arm32/pmap.h> */

/*
 * pmap_is_referenced:
 *
 *	Test if a page has the "referenced" attribute.
 */
/* See <arm/arm32/pmap.h> */

int
pmap_fault_fixup(pmap_t pm, vaddr_t va, vm_prot_t ftype, int user)
{
	struct l2_dtable *l2;
	struct l2_bucket *l2b;
	paddr_t pa;
	const size_t l1slot = l1pte_index(va);
	int rv = 0;

	UVMHIST_FUNC(__func__); UVMHIST_CALLED(maphist);

	va = trunc_page(va);

	KASSERT(!user || (pm != pmap_kernel()));

	UVMHIST_LOG(maphist, " (pm=%#jx, va=%#jx, ftype=%#jx, user=%jd)",
	    (uintptr_t)pm, va, ftype, user);

	pmap_acquire_pmap_lock(pm);

	/*
	 * If there is no l2_dtable for this address, then the process
	 * has no business accessing it.
	 *
	 * Note: This will catch userland processes trying to access
	 * kernel addresses.
	 */
	l2 = pm->pm_l2[L2_IDX(l1slot)];
	if (l2 == NULL) {
		UVMHIST_LOG(maphist, " no l2 for l1slot %#jx", l1slot, 0, 0, 0);
		goto out;
	}

	/*
	 * Likewise if there is no L2 descriptor table
	 */
	l2b = &l2->l2_bucket[L2_BUCKET(l1slot)];
	if (l2b->l2b_kva == NULL) {
		UVMHIST_LOG(maphist, " <-- done (no ptep for l1slot %#jx)",
		    l1slot, 0, 0, 0);
		goto out;
	}

	/*
	 * Check the PTE itself.
	 */
	pt_entry_t * const ptep = &l2b->l2b_kva[l2pte_index(va)];
	pt_entry_t const opte = *ptep;
	if (opte == 0 || (opte & L2_TYPE_MASK) == L2_TYPE_L) {
		UVMHIST_LOG(maphist, " <-- done (empty pde for l1slot %#jx)",
		    l1slot, 0, 0, 0);
		goto out;
	}

#ifndef ARM_HAS_VBAR
	/*
	 * Catch a userland access to the vector page mapped at 0x0
	 */
	if (user && (opte & L2_S_PROT_U) == 0) {
		UVMHIST_LOG(maphist, " <-- done (vector_page)", 0, 0, 0, 0);
		goto out;
	}
#endif

	pa = l2pte_pa(opte);

	if ((ftype & VM_PROT_WRITE) && !l2pte_writable_p(opte)) {
		/*
		 * This looks like a good candidate for "page modified"
		 * emulation...
		 */
		struct pv_entry *pv;
		struct vm_page *pg;

		/* Extract the physical address of the page */
		if ((pg = PHYS_TO_VM_PAGE(pa)) == NULL) {
			UVMHIST_LOG(maphist, " <-- done (mod/ref unmanaged page)", 0, 0, 0, 0);
			goto out;
		}

		struct vm_page_md *md = VM_PAGE_TO_MD(pg);

		/* Get the current flags for this page. */
		pmap_acquire_page_lock(md);
		pv = pmap_find_pv(md, pm, va);
		if (pv == NULL || PV_IS_KENTRY_P(pv->pv_flags)) {
			pmap_release_page_lock(md);
			UVMHIST_LOG(maphist, " <-- done (mod/ref emul: no PV)", 0, 0, 0, 0);
			goto out;
		}

		/*
		 * Do the flags say this page is writable? If not then it
		 * is a genuine write fault. If yes then the write fault is
		 * our fault as we did not reflect the write access in the
		 * PTE. Now we know a write has occurred we can correct this
		 * and also set the modified bit
		 */
		if ((pv->pv_flags & PVF_WRITE) == 0) {
			pmap_release_page_lock(md);
			goto out;
		}

		md->pvh_attrs |= PVF_REF | PVF_MOD;
		pv->pv_flags |= PVF_REF | PVF_MOD;
#if defined(PMAP_CACHE_VIPT)
		/*
		 * If there are cacheable mappings for this page, mark it dirty.
		 */
		if ((md->pvh_attrs & PVF_NC) == 0)
			md->pvh_attrs |= PVF_DIRTY;
#endif
		pmap_release_page_lock(md);

		/*
		 * Re-enable write permissions for the page.  No need to call
		 * pmap_vac_me_harder(), since this is just a
		 * modified-emulation fault, and the PVF_WRITE bit isn't
		 * changing. We've already set the cacheable bits based on
		 * the assumption that we can write to this page.
		 */
		const pt_entry_t npte =
		    l2pte_set_writable((opte & ~L2_TYPE_MASK) | L2_S_PROTO)
		    | 0;
		l2pte_reset(ptep);
		PTE_SYNC(ptep);
		pmap_tlb_flush_SE(pm, va,
		    (ftype & VM_PROT_EXECUTE) ? PVF_EXEC | PVF_REF : PVF_REF);
		l2pte_set(ptep, npte, 0);
		PTE_SYNC(ptep);
		PMAPCOUNT(fixup_mod);
		rv = 1;
		UVMHIST_LOG(maphist, " <-- done (mod/ref emul: changed pte "
		    "from %#jx to %#jx)", opte, npte, 0, 0);
	} else if ((opte & L2_TYPE_MASK) == L2_TYPE_INV) {
		/*
		 * This looks like a good candidate for "page referenced"
		 * emulation.
		 */
		struct vm_page *pg;

		/* Extract the physical address of the page */
		if ((pg = PHYS_TO_VM_PAGE(pa)) == NULL) {
			UVMHIST_LOG(maphist, " <-- done (ref emul: unmanaged page)", 0, 0, 0, 0);
			goto out;
		}

		struct vm_page_md *md = VM_PAGE_TO_MD(pg);

		/* Get the current flags for this page. */
		pmap_acquire_page_lock(md);
		struct pv_entry *pv = pmap_find_pv(md, pm, va);
		if (pv == NULL || PV_IS_KENTRY_P(pv->pv_flags)) {
			pmap_release_page_lock(md);
			UVMHIST_LOG(maphist, " <-- done (ref emul no PV)", 0, 0, 0, 0);
			goto out;
		}

		md->pvh_attrs |= PVF_REF;
		pv->pv_flags |= PVF_REF;

		pt_entry_t npte =
		    l2pte_set_readonly((opte & ~L2_TYPE_MASK) | L2_S_PROTO);
		pmap_release_page_lock(md);
		l2pte_reset(ptep);
		PTE_SYNC(ptep);
		pmap_tlb_flush_SE(pm, va,
		    (ftype & VM_PROT_EXECUTE) ? PVF_EXEC | PVF_REF : PVF_REF);
		l2pte_set(ptep, npte, 0);
		PTE_SYNC(ptep);
		PMAPCOUNT(fixup_ref);
		rv = 1;
		UVMHIST_LOG(maphist, " <-- done (ref emul: changed pte from %#x to %#x)",
		    opte, npte, 0, 0);
	}

	/*
	 * We know there is a valid mapping here, so simply
	 * fix up the L1 if necessary.
	 */
	pd_entry_t * const pdep = pmap_l1_kva(pm) + l1slot;
	pd_entry_t pde = L1_C_PROTO | l2b->l2b_pa | L1_C_DOM(pmap_domain(pm));
	if (*pdep != pde) {
		l1pte_setone(pdep, pde);
		PDE_SYNC(pdep);
		rv = 1;
		PMAPCOUNT(fixup_pdes);
	}

#ifdef CPU_SA110
	/*
	 * There are bugs in the rev K SA110.  This is a check for one
	 * of them.
	 */
	if (rv == 0 && curcpu()->ci_arm_cputype == CPU_ID_SA110 &&
	    curcpu()->ci_arm_cpurev < 3) {
		/* Always current pmap */
		if (l2pte_valid_p(opte)) {
			extern int kernel_debug;
			if (kernel_debug & 1) {
				struct proc *p = curlwp->l_proc;
				printf("prefetch_abort: page is already "
				    "mapped - pte=%p *pte=%08x\n", ptep, opte);
				printf("prefetch_abort: pc=%08lx proc=%p "
				    "process=%s\n", va, p, p->p_comm);
				printf("prefetch_abort: far=%08x fs=%x\n",
				    cpu_faultaddress(), cpu_faultstatus());
			}
#ifdef DDB
			if (kernel_debug & 2)
				Debugger();
#endif
			rv = 1;
		}
	}
#endif /* CPU_SA110 */

	/*
	 * If 'rv == 0' at this point, it generally indicates that there is a
	 * stale TLB entry for the faulting address.  That might be due to a
	 * wrong setting of pmap_needs_pte_sync.  So set it and retry.
	 */
	if (rv == 0
	    && pm->pm_l1->l1_domain_use_count == 1
	    && pmap_needs_pte_sync == 0) {
		pmap_needs_pte_sync = 1;
		PTE_SYNC(ptep);
		PMAPCOUNT(fixup_ptesync);
		rv = 1;
	}

#ifndef MULTIPROCESSOR
#if defined(DEBUG) || 1
	/*
	 * If 'rv == 0' at this point, it generally indicates that there is a
	 * stale TLB entry for the faulting address. This happens when two or
	 * more processes are sharing an L1. Since we don't flush the TLB on
	 * a context switch between such processes, we can take domain faults
	 * for mappings which exist at the same VA in both processes. EVEN IF
	 * WE'VE RECENTLY FIXED UP THE CORRESPONDING L1 in pmap_enter(), for
	 * example.
	 *
	 * This is extremely likely to happen if pmap_enter() updated the L1
	 * entry for a recently entered mapping. In this case, the TLB is
	 * flushed for the new mapping, but there may still be TLB entries for
	 * other mappings belonging to other processes in the 1MB range
	 * covered by the L1 entry.
	 *
	 * Since 'rv == 0', we know that the L1 already contains the correct
	 * value, so the fault must be due to a stale TLB entry.
	 *
	 * Since we always need to flush the TLB anyway in the case where we
	 * fixed up the L1, or frobbed the L2 PTE, we effectively deal with
	 * stale TLB entries dynamically.
	 *
	 * However, the above condition can ONLY happen if the current L1 is
	 * being shared. If it happens when the L1 is unshared, it indicates
	 * that other parts of the pmap are not doing their job WRT managing
	 * the TLB.
	 */
	if (rv == 0
	    && pm->pm_l1->l1_domain_use_count == 1
	    && true) {
#ifdef DEBUG
		extern int last_fault_code;
#else
		int last_fault_code = ftype & VM_PROT_EXECUTE
		    ? armreg_ifsr_read()
		    : armreg_dfsr_read();
#endif
		printf("fixup: pm %p, va 0x%lx, ftype %d - nothing to do!\n",
		    pm, va, ftype);
		printf("fixup: l2 %p, l2b %p, ptep %p, pte %#x\n",
		    l2, l2b, ptep, opte);

		printf("fixup: pdep %p, pde %#x, fsr %#x\n",
		    pdep, pde, last_fault_code);
#ifdef DDB
		extern int kernel_debug;

		if (kernel_debug & 2) {
			pmap_release_pmap_lock(pm);
#ifdef UVMHIST
			KERNHIST_DUMP(maphist);
#endif
			cpu_Debugger();
			pmap_acquire_pmap_lock(pm);
		}
#endif
	}
#endif
#endif

	/* Flush the TLB in the shared L1 case - see comment above */
	pmap_tlb_flush_SE(pm, va,
	    (ftype & VM_PROT_EXECUTE) ? PVF_EXEC | PVF_REF : PVF_REF);

	rv = 1;

out:
	pmap_release_pmap_lock(pm);

	return (rv);
}

/*
 * Routine:	pmap_procwr
 *
 * Function:
 *	Synchronize caches corresponding to [addr, addr+len) in p.
 *
 */
void
pmap_procwr(struct proc *p, vaddr_t va, int len)
{

	/* We only need to do anything if it is the current process. */
	if (p == curproc)
		cpu_icache_sync_range(va, len);
}

/*
 * Routine:	pmap_unwire
 * Function:	Clear the wired attribute for a map/virtual-address pair.
 *
 * In/out conditions:
 *		The mapping must already exist in the pmap.
 */
void
pmap_unwire(pmap_t pm, vaddr_t va)
{
	struct l2_bucket *l2b;
	pt_entry_t *ptep, pte;
	struct vm_page *pg;
	paddr_t pa;

	NPDEBUG(PDB_WIRING, printf("pmap_unwire: pm %p, va 0x%08lx\n", pm, va));

	pmap_acquire_pmap_lock(pm);

	l2b = pmap_get_l2_bucket(pm, va);
	KDASSERT(l2b != NULL);

	ptep = &l2b->l2b_kva[l2pte_index(va)];
	pte = *ptep;

	/* Extract the physical address of the page */
	pa = l2pte_pa(pte);

	if ((pg = PHYS_TO_VM_PAGE(pa)) != NULL) {
		/* Update the wired bit in the pv entry for this page. */
		struct vm_page_md *md = VM_PAGE_TO_MD(pg);

		pmap_acquire_page_lock(md);
		(void) pmap_modify_pv(md, pa, pm, va, PVF_WIRED, 0);
		pmap_release_page_lock(md);
	}

	pmap_release_pmap_lock(pm);
}

void
pmap_activate(struct lwp *l)
{
	extern int block_userspace_access;
	pmap_t npm = l->l_proc->p_vmspace->vm_map.pmap;

	UVMHIST_FUNC(__func__); UVMHIST_CALLED(maphist);

	UVMHIST_LOG(maphist, "(l=%#jx) pm=%#jx", (uintptr_t)l, (uintptr_t)npm,
	    0, 0);

	struct cpu_info * const ci = curcpu();

	/*
	 * If activating a non-current lwp or the current lwp is
	 * already active, just return.
	 */
	if (false
	    || l != curlwp
	    || npm->pm_activated == true
	    || false) {
		UVMHIST_LOG(maphist, " <-- (same pmap)", (uintptr_t)curlwp,
		    (uintptr_t)l, 0, 0);
		return;
	}

	const uint32_t ndacr = (DOMAIN_CLIENT << (PMAP_DOMAIN_KERNEL * 2))
	    | (DOMAIN_CLIENT << (pmap_domain(npm) * 2));

	/*
	 * If TTB and DACR are unchanged, short-circuit all the
	 * TLB/cache management stuff.
	 */
	pmap_t opm = ci->ci_lastlwp
	    ? ci->ci_lastlwp->l_proc->p_vmspace->vm_map.pmap
	    : NULL;
	if (opm != NULL) {
		uint32_t odacr = (DOMAIN_CLIENT << (PMAP_DOMAIN_KERNEL * 2))
		    | (DOMAIN_CLIENT << (pmap_domain(opm) * 2));

		if (opm->pm_l1 == npm->pm_l1 && odacr == ndacr)
			goto all_done;
	}

	PMAPCOUNT(activations);
	block_userspace_access = 1;

	/*
	 * If switching to a user vmspace which is different to the
	 * most recent one, and the most recent one is potentially
	 * live in the cache, we must write-back and invalidate the
	 * entire cache.
	 */
	pmap_t rpm = ci->ci_pmap_lastuser;

	/*
	 * XXXSCW: There's a corner case here which can leave turds in the
	 * cache as reported in kern/41058. They're probably left over during
	 * tear-down and switching away from an exiting process. Until the root
	 * cause is identified and fixed, zap the cache when switching pmaps.
	 * This will result in a few unnecessary cache flushes, but that's
	 * better than silently corrupting data.
	 */
#if 0
	if (npm != pmap_kernel() && rpm && npm != rpm &&
	    rpm->pm_cstate.cs_cache) {
		rpm->pm_cstate.cs_cache = 0;
#ifdef PMAP_CACHE_VIVT
		cpu_idcache_wbinv_all();
#endif
	}
#else
	if (rpm) {
		rpm->pm_cstate.cs_cache = 0;
		if (npm == pmap_kernel())
			ci->ci_pmap_lastuser = NULL;
#ifdef PMAP_CACHE_VIVT
		cpu_idcache_wbinv_all();
#endif
	}
#endif

	/* No interrupts while we frob the TTB/DACR */
	uint32_t oldirqstate = disable_interrupts(IF32_bits);

#ifndef ARM_HAS_VBAR
	/*
	 * For ARM_VECTORS_LOW, we MUST, I repeat, MUST fix up the L1
	 * entry corresponding to 'vector_page' in the incoming L1 table
	 * before switching to it otherwise subsequent interrupts/exceptions
	 * (including domain faults!) will jump into hyperspace.
	 */
	if (npm->pm_pl1vec != NULL) {
		cpu_tlb_flushID_SE((u_int)vector_page);
		cpu_cpwait();
		*npm->pm_pl1vec = npm->pm_l1vec;
		PTE_SYNC(npm->pm_pl1vec);
	}
#endif

	cpu_domains(ndacr);
	if (npm == pmap_kernel() || npm == rpm) {
		/*
		 * Switching to a kernel thread, or back to the
		 * same user vmspace as before... Simply update
		 * the TTB (no TLB flush required)
		 */
		cpu_setttb(npm->pm_l1->l1_physaddr, false);
		cpu_cpwait();
	} else {
		/*
		 * Otherwise, update TTB and flush TLB
		 */
		cpu_context_switch(npm->pm_l1->l1_physaddr);
		if (rpm != NULL)
			rpm->pm_cstate.cs_tlb = 0;
	}

	restore_interrupts(oldirqstate);

	block_userspace_access = 0;

 all_done:
	/*
	 * The new pmap is resident. Make sure it's marked
	 * as resident in the cache/TLB.
	 */
	npm->pm_cstate.cs_all = PMAP_CACHE_STATE_ALL;
	if (npm != pmap_kernel())
		ci->ci_pmap_lastuser = npm;

	/* The old pmap is not longer active */
	if (opm != npm) {
		if (opm != NULL)
			opm->pm_activated = false;

		/* But the new one is */
		npm->pm_activated = true;
	}
	ci->ci_pmap_cur = npm;
	UVMHIST_LOG(maphist, " <-- done", 0, 0, 0, 0);
}

void
pmap_deactivate(struct lwp *l)
{
	pmap_t pm = l->l_proc->p_vmspace->vm_map.pmap;

	UVMHIST_FUNC(__func__); UVMHIST_CALLED(maphist);

	UVMHIST_LOG(maphist, "(l=%#jx) pm=%#jx", (uintptr_t)l, (uintptr_t)pm,
	    0, 0);

	/*
	 * If the process is exiting, make sure pmap_activate() does
	 * a full MMU context-switch and cache flush, which we might
	 * otherwise skip. See PR port-arm/38950.
	 */
	if (l->l_proc->p_sflag & PS_WEXIT)
		curcpu()->ci_lastlwp = NULL;

	pm->pm_activated = false;
	UVMHIST_LOG(maphist, "  <-- done", 0, 0, 0, 0);
}

void
pmap_update(pmap_t pm)
{

	UVMHIST_FUNC(__func__); UVMHIST_CALLED(maphist);

	UVMHIST_LOG(maphist, "pm=%#jx remove_all %jd", (uintptr_t)pm,
	    pm->pm_remove_all, 0, 0);

	if (pm->pm_remove_all) {
		/*
		 * Finish up the pmap_remove_all() optimisation by flushing
		 * the TLB.
		 */
		pmap_tlb_flushID(pm);
		pm->pm_remove_all = false;
	}

	if (pmap_is_current(pm)) {
		/*
		 * If we're dealing with a current userland pmap, move its L1
		 * to the end of the LRU.
		 */
		if (pm != pmap_kernel())
			pmap_use_l1(pm);

		/*
		 * We can assume we're done with frobbing the cache/tlb for
		 * now. Make sure any future pmap ops don't skip cache/tlb
		 * flushes.
		 */
		pm->pm_cstate.cs_all = PMAP_CACHE_STATE_ALL;
	}

	PMAPCOUNT(updates);

	/*
	 * make sure TLB/cache operations have completed.
	 */
	cpu_cpwait();
	UVMHIST_LOG(maphist, "  <-- done", 0, 0, 0, 0);
}

void
pmap_remove_all(pmap_t pm)
{

	/*
	 * The vmspace described by this pmap is about to be torn down.
	 * Until pmap_update() is called, UVM will only make calls
	 * to pmap_remove(). We can make life much simpler by flushing
	 * the cache now, and deferring TLB invalidation to pmap_update().
	 */
#ifdef PMAP_CACHE_VIVT
	pmap_cache_wbinv_all(pm, PVF_EXEC);
#endif
	pm->pm_remove_all = true;
}

/*
 * Retire the given physical map from service.
 * Should only be called if the map contains no valid mappings.
 */
void
pmap_destroy(pmap_t pm)
{
	UVMHIST_FUNC(__func__); UVMHIST_CALLED(maphist);

	u_int count;

	if (pm == NULL)
		return;

	UVMHIST_LOG(maphist, "pm=%#jx remove_all %jd", (uintptr_t)pm,
	    pm->pm_remove_all, 0, 0);

	if (pm->pm_remove_all) {
		pmap_tlb_flushID(pm);
		pm->pm_remove_all = false;
	}

	/*
	 * Drop reference count
	 */
	mutex_enter(pm->pm_lock);
	count = --pm->pm_obj.uo_refs;
	mutex_exit(pm->pm_lock);
	if (count > 0) {
		if (pmap_is_current(pm)) {
			if (pm != pmap_kernel())
				pmap_use_l1(pm);
			pm->pm_cstate.cs_all = PMAP_CACHE_STATE_ALL;
		}
		return;
	}

	/*
	 * reference count is zero, free pmap resources and then free pmap.
	 */

#ifndef ARM_HAS_VBAR
	if (vector_page < KERNEL_BASE) {
		KDASSERT(!pmap_is_current(pm));

		/* Remove the vector page mapping */
		pmap_remove(pm, vector_page, vector_page + PAGE_SIZE);
		pmap_update(pm);
	}
#endif

	pmap_free_l1(pm);

	struct cpu_info * const ci = curcpu();
	if (ci->ci_pmap_lastuser == pm)
		ci->ci_pmap_lastuser = NULL;

	uvm_obj_destroy(&pm->pm_obj, false);
	mutex_destroy(&pm->pm_obj_lock);
	pool_cache_put(&pmap_cache, pm);
	UVMHIST_LOG(maphist, "  <-- done", 0, 0, 0, 0);
}


/*
 * void pmap_reference(pmap_t pm)
 *
 * Add a reference to the specified pmap.
 */
void
pmap_reference(pmap_t pm)
{

	if (pm == NULL)
		return;

	pmap_use_l1(pm);

	mutex_enter(pm->pm_lock);
	pm->pm_obj.uo_refs++;
	mutex_exit(pm->pm_lock);
}

#if (ARM_MMU_V6 + ARM_MMU_V7) > 0

static struct evcnt pmap_prefer_nochange_ev =
    EVCNT_INITIALIZER(EVCNT_TYPE_MISC, NULL, "pmap prefer", "nochange");
static struct evcnt pmap_prefer_change_ev =
    EVCNT_INITIALIZER(EVCNT_TYPE_MISC, NULL, "pmap prefer", "change");

EVCNT_ATTACH_STATIC(pmap_prefer_change_ev);
EVCNT_ATTACH_STATIC(pmap_prefer_nochange_ev);

void
pmap_prefer(vaddr_t hint, vaddr_t *vap, int td)
{
	vsize_t mask = arm_cache_prefer_mask | (PAGE_SIZE - 1);
	vaddr_t va = *vap;
	vaddr_t diff = (hint - va) & mask;
	if (diff == 0) {
		pmap_prefer_nochange_ev.ev_count++;
	} else {
		pmap_prefer_change_ev.ev_count++;
		if (__predict_false(td))
			va -= mask + 1;
		*vap = va + diff;
	}
}
#endif /* ARM_MMU_V6 | ARM_MMU_V7 */

/*
 * void pmap_virtual_space(vaddr_t *start, vaddr_t *end)
 *
 * Return the start and end addresses of the kernel's virtual space.
 * These values are setup in pmap_bootstrap and are updated as pages
 * are allocated.
 */
void
pmap_virtual_space(vaddr_t *start, vaddr_t *end)
{
	*start = virtual_avail;
	*end = virtual_end;
}


/*
 * Helper function for pmap_grow_l2_bucket()
 */
static inline int
pmap_grow_map(vaddr_t va, paddr_t *pap)
{
	paddr_t pa;

	if (uvm.page_init_done == false) {
#ifdef PMAP_STEAL_MEMORY
		pv_addr_t pv;
		pmap_boot_pagealloc(PAGE_SIZE,
#ifdef PMAP_CACHE_VIPT
		    arm_cache_prefer_mask,
		    va & arm_cache_prefer_mask,
#else
		    0, 0,
#endif
		    &pv);
		pa = pv.pv_pa;
#else
		if (uvm_page_physget(&pa) == false)
			return (1);
#endif	/* PMAP_STEAL_MEMORY */
	} else {
		struct vm_page *pg;
		pg = uvm_pagealloc(NULL, 0, NULL, UVM_PGA_USERESERVE);
		if (pg == NULL)
			return (1);
		pa = VM_PAGE_TO_PHYS(pg);
		/*
		 * This new page must not have any mappings.  Enter it via
		 * pmap_kenter_pa and let that routine do the hard work.
		 */
		struct vm_page_md *md __diagused = VM_PAGE_TO_MD(pg);
		KASSERT(SLIST_EMPTY(&md->pvh_list));
		pmap_kenter_pa(va, pa,
		    VM_PROT_READ|VM_PROT_WRITE, PMAP_KMPAGE|PMAP_PTE);
	}

	if (pap)
		*pap = pa;

	PMAPCOUNT(pt_mappings);
#ifdef DEBUG
	struct l2_bucket * const l2b = pmap_get_l2_bucket(pmap_kernel(), va);
	KDASSERT(l2b != NULL);

	pt_entry_t * const ptep = &l2b->l2b_kva[l2pte_index(va)];
	const pt_entry_t opte = *ptep;
	KDASSERT((opte & L2_S_CACHE_MASK) == pte_l2_s_cache_mode_pt);
#endif
	memset((void *)va, 0, PAGE_SIZE);
	return (0);
}

/*
 * This is the same as pmap_alloc_l2_bucket(), except that it is only
 * used by pmap_growkernel().
 */
static inline struct l2_bucket *
pmap_grow_l2_bucket(pmap_t pm, vaddr_t va)
{
	struct l2_dtable *l2;
	struct l2_bucket *l2b;
	u_short l1slot;
	vaddr_t nva;

	l1slot = l1pte_index(va);

	if ((l2 = pm->pm_l2[L2_IDX(l1slot)]) == NULL) {
		/*
		 * No mapping at this address, as there is
		 * no entry in the L1 table.
		 * Need to allocate a new l2_dtable.
		 */
		nva = pmap_kernel_l2dtable_kva;
		if ((nva & PGOFSET) == 0) {
			/*
			 * Need to allocate a backing page
			 */
			if (pmap_grow_map(nva, NULL))
				return (NULL);
		}

		l2 = (struct l2_dtable *)nva;
		nva += sizeof(struct l2_dtable);

		if ((nva & PGOFSET) < (pmap_kernel_l2dtable_kva & PGOFSET)) {
			/*
			 * The new l2_dtable straddles a page boundary.
			 * Map in another page to cover it.
			 */
			if (pmap_grow_map(nva, NULL))
				return (NULL);
		}

		pmap_kernel_l2dtable_kva = nva;

		/*
		 * Link it into the parent pmap
		 */
		pm->pm_l2[L2_IDX(l1slot)] = l2;
	}

	l2b = &l2->l2_bucket[L2_BUCKET(l1slot)];

	/*
	 * Fetch pointer to the L2 page table associated with the address.
	 */
	if (l2b->l2b_kva == NULL) {
		pt_entry_t *ptep;

		/*
		 * No L2 page table has been allocated. Chances are, this
		 * is because we just allocated the l2_dtable, above.
		 */
		nva = pmap_kernel_l2ptp_kva;
		ptep = (pt_entry_t *)nva;
		if ((nva & PGOFSET) == 0) {
			/*
			 * Need to allocate a backing page
			 */
			if (pmap_grow_map(nva, &pmap_kernel_l2ptp_phys))
				return (NULL);
			PTE_SYNC_RANGE(ptep, PAGE_SIZE / sizeof(pt_entry_t));
		}

		l2->l2_occupancy++;
		l2b->l2b_kva = ptep;
		l2b->l2b_l1slot = l1slot;
		l2b->l2b_pa = pmap_kernel_l2ptp_phys;

		pmap_kernel_l2ptp_kva += L2_TABLE_SIZE_REAL;
		pmap_kernel_l2ptp_phys += L2_TABLE_SIZE_REAL;
	}

	return (l2b);
}


vaddr_t
pmap_growkernel(vaddr_t maxkvaddr)
{
	pmap_t kpm = pmap_kernel();
	struct l1_ttable *l1;
	int s;

	if (maxkvaddr <= pmap_curmaxkvaddr)
		goto out;		/* we are OK */
	NPDEBUG(PDB_GROWKERN,
	    printf("pmap_growkernel: growing kernel from 0x%lx to 0x%lx\n",
	    pmap_curmaxkvaddr, maxkvaddr));

	KDASSERT(maxkvaddr <= virtual_end);

	/*
	 * whoops!   we need to add kernel PTPs
	 */

	s = splvm();	/* to be safe */
	mutex_enter(&kpm_lock);

	/* Map 1MB at a time */
	size_t l1slot = l1pte_index(pmap_curmaxkvaddr);
	for (;pmap_curmaxkvaddr < maxkvaddr; pmap_curmaxkvaddr += L1_S_SIZE,
	     l1slot++) {
		struct l2_bucket *l2b =
		    pmap_grow_l2_bucket(kpm, pmap_curmaxkvaddr);
		KASSERT(l2b != NULL);

		const pd_entry_t npde = L1_C_PROTO | l2b->l2b_pa
		    | L1_C_DOM(PMAP_DOMAIN_KERNEL);
		/* Distribute new L1 entry to all other L1s */
		SLIST_FOREACH(l1, &l1_list, l1_link) {
			pd_entry_t * const pdep = &l1->l1_kva[l1slot];
			l1pte_setone(pdep, npde);
			PDE_SYNC(pdep);
		}
	}

#ifdef PMAP_CACHE_VIVT
	/*
	 * flush out the cache, expensive but growkernel will happen so
	 * rarely
	 */
	cpu_dcache_wbinv_all();
	cpu_tlb_flushD();
	cpu_cpwait();
#endif

	mutex_exit(&kpm_lock);
	splx(s);

out:
	return (pmap_curmaxkvaddr);
}





/************************ Utility routines ****************************/

#ifndef ARM_HAS_VBAR
/*
 * vector_page_setprot:
 *
 *	Manipulate the protection of the vector page.
 */
void
vector_page_setprot(int prot)
{
	struct l2_bucket *l2b;
	pt_entry_t *ptep;

#if defined(CPU_ARMV7) || defined(CPU_ARM11)
	/*
	 * If we are using VBAR to use the vectors in the kernel, then it's
	 * already mapped in the kernel text so no need to anything here.
	 */
	if (vector_page != ARM_VECTORS_LOW && vector_page != ARM_VECTORS_HIGH) {
		KASSERT((armreg_pfr1_read() & ARM_PFR1_SEC_MASK) != 0);
		return;
	}
#endif

	l2b = pmap_get_l2_bucket(pmap_kernel(), vector_page);
	KASSERT(l2b != NULL);

	ptep = &l2b->l2b_kva[l2pte_index(vector_page)];

	const pt_entry_t opte = *ptep;
	const pt_entry_t npte = (opte & ~L2_S_PROT_MASK)
	    | L2_S_PROT(PTE_KERNEL, prot);
	l2pte_set(ptep, npte, opte);
	PTE_SYNC(ptep);
	cpu_tlb_flushD_SE(vector_page);
	cpu_cpwait();
}
#endif

/*
 * Fetch pointers to the PDE/PTE for the given pmap/VA pair.
 * Returns true if the mapping exists, else false.
 *
 * NOTE: This function is only used by a couple of arm-specific modules.
 * It is not safe to take any pmap locks here, since we could be right
 * in the middle of debugging the pmap anyway...
 *
 * It is possible for this routine to return false even though a valid
 * mapping does exist. This is because we don't lock, so the metadata
 * state may be inconsistent.
 *
 * NOTE: We can return a NULL *ptp in the case where the L1 pde is
 * a "section" mapping.
 */
bool
pmap_get_pde_pte(pmap_t pm, vaddr_t va, pd_entry_t **pdp, pt_entry_t **ptp)
{
	struct l2_dtable *l2;
	pd_entry_t *pdep, pde;
	pt_entry_t *ptep;
	u_short l1slot;

	if (pm->pm_l1 == NULL)
		return false;

	l1slot = l1pte_index(va);
	*pdp = pdep = pmap_l1_kva(pm) + l1slot;
	pde = *pdep;

	if (l1pte_section_p(pde)) {
		*ptp = NULL;
		return true;
	}

	l2 = pm->pm_l2[L2_IDX(l1slot)];
	if (l2 == NULL ||
	    (ptep = l2->l2_bucket[L2_BUCKET(l1slot)].l2b_kva) == NULL) {
		return false;
	}

	*ptp = &ptep[l2pte_index(va)];
	return true;
}

bool
pmap_get_pde(pmap_t pm, vaddr_t va, pd_entry_t **pdp)
{

	if (pm->pm_l1 == NULL)
		return false;

	*pdp = pmap_l1_kva(pm) + l1pte_index(va);

	return true;
}



/************************ Bootstrapping routines ****************************/

static void
pmap_init_l1(struct l1_ttable *l1, pd_entry_t *l1pt)
{
	int i;

	l1->l1_kva = l1pt;
	l1->l1_domain_use_count = 0;
	l1->l1_domain_first = 0;

	for (i = 0; i < PMAP_DOMAINS; i++)
		l1->l1_domain_free[i] = i + 1;

	/*
	 * Copy the kernel's L1 entries to each new L1.
	 */
	if (pmap_initialized)
		memcpy(l1pt, pmap_l1_kva(pmap_kernel()), L1_TABLE_SIZE);

	if (pmap_extract(pmap_kernel(), (vaddr_t)l1pt,
	    &l1->l1_physaddr) == false)
		panic("pmap_init_l1: can't get PA of L1 at %p", l1pt);

	SLIST_INSERT_HEAD(&l1_list, l1, l1_link);
	TAILQ_INSERT_TAIL(&l1_lru_list, l1, l1_lru);
}
<<<<<<< HEAD
=======
#endif /* !ARM_MMU_EXTENDED */

/*
 * pmap_bootstrap() is called from the board-specific initarm() routine
 * once the kernel L1/L2 descriptors tables have been set up.
 *
 * This is a somewhat convoluted process since pmap bootstrap is, effectively,
 * spread over a number of disparate files/functions.
 *
 * We are passed the following parameters
 *  - vstart
 *    1MB-aligned start of managed kernel virtual memory.
 *  - vend
 *    1MB-aligned end of managed kernel virtual memory.
 *
 * We use 'kernel_l1pt' to build the metadata (struct l1_ttable and
 * struct l2_dtable) necessary to track kernel mappings.
 */
#define	PMAP_STATIC_L2_SIZE 16
void
pmap_bootstrap(vaddr_t vstart, vaddr_t vend)
{
	static struct l2_dtable static_l2[PMAP_STATIC_L2_SIZE];
#ifndef ARM_MMU_EXTENDED
	static struct l1_ttable static_l1;
	struct l1_ttable *l1 = &static_l1;
#endif
	struct l2_dtable *l2;
	struct l2_bucket *l2b;
	pd_entry_t *l1pt = (pd_entry_t *) kernel_l1pt.pv_va;
	pmap_t pm = pmap_kernel();
	pt_entry_t *ptep;
	paddr_t pa;
	vsize_t size;
	int nptes, l2idx, l2next = 0;

#ifdef ARM_MMU_EXTENDED
	KASSERT(pte_l1_s_cache_mode == pte_l1_s_cache_mode_pt);
	KASSERT(pte_l2_s_cache_mode == pte_l2_s_cache_mode_pt);
#endif

	VPRINTF("kpm ");
	/*
	 * Initialise the kernel pmap object
	 */
	curcpu()->ci_pmap_cur = pm;
#ifdef ARM_MMU_EXTENDED
	pm->pm_l1 = l1pt;
	pm->pm_l1_pa = kernel_l1pt.pv_pa;
	VPRINTF("tlb0 ");
	pmap_tlb_info_init(&pmap_tlb0_info);
#ifdef MULTIPROCESSOR
	VPRINTF("kcpusets ");
	pm->pm_onproc = kcpuset_running;
	pm->pm_active = kcpuset_running;
#endif
#else
	pm->pm_l1 = l1;
#endif

	VPRINTF("locks ");
	/*
	 * pmap_kenter_pa() and pmap_kremove() may be called from interrupt
	 * context, so its locks have to be at IPL_VM
	 */
	mutex_init(&pmap_lock, MUTEX_DEFAULT, IPL_VM);
	mutex_init(&kpm_lock, MUTEX_DEFAULT, IPL_NONE);
	mutex_init(&pm->pm_obj_lock, MUTEX_DEFAULT, IPL_VM);
	uvm_obj_init(&pm->pm_obj, NULL, false, 1);
	uvm_obj_setlock(&pm->pm_obj, &pm->pm_obj_lock);

	VPRINTF("l1pt ");
	/*
	 * Scan the L1 translation table created by initarm() and create
	 * the required metadata for all valid mappings found in it.
	 */
	for (size_t l1slot = 0;
	     l1slot < L1_TABLE_SIZE / sizeof(pd_entry_t);
	     l1slot++) {
		pd_entry_t pde = l1pt[l1slot];
>>>>>>> dcfc7e2a














void
pmap_init(void)
{

	/*
	 * Set the available memory vars - These do not map to real memory
	 * addresses and cannot as the physical memory is fragmented.
	 * They are used by ps for %mem calculations.
	 * One could argue whether this should be the entire memory or just
	 * the memory that is useable in a user process.
	 */
	avail_start = ptoa(uvm_physseg_get_avail_start(uvm_physseg_get_first()));
	avail_end = ptoa(uvm_physseg_get_avail_end(uvm_physseg_get_last()));

	/*
	 * Now we need to free enough pv_entry structures to allow us to get
	 * the kmem_map/kmem_object allocated and inited (done after this
	 * function is finished).  to do this we allocate one bootstrap page out
	 * of kernel_map and use it to provide an initial pool of pv_entry
	 * structures.   we never free this page.
	 */
	pool_setlowat(&pmap_pv_pool, (PAGE_SIZE / sizeof(struct pv_entry)) * 2);

	pmap_initialized = true;
}


static vaddr_t last_bootstrap_page = 0;
static void *free_bootstrap_pages = NULL;




static void *
pmap_bootstrap_pv_page_alloc(struct pool *pp, int flags)
{
	extern void *pool_page_alloc(struct pool *, int);
	vaddr_t new_page;
	void *rv;

	if (pmap_initialized)
		return (pool_page_alloc(pp, flags));

	if (free_bootstrap_pages) {
		rv = free_bootstrap_pages;
		free_bootstrap_pages = *((void **)rv);
		return (rv);
	}

	KASSERT(kernel_map != NULL);
	new_page = uvm_km_alloc(kernel_map, PAGE_SIZE, 0,
	    UVM_KMF_WIRED | ((flags & PR_WAITOK) ? 0 : UVM_KMF_NOWAIT));

	KASSERT(new_page > last_bootstrap_page);
	last_bootstrap_page = new_page;
	return ((void *)new_page);
}

static void
pmap_bootstrap_pv_page_free(struct pool *pp, void *v)
{
	extern void pool_page_free(struct pool *, void *);

	if ((vaddr_t)v <= last_bootstrap_page) {
		*((void **)v) = free_bootstrap_pages;
		free_bootstrap_pages = v;
		return;
	}

	if (pmap_initialized) {
		pool_page_free(pp, v);
		return;
	}
}




/*
 * pmap_impl_postinit()
 *
 * This routine is called after the vm and kmem subsystems have been
 * initialised. This allows the pmap code to perform any initialisation
 * that can only be done once the memory allocation is in place.
 */
void
pmap_impl_postinit(void)
{
	extern paddr_t physical_start, physical_end;
	struct l1_ttable *l1;
	struct pglist plist;
	struct vm_page *m;
	pd_entry_t *pdep;
	vaddr_t va, eva;
	u_int loop, needed;
	int error;

#if 0
	pool_cache_setlowat(&pmap_l2ptp_cache, (PAGE_SIZE / L2_TABLE_SIZE_REAL) * 4);
printf("%s: %d\n", __func__, __LINE__);
	pool_cache_setlowat(&pmap_l2dtable_cache,
	    (PAGE_SIZE / sizeof(struct l2_dtable)) * 2);

#endif
	needed = (maxproc / PMAP_DOMAINS) + ((maxproc % PMAP_DOMAINS) ? 1 : 0);
	needed -= 1;

	l1 = kmem_alloc(sizeof(*l1) * needed, KM_SLEEP);

	for (loop = 0; loop < needed; loop++, l1++) {
		/* Allocate a L1 page table */
		va = uvm_km_alloc(kernel_map, L1_TABLE_SIZE, 0, UVM_KMF_VAONLY);
		if (va == 0)
			panic("Cannot allocate L1 KVM");

		error = uvm_pglistalloc(L1_TABLE_SIZE, physical_start,
		    physical_end, L1_TABLE_SIZE, 0, &plist, 1, 1);
		if (error)
			panic("Cannot allocate L1 physical pages");

		m = TAILQ_FIRST(&plist);
		eva = va + L1_TABLE_SIZE;
		pdep = (pd_entry_t *)va;

		while (m && va < eva) {
			paddr_t pa = VM_PAGE_TO_PHYS(m);

			pmap_kenter_pa(va, pa,
			    VM_PROT_READ|VM_PROT_WRITE, PMAP_KMPAGE|PMAP_PTE);

			va += PAGE_SIZE;
			m = TAILQ_NEXT(m, pageq.queue);
		}

#ifdef DIAGNOSTIC
		if (m)
			panic("pmap_alloc_l1pt: pglist not empty");
#endif	/* DIAGNOSTIC */

		pmap_init_l1(l1, pdep);
	}

#ifdef DEBUG
	printf("pmap_postinit: Allocated %d static L1 descriptor tables\n",
	    needed);
#endif
}





/*
 * return the PA of the current L1 table, for use when handling a crash dump
 */
uint32_t
pmap_kernel_L1_addr(void)
{
	return pmap_kernel()->pm_l1->l1_physaddr;
}


#ifdef PMAP_STEAL_MEMORY
void
pmap_boot_pageadd(pv_addr_t *newpv)
{
	pv_addr_t *pv, *npv;

	if ((pv = SLIST_FIRST(&pmap_boot_freeq)) != NULL) {
		if (newpv->pv_pa < pv->pv_va) {
			KASSERT(newpv->pv_pa + newpv->pv_size <= pv->pv_pa);
			if (newpv->pv_pa + newpv->pv_size == pv->pv_pa) {
				newpv->pv_size += pv->pv_size;
				SLIST_REMOVE_HEAD(&pmap_boot_freeq, pv_list);
			}
			pv = NULL;
		} else {
			for (; (npv = SLIST_NEXT(pv, pv_list)) != NULL;
			     pv = npv) {
				KASSERT(pv->pv_pa + pv->pv_size < npv->pv_pa);
				KASSERT(pv->pv_pa < newpv->pv_pa);
				if (newpv->pv_pa > npv->pv_pa)
					continue;
				if (pv->pv_pa + pv->pv_size == newpv->pv_pa) {
					pv->pv_size += newpv->pv_size;
					return;
				}
				if (newpv->pv_pa + newpv->pv_size < npv->pv_pa)
					break;
				newpv->pv_size += npv->pv_size;
				SLIST_INSERT_AFTER(pv, newpv, pv_list);
				SLIST_REMOVE_AFTER(newpv, pv_list);
				return;
			}
		}
	}

	if (pv) {
		SLIST_INSERT_AFTER(pv, newpv, pv_list);
	} else {
		SLIST_INSERT_HEAD(&pmap_boot_freeq, newpv, pv_list);
	}
}

void
pmap_boot_pagealloc(psize_t amount, psize_t mask, psize_t match,
	pv_addr_t *rpv)
{
	pv_addr_t *pv, **pvp;
	struct vm_physseg *ps;
	size_t i;

	KASSERT(amount & PGOFSET);
	KASSERT((mask & PGOFSET) == 0);
	KASSERT((match & PGOFSET) == 0);
	KASSERT(amount != 0);

	for (pvp = &SLIST_FIRST(&pmap_boot_freeq);
	     (pv = *pvp) != NULL;
	     pvp = &SLIST_NEXT(pv, pv_list)) {
		pv_addr_t *newpv;
		psize_t off;
		/*
		 * If this entry is too small to satify the request...
		 */
		KASSERT(pv->pv_size > 0);
		if (pv->pv_size < amount)
			continue;

		for (off = 0; off <= mask; off += PAGE_SIZE) {
			if (((pv->pv_pa + off) & mask) == match
			    && off + amount <= pv->pv_size)
				break;
		}
		if (off > mask)
			continue;

		rpv->pv_va = pv->pv_va + off;
		rpv->pv_pa = pv->pv_pa + off;
		rpv->pv_size = amount;
		pv->pv_size -= amount;
		if (pv->pv_size == 0) {
			KASSERT(off == 0);
			KASSERT((vaddr_t) pv == rpv->pv_va);
			*pvp = SLIST_NEXT(pv, pv_list);
		} else if (off == 0) {
			KASSERT((vaddr_t) pv == rpv->pv_va);
			newpv = (pv_addr_t *) (rpv->pv_va + amount);
			*newpv = *pv;
			newpv->pv_pa += amount;
			newpv->pv_va += amount;
			*pvp = newpv;
		} else if (off < pv->pv_size) {
			newpv = (pv_addr_t *) (rpv->pv_va + amount);
			*newpv = *pv;
			newpv->pv_size -= off;
			newpv->pv_pa += off + amount;
			newpv->pv_va += off + amount;

			SLIST_NEXT(pv, pv_list) = newpv;
			pv->pv_size = off;
		} else {
			KASSERT((vaddr_t) pv != rpv->pv_va);
		}
		memset((void *)rpv->pv_va, 0, amount);
		return;
	}

	if (vm_nphysseg == 0)
		panic("pmap_boot_pagealloc: couldn't allocate memory");

	for (pvp = &SLIST_FIRST(&pmap_boot_freeq);
	     (pv = *pvp) != NULL;
	     pvp = &SLIST_NEXT(pv, pv_list)) {
		if (SLIST_NEXT(pv, pv_list) == NULL)
			break;
	}
	KASSERT(mask == 0);
	for (i = 0; i < vm_nphysseg; i++) {
		ps = VM_PHYSMEM_PTR(i);
		if (ps->avail_start == atop(pv->pv_pa + pv->pv_size)
		    && pv->pv_va + pv->pv_size <= ptoa(ps->avail_end)) {
			rpv->pv_va = pv->pv_va;
			rpv->pv_pa = pv->pv_pa;
			rpv->pv_size = amount;
			*pvp = NULL;
			pmap_map_chunk(kernel_l1pt.pv_va,
			     ptoa(ps->avail_start) + (pv->pv_va - pv->pv_pa),
			     ptoa(ps->avail_start),
			     amount - pv->pv_size,
			     VM_PROT_READ|VM_PROT_WRITE,
			     PTE_CACHE);
			ps->avail_start += atop(amount - pv->pv_size);
			/*
			 * If we consumed the entire physseg, remove it.
			 */
			if (ps->avail_start == ps->avail_end) {
				for (--vm_nphysseg; i < vm_nphysseg; i++)
					VM_PHYSMEM_PTR_SWAP(i, i + 1);
			}
			memset((void *)rpv->pv_va, 0, rpv->pv_size);
			return;
		}
	}

	panic("pmap_boot_pagealloc: couldn't allocate memory");
}

vaddr_t
pmap_steal_memory(vsize_t size, vaddr_t *vstartp, vaddr_t *vendp)
{
	pv_addr_t pv;

	pmap_boot_pagealloc(size, 0, 0, &pv);

	return pv.pv_va;
}
#endif /* PMAP_STEAL_MEMORY */

SYSCTL_SETUP(sysctl_machdep_pmap_setup, "sysctl machdep.kmpages setup")
{
	sysctl_createv(clog, 0, NULL, NULL,
			CTLFLAG_PERMANENT,
			CTLTYPE_NODE, "machdep", NULL,
			NULL, 0, NULL, 0,
			CTL_MACHDEP, CTL_EOL);

	sysctl_createv(clog, 0, NULL, NULL,
			CTLFLAG_PERMANENT,
			CTLTYPE_INT, "kmpages",
			SYSCTL_DESCR("count of pages allocated to kernel memory allocators"),
			NULL, 0, &pmap_kmpages, 0,
			CTL_MACHDEP, CTL_CREATE, CTL_EOL);
}

#ifdef PMAP_NEED_ALLOC_POOLPAGE
struct vm_page *
pmap_md_alloc_poolpage(int flags)
{
	/*
	 * On some systems, only some pages may be "coherent" for dma and we
	 * want to prefer those for pool pages (think mbufs) but fallback to
	 * any page if none is available.
	 */
	if (arm_poolpage_vmfreelist != VM_FREELIST_DEFAULT) {
		return uvm_pagealloc_strat(NULL, 0, NULL, flags,
		    UVM_PGA_STRAT_FALLBACK, arm_poolpage_vmfreelist);
	}

	return uvm_pagealloc(NULL, 0, NULL, flags);
}
#endif

#ifdef __HAVE_MM_MD_DIRECT_MAPPED_PHYS
vaddr_t
pmap_direct_mapped_phys(paddr_t pa, bool *ok_p, vaddr_t va)
{
	bool ok = false;
	if (physical_start <= pa && pa < physical_end) {
#ifdef KERNEL_BASE_VOFFSET
		const vaddr_t newva = pa + KERNEL_BASE_VOFFSET;
#else
		const vaddr_t newva = KERNEL_BASE + pa - physical_start;
#endif
			va = newva;
			ok = true;
	}
	KASSERT(ok_p);
	*ok_p = ok;
	return va;
}

vaddr_t
pmap_map_poolpage(paddr_t pa)
{
	bool ok __diagused;
	vaddr_t va = pmap_direct_mapped_phys(pa, &ok, 0);
	KASSERTMSG(ok, "pa %#lx not direct mappable", pa);
#if defined(PMAP_CACHE_VIPT)
	if (arm_cache_prefer_mask != 0) {
		struct vm_page * const pg = PHYS_TO_VM_PAGE(pa);
		struct vm_page_md * const md = VM_PAGE_TO_MD(pg);
		pmap_acquire_page_lock(md);
		pmap_vac_me_harder(md, pa, pmap_kernel(), va);
		pmap_release_page_lock(md);
	}
#endif
	return va;
}

paddr_t
pmap_unmap_poolpage(vaddr_t va)
{
	KASSERT(va >= KERNEL_BASE);
#ifdef PMAP_CACHE_VIVT
	cpu_idcache_wbinv_range(va, PAGE_SIZE);
#endif
#if defined(KERNEL_BASE_VOFFSET)
        return va - KERNEL_BASE_VOFFSET;
#else
        return va - KERNEL_BASE + physical_start;
#endif
}
#endif /* __HAVE_MM_MD_DIRECT_MAPPED_PHYS */




static struct l1_ttable static_l1;
static struct l1_ttable *l1 = &static_l1;

void
pmap_impl_bootstrap(void)
{
	pmap_t pm = pmap_kernel();

	pm->pm_l1 = l1;

#ifdef VERBOSE_INIT_ARM
	printf("locks ");
#endif
	mutex_init(&pm->pm_obj_lock, MUTEX_DEFAULT, IPL_NONE);
	uvm_obj_init(&pm->pm_obj, NULL, false, 1);
	uvm_obj_setlock(&pm->pm_obj, &pm->pm_obj_lock);

#if defined(PMAP_CACHE_VIPT)
	if (arm_cache_prefer_mask != 0) {
		mutex_init(&pmap_lock, MUTEX_DEFAULT, IPL_VM);
	} else {
#endif
		mutex_init(&pmap_lock, MUTEX_DEFAULT, IPL_NONE);
#if defined(PMAP_CACHE_VIPT)
	}
#endif

}



void
pmap_impl_bootstrap_l1(void)
{
	pd_entry_t *l1pt = (pd_entry_t *) kernel_l1pt.pv_va;
	/*
	 * init the static-global locks and global pmap list.
	 */
	mutex_init(&l1_lru_lock, MUTEX_DEFAULT, IPL_VM);

	/*
	 * We can now initialise the first L1's metadata.
	 */
	SLIST_INIT(&l1_list);
	TAILQ_INIT(&l1_lru_list);
	pmap_init_l1(l1, l1pt);
}


void
pmap_impl_set_virtual_space(vaddr_t vs, vaddr_t ve)
{

	virtual_avail = vs;
	virtual_end = ve;
}


void
pmap_impl_bootstrap_pools(void)
{

	/*
	 * Initialize the pmap cache
	 */
	pool_cache_bootstrap(&pmap_cache, sizeof(struct pmap), 0, 0, 0,
	    "pmappl", NULL, IPL_NONE, pmap_pmap_ctor, NULL, NULL);

	/*
	 * Initialize the pv pool.
	 */
	pool_init(&pmap_pv_pool, sizeof(struct pv_entry), 0, 0, 0, "pvepl",
	    &pmap_bootstrap_pv_allocator, IPL_NONE);
}<|MERGE_RESOLUTION|>--- conflicted
+++ resolved
@@ -4976,91 +4976,6 @@
 	SLIST_INSERT_HEAD(&l1_list, l1, l1_link);
 	TAILQ_INSERT_TAIL(&l1_lru_list, l1, l1_lru);
 }
-<<<<<<< HEAD
-=======
-#endif /* !ARM_MMU_EXTENDED */
-
-/*
- * pmap_bootstrap() is called from the board-specific initarm() routine
- * once the kernel L1/L2 descriptors tables have been set up.
- *
- * This is a somewhat convoluted process since pmap bootstrap is, effectively,
- * spread over a number of disparate files/functions.
- *
- * We are passed the following parameters
- *  - vstart
- *    1MB-aligned start of managed kernel virtual memory.
- *  - vend
- *    1MB-aligned end of managed kernel virtual memory.
- *
- * We use 'kernel_l1pt' to build the metadata (struct l1_ttable and
- * struct l2_dtable) necessary to track kernel mappings.
- */
-#define	PMAP_STATIC_L2_SIZE 16
-void
-pmap_bootstrap(vaddr_t vstart, vaddr_t vend)
-{
-	static struct l2_dtable static_l2[PMAP_STATIC_L2_SIZE];
-#ifndef ARM_MMU_EXTENDED
-	static struct l1_ttable static_l1;
-	struct l1_ttable *l1 = &static_l1;
-#endif
-	struct l2_dtable *l2;
-	struct l2_bucket *l2b;
-	pd_entry_t *l1pt = (pd_entry_t *) kernel_l1pt.pv_va;
-	pmap_t pm = pmap_kernel();
-	pt_entry_t *ptep;
-	paddr_t pa;
-	vsize_t size;
-	int nptes, l2idx, l2next = 0;
-
-#ifdef ARM_MMU_EXTENDED
-	KASSERT(pte_l1_s_cache_mode == pte_l1_s_cache_mode_pt);
-	KASSERT(pte_l2_s_cache_mode == pte_l2_s_cache_mode_pt);
-#endif
-
-	VPRINTF("kpm ");
-	/*
-	 * Initialise the kernel pmap object
-	 */
-	curcpu()->ci_pmap_cur = pm;
-#ifdef ARM_MMU_EXTENDED
-	pm->pm_l1 = l1pt;
-	pm->pm_l1_pa = kernel_l1pt.pv_pa;
-	VPRINTF("tlb0 ");
-	pmap_tlb_info_init(&pmap_tlb0_info);
-#ifdef MULTIPROCESSOR
-	VPRINTF("kcpusets ");
-	pm->pm_onproc = kcpuset_running;
-	pm->pm_active = kcpuset_running;
-#endif
-#else
-	pm->pm_l1 = l1;
-#endif
-
-	VPRINTF("locks ");
-	/*
-	 * pmap_kenter_pa() and pmap_kremove() may be called from interrupt
-	 * context, so its locks have to be at IPL_VM
-	 */
-	mutex_init(&pmap_lock, MUTEX_DEFAULT, IPL_VM);
-	mutex_init(&kpm_lock, MUTEX_DEFAULT, IPL_NONE);
-	mutex_init(&pm->pm_obj_lock, MUTEX_DEFAULT, IPL_VM);
-	uvm_obj_init(&pm->pm_obj, NULL, false, 1);
-	uvm_obj_setlock(&pm->pm_obj, &pm->pm_obj_lock);
-
-	VPRINTF("l1pt ");
-	/*
-	 * Scan the L1 translation table created by initarm() and create
-	 * the required metadata for all valid mappings found in it.
-	 */
-	for (size_t l1slot = 0;
-	     l1slot < L1_TABLE_SIZE / sizeof(pd_entry_t);
-	     l1slot++) {
-		pd_entry_t pde = l1pt[l1slot];
->>>>>>> dcfc7e2a
-
-
 
 
 
@@ -5491,23 +5406,16 @@
 
 	pm->pm_l1 = l1;
 
-#ifdef VERBOSE_INIT_ARM
-	printf("locks ");
-#endif
-	mutex_init(&pm->pm_obj_lock, MUTEX_DEFAULT, IPL_NONE);
+	VPRINTF("locks ");
+	/*
+	 * pmap_kenter_pa() and pmap_kremove() may be called from interrupt
+	 * context, so its locks have to be at IPL_VM
+	 */
+	mutex_init(&pmap_lock, MUTEX_DEFAULT, IPL_VM);
+	mutex_init(&kpm_lock, MUTEX_DEFAULT, IPL_NONE);
+	mutex_init(&pm->pm_obj_lock, MUTEX_DEFAULT, IPL_VM);
 	uvm_obj_init(&pm->pm_obj, NULL, false, 1);
 	uvm_obj_setlock(&pm->pm_obj, &pm->pm_obj_lock);
-
-#if defined(PMAP_CACHE_VIPT)
-	if (arm_cache_prefer_mask != 0) {
-		mutex_init(&pmap_lock, MUTEX_DEFAULT, IPL_VM);
-	} else {
-#endif
-		mutex_init(&pmap_lock, MUTEX_DEFAULT, IPL_NONE);
-#if defined(PMAP_CACHE_VIPT)
-	}
-#endif
-
 }
 
 
