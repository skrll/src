--- conflicted
+++ resolved
@@ -561,7 +561,7 @@
  * Macros to determine if a mapping might be resident in the
  * instruction/data cache and/or TLB
  */
-#if ARM_MMU_V7 > 0 && !defined(ARM_MMU_EXTENDED)
+#if ARM_MMU_V7 > 0
 /*
  * Speculative loads by Cortex cores can cause TLB entries to be filled even if
  * there are no explicit accesses, so there may be always be TLB entries to
@@ -3058,12 +3058,7 @@
 			}
 		}
 
-<<<<<<< HEAD
-		UVMHIST_LOG(maphist, "  is_cached %d cs 0x%08x",
-=======
-#ifndef ARM_MMU_EXTENDED
 		UVMHIST_LOG(maphist, "  is_cached %jd cs 0x%08jx",
->>>>>>> 0b4e5fe0
 		    is_cached, pm->pm_cstate.cs_all, 0, 0);
 
 		if (pg != NULL) {
@@ -3279,10 +3274,7 @@
 	pmap_release_pmap_lock(pm);
 }
 
-<<<<<<< HEAD
-=======
-#if defined(PMAP_CACHE_VIPT) && !defined(ARM_MMU_EXTENDED)
->>>>>>> 0b4e5fe0
+#if defined(PMAP_CACHE_VIPT)
 static struct pv_entry *
 pmap_kremove_pg(struct vm_page *pg, vaddr_t va)
 {
@@ -3317,10 +3309,7 @@
 
 	return pv;
 }
-<<<<<<< HEAD
-=======
-#endif /* PMAP_CACHE_VIPT && !ARM_MMU_EXTENDED */
->>>>>>> 0b4e5fe0
+#endif
 
 /*
  * pmap_kenter_pa: enter an unmanaged, wired kernel mapping
@@ -3339,11 +3328,7 @@
 	struct vm_page *pg = PHYS_TO_VM_PAGE(pa);
 	struct vm_page *opg;
 	struct pv_entry *pv = NULL;
-<<<<<<< HEAD
-=======
-#endif
-#endif
->>>>>>> 0b4e5fe0
+#endif
 	struct vm_page_md *md = pg != NULL ? VM_PAGE_TO_MD(pg) : NULL;
 
 	UVMHIST_FUNC(__func__);
@@ -3379,7 +3364,7 @@
 		PMAPCOUNT(kenter_remappings);
 #ifdef PMAP_CACHE_VIPT
 		opg = PHYS_TO_VM_PAGE(l2pte_pa(opte));
-#if !defined(ARM_MMU_EXTENDED) || defined(DIAGNOSTIC)
+#if defined(DIAGNOSTIC)
 		struct vm_page_md *omd __diagused = VM_PAGE_TO_MD(opg);
 #endif
 		if (opg && arm_cache_prefer_mask != 0) {
@@ -3445,18 +3430,8 @@
 			md->pvh_attrs |= PVF_KMPAGE;
 #endif
 			atomic_inc_32(&pmap_kmpages);
-<<<<<<< HEAD
-		} else if (false
 #if defined(PMAP_CACHE_VIPT)
-		    || arm_cache_prefer_mask != 0
-#elif defined(PMAP_CACHE_VIVT)
- 		    || true
-#endif
-		    || false) {
-=======
-#if defined(PMAP_CACHE_VIPT) && !defined(ARM_MMU_EXTENDED)
 		} else if (arm_cache_prefer_mask != 0) {
->>>>>>> 0b4e5fe0
 			if (pv == NULL) {
 				pv = pool_get(&pmap_pv_pool, PR_NOWAIT);
 				KASSERT(pv != NULL);
@@ -3471,14 +3446,13 @@
 			KASSERT((prot & VM_PROT_WRITE) == 0 || (md->pvh_attrs & (PVF_DIRTY|PVF_NC)));
 			pmap_vac_me_harder(md, pa, pmap_kernel(), va);
 			pmap_release_page_lock(md);
-		}
-<<<<<<< HEAD
-=======
-#if defined(PMAP_CACHE_VIPT) && !defined(ARM_MMU_EXTENDED)
->>>>>>> 0b4e5fe0
+#endif
+		}
+#if defined(PMAP_CACHE_VIPT)
 	} else {
 		if (pv != NULL)
 			pool_put(&pmap_pv_pool, pv);
+#endif
 	}
 	if (pmap_initialized) {
 		UVMHIST_LOG(maphist, "  <-- done (ptep %#jx: %#jx -> %#jx)",
@@ -3535,22 +3509,13 @@
 					}
 #endif
 					atomic_dec_32(&pmap_kmpages);
-<<<<<<< HEAD
-				} else if (false
 #if defined(PMAP_CACHE_VIPT)
-				    || arm_cache_prefer_mask != 0
-#elif defined(PMAP_CACHE_VIVT)
-				    || true
-#endif
-				    || false) {
-=======
-#if defined(PMAP_CACHE_VIPT) && !defined(ARM_MMU_EXTENDED)
 				} else if (arm_cache_prefer_mask != 0) {
->>>>>>> 0b4e5fe0
 					pmap_acquire_page_lock(omd);
 					pool_put(&pmap_pv_pool,
 					    pmap_kremove_pg(opg, va));
 					pmap_release_page_lock(omd);
+#endif
 				}
 			}
 			if (l2pte_valid_p(opte)) {
@@ -3933,19 +3898,8 @@
 
 	KASSERT(!user || (pm != pmap_kernel()));
 
-<<<<<<< HEAD
-	UVMHIST_LOG(maphist, " (pm=%#x, va=%#x, ftype=%#x, user=%d)",
-	    pm, va, ftype, user);
-=======
 	UVMHIST_LOG(maphist, " (pm=%#jx, va=%#jx, ftype=%#jx, user=%jd)",
 	    (uintptr_t)pm, va, ftype, user);
-#ifdef ARM_MMU_EXTENDED
-	UVMHIST_LOG(maphist, " ti=%#jx pai=%#jx asid=%#jx",
-	    (uintptr_t)cpu_tlb_info(curcpu()), 
-	    (uintptr_t)PMAP_PAI(pm, cpu_tlb_info(curcpu())),
-	    (uintptr_t)PMAP_PAI(pm, cpu_tlb_info(curcpu()))->pai_asid, 0);
-#endif
->>>>>>> 0b4e5fe0
 
 	pmap_acquire_pmap_lock(pm);
 
@@ -4092,40 +4046,6 @@
 
 		pt_entry_t npte =
 		    l2pte_set_readonly((opte & ~L2_TYPE_MASK) | L2_S_PROTO);
-<<<<<<< HEAD
-=======
-#ifdef ARM_MMU_EXTENDED
-		if (pm != pmap_kernel()) {
-			npte |= L2_XS_nG;
-		}
-		/*
-		 * If we got called from prefetch abort, then ftype will have
-		 * VM_PROT_EXECUTE set.  Now see if we have no-execute set in
-		 * the PTE.
-		 */
-		if (user && (ftype & VM_PROT_EXECUTE) && (npte & L2_XS_XN)) {
-			/*
-			 * Is this a mapping of an executable page?
-			 */
-			if ((pv->pv_flags & PVF_EXEC) == 0) {
-				pmap_release_page_lock(md);
-				UVMHIST_LOG(maphist, " <-- done (ref emul: no exec)",
-				    0, 0, 0, 0);
-				goto out;
-			}
-			/*
-			 * If we haven't synced the page, do so now.
-			 */
-			if ((md->pvh_attrs & PVF_EXEC) == 0) {
-				UVMHIST_LOG(maphist, " ref emul: syncicache "
-				    "page #%#jx", pa, 0, 0, 0);
-				pmap_syncicache_page(md, pa);
-				PMAPCOUNT(fixup_exec);
-			}
-			npte &= ~L2_XS_XN;
-		}
-#endif /* ARM_MMU_EXTENDED */
->>>>>>> 0b4e5fe0
 		pmap_release_page_lock(md);
 		l2pte_reset(ptep);
 		PTE_SYNC(ptep);
@@ -4135,55 +4055,8 @@
 		PTE_SYNC(ptep);
 		PMAPCOUNT(fixup_ref);
 		rv = 1;
-<<<<<<< HEAD
 		UVMHIST_LOG(maphist, " <-- done (ref emul: changed pte from %#x to %#x)",
 		    opte, npte, 0, 0);
-=======
-		UVMHIST_LOG(maphist, " <-- done (ref emul: changed pte from "
-		    "%#jx to %#jx)", opte, npte, 0, 0);
-#ifdef ARM_MMU_EXTENDED
-	} else if (user && (ftype & VM_PROT_EXECUTE) && (opte & L2_XS_XN)) {
-		struct vm_page * const pg = PHYS_TO_VM_PAGE(pa);
-		if (pg == NULL) {
-			UVMHIST_LOG(maphist, " <-- done (unmanaged page)", 0, 0, 0, 0);
-			goto out;
-		}
-
-		struct vm_page_md * const md = VM_PAGE_TO_MD(pg);
-
-		/* Get the current flags for this page. */
-		pmap_acquire_page_lock(md);
-		struct pv_entry * const pv = pmap_find_pv(md, pm, va);
-		if (pv == NULL || (pv->pv_flags & PVF_EXEC) == 0) {
-			pmap_release_page_lock(md);
-			UVMHIST_LOG(maphist, " <-- done (no PV or not EXEC)", 0, 0, 0, 0);
-			goto out;
-		}
-
-		/*
-		 * If we haven't synced the page, do so now.
-		 */
-		if ((md->pvh_attrs & PVF_EXEC) == 0) {
-			UVMHIST_LOG(maphist, "syncicache page #%#jx",
-			    pa, 0, 0, 0);
-			pmap_syncicache_page(md, pa);
-		}
-		pmap_release_page_lock(md);
-		/*
-		 * Turn off no-execute.
-		 */
-		KASSERT(opte & L2_XS_nG);
-		l2pte_reset(ptep);
-		PTE_SYNC(ptep);
-		pmap_tlb_flush_SE(pm, va, PVF_EXEC | PVF_REF);
-		l2pte_set(ptep, opte & ~L2_XS_XN, 0);
-		PTE_SYNC(ptep);
-		rv = 1;
-		PMAPCOUNT(fixup_exec);
-		UVMHIST_LOG(maphist, "exec: changed pte from %#jx to %#jx",
-		    opte, opte & ~L2_XS_XN, 0, 0);
-#endif
->>>>>>> 0b4e5fe0
 	}
 
 	/*
@@ -4371,74 +4244,6 @@
 	pmap_release_pmap_lock(pm);
 }
 
-#ifdef ARM_MMU_EXTENDED
-void
-pmap_md_pdetab_activate(pmap_t pm, struct lwp *l)
-{
-	UVMHIST_FUNC(__func__); UVMHIST_CALLED(maphist);
-
-	/*
-	 * Assume that TTBR1 has only global mappings and TTBR0 only
-	 * has non-global mappings.  To prevent speculation from doing
-	 * evil things we disable translation table walks using TTBR0
-	 * before setting the CONTEXTIDR (ASID) or new TTBR0 value.
-	 * Once both are set, table walks are reenabled.
-	 */
-	const uint32_t old_ttbcr = armreg_ttbcr_read();
-	armreg_ttbcr_write(old_ttbcr | TTBCR_S_PD0);
-	arm_isb();
-
-	pmap_tlb_asid_acquire(pm, l);
-
-	struct cpu_info * const ci = curcpu();
-	struct pmap_asid_info * const pai = PMAP_PAI(pm, cpu_tlb_info(ci));
-
-	cpu_setttb(pm->pm_l1_pa, pai->pai_asid);
-	/*
-	 * Now we can reenable tablewalks since the CONTEXTIDR and TTRB0
-	 * have been updated.
-	 */
-	arm_isb();
-
-	if (pm != pmap_kernel()) {
-		armreg_ttbcr_write(old_ttbcr & ~TTBCR_S_PD0);
-	}
-	cpu_cpwait();
-
-	UVMHIST_LOG(maphist, " pm %#jx pm->pm_l1_pa %08jx asid %ju... done",
-	    (uintptr_t)pm, pm->pm_l1_pa, pai->pai_asid, 0);
-
-	KASSERTMSG(ci->ci_pmap_asid_cur == pai->pai_asid, "%u vs %u",
-	    ci->ci_pmap_asid_cur, pai->pai_asid);
-	ci->ci_pmap_cur = pm;
-}
-
-void
-pmap_md_pdetab_deactivate(pmap_t pm)
-{
-
-	UVMHIST_FUNC(__func__); UVMHIST_CALLED(maphist);
-
-	kpreempt_disable();
-	struct cpu_info * const ci = curcpu();
-	/*
-	 * Disable translation table walks from TTBR0 while no pmap has been
-	 * activated.
-	 */
-	const uint32_t old_ttbcr = armreg_ttbcr_read();
-	armreg_ttbcr_write(old_ttbcr | TTBCR_S_PD0);
-	arm_isb();
-	pmap_tlb_asid_deactivate(pm);
-	cpu_setttb(pmap_kernel()->pm_l1_pa, KERNEL_PID);
-	arm_isb();
-
-	ci->ci_pmap_cur = pmap_kernel();
-	KASSERTMSG(ci->ci_pmap_asid_cur == KERNEL_PID, "ci_pmap_asid_cur %u",
-	    ci->ci_pmap_asid_cur);
-	kpreempt_enable();
-}
-#endif
-
 void
 pmap_activate(struct lwp *l)
 {
@@ -4659,20 +4464,6 @@
 	 */
 #ifdef PMAP_CACHE_VIVT
 	pmap_cache_wbinv_all(pm, PVF_EXEC);
-#endif
-#ifdef ARM_MMU_EXTENDED
-#ifdef MULTIPROCESSOR
-	struct cpu_info * const ci = curcpu();
-	// This should be the last CPU with this pmap onproc
-	KASSERT(!kcpuset_isotherset(pm->pm_onproc, cpu_index(ci)));
-	if (kcpuset_isset(pm->pm_onproc, cpu_index(ci)))
-#endif
-		pmap_tlb_asid_deactivate(pm);
-#ifdef MULTIPROCESSOR
-	KASSERT(kcpuset_iszero(pm->pm_onproc));
-#endif
-
-	pmap_tlb_asid_release_all(pm);
 #endif
 	pm->pm_remove_all = true;
 }
