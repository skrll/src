/*	$NetBSD: pmap.c,v 1.412 2020/04/21 06:45:16 skrll Exp $	*/

/*
 * Copyright 2003 Wasabi Systems, Inc.
 * All rights reserved.
 *
 * Written by Steve C. Woodford for Wasabi Systems, Inc.
 *
 * Redistribution and use in source and binary forms, with or without
 * modification, are permitted provided that the following conditions
 * are met:
 * 1. Redistributions of source code must retain the above copyright
 *    notice, this list of conditions and the following disclaimer.
 * 2. Redistributions in binary form must reproduce the above copyright
 *    notice, this list of conditions and the following disclaimer in the
 *    documentation and/or other materials provided with the distribution.
 * 3. All advertising materials mentioning features or use of this software
 *    must display the following acknowledgement:
 *      This product includes software developed for the NetBSD Project by
 *      Wasabi Systems, Inc.
 * 4. The name of Wasabi Systems, Inc. may not be used to endorse
 *    or promote products derived from this software without specific prior
 *    written permission.
 *
 * THIS SOFTWARE IS PROVIDED BY WASABI SYSTEMS, INC. ``AS IS'' AND
 * ANY EXPRESS OR IMPLIED WARRANTIES, INCLUDING, BUT NOT LIMITED
 * TO, THE IMPLIED WARRANTIES OF MERCHANTABILITY AND FITNESS FOR A PARTICULAR
 * PURPOSE ARE DISCLAIMED.  IN NO EVENT SHALL WASABI SYSTEMS, INC
 * BE LIABLE FOR ANY DIRECT, INDIRECT, INCIDENTAL, SPECIAL, EXEMPLARY, OR
 * CONSEQUENTIAL DAMAGES (INCLUDING, BUT NOT LIMITED TO, PROCUREMENT OF
 * SUBSTITUTE GOODS OR SERVICES; LOSS OF USE, DATA, OR PROFITS; OR BUSINESS
 * INTERRUPTION) HOWEVER CAUSED AND ON ANY THEORY OF LIABILITY, WHETHER IN
 * CONTRACT, STRICT LIABILITY, OR TORT (INCLUDING NEGLIGENCE OR OTHERWISE)
 * ARISING IN ANY WAY OUT OF THE USE OF THIS SOFTWARE, EVEN IF ADVISED OF THE
 * POSSIBILITY OF SUCH DAMAGE.
 */

/*
 * Copyright (c) 2002-2003 Wasabi Systems, Inc.
 * Copyright (c) 2001 Richard Earnshaw
 * Copyright (c) 2001-2002 Christopher Gilbert
 * All rights reserved.
 *
 * 1. Redistributions of source code must retain the above copyright
 *    notice, this list of conditions and the following disclaimer.
 * 2. Redistributions in binary form must reproduce the above copyright
 *    notice, this list of conditions and the following disclaimer in the
 *    documentation and/or other materials provided with the distribution.
 * 3. The name of the company nor the name of the author may be used to
 *   endorse or promote products derived from this software without specific
 *    prior written permission.
 *
 * THIS SOFTWARE IS PROVIDED BY THE AUTHOR ``AS IS'' AND ANY EXPRESS OR IMPLIED
 * WARRANTIES, INCLUDING, BUT NOT LIMITED TO, THE IMPLIED WARRANTIES OF
 * MERCHANTABILITY AND FITNESS FOR A PARTICULAR PURPOSE ARE DISCLAIMED.
 * IN NO EVENT SHALL THE AUTHOR OR CONTRIBUTORS BE LIABLE FOR ANY DIRECT,
 * INDIRECT, INCIDENTAL, SPECIAL, EXEMPLARY, OR CONSEQUENTIAL DAMAGES
 * (INCLUDING, BUT NOT LIMITED TO, PROCUREMENT OF SUBSTITUTE GOODS OR
 * SERVICES; LOSS OF USE, DATA, OR PROFITS; OR BUSINESS INTERRUPTION)
 * HOWEVER CAUSED AND ON ANY THEORY OF LIABILITY, WHETHER IN CONTRACT, STRICT
 * LIABILITY, OR TORT (INCLUDING NEGLIGENCE OR OTHERWISE) ARISING IN ANY WAY
 * OUT OF THE USE OF THIS SOFTWARE, EVEN IF ADVISED OF THE POSSIBILITY OF
 * SUCH DAMAGE.
 */

/*-
 * Copyright (c) 1999, 2020 The NetBSD Foundation, Inc.
 * All rights reserved.
 *
 * This code is derived from software contributed to The NetBSD Foundation
 * by Charles M. Hannum.
 *
 * Redistribution and use in source and binary forms, with or without
 * modification, are permitted provided that the following conditions
 * are met:
 * 1. Redistributions of source code must retain the above copyright
 *    notice, this list of conditions and the following disclaimer.
 * 2. Redistributions in binary form must reproduce the above copyright
 *    notice, this list of conditions and the following disclaimer in the
 *    documentation and/or other materials provided with the distribution.
 *
 * THIS SOFTWARE IS PROVIDED BY THE NETBSD FOUNDATION, INC. AND CONTRIBUTORS
 * ``AS IS'' AND ANY EXPRESS OR IMPLIED WARRANTIES, INCLUDING, BUT NOT LIMITED
 * TO, THE IMPLIED WARRANTIES OF MERCHANTABILITY AND FITNESS FOR A PARTICULAR
 * PURPOSE ARE DISCLAIMED.  IN NO EVENT SHALL THE FOUNDATION OR CONTRIBUTORS
 * BE LIABLE FOR ANY DIRECT, INDIRECT, INCIDENTAL, SPECIAL, EXEMPLARY, OR
 * CONSEQUENTIAL DAMAGES (INCLUDING, BUT NOT LIMITED TO, PROCUREMENT OF
 * SUBSTITUTE GOODS OR SERVICES; LOSS OF USE, DATA, OR PROFITS; OR BUSINESS
 * INTERRUPTION) HOWEVER CAUSED AND ON ANY THEORY OF LIABILITY, WHETHER IN
 * CONTRACT, STRICT LIABILITY, OR TORT (INCLUDING NEGLIGENCE OR OTHERWISE)
 * ARISING IN ANY WAY OUT OF THE USE OF THIS SOFTWARE, EVEN IF ADVISED OF THE
 * POSSIBILITY OF SUCH DAMAGE.
 */

/*
 * Copyright (c) 1994-1998 Mark Brinicombe.
 * Copyright (c) 1994 Brini.
 * All rights reserved.
 *
 * This code is derived from software written for Brini by Mark Brinicombe
 *
 * Redistribution and use in source and binary forms, with or without
 * modification, are permitted provided that the following conditions
 * are met:
 * 1. Redistributions of source code must retain the above copyright
 *    notice, this list of conditions and the following disclaimer.
 * 2. Redistributions in binary form must reproduce the above copyright
 *    notice, this list of conditions and the following disclaimer in the
 *    documentation and/or other materials provided with the distribution.
 * 3. All advertising materials mentioning features or use of this software
 *    must display the following acknowledgement:
 *	This product includes software developed by Mark Brinicombe.
 * 4. The name of the author may not be used to endorse or promote products
 *    derived from this software without specific prior written permission.
 *
 * THIS SOFTWARE IS PROVIDED BY THE AUTHOR ``AS IS'' AND ANY EXPRESS OR
 * IMPLIED WARRANTIES, INCLUDING, BUT NOT LIMITED TO, THE IMPLIED WARRANTIES
 * OF MERCHANTABILITY AND FITNESS FOR A PARTICULAR PURPOSE ARE DISCLAIMED.
 * IN NO EVENT SHALL THE AUTHOR BE LIABLE FOR ANY DIRECT, INDIRECT,
 * INCIDENTAL, SPECIAL, EXEMPLARY, OR CONSEQUENTIAL DAMAGES (INCLUDING, BUT
 * NOT LIMITED TO, PROCUREMENT OF SUBSTITUTE GOODS OR SERVICES; LOSS OF USE,
 * DATA, OR PROFITS; OR BUSINESS INTERRUPTION) HOWEVER CAUSED AND ON ANY
 * THEORY OF LIABILITY, WHETHER IN CONTRACT, STRICT LIABILITY, OR TORT
 * (INCLUDING NEGLIGENCE OR OTHERWISE) ARISING IN ANY WAY OUT OF THE USE OF
 *
 * RiscBSD kernel project
 *
 * pmap.c
 *
 * Machine dependent vm stuff
 *
 * Created      : 20/09/94
 */

/*
 * armv6 and VIPT cache support by 3am Software Foundry,
 * Copyright (c) 2007 Microsoft
 */

/*
 * Performance improvements, UVM changes, overhauls and part-rewrites
 * were contributed by Neil A. Carson <neil@causality.com>.
 */

/*
 * Overhauled again to speedup the pmap, use MMU Domains so that L1 tables
 * can be shared, and re-work the KVM layout, by Steve Woodford of Wasabi
 * Systems, Inc.
 *
 * There are still a few things outstanding at this time:
 *
 *   - There are some unresolved issues for MP systems:
 *
 *     o The L1 metadata needs a lock, or more specifically, some places
 *       need to acquire an exclusive lock when modifying L1 translation
 *       table entries.
 *
 *     o When one cpu modifies an L1 entry, and that L1 table is also
 *       being used by another cpu, then the latter will need to be told
 *       that a tlb invalidation may be necessary. (But only if the old
 *       domain number in the L1 entry being over-written is currently
 *       the active domain on that cpu). I guess there are lots more tlb
 *       shootdown issues too...
 *
 *     o If the vector_page is at 0x00000000 instead of in kernel VA space,
 *       then MP systems will lose big-time because of the MMU domain hack.
 *       The only way this can be solved (apart from moving the vector
 *       page to 0xffff0000) is to reserve the first 1MB of user address
 *       space for kernel use only. This would require re-linking all
 *       applications so that the text section starts above this 1MB
 *       boundary.
 *
 *     o Tracking which VM space is resident in the cache/tlb has not yet
 *       been implemented for MP systems.
 *
 *     o Finally, there is a pathological condition where two cpus running
 *       two separate processes (not lwps) which happen to share an L1
 *       can get into a fight over one or more L1 entries. This will result
 *       in a significant slow-down if both processes are in tight loops.
 */

/* Include header files */

#include "opt_arm_debug.h"
#include "opt_cpuoptions.h"
#include "opt_ddb.h"
#include "opt_lockdebug.h"
#include "opt_multiprocessor.h"

#ifdef MULTIPROCESSOR
#define _INTR_PRIVATE
#endif

#include <sys/cdefs.h>
__KERNEL_RCSID(0, "$NetBSD: pmap.c,v 1.412 2020/04/21 06:45:16 skrll Exp $");

#include <sys/atomic.h>
#include <sys/param.h>
#include <sys/types.h>
#include <sys/atomic.h>
#include <sys/bus.h>
#include <sys/cpu.h>
#include <sys/intr.h>
#include <sys/kernel.h>
#include <sys/kernhist.h>
#include <sys/kmem.h>
#include <sys/pool.h>
#include <sys/proc.h>
#include <sys/sysctl.h>
#include <sys/systm.h>

#include <uvm/uvm.h>
#include <uvm/pmap/pmap_pvt.h>

#include <arm/locore.h>
#include <arm/arm32/pmap_common.h>

#ifdef DDB
#include <arm/db_machdep.h>
#endif

<<<<<<< HEAD
//#define PMAP_DEBUG
#ifdef PMAP_DEBUG

/* XXX need to get rid of all refs to this */
int pmap_debug_level = 0;

/*
 * for switching to potentially finer grained debugging
 */
#define	PDB_FOLLOW	0x0001
#define	PDB_INIT	0x0002
#define	PDB_ENTER	0x0004
#define	PDB_REMOVE	0x0008
#define	PDB_CREATE	0x0010
#define	PDB_PTPAGE	0x0020
#define	PDB_GROWKERN	0x0040
#define	PDB_BITS	0x0080
#define	PDB_COLLECT	0x0100
#define	PDB_PROTECT	0x0200
#define	PDB_MAP_L1	0x0400
#define	PDB_BOOTSTRAP	0x1000
#define	PDB_PARANOIA	0x2000
#define	PDB_WIRING	0x4000
#define	PDB_PVDUMP	0x8000
#define	PDB_VAC		0x10000
#define	PDB_KENTER	0x20000
#define	PDB_KREMOVE	0x40000
#define	PDB_EXEC	0x80000

int debugmap = 1;
int pmapdebug = 0;
#define	NPDEBUG(_lev_,_stat_) \
	if (pmapdebug & (_lev_)) \
        	((_stat_))

#else	/* PMAP_DEBUG */
#define NPDEBUG(_lev_,_stat_) /* Nothing */
#endif	/* PMAP_DEBUG */

=======
>>>>>>> e36d3a5d
#ifdef VERBOSE_INIT_ARM
#define VPRINTF(...)	printf(__VA_ARGS__)
#else
#define VPRINTF(...)	__nothing
#endif

/*
 * pmap_kernel() points here
 */
static struct pmap	kernel_pmap_store = {
	.pm_activated = true,
	.pm_domain = PMAP_DOMAIN_KERNEL,
	.pm_cstate.cs_all = PMAP_CACHE_STATE_ALL,
};
struct pmap * const	kernel_pmap_ptr = &kernel_pmap_store;
#ifdef PMAP_NEED_ALLOC_POOLPAGE
int			arm_poolpage_vmfreelist = VM_FREELIST_DEFAULT;
#endif

/*
 * Pool and cache that pmap structures are allocated from.
 * We use a cache to avoid clearing the pm_l2[] array (1KB)
 * in pmap_create().
 */
static struct pool_cache pmap_cache;

/*
 * Pool of PV structures
 */
static struct pool pmap_pv_pool;

static void *pmap_bootstrap_pv_page_alloc(struct pool *, int);
static void pmap_bootstrap_pv_page_free(struct pool *, void *);
static struct pool_allocator pmap_bootstrap_pv_allocator = {
	pmap_bootstrap_pv_page_alloc, pmap_bootstrap_pv_page_free
};

#ifdef PMAPCOUNTERS
#define	PMAP_EVCNT_INITIALIZER(name) \
	EVCNT_INITIALIZER(EVCNT_TYPE_MISC, NULL, "pmap", name)

#if defined(PMAP_CACHE_VIPT)
static struct evcnt pmap_ev_vac_clean_one =
   PMAP_EVCNT_INITIALIZER("clean page (1 color)");
static struct evcnt pmap_ev_vac_flush_one =
   PMAP_EVCNT_INITIALIZER("flush page (1 color)");
static struct evcnt pmap_ev_vac_flush_lots =
   PMAP_EVCNT_INITIALIZER("flush page (2+ colors)");
static struct evcnt pmap_ev_vac_flush_lots2 =
   PMAP_EVCNT_INITIALIZER("flush page (2+ colors, kmpage)");
EVCNT_ATTACH_STATIC(pmap_ev_vac_clean_one);
EVCNT_ATTACH_STATIC(pmap_ev_vac_flush_one);
EVCNT_ATTACH_STATIC(pmap_ev_vac_flush_lots);
EVCNT_ATTACH_STATIC(pmap_ev_vac_flush_lots2);

static struct evcnt pmap_ev_vac_color_new =
   PMAP_EVCNT_INITIALIZER("new page color");
static struct evcnt pmap_ev_vac_color_reuse =
   PMAP_EVCNT_INITIALIZER("ok first page color");
static struct evcnt pmap_ev_vac_color_ok =
   PMAP_EVCNT_INITIALIZER("ok page color");
static struct evcnt pmap_ev_vac_color_blind =
   PMAP_EVCNT_INITIALIZER("blind page color");
static struct evcnt pmap_ev_vac_color_change =
   PMAP_EVCNT_INITIALIZER("change page color");
static struct evcnt pmap_ev_vac_color_erase =
   PMAP_EVCNT_INITIALIZER("erase page color");
static struct evcnt pmap_ev_vac_color_none =
   PMAP_EVCNT_INITIALIZER("no page color");
static struct evcnt pmap_ev_vac_color_restore =
   PMAP_EVCNT_INITIALIZER("restore page color");

EVCNT_ATTACH_STATIC(pmap_ev_vac_color_new);
EVCNT_ATTACH_STATIC(pmap_ev_vac_color_reuse);
EVCNT_ATTACH_STATIC(pmap_ev_vac_color_ok);
EVCNT_ATTACH_STATIC(pmap_ev_vac_color_blind);
EVCNT_ATTACH_STATIC(pmap_ev_vac_color_change);
EVCNT_ATTACH_STATIC(pmap_ev_vac_color_erase);
EVCNT_ATTACH_STATIC(pmap_ev_vac_color_none);
EVCNT_ATTACH_STATIC(pmap_ev_vac_color_restore);
#endif

static struct evcnt pmap_ev_mappings =
   PMAP_EVCNT_INITIALIZER("pages mapped");
static struct evcnt pmap_ev_unmappings =
   PMAP_EVCNT_INITIALIZER("pages unmapped");
static struct evcnt pmap_ev_remappings =
   PMAP_EVCNT_INITIALIZER("pages remapped");

EVCNT_ATTACH_STATIC(pmap_ev_mappings);
EVCNT_ATTACH_STATIC(pmap_ev_unmappings);
EVCNT_ATTACH_STATIC(pmap_ev_remappings);

static struct evcnt pmap_ev_kernel_mappings =
   PMAP_EVCNT_INITIALIZER("kernel pages mapped");
static struct evcnt pmap_ev_kernel_unmappings =
   PMAP_EVCNT_INITIALIZER("kernel pages unmapped");
static struct evcnt pmap_ev_kernel_remappings =
   PMAP_EVCNT_INITIALIZER("kernel pages remapped");

EVCNT_ATTACH_STATIC(pmap_ev_kernel_mappings);
EVCNT_ATTACH_STATIC(pmap_ev_kernel_unmappings);
EVCNT_ATTACH_STATIC(pmap_ev_kernel_remappings);

static struct evcnt pmap_ev_kenter_mappings =
   PMAP_EVCNT_INITIALIZER("kenter pages mapped");
static struct evcnt pmap_ev_kenter_unmappings =
   PMAP_EVCNT_INITIALIZER("kenter pages unmapped");
static struct evcnt pmap_ev_kenter_remappings =
   PMAP_EVCNT_INITIALIZER("kenter pages remapped");
static struct evcnt pmap_ev_pt_mappings =
   PMAP_EVCNT_INITIALIZER("page table pages mapped");

EVCNT_ATTACH_STATIC(pmap_ev_kenter_mappings);
EVCNT_ATTACH_STATIC(pmap_ev_kenter_unmappings);
EVCNT_ATTACH_STATIC(pmap_ev_kenter_remappings);
EVCNT_ATTACH_STATIC(pmap_ev_pt_mappings);

static struct evcnt pmap_ev_fixup_mod =
   PMAP_EVCNT_INITIALIZER("page modification emulations");
static struct evcnt pmap_ev_fixup_ref =
   PMAP_EVCNT_INITIALIZER("page reference emulations");
static struct evcnt pmap_ev_fixup_exec =
   PMAP_EVCNT_INITIALIZER("exec pages fixed up");
static struct evcnt pmap_ev_fixup_pdes =
   PMAP_EVCNT_INITIALIZER("pdes fixed up");
static struct evcnt pmap_ev_fixup_ptesync =
   PMAP_EVCNT_INITIALIZER("ptesync fixed");

EVCNT_ATTACH_STATIC(pmap_ev_fixup_mod);
EVCNT_ATTACH_STATIC(pmap_ev_fixup_ref);
EVCNT_ATTACH_STATIC(pmap_ev_fixup_exec);
EVCNT_ATTACH_STATIC(pmap_ev_fixup_pdes);
EVCNT_ATTACH_STATIC(pmap_ev_fixup_ptesync);

#ifdef PMAP_CACHE_VIPT
static struct evcnt pmap_ev_exec_mappings =
   PMAP_EVCNT_INITIALIZER("exec pages mapped");
static struct evcnt pmap_ev_exec_cached =
   PMAP_EVCNT_INITIALIZER("exec pages cached");

EVCNT_ATTACH_STATIC(pmap_ev_exec_mappings);
EVCNT_ATTACH_STATIC(pmap_ev_exec_cached);

static struct evcnt pmap_ev_exec_synced =
   PMAP_EVCNT_INITIALIZER("exec pages synced");
static struct evcnt pmap_ev_exec_synced_map =
   PMAP_EVCNT_INITIALIZER("exec pages synced (MP)");
static struct evcnt pmap_ev_exec_synced_unmap =
   PMAP_EVCNT_INITIALIZER("exec pages synced (UM)");
static struct evcnt pmap_ev_exec_synced_remap =
   PMAP_EVCNT_INITIALIZER("exec pages synced (RM)");
static struct evcnt pmap_ev_exec_synced_clearbit =
   PMAP_EVCNT_INITIALIZER("exec pages synced (DG)");
static struct evcnt pmap_ev_exec_synced_kremove =
   PMAP_EVCNT_INITIALIZER("exec pages synced (KU)");

EVCNT_ATTACH_STATIC(pmap_ev_exec_synced);
EVCNT_ATTACH_STATIC(pmap_ev_exec_synced_map);
EVCNT_ATTACH_STATIC(pmap_ev_exec_synced_unmap);
EVCNT_ATTACH_STATIC(pmap_ev_exec_synced_remap);
EVCNT_ATTACH_STATIC(pmap_ev_exec_synced_clearbit);
EVCNT_ATTACH_STATIC(pmap_ev_exec_synced_kremove);

static struct evcnt pmap_ev_exec_discarded_unmap =
   PMAP_EVCNT_INITIALIZER("exec pages discarded (UM)");
static struct evcnt pmap_ev_exec_discarded_zero =
   PMAP_EVCNT_INITIALIZER("exec pages discarded (ZP)");
static struct evcnt pmap_ev_exec_discarded_copy =
   PMAP_EVCNT_INITIALIZER("exec pages discarded (CP)");
static struct evcnt pmap_ev_exec_discarded_page_protect =
   PMAP_EVCNT_INITIALIZER("exec pages discarded (PP)");
static struct evcnt pmap_ev_exec_discarded_clearbit =
   PMAP_EVCNT_INITIALIZER("exec pages discarded (DG)");
static struct evcnt pmap_ev_exec_discarded_kremove =
   PMAP_EVCNT_INITIALIZER("exec pages discarded (KU)");

EVCNT_ATTACH_STATIC(pmap_ev_exec_discarded_unmap);
EVCNT_ATTACH_STATIC(pmap_ev_exec_discarded_zero);
EVCNT_ATTACH_STATIC(pmap_ev_exec_discarded_copy);
EVCNT_ATTACH_STATIC(pmap_ev_exec_discarded_page_protect);
EVCNT_ATTACH_STATIC(pmap_ev_exec_discarded_clearbit);
EVCNT_ATTACH_STATIC(pmap_ev_exec_discarded_kremove);
#endif /* PMAP_CACHE_VIPT */

static struct evcnt pmap_ev_updates = PMAP_EVCNT_INITIALIZER("updates");
static struct evcnt pmap_ev_collects = PMAP_EVCNT_INITIALIZER("collects");
static struct evcnt pmap_ev_activations = PMAP_EVCNT_INITIALIZER("activations");

EVCNT_ATTACH_STATIC(pmap_ev_updates);
EVCNT_ATTACH_STATIC(pmap_ev_collects);
EVCNT_ATTACH_STATIC(pmap_ev_activations);

#define	PMAPCOUNT(x)	((void)(pmap_ev_##x.ev_count++))
#else
#define	PMAPCOUNT(x)	((void)0)
#endif

kmutex_t pmap_lock __cacheline_aligned;
kmutex_t kpm_lock __cacheline_aligned;
extern void *msgbufaddr;
int pmap_kmpages;

/*
 * Flag to indicate if pmap_init() has done its thing
 */
bool pmap_initialized;

/*
 * Metadata for L1 translation tables.
 */
struct l1_ttable {
	/* Entry on the L1 Table list */
	SLIST_ENTRY(l1_ttable) l1_link;

	/* Entry on the L1 Least Recently Used list */
	TAILQ_ENTRY(l1_ttable) l1_lru;

	/* Track how many domains are allocated from this L1 */
	volatile u_int l1_domain_use_count;

	/*
	 * A free-list of domain numbers for this L1.
	 * We avoid using ffs() and a bitmap to track domains since ffs()
	 * is slow on ARM.
	 */
	uint8_t l1_domain_first;
	uint8_t l1_domain_free[PMAP_DOMAINS];

	/* Physical address of this L1 page table */
	paddr_t l1_physaddr;

	/* KVA of this L1 page table */
	pd_entry_t *l1_kva;
};

/*
 * L1 Page Tables are tracked using a Least Recently Used list.
 *  - New L1s are allocated from the HEAD.
 *  - Freed L1s are added to the TAIL.
 *  - Recently accessed L1s (where an 'access' is some change to one of
 *    the userland pmaps which owns this L1) are moved to the TAIL.
 */
static TAILQ_HEAD(, l1_ttable) l1_lru_list;
static kmutex_t l1_lru_lock __cacheline_aligned;

/*
 * A list of all L1 tables
 */
static SLIST_HEAD(, l1_ttable) l1_list;

/*
 * Macros to determine if a mapping might be resident in the
 * instruction/data cache and/or TLB
 */
#if ARM_MMU_V7 > 0
/*
 * Speculative loads by Cortex cores can cause TLB entries to be filled even if
 * there are no explicit accesses, so there may be always be TLB entries to
 * flush.  If we used ASIDs then this would not be a problem.
 */
#define	PV_BEEN_EXECD(f)  (((f) & PVF_EXEC) == PVF_EXEC)
#define	PV_BEEN_REFD(f)   (true)
#else
#define	PV_BEEN_EXECD(f)  (((f) & (PVF_REF | PVF_EXEC)) == (PVF_REF | PVF_EXEC))
#define	PV_BEEN_REFD(f)   (((f) & PVF_REF) != 0)
#endif
#define	PV_IS_EXEC_P(f)   (((f) & PVF_EXEC) != 0)
#define	PV_IS_KENTRY_P(f) (((f) & PVF_KENTRY) != 0)
#define	PV_IS_WRITE_P(f)  (((f) & PVF_WRITE) != 0)

static void		pmap_enter_pv(struct vm_page_md *, paddr_t, struct pv_entry *,
			    pmap_t, vaddr_t, u_int);
static struct pv_entry *pmap_find_pv(struct vm_page_md *, pmap_t, vaddr_t);
static struct pv_entry *pmap_remove_pv(struct vm_page_md *, paddr_t, pmap_t, vaddr_t);
static u_int		pmap_modify_pv(struct vm_page_md *, paddr_t, pmap_t, vaddr_t,
			    u_int, u_int);

static void		pmap_pinit(pmap_t);

static int		pmap_pmap_ctor(void *, void *, int);

static void		pmap_vac_me_harder(struct vm_page_md *, paddr_t, pmap_t, vaddr_t);
#ifdef PMAP_CACHE_VIVT
static void		pmap_vac_me_kpmap(struct vm_page_md *, paddr_t, pmap_t, vaddr_t);
static void		pmap_vac_me_user(struct vm_page_md *, paddr_t, pmap_t, vaddr_t);
#endif

static void		pmap_clearbit(struct vm_page_md *, paddr_t, u_int);
#ifdef PMAP_CACHE_VIVT
static bool		pmap_clean_page(struct vm_page_md *, bool);
#endif
#ifdef PMAP_CACHE_VIPT
static void		pmap_syncicache_page(struct vm_page_md *, paddr_t);
enum pmap_flush_op {
	PMAP_FLUSH_PRIMARY,
	PMAP_FLUSH_SECONDARY,
	PMAP_CLEAN_PRIMARY
};
static void		pmap_flush_page(struct vm_page_md *, paddr_t, enum pmap_flush_op);
#endif
static void		pmap_page_remove(struct vm_page_md *, paddr_t);
static void		pmap_pv_remove(paddr_t);

static void		pmap_init_l1(struct l1_ttable *, pd_entry_t *);

/*
 * Misc variables
 */
vaddr_t virtual_avail;
vaddr_t virtual_end;
vaddr_t pmap_curmaxkvaddr;


paddr_t avail_start;
paddr_t avail_end;

<<<<<<< HEAD
/* Function to set the debug level of the pmap code */

#ifdef PMAP_DEBUG
void
pmap_debug(int level)
{
	pmap_debug_level = level;
	printf("pmap_debug: level=%d\n", pmap_debug_level);
}
#endif	/* PMAP_DEBUG */
=======
pv_addrqh_t pmap_boot_freeq = SLIST_HEAD_INITIALIZER(&pmap_boot_freeq);
pv_addr_t kernelpages;
pv_addr_t kernel_l1pt;
pv_addr_t systempage;
>>>>>>> e36d3a5d

#ifdef PMAP_CACHE_VIPT
#define PMAP_VALIDATE_MD_PAGE(md)	\
	KASSERTMSG(arm_cache_prefer_mask == 0 || (((md)->pvh_attrs & PVF_WRITE) == 0) == ((md)->urw_mappings + (md)->krw_mappings == 0), \
	    "(md) %p: attrs=%#x urw=%u krw=%u", (md), \
	    (md)->pvh_attrs, (md)->urw_mappings, (md)->krw_mappings);
#endif /* PMAP_CACHE_VIPT */
/*
 * A bunch of routines to conditionally flush the caches/TLB depending
 * on whether the specified pmap actually needs to be flushed at any
 * given time.
 */
static inline void
pmap_tlb_flush_SE(pmap_t pm, vaddr_t va, u_int flags)
{
	if (pm->pm_cstate.cs_tlb_id != 0) {
		if (PV_BEEN_EXECD(flags)) {
			cpu_tlb_flushID_SE(va);
		} else if (PV_BEEN_REFD(flags)) {
			cpu_tlb_flushD_SE(va);
		}
	}
}

static inline void
pmap_tlb_flushID(pmap_t pm)
{
	if (pm->pm_cstate.cs_tlb_id) {
		cpu_tlb_flushID();
#if ARM_MMU_V7 == 0
		/*
		 * Speculative loads by Cortex cores can cause TLB entries to
		 * be filled even if there are no explicit accesses, so there
		 * may be always be TLB entries to flush.  If we used ASIDs
		 * then it would not be a problem.
		 * This is not true for other CPUs.
		 */
		pm->pm_cstate.cs_tlb = 0;
#endif /* ARM_MMU_V7 */
	}
}

static inline void
pmap_tlb_flushD(pmap_t pm)
{
	if (pm->pm_cstate.cs_tlb_d) {
		cpu_tlb_flushD();
#if ARM_MMU_V7 == 0
		/*
		 * Speculative loads by Cortex cores can cause TLB entries to
		 * be filled even if there are no explicit accesses, so there
		 * may be always be TLB entries to flush.  If we used ASIDs
		 * then it would not be a problem.
		 * This is not true for other CPUs.
		 */
		pm->pm_cstate.cs_tlb_d = 0;
#endif /* ARM_MMU_V7 */
	}
}

#ifdef PMAP_CACHE_VIVT
static inline void
pmap_cache_wbinv_page(pmap_t pm, vaddr_t va, bool do_inv, u_int flags)
{
	if (PV_BEEN_EXECD(flags) && pm->pm_cstate.cs_cache_id) {
		cpu_idcache_wbinv_range(va, PAGE_SIZE);
	} else if (PV_BEEN_REFD(flags) && pm->pm_cstate.cs_cache_d) {
		if (do_inv) {
			if (flags & PVF_WRITE)
				cpu_dcache_wbinv_range(va, PAGE_SIZE);
			else
				cpu_dcache_inv_range(va, PAGE_SIZE);
		} else if (flags & PVF_WRITE) {
			cpu_dcache_wb_range(va, PAGE_SIZE);
		}
	}
}

static inline void
pmap_cache_wbinv_all(pmap_t pm, u_int flags)
{
	if (PV_BEEN_EXECD(flags)) {
		if (pm->pm_cstate.cs_cache_id) {
			cpu_idcache_wbinv_all();
			pm->pm_cstate.cs_cache = 0;
		}
	} else if (pm->pm_cstate.cs_cache_d) {
		cpu_dcache_wbinv_all();
		pm->pm_cstate.cs_cache_d = 0;
	}
}
#endif /* PMAP_CACHE_VIVT */

static inline uint8_t
pmap_domain(pmap_t pm)
{
	return pm->pm_domain;
}


static inline pd_entry_t *
pmap_l1_kva(pmap_t pm)
{
	return pm->pm_l1->l1_kva;
}


bool
pmap_is_cached(pmap_t pm)
{
	struct cpu_info * const ci = curcpu();
	if (pm == pmap_kernel() || ci->ci_pmap_lastuser == NULL
	    || ci->ci_pmap_lastuser == pm)
		return true;

	return false;
}

/*
 * PTE_SYNC_CURRENT:
 *
 *     Make sure the pte is written out to RAM.
 *     We need to do this for one of two cases:
 *       - We're dealing with the kernel pmap
 *       - There is no pmap active in the cache/tlb.
 *       - The specified pmap is 'active' in the cache/tlb.
 */

#ifdef PMAP_INCLUDE_PTE_SYNC
static inline void
pmap_pte_sync_current(pmap_t pm, pt_entry_t *ptep)
{
	if (PMAP_NEEDS_PTE_SYNC && pmap_is_cached(pm))
		PTE_SYNC(ptep);
	arm_dsb();
}

# define PTE_SYNC_CURRENT(pm, ptep)	pmap_pte_sync_current(pm, ptep)
#else
# define PTE_SYNC_CURRENT(pm, ptep)	__nothing
#endif

/*
 * main pv_entry manipulation functions:
 *   pmap_enter_pv: enter a mapping onto a vm_page list
 *   pmap_remove_pv: remove a mapping from a vm_page list
 *
 * NOTE: pmap_enter_pv expects to lock the pvh itself
 *       pmap_remove_pv expects the caller to lock the pvh before calling
 */

/*
 * pmap_enter_pv: enter a mapping onto a vm_page lst
 *
 * => caller should hold the proper lock on pmap_main_lock
 * => caller should have pmap locked
 * => we will gain the lock on the vm_page and allocate the new pv_entry
 * => caller should adjust ptp's wire_count before calling
 * => caller should not adjust pmap's wire_count
 */
static void
pmap_enter_pv(struct vm_page_md *md, paddr_t pa, struct pv_entry *pv, pmap_t pm,
    vaddr_t va, u_int flags)
{
	UVMHIST_FUNC(__func__);
	UVMHIST_CALLARGS(maphist, "md %#jx pa %#jx pm %#jx va %#jx",
	    (uintptr_t)md, (uintptr_t)pa, (uintptr_t)pm, va);
	UVMHIST_LOG(maphist, "...pv %#jx flags %#jx",
	    (uintptr_t)pv, flags, 0, 0);

	struct pv_entry **pvp;

	pv->pv_pmap = pm;
	pv->pv_va = va;
	pv->pv_flags = flags;

	pvp = &SLIST_FIRST(&md->pvh_list);
#ifdef PMAP_CACHE_VIPT
	/*
	 * Insert unmanaged entries, writeable first, at the head of
	 * the pv list.
	 */
	if (__predict_true(!PV_IS_KENTRY_P(flags))) {
		while (*pvp != NULL && PV_IS_KENTRY_P((*pvp)->pv_flags))
			pvp = &SLIST_NEXT(*pvp, pv_link);
	}
	if (!PV_IS_WRITE_P(flags)) {
		while (*pvp != NULL && PV_IS_WRITE_P((*pvp)->pv_flags))
			pvp = &SLIST_NEXT(*pvp, pv_link);
	}
#endif
	SLIST_NEXT(pv, pv_link) = *pvp;		/* add to ... */
	*pvp = pv;				/* ... locked list */
	md->pvh_attrs |= flags & (PVF_REF | PVF_MOD);
#if defined(PMAP_CACHE_VIPT)
	if ((pv->pv_flags & PVF_KWRITE) == PVF_KWRITE)
		md->pvh_attrs |= PVF_KMOD;
	if ((md->pvh_attrs & (PVF_DMOD|PVF_NC)) != PVF_NC)
		md->pvh_attrs |= PVF_DIRTY;
	KASSERT((md->pvh_attrs & PVF_DMOD) == 0 || (md->pvh_attrs & (PVF_DIRTY|PVF_NC)));
#endif
	if (pm == pmap_kernel()) {
		PMAPCOUNT(kernel_mappings);
		if (flags & PVF_WRITE)
			md->krw_mappings++;
		else
			md->kro_mappings++;
	} else {
		if (flags & PVF_WRITE)
			md->urw_mappings++;
		else
			md->uro_mappings++;
	}

#ifdef PMAP_CACHE_VIPT
	/*
	 * Even though pmap_vac_me_harder will set PVF_WRITE for us,
	 * do it here as well to keep the mappings & KVF_WRITE consistent.
	 */
	if (arm_cache_prefer_mask != 0 && (flags & PVF_WRITE) != 0) {
		md->pvh_attrs |= PVF_WRITE;
	}
	/*
	 * If this is an exec mapping and its the first exec mapping
	 * for this page, make sure to sync the I-cache.
	 */
	if (PV_IS_EXEC_P(flags)) {
		if (!PV_IS_EXEC_P(md->pvh_attrs)) {
			pmap_syncicache_page(md, pa);
			PMAPCOUNT(exec_synced_map);
		}
		PMAPCOUNT(exec_mappings);
	}
#endif

	PMAPCOUNT(mappings);

	if (pv->pv_flags & PVF_WIRED)
		++pm->pm_stats.wired_count;
}

/*
 *
 * pmap_find_pv: Find a pv entry
 *
 * => caller should hold lock on vm_page
 */
static inline struct pv_entry *
pmap_find_pv(struct vm_page_md *md, pmap_t pm, vaddr_t va)
{
	struct pv_entry *pv;

	SLIST_FOREACH(pv, &md->pvh_list, pv_link) {
		if (pm == pv->pv_pmap && va == pv->pv_va)
			break;
	}

	return pv;
}

/*
 * pmap_remove_pv: try to remove a mapping from a pv_list
 *
 * => caller should hold proper lock on pmap_main_lock
 * => pmap should be locked
 * => caller should hold lock on vm_page [so that attrs can be adjusted]
 * => caller should adjust ptp's wire_count and free PTP if needed
 * => caller should NOT adjust pmap's wire_count
 * => we return the removed pv
 */
static struct pv_entry *
pmap_remove_pv(struct vm_page_md *md, paddr_t pa, pmap_t pm, vaddr_t va)
{
	UVMHIST_FUNC(__func__);
	UVMHIST_CALLARGS(maphist, "md %#jx pa %#jx pm %#jx va %#jx",
	    (uintptr_t)md, (uintptr_t)pa, (uintptr_t)pm, va);

	struct pv_entry *pv, **prevptr;

	prevptr = &SLIST_FIRST(&md->pvh_list); /* prev pv_entry ptr */
	pv = *prevptr;

	while (pv) {
		if (pv->pv_pmap == pm && pv->pv_va == va) {	/* match? */
			UVMHIST_LOG(maphist, "pm %#jx md %#jx flags %#jx",
			    (uintptr_t)pm, (uintptr_t)md, pv->pv_flags, 0);
			if (pv->pv_flags & PVF_WIRED) {
				--pm->pm_stats.wired_count;
			}
			*prevptr = SLIST_NEXT(pv, pv_link);	/* remove it! */
			if (pm == pmap_kernel()) {
				PMAPCOUNT(kernel_unmappings);
				if (pv->pv_flags & PVF_WRITE)
					md->krw_mappings--;
				else
					md->kro_mappings--;
			} else {
				if (pv->pv_flags & PVF_WRITE)
					md->urw_mappings--;
				else
					md->uro_mappings--;
			}

			PMAPCOUNT(unmappings);
#ifdef PMAP_CACHE_VIPT
			/*
			 * If this page has had an exec mapping, then if
			 * this was the last mapping, discard the contents,
			 * otherwise sync the i-cache for this page.
			 */
			if (PV_IS_EXEC_P(md->pvh_attrs)) {
				if (SLIST_EMPTY(&md->pvh_list)) {
					md->pvh_attrs &= ~PVF_EXEC;
					PMAPCOUNT(exec_discarded_unmap);
				} else if (pv->pv_flags & PVF_WRITE) {
					pmap_syncicache_page(md, pa);
					PMAPCOUNT(exec_synced_unmap);
				}
			}
#endif /* PMAP_CACHE_VIPT */
			break;
		}
		prevptr = &SLIST_NEXT(pv, pv_link);	/* previous pointer */
		pv = *prevptr;				/* advance */
	}

#if defined(PMAP_CACHE_VIPT)
	/*
	 * If we no longer have a WRITEABLE KENTRY at the head of list,
	 * clear the KMOD attribute from the page.
	 */
	if (SLIST_FIRST(&md->pvh_list) == NULL
	    || (SLIST_FIRST(&md->pvh_list)->pv_flags & PVF_KWRITE) != PVF_KWRITE)
		md->pvh_attrs &= ~PVF_KMOD;

	/*
	 * If this was a writeable page and there are no more writeable
	 * mappings (ignoring KMPAGE), clear the WRITE flag and writeback
	 * the contents to memory.
	 */
	if (arm_cache_prefer_mask != 0) {
		if (md->krw_mappings + md->urw_mappings == 0)
			md->pvh_attrs &= ~PVF_WRITE;
		PMAP_VALIDATE_MD_PAGE(md);
	}
	KASSERT((md->pvh_attrs & PVF_DMOD) == 0 || (md->pvh_attrs & (PVF_DIRTY|PVF_NC)));
#endif /* PMAP_CACHE_VIPT */

	/* return removed pv */
	return pv;
}

/*
 *
 * pmap_modify_pv: Update pv flags
 *
 * => caller should hold lock on vm_page [so that attrs can be adjusted]
 * => caller should NOT adjust pmap's wire_count
 * => caller must call pmap_vac_me_harder() if writable status of a page
 *    may have changed.
 * => we return the old flags
 *
 * Modify a physical-virtual mapping in the pv table
 */
static u_int
pmap_modify_pv(struct vm_page_md *md, paddr_t pa, pmap_t pm, vaddr_t va,
    u_int clr_mask, u_int set_mask)
{
	struct pv_entry *npv;
	u_int flags, oflags;
	UVMHIST_FUNC(__func__);
	UVMHIST_CALLARGS(maphist, "md %#jx pa %#jx pm %#jx va %#jx",
	    (uintptr_t)md, (uintptr_t)pa, (uintptr_t)pm, va);
	UVMHIST_LOG(maphist, "... clr %#jx set %#jx", clr_mask, set_mask, 0, 0);

	KASSERT(!PV_IS_KENTRY_P(clr_mask));
	KASSERT(!PV_IS_KENTRY_P(set_mask));

	if ((npv = pmap_find_pv(md, pm, va)) == NULL) {
		UVMHIST_LOG(maphist, "<--- done (not found)", 0, 0, 0, 0);
		return 0;
	}

	/*
	 * There is at least one VA mapping this page.
	 */

	if (clr_mask & (PVF_REF | PVF_MOD)) {
		md->pvh_attrs |= set_mask & (PVF_REF | PVF_MOD);
#if defined(PMAP_CACHE_VIPT)
		if ((md->pvh_attrs & (PVF_DMOD|PVF_NC)) != PVF_NC)
			md->pvh_attrs |= PVF_DIRTY;
		KASSERT((md->pvh_attrs & PVF_DMOD) == 0 || (md->pvh_attrs & (PVF_DIRTY|PVF_NC)));
#endif /* PMAP_CACHE_VIPT */
	}

	oflags = npv->pv_flags;
	npv->pv_flags = flags = (oflags & ~clr_mask) | set_mask;

	if ((flags ^ oflags) & PVF_WIRED) {
		if (flags & PVF_WIRED)
			++pm->pm_stats.wired_count;
		else
			--pm->pm_stats.wired_count;
	}

	if ((flags ^ oflags) & PVF_WRITE) {
		if (pm == pmap_kernel()) {
			if (flags & PVF_WRITE) {
				md->krw_mappings++;
				md->kro_mappings--;
			} else {
				md->kro_mappings++;
				md->krw_mappings--;
			}
		} else {
			if (flags & PVF_WRITE) {
				md->urw_mappings++;
				md->uro_mappings--;
			} else {
				md->uro_mappings++;
				md->urw_mappings--;
			}
		}
	}
#ifdef PMAP_CACHE_VIPT
	if (arm_cache_prefer_mask != 0) {
		if (md->urw_mappings + md->krw_mappings == 0) {
			md->pvh_attrs &= ~PVF_WRITE;
		} else {
			md->pvh_attrs |= PVF_WRITE;
		}
	}
	/*
	 * We have two cases here: the first is from enter_pv (new exec
	 * page), the second is a combined pmap_remove_pv/pmap_enter_pv.
	 * Since in latter, pmap_enter_pv won't do anything, we just have
	 * to do what pmap_remove_pv would do.
	 */
	if ((PV_IS_EXEC_P(flags) && !PV_IS_EXEC_P(md->pvh_attrs))
	    || (PV_IS_EXEC_P(md->pvh_attrs)
		|| (!(flags & PVF_WRITE) && (oflags & PVF_WRITE)))) {
		pmap_syncicache_page(md, pa);
		PMAPCOUNT(exec_synced_remap);
	}
	KASSERT((md->pvh_attrs & PVF_DMOD) == 0 || (md->pvh_attrs & (PVF_DIRTY|PVF_NC)));
#endif /* PMAP_CACHE_VIPT */

	PMAPCOUNT(remappings);

	UVMHIST_LOG(maphist, "<--- done", 0, 0, 0, 0);

	return oflags;
}

/*
 * Allocate an L1 translation table for the specified pmap.
 * This is called at pmap creation time.
 */
static void
pmap_alloc_l1(pmap_t pm)
{
	struct l1_ttable *l1;
	uint8_t domain;

	/*
	 * Remove the L1 at the head of the LRU list
	 */
	mutex_spin_enter(&l1_lru_lock);
	l1 = TAILQ_FIRST(&l1_lru_list);
	KDASSERT(l1 != NULL);
	TAILQ_REMOVE(&l1_lru_list, l1, l1_lru);

	/*
	 * Pick the first available domain number, and update
	 * the link to the next number.
	 */
	domain = l1->l1_domain_first;
	l1->l1_domain_first = l1->l1_domain_free[domain];

	/*
	 * If there are still free domain numbers in this L1,
	 * put it back on the TAIL of the LRU list.
	 */
	if (++l1->l1_domain_use_count < PMAP_DOMAINS)
		TAILQ_INSERT_TAIL(&l1_lru_list, l1, l1_lru);

	mutex_spin_exit(&l1_lru_lock);

	/*
	 * Fix up the relevant bits in the pmap structure
	 */
	pm->pm_l1 = l1;
	pm->pm_domain = domain + 1;
}

/*
 * Free an L1 translation table.
 * This is called at pmap destruction time.
 */
static void
pmap_free_l1(pmap_t pm)
{
	struct l1_ttable *l1 = pm->pm_l1;

	mutex_spin_enter(&l1_lru_lock);

	/*
	 * If this L1 is currently on the LRU list, remove it.
	 */
	if (l1->l1_domain_use_count < PMAP_DOMAINS)
		TAILQ_REMOVE(&l1_lru_list, l1, l1_lru);

	/*
	 * Free up the domain number which was allocated to the pmap
	 */
	l1->l1_domain_free[pmap_domain(pm) - 1] = l1->l1_domain_first;
	l1->l1_domain_first = pmap_domain(pm) - 1;
	l1->l1_domain_use_count--;

	/*
	 * The L1 now must have at least 1 free domain, so add
	 * it back to the LRU list. If the use count is zero,
	 * put it at the head of the list, otherwise it goes
	 * to the tail.
	 */
	if (l1->l1_domain_use_count == 0)
		TAILQ_INSERT_HEAD(&l1_lru_list, l1, l1_lru);
	else
		TAILQ_INSERT_TAIL(&l1_lru_list, l1, l1_lru);

	mutex_spin_exit(&l1_lru_lock);
}

static inline void
pmap_use_l1(pmap_t pm)
{
	struct l1_ttable *l1;

	/*
	 * Do nothing if we're in interrupt context.
	 * Access to an L1 by the kernel pmap must not affect
	 * the LRU list.
	 */
	if (cpu_intr_p() || pm == pmap_kernel())
		return;

	l1 = pm->pm_l1;

	/*
	 * If the L1 is not currently on the LRU list, just return
	 */
	if (l1->l1_domain_use_count == PMAP_DOMAINS)
		return;

	mutex_spin_enter(&l1_lru_lock);

	/*
	 * Check the use count again, now that we've acquired the lock
	 */
	if (l1->l1_domain_use_count == PMAP_DOMAINS) {
		mutex_spin_exit(&l1_lru_lock);
		return;
	}

	/*
	 * Move the L1 to the back of the LRU list
	 */
	TAILQ_REMOVE(&l1_lru_list, l1, l1_lru);
	TAILQ_INSERT_TAIL(&l1_lru_list, l1, l1_lru);

	mutex_spin_exit(&l1_lru_lock);
}




static int
pmap_pmap_ctor(void *arg, void *v, int flags)
{

	memset(v, 0, sizeof(struct pmap));
	return 0;
}

static void
pmap_pinit(pmap_t pm)
{
#ifndef ARM_HAS_VBAR
	struct l2_bucket *l2b;

	if (vector_page < KERNEL_BASE) {
		/*
		 * Map the vector page.
		 */
		pmap_enter(pm, vector_page, systempage.pv_pa,
		    VM_PROT_READ | VM_PROT_EXECUTE,
		    VM_PROT_READ | VM_PROT_EXECUTE | PMAP_WIRED);
		pmap_update(pm);

		pm->pm_pl1vec = pmap_l1_kva(pm) + l1pte_index(vector_page);
		l2b = pmap_get_l2_bucket(pm, vector_page);
		KASSERTMSG(l2b != NULL, "%#lx", vector_page);
		pm->pm_l1vec = l2b->l2b_pa | L1_C_PROTO |
		    L1_C_DOM(pmap_domain(pm));
	} else
		pm->pm_pl1vec = NULL;
#endif
}


#ifdef PMAP_CACHE_VIVT
/*
 * Since we have a virtually indexed cache, we may need to inhibit caching if
 * there is more than one mapping and at least one of them is writable.
 * Since we purge the cache on every context switch, we only need to check for
 * other mappings within the same pmap, or kernel_pmap.
 * This function is also called when a page is unmapped, to possibly reenable
 * caching on any remaining mappings.
 *
 * The code implements the following logic, where:
 *
 * KW = # of kernel read/write pages
 * KR = # of kernel read only pages
 * UW = # of user read/write pages
 * UR = # of user read only pages
 *
 * KC = kernel mapping is cacheable
 * UC = user mapping is cacheable
 *
 *               KW=0,KR=0  KW=0,KR>0  KW=1,KR=0  KW>1,KR>=0
 *             +---------------------------------------------
 * UW=0,UR=0   | ---        KC=1       KC=1       KC=0
 * UW=0,UR>0   | UC=1       KC=1,UC=1  KC=0,UC=0  KC=0,UC=0
 * UW=1,UR=0   | UC=1       KC=0,UC=0  KC=0,UC=0  KC=0,UC=0
 * UW>1,UR>=0  | UC=0       KC=0,UC=0  KC=0,UC=0  KC=0,UC=0
 */

static const int pmap_vac_flags[4][4] = {
	{-1,		0,		0,		PVF_KNC},
	{0,		0,		PVF_NC,		PVF_NC},
	{0,		PVF_NC,		PVF_NC,		PVF_NC},
	{PVF_UNC,	PVF_NC,		PVF_NC,		PVF_NC}
};

static inline int
pmap_get_vac_flags(const struct vm_page_md *md)
{
	int kidx, uidx;

	kidx = 0;
	if (md->kro_mappings || md->krw_mappings > 1)
		kidx |= 1;
	if (md->krw_mappings)
		kidx |= 2;

	uidx = 0;
	if (md->uro_mappings || md->urw_mappings > 1)
		uidx |= 1;
	if (md->urw_mappings)
		uidx |= 2;

	return pmap_vac_flags[uidx][kidx];
}

static inline void
pmap_vac_me_harder(struct vm_page_md *md, paddr_t pa, pmap_t pm, vaddr_t va)
{
	int nattr;

	nattr = pmap_get_vac_flags(md);

	if (nattr < 0) {
		md->pvh_attrs &= ~PVF_NC;
		return;
	}

	if (nattr == 0 && (md->pvh_attrs & PVF_NC) == 0)
		return;

	if (pm == pmap_kernel())
		pmap_vac_me_kpmap(md, pa, pm, va);
	else
		pmap_vac_me_user(md, pa, pm, va);

	md->pvh_attrs = (md->pvh_attrs & ~PVF_NC) | nattr;
}

static void
pmap_vac_me_kpmap(struct vm_page_md *md, paddr_t pa, pmap_t pm, vaddr_t va)
{
	u_int u_cacheable, u_entries;
	struct pv_entry *pv;
	pmap_t last_pmap = pm;

	/*
	 * Pass one, see if there are both kernel and user pmaps for
	 * this page.  Calculate whether there are user-writable or
	 * kernel-writable pages.
	 */
	u_cacheable = 0;
	SLIST_FOREACH(pv, &md->pvh_list, pv_link) {
		if (pv->pv_pmap != pm && (pv->pv_flags & PVF_NC) == 0)
			u_cacheable++;
	}

	u_entries = md->urw_mappings + md->uro_mappings;

	/*
	 * We know we have just been updating a kernel entry, so if
	 * all user pages are already cacheable, then there is nothing
	 * further to do.
	 */
	if (md->k_mappings == 0 && u_cacheable == u_entries)
		return;

	if (u_entries) {
		/*
		 * Scan over the list again, for each entry, if it
		 * might not be set correctly, call pmap_vac_me_user
		 * to recalculate the settings.
		 */
		SLIST_FOREACH(pv, &md->pvh_list, pv_link) {
			/*
			 * We know kernel mappings will get set
			 * correctly in other calls.  We also know
			 * that if the pmap is the same as last_pmap
			 * then we've just handled this entry.
			 */
			if (pv->pv_pmap == pm || pv->pv_pmap == last_pmap)
				continue;

			/*
			 * If there are kernel entries and this page
			 * is writable but non-cacheable, then we can
			 * skip this entry also.
			 */
			if (md->k_mappings &&
			    (pv->pv_flags & (PVF_NC | PVF_WRITE)) ==
			    (PVF_NC | PVF_WRITE))
				continue;

			/*
			 * Similarly if there are no kernel-writable
			 * entries and the page is already
			 * read-only/cacheable.
			 */
			if (md->krw_mappings == 0 &&
			    (pv->pv_flags & (PVF_NC | PVF_WRITE)) == 0)
				continue;

			/*
			 * For some of the remaining cases, we know
			 * that we must recalculate, but for others we
			 * can't tell if they are correct or not, so
			 * we recalculate anyway.
			 */
			pmap_vac_me_user(md, pa, (last_pmap = pv->pv_pmap), 0);
		}

		if (md->k_mappings == 0)
			return;
	}

	pmap_vac_me_user(md, pa, pm, va);
}

static void
pmap_vac_me_user(struct vm_page_md *md, paddr_t pa, pmap_t pm, vaddr_t va)
{
	pmap_t kpmap = pmap_kernel();
	struct pv_entry *pv, *npv = NULL;
	u_int entries = 0;
	u_int writable = 0;
	u_int cacheable_entries = 0;
	u_int kern_cacheable = 0;
	u_int other_writable = 0;

	/*
	 * Count mappings and writable mappings in this pmap.
	 * Include kernel mappings as part of our own.
	 * Keep a pointer to the first one.
	 */
	npv = NULL;
	KASSERT(pmap_page_locked_p(md));
	SLIST_FOREACH(pv, &md->pvh_list, pv_link) {
		/* Count mappings in the same pmap */
		if (pm == pv->pv_pmap || kpmap == pv->pv_pmap) {
			if (entries++ == 0)
				npv = pv;

			/* Cacheable mappings */
			if ((pv->pv_flags & PVF_NC) == 0) {
				cacheable_entries++;
				if (kpmap == pv->pv_pmap)
					kern_cacheable++;
			}

			/* Writable mappings */
			if (pv->pv_flags & PVF_WRITE)
				++writable;
		} else if (pv->pv_flags & PVF_WRITE)
			other_writable = 1;
	}

	/*
	 * Enable or disable caching as necessary.
	 * Note: the first entry might be part of the kernel pmap,
	 * so we can't assume this is indicative of the state of the
	 * other (maybe non-kpmap) entries.
	 */
	if ((entries > 1 && writable) ||
	    (entries > 0 && pm == kpmap && other_writable)) {
		if (cacheable_entries == 0) {
			return;
		}

		for (pv = npv; pv; pv = SLIST_NEXT(pv, pv_link)) {
			if ((pm != pv->pv_pmap && kpmap != pv->pv_pmap) ||
			    (pv->pv_flags & PVF_NC))
				continue;

			pv->pv_flags |= PVF_NC;

			struct l2_bucket * const l2b
			    = pmap_get_l2_bucket(pv->pv_pmap, pv->pv_va);
			KASSERTMSG(l2b != NULL, "%#lx", va);
			pt_entry_t * const ptep
			    = &l2b->l2b_kva[l2pte_index(pv->pv_va)];
			const pt_entry_t opte = *ptep;
			pt_entry_t npte = opte & ~L2_S_CACHE_MASK;

			if ((va != pv->pv_va || pm != pv->pv_pmap)
			    && l2pte_valid_p(opte)) {
				pmap_cache_wbinv_page(pv->pv_pmap, pv->pv_va,
				    true, pv->pv_flags);
				pmap_tlb_flush_SE(pv->pv_pmap, pv->pv_va,
				    pv->pv_flags);
			}

			l2pte_set(ptep, npte, opte);
			PTE_SYNC_CURRENT(pv->pv_pmap, ptep);
		}
		cpu_cpwait();
	} else if (entries > cacheable_entries) {
		/*
		 * Turn cacheing back on for some pages.  If it is a kernel
		 * page, only do so if there are no other writable pages.
		 */
		for (pv = npv; pv; pv = SLIST_NEXT(pv, pv_link)) {
			if (!(pv->pv_flags & PVF_NC) || (pm != pv->pv_pmap &&
			    (kpmap != pv->pv_pmap || other_writable)))
				continue;

			pv->pv_flags &= ~PVF_NC;

			struct l2_bucket * const l2b
			    = pmap_get_l2_bucket(pv->pv_pmap, pv->pv_va);
			KASSERTMSG(l2b != NULL, "%#lx", va);
			pt_entry_t * const ptep
			    = &l2b->l2b_kva[l2pte_index(pv->pv_va)];
			const pt_entry_t opte = *ptep;
			pt_entry_t npte = (opte & ~L2_S_CACHE_MASK)
			    | pte_l2_s_cache_mode;

			if (l2pte_valid_p(opte)) {
				pmap_tlb_flush_SE(pv->pv_pmap, pv->pv_va,
				    pv->pv_flags);
			}

			l2pte_set(ptep, npte, opte);
			PTE_SYNC_CURRENT(pv->pv_pmap, ptep);
		}
	}
}
#endif

#ifdef PMAP_CACHE_VIPT
static void
pmap_vac_me_harder(struct vm_page_md *md, paddr_t pa, pmap_t pm, vaddr_t va)
{
<<<<<<< HEAD
=======

#ifndef ARM_MMU_EXTENDED
>>>>>>> e36d3a5d
	struct pv_entry *pv;
	vaddr_t tst_mask;
	bool bad_alias;
	const u_int
	    rw_mappings = md->urw_mappings + md->krw_mappings,
	    ro_mappings = md->uro_mappings + md->kro_mappings;

	/* do we need to do anything? */
	if (arm_cache_prefer_mask == 0)
		return;

	UVMHIST_FUNC(__func__);
	UVMHIST_CALLARGS(maphist, "md %#jx pa %#jx pm %#jx va %#jx",
	    (uintptr_t)md, (uintptr_t)pa, (uintptr_t)pm, va);

	KASSERT(!va || pm);
	KASSERT((md->pvh_attrs & PVF_DMOD) == 0 || (md->pvh_attrs & (PVF_DIRTY|PVF_NC)));

	/* Already a conflict? */
	if (__predict_false(md->pvh_attrs & PVF_NC)) {
		/* just an add, things are already non-cached */
		KASSERT(!(md->pvh_attrs & PVF_DIRTY));
		KASSERT(!(md->pvh_attrs & PVF_MULTCLR));
		bad_alias = false;
		if (va) {
			PMAPCOUNT(vac_color_none);
			bad_alias = true;
			KASSERT((rw_mappings == 0) == !(md->pvh_attrs & PVF_WRITE));
			goto fixup;
		}
		pv = SLIST_FIRST(&md->pvh_list);
		/* the list can't be empty because it would be cachable */
		if (md->pvh_attrs & PVF_KMPAGE) {
			tst_mask = md->pvh_attrs;
		} else {
			KASSERT(pv);
			tst_mask = pv->pv_va;
			pv = SLIST_NEXT(pv, pv_link);
		}
		/*
		 * Only check for a bad alias if we have writable mappings.
		 */
		tst_mask &= arm_cache_prefer_mask;
		if (rw_mappings > 0) {
			for (; pv && !bad_alias; pv = SLIST_NEXT(pv, pv_link)) {
				/* if there's a bad alias, stop checking. */
				if (tst_mask != (pv->pv_va & arm_cache_prefer_mask))
					bad_alias = true;
			}
			md->pvh_attrs |= PVF_WRITE;
			if (!bad_alias)
				md->pvh_attrs |= PVF_DIRTY;
		} else {
			/*
			 * We have only read-only mappings.  Let's see if there
			 * are multiple colors in use or if we mapped a KMPAGE.
			 * If the latter, we have a bad alias.  If the former,
			 * we need to remember that.
			 */
			for (; pv; pv = SLIST_NEXT(pv, pv_link)) {
				if (tst_mask != (pv->pv_va & arm_cache_prefer_mask)) {
					if (md->pvh_attrs & PVF_KMPAGE)
						bad_alias = true;
					break;
				}
			}
			md->pvh_attrs &= ~PVF_WRITE;
			/*
			 * No KMPAGE and we exited early, so we must have
			 * multiple color mappings.
			 */
			if (!bad_alias && pv != NULL)
				md->pvh_attrs |= PVF_MULTCLR;
		}

		/* If no conflicting colors, set everything back to cached */
		if (!bad_alias) {
#ifdef DEBUG
			if ((md->pvh_attrs & PVF_WRITE)
			    || ro_mappings < 2) {
				SLIST_FOREACH(pv, &md->pvh_list, pv_link)
					KDASSERT(((tst_mask ^ pv->pv_va) & arm_cache_prefer_mask) == 0);
			}
#endif
			md->pvh_attrs &= (PAGE_SIZE - 1) & ~PVF_NC;
			md->pvh_attrs |= tst_mask | PVF_COLORED;
			/*
			 * Restore DIRTY bit if page is modified
			 */
			if (md->pvh_attrs & PVF_DMOD)
				md->pvh_attrs |= PVF_DIRTY;
			PMAPCOUNT(vac_color_restore);
		} else {
			KASSERT(SLIST_FIRST(&md->pvh_list) != NULL);
			KASSERT(SLIST_NEXT(SLIST_FIRST(&md->pvh_list), pv_link) != NULL);
		}
		KASSERT((md->pvh_attrs & PVF_DMOD) == 0 || (md->pvh_attrs & (PVF_DIRTY|PVF_NC)));
		KASSERT((rw_mappings == 0) == !(md->pvh_attrs & PVF_WRITE));
	} else if (!va) {
		KASSERT(pmap_is_page_colored_p(md));
		KASSERT(!(md->pvh_attrs & PVF_WRITE)
		    || (md->pvh_attrs & PVF_DIRTY));
		if (rw_mappings == 0) {
			md->pvh_attrs &= ~PVF_WRITE;
			if (ro_mappings == 1
			    && (md->pvh_attrs & PVF_MULTCLR)) {
				/*
				 * If this is the last readonly mapping
				 * but it doesn't match the current color
				 * for the page, change the current color
				 * to match this last readonly mapping.
				 */
				pv = SLIST_FIRST(&md->pvh_list);
				tst_mask = (md->pvh_attrs ^ pv->pv_va)
				    & arm_cache_prefer_mask;
				if (tst_mask) {
					md->pvh_attrs ^= tst_mask;
					PMAPCOUNT(vac_color_change);
				}
			}
		}
		KASSERT((md->pvh_attrs & PVF_DMOD) == 0 || (md->pvh_attrs & (PVF_DIRTY|PVF_NC)));
		KASSERT((rw_mappings == 0) == !(md->pvh_attrs & PVF_WRITE));
		return;
	} else if (!pmap_is_page_colored_p(md)) {
		/* not colored so we just use its color */
		KASSERT(md->pvh_attrs & (PVF_WRITE|PVF_DIRTY));
		KASSERT(!(md->pvh_attrs & PVF_MULTCLR));
		PMAPCOUNT(vac_color_new);
		md->pvh_attrs &= PAGE_SIZE - 1;
		md->pvh_attrs |= PVF_COLORED
		    | (va & arm_cache_prefer_mask)
		    | (rw_mappings > 0 ? PVF_WRITE : 0);
		KASSERT((md->pvh_attrs & PVF_DMOD) == 0 || (md->pvh_attrs & (PVF_DIRTY|PVF_NC)));
		KASSERT((rw_mappings == 0) == !(md->pvh_attrs & PVF_WRITE));
		return;
	} else if (((md->pvh_attrs ^ va) & arm_cache_prefer_mask) == 0) {
		bad_alias = false;
		if (rw_mappings > 0) {
			/*
			 * We now have writeable mappings and if we have
			 * readonly mappings in more than once color, we have
			 * an aliasing problem.  Regardless mark the page as
			 * writeable.
			 */
			if (md->pvh_attrs & PVF_MULTCLR) {
				if (ro_mappings < 2) {
					/*
					 * If we only have less than two
					 * read-only mappings, just flush the
					 * non-primary colors from the cache.
					 */
					pmap_flush_page(md, pa,
					    PMAP_FLUSH_SECONDARY);
				} else {
					bad_alias = true;
				}
			}
			md->pvh_attrs |= PVF_WRITE;
		}
		/* If no conflicting colors, set everything back to cached */
		if (!bad_alias) {
#ifdef DEBUG
			if (rw_mappings > 0
			    || (md->pvh_attrs & PMAP_KMPAGE)) {
				tst_mask = md->pvh_attrs & arm_cache_prefer_mask;
				SLIST_FOREACH(pv, &md->pvh_list, pv_link)
					KDASSERT(((tst_mask ^ pv->pv_va) & arm_cache_prefer_mask) == 0);
			}
#endif
			if (SLIST_EMPTY(&md->pvh_list))
				PMAPCOUNT(vac_color_reuse);
			else
				PMAPCOUNT(vac_color_ok);

			/* matching color, just return */
			KASSERT((md->pvh_attrs & PVF_DMOD) == 0 || (md->pvh_attrs & (PVF_DIRTY|PVF_NC)));
			KASSERT((rw_mappings == 0) == !(md->pvh_attrs & PVF_WRITE));
			return;
		}
		KASSERT(SLIST_FIRST(&md->pvh_list) != NULL);
		KASSERT(SLIST_NEXT(SLIST_FIRST(&md->pvh_list), pv_link) != NULL);

		/* color conflict.  evict from cache. */

		pmap_flush_page(md, pa, PMAP_FLUSH_PRIMARY);
		md->pvh_attrs &= ~PVF_COLORED;
		md->pvh_attrs |= PVF_NC;
		KASSERT((md->pvh_attrs & PVF_DMOD) == 0 || (md->pvh_attrs & (PVF_DIRTY|PVF_NC)));
		KASSERT(!(md->pvh_attrs & PVF_MULTCLR));
		PMAPCOUNT(vac_color_erase);
	} else if (rw_mappings == 0
		   && (md->pvh_attrs & PVF_KMPAGE) == 0) {
		KASSERT((md->pvh_attrs & PVF_WRITE) == 0);

		/*
		 * If the page has dirty cache lines, clean it.
		 */
		if (md->pvh_attrs & PVF_DIRTY)
			pmap_flush_page(md, pa, PMAP_CLEAN_PRIMARY);

		/*
		 * If this is the first remapping (we know that there are no
		 * writeable mappings), then this is a simple color change.
		 * Otherwise this is a seconary r/o mapping, which means
		 * we don't have to do anything.
		 */
		if (ro_mappings == 1) {
			KASSERT(((md->pvh_attrs ^ va) & arm_cache_prefer_mask) != 0);
			md->pvh_attrs &= PAGE_SIZE - 1;
			md->pvh_attrs |= (va & arm_cache_prefer_mask);
			PMAPCOUNT(vac_color_change);
		} else {
			PMAPCOUNT(vac_color_blind);
		}
		md->pvh_attrs |= PVF_MULTCLR;
		KASSERT((md->pvh_attrs & PVF_DMOD) == 0 || (md->pvh_attrs & (PVF_DIRTY|PVF_NC)));
		KASSERT((rw_mappings == 0) == !(md->pvh_attrs & PVF_WRITE));
		return;
	} else {
		if (rw_mappings > 0)
			md->pvh_attrs |= PVF_WRITE;

		/* color conflict.  evict from cache. */
		pmap_flush_page(md, pa, PMAP_FLUSH_PRIMARY);

		/* the list can't be empty because this was a enter/modify */
		pv = SLIST_FIRST(&md->pvh_list);
		if ((md->pvh_attrs & PVF_KMPAGE) == 0) {
			KASSERT(pv);
			/*
			 * If there's only one mapped page, change color to the
			 * page's new color and return.  Restore the DIRTY bit
			 * that was erased by pmap_flush_page.
			 */
			if (SLIST_NEXT(pv, pv_link) == NULL) {
				md->pvh_attrs &= PAGE_SIZE - 1;
				md->pvh_attrs |= (va & arm_cache_prefer_mask);
				if (md->pvh_attrs & PVF_DMOD)
					md->pvh_attrs |= PVF_DIRTY;
				PMAPCOUNT(vac_color_change);
				KASSERT((md->pvh_attrs & PVF_DMOD) == 0 || (md->pvh_attrs & (PVF_DIRTY|PVF_NC)));
				KASSERT((rw_mappings == 0) == !(md->pvh_attrs & PVF_WRITE));
				KASSERT(!(md->pvh_attrs & PVF_MULTCLR));
				return;
			}
		}
		bad_alias = true;
		md->pvh_attrs &= ~PVF_COLORED;
		md->pvh_attrs |= PVF_NC;
		PMAPCOUNT(vac_color_erase);
		KASSERT((md->pvh_attrs & PVF_DMOD) == 0 || (md->pvh_attrs & (PVF_DIRTY|PVF_NC)));
	}

  fixup:
	KASSERT((rw_mappings == 0) == !(md->pvh_attrs & PVF_WRITE));

	/*
	 * Turn cacheing on/off for all pages.
	 */
	SLIST_FOREACH(pv, &md->pvh_list, pv_link) {
		struct l2_bucket * const l2b = pmap_get_l2_bucket(pv->pv_pmap,
		    pv->pv_va);
		KASSERTMSG(l2b != NULL, "%#lx", va);
		pt_entry_t * const ptep = &l2b->l2b_kva[l2pte_index(pv->pv_va)];
		const pt_entry_t opte = *ptep;
		pt_entry_t npte = opte & ~L2_S_CACHE_MASK;
		if (bad_alias) {
			pv->pv_flags |= PVF_NC;
		} else {
			pv->pv_flags &= ~PVF_NC;
			npte |= pte_l2_s_cache_mode;
		}

		if (opte == npte)	/* only update is there's a change */
			continue;

		if (l2pte_valid_p(opte)) {
			pmap_tlb_flush_SE(pv->pv_pmap, pv->pv_va, pv->pv_flags);
		}

		l2pte_set(ptep, npte, opte);
		PTE_SYNC_CURRENT(pv->pv_pmap, ptep);
	}
}
#endif	/* PMAP_CACHE_VIPT */


/*
 * Modify pte bits for all ptes corresponding to the given physical address.
 * We use `maskbits' rather than `clearbits' because we're always passing
 * constants and the latter would require an extra inversion at run-time.
 */
static void
pmap_clearbit(struct vm_page_md *md, paddr_t pa, u_int maskbits)
{
	struct pv_entry *pv;
#ifdef PMAP_CACHE_VIPT
	const bool want_syncicache = PV_IS_EXEC_P(md->pvh_attrs);
	bool need_syncicache = false;
	const u_int execbits = 0;
	bool need_vac_me_harder = false;
#else
	const u_int execbits = 0;
#endif

	UVMHIST_FUNC(__func__);
	UVMHIST_CALLARGS(maphist, "md %#jx pa %#jx maskbits %#jx",
	    (uintptr_t)md, pa, maskbits, 0);

#ifdef PMAP_CACHE_VIPT
	/*
	 * If we might want to sync the I-cache and we've modified it,
	 * then we know we definitely need to sync or discard it.
	 */
	if (want_syncicache) {
		need_syncicache = md->pvh_attrs & PVF_MOD;
	}
#endif
	KASSERT(pmap_page_locked_p(md));

	/*
	 * Clear saved attributes (modify, reference)
	 */
	md->pvh_attrs &= ~(maskbits & (PVF_MOD | PVF_REF));

	if (SLIST_EMPTY(&md->pvh_list)) {
#if defined(PMAP_CACHE_VIPT)
		if (need_syncicache) {
			/*
			 * No one has it mapped, so just discard it.  The next
			 * exec remapping will cause it to be synced.
			 */
			md->pvh_attrs &= ~PVF_EXEC;
			PMAPCOUNT(exec_discarded_clearbit);
		}
#endif
		return;
	}

	/*
	 * Loop over all current mappings setting/clearing as appropos
	 */
	for (pv = SLIST_FIRST(&md->pvh_list); pv != NULL;) {
		pmap_t pm = pv->pv_pmap;
		const vaddr_t va = pv->pv_va;
		const u_int oflags = pv->pv_flags;
		/*
		 * Kernel entries are unmanaged and as such not to be changed.
		 */
		if (PV_IS_KENTRY_P(oflags)) {
			pv = SLIST_NEXT(pv, pv_link);
			continue;
		}
		pv->pv_flags &= ~maskbits;

		/*
		 * Try to get a hold on the pmap's lock.  We must do this
		 * while still holding the page locked, to know that the
		 * page is still associated with the pmap and the mapping is
		 * in place.  If a hold can't be had, unlock and wait for
		 * the pmap's lock to become available and retry.  The pmap
		 * must be ref'd over this dance to stop it disappearing
		 * behind us.
		 */
		if (!mutex_tryenter(&pm->pm_lock)) {
			pmap_reference(pm);
			pmap_release_page_lock(md);
			pmap_acquire_pmap_lock(pm);
			/* nothing, just wait for it */
			pmap_release_pmap_lock(pm);
			pmap_destroy(pm);
			/* Restart from the beginning. */
			pmap_acquire_page_lock(md);
			pv = SLIST_FIRST(&md->pvh_list);
			continue;
		}
		pv->pv_flags &= ~maskbits;

		struct l2_bucket * const l2b = pmap_get_l2_bucket(pm, va);
		KASSERTMSG(l2b != NULL, "%#lx", va);

		pt_entry_t * const ptep = &l2b->l2b_kva[l2pte_index(va)];
		const pt_entry_t opte = *ptep;
		pt_entry_t npte = opte | execbits;


		UVMHIST_LOG(maphist, "pv %#jx pm %#jx va %#jx flag %#jx",
		    (uintptr_t)pv, (uintptr_t)pm, va, oflags);

		if (maskbits & (PVF_WRITE|PVF_MOD)) {
#ifdef PMAP_CACHE_VIVT
			if ((oflags & PVF_NC)) {
				/*
				 * Entry is not cacheable:
				 *
				 * Don't turn caching on again if this is a
				 * modified emulation. This would be
				 * inconsitent with the settings created by
				 * pmap_vac_me_harder(). Otherwise, it's safe
				 * to re-enable cacheing.
				 *
				 * There's no need to call pmap_vac_me_harder()
				 * here: all pages are losing their write
				 * permission.
				 */
				if (maskbits & PVF_WRITE) {
					npte |= pte_l2_s_cache_mode;
					pv->pv_flags &= ~PVF_NC;
				}
			} else if (l2pte_writable_p(opte)) {
				/*
				 * Entry is writable/cacheable: check if pmap
				 * is current if it is flush it, otherwise it
				 * won't be in the cache
				 */
				pmap_cache_wbinv_page(pm, va,
				    (maskbits & PVF_REF) != 0,
				    oflags|PVF_WRITE);
			}
#endif

			/* make the pte read only */
			npte = l2pte_set_readonly(npte);

			if ((maskbits & oflags & PVF_WRITE)) {
				/*
				 * Keep alias accounting up to date
				 */
				if (pm == pmap_kernel()) {
					md->krw_mappings--;
					md->kro_mappings++;
				} else {
					md->urw_mappings--;
					md->uro_mappings++;
				}
#ifdef PMAP_CACHE_VIPT
				if (arm_cache_prefer_mask != 0) {
					if (md->urw_mappings + md->krw_mappings == 0) {
						md->pvh_attrs &= ~PVF_WRITE;
					} else {
						PMAP_VALIDATE_MD_PAGE(md);
					}
				}
				if (want_syncicache)
					need_syncicache = true;
#endif /* PMAP_CACHE_VIPT */
			}
		}

		if (maskbits & PVF_REF) {
			if (true
			    && (oflags & PVF_NC) == 0
			    && (maskbits & (PVF_WRITE|PVF_MOD)) == 0
			    && l2pte_valid_p(npte)) {
#ifdef PMAP_CACHE_VIVT
				/*
				 * Check npte here; we may have already
				 * done the wbinv above, and the validity
				 * of the PTE is the same for opte and
				 * npte.
				 */
				pmap_cache_wbinv_page(pm, va, true, oflags);
#endif
			}

			/*
			 * Make the PTE invalid so that we will take a
			 * page fault the next time the mapping is
			 * referenced.
			 */
			npte &= ~L2_TYPE_MASK;
			npte |= L2_TYPE_INV;
		}

		if (npte != opte) {
			l2pte_reset(ptep);
			PTE_SYNC(ptep);

			/* Flush the TLB entry if a current pmap. */
			pmap_tlb_flush_SE(pm, va, oflags);

			l2pte_set(ptep, npte, 0);
			PTE_SYNC(ptep);
		}

		pmap_release_pmap_lock(pm);

		UVMHIST_LOG(maphist, "pm %#jx va %#jx opte %#jx npte %#jx",
		    (uintptr_t)pm, va, opte, npte);

		/* Move to next entry. */
		pv = SLIST_NEXT(pv, pv_link);
	}

#if defined(PMAP_CACHE_VIPT)
	/*
	 * If we need to sync the I-cache and we haven't done it yet, do it.
	 */
	if (need_syncicache) {
		pmap_syncicache_page(md, pa);
		PMAPCOUNT(exec_synced_clearbit);
	}
	/*
	 * If we are changing this to read-only, we need to call vac_me_harder
	 * so we can change all the read-only pages to cacheable.  We pretend
	 * this as a page deletion.
	 */
	if (need_vac_me_harder) {
		if (md->pvh_attrs & PVF_NC)
			pmap_vac_me_harder(md, pa, NULL, 0);
	}
#endif /* PMAP_CACHE_VIPT */
}

/*
 * pmap_clean_page()
 *
 * This is a local function used to work out the best strategy to clean
 * a single page referenced by its entry in the PV table. It's used by
 * pmap_copy_page, pmap_zero_page and maybe some others later on.
 *
 * Its policy is effectively:
 *  o If there are no mappings, we don't bother doing anything with the cache.
 *  o If there is one mapping, we clean just that page.
 *  o If there are multiple mappings, we clean the entire cache.
 *
 * So that some functions can be further optimised, it returns 0 if it didn't
 * clean the entire cache, or 1 if it did.
 *
 * XXX One bug in this routine is that if the pv_entry has a single page
 * mapped at 0x00000000 a whole cache clean will be performed rather than
 * just the 1 page. Since this should not occur in everyday use and if it does
 * it will just result in not the most efficient clean for the page.
 */
#ifdef PMAP_CACHE_VIVT

void
pmap_md_clean_page(struct vm_page_md *md, bool is_src)
{

        pmap_acquire_page_lock(md);
        (void) pmap_clean_page(md, is_src);
        pmap_release_page_lock(md);
}


static bool
pmap_clean_page(struct vm_page_md *md, bool is_src)
{
	struct pv_entry *pv;
	pmap_t pm_to_clean = NULL;
	bool cache_needs_cleaning = false;
	vaddr_t page_to_clean = 0;
	u_int flags = 0;

	/*
	 * Since we flush the cache each time we change to a different
	 * user vmspace, we only need to flush the page if it is in the
	 * current pmap.
	 */
	KASSERT(pmap_page_locked_p(md));
	SLIST_FOREACH(pv, &md->pvh_list, pv_link) {
		if (pmap_is_current(pv->pv_pmap)) {
			flags |= pv->pv_flags;
			/*
			 * The page is mapped non-cacheable in
			 * this map.  No need to flush the cache.
			 */
			if (pv->pv_flags & PVF_NC) {
#ifdef DIAGNOSTIC
				KASSERT(!cache_needs_cleaning);
#endif
				break;
			} else if (is_src && (pv->pv_flags & PVF_WRITE) == 0)
				continue;
			if (cache_needs_cleaning) {
				page_to_clean = 0;
				break;
			} else {
				page_to_clean = pv->pv_va;
				pm_to_clean = pv->pv_pmap;
			}
			cache_needs_cleaning = true;
		}
	}

	if (page_to_clean) {
		pmap_cache_wbinv_page(pm_to_clean, page_to_clean,
		    !is_src, flags | PVF_REF);
	} else if (cache_needs_cleaning) {
		pmap_t const pm = curproc->p_vmspace->vm_map.pmap;

		pmap_cache_wbinv_all(pm, flags);
		return true;
	}
	return false;
}
#endif

#ifdef PMAP_CACHE_VIPT
/*
 * Sync a page with the I-cache.  Since this is a VIPT, we must pick the
 * right cache alias to make sure we flush the right stuff.
 */
void
pmap_syncicache_page(struct vm_page_md *md, paddr_t pa)
{
	pmap_t kpm = pmap_kernel();
	const size_t way_size = arm_pcache.icache_type == CACHE_TYPE_PIPT
	    ? PAGE_SIZE
	    : arm_pcache.icache_way_size;

	UVMHIST_FUNC(__func__);
	UVMHIST_CALLARGS(maphist, "md %#jx pa %#jx (attrs=%#jx)",
	    (uintptr_t)md, pa, md->pvh_attrs, 0);

	/*
	 * No need to clean the page if it's non-cached.
	 */
	if (md->pvh_attrs & PVF_NC)
		return;
	KASSERT(arm_cache_prefer_mask == 0 || md->pvh_attrs & PVF_COLORED);

	pt_entry_t * const ptep = cpu_cdst_pte(0);
	const vaddr_t dstp = cpu_cdstp(0);
#ifdef __HAVE_MM_MD_DIRECT_MAPPED_PHYS
	if (way_size <= PAGE_SIZE) {
		bool ok = false;
		vaddr_t vdstp = pmap_direct_mapped_phys(pa, &ok, dstp);
		if (ok) {
			cpu_icache_sync_range(vdstp, way_size);
			return;
		}
	}
#endif

	/*
	 * We don't worry about the color of the exec page, we map the
	 * same page to pages in the way and then do the icache_sync on
	 * the entire way making sure we are cleaned.
	 */
	const pt_entry_t npte = L2_S_PROTO | pa | pte_l2_s_cache_mode
	    | L2_S_PROT(PTE_KERNEL, VM_PROT_READ|VM_PROT_WRITE);

	for (size_t i = 0, j = 0; i < way_size;
	     i += PAGE_SIZE, j += PAGE_SIZE / L2_S_SIZE) {
		l2pte_reset(ptep + j);
		PTE_SYNC(ptep + j);

		pmap_tlb_flush_SE(kpm, dstp + i, PVF_REF | PVF_EXEC);
		/*
		 * Set up a PTE with to flush these cache lines.
		 */
		l2pte_set(ptep + j, npte, 0);
	}
	PTE_SYNC_RANGE(ptep, way_size / L2_S_SIZE);

	/*
	 * Flush it.
	 */
	cpu_icache_sync_range(dstp, way_size);

	for (size_t i = 0, j = 0; i < way_size;
	     i += PAGE_SIZE, j += PAGE_SIZE / L2_S_SIZE) {
		/*
		 * Unmap the page(s).
		 */
		l2pte_reset(ptep + j);
		PTE_SYNC(ptep + j);

		pmap_tlb_flush_SE(kpm, dstp + i, PVF_REF | PVF_EXEC);
	}

	md->pvh_attrs |= PVF_EXEC;
	PMAPCOUNT(exec_synced);
}

void
pmap_flush_page(struct vm_page_md *md, paddr_t pa, enum pmap_flush_op flush)
{
	vsize_t va_offset, end_va;
	bool wbinv_p;

	if (arm_cache_prefer_mask == 0)
		return;

	UVMHIST_FUNC(__func__);
	UVMHIST_CALLARGS(maphist, "md %#jx pa %#jx op %#jx",
	    (uintptr_t)md, pa, op, 0);

	switch (flush) {
	case PMAP_FLUSH_PRIMARY:
		if (md->pvh_attrs & PVF_MULTCLR) {
			va_offset = 0;
			end_va = arm_cache_prefer_mask;
			md->pvh_attrs &= ~PVF_MULTCLR;
			PMAPCOUNT(vac_flush_lots);
		} else {
			va_offset = md->pvh_attrs & arm_cache_prefer_mask;
			end_va = va_offset;
			PMAPCOUNT(vac_flush_one);
		}
		/*
		 * Mark that the page is no longer dirty.
		 */
		md->pvh_attrs &= ~PVF_DIRTY;
		wbinv_p = true;
		break;
	case PMAP_FLUSH_SECONDARY:
		va_offset = 0;
		end_va = arm_cache_prefer_mask;
		wbinv_p = true;
		md->pvh_attrs &= ~PVF_MULTCLR;
		PMAPCOUNT(vac_flush_lots);
		break;
	case PMAP_CLEAN_PRIMARY:
		va_offset = md->pvh_attrs & arm_cache_prefer_mask;
		end_va = va_offset;
		wbinv_p = false;
		/*
		 * Mark that the page is no longer dirty.
		 */
		if ((md->pvh_attrs & PVF_DMOD) == 0)
			md->pvh_attrs &= ~PVF_DIRTY;
		PMAPCOUNT(vac_clean_one);
		break;
	default:
		return;
	}

	KASSERT(!(md->pvh_attrs & PVF_NC));

	UVMHIST_LOG(maphist, "md %#jx (attrs=%#jx)", (uintptr_t)md,
	    md->pvh_attrs, 0, 0);

	const size_t scache_line_size = arm_scache.dcache_line_size;

	for (; va_offset <= end_va; va_offset += PAGE_SIZE) {
		pt_entry_t * const ptep = cpu_cdst_pte(va_offset);
		const vaddr_t dstp = cpu_cdstp(va_offset);
		const pt_entry_t opte = *ptep;

		if (flush == PMAP_FLUSH_SECONDARY
		    && va_offset == (md->pvh_attrs & arm_cache_prefer_mask))
			continue;

		pmap_tlb_flush_SE(pmap_kernel(), dstp, PVF_REF | PVF_EXEC);
		/*
		 * Set up a PTE with the right coloring to flush
		 * existing cache entries.
		 */
		const pt_entry_t npte = L2_S_PROTO
		    | pa
		    | L2_S_PROT(PTE_KERNEL, VM_PROT_READ|VM_PROT_WRITE)
		    | pte_l2_s_cache_mode;
		l2pte_set(ptep, npte, opte);
		PTE_SYNC(ptep);

		/*
		 * Flush it.  Make sure to flush secondary cache too since
		 * bus_dma will ignore uncached pages.
		 */
		if (scache_line_size != 0) {
			cpu_dcache_wb_range(dstp, PAGE_SIZE);
			if (wbinv_p) {
				cpu_sdcache_wbinv_range(dstp, pa, PAGE_SIZE);
				cpu_dcache_inv_range(dstp, PAGE_SIZE);
			} else {
				cpu_sdcache_wb_range(dstp, pa, PAGE_SIZE);
			}
		} else {
			if (wbinv_p) {
				cpu_dcache_wbinv_range(dstp, PAGE_SIZE);
			} else {
				cpu_dcache_wb_range(dstp, PAGE_SIZE);
			}
		}

		/*
		 * Restore the page table entry since we might have interrupted
		 * pmap_zero_page or pmap_copy_page which was already using
		 * this pte.
		 */
		if (opte) {
			l2pte_set(ptep, opte, npte);
		} else {
			l2pte_reset(ptep);
		}
		PTE_SYNC(ptep);
		pmap_tlb_flush_SE(pmap_kernel(), dstp, PVF_REF | PVF_EXEC);
	}
}
#endif /* PMAP_CACHE_VIPT */

/*
 * Routine:	pmap_page_remove
 * Function:
 *		Removes this physical page from
 *		all physical maps in which it resides.
 *		Reflects back modify bits to the pager.
 */
static void
pmap_page_remove(struct vm_page_md *md, paddr_t pa)
{
	struct l2_bucket *l2b;
	struct pv_entry *pv;
	pt_entry_t *ptep;
	bool flush = false;
	u_int flags = 0;

	UVMHIST_FUNC(__func__);
	UVMHIST_CALLARGS(maphist, "md %#jx pa %#jx", (uintptr_t)md, pa, 0, 0);

	struct pv_entry **pvp = &SLIST_FIRST(&md->pvh_list);
	pmap_acquire_page_lock(md);
	if (*pvp == NULL) {
#ifdef PMAP_CACHE_VIPT
		/*
		 * We *know* the page contents are about to be replaced.
		 * Discard the exec contents
		 */
		if (PV_IS_EXEC_P(md->pvh_attrs))
			PMAPCOUNT(exec_discarded_page_protect);
		md->pvh_attrs &= ~PVF_EXEC;
		PMAP_VALIDATE_MD_PAGE(md);
#endif
		pmap_release_page_lock(md);
		return;
	}
#if defined(PMAP_CACHE_VIPT)
	KASSERT(arm_cache_prefer_mask == 0 || pmap_is_page_colored_p(md));
#endif

	/*
	 * Clear alias counts
	 */
#ifdef PMAP_CACHE_VIVT
	md->k_mappings = 0;
#endif
	md->urw_mappings = md->uro_mappings = 0;

#ifdef PMAP_CACHE_VIVT
	pmap_clean_page(md, false);
#endif

	for (pv = *pvp; pv != NULL;) {
		pmap_t pm = pv->pv_pmap;
		if (flush == false && pmap_is_current(pm))
			flush = true;

#ifdef PMAP_CACHE_VIPT
		if (pm == pmap_kernel() && PV_IS_KENTRY_P(pv->pv_flags)) {
			/* If this was unmanaged mapping, it must be ignored. */
			pvp = &SLIST_NEXT(pv, pv_link);
			pv = *pvp;
			continue;
		}
#endif

		/*
		 * Try to get a hold on the pmap's lock.  We must do this
		 * while still holding the page locked, to know that the
		 * page is still associated with the pmap and the mapping is
		 * in place.  If a hold can't be had, unlock and wait for
		 * the pmap's lock to become available and retry.  The pmap
		 * must be ref'd over this dance to stop it disappearing
		 * behind us.
		 */
		if (!mutex_tryenter(&pm->pm_lock)) {
			pmap_reference(pm);
			pmap_release_page_lock(md);
			pmap_acquire_pmap_lock(pm);
			/* nothing, just wait for it */
			pmap_release_pmap_lock(pm);
			pmap_destroy(pm);
			/* Restart from the beginning. */
			pmap_acquire_page_lock(md);
			pvp = &SLIST_FIRST(&md->pvh_list);
			pv = *pvp;
			continue;
		}

		if (pm == pmap_kernel()) {
#ifdef PMAP_CACHE_VIPT
			if (pv->pv_flags & PVF_WRITE)
				md->krw_mappings--;
			else
				md->kro_mappings--;
#endif
			PMAPCOUNT(kernel_unmappings);
		}
		*pvp = SLIST_NEXT(pv, pv_link); /* remove from list */
		PMAPCOUNT(unmappings);

		pmap_release_page_lock(md);

		l2b = pmap_get_l2_bucket(pm, pv->pv_va);
		KASSERTMSG(l2b != NULL, "%#lx", pv->pv_va);

		ptep = &l2b->l2b_kva[l2pte_index(pv->pv_va)];

		/*
		 * Update statistics
		 */
		--pm->pm_stats.resident_count;

		/* Wired bit */
		if (pv->pv_flags & PVF_WIRED)
			--pm->pm_stats.wired_count;

		flags |= pv->pv_flags;

		/*
		 * Invalidate the PTEs.
		 */
		l2pte_reset(ptep);
		PTE_SYNC_CURRENT(pm, ptep);


		pmap_free_l2_bucket(pm, l2b, PAGE_SIZE / L2_S_SIZE);

		pmap_release_pmap_lock(pm);

		pool_put(&pmap_pv_pool, pv);
		pmap_acquire_page_lock(md);

		/*
		 * Restart at the beginning of the list.
		 */
		pvp = &SLIST_FIRST(&md->pvh_list);
		pv = *pvp;
	}
	/*
	 * if we reach the end of the list and there are still mappings, they
	 * might be able to be cached now.  And they must be kernel mappings.
	 */
	if (!SLIST_EMPTY(&md->pvh_list)) {
		pmap_vac_me_harder(md, pa, pmap_kernel(), 0);
	}

#ifdef PMAP_CACHE_VIPT
	/*
	 * Its EXEC cache is now gone.
	 */
	if (PV_IS_EXEC_P(md->pvh_attrs))
		PMAPCOUNT(exec_discarded_page_protect);
	md->pvh_attrs &= ~PVF_EXEC;
	KASSERT(md->urw_mappings == 0);
	KASSERT(md->uro_mappings == 0);
	if (arm_cache_prefer_mask != 0) {
		if (md->krw_mappings == 0)
			md->pvh_attrs &= ~PVF_WRITE;
		PMAP_VALIDATE_MD_PAGE(md);
	}
#endif /* PMAP_CACHE_VIPT */
	pmap_release_page_lock(md);

	if (flush) {
		/*
		 * Note: We can't use pmap_tlb_flush{I,D}() here since that
		 * would need a subsequent call to pmap_update() to ensure
		 * curpm->pm_cstate.cs_all is reset. Our callers are not
		 * required to do that (see pmap(9)), so we can't modify
		 * the current pmap's state.
		 */
		if (PV_BEEN_EXECD(flags))
			cpu_tlb_flushID();
		else
			cpu_tlb_flushD();
	}
	cpu_cpwait();
}

/*
 * pmap_t pmap_create(void)
 *
 *      Create a new pmap structure from scratch.
 */
pmap_t
pmap_create(void)
{
	pmap_t pm;

	pm = pool_cache_get(&pmap_cache, PR_WAITOK);

	mutex_init(&pm->pm_lock, MUTEX_DEFAULT, IPL_NONE);

	pm->pm_refs = 1;
	pm->pm_stats.wired_count = 0;
	pm->pm_stats.resident_count = 1;
	pm->pm_cstate.cs_all = 0;
	pmap_alloc_l1(pm);

	/*
	 * Note: The pool cache ensures that the pm_l2[] array is already
	 * initialised to zero.
	 */

	pmap_pinit(pm);

	return pm;
}

u_int
arm32_mmap_flags(paddr_t pa)
{
	/*
	 * the upper 8 bits in pmap_enter()'s flags are reserved for MD stuff
	 * and we're using the upper bits in page numbers to pass flags around
	 * so we might as well use the same bits
	 */
	return (u_int)pa & PMAP_MD_MASK;
}

/*
 * int pmap_enter(pmap_t pm, vaddr_t va, paddr_t pa, vm_prot_t prot,
 *      u_int flags)
 *
 *      Insert the given physical page (p) at
 *      the specified virtual address (v) in the
 *      target physical map with the protection requested.
 *
 *      NB:  This is the only routine which MAY NOT lazy-evaluate
 *      or lose information.  That is, this routine must actually
 *      insert this page into the given map NOW.
 */
int
pmap_enter(pmap_t pm, vaddr_t va, paddr_t pa, vm_prot_t prot, u_int flags)
{
	struct l2_bucket *l2b;
	struct vm_page *pg, *opg;
	u_int nflags;
	u_int oflags;
	const bool kpm_p = (pm == pmap_kernel());
#ifdef ARM_HAS_VBAR
	const bool vector_page_p = false;
#else
	const bool vector_page_p = (va == vector_page);
#endif
	struct pmap_page *pp = pmap_pv_tracked(pa);
	struct pv_entry *new_pv = NULL;
	struct pv_entry *old_pv = NULL;
	int error = 0;

	UVMHIST_FUNC(__func__);
	UVMHIST_CALLARGS(maphist, "pm %#jx va %#jx pa %#jx prot %#jx",
	    (uintptr_t)pm, va, pa, prot);
	UVMHIST_LOG(maphist, "  flag %#jx", flags, 0, 0, 0);

	KDASSERT((flags & PMAP_WIRED) == 0 || (flags & VM_PROT_ALL) != 0);
	KDASSERT(((va | pa) & PGOFSET) == 0);

	/*
	 * Get a pointer to the page.  Later on in this function, we
	 * test for a managed page by checking pg != NULL.
	 */
	pg = pmap_initialized ? PHYS_TO_VM_PAGE(pa) : NULL;

	/*
	 * if we may need a new pv entry allocate if now, as we can't do it
	 * with the kernel_pmap locked
	 */
	if (pg || pp)
		new_pv = pool_get(&pmap_pv_pool, PR_NOWAIT);

	nflags = 0;
	if (prot & VM_PROT_WRITE)
		nflags |= PVF_WRITE;
	if (prot & VM_PROT_EXECUTE)
		nflags |= PVF_EXEC;
	if (flags & PMAP_WIRED)
		nflags |= PVF_WIRED;

	pmap_acquire_pmap_lock(pm);

	/*
	 * Fetch the L2 bucket which maps this page, allocating one if
	 * necessary for user pmaps.
	 */
	if (kpm_p) {
		l2b = pmap_get_l2_bucket(pm, va);
	} else {
		l2b = pmap_alloc_l2_bucket(pm, va);
	}
	if (l2b == NULL) {
		if (flags & PMAP_CANFAIL) {
			pmap_release_pmap_lock(pm);
			error = ENOMEM;
			goto free_pv;
		}
		panic("pmap_enter: failed to allocate L2 bucket");
	}
	pt_entry_t *ptep = &l2b->l2b_kva[l2pte_index(va)];
	const pt_entry_t opte = *ptep;
	pt_entry_t npte = pa;
	oflags = 0;

	if (opte) {
		/*
		 * There is already a mapping at this address.
		 * If the physical address is different, lookup the
		 * vm_page.
		 */
		if (l2pte_pa(opte) != pa) {
			KASSERT(!pmap_pv_tracked(pa));
			opg = PHYS_TO_VM_PAGE(l2pte_pa(opte));
		} else
			opg = pg;
	} else
		opg = NULL;

	if (pg || pp) {
		KASSERT((pg != NULL) != (pp != NULL));
		struct vm_page_md *md = (pg != NULL) ? VM_PAGE_TO_MD(pg) :
		    PMAP_PAGE_TO_MD(pp);

		/*
		 * This is to be a managed mapping.
		 */
		pmap_acquire_page_lock(md);
		if ((flags & VM_PROT_ALL) || (md->pvh_attrs & PVF_REF)) {
			/*
			 * - The access type indicates that we don't need
			 *   to do referenced emulation.
			 * OR
			 * - The physical page has already been referenced
			 *   so no need to re-do referenced emulation here.
			 */
			npte |= l2pte_set_readonly(L2_S_PROTO);

			nflags |= PVF_REF;

			if ((prot & VM_PROT_WRITE) != 0 &&
			    ((flags & VM_PROT_WRITE) != 0 ||
			     (md->pvh_attrs & PVF_MOD) != 0)) {
				/*
				 * This is a writable mapping, and the
				 * page's mod state indicates it has
				 * already been modified. Make it
				 * writable from the outset.
				 */
				npte = l2pte_set_writable(npte);
				nflags |= PVF_MOD;
			}

		} else {
			/*
			 * Need to do page referenced emulation.
			 */
			npte |= L2_TYPE_INV;
		}

		if (flags & ARM32_MMAP_WRITECOMBINE) {
			npte |= pte_l2_s_wc_mode;
		} else
			npte |= pte_l2_s_cache_mode;

		if (pg != NULL && pg == opg) {
			/*
			 * We're changing the attrs of an existing mapping.
			 */
			oflags = pmap_modify_pv(md, pa, pm, va,
			    PVF_WRITE | PVF_EXEC | PVF_WIRED |
			    PVF_MOD | PVF_REF, nflags);

#ifdef PMAP_CACHE_VIVT
			/*
			 * We may need to flush the cache if we're
			 * doing rw-ro...
			 */
			if (pm->pm_cstate.cs_cache_d &&
			    (oflags & PVF_NC) == 0 &&
			    l2pte_writable_p(opte) &&
			    (prot & VM_PROT_WRITE) == 0)
				cpu_dcache_wb_range(va, PAGE_SIZE);
#endif
		} else {
			struct pv_entry *pv;
			/*
			 * New mapping, or changing the backing page
			 * of an existing mapping.
			 */
			if (opg) {
				struct vm_page_md *omd = VM_PAGE_TO_MD(opg);
				paddr_t opa = VM_PAGE_TO_PHYS(opg);

				/*
				 * Replacing an existing mapping with a new one.
				 * It is part of our managed memory so we
				 * must remove it from the PV list
				 */
				pv = pmap_remove_pv(omd, opa, pm, va);
				pmap_vac_me_harder(omd, opa, pm, 0);
				oflags = pv->pv_flags;

#ifdef PMAP_CACHE_VIVT
				/*
				 * If the old mapping was valid (ref/mod
				 * emulation creates 'invalid' mappings
				 * initially) then make sure to frob
				 * the cache.
				 */
				if (!(oflags & PVF_NC) && l2pte_valid_p(opte)) {
					pmap_cache_wbinv_page(pm, va, true,
					    oflags);
				}
#endif
			} else {
				pv = new_pv;
				new_pv = NULL;
				if (pv == NULL) {
					pmap_release_page_lock(md);
					pmap_release_pmap_lock(pm);
					if ((flags & PMAP_CANFAIL) == 0)
						panic("pmap_enter: "
						    "no pv entries");

					pmap_free_l2_bucket(pm, l2b, 0);
					UVMHIST_LOG(maphist, "  <-- done (ENOMEM)",
					    0, 0, 0, 0);
					return ENOMEM;
				}
			}

			pmap_enter_pv(md, pa, pv, pm, va, nflags);
		}
		pmap_release_page_lock(md);
	} else {
		/*
		 * We're mapping an unmanaged page.
		 * These are always readable, and possibly writable, from
		 * the get go as we don't need to track ref/mod status.
		 */
		npte |= l2pte_set_readonly(L2_S_PROTO);
		if (prot & VM_PROT_WRITE)
			npte = l2pte_set_writable(npte);

		/*
		 * Make sure the vector table is mapped cacheable
		 */
		if ((vector_page_p && !kpm_p)
		    || (flags & ARM32_MMAP_CACHEABLE)) {
			npte |= pte_l2_s_cache_mode;
		} else if (flags & ARM32_MMAP_WRITECOMBINE) {
			npte |= pte_l2_s_wc_mode;
		}
		if (opg) {
			/*
			 * Looks like there's an existing 'managed' mapping
			 * at this address.
			 */
			struct vm_page_md *omd = VM_PAGE_TO_MD(opg);
			paddr_t opa = VM_PAGE_TO_PHYS(opg);

			pmap_acquire_page_lock(omd);
			old_pv = pmap_remove_pv(omd, opa, pm, va);
			pmap_vac_me_harder(omd, opa, pm, 0);
			oflags = old_pv->pv_flags;
			pmap_release_page_lock(omd);

#ifdef PMAP_CACHE_VIVT
			if (!(oflags & PVF_NC) && l2pte_valid_p(opte)) {
				pmap_cache_wbinv_page(pm, va, true, oflags);
			}
#endif
		}
	}

	/*
	 * Make sure userland mappings get the right permissions
	 */
	if (!vector_page_p && !kpm_p) {
		npte |= L2_S_PROT_U;
	}

	/*
	 * Keep the stats up to date
	 */
	if (opte == 0) {
		l2b->l2b_occupancy += PAGE_SIZE / L2_S_SIZE;
		pm->pm_stats.resident_count++;
	}

	UVMHIST_LOG(maphist, " opte %#jx npte %#jx", opte, npte, 0, 0);

	/*
	 * If this is just a wiring change, the two PTEs will be
	 * identical, so there's no need to update the page table.
	 */
	if (npte != opte) {
		l2pte_reset(ptep);
		PTE_SYNC(ptep);
		if (l2pte_valid_p(opte)) {
			pmap_tlb_flush_SE(pm, va, oflags);
		}
		l2pte_set(ptep, npte, 0);
		PTE_SYNC(ptep);
		bool is_cached = pmap_is_cached(pm);
		if (is_cached) {
			/*
			 * We only need to frob the cache/tlb if this pmap
			 * is current
			 */
			if (!vector_page_p && l2pte_valid_p(npte)) {
				/*
				 * This mapping is likely to be accessed as
				 * soon as we return to userland. Fix up the
				 * L1 entry to avoid taking another
				 * page/domain fault.
				 */
				pd_entry_t *pdep = pmap_l1_kva(pm)
				     + l1pte_index(va);
				pd_entry_t pde = L1_C_PROTO | l2b->l2b_pa
				    | L1_C_DOM(pmap_domain(pm));
				if (*pdep != pde) {
					l1pte_setone(pdep, pde);
					PDE_SYNC(pdep);
				}
			}
		}

		UVMHIST_LOG(maphist, "  is_cached %jd cs 0x%08jx",
		    is_cached, pm->pm_cstate.cs_all, 0, 0);

		if (pg != NULL) {
			struct vm_page_md *md = VM_PAGE_TO_MD(pg);

			pmap_acquire_page_lock(md);
			pmap_vac_me_harder(md, pa, pm, va);
			pmap_release_page_lock(md);
		}
	}
#if defined(PMAP_CACHE_VIPT) && defined(DIAGNOSTIC)
	if (pg) {
		struct vm_page_md *md = VM_PAGE_TO_MD(pg);

		pmap_acquire_page_lock(md);
		KASSERT((md->pvh_attrs & PVF_DMOD) == 0 || (md->pvh_attrs & (PVF_DIRTY|PVF_NC)));
		PMAP_VALIDATE_MD_PAGE(md);
		pmap_release_page_lock(md);
	}
#endif

	pmap_release_pmap_lock(pm);


	if (old_pv)
		pool_put(&pmap_pv_pool, old_pv);
free_pv:
	if (new_pv)
		pool_put(&pmap_pv_pool, new_pv);
	return error;
}

/*
 * pmap_remove()
 *
 * pmap_remove is responsible for nuking a number of mappings for a range
 * of virtual address space in the current pmap. To do this efficiently
 * is interesting, because in a number of cases a wide virtual address
 * range may be supplied that contains few actual mappings. So, the
 * optimisations are:
 *  1. Skip over hunks of address space for which no L1 or L2 entry exists.
 *  2. Build up a list of pages we've hit, up to a maximum, so we can
 *     maybe do just a partial cache clean. This path of execution is
 *     complicated by the fact that the cache must be flushed _before_
 *     the PTE is nuked, being a VAC :-)
 *  3. If we're called after UVM calls pmap_remove_all(), we can defer
 *     all invalidations until pmap_update(), since pmap_remove_all() has
 *     already flushed the cache.
 *  4. Maybe later fast-case a single page, but I don't think this is
 *     going to make _that_ much difference overall.
 */

#define	PMAP_REMOVE_CLEAN_LIST_SIZE	3

void
pmap_remove(pmap_t pm, vaddr_t sva, vaddr_t eva)
{
	SLIST_HEAD(,pv_entry) opv_list;
	struct pv_entry *pv, *npv;
	UVMHIST_FUNC(__func__);
	UVMHIST_CALLARGS(maphist, " (pm=%#jx, sva=%#jx, eva=%#jx)",
	    (uintptr_t)pm, sva, eva, 0);

#ifdef PMAP_FAULTINFO
	curpcb->pcb_faultinfo.pfi_faultaddr = 0;
	curpcb->pcb_faultinfo.pfi_repeats = 0;
	curpcb->pcb_faultinfo.pfi_faultptep = NULL;
#endif

	SLIST_INIT(&opv_list);
	/*
	 * we lock in the pmap => pv_head direction
	 */
	pmap_acquire_pmap_lock(pm);

	u_int cleanlist_idx, total, cnt;
	struct {
		vaddr_t va;
		pt_entry_t *ptep;
	} cleanlist[PMAP_REMOVE_CLEAN_LIST_SIZE];

	if (pm->pm_remove_all || !pmap_is_cached(pm)) {
		cleanlist_idx = PMAP_REMOVE_CLEAN_LIST_SIZE + 1;
		if (pm->pm_cstate.cs_tlb == 0)
			pm->pm_remove_all = true;
	} else
		cleanlist_idx = 0;
	total = 0;

	while (sva < eva) {
		/*
		 * Do one L2 bucket's worth at a time.
		 */
		vaddr_t next_bucket = L2_NEXT_BUCKET_VA(sva);
		if (next_bucket > eva)
			next_bucket = eva;

		struct l2_bucket * const l2b = pmap_get_l2_bucket(pm, sva);
		if (l2b == NULL) {
			sva = next_bucket;
			continue;
		}

		pt_entry_t *ptep = &l2b->l2b_kva[l2pte_index(sva)];
		u_int mappings = 0;

		for (;sva < next_bucket;
		     sva += PAGE_SIZE, ptep += PAGE_SIZE / L2_S_SIZE) {
			pt_entry_t opte = *ptep;

			if (opte == 0) {
				/* Nothing here, move along */
				continue;
			}

			u_int flags = PVF_REF;
			paddr_t pa = l2pte_pa(opte);
			struct vm_page * const pg = PHYS_TO_VM_PAGE(pa);

			/*
			 * Update flags. In a number of circumstances,
			 * we could cluster a lot of these and do a
			 * number of sequential pages in one go.
			 */
			if (pg != NULL) {
				struct vm_page_md *md = VM_PAGE_TO_MD(pg);

				pmap_acquire_page_lock(md);
				pv = pmap_remove_pv(md, pa, pm, sva);
				pmap_vac_me_harder(md, pa, pm, 0);
				pmap_release_page_lock(md);
				if (pv != NULL) {
					if (pm->pm_remove_all == false) {
						flags = pv->pv_flags;
					}
					SLIST_INSERT_HEAD(&opv_list,
					    pv, pv_link);
				}
			}
			mappings += PAGE_SIZE / L2_S_SIZE;

			if (!l2pte_valid_p(opte)) {
				/*
				 * Ref/Mod emulation is still active for this
				 * mapping, therefore it is has not yet been
				 * accessed. No need to frob the cache/tlb.
				 */
				l2pte_reset(ptep);
				PTE_SYNC_CURRENT(pm, ptep);
				continue;
			}

			if (cleanlist_idx < PMAP_REMOVE_CLEAN_LIST_SIZE) {
				/* Add to the clean list. */
				cleanlist[cleanlist_idx].ptep = ptep;
				cleanlist[cleanlist_idx].va =
				    sva | (flags & PVF_EXEC);
				cleanlist_idx++;
			} else if (cleanlist_idx == PMAP_REMOVE_CLEAN_LIST_SIZE) {
				/* Nuke everything if needed. */
#ifdef PMAP_CACHE_VIVT
				pmap_cache_wbinv_all(pm, PVF_EXEC);
#endif
				/*
				 * Roll back the previous PTE list,
				 * and zero out the current PTE.
				 */
				for (cnt = 0;
				     cnt < PMAP_REMOVE_CLEAN_LIST_SIZE; cnt++) {
					l2pte_reset(cleanlist[cnt].ptep);
					PTE_SYNC(cleanlist[cnt].ptep);
				}
				l2pte_reset(ptep);
				PTE_SYNC(ptep);
				cleanlist_idx++;
				pm->pm_remove_all = true;
			} else {
				l2pte_reset(ptep);
				PTE_SYNC(ptep);
				if (pm->pm_remove_all == false) {
					pmap_tlb_flush_SE(pm, sva, flags);
				}
			}
		}

		/*
		 * Deal with any left overs
		 */
		if (cleanlist_idx <= PMAP_REMOVE_CLEAN_LIST_SIZE) {
			total += cleanlist_idx;
			for (cnt = 0; cnt < cleanlist_idx; cnt++) {
				l2pte_reset(cleanlist[cnt].ptep);
				PTE_SYNC_CURRENT(pm, cleanlist[cnt].ptep);
				vaddr_t va = cleanlist[cnt].va;
				if (pm->pm_cstate.cs_all != 0) {
					vaddr_t clva = va & ~PAGE_MASK;
					u_int flags = va & PVF_EXEC;
#ifdef PMAP_CACHE_VIVT
					pmap_cache_wbinv_page(pm, clva, true,
					    PVF_REF | PVF_WRITE | flags);
#endif
					pmap_tlb_flush_SE(pm, clva,
					    PVF_REF | flags);
				}
			}

			/*
			 * If it looks like we're removing a whole bunch
			 * of mappings, it's faster to just write-back
			 * the whole cache now and defer TLB flushes until
			 * pmap_update() is called.
			 */
			if (total <= PMAP_REMOVE_CLEAN_LIST_SIZE)
				cleanlist_idx = 0;
			else {
				cleanlist_idx = PMAP_REMOVE_CLEAN_LIST_SIZE + 1;
#ifdef PMAP_CACHE_VIVT
				pmap_cache_wbinv_all(pm, PVF_EXEC);
#endif
				pm->pm_remove_all = true;
			}
		}

		pmap_free_l2_bucket(pm, l2b, mappings);
		pm->pm_stats.resident_count -= mappings / (PAGE_SIZE/L2_S_SIZE);
	}

	pmap_release_pmap_lock(pm);
	SLIST_FOREACH_SAFE(pv, &opv_list, pv_link, npv) {
		pool_put(&pmap_pv_pool, pv);
	}
}

#if defined(PMAP_CACHE_VIPT)
static struct pv_entry *
pmap_kremove_pg(struct vm_page *pg, vaddr_t va)
{
	struct vm_page_md *md = VM_PAGE_TO_MD(pg);
	paddr_t pa = VM_PAGE_TO_PHYS(pg);
	struct pv_entry *pv;

	KASSERT(arm_cache_prefer_mask == 0 || md->pvh_attrs & (PVF_COLORED|PVF_NC));
	KASSERT((md->pvh_attrs & PVF_KMPAGE) == 0);
	KASSERT(pmap_page_locked_p(md));

	pv = pmap_remove_pv(md, pa, pmap_kernel(), va);
	KASSERTMSG(pv, "pg %p (pa #%lx) va %#lx", pg, pa, va);
	KASSERT(PV_IS_KENTRY_P(pv->pv_flags));

	/*
	 * We are removing a writeable mapping to a cached exec page, if
	 * it's the last mapping then clear its execness otherwise sync
	 * the page to the icache.
	 */
	if ((md->pvh_attrs & (PVF_NC|PVF_EXEC)) == PVF_EXEC
	    && (pv->pv_flags & PVF_WRITE) != 0) {
		if (SLIST_EMPTY(&md->pvh_list)) {
			md->pvh_attrs &= ~PVF_EXEC;
			PMAPCOUNT(exec_discarded_kremove);
		} else {
			pmap_syncicache_page(md, pa);
			PMAPCOUNT(exec_synced_kremove);
		}
	}
	pmap_vac_me_harder(md, pa, pmap_kernel(), 0);

	return pv;
}
#endif

/*
 * pmap_kenter_pa: enter an unmanaged, wired kernel mapping
 *
 * We assume there is already sufficient KVM space available
 * to do this, as we can't allocate L2 descriptor tables/metadata
 * from here.
 */
void
pmap_kenter_pa(vaddr_t va, paddr_t pa, vm_prot_t prot, u_int flags)
{
#ifdef PMAP_CACHE_VIVT
	struct vm_page *pg = (flags & PMAP_KMPAGE) ? PHYS_TO_VM_PAGE(pa) : NULL;
#endif
#ifdef PMAP_CACHE_VIPT
	struct vm_page *pg = PHYS_TO_VM_PAGE(pa);
	struct vm_page *opg;
	struct pv_entry *pv = NULL;
#endif
	struct vm_page_md *md = pg != NULL ? VM_PAGE_TO_MD(pg) : NULL;

	UVMHIST_FUNC(__func__);

	if (pmap_initialized) {
		UVMHIST_CALLARGS(maphist,
		    "va=%#jx, pa=%#jx, prot=%#jx, flags=%#jx", va, pa, prot,
		     flags);
	}

	pmap_t kpm = pmap_kernel();
	pmap_acquire_pmap_lock(kpm);
	struct l2_bucket * const l2b = pmap_get_l2_bucket(kpm, va);
	const size_t l1slot __diagused = l1pte_index(va);
	KASSERTMSG(l2b != NULL,
	    "va %#lx pa %#lx prot %d maxkvaddr %#lx: l2 %p l2b %p kva %p",
	    va, pa, prot, pmap_curmaxkvaddr, kpm->pm_l2[L2_IDX(l1slot)],
	    kpm->pm_l2[L2_IDX(l1slot)]
		? &kpm->pm_l2[L2_IDX(l1slot)]->l2_bucket[L2_BUCKET(l1slot)]
		: NULL,
	    kpm->pm_l2[L2_IDX(l1slot)]
		? kpm->pm_l2[L2_IDX(l1slot)]->l2_bucket[L2_BUCKET(l1slot)].l2b_kva
		: NULL);
	KASSERT(l2b->l2b_kva != NULL);

	pt_entry_t * const ptep = &l2b->l2b_kva[l2pte_index(va)];
	const pt_entry_t opte = *ptep;

	if (opte == 0) {
		PMAPCOUNT(kenter_mappings);
		l2b->l2b_occupancy += PAGE_SIZE / L2_S_SIZE;
	} else {
		PMAPCOUNT(kenter_remappings);
#ifdef PMAP_CACHE_VIPT
		opg = PHYS_TO_VM_PAGE(l2pte_pa(opte));
#if defined(DIAGNOSTIC)
		struct vm_page_md *omd __diagused = VM_PAGE_TO_MD(opg);
#endif
		if (opg && arm_cache_prefer_mask != 0) {
			KASSERT(opg != pg);
			KASSERT((omd->pvh_attrs & PVF_KMPAGE) == 0);
			KASSERT((flags & PMAP_KMPAGE) == 0);
			pmap_acquire_page_lock(omd);
			pv = pmap_kremove_pg(opg, va);
			pmap_release_page_lock(omd);
		}
#endif
		if (l2pte_valid_p(opte)) {
			l2pte_reset(ptep);
			PTE_SYNC(ptep);
#ifdef PMAP_CACHE_VIVT
			cpu_dcache_wbinv_range(va, PAGE_SIZE);
#endif
			cpu_tlb_flushD_SE(va);
			cpu_cpwait();
		}
	}
	pmap_release_pmap_lock(kpm);
	pt_entry_t npte = L2_S_PROTO | pa | L2_S_PROT(PTE_KERNEL, prot);

	if (flags & PMAP_PTE) {
		KASSERT((flags & PMAP_CACHE_MASK) == 0);
		if (!(flags & PMAP_NOCACHE))
			npte |= pte_l2_s_cache_mode_pt;
	} else {
		switch (flags & (PMAP_CACHE_MASK | PMAP_DEV_MASK)) {
		case PMAP_DEV ... PMAP_DEV | PMAP_CACHE_MASK:
			break;
		case PMAP_NOCACHE:
			npte |= pte_l2_s_nocache_mode;
			break;
		case PMAP_WRITE_COMBINE:
			npte |= pte_l2_s_wc_mode;
			break;
		default:
			npte |= pte_l2_s_cache_mode;
			break;
		}
	}
	l2pte_set(ptep, npte, 0);
	PTE_SYNC(ptep);

	if (pg) {
		if (flags & PMAP_KMPAGE) {
			KASSERT(md->urw_mappings == 0);
			KASSERT(md->uro_mappings == 0);
			KASSERT(md->krw_mappings == 0);
			KASSERT(md->kro_mappings == 0);
#if defined(PMAP_CACHE_VIPT)
			KASSERT(pv == NULL);
			KASSERT(arm_cache_prefer_mask == 0 || (va & PVF_COLORED) == 0);
			KASSERT((md->pvh_attrs & PVF_NC) == 0);
			/* if there is a color conflict, evict from cache. */
			if (pmap_is_page_colored_p(md)
			    && ((va ^ md->pvh_attrs) & arm_cache_prefer_mask)) {
				PMAPCOUNT(vac_color_change);
				pmap_flush_page(md, pa, PMAP_FLUSH_PRIMARY);
			} else if (md->pvh_attrs & PVF_MULTCLR) {
				/*
				 * If this page has multiple colors, expunge
				 * them.
				 */
				PMAPCOUNT(vac_flush_lots2);
				pmap_flush_page(md, pa, PMAP_FLUSH_SECONDARY);
			}
			/*
			 * Since this is a KMPAGE, there can be no contention
			 * for this page so don't lock it.
			 */
			md->pvh_attrs &= PAGE_SIZE - 1;
			md->pvh_attrs |= PVF_KMPAGE | PVF_COLORED | PVF_DIRTY
			    | (va & arm_cache_prefer_mask);
#else /* !PMAP_CACHE_VIPT */
			md->pvh_attrs |= PVF_KMPAGE;
#endif
			atomic_inc_32(&pmap_kmpages);
#if defined(PMAP_CACHE_VIPT)
		} else if (arm_cache_prefer_mask != 0) {
			if (pv == NULL) {
				pv = pool_get(&pmap_pv_pool, PR_NOWAIT);
				KASSERT(pv != NULL);
			}
			pmap_acquire_page_lock(md);
			pmap_enter_pv(md, pa, pv, pmap_kernel(), va,
			    PVF_WIRED | PVF_KENTRY
			    | (prot & VM_PROT_WRITE ? PVF_WRITE : 0));
			if ((prot & VM_PROT_WRITE)
			    && !(md->pvh_attrs & PVF_NC))
				md->pvh_attrs |= PVF_DIRTY;
			KASSERT((prot & VM_PROT_WRITE) == 0 || (md->pvh_attrs & (PVF_DIRTY|PVF_NC)));
			pmap_vac_me_harder(md, pa, pmap_kernel(), va);
			pmap_release_page_lock(md);
#endif
		}
#if defined(PMAP_CACHE_VIPT)
	} else {
		if (pv != NULL)
			pool_put(&pmap_pv_pool, pv);
#endif
	}
	if (pmap_initialized) {
		UVMHIST_LOG(maphist, "  <-- done (ptep %#jx: %#jx -> %#jx)",
		    (uintptr_t)ptep, opte, npte, 0);
	}

}

void
pmap_kremove(vaddr_t va, vsize_t len)
{
#ifdef UVMHIST
	u_int total_mappings = 0;
#endif

	PMAPCOUNT(kenter_unmappings);

	UVMHIST_FUNC(__func__);
	UVMHIST_CALLARGS(maphist, " (va=%#jx, len=%#jx)", va, len, 0, 0);

	const vaddr_t eva = va + len;
	pmap_t kpm = pmap_kernel();

	pmap_acquire_pmap_lock(kpm);

	while (va < eva) {
		vaddr_t next_bucket = L2_NEXT_BUCKET_VA(va);
		if (next_bucket > eva)
			next_bucket = eva;

		struct l2_bucket * const l2b = pmap_get_l2_bucket(kpm, va);
		KDASSERT(l2b != NULL);

		pt_entry_t * const sptep = &l2b->l2b_kva[l2pte_index(va)];
		pt_entry_t *ptep = sptep;
		u_int mappings = 0;

		while (va < next_bucket) {
			const pt_entry_t opte = *ptep;
			struct vm_page *opg = PHYS_TO_VM_PAGE(l2pte_pa(opte));
			if (opg != NULL) {
				struct vm_page_md *omd = VM_PAGE_TO_MD(opg);

				if (omd->pvh_attrs & PVF_KMPAGE) {
					KASSERT(omd->urw_mappings == 0);
					KASSERT(omd->uro_mappings == 0);
					KASSERT(omd->krw_mappings == 0);
					KASSERT(omd->kro_mappings == 0);
					omd->pvh_attrs &= ~PVF_KMPAGE;
#if defined(PMAP_CACHE_VIPT)
					if (arm_cache_prefer_mask != 0) {
						omd->pvh_attrs &= ~PVF_WRITE;
					}
#endif
					atomic_dec_32(&pmap_kmpages);
#if defined(PMAP_CACHE_VIPT)
				} else if (arm_cache_prefer_mask != 0) {
					pmap_acquire_page_lock(omd);
					pool_put(&pmap_pv_pool,
					    pmap_kremove_pg(opg, va));
					pmap_release_page_lock(omd);
#endif
				}
			}
			if (l2pte_valid_p(opte)) {
				l2pte_reset(ptep);
				PTE_SYNC(ptep);
#ifdef PMAP_CACHE_VIVT
				cpu_dcache_wbinv_range(va, PAGE_SIZE);
#endif
				cpu_tlb_flushD_SE(va);

				mappings += PAGE_SIZE / L2_S_SIZE;
			}
			va += PAGE_SIZE;
			ptep += PAGE_SIZE / L2_S_SIZE;
		}
		KDASSERTMSG(mappings <= l2b->l2b_occupancy, "%u %u",
		    mappings, l2b->l2b_occupancy);
		l2b->l2b_occupancy -= mappings;
		//PTE_SYNC_RANGE(sptep, (u_int)(ptep - sptep));
#ifdef UVMHIST
		total_mappings += mappings;
#endif
	}
	pmap_release_pmap_lock(kpm);
	cpu_cpwait();
	UVMHIST_LOG(maphist, "  <--- done (%ju mappings removed)",
	    total_mappings, 0, 0, 0);
}

bool
pmap_extract(pmap_t pm, vaddr_t va, paddr_t *pap)
{

	return pmap_extract_coherency(pm, va, pap, NULL);
}

bool
pmap_extract_coherency(pmap_t pm, vaddr_t va, paddr_t *pap, bool *coherentp)
{
	struct l2_dtable *l2;
	pd_entry_t *pdep, pde;
	pt_entry_t *ptep, pte;
	paddr_t pa;
	u_int l1slot;
	bool coherent;

	pmap_acquire_pmap_lock(pm);

	l1slot = l1pte_index(va);
	pdep = pmap_l1_kva(pm) + l1slot;
	pde = *pdep;

	if (l1pte_section_p(pde)) {
		/*
		 * These should only happen for pmap_kernel()
		 */
		KDASSERT(pm == pmap_kernel());
		pmap_release_pmap_lock(pm);
#if (ARM_MMU_V6 + ARM_MMU_V7) > 0
		if (l1pte_supersection_p(pde)) {
			pa = (pde & L1_SS_FRAME) | (va & L1_SS_OFFSET);
		} else
#endif
			pa = (pde & L1_S_FRAME) | (va & L1_S_OFFSET);
		coherent = (pde & L1_S_CACHE_MASK) == 0;
	} else {
		/*
		 * Note that we can't rely on the validity of the L1
		 * descriptor as an indication that a mapping exists.
		 * We have to look it up in the L2 dtable.
		 */
		l2 = pm->pm_l2[L2_IDX(l1slot)];

		if (l2 == NULL ||
		    (ptep = l2->l2_bucket[L2_BUCKET(l1slot)].l2b_kva) == NULL) {
			pmap_release_pmap_lock(pm);
			return false;
		}

		pte = ptep[l2pte_index(va)];
		pmap_release_pmap_lock(pm);

		if (pte == 0)
			return false;

		switch (pte & L2_TYPE_MASK) {
		case L2_TYPE_L:
			pa = (pte & L2_L_FRAME) | (va & L2_L_OFFSET);
			coherent = (pte & L2_L_CACHE_MASK) == 0;
			break;

		default:
			pa = (pte & ~PAGE_MASK) | (va & PAGE_MASK);
			coherent = (pte & L2_S_CACHE_MASK) == 0;
			break;
		}
	}

	if (pap != NULL)
		*pap = pa;

	if (coherentp != NULL)
		*coherentp = (pm == pmap_kernel() && coherent);

	return true;
}

/*
 * pmap_pv_remove: remove an unmanaged pv-tracked page from all pmaps
 *	that map it
 */

static void
pmap_pv_remove(paddr_t pa)
{
	struct pmap_page *pp;

	pp = pmap_pv_tracked(pa);
	if (pp == NULL)
		panic("pmap_pv_protect: page not pv-tracked: 0x%"PRIxPADDR,
		    pa);

	struct vm_page_md *md = PMAP_PAGE_TO_MD(pp);
	pmap_page_remove(md, pa);
}

void
pmap_pv_protect(paddr_t pa, vm_prot_t prot)
{

	/* the only case is remove at the moment */
	KASSERT(prot == VM_PROT_NONE);
	pmap_pv_remove(pa);
}

void
pmap_protect(pmap_t pm, vaddr_t sva, vaddr_t eva, vm_prot_t prot)
{
	struct l2_bucket *l2b;
	vaddr_t next_bucket;

	UVMHIST_FUNC(__func__);
	UVMHIST_CALLARGS(maphist, "pm %#jx va %#jx...#%jx prot %#jx",
	    (uintptr_t)pm, sva, eva, prot);

	if ((prot & VM_PROT_READ) == 0) {
		pmap_remove(pm, sva, eva);
		return;
	}

	if (prot & VM_PROT_WRITE) {
		/*
		 * If this is a read->write transition, just ignore it and let
		 * uvm_fault() take care of it later.
		 */
		return;
	}

	pmap_acquire_pmap_lock(pm);

	const bool flush = eva - sva >= PAGE_SIZE * 4;
	u_int flags = 0;
	u_int clr_mask = PVF_WRITE | ((prot & VM_PROT_EXECUTE) ? 0 : PVF_EXEC);

	while (sva < eva) {
		next_bucket = L2_NEXT_BUCKET_VA(sva);
		if (next_bucket > eva)
			next_bucket = eva;

		l2b = pmap_get_l2_bucket(pm, sva);
		if (l2b == NULL) {
			sva = next_bucket;
			continue;
		}

		pt_entry_t *ptep = &l2b->l2b_kva[l2pte_index(sva)];

		while (sva < next_bucket) {
			const pt_entry_t opte = *ptep;
			if (l2pte_valid_p(opte) && l2pte_writable_p(opte)) {
				struct vm_page *pg;
				u_int f;

#ifdef PMAP_CACHE_VIVT
				/*
				 * OK, at this point, we know we're doing
				 * write-protect operation.  If the pmap is
				 * active, write-back the page.
				 */
				pmap_cache_wbinv_page(pm, sva, false,
				    PVF_REF | PVF_WRITE);
#endif

				pg = PHYS_TO_VM_PAGE(l2pte_pa(opte));
				pt_entry_t npte = l2pte_set_readonly(opte);
				l2pte_reset(ptep);
				PTE_SYNC(ptep);
				l2pte_set(ptep, npte, 0);
				PTE_SYNC(ptep);

				if (pg != NULL) {
					struct vm_page_md *md = VM_PAGE_TO_MD(pg);
					paddr_t pa = VM_PAGE_TO_PHYS(pg);

					pmap_acquire_page_lock(md);
					f =
					    pmap_modify_pv(md, pa, pm, sva,
					       clr_mask, 0);
					pmap_vac_me_harder(md, pa, pm, sva);
					pmap_release_page_lock(md);
				} else {
					f = PVF_REF | PVF_EXEC;
				}

				if (flush) {
					flags |= f;
				} else {
					pmap_tlb_flush_SE(pm, sva, f);
				}
			}

			sva += PAGE_SIZE;
			ptep += PAGE_SIZE / L2_S_SIZE;
		}
	}

	if (flush) {
		if (PV_BEEN_EXECD(flags)) {
			pmap_tlb_flushID(pm);
		} else if (PV_BEEN_REFD(flags)) {
			pmap_tlb_flushD(pm);
		}
	}

	pmap_release_pmap_lock(pm);
}

<<<<<<< HEAD
=======
void
pmap_icache_sync_range(pmap_t pm, vaddr_t sva, vaddr_t eva)
{
	struct l2_bucket *l2b;
	pt_entry_t *ptep;
	vaddr_t next_bucket;
	vsize_t page_size = trunc_page(sva) + PAGE_SIZE - sva;

	UVMHIST_FUNC(__func__);
	UVMHIST_CALLARGS(maphist, "pm %#jx va %#jx...#%jx",
	    (uintptr_t)pm, sva, eva, 0);

	pmap_acquire_pmap_lock(pm);

	while (sva < eva) {
		next_bucket = L2_NEXT_BUCKET_VA(sva);
		if (next_bucket > eva)
			next_bucket = eva;

		l2b = pmap_get_l2_bucket(pm, sva);
		if (l2b == NULL) {
			sva = next_bucket;
			continue;
		}

		for (ptep = &l2b->l2b_kva[l2pte_index(sva)];
		     sva < next_bucket;
		     sva += page_size,
		     ptep += PAGE_SIZE / L2_S_SIZE,
		     page_size = PAGE_SIZE) {
			if (l2pte_valid_p(*ptep)) {
				cpu_icache_sync_range(sva,
				    uimin(page_size, eva - sva));
			}
		}
	}

	pmap_release_pmap_lock(pm);
}
>>>>>>> e36d3a5d

void
pmap_page_protect(struct vm_page *pg, vm_prot_t prot)
{
	struct vm_page_md *md = VM_PAGE_TO_MD(pg);
	paddr_t pa = VM_PAGE_TO_PHYS(pg);

	UVMHIST_FUNC(__func__);
	UVMHIST_CALLARGS(maphist, "md %#jx pa %#jx prot %#jx",
	    (uintptr_t)md, pa, prot, 0);

	switch(prot) {
	case VM_PROT_READ|VM_PROT_WRITE:
	case VM_PROT_READ|VM_PROT_WRITE|VM_PROT_EXECUTE:
		break;

	case VM_PROT_READ:
	case VM_PROT_READ|VM_PROT_EXECUTE:
		pmap_acquire_page_lock(md);
		pmap_clearbit(md, pa, PVF_WRITE);
		pmap_release_page_lock(md);
		break;

	default:
		pmap_page_remove(md, pa);
		break;
	}
}

/*
 * pmap_clear_modify:
 *
 *	Clear the "modified" attribute for a page.
 */
bool
pmap_clear_modify(struct vm_page *pg)
{
	struct vm_page_md *md = VM_PAGE_TO_MD(pg);
	paddr_t pa = VM_PAGE_TO_PHYS(pg);
	bool rv;

	pmap_acquire_page_lock(md);

	if (md->pvh_attrs & PVF_MOD) {
		rv = true;
#if defined(PMAP_CACHE_VIPT)
		/*
		 * If we are going to clear the modified bit and there are
		 * no other modified bits set, flush the page to memory and
		 * mark it clean.
		 */
		if ((md->pvh_attrs & (PVF_DMOD|PVF_NC)) == PVF_MOD)
			pmap_flush_page(md, pa, PMAP_CLEAN_PRIMARY);
#endif
		pmap_clearbit(md, pa, PVF_MOD);
	} else {
		rv = false;
	}
	pmap_release_page_lock(md);

	return rv;
}

/*
 * pmap_clear_reference:
 *
 *	Clear the "referenced" attribute for a page.
 */
bool
pmap_clear_reference(struct vm_page *pg)
{
	struct vm_page_md *md = VM_PAGE_TO_MD(pg);
	paddr_t pa = VM_PAGE_TO_PHYS(pg);
	bool rv;

	pmap_acquire_page_lock(md);

	if (md->pvh_attrs & PVF_REF) {
		rv = true;
		pmap_clearbit(md, pa, PVF_REF);
	} else {
		rv = false;
	}
	pmap_release_page_lock(md);

	return rv;
}

/*
 * pmap_is_modified:
 *
 *	Test if a page has the "modified" attribute.
 */
/* See <arm/arm32/pmap.h> */

/*
 * pmap_is_referenced:
 *
 *	Test if a page has the "referenced" attribute.
 */
/* See <arm/arm32/pmap.h> */

int
pmap_fault_fixup(pmap_t pm, vaddr_t va, vm_prot_t ftype, int user)
{
	struct l2_dtable *l2;
	struct l2_bucket *l2b;
	paddr_t pa;
	const size_t l1slot = l1pte_index(va);
	int rv = 0;

	UVMHIST_FUNC(__func__);
	UVMHIST_CALLARGS(maphist, "pm=%#jx, va=%#jx, ftype=%#jx, user=%jd",
	    (uintptr_t)pm, va, ftype, user);

	va = trunc_page(va);

	KASSERT(!user || (pm != pmap_kernel()));

<<<<<<< HEAD
	UVMHIST_LOG(maphist, " (pm=%#jx, va=%#jx, ftype=%#jx, user=%jd)",
	    (uintptr_t)pm, va, ftype, user);
=======
#ifdef ARM_MMU_EXTENDED
	UVMHIST_LOG(maphist, " ti=%#jx pai=%#jx asid=%#jx",
	    (uintptr_t)cpu_tlb_info(curcpu()),
	    (uintptr_t)PMAP_PAI(pm, cpu_tlb_info(curcpu())),
	    (uintptr_t)PMAP_PAI(pm, cpu_tlb_info(curcpu()))->pai_asid, 0);
#endif
>>>>>>> e36d3a5d

	pmap_acquire_pmap_lock(pm);

	/*
	 * If there is no l2_dtable for this address, then the process
	 * has no business accessing it.
	 *
	 * Note: This will catch userland processes trying to access
	 * kernel addresses.
	 */
	l2 = pm->pm_l2[L2_IDX(l1slot)];
	if (l2 == NULL) {
		UVMHIST_LOG(maphist, " no l2 for l1slot %#jx", l1slot, 0, 0, 0);
		goto out;
	}

	/*
	 * Likewise if there is no L2 descriptor table
	 */
	l2b = &l2->l2_bucket[L2_BUCKET(l1slot)];
	if (l2b->l2b_kva == NULL) {
		UVMHIST_LOG(maphist, " <-- done (no ptep for l1slot %#jx)",
		    l1slot, 0, 0, 0);
		goto out;
	}

	/*
	 * Check the PTE itself.
	 */
	pt_entry_t * const ptep = &l2b->l2b_kva[l2pte_index(va)];
	pt_entry_t const opte = *ptep;
	if (opte == 0 || (opte & L2_TYPE_MASK) == L2_TYPE_L) {
		UVMHIST_LOG(maphist, " <-- done (empty pde for l1slot %#jx)",
		    l1slot, 0, 0, 0);
		goto out;
	}

#ifndef ARM_HAS_VBAR
	/*
	 * Catch a userland access to the vector page mapped at 0x0
	 */
	if (user && (opte & L2_S_PROT_U) == 0) {
		UVMHIST_LOG(maphist, " <-- done (vector_page)", 0, 0, 0, 0);
		goto out;
	}
#endif

	pa = l2pte_pa(opte);

	if ((ftype & VM_PROT_WRITE) && !l2pte_writable_p(opte)) {
		/*
		 * This looks like a good candidate for "page modified"
		 * emulation...
		 */
		struct pv_entry *pv;
		struct vm_page *pg;

		/* Extract the physical address of the page */
		if ((pg = PHYS_TO_VM_PAGE(pa)) == NULL) {
			UVMHIST_LOG(maphist, " <-- done (mod/ref unmanaged page)", 0, 0, 0, 0);
			goto out;
		}

		struct vm_page_md *md = VM_PAGE_TO_MD(pg);

		/* Get the current flags for this page. */
		pmap_acquire_page_lock(md);
		pv = pmap_find_pv(md, pm, va);
		if (pv == NULL || PV_IS_KENTRY_P(pv->pv_flags)) {
			pmap_release_page_lock(md);
			UVMHIST_LOG(maphist, " <-- done (mod/ref emul: no PV)", 0, 0, 0, 0);
			goto out;
		}

		/*
		 * Do the flags say this page is writable? If not then it
		 * is a genuine write fault. If yes then the write fault is
		 * our fault as we did not reflect the write access in the
		 * PTE. Now we know a write has occurred we can correct this
		 * and also set the modified bit
		 */
		if ((pv->pv_flags & PVF_WRITE) == 0) {
			pmap_release_page_lock(md);
			goto out;
		}

		md->pvh_attrs |= PVF_REF | PVF_MOD;
		pv->pv_flags |= PVF_REF | PVF_MOD;
#if defined(PMAP_CACHE_VIPT)
		/*
		 * If there are cacheable mappings for this page, mark it dirty.
		 */
		if ((md->pvh_attrs & PVF_NC) == 0)
			md->pvh_attrs |= PVF_DIRTY;
#endif
		pmap_release_page_lock(md);

		/*
		 * Re-enable write permissions for the page.  No need to call
		 * pmap_vac_me_harder(), since this is just a
		 * modified-emulation fault, and the PVF_WRITE bit isn't
		 * changing. We've already set the cacheable bits based on
		 * the assumption that we can write to this page.
		 */
		const pt_entry_t npte =
		    l2pte_set_writable((opte & ~L2_TYPE_MASK) | L2_S_PROTO)
		    | 0;
		l2pte_reset(ptep);
		PTE_SYNC(ptep);
		pmap_tlb_flush_SE(pm, va,
		    (ftype & VM_PROT_EXECUTE) ? PVF_EXEC | PVF_REF : PVF_REF);
		l2pte_set(ptep, npte, 0);
		PTE_SYNC(ptep);
		PMAPCOUNT(fixup_mod);
		rv = 1;
		UVMHIST_LOG(maphist, " <-- done (mod/ref emul: changed pte "
		    "from %#jx to %#jx)", opte, npte, 0, 0);
	} else if ((opte & L2_TYPE_MASK) == L2_TYPE_INV) {
		/*
		 * This looks like a good candidate for "page referenced"
		 * emulation.
		 */
		struct vm_page *pg;

		/* Extract the physical address of the page */
		if ((pg = PHYS_TO_VM_PAGE(pa)) == NULL) {
			UVMHIST_LOG(maphist, " <-- done (ref emul: unmanaged page)", 0, 0, 0, 0);
			goto out;
		}

		struct vm_page_md *md = VM_PAGE_TO_MD(pg);

		/* Get the current flags for this page. */
		pmap_acquire_page_lock(md);
		struct pv_entry *pv = pmap_find_pv(md, pm, va);
		if (pv == NULL || PV_IS_KENTRY_P(pv->pv_flags)) {
			pmap_release_page_lock(md);
			UVMHIST_LOG(maphist, " <-- done (ref emul no PV)", 0, 0, 0, 0);
			goto out;
		}

		md->pvh_attrs |= PVF_REF;
		pv->pv_flags |= PVF_REF;

		pt_entry_t npte =
		    l2pte_set_readonly((opte & ~L2_TYPE_MASK) | L2_S_PROTO);
		pmap_release_page_lock(md);
		l2pte_reset(ptep);
		PTE_SYNC(ptep);
		pmap_tlb_flush_SE(pm, va,
		    (ftype & VM_PROT_EXECUTE) ? PVF_EXEC | PVF_REF : PVF_REF);
		l2pte_set(ptep, npte, 0);
		PTE_SYNC(ptep);
		PMAPCOUNT(fixup_ref);
		rv = 1;
		UVMHIST_LOG(maphist, " <-- done (ref emul: changed pte from %#x to %#x)",
		    opte, npte, 0, 0);
	}

	/*
	 * We know there is a valid mapping here, so simply
	 * fix up the L1 if necessary.
	 */
	pd_entry_t * const pdep = pmap_l1_kva(pm) + l1slot;
	pd_entry_t pde = L1_C_PROTO | l2b->l2b_pa | L1_C_DOM(pmap_domain(pm));
	if (*pdep != pde) {
		l1pte_setone(pdep, pde);
		PDE_SYNC(pdep);
		rv = 1;
		PMAPCOUNT(fixup_pdes);
	}

#ifdef CPU_SA110
	/*
	 * There are bugs in the rev K SA110.  This is a check for one
	 * of them.
	 */
	if (rv == 0 && curcpu()->ci_arm_cputype == CPU_ID_SA110 &&
	    curcpu()->ci_arm_cpurev < 3) {
		/* Always current pmap */
		if (l2pte_valid_p(opte)) {
			extern int kernel_debug;
			if (kernel_debug & 1) {
				struct proc *p = curlwp->l_proc;
				printf("prefetch_abort: page is already "
				    "mapped - pte=%p *pte=%08x\n", ptep, opte);
				printf("prefetch_abort: pc=%08lx proc=%p "
				    "process=%s\n", va, p, p->p_comm);
				printf("prefetch_abort: far=%08x fs=%x\n",
				    cpu_faultaddress(), cpu_faultstatus());
			}
#ifdef DDB
			if (kernel_debug & 2)
				Debugger();
#endif
			rv = 1;
		}
	}
#endif /* CPU_SA110 */

	/*
	 * If 'rv == 0' at this point, it generally indicates that there is a
	 * stale TLB entry for the faulting address.  That might be due to a
	 * wrong setting of pmap_needs_pte_sync.  So set it and retry.
	 */
	if (rv == 0
	    && pm->pm_l1->l1_domain_use_count == 1
	    && pmap_needs_pte_sync == 0) {
		pmap_needs_pte_sync = 1;
		PTE_SYNC(ptep);
		PMAPCOUNT(fixup_ptesync);
		rv = 1;
	}

#ifndef MULTIPROCESSOR
	/*
	 * If 'rv == 0' at this point, it generally indicates that there is a
	 * stale TLB entry for the faulting address. This happens when two or
	 * more processes are sharing an L1. Since we don't flush the TLB on
	 * a context switch between such processes, we can take domain faults
	 * for mappings which exist at the same VA in both processes. EVEN IF
	 * WE'VE RECENTLY FIXED UP THE CORRESPONDING L1 in pmap_enter(), for
	 * example.
	 *
	 * This is extremely likely to happen if pmap_enter() updated the L1
	 * entry for a recently entered mapping. In this case, the TLB is
	 * flushed for the new mapping, but there may still be TLB entries for
	 * other mappings belonging to other processes in the 1MB range
	 * covered by the L1 entry.
	 *
	 * Since 'rv == 0', we know that the L1 already contains the correct
	 * value, so the fault must be due to a stale TLB entry.
	 *
	 * Since we always need to flush the TLB anyway in the case where we
	 * fixed up the L1, or frobbed the L2 PTE, we effectively deal with
	 * stale TLB entries dynamically.
	 *
	 * However, the above condition can ONLY happen if the current L1 is
	 * being shared. If it happens when the L1 is unshared, it indicates
	 * that other parts of the pmap are not doing their job WRT managing
	 * the TLB.
	 */
	if (rv == 0
	    && pm->pm_l1->l1_domain_use_count == 1
	    && true) {
#ifdef DEBUG
		extern int last_fault_code;
#else
		int last_fault_code = ftype & VM_PROT_EXECUTE
		    ? armreg_ifsr_read()
		    : armreg_dfsr_read();
#endif
		printf("fixup: pm %p, va 0x%lx, ftype %d - nothing to do!\n",
		    pm, va, ftype);
		printf("fixup: l2 %p, l2b %p, ptep %p, pte %#x\n",
		    l2, l2b, ptep, opte);

		printf("fixup: pdep %p, pde %#x, fsr %#x\n",
		    pdep, pde, last_fault_code);
#ifdef DDB
		extern int kernel_debug;

		if (kernel_debug & 2) {
			pmap_release_pmap_lock(pm);
#ifdef UVMHIST
			KERNHIST_DUMP(maphist);
#endif
			cpu_Debugger();
			pmap_acquire_pmap_lock(pm);
		}
#endif
	}
#endif

	/* Flush the TLB in the shared L1 case - see comment above */
	pmap_tlb_flush_SE(pm, va,
	    (ftype & VM_PROT_EXECUTE) ? PVF_EXEC | PVF_REF : PVF_REF);

	rv = 1;

out:
	pmap_release_pmap_lock(pm);

	return rv;
}

/*
 * Routine:	pmap_procwr
 *
 * Function:
 *	Synchronize caches corresponding to [addr, addr+len) in p.
 *
 */
void
pmap_procwr(struct proc *p, vaddr_t va, int len)
{

	/* We only need to do anything if it is the current process. */
	if (p == curproc)
		cpu_icache_sync_range(va, len);
}

/*
 * Routine:	pmap_unwire
 * Function:	Clear the wired attribute for a map/virtual-address pair.
 *
 * In/out conditions:
 *		The mapping must already exist in the pmap.
 */
void
pmap_unwire(pmap_t pm, vaddr_t va)
{
	struct l2_bucket *l2b;
	pt_entry_t *ptep, pte;
	struct vm_page *pg;
	paddr_t pa;

	UVMHIST_FUNC(__func__);
	UVMHIST_CALLARGS(maphist, "pm %#jx va %#jx", (uintptr_t)pm, va, 0, 0);

	pmap_acquire_pmap_lock(pm);

	l2b = pmap_get_l2_bucket(pm, va);
	KDASSERT(l2b != NULL);

	ptep = &l2b->l2b_kva[l2pte_index(va)];
	pte = *ptep;

	/* Extract the physical address of the page */
	pa = l2pte_pa(pte);

	if ((pg = PHYS_TO_VM_PAGE(pa)) != NULL) {
		/* Update the wired bit in the pv entry for this page. */
		struct vm_page_md *md = VM_PAGE_TO_MD(pg);

		pmap_acquire_page_lock(md);
		(void) pmap_modify_pv(md, pa, pm, va, PVF_WIRED, 0);
		pmap_release_page_lock(md);
	}

	pmap_release_pmap_lock(pm);
}

<<<<<<< HEAD
=======
#ifdef ARM_MMU_EXTENDED
void
pmap_md_pdetab_activate(pmap_t pm, struct lwp *l)
{
	UVMHIST_FUNC(__func__);
	struct cpu_info * const ci = curcpu();
	struct pmap_asid_info * const pai = PMAP_PAI(pm, cpu_tlb_info(ci));

	UVMHIST_CALLARGS(maphist, "pm %#jx (pm->pm_l1_pa %08jx asid %ju)",
	    (uintptr_t)pm, pm->pm_l1_pa, pai->pai_asid, 0);

	/*
	 * Assume that TTBR1 has only global mappings and TTBR0 only
	 * has non-global mappings.  To prevent speculation from doing
	 * evil things we disable translation table walks using TTBR0
	 * before setting the CONTEXTIDR (ASID) or new TTBR0 value.
	 * Once both are set, table walks are reenabled.
	 */
	const uint32_t old_ttbcr = armreg_ttbcr_read();
	armreg_ttbcr_write(old_ttbcr | TTBCR_S_PD0);
	arm_isb();

	pmap_tlb_asid_acquire(pm, l);

	cpu_setttb(pm->pm_l1_pa, pai->pai_asid);
	/*
	 * Now we can reenable tablewalks since the CONTEXTIDR and TTRB0
	 * have been updated.
	 */
	arm_isb();

	if (pm != pmap_kernel()) {
		armreg_ttbcr_write(old_ttbcr & ~TTBCR_S_PD0);
	}
	cpu_cpwait();

	KASSERTMSG(ci->ci_pmap_asid_cur == pai->pai_asid, "%u vs %u",
	    ci->ci_pmap_asid_cur, pai->pai_asid);
	ci->ci_pmap_cur = pm;
}

void
pmap_md_pdetab_deactivate(pmap_t pm)
{

	UVMHIST_FUNC(__func__);
	UVMHIST_CALLARGS(maphist, "pm %#jx", (uintptr_t)pm, 0, 0, 0);

	kpreempt_disable();
	struct cpu_info * const ci = curcpu();
	/*
	 * Disable translation table walks from TTBR0 while no pmap has been
	 * activated.
	 */
	const uint32_t old_ttbcr = armreg_ttbcr_read();
	armreg_ttbcr_write(old_ttbcr | TTBCR_S_PD0);
	arm_isb();
	pmap_tlb_asid_deactivate(pm);
	cpu_setttb(pmap_kernel()->pm_l1_pa, KERNEL_PID);
	arm_isb();

	ci->ci_pmap_cur = pmap_kernel();
	KASSERTMSG(ci->ci_pmap_asid_cur == KERNEL_PID, "ci_pmap_asid_cur %u",
	    ci->ci_pmap_asid_cur);
	kpreempt_enable();
}
#endif

>>>>>>> e36d3a5d
void
pmap_activate(struct lwp *l)
{
	extern int block_userspace_access;
	pmap_t npm = l->l_proc->p_vmspace->vm_map.pmap;

	UVMHIST_FUNC(__func__);
	UVMHIST_CALLARGS(maphist, "l=%#jx pm=%#jx", (uintptr_t)l,
	    (uintptr_t)npm, 0, 0);

	struct cpu_info * const ci = curcpu();

	/*
	 * If activating a non-current lwp or the current lwp is
	 * already active, just return.
	 */
	if (false
	    || l != curlwp
	    || npm->pm_activated == true
	    || false) {
		UVMHIST_LOG(maphist, " <-- (same pmap)", (uintptr_t)curlwp,
		    (uintptr_t)l, 0, 0);
		return;
	}

	const uint32_t ndacr = (DOMAIN_CLIENT << (PMAP_DOMAIN_KERNEL * 2))
	    | (DOMAIN_CLIENT << (pmap_domain(npm) * 2));

	/*
	 * If TTB and DACR are unchanged, short-circuit all the
	 * TLB/cache management stuff.
	 */
	pmap_t opm = ci->ci_lastlwp
	    ? ci->ci_lastlwp->l_proc->p_vmspace->vm_map.pmap
	    : NULL;
	if (opm != NULL) {
		uint32_t odacr = (DOMAIN_CLIENT << (PMAP_DOMAIN_KERNEL * 2))
		    | (DOMAIN_CLIENT << (pmap_domain(opm) * 2));

		if (opm->pm_l1 == npm->pm_l1 && odacr == ndacr)
			goto all_done;
	}

	PMAPCOUNT(activations);
	block_userspace_access = 1;

	/*
	 * If switching to a user vmspace which is different to the
	 * most recent one, and the most recent one is potentially
	 * live in the cache, we must write-back and invalidate the
	 * entire cache.
	 */
	pmap_t rpm = ci->ci_pmap_lastuser;

	/*
	 * XXXSCW: There's a corner case here which can leave turds in the
	 * cache as reported in kern/41058. They're probably left over during
	 * tear-down and switching away from an exiting process. Until the root
	 * cause is identified and fixed, zap the cache when switching pmaps.
	 * This will result in a few unnecessary cache flushes, but that's
	 * better than silently corrupting data.
	 */
	if (rpm) {
		rpm->pm_cstate.cs_cache = 0;
		if (npm == pmap_kernel())
			ci->ci_pmap_lastuser = NULL;
#ifdef PMAP_CACHE_VIVT
		cpu_idcache_wbinv_all();
#endif
	}

	/* No interrupts while we frob the TTB/DACR */
	uint32_t oldirqstate = disable_interrupts(IF32_bits);

#ifndef ARM_HAS_VBAR
	/*
	 * For ARM_VECTORS_LOW, we MUST, I repeat, MUST fix up the L1
	 * entry corresponding to 'vector_page' in the incoming L1 table
	 * before switching to it otherwise subsequent interrupts/exceptions
	 * (including domain faults!) will jump into hyperspace.
	 */
	if (npm->pm_pl1vec != NULL) {
		cpu_tlb_flushID_SE((u_int)vector_page);
		cpu_cpwait();
		*npm->pm_pl1vec = npm->pm_l1vec;
		PTE_SYNC(npm->pm_pl1vec);
	}
#endif

	cpu_domains(ndacr);
	if (npm == pmap_kernel() || npm == rpm) {
		/*
		 * Switching to a kernel thread, or back to the
		 * same user vmspace as before... Simply update
		 * the TTB (no TLB flush required)
		 */
		cpu_setttb(npm->pm_l1->l1_physaddr, false);
		cpu_cpwait();
	} else {
		/*
		 * Otherwise, update TTB and flush TLB
		 */
		cpu_context_switch(npm->pm_l1->l1_physaddr);
		if (rpm != NULL)
			rpm->pm_cstate.cs_tlb = 0;
	}

	restore_interrupts(oldirqstate);

	block_userspace_access = 0;

 all_done:
	/*
	 * The new pmap is resident. Make sure it's marked
	 * as resident in the cache/TLB.
	 */
	npm->pm_cstate.cs_all = PMAP_CACHE_STATE_ALL;
	if (npm != pmap_kernel())
		ci->ci_pmap_lastuser = npm;

	/* The old pmap is not longer active */
	if (opm != npm) {
		if (opm != NULL)
			opm->pm_activated = false;

		/* But the new one is */
		npm->pm_activated = true;
	}
	ci->ci_pmap_cur = npm;
	UVMHIST_LOG(maphist, " <-- done", 0, 0, 0, 0);
}

void
pmap_deactivate(struct lwp *l)
{
	pmap_t pm = l->l_proc->p_vmspace->vm_map.pmap;

	UVMHIST_FUNC(__func__);
	UVMHIST_CALLARGS(maphist, "l=%#jx (pm=%#jx)", (uintptr_t)l,
		(uintptr_t)pm, 0, 0);

	/*
	 * If the process is exiting, make sure pmap_activate() does
	 * a full MMU context-switch and cache flush, which we might
	 * otherwise skip. See PR port-arm/38950.
	 */
	if (l->l_proc->p_sflag & PS_WEXIT)
		curcpu()->ci_lastlwp = NULL;

	pm->pm_activated = false;
	UVMHIST_LOG(maphist, "  <-- done", 0, 0, 0, 0);
}

void
pmap_update(pmap_t pm)
{

	UVMHIST_FUNC(__func__);
	UVMHIST_CALLARGS(maphist, "pm=%#jx remove_all %jd", (uintptr_t)pm,
	    pm->pm_remove_all, 0, 0);

	if (pm->pm_remove_all) {
		/*
		 * Finish up the pmap_remove_all() optimisation by flushing
		 * the TLB.
		 */
		pmap_tlb_flushID(pm);
		pm->pm_remove_all = false;
	}

	if (pmap_is_current(pm)) {
		/*
		 * If we're dealing with a current userland pmap, move its L1
		 * to the end of the LRU.
		 */
		if (pm != pmap_kernel())
			pmap_use_l1(pm);

		/*
		 * We can assume we're done with frobbing the cache/tlb for
		 * now. Make sure any future pmap ops don't skip cache/tlb
		 * flushes.
		 */
		pm->pm_cstate.cs_all = PMAP_CACHE_STATE_ALL;
	}

	PMAPCOUNT(updates);

	/*
	 * make sure TLB/cache operations have completed.
	 */
	cpu_cpwait();
	UVMHIST_LOG(maphist, "  <-- done", 0, 0, 0, 0);
}

bool
pmap_remove_all(pmap_t pm)
{

	/*
	 * The vmspace described by this pmap is about to be torn down.
	 * Until pmap_update() is called, UVM will only make calls
	 * to pmap_remove(). We can make life much simpler by flushing
	 * the cache now, and deferring TLB invalidation to pmap_update().
	 */
#ifdef PMAP_CACHE_VIVT
	pmap_cache_wbinv_all(pm, PVF_EXEC);
#endif
	pm->pm_remove_all = true;
	return false;
}

/*
 * Retire the given physical map from service.
 * Should only be called if the map contains no valid mappings.
 */
void
pmap_destroy(pmap_t pm)
{
	UVMHIST_FUNC(__func__);
	UVMHIST_CALLARGS(maphist, "pm=%#jx remove_all %jd", (uintptr_t)pm,
	    pm ? pm->pm_remove_all : 0, 0, 0);

	if (pm == NULL)
		return;

	if (pm->pm_remove_all) {
		pmap_tlb_flushID(pm);
		pm->pm_remove_all = false;
	}

	/*
	 * Drop reference count
	 */
	if (atomic_dec_uint_nv(&pm->pm_refs) > 0) {
		if (pmap_is_current(pm)) {
			if (pm != pmap_kernel())
				pmap_use_l1(pm);
			pm->pm_cstate.cs_all = PMAP_CACHE_STATE_ALL;
		}
		return;
	}

	/*
	 * reference count is zero, free pmap resources and then free pmap.
	 */

#ifndef ARM_HAS_VBAR
	if (vector_page < KERNEL_BASE) {
		KDASSERT(!pmap_is_current(pm));

		/* Remove the vector page mapping */
		pmap_remove(pm, vector_page, vector_page + PAGE_SIZE);
		pmap_update(pm);
	}
#endif

	pmap_free_l1(pm);

	struct cpu_info * const ci = curcpu();
	if (ci->ci_pmap_lastuser == pm)
		ci->ci_pmap_lastuser = NULL;

	mutex_destroy(&pm->pm_lock);
	pool_cache_put(&pmap_cache, pm);
	UVMHIST_LOG(maphist, "  <-- done", 0, 0, 0, 0);
}


/*
 * void pmap_reference(pmap_t pm)
 *
 * Add a reference to the specified pmap.
 */
void
pmap_reference(pmap_t pm)
{

	if (pm == NULL)
		return;

	pmap_use_l1(pm);

	atomic_inc_uint(&pm->pm_refs);
}

#if (ARM_MMU_V6 + ARM_MMU_V7) > 0

static struct evcnt pmap_prefer_nochange_ev =
    EVCNT_INITIALIZER(EVCNT_TYPE_MISC, NULL, "pmap prefer", "nochange");
static struct evcnt pmap_prefer_change_ev =
    EVCNT_INITIALIZER(EVCNT_TYPE_MISC, NULL, "pmap prefer", "change");

EVCNT_ATTACH_STATIC(pmap_prefer_change_ev);
EVCNT_ATTACH_STATIC(pmap_prefer_nochange_ev);

void
pmap_prefer(vaddr_t hint, vaddr_t *vap, int td)
{
	vsize_t mask = arm_cache_prefer_mask | (PAGE_SIZE - 1);
	vaddr_t va = *vap;
	vaddr_t diff = (hint - va) & mask;
	if (diff == 0) {
		pmap_prefer_nochange_ev.ev_count++;
	} else {
		pmap_prefer_change_ev.ev_count++;
		if (__predict_false(td))
			va -= mask + 1;
		*vap = va + diff;
	}
}
#endif /* ARM_MMU_V6 | ARM_MMU_V7 */

/*
 * void pmap_virtual_space(vaddr_t *start, vaddr_t *end)
 *
 * Return the start and end addresses of the kernel's virtual space.
 * These values are setup in pmap_bootstrap and are updated as pages
 * are allocated.
 */
void
pmap_virtual_space(vaddr_t *start, vaddr_t *end)
{
	*start = virtual_avail;
	*end = virtual_end;
}


/*
 * Helper function for pmap_grow_l2_bucket()
 */
static inline int
pmap_grow_map(vaddr_t va, paddr_t *pap)
{
	paddr_t pa;

	KASSERT((va & PGOFSET) == 0);

	if (uvm.page_init_done == false) {
#ifdef PMAP_STEAL_MEMORY
		pv_addr_t pv;
		pmap_boot_pagealloc(PAGE_SIZE,
#ifdef PMAP_CACHE_VIPT
		    arm_cache_prefer_mask,
		    va & arm_cache_prefer_mask,
#else
		    0, 0,
#endif
		    &pv);
		pa = pv.pv_pa;
#else
		if (uvm_page_physget(&pa) == false)
			return 1;
#endif	/* PMAP_STEAL_MEMORY */
	} else {
		struct vm_page *pg;
		pg = uvm_pagealloc(NULL, 0, NULL, UVM_PGA_USERESERVE);
		if (pg == NULL)
			return 1;
		pa = VM_PAGE_TO_PHYS(pg);
		/*
		 * This new page must not have any mappings.
		 */
		struct vm_page_md *md __diagused = VM_PAGE_TO_MD(pg);
		KASSERT(SLIST_EMPTY(&md->pvh_list));
	}

	/*
	 * Enter it via pmap_kenter_pa and let that routine do the hard work.
	 */
	pmap_kenter_pa(va, pa, VM_PROT_READ | VM_PROT_WRITE,
	    PMAP_KMPAGE | PMAP_PTE);

	if (pap)
		*pap = pa;

	PMAPCOUNT(pt_mappings);

	const pmap_t kpm __diagused = pmap_kernel();
	struct l2_bucket * const l2b __diagused = pmap_get_l2_bucket(kpm, va);
	KASSERT(l2b != NULL);

	pt_entry_t * const ptep __diagused = &l2b->l2b_kva[l2pte_index(va)];
	const pt_entry_t pte __diagused = *ptep;
	KASSERT(l2pte_valid_p(pte));
	KASSERT((pte & L2_S_CACHE_MASK) == pte_l2_s_cache_mode_pt);

	memset((void *)va, 0, PAGE_SIZE);

	return 0;
}

/*
 * This is the same as pmap_alloc_l2_bucket(), except that it is only
 * used by pmap_growkernel().
 */
static inline struct l2_bucket *
pmap_grow_l2_bucket(pmap_t pm, vaddr_t va)
{
	const size_t l1slot = l1pte_index(va);
	struct l2_dtable *l2;
	vaddr_t nva;

	CTASSERT((PAGE_SIZE % L2_TABLE_SIZE_REAL) == 0);
	if ((l2 = pm->pm_l2[L2_IDX(l1slot)]) == NULL) {
		/*
		 * No mapping at this address, as there is
		 * no entry in the L1 table.
		 * Need to allocate a new l2_dtable.
		 */
		nva = pmap_kernel_l2dtable_kva;
		if ((nva & PGOFSET) == 0) {
			/*
			 * Need to allocate a backing page
			 */
			if (pmap_grow_map(nva, NULL))
				return NULL;
		}

		l2 = (struct l2_dtable *)nva;
		nva += sizeof(struct l2_dtable);

		if ((nva & PGOFSET) < (pmap_kernel_l2dtable_kva & PGOFSET)) {
			/*
			 * The new l2_dtable straddles a page boundary.
			 * Map in another page to cover it.
			 */
			if (pmap_grow_map(nva & ~PGOFSET, NULL))
				return NULL;
		}

		pmap_kernel_l2dtable_kva = nva;

		/*
		 * Link it into the parent pmap
		 */
		pm->pm_l2[L2_IDX(l1slot)] = l2;
	}

	struct l2_bucket * const l2b = &l2->l2_bucket[L2_BUCKET(l1slot)];

	/*
	 * Fetch pointer to the L2 page table associated with the address.
	 */
	if (l2b->l2b_kva == NULL) {
		pt_entry_t *ptep;

		/*
		 * No L2 page table has been allocated. Chances are, this
		 * is because we just allocated the l2_dtable, above.
		 */
		nva = pmap_kernel_l2ptp_kva;
		ptep = (pt_entry_t *)nva;
		if ((nva & PGOFSET) == 0) {
			/*
			 * Need to allocate a backing page
			 */
			if (pmap_grow_map(nva, &pmap_kernel_l2ptp_phys))
				return NULL;
			PTE_SYNC_RANGE(ptep, PAGE_SIZE / sizeof(pt_entry_t));
		}

		l2->l2_occupancy++;
		l2b->l2b_kva = ptep;
		l2b->l2b_l1slot = l1slot;
		l2b->l2b_pa = pmap_kernel_l2ptp_phys;

		pmap_kernel_l2ptp_kva += L2_TABLE_SIZE_REAL;
		pmap_kernel_l2ptp_phys += L2_TABLE_SIZE_REAL;
	}

	return l2b;
}


vaddr_t
pmap_growkernel(vaddr_t maxkvaddr)
{
	UVMHIST_FUNC(__func__);
	UVMHIST_CALLARGS(maphist, "growing kernel from %#jx to %#jx\n",
	    pmap_curmaxkvaddr, maxkvaddr, 0, 0);

	pmap_t kpm = pmap_kernel();
	struct l1_ttable *l1;
	int s;

	if (maxkvaddr <= pmap_curmaxkvaddr)
		goto out;		/* we are OK */
<<<<<<< HEAD
	NPDEBUG(PDB_GROWKERN,
	    printf("pmap_growkernel: growing kernel from 0x%lx to 0x%lx\n",
	    pmap_curmaxkvaddr, maxkvaddr));
=======
>>>>>>> e36d3a5d

	KDASSERT(maxkvaddr <= virtual_end);

	/*
	 * whoops!   we need to add kernel PTPs
	 */

	s = splvm();	/* to be safe */
	mutex_enter(&kpm_lock);

	/* Map 1MB at a time */
	size_t l1slot = l1pte_index(pmap_curmaxkvaddr);
	for (;pmap_curmaxkvaddr < maxkvaddr; pmap_curmaxkvaddr += L1_S_SIZE,
	     l1slot++) {
		struct l2_bucket *l2b =
		    pmap_grow_l2_bucket(kpm, pmap_curmaxkvaddr);
		KASSERT(l2b != NULL);

		const pd_entry_t npde = L1_C_PROTO | l2b->l2b_pa
		    | L1_C_DOM(PMAP_DOMAIN_KERNEL);

		/* Distribute new L1 entry to all other L1s */
		SLIST_FOREACH(l1, &l1_list, l1_link) {
			pd_entry_t * const pdep = &l1->l1_kva[l1slot];
			l1pte_setone(pdep, npde);
			PDE_SYNC(pdep);
		}
	}

#ifdef PMAP_CACHE_VIVT
	/*
	 * flush out the cache, expensive but growkernel will happen so
	 * rarely
	 */
	cpu_dcache_wbinv_all();
	cpu_tlb_flushD();
	cpu_cpwait();
#endif

	mutex_exit(&kpm_lock);
	splx(s);

out:
	return pmap_curmaxkvaddr;
}





/************************ Utility routines ****************************/

#ifndef ARM_HAS_VBAR
/*
 * vector_page_setprot:
 *
 *	Manipulate the protection of the vector page.
 */
void
vector_page_setprot(int prot)
{
	struct l2_bucket *l2b;
	pt_entry_t *ptep;

#if defined(CPU_ARMV7) || defined(CPU_ARM11)
	/*
	 * If we are using VBAR to use the vectors in the kernel, then it's
	 * already mapped in the kernel text so no need to anything here.
	 */
	if (vector_page != ARM_VECTORS_LOW && vector_page != ARM_VECTORS_HIGH) {
		KASSERT((armreg_pfr1_read() & ARM_PFR1_SEC_MASK) != 0);
		return;
	}
#endif

	l2b = pmap_get_l2_bucket(pmap_kernel(), vector_page);
	KASSERT(l2b != NULL);

	ptep = &l2b->l2b_kva[l2pte_index(vector_page)];

	const pt_entry_t opte = *ptep;
	const pt_entry_t npte = (opte & ~L2_S_PROT_MASK)
	    | L2_S_PROT(PTE_KERNEL, prot);
	l2pte_set(ptep, npte, opte);
	PTE_SYNC(ptep);
	cpu_tlb_flushD_SE(vector_page);
	cpu_cpwait();
}
#endif



bool
pmap_get_pde(pmap_t pm, vaddr_t va, pd_entry_t **pdp)
{

	if (pm->pm_l1 == NULL)
		return false;

	*pdp = pmap_l1_kva(pm) + l1pte_index(va);

	return true;
}



/************************ Bootstrapping routines ****************************/

static void
pmap_init_l1(struct l1_ttable *l1, pd_entry_t *l1pt)
{
	int i;

	l1->l1_kva = l1pt;
	l1->l1_domain_use_count = 0;
	l1->l1_domain_first = 0;

	for (i = 0; i < PMAP_DOMAINS; i++)
		l1->l1_domain_free[i] = i + 1;

	/*
	 * Copy the kernel's L1 entries to each new L1.
	 */
	if (pmap_initialized)
		memcpy(l1pt, pmap_l1_kva(pmap_kernel()), L1_TABLE_SIZE);

	if (pmap_extract(pmap_kernel(), (vaddr_t)l1pt,
	    &l1->l1_physaddr) == false)
		panic("pmap_init_l1: can't get PA of L1 at %p", l1pt);

	SLIST_INSERT_HEAD(&l1_list, l1, l1_link);
	TAILQ_INSERT_TAIL(&l1_lru_list, l1, l1_lru);
}

void
pmap_init(void)
{

	/*
	 * Set the available memory vars - These do not map to real memory
	 * addresses and cannot as the physical memory is fragmented.
	 * They are used by ps for %mem calculations.
	 * One could argue whether this should be the entire memory or just
	 * the memory that is useable in a user process.
	 */
	avail_start = ptoa(uvm_physseg_get_avail_start(uvm_physseg_get_first()));
	avail_end = ptoa(uvm_physseg_get_avail_end(uvm_physseg_get_last()));

	/*
	 * Now we need to free enough pv_entry structures to allow us to get
	 * the kmem_map/kmem_object allocated and inited (done after this
	 * function is finished).  to do this we allocate one bootstrap page out
	 * of kernel_map and use it to provide an initial pool of pv_entry
	 * structures.   we never free this page.
	 */
	pool_setlowat(&pmap_pv_pool, (PAGE_SIZE / sizeof(struct pv_entry)) * 2);

	pmap_initialized = true;
}


static vaddr_t last_bootstrap_page = 0;
static void *free_bootstrap_pages = NULL;


static void *
pmap_bootstrap_pv_page_alloc(struct pool *pp, int flags)
{
	extern void *pool_page_alloc(struct pool *, int);
	vaddr_t new_page;
	void *rv;

	if (pmap_initialized)
		return pool_page_alloc(pp, flags);

	if (free_bootstrap_pages) {
		rv = free_bootstrap_pages;
		free_bootstrap_pages = *((void **)rv);
		return rv;
	}

	KASSERT(kernel_map != NULL);
	new_page = uvm_km_alloc(kernel_map, PAGE_SIZE, 0,
	    UVM_KMF_WIRED | ((flags & PR_WAITOK) ? 0 : UVM_KMF_NOWAIT));

	KASSERT(new_page > last_bootstrap_page);
	last_bootstrap_page = new_page;
	return (void *)new_page;
}

static void
pmap_bootstrap_pv_page_free(struct pool *pp, void *v)
{
	extern void pool_page_free(struct pool *, void *);

	if ((vaddr_t)v <= last_bootstrap_page) {
		*((void **)v) = free_bootstrap_pages;
		free_bootstrap_pages = v;
		return;
	}

	if (pmap_initialized) {
		pool_page_free(pp, v);
		return;
	}
}




/*
 * pmap_impl_postinit()
 *
 * This routine is called after the vm and kmem subsystems have been
 * initialised. This allows the pmap code to perform any initialisation
 * that can only be done once the memory allocation is in place.
 */
void
pmap_impl_postinit(void)
{
	extern paddr_t physical_start, physical_end;
	struct l1_ttable *l1;
	struct pglist plist;
	struct vm_page *m;
	pd_entry_t *pdep;
	vaddr_t va, eva;
	u_int loop, needed;
	int error;

	needed = (maxproc / PMAP_DOMAINS) + ((maxproc % PMAP_DOMAINS) ? 1 : 0);
	needed -= 1;

	l1 = kmem_alloc(sizeof(*l1) * needed, KM_SLEEP);

	for (loop = 0; loop < needed; loop++, l1++) {
		/* Allocate a L1 page table */
		va = uvm_km_alloc(kernel_map, L1_TABLE_SIZE, 0, UVM_KMF_VAONLY);
		if (va == 0)
			panic("Cannot allocate L1 KVM");

		error = uvm_pglistalloc(L1_TABLE_SIZE, physical_start,
		    physical_end, L1_TABLE_SIZE, 0, &plist, 1, 1);
		if (error)
			panic("Cannot allocate L1 physical pages");

		m = TAILQ_FIRST(&plist);
		eva = va + L1_TABLE_SIZE;
		pdep = (pd_entry_t *)va;

		while (m && va < eva) {
			paddr_t pa = VM_PAGE_TO_PHYS(m);

			pmap_kenter_pa(va, pa,
			    VM_PROT_READ|VM_PROT_WRITE, PMAP_KMPAGE|PMAP_PTE);

			va += PAGE_SIZE;
			m = TAILQ_NEXT(m, pageq.queue);
		}

#ifdef DIAGNOSTIC
		if (m)
			panic("pmap_alloc_l1pt: pglist not empty");
#endif	/* DIAGNOSTIC */

		pmap_init_l1(l1, pdep);
	}

#ifdef DEBUG
	printf("pmap_postinit: Allocated %d static L1 descriptor tables\n",
	    needed);
#endif
}





/*
 * return the PA of the current L1 table, for use when handling a crash dump
 */
uint32_t
pmap_kernel_L1_addr(void)
{
	return pmap_kernel()->pm_l1->l1_physaddr;
}


#ifdef PMAP_STEAL_MEMORY
void
pmap_boot_pageadd(pv_addr_t *newpv)
{
	pv_addr_t *pv, *npv;

	if ((pv = SLIST_FIRST(&pmap_boot_freeq)) != NULL) {
		if (newpv->pv_pa < pv->pv_va) {
			KASSERT(newpv->pv_pa + newpv->pv_size <= pv->pv_pa);
			if (newpv->pv_pa + newpv->pv_size == pv->pv_pa) {
				newpv->pv_size += pv->pv_size;
				SLIST_REMOVE_HEAD(&pmap_boot_freeq, pv_list);
			}
			pv = NULL;
		} else {
			for (; (npv = SLIST_NEXT(pv, pv_list)) != NULL;
			     pv = npv) {
				KASSERT(pv->pv_pa + pv->pv_size < npv->pv_pa);
				KASSERT(pv->pv_pa < newpv->pv_pa);
				if (newpv->pv_pa > npv->pv_pa)
					continue;
				if (pv->pv_pa + pv->pv_size == newpv->pv_pa) {
					pv->pv_size += newpv->pv_size;
					return;
				}
				if (newpv->pv_pa + newpv->pv_size < npv->pv_pa)
					break;
				newpv->pv_size += npv->pv_size;
				SLIST_INSERT_AFTER(pv, newpv, pv_list);
				SLIST_REMOVE_AFTER(newpv, pv_list);
				return;
			}
		}
	}

	if (pv) {
		SLIST_INSERT_AFTER(pv, newpv, pv_list);
	} else {
		SLIST_INSERT_HEAD(&pmap_boot_freeq, newpv, pv_list);
	}
}

void
pmap_boot_pagealloc(psize_t amount, psize_t mask, psize_t match,
	pv_addr_t *rpv)
{
	pv_addr_t *pv, **pvp;

	KASSERT(amount & PGOFSET);
	KASSERT((mask & PGOFSET) == 0);
	KASSERT((match & PGOFSET) == 0);
	KASSERT(amount != 0);

	for (pvp = &SLIST_FIRST(&pmap_boot_freeq);
	     (pv = *pvp) != NULL;
	     pvp = &SLIST_NEXT(pv, pv_list)) {
		pv_addr_t *newpv;
		psize_t off;
		/*
		 * If this entry is too small to satisfy the request...
		 */
		KASSERT(pv->pv_size > 0);
		if (pv->pv_size < amount)
			continue;

		for (off = 0; off <= mask; off += PAGE_SIZE) {
			if (((pv->pv_pa + off) & mask) == match
			    && off + amount <= pv->pv_size)
				break;
		}
		if (off > mask)
			continue;

		rpv->pv_va = pv->pv_va + off;
		rpv->pv_pa = pv->pv_pa + off;
		rpv->pv_size = amount;
		pv->pv_size -= amount;
		if (pv->pv_size == 0) {
			KASSERT(off == 0);
			KASSERT((vaddr_t) pv == rpv->pv_va);
			*pvp = SLIST_NEXT(pv, pv_list);
		} else if (off == 0) {
			KASSERT((vaddr_t) pv == rpv->pv_va);
			newpv = (pv_addr_t *) (rpv->pv_va + amount);
			*newpv = *pv;
			newpv->pv_pa += amount;
			newpv->pv_va += amount;
			*pvp = newpv;
		} else if (off < pv->pv_size) {
			newpv = (pv_addr_t *) (rpv->pv_va + amount);
			*newpv = *pv;
			newpv->pv_size -= off;
			newpv->pv_pa += off + amount;
			newpv->pv_va += off + amount;

			SLIST_NEXT(pv, pv_list) = newpv;
			pv->pv_size = off;
		} else {
			KASSERT((vaddr_t) pv != rpv->pv_va);
		}
		memset((void *)rpv->pv_va, 0, amount);
		return;
	}

	if (!uvm_physseg_valid_p(uvm_physseg_get_first()))
		panic("pmap_boot_pagealloc: couldn't allocate memory");

	for (pvp = &SLIST_FIRST(&pmap_boot_freeq);
	     (pv = *pvp) != NULL;
	     pvp = &SLIST_NEXT(pv, pv_list)) {
		if (SLIST_NEXT(pv, pv_list) == NULL)
			break;
	}
	KASSERT(mask == 0);

	for (uvm_physseg_t ups = uvm_physseg_get_first();
	    uvm_physseg_valid_p(ups);
	    ups = uvm_physseg_get_next(ups)) {

		paddr_t spn = uvm_physseg_get_start(ups);
		paddr_t epn = uvm_physseg_get_end(ups);
		if (spn == atop(pv->pv_pa + pv->pv_size)
		    && pv->pv_va + pv->pv_size <= ptoa(epn)) {
			rpv->pv_va = pv->pv_va;
			rpv->pv_pa = pv->pv_pa;
			rpv->pv_size = amount;
			*pvp = NULL;
			pmap_map_chunk(kernel_l1pt.pv_va,
			     ptoa(spn) + (pv->pv_va - pv->pv_pa),
			     ptoa(spn),
			     amount - pv->pv_size,
			     VM_PROT_READ|VM_PROT_WRITE,
			     PTE_CACHE);

			uvm_physseg_unplug(spn, atop(amount - pv->pv_size));
			memset((void *)rpv->pv_va, 0, rpv->pv_size);
			return;
		}
	}

	panic("pmap_boot_pagealloc: couldn't allocate memory");
}

vaddr_t
pmap_steal_memory(vsize_t size, vaddr_t *vstartp, vaddr_t *vendp)
{
	pv_addr_t pv;

	pmap_boot_pagealloc(size, 0, 0, &pv);

	return pv.pv_va;
}
#endif /* PMAP_STEAL_MEMORY */

SYSCTL_SETUP(sysctl_machdep_pmap_setup, "sysctl machdep.kmpages setup")
{
	sysctl_createv(clog, 0, NULL, NULL,
			CTLFLAG_PERMANENT,
			CTLTYPE_NODE, "machdep", NULL,
			NULL, 0, NULL, 0,
			CTL_MACHDEP, CTL_EOL);

	sysctl_createv(clog, 0, NULL, NULL,
			CTLFLAG_PERMANENT,
			CTLTYPE_INT, "kmpages",
			SYSCTL_DESCR("count of pages allocated to kernel memory allocators"),
			NULL, 0, &pmap_kmpages, 0,
			CTL_MACHDEP, CTL_CREATE, CTL_EOL);
}

#ifdef PMAP_NEED_ALLOC_POOLPAGE
struct vm_page *
pmap_md_alloc_poolpage(int flags)
{
	/*
	 * On some systems, only some pages may be "coherent" for dma and we
	 * want to prefer those for pool pages (think mbufs) but fallback to
	 * any page if none is available.
	 */
	if (arm_poolpage_vmfreelist != VM_FREELIST_DEFAULT) {
		return uvm_pagealloc_strat(NULL, 0, NULL, flags,
		    UVM_PGA_STRAT_FALLBACK, arm_poolpage_vmfreelist);
	}

	return uvm_pagealloc(NULL, 0, NULL, flags);
}
#endif

#ifdef __HAVE_MM_MD_DIRECT_MAPPED_PHYS
vaddr_t
pmap_direct_mapped_phys(paddr_t pa, bool *ok_p, vaddr_t va)
{
	bool ok = false;
	if (physical_start <= pa && pa < physical_end) {
#ifdef KERNEL_BASE_VOFFSET
		const vaddr_t newva = pa + KERNEL_BASE_VOFFSET;
#else
		const vaddr_t newva = KERNEL_BASE + pa - physical_start;
#endif
			va = newva;
			ok = true;
	}
	KASSERT(ok_p);
	*ok_p = ok;
	return va;
}

vaddr_t
pmap_map_poolpage(paddr_t pa)
{
	bool ok __diagused;
	vaddr_t va = pmap_direct_mapped_phys(pa, &ok, 0);
	KASSERTMSG(ok, "pa %#lx not direct mappable", pa);
#if defined(PMAP_CACHE_VIPT)
	if (arm_cache_prefer_mask != 0) {
		struct vm_page * const pg = PHYS_TO_VM_PAGE(pa);
		struct vm_page_md * const md = VM_PAGE_TO_MD(pg);
		pmap_acquire_page_lock(md);
		pmap_vac_me_harder(md, pa, pmap_kernel(), va);
		pmap_release_page_lock(md);
	}
#endif
	return va;
}

paddr_t
pmap_unmap_poolpage(vaddr_t va)
{
	KASSERT(va >= KERNEL_BASE);
#ifdef PMAP_CACHE_VIVT
	cpu_idcache_wbinv_range(va, PAGE_SIZE);
#endif
#if defined(KERNEL_BASE_VOFFSET)
        return va - KERNEL_BASE_VOFFSET;
#else
        return va - KERNEL_BASE + physical_start;
#endif
}
#endif /* __HAVE_MM_MD_DIRECT_MAPPED_PHYS */




static struct l1_ttable static_l1;
static struct l1_ttable *l1 = &static_l1;

void
pmap_impl_bootstrap(void)
{
	pmap_t pm = pmap_kernel();

	pm->pm_l1 = l1;

	VPRINTF("locks ");
	/*
	 * pmap_kenter_pa() and pmap_kremove() may be called from interrupt
	 * context, so its locks have to be at IPL_VM
	 */
	mutex_init(&pmap_lock, MUTEX_DEFAULT, IPL_VM);
	mutex_init(&kpm_lock, MUTEX_DEFAULT, IPL_NONE);
	mutex_init(&pm->pm_lock, MUTEX_DEFAULT, IPL_VM);
}



void
pmap_impl_bootstrap_l1(void)
{
	pd_entry_t *l1pt = (pd_entry_t *) kernel_l1pt.pv_va;
	/*
	 * init the static-global locks and global pmap list.
	 */
	mutex_init(&l1_lru_lock, MUTEX_DEFAULT, IPL_VM);

	/*
	 * We can now initialise the first L1's metadata.
	 */
	SLIST_INIT(&l1_list);
	TAILQ_INIT(&l1_lru_list);
	pmap_init_l1(l1, l1pt);
}


void
pmap_impl_set_virtual_space(vaddr_t vs, vaddr_t ve)
{

	virtual_avail = vs;
	virtual_end = ve;
}


void
pmap_impl_bootstrap_pools(void)
{

	/*
	 * Initialize the pmap cache
	 */
	pool_cache_bootstrap(&pmap_cache, sizeof(struct pmap), 0, 0, 0,
	    "pmappl", NULL, IPL_NONE, pmap_pmap_ctor, NULL, NULL);

	/*
	 * Initialize the pv pool.
	 */
	pool_init(&pmap_pv_pool, sizeof(struct pv_entry), 0, 0, 0, "pvepl",
	    &pmap_bootstrap_pv_allocator, IPL_NONE);
}<|MERGE_RESOLUTION|>--- conflicted
+++ resolved
@@ -219,48 +219,6 @@
 #include <arm/db_machdep.h>
 #endif
 
-<<<<<<< HEAD
-//#define PMAP_DEBUG
-#ifdef PMAP_DEBUG
-
-/* XXX need to get rid of all refs to this */
-int pmap_debug_level = 0;
-
-/*
- * for switching to potentially finer grained debugging
- */
-#define	PDB_FOLLOW	0x0001
-#define	PDB_INIT	0x0002
-#define	PDB_ENTER	0x0004
-#define	PDB_REMOVE	0x0008
-#define	PDB_CREATE	0x0010
-#define	PDB_PTPAGE	0x0020
-#define	PDB_GROWKERN	0x0040
-#define	PDB_BITS	0x0080
-#define	PDB_COLLECT	0x0100
-#define	PDB_PROTECT	0x0200
-#define	PDB_MAP_L1	0x0400
-#define	PDB_BOOTSTRAP	0x1000
-#define	PDB_PARANOIA	0x2000
-#define	PDB_WIRING	0x4000
-#define	PDB_PVDUMP	0x8000
-#define	PDB_VAC		0x10000
-#define	PDB_KENTER	0x20000
-#define	PDB_KREMOVE	0x40000
-#define	PDB_EXEC	0x80000
-
-int debugmap = 1;
-int pmapdebug = 0;
-#define	NPDEBUG(_lev_,_stat_) \
-	if (pmapdebug & (_lev_)) \
-        	((_stat_))
-
-#else	/* PMAP_DEBUG */
-#define NPDEBUG(_lev_,_stat_) /* Nothing */
-#endif	/* PMAP_DEBUG */
-
-=======
->>>>>>> e36d3a5d
 #ifdef VERBOSE_INIT_ARM
 #define VPRINTF(...)	printf(__VA_ARGS__)
 #else
@@ -578,23 +536,10 @@
 paddr_t avail_start;
 paddr_t avail_end;
 
-<<<<<<< HEAD
-/* Function to set the debug level of the pmap code */
-
-#ifdef PMAP_DEBUG
-void
-pmap_debug(int level)
-{
-	pmap_debug_level = level;
-	printf("pmap_debug: level=%d\n", pmap_debug_level);
-}
-#endif	/* PMAP_DEBUG */
-=======
 pv_addrqh_t pmap_boot_freeq = SLIST_HEAD_INITIALIZER(&pmap_boot_freeq);
 pv_addr_t kernelpages;
 pv_addr_t kernel_l1pt;
 pv_addr_t systempage;
->>>>>>> e36d3a5d
 
 #ifdef PMAP_CACHE_VIPT
 #define PMAP_VALIDATE_MD_PAGE(md)	\
@@ -1476,11 +1421,6 @@
 static void
 pmap_vac_me_harder(struct vm_page_md *md, paddr_t pa, pmap_t pm, vaddr_t va)
 {
-<<<<<<< HEAD
-=======
-
-#ifndef ARM_MMU_EXTENDED
->>>>>>> e36d3a5d
 	struct pv_entry *pv;
 	vaddr_t tst_mask;
 	bool bad_alias;
@@ -3530,49 +3470,6 @@
 	pmap_release_pmap_lock(pm);
 }
 
-<<<<<<< HEAD
-=======
-void
-pmap_icache_sync_range(pmap_t pm, vaddr_t sva, vaddr_t eva)
-{
-	struct l2_bucket *l2b;
-	pt_entry_t *ptep;
-	vaddr_t next_bucket;
-	vsize_t page_size = trunc_page(sva) + PAGE_SIZE - sva;
-
-	UVMHIST_FUNC(__func__);
-	UVMHIST_CALLARGS(maphist, "pm %#jx va %#jx...#%jx",
-	    (uintptr_t)pm, sva, eva, 0);
-
-	pmap_acquire_pmap_lock(pm);
-
-	while (sva < eva) {
-		next_bucket = L2_NEXT_BUCKET_VA(sva);
-		if (next_bucket > eva)
-			next_bucket = eva;
-
-		l2b = pmap_get_l2_bucket(pm, sva);
-		if (l2b == NULL) {
-			sva = next_bucket;
-			continue;
-		}
-
-		for (ptep = &l2b->l2b_kva[l2pte_index(sva)];
-		     sva < next_bucket;
-		     sva += page_size,
-		     ptep += PAGE_SIZE / L2_S_SIZE,
-		     page_size = PAGE_SIZE) {
-			if (l2pte_valid_p(*ptep)) {
-				cpu_icache_sync_range(sva,
-				    uimin(page_size, eva - sva));
-			}
-		}
-	}
-
-	pmap_release_pmap_lock(pm);
-}
->>>>>>> e36d3a5d
-
 void
 pmap_page_protect(struct vm_page *pg, vm_prot_t prot)
 {
@@ -3690,18 +3587,6 @@
 	va = trunc_page(va);
 
 	KASSERT(!user || (pm != pmap_kernel()));
-
-<<<<<<< HEAD
-	UVMHIST_LOG(maphist, " (pm=%#jx, va=%#jx, ftype=%#jx, user=%jd)",
-	    (uintptr_t)pm, va, ftype, user);
-=======
-#ifdef ARM_MMU_EXTENDED
-	UVMHIST_LOG(maphist, " ti=%#jx pai=%#jx asid=%#jx",
-	    (uintptr_t)cpu_tlb_info(curcpu()),
-	    (uintptr_t)PMAP_PAI(pm, cpu_tlb_info(curcpu())),
-	    (uintptr_t)PMAP_PAI(pm, cpu_tlb_info(curcpu()))->pai_asid, 0);
-#endif
->>>>>>> e36d3a5d
 
 	pmap_acquire_pmap_lock(pm);
 
@@ -4045,77 +3930,6 @@
 	pmap_release_pmap_lock(pm);
 }
 
-<<<<<<< HEAD
-=======
-#ifdef ARM_MMU_EXTENDED
-void
-pmap_md_pdetab_activate(pmap_t pm, struct lwp *l)
-{
-	UVMHIST_FUNC(__func__);
-	struct cpu_info * const ci = curcpu();
-	struct pmap_asid_info * const pai = PMAP_PAI(pm, cpu_tlb_info(ci));
-
-	UVMHIST_CALLARGS(maphist, "pm %#jx (pm->pm_l1_pa %08jx asid %ju)",
-	    (uintptr_t)pm, pm->pm_l1_pa, pai->pai_asid, 0);
-
-	/*
-	 * Assume that TTBR1 has only global mappings and TTBR0 only
-	 * has non-global mappings.  To prevent speculation from doing
-	 * evil things we disable translation table walks using TTBR0
-	 * before setting the CONTEXTIDR (ASID) or new TTBR0 value.
-	 * Once both are set, table walks are reenabled.
-	 */
-	const uint32_t old_ttbcr = armreg_ttbcr_read();
-	armreg_ttbcr_write(old_ttbcr | TTBCR_S_PD0);
-	arm_isb();
-
-	pmap_tlb_asid_acquire(pm, l);
-
-	cpu_setttb(pm->pm_l1_pa, pai->pai_asid);
-	/*
-	 * Now we can reenable tablewalks since the CONTEXTIDR and TTRB0
-	 * have been updated.
-	 */
-	arm_isb();
-
-	if (pm != pmap_kernel()) {
-		armreg_ttbcr_write(old_ttbcr & ~TTBCR_S_PD0);
-	}
-	cpu_cpwait();
-
-	KASSERTMSG(ci->ci_pmap_asid_cur == pai->pai_asid, "%u vs %u",
-	    ci->ci_pmap_asid_cur, pai->pai_asid);
-	ci->ci_pmap_cur = pm;
-}
-
-void
-pmap_md_pdetab_deactivate(pmap_t pm)
-{
-
-	UVMHIST_FUNC(__func__);
-	UVMHIST_CALLARGS(maphist, "pm %#jx", (uintptr_t)pm, 0, 0, 0);
-
-	kpreempt_disable();
-	struct cpu_info * const ci = curcpu();
-	/*
-	 * Disable translation table walks from TTBR0 while no pmap has been
-	 * activated.
-	 */
-	const uint32_t old_ttbcr = armreg_ttbcr_read();
-	armreg_ttbcr_write(old_ttbcr | TTBCR_S_PD0);
-	arm_isb();
-	pmap_tlb_asid_deactivate(pm);
-	cpu_setttb(pmap_kernel()->pm_l1_pa, KERNEL_PID);
-	arm_isb();
-
-	ci->ci_pmap_cur = pmap_kernel();
-	KASSERTMSG(ci->ci_pmap_asid_cur == KERNEL_PID, "ci_pmap_asid_cur %u",
-	    ci->ci_pmap_asid_cur);
-	kpreempt_enable();
-}
-#endif
-
->>>>>>> e36d3a5d
 void
 pmap_activate(struct lwp *l)
 {
@@ -4604,12 +4418,6 @@
 
 	if (maxkvaddr <= pmap_curmaxkvaddr)
 		goto out;		/* we are OK */
-<<<<<<< HEAD
-	NPDEBUG(PDB_GROWKERN,
-	    printf("pmap_growkernel: growing kernel from 0x%lx to 0x%lx\n",
-	    pmap_curmaxkvaddr, maxkvaddr));
-=======
->>>>>>> e36d3a5d
 
 	KDASSERT(maxkvaddr <= virtual_end);
 
