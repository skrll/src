--- conflicted
+++ resolved
@@ -1,8 +1,4 @@
-<<<<<<< HEAD
-/*	$NetBSD: pmap.c,v 1.365 2018/04/01 04:35:03 ryo Exp $	*/
-=======
 /*	$NetBSD: pmap.c,v 1.366 2018/07/31 07:00:48 skrll Exp $	*/
->>>>>>> b2b84690
 
 /*
  * Copyright 2003 Wasabi Systems, Inc.
@@ -221,11 +217,7 @@
 
 #include <arm/locore.h>
 
-<<<<<<< HEAD
-__KERNEL_RCSID(0, "$NetBSD: pmap.c,v 1.365 2018/04/01 04:35:03 ryo Exp $");
-=======
 __KERNEL_RCSID(0, "$NetBSD: pmap.c,v 1.366 2018/07/31 07:00:48 skrll Exp $");
->>>>>>> b2b84690
 
 //#define PMAP_DEBUG
 #ifdef PMAP_DEBUG
@@ -1635,7 +1627,6 @@
 	pd_entry_t pde __diagused = *pdep;
 
 #ifdef ARM_MMU_EXTENDED
-<<<<<<< HEAD
 	/*
 	 * Invalidate the L1 slot.
 	 */
@@ -1644,16 +1635,6 @@
 	/*
 	 * If the L1 slot matches the pmap's domain number, then invalidate it.
 	 */
-=======
-	/*
-	 * Invalidate the L1 slot.
-	 */
-	KASSERT((pde & L1_TYPE_MASK) == L1_TYPE_C);
-#else
-	/*
-	 * If the L1 slot matches the pmap's domain number, then invalidate it.
-	 */
->>>>>>> b2b84690
 	if ((pde & (L1_C_DOM_MASK|L1_TYPE_MASK))
 	    == (L1_C_DOM(pmap_domain(pm))|L1_TYPE_C)) {
 #endif
@@ -2703,19 +2684,6 @@
 	 * Flush it.
 	 */
 	cpu_icache_sync_range(dstp, way_size);
-<<<<<<< HEAD
-=======
-
-	for (size_t i = 0, j = 0; i < way_size;
-	     i += PAGE_SIZE, j += PAGE_SIZE / L2_S_SIZE) {
-		/*
-		 * Unmap the page(s).
-		 */
-		l2pte_reset(ptep + j);
-		pmap_tlb_flush_SE(kpm, dstp + i, PVF_REF | PVF_EXEC);
-	}
-	PTE_SYNC_RANGE(ptep, way_size / L2_S_SIZE);
->>>>>>> b2b84690
 
 	for (size_t i = 0, j = 0; i < way_size;
 	     i += PAGE_SIZE, j += PAGE_SIZE / L2_S_SIZE) {
@@ -3843,19 +3811,11 @@
 	PMAPCOUNT(kenter_unmappings);
 
 	UVMHIST_FUNC(__func__); UVMHIST_CALLED(maphist);
-<<<<<<< HEAD
 
 	UVMHIST_LOG(maphist, " (va=%#jx, len=%#jx)", va, len, 0, 0);
 
 	const vaddr_t eva = va + len;
 
-=======
-
-	UVMHIST_LOG(maphist, " (va=%#jx, len=%#jx)", va, len, 0, 0);
-
-	const vaddr_t eva = va + len;
-
->>>>>>> b2b84690
 	pmap_acquire_pmap_lock(pmap_kernel());
 
 	while (va < eva) {
@@ -4370,15 +4330,9 @@
 	UVMHIST_FUNC(__func__); UVMHIST_CALLED(maphist);
 
 	va = trunc_page(va);
-<<<<<<< HEAD
 
 	KASSERT(!user || (pm != pmap_kernel()));
 
-=======
-
-	KASSERT(!user || (pm != pmap_kernel()));
-
->>>>>>> b2b84690
 	UVMHIST_LOG(maphist, " (pm=%#jx, va=%#jx, ftype=%#jx, user=%jd)",
 	    (uintptr_t)pm, va, ftype, user);
 #ifdef ARM_MMU_EXTENDED
@@ -4504,19 +4458,11 @@
 #endif
 		    | 0;
 		l2pte_reset(ptep);
-<<<<<<< HEAD
 		PTE_SYNC(ptep);
 		pmap_tlb_flush_SE(pm, va,
 		    (ftype & VM_PROT_EXECUTE) ? PVF_EXEC | PVF_REF : PVF_REF);
 		l2pte_set(ptep, npte, 0);
 		PTE_SYNC(ptep);
-=======
-		PTE_SYNC(ptep);
-		pmap_tlb_flush_SE(pm, va,
-		    (ftype & VM_PROT_EXECUTE) ? PVF_EXEC | PVF_REF : PVF_REF);
-		l2pte_set(ptep, npte, 0);
-		PTE_SYNC(ptep);
->>>>>>> b2b84690
 		PMAPCOUNT(fixup_mod);
 		rv = 1;
 		UVMHIST_LOG(maphist, " <-- done (mod/ref emul: changed pte "
@@ -4601,7 +4547,6 @@
 		}
 
 		struct vm_page_md * const md = VM_PAGE_TO_MD(pg);
-<<<<<<< HEAD
 
 		/* Get the current flags for this page. */
 		pmap_acquire_page_lock(md);
@@ -4612,18 +4557,6 @@
 			goto out;
 		}
 
-=======
-
-		/* Get the current flags for this page. */
-		pmap_acquire_page_lock(md);
-		struct pv_entry * const pv = pmap_find_pv(md, pm, va);
-		if (pv == NULL || (pv->pv_flags & PVF_EXEC) == 0) {
-			pmap_release_page_lock(md);
-			UVMHIST_LOG(maphist, " <-- done (no PV or not EXEC)", 0, 0, 0, 0);
-			goto out;
-		}
-
->>>>>>> b2b84690
 		/*
 		 * If we haven't synced the page, do so now.
 		 */
@@ -6196,13 +6129,7 @@
 	KASSERT(pte_l2_s_cache_mode == pte_l2_s_cache_mode_pt);
 #endif
 
-<<<<<<< HEAD
-#ifdef VERBOSE_INIT_ARM
-	printf("kpm ");
-#endif
-=======
 	VPRINTF("kpm ");
->>>>>>> b2b84690
 	/*
 	 * Initialise the kernel pmap object
 	 */
@@ -6210,21 +6137,10 @@
 #ifdef ARM_MMU_EXTENDED
 	pm->pm_l1 = l1pt;
 	pm->pm_l1_pa = kernel_l1pt.pv_pa;
-<<<<<<< HEAD
-#ifdef VERBOSE_INIT_ARM
-	printf("tlb0 ");
-#endif
-	pmap_tlb_info_init(&pmap_tlb0_info);
-#ifdef MULTIPROCESSOR
-#ifdef VERBOSE_INIT_ARM
-	printf("kcpusets ");
-#endif
-=======
 	VPRINTF("tlb0 ");
 	pmap_tlb_info_init(&pmap_tlb0_info);
 #ifdef MULTIPROCESSOR
 	VPRINTF("kcpusets ");
->>>>>>> b2b84690
 	pm->pm_onproc = kcpuset_running;
 	pm->pm_active = kcpuset_running;
 #endif
@@ -6232,13 +6148,7 @@
 	pm->pm_l1 = l1;
 #endif
 
-<<<<<<< HEAD
-#ifdef VERBOSE_INIT_ARM
-	printf("locks ");
-#endif
-=======
 	VPRINTF("locks ");
->>>>>>> b2b84690
 #if defined(PMAP_CACHE_VIPT) && !defined(ARM_MMU_EXTENDED)
 	if (arm_cache_prefer_mask != 0) {
 		mutex_init(&pmap_lock, MUTEX_DEFAULT, IPL_VM);
@@ -6252,13 +6162,7 @@
 	uvm_obj_init(&pm->pm_obj, NULL, false, 1);
 	uvm_obj_setlock(&pm->pm_obj, &pm->pm_obj_lock);
 
-<<<<<<< HEAD
-#ifdef VERBOSE_INIT_ARM
-	printf("l1pt ");
-#endif
-=======
 	VPRINTF("l1pt ");
->>>>>>> b2b84690
 	/*
 	 * Scan the L1 translation table created by initarm() and create
 	 * the required metadata for all valid mappings found in it.
@@ -6333,13 +6237,7 @@
 		}
 	}
 
-<<<<<<< HEAD
-#ifdef VERBOSE_INIT_ARM
-	printf("cache(l1pt) ");
-#endif
-=======
 	VPRINTF("cache(l1pt) ");
->>>>>>> b2b84690
 	/*
 	 * Ensure the primary (kernel) L1 has the correct cache mode for
 	 * a page table. Bitch if it is not correctly set.
@@ -6366,13 +6264,7 @@
 	virtual_avail = vstart;
 	virtual_end = vend;
 
-<<<<<<< HEAD
-#ifdef VERBOSE_INIT_ARM
-	printf("specials ");
-#endif
-=======
 	VPRINTF("specials ");
->>>>>>> b2b84690
 #ifdef PMAP_CACHE_VIPT
 	/*
 	 * If we have a VIPT cache, we need one page/pte per possible alias
@@ -6445,13 +6337,7 @@
 		pm->pm_pl1vec = NULL;
 #endif
 
-<<<<<<< HEAD
-#ifdef VERBOSE_INIT_ARM
-	printf("pools ");
-#endif
-=======
 	VPRINTF("pools ");
->>>>>>> b2b84690
 	/*
 	 * Initialize the pmap cache
 	 */
@@ -6854,12 +6740,7 @@
 	if (l1pt == 0)
 		panic("pmap_map_chunk: no L1 table provided");
 
-<<<<<<< HEAD
-#ifdef VERBOSE_INIT_ARM
-	printf("pmap_map_chunk: pa=0x%lx va=0x%lx size=0x%lx resid=0x%lx "
-=======
 	VPRINTF("pmap_map_chunk: pa=0x%lx va=0x%lx size=0x%lx resid=0x%lx "
->>>>>>> b2b84690
 	    "prot=0x%x cache=%d\n", pa, va, size, resid, prot, cache);
 
 	switch (cache) {
@@ -6897,13 +6778,7 @@
 			    | (va & 0x80000000 ? 0 : L1_S_V6_nG)
 #endif
 			    | L1_S_PROT(PTE_KERNEL, prot) | f1;
-<<<<<<< HEAD
-#ifdef VERBOSE_INIT_ARM
-			printf("sS");
-#endif
-=======
 			VPRINTF("sS");
->>>>>>> b2b84690
 			l1pte_set(&pdep[l1slot], npde);
 			PDE_SYNC_RANGE(&pdep[l1slot], L1_SS_SIZE / L1_S_SIZE);
 			va += L1_SS_SIZE;
@@ -6921,13 +6796,7 @@
 #endif
 			    | L1_S_PROT(PTE_KERNEL, prot) | f1
 			    | L1_S_DOM(PMAP_DOMAIN_KERNEL);
-<<<<<<< HEAD
-#ifdef VERBOSE_INIT_ARM
-			printf("S");
-#endif
-=======
 			VPRINTF("S");
->>>>>>> b2b84690
 			l1pte_set(&pdep[l1slot], npde);
 			PDE_SYNC(&pdep[l1slot]);
 			va += L1_S_SIZE;
@@ -6959,13 +6828,7 @@
 			    | (va & 0x80000000 ? 0 : L2_XS_nG)
 #endif
 			    | L2_L_PROT(PTE_KERNEL, prot) | f2l;
-<<<<<<< HEAD
-#ifdef VERBOSE_INIT_ARM
-			printf("L");
-#endif
-=======
 			VPRINTF("L");
->>>>>>> b2b84690
 			l2pte_set(ptep, npte, 0);
 			PTE_SYNC_RANGE(ptep, L2_L_SIZE / L2_S_SIZE);
 			va += L2_L_SIZE;
@@ -6974,17 +6837,6 @@
 			continue;
 		}
 
-<<<<<<< HEAD
-#ifdef VERBOSE_INIT_ARM
-		printf("P");
-#endif
-		/* Use a small page mapping. */
-		pt_entry_t npte = L2_S_PROTO | pa
-#ifdef ARM_MMU_EXTENDED
-		    | ((prot & VM_PROT_EXECUTE) ? 0 : L2_XS_XN)
-		    | (va & 0x80000000 ? 0 : L2_XS_nG)
-#endif
-=======
 		VPRINTF("P");
 		/* Use a small page mapping. */
 		pt_entry_t npte = L2_S_PROTO | pa
@@ -6992,7 +6844,6 @@
 		    | ((prot & VM_PROT_EXECUTE) ? 0 : L2_XS_XN)
 		    | (va & 0x80000000 ? 0 : L2_XS_nG)
 #endif
->>>>>>> b2b84690
 		    | L2_S_PROT(PTE_KERNEL, prot) | f2s;
 #ifdef ARM_MMU_EXTENDED
 		npte &= ((prot & VM_PROT_EXECUTE) ? ~L2_XS_XN : ~0);
