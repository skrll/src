/*	$NetBSD: pmap.c,v 1.422 2020/10/30 18:54:36 skrll Exp $	*/

/*
 * Copyright 2003 Wasabi Systems, Inc.
 * All rights reserved.
 *
 * Written by Steve C. Woodford for Wasabi Systems, Inc.
 *
 * Redistribution and use in source and binary forms, with or without
 * modification, are permitted provided that the following conditions
 * are met:
 * 1. Redistributions of source code must retain the above copyright
 *    notice, this list of conditions and the following disclaimer.
 * 2. Redistributions in binary form must reproduce the above copyright
 *    notice, this list of conditions and the following disclaimer in the
 *    documentation and/or other materials provided with the distribution.
 * 3. All advertising materials mentioning features or use of this software
 *    must display the following acknowledgement:
 *      This product includes software developed for the NetBSD Project by
 *      Wasabi Systems, Inc.
 * 4. The name of Wasabi Systems, Inc. may not be used to endorse
 *    or promote products derived from this software without specific prior
 *    written permission.
 *
 * THIS SOFTWARE IS PROVIDED BY WASABI SYSTEMS, INC. ``AS IS'' AND
 * ANY EXPRESS OR IMPLIED WARRANTIES, INCLUDING, BUT NOT LIMITED
 * TO, THE IMPLIED WARRANTIES OF MERCHANTABILITY AND FITNESS FOR A PARTICULAR
 * PURPOSE ARE DISCLAIMED.  IN NO EVENT SHALL WASABI SYSTEMS, INC
 * BE LIABLE FOR ANY DIRECT, INDIRECT, INCIDENTAL, SPECIAL, EXEMPLARY, OR
 * CONSEQUENTIAL DAMAGES (INCLUDING, BUT NOT LIMITED TO, PROCUREMENT OF
 * SUBSTITUTE GOODS OR SERVICES; LOSS OF USE, DATA, OR PROFITS; OR BUSINESS
 * INTERRUPTION) HOWEVER CAUSED AND ON ANY THEORY OF LIABILITY, WHETHER IN
 * CONTRACT, STRICT LIABILITY, OR TORT (INCLUDING NEGLIGENCE OR OTHERWISE)
 * ARISING IN ANY WAY OUT OF THE USE OF THIS SOFTWARE, EVEN IF ADVISED OF THE
 * POSSIBILITY OF SUCH DAMAGE.
 */

/*
 * Copyright (c) 2002-2003 Wasabi Systems, Inc.
 * Copyright (c) 2001 Richard Earnshaw
 * Copyright (c) 2001-2002 Christopher Gilbert
 * All rights reserved.
 *
 * 1. Redistributions of source code must retain the above copyright
 *    notice, this list of conditions and the following disclaimer.
 * 2. Redistributions in binary form must reproduce the above copyright
 *    notice, this list of conditions and the following disclaimer in the
 *    documentation and/or other materials provided with the distribution.
 * 3. The name of the company nor the name of the author may be used to
 *   endorse or promote products derived from this software without specific
 *    prior written permission.
 *
 * THIS SOFTWARE IS PROVIDED BY THE AUTHOR ``AS IS'' AND ANY EXPRESS OR IMPLIED
 * WARRANTIES, INCLUDING, BUT NOT LIMITED TO, THE IMPLIED WARRANTIES OF
 * MERCHANTABILITY AND FITNESS FOR A PARTICULAR PURPOSE ARE DISCLAIMED.
 * IN NO EVENT SHALL THE AUTHOR OR CONTRIBUTORS BE LIABLE FOR ANY DIRECT,
 * INDIRECT, INCIDENTAL, SPECIAL, EXEMPLARY, OR CONSEQUENTIAL DAMAGES
 * (INCLUDING, BUT NOT LIMITED TO, PROCUREMENT OF SUBSTITUTE GOODS OR
 * SERVICES; LOSS OF USE, DATA, OR PROFITS; OR BUSINESS INTERRUPTION)
 * HOWEVER CAUSED AND ON ANY THEORY OF LIABILITY, WHETHER IN CONTRACT, STRICT
 * LIABILITY, OR TORT (INCLUDING NEGLIGENCE OR OTHERWISE) ARISING IN ANY WAY
 * OUT OF THE USE OF THIS SOFTWARE, EVEN IF ADVISED OF THE POSSIBILITY OF
 * SUCH DAMAGE.
 */

/*-
 * Copyright (c) 1999, 2020 The NetBSD Foundation, Inc.
 * All rights reserved.
 *
 * This code is derived from software contributed to The NetBSD Foundation
 * by Charles M. Hannum.
 *
 * Redistribution and use in source and binary forms, with or without
 * modification, are permitted provided that the following conditions
 * are met:
 * 1. Redistributions of source code must retain the above copyright
 *    notice, this list of conditions and the following disclaimer.
 * 2. Redistributions in binary form must reproduce the above copyright
 *    notice, this list of conditions and the following disclaimer in the
 *    documentation and/or other materials provided with the distribution.
 *
 * THIS SOFTWARE IS PROVIDED BY THE NETBSD FOUNDATION, INC. AND CONTRIBUTORS
 * ``AS IS'' AND ANY EXPRESS OR IMPLIED WARRANTIES, INCLUDING, BUT NOT LIMITED
 * TO, THE IMPLIED WARRANTIES OF MERCHANTABILITY AND FITNESS FOR A PARTICULAR
 * PURPOSE ARE DISCLAIMED.  IN NO EVENT SHALL THE FOUNDATION OR CONTRIBUTORS
 * BE LIABLE FOR ANY DIRECT, INDIRECT, INCIDENTAL, SPECIAL, EXEMPLARY, OR
 * CONSEQUENTIAL DAMAGES (INCLUDING, BUT NOT LIMITED TO, PROCUREMENT OF
 * SUBSTITUTE GOODS OR SERVICES; LOSS OF USE, DATA, OR PROFITS; OR BUSINESS
 * INTERRUPTION) HOWEVER CAUSED AND ON ANY THEORY OF LIABILITY, WHETHER IN
 * CONTRACT, STRICT LIABILITY, OR TORT (INCLUDING NEGLIGENCE OR OTHERWISE)
 * ARISING IN ANY WAY OUT OF THE USE OF THIS SOFTWARE, EVEN IF ADVISED OF THE
 * POSSIBILITY OF SUCH DAMAGE.
 */

/*
 * Copyright (c) 1994-1998 Mark Brinicombe.
 * Copyright (c) 1994 Brini.
 * All rights reserved.
 *
 * This code is derived from software written for Brini by Mark Brinicombe
 *
 * Redistribution and use in source and binary forms, with or without
 * modification, are permitted provided that the following conditions
 * are met:
 * 1. Redistributions of source code must retain the above copyright
 *    notice, this list of conditions and the following disclaimer.
 * 2. Redistributions in binary form must reproduce the above copyright
 *    notice, this list of conditions and the following disclaimer in the
 *    documentation and/or other materials provided with the distribution.
 * 3. All advertising materials mentioning features or use of this software
 *    must display the following acknowledgement:
 *	This product includes software developed by Mark Brinicombe.
 * 4. The name of the author may not be used to endorse or promote products
 *    derived from this software without specific prior written permission.
 *
 * THIS SOFTWARE IS PROVIDED BY THE AUTHOR ``AS IS'' AND ANY EXPRESS OR
 * IMPLIED WARRANTIES, INCLUDING, BUT NOT LIMITED TO, THE IMPLIED WARRANTIES
 * OF MERCHANTABILITY AND FITNESS FOR A PARTICULAR PURPOSE ARE DISCLAIMED.
 * IN NO EVENT SHALL THE AUTHOR BE LIABLE FOR ANY DIRECT, INDIRECT,
 * INCIDENTAL, SPECIAL, EXEMPLARY, OR CONSEQUENTIAL DAMAGES (INCLUDING, BUT
 * NOT LIMITED TO, PROCUREMENT OF SUBSTITUTE GOODS OR SERVICES; LOSS OF USE,
 * DATA, OR PROFITS; OR BUSINESS INTERRUPTION) HOWEVER CAUSED AND ON ANY
 * THEORY OF LIABILITY, WHETHER IN CONTRACT, STRICT LIABILITY, OR TORT
 * (INCLUDING NEGLIGENCE OR OTHERWISE) ARISING IN ANY WAY OUT OF THE USE OF
 *
 * RiscBSD kernel project
 *
 * pmap.c
 *
 * Machine dependent vm stuff
 *
 * Created      : 20/09/94
 */

/*
 * armv6 and VIPT cache support by 3am Software Foundry,
 * Copyright (c) 2007 Microsoft
 */

/*
 * Performance improvements, UVM changes, overhauls and part-rewrites
 * were contributed by Neil A. Carson <neil@causality.com>.
 */

/*
 * Overhauled again to speedup the pmap, use MMU Domains so that L1 tables
 * can be shared, and re-work the KVM layout, by Steve Woodford of Wasabi
 * Systems, Inc.
 *
 * There are still a few things outstanding at this time:
 *
 *   - There are some unresolved issues for MP systems:
 *
 *     o The L1 metadata needs a lock, or more specifically, some places
 *       need to acquire an exclusive lock when modifying L1 translation
 *       table entries.
 *
 *     o When one cpu modifies an L1 entry, and that L1 table is also
 *       being used by another cpu, then the latter will need to be told
 *       that a tlb invalidation may be necessary. (But only if the old
 *       domain number in the L1 entry being over-written is currently
 *       the active domain on that cpu). I guess there are lots more tlb
 *       shootdown issues too...
 *
 *     o If the vector_page is at 0x00000000 instead of in kernel VA space,
 *       then MP systems will lose big-time because of the MMU domain hack.
 *       The only way this can be solved (apart from moving the vector
 *       page to 0xffff0000) is to reserve the first 1MB of user address
 *       space for kernel use only. This would require re-linking all
 *       applications so that the text section starts above this 1MB
 *       boundary.
 *
 *     o Tracking which VM space is resident in the cache/tlb has not yet
 *       been implemented for MP systems.
 *
 *     o Finally, there is a pathological condition where two cpus running
 *       two separate processes (not lwps) which happen to share an L1
 *       can get into a fight over one or more L1 entries. This will result
 *       in a significant slow-down if both processes are in tight loops.
 */

/* Include header files */

#include "opt_arm_debug.h"
#include "opt_cpuoptions.h"
#include "opt_ddb.h"
#include "opt_lockdebug.h"
#include "opt_multiprocessor.h"

#ifdef MULTIPROCESSOR
#define _INTR_PRIVATE
#endif

#include <sys/cdefs.h>
__KERNEL_RCSID(0, "$NetBSD: pmap.c,v 1.422 2020/10/30 18:54:36 skrll Exp $");

#include <sys/param.h>
#include <sys/types.h>

#include <sys/asan.h>
#include <sys/atomic.h>
#include <sys/bus.h>
#include <sys/cpu.h>
#include <sys/intr.h>
#include <sys/kernel.h>
#include <sys/kernhist.h>
#include <sys/kmem.h>
#include <sys/pool.h>
#include <sys/proc.h>
#include <sys/sysctl.h>
#include <sys/systm.h>

#include <uvm/uvm.h>
#include <uvm/pmap/pmap_pvt.h>

#include <arm/locore.h>
#include <arm/arm32/pmap_subr.h>

#ifdef DDB
#include <arm/db_machdep.h>
#endif

#ifdef VERBOSE_INIT_ARM
#define VPRINTF(...)	printf(__VA_ARGS__)
#else
#define VPRINTF(...)	__nothing
#endif

/*
 * pmap_kernel() points here
 */
static struct pmap	kernel_pmap_store = {
	.pm_activated = true,
	.pm_domain = PMAP_DOMAIN_KERNEL,
	.pm_cstate.cs_all = PMAP_CACHE_STATE_ALL,
};
struct pmap * const	kernel_pmap_ptr = &kernel_pmap_store;
#ifdef PMAP_NEED_ALLOC_POOLPAGE
int			arm_poolpage_vmfreelist = VM_FREELIST_DEFAULT;
#endif

/*
 * Pool and cache that pmap structures are allocated from.
 * We use a cache to avoid clearing the pm_l2[] array (1KB)
 * in pmap_create().
 */
static struct pool_cache pmap_cache;

/*
 * Pool of PV structures
 */
static struct pool pmap_pv_pool;

static void *pmap_bootstrap_pv_page_alloc(struct pool *, int);
static void pmap_bootstrap_pv_page_free(struct pool *, void *);
static struct pool_allocator pmap_bootstrap_pv_allocator = {
	pmap_bootstrap_pv_page_alloc, pmap_bootstrap_pv_page_free
};

#ifdef PMAPCOUNTERS
#define	PMAP_EVCNT_INITIALIZER(name) \
	EVCNT_INITIALIZER(EVCNT_TYPE_MISC, NULL, "pmap", name)

#if defined(PMAP_CACHE_VIPT)
static struct evcnt pmap_ev_vac_clean_one =
   PMAP_EVCNT_INITIALIZER("clean page (1 color)");
static struct evcnt pmap_ev_vac_flush_one =
   PMAP_EVCNT_INITIALIZER("flush page (1 color)");
static struct evcnt pmap_ev_vac_flush_lots =
   PMAP_EVCNT_INITIALIZER("flush page (2+ colors)");
static struct evcnt pmap_ev_vac_flush_lots2 =
   PMAP_EVCNT_INITIALIZER("flush page (2+ colors, kmpage)");
EVCNT_ATTACH_STATIC(pmap_ev_vac_clean_one);
EVCNT_ATTACH_STATIC(pmap_ev_vac_flush_one);
EVCNT_ATTACH_STATIC(pmap_ev_vac_flush_lots);
EVCNT_ATTACH_STATIC(pmap_ev_vac_flush_lots2);

static struct evcnt pmap_ev_vac_color_new =
   PMAP_EVCNT_INITIALIZER("new page color");
static struct evcnt pmap_ev_vac_color_reuse =
   PMAP_EVCNT_INITIALIZER("ok first page color");
static struct evcnt pmap_ev_vac_color_ok =
   PMAP_EVCNT_INITIALIZER("ok page color");
static struct evcnt pmap_ev_vac_color_blind =
   PMAP_EVCNT_INITIALIZER("blind page color");
static struct evcnt pmap_ev_vac_color_change =
   PMAP_EVCNT_INITIALIZER("change page color");
static struct evcnt pmap_ev_vac_color_erase =
   PMAP_EVCNT_INITIALIZER("erase page color");
static struct evcnt pmap_ev_vac_color_none =
   PMAP_EVCNT_INITIALIZER("no page color");
static struct evcnt pmap_ev_vac_color_restore =
   PMAP_EVCNT_INITIALIZER("restore page color");

EVCNT_ATTACH_STATIC(pmap_ev_vac_color_new);
EVCNT_ATTACH_STATIC(pmap_ev_vac_color_reuse);
EVCNT_ATTACH_STATIC(pmap_ev_vac_color_ok);
EVCNT_ATTACH_STATIC(pmap_ev_vac_color_blind);
EVCNT_ATTACH_STATIC(pmap_ev_vac_color_change);
EVCNT_ATTACH_STATIC(pmap_ev_vac_color_erase);
EVCNT_ATTACH_STATIC(pmap_ev_vac_color_none);
EVCNT_ATTACH_STATIC(pmap_ev_vac_color_restore);
#endif

static struct evcnt pmap_ev_mappings =
   PMAP_EVCNT_INITIALIZER("pages mapped");
static struct evcnt pmap_ev_unmappings =
   PMAP_EVCNT_INITIALIZER("pages unmapped");
static struct evcnt pmap_ev_remappings =
   PMAP_EVCNT_INITIALIZER("pages remapped");

EVCNT_ATTACH_STATIC(pmap_ev_mappings);
EVCNT_ATTACH_STATIC(pmap_ev_unmappings);
EVCNT_ATTACH_STATIC(pmap_ev_remappings);

static struct evcnt pmap_ev_kernel_mappings =
   PMAP_EVCNT_INITIALIZER("kernel pages mapped");
static struct evcnt pmap_ev_kernel_unmappings =
   PMAP_EVCNT_INITIALIZER("kernel pages unmapped");
static struct evcnt pmap_ev_kernel_remappings =
   PMAP_EVCNT_INITIALIZER("kernel pages remapped");

EVCNT_ATTACH_STATIC(pmap_ev_kernel_mappings);
EVCNT_ATTACH_STATIC(pmap_ev_kernel_unmappings);
EVCNT_ATTACH_STATIC(pmap_ev_kernel_remappings);

static struct evcnt pmap_ev_kenter_mappings =
   PMAP_EVCNT_INITIALIZER("kenter pages mapped");
static struct evcnt pmap_ev_kenter_unmappings =
   PMAP_EVCNT_INITIALIZER("kenter pages unmapped");
static struct evcnt pmap_ev_kenter_remappings =
   PMAP_EVCNT_INITIALIZER("kenter pages remapped");
static struct evcnt pmap_ev_pt_mappings =
   PMAP_EVCNT_INITIALIZER("page table pages mapped");

EVCNT_ATTACH_STATIC(pmap_ev_kenter_mappings);
EVCNT_ATTACH_STATIC(pmap_ev_kenter_unmappings);
EVCNT_ATTACH_STATIC(pmap_ev_kenter_remappings);
EVCNT_ATTACH_STATIC(pmap_ev_pt_mappings);

static struct evcnt pmap_ev_fixup_mod =
   PMAP_EVCNT_INITIALIZER("page modification emulations");
static struct evcnt pmap_ev_fixup_ref =
   PMAP_EVCNT_INITIALIZER("page reference emulations");
static struct evcnt pmap_ev_fixup_exec =
   PMAP_EVCNT_INITIALIZER("exec pages fixed up");
static struct evcnt pmap_ev_fixup_pdes =
   PMAP_EVCNT_INITIALIZER("pdes fixed up");
static struct evcnt pmap_ev_fixup_ptesync =
   PMAP_EVCNT_INITIALIZER("ptesync fixed");

EVCNT_ATTACH_STATIC(pmap_ev_fixup_mod);
EVCNT_ATTACH_STATIC(pmap_ev_fixup_ref);
EVCNT_ATTACH_STATIC(pmap_ev_fixup_exec);
EVCNT_ATTACH_STATIC(pmap_ev_fixup_pdes);
EVCNT_ATTACH_STATIC(pmap_ev_fixup_ptesync);

#ifdef PMAP_CACHE_VIPT
static struct evcnt pmap_ev_exec_mappings =
   PMAP_EVCNT_INITIALIZER("exec pages mapped");
static struct evcnt pmap_ev_exec_cached =
   PMAP_EVCNT_INITIALIZER("exec pages cached");

EVCNT_ATTACH_STATIC(pmap_ev_exec_mappings);
EVCNT_ATTACH_STATIC(pmap_ev_exec_cached);

static struct evcnt pmap_ev_exec_synced =
   PMAP_EVCNT_INITIALIZER("exec pages synced");
static struct evcnt pmap_ev_exec_synced_map =
   PMAP_EVCNT_INITIALIZER("exec pages synced (MP)");
static struct evcnt pmap_ev_exec_synced_unmap =
   PMAP_EVCNT_INITIALIZER("exec pages synced (UM)");
static struct evcnt pmap_ev_exec_synced_remap =
   PMAP_EVCNT_INITIALIZER("exec pages synced (RM)");
static struct evcnt pmap_ev_exec_synced_clearbit =
   PMAP_EVCNT_INITIALIZER("exec pages synced (DG)");
static struct evcnt pmap_ev_exec_synced_kremove =
   PMAP_EVCNT_INITIALIZER("exec pages synced (KU)");

EVCNT_ATTACH_STATIC(pmap_ev_exec_synced);
EVCNT_ATTACH_STATIC(pmap_ev_exec_synced_map);
EVCNT_ATTACH_STATIC(pmap_ev_exec_synced_unmap);
EVCNT_ATTACH_STATIC(pmap_ev_exec_synced_remap);
EVCNT_ATTACH_STATIC(pmap_ev_exec_synced_clearbit);
EVCNT_ATTACH_STATIC(pmap_ev_exec_synced_kremove);

static struct evcnt pmap_ev_exec_discarded_unmap =
   PMAP_EVCNT_INITIALIZER("exec pages discarded (UM)");
static struct evcnt pmap_ev_exec_discarded_zero =
   PMAP_EVCNT_INITIALIZER("exec pages discarded (ZP)");
static struct evcnt pmap_ev_exec_discarded_copy =
   PMAP_EVCNT_INITIALIZER("exec pages discarded (CP)");
static struct evcnt pmap_ev_exec_discarded_page_protect =
   PMAP_EVCNT_INITIALIZER("exec pages discarded (PP)");
static struct evcnt pmap_ev_exec_discarded_clearbit =
   PMAP_EVCNT_INITIALIZER("exec pages discarded (DG)");
static struct evcnt pmap_ev_exec_discarded_kremove =
   PMAP_EVCNT_INITIALIZER("exec pages discarded (KU)");

EVCNT_ATTACH_STATIC(pmap_ev_exec_discarded_unmap);
EVCNT_ATTACH_STATIC(pmap_ev_exec_discarded_zero);
EVCNT_ATTACH_STATIC(pmap_ev_exec_discarded_copy);
EVCNT_ATTACH_STATIC(pmap_ev_exec_discarded_page_protect);
EVCNT_ATTACH_STATIC(pmap_ev_exec_discarded_clearbit);
EVCNT_ATTACH_STATIC(pmap_ev_exec_discarded_kremove);
#endif /* PMAP_CACHE_VIPT */

static struct evcnt pmap_ev_updates = PMAP_EVCNT_INITIALIZER("updates");
static struct evcnt pmap_ev_collects = PMAP_EVCNT_INITIALIZER("collects");
static struct evcnt pmap_ev_activations = PMAP_EVCNT_INITIALIZER("activations");

EVCNT_ATTACH_STATIC(pmap_ev_updates);
EVCNT_ATTACH_STATIC(pmap_ev_collects);
EVCNT_ATTACH_STATIC(pmap_ev_activations);

#define	PMAPCOUNT(x)	((void)(pmap_ev_##x.ev_count++))
#else
#define	PMAPCOUNT(x)	((void)0)
#endif

kmutex_t pmap_lock __cacheline_aligned;
kmutex_t kpm_lock __cacheline_aligned;
extern void *msgbufaddr;
int pmap_kmpages;

/*
 * Flag to indicate if pmap_init() has done its thing
 */
bool pmap_initialized;

/*
 * Metadata for L1 translation tables.
 */
struct l1_ttable {
	/* Entry on the L1 Table list */
	SLIST_ENTRY(l1_ttable) l1_link;

	/* Entry on the L1 Least Recently Used list */
	TAILQ_ENTRY(l1_ttable) l1_lru;

	/* Track how many domains are allocated from this L1 */
	volatile u_int l1_domain_use_count;

	/*
	 * A free-list of domain numbers for this L1.
	 * We avoid using ffs() and a bitmap to track domains since ffs()
	 * is slow on ARM.
	 */
	uint8_t l1_domain_first;
	uint8_t l1_domain_free[PMAP_DOMAINS];

	/* Physical address of this L1 page table */
	paddr_t l1_physaddr;

	/* KVA of this L1 page table */
	pd_entry_t *l1_kva;
};

/*
 * L1 Page Tables are tracked using a Least Recently Used list.
 *  - New L1s are allocated from the HEAD.
 *  - Freed L1s are added to the TAIL.
 *  - Recently accessed L1s (where an 'access' is some change to one of
 *    the userland pmaps which owns this L1) are moved to the TAIL.
 */
static TAILQ_HEAD(, l1_ttable) l1_lru_list;
static kmutex_t l1_lru_lock __cacheline_aligned;

/*
 * A list of all L1 tables
 */
static SLIST_HEAD(, l1_ttable) l1_list;

/*
 * Macros to determine if a mapping might be resident in the
 * instruction/data cache and/or TLB
 */
#if ARM_MMU_V7 > 0
/*
 * Speculative loads by Cortex cores can cause TLB entries to be filled even if
 * there are no explicit accesses, so there may be always be TLB entries to
 * flush.  If we used ASIDs then this would not be a problem.
 */
#define	PV_BEEN_EXECD(f)  (((f) & PVF_EXEC) == PVF_EXEC)
#define	PV_BEEN_REFD(f)   (true)
#else
#define	PV_BEEN_EXECD(f)  (((f) & (PVF_REF | PVF_EXEC)) == (PVF_REF | PVF_EXEC))
#define	PV_BEEN_REFD(f)   (((f) & PVF_REF) != 0)
#endif
#define	PV_IS_EXEC_P(f)   (((f) & PVF_EXEC) != 0)
#define	PV_IS_KENTRY_P(f) (((f) & PVF_KENTRY) != 0)
#define	PV_IS_WRITE_P(f)  (((f) & PVF_WRITE) != 0)

static void		pmap_enter_pv(struct vm_page_md *, paddr_t, struct pv_entry *,
			    pmap_t, vaddr_t, u_int);
static struct pv_entry *pmap_find_pv(struct vm_page_md *, pmap_t, vaddr_t);
static struct pv_entry *pmap_remove_pv(struct vm_page_md *, paddr_t, pmap_t, vaddr_t);
static u_int		pmap_modify_pv(struct vm_page_md *, paddr_t, pmap_t, vaddr_t,
			    u_int, u_int);

static void		pmap_pinit(pmap_t);

static int		pmap_pmap_ctor(void *, void *, int);

static void		pmap_vac_me_harder(struct vm_page_md *, paddr_t, pmap_t, vaddr_t);
#ifdef PMAP_CACHE_VIVT
static void		pmap_vac_me_kpmap(struct vm_page_md *, paddr_t, pmap_t, vaddr_t);
static void		pmap_vac_me_user(struct vm_page_md *, paddr_t, pmap_t, vaddr_t);
#endif

static void		pmap_clearbit(struct vm_page_md *, paddr_t, u_int);
#ifdef PMAP_CACHE_VIVT
static bool		pmap_clean_page(struct vm_page_md *, bool);
#endif
#ifdef PMAP_CACHE_VIPT
static void		pmap_syncicache_page(struct vm_page_md *, paddr_t);
enum pmap_flush_op {
	PMAP_FLUSH_PRIMARY,
	PMAP_FLUSH_SECONDARY,
	PMAP_CLEAN_PRIMARY
};
static void		pmap_flush_page(struct vm_page_md *, paddr_t, enum pmap_flush_op);
#endif
static void		pmap_page_remove(struct vm_page_md *, paddr_t);
static void		pmap_pv_remove(paddr_t);

static void		pmap_init_l1(struct l1_ttable *, pd_entry_t *);

/*
 * Misc variables
 */
vaddr_t virtual_avail;
vaddr_t virtual_end;
vaddr_t pmap_curmaxkvaddr;


paddr_t avail_start;
paddr_t avail_end;

#if 0
pv_addrqh_t pmap_boot_freeq = SLIST_HEAD_INITIALIZER(&pmap_boot_freeq);
pv_addr_t kernelpages;
pv_addr_t kernel_l1pt;
pv_addr_t systempage;
#endif

#ifdef PMAP_CACHE_VIPT
#define PMAP_VALIDATE_MD_PAGE(md)	\
	KASSERTMSG(arm_cache_prefer_mask == 0 || (((md)->pvh_attrs & PVF_WRITE) == 0) == ((md)->urw_mappings + (md)->krw_mappings == 0), \
	    "(md) %p: attrs=%#x urw=%u krw=%u", (md), \
	    (md)->pvh_attrs, (md)->urw_mappings, (md)->krw_mappings);
#endif /* PMAP_CACHE_VIPT */
/*
 * A bunch of routines to conditionally flush the caches/TLB depending
 * on whether the specified pmap actually needs to be flushed at any
 * given time.
 */
static inline void
pmap_tlb_flush_SE(pmap_t pm, vaddr_t va, u_int flags)
{
	if (pm->pm_cstate.cs_tlb_id != 0) {
		if (PV_BEEN_EXECD(flags)) {
			cpu_tlb_flushID_SE(va);
		} else if (PV_BEEN_REFD(flags)) {
			cpu_tlb_flushD_SE(va);
		}
	}
}

static inline void
pmap_tlb_flushID(pmap_t pm)
{
	if (pm->pm_cstate.cs_tlb_id) {
		cpu_tlb_flushID();
#if ARM_MMU_V7 == 0
		/*
		 * Speculative loads by Cortex cores can cause TLB entries to
		 * be filled even if there are no explicit accesses, so there
		 * may be always be TLB entries to flush.  If we used ASIDs
		 * then it would not be a problem.
		 * This is not true for other CPUs.
		 */
		pm->pm_cstate.cs_tlb = 0;
#endif /* ARM_MMU_V7 */
	}
}

static inline void
pmap_tlb_flushD(pmap_t pm)
{
	if (pm->pm_cstate.cs_tlb_d) {
		cpu_tlb_flushD();
#if ARM_MMU_V7 == 0
		/*
		 * Speculative loads by Cortex cores can cause TLB entries to
		 * be filled even if there are no explicit accesses, so there
		 * may be always be TLB entries to flush.  If we used ASIDs
		 * then it would not be a problem.
		 * This is not true for other CPUs.
		 */
		pm->pm_cstate.cs_tlb_d = 0;
#endif /* ARM_MMU_V7 */
	}
}

#ifdef PMAP_CACHE_VIVT
static inline void
pmap_cache_wbinv_page(pmap_t pm, vaddr_t va, bool do_inv, u_int flags)
{
	if (PV_BEEN_EXECD(flags) && pm->pm_cstate.cs_cache_id) {
		cpu_idcache_wbinv_range(va, PAGE_SIZE);
	} else if (PV_BEEN_REFD(flags) && pm->pm_cstate.cs_cache_d) {
		if (do_inv) {
			if (flags & PVF_WRITE)
				cpu_dcache_wbinv_range(va, PAGE_SIZE);
			else
				cpu_dcache_inv_range(va, PAGE_SIZE);
		} else if (flags & PVF_WRITE) {
			cpu_dcache_wb_range(va, PAGE_SIZE);
		}
	}
}

static inline void
pmap_cache_wbinv_all(pmap_t pm, u_int flags)
{
	if (PV_BEEN_EXECD(flags)) {
		if (pm->pm_cstate.cs_cache_id) {
			cpu_idcache_wbinv_all();
			pm->pm_cstate.cs_cache = 0;
		}
	} else if (pm->pm_cstate.cs_cache_d) {
		cpu_dcache_wbinv_all();
		pm->pm_cstate.cs_cache_d = 0;
	}
}
#endif /* PMAP_CACHE_VIVT */

static inline uint8_t
pmap_domain(pmap_t pm)
{
	return pm->pm_domain;
}


static inline pd_entry_t *
pmap_l1_kva(pmap_t pm)
{
	return pm->pm_l1->l1_kva;
}


bool
pmap_is_cached(pmap_t pm)
{
	struct cpu_info * const ci = curcpu();
	if (pm == pmap_kernel() || ci->ci_pmap_lastuser == NULL
	    || ci->ci_pmap_lastuser == pm)
		return true;

	return false;
}

/*
 * PTE_SYNC_CURRENT:
 *
 *     Make sure the pte is written out to RAM.
 *     We need to do this for one of two cases:
 *       - We're dealing with the kernel pmap
 *       - There is no pmap active in the cache/tlb.
 *       - The specified pmap is 'active' in the cache/tlb.
 */

#ifdef PMAP_INCLUDE_PTE_SYNC
static inline void
pmap_pte_sync_current(pmap_t pm, pt_entry_t *ptep)
{
	if (PMAP_NEEDS_PTE_SYNC && pmap_is_cached(pm))
		PTE_SYNC(ptep);
	dsb(sy);
}

# define PTE_SYNC_CURRENT(pm, ptep)	pmap_pte_sync_current(pm, ptep)
#else
# define PTE_SYNC_CURRENT(pm, ptep)	__nothing
#endif

/*
 * main pv_entry manipulation functions:
 *   pmap_enter_pv: enter a mapping onto a vm_page list
 *   pmap_remove_pv: remove a mapping from a vm_page list
 *
 * NOTE: pmap_enter_pv expects to lock the pvh itself
 *       pmap_remove_pv expects the caller to lock the pvh before calling
 */

/*
 * pmap_enter_pv: enter a mapping onto a vm_page lst
 *
 * => caller should hold the proper lock on pmap_main_lock
 * => caller should have pmap locked
 * => we will gain the lock on the vm_page and allocate the new pv_entry
 * => caller should adjust ptp's wire_count before calling
 * => caller should not adjust pmap's wire_count
 */
static void
pmap_enter_pv(struct vm_page_md *md, paddr_t pa, struct pv_entry *pv, pmap_t pm,
    vaddr_t va, u_int flags)
{
	UVMHIST_FUNC(__func__);
	UVMHIST_CALLARGS(maphist, "md %#jx pa %#jx pm %#jx va %#jx",
	    (uintptr_t)md, (uintptr_t)pa, (uintptr_t)pm, va);
	UVMHIST_LOG(maphist, "...pv %#jx flags %#jx",
	    (uintptr_t)pv, flags, 0, 0);

	struct pv_entry **pvp;

	pv->pv_pmap = pm;
	pv->pv_va = va;
	pv->pv_flags = flags;

	pvp = &SLIST_FIRST(&md->pvh_list);
#ifdef PMAP_CACHE_VIPT
	/*
	 * Insert unmanaged entries, writeable first, at the head of
	 * the pv list.
	 */
	if (__predict_true(!PV_IS_KENTRY_P(flags))) {
		while (*pvp != NULL && PV_IS_KENTRY_P((*pvp)->pv_flags))
			pvp = &SLIST_NEXT(*pvp, pv_link);
	}
	if (!PV_IS_WRITE_P(flags)) {
		while (*pvp != NULL && PV_IS_WRITE_P((*pvp)->pv_flags))
			pvp = &SLIST_NEXT(*pvp, pv_link);
	}
#endif
	SLIST_NEXT(pv, pv_link) = *pvp;		/* add to ... */
	*pvp = pv;				/* ... locked list */
	md->pvh_attrs |= flags & (PVF_REF | PVF_MOD);
#if defined(PMAP_CACHE_VIPT)
	if ((pv->pv_flags & PVF_KWRITE) == PVF_KWRITE)
		md->pvh_attrs |= PVF_KMOD;
	if ((md->pvh_attrs & (PVF_DMOD|PVF_NC)) != PVF_NC)
		md->pvh_attrs |= PVF_DIRTY;
	KASSERT((md->pvh_attrs & PVF_DMOD) == 0 || (md->pvh_attrs & (PVF_DIRTY|PVF_NC)));
#endif
	if (pm == pmap_kernel()) {
		PMAPCOUNT(kernel_mappings);
		if (flags & PVF_WRITE)
			md->krw_mappings++;
		else
			md->kro_mappings++;
	} else {
		if (flags & PVF_WRITE)
			md->urw_mappings++;
		else
			md->uro_mappings++;
	}

#ifdef PMAP_CACHE_VIPT
	/*
	 * Even though pmap_vac_me_harder will set PVF_WRITE for us,
	 * do it here as well to keep the mappings & KVF_WRITE consistent.
	 */
	if (arm_cache_prefer_mask != 0 && (flags & PVF_WRITE) != 0) {
		md->pvh_attrs |= PVF_WRITE;
	}
	/*
	 * If this is an exec mapping and its the first exec mapping
	 * for this page, make sure to sync the I-cache.
	 */
	if (PV_IS_EXEC_P(flags)) {
		if (!PV_IS_EXEC_P(md->pvh_attrs)) {
			pmap_syncicache_page(md, pa);
			PMAPCOUNT(exec_synced_map);
		}
		PMAPCOUNT(exec_mappings);
	}
#endif

	PMAPCOUNT(mappings);

	if (pv->pv_flags & PVF_WIRED)
		++pm->pm_stats.wired_count;
}

/*
 *
 * pmap_find_pv: Find a pv entry
 *
 * => caller should hold lock on vm_page
 */
static inline struct pv_entry *
pmap_find_pv(struct vm_page_md *md, pmap_t pm, vaddr_t va)
{
	struct pv_entry *pv;

	SLIST_FOREACH(pv, &md->pvh_list, pv_link) {
		if (pm == pv->pv_pmap && va == pv->pv_va)
			break;
	}

	return pv;
}

/*
 * pmap_remove_pv: try to remove a mapping from a pv_list
 *
 * => caller should hold proper lock on pmap_main_lock
 * => pmap should be locked
 * => caller should hold lock on vm_page [so that attrs can be adjusted]
 * => caller should adjust ptp's wire_count and free PTP if needed
 * => caller should NOT adjust pmap's wire_count
 * => we return the removed pv
 */
static struct pv_entry *
pmap_remove_pv(struct vm_page_md *md, paddr_t pa, pmap_t pm, vaddr_t va)
{
	UVMHIST_FUNC(__func__);
	UVMHIST_CALLARGS(maphist, "md %#jx pa %#jx pm %#jx va %#jx",
	    (uintptr_t)md, (uintptr_t)pa, (uintptr_t)pm, va);

	struct pv_entry *pv, **prevptr;

	prevptr = &SLIST_FIRST(&md->pvh_list); /* prev pv_entry ptr */
	pv = *prevptr;

	while (pv) {
		if (pv->pv_pmap == pm && pv->pv_va == va) {	/* match? */
			UVMHIST_LOG(maphist, "pm %#jx md %#jx flags %#jx",
			    (uintptr_t)pm, (uintptr_t)md, pv->pv_flags, 0);
			if (pv->pv_flags & PVF_WIRED) {
				--pm->pm_stats.wired_count;
			}
			*prevptr = SLIST_NEXT(pv, pv_link);	/* remove it! */
			if (pm == pmap_kernel()) {
				PMAPCOUNT(kernel_unmappings);
				if (pv->pv_flags & PVF_WRITE)
					md->krw_mappings--;
				else
					md->kro_mappings--;
			} else {
				if (pv->pv_flags & PVF_WRITE)
					md->urw_mappings--;
				else
					md->uro_mappings--;
			}

			PMAPCOUNT(unmappings);
#ifdef PMAP_CACHE_VIPT
			/*
			 * If this page has had an exec mapping, then if
			 * this was the last mapping, discard the contents,
			 * otherwise sync the i-cache for this page.
			 */
			if (PV_IS_EXEC_P(md->pvh_attrs)) {
				if (SLIST_EMPTY(&md->pvh_list)) {
					md->pvh_attrs &= ~PVF_EXEC;
					PMAPCOUNT(exec_discarded_unmap);
				} else if (pv->pv_flags & PVF_WRITE) {
					pmap_syncicache_page(md, pa);
					PMAPCOUNT(exec_synced_unmap);
				}
			}
#endif /* PMAP_CACHE_VIPT */
			break;
		}
		prevptr = &SLIST_NEXT(pv, pv_link);	/* previous pointer */
		pv = *prevptr;				/* advance */
	}

#if defined(PMAP_CACHE_VIPT)
	/*
	 * If we no longer have a WRITEABLE KENTRY at the head of list,
	 * clear the KMOD attribute from the page.
	 */
	if (SLIST_FIRST(&md->pvh_list) == NULL
	    || (SLIST_FIRST(&md->pvh_list)->pv_flags & PVF_KWRITE) != PVF_KWRITE)
		md->pvh_attrs &= ~PVF_KMOD;

	/*
	 * If this was a writeable page and there are no more writeable
	 * mappings (ignoring KMPAGE), clear the WRITE flag and writeback
	 * the contents to memory.
	 */
	if (arm_cache_prefer_mask != 0) {
		if (md->krw_mappings + md->urw_mappings == 0)
			md->pvh_attrs &= ~PVF_WRITE;
		PMAP_VALIDATE_MD_PAGE(md);
	}
	KASSERT((md->pvh_attrs & PVF_DMOD) == 0 || (md->pvh_attrs & (PVF_DIRTY|PVF_NC)));
#endif /* PMAP_CACHE_VIPT */

	/* return removed pv */
	return pv;
}

/*
 *
 * pmap_modify_pv: Update pv flags
 *
 * => caller should hold lock on vm_page [so that attrs can be adjusted]
 * => caller should NOT adjust pmap's wire_count
 * => caller must call pmap_vac_me_harder() if writable status of a page
 *    may have changed.
 * => we return the old flags
 *
 * Modify a physical-virtual mapping in the pv table
 */
static u_int
pmap_modify_pv(struct vm_page_md *md, paddr_t pa, pmap_t pm, vaddr_t va,
    u_int clr_mask, u_int set_mask)
{
	struct pv_entry *npv;
	u_int flags, oflags;
	UVMHIST_FUNC(__func__);
	UVMHIST_CALLARGS(maphist, "md %#jx pa %#jx pm %#jx va %#jx",
	    (uintptr_t)md, (uintptr_t)pa, (uintptr_t)pm, va);
	UVMHIST_LOG(maphist, "... clr %#jx set %#jx", clr_mask, set_mask, 0, 0);

	KASSERT(!PV_IS_KENTRY_P(clr_mask));
	KASSERT(!PV_IS_KENTRY_P(set_mask));

	if ((npv = pmap_find_pv(md, pm, va)) == NULL) {
		UVMHIST_LOG(maphist, "<--- done (not found)", 0, 0, 0, 0);
		return 0;
	}

	/*
	 * There is at least one VA mapping this page.
	 */

	if (clr_mask & (PVF_REF | PVF_MOD)) {
		md->pvh_attrs |= set_mask & (PVF_REF | PVF_MOD);
#if defined(PMAP_CACHE_VIPT)
		if ((md->pvh_attrs & (PVF_DMOD|PVF_NC)) != PVF_NC)
			md->pvh_attrs |= PVF_DIRTY;
		KASSERT((md->pvh_attrs & PVF_DMOD) == 0 || (md->pvh_attrs & (PVF_DIRTY|PVF_NC)));
#endif /* PMAP_CACHE_VIPT */
	}

	oflags = npv->pv_flags;
	npv->pv_flags = flags = (oflags & ~clr_mask) | set_mask;

	if ((flags ^ oflags) & PVF_WIRED) {
		if (flags & PVF_WIRED)
			++pm->pm_stats.wired_count;
		else
			--pm->pm_stats.wired_count;
	}

	if ((flags ^ oflags) & PVF_WRITE) {
		if (pm == pmap_kernel()) {
			if (flags & PVF_WRITE) {
				md->krw_mappings++;
				md->kro_mappings--;
			} else {
				md->kro_mappings++;
				md->krw_mappings--;
			}
		} else {
			if (flags & PVF_WRITE) {
				md->urw_mappings++;
				md->uro_mappings--;
			} else {
				md->uro_mappings++;
				md->urw_mappings--;
			}
		}
	}
#ifdef PMAP_CACHE_VIPT
	if (arm_cache_prefer_mask != 0) {
		if (md->urw_mappings + md->krw_mappings == 0) {
			md->pvh_attrs &= ~PVF_WRITE;
		} else {
			md->pvh_attrs |= PVF_WRITE;
		}
	}
	/*
	 * We have two cases here: the first is from enter_pv (new exec
	 * page), the second is a combined pmap_remove_pv/pmap_enter_pv.
	 * Since in latter, pmap_enter_pv won't do anything, we just have
	 * to do what pmap_remove_pv would do.
	 */
	if ((PV_IS_EXEC_P(flags) && !PV_IS_EXEC_P(md->pvh_attrs))
	    || (PV_IS_EXEC_P(md->pvh_attrs)
		|| (!(flags & PVF_WRITE) && (oflags & PVF_WRITE)))) {
		pmap_syncicache_page(md, pa);
		PMAPCOUNT(exec_synced_remap);
	}
	KASSERT((md->pvh_attrs & PVF_DMOD) == 0 || (md->pvh_attrs & (PVF_DIRTY|PVF_NC)));
#endif /* PMAP_CACHE_VIPT */

	PMAPCOUNT(remappings);

	UVMHIST_LOG(maphist, "<--- done", 0, 0, 0, 0);

	return oflags;
}

/*
 * Allocate an L1 translation table for the specified pmap.
 * This is called at pmap creation time.
 */
static void
pmap_alloc_l1(pmap_t pm)
{
	struct l1_ttable *l1;
	uint8_t domain;

	/*
	 * Remove the L1 at the head of the LRU list
	 */
	mutex_spin_enter(&l1_lru_lock);
	l1 = TAILQ_FIRST(&l1_lru_list);
	KDASSERT(l1 != NULL);
	TAILQ_REMOVE(&l1_lru_list, l1, l1_lru);

	/*
	 * Pick the first available domain number, and update
	 * the link to the next number.
	 */
	domain = l1->l1_domain_first;
	l1->l1_domain_first = l1->l1_domain_free[domain];

	/*
	 * If there are still free domain numbers in this L1,
	 * put it back on the TAIL of the LRU list.
	 */
	if (++l1->l1_domain_use_count < PMAP_DOMAINS)
		TAILQ_INSERT_TAIL(&l1_lru_list, l1, l1_lru);

	mutex_spin_exit(&l1_lru_lock);

	/*
	 * Fix up the relevant bits in the pmap structure
	 */
	pm->pm_l1 = l1;
	pm->pm_domain = domain + 1;
}

/*
 * Free an L1 translation table.
 * This is called at pmap destruction time.
 */
static void
pmap_free_l1(pmap_t pm)
{
	struct l1_ttable *l1 = pm->pm_l1;

	mutex_spin_enter(&l1_lru_lock);

	/*
	 * If this L1 is currently on the LRU list, remove it.
	 */
	if (l1->l1_domain_use_count < PMAP_DOMAINS)
		TAILQ_REMOVE(&l1_lru_list, l1, l1_lru);

	/*
	 * Free up the domain number which was allocated to the pmap
	 */
	l1->l1_domain_free[pmap_domain(pm) - 1] = l1->l1_domain_first;
	l1->l1_domain_first = pmap_domain(pm) - 1;
	l1->l1_domain_use_count--;

	/*
	 * The L1 now must have at least 1 free domain, so add
	 * it back to the LRU list. If the use count is zero,
	 * put it at the head of the list, otherwise it goes
	 * to the tail.
	 */
	if (l1->l1_domain_use_count == 0)
		TAILQ_INSERT_HEAD(&l1_lru_list, l1, l1_lru);
	else
		TAILQ_INSERT_TAIL(&l1_lru_list, l1, l1_lru);

	mutex_spin_exit(&l1_lru_lock);
}

static inline void
pmap_use_l1(pmap_t pm)
{
	struct l1_ttable *l1;

	/*
	 * Do nothing if we're in interrupt context.
	 * Access to an L1 by the kernel pmap must not affect
	 * the LRU list.
	 */
	if (cpu_intr_p() || pm == pmap_kernel())
		return;

	l1 = pm->pm_l1;

	/*
	 * If the L1 is not currently on the LRU list, just return
	 */
	if (l1->l1_domain_use_count == PMAP_DOMAINS)
		return;

	mutex_spin_enter(&l1_lru_lock);

	/*
	 * Check the use count again, now that we've acquired the lock
	 */
	if (l1->l1_domain_use_count == PMAP_DOMAINS) {
		mutex_spin_exit(&l1_lru_lock);
		return;
	}

	/*
	 * Move the L1 to the back of the LRU list
	 */
	TAILQ_REMOVE(&l1_lru_list, l1, l1_lru);
	TAILQ_INSERT_TAIL(&l1_lru_list, l1, l1_lru);

	mutex_spin_exit(&l1_lru_lock);
}




static int
pmap_pmap_ctor(void *arg, void *v, int flags)
{

	memset(v, 0, sizeof(struct pmap));
	return 0;
}

static void
pmap_pinit(pmap_t pm)
{
#ifndef ARM_HAS_VBAR
	struct l2_bucket *l2b;

	if (vector_page < KERNEL_BASE) {
		/*
		 * Map the vector page.
		 */
		pmap_enter(pm, vector_page, systempage.pv_pa,
		    VM_PROT_READ | VM_PROT_EXECUTE,
		    VM_PROT_READ | VM_PROT_EXECUTE | PMAP_WIRED);
		pmap_update(pm);

		pm->pm_pl1vec = pmap_l1_kva(pm) + l1pte_index(vector_page);
		l2b = pmap_get_l2_bucket(pm, vector_page);
		KASSERTMSG(l2b != NULL, "%#lx", vector_page);
		pm->pm_l1vec = l2b->l2b_pa | L1_C_PROTO |
		    L1_C_DOM(pmap_domain(pm));
	} else
		pm->pm_pl1vec = NULL;
#endif
}


#ifdef PMAP_CACHE_VIVT
/*
 * Since we have a virtually indexed cache, we may need to inhibit caching if
 * there is more than one mapping and at least one of them is writable.
 * Since we purge the cache on every context switch, we only need to check for
 * other mappings within the same pmap, or kernel_pmap.
 * This function is also called when a page is unmapped, to possibly reenable
 * caching on any remaining mappings.
 *
 * The code implements the following logic, where:
 *
 * KW = # of kernel read/write pages
 * KR = # of kernel read only pages
 * UW = # of user read/write pages
 * UR = # of user read only pages
 *
 * KC = kernel mapping is cacheable
 * UC = user mapping is cacheable
 *
 *               KW=0,KR=0  KW=0,KR>0  KW=1,KR=0  KW>1,KR>=0
 *             +---------------------------------------------
 * UW=0,UR=0   | ---        KC=1       KC=1       KC=0
 * UW=0,UR>0   | UC=1       KC=1,UC=1  KC=0,UC=0  KC=0,UC=0
 * UW=1,UR=0   | UC=1       KC=0,UC=0  KC=0,UC=0  KC=0,UC=0
 * UW>1,UR>=0  | UC=0       KC=0,UC=0  KC=0,UC=0  KC=0,UC=0
 */

static const int pmap_vac_flags[4][4] = {
	{-1,		0,		0,		PVF_KNC},
	{0,		0,		PVF_NC,		PVF_NC},
	{0,		PVF_NC,		PVF_NC,		PVF_NC},
	{PVF_UNC,	PVF_NC,		PVF_NC,		PVF_NC}
};

static inline int
pmap_get_vac_flags(const struct vm_page_md *md)
{
	int kidx, uidx;

	kidx = 0;
	if (md->kro_mappings || md->krw_mappings > 1)
		kidx |= 1;
	if (md->krw_mappings)
		kidx |= 2;

	uidx = 0;
	if (md->uro_mappings || md->urw_mappings > 1)
		uidx |= 1;
	if (md->urw_mappings)
		uidx |= 2;

	return pmap_vac_flags[uidx][kidx];
}

static inline void
pmap_vac_me_harder(struct vm_page_md *md, paddr_t pa, pmap_t pm, vaddr_t va)
{
	int nattr;

	nattr = pmap_get_vac_flags(md);

	if (nattr < 0) {
		md->pvh_attrs &= ~PVF_NC;
		return;
	}

	if (nattr == 0 && (md->pvh_attrs & PVF_NC) == 0)
		return;

	if (pm == pmap_kernel())
		pmap_vac_me_kpmap(md, pa, pm, va);
	else
		pmap_vac_me_user(md, pa, pm, va);

	md->pvh_attrs = (md->pvh_attrs & ~PVF_NC) | nattr;
}

static void
pmap_vac_me_kpmap(struct vm_page_md *md, paddr_t pa, pmap_t pm, vaddr_t va)
{
	u_int u_cacheable, u_entries;
	struct pv_entry *pv;
	pmap_t last_pmap = pm;

	/*
	 * Pass one, see if there are both kernel and user pmaps for
	 * this page.  Calculate whether there are user-writable or
	 * kernel-writable pages.
	 */
	u_cacheable = 0;
	SLIST_FOREACH(pv, &md->pvh_list, pv_link) {
		if (pv->pv_pmap != pm && (pv->pv_flags & PVF_NC) == 0)
			u_cacheable++;
	}

	u_entries = md->urw_mappings + md->uro_mappings;

	/*
	 * We know we have just been updating a kernel entry, so if
	 * all user pages are already cacheable, then there is nothing
	 * further to do.
	 */
	if (md->k_mappings == 0 && u_cacheable == u_entries)
		return;

	if (u_entries) {
		/*
		 * Scan over the list again, for each entry, if it
		 * might not be set correctly, call pmap_vac_me_user
		 * to recalculate the settings.
		 */
		SLIST_FOREACH(pv, &md->pvh_list, pv_link) {
			/*
			 * We know kernel mappings will get set
			 * correctly in other calls.  We also know
			 * that if the pmap is the same as last_pmap
			 * then we've just handled this entry.
			 */
			if (pv->pv_pmap == pm || pv->pv_pmap == last_pmap)
				continue;

			/*
			 * If there are kernel entries and this page
			 * is writable but non-cacheable, then we can
			 * skip this entry also.
			 */
			if (md->k_mappings &&
			    (pv->pv_flags & (PVF_NC | PVF_WRITE)) ==
			    (PVF_NC | PVF_WRITE))
				continue;

			/*
			 * Similarly if there are no kernel-writable
			 * entries and the page is already
			 * read-only/cacheable.
			 */
			if (md->krw_mappings == 0 &&
			    (pv->pv_flags & (PVF_NC | PVF_WRITE)) == 0)
				continue;

			/*
			 * For some of the remaining cases, we know
			 * that we must recalculate, but for others we
			 * can't tell if they are correct or not, so
			 * we recalculate anyway.
			 */
			pmap_vac_me_user(md, pa, (last_pmap = pv->pv_pmap), 0);
		}

		if (md->k_mappings == 0)
			return;
	}

	pmap_vac_me_user(md, pa, pm, va);
}

static void
pmap_vac_me_user(struct vm_page_md *md, paddr_t pa, pmap_t pm, vaddr_t va)
{
	pmap_t kpmap = pmap_kernel();
	struct pv_entry *pv, *npv = NULL;
	u_int entries = 0;
	u_int writable = 0;
	u_int cacheable_entries = 0;
	u_int kern_cacheable = 0;
	u_int other_writable = 0;

	/*
	 * Count mappings and writable mappings in this pmap.
	 * Include kernel mappings as part of our own.
	 * Keep a pointer to the first one.
	 */
	npv = NULL;
	KASSERT(pmap_page_locked_p(md));
	SLIST_FOREACH(pv, &md->pvh_list, pv_link) {
		/* Count mappings in the same pmap */
		if (pm == pv->pv_pmap || kpmap == pv->pv_pmap) {
			if (entries++ == 0)
				npv = pv;

			/* Cacheable mappings */
			if ((pv->pv_flags & PVF_NC) == 0) {
				cacheable_entries++;
				if (kpmap == pv->pv_pmap)
					kern_cacheable++;
			}

			/* Writable mappings */
			if (pv->pv_flags & PVF_WRITE)
				++writable;
		} else if (pv->pv_flags & PVF_WRITE)
			other_writable = 1;
	}

	/*
	 * Enable or disable caching as necessary.
	 * Note: the first entry might be part of the kernel pmap,
	 * so we can't assume this is indicative of the state of the
	 * other (maybe non-kpmap) entries.
	 */
	if ((entries > 1 && writable) ||
	    (entries > 0 && pm == kpmap && other_writable)) {
		if (cacheable_entries == 0) {
			return;
		}

		for (pv = npv; pv; pv = SLIST_NEXT(pv, pv_link)) {
			if ((pm != pv->pv_pmap && kpmap != pv->pv_pmap) ||
			    (pv->pv_flags & PVF_NC))
				continue;

			pv->pv_flags |= PVF_NC;

			struct l2_bucket * const l2b
			    = pmap_get_l2_bucket(pv->pv_pmap, pv->pv_va);
			KASSERTMSG(l2b != NULL, "%#lx", va);
			pt_entry_t * const ptep
			    = &l2b->l2b_kva[l2pte_index(pv->pv_va)];
			const pt_entry_t opte = *ptep;
			pt_entry_t npte = opte & ~L2_S_CACHE_MASK;

			if ((va != pv->pv_va || pm != pv->pv_pmap)
			    && l2pte_valid_p(opte)) {
				pmap_cache_wbinv_page(pv->pv_pmap, pv->pv_va,
				    true, pv->pv_flags);
				pmap_tlb_flush_SE(pv->pv_pmap, pv->pv_va,
				    pv->pv_flags);
			}

			l2pte_set(ptep, npte, opte);
			PTE_SYNC_CURRENT(pv->pv_pmap, ptep);
		}
		cpu_cpwait();
	} else if (entries > cacheable_entries) {
		/*
		 * Turn cacheing back on for some pages.  If it is a kernel
		 * page, only do so if there are no other writable pages.
		 */
		for (pv = npv; pv; pv = SLIST_NEXT(pv, pv_link)) {
			if (!(pv->pv_flags & PVF_NC) || (pm != pv->pv_pmap &&
			    (kpmap != pv->pv_pmap || other_writable)))
				continue;

			pv->pv_flags &= ~PVF_NC;

			struct l2_bucket * const l2b
			    = pmap_get_l2_bucket(pv->pv_pmap, pv->pv_va);
			KASSERTMSG(l2b != NULL, "%#lx", va);
			pt_entry_t * const ptep
			    = &l2b->l2b_kva[l2pte_index(pv->pv_va)];
			const pt_entry_t opte = *ptep;
			pt_entry_t npte = (opte & ~L2_S_CACHE_MASK)
			    | pte_l2_s_cache_mode;

			if (l2pte_valid_p(opte)) {
				pmap_tlb_flush_SE(pv->pv_pmap, pv->pv_va,
				    pv->pv_flags);
			}

			l2pte_set(ptep, npte, opte);
			PTE_SYNC_CURRENT(pv->pv_pmap, ptep);
		}
	}
}
#endif

#ifdef PMAP_CACHE_VIPT
static void
pmap_vac_me_harder(struct vm_page_md *md, paddr_t pa, pmap_t pm, vaddr_t va)
{
	struct pv_entry *pv;
	vaddr_t tst_mask;
	bool bad_alias;
	const u_int
	    rw_mappings = md->urw_mappings + md->krw_mappings,
	    ro_mappings = md->uro_mappings + md->kro_mappings;

	/* do we need to do anything? */
	if (arm_cache_prefer_mask == 0)
		return;

	UVMHIST_FUNC(__func__);
	UVMHIST_CALLARGS(maphist, "md %#jx pa %#jx pm %#jx va %#jx",
	    (uintptr_t)md, (uintptr_t)pa, (uintptr_t)pm, va);

	KASSERT(!va || pm);
	KASSERT((md->pvh_attrs & PVF_DMOD) == 0 || (md->pvh_attrs & (PVF_DIRTY|PVF_NC)));

	/* Already a conflict? */
	if (__predict_false(md->pvh_attrs & PVF_NC)) {
		/* just an add, things are already non-cached */
		KASSERT(!(md->pvh_attrs & PVF_DIRTY));
		KASSERT(!(md->pvh_attrs & PVF_MULTCLR));
		bad_alias = false;
		if (va) {
			PMAPCOUNT(vac_color_none);
			bad_alias = true;
			KASSERT((rw_mappings == 0) == !(md->pvh_attrs & PVF_WRITE));
			goto fixup;
		}
		pv = SLIST_FIRST(&md->pvh_list);
		/* the list can't be empty because it would be cachable */
		if (md->pvh_attrs & PVF_KMPAGE) {
			tst_mask = md->pvh_attrs;
		} else {
			KASSERT(pv);
			tst_mask = pv->pv_va;
			pv = SLIST_NEXT(pv, pv_link);
		}
		/*
		 * Only check for a bad alias if we have writable mappings.
		 */
		tst_mask &= arm_cache_prefer_mask;
		if (rw_mappings > 0) {
			for (; pv && !bad_alias; pv = SLIST_NEXT(pv, pv_link)) {
				/* if there's a bad alias, stop checking. */
				if (tst_mask != (pv->pv_va & arm_cache_prefer_mask))
					bad_alias = true;
			}
			md->pvh_attrs |= PVF_WRITE;
			if (!bad_alias)
				md->pvh_attrs |= PVF_DIRTY;
		} else {
			/*
			 * We have only read-only mappings.  Let's see if there
			 * are multiple colors in use or if we mapped a KMPAGE.
			 * If the latter, we have a bad alias.  If the former,
			 * we need to remember that.
			 */
			for (; pv; pv = SLIST_NEXT(pv, pv_link)) {
				if (tst_mask != (pv->pv_va & arm_cache_prefer_mask)) {
					if (md->pvh_attrs & PVF_KMPAGE)
						bad_alias = true;
					break;
				}
			}
			md->pvh_attrs &= ~PVF_WRITE;
			/*
			 * No KMPAGE and we exited early, so we must have
			 * multiple color mappings.
			 */
			if (!bad_alias && pv != NULL)
				md->pvh_attrs |= PVF_MULTCLR;
		}

		/* If no conflicting colors, set everything back to cached */
		if (!bad_alias) {
#ifdef DEBUG
			if ((md->pvh_attrs & PVF_WRITE)
			    || ro_mappings < 2) {
				SLIST_FOREACH(pv, &md->pvh_list, pv_link)
					KDASSERT(((tst_mask ^ pv->pv_va) & arm_cache_prefer_mask) == 0);
			}
#endif
			md->pvh_attrs &= (PAGE_SIZE - 1) & ~PVF_NC;
			md->pvh_attrs |= tst_mask | PVF_COLORED;
			/*
			 * Restore DIRTY bit if page is modified
			 */
			if (md->pvh_attrs & PVF_DMOD)
				md->pvh_attrs |= PVF_DIRTY;
			PMAPCOUNT(vac_color_restore);
		} else {
			KASSERT(SLIST_FIRST(&md->pvh_list) != NULL);
			KASSERT(SLIST_NEXT(SLIST_FIRST(&md->pvh_list), pv_link) != NULL);
		}
		KASSERT((md->pvh_attrs & PVF_DMOD) == 0 || (md->pvh_attrs & (PVF_DIRTY|PVF_NC)));
		KASSERT((rw_mappings == 0) == !(md->pvh_attrs & PVF_WRITE));
	} else if (!va) {
		KASSERT(pmap_is_page_colored_p(md));
		KASSERT(!(md->pvh_attrs & PVF_WRITE)
		    || (md->pvh_attrs & PVF_DIRTY));
		if (rw_mappings == 0) {
			md->pvh_attrs &= ~PVF_WRITE;
			if (ro_mappings == 1
			    && (md->pvh_attrs & PVF_MULTCLR)) {
				/*
				 * If this is the last readonly mapping
				 * but it doesn't match the current color
				 * for the page, change the current color
				 * to match this last readonly mapping.
				 */
				pv = SLIST_FIRST(&md->pvh_list);
				tst_mask = (md->pvh_attrs ^ pv->pv_va)
				    & arm_cache_prefer_mask;
				if (tst_mask) {
					md->pvh_attrs ^= tst_mask;
					PMAPCOUNT(vac_color_change);
				}
			}
		}
		KASSERT((md->pvh_attrs & PVF_DMOD) == 0 || (md->pvh_attrs & (PVF_DIRTY|PVF_NC)));
		KASSERT((rw_mappings == 0) == !(md->pvh_attrs & PVF_WRITE));
		return;
	} else if (!pmap_is_page_colored_p(md)) {
		/* not colored so we just use its color */
		KASSERT(md->pvh_attrs & (PVF_WRITE|PVF_DIRTY));
		KASSERT(!(md->pvh_attrs & PVF_MULTCLR));
		PMAPCOUNT(vac_color_new);
		md->pvh_attrs &= PAGE_SIZE - 1;
		md->pvh_attrs |= PVF_COLORED
		    | (va & arm_cache_prefer_mask)
		    | (rw_mappings > 0 ? PVF_WRITE : 0);
		KASSERT((md->pvh_attrs & PVF_DMOD) == 0 || (md->pvh_attrs & (PVF_DIRTY|PVF_NC)));
		KASSERT((rw_mappings == 0) == !(md->pvh_attrs & PVF_WRITE));
		return;
	} else if (((md->pvh_attrs ^ va) & arm_cache_prefer_mask) == 0) {
		bad_alias = false;
		if (rw_mappings > 0) {
			/*
			 * We now have writeable mappings and if we have
			 * readonly mappings in more than once color, we have
			 * an aliasing problem.  Regardless mark the page as
			 * writeable.
			 */
			if (md->pvh_attrs & PVF_MULTCLR) {
				if (ro_mappings < 2) {
					/*
					 * If we only have less than two
					 * read-only mappings, just flush the
					 * non-primary colors from the cache.
					 */
					pmap_flush_page(md, pa,
					    PMAP_FLUSH_SECONDARY);
				} else {
					bad_alias = true;
				}
			}
			md->pvh_attrs |= PVF_WRITE;
		}
		/* If no conflicting colors, set everything back to cached */
		if (!bad_alias) {
#ifdef DEBUG
			if (rw_mappings > 0
			    || (md->pvh_attrs & PMAP_KMPAGE)) {
				tst_mask = md->pvh_attrs & arm_cache_prefer_mask;
				SLIST_FOREACH(pv, &md->pvh_list, pv_link)
					KDASSERT(((tst_mask ^ pv->pv_va) & arm_cache_prefer_mask) == 0);
			}
#endif
			if (SLIST_EMPTY(&md->pvh_list))
				PMAPCOUNT(vac_color_reuse);
			else
				PMAPCOUNT(vac_color_ok);

			/* matching color, just return */
			KASSERT((md->pvh_attrs & PVF_DMOD) == 0 || (md->pvh_attrs & (PVF_DIRTY|PVF_NC)));
			KASSERT((rw_mappings == 0) == !(md->pvh_attrs & PVF_WRITE));
			return;
		}
		KASSERT(SLIST_FIRST(&md->pvh_list) != NULL);
		KASSERT(SLIST_NEXT(SLIST_FIRST(&md->pvh_list), pv_link) != NULL);

		/* color conflict.  evict from cache. */

		pmap_flush_page(md, pa, PMAP_FLUSH_PRIMARY);
		md->pvh_attrs &= ~PVF_COLORED;
		md->pvh_attrs |= PVF_NC;
		KASSERT((md->pvh_attrs & PVF_DMOD) == 0 || (md->pvh_attrs & (PVF_DIRTY|PVF_NC)));
		KASSERT(!(md->pvh_attrs & PVF_MULTCLR));
		PMAPCOUNT(vac_color_erase);
	} else if (rw_mappings == 0
		   && (md->pvh_attrs & PVF_KMPAGE) == 0) {
		KASSERT((md->pvh_attrs & PVF_WRITE) == 0);

		/*
		 * If the page has dirty cache lines, clean it.
		 */
		if (md->pvh_attrs & PVF_DIRTY)
			pmap_flush_page(md, pa, PMAP_CLEAN_PRIMARY);

		/*
		 * If this is the first remapping (we know that there are no
		 * writeable mappings), then this is a simple color change.
		 * Otherwise this is a seconary r/o mapping, which means
		 * we don't have to do anything.
		 */
		if (ro_mappings == 1) {
			KASSERT(((md->pvh_attrs ^ va) & arm_cache_prefer_mask) != 0);
			md->pvh_attrs &= PAGE_SIZE - 1;
			md->pvh_attrs |= (va & arm_cache_prefer_mask);
			PMAPCOUNT(vac_color_change);
		} else {
			PMAPCOUNT(vac_color_blind);
		}
		md->pvh_attrs |= PVF_MULTCLR;
		KASSERT((md->pvh_attrs & PVF_DMOD) == 0 || (md->pvh_attrs & (PVF_DIRTY|PVF_NC)));
		KASSERT((rw_mappings == 0) == !(md->pvh_attrs & PVF_WRITE));
		return;
	} else {
		if (rw_mappings > 0)
			md->pvh_attrs |= PVF_WRITE;

		/* color conflict.  evict from cache. */
		pmap_flush_page(md, pa, PMAP_FLUSH_PRIMARY);

		/* the list can't be empty because this was a enter/modify */
		pv = SLIST_FIRST(&md->pvh_list);
		if ((md->pvh_attrs & PVF_KMPAGE) == 0) {
			KASSERT(pv);
			/*
			 * If there's only one mapped page, change color to the
			 * page's new color and return.  Restore the DIRTY bit
			 * that was erased by pmap_flush_page.
			 */
			if (SLIST_NEXT(pv, pv_link) == NULL) {
				md->pvh_attrs &= PAGE_SIZE - 1;
				md->pvh_attrs |= (va & arm_cache_prefer_mask);
				if (md->pvh_attrs & PVF_DMOD)
					md->pvh_attrs |= PVF_DIRTY;
				PMAPCOUNT(vac_color_change);
				KASSERT((md->pvh_attrs & PVF_DMOD) == 0 || (md->pvh_attrs & (PVF_DIRTY|PVF_NC)));
				KASSERT((rw_mappings == 0) == !(md->pvh_attrs & PVF_WRITE));
				KASSERT(!(md->pvh_attrs & PVF_MULTCLR));
				return;
			}
		}
		bad_alias = true;
		md->pvh_attrs &= ~PVF_COLORED;
		md->pvh_attrs |= PVF_NC;
		PMAPCOUNT(vac_color_erase);
		KASSERT((md->pvh_attrs & PVF_DMOD) == 0 || (md->pvh_attrs & (PVF_DIRTY|PVF_NC)));
	}

  fixup:
	KASSERT((rw_mappings == 0) == !(md->pvh_attrs & PVF_WRITE));

	/*
	 * Turn cacheing on/off for all pages.
	 */
	SLIST_FOREACH(pv, &md->pvh_list, pv_link) {
		struct l2_bucket * const l2b = pmap_get_l2_bucket(pv->pv_pmap,
		    pv->pv_va);
		KASSERTMSG(l2b != NULL, "%#lx", va);
		pt_entry_t * const ptep = &l2b->l2b_kva[l2pte_index(pv->pv_va)];
		const pt_entry_t opte = *ptep;
		pt_entry_t npte = opte & ~L2_S_CACHE_MASK;
		if (bad_alias) {
			pv->pv_flags |= PVF_NC;
		} else {
			pv->pv_flags &= ~PVF_NC;
			npte |= pte_l2_s_cache_mode;
		}

		if (opte == npte)	/* only update is there's a change */
			continue;

		if (l2pte_valid_p(opte)) {
			pmap_tlb_flush_SE(pv->pv_pmap, pv->pv_va, pv->pv_flags);
		}

		l2pte_set(ptep, npte, opte);
		PTE_SYNC_CURRENT(pv->pv_pmap, ptep);
	}
}
#endif	/* PMAP_CACHE_VIPT */


/*
 * Modify pte bits for all ptes corresponding to the given physical address.
 * We use `maskbits' rather than `clearbits' because we're always passing
 * constants and the latter would require an extra inversion at run-time.
 */
static void
pmap_clearbit(struct vm_page_md *md, paddr_t pa, u_int maskbits)
{
	struct pv_entry *pv;
#ifdef PMAP_CACHE_VIPT
	const bool want_syncicache = PV_IS_EXEC_P(md->pvh_attrs);
	bool need_syncicache = false;
	const u_int execbits = 0;
	bool need_vac_me_harder = false;
#else
	const u_int execbits = 0;
#endif

	UVMHIST_FUNC(__func__);
	UVMHIST_CALLARGS(maphist, "md %#jx pa %#jx maskbits %#jx",
	    (uintptr_t)md, pa, maskbits, 0);

#ifdef PMAP_CACHE_VIPT
	/*
	 * If we might want to sync the I-cache and we've modified it,
	 * then we know we definitely need to sync or discard it.
	 */
	if (want_syncicache) {
		need_syncicache = md->pvh_attrs & PVF_MOD;
	}
#endif
	KASSERT(pmap_page_locked_p(md));

	/*
	 * Clear saved attributes (modify, reference)
	 */
	md->pvh_attrs &= ~(maskbits & (PVF_MOD | PVF_REF));

	if (SLIST_EMPTY(&md->pvh_list)) {
#if defined(PMAP_CACHE_VIPT)
		if (need_syncicache) {
			/*
			 * No one has it mapped, so just discard it.  The next
			 * exec remapping will cause it to be synced.
			 */
			md->pvh_attrs &= ~PVF_EXEC;
			PMAPCOUNT(exec_discarded_clearbit);
		}
#endif
		return;
	}

	/*
	 * Loop over all current mappings setting/clearing as appropos
	 */
	for (pv = SLIST_FIRST(&md->pvh_list); pv != NULL;) {
		pmap_t pm = pv->pv_pmap;
		const vaddr_t va = pv->pv_va;
		const u_int oflags = pv->pv_flags;
		/*
		 * Kernel entries are unmanaged and as such not to be changed.
		 */
		if (PV_IS_KENTRY_P(oflags)) {
			pv = SLIST_NEXT(pv, pv_link);
			continue;
		}
		pv->pv_flags &= ~maskbits;

		/*
		 * Try to get a hold on the pmap's lock.  We must do this
		 * while still holding the page locked, to know that the
		 * page is still associated with the pmap and the mapping is
		 * in place.  If a hold can't be had, unlock and wait for
		 * the pmap's lock to become available and retry.  The pmap
		 * must be ref'd over this dance to stop it disappearing
		 * behind us.
		 */
		if (!mutex_tryenter(&pm->pm_lock)) {
			pmap_reference(pm);
			pmap_release_page_lock(md);
			pmap_acquire_pmap_lock(pm);
			/* nothing, just wait for it */
			pmap_release_pmap_lock(pm);
			pmap_destroy(pm);
			/* Restart from the beginning. */
			pmap_acquire_page_lock(md);
			pv = SLIST_FIRST(&md->pvh_list);
			continue;
		}
		pv->pv_flags &= ~maskbits;

		struct l2_bucket * const l2b = pmap_get_l2_bucket(pm, va);
		KASSERTMSG(l2b != NULL, "%#lx", va);

		pt_entry_t * const ptep = &l2b->l2b_kva[l2pte_index(va)];
		const pt_entry_t opte = *ptep;
		pt_entry_t npte = opte | execbits;


		UVMHIST_LOG(maphist, "pv %#jx pm %#jx va %#jx flag %#jx",
		    (uintptr_t)pv, (uintptr_t)pm, va, oflags);

		if (maskbits & (PVF_WRITE|PVF_MOD)) {
#ifdef PMAP_CACHE_VIVT
			if ((oflags & PVF_NC)) {
				/*
				 * Entry is not cacheable:
				 *
				 * Don't turn caching on again if this is a
				 * modified emulation. This would be
				 * inconsitent with the settings created by
				 * pmap_vac_me_harder(). Otherwise, it's safe
				 * to re-enable cacheing.
				 *
				 * There's no need to call pmap_vac_me_harder()
				 * here: all pages are losing their write
				 * permission.
				 */
				if (maskbits & PVF_WRITE) {
					npte |= pte_l2_s_cache_mode;
					pv->pv_flags &= ~PVF_NC;
				}
			} else if (l2pte_writable_p(opte)) {
				/*
				 * Entry is writable/cacheable: check if pmap
				 * is current if it is flush it, otherwise it
				 * won't be in the cache
				 */
				pmap_cache_wbinv_page(pm, va,
				    (maskbits & PVF_REF) != 0,
				    oflags|PVF_WRITE);
			}
#endif

			/* make the pte read only */
			npte = l2pte_set_readonly(npte);

			if ((maskbits & oflags & PVF_WRITE)) {
				/*
				 * Keep alias accounting up to date
				 */
				if (pm == pmap_kernel()) {
					md->krw_mappings--;
					md->kro_mappings++;
				} else {
					md->urw_mappings--;
					md->uro_mappings++;
				}
#ifdef PMAP_CACHE_VIPT
				if (arm_cache_prefer_mask != 0) {
					if (md->urw_mappings + md->krw_mappings == 0) {
						md->pvh_attrs &= ~PVF_WRITE;
					} else {
						PMAP_VALIDATE_MD_PAGE(md);
					}
				}
				if (want_syncicache)
					need_syncicache = true;
#endif /* PMAP_CACHE_VIPT */
			}
		}

		if (maskbits & PVF_REF) {
			if (true
			    && (oflags & PVF_NC) == 0
			    && (maskbits & (PVF_WRITE|PVF_MOD)) == 0
			    && l2pte_valid_p(npte)) {
#ifdef PMAP_CACHE_VIVT
				/*
				 * Check npte here; we may have already
				 * done the wbinv above, and the validity
				 * of the PTE is the same for opte and
				 * npte.
				 */
				pmap_cache_wbinv_page(pm, va, true, oflags);
#endif
			}

			/*
			 * Make the PTE invalid so that we will take a
			 * page fault the next time the mapping is
			 * referenced.
			 */
			npte &= ~L2_TYPE_MASK;
			npte |= L2_TYPE_INV;
		}

		if (npte != opte) {
			l2pte_reset(ptep);
			PTE_SYNC(ptep);

			/* Flush the TLB entry if a current pmap. */
			pmap_tlb_flush_SE(pm, va, oflags);

			l2pte_set(ptep, npte, 0);
			PTE_SYNC(ptep);
		}

		pmap_release_pmap_lock(pm);

		UVMHIST_LOG(maphist, "pm %#jx va %#jx opte %#jx npte %#jx",
		    (uintptr_t)pm, va, opte, npte);

		/* Move to next entry. */
		pv = SLIST_NEXT(pv, pv_link);
	}

#if defined(PMAP_CACHE_VIPT)
	/*
	 * If we need to sync the I-cache and we haven't done it yet, do it.
	 */
	if (need_syncicache) {
		pmap_syncicache_page(md, pa);
		PMAPCOUNT(exec_synced_clearbit);
	}
	/*
	 * If we are changing this to read-only, we need to call vac_me_harder
	 * so we can change all the read-only pages to cacheable.  We pretend
	 * this as a page deletion.
	 */
	if (need_vac_me_harder) {
		if (md->pvh_attrs & PVF_NC)
			pmap_vac_me_harder(md, pa, NULL, 0);
	}
#endif /* PMAP_CACHE_VIPT */
}

/*
 * pmap_clean_page()
 *
 * This is a local function used to work out the best strategy to clean
 * a single page referenced by its entry in the PV table. It's used by
 * pmap_copy_page, pmap_zero_page and maybe some others later on.
 *
 * Its policy is effectively:
 *  o If there are no mappings, we don't bother doing anything with the cache.
 *  o If there is one mapping, we clean just that page.
 *  o If there are multiple mappings, we clean the entire cache.
 *
 * So that some functions can be further optimised, it returns 0 if it didn't
 * clean the entire cache, or 1 if it did.
 *
 * XXX One bug in this routine is that if the pv_entry has a single page
 * mapped at 0x00000000 a whole cache clean will be performed rather than
 * just the 1 page. Since this should not occur in everyday use and if it does
 * it will just result in not the most efficient clean for the page.
 */
#ifdef PMAP_CACHE_VIVT

void
pmap_md_clean_page(struct vm_page_md *md, bool is_src)
{

        pmap_acquire_page_lock(md);
        (void) pmap_clean_page(md, is_src);
        pmap_release_page_lock(md);
}


static bool
pmap_clean_page(struct vm_page_md *md, bool is_src)
{
	struct pv_entry *pv;
	pmap_t pm_to_clean = NULL;
	bool cache_needs_cleaning = false;
	vaddr_t page_to_clean = 0;
	u_int flags = 0;

	/*
	 * Since we flush the cache each time we change to a different
	 * user vmspace, we only need to flush the page if it is in the
	 * current pmap.
	 */
	KASSERT(pmap_page_locked_p(md));
	SLIST_FOREACH(pv, &md->pvh_list, pv_link) {
		if (pmap_is_current(pv->pv_pmap)) {
			flags |= pv->pv_flags;
			/*
			 * The page is mapped non-cacheable in
			 * this map.  No need to flush the cache.
			 */
			if (pv->pv_flags & PVF_NC) {
#ifdef DIAGNOSTIC
				KASSERT(!cache_needs_cleaning);
#endif
				break;
			} else if (is_src && (pv->pv_flags & PVF_WRITE) == 0)
				continue;
			if (cache_needs_cleaning) {
				page_to_clean = 0;
				break;
			} else {
				page_to_clean = pv->pv_va;
				pm_to_clean = pv->pv_pmap;
			}
			cache_needs_cleaning = true;
		}
	}

	if (page_to_clean) {
		pmap_cache_wbinv_page(pm_to_clean, page_to_clean,
		    !is_src, flags | PVF_REF);
	} else if (cache_needs_cleaning) {
		pmap_t const pm = curproc->p_vmspace->vm_map.pmap;

		pmap_cache_wbinv_all(pm, flags);
		return true;
	}
	return false;
}
#endif

#ifdef PMAP_CACHE_VIPT
/*
 * Sync a page with the I-cache.  Since this is a VIPT, we must pick the
 * right cache alias to make sure we flush the right stuff.
 */
void
pmap_syncicache_page(struct vm_page_md *md, paddr_t pa)
{
	pmap_t kpm = pmap_kernel();
	const size_t way_size = arm_pcache.icache_type == CACHE_TYPE_PIPT
	    ? PAGE_SIZE
	    : arm_pcache.icache_way_size;

	UVMHIST_FUNC(__func__);
	UVMHIST_CALLARGS(maphist, "md %#jx pa %#jx (attrs=%#jx)",
	    (uintptr_t)md, pa, md->pvh_attrs, 0);

	/*
	 * No need to clean the page if it's non-cached.
	 */
	if (md->pvh_attrs & PVF_NC)
		return;
	KASSERT(arm_cache_prefer_mask == 0 || md->pvh_attrs & PVF_COLORED);

	pt_entry_t * const ptep = cpu_cdst_pte(0);
	const vaddr_t dstp = cpu_cdstp(0);
#ifdef __HAVE_MM_MD_DIRECT_MAPPED_PHYS
	if (way_size <= PAGE_SIZE) {
		bool ok = false;
		vaddr_t vdstp = pmap_direct_mapped_phys(pa, &ok, dstp);
		if (ok) {
			cpu_icache_sync_range(vdstp, way_size);
			return;
		}
	}
#endif

	/*
	 * We don't worry about the color of the exec page, we map the
	 * same page to pages in the way and then do the icache_sync on
	 * the entire way making sure we are cleaned.
	 */
	const pt_entry_t npte = L2_S_PROTO | pa | pte_l2_s_cache_mode
	    | L2_S_PROT(PTE_KERNEL, VM_PROT_READ|VM_PROT_WRITE);

	for (size_t i = 0, j = 0; i < way_size;
	     i += PAGE_SIZE, j += PAGE_SIZE / L2_S_SIZE) {
		l2pte_reset(ptep + j);
		PTE_SYNC(ptep + j);

		pmap_tlb_flush_SE(kpm, dstp + i, PVF_REF | PVF_EXEC);
		/*
		 * Set up a PTE with to flush these cache lines.
		 */
		l2pte_set(ptep + j, npte, 0);
	}
	PTE_SYNC_RANGE(ptep, way_size / L2_S_SIZE);

	/*
	 * Flush it.
	 */
	cpu_icache_sync_range(dstp, way_size);

	for (size_t i = 0, j = 0; i < way_size;
	     i += PAGE_SIZE, j += PAGE_SIZE / L2_S_SIZE) {
		/*
		 * Unmap the page(s).
		 */
		l2pte_reset(ptep + j);
		PTE_SYNC(ptep + j);

		pmap_tlb_flush_SE(kpm, dstp + i, PVF_REF | PVF_EXEC);
	}

	md->pvh_attrs |= PVF_EXEC;
	PMAPCOUNT(exec_synced);
}

void
pmap_flush_page(struct vm_page_md *md, paddr_t pa, enum pmap_flush_op flush)
{
	vsize_t va_offset, end_va;
	bool wbinv_p;

	if (arm_cache_prefer_mask == 0)
		return;

	UVMHIST_FUNC(__func__);
	UVMHIST_CALLARGS(maphist, "md %#jx pa %#jx op %#jx",
	    (uintptr_t)md, pa, op, 0);

	switch (flush) {
	case PMAP_FLUSH_PRIMARY:
		if (md->pvh_attrs & PVF_MULTCLR) {
			va_offset = 0;
			end_va = arm_cache_prefer_mask;
			md->pvh_attrs &= ~PVF_MULTCLR;
			PMAPCOUNT(vac_flush_lots);
		} else {
			va_offset = md->pvh_attrs & arm_cache_prefer_mask;
			end_va = va_offset;
			PMAPCOUNT(vac_flush_one);
		}
		/*
		 * Mark that the page is no longer dirty.
		 */
		md->pvh_attrs &= ~PVF_DIRTY;
		wbinv_p = true;
		break;
	case PMAP_FLUSH_SECONDARY:
		va_offset = 0;
		end_va = arm_cache_prefer_mask;
		wbinv_p = true;
		md->pvh_attrs &= ~PVF_MULTCLR;
		PMAPCOUNT(vac_flush_lots);
		break;
	case PMAP_CLEAN_PRIMARY:
		va_offset = md->pvh_attrs & arm_cache_prefer_mask;
		end_va = va_offset;
		wbinv_p = false;
		/*
		 * Mark that the page is no longer dirty.
		 */
		if ((md->pvh_attrs & PVF_DMOD) == 0)
			md->pvh_attrs &= ~PVF_DIRTY;
		PMAPCOUNT(vac_clean_one);
		break;
	default:
		return;
	}

	KASSERT(!(md->pvh_attrs & PVF_NC));

	UVMHIST_LOG(maphist, "md %#jx (attrs=%#jx)", (uintptr_t)md,
	    md->pvh_attrs, 0, 0);

	const size_t scache_line_size = arm_scache.dcache_line_size;

	for (; va_offset <= end_va; va_offset += PAGE_SIZE) {
		pt_entry_t * const ptep = cpu_cdst_pte(va_offset);
		const vaddr_t dstp = cpu_cdstp(va_offset);
		const pt_entry_t opte = *ptep;

		if (flush == PMAP_FLUSH_SECONDARY
		    && va_offset == (md->pvh_attrs & arm_cache_prefer_mask))
			continue;

		pmap_tlb_flush_SE(pmap_kernel(), dstp, PVF_REF | PVF_EXEC);
		/*
		 * Set up a PTE with the right coloring to flush
		 * existing cache entries.
		 */
		const pt_entry_t npte = L2_S_PROTO
		    | pa
		    | L2_S_PROT(PTE_KERNEL, VM_PROT_READ|VM_PROT_WRITE)
		    | pte_l2_s_cache_mode;
		l2pte_set(ptep, npte, opte);
		PTE_SYNC(ptep);

		/*
		 * Flush it.  Make sure to flush secondary cache too since
		 * bus_dma will ignore uncached pages.
		 */
		if (scache_line_size != 0) {
			cpu_dcache_wb_range(dstp, PAGE_SIZE);
			if (wbinv_p) {
				cpu_sdcache_wbinv_range(dstp, pa, PAGE_SIZE);
				cpu_dcache_inv_range(dstp, PAGE_SIZE);
			} else {
				cpu_sdcache_wb_range(dstp, pa, PAGE_SIZE);
			}
		} else {
			if (wbinv_p) {
				cpu_dcache_wbinv_range(dstp, PAGE_SIZE);
			} else {
				cpu_dcache_wb_range(dstp, PAGE_SIZE);
			}
		}

		/*
		 * Restore the page table entry since we might have interrupted
		 * pmap_zero_page or pmap_copy_page which was already using
		 * this pte.
		 */
		if (opte) {
			l2pte_set(ptep, opte, npte);
		} else {
			l2pte_reset(ptep);
		}
		PTE_SYNC(ptep);
		pmap_tlb_flush_SE(pmap_kernel(), dstp, PVF_REF | PVF_EXEC);
	}
}
#endif /* PMAP_CACHE_VIPT */

/*
 * Routine:	pmap_page_remove
 * Function:
 *		Removes this physical page from
 *		all physical maps in which it resides.
 *		Reflects back modify bits to the pager.
 */
static void
pmap_page_remove(struct vm_page_md *md, paddr_t pa)
{
	struct l2_bucket *l2b;
	struct pv_entry *pv;
	pt_entry_t *ptep;
	bool flush = false;
	u_int flags = 0;

	UVMHIST_FUNC(__func__);
	UVMHIST_CALLARGS(maphist, "md %#jx pa %#jx", (uintptr_t)md, pa, 0, 0);

	pmap_acquire_page_lock(md);
	struct pv_entry **pvp = &SLIST_FIRST(&md->pvh_list);
	if (*pvp == NULL) {
#ifdef PMAP_CACHE_VIPT
		/*
		 * We *know* the page contents are about to be replaced.
		 * Discard the exec contents
		 */
		if (PV_IS_EXEC_P(md->pvh_attrs))
			PMAPCOUNT(exec_discarded_page_protect);
		md->pvh_attrs &= ~PVF_EXEC;
		PMAP_VALIDATE_MD_PAGE(md);
#endif
		pmap_release_page_lock(md);
		return;
	}
#if defined(PMAP_CACHE_VIPT)
	KASSERT(arm_cache_prefer_mask == 0 || pmap_is_page_colored_p(md));
#endif

	/*
	 * Clear alias counts
	 */
#ifdef PMAP_CACHE_VIVT
	md->k_mappings = 0;
#endif
	md->urw_mappings = md->uro_mappings = 0;

#ifdef PMAP_CACHE_VIVT
	pmap_clean_page(md, false);
#endif

	for (pv = *pvp; pv != NULL;) {
		pmap_t pm = pv->pv_pmap;
		if (flush == false && pmap_is_current(pm))
			flush = true;

#ifdef PMAP_CACHE_VIPT
		if (pm == pmap_kernel() && PV_IS_KENTRY_P(pv->pv_flags)) {
			/* If this was unmanaged mapping, it must be ignored. */
			pvp = &SLIST_NEXT(pv, pv_link);
			pv = *pvp;
			continue;
		}
#endif

		/*
		 * Try to get a hold on the pmap's lock.  We must do this
		 * while still holding the page locked, to know that the
		 * page is still associated with the pmap and the mapping is
		 * in place.  If a hold can't be had, unlock and wait for
		 * the pmap's lock to become available and retry.  The pmap
		 * must be ref'd over this dance to stop it disappearing
		 * behind us.
		 */
		if (!mutex_tryenter(&pm->pm_lock)) {
			pmap_reference(pm);
			pmap_release_page_lock(md);
			pmap_acquire_pmap_lock(pm);
			/* nothing, just wait for it */
			pmap_release_pmap_lock(pm);
			pmap_destroy(pm);
			/* Restart from the beginning. */
			pmap_acquire_page_lock(md);
			pvp = &SLIST_FIRST(&md->pvh_list);
			pv = *pvp;
			continue;
		}

		if (pm == pmap_kernel()) {
#ifdef PMAP_CACHE_VIPT
			if (pv->pv_flags & PVF_WRITE)
				md->krw_mappings--;
			else
				md->kro_mappings--;
#endif
			PMAPCOUNT(kernel_unmappings);
		}
		*pvp = SLIST_NEXT(pv, pv_link); /* remove from list */
		PMAPCOUNT(unmappings);

		pmap_release_page_lock(md);

		l2b = pmap_get_l2_bucket(pm, pv->pv_va);
		KASSERTMSG(l2b != NULL, "%#lx", pv->pv_va);

		ptep = &l2b->l2b_kva[l2pte_index(pv->pv_va)];

		/*
		 * Update statistics
		 */
		--pm->pm_stats.resident_count;

		/* Wired bit */
		if (pv->pv_flags & PVF_WIRED)
			--pm->pm_stats.wired_count;

		flags |= pv->pv_flags;

		/*
		 * Invalidate the PTEs.
		 */
		l2pte_reset(ptep);
		PTE_SYNC_CURRENT(pm, ptep);


		pmap_free_l2_bucket(pm, l2b, PAGE_SIZE / L2_S_SIZE);

		pmap_release_pmap_lock(pm);

		pool_put(&pmap_pv_pool, pv);
		pmap_acquire_page_lock(md);

		/*
		 * Restart at the beginning of the list.
		 */
		pvp = &SLIST_FIRST(&md->pvh_list);
		pv = *pvp;
	}
	/*
	 * if we reach the end of the list and there are still mappings, they
	 * might be able to be cached now.  And they must be kernel mappings.
	 */
	if (!SLIST_EMPTY(&md->pvh_list)) {
		pmap_vac_me_harder(md, pa, pmap_kernel(), 0);
	}

#ifdef PMAP_CACHE_VIPT
	/*
	 * Its EXEC cache is now gone.
	 */
	if (PV_IS_EXEC_P(md->pvh_attrs))
		PMAPCOUNT(exec_discarded_page_protect);
	md->pvh_attrs &= ~PVF_EXEC;
	KASSERT(md->urw_mappings == 0);
	KASSERT(md->uro_mappings == 0);
	if (arm_cache_prefer_mask != 0) {
		if (md->krw_mappings == 0)
			md->pvh_attrs &= ~PVF_WRITE;
		PMAP_VALIDATE_MD_PAGE(md);
	}
#endif /* PMAP_CACHE_VIPT */
	pmap_release_page_lock(md);

	if (flush) {
		/*
		 * Note: We can't use pmap_tlb_flush{I,D}() here since that
		 * would need a subsequent call to pmap_update() to ensure
		 * curpm->pm_cstate.cs_all is reset. Our callers are not
		 * required to do that (see pmap(9)), so we can't modify
		 * the current pmap's state.
		 */
		if (PV_BEEN_EXECD(flags))
			cpu_tlb_flushID();
		else
			cpu_tlb_flushD();
	}
	cpu_cpwait();
}

/*
 * pmap_t pmap_create(void)
 *
 *      Create a new pmap structure from scratch.
 */
pmap_t
pmap_create(void)
{
	pmap_t pm;

	pm = pool_cache_get(&pmap_cache, PR_WAITOK);

	mutex_init(&pm->pm_lock, MUTEX_DEFAULT, IPL_NONE);

	pm->pm_refs = 1;
	pm->pm_stats.wired_count = 0;
	pm->pm_stats.resident_count = 1;
	pm->pm_cstate.cs_all = 0;
	pmap_alloc_l1(pm);

	/*
	 * Note: The pool cache ensures that the pm_l2[] array is already
	 * initialised to zero.
	 */

	pmap_pinit(pm);

	return pm;
}

u_int
arm32_mmap_flags(paddr_t pa)
{
	/*
	 * the upper 8 bits in pmap_enter()'s flags are reserved for MD stuff
	 * and we're using the upper bits in page numbers to pass flags around
	 * so we might as well use the same bits
	 */
	return (u_int)pa & PMAP_MD_MASK;
}

/*
 * int pmap_enter(pmap_t pm, vaddr_t va, paddr_t pa, vm_prot_t prot,
 *      u_int flags)
 *
 *      Insert the given physical page (p) at
 *      the specified virtual address (v) in the
 *      target physical map with the protection requested.
 *
 *      NB:  This is the only routine which MAY NOT lazy-evaluate
 *      or lose information.  That is, this routine must actually
 *      insert this page into the given map NOW.
 */
int
pmap_enter(pmap_t pm, vaddr_t va, paddr_t pa, vm_prot_t prot, u_int flags)
{
	struct l2_bucket *l2b;
	struct vm_page *pg, *opg;
	u_int nflags;
	u_int oflags;
	const bool kpm_p = (pm == pmap_kernel());
#ifdef ARM_HAS_VBAR
	const bool vector_page_p = false;
#else
	const bool vector_page_p = (va == vector_page);
#endif
	struct pmap_page *pp = pmap_pv_tracked(pa);
	struct pv_entry *new_pv = NULL;
	struct pv_entry *old_pv = NULL;
	int error = 0;

	UVMHIST_FUNC(__func__);
	UVMHIST_CALLARGS(maphist, "pm %#jx va %#jx pa %#jx prot %#jx",
	    (uintptr_t)pm, va, pa, prot);
	UVMHIST_LOG(maphist, "  flag %#jx", flags, 0, 0, 0);

	KDASSERT((flags & PMAP_WIRED) == 0 || (flags & VM_PROT_ALL) != 0);
	KDASSERT(((va | pa) & PGOFSET) == 0);

	/*
	 * Get a pointer to the page.  Later on in this function, we
	 * test for a managed page by checking pg != NULL.
	 */
	pg = pmap_initialized ? PHYS_TO_VM_PAGE(pa) : NULL;

	/*
	 * if we may need a new pv entry allocate if now, as we can't do it
	 * with the kernel_pmap locked
	 */
	if (pg || pp)
		new_pv = pool_get(&pmap_pv_pool, PR_NOWAIT);

	nflags = 0;
	if (prot & VM_PROT_WRITE)
		nflags |= PVF_WRITE;
	if (prot & VM_PROT_EXECUTE)
		nflags |= PVF_EXEC;
	if (flags & PMAP_WIRED)
		nflags |= PVF_WIRED;

	pmap_acquire_pmap_lock(pm);

	/*
	 * Fetch the L2 bucket which maps this page, allocating one if
	 * necessary for user pmaps.
	 */
	if (kpm_p) {
		l2b = pmap_get_l2_bucket(pm, va);
	} else {
		l2b = pmap_alloc_l2_bucket(pm, va);
	}
	if (l2b == NULL) {
		if (flags & PMAP_CANFAIL) {
			pmap_release_pmap_lock(pm);
			error = ENOMEM;
			goto free_pv;
		}
		panic("pmap_enter: failed to allocate L2 bucket");
	}
	pt_entry_t *ptep = &l2b->l2b_kva[l2pte_index(va)];
	const pt_entry_t opte = *ptep;
	pt_entry_t npte = pa;
	oflags = 0;

	if (opte) {
		/*
		 * There is already a mapping at this address.
		 * If the physical address is different, lookup the
		 * vm_page.
		 */
		if (l2pte_pa(opte) != pa) {
			KASSERT(!pmap_pv_tracked(pa));
			opg = PHYS_TO_VM_PAGE(l2pte_pa(opte));
		} else
			opg = pg;
	} else
		opg = NULL;

	if (pg || pp) {
		KASSERT((pg != NULL) != (pp != NULL));
		struct vm_page_md *md = (pg != NULL) ? VM_PAGE_TO_MD(pg) :
		    PMAP_PAGE_TO_MD(pp);

		/*
		 * This is to be a managed mapping.
		 */
		pmap_acquire_page_lock(md);
		if ((flags & VM_PROT_ALL) || (md->pvh_attrs & PVF_REF)) {
			/*
			 * - The access type indicates that we don't need
			 *   to do referenced emulation.
			 * OR
			 * - The physical page has already been referenced
			 *   so no need to re-do referenced emulation here.
			 */
			npte |= l2pte_set_readonly(L2_S_PROTO);

			nflags |= PVF_REF;

			if ((prot & VM_PROT_WRITE) != 0 &&
			    ((flags & VM_PROT_WRITE) != 0 ||
			     (md->pvh_attrs & PVF_MOD) != 0)) {
				/*
				 * This is a writable mapping, and the
				 * page's mod state indicates it has
				 * already been modified. Make it
				 * writable from the outset.
				 */
				npte = l2pte_set_writable(npte);
				nflags |= PVF_MOD;
			}

		} else {
			/*
			 * Need to do page referenced emulation.
			 */
			npte |= L2_TYPE_INV;
		}

		if (flags & ARM32_MMAP_WRITECOMBINE) {
			npte |= pte_l2_s_wc_mode;
		} else
			npte |= pte_l2_s_cache_mode;

		if (pg != NULL && pg == opg) {
			/*
			 * We're changing the attrs of an existing mapping.
			 */
			oflags = pmap_modify_pv(md, pa, pm, va,
			    PVF_WRITE | PVF_EXEC | PVF_WIRED |
			    PVF_MOD | PVF_REF, nflags);

#ifdef PMAP_CACHE_VIVT
			/*
			 * We may need to flush the cache if we're
			 * doing rw-ro...
			 */
			if (pm->pm_cstate.cs_cache_d &&
			    (oflags & PVF_NC) == 0 &&
			    l2pte_writable_p(opte) &&
			    (prot & VM_PROT_WRITE) == 0)
				cpu_dcache_wb_range(va, PAGE_SIZE);
#endif
		} else {
			struct pv_entry *pv;
			/*
			 * New mapping, or changing the backing page
			 * of an existing mapping.
			 */
			if (opg) {
				struct vm_page_md *omd = VM_PAGE_TO_MD(opg);
				paddr_t opa = VM_PAGE_TO_PHYS(opg);

				/*
				 * Replacing an existing mapping with a new one.
				 * It is part of our managed memory so we
				 * must remove it from the PV list
				 */
				pv = pmap_remove_pv(omd, opa, pm, va);
				pmap_vac_me_harder(omd, opa, pm, 0);
				oflags = pv->pv_flags;

#ifdef PMAP_CACHE_VIVT
				/*
				 * If the old mapping was valid (ref/mod
				 * emulation creates 'invalid' mappings
				 * initially) then make sure to frob
				 * the cache.
				 */
				if (!(oflags & PVF_NC) && l2pte_valid_p(opte)) {
					pmap_cache_wbinv_page(pm, va, true,
					    oflags);
				}
#endif
			} else {
				pv = new_pv;
				new_pv = NULL;
				if (pv == NULL) {
					pmap_release_page_lock(md);
					pmap_release_pmap_lock(pm);
					if ((flags & PMAP_CANFAIL) == 0)
						panic("pmap_enter: "
						    "no pv entries");

					pmap_free_l2_bucket(pm, l2b, 0);
					UVMHIST_LOG(maphist, "  <-- done (ENOMEM)",
					    0, 0, 0, 0);
					return ENOMEM;
				}
			}

			pmap_enter_pv(md, pa, pv, pm, va, nflags);
		}
		pmap_release_page_lock(md);
	} else {
		/*
		 * We're mapping an unmanaged page.
		 * These are always readable, and possibly writable, from
		 * the get go as we don't need to track ref/mod status.
		 */
		npte |= l2pte_set_readonly(L2_S_PROTO);
		if (prot & VM_PROT_WRITE)
			npte = l2pte_set_writable(npte);

		/*
		 * Make sure the vector table is mapped cacheable
		 */
		if ((vector_page_p && !kpm_p)
		    || (flags & ARM32_MMAP_CACHEABLE)) {
			npte |= pte_l2_s_cache_mode;
		} else if (flags & ARM32_MMAP_WRITECOMBINE) {
			npte |= pte_l2_s_wc_mode;
		}
		if (opg) {
			/*
			 * Looks like there's an existing 'managed' mapping
			 * at this address.
			 */
			struct vm_page_md *omd = VM_PAGE_TO_MD(opg);
			paddr_t opa = VM_PAGE_TO_PHYS(opg);

			pmap_acquire_page_lock(omd);
			old_pv = pmap_remove_pv(omd, opa, pm, va);
			pmap_vac_me_harder(omd, opa, pm, 0);
			oflags = old_pv->pv_flags;
			pmap_release_page_lock(omd);

#ifdef PMAP_CACHE_VIVT
			if (!(oflags & PVF_NC) && l2pte_valid_p(opte)) {
				pmap_cache_wbinv_page(pm, va, true, oflags);
			}
#endif
		}
	}

	/*
	 * Make sure userland mappings get the right permissions
	 */
	if (!vector_page_p && !kpm_p) {
		npte |= L2_S_PROT_U;
	}

	/*
	 * Keep the stats up to date
	 */
	if (opte == 0) {
		l2b->l2b_occupancy += PAGE_SIZE / L2_S_SIZE;
		pm->pm_stats.resident_count++;
	}

	UVMHIST_LOG(maphist, " opte %#jx npte %#jx", opte, npte, 0, 0);

	/*
	 * If this is just a wiring change, the two PTEs will be
	 * identical, so there's no need to update the page table.
	 */
	if (npte != opte) {
		l2pte_reset(ptep);
		PTE_SYNC(ptep);
		if (l2pte_valid_p(opte)) {
			pmap_tlb_flush_SE(pm, va, oflags);
		}
		l2pte_set(ptep, npte, 0);
		PTE_SYNC(ptep);
		bool is_cached = pmap_is_cached(pm);
		if (is_cached) {
			/*
			 * We only need to frob the cache/tlb if this pmap
			 * is current
			 */
			if (!vector_page_p && l2pte_valid_p(npte)) {
				/*
				 * This mapping is likely to be accessed as
				 * soon as we return to userland. Fix up the
				 * L1 entry to avoid taking another
				 * page/domain fault.
				 */
				pd_entry_t *pdep = pmap_l1_kva(pm)
				     + l1pte_index(va);
				pd_entry_t pde = L1_C_PROTO | l2b->l2b_pa
				    | L1_C_DOM(pmap_domain(pm));
				if (*pdep != pde) {
					l1pte_setone(pdep, pde);
					PDE_SYNC(pdep);
				}
			}
		}

		UVMHIST_LOG(maphist, "  is_cached %jd cs 0x%08jx",
		    is_cached, pm->pm_cstate.cs_all, 0, 0);

		if (pg != NULL) {
			struct vm_page_md *md = VM_PAGE_TO_MD(pg);

			pmap_acquire_page_lock(md);
			pmap_vac_me_harder(md, pa, pm, va);
			pmap_release_page_lock(md);
		}
	}
#if defined(PMAP_CACHE_VIPT) && defined(DIAGNOSTIC)
	if (pg) {
		struct vm_page_md *md = VM_PAGE_TO_MD(pg);

		pmap_acquire_page_lock(md);
		KASSERT((md->pvh_attrs & PVF_DMOD) == 0 || (md->pvh_attrs & (PVF_DIRTY|PVF_NC)));
		PMAP_VALIDATE_MD_PAGE(md);
		pmap_release_page_lock(md);
	}
#endif

	pmap_release_pmap_lock(pm);


	if (old_pv)
		pool_put(&pmap_pv_pool, old_pv);
free_pv:
	if (new_pv)
		pool_put(&pmap_pv_pool, new_pv);
	return error;
}

/*
 * pmap_remove()
 *
 * pmap_remove is responsible for nuking a number of mappings for a range
 * of virtual address space in the current pmap. To do this efficiently
 * is interesting, because in a number of cases a wide virtual address
 * range may be supplied that contains few actual mappings. So, the
 * optimisations are:
 *  1. Skip over hunks of address space for which no L1 or L2 entry exists.
 *  2. Build up a list of pages we've hit, up to a maximum, so we can
 *     maybe do just a partial cache clean. This path of execution is
 *     complicated by the fact that the cache must be flushed _before_
 *     the PTE is nuked, being a VAC :-)
 *  3. If we're called after UVM calls pmap_remove_all(), we can defer
 *     all invalidations until pmap_update(), since pmap_remove_all() has
 *     already flushed the cache.
 *  4. Maybe later fast-case a single page, but I don't think this is
 *     going to make _that_ much difference overall.
 */

#define	PMAP_REMOVE_CLEAN_LIST_SIZE	3

void
pmap_remove(pmap_t pm, vaddr_t sva, vaddr_t eva)
{
	SLIST_HEAD(,pv_entry) opv_list;
	struct pv_entry *pv, *npv;
	UVMHIST_FUNC(__func__);
	UVMHIST_CALLARGS(maphist, " (pm=%#jx, sva=%#jx, eva=%#jx)",
	    (uintptr_t)pm, sva, eva, 0);

#ifdef PMAP_FAULTINFO
	curpcb->pcb_faultinfo.pfi_faultaddr = 0;
	curpcb->pcb_faultinfo.pfi_repeats = 0;
	curpcb->pcb_faultinfo.pfi_faultptep = NULL;
#endif

	SLIST_INIT(&opv_list);
	/*
	 * we lock in the pmap => pv_head direction
	 */
	pmap_acquire_pmap_lock(pm);

	u_int cleanlist_idx, total, cnt;
	struct {
		vaddr_t va;
		pt_entry_t *ptep;
	} cleanlist[PMAP_REMOVE_CLEAN_LIST_SIZE];

	if (pm->pm_remove_all || !pmap_is_cached(pm)) {
		cleanlist_idx = PMAP_REMOVE_CLEAN_LIST_SIZE + 1;
		if (pm->pm_cstate.cs_tlb == 0)
			pm->pm_remove_all = true;
	} else
		cleanlist_idx = 0;
	total = 0;

	while (sva < eva) {
		/*
		 * Do one L2 bucket's worth at a time.
		 */
		vaddr_t next_bucket = L2_NEXT_BUCKET_VA(sva);
		if (next_bucket > eva)
			next_bucket = eva;

		struct l2_bucket * const l2b = pmap_get_l2_bucket(pm, sva);
		if (l2b == NULL) {
			sva = next_bucket;
			continue;
		}

		pt_entry_t *ptep = &l2b->l2b_kva[l2pte_index(sva)];
		u_int mappings = 0;

		for (;sva < next_bucket;
		     sva += PAGE_SIZE, ptep += PAGE_SIZE / L2_S_SIZE) {
			pt_entry_t opte = *ptep;

			if (opte == 0) {
				/* Nothing here, move along */
				continue;
			}

			u_int flags = PVF_REF;
			paddr_t pa = l2pte_pa(opte);
			struct vm_page * const pg = PHYS_TO_VM_PAGE(pa);

			/*
			 * Update flags. In a number of circumstances,
			 * we could cluster a lot of these and do a
			 * number of sequential pages in one go.
			 */
			if (pg != NULL) {
				struct vm_page_md *md = VM_PAGE_TO_MD(pg);

				pmap_acquire_page_lock(md);
				pv = pmap_remove_pv(md, pa, pm, sva);
				pmap_vac_me_harder(md, pa, pm, 0);
				pmap_release_page_lock(md);
				if (pv != NULL) {
					if (pm->pm_remove_all == false) {
						flags = pv->pv_flags;
					}
					SLIST_INSERT_HEAD(&opv_list,
					    pv, pv_link);
				}
			}
			mappings += PAGE_SIZE / L2_S_SIZE;

			if (!l2pte_valid_p(opte)) {
				/*
				 * Ref/Mod emulation is still active for this
				 * mapping, therefore it is has not yet been
				 * accessed. No need to frob the cache/tlb.
				 */
				l2pte_reset(ptep);
				PTE_SYNC_CURRENT(pm, ptep);
				continue;
			}

			if (cleanlist_idx < PMAP_REMOVE_CLEAN_LIST_SIZE) {
				/* Add to the clean list. */
				cleanlist[cleanlist_idx].ptep = ptep;
				cleanlist[cleanlist_idx].va =
				    sva | (flags & PVF_EXEC);
				cleanlist_idx++;
			} else if (cleanlist_idx == PMAP_REMOVE_CLEAN_LIST_SIZE) {
				/* Nuke everything if needed. */
#ifdef PMAP_CACHE_VIVT
				pmap_cache_wbinv_all(pm, PVF_EXEC);
#endif
				/*
				 * Roll back the previous PTE list,
				 * and zero out the current PTE.
				 */
				for (cnt = 0;
				     cnt < PMAP_REMOVE_CLEAN_LIST_SIZE; cnt++) {
					l2pte_reset(cleanlist[cnt].ptep);
					PTE_SYNC(cleanlist[cnt].ptep);
				}
				l2pte_reset(ptep);
				PTE_SYNC(ptep);
				cleanlist_idx++;
				pm->pm_remove_all = true;
			} else {
				l2pte_reset(ptep);
				PTE_SYNC(ptep);
				if (pm->pm_remove_all == false) {
					pmap_tlb_flush_SE(pm, sva, flags);
				}
			}
		}

		/*
		 * Deal with any left overs
		 */
		if (cleanlist_idx <= PMAP_REMOVE_CLEAN_LIST_SIZE) {
			total += cleanlist_idx;
			for (cnt = 0; cnt < cleanlist_idx; cnt++) {
				l2pte_reset(cleanlist[cnt].ptep);
				PTE_SYNC_CURRENT(pm, cleanlist[cnt].ptep);
				vaddr_t va = cleanlist[cnt].va;
				if (pm->pm_cstate.cs_all != 0) {
					vaddr_t clva = va & ~PAGE_MASK;
					u_int flags = va & PVF_EXEC;
#ifdef PMAP_CACHE_VIVT
					pmap_cache_wbinv_page(pm, clva, true,
					    PVF_REF | PVF_WRITE | flags);
#endif
					pmap_tlb_flush_SE(pm, clva,
					    PVF_REF | flags);
				}
			}

			/*
			 * If it looks like we're removing a whole bunch
			 * of mappings, it's faster to just write-back
			 * the whole cache now and defer TLB flushes until
			 * pmap_update() is called.
			 */
			if (total <= PMAP_REMOVE_CLEAN_LIST_SIZE)
				cleanlist_idx = 0;
			else {
				cleanlist_idx = PMAP_REMOVE_CLEAN_LIST_SIZE + 1;
#ifdef PMAP_CACHE_VIVT
				pmap_cache_wbinv_all(pm, PVF_EXEC);
#endif
				pm->pm_remove_all = true;
			}
		}

		pmap_free_l2_bucket(pm, l2b, mappings);
		pm->pm_stats.resident_count -= mappings / (PAGE_SIZE/L2_S_SIZE);
	}

	pmap_release_pmap_lock(pm);
	SLIST_FOREACH_SAFE(pv, &opv_list, pv_link, npv) {
		pool_put(&pmap_pv_pool, pv);
	}
}

#if defined(PMAP_CACHE_VIPT)
static struct pv_entry *
pmap_kremove_pg(struct vm_page *pg, vaddr_t va)
{
	struct vm_page_md *md = VM_PAGE_TO_MD(pg);
	paddr_t pa = VM_PAGE_TO_PHYS(pg);
	struct pv_entry *pv;

	KASSERT(arm_cache_prefer_mask == 0 || md->pvh_attrs & (PVF_COLORED|PVF_NC));
	KASSERT((md->pvh_attrs & PVF_KMPAGE) == 0);
	KASSERT(pmap_page_locked_p(md));

	pv = pmap_remove_pv(md, pa, pmap_kernel(), va);
	KASSERTMSG(pv, "pg %p (pa #%lx) va %#lx", pg, pa, va);
	KASSERT(PV_IS_KENTRY_P(pv->pv_flags));

	/*
	 * We are removing a writeable mapping to a cached exec page, if
	 * it's the last mapping then clear its execness otherwise sync
	 * the page to the icache.
	 */
	if ((md->pvh_attrs & (PVF_NC|PVF_EXEC)) == PVF_EXEC
	    && (pv->pv_flags & PVF_WRITE) != 0) {
		if (SLIST_EMPTY(&md->pvh_list)) {
			md->pvh_attrs &= ~PVF_EXEC;
			PMAPCOUNT(exec_discarded_kremove);
		} else {
			pmap_syncicache_page(md, pa);
			PMAPCOUNT(exec_synced_kremove);
		}
	}
	pmap_vac_me_harder(md, pa, pmap_kernel(), 0);

	return pv;
}
#endif

/*
 * pmap_kenter_pa: enter an unmanaged, wired kernel mapping
 *
 * We assume there is already sufficient KVM space available
 * to do this, as we can't allocate L2 descriptor tables/metadata
 * from here.
 */
void
pmap_kenter_pa(vaddr_t va, paddr_t pa, vm_prot_t prot, u_int flags)
{
#ifdef PMAP_CACHE_VIVT
	struct vm_page *pg = (flags & PMAP_KMPAGE) ? PHYS_TO_VM_PAGE(pa) : NULL;
#endif
#ifdef PMAP_CACHE_VIPT
	struct vm_page *pg = PHYS_TO_VM_PAGE(pa);
	struct vm_page *opg;
	struct pv_entry *pv = NULL;
#endif
	struct vm_page_md *md = pg != NULL ? VM_PAGE_TO_MD(pg) : NULL;

	UVMHIST_FUNC(__func__);

	if (pmap_initialized) {
		UVMHIST_CALLARGS(maphist,
		    "va=%#jx, pa=%#jx, prot=%#jx, flags=%#jx", va, pa, prot,
		     flags);
	}

	pmap_t kpm = pmap_kernel();
	pmap_acquire_pmap_lock(kpm);
	struct l2_bucket * const l2b = pmap_get_l2_bucket(kpm, va);
	const size_t l1slot __diagused = l1pte_index(va);
	KASSERTMSG(l2b != NULL,
	    "va %#lx pa %#lx prot %d maxkvaddr %#lx: l2 %p l2b %p kva %p",
	    va, pa, prot, pmap_curmaxkvaddr, kpm->pm_l2[L2_IDX(l1slot)],
	    kpm->pm_l2[L2_IDX(l1slot)]
		? &kpm->pm_l2[L2_IDX(l1slot)]->l2_bucket[L2_BUCKET(l1slot)]
		: NULL,
	    kpm->pm_l2[L2_IDX(l1slot)]
		? kpm->pm_l2[L2_IDX(l1slot)]->l2_bucket[L2_BUCKET(l1slot)].l2b_kva
		: NULL);
	KASSERT(l2b->l2b_kva != NULL);

	pt_entry_t * const ptep = &l2b->l2b_kva[l2pte_index(va)];
	const pt_entry_t opte = *ptep;

	if (opte == 0) {
		PMAPCOUNT(kenter_mappings);
		l2b->l2b_occupancy += PAGE_SIZE / L2_S_SIZE;
	} else {
		PMAPCOUNT(kenter_remappings);
#ifdef PMAP_CACHE_VIPT
		opg = PHYS_TO_VM_PAGE(l2pte_pa(opte));
#if defined(DIAGNOSTIC)
		struct vm_page_md *omd __diagused = VM_PAGE_TO_MD(opg);
#endif
		if (opg && arm_cache_prefer_mask != 0) {
			KASSERT(opg != pg);
			KASSERT((omd->pvh_attrs & PVF_KMPAGE) == 0);
			KASSERT((flags & PMAP_KMPAGE) == 0);
			pmap_acquire_page_lock(omd);
			pv = pmap_kremove_pg(opg, va);
			pmap_release_page_lock(omd);
		}
#endif
		if (l2pte_valid_p(opte)) {
			l2pte_reset(ptep);
			PTE_SYNC(ptep);
#ifdef PMAP_CACHE_VIVT
			cpu_dcache_wbinv_range(va, PAGE_SIZE);
#endif
			cpu_tlb_flushD_SE(va);
			cpu_cpwait();
		}
	}
	pmap_release_pmap_lock(kpm);
	pt_entry_t npte = L2_S_PROTO | pa | L2_S_PROT(PTE_KERNEL, prot);

	if (flags & PMAP_PTE) {
		KASSERT((flags & PMAP_CACHE_MASK) == 0);
		if (!(flags & PMAP_NOCACHE))
			npte |= pte_l2_s_cache_mode_pt;
	} else {
		switch (flags & (PMAP_CACHE_MASK | PMAP_DEV_MASK)) {
		case PMAP_DEV ... PMAP_DEV | PMAP_CACHE_MASK:
			break;
		case PMAP_NOCACHE:
			npte |= pte_l2_s_nocache_mode;
			break;
		case PMAP_WRITE_COMBINE:
			npte |= pte_l2_s_wc_mode;
			break;
		default:
			npte |= pte_l2_s_cache_mode;
			break;
		}
	}
	l2pte_set(ptep, npte, 0);
	PTE_SYNC(ptep);

	if (pg) {
		if (flags & PMAP_KMPAGE) {
			KASSERT(md->urw_mappings == 0);
			KASSERT(md->uro_mappings == 0);
			KASSERT(md->krw_mappings == 0);
			KASSERT(md->kro_mappings == 0);
#if defined(PMAP_CACHE_VIPT)
			KASSERT(pv == NULL);
			KASSERT(arm_cache_prefer_mask == 0 || (va & PVF_COLORED) == 0);
			KASSERT((md->pvh_attrs & PVF_NC) == 0);
			/* if there is a color conflict, evict from cache. */
			if (pmap_is_page_colored_p(md)
			    && ((va ^ md->pvh_attrs) & arm_cache_prefer_mask)) {
				PMAPCOUNT(vac_color_change);
				pmap_flush_page(md, pa, PMAP_FLUSH_PRIMARY);
			} else if (md->pvh_attrs & PVF_MULTCLR) {
				/*
				 * If this page has multiple colors, expunge
				 * them.
				 */
				PMAPCOUNT(vac_flush_lots2);
				pmap_flush_page(md, pa, PMAP_FLUSH_SECONDARY);
			}
			/*
			 * Since this is a KMPAGE, there can be no contention
			 * for this page so don't lock it.
			 */
			md->pvh_attrs &= PAGE_SIZE - 1;
			md->pvh_attrs |= PVF_KMPAGE | PVF_COLORED | PVF_DIRTY
			    | (va & arm_cache_prefer_mask);
#else /* !PMAP_CACHE_VIPT */
			md->pvh_attrs |= PVF_KMPAGE;
#endif
			atomic_inc_32(&pmap_kmpages);
#if defined(PMAP_CACHE_VIPT)
		} else if (arm_cache_prefer_mask != 0) {
			if (pv == NULL) {
				pv = pool_get(&pmap_pv_pool, PR_NOWAIT);
				KASSERT(pv != NULL);
			}
			pmap_acquire_page_lock(md);
			pmap_enter_pv(md, pa, pv, pmap_kernel(), va,
			    PVF_WIRED | PVF_KENTRY
			    | (prot & VM_PROT_WRITE ? PVF_WRITE : 0));
			if ((prot & VM_PROT_WRITE)
			    && !(md->pvh_attrs & PVF_NC))
				md->pvh_attrs |= PVF_DIRTY;
			KASSERT((prot & VM_PROT_WRITE) == 0 || (md->pvh_attrs & (PVF_DIRTY|PVF_NC)));
			pmap_vac_me_harder(md, pa, pmap_kernel(), va);
			pmap_release_page_lock(md);
#endif
		}
#if defined(PMAP_CACHE_VIPT)
	} else {
		if (pv != NULL)
			pool_put(&pmap_pv_pool, pv);
#endif
	}
	if (pmap_initialized) {
		UVMHIST_LOG(maphist, "  <-- done (ptep %#jx: %#jx -> %#jx)",
		    (uintptr_t)ptep, opte, npte, 0);
	}

}

void
pmap_kremove(vaddr_t va, vsize_t len)
{
#ifdef UVMHIST
	u_int total_mappings = 0;
#endif

	PMAPCOUNT(kenter_unmappings);

	UVMHIST_FUNC(__func__);
	UVMHIST_CALLARGS(maphist, " (va=%#jx, len=%#jx)", va, len, 0, 0);

	const vaddr_t eva = va + len;
	pmap_t kpm = pmap_kernel();

	pmap_acquire_pmap_lock(kpm);

	while (va < eva) {
		vaddr_t next_bucket = L2_NEXT_BUCKET_VA(va);
		if (next_bucket > eva)
			next_bucket = eva;

		struct l2_bucket * const l2b = pmap_get_l2_bucket(kpm, va);
		KDASSERT(l2b != NULL);

		pt_entry_t * const sptep = &l2b->l2b_kva[l2pte_index(va)];
		pt_entry_t *ptep = sptep;
		u_int mappings = 0;

		while (va < next_bucket) {
			const pt_entry_t opte = *ptep;
			struct vm_page *opg = PHYS_TO_VM_PAGE(l2pte_pa(opte));
			if (opg != NULL) {
				struct vm_page_md *omd = VM_PAGE_TO_MD(opg);

				if (omd->pvh_attrs & PVF_KMPAGE) {
					KASSERT(omd->urw_mappings == 0);
					KASSERT(omd->uro_mappings == 0);
					KASSERT(omd->krw_mappings == 0);
					KASSERT(omd->kro_mappings == 0);
					omd->pvh_attrs &= ~PVF_KMPAGE;
#if defined(PMAP_CACHE_VIPT)
					if (arm_cache_prefer_mask != 0) {
						omd->pvh_attrs &= ~PVF_WRITE;
					}
#endif
					atomic_dec_32(&pmap_kmpages);
#if defined(PMAP_CACHE_VIPT)
				} else if (arm_cache_prefer_mask != 0) {
					pmap_acquire_page_lock(omd);
					pool_put(&pmap_pv_pool,
					    pmap_kremove_pg(opg, va));
					pmap_release_page_lock(omd);
#endif
				}
			}
			if (l2pte_valid_p(opte)) {
				l2pte_reset(ptep);
				PTE_SYNC(ptep);
#ifdef PMAP_CACHE_VIVT
				cpu_dcache_wbinv_range(va, PAGE_SIZE);
#endif
				cpu_tlb_flushD_SE(va);

				mappings += PAGE_SIZE / L2_S_SIZE;
			}
			va += PAGE_SIZE;
			ptep += PAGE_SIZE / L2_S_SIZE;
		}
		KDASSERTMSG(mappings <= l2b->l2b_occupancy, "%u %u",
		    mappings, l2b->l2b_occupancy);
		l2b->l2b_occupancy -= mappings;
		//PTE_SYNC_RANGE(sptep, (u_int)(ptep - sptep));
#ifdef UVMHIST
		total_mappings += mappings;
#endif
	}
	pmap_release_pmap_lock(kpm);
	cpu_cpwait();
	UVMHIST_LOG(maphist, "  <--- done (%ju mappings removed)",
	    total_mappings, 0, 0, 0);
}

bool
pmap_extract(pmap_t pm, vaddr_t va, paddr_t *pap)
{

	return pmap_extract_coherency(pm, va, pap, NULL);
}

bool
pmap_extract_coherency(pmap_t pm, vaddr_t va, paddr_t *pap, bool *coherentp)
{
	struct l2_dtable *l2;
	pd_entry_t *pdep, pde;
	pt_entry_t *ptep, pte;
	paddr_t pa;
	u_int l1slot;
	bool coherent;

	pmap_acquire_pmap_lock(pm);

	l1slot = l1pte_index(va);
	pdep = pmap_l1_kva(pm) + l1slot;
	pde = *pdep;

	if (l1pte_section_p(pde)) {
		/*
		 * These should only happen for pmap_kernel()
		 */
		KDASSERT(pm == pmap_kernel());
		pmap_release_pmap_lock(pm);
#if (ARM_MMU_V6 + ARM_MMU_V7) > 0
		if (l1pte_supersection_p(pde)) {
			pa = (pde & L1_SS_FRAME) | (va & L1_SS_OFFSET);
		} else
#endif
			pa = (pde & L1_S_FRAME) | (va & L1_S_OFFSET);
		coherent = (pde & L1_S_CACHE_MASK) == 0;
	} else {
		/*
		 * Note that we can't rely on the validity of the L1
		 * descriptor as an indication that a mapping exists.
		 * We have to look it up in the L2 dtable.
		 */
		l2 = pm->pm_l2[L2_IDX(l1slot)];

		if (l2 == NULL ||
		    (ptep = l2->l2_bucket[L2_BUCKET(l1slot)].l2b_kva) == NULL) {
			pmap_release_pmap_lock(pm);
			return false;
		}

		pte = ptep[l2pte_index(va)];
		pmap_release_pmap_lock(pm);

		if (pte == 0)
			return false;

		switch (pte & L2_TYPE_MASK) {
		case L2_TYPE_L:
			pa = (pte & L2_L_FRAME) | (va & L2_L_OFFSET);
			coherent = (pte & L2_L_CACHE_MASK) == 0;
			break;

		default:
			pa = (pte & ~PAGE_MASK) | (va & PAGE_MASK);
			coherent = (pte & L2_S_CACHE_MASK) == 0;
			break;
		}
	}

	if (pap != NULL)
		*pap = pa;

	if (coherentp != NULL)
		*coherentp = (pm == pmap_kernel() && coherent);

	return true;
}

/*
 * pmap_pv_remove: remove an unmanaged pv-tracked page from all pmaps
 *	that map it
 */

static void
pmap_pv_remove(paddr_t pa)
{
	struct pmap_page *pp;

	pp = pmap_pv_tracked(pa);
	if (pp == NULL)
		panic("pmap_pv_protect: page not pv-tracked: 0x%"PRIxPADDR,
		    pa);

	struct vm_page_md *md = PMAP_PAGE_TO_MD(pp);
	pmap_page_remove(md, pa);
}

void
pmap_pv_protect(paddr_t pa, vm_prot_t prot)
{

	/* the only case is remove at the moment */
	KASSERT(prot == VM_PROT_NONE);
	pmap_pv_remove(pa);
}

void
pmap_protect(pmap_t pm, vaddr_t sva, vaddr_t eva, vm_prot_t prot)
{
	struct l2_bucket *l2b;
	vaddr_t next_bucket;

	UVMHIST_FUNC(__func__);
	UVMHIST_CALLARGS(maphist, "pm %#jx va %#jx...#%jx prot %#jx",
	    (uintptr_t)pm, sva, eva, prot);

	if ((prot & VM_PROT_READ) == 0) {
		pmap_remove(pm, sva, eva);
		return;
	}

	if (prot & VM_PROT_WRITE) {
		/*
		 * If this is a read->write transition, just ignore it and let
		 * uvm_fault() take care of it later.
		 */
		return;
	}

	pmap_acquire_pmap_lock(pm);

	const bool flush = eva - sva >= PAGE_SIZE * 4;
	u_int flags = 0;
	u_int clr_mask = PVF_WRITE | ((prot & VM_PROT_EXECUTE) ? 0 : PVF_EXEC);

	while (sva < eva) {
		next_bucket = L2_NEXT_BUCKET_VA(sva);
		if (next_bucket > eva)
			next_bucket = eva;

		l2b = pmap_get_l2_bucket(pm, sva);
		if (l2b == NULL) {
			sva = next_bucket;
			continue;
		}

		pt_entry_t *ptep = &l2b->l2b_kva[l2pte_index(sva)];

		while (sva < next_bucket) {
			const pt_entry_t opte = *ptep;
			if (l2pte_valid_p(opte) && l2pte_writable_p(opte)) {
				struct vm_page *pg;
				u_int f;

#ifdef PMAP_CACHE_VIVT
				/*
				 * OK, at this point, we know we're doing
				 * write-protect operation.  If the pmap is
				 * active, write-back the page.
				 */
				pmap_cache_wbinv_page(pm, sva, false,
				    PVF_REF | PVF_WRITE);
#endif

				pg = PHYS_TO_VM_PAGE(l2pte_pa(opte));
				pt_entry_t npte = l2pte_set_readonly(opte);
				l2pte_reset(ptep);
				PTE_SYNC(ptep);
				l2pte_set(ptep, npte, 0);
				PTE_SYNC(ptep);

				if (pg != NULL) {
					struct vm_page_md *md = VM_PAGE_TO_MD(pg);
					paddr_t pa = VM_PAGE_TO_PHYS(pg);

					pmap_acquire_page_lock(md);
					f =
					    pmap_modify_pv(md, pa, pm, sva,
					       clr_mask, 0);
					pmap_vac_me_harder(md, pa, pm, sva);
					pmap_release_page_lock(md);
				} else {
					f = PVF_REF | PVF_EXEC;
				}

				if (flush) {
					flags |= f;
				} else {
					pmap_tlb_flush_SE(pm, sva, f);
				}
			}

			sva += PAGE_SIZE;
			ptep += PAGE_SIZE / L2_S_SIZE;
		}
	}

	if (flush) {
		if (PV_BEEN_EXECD(flags)) {
			pmap_tlb_flushID(pm);
		} else if (PV_BEEN_REFD(flags)) {
			pmap_tlb_flushD(pm);
		}
	}

	pmap_release_pmap_lock(pm);
}

void
pmap_page_protect(struct vm_page *pg, vm_prot_t prot)
{
	struct vm_page_md *md = VM_PAGE_TO_MD(pg);
	paddr_t pa = VM_PAGE_TO_PHYS(pg);

	UVMHIST_FUNC(__func__);
	UVMHIST_CALLARGS(maphist, "md %#jx pa %#jx prot %#jx",
	    (uintptr_t)md, pa, prot, 0);

	switch(prot) {
	case VM_PROT_READ|VM_PROT_WRITE:
	case VM_PROT_READ|VM_PROT_WRITE|VM_PROT_EXECUTE:
		break;

	case VM_PROT_READ:
	case VM_PROT_READ|VM_PROT_EXECUTE:
		pmap_acquire_page_lock(md);
		pmap_clearbit(md, pa, PVF_WRITE);
		pmap_release_page_lock(md);
		break;

	default:
		pmap_page_remove(md, pa);
		break;
	}
}

/*
 * pmap_clear_modify:
 *
 *	Clear the "modified" attribute for a page.
 */
bool
pmap_clear_modify(struct vm_page *pg)
{
	struct vm_page_md *md = VM_PAGE_TO_MD(pg);
	paddr_t pa = VM_PAGE_TO_PHYS(pg);
	bool rv;

	pmap_acquire_page_lock(md);

	if (md->pvh_attrs & PVF_MOD) {
		rv = true;
#if defined(PMAP_CACHE_VIPT)
		/*
		 * If we are going to clear the modified bit and there are
		 * no other modified bits set, flush the page to memory and
		 * mark it clean.
		 */
		if ((md->pvh_attrs & (PVF_DMOD|PVF_NC)) == PVF_MOD)
			pmap_flush_page(md, pa, PMAP_CLEAN_PRIMARY);
#endif
		pmap_clearbit(md, pa, PVF_MOD);
	} else {
		rv = false;
	}
	pmap_release_page_lock(md);

	return rv;
}

/*
 * pmap_clear_reference:
 *
 *	Clear the "referenced" attribute for a page.
 */
bool
pmap_clear_reference(struct vm_page *pg)
{
	struct vm_page_md *md = VM_PAGE_TO_MD(pg);
	paddr_t pa = VM_PAGE_TO_PHYS(pg);
	bool rv;

	pmap_acquire_page_lock(md);

	if (md->pvh_attrs & PVF_REF) {
		rv = true;
		pmap_clearbit(md, pa, PVF_REF);
	} else {
		rv = false;
	}
	pmap_release_page_lock(md);

	return rv;
}

/*
 * pmap_is_modified:
 *
 *	Test if a page has the "modified" attribute.
 */
/* See <arm/arm32/pmap.h> */

/*
 * pmap_is_referenced:
 *
 *	Test if a page has the "referenced" attribute.
 */
/* See <arm/arm32/pmap.h> */

int
pmap_fault_fixup(pmap_t pm, vaddr_t va, vm_prot_t ftype, int user)
{
	struct l2_dtable *l2;
	struct l2_bucket *l2b;
	paddr_t pa;
	const size_t l1slot = l1pte_index(va);
	int rv = 0;

	UVMHIST_FUNC(__func__);
	UVMHIST_CALLARGS(maphist, "pm=%#jx, va=%#jx, ftype=%#jx, user=%jd",
	    (uintptr_t)pm, va, ftype, user);

	va = trunc_page(va);

	KASSERT(!user || (pm != pmap_kernel()));

	pmap_acquire_pmap_lock(pm);

	/*
	 * If there is no l2_dtable for this address, then the process
	 * has no business accessing it.
	 *
	 * Note: This will catch userland processes trying to access
	 * kernel addresses.
	 */
	l2 = pm->pm_l2[L2_IDX(l1slot)];
	if (l2 == NULL) {
		UVMHIST_LOG(maphist, " no l2 for l1slot %#jx", l1slot, 0, 0, 0);
		goto out;
	}

	/*
	 * Likewise if there is no L2 descriptor table
	 */
	l2b = &l2->l2_bucket[L2_BUCKET(l1slot)];
	if (l2b->l2b_kva == NULL) {
		UVMHIST_LOG(maphist, " <-- done (no ptep for l1slot %#jx)",
		    l1slot, 0, 0, 0);
		goto out;
	}

	/*
	 * Check the PTE itself.
	 */
	pt_entry_t * const ptep = &l2b->l2b_kva[l2pte_index(va)];
	pt_entry_t const opte = *ptep;
	if (opte == 0 || (opte & L2_TYPE_MASK) == L2_TYPE_L) {
		UVMHIST_LOG(maphist, " <-- done (empty pde for l1slot %#jx)",
		    l1slot, 0, 0, 0);
		goto out;
	}

#ifndef ARM_HAS_VBAR
	/*
	 * Catch a userland access to the vector page mapped at 0x0
	 */
	if (user && (opte & L2_S_PROT_U) == 0) {
		UVMHIST_LOG(maphist, " <-- done (vector_page)", 0, 0, 0, 0);
		goto out;
	}
#endif

	pa = l2pte_pa(opte);

	if ((ftype & VM_PROT_WRITE) && !l2pte_writable_p(opte)) {
		/*
		 * This looks like a good candidate for "page modified"
		 * emulation...
		 */
		struct pv_entry *pv;
		struct vm_page *pg;

		/* Extract the physical address of the page */
		if ((pg = PHYS_TO_VM_PAGE(pa)) == NULL) {
			UVMHIST_LOG(maphist, " <-- done (mod/ref unmanaged page)", 0, 0, 0, 0);
			goto out;
		}

		struct vm_page_md *md = VM_PAGE_TO_MD(pg);

		/* Get the current flags for this page. */
		pmap_acquire_page_lock(md);
		pv = pmap_find_pv(md, pm, va);
		if (pv == NULL || PV_IS_KENTRY_P(pv->pv_flags)) {
			pmap_release_page_lock(md);
			UVMHIST_LOG(maphist, " <-- done (mod/ref emul: no PV)", 0, 0, 0, 0);
			goto out;
		}

		/*
		 * Do the flags say this page is writable? If not then it
		 * is a genuine write fault. If yes then the write fault is
		 * our fault as we did not reflect the write access in the
		 * PTE. Now we know a write has occurred we can correct this
		 * and also set the modified bit
		 */
		if ((pv->pv_flags & PVF_WRITE) == 0) {
			pmap_release_page_lock(md);
			goto out;
		}

		md->pvh_attrs |= PVF_REF | PVF_MOD;
		pv->pv_flags |= PVF_REF | PVF_MOD;
#if defined(PMAP_CACHE_VIPT)
		/*
		 * If there are cacheable mappings for this page, mark it dirty.
		 */
		if ((md->pvh_attrs & PVF_NC) == 0)
			md->pvh_attrs |= PVF_DIRTY;
#endif
		pmap_release_page_lock(md);

		/*
		 * Re-enable write permissions for the page.  No need to call
		 * pmap_vac_me_harder(), since this is just a
		 * modified-emulation fault, and the PVF_WRITE bit isn't
		 * changing. We've already set the cacheable bits based on
		 * the assumption that we can write to this page.
		 */
		const pt_entry_t npte =
		    l2pte_set_writable((opte & ~L2_TYPE_MASK) | L2_S_PROTO)
		    | 0;
		l2pte_reset(ptep);
		PTE_SYNC(ptep);
		pmap_tlb_flush_SE(pm, va,
		    (ftype & VM_PROT_EXECUTE) ? PVF_EXEC | PVF_REF : PVF_REF);
		l2pte_set(ptep, npte, 0);
		PTE_SYNC(ptep);
		PMAPCOUNT(fixup_mod);
		rv = 1;
		UVMHIST_LOG(maphist, " <-- done (mod/ref emul: changed pte "
		    "from %#jx to %#jx)", opte, npte, 0, 0);
	} else if ((opte & L2_TYPE_MASK) == L2_TYPE_INV) {
		/*
		 * This looks like a good candidate for "page referenced"
		 * emulation.
		 */
		struct vm_page *pg;

		/* Extract the physical address of the page */
		if ((pg = PHYS_TO_VM_PAGE(pa)) == NULL) {
			UVMHIST_LOG(maphist, " <-- done (ref emul: unmanaged page)", 0, 0, 0, 0);
			goto out;
		}

		struct vm_page_md *md = VM_PAGE_TO_MD(pg);

		/* Get the current flags for this page. */
		pmap_acquire_page_lock(md);
		struct pv_entry *pv = pmap_find_pv(md, pm, va);
		if (pv == NULL || PV_IS_KENTRY_P(pv->pv_flags)) {
			pmap_release_page_lock(md);
			UVMHIST_LOG(maphist, " <-- done (ref emul no PV)", 0, 0, 0, 0);
			goto out;
		}

		md->pvh_attrs |= PVF_REF;
		pv->pv_flags |= PVF_REF;

		pt_entry_t npte =
		    l2pte_set_readonly((opte & ~L2_TYPE_MASK) | L2_S_PROTO);
		pmap_release_page_lock(md);
		l2pte_reset(ptep);
		PTE_SYNC(ptep);
		pmap_tlb_flush_SE(pm, va,
		    (ftype & VM_PROT_EXECUTE) ? PVF_EXEC | PVF_REF : PVF_REF);
		l2pte_set(ptep, npte, 0);
		PTE_SYNC(ptep);
		PMAPCOUNT(fixup_ref);
		rv = 1;
		UVMHIST_LOG(maphist, " <-- done (ref emul: changed pte from %#x to %#x)",
		    opte, npte, 0, 0);
	}

	/*
	 * We know there is a valid mapping here, so simply
	 * fix up the L1 if necessary.
	 */
	pd_entry_t * const pdep = pmap_l1_kva(pm) + l1slot;
	pd_entry_t pde = L1_C_PROTO | l2b->l2b_pa | L1_C_DOM(pmap_domain(pm));
	if (*pdep != pde) {
		l1pte_setone(pdep, pde);
		PDE_SYNC(pdep);
		rv = 1;
		PMAPCOUNT(fixup_pdes);
	}

#ifdef CPU_SA110
	/*
	 * There are bugs in the rev K SA110.  This is a check for one
	 * of them.
	 */
	if (rv == 0 && curcpu()->ci_arm_cputype == CPU_ID_SA110 &&
	    curcpu()->ci_arm_cpurev < 3) {
		/* Always current pmap */
		if (l2pte_valid_p(opte)) {
			extern int kernel_debug;
			if (kernel_debug & 1) {
				struct proc *p = curlwp->l_proc;
				printf("prefetch_abort: page is already "
				    "mapped - pte=%p *pte=%08x\n", ptep, opte);
				printf("prefetch_abort: pc=%08lx proc=%p "
				    "process=%s\n", va, p, p->p_comm);
				printf("prefetch_abort: far=%08x fs=%x\n",
				    cpu_faultaddress(), cpu_faultstatus());
			}
#ifdef DDB
			if (kernel_debug & 2)
				Debugger();
#endif
			rv = 1;
		}
	}
#endif /* CPU_SA110 */

	/*
	 * If 'rv == 0' at this point, it generally indicates that there is a
	 * stale TLB entry for the faulting address.  That might be due to a
	 * wrong setting of pmap_needs_pte_sync.  So set it and retry.
	 */
	if (rv == 0
	    && pm->pm_l1->l1_domain_use_count == 1
	    && pmap_needs_pte_sync == 0) {
		pmap_needs_pte_sync = 1;
		PTE_SYNC(ptep);
		PMAPCOUNT(fixup_ptesync);
		rv = 1;
	}

#ifndef MULTIPROCESSOR
	/*
	 * If 'rv == 0' at this point, it generally indicates that there is a
	 * stale TLB entry for the faulting address. This happens when two or
	 * more processes are sharing an L1. Since we don't flush the TLB on
	 * a context switch between such processes, we can take domain faults
	 * for mappings which exist at the same VA in both processes. EVEN IF
	 * WE'VE RECENTLY FIXED UP THE CORRESPONDING L1 in pmap_enter(), for
	 * example.
	 *
	 * This is extremely likely to happen if pmap_enter() updated the L1
	 * entry for a recently entered mapping. In this case, the TLB is
	 * flushed for the new mapping, but there may still be TLB entries for
	 * other mappings belonging to other processes in the 1MB range
	 * covered by the L1 entry.
	 *
	 * Since 'rv == 0', we know that the L1 already contains the correct
	 * value, so the fault must be due to a stale TLB entry.
	 *
	 * Since we always need to flush the TLB anyway in the case where we
	 * fixed up the L1, or frobbed the L2 PTE, we effectively deal with
	 * stale TLB entries dynamically.
	 *
	 * However, the above condition can ONLY happen if the current L1 is
	 * being shared. If it happens when the L1 is unshared, it indicates
	 * that other parts of the pmap are not doing their job WRT managing
	 * the TLB.
	 */
	if (rv == 0
	    && pm->pm_l1->l1_domain_use_count == 1
	    && true) {
#ifdef DEBUG
		extern int last_fault_code;
#else
		int last_fault_code = ftype & VM_PROT_EXECUTE
		    ? armreg_ifsr_read()
		    : armreg_dfsr_read();
#endif
		printf("fixup: pm %p, va 0x%lx, ftype %d - nothing to do!\n",
		    pm, va, ftype);
		printf("fixup: l2 %p, l2b %p, ptep %p, pte %#x\n",
		    l2, l2b, ptep, opte);

		printf("fixup: pdep %p, pde %#x, fsr %#x\n",
		    pdep, pde, last_fault_code);
<<<<<<< HEAD
=======
#else
		printf("fixup: pdep %p, pde %#x, ttbcr %#x\n",
		    &pmap_l1_kva(pm)[l1slot], pmap_l1_kva(pm)[l1slot],
		   armreg_ttbcr_read());
		printf("fixup: fsr %#x cpm %p casid %#x contextidr %#x dacr %#x\n",
		    last_fault_code, curcpu()->ci_pmap_cur,
		    curcpu()->ci_pmap_asid_cur,
		    armreg_contextidr_read(), armreg_dacr_read());
#ifdef _ARM_ARCH_7
		if (ftype & VM_PROT_WRITE)
			armreg_ats1cuw_write(va);
		else
			armreg_ats1cur_write(va);
		isb();
		printf("fixup: par %#x\n", armreg_par_read());
#endif
#endif
>>>>>>> 4a9aad85
#ifdef DDB
		extern int kernel_debug;

		if (kernel_debug & 2) {
			pmap_release_pmap_lock(pm);
#ifdef UVMHIST
			KERNHIST_DUMP(maphist);
#endif
			cpu_Debugger();
			pmap_acquire_pmap_lock(pm);
		}
#endif
	}
#endif

	/* Flush the TLB in the shared L1 case - see comment above */
	pmap_tlb_flush_SE(pm, va,
	    (ftype & VM_PROT_EXECUTE) ? PVF_EXEC | PVF_REF : PVF_REF);

	rv = 1;

out:
	pmap_release_pmap_lock(pm);

	return rv;
}

/*
 * Routine:	pmap_procwr
 *
 * Function:
 *	Synchronize caches corresponding to [addr, addr+len) in p.
 *
 */
void
pmap_procwr(struct proc *p, vaddr_t va, int len)
{

	/* We only need to do anything if it is the current process. */
	if (p == curproc)
		cpu_icache_sync_range(va, len);
}

/*
 * Routine:	pmap_unwire
 * Function:	Clear the wired attribute for a map/virtual-address pair.
 *
 * In/out conditions:
 *		The mapping must already exist in the pmap.
 */
void
pmap_unwire(pmap_t pm, vaddr_t va)
{
	struct l2_bucket *l2b;
	pt_entry_t *ptep, pte;
	struct vm_page *pg;
	paddr_t pa;

	UVMHIST_FUNC(__func__);
	UVMHIST_CALLARGS(maphist, "pm %#jx va %#jx", (uintptr_t)pm, va, 0, 0);

	pmap_acquire_pmap_lock(pm);

	l2b = pmap_get_l2_bucket(pm, va);
	KDASSERT(l2b != NULL);

	ptep = &l2b->l2b_kva[l2pte_index(va)];
	pte = *ptep;

	/* Extract the physical address of the page */
	pa = l2pte_pa(pte);

	if ((pg = PHYS_TO_VM_PAGE(pa)) != NULL) {
		/* Update the wired bit in the pv entry for this page. */
		struct vm_page_md *md = VM_PAGE_TO_MD(pg);

		pmap_acquire_page_lock(md);
		(void) pmap_modify_pv(md, pa, pm, va, PVF_WIRED, 0);
		pmap_release_page_lock(md);
	}

	pmap_release_pmap_lock(pm);

	UVMHIST_LOG(maphist, " <-- done", 0, 0, 0, 0);
}

<<<<<<< HEAD
=======
#ifdef ARM_MMU_EXTENDED
void
pmap_md_pdetab_activate(pmap_t pm, struct lwp *l)
{
	UVMHIST_FUNC(__func__);
	struct cpu_info * const ci = curcpu();
	struct pmap_asid_info * const pai = PMAP_PAI(pm, cpu_tlb_info(ci));

	UVMHIST_CALLARGS(maphist, "pm %#jx (pm->pm_l1_pa %08jx asid %ju)",
	    (uintptr_t)pm, pm->pm_l1_pa, pai->pai_asid, 0);

	/*
	 * Assume that TTBR1 has only global mappings and TTBR0 only
	 * has non-global mappings.  To prevent speculation from doing
	 * evil things we disable translation table walks using TTBR0
	 * before setting the CONTEXTIDR (ASID) or new TTBR0 value.
	 * Once both are set, table walks are reenabled.
	 */
	const uint32_t old_ttbcr = armreg_ttbcr_read();
	armreg_ttbcr_write(old_ttbcr | TTBCR_S_PD0);
	isb();

	pmap_tlb_asid_acquire(pm, l);

	cpu_setttb(pm->pm_l1_pa, pai->pai_asid);
	/*
	 * Now we can reenable tablewalks since the CONTEXTIDR and TTRB0
	 * have been updated.
	 */
	isb();

	if (pm != pmap_kernel()) {
		armreg_ttbcr_write(old_ttbcr & ~TTBCR_S_PD0);
	}
	cpu_cpwait();

	KASSERTMSG(ci->ci_pmap_asid_cur == pai->pai_asid, "%u vs %u",
	    ci->ci_pmap_asid_cur, pai->pai_asid);
	ci->ci_pmap_cur = pm;
}

void
pmap_md_pdetab_deactivate(pmap_t pm)
{

	UVMHIST_FUNC(__func__);
	UVMHIST_CALLARGS(maphist, "pm %#jx", (uintptr_t)pm, 0, 0, 0);

	kpreempt_disable();
	struct cpu_info * const ci = curcpu();
	/*
	 * Disable translation table walks from TTBR0 while no pmap has been
	 * activated.
	 */
	const uint32_t old_ttbcr = armreg_ttbcr_read();
	armreg_ttbcr_write(old_ttbcr | TTBCR_S_PD0);
	isb();
	pmap_tlb_asid_deactivate(pm);
	cpu_setttb(pmap_kernel()->pm_l1_pa, KERNEL_PID);
	isb();

	ci->ci_pmap_cur = pmap_kernel();
	KASSERTMSG(ci->ci_pmap_asid_cur == KERNEL_PID, "ci_pmap_asid_cur %u",
	    ci->ci_pmap_asid_cur);
	kpreempt_enable();
}
#endif

>>>>>>> 4a9aad85
void
pmap_activate(struct lwp *l)
{
	extern int block_userspace_access;
	pmap_t npm = l->l_proc->p_vmspace->vm_map.pmap;

	UVMHIST_FUNC(__func__);
	UVMHIST_CALLARGS(maphist, "l=%#jx pm=%#jx", (uintptr_t)l,
	    (uintptr_t)npm, 0, 0);

	struct cpu_info * const ci = curcpu();

	/*
	 * If activating a non-current lwp or the current lwp is
	 * already active, just return.
	 */
	if (false
	    || l != curlwp
	    || npm->pm_activated == true
	    || false) {
		UVMHIST_LOG(maphist, " <-- (same pmap)", (uintptr_t)curlwp,
		    (uintptr_t)l, 0, 0);
		return;
	}

	const uint32_t ndacr = (DOMAIN_CLIENT << (PMAP_DOMAIN_KERNEL * 2))
	    | (DOMAIN_CLIENT << (pmap_domain(npm) * 2));

	/*
	 * If TTB and DACR are unchanged, short-circuit all the
	 * TLB/cache management stuff.
	 */
	pmap_t opm = ci->ci_lastlwp
	    ? ci->ci_lastlwp->l_proc->p_vmspace->vm_map.pmap
	    : NULL;
	if (opm != NULL) {
		uint32_t odacr = (DOMAIN_CLIENT << (PMAP_DOMAIN_KERNEL * 2))
		    | (DOMAIN_CLIENT << (pmap_domain(opm) * 2));

		if (opm->pm_l1 == npm->pm_l1 && odacr == ndacr)
			goto all_done;
	}

	PMAPCOUNT(activations);
	block_userspace_access = 1;

	/*
	 * If switching to a user vmspace which is different to the
	 * most recent one, and the most recent one is potentially
	 * live in the cache, we must write-back and invalidate the
	 * entire cache.
	 */
	pmap_t rpm = ci->ci_pmap_lastuser;

	/*
	 * XXXSCW: There's a corner case here which can leave turds in the
	 * cache as reported in kern/41058. They're probably left over during
	 * tear-down and switching away from an exiting process. Until the root
	 * cause is identified and fixed, zap the cache when switching pmaps.
	 * This will result in a few unnecessary cache flushes, but that's
	 * better than silently corrupting data.
	 */
	if (rpm) {
		rpm->pm_cstate.cs_cache = 0;
		if (npm == pmap_kernel())
			ci->ci_pmap_lastuser = NULL;
#ifdef PMAP_CACHE_VIVT
		cpu_idcache_wbinv_all();
#endif
	}

	/* No interrupts while we frob the TTB/DACR */
	uint32_t oldirqstate = disable_interrupts(IF32_bits);

#ifndef ARM_HAS_VBAR
	/*
	 * For ARM_VECTORS_LOW, we MUST, I repeat, MUST fix up the L1
	 * entry corresponding to 'vector_page' in the incoming L1 table
	 * before switching to it otherwise subsequent interrupts/exceptions
	 * (including domain faults!) will jump into hyperspace.
	 */
	if (npm->pm_pl1vec != NULL) {
		cpu_tlb_flushID_SE((u_int)vector_page);
		cpu_cpwait();
		*npm->pm_pl1vec = npm->pm_l1vec;
		PTE_SYNC(npm->pm_pl1vec);
	}
#endif

	cpu_domains(ndacr);
	if (npm == pmap_kernel() || npm == rpm) {
		/*
		 * Switching to a kernel thread, or back to the
		 * same user vmspace as before... Simply update
		 * the TTB (no TLB flush required)
		 */
		cpu_setttb(npm->pm_l1->l1_physaddr, false);
		cpu_cpwait();
	} else {
		/*
		 * Otherwise, update TTB and flush TLB
		 */
		cpu_context_switch(npm->pm_l1->l1_physaddr);
		if (rpm != NULL)
			rpm->pm_cstate.cs_tlb = 0;
	}

	restore_interrupts(oldirqstate);

	block_userspace_access = 0;

 all_done:
	/*
	 * The new pmap is resident. Make sure it's marked
	 * as resident in the cache/TLB.
	 */
	npm->pm_cstate.cs_all = PMAP_CACHE_STATE_ALL;
	if (npm != pmap_kernel())
		ci->ci_pmap_lastuser = npm;

	/* The old pmap is not longer active */
	if (opm != npm) {
		if (opm != NULL)
			opm->pm_activated = false;

		/* But the new one is */
		npm->pm_activated = true;
	}
	ci->ci_pmap_cur = npm;
	UVMHIST_LOG(maphist, " <-- done", 0, 0, 0, 0);
}

void
pmap_deactivate(struct lwp *l)
{
	pmap_t pm = l->l_proc->p_vmspace->vm_map.pmap;

	UVMHIST_FUNC(__func__);
	UVMHIST_CALLARGS(maphist, "l=%#jx (pm=%#jx)", (uintptr_t)l,
		(uintptr_t)pm, 0, 0);

	/*
	 * If the process is exiting, make sure pmap_activate() does
	 * a full MMU context-switch and cache flush, which we might
	 * otherwise skip. See PR port-arm/38950.
	 */
	if (l->l_proc->p_sflag & PS_WEXIT)
		curcpu()->ci_lastlwp = NULL;

	pm->pm_activated = false;
	UVMHIST_LOG(maphist, "  <-- done", 0, 0, 0, 0);
}

void
pmap_update(pmap_t pm)
{

	UVMHIST_FUNC(__func__);
	UVMHIST_CALLARGS(maphist, "pm=%#jx remove_all %jd", (uintptr_t)pm,
	    pm->pm_remove_all, 0, 0);

	if (pm->pm_remove_all) {
		/*
		 * Finish up the pmap_remove_all() optimisation by flushing
		 * the TLB.
		 */
		pmap_tlb_flushID(pm);
		pm->pm_remove_all = false;
	}

	if (pmap_is_current(pm)) {
		/*
		 * If we're dealing with a current userland pmap, move its L1
		 * to the end of the LRU.
		 */
		if (pm != pmap_kernel())
			pmap_use_l1(pm);

		/*
		 * We can assume we're done with frobbing the cache/tlb for
		 * now. Make sure any future pmap ops don't skip cache/tlb
		 * flushes.
		 */
		pm->pm_cstate.cs_all = PMAP_CACHE_STATE_ALL;
	}

	PMAPCOUNT(updates);

	/*
	 * make sure TLB/cache operations have completed.
	 */
	cpu_cpwait();
	UVMHIST_LOG(maphist, "  <-- done", 0, 0, 0, 0);
}

bool
pmap_remove_all(pmap_t pm)
{

	UVMHIST_FUNC(__func__);
	UVMHIST_CALLARGS(maphist, "(pm=%#jx)", (uintptr_t)pm, 0, 0, 0);

	KASSERT(pm != pmap_kernel());

	/*
	 * The vmspace described by this pmap is about to be torn down.
	 * Until pmap_update() is called, UVM will only make calls
	 * to pmap_remove(). We can make life much simpler by flushing
	 * the cache now, and deferring TLB invalidation to pmap_update().
	 */
#ifdef PMAP_CACHE_VIVT
	pmap_cache_wbinv_all(pm, PVF_EXEC);
#endif
	pm->pm_remove_all = true;

	UVMHIST_LOG(maphist, " <-- done", 0, 0, 0, 0);
	return false;
}

/*
 * Retire the given physical map from service.
 * Should only be called if the map contains no valid mappings.
 */
void
pmap_destroy(pmap_t pm)
{
	UVMHIST_FUNC(__func__);
	UVMHIST_CALLARGS(maphist, "pm=%#jx remove_all %jd", (uintptr_t)pm,
	    pm ? pm->pm_remove_all : 0, 0, 0);

	if (pm == NULL)
		return;

	if (pm->pm_remove_all) {
		pmap_tlb_flushID(pm);
		pm->pm_remove_all = false;
	}

	/*
	 * Drop reference count
	 */
	if (atomic_dec_uint_nv(&pm->pm_refs) > 0) {
		if (pmap_is_current(pm)) {
			if (pm != pmap_kernel())
				pmap_use_l1(pm);
			pm->pm_cstate.cs_all = PMAP_CACHE_STATE_ALL;
		}
		return;
	}

	/*
	 * reference count is zero, free pmap resources and then free pmap.
	 */

#ifndef ARM_HAS_VBAR
	if (vector_page < KERNEL_BASE) {
		KDASSERT(!pmap_is_current(pm));

		/* Remove the vector page mapping */
		pmap_remove(pm, vector_page, vector_page + PAGE_SIZE);
		pmap_update(pm);
	}
#endif

	pmap_free_l1(pm);

	struct cpu_info * const ci = curcpu();
	if (ci->ci_pmap_lastuser == pm)
		ci->ci_pmap_lastuser = NULL;

	mutex_destroy(&pm->pm_lock);
	pool_cache_put(&pmap_cache, pm);
	UVMHIST_LOG(maphist, "  <-- done", 0, 0, 0, 0);
}


/*
 * void pmap_reference(pmap_t pm)
 *
 * Add a reference to the specified pmap.
 */
void
pmap_reference(pmap_t pm)
{

	if (pm == NULL)
		return;

	pmap_use_l1(pm);

	atomic_inc_uint(&pm->pm_refs);
}

#if (ARM_MMU_V6 + ARM_MMU_V7) > 0

static struct evcnt pmap_prefer_nochange_ev =
    EVCNT_INITIALIZER(EVCNT_TYPE_MISC, NULL, "pmap prefer", "nochange");
static struct evcnt pmap_prefer_change_ev =
    EVCNT_INITIALIZER(EVCNT_TYPE_MISC, NULL, "pmap prefer", "change");

EVCNT_ATTACH_STATIC(pmap_prefer_change_ev);
EVCNT_ATTACH_STATIC(pmap_prefer_nochange_ev);

void
pmap_prefer(vaddr_t hint, vaddr_t *vap, int td)
{
	vsize_t mask = arm_cache_prefer_mask | (PAGE_SIZE - 1);
	vaddr_t va = *vap;
	vaddr_t diff = (hint - va) & mask;
	if (diff == 0) {
		pmap_prefer_nochange_ev.ev_count++;
	} else {
		pmap_prefer_change_ev.ev_count++;
		if (__predict_false(td))
			va -= mask + 1;
		*vap = va + diff;
	}
}
#endif /* ARM_MMU_V6 | ARM_MMU_V7 */

/*
 * void pmap_virtual_space(vaddr_t *start, vaddr_t *end)
 *
 * Return the start and end addresses of the kernel's virtual space.
 * These values are setup in pmap_bootstrap and are updated as pages
 * are allocated.
 */
void
pmap_virtual_space(vaddr_t *start, vaddr_t *end)
{
	*start = virtual_avail;
	*end = virtual_end;
}


/*
 * Helper function for pmap_grow_l2_bucket()
 */
static inline int
pmap_grow_map(vaddr_t va, paddr_t *pap)
{
	paddr_t pa;

	KASSERT((va & PGOFSET) == 0);

	if (uvm.page_init_done == false) {
#ifdef PMAP_STEAL_MEMORY
		pv_addr_t pv;
		pmap_boot_pagealloc(PAGE_SIZE,
#ifdef PMAP_CACHE_VIPT
		    arm_cache_prefer_mask,
		    va & arm_cache_prefer_mask,
#else
		    0, 0,
#endif
		    &pv);
		pa = pv.pv_pa;
#else
		if (uvm_page_physget(&pa) == false)
			return 1;
#endif	/* PMAP_STEAL_MEMORY */
	} else {
		struct vm_page *pg;
		pg = uvm_pagealloc(NULL, 0, NULL, UVM_PGA_USERESERVE);
		if (pg == NULL)
			return 1;
		pa = VM_PAGE_TO_PHYS(pg);
		/*
		 * This new page must not have any mappings.
		 */
		struct vm_page_md *md __diagused = VM_PAGE_TO_MD(pg);
		KASSERT(SLIST_EMPTY(&md->pvh_list));
	}

	/*
	 * Enter it via pmap_kenter_pa and let that routine do the hard work.
	 */
	pmap_kenter_pa(va, pa, VM_PROT_READ | VM_PROT_WRITE,
	    PMAP_KMPAGE | PMAP_PTE);

	if (pap)
		*pap = pa;

	PMAPCOUNT(pt_mappings);

	const pmap_t kpm __diagused = pmap_kernel();
	struct l2_bucket * const l2b __diagused = pmap_get_l2_bucket(kpm, va);
	KASSERT(l2b != NULL);

	pt_entry_t * const ptep __diagused = &l2b->l2b_kva[l2pte_index(va)];
	const pt_entry_t pte __diagused = *ptep;
	KASSERT(l2pte_valid_p(pte));
	KASSERT((pte & L2_S_CACHE_MASK) == pte_l2_s_cache_mode_pt);

	memset((void *)va, 0, PAGE_SIZE);

	return 0;
}

/*
 * This is the same as pmap_alloc_l2_bucket(), except that it is only
 * used by pmap_growkernel().
 */
static inline struct l2_bucket *
pmap_grow_l2_bucket(pmap_t pm, vaddr_t va)
{
	const size_t l1slot = l1pte_index(va);
	struct l2_dtable *l2;
	vaddr_t nva;

	CTASSERT((PAGE_SIZE % L2_TABLE_SIZE_REAL) == 0);
	if ((l2 = pm->pm_l2[L2_IDX(l1slot)]) == NULL) {
		/*
		 * No mapping at this address, as there is
		 * no entry in the L1 table.
		 * Need to allocate a new l2_dtable.
		 */
		nva = pmap_kernel_l2dtable_kva;
		if ((nva & PGOFSET) == 0) {
			/*
			 * Need to allocate a backing page
			 */
			if (pmap_grow_map(nva, NULL))
				return NULL;
		}

		l2 = (struct l2_dtable *)nva;
		nva += sizeof(struct l2_dtable);

		if ((nva & PGOFSET) < (pmap_kernel_l2dtable_kva & PGOFSET)) {
			/*
			 * The new l2_dtable straddles a page boundary.
			 * Map in another page to cover it.
			 */
			if (pmap_grow_map(nva & ~PGOFSET, NULL))
				return NULL;
		}

		pmap_kernel_l2dtable_kva = nva;

		/*
		 * Link it into the parent pmap
		 */
		pm->pm_l2[L2_IDX(l1slot)] = l2;
	}

	struct l2_bucket * const l2b = &l2->l2_bucket[L2_BUCKET(l1slot)];

	/*
	 * Fetch pointer to the L2 page table associated with the address.
	 */
	if (l2b->l2b_kva == NULL) {
		pt_entry_t *ptep;

		/*
		 * No L2 page table has been allocated. Chances are, this
		 * is because we just allocated the l2_dtable, above.
		 */
		nva = pmap_kernel_l2ptp_kva;
		ptep = (pt_entry_t *)nva;
		if ((nva & PGOFSET) == 0) {
			/*
			 * Need to allocate a backing page
			 */
			if (pmap_grow_map(nva, &pmap_kernel_l2ptp_phys))
				return NULL;
			PTE_SYNC_RANGE(ptep, PAGE_SIZE / sizeof(pt_entry_t));
		}

		l2->l2_occupancy++;
		l2b->l2b_kva = ptep;
		l2b->l2b_l1slot = l1slot;
		l2b->l2b_pa = pmap_kernel_l2ptp_phys;

		pmap_kernel_l2ptp_kva += L2_TABLE_SIZE_REAL;
		pmap_kernel_l2ptp_phys += L2_TABLE_SIZE_REAL;
	}

	return l2b;
}


vaddr_t
pmap_growkernel(vaddr_t maxkvaddr)
{
	UVMHIST_FUNC(__func__);
	UVMHIST_CALLARGS(maphist, "growing kernel from %#jx to %#jx\n",
	    pmap_curmaxkvaddr, maxkvaddr, 0, 0);

	pmap_t kpm = pmap_kernel();
	struct l1_ttable *l1;
	int s;

	if (maxkvaddr <= pmap_curmaxkvaddr)
		goto out;		/* we are OK */

	KDASSERT(maxkvaddr <= virtual_end);

	/*
	 * whoops!   we need to add kernel PTPs
	 */
	vaddr_t pmap_maxkvaddr = pmap_curmaxkvaddr;

	s = splvm();	/* to be safe */
	mutex_enter(&kpm_lock);

	/* Map 1MB at a time */
	size_t l1slot = l1pte_index(pmap_maxkvaddr);
	for (;pmap_curmaxkvaddr < maxkvaddr; pmap_curmaxkvaddr += L1_S_SIZE,
	     l1slot++) {
		struct l2_bucket *l2b =
		    pmap_grow_l2_bucket(kpm, pmap_curmaxkvaddr);
		KASSERT(l2b != NULL);

		const pd_entry_t npde = L1_C_PROTO | l2b->l2b_pa
		    | L1_C_DOM(PMAP_DOMAIN_KERNEL);

		/* Distribute new L1 entry to all other L1s */
		SLIST_FOREACH(l1, &l1_list, l1_link) {
			pd_entry_t * const pdep = &l1->l1_kva[l1slot];
			l1pte_setone(pdep, npde);
			PDE_SYNC(pdep);
		}
	}

#ifdef PMAP_CACHE_VIVT
	/*
	 * flush out the cache, expensive but growkernel will happen so
	 * rarely
	 */
	cpu_dcache_wbinv_all();
	cpu_tlb_flushD();
	cpu_cpwait();
#endif

	mutex_exit(&kpm_lock);
	splx(s);

	kasan_shadow_map((void *)pmap_maxkvaddr,
	    (size_t)(pmap_curmaxkvaddr - pmap_maxkvaddr));

out:
	return pmap_curmaxkvaddr;
}





/************************ Utility routines ****************************/

#ifndef ARM_HAS_VBAR
/*
 * vector_page_setprot:
 *
 *	Manipulate the protection of the vector page.
 */
void
vector_page_setprot(int prot)
{
	struct l2_bucket *l2b;
	pt_entry_t *ptep;

#if defined(CPU_ARMV7) || defined(CPU_ARM11)
	/*
	 * If we are using VBAR to use the vectors in the kernel, then it's
	 * already mapped in the kernel text so no need to anything here.
	 */
	if (vector_page != ARM_VECTORS_LOW && vector_page != ARM_VECTORS_HIGH) {
		KASSERT((armreg_pfr1_read() & ARM_PFR1_SEC_MASK) != 0);
		return;
	}
#endif

	l2b = pmap_get_l2_bucket(pmap_kernel(), vector_page);
	KASSERT(l2b != NULL);

	ptep = &l2b->l2b_kva[l2pte_index(vector_page)];

	const pt_entry_t opte = *ptep;
	const pt_entry_t npte = (opte & ~L2_S_PROT_MASK)
	    | L2_S_PROT(PTE_KERNEL, prot);
	l2pte_set(ptep, npte, opte);
	PTE_SYNC(ptep);
	cpu_tlb_flushD_SE(vector_page);
	cpu_cpwait();
}
#endif



bool
pmap_get_pde(pmap_t pm, vaddr_t va, pd_entry_t **pdp)
{

	if (pm->pm_l1 == NULL)
		return false;

	*pdp = pmap_l1_kva(pm) + l1pte_index(va);

	return true;
}



/************************ Bootstrapping routines ****************************/

static void
pmap_init_l1(struct l1_ttable *l1, pd_entry_t *l1pt)
{
	int i;

	l1->l1_kva = l1pt;
	l1->l1_domain_use_count = 0;
	l1->l1_domain_first = 0;

	for (i = 0; i < PMAP_DOMAINS; i++)
		l1->l1_domain_free[i] = i + 1;

	/*
	 * Copy the kernel's L1 entries to each new L1.
	 */
	if (pmap_initialized)
		memcpy(l1pt, pmap_l1_kva(pmap_kernel()), L1_TABLE_SIZE);

	if (pmap_extract(pmap_kernel(), (vaddr_t)l1pt,
	    &l1->l1_physaddr) == false)
		panic("pmap_init_l1: can't get PA of L1 at %p", l1pt);

	SLIST_INSERT_HEAD(&l1_list, l1, l1_link);
	TAILQ_INSERT_TAIL(&l1_lru_list, l1, l1_lru);
}

void
pmap_init(void)
{

	/*
	 * Set the available memory vars - These do not map to real memory
	 * addresses and cannot as the physical memory is fragmented.
	 * They are used by ps for %mem calculations.
	 * One could argue whether this should be the entire memory or just
	 * the memory that is useable in a user process.
	 */
	avail_start = ptoa(uvm_physseg_get_avail_start(uvm_physseg_get_first()));
	avail_end = ptoa(uvm_physseg_get_avail_end(uvm_physseg_get_last()));

	/*
	 * Now we need to free enough pv_entry structures to allow us to get
	 * the kmem_map/kmem_object allocated and inited (done after this
	 * function is finished).  to do this we allocate one bootstrap page out
	 * of kernel_map and use it to provide an initial pool of pv_entry
	 * structures.   we never free this page.
	 */
	pool_setlowat(&pmap_pv_pool, (PAGE_SIZE / sizeof(struct pv_entry)) * 2);

	pmap_initialized = true;
}


static vaddr_t last_bootstrap_page = 0;
static void *free_bootstrap_pages = NULL;


static void *
pmap_bootstrap_pv_page_alloc(struct pool *pp, int flags)
{
	extern void *pool_page_alloc(struct pool *, int);
	vaddr_t new_page;
	void *rv;

	if (pmap_initialized)
		return pool_page_alloc(pp, flags);

	if (free_bootstrap_pages) {
		rv = free_bootstrap_pages;
		free_bootstrap_pages = *((void **)rv);
		return rv;
	}

	KASSERT(kernel_map != NULL);
	new_page = uvm_km_alloc(kernel_map, PAGE_SIZE, 0,
	    UVM_KMF_WIRED | ((flags & PR_WAITOK) ? 0 : UVM_KMF_NOWAIT));

	KASSERT(new_page > last_bootstrap_page);
	last_bootstrap_page = new_page;
	return (void *)new_page;
}

static void
pmap_bootstrap_pv_page_free(struct pool *pp, void *v)
{
	extern void pool_page_free(struct pool *, void *);

	if ((vaddr_t)v <= last_bootstrap_page) {
		*((void **)v) = free_bootstrap_pages;
		free_bootstrap_pages = v;
		return;
	}

	if (pmap_initialized) {
		pool_page_free(pp, v);
		return;
	}
}




/*
 * pmap_impl_postinit()
 *
 * This routine is called after the vm and kmem subsystems have been
 * initialised. This allows the pmap code to perform any initialisation
 * that can only be done once the memory allocation is in place.
 */
void
pmap_impl_postinit(void)
{
	extern paddr_t physical_start, physical_end;
	struct l1_ttable *l1;
	struct pglist plist;
	struct vm_page *m;
	pd_entry_t *pdep;
	vaddr_t va, eva;
	u_int loop, needed;
	int error;

	needed = (maxproc / PMAP_DOMAINS) + ((maxproc % PMAP_DOMAINS) ? 1 : 0);
	needed -= 1;

	l1 = kmem_alloc(sizeof(*l1) * needed, KM_SLEEP);

	for (loop = 0; loop < needed; loop++, l1++) {
		/* Allocate a L1 page table */
		va = uvm_km_alloc(kernel_map, L1_TABLE_SIZE, 0, UVM_KMF_VAONLY);
		if (va == 0)
			panic("Cannot allocate L1 KVM");

		error = uvm_pglistalloc(L1_TABLE_SIZE, physical_start,
		    physical_end, L1_TABLE_SIZE, 0, &plist, 1, 1);
		if (error)
			panic("Cannot allocate L1 physical pages");

		m = TAILQ_FIRST(&plist);
		eva = va + L1_TABLE_SIZE;
		pdep = (pd_entry_t *)va;

		while (m && va < eva) {
			paddr_t pa = VM_PAGE_TO_PHYS(m);

			pmap_kenter_pa(va, pa,
			    VM_PROT_READ|VM_PROT_WRITE, PMAP_KMPAGE|PMAP_PTE);

			va += PAGE_SIZE;
			m = TAILQ_NEXT(m, pageq.queue);
		}

#ifdef DIAGNOSTIC
		if (m)
			panic("pmap_alloc_l1pt: pglist not empty");
#endif	/* DIAGNOSTIC */

		pmap_init_l1(l1, pdep);
	}

#ifdef DEBUG
	printf("pmap_postinit: Allocated %d static L1 descriptor tables\n",
	    needed);
#endif
}





/*
 * return the PA of the current L1 table, for use when handling a crash dump
 */
uint32_t
pmap_kernel_L1_addr(void)
{
	return pmap_kernel()->pm_l1->l1_physaddr;
}


#ifdef PMAP_STEAL_MEMORY
void
pmap_boot_pageadd(pv_addr_t *newpv)
{
	pv_addr_t *pv, *npv;

	if ((pv = SLIST_FIRST(&pmap_boot_freeq)) != NULL) {
		if (newpv->pv_pa < pv->pv_va) {
			KASSERT(newpv->pv_pa + newpv->pv_size <= pv->pv_pa);
			if (newpv->pv_pa + newpv->pv_size == pv->pv_pa) {
				newpv->pv_size += pv->pv_size;
				SLIST_REMOVE_HEAD(&pmap_boot_freeq, pv_list);
			}
			pv = NULL;
		} else {
			for (; (npv = SLIST_NEXT(pv, pv_list)) != NULL;
			     pv = npv) {
				KASSERT(pv->pv_pa + pv->pv_size < npv->pv_pa);
				KASSERT(pv->pv_pa < newpv->pv_pa);
				if (newpv->pv_pa > npv->pv_pa)
					continue;
				if (pv->pv_pa + pv->pv_size == newpv->pv_pa) {
					pv->pv_size += newpv->pv_size;
					return;
				}
				if (newpv->pv_pa + newpv->pv_size < npv->pv_pa)
					break;
				newpv->pv_size += npv->pv_size;
				SLIST_INSERT_AFTER(pv, newpv, pv_list);
				SLIST_REMOVE_AFTER(newpv, pv_list);
				return;
			}
		}
	}

	if (pv) {
		SLIST_INSERT_AFTER(pv, newpv, pv_list);
	} else {
		SLIST_INSERT_HEAD(&pmap_boot_freeq, newpv, pv_list);
	}
}

void
pmap_boot_pagealloc(psize_t amount, psize_t mask, psize_t match,
	pv_addr_t *rpv)
{
	pv_addr_t *pv, **pvp;

	KASSERT(amount & PGOFSET);
	KASSERT((mask & PGOFSET) == 0);
	KASSERT((match & PGOFSET) == 0);
	KASSERT(amount != 0);

	for (pvp = &SLIST_FIRST(&pmap_boot_freeq);
	     (pv = *pvp) != NULL;
	     pvp = &SLIST_NEXT(pv, pv_list)) {
		pv_addr_t *newpv;
		psize_t off;
		/*
		 * If this entry is too small to satisfy the request...
		 */
		KASSERT(pv->pv_size > 0);
		if (pv->pv_size < amount)
			continue;

		for (off = 0; off <= mask; off += PAGE_SIZE) {
			if (((pv->pv_pa + off) & mask) == match
			    && off + amount <= pv->pv_size)
				break;
		}
		if (off > mask)
			continue;

		rpv->pv_va = pv->pv_va + off;
		rpv->pv_pa = pv->pv_pa + off;
		rpv->pv_size = amount;
		pv->pv_size -= amount;
		if (pv->pv_size == 0) {
			KASSERT(off == 0);
			KASSERT((vaddr_t) pv == rpv->pv_va);
			*pvp = SLIST_NEXT(pv, pv_list);
		} else if (off == 0) {
			KASSERT((vaddr_t) pv == rpv->pv_va);
			newpv = (pv_addr_t *) (rpv->pv_va + amount);
			*newpv = *pv;
			newpv->pv_pa += amount;
			newpv->pv_va += amount;
			*pvp = newpv;
		} else if (off < pv->pv_size) {
			newpv = (pv_addr_t *) (rpv->pv_va + amount);
			*newpv = *pv;
			newpv->pv_size -= off;
			newpv->pv_pa += off + amount;
			newpv->pv_va += off + amount;

			SLIST_NEXT(pv, pv_list) = newpv;
			pv->pv_size = off;
		} else {
			KASSERT((vaddr_t) pv != rpv->pv_va);
		}
		memset((void *)rpv->pv_va, 0, amount);
		return;
	}

	if (!uvm_physseg_valid_p(uvm_physseg_get_first()))
		panic("pmap_boot_pagealloc: couldn't allocate memory");

	for (pvp = &SLIST_FIRST(&pmap_boot_freeq);
	     (pv = *pvp) != NULL;
	     pvp = &SLIST_NEXT(pv, pv_list)) {
		if (SLIST_NEXT(pv, pv_list) == NULL)
			break;
	}
	KASSERT(mask == 0);

	for (uvm_physseg_t ups = uvm_physseg_get_first();
	    uvm_physseg_valid_p(ups);
	    ups = uvm_physseg_get_next(ups)) {

		paddr_t spn = uvm_physseg_get_start(ups);
		paddr_t epn = uvm_physseg_get_end(ups);
		if (spn == atop(pv->pv_pa + pv->pv_size)
		    && pv->pv_va + pv->pv_size <= ptoa(epn)) {
			rpv->pv_va = pv->pv_va;
			rpv->pv_pa = pv->pv_pa;
			rpv->pv_size = amount;
			*pvp = NULL;
			pmap_map_chunk(kernel_l1pt.pv_va,
			     ptoa(spn) + (pv->pv_va - pv->pv_pa),
			     ptoa(spn),
			     amount - pv->pv_size,
			     VM_PROT_READ|VM_PROT_WRITE,
			     PTE_CACHE);

			uvm_physseg_unplug(spn, atop(amount - pv->pv_size));
			memset((void *)rpv->pv_va, 0, rpv->pv_size);
			return;
		}
	}

	panic("pmap_boot_pagealloc: couldn't allocate memory");
}

vaddr_t
pmap_steal_memory(vsize_t size, vaddr_t *vstartp, vaddr_t *vendp)
{
	pv_addr_t pv;

	pmap_boot_pagealloc(size, 0, 0, &pv);

	return pv.pv_va;
}
#endif /* PMAP_STEAL_MEMORY */

SYSCTL_SETUP(sysctl_machdep_pmap_setup, "sysctl machdep.kmpages setup")
{
	sysctl_createv(clog, 0, NULL, NULL,
			CTLFLAG_PERMANENT,
			CTLTYPE_NODE, "machdep", NULL,
			NULL, 0, NULL, 0,
			CTL_MACHDEP, CTL_EOL);

	sysctl_createv(clog, 0, NULL, NULL,
			CTLFLAG_PERMANENT,
			CTLTYPE_INT, "kmpages",
			SYSCTL_DESCR("count of pages allocated to kernel memory allocators"),
			NULL, 0, &pmap_kmpages, 0,
			CTL_MACHDEP, CTL_CREATE, CTL_EOL);
}

#ifdef PMAP_NEED_ALLOC_POOLPAGE
struct vm_page *
pmap_md_alloc_poolpage(int flags)
{
	/*
	 * On some systems, only some pages may be "coherent" for dma and we
	 * want to prefer those for pool pages (think mbufs) but fallback to
	 * any page if none is available.
	 */
	if (arm_poolpage_vmfreelist != VM_FREELIST_DEFAULT) {
		return uvm_pagealloc_strat(NULL, 0, NULL, flags,
		    UVM_PGA_STRAT_FALLBACK, arm_poolpage_vmfreelist);
	}

	return uvm_pagealloc(NULL, 0, NULL, flags);
}
#endif

#ifdef __HAVE_MM_MD_DIRECT_MAPPED_PHYS
vaddr_t
pmap_direct_mapped_phys(paddr_t pa, bool *ok_p, vaddr_t va)
{
	bool ok = false;
	if (physical_start <= pa && pa < physical_end) {
#ifdef KERNEL_BASE_VOFFSET
		const vaddr_t newva = pa + KERNEL_BASE_VOFFSET;
#else
		const vaddr_t newva = KERNEL_BASE + pa - physical_start;
#endif
			va = newva;
			ok = true;
	}
	KASSERT(ok_p);
	*ok_p = ok;
	return va;
}

vaddr_t
pmap_map_poolpage(paddr_t pa)
{
	bool ok __diagused;
	vaddr_t va = pmap_direct_mapped_phys(pa, &ok, 0);
	KASSERTMSG(ok, "pa %#lx not direct mappable", pa);
#if defined(PMAP_CACHE_VIPT)
	if (arm_cache_prefer_mask != 0) {
		struct vm_page * const pg = PHYS_TO_VM_PAGE(pa);
		struct vm_page_md * const md = VM_PAGE_TO_MD(pg);
		pmap_acquire_page_lock(md);
		pmap_vac_me_harder(md, pa, pmap_kernel(), va);
		pmap_release_page_lock(md);
	}
#endif
	return va;
}

paddr_t
pmap_unmap_poolpage(vaddr_t va)
{
	KASSERT(va >= KERNEL_BASE);
#ifdef PMAP_CACHE_VIVT
	cpu_idcache_wbinv_range(va, PAGE_SIZE);
#endif
#if defined(KERNEL_BASE_VOFFSET)
        return va - KERNEL_BASE_VOFFSET;
#else
        return va - KERNEL_BASE + physical_start;
#endif
}
#endif /* __HAVE_MM_MD_DIRECT_MAPPED_PHYS */




static struct l1_ttable static_l1;
static struct l1_ttable *l1 = &static_l1;

void
pmap_impl_bootstrap(void)
{
	pmap_t pm = pmap_kernel();

	pm->pm_l1 = l1;

	VPRINTF("locks ");
	/*
	 * pmap_kenter_pa() and pmap_kremove() may be called from interrupt
	 * context, so its locks have to be at IPL_VM
	 */
	mutex_init(&pmap_lock, MUTEX_DEFAULT, IPL_VM);
	mutex_init(&kpm_lock, MUTEX_DEFAULT, IPL_NONE);
	mutex_init(&pm->pm_lock, MUTEX_DEFAULT, IPL_VM);
}



void
pmap_impl_bootstrap_l1(void)
{
	pd_entry_t *l1pt = (pd_entry_t *) kernel_l1pt.pv_va;
	/*
	 * init the static-global locks and global pmap list.
	 */
	mutex_init(&l1_lru_lock, MUTEX_DEFAULT, IPL_VM);

	/*
	 * We can now initialise the first L1's metadata.
	 */
	SLIST_INIT(&l1_list);
	TAILQ_INIT(&l1_lru_list);
	pmap_init_l1(l1, l1pt);
}


void
pmap_impl_set_virtual_space(vaddr_t vs, vaddr_t ve)
{

	virtual_avail = vs;
	virtual_end = ve;
}


void
pmap_impl_bootstrap_pools(void)
{

	/*
	 * Initialize the pmap cache
	 */
	pool_cache_bootstrap(&pmap_cache, sizeof(struct pmap), 0, 0, 0,
	    "pmappl", NULL, IPL_NONE, pmap_pmap_ctor, NULL, NULL);

	/*
	 * Initialize the pv pool.
	 */
	pool_init(&pmap_pv_pool, sizeof(struct pv_entry), 0, 0, 0, "pvepl",
	    &pmap_bootstrap_pv_allocator, IPL_NONE);
}<|MERGE_RESOLUTION|>--- conflicted
+++ resolved
@@ -3849,26 +3849,6 @@
 
 		printf("fixup: pdep %p, pde %#x, fsr %#x\n",
 		    pdep, pde, last_fault_code);
-<<<<<<< HEAD
-=======
-#else
-		printf("fixup: pdep %p, pde %#x, ttbcr %#x\n",
-		    &pmap_l1_kva(pm)[l1slot], pmap_l1_kva(pm)[l1slot],
-		   armreg_ttbcr_read());
-		printf("fixup: fsr %#x cpm %p casid %#x contextidr %#x dacr %#x\n",
-		    last_fault_code, curcpu()->ci_pmap_cur,
-		    curcpu()->ci_pmap_asid_cur,
-		    armreg_contextidr_read(), armreg_dacr_read());
-#ifdef _ARM_ARCH_7
-		if (ftype & VM_PROT_WRITE)
-			armreg_ats1cuw_write(va);
-		else
-			armreg_ats1cur_write(va);
-		isb();
-		printf("fixup: par %#x\n", armreg_par_read());
-#endif
-#endif
->>>>>>> 4a9aad85
 #ifdef DDB
 		extern int kernel_debug;
 
@@ -3955,77 +3935,6 @@
 	UVMHIST_LOG(maphist, " <-- done", 0, 0, 0, 0);
 }
 
-<<<<<<< HEAD
-=======
-#ifdef ARM_MMU_EXTENDED
-void
-pmap_md_pdetab_activate(pmap_t pm, struct lwp *l)
-{
-	UVMHIST_FUNC(__func__);
-	struct cpu_info * const ci = curcpu();
-	struct pmap_asid_info * const pai = PMAP_PAI(pm, cpu_tlb_info(ci));
-
-	UVMHIST_CALLARGS(maphist, "pm %#jx (pm->pm_l1_pa %08jx asid %ju)",
-	    (uintptr_t)pm, pm->pm_l1_pa, pai->pai_asid, 0);
-
-	/*
-	 * Assume that TTBR1 has only global mappings and TTBR0 only
-	 * has non-global mappings.  To prevent speculation from doing
-	 * evil things we disable translation table walks using TTBR0
-	 * before setting the CONTEXTIDR (ASID) or new TTBR0 value.
-	 * Once both are set, table walks are reenabled.
-	 */
-	const uint32_t old_ttbcr = armreg_ttbcr_read();
-	armreg_ttbcr_write(old_ttbcr | TTBCR_S_PD0);
-	isb();
-
-	pmap_tlb_asid_acquire(pm, l);
-
-	cpu_setttb(pm->pm_l1_pa, pai->pai_asid);
-	/*
-	 * Now we can reenable tablewalks since the CONTEXTIDR and TTRB0
-	 * have been updated.
-	 */
-	isb();
-
-	if (pm != pmap_kernel()) {
-		armreg_ttbcr_write(old_ttbcr & ~TTBCR_S_PD0);
-	}
-	cpu_cpwait();
-
-	KASSERTMSG(ci->ci_pmap_asid_cur == pai->pai_asid, "%u vs %u",
-	    ci->ci_pmap_asid_cur, pai->pai_asid);
-	ci->ci_pmap_cur = pm;
-}
-
-void
-pmap_md_pdetab_deactivate(pmap_t pm)
-{
-
-	UVMHIST_FUNC(__func__);
-	UVMHIST_CALLARGS(maphist, "pm %#jx", (uintptr_t)pm, 0, 0, 0);
-
-	kpreempt_disable();
-	struct cpu_info * const ci = curcpu();
-	/*
-	 * Disable translation table walks from TTBR0 while no pmap has been
-	 * activated.
-	 */
-	const uint32_t old_ttbcr = armreg_ttbcr_read();
-	armreg_ttbcr_write(old_ttbcr | TTBCR_S_PD0);
-	isb();
-	pmap_tlb_asid_deactivate(pm);
-	cpu_setttb(pmap_kernel()->pm_l1_pa, KERNEL_PID);
-	isb();
-
-	ci->ci_pmap_cur = pmap_kernel();
-	KASSERTMSG(ci->ci_pmap_asid_cur == KERNEL_PID, "ci_pmap_asid_cur %u",
-	    ci->ci_pmap_asid_cur);
-	kpreempt_enable();
-}
-#endif
-
->>>>>>> 4a9aad85
 void
 pmap_activate(struct lwp *l)
 {
