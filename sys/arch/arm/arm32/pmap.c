/*	$NetBSD: pmap.c,v 1.426 2021/03/14 10:36:46 skrll Exp $	*/

/*
 * Copyright 2003 Wasabi Systems, Inc.
 * All rights reserved.
 *
 * Written by Steve C. Woodford for Wasabi Systems, Inc.
 *
 * Redistribution and use in source and binary forms, with or without
 * modification, are permitted provided that the following conditions
 * are met:
 * 1. Redistributions of source code must retain the above copyright
 *    notice, this list of conditions and the following disclaimer.
 * 2. Redistributions in binary form must reproduce the above copyright
 *    notice, this list of conditions and the following disclaimer in the
 *    documentation and/or other materials provided with the distribution.
 * 3. All advertising materials mentioning features or use of this software
 *    must display the following acknowledgement:
 *      This product includes software developed for the NetBSD Project by
 *      Wasabi Systems, Inc.
 * 4. The name of Wasabi Systems, Inc. may not be used to endorse
 *    or promote products derived from this software without specific prior
 *    written permission.
 *
 * THIS SOFTWARE IS PROVIDED BY WASABI SYSTEMS, INC. ``AS IS'' AND
 * ANY EXPRESS OR IMPLIED WARRANTIES, INCLUDING, BUT NOT LIMITED
 * TO, THE IMPLIED WARRANTIES OF MERCHANTABILITY AND FITNESS FOR A PARTICULAR
 * PURPOSE ARE DISCLAIMED.  IN NO EVENT SHALL WASABI SYSTEMS, INC
 * BE LIABLE FOR ANY DIRECT, INDIRECT, INCIDENTAL, SPECIAL, EXEMPLARY, OR
 * CONSEQUENTIAL DAMAGES (INCLUDING, BUT NOT LIMITED TO, PROCUREMENT OF
 * SUBSTITUTE GOODS OR SERVICES; LOSS OF USE, DATA, OR PROFITS; OR BUSINESS
 * INTERRUPTION) HOWEVER CAUSED AND ON ANY THEORY OF LIABILITY, WHETHER IN
 * CONTRACT, STRICT LIABILITY, OR TORT (INCLUDING NEGLIGENCE OR OTHERWISE)
 * ARISING IN ANY WAY OUT OF THE USE OF THIS SOFTWARE, EVEN IF ADVISED OF THE
 * POSSIBILITY OF SUCH DAMAGE.
 */

/*
 * Copyright (c) 2002-2003 Wasabi Systems, Inc.
 * Copyright (c) 2001 Richard Earnshaw
 * Copyright (c) 2001-2002 Christopher Gilbert
 * All rights reserved.
 *
 * 1. Redistributions of source code must retain the above copyright
 *    notice, this list of conditions and the following disclaimer.
 * 2. Redistributions in binary form must reproduce the above copyright
 *    notice, this list of conditions and the following disclaimer in the
 *    documentation and/or other materials provided with the distribution.
 * 3. The name of the company nor the name of the author may be used to
 *   endorse or promote products derived from this software without specific
 *    prior written permission.
 *
 * THIS SOFTWARE IS PROVIDED BY THE AUTHOR ``AS IS'' AND ANY EXPRESS OR IMPLIED
 * WARRANTIES, INCLUDING, BUT NOT LIMITED TO, THE IMPLIED WARRANTIES OF
 * MERCHANTABILITY AND FITNESS FOR A PARTICULAR PURPOSE ARE DISCLAIMED.
 * IN NO EVENT SHALL THE AUTHOR OR CONTRIBUTORS BE LIABLE FOR ANY DIRECT,
 * INDIRECT, INCIDENTAL, SPECIAL, EXEMPLARY, OR CONSEQUENTIAL DAMAGES
 * (INCLUDING, BUT NOT LIMITED TO, PROCUREMENT OF SUBSTITUTE GOODS OR
 * SERVICES; LOSS OF USE, DATA, OR PROFITS; OR BUSINESS INTERRUPTION)
 * HOWEVER CAUSED AND ON ANY THEORY OF LIABILITY, WHETHER IN CONTRACT, STRICT
 * LIABILITY, OR TORT (INCLUDING NEGLIGENCE OR OTHERWISE) ARISING IN ANY WAY
 * OUT OF THE USE OF THIS SOFTWARE, EVEN IF ADVISED OF THE POSSIBILITY OF
 * SUCH DAMAGE.
 */

/*-
 * Copyright (c) 1999, 2020 The NetBSD Foundation, Inc.
 * All rights reserved.
 *
 * This code is derived from software contributed to The NetBSD Foundation
 * by Charles M. Hannum.
 *
 * Redistribution and use in source and binary forms, with or without
 * modification, are permitted provided that the following conditions
 * are met:
 * 1. Redistributions of source code must retain the above copyright
 *    notice, this list of conditions and the following disclaimer.
 * 2. Redistributions in binary form must reproduce the above copyright
 *    notice, this list of conditions and the following disclaimer in the
 *    documentation and/or other materials provided with the distribution.
 *
 * THIS SOFTWARE IS PROVIDED BY THE NETBSD FOUNDATION, INC. AND CONTRIBUTORS
 * ``AS IS'' AND ANY EXPRESS OR IMPLIED WARRANTIES, INCLUDING, BUT NOT LIMITED
 * TO, THE IMPLIED WARRANTIES OF MERCHANTABILITY AND FITNESS FOR A PARTICULAR
 * PURPOSE ARE DISCLAIMED.  IN NO EVENT SHALL THE FOUNDATION OR CONTRIBUTORS
 * BE LIABLE FOR ANY DIRECT, INDIRECT, INCIDENTAL, SPECIAL, EXEMPLARY, OR
 * CONSEQUENTIAL DAMAGES (INCLUDING, BUT NOT LIMITED TO, PROCUREMENT OF
 * SUBSTITUTE GOODS OR SERVICES; LOSS OF USE, DATA, OR PROFITS; OR BUSINESS
 * INTERRUPTION) HOWEVER CAUSED AND ON ANY THEORY OF LIABILITY, WHETHER IN
 * CONTRACT, STRICT LIABILITY, OR TORT (INCLUDING NEGLIGENCE OR OTHERWISE)
 * ARISING IN ANY WAY OUT OF THE USE OF THIS SOFTWARE, EVEN IF ADVISED OF THE
 * POSSIBILITY OF SUCH DAMAGE.
 */

/*
 * Copyright (c) 1994-1998 Mark Brinicombe.
 * Copyright (c) 1994 Brini.
 * All rights reserved.
 *
 * This code is derived from software written for Brini by Mark Brinicombe
 *
 * Redistribution and use in source and binary forms, with or without
 * modification, are permitted provided that the following conditions
 * are met:
 * 1. Redistributions of source code must retain the above copyright
 *    notice, this list of conditions and the following disclaimer.
 * 2. Redistributions in binary form must reproduce the above copyright
 *    notice, this list of conditions and the following disclaimer in the
 *    documentation and/or other materials provided with the distribution.
 * 3. All advertising materials mentioning features or use of this software
 *    must display the following acknowledgement:
 *	This product includes software developed by Mark Brinicombe.
 * 4. The name of the author may not be used to endorse or promote products
 *    derived from this software without specific prior written permission.
 *
 * THIS SOFTWARE IS PROVIDED BY THE AUTHOR ``AS IS'' AND ANY EXPRESS OR
 * IMPLIED WARRANTIES, INCLUDING, BUT NOT LIMITED TO, THE IMPLIED WARRANTIES
 * OF MERCHANTABILITY AND FITNESS FOR A PARTICULAR PURPOSE ARE DISCLAIMED.
 * IN NO EVENT SHALL THE AUTHOR BE LIABLE FOR ANY DIRECT, INDIRECT,
 * INCIDENTAL, SPECIAL, EXEMPLARY, OR CONSEQUENTIAL DAMAGES (INCLUDING, BUT
 * NOT LIMITED TO, PROCUREMENT OF SUBSTITUTE GOODS OR SERVICES; LOSS OF USE,
 * DATA, OR PROFITS; OR BUSINESS INTERRUPTION) HOWEVER CAUSED AND ON ANY
 * THEORY OF LIABILITY, WHETHER IN CONTRACT, STRICT LIABILITY, OR TORT
 * (INCLUDING NEGLIGENCE OR OTHERWISE) ARISING IN ANY WAY OUT OF THE USE OF
 *
 * RiscBSD kernel project
 *
 * pmap.c
 *
 * Machine dependent vm stuff
 *
 * Created      : 20/09/94
 */

/*
 * armv6 and VIPT cache support by 3am Software Foundry,
 * Copyright (c) 2007 Microsoft
 */

/*
 * Performance improvements, UVM changes, overhauls and part-rewrites
 * were contributed by Neil A. Carson <neil@causality.com>.
 */

/*
 * Overhauled again to speedup the pmap, use MMU Domains so that L1 tables
 * can be shared, and re-work the KVM layout, by Steve Woodford of Wasabi
 * Systems, Inc.
 *
 * There are still a few things outstanding at this time:
 *
 *   - There are some unresolved issues for MP systems:
 *
 *     o The L1 metadata needs a lock, or more specifically, some places
 *       need to acquire an exclusive lock when modifying L1 translation
 *       table entries.
 *
 *     o When one cpu modifies an L1 entry, and that L1 table is also
 *       being used by another cpu, then the latter will need to be told
 *       that a tlb invalidation may be necessary. (But only if the old
 *       domain number in the L1 entry being over-written is currently
 *       the active domain on that cpu). I guess there are lots more tlb
 *       shootdown issues too...
 *
 *     o If the vector_page is at 0x00000000 instead of in kernel VA space,
 *       then MP systems will lose big-time because of the MMU domain hack.
 *       The only way this can be solved (apart from moving the vector
 *       page to 0xffff0000) is to reserve the first 1MB of user address
 *       space for kernel use only. This would require re-linking all
 *       applications so that the text section starts above this 1MB
 *       boundary.
 *
 *     o Tracking which VM space is resident in the cache/tlb has not yet
 *       been implemented for MP systems.
 *
 *     o Finally, there is a pathological condition where two cpus running
 *       two separate processes (not lwps) which happen to share an L1
 *       can get into a fight over one or more L1 entries. This will result
 *       in a significant slow-down if both processes are in tight loops.
 */

/* Include header files */

#include "opt_arm_debug.h"
#include "opt_cpuoptions.h"
#include "opt_ddb.h"
#include "opt_lockdebug.h"
#include "opt_multiprocessor.h"

#ifdef MULTIPROCESSOR
#define _INTR_PRIVATE
#endif

#include <sys/cdefs.h>
__KERNEL_RCSID(0, "$NetBSD: pmap.c,v 1.426 2021/03/14 10:36:46 skrll Exp $");

#include <sys/param.h>
#include <sys/types.h>

#include <sys/asan.h>
#include <sys/atomic.h>
#include <sys/bus.h>
#include <sys/cpu.h>
#include <sys/intr.h>
#include <sys/kernel.h>
#include <sys/kernhist.h>
#include <sys/kmem.h>
#include <sys/pool.h>
#include <sys/proc.h>
#include <sys/sysctl.h>
#include <sys/systm.h>

#include <uvm/uvm.h>
#include <uvm/pmap/pmap_pvt.h>

#include <arm/locore.h>

#ifdef DDB
#include <arm/db_machdep.h>
#endif

#ifdef VERBOSE_INIT_ARM
#define VPRINTF(...)	printf(__VA_ARGS__)
#else
#define VPRINTF(...)	__nothing
#endif

/*
 * pmap_kernel() points here
 */
static struct pmap	kernel_pmap_store = {
#ifndef ARM_MMU_EXTENDED
	.pm_activated = true,
	.pm_domain = PMAP_DOMAIN_KERNEL,
	.pm_cstate.cs_all = PMAP_CACHE_STATE_ALL,
#endif
};
struct pmap * const	kernel_pmap_ptr = &kernel_pmap_store;
#undef pmap_kernel
#define pmap_kernel()	(&kernel_pmap_store)
#ifdef PMAP_NEED_ALLOC_POOLPAGE
int			arm_poolpage_vmfreelist = VM_FREELIST_DEFAULT;
#endif

/*
 * Pool and cache that pmap structures are allocated from.
 * We use a cache to avoid clearing the pm_l2[] array (1KB)
 * in pmap_create().
 */
static struct pool_cache pmap_cache;

/*
 * Pool of PV structures
 */
static struct pool pmap_pv_pool;
static void *pmap_bootstrap_pv_page_alloc(struct pool *, int);
static void pmap_bootstrap_pv_page_free(struct pool *, void *);
static struct pool_allocator pmap_bootstrap_pv_allocator = {
	pmap_bootstrap_pv_page_alloc, pmap_bootstrap_pv_page_free
};

/*
 * Pool and cache of l2_dtable structures.
 * We use a cache to avoid clearing the structures when they're
 * allocated. (196 bytes)
 */
static struct pool_cache pmap_l2dtable_cache;
static vaddr_t pmap_kernel_l2dtable_kva;

/*
 * Pool and cache of L2 page descriptors.
 * We use a cache to avoid clearing the descriptor table
 * when they're allocated. (1KB)
 */
static struct pool_cache pmap_l2ptp_cache;
static vaddr_t pmap_kernel_l2ptp_kva;
static paddr_t pmap_kernel_l2ptp_phys;

#ifdef PMAPCOUNTERS
#define	PMAP_EVCNT_INITIALIZER(name) \
	EVCNT_INITIALIZER(EVCNT_TYPE_MISC, NULL, "pmap", name)

#if defined(PMAP_CACHE_VIPT) && !defined(ARM_MMU_EXTENDED)
static struct evcnt pmap_ev_vac_clean_one =
   PMAP_EVCNT_INITIALIZER("clean page (1 color)");
static struct evcnt pmap_ev_vac_flush_one =
   PMAP_EVCNT_INITIALIZER("flush page (1 color)");
static struct evcnt pmap_ev_vac_flush_lots =
   PMAP_EVCNT_INITIALIZER("flush page (2+ colors)");
static struct evcnt pmap_ev_vac_flush_lots2 =
   PMAP_EVCNT_INITIALIZER("flush page (2+ colors, kmpage)");
EVCNT_ATTACH_STATIC(pmap_ev_vac_clean_one);
EVCNT_ATTACH_STATIC(pmap_ev_vac_flush_one);
EVCNT_ATTACH_STATIC(pmap_ev_vac_flush_lots);
EVCNT_ATTACH_STATIC(pmap_ev_vac_flush_lots2);

static struct evcnt pmap_ev_vac_color_new =
   PMAP_EVCNT_INITIALIZER("new page color");
static struct evcnt pmap_ev_vac_color_reuse =
   PMAP_EVCNT_INITIALIZER("ok first page color");
static struct evcnt pmap_ev_vac_color_ok =
   PMAP_EVCNT_INITIALIZER("ok page color");
static struct evcnt pmap_ev_vac_color_blind =
   PMAP_EVCNT_INITIALIZER("blind page color");
static struct evcnt pmap_ev_vac_color_change =
   PMAP_EVCNT_INITIALIZER("change page color");
static struct evcnt pmap_ev_vac_color_erase =
   PMAP_EVCNT_INITIALIZER("erase page color");
static struct evcnt pmap_ev_vac_color_none =
   PMAP_EVCNT_INITIALIZER("no page color");
static struct evcnt pmap_ev_vac_color_restore =
   PMAP_EVCNT_INITIALIZER("restore page color");

EVCNT_ATTACH_STATIC(pmap_ev_vac_color_new);
EVCNT_ATTACH_STATIC(pmap_ev_vac_color_reuse);
EVCNT_ATTACH_STATIC(pmap_ev_vac_color_ok);
EVCNT_ATTACH_STATIC(pmap_ev_vac_color_blind);
EVCNT_ATTACH_STATIC(pmap_ev_vac_color_change);
EVCNT_ATTACH_STATIC(pmap_ev_vac_color_erase);
EVCNT_ATTACH_STATIC(pmap_ev_vac_color_none);
EVCNT_ATTACH_STATIC(pmap_ev_vac_color_restore);
#endif

static struct evcnt pmap_ev_mappings =
   PMAP_EVCNT_INITIALIZER("pages mapped");
static struct evcnt pmap_ev_unmappings =
   PMAP_EVCNT_INITIALIZER("pages unmapped");
static struct evcnt pmap_ev_remappings =
   PMAP_EVCNT_INITIALIZER("pages remapped");

EVCNT_ATTACH_STATIC(pmap_ev_mappings);
EVCNT_ATTACH_STATIC(pmap_ev_unmappings);
EVCNT_ATTACH_STATIC(pmap_ev_remappings);

static struct evcnt pmap_ev_kernel_mappings =
   PMAP_EVCNT_INITIALIZER("kernel pages mapped");
static struct evcnt pmap_ev_kernel_unmappings =
   PMAP_EVCNT_INITIALIZER("kernel pages unmapped");
static struct evcnt pmap_ev_kernel_remappings =
   PMAP_EVCNT_INITIALIZER("kernel pages remapped");

EVCNT_ATTACH_STATIC(pmap_ev_kernel_mappings);
EVCNT_ATTACH_STATIC(pmap_ev_kernel_unmappings);
EVCNT_ATTACH_STATIC(pmap_ev_kernel_remappings);

static struct evcnt pmap_ev_kenter_mappings =
   PMAP_EVCNT_INITIALIZER("kenter pages mapped");
static struct evcnt pmap_ev_kenter_unmappings =
   PMAP_EVCNT_INITIALIZER("kenter pages unmapped");
static struct evcnt pmap_ev_kenter_remappings =
   PMAP_EVCNT_INITIALIZER("kenter pages remapped");
static struct evcnt pmap_ev_pt_mappings =
   PMAP_EVCNT_INITIALIZER("page table pages mapped");

EVCNT_ATTACH_STATIC(pmap_ev_kenter_mappings);
EVCNT_ATTACH_STATIC(pmap_ev_kenter_unmappings);
EVCNT_ATTACH_STATIC(pmap_ev_kenter_remappings);
EVCNT_ATTACH_STATIC(pmap_ev_pt_mappings);

static struct evcnt pmap_ev_fixup_mod =
   PMAP_EVCNT_INITIALIZER("page modification emulations");
static struct evcnt pmap_ev_fixup_ref =
   PMAP_EVCNT_INITIALIZER("page reference emulations");
static struct evcnt pmap_ev_fixup_exec =
   PMAP_EVCNT_INITIALIZER("exec pages fixed up");
static struct evcnt pmap_ev_fixup_pdes =
   PMAP_EVCNT_INITIALIZER("pdes fixed up");
#ifndef ARM_MMU_EXTENDED
static struct evcnt pmap_ev_fixup_ptesync =
   PMAP_EVCNT_INITIALIZER("ptesync fixed");
#endif

EVCNT_ATTACH_STATIC(pmap_ev_fixup_mod);
EVCNT_ATTACH_STATIC(pmap_ev_fixup_ref);
EVCNT_ATTACH_STATIC(pmap_ev_fixup_exec);
EVCNT_ATTACH_STATIC(pmap_ev_fixup_pdes);
#ifndef ARM_MMU_EXTENDED
EVCNT_ATTACH_STATIC(pmap_ev_fixup_ptesync);
#endif

#ifdef PMAP_CACHE_VIPT
static struct evcnt pmap_ev_exec_mappings =
   PMAP_EVCNT_INITIALIZER("exec pages mapped");
static struct evcnt pmap_ev_exec_cached =
   PMAP_EVCNT_INITIALIZER("exec pages cached");

EVCNT_ATTACH_STATIC(pmap_ev_exec_mappings);
EVCNT_ATTACH_STATIC(pmap_ev_exec_cached);

static struct evcnt pmap_ev_exec_synced =
   PMAP_EVCNT_INITIALIZER("exec pages synced");
static struct evcnt pmap_ev_exec_synced_map =
   PMAP_EVCNT_INITIALIZER("exec pages synced (MP)");
static struct evcnt pmap_ev_exec_synced_unmap =
   PMAP_EVCNT_INITIALIZER("exec pages synced (UM)");
static struct evcnt pmap_ev_exec_synced_remap =
   PMAP_EVCNT_INITIALIZER("exec pages synced (RM)");
static struct evcnt pmap_ev_exec_synced_clearbit =
   PMAP_EVCNT_INITIALIZER("exec pages synced (DG)");
#ifndef ARM_MMU_EXTENDED
static struct evcnt pmap_ev_exec_synced_kremove =
   PMAP_EVCNT_INITIALIZER("exec pages synced (KU)");
#endif

EVCNT_ATTACH_STATIC(pmap_ev_exec_synced);
EVCNT_ATTACH_STATIC(pmap_ev_exec_synced_map);
#ifndef ARM_MMU_EXTENDED
EVCNT_ATTACH_STATIC(pmap_ev_exec_synced_unmap);
EVCNT_ATTACH_STATIC(pmap_ev_exec_synced_remap);
EVCNT_ATTACH_STATIC(pmap_ev_exec_synced_clearbit);
EVCNT_ATTACH_STATIC(pmap_ev_exec_synced_kremove);
#endif

static struct evcnt pmap_ev_exec_discarded_unmap =
   PMAP_EVCNT_INITIALIZER("exec pages discarded (UM)");
static struct evcnt pmap_ev_exec_discarded_zero =
   PMAP_EVCNT_INITIALIZER("exec pages discarded (ZP)");
static struct evcnt pmap_ev_exec_discarded_copy =
   PMAP_EVCNT_INITIALIZER("exec pages discarded (CP)");
static struct evcnt pmap_ev_exec_discarded_page_protect =
   PMAP_EVCNT_INITIALIZER("exec pages discarded (PP)");
static struct evcnt pmap_ev_exec_discarded_clearbit =
   PMAP_EVCNT_INITIALIZER("exec pages discarded (DG)");
static struct evcnt pmap_ev_exec_discarded_kremove =
   PMAP_EVCNT_INITIALIZER("exec pages discarded (KU)");
#ifdef ARM_MMU_EXTENDED
static struct evcnt pmap_ev_exec_discarded_modfixup =
   PMAP_EVCNT_INITIALIZER("exec pages discarded (MF)");
#endif

EVCNT_ATTACH_STATIC(pmap_ev_exec_discarded_unmap);
EVCNT_ATTACH_STATIC(pmap_ev_exec_discarded_zero);
EVCNT_ATTACH_STATIC(pmap_ev_exec_discarded_copy);
EVCNT_ATTACH_STATIC(pmap_ev_exec_discarded_page_protect);
EVCNT_ATTACH_STATIC(pmap_ev_exec_discarded_clearbit);
EVCNT_ATTACH_STATIC(pmap_ev_exec_discarded_kremove);
#ifdef ARM_MMU_EXTENDED
EVCNT_ATTACH_STATIC(pmap_ev_exec_discarded_modfixup);
#endif
#endif /* PMAP_CACHE_VIPT */

static struct evcnt pmap_ev_updates = PMAP_EVCNT_INITIALIZER("updates");
static struct evcnt pmap_ev_collects = PMAP_EVCNT_INITIALIZER("collects");
static struct evcnt pmap_ev_activations = PMAP_EVCNT_INITIALIZER("activations");

EVCNT_ATTACH_STATIC(pmap_ev_updates);
EVCNT_ATTACH_STATIC(pmap_ev_collects);
EVCNT_ATTACH_STATIC(pmap_ev_activations);

#define	PMAPCOUNT(x)	((void)(pmap_ev_##x.ev_count++))
#else
#define	PMAPCOUNT(x)	((void)0)
#endif

#ifdef ARM_MMU_EXTENDED
void pmap_md_pdetab_activate(pmap_t, struct lwp *);
void pmap_md_pdetab_deactivate(pmap_t pm);
#endif

/*
 * pmap copy/zero page, and mem(5) hook point
 */
static pt_entry_t *csrc_pte, *cdst_pte;
static vaddr_t csrcp, cdstp;
#ifdef MULTIPROCESSOR
static size_t cnptes;
#define	cpu_csrc_pte(o)	(csrc_pte + cnptes * cpu_number() + ((o) >> L2_S_SHIFT))
#define	cpu_cdst_pte(o)	(cdst_pte + cnptes * cpu_number() + ((o) >> L2_S_SHIFT))
#define	cpu_csrcp(o)	(csrcp + L2_S_SIZE * cnptes * cpu_number() + (o))
#define	cpu_cdstp(o)	(cdstp + L2_S_SIZE * cnptes * cpu_number() + (o))
#else
#define	cpu_csrc_pte(o)	(csrc_pte + ((o) >> L2_S_SHIFT))
#define	cpu_cdst_pte(o)	(cdst_pte + ((o) >> L2_S_SHIFT))
#define	cpu_csrcp(o)	(csrcp + (o))
#define	cpu_cdstp(o)	(cdstp + (o))
#endif
vaddr_t memhook;			/* used by mem.c & others */
kmutex_t memlock __cacheline_aligned;	/* used by mem.c & others */
kmutex_t pmap_lock __cacheline_aligned;
kmutex_t kpm_lock __cacheline_aligned;
extern void *msgbufaddr;
int pmap_kmpages;
/*
 * Flag to indicate if pmap_init() has done its thing
 */
bool pmap_initialized;

#if defined(ARM_MMU_EXTENDED) && defined(__HAVE_MM_MD_DIRECT_MAPPED_PHYS)
/*
 * Virtual end of direct-mapped memory
 */
vaddr_t pmap_directlimit;
#endif

/*
 * Misc. locking data structures
 */

static inline void
pmap_acquire_pmap_lock(pmap_t pm)
{
#if defined(MULTIPROCESSOR) && defined(DDB)
	if (__predict_false(db_onproc != NULL))
		return;
#endif

	mutex_enter(&pm->pm_lock);
}

static inline void
pmap_release_pmap_lock(pmap_t pm)
{
#if defined(MULTIPROCESSOR) && defined(DDB)
	if (__predict_false(db_onproc != NULL))
		return;
#endif
	mutex_exit(&pm->pm_lock);
}

static inline void
pmap_acquire_page_lock(struct vm_page_md *md)
{
	mutex_enter(&pmap_lock);
}

static inline void
pmap_release_page_lock(struct vm_page_md *md)
{
	mutex_exit(&pmap_lock);
}

#ifdef DIAGNOSTIC
static inline int
pmap_page_locked_p(struct vm_page_md *md)
{
	return mutex_owned(&pmap_lock);
}
#endif


/*
 * Metadata for L1 translation tables.
 */
#ifndef ARM_MMU_EXTENDED
struct l1_ttable {
	/* Entry on the L1 Table list */
	SLIST_ENTRY(l1_ttable) l1_link;

	/* Entry on the L1 Least Recently Used list */
	TAILQ_ENTRY(l1_ttable) l1_lru;

	/* Track how many domains are allocated from this L1 */
	volatile u_int l1_domain_use_count;

	/*
	 * A free-list of domain numbers for this L1.
	 * We avoid using ffs() and a bitmap to track domains since ffs()
	 * is slow on ARM.
	 */
	uint8_t l1_domain_first;
	uint8_t l1_domain_free[PMAP_DOMAINS];

	/* Physical address of this L1 page table */
	paddr_t l1_physaddr;

	/* KVA of this L1 page table */
	pd_entry_t *l1_kva;
};

/*
 * L1 Page Tables are tracked using a Least Recently Used list.
 *  - New L1s are allocated from the HEAD.
 *  - Freed L1s are added to the TAIL.
 *  - Recently accessed L1s (where an 'access' is some change to one of
 *    the userland pmaps which owns this L1) are moved to the TAIL.
 */
static TAILQ_HEAD(, l1_ttable) l1_lru_list;
static kmutex_t l1_lru_lock __cacheline_aligned;

/*
 * A list of all L1 tables
 */
static SLIST_HEAD(, l1_ttable) l1_list;
#endif /* ARM_MMU_EXTENDED */

/*
 * The l2_dtable tracks L2_BUCKET_SIZE worth of L1 slots.
 *
 * This is normally 16MB worth L2 page descriptors for any given pmap.
 * Reference counts are maintained for L2 descriptors so they can be
 * freed when empty.
 */
struct l2_bucket {
	pt_entry_t *l2b_kva;		/* KVA of L2 Descriptor Table */
	paddr_t l2b_pa;			/* Physical address of same */
	u_short l2b_l1slot;		/* This L2 table's L1 index */
	u_short l2b_occupancy;		/* How many active descriptors */
};

struct l2_dtable {
	/* The number of L2 page descriptors allocated to this l2_dtable */
	u_int l2_occupancy;

	/* List of L2 page descriptors */
	struct l2_bucket l2_bucket[L2_BUCKET_SIZE];
};

/*
 * Given an L1 table index, calculate the corresponding l2_dtable index
 * and bucket index within the l2_dtable.
 */
#define L2_BUCKET_XSHIFT	(L2_BUCKET_XLOG2 - L1_S_SHIFT)
#define L2_BUCKET_XFRAME	(~(vaddr_t)0 << L2_BUCKET_XLOG2)
#define L2_BUCKET_IDX(l1slot)	((l1slot) >> L2_BUCKET_XSHIFT)
#define L2_IDX(l1slot)		(L2_BUCKET_IDX(l1slot) >> L2_BUCKET_LOG2)
#define L2_BUCKET(l1slot)	(L2_BUCKET_IDX(l1slot) & (L2_BUCKET_SIZE - 1))

__CTASSERT(0x100000000ULL == ((uint64_t)L2_SIZE * L2_BUCKET_SIZE * L1_S_SIZE));
__CTASSERT(L2_BUCKET_XFRAME == ~(L2_BUCKET_XSIZE-1));

/*
 * Given a virtual address, this macro returns the
 * virtual address required to drop into the next L2 bucket.
 */
#define	L2_NEXT_BUCKET_VA(va)	(((va) & L2_BUCKET_XFRAME) + L2_BUCKET_XSIZE)

/*
 * L2 allocation.
 */
#define	pmap_alloc_l2_dtable()		\
	    pool_cache_get(&pmap_l2dtable_cache, PR_NOWAIT)
#define	pmap_free_l2_dtable(l2)		\
	    pool_cache_put(&pmap_l2dtable_cache, (l2))
#define pmap_alloc_l2_ptp(pap)		\
	    ((pt_entry_t *)pool_cache_get_paddr(&pmap_l2ptp_cache,\
	    PR_NOWAIT, (pap)))

/*
 * We try to map the page tables write-through, if possible.  However, not
 * all CPUs have a write-through cache mode, so on those we have to sync
 * the cache when we frob page tables.
 *
 * We try to evaluate this at compile time, if possible.  However, it's
 * not always possible to do that, hence this run-time var.
 */
int	pmap_needs_pte_sync;

/*
 * Real definition of pv_entry.
 */
struct pv_entry {
	SLIST_ENTRY(pv_entry) pv_link;	/* next pv_entry */
	pmap_t		pv_pmap;        /* pmap where mapping lies */
	vaddr_t		pv_va;          /* virtual address for mapping */
	u_int		pv_flags;       /* flags */
};

/*
 * Macros to determine if a mapping might be resident in the
 * instruction/data cache and/or TLB
 */
#if ARM_MMU_V7 > 0 && !defined(ARM_MMU_EXTENDED)
/*
 * Speculative loads by Cortex cores can cause TLB entries to be filled even if
 * there are no explicit accesses, so there may be always be TLB entries to
 * flush.  If we used ASIDs then this would not be a problem.
 */
#define	PV_BEEN_EXECD(f)  (((f) & PVF_EXEC) == PVF_EXEC)
#define	PV_BEEN_REFD(f)   (true)
#else
#define	PV_BEEN_EXECD(f)  (((f) & (PVF_REF | PVF_EXEC)) == (PVF_REF | PVF_EXEC))
#define	PV_BEEN_REFD(f)   (((f) & PVF_REF) != 0)
#endif
#define	PV_IS_EXEC_P(f)   (((f) & PVF_EXEC) != 0)
#define	PV_IS_KENTRY_P(f) (((f) & PVF_KENTRY) != 0)
#define	PV_IS_WRITE_P(f)  (((f) & PVF_WRITE) != 0)

/*
 * Local prototypes
 */
static bool		pmap_set_pt_cache_mode(pd_entry_t *, vaddr_t, size_t);
static void		pmap_alloc_specials(vaddr_t *, int, vaddr_t *,
			    pt_entry_t **);
static bool		pmap_is_current(pmap_t) __unused;
static bool		pmap_is_cached(pmap_t);
static void		pmap_enter_pv(struct vm_page_md *, paddr_t, struct pv_entry *,
			    pmap_t, vaddr_t, u_int);
static struct pv_entry *pmap_find_pv(struct vm_page_md *, pmap_t, vaddr_t);
static struct pv_entry *pmap_remove_pv(struct vm_page_md *, paddr_t, pmap_t, vaddr_t);
static u_int		pmap_modify_pv(struct vm_page_md *, paddr_t, pmap_t, vaddr_t,
			    u_int, u_int);

static void		pmap_pinit(pmap_t);
static int		pmap_pmap_ctor(void *, void *, int);

static void		pmap_alloc_l1(pmap_t);
static void		pmap_free_l1(pmap_t);
#ifndef ARM_MMU_EXTENDED
static void		pmap_use_l1(pmap_t);
#endif

static struct l2_bucket *pmap_get_l2_bucket(pmap_t, vaddr_t);
static struct l2_bucket *pmap_alloc_l2_bucket(pmap_t, vaddr_t);
static void		pmap_free_l2_bucket(pmap_t, struct l2_bucket *, u_int);
static int		pmap_l2ptp_ctor(void *, void *, int);
static int		pmap_l2dtable_ctor(void *, void *, int);

static void		pmap_vac_me_harder(struct vm_page_md *, paddr_t, pmap_t, vaddr_t);
#ifdef PMAP_CACHE_VIVT
static void		pmap_vac_me_kpmap(struct vm_page_md *, paddr_t, pmap_t, vaddr_t);
static void		pmap_vac_me_user(struct vm_page_md *, paddr_t, pmap_t, vaddr_t);
#endif

static void		pmap_clearbit(struct vm_page_md *, paddr_t, u_int);
#ifdef PMAP_CACHE_VIVT
static bool		pmap_clean_page(struct vm_page_md *, bool);
#endif
#ifdef PMAP_CACHE_VIPT
static void		pmap_syncicache_page(struct vm_page_md *, paddr_t);
enum pmap_flush_op {
	PMAP_FLUSH_PRIMARY,
	PMAP_FLUSH_SECONDARY,
	PMAP_CLEAN_PRIMARY
};
#ifndef ARM_MMU_EXTENDED
static void		pmap_flush_page(struct vm_page_md *, paddr_t, enum pmap_flush_op);
#endif
#endif
static void		pmap_page_remove(struct vm_page_md *, paddr_t);
static void		pmap_pv_remove(paddr_t);

#ifndef ARM_MMU_EXTENDED
static void		pmap_init_l1(struct l1_ttable *, pd_entry_t *);
#endif
static vaddr_t		kernel_pt_lookup(paddr_t);

#ifdef ARM_MMU_EXTENDED
static struct pool_cache pmap_l1tt_cache;

static int		pmap_l1tt_ctor(void *, void *, int);
static void *		pmap_l1tt_alloc(struct pool *, int);
static void		pmap_l1tt_free(struct pool *, void *);

static struct pool_allocator pmap_l1tt_allocator = {
	.pa_alloc = pmap_l1tt_alloc,
	.pa_free = pmap_l1tt_free,
	.pa_pagesz = L1TT_SIZE,
};
#endif

/*
 * Misc variables
 */
vaddr_t virtual_avail;
vaddr_t virtual_end;
vaddr_t pmap_curmaxkvaddr;

paddr_t avail_start;
paddr_t avail_end;

pv_addrqh_t pmap_boot_freeq = SLIST_HEAD_INITIALIZER(&pmap_boot_freeq);
pv_addr_t kernelpages;
pv_addr_t kernel_l1pt;
pv_addr_t systempage;

#ifdef PMAP_CACHE_VIPT
#define PMAP_VALIDATE_MD_PAGE(md)	\
	KASSERTMSG(arm_cache_prefer_mask == 0 || (((md)->pvh_attrs & PVF_WRITE) == 0) == ((md)->urw_mappings + (md)->krw_mappings == 0), \
	    "(md) %p: attrs=%#x urw=%u krw=%u", (md), \
	    (md)->pvh_attrs, (md)->urw_mappings, (md)->krw_mappings);
#endif /* PMAP_CACHE_VIPT */
/*
 * A bunch of routines to conditionally flush the caches/TLB depending
 * on whether the specified pmap actually needs to be flushed at any
 * given time.
 */
static inline void
pmap_tlb_flush_SE(pmap_t pm, vaddr_t va, u_int flags)
{
#ifdef ARM_MMU_EXTENDED
	pmap_tlb_invalidate_addr(pm, va);
#else
	if (pm->pm_cstate.cs_tlb_id != 0) {
		if (PV_BEEN_EXECD(flags)) {
			cpu_tlb_flushID_SE(va);
		} else if (PV_BEEN_REFD(flags)) {
			cpu_tlb_flushD_SE(va);
		}
	}
#endif /* ARM_MMU_EXTENDED */
}

#ifndef ARM_MMU_EXTENDED
static inline void
pmap_tlb_flushID(pmap_t pm)
{
	if (pm->pm_cstate.cs_tlb_id) {
		cpu_tlb_flushID();
#if ARM_MMU_V7 == 0
		/*
		 * Speculative loads by Cortex cores can cause TLB entries to
		 * be filled even if there are no explicit accesses, so there
		 * may be always be TLB entries to flush.  If we used ASIDs
		 * then it would not be a problem.
		 * This is not true for other CPUs.
		 */
		pm->pm_cstate.cs_tlb = 0;
#endif /* ARM_MMU_V7 */
	}
}

static inline void
pmap_tlb_flushD(pmap_t pm)
{
	if (pm->pm_cstate.cs_tlb_d) {
		cpu_tlb_flushD();
#if ARM_MMU_V7 == 0
		/*
		 * Speculative loads by Cortex cores can cause TLB entries to
		 * be filled even if there are no explicit accesses, so there
		 * may be always be TLB entries to flush.  If we used ASIDs
		 * then it would not be a problem.
		 * This is not true for other CPUs.
		 */
		pm->pm_cstate.cs_tlb_d = 0;
#endif /* ARM_MMU_V7 */
	}
}
#endif /* ARM_MMU_EXTENDED */

#ifdef PMAP_CACHE_VIVT
static inline void
pmap_cache_wbinv_page(pmap_t pm, vaddr_t va, bool do_inv, u_int flags)
{
	if (PV_BEEN_EXECD(flags) && pm->pm_cstate.cs_cache_id) {
		cpu_idcache_wbinv_range(va, PAGE_SIZE);
	} else if (PV_BEEN_REFD(flags) && pm->pm_cstate.cs_cache_d) {
		if (do_inv) {
			if (flags & PVF_WRITE)
				cpu_dcache_wbinv_range(va, PAGE_SIZE);
			else
				cpu_dcache_inv_range(va, PAGE_SIZE);
		} else if (flags & PVF_WRITE) {
			cpu_dcache_wb_range(va, PAGE_SIZE);
		}
	}
}

static inline void
pmap_cache_wbinv_all(pmap_t pm, u_int flags)
{
	if (PV_BEEN_EXECD(flags)) {
		if (pm->pm_cstate.cs_cache_id) {
			cpu_idcache_wbinv_all();
			pm->pm_cstate.cs_cache = 0;
		}
	} else if (pm->pm_cstate.cs_cache_d) {
		cpu_dcache_wbinv_all();
		pm->pm_cstate.cs_cache_d = 0;
	}
}
#endif /* PMAP_CACHE_VIVT */

static inline uint8_t
pmap_domain(pmap_t pm)
{
#ifdef ARM_MMU_EXTENDED
	return pm == pmap_kernel() ? PMAP_DOMAIN_KERNEL : PMAP_DOMAIN_USER;
#else
	return pm->pm_domain;
#endif
}

static inline pd_entry_t *
pmap_l1_kva(pmap_t pm)
{
#ifdef ARM_MMU_EXTENDED
	return pm->pm_l1;
#else
	return pm->pm_l1->l1_kva;
#endif
}

static inline bool
pmap_is_current(pmap_t pm)
{
	if (pm == pmap_kernel() || curproc->p_vmspace->vm_map.pmap == pm)
		return true;

	return false;
}

static inline bool
pmap_is_cached(pmap_t pm)
{
#ifdef ARM_MMU_EXTENDED
	if (pm == pmap_kernel())
		return true;
#ifdef MULTIPROCESSOR
	// Is this pmap active on any CPU?
	if (!kcpuset_iszero(pm->pm_active))
		return true;
#else
	struct pmap_tlb_info * const ti = cpu_tlb_info(curcpu());
	// Is this pmap active?
	if (PMAP_PAI_ASIDVALID_P(PMAP_PAI(pm, ti), ti))
		return true;
#endif
#else
	struct cpu_info * const ci = curcpu();
	if (pm == pmap_kernel() || ci->ci_pmap_lastuser == NULL
	    || ci->ci_pmap_lastuser == pm)
		return true;
#endif /* ARM_MMU_EXTENDED */

	return false;
}

/*
 * PTE_SYNC_CURRENT:
 *
 *     Make sure the pte is written out to RAM.
 *     We need to do this for one of two cases:
 *       - We're dealing with the kernel pmap
 *       - There is no pmap active in the cache/tlb.
 *       - The specified pmap is 'active' in the cache/tlb.
 */

#ifdef PMAP_INCLUDE_PTE_SYNC
static inline void
pmap_pte_sync_current(pmap_t pm, pt_entry_t *ptep)
{
	if (PMAP_NEEDS_PTE_SYNC && pmap_is_cached(pm))
		PTE_SYNC(ptep);
	dsb(sy);
}

# define PTE_SYNC_CURRENT(pm, ptep)	pmap_pte_sync_current(pm, ptep)
#else
# define PTE_SYNC_CURRENT(pm, ptep)	__nothing
#endif

/*
 * main pv_entry manipulation functions:
 *   pmap_enter_pv: enter a mapping onto a vm_page list
 *   pmap_remove_pv: remove a mapping from a vm_page list
 *
 * NOTE: pmap_enter_pv expects to lock the pvh itself
 *       pmap_remove_pv expects the caller to lock the pvh before calling
 */

/*
 * pmap_enter_pv: enter a mapping onto a vm_page lst
 *
 * => caller should hold the proper lock on pmap_main_lock
 * => caller should have pmap locked
 * => we will gain the lock on the vm_page and allocate the new pv_entry
 * => caller should adjust ptp's wire_count before calling
 * => caller should not adjust pmap's wire_count
 */
static void
pmap_enter_pv(struct vm_page_md *md, paddr_t pa, struct pv_entry *pv, pmap_t pm,
    vaddr_t va, u_int flags)
{
	UVMHIST_FUNC(__func__);
	UVMHIST_CALLARGS(maphist, "md %#jx pa %#jx pm %#jx va %#jx",
	    (uintptr_t)md, (uintptr_t)pa, (uintptr_t)pm, va);
	UVMHIST_LOG(maphist, "...pv %#jx flags %#jx",
	    (uintptr_t)pv, flags, 0, 0);

	struct pv_entry **pvp;

	pv->pv_pmap = pm;
	pv->pv_va = va;
	pv->pv_flags = flags;

	pvp = &SLIST_FIRST(&md->pvh_list);
#ifdef PMAP_CACHE_VIPT
	/*
	 * Insert unmanaged entries, writeable first, at the head of
	 * the pv list.
	 */
	if (__predict_true(!PV_IS_KENTRY_P(flags))) {
		while (*pvp != NULL && PV_IS_KENTRY_P((*pvp)->pv_flags))
			pvp = &SLIST_NEXT(*pvp, pv_link);
	}
	if (!PV_IS_WRITE_P(flags)) {
		while (*pvp != NULL && PV_IS_WRITE_P((*pvp)->pv_flags))
			pvp = &SLIST_NEXT(*pvp, pv_link);
	}
#endif
	SLIST_NEXT(pv, pv_link) = *pvp;		/* add to ... */
	*pvp = pv;				/* ... locked list */
	md->pvh_attrs |= flags & (PVF_REF | PVF_MOD);
#if defined(PMAP_CACHE_VIPT) && !defined(ARM_MMU_EXTENDED)
	if ((pv->pv_flags & PVF_KWRITE) == PVF_KWRITE)
		md->pvh_attrs |= PVF_KMOD;
	if ((md->pvh_attrs & (PVF_DMOD|PVF_NC)) != PVF_NC)
		md->pvh_attrs |= PVF_DIRTY;
	KASSERT((md->pvh_attrs & PVF_DMOD) == 0 || (md->pvh_attrs & (PVF_DIRTY|PVF_NC)));
#endif
	if (pm == pmap_kernel()) {
		PMAPCOUNT(kernel_mappings);
		if (flags & PVF_WRITE)
			md->krw_mappings++;
		else
			md->kro_mappings++;
	} else {
		if (flags & PVF_WRITE)
			md->urw_mappings++;
		else
			md->uro_mappings++;
	}

#ifdef PMAP_CACHE_VIPT
#ifndef ARM_MMU_EXTENDED
	/*
	 * Even though pmap_vac_me_harder will set PVF_WRITE for us,
	 * do it here as well to keep the mappings & KVF_WRITE consistent.
	 */
	if (arm_cache_prefer_mask != 0 && (flags & PVF_WRITE) != 0) {
		md->pvh_attrs |= PVF_WRITE;
	}
#endif
	/*
	 * If this is an exec mapping and its the first exec mapping
	 * for this page, make sure to sync the I-cache.
	 */
	if (PV_IS_EXEC_P(flags)) {
		if (!PV_IS_EXEC_P(md->pvh_attrs)) {
			pmap_syncicache_page(md, pa);
			PMAPCOUNT(exec_synced_map);
		}
		PMAPCOUNT(exec_mappings);
	}
#endif

	PMAPCOUNT(mappings);

	if (pv->pv_flags & PVF_WIRED)
		++pm->pm_stats.wired_count;
}

/*
 *
 * pmap_find_pv: Find a pv entry
 *
 * => caller should hold lock on vm_page
 */
static inline struct pv_entry *
pmap_find_pv(struct vm_page_md *md, pmap_t pm, vaddr_t va)
{
	struct pv_entry *pv;

	SLIST_FOREACH(pv, &md->pvh_list, pv_link) {
		if (pm == pv->pv_pmap && va == pv->pv_va)
			break;
	}

	return pv;
}

/*
 * pmap_remove_pv: try to remove a mapping from a pv_list
 *
 * => caller should hold proper lock on pmap_main_lock
 * => pmap should be locked
 * => caller should hold lock on vm_page [so that attrs can be adjusted]
 * => caller should adjust ptp's wire_count and free PTP if needed
 * => caller should NOT adjust pmap's wire_count
 * => we return the removed pv
 */
static struct pv_entry *
pmap_remove_pv(struct vm_page_md *md, paddr_t pa, pmap_t pm, vaddr_t va)
{
	UVMHIST_FUNC(__func__);
	UVMHIST_CALLARGS(maphist, "md %#jx pa %#jx pm %#jx va %#jx",
	    (uintptr_t)md, (uintptr_t)pa, (uintptr_t)pm, va);

	struct pv_entry *pv, **prevptr;

	prevptr = &SLIST_FIRST(&md->pvh_list); /* prev pv_entry ptr */
	pv = *prevptr;

	while (pv) {
		if (pv->pv_pmap == pm && pv->pv_va == va) {	/* match? */
			UVMHIST_LOG(maphist, "pm %#jx md %#jx flags %#jx",
			    (uintptr_t)pm, (uintptr_t)md, pv->pv_flags, 0);
			if (pv->pv_flags & PVF_WIRED) {
				--pm->pm_stats.wired_count;
			}
			*prevptr = SLIST_NEXT(pv, pv_link);	/* remove it! */
			if (pm == pmap_kernel()) {
				PMAPCOUNT(kernel_unmappings);
				if (pv->pv_flags & PVF_WRITE)
					md->krw_mappings--;
				else
					md->kro_mappings--;
			} else {
				if (pv->pv_flags & PVF_WRITE)
					md->urw_mappings--;
				else
					md->uro_mappings--;
			}

			PMAPCOUNT(unmappings);
#ifdef PMAP_CACHE_VIPT
			/*
			 * If this page has had an exec mapping, then if
			 * this was the last mapping, discard the contents,
			 * otherwise sync the i-cache for this page.
			 */
			if (PV_IS_EXEC_P(md->pvh_attrs)) {
				if (SLIST_EMPTY(&md->pvh_list)) {
					md->pvh_attrs &= ~PVF_EXEC;
					PMAPCOUNT(exec_discarded_unmap);
				} else if (pv->pv_flags & PVF_WRITE) {
					pmap_syncicache_page(md, pa);
					PMAPCOUNT(exec_synced_unmap);
				}
			}
#endif /* PMAP_CACHE_VIPT */
			break;
		}
		prevptr = &SLIST_NEXT(pv, pv_link);	/* previous pointer */
		pv = *prevptr;				/* advance */
	}

#if defined(PMAP_CACHE_VIPT) && !defined(ARM_MMU_EXTENDED)
	/*
	 * If we no longer have a WRITEABLE KENTRY at the head of list,
	 * clear the KMOD attribute from the page.
	 */
	if (SLIST_FIRST(&md->pvh_list) == NULL
	    || (SLIST_FIRST(&md->pvh_list)->pv_flags & PVF_KWRITE) != PVF_KWRITE)
		md->pvh_attrs &= ~PVF_KMOD;

	/*
	 * If this was a writeable page and there are no more writeable
	 * mappings (ignoring KMPAGE), clear the WRITE flag and writeback
	 * the contents to memory.
	 */
	if (arm_cache_prefer_mask != 0) {
		if (md->krw_mappings + md->urw_mappings == 0)
			md->pvh_attrs &= ~PVF_WRITE;
		PMAP_VALIDATE_MD_PAGE(md);
	}
	KASSERT((md->pvh_attrs & PVF_DMOD) == 0 || (md->pvh_attrs & (PVF_DIRTY|PVF_NC)));
#endif /* PMAP_CACHE_VIPT && !ARM_MMU_EXTENDED */

	/* return removed pv */
	return pv;
}

/*
 *
 * pmap_modify_pv: Update pv flags
 *
 * => caller should hold lock on vm_page [so that attrs can be adjusted]
 * => caller should NOT adjust pmap's wire_count
 * => caller must call pmap_vac_me_harder() if writable status of a page
 *    may have changed.
 * => we return the old flags
 *
 * Modify a physical-virtual mapping in the pv table
 */
static u_int
pmap_modify_pv(struct vm_page_md *md, paddr_t pa, pmap_t pm, vaddr_t va,
    u_int clr_mask, u_int set_mask)
{
	struct pv_entry *npv;
	u_int flags, oflags;
	UVMHIST_FUNC(__func__);
	UVMHIST_CALLARGS(maphist, "md %#jx pa %#jx pm %#jx va %#jx",
	    (uintptr_t)md, (uintptr_t)pa, (uintptr_t)pm, va);
	UVMHIST_LOG(maphist, "... clr %#jx set %#jx", clr_mask, set_mask, 0, 0);

	KASSERT(!PV_IS_KENTRY_P(clr_mask));
	KASSERT(!PV_IS_KENTRY_P(set_mask));

	if ((npv = pmap_find_pv(md, pm, va)) == NULL) {
		UVMHIST_LOG(maphist, "<--- done (not found)", 0, 0, 0, 0);
		return 0;
	}

	/*
	 * There is at least one VA mapping this page.
	 */

	if (clr_mask & (PVF_REF | PVF_MOD)) {
		md->pvh_attrs |= set_mask & (PVF_REF | PVF_MOD);
#if defined(PMAP_CACHE_VIPT) && !defined(ARM_MMU_EXTENDED)
		if ((md->pvh_attrs & (PVF_DMOD|PVF_NC)) != PVF_NC)
			md->pvh_attrs |= PVF_DIRTY;
		KASSERT((md->pvh_attrs & PVF_DMOD) == 0 || (md->pvh_attrs & (PVF_DIRTY|PVF_NC)));
#endif /* PMAP_CACHE_VIPT && !ARM_MMU_EXTENDED */
	}

	oflags = npv->pv_flags;
	npv->pv_flags = flags = (oflags & ~clr_mask) | set_mask;

	if ((flags ^ oflags) & PVF_WIRED) {
		if (flags & PVF_WIRED)
			++pm->pm_stats.wired_count;
		else
			--pm->pm_stats.wired_count;
	}

	if ((flags ^ oflags) & PVF_WRITE) {
		if (pm == pmap_kernel()) {
			if (flags & PVF_WRITE) {
				md->krw_mappings++;
				md->kro_mappings--;
			} else {
				md->kro_mappings++;
				md->krw_mappings--;
			}
		} else {
			if (flags & PVF_WRITE) {
				md->urw_mappings++;
				md->uro_mappings--;
			} else {
				md->uro_mappings++;
				md->urw_mappings--;
			}
		}
	}
#ifdef PMAP_CACHE_VIPT
	if (arm_cache_prefer_mask != 0) {
		if (md->urw_mappings + md->krw_mappings == 0) {
			md->pvh_attrs &= ~PVF_WRITE;
		} else {
			md->pvh_attrs |= PVF_WRITE;
		}
	}
	/*
	 * We have two cases here: the first is from enter_pv (new exec
	 * page), the second is a combined pmap_remove_pv/pmap_enter_pv.
	 * Since in latter, pmap_enter_pv won't do anything, we just have
	 * to do what pmap_remove_pv would do.
	 */
	if ((PV_IS_EXEC_P(flags) && !PV_IS_EXEC_P(md->pvh_attrs))
	    || (PV_IS_EXEC_P(md->pvh_attrs)
		|| (!(flags & PVF_WRITE) && (oflags & PVF_WRITE)))) {
		pmap_syncicache_page(md, pa);
		PMAPCOUNT(exec_synced_remap);
	}
#ifndef ARM_MMU_EXTENDED
	KASSERT((md->pvh_attrs & PVF_DMOD) == 0 || (md->pvh_attrs & (PVF_DIRTY|PVF_NC)));
#endif /* !ARM_MMU_EXTENDED */
#endif /* PMAP_CACHE_VIPT */

	PMAPCOUNT(remappings);

	UVMHIST_LOG(maphist, "<--- done", 0, 0, 0, 0);

	return oflags;
}


#if defined(ARM_MMU_EXTENDED)
int
pmap_maxproc_set(int nmaxproc)
{
	static const char pmap_l1ttpool_warnmsg[] =
	    "WARNING: l1ttpool limit reached; increase kern.maxproc";

	pool_cache_prime(&pmap_l1tt_cache, nmaxproc);

	/*
	 * Set the hard limit on the pmap_l1tt_cache to the number
	 * of processes the kernel is to support.  Log the limit
	 * reached message max once a minute.
	 */
	pool_cache_sethardlimit(&pmap_l1tt_cache, nmaxproc,
	    pmap_l1ttpool_warnmsg, 60);

	return 0;
}

#endif

/*
 * Allocate an L1 translation table for the specified pmap.
 * This is called at pmap creation time.
 */
static void
pmap_alloc_l1(pmap_t pm)
{
#ifdef ARM_MMU_EXTENDED
	vaddr_t va = (vaddr_t)pool_cache_get_paddr(&pmap_l1tt_cache, PR_WAITOK,
	    &pm->pm_l1_pa);

	pm->pm_l1 = (pd_entry_t *)va;
	PTE_SYNC_RANGE(pm->pm_l1, L1TT_SIZE / sizeof(pt_entry_t));
#else
	struct l1_ttable *l1;
	uint8_t domain;

	/*
	 * Remove the L1 at the head of the LRU list
	 */
	mutex_spin_enter(&l1_lru_lock);
	l1 = TAILQ_FIRST(&l1_lru_list);
	KDASSERT(l1 != NULL);
	TAILQ_REMOVE(&l1_lru_list, l1, l1_lru);

	/*
	 * Pick the first available domain number, and update
	 * the link to the next number.
	 */
	domain = l1->l1_domain_first;
	l1->l1_domain_first = l1->l1_domain_free[domain];

	/*
	 * If there are still free domain numbers in this L1,
	 * put it back on the TAIL of the LRU list.
	 */
	if (++l1->l1_domain_use_count < PMAP_DOMAINS)
		TAILQ_INSERT_TAIL(&l1_lru_list, l1, l1_lru);

	mutex_spin_exit(&l1_lru_lock);

	/*
	 * Fix up the relevant bits in the pmap structure
	 */
	pm->pm_l1 = l1;
	pm->pm_domain = domain + 1;
#endif
}

/*
 * Free an L1 translation table.
 * This is called at pmap destruction time.
 */
static void
pmap_free_l1(pmap_t pm)
{
#ifdef ARM_MMU_EXTENDED
	pool_cache_put_paddr(&pmap_l1tt_cache, (void *)pm->pm_l1, pm->pm_l1_pa);

	pm->pm_l1 = NULL;
	pm->pm_l1_pa = 0;
#else
	struct l1_ttable *l1 = pm->pm_l1;

	mutex_spin_enter(&l1_lru_lock);

	/*
	 * If this L1 is currently on the LRU list, remove it.
	 */
	if (l1->l1_domain_use_count < PMAP_DOMAINS)
		TAILQ_REMOVE(&l1_lru_list, l1, l1_lru);

	/*
	 * Free up the domain number which was allocated to the pmap
	 */
	l1->l1_domain_free[pmap_domain(pm) - 1] = l1->l1_domain_first;
	l1->l1_domain_first = pmap_domain(pm) - 1;
	l1->l1_domain_use_count--;

	/*
	 * The L1 now must have at least 1 free domain, so add
	 * it back to the LRU list. If the use count is zero,
	 * put it at the head of the list, otherwise it goes
	 * to the tail.
	 */
	if (l1->l1_domain_use_count == 0)
		TAILQ_INSERT_HEAD(&l1_lru_list, l1, l1_lru);
	else
		TAILQ_INSERT_TAIL(&l1_lru_list, l1, l1_lru);

	mutex_spin_exit(&l1_lru_lock);
#endif /* ARM_MMU_EXTENDED */
}

#ifndef ARM_MMU_EXTENDED
static inline void
pmap_use_l1(pmap_t pm)
{
	struct l1_ttable *l1;

	/*
	 * Do nothing if we're in interrupt context.
	 * Access to an L1 by the kernel pmap must not affect
	 * the LRU list.
	 */
	if (cpu_intr_p() || pm == pmap_kernel())
		return;

	l1 = pm->pm_l1;

	/*
	 * If the L1 is not currently on the LRU list, just return
	 */
	if (l1->l1_domain_use_count == PMAP_DOMAINS)
		return;

	mutex_spin_enter(&l1_lru_lock);

	/*
	 * Check the use count again, now that we've acquired the lock
	 */
	if (l1->l1_domain_use_count == PMAP_DOMAINS) {
		mutex_spin_exit(&l1_lru_lock);
		return;
	}

	/*
	 * Move the L1 to the back of the LRU list
	 */
	TAILQ_REMOVE(&l1_lru_list, l1, l1_lru);
	TAILQ_INSERT_TAIL(&l1_lru_list, l1, l1_lru);

	mutex_spin_exit(&l1_lru_lock);
}
#endif /* !ARM_MMU_EXTENDED */

/*
 * void pmap_free_l2_ptp(pt_entry_t *, paddr_t *)
 *
 * Free an L2 descriptor table.
 */
static inline void
#if defined(PMAP_INCLUDE_PTE_SYNC) && defined(PMAP_CACHE_VIVT)
pmap_free_l2_ptp(bool need_sync, pt_entry_t *l2, paddr_t pa)
#else
pmap_free_l2_ptp(pt_entry_t *l2, paddr_t pa)
#endif
{
#if defined(PMAP_INCLUDE_PTE_SYNC) && defined(PMAP_CACHE_VIVT)
	/*
	 * Note: With a write-back cache, we may need to sync this
	 * L2 table before re-using it.
	 * This is because it may have belonged to a non-current
	 * pmap, in which case the cache syncs would have been
	 * skipped for the pages that were being unmapped. If the
	 * L2 table were then to be immediately re-allocated to
	 * the *current* pmap, it may well contain stale mappings
	 * which have not yet been cleared by a cache write-back
	 * and so would still be visible to the mmu.
	 */
	if (need_sync)
		PTE_SYNC_RANGE(l2, L2_TABLE_SIZE_REAL / sizeof(pt_entry_t));
#endif /* PMAP_INCLUDE_PTE_SYNC && PMAP_CACHE_VIVT */
	pool_cache_put_paddr(&pmap_l2ptp_cache, (void *)l2, pa);
}

/*
 * Returns a pointer to the L2 bucket associated with the specified pmap
 * and VA, or NULL if no L2 bucket exists for the address.
 */
static inline struct l2_bucket *
pmap_get_l2_bucket(pmap_t pm, vaddr_t va)
{
	const size_t l1slot = l1pte_index(va);
	struct l2_dtable *l2;
	struct l2_bucket *l2b;

	if ((l2 = pm->pm_l2[L2_IDX(l1slot)]) == NULL ||
	    (l2b = &l2->l2_bucket[L2_BUCKET(l1slot)])->l2b_kva == NULL)
		return NULL;

	return l2b;
}

/*
 * Returns a pointer to the L2 bucket associated with the specified pmap
 * and VA.
 *
 * If no L2 bucket exists, perform the necessary allocations to put an L2
 * bucket/page table in place.
 *
 * Note that if a new L2 bucket/page was allocated, the caller *must*
 * increment the bucket occupancy counter appropriately *before*
 * releasing the pmap's lock to ensure no other thread or cpu deallocates
 * the bucket/page in the meantime.
 */
static struct l2_bucket *
pmap_alloc_l2_bucket(pmap_t pm, vaddr_t va)
{
	const size_t l1slot = l1pte_index(va);
	struct l2_dtable *l2;

	if ((l2 = pm->pm_l2[L2_IDX(l1slot)]) == NULL) {
		/*
		 * No mapping at this address, as there is
		 * no entry in the L1 table.
		 * Need to allocate a new l2_dtable.
		 */
		if ((l2 = pmap_alloc_l2_dtable()) == NULL)
			return NULL;

		/*
		 * Link it into the parent pmap
		 */
		pm->pm_l2[L2_IDX(l1slot)] = l2;
	}

	struct l2_bucket * const l2b = &l2->l2_bucket[L2_BUCKET(l1slot)];

	/*
	 * Fetch pointer to the L2 page table associated with the address.
	 */
	if (l2b->l2b_kva == NULL) {
		pt_entry_t *ptep;

		/*
		 * No L2 page table has been allocated. Chances are, this
		 * is because we just allocated the l2_dtable, above.
		 */
		if ((ptep = pmap_alloc_l2_ptp(&l2b->l2b_pa)) == NULL) {
			/*
			 * Oops, no more L2 page tables available at this
			 * time. We may need to deallocate the l2_dtable
			 * if we allocated a new one above.
			 */
			if (l2->l2_occupancy == 0) {
				pm->pm_l2[L2_IDX(l1slot)] = NULL;
				pmap_free_l2_dtable(l2);
			}
			return NULL;
		}

		l2->l2_occupancy++;
		l2b->l2b_kva = ptep;
		l2b->l2b_l1slot = l1slot;

#ifdef ARM_MMU_EXTENDED
		/*
		 * We know there will be a mapping here, so simply
		 * enter this PTP into the L1 now.
		 */
		pd_entry_t * const pdep = pmap_l1_kva(pm) + l1slot;
		pd_entry_t npde = L1_C_PROTO | l2b->l2b_pa
		    | L1_C_DOM(pmap_domain(pm));
		KASSERT(*pdep == 0);
		l1pte_setone(pdep, npde);
		PDE_SYNC(pdep);
#endif
	}

	return l2b;
}

/*
 * One or more mappings in the specified L2 descriptor table have just been
 * invalidated.
 *
 * Garbage collect the metadata and descriptor table itself if necessary.
 *
 * The pmap lock must be acquired when this is called (not necessary
 * for the kernel pmap).
 */
static void
pmap_free_l2_bucket(pmap_t pm, struct l2_bucket *l2b, u_int count)
{
	KDASSERT(count <= l2b->l2b_occupancy);

	/*
	 * Update the bucket's reference count according to how many
	 * PTEs the caller has just invalidated.
	 */
	l2b->l2b_occupancy -= count;

	/*
	 * Note:
	 *
	 * Level 2 page tables allocated to the kernel pmap are never freed
	 * as that would require checking all Level 1 page tables and
	 * removing any references to the Level 2 page table. See also the
	 * comment elsewhere about never freeing bootstrap L2 descriptors.
	 *
	 * We make do with just invalidating the mapping in the L2 table.
	 *
	 * This isn't really a big deal in practice and, in fact, leads
	 * to a performance win over time as we don't need to continually
	 * alloc/free.
	 */
	if (l2b->l2b_occupancy > 0 || pm == pmap_kernel())
		return;

	/*
	 * There are no more valid mappings in this level 2 page table.
	 * Go ahead and NULL-out the pointer in the bucket, then
	 * free the page table.
	 */
	const size_t l1slot = l2b->l2b_l1slot;
	pt_entry_t * const ptep = l2b->l2b_kva;
	l2b->l2b_kva = NULL;

	pd_entry_t * const pdep = pmap_l1_kva(pm) + l1slot;
	pd_entry_t pde __diagused = *pdep;

#ifdef ARM_MMU_EXTENDED
	/*
	 * Invalidate the L1 slot.
	 */
	KASSERT((pde & L1_TYPE_MASK) == L1_TYPE_C);
#else
	/*
	 * If the L1 slot matches the pmap's domain number, then invalidate it.
	 */
	if ((pde & (L1_C_DOM_MASK|L1_TYPE_MASK))
	    == (L1_C_DOM(pmap_domain(pm))|L1_TYPE_C)) {
#endif
		l1pte_setone(pdep, 0);
		PDE_SYNC(pdep);
#ifndef ARM_MMU_EXTENDED
	}
#endif

	/*
	 * Release the L2 descriptor table back to the pool cache.
	 */
#if defined(PMAP_INCLUDE_PTE_SYNC) && defined(PMAP_CACHE_VIVT)
	pmap_free_l2_ptp(!pmap_is_cached(pm), ptep, l2b->l2b_pa);
#else
	pmap_free_l2_ptp(ptep, l2b->l2b_pa);
#endif

	/*
	 * Update the reference count in the associated l2_dtable
	 */
	struct l2_dtable * const l2 = pm->pm_l2[L2_IDX(l1slot)];
	if (--l2->l2_occupancy > 0)
		return;

	/*
	 * There are no more valid mappings in any of the Level 1
	 * slots managed by this l2_dtable. Go ahead and NULL-out
	 * the pointer in the parent pmap and free the l2_dtable.
	 */
	pm->pm_l2[L2_IDX(l1slot)] = NULL;
	pmap_free_l2_dtable(l2);
}

#if defined(ARM_MMU_EXTENDED)
/*
 * Pool cache constructors for L1 translation tables
 */

static int
pmap_l1tt_ctor(void *arg, void *v, int flags)
{
#ifndef PMAP_INCLUDE_PTE_SYNC
#error not supported
#endif

	memset(v, 0, L1TT_SIZE);
	PTE_SYNC_RANGE(v, L1TT_SIZE / sizeof(pt_entry_t));
	return 0;
}
#endif

/*
 * Pool cache constructors for L2 descriptor tables, metadata and pmap
 * structures.
 */
static int
pmap_l2ptp_ctor(void *arg, void *v, int flags)
{
#ifndef PMAP_INCLUDE_PTE_SYNC
	vaddr_t va = (vaddr_t)v & ~PGOFSET;

	/*
	 * The mappings for these page tables were initially made using
	 * pmap_kenter_pa() by the pool subsystem. Therefore, the cache-
	 * mode will not be right for page table mappings. To avoid
	 * polluting the pmap_kenter_pa() code with a special case for
	 * page tables, we simply fix up the cache-mode here if it's not
	 * correct.
	 */
	if (pte_l2_s_cache_mode != pte_l2_s_cache_mode_pt) {
		const struct l2_bucket * const l2b =
		    pmap_get_l2_bucket(pmap_kernel(), va);
		KASSERTMSG(l2b != NULL, "%#lx", va);
		pt_entry_t * const ptep = &l2b->l2b_kva[l2pte_index(va)];
		const pt_entry_t opte = *ptep;

		if ((opte & L2_S_CACHE_MASK) != pte_l2_s_cache_mode_pt) {
			/*
			 * Page tables must have the cache-mode set correctly.
			 */
			const pt_entry_t npte = (opte & ~L2_S_CACHE_MASK)
			    | pte_l2_s_cache_mode_pt;
			l2pte_set(ptep, npte, opte);
			PTE_SYNC(ptep);
			cpu_tlb_flushD_SE(va);
			cpu_cpwait();
		}
	}
#endif

	memset(v, 0, L2_TABLE_SIZE_REAL);
	PTE_SYNC_RANGE(v, L2_TABLE_SIZE_REAL / sizeof(pt_entry_t));
	return 0;
}

static int
pmap_l2dtable_ctor(void *arg, void *v, int flags)
{

	memset(v, 0, sizeof(struct l2_dtable));
	return 0;
}

static int
pmap_pmap_ctor(void *arg, void *v, int flags)
{

	memset(v, 0, sizeof(struct pmap));
	return 0;
}

static void
pmap_pinit(pmap_t pm)
{
#ifndef ARM_HAS_VBAR
	struct l2_bucket *l2b;

	if (vector_page < KERNEL_BASE) {
		/*
		 * Map the vector page.
		 */
		pmap_enter(pm, vector_page, systempage.pv_pa,
		    VM_PROT_READ | VM_PROT_EXECUTE,
		    VM_PROT_READ | VM_PROT_EXECUTE | PMAP_WIRED);
		pmap_update(pm);

		pm->pm_pl1vec = pmap_l1_kva(pm) + l1pte_index(vector_page);
		l2b = pmap_get_l2_bucket(pm, vector_page);
		KASSERTMSG(l2b != NULL, "%#lx", vector_page);
		pm->pm_l1vec = l2b->l2b_pa | L1_C_PROTO |
		    L1_C_DOM(pmap_domain(pm));
	} else
		pm->pm_pl1vec = NULL;
#endif
}

#ifdef PMAP_CACHE_VIVT
/*
 * Since we have a virtually indexed cache, we may need to inhibit caching if
 * there is more than one mapping and at least one of them is writable.
 * Since we purge the cache on every context switch, we only need to check for
 * other mappings within the same pmap, or kernel_pmap.
 * This function is also called when a page is unmapped, to possibly reenable
 * caching on any remaining mappings.
 *
 * The code implements the following logic, where:
 *
 * KW = # of kernel read/write pages
 * KR = # of kernel read only pages
 * UW = # of user read/write pages
 * UR = # of user read only pages
 *
 * KC = kernel mapping is cacheable
 * UC = user mapping is cacheable
 *
 *               KW=0,KR=0  KW=0,KR>0  KW=1,KR=0  KW>1,KR>=0
 *             +---------------------------------------------
 * UW=0,UR=0   | ---        KC=1       KC=1       KC=0
 * UW=0,UR>0   | UC=1       KC=1,UC=1  KC=0,UC=0  KC=0,UC=0
 * UW=1,UR=0   | UC=1       KC=0,UC=0  KC=0,UC=0  KC=0,UC=0
 * UW>1,UR>=0  | UC=0       KC=0,UC=0  KC=0,UC=0  KC=0,UC=0
 */

static const int pmap_vac_flags[4][4] = {
	{-1,		0,		0,		PVF_KNC},
	{0,		0,		PVF_NC,		PVF_NC},
	{0,		PVF_NC,		PVF_NC,		PVF_NC},
	{PVF_UNC,	PVF_NC,		PVF_NC,		PVF_NC}
};

static inline int
pmap_get_vac_flags(const struct vm_page_md *md)
{
	int kidx, uidx;

	kidx = 0;
	if (md->kro_mappings || md->krw_mappings > 1)
		kidx |= 1;
	if (md->krw_mappings)
		kidx |= 2;

	uidx = 0;
	if (md->uro_mappings || md->urw_mappings > 1)
		uidx |= 1;
	if (md->urw_mappings)
		uidx |= 2;

	return pmap_vac_flags[uidx][kidx];
}

static inline void
pmap_vac_me_harder(struct vm_page_md *md, paddr_t pa, pmap_t pm, vaddr_t va)
{
	int nattr;

	nattr = pmap_get_vac_flags(md);

	if (nattr < 0) {
		md->pvh_attrs &= ~PVF_NC;
		return;
	}

	if (nattr == 0 && (md->pvh_attrs & PVF_NC) == 0)
		return;

	if (pm == pmap_kernel())
		pmap_vac_me_kpmap(md, pa, pm, va);
	else
		pmap_vac_me_user(md, pa, pm, va);

	md->pvh_attrs = (md->pvh_attrs & ~PVF_NC) | nattr;
}

static void
pmap_vac_me_kpmap(struct vm_page_md *md, paddr_t pa, pmap_t pm, vaddr_t va)
{
	u_int u_cacheable, u_entries;
	struct pv_entry *pv;
	pmap_t last_pmap = pm;

	/*
	 * Pass one, see if there are both kernel and user pmaps for
	 * this page.  Calculate whether there are user-writable or
	 * kernel-writable pages.
	 */
	u_cacheable = 0;
	SLIST_FOREACH(pv, &md->pvh_list, pv_link) {
		if (pv->pv_pmap != pm && (pv->pv_flags & PVF_NC) == 0)
			u_cacheable++;
	}

	u_entries = md->urw_mappings + md->uro_mappings;

	/*
	 * We know we have just been updating a kernel entry, so if
	 * all user pages are already cacheable, then there is nothing
	 * further to do.
	 */
	if (md->k_mappings == 0 && u_cacheable == u_entries)
		return;

	if (u_entries) {
		/*
		 * Scan over the list again, for each entry, if it
		 * might not be set correctly, call pmap_vac_me_user
		 * to recalculate the settings.
		 */
		SLIST_FOREACH(pv, &md->pvh_list, pv_link) {
			/*
			 * We know kernel mappings will get set
			 * correctly in other calls.  We also know
			 * that if the pmap is the same as last_pmap
			 * then we've just handled this entry.
			 */
			if (pv->pv_pmap == pm || pv->pv_pmap == last_pmap)
				continue;

			/*
			 * If there are kernel entries and this page
			 * is writable but non-cacheable, then we can
			 * skip this entry also.
			 */
			if (md->k_mappings &&
			    (pv->pv_flags & (PVF_NC | PVF_WRITE)) ==
			    (PVF_NC | PVF_WRITE))
				continue;

			/*
			 * Similarly if there are no kernel-writable
			 * entries and the page is already
			 * read-only/cacheable.
			 */
			if (md->krw_mappings == 0 &&
			    (pv->pv_flags & (PVF_NC | PVF_WRITE)) == 0)
				continue;

			/*
			 * For some of the remaining cases, we know
			 * that we must recalculate, but for others we
			 * can't tell if they are correct or not, so
			 * we recalculate anyway.
			 */
			pmap_vac_me_user(md, pa, (last_pmap = pv->pv_pmap), 0);
		}

		if (md->k_mappings == 0)
			return;
	}

	pmap_vac_me_user(md, pa, pm, va);
}

static void
pmap_vac_me_user(struct vm_page_md *md, paddr_t pa, pmap_t pm, vaddr_t va)
{
	pmap_t kpmap = pmap_kernel();
	struct pv_entry *pv, *npv = NULL;
	u_int entries = 0;
	u_int writable = 0;
	u_int cacheable_entries = 0;
	u_int kern_cacheable = 0;
	u_int other_writable = 0;

	/*
	 * Count mappings and writable mappings in this pmap.
	 * Include kernel mappings as part of our own.
	 * Keep a pointer to the first one.
	 */
	npv = NULL;
	KASSERT(pmap_page_locked_p(md));
	SLIST_FOREACH(pv, &md->pvh_list, pv_link) {
		/* Count mappings in the same pmap */
		if (pm == pv->pv_pmap || kpmap == pv->pv_pmap) {
			if (entries++ == 0)
				npv = pv;

			/* Cacheable mappings */
			if ((pv->pv_flags & PVF_NC) == 0) {
				cacheable_entries++;
				if (kpmap == pv->pv_pmap)
					kern_cacheable++;
			}

			/* Writable mappings */
			if (pv->pv_flags & PVF_WRITE)
				++writable;
		} else if (pv->pv_flags & PVF_WRITE)
			other_writable = 1;
	}

	/*
	 * Enable or disable caching as necessary.
	 * Note: the first entry might be part of the kernel pmap,
	 * so we can't assume this is indicative of the state of the
	 * other (maybe non-kpmap) entries.
	 */
	if ((entries > 1 && writable) ||
	    (entries > 0 && pm == kpmap && other_writable)) {
		if (cacheable_entries == 0) {
			return;
		}

		for (pv = npv; pv; pv = SLIST_NEXT(pv, pv_link)) {
			if ((pm != pv->pv_pmap && kpmap != pv->pv_pmap) ||
			    (pv->pv_flags & PVF_NC))
				continue;

			pv->pv_flags |= PVF_NC;

			struct l2_bucket * const l2b
			    = pmap_get_l2_bucket(pv->pv_pmap, pv->pv_va);
			KASSERTMSG(l2b != NULL, "%#lx", va);
			pt_entry_t * const ptep
			    = &l2b->l2b_kva[l2pte_index(pv->pv_va)];
			const pt_entry_t opte = *ptep;
			pt_entry_t npte = opte & ~L2_S_CACHE_MASK;

			if ((va != pv->pv_va || pm != pv->pv_pmap)
			    && l2pte_valid_p(opte)) {
				pmap_cache_wbinv_page(pv->pv_pmap, pv->pv_va,
				    true, pv->pv_flags);
				pmap_tlb_flush_SE(pv->pv_pmap, pv->pv_va,
				    pv->pv_flags);
			}

			l2pte_set(ptep, npte, opte);
			PTE_SYNC_CURRENT(pv->pv_pmap, ptep);
		}
		cpu_cpwait();
	} else if (entries > cacheable_entries) {
		/*
		 * Turn cacheing back on for some pages.  If it is a kernel
		 * page, only do so if there are no other writable pages.
		 */
		for (pv = npv; pv; pv = SLIST_NEXT(pv, pv_link)) {
			if (!(pv->pv_flags & PVF_NC) || (pm != pv->pv_pmap &&
			    (kpmap != pv->pv_pmap || other_writable)))
				continue;

			pv->pv_flags &= ~PVF_NC;

			struct l2_bucket * const l2b
			    = pmap_get_l2_bucket(pv->pv_pmap, pv->pv_va);
			KASSERTMSG(l2b != NULL, "%#lx", va);
			pt_entry_t * const ptep
			    = &l2b->l2b_kva[l2pte_index(pv->pv_va)];
			const pt_entry_t opte = *ptep;
			pt_entry_t npte = (opte & ~L2_S_CACHE_MASK)
			    | pte_l2_s_cache_mode;

			if (l2pte_valid_p(opte)) {
				pmap_tlb_flush_SE(pv->pv_pmap, pv->pv_va,
				    pv->pv_flags);
			}

			l2pte_set(ptep, npte, opte);
			PTE_SYNC_CURRENT(pv->pv_pmap, ptep);
		}
	}
}
#endif

#ifdef PMAP_CACHE_VIPT
static void
pmap_vac_me_harder(struct vm_page_md *md, paddr_t pa, pmap_t pm, vaddr_t va)
{

#ifndef ARM_MMU_EXTENDED
	struct pv_entry *pv;
	vaddr_t tst_mask;
	bool bad_alias;
	const u_int
	    rw_mappings = md->urw_mappings + md->krw_mappings,
	    ro_mappings = md->uro_mappings + md->kro_mappings;

	/* do we need to do anything? */
	if (arm_cache_prefer_mask == 0)
		return;

	UVMHIST_FUNC(__func__);
	UVMHIST_CALLARGS(maphist, "md %#jx pa %#jx pm %#jx va %#jx",
	    (uintptr_t)md, (uintptr_t)pa, (uintptr_t)pm, va);

	KASSERT(!va || pm);
	KASSERT((md->pvh_attrs & PVF_DMOD) == 0 || (md->pvh_attrs & (PVF_DIRTY|PVF_NC)));

	/* Already a conflict? */
	if (__predict_false(md->pvh_attrs & PVF_NC)) {
		/* just an add, things are already non-cached */
		KASSERT(!(md->pvh_attrs & PVF_DIRTY));
		KASSERT(!(md->pvh_attrs & PVF_MULTCLR));
		bad_alias = false;
		if (va) {
			PMAPCOUNT(vac_color_none);
			bad_alias = true;
			KASSERT((rw_mappings == 0) == !(md->pvh_attrs & PVF_WRITE));
			goto fixup;
		}
		pv = SLIST_FIRST(&md->pvh_list);
		/* the list can't be empty because it would be cachable */
		if (md->pvh_attrs & PVF_KMPAGE) {
			tst_mask = md->pvh_attrs;
		} else {
			KASSERT(pv);
			tst_mask = pv->pv_va;
			pv = SLIST_NEXT(pv, pv_link);
		}
		/*
		 * Only check for a bad alias if we have writable mappings.
		 */
		tst_mask &= arm_cache_prefer_mask;
		if (rw_mappings > 0) {
			for (; pv && !bad_alias; pv = SLIST_NEXT(pv, pv_link)) {
				/* if there's a bad alias, stop checking. */
				if (tst_mask != (pv->pv_va & arm_cache_prefer_mask))
					bad_alias = true;
			}
			md->pvh_attrs |= PVF_WRITE;
			if (!bad_alias)
				md->pvh_attrs |= PVF_DIRTY;
		} else {
			/*
			 * We have only read-only mappings.  Let's see if there
			 * are multiple colors in use or if we mapped a KMPAGE.
			 * If the latter, we have a bad alias.  If the former,
			 * we need to remember that.
			 */
			for (; pv; pv = SLIST_NEXT(pv, pv_link)) {
				if (tst_mask != (pv->pv_va & arm_cache_prefer_mask)) {
					if (md->pvh_attrs & PVF_KMPAGE)
						bad_alias = true;
					break;
				}
			}
			md->pvh_attrs &= ~PVF_WRITE;
			/*
			 * No KMPAGE and we exited early, so we must have
			 * multiple color mappings.
			 */
			if (!bad_alias && pv != NULL)
				md->pvh_attrs |= PVF_MULTCLR;
		}

		/* If no conflicting colors, set everything back to cached */
		if (!bad_alias) {
#ifdef DEBUG
			if ((md->pvh_attrs & PVF_WRITE)
			    || ro_mappings < 2) {
				SLIST_FOREACH(pv, &md->pvh_list, pv_link)
					KDASSERT(((tst_mask ^ pv->pv_va) & arm_cache_prefer_mask) == 0);
			}
#endif
			md->pvh_attrs &= (PAGE_SIZE - 1) & ~PVF_NC;
			md->pvh_attrs |= tst_mask | PVF_COLORED;
			/*
			 * Restore DIRTY bit if page is modified
			 */
			if (md->pvh_attrs & PVF_DMOD)
				md->pvh_attrs |= PVF_DIRTY;
			PMAPCOUNT(vac_color_restore);
		} else {
			KASSERT(SLIST_FIRST(&md->pvh_list) != NULL);
			KASSERT(SLIST_NEXT(SLIST_FIRST(&md->pvh_list), pv_link) != NULL);
		}
		KASSERT((md->pvh_attrs & PVF_DMOD) == 0 || (md->pvh_attrs & (PVF_DIRTY|PVF_NC)));
		KASSERT((rw_mappings == 0) == !(md->pvh_attrs & PVF_WRITE));
	} else if (!va) {
		KASSERT(pmap_is_page_colored_p(md));
		KASSERT(!(md->pvh_attrs & PVF_WRITE)
		    || (md->pvh_attrs & PVF_DIRTY));
		if (rw_mappings == 0) {
			md->pvh_attrs &= ~PVF_WRITE;
			if (ro_mappings == 1
			    && (md->pvh_attrs & PVF_MULTCLR)) {
				/*
				 * If this is the last readonly mapping
				 * but it doesn't match the current color
				 * for the page, change the current color
				 * to match this last readonly mapping.
				 */
				pv = SLIST_FIRST(&md->pvh_list);
				tst_mask = (md->pvh_attrs ^ pv->pv_va)
				    & arm_cache_prefer_mask;
				if (tst_mask) {
					md->pvh_attrs ^= tst_mask;
					PMAPCOUNT(vac_color_change);
				}
			}
		}
		KASSERT((md->pvh_attrs & PVF_DMOD) == 0 || (md->pvh_attrs & (PVF_DIRTY|PVF_NC)));
		KASSERT((rw_mappings == 0) == !(md->pvh_attrs & PVF_WRITE));
		return;
	} else if (!pmap_is_page_colored_p(md)) {
		/* not colored so we just use its color */
		KASSERT(md->pvh_attrs & (PVF_WRITE|PVF_DIRTY));
		KASSERT(!(md->pvh_attrs & PVF_MULTCLR));
		PMAPCOUNT(vac_color_new);
		md->pvh_attrs &= PAGE_SIZE - 1;
		md->pvh_attrs |= PVF_COLORED
		    | (va & arm_cache_prefer_mask)
		    | (rw_mappings > 0 ? PVF_WRITE : 0);
		KASSERT((md->pvh_attrs & PVF_DMOD) == 0 || (md->pvh_attrs & (PVF_DIRTY|PVF_NC)));
		KASSERT((rw_mappings == 0) == !(md->pvh_attrs & PVF_WRITE));
		return;
	} else if (((md->pvh_attrs ^ va) & arm_cache_prefer_mask) == 0) {
		bad_alias = false;
		if (rw_mappings > 0) {
			/*
			 * We now have writeable mappings and if we have
			 * readonly mappings in more than once color, we have
			 * an aliasing problem.  Regardless mark the page as
			 * writeable.
			 */
			if (md->pvh_attrs & PVF_MULTCLR) {
				if (ro_mappings < 2) {
					/*
					 * If we only have less than two
					 * read-only mappings, just flush the
					 * non-primary colors from the cache.
					 */
					pmap_flush_page(md, pa,
					    PMAP_FLUSH_SECONDARY);
				} else {
					bad_alias = true;
				}
			}
			md->pvh_attrs |= PVF_WRITE;
		}
		/* If no conflicting colors, set everything back to cached */
		if (!bad_alias) {
#ifdef DEBUG
			if (rw_mappings > 0
			    || (md->pvh_attrs & PMAP_KMPAGE)) {
				tst_mask = md->pvh_attrs & arm_cache_prefer_mask;
				SLIST_FOREACH(pv, &md->pvh_list, pv_link)
					KDASSERT(((tst_mask ^ pv->pv_va) & arm_cache_prefer_mask) == 0);
			}
#endif
			if (SLIST_EMPTY(&md->pvh_list))
				PMAPCOUNT(vac_color_reuse);
			else
				PMAPCOUNT(vac_color_ok);

			/* matching color, just return */
			KASSERT((md->pvh_attrs & PVF_DMOD) == 0 || (md->pvh_attrs & (PVF_DIRTY|PVF_NC)));
			KASSERT((rw_mappings == 0) == !(md->pvh_attrs & PVF_WRITE));
			return;
		}
		KASSERT(SLIST_FIRST(&md->pvh_list) != NULL);
		KASSERT(SLIST_NEXT(SLIST_FIRST(&md->pvh_list), pv_link) != NULL);

		/* color conflict.  evict from cache. */

		pmap_flush_page(md, pa, PMAP_FLUSH_PRIMARY);
		md->pvh_attrs &= ~PVF_COLORED;
		md->pvh_attrs |= PVF_NC;
		KASSERT((md->pvh_attrs & PVF_DMOD) == 0 || (md->pvh_attrs & (PVF_DIRTY|PVF_NC)));
		KASSERT(!(md->pvh_attrs & PVF_MULTCLR));
		PMAPCOUNT(vac_color_erase);
	} else if (rw_mappings == 0
		   && (md->pvh_attrs & PVF_KMPAGE) == 0) {
		KASSERT((md->pvh_attrs & PVF_WRITE) == 0);

		/*
		 * If the page has dirty cache lines, clean it.
		 */
		if (md->pvh_attrs & PVF_DIRTY)
			pmap_flush_page(md, pa, PMAP_CLEAN_PRIMARY);

		/*
		 * If this is the first remapping (we know that there are no
		 * writeable mappings), then this is a simple color change.
		 * Otherwise this is a seconary r/o mapping, which means
		 * we don't have to do anything.
		 */
		if (ro_mappings == 1) {
			KASSERT(((md->pvh_attrs ^ va) & arm_cache_prefer_mask) != 0);
			md->pvh_attrs &= PAGE_SIZE - 1;
			md->pvh_attrs |= (va & arm_cache_prefer_mask);
			PMAPCOUNT(vac_color_change);
		} else {
			PMAPCOUNT(vac_color_blind);
		}
		md->pvh_attrs |= PVF_MULTCLR;
		KASSERT((md->pvh_attrs & PVF_DMOD) == 0 || (md->pvh_attrs & (PVF_DIRTY|PVF_NC)));
		KASSERT((rw_mappings == 0) == !(md->pvh_attrs & PVF_WRITE));
		return;
	} else {
		if (rw_mappings > 0)
			md->pvh_attrs |= PVF_WRITE;

		/* color conflict.  evict from cache. */
		pmap_flush_page(md, pa, PMAP_FLUSH_PRIMARY);

		/* the list can't be empty because this was a enter/modify */
		pv = SLIST_FIRST(&md->pvh_list);
		if ((md->pvh_attrs & PVF_KMPAGE) == 0) {
			KASSERT(pv);
			/*
			 * If there's only one mapped page, change color to the
			 * page's new color and return.  Restore the DIRTY bit
			 * that was erased by pmap_flush_page.
			 */
			if (SLIST_NEXT(pv, pv_link) == NULL) {
				md->pvh_attrs &= PAGE_SIZE - 1;
				md->pvh_attrs |= (va & arm_cache_prefer_mask);
				if (md->pvh_attrs & PVF_DMOD)
					md->pvh_attrs |= PVF_DIRTY;
				PMAPCOUNT(vac_color_change);
				KASSERT((md->pvh_attrs & PVF_DMOD) == 0 || (md->pvh_attrs & (PVF_DIRTY|PVF_NC)));
				KASSERT((rw_mappings == 0) == !(md->pvh_attrs & PVF_WRITE));
				KASSERT(!(md->pvh_attrs & PVF_MULTCLR));
				return;
			}
		}
		bad_alias = true;
		md->pvh_attrs &= ~PVF_COLORED;
		md->pvh_attrs |= PVF_NC;
		PMAPCOUNT(vac_color_erase);
		KASSERT((md->pvh_attrs & PVF_DMOD) == 0 || (md->pvh_attrs & (PVF_DIRTY|PVF_NC)));
	}

  fixup:
	KASSERT((rw_mappings == 0) == !(md->pvh_attrs & PVF_WRITE));

	/*
	 * Turn cacheing on/off for all pages.
	 */
	SLIST_FOREACH(pv, &md->pvh_list, pv_link) {
		struct l2_bucket * const l2b = pmap_get_l2_bucket(pv->pv_pmap,
		    pv->pv_va);
		KASSERTMSG(l2b != NULL, "%#lx", va);
		pt_entry_t * const ptep = &l2b->l2b_kva[l2pte_index(pv->pv_va)];
		const pt_entry_t opte = *ptep;
		pt_entry_t npte = opte & ~L2_S_CACHE_MASK;
		if (bad_alias) {
			pv->pv_flags |= PVF_NC;
		} else {
			pv->pv_flags &= ~PVF_NC;
			npte |= pte_l2_s_cache_mode;
		}

		if (opte == npte)	/* only update is there's a change */
			continue;

		if (l2pte_valid_p(opte)) {
			pmap_tlb_flush_SE(pv->pv_pmap, pv->pv_va, pv->pv_flags);
		}

		l2pte_set(ptep, npte, opte);
		PTE_SYNC_CURRENT(pv->pv_pmap, ptep);
	}
#endif /* !ARM_MMU_EXTENDED */
}
#endif	/* PMAP_CACHE_VIPT */


/*
 * Modify pte bits for all ptes corresponding to the given physical address.
 * We use `maskbits' rather than `clearbits' because we're always passing
 * constants and the latter would require an extra inversion at run-time.
 */
static void
pmap_clearbit(struct vm_page_md *md, paddr_t pa, u_int maskbits)
{
	struct pv_entry *pv;
#ifdef PMAP_CACHE_VIPT
	const bool want_syncicache = PV_IS_EXEC_P(md->pvh_attrs);
	bool need_syncicache = false;
#ifdef ARM_MMU_EXTENDED
	const u_int execbits = (maskbits & PVF_EXEC) ? L2_XS_XN : 0;
#else
	const u_int execbits = 0;
	bool need_vac_me_harder = false;
#endif
#else
	const u_int execbits = 0;
#endif

	UVMHIST_FUNC(__func__);
	UVMHIST_CALLARGS(maphist, "md %#jx pa %#jx maskbits %#jx",
	    (uintptr_t)md, pa, maskbits, 0);

#ifdef PMAP_CACHE_VIPT
	/*
	 * If we might want to sync the I-cache and we've modified it,
	 * then we know we definitely need to sync or discard it.
	 */
	if (want_syncicache) {
		if (md->pvh_attrs & PVF_MOD) {
			need_syncicache = true;
		}
	}
#endif
	KASSERT(pmap_page_locked_p(md));

	/*
	 * Clear saved attributes (modify, reference)
	 */
	md->pvh_attrs &= ~(maskbits & (PVF_MOD | PVF_REF));

	if (SLIST_EMPTY(&md->pvh_list)) {
#if defined(PMAP_CACHE_VIPT)
		if (need_syncicache) {
			/*
			 * No one has it mapped, so just discard it.  The next
			 * exec remapping will cause it to be synced.
			 */
			md->pvh_attrs &= ~PVF_EXEC;
			PMAPCOUNT(exec_discarded_clearbit);
		}
#endif
		return;
	}

	/*
	 * Loop over all current mappings setting/clearing as appropriate
	 */
	for (pv = SLIST_FIRST(&md->pvh_list); pv != NULL;) {
		pmap_t pm = pv->pv_pmap;
		const vaddr_t va = pv->pv_va;
		const u_int oflags = pv->pv_flags;
#ifndef ARM_MMU_EXTENDED
		/*
		 * Kernel entries are unmanaged and as such not to be changed.
		 */
		if (PV_IS_KENTRY_P(oflags)) {
			pv = SLIST_NEXT(pv, pv_link);
			continue;
		}
#endif

		/*
		 * Try to get a hold on the pmap's lock.  We must do this
		 * while still holding the page locked, to know that the
		 * page is still associated with the pmap and the mapping is
		 * in place.  If a hold can't be had, unlock and wait for
		 * the pmap's lock to become available and retry.  The pmap
		 * must be ref'd over this dance to stop it disappearing
		 * behind us.
		 */
		if (!mutex_tryenter(&pm->pm_lock)) {
			pmap_reference(pm);
			pmap_release_page_lock(md);
			pmap_acquire_pmap_lock(pm);
			/* nothing, just wait for it */
			pmap_release_pmap_lock(pm);
			pmap_destroy(pm);
			/* Restart from the beginning. */
			pmap_acquire_page_lock(md);
			pv = SLIST_FIRST(&md->pvh_list);
			continue;
		}
		pv->pv_flags &= ~maskbits;

		struct l2_bucket * const l2b = pmap_get_l2_bucket(pm, va);
		KASSERTMSG(l2b != NULL, "%#lx", va);

		pt_entry_t * const ptep = &l2b->l2b_kva[l2pte_index(va)];
		const pt_entry_t opte = *ptep;
		pt_entry_t npte = opte | execbits;

#ifdef ARM_MMU_EXTENDED
		KASSERT((opte & L2_XS_nG) == (pm == pmap_kernel() ? 0 : L2_XS_nG));
#endif

		UVMHIST_LOG(maphist, "pv %#jx pm %#jx va %#jx flag %#jx",
		    (uintptr_t)pv, (uintptr_t)pm, va, oflags);

		if (maskbits & (PVF_WRITE|PVF_MOD)) {
#ifdef PMAP_CACHE_VIVT
			if ((oflags & PVF_NC)) {
				/*
				 * Entry is not cacheable:
				 *
				 * Don't turn caching on again if this is a
				 * modified emulation. This would be
				 * inconsitent with the settings created by
				 * pmap_vac_me_harder(). Otherwise, it's safe
				 * to re-enable cacheing.
				 *
				 * There's no need to call pmap_vac_me_harder()
				 * here: all pages are losing their write
				 * permission.
				 */
				if (maskbits & PVF_WRITE) {
					npte |= pte_l2_s_cache_mode;
					pv->pv_flags &= ~PVF_NC;
				}
			} else if (l2pte_writable_p(opte)) {
				/*
				 * Entry is writable/cacheable: check if pmap
				 * is current if it is flush it, otherwise it
				 * won't be in the cache
				 */
				pmap_cache_wbinv_page(pm, va,
				    (maskbits & PVF_REF) != 0,
				    oflags|PVF_WRITE);
			}
#endif

			/* make the pte read only */
			npte = l2pte_set_readonly(npte);

			if ((maskbits & oflags & PVF_WRITE)) {
				/*
				 * Keep alias accounting up to date
				 */
				if (pm == pmap_kernel()) {
					md->krw_mappings--;
					md->kro_mappings++;
				} else {
					md->urw_mappings--;
					md->uro_mappings++;
				}
#ifdef PMAP_CACHE_VIPT
				if (arm_cache_prefer_mask != 0) {
					if (md->urw_mappings + md->krw_mappings == 0) {
						md->pvh_attrs &= ~PVF_WRITE;
					} else {
						PMAP_VALIDATE_MD_PAGE(md);
					}
				}
				if (want_syncicache)
					need_syncicache = true;
#ifndef ARM_MMU_EXTENDED
				need_vac_me_harder = true;
#endif
#endif /* PMAP_CACHE_VIPT */
			}
		}

		if (maskbits & PVF_REF) {
			if (true
#ifndef ARM_MMU_EXTENDED
			    && (oflags & PVF_NC) == 0
#endif
			    && (maskbits & (PVF_WRITE|PVF_MOD)) == 0
			    && l2pte_valid_p(npte)) {
#ifdef PMAP_CACHE_VIVT
				/*
				 * Check npte here; we may have already
				 * done the wbinv above, and the validity
				 * of the PTE is the same for opte and
				 * npte.
				 */
				pmap_cache_wbinv_page(pm, va, true, oflags);
#endif
			}

			/*
			 * Make the PTE invalid so that we will take a
			 * page fault the next time the mapping is
			 * referenced.
			 */
			npte &= ~L2_TYPE_MASK;
			npte |= L2_TYPE_INV;
		}

		if (npte != opte) {
			l2pte_reset(ptep);
			PTE_SYNC(ptep);

			/* Flush the TLB entry if a current pmap. */
			pmap_tlb_flush_SE(pm, va, oflags);

			l2pte_set(ptep, npte, 0);
			PTE_SYNC(ptep);
		}

		pmap_release_pmap_lock(pm);

		UVMHIST_LOG(maphist, "pm %#jx va %#jx opte %#jx npte %#jx",
		    (uintptr_t)pm, va, opte, npte);

		/* Move to next entry. */
		pv = SLIST_NEXT(pv, pv_link);
	}

#if defined(PMAP_CACHE_VIPT)
	/*
	 * If we need to sync the I-cache and we haven't done it yet, do it.
	 */
	if (need_syncicache) {
		pmap_syncicache_page(md, pa);
		PMAPCOUNT(exec_synced_clearbit);
	}
#ifndef ARM_MMU_EXTENDED
	/*
	 * If we are changing this to read-only, we need to call vac_me_harder
	 * so we can change all the read-only pages to cacheable.  We pretend
	 * this as a page deletion.
	 */
	if (need_vac_me_harder) {
		if (md->pvh_attrs & PVF_NC)
			pmap_vac_me_harder(md, pa, NULL, 0);
	}
#endif /* !ARM_MMU_EXTENDED */
#endif /* PMAP_CACHE_VIPT */
}

/*
 * pmap_clean_page()
 *
 * This is a local function used to work out the best strategy to clean
 * a single page referenced by its entry in the PV table. It's used by
 * pmap_copy_page, pmap_zero_page and maybe some others later on.
 *
 * Its policy is effectively:
 *  o If there are no mappings, we don't bother doing anything with the cache.
 *  o If there is one mapping, we clean just that page.
 *  o If there are multiple mappings, we clean the entire cache.
 *
 * So that some functions can be further optimised, it returns 0 if it didn't
 * clean the entire cache, or 1 if it did.
 *
 * XXX One bug in this routine is that if the pv_entry has a single page
 * mapped at 0x00000000 a whole cache clean will be performed rather than
 * just the 1 page. Since this should not occur in everyday use and if it does
 * it will just result in not the most efficient clean for the page.
 */
#ifdef PMAP_CACHE_VIVT
static bool
pmap_clean_page(struct vm_page_md *md, bool is_src)
{
	struct pv_entry *pv;
	pmap_t pm_to_clean = NULL;
	bool cache_needs_cleaning = false;
	vaddr_t page_to_clean = 0;
	u_int flags = 0;

	/*
	 * Since we flush the cache each time we change to a different
	 * user vmspace, we only need to flush the page if it is in the
	 * current pmap.
	 */
	KASSERT(pmap_page_locked_p(md));
	SLIST_FOREACH(pv, &md->pvh_list, pv_link) {
		if (pmap_is_current(pv->pv_pmap)) {
			flags |= pv->pv_flags;
			/*
			 * The page is mapped non-cacheable in
			 * this map.  No need to flush the cache.
			 */
			if (pv->pv_flags & PVF_NC) {
#ifdef DIAGNOSTIC
				KASSERT(!cache_needs_cleaning);
#endif
				break;
			} else if (is_src && (pv->pv_flags & PVF_WRITE) == 0)
				continue;
			if (cache_needs_cleaning) {
				page_to_clean = 0;
				break;
			} else {
				page_to_clean = pv->pv_va;
				pm_to_clean = pv->pv_pmap;
			}
			cache_needs_cleaning = true;
		}
	}

	if (page_to_clean) {
		pmap_cache_wbinv_page(pm_to_clean, page_to_clean,
		    !is_src, flags | PVF_REF);
	} else if (cache_needs_cleaning) {
		pmap_t const pm = curproc->p_vmspace->vm_map.pmap;

		pmap_cache_wbinv_all(pm, flags);
		return true;
	}
	return false;
}
#endif

#ifdef PMAP_CACHE_VIPT
/*
 * Sync a page with the I-cache.  Since this is a VIPT, we must pick the
 * right cache alias to make sure we flush the right stuff.
 */
void
pmap_syncicache_page(struct vm_page_md *md, paddr_t pa)
{
	pmap_t kpm = pmap_kernel();
	const size_t way_size = arm_pcache.icache_type == CACHE_TYPE_PIPT
	    ? PAGE_SIZE
	    : arm_pcache.icache_way_size;

	UVMHIST_FUNC(__func__);
	UVMHIST_CALLARGS(maphist, "md %#jx pa %#jx (attrs=%#jx)",
	    (uintptr_t)md, pa, md->pvh_attrs, 0);

	/*
	 * No need to clean the page if it's non-cached.
	 */
#ifndef ARM_MMU_EXTENDED
	if (md->pvh_attrs & PVF_NC)
		return;
	KASSERT(arm_cache_prefer_mask == 0 || md->pvh_attrs & PVF_COLORED);
#endif

	pt_entry_t * const ptep = cpu_cdst_pte(0);
	const vaddr_t dstp = cpu_cdstp(0);
#ifdef __HAVE_MM_MD_DIRECT_MAPPED_PHYS
	if (way_size <= PAGE_SIZE) {
		bool ok = false;
		vaddr_t vdstp = pmap_direct_mapped_phys(pa, &ok, dstp);
		if (ok) {
			cpu_icache_sync_range(vdstp, way_size);
			return;
		}
	}
#endif

	/*
	 * We don't worry about the color of the exec page, we map the
	 * same page to pages in the way and then do the icache_sync on
	 * the entire way making sure we are cleaned.
	 */
	const pt_entry_t npte = L2_S_PROTO | pa | pte_l2_s_cache_mode
	    | L2_S_PROT(PTE_KERNEL, VM_PROT_READ|VM_PROT_WRITE);

	for (size_t i = 0, j = 0; i < way_size;
	     i += PAGE_SIZE, j += PAGE_SIZE / L2_S_SIZE) {
		l2pte_reset(ptep + j);
		PTE_SYNC(ptep + j);

		pmap_tlb_flush_SE(kpm, dstp + i, PVF_REF | PVF_EXEC);
		/*
		 * Set up a PTE with to flush these cache lines.
		 */
		l2pte_set(ptep + j, npte, 0);
	}
	PTE_SYNC_RANGE(ptep, way_size / L2_S_SIZE);

	/*
	 * Flush it.
	 */
	cpu_icache_sync_range(dstp, way_size);

	for (size_t i = 0, j = 0; i < way_size;
	     i += PAGE_SIZE, j += PAGE_SIZE / L2_S_SIZE) {
		/*
		 * Unmap the page(s).
		 */
		l2pte_reset(ptep + j);
		PTE_SYNC(ptep + j);

		pmap_tlb_flush_SE(kpm, dstp + i, PVF_REF | PVF_EXEC);
	}

	md->pvh_attrs |= PVF_EXEC;
	PMAPCOUNT(exec_synced);
}

#ifndef ARM_MMU_EXTENDED
void
pmap_flush_page(struct vm_page_md *md, paddr_t pa, enum pmap_flush_op flush)
{
	vsize_t va_offset, end_va;
	bool wbinv_p;

	if (arm_cache_prefer_mask == 0)
		return;

	UVMHIST_FUNC(__func__);
	UVMHIST_CALLARGS(maphist, "md %#jx pa %#jx op %#jx",
	    (uintptr_t)md, pa, op, 0);

	switch (flush) {
	case PMAP_FLUSH_PRIMARY:
		if (md->pvh_attrs & PVF_MULTCLR) {
			va_offset = 0;
			end_va = arm_cache_prefer_mask;
			md->pvh_attrs &= ~PVF_MULTCLR;
			PMAPCOUNT(vac_flush_lots);
		} else {
			va_offset = md->pvh_attrs & arm_cache_prefer_mask;
			end_va = va_offset;
			PMAPCOUNT(vac_flush_one);
		}
		/*
		 * Mark that the page is no longer dirty.
		 */
		md->pvh_attrs &= ~PVF_DIRTY;
		wbinv_p = true;
		break;
	case PMAP_FLUSH_SECONDARY:
		va_offset = 0;
		end_va = arm_cache_prefer_mask;
		wbinv_p = true;
		md->pvh_attrs &= ~PVF_MULTCLR;
		PMAPCOUNT(vac_flush_lots);
		break;
	case PMAP_CLEAN_PRIMARY:
		va_offset = md->pvh_attrs & arm_cache_prefer_mask;
		end_va = va_offset;
		wbinv_p = false;
		/*
		 * Mark that the page is no longer dirty.
		 */
		if ((md->pvh_attrs & PVF_DMOD) == 0)
			md->pvh_attrs &= ~PVF_DIRTY;
		PMAPCOUNT(vac_clean_one);
		break;
	default:
		return;
	}

	KASSERT(!(md->pvh_attrs & PVF_NC));

	UVMHIST_LOG(maphist, "md %#jx (attrs=%#jx)", (uintptr_t)md,
	    md->pvh_attrs, 0, 0);

	const size_t scache_line_size = arm_scache.dcache_line_size;

	for (; va_offset <= end_va; va_offset += PAGE_SIZE) {
		pt_entry_t * const ptep = cpu_cdst_pte(va_offset);
		const vaddr_t dstp = cpu_cdstp(va_offset);
		const pt_entry_t opte = *ptep;

		if (flush == PMAP_FLUSH_SECONDARY
		    && va_offset == (md->pvh_attrs & arm_cache_prefer_mask))
			continue;

		pmap_tlb_flush_SE(pmap_kernel(), dstp, PVF_REF | PVF_EXEC);
		/*
		 * Set up a PTE with the right coloring to flush
		 * existing cache entries.
		 */
		const pt_entry_t npte = L2_S_PROTO
		    | pa
		    | L2_S_PROT(PTE_KERNEL, VM_PROT_READ|VM_PROT_WRITE)
		    | pte_l2_s_cache_mode;
		l2pte_set(ptep, npte, opte);
		PTE_SYNC(ptep);

		/*
		 * Flush it.  Make sure to flush secondary cache too since
		 * bus_dma will ignore uncached pages.
		 */
		if (scache_line_size != 0) {
			cpu_dcache_wb_range(dstp, PAGE_SIZE);
			if (wbinv_p) {
				cpu_sdcache_wbinv_range(dstp, pa, PAGE_SIZE);
				cpu_dcache_inv_range(dstp, PAGE_SIZE);
			} else {
				cpu_sdcache_wb_range(dstp, pa, PAGE_SIZE);
			}
		} else {
			if (wbinv_p) {
				cpu_dcache_wbinv_range(dstp, PAGE_SIZE);
			} else {
				cpu_dcache_wb_range(dstp, PAGE_SIZE);
			}
		}

		/*
		 * Restore the page table entry since we might have interrupted
		 * pmap_zero_page or pmap_copy_page which was already using
		 * this pte.
		 */
		if (opte) {
			l2pte_set(ptep, opte, npte);
		} else {
			l2pte_reset(ptep);
		}
		PTE_SYNC(ptep);
		pmap_tlb_flush_SE(pmap_kernel(), dstp, PVF_REF | PVF_EXEC);
	}
}
#endif /* ARM_MMU_EXTENDED */
#endif /* PMAP_CACHE_VIPT */

/*
 * Routine:	pmap_page_remove
 * Function:
 *		Removes this physical page from
 *		all physical maps in which it resides.
 *		Reflects back modify bits to the pager.
 */
static void
pmap_page_remove(struct vm_page_md *md, paddr_t pa)
{
	struct l2_bucket *l2b;
	struct pv_entry *pv;
	pt_entry_t *ptep;
#ifndef ARM_MMU_EXTENDED
	bool flush = false;
#endif
	u_int flags = 0;

	UVMHIST_FUNC(__func__);
	UVMHIST_CALLARGS(maphist, "md %#jx pa %#jx", (uintptr_t)md, pa, 0, 0);

	kpreempt_disable();
	pmap_acquire_page_lock(md);
	struct pv_entry **pvp = &SLIST_FIRST(&md->pvh_list);
	if (*pvp == NULL) {
#ifdef PMAP_CACHE_VIPT
		/*
		 * We *know* the page contents are about to be replaced.
		 * Discard the exec contents
		 */
		if (PV_IS_EXEC_P(md->pvh_attrs))
			PMAPCOUNT(exec_discarded_page_protect);
		md->pvh_attrs &= ~PVF_EXEC;
		PMAP_VALIDATE_MD_PAGE(md);
#endif
		pmap_release_page_lock(md);
		kpreempt_enable();
<<<<<<< HEAD
=======

>>>>>>> 02586f8c
		return;
	}
#if defined(PMAP_CACHE_VIPT) && !defined(ARM_MMU_EXTENDED)
	KASSERT(arm_cache_prefer_mask == 0 || pmap_is_page_colored_p(md));
#endif

	/*
	 * Clear alias counts
	 */
#ifdef PMAP_CACHE_VIVT
	md->k_mappings = 0;
#endif
	md->urw_mappings = md->uro_mappings = 0;

#ifdef PMAP_CACHE_VIVT
	pmap_clean_page(md, false);
#endif

	for (pv = *pvp; pv != NULL;) {
		pmap_t pm = pv->pv_pmap;
#ifndef ARM_MMU_EXTENDED
		if (flush == false && pmap_is_current(pm))
			flush = true;
#endif

#ifdef PMAP_CACHE_VIPT
		if (pm == pmap_kernel() && PV_IS_KENTRY_P(pv->pv_flags)) {
			/* If this was unmanaged mapping, it must be ignored. */
			pvp = &SLIST_NEXT(pv, pv_link);
			pv = *pvp;
			continue;
		}
#endif

		/*
		 * Try to get a hold on the pmap's lock.  We must do this
		 * while still holding the page locked, to know that the
		 * page is still associated with the pmap and the mapping is
		 * in place.  If a hold can't be had, unlock and wait for
		 * the pmap's lock to become available and retry.  The pmap
		 * must be ref'd over this dance to stop it disappearing
		 * behind us.
		 */
		if (!mutex_tryenter(&pm->pm_lock)) {
			pmap_reference(pm);
			pmap_release_page_lock(md);
			pmap_acquire_pmap_lock(pm);
			/* nothing, just wait for it */
			pmap_release_pmap_lock(pm);
			pmap_destroy(pm);
			/* Restart from the beginning. */
			pmap_acquire_page_lock(md);
			pvp = &SLIST_FIRST(&md->pvh_list);
			pv = *pvp;
			continue;
		}

		if (pm == pmap_kernel()) {
#ifdef PMAP_CACHE_VIPT
			if (pv->pv_flags & PVF_WRITE)
				md->krw_mappings--;
			else
				md->kro_mappings--;
#endif
			PMAPCOUNT(kernel_unmappings);
		}
		*pvp = SLIST_NEXT(pv, pv_link); /* remove from list */
		PMAPCOUNT(unmappings);

		pmap_release_page_lock(md);

		l2b = pmap_get_l2_bucket(pm, pv->pv_va);
		KASSERTMSG(l2b != NULL, "%#lx", pv->pv_va);

		ptep = &l2b->l2b_kva[l2pte_index(pv->pv_va)];

		/*
		 * Update statistics
		 */
		--pm->pm_stats.resident_count;

		/* Wired bit */
		if (pv->pv_flags & PVF_WIRED)
			--pm->pm_stats.wired_count;

		flags |= pv->pv_flags;

		/*
		 * Invalidate the PTEs.
		 */
		l2pte_reset(ptep);
		PTE_SYNC_CURRENT(pm, ptep);

#ifdef ARM_MMU_EXTENDED
		pmap_tlb_invalidate_addr(pm, pv->pv_va);
#endif

		pmap_free_l2_bucket(pm, l2b, PAGE_SIZE / L2_S_SIZE);

		pmap_release_pmap_lock(pm);

		pool_put(&pmap_pv_pool, pv);
		pmap_acquire_page_lock(md);

		/*
		 * Restart at the beginning of the list.
		 */
		pvp = &SLIST_FIRST(&md->pvh_list);
		pv = *pvp;
	}
	/*
	 * if we reach the end of the list and there are still mappings, they
	 * might be able to be cached now.  And they must be kernel mappings.
	 */
	if (!SLIST_EMPTY(&md->pvh_list)) {
		pmap_vac_me_harder(md, pa, pmap_kernel(), 0);
	}

#ifdef PMAP_CACHE_VIPT
	/*
	 * Its EXEC cache is now gone.
	 */
	if (PV_IS_EXEC_P(md->pvh_attrs))
		PMAPCOUNT(exec_discarded_page_protect);
	md->pvh_attrs &= ~PVF_EXEC;
	KASSERT(md->urw_mappings == 0);
	KASSERT(md->uro_mappings == 0);
#ifndef ARM_MMU_EXTENDED
	if (arm_cache_prefer_mask != 0) {
		if (md->krw_mappings == 0)
			md->pvh_attrs &= ~PVF_WRITE;
		PMAP_VALIDATE_MD_PAGE(md);
	}
#endif /* ARM_MMU_EXTENDED */
#endif /* PMAP_CACHE_VIPT */
	pmap_release_page_lock(md);

#ifndef ARM_MMU_EXTENDED
	if (flush) {
		/*
		 * Note: We can't use pmap_tlb_flush{I,D}() here since that
		 * would need a subsequent call to pmap_update() to ensure
		 * curpm->pm_cstate.cs_all is reset. Our callers are not
		 * required to do that (see pmap(9)), so we can't modify
		 * the current pmap's state.
		 */
		if (PV_BEEN_EXECD(flags))
			cpu_tlb_flushID();
		else
			cpu_tlb_flushD();
	}
	cpu_cpwait();
#endif /* ARM_MMU_EXTENDED */

	kpreempt_enable();
<<<<<<< HEAD

=======
>>>>>>> 02586f8c
}

/*
 * pmap_t pmap_create(void)
 *
 *      Create a new pmap structure from scratch.
 */
pmap_t
pmap_create(void)
{
	pmap_t pm;

	pm = pool_cache_get(&pmap_cache, PR_WAITOK);

	mutex_init(&pm->pm_lock, MUTEX_DEFAULT, IPL_NONE);

	pm->pm_refs = 1;
	pm->pm_stats.wired_count = 0;
	pm->pm_stats.resident_count = 1;
#ifdef ARM_MMU_EXTENDED
#ifdef MULTIPROCESSOR
	kcpuset_create(&pm->pm_active, true);
	kcpuset_create(&pm->pm_onproc, true);
#endif
#else
	pm->pm_cstate.cs_all = 0;
#endif
	pmap_alloc_l1(pm);

	/*
	 * Note: The pool cache ensures that the pm_l2[] array is already
	 * initialised to zero.
	 */

	pmap_pinit(pm);

	return pm;
}

u_int
arm32_mmap_flags(paddr_t pa)
{
	/*
	 * the upper 8 bits in pmap_enter()'s flags are reserved for MD stuff
	 * and we're using the upper bits in page numbers to pass flags around
	 * so we might as well use the same bits
	 */
	return (u_int)pa & PMAP_MD_MASK;
}
/*
 * int pmap_enter(pmap_t pm, vaddr_t va, paddr_t pa, vm_prot_t prot,
 *      u_int flags)
 *
 *      Insert the given physical page (p) at
 *      the specified virtual address (v) in the
 *      target physical map with the protection requested.
 *
 *      NB:  This is the only routine which MAY NOT lazy-evaluate
 *      or lose information.  That is, this routine must actually
 *      insert this page into the given map NOW.
 */
int
pmap_enter(pmap_t pm, vaddr_t va, paddr_t pa, vm_prot_t prot, u_int flags)
{
	struct l2_bucket *l2b;
	struct vm_page *pg, *opg;
	u_int nflags;
	u_int oflags;
	const bool kpm_p = (pm == pmap_kernel());
#ifdef ARM_HAS_VBAR
	const bool vector_page_p = false;
#else
	const bool vector_page_p = (va == vector_page);
#endif
	struct pmap_page *pp = pmap_pv_tracked(pa);
	struct pv_entry *new_pv = NULL;
	struct pv_entry *old_pv = NULL;
	int error = 0;

	UVMHIST_FUNC(__func__);
	UVMHIST_CALLARGS(maphist, "pm %#jx va %#jx pa %#jx prot %#jx",
	    (uintptr_t)pm, va, pa, prot);
	UVMHIST_LOG(maphist, "  flag %#jx", flags, 0, 0, 0);

	KDASSERT((flags & PMAP_WIRED) == 0 || (flags & VM_PROT_ALL) != 0);
	KDASSERT(((va | pa) & PGOFSET) == 0);

	/*
	 * Get a pointer to the page.  Later on in this function, we
	 * test for a managed page by checking pg != NULL.
	 */
	pg = pmap_initialized ? PHYS_TO_VM_PAGE(pa) : NULL;
	/*
	 * if we may need a new pv entry allocate if now, as we can't do it
	 * with the kernel_pmap locked
	 */
	if (pg || pp)
		new_pv = pool_get(&pmap_pv_pool, PR_NOWAIT);

	nflags = 0;
	if (prot & VM_PROT_WRITE)
		nflags |= PVF_WRITE;
	if (prot & VM_PROT_EXECUTE)
		nflags |= PVF_EXEC;
	if (flags & PMAP_WIRED)
		nflags |= PVF_WIRED;

	kpreempt_disable();
	pmap_acquire_pmap_lock(pm);

	/*
	 * Fetch the L2 bucket which maps this page, allocating one if
	 * necessary for user pmaps.
	 */
	if (kpm_p) {
		l2b = pmap_get_l2_bucket(pm, va);
	} else {
		l2b = pmap_alloc_l2_bucket(pm, va);
	}
	if (l2b == NULL) {
		if (flags & PMAP_CANFAIL) {
			pmap_release_pmap_lock(pm);
			kpreempt_enable();
<<<<<<< HEAD
=======

>>>>>>> 02586f8c
			error = ENOMEM;
			goto free_pv;
		}
		panic("pmap_enter: failed to allocate L2 bucket");
	}
	pt_entry_t *ptep = &l2b->l2b_kva[l2pte_index(va)];
	const pt_entry_t opte = *ptep;
	pt_entry_t npte = pa;
	oflags = 0;

	if (opte) {
		/*
		 * There is already a mapping at this address.
		 * If the physical address is different, lookup the
		 * vm_page.
		 */
		if (l2pte_pa(opte) != pa) {
			KASSERT(!pmap_pv_tracked(pa));
			opg = PHYS_TO_VM_PAGE(l2pte_pa(opte));
		} else
			opg = pg;
	} else
		opg = NULL;

	if (pg || pp) {
		KASSERT((pg != NULL) != (pp != NULL));
		struct vm_page_md *md = (pg != NULL) ? VM_PAGE_TO_MD(pg) :
		    PMAP_PAGE_TO_MD(pp);

		UVMHIST_LOG(maphist, "  pg %#jx pp %#jx pvh_attrs %#jx "
		    "nflags %#jx", (uintptr_t)pg, (uintptr_t)pp,
		    md->pvh_attrs, nflags);

		/*
		 * This is to be a managed mapping.
		 */
		pmap_acquire_page_lock(md);
		if ((flags & VM_PROT_ALL) || (md->pvh_attrs & PVF_REF)) {
			/*
			 * - The access type indicates that we don't need
			 *   to do referenced emulation.
			 * OR
			 * - The physical page has already been referenced
			 *   so no need to re-do referenced emulation here.
			 */
			npte |= l2pte_set_readonly(L2_S_PROTO);

			nflags |= PVF_REF;

			if ((prot & VM_PROT_WRITE) != 0 &&
			    ((flags & VM_PROT_WRITE) != 0 ||
			     (md->pvh_attrs & PVF_MOD) != 0)) {
				/*
				 * This is a writable mapping, and the
				 * page's mod state indicates it has
				 * already been modified. Make it
				 * writable from the outset.
				 */
				npte = l2pte_set_writable(npte);
				nflags |= PVF_MOD;
			}

#ifdef ARM_MMU_EXTENDED
			/*
			 * If the page has been cleaned, then the pvh_attrs
			 * will have PVF_EXEC set, so mark it execute so we
			 * don't get an access fault when trying to execute
			 * from it.
			 */
			if (md->pvh_attrs & nflags & PVF_EXEC) {
				npte &= ~L2_XS_XN;
			}
#endif
		} else {
			/*
			 * Need to do page referenced emulation.
			 */
			npte |= L2_TYPE_INV;
		}

		if (flags & ARM32_MMAP_WRITECOMBINE) {
			npte |= pte_l2_s_wc_mode;
		} else
			npte |= pte_l2_s_cache_mode;

		if (pg != NULL && pg == opg) {
			/*
			 * We're changing the attrs of an existing mapping.
			 */
			oflags = pmap_modify_pv(md, pa, pm, va,
			    PVF_WRITE | PVF_EXEC | PVF_WIRED |
			    PVF_MOD | PVF_REF, nflags);

#ifdef PMAP_CACHE_VIVT
			/*
			 * We may need to flush the cache if we're
			 * doing rw-ro...
			 */
			if (pm->pm_cstate.cs_cache_d &&
			    (oflags & PVF_NC) == 0 &&
			    l2pte_writable_p(opte) &&
			    (prot & VM_PROT_WRITE) == 0)
				cpu_dcache_wb_range(va, PAGE_SIZE);
#endif
		} else {
			struct pv_entry *pv;
			/*
			 * New mapping, or changing the backing page
			 * of an existing mapping.
			 */
			if (opg) {
				struct vm_page_md *omd = VM_PAGE_TO_MD(opg);
				paddr_t opa = VM_PAGE_TO_PHYS(opg);

				/*
				 * Replacing an existing mapping with a new one.
				 * It is part of our managed memory so we
				 * must remove it from the PV list
				 */
				pv = pmap_remove_pv(omd, opa, pm, va);
				pmap_vac_me_harder(omd, opa, pm, 0);
				oflags = pv->pv_flags;

#ifdef PMAP_CACHE_VIVT
				/*
				 * If the old mapping was valid (ref/mod
				 * emulation creates 'invalid' mappings
				 * initially) then make sure to frob
				 * the cache.
				 */
				if (!(oflags & PVF_NC) && l2pte_valid_p(opte)) {
					pmap_cache_wbinv_page(pm, va, true,
					    oflags);
				}
#endif
			} else {
				pv = new_pv;
				new_pv = NULL;
				if (pv == NULL) {
					pmap_release_page_lock(md);
					pmap_release_pmap_lock(pm);
					if ((flags & PMAP_CANFAIL) == 0)
						panic("pmap_enter: "
						    "no pv entries");

					pmap_free_l2_bucket(pm, l2b, 0);
					UVMHIST_LOG(maphist, "  <-- done (ENOMEM)",
					    0, 0, 0, 0);
					return ENOMEM;
				}
			}

			pmap_enter_pv(md, pa, pv, pm, va, nflags);
		}
		pmap_release_page_lock(md);
	} else {
		/*
		 * We're mapping an unmanaged page.
		 * These are always readable, and possibly writable, from
		 * the get go as we don't need to track ref/mod status.
		 */
		npte |= l2pte_set_readonly(L2_S_PROTO);
		if (prot & VM_PROT_WRITE)
			npte = l2pte_set_writable(npte);

		/*
		 * Make sure the vector table is mapped cacheable
		 */
		if ((vector_page_p && !kpm_p)
		    || (flags & ARM32_MMAP_CACHEABLE)) {
			npte |= pte_l2_s_cache_mode;
#ifdef ARM_MMU_EXTENDED
			npte &= ~L2_XS_XN;	/* and executable */
#endif
		} else if (flags & ARM32_MMAP_WRITECOMBINE) {
			npte |= pte_l2_s_wc_mode;
		}
		if (opg) {
			/*
			 * Looks like there's an existing 'managed' mapping
			 * at this address.
			 */
			struct vm_page_md *omd = VM_PAGE_TO_MD(opg);
			paddr_t opa = VM_PAGE_TO_PHYS(opg);

			pmap_acquire_page_lock(omd);
			old_pv = pmap_remove_pv(omd, opa, pm, va);
			pmap_vac_me_harder(omd, opa, pm, 0);
			oflags = old_pv->pv_flags;
			pmap_release_page_lock(omd);

#ifdef PMAP_CACHE_VIVT
			if (!(oflags & PVF_NC) && l2pte_valid_p(opte)) {
				pmap_cache_wbinv_page(pm, va, true, oflags);
			}
#endif
		}
	}

	/*
	 * Make sure userland mappings get the right permissions
	 */
	if (!vector_page_p && !kpm_p) {
		npte |= L2_S_PROT_U;
#ifdef ARM_MMU_EXTENDED
		npte |= L2_XS_nG;	/* user pages are not global */
#endif
	}

	/*
	 * Keep the stats up to date
	 */
	if (opte == 0) {
		l2b->l2b_occupancy += PAGE_SIZE / L2_S_SIZE;
		pm->pm_stats.resident_count++;
	}

	UVMHIST_LOG(maphist, " opte %#jx npte %#jx", opte, npte, 0, 0);

#if defined(ARM_MMU_EXTENDED)
	/*
	 * If exec protection was requested but the page hasn't been synced,
	 * sync it now and allow execution from it.
	 */
	if ((nflags & PVF_EXEC) && (npte & L2_XS_XN)) {
		struct vm_page_md *md = VM_PAGE_TO_MD(pg);
		npte &= ~L2_XS_XN;
		pmap_syncicache_page(md, pa);
		PMAPCOUNT(exec_synced_map);
	}
#endif
	/*
	 * If this is just a wiring change, the two PTEs will be
	 * identical, so there's no need to update the page table.
	 */
	if (npte != opte) {
		l2pte_reset(ptep);
		PTE_SYNC(ptep);
		if (l2pte_valid_p(opte)) {
			pmap_tlb_flush_SE(pm, va, oflags);
		}
		l2pte_set(ptep, npte, 0);
		PTE_SYNC(ptep);
#ifndef ARM_MMU_EXTENDED
		bool is_cached = pmap_is_cached(pm);
		if (is_cached) {
			/*
			 * We only need to frob the cache/tlb if this pmap
			 * is current
			 */
			if (!vector_page_p && l2pte_valid_p(npte)) {
				/*
				 * This mapping is likely to be accessed as
				 * soon as we return to userland. Fix up the
				 * L1 entry to avoid taking another
				 * page/domain fault.
				 */
				pd_entry_t *pdep = pmap_l1_kva(pm)
				     + l1pte_index(va);
				pd_entry_t pde = L1_C_PROTO | l2b->l2b_pa
				    | L1_C_DOM(pmap_domain(pm));
				if (*pdep != pde) {
					l1pte_setone(pdep, pde);
					PDE_SYNC(pdep);
				}
			}
		}

		UVMHIST_LOG(maphist, "  is_cached %jd cs 0x%08jx",
		    is_cached, pm->pm_cstate.cs_all, 0, 0);

		if (pg != NULL) {
			struct vm_page_md *md = VM_PAGE_TO_MD(pg);

			pmap_acquire_page_lock(md);
			pmap_vac_me_harder(md, pa, pm, va);
			pmap_release_page_lock(md);
		}
#endif
	}
#if defined(PMAP_CACHE_VIPT) && defined(DIAGNOSTIC)
	if (pg) {
		struct vm_page_md *md = VM_PAGE_TO_MD(pg);

		pmap_acquire_page_lock(md);
#ifndef ARM_MMU_EXTENDED
		KASSERT((md->pvh_attrs & PVF_DMOD) == 0 || (md->pvh_attrs & (PVF_DIRTY|PVF_NC)));
#endif
		PMAP_VALIDATE_MD_PAGE(md);
		pmap_release_page_lock(md);
	}
#endif

	pmap_release_pmap_lock(pm);
	kpreempt_enable();

	if (old_pv)
		pool_put(&pmap_pv_pool, old_pv);
free_pv:
	if (new_pv)
		pool_put(&pmap_pv_pool, new_pv);

	return error;
}

/*
 * pmap_remove()
 *
 * pmap_remove is responsible for nuking a number of mappings for a range
 * of virtual address space in the current pmap. To do this efficiently
 * is interesting, because in a number of cases a wide virtual address
 * range may be supplied that contains few actual mappings. So, the
 * optimisations are:
 *  1. Skip over hunks of address space for which no L1 or L2 entry exists.
 *  2. Build up a list of pages we've hit, up to a maximum, so we can
 *     maybe do just a partial cache clean. This path of execution is
 *     complicated by the fact that the cache must be flushed _before_
 *     the PTE is nuked, being a VAC :-)
 *  3. If we're called after UVM calls pmap_remove_all(), we can defer
 *     all invalidations until pmap_update(), since pmap_remove_all() has
 *     already flushed the cache.
 *  4. Maybe later fast-case a single page, but I don't think this is
 *     going to make _that_ much difference overall.
 */

#define	PMAP_REMOVE_CLEAN_LIST_SIZE	3

void
pmap_remove(pmap_t pm, vaddr_t sva, vaddr_t eva)
{
	SLIST_HEAD(,pv_entry) opv_list;
	struct pv_entry *pv, *npv;
	UVMHIST_FUNC(__func__);
	UVMHIST_CALLARGS(maphist, " (pm=%#jx, sva=%#jx, eva=%#jx)",
	    (uintptr_t)pm, sva, eva, 0);

#ifdef PMAP_FAULTINFO
	curpcb->pcb_faultinfo.pfi_faultaddr = 0;
	curpcb->pcb_faultinfo.pfi_repeats = 0;
	curpcb->pcb_faultinfo.pfi_faultptep = NULL;
#endif

	SLIST_INIT(&opv_list);
	/*
	 * we lock in the pmap => pv_head direction
	 */
	kpreempt_disable();
	pmap_acquire_pmap_lock(pm);

#ifndef ARM_MMU_EXTENDED
	u_int cleanlist_idx, total, cnt;
	struct {
		vaddr_t va;
		pt_entry_t *ptep;
	} cleanlist[PMAP_REMOVE_CLEAN_LIST_SIZE];

	if (pm->pm_remove_all || !pmap_is_cached(pm)) {
		cleanlist_idx = PMAP_REMOVE_CLEAN_LIST_SIZE + 1;
		if (pm->pm_cstate.cs_tlb == 0)
			pm->pm_remove_all = true;
	} else
		cleanlist_idx = 0;
	total = 0;
#endif

	while (sva < eva) {
		/*
		 * Do one L2 bucket's worth at a time.
		 */
		vaddr_t next_bucket = L2_NEXT_BUCKET_VA(sva);
		if (next_bucket > eva)
			next_bucket = eva;

		struct l2_bucket * const l2b = pmap_get_l2_bucket(pm, sva);
		if (l2b == NULL) {
			sva = next_bucket;
			continue;
		}

		pt_entry_t *ptep = &l2b->l2b_kva[l2pte_index(sva)];
		u_int mappings = 0;

		for (;sva < next_bucket;
		     sva += PAGE_SIZE, ptep += PAGE_SIZE / L2_S_SIZE) {
			pt_entry_t opte = *ptep;

			if (opte == 0) {
				/* Nothing here, move along */
				continue;
			}

			u_int flags = PVF_REF;
			paddr_t pa = l2pte_pa(opte);
			struct vm_page * const pg = PHYS_TO_VM_PAGE(pa);

			/*
			 * Update flags. In a number of circumstances,
			 * we could cluster a lot of these and do a
			 * number of sequential pages in one go.
			 */
			if (pg != NULL) {
				struct vm_page_md *md = VM_PAGE_TO_MD(pg);

				pmap_acquire_page_lock(md);
				pv = pmap_remove_pv(md, pa, pm, sva);
				pmap_vac_me_harder(md, pa, pm, 0);
				pmap_release_page_lock(md);
				if (pv != NULL) {
					if (pm->pm_remove_all == false) {
						flags = pv->pv_flags;
					}
					SLIST_INSERT_HEAD(&opv_list,
					    pv, pv_link);
				}
			}
			mappings += PAGE_SIZE / L2_S_SIZE;

			if (!l2pte_valid_p(opte)) {
				/*
				 * Ref/Mod emulation is still active for this
				 * mapping, therefore it is has not yet been
				 * accessed. No need to frob the cache/tlb.
				 */
				l2pte_reset(ptep);
				PTE_SYNC_CURRENT(pm, ptep);
				continue;
			}

#ifdef ARM_MMU_EXTENDED
			l2pte_reset(ptep);
			PTE_SYNC(ptep);
			if (__predict_false(pm->pm_remove_all == false)) {
				pmap_tlb_flush_SE(pm, sva, flags);
			}
#else
			if (cleanlist_idx < PMAP_REMOVE_CLEAN_LIST_SIZE) {
				/* Add to the clean list. */
				cleanlist[cleanlist_idx].ptep = ptep;
				cleanlist[cleanlist_idx].va =
				    sva | (flags & PVF_EXEC);
				cleanlist_idx++;
			} else if (cleanlist_idx == PMAP_REMOVE_CLEAN_LIST_SIZE) {
				/* Nuke everything if needed. */
#ifdef PMAP_CACHE_VIVT
				pmap_cache_wbinv_all(pm, PVF_EXEC);
#endif
				/*
				 * Roll back the previous PTE list,
				 * and zero out the current PTE.
				 */
				for (cnt = 0;
				     cnt < PMAP_REMOVE_CLEAN_LIST_SIZE; cnt++) {
					l2pte_reset(cleanlist[cnt].ptep);
					PTE_SYNC(cleanlist[cnt].ptep);
				}
				l2pte_reset(ptep);
				PTE_SYNC(ptep);
				cleanlist_idx++;
				pm->pm_remove_all = true;
			} else {
				l2pte_reset(ptep);
				PTE_SYNC(ptep);
				if (pm->pm_remove_all == false) {
					pmap_tlb_flush_SE(pm, sva, flags);
				}
			}
#endif
		}

#ifndef ARM_MMU_EXTENDED
		/*
		 * Deal with any left overs
		 */
		if (cleanlist_idx <= PMAP_REMOVE_CLEAN_LIST_SIZE) {
			total += cleanlist_idx;
			for (cnt = 0; cnt < cleanlist_idx; cnt++) {
				l2pte_reset(cleanlist[cnt].ptep);
				PTE_SYNC_CURRENT(pm, cleanlist[cnt].ptep);
				vaddr_t va = cleanlist[cnt].va;
				if (pm->pm_cstate.cs_all != 0) {
					vaddr_t clva = va & ~PAGE_MASK;
					u_int flags = va & PVF_EXEC;
#ifdef PMAP_CACHE_VIVT
					pmap_cache_wbinv_page(pm, clva, true,
					    PVF_REF | PVF_WRITE | flags);
#endif
					pmap_tlb_flush_SE(pm, clva,
					    PVF_REF | flags);
				}
			}

			/*
			 * If it looks like we're removing a whole bunch
			 * of mappings, it's faster to just write-back
			 * the whole cache now and defer TLB flushes until
			 * pmap_update() is called.
			 */
			if (total <= PMAP_REMOVE_CLEAN_LIST_SIZE)
				cleanlist_idx = 0;
			else {
				cleanlist_idx = PMAP_REMOVE_CLEAN_LIST_SIZE + 1;
#ifdef PMAP_CACHE_VIVT
				pmap_cache_wbinv_all(pm, PVF_EXEC);
#endif
				pm->pm_remove_all = true;
			}
		}
#endif /* ARM_MMU_EXTENDED */

		pmap_free_l2_bucket(pm, l2b, mappings);
		pm->pm_stats.resident_count -= mappings / (PAGE_SIZE/L2_S_SIZE);
	}

	pmap_release_pmap_lock(pm);
	kpreempt_enable();
<<<<<<< HEAD
=======

>>>>>>> 02586f8c
	SLIST_FOREACH_SAFE(pv, &opv_list, pv_link, npv) {
		pool_put(&pmap_pv_pool, pv);
	}
}

#if defined(PMAP_CACHE_VIPT) && !defined(ARM_MMU_EXTENDED)
static struct pv_entry *
pmap_kremove_pg(struct vm_page *pg, vaddr_t va)
{
	struct vm_page_md *md = VM_PAGE_TO_MD(pg);
	paddr_t pa = VM_PAGE_TO_PHYS(pg);
	struct pv_entry *pv;

	KASSERT(arm_cache_prefer_mask == 0 || md->pvh_attrs & (PVF_COLORED|PVF_NC));
	KASSERT((md->pvh_attrs & PVF_KMPAGE) == 0);
	KASSERT(pmap_page_locked_p(md));

	pv = pmap_remove_pv(md, pa, pmap_kernel(), va);
	KASSERTMSG(pv, "pg %p (pa #%lx) va %#lx", pg, pa, va);
	KASSERT(PV_IS_KENTRY_P(pv->pv_flags));

	/*
	 * We are removing a writeable mapping to a cached exec page, if
	 * it's the last mapping then clear its execness otherwise sync
	 * the page to the icache.
	 */
	if ((md->pvh_attrs & (PVF_NC|PVF_EXEC)) == PVF_EXEC
	    && (pv->pv_flags & PVF_WRITE) != 0) {
		if (SLIST_EMPTY(&md->pvh_list)) {
			md->pvh_attrs &= ~PVF_EXEC;
			PMAPCOUNT(exec_discarded_kremove);
		} else {
			pmap_syncicache_page(md, pa);
			PMAPCOUNT(exec_synced_kremove);
		}
	}
	pmap_vac_me_harder(md, pa, pmap_kernel(), 0);

	return pv;
}
#endif /* PMAP_CACHE_VIPT && !ARM_MMU_EXTENDED */

/*
 * pmap_kenter_pa: enter an unmanaged, wired kernel mapping
 *
 * We assume there is already sufficient KVM space available
 * to do this, as we can't allocate L2 descriptor tables/metadata
 * from here.
 */
void
pmap_kenter_pa(vaddr_t va, paddr_t pa, vm_prot_t prot, u_int flags)
{
#ifdef PMAP_CACHE_VIVT
	struct vm_page *pg = (flags & PMAP_KMPAGE) ? PHYS_TO_VM_PAGE(pa) : NULL;
#endif
#ifdef PMAP_CACHE_VIPT
	struct vm_page *pg = PHYS_TO_VM_PAGE(pa);
	struct vm_page *opg;
#ifndef ARM_MMU_EXTENDED
	struct pv_entry *pv = NULL;
#endif
#endif
	struct vm_page_md *md = pg != NULL ? VM_PAGE_TO_MD(pg) : NULL;

	UVMHIST_FUNC(__func__);

	if (pmap_initialized) {
		UVMHIST_CALLARGS(maphist,
		    "va=%#jx, pa=%#jx, prot=%#jx, flags=%#jx", va, pa, prot,
		     flags);
	}

	kpreempt_disable();
	pmap_t kpm = pmap_kernel();
	pmap_acquire_pmap_lock(kpm);
	struct l2_bucket * const l2b = pmap_get_l2_bucket(kpm, va);
	const size_t l1slot __diagused = l1pte_index(va);
	KASSERTMSG(l2b != NULL,
	    "va %#lx pa %#lx prot %d maxkvaddr %#lx: l2 %p l2b %p kva %p",
	    va, pa, prot, pmap_curmaxkvaddr, kpm->pm_l2[L2_IDX(l1slot)],
	    kpm->pm_l2[L2_IDX(l1slot)]
		? &kpm->pm_l2[L2_IDX(l1slot)]->l2_bucket[L2_BUCKET(l1slot)]
		: NULL,
	    kpm->pm_l2[L2_IDX(l1slot)]
		? kpm->pm_l2[L2_IDX(l1slot)]->l2_bucket[L2_BUCKET(l1slot)].l2b_kva
		: NULL);
	KASSERT(l2b->l2b_kva != NULL);

	pt_entry_t * const ptep = &l2b->l2b_kva[l2pte_index(va)];
	const pt_entry_t opte = *ptep;

	if (opte == 0) {
		PMAPCOUNT(kenter_mappings);
		l2b->l2b_occupancy += PAGE_SIZE / L2_S_SIZE;
	} else {
		PMAPCOUNT(kenter_remappings);
#ifdef PMAP_CACHE_VIPT
		opg = PHYS_TO_VM_PAGE(l2pte_pa(opte));
#if !defined(ARM_MMU_EXTENDED) || defined(DIAGNOSTIC)
		struct vm_page_md *omd __diagused = VM_PAGE_TO_MD(opg);
#endif
		if (opg && arm_cache_prefer_mask != 0) {
			KASSERT(opg != pg);
			KASSERT((omd->pvh_attrs & PVF_KMPAGE) == 0);
			KASSERT((flags & PMAP_KMPAGE) == 0);
#ifndef ARM_MMU_EXTENDED
			pmap_acquire_page_lock(omd);
			pv = pmap_kremove_pg(opg, va);
			pmap_release_page_lock(omd);
#endif
		}
#endif
		if (l2pte_valid_p(opte)) {
			l2pte_reset(ptep);
			PTE_SYNC(ptep);
#ifdef PMAP_CACHE_VIVT
			cpu_dcache_wbinv_range(va, PAGE_SIZE);
#endif
			cpu_tlb_flushD_SE(va);
			cpu_cpwait();
		}
	}
	pmap_release_pmap_lock(kpm);
	pt_entry_t npte = L2_S_PROTO | pa | L2_S_PROT(PTE_KERNEL, prot);

	if (flags & PMAP_PTE) {
		KASSERT((flags & PMAP_CACHE_MASK) == 0);
		if (!(flags & PMAP_NOCACHE))
			npte |= pte_l2_s_cache_mode_pt;
	} else {
		switch (flags & (PMAP_CACHE_MASK | PMAP_DEV_MASK)) {
		case PMAP_DEV ... PMAP_DEV | PMAP_CACHE_MASK:
			break;
		case PMAP_NOCACHE:
			npte |= pte_l2_s_nocache_mode;
			break;
		case PMAP_WRITE_COMBINE:
			npte |= pte_l2_s_wc_mode;
			break;
		default:
			npte |= pte_l2_s_cache_mode;
			break;
		}
	}
#ifdef ARM_MMU_EXTENDED
	if (prot & VM_PROT_EXECUTE)
		npte &= ~L2_XS_XN;
#endif
	l2pte_set(ptep, npte, 0);
	PTE_SYNC(ptep);

	if (pg) {
		if (flags & PMAP_KMPAGE) {
			KASSERT(md->urw_mappings == 0);
			KASSERT(md->uro_mappings == 0);
			KASSERT(md->krw_mappings == 0);
			KASSERT(md->kro_mappings == 0);
#if defined(PMAP_CACHE_VIPT) && !defined(ARM_MMU_EXTENDED)
			KASSERT(pv == NULL);
			KASSERT(arm_cache_prefer_mask == 0 || (va & PVF_COLORED) == 0);
			KASSERT((md->pvh_attrs & PVF_NC) == 0);
			/* if there is a color conflict, evict from cache. */
			if (pmap_is_page_colored_p(md)
			    && ((va ^ md->pvh_attrs) & arm_cache_prefer_mask)) {
				PMAPCOUNT(vac_color_change);
				pmap_flush_page(md, pa, PMAP_FLUSH_PRIMARY);
			} else if (md->pvh_attrs & PVF_MULTCLR) {
				/*
				 * If this page has multiple colors, expunge
				 * them.
				 */
				PMAPCOUNT(vac_flush_lots2);
				pmap_flush_page(md, pa, PMAP_FLUSH_SECONDARY);
			}
			/*
			 * Since this is a KMPAGE, there can be no contention
			 * for this page so don't lock it.
			 */
			md->pvh_attrs &= PAGE_SIZE - 1;
			md->pvh_attrs |= PVF_KMPAGE | PVF_COLORED | PVF_DIRTY
			    | (va & arm_cache_prefer_mask);
#else /* !PMAP_CACHE_VIPT || ARM_MMU_EXTENDED */
			md->pvh_attrs |= PVF_KMPAGE;
#endif
			atomic_inc_32(&pmap_kmpages);
#if defined(PMAP_CACHE_VIPT) && !defined(ARM_MMU_EXTENDED)
		} else if (arm_cache_prefer_mask != 0) {
			if (pv == NULL) {
				pv = pool_get(&pmap_pv_pool, PR_NOWAIT);
				KASSERT(pv != NULL);
			}
			pmap_acquire_page_lock(md);
			pmap_enter_pv(md, pa, pv, pmap_kernel(), va,
			    PVF_WIRED | PVF_KENTRY
			    | (prot & VM_PROT_WRITE ? PVF_WRITE : 0));
			if ((prot & VM_PROT_WRITE)
			    && !(md->pvh_attrs & PVF_NC))
				md->pvh_attrs |= PVF_DIRTY;
			KASSERT((prot & VM_PROT_WRITE) == 0 || (md->pvh_attrs & (PVF_DIRTY|PVF_NC)));
			pmap_vac_me_harder(md, pa, pmap_kernel(), va);
			pmap_release_page_lock(md);
#endif
		}
#if defined(PMAP_CACHE_VIPT) && !defined(ARM_MMU_EXTENDED)
	} else {
		if (pv != NULL)
			pool_put(&pmap_pv_pool, pv);
#endif
	}
	kpreempt_enable();

	if (pmap_initialized) {
		UVMHIST_LOG(maphist, "  <-- done (ptep %#jx: %#jx -> %#jx)",
		    (uintptr_t)ptep, opte, npte, 0);
	}

}

void
pmap_kremove(vaddr_t va, vsize_t len)
{
#ifdef UVMHIST
	u_int total_mappings = 0;
#endif

	PMAPCOUNT(kenter_unmappings);

	UVMHIST_FUNC(__func__);
	UVMHIST_CALLARGS(maphist, " (va=%#jx, len=%#jx)", va, len, 0, 0);

	const vaddr_t eva = va + len;
	pmap_t kpm = pmap_kernel();

	kpreempt_disable();
	pmap_acquire_pmap_lock(kpm);

	while (va < eva) {
		vaddr_t next_bucket = L2_NEXT_BUCKET_VA(va);
		if (next_bucket > eva)
			next_bucket = eva;

		struct l2_bucket * const l2b = pmap_get_l2_bucket(kpm, va);
		KDASSERT(l2b != NULL);

		pt_entry_t * const sptep = &l2b->l2b_kva[l2pte_index(va)];
		pt_entry_t *ptep = sptep;
		u_int mappings = 0;

		while (va < next_bucket) {
			const pt_entry_t opte = *ptep;
			struct vm_page *opg = PHYS_TO_VM_PAGE(l2pte_pa(opte));
			if (opg != NULL) {
				struct vm_page_md *omd = VM_PAGE_TO_MD(opg);

				if (omd->pvh_attrs & PVF_KMPAGE) {
					KASSERT(omd->urw_mappings == 0);
					KASSERT(omd->uro_mappings == 0);
					KASSERT(omd->krw_mappings == 0);
					KASSERT(omd->kro_mappings == 0);
					omd->pvh_attrs &= ~PVF_KMPAGE;
#if defined(PMAP_CACHE_VIPT) && !defined(ARM_MMU_EXTENDED)
					if (arm_cache_prefer_mask != 0) {
						omd->pvh_attrs &= ~PVF_WRITE;
					}
#endif
					atomic_dec_32(&pmap_kmpages);
#if defined(PMAP_CACHE_VIPT) && !defined(ARM_MMU_EXTENDED)
				} else if (arm_cache_prefer_mask != 0) {
					pmap_acquire_page_lock(omd);
					pool_put(&pmap_pv_pool,
					    pmap_kremove_pg(opg, va));
					pmap_release_page_lock(omd);
#endif
				}
			}
			if (l2pte_valid_p(opte)) {
				l2pte_reset(ptep);
				PTE_SYNC(ptep);
#ifdef PMAP_CACHE_VIVT
				cpu_dcache_wbinv_range(va, PAGE_SIZE);
#endif
				cpu_tlb_flushD_SE(va);

				mappings += PAGE_SIZE / L2_S_SIZE;
			}
			va += PAGE_SIZE;
			ptep += PAGE_SIZE / L2_S_SIZE;
		}
		KDASSERTMSG(mappings <= l2b->l2b_occupancy, "%u %u",
		    mappings, l2b->l2b_occupancy);
		l2b->l2b_occupancy -= mappings;
		//PTE_SYNC_RANGE(sptep, (u_int)(ptep - sptep));
#ifdef UVMHIST
		total_mappings += mappings;
#endif
	}
	pmap_release_pmap_lock(kpm);
	cpu_cpwait();
	kpreempt_enable();

	UVMHIST_LOG(maphist, "  <--- done (%ju mappings removed)",
	    total_mappings, 0, 0, 0);
}

bool
pmap_extract(pmap_t pm, vaddr_t va, paddr_t *pap)
{

	return pmap_extract_coherency(pm, va, pap, NULL);
}

bool
pmap_extract_coherency(pmap_t pm, vaddr_t va, paddr_t *pap, bool *coherentp)
{
	struct l2_dtable *l2;
	pd_entry_t *pdep, pde;
	pt_entry_t *ptep, pte;
	paddr_t pa;
	u_int l1slot;
	bool coherent;

	kpreempt_disable();
	pmap_acquire_pmap_lock(pm);

	l1slot = l1pte_index(va);
	pdep = pmap_l1_kva(pm) + l1slot;
	pde = *pdep;

	if (l1pte_section_p(pde)) {
		/*
		 * These should only happen for pmap_kernel()
		 */
		KDASSERT(pm == pmap_kernel());
		pmap_release_pmap_lock(pm);
#if (ARM_MMU_V6 + ARM_MMU_V7) > 0
		if (l1pte_supersection_p(pde)) {
			pa = (pde & L1_SS_FRAME) | (va & L1_SS_OFFSET);
		} else
#endif
			pa = (pde & L1_S_FRAME) | (va & L1_S_OFFSET);
		coherent = (pde & L1_S_CACHE_MASK) == 0;
	} else {
		/*
		 * Note that we can't rely on the validity of the L1
		 * descriptor as an indication that a mapping exists.
		 * We have to look it up in the L2 dtable.
		 */
		l2 = pm->pm_l2[L2_IDX(l1slot)];

		if (l2 == NULL ||
		    (ptep = l2->l2_bucket[L2_BUCKET(l1slot)].l2b_kva) == NULL) {
			pmap_release_pmap_lock(pm);
			kpreempt_enable();

			return false;
		}

		pte = ptep[l2pte_index(va)];
		pmap_release_pmap_lock(pm);
		kpreempt_enable();

		if (pte == 0)
			return false;

		switch (pte & L2_TYPE_MASK) {
		case L2_TYPE_L:
			pa = (pte & L2_L_FRAME) | (va & L2_L_OFFSET);
			coherent = (pte & L2_L_CACHE_MASK) == 0;
			break;

		default:
			pa = (pte & ~PAGE_MASK) | (va & PAGE_MASK);
			coherent = (pte & L2_S_CACHE_MASK) == 0;
			break;
		}
	}

	if (pap != NULL)
		*pap = pa;

	if (coherentp != NULL)
		*coherentp = (pm == pmap_kernel() && coherent);

	return true;
}

/*
 * pmap_pv_remove: remove an unmanaged pv-tracked page from all pmaps
 *	that map it
 */

static void
pmap_pv_remove(paddr_t pa)
{
	struct pmap_page *pp;

	KASSERT(kpreempt_disabled());
	pp = pmap_pv_tracked(pa);
	if (pp == NULL)
		panic("pmap_pv_protect: page not pv-tracked: 0x%"PRIxPADDR,
		    pa);

	struct vm_page_md *md = PMAP_PAGE_TO_MD(pp);
	pmap_page_remove(md, pa);
}

void
pmap_pv_protect(paddr_t pa, vm_prot_t prot)
{

	/* the only case is remove at the moment */
	KASSERT(prot == VM_PROT_NONE);
	pmap_pv_remove(pa);
}

void
pmap_protect(pmap_t pm, vaddr_t sva, vaddr_t eva, vm_prot_t prot)
{
	struct l2_bucket *l2b;
	vaddr_t next_bucket;

	UVMHIST_FUNC(__func__);
	UVMHIST_CALLARGS(maphist, "pm %#jx va %#jx...#%jx prot %#jx",
	    (uintptr_t)pm, sva, eva, prot);

	if ((prot & VM_PROT_READ) == 0) {
		pmap_remove(pm, sva, eva);
		return;
	}

	if (prot & VM_PROT_WRITE) {
		/*
		 * If this is a read->write transition, just ignore it and let
		 * uvm_fault() take care of it later.
		 */
		return;
	}

	kpreempt_disable();
	pmap_acquire_pmap_lock(pm);

#ifndef ARM_MMU_EXTENDED
	const bool flush = eva - sva >= PAGE_SIZE * 4;
	u_int flags = 0;
#endif
	u_int clr_mask = PVF_WRITE | ((prot & VM_PROT_EXECUTE) ? 0 : PVF_EXEC);

	while (sva < eva) {
		next_bucket = L2_NEXT_BUCKET_VA(sva);
		if (next_bucket > eva)
			next_bucket = eva;

		l2b = pmap_get_l2_bucket(pm, sva);
		if (l2b == NULL) {
			sva = next_bucket;
			continue;
		}

		pt_entry_t *ptep = &l2b->l2b_kva[l2pte_index(sva)];

		while (sva < next_bucket) {
			const pt_entry_t opte = *ptep;
			if (l2pte_valid_p(opte) && l2pte_writable_p(opte)) {
				struct vm_page *pg;
#ifndef ARM_MMU_EXTENDED
				u_int f;
#endif

#ifdef PMAP_CACHE_VIVT
				/*
				 * OK, at this point, we know we're doing
				 * write-protect operation.  If the pmap is
				 * active, write-back the page.
				 */
				pmap_cache_wbinv_page(pm, sva, false,
				    PVF_REF | PVF_WRITE);
#endif

				pg = PHYS_TO_VM_PAGE(l2pte_pa(opte));
				pt_entry_t npte = l2pte_set_readonly(opte);
				l2pte_reset(ptep);
				PTE_SYNC(ptep);
#ifdef ARM_MMU_EXTENDED
				pmap_tlb_flush_SE(pm, sva, PVF_REF);
#endif
				l2pte_set(ptep, npte, 0);
				PTE_SYNC(ptep);

				if (pg != NULL) {
					struct vm_page_md *md = VM_PAGE_TO_MD(pg);
					paddr_t pa = VM_PAGE_TO_PHYS(pg);

					pmap_acquire_page_lock(md);
#ifndef ARM_MMU_EXTENDED
					f =
#endif
					    pmap_modify_pv(md, pa, pm, sva,
					       clr_mask, 0);
					pmap_vac_me_harder(md, pa, pm, sva);
					pmap_release_page_lock(md);
#ifndef ARM_MMU_EXTENDED
				} else {
					f = PVF_REF | PVF_EXEC;
				}

				if (flush) {
					flags |= f;
				} else {
					pmap_tlb_flush_SE(pm, sva, f);
#endif
				}
			}

			sva += PAGE_SIZE;
			ptep += PAGE_SIZE / L2_S_SIZE;
		}
	}

#ifndef ARM_MMU_EXTENDED
	if (flush) {
		if (PV_BEEN_EXECD(flags)) {
			pmap_tlb_flushID(pm);
		} else if (PV_BEEN_REFD(flags)) {
			pmap_tlb_flushD(pm);
		}
	}
#endif

	pmap_release_pmap_lock(pm);
	kpreempt_enable();
}

void
pmap_icache_sync_range(pmap_t pm, vaddr_t sva, vaddr_t eva)
{
	struct l2_bucket *l2b;
	pt_entry_t *ptep;
	vaddr_t next_bucket;
	vsize_t page_size = trunc_page(sva) + PAGE_SIZE - sva;

	UVMHIST_FUNC(__func__);
	UVMHIST_CALLARGS(maphist, "pm %#jx va %#jx...#%jx",
	    (uintptr_t)pm, sva, eva, 0);

	pmap_acquire_pmap_lock(pm);

	while (sva < eva) {
		next_bucket = L2_NEXT_BUCKET_VA(sva);
		if (next_bucket > eva)
			next_bucket = eva;

		l2b = pmap_get_l2_bucket(pm, sva);
		if (l2b == NULL) {
			sva = next_bucket;
			continue;
		}

		for (ptep = &l2b->l2b_kva[l2pte_index(sva)];
		     sva < next_bucket;
		     sva += page_size,
		     ptep += PAGE_SIZE / L2_S_SIZE,
		     page_size = PAGE_SIZE) {
			if (l2pte_valid_p(*ptep)) {
				cpu_icache_sync_range(sva,
				    uimin(page_size, eva - sva));
			}
		}
	}

	pmap_release_pmap_lock(pm);
}

void
pmap_page_protect(struct vm_page *pg, vm_prot_t prot)
{
	struct vm_page_md *md = VM_PAGE_TO_MD(pg);
	paddr_t pa = VM_PAGE_TO_PHYS(pg);

	UVMHIST_FUNC(__func__);
	UVMHIST_CALLARGS(maphist, "md %#jx pa %#jx prot %#jx",
	    (uintptr_t)md, pa, prot, 0);

	switch(prot) {
	case VM_PROT_READ|VM_PROT_WRITE:
#if defined(ARM_MMU_EXTENDED)
		pmap_acquire_page_lock(md);
		pmap_clearbit(md, pa, PVF_EXEC);
		pmap_release_page_lock(md);
		break;
#endif
	case VM_PROT_READ|VM_PROT_WRITE|VM_PROT_EXECUTE:
		break;

	case VM_PROT_READ:
#if defined(ARM_MMU_EXTENDED)
		pmap_acquire_page_lock(md);
		pmap_clearbit(md, pa, PVF_WRITE|PVF_EXEC);
		pmap_release_page_lock(md);
		break;
#endif
	case VM_PROT_READ|VM_PROT_EXECUTE:
		pmap_acquire_page_lock(md);
		pmap_clearbit(md, pa, PVF_WRITE);
		pmap_release_page_lock(md);
		break;

	default:
		pmap_page_remove(md, pa);
		break;
	}
}

/*
 * pmap_clear_modify:
 *
 *	Clear the "modified" attribute for a page.
 */
bool
pmap_clear_modify(struct vm_page *pg)
{
	struct vm_page_md *md = VM_PAGE_TO_MD(pg);
	paddr_t pa = VM_PAGE_TO_PHYS(pg);
	bool rv;

	pmap_acquire_page_lock(md);

	if (md->pvh_attrs & PVF_MOD) {
		rv = true;
#if defined(PMAP_CACHE_VIPT) && !defined(ARM_MMU_EXTENDED)
		/*
		 * If we are going to clear the modified bit and there are
		 * no other modified bits set, flush the page to memory and
		 * mark it clean.
		 */
		if ((md->pvh_attrs & (PVF_DMOD|PVF_NC)) == PVF_MOD)
			pmap_flush_page(md, pa, PMAP_CLEAN_PRIMARY);
#endif
		pmap_clearbit(md, pa, PVF_MOD);
	} else {
		rv = false;
	}
	pmap_release_page_lock(md);

	return rv;
}

/*
 * pmap_clear_reference:
 *
 *	Clear the "referenced" attribute for a page.
 */
bool
pmap_clear_reference(struct vm_page *pg)
{
	struct vm_page_md *md = VM_PAGE_TO_MD(pg);
	paddr_t pa = VM_PAGE_TO_PHYS(pg);
	bool rv;

	pmap_acquire_page_lock(md);

	if (md->pvh_attrs & PVF_REF) {
		rv = true;
		pmap_clearbit(md, pa, PVF_REF);
	} else {
		rv = false;
	}
	pmap_release_page_lock(md);

	return rv;
}

/*
 * pmap_is_modified:
 *
 *	Test if a page has the "modified" attribute.
 */
/* See <arm/arm32/pmap.h> */

/*
 * pmap_is_referenced:
 *
 *	Test if a page has the "referenced" attribute.
 */
/* See <arm/arm32/pmap.h> */

#if defined(ARM_MMU_EXTENDED) && 0
int
pmap_prefetchabt_fixup(void *v)
{
	struct trapframe * const tf = v;
	vaddr_t va = trunc_page(tf->tf_pc);
	int rv = ABORT_FIXUP_FAILED;

	if (!TRAP_USERMODE(tf) && va < VM_MAXUSER_ADDRESS)
		return rv;

	kpreempt_disable();
	pmap_t pm = curcpu()->ci_pmap_cur;
	const size_t l1slot = l1pte_index(va);
	struct l2_dtable * const l2 = pm->pm_l2[L2_IDX(l1slot)];
	if (l2 == NULL)
		goto out;

	struct l2_bucket * const l2b = &l2->l2_bucket[L2_BUCKET(l1slot)];
	if (l2b->l2b_kva == NULL)
		goto out;

	/*
	 * Check the PTE itself.
	 */
	pt_entry_t * const ptep = &l2b->l2b_kva[l2pte_index(va)];
	const pt_entry_t opte = *ptep;
	if ((opte & L2_S_PROT_U) == 0 || (opte & L2_XS_XN) == 0)
		goto out;

	paddr_t pa = l2pte_pa(opte);
	struct vm_page * const pg = PHYS_TO_VM_PAGE(pa);
	KASSERT(pg != NULL);

	struct vm_page_md * const md = VM_PAGE_TO_MD(pg);

	pmap_acquire_page_lock(md);
	struct pv_entry * const pv = pmap_find_pv(md, pm, va);
	KASSERT(pv != NULL);

	if (PV_IS_EXEC_P(pv->pv_flags)) {
		l2pte_reset(ptep);
		PTE_SYNC(ptep);
		pmap_tlb_flush_SE(pm, va, PVF_EXEC | PVF_REF);
		if (!PV_IS_EXEC_P(md->pvh_attrs)) {
			pmap_syncicache_page(md, pa);
		}
		rv = ABORT_FIXUP_RETURN;
		l2pte_set(ptep, opte & ~L2_XS_XN, 0);
		PTE_SYNC(ptep);
	}
	pmap_release_page_lock(md);

  out:
	kpreempt_enable();

	return rv;
}
#endif

int
pmap_fault_fixup(pmap_t pm, vaddr_t va, vm_prot_t ftype, int user)
{
	struct l2_dtable *l2;
	struct l2_bucket *l2b;
	paddr_t pa;
	const size_t l1slot = l1pte_index(va);
	int rv = 0;

	UVMHIST_FUNC(__func__);
	UVMHIST_CALLARGS(maphist, "pm=%#jx, va=%#jx, ftype=%#jx, user=%jd",
	    (uintptr_t)pm, va, ftype, user);

	va = trunc_page(va);

	KASSERT(!user || (pm != pmap_kernel()));

#ifdef ARM_MMU_EXTENDED
	UVMHIST_LOG(maphist, " ti=%#jx pai=%#jx asid=%#jx",
	    (uintptr_t)cpu_tlb_info(curcpu()),
	    (uintptr_t)PMAP_PAI(pm, cpu_tlb_info(curcpu())),
	    (uintptr_t)PMAP_PAI(pm, cpu_tlb_info(curcpu()))->pai_asid, 0);
#endif

	kpreempt_disable();
	pmap_acquire_pmap_lock(pm);

	/*
	 * If there is no l2_dtable for this address, then the process
	 * has no business accessing it.
	 *
	 * Note: This will catch userland processes trying to access
	 * kernel addresses.
	 */
	l2 = pm->pm_l2[L2_IDX(l1slot)];
	if (l2 == NULL) {
		UVMHIST_LOG(maphist, " no l2 for l1slot %#jx", l1slot, 0, 0, 0);
		goto out;
	}

	/*
	 * Likewise if there is no L2 descriptor table
	 */
	l2b = &l2->l2_bucket[L2_BUCKET(l1slot)];
	if (l2b->l2b_kva == NULL) {
		UVMHIST_LOG(maphist, " <-- done (no ptep for l1slot %#jx)",
		    l1slot, 0, 0, 0);
		goto out;
	}

	/*
	 * Check the PTE itself.
	 */
	pt_entry_t * const ptep = &l2b->l2b_kva[l2pte_index(va)];
	pt_entry_t const opte = *ptep;
	if (opte == 0 || (opte & L2_TYPE_MASK) == L2_TYPE_L) {
		UVMHIST_LOG(maphist, " <-- done (empty pte)",
		    0, 0, 0, 0);
		goto out;
	}

#ifndef ARM_HAS_VBAR
	/*
	 * Catch a userland access to the vector page mapped at 0x0
	 */
	if (user && (opte & L2_S_PROT_U) == 0) {
		UVMHIST_LOG(maphist, " <-- done (vector_page)", 0, 0, 0, 0);
		goto out;
	}
#endif

	pa = l2pte_pa(opte);
	UVMHIST_LOG(maphist, " pa %#jx opte %#jx ", pa, opte, 0, 0);

	if ((ftype & VM_PROT_WRITE) && !l2pte_writable_p(opte)) {
		/*
		 * This looks like a good candidate for "page modified"
		 * emulation...
		 */
		struct pv_entry *pv;
		struct vm_page *pg;

		/* Extract the physical address of the page */
		if ((pg = PHYS_TO_VM_PAGE(pa)) == NULL) {
			UVMHIST_LOG(maphist, " <-- done (mod/ref unmanaged page)", 0, 0, 0, 0);
			goto out;
		}

		struct vm_page_md *md = VM_PAGE_TO_MD(pg);

		/* Get the current flags for this page. */
		pmap_acquire_page_lock(md);
		pv = pmap_find_pv(md, pm, va);
		if (pv == NULL || PV_IS_KENTRY_P(pv->pv_flags)) {
			pmap_release_page_lock(md);
			UVMHIST_LOG(maphist, " <-- done (mod/ref emul: no PV)", 0, 0, 0, 0);
			goto out;
		}

		/*
		 * Do the flags say this page is writable? If not then it
		 * is a genuine write fault. If yes then the write fault is
		 * our fault as we did not reflect the write access in the
		 * PTE. Now we know a write has occurred we can correct this
		 * and also set the modified bit
		 */
		if ((pv->pv_flags & PVF_WRITE) == 0) {
			pmap_release_page_lock(md);
			UVMHIST_LOG(maphist, " <-- done (write fault)", 0, 0, 0, 0);
			goto out;
		}

		md->pvh_attrs |= PVF_REF | PVF_MOD;
		pv->pv_flags |= PVF_REF | PVF_MOD;
#if defined(PMAP_CACHE_VIPT) && !defined(ARM_MMU_EXTENDED)
		/*
		 * If there are cacheable mappings for this page, mark it dirty.
		 */
		if ((md->pvh_attrs & PVF_NC) == 0)
			md->pvh_attrs |= PVF_DIRTY;
#endif
#ifdef ARM_MMU_EXTENDED
		if (md->pvh_attrs & PVF_EXEC) {
			md->pvh_attrs &= ~PVF_EXEC;
			PMAPCOUNT(exec_discarded_modfixup);
		}
#endif
		pmap_release_page_lock(md);

		/*
		 * Re-enable write permissions for the page.  No need to call
		 * pmap_vac_me_harder(), since this is just a
		 * modified-emulation fault, and the PVF_WRITE bit isn't
		 * changing. We've already set the cacheable bits based on
		 * the assumption that we can write to this page.
		 */
		const pt_entry_t npte =
		    l2pte_set_writable((opte & ~L2_TYPE_MASK) | L2_S_PROTO)
#ifdef ARM_MMU_EXTENDED
		    | (pm != pmap_kernel() ? L2_XS_nG : 0)
#endif
		    | 0;
		l2pte_reset(ptep);
		PTE_SYNC(ptep);
		pmap_tlb_flush_SE(pm, va,
		    (ftype & VM_PROT_EXECUTE) ? PVF_EXEC | PVF_REF : PVF_REF);
		l2pte_set(ptep, npte, 0);
		PTE_SYNC(ptep);
		PMAPCOUNT(fixup_mod);
		rv = 1;
		UVMHIST_LOG(maphist, " <-- done (mod/ref emul: changed pte "
		    "from %#jx to %#jx)", opte, npte, 0, 0);
	} else if ((opte & L2_TYPE_MASK) == L2_TYPE_INV) {
		/*
		 * This looks like a good candidate for "page referenced"
		 * emulation.
		 */
		struct vm_page *pg;

		/* Extract the physical address of the page */
		if ((pg = PHYS_TO_VM_PAGE(pa)) == NULL) {
			UVMHIST_LOG(maphist, " <-- done (ref emul: unmanaged page)", 0, 0, 0, 0);
			goto out;
		}

		struct vm_page_md *md = VM_PAGE_TO_MD(pg);

		/* Get the current flags for this page. */
		pmap_acquire_page_lock(md);
		struct pv_entry *pv = pmap_find_pv(md, pm, va);
		if (pv == NULL || PV_IS_KENTRY_P(pv->pv_flags)) {
			pmap_release_page_lock(md);
			UVMHIST_LOG(maphist, " <-- done (ref emul no PV)", 0, 0, 0, 0);
			goto out;
		}

		md->pvh_attrs |= PVF_REF;
		pv->pv_flags |= PVF_REF;

		pt_entry_t npte =
		    l2pte_set_readonly((opte & ~L2_TYPE_MASK) | L2_S_PROTO);
#ifdef ARM_MMU_EXTENDED
		if (pm != pmap_kernel()) {
			npte |= L2_XS_nG;
		}
		/*
		 * If we got called from prefetch abort, then ftype will have
		 * VM_PROT_EXECUTE set.  Now see if we have no-execute set in
		 * the PTE.
		 */
		if (user && (ftype & VM_PROT_EXECUTE) && (npte & L2_XS_XN)) {
			/*
			 * Is this a mapping of an executable page?
			 */
			if ((pv->pv_flags & PVF_EXEC) == 0) {
				pmap_release_page_lock(md);
				UVMHIST_LOG(maphist, " <-- done (ref emul: no exec)",
				    0, 0, 0, 0);
				goto out;
			}
			/*
			 * If we haven't synced the page, do so now.
			 */
			if ((md->pvh_attrs & PVF_EXEC) == 0) {
				UVMHIST_LOG(maphist, " ref emul: syncicache "
				    "page #%#jx", pa, 0, 0, 0);
				pmap_syncicache_page(md, pa);
				PMAPCOUNT(fixup_exec);
			}
			npte &= ~L2_XS_XN;
		}
#endif /* ARM_MMU_EXTENDED */
		pmap_release_page_lock(md);
		l2pte_reset(ptep);
		PTE_SYNC(ptep);
		pmap_tlb_flush_SE(pm, va,
		    (ftype & VM_PROT_EXECUTE) ? PVF_EXEC | PVF_REF : PVF_REF);
		l2pte_set(ptep, npte, 0);
		PTE_SYNC(ptep);
		PMAPCOUNT(fixup_ref);
		rv = 1;
		UVMHIST_LOG(maphist, " <-- done (ref emul: changed pte from "
		    "%#jx to %#jx)", opte, npte, 0, 0);
#ifdef ARM_MMU_EXTENDED
	} else if (user && (ftype & VM_PROT_EXECUTE) && (opte & L2_XS_XN)) {
		struct vm_page * const pg = PHYS_TO_VM_PAGE(pa);
		if (pg == NULL) {
			UVMHIST_LOG(maphist, " <-- done (unmanaged page)", 0, 0, 0, 0);
			goto out;
		}

		struct vm_page_md * const md = VM_PAGE_TO_MD(pg);

		/* Get the current flags for this page. */
		pmap_acquire_page_lock(md);
		struct pv_entry * const pv = pmap_find_pv(md, pm, va);
		if (pv == NULL || (pv->pv_flags & PVF_EXEC) == 0) {
			pmap_release_page_lock(md);
			UVMHIST_LOG(maphist, " <-- done (no PV or not EXEC)", 0, 0, 0, 0);
			goto out;
		}

		/*
		 * If we haven't synced the page, do so now.
		 */
		if ((md->pvh_attrs & PVF_EXEC) == 0) {
			UVMHIST_LOG(maphist, "syncicache page #%#jx",
			    pa, 0, 0, 0);
			pmap_syncicache_page(md, pa);
		}
		pmap_release_page_lock(md);
		/*
		 * Turn off no-execute.
		 */
		KASSERT(opte & L2_XS_nG);
		l2pte_reset(ptep);
		PTE_SYNC(ptep);
		pmap_tlb_flush_SE(pm, va, PVF_EXEC | PVF_REF);
		l2pte_set(ptep, opte & ~L2_XS_XN, 0);
		PTE_SYNC(ptep);
		rv = 1;
		PMAPCOUNT(fixup_exec);
		UVMHIST_LOG(maphist, "exec: changed pte from %#jx to %#jx",
		    opte, opte & ~L2_XS_XN, 0, 0);
#endif
	}

#ifndef ARM_MMU_EXTENDED
	/*
	 * We know there is a valid mapping here, so simply
	 * fix up the L1 if necessary.
	 */
	pd_entry_t * const pdep = pmap_l1_kva(pm) + l1slot;
	pd_entry_t pde = L1_C_PROTO | l2b->l2b_pa | L1_C_DOM(pmap_domain(pm));
	if (*pdep != pde) {
		l1pte_setone(pdep, pde);
		PDE_SYNC(pdep);
		rv = 1;
		PMAPCOUNT(fixup_pdes);
	}
#endif

#ifdef CPU_SA110
	/*
	 * There are bugs in the rev K SA110.  This is a check for one
	 * of them.
	 */
	if (rv == 0 && curcpu()->ci_arm_cputype == CPU_ID_SA110 &&
	    curcpu()->ci_arm_cpurev < 3) {
		/* Always current pmap */
		if (l2pte_valid_p(opte)) {
			extern int kernel_debug;
			if (kernel_debug & 1) {
				struct proc *p = curlwp->l_proc;
				printf("prefetch_abort: page is already "
				    "mapped - pte=%p *pte=%08x\n", ptep, opte);
				printf("prefetch_abort: pc=%08lx proc=%p "
				    "process=%s\n", va, p, p->p_comm);
				printf("prefetch_abort: far=%08x fs=%x\n",
				    cpu_faultaddress(), cpu_faultstatus());
			}
#ifdef DDB
			if (kernel_debug & 2)
				Debugger();
#endif
			rv = 1;
		}
	}
#endif /* CPU_SA110 */

#ifndef ARM_MMU_EXTENDED
	/*
	 * If 'rv == 0' at this point, it generally indicates that there is a
	 * stale TLB entry for the faulting address.  That might be due to a
	 * wrong setting of pmap_needs_pte_sync.  So set it and retry.
	 */
	if (rv == 0
	    && pm->pm_l1->l1_domain_use_count == 1
	    && pmap_needs_pte_sync == 0) {
		pmap_needs_pte_sync = 1;
		PTE_SYNC(ptep);
		PMAPCOUNT(fixup_ptesync);
		rv = 1;
	}
#endif

#ifndef MULTIPROCESSOR
#if defined(DEBUG) || 1
	/*
	 * If 'rv == 0' at this point, it generally indicates that there is a
	 * stale TLB entry for the faulting address. This happens when two or
	 * more processes are sharing an L1. Since we don't flush the TLB on
	 * a context switch between such processes, we can take domain faults
	 * for mappings which exist at the same VA in both processes. EVEN IF
	 * WE'VE RECENTLY FIXED UP THE CORRESPONDING L1 in pmap_enter(), for
	 * example.
	 *
	 * This is extremely likely to happen if pmap_enter() updated the L1
	 * entry for a recently entered mapping. In this case, the TLB is
	 * flushed for the new mapping, but there may still be TLB entries for
	 * other mappings belonging to other processes in the 1MB range
	 * covered by the L1 entry.
	 *
	 * Since 'rv == 0', we know that the L1 already contains the correct
	 * value, so the fault must be due to a stale TLB entry.
	 *
	 * Since we always need to flush the TLB anyway in the case where we
	 * fixed up the L1, or frobbed the L2 PTE, we effectively deal with
	 * stale TLB entries dynamically.
	 *
	 * However, the above condition can ONLY happen if the current L1 is
	 * being shared. If it happens when the L1 is unshared, it indicates
	 * that other parts of the pmap are not doing their job WRT managing
	 * the TLB.
	 */
	if (rv == 0
#ifndef ARM_MMU_EXTENDED
	    && pm->pm_l1->l1_domain_use_count == 1
#endif
	    && true) {
#ifdef DEBUG
		extern int last_fault_code;
#else
		int last_fault_code = ftype & VM_PROT_EXECUTE
		    ? armreg_ifsr_read()
		    : armreg_dfsr_read();
#endif
		printf("fixup: pm %p, va 0x%lx, ftype %d - nothing to do!\n",
		    pm, va, ftype);
		printf("fixup: l2 %p, l2b %p, ptep %p, pte %#x\n",
		    l2, l2b, ptep, opte);

#ifndef ARM_MMU_EXTENDED
		printf("fixup: pdep %p, pde %#x, fsr %#x\n",
		    pdep, pde, last_fault_code);
#else
		printf("fixup: pdep %p, pde %#x, ttbcr %#x\n",
		    &pmap_l1_kva(pm)[l1slot], pmap_l1_kva(pm)[l1slot],
		   armreg_ttbcr_read());
		printf("fixup: fsr %#x cpm %p casid %#x contextidr %#x dacr %#x\n",
		    last_fault_code, curcpu()->ci_pmap_cur,
		    curcpu()->ci_pmap_asid_cur,
		    armreg_contextidr_read(), armreg_dacr_read());
#ifdef _ARM_ARCH_7
		if (ftype & VM_PROT_WRITE)
			armreg_ats1cuw_write(va);
		else
			armreg_ats1cur_write(va);
		isb();
		printf("fixup: par %#x\n", armreg_par_read());
#endif
#endif
#ifdef DDB
		extern int kernel_debug;

		if (kernel_debug & 2) {
			pmap_release_pmap_lock(pm);
#ifdef UVMHIST
			KERNHIST_DUMP(maphist);
#endif
			cpu_Debugger();
			pmap_acquire_pmap_lock(pm);
		}
#endif
	}
#endif
#endif

#ifndef ARM_MMU_EXTENDED
	/* Flush the TLB in the shared L1 case - see comment above */
	pmap_tlb_flush_SE(pm, va,
	    (ftype & VM_PROT_EXECUTE) ? PVF_EXEC | PVF_REF : PVF_REF);
#endif

	rv = 1;

out:
	pmap_release_pmap_lock(pm);
	kpreempt_enable();

	return rv;
}

/*
 * Routine:	pmap_procwr
 *
 * Function:
 *	Synchronize caches corresponding to [addr, addr+len) in p.
 *
 */
void
pmap_procwr(struct proc *p, vaddr_t va, int len)
{
#ifndef ARM_MMU_EXTENDED

	/* We only need to do anything if it is the current process. */
	if (p == curproc)
		cpu_icache_sync_range(va, len);
#endif
}

/*
 * Routine:	pmap_unwire
 * Function:	Clear the wired attribute for a map/virtual-address pair.
 *
 * In/out conditions:
 *		The mapping must already exist in the pmap.
 */
void
pmap_unwire(pmap_t pm, vaddr_t va)
{
	struct l2_bucket *l2b;
	pt_entry_t *ptep, pte;
	struct vm_page *pg;
	paddr_t pa;

	UVMHIST_FUNC(__func__);
	UVMHIST_CALLARGS(maphist, "pm %#jx va %#jx", (uintptr_t)pm, va, 0, 0);

	kpreempt_disable();
	pmap_acquire_pmap_lock(pm);

	l2b = pmap_get_l2_bucket(pm, va);
	KDASSERT(l2b != NULL);

	ptep = &l2b->l2b_kva[l2pte_index(va)];
	pte = *ptep;

	/* Extract the physical address of the page */
	pa = l2pte_pa(pte);

	if ((pg = PHYS_TO_VM_PAGE(pa)) != NULL) {
		/* Update the wired bit in the pv entry for this page. */
		struct vm_page_md *md = VM_PAGE_TO_MD(pg);

		pmap_acquire_page_lock(md);
		(void) pmap_modify_pv(md, pa, pm, va, PVF_WIRED, 0);
		pmap_release_page_lock(md);
	}

	pmap_release_pmap_lock(pm);
	kpreempt_enable();

	UVMHIST_LOG(maphist, " <-- done", 0, 0, 0, 0);
}

#ifdef ARM_MMU_EXTENDED
void
pmap_md_pdetab_activate(pmap_t pm, struct lwp *l)
{
	UVMHIST_FUNC(__func__);
	struct cpu_info * const ci = curcpu();
	struct pmap_asid_info * const pai = PMAP_PAI(pm, cpu_tlb_info(ci));

	UVMHIST_CALLARGS(maphist, "pm %#jx (pm->pm_l1_pa %08jx asid %ju)",
	    (uintptr_t)pm, pm->pm_l1_pa, pai->pai_asid, 0);

	/*
	 * Assume that TTBR1 has only global mappings and TTBR0 only
	 * has non-global mappings.  To prevent speculation from doing
	 * evil things we disable translation table walks using TTBR0
	 * before setting the CONTEXTIDR (ASID) or new TTBR0 value.
	 * Once both are set, table walks are reenabled.
	 */
	const uint32_t old_ttbcr = armreg_ttbcr_read();
	armreg_ttbcr_write(old_ttbcr | TTBCR_S_PD0);
	isb();

	pmap_tlb_asid_acquire(pm, l);

	cpu_setttb(pm->pm_l1_pa, pai->pai_asid);
	/*
	 * Now we can reenable tablewalks since the CONTEXTIDR and TTRB0
	 * have been updated.
	 */
	isb();

	if (pm != pmap_kernel()) {
		armreg_ttbcr_write(old_ttbcr & ~TTBCR_S_PD0);
	}
	cpu_cpwait();

	KASSERTMSG(ci->ci_pmap_asid_cur == pai->pai_asid, "%u vs %u",
	    ci->ci_pmap_asid_cur, pai->pai_asid);
	ci->ci_pmap_cur = pm;
}

void
pmap_md_pdetab_deactivate(pmap_t pm)
{

	UVMHIST_FUNC(__func__);
	UVMHIST_CALLARGS(maphist, "pm %#jx", (uintptr_t)pm, 0, 0, 0);

	kpreempt_disable();
	struct cpu_info * const ci = curcpu();
	/*
	 * Disable translation table walks from TTBR0 while no pmap has been
	 * activated.
	 */
	const uint32_t old_ttbcr = armreg_ttbcr_read();
	armreg_ttbcr_write(old_ttbcr | TTBCR_S_PD0);
	isb();
	pmap_tlb_asid_deactivate(pm);
	cpu_setttb(pmap_kernel()->pm_l1_pa, KERNEL_PID);
	isb();

	ci->ci_pmap_cur = pmap_kernel();
	KASSERTMSG(ci->ci_pmap_asid_cur == KERNEL_PID, "ci_pmap_asid_cur %u",
	    ci->ci_pmap_asid_cur);
	kpreempt_enable();
}
#endif

void
pmap_activate(struct lwp *l)
{
	extern int block_userspace_access;
	pmap_t npm = l->l_proc->p_vmspace->vm_map.pmap;

	UVMHIST_FUNC(__func__);
	UVMHIST_CALLARGS(maphist, "l=%#jx pm=%#jx", (uintptr_t)l,
	    (uintptr_t)npm, 0, 0);

	struct cpu_info * const ci = curcpu();

	/*
	 * If activating a non-current lwp or the current lwp is
	 * already active, just return.
	 */
	if (false
	    || l != curlwp
#ifdef ARM_MMU_EXTENDED
	    || (ci->ci_pmap_cur == npm &&
		(npm == pmap_kernel()
		 /* || PMAP_PAI_ASIDVALID_P(pai, cpu_tlb_info(ci)) */))
#else
	    || npm->pm_activated == true
#endif
	    || false) {
		UVMHIST_LOG(maphist, " <-- (same pmap)", (uintptr_t)curlwp,
		    (uintptr_t)l, 0, 0);
		return;
	}

#ifndef ARM_MMU_EXTENDED
	const uint32_t ndacr = (DOMAIN_CLIENT << (PMAP_DOMAIN_KERNEL * 2))
	    | (DOMAIN_CLIENT << (pmap_domain(npm) * 2));

	/*
	 * If TTB and DACR are unchanged, short-circuit all the
	 * TLB/cache management stuff.
	 */
	pmap_t opm = ci->ci_lastlwp
	    ? ci->ci_lastlwp->l_proc->p_vmspace->vm_map.pmap
	    : NULL;
	if (opm != NULL) {
		uint32_t odacr = (DOMAIN_CLIENT << (PMAP_DOMAIN_KERNEL * 2))
		    | (DOMAIN_CLIENT << (pmap_domain(opm) * 2));

		if (opm->pm_l1 == npm->pm_l1 && odacr == ndacr)
			goto all_done;
	}
#endif /* !ARM_MMU_EXTENDED */

	PMAPCOUNT(activations);
	block_userspace_access = 1;

#ifndef ARM_MMU_EXTENDED
	/*
	 * If switching to a user vmspace which is different to the
	 * most recent one, and the most recent one is potentially
	 * live in the cache, we must write-back and invalidate the
	 * entire cache.
	 */
	pmap_t rpm = ci->ci_pmap_lastuser;

	/*
	 * XXXSCW: There's a corner case here which can leave turds in the
	 * cache as reported in kern/41058. They're probably left over during
	 * tear-down and switching away from an exiting process. Until the root
	 * cause is identified and fixed, zap the cache when switching pmaps.
	 * This will result in a few unnecessary cache flushes, but that's
	 * better than silently corrupting data.
	 */
#if 0
	if (npm != pmap_kernel() && rpm && npm != rpm &&
	    rpm->pm_cstate.cs_cache) {
		rpm->pm_cstate.cs_cache = 0;
#ifdef PMAP_CACHE_VIVT
		cpu_idcache_wbinv_all();
#endif
	}
#else
	if (rpm) {
		rpm->pm_cstate.cs_cache = 0;
		if (npm == pmap_kernel())
			ci->ci_pmap_lastuser = NULL;
#ifdef PMAP_CACHE_VIVT
		cpu_idcache_wbinv_all();
#endif
	}
#endif

	/* No interrupts while we frob the TTB/DACR */
	uint32_t oldirqstate = disable_interrupts(IF32_bits);
#endif /* !ARM_MMU_EXTENDED */

#ifndef ARM_HAS_VBAR
	/*
	 * For ARM_VECTORS_LOW, we MUST, I repeat, MUST fix up the L1
	 * entry corresponding to 'vector_page' in the incoming L1 table
	 * before switching to it otherwise subsequent interrupts/exceptions
	 * (including domain faults!) will jump into hyperspace.
	 */
	if (npm->pm_pl1vec != NULL) {
		cpu_tlb_flushID_SE((u_int)vector_page);
		cpu_cpwait();
		*npm->pm_pl1vec = npm->pm_l1vec;
		PTE_SYNC(npm->pm_pl1vec);
	}
#endif

#ifdef ARM_MMU_EXTENDED
	pmap_md_pdetab_activate(npm, l);
#else
	cpu_domains(ndacr);
	if (npm == pmap_kernel() || npm == rpm) {
		/*
		 * Switching to a kernel thread, or back to the
		 * same user vmspace as before... Simply update
		 * the TTB (no TLB flush required)
		 */
		cpu_setttb(npm->pm_l1->l1_physaddr, false);
		cpu_cpwait();
	} else {
		/*
		 * Otherwise, update TTB and flush TLB
		 */
		cpu_context_switch(npm->pm_l1->l1_physaddr);
		if (rpm != NULL)
			rpm->pm_cstate.cs_tlb = 0;
	}

	restore_interrupts(oldirqstate);
#endif /* ARM_MMU_EXTENDED */

	block_userspace_access = 0;

#ifndef ARM_MMU_EXTENDED
 all_done:
	/*
	 * The new pmap is resident. Make sure it's marked
	 * as resident in the cache/TLB.
	 */
	npm->pm_cstate.cs_all = PMAP_CACHE_STATE_ALL;
	if (npm != pmap_kernel())
		ci->ci_pmap_lastuser = npm;

	/* The old pmap is not longer active */
	if (opm != npm) {
		if (opm != NULL)
			opm->pm_activated = false;

		/* But the new one is */
		npm->pm_activated = true;
	}
	ci->ci_pmap_cur = npm;
#endif
	UVMHIST_LOG(maphist, " <-- done", 0, 0, 0, 0);
}

void
pmap_deactivate(struct lwp *l)
{
	pmap_t pm = l->l_proc->p_vmspace->vm_map.pmap;

	UVMHIST_FUNC(__func__);
	UVMHIST_CALLARGS(maphist, "l=%#jx (pm=%#jx)", (uintptr_t)l,
		(uintptr_t)pm, 0, 0);

#ifdef ARM_MMU_EXTENDED
	pmap_md_pdetab_deactivate(pm);
#else
	/*
	 * If the process is exiting, make sure pmap_activate() does
	 * a full MMU context-switch and cache flush, which we might
	 * otherwise skip. See PR port-arm/38950.
	 */
	if (l->l_proc->p_sflag & PS_WEXIT)
		curcpu()->ci_lastlwp = NULL;

	pm->pm_activated = false;
#endif
	UVMHIST_LOG(maphist, "  <-- done", 0, 0, 0, 0);
}

void
pmap_update(pmap_t pm)
{

	UVMHIST_FUNC(__func__);
	UVMHIST_CALLARGS(maphist, "pm=%#jx remove_all %jd", (uintptr_t)pm,
	    pm->pm_remove_all, 0, 0);

#ifndef ARM_MMU_EXTENDED
	if (pm->pm_remove_all) {
		/*
		 * Finish up the pmap_remove_all() optimisation by flushing
		 * the TLB.
		 */
		pmap_tlb_flushID(pm);
		pm->pm_remove_all = false;
	}

	if (pmap_is_current(pm)) {
		/*
		 * If we're dealing with a current userland pmap, move its L1
		 * to the end of the LRU.
		 */
		if (pm != pmap_kernel())
			pmap_use_l1(pm);

		/*
		 * We can assume we're done with frobbing the cache/tlb for
		 * now. Make sure any future pmap ops don't skip cache/tlb
		 * flushes.
		 */
		pm->pm_cstate.cs_all = PMAP_CACHE_STATE_ALL;
	}
#else

	kpreempt_disable();
#if defined(MULTIPROCESSOR) && PMAP_TLB_MAX > 1
	u_int pending = atomic_swap_uint(&pmap->pm_shootdown_pending, 0);
	if (pending && pmap_tlb_shootdown_bystanders(pmap)) {
		PMAP_COUNT(shootdown_ipis);
	}
#endif

	/*
	 * If pmap_remove_all was called, we deactivated ourselves and released
	 * our ASID.  Now we have to reactivate ourselves.
	 */
	if (__predict_false(pm->pm_remove_all)) {
		pm->pm_remove_all = false;

		KASSERT(pm != pmap_kernel());
		pmap_md_pdetab_activate(pm, curlwp);
	}

	if (arm_has_mpext_p)
		armreg_bpiallis_write(0);
	else
		armreg_bpiall_write(0);

	kpreempt_enable();

	KASSERTMSG(pm == pmap_kernel()
	    || curcpu()->ci_pmap_cur != pm
	    || pm->pm_pai[0].pai_asid == curcpu()->ci_pmap_asid_cur,
	    "pmap/asid %p/%#x != %s cur pmap/asid %p/%#x", pm,
	    pm->pm_pai[0].pai_asid, curcpu()->ci_data.cpu_name,
	    curcpu()->ci_pmap_cur, curcpu()->ci_pmap_asid_cur);
#endif

	PMAPCOUNT(updates);

	/*
	 * make sure TLB/cache operations have completed.
	 */
	cpu_cpwait();
	UVMHIST_LOG(maphist, "  <-- done", 0, 0, 0, 0);
}

bool
pmap_remove_all(pmap_t pm)
{

	UVMHIST_FUNC(__func__);
	UVMHIST_CALLARGS(maphist, "(pm=%#jx)", (uintptr_t)pm, 0, 0, 0);

	KASSERT(pm != pmap_kernel());

	kpreempt_disable();
	/*
	 * The vmspace described by this pmap is about to be torn down.
	 * Until pmap_update() is called, UVM will only make calls
	 * to pmap_remove(). We can make life much simpler by flushing
	 * the cache now, and deferring TLB invalidation to pmap_update().
	 */
#ifdef PMAP_CACHE_VIVT
	pmap_cache_wbinv_all(pm, PVF_EXEC);
#endif
#ifdef ARM_MMU_EXTENDED
#ifdef MULTIPROCESSOR
	struct cpu_info * const ci = curcpu();
	// This should be the last CPU with this pmap onproc
	KASSERT(!kcpuset_isotherset(pm->pm_onproc, cpu_index(ci)));
	if (kcpuset_isset(pm->pm_onproc, cpu_index(ci)))
#endif
		pmap_tlb_asid_deactivate(pm);
#ifdef MULTIPROCESSOR
	KASSERT(kcpuset_iszero(pm->pm_onproc));
#endif

	pmap_tlb_asid_release_all(pm);
#endif
	pm->pm_remove_all = true;
	kpreempt_enable();

	UVMHIST_LOG(maphist, " <-- done", 0, 0, 0, 0);
	return false;
}

/*
 * Retire the given physical map from service.
 * Should only be called if the map contains no valid mappings.
 */
void
pmap_destroy(pmap_t pm)
{
	UVMHIST_FUNC(__func__);
	UVMHIST_CALLARGS(maphist, "pm=%#jx remove_all %jd", (uintptr_t)pm,
	    pm ? pm->pm_remove_all : 0, 0, 0);

	if (pm == NULL)
		return;

	if (pm->pm_remove_all) {
#ifdef ARM_MMU_EXTENDED
 		pmap_tlb_asid_release_all(pm);
#else
		pmap_tlb_flushID(pm);
#endif
		pm->pm_remove_all = false;
	}

	/*
	 * Drop reference count
	 */
	if (atomic_dec_uint_nv(&pm->pm_refs) > 0) {
#ifndef ARM_MMU_EXTENDED
		if (pmap_is_current(pm)) {
			if (pm != pmap_kernel())
				pmap_use_l1(pm);
			pm->pm_cstate.cs_all = PMAP_CACHE_STATE_ALL;
		}
#endif
		return;
	}

	/*
	 * reference count is zero, free pmap resources and then free pmap.
	 */

#ifndef ARM_HAS_VBAR
	if (vector_page < KERNEL_BASE) {
		KDASSERT(!pmap_is_current(pm));

		/* Remove the vector page mapping */
		pmap_remove(pm, vector_page, vector_page + PAGE_SIZE);
		pmap_update(pm);
	}
#endif

	pmap_free_l1(pm);

#ifdef ARM_MMU_EXTENDED
#ifdef MULTIPROCESSOR
	kcpuset_destroy(pm->pm_active);
	kcpuset_destroy(pm->pm_onproc);
#endif
#else
	struct cpu_info * const ci = curcpu();
	if (ci->ci_pmap_lastuser == pm)
		ci->ci_pmap_lastuser = NULL;
#endif

	mutex_destroy(&pm->pm_lock);
	pool_cache_put(&pmap_cache, pm);
	UVMHIST_LOG(maphist, "  <-- done", 0, 0, 0, 0);
}


/*
 * void pmap_reference(pmap_t pm)
 *
 * Add a reference to the specified pmap.
 */
void
pmap_reference(pmap_t pm)
{

	if (pm == NULL)
		return;

#ifndef ARM_MMU_EXTENDED
	pmap_use_l1(pm);
#endif

	atomic_inc_uint(&pm->pm_refs);
}

#if (ARM_MMU_V6 + ARM_MMU_V7) > 0

static struct evcnt pmap_prefer_nochange_ev =
    EVCNT_INITIALIZER(EVCNT_TYPE_MISC, NULL, "pmap prefer", "nochange");
static struct evcnt pmap_prefer_change_ev =
    EVCNT_INITIALIZER(EVCNT_TYPE_MISC, NULL, "pmap prefer", "change");

EVCNT_ATTACH_STATIC(pmap_prefer_change_ev);
EVCNT_ATTACH_STATIC(pmap_prefer_nochange_ev);

void
pmap_prefer(vaddr_t hint, vaddr_t *vap, int td)
{
	vsize_t mask = arm_cache_prefer_mask | (PAGE_SIZE - 1);
	vaddr_t va = *vap;
	vaddr_t diff = (hint - va) & mask;
	if (diff == 0) {
		pmap_prefer_nochange_ev.ev_count++;
	} else {
		pmap_prefer_change_ev.ev_count++;
		if (__predict_false(td))
			va -= mask + 1;
		*vap = va + diff;
	}
}
#endif /* ARM_MMU_V6 | ARM_MMU_V7 */

/*
 * pmap_zero_page()
 *
 * Zero a given physical page by mapping it at a page hook point.
 * In doing the zero page op, the page we zero is mapped cachable, as with
 * StrongARM accesses to non-cached pages are non-burst making writing
 * _any_ bulk data very slow.
 */
#if (ARM_MMU_GENERIC + ARM_MMU_SA1 + ARM_MMU_V6 + ARM_MMU_V7) != 0
void
pmap_zero_page_generic(paddr_t pa)
{
#if defined(PMAP_CACHE_VIPT) || defined(DEBUG)
	struct vm_page *pg = PHYS_TO_VM_PAGE(pa);
	struct vm_page_md *md = VM_PAGE_TO_MD(pg);
#endif
#if defined(PMAP_CACHE_VIPT)
	/* Choose the last page color it had, if any */
	const vsize_t va_offset = md->pvh_attrs & arm_cache_prefer_mask;
#else
	const vsize_t va_offset = 0;
#endif
#if defined(__HAVE_MM_MD_DIRECT_MAPPED_PHYS)
	/*
	 * Is this page mapped at its natural color?
	 * If we have all of memory mapped, then just convert PA to VA.
	 */
	bool okcolor = arm_pcache.dcache_type == CACHE_TYPE_PIPT
	   || va_offset == (pa & arm_cache_prefer_mask);
	const vaddr_t vdstp = okcolor
	    ? pmap_direct_mapped_phys(pa, &okcolor, cpu_cdstp(va_offset))
	    : cpu_cdstp(va_offset);
#else
	const bool okcolor = false;
	const vaddr_t vdstp = cpu_cdstp(va_offset);
#endif
	pt_entry_t * const ptep = cpu_cdst_pte(va_offset);


#ifdef DEBUG
	if (!SLIST_EMPTY(&md->pvh_list))
		panic("pmap_zero_page: page has mappings");
#endif

	KDASSERT((pa & PGOFSET) == 0);

	if (!okcolor) {
		/*
		 * Hook in the page, zero it, and purge the cache for that
		 * zeroed page. Invalidate the TLB as needed.
		 */
		const pt_entry_t npte = L2_S_PROTO | pa | pte_l2_s_cache_mode
		    | L2_S_PROT(PTE_KERNEL, VM_PROT_WRITE);
		l2pte_set(ptep, npte, 0);
		PTE_SYNC(ptep);
		cpu_tlb_flushD_SE(vdstp);
		cpu_cpwait();
#if defined(__HAVE_MM_MD_DIRECT_MAPPED_PHYS) && defined(PMAP_CACHE_VIPT) \
    && !defined(ARM_MMU_EXTENDED)
		/*
		 * If we are direct-mapped and our color isn't ok, then before
		 * we bzero the page invalidate its contents from the cache and
		 * reset the color to its natural color.
		 */
		cpu_dcache_inv_range(vdstp, PAGE_SIZE);
		md->pvh_attrs &= ~arm_cache_prefer_mask;
		md->pvh_attrs |= (pa & arm_cache_prefer_mask);
#endif
	}
	bzero_page(vdstp);
	if (!okcolor) {
		/*
		 * Unmap the page.
		 */
		l2pte_reset(ptep);
		PTE_SYNC(ptep);
		cpu_tlb_flushD_SE(vdstp);
#ifdef PMAP_CACHE_VIVT
		cpu_dcache_wbinv_range(vdstp, PAGE_SIZE);
#endif
	}
#ifdef PMAP_CACHE_VIPT
	/*
	 * This page is now cache resident so it now has a page color.
	 * Any contents have been obliterated so clear the EXEC flag.
	 */
#ifndef ARM_MMU_EXTENDED
	if (!pmap_is_page_colored_p(md)) {
		PMAPCOUNT(vac_color_new);
		md->pvh_attrs |= PVF_COLORED;
	}
	md->pvh_attrs |= PVF_DIRTY;
#endif
	if (PV_IS_EXEC_P(md->pvh_attrs)) {
		md->pvh_attrs &= ~PVF_EXEC;
		PMAPCOUNT(exec_discarded_zero);
	}
#endif
}
#endif /* (ARM_MMU_GENERIC + ARM_MMU_SA1 + ARM_MMU_V6) != 0 */

#if ARM_MMU_XSCALE == 1
void
pmap_zero_page_xscale(paddr_t pa)
{
#ifdef DEBUG
	struct vm_page *pg = PHYS_TO_VM_PAGE(pa);
	struct vm_page_md *md = VM_PAGE_TO_MD(pg);

	if (!SLIST_EMPTY(&md->pvh_list))
		panic("pmap_zero_page: page has mappings");
#endif

	KDASSERT((pa & PGOFSET) == 0);

	/*
	 * Hook in the page, zero it, and purge the cache for that
	 * zeroed page. Invalidate the TLB as needed.
	 */

	pt_entry_t npte = L2_S_PROTO | pa |
	    L2_S_PROT(PTE_KERNEL, VM_PROT_WRITE) |
	    L2_C | L2_XS_T_TEX(TEX_XSCALE_X);	/* mini-data */
	l2pte_set(cdst_pte, npte, 0);
	PTE_SYNC(cdst_pte);
	cpu_tlb_flushD_SE(cdstp);
	cpu_cpwait();
	bzero_page(cdstp);
	xscale_cache_clean_minidata();
	l2pte_reset(cdst_pte);
	PTE_SYNC(cdst_pte);
}
#endif /* ARM_MMU_XSCALE == 1 */

/* pmap_pageidlezero()
 *
 * The same as above, except that we assume that the page is not
 * mapped.  This means we never have to flush the cache first.  Called
 * from the idle loop.
 */
bool
pmap_pageidlezero(paddr_t pa)
{
	bool rv = true;
#if defined(PMAP_CACHE_VIPT) || defined(DEBUG)
	struct vm_page * const pg = PHYS_TO_VM_PAGE(pa);
	struct vm_page_md *md = VM_PAGE_TO_MD(pg);
#endif
#ifdef PMAP_CACHE_VIPT
	/* Choose the last page color it had, if any */
	const vsize_t va_offset = md->pvh_attrs & arm_cache_prefer_mask;
#else
	const vsize_t va_offset = 0;
#endif
#ifdef __HAVE_MM_MD_DIRECT_MAPPED_PHYS
	bool okcolor = arm_pcache.dcache_type == CACHE_TYPE_PIPT
	   || va_offset == (pa & arm_cache_prefer_mask);
	const vaddr_t vdstp = okcolor
	    ? pmap_direct_mapped_phys(pa, &okcolor, cpu_cdstp(va_offset))
	    : cpu_cdstp(va_offset);
#else
	const bool okcolor = false;
	const vaddr_t vdstp = cpu_cdstp(va_offset);
#endif
	pt_entry_t * const ptep = cpu_cdst_pte(va_offset);


#ifdef DEBUG
	if (!SLIST_EMPTY(&md->pvh_list))
		panic("pmap_pageidlezero: page has mappings");
#endif

	KDASSERT((pa & PGOFSET) == 0);

	if (!okcolor) {
		/*
		 * Hook in the page, zero it, and purge the cache for that
		 * zeroed page. Invalidate the TLB as needed.
		 */
		const pt_entry_t npte = L2_S_PROTO | pa |
		    L2_S_PROT(PTE_KERNEL, VM_PROT_WRITE) | pte_l2_s_cache_mode;
		l2pte_set(ptep, npte, 0);
		PTE_SYNC(ptep);
		cpu_tlb_flushD_SE(vdstp);
		cpu_cpwait();
	}

	uint64_t *ptr = (uint64_t *)vdstp;
	for (size_t i = 0; i < PAGE_SIZE / sizeof(*ptr); i++) {
		if (sched_curcpu_runnable_p() != 0) {
			/*
			 * A process has become ready.  Abort now,
			 * so we don't keep it waiting while we
			 * do slow memory access to finish this
			 * page.
			 */
			rv = false;
			break;
		}
		*ptr++ = 0;
	}

#ifdef PMAP_CACHE_VIVT
	if (rv)
		/*
		 * if we aborted we'll rezero this page again later so don't
		 * purge it unless we finished it
		 */
		cpu_dcache_wbinv_range(vdstp, PAGE_SIZE);
#elif defined(PMAP_CACHE_VIPT)
	/*
	 * This page is now cache resident so it now has a page color.
	 * Any contents have been obliterated so clear the EXEC flag.
	 */
#ifndef ARM_MMU_EXTENDED
	if (!pmap_is_page_colored_p(md)) {
		PMAPCOUNT(vac_color_new);
		md->pvh_attrs |= PVF_COLORED;
	}
#endif
	if (PV_IS_EXEC_P(md->pvh_attrs)) {
		md->pvh_attrs &= ~PVF_EXEC;
		PMAPCOUNT(exec_discarded_zero);
	}
#endif
	/*
	 * Unmap the page.
	 */
	if (!okcolor) {
		l2pte_reset(ptep);
		PTE_SYNC(ptep);
		cpu_tlb_flushD_SE(vdstp);
	}

	return rv;
}

/*
 * pmap_copy_page()
 *
 * Copy one physical page into another, by mapping the pages into
 * hook points. The same comment regarding cachability as in
 * pmap_zero_page also applies here.
 */
#if (ARM_MMU_GENERIC + ARM_MMU_SA1 + ARM_MMU_V6 + ARM_MMU_V7) != 0
void
pmap_copy_page_generic(paddr_t src, paddr_t dst)
{
	struct vm_page * const src_pg = PHYS_TO_VM_PAGE(src);
	struct vm_page_md *src_md = VM_PAGE_TO_MD(src_pg);
#if defined(PMAP_CACHE_VIPT) || defined(DEBUG)
	struct vm_page * const dst_pg = PHYS_TO_VM_PAGE(dst);
	struct vm_page_md *dst_md = VM_PAGE_TO_MD(dst_pg);
#endif
#ifdef PMAP_CACHE_VIPT
	const vsize_t src_va_offset = src_md->pvh_attrs & arm_cache_prefer_mask;
	const vsize_t dst_va_offset = dst_md->pvh_attrs & arm_cache_prefer_mask;
#else
	const vsize_t src_va_offset = 0;
	const vsize_t dst_va_offset = 0;
#endif
#if defined(__HAVE_MM_MD_DIRECT_MAPPED_PHYS)
	/*
	 * Is this page mapped at its natural color?
	 * If we have all of memory mapped, then just convert PA to VA.
	 */
	bool src_okcolor = arm_pcache.dcache_type == CACHE_TYPE_PIPT
	    || src_va_offset == (src & arm_cache_prefer_mask);
	bool dst_okcolor = arm_pcache.dcache_type == CACHE_TYPE_PIPT
	    || dst_va_offset == (dst & arm_cache_prefer_mask);
	const vaddr_t vsrcp = src_okcolor
	    ? pmap_direct_mapped_phys(src, &src_okcolor,
		cpu_csrcp(src_va_offset))
	    : cpu_csrcp(src_va_offset);
	const vaddr_t vdstp = pmap_direct_mapped_phys(dst, &dst_okcolor,
	    cpu_cdstp(dst_va_offset));
#else
	const bool src_okcolor = false;
	const bool dst_okcolor = false;
	const vaddr_t vsrcp = cpu_csrcp(src_va_offset);
	const vaddr_t vdstp = cpu_cdstp(dst_va_offset);
#endif
	pt_entry_t * const src_ptep = cpu_csrc_pte(src_va_offset);
	pt_entry_t * const dst_ptep = cpu_cdst_pte(dst_va_offset);

#ifdef DEBUG
	if (!SLIST_EMPTY(&dst_md->pvh_list))
		panic("pmap_copy_page: dst page has mappings");
#endif

#if defined(PMAP_CACHE_VIPT) && !defined(ARM_MMU_EXTENDED)
	KASSERT(arm_cache_prefer_mask == 0 || src_md->pvh_attrs & (PVF_COLORED|PVF_NC));
#endif
	KDASSERT((src & PGOFSET) == 0);
	KDASSERT((dst & PGOFSET) == 0);

	/*
	 * Clean the source page.  Hold the source page's lock for
	 * the duration of the copy so that no other mappings can
	 * be created while we have a potentially aliased mapping.
	 */
#ifdef PMAP_CACHE_VIVT
	pmap_acquire_page_lock(src_md);
	(void) pmap_clean_page(src_md, true);
	pmap_release_page_lock(src_md);
#endif

	/*
	 * Map the pages into the page hook points, copy them, and purge
	 * the cache for the appropriate page. Invalidate the TLB
	 * as required.
	 */
	if (!src_okcolor) {
		const pt_entry_t nsrc_pte = L2_S_PROTO
		    | src
#if defined(PMAP_CACHE_VIPT) && !defined(ARM_MMU_EXTENDED)
		    | ((src_md->pvh_attrs & PVF_NC) ? 0 : pte_l2_s_cache_mode)
#else // defined(PMAP_CACHE_VIVT) || defined(ARM_MMU_EXTENDED)
		    | pte_l2_s_cache_mode
#endif
		    | L2_S_PROT(PTE_KERNEL, VM_PROT_READ);
		l2pte_set(src_ptep, nsrc_pte, 0);
		PTE_SYNC(src_ptep);
		cpu_tlb_flushD_SE(vsrcp);
		cpu_cpwait();
	}
	if (!dst_okcolor) {
		const pt_entry_t ndst_pte = L2_S_PROTO | dst |
		    L2_S_PROT(PTE_KERNEL, VM_PROT_WRITE) | pte_l2_s_cache_mode;
		l2pte_set(dst_ptep, ndst_pte, 0);
		PTE_SYNC(dst_ptep);
		cpu_tlb_flushD_SE(vdstp);
		cpu_cpwait();
#if defined(__HAVE_MM_MD_DIRECT_MAPPED_PHYS) && defined(PMAP_CACHE_VIPT)
		/*
		 * If we are direct-mapped and our color isn't ok, then before
		 * we bcopy to the new page invalidate its contents from the
		 * cache and reset its color to its natural color.
		 */
		cpu_dcache_inv_range(vdstp, PAGE_SIZE);
		dst_md->pvh_attrs &= ~arm_cache_prefer_mask;
		dst_md->pvh_attrs |= (dst & arm_cache_prefer_mask);
#endif
	}
	bcopy_page(vsrcp, vdstp);
#ifdef PMAP_CACHE_VIVT
	cpu_dcache_inv_range(vsrcp, PAGE_SIZE);
	cpu_dcache_wbinv_range(vdstp, PAGE_SIZE);
#endif
	/*
	 * Unmap the pages.
	 */
	if (!src_okcolor) {
		l2pte_reset(src_ptep);
		PTE_SYNC(src_ptep);
		cpu_tlb_flushD_SE(vsrcp);
		cpu_cpwait();
	}
	if (!dst_okcolor) {
		l2pte_reset(dst_ptep);
		PTE_SYNC(dst_ptep);
		cpu_tlb_flushD_SE(vdstp);
		cpu_cpwait();
	}
#ifdef PMAP_CACHE_VIPT
	/*
	 * Now that the destination page is in the cache, mark it as colored.
	 * If this was an exec page, discard it.
	 */
	pmap_acquire_page_lock(dst_md);
#ifndef ARM_MMU_EXTENDED
	if (arm_pcache.cache_type == CACHE_TYPE_PIPT) {
		dst_md->pvh_attrs &= ~arm_cache_prefer_mask;
		dst_md->pvh_attrs |= (dst & arm_cache_prefer_mask);
	}
	if (!pmap_is_page_colored_p(dst_md)) {
		PMAPCOUNT(vac_color_new);
		dst_md->pvh_attrs |= PVF_COLORED;
	}
	dst_md->pvh_attrs |= PVF_DIRTY;
#endif
	if (PV_IS_EXEC_P(dst_md->pvh_attrs)) {
		dst_md->pvh_attrs &= ~PVF_EXEC;
		PMAPCOUNT(exec_discarded_copy);
	}
	pmap_release_page_lock(dst_md);
#endif
}
#endif /* (ARM_MMU_GENERIC + ARM_MMU_SA1 + ARM_MMU_V6) != 0 */

#if ARM_MMU_XSCALE == 1
void
pmap_copy_page_xscale(paddr_t src, paddr_t dst)
{
	struct vm_page *src_pg = PHYS_TO_VM_PAGE(src);
	struct vm_page_md *src_md = VM_PAGE_TO_MD(src_pg);
#ifdef DEBUG
	struct vm_page_md *dst_md = VM_PAGE_TO_MD(PHYS_TO_VM_PAGE(dst));

	if (!SLIST_EMPTY(&dst_md->pvh_list))
		panic("pmap_copy_page: dst page has mappings");
#endif

	KDASSERT((src & PGOFSET) == 0);
	KDASSERT((dst & PGOFSET) == 0);

	/*
	 * Clean the source page.  Hold the source page's lock for
	 * the duration of the copy so that no other mappings can
	 * be created while we have a potentially aliased mapping.
	 */
#ifdef PMAP_CACHE_VIVT
	pmap_acquire_page_lock(src_md);
	(void) pmap_clean_page(src_md, true);
	pmap_release_page_lock(src_md);
#endif

	/*
	 * Map the pages into the page hook points, copy them, and purge
	 * the cache for the appropriate page. Invalidate the TLB
	 * as required.
	 */
	const pt_entry_t nsrc_pte = L2_S_PROTO | src
	    | L2_S_PROT(PTE_KERNEL, VM_PROT_READ)
	    | L2_C | L2_XS_T_TEX(TEX_XSCALE_X);	/* mini-data */
	l2pte_set(csrc_pte, nsrc_pte, 0);
	PTE_SYNC(csrc_pte);

	const pt_entry_t ndst_pte = L2_S_PROTO | dst
	    | L2_S_PROT(PTE_KERNEL, VM_PROT_WRITE)
	    | L2_C | L2_XS_T_TEX(TEX_XSCALE_X);	/* mini-data */
	l2pte_set(cdst_pte, ndst_pte, 0);
	PTE_SYNC(cdst_pte);

	cpu_tlb_flushD_SE(csrcp);
	cpu_tlb_flushD_SE(cdstp);
	cpu_cpwait();
	bcopy_page(csrcp, cdstp);
	xscale_cache_clean_minidata();
	l2pte_reset(csrc_pte);
	l2pte_reset(cdst_pte);
	PTE_SYNC(csrc_pte);
	PTE_SYNC(cdst_pte);
}
#endif /* ARM_MMU_XSCALE == 1 */

/*
 * void pmap_virtual_space(vaddr_t *start, vaddr_t *end)
 *
 * Return the start and end addresses of the kernel's virtual space.
 * These values are setup in pmap_bootstrap and are updated as pages
 * are allocated.
 */
void
pmap_virtual_space(vaddr_t *start, vaddr_t *end)
{
	*start = virtual_avail;
	*end = virtual_end;
}

/*
 * Helper function for pmap_grow_l2_bucket()
 */
static inline int
pmap_grow_map(vaddr_t va, paddr_t *pap)
{
	paddr_t pa;

	KASSERT((va & PGOFSET) == 0);

	if (uvm.page_init_done == false) {
#ifdef PMAP_STEAL_MEMORY
		pv_addr_t pv;
		pmap_boot_pagealloc(PAGE_SIZE,
#ifdef PMAP_CACHE_VIPT
		    arm_cache_prefer_mask,
		    va & arm_cache_prefer_mask,
#else
		    0, 0,
#endif
		    &pv);
		pa = pv.pv_pa;
#else
		if (uvm_page_physget(&pa) == false)
			return 1;
#endif	/* PMAP_STEAL_MEMORY */
	} else {
		struct vm_page *pg;
		pg = uvm_pagealloc(NULL, 0, NULL, UVM_PGA_USERESERVE);
		if (pg == NULL)
			return 1;
		pa = VM_PAGE_TO_PHYS(pg);
		/*
		 * This new page must not have any mappings.
		 */
		struct vm_page_md *md __diagused = VM_PAGE_TO_MD(pg);
		KASSERT(SLIST_EMPTY(&md->pvh_list));
	}

	/*
	 * Enter it via pmap_kenter_pa and let that routine do the hard work.
	 */
	pmap_kenter_pa(va, pa, VM_PROT_READ | VM_PROT_WRITE,
	    PMAP_KMPAGE | PMAP_PTE);

	if (pap)
		*pap = pa;

	PMAPCOUNT(pt_mappings);

	const pmap_t kpm __diagused = pmap_kernel();
	struct l2_bucket * const l2b __diagused = pmap_get_l2_bucket(kpm, va);
	KASSERT(l2b != NULL);

	pt_entry_t * const ptep __diagused = &l2b->l2b_kva[l2pte_index(va)];
	const pt_entry_t pte __diagused = *ptep;
	KASSERT(l2pte_valid_p(pte));
	KASSERT((pte & L2_S_CACHE_MASK) == pte_l2_s_cache_mode_pt);

	memset((void *)va, 0, PAGE_SIZE);

	return 0;
}

/*
 * This is the same as pmap_alloc_l2_bucket(), except that it is only
 * used by pmap_growkernel().
 */
static inline struct l2_bucket *
pmap_grow_l2_bucket(pmap_t pm, vaddr_t va)
{
	const size_t l1slot = l1pte_index(va);
	struct l2_dtable *l2;
	vaddr_t nva;

	CTASSERT((PAGE_SIZE % L2_TABLE_SIZE_REAL) == 0);
	if ((l2 = pm->pm_l2[L2_IDX(l1slot)]) == NULL) {
		/*
		 * No mapping at this address, as there is
		 * no entry in the L1 table.
		 * Need to allocate a new l2_dtable.
		 */
		nva = pmap_kernel_l2dtable_kva;
		if ((nva & PGOFSET) == 0) {
			/*
			 * Need to allocate a backing page
			 */
			if (pmap_grow_map(nva, NULL))
				return NULL;
		}

		l2 = (struct l2_dtable *)nva;
		nva += sizeof(struct l2_dtable);

		if ((nva & PGOFSET) < (pmap_kernel_l2dtable_kva & PGOFSET)) {
			/*
			 * The new l2_dtable straddles a page boundary.
			 * Map in another page to cover it.
			 */
			if (pmap_grow_map(nva & ~PGOFSET, NULL))
				return NULL;
		}

		pmap_kernel_l2dtable_kva = nva;

		/*
		 * Link it into the parent pmap
		 */
		pm->pm_l2[L2_IDX(l1slot)] = l2;
	}

	struct l2_bucket * const l2b = &l2->l2_bucket[L2_BUCKET(l1slot)];

	/*
	 * Fetch pointer to the L2 page table associated with the address.
	 */
	if (l2b->l2b_kva == NULL) {
		pt_entry_t *ptep;

		/*
		 * No L2 page table has been allocated. Chances are, this
		 * is because we just allocated the l2_dtable, above.
		 */
		nva = pmap_kernel_l2ptp_kva;
		ptep = (pt_entry_t *)nva;
		if ((nva & PGOFSET) == 0) {
			/*
			 * Need to allocate a backing page
			 */
			if (pmap_grow_map(nva, &pmap_kernel_l2ptp_phys))
				return NULL;
			PTE_SYNC_RANGE(ptep, PAGE_SIZE / sizeof(pt_entry_t));
		}

		l2->l2_occupancy++;
		l2b->l2b_kva = ptep;
		l2b->l2b_l1slot = l1slot;
		l2b->l2b_pa = pmap_kernel_l2ptp_phys;

		pmap_kernel_l2ptp_kva += L2_TABLE_SIZE_REAL;
		pmap_kernel_l2ptp_phys += L2_TABLE_SIZE_REAL;
	}

	return l2b;
}

vaddr_t
pmap_growkernel(vaddr_t maxkvaddr)
{
	UVMHIST_FUNC(__func__);
	UVMHIST_CALLARGS(maphist, "growing kernel from %#jx to %#jx\n",
	    pmap_curmaxkvaddr, maxkvaddr, 0, 0);

	pmap_t kpm = pmap_kernel();
#ifndef ARM_MMU_EXTENDED
	struct l1_ttable *l1;
#endif
	int s;

	if (maxkvaddr <= pmap_curmaxkvaddr)
		goto out;		/* we are OK */

	KDASSERT(maxkvaddr <= virtual_end);

	/*
	 * whoops!   we need to add kernel PTPs
	 */

	vaddr_t pmap_maxkvaddr = pmap_curmaxkvaddr;

	s = splvm();	/* to be safe */
	mutex_enter(&kpm_lock);

	/* Map 1MB at a time */
	size_t l1slot = l1pte_index(pmap_maxkvaddr);
#ifdef ARM_MMU_EXTENDED
	pd_entry_t * const spdep = &kpm->pm_l1[l1slot];
	pd_entry_t *pdep = spdep;
#endif
	for (;pmap_curmaxkvaddr < maxkvaddr; pmap_curmaxkvaddr += L1_S_SIZE,
#ifdef ARM_MMU_EXTENDED
	     pdep++,
#endif
	     l1slot++) {
		struct l2_bucket *l2b =
		    pmap_grow_l2_bucket(kpm, pmap_curmaxkvaddr);
		KASSERT(l2b != NULL);

		const pd_entry_t npde = L1_C_PROTO | l2b->l2b_pa
		    | L1_C_DOM(PMAP_DOMAIN_KERNEL);
#ifdef ARM_MMU_EXTENDED
		KASSERT(*pdep == 0);
		l1pte_setone(pdep, npde);
#else
		/* Distribute new L1 entry to all other L1s */
		SLIST_FOREACH(l1, &l1_list, l1_link) {
			pd_entry_t * const pdep = &l1->l1_kva[l1slot];
			l1pte_setone(pdep, npde);
			PDE_SYNC(pdep);
		}
#endif
	}
#ifdef ARM_MMU_EXTENDED
	PDE_SYNC_RANGE(spdep, pdep - spdep);
#endif

#ifdef PMAP_CACHE_VIVT
	/*
	 * flush out the cache, expensive but growkernel will happen so
	 * rarely
	 */
	cpu_dcache_wbinv_all();
	cpu_tlb_flushD();
	cpu_cpwait();
#endif

	mutex_exit(&kpm_lock);
	splx(s);

	kasan_shadow_map((void *)pmap_maxkvaddr,
	    (size_t)(pmap_curmaxkvaddr - pmap_maxkvaddr));

out:
	return pmap_curmaxkvaddr;
}

/************************ Utility routines ****************************/

#ifndef ARM_HAS_VBAR
/*
 * vector_page_setprot:
 *
 *	Manipulate the protection of the vector page.
 */
void
vector_page_setprot(int prot)
{
	struct l2_bucket *l2b;
	pt_entry_t *ptep;

#if defined(CPU_ARMV7) || defined(CPU_ARM11)
	/*
	 * If we are using VBAR to use the vectors in the kernel, then it's
	 * already mapped in the kernel text so no need to anything here.
	 */
	if (vector_page != ARM_VECTORS_LOW && vector_page != ARM_VECTORS_HIGH) {
		KASSERT((armreg_pfr1_read() & ARM_PFR1_SEC_MASK) != 0);
		return;
	}
#endif

	l2b = pmap_get_l2_bucket(pmap_kernel(), vector_page);
	KASSERT(l2b != NULL);

	ptep = &l2b->l2b_kva[l2pte_index(vector_page)];

	const pt_entry_t opte = *ptep;
#ifdef ARM_MMU_EXTENDED
	const pt_entry_t npte = (opte & ~(L2_S_PROT_MASK|L2_XS_XN))
	    | L2_S_PROT(PTE_KERNEL, prot);
#else
	const pt_entry_t npte = (opte & ~L2_S_PROT_MASK)
	    | L2_S_PROT(PTE_KERNEL, prot);
#endif
	l2pte_set(ptep, npte, opte);
	PTE_SYNC(ptep);
	cpu_tlb_flushD_SE(vector_page);
	cpu_cpwait();
}
#endif

/*
 * Fetch pointers to the PDE/PTE for the given pmap/VA pair.
 * Returns true if the mapping exists, else false.
 *
 * NOTE: This function is only used by a couple of arm-specific modules.
 * It is not safe to take any pmap locks here, since we could be right
 * in the middle of debugging the pmap anyway...
 *
 * It is possible for this routine to return false even though a valid
 * mapping does exist. This is because we don't lock, so the metadata
 * state may be inconsistent.
 *
 * NOTE: We can return a NULL *ptp in the case where the L1 pde is
 * a "section" mapping.
 */
bool
pmap_get_pde_pte(pmap_t pm, vaddr_t va, pd_entry_t **pdp, pt_entry_t **ptp)
{
	struct l2_dtable *l2;
	pd_entry_t *pdep, pde;
	pt_entry_t *ptep;
	u_short l1slot;

	if (pm->pm_l1 == NULL)
		return false;

	l1slot = l1pte_index(va);
	*pdp = pdep = pmap_l1_kva(pm) + l1slot;
	pde = *pdep;

	if (l1pte_section_p(pde)) {
		*ptp = NULL;
		return true;
	}

	l2 = pm->pm_l2[L2_IDX(l1slot)];
	if (l2 == NULL ||
	    (ptep = l2->l2_bucket[L2_BUCKET(l1slot)].l2b_kva) == NULL) {
		return false;
	}

	*ptp = &ptep[l2pte_index(va)];
	return true;
}

bool
pmap_get_pde(pmap_t pm, vaddr_t va, pd_entry_t **pdp)
{

	if (pm->pm_l1 == NULL)
		return false;

	*pdp = pmap_l1_kva(pm) + l1pte_index(va);

	return true;
}

/************************ Bootstrapping routines ****************************/

#ifndef ARM_MMU_EXTENDED
static void
pmap_init_l1(struct l1_ttable *l1, pd_entry_t *l1pt)
{
	int i;

	l1->l1_kva = l1pt;
	l1->l1_domain_use_count = 0;
	l1->l1_domain_first = 0;

	for (i = 0; i < PMAP_DOMAINS; i++)
		l1->l1_domain_free[i] = i + 1;

	/*
	 * Copy the kernel's L1 entries to each new L1.
	 */
	if (pmap_initialized)
		memcpy(l1pt, pmap_l1_kva(pmap_kernel()), L1_TABLE_SIZE);

	if (pmap_extract(pmap_kernel(), (vaddr_t)l1pt,
	    &l1->l1_physaddr) == false)
		panic("pmap_init_l1: can't get PA of L1 at %p", l1pt);

	SLIST_INSERT_HEAD(&l1_list, l1, l1_link);
	TAILQ_INSERT_TAIL(&l1_lru_list, l1, l1_lru);
}
#endif /* !ARM_MMU_EXTENDED */

/*
 * pmap_bootstrap() is called from the board-specific initarm() routine
 * once the kernel L1/L2 descriptors tables have been set up.
 *
 * This is a somewhat convoluted process since pmap bootstrap is, effectively,
 * spread over a number of disparate files/functions.
 *
 * We are passed the following parameters
 *  - vstart
 *    1MB-aligned start of managed kernel virtual memory.
 *  - vend
 *    1MB-aligned end of managed kernel virtual memory.
 *
 * We use 'kernel_l1pt' to build the metadata (struct l1_ttable and
 * struct l2_dtable) necessary to track kernel mappings.
 */
#define	PMAP_STATIC_L2_SIZE 16
void
pmap_bootstrap(vaddr_t vstart, vaddr_t vend)
{
	static struct l2_dtable static_l2[PMAP_STATIC_L2_SIZE];
#ifndef ARM_MMU_EXTENDED
	static struct l1_ttable static_l1;
	struct l1_ttable *l1 = &static_l1;
#endif
	struct l2_dtable *l2;
	struct l2_bucket *l2b;
	pd_entry_t *l1pt = (pd_entry_t *) kernel_l1pt.pv_va;
	pmap_t pm = pmap_kernel();
	pt_entry_t *ptep;
	paddr_t pa;
	vsize_t size;
	int nptes, l2idx, l2next = 0;

#ifdef ARM_MMU_EXTENDED
	KASSERT(pte_l1_s_cache_mode == pte_l1_s_cache_mode_pt);
	KASSERT(pte_l2_s_cache_mode == pte_l2_s_cache_mode_pt);
#endif

	VPRINTF("kpm ");
	/*
	 * Initialise the kernel pmap object
	 */
	curcpu()->ci_pmap_cur = pm;
#ifdef ARM_MMU_EXTENDED
	pm->pm_l1 = l1pt;
	pm->pm_l1_pa = kernel_l1pt.pv_pa;
	VPRINTF("tlb0 ");
	pmap_tlb_info_init(&pmap_tlb0_info);
#ifdef MULTIPROCESSOR
	VPRINTF("kcpusets ");
	pm->pm_onproc = kcpuset_running;
	pm->pm_active = kcpuset_running;
#endif
#else
	pm->pm_l1 = l1;
#endif

	VPRINTF("locks ");
	/*
	 * pmap_kenter_pa() and pmap_kremove() may be called from interrupt
	 * context, so its locks have to be at IPL_VM
	 */
	mutex_init(&pmap_lock, MUTEX_DEFAULT, IPL_VM);
	mutex_init(&kpm_lock, MUTEX_DEFAULT, IPL_NONE);
	mutex_init(&pm->pm_lock, MUTEX_DEFAULT, IPL_VM);
	pm->pm_refs = 1;

	VPRINTF("l1pt ");
	/*
	 * Scan the L1 translation table created by initarm() and create
	 * the required metadata for all valid mappings found in it.
	 */
	for (size_t l1slot = 0;
	     l1slot < L1_TABLE_SIZE / sizeof(pd_entry_t);
	     l1slot++) {
		pd_entry_t pde = l1pt[l1slot];

		/*
		 * We're only interested in Coarse mappings.
		 * pmap_extract() can deal with section mappings without
		 * recourse to checking L2 metadata.
		 */
		if ((pde & L1_TYPE_MASK) != L1_TYPE_C)
			continue;

		/*
		 * Lookup the KVA of this L2 descriptor table
		 */
		pa = l1pte_pa(pde);
		ptep = (pt_entry_t *)kernel_pt_lookup(pa);
		if (ptep == NULL) {
			panic("pmap_bootstrap: No L2 for va 0x%x, pa 0x%lx",
			    (u_int)l1slot << L1_S_SHIFT, pa);
		}

		/*
		 * Fetch the associated L2 metadata structure.
		 * Allocate a new one if necessary.
		 */
		if ((l2 = pm->pm_l2[L2_IDX(l1slot)]) == NULL) {
			if (l2next == PMAP_STATIC_L2_SIZE)
				panic("pmap_bootstrap: out of static L2s");
			pm->pm_l2[L2_IDX(l1slot)] = l2 = &static_l2[l2next++];
		}

		/*
		 * One more L1 slot tracked...
		 */
		l2->l2_occupancy++;

		/*
		 * Fill in the details of the L2 descriptor in the
		 * appropriate bucket.
		 */
		l2b = &l2->l2_bucket[L2_BUCKET(l1slot)];
		l2b->l2b_kva = ptep;
		l2b->l2b_pa = pa;
		l2b->l2b_l1slot = l1slot;

		/*
		 * Establish an initial occupancy count for this descriptor
		 */
		for (l2idx = 0;
		    l2idx < (L2_TABLE_SIZE_REAL / sizeof(pt_entry_t));
		    l2idx++) {
			if ((ptep[l2idx] & L2_TYPE_MASK) != L2_TYPE_INV) {
				l2b->l2b_occupancy++;
			}
		}

		/*
		 * Make sure the descriptor itself has the correct cache mode.
		 * If not, fix it, but whine about the problem. Port-meisters
		 * should consider this a clue to fix up their initarm()
		 * function. :)
		 */
		if (pmap_set_pt_cache_mode(l1pt, (vaddr_t)ptep, 1)) {
			printf("pmap_bootstrap: WARNING! wrong cache mode for "
			    "L2 pte @ %p\n", ptep);
		}
	}

	VPRINTF("cache(l1pt) ");
	/*
	 * Ensure the primary (kernel) L1 has the correct cache mode for
	 * a page table. Bitch if it is not correctly set.
	 */
	if (pmap_set_pt_cache_mode(l1pt, kernel_l1pt.pv_va,
		    L1_TABLE_SIZE / L2_S_SIZE)) {
		printf("pmap_bootstrap: WARNING! wrong cache mode for "
		    "primary L1 @ 0x%lx\n", kernel_l1pt.pv_va);
	}

#ifdef PMAP_CACHE_VIVT
	cpu_dcache_wbinv_all();
	cpu_tlb_flushID();
	cpu_cpwait();
#endif

	/*
	 * now we allocate the "special" VAs which are used for tmp mappings
	 * by the pmap (and other modules).  we allocate the VAs by advancing
	 * virtual_avail (note that there are no pages mapped at these VAs).
	 *
	 * Managed KVM space start from wherever initarm() tells us.
	 */
	virtual_avail = vstart;
	virtual_end = vend;

	VPRINTF("specials ");

	pmap_alloc_specials(&virtual_avail, 1, &memhook, NULL);

#ifdef PMAP_CACHE_VIPT
	/*
	 * If we have a VIPT cache, we need one page/pte per possible alias
	 * page so we won't violate cache aliasing rules.
	 */
	virtual_avail = (virtual_avail + arm_cache_prefer_mask) & ~arm_cache_prefer_mask;
	nptes = (arm_cache_prefer_mask >> L2_S_SHIFT) + 1;
	nptes = roundup(nptes, PAGE_SIZE / L2_S_SIZE);
	if (arm_pcache.icache_type != CACHE_TYPE_PIPT
	    && arm_pcache.icache_way_size > nptes * L2_S_SIZE) {
		nptes = arm_pcache.icache_way_size >> L2_S_SHIFT;
		nptes = roundup(nptes, PAGE_SIZE / L2_S_SIZE);
	}
#else
	nptes = PAGE_SIZE / L2_S_SIZE;
#endif
#ifdef MULTIPROCESSOR
	cnptes = nptes;
	nptes *= arm_cpu_max;
#endif
	pmap_alloc_specials(&virtual_avail, nptes, &csrcp, &csrc_pte);
	pmap_set_pt_cache_mode(l1pt, (vaddr_t)csrc_pte, nptes);
	pmap_alloc_specials(&virtual_avail, nptes, &cdstp, &cdst_pte);
	pmap_set_pt_cache_mode(l1pt, (vaddr_t)cdst_pte, nptes);
	if (msgbufaddr == NULL) {
		pmap_alloc_specials(&virtual_avail,
		    round_page(MSGBUFSIZE) / PAGE_SIZE,
		    (void *)&msgbufaddr, NULL);
	}

	/*
	 * Allocate a range of kernel virtual address space to be used
	 * for L2 descriptor tables and metadata allocation in
	 * pmap_growkernel().
	 */
	size = howmany(virtual_end - pmap_curmaxkvaddr, L1_S_SIZE);
	pmap_alloc_specials(&virtual_avail,
	    round_page(size * L2_TABLE_SIZE_REAL) / PAGE_SIZE,
	    &pmap_kernel_l2ptp_kva, NULL);

	size = howmany(size, L2_BUCKET_SIZE);
	pmap_alloc_specials(&virtual_avail,
	    round_page(size * sizeof(struct l2_dtable)) / PAGE_SIZE,
	    &pmap_kernel_l2dtable_kva, NULL);

#ifndef ARM_MMU_EXTENDED
	/*
	 * init the static-global locks and global pmap list.
	 */
	mutex_init(&l1_lru_lock, MUTEX_DEFAULT, IPL_VM);

	/*
	 * We can now initialise the first L1's metadata.
	 */
	SLIST_INIT(&l1_list);
	TAILQ_INIT(&l1_lru_list);
	pmap_init_l1(l1, l1pt);
#endif /* ARM_MMU_EXTENDED */

#ifndef ARM_HAS_VBAR
	/* Set up vector page L1 details, if necessary */
	if (vector_page < KERNEL_BASE) {
		pm->pm_pl1vec = pmap_l1_kva(pm) + l1pte_index(vector_page);
		l2b = pmap_get_l2_bucket(pm, vector_page);
		KDASSERT(l2b != NULL);
		pm->pm_l1vec = l2b->l2b_pa | L1_C_PROTO |
		    L1_C_DOM(pmap_domain(pm));
	} else
		pm->pm_pl1vec = NULL;
#endif

	VPRINTF("pools ");
	/*
	 * Initialize the pmap cache
	 */
	pool_cache_bootstrap(&pmap_cache, sizeof(struct pmap), 0, 0, 0,
	    "pmappl", NULL, IPL_NONE, pmap_pmap_ctor, NULL, NULL);

	/*
	 * Initialize the pv pool.
	 */
	pool_init(&pmap_pv_pool, sizeof(struct pv_entry), 0, 0, 0, "pvepl",
	    &pmap_bootstrap_pv_allocator, IPL_NONE);

	/*
	 * Initialize the L2 dtable pool and cache.
	 */
	pool_cache_bootstrap(&pmap_l2dtable_cache, sizeof(struct l2_dtable), 0,
	    0, 0, "l2dtblpl", NULL, IPL_NONE, pmap_l2dtable_ctor, NULL, NULL);

	/*
	 * Initialise the L2 descriptor table pool and cache
	 */
	pool_cache_bootstrap(&pmap_l2ptp_cache, L2_TABLE_SIZE_REAL,
	    L2_TABLE_SIZE_REAL, 0, 0, "l2ptppl", NULL, IPL_NONE,
	    pmap_l2ptp_ctor, NULL, NULL);

	mutex_init(&memlock, MUTEX_DEFAULT, IPL_NONE);

	cpu_dcache_wbinv_all();
}

static bool
pmap_set_pt_cache_mode(pd_entry_t *kl1, vaddr_t va, size_t nptes)
{
#ifdef ARM_MMU_EXTENDED
	return false;
#else
	if (pte_l1_s_cache_mode == pte_l1_s_cache_mode_pt
	    && pte_l2_s_cache_mode == pte_l2_s_cache_mode_pt)
		return false;

	const vaddr_t eva = va + nptes * PAGE_SIZE;
	int rv = 0;

	while (va < eva) {
		/*
		 * Make sure the descriptor itself has the correct cache mode
		 */
		pd_entry_t * const pdep = &kl1[l1pte_index(va)];
		pd_entry_t pde = *pdep;

		if (l1pte_section_p(pde)) {
			KASSERT((L1_S_CACHE_MASK & L1_S_V6_SUPER) == 0);
			if ((pde & L1_S_CACHE_MASK) != pte_l1_s_cache_mode_pt) {
				*pdep = (pde & ~L1_S_CACHE_MASK) |
				    pte_l1_s_cache_mode_pt;
				PDE_SYNC(pdep);
				cpu_dcache_wbinv_range((vaddr_t)pdep,
				    sizeof(*pdep));
				rv = 1;
			}
			return rv;
		}
		vaddr_t pa = l1pte_pa(pde);
		pt_entry_t *ptep = (pt_entry_t *)kernel_pt_lookup(pa);
		if (ptep == NULL)
			panic("pmap_bootstrap: No PTP for va %#lx\n", va);

		ptep += l2pte_index(va);
		const pt_entry_t opte = *ptep;
		if ((opte & L2_S_CACHE_MASK) != pte_l2_s_cache_mode_pt) {
			const pt_entry_t npte = (opte & ~L2_S_CACHE_MASK)
			    | pte_l2_s_cache_mode_pt;
			l2pte_set(ptep, npte, opte);
			PTE_SYNC(ptep);
			cpu_dcache_wbinv_range((vaddr_t)ptep, sizeof(*ptep));
			rv = 1;
		}
		va += PAGE_SIZE;
	}

	return rv;
#endif
}

static void
pmap_alloc_specials(vaddr_t *availp, int pages, vaddr_t *vap, pt_entry_t **ptep)
{
	vaddr_t va = *availp;
	struct l2_bucket *l2b;

	if (ptep) {
		l2b = pmap_get_l2_bucket(pmap_kernel(), va);
		if (l2b == NULL)
			panic("pmap_alloc_specials: no l2b for 0x%lx", va);

		*ptep = &l2b->l2b_kva[l2pte_index(va)];
	}

	*vap = va;
	*availp = va + (PAGE_SIZE * pages);
}

void
pmap_init(void)
{

	/*
	 * Set the available memory vars - These do not map to real memory
	 * addresses and cannot as the physical memory is fragmented.
	 * They are used by ps for %mem calculations.
	 * One could argue whether this should be the entire memory or just
	 * the memory that is useable in a user process.
	 */
	avail_start = ptoa(uvm_physseg_get_avail_start(uvm_physseg_get_first()));
	avail_end = ptoa(uvm_physseg_get_avail_end(uvm_physseg_get_last()));

	/*
	 * Now we need to free enough pv_entry structures to allow us to get
	 * the kmem_map/kmem_object allocated and inited (done after this
	 * function is finished).  to do this we allocate one bootstrap page out
	 * of kernel_map and use it to provide an initial pool of pv_entry
	 * structures.   we never free this page.
	 */
	pool_setlowat(&pmap_pv_pool, (PAGE_SIZE / sizeof(struct pv_entry)) * 2);

#ifdef ARM_MMU_EXTENDED
	/*
	 * Initialise the L1 pool and cache.
	 */

	pool_cache_bootstrap(&pmap_l1tt_cache, L1TT_SIZE, L1TT_SIZE,
	    0, 0, "l1ttpl", &pmap_l1tt_allocator, IPL_NONE, pmap_l1tt_ctor,
	     NULL, NULL);

	int error __diagused = pmap_maxproc_set(maxproc);
	KASSERT(error == 0);

	pmap_tlb_info_evcnt_attach(&pmap_tlb0_info);
#endif

	pmap_initialized = true;
}

static vaddr_t last_bootstrap_page = 0;
static void *free_bootstrap_pages = NULL;

static void *
pmap_bootstrap_pv_page_alloc(struct pool *pp, int flags)
{
	extern void *pool_page_alloc(struct pool *, int);
	vaddr_t new_page;
	void *rv;

	if (pmap_initialized)
		return pool_page_alloc(pp, flags);

	if (free_bootstrap_pages) {
		rv = free_bootstrap_pages;
		free_bootstrap_pages = *((void **)rv);
		return rv;
	}

	KASSERT(kernel_map != NULL);
	new_page = uvm_km_alloc(kernel_map, PAGE_SIZE, 0,
	    UVM_KMF_WIRED | ((flags & PR_WAITOK) ? 0 : UVM_KMF_NOWAIT));

	KASSERT(new_page > last_bootstrap_page);
	last_bootstrap_page = new_page;
	return (void *)new_page;
}

static void
pmap_bootstrap_pv_page_free(struct pool *pp, void *v)
{
	extern void pool_page_free(struct pool *, void *);

	if ((vaddr_t)v <= last_bootstrap_page) {
		*((void **)v) = free_bootstrap_pages;
		free_bootstrap_pages = v;
		return;
	}

	if (pmap_initialized) {
		pool_page_free(pp, v);
		return;
	}
}


#if defined(ARM_MMU_EXTENDED)
static void *
pmap_l1tt_alloc(struct pool *pp, int flags)
{
	struct pglist plist;
	vaddr_t va;

	const int waitok = flags & PR_WAITOK;

	int error = uvm_pglistalloc(L1TT_SIZE, 0, -1, L1TT_SIZE, 0, &plist, 1,
	    waitok);
	if (error)
		panic("Cannot allocate L1TT physical pages, %d", error);

	struct vm_page *pg = TAILQ_FIRST(&plist);
#if !defined( __HAVE_MM_MD_DIRECT_MAPPED_PHYS)

	/* Allocate a L1 translation table VA */
	va = uvm_km_alloc(kernel_map, L1TT_SIZE, L1TT_SIZE, UVM_KMF_VAONLY);
	if (va == 0)
		panic("Cannot allocate L1TT KVA");

	const vaddr_t eva = va + L1TT_SIZE;
	vaddr_t mva = va;
	while (pg && mva < eva) {
		paddr_t pa = VM_PAGE_TO_PHYS(pg);

		pmap_kenter_pa(mva, pa,
		    VM_PROT_READ|VM_PROT_WRITE, PMAP_KMPAGE|PMAP_PTE);

		mva += PAGE_SIZE;
		pg = TAILQ_NEXT(pg, pageq.queue);
	}
	KASSERTMSG(pg == NULL && mva == eva, "pg %p mva %" PRIxVADDR
	    " eva %" PRIxVADDR, pg, mva, eva);
#else
	bool ok;
	paddr_t pa = VM_PAGE_TO_PHYS(pg);
	va = pmap_direct_mapped_phys(pa, &ok, 0);
	KASSERT(ok);
	KASSERT(va >= KERNEL_BASE);
#endif

	return (void *)va;
}

static void
pmap_l1tt_free(struct pool *pp, void *v)
{
	vaddr_t va = (vaddr_t)v;

#if !defined( __HAVE_MM_MD_DIRECT_MAPPED_PHYS)
	uvm_km_free(kernel_map, va, L1TT_SIZE, UVM_KMF_WIRED);
#else
#if defined(KERNEL_BASE_VOFFSET)
	paddr_t pa = va - KERNEL_BASE_VOFFSET;
#else
	paddr_t pa = va - KERNEL_BASE + physical_start;
#endif
	const paddr_t epa = pa + L1TT_SIZE;

	for (; pa < epa; pa += PAGE_SIZE) {
		struct vm_page *pg = PHYS_TO_VM_PAGE(pa);
		uvm_pagefree(pg);
	}
#endif
}
#endif

/*
 * pmap_postinit()
 *
 * This routine is called after the vm and kmem subsystems have been
 * initialised. This allows the pmap code to perform any initialisation
 * that can only be done once the memory allocation is in place.
 */
void
pmap_postinit(void)
{
#ifndef ARM_MMU_EXTENDED
	extern paddr_t physical_start, physical_end;
	struct l1_ttable *l1;
	struct pglist plist;
	struct vm_page *m;
	pd_entry_t *pdep;
	vaddr_t va, eva;
	u_int loop, needed;
	int error;
#endif

	pool_cache_setlowat(&pmap_l2ptp_cache, (PAGE_SIZE / L2_TABLE_SIZE_REAL) * 4);
	pool_cache_setlowat(&pmap_l2dtable_cache,
	    (PAGE_SIZE / sizeof(struct l2_dtable)) * 2);

#ifndef ARM_MMU_EXTENDED
	needed = (maxproc / PMAP_DOMAINS) + ((maxproc % PMAP_DOMAINS) ? 1 : 0);
	needed -= 1;

	l1 = kmem_alloc(sizeof(*l1) * needed, KM_SLEEP);

	for (loop = 0; loop < needed; loop++, l1++) {
		/* Allocate a L1 page table */
		va = uvm_km_alloc(kernel_map, L1_TABLE_SIZE, 0, UVM_KMF_VAONLY);
		if (va == 0)
			panic("Cannot allocate L1 KVM");

		error = uvm_pglistalloc(L1_TABLE_SIZE, physical_start,
		    physical_end, L1_TABLE_SIZE, 0, &plist, 1, 1);
		if (error)
			panic("Cannot allocate L1 physical pages");

		m = TAILQ_FIRST(&plist);
		eva = va + L1_TABLE_SIZE;
		pdep = (pd_entry_t *)va;

		while (m && va < eva) {
			paddr_t pa = VM_PAGE_TO_PHYS(m);

			pmap_kenter_pa(va, pa,
			    VM_PROT_READ|VM_PROT_WRITE, PMAP_KMPAGE|PMAP_PTE);

			va += PAGE_SIZE;
			m = TAILQ_NEXT(m, pageq.queue);
		}

#ifdef DIAGNOSTIC
		if (m)
			panic("pmap_alloc_l1pt: pglist not empty");
#endif	/* DIAGNOSTIC */

		pmap_init_l1(l1, pdep);
	}

#ifdef DEBUG
	printf("pmap_postinit: Allocated %d static L1 descriptor tables\n",
	    needed);
#endif
#endif /* !ARM_MMU_EXTENDED */
}

/*
 * Note that the following routines are used by board-specific initialisation
 * code to configure the initial kernel page tables.
 *
 */

/*
 * This list exists for the benefit of pmap_map_chunk().  It keeps track
 * of the kernel L2 tables during bootstrap, so that pmap_map_chunk() can
 * find them as necessary.
 *
 * Note that the data on this list MUST remain valid after initarm() returns,
 * as pmap_bootstrap() uses it to construct L2 table metadata.
 */
SLIST_HEAD(, pv_addr) kernel_pt_list = SLIST_HEAD_INITIALIZER(kernel_pt_list);

static vaddr_t
kernel_pt_lookup(paddr_t pa)
{
	pv_addr_t *pv;

	SLIST_FOREACH(pv, &kernel_pt_list, pv_list) {
		if (pv->pv_pa == (pa & ~PGOFSET))
			return pv->pv_va | (pa & PGOFSET);
	}
	return 0;
}

/*
 * pmap_map_section:
 *
 *	Create a single section mapping.
 */
void
pmap_map_section(vaddr_t l1pt, vaddr_t va, paddr_t pa, int prot, int cache)
{
	pd_entry_t * const pdep = (pd_entry_t *) l1pt;
	const size_t l1slot = l1pte_index(va);
	pd_entry_t fl;

	KASSERT(((va | pa) & L1_S_OFFSET) == 0);

	switch (cache) {
	case PTE_NOCACHE:
		fl = pte_l1_s_nocache_mode;
		break;

	case PTE_CACHE:
		fl = pte_l1_s_cache_mode;
		break;

	case PTE_PAGETABLE:
		fl = pte_l1_s_cache_mode_pt;
		break;

	case PTE_DEV:
	default:
		fl = 0;
		break;
	}

	const pd_entry_t npde = L1_S_PROTO | pa |
	    L1_S_PROT(PTE_KERNEL, prot) | fl | L1_S_DOM(PMAP_DOMAIN_KERNEL);
	l1pte_setone(pdep + l1slot, npde);
	PDE_SYNC(pdep + l1slot);
}

/*
 * pmap_map_entry:
 *
 *	Create a single page mapping.
 */
void
pmap_map_entry(vaddr_t l1pt, vaddr_t va, paddr_t pa, int prot, int cache)
{
	pd_entry_t * const pdep = (pd_entry_t *) l1pt;
	const size_t l1slot = l1pte_index(va);
	pt_entry_t npte;
	pt_entry_t *ptep;

	KASSERT(((va | pa) & PGOFSET) == 0);

	switch (cache) {
	case PTE_NOCACHE:
		npte = pte_l2_s_nocache_mode;
		break;

	case PTE_CACHE:
		npte = pte_l2_s_cache_mode;
		break;

	case PTE_PAGETABLE:
		npte = pte_l2_s_cache_mode_pt;
		break;

	default:
		npte = 0;
		break;
	}

	if ((pdep[l1slot] & L1_TYPE_MASK) != L1_TYPE_C)
		panic("pmap_map_entry: no L2 table for VA 0x%08lx", va);

	ptep = (pt_entry_t *) kernel_pt_lookup(l1pte_pa(pdep[l1slot]));
	if (ptep == NULL)
		panic("pmap_map_entry: can't find L2 table for VA 0x%08lx", va);

	npte |= L2_S_PROTO | pa | L2_S_PROT(PTE_KERNEL, prot);
#ifdef ARM_MMU_EXTENDED
	if (prot & VM_PROT_EXECUTE) {
		npte &= ~L2_XS_XN;
	}
#endif
	ptep += l2pte_index(va);
	l2pte_set(ptep, npte, 0);
	PTE_SYNC(ptep);
}

/*
 * pmap_link_l2pt:
 *
 *	Link the L2 page table specified by "l2pv" into the L1
 *	page table at the slot for "va".
 */
void
pmap_link_l2pt(vaddr_t l1pt, vaddr_t va, pv_addr_t *l2pv)
{
	pd_entry_t * const pdep = (pd_entry_t *) l1pt + l1pte_index(va);

	KASSERT((va & ((L1_S_SIZE * (PAGE_SIZE / L2_T_SIZE)) - 1)) == 0);
	KASSERT((l2pv->pv_pa & PGOFSET) == 0);

	const pd_entry_t npde = L1_C_DOM(PMAP_DOMAIN_KERNEL) | L1_C_PROTO
	    | l2pv->pv_pa;

	l1pte_set(pdep, npde);
	PDE_SYNC_RANGE(pdep, PAGE_SIZE / L2_T_SIZE);

	SLIST_INSERT_HEAD(&kernel_pt_list, l2pv, pv_list);
}

/*
 * pmap_map_chunk:
 *
 *	Map a chunk of memory using the most efficient mappings
 *	possible (section, large page, small page) into the
 *	provided L1 and L2 tables at the specified virtual address.
 */
vsize_t
pmap_map_chunk(vaddr_t l1pt, vaddr_t va, paddr_t pa, vsize_t size,
    int prot, int cache)
{
	pd_entry_t * const pdep = (pd_entry_t *) l1pt;
	pt_entry_t f1, f2s, f2l;
	vsize_t resid;

	resid = (size + (PAGE_SIZE - 1)) & ~(PAGE_SIZE - 1);

	if (l1pt == 0)
		panic("pmap_map_chunk: no L1 table provided");

// 	VPRINTF("pmap_map_chunk: pa=0x%lx va=0x%lx size=0x%lx resid=0x%lx "
// 	    "prot=0x%x cache=%d\n", pa, va, size, resid, prot, cache);

	switch (cache) {
	case PTE_NOCACHE:
		f1 = pte_l1_s_nocache_mode;
		f2l = pte_l2_l_nocache_mode;
		f2s = pte_l2_s_nocache_mode;
		break;

	case PTE_CACHE:
		f1 = pte_l1_s_cache_mode;
		f2l = pte_l2_l_cache_mode;
		f2s = pte_l2_s_cache_mode;
		break;

	case PTE_PAGETABLE:
		f1 = pte_l1_s_cache_mode_pt;
		f2l = pte_l2_l_cache_mode_pt;
		f2s = pte_l2_s_cache_mode_pt;
		break;

	case PTE_DEV:
	default:
		f1 = 0;
		f2l = 0;
		f2s = 0;
		break;
	}

	size = resid;

	while (resid > 0) {
		const size_t l1slot = l1pte_index(va);
#ifdef ARM_MMU_EXTENDED
		/* See if we can use a supersection mapping. */
		if (L1_SS_PROTO && L1_SS_MAPPABLE_P(va, pa, resid)) {
			/* Supersection are always domain 0 */
			const pd_entry_t npde = L1_SS_PROTO | pa
			    | ((prot & VM_PROT_EXECUTE) ? 0 : L1_S_V6_XN)
			    | (va & 0x80000000 ? 0 : L1_S_V6_nG)
			    | L1_S_PROT(PTE_KERNEL, prot) | f1;
			VPRINTF("sS");
			l1pte_set(&pdep[l1slot], npde);
			PDE_SYNC_RANGE(&pdep[l1slot], L1_SS_SIZE / L1_S_SIZE);
//			VPRINTF("\npmap_map_chunk: pa=0x%lx va=0x%lx resid=0x%08lx "
//			    "npdep=%p pde=0x%x\n", pa, va, resid, &pdep[l1slot], npde);
			va += L1_SS_SIZE;
			pa += L1_SS_SIZE;
			resid -= L1_SS_SIZE;
			continue;
		}
#endif
		/* See if we can use a section mapping. */
		if (L1_S_MAPPABLE_P(va, pa, resid)) {
			const pd_entry_t npde = L1_S_PROTO | pa
#ifdef ARM_MMU_EXTENDED
			    | ((prot & VM_PROT_EXECUTE) ? 0 : L1_S_V6_XN)
			    | (va & 0x80000000 ? 0 : L1_S_V6_nG)
#endif
			    | L1_S_PROT(PTE_KERNEL, prot) | f1
			    | L1_S_DOM(PMAP_DOMAIN_KERNEL);
			VPRINTF("S");
			l1pte_set(&pdep[l1slot], npde);
			PDE_SYNC(&pdep[l1slot]);
//			VPRINTF("\npmap_map_chunk: pa=0x%lx va=0x%lx resid=0x%08lx "
//			    "npdep=%p pde=0x%x\n", pa, va, resid, &pdep[l1slot], npde);
			va += L1_S_SIZE;
			pa += L1_S_SIZE;
			resid -= L1_S_SIZE;
			continue;
		}

		/*
		 * Ok, we're going to use an L2 table.  Make sure
		 * one is actually in the corresponding L1 slot
		 * for the current VA.
		 */
		if ((pdep[l1slot] & L1_TYPE_MASK) != L1_TYPE_C)
			panic("%s: no L2 table for VA %#lx", __func__, va);

		pt_entry_t *ptep = (pt_entry_t *) kernel_pt_lookup(l1pte_pa(pdep[l1slot]));
		if (ptep == NULL)
			panic("%s: can't find L2 table for VA %#lx", __func__,
			    va);

		ptep += l2pte_index(va);

		/* See if we can use a L2 large page mapping. */
		if (L2_L_MAPPABLE_P(va, pa, resid)) {
			const pt_entry_t npte = L2_L_PROTO | pa
#ifdef ARM_MMU_EXTENDED
			    | ((prot & VM_PROT_EXECUTE) ? 0 : L2_XS_L_XN)
			    | (va & 0x80000000 ? 0 : L2_XS_nG)
#endif
			    | L2_L_PROT(PTE_KERNEL, prot) | f2l;
			VPRINTF("L");
			l2pte_set(ptep, npte, 0);
			PTE_SYNC_RANGE(ptep, L2_L_SIZE / L2_S_SIZE);
			va += L2_L_SIZE;
			pa += L2_L_SIZE;
			resid -= L2_L_SIZE;
			continue;
		}

		VPRINTF("P");
		/* Use a small page mapping. */
		pt_entry_t npte = L2_S_PROTO | pa
#ifdef ARM_MMU_EXTENDED
		    | ((prot & VM_PROT_EXECUTE) ? 0 : L2_XS_XN)
		    | (va & 0x80000000 ? 0 : L2_XS_nG)
#endif
		    | L2_S_PROT(PTE_KERNEL, prot) | f2s;
#ifdef ARM_MMU_EXTENDED
		npte &= ((prot & VM_PROT_EXECUTE) ? ~L2_XS_XN : ~0);
#endif
		l2pte_set(ptep, npte, 0);
		PTE_SYNC(ptep);
		va += PAGE_SIZE;
		pa += PAGE_SIZE;
		resid -= PAGE_SIZE;
	}
	VPRINTF("\n");
	return size;
}

/*
 * pmap_unmap_chunk:
 *
 *	Unmap a chunk of memory that was previously pmap_map_chunk
 */
void
pmap_unmap_chunk(vaddr_t l1pt, vaddr_t va, vsize_t size)
{
	pd_entry_t * const pdep = (pd_entry_t *) l1pt;
	const size_t l1slot = l1pte_index(va);

	KASSERT(size == L1_SS_SIZE || size == L1_S_SIZE);

	l1pte_set(&pdep[l1slot], 0);
	PDE_SYNC_RANGE(&pdep[l1slot], size / L1_S_SIZE);

	pmap_tlb_flush_SE(pmap_kernel(), va, PVF_REF);
}



/********************** Static device map routines ***************************/

static const struct pmap_devmap *pmap_devmap_table;

/*
 * Register the devmap table.  This is provided in case early console
 * initialization needs to register mappings created by bootstrap code
 * before pmap_devmap_bootstrap() is called.
 */
void
pmap_devmap_register(const struct pmap_devmap *table)
{

	pmap_devmap_table = table;
}

/*
 * Map all of the static regions in the devmap table, and remember
 * the devmap table so other parts of the kernel can look up entries
 * later.
 */
void
pmap_devmap_bootstrap(vaddr_t l1pt, const struct pmap_devmap *table)
{
	int i;

	pmap_devmap_table = table;

	for (i = 0; pmap_devmap_table[i].pd_size != 0; i++) {
		const struct pmap_devmap *pdp = &pmap_devmap_table[i];

		KASSERTMSG(VADDR_MAX - pdp->pd_va >= pdp->pd_size - 1, "va %" PRIxVADDR
		    " sz %" PRIxPSIZE, pdp->pd_va, pdp->pd_size);
		KASSERTMSG(PADDR_MAX - pdp->pd_pa >= pdp->pd_size - 1, "pa %" PRIxPADDR
		    " sz %" PRIxPSIZE, pdp->pd_pa, pdp->pd_size);
		VPRINTF("devmap: %08lx -> %08lx @ %08lx\n", pdp->pd_pa,
		    pdp->pd_pa + pdp->pd_size - 1, pdp->pd_va);

		pmap_map_chunk(l1pt, pdp->pd_va, pdp->pd_pa, pdp->pd_size,
		    pdp->pd_prot, pdp->pd_cache);
	}
}

const struct pmap_devmap *
pmap_devmap_find_pa(paddr_t pa, psize_t size)
{
	uint64_t endpa;
	int i;

	if (pmap_devmap_table == NULL)
		return NULL;

	endpa = (uint64_t)pa + (uint64_t)(size - 1);

	for (i = 0; pmap_devmap_table[i].pd_size != 0; i++) {
		if (pa >= pmap_devmap_table[i].pd_pa &&
		    endpa <= (uint64_t)pmap_devmap_table[i].pd_pa +
			     (uint64_t)(pmap_devmap_table[i].pd_size - 1))
			return &pmap_devmap_table[i];
	}

	return NULL;
}

const struct pmap_devmap *
pmap_devmap_find_va(vaddr_t va, vsize_t size)
{
	int i;

	if (pmap_devmap_table == NULL)
		return NULL;

	for (i = 0; pmap_devmap_table[i].pd_size != 0; i++) {
		if (va >= pmap_devmap_table[i].pd_va &&
		    va + size - 1 <= pmap_devmap_table[i].pd_va +
				     pmap_devmap_table[i].pd_size - 1)
			return &pmap_devmap_table[i];
	}

	return NULL;
}

/********************** PTE initialization routines **************************/

/*
 * These routines are called when the CPU type is identified to set up
 * the PTE prototypes, cache modes, etc.
 *
 * The variables are always here, just in case modules need to reference
 * them (though, they shouldn't).
 */

pt_entry_t	pte_l1_s_nocache_mode;
pt_entry_t	pte_l1_s_cache_mode;
pt_entry_t	pte_l1_s_wc_mode;
pt_entry_t	pte_l1_s_cache_mode_pt;
pt_entry_t	pte_l1_s_cache_mask;

pt_entry_t	pte_l2_l_nocache_mode;
pt_entry_t	pte_l2_l_cache_mode;
pt_entry_t	pte_l2_l_wc_mode;
pt_entry_t	pte_l2_l_cache_mode_pt;
pt_entry_t	pte_l2_l_cache_mask;

pt_entry_t	pte_l2_s_nocache_mode;
pt_entry_t	pte_l2_s_cache_mode;
pt_entry_t	pte_l2_s_wc_mode;
pt_entry_t	pte_l2_s_cache_mode_pt;
pt_entry_t	pte_l2_s_cache_mask;

pt_entry_t	pte_l1_s_prot_u;
pt_entry_t	pte_l1_s_prot_w;
pt_entry_t	pte_l1_s_prot_ro;
pt_entry_t	pte_l1_s_prot_mask;

pt_entry_t	pte_l2_s_prot_u;
pt_entry_t	pte_l2_s_prot_w;
pt_entry_t	pte_l2_s_prot_ro;
pt_entry_t	pte_l2_s_prot_mask;

pt_entry_t	pte_l2_l_prot_u;
pt_entry_t	pte_l2_l_prot_w;
pt_entry_t	pte_l2_l_prot_ro;
pt_entry_t	pte_l2_l_prot_mask;

pt_entry_t	pte_l1_ss_proto;
pt_entry_t	pte_l1_s_proto;
pt_entry_t	pte_l1_c_proto;
pt_entry_t	pte_l2_s_proto;

void		(*pmap_copy_page_func)(paddr_t, paddr_t);
void		(*pmap_zero_page_func)(paddr_t);

#if (ARM_MMU_GENERIC + ARM_MMU_SA1 + ARM_MMU_V6 + ARM_MMU_V7) != 0
void
pmap_pte_init_generic(void)
{

	pte_l1_s_nocache_mode = 0;
	pte_l1_s_cache_mode = L1_S_B|L1_S_C;
	pte_l1_s_wc_mode = L1_S_B;
	pte_l1_s_cache_mask = L1_S_CACHE_MASK_generic;

	pte_l2_l_nocache_mode = 0;
	pte_l2_l_cache_mode = L2_B|L2_C;
	pte_l2_l_wc_mode = L2_B;
	pte_l2_l_cache_mask = L2_L_CACHE_MASK_generic;

	pte_l2_s_nocache_mode = 0;
	pte_l2_s_cache_mode = L2_B|L2_C;
	pte_l2_s_wc_mode = L2_B;
	pte_l2_s_cache_mask = L2_S_CACHE_MASK_generic;

	/*
	 * If we have a write-through cache, set B and C.  If
	 * we have a write-back cache, then we assume setting
	 * only C will make those pages write-through (except for those
	 * Cortex CPUs which can read the L1 caches).
	 */
	if (cpufuncs.cf_dcache_wb_range == (void *) cpufunc_nullop
#if ARM_MMU_V7 > 0
	    || CPU_ID_CORTEX_P(curcpu()->ci_arm_cpuid)
#endif
#if ARM_MMU_V6 > 0
	    || CPU_ID_ARM11_P(curcpu()->ci_arm_cpuid) /* arm116 errata 399234 */
#endif
	    || false) {
		pte_l1_s_cache_mode_pt = L1_S_B|L1_S_C;
		pte_l2_l_cache_mode_pt = L2_B|L2_C;
		pte_l2_s_cache_mode_pt = L2_B|L2_C;
	} else {
		pte_l1_s_cache_mode_pt = L1_S_C;	/* write through */
		pte_l2_l_cache_mode_pt = L2_C;		/* write through */
		pte_l2_s_cache_mode_pt = L2_C;		/* write through */
	}

	pte_l1_s_prot_u = L1_S_PROT_U_generic;
	pte_l1_s_prot_w = L1_S_PROT_W_generic;
	pte_l1_s_prot_ro = L1_S_PROT_RO_generic;
	pte_l1_s_prot_mask = L1_S_PROT_MASK_generic;

	pte_l2_s_prot_u = L2_S_PROT_U_generic;
	pte_l2_s_prot_w = L2_S_PROT_W_generic;
	pte_l2_s_prot_ro = L2_S_PROT_RO_generic;
	pte_l2_s_prot_mask = L2_S_PROT_MASK_generic;

	pte_l2_l_prot_u = L2_L_PROT_U_generic;
	pte_l2_l_prot_w = L2_L_PROT_W_generic;
	pte_l2_l_prot_ro = L2_L_PROT_RO_generic;
	pte_l2_l_prot_mask = L2_L_PROT_MASK_generic;

	pte_l1_ss_proto = L1_SS_PROTO_generic;
	pte_l1_s_proto = L1_S_PROTO_generic;
	pte_l1_c_proto = L1_C_PROTO_generic;
	pte_l2_s_proto = L2_S_PROTO_generic;

	pmap_copy_page_func = pmap_copy_page_generic;
	pmap_zero_page_func = pmap_zero_page_generic;
}

#if defined(CPU_ARM8)
void
pmap_pte_init_arm8(void)
{

	/*
	 * ARM8 is compatible with generic, but we need to use
	 * the page tables uncached.
	 */
	pmap_pte_init_generic();

	pte_l1_s_cache_mode_pt = 0;
	pte_l2_l_cache_mode_pt = 0;
	pte_l2_s_cache_mode_pt = 0;
}
#endif /* CPU_ARM8 */

#if defined(CPU_ARM9) && defined(ARM9_CACHE_WRITE_THROUGH)
void
pmap_pte_init_arm9(void)
{

	/*
	 * ARM9 is compatible with generic, but we want to use
	 * write-through caching for now.
	 */
	pmap_pte_init_generic();

	pte_l1_s_cache_mode = L1_S_C;
	pte_l2_l_cache_mode = L2_C;
	pte_l2_s_cache_mode = L2_C;

	pte_l1_s_wc_mode = L1_S_B;
	pte_l2_l_wc_mode = L2_B;
	pte_l2_s_wc_mode = L2_B;

	pte_l1_s_cache_mode_pt = L1_S_C;
	pte_l2_l_cache_mode_pt = L2_C;
	pte_l2_s_cache_mode_pt = L2_C;
}
#endif /* CPU_ARM9 && ARM9_CACHE_WRITE_THROUGH */
#endif /* (ARM_MMU_GENERIC + ARM_MMU_SA1 + ARM_MMU_V6) != 0 */

#if defined(CPU_ARM10)
void
pmap_pte_init_arm10(void)
{

	/*
	 * ARM10 is compatible with generic, but we want to use
	 * write-through caching for now.
	 */
	pmap_pte_init_generic();

	pte_l1_s_cache_mode = L1_S_B | L1_S_C;
	pte_l2_l_cache_mode = L2_B | L2_C;
	pte_l2_s_cache_mode = L2_B | L2_C;

	pte_l1_s_cache_mode = L1_S_B;
	pte_l2_l_cache_mode = L2_B;
	pte_l2_s_cache_mode = L2_B;

	pte_l1_s_cache_mode_pt = L1_S_C;
	pte_l2_l_cache_mode_pt = L2_C;
	pte_l2_s_cache_mode_pt = L2_C;

}
#endif /* CPU_ARM10 */

#if defined(CPU_ARM11) && defined(ARM11_CACHE_WRITE_THROUGH)
void
pmap_pte_init_arm11(void)
{

	/*
	 * ARM11 is compatible with generic, but we want to use
	 * write-through caching for now.
	 */
	pmap_pte_init_generic();

	pte_l1_s_cache_mode = L1_S_C;
	pte_l2_l_cache_mode = L2_C;
	pte_l2_s_cache_mode = L2_C;

	pte_l1_s_wc_mode = L1_S_B;
	pte_l2_l_wc_mode = L2_B;
	pte_l2_s_wc_mode = L2_B;

	pte_l1_s_cache_mode_pt = L1_S_C;
	pte_l2_l_cache_mode_pt = L2_C;
	pte_l2_s_cache_mode_pt = L2_C;
}
#endif /* CPU_ARM11 && ARM11_CACHE_WRITE_THROUGH */

#if ARM_MMU_SA1 == 1
void
pmap_pte_init_sa1(void)
{

	/*
	 * The StrongARM SA-1 cache does not have a write-through
	 * mode.  So, do the generic initialization, then reset
	 * the page table cache mode to B=1,C=1, and note that
	 * the PTEs need to be sync'd.
	 */
	pmap_pte_init_generic();

	pte_l1_s_cache_mode_pt = L1_S_B|L1_S_C;
	pte_l2_l_cache_mode_pt = L2_B|L2_C;
	pte_l2_s_cache_mode_pt = L2_B|L2_C;

	pmap_needs_pte_sync = 1;
}
#endif /* ARM_MMU_SA1 == 1*/

#if ARM_MMU_XSCALE == 1
#if (ARM_NMMUS > 1)
static u_int xscale_use_minidata;
#endif

void
pmap_pte_init_xscale(void)
{
	uint32_t auxctl;
	int write_through = 0;

	pte_l1_s_cache_mode = L1_S_B|L1_S_C;
	pte_l1_s_wc_mode = L1_S_B;
	pte_l1_s_cache_mask = L1_S_CACHE_MASK_xscale;

	pte_l2_l_cache_mode = L2_B|L2_C;
	pte_l2_l_wc_mode = L2_B;
	pte_l2_l_cache_mask = L2_L_CACHE_MASK_xscale;

	pte_l2_s_cache_mode = L2_B|L2_C;
	pte_l2_s_wc_mode = L2_B;
	pte_l2_s_cache_mask = L2_S_CACHE_MASK_xscale;

	pte_l1_s_cache_mode_pt = L1_S_C;
	pte_l2_l_cache_mode_pt = L2_C;
	pte_l2_s_cache_mode_pt = L2_C;

#ifdef XSCALE_CACHE_READ_WRITE_ALLOCATE
	/*
	 * The XScale core has an enhanced mode where writes that
	 * miss the cache cause a cache line to be allocated.  This
	 * is significantly faster than the traditional, write-through
	 * behavior of this case.
	 */
	pte_l1_s_cache_mode |= L1_S_XS_TEX(TEX_XSCALE_X);
	pte_l2_l_cache_mode |= L2_XS_L_TEX(TEX_XSCALE_X);
	pte_l2_s_cache_mode |= L2_XS_T_TEX(TEX_XSCALE_X);
#endif /* XSCALE_CACHE_READ_WRITE_ALLOCATE */

#ifdef XSCALE_CACHE_WRITE_THROUGH
	/*
	 * Some versions of the XScale core have various bugs in
	 * their cache units, the work-around for which is to run
	 * the cache in write-through mode.  Unfortunately, this
	 * has a major (negative) impact on performance.  So, we
	 * go ahead and run fast-and-loose, in the hopes that we
	 * don't line up the planets in a way that will trip the
	 * bugs.
	 *
	 * However, we give you the option to be slow-but-correct.
	 */
	write_through = 1;
#elif defined(XSCALE_CACHE_WRITE_BACK)
	/* force write back cache mode */
	write_through = 0;
#elif defined(CPU_XSCALE_PXA250) || defined(CPU_XSCALE_PXA270)
	/*
	 * Intel PXA2[15]0 processors are known to have a bug in
	 * write-back cache on revision 4 and earlier (stepping
	 * A[01] and B[012]).  Fixed for C0 and later.
	 */
	{
		uint32_t id, type;

		id = cpufunc_id();
		type = id & ~(CPU_ID_XSCALE_COREREV_MASK|CPU_ID_REVISION_MASK);

		if (type == CPU_ID_PXA250 || type == CPU_ID_PXA210) {
			if ((id & CPU_ID_REVISION_MASK) < 5) {
				/* write through for stepping A0-1 and B0-2 */
				write_through = 1;
			}
		}
	}
#endif /* XSCALE_CACHE_WRITE_THROUGH */

	if (write_through) {
		pte_l1_s_cache_mode = L1_S_C;
		pte_l2_l_cache_mode = L2_C;
		pte_l2_s_cache_mode = L2_C;
	}

#if (ARM_NMMUS > 1)
	xscale_use_minidata = 1;
#endif

	pte_l1_s_prot_u = L1_S_PROT_U_xscale;
	pte_l1_s_prot_w = L1_S_PROT_W_xscale;
	pte_l1_s_prot_ro = L1_S_PROT_RO_xscale;
	pte_l1_s_prot_mask = L1_S_PROT_MASK_xscale;

	pte_l2_s_prot_u = L2_S_PROT_U_xscale;
	pte_l2_s_prot_w = L2_S_PROT_W_xscale;
	pte_l2_s_prot_ro = L2_S_PROT_RO_xscale;
	pte_l2_s_prot_mask = L2_S_PROT_MASK_xscale;

	pte_l2_l_prot_u = L2_L_PROT_U_xscale;
	pte_l2_l_prot_w = L2_L_PROT_W_xscale;
	pte_l2_l_prot_ro = L2_L_PROT_RO_xscale;
	pte_l2_l_prot_mask = L2_L_PROT_MASK_xscale;

	pte_l1_ss_proto = L1_SS_PROTO_xscale;
	pte_l1_s_proto = L1_S_PROTO_xscale;
	pte_l1_c_proto = L1_C_PROTO_xscale;
	pte_l2_s_proto = L2_S_PROTO_xscale;

	pmap_copy_page_func = pmap_copy_page_xscale;
	pmap_zero_page_func = pmap_zero_page_xscale;

	/*
	 * Disable ECC protection of page table access, for now.
	 */
	auxctl = armreg_auxctl_read();
	auxctl &= ~XSCALE_AUXCTL_P;
	armreg_auxctl_write(auxctl);
}

/*
 * xscale_setup_minidata:
 *
 *	Set up the mini-data cache clean area.  We require the
 *	caller to allocate the right amount of physically and
 *	virtually contiguous space.
 */
void
xscale_setup_minidata(vaddr_t l1pt, vaddr_t va, paddr_t pa)
{
	extern vaddr_t xscale_minidata_clean_addr;
	extern vsize_t xscale_minidata_clean_size; /* already initialized */
	pd_entry_t *pde = (pd_entry_t *) l1pt;
	vsize_t size;
	uint32_t auxctl;

	xscale_minidata_clean_addr = va;

	/* Round it to page size. */
	size = (xscale_minidata_clean_size + L2_S_OFFSET) & L2_S_FRAME;

	for (; size != 0;
	     va += L2_S_SIZE, pa += L2_S_SIZE, size -= L2_S_SIZE) {
		const size_t l1slot = l1pte_index(va);
		pt_entry_t *ptep = (pt_entry_t *) kernel_pt_lookup(l1pte_pa(pde[l1slot]));
		if (ptep == NULL)
			panic("xscale_setup_minidata: can't find L2 table for "
			    "VA 0x%08lx", va);

		ptep += l2pte_index(va);
		pt_entry_t opte = *ptep;
		l2pte_set(ptep,
		    L2_S_PROTO | pa | L2_S_PROT(PTE_KERNEL, VM_PROT_READ)
		    | L2_C | L2_XS_T_TEX(TEX_XSCALE_X), opte);
	}

	/*
	 * Configure the mini-data cache for write-back with
	 * read/write-allocate.
	 *
	 * NOTE: In order to reconfigure the mini-data cache, we must
	 * make sure it contains no valid data!  In order to do that,
	 * we must issue a global data cache invalidate command!
	 *
	 * WE ASSUME WE ARE RUNNING UN-CACHED WHEN THIS ROUTINE IS CALLED!
	 * THIS IS VERY IMPORTANT!
	 */

	/* Invalidate data and mini-data. */
	__asm volatile("mcr p15, 0, %0, c7, c6, 0" : : "r" (0));
	auxctl = armreg_auxctl_read();
	auxctl = (auxctl & ~XSCALE_AUXCTL_MD_MASK) | XSCALE_AUXCTL_MD_WB_RWA;
	armreg_auxctl_write(auxctl);
}

/*
 * Change the PTEs for the specified kernel mappings such that they
 * will use the mini data cache instead of the main data cache.
 */
void
pmap_uarea(vaddr_t va)
{
	vaddr_t next_bucket, eva;

#if (ARM_NMMUS > 1)
	if (xscale_use_minidata == 0)
		return;
#endif

	eva = va + USPACE;

	while (va < eva) {
		next_bucket = L2_NEXT_BUCKET_VA(va);
		if (next_bucket > eva)
			next_bucket = eva;

		struct l2_bucket *l2b = pmap_get_l2_bucket(pmap_kernel(), va);
		KDASSERT(l2b != NULL);

		pt_entry_t * const sptep = &l2b->l2b_kva[l2pte_index(va)];
		pt_entry_t *ptep = sptep;

		while (va < next_bucket) {
			const pt_entry_t opte = *ptep;
			if (!l2pte_minidata_p(opte)) {
				cpu_dcache_wbinv_range(va, PAGE_SIZE);
				cpu_tlb_flushD_SE(va);
				l2pte_set(ptep, opte & ~L2_B, opte);
			}
			ptep += PAGE_SIZE / L2_S_SIZE;
			va += PAGE_SIZE;
		}
		PTE_SYNC_RANGE(sptep, (u_int)(ptep - sptep));
	}
	cpu_cpwait();
}
#endif /* ARM_MMU_XSCALE == 1 */


#if defined(CPU_ARM11MPCORE)
void
pmap_pte_init_arm11mpcore(void)
{

	/* cache mode is controlled by 5 bits (B, C, TEX[2:0]) */
	pte_l1_s_cache_mask = L1_S_CACHE_MASK_armv6;
	pte_l2_l_cache_mask = L2_L_CACHE_MASK_armv6;
#if defined(ARM11MPCORE_COMPAT_MMU) || defined(ARMV6_EXTENDED_SMALL_PAGE)
	/* use extended small page (without APn, with TEX) */
	pte_l2_s_cache_mask = L2_XS_CACHE_MASK_armv6;
#else
	pte_l2_s_cache_mask = L2_S_CACHE_MASK_armv6c;
#endif

	/* write-back, write-allocate */
	pte_l1_s_cache_mode = L1_S_C | L1_S_B | L1_S_V6_TEX(0x01);
	pte_l2_l_cache_mode = L2_C | L2_B | L2_V6_L_TEX(0x01);
#if defined(ARM11MPCORE_COMPAT_MMU) || defined(ARMV6_EXTENDED_SMALL_PAGE)
	pte_l2_s_cache_mode = L2_C | L2_B | L2_V6_XS_TEX(0x01);
#else
	/* no TEX. read-allocate */
	pte_l2_s_cache_mode = L2_C | L2_B;
#endif
	/*
	 * write-back, write-allocate for page tables.
	 */
	pte_l1_s_cache_mode_pt = L1_S_C | L1_S_B | L1_S_V6_TEX(0x01);
	pte_l2_l_cache_mode_pt = L2_C | L2_B | L2_V6_L_TEX(0x01);
#if defined(ARM11MPCORE_COMPAT_MMU) || defined(ARMV6_EXTENDED_SMALL_PAGE)
	pte_l2_s_cache_mode_pt = L2_C | L2_B | L2_V6_XS_TEX(0x01);
#else
	pte_l2_s_cache_mode_pt = L2_C | L2_B;
#endif

	pte_l1_s_prot_u = L1_S_PROT_U_armv6;
	pte_l1_s_prot_w = L1_S_PROT_W_armv6;
	pte_l1_s_prot_ro = L1_S_PROT_RO_armv6;
	pte_l1_s_prot_mask = L1_S_PROT_MASK_armv6;

#if defined(ARM11MPCORE_COMPAT_MMU) || defined(ARMV6_EXTENDED_SMALL_PAGE)
	pte_l2_s_prot_u = L2_S_PROT_U_armv6n;
	pte_l2_s_prot_w = L2_S_PROT_W_armv6n;
	pte_l2_s_prot_ro = L2_S_PROT_RO_armv6n;
	pte_l2_s_prot_mask = L2_S_PROT_MASK_armv6n;

#else
	/* with AP[0..3] */
	pte_l2_s_prot_u = L2_S_PROT_U_generic;
	pte_l2_s_prot_w = L2_S_PROT_W_generic;
	pte_l2_s_prot_ro = L2_S_PROT_RO_generic;
	pte_l2_s_prot_mask = L2_S_PROT_MASK_generic;
#endif

#ifdef	ARM11MPCORE_COMPAT_MMU
	/* with AP[0..3] */
	pte_l2_l_prot_u = L2_L_PROT_U_generic;
	pte_l2_l_prot_w = L2_L_PROT_W_generic;
	pte_l2_l_prot_ro = L2_L_PROT_RO_generic;
	pte_l2_l_prot_mask = L2_L_PROT_MASK_generic;

	pte_l1_ss_proto = L1_SS_PROTO_armv6;
	pte_l1_s_proto = L1_S_PROTO_armv6;
	pte_l1_c_proto = L1_C_PROTO_armv6;
	pte_l2_s_proto = L2_S_PROTO_armv6c;
#else
	pte_l2_l_prot_u = L2_L_PROT_U_armv6n;
	pte_l2_l_prot_w = L2_L_PROT_W_armv6n;
	pte_l2_l_prot_ro = L2_L_PROT_RO_armv6n;
	pte_l2_l_prot_mask = L2_L_PROT_MASK_armv6n;

	pte_l1_ss_proto = L1_SS_PROTO_armv6;
	pte_l1_s_proto = L1_S_PROTO_armv6;
	pte_l1_c_proto = L1_C_PROTO_armv6;
	pte_l2_s_proto = L2_S_PROTO_armv6n;
#endif

	pmap_copy_page_func = pmap_copy_page_generic;
	pmap_zero_page_func = pmap_zero_page_generic;
	pmap_needs_pte_sync = 1;
}
#endif	/* CPU_ARM11MPCORE */


#if ARM_MMU_V6 == 1
void
pmap_pte_init_armv6(void)
{
	/*
	 * The ARMv6-A MMU is mostly compatible with generic. If the
	 * AP field is zero, that now means "no access" rather than
	 * read-only. The prototypes are a little different because of
	 * the XN bit.
	 */
	pmap_pte_init_generic();

	pte_l1_s_nocache_mode = L1_S_XS_TEX(1);
	pte_l2_l_nocache_mode = L2_XS_L_TEX(1);
	pte_l2_s_nocache_mode = L2_XS_T_TEX(1);

#ifdef ARM11_COMPAT_MMU
	/* with AP[0..3] */
	pte_l1_ss_proto = L1_SS_PROTO_armv6;
#else
	pte_l1_s_cache_mask = L1_S_CACHE_MASK_armv6n;
	pte_l2_l_cache_mask = L2_L_CACHE_MASK_armv6n;
	pte_l2_s_cache_mask = L2_S_CACHE_MASK_armv6n;

	pte_l1_ss_proto = L1_SS_PROTO_armv6;
	pte_l1_s_proto = L1_S_PROTO_armv6;
	pte_l1_c_proto = L1_C_PROTO_armv6;
	pte_l2_s_proto = L2_S_PROTO_armv6n;

	pte_l1_s_prot_u = L1_S_PROT_U_armv6;
	pte_l1_s_prot_w = L1_S_PROT_W_armv6;
	pte_l1_s_prot_ro = L1_S_PROT_RO_armv6;
	pte_l1_s_prot_mask = L1_S_PROT_MASK_armv6;

	pte_l2_l_prot_u = L2_L_PROT_U_armv6n;
	pte_l2_l_prot_w = L2_L_PROT_W_armv6n;
	pte_l2_l_prot_ro = L2_L_PROT_RO_armv6n;
	pte_l2_l_prot_mask = L2_L_PROT_MASK_armv6n;

	pte_l2_s_prot_u = L2_S_PROT_U_armv6n;
	pte_l2_s_prot_w = L2_S_PROT_W_armv6n;
	pte_l2_s_prot_ro = L2_S_PROT_RO_armv6n;
	pte_l2_s_prot_mask = L2_S_PROT_MASK_armv6n;

#endif
}
#endif /* ARM_MMU_V6 */

#if ARM_MMU_V7 == 1
void
pmap_pte_init_armv7(void)
{
	/*
	 * The ARMv7-A MMU is mostly compatible with generic. If the
	 * AP field is zero, that now means "no access" rather than
	 * read-only. The prototypes are a little different because of
	 * the XN bit.
	 */
	pmap_pte_init_generic();

	pmap_needs_pte_sync = 1;

	pte_l1_s_nocache_mode = L1_S_XS_TEX(1);
	pte_l2_l_nocache_mode = L2_XS_L_TEX(1);
	pte_l2_s_nocache_mode = L2_XS_T_TEX(1);

	pte_l1_s_cache_mask = L1_S_CACHE_MASK_armv7;
	pte_l2_l_cache_mask = L2_L_CACHE_MASK_armv7;
	pte_l2_s_cache_mask = L2_S_CACHE_MASK_armv7;

	/*
	 * If the core support coherent walk then updates to translation tables
	 * do not require a clean to the point of unification to ensure
	 * visibility by subsequent translation table walks.  That means we can
	 * map everything shareable and cached and the right thing will happen.
	 */
        if (__SHIFTOUT(armreg_mmfr3_read(), __BITS(23,20))) {
		pmap_needs_pte_sync = 0;

		/*
		 * write-back, no write-allocate, shareable for normal pages.
		 */
		pte_l1_s_cache_mode |= L1_S_V6_S;
		pte_l2_l_cache_mode |= L2_XS_S;
		pte_l2_s_cache_mode |= L2_XS_S;
	}

	/*
	 * Page tables are just all other memory.  We can use write-back since
	 * pmap_needs_pte_sync is 1 (or the MMU can read out of cache).
	 */
	pte_l1_s_cache_mode_pt = pte_l1_s_cache_mode;
	pte_l2_l_cache_mode_pt = pte_l2_l_cache_mode;
	pte_l2_s_cache_mode_pt = pte_l2_s_cache_mode;

	/*
	 * Check the Memory Model Features to see if this CPU supports
	 * the TLBIASID coproc op.
	 */
	if (__SHIFTOUT(armreg_mmfr2_read(), __BITS(16,19)) >= 2) {
		arm_has_tlbiasid_p = true;
	} else if (__SHIFTOUT(armreg_mmfr2_read(), __BITS(12,15)) >= 2) {
		arm_has_tlbiasid_p = true;
	}

	/*
	 * Check the MPIDR to see if this CPU supports MP extensions.
	 */
#ifdef MULTIPROCESSOR
	arm_has_mpext_p = (armreg_mpidr_read() & (MPIDR_MP|MPIDR_U)) == MPIDR_MP;
#else
	arm_has_mpext_p = false;
#endif

	pte_l1_s_prot_u = L1_S_PROT_U_armv7;
	pte_l1_s_prot_w = L1_S_PROT_W_armv7;
	pte_l1_s_prot_ro = L1_S_PROT_RO_armv7;
	pte_l1_s_prot_mask = L1_S_PROT_MASK_armv7;

	pte_l2_s_prot_u = L2_S_PROT_U_armv7;
	pte_l2_s_prot_w = L2_S_PROT_W_armv7;
	pte_l2_s_prot_ro = L2_S_PROT_RO_armv7;
	pte_l2_s_prot_mask = L2_S_PROT_MASK_armv7;

	pte_l2_l_prot_u = L2_L_PROT_U_armv7;
	pte_l2_l_prot_w = L2_L_PROT_W_armv7;
	pte_l2_l_prot_ro = L2_L_PROT_RO_armv7;
	pte_l2_l_prot_mask = L2_L_PROT_MASK_armv7;

	pte_l1_ss_proto = L1_SS_PROTO_armv7;
	pte_l1_s_proto = L1_S_PROTO_armv7;
	pte_l1_c_proto = L1_C_PROTO_armv7;
	pte_l2_s_proto = L2_S_PROTO_armv7;

}
#endif /* ARM_MMU_V7 */

/*
 * return the PA of the current L1 table, for use when handling a crash dump
 */
uint32_t
pmap_kernel_L1_addr(void)
{
#ifdef ARM_MMU_EXTENDED
	return pmap_kernel()->pm_l1_pa;
#else
	return pmap_kernel()->pm_l1->l1_physaddr;
#endif
}

#if defined(DDB)
/*
 * A couple of ddb-callable functions for dumping pmaps
 */
void pmap_dump(pmap_t);

static pt_entry_t ncptes[64];
static void pmap_dump_ncpg(pmap_t);

void
pmap_dump(pmap_t pm)
{
	struct l2_dtable *l2;
	struct l2_bucket *l2b;
	pt_entry_t *ptep, pte;
	vaddr_t l2_va, l2b_va, va;
	int i, j, k, occ, rows = 0;

	if (pm == pmap_kernel())
		printf("pmap_kernel (%p): ", pm);
	else
		printf("user pmap (%p): ", pm);

#ifdef ARM_MMU_EXTENDED
	printf("l1 at %p\n", pmap_l1_kva(pm));
#else
	printf("domain %d, l1 at %p\n", pmap_domain(pm), pmap_l1_kva(pm));
#endif

	l2_va = 0;
	for (i = 0; i < L2_SIZE; i++, l2_va += 0x01000000) {
		l2 = pm->pm_l2[i];

		if (l2 == NULL || l2->l2_occupancy == 0)
			continue;

		l2b_va = l2_va;
		for (j = 0; j < L2_BUCKET_SIZE; j++, l2b_va += 0x00100000) {
			l2b = &l2->l2_bucket[j];

			if (l2b->l2b_occupancy == 0 || l2b->l2b_kva == NULL)
				continue;

			ptep = l2b->l2b_kva;

			for (k = 0; k < 256 && ptep[k] == 0; k++)
				;

			k &= ~63;
			occ = l2b->l2b_occupancy;
			va = l2b_va + (k * 4096);
			for (; k < 256; k++, va += 0x1000) {
				char ch = ' ';
				if ((k % 64) == 0) {
					if ((rows % 8) == 0) {
						printf(
"          |0000   |8000   |10000  |18000  |20000  |28000  |30000  |38000\n");
					}
					printf("%08lx: ", va);
				}

				ncptes[k & 63] = 0;
				pte = ptep[k];
				if (pte == 0) {
					ch = '.';
				} else {
					occ--;
					switch (pte & 0x4c) {
					case 0x00:
						ch = 'N'; /* No cache No buff */
						break;
					case 0x04:
						ch = 'B'; /* No cache buff */
						break;
					case 0x08:
						ch = 'C'; /* Cache No buff */
						break;
					case 0x0c:
						ch = 'F'; /* Cache Buff */
						break;
					case 0x40:
						ch = 'D';
						break;
					case 0x48:
						ch = 'm'; /* Xscale mini-data */
						break;
					default:
						ch = '?';
						break;
					}

					if ((pte & L2_S_PROT_U) == L2_S_PROT_U)
						ch += 0x20;

					if ((pte & 0xc) == 0)
						ncptes[k & 63] = pte;
				}

				if ((k % 64) == 63) {
					rows++;
					printf("%c\n", ch);
					pmap_dump_ncpg(pm);
					if (occ == 0)
						break;
				} else
					printf("%c", ch);
			}
		}
	}
}

static void
pmap_dump_ncpg(pmap_t pm)
{
	struct vm_page *pg;
	struct vm_page_md *md;
	struct pv_entry *pv;
	int i;

	for (i = 0; i < 63; i++) {
		if (ncptes[i] == 0)
			continue;

		pg = PHYS_TO_VM_PAGE(l2pte_pa(ncptes[i]));
		if (pg == NULL)
			continue;
		md = VM_PAGE_TO_MD(pg);

		printf(" pa 0x%08lx: krw %d kro %d urw %d uro %d\n",
		    VM_PAGE_TO_PHYS(pg),
		    md->krw_mappings, md->kro_mappings,
		    md->urw_mappings, md->uro_mappings);

		SLIST_FOREACH(pv, &md->pvh_list, pv_link) {
			printf("   %c va 0x%08lx, flags 0x%x\n",
			    (pm == pv->pv_pmap) ? '*' : ' ',
			    pv->pv_va, pv->pv_flags);
		}
	}
}
#endif

#ifdef PMAP_STEAL_MEMORY
void
pmap_boot_pageadd(pv_addr_t *newpv)
{
	pv_addr_t *pv, *npv;

	if ((pv = SLIST_FIRST(&pmap_boot_freeq)) != NULL) {
		if (newpv->pv_pa < pv->pv_va) {
			KASSERT(newpv->pv_pa + newpv->pv_size <= pv->pv_pa);
			if (newpv->pv_pa + newpv->pv_size == pv->pv_pa) {
				newpv->pv_size += pv->pv_size;
				SLIST_REMOVE_HEAD(&pmap_boot_freeq, pv_list);
			}
			pv = NULL;
		} else {
			for (; (npv = SLIST_NEXT(pv, pv_list)) != NULL;
			     pv = npv) {
				KASSERT(pv->pv_pa + pv->pv_size < npv->pv_pa);
				KASSERT(pv->pv_pa < newpv->pv_pa);
				if (newpv->pv_pa > npv->pv_pa)
					continue;
				if (pv->pv_pa + pv->pv_size == newpv->pv_pa) {
					pv->pv_size += newpv->pv_size;
					return;
				}
				if (newpv->pv_pa + newpv->pv_size < npv->pv_pa)
					break;
				newpv->pv_size += npv->pv_size;
				SLIST_INSERT_AFTER(pv, newpv, pv_list);
				SLIST_REMOVE_AFTER(newpv, pv_list);
				return;
			}
		}
	}

	if (pv) {
		SLIST_INSERT_AFTER(pv, newpv, pv_list);
	} else {
		SLIST_INSERT_HEAD(&pmap_boot_freeq, newpv, pv_list);
	}
}

void
pmap_boot_pagealloc(psize_t amount, psize_t mask, psize_t match,
	pv_addr_t *rpv)
{
	pv_addr_t *pv, **pvp;

	KASSERT(amount & PGOFSET);
	KASSERT((mask & PGOFSET) == 0);
	KASSERT((match & PGOFSET) == 0);
	KASSERT(amount != 0);

	for (pvp = &SLIST_FIRST(&pmap_boot_freeq);
	     (pv = *pvp) != NULL;
	     pvp = &SLIST_NEXT(pv, pv_list)) {
		pv_addr_t *newpv;
		psize_t off;
		/*
		 * If this entry is too small to satisfy the request...
		 */
		KASSERT(pv->pv_size > 0);
		if (pv->pv_size < amount)
			continue;

		for (off = 0; off <= mask; off += PAGE_SIZE) {
			if (((pv->pv_pa + off) & mask) == match
			    && off + amount <= pv->pv_size)
				break;
		}
		if (off > mask)
			continue;

		rpv->pv_va = pv->pv_va + off;
		rpv->pv_pa = pv->pv_pa + off;
		rpv->pv_size = amount;
		pv->pv_size -= amount;
		if (pv->pv_size == 0) {
			KASSERT(off == 0);
			KASSERT((vaddr_t) pv == rpv->pv_va);
			*pvp = SLIST_NEXT(pv, pv_list);
		} else if (off == 0) {
			KASSERT((vaddr_t) pv == rpv->pv_va);
			newpv = (pv_addr_t *) (rpv->pv_va + amount);
			*newpv = *pv;
			newpv->pv_pa += amount;
			newpv->pv_va += amount;
			*pvp = newpv;
		} else if (off < pv->pv_size) {
			newpv = (pv_addr_t *) (rpv->pv_va + amount);
			*newpv = *pv;
			newpv->pv_size -= off;
			newpv->pv_pa += off + amount;
			newpv->pv_va += off + amount;

			SLIST_NEXT(pv, pv_list) = newpv;
			pv->pv_size = off;
		} else {
			KASSERT((vaddr_t) pv != rpv->pv_va);
		}
		memset((void *)rpv->pv_va, 0, amount);
		return;
	}

	if (!uvm_physseg_valid_p(uvm_physseg_get_first()))
		panic("pmap_boot_pagealloc: couldn't allocate memory");

	for (pvp = &SLIST_FIRST(&pmap_boot_freeq);
	     (pv = *pvp) != NULL;
	     pvp = &SLIST_NEXT(pv, pv_list)) {
		if (SLIST_NEXT(pv, pv_list) == NULL)
			break;
	}
	KASSERT(mask == 0);

	for (uvm_physseg_t ups = uvm_physseg_get_first();
	    uvm_physseg_valid_p(ups);
	    ups = uvm_physseg_get_next(ups)) {

		paddr_t spn = uvm_physseg_get_start(ups);
		paddr_t epn = uvm_physseg_get_end(ups);
		if (spn == atop(pv->pv_pa + pv->pv_size)
		    && pv->pv_va + pv->pv_size <= ptoa(epn)) {
			rpv->pv_va = pv->pv_va;
			rpv->pv_pa = pv->pv_pa;
			rpv->pv_size = amount;
			*pvp = NULL;
			pmap_map_chunk(kernel_l1pt.pv_va,
			     ptoa(spn) + (pv->pv_va - pv->pv_pa),
			     ptoa(spn),
			     amount - pv->pv_size,
			     VM_PROT_READ|VM_PROT_WRITE,
			     PTE_CACHE);

			uvm_physseg_unplug(spn, atop(amount - pv->pv_size));
			memset((void *)rpv->pv_va, 0, rpv->pv_size);
			return;
		}
	}

	panic("pmap_boot_pagealloc: couldn't allocate memory");
}

vaddr_t
pmap_steal_memory(vsize_t size, vaddr_t *vstartp, vaddr_t *vendp)
{
	pv_addr_t pv;

	pmap_boot_pagealloc(size, 0, 0, &pv);

	return pv.pv_va;
}
#endif /* PMAP_STEAL_MEMORY */

SYSCTL_SETUP(sysctl_machdep_pmap_setup, "sysctl machdep.kmpages setup")
{
	sysctl_createv(clog, 0, NULL, NULL,
			CTLFLAG_PERMANENT,
			CTLTYPE_NODE, "machdep", NULL,
			NULL, 0, NULL, 0,
			CTL_MACHDEP, CTL_EOL);

	sysctl_createv(clog, 0, NULL, NULL,
			CTLFLAG_PERMANENT,
			CTLTYPE_INT, "kmpages",
			SYSCTL_DESCR("count of pages allocated to kernel memory allocators"),
			NULL, 0, &pmap_kmpages, 0,
			CTL_MACHDEP, CTL_CREATE, CTL_EOL);
}

#ifdef PMAP_NEED_ALLOC_POOLPAGE
struct vm_page *
arm_pmap_alloc_poolpage(int flags)
{
	/*
	 * On some systems, only some pages may be "coherent" for dma and we
	 * want to prefer those for pool pages (think mbufs) but fallback to
	 * any page if none is available.
	 */
	if (arm_poolpage_vmfreelist != VM_FREELIST_DEFAULT) {
		return uvm_pagealloc_strat(NULL, 0, NULL, flags,
		    UVM_PGA_STRAT_FALLBACK, arm_poolpage_vmfreelist);
	}

	return uvm_pagealloc(NULL, 0, NULL, flags);
}
#endif

#if defined(ARM_MMU_EXTENDED) && defined(MULTIPROCESSOR)
void
pmap_md_tlb_info_attach(struct pmap_tlb_info *ti, struct cpu_info *ci)
{
        /* nothing */
}

int
pic_ipi_shootdown(void *arg)
{
#if PMAP_TLB_NEED_SHOOTDOWN
	pmap_tlb_shootdown_process();
#endif
	return 1;
}
#endif /* ARM_MMU_EXTENDED && MULTIPROCESSOR */


#ifdef __HAVE_MM_MD_DIRECT_MAPPED_PHYS
vaddr_t
pmap_direct_mapped_phys(paddr_t pa, bool *ok_p, vaddr_t va)
{
	bool ok = false;
	if (physical_start <= pa && pa < physical_end) {
#ifdef KERNEL_BASE_VOFFSET
		const vaddr_t newva = pa + KERNEL_BASE_VOFFSET;
#else
		const vaddr_t newva = KERNEL_BASE + pa - physical_start;
#endif
#ifdef ARM_MMU_EXTENDED
		if (newva >= KERNEL_BASE && newva < pmap_directlimit) {
#endif
			va = newva;
			ok = true;
#ifdef ARM_MMU_EXTENDED
		}
#endif
	}
	KASSERT(ok_p);
	*ok_p = ok;
	return va;
}

vaddr_t
pmap_map_poolpage(paddr_t pa)
{
	bool ok __diagused;
	vaddr_t va = pmap_direct_mapped_phys(pa, &ok, 0);
	KASSERTMSG(ok, "pa %#lx not direct mappable", pa);
#if defined(PMAP_CACHE_VIPT) && !defined(ARM_MMU_EXTENDED)
	if (arm_cache_prefer_mask != 0) {
		struct vm_page * const pg = PHYS_TO_VM_PAGE(pa);
		struct vm_page_md * const md = VM_PAGE_TO_MD(pg);
		pmap_acquire_page_lock(md);
		pmap_vac_me_harder(md, pa, pmap_kernel(), va);
		pmap_release_page_lock(md);
	}
#endif
	return va;
}

paddr_t
pmap_unmap_poolpage(vaddr_t va)
{
	KASSERT(va >= KERNEL_BASE);
#ifdef PMAP_CACHE_VIVT
	cpu_idcache_wbinv_range(va, PAGE_SIZE);
#endif
#if defined(KERNEL_BASE_VOFFSET)
        return va - KERNEL_BASE_VOFFSET;
#else
        return va - KERNEL_BASE + physical_start;
#endif
}
#endif /* __HAVE_MM_MD_DIRECT_MAPPED_PHYS */<|MERGE_RESOLUTION|>--- conflicted
+++ resolved
@@ -2853,10 +2853,7 @@
 #endif
 		pmap_release_page_lock(md);
 		kpreempt_enable();
-<<<<<<< HEAD
-=======
-
->>>>>>> 02586f8c
+
 		return;
 	}
 #if defined(PMAP_CACHE_VIPT) && !defined(ARM_MMU_EXTENDED)
@@ -3012,10 +3009,6 @@
 #endif /* ARM_MMU_EXTENDED */
 
 	kpreempt_enable();
-<<<<<<< HEAD
-
-=======
->>>>>>> 02586f8c
 }
 
 /*
@@ -3139,10 +3132,7 @@
 		if (flags & PMAP_CANFAIL) {
 			pmap_release_pmap_lock(pm);
 			kpreempt_enable();
-<<<<<<< HEAD
-=======
-
->>>>>>> 02586f8c
+
 			error = ENOMEM;
 			goto free_pv;
 		}
@@ -3658,10 +3648,7 @@
 
 	pmap_release_pmap_lock(pm);
 	kpreempt_enable();
-<<<<<<< HEAD
-=======
-
->>>>>>> 02586f8c
+
 	SLIST_FOREACH_SAFE(pv, &opv_list, pv_link, npv) {
 		pool_put(&pmap_pv_pool, pv);
 	}
