/*	$NetBSD: pmap.c,v 1.405 2020/04/16 21:20:43 ad Exp $	*/

/*
 * Copyright 2003 Wasabi Systems, Inc.
 * All rights reserved.
 *
 * Written by Steve C. Woodford for Wasabi Systems, Inc.
 *
 * Redistribution and use in source and binary forms, with or without
 * modification, are permitted provided that the following conditions
 * are met:
 * 1. Redistributions of source code must retain the above copyright
 *    notice, this list of conditions and the following disclaimer.
 * 2. Redistributions in binary form must reproduce the above copyright
 *    notice, this list of conditions and the following disclaimer in the
 *    documentation and/or other materials provided with the distribution.
 * 3. All advertising materials mentioning features or use of this software
 *    must display the following acknowledgement:
 *      This product includes software developed for the NetBSD Project by
 *      Wasabi Systems, Inc.
 * 4. The name of Wasabi Systems, Inc. may not be used to endorse
 *    or promote products derived from this software without specific prior
 *    written permission.
 *
 * THIS SOFTWARE IS PROVIDED BY WASABI SYSTEMS, INC. ``AS IS'' AND
 * ANY EXPRESS OR IMPLIED WARRANTIES, INCLUDING, BUT NOT LIMITED
 * TO, THE IMPLIED WARRANTIES OF MERCHANTABILITY AND FITNESS FOR A PARTICULAR
 * PURPOSE ARE DISCLAIMED.  IN NO EVENT SHALL WASABI SYSTEMS, INC
 * BE LIABLE FOR ANY DIRECT, INDIRECT, INCIDENTAL, SPECIAL, EXEMPLARY, OR
 * CONSEQUENTIAL DAMAGES (INCLUDING, BUT NOT LIMITED TO, PROCUREMENT OF
 * SUBSTITUTE GOODS OR SERVICES; LOSS OF USE, DATA, OR PROFITS; OR BUSINESS
 * INTERRUPTION) HOWEVER CAUSED AND ON ANY THEORY OF LIABILITY, WHETHER IN
 * CONTRACT, STRICT LIABILITY, OR TORT (INCLUDING NEGLIGENCE OR OTHERWISE)
 * ARISING IN ANY WAY OUT OF THE USE OF THIS SOFTWARE, EVEN IF ADVISED OF THE
 * POSSIBILITY OF SUCH DAMAGE.
 */

/*
 * Copyright (c) 2002-2003 Wasabi Systems, Inc.
 * Copyright (c) 2001 Richard Earnshaw
 * Copyright (c) 2001-2002 Christopher Gilbert
 * All rights reserved.
 *
 * 1. Redistributions of source code must retain the above copyright
 *    notice, this list of conditions and the following disclaimer.
 * 2. Redistributions in binary form must reproduce the above copyright
 *    notice, this list of conditions and the following disclaimer in the
 *    documentation and/or other materials provided with the distribution.
 * 3. The name of the company nor the name of the author may be used to
 *   endorse or promote products derived from this software without specific
 *    prior written permission.
 *
 * THIS SOFTWARE IS PROVIDED BY THE AUTHOR ``AS IS'' AND ANY EXPRESS OR IMPLIED
 * WARRANTIES, INCLUDING, BUT NOT LIMITED TO, THE IMPLIED WARRANTIES OF
 * MERCHANTABILITY AND FITNESS FOR A PARTICULAR PURPOSE ARE DISCLAIMED.
 * IN NO EVENT SHALL THE AUTHOR OR CONTRIBUTORS BE LIABLE FOR ANY DIRECT,
 * INDIRECT, INCIDENTAL, SPECIAL, EXEMPLARY, OR CONSEQUENTIAL DAMAGES
 * (INCLUDING, BUT NOT LIMITED TO, PROCUREMENT OF SUBSTITUTE GOODS OR
 * SERVICES; LOSS OF USE, DATA, OR PROFITS; OR BUSINESS INTERRUPTION)
 * HOWEVER CAUSED AND ON ANY THEORY OF LIABILITY, WHETHER IN CONTRACT, STRICT
 * LIABILITY, OR TORT (INCLUDING NEGLIGENCE OR OTHERWISE) ARISING IN ANY WAY
 * OUT OF THE USE OF THIS SOFTWARE, EVEN IF ADVISED OF THE POSSIBILITY OF
 * SUCH DAMAGE.
 */

/*-
 * Copyright (c) 1999, 2020 The NetBSD Foundation, Inc.
 * All rights reserved.
 *
 * This code is derived from software contributed to The NetBSD Foundation
 * by Charles M. Hannum.
 *
 * Redistribution and use in source and binary forms, with or without
 * modification, are permitted provided that the following conditions
 * are met:
 * 1. Redistributions of source code must retain the above copyright
 *    notice, this list of conditions and the following disclaimer.
 * 2. Redistributions in binary form must reproduce the above copyright
 *    notice, this list of conditions and the following disclaimer in the
 *    documentation and/or other materials provided with the distribution.
 *
 * THIS SOFTWARE IS PROVIDED BY THE NETBSD FOUNDATION, INC. AND CONTRIBUTORS
 * ``AS IS'' AND ANY EXPRESS OR IMPLIED WARRANTIES, INCLUDING, BUT NOT LIMITED
 * TO, THE IMPLIED WARRANTIES OF MERCHANTABILITY AND FITNESS FOR A PARTICULAR
 * PURPOSE ARE DISCLAIMED.  IN NO EVENT SHALL THE FOUNDATION OR CONTRIBUTORS
 * BE LIABLE FOR ANY DIRECT, INDIRECT, INCIDENTAL, SPECIAL, EXEMPLARY, OR
 * CONSEQUENTIAL DAMAGES (INCLUDING, BUT NOT LIMITED TO, PROCUREMENT OF
 * SUBSTITUTE GOODS OR SERVICES; LOSS OF USE, DATA, OR PROFITS; OR BUSINESS
 * INTERRUPTION) HOWEVER CAUSED AND ON ANY THEORY OF LIABILITY, WHETHER IN
 * CONTRACT, STRICT LIABILITY, OR TORT (INCLUDING NEGLIGENCE OR OTHERWISE)
 * ARISING IN ANY WAY OUT OF THE USE OF THIS SOFTWARE, EVEN IF ADVISED OF THE
 * POSSIBILITY OF SUCH DAMAGE.
 */

/*
 * Copyright (c) 1994-1998 Mark Brinicombe.
 * Copyright (c) 1994 Brini.
 * All rights reserved.
 *
 * This code is derived from software written for Brini by Mark Brinicombe
 *
 * Redistribution and use in source and binary forms, with or without
 * modification, are permitted provided that the following conditions
 * are met:
 * 1. Redistributions of source code must retain the above copyright
 *    notice, this list of conditions and the following disclaimer.
 * 2. Redistributions in binary form must reproduce the above copyright
 *    notice, this list of conditions and the following disclaimer in the
 *    documentation and/or other materials provided with the distribution.
 * 3. All advertising materials mentioning features or use of this software
 *    must display the following acknowledgement:
 *	This product includes software developed by Mark Brinicombe.
 * 4. The name of the author may not be used to endorse or promote products
 *    derived from this software without specific prior written permission.
 *
 * THIS SOFTWARE IS PROVIDED BY THE AUTHOR ``AS IS'' AND ANY EXPRESS OR
 * IMPLIED WARRANTIES, INCLUDING, BUT NOT LIMITED TO, THE IMPLIED WARRANTIES
 * OF MERCHANTABILITY AND FITNESS FOR A PARTICULAR PURPOSE ARE DISCLAIMED.
 * IN NO EVENT SHALL THE AUTHOR BE LIABLE FOR ANY DIRECT, INDIRECT,
 * INCIDENTAL, SPECIAL, EXEMPLARY, OR CONSEQUENTIAL DAMAGES (INCLUDING, BUT
 * NOT LIMITED TO, PROCUREMENT OF SUBSTITUTE GOODS OR SERVICES; LOSS OF USE,
 * DATA, OR PROFITS; OR BUSINESS INTERRUPTION) HOWEVER CAUSED AND ON ANY
 * THEORY OF LIABILITY, WHETHER IN CONTRACT, STRICT LIABILITY, OR TORT
 * (INCLUDING NEGLIGENCE OR OTHERWISE) ARISING IN ANY WAY OUT OF THE USE OF
 *
 * RiscBSD kernel project
 *
 * pmap.c
 *
 * Machine dependent vm stuff
 *
 * Created      : 20/09/94
 */

/*
 * armv6 and VIPT cache support by 3am Software Foundry,
 * Copyright (c) 2007 Microsoft
 */

/*
 * Performance improvements, UVM changes, overhauls and part-rewrites
 * were contributed by Neil A. Carson <neil@causality.com>.
 */

/*
 * Overhauled again to speedup the pmap, use MMU Domains so that L1 tables
 * can be shared, and re-work the KVM layout, by Steve Woodford of Wasabi
 * Systems, Inc.
 *
 * There are still a few things outstanding at this time:
 *
 *   - There are some unresolved issues for MP systems:
 *
 *     o The L1 metadata needs a lock, or more specifically, some places
 *       need to acquire an exclusive lock when modifying L1 translation
 *       table entries.
 *
 *     o When one cpu modifies an L1 entry, and that L1 table is also
 *       being used by another cpu, then the latter will need to be told
 *       that a tlb invalidation may be necessary. (But only if the old
 *       domain number in the L1 entry being over-written is currently
 *       the active domain on that cpu). I guess there are lots more tlb
 *       shootdown issues too...
 *
 *     o If the vector_page is at 0x00000000 instead of in kernel VA space,
 *       then MP systems will lose big-time because of the MMU domain hack.
 *       The only way this can be solved (apart from moving the vector
 *       page to 0xffff0000) is to reserve the first 1MB of user address
 *       space for kernel use only. This would require re-linking all
 *       applications so that the text section starts above this 1MB
 *       boundary.
 *
 *     o Tracking which VM space is resident in the cache/tlb has not yet
 *       been implemented for MP systems.
 *
 *     o Finally, there is a pathological condition where two cpus running
 *       two separate processes (not lwps) which happen to share an L1
 *       can get into a fight over one or more L1 entries. This will result
 *       in a significant slow-down if both processes are in tight loops.
 */

/*
 * Special compilation symbols
 * PMAP_DEBUG		- Build in pmap_debug_level code
 */

/* Include header files */

#include "opt_arm_debug.h"
#include "opt_cpuoptions.h"
#include "opt_pmap_debug.h"
#include "opt_ddb.h"
#include "opt_lockdebug.h"
#include "opt_multiprocessor.h"

#ifdef MULTIPROCESSOR
#define _INTR_PRIVATE
#endif

#include <sys/cdefs.h>
__KERNEL_RCSID(0, "$NetBSD: pmap.c,v 1.405 2020/04/16 21:20:43 ad Exp $");

#include <sys/atomic.h>
#include <sys/param.h>
#include <sys/types.h>
#include <sys/atomic.h>
#include <sys/bus.h>
#include <sys/cpu.h>
#include <sys/intr.h>
#include <sys/kernel.h>
#include <sys/kernhist.h>
#include <sys/kmem.h>
#include <sys/pool.h>
#include <sys/proc.h>
#include <sys/sysctl.h>
#include <sys/systm.h>

#include <uvm/uvm.h>
#include <uvm/pmap/pmap_pvt.h>

#include <arm/locore.h>
#include <arm/arm32/pmap_common.h>

#ifdef DDB
#include <arm/db_machdep.h>
#endif

//#define PMAP_DEBUG
#ifdef PMAP_DEBUG

/* XXX need to get rid of all refs to this */
int pmap_debug_level = 0;

/*
 * for switching to potentially finer grained debugging
 */
#define	PDB_FOLLOW	0x0001
#define	PDB_INIT	0x0002
#define	PDB_ENTER	0x0004
#define	PDB_REMOVE	0x0008
#define	PDB_CREATE	0x0010
#define	PDB_PTPAGE	0x0020
#define	PDB_GROWKERN	0x0040
#define	PDB_BITS	0x0080
#define	PDB_COLLECT	0x0100
#define	PDB_PROTECT	0x0200
#define	PDB_MAP_L1	0x0400
#define	PDB_BOOTSTRAP	0x1000
#define	PDB_PARANOIA	0x2000
#define	PDB_WIRING	0x4000
#define	PDB_PVDUMP	0x8000
#define	PDB_VAC		0x10000
#define	PDB_KENTER	0x20000
#define	PDB_KREMOVE	0x40000
#define	PDB_EXEC	0x80000

int debugmap = 1;
int pmapdebug = 0;
#define	NPDEBUG(_lev_,_stat_) \
	if (pmapdebug & (_lev_)) \
        	((_stat_))

#else	/* PMAP_DEBUG */
#define NPDEBUG(_lev_,_stat_) /* Nothing */
#endif	/* PMAP_DEBUG */

#ifdef VERBOSE_INIT_ARM
#define VPRINTF(...)	printf(__VA_ARGS__)
#else
#define VPRINTF(...)	__nothing
#endif

/*
 * pmap_kernel() points here
 */
static struct pmap	kernel_pmap_store = {
	.pm_activated = true,
	.pm_domain = PMAP_DOMAIN_KERNEL,
	.pm_cstate.cs_all = PMAP_CACHE_STATE_ALL,
};
struct pmap * const	kernel_pmap_ptr = &kernel_pmap_store;
#ifdef PMAP_NEED_ALLOC_POOLPAGE
int			arm_poolpage_vmfreelist = VM_FREELIST_DEFAULT;
#endif

/*
 * Pool and cache that pmap structures are allocated from.
 * We use a cache to avoid clearing the pm_l2[] array (1KB)
 * in pmap_create().
 */
static struct pool_cache pmap_cache;

/*
 * Pool of PV structures
 */
static struct pool pmap_pv_pool;

static void *pmap_bootstrap_pv_page_alloc(struct pool *, int);
static void pmap_bootstrap_pv_page_free(struct pool *, void *);
static struct pool_allocator pmap_bootstrap_pv_allocator = {
	pmap_bootstrap_pv_page_alloc, pmap_bootstrap_pv_page_free
};

#ifdef PMAPCOUNTERS
#define	PMAP_EVCNT_INITIALIZER(name) \
	EVCNT_INITIALIZER(EVCNT_TYPE_MISC, NULL, "pmap", name)

#if defined(PMAP_CACHE_VIPT)
static struct evcnt pmap_ev_vac_clean_one =
   PMAP_EVCNT_INITIALIZER("clean page (1 color)");
static struct evcnt pmap_ev_vac_flush_one =
   PMAP_EVCNT_INITIALIZER("flush page (1 color)");
static struct evcnt pmap_ev_vac_flush_lots =
   PMAP_EVCNT_INITIALIZER("flush page (2+ colors)");
static struct evcnt pmap_ev_vac_flush_lots2 =
   PMAP_EVCNT_INITIALIZER("flush page (2+ colors, kmpage)");
EVCNT_ATTACH_STATIC(pmap_ev_vac_clean_one);
EVCNT_ATTACH_STATIC(pmap_ev_vac_flush_one);
EVCNT_ATTACH_STATIC(pmap_ev_vac_flush_lots);
EVCNT_ATTACH_STATIC(pmap_ev_vac_flush_lots2);

static struct evcnt pmap_ev_vac_color_new =
   PMAP_EVCNT_INITIALIZER("new page color");
static struct evcnt pmap_ev_vac_color_reuse =
   PMAP_EVCNT_INITIALIZER("ok first page color");
static struct evcnt pmap_ev_vac_color_ok =
   PMAP_EVCNT_INITIALIZER("ok page color");
static struct evcnt pmap_ev_vac_color_blind =
   PMAP_EVCNT_INITIALIZER("blind page color");
static struct evcnt pmap_ev_vac_color_change =
   PMAP_EVCNT_INITIALIZER("change page color");
static struct evcnt pmap_ev_vac_color_erase =
   PMAP_EVCNT_INITIALIZER("erase page color");
static struct evcnt pmap_ev_vac_color_none =
   PMAP_EVCNT_INITIALIZER("no page color");
static struct evcnt pmap_ev_vac_color_restore =
   PMAP_EVCNT_INITIALIZER("restore page color");

EVCNT_ATTACH_STATIC(pmap_ev_vac_color_new);
EVCNT_ATTACH_STATIC(pmap_ev_vac_color_reuse);
EVCNT_ATTACH_STATIC(pmap_ev_vac_color_ok);
EVCNT_ATTACH_STATIC(pmap_ev_vac_color_blind);
EVCNT_ATTACH_STATIC(pmap_ev_vac_color_change);
EVCNT_ATTACH_STATIC(pmap_ev_vac_color_erase);
EVCNT_ATTACH_STATIC(pmap_ev_vac_color_none);
EVCNT_ATTACH_STATIC(pmap_ev_vac_color_restore);
#endif

static struct evcnt pmap_ev_mappings =
   PMAP_EVCNT_INITIALIZER("pages mapped");
static struct evcnt pmap_ev_unmappings =
   PMAP_EVCNT_INITIALIZER("pages unmapped");
static struct evcnt pmap_ev_remappings =
   PMAP_EVCNT_INITIALIZER("pages remapped");

EVCNT_ATTACH_STATIC(pmap_ev_mappings);
EVCNT_ATTACH_STATIC(pmap_ev_unmappings);
EVCNT_ATTACH_STATIC(pmap_ev_remappings);

static struct evcnt pmap_ev_kernel_mappings =
   PMAP_EVCNT_INITIALIZER("kernel pages mapped");
static struct evcnt pmap_ev_kernel_unmappings =
   PMAP_EVCNT_INITIALIZER("kernel pages unmapped");
static struct evcnt pmap_ev_kernel_remappings =
   PMAP_EVCNT_INITIALIZER("kernel pages remapped");

EVCNT_ATTACH_STATIC(pmap_ev_kernel_mappings);
EVCNT_ATTACH_STATIC(pmap_ev_kernel_unmappings);
EVCNT_ATTACH_STATIC(pmap_ev_kernel_remappings);

static struct evcnt pmap_ev_kenter_mappings =
   PMAP_EVCNT_INITIALIZER("kenter pages mapped");
static struct evcnt pmap_ev_kenter_unmappings =
   PMAP_EVCNT_INITIALIZER("kenter pages unmapped");
static struct evcnt pmap_ev_kenter_remappings =
   PMAP_EVCNT_INITIALIZER("kenter pages remapped");
static struct evcnt pmap_ev_pt_mappings =
   PMAP_EVCNT_INITIALIZER("page table pages mapped");

EVCNT_ATTACH_STATIC(pmap_ev_kenter_mappings);
EVCNT_ATTACH_STATIC(pmap_ev_kenter_unmappings);
EVCNT_ATTACH_STATIC(pmap_ev_kenter_remappings);
EVCNT_ATTACH_STATIC(pmap_ev_pt_mappings);

static struct evcnt pmap_ev_fixup_mod =
   PMAP_EVCNT_INITIALIZER("page modification emulations");
static struct evcnt pmap_ev_fixup_ref =
   PMAP_EVCNT_INITIALIZER("page reference emulations");
static struct evcnt pmap_ev_fixup_exec =
   PMAP_EVCNT_INITIALIZER("exec pages fixed up");
static struct evcnt pmap_ev_fixup_pdes =
   PMAP_EVCNT_INITIALIZER("pdes fixed up");
static struct evcnt pmap_ev_fixup_ptesync =
   PMAP_EVCNT_INITIALIZER("ptesync fixed");

EVCNT_ATTACH_STATIC(pmap_ev_fixup_mod);
EVCNT_ATTACH_STATIC(pmap_ev_fixup_ref);
EVCNT_ATTACH_STATIC(pmap_ev_fixup_exec);
EVCNT_ATTACH_STATIC(pmap_ev_fixup_pdes);
EVCNT_ATTACH_STATIC(pmap_ev_fixup_ptesync);

#ifdef PMAP_CACHE_VIPT
static struct evcnt pmap_ev_exec_mappings =
   PMAP_EVCNT_INITIALIZER("exec pages mapped");
static struct evcnt pmap_ev_exec_cached =
   PMAP_EVCNT_INITIALIZER("exec pages cached");

EVCNT_ATTACH_STATIC(pmap_ev_exec_mappings);
EVCNT_ATTACH_STATIC(pmap_ev_exec_cached);

static struct evcnt pmap_ev_exec_synced =
   PMAP_EVCNT_INITIALIZER("exec pages synced");
static struct evcnt pmap_ev_exec_synced_map =
   PMAP_EVCNT_INITIALIZER("exec pages synced (MP)");
static struct evcnt pmap_ev_exec_synced_unmap =
   PMAP_EVCNT_INITIALIZER("exec pages synced (UM)");
static struct evcnt pmap_ev_exec_synced_remap =
   PMAP_EVCNT_INITIALIZER("exec pages synced (RM)");
static struct evcnt pmap_ev_exec_synced_clearbit =
   PMAP_EVCNT_INITIALIZER("exec pages synced (DG)");
static struct evcnt pmap_ev_exec_synced_kremove =
   PMAP_EVCNT_INITIALIZER("exec pages synced (KU)");

EVCNT_ATTACH_STATIC(pmap_ev_exec_synced);
EVCNT_ATTACH_STATIC(pmap_ev_exec_synced_map);
EVCNT_ATTACH_STATIC(pmap_ev_exec_synced_unmap);
EVCNT_ATTACH_STATIC(pmap_ev_exec_synced_remap);
EVCNT_ATTACH_STATIC(pmap_ev_exec_synced_clearbit);
EVCNT_ATTACH_STATIC(pmap_ev_exec_synced_kremove);

static struct evcnt pmap_ev_exec_discarded_unmap =
   PMAP_EVCNT_INITIALIZER("exec pages discarded (UM)");
static struct evcnt pmap_ev_exec_discarded_zero =
   PMAP_EVCNT_INITIALIZER("exec pages discarded (ZP)");
static struct evcnt pmap_ev_exec_discarded_copy =
   PMAP_EVCNT_INITIALIZER("exec pages discarded (CP)");
static struct evcnt pmap_ev_exec_discarded_page_protect =
   PMAP_EVCNT_INITIALIZER("exec pages discarded (PP)");
static struct evcnt pmap_ev_exec_discarded_clearbit =
   PMAP_EVCNT_INITIALIZER("exec pages discarded (DG)");
static struct evcnt pmap_ev_exec_discarded_kremove =
   PMAP_EVCNT_INITIALIZER("exec pages discarded (KU)");

EVCNT_ATTACH_STATIC(pmap_ev_exec_discarded_unmap);
EVCNT_ATTACH_STATIC(pmap_ev_exec_discarded_zero);
EVCNT_ATTACH_STATIC(pmap_ev_exec_discarded_copy);
EVCNT_ATTACH_STATIC(pmap_ev_exec_discarded_page_protect);
EVCNT_ATTACH_STATIC(pmap_ev_exec_discarded_clearbit);
EVCNT_ATTACH_STATIC(pmap_ev_exec_discarded_kremove);
#endif /* PMAP_CACHE_VIPT */

static struct evcnt pmap_ev_updates = PMAP_EVCNT_INITIALIZER("updates");
static struct evcnt pmap_ev_collects = PMAP_EVCNT_INITIALIZER("collects");
static struct evcnt pmap_ev_activations = PMAP_EVCNT_INITIALIZER("activations");

EVCNT_ATTACH_STATIC(pmap_ev_updates);
EVCNT_ATTACH_STATIC(pmap_ev_collects);
EVCNT_ATTACH_STATIC(pmap_ev_activations);

#define	PMAPCOUNT(x)	((void)(pmap_ev_##x.ev_count++))
#else
#define	PMAPCOUNT(x)	((void)0)
#endif

kmutex_t pmap_lock __cacheline_aligned;
kmutex_t kpm_lock __cacheline_aligned;
extern void *msgbufaddr;
int pmap_kmpages;

/*
 * Flag to indicate if pmap_init() has done its thing
 */
bool pmap_initialized;

/*
 * Metadata for L1 translation tables.
 */
struct l1_ttable {
	/* Entry on the L1 Table list */
	SLIST_ENTRY(l1_ttable) l1_link;

	/* Entry on the L1 Least Recently Used list */
	TAILQ_ENTRY(l1_ttable) l1_lru;

	/* Track how many domains are allocated from this L1 */
	volatile u_int l1_domain_use_count;

	/*
	 * A free-list of domain numbers for this L1.
	 * We avoid using ffs() and a bitmap to track domains since ffs()
	 * is slow on ARM.
	 */
	uint8_t l1_domain_first;
	uint8_t l1_domain_free[PMAP_DOMAINS];

	/* Physical address of this L1 page table */
	paddr_t l1_physaddr;

	/* KVA of this L1 page table */
	pd_entry_t *l1_kva;
};

/*
 * L1 Page Tables are tracked using a Least Recently Used list.
 *  - New L1s are allocated from the HEAD.
 *  - Freed L1s are added to the TAIL.
 *  - Recently accessed L1s (where an 'access' is some change to one of
 *    the userland pmaps which owns this L1) are moved to the TAIL.
 */
static TAILQ_HEAD(, l1_ttable) l1_lru_list;
static kmutex_t l1_lru_lock __cacheline_aligned;

/*
 * A list of all L1 tables
 */
static SLIST_HEAD(, l1_ttable) l1_list;

/*
 * Macros to determine if a mapping might be resident in the
 * instruction/data cache and/or TLB
 */
#if ARM_MMU_V7 > 0
/*
 * Speculative loads by Cortex cores can cause TLB entries to be filled even if
 * there are no explicit accesses, so there may be always be TLB entries to
 * flush.  If we used ASIDs then this would not be a problem.
 */
#define	PV_BEEN_EXECD(f)  (((f) & PVF_EXEC) == PVF_EXEC)
#define	PV_BEEN_REFD(f)   (true)
#else
#define	PV_BEEN_EXECD(f)  (((f) & (PVF_REF | PVF_EXEC)) == (PVF_REF | PVF_EXEC))
#define	PV_BEEN_REFD(f)   (((f) & PVF_REF) != 0)
#endif
#define	PV_IS_EXEC_P(f)   (((f) & PVF_EXEC) != 0)
#define	PV_IS_KENTRY_P(f) (((f) & PVF_KENTRY) != 0)
#define	PV_IS_WRITE_P(f)  (((f) & PVF_WRITE) != 0)

static void		pmap_enter_pv(struct vm_page_md *, paddr_t, struct pv_entry *,
			    pmap_t, vaddr_t, u_int);
static struct pv_entry *pmap_find_pv(struct vm_page_md *, pmap_t, vaddr_t);
static struct pv_entry *pmap_remove_pv(struct vm_page_md *, paddr_t, pmap_t, vaddr_t);
static u_int		pmap_modify_pv(struct vm_page_md *, paddr_t, pmap_t, vaddr_t,
			    u_int, u_int);

static void		pmap_pinit(pmap_t);

static int		pmap_pmap_ctor(void *, void *, int);

static void		pmap_vac_me_harder(struct vm_page_md *, paddr_t, pmap_t, vaddr_t);
#ifdef PMAP_CACHE_VIVT
static void		pmap_vac_me_kpmap(struct vm_page_md *, paddr_t, pmap_t, vaddr_t);
static void		pmap_vac_me_user(struct vm_page_md *, paddr_t, pmap_t, vaddr_t);
#endif

static void		pmap_clearbit(struct vm_page_md *, paddr_t, u_int);
#ifdef PMAP_CACHE_VIVT
static bool		pmap_clean_page(struct vm_page_md *, bool);
#endif
#ifdef PMAP_CACHE_VIPT
static void		pmap_syncicache_page(struct vm_page_md *, paddr_t);
enum pmap_flush_op {
	PMAP_FLUSH_PRIMARY,
	PMAP_FLUSH_SECONDARY,
	PMAP_CLEAN_PRIMARY
};
static void		pmap_flush_page(struct vm_page_md *, paddr_t, enum pmap_flush_op);
#endif
static void		pmap_page_remove(struct vm_page_md *, paddr_t);
static void		pmap_pv_remove(paddr_t);

static void		pmap_init_l1(struct l1_ttable *, pd_entry_t *);

/*
 * Misc variables
 */
vaddr_t virtual_avail;
vaddr_t virtual_end;
vaddr_t pmap_curmaxkvaddr;


paddr_t avail_start;
paddr_t avail_end;

/* Function to set the debug level of the pmap code */

#ifdef PMAP_DEBUG
void
pmap_debug(int level)
{
	pmap_debug_level = level;
	printf("pmap_debug: level=%d\n", pmap_debug_level);
}
#endif	/* PMAP_DEBUG */

#ifdef PMAP_CACHE_VIPT
#define PMAP_VALIDATE_MD_PAGE(md)	\
	KASSERTMSG(arm_cache_prefer_mask == 0 || (((md)->pvh_attrs & PVF_WRITE) == 0) == ((md)->urw_mappings + (md)->krw_mappings == 0), \
	    "(md) %p: attrs=%#x urw=%u krw=%u", (md), \
	    (md)->pvh_attrs, (md)->urw_mappings, (md)->krw_mappings);
#endif /* PMAP_CACHE_VIPT */
/*
 * A bunch of routines to conditionally flush the caches/TLB depending
 * on whether the specified pmap actually needs to be flushed at any
 * given time.
 */
static inline void
pmap_tlb_flush_SE(pmap_t pm, vaddr_t va, u_int flags)
{
	if (pm->pm_cstate.cs_tlb_id != 0) {
		if (PV_BEEN_EXECD(flags)) {
			cpu_tlb_flushID_SE(va);
		} else if (PV_BEEN_REFD(flags)) {
			cpu_tlb_flushD_SE(va);
		}
	}
}

static inline void
pmap_tlb_flushID(pmap_t pm)
{
	if (pm->pm_cstate.cs_tlb_id) {
		cpu_tlb_flushID();
#if ARM_MMU_V7 == 0
		/*
		 * Speculative loads by Cortex cores can cause TLB entries to
		 * be filled even if there are no explicit accesses, so there
		 * may be always be TLB entries to flush.  If we used ASIDs
		 * then it would not be a problem.
		 * This is not true for other CPUs.
		 */
		pm->pm_cstate.cs_tlb = 0;
#endif /* ARM_MMU_V7 */
	}
}

static inline void
pmap_tlb_flushD(pmap_t pm)
{
	if (pm->pm_cstate.cs_tlb_d) {
		cpu_tlb_flushD();
#if ARM_MMU_V7 == 0
		/*
		 * Speculative loads by Cortex cores can cause TLB entries to
		 * be filled even if there are no explicit accesses, so there
		 * may be always be TLB entries to flush.  If we used ASIDs
		 * then it would not be a problem.
		 * This is not true for other CPUs.
		 */
		pm->pm_cstate.cs_tlb_d = 0;
#endif /* ARM_MMU_V7 */
	}
}

#ifdef PMAP_CACHE_VIVT
static inline void
pmap_cache_wbinv_page(pmap_t pm, vaddr_t va, bool do_inv, u_int flags)
{
	if (PV_BEEN_EXECD(flags) && pm->pm_cstate.cs_cache_id) {
		cpu_idcache_wbinv_range(va, PAGE_SIZE);
	} else if (PV_BEEN_REFD(flags) && pm->pm_cstate.cs_cache_d) {
		if (do_inv) {
			if (flags & PVF_WRITE)
				cpu_dcache_wbinv_range(va, PAGE_SIZE);
			else
				cpu_dcache_inv_range(va, PAGE_SIZE);
		} else if (flags & PVF_WRITE) {
			cpu_dcache_wb_range(va, PAGE_SIZE);
		}
	}
}

static inline void
pmap_cache_wbinv_all(pmap_t pm, u_int flags)
{
	if (PV_BEEN_EXECD(flags)) {
		if (pm->pm_cstate.cs_cache_id) {
			cpu_idcache_wbinv_all();
			pm->pm_cstate.cs_cache = 0;
		}
	} else if (pm->pm_cstate.cs_cache_d) {
		cpu_dcache_wbinv_all();
		pm->pm_cstate.cs_cache_d = 0;
	}
}
#endif /* PMAP_CACHE_VIVT */

static inline uint8_t
pmap_domain(pmap_t pm)
{
	return pm->pm_domain;
}


static inline pd_entry_t *
pmap_l1_kva(pmap_t pm)
{
	return pm->pm_l1->l1_kva;
}


bool
pmap_is_cached(pmap_t pm)
{
	struct cpu_info * const ci = curcpu();
	if (pm == pmap_kernel() || ci->ci_pmap_lastuser == NULL
	    || ci->ci_pmap_lastuser == pm)
		return true;

	return false;
}

/*
 * PTE_SYNC_CURRENT:
 *
 *     Make sure the pte is written out to RAM.
 *     We need to do this for one of two cases:
 *       - We're dealing with the kernel pmap
 *       - There is no pmap active in the cache/tlb.
 *       - The specified pmap is 'active' in the cache/tlb.
 */

#ifdef PMAP_INCLUDE_PTE_SYNC
static inline void
pmap_pte_sync_current(pmap_t pm, pt_entry_t *ptep)
{
	if (PMAP_NEEDS_PTE_SYNC && pmap_is_cached(pm))
		PTE_SYNC(ptep);
	arm_dsb();
}

# define PTE_SYNC_CURRENT(pm, ptep)	pmap_pte_sync_current(pm, ptep)
#else
# define PTE_SYNC_CURRENT(pm, ptep)	__nothing
#endif

/*
 * main pv_entry manipulation functions:
 *   pmap_enter_pv: enter a mapping onto a vm_page list
 *   pmap_remove_pv: remove a mapping from a vm_page list
 *
 * NOTE: pmap_enter_pv expects to lock the pvh itself
 *       pmap_remove_pv expects the caller to lock the pvh before calling
 */

/*
 * pmap_enter_pv: enter a mapping onto a vm_page lst
 *
 * => caller should hold the proper lock on pmap_main_lock
 * => caller should have pmap locked
 * => we will gain the lock on the vm_page and allocate the new pv_entry
 * => caller should adjust ptp's wire_count before calling
 * => caller should not adjust pmap's wire_count
 */
static void
pmap_enter_pv(struct vm_page_md *md, paddr_t pa, struct pv_entry *pv, pmap_t pm,
    vaddr_t va, u_int flags)
{
	struct pv_entry **pvp;

	NPDEBUG(PDB_PVDUMP,
	    printf("pmap_enter_pv: pm %p, md %p, flags 0x%x\n", pm, md, flags));

	pv->pv_pmap = pm;
	pv->pv_va = va;
	pv->pv_flags = flags;

	pvp = &SLIST_FIRST(&md->pvh_list);
#ifdef PMAP_CACHE_VIPT
	/*
	 * Insert unmanaged entries, writeable first, at the head of
	 * the pv list.
	 */
	if (__predict_true(!PV_IS_KENTRY_P(flags))) {
		while (*pvp != NULL && PV_IS_KENTRY_P((*pvp)->pv_flags))
			pvp = &SLIST_NEXT(*pvp, pv_link);
	}
	if (!PV_IS_WRITE_P(flags)) {
		while (*pvp != NULL && PV_IS_WRITE_P((*pvp)->pv_flags))
			pvp = &SLIST_NEXT(*pvp, pv_link);
	}
#endif
	SLIST_NEXT(pv, pv_link) = *pvp;		/* add to ... */
	*pvp = pv;				/* ... locked list */
	md->pvh_attrs |= flags & (PVF_REF | PVF_MOD);
#if defined(PMAP_CACHE_VIPT)
	if ((pv->pv_flags & PVF_KWRITE) == PVF_KWRITE)
		md->pvh_attrs |= PVF_KMOD;
	if ((md->pvh_attrs & (PVF_DMOD|PVF_NC)) != PVF_NC)
		md->pvh_attrs |= PVF_DIRTY;
	KASSERT((md->pvh_attrs & PVF_DMOD) == 0 || (md->pvh_attrs & (PVF_DIRTY|PVF_NC)));
#endif
	if (pm == pmap_kernel()) {
		PMAPCOUNT(kernel_mappings);
		if (flags & PVF_WRITE)
			md->krw_mappings++;
		else
			md->kro_mappings++;
	} else {
		if (flags & PVF_WRITE)
			md->urw_mappings++;
		else
			md->uro_mappings++;
	}

#ifdef PMAP_CACHE_VIPT
	/*
	 * Even though pmap_vac_me_harder will set PVF_WRITE for us,
	 * do it here as well to keep the mappings & KVF_WRITE consistent.
	 */
	if (arm_cache_prefer_mask != 0 && (flags & PVF_WRITE) != 0) {
		md->pvh_attrs |= PVF_WRITE;
	}
	/*
	 * If this is an exec mapping and its the first exec mapping
	 * for this page, make sure to sync the I-cache.
	 */
	if (PV_IS_EXEC_P(flags)) {
		if (!PV_IS_EXEC_P(md->pvh_attrs)) {
			pmap_syncicache_page(md, pa);
			PMAPCOUNT(exec_synced_map);
		}
		PMAPCOUNT(exec_mappings);
	}
#endif

	PMAPCOUNT(mappings);

	if (pv->pv_flags & PVF_WIRED)
		++pm->pm_stats.wired_count;
}

/*
 *
 * pmap_find_pv: Find a pv entry
 *
 * => caller should hold lock on vm_page
 */
static inline struct pv_entry *
pmap_find_pv(struct vm_page_md *md, pmap_t pm, vaddr_t va)
{
	struct pv_entry *pv;

	SLIST_FOREACH(pv, &md->pvh_list, pv_link) {
		if (pm == pv->pv_pmap && va == pv->pv_va)
			break;
	}

	return pv;
}

/*
 * pmap_remove_pv: try to remove a mapping from a pv_list
 *
 * => caller should hold proper lock on pmap_main_lock
 * => pmap should be locked
 * => caller should hold lock on vm_page [so that attrs can be adjusted]
 * => caller should adjust ptp's wire_count and free PTP if needed
 * => caller should NOT adjust pmap's wire_count
 * => we return the removed pv
 */
static struct pv_entry *
pmap_remove_pv(struct vm_page_md *md, paddr_t pa, pmap_t pm, vaddr_t va)
{
	struct pv_entry *pv, **prevptr;

	NPDEBUG(PDB_PVDUMP,
	    printf("pmap_remove_pv: pm %p, md %p, va 0x%08lx\n", pm, md, va));

	prevptr = &SLIST_FIRST(&md->pvh_list); /* prev pv_entry ptr */
	pv = *prevptr;

	while (pv) {
		if (pv->pv_pmap == pm && pv->pv_va == va) {	/* match? */
			NPDEBUG(PDB_PVDUMP, printf("pmap_remove_pv: pm %p, md "
			    "%p, flags 0x%x\n", pm, md, pv->pv_flags));
			if (pv->pv_flags & PVF_WIRED) {
				--pm->pm_stats.wired_count;
			}
			*prevptr = SLIST_NEXT(pv, pv_link);	/* remove it! */
			if (pm == pmap_kernel()) {
				PMAPCOUNT(kernel_unmappings);
				if (pv->pv_flags & PVF_WRITE)
					md->krw_mappings--;
				else
					md->kro_mappings--;
			} else {
				if (pv->pv_flags & PVF_WRITE)
					md->urw_mappings--;
				else
					md->uro_mappings--;
			}

			PMAPCOUNT(unmappings);
#ifdef PMAP_CACHE_VIPT
			/*
			 * If this page has had an exec mapping, then if
			 * this was the last mapping, discard the contents,
			 * otherwise sync the i-cache for this page.
			 */
			if (PV_IS_EXEC_P(md->pvh_attrs)) {
				if (SLIST_EMPTY(&md->pvh_list)) {
					md->pvh_attrs &= ~PVF_EXEC;
					PMAPCOUNT(exec_discarded_unmap);
				} else if (pv->pv_flags & PVF_WRITE) {
					pmap_syncicache_page(md, pa);
					PMAPCOUNT(exec_synced_unmap);
				}
			}
#endif /* PMAP_CACHE_VIPT */
			break;
		}
		prevptr = &SLIST_NEXT(pv, pv_link);	/* previous pointer */
		pv = *prevptr;				/* advance */
	}

#if defined(PMAP_CACHE_VIPT)
	/*
	 * If we no longer have a WRITEABLE KENTRY at the head of list,
	 * clear the KMOD attribute from the page.
	 */
	if (SLIST_FIRST(&md->pvh_list) == NULL
	    || (SLIST_FIRST(&md->pvh_list)->pv_flags & PVF_KWRITE) != PVF_KWRITE)
		md->pvh_attrs &= ~PVF_KMOD;

	/*
	 * If this was a writeable page and there are no more writeable
	 * mappings (ignoring KMPAGE), clear the WRITE flag and writeback
	 * the contents to memory.
	 */
	if (arm_cache_prefer_mask != 0) {
		if (md->krw_mappings + md->urw_mappings == 0)
			md->pvh_attrs &= ~PVF_WRITE;
		PMAP_VALIDATE_MD_PAGE(md);
	}
	KASSERT((md->pvh_attrs & PVF_DMOD) == 0 || (md->pvh_attrs & (PVF_DIRTY|PVF_NC)));
#endif /* PMAP_CACHE_VIPT */

	/* return removed pv */
	return pv;
}

/*
 *
 * pmap_modify_pv: Update pv flags
 *
 * => caller should hold lock on vm_page [so that attrs can be adjusted]
 * => caller should NOT adjust pmap's wire_count
 * => caller must call pmap_vac_me_harder() if writable status of a page
 *    may have changed.
 * => we return the old flags
 *
 * Modify a physical-virtual mapping in the pv table
 */
static u_int
pmap_modify_pv(struct vm_page_md *md, paddr_t pa, pmap_t pm, vaddr_t va,
    u_int clr_mask, u_int set_mask)
{
	struct pv_entry *npv;
	u_int flags, oflags;

	KASSERT(!PV_IS_KENTRY_P(clr_mask));
	KASSERT(!PV_IS_KENTRY_P(set_mask));

	if ((npv = pmap_find_pv(md, pm, va)) == NULL)
		return 0;

	NPDEBUG(PDB_PVDUMP,
	    printf("pmap_modify_pv: pm %p, md %p, clr 0x%x, set 0x%x, flags 0x%x\n", pm, md, clr_mask, set_mask, npv->pv_flags));

	/*
	 * There is at least one VA mapping this page.
	 */

	if (clr_mask & (PVF_REF | PVF_MOD)) {
		md->pvh_attrs |= set_mask & (PVF_REF | PVF_MOD);
#if defined(PMAP_CACHE_VIPT)
		if ((md->pvh_attrs & (PVF_DMOD|PVF_NC)) != PVF_NC)
			md->pvh_attrs |= PVF_DIRTY;
		KASSERT((md->pvh_attrs & PVF_DMOD) == 0 || (md->pvh_attrs & (PVF_DIRTY|PVF_NC)));
#endif /* PMAP_CACHE_VIPT */
	}

	oflags = npv->pv_flags;
	npv->pv_flags = flags = (oflags & ~clr_mask) | set_mask;

	if ((flags ^ oflags) & PVF_WIRED) {
		if (flags & PVF_WIRED)
			++pm->pm_stats.wired_count;
		else
			--pm->pm_stats.wired_count;
	}

	if ((flags ^ oflags) & PVF_WRITE) {
		if (pm == pmap_kernel()) {
			if (flags & PVF_WRITE) {
				md->krw_mappings++;
				md->kro_mappings--;
			} else {
				md->kro_mappings++;
				md->krw_mappings--;
			}
		} else {
			if (flags & PVF_WRITE) {
				md->urw_mappings++;
				md->uro_mappings--;
			} else {
				md->uro_mappings++;
				md->urw_mappings--;
			}
		}
	}
#ifdef PMAP_CACHE_VIPT
	if (arm_cache_prefer_mask != 0) {
		if (md->urw_mappings + md->krw_mappings == 0) {
			md->pvh_attrs &= ~PVF_WRITE;
		} else {
			md->pvh_attrs |= PVF_WRITE;
		}
	}
	/*
	 * We have two cases here: the first is from enter_pv (new exec
	 * page), the second is a combined pmap_remove_pv/pmap_enter_pv.
	 * Since in latter, pmap_enter_pv won't do anything, we just have
	 * to do what pmap_remove_pv would do.
	 */
	if ((PV_IS_EXEC_P(flags) && !PV_IS_EXEC_P(md->pvh_attrs))
	    || (PV_IS_EXEC_P(md->pvh_attrs)
		|| (!(flags & PVF_WRITE) && (oflags & PVF_WRITE)))) {
		pmap_syncicache_page(md, pa);
		PMAPCOUNT(exec_synced_remap);
	}
	KASSERT((md->pvh_attrs & PVF_DMOD) == 0 || (md->pvh_attrs & (PVF_DIRTY|PVF_NC)));
#endif /* PMAP_CACHE_VIPT */

	PMAPCOUNT(remappings);

	return oflags;
}

<<<<<<< HEAD
=======

#if defined(ARM_MMU_EXTENDED)
int
pmap_maxproc_set(int nmaxproc)
{
	static const char pmap_l1ttpool_warnmsg[] =
	    "WARNING: l1ttpool limit reached; increase kern.maxproc";

	pool_cache_prime(&pmap_l1tt_cache, nmaxproc);

	/*
	 * Set the hard limit on the pmap_l1tt_cache to the number
	 * of processes the kernel is to support.  Log the limit
	 * reached message max once a minute.
	 */
	pool_cache_sethardlimit(&pmap_l1tt_cache, nmaxproc,
	    pmap_l1ttpool_warnmsg, 60);

	return 0;
}

#endif

>>>>>>> 8a51764b
/*
 * Allocate an L1 translation table for the specified pmap.
 * This is called at pmap creation time.
 */
static void
pmap_alloc_l1(pmap_t pm)
{
	struct l1_ttable *l1;
	uint8_t domain;

	/*
	 * Remove the L1 at the head of the LRU list
	 */
	mutex_spin_enter(&l1_lru_lock);
	l1 = TAILQ_FIRST(&l1_lru_list);
	KDASSERT(l1 != NULL);
	TAILQ_REMOVE(&l1_lru_list, l1, l1_lru);

	/*
	 * Pick the first available domain number, and update
	 * the link to the next number.
	 */
	domain = l1->l1_domain_first;
	l1->l1_domain_first = l1->l1_domain_free[domain];

	/*
	 * If there are still free domain numbers in this L1,
	 * put it back on the TAIL of the LRU list.
	 */
	if (++l1->l1_domain_use_count < PMAP_DOMAINS)
		TAILQ_INSERT_TAIL(&l1_lru_list, l1, l1_lru);

	mutex_spin_exit(&l1_lru_lock);

	/*
	 * Fix up the relevant bits in the pmap structure
	 */
	pm->pm_l1 = l1;
	pm->pm_domain = domain + 1;
}

/*
 * Free an L1 translation table.
 * This is called at pmap destruction time.
 */
static void
pmap_free_l1(pmap_t pm)
{
	struct l1_ttable *l1 = pm->pm_l1;

	mutex_spin_enter(&l1_lru_lock);

	/*
	 * If this L1 is currently on the LRU list, remove it.
	 */
	if (l1->l1_domain_use_count < PMAP_DOMAINS)
		TAILQ_REMOVE(&l1_lru_list, l1, l1_lru);

	/*
	 * Free up the domain number which was allocated to the pmap
	 */
	l1->l1_domain_free[pmap_domain(pm) - 1] = l1->l1_domain_first;
	l1->l1_domain_first = pmap_domain(pm) - 1;
	l1->l1_domain_use_count--;

	/*
	 * The L1 now must have at least 1 free domain, so add
	 * it back to the LRU list. If the use count is zero,
	 * put it at the head of the list, otherwise it goes
	 * to the tail.
	 */
	if (l1->l1_domain_use_count == 0)
		TAILQ_INSERT_HEAD(&l1_lru_list, l1, l1_lru);
	else
		TAILQ_INSERT_TAIL(&l1_lru_list, l1, l1_lru);

	mutex_spin_exit(&l1_lru_lock);
}

static inline void
pmap_use_l1(pmap_t pm)
{
	struct l1_ttable *l1;

	/*
	 * Do nothing if we're in interrupt context.
	 * Access to an L1 by the kernel pmap must not affect
	 * the LRU list.
	 */
	if (cpu_intr_p() || pm == pmap_kernel())
		return;

	l1 = pm->pm_l1;

	/*
	 * If the L1 is not currently on the LRU list, just return
	 */
	if (l1->l1_domain_use_count == PMAP_DOMAINS)
		return;

	mutex_spin_enter(&l1_lru_lock);

	/*
	 * Check the use count again, now that we've acquired the lock
	 */
	if (l1->l1_domain_use_count == PMAP_DOMAINS) {
		mutex_spin_exit(&l1_lru_lock);
		return;
	}

	/*
	 * Move the L1 to the back of the LRU list
	 */
	TAILQ_REMOVE(&l1_lru_list, l1, l1_lru);
	TAILQ_INSERT_TAIL(&l1_lru_list, l1, l1_lru);

	mutex_spin_exit(&l1_lru_lock);
}




static int
pmap_pmap_ctor(void *arg, void *v, int flags)
{

	memset(v, 0, sizeof(struct pmap));
	return 0;
}

static void
pmap_pinit(pmap_t pm)
{
#ifndef ARM_HAS_VBAR
	struct l2_bucket *l2b;

	if (vector_page < KERNEL_BASE) {
		/*
		 * Map the vector page.
		 */
		pmap_enter(pm, vector_page, systempage.pv_pa,
		    VM_PROT_READ | VM_PROT_EXECUTE,
		    VM_PROT_READ | VM_PROT_EXECUTE | PMAP_WIRED);
		pmap_update(pm);

		pm->pm_pl1vec = pmap_l1_kva(pm) + l1pte_index(vector_page);
		l2b = pmap_get_l2_bucket(pm, vector_page);
		KASSERTMSG(l2b != NULL, "%#lx", vector_page);
		pm->pm_l1vec = l2b->l2b_pa | L1_C_PROTO |
		    L1_C_DOM(pmap_domain(pm));
	} else
		pm->pm_pl1vec = NULL;
#endif
}


#ifdef PMAP_CACHE_VIVT
/*
 * Since we have a virtually indexed cache, we may need to inhibit caching if
 * there is more than one mapping and at least one of them is writable.
 * Since we purge the cache on every context switch, we only need to check for
 * other mappings within the same pmap, or kernel_pmap.
 * This function is also called when a page is unmapped, to possibly reenable
 * caching on any remaining mappings.
 *
 * The code implements the following logic, where:
 *
 * KW = # of kernel read/write pages
 * KR = # of kernel read only pages
 * UW = # of user read/write pages
 * UR = # of user read only pages
 *
 * KC = kernel mapping is cacheable
 * UC = user mapping is cacheable
 *
 *               KW=0,KR=0  KW=0,KR>0  KW=1,KR=0  KW>1,KR>=0
 *             +---------------------------------------------
 * UW=0,UR=0   | ---        KC=1       KC=1       KC=0
 * UW=0,UR>0   | UC=1       KC=1,UC=1  KC=0,UC=0  KC=0,UC=0
 * UW=1,UR=0   | UC=1       KC=0,UC=0  KC=0,UC=0  KC=0,UC=0
 * UW>1,UR>=0  | UC=0       KC=0,UC=0  KC=0,UC=0  KC=0,UC=0
 */

static const int pmap_vac_flags[4][4] = {
	{-1,		0,		0,		PVF_KNC},
	{0,		0,		PVF_NC,		PVF_NC},
	{0,		PVF_NC,		PVF_NC,		PVF_NC},
	{PVF_UNC,	PVF_NC,		PVF_NC,		PVF_NC}
};

static inline int
pmap_get_vac_flags(const struct vm_page_md *md)
{
	int kidx, uidx;

	kidx = 0;
	if (md->kro_mappings || md->krw_mappings > 1)
		kidx |= 1;
	if (md->krw_mappings)
		kidx |= 2;

	uidx = 0;
	if (md->uro_mappings || md->urw_mappings > 1)
		uidx |= 1;
	if (md->urw_mappings)
		uidx |= 2;

	return pmap_vac_flags[uidx][kidx];
}

static inline void
pmap_vac_me_harder(struct vm_page_md *md, paddr_t pa, pmap_t pm, vaddr_t va)
{
	int nattr;

	nattr = pmap_get_vac_flags(md);

	if (nattr < 0) {
		md->pvh_attrs &= ~PVF_NC;
		return;
	}

	if (nattr == 0 && (md->pvh_attrs & PVF_NC) == 0)
		return;

	if (pm == pmap_kernel())
		pmap_vac_me_kpmap(md, pa, pm, va);
	else
		pmap_vac_me_user(md, pa, pm, va);

	md->pvh_attrs = (md->pvh_attrs & ~PVF_NC) | nattr;
}

static void
pmap_vac_me_kpmap(struct vm_page_md *md, paddr_t pa, pmap_t pm, vaddr_t va)
{
	u_int u_cacheable, u_entries;
	struct pv_entry *pv;
	pmap_t last_pmap = pm;

	/*
	 * Pass one, see if there are both kernel and user pmaps for
	 * this page.  Calculate whether there are user-writable or
	 * kernel-writable pages.
	 */
	u_cacheable = 0;
	SLIST_FOREACH(pv, &md->pvh_list, pv_link) {
		if (pv->pv_pmap != pm && (pv->pv_flags & PVF_NC) == 0)
			u_cacheable++;
	}

	u_entries = md->urw_mappings + md->uro_mappings;

	/*
	 * We know we have just been updating a kernel entry, so if
	 * all user pages are already cacheable, then there is nothing
	 * further to do.
	 */
	if (md->k_mappings == 0 && u_cacheable == u_entries)
		return;

	if (u_entries) {
		/*
		 * Scan over the list again, for each entry, if it
		 * might not be set correctly, call pmap_vac_me_user
		 * to recalculate the settings.
		 */
		SLIST_FOREACH(pv, &md->pvh_list, pv_link) {
			/*
			 * We know kernel mappings will get set
			 * correctly in other calls.  We also know
			 * that if the pmap is the same as last_pmap
			 * then we've just handled this entry.
			 */
			if (pv->pv_pmap == pm || pv->pv_pmap == last_pmap)
				continue;

			/*
			 * If there are kernel entries and this page
			 * is writable but non-cacheable, then we can
			 * skip this entry also.
			 */
			if (md->k_mappings &&
			    (pv->pv_flags & (PVF_NC | PVF_WRITE)) ==
			    (PVF_NC | PVF_WRITE))
				continue;

			/*
			 * Similarly if there are no kernel-writable
			 * entries and the page is already
			 * read-only/cacheable.
			 */
			if (md->krw_mappings == 0 &&
			    (pv->pv_flags & (PVF_NC | PVF_WRITE)) == 0)
				continue;

			/*
			 * For some of the remaining cases, we know
			 * that we must recalculate, but for others we
			 * can't tell if they are correct or not, so
			 * we recalculate anyway.
			 */
			pmap_vac_me_user(md, pa, (last_pmap = pv->pv_pmap), 0);
		}

		if (md->k_mappings == 0)
			return;
	}

	pmap_vac_me_user(md, pa, pm, va);
}

static void
pmap_vac_me_user(struct vm_page_md *md, paddr_t pa, pmap_t pm, vaddr_t va)
{
	pmap_t kpmap = pmap_kernel();
	struct pv_entry *pv, *npv = NULL;
	u_int entries = 0;
	u_int writable = 0;
	u_int cacheable_entries = 0;
	u_int kern_cacheable = 0;
	u_int other_writable = 0;

	/*
	 * Count mappings and writable mappings in this pmap.
	 * Include kernel mappings as part of our own.
	 * Keep a pointer to the first one.
	 */
	npv = NULL;
	KASSERT(pmap_page_locked_p(md));
	SLIST_FOREACH(pv, &md->pvh_list, pv_link) {
		/* Count mappings in the same pmap */
		if (pm == pv->pv_pmap || kpmap == pv->pv_pmap) {
			if (entries++ == 0)
				npv = pv;

			/* Cacheable mappings */
			if ((pv->pv_flags & PVF_NC) == 0) {
				cacheable_entries++;
				if (kpmap == pv->pv_pmap)
					kern_cacheable++;
			}

			/* Writable mappings */
			if (pv->pv_flags & PVF_WRITE)
				++writable;
		} else if (pv->pv_flags & PVF_WRITE)
			other_writable = 1;
	}

	/*
	 * Enable or disable caching as necessary.
	 * Note: the first entry might be part of the kernel pmap,
	 * so we can't assume this is indicative of the state of the
	 * other (maybe non-kpmap) entries.
	 */
	if ((entries > 1 && writable) ||
	    (entries > 0 && pm == kpmap && other_writable)) {
		if (cacheable_entries == 0) {
			return;
		}

		for (pv = npv; pv; pv = SLIST_NEXT(pv, pv_link)) {
			if ((pm != pv->pv_pmap && kpmap != pv->pv_pmap) ||
			    (pv->pv_flags & PVF_NC))
				continue;

			pv->pv_flags |= PVF_NC;

			struct l2_bucket * const l2b
			    = pmap_get_l2_bucket(pv->pv_pmap, pv->pv_va);
			KASSERTMSG(l2b != NULL, "%#lx", va);
			pt_entry_t * const ptep
			    = &l2b->l2b_kva[l2pte_index(pv->pv_va)];
			const pt_entry_t opte = *ptep;
			pt_entry_t npte = opte & ~L2_S_CACHE_MASK;

			if ((va != pv->pv_va || pm != pv->pv_pmap)
			    && l2pte_valid_p(opte)) {
				pmap_cache_wbinv_page(pv->pv_pmap, pv->pv_va,
				    true, pv->pv_flags);
				pmap_tlb_flush_SE(pv->pv_pmap, pv->pv_va,
				    pv->pv_flags);
			}

			l2pte_set(ptep, npte, opte);
			PTE_SYNC_CURRENT(pv->pv_pmap, ptep);
		}
		cpu_cpwait();
	} else if (entries > cacheable_entries) {
		/*
		 * Turn cacheing back on for some pages.  If it is a kernel
		 * page, only do so if there are no other writable pages.
		 */
		for (pv = npv; pv; pv = SLIST_NEXT(pv, pv_link)) {
			if (!(pv->pv_flags & PVF_NC) || (pm != pv->pv_pmap &&
			    (kpmap != pv->pv_pmap || other_writable)))
				continue;

			pv->pv_flags &= ~PVF_NC;

			struct l2_bucket * const l2b
			    = pmap_get_l2_bucket(pv->pv_pmap, pv->pv_va);
			KASSERTMSG(l2b != NULL, "%#lx", va);
			pt_entry_t * const ptep
			    = &l2b->l2b_kva[l2pte_index(pv->pv_va)];
			const pt_entry_t opte = *ptep;
			pt_entry_t npte = (opte & ~L2_S_CACHE_MASK)
			    | pte_l2_s_cache_mode;

			if (l2pte_valid_p(opte)) {
				pmap_tlb_flush_SE(pv->pv_pmap, pv->pv_va,
				    pv->pv_flags);
			}

			l2pte_set(ptep, npte, opte);
			PTE_SYNC_CURRENT(pv->pv_pmap, ptep);
		}
	}
}
#endif

#ifdef PMAP_CACHE_VIPT
static void
pmap_vac_me_harder(struct vm_page_md *md, paddr_t pa, pmap_t pm, vaddr_t va)
{
	struct pv_entry *pv;
	vaddr_t tst_mask;
	bool bad_alias;
	const u_int
	    rw_mappings = md->urw_mappings + md->krw_mappings,
	    ro_mappings = md->uro_mappings + md->kro_mappings;

	/* do we need to do anything? */
	if (arm_cache_prefer_mask == 0)
		return;

	NPDEBUG(PDB_VAC, printf("pmap_vac_me_harder: md=%p, pmap=%p va=%08lx\n",
	    md, pm, va));

	KASSERT(!va || pm);
	KASSERT((md->pvh_attrs & PVF_DMOD) == 0 || (md->pvh_attrs & (PVF_DIRTY|PVF_NC)));

	/* Already a conflict? */
	if (__predict_false(md->pvh_attrs & PVF_NC)) {
		/* just an add, things are already non-cached */
		KASSERT(!(md->pvh_attrs & PVF_DIRTY));
		KASSERT(!(md->pvh_attrs & PVF_MULTCLR));
		bad_alias = false;
		if (va) {
			PMAPCOUNT(vac_color_none);
			bad_alias = true;
			KASSERT((rw_mappings == 0) == !(md->pvh_attrs & PVF_WRITE));
			goto fixup;
		}
		pv = SLIST_FIRST(&md->pvh_list);
		/* the list can't be empty because it would be cachable */
		if (md->pvh_attrs & PVF_KMPAGE) {
			tst_mask = md->pvh_attrs;
		} else {
			KASSERT(pv);
			tst_mask = pv->pv_va;
			pv = SLIST_NEXT(pv, pv_link);
		}
		/*
		 * Only check for a bad alias if we have writable mappings.
		 */
		tst_mask &= arm_cache_prefer_mask;
		if (rw_mappings > 0) {
			for (; pv && !bad_alias; pv = SLIST_NEXT(pv, pv_link)) {
				/* if there's a bad alias, stop checking. */
				if (tst_mask != (pv->pv_va & arm_cache_prefer_mask))
					bad_alias = true;
			}
			md->pvh_attrs |= PVF_WRITE;
			if (!bad_alias)
				md->pvh_attrs |= PVF_DIRTY;
		} else {
			/*
			 * We have only read-only mappings.  Let's see if there
			 * are multiple colors in use or if we mapped a KMPAGE.
			 * If the latter, we have a bad alias.  If the former,
			 * we need to remember that.
			 */
			for (; pv; pv = SLIST_NEXT(pv, pv_link)) {
				if (tst_mask != (pv->pv_va & arm_cache_prefer_mask)) {
					if (md->pvh_attrs & PVF_KMPAGE)
						bad_alias = true;
					break;
				}
			}
			md->pvh_attrs &= ~PVF_WRITE;
			/*
			 * No KMPAGE and we exited early, so we must have
			 * multiple color mappings.
			 */
			if (!bad_alias && pv != NULL)
				md->pvh_attrs |= PVF_MULTCLR;
		}

		/* If no conflicting colors, set everything back to cached */
		if (!bad_alias) {
#ifdef DEBUG
			if ((md->pvh_attrs & PVF_WRITE)
			    || ro_mappings < 2) {
				SLIST_FOREACH(pv, &md->pvh_list, pv_link)
					KDASSERT(((tst_mask ^ pv->pv_va) & arm_cache_prefer_mask) == 0);
			}
#endif
			md->pvh_attrs &= (PAGE_SIZE - 1) & ~PVF_NC;
			md->pvh_attrs |= tst_mask | PVF_COLORED;
			/*
			 * Restore DIRTY bit if page is modified
			 */
			if (md->pvh_attrs & PVF_DMOD)
				md->pvh_attrs |= PVF_DIRTY;
			PMAPCOUNT(vac_color_restore);
		} else {
			KASSERT(SLIST_FIRST(&md->pvh_list) != NULL);
			KASSERT(SLIST_NEXT(SLIST_FIRST(&md->pvh_list), pv_link) != NULL);
		}
		KASSERT((md->pvh_attrs & PVF_DMOD) == 0 || (md->pvh_attrs & (PVF_DIRTY|PVF_NC)));
		KASSERT((rw_mappings == 0) == !(md->pvh_attrs & PVF_WRITE));
	} else if (!va) {
		KASSERT(pmap_is_page_colored_p(md));
		KASSERT(!(md->pvh_attrs & PVF_WRITE)
		    || (md->pvh_attrs & PVF_DIRTY));
		if (rw_mappings == 0) {
			md->pvh_attrs &= ~PVF_WRITE;
			if (ro_mappings == 1
			    && (md->pvh_attrs & PVF_MULTCLR)) {
				/*
				 * If this is the last readonly mapping
				 * but it doesn't match the current color
				 * for the page, change the current color
				 * to match this last readonly mapping.
				 */
				pv = SLIST_FIRST(&md->pvh_list);
				tst_mask = (md->pvh_attrs ^ pv->pv_va)
				    & arm_cache_prefer_mask;
				if (tst_mask) {
					md->pvh_attrs ^= tst_mask;
					PMAPCOUNT(vac_color_change);
				}
			}
		}
		KASSERT((md->pvh_attrs & PVF_DMOD) == 0 || (md->pvh_attrs & (PVF_DIRTY|PVF_NC)));
		KASSERT((rw_mappings == 0) == !(md->pvh_attrs & PVF_WRITE));
		return;
	} else if (!pmap_is_page_colored_p(md)) {
		/* not colored so we just use its color */
		KASSERT(md->pvh_attrs & (PVF_WRITE|PVF_DIRTY));
		KASSERT(!(md->pvh_attrs & PVF_MULTCLR));
		PMAPCOUNT(vac_color_new);
		md->pvh_attrs &= PAGE_SIZE - 1;
		md->pvh_attrs |= PVF_COLORED
		    | (va & arm_cache_prefer_mask)
		    | (rw_mappings > 0 ? PVF_WRITE : 0);
		KASSERT((md->pvh_attrs & PVF_DMOD) == 0 || (md->pvh_attrs & (PVF_DIRTY|PVF_NC)));
		KASSERT((rw_mappings == 0) == !(md->pvh_attrs & PVF_WRITE));
		return;
	} else if (((md->pvh_attrs ^ va) & arm_cache_prefer_mask) == 0) {
		bad_alias = false;
		if (rw_mappings > 0) {
			/*
			 * We now have writeable mappings and if we have
			 * readonly mappings in more than once color, we have
			 * an aliasing problem.  Regardless mark the page as
			 * writeable.
			 */
			if (md->pvh_attrs & PVF_MULTCLR) {
				if (ro_mappings < 2) {
					/*
					 * If we only have less than two
					 * read-only mappings, just flush the
					 * non-primary colors from the cache.
					 */
					pmap_flush_page(md, pa,
					    PMAP_FLUSH_SECONDARY);
				} else {
					bad_alias = true;
				}
			}
			md->pvh_attrs |= PVF_WRITE;
		}
		/* If no conflicting colors, set everything back to cached */
		if (!bad_alias) {
#ifdef DEBUG
			if (rw_mappings > 0
			    || (md->pvh_attrs & PMAP_KMPAGE)) {
				tst_mask = md->pvh_attrs & arm_cache_prefer_mask;
				SLIST_FOREACH(pv, &md->pvh_list, pv_link)
					KDASSERT(((tst_mask ^ pv->pv_va) & arm_cache_prefer_mask) == 0);
			}
#endif
			if (SLIST_EMPTY(&md->pvh_list))
				PMAPCOUNT(vac_color_reuse);
			else
				PMAPCOUNT(vac_color_ok);

			/* matching color, just return */
			KASSERT((md->pvh_attrs & PVF_DMOD) == 0 || (md->pvh_attrs & (PVF_DIRTY|PVF_NC)));
			KASSERT((rw_mappings == 0) == !(md->pvh_attrs & PVF_WRITE));
			return;
		}
		KASSERT(SLIST_FIRST(&md->pvh_list) != NULL);
		KASSERT(SLIST_NEXT(SLIST_FIRST(&md->pvh_list), pv_link) != NULL);

		/* color conflict.  evict from cache. */

		pmap_flush_page(md, pa, PMAP_FLUSH_PRIMARY);
		md->pvh_attrs &= ~PVF_COLORED;
		md->pvh_attrs |= PVF_NC;
		KASSERT((md->pvh_attrs & PVF_DMOD) == 0 || (md->pvh_attrs & (PVF_DIRTY|PVF_NC)));
		KASSERT(!(md->pvh_attrs & PVF_MULTCLR));
		PMAPCOUNT(vac_color_erase);
	} else if (rw_mappings == 0
		   && (md->pvh_attrs & PVF_KMPAGE) == 0) {
		KASSERT((md->pvh_attrs & PVF_WRITE) == 0);

		/*
		 * If the page has dirty cache lines, clean it.
		 */
		if (md->pvh_attrs & PVF_DIRTY)
			pmap_flush_page(md, pa, PMAP_CLEAN_PRIMARY);

		/*
		 * If this is the first remapping (we know that there are no
		 * writeable mappings), then this is a simple color change.
		 * Otherwise this is a seconary r/o mapping, which means
		 * we don't have to do anything.
		 */
		if (ro_mappings == 1) {
			KASSERT(((md->pvh_attrs ^ va) & arm_cache_prefer_mask) != 0);
			md->pvh_attrs &= PAGE_SIZE - 1;
			md->pvh_attrs |= (va & arm_cache_prefer_mask);
			PMAPCOUNT(vac_color_change);
		} else {
			PMAPCOUNT(vac_color_blind);
		}
		md->pvh_attrs |= PVF_MULTCLR;
		KASSERT((md->pvh_attrs & PVF_DMOD) == 0 || (md->pvh_attrs & (PVF_DIRTY|PVF_NC)));
		KASSERT((rw_mappings == 0) == !(md->pvh_attrs & PVF_WRITE));
		return;
	} else {
		if (rw_mappings > 0)
			md->pvh_attrs |= PVF_WRITE;

		/* color conflict.  evict from cache. */
		pmap_flush_page(md, pa, PMAP_FLUSH_PRIMARY);

		/* the list can't be empty because this was a enter/modify */
		pv = SLIST_FIRST(&md->pvh_list);
		if ((md->pvh_attrs & PVF_KMPAGE) == 0) {
			KASSERT(pv);
			/*
			 * If there's only one mapped page, change color to the
			 * page's new color and return.  Restore the DIRTY bit
			 * that was erased by pmap_flush_page.
			 */
			if (SLIST_NEXT(pv, pv_link) == NULL) {
				md->pvh_attrs &= PAGE_SIZE - 1;
				md->pvh_attrs |= (va & arm_cache_prefer_mask);
				if (md->pvh_attrs & PVF_DMOD)
					md->pvh_attrs |= PVF_DIRTY;
				PMAPCOUNT(vac_color_change);
				KASSERT((md->pvh_attrs & PVF_DMOD) == 0 || (md->pvh_attrs & (PVF_DIRTY|PVF_NC)));
				KASSERT((rw_mappings == 0) == !(md->pvh_attrs & PVF_WRITE));
				KASSERT(!(md->pvh_attrs & PVF_MULTCLR));
				return;
			}
		}
		bad_alias = true;
		md->pvh_attrs &= ~PVF_COLORED;
		md->pvh_attrs |= PVF_NC;
		PMAPCOUNT(vac_color_erase);
		KASSERT((md->pvh_attrs & PVF_DMOD) == 0 || (md->pvh_attrs & (PVF_DIRTY|PVF_NC)));
	}

  fixup:
	KASSERT((rw_mappings == 0) == !(md->pvh_attrs & PVF_WRITE));

	/*
	 * Turn cacheing on/off for all pages.
	 */
	SLIST_FOREACH(pv, &md->pvh_list, pv_link) {
		struct l2_bucket * const l2b = pmap_get_l2_bucket(pv->pv_pmap,
		    pv->pv_va);
		KASSERTMSG(l2b != NULL, "%#lx", va);
		pt_entry_t * const ptep = &l2b->l2b_kva[l2pte_index(pv->pv_va)];
		const pt_entry_t opte = *ptep;
		pt_entry_t npte = opte & ~L2_S_CACHE_MASK;
		if (bad_alias) {
			pv->pv_flags |= PVF_NC;
		} else {
			pv->pv_flags &= ~PVF_NC;
			npte |= pte_l2_s_cache_mode;
		}

		if (opte == npte)	/* only update is there's a change */
			continue;

		if (l2pte_valid_p(opte)) {
			pmap_tlb_flush_SE(pv->pv_pmap, pv->pv_va, pv->pv_flags);
		}

		l2pte_set(ptep, npte, opte);
		PTE_SYNC_CURRENT(pv->pv_pmap, ptep);
	}
}
#endif	/* PMAP_CACHE_VIPT */


/*
 * Modify pte bits for all ptes corresponding to the given physical address.
 * We use `maskbits' rather than `clearbits' because we're always passing
 * constants and the latter would require an extra inversion at run-time.
 */
static void
pmap_clearbit(struct vm_page_md *md, paddr_t pa, u_int maskbits)
{
	struct pv_entry *pv;
#ifdef PMAP_CACHE_VIPT
	const bool want_syncicache = PV_IS_EXEC_P(md->pvh_attrs);
	bool need_syncicache = false;
	const u_int execbits = 0;
	bool need_vac_me_harder = false;
#else
	const u_int execbits = 0;
#endif

	NPDEBUG(PDB_BITS,
	    printf("pmap_clearbit: md %p mask 0x%x\n",
	    md, maskbits));

#ifdef PMAP_CACHE_VIPT
	/*
	 * If we might want to sync the I-cache and we've modified it,
	 * then we know we definitely need to sync or discard it.
	 */
	if (want_syncicache) {
		need_syncicache = md->pvh_attrs & PVF_MOD;
	}
#endif
	KASSERT(pmap_page_locked_p(md));

	/*
	 * Clear saved attributes (modify, reference)
	 */
	md->pvh_attrs &= ~(maskbits & (PVF_MOD | PVF_REF));

	if (SLIST_EMPTY(&md->pvh_list)) {
#if defined(PMAP_CACHE_VIPT)
		if (need_syncicache) {
			/*
			 * No one has it mapped, so just discard it.  The next
			 * exec remapping will cause it to be synced.
			 */
			md->pvh_attrs &= ~PVF_EXEC;
			PMAPCOUNT(exec_discarded_clearbit);
		}
#endif
		return;
	}

	/*
	 * Loop over all current mappings setting/clearing as appropos
	 */
	for (pv = SLIST_FIRST(&md->pvh_list); pv != NULL;) {
		pmap_t pm = pv->pv_pmap;
		const vaddr_t va = pv->pv_va;
		const u_int oflags = pv->pv_flags;
		/*
		 * Kernel entries are unmanaged and as such not to be changed.
		 */
		if (PV_IS_KENTRY_P(oflags))
			pv = SLIST_NEXT(pv, pv_link);
			continue;
<<<<<<< HEAD
		pv->pv_flags &= ~maskbits;
=======
		}
#endif
>>>>>>> 8a51764b

		/*
		 * Anything to do?
		 */
		if ((oflags & maskbits) == 0) {
			pv = SLIST_NEXT(pv, pv_link);
			continue;
		}

		/*
		 * Try to get a hold on the pmap's lock.  We must do this
		 * while still holding the page locked, to know that the
		 * page is still associated with the pmap and the mapping is
		 * in place.  If a hold can't be had, unlock and wait for
		 * the pmap's lock to become available and retry.  The pmap
		 * must be ref'd over this dance to stop it disappearing
		 * behind us.
		 */
		if (!mutex_tryenter(&pm->pm_lock)) {
			pmap_reference(pm);
			pmap_release_page_lock(md);
			pmap_acquire_pmap_lock(pm);
			/* nothing, just wait for it */
			pmap_release_pmap_lock(pm);
			pmap_destroy(pm);
			/* Restart from the beginning. */
			pmap_acquire_page_lock(md);
			pv = SLIST_FIRST(&md->pvh_list);
			continue;
		}
		pv->pv_flags &= ~maskbits;

		struct l2_bucket * const l2b = pmap_get_l2_bucket(pm, va);
		KASSERTMSG(l2b != NULL, "%#lx", va);

		pt_entry_t * const ptep = &l2b->l2b_kva[l2pte_index(va)];
		const pt_entry_t opte = *ptep;
		pt_entry_t npte = opte | execbits;


		NPDEBUG(PDB_BITS,
		    printf( "%s: pv %p, pm %p, va 0x%08lx, flag 0x%x\n",
			__func__, pv, pm, va, oflags));

		if (maskbits & (PVF_WRITE|PVF_MOD)) {
#ifdef PMAP_CACHE_VIVT
			if ((oflags & PVF_NC)) {
				/*
				 * Entry is not cacheable:
				 *
				 * Don't turn caching on again if this is a
				 * modified emulation. This would be
				 * inconsitent with the settings created by
				 * pmap_vac_me_harder(). Otherwise, it's safe
				 * to re-enable cacheing.
				 *
				 * There's no need to call pmap_vac_me_harder()
				 * here: all pages are losing their write
				 * permission.
				 */
				if (maskbits & PVF_WRITE) {
					npte |= pte_l2_s_cache_mode;
					pv->pv_flags &= ~PVF_NC;
				}
			} else if (l2pte_writable_p(opte)) {
				/*
				 * Entry is writable/cacheable: check if pmap
				 * is current if it is flush it, otherwise it
				 * won't be in the cache
				 */
				pmap_cache_wbinv_page(pm, va,
				    (maskbits & PVF_REF) != 0,
				    oflags|PVF_WRITE);
			}
#endif

			/* make the pte read only */
			npte = l2pte_set_readonly(npte);

			if ((maskbits & oflags & PVF_WRITE)) {
				/*
				 * Keep alias accounting up to date
				 */
				if (pm == pmap_kernel()) {
					md->krw_mappings--;
					md->kro_mappings++;
				} else {
					md->urw_mappings--;
					md->uro_mappings++;
				}
#ifdef PMAP_CACHE_VIPT
				if (arm_cache_prefer_mask != 0) {
					if (md->urw_mappings + md->krw_mappings == 0) {
						md->pvh_attrs &= ~PVF_WRITE;
					} else {
						PMAP_VALIDATE_MD_PAGE(md);
					}
				}
				if (want_syncicache)
					need_syncicache = true;
#endif /* PMAP_CACHE_VIPT */
			}
		}

		if (maskbits & PVF_REF) {
			if (true
			    && (oflags & PVF_NC) == 0
			    && (maskbits & (PVF_WRITE|PVF_MOD)) == 0
			    && l2pte_valid_p(npte)) {
#ifdef PMAP_CACHE_VIVT
				/*
				 * Check npte here; we may have already
				 * done the wbinv above, and the validity
				 * of the PTE is the same for opte and
				 * npte.
				 */
				pmap_cache_wbinv_page(pm, va, true, oflags);
#endif
			}

			/*
			 * Make the PTE invalid so that we will take a
			 * page fault the next time the mapping is
			 * referenced.
			 */
			npte &= ~L2_TYPE_MASK;
			npte |= L2_TYPE_INV;
		}

		if (npte != opte) {
			l2pte_reset(ptep);
			PTE_SYNC(ptep);

			/* Flush the TLB entry if a current pmap. */
			pmap_tlb_flush_SE(pm, va, oflags);

			l2pte_set(ptep, npte, 0);
			PTE_SYNC(ptep);
		}

		pmap_release_pmap_lock(pm);

		NPDEBUG(PDB_BITS,
		    printf("pmap_clearbit: pm %p va 0x%lx opte 0x%08x npte 0x%08x\n",
		    pm, va, opte, npte));

		/* Move to next entry. */
		pv = SLIST_NEXT(pv, pv_link);
	}

#if defined(PMAP_CACHE_VIPT)
	/*
	 * If we need to sync the I-cache and we haven't done it yet, do it.
	 */
	if (need_syncicache) {
		pmap_syncicache_page(md, pa);
		PMAPCOUNT(exec_synced_clearbit);
	}
	/*
	 * If we are changing this to read-only, we need to call vac_me_harder
	 * so we can change all the read-only pages to cacheable.  We pretend
	 * this as a page deletion.
	 */
	if (need_vac_me_harder) {
		if (md->pvh_attrs & PVF_NC)
			pmap_vac_me_harder(md, pa, NULL, 0);
	}
#endif /* PMAP_CACHE_VIPT */
}

/*
 * pmap_clean_page()
 *
 * This is a local function used to work out the best strategy to clean
 * a single page referenced by its entry in the PV table. It's used by
 * pmap_copy_page, pmap_zero_page and maybe some others later on.
 *
 * Its policy is effectively:
 *  o If there are no mappings, we don't bother doing anything with the cache.
 *  o If there is one mapping, we clean just that page.
 *  o If there are multiple mappings, we clean the entire cache.
 *
 * So that some functions can be further optimised, it returns 0 if it didn't
 * clean the entire cache, or 1 if it did.
 *
 * XXX One bug in this routine is that if the pv_entry has a single page
 * mapped at 0x00000000 a whole cache clean will be performed rather than
 * just the 1 page. Since this should not occur in everyday use and if it does
 * it will just result in not the most efficient clean for the page.
 */
#ifdef PMAP_CACHE_VIVT

void
pmap_md_clean_page(struct vm_page_md *md, bool is_src)
{

        pmap_acquire_page_lock(md);
        (void) pmap_clean_page(md, is_src);
        pmap_release_page_lock(md);
}


static bool
pmap_clean_page(struct vm_page_md *md, bool is_src)
{
	struct pv_entry *pv;
	pmap_t pm_to_clean = NULL;
	bool cache_needs_cleaning = false;
	vaddr_t page_to_clean = 0;
	u_int flags = 0;

	/*
	 * Since we flush the cache each time we change to a different
	 * user vmspace, we only need to flush the page if it is in the
	 * current pmap.
	 */
	KASSERT(pmap_page_locked_p(md));
	SLIST_FOREACH(pv, &md->pvh_list, pv_link) {
		if (pmap_is_current(pv->pv_pmap)) {
			flags |= pv->pv_flags;
			/*
			 * The page is mapped non-cacheable in
			 * this map.  No need to flush the cache.
			 */
			if (pv->pv_flags & PVF_NC) {
#ifdef DIAGNOSTIC
				KASSERT(!cache_needs_cleaning);
#endif
				break;
			} else if (is_src && (pv->pv_flags & PVF_WRITE) == 0)
				continue;
			if (cache_needs_cleaning) {
				page_to_clean = 0;
				break;
			} else {
				page_to_clean = pv->pv_va;
				pm_to_clean = pv->pv_pmap;
			}
			cache_needs_cleaning = true;
		}
	}

	if (page_to_clean) {
		pmap_cache_wbinv_page(pm_to_clean, page_to_clean,
		    !is_src, flags | PVF_REF);
	} else if (cache_needs_cleaning) {
		pmap_t const pm = curproc->p_vmspace->vm_map.pmap;

		pmap_cache_wbinv_all(pm, flags);
		return true;
	}
	return false;
}
#endif

#ifdef PMAP_CACHE_VIPT
/*
 * Sync a page with the I-cache.  Since this is a VIPT, we must pick the
 * right cache alias to make sure we flush the right stuff.
 */
void
pmap_syncicache_page(struct vm_page_md *md, paddr_t pa)
{
	pmap_t kpm = pmap_kernel();
	const size_t way_size = arm_pcache.icache_type == CACHE_TYPE_PIPT
	    ? PAGE_SIZE
	    : arm_pcache.icache_way_size;

	NPDEBUG(PDB_EXEC, printf("pmap_syncicache_page: md=%p (attrs=%#x)\n",
	    md, md->pvh_attrs));
	/*
	 * No need to clean the page if it's non-cached.
	 */
	if (md->pvh_attrs & PVF_NC)
		return;
	KASSERT(arm_cache_prefer_mask == 0 || md->pvh_attrs & PVF_COLORED);

	pt_entry_t * const ptep = cpu_cdst_pte(0);
	const vaddr_t dstp = cpu_cdstp(0);
#ifdef __HAVE_MM_MD_DIRECT_MAPPED_PHYS
	if (way_size <= PAGE_SIZE) {
		bool ok = false;
		vaddr_t vdstp = pmap_direct_mapped_phys(pa, &ok, dstp);
		if (ok) {
			cpu_icache_sync_range(vdstp, way_size);
			return;
		}
	}
#endif

	/*
	 * We don't worry about the color of the exec page, we map the
	 * same page to pages in the way and then do the icache_sync on
	 * the entire way making sure we are cleaned.
	 */
	const pt_entry_t npte = L2_S_PROTO | pa | pte_l2_s_cache_mode
	    | L2_S_PROT(PTE_KERNEL, VM_PROT_READ|VM_PROT_WRITE);

	for (size_t i = 0, j = 0; i < way_size;
	     i += PAGE_SIZE, j += PAGE_SIZE / L2_S_SIZE) {
		l2pte_reset(ptep + j);
		PTE_SYNC(ptep + j);

		pmap_tlb_flush_SE(kpm, dstp + i, PVF_REF | PVF_EXEC);
		/*
		 * Set up a PTE with to flush these cache lines.
		 */
		l2pte_set(ptep + j, npte, 0);
	}
	PTE_SYNC_RANGE(ptep, way_size / L2_S_SIZE);

	/*
	 * Flush it.
	 */
	cpu_icache_sync_range(dstp, way_size);

	for (size_t i = 0, j = 0; i < way_size;
	     i += PAGE_SIZE, j += PAGE_SIZE / L2_S_SIZE) {
		/*
		 * Unmap the page(s).
		 */
		l2pte_reset(ptep + j);
		PTE_SYNC(ptep + j);

		pmap_tlb_flush_SE(kpm, dstp + i, PVF_REF | PVF_EXEC);
	}

	md->pvh_attrs |= PVF_EXEC;
	PMAPCOUNT(exec_synced);
}

void
pmap_flush_page(struct vm_page_md *md, paddr_t pa, enum pmap_flush_op flush)
{
	vsize_t va_offset, end_va;
	bool wbinv_p;

	if (arm_cache_prefer_mask == 0)
		return;

	switch (flush) {
	case PMAP_FLUSH_PRIMARY:
		if (md->pvh_attrs & PVF_MULTCLR) {
			va_offset = 0;
			end_va = arm_cache_prefer_mask;
			md->pvh_attrs &= ~PVF_MULTCLR;
			PMAPCOUNT(vac_flush_lots);
		} else {
			va_offset = md->pvh_attrs & arm_cache_prefer_mask;
			end_va = va_offset;
			PMAPCOUNT(vac_flush_one);
		}
		/*
		 * Mark that the page is no longer dirty.
		 */
		md->pvh_attrs &= ~PVF_DIRTY;
		wbinv_p = true;
		break;
	case PMAP_FLUSH_SECONDARY:
		va_offset = 0;
		end_va = arm_cache_prefer_mask;
		wbinv_p = true;
		md->pvh_attrs &= ~PVF_MULTCLR;
		PMAPCOUNT(vac_flush_lots);
		break;
	case PMAP_CLEAN_PRIMARY:
		va_offset = md->pvh_attrs & arm_cache_prefer_mask;
		end_va = va_offset;
		wbinv_p = false;
		/*
		 * Mark that the page is no longer dirty.
		 */
		if ((md->pvh_attrs & PVF_DMOD) == 0)
			md->pvh_attrs &= ~PVF_DIRTY;
		PMAPCOUNT(vac_clean_one);
		break;
	default:
		return;
	}

	KASSERT(!(md->pvh_attrs & PVF_NC));

	NPDEBUG(PDB_VAC, printf("pmap_flush_page: md=%p (attrs=%#x)\n",
	    md, md->pvh_attrs));

	const size_t scache_line_size = arm_scache.dcache_line_size;

	for (; va_offset <= end_va; va_offset += PAGE_SIZE) {
		pt_entry_t * const ptep = cpu_cdst_pte(va_offset);
		const vaddr_t dstp = cpu_cdstp(va_offset);
		const pt_entry_t opte = *ptep;

		if (flush == PMAP_FLUSH_SECONDARY
		    && va_offset == (md->pvh_attrs & arm_cache_prefer_mask))
			continue;

		pmap_tlb_flush_SE(pmap_kernel(), dstp, PVF_REF | PVF_EXEC);
		/*
		 * Set up a PTE with the right coloring to flush
		 * existing cache entries.
		 */
		const pt_entry_t npte = L2_S_PROTO
		    | pa
		    | L2_S_PROT(PTE_KERNEL, VM_PROT_READ|VM_PROT_WRITE)
		    | pte_l2_s_cache_mode;
		l2pte_set(ptep, npte, opte);
		PTE_SYNC(ptep);

		/*
		 * Flush it.  Make sure to flush secondary cache too since
		 * bus_dma will ignore uncached pages.
		 */
		if (scache_line_size != 0) {
			cpu_dcache_wb_range(dstp, PAGE_SIZE);
			if (wbinv_p) {
				cpu_sdcache_wbinv_range(dstp, pa, PAGE_SIZE);
				cpu_dcache_inv_range(dstp, PAGE_SIZE);
			} else {
				cpu_sdcache_wb_range(dstp, pa, PAGE_SIZE);
			}
		} else {
			if (wbinv_p) {
				cpu_dcache_wbinv_range(dstp, PAGE_SIZE);
			} else {
				cpu_dcache_wb_range(dstp, PAGE_SIZE);
			}
		}

		/*
		 * Restore the page table entry since we might have interrupted
		 * pmap_zero_page or pmap_copy_page which was already using
		 * this pte.
		 */
		if (opte) {
			l2pte_set(ptep, opte, npte);
		} else {
			l2pte_reset(ptep);
		}
		PTE_SYNC(ptep);
		pmap_tlb_flush_SE(pmap_kernel(), dstp, PVF_REF | PVF_EXEC);
	}
}
#endif /* PMAP_CACHE_VIPT */

/*
 * Routine:	pmap_page_remove
 * Function:
 *		Removes this physical page from
 *		all physical maps in which it resides.
 *		Reflects back modify bits to the pager.
 */
static void
pmap_page_remove(struct vm_page_md *md, paddr_t pa)
{
	struct l2_bucket *l2b;
	struct pv_entry *pv;
	pt_entry_t *ptep;
	bool flush = false;
	u_int flags = 0;

	NPDEBUG(PDB_FOLLOW,
	    printf("pmap_page_remove: md %p (0x%08lx)\n", md,
	    pa));

	struct pv_entry **pvp = &SLIST_FIRST(&md->pvh_list);
	pmap_acquire_page_lock(md);
	if (*pvp == NULL) {
#ifdef PMAP_CACHE_VIPT
		/*
		 * We *know* the page contents are about to be replaced.
		 * Discard the exec contents
		 */
		if (PV_IS_EXEC_P(md->pvh_attrs))
			PMAPCOUNT(exec_discarded_page_protect);
		md->pvh_attrs &= ~PVF_EXEC;
		PMAP_VALIDATE_MD_PAGE(md);
#endif
		pmap_release_page_lock(md);
		return;
	}
#if defined(PMAP_CACHE_VIPT)
	KASSERT(arm_cache_prefer_mask == 0 || pmap_is_page_colored_p(md));
#endif

	/*
	 * Clear alias counts
	 */
#ifdef PMAP_CACHE_VIVT
	md->k_mappings = 0;
#endif
	md->urw_mappings = md->uro_mappings = 0;

#ifdef PMAP_CACHE_VIVT
	pmap_clean_page(md, false);
#endif

	for (pv = *pvp; pv != NULL;) {
		pmap_t pm = pv->pv_pmap;
		if (flush == false && pmap_is_current(pm))
			flush = true;

#ifdef PMAP_CACHE_VIPT
		if (pm == pmap_kernel() && PV_IS_KENTRY_P(pv->pv_flags)) {
			/* If this was unmanaged mapping, it must be ignored. */
			pvp = &SLIST_NEXT(pv, pv_link);
			pv = *pvp;
			continue;
		}
#endif

		/*
		 * Try to get a hold on the pmap's lock.  We must do this
		 * while still holding the page locked, to know that the
		 * page is still associated with the pmap and the mapping is
		 * in place.  If a hold can't be had, unlock and wait for
		 * the pmap's lock to become available and retry.  The pmap
		 * must be ref'd over this dance to stop it disappearing
		 * behind us.
		 */
		if (!mutex_tryenter(&pm->pm_lock)) {
			pmap_reference(pm);
			pmap_release_page_lock(md);
			pmap_acquire_pmap_lock(pm);
			/* nothing, just wait for it */
			pmap_release_pmap_lock(pm);
			pmap_destroy(pm);
			/* Restart from the beginning. */
			pmap_acquire_page_lock(md);
			pvp = &SLIST_FIRST(&md->pvh_list);
			pv = *pvp;
			continue;
		}

		if (pm == pmap_kernel()) {
#ifdef PMAP_CACHE_VIPT
			if (pv->pv_flags & PVF_WRITE)
				md->krw_mappings--;
			else
				md->kro_mappings--;
#endif
			PMAPCOUNT(kernel_unmappings);
		}
		*pvp = SLIST_NEXT(pv, pv_link); /* remove from list */
		PMAPCOUNT(unmappings);

		pmap_release_page_lock(md);

		l2b = pmap_get_l2_bucket(pm, pv->pv_va);
		KASSERTMSG(l2b != NULL, "%#lx", pv->pv_va);

		ptep = &l2b->l2b_kva[l2pte_index(pv->pv_va)];

		/*
		 * Update statistics
		 */
		--pm->pm_stats.resident_count;

		/* Wired bit */
		if (pv->pv_flags & PVF_WIRED)
			--pm->pm_stats.wired_count;

		flags |= pv->pv_flags;

		/*
		 * Invalidate the PTEs.
		 */
		l2pte_reset(ptep);
		PTE_SYNC_CURRENT(pm, ptep);


		pmap_free_l2_bucket(pm, l2b, PAGE_SIZE / L2_S_SIZE);

		pmap_release_pmap_lock(pm);

		pool_put(&pmap_pv_pool, pv);
		pmap_acquire_page_lock(md);

		/*
		 * Restart at the beginning of the list.
		 */
		pvp = &SLIST_FIRST(&md->pvh_list);
		pv = *pvp;
	}
	/*
	 * if we reach the end of the list and there are still mappings, they
	 * might be able to be cached now.  And they must be kernel mappings.
	 */
	if (!SLIST_EMPTY(&md->pvh_list)) {
		pmap_vac_me_harder(md, pa, pmap_kernel(), 0);
	}

#ifdef PMAP_CACHE_VIPT
	/*
	 * Its EXEC cache is now gone.
	 */
	if (PV_IS_EXEC_P(md->pvh_attrs))
		PMAPCOUNT(exec_discarded_page_protect);
	md->pvh_attrs &= ~PVF_EXEC;
	KASSERT(md->urw_mappings == 0);
	KASSERT(md->uro_mappings == 0);
	if (arm_cache_prefer_mask != 0) {
		if (md->krw_mappings == 0)
			md->pvh_attrs &= ~PVF_WRITE;
		PMAP_VALIDATE_MD_PAGE(md);
	}
#endif /* PMAP_CACHE_VIPT */
	pmap_release_page_lock(md);

	if (flush) {
		/*
		 * Note: We can't use pmap_tlb_flush{I,D}() here since that
		 * would need a subsequent call to pmap_update() to ensure
		 * curpm->pm_cstate.cs_all is reset. Our callers are not
		 * required to do that (see pmap(9)), so we can't modify
		 * the current pmap's state.
		 */
		if (PV_BEEN_EXECD(flags))
			cpu_tlb_flushID();
		else
			cpu_tlb_flushD();
	}
	cpu_cpwait();
}

/*
 * pmap_t pmap_create(void)
 *
 *      Create a new pmap structure from scratch.
 */
pmap_t
pmap_create(void)
{
	pmap_t pm;

	pm = pool_cache_get(&pmap_cache, PR_WAITOK);

	mutex_init(&pm->pm_lock, MUTEX_DEFAULT, IPL_NONE);

	pm->pm_refs = 1;
	pm->pm_stats.wired_count = 0;
	pm->pm_stats.resident_count = 1;
	pm->pm_cstate.cs_all = 0;
	pmap_alloc_l1(pm);

	/*
	 * Note: The pool cache ensures that the pm_l2[] array is already
	 * initialised to zero.
	 */

	pmap_pinit(pm);

	return pm;
}

u_int
arm32_mmap_flags(paddr_t pa)
{
	/*
	 * the upper 8 bits in pmap_enter()'s flags are reserved for MD stuff
	 * and we're using the upper bits in page numbers to pass flags around
	 * so we might as well use the same bits
	 */
	return (u_int)pa & PMAP_MD_MASK;
}

/*
 * int pmap_enter(pmap_t pm, vaddr_t va, paddr_t pa, vm_prot_t prot,
 *      u_int flags)
 *
 *      Insert the given physical page (p) at
 *      the specified virtual address (v) in the
 *      target physical map with the protection requested.
 *
 *      NB:  This is the only routine which MAY NOT lazy-evaluate
 *      or lose information.  That is, this routine must actually
 *      insert this page into the given map NOW.
 */
int
pmap_enter(pmap_t pm, vaddr_t va, paddr_t pa, vm_prot_t prot, u_int flags)
{
	struct l2_bucket *l2b;
	struct vm_page *pg, *opg;
	u_int nflags;
	u_int oflags;
	const bool kpm_p = (pm == pmap_kernel());
#ifdef ARM_HAS_VBAR
	const bool vector_page_p = false;
#else
	const bool vector_page_p = (va == vector_page);
#endif
	struct pmap_page *pp = pmap_pv_tracked(pa);
	struct pv_entry *new_pv = NULL;
	struct pv_entry *old_pv = NULL;
	int error = 0;

	UVMHIST_FUNC(__func__); UVMHIST_CALLED(maphist);

	UVMHIST_LOG(maphist, " (pm %#jx va %#jx pa %#jx prot %#jx",
	    (uintptr_t)pm, va, pa, prot);
	UVMHIST_LOG(maphist, "  flag %#jx", flags, 0, 0, 0);

	KDASSERT((flags & PMAP_WIRED) == 0 || (flags & VM_PROT_ALL) != 0);
	KDASSERT(((va | pa) & PGOFSET) == 0);

	/*
	 * Get a pointer to the page.  Later on in this function, we
	 * test for a managed page by checking pg != NULL.
	 */
	pg = pmap_initialized ? PHYS_TO_VM_PAGE(pa) : NULL;

	/*
	 * if we may need a new pv entry allocate if now, as we can't do it
	 * with the kernel_pmap locked
	 */
	if (pg || pp)
		new_pv = pool_get(&pmap_pv_pool, PR_NOWAIT);

	nflags = 0;
	if (prot & VM_PROT_WRITE)
		nflags |= PVF_WRITE;
	if (prot & VM_PROT_EXECUTE)
		nflags |= PVF_EXEC;
	if (flags & PMAP_WIRED)
		nflags |= PVF_WIRED;

	pmap_acquire_pmap_lock(pm);

	/*
	 * Fetch the L2 bucket which maps this page, allocating one if
	 * necessary for user pmaps.
	 */
	if (kpm_p) {
		l2b = pmap_get_l2_bucket(pm, va);
	} else {
		l2b = pmap_alloc_l2_bucket(pm, va);
	}
	if (l2b == NULL) {
		if (flags & PMAP_CANFAIL) {
			pmap_release_pmap_lock(pm);
			error = ENOMEM;
			goto free_pv;
		}
		panic("pmap_enter: failed to allocate L2 bucket");
	}
	pt_entry_t *ptep = &l2b->l2b_kva[l2pte_index(va)];
	const pt_entry_t opte = *ptep;
	pt_entry_t npte = pa;
	oflags = 0;

	if (opte) {
		/*
		 * There is already a mapping at this address.
		 * If the physical address is different, lookup the
		 * vm_page.
		 */
		if (l2pte_pa(opte) != pa) {
			KASSERT(!pmap_pv_tracked(pa));
			opg = PHYS_TO_VM_PAGE(l2pte_pa(opte));
		} else
			opg = pg;
	} else
		opg = NULL;

	if (pg || pp) {
		KASSERT((pg != NULL) != (pp != NULL));
		struct vm_page_md *md = (pg != NULL) ? VM_PAGE_TO_MD(pg) :
		    PMAP_PAGE_TO_MD(pp);

		/*
		 * This is to be a managed mapping.
		 */
		pmap_acquire_page_lock(md);
		if ((flags & VM_PROT_ALL) || (md->pvh_attrs & PVF_REF)) {
			/*
			 * - The access type indicates that we don't need
			 *   to do referenced emulation.
			 * OR
			 * - The physical page has already been referenced
			 *   so no need to re-do referenced emulation here.
			 */
			npte |= l2pte_set_readonly(L2_S_PROTO);

			nflags |= PVF_REF;

			if ((prot & VM_PROT_WRITE) != 0 &&
			    ((flags & VM_PROT_WRITE) != 0 ||
			     (md->pvh_attrs & PVF_MOD) != 0)) {
				/*
				 * This is a writable mapping, and the
				 * page's mod state indicates it has
				 * already been modified. Make it
				 * writable from the outset.
				 */
				npte = l2pte_set_writable(npte);
				nflags |= PVF_MOD;
			}

		} else {
			/*
			 * Need to do page referenced emulation.
			 */
			npte |= L2_TYPE_INV;
		}

		if (flags & ARM32_MMAP_WRITECOMBINE) {
			npte |= pte_l2_s_wc_mode;
		} else
			npte |= pte_l2_s_cache_mode;

		if (pg != NULL && pg == opg) {
			/*
			 * We're changing the attrs of an existing mapping.
			 */
			oflags = pmap_modify_pv(md, pa, pm, va,
			    PVF_WRITE | PVF_EXEC | PVF_WIRED |
			    PVF_MOD | PVF_REF, nflags);

#ifdef PMAP_CACHE_VIVT
			/*
			 * We may need to flush the cache if we're
			 * doing rw-ro...
			 */
			if (pm->pm_cstate.cs_cache_d &&
			    (oflags & PVF_NC) == 0 &&
			    l2pte_writable_p(opte) &&
			    (prot & VM_PROT_WRITE) == 0)
				cpu_dcache_wb_range(va, PAGE_SIZE);
#endif
		} else {
			struct pv_entry *pv;
			/*
			 * New mapping, or changing the backing page
			 * of an existing mapping.
			 */
			if (opg) {
				struct vm_page_md *omd = VM_PAGE_TO_MD(opg);
				paddr_t opa = VM_PAGE_TO_PHYS(opg);

				/*
				 * Replacing an existing mapping with a new one.
				 * It is part of our managed memory so we
				 * must remove it from the PV list
				 */
				pv = pmap_remove_pv(omd, opa, pm, va);
				pmap_vac_me_harder(omd, opa, pm, 0);
				oflags = pv->pv_flags;

#ifdef PMAP_CACHE_VIVT
				/*
				 * If the old mapping was valid (ref/mod
				 * emulation creates 'invalid' mappings
				 * initially) then make sure to frob
				 * the cache.
				 */
				if (!(oflags & PVF_NC) && l2pte_valid_p(opte)) {
					pmap_cache_wbinv_page(pm, va, true,
					    oflags);
				}
#endif
			} else {
				pv = new_pv;
				new_pv = NULL;
				if (pv == NULL) {
					pmap_release_page_lock(md);
					pmap_release_pmap_lock(pm);
					if ((flags & PMAP_CANFAIL) == 0)
						panic("pmap_enter: "
						    "no pv entries");

					pmap_free_l2_bucket(pm, l2b, 0);
					UVMHIST_LOG(maphist, "  <-- done (ENOMEM)",
					    0, 0, 0, 0);
					return ENOMEM;
				}
			}

			pmap_enter_pv(md, pa, pv, pm, va, nflags);
		}
		pmap_release_page_lock(md);
	} else {
		/*
		 * We're mapping an unmanaged page.
		 * These are always readable, and possibly writable, from
		 * the get go as we don't need to track ref/mod status.
		 */
		npte |= l2pte_set_readonly(L2_S_PROTO);
		if (prot & VM_PROT_WRITE)
			npte = l2pte_set_writable(npte);

		/*
		 * Make sure the vector table is mapped cacheable
		 */
		if ((vector_page_p && !kpm_p)
		    || (flags & ARM32_MMAP_CACHEABLE)) {
			npte |= pte_l2_s_cache_mode;
		} else if (flags & ARM32_MMAP_WRITECOMBINE) {
			npte |= pte_l2_s_wc_mode;
		}
		if (opg) {
			/*
			 * Looks like there's an existing 'managed' mapping
			 * at this address.
			 */
			struct vm_page_md *omd = VM_PAGE_TO_MD(opg);
			paddr_t opa = VM_PAGE_TO_PHYS(opg);

			pmap_acquire_page_lock(omd);
			old_pv = pmap_remove_pv(omd, opa, pm, va);
			pmap_vac_me_harder(omd, opa, pm, 0);
			oflags = old_pv->pv_flags;
			pmap_release_page_lock(omd);

#ifdef PMAP_CACHE_VIVT
			if (!(oflags & PVF_NC) && l2pte_valid_p(opte)) {
				pmap_cache_wbinv_page(pm, va, true, oflags);
			}
#endif
		}
	}

	/*
	 * Make sure userland mappings get the right permissions
	 */
	if (!vector_page_p && !kpm_p) {
		npte |= L2_S_PROT_U;
	}

	/*
	 * Keep the stats up to date
	 */
	if (opte == 0) {
		l2b->l2b_occupancy += PAGE_SIZE / L2_S_SIZE;
		pm->pm_stats.resident_count++;
	}

	UVMHIST_LOG(maphist, " opte %#jx npte %#jx", opte, npte, 0, 0);

	/*
	 * If this is just a wiring change, the two PTEs will be
	 * identical, so there's no need to update the page table.
	 */
	if (npte != opte) {
		l2pte_reset(ptep);
		PTE_SYNC(ptep);
		if (l2pte_valid_p(opte)) {
			pmap_tlb_flush_SE(pm, va, oflags);
		}
		l2pte_set(ptep, npte, 0);
		PTE_SYNC(ptep);
		bool is_cached = pmap_is_cached(pm);
		if (is_cached) {
			/*
			 * We only need to frob the cache/tlb if this pmap
			 * is current
			 */
			if (!vector_page_p && l2pte_valid_p(npte)) {
				/*
				 * This mapping is likely to be accessed as
				 * soon as we return to userland. Fix up the
				 * L1 entry to avoid taking another
				 * page/domain fault.
				 */
				pd_entry_t *pdep = pmap_l1_kva(pm)
				     + l1pte_index(va);
				pd_entry_t pde = L1_C_PROTO | l2b->l2b_pa
				    | L1_C_DOM(pmap_domain(pm));
				if (*pdep != pde) {
					l1pte_setone(pdep, pde);
					PDE_SYNC(pdep);
				}
			}
		}

		UVMHIST_LOG(maphist, "  is_cached %jd cs 0x%08jx",
		    is_cached, pm->pm_cstate.cs_all, 0, 0);

		if (pg != NULL) {
			struct vm_page_md *md = VM_PAGE_TO_MD(pg);

			pmap_acquire_page_lock(md);
			pmap_vac_me_harder(md, pa, pm, va);
			pmap_release_page_lock(md);
		}
	}
#if defined(PMAP_CACHE_VIPT) && defined(DIAGNOSTIC)
	if (pg) {
		struct vm_page_md *md = VM_PAGE_TO_MD(pg);

		pmap_acquire_page_lock(md);
		KASSERT((md->pvh_attrs & PVF_DMOD) == 0 || (md->pvh_attrs & (PVF_DIRTY|PVF_NC)));
		PMAP_VALIDATE_MD_PAGE(md);
		pmap_release_page_lock(md);
	}
#endif

	pmap_release_pmap_lock(pm);


	if (old_pv)
		pool_put(&pmap_pv_pool, old_pv);
free_pv:
	if (new_pv)
		pool_put(&pmap_pv_pool, new_pv);
	return error;
}

/*
 * pmap_remove()
 *
 * pmap_remove is responsible for nuking a number of mappings for a range
 * of virtual address space in the current pmap. To do this efficiently
 * is interesting, because in a number of cases a wide virtual address
 * range may be supplied that contains few actual mappings. So, the
 * optimisations are:
 *  1. Skip over hunks of address space for which no L1 or L2 entry exists.
 *  2. Build up a list of pages we've hit, up to a maximum, so we can
 *     maybe do just a partial cache clean. This path of execution is
 *     complicated by the fact that the cache must be flushed _before_
 *     the PTE is nuked, being a VAC :-)
 *  3. If we're called after UVM calls pmap_remove_all(), we can defer
 *     all invalidations until pmap_update(), since pmap_remove_all() has
 *     already flushed the cache.
 *  4. Maybe later fast-case a single page, but I don't think this is
 *     going to make _that_ much difference overall.
 */

#define	PMAP_REMOVE_CLEAN_LIST_SIZE	3

void
pmap_remove(pmap_t pm, vaddr_t sva, vaddr_t eva)
{
	SLIST_HEAD(,pv_entry) opv_list;
	struct pv_entry *pv, *npv;
	UVMHIST_FUNC(__func__); UVMHIST_CALLED(maphist);
	UVMHIST_LOG(maphist, " (pm=%#jx, sva=%#jx, eva=%#jx)",
	    (uintptr_t)pm, sva, eva, 0);

#ifdef PMAP_FAULTINFO
	curpcb->pcb_faultinfo.pfi_faultaddr = 0;
	curpcb->pcb_faultinfo.pfi_repeats = 0;
	curpcb->pcb_faultinfo.pfi_faultptep = NULL;
#endif

	SLIST_INIT(&opv_list);
	/*
	 * we lock in the pmap => pv_head direction
	 */
	pmap_acquire_pmap_lock(pm);

	u_int cleanlist_idx, total, cnt;
	struct {
		vaddr_t va;
		pt_entry_t *ptep;
	} cleanlist[PMAP_REMOVE_CLEAN_LIST_SIZE];

	if (pm->pm_remove_all || !pmap_is_cached(pm)) {
		cleanlist_idx = PMAP_REMOVE_CLEAN_LIST_SIZE + 1;
		if (pm->pm_cstate.cs_tlb == 0)
			pm->pm_remove_all = true;
	} else
		cleanlist_idx = 0;
	total = 0;

	while (sva < eva) {
		/*
		 * Do one L2 bucket's worth at a time.
		 */
		vaddr_t next_bucket = L2_NEXT_BUCKET_VA(sva);
		if (next_bucket > eva)
			next_bucket = eva;

		struct l2_bucket * const l2b = pmap_get_l2_bucket(pm, sva);
		if (l2b == NULL) {
			sva = next_bucket;
			continue;
		}

		pt_entry_t *ptep = &l2b->l2b_kva[l2pte_index(sva)];
		u_int mappings = 0;

		for (;sva < next_bucket;
		     sva += PAGE_SIZE, ptep += PAGE_SIZE / L2_S_SIZE) {
			pt_entry_t opte = *ptep;

			if (opte == 0) {
				/* Nothing here, move along */
				continue;
			}

			u_int flags = PVF_REF;
			paddr_t pa = l2pte_pa(opte);
			struct vm_page * const pg = PHYS_TO_VM_PAGE(pa);

			/*
			 * Update flags. In a number of circumstances,
			 * we could cluster a lot of these and do a
			 * number of sequential pages in one go.
			 */
			if (pg != NULL) {
				struct vm_page_md *md = VM_PAGE_TO_MD(pg);

				pmap_acquire_page_lock(md);
				pv = pmap_remove_pv(md, pa, pm, sva);
				pmap_vac_me_harder(md, pa, pm, 0);
				pmap_release_page_lock(md);
				if (pv != NULL) {
					if (pm->pm_remove_all == false) {
						flags = pv->pv_flags;
					}
					SLIST_INSERT_HEAD(&opv_list,
					    pv, pv_link);
				}
			}
			mappings += PAGE_SIZE / L2_S_SIZE;

			if (!l2pte_valid_p(opte)) {
				/*
				 * Ref/Mod emulation is still active for this
				 * mapping, therefore it is has not yet been
				 * accessed. No need to frob the cache/tlb.
				 */
				l2pte_reset(ptep);
				PTE_SYNC_CURRENT(pm, ptep);
				continue;
			}

			if (cleanlist_idx < PMAP_REMOVE_CLEAN_LIST_SIZE) {
				/* Add to the clean list. */
				cleanlist[cleanlist_idx].ptep = ptep;
				cleanlist[cleanlist_idx].va =
				    sva | (flags & PVF_EXEC);
				cleanlist_idx++;
			} else if (cleanlist_idx == PMAP_REMOVE_CLEAN_LIST_SIZE) {
				/* Nuke everything if needed. */
#ifdef PMAP_CACHE_VIVT
				pmap_cache_wbinv_all(pm, PVF_EXEC);
#endif
				/*
				 * Roll back the previous PTE list,
				 * and zero out the current PTE.
				 */
				for (cnt = 0;
				     cnt < PMAP_REMOVE_CLEAN_LIST_SIZE; cnt++) {
					l2pte_reset(cleanlist[cnt].ptep);
					PTE_SYNC(cleanlist[cnt].ptep);
				}
				l2pte_reset(ptep);
				PTE_SYNC(ptep);
				cleanlist_idx++;
				pm->pm_remove_all = true;
			} else {
				l2pte_reset(ptep);
				PTE_SYNC(ptep);
				if (pm->pm_remove_all == false) {
					pmap_tlb_flush_SE(pm, sva, flags);
				}
			}
		}

		/*
		 * Deal with any left overs
		 */
		if (cleanlist_idx <= PMAP_REMOVE_CLEAN_LIST_SIZE) {
			total += cleanlist_idx;
			for (cnt = 0; cnt < cleanlist_idx; cnt++) {
				l2pte_reset(cleanlist[cnt].ptep);
				PTE_SYNC_CURRENT(pm, cleanlist[cnt].ptep);
				vaddr_t va = cleanlist[cnt].va;
				if (pm->pm_cstate.cs_all != 0) {
					vaddr_t clva = va & ~PAGE_MASK;
					u_int flags = va & PVF_EXEC;
#ifdef PMAP_CACHE_VIVT
					pmap_cache_wbinv_page(pm, clva, true,
					    PVF_REF | PVF_WRITE | flags);
#endif
					pmap_tlb_flush_SE(pm, clva,
					    PVF_REF | flags);
				}
			}

			/*
			 * If it looks like we're removing a whole bunch
			 * of mappings, it's faster to just write-back
			 * the whole cache now and defer TLB flushes until
			 * pmap_update() is called.
			 */
			if (total <= PMAP_REMOVE_CLEAN_LIST_SIZE)
				cleanlist_idx = 0;
			else {
				cleanlist_idx = PMAP_REMOVE_CLEAN_LIST_SIZE + 1;
#ifdef PMAP_CACHE_VIVT
				pmap_cache_wbinv_all(pm, PVF_EXEC);
#endif
				pm->pm_remove_all = true;
			}
		}

		pmap_free_l2_bucket(pm, l2b, mappings);
		pm->pm_stats.resident_count -= mappings / (PAGE_SIZE/L2_S_SIZE);
	}

	pmap_release_pmap_lock(pm);
	SLIST_FOREACH_SAFE(pv, &opv_list, pv_link, npv) {
		pool_put(&pmap_pv_pool, pv);
	}
}

#if defined(PMAP_CACHE_VIPT)
static struct pv_entry *
pmap_kremove_pg(struct vm_page *pg, vaddr_t va)
{
	struct vm_page_md *md = VM_PAGE_TO_MD(pg);
	paddr_t pa = VM_PAGE_TO_PHYS(pg);
	struct pv_entry *pv;

	KASSERT(arm_cache_prefer_mask == 0 || md->pvh_attrs & (PVF_COLORED|PVF_NC));
	KASSERT((md->pvh_attrs & PVF_KMPAGE) == 0);
	KASSERT(pmap_page_locked_p(md));

	pv = pmap_remove_pv(md, pa, pmap_kernel(), va);
	KASSERTMSG(pv, "pg %p (pa #%lx) va %#lx", pg, pa, va);
	KASSERT(PV_IS_KENTRY_P(pv->pv_flags));

	/*
	 * We are removing a writeable mapping to a cached exec page, if
	 * it's the last mapping then clear its execness otherwise sync
	 * the page to the icache.
	 */
	if ((md->pvh_attrs & (PVF_NC|PVF_EXEC)) == PVF_EXEC
	    && (pv->pv_flags & PVF_WRITE) != 0) {
		if (SLIST_EMPTY(&md->pvh_list)) {
			md->pvh_attrs &= ~PVF_EXEC;
			PMAPCOUNT(exec_discarded_kremove);
		} else {
			pmap_syncicache_page(md, pa);
			PMAPCOUNT(exec_synced_kremove);
		}
	}
	pmap_vac_me_harder(md, pa, pmap_kernel(), 0);

	return pv;
}
#endif

/*
 * pmap_kenter_pa: enter an unmanaged, wired kernel mapping
 *
 * We assume there is already sufficient KVM space available
 * to do this, as we can't allocate L2 descriptor tables/metadata
 * from here.
 */
void
pmap_kenter_pa(vaddr_t va, paddr_t pa, vm_prot_t prot, u_int flags)
{
#ifdef PMAP_CACHE_VIVT
	struct vm_page *pg = (flags & PMAP_KMPAGE) ? PHYS_TO_VM_PAGE(pa) : NULL;
#endif
#ifdef PMAP_CACHE_VIPT
	struct vm_page *pg = PHYS_TO_VM_PAGE(pa);
	struct vm_page *opg;
	struct pv_entry *pv = NULL;
#endif
	struct vm_page_md *md = pg != NULL ? VM_PAGE_TO_MD(pg) : NULL;

	UVMHIST_FUNC(__func__);

	if (pmap_initialized) {
		UVMHIST_CALLED(maphist);
		UVMHIST_LOG(maphist, " (va=%#jx, pa=%#jx, prot=%#jx, flags=%#jx",
		    va, pa, prot, flags);
	}

	pmap_t kpm = pmap_kernel();
	pmap_acquire_pmap_lock(kpm);
	struct l2_bucket * const l2b = pmap_get_l2_bucket(kpm, va);
	const size_t l1slot __diagused = l1pte_index(va);
	KASSERTMSG(l2b != NULL,
	    "va %#lx pa %#lx prot %d maxkvaddr %#lx: l2 %p l2b %p kva %p",
	    va, pa, prot, pmap_curmaxkvaddr, kpm->pm_l2[L2_IDX(l1slot)],
	    kpm->pm_l2[L2_IDX(l1slot)]
		? &kpm->pm_l2[L2_IDX(l1slot)]->l2_bucket[L2_BUCKET(l1slot)]
		: NULL,
	    kpm->pm_l2[L2_IDX(l1slot)]
		? kpm->pm_l2[L2_IDX(l1slot)]->l2_bucket[L2_BUCKET(l1slot)].l2b_kva
		: NULL);
	KASSERT(l2b->l2b_kva != NULL);

	pt_entry_t * const ptep = &l2b->l2b_kva[l2pte_index(va)];
	const pt_entry_t opte = *ptep;

	if (opte == 0) {
		PMAPCOUNT(kenter_mappings);
		l2b->l2b_occupancy += PAGE_SIZE / L2_S_SIZE;
	} else {
		PMAPCOUNT(kenter_remappings);
#ifdef PMAP_CACHE_VIPT
		opg = PHYS_TO_VM_PAGE(l2pte_pa(opte));
#if defined(DIAGNOSTIC)
		struct vm_page_md *omd __diagused = VM_PAGE_TO_MD(opg);
#endif
		if (opg && arm_cache_prefer_mask != 0) {
			KASSERT(opg != pg);
			KASSERT((omd->pvh_attrs & PVF_KMPAGE) == 0);
			KASSERT((flags & PMAP_KMPAGE) == 0);
			pmap_acquire_page_lock(omd);
			pv = pmap_kremove_pg(opg, va);
			pmap_release_page_lock(omd);
		}
#endif
		if (l2pte_valid_p(opte)) {
			l2pte_reset(ptep);
			PTE_SYNC(ptep);
#ifdef PMAP_CACHE_VIVT
			cpu_dcache_wbinv_range(va, PAGE_SIZE);
#endif
			cpu_tlb_flushD_SE(va);
			cpu_cpwait();
		}
	}
	pmap_release_pmap_lock(kpm);
	pt_entry_t npte = L2_S_PROTO | pa | L2_S_PROT(PTE_KERNEL, prot);

	if (flags & PMAP_PTE) {
		KASSERT((flags & PMAP_CACHE_MASK) == 0);
		if (!(flags & PMAP_NOCACHE))
			npte |= pte_l2_s_cache_mode_pt;
	} else {
		switch (flags & (PMAP_CACHE_MASK | PMAP_DEV_MASK)) {
		case PMAP_DEV ... PMAP_DEV | PMAP_CACHE_MASK:
			break;
		case PMAP_NOCACHE:
			npte |= pte_l2_s_nocache_mode;
			break;
		case PMAP_WRITE_COMBINE:
			npte |= pte_l2_s_wc_mode;
			break;
		default:
			npte |= pte_l2_s_cache_mode;
			break;
		}
	}
	l2pte_set(ptep, npte, 0);
	PTE_SYNC(ptep);

	if (pg) {
		if (flags & PMAP_KMPAGE) {
			KASSERT(md->urw_mappings == 0);
			KASSERT(md->uro_mappings == 0);
			KASSERT(md->krw_mappings == 0);
			KASSERT(md->kro_mappings == 0);
#if defined(PMAP_CACHE_VIPT)
			KASSERT(pv == NULL);
			KASSERT(arm_cache_prefer_mask == 0 || (va & PVF_COLORED) == 0);
			KASSERT((md->pvh_attrs & PVF_NC) == 0);
			/* if there is a color conflict, evict from cache. */
			if (pmap_is_page_colored_p(md)
			    && ((va ^ md->pvh_attrs) & arm_cache_prefer_mask)) {
				PMAPCOUNT(vac_color_change);
				pmap_flush_page(md, pa, PMAP_FLUSH_PRIMARY);
			} else if (md->pvh_attrs & PVF_MULTCLR) {
				/*
				 * If this page has multiple colors, expunge
				 * them.
				 */
				PMAPCOUNT(vac_flush_lots2);
				pmap_flush_page(md, pa, PMAP_FLUSH_SECONDARY);
			}
			/*
			 * Since this is a KMPAGE, there can be no contention
			 * for this page so don't lock it.
			 */
			md->pvh_attrs &= PAGE_SIZE - 1;
			md->pvh_attrs |= PVF_KMPAGE | PVF_COLORED | PVF_DIRTY
			    | (va & arm_cache_prefer_mask);
#else /* !PMAP_CACHE_VIPT */
			md->pvh_attrs |= PVF_KMPAGE;
#endif
			atomic_inc_32(&pmap_kmpages);
#if defined(PMAP_CACHE_VIPT)
		} else if (arm_cache_prefer_mask != 0) {
			if (pv == NULL) {
				pv = pool_get(&pmap_pv_pool, PR_NOWAIT);
				KASSERT(pv != NULL);
			}
			pmap_acquire_page_lock(md);
			pmap_enter_pv(md, pa, pv, pmap_kernel(), va,
			    PVF_WIRED | PVF_KENTRY
			    | (prot & VM_PROT_WRITE ? PVF_WRITE : 0));
			if ((prot & VM_PROT_WRITE)
			    && !(md->pvh_attrs & PVF_NC))
				md->pvh_attrs |= PVF_DIRTY;
			KASSERT((prot & VM_PROT_WRITE) == 0 || (md->pvh_attrs & (PVF_DIRTY|PVF_NC)));
			pmap_vac_me_harder(md, pa, pmap_kernel(), va);
			pmap_release_page_lock(md);
#endif
		}
#if defined(PMAP_CACHE_VIPT)
	} else {
		if (pv != NULL)
			pool_put(&pmap_pv_pool, pv);
#endif
	}
	if (pmap_initialized) {
		UVMHIST_LOG(maphist, "  <-- done (ptep %#jx: %#jx -> %#jx)",
		    (uintptr_t)ptep, opte, npte, 0);
	}

}

void
pmap_kremove(vaddr_t va, vsize_t len)
{
#ifdef UVMHIST
	u_int total_mappings = 0;
#endif

	PMAPCOUNT(kenter_unmappings);

	UVMHIST_FUNC(__func__); UVMHIST_CALLED(maphist);

	UVMHIST_LOG(maphist, " (va=%#jx, len=%#jx)", va, len, 0, 0);

	const vaddr_t eva = va + len;
	pmap_t kpm = pmap_kernel();

	pmap_acquire_pmap_lock(kpm);

	while (va < eva) {
		vaddr_t next_bucket = L2_NEXT_BUCKET_VA(va);
		if (next_bucket > eva)
			next_bucket = eva;

		struct l2_bucket * const l2b = pmap_get_l2_bucket(kpm, va);
		KDASSERT(l2b != NULL);

		pt_entry_t * const sptep = &l2b->l2b_kva[l2pte_index(va)];
		pt_entry_t *ptep = sptep;
		u_int mappings = 0;

		while (va < next_bucket) {
			const pt_entry_t opte = *ptep;
			struct vm_page *opg = PHYS_TO_VM_PAGE(l2pte_pa(opte));
			if (opg != NULL) {
				struct vm_page_md *omd = VM_PAGE_TO_MD(opg);

				if (omd->pvh_attrs & PVF_KMPAGE) {
					KASSERT(omd->urw_mappings == 0);
					KASSERT(omd->uro_mappings == 0);
					KASSERT(omd->krw_mappings == 0);
					KASSERT(omd->kro_mappings == 0);
					omd->pvh_attrs &= ~PVF_KMPAGE;
#if defined(PMAP_CACHE_VIPT)
					if (arm_cache_prefer_mask != 0) {
						omd->pvh_attrs &= ~PVF_WRITE;
					}
#endif
					atomic_dec_32(&pmap_kmpages);
#if defined(PMAP_CACHE_VIPT)
				} else if (arm_cache_prefer_mask != 0) {
					pmap_acquire_page_lock(omd);
					pool_put(&pmap_pv_pool,
					    pmap_kremove_pg(opg, va));
					pmap_release_page_lock(omd);
#endif
				}
			}
			if (l2pte_valid_p(opte)) {
				l2pte_reset(ptep);
				PTE_SYNC(ptep);
#ifdef PMAP_CACHE_VIVT
				cpu_dcache_wbinv_range(va, PAGE_SIZE);
#endif
				cpu_tlb_flushD_SE(va);

				mappings += PAGE_SIZE / L2_S_SIZE;
			}
			va += PAGE_SIZE;
			ptep += PAGE_SIZE / L2_S_SIZE;
		}
		KDASSERTMSG(mappings <= l2b->l2b_occupancy, "%u %u",
		    mappings, l2b->l2b_occupancy);
		l2b->l2b_occupancy -= mappings;
		//PTE_SYNC_RANGE(sptep, (u_int)(ptep - sptep));
#ifdef UVMHIST
		total_mappings += mappings;
#endif
	}
	pmap_release_pmap_lock(kpm);
	cpu_cpwait();
	UVMHIST_LOG(maphist, "  <--- done (%ju mappings removed)",
	    total_mappings, 0, 0, 0);
}

bool
pmap_extract(pmap_t pm, vaddr_t va, paddr_t *pap)
{

	return pmap_extract_coherency(pm, va, pap, NULL);
}

bool
pmap_extract_coherency(pmap_t pm, vaddr_t va, paddr_t *pap, bool *coherentp)
{
	struct l2_dtable *l2;
	pd_entry_t *pdep, pde;
	pt_entry_t *ptep, pte;
	paddr_t pa;
	u_int l1slot;
	bool coherent;

	pmap_acquire_pmap_lock(pm);

	l1slot = l1pte_index(va);
	pdep = pmap_l1_kva(pm) + l1slot;
	pde = *pdep;

	if (l1pte_section_p(pde)) {
		/*
		 * These should only happen for pmap_kernel()
		 */
		KDASSERT(pm == pmap_kernel());
		pmap_release_pmap_lock(pm);
#if (ARM_MMU_V6 + ARM_MMU_V7) > 0
		if (l1pte_supersection_p(pde)) {
			pa = (pde & L1_SS_FRAME) | (va & L1_SS_OFFSET);
		} else
#endif
			pa = (pde & L1_S_FRAME) | (va & L1_S_OFFSET);
		coherent = (pde & L1_S_CACHE_MASK) == 0;
	} else {
		/*
		 * Note that we can't rely on the validity of the L1
		 * descriptor as an indication that a mapping exists.
		 * We have to look it up in the L2 dtable.
		 */
		l2 = pm->pm_l2[L2_IDX(l1slot)];

		if (l2 == NULL ||
		    (ptep = l2->l2_bucket[L2_BUCKET(l1slot)].l2b_kva) == NULL) {
			pmap_release_pmap_lock(pm);
			return false;
		}

		pte = ptep[l2pte_index(va)];
		pmap_release_pmap_lock(pm);

		if (pte == 0)
			return false;

		switch (pte & L2_TYPE_MASK) {
		case L2_TYPE_L:
			pa = (pte & L2_L_FRAME) | (va & L2_L_OFFSET);
			coherent = (pte & L2_L_CACHE_MASK) == 0;
			break;

		default:
			pa = (pte & ~PAGE_MASK) | (va & PAGE_MASK);
			coherent = (pte & L2_S_CACHE_MASK) == 0;
			break;
		}
	}

	if (pap != NULL)
		*pap = pa;

	if (coherentp != NULL)
		*coherentp = (pm == pmap_kernel() && coherent);

	return true;
}

/*
 * pmap_pv_remove: remove an unmanaged pv-tracked page from all pmaps
 *	that map it
 */

static void
pmap_pv_remove(paddr_t pa)
{
	struct pmap_page *pp;

	pp = pmap_pv_tracked(pa);
	if (pp == NULL)
		panic("pmap_pv_protect: page not pv-tracked: 0x%"PRIxPADDR,
		    pa);

	struct vm_page_md *md = PMAP_PAGE_TO_MD(pp);
	pmap_page_remove(md, pa);
}

void
pmap_pv_protect(paddr_t pa, vm_prot_t prot)
{

	/* the only case is remove at the moment */
	KASSERT(prot == VM_PROT_NONE);
	pmap_pv_remove(pa);
}

void
pmap_protect(pmap_t pm, vaddr_t sva, vaddr_t eva, vm_prot_t prot)
{
	struct l2_bucket *l2b;
	vaddr_t next_bucket;

	NPDEBUG(PDB_PROTECT,
	    printf("pmap_protect: pm %p sva 0x%lx eva 0x%lx prot 0x%x\n",
	    pm, sva, eva, prot));

	if ((prot & VM_PROT_READ) == 0) {
		pmap_remove(pm, sva, eva);
		return;
	}

	if (prot & VM_PROT_WRITE) {
		/*
		 * If this is a read->write transition, just ignore it and let
		 * uvm_fault() take care of it later.
		 */
		return;
	}

	pmap_acquire_pmap_lock(pm);

	const bool flush = eva - sva >= PAGE_SIZE * 4;
	u_int flags = 0;
	u_int clr_mask = PVF_WRITE | ((prot & VM_PROT_EXECUTE) ? 0 : PVF_EXEC);

	while (sva < eva) {
		next_bucket = L2_NEXT_BUCKET_VA(sva);
		if (next_bucket > eva)
			next_bucket = eva;

		l2b = pmap_get_l2_bucket(pm, sva);
		if (l2b == NULL) {
			sva = next_bucket;
			continue;
		}

		pt_entry_t *ptep = &l2b->l2b_kva[l2pte_index(sva)];

		while (sva < next_bucket) {
			const pt_entry_t opte = *ptep;
			if (l2pte_valid_p(opte) && l2pte_writable_p(opte)) {
				struct vm_page *pg;
				u_int f;

#ifdef PMAP_CACHE_VIVT
				/*
				 * OK, at this point, we know we're doing
				 * write-protect operation.  If the pmap is
				 * active, write-back the page.
				 */
				pmap_cache_wbinv_page(pm, sva, false,
				    PVF_REF | PVF_WRITE);
#endif

				pg = PHYS_TO_VM_PAGE(l2pte_pa(opte));
				pt_entry_t npte = l2pte_set_readonly(opte);
				l2pte_reset(ptep);
				PTE_SYNC(ptep);
				l2pte_set(ptep, npte, 0);
				PTE_SYNC(ptep);

				if (pg != NULL) {
					struct vm_page_md *md = VM_PAGE_TO_MD(pg);
					paddr_t pa = VM_PAGE_TO_PHYS(pg);

					pmap_acquire_page_lock(md);
					f =
					    pmap_modify_pv(md, pa, pm, sva,
					       clr_mask, 0);
					pmap_vac_me_harder(md, pa, pm, sva);
					pmap_release_page_lock(md);
				} else {
					f = PVF_REF | PVF_EXEC;
				}

				if (flush) {
					flags |= f;
				} else {
					pmap_tlb_flush_SE(pm, sva, f);
				}
			}

			sva += PAGE_SIZE;
			ptep += PAGE_SIZE / L2_S_SIZE;
		}
	}

	if (flush) {
		if (PV_BEEN_EXECD(flags)) {
			pmap_tlb_flushID(pm);
		} else if (PV_BEEN_REFD(flags)) {
			pmap_tlb_flushD(pm);
		}
	}

	pmap_release_pmap_lock(pm);
}


void
pmap_page_protect(struct vm_page *pg, vm_prot_t prot)
{
	struct vm_page_md *md = VM_PAGE_TO_MD(pg);
	paddr_t pa = VM_PAGE_TO_PHYS(pg);

	NPDEBUG(PDB_PROTECT,
	    printf("pmap_page_protect: md %p (0x%08lx), prot 0x%x\n",
	    md, pa, prot));

	switch(prot) {
	case VM_PROT_READ|VM_PROT_WRITE:
	case VM_PROT_READ|VM_PROT_WRITE|VM_PROT_EXECUTE:
		break;

	case VM_PROT_READ:
	case VM_PROT_READ|VM_PROT_EXECUTE:
		pmap_acquire_page_lock(md);
		pmap_clearbit(md, pa, PVF_WRITE);
		pmap_release_page_lock(md);
		break;

	default:
		pmap_page_remove(md, pa);
		break;
	}
}

/*
 * pmap_clear_modify:
 *
 *	Clear the "modified" attribute for a page.
 */
bool
pmap_clear_modify(struct vm_page *pg)
{
	struct vm_page_md *md = VM_PAGE_TO_MD(pg);
	paddr_t pa = VM_PAGE_TO_PHYS(pg);
	bool rv;

	pmap_acquire_page_lock(md);

	if (md->pvh_attrs & PVF_MOD) {
		rv = true;
#if defined(PMAP_CACHE_VIPT)
		/*
		 * If we are going to clear the modified bit and there are
		 * no other modified bits set, flush the page to memory and
		 * mark it clean.
		 */
		if ((md->pvh_attrs & (PVF_DMOD|PVF_NC)) == PVF_MOD)
			pmap_flush_page(md, pa, PMAP_CLEAN_PRIMARY);
#endif
		pmap_clearbit(md, pa, PVF_MOD);
	} else {
		rv = false;
	}
	pmap_release_page_lock(md);

	return rv;
}

/*
 * pmap_clear_reference:
 *
 *	Clear the "referenced" attribute for a page.
 */
bool
pmap_clear_reference(struct vm_page *pg)
{
	struct vm_page_md *md = VM_PAGE_TO_MD(pg);
	paddr_t pa = VM_PAGE_TO_PHYS(pg);
	bool rv;

	pmap_acquire_page_lock(md);

	if (md->pvh_attrs & PVF_REF) {
		rv = true;
		pmap_clearbit(md, pa, PVF_REF);
	} else {
		rv = false;
	}
	pmap_release_page_lock(md);

	return rv;
}

/*
 * pmap_is_modified:
 *
 *	Test if a page has the "modified" attribute.
 */
/* See <arm/arm32/pmap.h> */

/*
 * pmap_is_referenced:
 *
 *	Test if a page has the "referenced" attribute.
 */
/* See <arm/arm32/pmap.h> */

int
pmap_fault_fixup(pmap_t pm, vaddr_t va, vm_prot_t ftype, int user)
{
	struct l2_dtable *l2;
	struct l2_bucket *l2b;
	paddr_t pa;
	const size_t l1slot = l1pte_index(va);
	int rv = 0;

	UVMHIST_FUNC(__func__); UVMHIST_CALLED(maphist);

	va = trunc_page(va);

	KASSERT(!user || (pm != pmap_kernel()));

	UVMHIST_LOG(maphist, " (pm=%#jx, va=%#jx, ftype=%#jx, user=%jd)",
	    (uintptr_t)pm, va, ftype, user);

	pmap_acquire_pmap_lock(pm);

	/*
	 * If there is no l2_dtable for this address, then the process
	 * has no business accessing it.
	 *
	 * Note: This will catch userland processes trying to access
	 * kernel addresses.
	 */
	l2 = pm->pm_l2[L2_IDX(l1slot)];
	if (l2 == NULL) {
		UVMHIST_LOG(maphist, " no l2 for l1slot %#jx", l1slot, 0, 0, 0);
		goto out;
	}

	/*
	 * Likewise if there is no L2 descriptor table
	 */
	l2b = &l2->l2_bucket[L2_BUCKET(l1slot)];
	if (l2b->l2b_kva == NULL) {
		UVMHIST_LOG(maphist, " <-- done (no ptep for l1slot %#jx)",
		    l1slot, 0, 0, 0);
		goto out;
	}

	/*
	 * Check the PTE itself.
	 */
	pt_entry_t * const ptep = &l2b->l2b_kva[l2pte_index(va)];
	pt_entry_t const opte = *ptep;
	if (opte == 0 || (opte & L2_TYPE_MASK) == L2_TYPE_L) {
		UVMHIST_LOG(maphist, " <-- done (empty pde for l1slot %#jx)",
		    l1slot, 0, 0, 0);
		goto out;
	}

#ifndef ARM_HAS_VBAR
	/*
	 * Catch a userland access to the vector page mapped at 0x0
	 */
	if (user && (opte & L2_S_PROT_U) == 0) {
		UVMHIST_LOG(maphist, " <-- done (vector_page)", 0, 0, 0, 0);
		goto out;
	}
#endif

	pa = l2pte_pa(opte);

	if ((ftype & VM_PROT_WRITE) && !l2pte_writable_p(opte)) {
		/*
		 * This looks like a good candidate for "page modified"
		 * emulation...
		 */
		struct pv_entry *pv;
		struct vm_page *pg;

		/* Extract the physical address of the page */
		if ((pg = PHYS_TO_VM_PAGE(pa)) == NULL) {
			UVMHIST_LOG(maphist, " <-- done (mod/ref unmanaged page)", 0, 0, 0, 0);
			goto out;
		}

		struct vm_page_md *md = VM_PAGE_TO_MD(pg);

		/* Get the current flags for this page. */
		pmap_acquire_page_lock(md);
		pv = pmap_find_pv(md, pm, va);
		if (pv == NULL || PV_IS_KENTRY_P(pv->pv_flags)) {
			pmap_release_page_lock(md);
			UVMHIST_LOG(maphist, " <-- done (mod/ref emul: no PV)", 0, 0, 0, 0);
			goto out;
		}

		/*
		 * Do the flags say this page is writable? If not then it
		 * is a genuine write fault. If yes then the write fault is
		 * our fault as we did not reflect the write access in the
		 * PTE. Now we know a write has occurred we can correct this
		 * and also set the modified bit
		 */
		if ((pv->pv_flags & PVF_WRITE) == 0) {
			pmap_release_page_lock(md);
			goto out;
		}

		md->pvh_attrs |= PVF_REF | PVF_MOD;
		pv->pv_flags |= PVF_REF | PVF_MOD;
#if defined(PMAP_CACHE_VIPT)
		/*
		 * If there are cacheable mappings for this page, mark it dirty.
		 */
		if ((md->pvh_attrs & PVF_NC) == 0)
			md->pvh_attrs |= PVF_DIRTY;
#endif
		pmap_release_page_lock(md);

		/*
		 * Re-enable write permissions for the page.  No need to call
		 * pmap_vac_me_harder(), since this is just a
		 * modified-emulation fault, and the PVF_WRITE bit isn't
		 * changing. We've already set the cacheable bits based on
		 * the assumption that we can write to this page.
		 */
		const pt_entry_t npte =
		    l2pte_set_writable((opte & ~L2_TYPE_MASK) | L2_S_PROTO)
		    | 0;
		l2pte_reset(ptep);
		PTE_SYNC(ptep);
		pmap_tlb_flush_SE(pm, va,
		    (ftype & VM_PROT_EXECUTE) ? PVF_EXEC | PVF_REF : PVF_REF);
		l2pte_set(ptep, npte, 0);
		PTE_SYNC(ptep);
		PMAPCOUNT(fixup_mod);
		rv = 1;
		UVMHIST_LOG(maphist, " <-- done (mod/ref emul: changed pte "
		    "from %#jx to %#jx)", opte, npte, 0, 0);
	} else if ((opte & L2_TYPE_MASK) == L2_TYPE_INV) {
		/*
		 * This looks like a good candidate for "page referenced"
		 * emulation.
		 */
		struct vm_page *pg;

		/* Extract the physical address of the page */
		if ((pg = PHYS_TO_VM_PAGE(pa)) == NULL) {
			UVMHIST_LOG(maphist, " <-- done (ref emul: unmanaged page)", 0, 0, 0, 0);
			goto out;
		}

		struct vm_page_md *md = VM_PAGE_TO_MD(pg);

		/* Get the current flags for this page. */
		pmap_acquire_page_lock(md);
		struct pv_entry *pv = pmap_find_pv(md, pm, va);
		if (pv == NULL || PV_IS_KENTRY_P(pv->pv_flags)) {
			pmap_release_page_lock(md);
			UVMHIST_LOG(maphist, " <-- done (ref emul no PV)", 0, 0, 0, 0);
			goto out;
		}

		md->pvh_attrs |= PVF_REF;
		pv->pv_flags |= PVF_REF;

		pt_entry_t npte =
		    l2pte_set_readonly((opte & ~L2_TYPE_MASK) | L2_S_PROTO);
		pmap_release_page_lock(md);
		l2pte_reset(ptep);
		PTE_SYNC(ptep);
		pmap_tlb_flush_SE(pm, va,
		    (ftype & VM_PROT_EXECUTE) ? PVF_EXEC | PVF_REF : PVF_REF);
		l2pte_set(ptep, npte, 0);
		PTE_SYNC(ptep);
		PMAPCOUNT(fixup_ref);
		rv = 1;
		UVMHIST_LOG(maphist, " <-- done (ref emul: changed pte from %#x to %#x)",
		    opte, npte, 0, 0);
	}

	/*
	 * We know there is a valid mapping here, so simply
	 * fix up the L1 if necessary.
	 */
	pd_entry_t * const pdep = pmap_l1_kva(pm) + l1slot;
	pd_entry_t pde = L1_C_PROTO | l2b->l2b_pa | L1_C_DOM(pmap_domain(pm));
	if (*pdep != pde) {
		l1pte_setone(pdep, pde);
		PDE_SYNC(pdep);
		rv = 1;
		PMAPCOUNT(fixup_pdes);
	}

#ifdef CPU_SA110
	/*
	 * There are bugs in the rev K SA110.  This is a check for one
	 * of them.
	 */
	if (rv == 0 && curcpu()->ci_arm_cputype == CPU_ID_SA110 &&
	    curcpu()->ci_arm_cpurev < 3) {
		/* Always current pmap */
		if (l2pte_valid_p(opte)) {
			extern int kernel_debug;
			if (kernel_debug & 1) {
				struct proc *p = curlwp->l_proc;
				printf("prefetch_abort: page is already "
				    "mapped - pte=%p *pte=%08x\n", ptep, opte);
				printf("prefetch_abort: pc=%08lx proc=%p "
				    "process=%s\n", va, p, p->p_comm);
				printf("prefetch_abort: far=%08x fs=%x\n",
				    cpu_faultaddress(), cpu_faultstatus());
			}
#ifdef DDB
			if (kernel_debug & 2)
				Debugger();
#endif
			rv = 1;
		}
	}
#endif /* CPU_SA110 */

	/*
	 * If 'rv == 0' at this point, it generally indicates that there is a
	 * stale TLB entry for the faulting address.  That might be due to a
	 * wrong setting of pmap_needs_pte_sync.  So set it and retry.
	 */
	if (rv == 0
	    && pm->pm_l1->l1_domain_use_count == 1
	    && pmap_needs_pte_sync == 0) {
		pmap_needs_pte_sync = 1;
		PTE_SYNC(ptep);
		PMAPCOUNT(fixup_ptesync);
		rv = 1;
	}

#ifndef MULTIPROCESSOR
	/*
	 * If 'rv == 0' at this point, it generally indicates that there is a
	 * stale TLB entry for the faulting address. This happens when two or
	 * more processes are sharing an L1. Since we don't flush the TLB on
	 * a context switch between such processes, we can take domain faults
	 * for mappings which exist at the same VA in both processes. EVEN IF
	 * WE'VE RECENTLY FIXED UP THE CORRESPONDING L1 in pmap_enter(), for
	 * example.
	 *
	 * This is extremely likely to happen if pmap_enter() updated the L1
	 * entry for a recently entered mapping. In this case, the TLB is
	 * flushed for the new mapping, but there may still be TLB entries for
	 * other mappings belonging to other processes in the 1MB range
	 * covered by the L1 entry.
	 *
	 * Since 'rv == 0', we know that the L1 already contains the correct
	 * value, so the fault must be due to a stale TLB entry.
	 *
	 * Since we always need to flush the TLB anyway in the case where we
	 * fixed up the L1, or frobbed the L2 PTE, we effectively deal with
	 * stale TLB entries dynamically.
	 *
	 * However, the above condition can ONLY happen if the current L1 is
	 * being shared. If it happens when the L1 is unshared, it indicates
	 * that other parts of the pmap are not doing their job WRT managing
	 * the TLB.
	 */
	if (rv == 0
	    && pm->pm_l1->l1_domain_use_count == 1
	    && true) {
#ifdef DEBUG
		extern int last_fault_code;
#else
		int last_fault_code = ftype & VM_PROT_EXECUTE
		    ? armreg_ifsr_read()
		    : armreg_dfsr_read();
#endif
		printf("fixup: pm %p, va 0x%lx, ftype %d - nothing to do!\n",
		    pm, va, ftype);
		printf("fixup: l2 %p, l2b %p, ptep %p, pte %#x\n",
		    l2, l2b, ptep, opte);

		printf("fixup: pdep %p, pde %#x, fsr %#x\n",
		    pdep, pde, last_fault_code);
#ifdef DDB
		extern int kernel_debug;

		if (kernel_debug & 2) {
			pmap_release_pmap_lock(pm);
#ifdef UVMHIST
			KERNHIST_DUMP(maphist);
#endif
			cpu_Debugger();
			pmap_acquire_pmap_lock(pm);
		}
#endif
	}
#endif

	/* Flush the TLB in the shared L1 case - see comment above */
	pmap_tlb_flush_SE(pm, va,
	    (ftype & VM_PROT_EXECUTE) ? PVF_EXEC | PVF_REF : PVF_REF);

	rv = 1;

out:
	pmap_release_pmap_lock(pm);

	return rv;
}

/*
 * Routine:	pmap_procwr
 *
 * Function:
 *	Synchronize caches corresponding to [addr, addr+len) in p.
 *
 */
void
pmap_procwr(struct proc *p, vaddr_t va, int len)
{

	/* We only need to do anything if it is the current process. */
	if (p == curproc)
		cpu_icache_sync_range(va, len);
}

/*
 * Routine:	pmap_unwire
 * Function:	Clear the wired attribute for a map/virtual-address pair.
 *
 * In/out conditions:
 *		The mapping must already exist in the pmap.
 */
void
pmap_unwire(pmap_t pm, vaddr_t va)
{
	struct l2_bucket *l2b;
	pt_entry_t *ptep, pte;
	struct vm_page *pg;
	paddr_t pa;

	NPDEBUG(PDB_WIRING, printf("pmap_unwire: pm %p, va 0x%08lx\n", pm, va));

	pmap_acquire_pmap_lock(pm);

	l2b = pmap_get_l2_bucket(pm, va);
	KDASSERT(l2b != NULL);

	ptep = &l2b->l2b_kva[l2pte_index(va)];
	pte = *ptep;

	/* Extract the physical address of the page */
	pa = l2pte_pa(pte);

	if ((pg = PHYS_TO_VM_PAGE(pa)) != NULL) {
		/* Update the wired bit in the pv entry for this page. */
		struct vm_page_md *md = VM_PAGE_TO_MD(pg);

		pmap_acquire_page_lock(md);
		(void) pmap_modify_pv(md, pa, pm, va, PVF_WIRED, 0);
		pmap_release_page_lock(md);
	}

	pmap_release_pmap_lock(pm);
}

void
pmap_activate(struct lwp *l)
{
	extern int block_userspace_access;
	pmap_t npm = l->l_proc->p_vmspace->vm_map.pmap;

	UVMHIST_FUNC(__func__); UVMHIST_CALLED(maphist);

	UVMHIST_LOG(maphist, "(l=%#jx) pm=%#jx", (uintptr_t)l, (uintptr_t)npm,
	    0, 0);

	struct cpu_info * const ci = curcpu();

	/*
	 * If activating a non-current lwp or the current lwp is
	 * already active, just return.
	 */
	if (false
	    || l != curlwp
	    || npm->pm_activated == true
	    || false) {
		UVMHIST_LOG(maphist, " <-- (same pmap)", (uintptr_t)curlwp,
		    (uintptr_t)l, 0, 0);
		return;
	}

	const uint32_t ndacr = (DOMAIN_CLIENT << (PMAP_DOMAIN_KERNEL * 2))
	    | (DOMAIN_CLIENT << (pmap_domain(npm) * 2));

	/*
	 * If TTB and DACR are unchanged, short-circuit all the
	 * TLB/cache management stuff.
	 */
	pmap_t opm = ci->ci_lastlwp
	    ? ci->ci_lastlwp->l_proc->p_vmspace->vm_map.pmap
	    : NULL;
	if (opm != NULL) {
		uint32_t odacr = (DOMAIN_CLIENT << (PMAP_DOMAIN_KERNEL * 2))
		    | (DOMAIN_CLIENT << (pmap_domain(opm) * 2));

		if (opm->pm_l1 == npm->pm_l1 && odacr == ndacr)
			goto all_done;
	}

	PMAPCOUNT(activations);
	block_userspace_access = 1;

	/*
	 * If switching to a user vmspace which is different to the
	 * most recent one, and the most recent one is potentially
	 * live in the cache, we must write-back and invalidate the
	 * entire cache.
	 */
	pmap_t rpm = ci->ci_pmap_lastuser;

	/*
	 * XXXSCW: There's a corner case here which can leave turds in the
	 * cache as reported in kern/41058. They're probably left over during
	 * tear-down and switching away from an exiting process. Until the root
	 * cause is identified and fixed, zap the cache when switching pmaps.
	 * This will result in a few unnecessary cache flushes, but that's
	 * better than silently corrupting data.
	 */
	if (rpm) {
		rpm->pm_cstate.cs_cache = 0;
		if (npm == pmap_kernel())
			ci->ci_pmap_lastuser = NULL;
#ifdef PMAP_CACHE_VIVT
		cpu_idcache_wbinv_all();
#endif
	}

	/* No interrupts while we frob the TTB/DACR */
	uint32_t oldirqstate = disable_interrupts(IF32_bits);

#ifndef ARM_HAS_VBAR
	/*
	 * For ARM_VECTORS_LOW, we MUST, I repeat, MUST fix up the L1
	 * entry corresponding to 'vector_page' in the incoming L1 table
	 * before switching to it otherwise subsequent interrupts/exceptions
	 * (including domain faults!) will jump into hyperspace.
	 */
	if (npm->pm_pl1vec != NULL) {
		cpu_tlb_flushID_SE((u_int)vector_page);
		cpu_cpwait();
		*npm->pm_pl1vec = npm->pm_l1vec;
		PTE_SYNC(npm->pm_pl1vec);
	}
#endif

	cpu_domains(ndacr);
	if (npm == pmap_kernel() || npm == rpm) {
		/*
		 * Switching to a kernel thread, or back to the
		 * same user vmspace as before... Simply update
		 * the TTB (no TLB flush required)
		 */
		cpu_setttb(npm->pm_l1->l1_physaddr, false);
		cpu_cpwait();
	} else {
		/*
		 * Otherwise, update TTB and flush TLB
		 */
		cpu_context_switch(npm->pm_l1->l1_physaddr);
		if (rpm != NULL)
			rpm->pm_cstate.cs_tlb = 0;
	}

	restore_interrupts(oldirqstate);

	block_userspace_access = 0;

 all_done:
	/*
	 * The new pmap is resident. Make sure it's marked
	 * as resident in the cache/TLB.
	 */
	npm->pm_cstate.cs_all = PMAP_CACHE_STATE_ALL;
	if (npm != pmap_kernel())
		ci->ci_pmap_lastuser = npm;

	/* The old pmap is not longer active */
	if (opm != npm) {
		if (opm != NULL)
			opm->pm_activated = false;

		/* But the new one is */
		npm->pm_activated = true;
	}
	ci->ci_pmap_cur = npm;
	UVMHIST_LOG(maphist, " <-- done", 0, 0, 0, 0);
}

void
pmap_deactivate(struct lwp *l)
{
	pmap_t pm = l->l_proc->p_vmspace->vm_map.pmap;

	UVMHIST_FUNC(__func__); UVMHIST_CALLED(maphist);

	UVMHIST_LOG(maphist, "(l=%#jx) pm=%#jx", (uintptr_t)l, (uintptr_t)pm,
	    0, 0);

	/*
	 * If the process is exiting, make sure pmap_activate() does
	 * a full MMU context-switch and cache flush, which we might
	 * otherwise skip. See PR port-arm/38950.
	 */
	if (l->l_proc->p_sflag & PS_WEXIT)
		curcpu()->ci_lastlwp = NULL;

	pm->pm_activated = false;
	UVMHIST_LOG(maphist, "  <-- done", 0, 0, 0, 0);
}

void
pmap_update(pmap_t pm)
{

	UVMHIST_FUNC(__func__); UVMHIST_CALLED(maphist);

	UVMHIST_LOG(maphist, "pm=%#jx remove_all %jd", (uintptr_t)pm,
	    pm->pm_remove_all, 0, 0);

	if (pm->pm_remove_all) {
		/*
		 * Finish up the pmap_remove_all() optimisation by flushing
		 * the TLB.
		 */
		pmap_tlb_flushID(pm);
		pm->pm_remove_all = false;
	}

	if (pmap_is_current(pm)) {
		/*
		 * If we're dealing with a current userland pmap, move its L1
		 * to the end of the LRU.
		 */
		if (pm != pmap_kernel())
			pmap_use_l1(pm);

		/*
		 * We can assume we're done with frobbing the cache/tlb for
		 * now. Make sure any future pmap ops don't skip cache/tlb
		 * flushes.
		 */
		pm->pm_cstate.cs_all = PMAP_CACHE_STATE_ALL;
	}

	PMAPCOUNT(updates);

	/*
	 * make sure TLB/cache operations have completed.
	 */
	cpu_cpwait();
	UVMHIST_LOG(maphist, "  <-- done", 0, 0, 0, 0);
}

bool
pmap_remove_all(pmap_t pm)
{

	/*
	 * The vmspace described by this pmap is about to be torn down.
	 * Until pmap_update() is called, UVM will only make calls
	 * to pmap_remove(). We can make life much simpler by flushing
	 * the cache now, and deferring TLB invalidation to pmap_update().
	 */
#ifdef PMAP_CACHE_VIVT
	pmap_cache_wbinv_all(pm, PVF_EXEC);
#endif
	pm->pm_remove_all = true;
	return false;
}

/*
 * Retire the given physical map from service.
 * Should only be called if the map contains no valid mappings.
 */
void
pmap_destroy(pmap_t pm)
{
	UVMHIST_FUNC(__func__); UVMHIST_CALLED(maphist);

	if (pm == NULL)
		return;

	UVMHIST_LOG(maphist, "pm=%#jx remove_all %jd", (uintptr_t)pm,
	    pm->pm_remove_all, 0, 0);

	if (pm->pm_remove_all) {
		pmap_tlb_flushID(pm);
		pm->pm_remove_all = false;
	}

	/*
	 * Drop reference count
	 */
	if (atomic_dec_uint_nv(&pm->pm_refs) > 0) {
		if (pmap_is_current(pm)) {
			if (pm != pmap_kernel())
				pmap_use_l1(pm);
			pm->pm_cstate.cs_all = PMAP_CACHE_STATE_ALL;
		}
		return;
	}

	/*
	 * reference count is zero, free pmap resources and then free pmap.
	 */

#ifndef ARM_HAS_VBAR
	if (vector_page < KERNEL_BASE) {
		KDASSERT(!pmap_is_current(pm));

		/* Remove the vector page mapping */
		pmap_remove(pm, vector_page, vector_page + PAGE_SIZE);
		pmap_update(pm);
	}
#endif

	pmap_free_l1(pm);

	struct cpu_info * const ci = curcpu();
	if (ci->ci_pmap_lastuser == pm)
		ci->ci_pmap_lastuser = NULL;

	mutex_destroy(&pm->pm_lock);
	pool_cache_put(&pmap_cache, pm);
	UVMHIST_LOG(maphist, "  <-- done", 0, 0, 0, 0);
}


/*
 * void pmap_reference(pmap_t pm)
 *
 * Add a reference to the specified pmap.
 */
void
pmap_reference(pmap_t pm)
{

	if (pm == NULL)
		return;

	pmap_use_l1(pm);

	atomic_inc_uint(&pm->pm_refs);
}

#if (ARM_MMU_V6 + ARM_MMU_V7) > 0

static struct evcnt pmap_prefer_nochange_ev =
    EVCNT_INITIALIZER(EVCNT_TYPE_MISC, NULL, "pmap prefer", "nochange");
static struct evcnt pmap_prefer_change_ev =
    EVCNT_INITIALIZER(EVCNT_TYPE_MISC, NULL, "pmap prefer", "change");

EVCNT_ATTACH_STATIC(pmap_prefer_change_ev);
EVCNT_ATTACH_STATIC(pmap_prefer_nochange_ev);

void
pmap_prefer(vaddr_t hint, vaddr_t *vap, int td)
{
	vsize_t mask = arm_cache_prefer_mask | (PAGE_SIZE - 1);
	vaddr_t va = *vap;
	vaddr_t diff = (hint - va) & mask;
	if (diff == 0) {
		pmap_prefer_nochange_ev.ev_count++;
	} else {
		pmap_prefer_change_ev.ev_count++;
		if (__predict_false(td))
			va -= mask + 1;
		*vap = va + diff;
	}
}
#endif /* ARM_MMU_V6 | ARM_MMU_V7 */

/*
 * void pmap_virtual_space(vaddr_t *start, vaddr_t *end)
 *
 * Return the start and end addresses of the kernel's virtual space.
 * These values are setup in pmap_bootstrap and are updated as pages
 * are allocated.
 */
void
pmap_virtual_space(vaddr_t *start, vaddr_t *end)
{
	*start = virtual_avail;
	*end = virtual_end;
}


/*
 * Helper function for pmap_grow_l2_bucket()
 */
static inline int
pmap_grow_map(vaddr_t va, paddr_t *pap)
{
	paddr_t pa;

	KASSERT((va & PGOFSET) == 0);

	if (uvm.page_init_done == false) {
#ifdef PMAP_STEAL_MEMORY
		pv_addr_t pv;
		pmap_boot_pagealloc(PAGE_SIZE,
#ifdef PMAP_CACHE_VIPT
		    arm_cache_prefer_mask,
		    va & arm_cache_prefer_mask,
#else
		    0, 0,
#endif
		    &pv);
		pa = pv.pv_pa;
#else
		if (uvm_page_physget(&pa) == false)
			return 1;
#endif	/* PMAP_STEAL_MEMORY */
	} else {
		struct vm_page *pg;
		pg = uvm_pagealloc(NULL, 0, NULL, UVM_PGA_USERESERVE);
		if (pg == NULL)
			return 1;
		pa = VM_PAGE_TO_PHYS(pg);
		/*
		 * This new page must not have any mappings.
		 */
		struct vm_page_md *md __diagused = VM_PAGE_TO_MD(pg);
		KASSERT(SLIST_EMPTY(&md->pvh_list));
	}

	/*
	 * Enter it via pmap_kenter_pa and let that routine do the hard work.
	 */
	pmap_kenter_pa(va, pa, VM_PROT_READ | VM_PROT_WRITE,
	    PMAP_KMPAGE | PMAP_PTE);

	if (pap)
		*pap = pa;

	PMAPCOUNT(pt_mappings);

	const pmap_t kpm __diagused = pmap_kernel();
	struct l2_bucket * const l2b __diagused = pmap_get_l2_bucket(kpm, va);
	KASSERT(l2b != NULL);

	pt_entry_t * const ptep __diagused = &l2b->l2b_kva[l2pte_index(va)];
	const pt_entry_t pte __diagused = *ptep;
	KASSERT(l2pte_valid_p(pte));
	KASSERT((pte & L2_S_CACHE_MASK) == pte_l2_s_cache_mode_pt);

	memset((void *)va, 0, PAGE_SIZE);

	return 0;
}

/*
 * This is the same as pmap_alloc_l2_bucket(), except that it is only
 * used by pmap_growkernel().
 */
static inline struct l2_bucket *
pmap_grow_l2_bucket(pmap_t pm, vaddr_t va)
{
	const size_t l1slot = l1pte_index(va);
	struct l2_dtable *l2;
	vaddr_t nva;

	CTASSERT((PAGE_SIZE % L2_TABLE_SIZE_REAL) == 0);
	if ((l2 = pm->pm_l2[L2_IDX(l1slot)]) == NULL) {
		/*
		 * No mapping at this address, as there is
		 * no entry in the L1 table.
		 * Need to allocate a new l2_dtable.
		 */
		nva = pmap_kernel_l2dtable_kva;
		if ((nva & PGOFSET) == 0) {
			/*
			 * Need to allocate a backing page
			 */
			if (pmap_grow_map(nva, NULL))
				return NULL;
		}

		l2 = (struct l2_dtable *)nva;
		nva += sizeof(struct l2_dtable);

		if ((nva & PGOFSET) < (pmap_kernel_l2dtable_kva & PGOFSET)) {
			/*
			 * The new l2_dtable straddles a page boundary.
			 * Map in another page to cover it.
			 */
			if (pmap_grow_map(nva & ~PGOFSET, NULL))
				return NULL;
		}

		pmap_kernel_l2dtable_kva = nva;

		/*
		 * Link it into the parent pmap
		 */
		pm->pm_l2[L2_IDX(l1slot)] = l2;
	}

	struct l2_bucket * const l2b = &l2->l2_bucket[L2_BUCKET(l1slot)];

	/*
	 * Fetch pointer to the L2 page table associated with the address.
	 */
	if (l2b->l2b_kva == NULL) {
		pt_entry_t *ptep;

		/*
		 * No L2 page table has been allocated. Chances are, this
		 * is because we just allocated the l2_dtable, above.
		 */
		nva = pmap_kernel_l2ptp_kva;
		ptep = (pt_entry_t *)nva;
		if ((nva & PGOFSET) == 0) {
			/*
			 * Need to allocate a backing page
			 */
			if (pmap_grow_map(nva, &pmap_kernel_l2ptp_phys))
				return NULL;
			PTE_SYNC_RANGE(ptep, PAGE_SIZE / sizeof(pt_entry_t));
		}

		l2->l2_occupancy++;
		l2b->l2b_kva = ptep;
		l2b->l2b_l1slot = l1slot;
		l2b->l2b_pa = pmap_kernel_l2ptp_phys;

		pmap_kernel_l2ptp_kva += L2_TABLE_SIZE_REAL;
		pmap_kernel_l2ptp_phys += L2_TABLE_SIZE_REAL;
	}

	return l2b;
}


vaddr_t
pmap_growkernel(vaddr_t maxkvaddr)
{
	pmap_t kpm = pmap_kernel();
	struct l1_ttable *l1;
	int s;

	if (maxkvaddr <= pmap_curmaxkvaddr)
		goto out;		/* we are OK */
	NPDEBUG(PDB_GROWKERN,
	    printf("pmap_growkernel: growing kernel from 0x%lx to 0x%lx\n",
	    pmap_curmaxkvaddr, maxkvaddr));

	KDASSERT(maxkvaddr <= virtual_end);

	/*
	 * whoops!   we need to add kernel PTPs
	 */

	s = splvm();	/* to be safe */
	mutex_enter(&kpm_lock);

	/* Map 1MB at a time */
	size_t l1slot = l1pte_index(pmap_curmaxkvaddr);
	for (;pmap_curmaxkvaddr < maxkvaddr; pmap_curmaxkvaddr += L1_S_SIZE,
	     l1slot++) {
		struct l2_bucket *l2b =
		    pmap_grow_l2_bucket(kpm, pmap_curmaxkvaddr);
		KASSERT(l2b != NULL);

		const pd_entry_t npde = L1_C_PROTO | l2b->l2b_pa
		    | L1_C_DOM(PMAP_DOMAIN_KERNEL);

		/* Distribute new L1 entry to all other L1s */
		SLIST_FOREACH(l1, &l1_list, l1_link) {
			pd_entry_t * const pdep = &l1->l1_kva[l1slot];
			l1pte_setone(pdep, npde);
			PDE_SYNC(pdep);
		}
	}

#ifdef PMAP_CACHE_VIVT
	/*
	 * flush out the cache, expensive but growkernel will happen so
	 * rarely
	 */
	cpu_dcache_wbinv_all();
	cpu_tlb_flushD();
	cpu_cpwait();
#endif

	mutex_exit(&kpm_lock);
	splx(s);

out:
	return pmap_curmaxkvaddr;
}





/************************ Utility routines ****************************/

#ifndef ARM_HAS_VBAR
/*
 * vector_page_setprot:
 *
 *	Manipulate the protection of the vector page.
 */
void
vector_page_setprot(int prot)
{
	struct l2_bucket *l2b;
	pt_entry_t *ptep;

#if defined(CPU_ARMV7) || defined(CPU_ARM11)
	/*
	 * If we are using VBAR to use the vectors in the kernel, then it's
	 * already mapped in the kernel text so no need to anything here.
	 */
	if (vector_page != ARM_VECTORS_LOW && vector_page != ARM_VECTORS_HIGH) {
		KASSERT((armreg_pfr1_read() & ARM_PFR1_SEC_MASK) != 0);
		return;
	}
#endif

	l2b = pmap_get_l2_bucket(pmap_kernel(), vector_page);
	KASSERT(l2b != NULL);

	ptep = &l2b->l2b_kva[l2pte_index(vector_page)];

	const pt_entry_t opte = *ptep;
	const pt_entry_t npte = (opte & ~L2_S_PROT_MASK)
	    | L2_S_PROT(PTE_KERNEL, prot);
	l2pte_set(ptep, npte, opte);
	PTE_SYNC(ptep);
	cpu_tlb_flushD_SE(vector_page);
	cpu_cpwait();
}
#endif



bool
pmap_get_pde(pmap_t pm, vaddr_t va, pd_entry_t **pdp)
{

	if (pm->pm_l1 == NULL)
		return false;

	*pdp = pmap_l1_kva(pm) + l1pte_index(va);

	return true;
}



/************************ Bootstrapping routines ****************************/

static void
pmap_init_l1(struct l1_ttable *l1, pd_entry_t *l1pt)
{
	int i;

	l1->l1_kva = l1pt;
	l1->l1_domain_use_count = 0;
	l1->l1_domain_first = 0;

	for (i = 0; i < PMAP_DOMAINS; i++)
		l1->l1_domain_free[i] = i + 1;

	/*
	 * Copy the kernel's L1 entries to each new L1.
	 */
	if (pmap_initialized)
		memcpy(l1pt, pmap_l1_kva(pmap_kernel()), L1_TABLE_SIZE);

	if (pmap_extract(pmap_kernel(), (vaddr_t)l1pt,
	    &l1->l1_physaddr) == false)
		panic("pmap_init_l1: can't get PA of L1 at %p", l1pt);

	SLIST_INSERT_HEAD(&l1_list, l1, l1_link);
	TAILQ_INSERT_TAIL(&l1_lru_list, l1, l1_lru);
}

void
pmap_init(void)
{

	/*
	 * Set the available memory vars - These do not map to real memory
	 * addresses and cannot as the physical memory is fragmented.
	 * They are used by ps for %mem calculations.
	 * One could argue whether this should be the entire memory or just
	 * the memory that is useable in a user process.
	 */
	avail_start = ptoa(uvm_physseg_get_avail_start(uvm_physseg_get_first()));
	avail_end = ptoa(uvm_physseg_get_avail_end(uvm_physseg_get_last()));

	/*
	 * Now we need to free enough pv_entry structures to allow us to get
	 * the kmem_map/kmem_object allocated and inited (done after this
	 * function is finished).  to do this we allocate one bootstrap page out
	 * of kernel_map and use it to provide an initial pool of pv_entry
	 * structures.   we never free this page.
	 */
	pool_setlowat(&pmap_pv_pool, (PAGE_SIZE / sizeof(struct pv_entry)) * 2);

	pmap_initialized = true;
}


static vaddr_t last_bootstrap_page = 0;
static void *free_bootstrap_pages = NULL;


static void *
pmap_bootstrap_pv_page_alloc(struct pool *pp, int flags)
{
	extern void *pool_page_alloc(struct pool *, int);
	vaddr_t new_page;
	void *rv;

	if (pmap_initialized)
		return pool_page_alloc(pp, flags);

	if (free_bootstrap_pages) {
		rv = free_bootstrap_pages;
		free_bootstrap_pages = *((void **)rv);
		return rv;
	}

	KASSERT(kernel_map != NULL);
	new_page = uvm_km_alloc(kernel_map, PAGE_SIZE, 0,
	    UVM_KMF_WIRED | ((flags & PR_WAITOK) ? 0 : UVM_KMF_NOWAIT));

	KASSERT(new_page > last_bootstrap_page);
	last_bootstrap_page = new_page;
	return (void *)new_page;
}

static void
pmap_bootstrap_pv_page_free(struct pool *pp, void *v)
{
	extern void pool_page_free(struct pool *, void *);

	if ((vaddr_t)v <= last_bootstrap_page) {
		*((void **)v) = free_bootstrap_pages;
		free_bootstrap_pages = v;
		return;
	}

	if (pmap_initialized) {
		pool_page_free(pp, v);
		return;
	}
}




/*
 * pmap_impl_postinit()
 *
 * This routine is called after the vm and kmem subsystems have been
 * initialised. This allows the pmap code to perform any initialisation
 * that can only be done once the memory allocation is in place.
 */
void
pmap_impl_postinit(void)
{
	extern paddr_t physical_start, physical_end;
	struct l1_ttable *l1;
	struct pglist plist;
	struct vm_page *m;
	pd_entry_t *pdep;
	vaddr_t va, eva;
	u_int loop, needed;
	int error;

	needed = (maxproc / PMAP_DOMAINS) + ((maxproc % PMAP_DOMAINS) ? 1 : 0);
	needed -= 1;

	l1 = kmem_alloc(sizeof(*l1) * needed, KM_SLEEP);

	for (loop = 0; loop < needed; loop++, l1++) {
		/* Allocate a L1 page table */
		va = uvm_km_alloc(kernel_map, L1_TABLE_SIZE, 0, UVM_KMF_VAONLY);
		if (va == 0)
			panic("Cannot allocate L1 KVM");

		error = uvm_pglistalloc(L1_TABLE_SIZE, physical_start,
		    physical_end, L1_TABLE_SIZE, 0, &plist, 1, 1);
		if (error)
			panic("Cannot allocate L1 physical pages");

		m = TAILQ_FIRST(&plist);
		eva = va + L1_TABLE_SIZE;
		pdep = (pd_entry_t *)va;

		while (m && va < eva) {
			paddr_t pa = VM_PAGE_TO_PHYS(m);

			pmap_kenter_pa(va, pa,
			    VM_PROT_READ|VM_PROT_WRITE, PMAP_KMPAGE|PMAP_PTE);

			va += PAGE_SIZE;
			m = TAILQ_NEXT(m, pageq.queue);
		}

#ifdef DIAGNOSTIC
		if (m)
			panic("pmap_alloc_l1pt: pglist not empty");
#endif	/* DIAGNOSTIC */

		pmap_init_l1(l1, pdep);
	}

#ifdef DEBUG
	printf("pmap_postinit: Allocated %d static L1 descriptor tables\n",
	    needed);
#endif
}





/*
 * return the PA of the current L1 table, for use when handling a crash dump
 */
uint32_t
pmap_kernel_L1_addr(void)
{
	return pmap_kernel()->pm_l1->l1_physaddr;
}


#ifdef PMAP_STEAL_MEMORY
void
pmap_boot_pageadd(pv_addr_t *newpv)
{
	pv_addr_t *pv, *npv;

	if ((pv = SLIST_FIRST(&pmap_boot_freeq)) != NULL) {
		if (newpv->pv_pa < pv->pv_va) {
			KASSERT(newpv->pv_pa + newpv->pv_size <= pv->pv_pa);
			if (newpv->pv_pa + newpv->pv_size == pv->pv_pa) {
				newpv->pv_size += pv->pv_size;
				SLIST_REMOVE_HEAD(&pmap_boot_freeq, pv_list);
			}
			pv = NULL;
		} else {
			for (; (npv = SLIST_NEXT(pv, pv_list)) != NULL;
			     pv = npv) {
				KASSERT(pv->pv_pa + pv->pv_size < npv->pv_pa);
				KASSERT(pv->pv_pa < newpv->pv_pa);
				if (newpv->pv_pa > npv->pv_pa)
					continue;
				if (pv->pv_pa + pv->pv_size == newpv->pv_pa) {
					pv->pv_size += newpv->pv_size;
					return;
				}
				if (newpv->pv_pa + newpv->pv_size < npv->pv_pa)
					break;
				newpv->pv_size += npv->pv_size;
				SLIST_INSERT_AFTER(pv, newpv, pv_list);
				SLIST_REMOVE_AFTER(newpv, pv_list);
				return;
			}
		}
	}

	if (pv) {
		SLIST_INSERT_AFTER(pv, newpv, pv_list);
	} else {
		SLIST_INSERT_HEAD(&pmap_boot_freeq, newpv, pv_list);
	}
}

void
pmap_boot_pagealloc(psize_t amount, psize_t mask, psize_t match,
	pv_addr_t *rpv)
{
	pv_addr_t *pv, **pvp;

	KASSERT(amount & PGOFSET);
	KASSERT((mask & PGOFSET) == 0);
	KASSERT((match & PGOFSET) == 0);
	KASSERT(amount != 0);

	for (pvp = &SLIST_FIRST(&pmap_boot_freeq);
	     (pv = *pvp) != NULL;
	     pvp = &SLIST_NEXT(pv, pv_list)) {
		pv_addr_t *newpv;
		psize_t off;
		/*
		 * If this entry is too small to satisfy the request...
		 */
		KASSERT(pv->pv_size > 0);
		if (pv->pv_size < amount)
			continue;

		for (off = 0; off <= mask; off += PAGE_SIZE) {
			if (((pv->pv_pa + off) & mask) == match
			    && off + amount <= pv->pv_size)
				break;
		}
		if (off > mask)
			continue;

		rpv->pv_va = pv->pv_va + off;
		rpv->pv_pa = pv->pv_pa + off;
		rpv->pv_size = amount;
		pv->pv_size -= amount;
		if (pv->pv_size == 0) {
			KASSERT(off == 0);
			KASSERT((vaddr_t) pv == rpv->pv_va);
			*pvp = SLIST_NEXT(pv, pv_list);
		} else if (off == 0) {
			KASSERT((vaddr_t) pv == rpv->pv_va);
			newpv = (pv_addr_t *) (rpv->pv_va + amount);
			*newpv = *pv;
			newpv->pv_pa += amount;
			newpv->pv_va += amount;
			*pvp = newpv;
		} else if (off < pv->pv_size) {
			newpv = (pv_addr_t *) (rpv->pv_va + amount);
			*newpv = *pv;
			newpv->pv_size -= off;
			newpv->pv_pa += off + amount;
			newpv->pv_va += off + amount;

			SLIST_NEXT(pv, pv_list) = newpv;
			pv->pv_size = off;
		} else {
			KASSERT((vaddr_t) pv != rpv->pv_va);
		}
		memset((void *)rpv->pv_va, 0, amount);
		return;
	}

	if (!uvm_physseg_valid_p(uvm_physseg_get_first()))
		panic("pmap_boot_pagealloc: couldn't allocate memory");

	for (pvp = &SLIST_FIRST(&pmap_boot_freeq);
	     (pv = *pvp) != NULL;
	     pvp = &SLIST_NEXT(pv, pv_list)) {
		if (SLIST_NEXT(pv, pv_list) == NULL)
			break;
	}
	KASSERT(mask == 0);

	for (uvm_physseg_t ups = uvm_physseg_get_first();
	    uvm_physseg_valid_p(ups);
	    ups = uvm_physseg_get_next(ups)) {

		paddr_t spn = uvm_physseg_get_start(ups);
		paddr_t epn = uvm_physseg_get_end(ups);
		if (spn == atop(pv->pv_pa + pv->pv_size)
		    && pv->pv_va + pv->pv_size <= ptoa(epn)) {
			rpv->pv_va = pv->pv_va;
			rpv->pv_pa = pv->pv_pa;
			rpv->pv_size = amount;
			*pvp = NULL;
			pmap_map_chunk(kernel_l1pt.pv_va,
			     ptoa(spn) + (pv->pv_va - pv->pv_pa),
			     ptoa(spn),
			     amount - pv->pv_size,
			     VM_PROT_READ|VM_PROT_WRITE,
			     PTE_CACHE);

			uvm_physseg_unplug(spn, atop(amount - pv->pv_size));
			memset((void *)rpv->pv_va, 0, rpv->pv_size);
			return;
		}
	}

	panic("pmap_boot_pagealloc: couldn't allocate memory");
}

vaddr_t
pmap_steal_memory(vsize_t size, vaddr_t *vstartp, vaddr_t *vendp)
{
	pv_addr_t pv;

	pmap_boot_pagealloc(size, 0, 0, &pv);

	return pv.pv_va;
}
#endif /* PMAP_STEAL_MEMORY */

SYSCTL_SETUP(sysctl_machdep_pmap_setup, "sysctl machdep.kmpages setup")
{
	sysctl_createv(clog, 0, NULL, NULL,
			CTLFLAG_PERMANENT,
			CTLTYPE_NODE, "machdep", NULL,
			NULL, 0, NULL, 0,
			CTL_MACHDEP, CTL_EOL);

	sysctl_createv(clog, 0, NULL, NULL,
			CTLFLAG_PERMANENT,
			CTLTYPE_INT, "kmpages",
			SYSCTL_DESCR("count of pages allocated to kernel memory allocators"),
			NULL, 0, &pmap_kmpages, 0,
			CTL_MACHDEP, CTL_CREATE, CTL_EOL);
}

#ifdef PMAP_NEED_ALLOC_POOLPAGE
struct vm_page *
pmap_md_alloc_poolpage(int flags)
{
	/*
	 * On some systems, only some pages may be "coherent" for dma and we
	 * want to prefer those for pool pages (think mbufs) but fallback to
	 * any page if none is available.
	 */
	if (arm_poolpage_vmfreelist != VM_FREELIST_DEFAULT) {
		return uvm_pagealloc_strat(NULL, 0, NULL, flags,
		    UVM_PGA_STRAT_FALLBACK, arm_poolpage_vmfreelist);
	}

	return uvm_pagealloc(NULL, 0, NULL, flags);
}
#endif

#ifdef __HAVE_MM_MD_DIRECT_MAPPED_PHYS
vaddr_t
pmap_direct_mapped_phys(paddr_t pa, bool *ok_p, vaddr_t va)
{
	bool ok = false;
	if (physical_start <= pa && pa < physical_end) {
#ifdef KERNEL_BASE_VOFFSET
		const vaddr_t newva = pa + KERNEL_BASE_VOFFSET;
#else
		const vaddr_t newva = KERNEL_BASE + pa - physical_start;
#endif
			va = newva;
			ok = true;
	}
	KASSERT(ok_p);
	*ok_p = ok;
	return va;
}

vaddr_t
pmap_map_poolpage(paddr_t pa)
{
	bool ok __diagused;
	vaddr_t va = pmap_direct_mapped_phys(pa, &ok, 0);
	KASSERTMSG(ok, "pa %#lx not direct mappable", pa);
#if defined(PMAP_CACHE_VIPT)
	if (arm_cache_prefer_mask != 0) {
		struct vm_page * const pg = PHYS_TO_VM_PAGE(pa);
		struct vm_page_md * const md = VM_PAGE_TO_MD(pg);
		pmap_acquire_page_lock(md);
		pmap_vac_me_harder(md, pa, pmap_kernel(), va);
		pmap_release_page_lock(md);
	}
#endif
	return va;
}

paddr_t
pmap_unmap_poolpage(vaddr_t va)
{
	KASSERT(va >= KERNEL_BASE);
#ifdef PMAP_CACHE_VIVT
	cpu_idcache_wbinv_range(va, PAGE_SIZE);
#endif
#if defined(KERNEL_BASE_VOFFSET)
        return va - KERNEL_BASE_VOFFSET;
#else
        return va - KERNEL_BASE + physical_start;
#endif
}
#endif /* __HAVE_MM_MD_DIRECT_MAPPED_PHYS */




static struct l1_ttable static_l1;
static struct l1_ttable *l1 = &static_l1;

void
pmap_impl_bootstrap(void)
{
	pmap_t pm = pmap_kernel();

	pm->pm_l1 = l1;

	VPRINTF("locks ");
	/*
	 * pmap_kenter_pa() and pmap_kremove() may be called from interrupt
	 * context, so its locks have to be at IPL_VM
	 */
	mutex_init(&pmap_lock, MUTEX_DEFAULT, IPL_VM);
	mutex_init(&kpm_lock, MUTEX_DEFAULT, IPL_NONE);
	mutex_init(&pm->pm_lock, MUTEX_DEFAULT, IPL_VM);
}



void
pmap_impl_bootstrap_l1(void)
{
	pd_entry_t *l1pt = (pd_entry_t *) kernel_l1pt.pv_va;
	/*
	 * init the static-global locks and global pmap list.
	 */
	mutex_init(&l1_lru_lock, MUTEX_DEFAULT, IPL_VM);

	/*
	 * We can now initialise the first L1's metadata.
	 */
	SLIST_INIT(&l1_list);
	TAILQ_INIT(&l1_lru_list);
	pmap_init_l1(l1, l1pt);
}


void
pmap_impl_set_virtual_space(vaddr_t vs, vaddr_t ve)
{

	virtual_avail = vs;
	virtual_end = ve;
}


void
pmap_impl_bootstrap_pools(void)
{

	/*
	 * Initialize the pmap cache
	 */
	pool_cache_bootstrap(&pmap_cache, sizeof(struct pmap), 0, 0, 0,
	    "pmappl", NULL, IPL_NONE, pmap_pmap_ctor, NULL, NULL);

	/*
	 * Initialize the pv pool.
	 */
	pool_init(&pmap_pv_pool, sizeof(struct pv_entry), 0, 0, 0, "pvepl",
	    &pmap_bootstrap_pv_allocator, IPL_NONE);
}<|MERGE_RESOLUTION|>--- conflicted
+++ resolved
@@ -1037,32 +1037,6 @@
 	return oflags;
 }
 
-<<<<<<< HEAD
-=======
-
-#if defined(ARM_MMU_EXTENDED)
-int
-pmap_maxproc_set(int nmaxproc)
-{
-	static const char pmap_l1ttpool_warnmsg[] =
-	    "WARNING: l1ttpool limit reached; increase kern.maxproc";
-
-	pool_cache_prime(&pmap_l1tt_cache, nmaxproc);
-
-	/*
-	 * Set the hard limit on the pmap_l1tt_cache to the number
-	 * of processes the kernel is to support.  Log the limit
-	 * reached message max once a minute.
-	 */
-	pool_cache_sethardlimit(&pmap_l1tt_cache, nmaxproc,
-	    pmap_l1ttpool_warnmsg, 60);
-
-	return 0;
-}
-
-#endif
-
->>>>>>> 8a51764b
 /*
  * Allocate an L1 translation table for the specified pmap.
  * This is called at pmap creation time.
@@ -1838,15 +1812,11 @@
 		/*
 		 * Kernel entries are unmanaged and as such not to be changed.
 		 */
-		if (PV_IS_KENTRY_P(oflags))
+		if (PV_IS_KENTRY_P(oflags)) {
 			pv = SLIST_NEXT(pv, pv_link);
 			continue;
-<<<<<<< HEAD
+		}
 		pv->pv_flags &= ~maskbits;
-=======
-		}
-#endif
->>>>>>> 8a51764b
 
 		/*
 		 * Anything to do?
