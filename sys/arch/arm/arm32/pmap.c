/*	$NetBSD: pmap.c,v 1.426 2021/03/14 10:36:46 skrll Exp $	*/

/*
 * Copyright 2003 Wasabi Systems, Inc.
 * All rights reserved.
 *
 * Written by Steve C. Woodford for Wasabi Systems, Inc.
 *
 * Redistribution and use in source and binary forms, with or without
 * modification, are permitted provided that the following conditions
 * are met:
 * 1. Redistributions of source code must retain the above copyright
 *    notice, this list of conditions and the following disclaimer.
 * 2. Redistributions in binary form must reproduce the above copyright
 *    notice, this list of conditions and the following disclaimer in the
 *    documentation and/or other materials provided with the distribution.
 * 3. All advertising materials mentioning features or use of this software
 *    must display the following acknowledgement:
 *      This product includes software developed for the NetBSD Project by
 *      Wasabi Systems, Inc.
 * 4. The name of Wasabi Systems, Inc. may not be used to endorse
 *    or promote products derived from this software without specific prior
 *    written permission.
 *
 * THIS SOFTWARE IS PROVIDED BY WASABI SYSTEMS, INC. ``AS IS'' AND
 * ANY EXPRESS OR IMPLIED WARRANTIES, INCLUDING, BUT NOT LIMITED
 * TO, THE IMPLIED WARRANTIES OF MERCHANTABILITY AND FITNESS FOR A PARTICULAR
 * PURPOSE ARE DISCLAIMED.  IN NO EVENT SHALL WASABI SYSTEMS, INC
 * BE LIABLE FOR ANY DIRECT, INDIRECT, INCIDENTAL, SPECIAL, EXEMPLARY, OR
 * CONSEQUENTIAL DAMAGES (INCLUDING, BUT NOT LIMITED TO, PROCUREMENT OF
 * SUBSTITUTE GOODS OR SERVICES; LOSS OF USE, DATA, OR PROFITS; OR BUSINESS
 * INTERRUPTION) HOWEVER CAUSED AND ON ANY THEORY OF LIABILITY, WHETHER IN
 * CONTRACT, STRICT LIABILITY, OR TORT (INCLUDING NEGLIGENCE OR OTHERWISE)
 * ARISING IN ANY WAY OUT OF THE USE OF THIS SOFTWARE, EVEN IF ADVISED OF THE
 * POSSIBILITY OF SUCH DAMAGE.
 */

/*
 * Copyright (c) 2002-2003 Wasabi Systems, Inc.
 * Copyright (c) 2001 Richard Earnshaw
 * Copyright (c) 2001-2002 Christopher Gilbert
 * All rights reserved.
 *
 * 1. Redistributions of source code must retain the above copyright
 *    notice, this list of conditions and the following disclaimer.
 * 2. Redistributions in binary form must reproduce the above copyright
 *    notice, this list of conditions and the following disclaimer in the
 *    documentation and/or other materials provided with the distribution.
 * 3. The name of the company nor the name of the author may be used to
 *   endorse or promote products derived from this software without specific
 *    prior written permission.
 *
 * THIS SOFTWARE IS PROVIDED BY THE AUTHOR ``AS IS'' AND ANY EXPRESS OR IMPLIED
 * WARRANTIES, INCLUDING, BUT NOT LIMITED TO, THE IMPLIED WARRANTIES OF
 * MERCHANTABILITY AND FITNESS FOR A PARTICULAR PURPOSE ARE DISCLAIMED.
 * IN NO EVENT SHALL THE AUTHOR OR CONTRIBUTORS BE LIABLE FOR ANY DIRECT,
 * INDIRECT, INCIDENTAL, SPECIAL, EXEMPLARY, OR CONSEQUENTIAL DAMAGES
 * (INCLUDING, BUT NOT LIMITED TO, PROCUREMENT OF SUBSTITUTE GOODS OR
 * SERVICES; LOSS OF USE, DATA, OR PROFITS; OR BUSINESS INTERRUPTION)
 * HOWEVER CAUSED AND ON ANY THEORY OF LIABILITY, WHETHER IN CONTRACT, STRICT
 * LIABILITY, OR TORT (INCLUDING NEGLIGENCE OR OTHERWISE) ARISING IN ANY WAY
 * OUT OF THE USE OF THIS SOFTWARE, EVEN IF ADVISED OF THE POSSIBILITY OF
 * SUCH DAMAGE.
 */

/*-
 * Copyright (c) 1999, 2020 The NetBSD Foundation, Inc.
 * All rights reserved.
 *
 * This code is derived from software contributed to The NetBSD Foundation
 * by Charles M. Hannum.
 *
 * Redistribution and use in source and binary forms, with or without
 * modification, are permitted provided that the following conditions
 * are met:
 * 1. Redistributions of source code must retain the above copyright
 *    notice, this list of conditions and the following disclaimer.
 * 2. Redistributions in binary form must reproduce the above copyright
 *    notice, this list of conditions and the following disclaimer in the
 *    documentation and/or other materials provided with the distribution.
 *
 * THIS SOFTWARE IS PROVIDED BY THE NETBSD FOUNDATION, INC. AND CONTRIBUTORS
 * ``AS IS'' AND ANY EXPRESS OR IMPLIED WARRANTIES, INCLUDING, BUT NOT LIMITED
 * TO, THE IMPLIED WARRANTIES OF MERCHANTABILITY AND FITNESS FOR A PARTICULAR
 * PURPOSE ARE DISCLAIMED.  IN NO EVENT SHALL THE FOUNDATION OR CONTRIBUTORS
 * BE LIABLE FOR ANY DIRECT, INDIRECT, INCIDENTAL, SPECIAL, EXEMPLARY, OR
 * CONSEQUENTIAL DAMAGES (INCLUDING, BUT NOT LIMITED TO, PROCUREMENT OF
 * SUBSTITUTE GOODS OR SERVICES; LOSS OF USE, DATA, OR PROFITS; OR BUSINESS
 * INTERRUPTION) HOWEVER CAUSED AND ON ANY THEORY OF LIABILITY, WHETHER IN
 * CONTRACT, STRICT LIABILITY, OR TORT (INCLUDING NEGLIGENCE OR OTHERWISE)
 * ARISING IN ANY WAY OUT OF THE USE OF THIS SOFTWARE, EVEN IF ADVISED OF THE
 * POSSIBILITY OF SUCH DAMAGE.
 */

/*
 * Copyright (c) 1994-1998 Mark Brinicombe.
 * Copyright (c) 1994 Brini.
 * All rights reserved.
 *
 * This code is derived from software written for Brini by Mark Brinicombe
 *
 * Redistribution and use in source and binary forms, with or without
 * modification, are permitted provided that the following conditions
 * are met:
 * 1. Redistributions of source code must retain the above copyright
 *    notice, this list of conditions and the following disclaimer.
 * 2. Redistributions in binary form must reproduce the above copyright
 *    notice, this list of conditions and the following disclaimer in the
 *    documentation and/or other materials provided with the distribution.
 * 3. All advertising materials mentioning features or use of this software
 *    must display the following acknowledgement:
 *	This product includes software developed by Mark Brinicombe.
 * 4. The name of the author may not be used to endorse or promote products
 *    derived from this software without specific prior written permission.
 *
 * THIS SOFTWARE IS PROVIDED BY THE AUTHOR ``AS IS'' AND ANY EXPRESS OR
 * IMPLIED WARRANTIES, INCLUDING, BUT NOT LIMITED TO, THE IMPLIED WARRANTIES
 * OF MERCHANTABILITY AND FITNESS FOR A PARTICULAR PURPOSE ARE DISCLAIMED.
 * IN NO EVENT SHALL THE AUTHOR BE LIABLE FOR ANY DIRECT, INDIRECT,
 * INCIDENTAL, SPECIAL, EXEMPLARY, OR CONSEQUENTIAL DAMAGES (INCLUDING, BUT
 * NOT LIMITED TO, PROCUREMENT OF SUBSTITUTE GOODS OR SERVICES; LOSS OF USE,
 * DATA, OR PROFITS; OR BUSINESS INTERRUPTION) HOWEVER CAUSED AND ON ANY
 * THEORY OF LIABILITY, WHETHER IN CONTRACT, STRICT LIABILITY, OR TORT
 * (INCLUDING NEGLIGENCE OR OTHERWISE) ARISING IN ANY WAY OUT OF THE USE OF
 *
 * RiscBSD kernel project
 *
 * pmap.c
 *
 * Machine dependent vm stuff
 *
 * Created      : 20/09/94
 */

/*
 * armv6 and VIPT cache support by 3am Software Foundry,
 * Copyright (c) 2007 Microsoft
 */

/*
 * Performance improvements, UVM changes, overhauls and part-rewrites
 * were contributed by Neil A. Carson <neil@causality.com>.
 */

/*
 * Overhauled again to speedup the pmap, use MMU Domains so that L1 tables
 * can be shared, and re-work the KVM layout, by Steve Woodford of Wasabi
 * Systems, Inc.
 *
 * There are still a few things outstanding at this time:
 *
 *   - There are some unresolved issues for MP systems:
 *
 *     o The L1 metadata needs a lock, or more specifically, some places
 *       need to acquire an exclusive lock when modifying L1 translation
 *       table entries.
 *
 *     o When one cpu modifies an L1 entry, and that L1 table is also
 *       being used by another cpu, then the latter will need to be told
 *       that a tlb invalidation may be necessary. (But only if the old
 *       domain number in the L1 entry being over-written is currently
 *       the active domain on that cpu). I guess there are lots more tlb
 *       shootdown issues too...
 *
 *     o If the vector_page is at 0x00000000 instead of in kernel VA space,
 *       then MP systems will lose big-time because of the MMU domain hack.
 *       The only way this can be solved (apart from moving the vector
 *       page to 0xffff0000) is to reserve the first 1MB of user address
 *       space for kernel use only. This would require re-linking all
 *       applications so that the text section starts above this 1MB
 *       boundary.
 *
 *     o Tracking which VM space is resident in the cache/tlb has not yet
 *       been implemented for MP systems.
 *
 *     o Finally, there is a pathological condition where two cpus running
 *       two separate processes (not lwps) which happen to share an L1
 *       can get into a fight over one or more L1 entries. This will result
 *       in a significant slow-down if both processes are in tight loops.
 */

/* Include header files */

#include "opt_arm_debug.h"
#include "opt_cpuoptions.h"
#include "opt_ddb.h"
#include "opt_lockdebug.h"
#include "opt_multiprocessor.h"

#ifdef MULTIPROCESSOR
#define _INTR_PRIVATE
#endif

#include <sys/cdefs.h>
__KERNEL_RCSID(0, "$NetBSD: pmap.c,v 1.426 2021/03/14 10:36:46 skrll Exp $");

#include <sys/param.h>
#include <sys/types.h>

#include <sys/asan.h>
#include <sys/atomic.h>
#include <sys/bus.h>
#include <sys/cpu.h>
#include <sys/intr.h>
#include <sys/kernel.h>
#include <sys/kernhist.h>
#include <sys/kmem.h>
#include <sys/pool.h>
#include <sys/proc.h>
#include <sys/sysctl.h>
#include <sys/systm.h>

#include <uvm/uvm.h>
#include <uvm/pmap/pmap_pvt.h>

#include <arm/locore.h>
#include <arm/arm32/pmap_subr.h>

#ifdef DDB
#include <arm/db_machdep.h>
#endif

#ifdef VERBOSE_INIT_ARM
#define VPRINTF(...)	printf(__VA_ARGS__)
#else
#define VPRINTF(...)	__nothing
#endif

/*
 * pmap_kernel() points here
 */
static struct pmap	kernel_pmap_store = {
	.pm_activated = true,
	.pm_domain = PMAP_DOMAIN_KERNEL,
	.pm_cstate.cs_all = PMAP_CACHE_STATE_ALL,
};
struct pmap * const	kernel_pmap_ptr = &kernel_pmap_store;
#ifdef PMAP_NEED_ALLOC_POOLPAGE
int			arm_poolpage_vmfreelist = VM_FREELIST_DEFAULT;
#endif

/*
 * Pool and cache that pmap structures are allocated from.
 * We use a cache to avoid clearing the pm_l2[] array (1KB)
 * in pmap_create().
 */
static struct pool_cache pmap_cache;

/*
 * Pool of PV structures
 */
static struct pool pmap_pv_pool;

static void *pmap_bootstrap_pv_page_alloc(struct pool *, int);
static void pmap_bootstrap_pv_page_free(struct pool *, void *);
static struct pool_allocator pmap_bootstrap_pv_allocator = {
	pmap_bootstrap_pv_page_alloc, pmap_bootstrap_pv_page_free
};

#ifdef PMAPCOUNTERS
#define	PMAP_EVCNT_INITIALIZER(name) \
	EVCNT_INITIALIZER(EVCNT_TYPE_MISC, NULL, "pmap", name)

#if defined(PMAP_CACHE_VIPT)
static struct evcnt pmap_ev_vac_clean_one =
   PMAP_EVCNT_INITIALIZER("clean page (1 color)");
static struct evcnt pmap_ev_vac_flush_one =
   PMAP_EVCNT_INITIALIZER("flush page (1 color)");
static struct evcnt pmap_ev_vac_flush_lots =
   PMAP_EVCNT_INITIALIZER("flush page (2+ colors)");
static struct evcnt pmap_ev_vac_flush_lots2 =
   PMAP_EVCNT_INITIALIZER("flush page (2+ colors, kmpage)");
EVCNT_ATTACH_STATIC(pmap_ev_vac_clean_one);
EVCNT_ATTACH_STATIC(pmap_ev_vac_flush_one);
EVCNT_ATTACH_STATIC(pmap_ev_vac_flush_lots);
EVCNT_ATTACH_STATIC(pmap_ev_vac_flush_lots2);

static struct evcnt pmap_ev_vac_color_new =
   PMAP_EVCNT_INITIALIZER("new page color");
static struct evcnt pmap_ev_vac_color_reuse =
   PMAP_EVCNT_INITIALIZER("ok first page color");
static struct evcnt pmap_ev_vac_color_ok =
   PMAP_EVCNT_INITIALIZER("ok page color");
static struct evcnt pmap_ev_vac_color_blind =
   PMAP_EVCNT_INITIALIZER("blind page color");
static struct evcnt pmap_ev_vac_color_change =
   PMAP_EVCNT_INITIALIZER("change page color");
static struct evcnt pmap_ev_vac_color_erase =
   PMAP_EVCNT_INITIALIZER("erase page color");
static struct evcnt pmap_ev_vac_color_none =
   PMAP_EVCNT_INITIALIZER("no page color");
static struct evcnt pmap_ev_vac_color_restore =
   PMAP_EVCNT_INITIALIZER("restore page color");

EVCNT_ATTACH_STATIC(pmap_ev_vac_color_new);
EVCNT_ATTACH_STATIC(pmap_ev_vac_color_reuse);
EVCNT_ATTACH_STATIC(pmap_ev_vac_color_ok);
EVCNT_ATTACH_STATIC(pmap_ev_vac_color_blind);
EVCNT_ATTACH_STATIC(pmap_ev_vac_color_change);
EVCNT_ATTACH_STATIC(pmap_ev_vac_color_erase);
EVCNT_ATTACH_STATIC(pmap_ev_vac_color_none);
EVCNT_ATTACH_STATIC(pmap_ev_vac_color_restore);
#endif

static struct evcnt pmap_ev_mappings =
   PMAP_EVCNT_INITIALIZER("pages mapped");
static struct evcnt pmap_ev_unmappings =
   PMAP_EVCNT_INITIALIZER("pages unmapped");
static struct evcnt pmap_ev_remappings =
   PMAP_EVCNT_INITIALIZER("pages remapped");

EVCNT_ATTACH_STATIC(pmap_ev_mappings);
EVCNT_ATTACH_STATIC(pmap_ev_unmappings);
EVCNT_ATTACH_STATIC(pmap_ev_remappings);

static struct evcnt pmap_ev_kernel_mappings =
   PMAP_EVCNT_INITIALIZER("kernel pages mapped");
static struct evcnt pmap_ev_kernel_unmappings =
   PMAP_EVCNT_INITIALIZER("kernel pages unmapped");
static struct evcnt pmap_ev_kernel_remappings =
   PMAP_EVCNT_INITIALIZER("kernel pages remapped");

EVCNT_ATTACH_STATIC(pmap_ev_kernel_mappings);
EVCNT_ATTACH_STATIC(pmap_ev_kernel_unmappings);
EVCNT_ATTACH_STATIC(pmap_ev_kernel_remappings);

static struct evcnt pmap_ev_kenter_mappings =
   PMAP_EVCNT_INITIALIZER("kenter pages mapped");
static struct evcnt pmap_ev_kenter_unmappings =
   PMAP_EVCNT_INITIALIZER("kenter pages unmapped");
static struct evcnt pmap_ev_kenter_remappings =
   PMAP_EVCNT_INITIALIZER("kenter pages remapped");
static struct evcnt pmap_ev_pt_mappings =
   PMAP_EVCNT_INITIALIZER("page table pages mapped");

EVCNT_ATTACH_STATIC(pmap_ev_kenter_mappings);
EVCNT_ATTACH_STATIC(pmap_ev_kenter_unmappings);
EVCNT_ATTACH_STATIC(pmap_ev_kenter_remappings);
EVCNT_ATTACH_STATIC(pmap_ev_pt_mappings);

static struct evcnt pmap_ev_fixup_mod =
   PMAP_EVCNT_INITIALIZER("page modification emulations");
static struct evcnt pmap_ev_fixup_ref =
   PMAP_EVCNT_INITIALIZER("page reference emulations");
static struct evcnt pmap_ev_fixup_exec =
   PMAP_EVCNT_INITIALIZER("exec pages fixed up");
static struct evcnt pmap_ev_fixup_pdes =
   PMAP_EVCNT_INITIALIZER("pdes fixed up");
static struct evcnt pmap_ev_fixup_ptesync =
   PMAP_EVCNT_INITIALIZER("ptesync fixed");

EVCNT_ATTACH_STATIC(pmap_ev_fixup_mod);
EVCNT_ATTACH_STATIC(pmap_ev_fixup_ref);
EVCNT_ATTACH_STATIC(pmap_ev_fixup_exec);
EVCNT_ATTACH_STATIC(pmap_ev_fixup_pdes);
EVCNT_ATTACH_STATIC(pmap_ev_fixup_ptesync);

#ifdef PMAP_CACHE_VIPT
static struct evcnt pmap_ev_exec_mappings =
   PMAP_EVCNT_INITIALIZER("exec pages mapped");
static struct evcnt pmap_ev_exec_cached =
   PMAP_EVCNT_INITIALIZER("exec pages cached");

EVCNT_ATTACH_STATIC(pmap_ev_exec_mappings);
EVCNT_ATTACH_STATIC(pmap_ev_exec_cached);

static struct evcnt pmap_ev_exec_synced =
   PMAP_EVCNT_INITIALIZER("exec pages synced");
static struct evcnt pmap_ev_exec_synced_map =
   PMAP_EVCNT_INITIALIZER("exec pages synced (MP)");
static struct evcnt pmap_ev_exec_synced_unmap =
   PMAP_EVCNT_INITIALIZER("exec pages synced (UM)");
static struct evcnt pmap_ev_exec_synced_remap =
   PMAP_EVCNT_INITIALIZER("exec pages synced (RM)");
static struct evcnt pmap_ev_exec_synced_clearbit =
   PMAP_EVCNT_INITIALIZER("exec pages synced (DG)");
static struct evcnt pmap_ev_exec_synced_kremove =
   PMAP_EVCNT_INITIALIZER("exec pages synced (KU)");

EVCNT_ATTACH_STATIC(pmap_ev_exec_synced);
EVCNT_ATTACH_STATIC(pmap_ev_exec_synced_map);
EVCNT_ATTACH_STATIC(pmap_ev_exec_synced_unmap);
EVCNT_ATTACH_STATIC(pmap_ev_exec_synced_remap);
EVCNT_ATTACH_STATIC(pmap_ev_exec_synced_clearbit);
EVCNT_ATTACH_STATIC(pmap_ev_exec_synced_kremove);

static struct evcnt pmap_ev_exec_discarded_unmap =
   PMAP_EVCNT_INITIALIZER("exec pages discarded (UM)");
static struct evcnt pmap_ev_exec_discarded_zero =
   PMAP_EVCNT_INITIALIZER("exec pages discarded (ZP)");
static struct evcnt pmap_ev_exec_discarded_copy =
   PMAP_EVCNT_INITIALIZER("exec pages discarded (CP)");
static struct evcnt pmap_ev_exec_discarded_page_protect =
   PMAP_EVCNT_INITIALIZER("exec pages discarded (PP)");
static struct evcnt pmap_ev_exec_discarded_clearbit =
   PMAP_EVCNT_INITIALIZER("exec pages discarded (DG)");
static struct evcnt pmap_ev_exec_discarded_kremove =
   PMAP_EVCNT_INITIALIZER("exec pages discarded (KU)");

EVCNT_ATTACH_STATIC(pmap_ev_exec_discarded_unmap);
EVCNT_ATTACH_STATIC(pmap_ev_exec_discarded_zero);
EVCNT_ATTACH_STATIC(pmap_ev_exec_discarded_copy);
EVCNT_ATTACH_STATIC(pmap_ev_exec_discarded_page_protect);
EVCNT_ATTACH_STATIC(pmap_ev_exec_discarded_clearbit);
EVCNT_ATTACH_STATIC(pmap_ev_exec_discarded_kremove);
#endif /* PMAP_CACHE_VIPT */

static struct evcnt pmap_ev_updates = PMAP_EVCNT_INITIALIZER("updates");
static struct evcnt pmap_ev_collects = PMAP_EVCNT_INITIALIZER("collects");
static struct evcnt pmap_ev_activations = PMAP_EVCNT_INITIALIZER("activations");

EVCNT_ATTACH_STATIC(pmap_ev_updates);
EVCNT_ATTACH_STATIC(pmap_ev_collects);
EVCNT_ATTACH_STATIC(pmap_ev_activations);

#define	PMAPCOUNT(x)	((void)(pmap_ev_##x.ev_count++))
#else
#define	PMAPCOUNT(x)	((void)0)
#endif

kmutex_t pmap_lock __cacheline_aligned;
kmutex_t kpm_lock __cacheline_aligned;
extern void *msgbufaddr;
int pmap_kmpages;

/*
 * Flag to indicate if pmap_init() has done its thing
 */
bool pmap_initialized;

/*
 * Metadata for L1 translation tables.
 */
struct l1_ttable {
	/* Entry on the L1 Table list */
	SLIST_ENTRY(l1_ttable) l1_link;

	/* Entry on the L1 Least Recently Used list */
	TAILQ_ENTRY(l1_ttable) l1_lru;

	/* Track how many domains are allocated from this L1 */
	volatile u_int l1_domain_use_count;

	/*
	 * A free-list of domain numbers for this L1.
	 * We avoid using ffs() and a bitmap to track domains since ffs()
	 * is slow on ARM.
	 */
	uint8_t l1_domain_first;
	uint8_t l1_domain_free[PMAP_DOMAINS];

	/* Physical address of this L1 page table */
	paddr_t l1_physaddr;

	/* KVA of this L1 page table */
	pd_entry_t *l1_kva;
};

/*
 * L1 Page Tables are tracked using a Least Recently Used list.
 *  - New L1s are allocated from the HEAD.
 *  - Freed L1s are added to the TAIL.
 *  - Recently accessed L1s (where an 'access' is some change to one of
 *    the userland pmaps which owns this L1) are moved to the TAIL.
 */
static TAILQ_HEAD(, l1_ttable) l1_lru_list;
static kmutex_t l1_lru_lock __cacheline_aligned;

/*
 * A list of all L1 tables
 */
static SLIST_HEAD(, l1_ttable) l1_list;

/*
 * Macros to determine if a mapping might be resident in the
 * instruction/data cache and/or TLB
 */
#if ARM_MMU_V7 > 0
/*
 * Speculative loads by Cortex cores can cause TLB entries to be filled even if
 * there are no explicit accesses, so there may be always be TLB entries to
 * flush.  If we used ASIDs then this would not be a problem.
 */
#define	PV_BEEN_EXECD(f)  (((f) & PVF_EXEC) == PVF_EXEC)
#define	PV_BEEN_REFD(f)   (true)
#else
#define	PV_BEEN_EXECD(f)  (((f) & (PVF_REF | PVF_EXEC)) == (PVF_REF | PVF_EXEC))
#define	PV_BEEN_REFD(f)   (((f) & PVF_REF) != 0)
#endif
#define	PV_IS_EXEC_P(f)   (((f) & PVF_EXEC) != 0)
#define	PV_IS_KENTRY_P(f) (((f) & PVF_KENTRY) != 0)
#define	PV_IS_WRITE_P(f)  (((f) & PVF_WRITE) != 0)

static void		pmap_enter_pv(struct vm_page_md *, paddr_t, struct pv_entry *,
			    pmap_t, vaddr_t, u_int);
static struct pv_entry *pmap_find_pv(struct vm_page_md *, pmap_t, vaddr_t);
static struct pv_entry *pmap_remove_pv(struct vm_page_md *, paddr_t, pmap_t, vaddr_t);
static u_int		pmap_modify_pv(struct vm_page_md *, paddr_t, pmap_t, vaddr_t,
			    u_int, u_int);

static void		pmap_pinit(pmap_t);

static int		pmap_pmap_ctor(void *, void *, int);

static void		pmap_vac_me_harder(struct vm_page_md *, paddr_t, pmap_t, vaddr_t);
#ifdef PMAP_CACHE_VIVT
static void		pmap_vac_me_kpmap(struct vm_page_md *, paddr_t, pmap_t, vaddr_t);
static void		pmap_vac_me_user(struct vm_page_md *, paddr_t, pmap_t, vaddr_t);
#endif

static void		pmap_clearbit(struct vm_page_md *, paddr_t, u_int);
#ifdef PMAP_CACHE_VIVT
static bool		pmap_clean_page(struct vm_page_md *, bool);
#endif
#ifdef PMAP_CACHE_VIPT
static void		pmap_syncicache_page(struct vm_page_md *, paddr_t);
enum pmap_flush_op {
	PMAP_FLUSH_PRIMARY,
	PMAP_FLUSH_SECONDARY,
	PMAP_CLEAN_PRIMARY
};
static void		pmap_flush_page(struct vm_page_md *, paddr_t, enum pmap_flush_op);
#endif
static void		pmap_page_remove(struct vm_page_md *, paddr_t);
static void		pmap_pv_remove(paddr_t);

static void		pmap_init_l1(struct l1_ttable *, pd_entry_t *);

/*
 * Misc variables
 */
vaddr_t virtual_avail;
vaddr_t virtual_end;
vaddr_t pmap_curmaxkvaddr;


paddr_t avail_start;
paddr_t avail_end;

#if 0
pv_addrqh_t pmap_boot_freeq = SLIST_HEAD_INITIALIZER(&pmap_boot_freeq);
pv_addr_t kernelpages;
pv_addr_t kernel_l1pt;
pv_addr_t systempage;
#endif

#ifdef PMAP_CACHE_VIPT
#define PMAP_VALIDATE_MD_PAGE(md)	\
	KASSERTMSG(arm_cache_prefer_mask == 0 || (((md)->pvh_attrs & PVF_WRITE) == 0) == ((md)->urw_mappings + (md)->krw_mappings == 0), \
	    "(md) %p: attrs=%#x urw=%u krw=%u", (md), \
	    (md)->pvh_attrs, (md)->urw_mappings, (md)->krw_mappings);
#endif /* PMAP_CACHE_VIPT */
/*
 * A bunch of routines to conditionally flush the caches/TLB depending
 * on whether the specified pmap actually needs to be flushed at any
 * given time.
 */
static inline void
pmap_tlb_flush_SE(pmap_t pm, vaddr_t va, u_int flags)
{
	if (pm->pm_cstate.cs_tlb_id != 0) {
		if (PV_BEEN_EXECD(flags)) {
			cpu_tlb_flushID_SE(va);
		} else if (PV_BEEN_REFD(flags)) {
			cpu_tlb_flushD_SE(va);
		}
	}
}

static inline void
pmap_tlb_flushID(pmap_t pm)
{
	if (pm->pm_cstate.cs_tlb_id) {
		cpu_tlb_flushID();
#if ARM_MMU_V7 == 0
		/*
		 * Speculative loads by Cortex cores can cause TLB entries to
		 * be filled even if there are no explicit accesses, so there
		 * may be always be TLB entries to flush.  If we used ASIDs
		 * then it would not be a problem.
		 * This is not true for other CPUs.
		 */
		pm->pm_cstate.cs_tlb = 0;
#endif /* ARM_MMU_V7 */
	}
}

static inline void
pmap_tlb_flushD(pmap_t pm)
{
	if (pm->pm_cstate.cs_tlb_d) {
		cpu_tlb_flushD();
#if ARM_MMU_V7 == 0
		/*
		 * Speculative loads by Cortex cores can cause TLB entries to
		 * be filled even if there are no explicit accesses, so there
		 * may be always be TLB entries to flush.  If we used ASIDs
		 * then it would not be a problem.
		 * This is not true for other CPUs.
		 */
		pm->pm_cstate.cs_tlb_d = 0;
#endif /* ARM_MMU_V7 */
	}
}

#ifdef PMAP_CACHE_VIVT
static inline void
pmap_cache_wbinv_page(pmap_t pm, vaddr_t va, bool do_inv, u_int flags)
{
	if (PV_BEEN_EXECD(flags) && pm->pm_cstate.cs_cache_id) {
		cpu_idcache_wbinv_range(va, PAGE_SIZE);
	} else if (PV_BEEN_REFD(flags) && pm->pm_cstate.cs_cache_d) {
		if (do_inv) {
			if (flags & PVF_WRITE)
				cpu_dcache_wbinv_range(va, PAGE_SIZE);
			else
				cpu_dcache_inv_range(va, PAGE_SIZE);
		} else if (flags & PVF_WRITE) {
			cpu_dcache_wb_range(va, PAGE_SIZE);
		}
	}
}

static inline void
pmap_cache_wbinv_all(pmap_t pm, u_int flags)
{
	if (PV_BEEN_EXECD(flags)) {
		if (pm->pm_cstate.cs_cache_id) {
			cpu_idcache_wbinv_all();
			pm->pm_cstate.cs_cache = 0;
		}
	} else if (pm->pm_cstate.cs_cache_d) {
		cpu_dcache_wbinv_all();
		pm->pm_cstate.cs_cache_d = 0;
	}
}
#endif /* PMAP_CACHE_VIVT */

static inline uint8_t
pmap_domain(pmap_t pm)
{
	return pm->pm_domain;
}


static inline pd_entry_t *
pmap_l1_kva(pmap_t pm)
{
	return pm->pm_l1->l1_kva;
}


bool
pmap_is_cached(pmap_t pm)
{
	struct cpu_info * const ci = curcpu();
	if (pm == pmap_kernel() || ci->ci_pmap_lastuser == NULL
	    || ci->ci_pmap_lastuser == pm)
		return true;

	return false;
}

/*
 * PTE_SYNC_CURRENT:
 *
 *     Make sure the pte is written out to RAM.
 *     We need to do this for one of two cases:
 *       - We're dealing with the kernel pmap
 *       - There is no pmap active in the cache/tlb.
 *       - The specified pmap is 'active' in the cache/tlb.
 */

#ifdef PMAP_INCLUDE_PTE_SYNC
static inline void
pmap_pte_sync_current(pmap_t pm, pt_entry_t *ptep)
{
	if (PMAP_NEEDS_PTE_SYNC && pmap_is_cached(pm))
		PTE_SYNC(ptep);
	dsb(sy);
}

# define PTE_SYNC_CURRENT(pm, ptep)	pmap_pte_sync_current(pm, ptep)
#else
# define PTE_SYNC_CURRENT(pm, ptep)	__nothing
#endif

/*
 * main pv_entry manipulation functions:
 *   pmap_enter_pv: enter a mapping onto a vm_page list
 *   pmap_remove_pv: remove a mapping from a vm_page list
 *
 * NOTE: pmap_enter_pv expects to lock the pvh itself
 *       pmap_remove_pv expects the caller to lock the pvh before calling
 */

/*
 * pmap_enter_pv: enter a mapping onto a vm_page lst
 *
 * => caller should hold the proper lock on pmap_main_lock
 * => caller should have pmap locked
 * => we will gain the lock on the vm_page and allocate the new pv_entry
 * => caller should adjust ptp's wire_count before calling
 * => caller should not adjust pmap's wire_count
 */
static void
pmap_enter_pv(struct vm_page_md *md, paddr_t pa, struct pv_entry *pv, pmap_t pm,
    vaddr_t va, u_int flags)
{
	UVMHIST_FUNC(__func__);
	UVMHIST_CALLARGS(maphist, "md %#jx pa %#jx pm %#jx va %#jx",
	    (uintptr_t)md, (uintptr_t)pa, (uintptr_t)pm, va);
	UVMHIST_LOG(maphist, "...pv %#jx flags %#jx",
	    (uintptr_t)pv, flags, 0, 0);

	struct pv_entry **pvp;

	pv->pv_pmap = pm;
	pv->pv_va = va;
	pv->pv_flags = flags;

	pvp = &SLIST_FIRST(&md->pvh_list);
#ifdef PMAP_CACHE_VIPT
	/*
	 * Insert unmanaged entries, writeable first, at the head of
	 * the pv list.
	 */
	if (__predict_true(!PV_IS_KENTRY_P(flags))) {
		while (*pvp != NULL && PV_IS_KENTRY_P((*pvp)->pv_flags))
			pvp = &SLIST_NEXT(*pvp, pv_link);
	}
	if (!PV_IS_WRITE_P(flags)) {
		while (*pvp != NULL && PV_IS_WRITE_P((*pvp)->pv_flags))
			pvp = &SLIST_NEXT(*pvp, pv_link);
	}
#endif
	SLIST_NEXT(pv, pv_link) = *pvp;		/* add to ... */
	*pvp = pv;				/* ... locked list */
	md->pvh_attrs |= flags & (PVF_REF | PVF_MOD);
#if defined(PMAP_CACHE_VIPT)
	if ((pv->pv_flags & PVF_KWRITE) == PVF_KWRITE)
		md->pvh_attrs |= PVF_KMOD;
	if ((md->pvh_attrs & (PVF_DMOD|PVF_NC)) != PVF_NC)
		md->pvh_attrs |= PVF_DIRTY;
	KASSERT((md->pvh_attrs & PVF_DMOD) == 0 || (md->pvh_attrs & (PVF_DIRTY|PVF_NC)));
#endif
	if (pm == pmap_kernel()) {
		PMAPCOUNT(kernel_mappings);
		if (flags & PVF_WRITE)
			md->krw_mappings++;
		else
			md->kro_mappings++;
	} else {
		if (flags & PVF_WRITE)
			md->urw_mappings++;
		else
			md->uro_mappings++;
	}

#ifdef PMAP_CACHE_VIPT
	/*
	 * Even though pmap_vac_me_harder will set PVF_WRITE for us,
	 * do it here as well to keep the mappings & KVF_WRITE consistent.
	 */
	if (arm_cache_prefer_mask != 0 && (flags & PVF_WRITE) != 0) {
		md->pvh_attrs |= PVF_WRITE;
	}
	/*
	 * If this is an exec mapping and its the first exec mapping
	 * for this page, make sure to sync the I-cache.
	 */
	if (PV_IS_EXEC_P(flags)) {
		if (!PV_IS_EXEC_P(md->pvh_attrs)) {
			pmap_syncicache_page(md, pa);
			PMAPCOUNT(exec_synced_map);
		}
		PMAPCOUNT(exec_mappings);
	}
#endif

	PMAPCOUNT(mappings);

	if (pv->pv_flags & PVF_WIRED)
		++pm->pm_stats.wired_count;
}

/*
 *
 * pmap_find_pv: Find a pv entry
 *
 * => caller should hold lock on vm_page
 */
static inline struct pv_entry *
pmap_find_pv(struct vm_page_md *md, pmap_t pm, vaddr_t va)
{
	struct pv_entry *pv;

	SLIST_FOREACH(pv, &md->pvh_list, pv_link) {
		if (pm == pv->pv_pmap && va == pv->pv_va)
			break;
	}

	return pv;
}

/*
 * pmap_remove_pv: try to remove a mapping from a pv_list
 *
 * => caller should hold proper lock on pmap_main_lock
 * => pmap should be locked
 * => caller should hold lock on vm_page [so that attrs can be adjusted]
 * => caller should adjust ptp's wire_count and free PTP if needed
 * => caller should NOT adjust pmap's wire_count
 * => we return the removed pv
 */
static struct pv_entry *
pmap_remove_pv(struct vm_page_md *md, paddr_t pa, pmap_t pm, vaddr_t va)
{
	UVMHIST_FUNC(__func__);
	UVMHIST_CALLARGS(maphist, "md %#jx pa %#jx pm %#jx va %#jx",
	    (uintptr_t)md, (uintptr_t)pa, (uintptr_t)pm, va);

	struct pv_entry *pv, **prevptr;

	prevptr = &SLIST_FIRST(&md->pvh_list); /* prev pv_entry ptr */
	pv = *prevptr;

	while (pv) {
		if (pv->pv_pmap == pm && pv->pv_va == va) {	/* match? */
			UVMHIST_LOG(maphist, "pm %#jx md %#jx flags %#jx",
			    (uintptr_t)pm, (uintptr_t)md, pv->pv_flags, 0);
			if (pv->pv_flags & PVF_WIRED) {
				--pm->pm_stats.wired_count;
			}
			*prevptr = SLIST_NEXT(pv, pv_link);	/* remove it! */
			if (pm == pmap_kernel()) {
				PMAPCOUNT(kernel_unmappings);
				if (pv->pv_flags & PVF_WRITE)
					md->krw_mappings--;
				else
					md->kro_mappings--;
			} else {
				if (pv->pv_flags & PVF_WRITE)
					md->urw_mappings--;
				else
					md->uro_mappings--;
			}

			PMAPCOUNT(unmappings);
#ifdef PMAP_CACHE_VIPT
			/*
			 * If this page has had an exec mapping, then if
			 * this was the last mapping, discard the contents,
			 * otherwise sync the i-cache for this page.
			 */
			if (PV_IS_EXEC_P(md->pvh_attrs)) {
				if (SLIST_EMPTY(&md->pvh_list)) {
					md->pvh_attrs &= ~PVF_EXEC;
					PMAPCOUNT(exec_discarded_unmap);
				} else if (pv->pv_flags & PVF_WRITE) {
					pmap_syncicache_page(md, pa);
					PMAPCOUNT(exec_synced_unmap);
				}
			}
#endif /* PMAP_CACHE_VIPT */
			break;
		}
		prevptr = &SLIST_NEXT(pv, pv_link);	/* previous pointer */
		pv = *prevptr;				/* advance */
	}

#if defined(PMAP_CACHE_VIPT)
	/*
	 * If we no longer have a WRITEABLE KENTRY at the head of list,
	 * clear the KMOD attribute from the page.
	 */
	if (SLIST_FIRST(&md->pvh_list) == NULL
	    || (SLIST_FIRST(&md->pvh_list)->pv_flags & PVF_KWRITE) != PVF_KWRITE)
		md->pvh_attrs &= ~PVF_KMOD;

	/*
	 * If this was a writeable page and there are no more writeable
	 * mappings (ignoring KMPAGE), clear the WRITE flag and writeback
	 * the contents to memory.
	 */
	if (arm_cache_prefer_mask != 0) {
		if (md->krw_mappings + md->urw_mappings == 0)
			md->pvh_attrs &= ~PVF_WRITE;
		PMAP_VALIDATE_MD_PAGE(md);
	}
	KASSERT((md->pvh_attrs & PVF_DMOD) == 0 || (md->pvh_attrs & (PVF_DIRTY|PVF_NC)));
#endif /* PMAP_CACHE_VIPT */

	/* return removed pv */
	return pv;
}

/*
 *
 * pmap_modify_pv: Update pv flags
 *
 * => caller should hold lock on vm_page [so that attrs can be adjusted]
 * => caller should NOT adjust pmap's wire_count
 * => caller must call pmap_vac_me_harder() if writable status of a page
 *    may have changed.
 * => we return the old flags
 *
 * Modify a physical-virtual mapping in the pv table
 */
static u_int
pmap_modify_pv(struct vm_page_md *md, paddr_t pa, pmap_t pm, vaddr_t va,
    u_int clr_mask, u_int set_mask)
{
	struct pv_entry *npv;
	u_int flags, oflags;
	UVMHIST_FUNC(__func__);
	UVMHIST_CALLARGS(maphist, "md %#jx pa %#jx pm %#jx va %#jx",
	    (uintptr_t)md, (uintptr_t)pa, (uintptr_t)pm, va);
	UVMHIST_LOG(maphist, "... clr %#jx set %#jx", clr_mask, set_mask, 0, 0);

	KASSERT(!PV_IS_KENTRY_P(clr_mask));
	KASSERT(!PV_IS_KENTRY_P(set_mask));

	if ((npv = pmap_find_pv(md, pm, va)) == NULL) {
		UVMHIST_LOG(maphist, "<--- done (not found)", 0, 0, 0, 0);
		return 0;
	}

	/*
	 * There is at least one VA mapping this page.
	 */

	if (clr_mask & (PVF_REF | PVF_MOD)) {
		md->pvh_attrs |= set_mask & (PVF_REF | PVF_MOD);
#if defined(PMAP_CACHE_VIPT)
		if ((md->pvh_attrs & (PVF_DMOD|PVF_NC)) != PVF_NC)
			md->pvh_attrs |= PVF_DIRTY;
		KASSERT((md->pvh_attrs & PVF_DMOD) == 0 || (md->pvh_attrs & (PVF_DIRTY|PVF_NC)));
#endif /* PMAP_CACHE_VIPT */
	}

	oflags = npv->pv_flags;
	npv->pv_flags = flags = (oflags & ~clr_mask) | set_mask;

	if ((flags ^ oflags) & PVF_WIRED) {
		if (flags & PVF_WIRED)
			++pm->pm_stats.wired_count;
		else
			--pm->pm_stats.wired_count;
	}

	if ((flags ^ oflags) & PVF_WRITE) {
		if (pm == pmap_kernel()) {
			if (flags & PVF_WRITE) {
				md->krw_mappings++;
				md->kro_mappings--;
			} else {
				md->kro_mappings++;
				md->krw_mappings--;
			}
		} else {
			if (flags & PVF_WRITE) {
				md->urw_mappings++;
				md->uro_mappings--;
			} else {
				md->uro_mappings++;
				md->urw_mappings--;
			}
		}
	}
#ifdef PMAP_CACHE_VIPT
	if (arm_cache_prefer_mask != 0) {
		if (md->urw_mappings + md->krw_mappings == 0) {
			md->pvh_attrs &= ~PVF_WRITE;
		} else {
			md->pvh_attrs |= PVF_WRITE;
		}
	}
	/*
	 * We have two cases here: the first is from enter_pv (new exec
	 * page), the second is a combined pmap_remove_pv/pmap_enter_pv.
	 * Since in latter, pmap_enter_pv won't do anything, we just have
	 * to do what pmap_remove_pv would do.
	 */
	if ((PV_IS_EXEC_P(flags) && !PV_IS_EXEC_P(md->pvh_attrs))
	    || (PV_IS_EXEC_P(md->pvh_attrs)
		|| (!(flags & PVF_WRITE) && (oflags & PVF_WRITE)))) {
		pmap_syncicache_page(md, pa);
		PMAPCOUNT(exec_synced_remap);
	}
	KASSERT((md->pvh_attrs & PVF_DMOD) == 0 || (md->pvh_attrs & (PVF_DIRTY|PVF_NC)));
#endif /* PMAP_CACHE_VIPT */

	PMAPCOUNT(remappings);

	UVMHIST_LOG(maphist, "<--- done", 0, 0, 0, 0);

	return oflags;
}

/*
 * Allocate an L1 translation table for the specified pmap.
 * This is called at pmap creation time.
 */
static void
pmap_alloc_l1(pmap_t pm)
{
	struct l1_ttable *l1;
	uint8_t domain;

	/*
	 * Remove the L1 at the head of the LRU list
	 */
	mutex_spin_enter(&l1_lru_lock);
	l1 = TAILQ_FIRST(&l1_lru_list);
	KDASSERT(l1 != NULL);
	TAILQ_REMOVE(&l1_lru_list, l1, l1_lru);

	/*
	 * Pick the first available domain number, and update
	 * the link to the next number.
	 */
	domain = l1->l1_domain_first;
	l1->l1_domain_first = l1->l1_domain_free[domain];

	/*
	 * If there are still free domain numbers in this L1,
	 * put it back on the TAIL of the LRU list.
	 */
	if (++l1->l1_domain_use_count < PMAP_DOMAINS)
		TAILQ_INSERT_TAIL(&l1_lru_list, l1, l1_lru);

	mutex_spin_exit(&l1_lru_lock);

	/*
	 * Fix up the relevant bits in the pmap structure
	 */
	pm->pm_l1 = l1;
	pm->pm_domain = domain + 1;
}

/*
 * Free an L1 translation table.
 * This is called at pmap destruction time.
 */
static void
pmap_free_l1(pmap_t pm)
{
	struct l1_ttable *l1 = pm->pm_l1;

	mutex_spin_enter(&l1_lru_lock);

	/*
	 * If this L1 is currently on the LRU list, remove it.
	 */
	if (l1->l1_domain_use_count < PMAP_DOMAINS)
		TAILQ_REMOVE(&l1_lru_list, l1, l1_lru);

	/*
	 * Free up the domain number which was allocated to the pmap
	 */
	l1->l1_domain_free[pmap_domain(pm) - 1] = l1->l1_domain_first;
	l1->l1_domain_first = pmap_domain(pm) - 1;
	l1->l1_domain_use_count--;

	/*
	 * The L1 now must have at least 1 free domain, so add
	 * it back to the LRU list. If the use count is zero,
	 * put it at the head of the list, otherwise it goes
	 * to the tail.
	 */
	if (l1->l1_domain_use_count == 0)
		TAILQ_INSERT_HEAD(&l1_lru_list, l1, l1_lru);
	else
		TAILQ_INSERT_TAIL(&l1_lru_list, l1, l1_lru);

	mutex_spin_exit(&l1_lru_lock);
}

static inline void
pmap_use_l1(pmap_t pm)
{
	struct l1_ttable *l1;

	/*
	 * Do nothing if we're in interrupt context.
	 * Access to an L1 by the kernel pmap must not affect
	 * the LRU list.
	 */
	if (cpu_intr_p() || pm == pmap_kernel())
		return;

	l1 = pm->pm_l1;

	/*
	 * If the L1 is not currently on the LRU list, just return
	 */
	if (l1->l1_domain_use_count == PMAP_DOMAINS)
		return;

	mutex_spin_enter(&l1_lru_lock);

	/*
	 * Check the use count again, now that we've acquired the lock
	 */
	if (l1->l1_domain_use_count == PMAP_DOMAINS) {
		mutex_spin_exit(&l1_lru_lock);
		return;
	}

	/*
	 * Move the L1 to the back of the LRU list
	 */
	TAILQ_REMOVE(&l1_lru_list, l1, l1_lru);
	TAILQ_INSERT_TAIL(&l1_lru_list, l1, l1_lru);

	mutex_spin_exit(&l1_lru_lock);
}




static int
pmap_pmap_ctor(void *arg, void *v, int flags)
{

	memset(v, 0, sizeof(struct pmap));
	return 0;
}

static void
pmap_pinit(pmap_t pm)
{
#ifndef ARM_HAS_VBAR
	struct l2_bucket *l2b;

	if (vector_page < KERNEL_BASE) {
		/*
		 * Map the vector page.
		 */
		pmap_enter(pm, vector_page, systempage.pv_pa,
		    VM_PROT_READ | VM_PROT_EXECUTE,
		    VM_PROT_READ | VM_PROT_EXECUTE | PMAP_WIRED);
		pmap_update(pm);

		pm->pm_pl1vec = pmap_l1_kva(pm) + l1pte_index(vector_page);
		l2b = pmap_get_l2_bucket(pm, vector_page);
		KASSERTMSG(l2b != NULL, "%#lx", vector_page);
		pm->pm_l1vec = l2b->l2b_pa | L1_C_PROTO |
		    L1_C_DOM(pmap_domain(pm));
	} else
		pm->pm_pl1vec = NULL;
#endif
}


#ifdef PMAP_CACHE_VIVT
/*
 * Since we have a virtually indexed cache, we may need to inhibit caching if
 * there is more than one mapping and at least one of them is writable.
 * Since we purge the cache on every context switch, we only need to check for
 * other mappings within the same pmap, or kernel_pmap.
 * This function is also called when a page is unmapped, to possibly reenable
 * caching on any remaining mappings.
 *
 * The code implements the following logic, where:
 *
 * KW = # of kernel read/write pages
 * KR = # of kernel read only pages
 * UW = # of user read/write pages
 * UR = # of user read only pages
 *
 * KC = kernel mapping is cacheable
 * UC = user mapping is cacheable
 *
 *               KW=0,KR=0  KW=0,KR>0  KW=1,KR=0  KW>1,KR>=0
 *             +---------------------------------------------
 * UW=0,UR=0   | ---        KC=1       KC=1       KC=0
 * UW=0,UR>0   | UC=1       KC=1,UC=1  KC=0,UC=0  KC=0,UC=0
 * UW=1,UR=0   | UC=1       KC=0,UC=0  KC=0,UC=0  KC=0,UC=0
 * UW>1,UR>=0  | UC=0       KC=0,UC=0  KC=0,UC=0  KC=0,UC=0
 */

static const int pmap_vac_flags[4][4] = {
	{-1,		0,		0,		PVF_KNC},
	{0,		0,		PVF_NC,		PVF_NC},
	{0,		PVF_NC,		PVF_NC,		PVF_NC},
	{PVF_UNC,	PVF_NC,		PVF_NC,		PVF_NC}
};

static inline int
pmap_get_vac_flags(const struct vm_page_md *md)
{
	int kidx, uidx;

	kidx = 0;
	if (md->kro_mappings || md->krw_mappings > 1)
		kidx |= 1;
	if (md->krw_mappings)
		kidx |= 2;

	uidx = 0;
	if (md->uro_mappings || md->urw_mappings > 1)
		uidx |= 1;
	if (md->urw_mappings)
		uidx |= 2;

	return pmap_vac_flags[uidx][kidx];
}

static inline void
pmap_vac_me_harder(struct vm_page_md *md, paddr_t pa, pmap_t pm, vaddr_t va)
{
	int nattr;

	nattr = pmap_get_vac_flags(md);

	if (nattr < 0) {
		md->pvh_attrs &= ~PVF_NC;
		return;
	}

	if (nattr == 0 && (md->pvh_attrs & PVF_NC) == 0)
		return;

	if (pm == pmap_kernel())
		pmap_vac_me_kpmap(md, pa, pm, va);
	else
		pmap_vac_me_user(md, pa, pm, va);

	md->pvh_attrs = (md->pvh_attrs & ~PVF_NC) | nattr;
}

static void
pmap_vac_me_kpmap(struct vm_page_md *md, paddr_t pa, pmap_t pm, vaddr_t va)
{
	u_int u_cacheable, u_entries;
	struct pv_entry *pv;
	pmap_t last_pmap = pm;

	/*
	 * Pass one, see if there are both kernel and user pmaps for
	 * this page.  Calculate whether there are user-writable or
	 * kernel-writable pages.
	 */
	u_cacheable = 0;
	SLIST_FOREACH(pv, &md->pvh_list, pv_link) {
		if (pv->pv_pmap != pm && (pv->pv_flags & PVF_NC) == 0)
			u_cacheable++;
	}

	u_entries = md->urw_mappings + md->uro_mappings;

	/*
	 * We know we have just been updating a kernel entry, so if
	 * all user pages are already cacheable, then there is nothing
	 * further to do.
	 */
	if (md->k_mappings == 0 && u_cacheable == u_entries)
		return;

	if (u_entries) {
		/*
		 * Scan over the list again, for each entry, if it
		 * might not be set correctly, call pmap_vac_me_user
		 * to recalculate the settings.
		 */
		SLIST_FOREACH(pv, &md->pvh_list, pv_link) {
			/*
			 * We know kernel mappings will get set
			 * correctly in other calls.  We also know
			 * that if the pmap is the same as last_pmap
			 * then we've just handled this entry.
			 */
			if (pv->pv_pmap == pm || pv->pv_pmap == last_pmap)
				continue;

			/*
			 * If there are kernel entries and this page
			 * is writable but non-cacheable, then we can
			 * skip this entry also.
			 */
			if (md->k_mappings &&
			    (pv->pv_flags & (PVF_NC | PVF_WRITE)) ==
			    (PVF_NC | PVF_WRITE))
				continue;

			/*
			 * Similarly if there are no kernel-writable
			 * entries and the page is already
			 * read-only/cacheable.
			 */
			if (md->krw_mappings == 0 &&
			    (pv->pv_flags & (PVF_NC | PVF_WRITE)) == 0)
				continue;

			/*
			 * For some of the remaining cases, we know
			 * that we must recalculate, but for others we
			 * can't tell if they are correct or not, so
			 * we recalculate anyway.
			 */
			pmap_vac_me_user(md, pa, (last_pmap = pv->pv_pmap), 0);
		}

		if (md->k_mappings == 0)
			return;
	}

	pmap_vac_me_user(md, pa, pm, va);
}

static void
pmap_vac_me_user(struct vm_page_md *md, paddr_t pa, pmap_t pm, vaddr_t va)
{
	pmap_t kpmap = pmap_kernel();
	struct pv_entry *pv, *npv = NULL;
	u_int entries = 0;
	u_int writable = 0;
	u_int cacheable_entries = 0;
	u_int kern_cacheable = 0;
	u_int other_writable = 0;

	/*
	 * Count mappings and writable mappings in this pmap.
	 * Include kernel mappings as part of our own.
	 * Keep a pointer to the first one.
	 */
	npv = NULL;
	KASSERT(pmap_page_locked_p(md));
	SLIST_FOREACH(pv, &md->pvh_list, pv_link) {
		/* Count mappings in the same pmap */
		if (pm == pv->pv_pmap || kpmap == pv->pv_pmap) {
			if (entries++ == 0)
				npv = pv;

			/* Cacheable mappings */
			if ((pv->pv_flags & PVF_NC) == 0) {
				cacheable_entries++;
				if (kpmap == pv->pv_pmap)
					kern_cacheable++;
			}

			/* Writable mappings */
			if (pv->pv_flags & PVF_WRITE)
				++writable;
		} else if (pv->pv_flags & PVF_WRITE)
			other_writable = 1;
	}

	/*
	 * Enable or disable caching as necessary.
	 * Note: the first entry might be part of the kernel pmap,
	 * so we can't assume this is indicative of the state of the
	 * other (maybe non-kpmap) entries.
	 */
	if ((entries > 1 && writable) ||
	    (entries > 0 && pm == kpmap && other_writable)) {
		if (cacheable_entries == 0) {
			return;
		}

		for (pv = npv; pv; pv = SLIST_NEXT(pv, pv_link)) {
			if ((pm != pv->pv_pmap && kpmap != pv->pv_pmap) ||
			    (pv->pv_flags & PVF_NC))
				continue;

			pv->pv_flags |= PVF_NC;

			struct l2_bucket * const l2b
			    = pmap_get_l2_bucket(pv->pv_pmap, pv->pv_va);
			KASSERTMSG(l2b != NULL, "%#lx", va);
			pt_entry_t * const ptep
			    = &l2b->l2b_kva[l2pte_index(pv->pv_va)];
			const pt_entry_t opte = *ptep;
			pt_entry_t npte = opte & ~L2_S_CACHE_MASK;

			if ((va != pv->pv_va || pm != pv->pv_pmap)
			    && l2pte_valid_p(opte)) {
				pmap_cache_wbinv_page(pv->pv_pmap, pv->pv_va,
				    true, pv->pv_flags);
				pmap_tlb_flush_SE(pv->pv_pmap, pv->pv_va,
				    pv->pv_flags);
			}

			l2pte_set(ptep, npte, opte);
			PTE_SYNC_CURRENT(pv->pv_pmap, ptep);
		}
		cpu_cpwait();
	} else if (entries > cacheable_entries) {
		/*
		 * Turn cacheing back on for some pages.  If it is a kernel
		 * page, only do so if there are no other writable pages.
		 */
		for (pv = npv; pv; pv = SLIST_NEXT(pv, pv_link)) {
			if (!(pv->pv_flags & PVF_NC) || (pm != pv->pv_pmap &&
			    (kpmap != pv->pv_pmap || other_writable)))
				continue;

			pv->pv_flags &= ~PVF_NC;

			struct l2_bucket * const l2b
			    = pmap_get_l2_bucket(pv->pv_pmap, pv->pv_va);
			KASSERTMSG(l2b != NULL, "%#lx", va);
			pt_entry_t * const ptep
			    = &l2b->l2b_kva[l2pte_index(pv->pv_va)];
			const pt_entry_t opte = *ptep;
			pt_entry_t npte = (opte & ~L2_S_CACHE_MASK)
			    | pte_l2_s_cache_mode;

			if (l2pte_valid_p(opte)) {
				pmap_tlb_flush_SE(pv->pv_pmap, pv->pv_va,
				    pv->pv_flags);
			}

			l2pte_set(ptep, npte, opte);
			PTE_SYNC_CURRENT(pv->pv_pmap, ptep);
		}
	}
}
#endif

#ifdef PMAP_CACHE_VIPT
static void
pmap_vac_me_harder(struct vm_page_md *md, paddr_t pa, pmap_t pm, vaddr_t va)
{
	struct pv_entry *pv;
	vaddr_t tst_mask;
	bool bad_alias;
	const u_int
	    rw_mappings = md->urw_mappings + md->krw_mappings,
	    ro_mappings = md->uro_mappings + md->kro_mappings;

	/* do we need to do anything? */
	if (arm_cache_prefer_mask == 0)
		return;

	UVMHIST_FUNC(__func__);
	UVMHIST_CALLARGS(maphist, "md %#jx pa %#jx pm %#jx va %#jx",
	    (uintptr_t)md, (uintptr_t)pa, (uintptr_t)pm, va);

	KASSERT(!va || pm);
	KASSERT((md->pvh_attrs & PVF_DMOD) == 0 || (md->pvh_attrs & (PVF_DIRTY|PVF_NC)));

	/* Already a conflict? */
	if (__predict_false(md->pvh_attrs & PVF_NC)) {
		/* just an add, things are already non-cached */
		KASSERT(!(md->pvh_attrs & PVF_DIRTY));
		KASSERT(!(md->pvh_attrs & PVF_MULTCLR));
		bad_alias = false;
		if (va) {
			PMAPCOUNT(vac_color_none);
			bad_alias = true;
			KASSERT((rw_mappings == 0) == !(md->pvh_attrs & PVF_WRITE));
			goto fixup;
		}
		pv = SLIST_FIRST(&md->pvh_list);
		/* the list can't be empty because it would be cachable */
		if (md->pvh_attrs & PVF_KMPAGE) {
			tst_mask = md->pvh_attrs;
		} else {
			KASSERT(pv);
			tst_mask = pv->pv_va;
			pv = SLIST_NEXT(pv, pv_link);
		}
		/*
		 * Only check for a bad alias if we have writable mappings.
		 */
		tst_mask &= arm_cache_prefer_mask;
		if (rw_mappings > 0) {
			for (; pv && !bad_alias; pv = SLIST_NEXT(pv, pv_link)) {
				/* if there's a bad alias, stop checking. */
				if (tst_mask != (pv->pv_va & arm_cache_prefer_mask))
					bad_alias = true;
			}
			md->pvh_attrs |= PVF_WRITE;
			if (!bad_alias)
				md->pvh_attrs |= PVF_DIRTY;
		} else {
			/*
			 * We have only read-only mappings.  Let's see if there
			 * are multiple colors in use or if we mapped a KMPAGE.
			 * If the latter, we have a bad alias.  If the former,
			 * we need to remember that.
			 */
			for (; pv; pv = SLIST_NEXT(pv, pv_link)) {
				if (tst_mask != (pv->pv_va & arm_cache_prefer_mask)) {
					if (md->pvh_attrs & PVF_KMPAGE)
						bad_alias = true;
					break;
				}
			}
			md->pvh_attrs &= ~PVF_WRITE;
			/*
			 * No KMPAGE and we exited early, so we must have
			 * multiple color mappings.
			 */
			if (!bad_alias && pv != NULL)
				md->pvh_attrs |= PVF_MULTCLR;
		}

		/* If no conflicting colors, set everything back to cached */
		if (!bad_alias) {
#ifdef DEBUG
			if ((md->pvh_attrs & PVF_WRITE)
			    || ro_mappings < 2) {
				SLIST_FOREACH(pv, &md->pvh_list, pv_link)
					KDASSERT(((tst_mask ^ pv->pv_va) & arm_cache_prefer_mask) == 0);
			}
#endif
			md->pvh_attrs &= (PAGE_SIZE - 1) & ~PVF_NC;
			md->pvh_attrs |= tst_mask | PVF_COLORED;
			/*
			 * Restore DIRTY bit if page is modified
			 */
			if (md->pvh_attrs & PVF_DMOD)
				md->pvh_attrs |= PVF_DIRTY;
			PMAPCOUNT(vac_color_restore);
		} else {
			KASSERT(SLIST_FIRST(&md->pvh_list) != NULL);
			KASSERT(SLIST_NEXT(SLIST_FIRST(&md->pvh_list), pv_link) != NULL);
		}
		KASSERT((md->pvh_attrs & PVF_DMOD) == 0 || (md->pvh_attrs & (PVF_DIRTY|PVF_NC)));
		KASSERT((rw_mappings == 0) == !(md->pvh_attrs & PVF_WRITE));
	} else if (!va) {
		KASSERT(pmap_is_page_colored_p(md));
		KASSERT(!(md->pvh_attrs & PVF_WRITE)
		    || (md->pvh_attrs & PVF_DIRTY));
		if (rw_mappings == 0) {
			md->pvh_attrs &= ~PVF_WRITE;
			if (ro_mappings == 1
			    && (md->pvh_attrs & PVF_MULTCLR)) {
				/*
				 * If this is the last readonly mapping
				 * but it doesn't match the current color
				 * for the page, change the current color
				 * to match this last readonly mapping.
				 */
				pv = SLIST_FIRST(&md->pvh_list);
				tst_mask = (md->pvh_attrs ^ pv->pv_va)
				    & arm_cache_prefer_mask;
				if (tst_mask) {
					md->pvh_attrs ^= tst_mask;
					PMAPCOUNT(vac_color_change);
				}
			}
		}
		KASSERT((md->pvh_attrs & PVF_DMOD) == 0 || (md->pvh_attrs & (PVF_DIRTY|PVF_NC)));
		KASSERT((rw_mappings == 0) == !(md->pvh_attrs & PVF_WRITE));
		return;
	} else if (!pmap_is_page_colored_p(md)) {
		/* not colored so we just use its color */
		KASSERT(md->pvh_attrs & (PVF_WRITE|PVF_DIRTY));
		KASSERT(!(md->pvh_attrs & PVF_MULTCLR));
		PMAPCOUNT(vac_color_new);
		md->pvh_attrs &= PAGE_SIZE - 1;
		md->pvh_attrs |= PVF_COLORED
		    | (va & arm_cache_prefer_mask)
		    | (rw_mappings > 0 ? PVF_WRITE : 0);
		KASSERT((md->pvh_attrs & PVF_DMOD) == 0 || (md->pvh_attrs & (PVF_DIRTY|PVF_NC)));
		KASSERT((rw_mappings == 0) == !(md->pvh_attrs & PVF_WRITE));
		return;
	} else if (((md->pvh_attrs ^ va) & arm_cache_prefer_mask) == 0) {
		bad_alias = false;
		if (rw_mappings > 0) {
			/*
			 * We now have writeable mappings and if we have
			 * readonly mappings in more than once color, we have
			 * an aliasing problem.  Regardless mark the page as
			 * writeable.
			 */
			if (md->pvh_attrs & PVF_MULTCLR) {
				if (ro_mappings < 2) {
					/*
					 * If we only have less than two
					 * read-only mappings, just flush the
					 * non-primary colors from the cache.
					 */
					pmap_flush_page(md, pa,
					    PMAP_FLUSH_SECONDARY);
				} else {
					bad_alias = true;
				}
			}
			md->pvh_attrs |= PVF_WRITE;
		}
		/* If no conflicting colors, set everything back to cached */
		if (!bad_alias) {
#ifdef DEBUG
			if (rw_mappings > 0
			    || (md->pvh_attrs & PMAP_KMPAGE)) {
				tst_mask = md->pvh_attrs & arm_cache_prefer_mask;
				SLIST_FOREACH(pv, &md->pvh_list, pv_link)
					KDASSERT(((tst_mask ^ pv->pv_va) & arm_cache_prefer_mask) == 0);
			}
#endif
			if (SLIST_EMPTY(&md->pvh_list))
				PMAPCOUNT(vac_color_reuse);
			else
				PMAPCOUNT(vac_color_ok);

			/* matching color, just return */
			KASSERT((md->pvh_attrs & PVF_DMOD) == 0 || (md->pvh_attrs & (PVF_DIRTY|PVF_NC)));
			KASSERT((rw_mappings == 0) == !(md->pvh_attrs & PVF_WRITE));
			return;
		}
		KASSERT(SLIST_FIRST(&md->pvh_list) != NULL);
		KASSERT(SLIST_NEXT(SLIST_FIRST(&md->pvh_list), pv_link) != NULL);

		/* color conflict.  evict from cache. */

		pmap_flush_page(md, pa, PMAP_FLUSH_PRIMARY);
		md->pvh_attrs &= ~PVF_COLORED;
		md->pvh_attrs |= PVF_NC;
		KASSERT((md->pvh_attrs & PVF_DMOD) == 0 || (md->pvh_attrs & (PVF_DIRTY|PVF_NC)));
		KASSERT(!(md->pvh_attrs & PVF_MULTCLR));
		PMAPCOUNT(vac_color_erase);
	} else if (rw_mappings == 0
		   && (md->pvh_attrs & PVF_KMPAGE) == 0) {
		KASSERT((md->pvh_attrs & PVF_WRITE) == 0);

		/*
		 * If the page has dirty cache lines, clean it.
		 */
		if (md->pvh_attrs & PVF_DIRTY)
			pmap_flush_page(md, pa, PMAP_CLEAN_PRIMARY);

		/*
		 * If this is the first remapping (we know that there are no
		 * writeable mappings), then this is a simple color change.
		 * Otherwise this is a seconary r/o mapping, which means
		 * we don't have to do anything.
		 */
		if (ro_mappings == 1) {
			KASSERT(((md->pvh_attrs ^ va) & arm_cache_prefer_mask) != 0);
			md->pvh_attrs &= PAGE_SIZE - 1;
			md->pvh_attrs |= (va & arm_cache_prefer_mask);
			PMAPCOUNT(vac_color_change);
		} else {
			PMAPCOUNT(vac_color_blind);
		}
		md->pvh_attrs |= PVF_MULTCLR;
		KASSERT((md->pvh_attrs & PVF_DMOD) == 0 || (md->pvh_attrs & (PVF_DIRTY|PVF_NC)));
		KASSERT((rw_mappings == 0) == !(md->pvh_attrs & PVF_WRITE));
		return;
	} else {
		if (rw_mappings > 0)
			md->pvh_attrs |= PVF_WRITE;

		/* color conflict.  evict from cache. */
		pmap_flush_page(md, pa, PMAP_FLUSH_PRIMARY);

		/* the list can't be empty because this was a enter/modify */
		pv = SLIST_FIRST(&md->pvh_list);
		if ((md->pvh_attrs & PVF_KMPAGE) == 0) {
			KASSERT(pv);
			/*
			 * If there's only one mapped page, change color to the
			 * page's new color and return.  Restore the DIRTY bit
			 * that was erased by pmap_flush_page.
			 */
			if (SLIST_NEXT(pv, pv_link) == NULL) {
				md->pvh_attrs &= PAGE_SIZE - 1;
				md->pvh_attrs |= (va & arm_cache_prefer_mask);
				if (md->pvh_attrs & PVF_DMOD)
					md->pvh_attrs |= PVF_DIRTY;
				PMAPCOUNT(vac_color_change);
				KASSERT((md->pvh_attrs & PVF_DMOD) == 0 || (md->pvh_attrs & (PVF_DIRTY|PVF_NC)));
				KASSERT((rw_mappings == 0) == !(md->pvh_attrs & PVF_WRITE));
				KASSERT(!(md->pvh_attrs & PVF_MULTCLR));
				return;
			}
		}
		bad_alias = true;
		md->pvh_attrs &= ~PVF_COLORED;
		md->pvh_attrs |= PVF_NC;
		PMAPCOUNT(vac_color_erase);
		KASSERT((md->pvh_attrs & PVF_DMOD) == 0 || (md->pvh_attrs & (PVF_DIRTY|PVF_NC)));
	}

  fixup:
	KASSERT((rw_mappings == 0) == !(md->pvh_attrs & PVF_WRITE));

	/*
	 * Turn cacheing on/off for all pages.
	 */
	SLIST_FOREACH(pv, &md->pvh_list, pv_link) {
		struct l2_bucket * const l2b = pmap_get_l2_bucket(pv->pv_pmap,
		    pv->pv_va);
		KASSERTMSG(l2b != NULL, "%#lx", va);
		pt_entry_t * const ptep = &l2b->l2b_kva[l2pte_index(pv->pv_va)];
		const pt_entry_t opte = *ptep;
		pt_entry_t npte = opte & ~L2_S_CACHE_MASK;
		if (bad_alias) {
			pv->pv_flags |= PVF_NC;
		} else {
			pv->pv_flags &= ~PVF_NC;
			npte |= pte_l2_s_cache_mode;
		}

		if (opte == npte)	/* only update is there's a change */
			continue;

		if (l2pte_valid_p(opte)) {
			pmap_tlb_flush_SE(pv->pv_pmap, pv->pv_va, pv->pv_flags);
		}

		l2pte_set(ptep, npte, opte);
		PTE_SYNC_CURRENT(pv->pv_pmap, ptep);
	}
}
#endif	/* PMAP_CACHE_VIPT */


/*
 * Modify pte bits for all ptes corresponding to the given physical address.
 * We use `maskbits' rather than `clearbits' because we're always passing
 * constants and the latter would require an extra inversion at run-time.
 */
static void
pmap_clearbit(struct vm_page_md *md, paddr_t pa, u_int maskbits)
{
	struct pv_entry *pv;
#ifdef PMAP_CACHE_VIPT
	const bool want_syncicache = PV_IS_EXEC_P(md->pvh_attrs);
	bool need_syncicache = false;
	const u_int execbits = 0;
	bool need_vac_me_harder = false;
#else
	const u_int execbits = 0;
#endif

	UVMHIST_FUNC(__func__);
	UVMHIST_CALLARGS(maphist, "md %#jx pa %#jx maskbits %#jx",
	    (uintptr_t)md, pa, maskbits, 0);

#ifdef PMAP_CACHE_VIPT
	/*
	 * If we might want to sync the I-cache and we've modified it,
	 * then we know we definitely need to sync or discard it.
	 */
	if (want_syncicache) {
		need_syncicache = md->pvh_attrs & PVF_MOD;
	}
#endif
	KASSERT(pmap_page_locked_p(md));

	/*
	 * Clear saved attributes (modify, reference)
	 */
	md->pvh_attrs &= ~(maskbits & (PVF_MOD | PVF_REF));

	if (SLIST_EMPTY(&md->pvh_list)) {
#if defined(PMAP_CACHE_VIPT)
		if (need_syncicache) {
			/*
			 * No one has it mapped, so just discard it.  The next
			 * exec remapping will cause it to be synced.
			 */
			md->pvh_attrs &= ~PVF_EXEC;
			PMAPCOUNT(exec_discarded_clearbit);
		}
#endif
		return;
	}

	/*
	 * Loop over all current mappings setting/clearing as appropriate
	 */
	for (pv = SLIST_FIRST(&md->pvh_list); pv != NULL;) {
		pmap_t pm = pv->pv_pmap;
		const vaddr_t va = pv->pv_va;
		const u_int oflags = pv->pv_flags;
		/*
		 * Kernel entries are unmanaged and as such not to be changed.
		 */
		if (PV_IS_KENTRY_P(oflags)) {
			pv = SLIST_NEXT(pv, pv_link);
			continue;
		}
		pv->pv_flags &= ~maskbits;

		/*
		 * Try to get a hold on the pmap's lock.  We must do this
		 * while still holding the page locked, to know that the
		 * page is still associated with the pmap and the mapping is
		 * in place.  If a hold can't be had, unlock and wait for
		 * the pmap's lock to become available and retry.  The pmap
		 * must be ref'd over this dance to stop it disappearing
		 * behind us.
		 */
		if (!mutex_tryenter(&pm->pm_lock)) {
			pmap_reference(pm);
			pmap_release_page_lock(md);
			pmap_acquire_pmap_lock(pm);
			/* nothing, just wait for it */
			pmap_release_pmap_lock(pm);
			pmap_destroy(pm);
			/* Restart from the beginning. */
			pmap_acquire_page_lock(md);
			pv = SLIST_FIRST(&md->pvh_list);
			continue;
		}
		pv->pv_flags &= ~maskbits;

		struct l2_bucket * const l2b = pmap_get_l2_bucket(pm, va);
		KASSERTMSG(l2b != NULL, "%#lx", va);

		pt_entry_t * const ptep = &l2b->l2b_kva[l2pte_index(va)];
		const pt_entry_t opte = *ptep;
		pt_entry_t npte = opte | execbits;


		UVMHIST_LOG(maphist, "pv %#jx pm %#jx va %#jx flag %#jx",
		    (uintptr_t)pv, (uintptr_t)pm, va, oflags);

		if (maskbits & (PVF_WRITE|PVF_MOD)) {
#ifdef PMAP_CACHE_VIVT
			if ((oflags & PVF_NC)) {
				/*
				 * Entry is not cacheable:
				 *
				 * Don't turn caching on again if this is a
				 * modified emulation. This would be
				 * inconsitent with the settings created by
				 * pmap_vac_me_harder(). Otherwise, it's safe
				 * to re-enable cacheing.
				 *
				 * There's no need to call pmap_vac_me_harder()
				 * here: all pages are losing their write
				 * permission.
				 */
				if (maskbits & PVF_WRITE) {
					npte |= pte_l2_s_cache_mode;
					pv->pv_flags &= ~PVF_NC;
				}
			} else if (l2pte_writable_p(opte)) {
				/*
				 * Entry is writable/cacheable: check if pmap
				 * is current if it is flush it, otherwise it
				 * won't be in the cache
				 */
				pmap_cache_wbinv_page(pm, va,
				    (maskbits & PVF_REF) != 0,
				    oflags|PVF_WRITE);
			}
#endif

			/* make the pte read only */
			npte = l2pte_set_readonly(npte);

			if ((maskbits & oflags & PVF_WRITE)) {
				/*
				 * Keep alias accounting up to date
				 */
				if (pm == pmap_kernel()) {
					md->krw_mappings--;
					md->kro_mappings++;
				} else {
					md->urw_mappings--;
					md->uro_mappings++;
				}
#ifdef PMAP_CACHE_VIPT
				if (arm_cache_prefer_mask != 0) {
					if (md->urw_mappings + md->krw_mappings == 0) {
						md->pvh_attrs &= ~PVF_WRITE;
					} else {
						PMAP_VALIDATE_MD_PAGE(md);
					}
				}
				if (want_syncicache)
					need_syncicache = true;
#endif /* PMAP_CACHE_VIPT */
			}
		}

		if (maskbits & PVF_REF) {
			if (true
			    && (oflags & PVF_NC) == 0
			    && (maskbits & (PVF_WRITE|PVF_MOD)) == 0
			    && l2pte_valid_p(npte)) {
#ifdef PMAP_CACHE_VIVT
				/*
				 * Check npte here; we may have already
				 * done the wbinv above, and the validity
				 * of the PTE is the same for opte and
				 * npte.
				 */
				pmap_cache_wbinv_page(pm, va, true, oflags);
#endif
			}

			/*
			 * Make the PTE invalid so that we will take a
			 * page fault the next time the mapping is
			 * referenced.
			 */
			npte &= ~L2_TYPE_MASK;
			npte |= L2_TYPE_INV;
		}

		if (npte != opte) {
			l2pte_reset(ptep);
			PTE_SYNC(ptep);

			/* Flush the TLB entry if a current pmap. */
			pmap_tlb_flush_SE(pm, va, oflags);

			l2pte_set(ptep, npte, 0);
			PTE_SYNC(ptep);
		}

		pmap_release_pmap_lock(pm);

		UVMHIST_LOG(maphist, "pm %#jx va %#jx opte %#jx npte %#jx",
		    (uintptr_t)pm, va, opte, npte);

		/* Move to next entry. */
		pv = SLIST_NEXT(pv, pv_link);
	}

#if defined(PMAP_CACHE_VIPT)
	/*
	 * If we need to sync the I-cache and we haven't done it yet, do it.
	 */
	if (need_syncicache) {
		pmap_syncicache_page(md, pa);
		PMAPCOUNT(exec_synced_clearbit);
	}
	/*
	 * If we are changing this to read-only, we need to call vac_me_harder
	 * so we can change all the read-only pages to cacheable.  We pretend
	 * this as a page deletion.
	 */
	if (need_vac_me_harder) {
		if (md->pvh_attrs & PVF_NC)
			pmap_vac_me_harder(md, pa, NULL, 0);
	}
#endif /* PMAP_CACHE_VIPT */
}

/*
 * pmap_clean_page()
 *
 * This is a local function used to work out the best strategy to clean
 * a single page referenced by its entry in the PV table. It's used by
 * pmap_copy_page, pmap_zero_page and maybe some others later on.
 *
 * Its policy is effectively:
 *  o If there are no mappings, we don't bother doing anything with the cache.
 *  o If there is one mapping, we clean just that page.
 *  o If there are multiple mappings, we clean the entire cache.
 *
 * So that some functions can be further optimised, it returns 0 if it didn't
 * clean the entire cache, or 1 if it did.
 *
 * XXX One bug in this routine is that if the pv_entry has a single page
 * mapped at 0x00000000 a whole cache clean will be performed rather than
 * just the 1 page. Since this should not occur in everyday use and if it does
 * it will just result in not the most efficient clean for the page.
 */
#ifdef PMAP_CACHE_VIVT

void
pmap_md_clean_page(struct vm_page_md *md, bool is_src)
{

        pmap_acquire_page_lock(md);
        (void) pmap_clean_page(md, is_src);
        pmap_release_page_lock(md);
}


static bool
pmap_clean_page(struct vm_page_md *md, bool is_src)
{
	struct pv_entry *pv;
	pmap_t pm_to_clean = NULL;
	bool cache_needs_cleaning = false;
	vaddr_t page_to_clean = 0;
	u_int flags = 0;

	/*
	 * Since we flush the cache each time we change to a different
	 * user vmspace, we only need to flush the page if it is in the
	 * current pmap.
	 */
	KASSERT(pmap_page_locked_p(md));
	SLIST_FOREACH(pv, &md->pvh_list, pv_link) {
		if (pmap_is_current(pv->pv_pmap)) {
			flags |= pv->pv_flags;
			/*
			 * The page is mapped non-cacheable in
			 * this map.  No need to flush the cache.
			 */
			if (pv->pv_flags & PVF_NC) {
#ifdef DIAGNOSTIC
				KASSERT(!cache_needs_cleaning);
#endif
				break;
			} else if (is_src && (pv->pv_flags & PVF_WRITE) == 0)
				continue;
			if (cache_needs_cleaning) {
				page_to_clean = 0;
				break;
			} else {
				page_to_clean = pv->pv_va;
				pm_to_clean = pv->pv_pmap;
			}
			cache_needs_cleaning = true;
		}
	}

	if (page_to_clean) {
		pmap_cache_wbinv_page(pm_to_clean, page_to_clean,
		    !is_src, flags | PVF_REF);
	} else if (cache_needs_cleaning) {
		pmap_t const pm = curproc->p_vmspace->vm_map.pmap;

		pmap_cache_wbinv_all(pm, flags);
		return true;
	}
	return false;
}
#endif

#ifdef PMAP_CACHE_VIPT
/*
 * Sync a page with the I-cache.  Since this is a VIPT, we must pick the
 * right cache alias to make sure we flush the right stuff.
 */
void
pmap_syncicache_page(struct vm_page_md *md, paddr_t pa)
{
	pmap_t kpm = pmap_kernel();
	const size_t way_size = arm_pcache.icache_type == CACHE_TYPE_PIPT
	    ? PAGE_SIZE
	    : arm_pcache.icache_way_size;

	UVMHIST_FUNC(__func__);
	UVMHIST_CALLARGS(maphist, "md %#jx pa %#jx (attrs=%#jx)",
	    (uintptr_t)md, pa, md->pvh_attrs, 0);

	/*
	 * No need to clean the page if it's non-cached.
	 */
	if (md->pvh_attrs & PVF_NC)
		return;
	KASSERT(arm_cache_prefer_mask == 0 || md->pvh_attrs & PVF_COLORED);

	pt_entry_t * const ptep = cpu_cdst_pte(0);
	const vaddr_t dstp = cpu_cdstp(0);
#ifdef __HAVE_MM_MD_DIRECT_MAPPED_PHYS
	if (way_size <= PAGE_SIZE) {
		bool ok = false;
		vaddr_t vdstp = pmap_direct_mapped_phys(pa, &ok, dstp);
		if (ok) {
			cpu_icache_sync_range(vdstp, way_size);
			return;
		}
	}
#endif

	/*
	 * We don't worry about the color of the exec page, we map the
	 * same page to pages in the way and then do the icache_sync on
	 * the entire way making sure we are cleaned.
	 */
	const pt_entry_t npte = L2_S_PROTO | pa | pte_l2_s_cache_mode
	    | L2_S_PROT(PTE_KERNEL, VM_PROT_READ|VM_PROT_WRITE);

	for (size_t i = 0, j = 0; i < way_size;
	     i += PAGE_SIZE, j += PAGE_SIZE / L2_S_SIZE) {
		l2pte_reset(ptep + j);
		PTE_SYNC(ptep + j);

		pmap_tlb_flush_SE(kpm, dstp + i, PVF_REF | PVF_EXEC);
		/*
		 * Set up a PTE with to flush these cache lines.
		 */
		l2pte_set(ptep + j, npte, 0);
	}
	PTE_SYNC_RANGE(ptep, way_size / L2_S_SIZE);

	/*
	 * Flush it.
	 */
	cpu_icache_sync_range(dstp, way_size);

	for (size_t i = 0, j = 0; i < way_size;
	     i += PAGE_SIZE, j += PAGE_SIZE / L2_S_SIZE) {
		/*
		 * Unmap the page(s).
		 */
		l2pte_reset(ptep + j);
		PTE_SYNC(ptep + j);

		pmap_tlb_flush_SE(kpm, dstp + i, PVF_REF | PVF_EXEC);
	}

	md->pvh_attrs |= PVF_EXEC;
	PMAPCOUNT(exec_synced);
}

void
pmap_flush_page(struct vm_page_md *md, paddr_t pa, enum pmap_flush_op flush)
{
	vsize_t va_offset, end_va;
	bool wbinv_p;

	if (arm_cache_prefer_mask == 0)
		return;

	UVMHIST_FUNC(__func__);
	UVMHIST_CALLARGS(maphist, "md %#jx pa %#jx op %#jx",
	    (uintptr_t)md, pa, op, 0);

	switch (flush) {
	case PMAP_FLUSH_PRIMARY:
		if (md->pvh_attrs & PVF_MULTCLR) {
			va_offset = 0;
			end_va = arm_cache_prefer_mask;
			md->pvh_attrs &= ~PVF_MULTCLR;
			PMAPCOUNT(vac_flush_lots);
		} else {
			va_offset = md->pvh_attrs & arm_cache_prefer_mask;
			end_va = va_offset;
			PMAPCOUNT(vac_flush_one);
		}
		/*
		 * Mark that the page is no longer dirty.
		 */
		md->pvh_attrs &= ~PVF_DIRTY;
		wbinv_p = true;
		break;
	case PMAP_FLUSH_SECONDARY:
		va_offset = 0;
		end_va = arm_cache_prefer_mask;
		wbinv_p = true;
		md->pvh_attrs &= ~PVF_MULTCLR;
		PMAPCOUNT(vac_flush_lots);
		break;
	case PMAP_CLEAN_PRIMARY:
		va_offset = md->pvh_attrs & arm_cache_prefer_mask;
		end_va = va_offset;
		wbinv_p = false;
		/*
		 * Mark that the page is no longer dirty.
		 */
		if ((md->pvh_attrs & PVF_DMOD) == 0)
			md->pvh_attrs &= ~PVF_DIRTY;
		PMAPCOUNT(vac_clean_one);
		break;
	default:
		return;
	}

	KASSERT(!(md->pvh_attrs & PVF_NC));

	UVMHIST_LOG(maphist, "md %#jx (attrs=%#jx)", (uintptr_t)md,
	    md->pvh_attrs, 0, 0);

	const size_t scache_line_size = arm_scache.dcache_line_size;

	for (; va_offset <= end_va; va_offset += PAGE_SIZE) {
		pt_entry_t * const ptep = cpu_cdst_pte(va_offset);
		const vaddr_t dstp = cpu_cdstp(va_offset);
		const pt_entry_t opte = *ptep;

		if (flush == PMAP_FLUSH_SECONDARY
		    && va_offset == (md->pvh_attrs & arm_cache_prefer_mask))
			continue;

		pmap_tlb_flush_SE(pmap_kernel(), dstp, PVF_REF | PVF_EXEC);
		/*
		 * Set up a PTE with the right coloring to flush
		 * existing cache entries.
		 */
		const pt_entry_t npte = L2_S_PROTO
		    | pa
		    | L2_S_PROT(PTE_KERNEL, VM_PROT_READ|VM_PROT_WRITE)
		    | pte_l2_s_cache_mode;
		l2pte_set(ptep, npte, opte);
		PTE_SYNC(ptep);

		/*
		 * Flush it.  Make sure to flush secondary cache too since
		 * bus_dma will ignore uncached pages.
		 */
		if (scache_line_size != 0) {
			cpu_dcache_wb_range(dstp, PAGE_SIZE);
			if (wbinv_p) {
				cpu_sdcache_wbinv_range(dstp, pa, PAGE_SIZE);
				cpu_dcache_inv_range(dstp, PAGE_SIZE);
			} else {
				cpu_sdcache_wb_range(dstp, pa, PAGE_SIZE);
			}
		} else {
			if (wbinv_p) {
				cpu_dcache_wbinv_range(dstp, PAGE_SIZE);
			} else {
				cpu_dcache_wb_range(dstp, PAGE_SIZE);
			}
		}

		/*
		 * Restore the page table entry since we might have interrupted
		 * pmap_zero_page or pmap_copy_page which was already using
		 * this pte.
		 */
		if (opte) {
			l2pte_set(ptep, opte, npte);
		} else {
			l2pte_reset(ptep);
		}
		PTE_SYNC(ptep);
		pmap_tlb_flush_SE(pmap_kernel(), dstp, PVF_REF | PVF_EXEC);
	}
}
#endif /* PMAP_CACHE_VIPT */

/*
 * Routine:	pmap_page_remove
 * Function:
 *		Removes this physical page from
 *		all physical maps in which it resides.
 *		Reflects back modify bits to the pager.
 */
static void
pmap_page_remove(struct vm_page_md *md, paddr_t pa)
{
	struct l2_bucket *l2b;
	struct pv_entry *pv;
	pt_entry_t *ptep;
	bool flush = false;
	u_int flags = 0;

	UVMHIST_FUNC(__func__);
	UVMHIST_CALLARGS(maphist, "md %#jx pa %#jx", (uintptr_t)md, pa, 0, 0);

	kpreempt_disable();
	pmap_acquire_page_lock(md);
	struct pv_entry **pvp = &SLIST_FIRST(&md->pvh_list);
	if (*pvp == NULL) {
#ifdef PMAP_CACHE_VIPT
		/*
		 * We *know* the page contents are about to be replaced.
		 * Discard the exec contents
		 */
		if (PV_IS_EXEC_P(md->pvh_attrs))
			PMAPCOUNT(exec_discarded_page_protect);
		md->pvh_attrs &= ~PVF_EXEC;
		PMAP_VALIDATE_MD_PAGE(md);
#endif
		pmap_release_page_lock(md);
		kpreempt_enable();

		return;
	}
#if defined(PMAP_CACHE_VIPT)
	KASSERT(arm_cache_prefer_mask == 0 || pmap_is_page_colored_p(md));
#endif

	/*
	 * Clear alias counts
	 */
#ifdef PMAP_CACHE_VIVT
	md->k_mappings = 0;
#endif
	md->urw_mappings = md->uro_mappings = 0;

#ifdef PMAP_CACHE_VIVT
	pmap_clean_page(md, false);
#endif

	for (pv = *pvp; pv != NULL;) {
		pmap_t pm = pv->pv_pmap;
		if (flush == false && pmap_is_current(pm))
			flush = true;

#ifdef PMAP_CACHE_VIPT
		if (pm == pmap_kernel() && PV_IS_KENTRY_P(pv->pv_flags)) {
			/* If this was unmanaged mapping, it must be ignored. */
			pvp = &SLIST_NEXT(pv, pv_link);
			pv = *pvp;
			continue;
		}
#endif

		/*
		 * Try to get a hold on the pmap's lock.  We must do this
		 * while still holding the page locked, to know that the
		 * page is still associated with the pmap and the mapping is
		 * in place.  If a hold can't be had, unlock and wait for
		 * the pmap's lock to become available and retry.  The pmap
		 * must be ref'd over this dance to stop it disappearing
		 * behind us.
		 */
		if (!mutex_tryenter(&pm->pm_lock)) {
			pmap_reference(pm);
			pmap_release_page_lock(md);
			pmap_acquire_pmap_lock(pm);
			/* nothing, just wait for it */
			pmap_release_pmap_lock(pm);
			pmap_destroy(pm);
			/* Restart from the beginning. */
			pmap_acquire_page_lock(md);
			pvp = &SLIST_FIRST(&md->pvh_list);
			pv = *pvp;
			continue;
		}

		if (pm == pmap_kernel()) {
#ifdef PMAP_CACHE_VIPT
			if (pv->pv_flags & PVF_WRITE)
				md->krw_mappings--;
			else
				md->kro_mappings--;
#endif
			PMAPCOUNT(kernel_unmappings);
		}
		*pvp = SLIST_NEXT(pv, pv_link); /* remove from list */
		PMAPCOUNT(unmappings);

		pmap_release_page_lock(md);

		l2b = pmap_get_l2_bucket(pm, pv->pv_va);
		KASSERTMSG(l2b != NULL, "%#lx", pv->pv_va);

		ptep = &l2b->l2b_kva[l2pte_index(pv->pv_va)];

		/*
		 * Update statistics
		 */
		--pm->pm_stats.resident_count;

		/* Wired bit */
		if (pv->pv_flags & PVF_WIRED)
			--pm->pm_stats.wired_count;

		flags |= pv->pv_flags;

		/*
		 * Invalidate the PTEs.
		 */
		l2pte_reset(ptep);
		PTE_SYNC_CURRENT(pm, ptep);


		pmap_free_l2_bucket(pm, l2b, PAGE_SIZE / L2_S_SIZE);

		pmap_release_pmap_lock(pm);

		pool_put(&pmap_pv_pool, pv);
		pmap_acquire_page_lock(md);

		/*
		 * Restart at the beginning of the list.
		 */
		pvp = &SLIST_FIRST(&md->pvh_list);
		pv = *pvp;
	}
	/*
	 * if we reach the end of the list and there are still mappings, they
	 * might be able to be cached now.  And they must be kernel mappings.
	 */
	if (!SLIST_EMPTY(&md->pvh_list)) {
		pmap_vac_me_harder(md, pa, pmap_kernel(), 0);
	}

#ifdef PMAP_CACHE_VIPT
	/*
	 * Its EXEC cache is now gone.
	 */
	if (PV_IS_EXEC_P(md->pvh_attrs))
		PMAPCOUNT(exec_discarded_page_protect);
	md->pvh_attrs &= ~PVF_EXEC;
	KASSERT(md->urw_mappings == 0);
	KASSERT(md->uro_mappings == 0);
	if (arm_cache_prefer_mask != 0) {
		if (md->krw_mappings == 0)
			md->pvh_attrs &= ~PVF_WRITE;
		PMAP_VALIDATE_MD_PAGE(md);
	}
#endif /* PMAP_CACHE_VIPT */
	pmap_release_page_lock(md);

	if (flush) {
		/*
		 * Note: We can't use pmap_tlb_flush{I,D}() here since that
		 * would need a subsequent call to pmap_update() to ensure
		 * curpm->pm_cstate.cs_all is reset. Our callers are not
		 * required to do that (see pmap(9)), so we can't modify
		 * the current pmap's state.
		 */
		if (PV_BEEN_EXECD(flags))
			cpu_tlb_flushID();
		else
			cpu_tlb_flushD();
	}
	cpu_cpwait();
<<<<<<< HEAD
=======
#endif /* ARM_MMU_EXTENDED */

	kpreempt_enable();
>>>>>>> 02586f8c
}

/*
 * pmap_t pmap_create(void)
 *
 *      Create a new pmap structure from scratch.
 */
pmap_t
pmap_create(void)
{
	pmap_t pm;

	pm = pool_cache_get(&pmap_cache, PR_WAITOK);

	mutex_init(&pm->pm_lock, MUTEX_DEFAULT, IPL_NONE);

	pm->pm_refs = 1;
	pm->pm_stats.wired_count = 0;
	pm->pm_stats.resident_count = 1;
	pm->pm_cstate.cs_all = 0;
	pmap_alloc_l1(pm);

	/*
	 * Note: The pool cache ensures that the pm_l2[] array is already
	 * initialised to zero.
	 */

	pmap_pinit(pm);

	return pm;
}

u_int
arm32_mmap_flags(paddr_t pa)
{
	/*
	 * the upper 8 bits in pmap_enter()'s flags are reserved for MD stuff
	 * and we're using the upper bits in page numbers to pass flags around
	 * so we might as well use the same bits
	 */
	return (u_int)pa & PMAP_MD_MASK;
}

/*
 * int pmap_enter(pmap_t pm, vaddr_t va, paddr_t pa, vm_prot_t prot,
 *      u_int flags)
 *
 *      Insert the given physical page (p) at
 *      the specified virtual address (v) in the
 *      target physical map with the protection requested.
 *
 *      NB:  This is the only routine which MAY NOT lazy-evaluate
 *      or lose information.  That is, this routine must actually
 *      insert this page into the given map NOW.
 */
int
pmap_enter(pmap_t pm, vaddr_t va, paddr_t pa, vm_prot_t prot, u_int flags)
{
	struct l2_bucket *l2b;
	struct vm_page *pg, *opg;
	u_int nflags;
	u_int oflags;
	const bool kpm_p = (pm == pmap_kernel());
#ifdef ARM_HAS_VBAR
	const bool vector_page_p = false;
#else
	const bool vector_page_p = (va == vector_page);
#endif
	struct pmap_page *pp = pmap_pv_tracked(pa);
	struct pv_entry *new_pv = NULL;
	struct pv_entry *old_pv = NULL;
	int error = 0;

	UVMHIST_FUNC(__func__);
	UVMHIST_CALLARGS(maphist, "pm %#jx va %#jx pa %#jx prot %#jx",
	    (uintptr_t)pm, va, pa, prot);
	UVMHIST_LOG(maphist, "  flag %#jx", flags, 0, 0, 0);

	KDASSERT((flags & PMAP_WIRED) == 0 || (flags & VM_PROT_ALL) != 0);
	KDASSERT(((va | pa) & PGOFSET) == 0);

	/*
	 * Get a pointer to the page.  Later on in this function, we
	 * test for a managed page by checking pg != NULL.
	 */
	pg = pmap_initialized ? PHYS_TO_VM_PAGE(pa) : NULL;

	/*
	 * if we may need a new pv entry allocate if now, as we can't do it
	 * with the kernel_pmap locked
	 */
	if (pg || pp)
		new_pv = pool_get(&pmap_pv_pool, PR_NOWAIT);

	nflags = 0;
	if (prot & VM_PROT_WRITE)
		nflags |= PVF_WRITE;
	if (prot & VM_PROT_EXECUTE)
		nflags |= PVF_EXEC;
	if (flags & PMAP_WIRED)
		nflags |= PVF_WIRED;

	kpreempt_disable();
	pmap_acquire_pmap_lock(pm);

	/*
	 * Fetch the L2 bucket which maps this page, allocating one if
	 * necessary for user pmaps.
	 */
	if (kpm_p) {
		l2b = pmap_get_l2_bucket(pm, va);
	} else {
		l2b = pmap_alloc_l2_bucket(pm, va);
	}
	if (l2b == NULL) {
		if (flags & PMAP_CANFAIL) {
			pmap_release_pmap_lock(pm);
			kpreempt_enable();

			error = ENOMEM;
			goto free_pv;
		}
		panic("pmap_enter: failed to allocate L2 bucket");
	}
	pt_entry_t *ptep = &l2b->l2b_kva[l2pte_index(va)];
	const pt_entry_t opte = *ptep;
	pt_entry_t npte = pa;
	oflags = 0;

	if (opte) {
		/*
		 * There is already a mapping at this address.
		 * If the physical address is different, lookup the
		 * vm_page.
		 */
		if (l2pte_pa(opte) != pa) {
			KASSERT(!pmap_pv_tracked(pa));
			opg = PHYS_TO_VM_PAGE(l2pte_pa(opte));
		} else
			opg = pg;
	} else
		opg = NULL;

	if (pg || pp) {
		KASSERT((pg != NULL) != (pp != NULL));
		struct vm_page_md *md = (pg != NULL) ? VM_PAGE_TO_MD(pg) :
		    PMAP_PAGE_TO_MD(pp);

		UVMHIST_LOG(maphist, "  pg %#jx pp %#jx pvh_attrs %#jx "
		    "nflags %#jx", (uintptr_t)pg, (uintptr_t)pp,
		    md->pvh_attrs, nflags);

		/*
		 * This is to be a managed mapping.
		 */
		pmap_acquire_page_lock(md);
		if ((flags & VM_PROT_ALL) || (md->pvh_attrs & PVF_REF)) {
			/*
			 * - The access type indicates that we don't need
			 *   to do referenced emulation.
			 * OR
			 * - The physical page has already been referenced
			 *   so no need to re-do referenced emulation here.
			 */
			npte |= l2pte_set_readonly(L2_S_PROTO);

			nflags |= PVF_REF;

			if ((prot & VM_PROT_WRITE) != 0 &&
			    ((flags & VM_PROT_WRITE) != 0 ||
			     (md->pvh_attrs & PVF_MOD) != 0)) {
				/*
				 * This is a writable mapping, and the
				 * page's mod state indicates it has
				 * already been modified. Make it
				 * writable from the outset.
				 */
				npte = l2pte_set_writable(npte);
				nflags |= PVF_MOD;
			}

		} else {
			/*
			 * Need to do page referenced emulation.
			 */
			npte |= L2_TYPE_INV;
		}

		if (flags & ARM32_MMAP_WRITECOMBINE) {
			npte |= pte_l2_s_wc_mode;
		} else
			npte |= pte_l2_s_cache_mode;

		if (pg != NULL && pg == opg) {
			/*
			 * We're changing the attrs of an existing mapping.
			 */
			oflags = pmap_modify_pv(md, pa, pm, va,
			    PVF_WRITE | PVF_EXEC | PVF_WIRED |
			    PVF_MOD | PVF_REF, nflags);

#ifdef PMAP_CACHE_VIVT
			/*
			 * We may need to flush the cache if we're
			 * doing rw-ro...
			 */
			if (pm->pm_cstate.cs_cache_d &&
			    (oflags & PVF_NC) == 0 &&
			    l2pte_writable_p(opte) &&
			    (prot & VM_PROT_WRITE) == 0)
				cpu_dcache_wb_range(va, PAGE_SIZE);
#endif
		} else {
			struct pv_entry *pv;
			/*
			 * New mapping, or changing the backing page
			 * of an existing mapping.
			 */
			if (opg) {
				struct vm_page_md *omd = VM_PAGE_TO_MD(opg);
				paddr_t opa = VM_PAGE_TO_PHYS(opg);

				/*
				 * Replacing an existing mapping with a new one.
				 * It is part of our managed memory so we
				 * must remove it from the PV list
				 */
				pv = pmap_remove_pv(omd, opa, pm, va);
				pmap_vac_me_harder(omd, opa, pm, 0);
				oflags = pv->pv_flags;

#ifdef PMAP_CACHE_VIVT
				/*
				 * If the old mapping was valid (ref/mod
				 * emulation creates 'invalid' mappings
				 * initially) then make sure to frob
				 * the cache.
				 */
				if (!(oflags & PVF_NC) && l2pte_valid_p(opte)) {
					pmap_cache_wbinv_page(pm, va, true,
					    oflags);
				}
#endif
			} else {
				pv = new_pv;
				new_pv = NULL;
				if (pv == NULL) {
					pmap_release_page_lock(md);
					pmap_release_pmap_lock(pm);
					if ((flags & PMAP_CANFAIL) == 0)
						panic("pmap_enter: "
						    "no pv entries");

					pmap_free_l2_bucket(pm, l2b, 0);
					UVMHIST_LOG(maphist, "  <-- done (ENOMEM)",
					    0, 0, 0, 0);
					return ENOMEM;
				}
			}

			pmap_enter_pv(md, pa, pv, pm, va, nflags);
		}
		pmap_release_page_lock(md);
	} else {
		/*
		 * We're mapping an unmanaged page.
		 * These are always readable, and possibly writable, from
		 * the get go as we don't need to track ref/mod status.
		 */
		npte |= l2pte_set_readonly(L2_S_PROTO);
		if (prot & VM_PROT_WRITE)
			npte = l2pte_set_writable(npte);

		/*
		 * Make sure the vector table is mapped cacheable
		 */
		if ((vector_page_p && !kpm_p)
		    || (flags & ARM32_MMAP_CACHEABLE)) {
			npte |= pte_l2_s_cache_mode;
		} else if (flags & ARM32_MMAP_WRITECOMBINE) {
			npte |= pte_l2_s_wc_mode;
		}
		if (opg) {
			/*
			 * Looks like there's an existing 'managed' mapping
			 * at this address.
			 */
			struct vm_page_md *omd = VM_PAGE_TO_MD(opg);
			paddr_t opa = VM_PAGE_TO_PHYS(opg);

			pmap_acquire_page_lock(omd);
			old_pv = pmap_remove_pv(omd, opa, pm, va);
			pmap_vac_me_harder(omd, opa, pm, 0);
			oflags = old_pv->pv_flags;
			pmap_release_page_lock(omd);

#ifdef PMAP_CACHE_VIVT
			if (!(oflags & PVF_NC) && l2pte_valid_p(opte)) {
				pmap_cache_wbinv_page(pm, va, true, oflags);
			}
#endif
		}
	}

	/*
	 * Make sure userland mappings get the right permissions
	 */
	if (!vector_page_p && !kpm_p) {
		npte |= L2_S_PROT_U;
	}

	/*
	 * Keep the stats up to date
	 */
	if (opte == 0) {
		l2b->l2b_occupancy += PAGE_SIZE / L2_S_SIZE;
		pm->pm_stats.resident_count++;
	}

	UVMHIST_LOG(maphist, " opte %#jx npte %#jx", opte, npte, 0, 0);

	/*
	 * If this is just a wiring change, the two PTEs will be
	 * identical, so there's no need to update the page table.
	 */
	if (npte != opte) {
		l2pte_reset(ptep);
		PTE_SYNC(ptep);
		if (l2pte_valid_p(opte)) {
			pmap_tlb_flush_SE(pm, va, oflags);
		}
		l2pte_set(ptep, npte, 0);
		PTE_SYNC(ptep);
		bool is_cached = pmap_is_cached(pm);
		if (is_cached) {
			/*
			 * We only need to frob the cache/tlb if this pmap
			 * is current
			 */
			if (!vector_page_p && l2pte_valid_p(npte)) {
				/*
				 * This mapping is likely to be accessed as
				 * soon as we return to userland. Fix up the
				 * L1 entry to avoid taking another
				 * page/domain fault.
				 */
				pd_entry_t *pdep = pmap_l1_kva(pm)
				     + l1pte_index(va);
				pd_entry_t pde = L1_C_PROTO | l2b->l2b_pa
				    | L1_C_DOM(pmap_domain(pm));
				if (*pdep != pde) {
					l1pte_setone(pdep, pde);
					PDE_SYNC(pdep);
				}
			}
		}

		UVMHIST_LOG(maphist, "  is_cached %jd cs 0x%08jx",
		    is_cached, pm->pm_cstate.cs_all, 0, 0);

		if (pg != NULL) {
			struct vm_page_md *md = VM_PAGE_TO_MD(pg);

			pmap_acquire_page_lock(md);
			pmap_vac_me_harder(md, pa, pm, va);
			pmap_release_page_lock(md);
		}
	}
#if defined(PMAP_CACHE_VIPT) && defined(DIAGNOSTIC)
	if (pg) {
		struct vm_page_md *md = VM_PAGE_TO_MD(pg);

		pmap_acquire_page_lock(md);
		KASSERT((md->pvh_attrs & PVF_DMOD) == 0 || (md->pvh_attrs & (PVF_DIRTY|PVF_NC)));
		PMAP_VALIDATE_MD_PAGE(md);
		pmap_release_page_lock(md);
	}
#endif

	pmap_release_pmap_lock(pm);
	kpreempt_enable();

	if (old_pv)
		pool_put(&pmap_pv_pool, old_pv);
free_pv:
	if (new_pv)
		pool_put(&pmap_pv_pool, new_pv);

	return error;
}

/*
 * pmap_remove()
 *
 * pmap_remove is responsible for nuking a number of mappings for a range
 * of virtual address space in the current pmap. To do this efficiently
 * is interesting, because in a number of cases a wide virtual address
 * range may be supplied that contains few actual mappings. So, the
 * optimisations are:
 *  1. Skip over hunks of address space for which no L1 or L2 entry exists.
 *  2. Build up a list of pages we've hit, up to a maximum, so we can
 *     maybe do just a partial cache clean. This path of execution is
 *     complicated by the fact that the cache must be flushed _before_
 *     the PTE is nuked, being a VAC :-)
 *  3. If we're called after UVM calls pmap_remove_all(), we can defer
 *     all invalidations until pmap_update(), since pmap_remove_all() has
 *     already flushed the cache.
 *  4. Maybe later fast-case a single page, but I don't think this is
 *     going to make _that_ much difference overall.
 */

#define	PMAP_REMOVE_CLEAN_LIST_SIZE	3

void
pmap_remove(pmap_t pm, vaddr_t sva, vaddr_t eva)
{
	SLIST_HEAD(,pv_entry) opv_list;
	struct pv_entry *pv, *npv;
	UVMHIST_FUNC(__func__);
	UVMHIST_CALLARGS(maphist, " (pm=%#jx, sva=%#jx, eva=%#jx)",
	    (uintptr_t)pm, sva, eva, 0);

#ifdef PMAP_FAULTINFO
	curpcb->pcb_faultinfo.pfi_faultaddr = 0;
	curpcb->pcb_faultinfo.pfi_repeats = 0;
	curpcb->pcb_faultinfo.pfi_faultptep = NULL;
#endif

	SLIST_INIT(&opv_list);
	/*
	 * we lock in the pmap => pv_head direction
	 */
	kpreempt_disable();
	pmap_acquire_pmap_lock(pm);

	u_int cleanlist_idx, total, cnt;
	struct {
		vaddr_t va;
		pt_entry_t *ptep;
	} cleanlist[PMAP_REMOVE_CLEAN_LIST_SIZE];

	if (pm->pm_remove_all || !pmap_is_cached(pm)) {
		cleanlist_idx = PMAP_REMOVE_CLEAN_LIST_SIZE + 1;
		if (pm->pm_cstate.cs_tlb == 0)
			pm->pm_remove_all = true;
	} else
		cleanlist_idx = 0;
	total = 0;

	while (sva < eva) {
		/*
		 * Do one L2 bucket's worth at a time.
		 */
		vaddr_t next_bucket = L2_NEXT_BUCKET_VA(sva);
		if (next_bucket > eva)
			next_bucket = eva;

		struct l2_bucket * const l2b = pmap_get_l2_bucket(pm, sva);
		if (l2b == NULL) {
			sva = next_bucket;
			continue;
		}

		pt_entry_t *ptep = &l2b->l2b_kva[l2pte_index(sva)];
		u_int mappings = 0;

		for (;sva < next_bucket;
		     sva += PAGE_SIZE, ptep += PAGE_SIZE / L2_S_SIZE) {
			pt_entry_t opte = *ptep;

			if (opte == 0) {
				/* Nothing here, move along */
				continue;
			}

			u_int flags = PVF_REF;
			paddr_t pa = l2pte_pa(opte);
			struct vm_page * const pg = PHYS_TO_VM_PAGE(pa);

			/*
			 * Update flags. In a number of circumstances,
			 * we could cluster a lot of these and do a
			 * number of sequential pages in one go.
			 */
			if (pg != NULL) {
				struct vm_page_md *md = VM_PAGE_TO_MD(pg);

				pmap_acquire_page_lock(md);
				pv = pmap_remove_pv(md, pa, pm, sva);
				pmap_vac_me_harder(md, pa, pm, 0);
				pmap_release_page_lock(md);
				if (pv != NULL) {
					if (pm->pm_remove_all == false) {
						flags = pv->pv_flags;
					}
					SLIST_INSERT_HEAD(&opv_list,
					    pv, pv_link);
				}
			}
			mappings += PAGE_SIZE / L2_S_SIZE;

			if (!l2pte_valid_p(opte)) {
				/*
				 * Ref/Mod emulation is still active for this
				 * mapping, therefore it is has not yet been
				 * accessed. No need to frob the cache/tlb.
				 */
				l2pte_reset(ptep);
				PTE_SYNC_CURRENT(pm, ptep);
				continue;
			}

			if (cleanlist_idx < PMAP_REMOVE_CLEAN_LIST_SIZE) {
				/* Add to the clean list. */
				cleanlist[cleanlist_idx].ptep = ptep;
				cleanlist[cleanlist_idx].va =
				    sva | (flags & PVF_EXEC);
				cleanlist_idx++;
			} else if (cleanlist_idx == PMAP_REMOVE_CLEAN_LIST_SIZE) {
				/* Nuke everything if needed. */
#ifdef PMAP_CACHE_VIVT
				pmap_cache_wbinv_all(pm, PVF_EXEC);
#endif
				/*
				 * Roll back the previous PTE list,
				 * and zero out the current PTE.
				 */
				for (cnt = 0;
				     cnt < PMAP_REMOVE_CLEAN_LIST_SIZE; cnt++) {
					l2pte_reset(cleanlist[cnt].ptep);
					PTE_SYNC(cleanlist[cnt].ptep);
				}
				l2pte_reset(ptep);
				PTE_SYNC(ptep);
				cleanlist_idx++;
				pm->pm_remove_all = true;
			} else {
				l2pte_reset(ptep);
				PTE_SYNC(ptep);
				if (pm->pm_remove_all == false) {
					pmap_tlb_flush_SE(pm, sva, flags);
				}
			}
		}

		/*
		 * Deal with any left overs
		 */
		if (cleanlist_idx <= PMAP_REMOVE_CLEAN_LIST_SIZE) {
			total += cleanlist_idx;
			for (cnt = 0; cnt < cleanlist_idx; cnt++) {
				l2pte_reset(cleanlist[cnt].ptep);
				PTE_SYNC_CURRENT(pm, cleanlist[cnt].ptep);
				vaddr_t va = cleanlist[cnt].va;
				if (pm->pm_cstate.cs_all != 0) {
					vaddr_t clva = va & ~PAGE_MASK;
					u_int flags = va & PVF_EXEC;
#ifdef PMAP_CACHE_VIVT
					pmap_cache_wbinv_page(pm, clva, true,
					    PVF_REF | PVF_WRITE | flags);
#endif
					pmap_tlb_flush_SE(pm, clva,
					    PVF_REF | flags);
				}
			}

			/*
			 * If it looks like we're removing a whole bunch
			 * of mappings, it's faster to just write-back
			 * the whole cache now and defer TLB flushes until
			 * pmap_update() is called.
			 */
			if (total <= PMAP_REMOVE_CLEAN_LIST_SIZE)
				cleanlist_idx = 0;
			else {
				cleanlist_idx = PMAP_REMOVE_CLEAN_LIST_SIZE + 1;
#ifdef PMAP_CACHE_VIVT
				pmap_cache_wbinv_all(pm, PVF_EXEC);
#endif
				pm->pm_remove_all = true;
			}
		}

		pmap_free_l2_bucket(pm, l2b, mappings);
		pm->pm_stats.resident_count -= mappings / (PAGE_SIZE/L2_S_SIZE);
	}

	pmap_release_pmap_lock(pm);
	kpreempt_enable();

	SLIST_FOREACH_SAFE(pv, &opv_list, pv_link, npv) {
		pool_put(&pmap_pv_pool, pv);
	}
}

#if defined(PMAP_CACHE_VIPT)
static struct pv_entry *
pmap_kremove_pg(struct vm_page *pg, vaddr_t va)
{
	struct vm_page_md *md = VM_PAGE_TO_MD(pg);
	paddr_t pa = VM_PAGE_TO_PHYS(pg);
	struct pv_entry *pv;

	KASSERT(arm_cache_prefer_mask == 0 || md->pvh_attrs & (PVF_COLORED|PVF_NC));
	KASSERT((md->pvh_attrs & PVF_KMPAGE) == 0);
	KASSERT(pmap_page_locked_p(md));

	pv = pmap_remove_pv(md, pa, pmap_kernel(), va);
	KASSERTMSG(pv, "pg %p (pa #%lx) va %#lx", pg, pa, va);
	KASSERT(PV_IS_KENTRY_P(pv->pv_flags));

	/*
	 * We are removing a writeable mapping to a cached exec page, if
	 * it's the last mapping then clear its execness otherwise sync
	 * the page to the icache.
	 */
	if ((md->pvh_attrs & (PVF_NC|PVF_EXEC)) == PVF_EXEC
	    && (pv->pv_flags & PVF_WRITE) != 0) {
		if (SLIST_EMPTY(&md->pvh_list)) {
			md->pvh_attrs &= ~PVF_EXEC;
			PMAPCOUNT(exec_discarded_kremove);
		} else {
			pmap_syncicache_page(md, pa);
			PMAPCOUNT(exec_synced_kremove);
		}
	}
	pmap_vac_me_harder(md, pa, pmap_kernel(), 0);

	return pv;
}
#endif

/*
 * pmap_kenter_pa: enter an unmanaged, wired kernel mapping
 *
 * We assume there is already sufficient KVM space available
 * to do this, as we can't allocate L2 descriptor tables/metadata
 * from here.
 */
void
pmap_kenter_pa(vaddr_t va, paddr_t pa, vm_prot_t prot, u_int flags)
{
#ifdef PMAP_CACHE_VIVT
	struct vm_page *pg = (flags & PMAP_KMPAGE) ? PHYS_TO_VM_PAGE(pa) : NULL;
#endif
#ifdef PMAP_CACHE_VIPT
	struct vm_page *pg = PHYS_TO_VM_PAGE(pa);
	struct vm_page *opg;
	struct pv_entry *pv = NULL;
#endif
	struct vm_page_md *md = pg != NULL ? VM_PAGE_TO_MD(pg) : NULL;

	UVMHIST_FUNC(__func__);

	if (pmap_initialized) {
		UVMHIST_CALLARGS(maphist,
		    "va=%#jx, pa=%#jx, prot=%#jx, flags=%#jx", va, pa, prot,
		     flags);
	}

	kpreempt_disable();
	pmap_t kpm = pmap_kernel();
	pmap_acquire_pmap_lock(kpm);
	struct l2_bucket * const l2b = pmap_get_l2_bucket(kpm, va);
	const size_t l1slot __diagused = l1pte_index(va);
	KASSERTMSG(l2b != NULL,
	    "va %#lx pa %#lx prot %d maxkvaddr %#lx: l2 %p l2b %p kva %p",
	    va, pa, prot, pmap_curmaxkvaddr, kpm->pm_l2[L2_IDX(l1slot)],
	    kpm->pm_l2[L2_IDX(l1slot)]
		? &kpm->pm_l2[L2_IDX(l1slot)]->l2_bucket[L2_BUCKET(l1slot)]
		: NULL,
	    kpm->pm_l2[L2_IDX(l1slot)]
		? kpm->pm_l2[L2_IDX(l1slot)]->l2_bucket[L2_BUCKET(l1slot)].l2b_kva
		: NULL);
	KASSERT(l2b->l2b_kva != NULL);

	pt_entry_t * const ptep = &l2b->l2b_kva[l2pte_index(va)];
	const pt_entry_t opte = *ptep;

	if (opte == 0) {
		PMAPCOUNT(kenter_mappings);
		l2b->l2b_occupancy += PAGE_SIZE / L2_S_SIZE;
	} else {
		PMAPCOUNT(kenter_remappings);
#ifdef PMAP_CACHE_VIPT
		opg = PHYS_TO_VM_PAGE(l2pte_pa(opte));
#if defined(DIAGNOSTIC)
		struct vm_page_md *omd __diagused = VM_PAGE_TO_MD(opg);
#endif
		if (opg && arm_cache_prefer_mask != 0) {
			KASSERT(opg != pg);
			KASSERT((omd->pvh_attrs & PVF_KMPAGE) == 0);
			KASSERT((flags & PMAP_KMPAGE) == 0);
			pmap_acquire_page_lock(omd);
			pv = pmap_kremove_pg(opg, va);
			pmap_release_page_lock(omd);
		}
#endif
		if (l2pte_valid_p(opte)) {
			l2pte_reset(ptep);
			PTE_SYNC(ptep);
#ifdef PMAP_CACHE_VIVT
			cpu_dcache_wbinv_range(va, PAGE_SIZE);
#endif
			cpu_tlb_flushD_SE(va);
			cpu_cpwait();
		}
	}
	pmap_release_pmap_lock(kpm);
	pt_entry_t npte = L2_S_PROTO | pa | L2_S_PROT(PTE_KERNEL, prot);

	if (flags & PMAP_PTE) {
		KASSERT((flags & PMAP_CACHE_MASK) == 0);
		if (!(flags & PMAP_NOCACHE))
			npte |= pte_l2_s_cache_mode_pt;
	} else {
		switch (flags & (PMAP_CACHE_MASK | PMAP_DEV_MASK)) {
		case PMAP_DEV ... PMAP_DEV | PMAP_CACHE_MASK:
			break;
		case PMAP_NOCACHE:
			npte |= pte_l2_s_nocache_mode;
			break;
		case PMAP_WRITE_COMBINE:
			npte |= pte_l2_s_wc_mode;
			break;
		default:
			npte |= pte_l2_s_cache_mode;
			break;
		}
	}
	l2pte_set(ptep, npte, 0);
	PTE_SYNC(ptep);

	if (pg) {
		if (flags & PMAP_KMPAGE) {
			KASSERT(md->urw_mappings == 0);
			KASSERT(md->uro_mappings == 0);
			KASSERT(md->krw_mappings == 0);
			KASSERT(md->kro_mappings == 0);
#if defined(PMAP_CACHE_VIPT)
			KASSERT(pv == NULL);
			KASSERT(arm_cache_prefer_mask == 0 || (va & PVF_COLORED) == 0);
			KASSERT((md->pvh_attrs & PVF_NC) == 0);
			/* if there is a color conflict, evict from cache. */
			if (pmap_is_page_colored_p(md)
			    && ((va ^ md->pvh_attrs) & arm_cache_prefer_mask)) {
				PMAPCOUNT(vac_color_change);
				pmap_flush_page(md, pa, PMAP_FLUSH_PRIMARY);
			} else if (md->pvh_attrs & PVF_MULTCLR) {
				/*
				 * If this page has multiple colors, expunge
				 * them.
				 */
				PMAPCOUNT(vac_flush_lots2);
				pmap_flush_page(md, pa, PMAP_FLUSH_SECONDARY);
			}
			/*
			 * Since this is a KMPAGE, there can be no contention
			 * for this page so don't lock it.
			 */
			md->pvh_attrs &= PAGE_SIZE - 1;
			md->pvh_attrs |= PVF_KMPAGE | PVF_COLORED | PVF_DIRTY
			    | (va & arm_cache_prefer_mask);
#else /* !PMAP_CACHE_VIPT */
			md->pvh_attrs |= PVF_KMPAGE;
#endif
			atomic_inc_32(&pmap_kmpages);
#if defined(PMAP_CACHE_VIPT)
		} else if (arm_cache_prefer_mask != 0) {
			if (pv == NULL) {
				pv = pool_get(&pmap_pv_pool, PR_NOWAIT);
				KASSERT(pv != NULL);
			}
			pmap_acquire_page_lock(md);
			pmap_enter_pv(md, pa, pv, pmap_kernel(), va,
			    PVF_WIRED | PVF_KENTRY
			    | (prot & VM_PROT_WRITE ? PVF_WRITE : 0));
			if ((prot & VM_PROT_WRITE)
			    && !(md->pvh_attrs & PVF_NC))
				md->pvh_attrs |= PVF_DIRTY;
			KASSERT((prot & VM_PROT_WRITE) == 0 || (md->pvh_attrs & (PVF_DIRTY|PVF_NC)));
			pmap_vac_me_harder(md, pa, pmap_kernel(), va);
			pmap_release_page_lock(md);
#endif
		}
#if defined(PMAP_CACHE_VIPT)
	} else {
		if (pv != NULL)
			pool_put(&pmap_pv_pool, pv);
#endif
	}
	kpreempt_enable();

	if (pmap_initialized) {
		UVMHIST_LOG(maphist, "  <-- done (ptep %#jx: %#jx -> %#jx)",
		    (uintptr_t)ptep, opte, npte, 0);
	}

}

void
pmap_kremove(vaddr_t va, vsize_t len)
{
#ifdef UVMHIST
	u_int total_mappings = 0;
#endif

	PMAPCOUNT(kenter_unmappings);

	UVMHIST_FUNC(__func__);
	UVMHIST_CALLARGS(maphist, " (va=%#jx, len=%#jx)", va, len, 0, 0);

	const vaddr_t eva = va + len;
	pmap_t kpm = pmap_kernel();

	kpreempt_disable();
	pmap_acquire_pmap_lock(kpm);

	while (va < eva) {
		vaddr_t next_bucket = L2_NEXT_BUCKET_VA(va);
		if (next_bucket > eva)
			next_bucket = eva;

		struct l2_bucket * const l2b = pmap_get_l2_bucket(kpm, va);
		KDASSERT(l2b != NULL);

		pt_entry_t * const sptep = &l2b->l2b_kva[l2pte_index(va)];
		pt_entry_t *ptep = sptep;
		u_int mappings = 0;

		while (va < next_bucket) {
			const pt_entry_t opte = *ptep;
			struct vm_page *opg = PHYS_TO_VM_PAGE(l2pte_pa(opte));
			if (opg != NULL) {
				struct vm_page_md *omd = VM_PAGE_TO_MD(opg);

				if (omd->pvh_attrs & PVF_KMPAGE) {
					KASSERT(omd->urw_mappings == 0);
					KASSERT(omd->uro_mappings == 0);
					KASSERT(omd->krw_mappings == 0);
					KASSERT(omd->kro_mappings == 0);
					omd->pvh_attrs &= ~PVF_KMPAGE;
#if defined(PMAP_CACHE_VIPT)
					if (arm_cache_prefer_mask != 0) {
						omd->pvh_attrs &= ~PVF_WRITE;
					}
#endif
					atomic_dec_32(&pmap_kmpages);
#if defined(PMAP_CACHE_VIPT)
				} else if (arm_cache_prefer_mask != 0) {
					pmap_acquire_page_lock(omd);
					pool_put(&pmap_pv_pool,
					    pmap_kremove_pg(opg, va));
					pmap_release_page_lock(omd);
#endif
				}
			}
			if (l2pte_valid_p(opte)) {
				l2pte_reset(ptep);
				PTE_SYNC(ptep);
#ifdef PMAP_CACHE_VIVT
				cpu_dcache_wbinv_range(va, PAGE_SIZE);
#endif
				cpu_tlb_flushD_SE(va);

				mappings += PAGE_SIZE / L2_S_SIZE;
			}
			va += PAGE_SIZE;
			ptep += PAGE_SIZE / L2_S_SIZE;
		}
		KDASSERTMSG(mappings <= l2b->l2b_occupancy, "%u %u",
		    mappings, l2b->l2b_occupancy);
		l2b->l2b_occupancy -= mappings;
		//PTE_SYNC_RANGE(sptep, (u_int)(ptep - sptep));
#ifdef UVMHIST
		total_mappings += mappings;
#endif
	}
	pmap_release_pmap_lock(kpm);
	cpu_cpwait();
	kpreempt_enable();

	UVMHIST_LOG(maphist, "  <--- done (%ju mappings removed)",
	    total_mappings, 0, 0, 0);
}

bool
pmap_extract(pmap_t pm, vaddr_t va, paddr_t *pap)
{

	return pmap_extract_coherency(pm, va, pap, NULL);
}

bool
pmap_extract_coherency(pmap_t pm, vaddr_t va, paddr_t *pap, bool *coherentp)
{
	struct l2_dtable *l2;
	pd_entry_t *pdep, pde;
	pt_entry_t *ptep, pte;
	paddr_t pa;
	u_int l1slot;
	bool coherent;

	kpreempt_disable();
	pmap_acquire_pmap_lock(pm);

	l1slot = l1pte_index(va);
	pdep = pmap_l1_kva(pm) + l1slot;
	pde = *pdep;

	if (l1pte_section_p(pde)) {
		/*
		 * These should only happen for pmap_kernel()
		 */
		KDASSERT(pm == pmap_kernel());
		pmap_release_pmap_lock(pm);
#if (ARM_MMU_V6 + ARM_MMU_V7) > 0
		if (l1pte_supersection_p(pde)) {
			pa = (pde & L1_SS_FRAME) | (va & L1_SS_OFFSET);
		} else
#endif
			pa = (pde & L1_S_FRAME) | (va & L1_S_OFFSET);
		coherent = (pde & L1_S_CACHE_MASK) == 0;
	} else {
		/*
		 * Note that we can't rely on the validity of the L1
		 * descriptor as an indication that a mapping exists.
		 * We have to look it up in the L2 dtable.
		 */
		l2 = pm->pm_l2[L2_IDX(l1slot)];

		if (l2 == NULL ||
		    (ptep = l2->l2_bucket[L2_BUCKET(l1slot)].l2b_kva) == NULL) {
			pmap_release_pmap_lock(pm);
			kpreempt_enable();

			return false;
		}

		pte = ptep[l2pte_index(va)];
		pmap_release_pmap_lock(pm);
		kpreempt_enable();

		if (pte == 0)
			return false;

		switch (pte & L2_TYPE_MASK) {
		case L2_TYPE_L:
			pa = (pte & L2_L_FRAME) | (va & L2_L_OFFSET);
			coherent = (pte & L2_L_CACHE_MASK) == 0;
			break;

		default:
			pa = (pte & ~PAGE_MASK) | (va & PAGE_MASK);
			coherent = (pte & L2_S_CACHE_MASK) == 0;
			break;
		}
	}

	if (pap != NULL)
		*pap = pa;

	if (coherentp != NULL)
		*coherentp = (pm == pmap_kernel() && coherent);

	return true;
}

/*
 * pmap_pv_remove: remove an unmanaged pv-tracked page from all pmaps
 *	that map it
 */

static void
pmap_pv_remove(paddr_t pa)
{
	struct pmap_page *pp;

	KASSERT(kpreempt_disabled());
	pp = pmap_pv_tracked(pa);
	if (pp == NULL)
		panic("pmap_pv_protect: page not pv-tracked: 0x%"PRIxPADDR,
		    pa);

	struct vm_page_md *md = PMAP_PAGE_TO_MD(pp);
	pmap_page_remove(md, pa);
}

void
pmap_pv_protect(paddr_t pa, vm_prot_t prot)
{

	/* the only case is remove at the moment */
	KASSERT(prot == VM_PROT_NONE);
	pmap_pv_remove(pa);
}

void
pmap_protect(pmap_t pm, vaddr_t sva, vaddr_t eva, vm_prot_t prot)
{
	struct l2_bucket *l2b;
	vaddr_t next_bucket;

	UVMHIST_FUNC(__func__);
	UVMHIST_CALLARGS(maphist, "pm %#jx va %#jx...#%jx prot %#jx",
	    (uintptr_t)pm, sva, eva, prot);

	if ((prot & VM_PROT_READ) == 0) {
		pmap_remove(pm, sva, eva);
		return;
	}

	if (prot & VM_PROT_WRITE) {
		/*
		 * If this is a read->write transition, just ignore it and let
		 * uvm_fault() take care of it later.
		 */
		return;
	}

	kpreempt_disable();
	pmap_acquire_pmap_lock(pm);

	const bool flush = eva - sva >= PAGE_SIZE * 4;
	u_int flags = 0;
	u_int clr_mask = PVF_WRITE | ((prot & VM_PROT_EXECUTE) ? 0 : PVF_EXEC);

	while (sva < eva) {
		next_bucket = L2_NEXT_BUCKET_VA(sva);
		if (next_bucket > eva)
			next_bucket = eva;

		l2b = pmap_get_l2_bucket(pm, sva);
		if (l2b == NULL) {
			sva = next_bucket;
			continue;
		}

		pt_entry_t *ptep = &l2b->l2b_kva[l2pte_index(sva)];

		while (sva < next_bucket) {
			const pt_entry_t opte = *ptep;
			if (l2pte_valid_p(opte) && l2pte_writable_p(opte)) {
				struct vm_page *pg;
				u_int f;

#ifdef PMAP_CACHE_VIVT
				/*
				 * OK, at this point, we know we're doing
				 * write-protect operation.  If the pmap is
				 * active, write-back the page.
				 */
				pmap_cache_wbinv_page(pm, sva, false,
				    PVF_REF | PVF_WRITE);
#endif

				pg = PHYS_TO_VM_PAGE(l2pte_pa(opte));
				pt_entry_t npte = l2pte_set_readonly(opte);
				l2pte_reset(ptep);
				PTE_SYNC(ptep);
				l2pte_set(ptep, npte, 0);
				PTE_SYNC(ptep);

				if (pg != NULL) {
					struct vm_page_md *md = VM_PAGE_TO_MD(pg);
					paddr_t pa = VM_PAGE_TO_PHYS(pg);

					pmap_acquire_page_lock(md);
					f =
					    pmap_modify_pv(md, pa, pm, sva,
					       clr_mask, 0);
					pmap_vac_me_harder(md, pa, pm, sva);
					pmap_release_page_lock(md);
				} else {
					f = PVF_REF | PVF_EXEC;
				}

				if (flush) {
					flags |= f;
				} else {
					pmap_tlb_flush_SE(pm, sva, f);
				}
			}

			sva += PAGE_SIZE;
			ptep += PAGE_SIZE / L2_S_SIZE;
		}
	}

	if (flush) {
		if (PV_BEEN_EXECD(flags)) {
			pmap_tlb_flushID(pm);
		} else if (PV_BEEN_REFD(flags)) {
			pmap_tlb_flushD(pm);
		}
	}
<<<<<<< HEAD
=======
#endif

	pmap_release_pmap_lock(pm);
	kpreempt_enable();
}

void
pmap_icache_sync_range(pmap_t pm, vaddr_t sva, vaddr_t eva)
{
	struct l2_bucket *l2b;
	pt_entry_t *ptep;
	vaddr_t next_bucket;
	vsize_t page_size = trunc_page(sva) + PAGE_SIZE - sva;

	UVMHIST_FUNC(__func__);
	UVMHIST_CALLARGS(maphist, "pm %#jx va %#jx...#%jx",
	    (uintptr_t)pm, sva, eva, 0);

	pmap_acquire_pmap_lock(pm);

	while (sva < eva) {
		next_bucket = L2_NEXT_BUCKET_VA(sva);
		if (next_bucket > eva)
			next_bucket = eva;

		l2b = pmap_get_l2_bucket(pm, sva);
		if (l2b == NULL) {
			sva = next_bucket;
			continue;
		}

		for (ptep = &l2b->l2b_kva[l2pte_index(sva)];
		     sva < next_bucket;
		     sva += page_size,
		     ptep += PAGE_SIZE / L2_S_SIZE,
		     page_size = PAGE_SIZE) {
			if (l2pte_valid_p(*ptep)) {
				cpu_icache_sync_range(sva,
				    uimin(page_size, eva - sva));
			}
		}
	}
>>>>>>> 02586f8c

	pmap_release_pmap_lock(pm);
}

void
pmap_page_protect(struct vm_page *pg, vm_prot_t prot)
{
	struct vm_page_md *md = VM_PAGE_TO_MD(pg);
	paddr_t pa = VM_PAGE_TO_PHYS(pg);

	UVMHIST_FUNC(__func__);
	UVMHIST_CALLARGS(maphist, "md %#jx pa %#jx prot %#jx",
	    (uintptr_t)md, pa, prot, 0);

	switch(prot) {
	case VM_PROT_READ|VM_PROT_WRITE:
	case VM_PROT_READ|VM_PROT_WRITE|VM_PROT_EXECUTE:
		break;

	case VM_PROT_READ:
	case VM_PROT_READ|VM_PROT_EXECUTE:
		pmap_acquire_page_lock(md);
		pmap_clearbit(md, pa, PVF_WRITE);
		pmap_release_page_lock(md);
		break;

	default:
		pmap_page_remove(md, pa);
		break;
	}
}

/*
 * pmap_clear_modify:
 *
 *	Clear the "modified" attribute for a page.
 */
bool
pmap_clear_modify(struct vm_page *pg)
{
	struct vm_page_md *md = VM_PAGE_TO_MD(pg);
	paddr_t pa = VM_PAGE_TO_PHYS(pg);
	bool rv;

	pmap_acquire_page_lock(md);

	if (md->pvh_attrs & PVF_MOD) {
		rv = true;
#if defined(PMAP_CACHE_VIPT)
		/*
		 * If we are going to clear the modified bit and there are
		 * no other modified bits set, flush the page to memory and
		 * mark it clean.
		 */
		if ((md->pvh_attrs & (PVF_DMOD|PVF_NC)) == PVF_MOD)
			pmap_flush_page(md, pa, PMAP_CLEAN_PRIMARY);
#endif
		pmap_clearbit(md, pa, PVF_MOD);
	} else {
		rv = false;
	}
	pmap_release_page_lock(md);

	return rv;
}

/*
 * pmap_clear_reference:
 *
 *	Clear the "referenced" attribute for a page.
 */
bool
pmap_clear_reference(struct vm_page *pg)
{
	struct vm_page_md *md = VM_PAGE_TO_MD(pg);
	paddr_t pa = VM_PAGE_TO_PHYS(pg);
	bool rv;

	pmap_acquire_page_lock(md);

	if (md->pvh_attrs & PVF_REF) {
		rv = true;
		pmap_clearbit(md, pa, PVF_REF);
	} else {
		rv = false;
	}
	pmap_release_page_lock(md);

	return rv;
}

/*
 * pmap_is_modified:
 *
 *	Test if a page has the "modified" attribute.
 */
/* See <arm/arm32/pmap.h> */

/*
 * pmap_is_referenced:
 *
 *	Test if a page has the "referenced" attribute.
 */
/* See <arm/arm32/pmap.h> */

<<<<<<< HEAD
=======
#if defined(ARM_MMU_EXTENDED) && 0
int
pmap_prefetchabt_fixup(void *v)
{
	struct trapframe * const tf = v;
	vaddr_t va = trunc_page(tf->tf_pc);
	int rv = ABORT_FIXUP_FAILED;

	if (!TRAP_USERMODE(tf) && va < VM_MAXUSER_ADDRESS)
		return rv;

	kpreempt_disable();
	pmap_t pm = curcpu()->ci_pmap_cur;
	const size_t l1slot = l1pte_index(va);
	struct l2_dtable * const l2 = pm->pm_l2[L2_IDX(l1slot)];
	if (l2 == NULL)
		goto out;

	struct l2_bucket * const l2b = &l2->l2_bucket[L2_BUCKET(l1slot)];
	if (l2b->l2b_kva == NULL)
		goto out;

	/*
	 * Check the PTE itself.
	 */
	pt_entry_t * const ptep = &l2b->l2b_kva[l2pte_index(va)];
	const pt_entry_t opte = *ptep;
	if ((opte & L2_S_PROT_U) == 0 || (opte & L2_XS_XN) == 0)
		goto out;

	paddr_t pa = l2pte_pa(opte);
	struct vm_page * const pg = PHYS_TO_VM_PAGE(pa);
	KASSERT(pg != NULL);

	struct vm_page_md * const md = VM_PAGE_TO_MD(pg);

	pmap_acquire_page_lock(md);
	struct pv_entry * const pv = pmap_find_pv(md, pm, va);
	KASSERT(pv != NULL);

	if (PV_IS_EXEC_P(pv->pv_flags)) {
		l2pte_reset(ptep);
		PTE_SYNC(ptep);
		pmap_tlb_flush_SE(pm, va, PVF_EXEC | PVF_REF);
		if (!PV_IS_EXEC_P(md->pvh_attrs)) {
			pmap_syncicache_page(md, pa);
		}
		rv = ABORT_FIXUP_RETURN;
		l2pte_set(ptep, opte & ~L2_XS_XN, 0);
		PTE_SYNC(ptep);
	}
	pmap_release_page_lock(md);

  out:
	kpreempt_enable();

	return rv;
}
#endif

>>>>>>> 02586f8c
int
pmap_fault_fixup(pmap_t pm, vaddr_t va, vm_prot_t ftype, int user)
{
	struct l2_dtable *l2;
	struct l2_bucket *l2b;
	paddr_t pa;
	const size_t l1slot = l1pte_index(va);
	int rv = 0;

	UVMHIST_FUNC(__func__);
	UVMHIST_CALLARGS(maphist, "pm=%#jx, va=%#jx, ftype=%#jx, user=%jd",
	    (uintptr_t)pm, va, ftype, user);

	va = trunc_page(va);

	KASSERT(!user || (pm != pmap_kernel()));

<<<<<<< HEAD
=======
#ifdef ARM_MMU_EXTENDED
	UVMHIST_LOG(maphist, " ti=%#jx pai=%#jx asid=%#jx",
	    (uintptr_t)cpu_tlb_info(curcpu()),
	    (uintptr_t)PMAP_PAI(pm, cpu_tlb_info(curcpu())),
	    (uintptr_t)PMAP_PAI(pm, cpu_tlb_info(curcpu()))->pai_asid, 0);
#endif

	kpreempt_disable();
>>>>>>> 02586f8c
	pmap_acquire_pmap_lock(pm);

	/*
	 * If there is no l2_dtable for this address, then the process
	 * has no business accessing it.
	 *
	 * Note: This will catch userland processes trying to access
	 * kernel addresses.
	 */
	l2 = pm->pm_l2[L2_IDX(l1slot)];
	if (l2 == NULL) {
		UVMHIST_LOG(maphist, " no l2 for l1slot %#jx", l1slot, 0, 0, 0);
		goto out;
	}

	/*
	 * Likewise if there is no L2 descriptor table
	 */
	l2b = &l2->l2_bucket[L2_BUCKET(l1slot)];
	if (l2b->l2b_kva == NULL) {
		UVMHIST_LOG(maphist, " <-- done (no ptep for l1slot %#jx)",
		    l1slot, 0, 0, 0);
		goto out;
	}

	/*
	 * Check the PTE itself.
	 */
	pt_entry_t * const ptep = &l2b->l2b_kva[l2pte_index(va)];
	pt_entry_t const opte = *ptep;
	if (opte == 0 || (opte & L2_TYPE_MASK) == L2_TYPE_L) {
		UVMHIST_LOG(maphist, " <-- done (empty pte)",
		    0, 0, 0, 0);
		goto out;
	}

#ifndef ARM_HAS_VBAR
	/*
	 * Catch a userland access to the vector page mapped at 0x0
	 */
	if (user && (opte & L2_S_PROT_U) == 0) {
		UVMHIST_LOG(maphist, " <-- done (vector_page)", 0, 0, 0, 0);
		goto out;
	}
#endif

	pa = l2pte_pa(opte);
	UVMHIST_LOG(maphist, " pa %#jx opte %#jx ", pa, opte, 0, 0);

	if ((ftype & VM_PROT_WRITE) && !l2pte_writable_p(opte)) {
		/*
		 * This looks like a good candidate for "page modified"
		 * emulation...
		 */
		struct pv_entry *pv;
		struct vm_page *pg;

		/* Extract the physical address of the page */
		if ((pg = PHYS_TO_VM_PAGE(pa)) == NULL) {
			UVMHIST_LOG(maphist, " <-- done (mod/ref unmanaged page)", 0, 0, 0, 0);
			goto out;
		}

		struct vm_page_md *md = VM_PAGE_TO_MD(pg);

		/* Get the current flags for this page. */
		pmap_acquire_page_lock(md);
		pv = pmap_find_pv(md, pm, va);
		if (pv == NULL || PV_IS_KENTRY_P(pv->pv_flags)) {
			pmap_release_page_lock(md);
			UVMHIST_LOG(maphist, " <-- done (mod/ref emul: no PV)", 0, 0, 0, 0);
			goto out;
		}

		/*
		 * Do the flags say this page is writable? If not then it
		 * is a genuine write fault. If yes then the write fault is
		 * our fault as we did not reflect the write access in the
		 * PTE. Now we know a write has occurred we can correct this
		 * and also set the modified bit
		 */
		if ((pv->pv_flags & PVF_WRITE) == 0) {
			pmap_release_page_lock(md);
			UVMHIST_LOG(maphist, " <-- done (write fault)", 0, 0, 0, 0);
			goto out;
		}

		md->pvh_attrs |= PVF_REF | PVF_MOD;
		pv->pv_flags |= PVF_REF | PVF_MOD;
#if defined(PMAP_CACHE_VIPT)
		/*
		 * If there are cacheable mappings for this page, mark it dirty.
		 */
		if ((md->pvh_attrs & PVF_NC) == 0)
			md->pvh_attrs |= PVF_DIRTY;
#endif
		pmap_release_page_lock(md);

		/*
		 * Re-enable write permissions for the page.  No need to call
		 * pmap_vac_me_harder(), since this is just a
		 * modified-emulation fault, and the PVF_WRITE bit isn't
		 * changing. We've already set the cacheable bits based on
		 * the assumption that we can write to this page.
		 */
		const pt_entry_t npte =
		    l2pte_set_writable((opte & ~L2_TYPE_MASK) | L2_S_PROTO)
		    | 0;
		l2pte_reset(ptep);
		PTE_SYNC(ptep);
		pmap_tlb_flush_SE(pm, va,
		    (ftype & VM_PROT_EXECUTE) ? PVF_EXEC | PVF_REF : PVF_REF);
		l2pte_set(ptep, npte, 0);
		PTE_SYNC(ptep);
		PMAPCOUNT(fixup_mod);
		rv = 1;
		UVMHIST_LOG(maphist, " <-- done (mod/ref emul: changed pte "
		    "from %#jx to %#jx)", opte, npte, 0, 0);
	} else if ((opte & L2_TYPE_MASK) == L2_TYPE_INV) {
		/*
		 * This looks like a good candidate for "page referenced"
		 * emulation.
		 */
		struct vm_page *pg;

		/* Extract the physical address of the page */
		if ((pg = PHYS_TO_VM_PAGE(pa)) == NULL) {
			UVMHIST_LOG(maphist, " <-- done (ref emul: unmanaged page)", 0, 0, 0, 0);
			goto out;
		}

		struct vm_page_md *md = VM_PAGE_TO_MD(pg);

		/* Get the current flags for this page. */
		pmap_acquire_page_lock(md);
		struct pv_entry *pv = pmap_find_pv(md, pm, va);
		if (pv == NULL || PV_IS_KENTRY_P(pv->pv_flags)) {
			pmap_release_page_lock(md);
			UVMHIST_LOG(maphist, " <-- done (ref emul no PV)", 0, 0, 0, 0);
			goto out;
		}

		md->pvh_attrs |= PVF_REF;
		pv->pv_flags |= PVF_REF;

		pt_entry_t npte =
		    l2pte_set_readonly((opte & ~L2_TYPE_MASK) | L2_S_PROTO);
		pmap_release_page_lock(md);
		l2pte_reset(ptep);
		PTE_SYNC(ptep);
		pmap_tlb_flush_SE(pm, va,
		    (ftype & VM_PROT_EXECUTE) ? PVF_EXEC | PVF_REF : PVF_REF);
		l2pte_set(ptep, npte, 0);
		PTE_SYNC(ptep);
		PMAPCOUNT(fixup_ref);
		rv = 1;
		UVMHIST_LOG(maphist, " <-- done (ref emul: changed pte from %#x to %#x)",
		    opte, npte, 0, 0);
	}

	/*
	 * We know there is a valid mapping here, so simply
	 * fix up the L1 if necessary.
	 */
	pd_entry_t * const pdep = pmap_l1_kva(pm) + l1slot;
	pd_entry_t pde = L1_C_PROTO | l2b->l2b_pa | L1_C_DOM(pmap_domain(pm));
	if (*pdep != pde) {
		l1pte_setone(pdep, pde);
		PDE_SYNC(pdep);
		rv = 1;
		PMAPCOUNT(fixup_pdes);
	}

#ifdef CPU_SA110
	/*
	 * There are bugs in the rev K SA110.  This is a check for one
	 * of them.
	 */
	if (rv == 0 && curcpu()->ci_arm_cputype == CPU_ID_SA110 &&
	    curcpu()->ci_arm_cpurev < 3) {
		/* Always current pmap */
		if (l2pte_valid_p(opte)) {
			extern int kernel_debug;
			if (kernel_debug & 1) {
				struct proc *p = curlwp->l_proc;
				printf("prefetch_abort: page is already "
				    "mapped - pte=%p *pte=%08x\n", ptep, opte);
				printf("prefetch_abort: pc=%08lx proc=%p "
				    "process=%s\n", va, p, p->p_comm);
				printf("prefetch_abort: far=%08x fs=%x\n",
				    cpu_faultaddress(), cpu_faultstatus());
			}
#ifdef DDB
			if (kernel_debug & 2)
				Debugger();
#endif
			rv = 1;
		}
	}
#endif /* CPU_SA110 */

	/*
	 * If 'rv == 0' at this point, it generally indicates that there is a
	 * stale TLB entry for the faulting address.  That might be due to a
	 * wrong setting of pmap_needs_pte_sync.  So set it and retry.
	 */
	if (rv == 0
	    && pm->pm_l1->l1_domain_use_count == 1
	    && pmap_needs_pte_sync == 0) {
		pmap_needs_pte_sync = 1;
		PTE_SYNC(ptep);
		PMAPCOUNT(fixup_ptesync);
		rv = 1;
	}

#ifndef MULTIPROCESSOR
	/*
	 * If 'rv == 0' at this point, it generally indicates that there is a
	 * stale TLB entry for the faulting address. This happens when two or
	 * more processes are sharing an L1. Since we don't flush the TLB on
	 * a context switch between such processes, we can take domain faults
	 * for mappings which exist at the same VA in both processes. EVEN IF
	 * WE'VE RECENTLY FIXED UP THE CORRESPONDING L1 in pmap_enter(), for
	 * example.
	 *
	 * This is extremely likely to happen if pmap_enter() updated the L1
	 * entry for a recently entered mapping. In this case, the TLB is
	 * flushed for the new mapping, but there may still be TLB entries for
	 * other mappings belonging to other processes in the 1MB range
	 * covered by the L1 entry.
	 *
	 * Since 'rv == 0', we know that the L1 already contains the correct
	 * value, so the fault must be due to a stale TLB entry.
	 *
	 * Since we always need to flush the TLB anyway in the case where we
	 * fixed up the L1, or frobbed the L2 PTE, we effectively deal with
	 * stale TLB entries dynamically.
	 *
	 * However, the above condition can ONLY happen if the current L1 is
	 * being shared. If it happens when the L1 is unshared, it indicates
	 * that other parts of the pmap are not doing their job WRT managing
	 * the TLB.
	 */
	if (rv == 0
	    && pm->pm_l1->l1_domain_use_count == 1
	    && true) {
#ifdef DEBUG
		extern int last_fault_code;
#else
		int last_fault_code = ftype & VM_PROT_EXECUTE
		    ? armreg_ifsr_read()
		    : armreg_dfsr_read();
#endif
		printf("fixup: pm %p, va 0x%lx, ftype %d - nothing to do!\n",
		    pm, va, ftype);
		printf("fixup: l2 %p, l2b %p, ptep %p, pte %#x\n",
		    l2, l2b, ptep, opte);

		printf("fixup: pdep %p, pde %#x, fsr %#x\n",
		    pdep, pde, last_fault_code);
#ifdef DDB
		extern int kernel_debug;

		if (kernel_debug & 2) {
			pmap_release_pmap_lock(pm);
#ifdef UVMHIST
			KERNHIST_DUMP(maphist);
#endif
			cpu_Debugger();
			pmap_acquire_pmap_lock(pm);
		}
#endif
	}
#endif

	/* Flush the TLB in the shared L1 case - see comment above */
	pmap_tlb_flush_SE(pm, va,
	    (ftype & VM_PROT_EXECUTE) ? PVF_EXEC | PVF_REF : PVF_REF);

	rv = 1;

out:
	pmap_release_pmap_lock(pm);
	kpreempt_enable();

	return rv;
}

/*
 * Routine:	pmap_procwr
 *
 * Function:
 *	Synchronize caches corresponding to [addr, addr+len) in p.
 *
 */
void
pmap_procwr(struct proc *p, vaddr_t va, int len)
{

	/* We only need to do anything if it is the current process. */
	if (p == curproc)
		cpu_icache_sync_range(va, len);
}

/*
 * Routine:	pmap_unwire
 * Function:	Clear the wired attribute for a map/virtual-address pair.
 *
 * In/out conditions:
 *		The mapping must already exist in the pmap.
 */
void
pmap_unwire(pmap_t pm, vaddr_t va)
{
	struct l2_bucket *l2b;
	pt_entry_t *ptep, pte;
	struct vm_page *pg;
	paddr_t pa;

	UVMHIST_FUNC(__func__);
	UVMHIST_CALLARGS(maphist, "pm %#jx va %#jx", (uintptr_t)pm, va, 0, 0);

	kpreempt_disable();
	pmap_acquire_pmap_lock(pm);

	l2b = pmap_get_l2_bucket(pm, va);
	KDASSERT(l2b != NULL);

	ptep = &l2b->l2b_kva[l2pte_index(va)];
	pte = *ptep;

	/* Extract the physical address of the page */
	pa = l2pte_pa(pte);

	if ((pg = PHYS_TO_VM_PAGE(pa)) != NULL) {
		/* Update the wired bit in the pv entry for this page. */
		struct vm_page_md *md = VM_PAGE_TO_MD(pg);

		pmap_acquire_page_lock(md);
		(void) pmap_modify_pv(md, pa, pm, va, PVF_WIRED, 0);
		pmap_release_page_lock(md);
	}

	pmap_release_pmap_lock(pm);
	kpreempt_enable();

	UVMHIST_LOG(maphist, " <-- done", 0, 0, 0, 0);
}

void
pmap_activate(struct lwp *l)
{
	extern int block_userspace_access;
	pmap_t npm = l->l_proc->p_vmspace->vm_map.pmap;

	UVMHIST_FUNC(__func__);
	UVMHIST_CALLARGS(maphist, "l=%#jx pm=%#jx", (uintptr_t)l,
	    (uintptr_t)npm, 0, 0);

	struct cpu_info * const ci = curcpu();

	/*
	 * If activating a non-current lwp or the current lwp is
	 * already active, just return.
	 */
	if (false
	    || l != curlwp
	    || npm->pm_activated == true
	    || false) {
		UVMHIST_LOG(maphist, " <-- (same pmap)", (uintptr_t)curlwp,
		    (uintptr_t)l, 0, 0);
		return;
	}

	const uint32_t ndacr = (DOMAIN_CLIENT << (PMAP_DOMAIN_KERNEL * 2))
	    | (DOMAIN_CLIENT << (pmap_domain(npm) * 2));

	/*
	 * If TTB and DACR are unchanged, short-circuit all the
	 * TLB/cache management stuff.
	 */
	pmap_t opm = ci->ci_lastlwp
	    ? ci->ci_lastlwp->l_proc->p_vmspace->vm_map.pmap
	    : NULL;
	if (opm != NULL) {
		uint32_t odacr = (DOMAIN_CLIENT << (PMAP_DOMAIN_KERNEL * 2))
		    | (DOMAIN_CLIENT << (pmap_domain(opm) * 2));

		if (opm->pm_l1 == npm->pm_l1 && odacr == ndacr)
			goto all_done;
	}

	PMAPCOUNT(activations);
	block_userspace_access = 1;

	/*
	 * If switching to a user vmspace which is different to the
	 * most recent one, and the most recent one is potentially
	 * live in the cache, we must write-back and invalidate the
	 * entire cache.
	 */
	pmap_t rpm = ci->ci_pmap_lastuser;

	/*
	 * XXXSCW: There's a corner case here which can leave turds in the
	 * cache as reported in kern/41058. They're probably left over during
	 * tear-down and switching away from an exiting process. Until the root
	 * cause is identified and fixed, zap the cache when switching pmaps.
	 * This will result in a few unnecessary cache flushes, but that's
	 * better than silently corrupting data.
	 */
	if (rpm) {
		rpm->pm_cstate.cs_cache = 0;
		if (npm == pmap_kernel())
			ci->ci_pmap_lastuser = NULL;
#ifdef PMAP_CACHE_VIVT
		cpu_idcache_wbinv_all();
#endif
	}

	/* No interrupts while we frob the TTB/DACR */
	uint32_t oldirqstate = disable_interrupts(IF32_bits);

#ifndef ARM_HAS_VBAR
	/*
	 * For ARM_VECTORS_LOW, we MUST, I repeat, MUST fix up the L1
	 * entry corresponding to 'vector_page' in the incoming L1 table
	 * before switching to it otherwise subsequent interrupts/exceptions
	 * (including domain faults!) will jump into hyperspace.
	 */
	if (npm->pm_pl1vec != NULL) {
		cpu_tlb_flushID_SE((u_int)vector_page);
		cpu_cpwait();
		*npm->pm_pl1vec = npm->pm_l1vec;
		PTE_SYNC(npm->pm_pl1vec);
	}
#endif

	cpu_domains(ndacr);
	if (npm == pmap_kernel() || npm == rpm) {
		/*
		 * Switching to a kernel thread, or back to the
		 * same user vmspace as before... Simply update
		 * the TTB (no TLB flush required)
		 */
		cpu_setttb(npm->pm_l1->l1_physaddr, false);
		cpu_cpwait();
	} else {
		/*
		 * Otherwise, update TTB and flush TLB
		 */
		cpu_context_switch(npm->pm_l1->l1_physaddr);
		if (rpm != NULL)
			rpm->pm_cstate.cs_tlb = 0;
	}

	restore_interrupts(oldirqstate);

	block_userspace_access = 0;

 all_done:
	/*
	 * The new pmap is resident. Make sure it's marked
	 * as resident in the cache/TLB.
	 */
	npm->pm_cstate.cs_all = PMAP_CACHE_STATE_ALL;
	if (npm != pmap_kernel())
		ci->ci_pmap_lastuser = npm;

	/* The old pmap is not longer active */
	if (opm != npm) {
		if (opm != NULL)
			opm->pm_activated = false;

		/* But the new one is */
		npm->pm_activated = true;
	}
	ci->ci_pmap_cur = npm;
	UVMHIST_LOG(maphist, " <-- done", 0, 0, 0, 0);
}

void
pmap_deactivate(struct lwp *l)
{
	pmap_t pm = l->l_proc->p_vmspace->vm_map.pmap;

	UVMHIST_FUNC(__func__);
	UVMHIST_CALLARGS(maphist, "l=%#jx (pm=%#jx)", (uintptr_t)l,
		(uintptr_t)pm, 0, 0);

	/*
	 * If the process is exiting, make sure pmap_activate() does
	 * a full MMU context-switch and cache flush, which we might
	 * otherwise skip. See PR port-arm/38950.
	 */
	if (l->l_proc->p_sflag & PS_WEXIT)
		curcpu()->ci_lastlwp = NULL;

	pm->pm_activated = false;
	UVMHIST_LOG(maphist, "  <-- done", 0, 0, 0, 0);
}

void
pmap_update(pmap_t pm)
{

	UVMHIST_FUNC(__func__);
	UVMHIST_CALLARGS(maphist, "pm=%#jx remove_all %jd", (uintptr_t)pm,
	    pm->pm_remove_all, 0, 0);

	if (pm->pm_remove_all) {
		/*
		 * Finish up the pmap_remove_all() optimisation by flushing
		 * the TLB.
		 */
		pmap_tlb_flushID(pm);
		pm->pm_remove_all = false;
	}

	if (pmap_is_current(pm)) {
		/*
		 * If we're dealing with a current userland pmap, move its L1
		 * to the end of the LRU.
		 */
		if (pm != pmap_kernel())
			pmap_use_l1(pm);

		/*
		 * We can assume we're done with frobbing the cache/tlb for
		 * now. Make sure any future pmap ops don't skip cache/tlb
		 * flushes.
		 */
		pm->pm_cstate.cs_all = PMAP_CACHE_STATE_ALL;
	}

	PMAPCOUNT(updates);

	/*
	 * make sure TLB/cache operations have completed.
	 */
	cpu_cpwait();
	UVMHIST_LOG(maphist, "  <-- done", 0, 0, 0, 0);
}

bool
pmap_remove_all(pmap_t pm)
{

	UVMHIST_FUNC(__func__);
	UVMHIST_CALLARGS(maphist, "(pm=%#jx)", (uintptr_t)pm, 0, 0, 0);

	KASSERT(pm != pmap_kernel());

	kpreempt_disable();
	/*
	 * The vmspace described by this pmap is about to be torn down.
	 * Until pmap_update() is called, UVM will only make calls
	 * to pmap_remove(). We can make life much simpler by flushing
	 * the cache now, and deferring TLB invalidation to pmap_update().
	 */
#ifdef PMAP_CACHE_VIVT
	pmap_cache_wbinv_all(pm, PVF_EXEC);
#endif
	pm->pm_remove_all = true;
	kpreempt_enable();

	UVMHIST_LOG(maphist, " <-- done", 0, 0, 0, 0);
	return false;
}

/*
 * Retire the given physical map from service.
 * Should only be called if the map contains no valid mappings.
 */
void
pmap_destroy(pmap_t pm)
{
	UVMHIST_FUNC(__func__);
	UVMHIST_CALLARGS(maphist, "pm=%#jx remove_all %jd", (uintptr_t)pm,
	    pm ? pm->pm_remove_all : 0, 0, 0);

	if (pm == NULL)
		return;

	if (pm->pm_remove_all) {
		pmap_tlb_flushID(pm);
		pm->pm_remove_all = false;
	}

	/*
	 * Drop reference count
	 */
	if (atomic_dec_uint_nv(&pm->pm_refs) > 0) {
		if (pmap_is_current(pm)) {
			if (pm != pmap_kernel())
				pmap_use_l1(pm);
			pm->pm_cstate.cs_all = PMAP_CACHE_STATE_ALL;
		}
		return;
	}

	/*
	 * reference count is zero, free pmap resources and then free pmap.
	 */

#ifndef ARM_HAS_VBAR
	if (vector_page < KERNEL_BASE) {
		KDASSERT(!pmap_is_current(pm));

		/* Remove the vector page mapping */
		pmap_remove(pm, vector_page, vector_page + PAGE_SIZE);
		pmap_update(pm);
	}
#endif

	pmap_free_l1(pm);

	struct cpu_info * const ci = curcpu();
	if (ci->ci_pmap_lastuser == pm)
		ci->ci_pmap_lastuser = NULL;

	mutex_destroy(&pm->pm_lock);
	pool_cache_put(&pmap_cache, pm);
	UVMHIST_LOG(maphist, "  <-- done", 0, 0, 0, 0);
}


/*
 * void pmap_reference(pmap_t pm)
 *
 * Add a reference to the specified pmap.
 */
void
pmap_reference(pmap_t pm)
{

	if (pm == NULL)
		return;

	pmap_use_l1(pm);

	atomic_inc_uint(&pm->pm_refs);
}

#if (ARM_MMU_V6 + ARM_MMU_V7) > 0

static struct evcnt pmap_prefer_nochange_ev =
    EVCNT_INITIALIZER(EVCNT_TYPE_MISC, NULL, "pmap prefer", "nochange");
static struct evcnt pmap_prefer_change_ev =
    EVCNT_INITIALIZER(EVCNT_TYPE_MISC, NULL, "pmap prefer", "change");

EVCNT_ATTACH_STATIC(pmap_prefer_change_ev);
EVCNT_ATTACH_STATIC(pmap_prefer_nochange_ev);

void
pmap_prefer(vaddr_t hint, vaddr_t *vap, int td)
{
	vsize_t mask = arm_cache_prefer_mask | (PAGE_SIZE - 1);
	vaddr_t va = *vap;
	vaddr_t diff = (hint - va) & mask;
	if (diff == 0) {
		pmap_prefer_nochange_ev.ev_count++;
	} else {
		pmap_prefer_change_ev.ev_count++;
		if (__predict_false(td))
			va -= mask + 1;
		*vap = va + diff;
	}
}
#endif /* ARM_MMU_V6 | ARM_MMU_V7 */

/*
 * void pmap_virtual_space(vaddr_t *start, vaddr_t *end)
 *
 * Return the start and end addresses of the kernel's virtual space.
 * These values are setup in pmap_bootstrap and are updated as pages
 * are allocated.
 */
void
pmap_virtual_space(vaddr_t *start, vaddr_t *end)
{
	*start = virtual_avail;
	*end = virtual_end;
}


/*
 * Helper function for pmap_grow_l2_bucket()
 */
static inline int
pmap_grow_map(vaddr_t va, paddr_t *pap)
{
	paddr_t pa;

	KASSERT((va & PGOFSET) == 0);

	if (uvm.page_init_done == false) {
#ifdef PMAP_STEAL_MEMORY
		pv_addr_t pv;
		pmap_boot_pagealloc(PAGE_SIZE,
#ifdef PMAP_CACHE_VIPT
		    arm_cache_prefer_mask,
		    va & arm_cache_prefer_mask,
#else
		    0, 0,
#endif
		    &pv);
		pa = pv.pv_pa;
#else
		if (uvm_page_physget(&pa) == false)
			return 1;
#endif	/* PMAP_STEAL_MEMORY */
	} else {
		struct vm_page *pg;
		pg = uvm_pagealloc(NULL, 0, NULL, UVM_PGA_USERESERVE);
		if (pg == NULL)
			return 1;
		pa = VM_PAGE_TO_PHYS(pg);
		/*
		 * This new page must not have any mappings.
		 */
		struct vm_page_md *md __diagused = VM_PAGE_TO_MD(pg);
		KASSERT(SLIST_EMPTY(&md->pvh_list));
	}

	/*
	 * Enter it via pmap_kenter_pa and let that routine do the hard work.
	 */
	pmap_kenter_pa(va, pa, VM_PROT_READ | VM_PROT_WRITE,
	    PMAP_KMPAGE | PMAP_PTE);

	if (pap)
		*pap = pa;

	PMAPCOUNT(pt_mappings);

	const pmap_t kpm __diagused = pmap_kernel();
	struct l2_bucket * const l2b __diagused = pmap_get_l2_bucket(kpm, va);
	KASSERT(l2b != NULL);

	pt_entry_t * const ptep __diagused = &l2b->l2b_kva[l2pte_index(va)];
	const pt_entry_t pte __diagused = *ptep;
	KASSERT(l2pte_valid_p(pte));
	KASSERT((pte & L2_S_CACHE_MASK) == pte_l2_s_cache_mode_pt);

	memset((void *)va, 0, PAGE_SIZE);

	return 0;
}

/*
 * This is the same as pmap_alloc_l2_bucket(), except that it is only
 * used by pmap_growkernel().
 */
static inline struct l2_bucket *
pmap_grow_l2_bucket(pmap_t pm, vaddr_t va)
{
	const size_t l1slot = l1pte_index(va);
	struct l2_dtable *l2;
	vaddr_t nva;

	CTASSERT((PAGE_SIZE % L2_TABLE_SIZE_REAL) == 0);
	if ((l2 = pm->pm_l2[L2_IDX(l1slot)]) == NULL) {
		/*
		 * No mapping at this address, as there is
		 * no entry in the L1 table.
		 * Need to allocate a new l2_dtable.
		 */
		nva = pmap_kernel_l2dtable_kva;
		if ((nva & PGOFSET) == 0) {
			/*
			 * Need to allocate a backing page
			 */
			if (pmap_grow_map(nva, NULL))
				return NULL;
		}

		l2 = (struct l2_dtable *)nva;
		nva += sizeof(struct l2_dtable);

		if ((nva & PGOFSET) < (pmap_kernel_l2dtable_kva & PGOFSET)) {
			/*
			 * The new l2_dtable straddles a page boundary.
			 * Map in another page to cover it.
			 */
			if (pmap_grow_map(nva & ~PGOFSET, NULL))
				return NULL;
		}

		pmap_kernel_l2dtable_kva = nva;

		/*
		 * Link it into the parent pmap
		 */
		pm->pm_l2[L2_IDX(l1slot)] = l2;
	}

	struct l2_bucket * const l2b = &l2->l2_bucket[L2_BUCKET(l1slot)];

	/*
	 * Fetch pointer to the L2 page table associated with the address.
	 */
	if (l2b->l2b_kva == NULL) {
		pt_entry_t *ptep;

		/*
		 * No L2 page table has been allocated. Chances are, this
		 * is because we just allocated the l2_dtable, above.
		 */
		nva = pmap_kernel_l2ptp_kva;
		ptep = (pt_entry_t *)nva;
		if ((nva & PGOFSET) == 0) {
			/*
			 * Need to allocate a backing page
			 */
			if (pmap_grow_map(nva, &pmap_kernel_l2ptp_phys))
				return NULL;
			PTE_SYNC_RANGE(ptep, PAGE_SIZE / sizeof(pt_entry_t));
		}

		l2->l2_occupancy++;
		l2b->l2b_kva = ptep;
		l2b->l2b_l1slot = l1slot;
		l2b->l2b_pa = pmap_kernel_l2ptp_phys;

		pmap_kernel_l2ptp_kva += L2_TABLE_SIZE_REAL;
		pmap_kernel_l2ptp_phys += L2_TABLE_SIZE_REAL;
	}

	return l2b;
}


vaddr_t
pmap_growkernel(vaddr_t maxkvaddr)
{
	UVMHIST_FUNC(__func__);
	UVMHIST_CALLARGS(maphist, "growing kernel from %#jx to %#jx\n",
	    pmap_curmaxkvaddr, maxkvaddr, 0, 0);

	pmap_t kpm = pmap_kernel();
	struct l1_ttable *l1;
	int s;

	if (maxkvaddr <= pmap_curmaxkvaddr)
		goto out;		/* we are OK */

	KDASSERT(maxkvaddr <= virtual_end);

	/*
	 * whoops!   we need to add kernel PTPs
	 */
	vaddr_t pmap_maxkvaddr = pmap_curmaxkvaddr;

	s = splvm();	/* to be safe */
	mutex_enter(&kpm_lock);

	/* Map 1MB at a time */
	size_t l1slot = l1pte_index(pmap_maxkvaddr);
	for (;pmap_curmaxkvaddr < maxkvaddr; pmap_curmaxkvaddr += L1_S_SIZE,
	     l1slot++) {
		struct l2_bucket *l2b =
		    pmap_grow_l2_bucket(kpm, pmap_curmaxkvaddr);
		KASSERT(l2b != NULL);

		const pd_entry_t npde = L1_C_PROTO | l2b->l2b_pa
		    | L1_C_DOM(PMAP_DOMAIN_KERNEL);

		/* Distribute new L1 entry to all other L1s */
		SLIST_FOREACH(l1, &l1_list, l1_link) {
			pd_entry_t * const pdep = &l1->l1_kva[l1slot];
			l1pte_setone(pdep, npde);
			PDE_SYNC(pdep);
		}
	}

#ifdef PMAP_CACHE_VIVT
	/*
	 * flush out the cache, expensive but growkernel will happen so
	 * rarely
	 */
	cpu_dcache_wbinv_all();
	cpu_tlb_flushD();
	cpu_cpwait();
#endif

	mutex_exit(&kpm_lock);
	splx(s);

	kasan_shadow_map((void *)pmap_maxkvaddr,
	    (size_t)(pmap_curmaxkvaddr - pmap_maxkvaddr));

out:
	return pmap_curmaxkvaddr;
}





/************************ Utility routines ****************************/

#ifndef ARM_HAS_VBAR
/*
 * vector_page_setprot:
 *
 *	Manipulate the protection of the vector page.
 */
void
vector_page_setprot(int prot)
{
	struct l2_bucket *l2b;
	pt_entry_t *ptep;

#if defined(CPU_ARMV7) || defined(CPU_ARM11)
	/*
	 * If we are using VBAR to use the vectors in the kernel, then it's
	 * already mapped in the kernel text so no need to anything here.
	 */
	if (vector_page != ARM_VECTORS_LOW && vector_page != ARM_VECTORS_HIGH) {
		KASSERT((armreg_pfr1_read() & ARM_PFR1_SEC_MASK) != 0);
		return;
	}
#endif

	l2b = pmap_get_l2_bucket(pmap_kernel(), vector_page);
	KASSERT(l2b != NULL);

	ptep = &l2b->l2b_kva[l2pte_index(vector_page)];

	const pt_entry_t opte = *ptep;
	const pt_entry_t npte = (opte & ~L2_S_PROT_MASK)
	    | L2_S_PROT(PTE_KERNEL, prot);
	l2pte_set(ptep, npte, opte);
	PTE_SYNC(ptep);
	cpu_tlb_flushD_SE(vector_page);
	cpu_cpwait();
}
#endif



bool
pmap_get_pde(pmap_t pm, vaddr_t va, pd_entry_t **pdp)
{

	if (pm->pm_l1 == NULL)
		return false;

	*pdp = pmap_l1_kva(pm) + l1pte_index(va);

	return true;
}



/************************ Bootstrapping routines ****************************/

static void
pmap_init_l1(struct l1_ttable *l1, pd_entry_t *l1pt)
{
	int i;

	l1->l1_kva = l1pt;
	l1->l1_domain_use_count = 0;
	l1->l1_domain_first = 0;

	for (i = 0; i < PMAP_DOMAINS; i++)
		l1->l1_domain_free[i] = i + 1;

	/*
	 * Copy the kernel's L1 entries to each new L1.
	 */
	if (pmap_initialized)
		memcpy(l1pt, pmap_l1_kva(pmap_kernel()), L1_TABLE_SIZE);

	if (pmap_extract(pmap_kernel(), (vaddr_t)l1pt,
	    &l1->l1_physaddr) == false)
		panic("pmap_init_l1: can't get PA of L1 at %p", l1pt);

	SLIST_INSERT_HEAD(&l1_list, l1, l1_link);
	TAILQ_INSERT_TAIL(&l1_lru_list, l1, l1_lru);
}

void
pmap_init(void)
{

	/*
	 * Set the available memory vars - These do not map to real memory
	 * addresses and cannot as the physical memory is fragmented.
	 * They are used by ps for %mem calculations.
	 * One could argue whether this should be the entire memory or just
	 * the memory that is useable in a user process.
	 */
	avail_start = ptoa(uvm_physseg_get_avail_start(uvm_physseg_get_first()));
	avail_end = ptoa(uvm_physseg_get_avail_end(uvm_physseg_get_last()));

	/*
	 * Now we need to free enough pv_entry structures to allow us to get
	 * the kmem_map/kmem_object allocated and inited (done after this
	 * function is finished).  to do this we allocate one bootstrap page out
	 * of kernel_map and use it to provide an initial pool of pv_entry
	 * structures.   we never free this page.
	 */
	pool_setlowat(&pmap_pv_pool, (PAGE_SIZE / sizeof(struct pv_entry)) * 2);

	pmap_initialized = true;
}


static vaddr_t last_bootstrap_page = 0;
static void *free_bootstrap_pages = NULL;


static void *
pmap_bootstrap_pv_page_alloc(struct pool *pp, int flags)
{
	extern void *pool_page_alloc(struct pool *, int);
	vaddr_t new_page;
	void *rv;

	if (pmap_initialized)
		return pool_page_alloc(pp, flags);

	if (free_bootstrap_pages) {
		rv = free_bootstrap_pages;
		free_bootstrap_pages = *((void **)rv);
		return rv;
	}

	KASSERT(kernel_map != NULL);
	new_page = uvm_km_alloc(kernel_map, PAGE_SIZE, 0,
	    UVM_KMF_WIRED | ((flags & PR_WAITOK) ? 0 : UVM_KMF_NOWAIT));

	KASSERT(new_page > last_bootstrap_page);
	last_bootstrap_page = new_page;
	return (void *)new_page;
}

static void
pmap_bootstrap_pv_page_free(struct pool *pp, void *v)
{
	extern void pool_page_free(struct pool *, void *);

	if ((vaddr_t)v <= last_bootstrap_page) {
		*((void **)v) = free_bootstrap_pages;
		free_bootstrap_pages = v;
		return;
	}

	if (pmap_initialized) {
		pool_page_free(pp, v);
		return;
	}
}




/*
 * pmap_impl_postinit()
 *
 * This routine is called after the vm and kmem subsystems have been
 * initialised. This allows the pmap code to perform any initialisation
 * that can only be done once the memory allocation is in place.
 */
void
pmap_impl_postinit(void)
{
	extern paddr_t physical_start, physical_end;
	struct l1_ttable *l1;
	struct pglist plist;
	struct vm_page *m;
	pd_entry_t *pdep;
	vaddr_t va, eva;
	u_int loop, needed;
	int error;

	needed = (maxproc / PMAP_DOMAINS) + ((maxproc % PMAP_DOMAINS) ? 1 : 0);
	needed -= 1;

	l1 = kmem_alloc(sizeof(*l1) * needed, KM_SLEEP);

	for (loop = 0; loop < needed; loop++, l1++) {
		/* Allocate a L1 page table */
		va = uvm_km_alloc(kernel_map, L1_TABLE_SIZE, 0, UVM_KMF_VAONLY);
		if (va == 0)
			panic("Cannot allocate L1 KVM");

		error = uvm_pglistalloc(L1_TABLE_SIZE, physical_start,
		    physical_end, L1_TABLE_SIZE, 0, &plist, 1, 1);
		if (error)
			panic("Cannot allocate L1 physical pages");

		m = TAILQ_FIRST(&plist);
		eva = va + L1_TABLE_SIZE;
		pdep = (pd_entry_t *)va;

		while (m && va < eva) {
			paddr_t pa = VM_PAGE_TO_PHYS(m);

			pmap_kenter_pa(va, pa,
			    VM_PROT_READ|VM_PROT_WRITE, PMAP_KMPAGE|PMAP_PTE);

			va += PAGE_SIZE;
			m = TAILQ_NEXT(m, pageq.queue);
		}

#ifdef DIAGNOSTIC
		if (m)
			panic("pmap_alloc_l1pt: pglist not empty");
#endif	/* DIAGNOSTIC */

		pmap_init_l1(l1, pdep);
	}

#ifdef DEBUG
	printf("pmap_postinit: Allocated %d static L1 descriptor tables\n",
	    needed);
#endif
}





/*
 * return the PA of the current L1 table, for use when handling a crash dump
 */
uint32_t
pmap_kernel_L1_addr(void)
{
	return pmap_kernel()->pm_l1->l1_physaddr;
}


#ifdef PMAP_STEAL_MEMORY
void
pmap_boot_pageadd(pv_addr_t *newpv)
{
	pv_addr_t *pv, *npv;

	if ((pv = SLIST_FIRST(&pmap_boot_freeq)) != NULL) {
		if (newpv->pv_pa < pv->pv_va) {
			KASSERT(newpv->pv_pa + newpv->pv_size <= pv->pv_pa);
			if (newpv->pv_pa + newpv->pv_size == pv->pv_pa) {
				newpv->pv_size += pv->pv_size;
				SLIST_REMOVE_HEAD(&pmap_boot_freeq, pv_list);
			}
			pv = NULL;
		} else {
			for (; (npv = SLIST_NEXT(pv, pv_list)) != NULL;
			     pv = npv) {
				KASSERT(pv->pv_pa + pv->pv_size < npv->pv_pa);
				KASSERT(pv->pv_pa < newpv->pv_pa);
				if (newpv->pv_pa > npv->pv_pa)
					continue;
				if (pv->pv_pa + pv->pv_size == newpv->pv_pa) {
					pv->pv_size += newpv->pv_size;
					return;
				}
				if (newpv->pv_pa + newpv->pv_size < npv->pv_pa)
					break;
				newpv->pv_size += npv->pv_size;
				SLIST_INSERT_AFTER(pv, newpv, pv_list);
				SLIST_REMOVE_AFTER(newpv, pv_list);
				return;
			}
		}
	}

	if (pv) {
		SLIST_INSERT_AFTER(pv, newpv, pv_list);
	} else {
		SLIST_INSERT_HEAD(&pmap_boot_freeq, newpv, pv_list);
	}
}

void
pmap_boot_pagealloc(psize_t amount, psize_t mask, psize_t match,
	pv_addr_t *rpv)
{
	pv_addr_t *pv, **pvp;

	KASSERT(amount & PGOFSET);
	KASSERT((mask & PGOFSET) == 0);
	KASSERT((match & PGOFSET) == 0);
	KASSERT(amount != 0);

	for (pvp = &SLIST_FIRST(&pmap_boot_freeq);
	     (pv = *pvp) != NULL;
	     pvp = &SLIST_NEXT(pv, pv_list)) {
		pv_addr_t *newpv;
		psize_t off;
		/*
		 * If this entry is too small to satisfy the request...
		 */
		KASSERT(pv->pv_size > 0);
		if (pv->pv_size < amount)
			continue;

		for (off = 0; off <= mask; off += PAGE_SIZE) {
			if (((pv->pv_pa + off) & mask) == match
			    && off + amount <= pv->pv_size)
				break;
		}
		if (off > mask)
			continue;

		rpv->pv_va = pv->pv_va + off;
		rpv->pv_pa = pv->pv_pa + off;
		rpv->pv_size = amount;
		pv->pv_size -= amount;
		if (pv->pv_size == 0) {
			KASSERT(off == 0);
			KASSERT((vaddr_t) pv == rpv->pv_va);
			*pvp = SLIST_NEXT(pv, pv_list);
		} else if (off == 0) {
			KASSERT((vaddr_t) pv == rpv->pv_va);
			newpv = (pv_addr_t *) (rpv->pv_va + amount);
			*newpv = *pv;
			newpv->pv_pa += amount;
			newpv->pv_va += amount;
			*pvp = newpv;
		} else if (off < pv->pv_size) {
			newpv = (pv_addr_t *) (rpv->pv_va + amount);
			*newpv = *pv;
			newpv->pv_size -= off;
			newpv->pv_pa += off + amount;
			newpv->pv_va += off + amount;

			SLIST_NEXT(pv, pv_list) = newpv;
			pv->pv_size = off;
		} else {
			KASSERT((vaddr_t) pv != rpv->pv_va);
		}
		memset((void *)rpv->pv_va, 0, amount);
		return;
	}

	if (!uvm_physseg_valid_p(uvm_physseg_get_first()))
		panic("pmap_boot_pagealloc: couldn't allocate memory");

	for (pvp = &SLIST_FIRST(&pmap_boot_freeq);
	     (pv = *pvp) != NULL;
	     pvp = &SLIST_NEXT(pv, pv_list)) {
		if (SLIST_NEXT(pv, pv_list) == NULL)
			break;
	}
	KASSERT(mask == 0);

	for (uvm_physseg_t ups = uvm_physseg_get_first();
	    uvm_physseg_valid_p(ups);
	    ups = uvm_physseg_get_next(ups)) {

		paddr_t spn = uvm_physseg_get_start(ups);
		paddr_t epn = uvm_physseg_get_end(ups);
		if (spn == atop(pv->pv_pa + pv->pv_size)
		    && pv->pv_va + pv->pv_size <= ptoa(epn)) {
			rpv->pv_va = pv->pv_va;
			rpv->pv_pa = pv->pv_pa;
			rpv->pv_size = amount;
			*pvp = NULL;
			pmap_map_chunk(kernel_l1pt.pv_va,
			     ptoa(spn) + (pv->pv_va - pv->pv_pa),
			     ptoa(spn),
			     amount - pv->pv_size,
			     VM_PROT_READ|VM_PROT_WRITE,
			     PTE_CACHE);

			uvm_physseg_unplug(spn, atop(amount - pv->pv_size));
			memset((void *)rpv->pv_va, 0, rpv->pv_size);
			return;
		}
	}

	panic("pmap_boot_pagealloc: couldn't allocate memory");
}

vaddr_t
pmap_steal_memory(vsize_t size, vaddr_t *vstartp, vaddr_t *vendp)
{
	pv_addr_t pv;

	pmap_boot_pagealloc(size, 0, 0, &pv);

	return pv.pv_va;
}
#endif /* PMAP_STEAL_MEMORY */

SYSCTL_SETUP(sysctl_machdep_pmap_setup, "sysctl machdep.kmpages setup")
{
	sysctl_createv(clog, 0, NULL, NULL,
			CTLFLAG_PERMANENT,
			CTLTYPE_NODE, "machdep", NULL,
			NULL, 0, NULL, 0,
			CTL_MACHDEP, CTL_EOL);

	sysctl_createv(clog, 0, NULL, NULL,
			CTLFLAG_PERMANENT,
			CTLTYPE_INT, "kmpages",
			SYSCTL_DESCR("count of pages allocated to kernel memory allocators"),
			NULL, 0, &pmap_kmpages, 0,
			CTL_MACHDEP, CTL_CREATE, CTL_EOL);
}

#ifdef PMAP_NEED_ALLOC_POOLPAGE
struct vm_page *
pmap_md_alloc_poolpage(int flags)
{
	/*
	 * On some systems, only some pages may be "coherent" for dma and we
	 * want to prefer those for pool pages (think mbufs) but fallback to
	 * any page if none is available.
	 */
	if (arm_poolpage_vmfreelist != VM_FREELIST_DEFAULT) {
		return uvm_pagealloc_strat(NULL, 0, NULL, flags,
		    UVM_PGA_STRAT_FALLBACK, arm_poolpage_vmfreelist);
	}

	return uvm_pagealloc(NULL, 0, NULL, flags);
}
#endif

#ifdef __HAVE_MM_MD_DIRECT_MAPPED_PHYS
vaddr_t
pmap_direct_mapped_phys(paddr_t pa, bool *ok_p, vaddr_t va)
{
	bool ok = false;
	if (physical_start <= pa && pa < physical_end) {
#ifdef KERNEL_BASE_VOFFSET
		const vaddr_t newva = pa + KERNEL_BASE_VOFFSET;
#else
		const vaddr_t newva = KERNEL_BASE + pa - physical_start;
#endif
			va = newva;
			ok = true;
	}
	KASSERT(ok_p);
	*ok_p = ok;
	return va;
}

vaddr_t
pmap_map_poolpage(paddr_t pa)
{
	bool ok __diagused;
	vaddr_t va = pmap_direct_mapped_phys(pa, &ok, 0);
	KASSERTMSG(ok, "pa %#lx not direct mappable", pa);
#if defined(PMAP_CACHE_VIPT)
	if (arm_cache_prefer_mask != 0) {
		struct vm_page * const pg = PHYS_TO_VM_PAGE(pa);
		struct vm_page_md * const md = VM_PAGE_TO_MD(pg);
		pmap_acquire_page_lock(md);
		pmap_vac_me_harder(md, pa, pmap_kernel(), va);
		pmap_release_page_lock(md);
	}
#endif
	return va;
}

paddr_t
pmap_unmap_poolpage(vaddr_t va)
{
	KASSERT(va >= KERNEL_BASE);
#ifdef PMAP_CACHE_VIVT
	cpu_idcache_wbinv_range(va, PAGE_SIZE);
#endif
#if defined(KERNEL_BASE_VOFFSET)
        return va - KERNEL_BASE_VOFFSET;
#else
        return va - KERNEL_BASE + physical_start;
#endif
}
#endif /* __HAVE_MM_MD_DIRECT_MAPPED_PHYS */




static struct l1_ttable static_l1;
static struct l1_ttable *l1 = &static_l1;

void
pmap_impl_bootstrap(void)
{
	pmap_t pm = pmap_kernel();

	pm->pm_l1 = l1;

	VPRINTF("locks ");
	/*
	 * pmap_kenter_pa() and pmap_kremove() may be called from interrupt
	 * context, so its locks have to be at IPL_VM
	 */
	mutex_init(&pmap_lock, MUTEX_DEFAULT, IPL_VM);
	mutex_init(&kpm_lock, MUTEX_DEFAULT, IPL_NONE);
	mutex_init(&pm->pm_lock, MUTEX_DEFAULT, IPL_VM);
}



void
pmap_impl_bootstrap_l1(void)
{
	pd_entry_t *l1pt = (pd_entry_t *) kernel_l1pt.pv_va;
	/*
	 * init the static-global locks and global pmap list.
	 */
	mutex_init(&l1_lru_lock, MUTEX_DEFAULT, IPL_VM);

	/*
	 * We can now initialise the first L1's metadata.
	 */
	SLIST_INIT(&l1_list);
	TAILQ_INIT(&l1_lru_list);
	pmap_init_l1(l1, l1pt);
}


void
pmap_impl_set_virtual_space(vaddr_t vs, vaddr_t ve)
{

	virtual_avail = vs;
	virtual_end = ve;
}


void
pmap_impl_bootstrap_pools(void)
{

	/*
	 * Initialize the pmap cache
	 */
	pool_cache_bootstrap(&pmap_cache, sizeof(struct pmap), 0, 0, 0,
	    "pmappl", NULL, IPL_NONE, pmap_pmap_ctor, NULL, NULL);

	/*
	 * Initialize the pv pool.
	 */
	pool_init(&pmap_pv_pool, sizeof(struct pv_entry), 0, 0, 0, "pvepl",
	    &pmap_bootstrap_pv_allocator, IPL_NONE);
}<|MERGE_RESOLUTION|>--- conflicted
+++ resolved
@@ -2399,12 +2399,8 @@
 			cpu_tlb_flushD();
 	}
 	cpu_cpwait();
-<<<<<<< HEAD
-=======
-#endif /* ARM_MMU_EXTENDED */
 
 	kpreempt_enable();
->>>>>>> 02586f8c
 }
 
 /*
@@ -3501,51 +3497,6 @@
 			pmap_tlb_flushD(pm);
 		}
 	}
-<<<<<<< HEAD
-=======
-#endif
-
-	pmap_release_pmap_lock(pm);
-	kpreempt_enable();
-}
-
-void
-pmap_icache_sync_range(pmap_t pm, vaddr_t sva, vaddr_t eva)
-{
-	struct l2_bucket *l2b;
-	pt_entry_t *ptep;
-	vaddr_t next_bucket;
-	vsize_t page_size = trunc_page(sva) + PAGE_SIZE - sva;
-
-	UVMHIST_FUNC(__func__);
-	UVMHIST_CALLARGS(maphist, "pm %#jx va %#jx...#%jx",
-	    (uintptr_t)pm, sva, eva, 0);
-
-	pmap_acquire_pmap_lock(pm);
-
-	while (sva < eva) {
-		next_bucket = L2_NEXT_BUCKET_VA(sva);
-		if (next_bucket > eva)
-			next_bucket = eva;
-
-		l2b = pmap_get_l2_bucket(pm, sva);
-		if (l2b == NULL) {
-			sva = next_bucket;
-			continue;
-		}
-
-		for (ptep = &l2b->l2b_kva[l2pte_index(sva)];
-		     sva < next_bucket;
-		     sva += page_size,
-		     ptep += PAGE_SIZE / L2_S_SIZE,
-		     page_size = PAGE_SIZE) {
-			if (l2pte_valid_p(*ptep)) {
-				cpu_icache_sync_range(sva,
-				    uimin(page_size, eva - sva));
-			}
-		}
-	}
->>>>>>> 02586f8c
 
 	pmap_release_pmap_lock(pm);
 }
@@ -3651,69 +3602,6 @@
  */
 /* See <arm/arm32/pmap.h> */
 
-<<<<<<< HEAD
-=======
-#if defined(ARM_MMU_EXTENDED) && 0
-int
-pmap_prefetchabt_fixup(void *v)
-{
-	struct trapframe * const tf = v;
-	vaddr_t va = trunc_page(tf->tf_pc);
-	int rv = ABORT_FIXUP_FAILED;
-
-	if (!TRAP_USERMODE(tf) && va < VM_MAXUSER_ADDRESS)
-		return rv;
-
-	kpreempt_disable();
-	pmap_t pm = curcpu()->ci_pmap_cur;
-	const size_t l1slot = l1pte_index(va);
-	struct l2_dtable * const l2 = pm->pm_l2[L2_IDX(l1slot)];
-	if (l2 == NULL)
-		goto out;
-
-	struct l2_bucket * const l2b = &l2->l2_bucket[L2_BUCKET(l1slot)];
-	if (l2b->l2b_kva == NULL)
-		goto out;
-
-	/*
-	 * Check the PTE itself.
-	 */
-	pt_entry_t * const ptep = &l2b->l2b_kva[l2pte_index(va)];
-	const pt_entry_t opte = *ptep;
-	if ((opte & L2_S_PROT_U) == 0 || (opte & L2_XS_XN) == 0)
-		goto out;
-
-	paddr_t pa = l2pte_pa(opte);
-	struct vm_page * const pg = PHYS_TO_VM_PAGE(pa);
-	KASSERT(pg != NULL);
-
-	struct vm_page_md * const md = VM_PAGE_TO_MD(pg);
-
-	pmap_acquire_page_lock(md);
-	struct pv_entry * const pv = pmap_find_pv(md, pm, va);
-	KASSERT(pv != NULL);
-
-	if (PV_IS_EXEC_P(pv->pv_flags)) {
-		l2pte_reset(ptep);
-		PTE_SYNC(ptep);
-		pmap_tlb_flush_SE(pm, va, PVF_EXEC | PVF_REF);
-		if (!PV_IS_EXEC_P(md->pvh_attrs)) {
-			pmap_syncicache_page(md, pa);
-		}
-		rv = ABORT_FIXUP_RETURN;
-		l2pte_set(ptep, opte & ~L2_XS_XN, 0);
-		PTE_SYNC(ptep);
-	}
-	pmap_release_page_lock(md);
-
-  out:
-	kpreempt_enable();
-
-	return rv;
-}
-#endif
-
->>>>>>> 02586f8c
 int
 pmap_fault_fixup(pmap_t pm, vaddr_t va, vm_prot_t ftype, int user)
 {
@@ -3731,17 +3619,6 @@
 
 	KASSERT(!user || (pm != pmap_kernel()));
 
-<<<<<<< HEAD
-=======
-#ifdef ARM_MMU_EXTENDED
-	UVMHIST_LOG(maphist, " ti=%#jx pai=%#jx asid=%#jx",
-	    (uintptr_t)cpu_tlb_info(curcpu()),
-	    (uintptr_t)PMAP_PAI(pm, cpu_tlb_info(curcpu())),
-	    (uintptr_t)PMAP_PAI(pm, cpu_tlb_info(curcpu()))->pai_asid, 0);
-#endif
-
-	kpreempt_disable();
->>>>>>> 02586f8c
 	pmap_acquire_pmap_lock(pm);
 
 	/*
