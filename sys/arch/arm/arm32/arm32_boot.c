--- conflicted
+++ resolved
@@ -132,10 +132,7 @@
 
 #include <sys/param.h>
 
-<<<<<<< HEAD
 #include <sys/asan.h>
-=======
->>>>>>> b98bfc62
 #include <sys/atomic.h>
 #include <sys/cpu.h>
 #include <sys/device.h>
