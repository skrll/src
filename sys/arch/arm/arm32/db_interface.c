--- conflicted
+++ resolved
@@ -1,8 +1,4 @@
-<<<<<<< HEAD
-/*	$NetBSD: db_interface.c,v 1.57 2018/01/17 20:30:16 skrll Exp $	*/
-=======
 /*	$NetBSD: db_interface.c,v 1.58 2018/05/28 21:05:00 chs Exp $	*/
->>>>>>> b2b84690
 
 /*
  * Copyright (c) 1996 Scott K. Stevens
@@ -39,11 +35,7 @@
  */
 
 #include <sys/cdefs.h>
-<<<<<<< HEAD
-__KERNEL_RCSID(0, "$NetBSD: db_interface.c,v 1.57 2018/01/17 20:30:16 skrll Exp $");
-=======
 __KERNEL_RCSID(0, "$NetBSD: db_interface.c,v 1.58 2018/05/28 21:05:00 chs Exp $");
->>>>>>> b2b84690
 
 #include "opt_ddb.h"
 #include "opt_kgdb.h"
@@ -255,87 +247,6 @@
 static void
 db_write_text(vaddr_t addr, size_t size, const char *data)
 {
-<<<<<<< HEAD
-	struct pmap *pmap = pmap_kernel();
-	pd_entry_t *pde, oldpde, tmppde;
-	pt_entry_t *pte, oldpte, tmppte;
-	vaddr_t pgva;
-	size_t limit, savesize;
-	char *dst;
-
-	/* XXX: gcc */
-	oldpte = 0;
-
-	if ((savesize = size) == 0)
-		return;
-
-	dst = (char *) addr;
-
-	do {
-		/* Get the PDE of the current VA. */
-		if (pmap_get_pde_pte(pmap, (vaddr_t) dst, &pde, &pte) == false)
-			goto no_mapping;
-		switch ((oldpde = *pde) & L1_TYPE_MASK) {
-		case L1_TYPE_S:
-			pgva = (vaddr_t)dst & L1_S_FRAME;
-			limit = L1_S_SIZE - ((vaddr_t)dst & L1_S_OFFSET);
-
-			tmppde = l1pte_set_writable(oldpde);
-			*pde = tmppde;
-			PTE_SYNC(pde);
-			break;
-
-		case L1_TYPE_C:
-			pgva = (vaddr_t)dst & L2_S_FRAME;
-			limit = L2_S_SIZE - ((vaddr_t)dst & L2_S_OFFSET);
-
-			if (pte == NULL)
-				goto no_mapping;
-			oldpte = *pte;
-			tmppte = l2pte_set_writable(oldpte);
-			*pte = tmppte;
-			PTE_SYNC(pte);
-			break;
-
-		default:
-		no_mapping:
-			printf(" address 0x%08lx not a valid page\n",
-			    (vaddr_t) dst);
-			return;
-		}
-		cpu_tlb_flushD_SE(pgva);
-		cpu_cpwait();
-
-		if (limit > size)
-			limit = size;
-		size -= limit;
-
-		/*
-		 * Page is now writable.  Do as much access as we
-		 * can in this page.
-		 */
-		for (; limit > 0; limit--)
-			*dst++ = *data++;
-
-		/*
-		 * Restore old mapping permissions.
-		 */
-		switch (oldpde & L1_TYPE_MASK) {
-		case L1_TYPE_S:
-			*pde = oldpde;
-			PTE_SYNC(pde);
-			break;
-
-		case L1_TYPE_C:
-			*pte = oldpte;
-			PTE_SYNC(pte);
-			break;
-		}
-		cpu_tlb_flushD_SE(pgva);
-		cpu_cpwait();
-	} while (size != 0);
-=======
->>>>>>> b2b84690
 
 	ktext_write((void *)addr, data, size);
 }
