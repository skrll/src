--- conflicted
+++ resolved
@@ -1,8 +1,4 @@
-<<<<<<< HEAD
-/* $NetBSD: exynos_platform.c,v 1.37 2021/02/04 22:36:53 thorpej Exp $ */
-=======
 /* $NetBSD: exynos_platform.c,v 1.38 2021/04/24 23:36:28 thorpej Exp $ */
->>>>>>> e2aa5677
 
 /*-
  * Copyright (c) 2017 Jared D. McNeill <jmcneill@invisible.ca>
@@ -39,11 +35,7 @@
 #include "ukbd.h"
 
 #include <sys/cdefs.h>
-<<<<<<< HEAD
-__KERNEL_RCSID(0, "$NetBSD: exynos_platform.c,v 1.37 2021/02/04 22:36:53 thorpej Exp $");
-=======
 __KERNEL_RCSID(0, "$NetBSD: exynos_platform.c,v 1.38 2021/04/24 23:36:28 thorpej Exp $");
->>>>>>> e2aa5677
 
 
 /*
@@ -256,7 +248,6 @@
 static void
 exynos_platform_device_register(device_t self, void *aux)
 {
-	fdtbus_device_register(self, aux);
 	exynos_device_register(self, aux);
 }
 
