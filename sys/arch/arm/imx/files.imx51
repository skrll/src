--- conflicted
+++ resolved
@@ -110,11 +110,7 @@
 attach	sdhc at axi with sdhc_axi
 file	arch/arm/imx/imx51_esdhc.c		sdhc_axi
 
-<<<<<<< HEAD
-# iic Controller
-=======
 # iic controller
->>>>>>> 1e621ac9
 device	imxi2c: motoi2c, i2cbus, i2cexec
 attach	imxi2c at axi
 file	arch/arm/imx/imxi2c.c		imxi2c
