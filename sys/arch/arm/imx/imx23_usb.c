<<<<<<< HEAD
/* $Id: imx23_usb.c,v 1.3 2020/11/28 14:38:50 skrll Exp $ */
=======
/* $Id: imx23_usb.c,v 1.4 2021/04/24 23:36:27 thorpej Exp $ */
>>>>>>> 9e014010

/*
 * Copyright (c) 2013 The NetBSD Foundation, Inc.
 * All rights reserved.
 *
 * This code is derived from software contributed to The NetBSD Foundation
 * by Petri Laakso.
 *
 * Redistribution and use in source and binary forms, with or without
 * modification, are permitted provided that the following conditions
 * are met:
 * 1. Redistributions of source code must retain the above copyright
 *    notice, this list of conditions and the following disclaimer.
 * 2. Redistributions in binary form must reproduce the above copyright
 *    notice, this list of conditions and the following disclaimer in the
 *    documentation and/or other materials provided with the distribution.
 *
 * THIS SOFTWARE IS PROVIDED BY THE NETBSD FOUNDATION, INC. AND CONTRIBUTORS
 * ``AS IS'' AND ANY EXPRESS OR IMPLIED WARRANTIES, INCLUDING, BUT NOT LIMITED
 * TO, THE IMPLIED WARRANTIES OF MERCHANTABILITY AND FITNESS FOR A PARTICULAR
 * PURPOSE ARE DISCLAIMED.  IN NO EVENT SHALL THE FOUNDATION OR CONTRIBUTORS
 * BE LIABLE FOR ANY DIRECT, INDIRECT, INCIDENTAL, SPECIAL, EXEMPLARY, OR
 * CONSEQUENTIAL DAMAGES (INCLUDING, BUT NOT LIMITED TO, PROCUREMENT OF
 * SUBSTITUTE GOODS OR SERVICES; LOSS OF USE, DATA, OR PROFITS; OR BUSINESS
 * INTERRUPTION) HOWEVER CAUSED AND ON ANY THEORY OF LIABILITY, WHETHER IN
 * CONTRACT, STRICT LIABILITY, OR TORT (INCLUDING NEGLIGENCE OR OTHERWISE)
 * ARISING IN ANY WAY OUT OF THE USE OF THIS SOFTWARE, EVEN IF ADVISED OF THE
 * POSSIBILITY OF SUCH DAMAGE.
 */

#include <sys/param.h>
#include <sys/types.h>
#include <sys/bus.h>
#include <sys/errno.h>

#include <arm/pic/picvar.h>

#include <dev/usb/usb.h>
#include <dev/usb/usbdi.h>
#include <dev/usb/usbdivar.h>
#include <dev/usb/usb_mem.h>
#include <dev/usb/ehcireg.h>
#include <dev/usb/ehcivar.h>
#include <arm/imx/imxusbvar.h>
#include <arm/imx/imxusbreg.h>

#include <arm/mainbus/mainbus.h>

#include <arm/imx/imx23_clkctrlvar.h>
#include <arm/imx/imx23_digctlvar.h>
#include <arm/imx/imx23_pinctrlvar.h>
#include <arm/imx/imx23var.h>

#include "locators.h"

struct imx23_usb_softc {
	struct imxusbc_softc  sc_imxusbc; /* Must be first */
};

static int	imx23_usb_match(device_t, cfdata_t, void *);
static void	imx23_usb_attach(device_t, device_t, void *);
static int	imx23_usb_activate(device_t, enum devact);

static int      imxusbc_search(device_t, cfdata_t, const int *, void *);
static void	imx23_usb_init(struct imxehci_softc *);

CFATTACH_DECL3_NEW(imxusbc,
        sizeof(struct imx23_usb_softc),
        imx23_usb_match,
        imx23_usb_attach,
        NULL,
        imx23_usb_activate,
        NULL,
        NULL,
        0
);

#define AHB_USB		0x80080000
#define AHB_USB_SIZE	0x40000

static int
imx23_usb_match(device_t parent, cfdata_t match, void *aux)
{
	struct ahb_attach_args *aa = aux;

	if ((aa->aa_addr == AHB_USB) && (aa->aa_size == AHB_USB_SIZE))
		return 1;

	return 0;
}

static void
imx23_usb_attach(device_t parent, device_t self, void *aux)
{
	struct imxusbc_softc *sc = device_private(self);

	sc->sc_dev = self;
	sc->sc_iot = &imx23_bus_space;
	sc->sc_ehci_size = IMXUSB_EHCI_SIZE;
	sc->sc_ehci_offset = IMXUSB_EHCI_SIZE;

	sc->sc_init_md_hook = imx23_usb_init;
	sc->sc_intr_establish_md_hook = NULL;
	sc->sc_setup_md_hook = NULL;

	if (bus_space_map(sc->sc_iot, AHB_USB, AHB_USB_SIZE, 0, &sc->sc_ioh)) {
		aprint_error_dev(sc->sc_dev, "Unable to map bus space");
		return;
	}

	/* Enable PLL outputs for USB PHY. */
	clkctrl_en_usb();

	/* Enable external USB chip. */
	imx23_pinctrl_en_usb();

	/* USB clock on. */
	digctl_usb_clkgate(0);

	aprint_normal("\n");

	/* attach OTG/EHCI host controllers */
	config_search(self, NULL,
	    CFARG_SEARCH, imxusbc_search,
	    CFARG_EOL);

	return;
}

static int
imx23_usb_activate(device_t self, enum devact act)
{
	return EOPNOTSUPP;
}

static int
imxusbc_search(device_t parent, cfdata_t cf, const int *ldesc, void *aux)
{
        struct imxusbc_softc *sc = device_private(parent);
        struct imxusbc_attach_args aa;

        aa.aa_iot = sc->sc_iot;
        aa.aa_ioh = sc->sc_ioh;
        aa.aa_dmat = &imx23_bus_dma_tag;
        aa.aa_unit = cf->cf_loc[IMXUSBCCF_UNIT];
        aa.aa_irq = cf->cf_loc[IMXUSBCCF_IRQ];

        if (config_probe(parent, cf, &aa))
                config_attach(parent, cf, &aa, NULL, CFARG_EOL);

        return 0;
}

static
void imx23_usb_init(struct imxehci_softc *sc)
{

	sc->sc_iftype = IMXUSBC_IF_UTMI;

	return;
}<|MERGE_RESOLUTION|>--- conflicted
+++ resolved
@@ -1,8 +1,4 @@
-<<<<<<< HEAD
-/* $Id: imx23_usb.c,v 1.3 2020/11/28 14:38:50 skrll Exp $ */
-=======
 /* $Id: imx23_usb.c,v 1.4 2021/04/24 23:36:27 thorpej Exp $ */
->>>>>>> 9e014010
 
 /*
  * Copyright (c) 2013 The NetBSD Foundation, Inc.
