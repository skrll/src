--- conflicted
+++ resolved
@@ -1,8 +1,4 @@
-<<<<<<< HEAD
-/*	$NetBSD: if_enet.c,v 1.28 2019/11/12 05:09:29 hkenken Exp $	*/
-=======
 /*	$NetBSD: if_enet.c,v 1.29 2019/11/29 17:20:30 ryo Exp $	*/
->>>>>>> 275f442f
 
 /*
  * Copyright (c) 2014 Ryo Shimizu <ryo@nerv.org>
@@ -35,11 +31,7 @@
  */
 
 #include <sys/cdefs.h>
-<<<<<<< HEAD
-__KERNEL_RCSID(0, "$NetBSD: if_enet.c,v 1.28 2019/11/12 05:09:29 hkenken Exp $");
-=======
 __KERNEL_RCSID(0, "$NetBSD: if_enet.c,v 1.29 2019/11/29 17:20:30 ryo Exp $");
->>>>>>> 275f442f
 
 #include "vlan.h"
 
