--- conflicted
+++ resolved
@@ -60,11 +60,7 @@
 attach	imxiomux at axi
 file	arch/arm/imx/imx7_iomux.c		imxiomux
 
-<<<<<<< HEAD
-# iMX iic Controller
-=======
 # iMX iic controller
->>>>>>> 1e621ac9
 device	imxi2c: motoi2c, i2cbus, i2cexec
 attach	imxi2c at axi
 file	arch/arm/imx/imxi2c.c			imxi2c
