<<<<<<< HEAD
/*	$NetBSD: imxgpio.c,v 1.6 2019/07/24 12:33:18 hkenken Exp $ */
=======
/*	$NetBSD: imxgpio.c,v 1.7 2019/11/27 07:26:08 hkenken Exp $ */
>>>>>>> 275f442f

/*-
 * Copyright (c) 2007 The NetBSD Foundation, Inc.
 * All rights reserved.
 *
 * This code is derived from software contributed to The NetBSD Foundation
 * by Matt Thomas
 *
 * Redistribution and use in source and binary forms, with or without
 * modification, are permitted provided that the following conditions
 * are met:
 * 1. Redistributions of source code must retain the above copyright
 *    notice, this list of conditions and the following disclaimer.
 * 2. Redistributions in binary form must reproduce the above copyright
 *    notice, this list of conditions and the following disclaimer in the
 *    documentation and/or other materials provided with the distribution.
 *
 * THIS SOFTWARE IS PROVIDED BY THE NETBSD FOUNDATION, INC. AND CONTRIBUTORS
 * ``AS IS'' AND ANY EXPRESS OR IMPLIED WARRANTIES, INCLUDING, BUT NOT LIMITED
 * TO, THE IMPLIED WARRANTIES OF MERCHANTABILITY AND FITNESS FOR A PARTICULAR
 * PURPOSE ARE DISCLAIMED.  IN NO EVENT SHALL THE FOUNDATION OR CONTRIBUTORS
 * BE LIABLE FOR ANY DIRECT, INDIRECT, INCIDENTAL, SPECIAL, EXEMPLARY, OR
 * CONSEQUENTIAL DAMAGES (INCLUDING, BUT NOT LIMITED TO, PROCUREMENT OF
 * SUBSTITUTE GOODS OR SERVICES; LOSS OF USE, DATA, OR PROFITS; OR BUSINESS
 * INTERRUPTION) HOWEVER CAUSED AND ON ANY THEORY OF LIABILITY, WHETHER IN
 * CONTRACT, STRICT LIABILITY, OR TORT (INCLUDING NEGLIGENCE OR OTHERWISE)
 * ARISING IN ANY WAY OUT OF THE USE OF THIS SOFTWARE, EVEN IF ADVISED OF THE
 * POSSIBILITY OF SUCH DAMAGE.
 */
#include <sys/cdefs.h>
<<<<<<< HEAD
__KERNEL_RCSID(0, "$NetBSD: imxgpio.c,v 1.6 2019/07/24 12:33:18 hkenken Exp $");
=======
__KERNEL_RCSID(0, "$NetBSD: imxgpio.c,v 1.7 2019/11/27 07:26:08 hkenken Exp $");
>>>>>>> 275f442f

#define	_INTR_PRIVATE

#include "locators.h"
#include "gpio.h"

#include <sys/param.h>
#include <sys/evcnt.h>
#include <sys/atomic.h>
#include <sys/bus.h>

#include <machine/intr.h>

#include <arm/cpu.h>
#include <arm/armreg.h>
#include <arm/cpufunc.h>

#include <arm/imx/imxgpioreg.h>
#include <arm/imx/imxgpiovar.h>

#if NGPIO > 0
/* GPIO access from userland */
#include <sys/gpio.h>
#include <dev/gpio/gpiovar.h>
#endif

#define	MAX_NGROUP	8

static void imxgpio_pic_block_irqs(struct pic_softc *, size_t, uint32_t);
static void imxgpio_pic_unblock_irqs(struct pic_softc *, size_t, uint32_t);
static int imxgpio_pic_find_pending_irqs(struct pic_softc *);
static void imxgpio_pic_establish_irq(struct pic_softc *, struct intrsource *);

const struct pic_ops imxgpio_pic_ops = {
	.pic_unblock_irqs = imxgpio_pic_unblock_irqs,
	.pic_block_irqs = imxgpio_pic_block_irqs,
	.pic_find_pending_irqs = imxgpio_pic_find_pending_irqs,
	.pic_establish_irq = imxgpio_pic_establish_irq,
	.pic_source_name = NULL
};

static struct imxgpio_softc *imxgpio_handles[MAX_NGROUP];
<<<<<<< HEAD

CFATTACH_DECL_NEW(imxgpio, sizeof(struct imxgpio_softc),
    imxgpio_match, imxgpio_attach, NULL, NULL);

#define	PIC_TO_SOFTC(pic)						      \
	((struct imxgpio_softc *)((char *)(pic) -			      \
	    offsetof(struct imxgpio_softc, gpio_pic)))

=======

CFATTACH_DECL_NEW(imxgpio, sizeof(struct imxgpio_softc),
    imxgpio_match, imxgpio_attach, NULL, NULL);

#define	PIC_TO_SOFTC(pic)						      \
	((struct imxgpio_softc *)((char *)(pic) -			      \
	    offsetof(struct imxgpio_softc, gpio_pic)))

>>>>>>> 275f442f
#define	GPIO_READ(gpio, reg)						      \
	bus_space_read_4((gpio)->gpio_memt, (gpio)->gpio_memh, (reg))
#define	GPIO_WRITE(gpio, reg, val)					      \
	bus_space_write_4((gpio)->gpio_memt, (gpio)->gpio_memh, (reg), (val))

void
imxgpio_pic_unblock_irqs(struct pic_softc *pic, size_t irq_base, uint32_t irq_mask)
{
	struct imxgpio_softc * const gpio = PIC_TO_SOFTC(pic);
	KASSERT(irq_base == 0);

	gpio->gpio_enable_mask |= irq_mask;

	GPIO_WRITE(gpio, GPIO_ISR, irq_mask);
	GPIO_WRITE(gpio, GPIO_IMR, gpio->gpio_enable_mask);
}

void
imxgpio_pic_block_irqs(struct pic_softc *pic, size_t irq_base, uint32_t irq_mask)
{
	struct imxgpio_softc * const gpio = PIC_TO_SOFTC(pic);
	KASSERT(irq_base == 0);

	gpio->gpio_enable_mask &= ~irq_mask;
	GPIO_WRITE(gpio, GPIO_IMR, gpio->gpio_enable_mask);
}

int
imxgpio_pic_find_pending_irqs(struct pic_softc *pic)
{
	struct imxgpio_softc * const gpio = PIC_TO_SOFTC(pic);
	uint32_t v;
	uint32_t pending;

	v = GPIO_READ(gpio, GPIO_ISR);
	pending = (v & gpio->gpio_enable_mask);
	if (pending == 0)
		return 0;

	/*
	 * Disable the pending interrupts.
	 */
	gpio->gpio_enable_mask &= ~pending;
	GPIO_WRITE(gpio, GPIO_IMR, gpio->gpio_enable_mask);

	/*
	 * If any of the sources are edge triggered, ack them now so
	 * we won't lose them.
	 */
	if (v & gpio->gpio_edge_mask)
		GPIO_WRITE(gpio, GPIO_ISR, v & gpio->gpio_edge_mask);

	/*
	 * Now find all the pending bits and mark them as pending.
	 */
	do {
		int irq;
		KASSERT(pending != 0);
		irq = 31 - __builtin_clz(pending);
		pending &= ~__BIT(irq);

		const struct intrsource *is = pic->pic_sources[irq];
		if (is->is_type == IST_EDGE_BOTH) {
			/*
			 * for both edge
			 */
			uint32_t icr_reg = GPIO_ICR1 + ((is->is_irq & 0x10) >> 2);
			v = GPIO_READ(gpio, icr_reg);
			uint32_t icr_shift = (is->is_irq & 0x0f) << 1;
			uint32_t mask = (3 << icr_shift);
			int gtype = __SHIFTOUT(v, mask);
			if (gtype == GPIO_ICR_EDGE_RISING)
				gtype = GPIO_ICR_EDGE_FALLING;
			else if (gtype == GPIO_ICR_EDGE_FALLING)
				gtype = GPIO_ICR_EDGE_RISING;
			v &= ~mask;
			v |= __SHIFTIN(gtype, mask);
			GPIO_WRITE(gpio, icr_reg, v);
		}
		pic_mark_pending(&gpio->gpio_pic, irq);
	} while (pending != 0);

	return 1;
}

#define	GPIO_TYPEMAP \
	((GPIO_ICR_LEVEL_LOW << (2*IST_LEVEL_LOW)) | \
	 (GPIO_ICR_LEVEL_HIGH << (2*IST_LEVEL_HIGH)) | \
	 (GPIO_ICR_EDGE_RISING << (2*IST_EDGE_RISING)) | \
	 (GPIO_ICR_EDGE_FALLING << (2*IST_EDGE_FALLING)) | \
	 (GPIO_ICR_EDGE_RISING << (2*IST_EDGE_BOTH)))

void
imxgpio_pic_establish_irq(struct pic_softc *pic, struct intrsource *is)
{
	struct imxgpio_softc * const gpio = PIC_TO_SOFTC(pic);
	KASSERT(is->is_irq < 32);
	uint32_t irq_mask = __BIT(is->is_irq);
	uint32_t v;
	unsigned int icr_shift, icr_reg;
	unsigned int gtype;

	/*
	 * Make sure the irq isn't enabled and not asserting.
	 */
	gpio->gpio_enable_mask &= ~irq_mask;
	GPIO_WRITE(gpio, GPIO_ISR, irq_mask);
	GPIO_WRITE(gpio, GPIO_IMR, gpio->gpio_enable_mask);
	/*
	 * Convert the type to a gpio type and figure out which bits in what
	 * register we have to tweak.
	 */
	gtype = (GPIO_TYPEMAP >> (2 * is->is_type)) & 3;
	icr_shift = (is->is_irq & 0x0f) << 1;
	icr_reg = GPIO_ICR1 + ((is->is_irq & 0x10) >> 2);

	/*
	 * Set the interrupt type.
	 */
	v = GPIO_READ(gpio, icr_reg);
	v &= ~(3 << icr_shift);
	v |= gtype << icr_shift;
	GPIO_WRITE(gpio, icr_reg, v);

	/*
	 * Mark it as input.
	 */
	v = GPIO_READ(gpio, GPIO_DIR);
	v &= ~irq_mask;
	GPIO_WRITE(gpio, GPIO_DIR, v);

	/*
	 * Now record the type of interrupt.
	 */
	if (gtype == GPIO_ICR_EDGE_RISING || gtype == GPIO_ICR_EDGE_FALLING) {
		gpio->gpio_edge_mask |= irq_mask;
		gpio->gpio_level_mask &= ~irq_mask;
	} else {
		gpio->gpio_edge_mask &= ~irq_mask;
		gpio->gpio_level_mask |= irq_mask;
	}
}

#if NGPIO > 0

int
imxgpio_pin_read(void *arg, int pin)
{
	struct imxgpio_softc * const gpio = arg;
	int val;
<<<<<<< HEAD

	val = __SHIFTOUT(GPIO_READ(gpio, GPIO_DR), __BIT(pin));

=======

	val = __SHIFTOUT(GPIO_READ(gpio, GPIO_DR), __BIT(pin));

>>>>>>> 275f442f
	return val;
}

void
imxgpio_pin_write(void *arg, int pin, int value)
{
	struct imxgpio_softc * const gpio = arg;
	uint32_t mask = __BIT(pin);
	uint32_t old;
	uint32_t new;

	mutex_enter(&gpio->gpio_lock);

	old = GPIO_READ(gpio, GPIO_DR);
	if (value)
		new = old | mask;
	else
		new = old & ~mask;

	if (old != new)
		GPIO_WRITE(gpio, GPIO_DR, new);

	mutex_exit(&gpio->gpio_lock);
}

void
imxgpio_pin_ctl(void *arg, int pin, int flags)
{
	struct imxgpio_softc * const gpio = arg;
	uint32_t mask = __BIT(pin);
	uint32_t old;
	uint32_t new;

	mutex_enter(&gpio->gpio_lock);

	old = GPIO_READ(gpio, GPIO_DIR);
	new = old;
	switch (flags & (GPIO_PIN_INPUT | GPIO_PIN_OUTPUT)) {
	case GPIO_PIN_INPUT:
		new &= ~mask;
		break;
	case GPIO_PIN_OUTPUT:
		new |= mask;
		break;
	default:
		break;
	}

	if (old != new)
		GPIO_WRITE(gpio, GPIO_DIR, new);

	mutex_exit(&gpio->gpio_lock);
}

static void
imxgpio_attach_ports(struct imxgpio_softc *gpio)
{
<<<<<<< HEAD
	struct imxgpio_softc * const gpio = device_private(self);
=======
>>>>>>> 275f442f
	struct gpio_chipset_tag * const gp = &gpio->gpio_chipset;
	struct gpiobus_attach_args gba;
	uint32_t dir;
	u_int pin;

	gp->gp_cookie = gpio;
	gp->gp_pin_read = imxgpio_pin_read;
	gp->gp_pin_write = imxgpio_pin_write;
	gp->gp_pin_ctl = imxgpio_pin_ctl;

	dir = GPIO_READ(gpio, GPIO_DIR);
	for (pin = 0; pin < __arraycount(gpio->gpio_pins); pin++) {
		uint32_t mask = __BIT(pin);
		gpio_pin_t *pins = &gpio->gpio_pins[pin];
		pins->pin_num = pin;
		if ((gpio->gpio_edge_mask | gpio->gpio_level_mask) & mask)
			pins->pin_caps = GPIO_PIN_INPUT;
		else
			pins->pin_caps = GPIO_PIN_INPUT | GPIO_PIN_OUTPUT;
		pins->pin_flags =
		    (dir & mask) ? GPIO_PIN_OUTPUT : GPIO_PIN_INPUT;
		pins->pin_state = imxgpio_pin_read(gpio, pin);
	}

	memset(&gba, 0, sizeof(gba));
	gba.gba_gc = gp;
	gba.gba_pins = gpio->gpio_pins;
	gba.gba_npins = __arraycount(gpio->gpio_pins);
	config_found_ia(gpio->gpio_dev, "gpiobus", &gba, gpiobus_print);
}
#endif /* NGPIO > 0 */

void
imxgpio_attach_common(device_t self)
{
	struct imxgpio_softc * const gpio = device_private(self);

	KASSERT(gpio->gpio_unit < MAX_NGROUP);

	gpio->gpio_dev = self;

	if (gpio->gpio_irqbase > 0) {
		aprint_normal_dev(gpio->gpio_dev, "interrupts %d..%d\n",
		    gpio->gpio_irqbase, gpio->gpio_irqbase + GPIO_NPINS - 1);

		gpio->gpio_pic.pic_ops = &imxgpio_pic_ops;
		strlcpy(gpio->gpio_pic.pic_name, device_xname(self),
		    sizeof(gpio->gpio_pic.pic_name));
		gpio->gpio_pic.pic_maxsources = 32;

		pic_add(&gpio->gpio_pic, gpio->gpio_irqbase);
	}

	mutex_init(&gpio->gpio_lock, MUTEX_DEFAULT, IPL_VM);

	imxgpio_handles[gpio->gpio_unit] = gpio;

#if NGPIO > 0
	imxgpio_attach_ports(gpio);
#endif
}

/* in-kernel GPIO access utility functions */
void
gpio_set_direction(u_int gpio, int dir)
{
	int index = gpio / GPIO_NPINS;
	int pin = gpio % GPIO_NPINS;

	KDASSERT(index < imxgpio_ngroups);
	KASSERT(imxgpio_handles[index] != NULL);

	imxgpio_pin_ctl(imxgpio_handles[index], pin, dir);
}

void
gpio_data_write(u_int gpio, u_int value)
{
	int index = gpio / GPIO_NPINS;
	int pin = gpio % GPIO_NPINS;

	KDASSERT(index < imxgpio_ngroups);
	KASSERT(imxgpio_handles[index] != NULL);

	imxgpio_pin_write(imxgpio_handles[index], pin, value);
}

bool
gpio_data_read(u_int gpio)
{
	int index = gpio / GPIO_NPINS;
	int pin = gpio % GPIO_NPINS;

	KDASSERT(index < imxgpio_ngroups);
	KASSERT(imxgpio_handles[index] != NULL);

	return imxgpio_pin_read(imxgpio_handles[index], pin) ? true : false;
}
<|MERGE_RESOLUTION|>--- conflicted
+++ resolved
@@ -1,8 +1,4 @@
-<<<<<<< HEAD
-/*	$NetBSD: imxgpio.c,v 1.6 2019/07/24 12:33:18 hkenken Exp $ */
-=======
 /*	$NetBSD: imxgpio.c,v 1.7 2019/11/27 07:26:08 hkenken Exp $ */
->>>>>>> 275f442f
 
 /*-
  * Copyright (c) 2007 The NetBSD Foundation, Inc.
@@ -33,11 +29,7 @@
  * POSSIBILITY OF SUCH DAMAGE.
  */
 #include <sys/cdefs.h>
-<<<<<<< HEAD
-__KERNEL_RCSID(0, "$NetBSD: imxgpio.c,v 1.6 2019/07/24 12:33:18 hkenken Exp $");
-=======
 __KERNEL_RCSID(0, "$NetBSD: imxgpio.c,v 1.7 2019/11/27 07:26:08 hkenken Exp $");
->>>>>>> 275f442f
 
 #define	_INTR_PRIVATE
 
@@ -80,7 +72,6 @@
 };
 
 static struct imxgpio_softc *imxgpio_handles[MAX_NGROUP];
-<<<<<<< HEAD
 
 CFATTACH_DECL_NEW(imxgpio, sizeof(struct imxgpio_softc),
     imxgpio_match, imxgpio_attach, NULL, NULL);
@@ -89,16 +80,6 @@
 	((struct imxgpio_softc *)((char *)(pic) -			      \
 	    offsetof(struct imxgpio_softc, gpio_pic)))
 
-=======
-
-CFATTACH_DECL_NEW(imxgpio, sizeof(struct imxgpio_softc),
-    imxgpio_match, imxgpio_attach, NULL, NULL);
-
-#define	PIC_TO_SOFTC(pic)						      \
-	((struct imxgpio_softc *)((char *)(pic) -			      \
-	    offsetof(struct imxgpio_softc, gpio_pic)))
-
->>>>>>> 275f442f
 #define	GPIO_READ(gpio, reg)						      \
 	bus_space_read_4((gpio)->gpio_memt, (gpio)->gpio_memh, (reg))
 #define	GPIO_WRITE(gpio, reg, val)					      \
@@ -249,15 +230,9 @@
 {
 	struct imxgpio_softc * const gpio = arg;
 	int val;
-<<<<<<< HEAD
 
 	val = __SHIFTOUT(GPIO_READ(gpio, GPIO_DR), __BIT(pin));
 
-=======
-
-	val = __SHIFTOUT(GPIO_READ(gpio, GPIO_DR), __BIT(pin));
-
->>>>>>> 275f442f
 	return val;
 }
 
@@ -315,10 +290,6 @@
 static void
 imxgpio_attach_ports(struct imxgpio_softc *gpio)
 {
-<<<<<<< HEAD
-	struct imxgpio_softc * const gpio = device_private(self);
-=======
->>>>>>> 275f442f
 	struct gpio_chipset_tag * const gp = &gpio->gpio_chipset;
 	struct gpiobus_attach_args gba;
 	uint32_t dir;
