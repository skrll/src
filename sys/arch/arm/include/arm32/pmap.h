/*	$NetBSD: pmap.h,v 1.160 2020/01/20 22:13:58 skrll Exp $	*/

/*
 * Copyright (c) 2002, 2003 Wasabi Systems, Inc.
 * All rights reserved.
 *
 * Written by Jason R. Thorpe & Steve C. Woodford for Wasabi Systems, Inc.
 *
 * Redistribution and use in source and binary forms, with or without
 * modification, are permitted provided that the following conditions
 * are met:
 * 1. Redistributions of source code must retain the above copyright
 *    notice, this list of conditions and the following disclaimer.
 * 2. Redistributions in binary form must reproduce the above copyright
 *    notice, this list of conditions and the following disclaimer in the
 *    documentation and/or other materials provided with the distribution.
 * 3. All advertising materials mentioning features or use of this software
 *    must display the following acknowledgement:
 *	This product includes software developed for the NetBSD Project by
 *	Wasabi Systems, Inc.
 * 4. The name of Wasabi Systems, Inc. may not be used to endorse
 *    or promote products derived from this software without specific prior
 *    written permission.
 *
 * THIS SOFTWARE IS PROVIDED BY WASABI SYSTEMS, INC. ``AS IS'' AND
 * ANY EXPRESS OR IMPLIED WARRANTIES, INCLUDING, BUT NOT LIMITED
 * TO, THE IMPLIED WARRANTIES OF MERCHANTABILITY AND FITNESS FOR A PARTICULAR
 * PURPOSE ARE DISCLAIMED.  IN NO EVENT SHALL WASABI SYSTEMS, INC
 * BE LIABLE FOR ANY DIRECT, INDIRECT, INCIDENTAL, SPECIAL, EXEMPLARY, OR
 * CONSEQUENTIAL DAMAGES (INCLUDING, BUT NOT LIMITED TO, PROCUREMENT OF
 * SUBSTITUTE GOODS OR SERVICES; LOSS OF USE, DATA, OR PROFITS; OR BUSINESS
 * INTERRUPTION) HOWEVER CAUSED AND ON ANY THEORY OF LIABILITY, WHETHER IN
 * CONTRACT, STRICT LIABILITY, OR TORT (INCLUDING NEGLIGENCE OR OTHERWISE)
 * ARISING IN ANY WAY OUT OF THE USE OF THIS SOFTWARE, EVEN IF ADVISED OF THE
 * POSSIBILITY OF SUCH DAMAGE.
 */

/*
 * Copyright (c) 1994,1995 Mark Brinicombe.
 * All rights reserved.
 *
 * Redistribution and use in source and binary forms, with or without
 * modification, are permitted provided that the following conditions
 * are met:
 * 1. Redistributions of source code must retain the above copyright
 *    notice, this list of conditions and the following disclaimer.
 * 2. Redistributions in binary form must reproduce the above copyright
 *    notice, this list of conditions and the following disclaimer in the
 *    documentation and/or other materials provided with the distribution.
 * 3. All advertising materials mentioning features or use of this software
 *    must display the following acknowledgement:
 *	This product includes software developed by Mark Brinicombe
 * 4. The name of the author may not be used to endorse or promote products
 *    derived from this software without specific prior written permission.
 *
 * THIS SOFTWARE IS PROVIDED BY THE AUTHOR ``AS IS'' AND ANY EXPRESS OR
 * IMPLIED WARRANTIES, INCLUDING, BUT NOT LIMITED TO, THE IMPLIED WARRANTIES
 * OF MERCHANTABILITY AND FITNESS FOR A PARTICULAR PURPOSE ARE DISCLAIMED.
 * IN NO EVENT SHALL THE AUTHOR BE LIABLE FOR ANY DIRECT, INDIRECT,
 * INCIDENTAL, SPECIAL, EXEMPLARY, OR CONSEQUENTIAL DAMAGES (INCLUDING, BUT
 * NOT LIMITED TO, PROCUREMENT OF SUBSTITUTE GOODS OR SERVICES; LOSS OF USE,
 * DATA, OR PROFITS; OR BUSINESS INTERRUPTION) HOWEVER CAUSED AND ON ANY
 * THEORY OF LIABILITY, WHETHER IN CONTRACT, STRICT LIABILITY, OR TORT
 * (INCLUDING NEGLIGENCE OR OTHERWISE) ARISING IN ANY WAY OUT OF THE USE OF
 * THIS SOFTWARE, EVEN IF ADVISED OF THE POSSIBILITY OF SUCH DAMAGE.
 */

#ifndef	_ARM32_PMAP_H_
#define	_ARM32_PMAP_H_

#if defined(_KERNEL_OPT)
#include "opt_arm32_pmap.h"
#include "opt_cpuoptions.h"
#include "opt_multiprocessor.h"
#endif

#ifdef _KERNEL
#include <arm/cpuconf.h>
#include <arm/arm32/pte.h>
#ifndef _LOCORE
#include <arm/cpufunc.h>
#include <arm/locore.h>
#include <uvm/uvm_object.h>
#include <uvm/pmap/pmap_pvt.h>
#endif

/*
 * a pmap describes a processes' 4GB virtual address space.  this
 * virtual address space can be broken up into 4096 1MB regions which
 * are described by L1 PTEs in the L1 table.
 *
 * There is a line drawn at KERNEL_BASE.  Everything below that line
 * changes when the VM context is switched.  Everything above that line
 * is the same no matter which VM context is running.  This is achieved
 * by making the L1 PTEs for those slots above KERNEL_BASE reference
 * kernel L2 tables.
 *
 * The basic layout of the virtual address space thus looks like this:
 *
 *	0xffffffff
 *	.
 *	.
 *	.
 *	KERNEL_BASE
 *	--------------------
 *	.
 *	.
 *	.
 *	0x00000000
 */

/*
 * The number of L2 descriptor tables which can be tracked by an l2_dtable.
 * A bucket size of 16 provides for 16MB of contiguous virtual address
 * space per l2_dtable. Most processes will, therefore, require only two or
 * three of these to map their whole working set.
 */
#define	L2_BUCKET_XLOG2	(L1_S_SHIFT)
#define	L2_BUCKET_XSIZE	(1 << L2_BUCKET_XLOG2)
#define	L2_BUCKET_LOG2	4
#define	L2_BUCKET_SIZE	(1 << L2_BUCKET_LOG2)

/*
 * Given the above "L2-descriptors-per-l2_dtable" constant, the number
 * of l2_dtable structures required to track all possible page descriptors
 * mappable by an L1 translation table is given by the following constants:
 */
#define	L2_LOG2		(32 - (L2_BUCKET_XLOG2 + L2_BUCKET_LOG2))
#define	L2_SIZE		(1 << L2_LOG2)

/*
 * tell MI code that the cache is virtually-indexed.
 * ARMv6 is physically-tagged but all others are virtually-tagged.
 */
#if (ARM_MMU_V6 + ARM_MMU_V7) > 0
#define	PMAP_CACHE_VIPT
#else
#define	PMAP_CACHE_VIVT
#endif


#ifndef _LOCORE

/*
 * This structure is used by machine-dependent code to describe
 * static mappings of devices, created at bootstrap time.
 */
struct pmap_devmap {
	vaddr_t		pd_va;		/* virtual address */
	paddr_t		pd_pa;		/* physical address */
	psize_t		pd_size;	/* size of region */
	vm_prot_t	pd_prot;	/* protection code */
	int		pd_cache;	/* cache attributes */
};

#define	DEVMAP_ALIGN(a)	((a) & ~L1_S_OFFSET)
#define	DEVMAP_SIZE(s)	roundup2((s), L1_S_SIZE)
#define	DEVMAP_ENTRY(va, pa, sz)			\
	{						\
		.pd_va = DEVMAP_ALIGN(va),		\
		.pd_pa = DEVMAP_ALIGN(pa),		\
		.pd_size = DEVMAP_SIZE(sz),		\
		.pd_prot = VM_PROT_READ|VM_PROT_WRITE,	\
		.pd_cache = PTE_NOCACHE			\
	}
#define	DEVMAP_ENTRY_END	{ 0 }


/*
 * Physical / virtual address structure. In a number of places (particularly
 * during bootstrapping) we need to keep track of the physical and virtual
 * addresses of various pages
 */
typedef struct pv_addr {
	SLIST_ENTRY(pv_addr) pv_list;
	paddr_t pv_pa;
	vaddr_t pv_va;
	vsize_t pv_size;
	uint8_t pv_cache;
	uint8_t pv_prot;
} pv_addr_t;
typedef SLIST_HEAD(, pv_addr) pv_addrqh_t;

extern pv_addrqh_t pmap_freeq;
extern pv_addr_t kernelstack;
extern pv_addr_t abtstack;
extern pv_addr_t fiqstack;
extern pv_addr_t irqstack;
extern pv_addr_t undstack;
extern pv_addr_t idlestack;
extern pv_addr_t systempage;
extern pv_addr_t kernel_l1pt;

/*
 * Determine various modes for PTEs (user vs. kernel, cacheable
 * vs. non-cacheable).
 */
#define	PTE_KERNEL	0
#define	PTE_USER	1
#define	PTE_NOCACHE	0
#define	PTE_CACHE	1
#define	PTE_PAGETABLE	2

/*
 * Commonly referenced structures
 */
extern int		pmap_debug_level; /* Only exists if PMAP_DEBUG */
extern int		arm_poolpage_vmfreelist;


#define	pmap_phys_address(ppn)		(arm_ptob((ppn)))
u_int arm32_mmap_flags(paddr_t);
#define	ARM32_MMAP_WRITECOMBINE		0x40000000
#define	ARM32_MMAP_CACHEABLE		0x20000000
#define	ARM_MMAP_WRITECOMBINE		ARM32_MMAP_WRITECOMBINE
#define	ARM_MMAP_CACHEABLE		ARM32_MMAP_CACHEABLE
#define	pmap_mmap_flags(ppn)		arm32_mmap_flags(ppn)

#define	PMAP_PTE			0x10000000 /* kenter_pa */

<<<<<<< HEAD
=======
/*
 * Functions that we need to export
 */
void	pmap_procwr(struct proc *, vaddr_t, int);
void	pmap_remove_all(pmap_t);
bool	pmap_extract(pmap_t, vaddr_t, paddr_t *);

#define	PMAP_NEED_PROCWR
#define PMAP_GROWKERNEL		/* turn on pmap_growkernel interface */
#define	PMAP_ENABLE_PMAP_KMPAGE	/* enable the PMAP_KMPAGE flag */

#if (ARM_MMU_V6 + ARM_MMU_V7) > 0
#define	PMAP_PREFER(hint, vap, sz, td)	pmap_prefer((hint), (vap), (td))
void	pmap_prefer(vaddr_t, vaddr_t *, int);
#endif

#ifdef ARM_MMU_EXTENDED
int	pmap_maxproc_set(int);
#endif

void	pmap_icache_sync_range(pmap_t, vaddr_t, vaddr_t);

>>>>>>> 2eee347c
/* Functions we use internally. */
#ifdef PMAP_STEAL_MEMORY
void	pmap_boot_pagealloc(psize_t, psize_t, psize_t, pv_addr_t *);
void	pmap_boot_pageadd(pv_addr_t *);
vaddr_t	pmap_steal_memory(vsize_t, vaddr_t *, vaddr_t *);
#endif
void	pmap_bootstrap(vaddr_t, vaddr_t);

void	pmap_do_remove(pmap_t, vaddr_t, vaddr_t, int);
int	pmap_fault_fixup(pmap_t, vaddr_t, vm_prot_t, int);
int	pmap_prefetchabt_fixup(void *);
bool	pmap_get_pde_pte(pmap_t, vaddr_t, pd_entry_t **, pt_entry_t **);
bool	pmap_get_pde(pmap_t, vaddr_t, pd_entry_t **);
bool	pmap_extract_coherency(pmap_t, vaddr_t, paddr_t *, bool *);

void	pmap_icache_sync_range(pmap_t, vaddr_t, vaddr_t);

void	pmap_debug(int);
void	pmap_postinit(void);

void	vector_page_setprot(int);

const struct pmap_devmap *pmap_devmap_find_pa(paddr_t, psize_t);
const struct pmap_devmap *pmap_devmap_find_va(vaddr_t, vsize_t);

/* Bootstrapping routines. */
void	pmap_map_section(vaddr_t, vaddr_t, paddr_t, int, int);
void	pmap_map_entry(vaddr_t, vaddr_t, paddr_t, int, int);
vsize_t	pmap_map_chunk(vaddr_t, vaddr_t, paddr_t, vsize_t, int, int);
void	pmap_unmap_chunk(vaddr_t, vaddr_t, vsize_t);
void	pmap_link_l2pt(vaddr_t, vaddr_t, pv_addr_t *);
void	pmap_devmap_bootstrap(vaddr_t, const struct pmap_devmap *);
void	pmap_devmap_register(const struct pmap_devmap *);

/*
 * Special page zero routine for use by the idle loop (no cache cleans).
 */
bool	pmap_pageidlezero(paddr_t);
#define	PMAP_PAGEIDLEZERO(pa)	pmap_pageidlezero((pa))

#if defined(ARM_MMU_EXTENDED)
#define	__HAVE_MM_MD_DIRECT_MAPPED_PHYS
/*
 * Ending VA of direct mapped memory (usually KERNEL_VM_BASE).
 */
extern vaddr_t pmap_directlimit;
#endif

#ifdef __HAVE_MM_MD_DIRECT_MAPPED_PHYS
/*
 * For the pmap, this is a more useful way to map a direct mapped page.
 * It returns either the direct-mapped VA or the VA supplied if it can't
 * be direct mapped.
 */
vaddr_t	pmap_direct_mapped_phys(paddr_t, bool *, vaddr_t);
#endif

/*
 * used by dumpsys to record the PA of the L1 table
 */
uint32_t pmap_kernel_L1_addr(void);
/*
 * The current top of kernel VM
 */
extern vaddr_t	pmap_curmaxkvaddr;



#if 0


/* XXXNH maybe these can live in pmap_common only - xscale stuff can go there */

/*
 * pmap copy/zero page
 */
extern pt_entry_t *csrc_pte, *cdst_pte;
extern vaddr_t csrcp, cdstp;
#ifdef MULTIPROCESSOR
extern size_t cnptes;
#define	cpu_csrc_pte(o)	(csrc_pte + cnptes * cpu_number() + ((o) >> L2_S_SHIFT))
#define	cpu_cdst_pte(o)	(cdst_pte + cnptes * cpu_number() + ((o) >> L2_S_SHIFT))
#define	cpu_csrcp(o)	(csrcp + L2_S_SIZE * cnptes * cpu_number() + (o))
#define	cpu_cdstp(o)	(cdstp + L2_S_SIZE * cnptes * cpu_number() + (o))
#else
#define	cpu_csrc_pte(o)	(csrc_pte + ((o) >> L2_S_SHIFT))
#define	cpu_cdst_pte(o)	(cdst_pte + ((o) >> L2_S_SHIFT))
#define	cpu_csrcp(o)	(csrcp + (o))
#define	cpu_cdstp(o)	(cdstp + (o))
#endif
#endif






#if 0
// XXXNH move to pmap_v4.h

/*
 * Useful macros and constants
 */

/*
 * Virtual address to physical address
 */
static inline paddr_t
vtophys(vaddr_t va)
{
	paddr_t pa;

	if (pmap_extract(pmap_kernel(), va, &pa) == false)
		return (0);	/* XXXSCW: Panic? */

	return (pa);
}
#endif

/*
 * The new pmap ensures that page-tables are always mapping Write-Thru.
 * Thus, on some platforms we can run fast and loose and avoid syncing PTEs
 * on every change.
 *
 * Unfortunately, not all CPUs have a write-through cache mode.  So we
 * define PMAP_NEEDS_PTE_SYNC for C code to conditionally do PTE syncs,
 * and if there is the chance for PTE syncs to be needed, we define
 * PMAP_INCLUDE_PTE_SYNC so e.g. assembly code can include (and run)
 * the code.
 */
extern int pmap_needs_pte_sync;
#if defined(_KERNEL_OPT)
/*
 * Perform compile time evaluation of PMAP_NEEDS_PTE_SYNC when only a
 * single MMU type is selected.
 *
 * StrongARM SA-1 caches do not have a write-through mode.  So, on these,
 * we need to do PTE syncs. Additionally, V6 MMUs also need PTE syncs.
 * Finally, MEMC, GENERIC and XSCALE MMUs do not need PTE syncs.
 *
 * Use run time evaluation for all other cases.
 *
 */
#if (ARM_NMMUS == 1)
#if (ARM_MMU_SA1 + ARM_MMU_V6 != 0)
#define	PMAP_INCLUDE_PTE_SYNC
#define	PMAP_NEEDS_PTE_SYNC	1
#elif (ARM_MMU_MEMC + ARM_MMU_GENERIC + ARM_MMU_XSCALE != 0)
#define	PMAP_NEEDS_PTE_SYNC	0
#endif
#endif
#endif /* _KERNEL_OPT */

/*
 * Provide a fallback in case we were not able to determine it at
 * compile-time.
 */
#ifndef PMAP_NEEDS_PTE_SYNC
#define	PMAP_NEEDS_PTE_SYNC	pmap_needs_pte_sync
#define	PMAP_INCLUDE_PTE_SYNC
#endif

static inline void
pmap_ptesync(pt_entry_t *ptep, size_t cnt)
{
	if (PMAP_NEEDS_PTE_SYNC) {
		cpu_dcache_wb_range((vaddr_t)ptep, cnt * sizeof(pt_entry_t));
#ifdef SHEEVA_L2_CACHE
		cpu_sdcache_wb_range((vaddr_t)ptep, -1,
		    cnt * sizeof(pt_entry_t));
#endif
	}
	arm_dsb();
}

#define	PDE_SYNC(pdep)			pmap_ptesync((pdep), 1)
#define	PDE_SYNC_RANGE(pdep, cnt)	pmap_ptesync((pdep), (cnt))
#define	PTE_SYNC(ptep)			pmap_ptesync((ptep), PAGE_SIZE / L2_S_SIZE)
#define	PTE_SYNC_RANGE(ptep, cnt)	pmap_ptesync((ptep), (cnt))

#define	l1pte_valid_p(pde)	((pde) != 0)
#define	l1pte_section_p(pde)	(((pde) & L1_TYPE_MASK) == L1_TYPE_S)
#define	l1pte_supersection_p(pde) (l1pte_section_p(pde)	\
				&& ((pde) & L1_S_V6_SUPER) != 0)
#define	l1pte_page_p(pde)	(((pde) & L1_TYPE_MASK) == L1_TYPE_C)
#define	l1pte_fpage_p(pde)	(((pde) & L1_TYPE_MASK) == L1_TYPE_F)
#define	l1pte_pa(pde)		((pde) & L1_C_ADDR_MASK)
#define	l1pte_index(v)		((vaddr_t)(v) >> L1_S_SHIFT)
#define	l1pte_pgindex(v)	l1pte_index((v) & L1_ADDR_BITS \
		& ~(PAGE_SIZE * PAGE_SIZE / sizeof(pt_entry_t) - 1))

static inline void
l1pte_setone(pt_entry_t *pdep, pt_entry_t pde)
{
	*pdep = pde;
}

static inline void
l1pte_set(pt_entry_t *pdep, pt_entry_t pde)
{
	*pdep = pde;
	if (l1pte_page_p(pde)) {
		KASSERTMSG((((uintptr_t)pdep / sizeof(pde)) & (PAGE_SIZE / L2_T_SIZE - 1)) == 0, "%p", pdep);
		for (size_t k = 1; k < PAGE_SIZE / L2_T_SIZE; k++) {
			pde += L2_T_SIZE;
			pdep[k] = pde;
		}
	} else if (l1pte_supersection_p(pde)) {
		KASSERTMSG((((uintptr_t)pdep / sizeof(pde)) & (L1_SS_SIZE / L1_S_SIZE - 1)) == 0, "%p", pdep);
		for (size_t k = 1; k < L1_SS_SIZE / L1_S_SIZE; k++) {
			pdep[k] = pde;
		}
	}
}

#define	l2pte_index(v)		((((v) & L2_ADDR_BITS) >> PGSHIFT) << (PGSHIFT-L2_S_SHIFT))
#define	l2pte_valid_p(pte)	(((pte) & L2_TYPE_MASK) != L2_TYPE_INV)
#define	l2pte_pa(pte)		((pte) & L2_S_FRAME)
#define	l1pte_lpage_p(pte)	(((pte) & L2_TYPE_MASK) == L2_TYPE_L)
#define	l2pte_minidata_p(pte)	(((pte) & \
				 (L2_B | L2_C | L2_XS_T_TEX(TEX_XSCALE_X)))\
				 == (L2_C | L2_XS_T_TEX(TEX_XSCALE_X)))

static inline void
l2pte_set(pt_entry_t *ptep, pt_entry_t pte, pt_entry_t opte)
{
	if (l1pte_lpage_p(pte)) {
		KASSERTMSG((((uintptr_t)ptep / sizeof(pte)) & (L2_L_SIZE / L2_S_SIZE - 1)) == 0, "%p", ptep);
		for (size_t k = 0; k < L2_L_SIZE / L2_S_SIZE; k++) {
			*ptep++ = pte;
		}
	} else {
		KASSERTMSG((((uintptr_t)ptep / sizeof(pte)) & (PAGE_SIZE / L2_S_SIZE - 1)) == 0, "%p", ptep);
		for (size_t k = 0; k < PAGE_SIZE / L2_S_SIZE; k++) {
			KASSERTMSG(*ptep == opte, "%#x [*%p] != %#x", *ptep, ptep, opte);
			*ptep++ = pte;
			pte += L2_S_SIZE;
			if (opte)
				opte += L2_S_SIZE;
		}
	}
}

static inline void
l2pte_reset(pt_entry_t *ptep)
{
	KASSERTMSG((((uintptr_t)ptep / sizeof(*ptep)) & (PAGE_SIZE / L2_S_SIZE - 1)) == 0, "%p", ptep);
	*ptep = 0;
	for (vsize_t k = 1; k < PAGE_SIZE / L2_S_SIZE; k++) {
		ptep[k] = 0;
	}
}

/* L1 and L2 page table macros */
#define	pmap_pde_v(pde)		l1pte_valid(*(pde))
#define pmap_pde_section(pde)	l1pte_section_p(*(pde))
#define	pmap_pde_supersection(pde)	l1pte_supersection_p(*(pde))
#define	pmap_pde_page(pde)	l1pte_page_p(*(pde))
#define	pmap_pde_fpage(pde)	l1pte_fpage_p(*(pde))

#define	pmap_pte_v(pte)		l2pte_valid_p(*(pte))
#define	pmap_pte_pa(pte)	l2pte_pa(*(pte))

/* Size of the kernel part of the L1 page table */
#define	KERNEL_PD_SIZE	\
	(L1_TABLE_SIZE - (KERNEL_BASE >> L1_S_SHIFT) * sizeof(pd_entry_t))

void	bzero_page(vaddr_t);
void	bcopy_page(vaddr_t, vaddr_t);

#ifdef FPU_VFP
void	bzero_page_vfp(vaddr_t);
void	bcopy_page_vfp(vaddr_t, vaddr_t);
#endif

/************************* ARM MMU configuration *****************************/

#if (ARM_MMU_GENERIC + ARM_MMU_SA1 + ARM_MMU_V6 + ARM_MMU_V7) != 0
void	pmap_copy_page_generic(paddr_t, paddr_t);
void	pmap_zero_page_generic(paddr_t);

void	pmap_pte_init_generic(void);
#if defined(CPU_ARM8)
void	pmap_pte_init_arm8(void);
#endif
#if defined(CPU_ARM9)
void	pmap_pte_init_arm9(void);
#endif /* CPU_ARM9 */
#if defined(CPU_ARM10)
void	pmap_pte_init_arm10(void);
#endif /* CPU_ARM10 */
#if defined(CPU_ARM11)	/* ARM_MMU_V6 */
void	pmap_pte_init_arm11(void);
#endif /* CPU_ARM11 */
#if defined(CPU_ARM11MPCORE)	/* ARM_MMU_V6 */
void	pmap_pte_init_arm11mpcore(void);
#endif
#if ARM_MMU_V7 == 1
void	pmap_pte_init_armv7(void);
#endif /* ARM_MMU_V7 */
#endif /* (ARM_MMU_GENERIC + ARM_MMU_SA1) != 0 */

#if ARM_MMU_SA1 == 1
void	pmap_pte_init_sa1(void);
#endif /* ARM_MMU_SA1 == 1 */

#if ARM_MMU_XSCALE == 1
void	pmap_copy_page_xscale(paddr_t, paddr_t);
void	pmap_zero_page_xscale(paddr_t);

void	pmap_pte_init_xscale(void);

void	xscale_setup_minidata(vaddr_t, vaddr_t, paddr_t);

#define	PMAP_UAREA(va)		pmap_uarea(va)
void	pmap_uarea(vaddr_t);
#endif /* ARM_MMU_XSCALE == 1 */

extern pt_entry_t		pte_l1_s_cache_mode;
extern pt_entry_t		pte_l1_s_cache_mask;

extern pt_entry_t		pte_l2_l_cache_mode;
extern pt_entry_t		pte_l2_l_cache_mask;

extern pt_entry_t		pte_l2_s_cache_mode;
extern pt_entry_t		pte_l2_s_cache_mask;

extern pt_entry_t		pte_l1_s_cache_mode_pt;
extern pt_entry_t		pte_l2_l_cache_mode_pt;
extern pt_entry_t		pte_l2_s_cache_mode_pt;

extern pt_entry_t		pte_l1_s_wc_mode;
extern pt_entry_t		pte_l2_l_wc_mode;
extern pt_entry_t		pte_l2_s_wc_mode;

extern pt_entry_t		pte_l1_s_prot_u;
extern pt_entry_t		pte_l1_s_prot_w;
extern pt_entry_t		pte_l1_s_prot_ro;
extern pt_entry_t		pte_l1_s_prot_mask;

extern pt_entry_t		pte_l2_s_prot_u;
extern pt_entry_t		pte_l2_s_prot_w;
extern pt_entry_t		pte_l2_s_prot_ro;
extern pt_entry_t		pte_l2_s_prot_mask;

extern pt_entry_t		pte_l2_l_prot_u;
extern pt_entry_t		pte_l2_l_prot_w;
extern pt_entry_t		pte_l2_l_prot_ro;
extern pt_entry_t		pte_l2_l_prot_mask;

extern pt_entry_t		pte_l1_ss_proto;
extern pt_entry_t		pte_l1_s_proto;
extern pt_entry_t		pte_l1_c_proto;
extern pt_entry_t		pte_l2_s_proto;

extern void (*pmap_copy_page_func)(paddr_t, paddr_t);
extern void (*pmap_zero_page_func)(paddr_t);

#endif /* !_LOCORE */

/*****************************************************************************/

#define	KERNEL_PID		0	/* The kernel uses ASID 0 */

/*
 * Definitions for MMU domains
 */
#define	PMAP_DOMAINS		15	/* 15 'user' domains (1-15) */
#define	PMAP_DOMAIN_KERNEL	0	/* The kernel pmap uses domain #0 */

#ifdef ARM_MMU_EXTENDED
#define	PMAP_DOMAIN_USER	1	/* User pmaps use domain #1 */
#define	DOMAIN_DEFAULT		((DOMAIN_CLIENT << (PMAP_DOMAIN_KERNEL*2)) | (DOMAIN_CLIENT << (PMAP_DOMAIN_USER*2)))
#else
#define	DOMAIN_DEFAULT		((DOMAIN_CLIENT << (PMAP_DOMAIN_KERNEL*2)))
#endif

/*
 * These macros define the various bit masks in the PTE.
 *
 * We use these macros since we use different bits on different processor
 * models.
 */
#define	L1_S_PROT_U_generic	(L1_S_AP(AP_U))
#define	L1_S_PROT_W_generic	(L1_S_AP(AP_W))
#define	L1_S_PROT_RO_generic	(0)
#define	L1_S_PROT_MASK_generic	(L1_S_PROT_U|L1_S_PROT_W|L1_S_PROT_RO)

#define	L1_S_PROT_U_xscale	(L1_S_AP(AP_U))
#define	L1_S_PROT_W_xscale	(L1_S_AP(AP_W))
#define	L1_S_PROT_RO_xscale	(0)
#define	L1_S_PROT_MASK_xscale	(L1_S_PROT_U|L1_S_PROT_W|L1_S_PROT_RO)

#define	L1_S_PROT_U_armv6	(L1_S_AP(AP_R) | L1_S_AP(AP_U))
#define	L1_S_PROT_W_armv6	(L1_S_AP(AP_W))
#define	L1_S_PROT_RO_armv6	(L1_S_AP(AP_R) | L1_S_AP(AP_RO))
#define	L1_S_PROT_MASK_armv6	(L1_S_PROT_U|L1_S_PROT_W|L1_S_PROT_RO)

#define	L1_S_PROT_U_armv7	(L1_S_AP(AP_R) | L1_S_AP(AP_U))
#define	L1_S_PROT_W_armv7	(L1_S_AP(AP_W))
#define	L1_S_PROT_RO_armv7	(L1_S_AP(AP_R) | L1_S_AP(AP_RO))
#define	L1_S_PROT_MASK_armv7	(L1_S_PROT_U|L1_S_PROT_W|L1_S_PROT_RO)

#define	L1_S_CACHE_MASK_generic	(L1_S_B|L1_S_C)
#define	L1_S_CACHE_MASK_xscale	(L1_S_B|L1_S_C|L1_S_XS_TEX(TEX_XSCALE_X))
#define	L1_S_CACHE_MASK_armv6	(L1_S_B|L1_S_C|L1_S_XS_TEX(TEX_ARMV6_TEX))
#define	L1_S_CACHE_MASK_armv6n	(L1_S_B|L1_S_C|L1_S_XS_TEX(TEX_ARMV6_TEX)|L1_S_V6_S)
#define	L1_S_CACHE_MASK_armv7	(L1_S_B|L1_S_C|L1_S_XS_TEX(TEX_ARMV6_TEX)|L1_S_V6_S)
#ifdef ARM_MMU_EXTENDED
#define	L1_S_TRE(x)		(__SHIFTIN(__SHIFTOUT((x), __BIT(2)), L1_S_XS_TEX(1)) | __SHIFTIN(__SHIFTOUT((x), __BITS(1, 0)), L1_S_B|L1_S_C))
#define	L1_S_NORMAL_NC		L1_S_TRE(TRE_NORMAL_NC)
#define	L1_S_NORMAL_WB		L1_S_TRE(TRE_NORMAL_WB)
#define	L1_S_NORMAL_WT		L1_S_TRE(TRE_NORMAL_WT)
#define	L1_S_DEVICE		L1_S_TRE(TRE_DEVICE)
#define	L1_S_STRONG		L1_S_TRE(TRE_STRONG)
#define	L1_S_OSBIT0		L1_S_XS_TEX(TEX_ARMV6_TEX1)
#define	L1_S_OSBIT1		L1_S_XS_TEX(TEX_ARMV6_TEX2)
#endif

#define	L2_L_PROT_U_generic	(L2_AP(AP_U))
#define	L2_L_PROT_W_generic	(L2_AP(AP_W))
#define	L2_L_PROT_RO_generic	(0)
#define	L2_L_PROT_MASK_generic	(L2_L_PROT_U|L2_L_PROT_W|L2_L_PROT_RO)

#define	L2_L_PROT_U_xscale	(L2_AP(AP_U))
#define	L2_L_PROT_W_xscale	(L2_AP(AP_W))
#define	L2_L_PROT_RO_xscale	(0)
#define	L2_L_PROT_MASK_xscale	(L2_L_PROT_U|L2_L_PROT_W|L2_L_PROT_RO)

#define	L2_L_PROT_U_armv6n	(L2_AP0(AP_R) | L2_AP0(AP_U))
#define	L2_L_PROT_W_armv6n	(L2_AP0(AP_W))
#define	L2_L_PROT_RO_armv6n	(L2_AP0(AP_R) | L2_AP0(AP_RO))
#define	L2_L_PROT_MASK_armv6n	(L2_L_PROT_U|L2_L_PROT_W|L2_L_PROT_RO)

#define	L2_L_PROT_U_armv7	(L2_AP0(AP_R) | L2_AP0(AP_U))
#define	L2_L_PROT_W_armv7	(L2_AP0(AP_W))
#define	L2_L_PROT_RO_armv7	(L2_AP0(AP_R) | L2_AP0(AP_RO))
#define	L2_L_PROT_MASK_armv7	(L2_L_PROT_U|L2_L_PROT_W|L2_L_PROT_RO)

#define	L2_L_CACHE_MASK_generic	(L2_B|L2_C)
#define	L2_L_CACHE_MASK_xscale	(L2_B|L2_C|L2_XS_L_TEX(TEX_XSCALE_X))
#define	L2_L_CACHE_MASK_armv6	(L2_B|L2_C|L2_V6_L_TEX(TEX_ARMV6_TEX))
#define	L2_L_CACHE_MASK_armv6n	(L2_B|L2_C|L2_V6_L_TEX(TEX_ARMV6_TEX)|L2_XS_S)
#define	L2_L_CACHE_MASK_armv7	(L2_B|L2_C|L2_V6_L_TEX(TEX_ARMV6_TEX)|L2_XS_S)
#ifdef ARM_MMU_EXTENDED
#define	L2_L_TRE(x)		(__SHIFTIN(__SHIFTOUT((x), __BIT(2)), L2_V6_L_TEX(TEX_ARMV6_TEX0)) | __SHIFTIN(__SHIFTOUT((x), __BITS(1, 0)), L2_B|L2_C))
#define	L2_L_NORMAL_NC		L2_L_TRE(TRE_NORMAL_NC)
#define	L2_L_NORMAL_WB		L2_L_TRE(TRE_NORMAL_WB)
#define	L2_L_NORMAL_WT		L2_L_TRE(TRE_NORMAL_WT)
#define	L2_L_DEVICE		L2_L_TRE(TRE_DEVICE)
#define	L2_L_STRONG		L2_L_TRE(TRE_STRONG)
#define	L2_L_OSBIT0		L2_V6_L_TEX(TEX_ARMV6_TEX1)
#define	L2_L_OSBIT1		L2_V6_L_TEX(TEX_ARMV6_TEX2)
#endif

#define	L2_S_PROT_U_generic	(L2_AP(AP_U))
#define	L2_S_PROT_W_generic	(L2_AP(AP_W))
#define	L2_S_PROT_RO_generic	(0)
#define	L2_S_PROT_MASK_generic	(L2_S_PROT_U|L2_S_PROT_W|L2_S_PROT_RO)

#define	L2_S_PROT_U_xscale	(L2_AP0(AP_U))
#define	L2_S_PROT_W_xscale	(L2_AP0(AP_W))
#define	L2_S_PROT_RO_xscale	(0)
#define	L2_S_PROT_MASK_xscale	(L2_S_PROT_U|L2_S_PROT_W|L2_S_PROT_RO)

#define	L2_S_PROT_U_armv6n	(L2_AP0(AP_R) | L2_AP0(AP_U))
#define	L2_S_PROT_W_armv6n	(L2_AP0(AP_W))
#define	L2_S_PROT_RO_armv6n	(L2_AP0(AP_R) | L2_AP0(AP_RO))
#define	L2_S_PROT_MASK_armv6n	(L2_S_PROT_U|L2_S_PROT_W|L2_S_PROT_RO)

#define	L2_S_PROT_U_armv7	(L2_AP0(AP_R) | L2_AP0(AP_U))
#define	L2_S_PROT_W_armv7	(L2_AP0(AP_W))
#define	L2_S_PROT_RO_armv7	(L2_AP0(AP_R) | L2_AP0(AP_RO))
#define	L2_S_PROT_MASK_armv7	(L2_S_PROT_U|L2_S_PROT_W|L2_S_PROT_RO)

#define	L2_S_CACHE_MASK_generic	(L2_B|L2_C)
#define	L2_S_CACHE_MASK_xscale	(L2_B|L2_C|L2_XS_T_TEX(TEX_XSCALE_X))
#define	L2_XS_CACHE_MASK_armv6	(L2_B|L2_C|L2_V6_XS_TEX(TEX_ARMV6_TEX))
#ifdef	ARMV6_EXTENDED_SMALL_PAGE
#define	L2_S_CACHE_MASK_armv6c	L2_XS_CACHE_MASK_armv6
#else
#define	L2_S_CACHE_MASK_armv6c	L2_S_CACHE_MASK_generic
#endif
#define	L2_S_CACHE_MASK_armv6n	(L2_B|L2_C|L2_V6_XS_TEX(TEX_ARMV6_TEX)|L2_XS_S)
#define	L2_S_CACHE_MASK_armv7	(L2_B|L2_C|L2_V6_XS_TEX(TEX_ARMV6_TEX)|L2_XS_S)
#ifdef ARM_MMU_EXTENDED
#define	L2_S_TRE(x)		(__SHIFTIN(__SHIFTOUT((x), __BIT(2)), L2_V6_XS_TEX(TEX_ARMV6_TEX0)) | __SHIFTIN(__SHIFTOUT((x), __BITS(1,0)), L2_B|L2_C))
#define	L2_S_NORMAL_NC		L2_S_TRE(TRE_NORMAL_NC)
#define	L2_S_NORMAL_WB		L2_S_TRE(TRE_NORMAL_WB)
#define	L2_S_NORMAL_WT		L2_S_TRE(TRE_NORMAL_WT)
#define	L2_S_DEVICE		L2_S_TRE(TRE_DEVICE)
#define	L2_S_STRONG		L2_S_TRE(TRE_STRONG)
#define	L2_S_OSBIT0		L2_V6_XS_TEX(TEX_ARMV6_TEX1)
#define	L2_S_OSBIT1		L2_V6_XS_TEX(TEX_ARMV6_TEX2)
#endif

#define	L1_S_PROTO_generic	(L1_TYPE_S | L1_S_IMP)
#define	L1_S_PROTO_xscale	(L1_TYPE_S)
#define	L1_S_PROTO_armv6	(L1_TYPE_S)
#define	L1_S_PROTO_armv7	(L1_TYPE_S)

#define	L1_SS_PROTO_generic	0
#define	L1_SS_PROTO_xscale	0
#define	L1_SS_PROTO_armv6	(L1_TYPE_S | L1_S_V6_SS)
#define	L1_SS_PROTO_armv7	(L1_TYPE_S | L1_S_V6_SS)

#define	L1_C_PROTO_generic	(L1_TYPE_C | L1_C_IMP2)
#define	L1_C_PROTO_xscale	(L1_TYPE_C)
#define	L1_C_PROTO_armv6	(L1_TYPE_C)
#define	L1_C_PROTO_armv7	(L1_TYPE_C)

#define	L2_L_PROTO		(L2_TYPE_L)

#define	L2_S_PROTO_generic	(L2_TYPE_S)
#define	L2_S_PROTO_xscale	(L2_TYPE_XS)
#ifdef	ARMV6_EXTENDED_SMALL_PAGE
#define	L2_S_PROTO_armv6c	(L2_TYPE_XS)    /* XP=0, extended small page */
#else
#define	L2_S_PROTO_armv6c	(L2_TYPE_S)	/* XP=0, subpage APs */
#endif
#ifdef ARM_MMU_EXTENDED
#define	L2_S_PROTO_armv6n	(L2_TYPE_S|L2_XS_XN)
#else
#define	L2_S_PROTO_armv6n	(L2_TYPE_S)	/* with XP=1 */
#endif
#ifdef ARM_MMU_EXTENDED
#define	L2_S_PROTO_armv7	(L2_TYPE_S|L2_XS_XN)
#else
#define	L2_S_PROTO_armv7	(L2_TYPE_S)
#endif

/*
 * User-visible names for the ones that vary with MMU class.
 */

#if ARM_NMMUS > 1
/* More than one MMU class configured; use variables. */
#define	L1_S_PROT_U		pte_l1_s_prot_u
#define	L1_S_PROT_W		pte_l1_s_prot_w
#define	L1_S_PROT_RO		pte_l1_s_prot_ro
#define	L1_S_PROT_MASK		pte_l1_s_prot_mask

#define	L2_S_PROT_U		pte_l2_s_prot_u
#define	L2_S_PROT_W		pte_l2_s_prot_w
#define	L2_S_PROT_RO		pte_l2_s_prot_ro
#define	L2_S_PROT_MASK		pte_l2_s_prot_mask

#define	L2_L_PROT_U		pte_l2_l_prot_u
#define	L2_L_PROT_W		pte_l2_l_prot_w
#define	L2_L_PROT_RO		pte_l2_l_prot_ro
#define	L2_L_PROT_MASK		pte_l2_l_prot_mask

#define	L1_S_CACHE_MASK		pte_l1_s_cache_mask
#define	L2_L_CACHE_MASK		pte_l2_l_cache_mask
#define	L2_S_CACHE_MASK		pte_l2_s_cache_mask

#define	L1_SS_PROTO		pte_l1_ss_proto
#define	L1_S_PROTO		pte_l1_s_proto
#define	L1_C_PROTO		pte_l1_c_proto
#define	L2_S_PROTO		pte_l2_s_proto

#define	pmap_copy_page(s, d)	(*pmap_copy_page_func)((s), (d))
#define	pmap_zero_page(d)	(*pmap_zero_page_func)((d))
#elif (ARM_MMU_GENERIC + ARM_MMU_SA1) != 0
#define	L1_S_PROT_U		L1_S_PROT_U_generic
#define	L1_S_PROT_W		L1_S_PROT_W_generic
#define	L1_S_PROT_RO		L1_S_PROT_RO_generic
#define	L1_S_PROT_MASK		L1_S_PROT_MASK_generic

#define	L2_S_PROT_U		L2_S_PROT_U_generic
#define	L2_S_PROT_W		L2_S_PROT_W_generic
#define	L2_S_PROT_RO		L2_S_PROT_RO_generic
#define	L2_S_PROT_MASK		L2_S_PROT_MASK_generic

#define	L2_L_PROT_U		L2_L_PROT_U_generic
#define	L2_L_PROT_W		L2_L_PROT_W_generic
#define	L2_L_PROT_RO		L2_L_PROT_RO_generic
#define	L2_L_PROT_MASK		L2_L_PROT_MASK_generic

#define	L1_S_CACHE_MASK		L1_S_CACHE_MASK_generic
#define	L2_L_CACHE_MASK		L2_L_CACHE_MASK_generic
#define	L2_S_CACHE_MASK		L2_S_CACHE_MASK_generic

#define	L1_SS_PROTO		L1_SS_PROTO_generic
#define	L1_S_PROTO		L1_S_PROTO_generic
#define	L1_C_PROTO		L1_C_PROTO_generic
#define	L2_S_PROTO		L2_S_PROTO_generic

#define	pmap_copy_page(s, d)	pmap_copy_page_generic((s), (d))
#define	pmap_zero_page(d)	pmap_zero_page_generic((d))
#elif ARM_MMU_V6N != 0
#define	L1_S_PROT_U		L1_S_PROT_U_armv6
#define	L1_S_PROT_W		L1_S_PROT_W_armv6
#define	L1_S_PROT_RO		L1_S_PROT_RO_armv6
#define	L1_S_PROT_MASK		L1_S_PROT_MASK_armv6

#define	L2_S_PROT_U		L2_S_PROT_U_armv6n
#define	L2_S_PROT_W		L2_S_PROT_W_armv6n
#define	L2_S_PROT_RO		L2_S_PROT_RO_armv6n
#define	L2_S_PROT_MASK		L2_S_PROT_MASK_armv6n

#define	L2_L_PROT_U		L2_L_PROT_U_armv6n
#define	L2_L_PROT_W		L2_L_PROT_W_armv6n
#define	L2_L_PROT_RO		L2_L_PROT_RO_armv6n
#define	L2_L_PROT_MASK		L2_L_PROT_MASK_armv6n

#define	L1_S_CACHE_MASK		L1_S_CACHE_MASK_armv6n
#define	L2_L_CACHE_MASK		L2_L_CACHE_MASK_armv6n
#define	L2_S_CACHE_MASK		L2_S_CACHE_MASK_armv6n

/*
 * These prototypes make writeable mappings, while the other MMU types
 * make read-only mappings.
 */
#define	L1_SS_PROTO		L1_SS_PROTO_armv6
#define	L1_S_PROTO		L1_S_PROTO_armv6
#define	L1_C_PROTO		L1_C_PROTO_armv6
#define	L2_S_PROTO		L2_S_PROTO_armv6n

#define	pmap_copy_page(s, d)	pmap_copy_page_generic((s), (d))
#define	pmap_zero_page(d)	pmap_zero_page_generic((d))
#elif ARM_MMU_V6C != 0
#define	L1_S_PROT_U		L1_S_PROT_U_generic
#define	L1_S_PROT_W		L1_S_PROT_W_generic
#define	L1_S_PROT_RO		L1_S_PROT_RO_generic
#define	L1_S_PROT_MASK		L1_S_PROT_MASK_generic

#define	L2_S_PROT_U		L2_S_PROT_U_generic
#define	L2_S_PROT_W		L2_S_PROT_W_generic
#define	L2_S_PROT_RO		L2_S_PROT_RO_generic
#define	L2_S_PROT_MASK		L2_S_PROT_MASK_generic

#define	L2_L_PROT_U		L2_L_PROT_U_generic
#define	L2_L_PROT_W		L2_L_PROT_W_generic
#define	L2_L_PROT_RO		L2_L_PROT_RO_generic
#define	L2_L_PROT_MASK		L2_L_PROT_MASK_generic

#define	L1_S_CACHE_MASK		L1_S_CACHE_MASK_generic
#define	L2_L_CACHE_MASK		L2_L_CACHE_MASK_generic
#define	L2_S_CACHE_MASK		L2_S_CACHE_MASK_generic

#define	L1_SS_PROTO		L1_SS_PROTO_armv6
#define	L1_S_PROTO		L1_S_PROTO_generic
#define	L1_C_PROTO		L1_C_PROTO_generic
#define	L2_S_PROTO		L2_S_PROTO_generic

#define	pmap_copy_page(s, d)	pmap_copy_page_generic((s), (d))
#define	pmap_zero_page(d)	pmap_zero_page_generic((d))
#elif ARM_MMU_XSCALE == 1
#define	L1_S_PROT_U		L1_S_PROT_U_generic
#define	L1_S_PROT_W		L1_S_PROT_W_generic
#define	L1_S_PROT_RO		L1_S_PROT_RO_generic
#define	L1_S_PROT_MASK		L1_S_PROT_MASK_generic

#define	L2_S_PROT_U		L2_S_PROT_U_xscale
#define	L2_S_PROT_W		L2_S_PROT_W_xscale
#define	L2_S_PROT_RO		L2_S_PROT_RO_xscale
#define	L2_S_PROT_MASK		L2_S_PROT_MASK_xscale

#define	L2_L_PROT_U		L2_L_PROT_U_generic
#define	L2_L_PROT_W		L2_L_PROT_W_generic
#define	L2_L_PROT_RO		L2_L_PROT_RO_generic
#define	L2_L_PROT_MASK		L2_L_PROT_MASK_generic

#define	L1_S_CACHE_MASK		L1_S_CACHE_MASK_xscale
#define	L2_L_CACHE_MASK		L2_L_CACHE_MASK_xscale
#define	L2_S_CACHE_MASK		L2_S_CACHE_MASK_xscale

#define	L1_SS_PROTO		L1_SS_PROTO_xscale
#define	L1_S_PROTO		L1_S_PROTO_xscale
#define	L1_C_PROTO		L1_C_PROTO_xscale
#define	L2_S_PROTO		L2_S_PROTO_xscale

#define	pmap_copy_page(s, d)	pmap_copy_page_xscale((s), (d))
#define	pmap_zero_page(d)	pmap_zero_page_xscale((d))
#elif ARM_MMU_V7 == 1
#define	L1_S_PROT_U		L1_S_PROT_U_armv7
#define	L1_S_PROT_W		L1_S_PROT_W_armv7
#define	L1_S_PROT_RO		L1_S_PROT_RO_armv7
#define	L1_S_PROT_MASK		L1_S_PROT_MASK_armv7

#define	L2_S_PROT_U		L2_S_PROT_U_armv7
#define	L2_S_PROT_W		L2_S_PROT_W_armv7
#define	L2_S_PROT_RO		L2_S_PROT_RO_armv7
#define	L2_S_PROT_MASK		L2_S_PROT_MASK_armv7

#define	L2_L_PROT_U		L2_L_PROT_U_armv7
#define	L2_L_PROT_W		L2_L_PROT_W_armv7
#define	L2_L_PROT_RO		L2_L_PROT_RO_armv7
#define	L2_L_PROT_MASK		L2_L_PROT_MASK_armv7

#define	L1_S_CACHE_MASK		L1_S_CACHE_MASK_armv7
#define	L2_L_CACHE_MASK		L2_L_CACHE_MASK_armv7
#define	L2_S_CACHE_MASK		L2_S_CACHE_MASK_armv7

/*
 * These prototypes make writeable mappings, while the other MMU types
 * make read-only mappings.
 */
#define	L1_SS_PROTO		L1_SS_PROTO_armv7
#define	L1_S_PROTO		L1_S_PROTO_armv7
#define	L1_C_PROTO		L1_C_PROTO_armv7
#define	L2_S_PROTO		L2_S_PROTO_armv7

#define	pmap_copy_page(s, d)	pmap_copy_page_generic((s), (d))
#define	pmap_zero_page(d)	pmap_zero_page_generic((d))
#endif /* ARM_NMMUS > 1 */

/*
 * Macros to set and query the write permission on page descriptors.
 */
#define	l1pte_set_writable(pte)	(((pte) & ~L1_S_PROT_RO) | L1_S_PROT_W)
#define	l1pte_set_readonly(pte)	(((pte) & ~L1_S_PROT_W) | L1_S_PROT_RO)

#define	l2pte_set_writable(pte)	(((pte) & ~L2_S_PROT_RO) | L2_S_PROT_W)
#define	l2pte_set_readonly(pte)	(((pte) & ~L2_S_PROT_W) | L2_S_PROT_RO)

#define	l2pte_writable_p(pte)	(((pte) & L2_S_PROT_W) == L2_S_PROT_W && \
				 (L2_S_PROT_RO == 0 || \
				  ((pte) & L2_S_PROT_RO) != L2_S_PROT_RO))

/*
 * These macros return various bits based on kernel/user and protection.
 * Note that the compiler will usually fold these at compile time.
 */

#define	L1_S_PROT(ku, pr)	(					   \
	(((ku) == PTE_USER) ? 						   \
	    L1_S_PROT_U | (((pr) & VM_PROT_WRITE) ? L1_S_PROT_W : 0)	   \
	: 								   \
	    (((L1_S_PROT_RO && 						   \
		((pr) & (VM_PROT_READ | VM_PROT_WRITE)) == VM_PROT_READ) ? \
		    L1_S_PROT_RO : L1_S_PROT_W)))			   \
    )

#define	L2_L_PROT(ku, pr)	(					   \
	(((ku) == PTE_USER) ?						   \
	    L2_L_PROT_U | (((pr) & VM_PROT_WRITE) ? L2_L_PROT_W : 0)	   \
	:								   \
	    (((L2_L_PROT_RO && 						   \
		((pr) & (VM_PROT_READ | VM_PROT_WRITE)) == VM_PROT_READ) ? \
		    L2_L_PROT_RO : L2_L_PROT_W)))			   \
    )

#define	L2_S_PROT(ku, pr)	(					   \
	(((ku) == PTE_USER) ?						   \
	    L2_S_PROT_U | (((pr) & VM_PROT_WRITE) ? L2_S_PROT_W : 0)	   \
	:								   \
	    (((L2_S_PROT_RO &&						   \
		((pr) & (VM_PROT_READ | VM_PROT_WRITE)) == VM_PROT_READ) ? \
		    L2_S_PROT_RO : L2_S_PROT_W)))			   \
    )

/*
 * Macros to test if a mapping is mappable with an L1 SuperSection,
 * L1 Section, or an L2 Large Page mapping.
 */
#define	L1_SS_MAPPABLE_P(va, pa, size)					\
	((((va) | (pa)) & L1_SS_OFFSET) == 0 && (size) >= L1_SS_SIZE)

#define	L1_S_MAPPABLE_P(va, pa, size)					\
	((((va) | (pa)) & L1_S_OFFSET) == 0 && (size) >= L1_S_SIZE)

#define	L2_L_MAPPABLE_P(va, pa, size)					\
	((((va) | (pa)) & L2_L_OFFSET) == 0 && (size) >= L2_L_SIZE)

extern paddr_t physical_start, physical_end;

#define	PMAP_MAPSIZE1	L2_L_SIZE
#define	PMAP_MAPSIZE2	L1_S_SIZE
#if (ARM_MMU_V6 + ARM_MMU_V7) > 0
#define	PMAP_MAPSIZE3	L1_SS_SIZE
#endif

#ifndef _LOCORE
/*
 * Hooks for the pool allocator.
 */


#ifdef PMAP_NEED_ALLOC_POOLPAGE
struct vm_page *pmap_md_alloc_poolpage(int);
#define	PMAP_ALLOC_POOLPAGE	pmap_md_alloc_poolpage
#endif
#if defined(PMAP_NEED_ALLOC_POOLPAGE) || defined(__HAVE_MM_MD_DIRECT_MAPPED_PHYS)
vaddr_t	pmap_map_poolpage(paddr_t);
paddr_t	pmap_unmap_poolpage(vaddr_t);
#define	PMAP_MAP_POOLPAGE(pa)	pmap_map_poolpage(pa)
#define	PMAP_UNMAP_POOLPAGE(va)	pmap_unmap_poolpage(va)
#endif

#define	__HAVE_PMAP_PV_TRACK	1

void pmap_pv_protect(paddr_t, vm_prot_t);

#ifdef ARM_MMU_EXTENDED
#include <arm/arm32/pmap_v6n.h>
#else
#include <arm/arm32/pmap_v4.h>
#endif  /* ARM_MMU_EXTENDED */

#endif /* !_LOCORE */

#ifndef __BSD_PTENTRY_T__
#define	__BSD_PTENTRY_T__
typedef uint32_t pt_entry_t;
#define PRIxPTE		PRIx32
#endif

bool pmap_is_page_ro_p(struct pmap *pmap, vaddr_t, uint32_t);

#endif /* _KERNEL */

#endif	/* _ARM32_PMAP_H_ */<|MERGE_RESOLUTION|>--- conflicted
+++ resolved
@@ -218,31 +218,6 @@
 
 #define	PMAP_PTE			0x10000000 /* kenter_pa */
 
-<<<<<<< HEAD
-=======
-/*
- * Functions that we need to export
- */
-void	pmap_procwr(struct proc *, vaddr_t, int);
-void	pmap_remove_all(pmap_t);
-bool	pmap_extract(pmap_t, vaddr_t, paddr_t *);
-
-#define	PMAP_NEED_PROCWR
-#define PMAP_GROWKERNEL		/* turn on pmap_growkernel interface */
-#define	PMAP_ENABLE_PMAP_KMPAGE	/* enable the PMAP_KMPAGE flag */
-
-#if (ARM_MMU_V6 + ARM_MMU_V7) > 0
-#define	PMAP_PREFER(hint, vap, sz, td)	pmap_prefer((hint), (vap), (td))
-void	pmap_prefer(vaddr_t, vaddr_t *, int);
-#endif
-
-#ifdef ARM_MMU_EXTENDED
-int	pmap_maxproc_set(int);
-#endif
-
-void	pmap_icache_sync_range(pmap_t, vaddr_t, vaddr_t);
-
->>>>>>> 2eee347c
 /* Functions we use internally. */
 #ifdef PMAP_STEAL_MEMORY
 void	pmap_boot_pagealloc(psize_t, psize_t, psize_t, pv_addr_t *);
