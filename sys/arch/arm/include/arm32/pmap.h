--- conflicted
+++ resolved
@@ -84,37 +84,6 @@
 #include <uvm/pmap/pmap_pvt.h>
 #endif
 
-<<<<<<< HEAD
-=======
-#ifdef ARM_MMU_EXTENDED
-#define	PMAP_HWPAGEWALKER		1
-#define	PMAP_TLB_MAX			1
-#if PMAP_TLB_MAX > 1
-#define	PMAP_TLB_NEED_SHOOTDOWN		1
-#endif
-#define	PMAP_TLB_FLUSH_ASID_ON_RESET	(arm_has_tlbiasid_p)
-#define	PMAP_TLB_NUM_PIDS		256
-#define	cpu_set_tlb_info(ci, ti)        ((void)((ci)->ci_tlb_info = (ti)))
-#if PMAP_TLB_MAX > 1
-#define	cpu_tlb_info(ci)		((ci)->ci_tlb_info)
-#else
-#define	cpu_tlb_info(ci)		(&pmap_tlb0_info)
-#endif
-#define	pmap_md_tlb_asid_max()		(PMAP_TLB_NUM_PIDS - 1)
-#include <uvm/pmap/tlb.h>
-#include <uvm/pmap/pmap_tlb.h>
-
-/*
- * If we have an EXTENDED MMU and the address space is split evenly between
- * user and kernel, we can use the TTBR0/TTBR1 to have separate L1 tables for
- * user and kernel address spaces.
- */
-#if (KERNEL_BASE & 0x80000000) == 0
-#error ARMv6 or later systems must have a KERNEL_BASE >= 0x80000000
-#endif
-#endif  /* ARM_MMU_EXTENDED */
-
->>>>>>> 8dc2c7f6
 /*
  * a pmap describes a processes' 4GB virtual address space.  this
  * virtual address space can be broken up into 4096 1MB regions which
@@ -238,11 +207,6 @@
 extern int		arm_poolpage_vmfreelist;
 
 
-<<<<<<< HEAD
-=======
-#define	pmap_copy(dp, sp, da, l, sa)	/* nothing */
-
->>>>>>> 8dc2c7f6
 #define	pmap_phys_address(ppn)		(arm_ptob((ppn)))
 u_int arm32_mmap_flags(paddr_t);
 #define	ARM32_MMAP_WRITECOMBINE		0x40000000
@@ -256,31 +220,6 @@
 #define	PMAP_DEV_SO			0x40000000 /* kenter_pa */
 #define	PMAP_DEV_MASK			(PMAP_DEV | PMAP_DEV_SO)
 
-<<<<<<< HEAD
-=======
-/*
- * Functions that we need to export
- */
-void	pmap_procwr(struct proc *, vaddr_t, int);
-bool	pmap_remove_all(pmap_t);
-bool	pmap_extract(pmap_t, vaddr_t, paddr_t *);
-
-#define	PMAP_NEED_PROCWR
-#define	PMAP_GROWKERNEL		/* turn on pmap_growkernel interface */
-#define	PMAP_ENABLE_PMAP_KMPAGE	/* enable the PMAP_KMPAGE flag */
-
-#if (ARM_MMU_V6 + ARM_MMU_V7) > 0
-#define	PMAP_PREFER(hint, vap, sz, td)	pmap_prefer((hint), (vap), (td))
-void	pmap_prefer(vaddr_t, vaddr_t *, int);
-#endif
-
-#ifdef ARM_MMU_EXTENDED
-int	pmap_maxproc_set(int);
-#endif
-
-void	pmap_icache_sync_range(pmap_t, vaddr_t, vaddr_t);
-
->>>>>>> 8dc2c7f6
 /* Functions we use internally. */
 #ifdef PMAP_STEAL_MEMORY
 void	pmap_boot_pagealloc(psize_t, psize_t, psize_t, pv_addr_t *);
@@ -319,7 +258,6 @@
  */
 bool	pmap_pageidlezero(paddr_t);
 #define	PMAP_PAGEIDLEZERO(pa)	pmap_pageidlezero((pa))
-<<<<<<< HEAD
 
 #if defined(ARM_MMU_EXTENDED)
 #define	__HAVE_MM_MD_DIRECT_MAPPED_PHYS
@@ -328,8 +266,6 @@
  */
 extern vaddr_t pmap_directlimit;
 #endif
-=======
->>>>>>> 8dc2c7f6
 
 #ifdef __HAVE_MM_MD_DIRECT_MAPPED_PHYS
 /*
@@ -1082,45 +1018,8 @@
 
 void pmap_pv_protect(paddr_t, vm_prot_t);
 
-<<<<<<< HEAD
 #ifdef ARM_MMU_EXTENDED
 #include <arm/arm32/pmap_v6n.h>
-=======
-struct pmap_page {
-	SLIST_HEAD(,pv_entry) pvh_list;		/* pv_entry list */
-	int pvh_attrs;				/* page attributes */
-	u_int uro_mappings;
-	u_int urw_mappings;
-	union {
-		u_short s_mappings[2];	/* Assume kernel count <= 65535 */
-		u_int i_mappings;
-	} k_u;
-};
-
-/*
- * pmap-specific data store in the vm_page structure.
- */
-#define	__HAVE_VM_PAGE_MD
-struct vm_page_md {
-	struct pmap_page pp;
-#define	pvh_list	pp.pvh_list
-#define	pvh_attrs	pp.pvh_attrs
-#define	uro_mappings	pp.uro_mappings
-#define	urw_mappings	pp.urw_mappings
-#define	kro_mappings	pp.k_u.s_mappings[0]
-#define	krw_mappings	pp.k_u.s_mappings[1]
-#define	k_mappings	pp.k_u.i_mappings
-};
-
-#define	PMAP_PAGE_TO_MD(ppage) container_of((ppage), struct vm_page_md, pp)
-
-/*
- * Set the default color of each page.
- */
-#if ARM_MMU_V6 > 0
-#define	VM_MDPAGE_PVH_ATTRS_INIT(pg) \
-	(pg)->mdpage.pvh_attrs = VM_PAGE_TO_PHYS(pg) & arm_cache_prefer_mask
->>>>>>> 8dc2c7f6
 #else
 #include <arm/arm32/pmap_v4.h>
 #endif  /* ARM_MMU_EXTENDED */
