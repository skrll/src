<<<<<<< HEAD
/*	$NetBSD: pmap.h,v 1.169 2020/10/30 18:54:36 skrll Exp $	*/
=======
/*	$NetBSD: pmap.h,v 1.170 2021/05/04 09:02:21 skrll Exp $	*/
>>>>>>> e2aa5677

/*
 * Copyright (c) 2002, 2003 Wasabi Systems, Inc.
 * All rights reserved.
 *
 * Written by Jason R. Thorpe & Steve C. Woodford for Wasabi Systems, Inc.
 *
 * Redistribution and use in source and binary forms, with or without
 * modification, are permitted provided that the following conditions
 * are met:
 * 1. Redistributions of source code must retain the above copyright
 *    notice, this list of conditions and the following disclaimer.
 * 2. Redistributions in binary form must reproduce the above copyright
 *    notice, this list of conditions and the following disclaimer in the
 *    documentation and/or other materials provided with the distribution.
 * 3. All advertising materials mentioning features or use of this software
 *    must display the following acknowledgement:
 *	This product includes software developed for the NetBSD Project by
 *	Wasabi Systems, Inc.
 * 4. The name of Wasabi Systems, Inc. may not be used to endorse
 *    or promote products derived from this software without specific prior
 *    written permission.
 *
 * THIS SOFTWARE IS PROVIDED BY WASABI SYSTEMS, INC. ``AS IS'' AND
 * ANY EXPRESS OR IMPLIED WARRANTIES, INCLUDING, BUT NOT LIMITED
 * TO, THE IMPLIED WARRANTIES OF MERCHANTABILITY AND FITNESS FOR A PARTICULAR
 * PURPOSE ARE DISCLAIMED.  IN NO EVENT SHALL WASABI SYSTEMS, INC
 * BE LIABLE FOR ANY DIRECT, INDIRECT, INCIDENTAL, SPECIAL, EXEMPLARY, OR
 * CONSEQUENTIAL DAMAGES (INCLUDING, BUT NOT LIMITED TO, PROCUREMENT OF
 * SUBSTITUTE GOODS OR SERVICES; LOSS OF USE, DATA, OR PROFITS; OR BUSINESS
 * INTERRUPTION) HOWEVER CAUSED AND ON ANY THEORY OF LIABILITY, WHETHER IN
 * CONTRACT, STRICT LIABILITY, OR TORT (INCLUDING NEGLIGENCE OR OTHERWISE)
 * ARISING IN ANY WAY OUT OF THE USE OF THIS SOFTWARE, EVEN IF ADVISED OF THE
 * POSSIBILITY OF SUCH DAMAGE.
 */

/*
 * Copyright (c) 1994,1995 Mark Brinicombe.
 * All rights reserved.
 *
 * Redistribution and use in source and binary forms, with or without
 * modification, are permitted provided that the following conditions
 * are met:
 * 1. Redistributions of source code must retain the above copyright
 *    notice, this list of conditions and the following disclaimer.
 * 2. Redistributions in binary form must reproduce the above copyright
 *    notice, this list of conditions and the following disclaimer in the
 *    documentation and/or other materials provided with the distribution.
 * 3. All advertising materials mentioning features or use of this software
 *    must display the following acknowledgement:
 *	This product includes software developed by Mark Brinicombe
 * 4. The name of the author may not be used to endorse or promote products
 *    derived from this software without specific prior written permission.
 *
 * THIS SOFTWARE IS PROVIDED BY THE AUTHOR ``AS IS'' AND ANY EXPRESS OR
 * IMPLIED WARRANTIES, INCLUDING, BUT NOT LIMITED TO, THE IMPLIED WARRANTIES
 * OF MERCHANTABILITY AND FITNESS FOR A PARTICULAR PURPOSE ARE DISCLAIMED.
 * IN NO EVENT SHALL THE AUTHOR BE LIABLE FOR ANY DIRECT, INDIRECT,
 * INCIDENTAL, SPECIAL, EXEMPLARY, OR CONSEQUENTIAL DAMAGES (INCLUDING, BUT
 * NOT LIMITED TO, PROCUREMENT OF SUBSTITUTE GOODS OR SERVICES; LOSS OF USE,
 * DATA, OR PROFITS; OR BUSINESS INTERRUPTION) HOWEVER CAUSED AND ON ANY
 * THEORY OF LIABILITY, WHETHER IN CONTRACT, STRICT LIABILITY, OR TORT
 * (INCLUDING NEGLIGENCE OR OTHERWISE) ARISING IN ANY WAY OUT OF THE USE OF
 * THIS SOFTWARE, EVEN IF ADVISED OF THE POSSIBILITY OF SUCH DAMAGE.
 */

#ifndef	_ARM32_PMAP_H_
#define	_ARM32_PMAP_H_

#ifdef _KERNEL

#include <arm/cpuconf.h>
#include <arm/arm32/pte.h>
#ifndef _LOCORE
#if defined(_KERNEL_OPT)
#include "opt_arm32_pmap.h"
#include "opt_multiprocessor.h"
#endif
#include <arm/cpufunc.h>
#include <arm/locore.h>
#include <uvm/uvm_object.h>
#include <uvm/pmap/pmap_pvt.h>
#endif

#ifdef ARM_MMU_EXTENDED
#define	PMAP_HWPAGEWALKER		1
#define	PMAP_TLB_MAX			1
#if PMAP_TLB_MAX > 1
#define	PMAP_TLB_NEED_SHOOTDOWN		1
#endif
#define	PMAP_TLB_FLUSH_ASID_ON_RESET	(arm_has_tlbiasid_p)
#define	PMAP_TLB_NUM_PIDS		256
#define	cpu_set_tlb_info(ci, ti)        ((void)((ci)->ci_tlb_info = (ti)))
#if PMAP_TLB_MAX > 1
#define	cpu_tlb_info(ci)		((ci)->ci_tlb_info)
#else
#define	cpu_tlb_info(ci)		(&pmap_tlb0_info)
#endif
#define	pmap_md_tlb_asid_max()		(PMAP_TLB_NUM_PIDS - 1)
#include <uvm/pmap/tlb.h>
#include <uvm/pmap/pmap_tlb.h>

/*
 * If we have an EXTENDED MMU and the address space is split evenly between
 * user and kernel, we can use the TTBR0/TTBR1 to have separate L1 tables for
 * user and kernel address spaces.
 */
#if (KERNEL_BASE & 0x80000000) == 0
#error ARMv6 or later systems must have a KERNEL_BASE >= 0x80000000
#endif
#endif  /* ARM_MMU_EXTENDED */

/*
 * a pmap describes a processes' 4GB virtual address space.  this
 * virtual address space can be broken up into 4096 1MB regions which
 * are described by L1 PTEs in the L1 table.
 *
 * There is a line drawn at KERNEL_BASE.  Everything below that line
 * changes when the VM context is switched.  Everything above that line
 * is the same no matter which VM context is running.  This is achieved
 * by making the L1 PTEs for those slots above KERNEL_BASE reference
 * kernel L2 tables.
 *
 * The basic layout of the virtual address space thus looks like this:
 *
 *	0xffffffff
 *	.
 *	.
 *	.
 *	KERNEL_BASE
 *	--------------------
 *	.
 *	.
 *	.
 *	0x00000000
 */

/*
 * The number of L2 descriptor tables which can be tracked by an l2_dtable.
 * A bucket size of 16 provides for 16MB of contiguous virtual address
 * space per l2_dtable. Most processes will, therefore, require only two or
 * three of these to map their whole working set.
 */
#define	L2_BUCKET_XLOG2	(L1_S_SHIFT)
#define	L2_BUCKET_XSIZE	(1 << L2_BUCKET_XLOG2)
#define	L2_BUCKET_LOG2	4
#define	L2_BUCKET_SIZE	(1 << L2_BUCKET_LOG2)

/*
 * Given the above "L2-descriptors-per-l2_dtable" constant, the number
 * of l2_dtable structures required to track all possible page descriptors
 * mappable by an L1 translation table is given by the following constants:
 */
#define	L2_LOG2		(32 - (L2_BUCKET_XLOG2 + L2_BUCKET_LOG2))
#define	L2_SIZE		(1 << L2_LOG2)

/*
 * tell MI code that the cache is virtually-indexed.
 * ARMv6 is physically-tagged but all others are virtually-tagged.
 */
#if (ARM_MMU_V6 + ARM_MMU_V7) > 0
#define	PMAP_CACHE_VIPT
#else
#define	PMAP_CACHE_VIVT
#endif

#ifndef _LOCORE

#ifndef ARM_MMU_EXTENDED
struct l1_ttable;
struct l2_dtable;

/*
 * Track cache/tlb occupancy using the following structure
 */
union pmap_cache_state {
	struct {
		union {
			uint8_t csu_cache_b[2];
			uint16_t csu_cache;
		} cs_cache_u;

		union {
			uint8_t csu_tlb_b[2];
			uint16_t csu_tlb;
		} cs_tlb_u;
	} cs_s;
	uint32_t cs_all;
};
#define	cs_cache_id	cs_s.cs_cache_u.csu_cache_b[0]
#define	cs_cache_d	cs_s.cs_cache_u.csu_cache_b[1]
#define	cs_cache	cs_s.cs_cache_u.csu_cache
#define	cs_tlb_id	cs_s.cs_tlb_u.csu_tlb_b[0]
#define	cs_tlb_d	cs_s.cs_tlb_u.csu_tlb_b[1]
#define	cs_tlb		cs_s.cs_tlb_u.csu_tlb

/*
 * Assigned to cs_all to force cacheops to work for a particular pmap
 */
#define	PMAP_CACHE_STATE_ALL	0xffffffffu
#endif /* !ARM_MMU_EXTENDED */

/*
 * This structure is used by machine-dependent code to describe
 * static mappings of devices, created at bootstrap time.
 */
struct pmap_devmap {
	vaddr_t		pd_va;		/* virtual address */
	paddr_t		pd_pa;		/* physical address */
	psize_t		pd_size;	/* size of region */
	vm_prot_t	pd_prot;	/* protection code */
	int		pd_cache;	/* cache attributes */
};

#define	DEVMAP_ALIGN(a)	((a) & ~L1_S_OFFSET)
#define	DEVMAP_SIZE(s)	roundup2((s), L1_S_SIZE)
#define	DEVMAP_ENTRY(va, pa, sz)			\
	{						\
		.pd_va = DEVMAP_ALIGN(va),		\
		.pd_pa = DEVMAP_ALIGN(pa),		\
		.pd_size = DEVMAP_SIZE(sz),		\
		.pd_prot = VM_PROT_READ|VM_PROT_WRITE,	\
		.pd_cache = PTE_DEV			\
	}
#define	DEVMAP_ENTRY_END	{ 0 }

/*
 * The pmap structure itself
 */
struct pmap {
	kmutex_t		pm_lock;
	u_int			pm_refs;
#ifndef ARM_HAS_VBAR
	pd_entry_t		*pm_pl1vec;
	pd_entry_t		pm_l1vec;
#endif
	struct l2_dtable	*pm_l2[L2_SIZE];
	struct pmap_statistics	pm_stats;
	LIST_ENTRY(pmap)	pm_list;
#ifdef ARM_MMU_EXTENDED
	pd_entry_t		*pm_l1;
	paddr_t			pm_l1_pa;
	bool			pm_remove_all;
#ifdef MULTIPROCESSOR
	kcpuset_t		*pm_onproc;
	kcpuset_t		*pm_active;
#if PMAP_TLB_MAX > 1
	u_int			pm_shootdown_pending;
#endif
#endif
	struct pmap_asid_info	pm_pai[PMAP_TLB_MAX];
#else
	struct l1_ttable	*pm_l1;
	union pmap_cache_state	pm_cstate;
	uint8_t			pm_domain;
	bool			pm_activated;
	bool			pm_remove_all;
#endif
};

struct pmap_kernel {
	struct pmap		kernel_pmap;
};

/*
 * Physical / virtual address structure. In a number of places (particularly
 * during bootstrapping) we need to keep track of the physical and virtual
 * addresses of various pages
 */
typedef struct pv_addr {
	SLIST_ENTRY(pv_addr) pv_list;
	paddr_t pv_pa;
	vaddr_t pv_va;
	vsize_t pv_size;
	uint8_t pv_cache;
	uint8_t pv_prot;
} pv_addr_t;
typedef SLIST_HEAD(, pv_addr) pv_addrqh_t;

extern pv_addrqh_t pmap_freeq;
extern pv_addr_t kernelstack;
extern pv_addr_t abtstack;
extern pv_addr_t fiqstack;
extern pv_addr_t irqstack;
extern pv_addr_t undstack;
extern pv_addr_t idlestack;
extern pv_addr_t systempage;
extern pv_addr_t kernel_l1pt;

#ifdef ARM_MMU_EXTENDED
extern bool arm_has_tlbiasid_p;	/* also in <arm/locore.h> */
#endif

/*
 * Determine various modes for PTEs (user vs. kernel, cacheable
 * vs. non-cacheable).
 */
#define	PTE_KERNEL	0
#define	PTE_USER	1
#define	PTE_NOCACHE	0
#define	PTE_CACHE	1
#define	PTE_PAGETABLE	2
#define	PTE_DEV		3

/*
 * Flags that indicate attributes of pages or mappings of pages.
 *
 * The PVF_MOD and PVF_REF flags are stored in the mdpage for each
 * page.  PVF_WIRED, PVF_WRITE, and PVF_NC are kept in individual
 * pv_entry's for each page.  They live in the same "namespace" so
 * that we can clear multiple attributes at a time.
 *
 * Note the "non-cacheable" flag generally means the page has
 * multiple mappings in a given address space.
 */
#define	PVF_MOD		0x01		/* page is modified */
#define	PVF_REF		0x02		/* page is referenced */
#define	PVF_WIRED	0x04		/* mapping is wired */
#define	PVF_WRITE	0x08		/* mapping is writable */
#define	PVF_EXEC	0x10		/* mapping is executable */
#ifdef PMAP_CACHE_VIVT
#define	PVF_UNC		0x20		/* mapping is 'user' non-cacheable */
#define	PVF_KNC		0x40		/* mapping is 'kernel' non-cacheable */
#define	PVF_NC		(PVF_UNC|PVF_KNC)
#endif
#ifdef PMAP_CACHE_VIPT
#define	PVF_NC		0x20		/* mapping is 'kernel' non-cacheable */
#define	PVF_MULTCLR	0x40		/* mapping is multi-colored */
#endif
#define	PVF_COLORED	0x80		/* page has or had a color */
#define	PVF_KENTRY	0x0100		/* page entered via pmap_kenter_pa */
#define	PVF_KMPAGE	0x0200		/* page is used for kmem */
#define	PVF_DIRTY	0x0400		/* page may have dirty cache lines */
#define	PVF_KMOD	0x0800		/* unmanaged page is modified  */
#define	PVF_KWRITE	(PVF_KENTRY|PVF_WRITE)
#define	PVF_DMOD	(PVF_MOD|PVF_KMOD|PVF_KMPAGE)

/*
 * Commonly referenced structures
 */
extern int		arm_poolpage_vmfreelist;

/*
 * Macros that we need to export
 */
#define	pmap_resident_count(pmap)	((pmap)->pm_stats.resident_count)
#define	pmap_wired_count(pmap)		((pmap)->pm_stats.wired_count)

#define	pmap_is_modified(pg)	\
	(((pg)->mdpage.pvh_attrs & PVF_MOD) != 0)
#define	pmap_is_referenced(pg)	\
	(((pg)->mdpage.pvh_attrs & PVF_REF) != 0)
#define	pmap_is_page_colored_p(md)	\
	(((md)->pvh_attrs & PVF_COLORED) != 0)

#define	pmap_copy(dp, sp, da, l, sa)	/* nothing */

#define	pmap_phys_address(ppn)		(arm_ptob((ppn)))
u_int arm32_mmap_flags(paddr_t);
#define	ARM32_MMAP_WRITECOMBINE		0x40000000
#define	ARM32_MMAP_CACHEABLE		0x20000000
#define	ARM_MMAP_WRITECOMBINE		ARM32_MMAP_WRITECOMBINE
#define	ARM_MMAP_CACHEABLE		ARM32_MMAP_CACHEABLE
#define	pmap_mmap_flags(ppn)		arm32_mmap_flags(ppn)

#define	PMAP_PTE			0x10000000 /* kenter_pa */
#define	PMAP_DEV			0x20000000 /* kenter_pa */
#define	PMAP_DEV_SO			0x40000000 /* kenter_pa */
#define	PMAP_DEV_MASK			(PMAP_DEV | PMAP_DEV_SO)

/*
 * Functions that we need to export
 */
void	pmap_procwr(struct proc *, vaddr_t, int);
bool	pmap_remove_all(pmap_t);
bool	pmap_extract(pmap_t, vaddr_t, paddr_t *);

#define	PMAP_NEED_PROCWR
#define	PMAP_GROWKERNEL		/* turn on pmap_growkernel interface */
#define	PMAP_ENABLE_PMAP_KMPAGE	/* enable the PMAP_KMPAGE flag */

#if (ARM_MMU_V6 + ARM_MMU_V7) > 0
#define	PMAP_PREFER(hint, vap, sz, td)	pmap_prefer((hint), (vap), (td))
void	pmap_prefer(vaddr_t, vaddr_t *, int);
#endif

#ifdef ARM_MMU_EXTENDED
int	pmap_maxproc_set(int);
#endif

void	pmap_icache_sync_range(pmap_t, vaddr_t, vaddr_t);

/* Functions we use internally. */
#ifdef PMAP_STEAL_MEMORY
void	pmap_boot_pagealloc(psize_t, psize_t, psize_t, pv_addr_t *);
void	pmap_boot_pageadd(pv_addr_t *);
vaddr_t	pmap_steal_memory(vsize_t, vaddr_t *, vaddr_t *);
#endif
void	pmap_bootstrap(vaddr_t, vaddr_t);

void	pmap_do_remove(pmap_t, vaddr_t, vaddr_t, int);
int	pmap_fault_fixup(pmap_t, vaddr_t, vm_prot_t, int);
int	pmap_prefetchabt_fixup(void *);
bool	pmap_get_pde_pte(pmap_t, vaddr_t, pd_entry_t **, pt_entry_t **);
bool	pmap_get_pde(pmap_t, vaddr_t, pd_entry_t **);
bool	pmap_extract_coherency(pmap_t, vaddr_t, paddr_t *, bool *);

void	pmap_postinit(void);

void	vector_page_setprot(int);

const struct pmap_devmap *pmap_devmap_find_pa(paddr_t, psize_t);
const struct pmap_devmap *pmap_devmap_find_va(vaddr_t, vsize_t);

/* Bootstrapping routines. */
void	pmap_map_section(vaddr_t, vaddr_t, paddr_t, int, int);
void	pmap_map_entry(vaddr_t, vaddr_t, paddr_t, int, int);
vsize_t	pmap_map_chunk(vaddr_t, vaddr_t, paddr_t, vsize_t, int, int);
void	pmap_unmap_chunk(vaddr_t, vaddr_t, vsize_t);
void	pmap_link_l2pt(vaddr_t, vaddr_t, pv_addr_t *);
void	pmap_devmap_bootstrap(vaddr_t, const struct pmap_devmap *);
void	pmap_devmap_register(const struct pmap_devmap *);

/*
 * Special page zero routine for use by the idle loop (no cache cleans).
 */
bool	pmap_pageidlezero(paddr_t);
#define	PMAP_PAGEIDLEZERO(pa)	pmap_pageidlezero((pa))

#ifdef __HAVE_MM_MD_DIRECT_MAPPED_PHYS
/*
 * For the pmap, this is a more useful way to map a direct mapped page.
 * It returns either the direct-mapped VA or the VA supplied if it can't
 * be direct mapped.
 */
vaddr_t	pmap_direct_mapped_phys(paddr_t, bool *, vaddr_t);
#endif

/*
 * used by dumpsys to record the PA of the L1 table
 */
uint32_t pmap_kernel_L1_addr(void);
/*
 * The current top of kernel VM
 */
extern vaddr_t	pmap_curmaxkvaddr;

#if defined(ARM_MMU_EXTENDED) && defined(__HAVE_MM_MD_DIRECT_MAPPED_PHYS)
/*
 * Ending VA of direct mapped memory (usually KERNEL_VM_BASE).
 */
extern vaddr_t pmap_directlimit;
#endif

/*
 * Useful macros and constants
 */

/* Virtual address to page table entry */
static inline pt_entry_t *
vtopte(vaddr_t va)
{
	pd_entry_t *pdep;
	pt_entry_t *ptep;

	KASSERT(trunc_page(va) == va);

	if (pmap_get_pde_pte(pmap_kernel(), va, &pdep, &ptep) == false)
		return (NULL);
	return (ptep);
}

/*
 * Virtual address to physical address
 */
static inline paddr_t
vtophys(vaddr_t va)
{
	paddr_t pa;

	if (pmap_extract(pmap_kernel(), va, &pa) == false)
		return (0);	/* XXXSCW: Panic? */

	return (pa);
}

/*
 * The new pmap ensures that page-tables are always mapping Write-Thru.
 * Thus, on some platforms we can run fast and loose and avoid syncing PTEs
 * on every change.
 *
 * Unfortunately, not all CPUs have a write-through cache mode.  So we
 * define PMAP_NEEDS_PTE_SYNC for C code to conditionally do PTE syncs,
 * and if there is the chance for PTE syncs to be needed, we define
 * PMAP_INCLUDE_PTE_SYNC so e.g. assembly code can include (and run)
 * the code.
 */
extern int pmap_needs_pte_sync;
#if defined(_KERNEL_OPT)
/*
 * Perform compile time evaluation of PMAP_NEEDS_PTE_SYNC when only a
 * single MMU type is selected.
 *
 * StrongARM SA-1 caches do not have a write-through mode.  So, on these,
 * we need to do PTE syncs. Additionally, V6 MMUs also need PTE syncs.
 * Finally, MEMC, GENERIC and XSCALE MMUs do not need PTE syncs.
 *
 * Use run time evaluation for all other cases.
 *
 */
#if (ARM_NMMUS == 1)
#if (ARM_MMU_SA1 + ARM_MMU_V6 != 0)
#define	PMAP_INCLUDE_PTE_SYNC
#define	PMAP_NEEDS_PTE_SYNC	1
#elif (ARM_MMU_MEMC + ARM_MMU_GENERIC + ARM_MMU_XSCALE != 0)
#define	PMAP_NEEDS_PTE_SYNC	0
#endif
#endif
#endif /* _KERNEL_OPT */

/*
 * Provide a fallback in case we were not able to determine it at
 * compile-time.
 */
#ifndef PMAP_NEEDS_PTE_SYNC
#define	PMAP_NEEDS_PTE_SYNC	pmap_needs_pte_sync
#define	PMAP_INCLUDE_PTE_SYNC
#endif

static inline void
pmap_ptesync(pt_entry_t *ptep, size_t cnt)
{
	if (PMAP_NEEDS_PTE_SYNC) {
		cpu_dcache_wb_range((vaddr_t)ptep, cnt * sizeof(pt_entry_t));
#ifdef SHEEVA_L2_CACHE
		cpu_sdcache_wb_range((vaddr_t)ptep, -1,
		    cnt * sizeof(pt_entry_t));
#endif
	}
	dsb(sy);
}

#define	PDE_SYNC(pdep)			pmap_ptesync((pdep), 1)
#define	PDE_SYNC_RANGE(pdep, cnt)	pmap_ptesync((pdep), (cnt))
#define	PTE_SYNC(ptep)			pmap_ptesync((ptep), PAGE_SIZE / L2_S_SIZE)
#define	PTE_SYNC_RANGE(ptep, cnt)	pmap_ptesync((ptep), (cnt))

#define	l1pte_valid_p(pde)	((pde) != 0)
#define	l1pte_section_p(pde)	(((pde) & L1_TYPE_MASK) == L1_TYPE_S)
#define	l1pte_supersection_p(pde) (l1pte_section_p(pde)	\
				&& ((pde) & L1_S_V6_SUPER) != 0)
#define	l1pte_page_p(pde)	(((pde) & L1_TYPE_MASK) == L1_TYPE_C)
#define	l1pte_fpage_p(pde)	(((pde) & L1_TYPE_MASK) == L1_TYPE_F)
#define	l1pte_pa(pde)		((pde) & L1_C_ADDR_MASK)
#define	l1pte_index(v)		((vaddr_t)(v) >> L1_S_SHIFT)

static inline void
l1pte_setone(pt_entry_t *pdep, pt_entry_t pde)
{
	*pdep = pde;
}

static inline void
l1pte_set(pt_entry_t *pdep, pt_entry_t pde)
{
	*pdep = pde;
	if (l1pte_page_p(pde)) {
		KASSERTMSG((((uintptr_t)pdep / sizeof(pde)) & (PAGE_SIZE / L2_T_SIZE - 1)) == 0, "%p", pdep);
		for (int k = 1; k < PAGE_SIZE / L2_T_SIZE; k++) {
			pde += L2_T_SIZE;
			pdep[k] = pde;
		}
	} else if (l1pte_supersection_p(pde)) {
		KASSERTMSG((((uintptr_t)pdep / sizeof(pde)) & (L1_SS_SIZE / L1_S_SIZE - 1)) == 0, "%p", pdep);
		for (int k = 1; k < L1_SS_SIZE / L1_S_SIZE; k++) {
			pdep[k] = pde;
		}
	}
}

#define	l2pte_index(v)		((((v) & L2_ADDR_BITS) >> PGSHIFT) << (PGSHIFT-L2_S_SHIFT))
#define	l2pte_valid_p(pte)	(((pte) & L2_TYPE_MASK) != L2_TYPE_INV)
#define	l2pte_pa(pte)		((pte) & L2_S_FRAME)
#define	l1pte_lpage_p(pte)	(((pte) & L2_TYPE_MASK) == L2_TYPE_L)
#define	l2pte_minidata_p(pte)	(((pte) & \
				 (L2_B | L2_C | L2_XS_T_TEX(TEX_XSCALE_X)))\
				 == (L2_C | L2_XS_T_TEX(TEX_XSCALE_X)))

static inline void
l2pte_set(pt_entry_t *ptep, pt_entry_t pte, pt_entry_t opte)
{
	if (l1pte_lpage_p(pte)) {
		KASSERTMSG((((uintptr_t)ptep / sizeof(pte)) & (L2_L_SIZE / L2_S_SIZE - 1)) == 0, "%p", ptep);
		for (int k = 0; k < L2_L_SIZE / L2_S_SIZE; k++) {
			*ptep++ = pte;
		}
	} else {
		KASSERTMSG((((uintptr_t)ptep / sizeof(pte)) & (PAGE_SIZE / L2_S_SIZE - 1)) == 0, "%p", ptep);
		for (int k = 0; k < PAGE_SIZE / L2_S_SIZE; k++) {
			KASSERTMSG(*ptep == opte, "%#x [*%p] != %#x", *ptep, ptep, opte);
			*ptep++ = pte;
			pte += L2_S_SIZE;
			if (opte)
				opte += L2_S_SIZE;
		}
	}
}

static inline void
l2pte_reset(pt_entry_t *ptep)
{
	KASSERTMSG((((uintptr_t)ptep / sizeof(*ptep)) & (PAGE_SIZE / L2_S_SIZE - 1)) == 0, "%p", ptep);
	*ptep = 0;
	for (int k = 1; k < PAGE_SIZE / L2_S_SIZE; k++) {
		ptep[k] = 0;
	}
}

/* L1 and L2 page table macros */
#define	pmap_pde_v(pde)		l1pte_valid(*(pde))
#define	pmap_pde_section(pde)	l1pte_section_p(*(pde))
#define	pmap_pde_supersection(pde)	l1pte_supersection_p(*(pde))
#define	pmap_pde_page(pde)	l1pte_page_p(*(pde))
#define	pmap_pde_fpage(pde)	l1pte_fpage_p(*(pde))

#define	pmap_pte_v(pte)		l2pte_valid_p(*(pte))
#define	pmap_pte_pa(pte)	l2pte_pa(*(pte))

static inline uint32_t
pte_value(pt_entry_t pte)
{
	return pte;
}

static inline bool
pte_valid_p(pt_entry_t pte)
{

	return l2pte_valid_p(pte);
}


/* Size of the kernel part of the L1 page table */
#define	KERNEL_PD_SIZE	\
	(L1_TABLE_SIZE - (KERNEL_BASE >> L1_S_SHIFT) * sizeof(pd_entry_t))

void	bzero_page(vaddr_t);
void	bcopy_page(vaddr_t, vaddr_t);

#ifdef FPU_VFP
void	bzero_page_vfp(vaddr_t);
void	bcopy_page_vfp(vaddr_t, vaddr_t);
#endif

/************************* ARM MMU configuration *****************************/

#if (ARM_MMU_GENERIC + ARM_MMU_SA1 + ARM_MMU_V6 + ARM_MMU_V7) != 0
void	pmap_copy_page_generic(paddr_t, paddr_t);
void	pmap_zero_page_generic(paddr_t);

void	pmap_pte_init_generic(void);
#if defined(CPU_ARM8)
void	pmap_pte_init_arm8(void);
#endif
#if defined(CPU_ARM9)
void	pmap_pte_init_arm9(void);
#endif /* CPU_ARM9 */
#if defined(CPU_ARM10)
void	pmap_pte_init_arm10(void);
#endif /* CPU_ARM10 */
#if defined(CPU_ARM11)	/* ARM_MMU_V6 */
void	pmap_pte_init_arm11(void);
#endif /* CPU_ARM11 */
#if defined(CPU_ARM11MPCORE)	/* ARM_MMU_V6 */
void	pmap_pte_init_arm11mpcore(void);
#endif
#if ARM_MMU_V6 == 1
void	pmap_pte_init_armv6(void);
#endif /* ARM_MMU_V6 */
#if ARM_MMU_V7 == 1
void	pmap_pte_init_armv7(void);
#endif /* ARM_MMU_V7 */
#endif /* (ARM_MMU_GENERIC + ARM_MMU_SA1) != 0 */

#if ARM_MMU_SA1 == 1
void	pmap_pte_init_sa1(void);
#endif /* ARM_MMU_SA1 == 1 */

#if ARM_MMU_XSCALE == 1
void	pmap_copy_page_xscale(paddr_t, paddr_t);
void	pmap_zero_page_xscale(paddr_t);

void	pmap_pte_init_xscale(void);

void	xscale_setup_minidata(vaddr_t, vaddr_t, paddr_t);

#define	PMAP_UAREA(va)		pmap_uarea(va)
void	pmap_uarea(vaddr_t);
#endif /* ARM_MMU_XSCALE == 1 */

extern pt_entry_t		pte_l1_s_nocache_mode;
extern pt_entry_t		pte_l2_l_nocache_mode;
extern pt_entry_t		pte_l2_s_nocache_mode;

extern pt_entry_t		pte_l1_s_cache_mode;
extern pt_entry_t		pte_l2_l_cache_mode;
extern pt_entry_t		pte_l2_s_cache_mode;

extern pt_entry_t		pte_l1_s_cache_mode_pt;
extern pt_entry_t		pte_l2_l_cache_mode_pt;
extern pt_entry_t		pte_l2_s_cache_mode_pt;

extern pt_entry_t		pte_l1_s_wc_mode;
extern pt_entry_t		pte_l2_l_wc_mode;
extern pt_entry_t		pte_l2_s_wc_mode;

extern pt_entry_t		pte_l1_s_cache_mask;
extern pt_entry_t		pte_l2_l_cache_mask;
extern pt_entry_t		pte_l2_s_cache_mask;

extern pt_entry_t		pte_l1_s_prot_u;
extern pt_entry_t		pte_l1_s_prot_w;
extern pt_entry_t		pte_l1_s_prot_ro;
extern pt_entry_t		pte_l1_s_prot_mask;

extern pt_entry_t		pte_l2_s_prot_u;
extern pt_entry_t		pte_l2_s_prot_w;
extern pt_entry_t		pte_l2_s_prot_ro;
extern pt_entry_t		pte_l2_s_prot_mask;

extern pt_entry_t		pte_l2_l_prot_u;
extern pt_entry_t		pte_l2_l_prot_w;
extern pt_entry_t		pte_l2_l_prot_ro;
extern pt_entry_t		pte_l2_l_prot_mask;

extern pt_entry_t		pte_l1_ss_proto;
extern pt_entry_t		pte_l1_s_proto;
extern pt_entry_t		pte_l1_c_proto;
extern pt_entry_t		pte_l2_s_proto;

extern void (*pmap_copy_page_func)(paddr_t, paddr_t);
extern void (*pmap_zero_page_func)(paddr_t);

#endif /* !_LOCORE */

/*****************************************************************************/

#define	KERNEL_PID		0	/* The kernel uses ASID 0 */

/*
 * Definitions for MMU domains
 */
#define	PMAP_DOMAINS		15	/* 15 'user' domains (1-15) */
#define	PMAP_DOMAIN_KERNEL	0	/* The kernel pmap uses domain #0 */

#ifdef ARM_MMU_EXTENDED
#define	PMAP_DOMAIN_USER	1	/* User pmaps use domain #1 */
#define	DOMAIN_DEFAULT		((DOMAIN_CLIENT << (PMAP_DOMAIN_KERNEL*2)) | (DOMAIN_CLIENT << (PMAP_DOMAIN_USER*2)))
#else
#define	DOMAIN_DEFAULT		((DOMAIN_CLIENT << (PMAP_DOMAIN_KERNEL*2)))
#endif

/*
 * These macros define the various bit masks in the PTE.
 *
 * We use these macros since we use different bits on different processor
 * models.
 */
#define	L1_S_PROT_U_generic	(L1_S_AP(AP_U))
#define	L1_S_PROT_W_generic	(L1_S_AP(AP_W))
#define	L1_S_PROT_RO_generic	(0)
#define	L1_S_PROT_MASK_generic	(L1_S_PROT_U|L1_S_PROT_W|L1_S_PROT_RO)

#define	L1_S_PROT_U_xscale	(L1_S_AP(AP_U))
#define	L1_S_PROT_W_xscale	(L1_S_AP(AP_W))
#define	L1_S_PROT_RO_xscale	(0)
#define	L1_S_PROT_MASK_xscale	(L1_S_PROT_U|L1_S_PROT_W|L1_S_PROT_RO)

#define	L1_S_PROT_U_armv6	(L1_S_AP(AP_R) | L1_S_AP(AP_U))
#define	L1_S_PROT_W_armv6	(L1_S_AP(AP_W))
#define	L1_S_PROT_RO_armv6	(L1_S_AP(AP_R) | L1_S_AP(AP_RO))
#define	L1_S_PROT_MASK_armv6	(L1_S_PROT_U|L1_S_PROT_W|L1_S_PROT_RO)

#define	L1_S_PROT_U_armv7	(L1_S_AP(AP_R) | L1_S_AP(AP_U))
#define	L1_S_PROT_W_armv7	(L1_S_AP(AP_W))
#define	L1_S_PROT_RO_armv7	(L1_S_AP(AP_R) | L1_S_AP(AP_RO))
#define	L1_S_PROT_MASK_armv7	(L1_S_PROT_U|L1_S_PROT_W|L1_S_PROT_RO)

#define	L1_S_CACHE_MASK_generic	(L1_S_B|L1_S_C)
#define	L1_S_CACHE_MASK_xscale	(L1_S_B|L1_S_C|L1_S_XS_TEX(TEX_XSCALE_X))
#define	L1_S_CACHE_MASK_armv6	(L1_S_B|L1_S_C|L1_S_XS_TEX(TEX_ARMV6_TEX))
#define	L1_S_CACHE_MASK_armv6n	(L1_S_B|L1_S_C|L1_S_XS_TEX(TEX_ARMV6_TEX)|L1_S_V6_S)
#define	L1_S_CACHE_MASK_armv7	(L1_S_B|L1_S_C|L1_S_XS_TEX(TEX_ARMV6_TEX)|L1_S_V6_S)

#define	L2_L_PROT_U_generic	(L2_AP(AP_U))
#define	L2_L_PROT_W_generic	(L2_AP(AP_W))
#define	L2_L_PROT_RO_generic	(0)
#define	L2_L_PROT_MASK_generic	(L2_L_PROT_U|L2_L_PROT_W|L2_L_PROT_RO)

#define	L2_L_PROT_U_xscale	(L2_AP(AP_U))
#define	L2_L_PROT_W_xscale	(L2_AP(AP_W))
#define	L2_L_PROT_RO_xscale	(0)
#define	L2_L_PROT_MASK_xscale	(L2_L_PROT_U|L2_L_PROT_W|L2_L_PROT_RO)

#define	L2_L_PROT_U_armv6n	(L2_AP0(AP_R) | L2_AP0(AP_U))
#define	L2_L_PROT_W_armv6n	(L2_AP0(AP_W))
#define	L2_L_PROT_RO_armv6n	(L2_AP0(AP_R) | L2_AP0(AP_RO))
#define	L2_L_PROT_MASK_armv6n	(L2_L_PROT_U|L2_L_PROT_W|L2_L_PROT_RO)

#define	L2_L_PROT_U_armv7	(L2_AP0(AP_R) | L2_AP0(AP_U))
#define	L2_L_PROT_W_armv7	(L2_AP0(AP_W))
#define	L2_L_PROT_RO_armv7	(L2_AP0(AP_R) | L2_AP0(AP_RO))
#define	L2_L_PROT_MASK_armv7	(L2_L_PROT_U|L2_L_PROT_W|L2_L_PROT_RO)

#define	L2_L_CACHE_MASK_generic	(L2_B|L2_C)
#define	L2_L_CACHE_MASK_xscale	(L2_B|L2_C|L2_XS_L_TEX(TEX_XSCALE_X))
#define	L2_L_CACHE_MASK_armv6	(L2_B|L2_C|L2_V6_L_TEX(TEX_ARMV6_TEX))
#define	L2_L_CACHE_MASK_armv6n	(L2_B|L2_C|L2_V6_L_TEX(TEX_ARMV6_TEX)|L2_XS_S)
#define	L2_L_CACHE_MASK_armv7	(L2_B|L2_C|L2_V6_L_TEX(TEX_ARMV6_TEX)|L2_XS_S)

#define	L2_S_PROT_U_generic	(L2_AP(AP_U))
#define	L2_S_PROT_W_generic	(L2_AP(AP_W))
#define	L2_S_PROT_RO_generic	(0)
#define	L2_S_PROT_MASK_generic	(L2_S_PROT_U|L2_S_PROT_W|L2_S_PROT_RO)

#define	L2_S_PROT_U_xscale	(L2_AP0(AP_U))
#define	L2_S_PROT_W_xscale	(L2_AP0(AP_W))
#define	L2_S_PROT_RO_xscale	(0)
#define	L2_S_PROT_MASK_xscale	(L2_S_PROT_U|L2_S_PROT_W|L2_S_PROT_RO)

#define	L2_S_PROT_U_armv6n	(L2_AP0(AP_R) | L2_AP0(AP_U))
#define	L2_S_PROT_W_armv6n	(L2_AP0(AP_W))
#define	L2_S_PROT_RO_armv6n	(L2_AP0(AP_R) | L2_AP0(AP_RO))
#define	L2_S_PROT_MASK_armv6n	(L2_S_PROT_U|L2_S_PROT_W|L2_S_PROT_RO)

#define	L2_S_PROT_U_armv7	(L2_AP0(AP_R) | L2_AP0(AP_U))
#define	L2_S_PROT_W_armv7	(L2_AP0(AP_W))
#define	L2_S_PROT_RO_armv7	(L2_AP0(AP_R) | L2_AP0(AP_RO))
#define	L2_S_PROT_MASK_armv7	(L2_S_PROT_U|L2_S_PROT_W|L2_S_PROT_RO)

#define	L2_S_CACHE_MASK_generic	(L2_B|L2_C)
#define	L2_S_CACHE_MASK_xscale	(L2_B|L2_C|L2_XS_T_TEX(TEX_XSCALE_X))
#define	L2_XS_CACHE_MASK_armv6	(L2_B|L2_C|L2_V6_XS_TEX(TEX_ARMV6_TEX))
#ifdef	ARMV6_EXTENDED_SMALL_PAGE
#define	L2_S_CACHE_MASK_armv6c	L2_XS_CACHE_MASK_armv6
#else
#define	L2_S_CACHE_MASK_armv6c	L2_S_CACHE_MASK_generic
#endif
#define	L2_S_CACHE_MASK_armv6n	(L2_B|L2_C|L2_V6_XS_TEX(TEX_ARMV6_TEX)|L2_XS_S)
#define	L2_S_CACHE_MASK_armv7	(L2_B|L2_C|L2_V6_XS_TEX(TEX_ARMV6_TEX)|L2_XS_S)


#define	L1_S_PROTO_generic	(L1_TYPE_S | L1_S_IMP)
#define	L1_S_PROTO_xscale	(L1_TYPE_S)
#define	L1_S_PROTO_armv6	(L1_TYPE_S)
#define	L1_S_PROTO_armv7	(L1_TYPE_S)

#define	L1_SS_PROTO_generic	0
#define	L1_SS_PROTO_xscale	0
#define	L1_SS_PROTO_armv6	(L1_TYPE_S | L1_S_V6_SS)
#define	L1_SS_PROTO_armv7	(L1_TYPE_S | L1_S_V6_SS)

#define	L1_C_PROTO_generic	(L1_TYPE_C | L1_C_IMP2)
#define	L1_C_PROTO_xscale	(L1_TYPE_C)
#define	L1_C_PROTO_armv6	(L1_TYPE_C)
#define	L1_C_PROTO_armv7	(L1_TYPE_C)

#define	L2_L_PROTO		(L2_TYPE_L)

#define	L2_S_PROTO_generic	(L2_TYPE_S)
#define	L2_S_PROTO_xscale	(L2_TYPE_XS)
#ifdef	ARMV6_EXTENDED_SMALL_PAGE
#define	L2_S_PROTO_armv6c	(L2_TYPE_XS)    /* XP=0, extended small page */
#else
#define	L2_S_PROTO_armv6c	(L2_TYPE_S)	/* XP=0, subpage APs */
#endif
#ifdef ARM_MMU_EXTENDED
#define	L2_S_PROTO_armv6n	(L2_TYPE_S|L2_XS_XN)
#else
#define	L2_S_PROTO_armv6n	(L2_TYPE_S)	/* with XP=1 */
#endif
#ifdef ARM_MMU_EXTENDED
#define	L2_S_PROTO_armv7	(L2_TYPE_S|L2_XS_XN)
#else
#define	L2_S_PROTO_armv7	(L2_TYPE_S)
#endif

/*
 * User-visible names for the ones that vary with MMU class.
 */

#if ARM_NMMUS > 1
/* More than one MMU class configured; use variables. */
#define	L1_S_PROT_U		pte_l1_s_prot_u
#define	L1_S_PROT_W		pte_l1_s_prot_w
#define	L1_S_PROT_RO		pte_l1_s_prot_ro
#define	L1_S_PROT_MASK		pte_l1_s_prot_mask

#define	L2_S_PROT_U		pte_l2_s_prot_u
#define	L2_S_PROT_W		pte_l2_s_prot_w
#define	L2_S_PROT_RO		pte_l2_s_prot_ro
#define	L2_S_PROT_MASK		pte_l2_s_prot_mask

#define	L2_L_PROT_U		pte_l2_l_prot_u
#define	L2_L_PROT_W		pte_l2_l_prot_w
#define	L2_L_PROT_RO		pte_l2_l_prot_ro
#define	L2_L_PROT_MASK		pte_l2_l_prot_mask

#define	L1_S_CACHE_MASK		pte_l1_s_cache_mask
#define	L2_L_CACHE_MASK		pte_l2_l_cache_mask
#define	L2_S_CACHE_MASK		pte_l2_s_cache_mask

#define	L1_SS_PROTO		pte_l1_ss_proto
#define	L1_S_PROTO		pte_l1_s_proto
#define	L1_C_PROTO		pte_l1_c_proto
#define	L2_S_PROTO		pte_l2_s_proto

#define	pmap_copy_page(s, d)	(*pmap_copy_page_func)((s), (d))
#define	pmap_zero_page(d)	(*pmap_zero_page_func)((d))
#elif (ARM_MMU_GENERIC + ARM_MMU_SA1) != 0
#define	L1_S_PROT_U		L1_S_PROT_U_generic
#define	L1_S_PROT_W		L1_S_PROT_W_generic
#define	L1_S_PROT_RO		L1_S_PROT_RO_generic
#define	L1_S_PROT_MASK		L1_S_PROT_MASK_generic

#define	L2_S_PROT_U		L2_S_PROT_U_generic
#define	L2_S_PROT_W		L2_S_PROT_W_generic
#define	L2_S_PROT_RO		L2_S_PROT_RO_generic
#define	L2_S_PROT_MASK		L2_S_PROT_MASK_generic

#define	L2_L_PROT_U		L2_L_PROT_U_generic
#define	L2_L_PROT_W		L2_L_PROT_W_generic
#define	L2_L_PROT_RO		L2_L_PROT_RO_generic
#define	L2_L_PROT_MASK		L2_L_PROT_MASK_generic

#define	L1_S_CACHE_MASK		L1_S_CACHE_MASK_generic
#define	L2_L_CACHE_MASK		L2_L_CACHE_MASK_generic
#define	L2_S_CACHE_MASK		L2_S_CACHE_MASK_generic

#define	L1_SS_PROTO		L1_SS_PROTO_generic
#define	L1_S_PROTO		L1_S_PROTO_generic
#define	L1_C_PROTO		L1_C_PROTO_generic
#define	L2_S_PROTO		L2_S_PROTO_generic

#define	pmap_copy_page(s, d)	pmap_copy_page_generic((s), (d))
#define	pmap_zero_page(d)	pmap_zero_page_generic((d))
#elif ARM_MMU_V6N != 0
#define	L1_S_PROT_U		L1_S_PROT_U_armv6
#define	L1_S_PROT_W		L1_S_PROT_W_armv6
#define	L1_S_PROT_RO		L1_S_PROT_RO_armv6
#define	L1_S_PROT_MASK		L1_S_PROT_MASK_armv6

#define	L2_S_PROT_U		L2_S_PROT_U_armv6n
#define	L2_S_PROT_W		L2_S_PROT_W_armv6n
#define	L2_S_PROT_RO		L2_S_PROT_RO_armv6n
#define	L2_S_PROT_MASK		L2_S_PROT_MASK_armv6n

#define	L2_L_PROT_U		L2_L_PROT_U_armv6n
#define	L2_L_PROT_W		L2_L_PROT_W_armv6n
#define	L2_L_PROT_RO		L2_L_PROT_RO_armv6n
#define	L2_L_PROT_MASK		L2_L_PROT_MASK_armv6n

#define	L1_S_CACHE_MASK		L1_S_CACHE_MASK_armv6n
#define	L2_L_CACHE_MASK		L2_L_CACHE_MASK_armv6n
#define	L2_S_CACHE_MASK		L2_S_CACHE_MASK_armv6n

/*
 * These prototypes make writeable mappings, while the other MMU types
 * make read-only mappings.
 */
#define	L1_SS_PROTO		L1_SS_PROTO_armv6
#define	L1_S_PROTO		L1_S_PROTO_armv6
#define	L1_C_PROTO		L1_C_PROTO_armv6
#define	L2_S_PROTO		L2_S_PROTO_armv6n

#define	pmap_copy_page(s, d)	pmap_copy_page_generic((s), (d))
#define	pmap_zero_page(d)	pmap_zero_page_generic((d))
#elif ARM_MMU_V6C != 0
#define	L1_S_PROT_U		L1_S_PROT_U_generic
#define	L1_S_PROT_W		L1_S_PROT_W_generic
#define	L1_S_PROT_RO		L1_S_PROT_RO_generic
#define	L1_S_PROT_MASK		L1_S_PROT_MASK_generic

#define	L2_S_PROT_U		L2_S_PROT_U_generic
#define	L2_S_PROT_W		L2_S_PROT_W_generic
#define	L2_S_PROT_RO		L2_S_PROT_RO_generic
#define	L2_S_PROT_MASK		L2_S_PROT_MASK_generic

#define	L2_L_PROT_U		L2_L_PROT_U_generic
#define	L2_L_PROT_W		L2_L_PROT_W_generic
#define	L2_L_PROT_RO		L2_L_PROT_RO_generic
#define	L2_L_PROT_MASK		L2_L_PROT_MASK_generic

#define	L1_S_CACHE_MASK		L1_S_CACHE_MASK_generic
#define	L2_L_CACHE_MASK		L2_L_CACHE_MASK_generic
#define	L2_S_CACHE_MASK		L2_S_CACHE_MASK_generic

#define	L1_SS_PROTO		L1_SS_PROTO_armv6
#define	L1_S_PROTO		L1_S_PROTO_generic
#define	L1_C_PROTO		L1_C_PROTO_generic
#define	L2_S_PROTO		L2_S_PROTO_generic

#define	pmap_copy_page(s, d)	pmap_copy_page_generic((s), (d))
#define	pmap_zero_page(d)	pmap_zero_page_generic((d))
#elif ARM_MMU_XSCALE == 1
#define	L1_S_PROT_U		L1_S_PROT_U_generic
#define	L1_S_PROT_W		L1_S_PROT_W_generic
#define	L1_S_PROT_RO		L1_S_PROT_RO_generic
#define	L1_S_PROT_MASK		L1_S_PROT_MASK_generic

#define	L2_S_PROT_U		L2_S_PROT_U_xscale
#define	L2_S_PROT_W		L2_S_PROT_W_xscale
#define	L2_S_PROT_RO		L2_S_PROT_RO_xscale
#define	L2_S_PROT_MASK		L2_S_PROT_MASK_xscale

#define	L2_L_PROT_U		L2_L_PROT_U_generic
#define	L2_L_PROT_W		L2_L_PROT_W_generic
#define	L2_L_PROT_RO		L2_L_PROT_RO_generic
#define	L2_L_PROT_MASK		L2_L_PROT_MASK_generic

#define	L1_S_CACHE_MASK		L1_S_CACHE_MASK_xscale
#define	L2_L_CACHE_MASK		L2_L_CACHE_MASK_xscale
#define	L2_S_CACHE_MASK		L2_S_CACHE_MASK_xscale

#define	L1_SS_PROTO		L1_SS_PROTO_xscale
#define	L1_S_PROTO		L1_S_PROTO_xscale
#define	L1_C_PROTO		L1_C_PROTO_xscale
#define	L2_S_PROTO		L2_S_PROTO_xscale

#define	pmap_copy_page(s, d)	pmap_copy_page_xscale((s), (d))
#define	pmap_zero_page(d)	pmap_zero_page_xscale((d))
#elif ARM_MMU_V7 == 1
#define	L1_S_PROT_U		L1_S_PROT_U_armv7
#define	L1_S_PROT_W		L1_S_PROT_W_armv7
#define	L1_S_PROT_RO		L1_S_PROT_RO_armv7
#define	L1_S_PROT_MASK		L1_S_PROT_MASK_armv7

#define	L2_S_PROT_U		L2_S_PROT_U_armv7
#define	L2_S_PROT_W		L2_S_PROT_W_armv7
#define	L2_S_PROT_RO		L2_S_PROT_RO_armv7
#define	L2_S_PROT_MASK		L2_S_PROT_MASK_armv7

#define	L2_L_PROT_U		L2_L_PROT_U_armv7
#define	L2_L_PROT_W		L2_L_PROT_W_armv7
#define	L2_L_PROT_RO		L2_L_PROT_RO_armv7
#define	L2_L_PROT_MASK		L2_L_PROT_MASK_armv7

#define	L1_S_CACHE_MASK		L1_S_CACHE_MASK_armv7
#define	L2_L_CACHE_MASK		L2_L_CACHE_MASK_armv7
#define	L2_S_CACHE_MASK		L2_S_CACHE_MASK_armv7

/*
 * These prototypes make writeable mappings, while the other MMU types
 * make read-only mappings.
 */
#define	L1_SS_PROTO		L1_SS_PROTO_armv7
#define	L1_S_PROTO		L1_S_PROTO_armv7
#define	L1_C_PROTO		L1_C_PROTO_armv7
#define	L2_S_PROTO		L2_S_PROTO_armv7

#define	pmap_copy_page(s, d)	pmap_copy_page_generic((s), (d))
#define	pmap_zero_page(d)	pmap_zero_page_generic((d))
#endif /* ARM_NMMUS > 1 */

/*
 * Macros to set and query the write permission on page descriptors.
 */
#define	l1pte_set_writable(pte)	(((pte) & ~L1_S_PROT_RO) | L1_S_PROT_W)
#define	l1pte_set_readonly(pte)	(((pte) & ~L1_S_PROT_W) | L1_S_PROT_RO)

#define	l2pte_set_writable(pte)	(((pte) & ~L2_S_PROT_RO) | L2_S_PROT_W)
#define	l2pte_set_readonly(pte)	(((pte) & ~L2_S_PROT_W) | L2_S_PROT_RO)

#define	l2pte_writable_p(pte)	(((pte) & L2_S_PROT_W) == L2_S_PROT_W && \
				 (L2_S_PROT_RO == 0 || \
				  ((pte) & L2_S_PROT_RO) != L2_S_PROT_RO))

/*
 * These macros return various bits based on kernel/user and protection.
 * Note that the compiler will usually fold these at compile time.
 */

#define	L1_S_PROT(ku, pr)	(					   \
	(((ku) == PTE_USER) ? 						   \
	    L1_S_PROT_U | (((pr) & VM_PROT_WRITE) ? L1_S_PROT_W : 0)	   \
	: 								   \
	    (((L1_S_PROT_RO && 						   \
		((pr) & (VM_PROT_READ | VM_PROT_WRITE)) == VM_PROT_READ) ? \
		    L1_S_PROT_RO : L1_S_PROT_W)))			   \
    )

#define	L2_L_PROT(ku, pr)	(					   \
	(((ku) == PTE_USER) ?						   \
	    L2_L_PROT_U | (((pr) & VM_PROT_WRITE) ? L2_L_PROT_W : 0)	   \
	:								   \
	    (((L2_L_PROT_RO && 						   \
		((pr) & (VM_PROT_READ | VM_PROT_WRITE)) == VM_PROT_READ) ? \
		    L2_L_PROT_RO : L2_L_PROT_W)))			   \
    )

#define	L2_S_PROT(ku, pr)	(					   \
	(((ku) == PTE_USER) ?						   \
	    L2_S_PROT_U | (((pr) & VM_PROT_WRITE) ? L2_S_PROT_W : 0)	   \
	:								   \
	    (((L2_S_PROT_RO &&						   \
		((pr) & (VM_PROT_READ | VM_PROT_WRITE)) == VM_PROT_READ) ? \
		    L2_S_PROT_RO : L2_S_PROT_W)))			   \
    )

/*
 * Macros to test if a mapping is mappable with an L1 SuperSection,
 * L1 Section, or an L2 Large Page mapping.
 */
#define	L1_SS_MAPPABLE_P(va, pa, size)					\
	((((va) | (pa)) & L1_SS_OFFSET) == 0 && (size) >= L1_SS_SIZE)

#define	L1_S_MAPPABLE_P(va, pa, size)					\
	((((va) | (pa)) & L1_S_OFFSET) == 0 && (size) >= L1_S_SIZE)

#define	L2_L_MAPPABLE_P(va, pa, size)					\
	((((va) | (pa)) & L2_L_OFFSET) == 0 && (size) >= L2_L_SIZE)

#define	PMAP_MAPSIZE1	L2_L_SIZE
#define	PMAP_MAPSIZE2	L1_S_SIZE
#if (ARM_MMU_V6 + ARM_MMU_V7) > 0
#define	PMAP_MAPSIZE3	L1_SS_SIZE
#endif

#ifndef _LOCORE
/*
 * Hooks for the pool allocator.
 */
#define	POOL_VTOPHYS(va)	vtophys((vaddr_t) (va))
extern paddr_t physical_start, physical_end;
#ifdef PMAP_NEED_ALLOC_POOLPAGE
struct vm_page *arm_pmap_alloc_poolpage(int);
#define	PMAP_ALLOC_POOLPAGE	arm_pmap_alloc_poolpage
#endif
#if defined(PMAP_NEED_ALLOC_POOLPAGE) || defined(__HAVE_MM_MD_DIRECT_MAPPED_PHYS)
vaddr_t	pmap_map_poolpage(paddr_t);
paddr_t	pmap_unmap_poolpage(vaddr_t);
#define	PMAP_MAP_POOLPAGE(pa)	pmap_map_poolpage(pa)
#define	PMAP_UNMAP_POOLPAGE(va)	pmap_unmap_poolpage(va)
#endif

#define	__HAVE_PMAP_PV_TRACK	1

void pmap_pv_protect(paddr_t, vm_prot_t);

struct pmap_page {
	SLIST_HEAD(,pv_entry) pvh_list;		/* pv_entry list */
	int pvh_attrs;				/* page attributes */
	u_int uro_mappings;
	u_int urw_mappings;
	union {
		u_short s_mappings[2];	/* Assume kernel count <= 65535 */
		u_int i_mappings;
	} k_u;
};

/*
 * pmap-specific data store in the vm_page structure.
 */
#define	__HAVE_VM_PAGE_MD
struct vm_page_md {
	struct pmap_page pp;
#define	pvh_list	pp.pvh_list
#define	pvh_attrs	pp.pvh_attrs
#define	uro_mappings	pp.uro_mappings
#define	urw_mappings	pp.urw_mappings
#define	kro_mappings	pp.k_u.s_mappings[0]
#define	krw_mappings	pp.k_u.s_mappings[1]
#define	k_mappings	pp.k_u.i_mappings
};

#define	PMAP_PAGE_TO_MD(ppage) container_of((ppage), struct vm_page_md, pp)

/*
 * Set the default color of each page.
 */
#if ARM_MMU_V6 > 0
#define	VM_MDPAGE_PVH_ATTRS_INIT(pg) \
	(pg)->mdpage.pvh_attrs = VM_PAGE_TO_PHYS(pg) & arm_cache_prefer_mask
#else
#define	VM_MDPAGE_PVH_ATTRS_INIT(pg) \
	(pg)->mdpage.pvh_attrs = 0
#endif

#define	VM_MDPAGE_INIT(pg)						\
do {									\
	SLIST_INIT(&(pg)->mdpage.pvh_list);				\
	VM_MDPAGE_PVH_ATTRS_INIT(pg);					\
	(pg)->mdpage.uro_mappings = 0;					\
	(pg)->mdpage.urw_mappings = 0;					\
	(pg)->mdpage.k_mappings = 0;					\
} while (/*CONSTCOND*/0)

#ifndef	__BSD_PTENTRY_T__
#define	__BSD_PTENTRY_T__
typedef uint32_t pt_entry_t;
#define	PRIxPTE		PRIx32
#endif

#endif /* !_LOCORE */

#endif /* _KERNEL */

#endif	/* _ARM32_PMAP_H_ */<|MERGE_RESOLUTION|>--- conflicted
+++ resolved
@@ -1,8 +1,4 @@
-<<<<<<< HEAD
-/*	$NetBSD: pmap.h,v 1.169 2020/10/30 18:54:36 skrll Exp $	*/
-=======
 /*	$NetBSD: pmap.h,v 1.170 2021/05/04 09:02:21 skrll Exp $	*/
->>>>>>> e2aa5677
 
 /*
  * Copyright (c) 2002, 2003 Wasabi Systems, Inc.
