/*	$NetBSD: pmap.h,v 1.159 2020/01/18 14:40:04 skrll Exp $	*/

/*
 * Copyright (c) 2002, 2003 Wasabi Systems, Inc.
 * All rights reserved.
 *
 * Written by Jason R. Thorpe & Steve C. Woodford for Wasabi Systems, Inc.
 *
 * Redistribution and use in source and binary forms, with or without
 * modification, are permitted provided that the following conditions
 * are met:
 * 1. Redistributions of source code must retain the above copyright
 *    notice, this list of conditions and the following disclaimer.
 * 2. Redistributions in binary form must reproduce the above copyright
 *    notice, this list of conditions and the following disclaimer in the
 *    documentation and/or other materials provided with the distribution.
 * 3. All advertising materials mentioning features or use of this software
 *    must display the following acknowledgement:
 *	This product includes software developed for the NetBSD Project by
 *	Wasabi Systems, Inc.
 * 4. The name of Wasabi Systems, Inc. may not be used to endorse
 *    or promote products derived from this software without specific prior
 *    written permission.
 *
 * THIS SOFTWARE IS PROVIDED BY WASABI SYSTEMS, INC. ``AS IS'' AND
 * ANY EXPRESS OR IMPLIED WARRANTIES, INCLUDING, BUT NOT LIMITED
 * TO, THE IMPLIED WARRANTIES OF MERCHANTABILITY AND FITNESS FOR A PARTICULAR
 * PURPOSE ARE DISCLAIMED.  IN NO EVENT SHALL WASABI SYSTEMS, INC
 * BE LIABLE FOR ANY DIRECT, INDIRECT, INCIDENTAL, SPECIAL, EXEMPLARY, OR
 * CONSEQUENTIAL DAMAGES (INCLUDING, BUT NOT LIMITED TO, PROCUREMENT OF
 * SUBSTITUTE GOODS OR SERVICES; LOSS OF USE, DATA, OR PROFITS; OR BUSINESS
 * INTERRUPTION) HOWEVER CAUSED AND ON ANY THEORY OF LIABILITY, WHETHER IN
 * CONTRACT, STRICT LIABILITY, OR TORT (INCLUDING NEGLIGENCE OR OTHERWISE)
 * ARISING IN ANY WAY OUT OF THE USE OF THIS SOFTWARE, EVEN IF ADVISED OF THE
 * POSSIBILITY OF SUCH DAMAGE.
 */

/*
 * Copyright (c) 1994,1995 Mark Brinicombe.
 * All rights reserved.
 *
 * Redistribution and use in source and binary forms, with or without
 * modification, are permitted provided that the following conditions
 * are met:
 * 1. Redistributions of source code must retain the above copyright
 *    notice, this list of conditions and the following disclaimer.
 * 2. Redistributions in binary form must reproduce the above copyright
 *    notice, this list of conditions and the following disclaimer in the
 *    documentation and/or other materials provided with the distribution.
 * 3. All advertising materials mentioning features or use of this software
 *    must display the following acknowledgement:
 *	This product includes software developed by Mark Brinicombe
 * 4. The name of the author may not be used to endorse or promote products
 *    derived from this software without specific prior written permission.
 *
 * THIS SOFTWARE IS PROVIDED BY THE AUTHOR ``AS IS'' AND ANY EXPRESS OR
 * IMPLIED WARRANTIES, INCLUDING, BUT NOT LIMITED TO, THE IMPLIED WARRANTIES
 * OF MERCHANTABILITY AND FITNESS FOR A PARTICULAR PURPOSE ARE DISCLAIMED.
 * IN NO EVENT SHALL THE AUTHOR BE LIABLE FOR ANY DIRECT, INDIRECT,
 * INCIDENTAL, SPECIAL, EXEMPLARY, OR CONSEQUENTIAL DAMAGES (INCLUDING, BUT
 * NOT LIMITED TO, PROCUREMENT OF SUBSTITUTE GOODS OR SERVICES; LOSS OF USE,
 * DATA, OR PROFITS; OR BUSINESS INTERRUPTION) HOWEVER CAUSED AND ON ANY
 * THEORY OF LIABILITY, WHETHER IN CONTRACT, STRICT LIABILITY, OR TORT
 * (INCLUDING NEGLIGENCE OR OTHERWISE) ARISING IN ANY WAY OUT OF THE USE OF
 * THIS SOFTWARE, EVEN IF ADVISED OF THE POSSIBILITY OF SUCH DAMAGE.
 */

#ifndef	_ARM32_PMAP_H_
#define	_ARM32_PMAP_H_

#if defined(_KERNEL_OPT)
#include "opt_arm32_pmap.h"
#include "opt_cpuoptions.h"
#include "opt_multiprocessor.h"
#endif

#ifdef _KERNEL
#include <arm/cpuconf.h>
#include <arm/arm32/pte.h>
#ifndef _LOCORE
#include <arm/cpufunc.h>
#include <arm/locore.h>
#include <uvm/uvm_object.h>
#include <uvm/pmap/pmap_pvt.h>
#endif

/*
 * a pmap describes a processes' 4GB virtual address space.  this
 * virtual address space can be broken up into 4096 1MB regions which
 * are described by L1 PTEs in the L1 table.
 *
 * There is a line drawn at KERNEL_BASE.  Everything below that line
 * changes when the VM context is switched.  Everything above that line
 * is the same no matter which VM context is running.  This is achieved
 * by making the L1 PTEs for those slots above KERNEL_BASE reference
 * kernel L2 tables.
 *
 * The basic layout of the virtual address space thus looks like this:
 *
 *	0xffffffff
 *	.
 *	.
 *	.
 *	KERNEL_BASE
 *	--------------------
 *	.
 *	.
 *	.
 *	0x00000000
 */

/*
 * The number of L2 descriptor tables which can be tracked by an l2_dtable.
 * A bucket size of 16 provides for 16MB of contiguous virtual address
 * space per l2_dtable. Most processes will, therefore, require only two or
 * three of these to map their whole working set.
 */
#define	L2_BUCKET_XLOG2	(L1_S_SHIFT)
#define	L2_BUCKET_XSIZE	(1 << L2_BUCKET_XLOG2)
#define	L2_BUCKET_LOG2	4
#define	L2_BUCKET_SIZE	(1 << L2_BUCKET_LOG2)

/*
 * Given the above "L2-descriptors-per-l2_dtable" constant, the number
 * of l2_dtable structures required to track all possible page descriptors
 * mappable by an L1 translation table is given by the following constants:
 */
#define	L2_LOG2		(32 - (L2_BUCKET_XLOG2 + L2_BUCKET_LOG2))
#define	L2_SIZE		(1 << L2_LOG2)

/*
 * tell MI code that the cache is virtually-indexed.
 * ARMv6 is physically-tagged but all others are virtually-tagged.
 */
#if (ARM_MMU_V6 + ARM_MMU_V7) > 0
#define	PMAP_CACHE_VIPT
#else
#define	PMAP_CACHE_VIVT
#endif


#ifndef _LOCORE

/*
 * This structure is used by machine-dependent code to describe
 * static mappings of devices, created at bootstrap time.
 */
struct pmap_devmap {
	vaddr_t		pd_va;		/* virtual address */
	paddr_t		pd_pa;		/* physical address */
	psize_t		pd_size;	/* size of region */
	vm_prot_t	pd_prot;	/* protection code */
	int		pd_cache;	/* cache attributes */
};

#define	DEVMAP_ALIGN(a)	((a) & ~L1_S_OFFSET)
#define	DEVMAP_SIZE(s)	roundup2((s), L1_S_SIZE)
#define	DEVMAP_ENTRY(va, pa, sz)			\
	{						\
		.pd_va = DEVMAP_ALIGN(va),		\
		.pd_pa = DEVMAP_ALIGN(pa),		\
		.pd_size = DEVMAP_SIZE(sz),		\
		.pd_prot = VM_PROT_READ|VM_PROT_WRITE,	\
		.pd_cache = PTE_NOCACHE			\
	}
#define	DEVMAP_ENTRY_END	{ 0 }


/*
 * Physical / virtual address structure. In a number of places (particularly
 * during bootstrapping) we need to keep track of the physical and virtual
 * addresses of various pages
 */
typedef struct pv_addr {
	SLIST_ENTRY(pv_addr) pv_list;
	paddr_t pv_pa;
	vaddr_t pv_va;
	vsize_t pv_size;
	uint8_t pv_cache;
	uint8_t pv_prot;
} pv_addr_t;
typedef SLIST_HEAD(, pv_addr) pv_addrqh_t;

extern pv_addrqh_t pmap_freeq;
extern pv_addr_t kernelstack;
extern pv_addr_t abtstack;
extern pv_addr_t fiqstack;
extern pv_addr_t irqstack;
extern pv_addr_t undstack;
extern pv_addr_t idlestack;
extern pv_addr_t systempage;
extern pv_addr_t kernel_l1pt;

/*
 * Determine various modes for PTEs (user vs. kernel, cacheable
 * vs. non-cacheable).
 */
#define	PTE_KERNEL	0
#define	PTE_USER	1
#define	PTE_NOCACHE	0
#define	PTE_CACHE	1
#define	PTE_PAGETABLE	2

/*
 * Commonly referenced structures
 */
extern int		pmap_debug_level; /* Only exists if PMAP_DEBUG */
extern int		arm_poolpage_vmfreelist;


#define	pmap_phys_address(ppn)		(arm_ptob((ppn)))
u_int arm32_mmap_flags(paddr_t);
#define	ARM32_MMAP_WRITECOMBINE		0x40000000
#define	ARM32_MMAP_CACHEABLE		0x20000000
#define	ARM_MMAP_WRITECOMBINE		ARM32_MMAP_WRITECOMBINE
#define	ARM_MMAP_CACHEABLE		ARM32_MMAP_CACHEABLE
#define	pmap_mmap_flags(ppn)		arm32_mmap_flags(ppn)

#define	PMAP_PTE			0x10000000 /* kenter_pa */

<<<<<<< HEAD
=======
/*
 * Functions that we need to export
 */
void	pmap_procwr(struct proc *, vaddr_t, int);
void	pmap_remove_all(pmap_t);
bool	pmap_extract(pmap_t, vaddr_t, paddr_t *);

#define	PMAP_NEED_PROCWR
#define PMAP_GROWKERNEL		/* turn on pmap_growkernel interface */
#define	PMAP_ENABLE_PMAP_KMPAGE	/* enable the PMAP_KMPAGE flag */

#if (ARM_MMU_V6 + ARM_MMU_V7) > 0
#define	PMAP_PREFER(hint, vap, sz, td)	pmap_prefer((hint), (vap), (td))
void	pmap_prefer(vaddr_t, vaddr_t *, int);
#endif

#ifdef _ARM_ARCH_6
int	pmap_maxproc_set(int);
#endif

void	pmap_icache_sync_range(pmap_t, vaddr_t, vaddr_t);

>>>>>>> 559f2a07
/* Functions we use internally. */
#ifdef PMAP_STEAL_MEMORY
void	pmap_boot_pagealloc(psize_t, psize_t, psize_t, pv_addr_t *);
void	pmap_boot_pageadd(pv_addr_t *);
vaddr_t	pmap_steal_memory(vsize_t, vaddr_t *, vaddr_t *);
#endif
void	pmap_bootstrap(vaddr_t, vaddr_t);

void	pmap_do_remove(pmap_t, vaddr_t, vaddr_t, int);
int	pmap_fault_fixup(pmap_t, vaddr_t, vm_prot_t, int);
int	pmap_prefetchabt_fixup(void *);
bool	pmap_get_pde_pte(pmap_t, vaddr_t, pd_entry_t **, pt_entry_t **);
bool	pmap_get_pde(pmap_t, vaddr_t, pd_entry_t **);
bool	pmap_extract_coherency(pmap_t, vaddr_t, paddr_t *, bool *);

void	pmap_icache_sync_range(pmap_t, vaddr_t, vaddr_t);

void	pmap_debug(int);
void	pmap_postinit(void);

void	vector_page_setprot(int);

const struct pmap_devmap *pmap_devmap_find_pa(paddr_t, psize_t);
const struct pmap_devmap *pmap_devmap_find_va(vaddr_t, vsize_t);

/* Bootstrapping routines. */
void	pmap_map_section(vaddr_t, vaddr_t, paddr_t, int, int);
void	pmap_map_entry(vaddr_t, vaddr_t, paddr_t, int, int);
vsize_t	pmap_map_chunk(vaddr_t, vaddr_t, paddr_t, vsize_t, int, int);
void	pmap_unmap_chunk(vaddr_t, vaddr_t, vsize_t);
void	pmap_link_l2pt(vaddr_t, vaddr_t, pv_addr_t *);
void	pmap_devmap_bootstrap(vaddr_t, const struct pmap_devmap *);
void	pmap_devmap_register(const struct pmap_devmap *);

/*
 * Special page zero routine for use by the idle loop (no cache cleans).
 */
bool	pmap_pageidlezero(paddr_t);
#define	PMAP_PAGEIDLEZERO(pa)	pmap_pageidlezero((pa))

#if defined(ARM_MMU_EXTENDED)
#define	__HAVE_MM_MD_DIRECT_MAPPED_PHYS
/*
 * Ending VA of direct mapped memory (usually KERNEL_VM_BASE).
 */
extern vaddr_t pmap_directlimit;
#endif

#ifdef __HAVE_MM_MD_DIRECT_MAPPED_PHYS
/*
 * For the pmap, this is a more useful way to map a direct mapped page.
 * It returns either the direct-mapped VA or the VA supplied if it can't
 * be direct mapped.
 */
vaddr_t	pmap_direct_mapped_phys(paddr_t, bool *, vaddr_t);
#endif

/*
 * used by dumpsys to record the PA of the L1 table
 */
uint32_t pmap_kernel_L1_addr(void);
/*
 * The current top of kernel VM
 */
extern vaddr_t	pmap_curmaxkvaddr;




#if 0


/* XXXNH maybe these can live in pmap_common only - xscale stuff can go there */

/*
 * pmap copy/zero page
 */
extern pt_entry_t *csrc_pte, *cdst_pte;
extern vaddr_t csrcp, cdstp;
#ifdef MULTIPROCESSOR
extern size_t cnptes;
#define	cpu_csrc_pte(o)	(csrc_pte + cnptes * cpu_number() + ((o) >> L2_S_SHIFT))
#define	cpu_cdst_pte(o)	(cdst_pte + cnptes * cpu_number() + ((o) >> L2_S_SHIFT))
#define	cpu_csrcp(o)	(csrcp + L2_S_SIZE * cnptes * cpu_number() + (o))
#define	cpu_cdstp(o)	(cdstp + L2_S_SIZE * cnptes * cpu_number() + (o))
#else
#define	cpu_csrc_pte(o)	(csrc_pte + ((o) >> L2_S_SHIFT))
#define	cpu_cdst_pte(o)	(cdst_pte + ((o) >> L2_S_SHIFT))
#define	cpu_csrcp(o)	(csrcp + (o))
#define	cpu_cdstp(o)	(cdstp + (o))
#endif
#endif






#if 0
// XXXNH move to pmap_v4.h

/*
 * Useful macros and constants
 */

/*
 * Virtual address to physical address
 */
static inline paddr_t
vtophys(vaddr_t va)
{
	paddr_t pa;

	if (pmap_extract(pmap_kernel(), va, &pa) == false)
		return (0);	/* XXXSCW: Panic? */

	return (pa);
}
#endif

/*
 * The new pmap ensures that page-tables are always mapping Write-Thru.
 * Thus, on some platforms we can run fast and loose and avoid syncing PTEs
 * on every change.
 *
 * Unfortunately, not all CPUs have a write-through cache mode.  So we
 * define PMAP_NEEDS_PTE_SYNC for C code to conditionally do PTE syncs,
 * and if there is the chance for PTE syncs to be needed, we define
 * PMAP_INCLUDE_PTE_SYNC so e.g. assembly code can include (and run)
 * the code.
 */
extern int pmap_needs_pte_sync;
#if defined(_KERNEL_OPT)
/*
 * Perform compile time evaluation of PMAP_NEEDS_PTE_SYNC when only a
 * single MMU type is selected.
 *
 * StrongARM SA-1 caches do not have a write-through mode.  So, on these,
 * we need to do PTE syncs. Additionally, V6 MMUs also need PTE syncs.
 * Finally, MEMC, GENERIC and XSCALE MMUs do not need PTE syncs.
 *
 * Use run time evaluation for all other cases.
 *
 */
#if (ARM_NMMUS == 1)
#if (ARM_MMU_SA1 + ARM_MMU_V6 != 0)
#define	PMAP_INCLUDE_PTE_SYNC
#define	PMAP_NEEDS_PTE_SYNC	1
#elif (ARM_MMU_MEMC + ARM_MMU_GENERIC + ARM_MMU_XSCALE != 0)
#define	PMAP_NEEDS_PTE_SYNC	0
#endif
#endif
#endif /* _KERNEL_OPT */

/*
 * Provide a fallback in case we were not able to determine it at
 * compile-time.
 */
#ifndef PMAP_NEEDS_PTE_SYNC
#define	PMAP_NEEDS_PTE_SYNC	pmap_needs_pte_sync
#define	PMAP_INCLUDE_PTE_SYNC
#endif

static inline void
pmap_ptesync(pt_entry_t *ptep, size_t cnt)
{
	if (PMAP_NEEDS_PTE_SYNC) {
		cpu_dcache_wb_range((vaddr_t)ptep, cnt * sizeof(pt_entry_t));
#ifdef SHEEVA_L2_CACHE
		cpu_sdcache_wb_range((vaddr_t)ptep, -1,
		    cnt * sizeof(pt_entry_t));
#endif
	}
	arm_dsb();
}

#define	PDE_SYNC(pdep)			pmap_ptesync((pdep), 1)
#define	PDE_SYNC_RANGE(pdep, cnt)	pmap_ptesync((pdep), (cnt))
#define	PTE_SYNC(ptep)			pmap_ptesync((ptep), PAGE_SIZE / L2_S_SIZE)
#define	PTE_SYNC_RANGE(ptep, cnt)	pmap_ptesync((ptep), (cnt))

#define	l1pte_valid_p(pde)	((pde) != 0)
#define	l1pte_section_p(pde)	(((pde) & L1_TYPE_MASK) == L1_TYPE_S)
#define	l1pte_supersection_p(pde) (l1pte_section_p(pde)	\
				&& ((pde) & L1_S_V6_SUPER) != 0)
#define	l1pte_page_p(pde)	(((pde) & L1_TYPE_MASK) == L1_TYPE_C)
#define	l1pte_fpage_p(pde)	(((pde) & L1_TYPE_MASK) == L1_TYPE_F)
#define	l1pte_pa(pde)		((pde) & L1_C_ADDR_MASK)
#define	l1pte_index(v)		((vaddr_t)(v) >> L1_S_SHIFT)
#define	l1pte_pgindex(v)	l1pte_index((v) & L1_ADDR_BITS \
		& ~(PAGE_SIZE * PAGE_SIZE / sizeof(pt_entry_t) - 1))

static inline void
l1pte_setone(pt_entry_t *pdep, pt_entry_t pde)
{
	*pdep = pde;
}

static inline void
l1pte_set(pt_entry_t *pdep, pt_entry_t pde)
{
	*pdep = pde;
	if (l1pte_page_p(pde)) {
		KASSERTMSG((((uintptr_t)pdep / sizeof(pde)) & (PAGE_SIZE / L2_T_SIZE - 1)) == 0, "%p", pdep);
		for (int k = 1; k < PAGE_SIZE / L2_T_SIZE; k++) {
			pde += L2_T_SIZE;
			pdep[k] = pde;
		}
	} else if (l1pte_supersection_p(pde)) {
		KASSERTMSG((((uintptr_t)pdep / sizeof(pde)) & (L1_SS_SIZE / L1_S_SIZE - 1)) == 0, "%p", pdep);
		for (int k = 1; k < L1_SS_SIZE / L1_S_SIZE; k++) {
			pdep[k] = pde;
		}
	}
}

#define	l2pte_index(v)		((((v) & L2_ADDR_BITS) >> PGSHIFT) << (PGSHIFT-L2_S_SHIFT))
#define	l2pte_valid_p(pte)	(((pte) & L2_TYPE_MASK) != L2_TYPE_INV)
#define	l2pte_pa(pte)		((pte) & L2_S_FRAME)
#define	l1pte_lpage_p(pte)	(((pte) & L2_TYPE_MASK) == L2_TYPE_L)
#define	l2pte_minidata_p(pte)	(((pte) & \
				 (L2_B | L2_C | L2_XS_T_TEX(TEX_XSCALE_X)))\
				 == (L2_C | L2_XS_T_TEX(TEX_XSCALE_X)))

static inline void
l2pte_set(pt_entry_t *ptep, pt_entry_t pte, pt_entry_t opte)
{
	if (l1pte_lpage_p(pte)) {
		KASSERTMSG((((uintptr_t)ptep / sizeof(pte)) & (L2_L_SIZE / L2_S_SIZE - 1)) == 0, "%p", ptep);
		for (int k = 0; k < L2_L_SIZE / L2_S_SIZE; k++) {
			*ptep++ = pte;
		}
	} else {
		KASSERTMSG((((uintptr_t)ptep / sizeof(pte)) & (PAGE_SIZE / L2_S_SIZE - 1)) == 0, "%p", ptep);
		for (int k = 0; k < PAGE_SIZE / L2_S_SIZE; k++) {
			KASSERTMSG(*ptep == opte, "%#x [*%p] != %#x", *ptep, ptep, opte);
			*ptep++ = pte;
			pte += L2_S_SIZE;
			if (opte)
				opte += L2_S_SIZE;
		}
	}
}

static inline void
l2pte_reset(pt_entry_t *ptep)
{
	KASSERTMSG((((uintptr_t)ptep / sizeof(*ptep)) & (PAGE_SIZE / L2_S_SIZE - 1)) == 0, "%p", ptep);
	*ptep = 0;
	for (int k = 1; k < PAGE_SIZE / L2_S_SIZE; k++) {
		ptep[k] = 0;
	}
}

/* L1 and L2 page table macros */
#define	pmap_pde_v(pde)		l1pte_valid(*(pde))
#define pmap_pde_section(pde)	l1pte_section_p(*(pde))
#define	pmap_pde_supersection(pde)	l1pte_supersection_p(*(pde))
#define	pmap_pde_page(pde)	l1pte_page_p(*(pde))
#define	pmap_pde_fpage(pde)	l1pte_fpage_p(*(pde))

#define	pmap_pte_v(pte)		l2pte_valid_p(*(pte))
#define	pmap_pte_pa(pte)	l2pte_pa(*(pte))

/* Size of the kernel part of the L1 page table */
#define	KERNEL_PD_SIZE	\
	(L1_TABLE_SIZE - (KERNEL_BASE >> L1_S_SHIFT) * sizeof(pd_entry_t))

void	bzero_page(vaddr_t);
void	bcopy_page(vaddr_t, vaddr_t);

#ifdef FPU_VFP
void	bzero_page_vfp(vaddr_t);
void	bcopy_page_vfp(vaddr_t, vaddr_t);
#endif

/************************* ARM MMU configuration *****************************/

#if (ARM_MMU_GENERIC + ARM_MMU_SA1 + ARM_MMU_V6 + ARM_MMU_V7) != 0
void	pmap_copy_page_generic(paddr_t, paddr_t);
void	pmap_zero_page_generic(paddr_t);

void	pmap_pte_init_generic(void);
#if defined(CPU_ARM8)
void	pmap_pte_init_arm8(void);
#endif
#if defined(CPU_ARM9)
void	pmap_pte_init_arm9(void);
#endif /* CPU_ARM9 */
#if defined(CPU_ARM10)
void	pmap_pte_init_arm10(void);
#endif /* CPU_ARM10 */
#if defined(CPU_ARM11)	/* ARM_MMU_V6 */
void	pmap_pte_init_arm11(void);
#endif /* CPU_ARM11 */
#if defined(CPU_ARM11MPCORE)	/* ARM_MMU_V6 */
void	pmap_pte_init_arm11mpcore(void);
#endif
#if ARM_MMU_V7 == 1
void	pmap_pte_init_armv7(void);
#endif /* ARM_MMU_V7 */
#endif /* (ARM_MMU_GENERIC + ARM_MMU_SA1) != 0 */

#if ARM_MMU_SA1 == 1
void	pmap_pte_init_sa1(void);
#endif /* ARM_MMU_SA1 == 1 */

#if ARM_MMU_XSCALE == 1
void	pmap_copy_page_xscale(paddr_t, paddr_t);
void	pmap_zero_page_xscale(paddr_t);

void	pmap_pte_init_xscale(void);

void	xscale_setup_minidata(vaddr_t, vaddr_t, paddr_t);

#define	PMAP_UAREA(va)		pmap_uarea(va)
void	pmap_uarea(vaddr_t);
#endif /* ARM_MMU_XSCALE == 1 */

extern pt_entry_t		pte_l1_s_cache_mode;
extern pt_entry_t		pte_l1_s_cache_mask;

extern pt_entry_t		pte_l2_l_cache_mode;
extern pt_entry_t		pte_l2_l_cache_mask;

extern pt_entry_t		pte_l2_s_cache_mode;
extern pt_entry_t		pte_l2_s_cache_mask;

extern pt_entry_t		pte_l1_s_cache_mode_pt;
extern pt_entry_t		pte_l2_l_cache_mode_pt;
extern pt_entry_t		pte_l2_s_cache_mode_pt;

extern pt_entry_t		pte_l1_s_wc_mode;
extern pt_entry_t		pte_l2_l_wc_mode;
extern pt_entry_t		pte_l2_s_wc_mode;

extern pt_entry_t		pte_l1_s_prot_u;
extern pt_entry_t		pte_l1_s_prot_w;
extern pt_entry_t		pte_l1_s_prot_ro;
extern pt_entry_t		pte_l1_s_prot_mask;

extern pt_entry_t		pte_l2_s_prot_u;
extern pt_entry_t		pte_l2_s_prot_w;
extern pt_entry_t		pte_l2_s_prot_ro;
extern pt_entry_t		pte_l2_s_prot_mask;

extern pt_entry_t		pte_l2_l_prot_u;
extern pt_entry_t		pte_l2_l_prot_w;
extern pt_entry_t		pte_l2_l_prot_ro;
extern pt_entry_t		pte_l2_l_prot_mask;

extern pt_entry_t		pte_l1_ss_proto;
extern pt_entry_t		pte_l1_s_proto;
extern pt_entry_t		pte_l1_c_proto;
extern pt_entry_t		pte_l2_s_proto;

extern void (*pmap_copy_page_func)(paddr_t, paddr_t);
extern void (*pmap_zero_page_func)(paddr_t);

#endif /* !_LOCORE */

/*****************************************************************************/

#define	KERNEL_PID		0	/* The kernel uses ASID 0 */

/*
 * Definitions for MMU domains
 */
#define	PMAP_DOMAINS		15	/* 15 'user' domains (1-15) */
#define	PMAP_DOMAIN_KERNEL	0	/* The kernel pmap uses domain #0 */

#ifdef ARM_MMU_EXTENDED
#define	PMAP_DOMAIN_USER	1	/* User pmaps use domain #1 */
#define	DOMAIN_DEFAULT		((DOMAIN_CLIENT << (PMAP_DOMAIN_KERNEL*2)) | (DOMAIN_CLIENT << (PMAP_DOMAIN_USER*2)))
#else
#define	DOMAIN_DEFAULT		((DOMAIN_CLIENT << (PMAP_DOMAIN_KERNEL*2)))
#endif

/*
 * These macros define the various bit masks in the PTE.
 *
 * We use these macros since we use different bits on different processor
 * models.
 */
#define	L1_S_PROT_U_generic	(L1_S_AP(AP_U))
#define	L1_S_PROT_W_generic	(L1_S_AP(AP_W))
#define	L1_S_PROT_RO_generic	(0)
#define	L1_S_PROT_MASK_generic	(L1_S_PROT_U|L1_S_PROT_W|L1_S_PROT_RO)

#define	L1_S_PROT_U_xscale	(L1_S_AP(AP_U))
#define	L1_S_PROT_W_xscale	(L1_S_AP(AP_W))
#define	L1_S_PROT_RO_xscale	(0)
#define	L1_S_PROT_MASK_xscale	(L1_S_PROT_U|L1_S_PROT_W|L1_S_PROT_RO)

#define	L1_S_PROT_U_armv6	(L1_S_AP(AP_R) | L1_S_AP(AP_U))
#define	L1_S_PROT_W_armv6	(L1_S_AP(AP_W))
#define	L1_S_PROT_RO_armv6	(L1_S_AP(AP_R) | L1_S_AP(AP_RO))
#define	L1_S_PROT_MASK_armv6	(L1_S_PROT_U|L1_S_PROT_W|L1_S_PROT_RO)

#define	L1_S_PROT_U_armv7	(L1_S_AP(AP_R) | L1_S_AP(AP_U))
#define	L1_S_PROT_W_armv7	(L1_S_AP(AP_W))
#define	L1_S_PROT_RO_armv7	(L1_S_AP(AP_R) | L1_S_AP(AP_RO))
#define	L1_S_PROT_MASK_armv7	(L1_S_PROT_U|L1_S_PROT_W|L1_S_PROT_RO)

#define	L1_S_CACHE_MASK_generic	(L1_S_B|L1_S_C)
#define	L1_S_CACHE_MASK_xscale	(L1_S_B|L1_S_C|L1_S_XS_TEX(TEX_XSCALE_X))
#define	L1_S_CACHE_MASK_armv6	(L1_S_B|L1_S_C|L1_S_XS_TEX(TEX_ARMV6_TEX))
#define	L1_S_CACHE_MASK_armv6n	(L1_S_B|L1_S_C|L1_S_XS_TEX(TEX_ARMV6_TEX)|L1_S_V6_S)
#define	L1_S_CACHE_MASK_armv7	(L1_S_B|L1_S_C|L1_S_XS_TEX(TEX_ARMV6_TEX)|L1_S_V6_S)
#ifdef ARM_MMU_EXTENDED
#define	L1_S_TRE(x)		(__SHIFTIN(__SHIFTOUT((x), __BIT(2)), L1_S_XS_TEX(1)) | __SHIFTIN(__SHIFTOUT((x), __BITS(1, 0)), L1_S_B|L1_S_C))
#define	L1_S_NORMAL_NC		L1_S_TRE(TRE_NORMAL_NC)
#define	L1_S_NORMAL_WB		L1_S_TRE(TRE_NORMAL_WB)
#define	L1_S_NORMAL_WT		L1_S_TRE(TRE_NORMAL_WT)
#define	L1_S_DEVICE		L1_S_TRE(TRE_DEVICE)
#define	L1_S_STRONG		L1_S_TRE(TRE_STRONG)
#define	L1_S_OSBIT0		L1_S_XS_TEX(TEX_ARMV6_TEX1)
#define	L1_S_OSBIT1		L1_S_XS_TEX(TEX_ARMV6_TEX2)
#endif

#define	L2_L_PROT_U_generic	(L2_AP(AP_U))
#define	L2_L_PROT_W_generic	(L2_AP(AP_W))
#define	L2_L_PROT_RO_generic	(0)
#define	L2_L_PROT_MASK_generic	(L2_L_PROT_U|L2_L_PROT_W|L2_L_PROT_RO)

#define	L2_L_PROT_U_xscale	(L2_AP(AP_U))
#define	L2_L_PROT_W_xscale	(L2_AP(AP_W))
#define	L2_L_PROT_RO_xscale	(0)
#define	L2_L_PROT_MASK_xscale	(L2_L_PROT_U|L2_L_PROT_W|L2_L_PROT_RO)

#define	L2_L_PROT_U_armv6n	(L2_AP0(AP_R) | L2_AP0(AP_U))
#define	L2_L_PROT_W_armv6n	(L2_AP0(AP_W))
#define	L2_L_PROT_RO_armv6n	(L2_AP0(AP_R) | L2_AP0(AP_RO))
#define	L2_L_PROT_MASK_armv6n	(L2_L_PROT_U|L2_L_PROT_W|L2_L_PROT_RO)

#define	L2_L_PROT_U_armv7	(L2_AP0(AP_R) | L2_AP0(AP_U))
#define	L2_L_PROT_W_armv7	(L2_AP0(AP_W))
#define	L2_L_PROT_RO_armv7	(L2_AP0(AP_R) | L2_AP0(AP_RO))
#define	L2_L_PROT_MASK_armv7	(L2_L_PROT_U|L2_L_PROT_W|L2_L_PROT_RO)

#define	L2_L_CACHE_MASK_generic	(L2_B|L2_C)
#define	L2_L_CACHE_MASK_xscale	(L2_B|L2_C|L2_XS_L_TEX(TEX_XSCALE_X))
#define	L2_L_CACHE_MASK_armv6	(L2_B|L2_C|L2_V6_L_TEX(TEX_ARMV6_TEX))
#define	L2_L_CACHE_MASK_armv6n	(L2_B|L2_C|L2_V6_L_TEX(TEX_ARMV6_TEX)|L2_XS_S)
#define	L2_L_CACHE_MASK_armv7	(L2_B|L2_C|L2_V6_L_TEX(TEX_ARMV6_TEX)|L2_XS_S)
#ifdef ARM_MMU_EXTENDED
#define	L2_L_TRE(x)		(__SHIFTIN(__SHIFTOUT((x), __BIT(2)), L2_V6_L_TEX(TEX_ARMV6_TEX0)) | __SHIFTIN(__SHIFTOUT((x), __BITS(1, 0)), L2_B|L2_C))
#define	L2_L_NORMAL_NC		L2_L_TRE(TRE_NORMAL_NC)
#define	L2_L_NORMAL_WB		L2_L_TRE(TRE_NORMAL_WB)
#define	L2_L_NORMAL_WT		L2_L_TRE(TRE_NORMAL_WT)
#define	L2_L_DEVICE		L2_L_TRE(TRE_DEVICE)
#define	L2_L_STRONG		L2_L_TRE(TRE_STRONG)
#define	L2_L_OSBIT0		L2_V6_L_TEX(TEX_ARMV6_TEX1)
#define	L2_L_OSBIT1		L2_V6_L_TEX(TEX_ARMV6_TEX2)
#endif

#define	L2_S_PROT_U_generic	(L2_AP(AP_U))
#define	L2_S_PROT_W_generic	(L2_AP(AP_W))
#define	L2_S_PROT_RO_generic	(0)
#define	L2_S_PROT_MASK_generic	(L2_S_PROT_U|L2_S_PROT_W|L2_S_PROT_RO)

#define	L2_S_PROT_U_xscale	(L2_AP0(AP_U))
#define	L2_S_PROT_W_xscale	(L2_AP0(AP_W))
#define	L2_S_PROT_RO_xscale	(0)
#define	L2_S_PROT_MASK_xscale	(L2_S_PROT_U|L2_S_PROT_W|L2_S_PROT_RO)

#define	L2_S_PROT_U_armv6n	(L2_AP0(AP_R) | L2_AP0(AP_U))
#define	L2_S_PROT_W_armv6n	(L2_AP0(AP_W))
#define	L2_S_PROT_RO_armv6n	(L2_AP0(AP_R) | L2_AP0(AP_RO))
#define	L2_S_PROT_MASK_armv6n	(L2_S_PROT_U|L2_S_PROT_W|L2_S_PROT_RO)

#define	L2_S_PROT_U_armv7	(L2_AP0(AP_R) | L2_AP0(AP_U))
#define	L2_S_PROT_W_armv7	(L2_AP0(AP_W))
#define	L2_S_PROT_RO_armv7	(L2_AP0(AP_R) | L2_AP0(AP_RO))
#define	L2_S_PROT_MASK_armv7	(L2_S_PROT_U|L2_S_PROT_W|L2_S_PROT_RO)

#define	L2_S_CACHE_MASK_generic	(L2_B|L2_C)
#define	L2_S_CACHE_MASK_xscale	(L2_B|L2_C|L2_XS_T_TEX(TEX_XSCALE_X))
#define	L2_XS_CACHE_MASK_armv6	(L2_B|L2_C|L2_V6_XS_TEX(TEX_ARMV6_TEX))
#ifdef	ARMV6_EXTENDED_SMALL_PAGE
#define	L2_S_CACHE_MASK_armv6c	L2_XS_CACHE_MASK_armv6
#else
#define	L2_S_CACHE_MASK_armv6c	L2_S_CACHE_MASK_generic
#endif
#define	L2_S_CACHE_MASK_armv6n	(L2_B|L2_C|L2_V6_XS_TEX(TEX_ARMV6_TEX)|L2_XS_S)
#define	L2_S_CACHE_MASK_armv7	(L2_B|L2_C|L2_V6_XS_TEX(TEX_ARMV6_TEX)|L2_XS_S)
#ifdef ARM_MMU_EXTENDED
#define	L2_S_TRE(x)		(__SHIFTIN(__SHIFTOUT((x), __BIT(2)), L2_V6_XS_TEX(TEX_ARMV6_TEX0)) | __SHIFTIN(__SHIFTOUT((x), __BITS(1,0)), L2_B|L2_C))
#define	L2_S_NORMAL_NC		L2_S_TRE(TRE_NORMAL_NC)
#define	L2_S_NORMAL_WB		L2_S_TRE(TRE_NORMAL_WB)
#define	L2_S_NORMAL_WT		L2_S_TRE(TRE_NORMAL_WT)
#define	L2_S_DEVICE		L2_S_TRE(TRE_DEVICE)
#define	L2_S_STRONG		L2_S_TRE(TRE_STRONG)
#define	L2_S_OSBIT0		L2_V6_XS_TEX(TEX_ARMV6_TEX1)
#define	L2_S_OSBIT1		L2_V6_XS_TEX(TEX_ARMV6_TEX2)
#endif

#define	L1_S_PROTO_generic	(L1_TYPE_S | L1_S_IMP)
#define	L1_S_PROTO_xscale	(L1_TYPE_S)
#define	L1_S_PROTO_armv6	(L1_TYPE_S)
#define	L1_S_PROTO_armv7	(L1_TYPE_S)

#define	L1_SS_PROTO_generic	0
#define	L1_SS_PROTO_xscale	0
#define	L1_SS_PROTO_armv6	(L1_TYPE_S | L1_S_V6_SS)
#define	L1_SS_PROTO_armv7	(L1_TYPE_S | L1_S_V6_SS)

#define	L1_C_PROTO_generic	(L1_TYPE_C | L1_C_IMP2)
#define	L1_C_PROTO_xscale	(L1_TYPE_C)
#define	L1_C_PROTO_armv6	(L1_TYPE_C)
#define	L1_C_PROTO_armv7	(L1_TYPE_C)

#define	L2_L_PROTO		(L2_TYPE_L)

#define	L2_S_PROTO_generic	(L2_TYPE_S)
#define	L2_S_PROTO_xscale	(L2_TYPE_XS)
#ifdef	ARMV6_EXTENDED_SMALL_PAGE
#define	L2_S_PROTO_armv6c	(L2_TYPE_XS)    /* XP=0, extended small page */
#else
#define	L2_S_PROTO_armv6c	(L2_TYPE_S)	/* XP=0, subpage APs */
#endif
#ifdef ARM_MMU_EXTENDED
#define	L2_S_PROTO_armv6n	(L2_TYPE_S|L2_XS_XN)
#else
#define	L2_S_PROTO_armv6n	(L2_TYPE_S)	/* with XP=1 */
#endif
#ifdef ARM_MMU_EXTENDED
#define	L2_S_PROTO_armv7	(L2_TYPE_S|L2_XS_XN)
#else
#define	L2_S_PROTO_armv7	(L2_TYPE_S)
#endif

/*
 * User-visible names for the ones that vary with MMU class.
 */

#if ARM_NMMUS > 1
/* More than one MMU class configured; use variables. */
#define	L1_S_PROT_U		pte_l1_s_prot_u
#define	L1_S_PROT_W		pte_l1_s_prot_w
#define	L1_S_PROT_RO		pte_l1_s_prot_ro
#define	L1_S_PROT_MASK		pte_l1_s_prot_mask

#define	L2_S_PROT_U		pte_l2_s_prot_u
#define	L2_S_PROT_W		pte_l2_s_prot_w
#define	L2_S_PROT_RO		pte_l2_s_prot_ro
#define	L2_S_PROT_MASK		pte_l2_s_prot_mask

#define	L2_L_PROT_U		pte_l2_l_prot_u
#define	L2_L_PROT_W		pte_l2_l_prot_w
#define	L2_L_PROT_RO		pte_l2_l_prot_ro
#define	L2_L_PROT_MASK		pte_l2_l_prot_mask

#define	L1_S_CACHE_MASK		pte_l1_s_cache_mask
#define	L2_L_CACHE_MASK		pte_l2_l_cache_mask
#define	L2_S_CACHE_MASK		pte_l2_s_cache_mask

#define	L1_SS_PROTO		pte_l1_ss_proto
#define	L1_S_PROTO		pte_l1_s_proto
#define	L1_C_PROTO		pte_l1_c_proto
#define	L2_S_PROTO		pte_l2_s_proto

#define	pmap_copy_page(s, d)	(*pmap_copy_page_func)((s), (d))
#define	pmap_zero_page(d)	(*pmap_zero_page_func)((d))
#elif (ARM_MMU_GENERIC + ARM_MMU_SA1) != 0
#define	L1_S_PROT_U		L1_S_PROT_U_generic
#define	L1_S_PROT_W		L1_S_PROT_W_generic
#define	L1_S_PROT_RO		L1_S_PROT_RO_generic
#define	L1_S_PROT_MASK		L1_S_PROT_MASK_generic

#define	L2_S_PROT_U		L2_S_PROT_U_generic
#define	L2_S_PROT_W		L2_S_PROT_W_generic
#define	L2_S_PROT_RO		L2_S_PROT_RO_generic
#define	L2_S_PROT_MASK		L2_S_PROT_MASK_generic

#define	L2_L_PROT_U		L2_L_PROT_U_generic
#define	L2_L_PROT_W		L2_L_PROT_W_generic
#define	L2_L_PROT_RO		L2_L_PROT_RO_generic
#define	L2_L_PROT_MASK		L2_L_PROT_MASK_generic

#define	L1_S_CACHE_MASK		L1_S_CACHE_MASK_generic
#define	L2_L_CACHE_MASK		L2_L_CACHE_MASK_generic
#define	L2_S_CACHE_MASK		L2_S_CACHE_MASK_generic

#define	L1_SS_PROTO		L1_SS_PROTO_generic
#define	L1_S_PROTO		L1_S_PROTO_generic
#define	L1_C_PROTO		L1_C_PROTO_generic
#define	L2_S_PROTO		L2_S_PROTO_generic

#define	pmap_copy_page(s, d)	pmap_copy_page_generic((s), (d))
#define	pmap_zero_page(d)	pmap_zero_page_generic((d))
#elif ARM_MMU_V6N != 0
#define	L1_S_PROT_U		L1_S_PROT_U_armv6
#define	L1_S_PROT_W		L1_S_PROT_W_armv6
#define	L1_S_PROT_RO		L1_S_PROT_RO_armv6
#define	L1_S_PROT_MASK		L1_S_PROT_MASK_armv6

#define	L2_S_PROT_U		L2_S_PROT_U_armv6n
#define	L2_S_PROT_W		L2_S_PROT_W_armv6n
#define	L2_S_PROT_RO		L2_S_PROT_RO_armv6n
#define	L2_S_PROT_MASK		L2_S_PROT_MASK_armv6n

#define	L2_L_PROT_U		L2_L_PROT_U_armv6n
#define	L2_L_PROT_W		L2_L_PROT_W_armv6n
#define	L2_L_PROT_RO		L2_L_PROT_RO_armv6n
#define	L2_L_PROT_MASK		L2_L_PROT_MASK_armv6n

#define	L1_S_CACHE_MASK		L1_S_CACHE_MASK_armv6n
#define	L2_L_CACHE_MASK		L2_L_CACHE_MASK_armv6n
#define	L2_S_CACHE_MASK		L2_S_CACHE_MASK_armv6n

/*
 * These prototypes make writeable mappings, while the other MMU types
 * make read-only mappings.
 */
#define	L1_SS_PROTO		L1_SS_PROTO_armv6
#define	L1_S_PROTO		L1_S_PROTO_armv6
#define	L1_C_PROTO		L1_C_PROTO_armv6
#define	L2_S_PROTO		L2_S_PROTO_armv6n

#define	pmap_copy_page(s, d)	pmap_copy_page_generic((s), (d))
#define	pmap_zero_page(d)	pmap_zero_page_generic((d))
#elif ARM_MMU_V6C != 0
#define	L1_S_PROT_U		L1_S_PROT_U_generic
#define	L1_S_PROT_W		L1_S_PROT_W_generic
#define	L1_S_PROT_RO		L1_S_PROT_RO_generic
#define	L1_S_PROT_MASK		L1_S_PROT_MASK_generic

#define	L2_S_PROT_U		L2_S_PROT_U_generic
#define	L2_S_PROT_W		L2_S_PROT_W_generic
#define	L2_S_PROT_RO		L2_S_PROT_RO_generic
#define	L2_S_PROT_MASK		L2_S_PROT_MASK_generic

#define	L2_L_PROT_U		L2_L_PROT_U_generic
#define	L2_L_PROT_W		L2_L_PROT_W_generic
#define	L2_L_PROT_RO		L2_L_PROT_RO_generic
#define	L2_L_PROT_MASK		L2_L_PROT_MASK_generic

#define	L1_S_CACHE_MASK		L1_S_CACHE_MASK_generic
#define	L2_L_CACHE_MASK		L2_L_CACHE_MASK_generic
#define	L2_S_CACHE_MASK		L2_S_CACHE_MASK_generic

#define	L1_SS_PROTO		L1_SS_PROTO_armv6
#define	L1_S_PROTO		L1_S_PROTO_generic
#define	L1_C_PROTO		L1_C_PROTO_generic
#define	L2_S_PROTO		L2_S_PROTO_generic

#define	pmap_copy_page(s, d)	pmap_copy_page_generic((s), (d))
#define	pmap_zero_page(d)	pmap_zero_page_generic((d))
#elif ARM_MMU_XSCALE == 1
#define	L1_S_PROT_U		L1_S_PROT_U_generic
#define	L1_S_PROT_W		L1_S_PROT_W_generic
#define	L1_S_PROT_RO		L1_S_PROT_RO_generic
#define	L1_S_PROT_MASK		L1_S_PROT_MASK_generic

#define	L2_S_PROT_U		L2_S_PROT_U_xscale
#define	L2_S_PROT_W		L2_S_PROT_W_xscale
#define	L2_S_PROT_RO		L2_S_PROT_RO_xscale
#define	L2_S_PROT_MASK		L2_S_PROT_MASK_xscale

#define	L2_L_PROT_U		L2_L_PROT_U_generic
#define	L2_L_PROT_W		L2_L_PROT_W_generic
#define	L2_L_PROT_RO		L2_L_PROT_RO_generic
#define	L2_L_PROT_MASK		L2_L_PROT_MASK_generic

#define	L1_S_CACHE_MASK		L1_S_CACHE_MASK_xscale
#define	L2_L_CACHE_MASK		L2_L_CACHE_MASK_xscale
#define	L2_S_CACHE_MASK		L2_S_CACHE_MASK_xscale

#define	L1_SS_PROTO		L1_SS_PROTO_xscale
#define	L1_S_PROTO		L1_S_PROTO_xscale
#define	L1_C_PROTO		L1_C_PROTO_xscale
#define	L2_S_PROTO		L2_S_PROTO_xscale

#define	pmap_copy_page(s, d)	pmap_copy_page_xscale((s), (d))
#define	pmap_zero_page(d)	pmap_zero_page_xscale((d))
#elif ARM_MMU_V7 == 1
#define	L1_S_PROT_U		L1_S_PROT_U_armv7
#define	L1_S_PROT_W		L1_S_PROT_W_armv7
#define	L1_S_PROT_RO		L1_S_PROT_RO_armv7
#define	L1_S_PROT_MASK		L1_S_PROT_MASK_armv7

#define	L2_S_PROT_U		L2_S_PROT_U_armv7
#define	L2_S_PROT_W		L2_S_PROT_W_armv7
#define	L2_S_PROT_RO		L2_S_PROT_RO_armv7
#define	L2_S_PROT_MASK		L2_S_PROT_MASK_armv7

#define	L2_L_PROT_U		L2_L_PROT_U_armv7
#define	L2_L_PROT_W		L2_L_PROT_W_armv7
#define	L2_L_PROT_RO		L2_L_PROT_RO_armv7
#define	L2_L_PROT_MASK		L2_L_PROT_MASK_armv7

#define	L1_S_CACHE_MASK		L1_S_CACHE_MASK_armv7
#define	L2_L_CACHE_MASK		L2_L_CACHE_MASK_armv7
#define	L2_S_CACHE_MASK		L2_S_CACHE_MASK_armv7

/*
 * These prototypes make writeable mappings, while the other MMU types
 * make read-only mappings.
 */
#define	L1_SS_PROTO		L1_SS_PROTO_armv7
#define	L1_S_PROTO		L1_S_PROTO_armv7
#define	L1_C_PROTO		L1_C_PROTO_armv7
#define	L2_S_PROTO		L2_S_PROTO_armv7

#define	pmap_copy_page(s, d)	pmap_copy_page_generic((s), (d))
#define	pmap_zero_page(d)	pmap_zero_page_generic((d))
#endif /* ARM_NMMUS > 1 */

/*
 * Macros to set and query the write permission on page descriptors.
 */
#define	l1pte_set_writable(pte)	(((pte) & ~L1_S_PROT_RO) | L1_S_PROT_W)
#define	l1pte_set_readonly(pte)	(((pte) & ~L1_S_PROT_W) | L1_S_PROT_RO)

#define	l2pte_set_writable(pte)	(((pte) & ~L2_S_PROT_RO) | L2_S_PROT_W)
#define	l2pte_set_readonly(pte)	(((pte) & ~L2_S_PROT_W) | L2_S_PROT_RO)

#define	l2pte_writable_p(pte)	(((pte) & L2_S_PROT_W) == L2_S_PROT_W && \
				 (L2_S_PROT_RO == 0 || \
				  ((pte) & L2_S_PROT_RO) != L2_S_PROT_RO))

/*
 * These macros return various bits based on kernel/user and protection.
 * Note that the compiler will usually fold these at compile time.
 */

#define	L1_S_PROT(ku, pr)	(					   \
	(((ku) == PTE_USER) ? 						   \
	    L1_S_PROT_U | (((pr) & VM_PROT_WRITE) ? L1_S_PROT_W : 0)	   \
	: 								   \
	    (((L1_S_PROT_RO && 						   \
		((pr) & (VM_PROT_READ | VM_PROT_WRITE)) == VM_PROT_READ) ? \
		    L1_S_PROT_RO : L1_S_PROT_W)))			   \
    )

#define	L2_L_PROT(ku, pr)	(					   \
	(((ku) == PTE_USER) ?						   \
	    L2_L_PROT_U | (((pr) & VM_PROT_WRITE) ? L2_L_PROT_W : 0)	   \
	:								   \
	    (((L2_L_PROT_RO && 						   \
		((pr) & (VM_PROT_READ | VM_PROT_WRITE)) == VM_PROT_READ) ? \
		    L2_L_PROT_RO : L2_L_PROT_W)))			   \
    )

#define	L2_S_PROT(ku, pr)	(					   \
	(((ku) == PTE_USER) ?						   \
	    L2_S_PROT_U | (((pr) & VM_PROT_WRITE) ? L2_S_PROT_W : 0)	   \
	:								   \
	    (((L2_S_PROT_RO &&						   \
		((pr) & (VM_PROT_READ | VM_PROT_WRITE)) == VM_PROT_READ) ? \
		    L2_S_PROT_RO : L2_S_PROT_W)))			   \
    )

/*
 * Macros to test if a mapping is mappable with an L1 SuperSection,
 * L1 Section, or an L2 Large Page mapping.
 */
#define	L1_SS_MAPPABLE_P(va, pa, size)					\
	((((va) | (pa)) & L1_SS_OFFSET) == 0 && (size) >= L1_SS_SIZE)

#define	L1_S_MAPPABLE_P(va, pa, size)					\
	((((va) | (pa)) & L1_S_OFFSET) == 0 && (size) >= L1_S_SIZE)

#define	L2_L_MAPPABLE_P(va, pa, size)					\
	((((va) | (pa)) & L2_L_OFFSET) == 0 && (size) >= L2_L_SIZE)

extern paddr_t physical_start, physical_end;

#define	PMAP_MAPSIZE1	L2_L_SIZE
#define	PMAP_MAPSIZE2	L1_S_SIZE
#if (ARM_MMU_V6 + ARM_MMU_V7) > 0
#define	PMAP_MAPSIZE3	L1_SS_SIZE
#endif

#ifndef _LOCORE
/*
 * Hooks for the pool allocator.
 */


#ifdef PMAP_NEED_ALLOC_POOLPAGE
struct vm_page *pmap_md_alloc_poolpage(int);
#define	PMAP_ALLOC_POOLPAGE	pmap_md_alloc_poolpage
#endif
#if defined(PMAP_NEED_ALLOC_POOLPAGE) || defined(__HAVE_MM_MD_DIRECT_MAPPED_PHYS)
vaddr_t	pmap_map_poolpage(paddr_t);
paddr_t	pmap_unmap_poolpage(vaddr_t);
#define	PMAP_MAP_POOLPAGE(pa)	pmap_map_poolpage(pa)
#define	PMAP_UNMAP_POOLPAGE(va)	pmap_unmap_poolpage(va)
#endif

#define	__HAVE_PMAP_PV_TRACK	1

void pmap_pv_protect(paddr_t, vm_prot_t);

#ifdef ARM_MMU_EXTENDED
#include <arm/arm32/pmap_v6n.h>
#else
#include <arm/arm32/pmap_v4.h>
#endif  /* ARM_MMU_EXTENDED */

#endif /* !_LOCORE */

#ifndef __BSD_PTENTRY_T__
#define	__BSD_PTENTRY_T__
typedef uint32_t pt_entry_t;
#define PRIxPTE		PRIx32
#endif

bool pmap_is_page_ro_p(struct pmap *pmap, vaddr_t, uint32_t);

#endif /* _KERNEL */

#endif	/* _ARM32_PMAP_H_ */<|MERGE_RESOLUTION|>--- conflicted
+++ resolved
@@ -218,31 +218,6 @@
 
 #define	PMAP_PTE			0x10000000 /* kenter_pa */
 
-<<<<<<< HEAD
-=======
-/*
- * Functions that we need to export
- */
-void	pmap_procwr(struct proc *, vaddr_t, int);
-void	pmap_remove_all(pmap_t);
-bool	pmap_extract(pmap_t, vaddr_t, paddr_t *);
-
-#define	PMAP_NEED_PROCWR
-#define PMAP_GROWKERNEL		/* turn on pmap_growkernel interface */
-#define	PMAP_ENABLE_PMAP_KMPAGE	/* enable the PMAP_KMPAGE flag */
-
-#if (ARM_MMU_V6 + ARM_MMU_V7) > 0
-#define	PMAP_PREFER(hint, vap, sz, td)	pmap_prefer((hint), (vap), (td))
-void	pmap_prefer(vaddr_t, vaddr_t *, int);
-#endif
-
-#ifdef _ARM_ARCH_6
-int	pmap_maxproc_set(int);
-#endif
-
-void	pmap_icache_sync_range(pmap_t, vaddr_t, vaddr_t);
-
->>>>>>> 559f2a07
 /* Functions we use internally. */
 #ifdef PMAP_STEAL_MEMORY
 void	pmap_boot_pagealloc(psize_t, psize_t, psize_t, pv_addr_t *);
@@ -308,7 +283,6 @@
  * The current top of kernel VM
  */
 extern vaddr_t	pmap_curmaxkvaddr;
-
 
 
 
@@ -447,13 +421,13 @@
 	*pdep = pde;
 	if (l1pte_page_p(pde)) {
 		KASSERTMSG((((uintptr_t)pdep / sizeof(pde)) & (PAGE_SIZE / L2_T_SIZE - 1)) == 0, "%p", pdep);
-		for (int k = 1; k < PAGE_SIZE / L2_T_SIZE; k++) {
+		for (size_t k = 1; k < PAGE_SIZE / L2_T_SIZE; k++) {
 			pde += L2_T_SIZE;
 			pdep[k] = pde;
 		}
 	} else if (l1pte_supersection_p(pde)) {
 		KASSERTMSG((((uintptr_t)pdep / sizeof(pde)) & (L1_SS_SIZE / L1_S_SIZE - 1)) == 0, "%p", pdep);
-		for (int k = 1; k < L1_SS_SIZE / L1_S_SIZE; k++) {
+		for (size_t k = 1; k < L1_SS_SIZE / L1_S_SIZE; k++) {
 			pdep[k] = pde;
 		}
 	}
@@ -472,12 +446,12 @@
 {
 	if (l1pte_lpage_p(pte)) {
 		KASSERTMSG((((uintptr_t)ptep / sizeof(pte)) & (L2_L_SIZE / L2_S_SIZE - 1)) == 0, "%p", ptep);
-		for (int k = 0; k < L2_L_SIZE / L2_S_SIZE; k++) {
+		for (size_t k = 0; k < L2_L_SIZE / L2_S_SIZE; k++) {
 			*ptep++ = pte;
 		}
 	} else {
 		KASSERTMSG((((uintptr_t)ptep / sizeof(pte)) & (PAGE_SIZE / L2_S_SIZE - 1)) == 0, "%p", ptep);
-		for (int k = 0; k < PAGE_SIZE / L2_S_SIZE; k++) {
+		for (size_t k = 0; k < PAGE_SIZE / L2_S_SIZE; k++) {
 			KASSERTMSG(*ptep == opte, "%#x [*%p] != %#x", *ptep, ptep, opte);
 			*ptep++ = pte;
 			pte += L2_S_SIZE;
@@ -492,7 +466,7 @@
 {
 	KASSERTMSG((((uintptr_t)ptep / sizeof(*ptep)) & (PAGE_SIZE / L2_S_SIZE - 1)) == 0, "%p", ptep);
 	*ptep = 0;
-	for (int k = 1; k < PAGE_SIZE / L2_S_SIZE; k++) {
+	for (vsize_t k = 1; k < PAGE_SIZE / L2_S_SIZE; k++) {
 		ptep[k] = 0;
 	}
 }
