/*	$NetBSD: pmap.h,v 1.163 2020/02/24 20:31:56 ad Exp $	*/

/*
 * Copyright (c) 2002, 2003 Wasabi Systems, Inc.
 * All rights reserved.
 *
 * Written by Jason R. Thorpe & Steve C. Woodford for Wasabi Systems, Inc.
 *
 * Redistribution and use in source and binary forms, with or without
 * modification, are permitted provided that the following conditions
 * are met:
 * 1. Redistributions of source code must retain the above copyright
 *    notice, this list of conditions and the following disclaimer.
 * 2. Redistributions in binary form must reproduce the above copyright
 *    notice, this list of conditions and the following disclaimer in the
 *    documentation and/or other materials provided with the distribution.
 * 3. All advertising materials mentioning features or use of this software
 *    must display the following acknowledgement:
 *	This product includes software developed for the NetBSD Project by
 *	Wasabi Systems, Inc.
 * 4. The name of Wasabi Systems, Inc. may not be used to endorse
 *    or promote products derived from this software without specific prior
 *    written permission.
 *
 * THIS SOFTWARE IS PROVIDED BY WASABI SYSTEMS, INC. ``AS IS'' AND
 * ANY EXPRESS OR IMPLIED WARRANTIES, INCLUDING, BUT NOT LIMITED
 * TO, THE IMPLIED WARRANTIES OF MERCHANTABILITY AND FITNESS FOR A PARTICULAR
 * PURPOSE ARE DISCLAIMED.  IN NO EVENT SHALL WASABI SYSTEMS, INC
 * BE LIABLE FOR ANY DIRECT, INDIRECT, INCIDENTAL, SPECIAL, EXEMPLARY, OR
 * CONSEQUENTIAL DAMAGES (INCLUDING, BUT NOT LIMITED TO, PROCUREMENT OF
 * SUBSTITUTE GOODS OR SERVICES; LOSS OF USE, DATA, OR PROFITS; OR BUSINESS
 * INTERRUPTION) HOWEVER CAUSED AND ON ANY THEORY OF LIABILITY, WHETHER IN
 * CONTRACT, STRICT LIABILITY, OR TORT (INCLUDING NEGLIGENCE OR OTHERWISE)
 * ARISING IN ANY WAY OUT OF THE USE OF THIS SOFTWARE, EVEN IF ADVISED OF THE
 * POSSIBILITY OF SUCH DAMAGE.
 */

/*
 * Copyright (c) 1994,1995 Mark Brinicombe.
 * All rights reserved.
 *
 * Redistribution and use in source and binary forms, with or without
 * modification, are permitted provided that the following conditions
 * are met:
 * 1. Redistributions of source code must retain the above copyright
 *    notice, this list of conditions and the following disclaimer.
 * 2. Redistributions in binary form must reproduce the above copyright
 *    notice, this list of conditions and the following disclaimer in the
 *    documentation and/or other materials provided with the distribution.
 * 3. All advertising materials mentioning features or use of this software
 *    must display the following acknowledgement:
 *	This product includes software developed by Mark Brinicombe
 * 4. The name of the author may not be used to endorse or promote products
 *    derived from this software without specific prior written permission.
 *
 * THIS SOFTWARE IS PROVIDED BY THE AUTHOR ``AS IS'' AND ANY EXPRESS OR
 * IMPLIED WARRANTIES, INCLUDING, BUT NOT LIMITED TO, THE IMPLIED WARRANTIES
 * OF MERCHANTABILITY AND FITNESS FOR A PARTICULAR PURPOSE ARE DISCLAIMED.
 * IN NO EVENT SHALL THE AUTHOR BE LIABLE FOR ANY DIRECT, INDIRECT,
 * INCIDENTAL, SPECIAL, EXEMPLARY, OR CONSEQUENTIAL DAMAGES (INCLUDING, BUT
 * NOT LIMITED TO, PROCUREMENT OF SUBSTITUTE GOODS OR SERVICES; LOSS OF USE,
 * DATA, OR PROFITS; OR BUSINESS INTERRUPTION) HOWEVER CAUSED AND ON ANY
 * THEORY OF LIABILITY, WHETHER IN CONTRACT, STRICT LIABILITY, OR TORT
 * (INCLUDING NEGLIGENCE OR OTHERWISE) ARISING IN ANY WAY OUT OF THE USE OF
 * THIS SOFTWARE, EVEN IF ADVISED OF THE POSSIBILITY OF SUCH DAMAGE.
 */

#ifndef	_ARM32_PMAP_H_
#define	_ARM32_PMAP_H_

#if defined(_KERNEL_OPT)
#include "opt_arm32_pmap.h"
#include "opt_cpuoptions.h"
#include "opt_multiprocessor.h"
#endif

#ifdef _KERNEL
#include <arm/cpuconf.h>
#include <arm/arm32/pte.h>
#ifndef _LOCORE
#include <arm/cpufunc.h>
#include <arm/locore.h>
#include <uvm/uvm_object.h>
#include <uvm/pmap/pmap_pvt.h>
#endif

/*
 * a pmap describes a processes' 4GB virtual address space.  this
 * virtual address space can be broken up into 4096 1MB regions which
 * are described by L1 PTEs in the L1 table.
 *
 * There is a line drawn at KERNEL_BASE.  Everything below that line
 * changes when the VM context is switched.  Everything above that line
 * is the same no matter which VM context is running.  This is achieved
 * by making the L1 PTEs for those slots above KERNEL_BASE reference
 * kernel L2 tables.
 *
 * The basic layout of the virtual address space thus looks like this:
 *
 *	0xffffffff
 *	.
 *	.
 *	.
 *	KERNEL_BASE
 *	--------------------
 *	.
 *	.
 *	.
 *	0x00000000
 */

/*
 * The number of L2 descriptor tables which can be tracked by an l2_dtable.
 * A bucket size of 16 provides for 16MB of contiguous virtual address
 * space per l2_dtable. Most processes will, therefore, require only two or
 * three of these to map their whole working set.
 */
#define	L2_BUCKET_XLOG2	(L1_S_SHIFT)
#define	L2_BUCKET_XSIZE	(1 << L2_BUCKET_XLOG2)
#define	L2_BUCKET_LOG2	4
#define	L2_BUCKET_SIZE	(1 << L2_BUCKET_LOG2)

/*
 * Given the above "L2-descriptors-per-l2_dtable" constant, the number
 * of l2_dtable structures required to track all possible page descriptors
 * mappable by an L1 translation table is given by the following constants:
 */
#define	L2_LOG2		(32 - (L2_BUCKET_XLOG2 + L2_BUCKET_LOG2))
#define	L2_SIZE		(1 << L2_LOG2)

/*
 * tell MI code that the cache is virtually-indexed.
 * ARMv6 is physically-tagged but all others are virtually-tagged.
 */
#if (ARM_MMU_V6 + ARM_MMU_V7) > 0
#define	PMAP_CACHE_VIPT
#else
#define	PMAP_CACHE_VIVT
#endif


#ifndef _LOCORE

/*
 * This structure is used by machine-dependent code to describe
 * static mappings of devices, created at bootstrap time.
 */
struct pmap_devmap {
	vaddr_t		pd_va;		/* virtual address */
	paddr_t		pd_pa;		/* physical address */
	psize_t		pd_size;	/* size of region */
	vm_prot_t	pd_prot;	/* protection code */
	int		pd_cache;	/* cache attributes */
};

#define	DEVMAP_ALIGN(a)	((a) & ~L1_S_OFFSET)
#define	DEVMAP_SIZE(s)	roundup2((s), L1_S_SIZE)
#define	DEVMAP_ENTRY(va, pa, sz)			\
	{						\
		.pd_va = DEVMAP_ALIGN(va),		\
		.pd_pa = DEVMAP_ALIGN(pa),		\
		.pd_size = DEVMAP_SIZE(sz),		\
		.pd_prot = VM_PROT_READ|VM_PROT_WRITE,	\
		.pd_cache = PTE_DEV			\
	}
#define	DEVMAP_ENTRY_END	{ 0 }

<<<<<<< HEAD
=======
/*
 * The pmap structure itself
 */
struct pmap {
	kmutex_t		pm_lock;
	u_int			pm_refs;
#ifndef ARM_HAS_VBAR
	pd_entry_t		*pm_pl1vec;
	pd_entry_t		pm_l1vec;
#endif
	struct l2_dtable	*pm_l2[L2_SIZE];
	struct pmap_statistics	pm_stats;
	LIST_ENTRY(pmap)	pm_list;
#ifdef ARM_MMU_EXTENDED
	pd_entry_t		*pm_l1;
	paddr_t			pm_l1_pa;
	bool			pm_remove_all;
#ifdef MULTIPROCESSOR
	kcpuset_t		*pm_onproc;
	kcpuset_t		*pm_active;
#if PMAP_TLB_MAX > 1
	u_int			pm_shootdown_pending;
#endif
#endif
	struct pmap_asid_info	pm_pai[PMAP_TLB_MAX];
#else
	struct l1_ttable	*pm_l1;
	union pmap_cache_state	pm_cstate;
	uint8_t			pm_domain;
	bool			pm_activated;
	bool			pm_remove_all;
#endif
};

struct pmap_kernel {
	struct pmap		kernel_pmap;
};
>>>>>>> 1dfce182

/*
 * Physical / virtual address structure. In a number of places (particularly
 * during bootstrapping) we need to keep track of the physical and virtual
 * addresses of various pages
 */
typedef struct pv_addr {
	SLIST_ENTRY(pv_addr) pv_list;
	paddr_t pv_pa;
	vaddr_t pv_va;
	vsize_t pv_size;
	uint8_t pv_cache;
	uint8_t pv_prot;
} pv_addr_t;
typedef SLIST_HEAD(, pv_addr) pv_addrqh_t;

extern pv_addrqh_t pmap_freeq;
extern pv_addr_t kernelstack;
extern pv_addr_t abtstack;
extern pv_addr_t fiqstack;
extern pv_addr_t irqstack;
extern pv_addr_t undstack;
extern pv_addr_t idlestack;
extern pv_addr_t systempage;
extern pv_addr_t kernel_l1pt;

/*
 * Determine various modes for PTEs (user vs. kernel, cacheable
 * vs. non-cacheable).
 */
#define	PTE_KERNEL	0
#define	PTE_USER	1
#define	PTE_NOCACHE	0
#define	PTE_CACHE	1
#define	PTE_PAGETABLE	2
#define	PTE_DEV		3

/*
 * Commonly referenced structures
 */
extern int		pmap_debug_level; /* Only exists if PMAP_DEBUG */
extern int		arm_poolpage_vmfreelist;


#define	pmap_phys_address(ppn)		(arm_ptob((ppn)))
u_int arm32_mmap_flags(paddr_t);
#define	ARM32_MMAP_WRITECOMBINE		0x40000000
#define	ARM32_MMAP_CACHEABLE		0x20000000
#define	ARM_MMAP_WRITECOMBINE		ARM32_MMAP_WRITECOMBINE
#define	ARM_MMAP_CACHEABLE		ARM32_MMAP_CACHEABLE
#define	pmap_mmap_flags(ppn)		arm32_mmap_flags(ppn)

#define	PMAP_PTE			0x10000000 /* kenter_pa */
#define	PMAP_DEV			0x20000000 /* kenter_pa */
#define	PMAP_DEV_SO			0x40000000 /* kenter_pa */
#define	PMAP_DEV_MASK			(PMAP_DEV | PMAP_DEV_SO)

/* Functions we use internally. */
#ifdef PMAP_STEAL_MEMORY
void	pmap_boot_pagealloc(psize_t, psize_t, psize_t, pv_addr_t *);
void	pmap_boot_pageadd(pv_addr_t *);
vaddr_t	pmap_steal_memory(vsize_t, vaddr_t *, vaddr_t *);
#endif
void	pmap_bootstrap(vaddr_t, vaddr_t);

void	pmap_do_remove(pmap_t, vaddr_t, vaddr_t, int);
int	pmap_fault_fixup(pmap_t, vaddr_t, vm_prot_t, int);
int	pmap_prefetchabt_fixup(void *);
bool	pmap_get_pde_pte(pmap_t, vaddr_t, pd_entry_t **, pt_entry_t **);
bool	pmap_get_pde(pmap_t, vaddr_t, pd_entry_t **);
bool	pmap_extract_coherency(pmap_t, vaddr_t, paddr_t *, bool *);

void	pmap_icache_sync_range(pmap_t, vaddr_t, vaddr_t);

void	pmap_debug(int);
void	pmap_postinit(void);

void	vector_page_setprot(int);

const struct pmap_devmap *pmap_devmap_find_pa(paddr_t, psize_t);
const struct pmap_devmap *pmap_devmap_find_va(vaddr_t, vsize_t);

/* Bootstrapping routines. */
void	pmap_map_section(vaddr_t, vaddr_t, paddr_t, int, int);
void	pmap_map_entry(vaddr_t, vaddr_t, paddr_t, int, int);
vsize_t	pmap_map_chunk(vaddr_t, vaddr_t, paddr_t, vsize_t, int, int);
void	pmap_unmap_chunk(vaddr_t, vaddr_t, vsize_t);
void	pmap_link_l2pt(vaddr_t, vaddr_t, pv_addr_t *);
void	pmap_devmap_bootstrap(vaddr_t, const struct pmap_devmap *);
void	pmap_devmap_register(const struct pmap_devmap *);

/*
 * Special page zero routine for use by the idle loop (no cache cleans).
 */
bool	pmap_pageidlezero(paddr_t);
#define	PMAP_PAGEIDLEZERO(pa)	pmap_pageidlezero((pa))

#if defined(ARM_MMU_EXTENDED)
#define	__HAVE_MM_MD_DIRECT_MAPPED_PHYS
/*
 * Ending VA of direct mapped memory (usually KERNEL_VM_BASE).
 */
extern vaddr_t pmap_directlimit;
#endif

#ifdef __HAVE_MM_MD_DIRECT_MAPPED_PHYS
/*
 * For the pmap, this is a more useful way to map a direct mapped page.
 * It returns either the direct-mapped VA or the VA supplied if it can't
 * be direct mapped.
 */
vaddr_t	pmap_direct_mapped_phys(paddr_t, bool *, vaddr_t);
#endif

/*
 * used by dumpsys to record the PA of the L1 table
 */
uint32_t pmap_kernel_L1_addr(void);
/*
 * The current top of kernel VM
 */
extern vaddr_t	pmap_curmaxkvaddr;



#if 0


/* XXXNH maybe these can live in pmap_common only - xscale stuff can go there */

/*
 * pmap copy/zero page
 */
extern pt_entry_t *csrc_pte, *cdst_pte;
extern vaddr_t csrcp, cdstp;
#ifdef MULTIPROCESSOR
extern size_t cnptes;
#define	cpu_csrc_pte(o)	(csrc_pte + cnptes * cpu_number() + ((o) >> L2_S_SHIFT))
#define	cpu_cdst_pte(o)	(cdst_pte + cnptes * cpu_number() + ((o) >> L2_S_SHIFT))
#define	cpu_csrcp(o)	(csrcp + L2_S_SIZE * cnptes * cpu_number() + (o))
#define	cpu_cdstp(o)	(cdstp + L2_S_SIZE * cnptes * cpu_number() + (o))
#else
#define	cpu_csrc_pte(o)	(csrc_pte + ((o) >> L2_S_SHIFT))
#define	cpu_cdst_pte(o)	(cdst_pte + ((o) >> L2_S_SHIFT))
#define	cpu_csrcp(o)	(csrcp + (o))
#define	cpu_cdstp(o)	(cdstp + (o))
#endif
#endif






#if 0
// XXXNH move to pmap_v4.h

/*
 * Useful macros and constants
 */

/*
 * Virtual address to physical address
 */
static inline paddr_t
vtophys(vaddr_t va)
{
	paddr_t pa;

	if (pmap_extract(pmap_kernel(), va, &pa) == false)
		return 0;	/* XXXSCW: Panic? */

	return pa;
}
#endif

/*
 * The new pmap ensures that page-tables are always mapping Write-Thru.
 * Thus, on some platforms we can run fast and loose and avoid syncing PTEs
 * on every change.
 *
 * Unfortunately, not all CPUs have a write-through cache mode.  So we
 * define PMAP_NEEDS_PTE_SYNC for C code to conditionally do PTE syncs,
 * and if there is the chance for PTE syncs to be needed, we define
 * PMAP_INCLUDE_PTE_SYNC so e.g. assembly code can include (and run)
 * the code.
 */
extern int pmap_needs_pte_sync;
#if defined(_KERNEL_OPT)
/*
 * Perform compile time evaluation of PMAP_NEEDS_PTE_SYNC when only a
 * single MMU type is selected.
 *
 * StrongARM SA-1 caches do not have a write-through mode.  So, on these,
 * we need to do PTE syncs. Additionally, V6 MMUs also need PTE syncs.
 * Finally, MEMC, GENERIC and XSCALE MMUs do not need PTE syncs.
 *
 * Use run time evaluation for all other cases.
 *
 */
#if (ARM_NMMUS == 1)
#if (ARM_MMU_SA1 + ARM_MMU_V6 != 0)
#define	PMAP_INCLUDE_PTE_SYNC
#define	PMAP_NEEDS_PTE_SYNC	1
#elif (ARM_MMU_MEMC + ARM_MMU_GENERIC + ARM_MMU_XSCALE != 0)
#define	PMAP_NEEDS_PTE_SYNC	0
#endif
#endif
#endif /* _KERNEL_OPT */

/*
 * Provide a fallback in case we were not able to determine it at
 * compile-time.
 */
#ifndef PMAP_NEEDS_PTE_SYNC
#define	PMAP_NEEDS_PTE_SYNC	pmap_needs_pte_sync
#define	PMAP_INCLUDE_PTE_SYNC
#endif

static inline void
pmap_ptesync(pt_entry_t *ptep, size_t cnt)
{
	if (PMAP_NEEDS_PTE_SYNC) {
		cpu_dcache_wb_range((vaddr_t)ptep, cnt * sizeof(pt_entry_t));
#ifdef SHEEVA_L2_CACHE
		cpu_sdcache_wb_range((vaddr_t)ptep, -1,
		    cnt * sizeof(pt_entry_t));
#endif
	}
	arm_dsb();
}

#define	PDE_SYNC(pdep)			pmap_ptesync((pdep), 1)
#define	PDE_SYNC_RANGE(pdep, cnt)	pmap_ptesync((pdep), (cnt))
#define	PTE_SYNC(ptep)			pmap_ptesync((ptep), PAGE_SIZE / L2_S_SIZE)
#define	PTE_SYNC_RANGE(ptep, cnt)	pmap_ptesync((ptep), (cnt))

#define	l1pte_valid_p(pde)	((pde) != 0)
#define	l1pte_section_p(pde)	(((pde) & L1_TYPE_MASK) == L1_TYPE_S)
#define	l1pte_supersection_p(pde) (l1pte_section_p(pde)	\
				&& ((pde) & L1_S_V6_SUPER) != 0)
<<<<<<< HEAD
#define	l1pte_page_p(pde)	(((pde) & L1_TYPE_MASK) == L1_TYPE_C)
#define	l1pte_fpage_p(pde)	(((pde) & L1_TYPE_MASK) == L1_TYPE_F)
#define	l1pte_pa(pde)		((pde) & L1_C_ADDR_MASK)
#define	l1pte_index(v)		((vaddr_t)(v) >> L1_S_SHIFT)
#define	l1pte_pgindex(v)	l1pte_index((v) & L1_ADDR_BITS \
		& ~(PAGE_SIZE * PAGE_SIZE / sizeof(pt_entry_t) - 1))
=======
#define l1pte_page_p(pde)	(((pde) & L1_TYPE_MASK) == L1_TYPE_C)
#define l1pte_fpage_p(pde)	(((pde) & L1_TYPE_MASK) == L1_TYPE_F)
#define l1pte_pa(pde)		((pde) & L1_C_ADDR_MASK)
#define l1pte_index(v)		((vaddr_t)(v) >> L1_S_SHIFT)
>>>>>>> 1dfce182

static inline void
l1pte_setone(pt_entry_t *pdep, pt_entry_t pde)
{
	*pdep = pde;
}

static inline void
l1pte_set(pt_entry_t *pdep, pt_entry_t pde)
{
	*pdep = pde;
	if (l1pte_page_p(pde)) {
		KASSERTMSG((((uintptr_t)pdep / sizeof(pde)) & (PAGE_SIZE / L2_T_SIZE - 1)) == 0, "%p", pdep);
		for (size_t k = 1; k < PAGE_SIZE / L2_T_SIZE; k++) {
			pde += L2_T_SIZE;
			pdep[k] = pde;
		}
	} else if (l1pte_supersection_p(pde)) {
		KASSERTMSG((((uintptr_t)pdep / sizeof(pde)) & (L1_SS_SIZE / L1_S_SIZE - 1)) == 0, "%p", pdep);
		for (size_t k = 1; k < L1_SS_SIZE / L1_S_SIZE; k++) {
			pdep[k] = pde;
		}
	}
}

#define	l2pte_index(v)		((((v) & L2_ADDR_BITS) >> PGSHIFT) << (PGSHIFT-L2_S_SHIFT))
#define	l2pte_valid_p(pte)	(((pte) & L2_TYPE_MASK) != L2_TYPE_INV)
#define	l2pte_pa(pte)		((pte) & L2_S_FRAME)
#define	l1pte_lpage_p(pte)	(((pte) & L2_TYPE_MASK) == L2_TYPE_L)
#define	l2pte_minidata_p(pte)	(((pte) & \
				 (L2_B | L2_C | L2_XS_T_TEX(TEX_XSCALE_X)))\
				 == (L2_C | L2_XS_T_TEX(TEX_XSCALE_X)))

static inline void
l2pte_set(pt_entry_t *ptep, pt_entry_t pte, pt_entry_t opte)
{
	if (l1pte_lpage_p(pte)) {
		KASSERTMSG((((uintptr_t)ptep / sizeof(pte)) & (L2_L_SIZE / L2_S_SIZE - 1)) == 0, "%p", ptep);
		for (size_t k = 0; k < L2_L_SIZE / L2_S_SIZE; k++) {
			*ptep++ = pte;
		}
	} else {
		KASSERTMSG((((uintptr_t)ptep / sizeof(pte)) & (PAGE_SIZE / L2_S_SIZE - 1)) == 0, "%p", ptep);
		for (size_t k = 0; k < PAGE_SIZE / L2_S_SIZE; k++) {
			KASSERTMSG(*ptep == opte, "%#x [*%p] != %#x", *ptep, ptep, opte);
			*ptep++ = pte;
			pte += L2_S_SIZE;
			if (opte)
				opte += L2_S_SIZE;
		}
	}
}

static inline void
l2pte_reset(pt_entry_t *ptep)
{
	KASSERTMSG((((uintptr_t)ptep / sizeof(*ptep)) & (PAGE_SIZE / L2_S_SIZE - 1)) == 0, "%p", ptep);
	*ptep = 0;
	for (vsize_t k = 1; k < PAGE_SIZE / L2_S_SIZE; k++) {
		ptep[k] = 0;
	}
}

/* L1 and L2 page table macros */
#define	pmap_pde_v(pde)		l1pte_valid(*(pde))
#define pmap_pde_section(pde)	l1pte_section_p(*(pde))
#define	pmap_pde_supersection(pde)	l1pte_supersection_p(*(pde))
#define	pmap_pde_page(pde)	l1pte_page_p(*(pde))
#define	pmap_pde_fpage(pde)	l1pte_fpage_p(*(pde))

#define	pmap_pte_v(pte)		l2pte_valid_p(*(pte))
#define	pmap_pte_pa(pte)	l2pte_pa(*(pte))

/* Size of the kernel part of the L1 page table */
#define	KERNEL_PD_SIZE	\
	(L1_TABLE_SIZE - (KERNEL_BASE >> L1_S_SHIFT) * sizeof(pd_entry_t))

void	bzero_page(vaddr_t);
void	bcopy_page(vaddr_t, vaddr_t);

#ifdef FPU_VFP
void	bzero_page_vfp(vaddr_t);
void	bcopy_page_vfp(vaddr_t, vaddr_t);
#endif

/************************* ARM MMU configuration *****************************/

#if (ARM_MMU_GENERIC + ARM_MMU_SA1 + ARM_MMU_V6 + ARM_MMU_V7) != 0
void	pmap_copy_page_generic(paddr_t, paddr_t);
void	pmap_zero_page_generic(paddr_t);

void	pmap_pte_init_generic(void);
#if defined(CPU_ARM8)
void	pmap_pte_init_arm8(void);
#endif
#if defined(CPU_ARM9)
void	pmap_pte_init_arm9(void);
#endif /* CPU_ARM9 */
#if defined(CPU_ARM10)
void	pmap_pte_init_arm10(void);
#endif /* CPU_ARM10 */
#if defined(CPU_ARM11)	/* ARM_MMU_V6 */
void	pmap_pte_init_arm11(void);
#endif /* CPU_ARM11 */
#if defined(CPU_ARM11MPCORE)	/* ARM_MMU_V6 */
void	pmap_pte_init_arm11mpcore(void);
#endif
#if ARM_MMU_V6 == 1
void	pmap_pte_init_armv6(void);
#endif /* ARM_MMU_V6 */
#if ARM_MMU_V7 == 1
void	pmap_pte_init_armv7(void);
#endif /* ARM_MMU_V7 */
#endif /* (ARM_MMU_GENERIC + ARM_MMU_SA1) != 0 */

#if ARM_MMU_SA1 == 1
void	pmap_pte_init_sa1(void);
#endif /* ARM_MMU_SA1 == 1 */

#if ARM_MMU_XSCALE == 1
void	pmap_copy_page_xscale(paddr_t, paddr_t);
void	pmap_zero_page_xscale(paddr_t);

void	pmap_pte_init_xscale(void);

void	xscale_setup_minidata(vaddr_t, vaddr_t, paddr_t);

#define	PMAP_UAREA(va)		pmap_uarea(va)
void	pmap_uarea(vaddr_t);
#endif /* ARM_MMU_XSCALE == 1 */

extern pt_entry_t		pte_l1_s_nocache_mode;
extern pt_entry_t		pte_l2_l_nocache_mode;
extern pt_entry_t		pte_l2_s_nocache_mode;

extern pt_entry_t		pte_l1_s_cache_mode;
extern pt_entry_t		pte_l2_l_cache_mode;
extern pt_entry_t		pte_l2_s_cache_mode;

extern pt_entry_t		pte_l1_s_cache_mode_pt;
extern pt_entry_t		pte_l2_l_cache_mode_pt;
extern pt_entry_t		pte_l2_s_cache_mode_pt;

extern pt_entry_t		pte_l1_s_wc_mode;
extern pt_entry_t		pte_l2_l_wc_mode;
extern pt_entry_t		pte_l2_s_wc_mode;

extern pt_entry_t		pte_l1_s_cache_mask;
extern pt_entry_t		pte_l2_l_cache_mask;
extern pt_entry_t		pte_l2_s_cache_mask;

extern pt_entry_t		pte_l1_s_prot_u;
extern pt_entry_t		pte_l1_s_prot_w;
extern pt_entry_t		pte_l1_s_prot_ro;
extern pt_entry_t		pte_l1_s_prot_mask;

extern pt_entry_t		pte_l2_s_prot_u;
extern pt_entry_t		pte_l2_s_prot_w;
extern pt_entry_t		pte_l2_s_prot_ro;
extern pt_entry_t		pte_l2_s_prot_mask;

extern pt_entry_t		pte_l2_l_prot_u;
extern pt_entry_t		pte_l2_l_prot_w;
extern pt_entry_t		pte_l2_l_prot_ro;
extern pt_entry_t		pte_l2_l_prot_mask;

extern pt_entry_t		pte_l1_ss_proto;
extern pt_entry_t		pte_l1_s_proto;
extern pt_entry_t		pte_l1_c_proto;
extern pt_entry_t		pte_l2_s_proto;

extern void (*pmap_copy_page_func)(paddr_t, paddr_t);
extern void (*pmap_zero_page_func)(paddr_t);

#endif /* !_LOCORE */

/*****************************************************************************/

#define	KERNEL_PID		0	/* The kernel uses ASID 0 */

/*
 * Definitions for MMU domains
 */
#define	PMAP_DOMAINS		15	/* 15 'user' domains (1-15) */
#define	PMAP_DOMAIN_KERNEL	0	/* The kernel pmap uses domain #0 */

#ifdef ARM_MMU_EXTENDED
#define	PMAP_DOMAIN_USER	1	/* User pmaps use domain #1 */
#define	DOMAIN_DEFAULT		((DOMAIN_CLIENT << (PMAP_DOMAIN_KERNEL*2)) | (DOMAIN_CLIENT << (PMAP_DOMAIN_USER*2)))
#else
#define	DOMAIN_DEFAULT		((DOMAIN_CLIENT << (PMAP_DOMAIN_KERNEL*2)))
#endif

/*
 * These macros define the various bit masks in the PTE.
 *
 * We use these macros since we use different bits on different processor
 * models.
 */
#define	L1_S_PROT_U_generic	(L1_S_AP(AP_U))
#define	L1_S_PROT_W_generic	(L1_S_AP(AP_W))
#define	L1_S_PROT_RO_generic	(0)
#define	L1_S_PROT_MASK_generic	(L1_S_PROT_U|L1_S_PROT_W|L1_S_PROT_RO)

#define	L1_S_PROT_U_xscale	(L1_S_AP(AP_U))
#define	L1_S_PROT_W_xscale	(L1_S_AP(AP_W))
#define	L1_S_PROT_RO_xscale	(0)
#define	L1_S_PROT_MASK_xscale	(L1_S_PROT_U|L1_S_PROT_W|L1_S_PROT_RO)

#define	L1_S_PROT_U_armv6	(L1_S_AP(AP_R) | L1_S_AP(AP_U))
#define	L1_S_PROT_W_armv6	(L1_S_AP(AP_W))
#define	L1_S_PROT_RO_armv6	(L1_S_AP(AP_R) | L1_S_AP(AP_RO))
#define	L1_S_PROT_MASK_armv6	(L1_S_PROT_U|L1_S_PROT_W|L1_S_PROT_RO)

#define	L1_S_PROT_U_armv7	(L1_S_AP(AP_R) | L1_S_AP(AP_U))
#define	L1_S_PROT_W_armv7	(L1_S_AP(AP_W))
#define	L1_S_PROT_RO_armv7	(L1_S_AP(AP_R) | L1_S_AP(AP_RO))
#define	L1_S_PROT_MASK_armv7	(L1_S_PROT_U|L1_S_PROT_W|L1_S_PROT_RO)

#define	L1_S_CACHE_MASK_generic	(L1_S_B|L1_S_C)
#define	L1_S_CACHE_MASK_xscale	(L1_S_B|L1_S_C|L1_S_XS_TEX(TEX_XSCALE_X))
#define	L1_S_CACHE_MASK_armv6	(L1_S_B|L1_S_C|L1_S_XS_TEX(TEX_ARMV6_TEX))
#define	L1_S_CACHE_MASK_armv6n	(L1_S_B|L1_S_C|L1_S_XS_TEX(TEX_ARMV6_TEX)|L1_S_V6_S)
#define	L1_S_CACHE_MASK_armv7	(L1_S_B|L1_S_C|L1_S_XS_TEX(TEX_ARMV6_TEX)|L1_S_V6_S)
#ifdef ARM_MMU_EXTENDED
#define	L1_S_TRE(x)		(__SHIFTIN(__SHIFTOUT((x), __BIT(2)), L1_S_XS_TEX(1)) | __SHIFTIN(__SHIFTOUT((x), __BITS(1, 0)), L1_S_B|L1_S_C))
#define	L1_S_NORMAL_NC		L1_S_TRE(TRE_NORMAL_NC)
#define	L1_S_NORMAL_WB		L1_S_TRE(TRE_NORMAL_WB)
#define	L1_S_NORMAL_WT		L1_S_TRE(TRE_NORMAL_WT)
#define	L1_S_DEVICE		L1_S_TRE(TRE_DEVICE)
#define	L1_S_STRONG		L1_S_TRE(TRE_STRONG)
#define	L1_S_OSBIT0		L1_S_XS_TEX(TEX_ARMV6_TEX1)
#define	L1_S_OSBIT1		L1_S_XS_TEX(TEX_ARMV6_TEX2)
#endif

#define	L2_L_PROT_U_generic	(L2_AP(AP_U))
#define	L2_L_PROT_W_generic	(L2_AP(AP_W))
#define	L2_L_PROT_RO_generic	(0)
#define	L2_L_PROT_MASK_generic	(L2_L_PROT_U|L2_L_PROT_W|L2_L_PROT_RO)

#define	L2_L_PROT_U_xscale	(L2_AP(AP_U))
#define	L2_L_PROT_W_xscale	(L2_AP(AP_W))
#define	L2_L_PROT_RO_xscale	(0)
#define	L2_L_PROT_MASK_xscale	(L2_L_PROT_U|L2_L_PROT_W|L2_L_PROT_RO)

#define	L2_L_PROT_U_armv6n	(L2_AP0(AP_R) | L2_AP0(AP_U))
#define	L2_L_PROT_W_armv6n	(L2_AP0(AP_W))
#define	L2_L_PROT_RO_armv6n	(L2_AP0(AP_R) | L2_AP0(AP_RO))
#define	L2_L_PROT_MASK_armv6n	(L2_L_PROT_U|L2_L_PROT_W|L2_L_PROT_RO)

#define	L2_L_PROT_U_armv7	(L2_AP0(AP_R) | L2_AP0(AP_U))
#define	L2_L_PROT_W_armv7	(L2_AP0(AP_W))
#define	L2_L_PROT_RO_armv7	(L2_AP0(AP_R) | L2_AP0(AP_RO))
#define	L2_L_PROT_MASK_armv7	(L2_L_PROT_U|L2_L_PROT_W|L2_L_PROT_RO)

#define	L2_L_CACHE_MASK_generic	(L2_B|L2_C)
#define	L2_L_CACHE_MASK_xscale	(L2_B|L2_C|L2_XS_L_TEX(TEX_XSCALE_X))
#define	L2_L_CACHE_MASK_armv6	(L2_B|L2_C|L2_V6_L_TEX(TEX_ARMV6_TEX))
#define	L2_L_CACHE_MASK_armv6n	(L2_B|L2_C|L2_V6_L_TEX(TEX_ARMV6_TEX)|L2_XS_S)
#define	L2_L_CACHE_MASK_armv7	(L2_B|L2_C|L2_V6_L_TEX(TEX_ARMV6_TEX)|L2_XS_S)
#ifdef ARM_MMU_EXTENDED
#define	L2_L_TRE(x)		(__SHIFTIN(__SHIFTOUT((x), __BIT(2)), L2_V6_L_TEX(TEX_ARMV6_TEX0)) | __SHIFTIN(__SHIFTOUT((x), __BITS(1, 0)), L2_B|L2_C))
#define	L2_L_NORMAL_NC		L2_L_TRE(TRE_NORMAL_NC)
#define	L2_L_NORMAL_WB		L2_L_TRE(TRE_NORMAL_WB)
#define	L2_L_NORMAL_WT		L2_L_TRE(TRE_NORMAL_WT)
#define	L2_L_DEVICE		L2_L_TRE(TRE_DEVICE)
#define	L2_L_STRONG		L2_L_TRE(TRE_STRONG)
#define	L2_L_OSBIT0		L2_V6_L_TEX(TEX_ARMV6_TEX1)
#define	L2_L_OSBIT1		L2_V6_L_TEX(TEX_ARMV6_TEX2)
#endif

#define	L2_S_PROT_U_generic	(L2_AP(AP_U))
#define	L2_S_PROT_W_generic	(L2_AP(AP_W))
#define	L2_S_PROT_RO_generic	(0)
#define	L2_S_PROT_MASK_generic	(L2_S_PROT_U|L2_S_PROT_W|L2_S_PROT_RO)

#define	L2_S_PROT_U_xscale	(L2_AP0(AP_U))
#define	L2_S_PROT_W_xscale	(L2_AP0(AP_W))
#define	L2_S_PROT_RO_xscale	(0)
#define	L2_S_PROT_MASK_xscale	(L2_S_PROT_U|L2_S_PROT_W|L2_S_PROT_RO)

#define	L2_S_PROT_U_armv6n	(L2_AP0(AP_R) | L2_AP0(AP_U))
#define	L2_S_PROT_W_armv6n	(L2_AP0(AP_W))
#define	L2_S_PROT_RO_armv6n	(L2_AP0(AP_R) | L2_AP0(AP_RO))
#define	L2_S_PROT_MASK_armv6n	(L2_S_PROT_U|L2_S_PROT_W|L2_S_PROT_RO)

#define	L2_S_PROT_U_armv7	(L2_AP0(AP_R) | L2_AP0(AP_U))
#define	L2_S_PROT_W_armv7	(L2_AP0(AP_W))
#define	L2_S_PROT_RO_armv7	(L2_AP0(AP_R) | L2_AP0(AP_RO))
#define	L2_S_PROT_MASK_armv7	(L2_S_PROT_U|L2_S_PROT_W|L2_S_PROT_RO)

#define	L2_S_CACHE_MASK_generic	(L2_B|L2_C)
#define	L2_S_CACHE_MASK_xscale	(L2_B|L2_C|L2_XS_T_TEX(TEX_XSCALE_X))
#define	L2_XS_CACHE_MASK_armv6	(L2_B|L2_C|L2_V6_XS_TEX(TEX_ARMV6_TEX))
#ifdef	ARMV6_EXTENDED_SMALL_PAGE
#define	L2_S_CACHE_MASK_armv6c	L2_XS_CACHE_MASK_armv6
#else
#define	L2_S_CACHE_MASK_armv6c	L2_S_CACHE_MASK_generic
#endif
#define	L2_S_CACHE_MASK_armv6n	(L2_B|L2_C|L2_V6_XS_TEX(TEX_ARMV6_TEX)|L2_XS_S)
#define	L2_S_CACHE_MASK_armv7	(L2_B|L2_C|L2_V6_XS_TEX(TEX_ARMV6_TEX)|L2_XS_S)
#ifdef ARM_MMU_EXTENDED
#define	L2_S_TRE(x)		(__SHIFTIN(__SHIFTOUT((x), __BIT(2)), L2_V6_XS_TEX(TEX_ARMV6_TEX0)) | __SHIFTIN(__SHIFTOUT((x), __BITS(1,0)), L2_B|L2_C))
#define	L2_S_NORMAL_NC		L2_S_TRE(TRE_NORMAL_NC)
#define	L2_S_NORMAL_WB		L2_S_TRE(TRE_NORMAL_WB)
#define	L2_S_NORMAL_WT		L2_S_TRE(TRE_NORMAL_WT)
#define	L2_S_DEVICE		L2_S_TRE(TRE_DEVICE)
#define	L2_S_STRONG		L2_S_TRE(TRE_STRONG)
#define	L2_S_OSBIT0		L2_V6_XS_TEX(TEX_ARMV6_TEX1)
#define	L2_S_OSBIT1		L2_V6_XS_TEX(TEX_ARMV6_TEX2)
#endif

#define	L1_S_PROTO_generic	(L1_TYPE_S | L1_S_IMP)
#define	L1_S_PROTO_xscale	(L1_TYPE_S)
#define	L1_S_PROTO_armv6	(L1_TYPE_S)
#define	L1_S_PROTO_armv7	(L1_TYPE_S)

#define	L1_SS_PROTO_generic	0
#define	L1_SS_PROTO_xscale	0
#define	L1_SS_PROTO_armv6	(L1_TYPE_S | L1_S_V6_SS)
#define	L1_SS_PROTO_armv7	(L1_TYPE_S | L1_S_V6_SS)

#define	L1_C_PROTO_generic	(L1_TYPE_C | L1_C_IMP2)
#define	L1_C_PROTO_xscale	(L1_TYPE_C)
#define	L1_C_PROTO_armv6	(L1_TYPE_C)
#define	L1_C_PROTO_armv7	(L1_TYPE_C)

#define	L2_L_PROTO		(L2_TYPE_L)

#define	L2_S_PROTO_generic	(L2_TYPE_S)
#define	L2_S_PROTO_xscale	(L2_TYPE_XS)
#ifdef	ARMV6_EXTENDED_SMALL_PAGE
#define	L2_S_PROTO_armv6c	(L2_TYPE_XS)    /* XP=0, extended small page */
#else
#define	L2_S_PROTO_armv6c	(L2_TYPE_S)	/* XP=0, subpage APs */
#endif
#ifdef ARM_MMU_EXTENDED
#define	L2_S_PROTO_armv6n	(L2_TYPE_S|L2_XS_XN)
#else
#define	L2_S_PROTO_armv6n	(L2_TYPE_S)	/* with XP=1 */
#endif
#ifdef ARM_MMU_EXTENDED
#define	L2_S_PROTO_armv7	(L2_TYPE_S|L2_XS_XN)
#else
#define	L2_S_PROTO_armv7	(L2_TYPE_S)
#endif

/*
 * User-visible names for the ones that vary with MMU class.
 */

#if ARM_NMMUS > 1
/* More than one MMU class configured; use variables. */
#define	L1_S_PROT_U		pte_l1_s_prot_u
#define	L1_S_PROT_W		pte_l1_s_prot_w
#define	L1_S_PROT_RO		pte_l1_s_prot_ro
#define	L1_S_PROT_MASK		pte_l1_s_prot_mask

#define	L2_S_PROT_U		pte_l2_s_prot_u
#define	L2_S_PROT_W		pte_l2_s_prot_w
#define	L2_S_PROT_RO		pte_l2_s_prot_ro
#define	L2_S_PROT_MASK		pte_l2_s_prot_mask

#define	L2_L_PROT_U		pte_l2_l_prot_u
#define	L2_L_PROT_W		pte_l2_l_prot_w
#define	L2_L_PROT_RO		pte_l2_l_prot_ro
#define	L2_L_PROT_MASK		pte_l2_l_prot_mask

#define	L1_S_CACHE_MASK		pte_l1_s_cache_mask
#define	L2_L_CACHE_MASK		pte_l2_l_cache_mask
#define	L2_S_CACHE_MASK		pte_l2_s_cache_mask

#define	L1_SS_PROTO		pte_l1_ss_proto
#define	L1_S_PROTO		pte_l1_s_proto
#define	L1_C_PROTO		pte_l1_c_proto
#define	L2_S_PROTO		pte_l2_s_proto

#define	pmap_copy_page(s, d)	(*pmap_copy_page_func)((s), (d))
#define	pmap_zero_page(d)	(*pmap_zero_page_func)((d))
#elif (ARM_MMU_GENERIC + ARM_MMU_SA1) != 0
#define	L1_S_PROT_U		L1_S_PROT_U_generic
#define	L1_S_PROT_W		L1_S_PROT_W_generic
#define	L1_S_PROT_RO		L1_S_PROT_RO_generic
#define	L1_S_PROT_MASK		L1_S_PROT_MASK_generic

#define	L2_S_PROT_U		L2_S_PROT_U_generic
#define	L2_S_PROT_W		L2_S_PROT_W_generic
#define	L2_S_PROT_RO		L2_S_PROT_RO_generic
#define	L2_S_PROT_MASK		L2_S_PROT_MASK_generic

#define	L2_L_PROT_U		L2_L_PROT_U_generic
#define	L2_L_PROT_W		L2_L_PROT_W_generic
#define	L2_L_PROT_RO		L2_L_PROT_RO_generic
#define	L2_L_PROT_MASK		L2_L_PROT_MASK_generic

#define	L1_S_CACHE_MASK		L1_S_CACHE_MASK_generic
#define	L2_L_CACHE_MASK		L2_L_CACHE_MASK_generic
#define	L2_S_CACHE_MASK		L2_S_CACHE_MASK_generic

#define	L1_SS_PROTO		L1_SS_PROTO_generic
#define	L1_S_PROTO		L1_S_PROTO_generic
#define	L1_C_PROTO		L1_C_PROTO_generic
#define	L2_S_PROTO		L2_S_PROTO_generic

#define	pmap_copy_page(s, d)	pmap_copy_page_generic((s), (d))
#define	pmap_zero_page(d)	pmap_zero_page_generic((d))
#elif ARM_MMU_V6N != 0
#define	L1_S_PROT_U		L1_S_PROT_U_armv6
#define	L1_S_PROT_W		L1_S_PROT_W_armv6
#define	L1_S_PROT_RO		L1_S_PROT_RO_armv6
#define	L1_S_PROT_MASK		L1_S_PROT_MASK_armv6

#define	L2_S_PROT_U		L2_S_PROT_U_armv6n
#define	L2_S_PROT_W		L2_S_PROT_W_armv6n
#define	L2_S_PROT_RO		L2_S_PROT_RO_armv6n
#define	L2_S_PROT_MASK		L2_S_PROT_MASK_armv6n

#define	L2_L_PROT_U		L2_L_PROT_U_armv6n
#define	L2_L_PROT_W		L2_L_PROT_W_armv6n
#define	L2_L_PROT_RO		L2_L_PROT_RO_armv6n
#define	L2_L_PROT_MASK		L2_L_PROT_MASK_armv6n

#define	L1_S_CACHE_MASK		L1_S_CACHE_MASK_armv6n
#define	L2_L_CACHE_MASK		L2_L_CACHE_MASK_armv6n
#define	L2_S_CACHE_MASK		L2_S_CACHE_MASK_armv6n

/*
 * These prototypes make writeable mappings, while the other MMU types
 * make read-only mappings.
 */
#define	L1_SS_PROTO		L1_SS_PROTO_armv6
#define	L1_S_PROTO		L1_S_PROTO_armv6
#define	L1_C_PROTO		L1_C_PROTO_armv6
#define	L2_S_PROTO		L2_S_PROTO_armv6n

#define	pmap_copy_page(s, d)	pmap_copy_page_generic((s), (d))
#define	pmap_zero_page(d)	pmap_zero_page_generic((d))
#elif ARM_MMU_V6C != 0
#define	L1_S_PROT_U		L1_S_PROT_U_generic
#define	L1_S_PROT_W		L1_S_PROT_W_generic
#define	L1_S_PROT_RO		L1_S_PROT_RO_generic
#define	L1_S_PROT_MASK		L1_S_PROT_MASK_generic

#define	L2_S_PROT_U		L2_S_PROT_U_generic
#define	L2_S_PROT_W		L2_S_PROT_W_generic
#define	L2_S_PROT_RO		L2_S_PROT_RO_generic
#define	L2_S_PROT_MASK		L2_S_PROT_MASK_generic

#define	L2_L_PROT_U		L2_L_PROT_U_generic
#define	L2_L_PROT_W		L2_L_PROT_W_generic
#define	L2_L_PROT_RO		L2_L_PROT_RO_generic
#define	L2_L_PROT_MASK		L2_L_PROT_MASK_generic

#define	L1_S_CACHE_MASK		L1_S_CACHE_MASK_generic
#define	L2_L_CACHE_MASK		L2_L_CACHE_MASK_generic
#define	L2_S_CACHE_MASK		L2_S_CACHE_MASK_generic

#define	L1_SS_PROTO		L1_SS_PROTO_armv6
#define	L1_S_PROTO		L1_S_PROTO_generic
#define	L1_C_PROTO		L1_C_PROTO_generic
#define	L2_S_PROTO		L2_S_PROTO_generic

#define	pmap_copy_page(s, d)	pmap_copy_page_generic((s), (d))
#define	pmap_zero_page(d)	pmap_zero_page_generic((d))
#elif ARM_MMU_XSCALE == 1
#define	L1_S_PROT_U		L1_S_PROT_U_generic
#define	L1_S_PROT_W		L1_S_PROT_W_generic
#define	L1_S_PROT_RO		L1_S_PROT_RO_generic
#define	L1_S_PROT_MASK		L1_S_PROT_MASK_generic

#define	L2_S_PROT_U		L2_S_PROT_U_xscale
#define	L2_S_PROT_W		L2_S_PROT_W_xscale
#define	L2_S_PROT_RO		L2_S_PROT_RO_xscale
#define	L2_S_PROT_MASK		L2_S_PROT_MASK_xscale

#define	L2_L_PROT_U		L2_L_PROT_U_generic
#define	L2_L_PROT_W		L2_L_PROT_W_generic
#define	L2_L_PROT_RO		L2_L_PROT_RO_generic
#define	L2_L_PROT_MASK		L2_L_PROT_MASK_generic

#define	L1_S_CACHE_MASK		L1_S_CACHE_MASK_xscale
#define	L2_L_CACHE_MASK		L2_L_CACHE_MASK_xscale
#define	L2_S_CACHE_MASK		L2_S_CACHE_MASK_xscale

#define	L1_SS_PROTO		L1_SS_PROTO_xscale
#define	L1_S_PROTO		L1_S_PROTO_xscale
#define	L1_C_PROTO		L1_C_PROTO_xscale
#define	L2_S_PROTO		L2_S_PROTO_xscale

#define	pmap_copy_page(s, d)	pmap_copy_page_xscale((s), (d))
#define	pmap_zero_page(d)	pmap_zero_page_xscale((d))
#elif ARM_MMU_V7 == 1
#define	L1_S_PROT_U		L1_S_PROT_U_armv7
#define	L1_S_PROT_W		L1_S_PROT_W_armv7
#define	L1_S_PROT_RO		L1_S_PROT_RO_armv7
#define	L1_S_PROT_MASK		L1_S_PROT_MASK_armv7

#define	L2_S_PROT_U		L2_S_PROT_U_armv7
#define	L2_S_PROT_W		L2_S_PROT_W_armv7
#define	L2_S_PROT_RO		L2_S_PROT_RO_armv7
#define	L2_S_PROT_MASK		L2_S_PROT_MASK_armv7

#define	L2_L_PROT_U		L2_L_PROT_U_armv7
#define	L2_L_PROT_W		L2_L_PROT_W_armv7
#define	L2_L_PROT_RO		L2_L_PROT_RO_armv7
#define	L2_L_PROT_MASK		L2_L_PROT_MASK_armv7

#define	L1_S_CACHE_MASK		L1_S_CACHE_MASK_armv7
#define	L2_L_CACHE_MASK		L2_L_CACHE_MASK_armv7
#define	L2_S_CACHE_MASK		L2_S_CACHE_MASK_armv7

/*
 * These prototypes make writeable mappings, while the other MMU types
 * make read-only mappings.
 */
#define	L1_SS_PROTO		L1_SS_PROTO_armv7
#define	L1_S_PROTO		L1_S_PROTO_armv7
#define	L1_C_PROTO		L1_C_PROTO_armv7
#define	L2_S_PROTO		L2_S_PROTO_armv7

#define	pmap_copy_page(s, d)	pmap_copy_page_generic((s), (d))
#define	pmap_zero_page(d)	pmap_zero_page_generic((d))
#endif /* ARM_NMMUS > 1 */

/*
 * Macros to set and query the write permission on page descriptors.
 */
#define	l1pte_set_writable(pte)	(((pte) & ~L1_S_PROT_RO) | L1_S_PROT_W)
#define	l1pte_set_readonly(pte)	(((pte) & ~L1_S_PROT_W) | L1_S_PROT_RO)

#define	l2pte_set_writable(pte)	(((pte) & ~L2_S_PROT_RO) | L2_S_PROT_W)
#define	l2pte_set_readonly(pte)	(((pte) & ~L2_S_PROT_W) | L2_S_PROT_RO)

#define	l2pte_writable_p(pte)	(((pte) & L2_S_PROT_W) == L2_S_PROT_W && \
				 (L2_S_PROT_RO == 0 || \
				  ((pte) & L2_S_PROT_RO) != L2_S_PROT_RO))

/*
 * These macros return various bits based on kernel/user and protection.
 * Note that the compiler will usually fold these at compile time.
 */

#define	L1_S_PROT(ku, pr)	(					   \
	(((ku) == PTE_USER) ? 						   \
	    L1_S_PROT_U | (((pr) & VM_PROT_WRITE) ? L1_S_PROT_W : 0)	   \
	: 								   \
	    (((L1_S_PROT_RO && 						   \
		((pr) & (VM_PROT_READ | VM_PROT_WRITE)) == VM_PROT_READ) ? \
		    L1_S_PROT_RO : L1_S_PROT_W)))			   \
    )

#define	L2_L_PROT(ku, pr)	(					   \
	(((ku) == PTE_USER) ?						   \
	    L2_L_PROT_U | (((pr) & VM_PROT_WRITE) ? L2_L_PROT_W : 0)	   \
	:								   \
	    (((L2_L_PROT_RO && 						   \
		((pr) & (VM_PROT_READ | VM_PROT_WRITE)) == VM_PROT_READ) ? \
		    L2_L_PROT_RO : L2_L_PROT_W)))			   \
    )

#define	L2_S_PROT(ku, pr)	(					   \
	(((ku) == PTE_USER) ?						   \
	    L2_S_PROT_U | (((pr) & VM_PROT_WRITE) ? L2_S_PROT_W : 0)	   \
	:								   \
	    (((L2_S_PROT_RO &&						   \
		((pr) & (VM_PROT_READ | VM_PROT_WRITE)) == VM_PROT_READ) ? \
		    L2_S_PROT_RO : L2_S_PROT_W)))			   \
    )

/*
 * Macros to test if a mapping is mappable with an L1 SuperSection,
 * L1 Section, or an L2 Large Page mapping.
 */
#define	L1_SS_MAPPABLE_P(va, pa, size)					\
	((((va) | (pa)) & L1_SS_OFFSET) == 0 && (size) >= L1_SS_SIZE)

#define	L1_S_MAPPABLE_P(va, pa, size)					\
	((((va) | (pa)) & L1_S_OFFSET) == 0 && (size) >= L1_S_SIZE)

#define	L2_L_MAPPABLE_P(va, pa, size)					\
	((((va) | (pa)) & L2_L_OFFSET) == 0 && (size) >= L2_L_SIZE)

extern paddr_t physical_start, physical_end;

#define	PMAP_MAPSIZE1	L2_L_SIZE
#define	PMAP_MAPSIZE2	L1_S_SIZE
#if (ARM_MMU_V6 + ARM_MMU_V7) > 0
#define	PMAP_MAPSIZE3	L1_SS_SIZE
#endif

#ifndef _LOCORE
/*
 * Hooks for the pool allocator.
 */


#ifdef PMAP_NEED_ALLOC_POOLPAGE
struct vm_page *pmap_md_alloc_poolpage(int);
#define	PMAP_ALLOC_POOLPAGE	pmap_md_alloc_poolpage
#endif
#if defined(PMAP_NEED_ALLOC_POOLPAGE) || defined(__HAVE_MM_MD_DIRECT_MAPPED_PHYS)
vaddr_t	pmap_map_poolpage(paddr_t);
paddr_t	pmap_unmap_poolpage(vaddr_t);
#define	PMAP_MAP_POOLPAGE(pa)	pmap_map_poolpage(pa)
#define	PMAP_UNMAP_POOLPAGE(va)	pmap_unmap_poolpage(va)
#endif

#define	__HAVE_PMAP_PV_TRACK	1

void pmap_pv_protect(paddr_t, vm_prot_t);

#ifdef ARM_MMU_EXTENDED
#include <arm/arm32/pmap_v6n.h>
#else
#include <arm/arm32/pmap_v4.h>
#endif  /* ARM_MMU_EXTENDED */

#endif /* !_LOCORE */

#ifndef __BSD_PTENTRY_T__
#define	__BSD_PTENTRY_T__
typedef uint32_t pt_entry_t;
#define PRIxPTE		PRIx32
#endif

bool pmap_is_page_ro_p(struct pmap *pmap, vaddr_t, uint32_t);

#endif /* _KERNEL */

#endif	/* _ARM32_PMAP_H_ */<|MERGE_RESOLUTION|>--- conflicted
+++ resolved
@@ -165,47 +165,6 @@
 	}
 #define	DEVMAP_ENTRY_END	{ 0 }
 
-<<<<<<< HEAD
-=======
-/*
- * The pmap structure itself
- */
-struct pmap {
-	kmutex_t		pm_lock;
-	u_int			pm_refs;
-#ifndef ARM_HAS_VBAR
-	pd_entry_t		*pm_pl1vec;
-	pd_entry_t		pm_l1vec;
-#endif
-	struct l2_dtable	*pm_l2[L2_SIZE];
-	struct pmap_statistics	pm_stats;
-	LIST_ENTRY(pmap)	pm_list;
-#ifdef ARM_MMU_EXTENDED
-	pd_entry_t		*pm_l1;
-	paddr_t			pm_l1_pa;
-	bool			pm_remove_all;
-#ifdef MULTIPROCESSOR
-	kcpuset_t		*pm_onproc;
-	kcpuset_t		*pm_active;
-#if PMAP_TLB_MAX > 1
-	u_int			pm_shootdown_pending;
-#endif
-#endif
-	struct pmap_asid_info	pm_pai[PMAP_TLB_MAX];
-#else
-	struct l1_ttable	*pm_l1;
-	union pmap_cache_state	pm_cstate;
-	uint8_t			pm_domain;
-	bool			pm_activated;
-	bool			pm_remove_all;
-#endif
-};
-
-struct pmap_kernel {
-	struct pmap		kernel_pmap;
-};
->>>>>>> 1dfce182
-
 /*
  * Physical / virtual address structure. In a number of places (particularly
  * during bootstrapping) we need to keep track of the physical and virtual
@@ -446,19 +405,10 @@
 #define	l1pte_section_p(pde)	(((pde) & L1_TYPE_MASK) == L1_TYPE_S)
 #define	l1pte_supersection_p(pde) (l1pte_section_p(pde)	\
 				&& ((pde) & L1_S_V6_SUPER) != 0)
-<<<<<<< HEAD
 #define	l1pte_page_p(pde)	(((pde) & L1_TYPE_MASK) == L1_TYPE_C)
 #define	l1pte_fpage_p(pde)	(((pde) & L1_TYPE_MASK) == L1_TYPE_F)
 #define	l1pte_pa(pde)		((pde) & L1_C_ADDR_MASK)
 #define	l1pte_index(v)		((vaddr_t)(v) >> L1_S_SHIFT)
-#define	l1pte_pgindex(v)	l1pte_index((v) & L1_ADDR_BITS \
-		& ~(PAGE_SIZE * PAGE_SIZE / sizeof(pt_entry_t) - 1))
-=======
-#define l1pte_page_p(pde)	(((pde) & L1_TYPE_MASK) == L1_TYPE_C)
-#define l1pte_fpage_p(pde)	(((pde) & L1_TYPE_MASK) == L1_TYPE_F)
-#define l1pte_pa(pde)		((pde) & L1_C_ADDR_MASK)
-#define l1pte_index(v)		((vaddr_t)(v) >> L1_S_SHIFT)
->>>>>>> 1dfce182
 
 static inline void
 l1pte_setone(pt_entry_t *pdep, pt_entry_t pde)
