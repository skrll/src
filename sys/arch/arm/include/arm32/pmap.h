--- conflicted
+++ resolved
@@ -153,8 +153,6 @@
 	int		pd_cache;	/* cache attributes */
 };
 
-<<<<<<< HEAD
-=======
 #define	DEVMAP_ALIGN(a)	((a) & ~L1_S_OFFSET)
 #define	DEVMAP_SIZE(s)	roundup2((s), L1_S_SIZE)
 #define	DEVMAP_ENTRY(va, pa, sz)			\
@@ -166,43 +164,6 @@
 		.pd_cache = PTE_NOCACHE			\
 	}
 #define	DEVMAP_ENTRY_END	{ 0 }
-
-/*
- * The pmap structure itself
- */
-struct pmap {
-	struct uvm_object	pm_obj;
-	kmutex_t		pm_obj_lock;
-#define	pm_lock pm_obj.vmobjlock
-#ifndef ARM_HAS_VBAR
-	pd_entry_t		*pm_pl1vec;
-	pd_entry_t		pm_l1vec;
-#endif
-	struct l2_dtable	*pm_l2[L2_SIZE];
-	struct pmap_statistics	pm_stats;
-	LIST_ENTRY(pmap)	pm_list;
-#ifdef ARM_MMU_EXTENDED
-	pd_entry_t		*pm_l1;
-	paddr_t			pm_l1_pa;
-	bool			pm_remove_all;
-#ifdef MULTIPROCESSOR
-	kcpuset_t		*pm_onproc;
-	kcpuset_t		*pm_active;
-#if PMAP_TLB_MAX > 1
-	u_int			pm_shootdown_pending;
-#endif
-#endif
-	struct pmap_asid_info	pm_pai[PMAP_TLB_MAX];
-#else
-	struct l1_ttable	*pm_l1;
-	union pmap_cache_state	pm_cstate;
-	uint8_t			pm_domain;
-	bool			pm_activated;
-	bool			pm_remove_all;
-#endif
-};
->>>>>>> 0b4e5fe0
-
 
 
 /*
