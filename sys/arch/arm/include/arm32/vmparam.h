/*	$NetBSD: vmparam.h,v 1.50 2020/07/10 07:31:33 skrll Exp $	*/

/*
 * Copyright (c) 2001, 2002 Wasabi Systems, Inc.
 * All rights reserved.
 *
 * Written by Jason R. Thorpe for Wasabi Systems, Inc.
 *
 * Redistribution and use in source and binary forms, with or without
 * modification, are permitted provided that the following conditions
 * are met:
 * 1. Redistributions of source code must retain the above copyright
 *    notice, this list of conditions and the following disclaimer.
 * 2. Redistributions in binary form must reproduce the above copyright
 *    notice, this list of conditions and the following disclaimer in the
 *    documentation and/or other materials provided with the distribution.
 * 3. All advertising materials mentioning features or use of this software
 *    must display the following acknowledgement:
 *	This product includes software developed for the NetBSD Project by
 *	Wasabi Systems, Inc.
 * 4. The name of Wasabi Systems, Inc. may not be used to endorse
 *    or promote products derived from this software without specific prior
 *    written permission.
 *
 * THIS SOFTWARE IS PROVIDED BY WASABI SYSTEMS, INC. ``AS IS'' AND
 * ANY EXPRESS OR IMPLIED WARRANTIES, INCLUDING, BUT NOT LIMITED
 * TO, THE IMPLIED WARRANTIES OF MERCHANTABILITY AND FITNESS FOR A PARTICULAR
 * PURPOSE ARE DISCLAIMED.  IN NO EVENT SHALL WASABI SYSTEMS, INC
 * BE LIABLE FOR ANY DIRECT, INDIRECT, INCIDENTAL, SPECIAL, EXEMPLARY, OR
 * CONSEQUENTIAL DAMAGES (INCLUDING, BUT NOT LIMITED TO, PROCUREMENT OF
 * SUBSTITUTE GOODS OR SERVICES; LOSS OF USE, DATA, OR PROFITS; OR BUSINESS
 * INTERRUPTION) HOWEVER CAUSED AND ON ANY THEORY OF LIABILITY, WHETHER IN
 * CONTRACT, STRICT LIABILITY, OR TORT (INCLUDING NEGLIGENCE OR OTHERWISE)
 * ARISING IN ANY WAY OUT OF THE USE OF THIS SOFTWARE, EVEN IF ADVISED OF THE
 * POSSIBILITY OF SUCH DAMAGE.
 */

#ifndef _ARM_ARM32_VMPARAM_H_
#define	_ARM_ARM32_VMPARAM_H_

#include "opt_kasan.h"

/*
 * Virtual Memory parameters common to all arm32 platforms.
 */

#include <sys/cdefs.h>
#include <arm/cpuconf.h>
#include <arm/arm32/param.h>

#define	__USE_TOPDOWN_VM
#define	USRSTACK	VM_MAXUSER_ADDRESS

/*
 * ARMv4 systems are normaly configured for 256MB KVA only, so restrict
 * the size of the pager map to 4MB.
 */
#ifndef _ARM_ARCH_5
#define PAGER_MAP_DEFAULT_SIZE          (4 * 1024 * 1024)
#endif

/*
 * Note that MAXTSIZ can't be larger than 32M, otherwise the compiler
 * would have to be changed to not generate "bl" instructions.
 */
#define	MAXTSIZ		(128*1024*1024)		/* max text size */
#ifndef	DFLDSIZ
#define	DFLDSIZ		(384*1024*1024)		/* initial data size limit */
#endif
#ifndef	MAXDSIZ
#define	MAXDSIZ		(1536*1024*1024)	/* max data size */
#endif
#ifndef	DFLSSIZ
#define	DFLSSIZ		(4*1024*1024)		/* initial stack size limit */
#endif
#ifndef	MAXSSIZ
#define	MAXSSIZ		(64*1024*1024)		/* max stack size */
#endif

/*
 * While the ARM architecture defines Section mappings, large pages,
 * and small pages, the standard MMU page size is (and will always be) 4K.
 */
#define	PAGE_SHIFT	PGSHIFT
#define	PAGE_SIZE	(1 << PAGE_SHIFT)
#define	PAGE_MASK	(PAGE_SIZE - 1)

/*
 * Mach derived constants
 */
#define	VM_MIN_ADDRESS		((vaddr_t) PAGE_SIZE)

#define	VM_MAXUSER_ADDRESS	((vaddr_t) KERNEL_BASE - PAGE_SIZE)
#define	VM_MAX_ADDRESS		VM_MAXUSER_ADDRESS

#define	VM_MIN_KERNEL_ADDRESS	((vaddr_t) KERNEL_BASE)
#define	VM_MAX_KERNEL_ADDRESS	((vaddr_t) -(PAGE_SIZE+1))

<<<<<<< HEAD
#ifdef ARM_MMU_EXTENDED


// AddressSanitizer dedicates 1/8 of kernel memory to its shadow memory (e.g.
// 128MB to cover 1GB for ARM) and uses a special KVA range for the shadow
// address corresponding to a kernel memory address.

=======
>>>>>>> 932ea87f
/*
 * kernel virtual space layout without direct map (common case)
 *
 *   0x8000_0000 -  256MB kernel text/data/bss
 *   0x9000_0000 - 1536MB Kernel VM Space
 *   0xf000_0000 -  256MB IO
 *
 * kernel virtual space layout with KASAN
 *
 *   0x8000_0000 -  256MB kernel text/data/bss
 *   0x9000_0000 -  768MB Kernel VM Space
 *   0xc000_0000 -  128MB (KASAN SHADOW MAP)
 *   0xc800_0000 -  640MB (spare)
 *   0xf000_0000 -  256MB IO
 *
 * kernel virtual space layout with direct map (1GB limited)
 *   0x8000_0000 - 1024MB kernel text/data/bss and direct map start
 *   0xc000_0000 -  768MB Kernel VM Space
 *   0xf000_0000 -  256MB IO
 *
 */
<<<<<<< HEAD

#define VM_KERNEL_IO_ADDRESS	0xf0000000
#define VM_KERNEL_IO_SIZE	(VM_MAX_KERNEL_ADDRESS - VM_KERNEL_IO_ADDRESS)
=======
>>>>>>> 932ea87f

#ifdef KASAN
#define VM_KERNEL_KASAN_BASE	0xc0000000
#define VM_KERNEL_KASAN_SIZE	(KERNEL_VM_SIZE >> KASAN_SHADOW_SCALE_SHIFT)
#define VM_KERNEL_KASAN_END	(VM_KERNEL_KASAN_BASE + VM_KERNEL_KASAN_SIZE)
#define KERNEL_VM_END		VM_KERNEL_KASAN_BASE
#else
#define KERNEL_VM_END		VM_KERNEL_IO_ADDRESS
#endif

#ifdef __HAVE_MM_MD_DIRECT_MAPPED_PHYS
<<<<<<< HEAD
#ifdef KASAN
#error KASAN and __HAVE_MM_MD_DIRECT_MAPPED_PHYS is unsupported
#endif

#define KERNEL_VM_BASE		0xc0000000
=======
#define VM_KERNEL_VM_BASE	0xc0000000
>>>>>>> 932ea87f
#else
#define VM_KERNEL_VM_BASE	0x90000000
#endif

<<<<<<< HEAD
#define KERNEL_VM_SIZE		(KERNEL_VM_END - KERNEL_BASE)
#else
#ifdef KASAN
#error KASAN is unsupported on pre-ARMv6
#endif
#endif	/* ARM_MMU_EXTENDED */
=======
#define VM_KERNEL_VM_SIZE	(VM_KERNEL_IO_ADDRESS - VM_KERNEL_VM_BASE)

#define VM_KERNEL_IO_ADDRESS	0xf0000000
#define VM_KERNEL_IO_SIZE	(VM_MAX_KERNEL_ADDRESS - VM_KERNEL_IO_ADDRESS)
>>>>>>> 932ea87f

#endif /* _ARM_ARM32_VMPARAM_H_ */<|MERGE_RESOLUTION|>--- conflicted
+++ resolved
@@ -96,16 +96,10 @@
 #define	VM_MIN_KERNEL_ADDRESS	((vaddr_t) KERNEL_BASE)
 #define	VM_MAX_KERNEL_ADDRESS	((vaddr_t) -(PAGE_SIZE+1))
 
-<<<<<<< HEAD
-#ifdef ARM_MMU_EXTENDED
-
-
 // AddressSanitizer dedicates 1/8 of kernel memory to its shadow memory (e.g.
 // 128MB to cover 1GB for ARM) and uses a special KVA range for the shadow
 // address corresponding to a kernel memory address.
 
-=======
->>>>>>> 932ea87f
 /*
  * kernel virtual space layout without direct map (common case)
  *
@@ -127,48 +121,28 @@
  *   0xf000_0000 -  256MB IO
  *
  */
-<<<<<<< HEAD
 
 #define VM_KERNEL_IO_ADDRESS	0xf0000000
 #define VM_KERNEL_IO_SIZE	(VM_MAX_KERNEL_ADDRESS - VM_KERNEL_IO_ADDRESS)
-=======
->>>>>>> 932ea87f
 
 #ifdef KASAN
 #define VM_KERNEL_KASAN_BASE	0xc0000000
 #define VM_KERNEL_KASAN_SIZE	(KERNEL_VM_SIZE >> KASAN_SHADOW_SCALE_SHIFT)
 #define VM_KERNEL_KASAN_END	(VM_KERNEL_KASAN_BASE + VM_KERNEL_KASAN_SIZE)
-#define KERNEL_VM_END		VM_KERNEL_KASAN_BASE
+#define VM_KERNEL_VM_END	VM_KERNEL_KASAN_BASE
 #else
-#define KERNEL_VM_END		VM_KERNEL_IO_ADDRESS
+#define VM_KERNEL_VM_END	VM_KERNEL_IO_ADDRESS
 #endif
 
 #ifdef __HAVE_MM_MD_DIRECT_MAPPED_PHYS
-<<<<<<< HEAD
 #ifdef KASAN
 #error KASAN and __HAVE_MM_MD_DIRECT_MAPPED_PHYS is unsupported
 #endif
-
-#define KERNEL_VM_BASE		0xc0000000
-=======
 #define VM_KERNEL_VM_BASE	0xc0000000
->>>>>>> 932ea87f
 #else
 #define VM_KERNEL_VM_BASE	0x90000000
 #endif
 
-<<<<<<< HEAD
-#define KERNEL_VM_SIZE		(KERNEL_VM_END - KERNEL_BASE)
-#else
-#ifdef KASAN
-#error KASAN is unsupported on pre-ARMv6
-#endif
-#endif	/* ARM_MMU_EXTENDED */
-=======
-#define VM_KERNEL_VM_SIZE	(VM_KERNEL_IO_ADDRESS - VM_KERNEL_VM_BASE)
-
-#define VM_KERNEL_IO_ADDRESS	0xf0000000
-#define VM_KERNEL_IO_SIZE	(VM_MAX_KERNEL_ADDRESS - VM_KERNEL_IO_ADDRESS)
->>>>>>> 932ea87f
+#define VM_KERNEL_VM_SIZE	(VM_KERNEL_VM_END - VM_KERNEL_VM_BASE)
 
 #endif /* _ARM_ARM32_VMPARAM_H_ */