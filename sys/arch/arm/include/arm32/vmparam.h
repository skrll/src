--- conflicted
+++ resolved
@@ -89,10 +89,7 @@
  * Mach derived constants
  */
 #define	VM_MIN_ADDRESS		((vaddr_t) PAGE_SIZE)
-<<<<<<< HEAD
 
-=======
->>>>>>> 866f6354
 #define	VM_MAXUSER_ADDRESS	((vaddr_t) KERNEL_BASE - PAGE_SIZE)
 #define	VM_MAX_ADDRESS		VM_MAXUSER_ADDRESS
 
@@ -100,7 +97,6 @@
 #define	VM_MAX_KERNEL_ADDRESS	((vaddr_t) -(PAGE_SIZE+1))
 
 #ifdef ARM_MMU_EXTENDED
-<<<<<<< HEAD
 
 
 // AddressSanitizer dedicates 1/8 of kernel memory to its shadow memory (e.g.
@@ -108,13 +104,25 @@
 // address corresponding to a kernel memory address.
 
 /*
- * kernel virtual space layout
+ * kernel virtual space layout without direct map (common case)
+ *
+ *   0x8000_0000 -  256MB kernel text/data/bss
+ *   0x9000_0000 - 1536MB Kernel VM Space
+ *   0xf000_0000 -  256MB IO
+ *
+ * kernel virtual space layout with KASAN
  *
  *   0x8000_0000 -  256MB kernel text/data/bss
  *   0x9000_0000 -  768MB Kernel VM Space
  *   0xc000_0000 -  128MB (KASAN SHADOW MAP)
  *   0xc800_0000 -  640MB (spare)
  *   0xf000_0000 -  256MB IO
+ *
+ * kernel virtual space layout with direct map (1GB limited)
+ *   0x8000_0000 - 1024MB kernel text/data/bss and direct map start
+ *   0xc000_0000 -  768MB Kernel VM Space
+ *   0xf000_0000 -  256MB IO
+ *
  */
 
 #define VM_KERNEL_IO_ADDRESS	0xf0000000
@@ -133,41 +141,17 @@
 #ifdef KASAN
 #error KASAN and __HAVE_MM_MD_DIRECT_MAPPED_PHYS is unsupported
 #endif
-=======
-/*
- * kernel virtual space layout without direct map (common case)
- *
- *   0x8000_0000 -  256MB kernel text/data/bss
- *   0x9000_0000 - 1536MB Kernel VM Space
- *   0xf000_0000 -  256MB IO
- *
- * kernel virtual space layout with direct map (1GB limited)
- *   0x8000_0000 - 1024MB kernel text/data/bss and direct map start
- *   0xc000_0000 -  768MB Kernel VM Space
- *   0xf000_0000 -  256MB IO
- *
- */
-#define VM_KERNEL_IO_ADDRESS	0xf0000000
-#define VM_KERNEL_IO_SIZE	(VM_MAX_KERNEL_ADDRESS - VM_KERNEL_IO_ADDRESS)
 
-#ifdef __HAVE_MM_MD_DIRECT_MAPPED_PHYS
->>>>>>> 866f6354
 #define KERNEL_VM_BASE		0xc0000000
 #else
 #define KERNEL_VM_BASE		0x90000000
 #endif
 
-<<<<<<< HEAD
 #define KERNEL_VM_SIZE		(KERNEL_VM_END - KERNEL_BASE)
 #else
 #ifdef KASAN
 #error KASAN is unsupported on pre-ARMv6
 #endif
 #endif	/* ARM_MMU_EXTENDED */
-=======
-#define KERNEL_VM_SIZE		(KERNEL_IO_VBASE - KERNEL_VM_BASE)
-
-#endif
->>>>>>> 866f6354
 
 #endif /* _ARM_ARM32_VMPARAM_H_ */