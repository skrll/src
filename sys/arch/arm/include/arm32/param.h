--- conflicted
+++ resolved
@@ -53,13 +53,8 @@
 #endif
 #endif
 #define	NBPG		(1 << PGSHIFT)	/* bytes/page */
-<<<<<<< HEAD
-#define	PGOFSET		(NBPG-1)	/* byte offset into page */
-#define	NPTEPG		(NBPG/(sizeof (pt_entry_t)))	// PTEs per Page
-=======
 #define	PGOFSET		(NBPG - 1)	/* byte offset into page */
-#define	NPTEPG		(NBPG / sizeof(pt_entry_t))	/* PTEs per Page */
->>>>>>> c1d50eee
+#define	NPTEPG		(NBPG/(sizeof(pt_entry_t)))	// PTEs per Page
 
 #define SSIZE		1		/* initial stack size/NBPG */
 #define SINCR		1		/* increment of stack/NBPG */
