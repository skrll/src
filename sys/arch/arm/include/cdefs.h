/*	$NetBSD: cdefs.h,v 1.18 2020/11/03 08:34:17 skrll Exp $	*/

#ifndef	_ARM_CDEFS_H_
#define	_ARM_CDEFS_H_

#ifndef __lint__
#if (__GNUC__ == 4 && __GNUC_MINOR__ < 1) || __GNUC__ < 4
#error GCC 4.1 or compatible required.
#endif
#endif

<<<<<<< HEAD
#if defined (__ARM_ARCH_8A__) || defined (__ARM_ARCH_8A)
=======

#if defined (__ARM_ARCH_8A__) || defined (__ARM_ARCH_8A) || \
    __ARM_ARCH == 8
>>>>>>> 2efe8855
	/* __ARM_ARCH_8A__ is a typo */
#define _ARM_ARCH_8
#endif

#if defined (_ARM_ARCH_8) || defined (__ARM_ARCH_7__) || \
    defined (__ARM_ARCH_7A__) || defined (__ARM_ARCH_7R__) || \
    defined (__ARM_ARCH_7M__) || defined (__ARM_ARCH_7EM__)
	/* 7R, 7M, 7EM are for non MMU arms */
#define _ARM_ARCH_7
#endif

#if defined (_ARM_ARCH_7) || defined (__ARM_ARCH_6T2__)
#define _ARM_ARCH_T2		/* Thumb2 */
#endif

#if defined (_ARM_ARCH_T2) || defined (__ARM_ARCH_6__) || \
    defined (__ARM_ARCH_6J__) || \
    defined (__ARM_ARCH_6K__) || defined (__ARM_ARCH_6KZ__) || \
    defined (__ARM_ARCH_6Z__) || defined (__ARM_ARCH_6ZK__) || \
    defined (__ARM_ARCH_6ZM__)
#define _ARM_ARCH_6
#endif

#if defined (_ARM_ARCH_6) || defined (__ARM_ARCH_5T__) || \
    defined (__ARM_ARCH_5TE__) || defined (__ARM_ARCH_5TEJ__)
#define _ARM_ARCH_5T
#endif

#if defined (_ARM_ARCH_6) || defined (_ARM_ARCH_5T) || defined (__ARM_ARCH_5__)
#define _ARM_ARCH_5
#endif

#if defined (_ARM_ARCH_5) || defined (__ARM_ARCH_4T__)
#define _ARM_ARCH_4T
#endif

#if defined (_ARM_ARCH_T2) || \
    (!defined (__thumb__) && \
     (defined (_ARM_ARCH_6) || defined (__ARM_ARCH_5TE__) || \
      defined (__ARM_ARCH_5TEJ__)))
#define	_ARM_ARCH_DWORD_OK
#endif

#if defined(__ARM_PCS_AAPCS64)
#define __ALIGNBYTES		(sizeof(__int128_t) - 1)
#elif defined(__ARM_EABI__)
#define __ALIGNBYTES		(sizeof(long long) - 1)
#else
#define __ALIGNBYTES		(sizeof(int) - 1)
#endif

#endif /* !_ARM_CDEFS_H_ */<|MERGE_RESOLUTION|>--- conflicted
+++ resolved
@@ -9,13 +9,9 @@
 #endif
 #endif
 
-<<<<<<< HEAD
-#if defined (__ARM_ARCH_8A__) || defined (__ARM_ARCH_8A)
-=======
 
 #if defined (__ARM_ARCH_8A__) || defined (__ARM_ARCH_8A) || \
     __ARM_ARCH == 8
->>>>>>> 2efe8855
 	/* __ARM_ARCH_8A__ is a typo */
 #define _ARM_ARCH_8
 #endif
