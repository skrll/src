--- conflicted
+++ resolved
@@ -65,7 +65,6 @@
 	*__ptr = __SIMPLELOCK_LOCKED;
 }
 
-<<<<<<< HEAD
 #if defined(_ARM_ARCH_8)
 static __inline unsigned int
 __arm_load_acquire_exclusive(__cpu_simple_lock_t *__alp)
@@ -107,9 +106,6 @@
 }
 
 #elif defined(_ARM_ARCH_6)
-=======
-#if defined(_ARM_ARCH_6)
->>>>>>> 34f8cde4
 static __inline unsigned int
 __arm_load_exclusive(__cpu_simple_lock_t *__alp)
 {
@@ -179,14 +175,10 @@
 static __inline void
 __arm_load_dmb(void)
 {
-<<<<<<< HEAD
 	/* this is load-r/rw */
 #if defined(_ARM_ARCH_8)
 	__asm __volatile("dmb ishld" ::: "memory");
 #elif defined(_ARM_ARCH_7)
-=======
-#if defined(_ARM_ARCH_7)
->>>>>>> 34f8cde4
 	__asm __volatile("dmb ish" ::: "memory");
 #elif defined(_ARM_ARCH_6)
 	__asm __volatile("mcr\tp15,0,%0,c7,c10,5" :: "r"(0) : "memory");
@@ -197,10 +189,7 @@
 static __inline void
 __arm_dmb_store(void)
 {
-<<<<<<< HEAD
 	/* there is no rw/w (only rw/rw) in armv8 */
-=======
->>>>>>> 34f8cde4
 #if defined(_ARM_ARCH_7)
 	__asm __volatile("dmb ish" ::: "memory");
 #elif defined(_ARM_ARCH_6)
@@ -208,12 +197,9 @@
 #endif
 }
 
-<<<<<<< HEAD
 /*
  * ... and now for the __cpu_simple_lock functions.
  */
-=======
->>>>>>> 34f8cde4
 
 static __inline void __unused
 __cpu_simple_lock_init(__cpu_simple_lock_t *__alp)
@@ -236,19 +222,12 @@
 static __inline void __unused
 __cpu_simple_lock(__cpu_simple_lock_t *__alp)
 {
-<<<<<<< HEAD
-=======
-#if defined(_ARM_ARCH_6)
->>>>>>> 34f8cde4
 	do {
 		/* spin */
 	} while (__arm_load_exclusive(__alp) != __SIMPLELOCK_UNLOCKED
 		 || __arm_store_exclusive(__alp, __SIMPLELOCK_LOCKED));
 	__arm_load_dmb();
-<<<<<<< HEAD
-}
-=======
->>>>>>> 34f8cde4
+}
 #else
 static __inline void __unused
 __cpu_simple_lock(__cpu_simple_lock_t *__alp)
@@ -266,10 +245,6 @@
 static __inline int __unused
 __cpu_simple_lock_try(__cpu_simple_lock_t *__alp)
 {
-<<<<<<< HEAD
-=======
-#if defined(_ARM_ARCH_6)
->>>>>>> 34f8cde4
 	do {
 		if (__arm_load_exclusive(__alp) != __SIMPLELOCK_UNLOCKED) {
 			return 0;
@@ -294,11 +269,6 @@
 static __inline void __unused
 __cpu_simple_unlock(__cpu_simple_lock_t *__alp)
 {
-<<<<<<< HEAD
-=======
-
-#if defined(_ARM_ARCH_8)
->>>>>>> 34f8cde4
 	if (sizeof(*__alp) == 1) {
 		__asm __volatile("stlrb\t%w0, [%1]"
 		    :: "r"(__SIMPLELOCK_UNLOCKED), "r"(__alp) : "memory");
@@ -308,17 +278,11 @@
 	}
 }
 #else
-<<<<<<< HEAD
 static __inline void __unused
 __cpu_simple_unlock(__cpu_simple_lock_t *__alp)
 {
 	__arm_dmb_store();
 	*__alp = __SIMPLELOCK_UNLOCKED;
-=======
-	__arm_dmb_store();
-	*__alp = __SIMPLELOCK_UNLOCKED;
-#endif
->>>>>>> 34f8cde4
 }
 #endif
 
