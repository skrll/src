<<<<<<< HEAD
/*	$NetBSD: ptrace.h,v 1.16 2020/12/01 02:48:29 rin Exp $	*/
=======
/*	$NetBSD: ptrace.h,v 1.17 2020/12/14 01:58:48 rin Exp $	*/
>>>>>>> 9e014010

/*
 * Copyright (c) 1995 Frank Lancaster
 * Copyright (c) 1995 Tools GmbH
 * All rights reserved.
 *
 * Redistribution and use in source and binary forms, with or without
 * modification, are permitted provided that the following conditions
 * are met:
 * 1. Redistributions of source code must retain the above copyright
 *    notice, this list of conditions and the following disclaimer.
 * 2. Redistributions in binary form must reproduce the above copyright
 *    notice, this list of conditions and the following disclaimer in the
 *    documentation and/or other materials provided with the distribution.
 * 3. All advertising materials mentioning features or use of this software
 *    must display the following acknowledgement:
 *      This product includes software developed by TooLs GmbH.
 * 4. The name of the author may not be used to endorse or promote products
 *    derived from this software without specific prior written permission
 *
 * THIS SOFTWARE IS PROVIDED BY TOOLS GMBH ``AS IS'' AND ANY EXPRESS OR
 * IMPLIED WARRANTIES, INCLUDING, BUT NOT LIMITED TO, THE IMPLIED WARRANTIES
 * OF MERCHANTABILITY AND FITNESS FOR A PARTICULAR PURPOSE ARE DISCLAIMED.
 * IN NO EVENT SHALL TOOLS GMBH BE LIABLE FOR ANY DIRECT, INDIRECT,
 * INCIDENTAL, SPECIAL, EXEMPLARY, OR CONSEQUENTIAL DAMAGES (INCLUDING, BUT
 * NOT LIMITED TO, PROCUREMENT OF SUBSTITUTE GOODS OR SERVICES; LOSS OF USE,
 * DATA, OR PROFITS; OR BUSINESS INTERRUPTION) HOWEVER CAUSED AND ON ANY
 * THEORY OF LIABILITY, WHETHER IN CONTRACT, STRICT LIABILITY, OR TORT
 * (INCLUDING NEGLIGENCE OR OTHERWISE) ARISING IN ANY WAY OUT OF THE USE OF
 * THIS SOFTWARE, EVEN IF ADVISED OF THE POSSIBILITY OF SUCH DAMAGE.
 */

#include <arm/cdefs.h>

/*
 * arm-dependent ptrace definitions
 */
#if 0
/* Exposed to userland for NetBSD 1.6 to 9. Do not reuse for other purpose. */
#define PT_STEP		(PT_FIRSTMACH + 0) /* Not implemented */
#endif
#define	PT_GETREGS	(PT_FIRSTMACH + 1)
#define	PT_SETREGS	(PT_FIRSTMACH + 2)
/* 3 and 4 are for FPE registers */
#define	PT_GETFPREGS	(PT_FIRSTMACH + 5)
#define	PT_SETFPREGS	(PT_FIRSTMACH + 6)
#if 0
/* Exposed to userland for NetBSD 8 to 9. Do not reuse for other purpose. */
#define PT_SETSTEP	(PT_FIRSTMACH + 7) /* Not implemented */
#define PT_CLEARSTEP	(PT_FIRSTMACH + 8) /* Not implemented */
#endif

#define PT_MACHDEP_STRINGS \
	"n/a PT_STEP", \
	"PT_GETREGS", \
	"PT_SETREGS", \
	"old PT_GETFPREGS", \
	"old PT_SETFPREGS", \
	"PT_GETFPREGS", \
	"PT_SETFPREGS", \
	"n/a PT_SETSTEP", \
	"n/a PT_CLEARSTEP",

#include <machine/reg.h>
#define PTRACE_REG_PC(_r)		(_r)->r_pc
#define PTRACE_REG_FP(_r)		(_r)->r[11]
#define PTRACE_REG_SET_PC(_r, _v)	(_r)->r_pc = (_v)
#define PTRACE_REG_SP(_r)		(_r)->r_sp
#define PTRACE_REG_INTRV(_r)		(_r)->r[0]

#define PTRACE_ILLEGAL_ASM	__asm __volatile ("udf #0" : : : "memory")

#if defined(__ARMEL__) || defined(_ARM_ARCH_BE8)
#define PTRACE_BREAKPOINT	((const uint8_t[]) { 0xfe, 0xde, 0xff, 0xe7 })
#else
#define PTRACE_BREAKPOINT	((const uint8_t[]) { 0xe7, 0xff, 0xde, 0xfe })
#endif

#ifdef _ARM_ARCH_BE8
#define PTRACE_BREAKPOINT_INSN	0xfedeffe7
#else
#define PTRACE_BREAKPOINT_INSN	0xe7ffdefe
#endif

#define PTRACE_BREAKPOINT_ASM	__asm __volatile (".word " ___STRING(PTRACE_BREAKPOINT_INSN) )
#define PTRACE_BREAKPOINT_SIZE	4<|MERGE_RESOLUTION|>--- conflicted
+++ resolved
@@ -1,8 +1,4 @@
-<<<<<<< HEAD
-/*	$NetBSD: ptrace.h,v 1.16 2020/12/01 02:48:29 rin Exp $	*/
-=======
 /*	$NetBSD: ptrace.h,v 1.17 2020/12/14 01:58:48 rin Exp $	*/
->>>>>>> 9e014010
 
 /*
  * Copyright (c) 1995 Frank Lancaster
