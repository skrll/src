--- conflicted
+++ resolved
@@ -1,8 +1,4 @@
-<<<<<<< HEAD
-/*	$NetBSD: locore.h,v 1.35 2020/12/01 02:48:29 rin Exp $	*/
-=======
 /*	$NetBSD: locore.h,v 1.36 2021/02/01 19:31:34 skrll Exp $	*/
->>>>>>> 9e014010
 
 /*
  * Copyright (c) 1994-1996 Mark Brinicombe.
