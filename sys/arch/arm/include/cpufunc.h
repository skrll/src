--- conflicted
+++ resolved
@@ -44,10 +44,8 @@
 
 #define	isb()		__asm __volatile("isb" : : : "memory")
 
-<<<<<<< HEAD
-=======
-#ifdef _ARM_ARCH_7
->>>>>>> 08a4cc29
+#if defined(_ARM_ARCH_7)
+
 /*
  * Options for DMB and DSB:
  *	oshld	Outer Shareable, load
@@ -65,8 +63,6 @@
  */
 #define	dsb(opt)	__asm __volatile("dsb " __STRING(opt) : : : "memory")
 #define	dmb(opt)	__asm __volatile("dmb " __STRING(opt) : : : "memory")
-<<<<<<< HEAD
-=======
 #else
 
 #define dsb(opt)	\
@@ -75,7 +71,6 @@
 	__asm __volatile("mcr p15, 0, %0, c7, c10, 5" :: "r" (0) : "memory")
 
 #endif
->>>>>>> 08a4cc29
 
 #ifdef __arm__
 
