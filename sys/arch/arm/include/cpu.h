/*	$NetBSD: cpu.h,v 1.108 2020/02/15 08:16:11 skrll Exp $	*/

/*
 * Copyright (c) 1994-1996 Mark Brinicombe.
 * Copyright (c) 1994 Brini.
 * All rights reserved.
 *
 * This code is derived from software written for Brini by Mark Brinicombe
 *
 * Redistribution and use in source and binary forms, with or without
 * modification, are permitted provided that the following conditions
 * are met:
 * 1. Redistributions of source code must retain the above copyright
 *    notice, this list of conditions and the following disclaimer.
 * 2. Redistributions in binary form must reproduce the above copyright
 *    notice, this list of conditions and the following disclaimer in the
 *    documentation and/or other materials provided with the distribution.
 * 3. All advertising materials mentioning features or use of this software
 *    must display the following acknowledgement:
 *	This product includes software developed by Brini.
 * 4. The name of the company nor the name of the author may be used to
 *    endorse or promote products derived from this software without specific
 *    prior written permission.
 *
 * THIS SOFTWARE IS PROVIDED BY BRINI ``AS IS'' AND ANY EXPRESS OR IMPLIED
 * WARRANTIES, INCLUDING, BUT NOT LIMITED TO, THE IMPLIED WARRANTIES OF
 * MERCHANTABILITY AND FITNESS FOR A PARTICULAR PURPOSE ARE DISCLAIMED.
 * IN NO EVENT SHALL BRINI OR CONTRIBUTORS BE LIABLE FOR ANY DIRECT,
 * INDIRECT, INCIDENTAL, SPECIAL, EXEMPLARY, OR CONSEQUENTIAL DAMAGES
 * (INCLUDING, BUT NOT LIMITED TO, PROCUREMENT OF SUBSTITUTE GOODS OR
 * SERVICES; LOSS OF USE, DATA, OR PROFITS; OR BUSINESS INTERRUPTION)
 * HOWEVER CAUSED AND ON ANY THEORY OF LIABILITY, WHETHER IN CONTRACT, STRICT
 * LIABILITY, OR TORT (INCLUDING NEGLIGENCE OR OTHERWISE) ARISING IN ANY WAY
 * OUT OF THE USE OF THIS SOFTWARE, EVEN IF ADVISED OF THE POSSIBILITY OF
 * SUCH DAMAGE.
 *
 * RiscBSD kernel project
 *
 * cpu.h
 *
 * CPU specific symbols
 *
 * Created      : 18/09/94
 *
 * Based on kate/katelib/arm6.h
 */

#ifndef _ARM_CPU_H_
#define _ARM_CPU_H_

<<<<<<< HEAD
=======
#ifdef _KERNEL
#ifndef _LOCORE

>>>>>>> 75022e83
typedef unsigned long mpidr_t;

#ifdef MULTIPROCESSOR
extern u_int arm_cpu_max;
extern mpidr_t cpu_mpidr[];
extern kmutex_t cpu_hatch_lock;

void cpu_boot_secondary_processors(void);
void cpu_mpstart(void);
bool cpu_hatched_p(u_int);

void cpu_clr_mbox(int);
void cpu_set_hatched(int);

<<<<<<< HEAD
/*
 * cpu device glue (belongs in cpuvar.h)
 */
void	cpu_attach(device_t, cpuid_t);
=======
>>>>>>> 75022e83
#endif

void	cpu_proc_fork(struct proc *, struct proc *);

<<<<<<< HEAD
=======
#endif	/* !_LOCORE */
#endif	/* _KERNEL */

>>>>>>> 75022e83
#ifdef __arm__

/*
 * User-visible definitions
 */

/*  CTL_MACHDEP definitions. */
#define	CPU_DEBUG		1	/* int: misc kernel debug control */
#define	CPU_BOOTED_DEVICE	2	/* string: device we booted from */
#define	CPU_BOOTED_KERNEL	3	/* string: kernel we booted */
#define	CPU_CONSDEV		4	/* struct: dev_t of our console */
#define	CPU_POWERSAVE		5	/* int: use CPU powersave mode */

#if defined(_KERNEL) || defined(_KMEMUSER)

/*
 * Kernel-only definitions
 */

#if !defined(_MODULE) && defined(_KERNEL_OPT)
#include "opt_multiprocessor.h"
#include "opt_cpuoptions.h"
#include "opt_lockdebug.h"
#include "opt_cputypes.h"
#endif /* !_MODULE && _KERNEL_OPT */

#ifndef _LOCORE
#if defined(TPIDRPRW_IS_CURLWP) || defined(TPIDRPRW_IS_CURCPU)
#include <arm/armreg.h>
#endif

/* 1 == use cpu_sleep(), 0 == don't */
extern int cpu_do_powersave;
extern int cpu_fpu_present;

/* All the CLKF_* macros take a struct clockframe * as an argument. */

/*
 * CLKF_USERMODE: Return TRUE/FALSE (1/0) depending on whether the
 * frame came from USR mode or not.
 */
#define CLKF_USERMODE(cf) (((cf)->cf_tf.tf_spsr & PSR_MODE) == PSR_USR32_MODE)

/*
 * CLKF_INTR: True if we took the interrupt from inside another
 * interrupt handler.
 */
#if !defined(__ARM_EABI__)
/* Hack to treat FPE time as interrupt time so we can measure it */
#define CLKF_INTR(cf)						\
	((curcpu()->ci_intr_depth > 1) ||			\
	    ((cf)->cf_tf.tf_spsr & PSR_MODE) == PSR_UND32_MODE)
#else
#define CLKF_INTR(cf)	((void)(cf), curcpu()->ci_intr_depth > 1)
#endif

/*
 * CLKF_PC: Extract the program counter from a clockframe
 */
#define CLKF_PC(frame)		(frame->cf_tf.tf_pc)

/*
 * LWP_PC: Find out the program counter for the given lwp.
 */
#define LWP_PC(l)		(lwp_trapframe(l)->tf_pc)

/*
 * Per-CPU information.  For now we assume one CPU.
 */
#ifdef _KERNEL
static inline int curcpl(void);
static inline void set_curcpl(int);
static inline void cpu_dosoftints(void);
#endif

#ifdef _KMEMUSER
#include <sys/intr.h>
#endif
#include <sys/atomic.h>
#include <sys/cpu_data.h>
#include <sys/device_if.h>
#include <sys/evcnt.h>

struct cpu_info {
	struct cpu_data	ci_data;	/* MI per-cpu data */
	device_t	ci_dev;		/* Device corresponding to this CPU */
	cpuid_t		ci_cpuid;
	uint32_t	ci_arm_cpuid;	/* aggregate CPU id */
	uint32_t	ci_arm_cputype;	/* CPU type */
	uint32_t	ci_arm_cpurev;	/* CPU revision */
	uint32_t	ci_ctrl;	/* The CPU control register */
	int		ci_cpl;		/* current processor level (spl) */
	volatile int	ci_astpending;	/* */
	int		ci_want_resched;/* resched() was called */
	int		ci_intr_depth;	/* */

	struct cpu_softc *
			ci_softc;	/* platform softc */

	lwp_t *		ci_softlwps[SOFTINT_COUNT];
	volatile uint32_t
			ci_softints;

	lwp_t *		ci_curlwp;	/* current lwp */
	lwp_t *		ci_onproc;	/* current user LWP / kthread */
	lwp_t *		ci_lastlwp;	/* last lwp */

	struct evcnt	ci_arm700bugcount;
	int32_t		ci_mtx_count;
	int		ci_mtx_oldspl;
	register_t	ci_undefsave[3];
	uint32_t	ci_vfp_id;
	uint64_t	ci_lastintr;

	struct pmap_tlb_info *
			ci_tlb_info;
	struct pmap *	ci_pmap_lastuser;
	struct pmap *	ci_pmap_cur;
	tlb_asid_t	ci_pmap_asid_cur;

	struct trapframe *
			ci_ddb_regs;

	struct evcnt	ci_abt_evs[16];
	struct evcnt	ci_und_ev;
	struct evcnt	ci_und_cp15_ev;
	struct evcnt	ci_vfp_evs[3];

	uint32_t	ci_midr;
	uint32_t	ci_mpidr;
	uint32_t	ci_capacity_dmips_mhz;

	struct arm_cache_info *
			ci_cacheinfo;

#if defined(MP_CPU_INFO_MEMBERS)
	MP_CPU_INFO_MEMBERS
#endif
};

extern struct cpu_info cpu_info_store[];

struct lwp *arm_curlwp(void);
struct cpu_info *arm_curcpu(void);

#if defined(_MODULE)

#define	curlwp		arm_curlwp()
#define curcpu()	arm_curcpu()

#elif defined(TPIDRPRW_IS_CURLWP)
static inline struct lwp *
_curlwp(void)
{
	return (struct lwp *) armreg_tpidrprw_read();
}

static inline void
_curlwp_set(struct lwp *l)
{
	armreg_tpidrprw_write((uintptr_t)l);
}

// Also in <sys/lwp.h> but also here if this was included before <sys/lwp.h>
static inline struct cpu_info *lwp_getcpu(struct lwp *);

#define	curlwp		_curlwp()
// curcpu() expands into two instructions: a mrc and a ldr
#define	curcpu()	lwp_getcpu(_curlwp())
#elif defined(TPIDRPRW_IS_CURCPU)
#ifdef __HAVE_PREEMPTION
#error __HAVE_PREEMPTION requires TPIDRPRW_IS_CURLWP
#endif
static inline struct cpu_info *
curcpu(void)
{
	return (struct cpu_info *) armreg_tpidrprw_read();
}
#elif !defined(MULTIPROCESSOR)
#define	curcpu()	(&cpu_info_store[0])
#elif !defined(__HAVE_PREEMPTION)
#error MULTIPROCESSOR && !__HAVE_PREEMPTION requires TPIDRPRW_IS_CURCPU or TPIDRPRW_IS_CURLWP
#else
#error MULTIPROCESSOR && __HAVE_PREEMPTION requires TPIDRPRW_IS_CURLWP
#endif /* !TPIDRPRW_IS_CURCPU && !TPIDRPRW_IS_CURLWP */

#ifndef curlwp
#define	curlwp		(curcpu()->ci_curlwp)
#endif

#define CPU_INFO_ITERATOR	int
#if defined(_MODULE) || defined(MULTIPROCESSOR)
extern struct cpu_info *cpu_info[];
#define cpu_number()		(curcpu()->ci_index)
#define CPU_IS_PRIMARY(ci)	((ci)->ci_index == 0)
#define CPU_INFO_FOREACH(cii, ci)			\
	cii = 0, ci = cpu_info[0]; cii < (ncpu ? ncpu : 1) && (ci = cpu_info[cii]) != NULL; cii++
#else
#define cpu_number()            0

#define CPU_IS_PRIMARY(ci)	true
#define CPU_INFO_FOREACH(cii, ci)			\
	cii = 0, __USE(cii), ci = curcpu(); ci != NULL; ci = NULL
#endif

#if defined(MULTIPROCESSOR)
void cpu_init_secondary_processor(int);
#endif

#define	LWP0_CPU_INFO	(&cpu_info_store[0])

static inline int
curcpl(void)
{
	return curcpu()->ci_cpl;
}

static inline void
set_curcpl(int pri)
{
	curcpu()->ci_cpl = pri;
}

static inline void
cpu_dosoftints(void)
{
#ifdef __HAVE_FAST_SOFTINTS
	void	dosoftints(void);
#ifndef __HAVE_PIC_FAST_SOFTINTS
	struct cpu_info * const ci = curcpu();
	if (ci->ci_intr_depth == 0 && (ci->ci_softints >> ci->ci_cpl) > 0)
		dosoftints();
#endif
#endif
}

/*
 * Scheduling glue
 */

#ifdef __HAVE_PREEMPTION
#define setsoftast(ci)		atomic_or_uint(&(ci)->ci_astpending, __BIT(0))
#else
#define setsoftast(ci)		((ci)->ci_astpending = __BIT(0))
#endif

/*
 * Notify the current process (p) that it has a signal pending,
 * process as soon as possible.
 */

#define cpu_signotify(l)		setsoftast((l)->l_cpu)

/*
 * Give a profiling tick to the current process when the user profiling
 * buffer pages are invalid.  On the i386, request an ast to send us
 * through trap(), marking the proc as needing a profiling tick.
 */
#define	cpu_need_proftick(l)	((l)->l_pflag |= LP_OWEUPC, \
				 setsoftast((l)->l_cpu))

/*
 * We've already preallocated the stack for the idlelwps for additional CPUs.
 * This hook allows to return them.
 */
vaddr_t cpu_uarea_alloc_idlelwp(struct cpu_info *);

#ifdef _ARM_ARCH_6
int	cpu_maxproc_hook(int);
#endif

#endif /* !_LOCORE */

#endif /* _KERNEL */

#elif defined(__aarch64__)

#include <aarch64/cpu.h>

#endif /* __arm__/__aarch64__ */

#endif /* !_ARM_CPU_H_ */<|MERGE_RESOLUTION|>--- conflicted
+++ resolved
@@ -48,12 +48,9 @@
 #ifndef _ARM_CPU_H_
 #define _ARM_CPU_H_
 
-<<<<<<< HEAD
-=======
 #ifdef _KERNEL
 #ifndef _LOCORE
 
->>>>>>> 75022e83
 typedef unsigned long mpidr_t;
 
 #ifdef MULTIPROCESSOR
@@ -68,23 +65,17 @@
 void cpu_clr_mbox(int);
 void cpu_set_hatched(int);
 
-<<<<<<< HEAD
 /*
  * cpu device glue (belongs in cpuvar.h)
  */
 void	cpu_attach(device_t, cpuid_t);
-=======
->>>>>>> 75022e83
 #endif
 
 void	cpu_proc_fork(struct proc *, struct proc *);
 
-<<<<<<< HEAD
-=======
 #endif	/* !_LOCORE */
 #endif	/* _KERNEL */
 
->>>>>>> 75022e83
 #ifdef __arm__
 
 /*
