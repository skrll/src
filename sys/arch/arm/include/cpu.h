--- conflicted
+++ resolved
@@ -153,10 +153,7 @@
 
 	lwp_t *		ci_curlwp;	/* current lwp */
 	lwp_t *		ci_lastlwp;	/* last lwp */
-<<<<<<< HEAD
-=======
-
->>>>>>> 4c4bfeee
+
 	struct evcnt	ci_arm700bugcount;
 	int32_t		ci_mtx_count;
 	int		ci_mtx_oldspl;
@@ -178,16 +175,12 @@
 	struct evcnt	ci_und_cp15_ev;
 	struct evcnt	ci_vfp_evs[3];
 
-<<<<<<< HEAD
 	uint32_t	ci_midr;
 	uint32_t	ci_mpidr;
 
 	struct arm_cache_info *
 			ci_cacheinfo;
 
-
-=======
->>>>>>> 4c4bfeee
 #if defined(MP_CPU_INFO_MEMBERS)
 	MP_CPU_INFO_MEMBERS
 #endif
