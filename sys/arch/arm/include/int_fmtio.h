--- conflicted
+++ resolved
@@ -1,8 +1,4 @@
-<<<<<<< HEAD
-/*	$NetBSD: int_fmtio.h,v 1.9 2014/08/13 19:48:17 matt Exp $	*/
-=======
 /*	$NetBSD: int_fmtio.h,v 1.10 2018/07/15 00:36:13 christos Exp $	*/
->>>>>>> b2b84690
 
 /*-
  * Copyright (c) 2001 The NetBSD Foundation, Inc.
