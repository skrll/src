--- conflicted
+++ resolved
@@ -1,8 +1,4 @@
-<<<<<<< HEAD
-/*	$NetBSD: bus_funcs.h,v 1.10 2020/09/05 16:04:31 jakllsch Exp $	*/
-=======
 /*	$NetBSD: bus_funcs.h,v 1.11 2021/01/24 13:33:56 martin Exp $	*/
->>>>>>> 9e014010
 
 /*-
  * Copyright (c) 1996, 1997, 1998, 2001 The NetBSD Foundation, Inc.
