/*	$NetBSD: pic.c,v 1.69 2021/02/21 17:07:45 jmcneill Exp $	*/
/*-
 * Copyright (c) 2008 The NetBSD Foundation, Inc.
 * All rights reserved.
 *
 * This code is derived from software contributed to The NetBSD Foundation
 * by Matt Thomas.
 *
 * Redistribution and use in source and binary forms, with or without
 * modification, are permitted provided that the following conditions
 * are met:
 * 1. Redistributions of source code must retain the above copyright
 *    notice, this list of conditions and the following disclaimer.
 * 2. Redistributions in binary form must reproduce the above copyright
 *    notice, this list of conditions and the following disclaimer in the
 *    documentation and/or other materials provided with the distribution.
 *
 * THIS SOFTWARE IS PROVIDED BY THE NETBSD FOUNDATION, INC. AND CONTRIBUTORS
 * ``AS IS'' AND ANY EXPRESS OR IMPLIED WARRANTIES, INCLUDING, BUT NOT LIMITED
 * TO, THE IMPLIED WARRANTIES OF MERCHANTABILITY AND FITNESS FOR A PARTICULAR
 * PURPOSE ARE DISCLAIMED.  IN NO EVENT SHALL THE FOUNDATION OR CONTRIBUTORS
 * BE LIABLE FOR ANY DIRECT, INDIRECT, INCIDENTAL, SPECIAL, EXEMPLARY, OR
 * CONSEQUENTIAL DAMAGES (INCLUDING, BUT NOT LIMITED TO, PROCUREMENT OF
 * SUBSTITUTE GOODS OR SERVICES; LOSS OF USE, DATA, OR PROFITS; OR BUSINESS
 * INTERRUPTION) HOWEVER CAUSED AND ON ANY THEORY OF LIABILITY, WHETHER IN
 * CONTRACT, STRICT LIABILITY, OR TORT (INCLUDING NEGLIGENCE OR OTHERWISE)
 * ARISING IN ANY WAY OUT OF THE USE OF THIS SOFTWARE, EVEN IF ADVISED OF THE
 * POSSIBILITY OF SUCH DAMAGE.
 */

#define _INTR_PRIVATE
#include "opt_ddb.h"
#include "opt_multiprocessor.h"

#include <sys/cdefs.h>
__KERNEL_RCSID(0, "$NetBSD: pic.c,v 1.69 2021/02/21 17:07:45 jmcneill Exp $");

#include <sys/param.h>
#include <sys/atomic.h>
#include <sys/cpu.h>
#include <sys/evcnt.h>
#include <sys/interrupt.h>
#include <sys/intr.h>
#include <sys/ipi.h>
#include <sys/kernel.h>
#include <sys/kmem.h>
#include <sys/mutex.h>
#include <sys/once.h>
#include <sys/xcall.h>

#include <arm/armreg.h>
#include <arm/cpufunc.h>
#include <arm/locore.h>	/* for compat aarch64 */

#ifdef DDB
#include <arm/db_machdep.h>
#endif

#include <arm/pic/picvar.h>

#if defined(__HAVE_PIC_PENDING_INTRS)

/*
 * This implementation of pending interrupts on a MULTIPROCESSOR system makes
 * the assumption that a PIC (pic_softc) shall only have all its interrupts
 * come from the same CPU.  In other words, interrupts from a single PIC will
 * not be distributed among multiple CPUs.
 */
static uint32_t
	pic_find_pending_irqs_by_ipl(struct pic_softc *, size_t, uint32_t, int);
static struct pic_softc *
	pic_list_find_pic_by_pending_ipl(struct cpu_info *, uint32_t);
static void
	pic_deliver_irqs(struct cpu_info *, struct pic_softc *, int, void *);

#endif /* __HAVE_PIC_PENDING_INTRS */

struct pic_softc *pic_list[PIC_MAXPICS];
#if PIC_MAXPICS > 32
#error PIC_MAXPICS > 32 not supported
#endif
struct intrsource *pic_sources[PIC_MAXMAXSOURCES];
struct intrsource *pic__iplsources[PIC_MAXMAXSOURCES];
struct intrsource **pic_iplsource[NIPL] = {
	[0 ... NIPL-1] = pic__iplsources,
};
size_t pic_ipl_offset[NIPL+1];

static kmutex_t pic_lock;
static size_t pic_sourcebase;
static int pic_lastbase;
static struct evcnt pic_deferral_ev =
    EVCNT_INITIALIZER(EVCNT_TYPE_MISC, NULL, "deferred", "intr");
EVCNT_ATTACH_STATIC(pic_deferral_ev);

static int pic_init(void);

<<<<<<< HEAD
#ifdef __HAVE_PIC_SET_PRIORITY
void
pic_set_priority(struct cpu_info *ci, int newipl)
{
	struct pic_softc *pic = pic_list[0];

	if (pic && pic->pic_ops->pic_set_priority)
		(pic->pic_ops->pic_set_priority)(pic, newipl);
}
#endif

=======
>>>>>>> 006b198a
#ifdef MULTIPROCESSOR
int
pic_ipi_ast(void *arg)
{
	setsoftast(curcpu());
	return 1;
}

int
pic_ipi_nop(void *arg)
{
	/* do nothing */
	return 1;
}

int
pic_ipi_xcall(void *arg)
{
	xc_ipi_handler();
	return 1;
}

int
pic_ipi_generic(void *arg)
{
	ipi_cpu_handler();
	return 1;
}

#ifdef DDB
int
pic_ipi_ddb(void *arg)
{
//	printf("%s: %s: tf=%p\n", __func__, curcpu()->ci_cpuname, arg);
	kdb_trap(-1, arg);
	return 1;
}
#endif /* DDB */

#ifdef __HAVE_PREEMPTION
int
pic_ipi_kpreempt(void *arg)
{
	struct lwp *l = curlwp;

	l->l_md.md_astpending |= __BIT(1);
	return 1;
}
#endif /* __HAVE_PREEMPTION */

void
intr_cpu_init(struct cpu_info *ci)
{
	for (size_t slot = 0; slot < PIC_MAXPICS; slot++) {
		struct pic_softc * const pic = pic_list[slot];
		if (pic != NULL && pic->pic_ops->pic_cpu_init != NULL) {
			(*pic->pic_ops->pic_cpu_init)(pic, ci);
		}
	}
}

typedef void (*pic_ipi_send_func_t)(struct pic_softc *, u_long);

void
intr_ipi_send(const kcpuset_t *kcp, u_long ipi)
{
	struct cpu_info * const ci = curcpu();
	KASSERT(ipi < NIPI);
	KASSERT(kcp == NULL || kcpuset_countset(kcp) == 1);
	bool __diagused sent_p = false;
	for (size_t slot = 0; slot < PIC_MAXPICS; slot++) {
		struct pic_softc * const pic = pic_list[slot];
		if (pic == NULL || pic->pic_cpus == NULL)
			continue;
		if (kcp == NULL || kcpuset_intersecting_p(kcp, pic->pic_cpus)) {
			/*
			 * Never send to ourself.
			 *
			 * This test uses pointer comparison for systems
			 * that have a pic per cpu, e.g. RPI[23].  GIC sets
			 * pic_cpus to kcpuset_running and handles "not for
			 * self" internally.
			 */
			if (pic->pic_cpus == ci->ci_kcpuset)
				continue;

			(*pic->pic_ops->pic_ipi_send)(pic, kcp, ipi);

			/*
			 * If we were targeting a single CPU or this pic
			 * handles all cpus, we're done.
			 */
			if (kcp != NULL || pic->pic_cpus == kcpuset_running)
				return;
			sent_p = true;
		}
	}
	KASSERTMSG(cold || sent_p || ncpu <= 1, "cold %d sent_p %d ncpu %d",
	    cold, sent_p, ncpu);
}
#endif /* MULTIPROCESSOR */

#ifdef __HAVE_PIC_FAST_SOFTINTS
int
pic_handle_softint(void *arg)
{
	void softint_switch(lwp_t *, int);
	struct cpu_info * const ci = curcpu();
	const size_t softint = (size_t) arg;
	int s = splhigh();
	ci->ci_intr_depth--;	// don't count these as interrupts
	softint_switch(ci->ci_softlwps[softint], s);
	ci->ci_intr_depth++;
	splx(s);
	return 1;
}
#endif

int
pic_handle_intr(void *arg)
{
	struct pic_softc * const pic = arg;
	int rv;

	rv = (*pic->pic_ops->pic_find_pending_irqs)(pic);

	return rv > 0;
}

#if defined(__HAVE_PIC_PENDING_INTRS)
void
pic_mark_pending_source(struct pic_softc *pic, struct intrsource *is)
{
	const uint32_t ipl_mask = __BIT(is->is_ipl);
	struct cpu_info * const ci = curcpu();

	atomic_or_32(&pic->pic_pending_irqs[is->is_irq >> 5],
	    __BIT(is->is_irq & 0x1f));

	atomic_or_32(&pic->pic_pending_ipls, ipl_mask);
	atomic_or_32(&ci->ci_pending_ipls, ipl_mask);
	atomic_or_32(&ci->ci_pending_pics, __BIT(pic->pic_id));
}

void
pic_mark_pending(struct pic_softc *pic, int irq)
{
	struct intrsource * const is = pic->pic_sources[irq];

	KASSERT(irq < pic->pic_maxsources);
	KASSERT(is != NULL);

	pic_mark_pending_source(pic, is);
}

uint32_t
pic_mark_pending_sources(struct pic_softc *pic, size_t irq_base,
	uint32_t pending)
{
	struct intrsource ** const isbase = &pic->pic_sources[irq_base];
	struct intrsource *is;
	volatile uint32_t *ipending = &pic->pic_pending_irqs[irq_base >> 5];
	struct cpu_info * const ci = curcpu();
	uint32_t ipl_mask = 0;

	if (pending == 0)
		return ipl_mask;

	KASSERT((irq_base & 31) == 0);

	(*pic->pic_ops->pic_block_irqs)(pic, irq_base, pending);

	atomic_or_32(ipending, pending);
	while (pending != 0) {
		int n = ffs(pending);
		if (n-- == 0)
			break;
		is = isbase[n];
		KASSERT(is != NULL);
		KASSERT(irq_base <= is->is_irq && is->is_irq < irq_base + 32);
		pending &= ~__BIT(n);
		ipl_mask |= __BIT(is->is_ipl);
	}

	atomic_or_32(&pic->pic_pending_ipls, ipl_mask);
	atomic_or_32(&ci->ci_pending_ipls, ipl_mask);
	atomic_or_32(&ci->ci_pending_pics, __BIT(pic->pic_id));
	return ipl_mask;
}

uint32_t
pic_find_pending_irqs_by_ipl(struct pic_softc *pic, size_t irq_base,
	uint32_t pending, int ipl)
{
	uint32_t ipl_irq_mask = 0;
	uint32_t irq_mask;

	for (;;) {
		int irq = ffs(pending);
		if (irq-- == 0)
			return ipl_irq_mask;

		irq_mask = __BIT(irq);
#if 1
    		KASSERTMSG(pic->pic_sources[irq_base + irq] != NULL,
		   "%s: irq_base %zu irq %d\n", __func__, irq_base, irq);
#else
		if (pic->pic_sources[irq_base + irq] == NULL) {
			aprint_error("stray interrupt? irq_base=%zu irq=%d\n",
			    irq_base, irq);
		} else
#endif
		if (pic->pic_sources[irq_base + irq]->is_ipl == ipl)
			ipl_irq_mask |= irq_mask;

		pending &= ~irq_mask;
	}
}
#endif /* __HAVE_PIC_PENDING_INTRS */

void
pic_dispatch(struct intrsource *is, void *frame)
{
	int (*func)(void *) = is->is_func;
	void *arg = is->is_arg;

	if (__predict_false(arg == NULL)) {
		if (__predict_false(frame == NULL)) {
			pic_deferral_ev.ev_count++;
			return;
		}
		arg = frame;
	}

#ifdef MULTIPROCESSOR
	if (!is->is_mpsafe) {
		KERNEL_LOCK(1, NULL);
		const u_int ci_blcnt __diagused = curcpu()->ci_biglock_count;
		const u_int l_blcnt __diagused = curlwp->l_blcnt;
		(void)(*func)(arg);
		KASSERT(ci_blcnt == curcpu()->ci_biglock_count);
		KASSERT(l_blcnt == curlwp->l_blcnt);
		KERNEL_UNLOCK_ONE(NULL);
	} else
#endif
		(void)(*func)(arg);

	struct pic_percpu * const pcpu = percpu_getref(is->is_pic->pic_percpu);
	KASSERT(pcpu->pcpu_magic == PICPERCPU_MAGIC);
	pcpu->pcpu_evs[is->is_irq].ev_count++;
	percpu_putref(is->is_pic->pic_percpu);
}

#if defined(__HAVE_PIC_PENDING_INTRS)
void
pic_deliver_irqs(struct cpu_info *ci, struct pic_softc *pic, int ipl,
    void *frame)
{
	const uint32_t ipl_mask = __BIT(ipl);
	struct intrsource *is;
	volatile uint32_t *ipending = pic->pic_pending_irqs;
	volatile uint32_t *iblocked = pic->pic_blocked_irqs;
	size_t irq_base;
#if PIC_MAXSOURCES > 32
	size_t irq_count;
	int poi = 0;		/* Possibility of interrupting */
#endif
	uint32_t pending_irqs;
	uint32_t blocked_irqs;
	int irq;
	bool progress __diagused = false;

	KASSERT(pic->pic_pending_ipls & ipl_mask);

	irq_base = 0;
#if PIC_MAXSOURCES > 32
	irq_count = 0;
#endif

	for (;;) {
		pending_irqs = pic_find_pending_irqs_by_ipl(pic, irq_base,
		    *ipending, ipl);
		KASSERT((pending_irqs & *ipending) == pending_irqs);
		KASSERT((pending_irqs & ~(*ipending)) == 0);
		if (pending_irqs == 0) {
#if PIC_MAXSOURCES > 32
			irq_count += 32;
			if (__predict_true(irq_count >= pic->pic_maxsources)) {
				if (!poi)
					/*Interrupt at this level was handled.*/
					break;
				irq_base = 0;
				irq_count = 0;
				poi = 0;
				ipending = pic->pic_pending_irqs;
				iblocked = pic->pic_blocked_irqs;
			} else {
				irq_base += 32;
				ipending++;
				iblocked++;
				KASSERT(irq_base <= pic->pic_maxsources);
			}
			continue;
#else
			break;
#endif
		}
		progress = true;
		blocked_irqs = 0;
		do {
			irq = ffs(pending_irqs) - 1;
			KASSERT(irq >= 0);

			atomic_and_32(ipending, ~__BIT(irq));
			is = pic->pic_sources[irq_base + irq];
			if (is != NULL) {
				ENABLE_INTERRUPT();
				pic_dispatch(is, frame);
				DISABLE_INTERRUPT();
#if PIC_MAXSOURCES > 32
				/*
				 * There is a possibility of interrupting
				 * from ENABLE_INTERRUPT() to
				 * DISABLE_INTERRUPT().
				 */
				poi = 1;
#endif
				blocked_irqs |= __BIT(irq);
			} else {
				KASSERT(0);
			}
			pending_irqs = pic_find_pending_irqs_by_ipl(pic,
			    irq_base, *ipending, ipl);
		} while (pending_irqs);
		if (blocked_irqs) {
			atomic_or_32(iblocked, blocked_irqs);
			atomic_or_32(&ci->ci_blocked_pics, __BIT(pic->pic_id));
		}
	}

	KASSERT(progress);
	/*
	 * Since interrupts are disabled, we don't have to be too careful
	 * about these.
	 */
	if (atomic_and_32_nv(&pic->pic_pending_ipls, ~ipl_mask) == 0)
		atomic_and_32(&ci->ci_pending_pics, ~__BIT(pic->pic_id));
}

void
pic_list_unblock_irqs(struct cpu_info *ci)
{
	uint32_t blocked_pics = ci->ci_blocked_pics;

	ci->ci_blocked_pics = 0;

	for (;;) {
		struct pic_softc *pic;
#if PIC_MAXSOURCES > 32
		volatile uint32_t *iblocked;
		uint32_t blocked;
		size_t irq_base;
#endif

		int pic_id = ffs(blocked_pics);
		if (pic_id-- == 0)
			return;

		pic = pic_list[pic_id];
		KASSERT(pic != NULL);
#if PIC_MAXSOURCES > 32
		for (irq_base = 0, iblocked = pic->pic_blocked_irqs;
		     irq_base < pic->pic_maxsources;
		     irq_base += 32, iblocked++) {
			if ((blocked = *iblocked) != 0) {
				(*pic->pic_ops->pic_unblock_irqs)(pic,
				    irq_base, blocked);
				atomic_and_32(iblocked, ~blocked);
			}
		}
#else
		KASSERT(pic->pic_blocked_irqs[0] != 0);
		(*pic->pic_ops->pic_unblock_irqs)(pic,
		    0, pic->pic_blocked_irqs[0]);
		pic->pic_blocked_irqs[0] = 0;
#endif
		blocked_pics &= ~__BIT(pic_id);
	}
}

struct pic_softc *
pic_list_find_pic_by_pending_ipl(struct cpu_info *ci, uint32_t ipl_mask)
{
	uint32_t pending_pics = ci->ci_pending_pics;
	struct pic_softc *pic;

	for (;;) {
		int pic_id = ffs(pending_pics);
		if (pic_id-- == 0)
			return NULL;

		pic = pic_list[pic_id];
		KASSERT(pic != NULL);
		if (pic->pic_pending_ipls & ipl_mask)
			return pic;
		pending_pics &= ~__BIT(pic_id);
	}
}

void
pic_list_deliver_irqs(struct cpu_info *ci, register_t psw, int ipl,
    void *frame)
{
	const uint32_t ipl_mask = __BIT(ipl);
	struct pic_softc *pic;

	while ((pic = pic_list_find_pic_by_pending_ipl(ci, ipl_mask)) != NULL) {
		pic_deliver_irqs(ci, pic, ipl, frame);
		KASSERT((pic->pic_pending_ipls & ipl_mask) == 0);
	}
	atomic_and_32(&ci->ci_pending_ipls, ~ipl_mask);
}
#endif /* __HAVE_PIC_PENDING_INTRS */

void
pic_do_pending_ints(register_t psw, int newipl, void *frame)
{
	struct cpu_info * const ci = curcpu();
	if (__predict_false(newipl == IPL_HIGH)) {
		KASSERTMSG(ci->ci_cpl == IPL_HIGH, "cpl %d", ci->ci_cpl);
		return;
	}
#if defined(__HAVE_PIC_PENDING_INTRS)
	while ((ci->ci_pending_ipls & ~__BIT(newipl)) > __BIT(newipl)) {
		KASSERT(ci->ci_pending_ipls < __BIT(NIPL));
		for (;;) {
			int ipl = 31 - __builtin_clz(ci->ci_pending_ipls);
			KASSERT(ipl < NIPL);
			if (ipl <= newipl)
				break;

			pic_set_priority(ci, ipl);
			pic_list_deliver_irqs(ci, psw, ipl, frame);
			pic_list_unblock_irqs(ci);
		}
	}
#endif /* __HAVE_PIC_PENDING_INTRS */
#ifdef __HAVE_PREEMPTION
	struct lwp *l = curlwp;
	if (newipl == IPL_NONE && (l->l_md.md_astpending & __BIT(1))) {
		pic_set_priority(ci, IPL_SCHED);
		kpreempt(0);
	}
#endif
	if (ci->ci_cpl != newipl)
		pic_set_priority(ci, newipl);
}

static void
pic_percpu_allocate(void *v0, void *v1, struct cpu_info *ci)
{
	struct pic_percpu * const pcpu = v0;
	struct pic_softc * const pic = v1;

	pcpu->pcpu_evs = kmem_zalloc(pic->pic_maxsources * sizeof(pcpu->pcpu_evs[0]),
	    KM_SLEEP);
	KASSERT(pcpu->pcpu_evs != NULL);

#define	PCPU_NAMELEN	32
#ifdef DIAGNOSTIC
	const size_t namelen = strlen(pic->pic_name) + 4 + strlen(ci->ci_data.cpu_name);
#endif

	KASSERT(namelen < PCPU_NAMELEN);
	pcpu->pcpu_name = kmem_alloc(PCPU_NAMELEN, KM_SLEEP);
#ifdef MULTIPROCESSOR
	snprintf(pcpu->pcpu_name, PCPU_NAMELEN,
	    "%s (%s)", pic->pic_name, ci->ci_data.cpu_name);
#else
	strlcpy(pcpu->pcpu_name, pic->pic_name, PCPU_NAMELEN);
#endif
	pcpu->pcpu_magic = PICPERCPU_MAGIC;
#if 0
	printf("%s: %s %s: <%s>\n",
	    __func__, ci->ci_data.cpu_name, pic->pic_name,
	    pcpu->pcpu_name);
#endif
}

static int
pic_init(void)
{

	mutex_init(&pic_lock, MUTEX_DEFAULT, IPL_HIGH);

	return 0;
}

int
pic_add(struct pic_softc *pic, int irqbase)
{
	int slot, maybe_slot = -1;
	size_t sourcebase;
	static ONCE_DECL(pic_once);

	RUN_ONCE(&pic_once, pic_init);

	KASSERT(strlen(pic->pic_name) > 0);

	mutex_enter(&pic_lock);
	if (irqbase == PIC_IRQBASE_ALLOC) {
		irqbase = pic_lastbase;
	}
	for (slot = 0; slot < PIC_MAXPICS; slot++) {
		struct pic_softc * const xpic = pic_list[slot];
		if (xpic == NULL) {
			if (maybe_slot < 0)
				maybe_slot = slot;
			if (irqbase < 0)
				break;
			continue;
		}
		if (irqbase < 0 || xpic->pic_irqbase < 0)
			continue;
		if (irqbase >= xpic->pic_irqbase + xpic->pic_maxsources)
			continue;
		if (irqbase + pic->pic_maxsources <= xpic->pic_irqbase)
			continue;
		panic("pic_add: pic %s (%zu sources @ irq %u) conflicts"
		    " with pic %s (%zu sources @ irq %u)",
		    pic->pic_name, pic->pic_maxsources, irqbase,
		    xpic->pic_name, xpic->pic_maxsources, xpic->pic_irqbase);
	}
	slot = maybe_slot;
#if 0
	printf("%s: pic_sourcebase=%zu pic_maxsources=%zu\n",
	    pic->pic_name, pic_sourcebase, pic->pic_maxsources);
#endif
	KASSERTMSG(pic->pic_maxsources <= PIC_MAXSOURCES, "%zu",
	    pic->pic_maxsources);
	KASSERT(pic_sourcebase + pic->pic_maxsources <= PIC_MAXMAXSOURCES);
	sourcebase = pic_sourcebase;
	pic_sourcebase += pic->pic_maxsources;
        if (pic_lastbase < irqbase + pic->pic_maxsources)
                pic_lastbase = irqbase + pic->pic_maxsources;
	mutex_exit(&pic_lock);

	/*
	 * Allocate a pointer to each cpu's evcnts and then, for each cpu,
	 * allocate its evcnts and then attach an evcnt for each pin.
	 * We can't allocate the evcnt structures directly since
	 * percpu will move the contents of percpu memory around and
	 * corrupt the pointers in the evcnts themselves.  Remember, any
	 * problem can be solved with sufficient indirection.
	 */
	pic->pic_percpu = percpu_create(sizeof(struct pic_percpu),
	    pic_percpu_allocate, NULL, pic);

	pic->pic_sources = &pic_sources[sourcebase];
	pic->pic_irqbase = irqbase;
	pic->pic_id = slot;
#ifdef __HAVE_PIC_SET_PRIORITY
	KASSERT((slot == 0) == (pic->pic_ops->pic_set_priority != NULL));
#endif
#ifdef MULTIPROCESSOR
	KASSERT((pic->pic_cpus != NULL) == (pic->pic_ops->pic_ipi_send != NULL));
#endif
	pic_list[slot] = pic;

	return irqbase;
}

int
pic_alloc_irq(struct pic_softc *pic)
{
	int irq;

	for (irq = 0; irq < pic->pic_maxsources; irq++) {
		if (pic->pic_sources[irq] == NULL)
			return irq;
	}

	return -1;
}

static void
pic_percpu_evcnt_attach(void *v0, void *v1, struct cpu_info *ci)
{
	struct pic_percpu * const pcpu = v0;
	struct intrsource * const is = v1;

	KASSERT(pcpu->pcpu_magic == PICPERCPU_MAGIC);
	evcnt_attach_dynamic(&pcpu->pcpu_evs[is->is_irq], EVCNT_TYPE_INTR, NULL,
	    pcpu->pcpu_name, is->is_source);
}

void *
pic_establish_intr(struct pic_softc *pic, int irq, int ipl, int type,
	int (*func)(void *), void *arg, const char *xname)
{
	struct intrsource *is;
	int off, nipl;

	if (pic->pic_sources[irq]) {
		printf("pic_establish_intr: pic %s irq %d already present\n",
		    pic->pic_name, irq);
		return NULL;
	}

	is = kmem_zalloc(sizeof(*is), KM_SLEEP);
	is->is_pic = pic;
	is->is_irq = irq;
	is->is_ipl = ipl;
	is->is_type = type & 0xff;
	is->is_func = func;
	is->is_arg = arg;
#ifdef MULTIPROCESSOR
	is->is_mpsafe = (type & IST_MPSAFE) || ipl != IPL_VM;
#endif

	if (pic->pic_ops->pic_source_name)
		(*pic->pic_ops->pic_source_name)(pic, irq, is->is_source,
		    sizeof(is->is_source));
	else
		snprintf(is->is_source, sizeof(is->is_source), "irq %d", irq);

	/*
	 * Now attach the per-cpu evcnts.
	 */
	percpu_foreach(pic->pic_percpu, pic_percpu_evcnt_attach, is);

	pic->pic_sources[irq] = is;

	/*
	 * First try to use an existing slot which is empty.
	 */
	for (off = pic_ipl_offset[ipl]; off < pic_ipl_offset[ipl+1]; off++) {
		if (pic__iplsources[off] == NULL) {
			is->is_iplidx = off - pic_ipl_offset[ipl];
			pic__iplsources[off] = is;
			goto unblock;
		}
	}

	/*
	 * Move up all the sources by one.
 	 */
	if (ipl < NIPL) {
		off = pic_ipl_offset[ipl+1];
		memmove(&pic__iplsources[off+1], &pic__iplsources[off],
		    sizeof(pic__iplsources[0]) * (pic_ipl_offset[NIPL] - off));
	}

	/*
	 * Advance the offset of all IPLs higher than this.  Include an
	 * extra one as well.  Thus the number of sources per ipl is
	 * pic_ipl_offset[ipl+1] - pic_ipl_offset[ipl].
	 */
	for (nipl = ipl + 1; nipl <= NIPL; nipl++)
		pic_ipl_offset[nipl]++;

	/*
	 * Insert into the previously made position at the end of this IPL's
	 * sources.
	 */
	off = pic_ipl_offset[ipl + 1] - 1;
	is->is_iplidx = off - pic_ipl_offset[ipl];
	pic__iplsources[off] = is;

	(*pic->pic_ops->pic_establish_irq)(pic, is);

unblock:
	(*pic->pic_ops->pic_unblock_irqs)(pic, is->is_irq & ~0x1f,
	    __BIT(is->is_irq & 0x1f));

	if (xname) {
		if (is->is_xname == NULL)
			is->is_xname = kmem_zalloc(INTRDEVNAMEBUF, KM_SLEEP);
		if (is->is_xname[0] != '\0')
			strlcat(is->is_xname, ", ", INTRDEVNAMEBUF);
		strlcat(is->is_xname, xname, INTRDEVNAMEBUF);
	}

	/* We're done. */
	return is;
}

static void
pic_percpu_evcnt_deattach(void *v0, void *v1, struct cpu_info *ci)
{
	struct pic_percpu * const pcpu = v0;
	struct intrsource * const is = v1;

	KASSERT(pcpu->pcpu_magic == PICPERCPU_MAGIC);
	evcnt_detach(&pcpu->pcpu_evs[is->is_irq]);
}

void
pic_disestablish_source(struct intrsource *is)
{
	struct pic_softc * const pic = is->is_pic;
	const int irq = is->is_irq;

	KASSERT(is == pic->pic_sources[irq]);

	(*pic->pic_ops->pic_block_irqs)(pic, irq & ~0x1f, __BIT(irq & 0x1f));
	pic->pic_sources[irq] = NULL;
	pic__iplsources[pic_ipl_offset[is->is_ipl] + is->is_iplidx] = NULL;
	if (is->is_xname != NULL) {
		kmem_free(is->is_xname, INTRDEVNAMEBUF);
		is->is_xname = NULL;
	}
	/*
	 * Now detach the per-cpu evcnts.
	 */
	percpu_foreach(pic->pic_percpu, pic_percpu_evcnt_deattach, is);

	kmem_free(is, sizeof(*is));
}

void *
intr_establish(int irq, int ipl, int type, int (*func)(void *), void *arg)
{
	return intr_establish_xname(irq, ipl, type, func, arg, NULL);
}

void *
intr_establish_xname(int irq, int ipl, int type, int (*func)(void *), void *arg,
    const char *xname)
{
	KASSERT(!cpu_intr_p());
	KASSERT(!cpu_softintr_p());

	for (size_t slot = 0; slot < PIC_MAXPICS; slot++) {
		struct pic_softc * const pic = pic_list[slot];
		if (pic == NULL || pic->pic_irqbase < 0)
			continue;
		if (pic->pic_irqbase <= irq
		    && irq < pic->pic_irqbase + pic->pic_maxsources) {
			return pic_establish_intr(pic, irq - pic->pic_irqbase,
			    ipl, type, func, arg, xname);
		}
	}

	return NULL;
}

void
intr_disestablish(void *ih)
{
	struct intrsource * const is = ih;

	KASSERT(!cpu_intr_p());
	KASSERT(!cpu_softintr_p());

	pic_disestablish_source(is);
}

void
intr_mask(void *ih)
{
	struct intrsource * const is = ih;
	struct pic_softc * const pic = is->is_pic;
	const int irq = is->is_irq;

	if (atomic_inc_32_nv(&is->is_mask_count) == 1)
		(*pic->pic_ops->pic_block_irqs)(pic, irq & ~0x1f, __BIT(irq & 0x1f));
}

void
intr_unmask(void *ih)
{
	struct intrsource * const is = ih;
	struct pic_softc * const pic = is->is_pic;
	const int irq = is->is_irq;

	if (atomic_dec_32_nv(&is->is_mask_count) == 0)
		(*pic->pic_ops->pic_unblock_irqs)(pic, irq & ~0x1f, __BIT(irq & 0x1f));
}

const char *
intr_string(intr_handle_t irq, char *buf, size_t len)
{
	for (size_t slot = 0; slot < PIC_MAXPICS; slot++) {
		struct pic_softc * const pic = pic_list[slot];
		if (pic == NULL || pic->pic_irqbase < 0)
			continue;
		if (pic->pic_irqbase <= irq
		    && irq < pic->pic_irqbase + pic->pic_maxsources) {
			struct intrsource * const is = pic->pic_sources[irq - pic->pic_irqbase];
			snprintf(buf, len, "%s %s", pic->pic_name, is->is_source);
			return buf;
		}
	}

	return NULL;
}

static struct intrsource *
intr_get_source(const char *intrid)
{
	struct intrsource *is;
	intrid_t buf;
	size_t slot;
	int irq;

	KASSERT(mutex_owned(&cpu_lock));

	for (slot = 0; slot < PIC_MAXPICS; slot++) {
		struct pic_softc * const pic = pic_list[slot];
		if (pic == NULL || pic->pic_irqbase < 0)
			continue;
		for (irq = 0; irq < pic->pic_maxsources; irq++) {
			is = pic->pic_sources[irq];
			if (is == NULL || is->is_source[0] == '\0')
				continue;

			snprintf(buf, sizeof(buf), "%s %s", pic->pic_name, is->is_source);
			if (strcmp(buf, intrid) == 0)
				return is;
		}
	}

	return NULL;
}

struct intrids_handler *
interrupt_construct_intrids(const kcpuset_t *cpuset)
{
	struct intrids_handler *iih;
	struct intrsource *is;
	int count, irq, n;
	size_t slot;

	if (kcpuset_iszero(cpuset))
		return NULL;

	count = 0;
	for (slot = 0; slot < PIC_MAXPICS; slot++) {
		struct pic_softc * const pic = pic_list[slot];
		if (pic != NULL && pic->pic_irqbase >= 0) {
			for (irq = 0; irq < pic->pic_maxsources; irq++) {
				is = pic->pic_sources[irq];
				if (is && is->is_source[0] != '\0')
					count++;
			}
		}
	}

	iih = kmem_zalloc(sizeof(int) + sizeof(intrid_t) * count, KM_SLEEP);
	iih->iih_nids = count;

	for (n = 0, slot = 0; n < count && slot < PIC_MAXPICS; slot++) {
		struct pic_softc * const pic = pic_list[slot];
		if (pic == NULL || pic->pic_irqbase < 0)
			continue;
		for (irq = 0; irq < pic->pic_maxsources; irq++) {
			is = pic->pic_sources[irq];
			if (is == NULL || is->is_source[0] == '\0')
				continue;

			snprintf(iih->iih_intrids[n++], sizeof(intrid_t), "%s %s",
			    pic->pic_name, is->is_source);
		}
	}

	return iih;
}

void
interrupt_destruct_intrids(struct intrids_handler *iih)
{
	if (iih == NULL)
		return;

	kmem_free(iih, sizeof(int) + sizeof(intrid_t) * iih->iih_nids);
}

void
interrupt_get_available(kcpuset_t *cpuset)
{
	CPU_INFO_ITERATOR cii;
	struct cpu_info *ci;

	kcpuset_zero(cpuset);

	mutex_enter(&cpu_lock);
	for (CPU_INFO_FOREACH(cii, ci)) {
		if ((ci->ci_schedstate.spc_flags & SPCF_NOINTR) == 0)
			kcpuset_set(cpuset, cpu_index(ci));
	}
	mutex_exit(&cpu_lock);
}

void
interrupt_get_devname(const char *intrid, char *buf, size_t len)
{
	struct intrsource *is;

	mutex_enter(&cpu_lock);
	is = intr_get_source(intrid);
	if (is == NULL || is->is_xname == NULL)
		buf[0] = '\0';
	else
		strlcpy(buf, is->is_xname, len);
	mutex_exit(&cpu_lock);
}

struct interrupt_get_count_arg {
	struct intrsource *is;
	uint64_t count;
	u_int cpu_idx;
};

static void
interrupt_get_count_cb(void *v0, void *v1, struct cpu_info *ci)
{
	struct pic_percpu * const pcpu = v0;
	struct interrupt_get_count_arg * const arg = v1;

	if (arg->cpu_idx != cpu_index(ci))
		return;

	arg->count = pcpu->pcpu_evs[arg->is->is_irq].ev_count;
}

uint64_t
interrupt_get_count(const char *intrid, u_int cpu_idx)
{
	struct interrupt_get_count_arg arg;
	struct intrsource *is;
	uint64_t count;

	count = 0;

	mutex_enter(&cpu_lock);
	is = intr_get_source(intrid);
	if (is != NULL && is->is_pic != NULL) {
		arg.is = is;
		arg.count = 0;
		arg.cpu_idx = cpu_idx;
		percpu_foreach(is->is_pic->pic_percpu, interrupt_get_count_cb, &arg);
		count = arg.count;
	}
	mutex_exit(&cpu_lock);

	return count;
}

#ifdef MULTIPROCESSOR
void
interrupt_get_assigned(const char *intrid, kcpuset_t *cpuset)
{
	struct intrsource *is;
	struct pic_softc *pic;

	kcpuset_zero(cpuset);

	mutex_enter(&cpu_lock);
	is = intr_get_source(intrid);
	if (is != NULL) {
		pic = is->is_pic;
		if (pic && pic->pic_ops->pic_get_affinity)
			pic->pic_ops->pic_get_affinity(pic, is->is_irq, cpuset);
	}
	mutex_exit(&cpu_lock);
}

int
interrupt_distribute_handler(const char *intrid, const kcpuset_t *newset,
    kcpuset_t *oldset)
{
	struct intrsource *is;
	int error;

	mutex_enter(&cpu_lock);
	is = intr_get_source(intrid);
	if (is == NULL) {
		error = ENOENT;
	} else {
		error = interrupt_distribute(is, newset, oldset);
	}
	mutex_exit(&cpu_lock);

	return error;
}

int
interrupt_distribute(void *ih, const kcpuset_t *newset, kcpuset_t *oldset)
{
	struct intrsource * const is = ih;
	struct pic_softc * const pic = is->is_pic;

	if (pic == NULL)
		return EOPNOTSUPP;
	if (pic->pic_ops->pic_set_affinity == NULL ||
	    pic->pic_ops->pic_get_affinity == NULL)
		return EOPNOTSUPP;

	if (!is->is_mpsafe)
		return EINVAL;

	if (oldset != NULL)
		pic->pic_ops->pic_get_affinity(pic, is->is_irq, oldset);

	return pic->pic_ops->pic_set_affinity(pic, is->is_irq, newset);
}
#endif<|MERGE_RESOLUTION|>--- conflicted
+++ resolved
@@ -95,20 +95,6 @@
 
 static int pic_init(void);
 
-<<<<<<< HEAD
-#ifdef __HAVE_PIC_SET_PRIORITY
-void
-pic_set_priority(struct cpu_info *ci, int newipl)
-{
-	struct pic_softc *pic = pic_list[0];
-
-	if (pic && pic->pic_ops->pic_set_priority)
-		(pic->pic_ops->pic_set_priority)(pic, newipl);
-}
-#endif
-
-=======
->>>>>>> 006b198a
 #ifdef MULTIPROCESSOR
 int
 pic_ipi_ast(void *arg)
