--- conflicted
+++ resolved
@@ -1,8 +1,4 @@
-<<<<<<< HEAD
-/*	$NetBSD: pic.c,v 1.42 2018/04/01 04:35:04 ryo Exp $	*/
-=======
 /*	$NetBSD: pic.c,v 1.44 2018/07/15 16:03:24 jmcneill Exp $	*/
->>>>>>> b2b84690
 /*-
  * Copyright (c) 2008 The NetBSD Foundation, Inc.
  * All rights reserved.
@@ -37,11 +33,7 @@
 #include "opt_multiprocessor.h"
 
 #include <sys/cdefs.h>
-<<<<<<< HEAD
-__KERNEL_RCSID(0, "$NetBSD: pic.c,v 1.42 2018/04/01 04:35:04 ryo Exp $");
-=======
 __KERNEL_RCSID(0, "$NetBSD: pic.c,v 1.44 2018/07/15 16:03:24 jmcneill Exp $");
->>>>>>> b2b84690
 
 #include <sys/param.h>
 #include <sys/atomic.h>
@@ -52,10 +44,7 @@
 #include <sys/kmem.h>
 #include <sys/mutex.h>
 #include <sys/once.h>
-<<<<<<< HEAD
-=======
 #include <sys/interrupt.h>
->>>>>>> b2b84690
 #include <sys/xcall.h>
 #include <sys/ipi.h>
 
@@ -213,11 +202,7 @@
 			sent_p = true;
 		}
 	}
-<<<<<<< HEAD
-	KASSERT(cold || sent_p || arm_cpu_max == 1);
-=======
 	KASSERT(cold || sent_p || ncpu <= 1);
->>>>>>> b2b84690
 }
 #endif /* MULTIPROCESSOR */
 
