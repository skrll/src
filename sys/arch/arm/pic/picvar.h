--- conflicted
+++ resolved
@@ -1,8 +1,4 @@
-<<<<<<< HEAD
-/*	$NetBSD: picvar.h,v 1.16 2015/07/07 21:43:46 matt Exp $	*/
-=======
 /*	$NetBSD: picvar.h,v 1.18 2018/07/16 10:13:34 jmcneill Exp $	*/
->>>>>>> b2b84690
 /*-
  * Copyright (c) 2008 The NetBSD Foundation, Inc.
  * All rights reserved.
