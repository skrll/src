--- conflicted
+++ resolved
@@ -1,8 +1,4 @@
-<<<<<<< HEAD
-/* $NetBSD: ti_iic.c,v 1.13 2021/03/25 16:34:59 thorpej Exp $ */
-=======
 /* $NetBSD: ti_iic.c,v 1.14 2021/04/24 23:36:28 thorpej Exp $ */
->>>>>>> e2aa5677
 
 /*
  * Copyright (c) 2013 Manuel Bouyer.  All rights reserved.
@@ -54,11 +50,7 @@
  */
 
 #include <sys/cdefs.h>
-<<<<<<< HEAD
-__KERNEL_RCSID(0, "$NetBSD: ti_iic.c,v 1.13 2021/03/25 16:34:59 thorpej Exp $");
-=======
 __KERNEL_RCSID(0, "$NetBSD: ti_iic.c,v 1.14 2021/04/24 23:36:28 thorpej Exp $");
->>>>>>> e2aa5677
 
 #include "opt_omap.h"
 #include "locators.h"
