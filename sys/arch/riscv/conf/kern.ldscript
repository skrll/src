--- conflicted
+++ resolved
@@ -1,10 +1,6 @@
-<<<<<<< HEAD
-/*	$NetBSD: kern.ldscript,v 1.7 2020/11/04 07:09:45 skrll Exp $	*/
-=======
 /*	$NetBSD: kern.ldscript,v 1.8 2021/05/01 07:13:21 skrll Exp $	*/
 
 #include "assym.h"
->>>>>>> 9e014010
 
 OUTPUT_ARCH(riscv)
 ENTRY(start)
