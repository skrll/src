/* $NetBSD: pmap.h,v 1.5 2020/08/07 07:19:45 skrll Exp $ */

/*
 * Copyright (c) 2014, 2019 The NetBSD Foundation, Inc.
 * All rights reserved.
 *
 * This code is derived from software contributed to The NetBSD Foundation
 * by Matt Thomas (of 3am Software Foundry) and Maxime Villard.
 *
 * Redistribution and use in source and binary forms, with or without
 * modification, are permitted provided that the following conditions
 * are met:
 * 1. Redistributions of source code must retain the above copyright
 *    notice, this list of conditions and the following disclaimer.
 * 2. Redistributions in binary form must reproduce the above copyright
 *    notice, this list of conditions and the following disclaimer in the
 *    documentation and/or other materials provided with the distribution.
 *
 * THIS SOFTWARE IS PROVIDED BY THE NETBSD FOUNDATION, INC. AND CONTRIBUTORS
 * ``AS IS'' AND ANY EXPRESS OR IMPLIED WARRANTIES, INCLUDING, BUT NOT LIMITED
 * TO, THE IMPLIED WARRANTIES OF MERCHANTABILITY AND FITNESS FOR A PARTICULAR
 * PURPOSE ARE DISCLAIMED.  IN NO EVENT SHALL THE FOUNDATION OR CONTRIBUTORS
 * BE LIABLE FOR ANY DIRECT, INDIRECT, INCIDENTAL, SPECIAL, EXEMPLARY, OR
 * CONSEQUENTIAL DAMAGES (INCLUDING, BUT NOT LIMITED TO, PROCUREMENT OF
 * SUBSTITUTE GOODS OR SERVICES; LOSS OF USE, DATA, OR PROFITS; OR BUSINESS
 * INTERRUPTION) HOWEVER CAUSED AND ON ANY THEORY OF LIABILITY, WHETHER IN
 * CONTRACT, STRICT LIABILITY, OR TORT (INCLUDING NEGLIGENCE OR OTHERWISE)
 * ARISING IN ANY WAY OUT OF THE USE OF THIS SOFTWARE, EVEN IF ADVISED OF THE
 * POSSIBILITY OF SUCH DAMAGE.
 */

#ifndef _RISCV_PMAP_H_
#define _RISCV_PMAP_H_

#ifdef _KERNEL_OPT
#include "opt_modular.h"
#endif

#if !defined(_MODULE)

#include <sys/cdefs.h>
#include <sys/types.h>
#include <sys/pool.h>
#include <sys/evcnt.h>

#include <uvm/uvm_physseg.h>
#include <uvm/pmap/vmpagemd.h>

#include <riscv/pte.h>

#define	PMAP_SEGTABSIZE		NPTEPG
#define	PMAP_PDETABSIZE		NPTEPG
#define NBSEG		(PAGE_SIZE * NPTEPG)

#ifdef _LP64
#define NBXSEG		(NBSEG * NSEGPG)
#define XSEGSHIFT	(SEGSHIFT + PGSHIFT - 3)
#define XSEGOFSET	(PTE_PPN1 | SEGOFSET)
#define SEGSHIFT	(PGSHIFT + PGSHIFT - 3)
#else
#define SEGSHIFT	L3_SHIFT
#endif

#define SEGOFSET	(PTE_PPN0|PAGE_MASK)

#define KERNEL_PID	0

#define PMAP_HWPAGEWALKER		1
#define PMAP_TLB_BITMAP_LENGHTH		4096 /* This is actually
					      * ignored in
					      * uvm/pmap_tlb.h */
#define PMAP_TLB_NUM_PIDS		4096
#define PMAP_TLB_MAX			1
#ifdef _LP64
#define PMAP_INVALID_PDETAB_ADDRESS	((pmap_pdetab_t *)(VM_MIN_KERNEL_ADDRESS - PAGE_SIZE))
#define PMAP_INVALID_SEGTAB_ADDRESS	((pmap_segtab_t *)(VM_MIN_KERNEL_ADDRESS - PAGE_SIZE))
#else
#define PMAP_INVALID_PDETAB_ADDRESS	((pmap_pdetab_t *)0xdeadbeef)
#define PMAP_INVALID_SEGTAB_ADDRESS	((pmap_segtab_t *)0xdeadbeef)
#endif
#define PMAP_TLB_FLUSH_ASID_ON_RESET	false

#define pmap_phys_address(x)		(x)

#ifndef __BSD_PTENTRY_T__
#define __BSD_PTENTRY_T__
#ifdef _LP64
#define PRIxPTE         PRIx64
#else
#define PRIxPTE         PRIx32
#endif
#endif /* __BSD_PTENTRY_T__ */

#define PMAP_NEED_PROCWR
static inline void
pmap_procwr(struct proc *p, vaddr_t va, vsize_t len)
{
	__asm __volatile("fence\trw,rw; fence.i");
}

#include <uvm/pmap/tlb.h>
#include <uvm/pmap/pmap_tlb.h>

#define PMAP_GROWKERNEL
#define PMAP_STEAL_MEMORY

#ifdef _KERNEL

#define __HAVE_PMAP_MD
struct pmap_md {
	paddr_t md_ptbr;
	pd_entry_t *md_pdetab;
};

struct vm_page *
        pmap_md_alloc_poolpage(int flags);
vaddr_t pmap_md_map_poolpage(paddr_t, vsize_t);
void    pmap_md_unmap_poolpage(vaddr_t, vsize_t);
bool    pmap_md_direct_mapped_vaddr_p(vaddr_t);
bool    pmap_md_io_vaddr_p(vaddr_t);
paddr_t pmap_md_direct_mapped_vaddr_to_paddr(vaddr_t);
vaddr_t pmap_md_direct_map_paddr(paddr_t);
void    pmap_md_init(void);
bool    pmap_md_tlb_check_entry(void *, vaddr_t, tlb_asid_t, pt_entry_t);
//void    pmap_md_page_syncicache(struct vm_page *, const kcpuset_t *);

void	pmap_md_pdetab_activate(struct pmap *, struct lwp *);
void	pmap_md_pdetab_deactivate(struct pmap *);
void	pmap_md_pdetab_init(struct pmap *);
bool    pmap_md_ok_to_steal_p(const uvm_physseg_t, size_t);

void	pmap_bootstrap(paddr_t pstart, paddr_t pend, paddr_t kstart, paddr_t kend);

extern vaddr_t pmap_direct_base;
extern vaddr_t pmap_direct_end;
#define PMAP_DIRECT_MAP(pa)	(pmap_direct_base + (pa))
#define PMAP_DIRECT_UNMAP(va)	((paddr_t)(va) - pmap_direct_base)

#ifdef __PMAP_PRIVATE
static inline void
pmap_md_page_syncicache(struct vm_page_md *mdpg, const kcpuset_t *kc)
{
	__asm __volatile("fence\trw,rw; fence.i");
}

/*
 * Virtual Cache Alias helper routines.  Not a problem for RISCV CPUs.
 */
static inline bool
pmap_md_vca_add(struct vm_page_md *mdpg, vaddr_t va, pt_entry_t *nptep)
{
	return false;
}

static inline void
pmap_md_vca_remove(struct vm_page_md *mdpg, vaddr_t va)
{

}

static inline void
pmap_md_vca_clean(struct vm_page_md *mdpg, vaddr_t va, int op)
{
}

static inline size_t
pmap_md_tlb_asid_max(void)
{
	return PMAP_TLB_NUM_PIDS - 1;
}

<<<<<<< HEAD
static inline pt_entry_t *
pmap_md_nptep(pt_entry_t *ptep)
{
        return ptep + 1;
}

static inline bool
pmap_md_kernel_vaddr_p(vaddr_t va)
{
        return false;
}

static inline paddr_t
pmap_md_kernel_vaddr_to_paddr(vaddr_t vax)
{
        /* Not used due to false from pmap_md_kernel_vaddr_p */

        return 0;
}
=======
static inline void
pmap_md_xtab_activate(struct pmap *pm, struct lwp *l)
{

	/* nothing */
}

static inline void
pmap_md_xtab_deactivate(struct pmap *pm)
{

	/* nothing */
}

>>>>>>> 925f4860
#endif /* __PMAP_PRIVATE */
#endif /* _KERNEL */

#include <uvm/pmap/pmap.h>

#endif /* !_MODULE */

#if defined(MODULAR) || defined(_MODULE)
/*
 * Define a compatible vm_page_md so that struct vm_page is the same size
 * whether we are using modules or not.
 */
#ifndef __HAVE_VM_PAGE_MD
#define __HAVE_VM_PAGE_MD

struct vm_page_md {
	uintptr_t mdpg_dummy[3];
};
__CTASSERT(sizeof(struct vm_page_md) == sizeof(uintptr_t)*3);

#endif /* !__HAVE_VM_PAGE_MD */

#endif /* MODULAR || _MODULE */

#endif /* !_RISCV_PMAP_H_ */<|MERGE_RESOLUTION|>--- conflicted
+++ resolved
@@ -124,8 +124,8 @@
 bool    pmap_md_tlb_check_entry(void *, vaddr_t, tlb_asid_t, pt_entry_t);
 //void    pmap_md_page_syncicache(struct vm_page *, const kcpuset_t *);
 
-void	pmap_md_pdetab_activate(struct pmap *, struct lwp *);
-void	pmap_md_pdetab_deactivate(struct pmap *);
+void	pmap_md_xtab_activate(struct pmap *, struct lwp *);
+void	pmap_md_xtab_deactivate(struct pmap *);
 void	pmap_md_pdetab_init(struct pmap *);
 bool    pmap_md_ok_to_steal_p(const uvm_physseg_t, size_t);
 
@@ -169,7 +169,6 @@
 	return PMAP_TLB_NUM_PIDS - 1;
 }
 
-<<<<<<< HEAD
 static inline pt_entry_t *
 pmap_md_nptep(pt_entry_t *ptep)
 {
@@ -189,22 +188,7 @@
 
         return 0;
 }
-=======
-static inline void
-pmap_md_xtab_activate(struct pmap *pm, struct lwp *l)
-{
-
-	/* nothing */
-}
-
-static inline void
-pmap_md_xtab_deactivate(struct pmap *pm)
-{
-
-	/* nothing */
-}
-
->>>>>>> 925f4860
+
 #endif /* __PMAP_PRIVATE */
 #endif /* _KERNEL */
 
