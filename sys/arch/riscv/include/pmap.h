--- conflicted
+++ resolved
@@ -179,7 +179,6 @@
 	return PMAP_TLB_NUM_PIDS - 1;
 }
 
-<<<<<<< HEAD
 static inline pt_entry_t *
 pmap_md_nptep(pt_entry_t *ptep)
 {
@@ -200,8 +199,6 @@
 	return 0;
 }
 
-=======
->>>>>>> 9e014010
 #endif /* __PMAP_PRIVATE */
 #endif /* _KERNEL */
 
