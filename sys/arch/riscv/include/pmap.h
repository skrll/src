--- conflicted
+++ resolved
@@ -1,8 +1,4 @@
-<<<<<<< HEAD
-/* $NetBSD: pmap.h,v 1.8 2020/12/20 16:38:25 skrll Exp $ */
-=======
 /* $NetBSD: pmap.h,v 1.9 2021/05/01 07:41:24 skrll Exp $ */
->>>>>>> e2aa5677
 
 /*
  * Copyright (c) 2014, 2019, 2021 The NetBSD Foundation, Inc.
@@ -55,12 +51,7 @@
 #include <riscv/sysreg.h>
 
 #define PMAP_SEGTABSIZE	NPTEPG
-<<<<<<< HEAD
-
-#define NBSEG		(PAGE_SIZE * NPTEPG)
-=======
 #define PMAP_PDETABSIZE	NPTEPG
->>>>>>> e2aa5677
 
 #ifdef _LP64
 #define PTPSHIFT	3
@@ -142,10 +133,6 @@
 vaddr_t	pmap_md_direct_map_paddr(paddr_t);
 void	pmap_md_init(void);
 bool	pmap_md_tlb_check_entry(void *, vaddr_t, tlb_asid_t, pt_entry_t);
-<<<<<<< HEAD
-void    pmap_md_page_syncicache(struct vm_page_md *, const kcpuset_t *);
-=======
->>>>>>> e2aa5677
 
 void	pmap_md_xtab_activate(struct pmap *, struct lwp *);
 void	pmap_md_xtab_deactivate(struct pmap *);
