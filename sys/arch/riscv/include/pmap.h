/* $NetBSD: pmap.h,v 1.7 2020/11/15 08:09:56 skrll Exp $ */

/*
 * Copyright (c) 2014, 2019 The NetBSD Foundation, Inc.
 * All rights reserved.
 *
 * This code is derived from software contributed to The NetBSD Foundation
 * by Matt Thomas (of 3am Software Foundry) and Maxime Villard.
 *
 * Redistribution and use in source and binary forms, with or without
 * modification, are permitted provided that the following conditions
 * are met:
 * 1. Redistributions of source code must retain the above copyright
 *    notice, this list of conditions and the following disclaimer.
 * 2. Redistributions in binary form must reproduce the above copyright
 *    notice, this list of conditions and the following disclaimer in the
 *    documentation and/or other materials provided with the distribution.
 *
 * THIS SOFTWARE IS PROVIDED BY THE NETBSD FOUNDATION, INC. AND CONTRIBUTORS
 * ``AS IS'' AND ANY EXPRESS OR IMPLIED WARRANTIES, INCLUDING, BUT NOT LIMITED
 * TO, THE IMPLIED WARRANTIES OF MERCHANTABILITY AND FITNESS FOR A PARTICULAR
 * PURPOSE ARE DISCLAIMED.  IN NO EVENT SHALL THE FOUNDATION OR CONTRIBUTORS
 * BE LIABLE FOR ANY DIRECT, INDIRECT, INCIDENTAL, SPECIAL, EXEMPLARY, OR
 * CONSEQUENTIAL DAMAGES (INCLUDING, BUT NOT LIMITED TO, PROCUREMENT OF
 * SUBSTITUTE GOODS OR SERVICES; LOSS OF USE, DATA, OR PROFITS; OR BUSINESS
 * INTERRUPTION) HOWEVER CAUSED AND ON ANY THEORY OF LIABILITY, WHETHER IN
 * CONTRACT, STRICT LIABILITY, OR TORT (INCLUDING NEGLIGENCE OR OTHERWISE)
 * ARISING IN ANY WAY OUT OF THE USE OF THIS SOFTWARE, EVEN IF ADVISED OF THE
 * POSSIBILITY OF SUCH DAMAGE.
 */

#ifndef _RISCV_PMAP_H_
#define _RISCV_PMAP_H_

#ifdef _KERNEL_OPT
#include "opt_modular.h"
#endif

#if !defined(_MODULE)

#include <sys/cdefs.h>
#include <sys/types.h>
#include <sys/pool.h>
#include <sys/evcnt.h>

#include <uvm/uvm_physseg.h>
#include <uvm/pmap/vmpagemd.h>

#include <riscv/pte.h>
#include <riscv/sysreg.h>

#define PMAP_SEGTABSIZE	NPTEPG
<<<<<<< HEAD
#define PMAP_PDETABSIZE	NPTEPG
=======

#define NBSEG		(PAGE_SIZE * NPTEPG)
>>>>>>> 8a978527

#ifdef _LP64
#define PTPSHIFT	3
/* This is SV48. */
//#define SEGLENGTH + SEGSHIFT + SEGSHIFT */

/* This is SV39. */
#define XSEGSHIFT	(SEGSHIFT + SEGLENGTH)
#define NBXSEG		(1ULL << XSEGSHIFT)
#define XSEGOFSET	(NBXSEG - 1)		/* byte offset into xsegment */
#define XSEGLENGTH	(PGSHIFT - 3)
#define NXSEGPG		(1 << XSEGLENGTH)
#else
#define PTPSHIFT	2
#define XSEGSHIFT	SEGLENGTH
#endif

#define SEGLENGTH	(PGSHIFT - PTPSHIFT)
#define SEGSHIFT	(SEGLENGTH + PGSHIFT)
#define NBSEG		(1 << SEGSHIFT)		/* bytes/segment */
#define SEGOFSET	(NBSEG - 1)		/* byte offset into segment */

#define KERNEL_PID	0

#define PMAP_HWPAGEWALKER		1
#define PMAP_TLB_MAX			1
#ifdef _LP64
#define PMAP_INVALID_PDETAB_ADDRESS	((pmap_pdetab_t *)(VM_MIN_KERNEL_ADDRESS - PAGE_SIZE))
#define PMAP_INVALID_SEGTAB_ADDRESS	((pmap_segtab_t *)(VM_MIN_KERNEL_ADDRESS - PAGE_SIZE))
#else
#define PMAP_INVALID_PDETAB_ADDRESS	((pmap_pdetab_t *)0xdeadbeef)
#define PMAP_INVALID_SEGTAB_ADDRESS	((pmap_segtab_t *)0xdeadbeef)
#endif
#define PMAP_TLB_NUM_PIDS		(__SHIFTOUT_MASK(SATP_ASID) + 1)
#define PMAP_TLB_BITMAP_LENGTH          PMAP_TLB_NUM_PIDS
#define PMAP_TLB_FLUSH_ASID_ON_RESET	false

#define pmap_phys_address(x)		(x)

#ifndef __BSD_PTENTRY_T__
#define __BSD_PTENTRY_T__
#ifdef _LP64
#define PRIxPTE         PRIx64
#else
#define PRIxPTE         PRIx32
#endif
#endif /* __BSD_PTENTRY_T__ */

#define PMAP_NEED_PROCWR
static inline void
pmap_procwr(struct proc *p, vaddr_t va, vsize_t len)
{
	__asm __volatile("fence\trw,rw; fence.i");
}

#include <uvm/pmap/tlb.h>
#include <uvm/pmap/pmap_tlb.h>

#define PMAP_GROWKERNEL
#define PMAP_STEAL_MEMORY

#ifdef _KERNEL

#define __HAVE_PMAP_MD
struct pmap_md {
	paddr_t md_ppn;
	pd_entry_t *md_pdetab;
};

struct vm_page *
	pmap_md_alloc_poolpage(int flags);
vaddr_t	pmap_md_map_poolpage(paddr_t, vsize_t);
void	pmap_md_unmap_poolpage(vaddr_t, vsize_t);
bool	pmap_md_direct_mapped_vaddr_p(vaddr_t);
bool	pmap_md_io_vaddr_p(vaddr_t);
paddr_t	pmap_md_direct_mapped_vaddr_to_paddr(vaddr_t);
vaddr_t	pmap_md_direct_map_paddr(paddr_t);
void	pmap_md_init(void);
bool	pmap_md_tlb_check_entry(void *, vaddr_t, tlb_asid_t, pt_entry_t);
//void    pmap_md_page_syncicache(struct vm_page *, const kcpuset_t *);

void	pmap_md_xtab_activate(struct pmap *, struct lwp *);
void	pmap_md_xtab_deactivate(struct pmap *);
void	pmap_md_pdetab_init(struct pmap *);
bool	pmap_md_ok_to_steal_p(const uvm_physseg_t, size_t);

void	pmap_bootstrap(paddr_t kstart, paddr_t kend);

extern vaddr_t pmap_direct_base;
extern vaddr_t pmap_direct_end;
#define PMAP_DIRECT_MAP(pa)	(pmap_direct_base + (pa))
#define PMAP_DIRECT_UNMAP(va)	((paddr_t)(va) - pmap_direct_base)

#define MEGAPAGE_TRUNC(x)	((x) & ~SEGOFSET)
#define MEGAPAGE_ROUND(x)	MEGAPAGE_TRUNC((x) + SEGOFSET)

#ifdef __PMAP_PRIVATE
static inline void
pmap_md_page_syncicache(struct vm_page_md *mdpg, const kcpuset_t *kc)
{
	__asm __volatile("fence\trw,rw; fence.i");
}

/*
 * Virtual Cache Alias helper routines.  Not a problem for RISCV CPUs.
 */
static inline bool
pmap_md_vca_add(struct vm_page_md *mdpg, vaddr_t va, pt_entry_t *nptep)
{
	return false;
}

static inline void
pmap_md_vca_remove(struct vm_page_md *mdpg, vaddr_t va)
{
}

static inline void
pmap_md_vca_clean(struct vm_page_md *mdpg, vaddr_t va, int op)
{
}

static inline size_t
pmap_md_tlb_asid_max(void)
{
	return PMAP_TLB_NUM_PIDS - 1;
}

static inline pt_entry_t *
pmap_md_nptep(pt_entry_t *ptep)
{
	return ptep + 1;
}

static inline bool
pmap_md_kernel_vaddr_p(vaddr_t va)
{
	return false;
}

static inline paddr_t
pmap_md_kernel_vaddr_to_paddr(vaddr_t vax)
{
	/* Not used due to false from pmap_md_kernel_vaddr_p */

	return 0;
}

#endif /* __PMAP_PRIVATE */
#endif /* _KERNEL */

#include <uvm/pmap/pmap.h>

#endif /* !_MODULE */

#if defined(MODULAR) || defined(_MODULE)
/*
 * Define a compatible vm_page_md so that struct vm_page is the same size
 * whether we are using modules or not.
 */
#ifndef __HAVE_VM_PAGE_MD
#define __HAVE_VM_PAGE_MD

struct vm_page_md {
	uintptr_t mdpg_dummy[3];
};
__CTASSERT(sizeof(struct vm_page_md) == sizeof(uintptr_t)*3);

#endif /* !__HAVE_VM_PAGE_MD */

#endif /* MODULAR || _MODULE */

#endif /* !_RISCV_PMAP_H_ */<|MERGE_RESOLUTION|>--- conflicted
+++ resolved
@@ -50,12 +50,7 @@
 #include <riscv/sysreg.h>
 
 #define PMAP_SEGTABSIZE	NPTEPG
-<<<<<<< HEAD
 #define PMAP_PDETABSIZE	NPTEPG
-=======
-
-#define NBSEG		(PAGE_SIZE * NPTEPG)
->>>>>>> 8a978527
 
 #ifdef _LP64
 #define PTPSHIFT	3
