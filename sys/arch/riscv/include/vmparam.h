--- conflicted
+++ resolved
@@ -1,8 +1,4 @@
-<<<<<<< HEAD
-/*	$NetBSD: vmparam.h,v 1.7 2020/11/07 14:48:45 skrll Exp $	*/
-=======
 /*	$NetBSD: vmparam.h,v 1.9 2021/05/01 07:41:24 skrll Exp $	*/
->>>>>>> 9e014010
 
 /*-
  * Copyright (c) 2014, 2020 The NetBSD Foundation, Inc.
@@ -122,20 +118,13 @@
  */
 #define VM_MAXUSER_ADDRESS	((vaddr_t)0x0000004000000000 - 16 * PAGE_SIZE)
 #define VM_MIN_KERNEL_ADDRESS	((vaddr_t)0xffffffc000000000)
-<<<<<<< HEAD
-#define VM_MAX_KERNEL_ADDRESS	((vaddr_t)0xffffffd000000000) /* MIN + 64GB */
-=======
 #define VM_MAX_KERNEL_ADDRESS	((vaddr_t)0xffffffd000000000)
 
->>>>>>> 9e014010
 #else		/* Sv32 */
 #define VM_MAXUSER_ADDRESS	((vaddr_t)-0x7fffffff-1)/* 0xffffffff80000000 */
 #define VM_MIN_KERNEL_ADDRESS	((vaddr_t)-0x7fffffff-1)/* 0xffffffff80000000 */
 #define VM_MAX_KERNEL_ADDRESS	((vaddr_t)-0x40000000)	/* 0xffffffffc0000000 */
-<<<<<<< HEAD
-=======
 
->>>>>>> 9e014010
 #endif
 #define VM_KERNEL_VM_BASE	VM_MIN_KERNEL_ADDRESS
 #define VM_KERNEL_VM_SIZE	0x2000000	 /* 32 MiB (8 / 16 megapages) */
