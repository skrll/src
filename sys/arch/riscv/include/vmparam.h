--- conflicted
+++ resolved
@@ -118,10 +118,6 @@
  */
 #define VM_MAXUSER_ADDRESS	((vaddr_t)0x0000004000000000 - 16 * PAGE_SIZE)
 #define VM_MIN_KERNEL_ADDRESS	((vaddr_t)0xffffffc000000000)
-<<<<<<< HEAD
-
-=======
->>>>>>> 9e014010
 #define VM_MAX_KERNEL_ADDRESS	((vaddr_t)0xffffffd000000000)
 
 #else		/* Sv32 */
