<<<<<<< HEAD
/* $NetBSD: sysreg.h,v 1.11 2020/12/16 19:49:04 christos Exp $ */
=======
/* $NetBSD: sysreg.h,v 1.13 2021/05/01 07:09:55 skrll Exp $ */
>>>>>>> e2aa5677

/*
 * Copyright (c) 2014 The NetBSD Foundation, Inc.
 * All rights reserved.
 *
 * This code is derived from software contributed to The NetBSD Foundation
 * by Matt Thomas of 3am Software Foundry.
 *
 * Redistribution and use in source and binary forms, with or without
 * modification, are permitted provided that the following conditions
 * are met:
 * 1. Redistributions of source code must retain the above copyright
 *    notice, this list of conditions and the following disclaimer.
 * 2. Redistributions in binary form must reproduce the above copyright
 *    notice, this list of conditions and the following disclaimer in the
 *    documentation and/or other materials provided with the distribution.
 *
 * THIS SOFTWARE IS PROVIDED BY THE NETBSD FOUNDATION, INC. AND CONTRIBUTORS
 * ``AS IS'' AND ANY EXPRESS OR IMPLIED WARRANTIES, INCLUDING, BUT NOT LIMITED
 * TO, THE IMPLIED WARRANTIES OF MERCHANTABILITY AND FITNESS FOR A PARTICULAR
 * PURPOSE ARE DISCLAIMED.  IN NO EVENT SHALL THE FOUNDATION OR CONTRIBUTORS
 * BE LIABLE FOR ANY DIRECT, INDIRECT, INCIDENTAL, SPECIAL, EXEMPLARY, OR
 * CONSEQUENTIAL DAMAGES (INCLUDING, BUT NOT LIMITED TO, PROCUREMENT OF
 * SUBSTITUTE GOODS OR SERVICES; LOSS OF USE, DATA, OR PROFITS; OR BUSINESS
 * INTERRUPTION) HOWEVER CAUSED AND ON ANY THEORY OF LIABILITY, WHETHER IN
 * CONTRACT, STRICT LIABILITY, OR TORT (INCLUDING NEGLIGENCE OR OTHERWISE)
 * ARISING IN ANY WAY OUT OF THE USE OF THIS SOFTWARE, EVEN IF ADVISED OF THE
 * POSSIBILITY OF SUCH DAMAGE.
 */

#ifndef _RISCV_SYSREG_H_
#define _RISCV_SYSREG_H_

#ifndef _KERNEL
#include <sys/param.h>
#endif

#include <riscv/reg.h>

#define FCSR_FMASK	0	// no exception bits
#define FCSR_FRM	__BITS(7,5)
<<<<<<< HEAD
#define FCSR_FRM_RNE	0b000	// Round Nearest, ties to Even
#define FCSR_FRM_RTZ	0b001	// Round Towards Zero
#define FCSR_FRM_RDN	0b010	// Round DowN (-infinity)
#define FCSR_FRM_RUP	0b011	// Round UP (+infinity)
#define FCSR_FRM_RMM	0b100	// Round to nearest, ties to Max Magnitude
#define FCSR_FRM_DYN	0b111	// Dynamic rounding
=======
#define  FCSR_FRM_RNE	0b000	// Round Nearest, ties to Even
#define  FCSR_FRM_RTZ	0b001	// Round Towards Zero
#define  FCSR_FRM_RDN	0b010	// Round DowN (-infinity)
#define  FCSR_FRM_RUP	0b011	// Round UP (+infinity)
#define  FCSR_FRM_RMM	0b100	// Round to nearest, ties to Max Magnitude
#define  FCSR_FRM_DYN	0b111	// Dynamic rounding
>>>>>>> e2aa5677
#define FCSR_FFLAGS	__BITS(4,0)	// Sticky bits
#define FCSR_NV		__BIT(4)	// iNValid operation
#define FCSR_DZ		__BIT(3)	// Divide by Zero
#define FCSR_OF		__BIT(2)	// OverFlow
#define FCSR_UF		__BIT(1)	// UnderFlow
#define FCSR_NX		__BIT(0)	// iNeXact

static inline uint32_t
riscvreg_fcsr_read(void)
{
	uint32_t __fcsr;
	__asm("frcsr %0" : "=r"(__fcsr));
	return __fcsr;
}


static inline uint32_t
riscvreg_fcsr_write(uint32_t __new)
{
	uint32_t __old;
	__asm("fscsr %0, %1" : "=r"(__old) : "r"(__new));
	return __old;
}

static inline uint32_t
riscvreg_fcsr_read_fflags(void)
{
	uint32_t __old;
	__asm("frflags %0" : "=r"(__old));
	return __SHIFTOUT(__old, FCSR_FFLAGS);
}

static inline uint32_t
riscvreg_fcsr_write_fflags(uint32_t __new)
{
	uint32_t __old;
	__new = __SHIFTIN(__new, FCSR_FFLAGS);
	__asm("fsflags %0, %1" : "=r"(__old) : "r"(__new));
	return __SHIFTOUT(__old, FCSR_FFLAGS);
}

static inline uint32_t
riscvreg_fcsr_read_frm(void)
{
	uint32_t __old;
	__asm("frrm\t%0" : "=r"(__old));
	return __SHIFTOUT(__old, FCSR_FRM);
}

static inline uint32_t
riscvreg_fcsr_write_frm(uint32_t __new)
{
	uint32_t __old;
	__new = __SHIFTIN(__new, FCSR_FRM);
	__asm volatile("fsrm\t%0, %1" : "=r"(__old) : "r"(__new));
	return __SHIFTOUT(__old, FCSR_FRM);
}

/* Supervisor Status Register */
#ifdef _LP64
#define SR_WPRI		__BITS(62, 34) | __BITS(31,20) | __BIT(17) | \
			    __BITS(12,9) | __BITS(7,6) | __BITS(3,2)
#define SR_SD		__BIT(63)
			/* Bits 62-34 are WPRI */
#define SR_UXL		__BITS(33,32)
#define  SR_UXL_32	1
#define  SR_UXL_64	2
#define  SR_UXL_128	3
			/* Bits 31-20 are WPRI*/
#else
#define SR_WPRI		__BITS(30,20) | __BIT(17) | __BITS(12,9) | \
			    __BITS(7,6) | __BITS(3,2)
#define SR_SD		__BIT(31)
			/* Bits 30-20 are WPRI*/
#endif /* _LP64 */

/* Both RV32 and RV64 have the bottom 20 bits shared */
#define SR_MXR		__BIT(19)
#define SR_SUM		__BIT(18)
			/* Bit 17 is WPRI */
#define SR_XS		__BITS(16,15)
#define SR_FS		__BITS(14,13)
#define  SR_FS_OFF	0
#define  SR_FS_INITIAL	1
#define  SR_FS_CLEAN	2
#define  SR_FS_DIRTY	3

			/* Bits 12-9 are WPRI */
#define SR_SPP		__BIT(8)
			/* Bits 7-6 are WPRI */
#define SR_SPIE		__BIT(5)
#define SR_UPIE		__BIT(4)
			/* Bits 3-2 are WPRI */
#define SR_SIE		__BIT(1)
#define SR_UIE		__BIT(0)

/* Supervisor interrupt registers */
/* ... interrupt pending register (sip) */
			/* Bit (XLEN-1)-10 is WIRI */
#define SIP_SEIP	__BIT(9)
#define SIP_UEIP	__BIT(8)
			/* Bit 7-6 is WIRI */
#define SIP_STIP	__BIT(5)
#define SIP_UTIP	__BIT(4)
			/* Bit 3-2 is WIRI */
#define SIP_SSIP	__BIT(1)
#define SIP_USIP	__BIT(0)

/* ... interrupt-enable register (sie) */
			/* Bit (XLEN-1) - 10 is WIRI */
#define SIE_SEIE	__BIT(9)
#define SIE_UEIE	__BIT(8)
			/* Bit 7-6 is WIRI */
#define SIE_STIE	__BIT(5)
#define SIE_UTIE	__BIT(4)
			/* Bit 3-2 is WIRI */
#define SIE_SSIE	__BIT(1)
#define SIE_USIE	__BIT(0)

/* Mask for all interrupts */
#define SIE_IM		(SIE_SEI|SIE_UEIE|SIE_STIE|SIE_UTIE|SIE_SSIE|SIE_USIE)

#ifdef _LP64
#define	SR_USER		(SR_UIE)
#define	SR_USER32	(SR_USER)
#define	SR_KERNEL	(SR_SIE | SR_UIE)
#else
#define	SR_USER		(SR_UIE)
#define	SR_KERNEL	(SR_SIE | SR_UIE)
#endif

static inline uint32_t
riscvreg_status_read(void)
{
	uint32_t __sr;
	__asm("csrr\t%0, sstatus" : "=r"(__sr));
	return __sr;
}

static inline uint32_t
riscvreg_status_clear(uint32_t __mask)
{
	uint32_t __sr;
	if (__builtin_constant_p(__mask) && __mask < 0x20) {
		__asm("csrrci\t%0, sstatus, %1" : "=r"(__sr) : "i"(__mask));
	} else {
		__asm("csrrc\t%0, sstatus, %1" : "=r"(__sr) : "r"(__mask));
	}
	return __sr;
}

static inline uint32_t
riscvreg_status_set(uint32_t __mask)
{
	uint32_t __sr;
	if (__builtin_constant_p(__mask) && __mask < 0x20) {
		__asm("csrrsi\t%0, sstatus, %1" : "=r"(__sr) : "i"(__mask));
	} else {
		__asm("csrrs\t%0, sstatus, %1" : "=r"(__sr) : "r"(__mask));
	}
	return __sr;
}

// Cause register
#define CAUSE_FETCH_MISALIGNED		0
#define CAUSE_FETCH_ACCESS		1
#define CAUSE_ILLEGAL_INSTRUCTION	2
#define CAUSE_BREAKPOINT		3
#define CAUSE_LOAD_MISALIGNED		4
#define CAUSE_LOAD_ACCESS		5
#define CAUSE_STORE_MISALIGNED		6
#define CAUSE_STORE_ACCESS		7
#define CAUSE_SYSCALL			8
#define CAUSE_USER_ECALL		8
#define CAUSE_SUPERVISOR_ECALL		9
/* 10 is reserved */
#define CAUSE_MACHINE_ECALL		11
#define CAUSE_FETCH_PAGE_FAULT		12
#define CAUSE_LOAD_PAGE_FAULT		13
/* 14 is Reserved */
#define CAUSE_STORE_PAGE_FAULT		15
/* >= 16 is reserved */

static inline uint64_t
riscvreg_cycle_read(void)
{
#ifdef _LP64
	uint64_t __lo;
	__asm __volatile("csrr\t%0, cycle" : "=r"(__lo));
	return __lo;
#else
	uint32_t __hi0, __hi1, __lo0;
	do {
		__asm __volatile(
			"csrr\t%[__hi0], cycleh"
		"\n\t"	"csrr\t%[__lo0], cycle"
		"\n\t"	"csrr\t%[__hi1], cycleh"
		   :	[__hi0] "=r"(__hi0),
			[__lo0] "=r"(__lo0),
			[__hi1] "=r"(__hi1));
	} while (__hi0 != __hi1);
	return ((uint64_t)__hi0 << 32) | (uint64_t)__lo0;
#endif
}

#ifdef _LP64
#define SATP_MODE		__BITS(63,60)
#define  SATP_MODE_SV39		8
#define  SATP_MODE_SV48		9
#define SATP_ASID		__BITS(59,44)
#define SATP_PPN		__BITS(43,0)
#else
#define SATP_MODE		__BIT(31)
#define  SATP_MODE_SV32		1
#define SATP_ASID		__BITS(30,22)
#define SATP_PPN		__BITS(21,0)
#endif

static inline uintptr_t
riscvreg_satp_read(void)
{
	uintptr_t satp;
	__asm __volatile("csrr	%0, satp" : "=r" (satp));
	return satp;
}

static inline void
riscvreg_satp_write(uintptr_t satp)
{
	__asm __volatile("csrw	satp, %0" :: "r" (satp));
}

static inline uint32_t
riscvreg_asid_read(void)
{
	uintptr_t satp;
	__asm __volatile("csrr	%0, satp" : "=r" (satp));
	return __SHIFTOUT(satp, SATP_ASID);
}

static inline void
riscvreg_asid_write(uint32_t asid)
{
	uintptr_t satp;
	__asm __volatile("csrr	%0, satp" : "=r" (satp));
	satp &= ~SATP_ASID;
	satp |= __SHIFTIN((uintptr_t)asid, SATP_ASID);
	__asm __volatile("csrw	satp, %0" :: "r" (satp));
}

#endif /* _RISCV_SYSREG_H_ */<|MERGE_RESOLUTION|>--- conflicted
+++ resolved
@@ -1,8 +1,4 @@
-<<<<<<< HEAD
-/* $NetBSD: sysreg.h,v 1.11 2020/12/16 19:49:04 christos Exp $ */
-=======
 /* $NetBSD: sysreg.h,v 1.13 2021/05/01 07:09:55 skrll Exp $ */
->>>>>>> e2aa5677
 
 /*
  * Copyright (c) 2014 The NetBSD Foundation, Inc.
@@ -44,21 +40,12 @@
 
 #define FCSR_FMASK	0	// no exception bits
 #define FCSR_FRM	__BITS(7,5)
-<<<<<<< HEAD
-#define FCSR_FRM_RNE	0b000	// Round Nearest, ties to Even
-#define FCSR_FRM_RTZ	0b001	// Round Towards Zero
-#define FCSR_FRM_RDN	0b010	// Round DowN (-infinity)
-#define FCSR_FRM_RUP	0b011	// Round UP (+infinity)
-#define FCSR_FRM_RMM	0b100	// Round to nearest, ties to Max Magnitude
-#define FCSR_FRM_DYN	0b111	// Dynamic rounding
-=======
 #define  FCSR_FRM_RNE	0b000	// Round Nearest, ties to Even
 #define  FCSR_FRM_RTZ	0b001	// Round Towards Zero
 #define  FCSR_FRM_RDN	0b010	// Round DowN (-infinity)
 #define  FCSR_FRM_RUP	0b011	// Round UP (+infinity)
 #define  FCSR_FRM_RMM	0b100	// Round to nearest, ties to Max Magnitude
 #define  FCSR_FRM_DYN	0b111	// Dynamic rounding
->>>>>>> e2aa5677
 #define FCSR_FFLAGS	__BITS(4,0)	// Sticky bits
 #define FCSR_NV		__BIT(4)	// iNValid operation
 #define FCSR_DZ		__BIT(3)	// Divide by Zero
