--- conflicted
+++ resolved
@@ -212,22 +212,6 @@
 }
 
 // Cause register
-<<<<<<< HEAD
-#define CAUSE_INST_MISALIGNED 0
-#define CAUSE_INST_ACCESS_FAULT 1
-#define CAUSE_INST_ILLEGAL 2
-#define CAUSE_BREAKPOINT 3
-/* 4 is Reserved */
-#define CAUSE_LOAD_ACCESS_FAULT 5
-#define CAUSE_STORE_MISALIGNED 6
-#define CAUSE_STORE_ACCESS_FAULT 7
-#define CAUSE_SYSCALL 8
-/* 9-11 is Reserved */
-#define CAUSE_INST_PAGE_FAULT 12
-#define CAUSE_LOAD_PAGE_FAULT 13
-/* 14 is Reserved */
-#define CAUSE_STORE_PAGE_FAULT 15
-=======
 #define CAUSE_FETCH_MISALIGNED		0
 #define CAUSE_FETCH_ACCESS		1
 #define CAUSE_ILLEGAL_INSTRUCTION	2
@@ -245,7 +229,6 @@
 #define CAUSE_LOAD_PAGE_FAULT		13
 /* 14 is Reserved */
 #define CAUSE_STORE_PAGE_FAULT		15
->>>>>>> 4a9aad85
 /* >= 16 is reserved */
 
 static inline uint64_t
