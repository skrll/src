<<<<<<< HEAD
/* $NetBSD: locore.h,v 1.7 2020/11/04 07:09:45 skrll Exp $ */
=======
/* $NetBSD: locore.h,v 1.8 2021/05/01 06:53:08 skrll Exp $ */
>>>>>>> 9e014010

/*-
 * Copyright (c) 2014 The NetBSD Foundation, Inc.
 * All rights reserved.
 *
 * This code is derived from software contributed to The NetBSD Foundation
 * by Matt Thomas of 3am Software Foundry.
 *
 * Redistribution and use in source and binary forms, with or without
 * modification, are permitted provided that the following conditions
 * are met:
 * 1. Redistributions of source code must retain the above copyright
 *    notice, this list of conditions and the following disclaimer.
 * 2. Redistributions in binary form must reproduce the above copyright
 *    notice, this list of conditions and the following disclaimer in the
 *    documentation and/or other materials provided with the distribution.
 *
 * THIS SOFTWARE IS PROVIDED BY THE NETBSD FOUNDATION, INC. AND CONTRIBUTORS
 * ``AS IS'' AND ANY EXPRESS OR IMPLIED WARRANTIES, INCLUDING, BUT NOT LIMITED
 * TO, THE IMPLIED WARRANTIES OF MERCHANTABILITY AND FITNESS FOR A PARTICULAR
 * PURPOSE ARE DISCLAIMED.  IN NO EVENT SHALL THE FOUNDATION OR CONTRIBUTORS
 * BE LIABLE FOR ANY DIRECT, INDIRECT, INCIDENTAL, SPECIAL, EXEMPLARY, OR
 * CONSEQUENTIAL DAMAGES (INCLUDING, BUT NOT LIMITED TO, PROCUREMENT OF
 * SUBSTITUTE GOODS OR SERVICES; LOSS OF USE, DATA, OR PROFITS; OR BUSINESS
 * INTERRUPTION) HOWEVER CAUSED AND ON ANY THEORY OF LIABILITY, WHETHER IN
 * CONTRACT, STRICT LIABILITY, OR TORT (INCLUDING NEGLIGENCE OR OTHERWISE)
 * ARISING IN ANY WAY OUT OF THE USE OF THIS SOFTWARE, EVEN IF ADVISED OF THE
 * POSSIBILITY OF SUCH DAMAGE.
 */

#ifndef _RISCV_LOCORE_H_
#define _RISCV_LOCORE_H_

#include <sys/lwp.h>
#include <sys/userret.h>

#include <riscv/reg.h>
#include <riscv/sysreg.h>

struct trapframe {
	struct reg tf_regs;
	register_t tf_tval;
	register_t tf_cause;
	register_t tf_sr;
#define tf_reg		tf_regs.r_reg
#define tf_pc		tf_regs.r_pc
#define tf_ra		tf_reg[_X_RA]
#define tf_sp		tf_reg[_X_SP]
#define tf_gp		tf_reg[_X_GP]
#define tf_tp		tf_reg[_X_TP]
#define tf_t0		tf_reg[_X_T0]
#define tf_t1		tf_reg[_X_T1]
#define tf_t2		tf_reg[_X_T2]
#define tf_s0		tf_reg[_X_S0]
#define tf_s1		tf_reg[_X_S1]
#define tf_a0		tf_reg[_X_A0]
#define tf_a1		tf_reg[_X_A1]
#define tf_a2		tf_reg[_X_A2]
#define tf_a3		tf_reg[_X_A3]
#define tf_a4		tf_reg[_X_A4]
#define tf_a5		tf_reg[_X_A5]
#define tf_a6		tf_reg[_X_A6]
#define tf_a7		tf_reg[_X_A7]
#define tf_s2		tf_reg[_X_S2]
#define tf_s3		tf_reg[_X_S3]
#define tf_s4		tf_reg[_X_S4]
#define tf_s5		tf_reg[_X_S5]
#define tf_s6		tf_reg[_X_S6]
#define tf_s7		tf_reg[_X_S7]
#define tf_s8		tf_reg[_X_S8]
#define tf_s9		tf_reg[_X_S9]
#define tf_s10		tf_reg[_X_S10]
#define tf_s11		tf_reg[_X_S11]
#define tf_t3		tf_reg[_X_T3]
#define tf_t4		tf_reg[_X_T4]
#define tf_t5		tf_reg[_X_T5]
#define tf_t6		tf_reg[_X_T6]
};

// For COMPAT_NETBSD32 coredumps
struct trapframe32 {
	struct reg32 tf_regs;
	register32_t tf_tval;
	register32_t tf_cause;
	register32_t tf_sr;
};

#define FB_A0	0
#define	FB_RA	1
#define	FB_SP	2
#define	FB_GP	3
#define	FB_S0	4
#define	FB_S1	5
#define	FB_S2	6
#define	FB_S3	7
#define	FB_S4	8
#define	FB_S5	9
#define	FB_S6	10
#define	FB_S7	11
#define	FB_S8	12
#define	FB_S9	13
#define	FB_S10	14
#define	FB_S11	15
#define FB_MAX	16

struct faultbuf {
	register_t fb_reg[FB_MAX];
	register_t fb_sr;
};

CTASSERT(sizeof(label_t) == sizeof(struct faultbuf));

struct mainbus_attach_args {
	const char *maa_name;
	u_int maa_instance;
};

#ifdef _KERNEL
extern int cpu_printfataltraps;

#ifdef FPE
extern const pcu_ops_t pcu_fpu_ops;
#endif

static inline vaddr_t
stack_align(vaddr_t sp)
{
	return sp & ~STACK_ALIGNBYTES;
}

static inline void
userret(struct lwp *l)
{
	mi_userret(l);
}

static inline void
fpu_load(void)
{
#ifdef FPE
	pcu_load(&pcu_fpu_ops);
#endif
}

static inline void
fpu_save(lwp_t *l)
{
#ifdef FPE
	pcu_save(&pcu_fpu_ops, l);
#endif
}

static inline void
fpu_discard(lwp_t *l)
{
#ifdef FPE
	pcu_discard(&pcu_fpu_ops, l, false);
#endif
}

static inline void
fpu_replace(lwp_t *l)
{
#ifdef FPE
	pcu_discard(&pcu_fpu_ops, l, true);
#endif
}

static inline bool
fpu_valid_p(lwp_t *l)
{
#ifdef FPE
	return pcu_valid_p(&pcu_fpu_ops, l);
#else
	return false;
#endif
}

void	__syncicache(const void *, size_t);

int	cpu_set_onfault(struct faultbuf *, register_t) __returns_twice;
void	cpu_jump_onfault(struct trapframe *, const struct faultbuf *);

static inline void
cpu_unset_onfault(void)
{
	curlwp->l_md.md_onfault = NULL;
}

static inline struct faultbuf *
cpu_disable_onfault(void)
{
	struct faultbuf * const fb = curlwp->l_md.md_onfault;
	curlwp->l_md.md_onfault = NULL;
	return fb;
}

static inline void
cpu_enable_onfault(struct faultbuf *fb)
{
	curlwp->l_md.md_onfault = fb;
}

void	cpu_intr(struct trapframe */*tf*/, register_t /*epc*/,
	    register_t /*status*/, register_t /*cause*/);
void	cpu_trap(struct trapframe */*tf*/, register_t /*epc*/,
	    register_t /*status*/, register_t /*cause*/,
	    register_t /*badvaddr*/);
void	cpu_ast(struct trapframe *);
void	cpu_fast_switchto(struct lwp *, int);

void	cpu_lwp_trampoline(void);

void *	cpu_sendsig_getframe(struct lwp *, int, bool *);

void	init_riscv(vaddr_t, vaddr_t);
#endif

#endif /* _RISCV_LOCORE_H_ */<|MERGE_RESOLUTION|>--- conflicted
+++ resolved
@@ -1,8 +1,4 @@
-<<<<<<< HEAD
-/* $NetBSD: locore.h,v 1.7 2020/11/04 07:09:45 skrll Exp $ */
-=======
 /* $NetBSD: locore.h,v 1.8 2021/05/01 06:53:08 skrll Exp $ */
->>>>>>> 9e014010
 
 /*-
  * Copyright (c) 2014 The NetBSD Foundation, Inc.
