<<<<<<< HEAD
/* $NetBSD: pte.h,v 1.5 2020/11/01 19:47:46 skrll Exp $ */
=======
/* $NetBSD: pte.h,v 1.6 2021/05/01 07:41:24 skrll Exp $ */
>>>>>>> e2aa5677

/*
 * Copyright (c) 2014, 2019, 2021 The NetBSD Foundation, Inc.
 * All rights reserved.
 *
 * This code is derived from software contributed to The NetBSD Foundation
 * by Matt Thomas (of 3am Software Foundry), Maxime Villard, and
 * Nick Hudson.
 *
 * Redistribution and use in source and binary forms, with or without
 * modification, are permitted provided that the following conditions
 * are met:
 * 1. Redistributions of source code must retain the above copyright
 *    notice, this list of conditions and the following disclaimer.
 * 2. Redistributions in binary form must reproduce the above copyright
 *    notice, this list of conditions and the following disclaimer in the
 *    documentation and/or other materials provided with the distribution.
 *
 * THIS SOFTWARE IS PROVIDED BY THE NETBSD FOUNDATION, INC. AND CONTRIBUTORS
 * ``AS IS'' AND ANY EXPRESS OR IMPLIED WARRANTIES, INCLUDING, BUT NOT LIMITED
 * TO, THE IMPLIED WARRANTIES OF MERCHANTABILITY AND FITNESS FOR A PARTICULAR
 * PURPOSE ARE DISCLAIMED.  IN NO EVENT SHALL THE FOUNDATION OR CONTRIBUTORS
 * BE LIABLE FOR ANY DIRECT, INDIRECT, INCIDENTAL, SPECIAL, EXEMPLARY, OR
 * CONSEQUENTIAL DAMAGES (INCLUDING, BUT NOT LIMITED TO, PROCUREMENT OF
 * SUBSTITUTE GOODS OR SERVICES; LOSS OF USE, DATA, OR PROFITS; OR BUSINESS
 * INTERRUPTION) HOWEVER CAUSED AND ON ANY THEORY OF LIABILITY, WHETHER IN
 * CONTRACT, STRICT LIABILITY, OR TORT (INCLUDING NEGLIGENCE OR OTHERWISE)
 * ARISING IN ANY WAY OUT OF THE USE OF THIS SOFTWARE, EVEN IF ADVISED OF THE
 * POSSIBILITY OF SUCH DAMAGE.
 */

#ifndef _RISCV_PTE_H_
#define _RISCV_PTE_H_

#ifdef _LP64	/* Sv39 */
#define PTE_PPN		__BITS(53, 10)
#define	PTE_PPN0	__BITS(18, 10)
#define	PTE_PPN1	__BITS(27, 19)
#define	PTE_PPN2	__BITS(53, 28)
typedef __uint64_t pt_entry_t;
typedef __uint64_t pd_entry_t;
#define atomic_cas_pte	atomic_cas_64
#else		/* Sv32 */
#define PTE_PPN		__BITS(31, 10)
#define	PTE_PPN0	__BITS(19, 10)
#define	PTE_PPN1	__BITS(31, 20)
typedef __uint32_t pt_entry_t;
typedef __uint32_t pd_entry_t;
#define atomic_cas_pte	atomic_cas_32
#endif

#define PTE_PPN_SHIFT	10

#define NPTEPG		(PAGE_SIZE / sizeof(pt_entry_t))
#define NSEGPG		NPTEPG
#define NPDEPG		NPTEPG

/* Software PTE bits. */
#define	PTE_RSW		__BITS(9,8)
#define	PTE_WIRED	__BIT(9)

/* Hardware PTE bits. */
// These are hardware defined bits
#define	PTE_D		__BIT(7)	// Dirty
#define	PTE_A		__BIT(6)	// Accessed
#define	PTE_G		__BIT(5)	// Global
#define	PTE_U		__BIT(4)	// User
#define	PTE_X		__BIT(3)	// eXecute
#define	PTE_W		__BIT(2)	// Write
#define	PTE_R		__BIT(1)	// Read
#define	PTE_V		__BIT(0)	// Valid
<<<<<<< HEAD
=======

#define PTE_HARDWIRED	(PTE_A | PTE_D)
#define PTE_KERN	(PTE_V | PTE_G)
#define PTE_RW		(PTE_R | PTE_W)
#define PTE_RX		(PTE_R | PTE_X)
>>>>>>> e2aa5677

#define PA_TO_PTE(pa)	(((pa) >> PAGE_SHIFT) << PTE_PPN_SHIFT)
#define PTE_TO_PA(pte)	(((pte) >> PTE_PPN_SHIFT) << PAGE_SHIFT)

#define	L2_SHIFT	30
#define	L1_SHIFT	21
#define	L0_SHIFT	12

#define	L2_SIZE 	(1 << L2_SHIFT)
#define	L1_SIZE 	(1 << L1_SHIFT)
#define	L0_SIZE 	(1 << L0_SHIFT)

#define	L2_OFFSET 	(L2_SIZE - 1)
#define	L1_OFFSET 	(L1_SIZE - 1)
#define	L0_OFFSET 	(L0_SIZE - 1)

#define	Ln_ENTRIES	(1 << 9)
#define	Ln_ADDR_MASK	(Ln_ENTRIES - 1)

#define pl2_i(va)	(((va) >> L2_SHIFT) & Ln_ADDR_MASK)
#define pl1_i(va)	(((va) >> L1_SHIFT) & Ln_ADDR_MASK)
#define pl0_i(va)	(((va) >> L0_SHIFT) & Ln_ADDR_MASK)

static inline const size_t
pte_index(vaddr_t va)
{
	return ((va >> PGSHIFT) & (NPTEPG - 1));
}

static inline bool
pte_valid_p(pt_entry_t pte)
{
	return (pte & PTE_V) != 0;
}

static inline bool
pte_wired_p(pt_entry_t pte)
{
	return (pte & PTE_WIRED) != 0;
}

static inline bool
pte_modified_p(pt_entry_t pte)
{
	return (pte & PTE_D) != 0;
}

static inline bool
pte_cached_p(pt_entry_t pte)
{
	return true;
}

static inline bool
pte_deferred_exec_p(pt_entry_t pte)
{
	return false;
}

static inline pt_entry_t
pte_wire_entry(pt_entry_t pte)
{
	return pte | PTE_WIRED;
}

static inline pt_entry_t
pte_unwire_entry(pt_entry_t pte)
{
	return pte & ~PTE_WIRED;
}

static inline paddr_t
pte_to_paddr(pt_entry_t pte)
{
	return PTE_TO_PA(pte);
}

static inline pt_entry_t
pte_nv_entry(bool kernel_p)
{
	return kernel_p ? PTE_G : 0;
}

static inline pt_entry_t
pte_prot_nowrite(pt_entry_t pte)
{
	return pte & ~PTE_W;
}

static inline pt_entry_t
pte_prot_downgrade(pt_entry_t pte, vm_prot_t newprot)
{
	if ((newprot & VM_PROT_READ) == 0)
		pte &= ~PTE_R;
	if ((newprot & VM_PROT_WRITE) == 0)
		pte &= ~PTE_W;
	if ((newprot & VM_PROT_EXECUTE) == 0)
		pte &= ~PTE_X;
	return pte;
}

static inline pt_entry_t
pte_prot_bits(struct vm_page_md *mdpg, vm_prot_t prot, bool kernel_p)
{
	pt_entry_t pte;

	KASSERT(prot & VM_PROT_READ);

	pte = PTE_R;
	if (prot & VM_PROT_EXECUTE) {
		pte |= PTE_X;
	}
	if (prot & VM_PROT_WRITE) {
		pte |= PTE_W;
	}

	return pte;
}

static inline pt_entry_t
pte_flag_bits(struct vm_page_md *mdpg, int flags, bool kernel_p)
{
#if 0
	if (__predict_false(flags & PMAP_NOCACHE)) {
		if (__predict_true(mdpg != NULL)) {
			return pte_nocached_bits();
		} else {
			return pte_ionocached_bits();
		}
	} else {
		if (__predict_false(mdpg != NULL)) {
			return pte_cached_bits();
		} else {
			return pte_iocached_bits();
		}
	}
#else
	return 0;
#endif
}

static inline pt_entry_t
pte_make_enter(paddr_t pa, struct vm_page_md *mdpg, vm_prot_t prot,
    int flags, bool kernel_p)
{
	pt_entry_t pte = (pt_entry_t)PA_TO_PTE(pa);

	pte |= pte_flag_bits(mdpg, flags, kernel_p);
	pte |= pte_prot_bits(mdpg, prot, kernel_p);

	if (mdpg == NULL && VM_PAGEMD_REFERENCED_P(mdpg))
		pte |= PTE_V;

	return pte;
}

static inline pt_entry_t
pte_make_kenter_pa(paddr_t pa, struct vm_page_md *mdpg, vm_prot_t prot,
    int flags)
{
	pt_entry_t pte = (pt_entry_t)PA_TO_PTE(pa);

	pte |= PTE_WIRED | PTE_G | PTE_V;
	pte |= pte_flag_bits(NULL, flags, true);
	pte |= pte_prot_bits(NULL, prot, true); /* pretend unmanaged */

	return pte;
}

static inline void
pte_set(pt_entry_t *ptep, pt_entry_t pte)
{
	*ptep = pte;
}

static inline pd_entry_t
pte_invalid_pde(void)
{
	return 0;
}

static inline pd_entry_t
pte_pde_pdetab(paddr_t pa, bool kernel_p)
{
	return PTE_V | (pa >> PAGE_SHIFT) << L2_SHIFT;
}

static inline pd_entry_t
pte_pde_ptpage(paddr_t pa, bool kernel_p)
{
	return PTE_V | PTE_X | PTE_W | PTE_R | (pa >> PAGE_SHIFT) << L2_SHIFT;
}

static inline bool
pte_pde_valid_p(pd_entry_t pde)
{
	return (pde & (PTE_X | PTE_W | PTE_R)) == 0;
}

static inline paddr_t
pte_pde_to_paddr(pd_entry_t pde)
{
	return pte_to_paddr((pt_entry_t)pde);
}

static inline pd_entry_t
pte_pde_cas(pd_entry_t *pdep, pd_entry_t opde, pt_entry_t npde)
{
#ifdef MULTIPROCESSOR
#ifdef _LP64
	return atomic_cas_64(pdep, opde, npde);
#else
	return atomic_cas_32(pdep, opde, npde);
#endif
#else
	*pdep = npde;
	return 0;
#endif
}

static inline void
pte_pde_set(pd_entry_t *pdep, pd_entry_t npde)
{

	*pdep = npde;
}


static inline pt_entry_t
pte_value(pt_entry_t pte)
{
	return pte;
}

#endif /* _RISCV_PTE_H_ */<|MERGE_RESOLUTION|>--- conflicted
+++ resolved
@@ -1,8 +1,4 @@
-<<<<<<< HEAD
-/* $NetBSD: pte.h,v 1.5 2020/11/01 19:47:46 skrll Exp $ */
-=======
 /* $NetBSD: pte.h,v 1.6 2021/05/01 07:41:24 skrll Exp $ */
->>>>>>> e2aa5677
 
 /*
  * Copyright (c) 2014, 2019, 2021 The NetBSD Foundation, Inc.
@@ -74,14 +70,11 @@
 #define	PTE_W		__BIT(2)	// Write
 #define	PTE_R		__BIT(1)	// Read
 #define	PTE_V		__BIT(0)	// Valid
-<<<<<<< HEAD
-=======
 
 #define PTE_HARDWIRED	(PTE_A | PTE_D)
 #define PTE_KERN	(PTE_V | PTE_G)
 #define PTE_RW		(PTE_R | PTE_W)
 #define PTE_RX		(PTE_R | PTE_X)
->>>>>>> e2aa5677
 
 #define PA_TO_PTE(pa)	(((pa) >> PAGE_SHIFT) << PTE_PPN_SHIFT)
 #define PTE_TO_PA(pte)	(((pte) >> PTE_PPN_SHIFT) << PAGE_SHIFT)
