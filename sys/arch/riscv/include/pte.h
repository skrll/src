--- conflicted
+++ resolved
@@ -57,11 +57,7 @@
 #define NPDEPG		NPTEPG
 
 /* Software PTE bits. */
-<<<<<<< HEAD
-#define PTE_RSW		__BITS(9,8)
-=======
 #define	PTE_RSW		__BITS(9,8)
->>>>>>> 9e014010
 #define	PTE_WIRED	__BIT(9)
 
 /* Hardware PTE bits. */
