--- conflicted
+++ resolved
@@ -34,22 +34,10 @@
 
 #define	_C_LABEL(x)	x
 
-<<<<<<< HEAD
-#ifdef __STDC__
-# define __CONCAT(x,y)	x ## y
-# define __STRING(x)	#x
-#else
-# define __CONCAT(x,y)	x/**/y
-# define __STRING(x)	"x"
-#endif
-
-#define ___CONCAT(x,y)	__CONCAT(x,y)
-=======
 #define	__CONCAT(x,y)	x ## y
 #define	__STRING(x)	#x
 
 #define	___CONCAT(x,y)	__CONCAT(x,y)
->>>>>>> 9e014010
 
 /*
  * Define -pg profile entry code.
