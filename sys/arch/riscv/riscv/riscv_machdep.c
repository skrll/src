--- conflicted
+++ resolved
@@ -32,12 +32,8 @@
 #include "opt_modular.h"
 #include "opt_riscv_debug.h"
 
-<<<<<<< HEAD
 #include <sys/cdefs.h>
-__RCSID("$NetBSD: riscv_machdep.c,v 1.13 2020/11/04 20:05:47 skrll Exp $");
-=======
 __RCSID("$NetBSD: riscv_machdep.c,v 1.14 2021/05/01 06:53:08 skrll Exp $");
->>>>>>> 9e014010
 
 #include <sys/param.h>
 #include <sys/asan.h>
