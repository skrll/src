/*	$NetBSD: riscv_machdep.c,v 1.13 2020/11/04 20:05:47 skrll Exp $	*/

/*-
 * Copyright (c) 2014, 2019 The NetBSD Foundation, Inc.
 * All rights reserved.
 *
 * This code is derived from software contributed to The NetBSD Foundation
 * by Matt Thomas of 3am Software Foundry.
 *
 * Redistribution and use in source and binary forms, with or without
 * modification, are permitted provided that the following conditions
 * are met:
 * 1. Redistributions of source code must retain the above copyright
 *    notice, this list of conditions and the following disclaimer.
 * 2. Redistributions in binary form must reproduce the above copyright
 *    notice, this list of conditions and the following disclaimer in the
 *    documentation and/or other materials provided with the distribution.
 *
 * THIS SOFTWARE IS PROVIDED BY THE NETBSD FOUNDATION, INC. AND CONTRIBUTORS
 * ``AS IS'' AND ANY EXPRESS OR IMPLIED WARRANTIES, INCLUDING, BUT NOT LIMITED
 * TO, THE IMPLIED WARRANTIES OF MERCHANTABILITY AND FITNESS FOR A PARTICULAR
 * PURPOSE ARE DISCLAIMED.  IN NO EVENT SHALL THE FOUNDATION OR CONTRIBUTORS
 * BE LIABLE FOR ANY DIRECT, INDIRECT, INCIDENTAL, SPECIAL, EXEMPLARY, OR
 * CONSEQUENTIAL DAMAGES (INCLUDING, BUT NOT LIMITED TO, PROCUREMENT OF
 * SUBSTITUTE GOODS OR SERVICES; LOSS OF USE, DATA, OR PROFITS; OR BUSINESS
 * INTERRUPTION) HOWEVER CAUSED AND ON ANY THEORY OF LIABILITY, WHETHER IN
 * CONTRACT, STRICT LIABILITY, OR TORT (INCLUDING NEGLIGENCE OR OTHERWISE)
 * ARISING IN ANY WAY OUT OF THE USE OF THIS SOFTWARE, EVEN IF ADVISED OF THE
 * POSSIBILITY OF SUCH DAMAGE.
 */

#include <sys/cdefs.h>

#include "opt_modular.h"

__RCSID("$NetBSD: riscv_machdep.c,v 1.13 2020/11/04 20:05:47 skrll Exp $");

#include <sys/param.h>
#include <sys/systm.h>
#include <sys/cpu.h>
#include <sys/exec.h>
#include <sys/lwp.h>
#include <sys/sysctl.h>
#include <sys/kmem.h>
#include <sys/ktrace.h>
#include <sys/module.h>
#include <sys/proc.h>
#include <sys/reboot.h>
#include <sys/syscall.h>

#include <uvm/uvm_extern.h>

#include <riscv/locore.h>
#include <riscv/pte.h>
#include <riscv/umprintf.h>

int cpu_printfataltraps;
char machine[] = MACHINE;
char machine_arch[] = MACHINE_ARCH;

struct vm_map *phys_map;

struct trapframe cpu_ddb_regs;

struct cpu_info cpu_info_store = {
	.ci_cpl = IPL_HIGH,
	.ci_ddb_regs = &cpu_ddb_regs,
};

const pcu_ops_t * const pcu_ops_md_defs[PCU_UNIT_COUNT] = {
#ifdef FPE
	[PCU_FPU] = &pcu_fpu_ops,
#endif
};

/* Used by PHYSTOV and VTOPHYS -- Will be set be BSS is zeroed so
 * keep it in data */
__uint64_t kern_vtopdiff __attribute__((__section__(".data")));

/* XXX Find a better way */
__uint64_t kern_vstart __attribute__((__section__(".data")));

SYSCTL_SETUP(sysctl_machdep_setup, "sysctl machdep subtree setup")
{
	sysctl_createv(clog, 0, NULL, NULL,
	    CTLFLAG_PERMANENT,
	    CTLTYPE_NODE, "machdep", NULL,
	    NULL, 0, NULL, 0,
	    CTL_MACHDEP, CTL_EOL);
}

void
delay(unsigned long us)
{
	const uint32_t cycles_per_us = curcpu()->ci_data.cpu_cc_freq / 1000000;
	const uint64_t cycles = (uint64_t)us * cycles_per_us;
	const uint64_t finish = riscvreg_cycle_read() + cycles;

	while (riscvreg_cycle_read() < finish) {
		/* spin, baby spin */
	}
}

#ifdef MODULAR
/*
 * Push any modules loaded by the boot loader.
 */
void
module_init_md(void)
{
}
#endif /* MODULAR */

/*
 * Set registers on exec.
 * Clear all registers except sp, pc, and t9.
 * $sp is set to the stack pointer passed in.  $pc is set to the entry
 * point given by the exec_package passed in, as is $t9 (used for PIC
 * code by the MIPS elf abi).
 */
void
setregs(struct lwp *l, struct exec_package *pack, vaddr_t stack)
{
	struct trapframe * const tf = l->l_md.md_utf;
	struct proc * const p = l->l_proc;

	memset(tf, 0, sizeof(struct trapframe));
	tf->tf_sp = (intptr_t)stack_align(stack);
	tf->tf_pc = (intptr_t)pack->ep_entry & ~1;
	tf->tf_sr = SR_USER;
	// Set up arguments for _start(obj, cleanup, ps_strings)
	tf->tf_a0 = 0;			// obj
	tf->tf_a1 = 0;			// cleanup
	tf->tf_a2 = p->p_psstrp;	// ps_strings
}

void
md_child_return(struct lwp *l)
{
	struct trapframe * const tf = l->l_md.md_utf;

	tf->tf_a0 = 0;
	tf->tf_a1 = 1;
<<<<<<< HEAD
//	tf->tf_sr &= ~SR_EF;		/* Disable FP as we can't be them. */
=======
#ifdef FPE
	tf->tf_sr &= ~SR_EF;		/* Disable FP as we can't be them. */
#endif
>>>>>>> fe88a034
}

void
cpu_spawn_return(struct lwp *l)
{
	userret(l);
}

/*
 * Start a new LWP
 */
void
startlwp(void *arg)
{
	ucontext_t * const uc = arg;
	lwp_t * const l = curlwp;
	int error __diagused;

	error = cpu_setmcontext(l, &uc->uc_mcontext, uc->uc_flags);
	KASSERT(error == 0);

	kmem_free(uc, sizeof(ucontext_t));
	userret(l);
}

// We've worked hard to make sure struct reg and __gregset_t are the same.
// Ditto for struct fpreg and fregset_t.

CTASSERT(sizeof(struct reg) == sizeof(__gregset_t));
CTASSERT(sizeof(struct fpreg) == sizeof(__fregset_t));

void
cpu_getmcontext(struct lwp *l, mcontext_t *mcp, unsigned int *flags)
{
	const struct trapframe * const tf = l->l_md.md_utf;

	/* Save register context. */
	*(struct reg *)mcp->__gregs = tf->tf_regs;

	mcp->__private = (intptr_t)l->l_private;

	*flags |= _UC_CPU | _UC_TLSBASE;

	/* Save floating point register context, if any. */
	KASSERT(l == curlwp);
	if (fpu_valid_p(l)) {
		/*
		 * If this process is the current FP owner, dump its
		 * context to the PCB first.
		 */
		fpu_save(l);

		struct pcb * const pcb = lwp_getpcb(l);
		*(struct fpreg *)mcp->__fregs = pcb->pcb_fpregs;
		*flags |= _UC_FPU;
	}
}

int
cpu_mcontext_validate(struct lwp *l, const mcontext_t *mcp)
{
	/*
	 * Verify that at least the PC and SP are user addresses.
	 */
	if ((intptr_t) mcp->__gregs[_REG_PC] < 0
	    || (intptr_t) mcp->__gregs[_REG_SP] < 0
	    || (mcp->__gregs[_REG_PC] & 1))
		return EINVAL;

	return 0;
}

int
cpu_setmcontext(struct lwp *l, const mcontext_t *mcp, unsigned int flags)
{
	struct trapframe * const tf = l->l_md.md_utf;
	struct proc * const p = l->l_proc;
	const __greg_t * const gr = mcp->__gregs;
	int error;

	/* Restore register context, if any. */
	if (flags & _UC_CPU) {
		error = cpu_mcontext_validate(l, mcp);
		if (error)
			return error;

		/* Save register context. */
		tf->tf_regs = *(const struct reg *)gr;
	}

	/* Restore the private thread context */
	if (flags & _UC_TLSBASE) {
		lwp_setprivate(l, (void *)(intptr_t)mcp->__private);
	}

	/* Restore floating point register context, if any. */
	if (flags & _UC_FPU) {
		KASSERT(l == curlwp);
		/* Tell PCU we are replacing the FPU contents. */
		fpu_replace(l);

		/*
		 * The PCB FP regs struct includes the FP CSR, so use the
		 * proper size of fpreg when copying.
		 */
		struct pcb * const pcb = lwp_getpcb(l);
		pcb->pcb_fpregs = *(const struct fpreg *)mcp->__fregs;
	}

	mutex_enter(p->p_lock);
	if (flags & _UC_SETSTACK)
		l->l_sigstk.ss_flags |= SS_ONSTACK;
	if (flags & _UC_CLRSTACK)
		l->l_sigstk.ss_flags &= ~SS_ONSTACK;
	mutex_exit(p->p_lock);

	return (0);
}

void
cpu_need_resched(struct cpu_info *ci, struct lwp *l, int flags)
{
	KASSERT(kpreempt_disabled());

	if ((flags & RESCHED_KPREEMPT) != 0) {
#ifdef __HAVE_PREEMPTION
		if ((flags & RESCHED_REMOTE) != 0) {
                        cpu_send_ipi(ci, IPI_KPREEMPT);
		} else {
			softint_trigger(SOFTINT_KPREEMPT);
                }
#endif
		return;
	}
	if ((flags & RESCHED_REMOTE) != 0) {
#ifdef MULTIPROCESSOR
		cpu_send_ipi(ci, IPI_AST);
#endif
	} else {
		l->l_md.md_astpending = 1;		/* force call to ast() */
	}
}

void
cpu_signotify(struct lwp *l)
{
	KASSERT(kpreempt_disabled());
#ifdef __HAVE_FAST_SOFTINTS
	KASSERT(lwp_locked(l, NULL));
#endif

	if (l->l_cpu != curcpu()) {
#ifdef MULTIPROCESSOR
		cpu_send_ipi(ci, IPI_AST);
#endif
	} else {
		l->l_md.md_astpending = 1; 	/* force call to ast() */
	}
}

void
cpu_need_proftick(struct lwp *l)
{
	KASSERT(kpreempt_disabled());
	KASSERT(l->l_cpu == curcpu());

	l->l_pflag |= LP_OWEUPC;
	l->l_md.md_astpending = 1;		/* force call to ast() */
}

void
cpu_reboot(int how, char *bootstr)
{
	for (;;) {
	}
}

void
cpu_dumpconf(void)
{
	// TBD!!
}

void
cpu_startup(void)
{
	vaddr_t minaddr, maxaddr;
	char pbuf[10];	/* "999999 MB" -- But Sv39 is max 512GB */


	/*
	 * Good {morning,afternoon,evening,night}.
	 */
	printf("%s%s", copyright, version);
	format_bytes(pbuf, sizeof(pbuf), ctob(physmem));
	printf("total memory = %s\n", pbuf);

	minaddr = 0;
	/*
	 * Allocate a submap for physio.
	 */
	phys_map = uvm_km_suballoc(kernel_map, &minaddr, &maxaddr,
	    VM_PHYS_SIZE, 0, FALSE, NULL);

	format_bytes(pbuf, sizeof(pbuf), ptoa(uvm_availmem(false)));
	printf("avail memory = %s\n", pbuf);
}

paddr_t
init_mmu(paddr_t dtb, paddr_t end)
{
	extern paddr_t virt_map;
	virt_map = (paddr_t)virt_map - (paddr_t)&virt_map;
	extern __uint64_t l2_pte[512];
	extern __uint64_t l1_pte[512];
//	extern __uint64_t l2_dtb[512];
	__uint64_t phys_base = VM_MIN_KERNEL_ADDRESS - virt_map;
	__uint64_t phys_base_2mb_chunk = phys_base >> 21;
	__uint64_t l1_perms = PTE_V | PTE_D | PTE_A | PTE_R | PTE_W | PTE_X;
	__uint64_t i = pl2_i(VM_MIN_KERNEL_ADDRESS);


	end = (end + 0x200000 - 1) & -0x200000;

	/* Global used later for VTOPHYS and PHYSTOV */
	kern_vtopdiff = VM_MAX_KERNEL_ADDRESS - 0x80000000ULL;
	kern_vstart = VM_MIN_KERNEL_ADDRESS - phys_base + end + 0x200000;

	/* L2 PTE with entry for Kernel VA, pointing to L2 PTE */
	l2_pte[i] = (((paddr_t)&l1_pte >> PAGE_SHIFT) << L0_SHIFT) | PTE_V;

	/* Map all of memory into the last gig */
	/* XXX THIS IS SUPER, SUPER WRONG. */
	l2_pte[pl2_i(VM_MAX_KERNEL_ADDRESS)] = ((0x80000000ULL >> PAGE_SHIFT) << L0_SHIFT) | l1_perms;

	/* L2 PTE with entry for Kernel PA, pointing to L1 PTE */
	/* i = ((paddr_t)&start >> L2_SHIFT) & Ln_ADDR_MASK; */
	/* l2_pte[i] = (((paddr_t)&l1_pte >> PAGE_SHIFT) << L0_SHIFT) | PTE_V; */

	/* XXX: This is the same index as the Kernel PA */

	/* L2 PTE with entry for L1_DTB */
	/* i = ((paddr_t)&l1_dtb >> L2_SHIFT) & Ln_ADDR_MASK; */
	/* umprintf("i = %d\n", i); */
	/* l2_pte[i] = (((paddr_t)&l1_dtb >> PAGE_SHIFT) << L0_SHIFT) | PTE_V; */
	/* umprintf("l2_pte[%d]: 0x%x\n", i, l2_pte[i]); */

	/* Build the L1 Page Table we just pointed to */
	for (i = 0; ((phys_base_2mb_chunk + i) << 21) < end; ++i) {
		l1_pte[i] = ((phys_base_2mb_chunk + i) << L0_SHIFT)
		    | l1_perms;
	}

	/* umprintf("DTB: 0x%x\n", dtb); */

	/* Put the DTB in the L1_DTB table */
	/* i = ((paddr_t)dtb >> L2_SHIFT) & Ln_ADDR_MASK; */
	/* l1_dtb[i] = (dtb << PTE_PPN0_S) | PTE_V | PTE_A | PTE_R; */

	return phys_base;
}

static void
riscv_init_lwp0_uarea(void)
{
	extern char lwp0uspace[];

	uvm_lwp_setuarea(&lwp0, (vaddr_t)lwp0uspace);
	memset(&lwp0.l_md, 0, sizeof(lwp0.l_md));
	memset(lwp_getpcb(&lwp0), 0, sizeof(struct pcb));

	struct trapframe *tf = (struct trapframe *)(lwp0uspace + USPACE) - 1;
	memset(tf, 0, sizeof(struct trapframe));
	/* tf->tf_spsr = SPSR_M_EL0T; */
	lwp0.l_md.md_utf = lwp0.l_md.md_ktf = tf;
}

void
init_riscv(register_t hartid, paddr_t dtb, paddr_t kernstart, paddr_t kernend)
{
	/* Main screen turn on */
	consinit();

	/* SPAM me while testing */
	boothowto |= AB_DEBUG;

	/* Just pretend we have a gig of ram until FDT is implemented */
	pmap_bootstrap(0x80000000ULL, 0xc0000000ULL, kern_vstart, kernend);

	/* Finish setting up lwp0 on our end before we call main() */
	riscv_init_lwp0_uarea();
}<|MERGE_RESOLUTION|>--- conflicted
+++ resolved
@@ -141,13 +141,9 @@
 
 	tf->tf_a0 = 0;
 	tf->tf_a1 = 1;
-<<<<<<< HEAD
-//	tf->tf_sr &= ~SR_EF;		/* Disable FP as we can't be them. */
-=======
 #ifdef FPE
 	tf->tf_sr &= ~SR_EF;		/* Disable FP as we can't be them. */
 #endif
->>>>>>> fe88a034
 }
 
 void
