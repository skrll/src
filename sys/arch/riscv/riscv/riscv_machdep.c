<<<<<<< HEAD
/*	$NetBSD: riscv_machdep.c,v 1.13 2020/11/04 20:05:47 skrll Exp $	*/
=======
/*	$NetBSD: riscv_machdep.c,v 1.14 2021/05/01 06:53:08 skrll Exp $	*/
>>>>>>> 9e014010

/*-
 * Copyright (c) 2014, 2019 The NetBSD Foundation, Inc.
 * All rights reserved.
 *
 * This code is derived from software contributed to The NetBSD Foundation
 * by Matt Thomas of 3am Software Foundry.
 *
 * Redistribution and use in source and binary forms, with or without
 * modification, are permitted provided that the following conditions
 * are met:
 * 1. Redistributions of source code must retain the above copyright
 *    notice, this list of conditions and the following disclaimer.
 * 2. Redistributions in binary form must reproduce the above copyright
 *    notice, this list of conditions and the following disclaimer in the
 *    documentation and/or other materials provided with the distribution.
 *
 * THIS SOFTWARE IS PROVIDED BY THE NETBSD FOUNDATION, INC. AND CONTRIBUTORS
 * ``AS IS'' AND ANY EXPRESS OR IMPLIED WARRANTIES, INCLUDING, BUT NOT LIMITED
 * TO, THE IMPLIED WARRANTIES OF MERCHANTABILITY AND FITNESS FOR A PARTICULAR
 * PURPOSE ARE DISCLAIMED.  IN NO EVENT SHALL THE FOUNDATION OR CONTRIBUTORS
 * BE LIABLE FOR ANY DIRECT, INDIRECT, INCIDENTAL, SPECIAL, EXEMPLARY, OR
 * CONSEQUENTIAL DAMAGES (INCLUDING, BUT NOT LIMITED TO, PROCUREMENT OF
 * SUBSTITUTE GOODS OR SERVICES; LOSS OF USE, DATA, OR PROFITS; OR BUSINESS
 * INTERRUPTION) HOWEVER CAUSED AND ON ANY THEORY OF LIABILITY, WHETHER IN
 * CONTRACT, STRICT LIABILITY, OR TORT (INCLUDING NEGLIGENCE OR OTHERWISE)
 * ARISING IN ANY WAY OUT OF THE USE OF THIS SOFTWARE, EVEN IF ADVISED OF THE
 * POSSIBILITY OF SUCH DAMAGE.
 */

#include <sys/cdefs.h>

#include "opt_modular.h"

<<<<<<< HEAD
__RCSID("$NetBSD: riscv_machdep.c,v 1.13 2020/11/04 20:05:47 skrll Exp $");
=======
__RCSID("$NetBSD: riscv_machdep.c,v 1.14 2021/05/01 06:53:08 skrll Exp $");
>>>>>>> 9e014010

#include <sys/param.h>
#include <sys/systm.h>
#include <sys/cpu.h>
#include <sys/exec.h>
#include <sys/lwp.h>
#include <sys/kmem.h>
#include <sys/ktrace.h>
#include <sys/module.h>
#include <sys/proc.h>
#include <sys/reboot.h>
#include <sys/syscall.h>

#include <uvm/uvm_extern.h>

#include <riscv/locore.h>

int cpu_printfataltraps;
char machine[] = MACHINE;
char machine_arch[] = MACHINE_ARCH;

struct vm_map *phys_map;

struct trapframe cpu_ddb_regs;

struct cpu_info cpu_info_store = {
	.ci_cpl = IPL_HIGH,
	.ci_ddb_regs = &cpu_ddb_regs,
};

const pcu_ops_t * const pcu_ops_md_defs[PCU_UNIT_COUNT] = {
#ifdef FPE
	[PCU_FPU] = &pcu_fpu_ops,
#endif
};

void
delay(unsigned long us)
{
	const uint32_t cycles_per_us = curcpu()->ci_data.cpu_cc_freq / 1000000;
	const uint64_t cycles = (uint64_t)us * cycles_per_us;
	const uint64_t finish = riscvreg_cycle_read() + cycles;

	while (riscvreg_cycle_read() < finish) {
		/* spin, baby spin */
	}
}

#ifdef MODULAR
/*
 * Push any modules loaded by the boot loader.
 */
void
module_init_md(void)
{
}
#endif /* MODULAR */

/*
 * Set registers on exec.
 * Clear all registers except sp, pc, and t9.
 * $sp is set to the stack pointer passed in.  $pc is set to the entry
 * point given by the exec_package passed in, as is $t9 (used for PIC
 * code by the MIPS elf abi).
 */
void
setregs(struct lwp *l, struct exec_package *pack, vaddr_t stack)
{
	struct trapframe * const tf = l->l_md.md_utf;
	struct proc * const p = l->l_proc;

	memset(tf, 0, sizeof(struct trapframe));
	tf->tf_sp = (intptr_t)stack_align(stack);
	tf->tf_pc = (intptr_t)pack->ep_entry & ~1;
#ifdef _LP64
	tf->tf_sr = (p->p_flag & PK_32) ? SR_USER32 : SR_USER;
#else
	tf->tf_sr = SR_USER;
#endif
	// Set up arguments for _start(obj, cleanup, ps_strings)
	tf->tf_a0 = 0;			// obj
	tf->tf_a1 = 0;			// cleanup
	tf->tf_a2 = p->p_psstrp;	// ps_strings
}

void
md_child_return(struct lwp *l)
{
	struct trapframe * const tf = l->l_md.md_utf;

	tf->tf_a0 = 0;
	tf->tf_a1 = 1;
#ifdef FPE
	tf->tf_sr &= ~SR_EF;		/* Disable FP as we can't be them. */
#endif
}

void
cpu_spawn_return(struct lwp *l)
{
	userret(l);
}

/*
 * Start a new LWP
 */
void
startlwp(void *arg)
{
	ucontext_t * const uc = arg;
	lwp_t * const l = curlwp;
	int error __diagused;

	error = cpu_setmcontext(l, &uc->uc_mcontext, uc->uc_flags);
	KASSERT(error == 0);

	kmem_free(uc, sizeof(ucontext_t));
	userret(l);
}

// We've worked hard to make sure struct reg and __gregset_t are the same.
// Ditto for struct fpreg and fregset_t.

CTASSERT(sizeof(struct reg) == sizeof(__gregset_t));
CTASSERT(sizeof(struct fpreg) == sizeof(__fregset_t));

void
cpu_getmcontext(struct lwp *l, mcontext_t *mcp, unsigned int *flags)
{
	const struct trapframe * const tf = l->l_md.md_utf;

	/* Save register context. */
	*(struct reg *)mcp->__gregs = tf->tf_regs;

	mcp->__private = (intptr_t)l->l_private;

	*flags |= _UC_CPU | _UC_TLSBASE;

	/* Save floating point register context, if any. */
	KASSERT(l == curlwp);
	if (fpu_valid_p(l)) {
		/*
		 * If this process is the current FP owner, dump its
		 * context to the PCB first.
		 */
		fpu_save(l);

		struct pcb * const pcb = lwp_getpcb(l);
		*(struct fpreg *)mcp->__fregs = pcb->pcb_fpregs;
		*flags |= _UC_FPU;
	}
}

int
cpu_mcontext_validate(struct lwp *l, const mcontext_t *mcp)
{
	/*
	 * Verify that at least the PC and SP are user addresses.
	 */
	if ((intptr_t) mcp->__gregs[_REG_PC] < 0
	    || (intptr_t) mcp->__gregs[_REG_SP] < 0
	    || (mcp->__gregs[_REG_PC] & 1))
		return EINVAL;

	return 0;
}

int
cpu_setmcontext(struct lwp *l, const mcontext_t *mcp, unsigned int flags)
{
	struct trapframe * const tf = l->l_md.md_utf;
	struct proc * const p = l->l_proc;
	const __greg_t * const gr = mcp->__gregs;
	int error;

	/* Restore register context, if any. */
	if (flags & _UC_CPU) {
		error = cpu_mcontext_validate(l, mcp);
		if (error)
			return error;

		/* Save register context. */
		tf->tf_regs = *(const struct reg *)gr;
	}

	/* Restore the private thread context */
	if (flags & _UC_TLSBASE) {
		lwp_setprivate(l, (void *)(intptr_t)mcp->__private);
	}

	/* Restore floating point register context, if any. */
	if (flags & _UC_FPU) {
		KASSERT(l == curlwp);
		/* Tell PCU we are replacing the FPU contents. */
		fpu_replace(l);

		/*
		 * The PCB FP regs struct includes the FP CSR, so use the
		 * proper size of fpreg when copying.
		 */
		struct pcb * const pcb = lwp_getpcb(l);
		pcb->pcb_fpregs = *(const struct fpreg *)mcp->__fregs;
	}

	mutex_enter(p->p_lock);
	if (flags & _UC_SETSTACK)
		l->l_sigstk.ss_flags |= SS_ONSTACK;
	if (flags & _UC_CLRSTACK)
		l->l_sigstk.ss_flags &= ~SS_ONSTACK;
	mutex_exit(p->p_lock);

	return (0);
}

void
cpu_need_resched(struct cpu_info *ci, struct lwp *l, int flags)
{
	KASSERT(kpreempt_disabled());

	if ((flags & RESCHED_KPREEMPT) != 0) {
#ifdef __HAVE_PREEMPTION
		if ((flags & RESCHED_REMOTE) != 0) {
                        cpu_send_ipi(ci, IPI_KPREEMPT);
		} else {
			softint_trigger(SOFTINT_KPREEMPT);
                }
#endif
		return;
	}
	if ((flags & RESCHED_REMOTE) != 0) {
#ifdef MULTIPROCESSOR
		cpu_send_ipi(ci, IPI_AST);
#endif
	} else {
		l->l_md.md_astpending = 1;		/* force call to ast() */
	}
}

void
cpu_signotify(struct lwp *l)
{
	KASSERT(kpreempt_disabled());
#ifdef __HAVE_FAST_SOFTINTS
	KASSERT(lwp_locked(l, NULL));
#endif

	if (l->l_cpu != curcpu()) {
#ifdef MULTIPROCESSOR
		cpu_send_ipi(ci, IPI_AST);
#endif
	} else {
		l->l_md.md_astpending = 1; 	/* force call to ast() */
	}
}

void
cpu_need_proftick(struct lwp *l)
{
	KASSERT(kpreempt_disabled());
	KASSERT(l->l_cpu == curcpu());

	l->l_pflag |= LP_OWEUPC;
	l->l_md.md_astpending = 1;		/* force call to ast() */
}

void
cpu_reboot(int how, char *bootstr)
{
	for (;;) {
	}
}

void
cpu_dumpconf(void)
{
	// TBD!!
}

void
cpu_startup(void)
{
	vaddr_t minaddr, maxaddr;
	char pbuf[9];	/* "99999 MB" */

	/*
	 * Good {morning,afternoon,evening,night}.
	 */
	printf("%s%s", copyright, version);
	format_bytes(pbuf, sizeof(pbuf), ctob(physmem));
	printf("total memory = %s\n", pbuf);

	minaddr = 0;
	/*
	 * Allocate a submap for physio.
	 */
	phys_map = uvm_km_suballoc(kernel_map, &minaddr, &maxaddr,
	    VM_PHYS_SIZE, 0, FALSE, NULL);

	format_bytes(pbuf, sizeof(pbuf), ptoa(uvm_availmem(false)));
	printf("avail memory = %s\n", pbuf);
}

void
init_riscv(vaddr_t kernstart, vaddr_t kernend)
{

	/* Early VM bootstrap. */
	pmap_bootstrap();
}<|MERGE_RESOLUTION|>--- conflicted
+++ resolved
@@ -1,8 +1,4 @@
-<<<<<<< HEAD
-/*	$NetBSD: riscv_machdep.c,v 1.13 2020/11/04 20:05:47 skrll Exp $	*/
-=======
 /*	$NetBSD: riscv_machdep.c,v 1.14 2021/05/01 06:53:08 skrll Exp $	*/
->>>>>>> 9e014010
 
 /*-
  * Copyright (c) 2014, 2019 The NetBSD Foundation, Inc.
@@ -37,11 +33,7 @@
 
 #include "opt_modular.h"
 
-<<<<<<< HEAD
-__RCSID("$NetBSD: riscv_machdep.c,v 1.13 2020/11/04 20:05:47 skrll Exp $");
-=======
 __RCSID("$NetBSD: riscv_machdep.c,v 1.14 2021/05/01 06:53:08 skrll Exp $");
->>>>>>> 9e014010
 
 #include <sys/param.h>
 #include <sys/systm.h>
