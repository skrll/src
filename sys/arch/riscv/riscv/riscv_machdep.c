--- conflicted
+++ resolved
@@ -418,7 +418,6 @@
 void
 init_riscv(register_t hartid, paddr_t dtb, paddr_t kernstart, paddr_t kernend)
 {
-<<<<<<< HEAD
 	/* Main screen turn on */
 	consinit();
 
@@ -430,10 +429,4 @@
 
 	/* Finish setting up lwp0 on our end before we call main() */
 	riscv_init_lwp0_uarea();
-
-=======
-
-	/* Early VM bootstrap. */
-	pmap_bootstrap();
->>>>>>> 1dfce182
 }