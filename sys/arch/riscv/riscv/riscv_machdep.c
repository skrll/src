/*-
 * Copyright (c) 2014, 2019 The NetBSD Foundation, Inc.
 * All rights reserved.
 *
 * This code is derived from software contributed to The NetBSD Foundation
 * by Matt Thomas of 3am Software Foundry.
 *
 * Redistribution and use in source and binary forms, with or without
 * modification, are permitted provided that the following conditions
 * are met:
 * 1. Redistributions of source code must retain the above copyright
 *    notice, this list of conditions and the following disclaimer.
 * 2. Redistributions in binary form must reproduce the above copyright
 *    notice, this list of conditions and the following disclaimer in the
 *    documentation and/or other materials provided with the distribution.
 *
 * THIS SOFTWARE IS PROVIDED BY THE NETBSD FOUNDATION, INC. AND CONTRIBUTORS
 * ``AS IS'' AND ANY EXPRESS OR IMPLIED WARRANTIES, INCLUDING, BUT NOT LIMITED
 * TO, THE IMPLIED WARRANTIES OF MERCHANTABILITY AND FITNESS FOR A PARTICULAR
 * PURPOSE ARE DISCLAIMED.  IN NO EVENT SHALL THE FOUNDATION OR CONTRIBUTORS
 * BE LIABLE FOR ANY DIRECT, INDIRECT, INCIDENTAL, SPECIAL, EXEMPLARY, OR
 * CONSEQUENTIAL DAMAGES (INCLUDING, BUT NOT LIMITED TO, PROCUREMENT OF
 * SUBSTITUTE GOODS OR SERVICES; LOSS OF USE, DATA, OR PROFITS; OR BUSINESS
 * INTERRUPTION) HOWEVER CAUSED AND ON ANY THEORY OF LIABILITY, WHETHER IN
 * CONTRACT, STRICT LIABILITY, OR TORT (INCLUDING NEGLIGENCE OR OTHERWISE)
 * ARISING IN ANY WAY OUT OF THE USE OF THIS SOFTWARE, EVEN IF ADVISED OF THE
 * POSSIBILITY OF SUCH DAMAGE.
 */

#include <sys/cdefs.h>

#include "opt_modular.h"

__RCSID("$NetBSD: riscv_machdep.c,v 1.6 2019/11/23 19:40:36 ad Exp $");

#include <sys/param.h>
#include <sys/systm.h>
#include <sys/cpu.h>
#include <sys/exec.h>
#include <sys/lwp.h>
#include <sys/sysctl.h>
#include <sys/kmem.h>
#include <sys/ktrace.h>
#include <sys/module.h>
#include <sys/proc.h>
#include <sys/reboot.h>
#include <sys/syscall.h>

#include <uvm/uvm_extern.h>

#include <riscv/locore.h>
#include <riscv/pte.h>
#include <riscv/umprintf.h>

int cpu_printfataltraps;
char machine[] = MACHINE;
char machine_arch[] = MACHINE_ARCH;

struct vm_map *phys_map;

struct trapframe cpu_ddb_regs;

struct cpu_info cpu_info_store = {
	.ci_cpl = IPL_HIGH,
	.ci_ddb_regs = &cpu_ddb_regs,
};

const pcu_ops_t * const pcu_ops_md_defs[PCU_UNIT_COUNT] = {
	[PCU_FPU] = &pcu_fpu_ops,
};

/* Used by PHYSTOV and VTOPHYS -- Will be set be BSS is zeroed so
 * keep it in data */
__uint64_t kern_vtopdiff __attribute__((__section__(".data")));

/* XXX Find a better way */
__uint64_t kern_vstart __attribute__((__section__(".data")));

SYSCTL_SETUP(sysctl_machdep_setup, "sysctl machdep subtree setup")
{
	sysctl_createv(clog, 0, NULL, NULL,
	    CTLFLAG_PERMANENT,
	    CTLTYPE_NODE, "machdep", NULL,
	    NULL, 0, NULL, 0,
	    CTL_MACHDEP, CTL_EOL);
}

void
delay(unsigned long us)
{
	const uint32_t cycles_per_us = curcpu()->ci_data.cpu_cc_freq / 1000000;
	const uint64_t cycles = (uint64_t)us * cycles_per_us;
	const uint64_t finish = riscvreg_cycle_read() + cycles;

	while (riscvreg_cycle_read() < finish) {
		/* spin, baby spin */
	}
}

#ifdef MODULAR
/*
 * Push any modules loaded by the boot loader.
 */
void
module_init_md(void)
{
}
#endif /* MODULAR */

/*
 * Set registers on exec.
 * Clear all registers except sp, pc, and t9.
 * $sp is set to the stack pointer passed in.  $pc is set to the entry
 * point given by the exec_package passed in, as is $t9 (used for PIC
 * code by the MIPS elf abi).
 */
void
setregs(struct lwp *l, struct exec_package *pack, vaddr_t stack)
{
	struct trapframe * const tf = l->l_md.md_utf;
	struct proc * const p = l->l_proc;

	memset(tf, 0, sizeof(struct trapframe));
	tf->tf_sp = (intptr_t)stack_align(stack);
	tf->tf_pc = (intptr_t)pack->ep_entry & ~1;
	tf->tf_sr = SR_USER;
	// Set up arguments for _start(obj, cleanup, ps_strings)
	tf->tf_a0 = 0;			// obj
	tf->tf_a1 = 0;			// cleanup
	tf->tf_a2 = p->p_psstrp;	// ps_strings
}

void
md_child_return(struct lwp *l)
{
	struct trapframe * const tf = l->l_md.md_utf;

	tf->tf_a0 = 0;
	tf->tf_a1 = 1;
//	tf->tf_sr &= ~SR_EF;		/* Disable FP as we can't be them. */
}

void
cpu_spawn_return(struct lwp *l)
{
	userret(l);
}

/*
 * Start a new LWP
 */
void
startlwp(void *arg)
{
	ucontext_t * const uc = arg;
	lwp_t * const l = curlwp;
	int error __diagused;

	error = cpu_setmcontext(l, &uc->uc_mcontext, uc->uc_flags);
	KASSERT(error == 0);

	kmem_free(uc, sizeof(ucontext_t));
	userret(l);
}

// We've worked hard to make sure struct reg and __gregset_t are the same.
// Ditto for struct fpreg and fregset_t.

CTASSERT(sizeof(struct reg) == sizeof(__gregset_t));
CTASSERT(sizeof(struct fpreg) == sizeof(__fregset_t));

void
cpu_getmcontext(struct lwp *l, mcontext_t *mcp, unsigned int *flags)
{
	const struct trapframe * const tf = l->l_md.md_utf;

	/* Save register context. */
	*(struct reg *)mcp->__gregs = tf->tf_regs;

	mcp->__private = (intptr_t)l->l_private;

	*flags |= _UC_CPU | _UC_TLSBASE;

	/* Save floating point register context, if any. */
	KASSERT(l == curlwp);
	if (fpu_valid_p(l)) {
		/*
		 * If this process is the current FP owner, dump its
		 * context to the PCB first.
		 */
		fpu_save(l);

		struct pcb * const pcb = lwp_getpcb(l);
		*(struct fpreg *)mcp->__fregs = pcb->pcb_fpregs;
		*flags |= _UC_FPU;
	}
}

int
cpu_mcontext_validate(struct lwp *l, const mcontext_t *mcp)
{
	/*
	 * Verify that at least the PC and SP are user addresses.
	 */
	if ((intptr_t) mcp->__gregs[_REG_PC] < 0
	    || (intptr_t) mcp->__gregs[_REG_SP] < 0
	    || (mcp->__gregs[_REG_PC] & 1))
		return EINVAL;

	return 0;
}

int
cpu_setmcontext(struct lwp *l, const mcontext_t *mcp, unsigned int flags)
{
	struct trapframe * const tf = l->l_md.md_utf;
	struct proc * const p = l->l_proc;
	const __greg_t * const gr = mcp->__gregs;
	int error;

	/* Restore register context, if any. */
	if (flags & _UC_CPU) {
		error = cpu_mcontext_validate(l, mcp);
		if (error)
			return error;

		/* Save register context. */
		tf->tf_regs = *(const struct reg *)gr;
	}

	/* Restore the private thread context */
	if (flags & _UC_TLSBASE) {
		lwp_setprivate(l, (void *)(intptr_t)mcp->__private);
	}

	/* Restore floating point register context, if any. */
	if (flags & _UC_FPU) {
		KASSERT(l == curlwp);
		/* Tell PCU we are replacing the FPU contents. */
		fpu_replace(l);

		/*
		 * The PCB FP regs struct includes the FP CSR, so use the
		 * proper size of fpreg when copying.
		 */
		struct pcb * const pcb = lwp_getpcb(l);
		pcb->pcb_fpregs = *(const struct fpreg *)mcp->__fregs;
	}

	mutex_enter(p->p_lock);
	if (flags & _UC_SETSTACK)
		l->l_sigstk.ss_flags |= SS_ONSTACK;
	if (flags & _UC_CLRSTACK)
		l->l_sigstk.ss_flags &= ~SS_ONSTACK;
	mutex_exit(p->p_lock);

	return (0);
}

void
cpu_need_resched(struct cpu_info *ci, struct lwp *l, int flags)
{
	KASSERT(kpreempt_disabled());

	if ((flags & RESCHED_KPREEMPT) != 0) {
#ifdef __HAVE_PREEMPTION
		if ((flags & RESCHED_REMOTE) != 0) {
                        cpu_send_ipi(ci, IPI_KPREEMPT);
		} else {
			softint_trigger(SOFTINT_KPREEMPT);
                }
#endif
		return;
	}
	if ((flags & RESCHED_REMOTE) != 0) {
#ifdef MULTIPROCESSOR
		cpu_send_ipi(ci, IPI_AST);
<<<<<<< HEAD
	}
=======
>>>>>>> 1a57e4ea
#endif
	} else {
		l->l_md.md_astpending = 1;		/* force call to ast() */
	}
}

void
cpu_signotify(struct lwp *l)
{
	KASSERT(kpreempt_disabled());
#ifdef __HAVE_FAST_SOFTINTS
	KASSERT(lwp_locked(l, NULL));
#endif

	if (l->l_cpu != curcpu()) {
#ifdef MULTIPROCESSOR
		cpu_send_ipi(ci, IPI_AST);
#endif
	} else {
		l->l_md.md_astpending = 1; 	/* force call to ast() */
	}
}

void
cpu_need_proftick(struct lwp *l)
{
	KASSERT(kpreempt_disabled());
	KASSERT(l->l_cpu == curcpu());

	l->l_pflag |= LP_OWEUPC;
	l->l_md.md_astpending = 1;		/* force call to ast() */
}

void
cpu_reboot(int how, char *bootstr)
{
	for (;;) {
	}
}

void
cpu_dumpconf(void)
{
	// TBD!!
}

void
cpu_startup(void)
{
	vaddr_t minaddr, maxaddr;
	char pbuf[10];	/* "999999 MB" -- But Sv39 is max 512GB */


	/*
	 * Good {morning,afternoon,evening,night}.
	 */
	printf("%s%s", copyright, version);
	format_bytes(pbuf, sizeof(pbuf), ctob(physmem));
	printf("total memory = %s\n", pbuf);

	minaddr = 0;
	/*
	 * Allocate a submap for physio.
	 */
	phys_map = uvm_km_suballoc(kernel_map, &minaddr, &maxaddr,
	    VM_PHYS_SIZE, 0, FALSE, NULL);

	format_bytes(pbuf, sizeof(pbuf), ptoa(uvmexp.free));
	printf("avail memory = %s\n", pbuf);
}

paddr_t
init_mmu(paddr_t dtb, paddr_t end)
{
	extern paddr_t virt_map;
	virt_map = (paddr_t)virt_map - (paddr_t)&virt_map;
	extern __uint64_t l2_pte[512];
	extern __uint64_t l1_pte[512];
//	extern __uint64_t l2_dtb[512];
	__uint64_t phys_base = VM_MIN_KERNEL_ADDRESS - virt_map;
	__uint64_t phys_base_2mb_chunk = phys_base >> 21;
	__uint64_t l1_perms = PTE_V | PTE_D | PTE_A | PTE_R | PTE_W | PTE_X;
	__uint64_t i = pl2_i(VM_MIN_KERNEL_ADDRESS);


	end = (end + 0x200000 - 1) & -0x200000;

	/* Global used later for VTOPHYS and PHYSTOV */
	kern_vtopdiff = VM_MAX_KERNEL_ADDRESS - 0x80000000ULL;
	kern_vstart = VM_MIN_KERNEL_ADDRESS - phys_base + end + 0x200000;

	/* L2 PTE with entry for Kernel VA, pointing to L2 PTE */
	l2_pte[i] = (((paddr_t)&l1_pte >> PAGE_SHIFT) << L0_SHIFT) | PTE_V;

	/* Map all of memory into the last gig */
	/* XXX THIS IS SUPER, SUPER WRONG. */
	l2_pte[pl2_i(VM_MAX_KERNEL_ADDRESS)] = ((0x80000000ULL >> PAGE_SHIFT) << L0_SHIFT) | l1_perms;

	/* L2 PTE with entry for Kernel PA, pointing to L1 PTE */
	/* i = ((paddr_t)&start >> L2_SHIFT) & Ln_ADDR_MASK; */
	/* l2_pte[i] = (((paddr_t)&l1_pte >> PAGE_SHIFT) << L0_SHIFT) | PTE_V; */

	/* XXX: This is the same index as the Kernel PA */

	/* L2 PTE with entry for L1_DTB */
	/* i = ((paddr_t)&l1_dtb >> L2_SHIFT) & Ln_ADDR_MASK; */
	/* umprintf("i = %d\n", i); */
	/* l2_pte[i] = (((paddr_t)&l1_dtb >> PAGE_SHIFT) << L0_SHIFT) | PTE_V; */
	/* umprintf("l2_pte[%d]: 0x%x\n", i, l2_pte[i]); */

	/* Build the L1 Page Table we just pointed to */
	for (i = 0; ((phys_base_2mb_chunk + i) << 21) < end; ++i) {
		l1_pte[i] = ((phys_base_2mb_chunk + i) << L0_SHIFT)
		    | l1_perms;
	}

	/* umprintf("DTB: 0x%x\n", dtb); */

	/* Put the DTB in the L1_DTB table */
	/* i = ((paddr_t)dtb >> L2_SHIFT) & Ln_ADDR_MASK; */
	/* l1_dtb[i] = (dtb << PTE_PPN0_S) | PTE_V | PTE_A | PTE_R; */

	return phys_base;
}

static void
riscv_init_lwp0_uarea(void)
{
	extern char lwp0uspace[];

	uvm_lwp_setuarea(&lwp0, (vaddr_t)lwp0uspace);
	memset(&lwp0.l_md, 0, sizeof(lwp0.l_md));
	memset(lwp_getpcb(&lwp0), 0, sizeof(struct pcb));

	struct trapframe *tf = (struct trapframe *)(lwp0uspace + USPACE) - 1;
	memset(tf, 0, sizeof(struct trapframe));
	/* tf->tf_spsr = SPSR_M_EL0T; */
	lwp0.l_md.md_utf = lwp0.l_md.md_ktf = tf;
}

void
init_riscv(register_t hartid, paddr_t dtb, paddr_t kernstart, paddr_t kernend)
{
	/* Main screen turn on */
	consinit();

	/* SPAM me while testing */
	boothowto |= AB_DEBUG;

	/* Just pretend we have a gig of ram until FDT is implemented */
	pmap_bootstrap(0x80000000ULL, 0xc0000000ULL, kern_vstart, kernend);

	/* Finish setting up lwp0 on our end before we call main() */
	riscv_init_lwp0_uarea();

}<|MERGE_RESOLUTION|>--- conflicted
+++ resolved
@@ -275,10 +275,6 @@
 	if ((flags & RESCHED_REMOTE) != 0) {
 #ifdef MULTIPROCESSOR
 		cpu_send_ipi(ci, IPI_AST);
-<<<<<<< HEAD
-	}
-=======
->>>>>>> 1a57e4ea
 #endif
 	} else {
 		l->l_md.md_astpending = 1;		/* force call to ast() */
