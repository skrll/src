--- conflicted
+++ resolved
@@ -47,42 +47,17 @@
 include <riscv/locore.h>
 include <riscv/sysreg.h>
 
-<<<<<<< HEAD
-# define	SR_IM		SR_IM
-# define	SR_IM_LSHIFT	__SIZEOF_LONG__ * 8 - (ilog2(SR_IM) + 1)
-# define	SR_IM_RSHIFT	ilog2(__LOWEST_SET_BIT(SR_IM))
-define	SR_VM		SR_VM
-# define	SR_U64		SR_U64
-# define	SR_S64		SR_S64
-# define	SR_EF		SR_EF
-# define	SR_PEI		SR_PEI
+define	SR_SPP		SR_SPP
 define	SR_SIE		SR_SIE
-# define	SR_PS		SR_PS
-# define	SR_S		SR_S
-define	SR_SUM		SR_SUM
-
-define	SATP_PPN_SHIFT	SATP_PPN_SHIFT
-define	SATP_PPN_MASK	SATP_PPN_MASK
-define	SATP_ASID_SHIFT	SATP_ASID_SHIFT
-define	SATP_ASID_MASK	SATP_ASID_MASK
-define	SATP_MODE_SHIFT	SATP_MODE_SHIFT
-define	SATP_MODE_MASK	SATP_MODE_MASK
-define	SATP_MODE_SV39	SATP_MODE_SV39
-define	SATP_MODE_SV48	SATP_MODE_SV48
-=======
-#define	SR_IM		SR_IM
-#define	SR_IM_LSHIFT	__SIZEOF_LONG__ * 8 - (ilog2(SR_IM) + 1)
-#define	SR_IM_RSHIFT	ilog2(__LOWEST_SET_BIT(SR_IM))
-#define	SR_VM		SR_VM
-#define	SR_U64		SR_U64
-#define	SR_S64		SR_S64
-#define	SR_EF		SR_EF
-#define	SR_PEI		SR_PEI
-#define	SR_EI		SR_EI
-#define	SR_PS		SR_PS
-#define	SR_S		SR_S
-define	SR_SIE		SR_SIE
->>>>>>> 2efe8855
+
+#define	SATP_PPN_SHIFT	SATP_PPN_SHIFT
+#define	SATP_PPN_MASK	SATP_PPN_MASK
+#define	SATP_ASID_SHIFT	SATP_ASID_SHIFT
+#define	SATP_ASID_MASK	SATP_ASID_MASK
+#define	SATP_MODE_SHIFT	SATP_MODE_SHIFT
+#define	SATP_MODE_MASK	SATP_MODE_MASK
+#define	SATP_MODE_SV39	SATP_MODE_SV39
+#define	SATP_MODE_SV48	SATP_MODE_SV48
 
 define	CAUSE_SYSCALL	CAUSE_SYSCALL
 
@@ -132,7 +107,7 @@
 define	TF_GP		offsetof(struct trapframe, tf_reg[_X_GP])
 define	TF_PC		offsetof(struct trapframe, tf_pc)
 define	TF_CAUSE	offsetof(struct trapframe, tf_cause)
-define	TF_TVA	L	offsetof(struct trapframe, tf_tval)
+define	TF_TVAL		offsetof(struct trapframe, tf_tval)
 define	TF_SR		offsetof(struct trapframe, tf_sr)
 
 define	L_CPU		offsetof(struct lwp, l_cpu)
@@ -240,4 +215,4 @@
 #define	PTE_SIZE	PTE_SIZE
 
 define	PM_PDETAB	offsetof(struct pmap, pm_pdetab)
-define	PM_MD_PTBR	offsetof(struct pmap, pm_md.md_ptbr)+define	PM_MD_PPN	offsetof(struct pmap, pm_md.md_ppn)