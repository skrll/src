--- conflicted
+++ resolved
@@ -211,7 +211,6 @@
 define	PTE_R		PTE_R
 define	PTE_V		PTE_V
 
-<<<<<<< HEAD
 define	L0_SHIFT	L0_SHIFT
 define	L1_SHIFT	L1_SHIFT
 define	L1_SIZE		L1_SIZE
@@ -234,8 +233,4 @@
 
 
 #define	PM_PDETAB	offsetof(struct pmap, pm_pdetab)
-#define	PM_MD_PTBR	offsetof(struct pmap, pm_md.md_ptbr)
-=======
-define	PM_MD_PDETAB	offsetof(struct pmap, pm_md.md_pdetab)
-define	PM_MD_PTBR	offsetof(struct pmap, pm_md.md_ptbr)
->>>>>>> 21216aa1
+#define	PM_MD_PTBR	offsetof(struct pmap, pm_md.md_ptbr)