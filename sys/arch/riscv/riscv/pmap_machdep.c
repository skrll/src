--- conflicted
+++ resolved
@@ -104,15 +104,6 @@
 paddr_t
 pmap_md_direct_mapped_vaddr_to_paddr(vaddr_t va)
 {
-<<<<<<< HEAD
-=======
-	KASSERT(VM_MAX_KERNEL_ADDRESS <= va && (intptr_t) va < 0);
-
-	pmap_pdetab_t *ptb = pmap_kernel()->pm_pdetab;
-	pd_entry_t *pdp;
-	pd_entry_t  pde;
-
->>>>>>> bebe5e4b
 #ifdef _LP64
 	return PMAP_DIRECT_UNMAP(va);
 #else
@@ -160,6 +151,8 @@
 	/* 	pmap->pm_pdetab[i] = pmap_kernel()->pm_pdetab[i]; */
 	/* } */
 
+
+	pmap->pm_md.md_pdetab[NPDEPG-1] = pmap_kernel()->pm_md.md_pdetab[NPDEPG-1];
 	pmap->pm_md.md_ptbr =
 	    pmap_md_direct_mapped_vaddr_to_paddr((vaddr_t)pmap->pm_pdetab) >> PAGE_SHIFT;
 }
