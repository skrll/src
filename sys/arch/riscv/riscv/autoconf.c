<<<<<<< HEAD
/*	$NetBSD: autoconf.c,v 1.2 2020/11/04 07:09:46 skrll Exp $	*/
=======
/*	$NetBSD: autoconf.c,v 1.3 2021/05/01 07:11:12 skrll Exp $	*/
>>>>>>> 9e014010

/*-
 * Copyright (c) 2014 The NetBSD Foundation, Inc.
 * All rights reserved.
 *
 * This code is derived from software contributed to The NetBSD Foundation
 * by Matt Thomas of 3am Software Foundry.
 *
 * Redistribution and use in source and binary forms, with or without
 * modification, are permitted provided that the following conditions
 * are met:
 * 1. Redistributions of source code must retain the above copyright
 *    notice, this list of conditions and the following disclaimer.
 * 2. Redistributions in binary form must reproduce the above copyright
 *    notice, this list of conditions and the following disclaimer in the
 *    documentation and/or other materials provided with the distribution.
 *
 * THIS SOFTWARE IS PROVIDED BY THE NETBSD FOUNDATION, INC. AND CONTRIBUTORS
 * ``AS IS'' AND ANY EXPRESS OR IMPLIED WARRANTIES, INCLUDING, BUT NOT LIMITED
 * TO, THE IMPLIED WARRANTIES OF MERCHANTABILITY AND FITNESS FOR A PARTICULAR
 * PURPOSE ARE DISCLAIMED.  IN NO EVENT SHALL THE FOUNDATION OR CONTRIBUTORS
 * BE LIABLE FOR ANY DIRECT, INDIRECT, INCIDENTAL, SPECIAL, EXEMPLARY, OR
 * CONSEQUENTIAL DAMAGES (INCLUDING, BUT NOT LIMITED TO, PROCUREMENT OF
 * SUBSTITUTE GOODS OR SERVICES; LOSS OF USE, DATA, OR PROFITS; OR BUSINESS
 * INTERRUPTION) HOWEVER CAUSED AND ON ANY THEORY OF LIABILITY, WHETHER IN
 * CONTRACT, STRICT LIABILITY, OR TORT (INCLUDING NEGLIGENCE OR OTHERWISE)
 * ARISING IN ANY WAY OUT OF THE USE OF THIS SOFTWARE, EVEN IF ADVISED OF THE
 * POSSIBILITY OF SUCH DAMAGE.
 */

#include <sys/cdefs.h>

<<<<<<< HEAD
__RCSID("$NetBSD: autoconf.c,v 1.2 2020/11/04 07:09:46 skrll Exp $");
=======
__RCSID("$NetBSD: autoconf.c,v 1.3 2021/05/01 07:11:12 skrll Exp $");
>>>>>>> 9e014010

#include <sys/param.h>
#include <sys/systm.h>
#include <sys/buf.h>
#include <sys/conf.h>
#include <sys/cpu.h>
#include <sys/device.h>

void
cpu_configure(void)
{
	splhigh();

	if (config_rootfound("mainbus", NULL) == NULL)
		panic("no mainbus found");

	spl0();
}

void
cpu_rootconf(void)
{

	rootconf();
}

void
device_register(device_t dv, void *aux)
{
}

void
consinit(void)
{
}<|MERGE_RESOLUTION|>--- conflicted
+++ resolved
@@ -1,8 +1,4 @@
-<<<<<<< HEAD
-/*	$NetBSD: autoconf.c,v 1.2 2020/11/04 07:09:46 skrll Exp $	*/
-=======
 /*	$NetBSD: autoconf.c,v 1.3 2021/05/01 07:11:12 skrll Exp $	*/
->>>>>>> 9e014010
 
 /*-
  * Copyright (c) 2014 The NetBSD Foundation, Inc.
@@ -35,11 +31,7 @@
 
 #include <sys/cdefs.h>
 
-<<<<<<< HEAD
-__RCSID("$NetBSD: autoconf.c,v 1.2 2020/11/04 07:09:46 skrll Exp $");
-=======
 __RCSID("$NetBSD: autoconf.c,v 1.3 2021/05/01 07:11:12 skrll Exp $");
->>>>>>> 9e014010
 
 #include <sys/param.h>
 #include <sys/systm.h>
