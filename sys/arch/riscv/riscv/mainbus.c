--- conflicted
+++ resolved
@@ -1,8 +1,4 @@
-<<<<<<< HEAD
-/*	$NetBSD: mainbus.c,v 1.2 2020/11/04 07:09:46 skrll Exp $	*/
-=======
 /*	$NetBSD: mainbus.c,v 1.3 2021/04/24 23:36:47 thorpej Exp $	*/
->>>>>>> e2aa5677
 
 /*-
  * Copyright (c) 2014 The NetBSD Foundation, Inc.
@@ -37,11 +33,7 @@
 
 #include <sys/cdefs.h>
 
-<<<<<<< HEAD
-__RCSID("$NetBSD: mainbus.c,v 1.2 2020/11/04 07:09:46 skrll Exp $");
-=======
 __RCSID("$NetBSD: mainbus.c,v 1.3 2021/04/24 23:36:47 thorpej Exp $");
->>>>>>> e2aa5677
 
 #include <sys/param.h>
 #include <sys/systm.h>
