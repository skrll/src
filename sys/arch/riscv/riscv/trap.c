/*	$NetBSD: trap.c,v 1.12 2020/11/04 07:09:46 skrll Exp $	*/

/*-
 * Copyright (c) 2014 The NetBSD Foundation, Inc.
 * All rights reserved.
 *
 * This code is derived from software contributed to The NetBSD Foundation
 * by Matt Thomas of 3am Software Foundry.
 *
 * Redistribution and use in source and binary forms, with or without
 * modification, are permitted provided that the following conditions
 * are met:
 * 1. Redistributions of source code must retain the above copyright
 *    notice, this list of conditions and the following disclaimer.
 * 2. Redistributions in binary form must reproduce the above copyright
 *    notice, this list of conditions and the following disclaimer in the
 *    documentation and/or other materials provided with the distribution.
 *
 * THIS SOFTWARE IS PROVIDED BY THE NETBSD FOUNDATION, INC. AND CONTRIBUTORS
 * ``AS IS'' AND ANY EXPRESS OR IMPLIED WARRANTIES, INCLUDING, BUT NOT LIMITED
 * TO, THE IMPLIED WARRANTIES OF MERCHANTABILITY AND FITNESS FOR A PARTICULAR
 * PURPOSE ARE DISCLAIMED.  IN NO EVENT SHALL THE FOUNDATION OR CONTRIBUTORS
 * BE LIABLE FOR ANY DIRECT, INDIRECT, INCIDENTAL, SPECIAL, EXEMPLARY, OR
 * CONSEQUENTIAL DAMAGES (INCLUDING, BUT NOT LIMITED TO, PROCUREMENT OF
 * SUBSTITUTE GOODS OR SERVICES; LOSS OF USE, DATA, OR PROFITS; OR BUSINESS
 * INTERRUPTION) HOWEVER CAUSED AND ON ANY THEORY OF LIABILITY, WHETHER IN
 * CONTRACT, STRICT LIABILITY, OR TORT (INCLUDING NEGLIGENCE OR OTHERWISE)
 * ARISING IN ANY WAY OUT OF THE USE OF THIS SOFTWARE, EVEN IF ADVISED OF THE
 * POSSIBILITY OF SUCH DAMAGE.
 */

#include <sys/cdefs.h>

#define __PMAP_PRIVATE
#define __UFETCHSTORE_PRIVATE

__RCSID("$NetBSD: trap.c,v 1.12 2020/11/04 07:09:46 skrll Exp $");

#include <sys/param.h>
#include <sys/systm.h>
#include <sys/atomic.h>

#include <sys/signal.h>
#include <sys/signalvar.h>
#include <sys/siginfo.h>

#include <uvm/uvm.h>

#include <machine/db_machdep.h>

#include <riscv/locore.h>

#define	INSTRUCTION_TRAP_MASK	(__BIT(CAUSE_ILLEGAL_INSTRUCTION))

#define	FAULT_TRAP_MASK		(__BIT(CAUSE_FETCH_ACCESS) \
				|__BIT(CAUSE_LOAD_ACCESS) \
				|__BIT(CAUSE_STORE_ACCESS) \
				|__BIT(CAUSE_FETCH_PAGE_FAULT) \
				|__BIT(CAUSE_LOAD_PAGE_FAULT) \
				|__BIT(CAUSE_STORE_PAGE_FAULT))

#define	MISALIGNED_TRAP_MASK	(__BIT(CAUSE_FETCH_MISALIGNED) \
				|__BIT(CAUSE_LOAD_MISALIGNED) \
				|__BIT(CAUSE_STORE_MISALIGNED))

static const char * const causenames[] = {
	[CAUSE_FETCH_MISALIGNED] = "misaligned fetch",
	[CAUSE_LOAD_MISALIGNED] = "misaligned load",
	[CAUSE_STORE_MISALIGNED] = "misaligned store",
	[CAUSE_FETCH_ACCESS] = "fetch",
	[CAUSE_LOAD_ACCESS] = "load",
	[CAUSE_STORE_ACCESS] = "store",
	[CAUSE_ILLEGAL_INSTRUCTION] = "illegal instruction",
	[CAUSE_BREAKPOINT] = "breakpoint",
	[CAUSE_SYSCALL] = "syscall",
	[CAUSE_FETCH_PAGE_FAULT] = "instruction page fault",
	[CAUSE_LOAD_PAGE_FAULT] = "load page fault",
	[CAUSE_STORE_PAGE_FAULT] = "store page fault",
};

void
cpu_jump_onfault(struct trapframe *tf, const struct faultbuf *fb)
{
	tf->tf_a0 = fb->fb_reg[FB_A0];
	tf->tf_ra = fb->fb_reg[FB_RA];
	tf->tf_s0 = fb->fb_reg[FB_S0];
	tf->tf_s1 = fb->fb_reg[FB_S1];
	tf->tf_s2 = fb->fb_reg[FB_S2];
	tf->tf_s3 = fb->fb_reg[FB_S3];
	tf->tf_s4 = fb->fb_reg[FB_S4];
	tf->tf_s5 = fb->fb_reg[FB_S5];
	tf->tf_s6 = fb->fb_reg[FB_S6];
	tf->tf_s7 = fb->fb_reg[FB_S7];
	tf->tf_s8 = fb->fb_reg[FB_S8];
	tf->tf_s9 = fb->fb_reg[FB_S9];
	tf->tf_s10 = fb->fb_reg[FB_S10];
	tf->tf_s11 = fb->fb_reg[FB_S11];
}

int
copyin(const void *uaddr, void *kaddr, size_t len)
{
	struct faultbuf fb;
	int error;

	if ((error = cpu_set_onfault(&fb, EFAULT)) == 0) {
		memcpy(kaddr, uaddr, len);
		cpu_unset_onfault();
	}
	return error;
}

int
copyout(const void *kaddr, void *uaddr, size_t len)
{
	struct faultbuf fb;
	int error;

	if ((error = cpu_set_onfault(&fb, EFAULT)) == 0) {
		memcpy(uaddr, kaddr, len);
		cpu_unset_onfault();
	}
	return error;
}

int
kcopy(const void *kfaddr, void *kdaddr, size_t len)
{
	struct faultbuf fb;
	int error;

	if ((error = cpu_set_onfault(&fb, EFAULT)) == 0) {
		memcpy(kdaddr, kfaddr, len);
		cpu_unset_onfault();
	}
	return error;
}

int
copyinstr(const void *uaddr, void *kaddr, size_t len, size_t *done)
{
	struct faultbuf fb;
	int error;

	if ((error = cpu_set_onfault(&fb, EFAULT)) == 0) {
		len = strlcpy(kaddr, uaddr, len);
		cpu_unset_onfault();
		if (done != NULL) {
			*done = len;
		}
	}
	return error;
}

int
copyoutstr(const void *kaddr, void *uaddr, size_t len, size_t *done)
{
	struct faultbuf fb;
	int error;

	if ((error = cpu_set_onfault(&fb, EFAULT)) == 0) {
		len = strlcpy(uaddr, kaddr, len);
		cpu_unset_onfault();
		if (done != NULL) {
			*done = len;
		}
	}
	return error;
}

void
dump_trapframe(const struct trapframe *tf, void (*pr)(const char *, ...))
{
	const char *causestr = "?";
	if (tf->tf_cause < __arraycount(causenames)
	    && causenames[tf->tf_cause] != NULL)
		causestr = causenames[tf->tf_cause];
	(*pr)("Trapframe @ %p "
	    "(cause=%d (%s), status=%#x, pc=%#16"PRIxREGISTER
	    ", va=%#"PRIxREGISTER"):\n",
	    tf, tf->tf_cause, causestr, tf->tf_sr, tf->tf_pc, tf->tf_tval);
	(*pr)("ra=%#16"PRIxREGISTER", sp=%#16"PRIxREGISTER
	    ", gp=%#16"PRIxREGISTER", tp=%#16"PRIxREGISTER"\n",
	    tf->tf_ra, tf->tf_sp, tf->tf_gp, tf->tf_tp);
	(*pr)("s0=%#16"PRIxREGISTER", s1=%#16"PRIxREGISTER
	    ", s2=%#16"PRIxREGISTER", s3=%#16"PRIxREGISTER"\n",
	    tf->tf_s0, tf->tf_s1, tf->tf_s2, tf->tf_s3);
	(*pr)("s4=%#16"PRIxREGISTER", s5=%#16"PRIxREGISTER
	    ", s5=%#16"PRIxREGISTER", s3=%#16"PRIxREGISTER"\n",
	    tf->tf_s4, tf->tf_s5, tf->tf_s2, tf->tf_s3);
	(*pr)("s8=%#16"PRIxREGISTER", s9=%#16"PRIxREGISTER
	    ", s10=%#16"PRIxREGISTER", s11=%#16"PRIxREGISTER"\n",
	    tf->tf_s8, tf->tf_s9, tf->tf_s10, tf->tf_s11);
	(*pr)("a0=%#16"PRIxREGISTER", a1=%#16"PRIxREGISTER
	    ", a2=%#16"PRIxREGISTER", a3=%#16"PRIxREGISTER"\n",
	    tf->tf_a0, tf->tf_a1, tf->tf_a2, tf->tf_a3);
	(*pr)("a4=%#16"PRIxREGISTER", a5=%#16"PRIxREGISTER
	    ", a5=%#16"PRIxREGISTER", a7=%#16"PRIxREGISTER"\n",
	    tf->tf_a4, tf->tf_a5, tf->tf_a6, tf->tf_a7);
	(*pr)("t0=%#16"PRIxREGISTER", t1=%#16"PRIxREGISTER
	    ", t2=%#16"PRIxREGISTER", t3=%#16"PRIxREGISTER"\n",
	    tf->tf_t0, tf->tf_t1, tf->tf_t2, tf->tf_t3);
	(*pr)("t4=%#16"PRIxREGISTER", t5=%#16"PRIxREGISTER
	    ", t6=%#16"PRIxREGISTER"\n",
	    tf->tf_t4, tf->tf_t5, tf->tf_t6);
}

static inline void
trap_ksi_init(ksiginfo_t *ksi, int signo, int code, vaddr_t addr,
     register_t cause)
{
	KSI_INIT_TRAP(ksi);
	ksi->ksi_signo = signo;
	ksi->ksi_code = code;
	ksi->ksi_addr = (void *)addr;
	ksi->ksi_trap = cause;
}

static void
cpu_trapsignal(struct trapframe *tf, ksiginfo_t *ksi)
{
	if (cpu_printfataltraps) {
		dump_trapframe(tf, printf);
	}
	(*curlwp->l_proc->p_emul->e_trapsignal)(curlwp, ksi);
}

static inline vm_prot_t
get_faulttype(register_t cause)
{
	if (cause == CAUSE_LOAD_ACCESS || cause == CAUSE_LOAD_PAGE_FAULT)
		return VM_PROT_READ;
	if (cause == CAUSE_STORE_ACCESS || cause == CAUSE_STORE_PAGE_FAULT)
		return VM_PROT_READ | VM_PROT_WRITE;
	KASSERT(cause == CAUSE_FETCH_ACCESS || cause == CAUSE_FETCH_PAGE_FAULT);
	return VM_PROT_READ | VM_PROT_EXECUTE;
}

static bool
trap_pagefault_fixup(struct trapframe *tf, struct pmap *pmap, register_t cause,
    intptr_t addr)
{
	pt_entry_t * const ptep = pmap_pte_lookup(pmap, addr);
	struct vm_page *pg;

	if (ptep == NULL)
		return false;

	pt_entry_t opte = *ptep;
	pt_entry_t npte;
	u_int attr;
	do {
		/* TODO: PTE_G is just the kernel PTE, but all pages
		 * can fault for CAUSE_LOAD_PAGE_FAULT and
		 * CAUSE_STORE_PAGE_FAULT...*/
		/* if ((opte & ~PTE_G) == 0) */
		/* 	return false; */

		pg = PHYS_TO_VM_PAGE(pte_to_paddr(opte));
		if (pg == NULL)
			return false;

		attr = 0;
		npte = opte;
		if ((npte & PTE_V) == 0) {
			npte |= PTE_V;
			attr |= VM_PAGEMD_REFERENCED;
		}
#if 0		/* XXX Outdated */
		if (cause == CAUSE_STORE_ACCESS) {
			if ((npte & PTE_NW) != 0) {
				npte &= ~PTE_NW;
				attr |= VM_PAGEMD_MODIFIED;
			}
		} else if (cause == CAUSE_STORE_PAGE_FAULT) {
			if (!(npte & PTE_D)) {
				npte |= PTE_A | PTE_D;
				attr |= VM_PAGEMD_REFERENCED | VM_PAGEMD_MODIFIED;
			}
		} else if (cause == CAUSE_FETCH_ACCESS) {
			if ((npte & PTE_NX) != 0) {
				npte &= ~PTE_NX;
				attr |= VM_PAGEMD_EXECPAGE;
			}
		} else {
			panic("%s: Unhandled cause!", __func__);
		}
#endif
		if (attr == 0)
			return false;

	} while (opte != atomic_cas_pte(ptep, opte, npte));

	pmap_page_set_attributes(VM_PAGE_TO_MD(pg), attr);
	pmap_tlb_update_addr(pmap, addr, npte, 0);

	if (attr & VM_PAGEMD_EXECPAGE)
		pmap_md_page_syncicache(VM_PAGE_TO_MD(pg),
		    curcpu()->ci_data.cpu_kcpuset);

	return true;
}

static bool
trap_pagefault(struct trapframe *tf, register_t epc, register_t status,
    register_t cause, register_t tval, bool usertrap_p, ksiginfo_t *ksi)
{
	struct proc * const p = curlwp->l_proc;
	const intptr_t addr = trunc_page(tval);

	if (__predict_false(usertrap_p
	    && (false
		// Make this address is not trying to access kernel space.
		|| addr < 0
#ifdef _LP64
		// If this is a process using a 32-bit address space, make
		// sure the address is a signed 32-bit number.
		|| ((p->p_flag & PK_32) && (int32_t) addr != addr)
#endif
		|| false))) {
		trap_ksi_init(ksi, SIGSEGV, SEGV_MAPERR, addr, cause);
		return false;
	}

	struct vm_map * const map = (addr > 0 ? &p->p_vmspace->vm_map : kernel_map);

	// See if this fault is for reference/modified/execpage tracking
	if (trap_pagefault_fixup(tf, map->pmap, cause, addr))
		return true;

	const vm_prot_t ftype = get_faulttype(cause);

	if (usertrap_p) {
		int error = uvm_fault(&p->p_vmspace->vm_map, addr, ftype);
		if (error) {
			trap_ksi_init(ksi, SIGSEGV,
			    error == EACCES ? SEGV_ACCERR : SEGV_MAPERR,
			    (intptr_t)tval, cause);
			return false;
		}
		uvm_grow(p, addr);
		return true;
	}

	// Page fault are not allowed while dealing with interrupts
	if (cpu_intr_p())
		return false;

	struct faultbuf * const fb = cpu_disable_onfault();
	int error = uvm_fault(map, addr, ftype);
	cpu_enable_onfault(fb);

	if (error == 0) {
		if (map != kernel_map) {
			uvm_grow(p, addr);
		}
		return true;
	}

	if (fb == NULL) {
		return false;
	}

	cpu_jump_onfault(tf, fb);
	return true;
}

static bool
trap_instruction(struct trapframe *tf, register_t epc, register_t status,
    register_t cause, register_t tval, bool usertrap_p, ksiginfo_t *ksi)
{
	if (usertrap_p) {
		trap_ksi_init(ksi, SIGILL, ILL_ILLOPC,
		    (intptr_t)tval, cause);
	}
	return false;
}

static bool
trap_misalignment(struct trapframe *tf, register_t epc, register_t status,
    register_t cause, register_t tval, bool usertrap_p, ksiginfo_t *ksi)
{
	if (usertrap_p) {
		trap_ksi_init(ksi, SIGBUS, BUS_ADRALN,
		    (intptr_t)tval, cause);
	}
	return false;
}

void
cpu_trap(struct trapframe *tf, register_t epc, register_t status,
    register_t cause, register_t tval)
{
	const u_int fault_mask = 1U << cause;
<<<<<<< HEAD
	const intptr_t addr = badaddr;
	const bool usertrap_p = (status & SR_SPP) == 0;
=======
	const intptr_t addr = tval;
	const bool usertrap_p = (status & SR_PS) == 0;
>>>>>>> 2efe8855
	bool ok = true;
	ksiginfo_t ksi;

	if (__predict_true(fault_mask & FAULT_TRAP_MASK)) {
#ifndef _LP64
		// This fault may be cause the kernel's page table got a new
		// page table page and this pmap's page table doesn't know
		// about it.  See
		struct pmap * const pmap = curlwp->l_proc->p_vmspace->vm_map.pmap;
		if ((intptr_t) addr < 0
		    && pmap != pmap_kernel()
		    && pmap_pdetab_fixup(pmap, addr)) {
			return;
		}
#endif
		ok = trap_pagefault(tf, epc, status, cause, addr,
		    usertrap_p, &ksi);
	} else if (fault_mask & INSTRUCTION_TRAP_MASK) {
		ok = trap_instruction(tf, epc, status, cause, addr,
		    usertrap_p, &ksi);
#if 0
	} else if (fault_mask && __BIT(CAUSE_FP_DISABLED)) {
		if (!usertrap_p) {
			panic("%s: fp used @ %#"PRIxREGISTER" in kernel!",
			    __func__, tf->tf_pc);
		}
		fpu_load();
#endif
	} else if (fault_mask & MISALIGNED_TRAP_MASK) {
		ok = trap_misalignment(tf, epc, status, cause, addr,
		    usertrap_p, &ksi);
	} else {
		dump_trapframe(tf, printf);
		panic("%s: unknown kernel trap", __func__);
	}

	if (usertrap_p) {
		if (!ok)
			cpu_trapsignal(tf, &ksi);
		userret(curlwp);
	} else if (!ok) {
		dump_trapframe(tf, printf);
		panic("%s: fatal kernel trap", __func__);
	}
}

void
cpu_ast(struct trapframe *tf)
{

	atomic_swap_uint(&curlwp->l_md.md_astpending, 0);

	if (curlwp->l_pflag & LP_OWEUPC) {
		curlwp->l_pflag &= ~LP_OWEUPC;
		ADDUPROF(curlwp);
	}
}

void
cpu_intr(struct trapframe *tf, register_t epc, register_t status,
    register_t cause)
{
	/* XXX */
}

static int
fetch_user_data(const void *uaddr, void *valp, size_t size)
{
	struct faultbuf fb;
	int error;

	if ((error = cpu_set_onfault(&fb, 1)) != 0)
		return error;

	switch (size) {
	case 1:
		*(uint8_t *)valp = *(volatile const uint8_t *)uaddr;
		break;
	case 2:
		*(uint16_t *)valp = *(volatile const uint16_t *)uaddr;
		break;
	case 4:
		*(uint32_t *)valp = *(volatile const uint32_t *)uaddr;
		break;
#ifdef _LP64
	case 8:
		*(uint64_t *)valp = *(volatile const uint64_t *)uaddr;
		break;
#endif /* _LP64 */
	default:
		error = EINVAL;
	}

	cpu_unset_onfault();
	return error;
}

int
_ufetch_8(const uint8_t *uaddr, uint8_t *valp)
{
	return fetch_user_data(uaddr, valp, sizeof(*valp));
}

int
_ufetch_16(const uint16_t *uaddr, uint16_t *valp)
{
	return fetch_user_data(uaddr, valp, sizeof(*valp));
}

int
_ufetch_32(const uint32_t *uaddr, uint32_t *valp)
{
	return fetch_user_data(uaddr, valp, sizeof(*valp));
}

#ifdef _LP64
int
_ufetch_64(const uint64_t *uaddr, uint64_t *valp)
{
	return fetch_user_data(uaddr, valp, sizeof(*valp));
}
#endif /* _LP64 */

static int
store_user_data(void *uaddr, const void *valp, size_t size)
{
	struct faultbuf fb;
	int error;

	if ((error = cpu_set_onfault(&fb, 1)) != 0)
		return error;

	switch (size) {
	case 1:
		*(volatile uint8_t *)uaddr = *(const uint8_t *)valp;
		break;
	case 2:
		*(volatile uint16_t *)uaddr = *(const uint8_t *)valp;
		break;
	case 4:
		*(volatile uint32_t *)uaddr = *(const uint32_t *)valp;
		break;
#ifdef _LP64
	case 8:
		*(volatile uint64_t *)uaddr = *(const uint64_t *)valp;
		break;
#endif /* _LP64 */
	default:
		error = EINVAL;
	}

	cpu_unset_onfault();
	return error;
}

int
_ustore_8(uint8_t *uaddr, uint8_t val)
{
	return store_user_data(uaddr, &val, sizeof(val));
}

int
_ustore_16(uint16_t *uaddr, uint16_t val)
{
	return store_user_data(uaddr, &val, sizeof(val));
}

int
_ustore_32(uint32_t *uaddr, uint32_t val)
{
	return store_user_data(uaddr, &val, sizeof(val));
}

#ifdef _LP64
int
_ustore_64(uint64_t *uaddr, uint64_t val)
{
	return store_user_data(uaddr, &val, sizeof(val));
}
#endif /* _LP64 */<|MERGE_RESOLUTION|>--- conflicted
+++ resolved
@@ -392,13 +392,8 @@
     register_t cause, register_t tval)
 {
 	const u_int fault_mask = 1U << cause;
-<<<<<<< HEAD
-	const intptr_t addr = badaddr;
+	const intptr_t addr = tval;
 	const bool usertrap_p = (status & SR_SPP) == 0;
-=======
-	const intptr_t addr = tval;
-	const bool usertrap_p = (status & SR_PS) == 0;
->>>>>>> 2efe8855
 	bool ok = true;
 	ksiginfo_t ksi;
 
