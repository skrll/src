<<<<<<< HEAD
/*	$NetBSD: trap.c,v 1.13 2020/11/04 20:04:01 skrll Exp $	*/
=======
/*	$NetBSD: trap.c,v 1.14 2020/11/14 13:05:14 skrll Exp $	*/
>>>>>>> ba48e27f

/*-
 * Copyright (c) 2014 The NetBSD Foundation, Inc.
 * All rights reserved.
 *
 * This code is derived from software contributed to The NetBSD Foundation
 * by Matt Thomas of 3am Software Foundry.
 *
 * Redistribution and use in source and binary forms, with or without
 * modification, are permitted provided that the following conditions
 * are met:
 * 1. Redistributions of source code must retain the above copyright
 *    notice, this list of conditions and the following disclaimer.
 * 2. Redistributions in binary form must reproduce the above copyright
 *    notice, this list of conditions and the following disclaimer in the
 *    documentation and/or other materials provided with the distribution.
 *
 * THIS SOFTWARE IS PROVIDED BY THE NETBSD FOUNDATION, INC. AND CONTRIBUTORS
 * ``AS IS'' AND ANY EXPRESS OR IMPLIED WARRANTIES, INCLUDING, BUT NOT LIMITED
 * TO, THE IMPLIED WARRANTIES OF MERCHANTABILITY AND FITNESS FOR A PARTICULAR
 * PURPOSE ARE DISCLAIMED.  IN NO EVENT SHALL THE FOUNDATION OR CONTRIBUTORS
 * BE LIABLE FOR ANY DIRECT, INDIRECT, INCIDENTAL, SPECIAL, EXEMPLARY, OR
 * CONSEQUENTIAL DAMAGES (INCLUDING, BUT NOT LIMITED TO, PROCUREMENT OF
 * SUBSTITUTE GOODS OR SERVICES; LOSS OF USE, DATA, OR PROFITS; OR BUSINESS
 * INTERRUPTION) HOWEVER CAUSED AND ON ANY THEORY OF LIABILITY, WHETHER IN
 * CONTRACT, STRICT LIABILITY, OR TORT (INCLUDING NEGLIGENCE OR OTHERWISE)
 * ARISING IN ANY WAY OUT OF THE USE OF THIS SOFTWARE, EVEN IF ADVISED OF THE
 * POSSIBILITY OF SUCH DAMAGE.
 */

#include <sys/cdefs.h>

#define __PMAP_PRIVATE
#define __UFETCHSTORE_PRIVATE

<<<<<<< HEAD
__RCSID("$NetBSD: trap.c,v 1.13 2020/11/04 20:04:01 skrll Exp $");
=======
__RCSID("$NetBSD: trap.c,v 1.14 2020/11/14 13:05:14 skrll Exp $");
>>>>>>> ba48e27f

#include <sys/param.h>
#include <sys/systm.h>
#include <sys/atomic.h>

#include <sys/signal.h>
#include <sys/signalvar.h>
#include <sys/siginfo.h>

#include <uvm/uvm.h>

#include <riscv/locore.h>

#define	INSTRUCTION_TRAP_MASK	(__BIT(CAUSE_ILLEGAL_INSTRUCTION))

#define	FAULT_TRAP_MASK		(__BIT(CAUSE_FETCH_ACCESS) \
				|__BIT(CAUSE_LOAD_ACCESS) \
				|__BIT(CAUSE_STORE_ACCESS))

#define	MISALIGNED_TRAP_MASK	(__BIT(CAUSE_FETCH_MISALIGNED) \
				|__BIT(CAUSE_LOAD_MISALIGNED) \
				|__BIT(CAUSE_STORE_MISALIGNED))

static const char * const causenames[] = {
	[CAUSE_FETCH_MISALIGNED] = "misaligned fetch",
	[CAUSE_LOAD_MISALIGNED] = "misaligned load",
	[CAUSE_STORE_MISALIGNED] = "misaligned store",
	[CAUSE_FETCH_ACCESS] = "fetch",
	[CAUSE_LOAD_ACCESS] = "load",
	[CAUSE_STORE_ACCESS] = "store",
	[CAUSE_ILLEGAL_INSTRUCTION] = "illegal instruction",
	[CAUSE_BREAKPOINT] = "breakpoint",
};

void
cpu_jump_onfault(struct trapframe *tf, const struct faultbuf *fb)
{
	tf->tf_a0 = fb->fb_reg[FB_A0];
	tf->tf_ra = fb->fb_reg[FB_RA];
	tf->tf_s0 = fb->fb_reg[FB_S0];
	tf->tf_s1 = fb->fb_reg[FB_S1];
	tf->tf_s2 = fb->fb_reg[FB_S2];
	tf->tf_s3 = fb->fb_reg[FB_S3];
	tf->tf_s4 = fb->fb_reg[FB_S4];
	tf->tf_s5 = fb->fb_reg[FB_S5];
	tf->tf_s6 = fb->fb_reg[FB_S6];
	tf->tf_s7 = fb->fb_reg[FB_S7];
	tf->tf_s8 = fb->fb_reg[FB_S8];
	tf->tf_s9 = fb->fb_reg[FB_S9];
	tf->tf_s10 = fb->fb_reg[FB_S10];
	tf->tf_s11 = fb->fb_reg[FB_S11];
}

int
copyin(const void *uaddr, void *kaddr, size_t len)
{
	struct faultbuf fb;
	int error;

	if ((error = cpu_set_onfault(&fb, EFAULT)) == 0) {
		memcpy(kaddr, uaddr, len);
		cpu_unset_onfault();
	}
	return error;
}

int
copyout(const void *kaddr, void *uaddr, size_t len)
{
	struct faultbuf fb;
	int error;

	if ((error = cpu_set_onfault(&fb, EFAULT)) == 0) {
		memcpy(uaddr, kaddr, len);
		cpu_unset_onfault();
	}
	return error;
}

int
kcopy(const void *kfaddr, void *kdaddr, size_t len)
{
	struct faultbuf fb;
	int error;

	if ((error = cpu_set_onfault(&fb, EFAULT)) == 0) {
		memcpy(kdaddr, kfaddr, len);
		cpu_unset_onfault();
	}
	return error;
}

int
copyinstr(const void *uaddr, void *kaddr, size_t len, size_t *done)
{
	struct faultbuf fb;
	int error;

	if ((error = cpu_set_onfault(&fb, EFAULT)) == 0) {
		len = strlcpy(kaddr, uaddr, len);
		cpu_unset_onfault();
		if (done != NULL) {
			*done = len;
		}
	}
	return error;
}

int
copyoutstr(const void *kaddr, void *uaddr, size_t len, size_t *done)
{
	struct faultbuf fb;
	int error;

	if ((error = cpu_set_onfault(&fb, EFAULT)) == 0) {
		len = strlcpy(uaddr, kaddr, len);
		cpu_unset_onfault();
		if (done != NULL) {
			*done = len;
		}
	}
	return error;
}

static void
dump_trapframe(const struct trapframe *tf, void (*pr)(const char *, ...))
{
	const char *causestr = "?";
	if (tf->tf_cause < __arraycount(causenames)
	    && causenames[tf->tf_cause] != NULL)
		causestr = causenames[tf->tf_cause];
	(*pr)("Trapframe @ %p "
<<<<<<< HEAD
	    "(cause=%d (%s), status=%#x, pc=%#16"PRIxREGISTER
	    ", va=%#"PRIxREGISTER"):\n",
	    tf, tf->tf_cause, causestr, tf->tf_sr, tf->tf_pc, tf->tf_tval);
	(*pr)("ra=%#16"PRIxREGISTER", sp=%#16"PRIxREGISTER
	    ", gp=%#16"PRIxREGISTER", tp=%#16"PRIxREGISTER"\n",
=======
	    "(cause=%d (%s), status=%#x, pc=%#18" PRIxREGISTER
	    ", va=%#" PRIxREGISTER "):\n",
	    tf, tf->tf_cause, causestr, tf->tf_sr, tf->tf_pc, tf->tf_tval);
	(*pr)("ra =%#18" PRIxREGISTER ", sp =%#18" PRIxREGISTER
	    ", gp =%#18" PRIxREGISTER ", tp =%#18" PRIxREGISTER "\n",
>>>>>>> ba48e27f
	    tf->tf_ra, tf->tf_sp, tf->tf_gp, tf->tf_tp);
	(*pr)("s0 =%#18" PRIxREGISTER ", s1 =%#18" PRIxREGISTER
	    ", s2 =%#18" PRIxREGISTER ", s3 =%#18" PRIxREGISTER "\n",
	    tf->tf_s0, tf->tf_s1, tf->tf_s2, tf->tf_s3);
	(*pr)("s4 =%#18" PRIxREGISTER ", s5 =%#18" PRIxREGISTER
	    ", s6 =%#18" PRIxREGISTER ", s7 =%#18" PRIxREGISTER "\n",
	    tf->tf_s4, tf->tf_s5, tf->tf_s6, tf->tf_s7);
	(*pr)("s8 =%#18" PRIxREGISTER ", s9 =%#18" PRIxREGISTER
	    ", s10=%#18" PRIxREGISTER ", s11=%#18" PRIxREGISTER "\n",
	    tf->tf_s8, tf->tf_s9, tf->tf_s10, tf->tf_s11);
	(*pr)("a0 =%#18" PRIxREGISTER ", a1 =%#18" PRIxREGISTER
	    ", a2 =%#18" PRIxREGISTER ", a3 =%#18" PRIxREGISTER "\n",
	    tf->tf_a0, tf->tf_a1, tf->tf_a2, tf->tf_a3);
	(*pr)("a4 =%#18" PRIxREGISTER ", a5 =%#18" PRIxREGISTER
	    ", a5 =%#18" PRIxREGISTER ", a7 =%#18" PRIxREGISTER "\n",
	    tf->tf_a4, tf->tf_a5, tf->tf_a6, tf->tf_a7);
	(*pr)("t0 =%#18" PRIxREGISTER ", t1 =%#18" PRIxREGISTER
	    ", t2 =%#18" PRIxREGISTER ", t3 =%#18" PRIxREGISTER "\n",
	    tf->tf_t0, tf->tf_t1, tf->tf_t2, tf->tf_t3);
	(*pr)("t4 =%#18" PRIxREGISTER ", t5 =%#18" PRIxREGISTER
	    ", t6 =%#18" PRIxREGISTER "\n",
	    tf->tf_t4, tf->tf_t5, tf->tf_t6);
}

static inline void
trap_ksi_init(ksiginfo_t *ksi, int signo, int code, vaddr_t addr,
     register_t cause)
{
	KSI_INIT_TRAP(ksi);
	ksi->ksi_signo = signo;
	ksi->ksi_code = code;
	ksi->ksi_addr = (void *)addr;
	ksi->ksi_trap = cause;
}

static void
cpu_trapsignal(struct trapframe *tf, ksiginfo_t *ksi)
{
	if (cpu_printfataltraps) {
		dump_trapframe(tf, printf);
	}
	(*curlwp->l_proc->p_emul->e_trapsignal)(curlwp, ksi);
}

static inline vm_prot_t
get_faulttype(register_t cause)
{
	if (cause == CAUSE_LOAD_ACCESS)
		return VM_PROT_READ;
	if (cause == CAUSE_STORE_ACCESS)
		return VM_PROT_READ | VM_PROT_WRITE;
	KASSERT(cause == CAUSE_FETCH_ACCESS);
	return VM_PROT_READ | VM_PROT_EXECUTE;
}

static bool
trap_pagefault_fixup(struct trapframe *tf, struct pmap *pmap, register_t cause,
    intptr_t addr)
{
	pt_entry_t * const ptep = pmap_pte_lookup(pmap, addr);
	struct vm_page *pg;

	if (ptep == NULL)
		return false;

	pt_entry_t opte = *ptep;
	pt_entry_t npte;
	u_int attr;
	do {
		if ((opte & ~PTE_G) == 0)
			return false;

		pg = PHYS_TO_VM_PAGE(pte_to_paddr(opte));
		if (pg == NULL)
			return false;

		attr = 0;
		npte = opte;
		if ((npte & PTE_V) == 0) {
			npte |= PTE_V;
			attr |= VM_PAGEMD_REFERENCED;
		}
#if 0		/* XXX Outdated */
		if (cause == CAUSE_STORE_ACCESS) {
			if ((npte & PTE_NW) != 0) {
				npte &= ~PTE_NW;
				attr |= VM_PAGEMD_MODIFIED;
			}
		} else if (cause == CAUSE_FETCH_ACCESS) {
			if ((npte & PTE_NX) != 0) {
				npte &= ~PTE_NX;
				attr |= VM_PAGEMD_EXECPAGE;
			}
		}
#endif
		if (attr == 0)
			return false;

	} while (opte != atomic_cas_pte(ptep, opte, npte));

	pmap_page_set_attributes(VM_PAGE_TO_MD(pg), attr);
	pmap_tlb_update_addr(pmap, addr, npte, 0);

	if (attr & VM_PAGEMD_EXECPAGE)
		pmap_md_page_syncicache(pg, curcpu()->ci_data.cpu_kcpuset);

	return true;
}

static bool
trap_pagefault(struct trapframe *tf, register_t epc, register_t status,
    register_t cause, register_t tval, bool usertrap_p, ksiginfo_t *ksi)
{
	struct proc * const p = curlwp->l_proc;
	const intptr_t addr = trunc_page(tval);

	if (__predict_false(usertrap_p
	    && (false
		// Make this address is not trying to access kernel space.
		|| addr < 0
#ifdef _LP64
		// If this is a process using a 32-bit address space, make
		// sure the address is a signed 32-bit number.
		|| ((p->p_flag & PK_32) && (int32_t) addr != addr)
#endif
		|| false))) {
		trap_ksi_init(ksi, SIGSEGV, SEGV_MAPERR, addr, cause);
		return false;
	}

	struct vm_map * const map = (addr >= 0 ? &p->p_vmspace->vm_map : kernel_map);

	// See if this fault is for reference/modified/execpage tracking
	if (trap_pagefault_fixup(tf, map->pmap, cause, addr))
		return true;

	const vm_prot_t ftype = get_faulttype(cause);

	if (usertrap_p) {
		int error = uvm_fault(&p->p_vmspace->vm_map, addr, ftype);
		if (error) {
			trap_ksi_init(ksi, SIGSEGV,
			    error == EACCES ? SEGV_ACCERR : SEGV_MAPERR,
			    (intptr_t)tval, cause);
			return false;
		}
		uvm_grow(p, addr);
		return true;
	}

	// Page fault are not allowed while dealing with interrupts
	if (cpu_intr_p())
		return false;

	struct faultbuf * const fb = cpu_disable_onfault();
	int error = uvm_fault(map, addr, ftype);
	cpu_enable_onfault(fb);
	if (error == 0) {
		if (map != kernel_map) {
			uvm_grow(p, addr);
		}
		return true;
	}

	if (fb == NULL) {
		return false;
	}

	cpu_jump_onfault(tf, fb);
	return true;
}

static bool
trap_instruction(struct trapframe *tf, register_t epc, register_t status,
    register_t cause, register_t tval, bool usertrap_p, ksiginfo_t *ksi)
{
	if (usertrap_p) {
		trap_ksi_init(ksi, SIGILL, ILL_ILLOPC,
		    (intptr_t)tval, cause);
	}
	return false;
}

static bool
trap_misalignment(struct trapframe *tf, register_t epc, register_t status,
    register_t cause, register_t tval, bool usertrap_p, ksiginfo_t *ksi)
{
	if (usertrap_p) {
		trap_ksi_init(ksi, SIGBUS, BUS_ADRALN,
		    (intptr_t)tval, cause);
	}
	return false;
}

void
cpu_trap(struct trapframe *tf, register_t epc, register_t status,
    register_t cause, register_t tval)
{
	const u_int fault_mask = 1U << cause;
	const intptr_t addr = tval;
	const bool usertrap_p = (status & SR_SPP) == 0;
	bool ok = true;
	ksiginfo_t ksi;

	if (__predict_true(fault_mask & FAULT_TRAP_MASK)) {
#ifndef _LP64
		// This fault may be cause the kernel's page table got a new
		// page table page and this pmap's page table doesn't know
		// about it.  See
		struct pmap * const pmap = curlwp->l_proc->p_vmspace->vm_map.pmap;
		if ((intptr_t) addr < 0
		    && pmap != pmap_kernel()
		    && pmap_pdetab_fixup(pmap, addr)) {
			return;
		}
#endif
		ok = trap_pagefault(tf, epc, status, cause, addr,
		    usertrap_p, &ksi);
	} else if (fault_mask & INSTRUCTION_TRAP_MASK) {
		ok = trap_instruction(tf, epc, status, cause, addr,
		    usertrap_p, &ksi);
#if 0
	} else if (fault_mask && __BIT(CAUSE_FP_DISABLED)) {
		if (!usertrap_p) {
			panic("%s: fp used @ %#"PRIxREGISTER" in kernel!",
			    __func__, tf->tf_pc);
		}
		fpu_load();
#endif
	} else if (fault_mask & MISALIGNED_TRAP_MASK) {
		ok = trap_misalignment(tf, epc, status, cause, addr,
		    usertrap_p, &ksi);
	} else {
		dump_trapframe(tf, printf);
		panic("%s: unknown kernel trap", __func__);
	}

	if (usertrap_p) {
		if (!ok)
			cpu_trapsignal(tf, &ksi);
		userret(curlwp);
	} else if (!ok) {
		dump_trapframe(tf, printf);
		panic("%s: fatal kernel trap", __func__);
	}
}

void
cpu_ast(struct trapframe *tf)
{

	atomic_swap_uint(&curlwp->l_md.md_astpending, 0);

	if (curlwp->l_pflag & LP_OWEUPC) {
		curlwp->l_pflag &= ~LP_OWEUPC;
		ADDUPROF(curlwp);
	}
}

void
cpu_intr(struct trapframe *tf, register_t epc, register_t status,
    register_t cause)
{
	/* XXX */
}

static int
fetch_user_data(const void *uaddr, void *valp, size_t size)
{
	struct faultbuf fb;
	int error;

	if ((error = cpu_set_onfault(&fb, 1)) != 0)
		return error;

	switch (size) {
	case 1:
		*(uint8_t *)valp = *(volatile const uint8_t *)uaddr;
		break;
	case 2:
		*(uint16_t *)valp = *(volatile const uint16_t *)uaddr;
		break;
	case 4:
		*(uint32_t *)valp = *(volatile const uint32_t *)uaddr;
		break;
#ifdef _LP64
	case 8:
		*(uint64_t *)valp = *(volatile const uint64_t *)uaddr;
		break;
#endif /* _LP64 */
	default:
		error = EINVAL;
	}

	cpu_unset_onfault();
	return error;
}

int
_ufetch_8(const uint8_t *uaddr, uint8_t *valp)
{
	return fetch_user_data(uaddr, valp, sizeof(*valp));
}

int
_ufetch_16(const uint16_t *uaddr, uint16_t *valp)
{
	return fetch_user_data(uaddr, valp, sizeof(*valp));
}

int
_ufetch_32(const uint32_t *uaddr, uint32_t *valp)
{
	return fetch_user_data(uaddr, valp, sizeof(*valp));
}

#ifdef _LP64
int
_ufetch_64(const uint64_t *uaddr, uint64_t *valp)
{
	return fetch_user_data(uaddr, valp, sizeof(*valp));
}
#endif /* _LP64 */

static int
store_user_data(void *uaddr, const void *valp, size_t size)
{
	struct faultbuf fb;
	int error;

	if ((error = cpu_set_onfault(&fb, 1)) != 0)
		return error;

	switch (size) {
	case 1:
		*(volatile uint8_t *)uaddr = *(const uint8_t *)valp;
		break;
	case 2:
		*(volatile uint16_t *)uaddr = *(const uint8_t *)valp;
		break;
	case 4:
		*(volatile uint32_t *)uaddr = *(const uint32_t *)valp;
		break;
#ifdef _LP64
	case 8:
		*(volatile uint64_t *)uaddr = *(const uint64_t *)valp;
		break;
#endif /* _LP64 */
	default:
		error = EINVAL;
	}

	cpu_unset_onfault();
	return error;
}

int
_ustore_8(uint8_t *uaddr, uint8_t val)
{
	return store_user_data(uaddr, &val, sizeof(val));
}

int
_ustore_16(uint16_t *uaddr, uint16_t val)
{
	return store_user_data(uaddr, &val, sizeof(val));
}

int
_ustore_32(uint32_t *uaddr, uint32_t val)
{
	return store_user_data(uaddr, &val, sizeof(val));
}

#ifdef _LP64
int
_ustore_64(uint64_t *uaddr, uint64_t val)
{
	return store_user_data(uaddr, &val, sizeof(val));
}
#endif /* _LP64 */<|MERGE_RESOLUTION|>--- conflicted
+++ resolved
@@ -1,8 +1,4 @@
-<<<<<<< HEAD
-/*	$NetBSD: trap.c,v 1.13 2020/11/04 20:04:01 skrll Exp $	*/
-=======
 /*	$NetBSD: trap.c,v 1.14 2020/11/14 13:05:14 skrll Exp $	*/
->>>>>>> ba48e27f
 
 /*-
  * Copyright (c) 2014 The NetBSD Foundation, Inc.
@@ -38,11 +34,7 @@
 #define __PMAP_PRIVATE
 #define __UFETCHSTORE_PRIVATE
 
-<<<<<<< HEAD
-__RCSID("$NetBSD: trap.c,v 1.13 2020/11/04 20:04:01 skrll Exp $");
-=======
 __RCSID("$NetBSD: trap.c,v 1.14 2020/11/14 13:05:14 skrll Exp $");
->>>>>>> ba48e27f
 
 #include <sys/param.h>
 #include <sys/systm.h>
@@ -175,19 +167,11 @@
 	    && causenames[tf->tf_cause] != NULL)
 		causestr = causenames[tf->tf_cause];
 	(*pr)("Trapframe @ %p "
-<<<<<<< HEAD
-	    "(cause=%d (%s), status=%#x, pc=%#16"PRIxREGISTER
-	    ", va=%#"PRIxREGISTER"):\n",
-	    tf, tf->tf_cause, causestr, tf->tf_sr, tf->tf_pc, tf->tf_tval);
-	(*pr)("ra=%#16"PRIxREGISTER", sp=%#16"PRIxREGISTER
-	    ", gp=%#16"PRIxREGISTER", tp=%#16"PRIxREGISTER"\n",
-=======
 	    "(cause=%d (%s), status=%#x, pc=%#18" PRIxREGISTER
 	    ", va=%#" PRIxREGISTER "):\n",
 	    tf, tf->tf_cause, causestr, tf->tf_sr, tf->tf_pc, tf->tf_tval);
 	(*pr)("ra =%#18" PRIxREGISTER ", sp =%#18" PRIxREGISTER
 	    ", gp =%#18" PRIxREGISTER ", tp =%#18" PRIxREGISTER "\n",
->>>>>>> ba48e27f
 	    tf->tf_ra, tf->tf_sp, tf->tf_gp, tf->tf_tp);
 	(*pr)("s0 =%#18" PRIxREGISTER ", s1 =%#18" PRIxREGISTER
 	    ", s2 =%#18" PRIxREGISTER ", s3 =%#18" PRIxREGISTER "\n",
