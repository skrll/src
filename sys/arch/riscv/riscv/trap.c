--- conflicted
+++ resolved
@@ -48,37 +48,14 @@
 
 #include <riscv/locore.h>
 
-<<<<<<< HEAD
-#define	INSTRUCTION_TRAP_MASK	__BIT(CAUSE_INST_ILLEGAL)
-
-#define	FAULT_TRAP_MASK		(__BIT(CAUSE_LOAD_ACCESS_FAULT) \
-				|__BIT(CAUSE_STORE_ACCESS_FAULT) \
-				|__BIT(CAUSE_INST_ACCESS_FAULT) \
-				|__BIT(CAUSE_INST_PAGE_FAULT) \
+#define	INSTRUCTION_TRAP_MASK	(__BIT(CAUSE_ILLEGAL_INSTRUCTION))
+
+#define	FAULT_TRAP_MASK		(__BIT(CAUSE_FETCH_ACCESS) \
+				|__BIT(CAUSE_LOAD_ACCESS) \
+				|__BIT(CAUSE_STORE_ACCESS) \
+				|__BIT(CAUSE_FETCH_PAGE_FAULT) \
 				|__BIT(CAUSE_LOAD_PAGE_FAULT) \
 				|__BIT(CAUSE_STORE_PAGE_FAULT))
-
-#define	MISALIGNED_TRAP_MASK	(__BIT(CAUSE_INST_MISALIGNED) \
-				|__BIT(CAUSE_STORE_MISALIGNED))
-
-static const char * const causenames[] = {
-  [CAUSE_INST_MISALIGNED] = "instruction misaligned",
-  [CAUSE_INST_ACCESS_FAULT] = "instruction access fault",
-  [CAUSE_INST_ILLEGAL] = "instruction illegal",
-  [CAUSE_BREAKPOINT] = "breakpoint",
-  [CAUSE_LOAD_ACCESS_FAULT] = "load access fault",
-  [CAUSE_STORE_MISALIGNED] = "store misaligned",
-  [CAUSE_STORE_ACCESS_FAULT] = "store access fault",
-  [CAUSE_SYSCALL] = "syscall",
-  [CAUSE_INST_PAGE_FAULT] = "instruction page fault",
-  [CAUSE_LOAD_PAGE_FAULT] = "load page fault",
-  [CAUSE_STORE_PAGE_FAULT] = "store page fault",
-=======
-#define	INSTRUCTION_TRAP_MASK	(__BIT(CAUSE_ILLEGAL_INSTRUCTION))
-
-#define	FAULT_TRAP_MASK		(__BIT(CAUSE_FETCH_ACCESS) \
-				|__BIT(CAUSE_LOAD_ACCESS) \
-				|__BIT(CAUSE_STORE_ACCESS))
 
 #define	MISALIGNED_TRAP_MASK	(__BIT(CAUSE_FETCH_MISALIGNED) \
 				|__BIT(CAUSE_LOAD_MISALIGNED) \
@@ -93,7 +70,10 @@
 	[CAUSE_STORE_ACCESS] = "store",
 	[CAUSE_ILLEGAL_INSTRUCTION] = "illegal instruction",
 	[CAUSE_BREAKPOINT] = "breakpoint",
->>>>>>> 4a9aad85
+	[CAUSE_SYSCALL] = "syscall",
+	[CAUSE_FETCH_PAGE_FAULT] = "instruction page fault",
+	[CAUSE_LOAD_PAGE_FAULT] = "load page fault",
+	[CAUSE_STORE_PAGE_FAULT] = "store page fault",
 };
 
 void
@@ -246,19 +226,11 @@
 static inline vm_prot_t
 get_faulttype(register_t cause)
 {
-<<<<<<< HEAD
-	if (cause == CAUSE_LOAD_ACCESS_FAULT || cause == CAUSE_LOAD_PAGE_FAULT)
+	if (cause == CAUSE_LOAD_ACCESS || cause == CAUSE_LOAD_PAGE_FAULT)
 		return VM_PROT_READ;
-	if (cause == CAUSE_STORE_ACCESS_FAULT || cause == CAUSE_STORE_PAGE_FAULT)
+	if (cause == CAUSE_STORE_ACCESS || cause == CAUSE_STORE_PAGE_FAULT)
 		return VM_PROT_READ | VM_PROT_WRITE;
-	KASSERT(cause == CAUSE_INST_ACCESS_FAULT || cause == CAUSE_INST_PAGE_FAULT);
-=======
-	if (cause == CAUSE_LOAD_ACCESS)
-		return VM_PROT_READ;
-	if (cause == CAUSE_STORE_ACCESS)
-		return VM_PROT_READ | VM_PROT_WRITE;
-	KASSERT(cause == CAUSE_FETCH_ACCESS);
->>>>>>> 4a9aad85
+	KASSERT(cause == CAUSE_FETCH_ACCESS || cause == CAUSE_FETCH_PAGE_FAULT);
 	return VM_PROT_READ | VM_PROT_EXECUTE;
 }
 
@@ -298,16 +270,12 @@
 				npte &= ~PTE_NW;
 				attr |= VM_PAGEMD_MODIFIED;
 			}
-<<<<<<< HEAD
 		} else if (cause == CAUSE_STORE_PAGE_FAULT) {
 			if (!(npte & PTE_D)) {
 				npte |= PTE_A | PTE_D;
 				attr |= VM_PAGEMD_REFERENCED | VM_PAGEMD_MODIFIED;
 			}
-		} else if (cause == CAUSE_INST_PAGE_FAULT) {
-=======
 		} else if (cause == CAUSE_FETCH_ACCESS) {
->>>>>>> 4a9aad85
 			if ((npte & PTE_NX) != 0) {
 				npte &= ~PTE_NX;
 				attr |= VM_PAGEMD_EXECPAGE;
@@ -399,10 +367,6 @@
 trap_instruction(struct trapframe *tf, register_t epc, register_t status,
     register_t cause, register_t badaddr, bool usertrap_p, ksiginfo_t *ksi)
 {
-<<<<<<< HEAD
-	const bool prvopc_p = (cause == CAUSE_INST_ILLEGAL);
-=======
->>>>>>> 4a9aad85
 	if (usertrap_p) {
 		trap_ksi_init(ksi, SIGILL, ILL_ILLOPC,
 		    (intptr_t)badaddr, cause);
@@ -448,14 +412,6 @@
 	} else if (fault_mask & INSTRUCTION_TRAP_MASK) {
 		ok = trap_instruction(tf, epc, status, cause, addr,
 		    usertrap_p, &ksi);
-<<<<<<< HEAD
-	/* } else if (fault_mask && __BIT(CAUSE_FP_DISABLED)) { */
-	/* 	if (!usertrap_p) { */
-	/* 		panic("%s: fp used @ %#"PRIxREGISTER" in kernel!", */
-	/* 		    __func__, tf->tf_pc); */
-	/* 	} */
-	/* 	fpu_load(); */
-=======
 #if 0
 	} else if (fault_mask && __BIT(CAUSE_FP_DISABLED)) {
 		if (!usertrap_p) {
@@ -464,7 +420,6 @@
 		}
 		fpu_load();
 #endif
->>>>>>> 4a9aad85
 	} else if (fault_mask & MISALIGNED_TRAP_MASK) {
 		ok = trap_misalignment(tf, epc, status, cause, addr,
 		    usertrap_p, &ksi);
@@ -486,10 +441,6 @@
 void
 cpu_ast(struct trapframe *tf)
 {
-<<<<<<< HEAD
-//	struct cpu_info * const ci = curcpu();
-=======
->>>>>>> 4a9aad85
 
 	atomic_swap_uint(&curlwp->l_md.md_astpending, 0);
 
