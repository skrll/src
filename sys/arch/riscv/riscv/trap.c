--- conflicted
+++ resolved
@@ -584,15 +584,4 @@
 {
 	return store_user_data(uaddr, &val, sizeof(val));
 }
-<<<<<<< HEAD
-#endif /* _LP64 */
-=======
-
-void
-cpu_intr(struct trapframe *tf, register_t epc, register_t status,
-    register_t cause)
-{
-	/* XXX */
-	printf("cpu_intr!\n");
-}
->>>>>>> 285f5dd3
+#endif /* _LP64 */