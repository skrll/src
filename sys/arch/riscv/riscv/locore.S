<<<<<<< HEAD
/* $NetBSD: locore.S,v 1.12 2020/03/14 16:12:16 skrll Exp $ */

=======
/* $NetBSD: locore.S,v 1.13 2020/10/31 15:18:09 skrll Exp $ */
>>>>>>> 4a9aad85
/*-
 * Copyright (c) 2014 The NetBSD Foundation, Inc.
 * All rights reserved.
 *
 * This code is derived from software contributed to The NetBSD Foundation
 * by Matt Thomas of 3am Software Foundry.
 *
 * Redistribution and use in source and binary forms, with or without
 * modification, are permitted provided that the following conditions
 * are met:
 * 1. Redistributions of source code must retain the above copyright
 *    notice, this list of conditions and the following disclaimer.
 * 2. Redistributions in binary form must reproduce the above copyright
 *    notice, this list of conditions and the following disclaimer in the
 *    documentation and/or other materials provided with the distribution.
 *
 * THIS SOFTWARE IS PROVIDED BY THE NETBSD FOUNDATION, INC. AND CONTRIBUTORS
 * ``AS IS'' AND ANY EXPRESS OR IMPLIED WARRANTIES, INCLUDING, BUT NOT LIMITED
 * TO, THE IMPLIED WARRANTIES OF MERCHANTABILITY AND FITNESS FOR A PARTICULAR
 * PURPOSE ARE DISCLAIMED.  IN NO EVENT SHALL THE FOUNDATION OR CONTRIBUTORS
 * BE LIABLE FOR ANY DIRECT, INDIRECT, INCIDENTAL, SPECIAL, EXEMPLARY, OR
 * CONSEQUENTIAL DAMAGES (INCLUDING, BUT NOT LIMITED TO, PROCUREMENT OF
 * SUBSTITUTE GOODS OR SERVICES; LOSS OF USE, DATA, OR PROFITS; OR BUSINESS
 * INTERRUPTION) HOWEVER CAUSED AND ON ANY THEORY OF LIABILITY, WHETHER IN
 * CONTRACT, STRICT LIABILITY, OR TORT (INCLUDING NEGLIGENCE OR OTHERWISE)
 * ARISING IN ANY WAY OUT OF THE USE OF THIS SOFTWARE, EVEN IF ADVISED OF THE
 * POSSIBILITY OF SUCH DAMAGE.
 */

#include <machine/asm.h>
#include "assym.h"

	.globl	_C_LABEL(exception_userexit)
	.globl	_C_LABEL(cpu_Debugger_insn)

ENTRY_NP(start)
	/* Entry point from BBL.
	 * Here's what we get for free:
	 * a0 is hartid, a1 is dtb_output (pointer to dtb)
	 * Copy these to the s* registsers so they're saved.
	*/

	li	s11, VM_MAX_KERNEL_ADDRESS
	li	s10, PAGE_SIZE
	li	s9, USPACE

	/*
	 * XXX XXX XXX: This is completely broken and wrong, we should map only
	 * the kernel sections, and the direct map should be mapped later in C.
	 */
#if 0
#if 0
	// The kernel doesn't use gp/_gp since we'd have to reload it on
	// each exception.
	PTR_LA	gp, _C_LABEL(_gp)
#endif

<<<<<<< HEAD
	/* Save the phys addr from the start and end of the kernel */
	la	s3, _C_LABEL(start)
	la	s4, _C_LABEL(end)
=======
	PTR_LA	a0, _C_LABEL(__bss_start)
	PTR_LA	s1, _C_LABEL(_end)
	li	a1, 0

	add	s1, s1, s10		// PAGE_SIZE
	addi	s1, s1, -1		//   -1 == PAGE_MASK
	neg	a1, a0			// -PAGE_SIZE
	and	s1, s1, a1		// s1 is page aligned end of kernel
					// s1 = uarea
	add	s2, s1, s9		// s2 = first PDE page
#ifdef _LP64
	add	s3, s2, s10		// s3 = second PDE page (RV64 only)
#else
	mv	s3, 22
#endif
	add	s4, s3, s10		// s4 = first kernel PTE page
	add	s5, s1, s9		// s5 = kernel_end
	sub	a2, s5, a0
	call	memset			// zero through kernel_end

	// As a temporary hack, word 0 contains the amount of memory in MB
	INT_L	a7, (zero)		// load memory size
	slli	a7, a7, (20-PGSHIFT)	// convert MB to pages
.L01:	PTR_LA	t0, physmem
	INT_S	a7, (t0)		// store it in physmem

	li	t4, PTE_V | PTE_SX | PTE_SW | PTE_SR | PTE_G
#ifdef _LP64
	REG_S	t4, 0(s2)		// keep a mapping for the first 8GB.
	or	t0, s3, t4		// point to next page
	or	t0, t0, PTE_T		// tranverse it.
	REG_S	t0, -SZREG(s3)		// store in highest first level PDE
#endif
>>>>>>> 4a9aad85

#if (VM_MIN_KERNEL_ADDRESS >> XSEGSHIFT) != (VM_MAX_KERNEL_ADDRESS >> XSEGSHIFT)
#error VM_MIN_KERNEL_ADDRESS not in same first level PDE as VM_MAX_KERNEL_ADDRESS
#endif
	// We allocated the kernel first PTE page so let's insert in the
	// page table.  For now, we assume it's in the same PDE page as the
	// direct-mapped memory.
	or	t0, s4, t4
	or	t0, t0, PTE_T
#if ((VM_MIN_KERNEL_ADDRESS >> SEGSHIFT) & (NPDEPG-1)) * SZREG
	li	t1, ((VM_MIN_KERNEL_ADDRESS >> SEGSHIFT) & (NPDEPG-1)) * SZREG
	add	t1, t1, s3
	REG_S	t0, 0(t1)
#else
	REG_S	t0, 0(s3)
#endif

	li	t0, ((VM_MAX_KERNEL_ADDRESS >> SEGSHIFT) & (NPDEPG-1)) * SZREG
	add	s3, s3, t0
	srli	a7, a7, (SEGSHIFT-PGSHIFT) // pages to segments
	li	t3, NBSEG		// load for ease

	//
	// Fill in the PDEs to direct map memory.
	//
.Lfill:	REG_S	t4, 0(s3)		// store PDE
	add	t4, t4, t3		// advance PA in PDE to next segment
	add	s3, s3, SZREG		// advance to next PDE slot
	addi	a7, a7, -1		// count down segment
	bgtz	a6, .Lfill		// loop if more
#endif

	csrw	sptbr, s1		// set the page table base
	li	t0, SR_VM
	csrs	sstatus, t0		// Enable VM

	// We should have a VM so let's start using our real addresses
	PTR_LA	t0, vmmu_on
	INT_L	t0, (t0)
	jr	t0

.Lmmu_on:
	// MMU is on!
	csrw	sscratch, zero		// zero in sscratch to mark kernel

	PTR_LA	tp, _C_LABEL(lwp0)	// put curlwp in tp

	PTR_LA	a0, _C_LABEL(cpu_exception_handler)
	csrw	stvec, a0

	PTR_S	s1, L_PCB(tp)		// set uarea of lwp (already zeroed)
	addi	sp, s2, -TF_LEN		// switch to new stack
	PTR_S	sp, L_MD_UTF(tp)	// store pointer to empty trapframe

	PTR_LA	t1, _C_LABEL(kernel_pmap_store)
	add	t2, s2, s11 		// PA -> VA
	PTR_S	t2, PM_PDETAB(t1)	// VA of kernel PDETAB
	PTR_S	s2, PM_MD_PTBR(t1)	// PA of kernel PDETAB

	// Now we should ready to start initializing the kernel.
	mv	a0, s0			// hartid
	mv	a1, s1			// dtb
	mv	a2, s3			// kernel start
	mv	a3, s4			// kernel end
	call	_C_LABEL(init_riscv)	// do MD startup
	tail	_C_LABEL(main)		// and transfer to main
	/* No return from main */
END(start)

vmmu_on:
	.quad	.Lmmu_on

//
// struct lwp *cpu_switchto(struct lwp *oldl, struct lwp *newl, bool returning);
//
ENTRY_NP(cpu_switchto)
	addi	sp, sp, -TF_LEN		// allocate trapframe

	REG_S	ra, TF_RA(sp)		// save return address
	REG_S	s0, TF_S0(sp)		// save callee saved address
	REG_S	s1, TF_S1(sp)		// save callee saved address
	REG_S	s2, TF_S2(sp)		// save callee saved address
	REG_S	s3, TF_S3(sp)		// save callee saved address
	REG_S	s4, TF_S4(sp)		// save callee saved address
	REG_S	s5, TF_S5(sp)		// save callee saved address
	REG_S	s6, TF_S6(sp)		// save callee saved address
	REG_S	s7, TF_S7(sp)		// save callee saved address
	REG_S	s8, TF_S8(sp)		// save callee saved address
	REG_S	s9, TF_S9(sp)		// save callee saved address
	REG_S	s10, TF_S10(sp)		// save callee saved address
	REG_S	s11, TF_S11(sp)		// save callee saved address
	csrr	t4, sstatus		// get status for intr state
	REG_S	t4, TF_SR(sp)		// save it

	REG_S	sp, L_MD_KTF(a0)	// record trapframe pointer

	csrrci	t0, sstatus, SR_SIE	// # disable interrupts

	mv	tp, a1			// # put the new lwp in thread pointer

	PTR_L	t1, L_CPU(tp)		// # get curcpu
	PTR_S	tp, CI_CURLWP(t1)	// # update curcpu with the new curlwp

	REG_L	sp, L_MD_KTF(tp)	// # load its kernel stack pointer
	REG_L	t4, TF_SR(sp)		// # fetch status register
	csrw	sstatus, t4		// # restore it (and interrupts?)

	REG_L	s0, TF_S0(sp)		// restore callee saved
	REG_L	s1, TF_S1(sp)		// restore callee saved
	REG_L	s2, TF_S2(sp)		// restore callee saved
	REG_L	s3, TF_S3(sp)		// restore callee saved
	REG_L	s4, TF_S4(sp)		// restore callee saved
	REG_L	s5, TF_S5(sp)		// restore callee saved
	REG_L	s6, TF_S6(sp)		// restore callee saved
	REG_L	s7, TF_S7(sp)		// restore callee saved
	REG_L	s8, TF_S8(sp)		// restore callee saved
	REG_L	s9, TF_S9(sp)		// restore callee saved
	REG_L	s10, TF_S10(sp)		// restore callee saved
	REG_L	s11, TF_S11(sp)		// restore callee saved

	REG_L	ra, TF_RA(sp)		// restore return address

	addi	sp, sp, TF_LEN		// remove trapframe

	//	a0 = oldl
	//	a1 = curcpu()
	//	tp = newl

	ret
END(cpu_switchto)

ENTRY_NP(cpu_lwp_trampoline)
	mv	a1, tp			// get new lwp
	call	_C_LABEL(lwp_startup)	// call lwp startup

	mv	a0, s1			// get saved arg
	jalr	s0			// call saved func

	// If the saved func returns, we are returning to user land.
	j	_C_LABEL(exception_userexit)
END(cpu_lwp_trampoline)

ENTRY_NP(cpu_fast_switchto_cleanup)
//	PTR_L	t0, L_CPU(tp)		// Get curcpu()
//	INT_L	t1, CI_MTX_COUNT(t0)	// get mutex count
//	addi	t1, t1, 1		// increment mutex count
//	INT_S	t1, CI_MTX_COUNT(t0)	// save it
	mv	ra, a1			// Restore real RA
#if IPL_SCHED != IPL_HIGH
	tail	_C_LABEL(splhigh)	// go back to IPL HIGH
#else
	ret				// just return
#endif
END(cpu_fast_switchto_cleanup)

//
// void cpu_fast_switchto(struct lwp *, int s);
//
ENTRY_NP(cpu_fast_switchto)
	addi	sp, sp, -(TF_LEN + CALLFRAME_SIZ)
	REG_S	a0, (TF_LEN + CALLFRAME_S0)(sp)
	REG_S	ra, (TF_LEN + CALLFRAME_RA)(sp)

	PTR_LA	t2, _C_LABEL(cpu_fast_switchto_cleanup)

	REG_S	t2, TF_RA(sp)		// return to someplace else
	REG_S	s0, TF_S0(sp)		// save callee saved register
	REG_S	s1, TF_S1(sp)		// save callee saved register
	REG_S	s2, TF_S2(sp)		// save callee saved register
	REG_S	s3, TF_S3(sp)		// save callee saved register
	REG_S	s4, TF_S4(sp)		// save callee saved register
	REG_S	s5, TF_S5(sp)		// save callee saved register
	REG_S	s6, TF_S6(sp)		// save callee saved register
	REG_S	s7, TF_S7(sp)		// save callee saved register
	REG_S	s8, TF_S8(sp)		// save callee saved register
	REG_S	s9, TF_S9(sp)		// save callee saved register
	REG_S	s10, TF_S10(sp)		// save callee saved register
	REG_S	s11, TF_S11(sp)		// save callee saved register
	csrr	t4, sstatus		// get status register (for intr state)
	REG_S	t4, TF_SR(sp)		// save it

	mv	s0, tp			// remember curlwp
	mv	s1, sp			// remember kernel stack

//#if 0
	csrrci	t0, sstatus, SR_SIE	// disable interrupts
//#endif
	PTR_L	t1, L_CPU(tp)		// get curcpu()

	PTR_S	sp, L_MD_KTF(tp)	// save trapframe ptr in oldlwp
	mv	tp, a0			// set thread pointer to newlwp
	PTR_S	tp, CI_CURLWP(t1)	// update curlwp
	PTR_L	sp, L_MD_KTF(tp)	// switch to its stack
//#if 0
	csrw	sstatus, t0		// reenable interrupts
//#endif
	mv	a0, s0			// Pass the pinned lwp
	call	_C_LABEL(softint_dispatch)
//#if 0
	csrrci	t0, sstatus, SR_SIE	// disable interrupts
//#endif
	PTR_L	t1, L_CPU(tp)		// get curcpu() again
	mv	tp, s0			// return to pinned lwp
	PTR_S	tp, CI_CURLWP(t1)	// restore curlwp
//#if 0
	csrw	sstatus, t0		// reeanble interrupts
<<<<<<< HEAD
//#endif
=======
#endif
>>>>>>> 4a9aad85
	mv	sp, s1			// restore stack pointer

	REG_L	ra, TF_RA(sp)		// get return address
	REG_L	s0, TF_S0(sp)		// restore register we used
	REG_L	s1, TF_S1(sp)		// restore register we used

	REG_L	a0, (TF_LEN + CALLFRAME_S0)(sp)	// Pass the softlwp
	REG_L	a1, (TF_LEN + CALLFRAME_RA)(sp)	// Pass the real RA

	addi	sp, sp, TF_LEN+CALLFRAME_SIZ	// drop trapframe/callframe
	ret				// return
END(cpu_fast_switchto)

// RISCV only has a simple exception handler handles both synchronous traps
// and interrupts.
ENTRY_NP(cpu_exception_handler)
	csrrw	tp, sscratch, tp	// swap scratch and thread pointer
	beqz	tp, .Lexception_kernel	//   tp == 0, already on kernel stack
	//
	// The execption happened while user code was executing.  We need to
	// get the pointer to the user trapframe from the LWP md area.  Then we
	// save t1 and tp so we have a register to work with and to get curlwp
	// into tp.  We also save the saved SP into the trapframe.
	// Upon entry on an exception from user, sscratch will contain curlwp.
	//
	REG_S	sp, L_MD_USP(tp)	// save user stack pointer temporarily
	PTR_L	sp, L_MD_UTF(sp)	// trapframe pointer loaded
	REG_S	t1, TF_T1(sp)		// save t1
	REG_L	t1, L_MD_USP(tp)	// get user stack pointer
	REG_S	t1, TF_SP(sp)		// save thread pointer in trapframe
	csrrw	t1, sscratch, zero	// swap saved thread pointer with 0
	REG_L	t1, TF_TP(sp)		// save thread pointer in trapframe
	li	t1, 0			// indicate user exception
	j	.Lexception_common

	//
	// The exception happened while we were already in the kernel.  That
	// means tp already has curlwp and sp has the kernel stack pointer so
	// just need to restore it and then adjust it down for space for the
	// trap frame.  We save t1 so we can use it the original sp into the
	// trapframe for use by the exception exiting code.
	//
.Lexception_kernel:
	csrrw	tp, sscratch, zero	// get back our thread pointer
	addi	sp, sp, -TF_LEN		// allocate stack frame
	REG_S	t1, TF_T1(sp)		// save t1
	addi	t1, sp, TF_LEN
	REG_S	t1, TF_SP(sp)		// save SP
	li	t1, 1			// indicate kernel exception

.Lexception_common:
	// Now we save all the temporary registers into the trapframe since
	// they will most certainly be changed.
	REG_S	ra, TF_RA(sp)		// save return address
	REG_S	gp, TF_GP(sp)		// save gp
	REG_S	a0, TF_A0(sp)		// save a0
	REG_S	a1, TF_A1(sp)		// save a1
	REG_S	a2, TF_A2(sp)		// save a2
	REG_S	a3, TF_A3(sp)		// save a3
	REG_S	a4, TF_A4(sp)		// save a4
	REG_S	a5, TF_A5(sp)		// save a5
	REG_S	a6, TF_A6(sp)		// save a6
	REG_S	a7, TF_A7(sp)		// save a7
	REG_S	t0, TF_T0(sp)		// save t0
					// t1 is already saved
	REG_S	t2, TF_T2(sp)		// save t2
	REG_S	t3, TF_T3(sp)		// save t3
	REG_S	t4, TF_T4(sp)		// save t4
	REG_S	t5, TF_T5(sp)		// save t5
	REG_S	t6, TF_T6(sp)		// save t6

	// Now we get the
	mv	a0, sp			// trapframe pointer
	csrr	a1, sepc		// get execption pc
	csrr	a2, sstatus		// get status
	csrr	a3, scause		// get cause

	REG_S	a1, TF_PC(sp)
	REG_S	a2, TF_SR(sp)
	REG_S	a3, TF_CAUSE(sp)	// save cause

	// Now we've saved the trapfame, the cause is still in a3.

	bltz	a3, intr_handler	// MSB is set if interrupt

	// badaddr is only relavent for non-interrupts
	csrr	a4, sbadaddr		// get badaddr
	REG_S	a4, TF_BADADDR(sp)

	beqz	t1, trap_user		// this was a user trap
	// This was a kernel exception
	call	_C_LABEL(cpu_trap)	// just call trap to handle it
exception_kernexit:
	// If we got here, we are returning from a kernel exception (either a
	// trap or interrupt).  Simply return the volatile registers and the
	// exception PC and status, load the saved SP from the trapframe, and
	// return from the exception
	csrrci	zero, sstatus, SR_SIE	// disable interrupts

	REG_L	ra, TF_RA(sp)		// restore return address
	REG_L	gp, TF_GP(sp)		// restore gp
	REG_L	a0, TF_A0(sp)		// restore a0
	REG_L	a1, TF_A1(sp)		// restore a1
	REG_L	a2, TF_A2(sp)		// restore a2
	REG_L	a3, TF_A3(sp)		// restore a3
	REG_L	a4, TF_A4(sp)		// restore a4
	REG_L	a5, TF_A5(sp)		// restore a5
	REG_L	a6, TF_A6(sp)		// restore a6
	REG_L	a7, TF_A7(sp)		// restore a7
	REG_L	t2, TF_T2(sp)		// restore t2
	REG_L	t3, TF_T3(sp)		// restore t3
	REG_L	t4, TF_T4(sp)		// restore t4
	REG_L	t5, TF_T3(sp)		// restore t5
	REG_L	t6, TF_T4(sp)		// restore t6

	REG_L	t0, TF_PC(sp)		// fetch execption PC
	REG_L	t1, TF_SR(sp)		// fetch status

	csrw	sepc, t0		// restore execption PC
	csrw	sstatus, t1		// restore status

	REG_L	t0, TF_T0(sp)		// restore t0
	REG_L	t1, TF_T1(sp)		// restore t1
	REG_L	sp, TF_SP(sp)		// restore SP
	sret				// and we're done

trap_user:
	REG_S	s0, TF_S0(sp)		// only save from userland
	REG_S	s1, TF_S1(sp)		// only save from userland
	REG_S	s2, TF_S2(sp)		// only save from userland
	REG_S	s3, TF_S3(sp)		// only save from userland
	REG_S	s4, TF_S4(sp)		// only save from userland
	REG_S	s5, TF_S5(sp)		// only save from userland
	REG_S	s6, TF_S6(sp)		// only save from userland
	REG_S	s7, TF_S7(sp)		// only save from userland
	REG_S	s8, TF_S8(sp)		// only save from userland
	REG_S	s9, TF_S9(sp)		// only save from userland
	REG_S	s10, TF_S10(sp)		// only save from userland
	REG_S	s11, TF_S11(sp)		// only save from userland

	csrsi	sstatus, SR_SIE		// reenable interrupts

	li	t0, CAUSE_SYSCALL	// let's see if this was a syscall
	beq	a3, t0, trap_syscall	//   yes it was

	call	_C_LABEL(cpu_trap)	// nope, just a regular trap
_C_LABEL(exception_userexit):
	INT_L	t0, L_MD_ASTPENDING(tp)	// ast pending?
	bnez	t0, trap_doast		//   yes, handle it.
	csrrci	zero, sstatus, SR_SIE	// disable interrupts
	csrw	sscratch, tp		// show we are coming from userland
	REG_L	tp, TF_TP(sp)		// only restore from userland
	REG_L	s0, TF_S0(sp)		// only restore from userland
	REG_L	s1, TF_S1(sp)		// only restore from userland
	REG_L	s2, TF_S2(sp)		// only restore from userland
	REG_L	s3, TF_S3(sp)		// only restore from userland
	REG_L	s4, TF_S4(sp)		// only restore from userland
	REG_L	s5, TF_S5(sp)		// only restore from userland
	REG_L	s6, TF_S6(sp)		// only restore from userland
	REG_L	s7, TF_S7(sp)		// only restore from userland
	REG_L	s8, TF_S8(sp)		// only restore from userland
	REG_L	s9, TF_S9(sp)		// only restore from userland
	REG_L	s10, TF_S10(sp)		// only restore from userland
	REG_L	s11, TF_S11(sp)		// only restore from userland
	j	exception_kernexit

trap_syscall:
.L0:	PTR_L	ra, exception_userexit
	PTR_L	t0, L_PROC(tp)		// get proc struct
	PTR_L	t0, P_MD_SYSCALL(t0)	// get syscall address from proc
	jr	t0			// and jump to it

intr_usersave:
	REG_S	s0, TF_S0(sp)		// only save from userland
	REG_S	s1, TF_S1(sp)		// only save from userland
	REG_S	s2, TF_S2(sp)		// only save from userland
	REG_S	s3, TF_S3(sp)		// only save from userland
	REG_S	s4, TF_S4(sp)		// only save from userland
	REG_S	s5, TF_S5(sp)		// only save from userland
	REG_S	s6, TF_S6(sp)		// only save from userland
	REG_S	s7, TF_S7(sp)		// only save from userland
	REG_S	s8, TF_S8(sp)		// only save from userland
	REG_S	s9, TF_S9(sp)		// only save from userland
	REG_S	s10, TF_S10(sp)		// only save from userland
	REG_S	s11, TF_S11(sp)		// only save from userland
	PTR_LA	ra, exception_userexit
trap_doast:
	mv	a0, sp			// only argument is trapframe
	tail	_C_LABEL(cpu_ast)

intr_user:
	call	_C_LABEL(cpu_intr)	// handle interrupt
	INT_L	t0, L_MD_ASTPENDING(tp)	// get astpending
	bnez	t0, intr_usersave	//    if one is pending, deal with in

	csrw	sscratch, tp		// show we are coming from userland
	REG_L	tp, TF_TP(sp)		// restore thread pointer
	j	exception_kernexit	// do standard exception exit

intr_handler:
	beqz	t1, intr_user
	call	_C_LABEL(cpu_intr)
	j	exception_kernexit
END(cpu_exception_handler)

// int cpu_set_onfault(struct faultbuf *fb, register_t retval)
//
ENTRY(cpu_set_onfault)
	REG_S	ra, FB_RA(a0)
	REG_S	s0, FB_S0(a0)
	REG_S	s1, FB_S1(a0)
	REG_S	s2, FB_S2(a0)
	REG_S	s3, FB_S3(a0)
	REG_S	s4, FB_S4(a0)
	REG_S	s5, FB_S5(a0)
	REG_S	s6, FB_S6(a0)
	REG_S	s7, FB_S7(a0)
	REG_S	s8, FB_S8(a0)
	REG_S	s9, FB_S9(a0)
	REG_S	s10, FB_S10(a0)
	REG_S	s11, FB_S11(a0)
	REG_S	sp, FB_SP(a0)
	REG_S	a1, FB_A0(a0)
	PTR_S	a0, L_MD_ONFAULT(tp)
	li	a0, 0
	ret
END(cpu_set_onfault)

ENTRY(setjmp)
	REG_S	ra, FB_RA(a0)
	REG_S	s0, FB_S0(a0)
	REG_S	s1, FB_S1(a0)
	REG_S	s2, FB_S2(a0)
	REG_S	s3, FB_S3(a0)
	REG_S	s4, FB_S4(a0)
	REG_S	s5, FB_S5(a0)
	REG_S	s6, FB_S6(a0)
	REG_S	s7, FB_S7(a0)
	REG_S	s8, FB_S8(a0)
	REG_S	s9, FB_S9(a0)
	REG_S	s10, FB_S10(a0)
	REG_S	s11, FB_S11(a0)
	REG_S	sp, FB_SP(a0)
	li	a0, 0
	ret
END(setjmp)

ENTRY(longjmp)
	REG_L	ra, FB_RA(a0)
	REG_L	s0, FB_S0(a0)
	REG_L	s1, FB_S1(a0)
	REG_L	s2, FB_S2(a0)
	REG_L	s3, FB_S3(a0)
	REG_L	s4, FB_S4(a0)
	REG_L	s5, FB_S5(a0)
	REG_L	s6, FB_S6(a0)
	REG_L	s7, FB_S7(a0)
	REG_L	s8, FB_S8(a0)
	REG_L	s9, FB_S9(a0)
	REG_L	s10, FB_S10(a0)
	REG_L	s11, FB_S11(a0)
	REG_L	sp, FB_SP(a0)
	mv	a0, a1
	ret
END(longjmp)

ENTRY_NP(cpu_Debugger)
cpu_Debugger_insn:
	sbreak
	ret
END(cpu_Debugger)

ENTRY(mpentry)
1:
	wfi
	j	1b
END(mpentry)

	/* Used for finding virtual / physical offsets */
	.globl virt_map
virt_map:
	.quad	virt_map

	.align PGSHIFT
	.global _C_LABEL(lwp0uspace)
_C_LABEL(lwp0uspace):
	.space	UPAGES * PAGE_SIZE

	.align PGSHIFT
mmutables_start:
	.global _C_LABEL(l2_pte)
l2_pte:
	.space PAGE_SIZE
	.global _C_LABEL(l1_pte)
l1_pte:
	.space PAGE_SIZE
	.global _C_LABEL(l21_dtb)
l1_dtb:
	.space PAGE_SIZE
mmutables_end:<|MERGE_RESOLUTION|>--- conflicted
+++ resolved
@@ -1,9 +1,5 @@
-<<<<<<< HEAD
-/* $NetBSD: locore.S,v 1.12 2020/03/14 16:12:16 skrll Exp $ */
-
-=======
 /* $NetBSD: locore.S,v 1.13 2020/10/31 15:18:09 skrll Exp $ */
->>>>>>> 4a9aad85
+
 /*-
  * Copyright (c) 2014 The NetBSD Foundation, Inc.
  * All rights reserved.
@@ -61,45 +57,9 @@
 	PTR_LA	gp, _C_LABEL(_gp)
 #endif
 
-<<<<<<< HEAD
 	/* Save the phys addr from the start and end of the kernel */
-	la	s3, _C_LABEL(start)
-	la	s4, _C_LABEL(end)
-=======
-	PTR_LA	a0, _C_LABEL(__bss_start)
-	PTR_LA	s1, _C_LABEL(_end)
-	li	a1, 0
-
-	add	s1, s1, s10		// PAGE_SIZE
-	addi	s1, s1, -1		//   -1 == PAGE_MASK
-	neg	a1, a0			// -PAGE_SIZE
-	and	s1, s1, a1		// s1 is page aligned end of kernel
-					// s1 = uarea
-	add	s2, s1, s9		// s2 = first PDE page
-#ifdef _LP64
-	add	s3, s2, s10		// s3 = second PDE page (RV64 only)
-#else
-	mv	s3, 22
-#endif
-	add	s4, s3, s10		// s4 = first kernel PTE page
-	add	s5, s1, s9		// s5 = kernel_end
-	sub	a2, s5, a0
-	call	memset			// zero through kernel_end
-
-	// As a temporary hack, word 0 contains the amount of memory in MB
-	INT_L	a7, (zero)		// load memory size
-	slli	a7, a7, (20-PGSHIFT)	// convert MB to pages
-.L01:	PTR_LA	t0, physmem
-	INT_S	a7, (t0)		// store it in physmem
-
-	li	t4, PTE_V | PTE_SX | PTE_SW | PTE_SR | PTE_G
-#ifdef _LP64
-	REG_S	t4, 0(s2)		// keep a mapping for the first 8GB.
-	or	t0, s3, t4		// point to next page
-	or	t0, t0, PTE_T		// tranverse it.
-	REG_S	t0, -SZREG(s3)		// store in highest first level PDE
-#endif
->>>>>>> 4a9aad85
+	PTR_LA	s3, _C_LABEL(start)
+	PTR_LA	s4, _C_LABEL(end)
 
 #if (VM_MIN_KERNEL_ADDRESS >> XSEGSHIFT) != (VM_MAX_KERNEL_ADDRESS >> XSEGSHIFT)
 #error VM_MIN_KERNEL_ADDRESS not in same first level PDE as VM_MAX_KERNEL_ADDRESS
@@ -306,11 +266,7 @@
 	PTR_S	tp, CI_CURLWP(t1)	// restore curlwp
 //#if 0
 	csrw	sstatus, t0		// reeanble interrupts
-<<<<<<< HEAD
 //#endif
-=======
-#endif
->>>>>>> 4a9aad85
 	mv	sp, s1			// restore stack pointer
 
 	REG_L	ra, TF_RA(sp)		// get return address
