--- conflicted
+++ resolved
@@ -79,7 +79,6 @@
 //	li	a0, 'X'
 //	call	_C_LABEL(com_platform_early_putchar)
 
-<<<<<<< HEAD
 
 	PTR_LA	a0, _C_LABEL(__bss_start)
 	PTR_LA	s6, _C_LABEL(_end)
@@ -90,13 +89,6 @@
 	neg	a1, s10			// -PAGE_SIZE
 	and	s6, s6, a1		// s6 is page aligned end of kernel
 					// s6 = uarea
-=======
-	add	s1, s1, s10		// PAGE_SIZE
-	addi	s1, s1, -1		//   -1 == PAGE_MASK
-	neg	a1, s10			// -PAGE_SIZE
-	and	s1, s1, a1		// s1 is page aligned end of kernel
-					// s1 = uarea
->>>>>>> b432b1b3
 	add	s2, s1, s9		// s2 = first PDE page
 #ifdef _LP64
 	add	s3, s2, s10		// s3 = second PDE page (RV64 only)
@@ -132,11 +124,7 @@
 #if notyetorever
 	// As a temporary hack, word 0 contains the amount of memory in MB
 	INT_L	a7, (zero)		// load memory size
-<<<<<<< HEAD
 	slli	a7, a7, (20 - PGSHIFT)	// convert MB to pages
-=======
-	slli	a7, a7, (20-PGSHIFT)	// convert MB to pages
->>>>>>> b432b1b3
 	PTR_LA	t0, physmem
 	INT_S	a7, (t0)		// store it in physmem
 #endif
