--- conflicted
+++ resolved
@@ -35,25 +35,11 @@
 	.globl	_C_LABEL(cpu_Debugger_insn)
 
 ENTRY_NP(start)
-<<<<<<< HEAD
 	/* Entry point from BBL.
 	 * Here's what we get for free:
 	 * a0 is hartid, a1 is dtb_output (pointer to dtb)
 	 * Copy these to the s* registsers so they're saved.
 	*/
-=======
-	// We get loaded and starting running at or near 0, not where we
-	// should be. We need to construct an initial PDETAB
-
-#ifdef _LP64
-	li	t0, SR_U64|SR_S64
-	li	t1, SR_IM|SR_VM|SR_EI
-	csrs	sstatus, t0
-#else
-	li	t1, SR_IM|SR_VM|SR_U64|SR_S64|R_EI
-#endif
-	csrc	sstatus, t1
->>>>>>> 3e7219d6
 
 	li	s11, VM_MAX_KERNEL_ADDRESS
 	li	s10, PAGE_SIZE
@@ -352,11 +338,7 @@
 	REG_S	t6, TF_T6(sp)		// save t6
 
 	// Now we get the
-<<<<<<< HEAD
 	mv	a0, sp			// trapframe pointer
-=======
-	move	a0, sp			// trapframe pointer
->>>>>>> 3e7219d6
 	csrr	a1, sepc		// get execption pc
 	csrr	a2, sstatus		// get status
 	csrr	a3, scause		// get cause
