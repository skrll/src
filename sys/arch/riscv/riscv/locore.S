/* $NetBSD: locore.S,v 1.22 2021/05/16 09:02:04 skrll Exp $ */

/*-
 * Copyright (c) 2014, 2021 The NetBSD Foundation, Inc.
 * All rights reserved.
 *
 * This code is derived from software contributed to The NetBSD Foundation
 * by Matt Thomas of 3am Software Foundry, and by Nick Hudson.
 *
 * Redistribution and use in source and binary forms, with or without
 * modification, are permitted provided that the following conditions
 * are met:
 * 1. Redistributions of source code must retain the above copyright
 *    notice, this list of conditions and the following disclaimer.
 * 2. Redistributions in binary form must reproduce the above copyright
 *    notice, this list of conditions and the following disclaimer in the
 *    documentation and/or other materials provided with the distribution.
 *
 * THIS SOFTWARE IS PROVIDED BY THE NETBSD FOUNDATION, INC. AND CONTRIBUTORS
 * ``AS IS'' AND ANY EXPRESS OR IMPLIED WARRANTIES, INCLUDING, BUT NOT LIMITED
 * TO, THE IMPLIED WARRANTIES OF MERCHANTABILITY AND FITNESS FOR A PARTICULAR
 * PURPOSE ARE DISCLAIMED.  IN NO EVENT SHALL THE FOUNDATION OR CONTRIBUTORS
 * BE LIABLE FOR ANY DIRECT, INDIRECT, INCIDENTAL, SPECIAL, EXEMPLARY, OR
 * CONSEQUENTIAL DAMAGES (INCLUDING, BUT NOT LIMITED TO, PROCUREMENT OF
 * SUBSTITUTE GOODS OR SERVICES; LOSS OF USE, DATA, OR PROFITS; OR BUSINESS
 * INTERRUPTION) HOWEVER CAUSED AND ON ANY THEORY OF LIABILITY, WHETHER IN
 * CONTRACT, STRICT LIABILITY, OR TORT (INCLUDING NEGLIGENCE OR OTHERWISE)
 * ARISING IN ANY WAY OUT OF THE USE OF THIS SOFTWARE, EVEN IF ADVISED OF THE
 * POSSIBILITY OF SUCH DAMAGE.
 */

#include "opt_console.h"
#include "opt_riscv_debug.h"

#include <machine/asm.h>
#include "assym.h"

	.globl	_C_LABEL(exception_userexit)
	.globl	_C_LABEL(cpu_Debugger_insn)

#if defined(VERBOSE_INIT_RISCV)

#define VPRINTS(string)		\
	call	locore_prints	; \
	.asciz string		; \
	.align 3		; \

#define VPRINTX(regno)		\
	mv	a0, regno	; \
	call	locore_printx

#define VPRINTXNL(regno)	\
	mv	a0, regno	; \
	call	locore_printxnl

/* Need to turn relaxation off for VPRINTS */
	.option norelax

#else
#define VPRINTS(string)		/* nothing */
#define VPRINTX(regno)		/* nothing */
#define VPRINTXNL(regno)	/* nothing */
#endif

/*
 * Entry point where.
 *    a0 is hartid
 *    a1 is pointer to dtb (PA)
 */
ENTRY_NP(start)
	csrw	sie, zero		// disable interrupts
	csrw	sip, zero		// clear any pending

	li	s0, SR_FS
	csrc	sstatus, s0		// disable FP

	/*
	 * atomically swap a non-zero value into hart_boot.  If we see zero
	 * we won in race to become BP.
	 */
	li	s1, 1
	la	s0, hart_boot

	amoswap.w s0, s1, (s0)
	bnez	s0, mpentry
	/*
	 * The BP only executes from here on.
	 */
	mv	s0, a0			// copy hartid
	mv	s1, a1			// copy dtb PA

	/* set the stack pointer for boot */
	PTR_LA	s8, _C_LABEL(bootstk)
	mv	sp, s8

	VPRINTS("\n------------\nNetBSD start\n\n")
	VPRINTS("sp:      ")
	VPRINTXNL(sp)

	VPRINTS("pc:      ")
	auipc	a0, 0
	VPRINTXNL(a0)

	VPRINTS("hart:    ")
	VPRINTXNL(s0)

	VPRINTS("dtb:     ")
	VPRINTXNL(s1)

	/*
	 * Calculate the difference between the VA and PA for start and
	 * store in kern_vtopdiff
	 */
	PTR_LA	s11, start
	PTR_L	s8, .Lstart

	sub	s8, s8, s11

	/* address of kern_vtopdiff (relative) */
	PTR_LA	s11, _C_LABEL(kern_vtopdiff)
	PTR_S	s8, 0(s11)	/* kern_vtopdiff = start(virt) - start(phys) */

	/*
	 * Our load address is not fixed, but our VA is.  We need to construct
	 * an initial PDETAB.
	 */

	li	s10, PAGE_SIZE
	li	s9, USPACE

	PTR_LA	s5, _C_LABEL(lwp0uspace)
	PTR_LA	s6, _C_LABEL(bootstk)

	// The space for the inital page table is included in the kernel
	// .bss size calculation so we know the space exists.

	li	a1, 0
	PTR_LA	s2, _C_LABEL(l1_pte)
	mv	s4, s2			// last page table
#ifdef _LP64
	PTR_LA	s3, _C_LABEL(l2_pte)	// s3 = second PDE page (RV64 only)
	mv	s4, s3			// last page table
#ifdef notyet
	PTR_LA	s4, _C_LABEL(l3_pte)
#endif
#endif
	PTR_LA	s7, _C_LABEL(mmutables_end)


	// s2	L1 PDE (SV32:4MiB megapages, SV{39,48}: 2MiB megapages)
	// s3	L2 PDE (_LP64 SV39 only)
	// s4	L3 PDE (_LP64 SV48 only) (not yet) (or top level table) XXX why do this?
	// s5	lwp0uspace
	// s6	bootstk
	// s7   end of memory to clear

	VPRINTS("l1:      ")
	VPRINTXNL(s2)
#ifdef _LP64
	VPRINTS("l2:      ")
	VPRINTXNL(s3)
#ifdef notyet
	VPRINTS("l3:      ")
	VPRINTXNL(s4)
#endif
#endif

	VPRINTS("uspace:  ")
	VPRINTXNL(s5)
	VPRINTS("bootstk: ")
	VPRINTXNL(s6)

	VPRINTS("\n\r")

	VPRINTS("bss:     ")
	PTR_LA	a0, _C_LABEL(__bss_start)
	VPRINTX(a0)
	VPRINTS(" - ")
	VPRINTXNL(s7)

	VPRINTS("\n\r")

	// a0	start of memory to clear
	// a1	end of memory to clear
	PTR_LA	a0, _C_LABEL(__bss_start)
	mv	a1, s7

	call	clear_bss		// zero through kernel_end (inc. stack)

	li	s7, PTE_KERN		// for megapages

	// We allocated the kernel first PDE page so let's insert in the
	// page table.

	// Need to setup tables so that for
	// sv32 : s2
	// sv39 : s3 -> s2
	// sv48 : s4 -> s3 -> s2

#ifdef _LP64
	srli	t0, s2, (PGSHIFT - PTE_PPN_SHIFT)
	or	t0, t0, s7		// Assumes s2[11:0] == 0
#if ((VM_MIN_KERNEL_ADDRESS >> XSEGSHIFT) & (NPDEPG - 1)) * SZREG
	li	t1, ((VM_MIN_KERNEL_ADDRESS >> XSEGSHIFT) & (NPDEPG - 1)) * SZREG
#ifndef notyet
	add	t1, t1, s4
#else
	add	t1, t1, s3
#endif
	REG_S	t0, 0(t1)

	VPRINTX(t1)
#else
	REG_S	t0, 0(s3)

	VPRINTX(s3)
#endif
#endif

	VPRINTS(": ")
	VPRINTXNL(t0)
	VPRINTS("\n\r")

#if PGSHIFT < PTE_PPN_SHIFT
#error Code assumes PGSHIFT is greater than PTE_PPN_SHIFT
#endif

	li	s5, (VM_KERNEL_VM_SIZE >> SEGSHIFT)		// # of megapages
	li	s6, (NBSEG >> (PGSHIFT - PTE_PPN_SHIFT))	// load for ease
	li	s7, PTE_KERN | PTE_R | PTE_W | PTE_X

	//
	// Fill in the PDEs for kernel.
	//
	PTR_LA	s0, start
	srli	s0, s0, (PGSHIFT - PTE_PPN_SHIFT)
	or	s0, s0, s7
.Lfill:
	VPRINTX(s2)
	VPRINTS(": ")
	VPRINTXNL(s0)

	REG_S	s0, 0(s2)		// store PDE
	add	s0, s0, s6		// advance PA in PDE to next segment
	add	s2, s2, SZREG		// advance to next PDE slot
	addi	s5, s5, -1		// count down segment
	bnez	s5, .Lfill		// loop if more

	li	s7, PTE_KERN | PTE_R | PTE_W

	// DTB physical address
	mv	s0, s1
	srli	s0, s0, SEGSHIFT	// round down to NBSEG, and shift in
	slli	s0, s0, (SEGSHIFT - PGSHIFT + PTE_PPN_SHIFT)	// ... to PPN
	or	s0, s0, s7

	VPRINTX(s2)
	VPRINTS(": ")
	VPRINTXNL(s0)

	REG_S	s0, 0(s2)
	add	s2, s2, SZREG		// advance to next PDE slot

#ifdef CONSADDR
	ld	s0, .Lconsaddr
	srli	s0, s0, SEGSHIFT	// round down to NBSEG, and shift in
	slli	s0, s0, (SEGSHIFT - PGSHIFT + PTE_PPN_SHIFT)	// ... to PPN
	or	s0, s0, s7

	VPRINTX(s2)
	VPRINTS(": ")
	VPRINTXNL(s0)

	REG_S	s0, 0(s2)
	add	s2, s2, SZREG		// advance to next PDE slot
#endif

	li	a0, 'P'
	call	_C_LABEL(uartputc)

	/* Set supervisor trap vector base register */
	PTR_LA	t0, .Lmmu_on
	add	t0, t0, s8
	csrw	stvec, t0

	/* Set supervisor address translation and protection register */
	srli	t1, s4, PGSHIFT
#ifdef _LP64
	li	t0, SATP_MODE_SV39
#else
	li	t0, SATP_MODE_SV32
#endif
	or	t0, t0, t1
	sfence.vma
	csrw	satp, t0

	.align 2
.Lmmu_on:
	// MMU is on!
	csrw	sscratch, zero		// zero in sscratch to mark kernel

	li	a0, 'M'
	call	_C_LABEL(uartputc)	// uartputs doesn't use stack
	li	a0, '\n'
	call	_C_LABEL(uartputc)	// uartputs doesn't use stack
	li	a0, '\r'
	call	_C_LABEL(uartputc)	// uartputs doesn't use stack

	PTR_LA	tp, _C_LABEL(lwp0)	// put curlwp in tp

	.global vstart
vstart:

	/* Set supervisor trap vector base register */
	PTR_LA	a0, _C_LABEL(cpu_exception_handler)
	csrw	stvec, a0

	PTR_LA	s2, bootstk		// top of lwp0uspace
	PTR_S	s2, L_PCB(tp)		// set uarea of lwp (already zeroed)
	addi	sp, s2, -TF_LEN		// switch to new stack
	PTR_S	sp, L_MD_UTF(tp)	// store pointer to empty trapframe

	PTR_LA	t1, _C_LABEL(kernel_pmap_store)
	add	t2, s4, s8 		// PA -> VA
	srli	t3, s4, PGSHIFT
	PTR_S	t2, PM_PDETAB(t1)	// VA of kernel PDETAB
	PTR_S	t3, PM_MD_PPN(t1)	// PPN of kernel PDETAB


#if notyet
	mv	a0, s1			// dtb
	call	_C_LABEL(init_mmu)
#endif

	li	t0, VM_MIN_KERNEL_ADDRESS + VM_KERNEL_VM_SIZE

	/* Set the global pointer */
	.option push
	.option norelax
	lla	gp, __global_pointer$
	.option pop

	// Now we should ready to start initializing the kernel.
	mv	a0, s0			// hartid
	mv	a1, t0			// vdtb
	//mv	a1, s1			// dtb (physical)
	call	_C_LABEL(init_riscv)	// do MD startup
	tail	_C_LABEL(main)		// and transfer to main
	/* No return from main */
END(start)


ENTRY(mpentry)
1:
	wfi
	j	1b
END(mpentry)

	.align 3
.Lstart:
#ifdef _LP64
	.quad	start
#else
	.word	start
#endif

#ifdef CONSADDR
.Lconsaddr:
#ifdef _LP64
	.quad	CONSADDR
#else
	.word	CONSADDR
#endif
#endif


ENTRY_NP(uartputc)
#ifdef EARLYCONS
	tail	___CONCAT(EARLYCONS, _platform_early_putchar)
#else
	li	a7, SBI_V0P1_CONSOLE_PUTCHAR
	ecall
	ret
#endif


ENTRY_NP(clear_bss)
	bgeu	a0, a1, 1f
2:
	sb	zero, 0(a0)
	addi	a0, a0, 1
	bne	a1, a0, 2b
1:
	ret

#if defined(VERBOSE_INIT_RISCV)
ENTRY_NP(locore_prints)
	addi	sp, sp, -(SZREG * 2)
	REG_S	s0, (0 * SZREG)(sp)
	mv	s0, ra
1:
	lbu	a0, 0(s0)
	beqz	a0, 2f

	call	uartputc

	addi	s0, s0, 1
	j	1b
2:
	addi	s0, s0, 8	// s0 points to the null terminator
	andi	ra, s0, -8

	REG_L	s0, (0 * SZREG)(sp)
	addi	sp, sp, (SZREG * 2)
	ret

END(locore_prints)


ENTRY_NP(locore_printx)
	addi	sp, sp, -(SZREG * 4)
	REG_S	s0, (0 * SZREG)(sp)
	REG_S	s1, (1 * SZREG)(sp)
	REG_S	s2, (2 * SZREG)(sp)
	REG_S	ra, (3 * SZREG)(sp)

	mv	s1, a0		// our print value
	li	s2, 10

	li	a0, '0'
	call	uartputc
	li	a0, 'x'
	call	uartputc

	// Word size in bits
	li	s0, (SZREG * 8)
1:
	addi	s0, s0, -4	// nibble shift

	srl	a0, s1, s0	// extract ...
	andi	a0, a0, 0xf

	bltu	a0, s2, 2f
	addi	a0, a0, ('a' - '0' - 10)
2:	addi	a0, a0, '0'

	call	uartputc
	beqz	s0, 3f

	and	a0, s0, (16 - 1)
	bnez	a0, 1b

	li	a0, '_'
	call	uartputc

	j	1b

3:
	REG_L	s0, (0 * SZREG)(sp)
	REG_L	s1, (1 * SZREG)(sp)
	REG_L	s2, (2 * SZREG)(sp)
	REG_L	ra, (3 * SZREG)(sp)
	addi	sp, sp, (SZREG * 4)
	ret
END(locore_printx)


ENTRY_NP(locore_printxnl)
	addi	sp, sp, -(SZREG * 2)
	REG_S	ra, (1 * SZREG)(sp)

	call	locore_printx
	li	a0, '\n'
	call	uartputc

	li	a0, '\r'
	call	uartputc

	REG_L	ra, (1 * SZREG)(sp)
	addi	sp, sp, (SZREG * 2)

	ret
#endif	/* VERBOSE_INIT_RISCV */

	.data
	.align	2
hart_boot:
	.word	0

	.section "_init_memory", "aw", %nobits
	.align PGSHIFT
	.global _C_LABEL(lwp0uspace)
_C_LABEL(lwp0uspace):
	.space	UPAGES * PAGE_SIZE
bootstk:

	.section "_init_memory", "aw", %nobits
	.align PGSHIFT
mmutables_start:
	.global _C_LABEL(l1_pte)
l1_pte:
	.space PAGE_SIZE
#ifdef _LP64
	.global _C_LABEL(l2_pte)
l2_pte:
	.space PAGE_SIZE
#ifdef notyet
l3_pte:
	.space PAGE_SIZE
#endif
#endif
mmutables_end:


/* ------------------------------------------------------------------------- */

/*
 * struct lwp *
 * cpu_switchto(struct lwp *oldl, struct lwp *newl, bool returning);
 */
ENTRY_NP(cpu_switchto)
	addi	sp, sp, -TF_LEN		// allocate trapframe

	REG_S	ra, TF_RA(sp)		// save return address
	REG_S	s0, TF_S0(sp)		// save callee saved address
	REG_S	s1, TF_S1(sp)		// save callee saved address
	REG_S	s2, TF_S2(sp)		// save callee saved address
	REG_S	s3, TF_S3(sp)		// save callee saved address
	REG_S	s4, TF_S4(sp)		// save callee saved address
	REG_S	s5, TF_S5(sp)		// save callee saved address
	REG_S	s6, TF_S6(sp)		// save callee saved address
	REG_S	s7, TF_S7(sp)		// save callee saved address
	REG_S	s8, TF_S8(sp)		// save callee saved address
	REG_S	s9, TF_S9(sp)		// save callee saved address
	REG_S	s10, TF_S10(sp)		// save callee saved address
	REG_S	s11, TF_S11(sp)		// save callee saved address
	csrr	t4, sstatus		// get status for intr state
	REG_S	t4, TF_SR(sp)		// save it

	REG_S	sp, L_MD_KTF(a0)	// record trapframe pointer

	csrrci	t0, sstatus, SR_SIE	// # disable interrupts

	mv	tp, a1			// # put the new lwp in thread pointer

	PTR_L	t1, L_CPU(tp)		// # get curcpu
	PTR_S	tp, CI_CURLWP(t1)	// # update curcpu with the new curlwp

	REG_L	sp, L_MD_KTF(tp)	// # load its kernel stack pointer
	REG_L	t4, TF_SR(sp)		// # fetch status register
	csrw	sstatus, t4		// # restore it (and interrupts?)

	REG_L	s0, TF_S0(sp)		// restore callee saved
	REG_L	s1, TF_S1(sp)		// restore callee saved
	REG_L	s2, TF_S2(sp)		// restore callee saved
	REG_L	s3, TF_S3(sp)		// restore callee saved
	REG_L	s4, TF_S4(sp)		// restore callee saved
	REG_L	s5, TF_S5(sp)		// restore callee saved
	REG_L	s6, TF_S6(sp)		// restore callee saved
	REG_L	s7, TF_S7(sp)		// restore callee saved
	REG_L	s8, TF_S8(sp)		// restore callee saved
	REG_L	s9, TF_S9(sp)		// restore callee saved
	REG_L	s10, TF_S10(sp)		// restore callee saved
	REG_L	s11, TF_S11(sp)		// restore callee saved

	REG_L	ra, TF_RA(sp)		// restore return address

	addi	sp, sp, TF_LEN		// remove trapframe

	//	a0 = oldl
	//	a1 = curcpu()
	//	tp = newl

	ret
END(cpu_switchto)


ENTRY_NP(cpu_lwp_trampoline)
	mv	a1, tp			// get new lwp
	call	_C_LABEL(lwp_startup)	// call lwp startup

	mv	a0, s1			// get saved arg
	jalr	s0			// call saved func

	// If the saved func returns, we are returning to user land.
	j	_C_LABEL(exception_userexit)
END(cpu_lwp_trampoline)


ENTRY_NP(cpu_fast_switchto_cleanup)
//	PTR_L	t0, L_CPU(tp)		// Get curcpu()
//	INT_L	t1, CI_MTX_COUNT(t0)	// get mutex count
//	addi	t1, t1, 1		// increment mutex count
//	INT_S	t1, CI_MTX_COUNT(t0)	// save it
	mv	ra, a1			// Restore real RA
#if IPL_SCHED != IPL_HIGH
	tail	_C_LABEL(splhigh)	// go back to IPL HIGH
#else
	ret				// just return
#endif
END(cpu_fast_switchto_cleanup)


/*
 * void
 * cpu_fast_switchto(struct lwp *, int s);
*/
ENTRY_NP(cpu_fast_switchto)
	addi	sp, sp, -(TF_LEN + CALLFRAME_SIZ)
	REG_S	a0, (TF_LEN + CALLFRAME_S0)(sp)
	REG_S	ra, (TF_LEN + CALLFRAME_RA)(sp)

	PTR_LA	t2, _C_LABEL(cpu_fast_switchto_cleanup)

	REG_S	t2, TF_RA(sp)		// return to someplace else
	REG_S	s0, TF_S0(sp)		// save callee saved register
	REG_S	s1, TF_S1(sp)		// save callee saved register
	REG_S	s2, TF_S2(sp)		// save callee saved register
	REG_S	s3, TF_S3(sp)		// save callee saved register
	REG_S	s4, TF_S4(sp)		// save callee saved register
	REG_S	s5, TF_S5(sp)		// save callee saved register
	REG_S	s6, TF_S6(sp)		// save callee saved register
	REG_S	s7, TF_S7(sp)		// save callee saved register
	REG_S	s8, TF_S8(sp)		// save callee saved register
	REG_S	s9, TF_S9(sp)		// save callee saved register
	REG_S	s10, TF_S10(sp)		// save callee saved register
	REG_S	s11, TF_S11(sp)		// save callee saved register
	csrr	t4, sstatus		// get status register (for intr state)
	REG_S	t4, TF_SR(sp)		// save it

	mv	s0, tp			// remember curlwp
	mv	s1, sp			// remember kernel stack

	csrrci	t0, sstatus, SR_SIE	// disable interrupts
	PTR_L	t1, L_CPU(tp)		// get curcpu()

	PTR_S	sp, L_MD_KTF(tp)	// save trapframe ptr in oldlwp
	mv	tp, a0			// set thread pointer to newlwp
	PTR_S	tp, CI_CURLWP(t1)	// update curlwp
	PTR_L	sp, L_MD_KTF(tp)	// switch to its stack
	csrw	sstatus, t0		// reenable interrupts
	call	_C_LABEL(softint_dispatch)
	csrrci	t0, sstatus, SR_SIE	// disable interrupts
	PTR_L	t1, L_CPU(tp)		// get curcpu() again
	mv	tp, s0			// return to pinned lwp
	PTR_S	tp, CI_CURLWP(t1)	// restore curlwp
	csrw	sstatus, t0		// reeanble interrupts
	mv	sp, s1			// restore stack pointer

	REG_L	ra, TF_RA(sp)		// get return address
	REG_L	s0, TF_S0(sp)		// restore register we used
	REG_L	s1, TF_S1(sp)		// restore register we used

	REG_L	a0, (TF_LEN + CALLFRAME_S0)(sp)	// Pass the softlwp
	REG_L	a1, (TF_LEN + CALLFRAME_RA)(sp)	// Pass the real RA

	addi	sp, sp, TF_LEN+CALLFRAME_SIZ	// drop trapframe/callframe
	ret				// return
END(cpu_fast_switchto)


/*
 * RISC-V only has a simple exception handler handles both synchronous traps
 * and interrupts.
*/
ENTRY_NP(cpu_exception_handler)
	csrrw	tp, sscratch, tp	// swap scratch and thread pointer
	beqz	tp, .Lexception_kernel	//   tp == 0, already on kernel stack
	//
	// The execption happened while user code was executing.  We need to
	// get the pointer to the user trapframe from the LWP md area.  Then we
	// save t1 and tp so we have a register to work with and to get curlwp
	// into tp.  We also save the saved SP into the trapframe.
	// Upon entry on an exception from user, sscratch will contain curlwp.
	//
	REG_S	sp, L_MD_USP(tp)	// save user stack pointer temporarily
	PTR_L	sp, L_MD_UTF(sp)	// trapframe pointer loaded
	REG_S	t1, TF_T1(sp)		// save t1
	REG_L	t1, L_MD_USP(tp)	// get user stack pointer
	REG_S	t1, TF_SP(sp)		// save thread pointer in trapframe
	csrrw	t1, sscratch, zero	// swap saved thread pointer with 0
	REG_L	t1, TF_TP(sp)		// save thread pointer in trapframe
	li	t1, 0			// indicate user exception
	j	.Lexception_common

	//
	// The exception happened while we were already in the kernel.  That
	// means tp already has curlwp and sp has the kernel stack pointer so
	// just need to restore it and then adjust it down for space for the
	// trap frame.  We save t1 so we can use it the original sp into the
	// trapframe for use by the exception exiting code.
	//
.Lexception_kernel:
	csrrw	tp, sscratch, zero	// get back our thread pointer
	addi	sp, sp, -TF_LEN		// allocate stack frame
	REG_S	t1, TF_T1(sp)		// save t1
	addi	t1, sp, TF_LEN
	REG_S	t1, TF_SP(sp)		// save SP
	li	t1, 1			// indicate kernel exception

.Lexception_common:
	// Now we save all the temporary registers into the trapframe since
	// they will most certainly be changed.
	REG_S	ra, TF_RA(sp)		// save return address
	REG_S	gp, TF_GP(sp)		// save gp
	REG_S	a0, TF_A0(sp)		// save a0
	REG_S	a1, TF_A1(sp)		// save a1
	REG_S	a2, TF_A2(sp)		// save a2
	REG_S	a3, TF_A3(sp)		// save a3
	REG_S	a4, TF_A4(sp)		// save a4
	REG_S	a5, TF_A5(sp)		// save a5
	REG_S	a6, TF_A6(sp)		// save a6
	REG_S	a7, TF_A7(sp)		// save a7
	REG_S	t0, TF_T0(sp)		// save t0
					// t1 is already saved
	REG_S	t2, TF_T2(sp)		// save t2
	REG_S	t3, TF_T3(sp)		// save t3
	REG_S	t4, TF_T4(sp)		// save t4
	REG_S	t5, TF_T5(sp)		// save t5
	REG_S	t6, TF_T6(sp)		// save t6

	// Now we get the
	mv	a0, sp			// trapframe pointer
	csrr	a1, sepc		// get execption pc
	csrr	a2, sstatus		// get status
	csrr	a3, scause		// get cause

	REG_S	a1, TF_PC(sp)
	REG_S	a2, TF_SR(sp)
	REG_S	a3, TF_CAUSE(sp)	// save cause

	// Now we've saved the trapfame, the cause is still in a3.

	bltz	a3, intr_handler	// MSB is set if interrupt

	// stval is only relavent for non-interrupts
	csrr	a4, stval		// get stval
	REG_S	a4, TF_TVAL(sp)

	beqz	t1, trap_user		// this was a user trap
	// This was a kernel exception
	call	_C_LABEL(cpu_trap)	// just call trap to handle it
exception_kernexit:
	// If we got here, we are returning from a kernel exception (either a
	// trap or interrupt).  Simply return the volatile registers and the
	// exception PC and status, load the saved SP from the trapframe, and
	// return from the exception
	csrrci	zero, sstatus, SR_SIE	// disable interrupts

	REG_L	ra, TF_RA(sp)		// restore return address
	REG_L	gp, TF_GP(sp)		// restore gp
	REG_L	a0, TF_A0(sp)		// restore a0
	REG_L	a1, TF_A1(sp)		// restore a1
	REG_L	a2, TF_A2(sp)		// restore a2
	REG_L	a3, TF_A3(sp)		// restore a3
	REG_L	a4, TF_A4(sp)		// restore a4
	REG_L	a5, TF_A5(sp)		// restore a5
	REG_L	a6, TF_A6(sp)		// restore a6
	REG_L	a7, TF_A7(sp)		// restore a7
	REG_L	t2, TF_T2(sp)		// restore t2
	REG_L	t3, TF_T3(sp)		// restore t3
	REG_L	t4, TF_T4(sp)		// restore t4
	REG_L	t5, TF_T3(sp)		// restore t5
	REG_L	t6, TF_T4(sp)		// restore t6

	REG_L	t0, TF_PC(sp)		// fetch execption PC
	REG_L	t1, TF_SR(sp)		// fetch status

	csrw	sepc, t0		// restore execption PC
	csrw	sstatus, t1		// restore status

	REG_L	t0, TF_T0(sp)		// restore t0
	REG_L	t1, TF_T1(sp)		// restore t1
	REG_L	sp, TF_SP(sp)		// restore SP
	sret				// and we're done

trap_user:
	REG_S	s0, TF_S0(sp)		// only save from userland
	REG_S	s1, TF_S1(sp)		// only save from userland
	REG_S	s2, TF_S2(sp)		// only save from userland
	REG_S	s3, TF_S3(sp)		// only save from userland
	REG_S	s4, TF_S4(sp)		// only save from userland
	REG_S	s5, TF_S5(sp)		// only save from userland
	REG_S	s6, TF_S6(sp)		// only save from userland
	REG_S	s7, TF_S7(sp)		// only save from userland
	REG_S	s8, TF_S8(sp)		// only save from userland
	REG_S	s9, TF_S9(sp)		// only save from userland
	REG_S	s10, TF_S10(sp)		// only save from userland
	REG_S	s11, TF_S11(sp)		// only save from userland

	csrsi	sstatus, SR_SIE		// reenable interrupts

	li	t0, CAUSE_SYSCALL	// let's see if this was a syscall
	beq	a3, t0, trap_syscall	//   yes it was

	call	_C_LABEL(cpu_trap)	// nope, just a regular trap
_C_LABEL(exception_userexit):
	INT_L	t0, L_MD_ASTPENDING(tp)	// ast pending?
	bnez	t0, trap_doast		//   yes, handle it.
	csrrci	zero, sstatus, SR_SIE	// disable interrupts
	csrw	sscratch, tp		// show we are coming from userland
	REG_L	tp, TF_TP(sp)		// only restore from userland
	REG_L	s0, TF_S0(sp)		// only restore from userland
	REG_L	s1, TF_S1(sp)		// only restore from userland
	REG_L	s2, TF_S2(sp)		// only restore from userland
	REG_L	s3, TF_S3(sp)		// only restore from userland
	REG_L	s4, TF_S4(sp)		// only restore from userland
	REG_L	s5, TF_S5(sp)		// only restore from userland
	REG_L	s6, TF_S6(sp)		// only restore from userland
	REG_L	s7, TF_S7(sp)		// only restore from userland
	REG_L	s8, TF_S8(sp)		// only restore from userland
	REG_L	s9, TF_S9(sp)		// only restore from userland
	REG_L	s10, TF_S10(sp)		// only restore from userland
	REG_L	s11, TF_S11(sp)		// only restore from userland
	j	exception_kernexit

trap_syscall:
	PTR_LA	ra, exception_userexit
	PTR_L	t0, L_PROC(tp)		// get proc struct
	PTR_L	t0, P_MD_SYSCALL(t0)	// get syscall address from proc
	jr	t0			// and jump to it

intr_usersave:
	REG_S	s0, TF_S0(sp)		// only save from userland
	REG_S	s1, TF_S1(sp)		// only save from userland
	REG_S	s2, TF_S2(sp)		// only save from userland
	REG_S	s3, TF_S3(sp)		// only save from userland
	REG_S	s4, TF_S4(sp)		// only save from userland
	REG_S	s5, TF_S5(sp)		// only save from userland
	REG_S	s6, TF_S6(sp)		// only save from userland
	REG_S	s7, TF_S7(sp)		// only save from userland
	REG_S	s8, TF_S8(sp)		// only save from userland
	REG_S	s9, TF_S9(sp)		// only save from userland
	REG_S	s10, TF_S10(sp)		// only save from userland
	REG_S	s11, TF_S11(sp)		// only save from userland
	PTR_LA	ra, exception_userexit
trap_doast:
	mv	a0, sp			// only argument is trapframe
	tail	_C_LABEL(cpu_ast)

intr_user:
	call	_C_LABEL(cpu_intr)	// handle interrupt
	INT_L	t0, L_MD_ASTPENDING(tp)	// get astpending
	bnez	t0, intr_usersave	//    if one is pending, deal with in

	csrw	sscratch, tp		// show we are coming from userland
	REG_L	tp, TF_TP(sp)		// restore thread pointer
	j	exception_kernexit	// do standard exception exit

intr_handler:
	beqz	t1, intr_user
	call	_C_LABEL(cpu_intr)
	j	exception_kernexit
END(cpu_exception_handler)

<<<<<<< HEAD

/*
 * int
 * cpu_set_onfault(struct faultbuf *fb, register_t retval)
 */
ENTRY(cpu_set_onfault)
=======
// int cpu_set_onfault(struct faultbuf *fb, register_t retval)
//
ENTRY_NP(cpu_set_onfault)
>>>>>>> c9183ce8
	REG_S	ra, FB_RA(a0)
	REG_S	s0, FB_S0(a0)
	REG_S	s1, FB_S1(a0)
	REG_S	s2, FB_S2(a0)
	REG_S	s3, FB_S3(a0)
	REG_S	s4, FB_S4(a0)
	REG_S	s5, FB_S5(a0)
	REG_S	s6, FB_S6(a0)
	REG_S	s7, FB_S7(a0)
	REG_S	s8, FB_S8(a0)
	REG_S	s9, FB_S9(a0)
	REG_S	s10, FB_S10(a0)
	REG_S	s11, FB_S11(a0)
	REG_S	sp, FB_SP(a0)
	REG_S	a1, FB_A0(a0)
	PTR_S	a0, L_MD_ONFAULT(tp)
	li	a0, 0
	ret
END(cpu_set_onfault)

<<<<<<< HEAD

ENTRY(setjmp)
=======
ENTRY_NP(setjmp)
>>>>>>> c9183ce8
	REG_S	ra, FB_RA(a0)
	REG_S	s0, FB_S0(a0)
	REG_S	s1, FB_S1(a0)
	REG_S	s2, FB_S2(a0)
	REG_S	s3, FB_S3(a0)
	REG_S	s4, FB_S4(a0)
	REG_S	s5, FB_S5(a0)
	REG_S	s6, FB_S6(a0)
	REG_S	s7, FB_S7(a0)
	REG_S	s8, FB_S8(a0)
	REG_S	s9, FB_S9(a0)
	REG_S	s10, FB_S10(a0)
	REG_S	s11, FB_S11(a0)
	REG_S	sp, FB_SP(a0)
	li	a0, 0
	ret
END(setjmp)

<<<<<<< HEAD

ENTRY(longjmp)
=======
ENTRY_NP(longjmp)
>>>>>>> c9183ce8
	REG_L	ra, FB_RA(a0)
	REG_L	s0, FB_S0(a0)
	REG_L	s1, FB_S1(a0)
	REG_L	s2, FB_S2(a0)
	REG_L	s3, FB_S3(a0)
	REG_L	s4, FB_S4(a0)
	REG_L	s5, FB_S5(a0)
	REG_L	s6, FB_S6(a0)
	REG_L	s7, FB_S7(a0)
	REG_L	s8, FB_S8(a0)
	REG_L	s9, FB_S9(a0)
	REG_L	s10, FB_S10(a0)
	REG_L	s11, FB_S11(a0)
	REG_L	sp, FB_SP(a0)
	mv	a0, a1
	ret
END(longjmp)


ENTRY_NP(cpu_Debugger)
cpu_Debugger_insn:
	sbreak
	ret
END(cpu_Debugger)<|MERGE_RESOLUTION|>--- conflicted
+++ resolved
@@ -853,18 +853,12 @@
 	j	exception_kernexit
 END(cpu_exception_handler)
 
-<<<<<<< HEAD
 
 /*
  * int
  * cpu_set_onfault(struct faultbuf *fb, register_t retval)
  */
-ENTRY(cpu_set_onfault)
-=======
-// int cpu_set_onfault(struct faultbuf *fb, register_t retval)
-//
 ENTRY_NP(cpu_set_onfault)
->>>>>>> c9183ce8
 	REG_S	ra, FB_RA(a0)
 	REG_S	s0, FB_S0(a0)
 	REG_S	s1, FB_S1(a0)
@@ -885,12 +879,8 @@
 	ret
 END(cpu_set_onfault)
 
-<<<<<<< HEAD
-
-ENTRY(setjmp)
-=======
+
 ENTRY_NP(setjmp)
->>>>>>> c9183ce8
 	REG_S	ra, FB_RA(a0)
 	REG_S	s0, FB_S0(a0)
 	REG_S	s1, FB_S1(a0)
@@ -909,12 +899,8 @@
 	ret
 END(setjmp)
 
-<<<<<<< HEAD
-
-ENTRY(longjmp)
-=======
+
 ENTRY_NP(longjmp)
->>>>>>> c9183ce8
 	REG_L	ra, FB_RA(a0)
 	REG_L	s0, FB_S0(a0)
 	REG_L	s1, FB_S1(a0)
