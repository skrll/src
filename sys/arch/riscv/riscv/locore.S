--- conflicted
+++ resolved
@@ -1,8 +1,4 @@
-<<<<<<< HEAD
-/* $NetBSD: locore.S,v 1.20 2020/11/08 10:08:28 skrll Exp $ */
-=======
 /* $NetBSD: locore.S,v 1.21 2021/05/01 07:10:34 skrll Exp $ */
->>>>>>> 9e014010
 
 /*-
  * Copyright (c) 2014 The NetBSD Foundation, Inc.
