--- conflicted
+++ resolved
@@ -174,7 +174,6 @@
 	add	s2, s2, SZREG		// advance to next PDE slot
 #endif
 
-<<<<<<< HEAD
 	/* Set supervisor trap vector base register */
 	PTR_LA	t0, .Lmmu_on
 	add	t0, t0, s8
@@ -190,10 +189,6 @@
 	or	t0, t0, t1
 	sfence.vma
 	csrw	satp, t0
-=======
-	// We should have a VM so let's start using our real addresses
-	PTR_LA	t0, .Lmmu_on
->>>>>>> 9e014010
 
 	.align 2
 .Lmmu_on:
