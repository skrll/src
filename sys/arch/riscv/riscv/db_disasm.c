<<<<<<< HEAD
/*	$NetBSD: db_disasm.c,v 1.2 2020/11/04 07:09:46 skrll Exp $	*/
=======
/*	$NetBSD: db_disasm.c,v 1.7 2021/05/01 06:48:51 skrll Exp $	*/
>>>>>>> 9e014010

/*-
 * Copyright (c) 2014 The NetBSD Foundation, Inc.
 * All rights reserved.
 *
 * This code is derived from software contributed to The NetBSD Foundation
 * by Matt Thomas of 3am Software Foundry.
 *
 * Redistribution and use in source and binary forms, with or without
 * modification, are permitted provided that the following conditions
 * are met:
 * 1. Redistributions of source code must retain the above copyright
 *    notice, this list of conditions and the following disclaimer.
 * 2. Redistributions in binary form must reproduce the above copyright
 *    notice, this list of conditions and the following disclaimer in the
 *    documentation and/or other materials provided with the distribution.
 *
 * THIS SOFTWARE IS PROVIDED BY THE NETBSD FOUNDATION, INC. AND CONTRIBUTORS
 * ``AS IS'' AND ANY EXPRESS OR IMPLIED WARRANTIES, INCLUDING, BUT NOT LIMITED
 * TO, THE IMPLIED WARRANTIES OF MERCHANTABILITY AND FITNESS FOR A PARTICULAR
 * PURPOSE ARE DISCLAIMED.  IN NO EVENT SHALL THE FOUNDATION OR CONTRIBUTORS
 * BE LIABLE FOR ANY DIRECT, INDIRECT, INCIDENTAL, SPECIAL, EXEMPLARY, OR
 * CONSEQUENTIAL DAMAGES (INCLUDING, BUT NOT LIMITED TO, PROCUREMENT OF
 * SUBSTITUTE GOODS OR SERVICES; LOSS OF USE, DATA, OR PROFITS; OR BUSINESS
 * INTERRUPTION) HOWEVER CAUSED AND ON ANY THEORY OF LIABILITY, WHETHER IN
 * CONTRACT, STRICT LIABILITY, OR TORT (INCLUDING NEGLIGENCE OR OTHERWISE)
 * ARISING IN ANY WAY OUT OF THE USE OF THIS SOFTWARE, EVEN IF ADVISED OF THE
 * POSSIBILITY OF SUCH DAMAGE.
 */

#include <sys/cdefs.h>

<<<<<<< HEAD
__RCSID("$NetBSD: db_disasm.c,v 1.2 2020/11/04 07:09:46 skrll Exp $");
=======
__RCSID("$NetBSD: db_disasm.c,v 1.7 2021/05/01 06:48:51 skrll Exp $");
>>>>>>> 9e014010

#include <sys/param.h>
#include <sys/systm.h>

#include <riscv/db_machdep.h>
#include <riscv/insn.h>

#include <ddb/db_user.h>
#include <ddb/db_interface.h>
#include <ddb/db_output.h>
#include <ddb/db_extern.h>
#include <ddb/db_sym.h>

////////////////////////////////////////////////////////////
// registers

static const char *riscv_registers[32] = {
	"zero", "ra", "sp", "gp", "tp",
	"t0", "t1", "t2",
	"s0", "s1",
	"a0", "a1", "a2", "a3", "a4", "a5", "a6", "a7",
	"s2", "s3", "s4", "s5", "s6", "s7", "s8", "s9", "s10", "s11",
	"t3", "t4", "t5", "t6"
};

/* XXX this should be in MI ddb */
static void
db_print_addr(db_addr_t loc)
{
	db_expr_t diff;
	db_sym_t sym;
	const char *symname;

/* hack for testing since the test program is ASLR'd */
#ifndef _KERNEL
	loc &= 0xfff;
#endif

	diff = INT_MAX;
	symname = NULL;
	sym = db_search_symbol(loc, DB_STGY_ANY, &diff);
	db_symbol_values(sym, &symname, 0);

	if (symname) {
		if (diff == 0)
			db_printf("%s", symname);
		else
			db_printf("<%s+%"DDB_EXPR_FMT"x>", symname, diff);
		db_printf("\t[addr:%#"PRIxVADDR"]", loc);
	} else {
		db_printf("%#"PRIxVADDR, loc);
	}
}

////////////////////////////////////////////////////////////
// 16-bit instructions

/*
 * This is too tightly wedged in to make it worth trying to make it
 * table-driven. But I'm going to hack it up to use a 1-level switch.
 *
 * Note that quite a few instructions depend on the architecture word
 * size. I've used the #defines for that to conditionalize it, on the
 * grounds that ddb is disassembling itself so the build machine
 * version is the target machine version. This is not true for crash
 * necessarily but I don't think
 */

#define COMBINE(op, q) (((op) << 2) | (q))

#define IN_Q0(op) COMBINE(op, OPCODE16_Q0)
#define IN_Q1(op) COMBINE(op, OPCODE16_Q1)
#define IN_Q2(op) COMBINE(op, OPCODE16_Q2)

/*
 * All the 16-bit immediate bit-wrangling is done in uint32_t, which
 * is sufficient, but on RV64 the resulting values should be printed
 * as 64-bit. Continuing the assumption that we're disassembling for
 * the size we're built on, do nothing for RV32 and sign-extend from
 * 32 to 64 for RV64. (And bail on RV128 since it's not clear what
 * the C type sizes are going to be there anyway...)
 */
static unsigned long
maybe_signext64(uint32_t x)
{
#if __riscv_xlen == 32
	return x;
#elif __riscv_xlen == 64
	uint64_t xx;

	xx = ((x & 0x80000000) ? 0xffffffff00000000 : 0) | x;
	return xx;
#else
#error Oops.
#endif
}

static int
db_disasm_16(db_addr_t loc, uint32_t insn, bool altfmt)
{
	/* note: insn needs to be uint32_t for immediate computations */

	uint32_t imm;
	unsigned rd, rs1, rs2;

	//warnx("toot 0x%x", insn);
	switch (COMBINE(INSN16_FUNCT3(insn), INSN16_QUADRANT(insn))) {
	    case IN_Q0(Q0_ADDI4SPN):
		rd = INSN16_RS2x(insn);
		imm = INSN16_IMM_CIW(insn);
		if (imm == 0) {
			/* reserved (all bits 0 -> invalid) */
			return EINVAL;
		}
		db_printf("c.addi4spn %s, 0x%x\n", riscv_registers[rd], imm);
		break;
	    case IN_Q0(Q0_FLD_LQ):
		rs1 = INSN16_RS1x(insn);
		rd = INSN16_RS2x(insn);
#if __riscv_xlen < 128
		imm = INSN16_IMM_CL_D(insn);
		db_printf("c.fld f%d, %d(%s)\n", rd, (int32_t)imm,
			  riscv_registers[rs1]);
#else
		imm = INSN16_IMM_CL_Q(insn);
		db_printf("c.lq %s, %d(%s)\n", riscv_registers[rd],
			  (int32_t)imm, riscv_registers[rs1]);
#endif
		break;
	    case IN_Q0(Q0_LW):
		rs1 = INSN16_RS1x(insn);
		rd = INSN16_RS2x(insn);
		imm = INSN16_IMM_CL_W(insn);
		db_printf("c.lw %s, %d(%s)\n", riscv_registers[rd],
			  (int32_t)imm, riscv_registers[rs1]);
		break;
	    case IN_Q0(Q0_FLW_LD):
		rs1 = INSN16_RS1x(insn);
		rd = INSN16_RS2x(insn);
#if __riscv_xlen == 32
		imm = INSN16_IMM_CL_W(insn);
		db_printf("c.flw f%d, %d(%s)\n", rd, (int32_t)imm,
			  riscv_registers[rs1]);
#else
		imm = INSN16_IMM_CL_D(insn);
		db_printf("c.ld %s, %d(%s)\n", riscv_registers[rd],
			  (int32_t)imm, riscv_registers[rs1]);
#endif
		break;
	    case IN_Q0(Q0_FSD_SQ):
		rs1 = INSN16_RS1x(insn);
		rs2 = INSN16_RS2x(insn);
#if __riscv_xlen < 128
		imm = INSN16_IMM_CS_D(insn);
		db_printf("c.fsd f%d, %d(%s)\n", rs2, (int32_t)imm,
			  riscv_registers[rs1]);
#else
		imm = INSN16_IMM_CS_Q(insn);
		db_printf("c.sq %s, %d(%s)\n", riscv_registers[rs2],
			  (int32_t)imm, riscv_registers[rs1]);
#endif
		break;
	    case IN_Q0(Q0_SW):
		rs1 = INSN16_RS1x(insn);
		rs2 = INSN16_RS2x(insn);
		imm = INSN16_IMM_CS_W(insn);
		db_printf("c.sw %s, %d(%s)\n", riscv_registers[rs2],
			  (int32_t)imm, riscv_registers[rs1]);
		break;
	    case IN_Q0(Q0_FSW_SD):
		rs1 = INSN16_RS1x(insn);
		rs2 = INSN16_RS2x(insn);
#if __riscv_xlen == 32
		imm = INSN16_IMM_CS_W(insn);
		db_printf("c.fsw f%d, %d(%s)\n", rs2, (int32_t)imm,
			  riscv_registers[rs1]);
#else
		imm = INSN16_IMM_CS_D(insn);
		db_printf("c.sd %s, %d(%s)\n", riscv_registers[rs2],
			  (int32_t)imm, riscv_registers[rs1]);
#endif
		break;
	    case IN_Q1(Q1_NOP_ADDI):
		rd = INSN16_RS1(insn);
		imm = INSN16_IMM_CI_K(insn);
		if (rd == 0 && imm == 0) {
			db_printf("c.nop\n");
		} else if (rd == 0 && imm != 0) {
			/* undefined hint */
			return EINVAL;
		} else if (rd != 0 && imm == 0) {
			/* undefined hint */
			return EINVAL;
		} else {
			db_printf("c.addi %s, %s, 0x%lx\n",
				  riscv_registers[rd],
				  riscv_registers[rd],
				  maybe_signext64(imm));
		}
		break;
	    case IN_Q1(Q1_JAL_ADDIW):
#if __riscv_xlen == 32
		imm = INSN16_IMM_CJ(insn);
		db_printf("c.jal ");
		db_print_addr(loc + (int32_t)imm);
		db_printf("\n");
#else
		rd = INSN16_RS1(insn);
		imm = INSN16_IMM_CI_K(insn);
		db_printf("c.addiw %s, %s, 0x%lx\n", riscv_registers[rd],
			  riscv_registers[rd], maybe_signext64(imm));
#endif
		break;
	    case IN_Q1(Q1_LI):
		rd = INSN16_RS1(insn);
		imm = INSN16_IMM_CI_K(insn);
		db_printf("c.li %s, 0x%lx\n", riscv_registers[rd],
			  maybe_signext64(imm));
		break;
	    case IN_Q1(Q1_ADDI16SP_LUI):
		rd = INSN16_RS1(insn);
		if (rd == 2/*sp*/) {
			imm = INSN16_IMM_CI_K4(insn);
			db_printf("c.add16sp sp, 0x%lx\n",
				  maybe_signext64(imm));
		}
		else {
			imm = INSN16_IMM_CI_K12(insn);
			db_printf("c.lui %s, 0x%lx\n", riscv_registers[rd],
				  maybe_signext64(imm));
		}
		break;
	    case IN_Q1(Q1_MISC):
		imm = INSN16_IMM_CI_K(insn);
		rd = INSN16_RS1x(insn);
		switch (INSN16_FUNCT2a(insn)) {
		    case Q1MISC_SRLI:
		    case Q1MISC_SRAI:
#if __riscv_xlen == 32
			if (imm > 31) {
				/* reserved */
				return EINVAL;
			}
#elif __riscv_xlen == 64
			/* drop the sign-extension */
			imm &= 63;
#elif __riscv_xlen == 128
			if (imm == 0) {
				imm = 64;
			}
			else {
				imm &= 127;
			}
#endif
			db_printf("c.%s %s, %d\n",
				  INSN16_FUNCT2a(insn) == Q1MISC_SRLI ?
					  "srli" : "srai",
				  riscv_registers[rd], imm);
			break;
		    case Q1MISC_ANDI:
			db_printf("c.andi %s, 0x%lx\n", riscv_registers[rd],
				  maybe_signext64(imm));
			break;
		    case Q1MISC_MORE:
			rs2 = INSN16_RS2x(insn);
			switch (INSN16_FUNCT3c(insn)) {
			    case Q1MORE_SUB:
				db_printf("c.sub");
				break;
			    case Q1MORE_XOR:
				db_printf("c.xor");
				break;
			    case Q1MORE_OR:
				db_printf("c.or");
				break;
			    case Q1MORE_AND:
				db_printf("c.and");
				break;
			    case Q1MORE_SUBW:
				db_printf("c.subw");
				break;
			    case Q1MORE_ADDW:
				db_printf("c.addw");
				break;
			    default:
				return EINVAL;
			}
			db_printf(" %s, %s, %s\n", riscv_registers[rd],
				  riscv_registers[rd], riscv_registers[rs2]);
			break;
		}
		break;
	    case IN_Q1(Q1_J):
		imm = INSN16_IMM_CJ(insn);
		db_printf("c.j ");
		db_print_addr(loc + (int32_t)imm);
		db_printf("\n");
		break;
	    case IN_Q1(Q1_BEQZ):
		rs1 = INSN16_RS1x(insn);
		imm = INSN16_IMM_CB(insn);
		db_printf("c.beqz %s, ", riscv_registers[rs1]);
		db_print_addr(loc + (int32_t)imm);
		db_printf("\n");
		break;
	    case IN_Q1(Q1_BNEZ):
		rs1 = INSN16_RS1x(insn);
		imm = INSN16_IMM_CB(insn);
		db_printf("c.bnez %s, ", riscv_registers[rs1]);
		db_print_addr(loc + (int32_t)imm);
		db_printf("\n");
		break;
	    case IN_Q2(Q2_SLLI):
		rd = INSN16_RS1(insn);
		imm = INSN16_IMM_CI_K(insn);
#if __riscv_xlen == 32
		if (imm > 31) {
				/* reserved */
			return EINVAL;
		}
#elif __riscv_xlen == 64
		/* drop the sign-extension */
		imm &= 63;
#elif __riscv_xlen == 128
		if (imm == 0) {
			imm = 64;
		}
		else {
			/*
			 * XXX the manual is not clear on
			 * whether this is like c.srli/c.srai
			 * or truncates to 6 bits. I'm assuming
			 * the former.
			 */
			imm &= 127;
		}
#endif
		db_printf("c.slli %s, %d\n", riscv_registers[rd], imm);
		break;
	    case IN_Q2(Q2_FLDSP_LQSP):
		rd = INSN16_RS1(insn);
#if __riscv_xlen < 128
		imm = INSN16_IMM_CI_D(insn);
		db_printf("c.fldsp f%d, %d(sp)\n", rd, imm);
#else
		if (rd == 0) {
			/* reserved */
			return EINVAL;
		}
		imm = INSN16_IMM_CI_Q(insn);
		db_printf("c.lqsp %s, %d(sp)\n", riscv_registers[rd], imm);
#endif
		break;
	    case IN_Q2(Q2_LWSP):
		rd = INSN16_RS1(insn);
		if (rd == 0) {
			/* reserved */
			return EINVAL;
		}
		imm = INSN16_IMM_CI_W(insn);
		db_printf("c.lwsp %s, %d(sp)\n", riscv_registers[rd], imm);
		break;
	    case IN_Q2(Q2_FLWSP_LDSP):
		rd = INSN16_RS1(insn);
#if __riscv_xlen == 32
		imm = INSN16_IMM_CI_W(insn);
		db_printf("c.flwsp f%d, %d(sp)\n", rd, imm);
#else
		if (rd == 0) {
			/* reserved */
			return EINVAL;
		}
		imm = INSN16_IMM_CI_D(insn);
		db_printf("c.ldsp %s, %d(sp)\n", riscv_registers[rd], imm);
#endif
		break;
	    case IN_Q2(Q2_MISC):
		rs1 = INSN16_RS1(insn);
		rs2 = INSN16_RS2(insn);
		switch (INSN16_FUNCT1b(insn)) {
		    case Q2MISC_JR_MV:
			if (rs1 == 0) {
				return EINVAL;
			} else if (rs2 == 0) {
				db_printf("c.jr %s\n", riscv_registers[rs1]);
			} else {
				db_printf("c.mv %s, %s\n",
					  riscv_registers[rs1],
					  riscv_registers[rs2]);
			}
			break;
		    case Q2MISC_EBREAK_JALR_ADD:
			if (rs1 == 0 && rs2 == 0) {
				db_printf("c.ebreak\n");
			} else if (rs2 == 0) {
				db_printf("c.jalr %s\n", riscv_registers[rs1]);
			} else if (rs1 == 0) {
				return EINVAL;
			} else {
				db_printf("c.add %s, %s, %s\n",
					  riscv_registers[rs1],
					  riscv_registers[rs1],
					  riscv_registers[rs2]);
			}
		    break;
		}
		break;
	    case IN_Q2(Q2_FSDSP_SQSP):
		rs2 = INSN16_RS2(insn);
#if __riscv_xlen < 128
		imm = INSN16_IMM_CSS_D(insn);
		db_printf("c.fsdsp f%d, %d(sp)\n", rs2, imm);
#else
		imm = INSN16_IMM_CSS_Q(insn);
		db_printf("c.sqsp %s, %d(sp)\n", riscv_registers[rs2], imm);
#endif
		break;
	    case IN_Q2(Q2_SWSP):
		rs2 = INSN16_RS2(insn);
		imm = INSN16_IMM_CSS_W(insn);
		db_printf("c.swsp %s, %d(sp)\n", riscv_registers[rs2], imm);
		break;
	    case IN_Q2(Q2_FSWSP_SDSP):
		rs2 = INSN16_RS2(insn);
#if __riscv_xlen == 32
		imm = INSN16_IMM_CSS_W(insn);
		db_printf("c.fswsp f%d, %d(sp)\n", rs2, imm);
#else
		imm = INSN16_IMM_CSS_D(insn);
		db_printf("c.sdsp %s, %d(sp)\n", riscv_registers[rs2], imm);
#endif
		break;
	    default:
		/* 0b11 marks 32-bit instructions and shouldn't come here */
		KASSERT(INSN16_QUADRANT(insn) != 0b11);
		return EINVAL;
	}
	return 0;
}

////////////////////////////////////////////////////////////
// 32-bit instructions

/* match flags */
#define CHECK_F3	0x0001		/* check funct3 field */
#define CHECK_F7	0x0002		/* check funct7 field */
#define CHECK_F5	0x0004		/* check tpo of funct7 field only */
#define CHECK_RS2	0x0008		/* check rs2 as quaternary opcode */
#define SHIFT32		0x0010		/* 32-bit immediate shift */
#define SHIFT64		0x0020		/* 64-bit immediate shift */
#define RD_0		0x0040		/* rd field should be 0 */
#define RS1_0		0x0080		/* rs1 field should be 0 */
#define RS2_0		0x0100		/* rs2 field should be 0 */
#define IMM_0		0x0200		/* immediate value should be 0 */
#define F3AMO		0x0400		/* expect amo size in funct3 */
#define F3ROUND		0x0800		/* expect fp rounding mode in funct3 */
#define F7SIZE		0x1000		/* expect fp size in funct7:0-1 */
#define RS2_FSIZE	0x2000		/* expect fp size in rs2 */
#define RS2_FSIZE_INT	0x4000		/* expect fp size in rs2 */
#define FENCEFM		0x8000		/* fence mode in top 4 bits of imm */
/* do not add more without increasing the field size below */

#ifdef _LP64 /* disassembling ourself so can use our build flags... */
#define SHIFTNATIVE SHIFT64
#else
#define SHIFTNATIVE SHIFT32
#endif

/* print flags */
#define MEMORYIMM	0x001		/* print immediate as 0(reg) */
#define FENCEIMM	0x002		/* print fence instruction codes */
#define DECIMM		0x004  		/* print immediate in decimal */
#define BRANCHIMM	0x008		/* print immediate as branch target */
#define CSRIMM		0x010		/* immediate is csr number */
#define CSRIIMM		0x020		/* ... also an immediate in rs1 */
#define AMOAQRL		0x040		/* print acquire/release bits of amo */
#define RS2SIZE_FIRST	0x080		/* print rs2 size before funct7 size */
#define RD_FREG		0x100		/* rd is a fpu reg */
#define RS1_FREG	0x200		/* rs1 is a fpu reg */
#define RS2_FREG	0x400		/* rs2 is a fpu reg */
#define ISCVT		0x800		/* is an fpu conversion op */
/* do not add more without increasing the field size below */

#define ALL_FREG (RD_FREG | RS1_FREG | RS2_FREG)
#define RS12_FREG (RS1_FREG | RS2_FREG)

/* entries for matching within a major opcode */
struct riscv_disasm_insn {
	const char *name;
	unsigned int matchflags: 16,
		funct3: 3,
		funct7: 7,
		rs2: 5;
	unsigned int printflags: 12;
};

/* format codes */
#define FMT_R	0
#define FMT_R4	1
#define FMT_I	2
#define FMT_In	3
#define FMT_S	4
#define FMT_B	5
#define FMT_U	6
#define FMT_J	7
#define FMT_UNKNOWN 8
#define FMT_ASSERT 9

/* top-level opcode dispatch */
struct riscv_disasm32_entry {
	uint8_t fmt;
	union {
		// R4, In, U, J
		const char *name;
		// R, I, S, B
	        struct {
			const struct riscv_disasm_insn *v;
			unsigned n;
		} entries;
	} u;
};

#define INSN_F3(n, f3, moretests, pflags) \
	{						\
		.name = n,				\
		.matchflags = CHECK_F3 | moretests,	\
		.funct3 = f3, .funct7 = 0, .rs2 = 0,	\
		.printflags = pflags,			\
	}

#define INSN_F5(n, f5, moretests, pflags) \
	{						\
		.name = n,				\
		.matchflags = CHECK_F7 | CHECK_F5 | moretests,	\
		.funct3 = 0, .funct7 = f5 << 2,	.rs2 = 0, \
		.printflags = pflags,			\
	}

#define INSN_F53(n, f5, f3, moretests, pflags) \
	{						\
		.name = n,				\
		.matchflags = CHECK_F7 | CHECK_F5 | CHECK_F3 | moretests, \
		.funct3 = f3, .funct7 = f5 << 2, .rs2 = 0, \
		.printflags = pflags,			\
	}

#define INSN_F7(n, f7, moretests, pflags) \
	{						\
		.name = n,				\
		.matchflags = CHECK_F7 | moretests,	\
		.funct3 = 0, .funct7 = f7, .rs2 = 0,	\
		.printflags = pflags,			\
	}

#define INSN_F73(n, f7, f3, moretests, pflags) \
	{						\
		.name = n,				\
		.matchflags = CHECK_F7 | CHECK_F3 | moretests,	\
		.funct3 = f3, .funct7 = f7, .rs2 = 0,	\
		.printflags = pflags,			\
	}

#define INSN_F37(n, f3, f7, moretests, pflags) \
	INSN_F73(n, f7, f3, moretests, pflags)

#define INSN_USER(n, rs2val, moretests, pflags) \
	{						\
		.name = n,				\
		.matchflags = CHECK_F7 | CHECK_F3 | CHECK_RS2 | moretests, \
		.funct3 = SYSTEM_PRIV, .funct7 = PRIV_USER, \
		.rs2 = rs2val,				\
		.printflags = pflags,			\
	}

#define INSN_SYSTEM(n, rs2val, moretests, pflags) \
	{						\
		.name = n,				\
		.matchflags = CHECK_F7 | CHECK_F3 | CHECK_RS2 | moretests, \
		.funct3 = SYSTEM_PRIV, .funct7 = PRIV_SYSTEM, \
		.rs2 = rs2val,				\
		.printflags = pflags,			\
	}

#define INSN_MACHINE(n, rs2val, moretests, pflags) \
	{						\
		.name = n,				\
		.matchflags = CHECK_F7 | CHECK_F3 | CHECK_RS2 | moretests, \
		.funct3 = SYSTEM_PRIV, .funct7 = PRIV_MACHINE, \
		.rs2 = rs2val,				\
		.printflags = pflags,			\
	}

static const struct riscv_disasm_insn riscv_disasm_miscmem[] = {
	INSN_F3("fence",   MISCMEM_FENCE,  RD_0 | RS1_0 | FENCEFM, FENCEIMM),
	INSN_F3("fence.i", MISCMEM_FENCEI, RD_0 | RS1_0 | IMM_0, 0),
};

static const struct riscv_disasm_insn riscv_disasm_load[] = {
	INSN_F3("lb", LOAD_LB, 0, MEMORYIMM),
	INSN_F3("lh", LOAD_LH, 0, MEMORYIMM),
	INSN_F3("lw", LOAD_LW, 0, MEMORYIMM),
	INSN_F3("ld", LOAD_LD, 0, MEMORYIMM),
	INSN_F3("lbu", LOAD_LBU, 0, MEMORYIMM),
	INSN_F3("lhu", LOAD_LHU, 0, MEMORYIMM),
	INSN_F3("lwu", LOAD_LWU, 0, MEMORYIMM),
};

static const struct riscv_disasm_insn riscv_disasm_loadfp[] = {
	INSN_F3("flw", LOADFP_FLW, 0, MEMORYIMM | RD_FREG),
	INSN_F3("fld", LOADFP_FLD, 0, MEMORYIMM | RD_FREG),
	INSN_F3("flq", LOADFP_FLQ, 0, MEMORYIMM | RD_FREG),
};

static const struct riscv_disasm_insn riscv_disasm_opimm[] = {
	INSN_F3("nop", OP_ADDSUB, RD_0 | RS1_0 | IMM_0, 0),
	INSN_F3("addi", OP_ADDSUB, 0, 0),
	INSN_F3("slti", OP_SLT, 0, 0),
	INSN_F3("sltiu", OP_SLTU, 0, 0),
	INSN_F3("xori", OP_XOR, 0, 0),
	INSN_F3("ori", OP_OR, 0, 0),
	INSN_F3("andi", OP_AND, 0, 0),
	INSN_F37("slli", OP_SLL, OP_ARITH, SHIFTNATIVE, DECIMM),
	INSN_F37("srli", OP_SRX, OP_ARITH, SHIFTNATIVE, DECIMM),
	INSN_F37("srai", OP_SRX, OP_NARITH, SHIFTNATIVE, DECIMM),
};

static const struct riscv_disasm_insn riscv_disasm_opimm32[] = {
	INSN_F3("addiw", OP_ADDSUB, 0, 0),
	INSN_F37("slliw", OP_SLL, OP_ARITH, SHIFT32, DECIMM),
	INSN_F37("srliw", OP_SRX, OP_ARITH, SHIFT32, DECIMM),
	INSN_F37("sraiw", OP_SRX, OP_NARITH, SHIFT32, DECIMM),
};

static const struct riscv_disasm_insn riscv_disasm_store[] = {
	INSN_F3("sb", STORE_SB, 0, MEMORYIMM),
	INSN_F3("sh", STORE_SH, 0, MEMORYIMM),
	INSN_F3("sw", STORE_SW, 0, MEMORYIMM),
	INSN_F3("sd", STORE_SD, 0, MEMORYIMM),
};

static const struct riscv_disasm_insn riscv_disasm_storefp[] = {
	INSN_F3("fsw", STOREFP_FSW, 0, MEMORYIMM | RS2_FREG),
	INSN_F3("fsd", STOREFP_FSD, 0, MEMORYIMM | RS2_FREG),
	INSN_F3("fsq", STOREFP_FSQ, 0, MEMORYIMM | RS2_FREG),
};

static const struct riscv_disasm_insn riscv_disasm_branch[] = {
	INSN_F3("beq", BRANCH_BEQ, 0, BRANCHIMM),
	INSN_F3("bne", BRANCH_BNE, 0, BRANCHIMM),
	INSN_F3("blt", BRANCH_BLT, 0, BRANCHIMM),
	INSN_F3("bge", BRANCH_BGE, 0, BRANCHIMM),
	INSN_F3("bltu", BRANCH_BLTU, 0, BRANCHIMM),
	INSN_F3("bgeu", BRANCH_BGEU, 0, BRANCHIMM),
};

static const struct riscv_disasm_insn riscv_disasm_system[] = {
	INSN_F3("csrw", SYSTEM_CSRRW, RD_0, CSRIMM),
	INSN_F3("csrrw", SYSTEM_CSRRW, 0, CSRIMM),
	INSN_F3("csrr", SYSTEM_CSRRS, RS1_0, CSRIMM),
	INSN_F3("csrrs", SYSTEM_CSRRS, 0, CSRIMM),
	INSN_F3("csrrc", SYSTEM_CSRRC, 0, CSRIMM),
	INSN_F3("csrwi", SYSTEM_CSRRWI, RD_0, CSRIIMM),
	INSN_F3("csrrwi", SYSTEM_CSRRWI, 0, CSRIIMM),
	INSN_F3("csrrsi", SYSTEM_CSRRSI, 0, CSRIIMM),
	INSN_F3("csrrci", SYSTEM_CSRRCI, 0, CSRIIMM),
	INSN_F37("sfence.vma", SYSTEM_PRIV, PRIV_SFENCE_VMA, RD_0, 0),
	INSN_F37("hfence.bvma", SYSTEM_PRIV, PRIV_HFENCE_BVMA, 0, 0),
	INSN_F37("hfence.gvma", SYSTEM_PRIV, PRIV_HFENCE_GVMA, 0, 0),
	INSN_USER("ecall", USER_ECALL, RD_0 | RS1_0, 0),
	INSN_USER("ebreak", USER_EBREAK, RD_0 | RS1_0, 0),
	INSN_USER("uret", USER_URET, RD_0 | RS1_0, 0),
	INSN_SYSTEM("sret", SYSTEM_SRET, RD_0 | RS1_0, 0),
	INSN_SYSTEM("wfi", SYSTEM_WFI, RD_0 | RS1_0, 0),
	INSN_MACHINE("mret", MACHINE_MRET, RD_0 | RS1_0, 0),
};

static const struct riscv_disasm_insn riscv_disasm_amo[] = {
	INSN_F5("amoadd",  AMO_ADD,  F3AMO, AMOAQRL),
	INSN_F5("amoswap", AMO_SWAP, F3AMO, AMOAQRL),
	INSN_F5("lr",      AMO_LR,   F3AMO | RS2_0, AMOAQRL),
	INSN_F5("sc",      AMO_SC,   F3AMO, AMOAQRL),
	INSN_F5("amoxor",  AMO_XOR,  F3AMO, AMOAQRL),
	INSN_F5("amoor",   AMO_OR,   F3AMO, AMOAQRL),
	INSN_F5("amoand",  AMO_AND,  F3AMO, AMOAQRL),
	INSN_F5("amomin",  AMO_MIN,  F3AMO, AMOAQRL),
	INSN_F5("amomax",  AMO_MAX,  F3AMO, AMOAQRL),
	INSN_F5("amominu", AMO_MINU, F3AMO, AMOAQRL),
	INSN_F5("amomaxu", AMO_MAXU, F3AMO, AMOAQRL),
};

static const struct riscv_disasm_insn riscv_disasm_op[] = {
	INSN_F37("add", OP_ADDSUB, OP_ARITH, 0, 0),
	INSN_F37("sub", OP_ADDSUB, OP_NARITH, 0, 0),
	INSN_F37("sll", OP_SLL,    OP_ARITH, 0, 0),
	INSN_F37("slt", OP_SLT,    OP_ARITH, 0, 0),
	INSN_F37("sltu", OP_SLTU,  OP_ARITH, 0, 0),
	INSN_F37("xor", OP_XOR,    OP_ARITH, 0, 0),
	INSN_F37("srl", OP_SRX,    OP_ARITH, 0, 0),
	INSN_F37("sra", OP_SRX,    OP_NARITH, 0, 0),
	INSN_F37("or",  OP_OR,     OP_ARITH, 0, 0),
	INSN_F37("and", OP_AND,    OP_ARITH, 0, 0),
	INSN_F37("mul", OP_MUL,    OP_MULDIV, 0, 0),
	INSN_F37("mulh", OP_MULH,  OP_MULDIV, 0, 0),
	INSN_F37("mulhsu", OP_MULHSU, OP_MULDIV, 0, 0),
	INSN_F37("mulhu", OP_MULHU, OP_MULDIV, 0, 0),
	INSN_F37("div", OP_DIV,    OP_MULDIV, 0, 0),
	INSN_F37("divu", OP_DIVU,  OP_MULDIV, 0, 0),
	INSN_F37("rem", OP_REM,    OP_MULDIV, 0, 0),
	INSN_F37("remu", OP_REMU,  OP_MULDIV, 0, 0),
};

static const struct riscv_disasm_insn riscv_disasm_op32[] = {
	INSN_F37("addw", OP_ADDSUB, OP_ARITH, 0, 0),
	INSN_F37("subw", OP_ADDSUB, OP_NARITH, 0, 0),
	INSN_F37("sllw", OP_SLL,    OP_ARITH, 0, 0),
	INSN_F37("srlw", OP_SRX,    OP_ARITH, 0, 0),
	INSN_F37("sraw", OP_SRX,    OP_NARITH, 0, 0),
	INSN_F37("mulw", OP_MUL,    OP_MULDIV, 0, 0),
	INSN_F37("divw", OP_DIV,    OP_MULDIV, 0, 0),
	INSN_F37("divuw", OP_DIVU,  OP_MULDIV, 0, 0),
	INSN_F37("remw", OP_REM,    OP_MULDIV, 0, 0),
	INSN_F37("remuw", OP_REMU,  OP_MULDIV, 0, 0),
};

static const struct riscv_disasm_insn riscv_disasm_opfp[] = {
	INSN_F5("fadd", OPFP_ADD, F7SIZE|F3ROUND, ALL_FREG),
	INSN_F5("fsub", OPFP_SUB, F7SIZE|F3ROUND, ALL_FREG),
	INSN_F5("fmul", OPFP_MUL, F7SIZE|F3ROUND, ALL_FREG),
	INSN_F5("fdiv", OPFP_DIV, F7SIZE|F3ROUND, ALL_FREG),
	INSN_F53("fsgnj", OPFP_SGNJ, SGN_SGNJ, F7SIZE, ALL_FREG),
	INSN_F53("fsgnjn", OPFP_SGNJ, SGN_SGNJN, F7SIZE, ALL_FREG),
	INSN_F53("fsgnjx", OPFP_SGNJ, SGN_SGNJX, F7SIZE, ALL_FREG),
	INSN_F53("fmin", OPFP_MINMAX, MINMAX_MIN, F7SIZE, ALL_FREG),
	INSN_F53("fmax", OPFP_MINMAX, MINMAX_MAX, F7SIZE, ALL_FREG),
	INSN_F5("fcvt", OPFP_CVTFF, F7SIZE|F3ROUND|RS2_FSIZE,
		ISCVT | ALL_FREG),
	INSN_F5("fsqrt", OPFP_SQRT, F7SIZE|F3ROUND|RS2_0, ALL_FREG),
	INSN_F53("fle", OPFP_CMP, CMP_LE, F7SIZE, RS12_FREG),
	INSN_F53("flt", OPFP_CMP, CMP_LT, F7SIZE, RS12_FREG),
	INSN_F53("feq", OPFP_CMP, CMP_EQ, F7SIZE, RS12_FREG),
	INSN_F5("fcvt", OPFP_CVTIF, F7SIZE|F3ROUND|RS2_FSIZE|RS2_FSIZE_INT,
		ISCVT | RS2SIZE_FIRST | RS1_FREG),
	INSN_F5("fcvt", OPFP_CVTFI, F7SIZE|F3ROUND|RS2_FSIZE|RS2_FSIZE_INT,
		ISCVT | RD_FREG),
	INSN_F53("fclass", OPFP_MVFI_CLASS, MVFI_CLASS_CLASS, F7SIZE|RS2_0,
		 RS1_FREG),
	INSN_F73("fmv.x.w", (OPFP_MVFI_CLASS << 2) | OPFP_S, MVFI_CLASS_MVFI,
		 RS2_0, RS1_FREG),
	INSN_F73("fmv.w.x", (OPFP_MVIF << 2) | OPFP_S, 0,
		 RS2_0, RD_FREG),
	INSN_F73("fmv.x.d", (OPFP_MVFI_CLASS << 2) | OPFP_D, MVFI_CLASS_MVFI,
		 RS2_0, RS1_FREG),
	INSN_F73("fmv.d.x", (OPFP_MVIF << 2) | OPFP_D, 0,
		 RS2_0, RD_FREG),
};

#define TABLE(table) \
	.u.entries.v = table, .u.entries.n = __arraycount(table)

static const struct riscv_disasm32_entry riscv_disasm32[32] = {
	[OPCODE_AUIPC] =   { .fmt = FMT_U, .u.name = "auipc" },
	[OPCODE_LUI] =     { .fmt = FMT_U, .u.name = "lui" },
	[OPCODE_JAL] =     { .fmt = FMT_J, .u.name = "jal" },
	[OPCODE_JALR] =    { .fmt = FMT_In, .u.name = "jalr" },
	[OPCODE_MISCMEM] = { .fmt = FMT_I, TABLE(riscv_disasm_miscmem) },
	[OPCODE_LOAD] =    { .fmt = FMT_I, TABLE(riscv_disasm_load) },
	[OPCODE_LOADFP] =  { .fmt = FMT_I, TABLE(riscv_disasm_loadfp) },
	[OPCODE_OPIMM] =   { .fmt = FMT_I, TABLE(riscv_disasm_opimm) },
	[OPCODE_OPIMM32] = { .fmt = FMT_I, TABLE(riscv_disasm_opimm32) },
	[OPCODE_STORE] =   { .fmt = FMT_S, TABLE(riscv_disasm_store) },
	[OPCODE_STOREFP] = { .fmt = FMT_S, TABLE(riscv_disasm_storefp) },
	[OPCODE_BRANCH] =  { .fmt = FMT_B, TABLE(riscv_disasm_branch) },
	[OPCODE_SYSTEM] =  { .fmt = FMT_R, TABLE(riscv_disasm_system) },
	[OPCODE_AMO] =     { .fmt = FMT_R, TABLE(riscv_disasm_amo) },
	[OPCODE_OP] =      { .fmt = FMT_R, TABLE(riscv_disasm_op) },
	[OPCODE_OP32] =    { .fmt = FMT_R, TABLE(riscv_disasm_op32) },
	[OPCODE_OPFP] =    { .fmt = FMT_R, TABLE(riscv_disasm_opfp) },
	[OPCODE_MADD] =    { .fmt = FMT_R4, .u.name = "fmadd" },
	[OPCODE_MSUB] =    { .fmt = FMT_R4, .u.name = "fmsub" },
	[OPCODE_NMADD] =   { .fmt = FMT_R4, .u.name = "fnmadd" },
	[OPCODE_NMSUB] =   { .fmt = FMT_R4, .u.name = "fnmsub" },
	[OPCODE_CUSTOM0] = { .fmt = FMT_UNKNOWN },
	[OPCODE_CUSTOM1] = { .fmt = FMT_UNKNOWN },
	[OPCODE_CUSTOM2] = { .fmt = FMT_UNKNOWN },
	[OPCODE_CUSTOM3] = { .fmt = FMT_UNKNOWN },
	[OPCODE_rsvd21] =  { .fmt = FMT_UNKNOWN },
	[OPCODE_rsvd26] =  { .fmt = FMT_UNKNOWN },
	[OPCODE_rsvd29] =  { .fmt = FMT_UNKNOWN },
	[OPCODE_X48a] =    { .fmt = FMT_ASSERT },
	[OPCODE_X48b] =    { .fmt = FMT_ASSERT },
	[OPCODE_X64] =     { .fmt = FMT_ASSERT },
	[OPCODE_X80] =     { .fmt = FMT_ASSERT },
};

static const struct riscv_disasm_insn *
riscv_disasm_match(const struct riscv_disasm_insn *table, unsigned num,
		   uint32_t insn, uint32_t imm)
{
	unsigned i, f3, f7, testf7;
	const struct riscv_disasm_insn *info;

	f3 = INSN_FUNCT3(insn);
	f7 = INSN_FUNCT7(insn);
	for (i=0; i<num; i++) {
		info = &table[i];

		/* always check funct3 first */
		if (info->matchflags & CHECK_F3) {
			if (info->funct3 != f3) {
				continue;
			}
		}

		/* now funct7 */
		testf7 = f7;
		if (info->matchflags & SHIFT64) {
			/* shift count leaks into the bottom bit of funct7 */
			testf7 &= 0b1111110;
		}
		if (info->matchflags & CHECK_F5) {
			/* other stuff in the bottom two bits, don't look */
			testf7 &= 0b1111100;
		}
		if (info->matchflags & CHECK_F7) {
			if (info->funct7 != testf7) {
				continue;
			}
		}

		/* finally rs2 as the 4th opcode field */
		if (info->matchflags & CHECK_RS2) {
			if (info->rs2 != INSN_RS2(insn)) {
				continue;
			}
		}

		/* check fields that are supposed to be 0 */
		if (info->matchflags & RD_0) {
			if (INSN_RD(insn) != 0) {
				continue;
			}
		}
		if (info->matchflags & RS1_0) {
			if (INSN_RS1(insn) != 0) {
				continue;
			}
		}
		if (info->matchflags & RS2_0) {
			/* this could be folded into CHECK_RS2 */
			/* (but would make the initializations uglier) */
			if (INSN_RS2(insn) != 0) {
				continue;
			}
		}
		if (info->matchflags & IMM_0) {
			if (imm != 0) {
				continue;
			}
		}

		/* other checks */
		if (info->matchflags & F3AMO) {
			if (f3 != AMO_W && f3 != AMO_D) {
				continue;
			}
		}
		if (info->matchflags & F3ROUND) {
			switch (f3) {
			    case ROUND_RNE:
			    case ROUND_RTZ:
			    case ROUND_RDN:
			    case ROUND_RUP:
			    case ROUND_RMM:
			    case ROUND_DYN:
				break;
			    default:
				continue;
			}
		}
		if (info->matchflags & F7SIZE) {
			/* fpu size bits at bottom of funct7 */
			/* always floating sizes */
			switch (f7 & 3) {
			    case OPFP_S:
			    case OPFP_D:
			    case OPFP_Q:
				break;
			    default:
				continue;
			}
		}
		if (info->matchflags & RS2_FSIZE) {
			/* fpu size bits in rs2 field */
			if (info->matchflags & RS2_FSIZE_INT) {
				/* integer sizes */
				switch (INSN_RS2(insn)) {
				    case OPFP_W:
				    case OPFP_WU:
				    case OPFP_L:
				    case OPFP_LU:
					break;
				    default:
					continue;
				}
			}
			else {
				/* floating sizes */
				switch (INSN_RS2(insn)) {
				    case OPFP_S:
				    case OPFP_D:
				    case OPFP_Q:
					break;
				    default:
					continue;
				}
			}
		}
		if (info->matchflags & FENCEFM) {
			/* imm is 12 bits, upper 4 are a fence mode */
			switch (imm >> 8) {
			    case FENCE_FM_NORMAL:
			    case FENCE_FM_TSO:
				break;
			    default:
				continue;
			}
		}

		/* passed all tests */
		return info;
	}
	/* no match */
	return NULL;
}

static void
db_print_riscv_fencebits(unsigned bits)
{
	if (bits == 0) {
		db_printf("0");
	}
	else {
		db_printf("%s%s%s%s",
			  (bits & FENCE_INPUT) ? "i" : "",
			  (bits & FENCE_OUTPUT) ? "o" : "",
			  (bits & FENCE_READ) ? "r" : "",
			  (bits & FENCE_WRITE) ? "w" : "");
	}
}

static void
db_print_riscv_reg(unsigned reg, bool isfreg)
{
	if (isfreg) {
		db_printf("f%d", reg);
	}
	else {
		db_printf("%s", riscv_registers[reg]);
	}
}

static const char *
riscv_int_size(unsigned fpsize)
{
	switch (fpsize) {
	    case OPFP_W: return ".w";
	    case OPFP_WU: return ".wu";
	    case OPFP_L: return ".l";
	    case OPFP_LU: return ".lu";
	    default:
		/* matching should prevent it coming here */
		KASSERT(0);
		return ".?";
	}
}

static const char *
riscv_fp_size(unsigned fpsize)
{
	switch (fpsize) {
	    case OPFP_S: return ".s";
	    case OPFP_D: return ".d";
	    case OPFP_Q: return ".q";
	    default:
		/* matching should prevent it coming here */
		KASSERT(0);
		return ".?";
	}
}

static bool
larger_f_i(unsigned sz1, unsigned sz2)
{
	switch (sz1) {
	    case OPFP_S:
		break;
	    case OPFP_D:
		switch (sz2) {
		    case OPFP_W:
		    case OPFP_WU:
			return true;
		    default:
			break;
		}
		break;
	    case OPFP_Q:
		switch (sz2) {
		    case OPFP_W:
		    case OPFP_WU:
		    case OPFP_L:
		    case OPFP_LU:
			return true;
		    default:
			break;
		}
		break;
	    default:
		/* matching should keep it from coming here */
		KASSERT(0);
		break;
	}
	return false;
}

static bool
larger_f_f(unsigned sz1, unsigned sz2)
{
	switch (sz1) {
	    case OPFP_S:
		break;
	    case OPFP_D:
		switch (sz2) {
		    case OPFP_S:
			return true;
		    default:
			break;
		}
		break;
	    case OPFP_Q:
		switch (sz2) {
		    case OPFP_S:
		    case OPFP_D:
			return true;
		    default:
			break;
		}
		break;
	    default:
		/* matching should keep it from coming here */
		KASSERT(0);
		break;
	}
	return false;
}

static void
db_print_riscv_fpround(const char *sep, unsigned round)
{
	switch (round) {
	    case ROUND_RNE: db_printf("%srne", sep); break;
	    case ROUND_RTZ: db_printf("%srtz", sep); break;
	    case ROUND_RDN: db_printf("%srdn", sep); break;
	    case ROUND_RUP: db_printf("%srup", sep); break;
	    case ROUND_RMM: db_printf("%srmm", sep); break;
	    case ROUND_DYN: break;
	    default:
		/* matching should prevent it coming here */
		KASSERT(0);
		db_printf("%s<unknown-rounding-mode>", sep);
		break;
	}
}


static void
db_print_riscv_insnname(uint32_t insn, const struct riscv_disasm_insn *info)
{
	db_printf("%s", info->name);

	/* accumulated mode cruft on the name */
	if (info->matchflags & F3AMO) {
		db_printf("%s", INSN_FUNCT3(insn) == AMO_W ? ".w" : ".d");
	}
	if ((info->matchflags & RS2_FSIZE) &&
	    (info->printflags & RS2SIZE_FIRST)) {
		if (info->matchflags & RS2_FSIZE_INT) {
			db_printf("%s", riscv_int_size(INSN_RS2(insn)));
		}
		else {
			db_printf("%s", riscv_fp_size(INSN_RS2(insn)));
		}
	}
	if (info->matchflags & F7SIZE) {
		db_printf("%s", riscv_fp_size(INSN_FUNCT7(insn) & 3));
	}
	if ((info->matchflags & RS2_FSIZE) &&
	    (info->printflags & RS2SIZE_FIRST) == 0) {
		if (info->matchflags & RS2_FSIZE_INT) {
			db_printf("%s", riscv_int_size(INSN_RS2(insn)));
		}
		else {
			db_printf("%s", riscv_fp_size(INSN_RS2(insn)));
		}
	}
	if (info->matchflags & FENCEFM) {
		/*
		 * The fence mode is the top 4 bits of the instruction,
		 * which is the top 4 bits of funct7, so get it from
		 * there. Elsewhere in this file it's defined in terms
		 * of the immediate though. XXX tidy up
		 */
		if ((INSN_FUNCT7(insn) >> 3) == FENCE_FM_TSO) {
			db_printf(".tso");
		}
	}
	if (info->printflags & AMOAQRL) {
		db_printf("%s%s",
			  INSN_FUNCT7(insn) & AMO_AQ ? ".aq" : "",
			  INSN_FUNCT7(insn) & AMO_RL ? ".rl" : "");
	}
}

static int
db_disasm_32(db_addr_t loc, uint32_t insn, bool altfmt)
{
	unsigned opcode;
	const struct riscv_disasm32_entry *d;
	unsigned numtable;
	const struct riscv_disasm_insn *table, *info;
	const char *sep = " ";
	uint32_t imm;

	opcode = INSN_OPCODE32(insn);
	d = &riscv_disasm32[opcode];
	switch (d->fmt) {
	    case FMT_R:
		/* register ops */
		table = d->u.entries.v;
		numtable = d->u.entries.n;
		info = riscv_disasm_match(table, numtable, insn, 0);
		if (info == NULL) {
			return EINVAL;
		}

		/* name */
		db_print_riscv_insnname(insn, info);

		/* rd */
		if ((info->matchflags & RD_0) == 0) {
			db_printf("%s", sep);
			db_print_riscv_reg(INSN_RD(insn),
					   info->printflags & RD_FREG);
			sep = ", ";
		}

		if (info->printflags & CSRIMM) {
			/*
			 * CSR instruction; these appear under a major
			 * opcode with register format, but they
			 * actually use the I format. Sigh. The
			 * immediate field contains the CSR number and
			 * prints _before_ rs1.
			 */
			imm = INSN_IMM_I(insn);
			db_printf("%s0x%x, ", sep, (int32_t)imm);
			db_print_riscv_reg(INSN_RS1(insn),
					   info->printflags & RS1_FREG);
		} else if (info->printflags & CSRIIMM) {
			/*
			 * CSR instruction with immediate; the CSR
			 * number is in the immediate fiel and the RS1
			 * field contains the immediate. Bleck.
			 */
			imm = INSN_IMM_I(insn);
			db_printf("%s0x%x, %d", sep, (int32_t)imm,
				  INSN_RS1(insn));
		}
		else {
			/* rs1 */
			if ((info->matchflags & RS1_0) == 0) {
				db_printf("%s", sep);
				db_print_riscv_reg(INSN_RS1(insn),
					   info->printflags & RS1_FREG);
				sep = ", ";
			}

			/* rs2 */
			if ((info->matchflags & RS2_0) == 0 &&
			    (info->matchflags & CHECK_RS2) == 0 &&
			    (info->matchflags & RS2_FSIZE) == 0) {
				db_printf("%s", sep);
				db_print_riscv_reg(INSN_RS2(insn),
					   info->printflags & RS2_FREG);
			}
		}

		if (info->matchflags & F3ROUND) {
			/*
			 * Suppress rounding mode print for insns that
			 * never round, because gas encodes it as 0
			 * ("rup") rather than the normal default
			 * ("dyn").
			 *
			 * These are: convert float to larger float,
			 * convert int to float larger than the float.
			 */
			bool suppress;

			if (info->printflags & ISCVT) {
				KASSERT(info->matchflags & F7SIZE);
				KASSERT(info->matchflags & RS2_FSIZE);
				if (info->matchflags & RS2SIZE_FIRST) {
					/* convert to int */
					suppress = false;
				}
				else if (info->matchflags & RS2_FSIZE_INT) {
					/* convert from int */
					suppress = larger_f_i(
						INSN_FUNCT7(insn) & 3,
						INSN_RS2(insn));
				}
				else {
					/* convert from float */
					suppress = larger_f_f(
						INSN_FUNCT7(insn) & 3,
						INSN_RS2(insn));
				}
			}
			else {
				suppress = false;
			}

			if (!suppress) {
				db_print_riscv_fpround(sep, INSN_FUNCT3(insn));
			}
		}

		db_printf("\n");
		break;
	    case FMT_R4:
		db_printf("%s%s f%d, f%d, f%d, f%d", d->u.name,
			  riscv_fp_size(INSN_FUNCT7(insn) & 3),
			  INSN_RD(insn),
			  INSN_RS1(insn),
			  INSN_RS2(insn),
			  INSN_FUNCT7(insn) >> 2);
		db_print_riscv_fpround(", ", INSN_FUNCT3(insn));
		db_printf("\n");
	        break;
	    case FMT_I:
		/* immediates */
		imm = INSN_IMM_I(insn);

		table = d->u.entries.v;
		numtable = d->u.entries.n;
		info = riscv_disasm_match(table, numtable, insn, imm);
		if (info == NULL) {
			return EINVAL;
		}

		if (info->matchflags & SHIFT32) {
			imm &= 31;
		} else if (info->matchflags & SHIFT64) {
			imm &= 63;
		}

		/* name */
		db_print_riscv_insnname(insn, info);

		/* rd */
		if ((info->matchflags & RD_0) == 0) {
			db_printf("%s", sep);
			db_print_riscv_reg(INSN_RD(insn),
					   info->printflags & RD_FREG);
			sep = ", ";
		}

		if (info->printflags & MEMORYIMM) {
			db_printf("%s", sep);
			db_printf("%d(", (int32_t)imm);
			db_print_riscv_reg(INSN_RS1(insn),
					   info->printflags & RS1_FREG);
			db_printf(")");
		}
		else {
			/* rs1 */
			if ((info->matchflags & RS1_0) == 0) {
				db_printf("%s", sep);
				db_print_riscv_reg(INSN_RS1(insn),
						  info->printflags & RS1_FREG);
				sep = ", ";
			}

			/* imm */
			if (info->matchflags & IMM_0) {
				/* nothing */
			} else if (info->printflags & FENCEIMM) {
				unsigned pred, succ;

				/* fm is part of the name, doesn't go here */
				pred = (imm >> 4) & 0xf;
				succ = imm & 0xf;
				db_printf("%s", sep);
				db_print_riscv_fencebits(pred);
				db_printf(", ");
				db_print_riscv_fencebits(succ);
			} else if (info->printflags & BRANCHIMM) {
				/* should be B format and not come here */
				KASSERT(0);
			} else if (info->printflags & DECIMM) {
				db_printf("%s%d", sep, (int32_t)imm);
			} else {
				db_printf("%s0x%x", sep, imm);
			}
		}
		db_printf("\n");
		break;
	    case FMT_In:
		/* same as I but funct3 should be 0 so just one case */
		if (INSN_FUNCT3(insn) != 0) {
			return EINVAL;
		}
		db_printf("%s %s, %s, 0x%x\n",
			  d->u.name,
			  riscv_registers[INSN_RD(insn)],
			  riscv_registers[INSN_RS1(insn)],
			  INSN_IMM_I(insn));
		break;
	    case FMT_S:
		/* stores */
		imm = INSN_IMM_S(insn);

		table = d->u.entries.v;
		numtable = d->u.entries.n;
		info = riscv_disasm_match(table, numtable, insn, imm);
		if (info == NULL) {
			return EINVAL;
		}

		KASSERT((info->matchflags & (RS1_0 | RS2_0 | CHECK_RS2)) == 0);
		KASSERT(info->printflags & MEMORYIMM);

		/* name */
		db_print_riscv_insnname(insn, info);
		db_printf(" ");

		db_print_riscv_reg(INSN_RS2(insn),
				   info->printflags & RS2_FREG);
		db_printf("%s", sep);

		db_printf("%d(", (int32_t)imm);
		db_print_riscv_reg(INSN_RS1(insn),
				   info->printflags & RS1_FREG);
		db_printf(")\n");
		break;
	    case FMT_B:
		/* branches */
		imm = INSN_IMM_B(insn);

		table = d->u.entries.v;
		numtable = d->u.entries.n;
		info = riscv_disasm_match(table, numtable, insn, imm);
		if (info == NULL) {
			return EINVAL;
		}

		KASSERT((info->matchflags & (RS1_0 | RS2_0 | CHECK_RS2)) == 0);
		KASSERT(info->printflags & BRANCHIMM);

		/* name */
		db_print_riscv_insnname(insn, info);
		db_printf(" ");

		db_print_riscv_reg(INSN_RS1(insn),
				   info->printflags & RS1_FREG);
		db_printf(", ");

		db_print_riscv_reg(INSN_RS2(insn),
				   info->printflags & RS2_FREG);
		db_printf(", ");
		db_print_addr(loc + (int32_t)imm);
		db_printf("\n");
		break;
	    case FMT_U:
		/* large immediates */
		db_printf("%s %s, 0x%x\n",
			  d->u.name,
			  riscv_registers[INSN_RD(insn)],
			  INSN_IMM_U(insn));
		break;
	    case FMT_J:
		/* jal */
		db_printf("%s %s, ",
			  d->u.name,
			  riscv_registers[INSN_RD(insn)]);
		db_print_addr(loc + (int32_t)INSN_IMM_J(insn));
		db_printf("\n");
		break;
	    case FMT_UNKNOWN:
		/* reserved, custom, etc. */
		return EINVAL;
	    case FMT_ASSERT:
		/* shouldn't have come here */
		KASSERTMSG(false, "db_disasm_32: non-32-bit instruction");
		return EINVAL;
	}
	return 0;
}

////////////////////////////////////////////////////////////

static void
db_disasm_unknown(const uint16_t *insn, unsigned n)
{
	unsigned i;

	db_printf(".insn%u 0x", n*16);
	for (i=n; i-- > 0; ) {
		db_printf("%02x", insn[i]);
	}
	db_printf("\n");
}

db_addr_t
db_disasm(db_addr_t loc, bool altfmt)
{
	/* instructions are up to 5 halfwords */
	uint16_t insn[5];
	unsigned n, i;
	uint32_t insn32;

#ifdef _KERNEL
	if ((intptr_t) loc >= 0) {
		db_printf("%s: %#"PRIxVADDR" is not a kernel address\n",
		    __func__, loc);
		return loc;
	}
#endif

	/*
	 * Fetch the instruction. The first halfword tells us how many
	 * more there are, and they're always in little-endian order.
	 */
	insn[0] = ((const uint16_t *)loc)[0];
	n = INSN_HALFWORDS(insn[0]);
	KASSERT(n > 0 && n <= 5);
	for (i = 1; i < n; i++) {
		insn[i] = ((const uint16_t *)loc)[i];
	}

	switch (n) {
	    case 1:
		if (db_disasm_16(loc, insn[0], altfmt) != 0) {
			db_disasm_unknown(insn, n);
		}
		break;
	    case 2:
		insn32 = ((uint32_t)insn[1] << 16) | insn[0];
		if (db_disasm_32(loc, insn32, altfmt) != 0) {
			db_disasm_unknown(insn, n);
		}
		break;
	    default:
		/* no standard instructions of size 3+ */
		db_disasm_unknown(insn, n);
		break;
	}
	return loc + n * sizeof(uint16_t);
}<|MERGE_RESOLUTION|>--- conflicted
+++ resolved
@@ -1,8 +1,4 @@
-<<<<<<< HEAD
-/*	$NetBSD: db_disasm.c,v 1.2 2020/11/04 07:09:46 skrll Exp $	*/
-=======
 /*	$NetBSD: db_disasm.c,v 1.7 2021/05/01 06:48:51 skrll Exp $	*/
->>>>>>> 9e014010
 
 /*-
  * Copyright (c) 2014 The NetBSD Foundation, Inc.
@@ -35,11 +31,7 @@
 
 #include <sys/cdefs.h>
 
-<<<<<<< HEAD
-__RCSID("$NetBSD: db_disasm.c,v 1.2 2020/11/04 07:09:46 skrll Exp $");
-=======
 __RCSID("$NetBSD: db_disasm.c,v 1.7 2021/05/01 06:48:51 skrll Exp $");
->>>>>>> 9e014010
 
 #include <sys/param.h>
 #include <sys/systm.h>
