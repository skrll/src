--- conflicted
+++ resolved
@@ -1,8 +1,4 @@
-<<<<<<< HEAD
-/* $NetBSD: spl.S,v 1.3 2020/03/14 16:12:16 skrll Exp $ */
-=======
 /* $NetBSD: spl.S,v 1.4 2020/11/04 07:09:46 skrll Exp $ */
->>>>>>> 2efe8855
 
 /*-
  * Copyright (c) 2014 The NetBSD Foundation, Inc.
