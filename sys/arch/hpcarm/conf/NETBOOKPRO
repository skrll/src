--- conflicted
+++ resolved
@@ -1,8 +1,4 @@
-<<<<<<< HEAD
-#	$NetBSD: NETBOOKPRO,v 1.22 2017/09/14 07:58:41 mrg Exp $
-=======
 #	$NetBSD: NETBOOKPRO,v 1.25 2018/08/01 20:04:11 maxv Exp $
->>>>>>> b2b84690
 #
 #	NETBOOKPRO -- Psion Teklogix NETBOOK PRO
 #
@@ -12,11 +8,7 @@
 
 #options 	INCLUDE_CONFIG_FILE	# embed config file in kernel binary
 
-<<<<<<< HEAD
-#ident 		"GENERIC-$Revision: 1.22 $"
-=======
 #ident 		"GENERIC-$Revision: 1.25 $"
->>>>>>> b2b84690
 
 # estimated number of users
 maxusers	32
