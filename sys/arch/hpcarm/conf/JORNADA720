--- conflicted
+++ resolved
@@ -1,8 +1,4 @@
-<<<<<<< HEAD
-#	$NetBSD: JORNADA720,v 1.101 2017/09/14 07:58:41 mrg Exp $
-=======
 #	$NetBSD: JORNADA720,v 1.102 2018/08/01 20:04:11 maxv Exp $
->>>>>>> b2b84690
 #
 #	JORNADA -- Windows-CE based jornada 720
 #
@@ -11,11 +7,7 @@
 
 #options 	INCLUDE_CONFIG_FILE	# embed config file in kernel binary
 
-<<<<<<< HEAD
-#ident 		"GENERIC-$Revision: 1.101 $"
-=======
 #ident 		"GENERIC-$Revision: 1.102 $"
->>>>>>> b2b84690
 
 # estimated number of users
 maxusers	32
