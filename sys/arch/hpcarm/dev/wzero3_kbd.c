<<<<<<< HEAD
/*	$NetBSD: wzero3_kbd.c,v 1.10 2020/11/21 21:25:33 thorpej Exp $	*/
=======
/*	$NetBSD: wzero3_kbd.c,v 1.11 2021/04/24 23:36:37 thorpej Exp $	*/
>>>>>>> 9e014010

/*-
 * Copyright (C) 2008, 2009, 2010 NONAKA Kimihiro <nonaka@netbsd.org>
 * All rights reserved.
 *
 * Redistribution and use in source and binary forms, with or without
 * modification, are permitted provided that the following conditions
 * are met:
 * 1. Redistributions of source code must retain the above copyright
 *    notice, this list of conditions and the following disclaimer.
 * 2. Redistributions in binary form must reproduce the above copyright
 *    notice, this list of conditions and the following disclaimer in the
 *    documentation and/or other materials provided with the distribution.
 *
 * THIS SOFTWARE IS PROVIDED BY THE AUTHOR ``AS IS'' AND ANY EXPRESS OR
 * IMPLIED WARRANTIES, INCLUDING, BUT NOT LIMITED TO, THE IMPLIED WARRANTIES
 * OF MERCHANTABILITY AND FITNESS FOR A PARTICULAR PURPOSE ARE DISCLAIMED.
 * IN NO EVENT SHALL THE AUTHOR BE LIABLE FOR ANY DIRECT, INDIRECT,
 * INCIDENTAL, SPECIAL, EXEMPLARY, OR CONSEQUENTIAL DAMAGES (INCLUDING, BUT
 * NOT LIMITED TO, PROCUREMENT OF SUBSTITUTE GOODS OR SERVICES; LOSS OF USE,
 * DATA, OR PROFITS; OR BUSINESS INTERRUPTION) HOWEVER CAUSED AND ON ANY
 * THEORY OF LIABILITY, WHETHER IN CONTRACT, STRICT LIABILITY, OR TORT
 * (INCLUDING NEGLIGENCE OR OTHERWISE) ARISING IN ANY WAY OUT OF THE USE OF
 * THIS SOFTWARE, EVEN IF ADVISED OF THE POSSIBILITY OF SUCH DAMAGE.
 */

#include <sys/cdefs.h>
<<<<<<< HEAD
__KERNEL_RCSID(0, "$NetBSD: wzero3_kbd.c,v 1.10 2020/11/21 21:25:33 thorpej Exp $");
=======
__KERNEL_RCSID(0, "$NetBSD: wzero3_kbd.c,v 1.11 2021/04/24 23:36:37 thorpej Exp $");
>>>>>>> 9e014010

#include <sys/param.h>
#include <sys/systm.h>
#include <sys/device.h>
#include <sys/kernel.h>
#include <sys/kmem.h>
#include <sys/callout.h>
#include <sys/bus.h>

#include <dev/sysmon/sysmonvar.h>
#include <dev/sysmon/sysmon_taskq.h>

#include <arm/xscale/pxa2x0cpu.h>
#include <arm/xscale/pxa2x0var.h>
#include <arm/xscale/pxa2x0_gpio.h>

#include <machine/bootinfo.h>
#include <machine/config_hook.h>
#include <machine/platid.h>
#include <machine/platid_mask.h>

#include <dev/hpc/hpckbdvar.h>

#include <arch/hpcarm/dev/wzero3_reg.h>

#ifdef DEBUG
#define DPRINTF(arg)	printf arg
#else
#define DPRINTF(arg)	/* nothing */
#endif

#define	CSR_READ1(r)	bus_space_read_1(sc->sc_iot, sc->sc_ioh, (r))
#define	CSR_WRITE1(r,v)	bus_space_write_1(sc->sc_iot, sc->sc_ioh, (r), (v))
#define	CSR_READ2(r)	bus_space_read_2(sc->sc_iot, sc->sc_ioh, (r))
#define	CSR_WRITE2(r,v)	bus_space_write_2(sc->sc_iot, sc->sc_ioh, (r), (v))
#define	CSR_READ4(r)	bus_space_read_4(sc->sc_iot, sc->sc_ioh, (r))
#define	CSR_WRITE4(r,v)	bus_space_write_4(sc->sc_iot, sc->sc_ioh, (r), (v))

/* register */
#define	KBDCOL_L	(0x00)	/* Write */
#define	KBDCOL_U	(0x04)	/* Write */
#define	KBDCHARGE	(0x08)	/* Write */
#define	KBDDATA		(0x08)	/* Read */
#define	REGMAPSIZE	0x0c

#define	KEYWAIT		20	/* us */

#define	WS003SH_NCOLUMN	12
#define	WS003SH_NROW	7

struct wzero3kbd_softc {
	device_t sc_dev;

	bus_space_tag_t sc_iot;
	bus_space_handle_t sc_ioh;

	int sc_ncolumn;
	int sc_nrow;
	uint8_t *sc_okeystat;
	uint8_t *sc_keystat;

	void *sc_key_ih;
	void *sc_power_ih;
	void *sc_reset_ih;

	int sc_key_pin;
	int sc_power_pin;
	int sc_reset_pin;

	struct hpckbd_ic_if sc_if;
	struct hpckbd_if *sc_hpckbd;

	struct sysmon_pswitch sc_smpsw; /* for reset key */

	int sc_enabled;

	/* polling stuff */
	struct callout sc_keyscan_ch;
	int sc_interval;
#define	KEY_INTERVAL	50	/* ms */

#if defined(KEYTEST) || defined(KEYTEST2) || defined(KEYTEST3) || defined(KEYTEST4) || defined(KEYTEST5)
	void *sc_test_ih;
	int sc_test_pin;
	int sc_nouse_pin;
	int sc_nouse_pin2;
	int sc_nouse_pin3;
	int sc_bit;
#endif
};

static int wzero3kbd_match(device_t, cfdata_t, void *);
static void wzero3kbd_attach(device_t, device_t, void *);

CFATTACH_DECL_NEW(wzero3kbd, sizeof(struct wzero3kbd_softc),
    wzero3kbd_match, wzero3kbd_attach, NULL, NULL);

static int wzero3kbd_intr(void *arg);
#if defined(KEYTEST)
static int wzero3kbd_intr2(void *arg);
#endif
#if defined(KEYTEST3)
static int wzero3kbd_intr3(void *arg);
#endif
static void wzero3kbd_tick(void *arg);
static int wzero3kbd_power_intr(void *arg);
static int wzero3kbd_reset_intr(void *arg);
static int wzero3kbd_input_establish(void *arg, struct hpckbd_if *kbdif);
static void wzero3kbd_sysmon_reset_event(void *arg);
static int wzero3kbd_poll(void *arg);
static int wzero3kbd_poll1(void *arg);

/*
 * WS003SH/WS004SH/WS007SH keyscan map
	col#0	col#1	col#2	col#3	col#4	col#5	col#6	col#7	col#8	col#9	col#10	col#11
row#0:	CTRL	1	3	5	6	7	9	0	BS	(none)	ROTATE	CAMERA
row#1:	(none)	2	4	r	y	8	i	o	p	(none)	VOL-	VOL+
row#2:	TAB	q	e	t	g	u	j	k	(none)	(none)	(none)	(none)
row#3:	(none)	w	s	f	v	h	m	l	(none)	(none)	SHIFT	(none)
row#4:	CALL	a	d	c	b	n	.	(none)	ENTER	(none)	WIN	(none)
row#5:	MAIL	z	x	-	SPACE	/	(none)	UP	(none)	(none)	LSOFT	FN
row#6:	IE	MOJI	(none)	OK	ACTION	,	LEFT	DOWN	RIGHT	(none)	RSOFT	(none)
*/

/*
 * WS011SH keyscan map
	col#0	col#1	col#2	col#3	col#4	col#5	col#6	col#7	col#8	col#9	col#10	col#11
row#0	Ctrl	(none)	(none)	(none)	(none)	(none)	(none)	(none)	Del	(none)	ROTATE	(none)
row#1	(none)	(none)	(none)	R	Y	(none)	I	O	P	(none)	(none)	(none)
row#2	Tab	Q	E	T	G	U	J	K	(none)	(none)	(none)	(none)
row#3	(none)	W	S	F	V	H	M	L	(none)	(none)	Shift	(none)
row#4	(none)	A	D	C	B	N	.	(none)	Enter	(none)	(none)	(none)
row#5	(none)	Z	X	-	Space	/	(none)	UP	(none)	(none)	(none)	Fn
row#6	(none)	MOJI	HAN/ZEN	OK	(none)	,	LEFT	DOWN	RIGHT	(none)	(none)	(none)
*/

/*
 * WS020SH keyscan map
	col#0	col#1	col#2	col#3	col#4	col#5	col#6	col#7	col#8	col#9	col#10	col#11
row#0	Ctrl	(none)	(none)	(none)	(none)	(none)	(none)	(none)	Del	(none)	ROTATE	(none)
row#1	(none)	(none)	(none)	R	Y	(none)	I	O	P	(none)	MEDIA	(none)
row#2	Tab	Q	E	T	G	U	J	K	(none)	(none)	(none)	(none)
row#3	(none)	W	S	F	V	H	M	L	(none)	(none)	LShift	(none)
row#4	(none)	A	D	C	B	N	.	(none)	Enter	(none)	RShift	(none)
row#5	(none)	Z	X	-	Space	/	(none)	UP	(none)	DOWN	(none)	Fn
row#6	(none)	MOJI	HAN/ZEN	OK	(none)	,	LEFT	(none)	RIGHT	(none)	(none)	(none)
*/

static const struct wzero3kbd_model {
	platid_mask_t *platid;
	int key_pin;
	int power_pin;
	int reset_pin;
	int ncolumn;
	int nrow;
} wzero3kbd_table[] = {
	/* WS003SH */
	{
		&platid_mask_MACH_SHARP_WZERO3_WS003SH,
		-1,	/* XXX */
		GPIO_WS003SH_POWER_BUTTON,
		-1,	/* None */
		WS003SH_NCOLUMN,
		WS003SH_NROW,
	},
	/* WS004SH */
	{
		&platid_mask_MACH_SHARP_WZERO3_WS004SH,
		-1,	/* XXX */
		GPIO_WS003SH_POWER_BUTTON,
		-1,	/* None */
		WS003SH_NCOLUMN,
		WS003SH_NROW,
	},
	/* WS007SH */
	{
		&platid_mask_MACH_SHARP_WZERO3_WS007SH,
		-1,	/* XXX */
		GPIO_WS007SH_POWER_BUTTON,
		GPIO_WS007SH_RESET_BUTTON,
		WS003SH_NCOLUMN,
		WS003SH_NROW,
	},
	/* WS011SH */
	{
		&platid_mask_MACH_SHARP_WZERO3_WS011SH,
		-1,	/* XXX */
		GPIO_WS011SH_POWER_BUTTON,
		GPIO_WS011SH_RESET_BUTTON,
		WS003SH_NCOLUMN,
		WS003SH_NROW,
	},
	/* WS020SH */
	{
		&platid_mask_MACH_SHARP_WZERO3_WS020SH,
		-1,	/* XXX */
		GPIO_WS020SH_POWER_BUTTON,
		GPIO_WS020SH_RESET_BUTTON,
		WS003SH_NCOLUMN,
		WS003SH_NROW,
	},

	{ NULL, -1, -1, -1, 0, 0, }
};

static const struct wzero3kbd_model *
wzero3kbd_lookup(void)
{
	const struct wzero3kbd_model *model;

	for (model = wzero3kbd_table; model->platid != NULL; model++) {
		if (platid_match(&platid, model->platid)) {
			return model;
		}
	}
	return NULL;
}

static int
wzero3kbd_match(device_t parent, cfdata_t cf, void *aux)
{

	if (strcmp(cf->cf_name, "wzero3kbd") != 0)
		return 0;
	if (wzero3kbd_lookup() == NULL)
		return 0;
	return 1;
}

static void
wzero3kbd_attach(device_t parent, device_t self, void *aux)
{
	struct wzero3kbd_softc *sc = device_private(self);
	struct pxaip_attach_args *pxa = (struct pxaip_attach_args *)aux;
	struct hpckbd_attach_args haa;
	const struct wzero3kbd_model *model;

	sc->sc_dev = self;

	model = wzero3kbd_lookup();
	if (model == NULL) {
		aprint_error(": unknown model\n");
		return;
	}

	aprint_normal(": keyboard\n");
	aprint_naive("\n");

	sc->sc_key_pin = model->key_pin;
	sc->sc_power_pin = model->power_pin;
	sc->sc_reset_pin = model->reset_pin;
	sc->sc_ncolumn = model->ncolumn;
	sc->sc_nrow = model->nrow;

	sc->sc_iot = pxa->pxa_iot;
	if (bus_space_map(sc->sc_iot, PXA2X0_CS2_START, REGMAPSIZE, 0,
	    &sc->sc_ioh)) {
		aprint_error_dev(self, "couldn't map registers.\n");
		return;
	}

	sc->sc_okeystat = kmem_zalloc(sc->sc_nrow * sc->sc_ncolumn, KM_SLEEP);
	sc->sc_keystat = kmem_zalloc(sc->sc_nrow * sc->sc_ncolumn, KM_SLEEP);

	sc->sc_if.hii_ctx = sc;
	sc->sc_if.hii_establish = wzero3kbd_input_establish;
	sc->sc_if.hii_poll = wzero3kbd_poll;

	/* Attach console if not using serial. */
	if (!(bootinfo->bi_cnuse & BI_CNUSE_SERIAL))
		hpckbd_cnattach(&sc->sc_if);

	/* Install interrupt handler. */
	if (sc->sc_key_pin >= 0) {
		pxa2x0_gpio_set_function(sc->sc_key_pin, GPIO_IN);
		sc->sc_key_ih = pxa2x0_gpio_intr_establish(sc->sc_key_pin,
		    IST_EDGE_BOTH, IPL_TTY, wzero3kbd_intr, sc);
		if (sc->sc_key_ih == NULL) {
			aprint_error_dev(sc->sc_dev,
			    "couldn't establish key interrupt\n");
		}
	} else {
		sc->sc_interval = KEY_INTERVAL / (1000 / hz);
		if (sc->sc_interval < 1)
			sc->sc_interval = 1;
		callout_init(&sc->sc_keyscan_ch, 0);
		callout_reset(&sc->sc_keyscan_ch, sc->sc_interval,
		    wzero3kbd_tick, sc);
	}

	/* power key */
	if (sc->sc_power_pin >= 0) {
		pxa2x0_gpio_set_function(sc->sc_power_pin, GPIO_IN);
		sc->sc_power_ih = pxa2x0_gpio_intr_establish(
		    sc->sc_power_pin, IST_EDGE_BOTH, IPL_TTY,
		    wzero3kbd_power_intr, sc);
		if (sc->sc_power_ih == NULL) {
			aprint_error_dev(sc->sc_dev,
			    "couldn't establish power key interrupt\n");
		}
	}

	/* reset button */
	if (sc->sc_reset_pin >= 0) {
		pxa2x0_gpio_set_function(sc->sc_reset_pin, GPIO_IN);
		sc->sc_reset_ih = pxa2x0_gpio_intr_establish(
		    sc->sc_reset_pin, IST_EDGE_BOTH, IPL_TTY,
		    wzero3kbd_reset_intr, sc);
		if (sc->sc_reset_ih == NULL) {
			aprint_error_dev(sc->sc_dev,
			    "couldn't establish reset key interrupt\n");
		}

		sc->sc_smpsw.smpsw_name = device_xname(self);
		sc->sc_smpsw.smpsw_type = PSWITCH_TYPE_RESET;
		if (sysmon_pswitch_register(&sc->sc_smpsw) != 0) {
			aprint_error_dev(sc->sc_dev,
			    "unable to register reset event handler\n");
		}
	}

	/* Attach hpckbd. */
	haa.haa_ic = &sc->sc_if;
	config_found(self, &haa, hpckbd_print, CFARG_EOL);

#if defined(KEYTEST) || defined(KEYTEST2) || defined(KEYTEST3) || defined(KEYTEST4) || defined(KEYTEST5)
	sc->sc_test_ih = NULL;
	sc->sc_test_pin = -1;
	sc->sc_nouse_pin = -1;
	sc->sc_nouse_pin2 = -1;
	sc->sc_nouse_pin3 = -1;
	sc->sc_bit = 0x01;
	if (platid_match(&platid, &platid_mask_MACH_SHARP_WZERO3_WS003SH)
	 || platid_match(&platid, &platid_mask_MACH_SHARP_WZERO3_WS004SH)) {
		sc->sc_nouse_pin = GPIO_WS003SH_SD_DETECT;  /* SD_DETECT */
		sc->sc_nouse_pin2 = 86;  /* Vsync? */
		sc->sc_nouse_pin3 = 89;  /* RESET? */
	}
	if (platid_match(&platid, &platid_mask_MACH_SHARP_WZERO3_WS007SH)) {
		sc->sc_nouse_pin = GPIO_WS007SH_SD_DETECT;  /* SD_DETECT */
		sc->sc_nouse_pin2 = 77;  /* Vsync? */
	}
	if (platid_match(&platid, &platid_mask_MACH_SHARP_WZERO3_WS011SH)) {
		sc->sc_nouse_pin = GPIO_WS011SH_SD_DETECT;  /* SD_DETECT */
		sc->sc_nouse_pin2 = 77;  /* Vsync? */
	}
	if (platid_match(&platid, &platid_mask_MACH_SHARP_WZERO3_WS020SH)) {
		sc->sc_nouse_pin = GPIO_WS020SH_SD_DETECT;  /* SD_DETECT */
		sc->sc_nouse_pin2 = 77;  /* Vsync? */
	}

#ifdef KEYTEST
	for (sc->sc_test_pin = 2; sc->sc_test_pin < PXA270_GPIO_NPINS; sc->sc_test_pin++) {
		if (sc->sc_test_pin != sc->sc_nouse_pin
		 && sc->sc_test_pin != sc->sc_nouse_pin2
		 && sc->sc_test_pin != sc->sc_nouse_pin3
		 && sc->sc_test_pin != sc->sc_key_pin
		 && sc->sc_test_pin != sc->sc_power_pin
		 && sc->sc_test_pin != sc->sc_reset_pin
		 && GPIO_IS_GPIO_IN(pxa2x0_gpio_get_function(sc->sc_test_pin)))
			break;
	}
	if (sc->sc_test_pin < PXA270_GPIO_NPINS) {
		printf("GPIO_IN: GPIO pin #%d\n", sc->sc_test_pin);
		sc->sc_test_ih = pxa2x0_gpio_intr_establish(sc->sc_test_pin,
		    IST_EDGE_BOTH, IPL_TTY, wzero3kbd_intr2, sc);
	} else {
		sc->sc_test_pin = -1;
	}
#endif

#ifdef KEYTEST3
	{
		int i;
		printf("pin: ");
		for (i = 0; i < PXA270_GPIO_NPINS; i++) {
			if (i == sc->sc_nouse_pin
			 || i == sc->sc_nouse_pin2
			 || i == sc->sc_nouse_pin3
			 || i == sc->sc_key_pin
			 || i == sc->sc_power_pin
			 || i == sc->sc_reset_pin)
				continue;

			printf("%d, ", i);
			if (GPIO_IS_GPIO_IN(pxa2x0_gpio_get_function(i))) {
				pxa2x0_gpio_intr_establish(i, IST_EDGE_BOTH,
				    IPL_TTY, wzero3kbd_intr3, (void *)(long)i);
			}
		}
	}
#endif

#ifdef KEYTEST4
	for (sc->sc_test_pin = 2; sc->sc_test_pin < PXA270_GPIO_NPINS; sc->sc_test_pin++) {
		if (sc->sc_test_pin != sc->sc_nouse_pin
		 && sc->sc_test_pin != sc->sc_nouse_pin2
		 && sc->sc_test_pin != sc->sc_nouse_pin3
		 && sc->sc_test_pin != sc->sc_key_pin
		 && sc->sc_test_pin != sc->sc_power_pin
		 && sc->sc_test_pin != sc->sc_reset_pin
		 && GPIO_IS_GPIO_OUT(pxa2x0_gpio_get_function(sc->sc_test_pin)))
			break;
	}
	if (sc->sc_test_pin < PXA270_GPIO_NPINS) {
		printf("GPIO_OUT: GPIO pin #%d\n", sc->sc_test_pin);
	} else {
		sc->sc_test_pin = -1;
	}
#endif
#ifdef KEYTEST5
	sc->sc_test_pin = 0x00;
	sc->sc_bit = 0x01;
#endif
#endif
}

static int
wzero3kbd_intr(void *arg)
{
	struct wzero3kbd_softc *sc = (struct wzero3kbd_softc *)arg;

#if defined(KEYTEST) || defined(KEYTEST2) || defined(KEYTEST3) || defined(KEYTEST4) || defined(KEYTEST5)
	printf("wzero3kbd_intr: GPIO pin #%d = %s\n", sc->sc_key_pin,
	    pxa2x0_gpio_get_bit(sc->sc_key_pin) ? "on" : "off");
#endif

#if defined(KEYTEST4)
	if (sc->sc_test_pin >= 0) {
		if (pxa2x0_gpio_get_bit(sc->sc_test_pin)) {
			printf("GPIO_OUT: GPIO pin #%d: L\n",sc->sc_test_pin);
			pxa2x0_gpio_clear_bit(sc->sc_test_pin);
		} else {
			printf("GPIO_OUT: GPIO pin #%d: H\n", sc->sc_test_pin);
			pxa2x0_gpio_set_bit(sc->sc_test_pin);
		}
	}
#endif
#if defined(KEYTEST5)
	printf("CPLD(%#x): value=%#x, mask=%#x\n",
	    sc->sc_test_pin, CSR_READ4(sc->sc_test_pin), sc->sc_bit);
	if (CSR_READ4(sc->sc_test_pin) & sc->sc_bit) {
		printf("CPLD_OUT: CPLD: L\n");
		CSR_WRITE4(sc->sc_test_pin,
		    CSR_READ4(sc->sc_test_pin) & ~sc->sc_bit);
	} else {
		printf("CPLD_OUT: CPLD: H\n");
		CSR_WRITE4(sc->sc_test_pin,
		    CSR_READ4(sc->sc_test_pin) | sc->sc_bit);
	}
#endif

	(void) wzero3kbd_poll1(sc);

	pxa2x0_gpio_clear_intr(sc->sc_key_pin);

	return 1;
}

#if defined(KEYTEST)
static int
wzero3kbd_intr2(void *arg)
{
	struct wzero3kbd_softc *sc = (struct wzero3kbd_softc *)arg;

	printf("wzero3kbd_intr2: GPIO_IN: GPIO pin #%d = %s\n", sc->sc_test_pin,
	    pxa2x0_gpio_get_bit(sc->sc_test_pin) ? "on" : "off");

	return 1;
}
#endif

#if defined(KEYTEST3)
static int
wzero3kbd_intr3(void *arg)
{
	int pin = (int)arg;

	printf("wzero3kbd_intr3: GPIO pin #%d = %s\n", pin,
	    pxa2x0_gpio_get_bit(pin) ? "on" : "off");

	return 1;
}
#endif


static void
wzero3kbd_tick(void *arg)
{
	struct wzero3kbd_softc *sc = (struct wzero3kbd_softc *)arg;

	(void) wzero3kbd_poll1(sc);

	callout_schedule(&sc->sc_keyscan_ch, sc->sc_interval);
}

static int
wzero3kbd_power_intr(void *arg)
{
	struct wzero3kbd_softc *sc = (struct wzero3kbd_softc *)arg;

#if defined(KEYTEST) || defined(KEYTEST2) || defined(KEYTEST3) || defined(KEYTEST4)
	printf("wzero3kbd_power_intr: status = %s\n",
	    pxa2x0_gpio_get_bit(sc->sc_power_pin) ? "on" : "off");
#endif

#if defined(KEYTEST)
	if (pxa2x0_gpio_get_bit(sc->sc_power_pin)) {
		if (sc->sc_test_pin >= 0) {
			int orig_pin = sc->sc_test_pin;
			pxa2x0_gpio_intr_disestablish(sc->sc_test_ih);
			sc->sc_test_ih = NULL;

			for (;;) {
				if (++sc->sc_test_pin >= PXA270_GPIO_NPINS)
					sc->sc_test_pin = 2;
				if (sc->sc_test_pin == orig_pin)
					break;
				if (sc->sc_test_pin != sc->sc_nouse_pin
				 && sc->sc_test_pin != sc->sc_nouse_pin2
				 && sc->sc_test_pin != sc->sc_nouse_pin3
				 && sc->sc_test_pin != sc->sc_key_pin
				 && sc->sc_test_pin != sc->sc_power_pin
				 && sc->sc_test_pin != sc->sc_reset_pin
				 && GPIO_IS_GPIO_IN(pxa2x0_gpio_get_function(sc->sc_test_pin)))
					break;
			}
			if (sc->sc_test_pin != orig_pin) {
				printf("GPIO_IN: GPIO pin #%d\n",
				    sc->sc_test_pin);
				sc->sc_test_ih =
				    pxa2x0_gpio_intr_establish(sc->sc_test_pin,
				    IST_EDGE_BOTH, IPL_TTY, wzero3kbd_intr2,sc);
			} else {
				sc->sc_test_pin = -1;
			}
		}
	}
#endif

#if defined(KEYTEST2)
	if (pxa2x0_gpio_get_bit(sc->sc_power_pin)) {
		sc->sc_enabled ^= 2;
		if (sc->sc_enabled & 2) {
			printf("print col/row\n");
		} else {
			printf("keyscan\n");
		}
	}
#endif
#if defined(KEYTEST4)
	if (pxa2x0_gpio_get_bit(sc->sc_power_pin)) {
		if (sc->sc_test_pin >= 0) {
			int orig_pin = sc->sc_test_pin;
			for (;;) {
				if (++sc->sc_test_pin >= PXA270_GPIO_NPINS)
					sc->sc_test_pin = 2;
				if (sc->sc_test_pin == orig_pin)
					break;
				if (sc->sc_test_pin != sc->sc_nouse_pin
				 && sc->sc_test_pin != sc->sc_nouse_pin2
				 && sc->sc_test_pin != sc->sc_nouse_pin3
				 && sc->sc_test_pin != sc->sc_key_pin
				 && sc->sc_test_pin != sc->sc_power_pin
				 && sc->sc_test_pin != sc->sc_reset_pin
				 && GPIO_IS_GPIO_OUT(pxa2x0_gpio_get_function(sc->sc_test_pin)))
				break;
			}
			if (sc->sc_test_pin != orig_pin) {
				printf("GPIO_OUT: GPIO pin #%d\n", sc->sc_test_pin);
			} else {
				sc->sc_test_pin = -1;
			}
		}
	}
#endif
#if defined(KEYTEST5)
	if (pxa2x0_gpio_get_bit(sc->sc_power_pin)) {
		sc->sc_bit <<= 1;
		if (sc->sc_bit & ~0xff) {
			sc->sc_bit = 0x01;
			sc->sc_test_pin += 0x4;
			if (sc->sc_test_pin >= 0x20) {
				sc->sc_test_pin = 0x00;
			}
		}
		printf("CPLD(%#x), mask=%#x\n", sc->sc_test_pin, sc->sc_bit);
	}
#endif

	pxa2x0_gpio_clear_intr(sc->sc_power_pin);

	return 1;
}

static int
wzero3kbd_reset_intr(void *arg)
{
	struct wzero3kbd_softc *sc = (struct wzero3kbd_softc *)arg;

	sysmon_task_queue_sched(0, wzero3kbd_sysmon_reset_event, sc);

	pxa2x0_gpio_clear_intr(sc->sc_reset_pin);

	return 1;
}

static int
wzero3kbd_input_establish(void *arg, struct hpckbd_if *kbdif)
{
	struct wzero3kbd_softc *sc = (struct wzero3kbd_softc *)arg;

	/* Save hpckbd interface. */
	sc->sc_hpckbd = kbdif;
	sc->sc_enabled = 1;

	return 0;
}

static void
wzero3kbd_sysmon_reset_event(void *arg)
{
	struct wzero3kbd_softc *sc = (struct wzero3kbd_softc *)arg;

	sysmon_pswitch_event(&sc->sc_smpsw, PSWITCH_EVENT_PRESSED);
}

static int
wzero3kbd_poll(void *arg)
{
	int keydown;

	keydown = wzero3kbd_poll1(arg);

	return keydown;
}

static int
wzero3kbd_poll1(void *arg)
{
	struct wzero3kbd_softc *sc = (struct wzero3kbd_softc *)arg;
	int row, col, data;
	int keycol;
	int keydown;
	int i;
	int s;

	if (!sc->sc_enabled) {
		DPRINTF(("wzero3kbd_poll: disabled\n"));
		return 0;
	}

	s = spltty();

	for (col = 0; col < sc->sc_ncolumn; col++) {
		/* deselect column# and charge */
		CSR_WRITE1(KBDCOL_L, 0);
		CSR_WRITE1(KBDCOL_U, 0);
		CSR_WRITE1(KBDCHARGE, 1);
		delay(KEYWAIT);
		CSR_WRITE1(KBDCHARGE, 0);

		/* select scan column# */
		keycol = 1 << col;
		CSR_WRITE1(KBDCOL_L, keycol & 0xff);
		CSR_WRITE1(KBDCOL_U, keycol >> 8);
		delay(KEYWAIT);
		CSR_WRITE1(KBDCHARGE, 0);

		/* read key data */
		data = CSR_READ1(KBDDATA);
		for (row = 0; row < sc->sc_nrow; row++) {
#ifdef KEYTEST2
			if (!(sc->sc_enabled & 2)) {
#endif
			sc->sc_keystat[row + col * sc->sc_nrow] =
			    (data >> row) & 1;
#ifdef KEYTEST2
			} else if (data & (1 << row)) {
				printf("col = %d, row = %d, idx = %d, data = 0x%02x\n", col, row, row + col * sc->sc_nrow, data);
			}
#endif
		}
	}

	/* deselect column# and charge */
	CSR_WRITE1(KBDCOL_L, 0);
	CSR_WRITE1(KBDCOL_U, 0);
	CSR_WRITE1(KBDCHARGE, 1);
	delay(KEYWAIT);
	CSR_WRITE1(KBDCHARGE, 0);

	/* send key scan code */
	keydown = 0;
	for (i = 0; i < sc->sc_nrow * sc->sc_ncolumn; i++) {
		if (sc->sc_keystat[i] == sc->sc_okeystat[i])
			continue;

		keydown |= sc->sc_keystat[i];
		hpckbd_input(sc->sc_hpckbd, sc->sc_keystat[i], i);
		sc->sc_okeystat[i] = sc->sc_keystat[i];
	}

	splx(s);

	return keydown;
}<|MERGE_RESOLUTION|>--- conflicted
+++ resolved
@@ -1,8 +1,4 @@
-<<<<<<< HEAD
-/*	$NetBSD: wzero3_kbd.c,v 1.10 2020/11/21 21:25:33 thorpej Exp $	*/
-=======
 /*	$NetBSD: wzero3_kbd.c,v 1.11 2021/04/24 23:36:37 thorpej Exp $	*/
->>>>>>> 9e014010
 
 /*-
  * Copyright (C) 2008, 2009, 2010 NONAKA Kimihiro <nonaka@netbsd.org>
@@ -30,11 +26,7 @@
  */
 
 #include <sys/cdefs.h>
-<<<<<<< HEAD
-__KERNEL_RCSID(0, "$NetBSD: wzero3_kbd.c,v 1.10 2020/11/21 21:25:33 thorpej Exp $");
-=======
 __KERNEL_RCSID(0, "$NetBSD: wzero3_kbd.c,v 1.11 2021/04/24 23:36:37 thorpej Exp $");
->>>>>>> 9e014010
 
 #include <sys/param.h>
 #include <sys/systm.h>
