<<<<<<< HEAD
/* $NetBSD: omrasops.c,v 1.19 2014/10/04 16:58:17 tsutsui Exp $ */
=======
/* $NetBSD: omrasops.c,v 1.20 2018/06/06 01:49:08 maya Exp $ */
>>>>>>> b2b84690

/*-
 * Copyright (c) 2000 The NetBSD Foundation, Inc.
 * All rights reserved.
 *
 * This code is derived from software contributed to The NetBSD Foundation
 * by Tohru Nishimura.
 *
 * Redistribution and use in source and binary forms, with or without
 * modification, are permitted provided that the following conditions
 * are met:
 * 1. Redistributions of source code must retain the above copyright
 *    notice, this list of conditions and the following disclaimer.
 * 2. Redistributions in binary form must reproduce the above copyright
 *    notice, this list of conditions and the following disclaimer in the
 *    documentation and/or other materials provided with the distribution.
 *
 * THIS SOFTWARE IS PROVIDED BY THE NETBSD FOUNDATION, INC. AND CONTRIBUTORS
 * ``AS IS'' AND ANY EXPRESS OR IMPLIED WARRANTIES, INCLUDING, BUT NOT LIMITED
 * TO, THE IMPLIED WARRANTIES OF MERCHANTABILITY AND FITNESS FOR A PARTICULAR
 * PURPOSE ARE DISCLAIMED.  IN NO EVENT SHALL THE FOUNDATION OR CONTRIBUTORS
 * BE LIABLE FOR ANY DIRECT, INDIRECT, INCIDENTAL, SPECIAL, EXEMPLARY, OR
 * CONSEQUENTIAL DAMAGES (INCLUDING, BUT NOT LIMITED TO, PROCUREMENT OF
 * SUBSTITUTE GOODS OR SERVICES; LOSS OF USE, DATA, OR PROFITS; OR BUSINESS
 * INTERRUPTION) HOWEVER CAUSED AND ON ANY THEORY OF LIABILITY, WHETHER IN
 * CONTRACT, STRICT LIABILITY, OR TORT (INCLUDING NEGLIGENCE OR OTHERWISE)
 * ARISING IN ANY WAY OUT OF THE USE OF THIS SOFTWARE, EVEN IF ADVISED OF THE
 * POSSIBILITY OF SUCH DAMAGE.
 */

#include <sys/cdefs.h>			/* RCS ID & Copyright macro defns */

<<<<<<< HEAD
__KERNEL_RCSID(0, "$NetBSD: omrasops.c,v 1.19 2014/10/04 16:58:17 tsutsui Exp $");
=======
__KERNEL_RCSID(0, "$NetBSD: omrasops.c,v 1.20 2018/06/06 01:49:08 maya Exp $");
>>>>>>> b2b84690

/*
 * Designed speficically for 'm68k bitorder';
 *	- most significant byte is stored at lower address,
 *	- most significant bit is displayed at left most on screen.
 * Implementation relies on;
 *	- first column is at 32bit aligned address,
 *	- font glyphs are stored in 32bit padded.
 */

#include <sys/param.h>
#include <sys/systm.h>
#include <sys/device.h>

#include <dev/wscons/wsconsio.h>
#include <dev/wscons/wsdisplayvar.h>
#include <dev/rasops/rasops.h>

#include <arch/luna68k/dev/omrasopsvar.h>

/* wscons emulator operations */
static void	om1_cursor(void *, int, int, int);
static void	om4_cursor(void *, int, int, int);
static int	om_mapchar(void *, int, unsigned int *);
static void	om1_putchar(void *, int, int, u_int, long);
static void	om4_putchar(void *, int, int, u_int, long);
static void	om1_copycols(void *, int, int, int, int);
static void	om4_copycols(void *, int, int, int, int);
static void	om1_copyrows(void *, int, int, int num);
static void	om4_copyrows(void *, int, int, int num);
static void	om1_erasecols(void *, int, int, int, long);
static void	om4_erasecols(void *, int, int, int, long);
static void	om1_eraserows(void *, int, int, long);
static void	om4_eraserows(void *, int, int, long);
static int	om1_allocattr(void *, int, int, int, long *);
static int	om4_allocattr(void *, int, int, int, long *);
static void	om4_unpack_attr(long, int *, int *, int *);

static int	omrasops_init(struct rasops_info *, int, int);

#define	ALL1BITS	(~0U)
#define	ALL0BITS	(0U)
#define	BLITWIDTH	(32)
#define	ALIGNMASK	(0x1f)
#define	BYTESDONE	(4)

/*
 * macros to handle unaligned bit copy ops.
 * See src/sys/dev/rasops/rasops_mask.h for MI version.
 * Also refer src/sys/arch/hp300/dev/maskbits.h.
 * (which was implemented for ancient src/sys/arch/hp300/dev/grf_hy.c)
 */

/* luna68k version GETBITS() that gets w bits from bit x at psrc memory */
#define	FASTGETBITS(psrc, x, w, dst)					\
	asm("bfextu %3{%1:%2},%0"					\
	    : "=d" (dst) 						\
	    : "di" (x), "di" (w), "o" (*(uint32_t *)(psrc)))

/* luna68k version PUTBITS() that puts w bits from bit x at pdst memory */
/* XXX this macro assumes (x + w) <= 32 to handle unaligned residual bits */
#define	FASTPUTBITS(src, x, w, pdst)					\
	asm("bfins %3,%0{%1:%2}"					\
	    : "+o" (*(uint32_t *)(pdst))				\
	    : "di" (x), "di" (w), "d" (src)				\
	    : "memory" );

#define	GETBITS(psrc, x, w, dst)	FASTGETBITS(psrc, x, w, dst)
#define	PUTBITS(src, x, w, pdst)	FASTPUTBITS(src, x, w, pdst)

/*
 * Blit a character at the specified co-ordinates.
 */
static void
om1_putchar(void *cookie, int row, int startcol, u_int uc, long attr)
{
	struct rasops_info *ri = cookie;
	uint8_t *p;
	int scanspan, startx, height, width, align, y;
	uint32_t lmask, rmask, glyph, inverse;
	int i;
	uint8_t *fb;

	scanspan = ri->ri_stride;
	y = ri->ri_font->fontheight * row;
	startx = ri->ri_font->fontwidth * startcol;
	height = ri->ri_font->fontheight;
	fb = (uint8_t *)ri->ri_font->data +
	    (uc - ri->ri_font->firstchar) * ri->ri_fontscale;
	inverse = ((attr & 0x00000001) != 0) ? ALL1BITS : ALL0BITS;

	p = (uint8_t *)ri->ri_bits + y * scanspan + ((startx / 32) * 4);
	align = startx & ALIGNMASK;
	width = ri->ri_font->fontwidth + align;
	lmask = ALL1BITS >> align;
	rmask = ALL1BITS << (-width & ALIGNMASK);
	if (width <= BLITWIDTH) {
		lmask &= rmask;
		/* set lmask as ROP mask value, with THROUGH mode */
		((volatile uint32_t *)OMFB_ROPFUNC)[ROP_THROUGH] = lmask;

		while (height > 0) {
			glyph = 0;
			for (i = ri->ri_font->stride; i != 0; i--)
				glyph = (glyph << 8) | *fb++;
			glyph <<= (4 - ri->ri_font->stride) * NBBY;
			glyph = (glyph >> align) ^ inverse;

			*W(p) = glyph;

			p += scanspan;
			height--;
		}
		/* reset mask value */
		((volatile uint32_t *)OMFB_ROPFUNC)[ROP_THROUGH] = ALL1BITS;
	} else {
		uint8_t *q = p;
		uint32_t lhalf, rhalf;

		while (height > 0) {
			glyph = 0;
			for (i = ri->ri_font->stride; i != 0; i--)
				glyph = (glyph << 8) | *fb++;
			glyph <<= (4 - ri->ri_font->stride) * NBBY;
			lhalf = (glyph >> align) ^ inverse;
			/* set lmask as ROP mask value, with THROUGH mode */
			((volatile uint32_t *)OMFB_ROPFUNC)[ROP_THROUGH] =
			    lmask;
			
			*W(p) = lhalf;

			p += BYTESDONE;

			rhalf = (glyph << (BLITWIDTH - align)) ^ inverse;
			/* set rmask as ROP mask value, with THROUGH mode */
			((volatile uint32_t *)OMFB_ROPFUNC)[ROP_THROUGH] =
			    rmask;

			*W(p) = rhalf;

			p = (q += scanspan);
			height--;
		}
		/* reset mask value */
		((volatile uint32_t *)OMFB_ROPFUNC)[ROP_THROUGH] = ALL1BITS;
	}
}

static void
om4_putchar(void *cookie, int row, int startcol, u_int uc, long attr)
{
	struct rasops_info *ri = cookie;
	uint8_t *p;
	int scanspan, startx, height, width, align, y;
	uint32_t lmask, rmask, glyph, glyphbg, fgpat, bgpat;
	uint32_t fgmask0, fgmask1, fgmask2, fgmask3;
	uint32_t bgmask0, bgmask1, bgmask2, bgmask3;
	int i, fg, bg;
	uint8_t *fb;

	scanspan = ri->ri_stride;
	y = ri->ri_font->fontheight * row;
	startx = ri->ri_font->fontwidth * startcol;
	height = ri->ri_font->fontheight;
	fb = (uint8_t *)ri->ri_font->data +
	    (uc - ri->ri_font->firstchar) * ri->ri_fontscale;
	om4_unpack_attr(attr, &fg, &bg, NULL);
	fgmask0 = (fg & 0x01) ? ALL1BITS : ALL0BITS;
	fgmask1 = (fg & 0x02) ? ALL1BITS : ALL0BITS;
	fgmask2 = (fg & 0x04) ? ALL1BITS : ALL0BITS;
	fgmask3 = (fg & 0x08) ? ALL1BITS : ALL0BITS;
	bgmask0 = (bg & 0x01) ? ALL1BITS : ALL0BITS;
	bgmask1 = (bg & 0x02) ? ALL1BITS : ALL0BITS;
	bgmask2 = (bg & 0x04) ? ALL1BITS : ALL0BITS;
	bgmask3 = (bg & 0x08) ? ALL1BITS : ALL0BITS;

	p = (uint8_t *)ri->ri_bits + y * scanspan + ((startx / 32) * 4);
	align = startx & ALIGNMASK;
	width = ri->ri_font->fontwidth + align;
	lmask = ALL1BITS >> align;
	rmask = ALL1BITS << (-width & ALIGNMASK);

	/* select all planes for later ROP function target */
	*(volatile uint32_t *)OMFB_PLANEMASK = 0xff;

	if (width <= BLITWIDTH) {
		lmask &= rmask;
		/* set lmask as ROP mask value, with THROUGH mode */
		((volatile uint32_t *)OMFB_ROPFUNC)[ROP_THROUGH] = lmask;

		while (height > 0) {
			glyph = 0;
			for (i = ri->ri_font->stride; i != 0; i--)
				glyph = (glyph << 8) | *fb++;
			glyph <<= (4 - ri->ri_font->stride) * NBBY;
			glyph = (glyph >> align);
			glyphbg = glyph ^ ALL1BITS;

			fgpat = glyph   & fgmask0;
			bgpat = glyphbg & bgmask0;
			*P0(p) = (fgpat | bgpat);
			fgpat = glyph   & fgmask1;
			bgpat = glyphbg & bgmask1;
			*P1(p) = (fgpat | bgpat);
			fgpat = glyph   & fgmask2;
			bgpat = glyphbg & bgmask2;
			*P2(p) = (fgpat | bgpat);
			fgpat = glyph   & fgmask3;
			bgpat = glyphbg & bgmask3;
			*P3(p) = (fgpat | bgpat);

			p += scanspan;
			height--;
		}
		/* reset mask value */
		((volatile uint32_t *)OMFB_ROPFUNC)[ROP_THROUGH] = ALL1BITS;
	} else {
		uint8_t *q = p;
		uint32_t lhalf, rhalf;
		uint32_t lhalfbg, rhalfbg;

		while (height > 0) {
			glyph = 0;
			for (i = ri->ri_font->stride; i != 0; i--)
				glyph = (glyph << 8) | *fb++;
			glyph <<= (4 - ri->ri_font->stride) * NBBY;
			lhalf = (glyph >> align);
			lhalfbg = lhalf ^ ALL1BITS;
			/* set lmask as ROP mask value, with THROUGH mode */
			((volatile uint32_t *)OMFB_ROPFUNC)[ROP_THROUGH] =
			    lmask;

			fgpat = lhalf   & fgmask0;
			bgpat = lhalfbg & bgmask0;
			*P0(p) = (fgpat | bgpat);
			fgpat = lhalf   & fgmask1;
			bgpat = lhalfbg & bgmask1;
			*P1(p) = (fgpat | bgpat);
			fgpat = lhalf   & fgmask2;
			bgpat = lhalfbg & bgmask2;
			*P2(p) = (fgpat | bgpat);
			fgpat = lhalf   & fgmask3;
			bgpat = lhalfbg & bgmask3;
			*P3(p) = (fgpat | bgpat);

			p += BYTESDONE;

			rhalf = (glyph << (BLITWIDTH - align));
			rhalfbg = rhalf ^ ALL1BITS;
			/* set rmask as ROP mask value, with THROUGH mode */
			((volatile uint32_t *)OMFB_ROPFUNC)[ROP_THROUGH] =
			    rmask;

			fgpat = rhalf   & fgmask0;
			bgpat = rhalfbg & bgmask0;
			*P0(p) = (fgpat | bgpat);
			fgpat = rhalf   & fgmask1;
			bgpat = rhalfbg & bgmask1;
			*P1(p) = (fgpat | bgpat);
			fgpat = rhalf   & fgmask2;
			bgpat = rhalfbg & bgmask2;
			*P2(p) = (fgpat | bgpat);
			fgpat = rhalf   & fgmask3;
			bgpat = rhalfbg & bgmask3;
			*P3(p) = (fgpat | bgpat);

			p = (q += scanspan);
			height--;
		}
		/* reset mask value */
		((volatile uint32_t *)OMFB_ROPFUNC)[ROP_THROUGH] = ALL1BITS;
	}
	/* select plane #0 only; XXX need this ? */
	*(volatile uint32_t *)OMFB_PLANEMASK = 0x01;
}

static void
om1_erasecols(void *cookie, int row, int startcol, int ncols, long attr)
{
	struct rasops_info *ri = cookie;
	uint8_t *p;
	int scanspan, startx, height, width, align, w, y;
	uint32_t lmask, rmask, fill;

<<<<<<< HEAD
	scanspan = ri->ri_stride;;
=======
	scanspan = ri->ri_stride;
	y = ri->ri_font->fontheight * row;
	startx = ri->ri_font->fontwidth * startcol;
	height = ri->ri_font->fontheight;
	w = ri->ri_font->fontwidth * ncols;
	fill = ((attr & 0x00000001) != 0) ? ALL1BITS : ALL0BITS;

	p = (uint8_t *)ri->ri_bits + y * scanspan + ((startx / 32) * 4);
	align = startx & ALIGNMASK;
	width = w + align;
	lmask = ALL1BITS >> align;
	rmask = ALL1BITS << (-width & ALIGNMASK);
	if (width <= BLITWIDTH) {
		lmask &= rmask;
		fill  &= lmask;
		while (height > 0) {
			*P0(p) = (*P0(p) & ~lmask) | fill;
			p += scanspan;
			height--;
		}
	} else {
		uint8_t *q = p;
		while (height > 0) {
			*P0(p) = (*P0(p) & ~lmask) | (fill & lmask);
			width -= 2 * BLITWIDTH;
			while (width > 0) {
				p += BYTESDONE;
				*P0(p) = fill;
				width -= BLITWIDTH;
			}
			p += BYTESDONE;
			*P0(p) = (fill & rmask) | (*P0(p) & ~rmask);

			p = (q += scanspan);
			width = w + align;
			height--;
		}
	}
}

static void
om4_erasecols(void *cookie, int row, int startcol, int ncols, long attr)
{
	struct rasops_info *ri = cookie;
	uint8_t *p;
	int scanspan, startx, height, width, align, w, y, fg, bg;
	uint32_t lmask, rmask, fill0, fill1, fill2, fill3;

	scanspan = ri->ri_stride;
>>>>>>> b2b84690
	y = ri->ri_font->fontheight * row;
	startx = ri->ri_font->fontwidth * startcol;
	height = ri->ri_font->fontheight;
	w = ri->ri_font->fontwidth * ncols;
<<<<<<< HEAD
	fill = ((attr & 0x00000001) != 0) ? ALL1BITS : ALL0BITS;
=======
	om4_unpack_attr(attr, &fg, &bg, NULL);
	fill0 = ((bg & 0x01) != 0) ? ALL1BITS : ALL0BITS;
	fill1 = ((bg & 0x02) != 0) ? ALL1BITS : ALL0BITS;
	fill2 = ((bg & 0x04) != 0) ? ALL1BITS : ALL0BITS;
	fill3 = ((bg & 0x08) != 0) ? ALL1BITS : ALL0BITS;
>>>>>>> b2b84690

	p = (uint8_t *)ri->ri_bits + y * scanspan + ((startx / 32) * 4);
	align = startx & ALIGNMASK;
	width = w + align;
	lmask = ALL1BITS >> align;
	rmask = ALL1BITS << (-width & ALIGNMASK);
	if (width <= BLITWIDTH) {
		lmask &= rmask;
<<<<<<< HEAD
		fill  &= lmask;
		while (height > 0) {
			*P0(p) = (*P0(p) & ~lmask) | fill;
=======
		fill0 &= lmask;
		fill1 &= lmask;
		fill2 &= lmask;
		fill3 &= lmask;
		while (height > 0) {
			*P0(p) = (*P0(p) & ~lmask) | fill0;
			*P1(p) = (*P1(p) & ~lmask) | fill1;
			*P2(p) = (*P2(p) & ~lmask) | fill2;
			*P3(p) = (*P3(p) & ~lmask) | fill3;
>>>>>>> b2b84690
			p += scanspan;
			height--;
		}
	} else {
		uint8_t *q = p;
		while (height > 0) {
<<<<<<< HEAD
			*P0(p) = (*P0(p) & ~lmask) | (fill & lmask);
			width -= 2 * BLITWIDTH;
			while (width > 0) {
				p += BYTESDONE;
				*P0(p) = fill;
				width -= BLITWIDTH;
			}
			p += BYTESDONE;
			*P0(p) = (fill & rmask) | (*P0(p) & ~rmask);
=======
			*P0(p) = (*P0(p) & ~lmask) | (fill0 & lmask);
			*P1(p) = (*P1(p) & ~lmask) | (fill1 & lmask);
			*P2(p) = (*P2(p) & ~lmask) | (fill2 & lmask);
			*P3(p) = (*P3(p) & ~lmask) | (fill3 & lmask);
			width -= 2 * BLITWIDTH;
			while (width > 0) {
				p += BYTESDONE;
				*P0(p) = fill0;
				*P1(p) = fill1;
				*P2(p) = fill2;
				*P3(p) = fill3;
				width -= BLITWIDTH;
			}
			p += BYTESDONE;
			*P0(p) = (fill0 & rmask) | (*P0(p) & ~rmask);
			*P1(p) = (fill1 & rmask) | (*P1(p) & ~rmask);
			*P2(p) = (fill2 & rmask) | (*P2(p) & ~rmask);
			*P3(p) = (fill3 & rmask) | (*P3(p) & ~rmask);
>>>>>>> b2b84690

			p = (q += scanspan);
			width = w + align;
			height--;
		}
	}
}

static void
<<<<<<< HEAD
om4_erasecols(void *cookie, int row, int startcol, int ncols, long attr)
{
	struct rasops_info *ri = cookie;
	uint8_t *p;
	int scanspan, startx, height, width, align, w, y, fg, bg;
	uint32_t lmask, rmask, fill0, fill1, fill2, fill3;

	scanspan = ri->ri_stride;;
	y = ri->ri_font->fontheight * row;
	startx = ri->ri_font->fontwidth * startcol;
	height = ri->ri_font->fontheight;
	w = ri->ri_font->fontwidth * ncols;
	om4_unpack_attr(attr, &fg, &bg, NULL);
	fill0 = ((bg & 0x01) != 0) ? ALL1BITS : ALL0BITS;
	fill1 = ((bg & 0x02) != 0) ? ALL1BITS : ALL0BITS;
	fill2 = ((bg & 0x04) != 0) ? ALL1BITS : ALL0BITS;
	fill3 = ((bg & 0x08) != 0) ? ALL1BITS : ALL0BITS;

	p = (uint8_t *)ri->ri_bits + y * scanspan + ((startx / 32) * 4);
	align = startx & ALIGNMASK;
	width = w + align;
	lmask = ALL1BITS >> align;
	rmask = ALL1BITS << (-width & ALIGNMASK);
	if (width <= BLITWIDTH) {
		lmask &= rmask;
		fill0 &= lmask;
		fill1 &= lmask;
		fill2 &= lmask;
		fill3 &= lmask;
		while (height > 0) {
			*P0(p) = (*P0(p) & ~lmask) | fill0;
			*P1(p) = (*P1(p) & ~lmask) | fill1;
			*P2(p) = (*P2(p) & ~lmask) | fill2;
			*P3(p) = (*P3(p) & ~lmask) | fill3;
			p += scanspan;
			height--;
		}
	} else {
		uint8_t *q = p;
		while (height > 0) {
			*P0(p) = (*P0(p) & ~lmask) | (fill0 & lmask);
			*P1(p) = (*P1(p) & ~lmask) | (fill1 & lmask);
			*P2(p) = (*P2(p) & ~lmask) | (fill2 & lmask);
			*P3(p) = (*P3(p) & ~lmask) | (fill3 & lmask);
			width -= 2 * BLITWIDTH;
			while (width > 0) {
				p += BYTESDONE;
				*P0(p) = fill0;
				*P1(p) = fill1;
				*P2(p) = fill2;
				*P3(p) = fill3;
				width -= BLITWIDTH;
			}
			p += BYTESDONE;
			*P0(p) = (fill0 & rmask) | (*P0(p) & ~rmask);
			*P1(p) = (fill1 & rmask) | (*P1(p) & ~rmask);
			*P2(p) = (fill2 & rmask) | (*P2(p) & ~rmask);
			*P3(p) = (fill3 & rmask) | (*P3(p) & ~rmask);

			p = (q += scanspan);
			width = w + align;
			height--;
		}
	}
}

static void
=======
>>>>>>> b2b84690
om1_eraserows(void *cookie, int startrow, int nrows, long attr)
{
	struct rasops_info *ri = cookie;
	uint8_t *p, *q;
	int scanspan, starty, height, width, w;
	uint32_t rmask, fill;

	scanspan = ri->ri_stride;
	starty = ri->ri_font->fontheight * startrow;
	height = ri->ri_font->fontheight * nrows;
	w = ri->ri_emuwidth;
	fill = ((attr & 0x00000001) != 0) ? ALL1BITS : ALL0BITS;

	p = (uint8_t *)ri->ri_bits + starty * scanspan;
	width = w;
	rmask = ALL1BITS << (-width & ALIGNMASK);
	q = p;
	while (height > 0) {
		*P0(p) = fill;				/* always aligned */
		width -= 2 * BLITWIDTH;
		while (width > 0) {
			p += BYTESDONE;
			*P0(p) = fill;
			width -= BLITWIDTH;
		}
		p += BYTESDONE;
		*P0(p) = (fill & rmask) | (*P0(p) & ~rmask);
		p = (q += scanspan);
		width = w;
		height--;
	}
}

static void
om4_eraserows(void *cookie, int startrow, int nrows, long attr)
{
	struct rasops_info *ri = cookie;
	uint8_t *p, *q;
	int scanspan, starty, height, width, w, fg, bg;
	uint32_t rmask, fill0, fill1, fill2, fill3;

	scanspan = ri->ri_stride;
	starty = ri->ri_font->fontheight * startrow;
	height = ri->ri_font->fontheight * nrows;
	w = ri->ri_emuwidth;
	om4_unpack_attr(attr, &fg, &bg, NULL);
	fill0 = ((bg & 0x01) != 0) ? ALL1BITS : ALL0BITS;
	fill1 = ((bg & 0x02) != 0) ? ALL1BITS : ALL0BITS;
	fill2 = ((bg & 0x04) != 0) ? ALL1BITS : ALL0BITS;
	fill3 = ((bg & 0x08) != 0) ? ALL1BITS : ALL0BITS;

	p = (uint8_t *)ri->ri_bits + starty * scanspan;
	width = w;
	rmask = ALL1BITS << (-width & ALIGNMASK);
	q = p;
	while (height > 0) {
		*P0(p) = fill0;				/* always aligned */
		*P1(p) = fill1;
		*P2(p) = fill2;
		*P3(p) = fill3;
		width -= 2 * BLITWIDTH;
		while (width > 0) {
			p += BYTESDONE;
			*P0(p) = fill0;
			*P1(p) = fill1;
			*P2(p) = fill2;
			*P3(p) = fill3;
			width -= BLITWIDTH;
		}
		p += BYTESDONE;
		*P0(p) = (fill0 & rmask) | (*P0(p) & ~rmask);
		*P1(p) = (fill1 & rmask) | (*P1(p) & ~rmask);
		*P2(p) = (fill2 & rmask) | (*P2(p) & ~rmask);
		*P3(p) = (fill3 & rmask) | (*P3(p) & ~rmask);
		p = (q += scanspan);
		width = w;
		height--;
	}
}

static void
om1_copyrows(void *cookie, int srcrow, int dstrow, int nrows)
{
	struct rasops_info *ri = cookie;
	uint8_t *p, *q;
	int scanspan, offset, srcy, height, width, w;
	uint32_t rmask;

	scanspan = ri->ri_stride;
	height = ri->ri_font->fontheight * nrows;
	offset = (dstrow - srcrow) * scanspan * ri->ri_font->fontheight;
	srcy = ri->ri_font->fontheight * srcrow;
	if (srcrow < dstrow && srcrow + nrows > dstrow) {
		scanspan = -scanspan;
		srcy = srcy + height - 1;
	}

	p = (uint8_t *)ri->ri_bits + srcy * ri->ri_stride;
	w = ri->ri_emuwidth;
	width = w;
	rmask = ALL1BITS << (-width & ALIGNMASK);
	q = p;
	while (height > 0) {
		*P0(p + offset) = *P0(p);		/* always aligned */
		width -= 2 * BLITWIDTH;
		while (width > 0) {
			p += BYTESDONE;
			*P0(p + offset) = *P0(p);
			width -= BLITWIDTH;
		}
		p += BYTESDONE;
		*P0(p + offset) = (*P0(p) & rmask) | (*P0(p + offset) & ~rmask);

		p = (q += scanspan);
		width = w;
		height--;
	}
}

static void
om4_copyrows(void *cookie, int srcrow, int dstrow, int nrows)
{
	struct rasops_info *ri = cookie;
	uint8_t *p, *q;
	int scanspan, offset, srcy, height, width, w;
	uint32_t rmask;

	scanspan = ri->ri_stride;
	height = ri->ri_font->fontheight * nrows;
	offset = (dstrow - srcrow) * scanspan * ri->ri_font->fontheight;
	srcy = ri->ri_font->fontheight * srcrow;
	if (srcrow < dstrow && srcrow + nrows > dstrow) {
		scanspan = -scanspan;
		srcy = srcy + height - 1;
	}

	p = (uint8_t *)ri->ri_bits + srcy * ri->ri_stride;
	w = ri->ri_emuwidth;
	width = w;
	rmask = ALL1BITS << (-width & ALIGNMASK);
	q = p;
	while (height > 0) {
		*P0(p + offset) = *P0(p);		/* always aligned */
		*P1(p + offset) = *P1(p);
		*P2(p + offset) = *P2(p);
		*P3(p + offset) = *P3(p);
		width -= 2 * BLITWIDTH;
		while (width > 0) {
			p += BYTESDONE;
			*P0(p + offset) = *P0(p);
			*P1(p + offset) = *P1(p);
			*P2(p + offset) = *P2(p);
			*P3(p + offset) = *P3(p);
			width -= BLITWIDTH;
		}
		p += BYTESDONE;
		*P0(p + offset) = (*P0(p) & rmask) | (*P0(p + offset) & ~rmask);
		*P1(p + offset) = (*P1(p) & rmask) | (*P1(p + offset) & ~rmask);
		*P2(p + offset) = (*P2(p) & rmask) | (*P2(p + offset) & ~rmask);
		*P3(p + offset) = (*P3(p) & rmask) | (*P3(p + offset) & ~rmask);

		p = (q += scanspan);
		width = w;
		height--;
	}
}

static void
om1_copycols(void *cookie, int startrow, int srccol, int dstcol, int ncols)
{
	struct rasops_info *ri = cookie;
	uint8_t *sp, *dp, *sq, *dq, *basep;
	int scanspan, height, w, y, srcx, dstx;
	int sb, eb, db, sboff, full, cnt, lnum, rnum;
	uint32_t lmask, rmask, tmp;
	bool sbover;

	scanspan = ri->ri_stride;
	y = ri->ri_font->fontheight * startrow;
	srcx = ri->ri_font->fontwidth * srccol;
	dstx = ri->ri_font->fontwidth * dstcol;
	height = ri->ri_font->fontheight;
	w = ri->ri_font->fontwidth * ncols;
	basep = (uint8_t *)ri->ri_bits + y * scanspan;

	sb = srcx & ALIGNMASK;
	db = dstx & ALIGNMASK;

	if (db + w <= BLITWIDTH) {
		/* Destination is contained within a single word */
		sp = basep + (srcx / 32) * 4;
		dp = basep + (dstx / 32) * 4;

		while (height > 0) {
			GETBITS(P0(sp), sb, w, tmp);
			PUTBITS(tmp, db, w, P0(dp));
			dp += scanspan;
			sp += scanspan;
			height--;
		}
		return;
	}

	lmask = (db == 0) ? 0 : ALL1BITS >> db;
	eb = (db + w) & ALIGNMASK;
	rmask = (eb == 0) ? 0 : ALL1BITS << (32 - eb); 
	lnum = (32 - db) & ALIGNMASK;
	rnum = (dstx + w) & ALIGNMASK;

	if (lmask != 0)
		full = (w - (32 - db)) / 32;
	else
		full = w / 32;

	sbover = (sb + lnum) >= 32;

	if (dstcol < srccol || srccol + ncols < dstcol) {
		/* copy forward (left-to-right) */
		sp = basep + (srcx / 32) * 4;
		dp = basep + (dstx / 32) * 4;

		if (lmask != 0) {
			sboff = sb + lnum;
			if (sboff >= 32)
				sboff -= 32;
		} else
			sboff = sb;

		sq = sp;
		dq = dp;
		while (height > 0) {
			if (lmask != 0) {
				GETBITS(P0(sp), sb, lnum, tmp);
				PUTBITS(tmp, db, lnum, P0(dp));
				dp += BYTESDONE;
				if (sbover)
					sp += BYTESDONE;
			}

			for (cnt = full; cnt; cnt--) {
				GETBITS(P0(sp), sboff, 32, tmp);
				*P0(dp) = tmp;
				sp += BYTESDONE;
				dp += BYTESDONE;
			}

			if (rmask != 0) {
				GETBITS(P0(sp), sboff, rnum, tmp);
				PUTBITS(tmp, 0, rnum, P0(dp));
			}

<<<<<<< HEAD
			sp = (sq += scanspan);
			dp = (dq += scanspan);
			height--;
		}
	} else {
		/* copy backward (right-to-left) */
		sp = basep + ((srcx + w) / 32) * 4;
		dp = basep + ((dstx + w) / 32) * 4;

		sboff = (srcx + w) & ALIGNMASK;
		sboff -= rnum;
		if (sboff < 0) {
			sp -= BYTESDONE;
			sboff += 32;
		}

		sq = sp;
		dq = dp;
		while (height > 0) {
			if (rnum != 0) {
				GETBITS(P0(sp), sboff, rnum, tmp);
				PUTBITS(tmp, 0, rnum, P0(dp));
			}

			for (cnt = full; cnt; cnt--) {
				sp -= BYTESDONE;
				dp -= BYTESDONE;
				GETBITS(P0(sp), sboff, 32, tmp);
				*P0(dp) = tmp;
			}

			if (lmask != 0) {
				if (sbover)
					sp -= BYTESDONE;
				dp -= BYTESDONE;
				GETBITS(P0(sp), sb, lnum, tmp);
				PUTBITS(tmp, db, lnum, P0(dp));
			}

=======
>>>>>>> b2b84690
			sp = (sq += scanspan);
			dp = (dq += scanspan);
			height--;
		}
<<<<<<< HEAD
	}
}

static void
om4_copycols(void *cookie, int startrow, int srccol, int dstcol, int ncols)
{
	struct rasops_info *ri = cookie;
	uint8_t *sp, *dp, *sq, *dq, *basep;
	int scanspan, height, w, y, srcx, dstx;
	int sb, eb, db, sboff, full, cnt, lnum, rnum;
	uint32_t lmask, rmask, tmp;
	bool sbover;

	scanspan = ri->ri_stride;
	y = ri->ri_font->fontheight * startrow;
	srcx = ri->ri_font->fontwidth * srccol;
	dstx = ri->ri_font->fontwidth * dstcol;
	height = ri->ri_font->fontheight;
	w = ri->ri_font->fontwidth * ncols;
	basep = (uint8_t *)ri->ri_bits + y * scanspan;

	sb = srcx & ALIGNMASK;
	db = dstx & ALIGNMASK;

	if (db + w <= BLITWIDTH) {
		/* Destination is contained within a single word */
		sp = basep + (srcx / 32) * 4;
		dp = basep + (dstx / 32) * 4;

		while (height > 0) {
			GETBITS(P0(sp), sb, w, tmp);
			PUTBITS(tmp, db, w, P0(dp));
			GETBITS(P1(sp), sb, w, tmp);
			PUTBITS(tmp, db, w, P1(dp));
			GETBITS(P2(sp), sb, w, tmp);
			PUTBITS(tmp, db, w, P2(dp));
			GETBITS(P3(sp), sb, w, tmp);
			PUTBITS(tmp, db, w, P3(dp));
			dp += scanspan;
			sp += scanspan;
			height--;
		}
		return;
	}

	lmask = (db == 0) ? 0 : ALL1BITS >> db;
	eb = (db + w) & ALIGNMASK;
	rmask = (eb == 0) ? 0 : ALL1BITS << (32 - eb); 
	lnum = (32 - db) & ALIGNMASK;
	rnum = (dstx + w) & ALIGNMASK;

	if (lmask != 0)
		full = (w - (32 - db)) / 32;
	else
		full = w / 32;

	sbover = (sb + lnum) >= 32;

	if (dstcol < srccol || srccol + ncols < dstcol) {
		/* copy forward (left-to-right) */
		sp = basep + (srcx / 32) * 4;
		dp = basep + (dstx / 32) * 4;

		if (lmask != 0) {
			sboff = sb + lnum;
			if (sboff >= 32)
				sboff -= 32;
		} else
			sboff = sb;

		sq = sp;
		dq = dp;
		while (height > 0) {
			if (lmask != 0) {
				GETBITS(P0(sp), sb, lnum, tmp);
				PUTBITS(tmp, db, lnum, P0(dp));
				GETBITS(P1(sp), sb, lnum, tmp);
				PUTBITS(tmp, db, lnum, P1(dp));
				GETBITS(P2(sp), sb, lnum, tmp);
				PUTBITS(tmp, db, lnum, P2(dp));
				GETBITS(P3(sp), sb, lnum, tmp);
				PUTBITS(tmp, db, lnum, P3(dp));
				dp += BYTESDONE;
				if (sbover)
					sp += BYTESDONE;
			}

			for (cnt = full; cnt; cnt--) {
				GETBITS(P0(sp), sboff, 32, tmp);
				*P0(dp) = tmp;
				GETBITS(P1(sp), sboff, 32, tmp);
				*P1(dp) = tmp;
				GETBITS(P2(sp), sboff, 32, tmp);
				*P2(dp) = tmp;
				GETBITS(P3(sp), sboff, 32, tmp);
				*P3(dp) = tmp;
				sp += BYTESDONE;
				dp += BYTESDONE;
			}

			if (rmask != 0) {
				GETBITS(P0(sp), sboff, rnum, tmp);
				PUTBITS(tmp, 0, rnum, P0(dp));
				GETBITS(P1(sp), sboff, rnum, tmp);
				PUTBITS(tmp, 0, rnum, P1(dp));
				GETBITS(P2(sp), sboff, rnum, tmp);
				PUTBITS(tmp, 0, rnum, P2(dp));
				GETBITS(P3(sp), sboff, rnum, tmp);
				PUTBITS(tmp, 0, rnum, P3(dp));
			}

			sp = (sq += scanspan);
			dp = (dq += scanspan);
			height--;
		}
	} else {
		/* copy backward (right-to-left) */
		sp = basep + ((srcx + w) / 32) * 4;
		dp = basep + ((dstx + w) / 32) * 4;

		sboff = (srcx + w) & ALIGNMASK;
		sboff -= rnum;
		if (sboff < 0) {
			sp -= BYTESDONE;
			sboff += 32;
		}

		sq = sp;
		dq = dp;
		while (height > 0) {
			if (rnum != 0) {
				GETBITS(P0(sp), sboff, rnum, tmp);
				PUTBITS(tmp, 0, rnum, P0(dp));
				GETBITS(P1(sp), sboff, rnum, tmp);
				PUTBITS(tmp, 0, rnum, P1(dp));
				GETBITS(P2(sp), sboff, rnum, tmp);
				PUTBITS(tmp, 0, rnum, P2(dp));
				GETBITS(P3(sp), sboff, rnum, tmp);
				PUTBITS(tmp, 0, rnum, P3(dp));
=======
	} else {
		/* copy backward (right-to-left) */
		sp = basep + ((srcx + w) / 32) * 4;
		dp = basep + ((dstx + w) / 32) * 4;

		sboff = (srcx + w) & ALIGNMASK;
		sboff -= rnum;
		if (sboff < 0) {
			sp -= BYTESDONE;
			sboff += 32;
		}

		sq = sp;
		dq = dp;
		while (height > 0) {
			if (rnum != 0) {
				GETBITS(P0(sp), sboff, rnum, tmp);
				PUTBITS(tmp, 0, rnum, P0(dp));
>>>>>>> b2b84690
			}

			for (cnt = full; cnt; cnt--) {
				sp -= BYTESDONE;
				dp -= BYTESDONE;
				GETBITS(P0(sp), sboff, 32, tmp);
				*P0(dp) = tmp;
<<<<<<< HEAD
				GETBITS(P1(sp), sboff, 32, tmp);
				*P1(dp) = tmp;
				GETBITS(P2(sp), sboff, 32, tmp);
				*P2(dp) = tmp;
				GETBITS(P3(sp), sboff, 32, tmp);
				*P3(dp) = tmp;
=======
>>>>>>> b2b84690
			}

			if (lmask != 0) {
				if (sbover)
					sp -= BYTESDONE;
				dp -= BYTESDONE;
				GETBITS(P0(sp), sb, lnum, tmp);
				PUTBITS(tmp, db, lnum, P0(dp));
<<<<<<< HEAD
				GETBITS(P1(sp), sb, lnum, tmp);
				PUTBITS(tmp, db, lnum, P1(dp));
				GETBITS(P2(sp), sb, lnum, tmp);
				PUTBITS(tmp, db, lnum, P2(dp));
				GETBITS(P3(sp), sb, lnum, tmp);
				PUTBITS(tmp, db, lnum, P3(dp));
=======
>>>>>>> b2b84690
			}

			sp = (sq += scanspan);
			dp = (dq += scanspan);
			height--;
		}
	}
<<<<<<< HEAD
=======
}

static void
om4_copycols(void *cookie, int startrow, int srccol, int dstcol, int ncols)
{
	struct rasops_info *ri = cookie;
	uint8_t *sp, *dp, *sq, *dq, *basep;
	int scanspan, height, w, y, srcx, dstx;
	int sb, eb, db, sboff, full, cnt, lnum, rnum;
	uint32_t lmask, rmask, tmp;
	bool sbover;

	scanspan = ri->ri_stride;
	y = ri->ri_font->fontheight * startrow;
	srcx = ri->ri_font->fontwidth * srccol;
	dstx = ri->ri_font->fontwidth * dstcol;
	height = ri->ri_font->fontheight;
	w = ri->ri_font->fontwidth * ncols;
	basep = (uint8_t *)ri->ri_bits + y * scanspan;

	sb = srcx & ALIGNMASK;
	db = dstx & ALIGNMASK;

	if (db + w <= BLITWIDTH) {
		/* Destination is contained within a single word */
		sp = basep + (srcx / 32) * 4;
		dp = basep + (dstx / 32) * 4;

		while (height > 0) {
			GETBITS(P0(sp), sb, w, tmp);
			PUTBITS(tmp, db, w, P0(dp));
			GETBITS(P1(sp), sb, w, tmp);
			PUTBITS(tmp, db, w, P1(dp));
			GETBITS(P2(sp), sb, w, tmp);
			PUTBITS(tmp, db, w, P2(dp));
			GETBITS(P3(sp), sb, w, tmp);
			PUTBITS(tmp, db, w, P3(dp));
			dp += scanspan;
			sp += scanspan;
			height--;
		}
		return;
	}

	lmask = (db == 0) ? 0 : ALL1BITS >> db;
	eb = (db + w) & ALIGNMASK;
	rmask = (eb == 0) ? 0 : ALL1BITS << (32 - eb); 
	lnum = (32 - db) & ALIGNMASK;
	rnum = (dstx + w) & ALIGNMASK;

	if (lmask != 0)
		full = (w - (32 - db)) / 32;
	else
		full = w / 32;

	sbover = (sb + lnum) >= 32;

	if (dstcol < srccol || srccol + ncols < dstcol) {
		/* copy forward (left-to-right) */
		sp = basep + (srcx / 32) * 4;
		dp = basep + (dstx / 32) * 4;

		if (lmask != 0) {
			sboff = sb + lnum;
			if (sboff >= 32)
				sboff -= 32;
		} else
			sboff = sb;

		sq = sp;
		dq = dp;
		while (height > 0) {
			if (lmask != 0) {
				GETBITS(P0(sp), sb, lnum, tmp);
				PUTBITS(tmp, db, lnum, P0(dp));
				GETBITS(P1(sp), sb, lnum, tmp);
				PUTBITS(tmp, db, lnum, P1(dp));
				GETBITS(P2(sp), sb, lnum, tmp);
				PUTBITS(tmp, db, lnum, P2(dp));
				GETBITS(P3(sp), sb, lnum, tmp);
				PUTBITS(tmp, db, lnum, P3(dp));
				dp += BYTESDONE;
				if (sbover)
					sp += BYTESDONE;
			}

			for (cnt = full; cnt; cnt--) {
				GETBITS(P0(sp), sboff, 32, tmp);
				*P0(dp) = tmp;
				GETBITS(P1(sp), sboff, 32, tmp);
				*P1(dp) = tmp;
				GETBITS(P2(sp), sboff, 32, tmp);
				*P2(dp) = tmp;
				GETBITS(P3(sp), sboff, 32, tmp);
				*P3(dp) = tmp;
				sp += BYTESDONE;
				dp += BYTESDONE;
			}

			if (rmask != 0) {
				GETBITS(P0(sp), sboff, rnum, tmp);
				PUTBITS(tmp, 0, rnum, P0(dp));
				GETBITS(P1(sp), sboff, rnum, tmp);
				PUTBITS(tmp, 0, rnum, P1(dp));
				GETBITS(P2(sp), sboff, rnum, tmp);
				PUTBITS(tmp, 0, rnum, P2(dp));
				GETBITS(P3(sp), sboff, rnum, tmp);
				PUTBITS(tmp, 0, rnum, P3(dp));
			}

			sp = (sq += scanspan);
			dp = (dq += scanspan);
			height--;
		}
	} else {
		/* copy backward (right-to-left) */
		sp = basep + ((srcx + w) / 32) * 4;
		dp = basep + ((dstx + w) / 32) * 4;

		sboff = (srcx + w) & ALIGNMASK;
		sboff -= rnum;
		if (sboff < 0) {
			sp -= BYTESDONE;
			sboff += 32;
		}

		sq = sp;
		dq = dp;
		while (height > 0) {
			if (rnum != 0) {
				GETBITS(P0(sp), sboff, rnum, tmp);
				PUTBITS(tmp, 0, rnum, P0(dp));
				GETBITS(P1(sp), sboff, rnum, tmp);
				PUTBITS(tmp, 0, rnum, P1(dp));
				GETBITS(P2(sp), sboff, rnum, tmp);
				PUTBITS(tmp, 0, rnum, P2(dp));
				GETBITS(P3(sp), sboff, rnum, tmp);
				PUTBITS(tmp, 0, rnum, P3(dp));
			}

			for (cnt = full; cnt; cnt--) {
				sp -= BYTESDONE;
				dp -= BYTESDONE;
				GETBITS(P0(sp), sboff, 32, tmp);
				*P0(dp) = tmp;
				GETBITS(P1(sp), sboff, 32, tmp);
				*P1(dp) = tmp;
				GETBITS(P2(sp), sboff, 32, tmp);
				*P2(dp) = tmp;
				GETBITS(P3(sp), sboff, 32, tmp);
				*P3(dp) = tmp;
			}

			if (lmask != 0) {
				if (sbover)
					sp -= BYTESDONE;
				dp -= BYTESDONE;
				GETBITS(P0(sp), sb, lnum, tmp);
				PUTBITS(tmp, db, lnum, P0(dp));
				GETBITS(P1(sp), sb, lnum, tmp);
				PUTBITS(tmp, db, lnum, P1(dp));
				GETBITS(P2(sp), sb, lnum, tmp);
				PUTBITS(tmp, db, lnum, P2(dp));
				GETBITS(P3(sp), sb, lnum, tmp);
				PUTBITS(tmp, db, lnum, P3(dp));
			}

			sp = (sq += scanspan);
			dp = (dq += scanspan);
			height--;
		}
	}
>>>>>>> b2b84690
}

/*
 * Map a character.
 */
static int
om_mapchar(void *cookie, int c, u_int *cp)
{
	struct rasops_info *ri = cookie;
	struct wsdisplay_font *wf = ri->ri_font;

	if (wf->encoding != WSDISPLAY_FONTENC_ISO) {
		c = wsfont_map_unichar(wf, c);

		if (c < 0)
			goto fail;
	}
	if (c < wf->firstchar || c >= (wf->firstchar + wf->numchars))
		goto fail;

	*cp = c;
	return 5;

 fail:
	*cp = ' ';
	return 0;
}

/*
 * Position|{enable|disable} the cursor at the specified location.
 */
static void
om1_cursor(void *cookie, int on, int row, int col)
{
	struct rasops_info *ri = cookie;
	uint8_t *p;
	int scanspan, startx, height, width, align, y;
	uint32_t lmask, rmask;

	if (!on) {
		/* make sure it's on */
		if ((ri->ri_flg & RI_CURSOR) == 0)
			return;

		row = ri->ri_crow;
		col = ri->ri_ccol;
	} else {
		/* unpaint the old copy. */
		ri->ri_crow = row;
		ri->ri_ccol = col;
	}

	scanspan = ri->ri_stride;
	y = ri->ri_font->fontheight * row;
	startx = ri->ri_font->fontwidth * col;
	height = ri->ri_font->fontheight;

	p = (uint8_t *)ri->ri_bits + y * scanspan + ((startx / 32) * 4);
	align = startx & ALIGNMASK;
	width = ri->ri_font->fontwidth + align;
	lmask = ALL1BITS >> align;
	rmask = ALL1BITS << (-width & ALIGNMASK);
	if (width <= BLITWIDTH) {
		lmask &= rmask;
		/* set lmask as ROP mask value, with INV2 mode */
		((volatile uint32_t *)OMFB_ROPFUNC)[ROP_INV2] = lmask;

		while (height > 0) {
			*P0(p) = ALL1BITS;
			p += scanspan;
			height--;
		}
		/* reset mask value */
		((volatile uint32_t *)OMFB_ROPFUNC)[ROP_THROUGH] = ALL1BITS;
	} else {
		uint8_t *q = p;

		while (height > 0) {
			/* set lmask as ROP mask value, with INV2 mode */
			((volatile uint32_t *)OMFB_ROPFUNC)[ROP_INV2] = lmask;
			*W(p) = ALL1BITS;

			p += BYTESDONE;

			/* set lmask as ROP mask value, with INV2 mode */
			((volatile uint32_t *)OMFB_ROPFUNC)[ROP_INV2] = rmask;
			*W(p) = ALL1BITS;

			p = (q += scanspan);
			height--;
		}
		/* reset mask value */
		((volatile uint32_t *)OMFB_ROPFUNC)[ROP_THROUGH] = ALL1BITS;
	}
	ri->ri_flg ^= RI_CURSOR;
}

static void
om4_cursor(void *cookie, int on, int row, int col)
{
	struct rasops_info *ri = cookie;
	uint8_t *p;
	int scanspan, startx, height, width, align, y;
	uint32_t lmask, rmask;

	if (!on) {
		/* make sure it's on */
		if ((ri->ri_flg & RI_CURSOR) == 0)
			return;

		row = ri->ri_crow;
		col = ri->ri_ccol;
	} else {
		/* unpaint the old copy. */
		ri->ri_crow = row;
		ri->ri_ccol = col;
	}

	scanspan = ri->ri_stride;
	y = ri->ri_font->fontheight * row;
	startx = ri->ri_font->fontwidth * col;
	height = ri->ri_font->fontheight;

	p = (uint8_t *)ri->ri_bits + y * scanspan + ((startx / 32) * 4);
	align = startx & ALIGNMASK;
	width = ri->ri_font->fontwidth + align;
	lmask = ALL1BITS >> align;
	rmask = ALL1BITS << (-width & ALIGNMASK);

	/* select all planes for later ROP function target */
	*(volatile uint32_t *)OMFB_PLANEMASK = 0xff;

	if (width <= BLITWIDTH) {
		lmask &= rmask;
		/* set lmask as ROP mask value, with INV2 mode */
		((volatile uint32_t *)OMFB_ROPFUNC)[ROP_INV2] = lmask;

		while (height > 0) {
			*W(p) = ALL1BITS;
			p += scanspan;
			height--;
		}
		/* reset mask value */
		((volatile uint32_t *)OMFB_ROPFUNC)[ROP_THROUGH] = ALL1BITS;
	} else {
		uint8_t *q = p;

		while (height > 0) {
			/* set lmask as ROP mask value, with INV2 mode */
			((volatile uint32_t *)OMFB_ROPFUNC)[ROP_INV2] = lmask;
			*W(p) = ALL1BITS;

			p += BYTESDONE;

			/* set rmask as ROP mask value, with INV2 mode */
			((volatile uint32_t *)OMFB_ROPFUNC)[ROP_INV2] = rmask;
			*W(p) = ALL1BITS;

			p = (q += scanspan);
			height--;
		}
		/* reset mask value */
		((volatile uint32_t *)OMFB_ROPFUNC)[ROP_THROUGH] = ALL1BITS;
	}
	/* select plane #0 only; XXX need this ? */
	*(volatile uint32_t *)OMFB_PLANEMASK = 0x01;

	ri->ri_flg ^= RI_CURSOR;
}

/*
 * Allocate attribute. We just pack these into an integer.
 */
static int
om1_allocattr(void *id, int fg, int bg, int flags, long *attrp)
{

	if ((flags & (WSATTR_HILIT | WSATTR_BLINK |
	    WSATTR_UNDERLINE | WSATTR_WSCOLORS)) != 0)
		return EINVAL;
	if ((flags & WSATTR_REVERSE) != 0)
		*attrp = 1;
	else
		*attrp = 0;
	return 0;
}

static int
om4_allocattr(void *id, int fg, int bg, int flags, long *attrp)
{

	if ((flags & (WSATTR_BLINK | WSATTR_UNDERLINE)) != 0)
		return EINVAL;
	if ((flags & WSATTR_WSCOLORS) == 0) {
		fg = WSCOL_WHITE;
		bg = WSCOL_BLACK;
	}

	if ((flags & WSATTR_REVERSE) != 0) {
		int swap;
		swap = fg;
		fg = bg;
		bg = swap;
	}

	if ((flags & WSATTR_HILIT) != 0)
		fg += 8;

	*attrp = (fg << 24) | (bg << 16);
	return 0;
}

static void
om4_unpack_attr(long attr, int *fg, int *bg, int *underline)
{

	*fg = ((u_int)attr >> 24) & 0xf;
	*bg = ((u_int)attr >> 16) & 0xf;
}

/*
 * Init subset of rasops(9) for omrasops.
 */
int
omrasops1_init(struct rasops_info *ri, int wantrows, int wantcols)
{

	omrasops_init(ri, wantrows, wantcols);

	/* fill our own emulops */
	ri->ri_ops.cursor    = om1_cursor;
	ri->ri_ops.mapchar   = om_mapchar;
	ri->ri_ops.putchar   = om1_putchar;
	ri->ri_ops.copycols  = om1_copycols;
	ri->ri_ops.erasecols = om1_erasecols;
	ri->ri_ops.copyrows  = om1_copyrows;
	ri->ri_ops.eraserows = om1_eraserows;
	ri->ri_ops.allocattr = om1_allocattr;
	ri->ri_caps = WSSCREEN_REVERSE;

	ri->ri_flg |= RI_CFGDONE;

	return 0;
}

int
omrasops4_init(struct rasops_info *ri, int wantrows, int wantcols)
{

	omrasops_init(ri, wantrows, wantcols);

	/* fill our own emulops */
	ri->ri_ops.cursor    = om4_cursor;
	ri->ri_ops.mapchar   = om_mapchar;
	ri->ri_ops.putchar   = om4_putchar;
	ri->ri_ops.copycols  = om4_copycols;
	ri->ri_ops.erasecols = om4_erasecols;
	ri->ri_ops.copyrows  = om4_copyrows;
	ri->ri_ops.eraserows = om4_eraserows;
	ri->ri_ops.allocattr = om4_allocattr;
	ri->ri_caps = WSSCREEN_HILIT | WSSCREEN_WSCOLORS | WSSCREEN_REVERSE;

	ri->ri_flg |= RI_CFGDONE;

	return 0;
}

static int
omrasops_init(struct rasops_info *ri, int wantrows, int wantcols)
{
	int wsfcookie, bpp;

	if (wantrows == 0)
		wantrows = 34;
	if (wantrows < 10)
		wantrows = 10;
	if (wantcols == 0)
		wantcols = 80;
	if (wantcols < 20)
		wantcols = 20;

	/* Use default font */
	wsfont_init();
	wsfcookie = wsfont_find(NULL, 0, 0, 0, WSDISPLAY_FONTORDER_L2R,
	    WSDISPLAY_FONTORDER_L2R, WSFONT_FIND_BITMAP);
	if (wsfcookie < 0)
		panic("%s: no font available", __func__);
	if (wsfont_lock(wsfcookie, &ri->ri_font))
		panic("%s: unable to lock font", __func__);
	ri->ri_wsfcookie = wsfcookie;

	KASSERT(ri->ri_font->fontwidth > 4 && ri->ri_font->fontwidth <= 32);

	/* all planes are independently addressed */
	bpp = 1;

	/* Now constrain what they get */
	ri->ri_emuwidth = ri->ri_font->fontwidth * wantcols;
	ri->ri_emuheight = ri->ri_font->fontheight * wantrows;
	if (ri->ri_emuwidth > ri->ri_width)
		ri->ri_emuwidth = ri->ri_width;
	if (ri->ri_emuheight > ri->ri_height)
		ri->ri_emuheight = ri->ri_height;

	/* Reduce width until aligned on a 32-bit boundary */
	while ((ri->ri_emuwidth * bpp & 31) != 0)
		ri->ri_emuwidth--;

	ri->ri_cols = ri->ri_emuwidth / ri->ri_font->fontwidth;
	ri->ri_rows = ri->ri_emuheight / ri->ri_font->fontheight;
	ri->ri_emustride = ri->ri_emuwidth * bpp >> 3;
	ri->ri_delta = ri->ri_stride - ri->ri_emustride;
	ri->ri_ccol = 0;
	ri->ri_crow = 0;
	ri->ri_pelbytes = bpp >> 3;

	ri->ri_xscale = (ri->ri_font->fontwidth * bpp) >> 3;
	ri->ri_yscale = ri->ri_font->fontheight * ri->ri_stride;
	ri->ri_fontscale = ri->ri_font->fontheight * ri->ri_font->stride;

	/* Clear the entire display */
	if ((ri->ri_flg & RI_CLEAR) != 0)
		memset(ri->ri_bits, 0, ri->ri_stride * ri->ri_height);

	/* Now centre our window if needs be */
	ri->ri_origbits = ri->ri_bits;

	if ((ri->ri_flg & RI_CENTER) != 0) {
		ri->ri_bits += (((ri->ri_width * bpp >> 3) -
		    ri->ri_emustride) >> 1) & ~3;
		ri->ri_bits += ((ri->ri_height - ri->ri_emuheight) >> 1) *
		    ri->ri_stride;
		ri->ri_yorigin = (int)(ri->ri_bits - ri->ri_origbits)
		   / ri->ri_stride;
		ri->ri_xorigin = (((int)(ri->ri_bits - ri->ri_origbits)
		   % ri->ri_stride) * 8 / bpp);
	} else
		ri->ri_xorigin = ri->ri_yorigin = 0;

	return 0;
}<|MERGE_RESOLUTION|>--- conflicted
+++ resolved
@@ -1,8 +1,4 @@
-<<<<<<< HEAD
-/* $NetBSD: omrasops.c,v 1.19 2014/10/04 16:58:17 tsutsui Exp $ */
-=======
 /* $NetBSD: omrasops.c,v 1.20 2018/06/06 01:49:08 maya Exp $ */
->>>>>>> b2b84690
 
 /*-
  * Copyright (c) 2000 The NetBSD Foundation, Inc.
@@ -35,11 +31,7 @@
 
 #include <sys/cdefs.h>			/* RCS ID & Copyright macro defns */
 
-<<<<<<< HEAD
-__KERNEL_RCSID(0, "$NetBSD: omrasops.c,v 1.19 2014/10/04 16:58:17 tsutsui Exp $");
-=======
 __KERNEL_RCSID(0, "$NetBSD: omrasops.c,v 1.20 2018/06/06 01:49:08 maya Exp $");
->>>>>>> b2b84690
 
 /*
  * Designed speficically for 'm68k bitorder';
@@ -324,9 +316,6 @@
 	int scanspan, startx, height, width, align, w, y;
 	uint32_t lmask, rmask, fill;
 
-<<<<<<< HEAD
-	scanspan = ri->ri_stride;;
-=======
 	scanspan = ri->ri_stride;
 	y = ri->ri_font->fontheight * row;
 	startx = ri->ri_font->fontwidth * startcol;
@@ -376,20 +365,15 @@
 	uint32_t lmask, rmask, fill0, fill1, fill2, fill3;
 
 	scanspan = ri->ri_stride;
->>>>>>> b2b84690
 	y = ri->ri_font->fontheight * row;
 	startx = ri->ri_font->fontwidth * startcol;
 	height = ri->ri_font->fontheight;
 	w = ri->ri_font->fontwidth * ncols;
-<<<<<<< HEAD
-	fill = ((attr & 0x00000001) != 0) ? ALL1BITS : ALL0BITS;
-=======
 	om4_unpack_attr(attr, &fg, &bg, NULL);
 	fill0 = ((bg & 0x01) != 0) ? ALL1BITS : ALL0BITS;
 	fill1 = ((bg & 0x02) != 0) ? ALL1BITS : ALL0BITS;
 	fill2 = ((bg & 0x04) != 0) ? ALL1BITS : ALL0BITS;
 	fill3 = ((bg & 0x08) != 0) ? ALL1BITS : ALL0BITS;
->>>>>>> b2b84690
 
 	p = (uint8_t *)ri->ri_bits + y * scanspan + ((startx / 32) * 4);
 	align = startx & ALIGNMASK;
@@ -398,11 +382,6 @@
 	rmask = ALL1BITS << (-width & ALIGNMASK);
 	if (width <= BLITWIDTH) {
 		lmask &= rmask;
-<<<<<<< HEAD
-		fill  &= lmask;
-		while (height > 0) {
-			*P0(p) = (*P0(p) & ~lmask) | fill;
-=======
 		fill0 &= lmask;
 		fill1 &= lmask;
 		fill2 &= lmask;
@@ -412,24 +391,12 @@
 			*P1(p) = (*P1(p) & ~lmask) | fill1;
 			*P2(p) = (*P2(p) & ~lmask) | fill2;
 			*P3(p) = (*P3(p) & ~lmask) | fill3;
->>>>>>> b2b84690
 			p += scanspan;
 			height--;
 		}
 	} else {
 		uint8_t *q = p;
 		while (height > 0) {
-<<<<<<< HEAD
-			*P0(p) = (*P0(p) & ~lmask) | (fill & lmask);
-			width -= 2 * BLITWIDTH;
-			while (width > 0) {
-				p += BYTESDONE;
-				*P0(p) = fill;
-				width -= BLITWIDTH;
-			}
-			p += BYTESDONE;
-			*P0(p) = (fill & rmask) | (*P0(p) & ~rmask);
-=======
 			*P0(p) = (*P0(p) & ~lmask) | (fill0 & lmask);
 			*P1(p) = (*P1(p) & ~lmask) | (fill1 & lmask);
 			*P2(p) = (*P2(p) & ~lmask) | (fill2 & lmask);
@@ -448,7 +415,6 @@
 			*P1(p) = (fill1 & rmask) | (*P1(p) & ~rmask);
 			*P2(p) = (fill2 & rmask) | (*P2(p) & ~rmask);
 			*P3(p) = (fill3 & rmask) | (*P3(p) & ~rmask);
->>>>>>> b2b84690
 
 			p = (q += scanspan);
 			width = w + align;
@@ -458,76 +424,6 @@
 }
 
 static void
-<<<<<<< HEAD
-om4_erasecols(void *cookie, int row, int startcol, int ncols, long attr)
-{
-	struct rasops_info *ri = cookie;
-	uint8_t *p;
-	int scanspan, startx, height, width, align, w, y, fg, bg;
-	uint32_t lmask, rmask, fill0, fill1, fill2, fill3;
-
-	scanspan = ri->ri_stride;;
-	y = ri->ri_font->fontheight * row;
-	startx = ri->ri_font->fontwidth * startcol;
-	height = ri->ri_font->fontheight;
-	w = ri->ri_font->fontwidth * ncols;
-	om4_unpack_attr(attr, &fg, &bg, NULL);
-	fill0 = ((bg & 0x01) != 0) ? ALL1BITS : ALL0BITS;
-	fill1 = ((bg & 0x02) != 0) ? ALL1BITS : ALL0BITS;
-	fill2 = ((bg & 0x04) != 0) ? ALL1BITS : ALL0BITS;
-	fill3 = ((bg & 0x08) != 0) ? ALL1BITS : ALL0BITS;
-
-	p = (uint8_t *)ri->ri_bits + y * scanspan + ((startx / 32) * 4);
-	align = startx & ALIGNMASK;
-	width = w + align;
-	lmask = ALL1BITS >> align;
-	rmask = ALL1BITS << (-width & ALIGNMASK);
-	if (width <= BLITWIDTH) {
-		lmask &= rmask;
-		fill0 &= lmask;
-		fill1 &= lmask;
-		fill2 &= lmask;
-		fill3 &= lmask;
-		while (height > 0) {
-			*P0(p) = (*P0(p) & ~lmask) | fill0;
-			*P1(p) = (*P1(p) & ~lmask) | fill1;
-			*P2(p) = (*P2(p) & ~lmask) | fill2;
-			*P3(p) = (*P3(p) & ~lmask) | fill3;
-			p += scanspan;
-			height--;
-		}
-	} else {
-		uint8_t *q = p;
-		while (height > 0) {
-			*P0(p) = (*P0(p) & ~lmask) | (fill0 & lmask);
-			*P1(p) = (*P1(p) & ~lmask) | (fill1 & lmask);
-			*P2(p) = (*P2(p) & ~lmask) | (fill2 & lmask);
-			*P3(p) = (*P3(p) & ~lmask) | (fill3 & lmask);
-			width -= 2 * BLITWIDTH;
-			while (width > 0) {
-				p += BYTESDONE;
-				*P0(p) = fill0;
-				*P1(p) = fill1;
-				*P2(p) = fill2;
-				*P3(p) = fill3;
-				width -= BLITWIDTH;
-			}
-			p += BYTESDONE;
-			*P0(p) = (fill0 & rmask) | (*P0(p) & ~rmask);
-			*P1(p) = (fill1 & rmask) | (*P1(p) & ~rmask);
-			*P2(p) = (fill2 & rmask) | (*P2(p) & ~rmask);
-			*P3(p) = (fill3 & rmask) | (*P3(p) & ~rmask);
-
-			p = (q += scanspan);
-			width = w + align;
-			height--;
-		}
-	}
-}
-
-static void
-=======
->>>>>>> b2b84690
 om1_eraserows(void *cookie, int startrow, int nrows, long attr)
 {
 	struct rasops_info *ri = cookie;
@@ -779,7 +675,6 @@
 				PUTBITS(tmp, 0, rnum, P0(dp));
 			}
 
-<<<<<<< HEAD
 			sp = (sq += scanspan);
 			dp = (dq += scanspan);
 			height--;
@@ -819,13 +714,10 @@
 				PUTBITS(tmp, db, lnum, P0(dp));
 			}
 
-=======
->>>>>>> b2b84690
 			sp = (sq += scanspan);
 			dp = (dq += scanspan);
 			height--;
 		}
-<<<<<<< HEAD
 	}
 }
 
@@ -965,206 +857,6 @@
 				PUTBITS(tmp, 0, rnum, P2(dp));
 				GETBITS(P3(sp), sboff, rnum, tmp);
 				PUTBITS(tmp, 0, rnum, P3(dp));
-=======
-	} else {
-		/* copy backward (right-to-left) */
-		sp = basep + ((srcx + w) / 32) * 4;
-		dp = basep + ((dstx + w) / 32) * 4;
-
-		sboff = (srcx + w) & ALIGNMASK;
-		sboff -= rnum;
-		if (sboff < 0) {
-			sp -= BYTESDONE;
-			sboff += 32;
-		}
-
-		sq = sp;
-		dq = dp;
-		while (height > 0) {
-			if (rnum != 0) {
-				GETBITS(P0(sp), sboff, rnum, tmp);
-				PUTBITS(tmp, 0, rnum, P0(dp));
->>>>>>> b2b84690
-			}
-
-			for (cnt = full; cnt; cnt--) {
-				sp -= BYTESDONE;
-				dp -= BYTESDONE;
-				GETBITS(P0(sp), sboff, 32, tmp);
-				*P0(dp) = tmp;
-<<<<<<< HEAD
-				GETBITS(P1(sp), sboff, 32, tmp);
-				*P1(dp) = tmp;
-				GETBITS(P2(sp), sboff, 32, tmp);
-				*P2(dp) = tmp;
-				GETBITS(P3(sp), sboff, 32, tmp);
-				*P3(dp) = tmp;
-=======
->>>>>>> b2b84690
-			}
-
-			if (lmask != 0) {
-				if (sbover)
-					sp -= BYTESDONE;
-				dp -= BYTESDONE;
-				GETBITS(P0(sp), sb, lnum, tmp);
-				PUTBITS(tmp, db, lnum, P0(dp));
-<<<<<<< HEAD
-				GETBITS(P1(sp), sb, lnum, tmp);
-				PUTBITS(tmp, db, lnum, P1(dp));
-				GETBITS(P2(sp), sb, lnum, tmp);
-				PUTBITS(tmp, db, lnum, P2(dp));
-				GETBITS(P3(sp), sb, lnum, tmp);
-				PUTBITS(tmp, db, lnum, P3(dp));
-=======
->>>>>>> b2b84690
-			}
-
-			sp = (sq += scanspan);
-			dp = (dq += scanspan);
-			height--;
-		}
-	}
-<<<<<<< HEAD
-=======
-}
-
-static void
-om4_copycols(void *cookie, int startrow, int srccol, int dstcol, int ncols)
-{
-	struct rasops_info *ri = cookie;
-	uint8_t *sp, *dp, *sq, *dq, *basep;
-	int scanspan, height, w, y, srcx, dstx;
-	int sb, eb, db, sboff, full, cnt, lnum, rnum;
-	uint32_t lmask, rmask, tmp;
-	bool sbover;
-
-	scanspan = ri->ri_stride;
-	y = ri->ri_font->fontheight * startrow;
-	srcx = ri->ri_font->fontwidth * srccol;
-	dstx = ri->ri_font->fontwidth * dstcol;
-	height = ri->ri_font->fontheight;
-	w = ri->ri_font->fontwidth * ncols;
-	basep = (uint8_t *)ri->ri_bits + y * scanspan;
-
-	sb = srcx & ALIGNMASK;
-	db = dstx & ALIGNMASK;
-
-	if (db + w <= BLITWIDTH) {
-		/* Destination is contained within a single word */
-		sp = basep + (srcx / 32) * 4;
-		dp = basep + (dstx / 32) * 4;
-
-		while (height > 0) {
-			GETBITS(P0(sp), sb, w, tmp);
-			PUTBITS(tmp, db, w, P0(dp));
-			GETBITS(P1(sp), sb, w, tmp);
-			PUTBITS(tmp, db, w, P1(dp));
-			GETBITS(P2(sp), sb, w, tmp);
-			PUTBITS(tmp, db, w, P2(dp));
-			GETBITS(P3(sp), sb, w, tmp);
-			PUTBITS(tmp, db, w, P3(dp));
-			dp += scanspan;
-			sp += scanspan;
-			height--;
-		}
-		return;
-	}
-
-	lmask = (db == 0) ? 0 : ALL1BITS >> db;
-	eb = (db + w) & ALIGNMASK;
-	rmask = (eb == 0) ? 0 : ALL1BITS << (32 - eb); 
-	lnum = (32 - db) & ALIGNMASK;
-	rnum = (dstx + w) & ALIGNMASK;
-
-	if (lmask != 0)
-		full = (w - (32 - db)) / 32;
-	else
-		full = w / 32;
-
-	sbover = (sb + lnum) >= 32;
-
-	if (dstcol < srccol || srccol + ncols < dstcol) {
-		/* copy forward (left-to-right) */
-		sp = basep + (srcx / 32) * 4;
-		dp = basep + (dstx / 32) * 4;
-
-		if (lmask != 0) {
-			sboff = sb + lnum;
-			if (sboff >= 32)
-				sboff -= 32;
-		} else
-			sboff = sb;
-
-		sq = sp;
-		dq = dp;
-		while (height > 0) {
-			if (lmask != 0) {
-				GETBITS(P0(sp), sb, lnum, tmp);
-				PUTBITS(tmp, db, lnum, P0(dp));
-				GETBITS(P1(sp), sb, lnum, tmp);
-				PUTBITS(tmp, db, lnum, P1(dp));
-				GETBITS(P2(sp), sb, lnum, tmp);
-				PUTBITS(tmp, db, lnum, P2(dp));
-				GETBITS(P3(sp), sb, lnum, tmp);
-				PUTBITS(tmp, db, lnum, P3(dp));
-				dp += BYTESDONE;
-				if (sbover)
-					sp += BYTESDONE;
-			}
-
-			for (cnt = full; cnt; cnt--) {
-				GETBITS(P0(sp), sboff, 32, tmp);
-				*P0(dp) = tmp;
-				GETBITS(P1(sp), sboff, 32, tmp);
-				*P1(dp) = tmp;
-				GETBITS(P2(sp), sboff, 32, tmp);
-				*P2(dp) = tmp;
-				GETBITS(P3(sp), sboff, 32, tmp);
-				*P3(dp) = tmp;
-				sp += BYTESDONE;
-				dp += BYTESDONE;
-			}
-
-			if (rmask != 0) {
-				GETBITS(P0(sp), sboff, rnum, tmp);
-				PUTBITS(tmp, 0, rnum, P0(dp));
-				GETBITS(P1(sp), sboff, rnum, tmp);
-				PUTBITS(tmp, 0, rnum, P1(dp));
-				GETBITS(P2(sp), sboff, rnum, tmp);
-				PUTBITS(tmp, 0, rnum, P2(dp));
-				GETBITS(P3(sp), sboff, rnum, tmp);
-				PUTBITS(tmp, 0, rnum, P3(dp));
-			}
-
-			sp = (sq += scanspan);
-			dp = (dq += scanspan);
-			height--;
-		}
-	} else {
-		/* copy backward (right-to-left) */
-		sp = basep + ((srcx + w) / 32) * 4;
-		dp = basep + ((dstx + w) / 32) * 4;
-
-		sboff = (srcx + w) & ALIGNMASK;
-		sboff -= rnum;
-		if (sboff < 0) {
-			sp -= BYTESDONE;
-			sboff += 32;
-		}
-
-		sq = sp;
-		dq = dp;
-		while (height > 0) {
-			if (rnum != 0) {
-				GETBITS(P0(sp), sboff, rnum, tmp);
-				PUTBITS(tmp, 0, rnum, P0(dp));
-				GETBITS(P1(sp), sboff, rnum, tmp);
-				PUTBITS(tmp, 0, rnum, P1(dp));
-				GETBITS(P2(sp), sboff, rnum, tmp);
-				PUTBITS(tmp, 0, rnum, P2(dp));
-				GETBITS(P3(sp), sboff, rnum, tmp);
-				PUTBITS(tmp, 0, rnum, P3(dp));
 			}
 
 			for (cnt = full; cnt; cnt--) {
@@ -1199,7 +891,6 @@
 			height--;
 		}
 	}
->>>>>>> b2b84690
 }
 
 /*
