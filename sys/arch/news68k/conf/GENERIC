<<<<<<< HEAD
# $NetBSD: GENERIC,v 1.137 2020/09/27 13:48:53 roy Exp $
=======
# $NetBSD: GENERIC,v 1.138 2021/01/21 06:51:55 nia Exp $
>>>>>>> 9e014010
#
# GENERIC machine description file
#
# This machine description file is used to generate the default NetBSD
# kernel.  The generic kernel does not include all options, subsystems
# and device drivers, but should be useful for most applications.
#
# The machine description file can be customised for your specific
# machine to reduce the kernel size and improve its performance.
#
# For further information on compiling NetBSD kernels, see the config(8)
# man page.
#
# For further information on hardware support for this architecture, see
# the intro(4) man page.  For further information about kernel options
# for this architecture, see the options(4) man page.  For an explanation
# of each device driver in this file see the section 4 man page for the
# device.

include 	"arch/news68k/conf/std.news68k"

options 	INCLUDE_CONFIG_FILE	# embed config file in kernel binary

<<<<<<< HEAD
#ident 		"GENERIC-$Revision: 1.137 $"
=======
#ident 		"GENERIC-$Revision: 1.138 $"
>>>>>>> 9e014010

makeoptions	COPTS="-O2 -fno-reorder-blocks -fno-omit-frame-pointer"
	# See share/mk/sys.mk. -fno-omit-frame-pointer is necessary for
	# backtraces in DDB.

maxusers	8

options 	news1200		# news1200 support
options 	news1700		# news1[4567]00 support
options 	CPU_SINGLE		# Will IOP be supported eventually?
#options 	FPU_EMULATE

# Standard system options
options 	NTP			# NTP phase/frequency locked loop
options 	KTRACE			# system call tracing support
options 	SYSVMSG			# System V message queues
options 	SYSVSEM			# System V semaphores
options 	SYSVSHM			# System V shared memory

options 	MODULAR			# new style module(7) framework
options 	MODULAR_DEFAULT_AUTOLOAD

options 	USERCONF		# userconf(4) support
#options 	PIPE_SOCKETPAIR		# smaller, but slower pipe(2)
options 	SYSCTL_INCLUDE_DESCR	# Include sysctl descriptions in kernel

# Alternate buffer queue strategies for better responsiveness under high
# disk I/O load.
#options 	BUFQ_READPRIO
options 	BUFQ_PRIOCSCAN

# Debugging options
#options 	DIAGNOSTIC		# extra kernel sanity checking
#options 	DEBUG			# extra kernel debugging support
options 	DDB			# kernel dynamic debugger
#options 	DDB_HISTORY_SIZE=100	# enable history editing in DDB
#options 	DDB_ONPANIC=1		# see also sysctl(7): `ddb.onpanic'
options 	SCSIVERBOSE		# Verbose SCSI errors
#options 	SCSIDEBUG		# extra SCSI debugging support
#makeoptions	DEBUG="-g"		# compile full symbol table

# Compatibility options
include 	"conf/compat_netbsd12.config"
options 	COMPAT_AOUT_M68K	# compatibility with NetBSD/m68k a.out

options 	COMPAT_SUNOS		# binary compatibility with SunOS
#options 	COMPAT_LINUX		# binary compatibllity with Linux/m68k
#options 	COMPAT_OSSAUDIO		# binary compatibllity with Linux/m68k

# Filesystem options
file-system	FFS		# Berkeley Fast Filesystem
#file-system	LFS		# log-structured file system
file-system	NFS		# Sun NFS-compatible filesystem client
file-system	MFS		# memory-based filesystem
file-system	CD9660		# ISO 9660 + Rock Ridge file system
file-system	MSDOSFS		# MS-DOS FAT file system
file-system	KERNFS		# /kern
file-system	PROCFS		# /proc
file-system	FDESC		# /dev/fd/*
file-system	NULLFS		# loopback file system
#file-system 	OVERLAY		# overlay file system
#file-system	PUFFS		# Userspace file systems (e.g. ntfs-3g & sshfs)
#file-system	UMAPFS		# NULLFS + uid and gid remapping
#file-system	UNION		# union file system
#file-system	CODA		# Coda File System; also needs vcode (below)
file-system	PTYFS		# /dev/pts/N support
file-system	TMPFS		# Efficient memory file-system
#file-system	UDF		# experimental - OSTA UDF CD/DVD file-system

options 	NFSSERVER	# nfs server support
options 	QUOTA		# legacy UFS quotas
options 	QUOTA2		# new, in-filesystem UFS quotas
#options 	FFS_EI		# ffs endian independent support
options 	WAPBL		# File system journaling support
options 	FFS_NO_SNAPSHOT	# No FFS snapshot support
options 	UFS_EXTATTR	# Extended attribute support for UFS1
#options 	UFS_DIRHASH	# UFS Large Directory Hashing - Experimental

# Networking options
options 	INET		# Internet protocols
options 	INET6		# IPV6
#options 	IPSEC		# IP security
#options 	IPSEC_DEBUG	# debug for IP security
#options 	GATEWAY		# IP packet forwarding
#options 	MROUTING	# IP multicast routing
#options 	PIM		# Protocol Independent Multicast
#options 	NETATALK	# AppleTalk networking protocols
#options 	PPP_BSDCOMP	# BSD-Compress compression support for PPP
#options 	PPP_DEFLATE	# Deflate compression support for PPP
options 	PPP_FILTER	# Active filter support for PPP (requires bpf)
#options 	TCP_DEBUG	# Record last TCP_NDEBUG packets with SO_DEBUG

#options 	ALTQ		# Manipulate network interfaces' output queues
#options 	ALTQ_BLUE	# Stochastic Fair Blue
#options 	ALTQ_CBQ	# Class-Based Queueing
#options 	ALTQ_CDNR	# Diffserv Traffic Conditioner
#options 	ALTQ_FIFOQ	# First-In First-Out Queue
#options 	ALTQ_FLOWVALVE	# RED/flow-valve (red-penalty-box)
#options 	ALTQ_HFSC	# Hierarchical Fair Service Curve
#options 	ALTQ_LOCALQ	# Local queueing discipline
#options 	ALTQ_PRIQ	# Priority Queueing
#options 	ALTQ_RED	# Random Early Detection
#options 	ALTQ_RIO	# RED with IN/OUT
#options 	ALTQ_WFQ	# Weighted Fair Queueing

options 	NFS_BOOT_BOOTPARAM
options 	NFS_BOOT_DHCP

config	netbsd root on ? type ?
#config	netbsd root on ? type nfs

#
# device declarations
#

mainbus0 at root

# NEWS HYPER-BUS
hb0	at mainbus0 systype NEWS1700
hb1	at mainbus0 systype NEWS1200

# interval timer
timer0	at hb0 addr 0xe1000000 ipl 6			# news1700
timer0	at hb1 addr 0xe1140000 ipl 6			# news1200

# MK48T02 TOD clock
mkclock0 at hb0 addr 0xe0d80000				# news1700
mkclock0 at hb1 addr 0xe1420000				# news1200

# onboard LANCE ethernet
le0	at hb0 addr 0xe0f00000 ipl 4			# news1700
le0	at hb1 addr 0xe1a40000 ipl 4			# news1200

# keyboard/mouse
kbc0	at hb0 addr 0xe0d00000 ipl 5			# news1700
kb0	at kbc0						# news1700
ms0	at kbc0						# news1700

kb0	at hb1 addr 0xe1240000 ipl 5			# news1200
ms0	at hb1 addr 0xe1280000 ipl 5			# news1200

wskbd*	at kb?
wsmouse* at ms?

# onboard z8530 SCC
zsc0	at hb0 addr 0xe0d40000 ipl 5 vect 64 flags 0x0	# news1700
zsc0	at hb1 addr 0xe1780000 ipl 5 vect 64 flags 0x1	# news1200
zstty0	at zsc0 channel 0
zstty1	at zsc0 channel 1

# Frame buffer devices; not yet
#fb0	at hb0 addr 0xf0700000			# NWB225
#fb1	at hb0 addr 0xf0f00000			# NWB512

# onboard uPD72067 FDC; not yet
#fdc0	at hb0 addr 0xe0c80000 ipl 3
#fd*	at fdc0

# onboard CXD1180 SCSI controller
#
# This driver has several flags which may be enabled using
# the "flags" directive.  Valid flags are:
#
# 0x000ff	Set (1<<target) to disable disconnect/reselect
# 0x0ff00	Set (1<<(target+8)) to disable parity checking
# 0x10000	Set this bit to disable DMA interrupts (poll)
# 0x20000	Set this bit to disable DMA entirely (use PIO)
#
# For example: "flags 0x1000f" would disable DMA interrupts,
# and disable disconnect/reselect for targets 0-3
#
si0	at hb0 addr 0xe0cc0000 ipl 4 flags 0x0
scsibus* at si0

sd*	at scsibus? target ? lun ?		# SCSI disks
st*	at scsibus? target ? lun ?		# SCSI tapes
cd*	at scsibus? target ? lun ?		# SCSI CD-ROMs
ch*	at scsibus? target ? lun ?		# SCSI changer devices
ss*	at scsibus? target ? lun ?		# SCSI scanners
uk*	at scsibus? target ? lun ?		# unknown SCSI devices

# PROM console support
#romcons0 at mainbus0

#
# accept filters
#pseudo-device   accf_data		# "dataready" accept filter
#pseudo-device   accf_http		# "httpready" accept filter

# Misc.
pseudo-device	loop			# loopback interface; required
pseudo-device	pty			# pseudo-terminals
pseudo-device	md			# memory disk device
pseudo-device	vnd			# disk-like interface to files
#options 	VND_COMPRESSION		# compressed vnd(4)
pseudo-device	ccd			# concatenated and striped disks
#pseudo-device	cgd			# cryptographic disk devices
pseudo-device	raid			# RAIDframe disk driver
#options 	RAID_AUTOCONFIG		# auto-configuration of RAID components
# Options to enable various other RAIDframe RAID types.
#options 	RF_INCLUDE_EVENODD=1
#options 	RF_INCLUDE_RAID5_RS=1
#options 	RF_INCLUDE_PARITYLOGGING=1
#options 	RF_INCLUDE_CHAINDECLUSTER=1
#options 	RF_INCLUDE_INTERDECLUSTER=1
#options 	RF_INCLUDE_PARITY_DECLUSTERING=1
#options 	RF_INCLUDE_PARITY_DECLUSTERING_DS=1
#pseudo-device	fss			# file system snapshot device
pseudo-device	sl			# SLIP interfaces
pseudo-device	ppp			# PPP interfaces
pseudo-device	pppoe			# PPP over Ethernet (RFC 2516)
pseudo-device	tun			# Network "tunnel" device
pseudo-device	tap			# virtual Ethernet
pseudo-device	gre			# generic L3 over IP tunnel
pseudo-device	bpfilter		# Berkeley Packet Filter
pseudo-device	carp			# Common Address Redundancy Protocol
pseudo-device	npf			# NPF packet filter
pseudo-device	gif			# IPv[46] over IPv[46] tunnel (RFC1933)
#pseudo-device	faith			# IPv[46] tcp relay translation i/f
pseudo-device	stf			# 6to4 IPv6 over IPv4 encapsulation
pseudo-device	vlan			# IEEE 802.1q encapsulation
pseudo-device	bridge			# simple inter-network bridging
pseudo-device	vether			# Virtual Ethernet for bridge
pseudo-device	agr			# IEEE 802.3ad link aggregation
#pseudo-device	vcoda			# coda minicache <-> venus comm.
pseudo-device	clockctl		# user control of clock subsystem
pseudo-device	ksyms			# /dev/ksyms
pseudo-device	putter			# for puffs and pud

include "dev/veriexec.config"<|MERGE_RESOLUTION|>--- conflicted
+++ resolved
@@ -1,8 +1,4 @@
-<<<<<<< HEAD
-# $NetBSD: GENERIC,v 1.137 2020/09/27 13:48:53 roy Exp $
-=======
 # $NetBSD: GENERIC,v 1.138 2021/01/21 06:51:55 nia Exp $
->>>>>>> 9e014010
 #
 # GENERIC machine description file
 #
@@ -26,11 +22,7 @@
 
 options 	INCLUDE_CONFIG_FILE	# embed config file in kernel binary
 
-<<<<<<< HEAD
-#ident 		"GENERIC-$Revision: 1.137 $"
-=======
 #ident 		"GENERIC-$Revision: 1.138 $"
->>>>>>> 9e014010
 
 makeoptions	COPTS="-O2 -fno-reorder-blocks -fno-omit-frame-pointer"
 	# See share/mk/sys.mk. -fno-omit-frame-pointer is necessary for
