<<<<<<< HEAD
#	$NetBSD: majors.news68k,v 1.25 2019/01/28 02:28:59 dholland Exp $
=======
#	$NetBSD: majors.news68k,v 1.26 2020/04/04 16:06:15 jdolecek Exp $
>>>>>>> 898b1760
#
# Device majors for news68k
#

device-major	cons		char 0
device-major	zstty		char 1			zstty
device-major	ctty		char 2
device-major	mem		char 3
device-major	sd		char 4   block 0	sd

device-major	swap		char 7   block 4	vmswap
device-major	pts		char 8			pty
device-major	ptc		char 9			pty
device-major	md		char 10  block 2	md

device-major	st		char 16  block 17	st

device-major	bpf		char 24			bpfilter
device-major	tun		char 25			tun

device-major	log		char 33

#device-major	obsolete	char 45			obsolete (lkm)
device-major	ipl		char 46			ipfilter
device-major	rnd		char 47			rnd
device-major	filedesc	char 48
device-major	ccd		char 49  block 7	ccd
device-major	vnd		char 50  block 6	vnd

device-major	uk		char 54			uk
device-major	cd		char 55  block 16	cd
device-major	ss		char 56			ss
device-major	ch		char 57			ch

device-major	wsdisplay	char 60			wsdisplay
device-major	wskbd		char 61			wskbd
device-major	wsmouse		char 62			wsmouse
device-major	wsmux		char 63			wsmux

device-major	scsibus		char 73			scsibus
device-major	raid		char 74  block 32	raid
#device-major	obsolete	char 75			obsolete (compat_svr4)
device-major	clockctl	char 76			clockctl
#device-major	obsolete	char 77			obsolete (systrace)
device-major	cgd		char 78  block 33	cgd
device-major	ksyms		char 79			ksyms
device-major	wsfont		char 80			wsfont
device-major	romcons		char 81			romcons

#device-major	obsolete	char 98			obsolete (nsmb)

# Majors up to 143 are reserved for machine-dependent drivers.
# New machine-independent driver majors are assigned in
# sys/conf/majors.<|MERGE_RESOLUTION|>--- conflicted
+++ resolved
@@ -1,8 +1,4 @@
-<<<<<<< HEAD
-#	$NetBSD: majors.news68k,v 1.25 2019/01/28 02:28:59 dholland Exp $
-=======
 #	$NetBSD: majors.news68k,v 1.26 2020/04/04 16:06:15 jdolecek Exp $
->>>>>>> 898b1760
 #
 # Device majors for news68k
 #
