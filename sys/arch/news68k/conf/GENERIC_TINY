<<<<<<< HEAD
# 	$NetBSD: GENERIC_TINY,v 1.91 2020/09/27 13:48:53 roy Exp $
=======
# 	$NetBSD: GENERIC_TINY,v 1.92 2021/01/21 06:51:55 nia Exp $
>>>>>>> 9e014010

#	news68k GENERIC config file for low memory machines;
#
include 	"arch/news68k/conf/std.news68k"

#options 	INCLUDE_CONFIG_FILE	# embed config file in kernel binary

<<<<<<< HEAD
#ident 		"GENERIC_TINY-$Revision: 1.91 $"
=======
#ident 		"GENERIC_TINY-$Revision: 1.92 $"
>>>>>>> 9e014010

makeoptions	COPTS="-O2 -fno-reorder-blocks"	# see share/mk/sys.mk

maxusers	4

options 	news1200		# news1200 support
options 	news1700		# news1[4567]00 support
options 	CPU_SINGLE		# Will IOP be supported eventually?
#options 	FPU_EMULATE

# Standard system options
#options 	NTP			# NTP phase/frequency locked loop
options 	KTRACE			# system call tracing support
options 	SYSVMSG			# System V message queues
options 	SYSVSEM			# System V semaphores
options 	SYSVSHM			# System V shared memory
options 	USERCONF		# userconf(4) support
options 	PIPE_SOCKETPAIR		# smaller, but slower pipe(2)
#options 	SYSCTL_INCLUDE_DESCR	# Include sysctl descriptions in kernel

# Alternate buffer queue strategies for better responsiveness under high
# disk I/O load.
#options 	BUFQ_READPRIO
#options 	BUFQ_PRIOCSCAN

# Debugging options
#options 	DIAGNOSTIC		# extra kernel sanity checking
#options 	DEBUG			# extra kernel debugging support
#options 	DDB			# kernel dynamic debugger
#options 	DDB_HISTORY_SIZE=100	# enable history editing in DDB
#options 	DDB_ONPANIC=1		# see also sysctl(7): `ddb.onpanic'
#options 	SCSIVERBOSE		# Verbose SCSI errors
#options 	SCSIDEBUG		# extra SCSI debugging support
#makeoptions	DEBUG="-g"		# compile full symbol table

# Compatibility options
include 	"conf/compat_netbsd12.config"
options 	COMPAT_AOUT_M68K	# compatibility with NetBSD/m68k a.out

#options 	COMPAT_SUNOS		# binary compatibility with SunOS
#options 	COMPAT_LINUX		# binary compatibllity with Linux/m68k
#options 	COMPAT_OSSAUDIO		# binary compatibllity with Linux/m68k

# Filesystem options
file-system	FFS		# Berkeley Fast Filesystem
#file-system	LFS		# log-structured file system
file-system	NFS		# Sun NFS-compatible filesystem client
file-system	MFS		# memory-based filesystem
file-system	CD9660		# ISO 9660 + Rock Ridge file system
file-system	MSDOSFS		# MS-DOS FAT file system
file-system	KERNFS		# /kern
file-system	PROCFS		# /proc
file-system	FDESC		# /dev/fd/*
#file-system	NULLFS		# loopback file system
#file-system 	OVERLAY		# overlay file system
#file-system	UMAPFS		# NULLFS + uid and gid remapping
#file-system	UNION		# union file system
#file-system	CODA		# Coda File System; also needs vcode (below)
file-system	PTYFS		# /dev/pts/N support

options 	NFSSERVER	# nfs server support
#options 	QUOTA		# legacy UFS quotas
#options 	QUOTA2		# new, in-filesystem UFS quotas
#options 	FFS_EI		# ffs endian independent support
options 	WAPBL		# File system journaling support
#options 	UFS_DIRHASH	# UFS Large Directory Hashing - Experimental
#options 	FFS_NO_SNAPSHOT	# No FFS snapshot support

# Networking options
options 	INET		# Internet protocols
options 	INET6		# IPV6
#options 	IPSEC		# IP security
#options 	IPSEC_DEBUG	# debug for IP security
#options 	GATEWAY		# IP packet forwarding
#options 	MROUTING	# IP multicast routing
#options 	PIM		# Protocol Independent Multicast
#options 	NETATALK	# AppleTalk networking protocols
options 	PPP_BSDCOMP	# BSD-Compress compression support for PPP
options 	PPP_DEFLATE	# Deflate compression support for PPP
#options 	PPP_FILTER	# Active filter support for PPP (requires bpf)
#options 	TCP_DEBUG	# Record last TCP_NDEBUG packets with SO_DEBUG

#options 	ALTQ		# Manipulate network interfaces' output queues
#options 	ALTQ_BLUE	# Stochastic Fair Blue
#options 	ALTQ_CBQ	# Class-Based Queueing
#options 	ALTQ_CDNR	# Diffserv Traffic Conditioner
#options 	ALTQ_FIFOQ	# First-In First-Out Queue
#options 	ALTQ_FLOWVALVE	# RED/flow-valve (red-penalty-box)
#options 	ALTQ_HFSC	# Hierarchical Fair Service Curve
#options 	ALTQ_LOCALQ	# Local queueing discipline
#options 	ALTQ_PRIQ	# Priority Queueing
#options 	ALTQ_RED	# Random Early Detection
#options 	ALTQ_RIO	# RED with IN/OUT
#options 	ALTQ_WFQ	# Weighted Fair Queueing

#options 	NFS_BOOT_BOOTPARAM
options 	NFS_BOOT_DHCP

config	netbsd root on ? type ?
#config	netbsd root on ? type nfs

#
# device declarations
#

mainbus0 at root

# NEWS HYPER-BUS
hb0	at mainbus0 systype NEWS1700
hb1	at mainbus0 systype NEWS1200

# interval timer
timer0	at hb0 addr 0xe1000000 ipl 6			# news1700
timer0	at hb1 addr 0xe1140000 ipl 6			# news1200

# MK48T02 TOD clock
mkclock0 at hb0 addr 0xe0d80000				# news1700
mkclock0 at hb1 addr 0xe1420000				# news1200

# onboard LANCE ethernet
le0	at hb0 addr 0xe0f00000 ipl 4			# news1700
le0	at hb1 addr 0xe1a40000 ipl 4			# news1200

# keyboard/mouse
kbc0	at hb0 addr 0xe0d00000 ipl 5			# news1700
kb0	at kbc0						# news1700
ms0	at kbc0						# news1700

kb0	at hb1 addr 0xe1240000 ipl 5			# news1200
ms0	at hb1 addr 0xe1280000 ipl 5			# news1200

wskbd*	at kb?
wsmouse* at ms?

# onboard z8530 SCC
zsc0	at hb0 addr 0xe0d40000 ipl 5 vect 64 flags 0x0	# news1700
zsc0	at hb1 addr 0xe1780000 ipl 5 vect 64 flags 0x1	# news1200
zstty0	at zsc0 channel 0
zstty1	at zsc0 channel 1

# Frame buffer devices; not yet
#fb0	at hb0 addr 0xf0700000			# NWB225
#fb1	at hb0 addr 0xf0f00000			# NWB512

# onboard uPD72067 FDC; not yet
#fdc0	at hb0 addr 0xe0c80000 ipl 3
#fd*	at fdc0

# onboard CXD1180 SCSI controller
#
# This driver has several flags which may be enabled using
# the "flags" directive.  Valid flags are:
#
# 0x000ff	Set (1<<target) to disable disconnect/reselect
# 0x0ff00	Set (1<<(target+8)) to disable parity checking
# 0x10000	Set this bit to disable DMA interrupts (poll)
# 0x20000	Set this bit to disable DMA entirely (use PIO)
#
# For example: "flags 0x1000f" would disable DMA interrupts,
# and disable disconnect/reselect for targets 0-3
#
si0	at hb0 addr 0xe0cc0000 ipl 4 flags 0x0
scsibus* at si0

sd*	at scsibus? target ? lun ?		# SCSI disks
st*	at scsibus? target ? lun ?		# SCSI tapes
cd*	at scsibus? target ? lun ?		# SCSI CD-ROMs
#ch*	at scsibus? target ? lun ?		# SCSI changer devices
#ss*	at scsibus? target ? lun ?		# SCSI scanners
#uk*	at scsibus? target ? lun ?		# unknown SCSI devices

# Misc.
pseudo-device	loop			# loopback interface; required
pseudo-device	pty			# pseudo-terminals
#pseudo-device	md			# memory disk device
pseudo-device	vnd			# disk-like interface to files
#options 	VND_COMPRESSION		# compressed vnd(4)
#pseudo-device	ccd			# concatenated and striped disks
#pseudo-device	cgd			# cryptographic disk devices
#pseudo-device	raid			# RAIDframe disk driver
#options 	RAID_AUTOCONFIG		# auto-configuration of RAID components
# Options to enable various other RAIDframe RAID types.
#options 	RF_INCLUDE_EVENODD=1
#options 	RF_INCLUDE_RAID5_RS=1
#options 	RF_INCLUDE_PARITYLOGGING=1
#options 	RF_INCLUDE_CHAINDECLUSTER=1
#options 	RF_INCLUDE_INTERDECLUSTER=1
#options 	RF_INCLUDE_PARITY_DECLUSTERING=1
#options 	RF_INCLUDE_PARITY_DECLUSTERING_DS=1
pseudo-device	fss			# file system snapshot device
pseudo-device	sl			# SLIP interfaces
pseudo-device	ppp			# PPP interfaces
pseudo-device	pppoe			# PPP over Ethernet (RFC 2516)
pseudo-device	tun			# Network "tunnel" device
pseudo-device	tap			# virtual Ethernet
#pseudo-device	gre			# generic L3 over IP tunnel
pseudo-device	bpfilter		# Berkeley Packet Filter
#pseudo-device	npf			# NPF packet filter
pseudo-device	gif			# IPv[46] over IPv[46] tunnel (RFC1933)
#pseudo-device	faith			# IPv[46] tcp relay translation i/f
pseudo-device	stf			# 6to4 IPv6 over IPv4 encapsulation
#pseudo-device	vlan			# IEEE 802.1q encapsulation
pseudo-device	bridge			# simple inter-network bridging
pseudo-device	vether			# Virtual Ethernet for bridge
#pseudo-device	vcoda			# coda minicache <-> venus comm.
pseudo-device	clockctl		# user control of clock subsystem
pseudo-device	ksyms			# /dev/ksyms<|MERGE_RESOLUTION|>--- conflicted
+++ resolved
@@ -1,8 +1,4 @@
-<<<<<<< HEAD
-# 	$NetBSD: GENERIC_TINY,v 1.91 2020/09/27 13:48:53 roy Exp $
-=======
 # 	$NetBSD: GENERIC_TINY,v 1.92 2021/01/21 06:51:55 nia Exp $
->>>>>>> 9e014010
 
 #	news68k GENERIC config file for low memory machines;
 #
@@ -10,11 +6,7 @@
 
 #options 	INCLUDE_CONFIG_FILE	# embed config file in kernel binary
 
-<<<<<<< HEAD
-#ident 		"GENERIC_TINY-$Revision: 1.91 $"
-=======
 #ident 		"GENERIC_TINY-$Revision: 1.92 $"
->>>>>>> 9e014010
 
 makeoptions	COPTS="-O2 -fno-reorder-blocks"	# see share/mk/sys.mk
 
