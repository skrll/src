--- conflicted
+++ resolved
@@ -1,8 +1,4 @@
-<<<<<<< HEAD
-#	$NetBSD: majors.prep,v 1.27 2019/01/28 02:29:00 dholland Exp $
-=======
 #	$NetBSD: majors.prep,v 1.28 2020/04/04 16:06:16 jdolecek Exp $
->>>>>>> 898b1760
 #
 # Device majors for prep
 #
