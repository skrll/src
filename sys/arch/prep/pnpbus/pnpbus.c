<<<<<<< HEAD
/*	$NetBSD: pnpbus.c,v 1.13 2020/11/21 15:59:53 thorpej Exp $	*/
=======
/*	$NetBSD: pnpbus.c,v 1.14 2021/04/24 23:36:46 thorpej Exp $	*/
>>>>>>> e2aa5677

/*-
 * Copyright (c) 1998 The NetBSD Foundation, Inc.
 * All rights reserved.
 *
 * This code is derived from software contributed to The NetBSD Foundation
 * by Tim Rightnour
 *
 * Redistribution and use in source and binary forms, with or without
 * modification, are permitted provided that the following conditions
 * are met:
 * 1. Redistributions of source code must retain the above copyright
 *    notice, this list of conditions and the following disclaimer.
 * 2. Redistributions in binary form must reproduce the above copyright
 *    notice, this list of conditions and the following disclaimer in the
 *    documentation and/or other materials provided with the distribution.
 *
 * THIS SOFTWARE IS PROVIDED BY THE NETBSD FOUNDATION, INC. AND CONTRIBUTORS
 * ``AS IS'' AND ANY EXPRESS OR IMPLIED WARRANTIES, INCLUDING, BUT NOT LIMITED
 * TO, THE IMPLIED WARRANTIES OF MERCHANTABILITY AND FITNESS FOR A PARTICULAR
 * PURPOSE ARE DISCLAIMED.  IN NO EVENT SHALL THE FOUNDATION OR CONTRIBUTORS
 * BE LIABLE FOR ANY DIRECT, INDIRECT, INCIDENTAL, SPECIAL, EXEMPLARY, OR
 * CONSEQUENTIAL DAMAGES (INCLUDING, BUT NOT LIMITED TO, PROCUREMENT OF
 * SUBSTITUTE GOODS OR SERVICES; LOSS OF USE, DATA, OR PROFITS; OR BUSINESS
 * INTERRUPTION) HOWEVER CAUSED AND ON ANY THEORY OF LIABILITY, WHETHER IN
 * CONTRACT, STRICT LIABILITY, OR TORT (INCLUDING NEGLIGENCE OR OTHERWISE)
 * ARISING IN ANY WAY OUT OF THE USE OF THIS SOFTWARE, EVEN IF ADVISED OF THE
 * POSSIBILITY OF SUCH DAMAGE.
 */

#include <sys/cdefs.h>
<<<<<<< HEAD
__KERNEL_RCSID(0, "$NetBSD: pnpbus.c,v 1.13 2020/11/21 15:59:53 thorpej Exp $");
=======
__KERNEL_RCSID(0, "$NetBSD: pnpbus.c,v 1.14 2021/04/24 23:36:46 thorpej Exp $");
>>>>>>> e2aa5677

#include <sys/param.h>
#include <sys/systm.h>
#include <sys/device.h>
#include <sys/extent.h>
#include <sys/kmem.h>

#include <sys/bus.h>
#include <machine/pio.h>
#include <machine/intr.h>
#include <machine/platform.h>
#include <machine/residual.h>
#include <machine/pnp.h>
#include <machine/isa_machdep.h>
#include <machine/chpidpnp.h>

#include <dev/isa/isareg.h>

#include <prep/pnpbus/pnpbusvar.h>

#include "isadma.h"

static int	pnpbus_match(device_t, cfdata_t, void *);
static void	pnpbus_attach(device_t, device_t, void *);
static int	pnpbus_print(void *, const char *);
static int	pnpbus_search(device_t, cfdata_t, const int *, void *);

CFATTACH_DECL_NEW(pnpbus, sizeof(struct pnpbus_softc),
    pnpbus_match, pnpbus_attach, NULL, NULL);

struct pnpbus_softc *pnpbus_softc;
extern struct cfdriver pnpbus_cd;

static int
pnpbus_match(device_t parent, cfdata_t cf, void *aux)
{
	struct pnpbus_attach_args *paa = aux;

	if (paa->paa_name != NULL && strcmp(paa->paa_name, "pnpbus") == 0)
		return 1;
	return 0;
}

static void
pnpbus_attach(device_t parent, device_t self, void *aux)
{
	struct pnpbus_softc *sc = device_private(self);
	struct pnpbus_attach_args *paa = aux;

	aprint_normal("\n");

	pnpbus_softc = sc;
	sc->sc_dev = self;
	sc->sc_ic = paa->paa_ic;
	sc->sc_iot = paa->paa_iot;
	sc->sc_memt = paa->paa_memt;
	sc->sc_dmat = paa->paa_dmat;

#if NISADMA > 0
	isa_dmainit(sc->sc_ic, sc->sc_iot, sc->sc_dmat, self);
#endif

	config_search(self, aux,
	    CFARG_SEARCH, pnpbus_search,
	    CFARG_EOL);
}

static int
pnp_newirq(void *v, struct pnpresources *r, int size)
{
	struct _S4_Pack *p = v;
	struct pnpbus_irq *irq;

	irq = kmem_alloc(sizeof(struct pnpbus_irq), KM_SLEEP);

	irq->mask = le16dec(&p->IRQMask[0]);

	if (size > 2)
		irq->flags = p->IRQInfo;
	else
		irq->flags = 0x1;

	SIMPLEQ_INSERT_TAIL(&r->irq, irq, next);
	r->numirq++;

	return 0;
}

static int
pnp_newdma(void *v, struct pnpresources *r, int size)
{
	struct _S5_Pack *p = v;
	struct pnpbus_dma *dma;

	dma = kmem_alloc(sizeof(struct pnpbus_dma), KM_SLEEP);

	dma->mask = le16dec(&p->DMAMask);
	if (size > 2)
		dma->flags = p->DMAInfo;
	else
		dma->flags = 0x01;

	SIMPLEQ_INSERT_TAIL(&r->dma, dma, next);
	r->numdma++;

	return 0;
}

static int
pnp_newioport(void *v, struct pnpresources *r, int size)
{
	struct _S8_Pack *p = v;
	struct pnpbus_io *io;
	uint16_t mask;

	io = kmem_alloc(sizeof(struct pnpbus_io), KM_SLEEP);
	mask = p->IOInfo & ISAAddr16bit ? 0xffff : 0x03ff;
	io->minbase = (p->RangeMin[0] | (p->RangeMin[1] << 8)) & mask;
	io->maxbase = (p->RangeMax[0] | (p->RangeMax[1] << 8)) & mask;
	io->align = p->IOAlign;
	io->len = p->IONum;
	io->flags = p->IOInfo;

	SIMPLEQ_INSERT_TAIL(&r->io, io, next);
	r->numio++;

	return 0;
}

static int
pnp_newfixedioport(void *v, struct pnpresources *r, int size)
{
	struct _S9_Pack *p = v;
	struct pnpbus_io *io;

	io = kmem_alloc(sizeof(struct pnpbus_io), KM_SLEEP);
	io->minbase = (p->Range[0] | (p->Range[1] << 8)) & 0x3ff;
	io->len = p->IONum;
	io->maxbase = -1;
	io->flags = 0;
	io->align = 1;

	SIMPLEQ_INSERT_TAIL(&r->io, io, next);
	r->numio++;

	return 0;
}

static int
pnp_newiomem(void *v, struct pnpresources *r, int size)
{
	struct pnpbus_mem *mem;
	struct _L1_Pack *pack = v;

	if (pack->Count0 >= 0x9) {
		mem = kmem_alloc(sizeof(struct pnpbus_mem), KM_SLEEP);
		mem->minbase = (pack->Data[2] << 16) | (pack->Data[1] << 8);
		mem->maxbase = (pack->Data[4] << 16) | (pack->Data[3] << 8);
		mem->align = (pack->Data[6] << 8) | pack->Data[5];
		mem->len = (pack->Data[8] << 16) | (pack->Data[7] << 8);
		mem->flags = pack->Data[0];
		SIMPLEQ_INSERT_TAIL(&r->iomem, mem, next);
		r->numiomem++;
		return 0;
	}
	return -1;
}

static int
pnp_newaddr(void *v, struct pnpresources *r, int size)
{
	struct pnpbus_io *io;
	struct pnpbus_mem *mem;
	struct _L4_Pack *pack = v;
	struct _L4_PPCPack *p =  &pack->L4_Data.L4_PPCPack;

	if (p->PPCData[0] == 1) {/* type IO */
		io = kmem_alloc(sizeof(struct pnpbus_io), KM_SLEEP);
		io->minbase = (uint16_t)le64dec(&p->PPCData[4]);
		io->maxbase = -1;
		io->align = p->PPCData[1];
		io->len = (uint16_t)le64dec(&p->PPCData[12]);
		io->flags = 0;
		SIMPLEQ_INSERT_TAIL(&r->io, io, next);
		r->numio++;

		return 0;
	} else if (p->PPCData[0] == 2) {
		mem = kmem_alloc(sizeof(struct pnpbus_mem), KM_SLEEP);
		mem->minbase = (uint32_t)le64dec(&p->PPCData[4]);
		mem->maxbase = -1;
		mem->align = p->PPCData[1];
		mem->len = (uint32_t)le64dec(&p->PPCData[12]);
		mem->flags = 0;
		SIMPLEQ_INSERT_TAIL(&r->mem, mem, next);
		r->nummem++;

		return 0;
	} else 
		return -1;
}

static int
pnp_newcompatid(void *v, struct pnpresources *r, int size)
{
	struct _S3_Pack *p = v;
	struct pnpbus_compatid *id;
	uint32_t cid;

	id = kmem_alloc(sizeof(*id), KM_SLEEP);
	cid = le32dec(p->CompatId);
	pnp_devid_to_string(cid, id->idstr);
	id->next = r->compatids;
	r->compatids = id;

	return 0;
}

/*
 * Call if match succeeds.  This way we don't allocate lots of ram
 * for structures we never use if the device isn't attached.
 */

int
pnpbus_scan(struct pnpbus_dev_attach_args *pna, PPC_DEVICE *dev)
{
	struct pnpresources *r = &pna->pna_res;
	uint32_t l;
	uint8_t *p, *q;
	void *v;
	int tag, size, item;

	l = be32toh(dev->AllocatedOffset);
	p = res->DevicePnPHeap + l;

	if (p == NULL)
		return -1;

	for (; p[0] != END_TAG; p += size) {
		tag = *p;
		v = p;
		if (tag_type(p[0]) == PNP_SMALL) {
			size = tag_small_count(tag) + 1;
			item = tag_small_item_name(tag);
			switch (item) {
			case IRQFormat:
				pnp_newirq(v, r, size);
				break;
			case DMAFormat:
				pnp_newdma(v, r, size);
				break;
			case IOPort:
				pnp_newioport(v, r, size);
				break;
			case FixedIOPort:
				pnp_newfixedioport(v, r, size);
				break;
			}
		} else {
			struct _L4_Pack *pack = v;
			struct _L4_PPCPack *pa = &pack->L4_Data.L4_PPCPack;

			q = p;
			size = (q[1] | (q[2] << 8)) + 3 /* tag + length */;
			item = tag_large_item_name(tag);
			if (item == LargeVendorItem &&
			    pa->Type == LV_GenericAddress)
				pnp_newaddr(v, r, size);
			else if (item == MemoryRange)
				pnp_newiomem(v, r, size);
		}
	}

	/* scan for compatid's */

	l = be32toh(dev->CompatibleOffset);
	p = res->DevicePnPHeap + l;

	if (p == NULL)
		return -1;

	for (; p[0] != END_TAG; p += size) {
		tag = *p;
		v = p;
		if (tag_type(p[0]) == PNP_SMALL) {
			size = tag_small_count(tag) + 1;
			item = tag_small_item_name(tag);
			switch (item) {
			case CompatibleDevice:
				pnp_newcompatid(v, r, size);
				break;
			}
		} else {
			q = p;
			size = (q[1] | (q[2] << 8)) + 3 /* tag + length */;
		}
	}
	return 0;
}

/*
 * Setup the basic pna structure.
 */

static void
pnp_getpna(struct pnpbus_dev_attach_args *pna, struct pnpbus_attach_args *paa,
	PPC_DEVICE *dev)
{
	DEVICE_ID *id = &dev->DeviceId;
	struct pnpresources *r = &pna->pna_res;
	ChipIDPack *pack;
	uint32_t l;
	uint8_t *p;
	void *v;
	int tag, size, item;

	l = be32toh(dev->AllocatedOffset);
	p = res->DevicePnPHeap + l;

	pna->pna_iot = paa->paa_iot;
	pna->pna_memt = paa->paa_memt;
	pna->pna_ic = paa->paa_ic;
	pna->pna_dmat = paa->paa_dmat;
	pnp_devid_to_string(id->DevId, pna->pna_devid);
	pna->basetype = id->BaseType;
	pna->subtype = id->SubType;
	pna->interface = id->Interface;
	pna->pna_ppc_dev = dev;
	memset(r, 0, sizeof(*r));
	SIMPLEQ_INIT(&r->mem);
	SIMPLEQ_INIT(&r->io);
	SIMPLEQ_INIT(&r->irq);
	SIMPLEQ_INIT(&r->dma);
	SIMPLEQ_INIT(&r->iomem);
	if (p == NULL)
		return;
	/* otherwise, we start looking for chipid's */
	for (; p[0] != END_TAG; p += size) {
		tag = *p;
		v = p;
		if (tag_type(p[0]) == PNP_SMALL) {
			size = tag_small_count(tag) + 1;
			item = tag_small_item_name(tag);
			if (item != SmallVendorItem || p[1] != 1)
				continue;
			pack = v;
			pna->chipid = le16dec(&pack->Name[0]);
			pna->chipmfg0 = pack->VendorID0;
			pna->chipmfg1 = pack->VendorID1;
			break;
		} else {
			/* Large */
			size = (p[1] | (p[2] << 8)) + 3 /* tag + length */;
		}
	}
}

static int
pnpbus_search(device_t parent, cfdata_t cf, const int *ldesc, void *aux)
{
	struct pnpbus_dev_attach_args pna;
	struct pnpbus_attach_args *paa = aux;
	PPC_DEVICE *ppc_dev;
	int i;
	uint32_t ndev;

	ndev = be32toh(res->ActualNumDevices);
	ppc_dev = res->Devices;

	for (i = 0; i < ((ndev > MAX_DEVICES) ? MAX_DEVICES : ndev); i++) {
		pnp_getpna(&pna, paa, &ppc_dev[i]);
		if (config_probe(parent, cf, &pna))
			config_attach(parent, cf, &pna, pnpbus_print,
			    CFARG_EOL);
	}

	return 0;
}

static void
pnpbus_printres(struct pnpresources *r)
{
	struct pnpbus_io *io;
	struct pnpbus_mem *mem;
	struct pnpbus_irq *irq;
	struct pnpbus_dma *dma;
	int p = 0;

	if (!SIMPLEQ_EMPTY(&r->mem)) {
		aprint_normal("mem");
		SIMPLEQ_FOREACH(mem, &r->mem, next) {
			aprint_normal(" 0x%x", mem->minbase);
			if (mem->len > 1)
				aprint_normal("-0x%x",
				    mem->minbase + mem->len - 1);
		}
		p++;
	}
	if (!SIMPLEQ_EMPTY(&r->io)) {
		if (p++)
			aprint_normal(", ");
		aprint_normal("port");
		SIMPLEQ_FOREACH(io, &r->io, next) {
			aprint_normal(" 0x%x", io->minbase);
			if (io->len > 1)
				aprint_normal("-0x%x",
				    io->minbase + io->len - 1);
		}
	}
	if (!SIMPLEQ_EMPTY(&r->iomem)) {
		if (p++)
			aprint_normal(", ");
		aprint_normal("iomem");
		SIMPLEQ_FOREACH(mem, &r->iomem, next) {
			aprint_normal(" 0x%x", mem->minbase);
			if (mem->len > 1)
				aprint_normal("-0x%x",
				    mem->minbase + mem->len - 1);
		}
		p++;
	}
	if (!SIMPLEQ_EMPTY(&r->irq)) {
		if (p++)
			aprint_normal(", ");
		aprint_normal("irq");
		SIMPLEQ_FOREACH(irq, &r->irq, next) {
			aprint_normal(" %d", ffs(irq->mask) - 1);
		}
	}
	if (!SIMPLEQ_EMPTY(&r->dma)) {
		if (p++)
			aprint_normal(", ");
		aprint_normal("DMA");
		SIMPLEQ_FOREACH(dma, &r->dma, next) {
			aprint_normal(" %d", ffs(dma->mask) - 1);
		}
	}
}

void
pnpbus_print_devres(struct pnpbus_dev_attach_args *pna)
{
	aprint_normal(": ");
	pnpbus_printres(&pna->pna_res);
}

static int
pnpbus_print(void *args, const char *name)
{
	struct pnpbus_dev_attach_args *pna = args;

	pnpbus_print_devres(pna);	
	return (UNCONF);
}

/*
 * Set up an interrupt handler to start being called.
 */
void *
pnpbus_intr_establish(int idx, int level, int tover, int (*ih_fun)(void *),
    void *ih_arg, struct pnpresources *r)
{
	struct pnpbus_irq *irq;
	int irqnum, type;

	if (idx >= r->numirq)
		return 0;

	irq = SIMPLEQ_FIRST(&r->irq);
	while (idx--)
		irq = SIMPLEQ_NEXT(irq, next);

	irqnum = ffs(irq->mask) - 1;
	type = (irq->flags & 0x0c) ? IST_LEVEL : IST_EDGE;
	if (tover != IST_PNP)
		type = tover;

	return (void *)intr_establish(irqnum, type, level, ih_fun, ih_arg);
}

/*
 * Deregister an interrupt handler.
 */
void
pnpbus_intr_disestablish(void *arg)
{

	intr_disestablish(arg);
}

int
pnpbus_getirqnum(struct pnpresources *r, int idx, int *irqp, int *istp)
{
	struct pnpbus_irq *irq;

	if (idx >= r->numirq)
		return EINVAL;

	irq = SIMPLEQ_FIRST(&r->irq);
	while (idx--)
		irq = SIMPLEQ_NEXT(irq, next);

	if (irqp != NULL)
		*irqp = ffs(irq->mask) - 1;
	if (istp != NULL)
		*istp = (irq->flags &0x0c) ? IST_LEVEL : IST_EDGE;
	return 0;
}

int
pnpbus_getdmachan(struct pnpresources *r, int idx, int *chanp)
{
	struct pnpbus_dma *dma;

	if (idx >= r->numdma)
		return EINVAL;

	dma = SIMPLEQ_FIRST(&r->dma);
	while (idx--)
		dma = SIMPLEQ_NEXT(dma, next);

	if (chanp != NULL)
		*chanp = ffs(dma->mask) - 1;
	return 0;
}

int
pnpbus_getioport(struct pnpresources *r, int idx, int *basep, int *sizep)
{
	struct pnpbus_io *io;

	if (idx >= r->numio)
		return EINVAL;

	io = SIMPLEQ_FIRST(&r->io);
	while (idx--)
		io = SIMPLEQ_NEXT(io, next);

	if (basep)
		*basep = io->minbase;
	if (sizep)
		*sizep = io->len;
	return 0;
}

int
pnpbus_io_map(struct pnpresources *r, int idx, bus_space_tag_t *tagp,
    bus_space_handle_t *hdlp)
{
	struct pnpbus_io *io;

	if (idx >= r->numio)
		return EINVAL;

	io = SIMPLEQ_FIRST(&r->io);
	while (idx--)
		io = SIMPLEQ_NEXT(io, next);

	*tagp = &genppc_isa_io_space_tag;
	return (bus_space_map(&genppc_isa_io_space_tag, io->minbase, io->len,
	    0, hdlp));
}

void
pnpbus_io_unmap(struct pnpresources *r, int idx, bus_space_tag_t tag,
    bus_space_handle_t hdl)
{
	struct pnpbus_io *io;

	if (idx >= r->numio)
		return;

	io = SIMPLEQ_FIRST(&r->io);
	while (idx--)
		io = SIMPLEQ_NEXT(io, next);

	bus_space_unmap(tag, hdl, io->len);
}

int
pnpbus_getiomem(struct pnpresources *r, int idx, int *basep, int *sizep)
{
	struct pnpbus_mem *mem;

	if (idx >= r->numiomem)
		return EINVAL;

	mem = SIMPLEQ_FIRST(&r->iomem);
	while (idx--)
		mem = SIMPLEQ_NEXT(mem, next);

	if (basep)
		*basep = mem->minbase;
	if (sizep)
		*sizep = mem->len;
	return 0;
}

int
pnpbus_iomem_map(struct pnpresources *r, int idx, bus_space_tag_t *tagp,
    bus_space_handle_t *hdlp)
{
	struct pnpbus_mem *mem;

	if (idx >= r->numiomem)
		return EINVAL;

	mem = SIMPLEQ_FIRST(&r->iomem);
	while (idx--)
		mem = SIMPLEQ_NEXT(mem, next);

	*tagp = &genppc_isa_mem_space_tag;
	return (bus_space_map(&genppc_isa_mem_space_tag, mem->minbase, mem->len,
	    0, hdlp));
}

void
pnpbus_iomem_unmap(struct pnpresources *r, int idx, bus_space_tag_t tag,
    bus_space_handle_t hdl)
{
	struct pnpbus_mem *mem;

	if (idx >= r->numiomem)
		return;

	mem = SIMPLEQ_FIRST(&r->mem);
	while (idx--)
		mem = SIMPLEQ_NEXT(mem, next);

	bus_space_unmap(tag, hdl, mem->len);
}<|MERGE_RESOLUTION|>--- conflicted
+++ resolved
@@ -1,8 +1,4 @@
-<<<<<<< HEAD
-/*	$NetBSD: pnpbus.c,v 1.13 2020/11/21 15:59:53 thorpej Exp $	*/
-=======
 /*	$NetBSD: pnpbus.c,v 1.14 2021/04/24 23:36:46 thorpej Exp $	*/
->>>>>>> e2aa5677
 
 /*-
  * Copyright (c) 1998 The NetBSD Foundation, Inc.
@@ -34,11 +30,7 @@
  */
 
 #include <sys/cdefs.h>
-<<<<<<< HEAD
-__KERNEL_RCSID(0, "$NetBSD: pnpbus.c,v 1.13 2020/11/21 15:59:53 thorpej Exp $");
-=======
 __KERNEL_RCSID(0, "$NetBSD: pnpbus.c,v 1.14 2021/04/24 23:36:46 thorpej Exp $");
->>>>>>> e2aa5677
 
 #include <sys/param.h>
 #include <sys/systm.h>
