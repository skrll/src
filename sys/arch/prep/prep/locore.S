--- conflicted
+++ resolved
@@ -1,8 +1,4 @@
-<<<<<<< HEAD
-/*	$NetBSD: locore.S,v 1.19 2014/08/07 09:06:53 joerg Exp $	*/
-=======
 /*	$NetBSD: locore.S,v 1.20 2018/07/15 05:16:44 maxv Exp $	*/
->>>>>>> b2b84690
 /*	$OpenBSD: locore.S,v 1.4 1997/01/26 09:06:38 rahnds Exp $	*/
 
 /*
