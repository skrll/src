--- conflicted
+++ resolved
@@ -1,8 +1,4 @@
-<<<<<<< HEAD
-/*	$NetBSD: mainbus.c,v 1.38 2020/11/21 15:59:53 thorpej Exp $	*/
-=======
 /*	$NetBSD: mainbus.c,v 1.39 2021/04/24 23:36:47 thorpej Exp $	*/
->>>>>>> 9e014010
 
 /*
  * Copyright (c) 1996 Christopher G. Demetriou.  All rights reserved.
@@ -35,11 +31,7 @@
  */
 
 #include <sys/cdefs.h>
-<<<<<<< HEAD
-__KERNEL_RCSID(0, "$NetBSD: mainbus.c,v 1.38 2020/11/21 15:59:53 thorpej Exp $");
-=======
 __KERNEL_RCSID(0, "$NetBSD: mainbus.c,v 1.39 2021/04/24 23:36:47 thorpej Exp $");
->>>>>>> 9e014010
 
 #include "opt_pci.h"
 #include "opt_residual.h"
