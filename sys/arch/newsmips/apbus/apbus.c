<<<<<<< HEAD
/*	$NetBSD: apbus.c,v 1.27 2020/11/21 17:54:47 thorpej Exp $	*/
=======
/*	$NetBSD: apbus.c,v 1.28 2021/04/24 23:36:44 thorpej Exp $	*/
>>>>>>> e2aa5677

/*-
 * Copyright (C) 1999 SHIMIZU Ryo.  All rights reserved.
 *
 * Redistribution and use in source and binary forms, with or without
 * modification, are permitted provided that the following conditions
 * are met:
 * 1. Redistributions of source code must retain the above copyright
 *    notice, this list of conditions and the following disclaimer.
 * 2. Redistributions in binary form must reproduce the above copyright
 *    notice, this list of conditions and the following disclaimer in the
 *    documentation and/or other materials provided with the distribution.
 * 3. The name of the author may not be used to endorse or promote products
 *    derived from this software without specific prior written permission.
 *
 * THIS SOFTWARE IS PROVIDED BY THE AUTHOR ``AS IS'' AND ANY EXPRESS OR
 * IMPLIED WARRANTIES, INCLUDING, BUT NOT LIMITED TO, THE IMPLIED WARRANTIES
 * OF MERCHANTABILITY AND FITNESS FOR A PARTICULAR PURPOSE ARE DISCLAIMED.
 * IN NO EVENT SHALL THE AUTHOR BE LIABLE FOR ANY DIRECT, INDIRECT,
 * INCIDENTAL, SPECIAL, EXEMPLARY, OR CONSEQUENTIAL DAMAGES (INCLUDING, BUT
 * NOT LIMITED TO, PROCUREMENT OF SUBSTITUTE GOODS OR SERVICES; LOSS OF USE,
 * DATA, OR PROFITS; OR BUSINESS INTERRUPTION) HOWEVER CAUSED AND ON ANY
 * THEORY OF LIABILITY, WHETHER IN CONTRACT, STRICT LIABILITY, OR TORT
 * (INCLUDING NEGLIGENCE OR OTHERWISE) ARISING IN ANY WAY OUT OF THE USE
 * OF THIS SOFTWARE, EVEN IF ADVISED OF THE POSSIBILITY OF SUCH DAMAGE.
 */

#include <sys/cdefs.h>
<<<<<<< HEAD
__KERNEL_RCSID(0, "$NetBSD: apbus.c,v 1.27 2020/11/21 17:54:47 thorpej Exp $");
=======
__KERNEL_RCSID(0, "$NetBSD: apbus.c,v 1.28 2021/04/24 23:36:44 thorpej Exp $");
>>>>>>> e2aa5677

#define __INTR_PRIVATE

#include <sys/param.h>
#include <sys/systm.h>
#include <sys/kmem.h>
#include <sys/device.h>
#include <sys/proc.h>
#include <sys/intr.h>

#include <uvm/uvm_extern.h>

#include <machine/adrsmap.h>
#include <machine/autoconf.h>
#define _NEWSMIPS_BUS_DMA_PRIVATE
#include <machine/bus.h>
#include <newsmips/apbus/apbusvar.h>

static int  apbusmatch(device_t, cfdata_t, void *);
static void apbusattach(device_t, device_t, void *);
static int apbusprint(void *, const char *);
#if 0
static void *aptokseg0 (void *);
#endif
static void apbus_dma_unmapped(bus_dma_tag_t, bus_dmamap_t);
static int apbus_dma_mapalloc(bus_dma_tag_t, bus_dmamap_t, int);
static void apbus_dma_mapfree(bus_dma_tag_t, bus_dmamap_t);
static void apbus_dma_mapset(bus_dma_tag_t, bus_dmamap_t);
static int apbus_dmamap_create(bus_dma_tag_t, bus_size_t, int, bus_size_t,
    bus_size_t, int, bus_dmamap_t *);
static void apbus_dmamap_destroy(bus_dma_tag_t, bus_dmamap_t);
static int apbus_dmamap_load(bus_dma_tag_t, bus_dmamap_t, void *, bus_size_t,
    struct proc *, int);
static int apbus_dmamap_load_mbuf(bus_dma_tag_t, bus_dmamap_t, struct mbuf *,
    int);
static int apbus_dmamap_load_uio(bus_dma_tag_t, bus_dmamap_t, struct uio *,
    int);
static int apbus_dmamap_load_raw(bus_dma_tag_t, bus_dmamap_t,
    bus_dma_segment_t *, int, bus_size_t, int);
static void apbus_dmamap_sync(bus_dma_tag_t, bus_dmamap_t, bus_addr_t,
    bus_size_t, int);

#define	MAXAPDEVNUM	32

CFATTACH_DECL_NEW(ap, 0,
    apbusmatch, apbusattach, NULL, NULL);

#define	NLEVEL	2
static struct newsmips_intr apintr_tab[NLEVEL];

volatile uint32_t *news_wbflush;

static int
apbusmatch(device_t parent, cfdata_t cf, void *aux)
{
	struct confargs *ca = aux;

	if (strcmp(ca->ca_name, "ap") != 0)
		return 0;

	return 1;
}


static void
apbusattach(device_t parent, device_t self, void *aux)
{
	struct apbus_attach_args child;
	struct apbus_dev *apdev;
	struct apbus_ctl *apctl;
	struct newsmips_intr *ip;
	int i;

	apbus_map_romwork();
	mips_set_wbflush(apbus_wbflush);

	if (systype == NEWS5000) {
		*(volatile uint32_t *)(NEWS5000_APBUS_INTST) = 0xffffffff;
		*(volatile uint32_t *)(NEWS5000_APBUS_INTMSK) = 0xffffffff;
		*(volatile uint32_t *)(NEWS5000_APBUS_CTRL) = 0x00000004;
		*(volatile uint32_t *)(NEWS5000_APBUS_DMA) = 0xffffffff;
	}
	if (systype == NEWS4000) {
		*(volatile uint32_t *)0xb60000a4 = 0x1fffffff;
		*(volatile uint32_t *)0xb6000070 = 0xffffffff;
		*(volatile uint32_t *)0xb6000098 = 0xffffffff;
	}

	aprint_normal("\n");

	for (i = 0; i < NLEVEL; i++) {
		ip = &apintr_tab[i];
		LIST_INIT(&ip->intr_q);
	}

	/*
	 * get first ap-device
	 */
	apdev = apbus_lookupdev(NULL);

	/*
	 * trace device chain
	 */
	while (apdev) {
		apctl = apdev->apbd_ctl;

		/*
		 * probe physical device only
		 * (no pseudo device)
		 */
		if (apctl && apctl->apbc_hwbase) {
			/*
			 * ... and, all units
			 */
			while (apctl) {
				/* make apbus_attach_args for devices */
				child.apa_name = apdev->apbd_name;
				child.apa_ctlnum = apctl->apbc_ctlno;
				child.apa_slotno = apctl->apbc_sl;
				child.apa_hwbase = apctl->apbc_hwbase;

				config_found(self, &child, apbusprint,
				    CFARG_EOL);

				apctl = apctl->apbc_link;
			}
		}

		apdev = apdev->apbd_link;
	}
}

int
apbusprint(void *aux, const char *pnp)
{
	struct apbus_attach_args *a = aux;

	if (pnp)
		aprint_normal("%s at %s slot%d addr 0x%lx",
		    a->apa_name, pnp, a->apa_slotno, a->apa_hwbase);

	return UNCONF;
}

#if 0
void *
aptokseg0(void *va)
{
	vaddr_t addr = (vaddr_t)va;

	if (addr >= 0xfff00000) {
		addr -= 0xfff00000;
		addr += physmem << PGSHIFT;
		addr += 0x80000000;
		va = (void *)addr;
	}
	return va;
}
#endif

void
apbus_wbflush(void)
{

	(*mips_locore_jumpvec.ljv_wbflush)();
	(void)*news_wbflush;
}

/*
 * called by hardware interrupt routine
 */
int
apbus_intr_dispatch(int level, int stat)
{
	struct newsmips_intr *ip;
	struct newsmips_intrhand *ih;
	int nintr;

	ip = &apintr_tab[level];

	nintr = 0;
	LIST_FOREACH(ih, &ip->intr_q, ih_q) {
		if (ih->ih_mask & stat) {
			nintr += (*ih->ih_func)(ih->ih_arg);
			ih->intr_count.ev_count++;
		}
	}
	return nintr;
}

/*
 * register device interrupt routine
 */
void *
apbus_intr_establish(int level, int mask, int priority, int (*func)(void *),
    void *arg, const char *name, int ctlno)
{
	struct newsmips_intr *ip;
	struct newsmips_intrhand *ih, *curih;
	volatile uint32_t *inten0, *inten1;

	ip = &apintr_tab[level];

	ih = kmem_alloc(sizeof(*ih), KM_SLEEP);
	ih->ih_mask = mask;
	ih->ih_priority = priority;
	ih->ih_func = func;
	ih->ih_arg = arg;
	evcnt_attach_dynamic(&ih->intr_count, EVCNT_TYPE_INTR,
	    NULL, "apbus", name);

	if (LIST_EMPTY(&ip->intr_q)) {
		LIST_INSERT_HEAD(&ip->intr_q, ih, ih_q);
		goto done;
	}

	for (curih = LIST_FIRST(&ip->intr_q);
	    LIST_NEXT(curih, ih_q) != NULL;
	    curih = LIST_NEXT(curih, ih_q)) {
		if (ih->ih_priority > curih->ih_priority) {
			LIST_INSERT_BEFORE(curih, ih, ih_q);
			goto done;
		}
	}

	LIST_INSERT_AFTER(curih, ih, ih_q);

 done:
	if (systype == NEWS5000) {
		inten0 = (uint32_t *)NEWS5000_INTEN0;
		inten1 = (uint32_t *)NEWS5000_INTEN1;
	}
	if (systype == NEWS4000) {
		inten0 = (uint32_t *)NEWS4000_INTEN0;
		inten1 = (uint32_t *)NEWS4000_INTEN1;
	}
	switch (level) {
	case 0:
		*inten0 |= mask;
		break;
	case 1:
		*inten1 |= mask;
		break;
	}

	return (void *)ih;
}

static void
apbus_dma_unmapped(bus_dma_tag_t t, bus_dmamap_t map)
{
	int seg;

	for (seg = 0; seg < map->dm_nsegs; seg++) {
		/*
		 * set MSB to indicate unmapped DMA.
		 * also need bit 30 for memory over 256MB.
		 */
		if ((map->dm_segs[seg].ds_addr & 0x30000000) == 0)
			map->dm_segs[seg].ds_addr |= 0x80000000;
		else
			map->dm_segs[seg].ds_addr |= 0xc0000000;
	}
}

#define	APBUS_NDMAMAP	(NEWS5000_APBUS_MAPSIZE / NEWS5000_APBUS_MAPENT)
#define	APBUS_MAPTBL(n, v)	\
			(*(volatile uint32_t *)(NEWS5000_APBUS_DMAMAP + \
			 NEWS5000_APBUS_MAPENT * (n) + 1) = (v))
static uint8_t apbus_dma_maptbl[APBUS_NDMAMAP];

static int
apbus_dma_mapalloc(bus_dma_tag_t t, bus_dmamap_t map, int flags)
{
	int i, j, cnt;

	cnt = round_page(map->_dm_size) / PAGE_SIZE;

 again:
	for (i = 0; i < APBUS_NDMAMAP; i += j + 1) {
		for (j = 0; j < cnt; j++) {
			if (apbus_dma_maptbl[i + j])
				break;
		}
		if (j == cnt) {
			for (j = 0; j < cnt; j++)
				apbus_dma_maptbl[i + j] = 1;
			map->_dm_maptbl = i;
			map->_dm_maptblcnt = cnt;
			return 0;
		}
	}
	if ((flags & BUS_DMA_NOWAIT) == 0) {
		tsleep(&apbus_dma_maptbl, PRIBIO, "apdmat", 0);
		goto again;
	}
	return ENOMEM;
}

static void
apbus_dma_mapfree(bus_dma_tag_t t, bus_dmamap_t map)
{
	int i, n;

	if (map->_dm_maptblcnt > 0) {
		n = map->_dm_maptbl;
		for (i = 0; i < map->_dm_maptblcnt; i++, n++) {
#ifdef DIAGNOSTIC
			if (apbus_dma_maptbl[n] == 0)
				panic("freeing free DMA map");
			APBUS_MAPTBL(n, 0xffffffff);	/* causes DMA error */
#endif
			apbus_dma_maptbl[n] = 0;
		}
		wakeup(&apbus_dma_maptbl);
		map->_dm_maptblcnt = 0;
	}
}

static void
apbus_dma_mapset(bus_dma_tag_t t, bus_dmamap_t map)
{
	int i;
	bus_addr_t addr, eaddr;
	int seg;
	bus_dma_segment_t *segs;

	i = 0;
	for (seg = 0; seg < map->dm_nsegs; seg++) {
		segs = &map->dm_segs[seg];
		for (addr = segs->ds_addr, eaddr = addr + segs->ds_len;
		    addr < eaddr; addr += PAGE_SIZE, i++) {
#ifdef DIAGNOSTIC
			if (i >= map->_dm_maptblcnt)
				panic("DMA map table overflow");
#endif
			APBUS_MAPTBL(map->_dm_maptbl + i,
				NEWS5000_APBUS_MAP_VALID |
				NEWS5000_APBUS_MAP_COHERENT |
				(addr >> PGSHIFT));
		}
	}
	map->dm_segs[0].ds_addr = map->_dm_maptbl << PGSHIFT;
	map->dm_segs[0].ds_len = map->dm_mapsize;
	map->dm_nsegs = 1;
}

static int
apbus_dmamap_create(bus_dma_tag_t t, bus_size_t size, int nsegments,
    bus_size_t maxsegsz, bus_size_t boundary, int flags, bus_dmamap_t *dmamp)
{
	int error;

	if (flags & NEWSMIPS_DMAMAP_MAPTBL)
		nsegments = round_page(size) / PAGE_SIZE;
	error = _bus_dmamap_create(t, size, nsegments, maxsegsz, boundary,
	    flags, dmamp);
	if (error == 0 && (flags & NEWSMIPS_DMAMAP_MAPTBL)) {
		error = apbus_dma_mapalloc(t, *dmamp, flags);
		if (error) {
			_bus_dmamap_destroy(t, *dmamp);
			*dmamp = NULL;
		}
	}
	return error;
}

static void
apbus_dmamap_destroy(bus_dma_tag_t t, bus_dmamap_t map)
{

	if (map->_dm_flags & NEWSMIPS_DMAMAP_MAPTBL)
		apbus_dma_mapfree(t, map);
	_bus_dmamap_destroy(t, map);
}

static int
apbus_dmamap_load(bus_dma_tag_t t, bus_dmamap_t map, void *buf,
    bus_size_t buflen, struct proc *p, int flags)
{
	int error;

	error = _bus_dmamap_load(t, map, buf, buflen, p, flags);
	if (error == 0) {
		if (map->_dm_flags & NEWSMIPS_DMAMAP_MAPTBL)
			apbus_dma_mapset(t, map);
		else
			apbus_dma_unmapped(t, map);
	}
	return error;
}

static int
apbus_dmamap_load_mbuf(bus_dma_tag_t t, bus_dmamap_t map, struct mbuf *m0,
    int flags)
{
	int error;

	error = _bus_dmamap_load_mbuf(t, map, m0, flags);
	if (error == 0) {
		if (map->_dm_flags & NEWSMIPS_DMAMAP_MAPTBL)
			apbus_dma_mapset(t, map);
		else
			apbus_dma_unmapped(t, map);
	}
	return error;
}

static int
apbus_dmamap_load_uio(bus_dma_tag_t t, bus_dmamap_t map, struct uio *uio,
    int flags)
{
	int error;

	error = _bus_dmamap_load_uio(t, map, uio, flags);
	if (error == 0) {
		if (map->_dm_flags & NEWSMIPS_DMAMAP_MAPTBL)
			apbus_dma_mapset(t, map);
		else
			apbus_dma_unmapped(t, map);
	}
	return error;
}

static int
apbus_dmamap_load_raw(bus_dma_tag_t t, bus_dmamap_t map,
    bus_dma_segment_t *segs, int nsegs, bus_size_t size, int flags)
{
	int error;

	error = _bus_dmamap_load_raw(t, map, segs, nsegs, size, flags);
	if (error == 0) {
		if (map->_dm_flags & NEWSMIPS_DMAMAP_MAPTBL)
			apbus_dma_mapset(t, map);
		else
			apbus_dma_unmapped(t, map);
	}
	return error;
}

static void
apbus_dmamap_sync(bus_dma_tag_t t, bus_dmamap_t map, bus_addr_t offset,
    bus_size_t len, int ops)
{

	/*
	 * Flush DMA cache by issuing IO read for the AProm of specified slot.
	 */
	bus_space_read_4(t->_slotbaset, t->_slotbaseh, 0);

	bus_dmamap_sync(&newsmips_default_bus_dma_tag, map, offset, len, ops);
}

struct newsmips_bus_dma_tag apbus_dma_tag = {
	apbus_dmamap_create, 
	apbus_dmamap_destroy,
	apbus_dmamap_load,
	apbus_dmamap_load_mbuf,
	apbus_dmamap_load_uio,
	apbus_dmamap_load_raw,
	_bus_dmamap_unload,
	apbus_dmamap_sync,
	_bus_dmamem_alloc,
	_bus_dmamem_free,
	_bus_dmamem_map,
	_bus_dmamem_unmap,
	_bus_dmamem_mmap,
};

struct newsmips_bus_dma_tag *
apbus_dmatag_init(struct apbus_attach_args *apa)
{
	struct newsmips_bus_dma_tag *dmat;

	dmat = kmem_alloc(sizeof(*dmat), KM_SLEEP);
	memcpy(dmat, &apbus_dma_tag, sizeof(*dmat));
	dmat->_slotno = apa->apa_slotno;
	dmat->_slotbaset = 0;
	dmat->_slotbaseh = apa->apa_hwbase;
	return dmat;
}<|MERGE_RESOLUTION|>--- conflicted
+++ resolved
@@ -1,8 +1,4 @@
-<<<<<<< HEAD
-/*	$NetBSD: apbus.c,v 1.27 2020/11/21 17:54:47 thorpej Exp $	*/
-=======
 /*	$NetBSD: apbus.c,v 1.28 2021/04/24 23:36:44 thorpej Exp $	*/
->>>>>>> e2aa5677
 
 /*-
  * Copyright (C) 1999 SHIMIZU Ryo.  All rights reserved.
@@ -31,11 +27,7 @@
  */
 
 #include <sys/cdefs.h>
-<<<<<<< HEAD
-__KERNEL_RCSID(0, "$NetBSD: apbus.c,v 1.27 2020/11/21 17:54:47 thorpej Exp $");
-=======
 __KERNEL_RCSID(0, "$NetBSD: apbus.c,v 1.28 2021/04/24 23:36:44 thorpej Exp $");
->>>>>>> e2aa5677
 
 #define __INTR_PRIVATE
 
