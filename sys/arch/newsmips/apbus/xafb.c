<<<<<<< HEAD
/*	$NetBSD: xafb.c,v 1.19 2020/11/21 17:54:47 thorpej Exp $	*/
=======
/*	$NetBSD: xafb.c,v 1.20 2021/04/24 23:36:44 thorpej Exp $	*/
>>>>>>> 9e014010

/*-
 * Copyright (c) 2000 Tsubai Masanari.  All rights reserved.
 *
 * Redistribution and use in source and binary forms, with or without
 * modification, are permitted provided that the following conditions
 * are met:
 * 1. Redistributions of source code must retain the above copyright
 *    notice, this list of conditions and the following disclaimer.
 * 2. Redistributions in binary form must reproduce the above copyright
 *    notice, this list of conditions and the following disclaimer in the
 *    documentation and/or other materials provided with the distribution.
 * 3. The name of the author may not be used to endorse or promote products
 *    derived from this software without specific prior written permission.
 *
 * THIS SOFTWARE IS PROVIDED BY THE AUTHOR ``AS IS'' AND ANY EXPRESS OR
 * IMPLIED WARRANTIES, INCLUDING, BUT NOT LIMITED TO, THE IMPLIED WARRANTIES
 * OF MERCHANTABILITY AND FITNESS FOR A PARTICULAR PURPOSE ARE DISCLAIMED.
 * IN NO EVENT SHALL THE AUTHOR BE LIABLE FOR ANY DIRECT, INDIRECT,
 * INCIDENTAL, SPECIAL, EXEMPLARY, OR CONSEQUENTIAL DAMAGES (INCLUDING, BUT
 * NOT LIMITED TO, PROCUREMENT OF SUBSTITUTE GOODS OR SERVICES; LOSS OF USE,
 * DATA, OR PROFITS; OR BUSINESS INTERRUPTION) HOWEVER CAUSED AND ON ANY
 * THEORY OF LIABILITY, WHETHER IN CONTRACT, STRICT LIABILITY, OR TORT
 * (INCLUDING NEGLIGENCE OR OTHERWISE) ARISING IN ANY WAY OUT OF THE USE
 * OF THIS SOFTWARE, EVEN IF ADVISED OF THE POSSIBILITY OF SUCH DAMAGE.
 */

/* "xa" frame buffer driver.  Currently supports 1280x1024x8 only. */

#include <sys/cdefs.h>
<<<<<<< HEAD
__KERNEL_RCSID(0, "$NetBSD: xafb.c,v 1.19 2020/11/21 17:54:47 thorpej Exp $");
=======
__KERNEL_RCSID(0, "$NetBSD: xafb.c,v 1.20 2021/04/24 23:36:44 thorpej Exp $");
>>>>>>> 9e014010

#include <sys/param.h>
#include <sys/buf.h>
#include <sys/device.h>
#include <sys/ioctl.h>
#include <sys/kmem.h>
#include <sys/systm.h>

#include <uvm/uvm_extern.h>

#include <mips/locore.h>

#include <machine/adrsmap.h>
#include <machine/apcall.h>
#include <machine/wsconsio.h>

#include <dev/wscons/wsdisplayvar.h>
#include <dev/rasops/rasops.h>

#include <newsmips/apbus/apbusvar.h>

struct xafb_reg {
	volatile uint32_t r0;
	volatile uint32_t index;
	volatile uint32_t r2;
	volatile uint32_t zero;
	volatile uint32_t r4;
	volatile uint32_t r5;
	volatile uint32_t r6;
	volatile uint32_t rgb;
};

struct xafb_devconfig {
	uint8_t *dc_fbbase;		/* VRAM base address */
	paddr_t dc_fbpaddr;		/* VRAM physical address */
	struct xafb_reg *dc_reg;	/* register address */
	struct rasops_info dc_ri;
};

struct xafb_softc {
	device_t sc_dev;
	struct xafb_devconfig *sc_dc;
	int sc_nscreens;
	uint8_t sc_cmap_red[256];
	uint8_t sc_cmap_green[256];
	uint8_t sc_cmap_blue[256];
};

int xafb_match(device_t, cfdata_t, void *);
void xafb_attach(device_t, device_t, void *);

int xafb_common_init(struct xafb_devconfig *);
int xafb_is_console(void);

int xafb_ioctl(void *, void *, u_long, void *, int, struct lwp *);
paddr_t xafb_mmap(void *, void *, off_t, int);
int xafb_alloc_screen(void *, const struct wsscreen_descr *, void **, int *,
    int *, long *);
void xafb_free_screen(void *, void *);
int xafb_show_screen(void *, void *, int, void (*) (void *, int, int), void *);

int xafb_cnattach(void);
int xafb_getcmap(struct xafb_softc *, struct wsdisplay_cmap *);
int xafb_putcmap(struct xafb_softc *, struct wsdisplay_cmap *);

static inline void xafb_setcolor(struct xafb_devconfig *, int, int, int, int);

CFATTACH_DECL_NEW(xafb, sizeof(struct xafb_softc),
    xafb_match, xafb_attach, NULL, NULL);

struct xafb_devconfig xafb_console_dc;

struct wsdisplay_accessops xafb_accessops = {
	xafb_ioctl,
	xafb_mmap,
	xafb_alloc_screen,
	xafb_free_screen,
	xafb_show_screen,
	NULL	/* load_font */
};

struct wsscreen_descr xafb_stdscreen = {
	"std",
	0, 0,
	0,
	0, 0,
	WSSCREEN_REVERSE
};

const struct wsscreen_descr *xafb_scrlist[] = {
	&xafb_stdscreen
};

struct wsscreen_list xafb_screenlist = {
	__arraycount(xafb_scrlist), xafb_scrlist
};

int
xafb_match(device_t parent, cfdata_t cf, void *aux)
{
	struct apbus_attach_args *apa = aux;

	if (strcmp(apa->apa_name, "xa") != 0)
		return 0;

	return 1;
}

void
xafb_attach(device_t parent, device_t self, void *aux)
{
	struct xafb_softc *sc = device_private(self);
	struct apbus_attach_args *apa = aux;
	struct wsemuldisplaydev_attach_args wsa;
	struct xafb_devconfig *dc;
	struct rasops_info *ri;
	int console, i;

	sc->sc_dev = self;
	console = xafb_is_console();

	if (console) {
		dc = &xafb_console_dc;
		ri = &dc->dc_ri;
		ri->ri_flg &= ~RI_NO_AUTO;
		sc->sc_nscreens = 1;
	} else {
		dc = kmem_zalloc(sizeof(struct xafb_devconfig), KM_SLEEP);
		dc->dc_fbpaddr = (paddr_t)0x10000000;
		dc->dc_fbbase = (void *)MIPS_PHYS_TO_KSEG1(dc->dc_fbpaddr);
		dc->dc_reg = (void *)(apa->apa_hwbase + 0x3000);
		if (xafb_common_init(dc) != 0) {
			aprint_error(": couldn't initialize device\n");
			return;
		}

		ri = &dc->dc_ri;

		/* clear screen */
		(*ri->ri_ops.eraserows)(ri, 0, ri->ri_rows, 0);
	}
	sc->sc_dc = dc;

	for (i = 0; i < 256; i++) {
		sc->sc_cmap_red[i] = i;
		sc->sc_cmap_green[i] = i;
		sc->sc_cmap_blue[i] = i;
	}

	aprint_normal(": %d x %d, %dbpp\n",
	    ri->ri_width, ri->ri_height, ri->ri_depth);

	wsa.console = console;
	wsa.scrdata = &xafb_screenlist;
	wsa.accessops = &xafb_accessops;
	wsa.accesscookie = sc;

	config_found(self, &wsa, wsemuldisplaydevprint, CFARG_EOL);
}

void
xafb_setcolor(struct xafb_devconfig *dc, int index, int r, int g, int b)
{
	volatile struct xafb_reg *reg = dc->dc_reg;

	reg->index = index;
	reg->zero = 0;
	reg->rgb = r;
	reg->rgb = g;
	reg->rgb = b;
}

int
xafb_common_init(struct xafb_devconfig *dc)
{
	struct rasops_info *ri = &dc->dc_ri;
	int i;

	for (i = 0; i < 256; i++)
		xafb_setcolor(dc, i, i, i, i);

	/* initialize rasops */
	ri->ri_width = 1280;
	ri->ri_height = 1024;
	ri->ri_depth = 8;
	ri->ri_stride = 2048;
	ri->ri_bits = (void *)dc->dc_fbbase;
	ri->ri_flg = RI_FORCEMONO | RI_FULLCLEAR;
	if (dc == &xafb_console_dc)
		ri->ri_flg |= RI_NO_AUTO;

	rasops_init(ri, 44, 100);

	/* mono */
	ri->ri_devcmap[0] = 0;				/* bg */
	ri->ri_devcmap[1] = 0xffffffff;			/* fg */

	xafb_stdscreen.nrows = ri->ri_rows;
	xafb_stdscreen.ncols = ri->ri_cols; 
	xafb_stdscreen.textops = &ri->ri_ops;
	xafb_stdscreen.capabilities = ri->ri_caps;

	return 0;
}

int
xafb_is_console(void)
{
	volatile uint32_t *dipsw = (void *)NEWS5000_DIP_SWITCH;

	if (*dipsw & 1)					/* XXX right? */
		return 1;

	return 0;
}

int
xafb_ioctl(void *v, void *vs, u_long cmd, void *data, int flag, struct lwp *l)
{
	struct xafb_softc *sc = v;
	struct xafb_devconfig *dc = sc->sc_dc;
	struct newsmips_wsdisplay_fbinfo *nwdf = (void *)data;
	struct wsdisplay_fbinfo *wdf = (void *)data;

	switch (cmd) {
	case WSDISPLAYIO_GTYPE:
		*(int *)data = WSDISPLAY_TYPE_UNKNOWN;	/* XXX */
		return 0;

	case NEWSMIPS_WSDISPLAYIO_GINFO:
		nwdf->stride = dc->dc_ri.ri_stride;
		/* FALLTHROUGH */
	case WSDISPLAYIO_GINFO:
		wdf->height = dc->dc_ri.ri_height;
		wdf->width = dc->dc_ri.ri_width;
		wdf->depth = dc->dc_ri.ri_depth;
		wdf->cmsize = 256;
		return 0;

	case WSDISPLAYIO_LINEBYTES:
		*(u_int *)data = dc->dc_ri.ri_stride;
		return 0;
		
	case WSDISPLAYIO_GETCMAP:
		return xafb_getcmap(sc, (struct wsdisplay_cmap *)data);

	case WSDISPLAYIO_PUTCMAP:
		return xafb_putcmap(sc, (struct wsdisplay_cmap *)data);

	/* case WSDISPLAYIO_SVIDEO: */
	}
	return EPASSTHROUGH;
}

paddr_t
xafb_mmap(void *v, void *vs, off_t offset, int prot)
{
	struct xafb_softc *sc = v;
	struct xafb_devconfig *dc = sc->sc_dc;
	struct rasops_info *ri = &dc->dc_ri;

	if (offset >= (ri->ri_stride * ri->ri_height) || offset < 0)
		return -1;

	return mips_btop(dc->dc_fbpaddr + offset);
}

int
xafb_alloc_screen(void *v, const struct wsscreen_descr *scrdesc,
    void **cookiep, int *ccolp, int *crowp, long *attrp)
{
	struct xafb_softc *sc = v;
	struct rasops_info *ri = &sc->sc_dc->dc_ri;
	long defattr;

	if (sc->sc_nscreens > 0)
		return ENOMEM;

	*cookiep = ri;
	*ccolp = *crowp = 0;
	(*ri->ri_ops.allocattr)(ri, 0, 0, 0, &defattr);
	*attrp = defattr;
	sc->sc_nscreens++;

	return 0;
}

void
xafb_free_screen(void *v, void *cookie)
{
	struct xafb_softc *sc = v;

	if (sc->sc_dc == &xafb_console_dc)
		panic("xafb_free_screen: console");

	sc->sc_nscreens--;
}

int
xafb_show_screen(void *v, void *cookie, int waitok,
    void (*cb)(void *, int, int), void *cbarg)
{

	return 0;
}

int
xafb_cnattach(void)
{
	struct xafb_devconfig *dc = &xafb_console_dc;
	struct rasops_info *ri = &dc->dc_ri;
	long defattr;
	int crow = 0;

	if (!xafb_is_console())
		return -1;

	dc->dc_fbpaddr = (paddr_t)0x10000000;
	dc->dc_fbbase = (void *)MIPS_PHYS_TO_KSEG1(dc->dc_fbpaddr);
	dc->dc_reg = (void *)0xb4903000;			/* XXX */
	xafb_common_init(dc);

	crow = 0;			/* XXX current cursor pos */

	(*ri->ri_ops.allocattr)(ri, 0, 0, 0, &defattr);
	wsdisplay_cnattach(&xafb_stdscreen, &dc->dc_ri, 0, crow, defattr);

	return 0;
}

int
xafb_getcmap(struct xafb_softc *sc, struct wsdisplay_cmap *cm)
{
	u_int index = cm->index;
	u_int count = cm->count;
	int error;

	if (index >= 256 || count > 256 || index + count > 256)
		return EINVAL;

	error = copyout(&sc->sc_cmap_red[index],   cm->red,   count);
	if (error)
		return error;
	error = copyout(&sc->sc_cmap_green[index], cm->green, count);
	if (error)
		return error;
	error = copyout(&sc->sc_cmap_blue[index],  cm->blue,  count);
	if (error)
		return error;

	return 0;
}

int
xafb_putcmap(struct xafb_softc *sc, struct wsdisplay_cmap *cm)
{
	u_int index = cm->index;
	u_int count = cm->count;
	int i, error;
	u_char rbuf[256], gbuf[256], bbuf[256];
	u_char *r, *g, *b;

	if (cm->index >= 256 || cm->count > 256 ||
	    (cm->index + cm->count) > 256)
		return EINVAL;
	error = copyin(cm->red, &rbuf[index], count);
	if (error)
		return error;
	error = copyin(cm->green, &gbuf[index], count);
	if (error)
		return error;
	error = copyin(cm->blue, &bbuf[index], count);
	if (error)
		return error;

	memcpy(&sc->sc_cmap_red[index], &rbuf[index], count);
	memcpy(&sc->sc_cmap_green[index], &gbuf[index], count);
	memcpy(&sc->sc_cmap_blue[index], &bbuf[index], count);

	r = &sc->sc_cmap_red[index];
	g = &sc->sc_cmap_green[index];
	b = &sc->sc_cmap_blue[index];
	for (i = 0; i < count; i++)
		xafb_setcolor(sc->sc_dc, index++, *r++, *g++, *b++);
	return 0;
}<|MERGE_RESOLUTION|>--- conflicted
+++ resolved
@@ -1,8 +1,4 @@
-<<<<<<< HEAD
-/*	$NetBSD: xafb.c,v 1.19 2020/11/21 17:54:47 thorpej Exp $	*/
-=======
 /*	$NetBSD: xafb.c,v 1.20 2021/04/24 23:36:44 thorpej Exp $	*/
->>>>>>> 9e014010
 
 /*-
  * Copyright (c) 2000 Tsubai Masanari.  All rights reserved.
@@ -33,11 +29,7 @@
 /* "xa" frame buffer driver.  Currently supports 1280x1024x8 only. */
 
 #include <sys/cdefs.h>
-<<<<<<< HEAD
-__KERNEL_RCSID(0, "$NetBSD: xafb.c,v 1.19 2020/11/21 17:54:47 thorpej Exp $");
-=======
 __KERNEL_RCSID(0, "$NetBSD: xafb.c,v 1.20 2021/04/24 23:36:44 thorpej Exp $");
->>>>>>> 9e014010
 
 #include <sys/param.h>
 #include <sys/buf.h>
