#
# NEWS3400 config file
#
<<<<<<< HEAD
# 	$NetBSD: WAPIKO,v 1.48 2017/09/14 07:58:42 mrg Exp $
=======
# 	$NetBSD: WAPIKO,v 1.49 2018/08/01 20:04:13 maxv Exp $
>>>>>>> b2b84690
#
include 	"arch/newsmips/conf/std.newsmips"

#options 	INCLUDE_CONFIG_FILE	# embed config file in kernel binary

maxusers	16

makeoptions	COPTS="-O2 -pipe"

options 	news3400
options 	MIPS1			# R2000/R3000 support
options 	CPU_SINGLE

# Standard system options
options 	KTRACE			# system call tracing support
options 	USERCONF		# userconf(4) support
#options	PIPE_SOCKETPAIR		# smaller, but slower pipe(2)
#options 	SYSCTL_INCLUDE_DESCR	# Include sysctl descriptions in kernel

# Debugging options
options 	DDB			# kernel dynamic debugger
pseudo-device	ksyms
#options 	DDB_HISTORY_SIZE=100	# enable history editing in DDB
#options 	DEBUG			# extra kernel debugging support
options 	DIAGNOSTIC		# extra kernel sanity checking
options 	SCSIVERBOSE		# Verbose SCSI errors

# Compatibility options
include 	"conf/compat_netbsd12.config"
#options 	EXEC_ECOFF		# exec ecoff binaries

# Filesystem options
file-system	FFS		# Berkeley Fast Filesystem
#file-system	NFS		# Sun NFS-compatible filesystem client
file-system	MFS		# memory-based filesystem
file-system	PROCFS		# /proc
options 	FFS_NO_SNAPSHOT	# No FFS snapshot support
#file-system	PTYFS		# /dev/pts/N support

# Networking options
options 	INET		# Internet protocols

# JIT compiler for bpfilter
#options	SLJIT
#options	BPFJIT

# JIT compiler for bpfilter
#options	SLJIT
#options	BPFJIT

config	netbsd root on ? type ?

mainbus0 at root

cpu0	at mainbus0
hb0	at mainbus0

mkclock0 at hb0 addr 0xbff40000		# MK48T02 realtime clock

le0	at hb0 addr 0xbff80000 level 1	# built-in LANCE ethernet
le1	at hb0 addr 0xb8c30000 level 0

kb0	at hb0 addr 0xbfd00000 level 2	# keyboard
ms0	at hb0 addr 0xbfd00004 level 2	# mouse

zsc0	at hb0 addr 0xbfec0000 level 1 flags 0x0	# on-board
zsc1	at hb0 addr 0xb8c40100 level 1 flags 0x1	# expansion board
zsc2	at hb0 addr 0xb8c40104 level 1 flags 0x1
zstty0	at zsc0 channel 0		# tty00
zstty1	at zsc0 channel 1		# tty01
zstty2	at zsc1 channel 0		# tty02
zstty3	at zsc1 channel 1		# tty03
zstty4	at zsc2 channel 0		# tty04
zstty5	at zsc2 channel 1		# tty05

fb0	at hb0 addr 0x88000000		# frame buffer

sc0	at hb0 addr 0xbfe00100 level 0	# on-board cxd1185 SCSI controller
scsibus0 at sc0

sd*	at scsibus? target ? lun ?	# SCSI disks
#st*	at scsibus? target ? lun ?	# SCSI tapes
#cd*	at scsibus? target ? lun ?	# SCSI CD-ROMs

options 	WSEMUL_VT100		# VT100 / VT220 emulation
options 	WSDISPLAY_COMPAT_USL		# wsconscfg VT handling
options 	FONT_GALLANT12x22

wsdisplay0 at fb? console ?
wskbd0	at kb? console ?
wsmouse0 at ms?

pseudo-device	vnd			# disk-like interface to files
#pseudo-device	ccd			# concatenated and striped disks
#pseudo-device	fss			# file system snapshot device
pseudo-device	loop			# loopback interface; required
pseudo-device	pty			# pseudo-terminals
pseudo-device	bpfilter		# Berkeley Packet Filter
pseudo-device	npf			# NPF packet filter
pseudo-device	clockctl		# user control of clock subsystem<|MERGE_RESOLUTION|>--- conflicted
+++ resolved
@@ -1,11 +1,7 @@
 #
 # NEWS3400 config file
 #
-<<<<<<< HEAD
-# 	$NetBSD: WAPIKO,v 1.48 2017/09/14 07:58:42 mrg Exp $
-=======
 # 	$NetBSD: WAPIKO,v 1.49 2018/08/01 20:04:13 maxv Exp $
->>>>>>> b2b84690
 #
 include 	"arch/newsmips/conf/std.newsmips"
 
@@ -47,10 +43,6 @@
 
 # Networking options
 options 	INET		# Internet protocols
-
-# JIT compiler for bpfilter
-#options	SLJIT
-#options	BPFJIT
 
 # JIT compiler for bpfilter
 #options	SLJIT
