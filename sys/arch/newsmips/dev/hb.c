--- conflicted
+++ resolved
@@ -1,14 +1,7 @@
-<<<<<<< HEAD
-/*	$NetBSD: hb.c,v 1.21 2020/11/21 17:54:47 thorpej Exp $	*/
-
-#include <sys/cdefs.h>
-__KERNEL_RCSID(0, "$NetBSD: hb.c,v 1.21 2020/11/21 17:54:47 thorpej Exp $");
-=======
 /*	$NetBSD: hb.c,v 1.22 2021/04/24 23:36:44 thorpej Exp $	*/
 
 #include <sys/cdefs.h>
 __KERNEL_RCSID(0, "$NetBSD: hb.c,v 1.22 2021/04/24 23:36:44 thorpej Exp $");
->>>>>>> e2aa5677
 
 #define __INTR_PRIVATE
 #include <sys/param.h>
