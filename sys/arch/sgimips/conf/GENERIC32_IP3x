<<<<<<< HEAD
#	$NetBSD: GENERIC32_IP3x,v 1.116 2018/03/18 11:33:58 jmcneill Exp $
=======
#	$NetBSD: GENERIC32_IP3x,v 1.117 2018/08/01 20:04:14 maxv Exp $
>>>>>>> b2b84690
#
# GENERIC32_IP3x machine description file
# 
# This machine description file is used to generate the default NetBSD
# kernel.  The generic kernel does not include all options, subsystems
# and device drivers, but should be useful for most applications.
#
# The machine description file can be customised for your specific
# machine to reduce the kernel size and improve its performance.
#
# For further information on compiling NetBSD kernels, see the config(8)
# man page.
#
# For further information on hardware support for this architecture, see
# the intro(4) man page.  For further information about kernel options
# for this architecture, see the options(4) man page.  For an explanation
# of each device driver in this file see the section 4 man page for the
# device.
#
#
# Currently this config file supports O2 (IP32).
#

include 	"arch/sgimips/conf/std.sgimips"

makeoptions	TEXTADDR="0x80069000"	# entry point

options 	INCLUDE_CONFIG_FILE	# embed config file in kernel binary

<<<<<<< HEAD
#ident		"GENERIC32_IP3x-$Revision: 1.116 $"
=======
#ident		"GENERIC32_IP3x-$Revision: 1.117 $"
>>>>>>> b2b84690

maxusers	32

# CPU related options
options 	MIPS3		# MIPS3 support
options 	ENABLE_MIPS4_CACHE_R10K # enable R10000 cache ops
#options 	BLINK		# blinkenlitzen
makeoptions	CPUFLAGS="-march=mips3 -mtune=vr5000"

# Standard system options
#options 	INSECURE	# disable kernel security levels

#options 	NTP		# NTP phase/frequence locked loop
options 	KTRACE		# system call tracing via ktrace(1)

options 	SYSVMSG		# System V message queues
options 	SYSVSEM		# System V semaphores
options 	SYSVSHM		# System V shared memory

options 	USERCONF	# userconf(4) support
#options 	PIPE_SOCKETPAIR	# smaller, but slower pipe(2)
options 	SYSCTL_INCLUDE_DESCR	# Include sysctl descriptions in kernel

# Alternate buffer queue strategies for better responsiveness under high
# disk I/O load.
#options 	BUFQ_READPRIO
options 	BUFQ_PRIOCSCAN

# Diagnostic/debugging support options
#options 	DIAGNOSTIC	# expensive kernel consistency checks
#options 	DEBUG		# expensive debugging checks/support
options 	DDB		# in-kernel debugger
options 	DDB_HISTORY_SIZE=512	# enable history editing in DDB
#options 	KGDB		# remote debugger
#options 	KGDB_DEV=0x2301		# KGDB port - this is Serial(1)
#options 	KGDB_DEVRATE=19200	# KGDB Baud Rate
#makeoptions	DEBUG="-g"	# compile full symbol table

# Compatibility options
include 	"conf/compat_netbsd15.config"

options 	COMPAT_LINUX	# binary compatibility with Linux
#options 	COMPAT_ULTRIX	# binary compatibility with Ultrix 

# File systems
file-system 	FFS		# UFS
file-system 	EXT2FS		# second extended file system (linux)
file-system 	LFS		# log-structured file system
file-system 	MFS		# memory file system
file-system 	NFS		# Network File System client
file-system 	NTFS		# Windows/NT file system (experimental)
file-system 	CD9660		# ISO 9660 + Rock Ridge file system
file-system 	MSDOSFS		# MS-DOS file system
file-system 	FDESC		# /dev/fd
file-system 	KERNFS		# /kern
file-system 	NULLFS		# loopback file system
file-system 	OVERLAY		# overlay file system
file-system	PUFFS		# Userspace file systems (e.g. ntfs-3g & sshfs)
file-system 	PROCFS		# /proc
file-system 	UMAPFS		# NULLFS + uid and gid remapping
file-system 	UNION		# union file system
file-system	CODA		# Coda File System; also needs vcoda (below)
file-system	PTYFS		# /dev/pts/N support
file-system	TMPFS		# Efficient memory file-system
#file-system	UDF		# experimental - OSTA UDF CD/DVD file-system
file-system	EFS		# Silicon Graphics Extent File System

# File system options
options 	QUOTA		# legacy UFS quotas
options 	QUOTA2		# new, in-filesystem UFS quotas
#options 	FFS_EI		# FFS Endian Independent support
options 	WAPBL		# File system journaling support
#options 	UFS_DIRHASH	# UFS Large Directory Hashing - Experimental
options 	NFSSERVER	# Network File System server
#options 	FFS_NO_SNAPSHOT	# No FFS snapshot support
options 	UFS_EXTATTR	# Extended attribute support for UFS1
#options 	EXT2FS_SYSTEM_FLAGS # makes ext2fs file flags (append and
				# immutable) behave as system flags.

# Networking options
#options 	GATEWAY		# packet forwarding
options 	INET		# IP + ICMP + TCP + UDP
options 	INET6		# IPV6
#options 	IPSEC		# IP security
#options 	IPSEC_DEBUG	# debug for IP security
#options 	MROUTING	# IP multicast routing
#options 	PIM		# Protocol Independent Multicast
options 	NETATALK	# AppleTalk networking protocols
options 	PPP_BSDCOMP	# BSD-Compress compression support for PPP
options 	PPP_DEFLATE	# Deflate compression support for PPP
options 	PPP_FILTER	# Active filter support for PPP (requires bpf)
#options 	TCP_DEBUG	# Record last TCP_NDEBUG packets with SO_DEBUG

#options 	ALTQ		# Manipulate network interfaces' output queues
#options 	ALTQ_BLUE	# Stochastic Fair Blue
#options 	ALTQ_CBQ	# Class-Based Queueing
#options 	ALTQ_CDNR	# Diffserv Traffic Conditioner
#options 	ALTQ_FIFOQ	# First-In First-Out Queue
#options 	ALTQ_FLOWVALVE	# RED/flow-valve (red-penalty-box)
#options 	ALTQ_HFSC	# Hierarchical Fair Service Curve
#options 	ALTQ_LOCALQ	# Local queueing discipline
#options 	ALTQ_PRIQ	# Priority Queueing
#options 	ALTQ_RED	# Random Early Detection
#options 	ALTQ_RIO	# RED with IN/OUT
#options 	ALTQ_WFQ	# Weighted Fair Queueing

# JIT compiler for bpfilter
#options	SLJIT
#options	BPFJIT

# These options enable verbose messages for several subsystems.
# Warning, these may compile large string tables into the kernel!
options 	MIIVERBOSE	# verbose PHY autoconfig messages
options 	PCIVERBOSE	# verbose PCI device autoconfig messages
#options 	PCI_CONFIG_DUMP	# verbosely dump PCI config space
options 	SCSIVERBOSE	# human readable SCSI error messages

options 	NFS_BOOT_DHCP,NFS_BOOT_BOOTPARAM

#options 	MEMORY_DISK_HOOKS
#options 	MEMORY_DISK_IS_ROOT
#options 	MEMORY_DISK_SERVER=0
#options 	MINIROOTSIZE=8192

#options 	SCSI_DELAY=5

# Kernel root file system and dump configuration.
config		netbsd	root on ? type ?

# Main bus and CPU
mainbus0 	at root
cpu0 		at mainbus?

# O2 busses
crime0 		at mainbus0 addr 0x14000000
crmfb0		at mainbus0 addr 0x16000000
wsdisplay* 	at crmfb? console ?
mace0 		at mainbus0 addr 0x1f000000
#options 	MACE_NEEDS_DELAYS
macepci0 	at mace0 offset 0x080000 intr 7
pci0 		at macepci0 bus 0
pci*		at ppb? bus ?
options 	PCI_NETBSD_CONFIGURE

options 	WSEMUL_VT100
options 	WSDISPLAY_COMPAT_USL		# wsconscfg VT handling
options 	WS_KERNEL_FG=WSCOL_GREEN
options 	WS_KERNEL_BG=WSCOL_BLACK
options 	WS_DEFAULT_BG=WSCOL_BLACK

# MACE devices
mec0 		at mace0 offset 0x280000 intr 3
mavb0		at mace0 offset 0x300000 intr 6
macekbc0	at mace0 offset 0x320000 intr 5
lpt0 		at mace0 offset 0x380000 intr 4 intrmask 0x000f0000
com0 		at mace0 offset 0x390000 intr 4 intrmask 0x03f00000
com1 		at mace0 offset 0x398000 intr 4 intrmask 0xfc000000
mcclock0	at mace0 offset 0x3a0000

# PCI bridges
ppb*	at pci? dev ? function ?	# PCI-PCI bridges

# PCI cryptographic devices
hifn*	at pci? dev ? function ?	# Hifn 7755/7811/795x
ubsec*	at pci? dev ? function ?	# Broadcom 5501/5601/580x/582x

# PCI network devices
#an*     at pci? dev ? function ?        # Aironet PC4500/PC4800 (802.11)
#bge*    at pci? dev ? function ?        # Broadcom 570x gigabit Ethernet
#en*     at pci? dev ? function ?        # ENI/Adaptec ATM
ep*     at pci? dev ? function ?        # 3Com 3c59x
epic*   at pci? dev ? function ?        # SMC EPIC/100 Ethernet
esh*    at pci? dev ? function ?        # Essential HIPPI card
ex*     at pci? dev ? function ?        # 3Com 90x[BC]
fpa*    at pci? dev ? function ?        # DEC DEFPA FDDI
fxp*    at pci? dev ? function ?        # Intel EtherExpress PRO 10+/100B
gsip*   at pci? dev ? function ?        # NS83820 Gigabit Ethernet
#hme*   at pci? dev ? function ?        # Sun Microelectronics STP2002-STQ
le*     at pci? dev ? function ?        # PCnet-PCI Ethernet
lmc*    at pci? dev ? function ?        # Lan Media Corp SSI/HSSI/DS3
mtd*    at pci? dev ? function ?        # Myson MTD803 3-in-1 Ethernet
ne*     at pci? dev ? function ?        # NE2000-compatible Ethernet
ntwoc*  at pci? dev ? function ?        # Riscom/N2 PCI Sync Serial
pcn*    at pci? dev ? function ?        # AMD PCnet-PCI Ethernet
re*     at pci? dev ? function ?        # Realtek 8139C+/8169/8169S/8110S
rtk*    at pci? dev ? function ?        # Realtek 8129/8139
sf*     at pci? dev ? function ?        # Adaptec AIC-6915 Ethernet
sip*    at pci? dev ? function ?        # SiS 900/DP83815 Ethernet
#skc*   at pci? dev ? function ?        # SysKonnect SK9821 Gigabit Ethernet
#sk*    at skc?                         # SysKonnect SK9821 Gigabit Ethernet
ste*    at pci? dev ? function ?        # Sundance ST-201 Ethernet
#stge*   at pci? dev ? function ?        # Sundance/Tamarack TC9021 Gigabit
ti*     at pci? dev ? function ?        # Alteon ACEnic gigabit Ethernet
tl*     at pci? dev ? function ?        # ThunderLAN-based Ethernet
tlp*    at pci? dev ? function ?        # DECchip 21x4x and clones
vr*     at pci? dev ? function ?        # VIA Rhine Fast Ethernet
wi*     at pci? dev ? function ?        # Intersil Prism Mini-PCI (802.11b)
wm*     at pci? dev ? function ?        # Intel 82543/82544 gigabit

# MII/PHY support
acphy*  at mii? phy ?                   # Altima AC101 and AMD Am79c874 PHYs
amhphy* at mii? phy ?                   # AMD 79c901 Ethernet PHYs
bmtphy*	at mii? phy ?			# Broadcom BCM5201 and BCM5202 PHYs
brgphy* at mii? phy ?                   # Broadcom BCM5400-family PHYs
dmphy*  at mii? phy ?                   # Davicom DM9101 PHYs
exphy*	at mii? phy ?			# 3Com internal PHYs
gentbi* at mii? phy ?                   # Generic Ten-Bit 1000BASE-[CLS]X PHYs
glxtphy* at mii? phy ?			# Level One LXT-1000 PHYs
gphyter* at mii? phy ?			# NS83861 Gig-E PHY
icsphy* at mii? phy ?                   # Integrated Circuit Systems ICS189x
ikphy*	at mii? phy ?			# Intel 82563 PHYs
inphy*	at mii? phy ?			# Intel 82555 PHYs
iophy*  at mii? phy ?                   # Intel 82553 PHYs
lxtphy* at mii? phy ?                   # Level One LXT-970 PHYs
makphy*	at mii? phy ?			# Marvell Semiconductor 88E1000 PHYs
nsphy*	at mii? phy ?			# NS83840 PHYs
nsphyter* at mii? phy ?                 # NS83843 PHYs
pnaphy* at mii? phy ?                   # generic HomePNA PHYs
qsphy*  at mii? phy ?                   # Quality Semiconductor QS6612 PHYs
rgephy* at mii? phy ?                   # Realtek 8169S/8110S internal PHYs
sqphy*  at mii? phy ?                   # Seeq 80220/80221/80223 PHYs
tlphy*  at mii? phy ?                   # ThunderLAN PHYs
tqphy*  at mii? phy ?                   # TDK Semiconductor PHYs
ukphy*	at mii? phy ?			# generic unknown PHYs
urlphy* at mii? phy ?                   # Realtek RTL8150L internal PHYs

# O2 SCSI
adv* 		at pci? dev ? function ?
ahc* 		at pci? dev ? function ?
esiop*		at pci? dev ? function ?
njs*		at pci? dev ? function ?
pcscp*		at pci? dev ? function ?
scsibus* 	at scsi?

sd*     at scsibus? target ? lun ?	# SCSI disks
st*     at scsibus? target ? lun ?	# SCSI tapes
cd*     at scsibus? target ? lun ?	# SCSI CD-ROMs
ch*     at scsibus? target ? lun ?	# SCSI changer devices
ss*     at scsibus? target ? lun ?	# SCSI scanners
ses*    at scsibus? target ? lun ?	# SCSI SES/SAF-TE devices
uk*     at scsibus? target ? lun ?	# unknown SCSI

pckbd*		at macekbc?
pms*		at macekbc?
wskbd*		at pckbd? console ?
wsmouse* 	at pms? mux 0
#wsdisplay* 	at foofb? console ?

# USB Controller and Devices

# PCI USB controllers
ehci*	at pci? dev ? function ?        # Enhanced Host Controller
ohci*   at pci? dev ? function ?        # Open Host Controller
uhci*   at pci? dev ? function ?        # Universal Host Controller (Intel)

# USB bus support
usb*	at ehci?
usb*    at ohci?
usb*    at uhci?

# USB Hubs
uhub*   at usb?
uhub*   at uhub? port ?

# USB HID device
uhidev* at uhub? port ? configuration ? interface ?

# USB Mice
ums*    at uhidev? reportid ?
wsmouse* at ums? mux 0

# USB Keyboards
ukbd*   at uhidev? reportid ?
wskbd*  at ukbd? console ? mux 1

# USB serial adapter
ucycom*	at uhidev? reportid ?

# USB Generic HID devices
uhid*   at uhidev? reportid ?

# USB Printer
ulpt*   at uhub? port ? configuration ? interface ?

# USB Modem
umodem* at uhub? port ? configuration ?
ucom*   at umodem?

# Option N.V. Wireless WAN modems
uhso*	at uhub? port ? configuration ?

# USB Mass Storage
umass*  at uhub? port ? configuration ? interface ?
#wd* at umass?

# USB audio
uaudio* at uhub? port ? configuration ?

# USB MIDI
umidi* at uhub? port ? configuration ?

# USB IrDA
# USB-IrDA bridge spec
uirda* at uhub? port ? configuration ? interface ?
irframe* at uirda?

# SigmaTel STIr4200 USB/IrDA Bridge
ustir* at uhub? port ?
irframe* at ustir?

# USB Ethernet adapters
aue*    at uhub? port ?         # ADMtek AN986 Pegasus based adapters
axe*    at uhub? port ?         # ASIX AX88172 based adapters
cue*    at uhub? port ?         # CATC USB-EL1201A based adapters
kue*    at uhub? port ?         # Kawasaki LSI KL5KUSB101B based adapters
url*    at uhub? port ?         # Realtek RTL8150L based adapters
udav*   at uhub? port ?         # Davicom DM9601 based adapters

# Prolific PL2301/PL2302 host-to-host adapter
upl*    at uhub? port ?

# Serial adapters
ubsa*   at uhub? port ?         # Belkin serial adapter
ucom*   at ubsa? portno ?

uftdi*  at uhub? port ?         # FTDI FT8U100AX serial adapter
ucom*   at uftdi? portno ?

umct*   at uhub? port ?         # MCT USB-RS232 serial adapter
ucom*   at umct? portno ?

uplcom* at uhub? port ?         # I/O DATA USB-RSAQ2 serial adapter
ucom*   at uplcom? portno ?

uvscom* at uhub? port ?         # SUNTAC Slipper U VS-10U serial adapter
ucom*   at uvscom? portno ?

# Diamond Multimedia Rio 500
urio*   at uhub? port ?

# USB Handspring Visor
uvisor* at uhub? port ?
ucom*   at uvisor?

# Kyocera AIR-EDGE PHONE
ukyopon* at uhub? port ?
ucom*	at ukyopon? portno ?

# USB scanners
#uscanner* at uhub? port ?

# USB scanners that use SCSI emulation, e.g., HP5300
usscanner* at uhub? port ?

# Y@P firmware loader
uyap* at uhub? port ?

# D-Link DSB-R100 USB radio
udsbr*  at uhub? port ?
radio*  at udsbr?

# USB Generic driver
ugen*   at uhub? port ?

# PCI IEEE1394 controllers
fwohci* at pci? dev ? function ?	# IEEE1394 Open Host Controller

ieee1394if* at fwohci?
fwip*	at ieee1394if?			# IP over IEEE1394
sbp*	at ieee1394if? euihi ? euilo ?

# Audio support
audio*  at audiobus?

spkr*	at audio?			# PC speaker (synthesized)

# MIDI support
midi*   at midibus?

# Pseudo-Devices

pseudo-device	crypto			# /dev/crypto device
pseudo-device	swcrypto		# software crypto implementation

# disk/mass storage pseudo-devices
pseudo-device	ccd			# concatenated/striped disk devices
#pseudo-device	cgd			# cryptographic disk devices
#pseudo-device	raid			# RAIDframe disk driver
#options 	RAID_AUTOCONFIG		# auto-configuration of RAID components
pseudo-device	fss			# file system snapshot device
pseudo-device	md			# memory disk device (ramdisk)
pseudo-device	vnd			# disk-like interface to files
#options 	VND_COMPRESSION		# compressed vnd(4)

# network pseudo-devices
pseudo-device	bpfilter		# Berkeley packet filter
#pseudo-device	carp			# Common Address Redundancy Protocol
pseudo-device	npf			# NPF packet filter
pseudo-device	loop			# network loopback
pseudo-device	ppp			# Point-to-Point Protocol
pseudo-device	sl			# Serial Line IP
pseudo-device	strip			# Starmode Radio IP (Metricom)
pseudo-device	tun			# network tunneling over tty
pseudo-device	tap			# virtual Ethernet
pseudo-device	gre			# generic L3 over IP tunnel
pseudo-device	gif			# IPv[46] over IPv[46] tunnel (RFC1933)
#pseudo-device	faith			# IPv[46] tcp relay translation i/f
pseudo-device	stf			# 6to4 IPv6 over IPv4 encapsulation
pseudo-device	vlan			# IEEE 802.1q encapsulation
pseudo-device	bridge			# simple inter-network bridging
#options 	BRIDGE_IPF		# bridge uses IP/IPv6 pfil hooks too
pseudo-device	agr			# IEEE 802.3ad link aggregation
pseudo-device   accf_data		# "dataready" accept filter
pseudo-device   accf_http		# "httpready" accept filter

# miscellaneous pseudo-devices
pseudo-device	pty			# pseudo-terminals
pseudo-device	sequencer		# MIDI sequencer
pseudo-device	clockctl		# user control of clock subsystem
pseudo-device	ksyms			# /dev/ksyms
pseudo-device	putter			# for puffs and pud

# wscons pseudo-devices
pseudo-device	wsmux			# mouse & keyboard multiplexor
pseudo-device	wsfont

# userland interface to drivers, including autoconf and properties retrieval
pseudo-device	drvctl

# a pseudo device needed for Coda	# also needs CODA (above)
pseudo-device	vcoda			# coda minicache <-> venus comm.

# Veriexec
#
# a pseudo device needed for veriexec
#pseudo-device	veriexec
#
# Uncomment the fingerprint methods below that are desired. Note that
# removing fingerprint methods will have almost no impact on the kernel
# code size.
#
#options VERIFIED_EXEC_FP_SHA256
#options VERIFIED_EXEC_FP_SHA384
#options VERIFIED_EXEC_FP_SHA512<|MERGE_RESOLUTION|>--- conflicted
+++ resolved
@@ -1,8 +1,4 @@
-<<<<<<< HEAD
-#	$NetBSD: GENERIC32_IP3x,v 1.116 2018/03/18 11:33:58 jmcneill Exp $
-=======
 #	$NetBSD: GENERIC32_IP3x,v 1.117 2018/08/01 20:04:14 maxv Exp $
->>>>>>> b2b84690
 #
 # GENERIC32_IP3x machine description file
 # 
@@ -32,11 +28,7 @@
 
 options 	INCLUDE_CONFIG_FILE	# embed config file in kernel binary
 
-<<<<<<< HEAD
-#ident		"GENERIC32_IP3x-$Revision: 1.116 $"
-=======
 #ident		"GENERIC32_IP3x-$Revision: 1.117 $"
->>>>>>> b2b84690
 
 maxusers	32
 
