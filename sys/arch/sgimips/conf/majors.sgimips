<<<<<<< HEAD
#	$NetBSD: majors.sgimips,v 1.32 2020/01/29 18:39:03 maya Exp $
=======
#	$NetBSD: majors.sgimips,v 1.33 2020/04/04 16:06:16 jdolecek Exp $
>>>>>>> 898b1760
#
# Device majors for sgimips
#

device-major	cons		char 0
device-major	swap		char 1   block 1	vmswap
device-major	md		char 2   block 2	md
device-major	ccd		char 3   block 3	ccd
device-major	vnd		char 4   block 4	vnd
device-major	raid		char 5   block 5	raid
device-major	cgd		char 6   block 6	cgd

device-major	scn		char 8			scn

device-major	sd		char 10  block 10	sd
device-major	st		char 11  block 11	st
device-major	cd		char 12  block 12	cd
device-major	wd		char 13  block 13	wd
device-major	ld		char 14  block 14	ld

device-major	mem		char 20
device-major	ctty		char 21
device-major	pts		char 22			pty
device-major	ptc		char 23			pty
device-major	log		char 24
#device-major	obsolete	char 25			obsolete (lkm)
device-major	filedesc	char 26
device-major	bpf		char 27			bpfilter
device-major	tun		char 28			tun
device-major	ipl		char 29			ipfilter
device-major	rnd		char 30			rnd
device-major	uk		char 31			uk
device-major	ss		char 32			ss
device-major	ch		char 33			ch
device-major	scsibus		char 34			scsibus
device-major	zstty		char 35			zstty
device-major	com		char 36			com
device-major	arcbios		char 37
#device-major	obsolete	char 38			obsolete (isdn)
#device-major	obsolete	char 39			obsolete (isdnctl)
#device-major	obsolete	char 40			obsolete (isdnbchan)
#device-major	obsolete	char 41			obsolete (isdntrc)
#device-major	obsolete	char 42			obsolete (isdntel)
#device-major	obsolete	char 43			obsolete (compat_svr4)
device-major	ses		char 44			ses

device-major	wsdisplay	char 50			wsdisplay
device-major	wskbd		char 51			wskbd
device-major	wsmouse		char 52			wsmouse
device-major	wsmux		char 53			wsmux
device-major	wsfont		char 54			wsfont

device-major	clockctl	char 60			clockctl
#device-major	obsolete	char 61			obsolete (compat_irix)
#device-major	obsolete	char 62			obsolete (compat_irix)
#device-major	obsolete	char 63			obsolete (systrace)
device-major	audio		char 64			audio
device-major	pci		char 65			pci
device-major	irframe		char 66			irframedrv
device-major	cir		char 67			cir
#device-major	obsolete	char 68			obsolete (urio)
device-major	ucom		char 69			ucom
device-major	ugen		char 70			ugen
device-major	usb		char 71			usb
device-major	uhid		char 72			uhid
device-major	ulpt		char 73			ulpt
device-major	midi		char 74			midi
device-major	sequencer	char 75			sequencer
device-major	uscanner	char 76			uscanner
device-major	ksyms		char 77			ksyms
device-major	lpt		char 78			lpt
device-major    sysmon          char 79                 sysmon
<<<<<<< HEAD
device-major	nsmb		char 98			nsmb
=======
#device-major	obsolete	char 98			obsolete (nsmb)
>>>>>>> 898b1760

# Majors up to 143 are reserved for machine-dependent drivers.
# New machine-independent driver majors are assigned in 
# sys/conf/majors.<|MERGE_RESOLUTION|>--- conflicted
+++ resolved
@@ -1,8 +1,4 @@
-<<<<<<< HEAD
-#	$NetBSD: majors.sgimips,v 1.32 2020/01/29 18:39:03 maya Exp $
-=======
 #	$NetBSD: majors.sgimips,v 1.33 2020/04/04 16:06:16 jdolecek Exp $
->>>>>>> 898b1760
 #
 # Device majors for sgimips
 #
@@ -75,11 +71,7 @@
 device-major	ksyms		char 77			ksyms
 device-major	lpt		char 78			lpt
 device-major    sysmon          char 79                 sysmon
-<<<<<<< HEAD
-device-major	nsmb		char 98			nsmb
-=======
 #device-major	obsolete	char 98			obsolete (nsmb)
->>>>>>> 898b1760
 
 # Majors up to 143 are reserved for machine-dependent drivers.
 # New machine-independent driver majors are assigned in 
