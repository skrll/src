--- conflicted
+++ resolved
@@ -1,8 +1,4 @@
-<<<<<<< HEAD
-#	$NetBSD: GENERIC32_IP12,v 1.39 2020/09/27 13:48:54 roy Exp $
-=======
 #	$NetBSD: GENERIC32_IP12,v 1.40 2021/01/21 06:51:56 nia Exp $
->>>>>>> 9e014010
 #
 # GENERIC32_IP12 machine description file
 # 
@@ -36,11 +32,7 @@
 
 options 	INCLUDE_CONFIG_FILE	# embed config file in kernel binary
 
-<<<<<<< HEAD
-#ident		"GENERIC32-IP2x-$Revision: 1.39 $"
-=======
 #ident		"GENERIC32-IP2x-$Revision: 1.40 $"
->>>>>>> 9e014010
 
 maxusers	32
 
