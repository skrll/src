<<<<<<< HEAD
/*	$NetBSD: zs_kbd.c,v 1.11 2020/11/21 17:18:31 thorpej Exp $	*/
=======
/*	$NetBSD: zs_kbd.c,v 1.12 2021/04/24 23:36:47 thorpej Exp $	*/
>>>>>>> 9e014010

/*
 * Copyright (c) 2004 Steve Rumble
 * All rights reserved.
 *
 * Redistribution and use in source and binary forms, with or without
 * modification, are permitted provided that the following conditions
 * are met:
 * 1. Redistributions of source code must retain the above copyright
 *    notice, this list of conditions and the following disclaimer.
 * 2. Redistributions in binary form must reproduce the above copyright
 *    notice, this list of conditions and the following disclaimer in the
 *    documentation and/or other materials provided with the distribution.
 * 3. The name of the author may not be used to endorse or promote products
 *    derived from this software without specific prior written permission.
 *
 * THIS SOFTWARE IS PROVIDED BY THE AUTHOR ``AS IS'' AND ANY EXPRESS OR
 * IMPLIED WARRANTIES, INCLUDING, BUT NOT LIMITED TO, THE IMPLIED WARRANTIES
 * OF MERCHANTABILITY AND FITNESS FOR A PARTICULAR PURPOSE ARE DISCLAIMED.
 * IN NO EVENT SHALL THE AUTHOR BE LIABLE FOR ANY DIRECT, INDIRECT,
 * INCIDENTAL, SPECIAL, EXEMPLARY, OR CONSEQUENTIAL DAMAGES (INCLUDING, BUT
 * NOT LIMITED TO, PROCUREMENT OF SUBSTITUTE GOODS OR SERVICES; LOSS OF USE,
 * DATA, OR PROFITS; OR BUSINESS INTERRUPTION) HOWEVER CAUSED AND ON ANY
 * THEORY OF LIABILITY, WHETHER IN CONTRACT, STRICT LIABILITY, OR TORT
 * (INCLUDING NEGLIGENCE OR OTHERWISE) ARISING IN ANY WAY OUT OF THE USE OF
 * THIS SOFTWARE, EVEN IF ADVISED OF THE POSSIBILITY OF SUCH DAMAGE.
 */

/*
 * IP12/IP20 serial keyboard driver attached to zs channel 0 at 600bps.
 * This layer is the parent of wskbd.
 */

#include <sys/cdefs.h>
<<<<<<< HEAD
__KERNEL_RCSID(0, "$NetBSD: zs_kbd.c,v 1.11 2020/11/21 17:18:31 thorpej Exp $");
=======
__KERNEL_RCSID(0, "$NetBSD: zs_kbd.c,v 1.12 2021/04/24 23:36:47 thorpej Exp $");
>>>>>>> 9e014010

#include <sys/param.h>
#include <sys/kmem.h>
#include <sys/systm.h>
#include <sys/conf.h>
#include <sys/device.h>

#include <dev/wscons/wsconsio.h>
#include <dev/wscons/wskbdvar.h>
#include <dev/wscons/wsksymdef.h>
#include <dev/wscons/wsksymvar.h>

#include <dev/ic/z8530reg.h>
#include <machine/machtype.h>
#include <machine/z8530var.h>

#define ZSKBD_BAUD	600
#define ZSKBD_TXQ_LEN	16		/* power of 2 */
#define ZSKBD_RXQ_LEN	64		/* power of 2 */

#define ZSKBD_DIP_SYNC	0x6E
#define ZSKBD_KEY_UP	0x80

#ifdef ZSKBD_DEBUG
int zskbd_debug = 0;

#define DPRINTF(_x) if (zskbd_debug) printf _x
#else
#define DPRINTF(_x)
#endif

struct zskbd_softc {
	device_t   	sc_dev;

	struct zskbd_devconfig *sc_dc;
};

struct zskbd_devconfig {
	/* transmit tail-chasing fifo */
	uint8_t		txq[ZSKBD_TXQ_LEN];
	u_int		txq_head;
	u_int		txq_tail;

	/* receive tail-chasing fifo */
	uint8_t		rxq[ZSKBD_RXQ_LEN];
	u_int		rxq_head;
	u_int		rxq_tail;

	/* state */
#define TX_READY	0x1
#define RX_DIP		0x2
	u_int		state;

	/* keyboard configuration */
#define ZSKBD_CTRL_A		0x0
#define ZSKBD_CTRL_A_SBEEP	0x2	/* 200 ms */
#define ZSKBD_CTRL_A_LBEEP	0x4	/* 1000 ms */
#define ZSKBD_CTRL_A_NOCLICK	0x8	/* turn off keyboard click */
#define ZSKBD_CTRL_A_RCB	0x10	/* request config byte */
#define ZSKBD_CTRL_A_NUMLK	0x20	/* num lock led */
#define ZSKBD_CTRL_A_CAPSLK	0x40	/* caps lock led */
#define ZSKBD_CTRL_A_AUTOREP	0x80	/* auto-repeat after 650 ms, 28x/sec */

#define ZSKBD_CTRL_B		0x1
#define ZSKBD_CTRL_B_CMPL_DS1_2	0x2	/* complement of ds1+ds2 (num+capslk) */
#define ZSKBD_CTRL_B_SCRLK	0x4	/* scroll lock light */
#define ZSKBD_CTRL_B_L1		0x8	/* user-configurable lights */
#define ZSKBD_CTRL_B_L2		0x10
#define ZSKBD_CTRL_B_L3		0x20
#define ZSKBD_CTRL_B_L4		0x40
	uint8_t		kbd_conf[2];

	/* dip switch settings */
	uint8_t		dip;

	/* wscons glue */
	device_t	wskbddev;
	int		enabled;
};

static int	zskbd_match(device_t, cfdata_t, void *);
static void	zskbd_attach(device_t, device_t, void *);
static void	zskbd_rxint(struct zs_chanstate *);
static void	zskbd_stint(struct zs_chanstate *, int);
static void	zskbd_txint(struct zs_chanstate *);
static void	zskbd_softint(struct zs_chanstate *);
static void	zskbd_send(struct zs_chanstate *, uint8_t *, u_int);
static void	zskbd_ctrl(struct zs_chanstate *, uint8_t, uint8_t,
						  uint8_t, uint8_t);

static void	zskbd_wskbd_input(struct zs_chanstate *, uint8_t);
static int	zskbd_wskbd_enable(void *, int);
static void	zskbd_wskbd_set_leds(void *, int);
static int	zskbd_wskbd_get_leds(void *);
static void	zskbd_wskbd_set_keyclick(void *, int);
static int	zskbd_wskbd_get_keyclick(void *);
static int	zskbd_wskbd_ioctl(void *, u_long, void *, int, struct lwp *);

void		zskbd_cnattach(int, int);
static void	zskbd_wskbd_getc(void *, u_int *, int *);
static void	zskbd_wskbd_pollc(void *, int);
static void	zskbd_wskbd_bell(void *, u_int, u_int, u_int);

extern struct zschan   *zs_get_chan_addr(int, int);
extern int		zs_getc(void *);
extern void		zs_putc(void *, int);

CFATTACH_DECL_NEW(zskbd, sizeof(struct zskbd_softc),
    zskbd_match, zskbd_attach, NULL, NULL);

static struct zsops zskbd_zsops = {
	zskbd_rxint,
	zskbd_stint,
	zskbd_txint,
	zskbd_softint
};

extern const struct wscons_keydesc wssgi_keydesctab[];
const struct wskbd_mapdata sgikbd_wskbd_keymapdata = {
	wssgi_keydesctab, KB_US
};

const struct wskbd_accessops zskbd_wskbd_accessops = {
	zskbd_wskbd_enable,
	zskbd_wskbd_set_leds,
	zskbd_wskbd_ioctl
};

const struct wskbd_consops zskbd_wskbd_consops = {
	zskbd_wskbd_getc,
	zskbd_wskbd_pollc,
	zskbd_wskbd_bell
};

static struct zskbd_devconfig	zskbd_console_dc;
static int			zskbd_is_console = 0;

static int
zskbd_match(device_t parent, cfdata_t cf, void *aux)
{

	if (mach_type == MACH_SGI_IP12 || mach_type == MACH_SGI_IP20) {
		struct zsc_attach_args *args = aux;

		if (args->channel == 0)
			return (1);
	}

	return (0);
}

static void
zskbd_attach(device_t parent, device_t self, void *aux)
{
	struct zskbd_softc	       *sc;
	struct zs_chanstate	       *cs;
	struct zsc_softc      	       *zsc;
	struct zsc_attach_args	       *args;
	struct wskbddev_attach_args	wskaa;
	int				s, channel;

	zsc = device_private(parent);
	sc = device_private(self);
	sc->sc_dev = self;
	args = aux;

	/* Establish ourself with the MD z8530 driver */
	channel = args->channel;
	cs = zsc->zsc_cs[channel];
	cs->cs_ops = &zskbd_zsops;
	cs->cs_private = sc;

	if (zskbd_is_console) {
		sc->sc_dc = &zskbd_console_dc;
		wskaa.console = 1;
		sc->sc_dc->enabled = 1;
	} else {
		wskaa.console = 0;

		sc->sc_dc = kmem_alloc(sizeof(struct zskbd_devconfig),
		    KM_SLEEP);

		sc->sc_dc->enabled = 0;
	}

	sc->sc_dc->txq_head = 0;
	sc->sc_dc->txq_tail = 0;
	sc->sc_dc->rxq_head = 0;
	sc->sc_dc->rxq_tail = 0;
	sc->sc_dc->state = TX_READY;
	sc->sc_dc->dip = 0;
	sc->sc_dc->kbd_conf[ZSKBD_CTRL_A] = 0;
	sc->sc_dc->kbd_conf[ZSKBD_CTRL_B] = 0;

	aprint_normal(": baud rate %d\n", ZSKBD_BAUD);

	s = splzs();
	zs_write_reg(cs, 9, (channel == 0) ? ZSWR9_A_RESET : ZSWR9_B_RESET);
	cs->cs_preg[1] = ZSWR1_RIE | ZSWR1_TIE;
	cs->cs_preg[4] = (cs->cs_preg[4] & ZSWR4_CLK_MASK) |
			 (ZSWR4_ONESB | ZSWR4_PARENB);	/* 1 stop, odd parity */
	zs_set_speed(cs, ZSKBD_BAUD);
	zs_loadchannelregs(cs);

	/* request DIP switch settings just in case */
	zskbd_ctrl(cs, ZSKBD_CTRL_A_RCB, 0, 0, 0);

	splx(s);

	/* attach wskbd */
	wskaa.keymap =		&sgikbd_wskbd_keymapdata;
	wskaa.accessops =	&zskbd_wskbd_accessops;
	wskaa.accesscookie =	cs;
	sc->sc_dc->wskbddev =	config_found(self, &wskaa, wskbddevprint,
					     CFARG_EOL);
}

static void
zskbd_rxint(struct zs_chanstate *cs)
{
	struct zskbd_softc     *sc;
	struct zskbd_devconfig *dc;
	uint8_t			c, r;

	sc = cs->cs_private;
	dc = sc->sc_dc;

	/* clear errors */
	r = zs_read_reg(cs, 1);
	if (r & (ZSRR1_FE | ZSRR1_DO | ZSRR1_PE))
		zs_write_csr(cs, ZSWR0_RESET_ERRORS);

	/* read byte and append to our queue */
	c = zs_read_data(cs);

	dc->rxq[dc->rxq_tail] = c;
	dc->rxq_tail = (dc->rxq_tail + 1) & ~ZSKBD_RXQ_LEN;

	cs->cs_softreq = 1;
}

static void
zskbd_stint(struct zs_chanstate *cs, int force)
{

	zs_write_csr(cs, ZSWR0_RESET_STATUS);
	cs->cs_softreq = 1;
}

static void
zskbd_txint(struct zs_chanstate *cs)
{
	struct zskbd_softc *sc;

	sc = cs->cs_private;
	zs_write_reg(cs, 0, ZSWR0_RESET_TXINT);
	sc->sc_dc->state |= TX_READY;
	cs->cs_softreq = 1;
}

static void
zskbd_softint(struct zs_chanstate *cs)
{
	struct zskbd_softc	*sc;
	struct zskbd_devconfig	*dc;

	sc = cs->cs_private;
	dc = sc->sc_dc;

	/* handle pending transmissions */
	if (dc->txq_head != dc->txq_tail && (dc->state & TX_READY)) {
		int s;

		dc->state &= ~TX_READY;

		s = splzs();
		zs_write_data(cs, dc->txq[dc->txq_head]);
		splx(s);

		dc->txq_head = (dc->txq_head + 1) & ~ZSKBD_TXQ_LEN;
	}

	/* don't bother if nobody is listening */
	if (!dc->enabled) {
		dc->rxq_head = dc->rxq_tail;
		return;
	}

	/* handle incoming keystrokes/config */
	while (dc->rxq_head != dc->rxq_tail) {
		uint8_t key = dc->rxq[dc->rxq_head];

		if (dc->state & RX_DIP) {
			dc->dip = key;
			dc->state &= ~RX_DIP;
		} else if (key == ZSKBD_DIP_SYNC) {
			dc->state |= RX_DIP;
		} else {
			/* toss wskbd a bone */
			zskbd_wskbd_input(cs, key);
		}

		dc->rxq_head = (dc->rxq_head + 1) & ~ZSKBD_RXQ_LEN;
	}
}

/* expects to be in splzs() */
static void
zskbd_send(struct zs_chanstate *cs, uint8_t *c, u_int len)
{
	u_int			i;
	struct zskbd_softc     *sc;
	struct zskbd_devconfig *dc;

	sc = cs->cs_private;
	dc = sc->sc_dc;

	for (i = 0; i < len; i++) {
		if (dc->state & TX_READY) {
			zs_write_data(cs, c[i]);
			dc->state &= ~TX_READY;
		} else {
			dc->txq[dc->txq_tail] = c[i];
			dc->txq_tail = (dc->txq_tail + 1) & ~ZSKBD_TXQ_LEN;
			cs->cs_softreq = 1;
		}
	}
}

/* expects to be in splzs() */
static void
zskbd_ctrl(struct zs_chanstate *cs, uint8_t a_on, uint8_t a_off,
	   uint8_t b_on, uint8_t b_off)
{
	struct zskbd_softc	*sc;
	struct zskbd_devconfig	*dc;

	sc = cs->cs_private;
	dc = sc->sc_dc;

	dc->kbd_conf[ZSKBD_CTRL_A] |=   a_on;
	dc->kbd_conf[ZSKBD_CTRL_A] &= ~(a_off | ZSKBD_CTRL_B);
	dc->kbd_conf[ZSKBD_CTRL_B] &=  ~b_off;
	dc->kbd_conf[ZSKBD_CTRL_B] |=  (b_on | ZSKBD_CTRL_B);

	zskbd_send(cs, dc->kbd_conf, 2);

	/* make sure we don't resend these each time */
	dc->kbd_conf[ZSKBD_CTRL_A] &= ~(ZSKBD_CTRL_A_RCB | ZSKBD_CTRL_A_SBEEP |
	    ZSKBD_CTRL_A_LBEEP);
}

/******************************************************************************
 * wskbd glue
 ******************************************************************************/

static void
zskbd_wskbd_input(struct zs_chanstate *cs, uint8_t key)
{
	struct zskbd_softc     *sc;
	u_int			type;

	sc = cs->cs_private;

	if (key & ZSKBD_KEY_UP)
		type = WSCONS_EVENT_KEY_UP;
	else
		type = WSCONS_EVENT_KEY_DOWN;

	wskbd_input(sc->sc_dc->wskbddev, type, (key & ~ZSKBD_KEY_UP));

	DPRINTF(("zskbd_wskbd_input: inputted key 0x%x\n", key));

#ifdef WSDISPLAY_COMPAT_RAWKBD
	wskbd_rawinput(sc->sc_dc->wskbddev, &key, 1);
#endif
}

static int
zskbd_wskbd_enable(void *cookie, int on)
{
	struct zskbd_softc *sc;
	struct zs_chanstate *cs;

	cs = cookie;
	sc = cs->cs_private;

	if (on) {
		if (sc->sc_dc->enabled)
			return (EBUSY);
		else
			sc->sc_dc->enabled = 1;
	} else
		sc->sc_dc->enabled = 0;

	DPRINTF(("zskbd_wskbd_enable: %s\n", on ? "enabled" : "disabled"));

	return (0);
}

static void
zskbd_wskbd_set_leds(void *cookie, int leds)
{
	struct zs_chanstate *cs;
	int 	s;
	uint8_t	a_on, a_off, b_on, b_off;

	a_on = a_off = b_on = b_off = 0;

	if (leds & WSKBD_LED_CAPS)
		a_on |=  ZSKBD_CTRL_A_CAPSLK;
	else
		a_off |= ZSKBD_CTRL_A_CAPSLK;

	if (leds & WSKBD_LED_NUM)
		a_on |=  ZSKBD_CTRL_A_NUMLK;
	else
		a_off |= ZSKBD_CTRL_A_NUMLK;

	if (leds & WSKBD_LED_SCROLL)
		b_on |=  ZSKBD_CTRL_B_SCRLK;
	else
		b_off |= ZSKBD_CTRL_B_SCRLK;

	cs = cookie;
	s = splzs();
	zskbd_ctrl(cs, a_on, a_off, b_on, b_off);
	splx(s);
}

static int
zskbd_wskbd_get_leds(void *cookie)
{
	struct zskbd_softc     *sc;
	struct zs_chanstate    *cs;
	int		 	leds;

	cs = cookie;
	sc = cs->cs_private;
	leds = 0;

	if (sc->sc_dc->kbd_conf[ZSKBD_CTRL_A] & ZSKBD_CTRL_A_NUMLK)
		leds |= WSKBD_LED_NUM;

	if (sc->sc_dc->kbd_conf[ZSKBD_CTRL_A] & ZSKBD_CTRL_A_CAPSLK)
		leds |= WSKBD_LED_CAPS;

	if (sc->sc_dc->kbd_conf[ZSKBD_CTRL_B] & ZSKBD_CTRL_B_SCRLK)
		leds |= WSKBD_LED_SCROLL;

	return (leds);
}

static void
zskbd_wskbd_set_keyclick(void *cookie, int on)
{
	int			s;
	struct zs_chanstate    *cs;

	cs = cookie;

	if (on) {
		if (!zskbd_wskbd_get_keyclick(cookie)) {
			s = splzs();
			zskbd_ctrl(cs, 0, ZSKBD_CTRL_A_NOCLICK, 0, 0);
			splx(s);
		}
	} else {
		if (zskbd_wskbd_get_keyclick(cookie)) {
			s = splzs();
			zskbd_ctrl(cs, ZSKBD_CTRL_A_NOCLICK, 0, 0, 0);
			splx(s);
		}
	}
}

static int
zskbd_wskbd_get_keyclick(void *cookie)
{
	struct zskbd_softc *sc;
	struct zs_chanstate *cs;

	cs = cookie;
	sc = cs->cs_private;

	if (sc->sc_dc->kbd_conf[ZSKBD_CTRL_A] & ZSKBD_CTRL_A_NOCLICK)
		return (0);
	else
		return (1);
}

static int
zskbd_wskbd_ioctl(void *cookie, u_long cmd,
		  void *data, int flag, struct lwp *l)
{

	switch (cmd) {
	case WSKBDIO_GTYPE:
		*(int *)data = WSKBD_TYPE_SGI;
		break;

#ifdef notyet
	case WSKBDIO_BELL:
	case WSKBDIO_COMPLEXBELL:
	case WSKBDIO_SETBELL:
	case WSKBDIO_GETBELL:
	case WSKBDIO_SETDEFAULTBELL:
	case WSKBDIO_GETDEFAULTBELL:
	case WSKBDIO_SETKEYREPEAT:
	case WSKBDIO_GETKEYREPEAT:
	case WSKBDIO_SETDEFAULTKEYREPEAT:
	case WSKBDIO_GETDEFAULTKEYREPEAT:
#endif

	case WSKBDIO_SETLEDS:
		zskbd_wskbd_set_leds(cookie, *(int *)data);
		break;

	case WSKBDIO_GETLEDS:
		*(int *)data = zskbd_wskbd_get_leds(cookie);
		break;

#ifdef notyet
	case WSKBDIO_GETMAP:
	case WSKBDIO_SETMAP:
	case WSKBDIO_GETENCODING:
	case WSKBDIO_SETENCODING:
	case WSKBDIO_SETMODE:
	case WSKBDIO_GETMODE:
#endif

	case WSKBDIO_SETKEYCLICK:
		zskbd_wskbd_set_keyclick(cookie, *(int *)data);
		break;

	case WSKBDIO_GETKEYCLICK:
		*(int *)data = zskbd_wskbd_get_keyclick(cookie);
		break;

	default:
		return (EPASSTHROUGH);
	}

	return (0);
}

/*
 * console routines
 */
void
zskbd_cnattach(int zsunit, int zschan)
{

	wskbd_cnattach(&zskbd_wskbd_consops, zs_get_chan_addr(zsunit, zschan),
	    &sgikbd_wskbd_keymapdata);
	zskbd_is_console = 1;
}

static void
zskbd_wskbd_getc(void *cookie, u_int *type, int *data)
{
	int key;

	key = zs_getc(cookie);

	if (key & ZSKBD_KEY_UP)
		*type = WSCONS_EVENT_KEY_UP;
	else
		*type = WSCONS_EVENT_KEY_DOWN;

	*data = key & ~ZSKBD_KEY_UP;
}

static void
zskbd_wskbd_pollc(void *cookie, int on)
{
}

static void
zskbd_wskbd_bell(void *cookie, u_int pitch, u_int period, u_int volume)
{

	/*
	 * Since we don't have any state, this'll nuke our lights,
	 * key click, and other bits in ZSKBD_CTRL_A.
	 */
	if (period >= 1000)
		zs_putc(cookie, ZSKBD_CTRL_A_LBEEP);
	else
		zs_putc(cookie, ZSKBD_CTRL_A_SBEEP);
}<|MERGE_RESOLUTION|>--- conflicted
+++ resolved
@@ -1,8 +1,4 @@
-<<<<<<< HEAD
-/*	$NetBSD: zs_kbd.c,v 1.11 2020/11/21 17:18:31 thorpej Exp $	*/
-=======
 /*	$NetBSD: zs_kbd.c,v 1.12 2021/04/24 23:36:47 thorpej Exp $	*/
->>>>>>> 9e014010
 
 /*
  * Copyright (c) 2004 Steve Rumble
@@ -37,11 +33,7 @@
  */
 
 #include <sys/cdefs.h>
-<<<<<<< HEAD
-__KERNEL_RCSID(0, "$NetBSD: zs_kbd.c,v 1.11 2020/11/21 17:18:31 thorpej Exp $");
-=======
 __KERNEL_RCSID(0, "$NetBSD: zs_kbd.c,v 1.12 2021/04/24 23:36:47 thorpej Exp $");
->>>>>>> 9e014010
 
 #include <sys/param.h>
 #include <sys/kmem.h>
