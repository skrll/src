--- conflicted
+++ resolved
@@ -1,8 +1,4 @@
-<<<<<<< HEAD
-/*	$NetBSD: newport.c,v 1.21 2020/11/21 17:18:31 thorpej Exp $	*/
-=======
 /*	$NetBSD: newport.c,v 1.22 2021/04/24 23:36:48 thorpej Exp $	*/
->>>>>>> e2aa5677
 
 /*
  * Copyright (c) 2003 Ilpo Ruotsalainen
@@ -35,11 +31,7 @@
  */
 
 #include <sys/cdefs.h>
-<<<<<<< HEAD
-__KERNEL_RCSID(0, "$NetBSD: newport.c,v 1.21 2020/11/21 17:18:31 thorpej Exp $");
-=======
 __KERNEL_RCSID(0, "$NetBSD: newport.c,v 1.22 2021/04/24 23:36:48 thorpej Exp $");
->>>>>>> e2aa5677
 
 #include <sys/param.h>
 #include <sys/systm.h>
