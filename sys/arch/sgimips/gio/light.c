<<<<<<< HEAD
/*	$Id: light.c,v 1.8 2020/11/21 17:18:31 thorpej Exp $	*/
=======
/*	$Id: light.c,v 1.9 2021/04/24 23:36:48 thorpej Exp $	*/
>>>>>>> 9e014010

/*
 * Copyright (c) 2006 Stephen M. Rumble
 * Copyright (c) 2003 Ilpo Ruotsalainen
 * All rights reserved.
 * 
 * Redistribution and use in source and binary forms, with or without
 * modification, are permitted provided that the following conditions
 * are met:
 * 1. Redistributions of source code must retain the above copyright
 *    notice, this list of conditions and the following disclaimer.
 * 2. Redistributions in binary form must reproduce the above copyright
 *    notice, this list of conditions and the following disclaimer in the
 *    documentation and/or other materials provided with the distribution.
 * 3. The name of the author may not be used to endorse or promote products
 *    derived from this software without specific prior written permission.
 * 
 * THIS SOFTWARE IS PROVIDED BY THE AUTHOR ``AS IS'' AND ANY EXPRESS OR
 * IMPLIED WARRANTIES, INCLUDING, BUT NOT LIMITED TO, THE IMPLIED WARRANTIES
 * OF MERCHANTABILITY AND FITNESS FOR A PARTICULAR PURPOSE ARE DISCLAIMED.
 * IN NO EVENT SHALL THE AUTHOR BE LIABLE FOR ANY DIRECT, INDIRECT,
 * INCIDENTAL, SPECIAL, EXEMPLARY, OR CONSEQUENTIAL DAMAGES (INCLUDING, BUT
 * NOT LIMITED TO, PROCUREMENT OF SUBSTITUTE GOODS OR SERVICES; LOSS OF USE,
 * DATA, OR PROFITS; OR BUSINESS INTERRUPTION) HOWEVER CAUSED AND ON ANY
 * THEORY OF LIABILITY, WHETHER IN CONTRACT, STRICT LIABILITY, OR TORT
 * (INCLUDING NEGLIGENCE OR OTHERWISE) ARISING IN ANY WAY OUT OF THE USE OF
 * THIS SOFTWARE, EVEN IF ADVISED OF THE POSSIBILITY OF SUCH DAMAGE.
 * 
 * <<Id: LICENSE_GC,v 1.1 2001/10/01 23:24:05 cgd Exp>>
 */

/*
 * SGI "Light" graphics, a.k.a. "Entry", "Starter", "LG1", and "LG2".
 *
 * 1024x768 8bpp at 60Hz.
 *
 * This driver supports the boards found in Indigo R3k and R4k machines.
 * There is a Crimson variant, but the register offsets differ significantly.
 *
 * Light's REX chip is the precursor of the REX3 found in "newport", hence
 * much similarity exists.
 */

#include <sys/cdefs.h>
<<<<<<< HEAD
__KERNEL_RCSID(0, "$NetBSD: light.c,v 1.8 2020/11/21 17:18:31 thorpej Exp $");
=======
__KERNEL_RCSID(0, "$NetBSD: light.c,v 1.9 2021/04/24 23:36:48 thorpej Exp $");
>>>>>>> 9e014010

#include <sys/param.h>
#include <sys/systm.h>
#include <sys/device.h>
#include <sys/kmem.h>

#include <machine/sysconf.h>

#include <dev/wscons/wsconsio.h>
#include <dev/wscons/wsdisplayvar.h>
#include <dev/wsfont/wsfont.h>

#include <sgimips/gio/giovar.h>
#include <sgimips/gio/lightvar.h>
#include <sgimips/gio/lightreg.h>

struct light_softc {
	struct light_devconfig *sc_dc;
};

struct light_devconfig {
	uint32_t		dc_addr;

	bus_space_tag_t		dc_st;
	bus_space_handle_t	dc_sh;

	int			dc_boardrev;
	int                     dc_font;
	struct wsdisplay_font  *dc_fontdata;
};

/* always 1024x768x8 */
#define LIGHT_XRES	1024
#define LIGHT_YRES	768
#define LIGHT_DEPTH	8

static int	light_match(device_t, cfdata_t, void *);
static void	light_attach(device_t, device_t, void *);

CFATTACH_DECL_NEW(light, sizeof(struct light_softc), light_match, light_attach,
    NULL, NULL);

/* wsdisplay_emulops */
static void	light_cursor(void *, int, int, int);
static int	light_mapchar(void *, int, unsigned int *);
static void	light_putchar(void *, int, int, u_int, long);
static void	light_copycols(void *, int, int, int, int);
static void	light_erasecols(void *, int, int, int, long);
static void	light_copyrows(void *, int, int, int);
static void	light_eraserows(void *, int, int, long);
static int	light_allocattr(void *, int, int, int, long *);

/* wsdisplay_accessops */
static int	light_ioctl(void *, void *, u_long, void *, int, struct lwp *);
static paddr_t	light_mmap(void *, void *, off_t, int);
static int	light_alloc_screen(void *, const struct wsscreen_descr *,
    void **, int *, int *, long *);
static void	light_free_screen(void *, void *);
static int	light_show_screen(void *, void *, int,
    void (*)(void *, int, int), void *);

static const struct wsdisplay_accessops light_accessops = {
	.ioctl		= light_ioctl,
	.mmap		= light_mmap,
	.alloc_screen	= light_alloc_screen,
	.free_screen	= light_free_screen,
	.show_screen	= light_show_screen,
	.load_font	= NULL,
	.pollc		= NULL,
	.scroll		= NULL
};

static const struct wsdisplay_emulops light_emulops = {
	.cursor		= light_cursor,
	.mapchar	= light_mapchar,
	.putchar	= light_putchar,
	.copycols	= light_copycols,
	.erasecols	= light_erasecols,
	.copyrows	= light_copyrows,
	.eraserows	= light_eraserows,
	.allocattr	= light_allocattr,
	.replaceattr	= NULL
};

static const struct wsscreen_descr light_screen = {
	.name           = "1024x768",
	.ncols          = 128,
	.nrows          = 48,
	.textops        = &light_emulops,
	.fontwidth      = 8,
	.fontheight     = 16,
	.capabilities   = WSSCREEN_WSCOLORS | WSSCREEN_HILIT | WSSCREEN_REVERSE
};

const struct wsscreen_descr *_light_screenlist[] = {
	&light_screen
};

static const struct wsscreen_list light_screenlist = {
	sizeof(_light_screenlist) / sizeof(_light_screenlist[0]),
	_light_screenlist
};

static struct light_devconfig	light_console_dc;
static int			light_is_console = 0;

#define LIGHT_ATTR_ENCODE(fg, bg)	(((fg << 8) & 0xff00) | (bg * 0x00ff))
#define LIGHT_ATTR_FG(attr)		((attr >> 8) & 0x00ff)
#define LIGHT_ATTR_BG(attr)		(attr & 0x00ff)

#define LIGHT_IS_LG1(_rev)		((_rev) < 2)	/* else LG2 */

/*******************************************************************************
 * REX routines and helper functions
 ******************************************************************************/

static uint32_t
rex_read(struct light_devconfig *dc, uint32_t rset, uint32_t r)
{
	
	return (bus_space_read_4(dc->dc_st, dc->dc_sh, rset + r));
}

static void
rex_write(struct light_devconfig *dc, uint32_t rset, uint32_t r, uint32_t v)
{

	bus_space_write_4(dc->dc_st, dc->dc_sh, rset + r, v);
}

static uint8_t
rex_vc1_read(struct light_devconfig *dc)
{

	rex_write(dc, REX_PAGE1_GO, REX_P1REG_CFGSEL, REX_CFGSEL_VC1_SYSCTL);
	rex_read(dc, REX_PAGE1_GO, REX_P1REG_VC1_ADDRDATA);
	return (rex_read(dc, REX_PAGE1_SET, REX_P1REG_VC1_ADDRDATA));
}
		 
static void
rex_vc1_write(struct light_devconfig *dc, uint8_t val)
{

	rex_write(dc, REX_PAGE1_GO, REX_P1REG_CFGSEL, REX_CFGSEL_VC1_SYSCTL);
	rex_write(dc, REX_PAGE1_SET, REX_P1REG_VC1_ADDRDATA, val);
	rex_write(dc, REX_PAGE1_GO, REX_P1REG_VC1_ADDRDATA, val);
}

static void
rex_wait(struct light_devconfig *dc)
{

	while (rex_read(dc, REX_PAGE1_SET,REX_P1REG_CFGMODE) & REX_CFGMODE_BUSY)
		;
}

static int
rex_revision(struct light_devconfig *dc)
{

	rex_write(dc, REX_PAGE1_SET, REX_P1REG_CFGSEL, REX_CFGSEL_VC1_LADDR);
	rex_read(dc, REX_PAGE1_GO, REX_P1REG_WCLOCKREV);
	return (rex_read(dc, REX_PAGE1_SET, REX_P1REG_WCLOCKREV) & 0x7);
}

static void
rex_copy_rect(struct light_devconfig *dc, int from_x, int from_y, int to_x,
    int to_y, int width, int height)
{
	int dx, dy, ystarti, yendi;

	dx = from_x - to_x;
	dy = from_y - to_y;

	/* adjust for y. NB: STOPONX, STOPONY are inclusive */
	if (to_y > from_y) {
		ystarti = to_y + height - 1;
		yendi = to_y;
	} else {
		ystarti = to_y;
		yendi = to_y + height - 1;
	}

	rex_wait(dc);

	rex_write(dc, REX_PAGE0_SET, REX_P0REG_XSTARTI, to_x);
	rex_write(dc, REX_PAGE0_SET, REX_P0REG_XENDI, to_x + width);
	rex_write(dc, REX_PAGE0_SET, REX_P0REG_YSTARTI, ystarti);
	rex_write(dc, REX_PAGE0_SET, REX_P0REG_YENDI, yendi);
	rex_write(dc, REX_PAGE0_SET, REX_P0REG_COMMAND, REX_OP_DRAW |
	    REX_LOGICOP_SRC | REX_OP_FLG_LOGICSRC | REX_OP_FLG_QUADMODE |
	    REX_OP_FLG_BLOCK | REX_OP_FLG_STOPONX | REX_OP_FLG_STOPONY);
	rex_write(dc, REX_PAGE0_GO, REX_P0REG_XYMOVE,
	    ((dx << 16) & 0xffff0000) | (dy & 0x0000ffff));
}

static void
rex_fill_rect(struct light_devconfig *dc, int from_x, int from_y, int to_x,
    int to_y, long attr)
{

	rex_wait(dc);

	rex_write(dc, REX_PAGE0_SET, REX_P0REG_YSTARTI, from_y);
	rex_write(dc, REX_PAGE0_SET, REX_P0REG_YENDI, to_y);
	rex_write(dc, REX_PAGE0_SET, REX_P0REG_XSTARTI, from_x);
	rex_write(dc, REX_PAGE0_SET, REX_P0REG_XENDI, to_x);
	rex_write(dc, REX_PAGE0_SET, REX_P0REG_COLORREDI, LIGHT_ATTR_BG(attr));
	rex_write(dc, REX_PAGE0_SET, REX_P0REG_COMMAND, REX_OP_DRAW |
	    REX_LOGICOP_SRC | REX_OP_FLG_QUADMODE | REX_OP_FLG_BLOCK |
	    REX_OP_FLG_STOPONX | REX_OP_FLG_STOPONY);
	rex_read(dc, REX_PAGE0_GO, REX_P0REG_COMMAND);
}

/*******************************************************************************
 * match/attach functions
 ******************************************************************************/

static int
light_match(device_t parent, cfdata_t cf, void *aux)
{
	struct gio_attach_args *ga = aux;

	if (ga->ga_addr != LIGHT_ADDR_0 && ga->ga_addr != LIGHT_ADDR_1)
		return (0);

	if (platform.badaddr(
	    (void *)(ga->ga_ioh + REX_PAGE1_SET + REX_P1REG_XYOFFSET),
	    sizeof(uint32_t)))
		return (0);

	if (bus_space_read_4(ga->ga_iot, ga->ga_ioh,
	    REX_PAGE1_SET + REX_P1REG_XYOFFSET) != 0x08000800)
		return (0);

	return (1);
}

static void
light_attach_common(struct light_devconfig *dc, struct gio_attach_args *ga)
{

	dc->dc_addr = ga->ga_addr;
	dc->dc_st = ga->ga_iot;
	dc->dc_sh = ga->ga_ioh;

	dc->dc_boardrev = rex_revision(dc); 

	wsfont_init();

	dc->dc_font = wsfont_find(NULL, 8, 16, 0, WSDISPLAY_FONTORDER_L2R,
	    WSDISPLAY_FONTORDER_L2R, WSFONT_FIND_BITMAP);

	if (dc->dc_font < 0)
		panic("light_attach_common: no suitable fonts");

	if (wsfont_lock(dc->dc_font, &dc->dc_fontdata))
		panic("light_attach_common: unable to lock font data");

	rex_vc1_write(dc, rex_vc1_read(dc) & ~(VC1_SYSCTL_CURSOR |
	    VC1_SYSCTL_CURSOR_ON));
	rex_fill_rect(dc, 0, 0, LIGHT_XRES - 1, LIGHT_YRES - 1, 0);
}

static void
light_attach(device_t parent, device_t self, void *aux)
{
	struct gio_attach_args *ga = aux;
	struct light_softc *sc = device_private(self);
	struct wsemuldisplaydev_attach_args wa;

	if (light_is_console && ga->ga_addr == light_console_dc.dc_addr) {
		wa.console = 1;
		sc->sc_dc = &light_console_dc;
	} else {
		wa.console = 0;
		sc->sc_dc = kmem_zalloc(sizeof(struct light_devconfig),
		    KM_SLEEP);

		light_attach_common(sc->sc_dc, ga);
	}

	aprint_naive(": Display adapter\n");

	aprint_normal(": SGI LG%d (board revision %d)\n",
	    LIGHT_IS_LG1(sc->sc_dc->dc_boardrev) ? 1 : 2,
	    sc->sc_dc->dc_boardrev);

	wa.scrdata = &light_screenlist;
	wa.accessops = &light_accessops;
	wa.accesscookie = sc->sc_dc;

	config_found(self, &wa, wsemuldisplaydevprint, CFARG_EOL);
}

int
light_cnattach(struct gio_attach_args *ga)
{

	if (!light_match(NULL, NULL, ga))
		return (ENXIO);

	light_attach_common(&light_console_dc, ga);

	wsdisplay_cnattach(&light_screen, &light_console_dc, 0, 0,
	    LIGHT_ATTR_ENCODE(WSCOL_WHITE, WSCOL_BLACK));

	light_is_console = 1;

	return (0);
}

/*******************************************************************************
 * wsdisplay_emulops
 ******************************************************************************/

static void
light_cursor(void *c, int on, int row, int col)
{
	/* XXX */
}

static int
light_mapchar(void *c, int ch, unsigned int *cp)
{
	struct light_devconfig *dc = (void *)c;

	if (dc->dc_fontdata->encoding != WSDISPLAY_FONTENC_ISO) {
		ch = wsfont_map_unichar(dc->dc_fontdata, ch);

		if (ch < 0)
			goto fail;
	}

	if (ch < dc->dc_fontdata->firstchar ||
	    ch >= dc->dc_fontdata->firstchar + dc->dc_fontdata->numchars)
		goto fail;

	*cp = ch;
	return 5;

fail:
	*cp = ' ';
	return 0;
}

static void
light_putchar(void *c, int row, int col, u_int ch, long attr)
{
        struct light_devconfig *dc = c;
	struct wsdisplay_font *font = dc->dc_fontdata;
	uint8_t *bitmap;
	uint32_t pattern;
	int i, x, y;

	bitmap = (u_int8_t *)font->data +
	    ((ch - font->firstchar) * font->fontheight * font->stride);
	x = col * font->fontwidth;
	y = row * font->fontheight;

	rex_wait(dc);

	rex_write(dc, REX_PAGE0_SET, REX_P0REG_YSTARTI, y);
	rex_write(dc, REX_PAGE0_SET, REX_P0REG_YENDI, y + font->fontheight - 1);
	rex_write(dc, REX_PAGE0_SET, REX_P0REG_XSTARTI, x);
	rex_write(dc, REX_PAGE0_SET, REX_P0REG_XENDI, x + font->fontwidth - 1);
	rex_write(dc, REX_PAGE0_SET, REX_P0REG_COLORREDI, LIGHT_ATTR_FG(attr));
	rex_write(dc, REX_PAGE0_SET, REX_P0REG_COLORBACK, LIGHT_ATTR_BG(attr));
	rex_write(dc, REX_PAGE0_GO,  REX_P0REG_COMMAND, REX_OP_NOP);

	rex_wait(dc);

	rex_write(dc, REX_PAGE0_SET, REX_P0REG_COMMAND, REX_OP_DRAW |
	    REX_LOGICOP_SRC | REX_OP_FLG_ENZPATTERN | REX_OP_FLG_QUADMODE |
	    REX_OP_FLG_XYCONTINUE | REX_OP_FLG_STOPONX | REX_OP_FLG_BLOCK |
	    REX_OP_FLG_LENGTH32 | REX_OP_FLG_ZOPAQUE);

	for (i = 0; i < font->fontheight; i++) {
		/* XXX assumes font->fontwidth == 8 */
		pattern = *bitmap << 24;
		rex_write(dc, REX_PAGE0_GO, REX_P0REG_ZPATTERN, pattern); 
		bitmap += font->stride;
	}
}

/* copy set of columns within the same line */
static void
light_copycols(void *c, int row, int srccol, int dstcol, int ncols)
{
	struct light_devconfig *dc = c;
	struct wsdisplay_font *font = dc->dc_fontdata;
	int from_x, from_y, to_x, to_y, width, height;

	from_x	= srccol * font->fontwidth;
	from_y	= row * font->fontheight;
	to_x	= dstcol * font->fontwidth;
	to_y	= from_y;
	width	= ncols * font->fontwidth;
	height	= font->fontheight;
	
	rex_copy_rect(c, from_x, from_y, to_x, to_y, width, height);
}

/* erase a set of columns in the same line */
static void
light_erasecols(void *c, int row, int startcol, int ncols, long attr)
{
	struct light_devconfig *dc = c;
	struct wsdisplay_font *font = dc->dc_fontdata;
	int from_x, from_y, to_x, to_y;

	from_x	= startcol * font->fontwidth;
	from_y	= row * font->fontheight;
	to_x	= from_x + (ncols * font->fontwidth) - 1;
	to_y	= from_y + font->fontheight - 1;

	rex_fill_rect(c, from_x, from_y, to_x, to_y, attr);
}

/* copy a set of complete rows */
static void
light_copyrows(void *c, int srcrow, int dstrow, int nrows)
{
	struct light_devconfig *dc = c;
	struct wsdisplay_font *font = dc->dc_fontdata;
	int from_x, from_y, to_x, to_y, width, height;

	from_x	= 0;
	from_y	= srcrow * font->fontheight;
	to_x	= 0;
	to_y	= dstrow * font->fontheight;
	width	= LIGHT_XRES;
	height	= nrows * font->fontheight;

	rex_copy_rect(c, from_x, from_y, to_x, to_y, width, height);
}

/* erase a set of complete rows */
static void
light_eraserows(void *c, int row, int nrows, long attr)
{
	struct light_devconfig *dc = c;
	struct wsdisplay_font *font = dc->dc_fontdata;
	int from_x, from_y, to_x, to_y;

	from_x	= 0;
	from_y	= row * font->fontheight;
	to_x	= LIGHT_XRES - 1;
	to_y	= from_y + (nrows * font->fontheight) - 1;

	rex_fill_rect(c, from_x, from_y, to_x, to_y, attr);
}

static int
light_allocattr(void *c, int fg, int bg, int flags, long *attr)
{

	if (flags & ~(WSATTR_WSCOLORS | WSATTR_HILIT | WSATTR_REVERSE))
		return (EINVAL);

	if ((flags & WSATTR_WSCOLORS) == 0) {
		fg = WSCOL_WHITE;
		bg = WSCOL_BLACK;
	}

	if (flags & WSATTR_HILIT)
		fg += 8;

	if (flags & WSATTR_REVERSE) {
		int tmp = fg;
		fg = bg;
		bg = tmp;
	}

	*attr = LIGHT_ATTR_ENCODE(fg, bg);
	return (0);
}

/*******************************************************************************
 * wsdisplay_accessops
 ******************************************************************************/

static int
light_ioctl(void *c, void *vs, u_long cmd, void *data, int flag,
    struct lwp *l)
{
	struct wsdisplay_fbinfo *fbinfo = (struct wsdisplay_fbinfo *)data;

	switch (cmd) {
	case WSDISPLAYIO_GINFO:
		fbinfo->width	= LIGHT_XRES;
		fbinfo->height	= LIGHT_YRES;
		fbinfo->depth	= LIGHT_DEPTH;
		fbinfo->cmsize	= 1 << LIGHT_DEPTH;
		return (0);

	case WSDISPLAYIO_GMODE: 
		*(u_int *)data = WSDISPLAYIO_MODE_EMUL;
		break;

	case WSDISPLAYIO_GTYPE:
		*(u_int *)data = WSDISPLAY_TYPE_LIGHT;
		return (0);

	case WSDISPLAYIO_SVIDEO:
		/*
		 * Turning off VC1 will stop refreshing the video ram (or so I
		 * suspect). We'll blank the screen after bringing it back up,
		 * since that's nicer than displaying garbage.
		 */
		if (*(u_int *)data == WSDISPLAYIO_VIDEO_OFF)
			rex_vc1_write(c,rex_vc1_read(c) & ~VC1_SYSCTL_VIDEO_ON);
		else {
			rex_vc1_write(c, rex_vc1_read(c) | VC1_SYSCTL_VIDEO_ON);
			rex_fill_rect(c, 0, 0, LIGHT_XRES-1, LIGHT_YRES-1, 0);
		}
		return (0);
	}

	return (EPASSTHROUGH);
}

static paddr_t
light_mmap(void *c, void *vs, off_t off, int prot)
{
        struct light_devconfig *dc = c;

	if (off >= 0x7fff)
		return (-1);

	return (mips_btop(dc->dc_addr + off));
}

static int
light_alloc_screen(void *c, const struct wsscreen_descr *type, void **cookiep,
    int *curxp, int *curyp, long *attr)
{

	return (ENOMEM);
}

static void
light_free_screen(void *c, void *cookie)
{

	panic("light_free_screen");
}

static int
light_show_screen(void *c, void *cookie, int waitok,
    void (*cb)(void *, int, int), void *cbarg)
{

	return (0);
}<|MERGE_RESOLUTION|>--- conflicted
+++ resolved
@@ -1,8 +1,4 @@
-<<<<<<< HEAD
-/*	$Id: light.c,v 1.8 2020/11/21 17:18:31 thorpej Exp $	*/
-=======
 /*	$Id: light.c,v 1.9 2021/04/24 23:36:48 thorpej Exp $	*/
->>>>>>> 9e014010
 
 /*
  * Copyright (c) 2006 Stephen M. Rumble
@@ -47,11 +43,7 @@
  */
 
 #include <sys/cdefs.h>
-<<<<<<< HEAD
-__KERNEL_RCSID(0, "$NetBSD: light.c,v 1.8 2020/11/21 17:18:31 thorpej Exp $");
-=======
 __KERNEL_RCSID(0, "$NetBSD: light.c,v 1.9 2021/04/24 23:36:48 thorpej Exp $");
->>>>>>> 9e014010
 
 #include <sys/param.h>
 #include <sys/systm.h>
