#
<<<<<<< HEAD
#	$NetBSD: GENERIC.in,v 1.120 2020/09/27 13:48:49 roy Exp $
=======
#	$NetBSD: GENERIC.in,v 1.121 2021/01/21 06:51:54 nia Exp $
>>>>>>> 9e014010
#
# Generic atari
#
# Note: We have size targets for gzipped kernels:
# - ATARITT and FALCON - 1.44M floppy
# - SMALL030 - 720K (or worst case 800K) floppy

#if defined(TT030_KERNEL) || defined(FALCON_KERNEL)
include "arch/atari/conf/std.atari"
#elif defined (HADES_KERNEL)
include "arch/atari/conf/std.hades"
#elif defined (MILAN_KERNEL)
include "arch/atari/conf/std.milan"
#endif /* TT030_KERNEL / FALCON_KERNEL / HADES_KERNEL / MILAN_KERNEL */

#if !defined(SMALL030_KERNEL)
options 	INCLUDE_CONFIG_FILE	# embed config file in kernel binary
#endif /* !SMALL030_KERNEL */

#if !defined(SMALL030_KERNEL)
makeoptions	COPTS="-O2 -fno-reorder-blocks -fno-omit-frame-pointer" \
# See share/mk/sys.mk. -fno-omit-frame-pointer is necessary for backtraces \
in DDB.
#else
makeoptions	COPTS="-Os"			# optimize for space
#endif /* !SMALL030_KERNEL */

#if defined(SMALL030_KERNEL) || \
  (!defined(TT030_KERNEL) && !defined(HADES_KERNEL) && !defined(MILAN_KERNEL))
#define       NO_PHYS_NETWORK 1
#endif /* SMALL030_KERNEL || ... */

#
# Add support for about 16 users. This variable is used to size
# various kernel structures.
#
maxusers	16

options 	HZ=64		# Set the clock-rate (48/64/96)

# Standard system options
options 	INSECURE	# disable kernel security levels
#options 	NTP		# NTP phase/frequency locked loop

# Alternate buffer queue strategies for better responsiveness under high
# disk I/O load.
#options 	BUFQ_READPRIO
#options 	BUFQ_PRIOCSCAN

#
# (Co)processors this kernel should support
#
#if defined(TT030_KERNEL) || defined(FALCON_KERNEL)
options 	M68030		# support for 030
#endif /* TT030_KERNEL || FALCON_KERNEL */
#if defined(FALCON_KERNEL)
options 	FPU_EMULATE	# Support for MC68881/MC68882 emulator
#endif /* FALCON_KERNEL */
#if (defined(FALCON_KERNEL) && !defined(SMALL030_KERNEL)) || \
	defined(HADES_KERNEL) || defined(MILAN_KERNEL)
options 	M68040		# support for 040
options 	M68060		# support for 060
options 	FPSP		# 68040 Floatingpoint support
options 	M060SP		# MC68060 software support (Required for 060)
#endif /* ! FALCON_KERNEL & ! SMALL030_KERNEL ... */

#
# Networking options
#
options 	INET		# IP + ICMP + TCP + UDP

#if !defined(SMALL030_KERNEL)
options 	INET6		# IPV6
#options 	IPSEC		# IP security
#options 	IPSEC_DEBUG	# debug for IP security
#options 	GATEWAY		# packet forwarding
#options 	MROUTING	# IP multicast routing
#options 	PIM		# Protocol Independent Multicast
#if !defined(NO_PHYS_NETWORK)
#options 	NETATALK	# AppleTalk networking protocols
#endif /* NO_PHYS_NETWORK */

options 	PPP_BSDCOMP	# BSD-Compress compression support for PPP
options 	PPP_DEFLATE	# Deflate compression support for PPP
options 	PPP_FILTER	# Active filter support for PPP (requires bpf)

#options 	TCP_DEBUG	# Record last TCP_NDEBUG packets with SO_DEBUG

#options 	ALTQ		# Manipulate network interfaces' output queues
#options 	ALTQ_BLUE	# Stochastic Fair Blue
#options 	ALTQ_CBQ	# Class-Based Queueing
#options 	ALTQ_CDNR	# Diffserv Traffic Conditioner
#options 	ALTQ_FIFOQ	# First-In First-Out Queue
#options 	ALTQ_FLOWVALVE	# RED/flow-valve (red-penalty-box)
#options 	ALTQ_HFSC	# Hierarchical Fair Service Curve
#options 	ALTQ_LOCALQ	# Local queueing discipline
#options 	ALTQ_PRIQ	# Priority Queueing
#options 	ALTQ_RED	# Random Early Detection
#options 	ALTQ_RIO	# RED with IN/OUT
#options 	ALTQ_WFQ	# Weighted Fair Queueing
#endif /* !SMALL030_KERNEL */

# File systems
file-system 	FFS		# Berkeley fast file system
file-system 	MFS		# Memory based filesystem
file-system 	MSDOSFS		# MSDOS filesystem
file-system 	CD9660		# ISO 9660 filesystem with Rock Ridge
#file-system	UDF		# experimental - OSTA UDF CD/DVD file-system

#if !defined(SMALL030_KERNEL)
file-system 	KERNFS		# Kernel parameter filesystem
file-system 	NFS		# Network File System client side code
file-system 	PROCFS		# Process filesystem
#file-system 	FDESC		# /dev/fd
file-system 	NULLFS		# Loopback filesystem
#file-system 	OVERLAY		# overlay filesystem
#file-system 	UNION		# union file system
#file-system 	UMAPFS		# null file system (with uid & gid remapping)
#file-system	PUFFS		# Userspace file systems (e.g. ntfs-3g & sshfs)
#file-system 	EXT2FS		# second extended file system (linux)
#file-system 	LFS		# log-structured file system
file-system	PTYFS		# /dev/pts/N support
file-system	TMPFS		# Efficient memory file-system
#endif /* !SMALL030_KERNEL */

# File system options
options 	WAPBL		# File system journaling support
options 	FFS_NO_SNAPSHOT	# No FFS snapshot support
#if !defined(SMALL030_KERNEL)
#options 	QUOTA		# legacy UFS quotas
#options 	QUOTA2		# new, in-filesystem UFS quotas
#options 	FFS_EI		# FFS Endian Independent support
#options	UFS_DIRHASH	# UFS Large Directory Hashing - Experimental
options 	NFSSERVER	# Network File System server side code
#options 	EXT2FS_SYSTEM_FLAGS	# makes ext2fs file flags (append and
				# immutable) behave as system flags.
#endif /* !SMALL030_KERNEL */

#
# Misc. debugging options
#
options 	PANICWAIT	# Require keystroke to dump/reboot
#if !defined(SMALL030_KERNEL)
options 	DDB		# Kernel debugger
options 	DDB_HISTORY_SIZE=100	# Enable history editing in DDB
#options 	DEBUG		# expensive debugging checks/support
#endif /* !SMALL030_KERNEL */

#
# Compatibility options for various existing systems
#
include 	"conf/compat_netbsd10.config"
#if defined(SMALL030_KERNEL)
no options 	COMPAT_43	# 4.3 BSD compatible system calls
no options 	COMPAT_10	# NetBSD 1.0,
no options 	COMPAT_11	# NetBSD 1.1,
no options 	COMPAT_12	# NetBSD 1.2,
no options 	COMPAT_13	# NetBSD 1.3,
no options 	COMPAT_14	# NetBSD 1.4,
no options 	COMPAT_15	# NetBSD 1.5,
#endif /* !SMALL030_KERNEL */
#if !defined(SMALL030_KERNEL)
#options 	COMPAT_SUNOS	# Support to run Sun-3 executables
#options 	COMPAT_LINUX	# Support to run Linux/m68k executables
#options 	COMPAT_OSSAUDIO	# Support to run Linux/m68k executables
options 	COMPAT_AOUT_M68K # Compatibility to a.out executables
options 	EXEC_AOUT	# a.out format executables
#endif /* !SMALL030_KERNEL */

#if !defined(SMALL030_KERNEL)
#
# Support for System V IPC facilities.
#
options 	SYSVSHM			# System V shared memory
options 	SYSVMSG			# System V messages
options 	SYSVSEM			# System V semaphores
#endif /* !SMALL030_KERNEL */

#if !defined(SMALL030_KERNEL)
#
# Support for various kernel options
#
options 	KTRACE			# Add kernel tracing system call
#options 	DIAGNOSTIC		# Add additional error checking code
options 	USERCONF		# userconf(4) support
#options	PIPE_SOCKETPAIR	# smaller, but slower pipe(2)
options 	SYSCTL_INCLUDE_DESCR	# Include sysctl descriptions in kernel
options 	MODULAR			# new style module(7) framework
#else /* SMALL030_KERNEL */
options		PIPE_SOCKETPAIR	# smaller, but slower pipe(2)
#endif /* !SMALL030_KERNEL */

# These options enable verbose messages for several subsystems.
# Warning, these may compile large string tables into the kernel!
#if !defined(SMALL030_KERNEL)
#options 	SCSIVERBOSE		# human readable SCSI error messages
#endif /* !SMALL030_KERNEL */
#if defined(HADES_KERNEL) || defined(MILAN_KERNEL)
#options 	MIIVERBOSE		# verbose PHY autoconfig messages
#options 	PCIVERBOSE		# verbose PCI device autoconfig messages
#options 	PCI_CONFIG_DUMP		# verbosely dump PCI config space
#endif

#
# Atari specific options
#
#options 	KFONT_8x8		# Use 8x8 font instead of 8x16
options 	ST_POOL_SIZE=24		# smallest that allows TT-HIGH
#if defined(TT030_KERNEL) || defined(HADES_KERNEL)
options 	TT_SCSI			# SCSI-support for TT
options 	TT_VIDEO		# Graphics support for TT
#options	ET4000_HAS_2MB_MEM	# et4000 with 2 MB video memory
#endif
#if defined(FALCON_KERNEL)
options 	FALCON_SCSI		# SCSI-support for Falcon
options 	FALCON_VIDEO		# Graphics support for FALCON
#endif /* FALCON_KERNEL */
options 	MEMORY_DISK_HOOKS	# Boot RAM-disk
options 	DISKLABEL_NBDA		# NetBSD disklabels (required)
options 	DISKLABEL_AHDI		# NetBSD/AHDI disklabels
#if !defined(SMALL030_KERNEL)
#if !defined(FALCON_KERNEL)
#options 	SERCONSOLE		# modem1 console support, breaks Falcon
#endif /* !FALCON_KERNEL */
options 	RELOC_KERNEL		# TT/Falcon: relocate kernel to TT-RAM
options 	MSGBUFSIZE=32768        # size of kernel msg. buffer
#options 	STATCLOCK	        # Separate {stat,prof}clock
#endif /* !SMALL030_KERNEL */

#if !defined(SMALL030_KERNEL)
# Try linked commands on all targets
options 	TRY_SCSI_LINKED_COMMANDS=0x7f
#endif /* !SMALL030_KERNEL */

#
# Build one kernel that can boot from any disk.
#
config		netbsd root on ? type ?

pseudo-device	sl			# Slip
#if !defined(SMALL030_KERNEL)
pseudo-device	ppp			# ppp
#endif /* !SMALL030_KERNEL */
#if !defined(NO_PHYS_NETWORK)
#pseudo-device	pppoe			# PPP over Ethernet (RFC 2516)
#endif /* NO_PHYS_NETWORK */
pseudo-device	pty			# pseudo-terminals
pseudo-device	loop			# Loopback network
#options 	VND_COMPRESSION		# compressed vnd(4)
pseudo-device	md			# Boot memory disk
#pseudo-device	putter			# for puffs and pud

#if !defined(SMALL030_KERNEL)
pseudo-device	vnd			# 3 pseudo disks (see vnconfig)
pseudo-device	bpfilter		# berkeley packet filters
#pseudo-device	carp			# Common Address Redundancy Protocol
#pseudo-device	tun			# network tunnel
#pseudo-device	tap			# virtual Ethernet
#pseudo-device	gre			# generic L3 over IP tunnel
pseudo-device	gif			# IPv[46] over IPv[46] tunnel (RFC1933)
#pseudo-device	faith			# IPv[46] tcp relay translation i/f
pseudo-device	stf			# 6to4 IPv6 over IPv4 encapsulation
#if !defined(NO_PHYS_NETWORK)
#pseudo-device	vlan			# IEEE 802.1q encapsulation
#pseudo-device	bridge			# simple inter-network bridging
#pseudo-device	vether			# Virtual Ethernet for bridge
#pseudo-device	agr			# IEEE 802.3ad link aggregation
#endif /* NO_PHYS_NETWORK */
#pseudo-device	ccd			# concatenating disk driver
#pseudo-device	cgd			# cryptographic disk driver
#pseudo-device	raid			# RAIDframe disk driver
#options 	RAID_AUTOCONFIG		# auto-configuration of RAID components
# Options to enable various other RAIDframe RAID types.
# options	RF_INCLUDE_EVENODD=1
# options	RF_INCLUDE_RAID5_RS=1
# options	RF_INCLUDE_PARITYLOGGING=1
# options	RF_INCLUDE_CHAINDECLUSTER=1
# options	RF_INCLUDE_INTERDECLUSTER=1
# options 	RF_INCLUDE_PARITY_DECLUSTERING=1
# options	RF_INCLUDE_PARITY_DECLUSTERING_DS=1
#pseudo-device	fss			# file system snapshot device
#pseudo-device	npf			# NPF packet filter
pseudo-device	clockctl		# user control of clock subsystem
pseudo-device	drvctl			# user control of drive subsystem
pseudo-device	ksyms			# /dev/ksyms
#endif /* !SMALL030_KERNEL */

#if defined(HADES_KERNEL) || defined(MILAN_KERNEL)

# MII/PHY support
exphy*	at mii? phy ?			# 3Com internal PHYs
inphy*	at mii? phy ?			# Intel 82555 PHYs
iophy*	at mii? phy ?			# Intel 82553 PHYs
ukphy*	at mii? phy ?			# generic unknown PHYs

# PCI network interfaces
# If unsure, check the port-atari page for tested cards.
ep*	at pci? dev ? function ?	# 3Com 3c59x
fxp*	at pci? dev ? function ?	# Intel EtherExpress PRO 10+/100B


#
# This is the only tested audio card at the moment.
#
eso*	at pci? dev ? function ?	# ESS Solo-1 PCI AudioDrive
audio*	at eso?

spkr*	at audio?			# PC speaker (synthesized)

#endif /* defined(HADES_KERNEL) || defined(MILAN_KERNEL) */

#
# Hardware options for HADES and MILAN are in their machine type specific files
#

#if defined(TT030_KERNEL) || defined(FALCON_KERNEL)

pseudo-device	view	4	# View (graphics mapping)
#if !defined (SMALL030_KERNEL)
pseudo-device	mouse	1	# mouse
#endif /* ! SMALL030_KERNEL */

#
# The following sections describe various hardware options.
#
ncrscsi0	at mainbus0	# NCR5380 SCSI driver
zs0		at mainbus0	# Serial support through 8530
grfbus0 	at mainbus0	# bitmapped display's
grfcc0		at grfbus0	# graphics driver
ite0		at grfcc0	# console
nvr0		at mainbus0	# nvram driver

#if !defined(SMALL030_KERNEL)
grfcc1		at grfbus0	# 2nd graphics driver
ite1		at grfcc1	# 2nd tty
grfcc2		at grfbus0	# 3rd graphics driver
ite2		at grfcc2	# 3rd tty
lp0		at mainbus0	# centronics printer
ser0		at mainbus0	# UART on first 68901 (ttyB0)
ne0		at mainbus0	# EtherNEC on Atari ROM cartridge slot

#if defined(TT030_KERNEL)
avmebus0	at mainbus0	# VME bus
vme0		at avmebus0
le0		at vme0	irq 5	# Lance ethernet (Riebl/PAM).
le0		at vme0 irq 4	# Lance ethernet (BVME410).
we0		at vme0 irq 4	# SMC Elite Ultra with SMC_TT VME-ISA bridge
et4k0		at vme0		# Crazy Dots II
#endif /* TT030_KERNEL */
#endif /* SMALL030_KERNEL */

#if defined(FALCON_KERNEL)
wdc0		at mainbus0	# IDE-bus
atabus*		at wdc? channel ?
wd*		at atabus? drive ?

 # ATAPI bus support
atapibus*	at atabus?

# ATAPI devices
cd*		at atapibus? drive ?	# ATAPI CD-ROM drives
#endif /* FALCON_KERNEL */

# SCSI devices
scsibus* at scsi?			# SCSI bus
sd* 	at scsibus? target ? lun ?	# SCSI disk drives
cd* 	at scsibus? target ? lun ?	# SCSI CD-ROM drives
#if !defined (SMALL030_KERNEL)
#st* 	at scsibus? target ? lun ?	# SCSI tape drives
#ch* 	at scsibus? target ? lun ?	# SCSI autochangers
#ss* 	at scsibus? target ? lun ?	# SCSI scanners
se* 	at scsibus? target ? lun ?	# SCSI ethernet
#uk* 	at scsibus? target ? lun ?	# SCSI unknown
#endif /* ! SMALL030_KERNEL */

#endif /* TT030_KERNEL || FALCON_KERNEL */<|MERGE_RESOLUTION|>--- conflicted
+++ resolved
@@ -1,9 +1,5 @@
 #
-<<<<<<< HEAD
-#	$NetBSD: GENERIC.in,v 1.120 2020/09/27 13:48:49 roy Exp $
-=======
 #	$NetBSD: GENERIC.in,v 1.121 2021/01/21 06:51:54 nia Exp $
->>>>>>> 9e014010
 #
 # Generic atari
 #
