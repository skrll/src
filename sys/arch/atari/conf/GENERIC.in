#
<<<<<<< HEAD
#	$NetBSD: GENERIC.in,v 1.115 2018/01/23 14:47:54 sevan Exp $
=======
#	$NetBSD: GENERIC.in,v 1.116 2018/08/01 20:04:10 maxv Exp $
>>>>>>> b2b84690
#
# Generic atari
#
# Note: We have size targets for gzipped kernels:
# - ATARITT and FALCON - 1.44M floppy
# - SMALL030 - 720K (or worst case 800K) floppy

#if defined(TT030_KERNEL) || defined(FALCON_KERNEL)
include "arch/atari/conf/std.atari"
#elif defined (HADES_KERNEL)
include "arch/atari/conf/std.hades"
#elif defined (MILAN_KERNEL)
include "arch/atari/conf/std.milan"
#endif /* TT030_KERNEL / FALCON_KERNEL / HADES_KERNEL / MILAN_KERNEL */

#if !defined(SMALL030_KERNEL)
options 	INCLUDE_CONFIG_FILE	# embed config file in kernel binary
#endif /* !SMALL030_KERNEL */

#if !defined(SMALL030_KERNEL)
makeoptions	COPTS="-O2 -fno-reorder-blocks"	# see share/mk/sys.mk
#else
makeoptions	COPTS="-Os"			# optimize for space
#endif /* !SMALL030_KERNEL */

#if defined(SMALL030_KERNEL) || \
  (!defined(TT030_KERNEL) && !defined(HADES_KERNEL) && !defined(MILAN_KERNEL))
#define       NO_PHYS_NETWORK 1
#endif /* SMALL030_KERNEL || ... */

#
# Add support for about 16 users. This variable is used to size
# various kernel structures.
#
maxusers	16

options 	HZ=64		# Set the clock-rate (48/64/96)

# Standard system options
options 	INSECURE	# disable kernel security levels
#options 	NTP		# NTP phase/frequency locked loop

# Alternate buffer queue strategies for better responsiveness under high
# disk I/O load.
#options 	BUFQ_READPRIO
#options 	BUFQ_PRIOCSCAN

#
# (Co)processors this kernel should support
#
#if defined(TT030_KERNEL) || defined(FALCON_KERNEL)
options 	M68030		# support for 030
#endif /* TT030_KERNEL || FALCON_KERNEL */
#if defined(FALCON_KERNEL)
options 	FPU_EMULATE	# Support for MC68881/MC68882 emulator
#endif /* FALCON_KERNEL */
#if (defined(FALCON_KERNEL) && !defined(SMALL030_KERNEL)) || \
	defined(HADES_KERNEL) || defined(MILAN_KERNEL)
options 	M68040		# support for 040
options 	M68060		# support for 060
options 	FPSP		# 68040 Floatingpoint support
options 	M060SP		# MC68060 software support (Required for 060)
#endif /* ! FALCON_KERNEL & ! SMALL030_KERNEL ... */

#
# Networking options
#
options 	INET		# IP + ICMP + TCP + UDP

#if !defined(SMALL030_KERNEL)
options 	INET6		# IPV6
#options 	IPSEC		# IP security
#options 	IPSEC_DEBUG	# debug for IP security
#options 	GATEWAY		# packet forwarding
#options 	MROUTING	# IP multicast routing
#options 	PIM		# Protocol Independent Multicast
#if !defined(NO_PHYS_NETWORK)
#options 	NETATALK	# AppleTalk networking protocols
#endif /* NO_PHYS_NETWORK */

options 	PPP_BSDCOMP	# BSD-Compress compression support for PPP
options 	PPP_DEFLATE	# Deflate compression support for PPP
options 	PPP_FILTER	# Active filter support for PPP (requires bpf)

<<<<<<< HEAD
#options 	IPFILTER_LOG	# ipmon(8) log support
#options 	IPFILTER_LOOKUP	# ippool(8) support
#options 	IPFILTER_COMPAT # Compat for IP-Filter
#options  	IPFILTER_DEFAULT_BLOCK	# block packages by default

=======
>>>>>>> b2b84690
#options 	TCP_DEBUG	# Record last TCP_NDEBUG packets with SO_DEBUG

#options 	ALTQ		# Manipulate network interfaces' output queues
#options 	ALTQ_BLUE	# Stochastic Fair Blue
#options 	ALTQ_CBQ	# Class-Based Queueing
#options 	ALTQ_CDNR	# Diffserv Traffic Conditioner
#options 	ALTQ_FIFOQ	# First-In First-Out Queue
#options 	ALTQ_FLOWVALVE	# RED/flow-valve (red-penalty-box)
#options 	ALTQ_HFSC	# Hierarchical Fair Service Curve
#options 	ALTQ_LOCALQ	# Local queueing discipline
#options 	ALTQ_PRIQ	# Priority Queueing
#options 	ALTQ_RED	# Random Early Detection
#options 	ALTQ_RIO	# RED with IN/OUT
#options 	ALTQ_WFQ	# Weighted Fair Queueing
#endif /* !SMALL030_KERNEL */

# File systems
file-system 	FFS		# Berkeley fast file system
file-system 	MFS		# Memory based filesystem
file-system 	MSDOSFS		# MSDOS filesystem
file-system 	CD9660		# ISO 9660 filesystem with Rock Ridge
#file-system	UDF		# experimental - OSTA UDF CD/DVD file-system

#if !defined(SMALL030_KERNEL)
file-system 	KERNFS		# Kernel parameter filesystem
file-system 	NFS		# Network File System client side code
file-system 	PROCFS		# Process filesystem
#file-system 	FDESC		# /dev/fd
file-system 	NULLFS		# Loopback filesystem
#file-system 	OVERLAY		# overlay filesystem
#file-system 	UNION		# union file system
#file-system 	UMAPFS		# null file system (with uid & gid remapping)
#file-system	PUFFS		# Userspace file systems (e.g. ntfs-3g & sshfs)
#file-system 	EXT2FS		# second extended file system (linux)
#file-system 	LFS		# log-structured file system
file-system	PTYFS		# /dev/pts/N support
file-system	TMPFS		# Efficient memory file-system
#endif /* !SMALL030_KERNEL */

# File system options
options 	WAPBL		# File system journaling support
options 	FFS_NO_SNAPSHOT	# No FFS snapshot support
#if !defined(SMALL030_KERNEL)
#options 	QUOTA		# legacy UFS quotas
#options 	QUOTA2		# new, in-filesystem UFS quotas
#options 	FFS_EI		# FFS Endian Independent support
#options	UFS_DIRHASH	# UFS Large Directory Hashing - Experimental
options 	NFSSERVER	# Network File System server side code
#options 	EXT2FS_SYSTEM_FLAGS	# makes ext2fs file flags (append and
				# immutable) behave as system flags.
#endif /* !SMALL030_KERNEL */

#
# Misc. debugging options
#
options 	PANICWAIT	# Require keystroke to dump/reboot
#if !defined(SMALL030_KERNEL)
options 	DDB		# Kernel debugger
options 	DDB_HISTORY_SIZE=100	# Enable history editing in DDB
#options 	DEBUG		# expensive debugging checks/support
#endif /* !SMALL030_KERNEL */

#
# Compatibility options for various existing systems
#
include 	"conf/compat_netbsd10.config"
#if defined(SMALL030_KERNEL)
no options 	COMPAT_43	# 4.3 BSD compatible system calls
no options 	COMPAT_10	# NetBSD 1.0,
no options 	COMPAT_11	# NetBSD 1.1,
no options 	COMPAT_12	# NetBSD 1.2,
no options 	COMPAT_13	# NetBSD 1.3,
no options 	COMPAT_14	# NetBSD 1.4,
no options 	COMPAT_15	# NetBSD 1.5,
#endif /* !SMALL030_KERNEL */
#if !defined(SMALL030_KERNEL)
#options 	COMPAT_SUNOS	# Support to run Sun-3 executables
#options 	COMPAT_SVR4	# Support to run SVR4 executables
#options 	COMPAT_LINUX	# Support to run Linux/m68k executables
options 	COMPAT_AOUT_M68K # Compatibility to a.out executables
options 	EXEC_AOUT	# a.out format executables
#endif /* !SMALL030_KERNEL */

#if !defined(SMALL030_KERNEL)
#
# Support for System V IPC facilities.
#
options 	SYSVSHM			# System V shared memory
options 	SYSVMSG			# System V messages
options 	SYSVSEM			# System V semaphores
#endif /* !SMALL030_KERNEL */

#if !defined(SMALL030_KERNEL)
#
# Support for various kernel options
#
options 	KTRACE			# Add kernel tracing system call
#options 	DIAGNOSTIC		# Add additional error checking code
options 	USERCONF		# userconf(4) support
#options	PIPE_SOCKETPAIR	# smaller, but slower pipe(2)
options 	SYSCTL_INCLUDE_DESCR	# Include sysctl descriptions in kernel
options 	MODULAR			# new style module(7) framework
#else /* SMALL030_KERNEL */
options		PIPE_SOCKETPAIR	# smaller, but slower pipe(2)
#endif /* !SMALL030_KERNEL */

# These options enable verbose messages for several subsystems.
# Warning, these may compile large string tables into the kernel!
#if !defined(SMALL030_KERNEL)
#options 	SCSIVERBOSE		# human readable SCSI error messages
#endif /* !SMALL030_KERNEL */
#if defined(HADES_KERNEL) || defined(MILAN_KERNEL)
#options 	MIIVERBOSE		# verbose PHY autoconfig messages
#options 	PCIVERBOSE		# verbose PCI device autoconfig messages
#options 	PCI_CONFIG_DUMP		# verbosely dump PCI config space
#endif

#
# Atari specific options
#
#options 	KFONT_8x8		# Use 8x8 font instead of 8x16
options 	ST_POOL_SIZE=24		# smallest that allows TT-HIGH
#if defined(TT030_KERNEL) || defined(HADES_KERNEL)
options 	TT_SCSI			# SCSI-support for TT
options 	TT_VIDEO		# Graphics support for TT
#options	ET4000_HAS_2MB_MEM	# et4000 with 2 MB video memory
#endif
#if defined(FALCON_KERNEL)
options 	FALCON_SCSI		# SCSI-support for Falcon
options 	FALCON_VIDEO		# Graphics support for FALCON
#endif /* FALCON_KERNEL */
options 	MEMORY_DISK_HOOKS	# Boot RAM-disk
options 	DISKLABEL_NBDA		# NetBSD disklabels (required)
options 	DISKLABEL_AHDI		# NetBSD/AHDI disklabels
#if !defined(SMALL030_KERNEL)
#if !defined(FALCON_KERNEL)
#options 	SERCONSOLE		# modem1 console support, breaks Falcon
#endif /* !FALCON_KERNEL */
options 	RELOC_KERNEL		# TT/Falcon: relocate kernel to TT-RAM
options 	MSGBUFSIZE=32768        # size of kernel msg. buffer
#options 	STATCLOCK	        # Separate {stat,prof}clock
#endif /* !SMALL030_KERNEL */

#if !defined(SMALL030_KERNEL)
# Try linked commands on all targets
options 	TRY_SCSI_LINKED_COMMANDS=0x7f
#endif /* !SMALL030_KERNEL */

#
# Build one kernel that can boot from any disk.
#
config		netbsd root on ? type ?

pseudo-device	sl			# Slip
#if !defined(SMALL030_KERNEL)
pseudo-device	ppp			# ppp
#endif /* !SMALL030_KERNEL */
#if !defined(NO_PHYS_NETWORK)
#pseudo-device	pppoe			# PPP over Ethernet (RFC 2516)
#endif /* NO_PHYS_NETWORK */
pseudo-device	pty			# pseudo-terminals
pseudo-device	loop			# Loopback network
#options 	VND_COMPRESSION		# compressed vnd(4)
pseudo-device	md			# Boot memory disk
#pseudo-device	putter			# for puffs and pud

#if !defined(SMALL030_KERNEL)
pseudo-device	vnd			# 3 pseudo disks (see vnconfig)
pseudo-device	bpfilter		# berkeley packet filters
#pseudo-device	carp			# Common Address Redundancy Protocol
#pseudo-device	tun			# network tunnel
#pseudo-device	tap			# virtual Ethernet
#pseudo-device	gre			# generic L3 over IP tunnel
pseudo-device	gif			# IPv[46] over IPv[46] tunnel (RFC1933)
#pseudo-device	faith			# IPv[46] tcp relay translation i/f
pseudo-device	stf			# 6to4 IPv6 over IPv4 encapsulation
#if !defined(NO_PHYS_NETWORK)
#pseudo-device	vlan			# IEEE 802.1q encapsulation
#pseudo-device	bridge			# simple inter-network bridging
#pseudo-device	agr			# IEEE 802.3ad link aggregation
#endif /* NO_PHYS_NETWORK */
#pseudo-device	ccd			# concatenating disk driver
#pseudo-device	cgd			# cryptographic disk driver
#pseudo-device	raid			# RAIDframe disk driver
#options 	RAID_AUTOCONFIG		# auto-configuration of RAID components
# Options to enable various other RAIDframe RAID types.
# options	RF_INCLUDE_EVENODD=1
# options	RF_INCLUDE_RAID5_RS=1
# options	RF_INCLUDE_PARITYLOGGING=1
# options	RF_INCLUDE_CHAINDECLUSTER=1
# options	RF_INCLUDE_INTERDECLUSTER=1
# options 	RF_INCLUDE_PARITY_DECLUSTERING=1
# options	RF_INCLUDE_PARITY_DECLUSTERING_DS=1
#pseudo-device	fss			# file system snapshot device
<<<<<<< HEAD
#pseudo-device	ipfilter		# IP filtering device
=======
#pseudo-device	npf			# NPF packet filter
>>>>>>> b2b84690
pseudo-device	clockctl		# user control of clock subsystem
pseudo-device	ksyms			# /dev/ksyms
#endif /* !SMALL030_KERNEL */

#if defined(HADES_KERNEL) || defined(MILAN_KERNEL)

# MII/PHY support
exphy*	at mii? phy ?			# 3Com internal PHYs
inphy*	at mii? phy ?			# Intel 82555 PHYs
iophy*	at mii? phy ?			# Intel 82553 PHYs
ukphy*	at mii? phy ?			# generic unknown PHYs

# PCI network interfaces
# If unsure, check the port-atari page for tested cards.
ep*	at pci? dev ? function ?	# 3Com 3c59x
fxp*	at pci? dev ? function ?	# Intel EtherExpress PRO 10+/100B


#
# This is the only tested audio card at the moment.
#
eso*	at pci? dev ? function ?	# ESS Solo-1 PCI AudioDrive
audio*	at eso?

spkr*	at audio?			# PC speaker (synthesized)

#endif /* defined(HADES_KERNEL) || defined(MILAN_KERNEL) */

#
# Hardware options for HADES and MILAN are in their machine type specific files
#

#if defined(TT030_KERNEL) || defined(FALCON_KERNEL)

pseudo-device	view	4	# View (graphics mapping)
#if !defined (SMALL030_KERNEL)
pseudo-device	mouse	1	# mouse
#endif /* ! SMALL030_KERNEL */

#
# The following sections describe various hardware options.
#
ncrscsi0	at mainbus0	# NCR5380 SCSI driver
zs0		at mainbus0	# Serial support through 8530
grfbus0 	at mainbus0	# bitmapped display's
grfcc0		at grfbus0	# graphics driver
ite0		at grfcc0	# console
nvr0		at mainbus0	# nvram driver

#if !defined(SMALL030_KERNEL)
grfcc1		at grfbus0	# 2nd graphics driver
ite1		at grfcc1	# 2nd tty
grfcc2		at grfbus0	# 3rd graphics driver
ite2		at grfcc2	# 3rd tty
lp0		at mainbus0	# centronics printer
ser0		at mainbus0	# UART on first 68901 (ttyB0)
ne0		at mainbus0	# EtherNEC on Atari ROM cartridge slot

#if defined(TT030_KERNEL)
avmebus0	at mainbus0	# VME bus
vme0		at avmebus0
le0		at vme0	irq 5	# Lance ethernet (Riebl/PAM).
le0		at vme0 irq 4	# Lance ethernet (BVME410).
we0		at vme0 irq 4	# SMC Elite Ultra with SMC_TT VME-ISA bridge
et4k0		at vme0		# Crazy Dots II
#endif /* TT030_KERNEL */
#endif /* SMALL030_KERNEL */

#if defined(FALCON_KERNEL)
wdc0		at mainbus0	# IDE-bus
atabus*		at wdc? channel ?
wd*		at atabus? drive ?

 # ATAPI bus support
atapibus*	at atabus?

# ATAPI devices
cd*		at atapibus? drive ?	# ATAPI CD-ROM drives
#endif /* FALCON_KERNEL */

# SCSI devices
scsibus* at scsi?			# SCSI bus
sd* 	at scsibus? target ? lun ?	# SCSI disk drives
cd* 	at scsibus? target ? lun ?	# SCSI CD-ROM drives
#if !defined (SMALL030_KERNEL)
#st* 	at scsibus? target ? lun ?	# SCSI tape drives
#ch* 	at scsibus? target ? lun ?	# SCSI autochangers
#ss* 	at scsibus? target ? lun ?	# SCSI scanners
se* 	at scsibus? target ? lun ?	# SCSI ethernet
#uk* 	at scsibus? target ? lun ?	# SCSI unknown
#endif /* ! SMALL030_KERNEL */

#endif /* TT030_KERNEL || FALCON_KERNEL */<|MERGE_RESOLUTION|>--- conflicted
+++ resolved
@@ -1,9 +1,5 @@
 #
-<<<<<<< HEAD
-#	$NetBSD: GENERIC.in,v 1.115 2018/01/23 14:47:54 sevan Exp $
-=======
 #	$NetBSD: GENERIC.in,v 1.116 2018/08/01 20:04:10 maxv Exp $
->>>>>>> b2b84690
 #
 # Generic atari
 #
@@ -88,14 +84,6 @@
 options 	PPP_DEFLATE	# Deflate compression support for PPP
 options 	PPP_FILTER	# Active filter support for PPP (requires bpf)
 
-<<<<<<< HEAD
-#options 	IPFILTER_LOG	# ipmon(8) log support
-#options 	IPFILTER_LOOKUP	# ippool(8) support
-#options 	IPFILTER_COMPAT # Compat for IP-Filter
-#options  	IPFILTER_DEFAULT_BLOCK	# block packages by default
-
-=======
->>>>>>> b2b84690
 #options 	TCP_DEBUG	# Record last TCP_NDEBUG packets with SO_DEBUG
 
 #options 	ALTQ		# Manipulate network interfaces' output queues
@@ -290,11 +278,7 @@
 # options 	RF_INCLUDE_PARITY_DECLUSTERING=1
 # options	RF_INCLUDE_PARITY_DECLUSTERING_DS=1
 #pseudo-device	fss			# file system snapshot device
-<<<<<<< HEAD
-#pseudo-device	ipfilter		# IP filtering device
-=======
 #pseudo-device	npf			# NPF packet filter
->>>>>>> b2b84690
 pseudo-device	clockctl		# user control of clock subsystem
 pseudo-device	ksyms			# /dev/ksyms
 #endif /* !SMALL030_KERNEL */
