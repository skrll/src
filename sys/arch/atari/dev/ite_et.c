--- conflicted
+++ resolved
@@ -1,8 +1,4 @@
-<<<<<<< HEAD
-/*	$NetBSD: ite_et.c,v 1.32 2021/04/24 23:36:29 thorpej Exp $	*/
-=======
 /*	$NetBSD: ite_et.c,v 1.33 2021/04/27 14:48:29 thorpej Exp $	*/
->>>>>>> fed14ef0
 
 /*
  * Copyright (c) 1996 Leo Weppelman.
@@ -30,11 +26,7 @@
  */
 
 #include <sys/cdefs.h>
-<<<<<<< HEAD
-__KERNEL_RCSID(0, "$NetBSD: ite_et.c,v 1.32 2021/04/24 23:36:29 thorpej Exp $");
-=======
 __KERNEL_RCSID(0, "$NetBSD: ite_et.c,v 1.33 2021/04/27 14:48:29 thorpej Exp $");
->>>>>>> fed14ef0
 
 #include <sys/param.h>
 #include <sys/systm.h>
