<<<<<<< HEAD
/*	$NetBSD: grf.c,v 1.51 2021/04/24 23:36:29 thorpej Exp $	*/
=======
/*	$NetBSD: grf.c,v 1.52 2021/04/27 14:48:29 thorpej Exp $	*/
>>>>>>> fed14ef0

/*
 * Copyright (c) 1995 Leo Weppelman
 * Copyright (c) 1988 University of Utah.
 * Copyright (c) 1990 The Regents of the University of California.
 * All rights reserved.
 *
 * This code is derived from software contributed to Berkeley by
 * the Systems Programming Group of the University of Utah Computer
 * Science Department.
 *
 * Redistribution and use in source and binary forms, with or without
 * modification, are permitted provided that the following conditions
 * are met:
 * 1. Redistributions of source code must retain the above copyright
 *    notice, this list of conditions and the following disclaimer.
 * 2. Redistributions in binary form must reproduce the above copyright
 *    notice, this list of conditions and the following disclaimer in the
 *    documentation and/or other materials provided with the distribution.
 * 3. Neither the name of the University nor the names of its contributors
 *    may be used to endorse or promote products derived from this software
 *    without specific prior written permission.
 *
 * THIS SOFTWARE IS PROVIDED BY THE REGENTS AND CONTRIBUTORS ``AS IS'' AND
 * ANY EXPRESS OR IMPLIED WARRANTIES, INCLUDING, BUT NOT LIMITED TO, THE
 * IMPLIED WARRANTIES OF MERCHANTABILITY AND FITNESS FOR A PARTICULAR PURPOSE
 * ARE DISCLAIMED.  IN NO EVENT SHALL THE REGENTS OR CONTRIBUTORS BE LIABLE
 * FOR ANY DIRECT, INDIRECT, INCIDENTAL, SPECIAL, EXEMPLARY, OR CONSEQUENTIAL
 * DAMAGES (INCLUDING, BUT NOT LIMITED TO, PROCUREMENT OF SUBSTITUTE GOODS
 * OR SERVICES; LOSS OF USE, DATA, OR PROFITS; OR BUSINESS INTERRUPTION)
 * HOWEVER CAUSED AND ON ANY THEORY OF LIABILITY, WHETHER IN CONTRACT, STRICT
 * LIABILITY, OR TORT (INCLUDING NEGLIGENCE OR OTHERWISE) ARISING IN ANY WAY
 * OUT OF THE USE OF THIS SOFTWARE, EVEN IF ADVISED OF THE POSSIBILITY OF
 * SUCH DAMAGE.
 *
 * from: Utah $Hdr: grf.c 1.31 91/01/21$
 *
 *	@(#)grf.c	7.8 (Berkeley) 5/7/91
 */

/*
 * Graphics display driver for the Atari
 * This is the hardware-independent portion of the driver.
 * Hardware access is through the grf_softc->g_mode routine.
 */

#include <sys/cdefs.h>
<<<<<<< HEAD
__KERNEL_RCSID(0, "$NetBSD: grf.c,v 1.51 2021/04/24 23:36:29 thorpej Exp $");
=======
__KERNEL_RCSID(0, "$NetBSD: grf.c,v 1.52 2021/04/27 14:48:29 thorpej Exp $");
>>>>>>> fed14ef0

#include <sys/param.h>
#include <sys/proc.h>
#include <sys/ioctl.h>
#include <sys/device.h>
#include <sys/file.h>
#include <sys/malloc.h>
#include <sys/conf.h>
#include <sys/systm.h>
#include <sys/vnode.h>
#include <sys/mman.h>

#include <machine/cpu.h>

#include <uvm/uvm_extern.h>

#include <atari/atari/device.h>
#include <atari/dev/grfioctl.h>
#include <atari/dev/grfabs_reg.h>
#include <atari/dev/grfvar.h>
#include <atari/dev/itevar.h>
#include <atari/dev/viewioctl.h>
#include <atari/dev/viewvar.h>

#include "ioconf.h"

#include "grfcc.h"
#include "grfet.h"
#define	NGRF	(NGRFCC + NGRFET)

#if NGRF > 0

#include "ite.h"
#if NITE == 0
#define	ite_on(u,f)
#define	ite_off(u,f)
#define ite_reinit(d)
#endif

int grfon(dev_t);
int grfoff(dev_t);
int grfsinfo(dev_t, struct grfdyninfo *);

static int grfbusprint(void *, const char *);
static int grfbusmatch(device_t, cfdata_t, void *);
static void grfbusattach(device_t, device_t, void *);

/*
 * pointers to grf drivers device structs 
 */
struct grf_softc *grfsp[NGRF]; /* XXX */

CFATTACH_DECL_NEW(grfbus, 0,
    grfbusmatch, grfbusattach, NULL, NULL);

dev_type_open(grfopen);
dev_type_close(grfclose);
dev_type_ioctl(grfioctl);
dev_type_mmap(grfmmap);

const struct cdevsw grf_cdevsw = {
	.d_open = grfopen,
	.d_close = grfclose,
	.d_read = noread,
	.d_write = nowrite,
	.d_ioctl = grfioctl,
	.d_stop = nostop,
	.d_tty = notty,
	.d_poll = nopoll,
	.d_mmap = grfmmap,
	.d_kqfilter = nokqfilter,
	.d_discard = nodiscard,
	.d_flag = 0
};

/*
 * only used in console init.
 */
static cfdata_t cfdata_gbus  = NULL;

static int
grfbusmatch(device_t parent, cfdata_t cf, void *aux)
{

	if (strcmp(aux, grfbus_cd.cd_name))
		return 0;

	if (atari_realconfig == 0)
		cfdata_gbus = cf;
	return 1;	/* Always there	*/
}

static void
grfbusattach(device_t parent, device_t self, void *aux)
{
	grf_auxp_t	grf_auxp;

	grf_auxp.busprint       = grfbusprint;
	grf_auxp.from_bus_match = 1;

	if (self == NULL) { /* Console init	*/
		atari_config_found(cfdata_gbus, NULL, &grf_auxp, grfbusprint,
		    CFARG_EOL);
	} else {
		printf("\n");
		config_found(self, &grf_auxp, grfbusprint, CFARG_EOL);
	}
}

static int
grfbusprint(void *aux, const char *name)
{

	if (name == NULL)
		return UNCONF;
	return QUIET;
}

/*ARGSUSED*/
int
grfopen(dev_t dev, int flags, int devtype, struct lwp *l)
{
	struct grf_softc *gp;

	if (GRFUNIT(dev) >= NGRF)
		return ENXIO;

	gp = grfsp[GRFUNIT(dev)];
	if (gp == NULL)
		return ENXIO;

	if ((gp->g_flags & GF_ALIVE) == 0)
		return ENXIO;

	if ((gp->g_flags & (GF_OPEN|GF_EXCLUDE)) == (GF_OPEN|GF_EXCLUDE))
		return EBUSY;
	grf_viewsync(gp);

	return 0;
}

/*ARGSUSED*/
int
grfclose(dev_t dev, int flags, int mode, struct lwp *l)
{
	struct grf_softc *gp;

	gp = grfsp[GRFUNIT(dev)];
	(void)grfoff(dev);
	gp->g_flags &= GF_ALIVE;
	return 0;
}

/*ARGSUSED*/
int
grfioctl(dev_t dev, u_long cmd, void * data, int flag, struct lwp *l)
{
	struct grf_softc	*gp;
	int			error;
	extern const struct cdevsw view_cdevsw;

	gp = grfsp[GRFUNIT(dev)];
	error = 0;

	switch (cmd) {
	case OGRFIOCGINFO:
	        /* argl.. no bank-member.. */
	  	memcpy(data, (void *)&gp->g_display, sizeof(struct grfinfo)-4);
		break;
	case GRFIOCGINFO:
		memcpy(data, (void *)&gp->g_display, sizeof(struct grfinfo));
		break;
	case GRFIOCON:
		error = grfon(dev);
		break;
	case GRFIOCOFF:
		error = grfoff(dev);
		break;
	case GRFIOCSINFO:
		error = grfsinfo(dev, (struct grfdyninfo *) data);
		break;
	case GRFGETVMODE:
		return gp->g_mode(gp, GM_GRFGETVMODE, data, 0, 0);
	case GRFSETVMODE:
		error = gp->g_mode(gp, GM_GRFSETVMODE, data, 0, 0);
		if (error == 0 && gp->g_itedev)
			ite_reinit(gp->g_itedev);
		break;
	case GRFGETNUMVM:
		return gp->g_mode(gp, GM_GRFGETNUMVM, data, 0, 0);
	/*
	 * these are all hardware dependent, and have to be resolved
	 * in the respective driver.
	 */
	case GRFIOCPUTCMAP:
	case GRFIOCGETCMAP:
	case GRFIOCSSPRITEPOS:
	case GRFIOCGSPRITEPOS:
	case GRFIOCSSPRITEINF:
	case GRFIOCGSPRITEINF:
	case GRFIOCGSPRITEMAX:
	default:
		/*
		 * check to see whether it's a command recognized by the
		 * view code.
		 */
		return (*view_cdevsw.d_ioctl)(gp->g_viewdev,
		    cmd, data, flag, l);
		error = EINVAL;
		break;

	}
	return error;
}

/*
 * map the contents of a graphics display card into process' 
 * memory space.
 */
paddr_t
grfmmap(dev_t dev, off_t off, int prot)
{
	struct grf_softc	*gp;
	struct grfinfo		*gi;
	u_int			vgabase, linbase;
	
	gp = grfsp[GRFUNIT(dev)];
	gi = &gp->g_display;

	vgabase = gi->gd_vgabase;
	linbase = gi->gd_linbase;

	/* 
	 * control registers
	 */
	if (off >= 0 && off < gi->gd_regsize)
		return ((paddr_t)gi->gd_regaddr + off) >> PGSHIFT;

	/*
	 * VGA memory
	 */
	if (off >= vgabase && off < (vgabase + gi->gd_vgasize))
		return ((paddr_t)gi->gd_vgaaddr - vgabase + off) >> PGSHIFT;

	/*
	 * frame buffer
	 */
	if (off >= linbase && off < (linbase + gi->gd_fbsize))
		return ((paddr_t)gi->gd_fbaddr - linbase + off) >> PGSHIFT;
	return -1;
}

int
grfon(dev_t dev)
{
	struct grf_softc *gp;

	gp = grfsp[GRFUNIT(dev)];

	if (gp->g_flags & GF_GRFON)
		return 0;

	gp->g_flags |= GF_GRFON;
	if (gp->g_itedev != NODEV)
		ite_off(gp->g_itedev, 3);

	return gp->g_mode(gp, (dev & GRFOVDEV) ? GM_GRFOVON : GM_GRFON,
	    NULL, 0, 0);
}

int
grfoff(dev_t dev)
{
	struct grf_softc *gp;
	int error;

	gp = grfsp[GRFUNIT(dev)];

	if ((gp->g_flags & GF_GRFON) == 0)
		return 0;

	gp->g_flags &= ~GF_GRFON;
	error = gp->g_mode(gp, (dev & GRFOVDEV) ? GM_GRFOVOFF : GM_GRFOFF,
	    NULL, 0, 0);

	/*
	 * Closely tied together no X's
	 */
	if (gp->g_itedev != NODEV)
		ite_on(gp->g_itedev, 2);

	return error;
}

int
grfsinfo(dev_t dev, struct grfdyninfo *dyninfo)
{
	struct grf_softc *gp;
	int error;

	gp = grfsp[GRFUNIT(dev)];
	error = gp->g_mode(gp, GM_GRFCONFIG, dyninfo, 0, 0);

	/*
	 * Closely tied together no X's
	 */
	if (gp->g_itedev != NODEV)
		ite_reinit(gp->g_itedev);
	return error;
}

/*
 * Get the grf-info in sync with underlying view.
 */
void
grf_viewsync(struct grf_softc *gp)
{
	struct view_size	vs;
	bmap_t			bm;
	struct grfinfo		*gi;
	extern const struct cdevsw view_cdevsw;

	gi = &gp->g_display;

	(*view_cdevsw.d_ioctl)(gp->g_viewdev, VIOCGBMAP, (void *)&bm,
			       0, NOLWP);
  
	gp->g_data = (void *) 0xDeadBeaf; /* not particularly clean.. */
  
	gi->gd_fbaddr  = bm.hw_address;
	gi->gd_fbsize  = bm.phys_mappable;
	gi->gd_linbase = bm.lin_base;
	gi->gd_regaddr = bm.hw_regs;
	gi->gd_regsize = bm.reg_size;
	gi->gd_vgaaddr = bm.vga_address;
	gi->gd_vgasize = bm.vga_mappable;
	gi->gd_vgabase = bm.vga_base;

	if ((*view_cdevsw.d_ioctl)(gp->g_viewdev, VIOCGSIZE, (void *)&vs, 0,
	    NOLWP)) {
		/*
		 * fill in some default values...
		 * XXX: Should _never_ happen
		 */
		vs.width  = 640;
		vs.height = 400;
		vs.depth  = 1;
	}
	gi->gd_colors = 1 << vs.depth;
	gi->gd_planes = vs.depth;
  
	gi->gd_fbwidth         = vs.width;
	gi->gd_fbheight        = vs.height;
	gi->gd_dyn.gdi_fbx     = 0;
	gi->gd_dyn.gdi_fby     = 0;
	gi->gd_dyn.gdi_dwidth  = vs.width;
	gi->gd_dyn.gdi_dheight = vs.height;
	gi->gd_dyn.gdi_dx      = 0;
	gi->gd_dyn.gdi_dy      = 0;
}    

/*
 * Change the mode of the display.
 * Right now all we can do is grfon/grfoff.
 * Return a UNIX error number or 0 for success.
 */
/*ARGSUSED*/
int
grf_mode(struct grf_softc *gp, int cmd, void *arg, int a2, int a3)
{
	extern const struct cdevsw view_cdevsw;

	switch (cmd) {
		case GM_GRFON:
			/*
			 * Get in sync with view, ite might have changed it.
			 */
			grf_viewsync(gp);
			(*view_cdevsw.d_ioctl)(gp->g_viewdev, VIOCDISPLAY,
					       NULL, 0, NOLWP);
			return 0;
	case GM_GRFOFF:
			(*view_cdevsw.d_ioctl)(gp->g_viewdev, VIOCREMOVE,
					       NULL, 0, NOLWP);
			return 0;
	case GM_GRFCONFIG:
	default:
			break;
	}
	return EPASSTHROUGH;
}
#endif	/* NGRF > 0 */<|MERGE_RESOLUTION|>--- conflicted
+++ resolved
@@ -1,8 +1,4 @@
-<<<<<<< HEAD
-/*	$NetBSD: grf.c,v 1.51 2021/04/24 23:36:29 thorpej Exp $	*/
-=======
 /*	$NetBSD: grf.c,v 1.52 2021/04/27 14:48:29 thorpej Exp $	*/
->>>>>>> fed14ef0
 
 /*
  * Copyright (c) 1995 Leo Weppelman
@@ -50,11 +46,7 @@
  */
 
 #include <sys/cdefs.h>
-<<<<<<< HEAD
-__KERNEL_RCSID(0, "$NetBSD: grf.c,v 1.51 2021/04/24 23:36:29 thorpej Exp $");
-=======
 __KERNEL_RCSID(0, "$NetBSD: grf.c,v 1.52 2021/04/27 14:48:29 thorpej Exp $");
->>>>>>> fed14ef0
 
 #include <sys/param.h>
 #include <sys/proc.h>
