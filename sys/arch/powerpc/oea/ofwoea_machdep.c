<<<<<<< HEAD
/* $NetBSD: ofwoea_machdep.c,v 1.59 2021/03/05 18:10:06 thorpej Exp $ */
=======
/* $NetBSD: ofwoea_machdep.c,v 1.61 2021/04/02 16:59:59 macallan Exp $ */
>>>>>>> e2aa5677

/*-
 * Copyright (c) 2007 The NetBSD Foundation, Inc.
 * All rights reserved.
 *
 * This code is derived from software contributed to The NetBSD Foundation
 * by Tim Rightnour
 *
 * Redistribution and use in source and binary forms, with or without
 * modification, are permitted provided that the following conditions
 * are met:
 * 1. Redistributions of source code must retain the above copyright
 *    notice, this list of conditions and the following disclaimer.
 * 2. Redistributions in binary form must reproduce the above copyright
 *    notice, this list of conditions and the following disclaimer in the
 *    documentation and/or other materials provided with the distribution.
 *
 * THIS SOFTWARE IS PROVIDED BY THE NETBSD FOUNDATION, INC. AND CONTRIBUTORS
 * ``AS IS'' AND ANY EXPRESS OR IMPLIED WARRANTIES, INCLUDING, BUT NOT LIMITED
 * TO, THE IMPLIED WARRANTIES OF MERCHANTABILITY AND FITNESS FOR A PARTICULAR
 * PURPOSE ARE DISCLAIMED.  IN NO EVENT SHALL THE FOUNDATION OR CONTRIBUTORS
 * BE LIABLE FOR ANY DIRECT, INDIRECT, INCIDENTAL, SPECIAL, EXEMPLARY, OR
 * CONSEQUENTIAL DAMAGES (INCLUDING, BUT NOT LIMITED TO, PROCUREMENT OF
 * SUBSTITUTE GOODS OR SERVICES; LOSS OF USE, DATA, OR PROFITS; OR BUSINESS
 * INTERRUPTION) HOWEVER CAUSED AND ON ANY THEORY OF LIABILITY, WHETHER IN
 * CONTRACT, STRICT LIABILITY, OR TORT (INCLUDING NEGLIGENCE OR OTHERWISE)
 * ARISING IN ANY WAY OUT OF THE USE OF THIS SOFTWARE, EVEN IF ADVISED OF THE
 * POSSIBILITY OF SUCH DAMAGE.
 */

#include <sys/cdefs.h>
<<<<<<< HEAD
__KERNEL_RCSID(0, "$NetBSD: ofwoea_machdep.c,v 1.59 2021/03/05 18:10:06 thorpej Exp $");
=======
__KERNEL_RCSID(0, "$NetBSD: ofwoea_machdep.c,v 1.61 2021/04/02 16:59:59 macallan Exp $");
>>>>>>> e2aa5677

#include "ksyms.h"
#include "wsdisplay.h"

#ifdef _KERNEL_OPT
#include "opt_ddb.h"
#include "opt_kgdb.h"
#include "opt_modular.h"
#include "opt_multiprocessor.h"
#include "opt_oea.h"
#include "opt_ofwoea.h"
#include "opt_ppcarch.h"
#endif

#include <sys/param.h>
#include <sys/buf.h>
#include <sys/boot_flag.h>
#include <sys/extent.h>
#include <sys/kernel.h>
#include <sys/ksyms.h>
#include <uvm/uvm_extern.h>

#include <dev/ofw/openfirm.h>
#include <dev/wscons/wsconsio.h>
#include <dev/wscons/wsdisplayvar.h>
#include <dev/rasops/rasops.h>
#include <dev/wscons/wsdisplay_vconsvar.h>
#include <machine/pmap.h>
#include <machine/powerpc.h>
#include <machine/trap.h>
#include <machine/vmparam.h>
#include <machine/autoconf.h>
#include <sys/bus.h>
#include <powerpc/oea/bat.h>
#include <powerpc/oea/ofw_rasconsvar.h>
#include <powerpc/oea/cpufeat.h>
#include <powerpc/include/oea/spr.h>
#include <powerpc/ofw_cons.h>
#include <powerpc/ofw_machdep.h>
#include <powerpc/spr.h>
#include <powerpc/pic/picvar.h>

#ifdef DDB
#include <machine/db_machdep.h>
#include <ddb/db_extern.h>
#endif

#ifdef KGDB
#include <sys/kgdb.h>
#endif

#ifdef ofppc
extern struct model_data modeldata;
#endif

#ifdef OFWOEA_DEBUG
#define DPRINTF printf
#else
#define DPRINTF while (0) printf
#endif

typedef struct _rangemap {
	u_int32_t addr;
	u_int32_t size;
	int type;
} rangemap_t;

struct OF_translation ofw_translations[OFW_MAX_TRANSLATIONS];

/*
 * Data structures holding OpenFirmware's translations when running
 * in virtual-mode.
 *
 * When we call into OpenFirmware, we point the calling CPU's
 * cpu_info::ci_battable at ofw_battable[].  For now, this table
 * is empty, which will ensure that any DSI exceptions that occur
 * during the firmware call will not erroneously load kernel BAT
 * mappings that could clobber the firmware's translations.
 */
struct pmap ofw_pmap;
struct bat ofw_battable[BAT_VA2IDX(0xffffffff)+1];

char bootpath[256];
char model_name[64];
#if NKSYMS || defined(DDB) || defined(MODULAR)
void *startsym, *endsym;
#endif

#if PPC_OEA601
#define TIMEBASE_FREQ (1000000000)  /* RTC register */
#endif

#ifdef TIMEBASE_FREQ
u_int timebase_freq = TIMEBASE_FREQ;
#else
u_int timebase_freq = 0;
#endif

int ofw_quiesce;

extern int ofwmsr;
extern uint32_t ticks_per_sec;
extern uint32_t ns_per_tick;
extern uint32_t ticks_per_intr;

static void get_timebase_frequency(void);
static void init_decrementer(void);

static void restore_ofmap(void);

void
ofwoea_initppc(u_int startkernel, u_int endkernel, char *args)
{
	register_t scratch;

#if NKSYMS || defined(DDB) || defined(MODULAR)
	/* get info of kernel symbol table from bootloader */
	memcpy(&startsym, args + strlen(args) + 1, sizeof(startsym));
	memcpy(&endsym, args + strlen(args) + 1 + sizeof(startsym),
	    sizeof(endsym));
	if (startsym == NULL || endsym == NULL)
	    startsym = endsym = NULL;
#endif

	/* Parse the args string */
	if (args) {
		strcpy(bootpath, args);
		args = bootpath;
		while (*++args && *args != ' ');
		if (*args) {
			*args++ = 0;
			while (*args)
				BOOT_FLAG(*args++, boothowto);
		}
	} else {
		int chs = OF_finddevice("/chosen");
		int len;

		len = OF_getprop(chs, "bootpath", bootpath, sizeof(bootpath) - 1);
		if (len > -1)
			bootpath[len] = 0;
	}

	/* Get the timebase frequency from the firmware. */
	get_timebase_frequency();

	/* Probe for the console device; it's initialized later. */
	ofwoea_cnprobe();

	if (ofw_quiesce)
		OF_quiesce();

	oea_init(pic_ext_intr);

	/*
	 * Now that we've installed our own exception vectors,
	 * ensure that exceptions that happen while running
	 * firmware code fall into ours.
	 */
	ofwmsr &= ~PSL_IP;

	/* Initialize bus_space */
	ofwoea_bus_space_init();

	/* Initialize the console device. */
	ofwoea_consinit();

	uvm_md_init();

	pmap_bootstrap(startkernel, endkernel);

/* as far as I can tell, the pmap_setup_seg0 stuff is horribly broken */
#if defined(PPC_OEA64) || defined (PPC_OEA64_BRIDGE)
#if defined (PMAC_G5)
	/* Mapin 1st 256MB segment 1:1, also map in mem needed to access OFW*/
	if (oeacpufeat & OEACPU_64_BRIDGE) {
		vaddr_t va;
		paddr_t pa;
		vsize_t size;
		int i;

		pmap_setup_segment0_map(0, msgbuf_paddr, msgbuf_paddr,
		    round_page(MSGBUFSIZE), 0x0);

		/* Map OFW code+data */

		for (i = 0; i < __arraycount(ofw_translations); i++) {
			va = ofw_translations[i].virt;
			size = ofw_translations[i].size;
			pa = ofw_translations[i].phys;
			/* XXX mode */

			if (size == 0) {
				/* No more, all done! */
				break;
			}

			if (va < 0xff800000)
				continue;


			for (; va < (ofw_translations[i].virt + size);
			    va += PAGE_SIZE, pa += PAGE_SIZE) {
				pmap_enter(pmap_kernel(), va, pa, VM_PROT_ALL,
				    VM_PROT_ALL | PMAP_WIRED);
			}
		}

#if NWSDISPLAY > 0
		/* Map video frame buffer */

		struct rasops_info *ri = &rascons_console_screen.scr_ri;

		if (ri->ri_bits != NULL) {
			for (va = (vaddr_t) ri->ri_bits;
			    va < round_page((vaddr_t) ri->ri_bits +
				ri->ri_height * ri->ri_stride);
			    va += PAGE_SIZE) {
				pmap_enter(pmap_kernel(), va, va,
				    VM_PROT_READ | VM_PROT_WRITE,
				    PMAP_NOCACHE | PMAP_WIRED);
			}
		}
#endif
	}
#elif defined (MAMBO)
	/* Mapin 1st 256MB segment 1:1, also map in mem needed to access OFW*/
	if (oeacpufeat & OEACPU_64_BRIDGE)
		pmap_setup_segment0_map(0, 0xf4000000, 0xf4000000, 0x1000, 0x0);
#endif /* PMAC_G5 */
#endif /* PPC_OEA64 || PPC_OEA64_BRIDGE */

	/* Now enable translation (and machine checks/recoverable interrupts) */
	__asm __volatile ("sync; mfmsr %0; ori %0,%0,%1; mtmsr %0; isync"
	    : "=r"(scratch)
	    : "K"(PSL_IR|PSL_DR|PSL_ME|PSL_RI));

	restore_ofmap();

	rascons_finalize();

#if NKSYMS || defined(DDB) || defined(MODULAR)
	ksyms_addsyms_elf((int)((uintptr_t)endsym - (uintptr_t)startsym), startsym, endsym);
#endif

	/* Kick off the clock. */
	init_decrementer();

#ifdef DDB
	if (boothowto & RB_KDB)
		Debugger();
#endif
}

static void
get_timebase_frequency(void)
{
	int qhandle, phandle, node;
	char type[32];

	if (timebase_freq != 0) {
		ticks_per_sec = timebase_freq;
		return;
	}

	node = OF_finddevice("/cpus/@0");
	if (node != -1 &&
	    OF_getprop(node, "timebase-frequency", &ticks_per_sec,
		       sizeof ticks_per_sec) > 0) {
		return;
	}

	node = OF_finddevice("/");
	for (qhandle = node; qhandle; qhandle = phandle) {
		if (OF_getprop(qhandle, "device_type", type, sizeof type) > 0
		    && strcmp(type, "cpu") == 0
		    && OF_getprop(qhandle, "timebase-frequency",
			&ticks_per_sec, sizeof ticks_per_sec) > 0) {
			return;
		}
		if ((phandle = OF_child(qhandle)))
			continue;
		while (qhandle) {
			if ((phandle = OF_peer(qhandle)))
				break;
			qhandle = OF_parent(qhandle);
		}
	}
	panic("no cpu node");
}

static void
init_decrementer(void)
{
	int scratch, msr;

	KASSERT(ticks_per_sec != 0);

	__asm volatile ("mfmsr %0; andi. %1,%0,%2; mtmsr %1"
		: "=r"(msr), "=r"(scratch) : "K"((u_short)~PSL_EE));
	ns_per_tick = 1000000000 / ticks_per_sec;
	ticks_per_intr = ticks_per_sec / hz;
	cpu_timebase = ticks_per_sec;

#ifdef PPC_OEA601
	if ((mfpvr() >> 16) == MPC601)
		curcpu()->ci_lasttb = rtc_nanosecs();
	else
#endif
		curcpu()->ci_lasttb = mftbl();

	mtspr(SPR_DEC, ticks_per_intr);
	mtmsr(msr);
}

void
restore_ofmap(void)
{
	vaddr_t va, size;
	paddr_t pa;
	int i;

	pmap_pinit(&ofw_pmap);

#ifndef _LP64
	ofw_pmap.pm_sr[0] = KERNELN_SEGMENT(0)|SR_PRKEY;
	ofw_pmap.pm_sr[KERNEL_SR] = KERNEL_SEGMENT|SR_SUKEY|SR_PRKEY;

#ifdef KERNEL2_SR
	ofw_pmap.pm_sr[KERNEL2_SR] = KERNEL2_SEGMENT|SR_SUKEY|SR_PRKEY;
#endif
#endif

	for (i = 0; i < __arraycount(ofw_translations); i++) {
		va = ofw_translations[i].virt;
		size = ofw_translations[i].size;
		pa = ofw_translations[i].phys;
		/* XXX mode */

		if (size == 0) {
			/* No more, all done! */
			break;
		}

		if (va < 0xf0000000)	/* XXX */
			continue;

<<<<<<< HEAD
=======
		/*
		 * XXX macallan@
		 * My beige G3 throws a DSI trap if we try to map the last page
		 * of the 32bit address space. On old world macs the firmware
		 * ROM occupies 4MB at 0xffc00000, triggering it when we 
		 * restore OF translations. This just works around a bug
		 * elsewhere in pmap and should go away once fixed there.
		 */
		if (pa == 0xffc00000 && size == 0x400000)
			size = 0x3ff000;

>>>>>>> e2aa5677
		while (size > 0) {
			pmap_enter(&ofw_pmap, va, pa, VM_PROT_ALL,
			    VM_PROT_ALL|PMAP_WIRED);
			pa += PAGE_SIZE;
			va += PAGE_SIZE;
			size -= PAGE_SIZE;
		}
	}
	pmap_update(&ofw_pmap);
}

/* we define these partially, as we will fill the rest in later */
struct powerpc_bus_space genppc_isa_io_space_tag = {
	.pbs_flags = _BUS_SPACE_LITTLE_ENDIAN|_BUS_SPACE_IO_TYPE,
	.pbs_base = 0x00000000,
};

struct powerpc_bus_space genppc_isa_mem_space_tag = {
	.pbs_flags = _BUS_SPACE_LITTLE_ENDIAN|_BUS_SPACE_MEM_TYPE,
	.pbs_base = 0x00000000,
};

/* This gives us a maximum of 6 PCI busses, assuming both io/mem on each.
 * Increase if necc.
 */
static char ex_storage[EXSTORAGE_MAX][EXTENT_FIXED_STORAGE_SIZE(EXTMAP_RANGES)]
	__attribute__((aligned(8)));


static void
find_ranges(int base, rangemap_t *regions, int *cur, int type)
{
	int node, i, len, reclen;
	u_int32_t parent_acells, acells, scells, map[160];
	char tmp[32];

	node = base;
	if (OF_getprop(node, "device_type", tmp, sizeof(tmp)) == -1)
		goto rec;
	if ((type == RANGE_TYPE_PCI || type == RANGE_TYPE_FIRSTPCI) &&
	    strcmp("pci", tmp) != 0)
		goto rec;
	if (type == RANGE_TYPE_ISA && strcmp("isa", tmp) != 0)
		goto rec;
	if (type == RANGE_TYPE_MACIO && strcmp("memory-controller", tmp) == 0) {
		len = OF_getprop(node, "reg", map, sizeof(map));
		acells = 1;
		scells = 1;
	} else {
		len = OF_getprop(node, "ranges", map, sizeof(map));
	}
	if (len == -1)
		goto rec;
	if (OF_getprop(OF_parent(node), "#address-cells", &parent_acells,
	    sizeof(parent_acells)) != sizeof(parent_acells))
		parent_acells = 1;
	if (OF_getprop(node, "#address-cells", &acells,
	    sizeof(acells)) != sizeof(acells))
		acells = 3;
	if (OF_getprop(node, "#size-cells", &scells,
	    sizeof(scells)) != sizeof(scells))
		scells = 2;
#ifdef ofppc
	if (modeldata.ranges_offset == 0)
		scells -= 1;
#endif
	if (type == RANGE_TYPE_ISA)
		reclen = 6;
	else
		reclen = parent_acells + acells + scells;
	/*
	 * There exist ISA buses with empty ranges properties.  This is
	 * known to occur on the Pegasos II machine, and likely others.
	 * According to them, that means that the isa bus is a fake bus, and
	 * the real maps are the PCI maps of the preceeding bus.  To deal
	 * with this, we will set cur to -1 and return.
	 */
	if (type == RANGE_TYPE_ISA && strcmp("isa", tmp) == 0 && len == 0) {
		*cur = -1;
		DPRINTF("Found empty range in isa bus\n");
		return;
	}

	DPRINTF("found a map reclen=%d cur=%d len=%d\n", reclen, *cur, len);
	switch (type) {
		case RANGE_TYPE_PCI:
		case RANGE_TYPE_FIRSTPCI:
			for (i=0; i < len/(4*reclen); i++) {
				DPRINTF("FOUND PCI RANGE\n");
				regions[*cur].size =
				    map[i*reclen + parent_acells + acells + scells - 1];
				/* skip ranges of size==0 */
				if (regions[*cur].size == 0)
					continue;
				regions[*cur].type = (map[i*reclen] >> 24) & 0x3;
				regions[*cur].addr = map[i*reclen + parent_acells + acells - 1];
				(*cur)++;
			}
			break;
		case RANGE_TYPE_ISA:
			for (i=0; i < len/(4*reclen); i++) {
				if (map[i*reclen] == 1)
					regions[*cur].type = RANGE_IO;
				else
					regions[*cur].type = RANGE_MEM;
				DPRINTF("FOUND ISA RANGE TYPE=%d\n",
					regions[*cur].type);
				regions[*cur].size =
				    map[i*reclen + acells + scells];
				(*cur)++;
			}
			break;
		case RANGE_TYPE_MACIO:
			regions[*cur].type = RANGE_MEM;
			if (len == 8) {
				regions[*cur].size = map[1];
				regions[*cur].addr = map[0];
			} else {
				regions[*cur].size = map[2];
				regions[*cur].addr = map[1];
			}				
			(*cur)++;		
			break;
	}
	DPRINTF("returning with CUR=%d\n", *cur);
	return;
rec:
	for (node = OF_child(base); node; node = OF_peer(node)) {
		DPRINTF("RECURSE 1 STEP\n");
		find_ranges(node, regions, cur, type);
		if (*cur == -1)
			return;
	}
}

static int
find_lowest_range(rangemap_t *ranges, int nrof, int type)
{
	int i, low = 0;
	u_int32_t addr = 0xffffffff;

	for (i=0; i < nrof; i++) {
		if (ranges[i].type == type && ranges[i].addr != 0 &&
		    ranges[i].addr < addr) {
			low = i;
			addr = ranges[i].addr;
		}
	}
	if (addr == 0xffffffff)
		return -1;
	return low;
}

/*
 * Find a region of memory, and create a bus_space_tag for it.
 * Notes:
 * For ISA node is ignored.
 * node is the starting node.  if -1, we start at / and map everything.
 */

int
ofwoea_map_space(int rangetype, int iomem, int node,
    struct powerpc_bus_space *tag, const char *name)
{
	int i, cur, range, nrofholes, error;
	static int exmap=0;
	rangemap_t region, holes[32], list[32];

	memset(list, 0, sizeof(list));
	memset(&region, 0, sizeof(region));
	cur = 0;
	if (rangetype == RANGE_TYPE_ISA || node == -1)
		node = OF_finddevice("/");
	if (rangetype == RANGE_TYPE_ISA) {
		u_int32_t size = 0;
		rangemap_t regions[32];

		DPRINTF("LOOKING FOR FIRSTPCI\n");
		find_ranges(node, list, &cur, RANGE_TYPE_FIRSTPCI);
		range = 0;
		DPRINTF("LOOKING FOR ISA\n");
		find_ranges(node, regions, &range, RANGE_TYPE_ISA);
		if (range == 0 || cur == 0)
			return -1; /* no isa stuff found */
		/*
		 * This may be confusing to some.  The ISA ranges property
		 * is supposed to be a set of IO ranges for the ISA bus, but
		 * generally, it's just a set of pci devfunc lists that tell
		 * you to go look at the parent PCI device for the actual
		 * ranges.
		 */
		if (range == -1) {
			/* we found a rangeless isa bus */
			if (iomem == RANGE_IO)
				size = 0x10000;
			else
				size = 0x1000000;
		}
		DPRINTF("found isa stuff\n");
		for (i=0; i < range; i++)
			if (regions[i].type == iomem)
				size = regions[i].size;
		if (iomem == RANGE_IO) {
			/* the first io range is the one */
			for (i=0; i < cur; i++)
				if (list[i].type == RANGE_IO && size) {
					DPRINTF("found IO\n");
					tag->pbs_offset = list[i].addr;
					tag->pbs_limit = size;
					error = bus_space_init(tag, name,
					    ex_storage[exmap],
					    sizeof(ex_storage[exmap]));
					exmap++;
					return error;
				}
		} else {
			for (i=0; i < cur; i++)
				if (list[i].type == RANGE_MEM &&
				    list[i].size == size) {
					DPRINTF("found mem\n");
					tag->pbs_offset = list[i].addr;
					tag->pbs_limit = size;
					error = bus_space_init(tag, name,
					    ex_storage[exmap],
					    sizeof(ex_storage[exmap]));
					exmap++;
					return error;
				}
		}
		return -1; /* NO ISA FOUND */
	}
	find_ranges(node, list, &cur, rangetype);

	DPRINTF("cur == %d\n", cur);
	/* now list should contain a list of memory regions */
	for (i=0; i < cur; i++)
		DPRINTF("addr=0x%x size=0x%x type=%d\n", list[i].addr,
		    list[i].size, list[i].type);

	range = find_lowest_range(list, cur, iomem);
	i = 0;
	nrofholes = 0;
	while (range != -1) {
		DPRINTF("range==%d\n", range);
		DPRINTF("i==%d\n", i);
		if (i == 0) {
			memcpy(&region, &list[range], sizeof(rangemap_t));
			list[range].addr = 0;
			i++;
			range = find_lowest_range(list, cur, iomem);
			continue;
		}
		if (region.addr + region.size < list[range].addr) {
			/* allocate a hole */
			holes[nrofholes].type = iomem;
			holes[nrofholes].addr = region.size + region.addr;
			holes[nrofholes].size = list[range].addr -
			    holes[nrofholes].addr - 1;
			nrofholes++;
		}
		region.size = list[range].size + list[range].addr -
		    region.addr;
		list[range].addr = 0;
		range = find_lowest_range(list, cur, iomem);
	}
	DPRINTF("RANGE iomem=%d FOUND\n", iomem);
	DPRINTF("addr=0x%x size=0x%x type=%d\n", region.addr,
		    region.size, region.type);
	DPRINTF("HOLES FOUND\n");
	for (i=0; i < nrofholes; i++)
		DPRINTF("addr=0x%x size=0x%x type=%d\n", holes[i].addr,
		    holes[i].size, holes[i].type);
	/* AT THIS POINT WE MAP IT */

	if ((rangetype == RANGE_TYPE_PCI) || (rangetype == RANGE_TYPE_MACIO)) {
		if (exmap == EXSTORAGE_MAX)
			panic("Not enough ex_storage space. "
			    "Increase EXSTORAGE_MAX");

		/* XXX doing this in here might be wrong */
		if (iomem == 1) {
			/* we map an IO region */
			tag->pbs_offset = region.addr;
			tag->pbs_base = 0;
			tag->pbs_limit = region.size;
		} else {
			/* ... or a memory region */
			tag->pbs_offset = 0;
			tag->pbs_base = region.addr;
			tag->pbs_limit = region.size + region.addr;
		}

		error = bus_space_init(tag, name, ex_storage[exmap],
		    sizeof(ex_storage[exmap]));
		exmap++;
		if (error)
			panic("ofwoea_bus_space_init: can't init tag %s", name);
		for (i=0; i < nrofholes; i++) {
			if (holes[i].type == RANGE_IO) {
				error = extent_alloc_region(tag->pbs_extent,
				    holes[i].addr - tag->pbs_offset,
				    holes[i].size, EX_NOWAIT);
			} else {
				error = extent_alloc_region(tag->pbs_extent,
				    holes[i].addr, holes[i].size, EX_NOWAIT);
			}
			if (error)
				panic("ofwoea_bus_space_init: can't block out"
				    " reserved space 0x%x-0x%x: error=%d",
				    holes[i].addr, holes[i].addr+holes[i].size,
				    error);
		}
		return error;
	}
	return -1;
}

void
ofwoea_bus_space_init(void)
{
	int error;

	error = ofwoea_map_space(RANGE_TYPE_ISA, RANGE_IO, -1,
	    &genppc_isa_io_space_tag, "isa-ioport");
	if (error > 0)
		panic("Could not map ISA IO");

	error = ofwoea_map_space(RANGE_TYPE_ISA, RANGE_MEM, -1,
	    &genppc_isa_mem_space_tag, "isa-iomem");
	if (error > 0)
		panic("Could not map ISA MEM");
}<|MERGE_RESOLUTION|>--- conflicted
+++ resolved
@@ -1,8 +1,4 @@
-<<<<<<< HEAD
-/* $NetBSD: ofwoea_machdep.c,v 1.59 2021/03/05 18:10:06 thorpej Exp $ */
-=======
 /* $NetBSD: ofwoea_machdep.c,v 1.61 2021/04/02 16:59:59 macallan Exp $ */
->>>>>>> e2aa5677
 
 /*-
  * Copyright (c) 2007 The NetBSD Foundation, Inc.
@@ -34,11 +30,7 @@
  */
 
 #include <sys/cdefs.h>
-<<<<<<< HEAD
-__KERNEL_RCSID(0, "$NetBSD: ofwoea_machdep.c,v 1.59 2021/03/05 18:10:06 thorpej Exp $");
-=======
 __KERNEL_RCSID(0, "$NetBSD: ofwoea_machdep.c,v 1.61 2021/04/02 16:59:59 macallan Exp $");
->>>>>>> e2aa5677
 
 #include "ksyms.h"
 #include "wsdisplay.h"
@@ -386,8 +378,6 @@
 		if (va < 0xf0000000)	/* XXX */
 			continue;
 
-<<<<<<< HEAD
-=======
 		/*
 		 * XXX macallan@
 		 * My beige G3 throws a DSI trap if we try to map the last page
@@ -399,7 +389,6 @@
 		if (pa == 0xffc00000 && size == 0x400000)
 			size = 0x3ff000;
 
->>>>>>> e2aa5677
 		while (size > 0) {
 			pmap_enter(&ofw_pmap, va, pa, VM_PROT_ALL,
 			    VM_PROT_ALL|PMAP_WIRED);
