--- conflicted
+++ resolved
@@ -1,8 +1,4 @@
-<<<<<<< HEAD
-/*	$NetBSD: cpu_subr.c,v 1.93 2018/05/04 17:01:29 macallan Exp $	*/
-=======
 /*	$NetBSD: cpu_subr.c,v 1.97 2018/06/15 23:11:39 uwe Exp $	*/
->>>>>>> b2b84690
 
 /*-
  * Copyright (c) 2001 Matt Thomas.
@@ -38,11 +34,7 @@
  */
 
 #include <sys/cdefs.h>
-<<<<<<< HEAD
-__KERNEL_RCSID(0, "$NetBSD: cpu_subr.c,v 1.93 2018/05/04 17:01:29 macallan Exp $");
-=======
 __KERNEL_RCSID(0, "$NetBSD: cpu_subr.c,v 1.97 2018/06/15 23:11:39 uwe Exp $");
->>>>>>> b2b84690
 
 #include "opt_ppcparam.h"
 #include "opt_ppccache.h"
@@ -81,11 +73,8 @@
 static void cpu_tau_refresh(struct sysmon_envsys *, envsys_data_t *);
 #endif
 
-<<<<<<< HEAD
-=======
 extern void init_scom_speedctl(void);
 
->>>>>>> b2b84690
 int cpu = -1;
 int ncpus;
 
@@ -1337,15 +1326,9 @@
 
 	h->hatch_hid0 = mfspr(SPR_HID0);
 #if defined(PPC_OEA64_BRIDGE) || defined (_ARCH_PPC64)
-<<<<<<< HEAD
-	h->hatch_hid4 = mfspr(SPR_HID4);
-	h->hatch_hid5 = mfspr(SPR_HID5);
-	printf("HIDs: %016llx %016llx\n", h->hatch_hid4, h->hatch_hid5);
-=======
 	h->hatch_hid1 = mfspr(SPR_HID1);
 	h->hatch_hid4 = mfspr(SPR_HID4);
 	h->hatch_hid5 = mfspr(SPR_HID5);
->>>>>>> b2b84690
 #endif
 
 	__asm volatile ("mfsdr1 %0" : "=r"(h->hatch_sdr1));
@@ -1466,10 +1449,7 @@
 	if ((oeacpufeat & OEACPU_64_BRIDGE) != 0) {
 
 		mtspr64(SPR_HID0, h->hatch_hid0);
-<<<<<<< HEAD
-=======
 		mtspr64(SPR_HID1, h->hatch_hid1);
->>>>>>> b2b84690
 		mtspr64(SPR_HID4, h->hatch_hid4);
 		mtspr64(SPR_HID5, h->hatch_hid5);
 		mtspr64(SPR_HIOR, 0);
