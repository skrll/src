<<<<<<< HEAD
/*	$NetBSD: trap.c,v 1.35 2020/09/10 02:45:28 rin Exp $	*/
=======
/*	$NetBSD: trap.c,v 1.37 2021/03/06 08:08:19 rin Exp $	*/
>>>>>>> 9e014010
/*-
 * Copyright (c) 2010, 2011 The NetBSD Foundation, Inc.
 * All rights reserved.
 *
 * This code is derived from software contributed to The NetBSD Foundation
 * by Raytheon BBN Technologies Corp and Defense Advanced Research Projects
 * Agency and which was developed by Matt Thomas of 3am Software Foundry.
 *
 * This material is based upon work supported by the Defense Advanced Research
 * Projects Agency and Space and Naval Warfare Systems Center, Pacific, under
 * Contract No. N66001-09-C-2073.
 * Approved for Public Release, Distribution Unlimited
 *
 * Redistribution and use in source and binary forms, with or without
 * modification, are permitted provided that the following conditions
 * are met:
 * 1. Redistributions of source code must retain the above copyright
 *    notice, this list of conditions and the following disclaimer.
 * 2. Redistributions in binary form must reproduce the above copyright
 *    notice, this list of conditions and the following disclaimer in the
 *    documentation and/or other materials provided with the distribution.
 *
 * THIS SOFTWARE IS PROVIDED BY THE NETBSD FOUNDATION, INC. AND CONTRIBUTORS
 * ``AS IS'' AND ANY EXPRESS OR IMPLIED WARRANTIES, INCLUDING, BUT NOT LIMITED
 * TO, THE IMPLIED WARRANTIES OF MERCHANTABILITY AND FITNESS FOR A PARTICULAR
 * PURPOSE ARE DISCLAIMED.  IN NO EVENT SHALL THE FOUNDATION OR CONTRIBUTORS
 * BE LIABLE FOR ANY DIRECT, INDIRECT, INCIDENTAL, SPECIAL, EXEMPLARY, OR
 * CONSEQUENTIAL DAMAGES (INCLUDING, BUT NOT LIMITED TO, PROCUREMENT OF
 * SUBSTITUTE GOODS OR SERVICES; LOSS OF USE, DATA, OR PROFITS; OR BUSINESS
 * INTERRUPTION) HOWEVER CAUSED AND ON ANY THEORY OF LIABILITY, WHETHER IN
 * CONTRACT, STRICT LIABILITY, OR TORT (INCLUDING NEGLIGENCE OR OTHERWISE)
 * ARISING IN ANY WAY OUT OF THE USE OF THIS SOFTWARE, EVEN IF ADVISED OF THE
 * POSSIBILITY OF SUCH DAMAGE.
 */

#include <sys/cdefs.h>
<<<<<<< HEAD
__KERNEL_RCSID(1, "$NetBSD: trap.c,v 1.35 2020/09/10 02:45:28 rin Exp $");
=======
__KERNEL_RCSID(1, "$NetBSD: trap.c,v 1.37 2021/03/06 08:08:19 rin Exp $");
>>>>>>> 9e014010

#ifdef _KERNEL_OPT
#include "opt_altivec.h"
#include "opt_ddb.h"
#endif

#include <sys/param.h>
#include <sys/cpu.h>
#include <sys/kauth.h>
#include <sys/lwp.h>
#include <sys/proc.h>
#include <sys/ptrace.h>
#include <sys/ras.h>
#include <sys/siginfo.h>
#include <sys/systm.h>

#include <ddb/ddb.h>

#include <uvm/uvm_extern.h>

#include <powerpc/altivec.h>		/* use same interface for SPE */
#include <powerpc/instr.h>
#include <powerpc/pcb.h>
#include <powerpc/psl.h>
#include <powerpc/spr.h>
#include <powerpc/trap.h>
#include <powerpc/userret.h>

#include <powerpc/fpu/fpu_extern.h>

#include <powerpc/booke/cpuvar.h>
#include <powerpc/booke/pte.h>
#include <powerpc/booke/spr.h>
#include <powerpc/booke/trap.h>

void trap(enum ppc_booke_exceptions, struct trapframe *);

static const char trap_names[][8] = {
	[T_CRITIAL_INPUT] = "CRIT",
	[T_EXTERNAL_INPUT] = "EXT",
	[T_DECREMENTER] = "DECR",
	[T_FIXED_INTERVAL] = "FIT",
	[T_WATCHDOG] = "WDOG",
	[T_SYSTEM_CALL] = "SC",
	[T_MACHINE_CHECK] = "MCHK",
	[T_DSI] = "DSI",
	[T_ISI] = "ISI",
	[T_ALIGNMENT] = "ALN",
	[T_PROGRAM] = "PGM",
	[T_FP_UNAVAILABLE] = "FP",
	[T_AP_UNAVAILABLE] = "AP",
	[T_DATA_TLB_ERROR] = "DTLB",
	[T_INSTRUCTION_TLB_ERROR] = "ITLB",
	[T_DEBUG] = "DEBUG",
	[T_SPE_UNAVAILABLE] = "SPE",
	[T_EMBEDDED_FP_DATA] = "FPDATA",
	[T_EMBEDDED_FP_ROUND] = "FPROUND",
	[T_EMBEDDED_PERF_MONITOR] = "PERFMON",
	[T_AST] = "AST",
};

static inline bool
usertrap_p(struct trapframe *tf)
{
	return (tf->tf_srr1 & PSL_PR) != 0;
}

static int
mchk_exception(struct trapframe *tf, ksiginfo_t *ksi)
{
	const bool usertrap = usertrap_p(tf);
	const vaddr_t faultva = tf->tf_mcar;
	struct cpu_info * const ci = curcpu();
	int rv = EFAULT;

	if (usertrap) {
		ci->ci_ev_umchk.ev_count++;
		KSI_INIT_TRAP(ksi);
		ksi->ksi_signo = SIGBUS;
		ksi->ksi_trap = EXC_MCHK;
		ksi->ksi_addr = (void *)faultva;
		ksi->ksi_code = BUS_OBJERR;
	}

	return rv;
}

static inline vm_prot_t
get_faulttype(const struct trapframe * const tf)
{
	return VM_PROT_READ | (tf->tf_esr & ESR_ST ? VM_PROT_WRITE : 0);
}

static inline struct vm_map *
get_faultmap(const struct trapframe * const tf, register_t psl_mask)
{
	return (tf->tf_srr1 & psl_mask)
	    ? &curlwp->l_proc->p_vmspace->vm_map
	    : kernel_map;
}

/*
 * We could use pmap_pte_lookup but this slightly faster since we already
 * the segtab pointers in cpu_info.
 */
static inline pt_entry_t *
trap_pte_lookup(struct trapframe *tf, vaddr_t va, register_t psl_mask)
{
	pmap_segtab_t ** const stps = &curcpu()->ci_pmap_kern_segtab;
	pmap_segtab_t * const stp = stps[(tf->tf_srr1 / psl_mask) & 1];
	if (__predict_false(stp == NULL))
		return NULL;
	pt_entry_t * const ptep = stp->seg_tab[va >> SEGSHIFT];
	if (__predict_false(ptep == NULL))
		return NULL;
	return ptep + ((va & SEGOFSET) >> PAGE_SHIFT);
}

static int
pagefault(struct vm_map *map, vaddr_t va, vm_prot_t ftype, bool usertrap)
{
	struct lwp * const l = curlwp;
	int rv;

//	printf("%s(%p,%#lx,%u,%u)\n", __func__, map, va, ftype, usertrap);

	if (usertrap) {
		rv = uvm_fault(map, trunc_page(va), ftype);
		if (rv == 0)
			uvm_grow(l->l_proc, trunc_page(va));
	} else {
		if (cpu_intr_p())
			return EFAULT;

		struct pcb * const pcb = lwp_getpcb(l);
		struct faultbuf * const fb = pcb->pcb_onfault;
		pcb->pcb_onfault = NULL;
		rv = uvm_fault(map, trunc_page(va), ftype);
		pcb->pcb_onfault = fb;
		if (map != kernel_map) {
			if (rv == 0)
				uvm_grow(l->l_proc, trunc_page(va));
		}
	}
	return rv;
}

static void
vm_signal(int error, int trap, vaddr_t addr, ksiginfo_t *ksi)
{

	KSI_INIT_TRAP(ksi);
	switch (error) {
	case EINVAL:
		ksi->ksi_signo = SIGBUS;
		ksi->ksi_code = BUS_ADRERR;
		break;
	case EACCES:
		ksi->ksi_signo = SIGSEGV;
		ksi->ksi_code = SEGV_ACCERR;
		break;
	default:
		ksi->ksi_signo = SIGSEGV;
		ksi->ksi_code = SEGV_MAPERR;
		break;
	}
	ksi->ksi_trap = trap;
	ksi->ksi_addr = (void *)addr;
}

static int
dsi_exception(struct trapframe *tf, ksiginfo_t *ksi)
{
	const vaddr_t faultva = tf->tf_dear;
	const vm_prot_t ftype = get_faulttype(tf);
	struct vm_map * const faultmap = get_faultmap(tf, PSL_DS);
	const bool usertrap = usertrap_p(tf);

	kpreempt_disable();
	struct cpu_info * const ci = curcpu();

	if (usertrap)
		ci->ci_ev_udsi.ev_count++;
	else
		ci->ci_ev_kdsi.ev_count++;

	/*
	 * If we had a TLB entry (which we must have had to get this exception),
	 * we certainly have a PTE.
	 */
	pt_entry_t * const ptep = trap_pte_lookup(tf, trunc_page(faultva),
	    PSL_DS);
	KASSERT(ptep != NULL);
	pt_entry_t pte = *ptep;

	if ((ftype & VM_PROT_WRITE)
	    && ((pte & (PTE_xW|PTE_UNMODIFIED)) == (PTE_xW|PTE_UNMODIFIED))) {
		const paddr_t pa = pte_to_paddr(pte);
		struct vm_page * const pg = PHYS_TO_VM_PAGE(pa);
		KASSERT(pg);
		struct vm_page_md * const mdpg = VM_PAGE_TO_MD(pg);

		if (!VM_PAGEMD_MODIFIED_P(mdpg)) {
			pmap_page_set_attributes(mdpg, VM_PAGEMD_MODIFIED);
		}
		pte &= ~PTE_UNMODIFIED;
		*ptep = pte;
		pmap_tlb_update_addr(faultmap->pmap, trunc_page(faultva),
		    pte, 0);
		kpreempt_enable();
		return 0;
	}
	kpreempt_enable();

	int rv = pagefault(faultmap, faultva, ftype, usertrap);

	if (__predict_false(rv != 0 && usertrap)) {
		ci->ci_ev_udsi_fatal.ev_count++;
		vm_signal(rv, EXC_DSI, faultva, ksi);
	}
	return rv;
}

static int
isi_exception(struct trapframe *tf, ksiginfo_t *ksi)
{
	const vaddr_t faultva = trunc_page(tf->tf_srr0);
	struct vm_map * const faultmap = get_faultmap(tf, PSL_IS);
	const bool usertrap = usertrap_p(tf);

	kpreempt_disable();
	struct cpu_info * const ci = curcpu();

	if (usertrap)
		ci->ci_ev_isi.ev_count++;
	else
		ci->ci_ev_kisi.ev_count++;

	/*
	 * If we had a TLB entry (which we must have had to get this exception),
	 * we certainly have a PTE.
	 */
	pt_entry_t * const ptep = trap_pte_lookup(tf, trunc_page(faultva),
	    PSL_IS);
	if (ptep == NULL)
		dump_trapframe(tf, NULL);
	KASSERT(ptep != NULL);
	pt_entry_t pte = *ptep;

	UVMHIST_FUNC(__func__); UVMHIST_CALLED(pmapexechist);

	if ((pte & PTE_UNSYNCED) == PTE_UNSYNCED) {
		const paddr_t pa = pte_to_paddr(pte);
		struct vm_page * const pg = PHYS_TO_VM_PAGE(pa);
		KASSERT(pg);
		struct vm_page_md * const mdpg = VM_PAGE_TO_MD(pg);

#ifdef UVMHIST
		if (VM_PAGEMD_EXECPAGE_P(mdpg))
			UVMHIST_LOG(pmapexechist,
			    "srr0=%#x pg=%p (pa %#"PRIxPADDR"): "
			    "no syncicache (already execpage)", 
			    tf->tf_srr0, (uintptr_t)pg, pa, 0);
		else
			UVMHIST_LOG(pmapexechist,
			    "srr0=%#x pg=%p (pa %#"PRIxPADDR"): "
			    "performed syncicache (now execpage)",
			    tf->tf_srr0, (uintptr_t)pg, pa, 0);
#endif

		if (!VM_PAGEMD_EXECPAGE_P(mdpg)) {
			ci->ci_softc->cpu_ev_exec_trap_sync.ev_count++;
			dcache_wb_page(pa);
			icache_inv_page(pa);
			pmap_page_set_attributes(mdpg, VM_PAGEMD_EXECPAGE);
		}
		pte &= ~PTE_UNSYNCED;
		pte |= PTE_xX;
		*ptep = pte;

		pmap_tlb_update_addr(faultmap->pmap, trunc_page(faultva),
		    pte, 0);
		kpreempt_enable();
		UVMHIST_LOG(pmapexechist, "<- 0", 0,0,0,0);
		return 0;
	}
	kpreempt_enable();

	int rv = pagefault(faultmap, faultva, VM_PROT_READ|VM_PROT_EXECUTE,
	    usertrap);

	if (__predict_false(rv != 0 && usertrap)) {
		ci->ci_ev_isi_fatal.ev_count++;
		vm_signal(rv, EXC_ISI, tf->tf_srr0, ksi);
	}
	UVMHIST_LOG(pmapexechist, "<- %d", rv, 0,0,0);
	return rv;
}

static int
dtlb_exception(struct trapframe *tf, ksiginfo_t *ksi)
{
	const vaddr_t faultva = tf->tf_dear;
	const vm_prot_t ftype = get_faulttype(tf);
	struct vm_map * const faultmap = get_faultmap(tf, PSL_DS);
	struct cpu_info * const ci = curcpu();
	const bool usertrap = usertrap_p(tf);

#if 0
	/*
	 * This is what pte_load in trap_subr.S does for us.
	 */
	const pt_entry_t * const ptep =
	    trap_pte_lookup(tf, trunc_page(faultva), PSL_DS);
	if (ptep != NULL && !usertrap && pte_valid_p(*ptep)) {
		tlb_update_addr(trunc_page(faultva), KERNEL_PID, *ptep, true);
		ci->ci_ev_tlbmiss_soft.ev_count++;
		return 0;
	}
#endif

	ci->ci_ev_dtlbmiss_hard.ev_count++;

//	printf("pagefault(%p,%#lx,%u,%u)", faultmap, faultva, ftype, usertrap);
	int rv = pagefault(faultmap, faultva, ftype, usertrap);
//	printf(": %d\n", rv);

	if (__predict_false(rv != 0 && usertrap)) {
		ci->ci_ev_udsi_fatal.ev_count++;
		vm_signal(rv, EXC_DSI, faultva, ksi);
	}
	return rv;
}

static int
itlb_exception(struct trapframe *tf, ksiginfo_t *ksi)
{
	struct vm_map * const faultmap = get_faultmap(tf, PSL_IS);
	const vaddr_t faultva = tf->tf_srr0;
	struct cpu_info * const ci = curcpu();
	const bool usertrap = usertrap_p(tf);

	ci->ci_ev_itlbmiss_hard.ev_count++;

	int rv = pagefault(faultmap, faultva, VM_PROT_READ|VM_PROT_EXECUTE,
	    usertrap);

	if (__predict_false(rv != 0 && usertrap)) {
		ci->ci_ev_isi_fatal.ev_count++;
		vm_signal(rv, EXC_ISI, tf->tf_srr0, ksi);
	}
	return rv;
}

static int
spe_exception(struct trapframe *tf, ksiginfo_t *ksi)
{
	struct cpu_info * const ci = curcpu();

	if (!usertrap_p(tf))
		return EPERM;

	ci->ci_ev_vec.ev_count++;

#ifdef PPC_HAVE_SPE
	vec_load();
	return 0;
#else
	KSI_INIT_TRAP(ksi);
	ksi->ksi_signo = SIGILL;
	ksi->ksi_trap = EXC_PGM;
	ksi->ksi_code = ILL_ILLOPC;
	ksi->ksi_addr = (void *)tf->tf_srr0;
	return EPERM;
#endif
}

static bool
emulate_opcode(struct trapframe *tf, ksiginfo_t *ksi)
{
	uint32_t opcode;
        if (copyin((void *)tf->tf_srr0, &opcode, sizeof(opcode)) != 0)
		return false;

	if (opcode == OPC_LWSYNC)
		return true;

	if (OPC_MFSPR_P(opcode, SPR_PVR)) {
		__asm ("mfpvr %0" : "=r"(tf->tf_fixreg[OPC_MFSPR_REG(opcode)]));
		return true;
	}

	if (OPC_MFSPR_P(opcode, SPR_PIR)) {
		__asm ("mfspr %0, %1"
		    :	"=r"(tf->tf_fixreg[OPC_MFSPR_REG(opcode)])
		    :	"n"(SPR_PIR));
		return true;
	}

	if (OPC_MFSPR_P(opcode, SPR_SVR)) {
		__asm ("mfspr %0,%1"
		    :	"=r"(tf->tf_fixreg[OPC_MFSPR_REG(opcode)])
		    :	"n"(SPR_SVR));
		return true;
	}

	return emulate_mxmsr(curlwp, tf, opcode);
}

static int
pgm_exception(struct trapframe *tf, ksiginfo_t *ksi)
{
	struct cpu_info * const ci = curcpu();
	int rv = EPERM;

	if (!usertrap_p(tf))
		return rv;

	UVMHIST_FUNC(__func__); UVMHIST_CALLED(pmapexechist);

	UVMHIST_LOG(pmapexechist, " srr0/1=%#x/%#x esr=%#x pte=%#x", 
	    tf->tf_srr0, tf->tf_srr1, tf->tf_esr,
	    *trap_pte_lookup(tf, trunc_page(tf->tf_srr0), PSL_IS));

	ci->ci_ev_pgm.ev_count++;

	KSI_INIT_TRAP(ksi);

	if (tf->tf_esr & ESR_PTR) {
		struct lwp * const l = curlwp;
		struct proc * const p = curlwp->l_proc;
		vaddr_t va = (vaddr_t)tf->tf_srr0;
		int error;

		/*
		 * Restore original instruction and clear BP.
		 */
		if (p->p_md.md_ss_addr[0] == va ||
		    p->p_md.md_ss_addr[1] == va) {
			error = ppc_sstep(l, 0);
			if (error != 0) {
				vm_signal(error, EXC_PGM /* XXX */, va, ksi);
				return error;
			}
			ksi->ksi_code = TRAP_TRACE;
		} else
			ksi->ksi_code = TRAP_BRKPT;

		if (p->p_raslist != NULL &&
		    ras_lookup(p, (void *)va) != (void *)-1) {
			tf->tf_srr0 += (ksi->ksi_code == TRAP_TRACE) ? 0 : 4;
			return 0;
		}
	}

	if (tf->tf_esr & (ESR_PIL|ESR_PPR)) {
		if (emulate_opcode(tf, ksi)) {
			tf->tf_srr0 += 4;
			return 0;
		}
	}

	if (tf->tf_esr & ESR_PIL) {
		struct lwp * const l = curlwp;
		struct pcb * const pcb = lwp_getpcb(l);

		if (__predict_false(!fpu_used_p(l))) {
			memset(&pcb->pcb_fpu, 0, sizeof(pcb->pcb_fpu));
			fpu_mark_used(l);
		}
		if (fpu_emulate(tf, &pcb->pcb_fpu, ksi)) {
			if (ksi->ksi_signo == 0) {
				ci->ci_ev_fpu.ev_count++;
				return 0;
			}
			return EFAULT;
		}
	}

	ksi->ksi_signo = SIGILL;
	ksi->ksi_trap = EXC_PGM;
	if (tf->tf_esr & ESR_PIL) {
		ksi->ksi_code = ILL_ILLOPC;
	} else if (tf->tf_esr & ESR_PPR) {
		ksi->ksi_code = ILL_PRVOPC;
	} else if (tf->tf_esr & ESR_PTR) {
		ksi->ksi_signo = SIGTRAP;
	} else {
		ksi->ksi_code = 0;
	}
	ksi->ksi_addr = (void *)tf->tf_srr0;
	return rv;
}

#if 0
static int
debug_exception(struct trapframe *tf, ksiginfo_t *ksi)
{
	struct cpu_info * const ci = curcpu();
	int rv = EPERM;

	if (!usertrap_p(tf))
		return rv;

	ci->ci_ev_debug.ev_count++;

	/*
	 * Ack the interrupt.
	 */
	mtspr(SPR_DBSR, tf->tf_esr);
	KASSERT(tf->tf_esr & (DBSR_IAC1|DBSR_IAC2|DBSR_BRT));
	KASSERT((tf->tf_srr1 & PSL_SE) == 0);

	/*
	 * Disable debug events
	 */
	mtspr(SPR_DBCR1, 0);
	mtspr(SPR_DBCR0, 0);

	/*
	 * Tell the debugger ...
	 */
	KSI_INIT_TRAP(ksi);
	ksi->ksi_signo = SIGTRAP;
	ksi->ksi_trap = EXC_TRC;
	ksi->ksi_addr = (void *)tf->tf_srr0;
	ksi->ksi_code = TRAP_TRACE;
	return rv;
}
#endif

static int
ali_exception(struct trapframe *tf, ksiginfo_t *ksi)
{
	struct cpu_info * const ci = curcpu();
	int rv = EFAULT;

	ci->ci_ev_ali.ev_count++;

	if (rv != 0 && usertrap_p(tf)) {
		ci->ci_ev_ali_fatal.ev_count++;
		KSI_INIT_TRAP(ksi);
		ksi->ksi_signo = SIGILL;
		ksi->ksi_trap = EXC_PGM;
		if (tf->tf_esr & ESR_PIL)
			ksi->ksi_code = ILL_ILLOPC;
		else if (tf->tf_esr & ESR_PPR)
			ksi->ksi_code = ILL_PRVOPC;
		else if (tf->tf_esr & ESR_PTR)
			ksi->ksi_code = ILL_ILLTRP;
		else
			ksi->ksi_code = 0;
		ksi->ksi_addr = (void *)tf->tf_srr0;
	}
	return rv;
}

static int
embedded_fp_data_exception(struct trapframe *tf, ksiginfo_t *ksi)
{
	struct cpu_info * const ci = curcpu();
	int rv = EFAULT;

	ci->ci_ev_fpu.ev_count++;

	if (rv != 0 && usertrap_p(tf)) {
		KSI_INIT_TRAP(ksi);
#ifdef PPC_HAVE_SPE
		ksi->ksi_signo = SIGFPE;
		ksi->ksi_trap = tf->tf_exc;
		ksi->ksi_code = vec_siginfo_code(tf);
#else
		ksi->ksi_signo = SIGILL;
		ksi->ksi_trap = EXC_PGM;
		ksi->ksi_code = ILL_ILLOPC;
#endif
		ksi->ksi_addr = (void *)tf->tf_srr0;
	}
	return rv;
}

static int
embedded_fp_round_exception(struct trapframe *tf, ksiginfo_t *ksi)
{
	struct cpu_info * const ci = curcpu();
	int rv = EDOM;

	ci->ci_ev_fpu.ev_count++;

	if (rv != 0 && usertrap_p(tf)) {
		KSI_INIT_TRAP(ksi);
#ifdef PPC_HAVE_SPE
		ksi->ksi_signo = SIGFPE;
		ksi->ksi_trap = tf->tf_exc;
		ksi->ksi_code = vec_siginfo_code(tf);
#else
		ksi->ksi_signo = SIGILL;
		ksi->ksi_trap = EXC_PGM;
		ksi->ksi_code = ILL_ILLOPC;
#endif
		ksi->ksi_addr = (void *)tf->tf_srr0;
	}
	return rv;
}

void
dump_trapframe(const struct trapframe *tf, void (*pr)(const char *, ...))
{
	if (pr == NULL)
		pr = printf;
	(*pr)("trapframe %p (exc=%x srr0/1=%#lx/%#lx esr/dear=%#x/%#lx)\n",
	    tf, tf->tf_exc, tf->tf_srr0, tf->tf_srr1, tf->tf_esr, tf->tf_dear);
	(*pr)("lr =%08lx ctr=%08lx cr =%08x xer=%08x\n",
	    tf->tf_lr, tf->tf_ctr, tf->tf_cr, tf->tf_xer);
	for (u_int r = 0; r < 32; r += 4) {
		(*pr)("r%02u=%08lx r%02u=%08lx r%02u=%08lx r%02u=%08lx\n",
		    r+0, tf->tf_fixreg[r+0], r+1, tf->tf_fixreg[r+1],
		    r+2, tf->tf_fixreg[r+2], r+3, tf->tf_fixreg[r+3]);
	}
}

static bool
ddb_exception(struct trapframe *tf)
{
#if 0
	const register_t ddb_trapfunc = (uintptr_t) cpu_Debugger;
	if ((tf->tf_esr & ESR_PTR) == 0)
		return false;
	if (ddb_trapfunc <= tf->tf_srr0 && tf->tf_srr0 <= ddb_trapfunc+16) {
		register_t srr0 = tf->tf_srr0;
		if (kdb_trap(tf->tf_exc, tf)) {
			if (srr0 == tf->tf_srr0)
				tf->tf_srr0 += 4;
			return true;
		}
	}
	return false;
#else
#if 0
	struct cpu_info * const ci = curcpu();
	struct cpu_softc * const cpu = ci->ci_softc;
	printf("CPL stack:");
	if (ci->ci_idepth >= 0) {
		for (u_int i = 0; i <= ci->ci_idepth; i++) {
			printf(" [%u]=%u", i, cpu->cpu_pcpls[i]);
		}
	}
	printf(" %u\n", ci->ci_cpl);
	dump_trapframe(tf, NULL);
#endif
	if (kdb_trap(tf->tf_exc, tf)) {
		tf->tf_srr0 += 4;
		return true;
	}
	return false;
#endif
}

static bool
onfaulted(struct trapframe *tf, register_t rv)
{
	struct lwp * const l = curlwp;
	struct pcb * const pcb = lwp_getpcb(l);
	struct faultbuf * const fb = pcb->pcb_onfault;
	if (fb == NULL)
		return false;
	tf->tf_srr0 = fb->fb_pc;
	tf->tf_srr1 = fb->fb_msr;
	tf->tf_cr = fb->fb_cr;
	tf->tf_fixreg[1] = fb->fb_sp;
	tf->tf_fixreg[2] = fb->fb_r2;
	tf->tf_fixreg[3] = rv;
	memcpy(&tf->tf_fixreg[13], fb->fb_fixreg, sizeof(fb->fb_fixreg));
	return true;
}

void
trap(enum ppc_booke_exceptions trap_code, struct trapframe *tf)
{
	const bool usertrap = usertrap_p(tf);
	struct cpu_info * const ci = curcpu();
	struct lwp * const l = curlwp;
	struct proc * const p = l->l_proc;
	ksiginfo_t ksi;
	int rv = EACCES;

	ci->ci_ev_traps.ev_count++;
	ci->ci_data.cpu_ntrap++;

	KASSERTMSG(!usertrap || tf == trapframe(l),
	    "trap: tf=%p is invalid: trapframe(%p)=%p", tf, l, trapframe(l));

#if 0
	if (trap_code != T_PROGRAM || usertrap)
		printf("trap(enter): %s (tf=%p, esr/dear=%#x/%#lx, srr0/1=%#lx/%#lx, lr=%#lx)\n",
		    trap_names[trap_code], tf, tf->tf_esr, tf->tf_dear,
		    tf->tf_srr0, tf->tf_srr1, tf->tf_lr);
#endif
#if 0
	if ((register_t)tf >= (register_t)l->l_addr + USPACE
	    || (register_t)tf < (register_t)l->l_addr + PAGE_SIZE) {
		printf("%s(entry): pid %d.%d (%s): invalid tf addr %p\n",
		    __func__, p->p_pid, l->l_lid, p->p_comm, tf);
		dump_trapframe(tf, NULL);
		Debugger();
	}
#endif
#if 0
	if ((mfmsr() & PSL_CE) == 0) {
		printf("%s(entry): pid %d.%d (%s): %s: PSL_CE (%#lx) not set\n",
		    __func__, p->p_pid, l->l_lid, p->p_comm,
		    trap_names[trap_code], mfmsr());
		dump_trapframe(tf, NULL);
	}
#endif

	if ((VM_MAX_ADDRESS & 0x80000000) == 0
	    && usertrap && (tf->tf_fixreg[1] & 0x80000000)) {
		printf("%s(entry): pid %d.%d (%s): %s invalid sp %#lx "
		    "(sprg1=%#jx)\n", __func__, p->p_pid, l->l_lid, p->p_comm,
		    trap_names[trap_code], tf->tf_fixreg[1],
		    (uintmax_t)mfspr(SPR_SPRG1));
		dump_trapframe(tf, NULL);
		Debugger();
	}

	if (usertrap && (tf->tf_srr1 & (PSL_DS|PSL_IS)) != (PSL_DS|PSL_IS)) {
		printf("%s(entry): pid %d.%d (%s): %s invalid PSL %#lx\n",
		    __func__, p->p_pid, l->l_lid, p->p_comm,
		    trap_names[trap_code], tf->tf_srr1);
		dump_trapframe(tf, NULL);
		Debugger();
	}

	switch (trap_code) {
	case T_CRITIAL_INPUT:
	case T_EXTERNAL_INPUT:
	case T_DEBUG:
	case T_DECREMENTER:
	case T_FIXED_INTERVAL:
	case T_WATCHDOG:
	case T_SYSTEM_CALL:
	default:
		panic("trap: unexcepted trap code %d! (tf=%p, srr0/1=%#lx/%#lx)",
		    trap_code, tf, tf->tf_srr0, tf->tf_srr1);
	case T_MACHINE_CHECK:
		rv = mchk_exception(tf, &ksi);
		break;
	case T_DSI:
		rv = dsi_exception(tf, &ksi);
		break;
	case T_ISI:
		rv = isi_exception(tf, &ksi);
		break;
	case T_ALIGNMENT:
		rv = ali_exception(tf, &ksi);
		break;
	case T_SPE_UNAVAILABLE:
		rv = spe_exception(tf, &ksi);
		break;
	case T_PROGRAM:
#ifdef DDB
		if (!usertrap && ddb_exception(tf))
			return;
#endif
		rv = pgm_exception(tf, &ksi);
		break;
	case T_FP_UNAVAILABLE:
	case T_AP_UNAVAILABLE:
		panic("trap: unexcepted trap code %d! (tf=%p, srr0/1=%#lx/%#lx)",
		    trap_code, tf, tf->tf_srr0, tf->tf_srr1);
	case T_DATA_TLB_ERROR:
		rv = dtlb_exception(tf, &ksi);
		break;
	case T_INSTRUCTION_TLB_ERROR:
		rv = itlb_exception(tf, &ksi);
		break;
#if 0
	case T_DEBUG:
#ifdef DDB
		if (!usertrap && ddb_exception(tf))
			return;
#endif
		rv = debug_exception(tf, &ksi);
		break;
#endif
	case T_EMBEDDED_FP_DATA:
		rv = embedded_fp_data_exception(tf, &ksi);
		break;
	case T_EMBEDDED_FP_ROUND:
		rv = embedded_fp_round_exception(tf, &ksi);
		break;
	case T_EMBEDDED_PERF_MONITOR:
		//db_stack_trace_print(tf->tf_fixreg[1], true, 40, "", printf);
		dump_trapframe(tf, NULL);
		rv = EPERM;
		break;
	case T_AST:
		KASSERT(usertrap);
		cpu_ast(l, ci);
		if ((VM_MAX_ADDRESS & 0x80000000) == 0
		   && (tf->tf_fixreg[1] & 0x80000000)) {
			printf("%s(ast-exit): pid %d.%d (%s): invalid sp %#lx\n",
			    __func__, p->p_pid, l->l_lid, p->p_comm,
			    tf->tf_fixreg[1]);
			dump_trapframe(tf, NULL);
			Debugger();
		}
		if ((tf->tf_srr1 & (PSL_DS|PSL_IS)) != (PSL_DS|PSL_IS)) {
			printf("%s(entry): pid %d.%d (%s): %s invalid PSL %#lx\n",
			    __func__, p->p_pid, l->l_lid, p->p_comm,
			    trap_names[trap_code], tf->tf_srr1);
			dump_trapframe(tf, NULL);
			Debugger();
		}
#if 0
		if ((mfmsr() & PSL_CE) == 0) {
			printf("%s(exit): pid %d.%d (%s): %s: PSL_CE (%#lx) not set\n",
			    __func__, p->p_pid, l->l_lid, p->p_comm,
			    trap_names[trap_code], mfmsr());
			dump_trapframe(tf, NULL);
		}
#endif
		userret(l, tf);
		return;
	}
	if (!usertrap) {
		if (rv != 0) {
			if (!onfaulted(tf, rv)) {
				db_stack_trace_print(tf->tf_fixreg[1], true, 40, "", printf);
				dump_trapframe(tf, NULL);
				panic("%s: pid %d.%d (%s): %s exception in kernel mode"
				    " (tf=%p, dear=%#lx, esr=%#x,"
				    " srr0/1=%#lx/%#lx)",
				    __func__, p->p_pid, l->l_lid, p->p_comm,
				    trap_names[trap_code], tf, tf->tf_dear,
				    tf->tf_esr, tf->tf_srr0, tf->tf_srr1);
			}
		}
#if 0
		if (tf->tf_fixreg[1] >= (register_t)l->l_addr + USPACE
		    || tf->tf_fixreg[1] < (register_t)l->l_addr + PAGE_SIZE) {
			printf("%s(exit): pid %d.%d (%s): invalid kern sp %#lx\n",
			    __func__, p->p_pid, l->l_lid, p->p_comm,
			    tf->tf_fixreg[1]);
			dump_trapframe(tf, NULL);
			Debugger();
		}
#endif
#if 0
		if ((mfmsr() & PSL_CE) == 0) {
			printf("%s(exit): pid %d.%d (%s): %s: PSL_CE (%#lx) not set\n",
			    __func__, p->p_pid, l->l_lid, p->p_comm,
			    trap_names[trap_code], mfmsr());
			mtmsr(mfmsr()|PSL_CE);
			dump_trapframe(tf, NULL);
		}
#endif
	} else {
		if (rv == ENOMEM) {
			printf("UVM: pid %d.%d (%s), uid %d killed: "
			    "out of swap\n",
			    p->p_pid, l->l_lid, p->p_comm,
			    l->l_cred ?  kauth_cred_geteuid(l->l_cred) : -1);
			ksi.ksi_signo = SIGKILL;
			ksi.ksi_code = 0;
		}
		if (rv != 0) {
			/*
			 * Only print a fatal trap if the signal will be
			 * uncaught.
			 */
			if (cpu_printfataltraps
			    && (p->p_slflag & PSL_TRACED) == 0
			    && !sigismember(&p->p_sigctx.ps_sigcatch,
				    ksi.ksi_signo)) {
				printf("%s: pid %d.%d (%s):"
				    " %s exception in user mode\n",
				    __func__, p->p_pid, l->l_lid, p->p_comm,
				    trap_names[trap_code]);
				if (cpu_printfataltraps > 1)
					dump_trapframe(tf, NULL);
			}
			(*p->p_emul->e_trapsignal)(l, &ksi);
		}
#ifdef DEBUG
		if ((tf->tf_srr1 & (PSL_DS|PSL_IS)) != (PSL_DS|PSL_IS)) {
			printf("%s(exit): pid %d.%d (%s): %s invalid PSL %#lx\n",
			    __func__, p->p_pid, l->l_lid, p->p_comm,
			    trap_names[trap_code], tf->tf_srr1);
			dump_trapframe(tf, NULL);
			Debugger();
		}
#endif
#if 0
		if ((mfmsr() & PSL_CE) == 0) {
			printf("%s(exit): pid %d.%d (%s): %s: PSL_CE (%#lx) not set\n",
			    __func__, p->p_pid, l->l_lid, p->p_comm,
			    trap_names[trap_code], mfmsr());
			dump_trapframe(tf, NULL);
		}
#endif
		userret(l, tf);
	}
}<|MERGE_RESOLUTION|>--- conflicted
+++ resolved
@@ -1,8 +1,4 @@
-<<<<<<< HEAD
-/*	$NetBSD: trap.c,v 1.35 2020/09/10 02:45:28 rin Exp $	*/
-=======
 /*	$NetBSD: trap.c,v 1.37 2021/03/06 08:08:19 rin Exp $	*/
->>>>>>> 9e014010
 /*-
  * Copyright (c) 2010, 2011 The NetBSD Foundation, Inc.
  * All rights reserved.
@@ -39,11 +35,7 @@
  */
 
 #include <sys/cdefs.h>
-<<<<<<< HEAD
-__KERNEL_RCSID(1, "$NetBSD: trap.c,v 1.35 2020/09/10 02:45:28 rin Exp $");
-=======
 __KERNEL_RCSID(1, "$NetBSD: trap.c,v 1.37 2021/03/06 08:08:19 rin Exp $");
->>>>>>> 9e014010
 
 #ifdef _KERNEL_OPT
 #include "opt_altivec.h"
