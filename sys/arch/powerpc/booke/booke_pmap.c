--- conflicted
+++ resolved
@@ -206,11 +206,7 @@
 		    + kv_nsegtabs * NBSEG;
 	}
 
-<<<<<<< HEAD
-	/* we don't need pmap_growkernel */
-=======
 	/* update the top of the kernel VM - pmap_growkernel not required */
->>>>>>> 02586f8c
 	pmap_curmaxkvaddr = pmap_limits.virtual_end;
 
 	/*
