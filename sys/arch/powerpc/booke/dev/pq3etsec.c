/*	$NetBSD: pq3etsec.c,v 1.45 2019/05/28 07:41:48 msaitoh Exp $	*/
/*-
 * Copyright (c) 2010, 2011 The NetBSD Foundation, Inc.
 * All rights reserved.
 *
 * This code is derived from software contributed to The NetBSD Foundation
 * by Raytheon BBN Technologies Corp and Defense Advanced Research Projects
 * Agency and which was developed by Matt Thomas of 3am Software Foundry.
 *
 * This material is based upon work supported by the Defense Advanced Research
 * Projects Agency and Space and Naval Warfare Systems Center, Pacific, under
 * Contract No. N66001-09-C-2073.
 * Approved for Public Release, Distribution Unlimited
 *
 * Redistribution and use in source and binary forms, with or without
 * modification, are permitted provided that the following conditions
 * are met:
 * 1. Redistributions of source code must retain the above copyright
 *    notice, this list of conditions and the following disclaimer.
 * 2. Redistributions in binary form must reproduce the above copyright
 *    notice, this list of conditions and the following disclaimer in the
 *    documentation and/or other materials provided with the distribution.
 *
 * THIS SOFTWARE IS PROVIDED BY THE NETBSD FOUNDATION, INC. AND CONTRIBUTORS
 * ``AS IS'' AND ANY EXPRESS OR IMPLIED WARRANTIES, INCLUDING, BUT NOT LIMITED
 * TO, THE IMPLIED WARRANTIES OF MERCHANTABILITY AND FITNESS FOR A PARTICULAR
 * PURPOSE ARE DISCLAIMED.  IN NO EVENT SHALL THE FOUNDATION OR CONTRIBUTORS
 * BE LIABLE FOR ANY DIRECT, INDIRECT, INCIDENTAL, SPECIAL, EXEMPLARY, OR
 * CONSEQUENTIAL DAMAGES (INCLUDING, BUT NOT LIMITED TO, PROCUREMENT OF
 * SUBSTITUTE GOODS OR SERVICES; LOSS OF USE, DATA, OR PROFITS; OR BUSINESS
 * INTERRUPTION) HOWEVER CAUSED AND ON ANY THEORY OF LIABILITY, WHETHER IN
 * CONTRACT, STRICT LIABILITY, OR TORT (INCLUDING NEGLIGENCE OR OTHERWISE)
 * ARISING IN ANY WAY OUT OF THE USE OF THIS SOFTWARE, EVEN IF ADVISED OF THE
 * POSSIBILITY OF SUCH DAMAGE.
 */

#include "opt_inet.h"
#include "opt_mpc85xx.h"
#include "opt_multiprocessor.h"
#include "opt_net_mpsafe.h"

#include <sys/cdefs.h>

__KERNEL_RCSID(0, "$NetBSD: pq3etsec.c,v 1.45 2019/05/28 07:41:48 msaitoh Exp $");

#include <sys/param.h>
#include <sys/cpu.h>
#include <sys/device.h>
#include <sys/mbuf.h>
#include <sys/ioctl.h>
#include <sys/intr.h>
#include <sys/bus.h>
#include <sys/kernel.h>
#include <sys/kmem.h>
#include <sys/proc.h>
#include <sys/atomic.h>
#include <sys/callout.h>
#include <sys/sysctl.h>

#include <net/if.h>
#include <net/if_dl.h>
#include <net/if_ether.h>
#include <net/if_media.h>
#include <net/bpf.h>

#include <dev/mii/miivar.h>

#ifdef INET
#include <netinet/in.h>
#include <netinet/in_systm.h>
#include <netinet/ip.h>
#include <netinet/in_offload.h>
#endif /* INET */
#ifdef INET6
#include <netinet6/in6.h>
#include <netinet/ip6.h>
#endif
#include <netinet6/in6_offload.h>

#include <powerpc/spr.h>
#include <powerpc/booke/spr.h>
#include <powerpc/booke/cpuvar.h>
#include <powerpc/booke/e500var.h>
#include <powerpc/booke/e500reg.h>
#include <powerpc/booke/etsecreg.h>

#define	M_HASFCB		M_LINK2	/* tx packet has FCB prepended */

#define	ETSEC_MAXTXMBUFS	30
#define	ETSEC_NTXSEGS		30
#define	ETSEC_MAXRXMBUFS	511
#define	ETSEC_MINRXMBUFS	32
#define	ETSEC_NRXSEGS		1

#define	IFCAP_RCTRL_IPCSEN	IFCAP_CSUM_IPv4_Rx
#define	IFCAP_RCTRL_TUCSEN	(IFCAP_CSUM_TCPv4_Rx	\
				 | IFCAP_CSUM_UDPv4_Rx	\
				 | IFCAP_CSUM_TCPv6_Rx	\
				 | IFCAP_CSUM_UDPv6_Rx)

#define	IFCAP_TCTRL_IPCSEN	IFCAP_CSUM_IPv4_Tx
#define	IFCAP_TCTRL_TUCSEN	(IFCAP_CSUM_TCPv4_Tx	\
				 | IFCAP_CSUM_UDPv4_Tx	\
				 | IFCAP_CSUM_TCPv6_Tx	\
				 | IFCAP_CSUM_UDPv6_Tx)

#define	IFCAP_ETSEC		(IFCAP_RCTRL_IPCSEN | IFCAP_RCTRL_TUCSEN      \
				 | IFCAP_TCTRL_IPCSEN | IFCAP_TCTRL_TUCSEN)

#define	M_CSUM_IP   (M_CSUM_CIP | M_CSUM_CTU)
#define	M_CSUM_IP6  (M_CSUM_TCPv6 | M_CSUM_UDPv6)
#define	M_CSUM_TUP  (M_CSUM_TCPv4 | M_CSUM_UDPv4 | M_CSUM_TCPv6 | M_CSUM_UDPv6)
#define	M_CSUM_UDP  (M_CSUM_UDPv4 | M_CSUM_UDPv6)
#define	M_CSUM_IP4  (M_CSUM_IPv4 | M_CSUM_UDPv4 | M_CSUM_TCPv4)
#define	M_CSUM_CIP  (M_CSUM_IPv4)
#define	M_CSUM_CTU  (M_CSUM_TCPv4 | M_CSUM_UDPv4 | M_CSUM_TCPv6 | M_CSUM_UDPv6)

struct pq3etsec_txqueue {
	bus_dmamap_t txq_descmap;
	volatile struct txbd *txq_consumer;
	volatile struct txbd *txq_producer;
	volatile struct txbd *txq_first;
	volatile struct txbd *txq_last;
	struct ifqueue txq_mbufs;
	struct mbuf *txq_next;
#ifdef ETSEC_DEBUG
	struct mbuf *txq_lmbufs[512];
#endif
	uint32_t txq_qmask;
	uint32_t txq_free;
	uint32_t txq_threshold;
	uint32_t txq_lastintr;
	bus_size_t txq_reg_tbase;
	bus_dma_segment_t txq_descmap_seg;
};

struct pq3etsec_rxqueue {
	bus_dmamap_t rxq_descmap;
	volatile struct rxbd *rxq_consumer;
	volatile struct rxbd *rxq_producer;
	volatile struct rxbd *rxq_first;
	volatile struct rxbd *rxq_last;
	struct mbuf *rxq_mhead;
	struct mbuf **rxq_mtail;
	struct mbuf *rxq_mconsumer;
#ifdef ETSEC_DEBUG
	struct mbuf *rxq_mbufs[512];
#endif
	uint32_t rxq_qmask;
	uint32_t rxq_inuse;
	uint32_t rxq_threshold;
	bus_size_t rxq_reg_rbase;
	bus_size_t rxq_reg_rbptr;
	bus_dma_segment_t rxq_descmap_seg;
};

struct pq3etsec_mapcache {
	u_int dmc_nmaps;
	u_int dmc_maxseg;
	u_int dmc_maxmaps;
	u_int dmc_maxmapsize;
	bus_dmamap_t dmc_maps[0];
};

struct pq3etsec_softc {
	device_t sc_dev;
	device_t sc_mdio_dev;
	struct ethercom sc_ec;
#define sc_if		sc_ec.ec_if
	struct mii_data sc_mii;
	bus_space_tag_t sc_bst;
	bus_space_handle_t sc_bsh;
	bus_space_handle_t sc_mdio_bsh;
	bus_dma_tag_t sc_dmat;
	int sc_phy_addr;
	prop_dictionary_t sc_intrmap;
	uint32_t sc_intrmask;

	uint32_t sc_soft_flags;
#define	SOFT_RESET		0x0001
#define	SOFT_RXINTR		0x0010
#define	SOFT_RXBSY		0x0020
#define	SOFT_TXINTR		0x0100
#define	SOFT_TXERROR		0x0200

	struct pq3etsec_txqueue sc_txq;
	struct pq3etsec_rxqueue sc_rxq;
	uint32_t sc_txerrors;
	uint32_t sc_rxerrors;

	size_t sc_rx_adjlen;

	/*
	 * Copies of various ETSEC registers.
	 */
	uint32_t sc_imask;
	uint32_t sc_maccfg1;
	uint32_t sc_maccfg2;
	uint32_t sc_maxfrm;
	uint32_t sc_ecntrl;
	uint32_t sc_dmactrl;
	uint32_t sc_macstnaddr1;
	uint32_t sc_macstnaddr2;
	uint32_t sc_tctrl;
	uint32_t sc_rctrl;
	uint32_t sc_gaddr[16];
	uint64_t sc_macaddrs[15];

	void *sc_tx_ih;
	void *sc_rx_ih;
	void *sc_error_ih;
	void *sc_soft_ih;

	kmutex_t *sc_lock;
	kmutex_t *sc_hwlock;

	struct evcnt sc_ev_tx_stall;
	struct evcnt sc_ev_tx_intr;
	struct evcnt sc_ev_rx_stall;
	struct evcnt sc_ev_rx_intr;
	struct evcnt sc_ev_error_intr;
	struct evcnt sc_ev_soft_intr;
	struct evcnt sc_ev_tx_pause;
	struct evcnt sc_ev_rx_pause;
	struct evcnt sc_ev_mii_ticks;

	struct callout sc_mii_callout;
	uint64_t sc_mii_last_tick;

	struct ifqueue sc_rx_bufcache;
	struct pq3etsec_mapcache *sc_rx_mapcache;
	struct pq3etsec_mapcache *sc_tx_mapcache;

	/* Interrupt Coalescing parameters */
	int sc_ic_rx_time;
	int sc_ic_rx_count;
	int sc_ic_tx_time;
	int sc_ic_tx_count;
};

#define	ETSEC_IC_RX_ENABLED(sc)						\
	((sc)->sc_ic_rx_time != 0 && (sc)->sc_ic_rx_count != 0)
#define	ETSEC_IC_TX_ENABLED(sc)						\
	((sc)->sc_ic_tx_time != 0 && (sc)->sc_ic_tx_count != 0)

struct pq3mdio_softc {
	device_t mdio_dev;

	kmutex_t *mdio_lock;

	bus_space_tag_t mdio_bst;
	bus_space_handle_t mdio_bsh;
};

static int pq3etsec_match(device_t, cfdata_t, void *);
static void pq3etsec_attach(device_t, device_t, void *);

static int pq3mdio_match(device_t, cfdata_t, void *);
static void pq3mdio_attach(device_t, device_t, void *);

static void pq3etsec_ifstart(struct ifnet *);
static void pq3etsec_ifwatchdog(struct ifnet *);
static int pq3etsec_ifinit(struct ifnet *);
static void pq3etsec_ifstop(struct ifnet *, int);
static int pq3etsec_ifioctl(struct ifnet *, u_long, void *);

static int pq3etsec_mapcache_create(struct pq3etsec_softc *,
    struct pq3etsec_mapcache **, size_t, size_t, size_t);
static void pq3etsec_mapcache_destroy(struct pq3etsec_softc *,
    struct pq3etsec_mapcache *);
static bus_dmamap_t pq3etsec_mapcache_get(struct pq3etsec_softc *,
    struct pq3etsec_mapcache *);
static void pq3etsec_mapcache_put(struct pq3etsec_softc *,
    struct pq3etsec_mapcache *, bus_dmamap_t);

static int pq3etsec_txq_attach(struct pq3etsec_softc *,
    struct pq3etsec_txqueue *, u_int);
static void pq3etsec_txq_purge(struct pq3etsec_softc *,
    struct pq3etsec_txqueue *);
static void pq3etsec_txq_reset(struct pq3etsec_softc *,
    struct pq3etsec_txqueue *);
static bool pq3etsec_txq_consume(struct pq3etsec_softc *,
    struct pq3etsec_txqueue *);
static bool pq3etsec_txq_produce(struct pq3etsec_softc *,
    struct pq3etsec_txqueue *, struct mbuf *m);
static bool pq3etsec_txq_active_p(struct pq3etsec_softc *,
    struct pq3etsec_txqueue *);

static int pq3etsec_rxq_attach(struct pq3etsec_softc *,
    struct pq3etsec_rxqueue *, u_int);
static bool pq3etsec_rxq_produce(struct pq3etsec_softc *,
    struct pq3etsec_rxqueue *);
static void pq3etsec_rxq_purge(struct pq3etsec_softc *,
    struct pq3etsec_rxqueue *, bool);
static void pq3etsec_rxq_reset(struct pq3etsec_softc *,
    struct pq3etsec_rxqueue *);

static void pq3etsec_mc_setup(struct pq3etsec_softc *);

static void pq3etsec_mii_tick(void *);
static int pq3etsec_rx_intr(void *);
static int pq3etsec_tx_intr(void *);
static int pq3etsec_error_intr(void *);
static void pq3etsec_soft_intr(void *);

static void pq3etsec_set_ic_rx(struct pq3etsec_softc *);
static void pq3etsec_set_ic_tx(struct pq3etsec_softc *);

static void pq3etsec_sysctl_setup(struct sysctllog **, struct pq3etsec_softc *);

CFATTACH_DECL_NEW(pq3etsec, sizeof(struct pq3etsec_softc),
    pq3etsec_match, pq3etsec_attach, NULL, NULL);

CFATTACH_DECL_NEW(pq3mdio_tsec, sizeof(struct pq3mdio_softc),
    pq3mdio_match, pq3mdio_attach, NULL, NULL);

CFATTACH_DECL_NEW(pq3mdio_cpunode, sizeof(struct pq3mdio_softc),
    pq3mdio_match, pq3mdio_attach, NULL, NULL);

static inline uint32_t
etsec_mdio_read(struct pq3mdio_softc *mdio, bus_size_t off)
{
	return bus_space_read_4(mdio->mdio_bst, mdio->mdio_bsh, off);
}

static inline void
etsec_mdio_write(struct pq3mdio_softc *mdio, bus_size_t off, uint32_t data)
{
	bus_space_write_4(mdio->mdio_bst, mdio->mdio_bsh, off, data);
}

static inline uint32_t
etsec_read(struct pq3etsec_softc *sc, bus_size_t off)
{
	return bus_space_read_4(sc->sc_bst, sc->sc_bsh, off);
}

static int
pq3mdio_find(device_t parent, cfdata_t cf, const int *ldesc, void *aux)
{
	return strcmp(cf->cf_name, "mdio") == 0;
}

static int
pq3mdio_match(device_t parent, cfdata_t cf, void *aux)
{
	const uint16_t svr = (mfspr(SPR_SVR) & ~0x80000) >> 16;
	const bool p1025_p = (svr == (SVR_P1025v1 >> 16)
	    || svr == (SVR_P1016v1 >> 16));

	if (device_is_a(parent, "cpunode")) {
		if (!p1025_p
		    || !e500_cpunode_submatch(parent, cf, cf->cf_name, aux))
			return 0;

		return 1;
	}

	if (device_is_a(parent, "tsec")) {
		if (p1025_p
		    || !e500_cpunode_submatch(parent, cf, cf->cf_name, aux))
			return 0;

		return 1;
	}

	return 0;
}

static void
pq3mdio_attach(device_t parent, device_t self, void *aux)
{
	struct pq3mdio_softc * const mdio = device_private(self);
	struct cpunode_attach_args * const cna = aux;
	struct cpunode_locators * const cnl = &cna->cna_locs;

	mdio->mdio_dev = self;
	mdio->mdio_lock = mutex_obj_alloc(MUTEX_DEFAULT, IPL_SOFTNET);

	if (device_is_a(parent, "cpunode")) {
		struct cpunode_softc * const psc = device_private(parent);
		psc->sc_children |= cna->cna_childmask;

		mdio->mdio_bst = cna->cna_memt;
		if (bus_space_map(mdio->mdio_bst, cnl->cnl_addr,
				cnl->cnl_size, 0, &mdio->mdio_bsh) != 0) {
			aprint_error(": error mapping registers @ %#x\n",
			    cnl->cnl_addr);
			return;
		}
	} else {
		struct pq3etsec_softc * const sc = device_private(parent);

		KASSERT(device_is_a(parent, "tsec"));
		KASSERTMSG(cnl->cnl_addr == ETSEC1_BASE
		    || cnl->cnl_addr == ETSEC2_BASE
		    || cnl->cnl_addr == ETSEC3_BASE
		    || cnl->cnl_addr == ETSEC4_BASE,
		    "unknown tsec addr %x", cnl->cnl_addr);

		mdio->mdio_bst = sc->sc_bst;
		mdio->mdio_bsh = sc->sc_bsh;
	}

	aprint_normal("\n");
}

static int
pq3mdio_mii_readreg(device_t self, int phy, int reg, uint16_t *val)
{
	struct pq3mdio_softc * const mdio = device_private(self);
	uint32_t miimcom = etsec_mdio_read(mdio, MIIMCOM);

	mutex_enter(mdio->mdio_lock);

	etsec_mdio_write(mdio, MIIMADD,
	    __SHIFTIN(phy, MIIMADD_PHY) | __SHIFTIN(reg, MIIMADD_REG));

	etsec_mdio_write(mdio, MIIMCOM, 0);	/* clear any past bits */
	etsec_mdio_write(mdio, MIIMCOM, MIIMCOM_READ);

	while (etsec_mdio_read(mdio, MIIMIND) != 0) {
			delay(1);
	}
	*val = etsec_mdio_read(mdio, MIIMSTAT) &0xffff;

	if (miimcom == MIIMCOM_SCAN)
		etsec_mdio_write(mdio, MIIMCOM, miimcom);

#if 0
	aprint_normal_dev(mdio->mdio_dev, "%s: phy %d reg %d: %#x\n",
	    __func__, phy, reg, data);
#endif
	mutex_exit(mdio->mdio_lock);
	return 0;
}

static int
pq3mdio_mii_writereg(device_t self, int phy, int reg, uint16_t data)
{
	struct pq3mdio_softc * const mdio = device_private(self);
	uint32_t miimcom = etsec_mdio_read(mdio, MIIMCOM);

#if 0
	aprint_normal_dev(mdio->mdio_dev, "%s: phy %d reg %d: %#x\n",
	    __func__, phy, reg, data);
#endif

	mutex_enter(mdio->mdio_lock);

	etsec_mdio_write(mdio, MIIMADD,
	    __SHIFTIN(phy, MIIMADD_PHY) | __SHIFTIN(reg, MIIMADD_REG));
	etsec_mdio_write(mdio, MIIMCOM, 0);	/* clear any past bits */
	etsec_mdio_write(mdio, MIIMCON, data);

	int timo = 1000;	/* 1ms */
	while ((etsec_mdio_read(mdio, MIIMIND) & MIIMIND_BUSY) && --timo > 0) {
			delay(1);
	}

	if (miimcom == MIIMCOM_SCAN)
		etsec_mdio_write(mdio, MIIMCOM, miimcom);

	mutex_exit(mdio->mdio_lock);

	return 0;
}

static inline void
etsec_write(struct pq3etsec_softc *sc, bus_size_t off, uint32_t data)
{
	bus_space_write_4(sc->sc_bst, sc->sc_bsh, off, data);
}

static void
pq3etsec_mii_statchg(struct ifnet *ifp)
{
	struct pq3etsec_softc * const sc = ifp->if_softc;
	struct mii_data * const mii = &sc->sc_mii;

	uint32_t maccfg1 = sc->sc_maccfg1;
	uint32_t maccfg2 = sc->sc_maccfg2;
	uint32_t ecntrl = sc->sc_ecntrl;

	maccfg1 &= ~(MACCFG1_TX_FLOW | MACCFG1_RX_FLOW);
	maccfg2 &= ~(MACCFG2_IFMODE | MACCFG2_FD);

	if (sc->sc_mii.mii_media_active & IFM_FDX) {
		maccfg2 |= MACCFG2_FD;
	}

	/*
	 * Now deal with the flow control bits.
	 */
	if (IFM_SUBTYPE(mii->mii_media.ifm_cur->ifm_media) == IFM_AUTO
	    && (mii->mii_media_active & IFM_ETH_FMASK)) {
		if (mii->mii_media_active & IFM_ETH_RXPAUSE)
			maccfg1 |= MACCFG1_RX_FLOW;
		if (mii->mii_media_active & IFM_ETH_TXPAUSE)
			maccfg1 |= MACCFG1_TX_FLOW;
	}

	/*
	 * Now deal with the speed.
	 */
	if (IFM_SUBTYPE(mii->mii_media_active) == IFM_1000_T) {
		maccfg2 |= MACCFG2_IFMODE_GMII;
	} else {
		maccfg2 |= MACCFG2_IFMODE_MII;
		ecntrl &= ~ECNTRL_R100M;
		if (IFM_SUBTYPE(mii->mii_media_active) != IFM_10_T) {
			ecntrl |= ECNTRL_R100M;
		}
	}

	/*
	 * If things are different, re-init things.
	 */
	if (maccfg1 != sc->sc_maccfg1
	    || maccfg2 != sc->sc_maccfg2
	    || ecntrl != sc->sc_ecntrl) {
		if (sc->sc_if.if_flags & IFF_RUNNING)
			atomic_or_uint(&sc->sc_soft_flags, SOFT_RESET);
		sc->sc_maccfg1 = maccfg1;
		sc->sc_maccfg2 = maccfg2;
		sc->sc_ecntrl = ecntrl;
	}
}

#if 0
static void
pq3etsec_mediastatus(struct ifnet *ifp, struct ifmediareq *ifmr)
{
	struct pq3etsec_softc * const sc = ifp->if_softc;

	mii_pollstat(&sc->sc_mii);
	ether_mediastatus(ifp, ifmr);
	ifmr->ifm_status = sc->sc_mii.mii_media_status;
	ifmr->ifm_active = sc->sc_mii.mii_media_active;
}

static int
pq3etsec_mediachange(struct ifnet *ifp)
{
	struct pq3etsec_softc * const sc = ifp->if_softc;

	if ((ifp->if_flags & IFF_UP) == 0)
		return 0;

	int rv = mii_mediachg(&sc->sc_mii);
	return (rv == ENXIO) ? 0 : rv;
}
#endif

static int
pq3etsec_match(device_t parent, cfdata_t cf, void *aux)
{

	if (!e500_cpunode_submatch(parent, cf, cf->cf_name, aux))
		return 0;

	return 1;
}

static void
pq3etsec_attach(device_t parent, device_t self, void *aux)
{
	struct cpunode_softc * const psc = device_private(parent);
	struct pq3etsec_softc * const sc = device_private(self);
	struct mii_data * const mii = &sc->sc_mii;
	struct cpunode_attach_args * const cna = aux;
	struct cpunode_locators * const cnl = &cna->cna_locs;
	cfdata_t cf = device_cfdata(self);
	int error;

	psc->sc_children |= cna->cna_childmask;
	sc->sc_dev = self;
	sc->sc_bst = cna->cna_memt;
	sc->sc_dmat = &booke_bus_dma_tag;

	/*
	 * Pull out the mdio bus and phy we are supposed to use.
	 */
	const int mdio = cf->cf_loc[CPUNODECF_MDIO];
	const int phy = cf->cf_loc[CPUNODECF_PHY];
	if (mdio != CPUNODECF_MDIO_DEFAULT)
		aprint_normal(" mdio %d", mdio);

	/*
	 * See if the phy is in the config file...
	 */
	if (phy != CPUNODECF_PHY_DEFAULT) {
		sc->sc_phy_addr = phy;
	} else {
		unsigned char prop_name[20];
		snprintf(prop_name, sizeof(prop_name), "tsec%u-phy-addr",
		    cnl->cnl_instance);
		sc->sc_phy_addr = board_info_get_number(prop_name);
	}
	if (sc->sc_phy_addr != MII_PHY_ANY)
		aprint_normal(" phy %d", sc->sc_phy_addr);

	error = bus_space_map(sc->sc_bst, cnl->cnl_addr, cnl->cnl_size, 0,
	    &sc->sc_bsh);
	if (error) {
		aprint_error(": error mapping registers: %d\n", error);
		return;
	}

	/*
	 * Assume firmware has aready set the mac address and fetch it
	 * before we reinit it.
	 */
	sc->sc_macstnaddr2 = etsec_read(sc, MACSTNADDR2);
	sc->sc_macstnaddr1 = etsec_read(sc, MACSTNADDR1);
	sc->sc_rctrl = RCTRL_DEFAULT;
	sc->sc_ecntrl = etsec_read(sc, ECNTRL);
	sc->sc_maccfg1 = etsec_read(sc, MACCFG1);
	sc->sc_maccfg2 = etsec_read(sc, MACCFG2) | MACCFG2_DEFAULT;

	if (sc->sc_macstnaddr1 == 0 && sc->sc_macstnaddr2 == 0) {
		size_t len;
		const uint8_t *mac_addr =
		    board_info_get_data("tsec-mac-addr-base", &len);
		KASSERT(len == ETHER_ADDR_LEN);
		sc->sc_macstnaddr2 =
		    (mac_addr[1] << 24)
		    | (mac_addr[0] << 16);
		sc->sc_macstnaddr1 =
		    ((mac_addr[5] + cnl->cnl_instance - 1) << 24)
		    | (mac_addr[4] << 16)
		    | (mac_addr[3] << 8)
		    | (mac_addr[2] << 0);
#if 0
		aprint_error(": mac-address unknown\n");
		return;
#endif
	}

	sc->sc_lock = mutex_obj_alloc(MUTEX_DEFAULT, IPL_SOFTNET);
	sc->sc_hwlock = mutex_obj_alloc(MUTEX_DEFAULT, IPL_VM);

	callout_init(&sc->sc_mii_callout, CALLOUT_MPSAFE);
	callout_setfunc(&sc->sc_mii_callout, pq3etsec_mii_tick, sc);

	/* Disable interrupts */
	etsec_write(sc, IMASK, 0);

	error = pq3etsec_rxq_attach(sc, &sc->sc_rxq, 0);
	if (error) {
		aprint_error(": failed to init rxq: %d\n", error);
		goto fail_1;
	}

	error = pq3etsec_txq_attach(sc, &sc->sc_txq, 0);
	if (error) {
		aprint_error(": failed to init txq: %d\n", error);
		goto fail_2;
	}

	error = pq3etsec_mapcache_create(sc, &sc->sc_rx_mapcache,
	    ETSEC_MAXRXMBUFS, MCLBYTES, ETSEC_NRXSEGS);
	if (error) {
		aprint_error(": failed to allocate rx dmamaps: %d\n", error);
		goto fail_3;
	}

	error = pq3etsec_mapcache_create(sc, &sc->sc_tx_mapcache,
	    ETSEC_MAXTXMBUFS, MCLBYTES, ETSEC_NTXSEGS);
	if (error) {
		aprint_error(": failed to allocate tx dmamaps: %d\n", error);
		goto fail_4;
	}

	sc->sc_tx_ih = intr_establish(cnl->cnl_intrs[0], IPL_VM, IST_ONCHIP,
	    pq3etsec_tx_intr, sc);
	if (sc->sc_tx_ih == NULL) {
		aprint_error(": failed to establish tx interrupt: %d\n",
		    cnl->cnl_intrs[0]);
		goto fail_5;
	}

	sc->sc_rx_ih = intr_establish(cnl->cnl_intrs[1], IPL_VM, IST_ONCHIP,
	    pq3etsec_rx_intr, sc);
	if (sc->sc_rx_ih == NULL) {
		aprint_error(": failed to establish rx interrupt: %d\n",
		    cnl->cnl_intrs[1]);
		goto fail_6;
	}

	sc->sc_error_ih = intr_establish(cnl->cnl_intrs[2], IPL_VM, IST_ONCHIP,
	    pq3etsec_error_intr, sc);
	if (sc->sc_error_ih == NULL) {
		aprint_error(": failed to establish error interrupt: %d\n",
		    cnl->cnl_intrs[2]);
		goto fail_7;
	}

	int softint_flags = SOFTINT_NET;
#if !defined(MULTIPROCESSOR) || defined(NET_MPSAFE)
	softint_flags |= SOFTINT_MPSAFE;
#endif	/* !MULTIPROCESSOR || NET_MPSAFE */
	sc->sc_soft_ih = softint_establish(softint_flags,
	    pq3etsec_soft_intr, sc);
	if (sc->sc_soft_ih == NULL) {
		aprint_error(": failed to establish soft interrupt\n");
		goto fail_8;
	}

	/*
	 * If there was no MDIO
	 */
	if (mdio == CPUNODECF_MDIO_DEFAULT) {
		aprint_normal("\n");
		cfdata_t mdio_cf = config_search_ia(pq3mdio_find, self, NULL, cna);
		if (mdio_cf != NULL) {
			sc->sc_mdio_dev = config_attach(self, mdio_cf, cna, NULL);
		}
	} else {
		sc->sc_mdio_dev = device_find_by_driver_unit("mdio", mdio);
		if (sc->sc_mdio_dev == NULL) {
			aprint_error(": failed to locate mdio device\n");
			goto fail_9;
		}
		aprint_normal("\n");
	}

	etsec_write(sc, ATTR, ATTR_DEFAULT);
	etsec_write(sc, ATTRELI, ATTRELI_DEFAULT);

	/* Enable interrupt coalesing */
	sc->sc_ic_rx_time = 768;
	sc->sc_ic_rx_count = 16;
	sc->sc_ic_tx_time = 768;
	sc->sc_ic_tx_count = 16;
	pq3etsec_set_ic_rx(sc);
	pq3etsec_set_ic_tx(sc);

	char enaddr[ETHER_ADDR_LEN] = {
	    [0] = sc->sc_macstnaddr2 >> 16,
	    [1] = sc->sc_macstnaddr2 >> 24,
	    [2] = sc->sc_macstnaddr1 >>	 0,
	    [3] = sc->sc_macstnaddr1 >>	 8,
	    [4] = sc->sc_macstnaddr1 >> 16,
	    [5] = sc->sc_macstnaddr1 >> 24,
	};
	aprint_normal_dev(sc->sc_dev, "Ethernet address %s\n",
	   ether_sprintf(enaddr));

	const char * const xname = device_xname(sc->sc_dev);
	struct ethercom * const ec = &sc->sc_ec;
	struct ifnet * const ifp = &ec->ec_if;

	ec->ec_mii = mii;

	mii->mii_ifp = ifp;
	mii->mii_readreg = pq3mdio_mii_readreg;
	mii->mii_writereg = pq3mdio_mii_writereg;
	mii->mii_statchg = pq3etsec_mii_statchg;

	ifmedia_init(&mii->mii_media, 0, ether_mediachange, ether_mediastatus);

	if (sc->sc_mdio_dev != NULL && sc->sc_phy_addr < 32) {
		mii_attach(sc->sc_mdio_dev, mii, 0xffffffff,
		    sc->sc_phy_addr, MII_OFFSET_ANY, MIIF_DOPAUSE);

		if (LIST_FIRST(&mii->mii_phys) == NULL) {
			ifmedia_add(&mii->mii_media, IFM_ETHER | IFM_NONE,
			    0, NULL);
			ifmedia_set(&mii->mii_media, IFM_ETHER | IFM_NONE);
		} else {
			callout_schedule(&sc->sc_mii_callout, hz);
			ifmedia_set(&mii->mii_media, IFM_ETHER | IFM_AUTO);
		}
	} else {
		ifmedia_add(&mii->mii_media, IFM_ETHER | IFM_1000_T | IFM_FDX,
		    0, NULL);
		ifmedia_set(&mii->mii_media, IFM_ETHER | IFM_1000_T | IFM_FDX);
	}

	ec->ec_capabilities = ETHERCAP_VLAN_MTU | ETHERCAP_VLAN_HWTAGGING
	    | ETHERCAP_JUMBO_MTU;

	strlcpy(ifp->if_xname, xname, IFNAMSIZ);
	ifp->if_softc = sc;
	ifp->if_capabilities = IFCAP_ETSEC;
	ifp->if_flags = IFF_BROADCAST | IFF_SIMPLEX | IFF_MULTICAST;
	ifp->if_ioctl = pq3etsec_ifioctl;
	ifp->if_start = pq3etsec_ifstart;
	ifp->if_watchdog = pq3etsec_ifwatchdog;
	ifp->if_init = pq3etsec_ifinit;
	ifp->if_stop = pq3etsec_ifstop;
	IFQ_SET_READY(&ifp->if_snd);

	/*
	 * Attach the interface.
	 */
	error = if_initialize(ifp);
	if (error != 0) {
		aprint_error_dev(sc->sc_dev, "if_initialize failed(%d)\n",
		    error);
		goto fail_10;
	}
	pq3etsec_sysctl_setup(NULL, sc);
	ether_ifattach(ifp, enaddr);
	if_register(ifp);

	pq3etsec_ifstop(ifp, true);

	evcnt_attach_dynamic(&sc->sc_ev_rx_stall, EVCNT_TYPE_MISC,
	    NULL, xname, "rx stall");
	evcnt_attach_dynamic(&sc->sc_ev_tx_stall, EVCNT_TYPE_MISC,
	    NULL, xname, "tx stall");
	evcnt_attach_dynamic(&sc->sc_ev_tx_intr, EVCNT_TYPE_INTR,
	    NULL, xname, "tx intr");
	evcnt_attach_dynamic(&sc->sc_ev_rx_intr, EVCNT_TYPE_INTR,
	    NULL, xname, "rx intr");
	evcnt_attach_dynamic(&sc->sc_ev_error_intr, EVCNT_TYPE_INTR,
	    NULL, xname, "error intr");
	evcnt_attach_dynamic(&sc->sc_ev_soft_intr, EVCNT_TYPE_INTR,
	    NULL, xname, "soft intr");
	evcnt_attach_dynamic(&sc->sc_ev_tx_pause, EVCNT_TYPE_MISC,
	    NULL, xname, "tx pause");
	evcnt_attach_dynamic(&sc->sc_ev_rx_pause, EVCNT_TYPE_MISC,
	    NULL, xname, "rx pause");
	evcnt_attach_dynamic(&sc->sc_ev_mii_ticks, EVCNT_TYPE_MISC,
	    NULL, xname, "mii ticks");
	return;

fail_10:
	ifmedia_removeall(&mii->mii_media);
	mii_detach(mii, sc->sc_phy_addr, MII_OFFSET_ANY);
fail_9:
	softint_disestablish(sc->sc_soft_ih);
fail_8:
	intr_disestablish(sc->sc_error_ih);
fail_7:
	intr_disestablish(sc->sc_rx_ih);
fail_6:
	intr_disestablish(sc->sc_tx_ih);
fail_5:
	pq3etsec_mapcache_destroy(sc, sc->sc_tx_mapcache);
fail_4:
	pq3etsec_mapcache_destroy(sc, sc->sc_rx_mapcache);
fail_3:
#if 0 /* notyet */
	pq3etsec_txq_detach(sc);
#endif
fail_2:
#if 0 /* notyet */
	pq3etsec_rxq_detach(sc);
#endif
fail_1:
	callout_destroy(&sc->sc_mii_callout);
	mutex_obj_free(sc->sc_lock);
	mutex_obj_free(sc->sc_hwlock);
	bus_space_unmap(sc->sc_bst, sc->sc_bsh, cnl->cnl_size);
}

static uint64_t
pq3etsec_macaddr_create(const uint8_t *lladdr)
{
	uint64_t macaddr = 0;

	lladdr += ETHER_ADDR_LEN;
	for (u_int i = ETHER_ADDR_LEN; i-- > 0; ) {
		macaddr = (macaddr << 8) | *--lladdr;
	}
	return macaddr << 16;
}

static int
pq3etsec_ifinit(struct ifnet *ifp)
{
	struct pq3etsec_softc * const sc = ifp->if_softc;
	int error = 0;

	sc->sc_maxfrm = uimax(ifp->if_mtu + 32, MCLBYTES);
	if (ifp->if_mtu > ETHERMTU_JUMBO)
		return error;

	KASSERT(ifp->if_flags & IFF_UP);

	/*
	 * Stop the interface (steps 1 to 4 in the Soft Reset and
	 * Reconfigurating Procedure.
	 */
	pq3etsec_ifstop(ifp, 0);

	/*
	 * If our frame size has changed (or it's our first time through)
	 * destroy the existing transmit mapcache.
	 */
	if (sc->sc_tx_mapcache != NULL
	    && sc->sc_maxfrm != sc->sc_tx_mapcache->dmc_maxmapsize) {
		pq3etsec_mapcache_destroy(sc, sc->sc_tx_mapcache);
		sc->sc_tx_mapcache = NULL;
	}

	if (sc->sc_tx_mapcache == NULL) {
		error = pq3etsec_mapcache_create(sc, &sc->sc_tx_mapcache,
		    ETSEC_MAXTXMBUFS, sc->sc_maxfrm, ETSEC_NTXSEGS);
		if (error)
			return error;
	}

	sc->sc_ev_mii_ticks.ev_count++;
	mii_tick(&sc->sc_mii);

	if (ifp->if_flags & IFF_PROMISC) {
		sc->sc_rctrl |= RCTRL_PROM;
	} else {
		sc->sc_rctrl &= ~RCTRL_PROM;
	}

	uint32_t rctrl_prsdep = 0;
	sc->sc_rctrl &=
	    ~(RCTRL_IPCSEN | RCTRL_TUCSEN | RCTRL_VLEX | RCTRL_PRSDEP);
	if (VLAN_ATTACHED(&sc->sc_ec)) {
		sc->sc_rctrl |= RCTRL_VLEX;
		rctrl_prsdep = RCTRL_PRSDEP_L2;
	}
	if (ifp->if_capenable & IFCAP_RCTRL_IPCSEN) {
		sc->sc_rctrl |= RCTRL_IPCSEN;
		rctrl_prsdep = RCTRL_PRSDEP_L3;
	}
	if (ifp->if_capenable & IFCAP_RCTRL_TUCSEN) {
		sc->sc_rctrl |= RCTRL_TUCSEN;
		rctrl_prsdep = RCTRL_PRSDEP_L4;
	}
	sc->sc_rctrl |= rctrl_prsdep;
#if 0
	if (sc->sc_rctrl
	    & (RCTRL_IPCSEN | RCTRL_TUCSEN | RCTRL_VLEX | RCTRL_PRSDEP))
		aprint_normal_dev(sc->sc_dev,
		    "rctrl=%#x ipcsen=%"PRIuMAX" tucsen=%"PRIuMAX" vlex=%"PRIuMAX" prsdep=%"PRIuMAX"\n",
		    sc->sc_rctrl,
		    __SHIFTOUT(sc->sc_rctrl, RCTRL_IPCSEN),
		    __SHIFTOUT(sc->sc_rctrl, RCTRL_TUCSEN),
		    __SHIFTOUT(sc->sc_rctrl, RCTRL_VLEX),
		    __SHIFTOUT(sc->sc_rctrl, RCTRL_PRSDEP));
#endif

	sc->sc_tctrl &= ~(TCTRL_IPCSEN | TCTRL_TUCSEN | TCTRL_VLINS);
	if (VLAN_ATTACHED(&sc->sc_ec))		/* is this really true */
		sc->sc_tctrl |= TCTRL_VLINS;
	if (ifp->if_capenable & IFCAP_TCTRL_IPCSEN)
		sc->sc_tctrl |= TCTRL_IPCSEN;
	if (ifp->if_capenable & IFCAP_TCTRL_TUCSEN)
		sc->sc_tctrl |= TCTRL_TUCSEN;
#if 0
	if (sc->sc_tctrl & (TCTRL_IPCSEN | TCTRL_TUCSEN | TCTRL_VLINS))
		aprint_normal_dev(sc->sc_dev,
		    "tctrl=%#x ipcsen=%"PRIuMAX" tucsen=%"PRIuMAX" vlins=%"PRIuMAX"\n",
		    sc->sc_tctrl,
		    __SHIFTOUT(sc->sc_tctrl, TCTRL_IPCSEN),
		    __SHIFTOUT(sc->sc_tctrl, TCTRL_TUCSEN),
		    __SHIFTOUT(sc->sc_tctrl, TCTRL_VLINS));
#endif

	sc->sc_maccfg1 &= ~(MACCFG1_TX_EN | MACCFG1_RX_EN);

	const uint64_t macstnaddr =
	    pq3etsec_macaddr_create(CLLADDR(ifp->if_sadl));

	sc->sc_imask = IEVENT_DPE;

	/* 5. Load TDBPH, TBASEH, TBASE0-TBASE7 with new Tx BD pointers */
	pq3etsec_rxq_reset(sc, &sc->sc_rxq);
	pq3etsec_rxq_produce(sc, &sc->sc_rxq);	/* fill with rx buffers */

	/* 6. Load RDBPH, RBASEH, RBASE0-RBASE7 with new Rx BD pointers */
	pq3etsec_txq_reset(sc, &sc->sc_txq);

	/* 7. Setup other MAC registers (MACCFG2, MAXFRM, etc.) */
	KASSERT(MACCFG2_PADCRC & sc->sc_maccfg2);
	etsec_write(sc, MAXFRM, sc->sc_maxfrm);
	etsec_write(sc, MACSTNADDR1, (uint32_t)(macstnaddr >> 32));
	etsec_write(sc, MACSTNADDR2, (uint32_t)(macstnaddr >>  0));
	etsec_write(sc, MACCFG1, sc->sc_maccfg1);
	etsec_write(sc, MACCFG2, sc->sc_maccfg2);
	etsec_write(sc, ECNTRL, sc->sc_ecntrl);

	/* 8. Setup group address hash table (GADDR0-GADDR15) */
	pq3etsec_mc_setup(sc);

	/* 9. Setup receive frame filer table (via RQFAR, RQFCR, and RQFPR) */
	etsec_write(sc, MRBLR, MCLBYTES);

	/* 10. Setup WWR, WOP, TOD bits in DMACTRL register */
	sc->sc_dmactrl |= DMACTRL_DEFAULT;
	etsec_write(sc, DMACTRL, sc->sc_dmactrl);

	/* 11. Enable transmit queues in TQUEUE, and ensure that the transmit scheduling mode is correctly set in TCTRL. */
	etsec_write(sc, TQUEUE, TQUEUE_EN0);
	sc->sc_imask |= IEVENT_TXF | IEVENT_TXE | IEVENT_TXC;

	etsec_write(sc, TCTRL, sc->sc_tctrl);	/* for TOE stuff */

	/* 12. Enable receive queues in RQUEUE, */
	etsec_write(sc, RQUEUE, RQUEUE_EN0 | RQUEUE_EX0);
	sc->sc_imask |= IEVENT_RXF | IEVENT_BSY | IEVENT_RXC;

	/*     and optionally set TOE functionality in RCTRL. */
	etsec_write(sc, RCTRL, sc->sc_rctrl);
	sc->sc_rx_adjlen = __SHIFTOUT(sc->sc_rctrl, RCTRL_PAL);
	if ((sc->sc_rctrl & RCTRL_PRSDEP) != RCTRL_PRSDEP_OFF)
		sc->sc_rx_adjlen += sizeof(struct rxfcb);

	/* 13. Clear THLT and TXF bits in TSTAT register by writing 1 to them */
	etsec_write(sc, TSTAT, TSTAT_THLT | TSTAT_TXF);

	/* 14. Clear QHLT and RXF bits in RSTAT register by writing 1 to them.*/
	etsec_write(sc, RSTAT, RSTAT_QHLT | RSTAT_RXF);

	/* 15. Clear GRS/GTS bits in DMACTRL (do not change other bits) */
	sc->sc_dmactrl &= ~(DMACTRL_GRS | DMACTRL_GTS);
	etsec_write(sc, DMACTRL, sc->sc_dmactrl);

	/* 16. Enable Tx_EN/Rx_EN in MACCFG1 register */
	etsec_write(sc, MACCFG1, sc->sc_maccfg1 | MACCFG1_TX_EN|MACCFG1_RX_EN);
	etsec_write(sc, MACCFG1, sc->sc_maccfg1 | MACCFG1_TX_EN|MACCFG1_RX_EN);

	sc->sc_soft_flags = 0;

	etsec_write(sc, IMASK, sc->sc_imask);

	ifp->if_flags |= IFF_RUNNING;

	return error;
}

static void
pq3etsec_ifstop(struct ifnet *ifp, int disable)
{
	struct pq3etsec_softc * const sc = ifp->if_softc;

	KASSERT(!cpu_intr_p());
	const uint32_t imask_gsc_mask = IEVENT_GTSC | IEVENT_GRSC;
	/*
	 * Clear the GTSC and GRSC from the interrupt mask until
	 * we are ready for them.  Then clear them from IEVENT,
	 * request the graceful shutdown, and then enable the
	 * GTSC and GRSC bits in the mask.  This should cause the
	 * error interrupt to fire which will issue a wakeup to
	 * allow us to resume.
	 */

	/*
	 * 1. Set GRS/GTS bits in DMACTRL register
	 */
	sc->sc_dmactrl |= DMACTRL_GRS | DMACTRL_GTS;
	etsec_write(sc, IMASK, sc->sc_imask & ~imask_gsc_mask);
	etsec_write(sc, IEVENT, imask_gsc_mask);
	etsec_write(sc, DMACTRL, sc->sc_dmactrl);

	if (etsec_read(sc, MACCFG1) & (MACCFG1_TX_EN | MACCFG1_RX_EN)) {
		/*
		 * 2. Poll GRSC/GTSC bits in IEVENT register until both are set
		 */
		etsec_write(sc, IMASK, sc->sc_imask | imask_gsc_mask);

		u_int timo = 1000;
		uint32_t ievent = etsec_read(sc, IEVENT);
		while ((ievent & imask_gsc_mask) != imask_gsc_mask) {
			if (--timo == 0) {
				aprint_error_dev(sc->sc_dev,
				    "WARNING: "
				    "request to stop failed (IEVENT=%#x)\n",
				    ievent);
				break;
			}
			delay(10);
			ievent = etsec_read(sc, IEVENT);
		}
	}

	/*
	 * Now reset the controller.
	 *
	 * 3. Set SOFT_RESET bit in MACCFG1 register
	 * 4. Clear SOFT_RESET bit in MACCFG1 register
	 */
	etsec_write(sc, MACCFG1, MACCFG1_SOFT_RESET);
	etsec_write(sc, MACCFG1, 0);
	etsec_write(sc, IMASK, 0);
	etsec_write(sc, IEVENT, ~0);
	sc->sc_imask = 0;
	ifp->if_flags &= ~IFF_RUNNING;

	uint32_t tbipa = etsec_read(sc, TBIPA);
	if (tbipa == sc->sc_phy_addr) {
		aprint_normal_dev(sc->sc_dev, "relocating TBI\n");
		etsec_write(sc, TBIPA, 0x1f);
	}
	uint32_t miimcfg = etsec_read(sc, MIIMCFG);
	etsec_write(sc, MIIMCFG, MIIMCFG_RESET);
	etsec_write(sc, MIIMCFG, miimcfg);

	/*
	 * Let's consume any remaing transmitted packets.  And if we are
	 * disabling the interface, purge ourselves of any untransmitted
	 * packets.  But don't consume any received packets, just drop them.
	 * If we aren't disabling the interface, save the mbufs in the
	 * receive queue for reuse.
	 */
	pq3etsec_rxq_purge(sc, &sc->sc_rxq, disable);
	pq3etsec_txq_consume(sc, &sc->sc_txq);
	if (disable) {
		pq3etsec_txq_purge(sc, &sc->sc_txq);
		IFQ_PURGE(&ifp->if_snd);
	}
}

static void
pq3etsec_ifwatchdog(struct ifnet *ifp)
{
}

static void
pq3etsec_mc_setup(
	struct pq3etsec_softc *sc)
{
	struct ethercom * const ec = &sc->sc_ec;
	struct ifnet * const ifp = &sc->sc_if;
	struct ether_multi *enm;
	struct ether_multistep step;
	uint32_t *gaddr = sc->sc_gaddr + ((sc->sc_rctrl & RCTRL_GHTX) ? 0 : 8);
	const uint32_t crc_shift = 32 - ((sc->sc_rctrl & RCTRL_GHTX) ? 9 : 8);

	memset(sc->sc_gaddr, 0, sizeof(sc->sc_gaddr));
	memset(sc->sc_macaddrs, 0, sizeof(sc->sc_macaddrs));

	ifp->if_flags &= ~IFF_ALLMULTI;

	ETHER_LOCK(ec);
	ETHER_FIRST_MULTI(step, ec, enm);
	for (u_int i = 0; enm != NULL; ) {
		const char *addr = enm->enm_addrlo;
		if (memcmp(addr, enm->enm_addrhi, ETHER_ADDR_LEN) != 0) {
			ifp->if_flags |= IFF_ALLMULTI;
			memset(gaddr, 0xff, 32 << (crc_shift & 1));
			memset(sc->sc_macaddrs, 0, sizeof(sc->sc_macaddrs));
			break;
		}
		if ((sc->sc_rctrl & RCTRL_EMEN)
		    && i < __arraycount(sc->sc_macaddrs)) {
			sc->sc_macaddrs[i++] = pq3etsec_macaddr_create(addr);
		} else {
			uint32_t crc = ether_crc32_be(addr, ETHER_ADDR_LEN);
#if 0
			printf("%s: %s: crc=%#x: %#x: [%u,%u]=%#x\n", __func__,
			    ether_sprintf(addr), crc,
			    crc >> crc_shift,
			    crc >> (crc_shift + 5),
			    (crc >> crc_shift) & 31,
			    1 << (((crc >> crc_shift) & 31) ^ 31));
#endif
			/*
			 * The documentation doesn't completely follow PowerPC
			 * bit order.  The BE crc32 (H) for 01:00:5E:00:00:01
			 * is 0x7fa32d9b.  By empirical testing, the
			 * corresponding hash bit is word 3, bit 31 (ppc bit
			 * order).  Since 3 << 31 | 31 is 0x7f, we deduce
			 * H[0:2] selects the register while H[3:7] selects
			 * the bit (ppc bit order).
			 */
			crc >>= crc_shift;
			gaddr[crc / 32] |= 1 << ((crc & 31) ^ 31);
		}
		ETHER_NEXT_MULTI(step, enm);
	}
	ETHER_UNLOCK(ec);
	for (u_int i = 0; i < 8; i++) {
		etsec_write(sc, IGADDR(i), sc->sc_gaddr[i]);
		etsec_write(sc, GADDR(i), sc->sc_gaddr[i+8]);
#if 0
		if (sc->sc_gaddr[i] || sc->sc_gaddr[i+8])
		printf("%s: IGADDR%u(%#x)=%#x GADDR%u(%#x)=%#x\n", __func__,
		    i, IGADDR(i), etsec_read(sc, IGADDR(i)),
		    i, GADDR(i), etsec_read(sc, GADDR(i)));
#endif
	}
	for (u_int i = 0; i < __arraycount(sc->sc_macaddrs); i++) {
		uint64_t macaddr = sc->sc_macaddrs[i];
		etsec_write(sc, MACnADDR1(i), (uint32_t)(macaddr >> 32));
		etsec_write(sc, MACnADDR2(i), (uint32_t)(macaddr >>  0));
#if 0
		if (macaddr)
		printf("%s: MAC%02uADDR2(%08x)=%#x MAC%02uADDR2(%#x)=%08x\n", __func__,
		    i+1, MACnADDR1(i), etsec_read(sc, MACnADDR1(i)),
		    i+1, MACnADDR2(i), etsec_read(sc, MACnADDR2(i)));
#endif
	}
}

static int
pq3etsec_ifioctl(struct ifnet *ifp, u_long cmd, void *data)
{
	struct pq3etsec_softc *sc  = ifp->if_softc;
	struct ifreq * const ifr = data;
	const int s = splnet();
	int error;

	switch (cmd) {
	case SIOCSIFMEDIA:
		/* Flow control requires full-duplex mode. */
		if (IFM_SUBTYPE(ifr->ifr_media) == IFM_AUTO ||
		    (ifr->ifr_media & IFM_FDX) == 0)
			ifr->ifr_media &= ~IFM_ETH_FMASK;
		if (IFM_SUBTYPE(ifr->ifr_media) != IFM_AUTO) {
			if ((ifr->ifr_media & IFM_ETH_FMASK) == IFM_FLOW) {
				/* We can do both TXPAUSE and RXPAUSE. */
				ifr->ifr_media |=
				    IFM_ETH_TXPAUSE | IFM_ETH_RXPAUSE;
			}
		}
		error = ifmedia_ioctl(ifp, ifr, &sc->sc_mii.mii_media, cmd);
		break;

	default:
		error = ether_ioctl(ifp, cmd, data);
		if (error != ENETRESET)
			break;

		if (cmd == SIOCADDMULTI || cmd == SIOCDELMULTI) {
			error = 0;
			if (ifp->if_flags & IFF_RUNNING)
				pq3etsec_mc_setup(sc);
			break;
		}
		error = pq3etsec_ifinit(ifp);
		break;
	}

	splx(s);
	return error;
}

static void
pq3etsec_rxq_desc_presync(
	struct pq3etsec_softc *sc,
	struct pq3etsec_rxqueue *rxq,
	volatile struct rxbd *rxbd,
	size_t count)
{
	bus_dmamap_sync(sc->sc_dmat, rxq->rxq_descmap,
	    (rxbd - rxq->rxq_first) * sizeof(*rxbd), count * sizeof(*rxbd),
	    BUS_DMASYNC_PREREAD | BUS_DMASYNC_PREWRITE);
}

static void
pq3etsec_rxq_desc_postsync(
	struct pq3etsec_softc *sc,
	struct pq3etsec_rxqueue *rxq,
	volatile struct rxbd *rxbd,
	size_t count)
{
	bus_dmamap_sync(sc->sc_dmat, rxq->rxq_descmap,
	    (rxbd - rxq->rxq_first) * sizeof(*rxbd), count * sizeof(*rxbd),
	    BUS_DMASYNC_POSTREAD | BUS_DMASYNC_POSTWRITE);
}

static void
pq3etsec_txq_desc_presync(
	struct pq3etsec_softc *sc,
	struct pq3etsec_txqueue *txq,
	volatile struct txbd *txbd,
	size_t count)
{
	bus_dmamap_sync(sc->sc_dmat, txq->txq_descmap,
	    (txbd - txq->txq_first) * sizeof(*txbd), count * sizeof(*txbd),
	    BUS_DMASYNC_PREREAD | BUS_DMASYNC_PREWRITE);
}

static void
pq3etsec_txq_desc_postsync(
	struct pq3etsec_softc *sc,
	struct pq3etsec_txqueue *txq,
	volatile struct txbd *txbd,
	size_t count)
{
	bus_dmamap_sync(sc->sc_dmat, txq->txq_descmap,
	    (txbd - txq->txq_first) * sizeof(*txbd), count * sizeof(*txbd),
	    BUS_DMASYNC_POSTREAD | BUS_DMASYNC_POSTWRITE);
}

static bus_dmamap_t
pq3etsec_mapcache_get(
	struct pq3etsec_softc *sc,
	struct pq3etsec_mapcache *dmc)
{
	KASSERT(dmc->dmc_nmaps > 0);
	KASSERT(dmc->dmc_maps[dmc->dmc_nmaps-1] != NULL);
	return dmc->dmc_maps[--dmc->dmc_nmaps];
}

static void
pq3etsec_mapcache_put(
	struct pq3etsec_softc *sc,
	struct pq3etsec_mapcache *dmc,
	bus_dmamap_t map)
{
	KASSERT(map != NULL);
	KASSERT(dmc->dmc_nmaps < dmc->dmc_maxmaps);
	dmc->dmc_maps[dmc->dmc_nmaps++] = map;
}

static void
pq3etsec_mapcache_destroy(
	struct pq3etsec_softc *sc,
	struct pq3etsec_mapcache *dmc)
{
	const size_t dmc_size =
	    offsetof(struct pq3etsec_mapcache, dmc_maps[dmc->dmc_maxmaps]);

	for (u_int i = 0; i < dmc->dmc_maxmaps; i++) {
		bus_dmamap_destroy(sc->sc_dmat, dmc->dmc_maps[i]);
	}
	kmem_intr_free(dmc, dmc_size);
}

static int
pq3etsec_mapcache_create(
	struct pq3etsec_softc *sc,
	struct pq3etsec_mapcache **dmc_p,
	size_t maxmaps,
	size_t maxmapsize,
	size_t maxseg)
{
	const size_t dmc_size =
	    offsetof(struct pq3etsec_mapcache, dmc_maps[maxmaps]);
	struct pq3etsec_mapcache * const dmc =
		kmem_intr_zalloc(dmc_size, KM_NOSLEEP);

	dmc->dmc_maxmaps = maxmaps;
	dmc->dmc_nmaps = maxmaps;
	dmc->dmc_maxmapsize = maxmapsize;
	dmc->dmc_maxseg = maxseg;

	for (u_int i = 0; i < maxmaps; i++) {
		int error = bus_dmamap_create(sc->sc_dmat, dmc->dmc_maxmapsize,
		     dmc->dmc_maxseg, dmc->dmc_maxmapsize, 0,
		     BUS_DMA_WAITOK | BUS_DMA_ALLOCNOW, &dmc->dmc_maps[i]);
		if (error) {
			aprint_error_dev(sc->sc_dev,
			    "failed to creat dma map cache "
			    "entry %u of %zu: %d\n",
			    i, maxmaps, error);
			while (i-- > 0) {
				bus_dmamap_destroy(sc->sc_dmat,
				    dmc->dmc_maps[i]);
			}
			kmem_intr_free(dmc, dmc_size);
			return error;
		}
		KASSERT(dmc->dmc_maps[i] != NULL);
	}

	*dmc_p = dmc;

	return 0;
}

#if 0
static void
pq3etsec_dmamem_free(
	bus_dma_tag_t dmat,
	size_t map_size,
	bus_dma_segment_t *seg,
	bus_dmamap_t map,
	void *kvap)
{
	bus_dmamap_destroy(dmat, map);
	bus_dmamem_unmap(dmat, kvap, map_size);
	bus_dmamem_free(dmat, seg, 1);
}
#endif

static int
pq3etsec_dmamem_alloc(
	bus_dma_tag_t dmat,
	size_t map_size,
	bus_dma_segment_t *seg,
	bus_dmamap_t *map,
	void **kvap)
{
	int error;
	int nseg;

	*kvap = NULL;
	*map = NULL;

	error = bus_dmamem_alloc(dmat, map_size, PAGE_SIZE, 0,
	   seg, 1, &nseg, 0);
	if (error)
		return error;

	KASSERT(nseg == 1);

	error = bus_dmamem_map(dmat, seg, nseg, map_size, (void **)kvap,
	    BUS_DMA_COHERENT);
	if (error == 0) {
		error = bus_dmamap_create(dmat, map_size, 1, map_size, 0, 0,
		    map);
		if (error == 0) {
			error = bus_dmamap_load(dmat, *map, *kvap, map_size,
			    NULL, 0);
			if (error == 0)
				return 0;
			bus_dmamap_destroy(dmat, *map);
			*map = NULL;
		}
		bus_dmamem_unmap(dmat, *kvap, map_size);
		*kvap = NULL;
	}
	bus_dmamem_free(dmat, seg, nseg);
	return 0;
}

static struct mbuf *
pq3etsec_rx_buf_alloc(
	struct pq3etsec_softc *sc)
{
	struct mbuf *m = m_gethdr(M_DONTWAIT, MT_DATA);
	if (m == NULL) {
		printf("%s:%d: %s\n", __func__, __LINE__, "m_gethdr");
		return NULL;
	}
	MCLGET(m, M_DONTWAIT);
	if ((m->m_flags & M_EXT) == 0) {
		printf("%s:%d: %s\n", __func__, __LINE__, "MCLGET");
		m_freem(m);
		return NULL;
	}
	m->m_len = m->m_pkthdr.len = m->m_ext.ext_size;

	bus_dmamap_t map = pq3etsec_mapcache_get(sc, sc->sc_rx_mapcache);
	if (map == NULL) {
		printf("%s:%d: %s\n", __func__, __LINE__, "map get");
		m_freem(m);
		return NULL;
	}
	M_SETCTX(m, map);
	m->m_len = m->m_pkthdr.len = MCLBYTES;
	int error = bus_dmamap_load_mbuf(sc->sc_dmat, map, m,
	    BUS_DMA_READ | BUS_DMA_NOWAIT);
	if (error) {
		aprint_error_dev(sc->sc_dev, "fail to load rx dmamap: %d\n",
		    error);
		M_SETCTX(m, NULL);
		m_freem(m);
		pq3etsec_mapcache_put(sc, sc->sc_rx_mapcache, map);
		return NULL;
	}
	KASSERT(map->dm_mapsize == MCLBYTES);
	bus_dmamap_sync(sc->sc_dmat, map, 0, map->dm_mapsize,
	    BUS_DMASYNC_PREREAD);

	return m;
}

static void
pq3etsec_rx_map_unload(
	struct pq3etsec_softc *sc,
	struct mbuf *m)
{
	KASSERT(m);
	for (; m != NULL; m = m->m_next) {
		bus_dmamap_t map = M_GETCTX(m, bus_dmamap_t);
		KASSERT(map);
		KASSERT(map->dm_mapsize == MCLBYTES);
		bus_dmamap_sync(sc->sc_dmat, map, 0, m->m_len,
		    BUS_DMASYNC_POSTREAD);
		bus_dmamap_unload(sc->sc_dmat, map);
		pq3etsec_mapcache_put(sc, sc->sc_rx_mapcache, map);
		M_SETCTX(m, NULL);
	}
}

static bool
pq3etsec_rxq_produce(
	struct pq3etsec_softc *sc,
	struct pq3etsec_rxqueue *rxq)
{
	volatile struct rxbd *producer = rxq->rxq_producer;
#if 0
	size_t inuse = rxq->rxq_inuse;
#endif
	while (rxq->rxq_inuse < rxq->rxq_threshold) {
		struct mbuf *m;
		IF_DEQUEUE(&sc->sc_rx_bufcache, m);
		if (m == NULL) {
			m = pq3etsec_rx_buf_alloc(sc);
			if (m == NULL) {
				printf("%s: pq3etsec_rx_buf_alloc failed\n", __func__);
				break;
			}
		}
		bus_dmamap_t map = M_GETCTX(m, bus_dmamap_t);
		KASSERT(map);

#ifdef ETSEC_DEBUG
		KASSERT(rxq->rxq_mbufs[producer-rxq->rxq_first] == NULL);
		rxq->rxq_mbufs[producer-rxq->rxq_first] = m;
#endif

		/* rxbd_len is write-only by the ETSEC */
		producer->rxbd_bufptr = map->dm_segs[0].ds_addr;
		membar_producer();
		producer->rxbd_flags |= RXBD_E;
		if (__predict_false(rxq->rxq_mhead == NULL)) {
			KASSERT(producer == rxq->rxq_consumer);
			rxq->rxq_mconsumer = m;
		}
		*rxq->rxq_mtail = m;
		rxq->rxq_mtail = &m->m_next;
		m->m_len = MCLBYTES;
		m->m_next = NULL;
		rxq->rxq_inuse++;
		if (++producer == rxq->rxq_last) {
			membar_producer();
			pq3etsec_rxq_desc_presync(sc, rxq, rxq->rxq_producer,
			    rxq->rxq_last - rxq->rxq_producer);
			producer = rxq->rxq_producer = rxq->rxq_first;
		}
	}
	if (producer != rxq->rxq_producer) {
		membar_producer();
		pq3etsec_rxq_desc_presync(sc, rxq, rxq->rxq_producer,
		    producer - rxq->rxq_producer);
		rxq->rxq_producer = producer;
	}
	uint32_t qhlt = etsec_read(sc, RSTAT) & RSTAT_QHLT;
	if (qhlt) {
		KASSERT(qhlt & rxq->rxq_qmask);
		sc->sc_ev_rx_stall.ev_count++;
		etsec_write(sc, RSTAT, RSTAT_QHLT & rxq->rxq_qmask);
	}
#if 0
	aprint_normal_dev(sc->sc_dev,
	    "%s: buffers inuse went from %zu to %zu\n",
	    __func__, inuse, rxq->rxq_inuse);
#endif
	return true;
}

static bool
pq3etsec_rx_offload(
	struct pq3etsec_softc *sc,
	struct mbuf *m,
	const struct rxfcb *fcb)
{
	if (fcb->rxfcb_flags & RXFCB_VLN) {
		vlan_set_tag(m, fcb->rxfcb_vlctl);
	}
	if ((fcb->rxfcb_flags & RXFCB_IP) == 0
	    || (fcb->rxfcb_flags & (RXFCB_CIP | RXFCB_CTU)) == 0)
		return true;
	int csum_flags = 0;
	if ((fcb->rxfcb_flags & (RXFCB_IP6 | RXFCB_CIP)) == RXFCB_CIP) {
		csum_flags |= M_CSUM_IPv4;
		if (fcb->rxfcb_flags & RXFCB_EIP)
			csum_flags |= M_CSUM_IPv4_BAD;
	}
	if ((fcb->rxfcb_flags & RXFCB_CTU) == RXFCB_CTU) {
		int ipv_flags;
		if (fcb->rxfcb_flags & RXFCB_IP6)
			ipv_flags = M_CSUM_TCPv6 | M_CSUM_UDPv6;
		else
			ipv_flags = M_CSUM_TCPv4 | M_CSUM_UDPv4;
		if (fcb->rxfcb_pro == IPPROTO_TCP) {
			csum_flags |= (M_CSUM_TCPv4 |M_CSUM_TCPv6) & ipv_flags;
		} else {
			csum_flags |= (M_CSUM_UDPv4 |M_CSUM_UDPv6) & ipv_flags;
		}
		if (fcb->rxfcb_flags & RXFCB_ETU)
			csum_flags |= M_CSUM_TCP_UDP_BAD;
	}

	m->m_pkthdr.csum_flags = csum_flags;
	return true;
}

static void
pq3etsec_rx_input(
	struct pq3etsec_softc *sc,
	struct mbuf *m,
	uint16_t rxbd_flags)
{
	struct ifnet * const ifp = &sc->sc_if;

	pq3etsec_rx_map_unload(sc, m);

	if ((sc->sc_rctrl & RCTRL_PRSDEP) != RCTRL_PRSDEP_OFF) {
		struct rxfcb fcb = *mtod(m, struct rxfcb *);
		if (!pq3etsec_rx_offload(sc, m, &fcb))
			return;
	}
	m_adj(m, sc->sc_rx_adjlen);

	if (rxbd_flags & RXBD_M)
		m->m_flags |= M_PROMISC;
	if (rxbd_flags & RXBD_BC)
		m->m_flags |= M_BCAST;
	if (rxbd_flags & RXBD_MC)
		m->m_flags |= M_MCAST;
	m->m_flags |= M_HASFCS;
	m_set_rcvif(m, &sc->sc_if);

	ifp->if_ibytes += m->m_pkthdr.len;

	/*
	 * Let's give it to the network subsystm to deal with.
	 */
	int s = splnet();
	if_input(ifp, m);
	splx(s);
}

static void
pq3etsec_rxq_consume(
	struct pq3etsec_softc *sc,
	struct pq3etsec_rxqueue *rxq)
{
	struct ifnet * const ifp = &sc->sc_if;
	volatile struct rxbd *consumer = rxq->rxq_consumer;
	size_t rxconsumed = 0;

	etsec_write(sc, RSTAT, RSTAT_RXF & rxq->rxq_qmask);

	for (;;) {
		if (consumer == rxq->rxq_producer) {
			rxq->rxq_consumer = consumer;
			rxq->rxq_inuse -= rxconsumed;
			KASSERT(rxq->rxq_inuse == 0);
			return;
		}
		pq3etsec_rxq_desc_postsync(sc, rxq, consumer, 1);
		const uint16_t rxbd_flags = consumer->rxbd_flags;
		if (rxbd_flags & RXBD_E) {
			rxq->rxq_consumer = consumer;
			rxq->rxq_inuse -= rxconsumed;
			return;
		}
		KASSERT(rxq->rxq_mconsumer != NULL);
#ifdef ETSEC_DEBUG
		KASSERT(rxq->rxq_mbufs[consumer - rxq->rxq_first] == rxq->rxq_mconsumer);
#endif
#if 0
		printf("%s: rxdb[%u]: flags=%#x len=%#x: %08x %08x %08x %08x\n",
		    __func__,
		    consumer - rxq->rxq_first, rxbd_flags, consumer->rxbd_len,
		    mtod(rxq->rxq_mconsumer, int *)[0],
		    mtod(rxq->rxq_mconsumer, int *)[1],
		    mtod(rxq->rxq_mconsumer, int *)[2],
		    mtod(rxq->rxq_mconsumer, int *)[3]);
#endif
		/*
		 * We own this packet again.  Clear all flags except wrap.
		 */
		rxconsumed++;
		consumer->rxbd_flags = rxbd_flags & (RXBD_W | RXBD_I);

		/*
		 * If this descriptor has the LAST bit set and no errors,
		 * it's a valid input packet.
		 */
		if ((rxbd_flags & (RXBD_L | RXBD_ERRORS)) == RXBD_L) {
			size_t rxbd_len = consumer->rxbd_len;
			struct mbuf *m = rxq->rxq_mhead;
			struct mbuf *m_last = rxq->rxq_mconsumer;
			if ((rxq->rxq_mhead = m_last->m_next) == NULL)
				rxq->rxq_mtail = &rxq->rxq_mhead;
			rxq->rxq_mconsumer = rxq->rxq_mhead;
			m_last->m_next = NULL;
			m_last->m_len = rxbd_len & (MCLBYTES - 1);
			m->m_pkthdr.len = rxbd_len;
			pq3etsec_rx_input(sc, m, rxbd_flags);
		} else if (rxbd_flags & RXBD_L) {
			KASSERT(rxbd_flags & RXBD_ERRORS);
			struct mbuf *m;
			/*
			 * We encountered an error, take the mbufs and add
			 * then to the rx bufcache so we can reuse them.
			 */
			ifp->if_ierrors++;
			for (m = rxq->rxq_mhead;
			     m != rxq->rxq_mconsumer;
			     m = m->m_next) {
				IF_ENQUEUE(&sc->sc_rx_bufcache, m);
			}
			m = rxq->rxq_mconsumer;
			if ((rxq->rxq_mhead = m->m_next) == NULL)
				rxq->rxq_mtail = &rxq->rxq_mhead;
			rxq->rxq_mconsumer = m->m_next;
			IF_ENQUEUE(&sc->sc_rx_bufcache, m);
		} else {
			rxq->rxq_mconsumer = rxq->rxq_mconsumer->m_next;
		}
#ifdef ETSEC_DEBUG
		rxq->rxq_mbufs[consumer - rxq->rxq_first] = NULL;
#endif

		/*
		 * Wrap at the last entry!
		 */
		if (rxbd_flags & RXBD_W) {
			KASSERT(consumer + 1 == rxq->rxq_last);
			consumer = rxq->rxq_first;
		} else {
			consumer++;
		}
#ifdef ETSEC_DEBUG
		KASSERT(rxq->rxq_mbufs[consumer - rxq->rxq_first] == rxq->rxq_mconsumer);
#endif
	}
}

static void
pq3etsec_rxq_purge(
	struct pq3etsec_softc *sc,
	struct pq3etsec_rxqueue *rxq,
	bool discard)
{
	struct mbuf *m;

	if ((m = rxq->rxq_mhead) != NULL) {
#ifdef ETSEC_DEBUG
		memset(rxq->rxq_mbufs, 0, sizeof(rxq->rxq_mbufs));
#endif

		if (discard) {
			pq3etsec_rx_map_unload(sc, m);
			m_freem(m);
		} else {
			while (m != NULL) {
				struct mbuf *m0 = m->m_next;
				m->m_next = NULL;
				IF_ENQUEUE(&sc->sc_rx_bufcache, m);
				m = m0;
			}
		}
	}

	rxq->rxq_mconsumer = NULL;
	rxq->rxq_mhead = NULL;
	rxq->rxq_mtail = &rxq->rxq_mhead;
	rxq->rxq_inuse = 0;
}

static void
pq3etsec_rxq_reset(
	struct pq3etsec_softc *sc,
	struct pq3etsec_rxqueue *rxq)
{
	/*
	 * sync all the descriptors
	 */
	pq3etsec_rxq_desc_postsync(sc, rxq, rxq->rxq_first,
	    rxq->rxq_last - rxq->rxq_first);

	/*
	 * Make sure we own all descriptors in the ring.
	 */
	volatile struct rxbd *rxbd;
	for (rxbd = rxq->rxq_first; rxbd < rxq->rxq_last - 1; rxbd++) {
		rxbd->rxbd_flags = RXBD_I;
	}

	/*
	 * Last descriptor has the wrap flag.
	 */
	rxbd->rxbd_flags = RXBD_W | RXBD_I;

	/*
	 * Reset the producer consumer indexes.
	 */
	rxq->rxq_consumer = rxq->rxq_first;
	rxq->rxq_producer = rxq->rxq_first;
	rxq->rxq_inuse = 0;
	if (rxq->rxq_threshold < ETSEC_MINRXMBUFS)
		rxq->rxq_threshold = ETSEC_MINRXMBUFS;

	sc->sc_imask |= IEVENT_RXF | IEVENT_BSY;

	/*
	 * Restart the transmit at the first descriptor
	 */
	etsec_write(sc, rxq->rxq_reg_rbase, rxq->rxq_descmap->dm_segs->ds_addr);
}

static int
pq3etsec_rxq_attach(
	struct pq3etsec_softc *sc,
	struct pq3etsec_rxqueue *rxq,
	u_int qno)
{
	size_t map_size = PAGE_SIZE;
	size_t desc_count = map_size / sizeof(struct rxbd);
	int error;
	void *descs;

	error = pq3etsec_dmamem_alloc(sc->sc_dmat, map_size,
	   &rxq->rxq_descmap_seg, &rxq->rxq_descmap, &descs);
	if (error)
		return error;

	memset(descs, 0, map_size);
	rxq->rxq_first = descs;
	rxq->rxq_last = rxq->rxq_first + desc_count;
	rxq->rxq_consumer = descs;
	rxq->rxq_producer = descs;

	pq3etsec_rxq_purge(sc, rxq, true);
	pq3etsec_rxq_reset(sc, rxq);

	rxq->rxq_reg_rbase = RBASEn(qno);
	rxq->rxq_qmask = RSTAT_QHLTn(qno) | RSTAT_RXFn(qno);

	return 0;
}

static bool
pq3etsec_txq_active_p(
	struct pq3etsec_softc * const sc,
	struct pq3etsec_txqueue *txq)
{
	return !IF_IS_EMPTY(&txq->txq_mbufs);
}

static bool
pq3etsec_txq_fillable_p(
	struct pq3etsec_softc * const sc,
	struct pq3etsec_txqueue *txq)
{
	return txq->txq_free >= txq->txq_threshold;
}

static int
pq3etsec_txq_attach(
	struct pq3etsec_softc *sc,
	struct pq3etsec_txqueue *txq,
	u_int qno)
{
	size_t map_size = PAGE_SIZE;
	size_t desc_count = map_size / sizeof(struct txbd);
	int error;
	void *descs;

	error = pq3etsec_dmamem_alloc(sc->sc_dmat, map_size,
	   &txq->txq_descmap_seg, &txq->txq_descmap, &descs);
	if (error)
		return error;

	memset(descs, 0, map_size);
	txq->txq_first = descs;
	txq->txq_last = txq->txq_first + desc_count;
	txq->txq_consumer = descs;
	txq->txq_producer = descs;

	IFQ_SET_MAXLEN(&txq->txq_mbufs, ETSEC_MAXTXMBUFS);

	txq->txq_reg_tbase = TBASEn(qno);
	txq->txq_qmask = TSTAT_THLTn(qno) | TSTAT_TXFn(qno);

	pq3etsec_txq_reset(sc, txq);

	return 0;
}

static int
pq3etsec_txq_map_load(
	struct pq3etsec_softc *sc,
	struct pq3etsec_txqueue *txq,
	struct mbuf *m)
{
	bus_dmamap_t map;
	int error;

	map = M_GETCTX(m, bus_dmamap_t);
	if (map != NULL)
		return 0;

	map = pq3etsec_mapcache_get(sc, sc->sc_tx_mapcache);
	if (map == NULL)
		return ENOMEM;

	error = bus_dmamap_load_mbuf(sc->sc_dmat, map, m,
	    BUS_DMA_WRITE | BUS_DMA_NOWAIT);
	if (error)
		return error;

	bus_dmamap_sync(sc->sc_dmat, map, 0, m->m_pkthdr.len,
	    BUS_DMASYNC_PREWRITE);
	M_SETCTX(m, map);
	return 0;
}

static void
pq3etsec_txq_map_unload(
	struct pq3etsec_softc *sc,
	struct pq3etsec_txqueue *txq,
	struct mbuf *m)
{
	KASSERT(m);
	bus_dmamap_t map = M_GETCTX(m, bus_dmamap_t);
	bus_dmamap_sync(sc->sc_dmat, map, 0, map->dm_mapsize,
	    BUS_DMASYNC_POSTWRITE);
	bus_dmamap_unload(sc->sc_dmat, map);
	pq3etsec_mapcache_put(sc, sc->sc_tx_mapcache, map);
}

static bool
pq3etsec_txq_produce(
	struct pq3etsec_softc *sc,
	struct pq3etsec_txqueue *txq,
	struct mbuf *m)
{
	bus_dmamap_t map = M_GETCTX(m, bus_dmamap_t);

	if (map->dm_nsegs > txq->txq_free)
		return false;

	/*
	 * TCP Offload flag must be set in the first descriptor.
	 */
	volatile struct txbd *producer = txq->txq_producer;
	uint16_t last_flags = TXBD_L;
	uint16_t first_flags = TXBD_R
	    | ((m->m_flags & M_HASFCB) ? TXBD_TOE : 0);

	/*
	 * If we've produced enough descriptors without consuming any
	 * we need to ask for an interrupt to reclaim some.
	 */
	txq->txq_lastintr += map->dm_nsegs;
	if (ETSEC_IC_TX_ENABLED(sc)
	    || txq->txq_lastintr >= txq->txq_threshold
	    || txq->txq_mbufs.ifq_len + 1 == txq->txq_mbufs.ifq_maxlen) {
		txq->txq_lastintr = 0;
		last_flags |= TXBD_I;
	}

#ifdef ETSEC_DEBUG
	KASSERT(txq->txq_lmbufs[producer - txq->txq_first] == NULL);
#endif
	KASSERT(producer != txq->txq_last);
	producer->txbd_bufptr = map->dm_segs[0].ds_addr;
	producer->txbd_len = map->dm_segs[0].ds_len;

	if (map->dm_nsegs > 1) {
		volatile struct txbd *start = producer + 1;
		size_t count = map->dm_nsegs - 1;
		for (u_int i = 1; i < map->dm_nsegs; i++) {
			if (__predict_false(++producer == txq->txq_last)) {
				producer = txq->txq_first;
				if (start < txq->txq_last) {
					pq3etsec_txq_desc_presync(sc, txq,
					    start, txq->txq_last - start);
					count -= txq->txq_last - start;
				}
				start = txq->txq_first;
			}
#ifdef ETSEC_DEBUG
			KASSERT(txq->txq_lmbufs[producer - txq->txq_first] == NULL);
#endif
			producer->txbd_bufptr = map->dm_segs[i].ds_addr;
			producer->txbd_len = map->dm_segs[i].ds_len;
			producer->txbd_flags = TXBD_R
			    | (producer->txbd_flags & TXBD_W)
			    | (i == map->dm_nsegs - 1 ? last_flags : 0);
#if 0
			printf("%s: txbd[%u]=%#x/%u/%#x\n", __func__, producer - txq->txq_first,
			    producer->txbd_flags, producer->txbd_len, producer->txbd_bufptr);
#endif
		}
		pq3etsec_txq_desc_presync(sc, txq, start, count);
	} else {
		first_flags |= last_flags;
	}

	membar_producer();
	txq->txq_producer->txbd_flags =
	    first_flags | (txq->txq_producer->txbd_flags & TXBD_W);
#if 0
	printf("%s: txbd[%u]=%#x/%u/%#x\n", __func__,
	    txq->txq_producer - txq->txq_first, txq->txq_producer->txbd_flags,
	    txq->txq_producer->txbd_len, txq->txq_producer->txbd_bufptr);
#endif
	pq3etsec_txq_desc_presync(sc, txq, txq->txq_producer, 1);

	/*
	 * Reduce free count by the number of segments we consumed.
	 */
	txq->txq_free -= map->dm_nsegs;
	KASSERT(map->dm_nsegs == 1 || txq->txq_producer != producer);
	KASSERT(map->dm_nsegs == 1 || (txq->txq_producer->txbd_flags & TXBD_L) == 0);
	KASSERT(producer->txbd_flags & TXBD_L);
#ifdef ETSEC_DEBUG
	txq->txq_lmbufs[producer - txq->txq_first] = m;
#endif

#if 0
	printf("%s: mbuf %p: produced a %u byte packet in %u segments (%u..%u)\n",
	    __func__, m, m->m_pkthdr.len, map->dm_nsegs,
	    txq->txq_producer - txq->txq_first, producer - txq->txq_first);
#endif

	if (++producer == txq->txq_last)
		txq->txq_producer = txq->txq_first;
	else
		txq->txq_producer = producer;
	IF_ENQUEUE(&txq->txq_mbufs, m);

	/*
	 * Restart the transmitter.
	 */
	etsec_write(sc, TSTAT, txq->txq_qmask & TSTAT_THLT);	/* W1C */

	return true;
}

static void
pq3etsec_tx_offload(
	struct pq3etsec_softc *sc,
	struct pq3etsec_txqueue *txq,
	struct mbuf **mp)
{
	struct mbuf *m = *mp;
	u_int csum_flags = m->m_pkthdr.csum_flags;
	bool have_vtag;
	uint16_t vtag;

	KASSERT(m->m_flags & M_PKTHDR);

	have_vtag = vlan_has_tag(m);
	vtag = (have_vtag) ? vlan_get_tag(m) : 0;

	/*
	 * Let see if we are doing any offload first.
	 */
	if (csum_flags == 0 && !have_vtag) {
		m->m_flags &= ~M_HASFCB;
		return;
	}

	uint16_t flags = 0;
	if (csum_flags & M_CSUM_IP) {
		flags |= TXFCB_IP
		    | ((csum_flags & M_CSUM_IP6) ? TXFCB_IP6 : 0)
		    | ((csum_flags & M_CSUM_TUP) ? TXFCB_TUP : 0)
		    | ((csum_flags & M_CSUM_UDP) ? TXFCB_UDP : 0)
		    | ((csum_flags & M_CSUM_CIP) ? TXFCB_CIP : 0)
		    | ((csum_flags & M_CSUM_CTU) ? TXFCB_CTU : 0);
	}
	if (have_vtag) {
		flags |= TXFCB_VLN;
	}
	if (flags == 0) {
		m->m_flags &= ~M_HASFCB;
		return;
	}

	struct txfcb fcb;
	fcb.txfcb_flags = flags;
	if (csum_flags & M_CSUM_IPv4)
		fcb.txfcb_l4os = M_CSUM_DATA_IPv4_IPHL(m->m_pkthdr.csum_data);
	else
		fcb.txfcb_l4os = M_CSUM_DATA_IPv6_IPHL(m->m_pkthdr.csum_data);
	fcb.txfcb_l3os = ETHER_HDR_LEN;
	fcb.txfcb_phcs = 0;
	fcb.txfcb_vlctl = vtag;

#if 0
	printf("%s: csum_flags=%#x: txfcb flags=%#x lsos=%u l4os=%u phcs=%u vlctl=%#x\n",
	    __func__, csum_flags, fcb.txfcb_flags, fcb.txfcb_l3os, fcb.txfcb_l4os,
	    fcb.txfcb_phcs, fcb.txfcb_vlctl);
#endif

	if (M_LEADINGSPACE(m) >= sizeof(fcb)) {
		m->m_data -= sizeof(fcb);
		m->m_len += sizeof(fcb);
	} else if (!(m->m_flags & M_EXT) && MHLEN - m->m_len >= sizeof(fcb)) {
		memmove(m->m_pktdat + sizeof(fcb), m->m_data, m->m_len);
		m->m_data = m->m_pktdat;
		m->m_len += sizeof(fcb);
	} else {
		struct mbuf *mn;
		MGET(mn, M_DONTWAIT, m->m_type);
		if (mn == NULL) {
			if (csum_flags & M_CSUM_IP4) {
#ifdef INET
				in_undefer_cksum(m, ETHER_HDR_LEN,
				    csum_flags & M_CSUM_IP4);
#else
				panic("%s: impossible M_CSUM flags %#x",
				    device_xname(sc->sc_dev), csum_flags);
#endif
			} else if (csum_flags & M_CSUM_IP6) {
#ifdef INET6
				in6_undefer_cksum(m, ETHER_HDR_LEN,
				    csum_flags & M_CSUM_IP6);
#else
				panic("%s: impossible M_CSUM flags %#x",
				    device_xname(sc->sc_dev), csum_flags);
#endif
			}

			m->m_flags &= ~M_HASFCB;
			return;
		}

		m_move_pkthdr(mn, m);
		mn->m_next = m;
		m = mn;
		m_align(m, sizeof(fcb));
		m->m_len = sizeof(fcb);
		*mp = m;
	}
	m->m_pkthdr.len += sizeof(fcb);
	m->m_flags |= M_HASFCB;
	*mtod(m, struct txfcb *) = fcb;
	return;
}

static bool
pq3etsec_txq_enqueue(
	struct pq3etsec_softc *sc,
	struct pq3etsec_txqueue *txq)
{
	for (;;) {
		if (IF_QFULL(&txq->txq_mbufs))
			return false;
		struct mbuf *m = txq->txq_next;
		if (m == NULL) {
			int s = splnet();
			IFQ_DEQUEUE(&sc->sc_if.if_snd, m);
			splx(s);
			if (m == NULL)
				return true;
			M_SETCTX(m, NULL);
			pq3etsec_tx_offload(sc, txq, &m);
		} else {
			txq->txq_next = NULL;
		}
		int error = pq3etsec_txq_map_load(sc, txq, m);
		if (error) {
			aprint_error_dev(sc->sc_dev,
			    "discarded packet due to "
			    "dmamap load failure: %d\n", error);
			m_freem(m);
			continue;
		}
		KASSERT(txq->txq_next == NULL);
		if (!pq3etsec_txq_produce(sc, txq, m)) {
			txq->txq_next = m;
			return false;
		}
		KASSERT(txq->txq_next == NULL);
	}
}

static bool
pq3etsec_txq_consume(
	struct pq3etsec_softc *sc,
	struct pq3etsec_txqueue *txq)
{
	struct ifnet * const ifp = &sc->sc_if;
	volatile struct txbd *consumer = txq->txq_consumer;
	size_t txfree = 0;

#if 0
	printf("%s: entry: free=%zu\n", __func__, txq->txq_free);
#endif
	etsec_write(sc, TSTAT, TSTAT_TXF & txq->txq_qmask);

	for (;;) {
		if (consumer == txq->txq_producer) {
			txq->txq_consumer = consumer;
			txq->txq_free += txfree;
			txq->txq_lastintr -= uimin(txq->txq_lastintr, txfree);
#if 0
			printf("%s: empty: freed %zu descriptors going form %zu to %zu\n",
			    __func__, txfree, txq->txq_free - txfree, txq->txq_free);
#endif
			KASSERT(txq->txq_lastintr == 0);
			KASSERT(txq->txq_free == txq->txq_last - txq->txq_first - 1);
			return true;
		}
		pq3etsec_txq_desc_postsync(sc, txq, consumer, 1);
		const uint16_t txbd_flags = consumer->txbd_flags;
		if (txbd_flags & TXBD_R) {
			txq->txq_consumer = consumer;
			txq->txq_free += txfree;
			txq->txq_lastintr -= uimin(txq->txq_lastintr, txfree);
#if 0
			printf("%s: freed %zu descriptors\n",
			    __func__, txfree);
#endif
			return pq3etsec_txq_fillable_p(sc, txq);
		}

		/*
		 * If this is the last descriptor in the chain, get the
		 * mbuf, free its dmamap, and free the mbuf chain itself.
		 */
		if (txbd_flags & TXBD_L) {
			struct mbuf *m;

			IF_DEQUEUE(&txq->txq_mbufs, m);
#ifdef ETSEC_DEBUG
			KASSERTMSG(
			    m == txq->txq_lmbufs[consumer-txq->txq_first],
			    "%s: %p [%u]: flags %#x m (%p) != %p (%p)",
			    __func__, consumer, consumer - txq->txq_first,
			    txbd_flags, m,
			    &txq->txq_lmbufs[consumer-txq->txq_first],
			    txq->txq_lmbufs[consumer-txq->txq_first]);
#endif
			KASSERT(m);
			pq3etsec_txq_map_unload(sc, txq, m);
#if 0
			printf("%s: mbuf %p: consumed a %u byte packet\n",
			    __func__, m, m->m_pkthdr.len);
#endif
			if (m->m_flags & M_HASFCB)
				m_adj(m, sizeof(struct txfcb));
			bpf_mtap(ifp, m, BPF_D_OUT);
			ifp->if_opackets++;
			ifp->if_obytes += m->m_pkthdr.len;
			if (m->m_flags & M_MCAST)
				ifp->if_omcasts++;
			if (txbd_flags & TXBD_ERRORS)
				ifp->if_oerrors++;
			m_freem(m);
#ifdef ETSEC_DEBUG
			txq->txq_lmbufs[consumer - txq->txq_first] = NULL;
#endif
		} else {
#ifdef ETSEC_DEBUG
			KASSERT(txq->txq_lmbufs[consumer-txq->txq_first] == NULL);
#endif
		}

		/*
		 * We own this packet again.  Clear all flags except wrap.
		 */
		txfree++;
		//consumer->txbd_flags = txbd_flags & TXBD_W;

		/*
		 * Wrap at the last entry!
		 */
		if (txbd_flags & TXBD_W) {
			KASSERT(consumer + 1 == txq->txq_last);
			consumer = txq->txq_first;
		} else {
			consumer++;
			KASSERT(consumer < txq->txq_last);
		}
	}
}

static void
pq3etsec_txq_purge(
	struct pq3etsec_softc *sc,
	struct pq3etsec_txqueue *txq)
{
	struct mbuf *m;
	KASSERT((etsec_read(sc, MACCFG1) & MACCFG1_TX_EN) == 0);

	for (;;) {
		IF_DEQUEUE(&txq->txq_mbufs, m);
		if (m == NULL)
			break;
		pq3etsec_txq_map_unload(sc, txq, m);
		m_freem(m);
	}
	if ((m = txq->txq_next) != NULL) {
		txq->txq_next = NULL;
		pq3etsec_txq_map_unload(sc, txq, m);
		m_freem(m);
	}
#ifdef ETSEC_DEBUG
	memset(txq->txq_lmbufs, 0, sizeof(txq->txq_lmbufs));
#endif
}

static void
pq3etsec_txq_reset(
	struct pq3etsec_softc *sc,
	struct pq3etsec_txqueue *txq)
{
	/*
	 * sync all the descriptors
	 */
	pq3etsec_txq_desc_postsync(sc, txq, txq->txq_first,
	    txq->txq_last - txq->txq_first);

	/*
	 * Make sure we own all descriptors in the ring.
	 */
	volatile struct txbd *txbd;
	for (txbd = txq->txq_first; txbd < txq->txq_last - 1; txbd++) {
		txbd->txbd_flags = 0;
	}

	/*
	 * Last descriptor has the wrap flag.
	 */
	txbd->txbd_flags = TXBD_W;

	/*
	 * Reset the producer consumer indexes.
	 */
	txq->txq_consumer = txq->txq_first;
	txq->txq_producer = txq->txq_first;
	txq->txq_free = txq->txq_last - txq->txq_first - 1;
	txq->txq_threshold = txq->txq_free / 2;
	txq->txq_lastintr = 0;

	/*
	 * What do we want to get interrupted on?
	 */
	sc->sc_imask |= IEVENT_TXF | IEVENT_TXE;

	/*
	 * Restart the transmit at the first descriptor
	 */
	etsec_write(sc, txq->txq_reg_tbase, txq->txq_descmap->dm_segs->ds_addr);
}

static void
pq3etsec_ifstart(struct ifnet *ifp)
{
	struct pq3etsec_softc * const sc = ifp->if_softc;

	if (__predict_false((ifp->if_flags & (IFF_RUNNING | IFF_OACTIVE)) != IFF_RUNNING)) {
		return;
	}

	atomic_or_uint(&sc->sc_soft_flags, SOFT_TXINTR);
	softint_schedule(sc->sc_soft_ih);
}

static void
pq3etsec_tx_error(
	struct pq3etsec_softc * const sc)
{
	struct pq3etsec_txqueue * const txq = &sc->sc_txq;

	pq3etsec_txq_consume(sc, txq);

	if (pq3etsec_txq_fillable_p(sc, txq))
		sc->sc_if.if_flags &= ~IFF_OACTIVE;
	if (sc->sc_txerrors
	    & (IEVENT_LC | IEVENT_CRL | IEVENT_XFUN | IEVENT_BABT)) {
	} else if (sc->sc_txerrors & IEVENT_EBERR) {
	}

	if (pq3etsec_txq_active_p(sc, txq))
		etsec_write(sc, TSTAT, TSTAT_THLT & txq->txq_qmask);
	if (!pq3etsec_txq_enqueue(sc, txq)) {
		sc->sc_ev_tx_stall.ev_count++;
		sc->sc_if.if_flags |= IFF_OACTIVE;
	}

	sc->sc_txerrors = 0;
}

int
pq3etsec_tx_intr(void *arg)
{
	struct pq3etsec_softc * const sc = arg;

	mutex_enter(sc->sc_hwlock);

	sc->sc_ev_tx_intr.ev_count++;

	uint32_t ievent = etsec_read(sc, IEVENT);
	ievent &= IEVENT_TXF | IEVENT_TXB;
	etsec_write(sc, IEVENT, ievent);	/* write 1 to clear */

#if 0
	aprint_normal_dev(sc->sc_dev, "%s: ievent=%#x imask=%#x\n",
	    __func__, ievent, etsec_read(sc, IMASK));
#endif

	if (ievent == 0) {
		mutex_exit(sc->sc_hwlock);
		return 0;
	}

	sc->sc_imask &= ~(IEVENT_TXF | IEVENT_TXB);
	atomic_or_uint(&sc->sc_soft_flags, SOFT_TXINTR);
	etsec_write(sc, IMASK, sc->sc_imask);
	softint_schedule(sc->sc_soft_ih);

	mutex_exit(sc->sc_hwlock);

	return 1;
}

int
pq3etsec_rx_intr(void *arg)
{
	struct pq3etsec_softc * const sc = arg;

	mutex_enter(sc->sc_hwlock);

	sc->sc_ev_rx_intr.ev_count++;

	uint32_t ievent = etsec_read(sc, IEVENT);
	ievent &= IEVENT_RXF | IEVENT_RXB;
	etsec_write(sc, IEVENT, ievent);	/* write 1 to clear */
	if (ievent == 0) {
		mutex_exit(sc->sc_hwlock);
		return 0;
	}

#if 0
	aprint_normal_dev(sc->sc_dev, "%s: ievent=%#x\n", __func__, ievent);
#endif

	sc->sc_imask &= ~(IEVENT_RXF | IEVENT_RXB);
	atomic_or_uint(&sc->sc_soft_flags, SOFT_RXINTR);
	etsec_write(sc, IMASK, sc->sc_imask);
	softint_schedule(sc->sc_soft_ih);

	mutex_exit(sc->sc_hwlock);

	return 1;
}

int
pq3etsec_error_intr(void *arg)
{
	struct pq3etsec_softc * const sc = arg;

	mutex_enter(sc->sc_hwlock);

	sc->sc_ev_error_intr.ev_count++;

	for (int rv = 0, soft_flags = 0;; rv = 1) {
		uint32_t ievent = etsec_read(sc, IEVENT);
		ievent &= ~(IEVENT_RXF | IEVENT_RXB | IEVENT_TXF | IEVENT_TXB);
		etsec_write(sc, IEVENT, ievent);	/* write 1 to clear */
		if (ievent == 0) {
			if (soft_flags) {
				atomic_or_uint(&sc->sc_soft_flags, soft_flags);
				softint_schedule(sc->sc_soft_ih);
			}
			mutex_exit(sc->sc_hwlock);
			return rv;
		}
#if 0
		aprint_normal_dev(sc->sc_dev, "%s: ievent=%#x imask=%#x\n",
		    __func__, ievent, etsec_read(sc, IMASK));
#endif

		if (ievent & (IEVENT_GRSC | IEVENT_GTSC)) {
			sc->sc_imask &= ~(IEVENT_GRSC | IEVENT_GTSC);
			etsec_write(sc, IMASK, sc->sc_imask);
			wakeup(sc);
		}
		if (ievent & (IEVENT_MMRD | IEVENT_MMWR)) {
			sc->sc_imask &= ~(IEVENT_MMRD | IEVENT_MMWR);
			etsec_write(sc, IMASK, sc->sc_imask);
			wakeup(&sc->sc_mii);
		}
		if (ievent & IEVENT_BSY) {
			soft_flags |= SOFT_RXBSY;
			sc->sc_imask &= ~IEVENT_BSY;
			etsec_write(sc, IMASK, sc->sc_imask);
		}
		if (ievent & IEVENT_TXE) {
			soft_flags |= SOFT_TXERROR;
			sc->sc_imask &= ~IEVENT_TXE;
			sc->sc_txerrors |= ievent;
		}
		if (ievent & IEVENT_TXC) {
			sc->sc_ev_tx_pause.ev_count++;
		}
		if (ievent & IEVENT_RXC) {
			sc->sc_ev_rx_pause.ev_count++;
		}
		if (ievent & IEVENT_DPE) {
			soft_flags |= SOFT_RESET;
			sc->sc_imask &= ~IEVENT_DPE;
			etsec_write(sc, IMASK, sc->sc_imask);
		}
	}
}

void
pq3etsec_soft_intr(void *arg)
{
	struct pq3etsec_softc * const sc = arg;
	struct ifnet * const ifp = &sc->sc_if;
	uint32_t imask = 0;

	mutex_enter(sc->sc_lock);

	u_int soft_flags = atomic_swap_uint(&sc->sc_soft_flags, 0);

	sc->sc_ev_soft_intr.ev_count++;

	if (soft_flags & SOFT_RESET) {
		int s = splnet();
		pq3etsec_ifinit(ifp);
		splx(s);
		soft_flags = 0;
	}

	if (soft_flags & SOFT_RXBSY) {
		struct pq3etsec_rxqueue * const rxq = &sc->sc_rxq;
		size_t threshold = 5 * rxq->rxq_threshold / 4;
		if (threshold >= rxq->rxq_last - rxq->rxq_first) {
			threshold = rxq->rxq_last - rxq->rxq_first - 1;
		} else {
			imask |= IEVENT_BSY;
		}
		aprint_normal_dev(sc->sc_dev,
		    "increasing receive buffers from %zu to %zu\n",
		    rxq->rxq_threshold, threshold);
		rxq->rxq_threshold = threshold;
	}

	if ((soft_flags & SOFT_TXINTR)
	    || pq3etsec_txq_active_p(sc, &sc->sc_txq)) {
		/*
		 * Let's do what we came here for.  Consume transmitted
		 * packets off the transmit ring.
		 */
		if (!pq3etsec_txq_consume(sc, &sc->sc_txq)
		    || !pq3etsec_txq_enqueue(sc, &sc->sc_txq)) {
			sc->sc_ev_tx_stall.ev_count++;
			ifp->if_flags |= IFF_OACTIVE;
		} else {
			ifp->if_flags &= ~IFF_OACTIVE;
		}
		imask |= IEVENT_TXF;
	}

<<<<<<< HEAD
	if (soft_flags & (SOFT_RXINTR|SOFT_RXBSY)) {
<<<<<<< HEAD
		/*
		 * Let's consume
		 */
=======
=======
	if (soft_flags & (SOFT_RXINTR | SOFT_RXBSY)) {
>>>>>>> 152b1c24
		/* Let's consume */
>>>>>>> upstream/trunk
		pq3etsec_rxq_consume(sc, &sc->sc_rxq);
		imask |= IEVENT_RXF;
	}

	if (soft_flags & SOFT_TXERROR) {
		pq3etsec_tx_error(sc);
		imask |= IEVENT_TXE;
	}

	if (ifp->if_flags & IFF_RUNNING) {
		pq3etsec_rxq_produce(sc, &sc->sc_rxq);
		mutex_spin_enter(sc->sc_hwlock);
		sc->sc_imask |= imask;
		etsec_write(sc, IMASK, sc->sc_imask);
		mutex_spin_exit(sc->sc_hwlock);
	} else {
		KASSERT((soft_flags & SOFT_RXBSY) == 0);
	}

	mutex_exit(sc->sc_lock);
}

static void
pq3etsec_mii_tick(void *arg)
{
	struct pq3etsec_softc * const sc = arg;
	mutex_enter(sc->sc_lock);
	callout_ack(&sc->sc_mii_callout);
	sc->sc_ev_mii_ticks.ev_count++;
#ifdef DEBUG
	uint64_t now = mftb();
	if (now - sc->sc_mii_last_tick < cpu_timebase - 5000) {
		aprint_debug_dev(sc->sc_dev, "%s: diff=%"PRIu64"\n",
		    __func__, now - sc->sc_mii_last_tick);
		callout_stop(&sc->sc_mii_callout);
	}
#endif
	mii_tick(&sc->sc_mii);
	int s = splnet();
	if (sc->sc_soft_flags & SOFT_RESET)
		softint_schedule(sc->sc_soft_ih);
	splx(s);
	callout_schedule(&sc->sc_mii_callout, hz);
#ifdef DEBUG
	sc->sc_mii_last_tick = now;
#endif
	mutex_exit(sc->sc_lock);
}

static void
pq3etsec_set_ic_rx(struct pq3etsec_softc *sc)
{
	uint32_t reg;

	if (ETSEC_IC_RX_ENABLED(sc)) {
		reg = RXIC_ICEN;
		reg |= RXIC_ICFT_SET(sc->sc_ic_rx_count);
		reg |= RXIC_ICTT_SET(sc->sc_ic_rx_time);
	} else {
		/* Disable RX interrupt coalescing */
		reg = 0;
	}

	etsec_write(sc, RXIC, reg);
}

static void
pq3etsec_set_ic_tx(struct pq3etsec_softc *sc)
{
	uint32_t reg;

	if (ETSEC_IC_TX_ENABLED(sc)) {
		reg = TXIC_ICEN;
		reg |= TXIC_ICFT_SET(sc->sc_ic_tx_count);
		reg |= TXIC_ICTT_SET(sc->sc_ic_tx_time);
	} else {
		/* Disable TX interrupt coalescing */
		reg = 0;
	}

	etsec_write(sc, TXIC, reg);
}

/*
 * sysctl
 */
static int
pq3etsec_sysctl_ic_time_helper(SYSCTLFN_ARGS, int *valuep)
{
	struct sysctlnode node = *rnode;
	struct pq3etsec_softc *sc = rnode->sysctl_data;
	int value = *valuep;
	int error;

	node.sysctl_data = &value;
	error = sysctl_lookup(SYSCTLFN_CALL(&node));
	if (error != 0 || newp == NULL)
		return error;

	if (value < 0 || value > 65535)
		return EINVAL;

	mutex_enter(sc->sc_lock);
	*valuep = value;
	if (valuep == &sc->sc_ic_rx_time)
		pq3etsec_set_ic_rx(sc);
	else
		pq3etsec_set_ic_tx(sc);
	mutex_exit(sc->sc_lock);

	return 0;
}

static int
pq3etsec_sysctl_ic_count_helper(SYSCTLFN_ARGS, int *valuep)
{
	struct sysctlnode node = *rnode;
	struct pq3etsec_softc *sc = rnode->sysctl_data;
	int value = *valuep;
	int error;

	node.sysctl_data = &value;
	error = sysctl_lookup(SYSCTLFN_CALL(&node));
	if (error != 0 || newp == NULL)
		return error;

	if (value < 0 || value > 255)
		return EINVAL;

	mutex_enter(sc->sc_lock);
	*valuep = value;
	if (valuep == &sc->sc_ic_rx_count)
		pq3etsec_set_ic_rx(sc);
	else
		pq3etsec_set_ic_tx(sc);
	mutex_exit(sc->sc_lock);

	return 0;
}

static int
pq3etsec_sysctl_ic_rx_time_helper(SYSCTLFN_ARGS)
{
	struct pq3etsec_softc *sc = rnode->sysctl_data;

	return pq3etsec_sysctl_ic_time_helper(SYSCTLFN_CALL(rnode),
	    &sc->sc_ic_rx_time);
}

static int
pq3etsec_sysctl_ic_rx_count_helper(SYSCTLFN_ARGS)
{
	struct pq3etsec_softc *sc = rnode->sysctl_data;

	return pq3etsec_sysctl_ic_count_helper(SYSCTLFN_CALL(rnode),
	    &sc->sc_ic_rx_count);
}

static int
pq3etsec_sysctl_ic_tx_time_helper(SYSCTLFN_ARGS)
{
	struct pq3etsec_softc *sc = rnode->sysctl_data;

	return pq3etsec_sysctl_ic_time_helper(SYSCTLFN_CALL(rnode),
	    &sc->sc_ic_tx_time);
}

static int
pq3etsec_sysctl_ic_tx_count_helper(SYSCTLFN_ARGS)
{
	struct pq3etsec_softc *sc = rnode->sysctl_data;

	return pq3etsec_sysctl_ic_count_helper(SYSCTLFN_CALL(rnode),
	    &sc->sc_ic_tx_count);
}

static void pq3etsec_sysctl_setup(struct sysctllog **clog,
    struct pq3etsec_softc *sc)
{
	const struct sysctlnode *cnode, *rnode;

	if (sysctl_createv(clog, 0, NULL, &rnode,
	    CTLFLAG_PERMANENT,
	    CTLTYPE_NODE, device_xname(sc->sc_dev),
	    SYSCTL_DESCR("TSEC interface"),
	    NULL, 0, NULL, 0,
	    CTL_HW, CTL_CREATE, CTL_EOL) != 0)
		goto bad;

	if (sysctl_createv(clog, 0, &rnode, &rnode,
	    CTLFLAG_PERMANENT,
	    CTLTYPE_NODE, "int_coal",
	    SYSCTL_DESCR("Interrupts coalescing"),
	    NULL, 0, NULL, 0,
	    CTL_CREATE, CTL_EOL) != 0)
		goto bad;

	if (sysctl_createv(clog, 0, &rnode, &cnode,
	    CTLFLAG_PERMANENT | CTLFLAG_READWRITE,
	    CTLTYPE_INT, "rx_time",
	    SYSCTL_DESCR("RX time threshold (0-65535)"),
	    pq3etsec_sysctl_ic_rx_time_helper, 0, (void *)sc, 0,
	    CTL_CREATE, CTL_EOL) != 0)
		goto bad;

	if (sysctl_createv(clog, 0, &rnode, &cnode,
	    CTLFLAG_PERMANENT | CTLFLAG_READWRITE,
	    CTLTYPE_INT, "rx_count",
	    SYSCTL_DESCR("RX frame count threshold (0-255)"),
	    pq3etsec_sysctl_ic_rx_count_helper, 0, (void *)sc, 0,
	    CTL_CREATE, CTL_EOL) != 0)
		goto bad;

	if (sysctl_createv(clog, 0, &rnode, &cnode,
	    CTLFLAG_PERMANENT | CTLFLAG_READWRITE,
	    CTLTYPE_INT, "tx_time",
	    SYSCTL_DESCR("TX time threshold (0-65535)"),
	    pq3etsec_sysctl_ic_tx_time_helper, 0, (void *)sc, 0,
	    CTL_CREATE, CTL_EOL) != 0)
		goto bad;

	if (sysctl_createv(clog, 0, &rnode, &cnode,
	    CTLFLAG_PERMANENT | CTLFLAG_READWRITE,
	    CTLTYPE_INT, "tx_count",
	    SYSCTL_DESCR("TX frame count threshold (0-255)"),
	    pq3etsec_sysctl_ic_tx_count_helper, 0, (void *)sc, 0,
	    CTL_CREATE, CTL_EOL) != 0)
		goto bad;

	return;

 bad:
	aprint_error_dev(sc->sc_dev, "could not attach sysctl nodes\n");
}<|MERGE_RESOLUTION|>--- conflicted
+++ resolved
@@ -2543,18 +2543,8 @@
 		imask |= IEVENT_TXF;
 	}
 
-<<<<<<< HEAD
-	if (soft_flags & (SOFT_RXINTR|SOFT_RXBSY)) {
-<<<<<<< HEAD
-		/*
-		 * Let's consume
-		 */
-=======
-=======
 	if (soft_flags & (SOFT_RXINTR | SOFT_RXBSY)) {
->>>>>>> 152b1c24
 		/* Let's consume */
->>>>>>> upstream/trunk
 		pq3etsec_rxq_consume(sc, &sc->sc_rxq);
 		imask |= IEVENT_RXF;
 	}
