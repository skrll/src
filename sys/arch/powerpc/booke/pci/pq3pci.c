--- conflicted
+++ resolved
@@ -1,8 +1,4 @@
-<<<<<<< HEAD
-/*	$NetBSD: pq3pci.c,v 1.27 2020/11/12 00:44:22 rin Exp $	*/
-=======
 /*	$NetBSD: pq3pci.c,v 1.28 2021/04/24 23:36:46 thorpej Exp $	*/
->>>>>>> e2aa5677
 /*-
  * Copyright (c) 2010, 2011 The NetBSD Foundation, Inc.
  * All rights reserved.
@@ -43,11 +39,7 @@
 #define	__INTR_PRIVATE
 
 #include <sys/cdefs.h>
-<<<<<<< HEAD
-__KERNEL_RCSID(0, "$NetBSD: pq3pci.c,v 1.27 2020/11/12 00:44:22 rin Exp $");
-=======
 __KERNEL_RCSID(0, "$NetBSD: pq3pci.c,v 1.28 2021/04/24 23:36:46 thorpej Exp $");
->>>>>>> e2aa5677
 
 #include "locators.h"
 
