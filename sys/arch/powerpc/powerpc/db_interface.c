--- conflicted
+++ resolved
@@ -1,16 +1,8 @@
-<<<<<<< HEAD
-/*	$NetBSD: db_interface.c,v 1.55 2021/02/23 07:13:52 mrg Exp $ */
-/*	$OpenBSD: db_interface.c,v 1.2 1996/12/28 06:21:50 rahnds Exp $	*/
-
-#include <sys/cdefs.h>
-__KERNEL_RCSID(0, "$NetBSD: db_interface.c,v 1.55 2021/02/23 07:13:52 mrg Exp $");
-=======
 /*	$NetBSD: db_interface.c,v 1.56 2021/03/30 03:15:53 rin Exp $ */
 /*	$OpenBSD: db_interface.c,v 1.2 1996/12/28 06:21:50 rahnds Exp $	*/
 
 #include <sys/cdefs.h>
 __KERNEL_RCSID(0, "$NetBSD: db_interface.c,v 1.56 2021/03/30 03:15:53 rin Exp $");
->>>>>>> e2aa5677
 
 #define USERACC
 
