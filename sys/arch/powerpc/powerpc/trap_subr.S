<<<<<<< HEAD
/*	$NetBSD: trap_subr.S,v 1.79 2018/05/02 08:24:40 phx Exp $	*/
=======
/*	$NetBSD: trap_subr.S,v 1.80 2018/07/15 05:16:44 maxv Exp $	*/
>>>>>>> b2b84690

/*
 * Copyright (C) 1995, 1996 Wolfgang Solfrank.
 * Copyright (C) 1995, 1996 TooLs GmbH.
 * All rights reserved.
 *
 * Redistribution and use in source and binary forms, with or without
 * modification, are permitted provided that the following conditions
 * are met:
 * 1. Redistributions of source code must retain the above copyright
 *    notice, this list of conditions and the following disclaimer.
 * 2. Redistributions in binary form must reproduce the above copyright
 *    notice, this list of conditions and the following disclaimer in the
 *    documentation and/or other materials provided with the distribution.
 * 3. All advertising materials mentioning features or use of this software
 *    must display the following acknowledgement:
 *	This product includes software developed by TooLs GmbH.
 * 4. The name of TooLs GmbH may not be used to endorse or promote products
 *    derived from this software without specific prior written permission.
 *
 * THIS SOFTWARE IS PROVIDED BY TOOLS GMBH ``AS IS'' AND ANY EXPRESS OR
 * IMPLIED WARRANTIES, INCLUDING, BUT NOT LIMITED TO, THE IMPLIED WARRANTIES
 * OF MERCHANTABILITY AND FITNESS FOR A PARTICULAR PURPOSE ARE DISCLAIMED.
 * IN NO EVENT SHALL TOOLS GMBH BE LIABLE FOR ANY DIRECT, INDIRECT, INCIDENTAL,
 * SPECIAL, EXEMPLARY, OR CONSEQUENTIAL DAMAGES (INCLUDING, BUT NOT LIMITED TO,
 * PROCUREMENT OF SUBSTITUTE GOODS OR SERVICES; LOSS OF USE, DATA, OR PROFITS;
 * OR BUSINESS INTERRUPTION) HOWEVER CAUSED AND ON ANY THEORY OF LIABILITY,
 * WHETHER IN CONTRACT, STRICT LIABILITY, OR TORT (INCLUDING NEGLIGENCE OR
 * OTHERWISE) ARISING IN ANY WAY OUT OF THE USE OF THIS SOFTWARE, EVEN IF
 * ADVISED OF THE POSSIBILITY OF SUCH DAMAGE.
 */

/*
 * NOTICE: This is not a standalone file.  to use it, #include it in
 * your port's locore.S, like so:
 *
 *	#include <powerpc/powerpc/trap_subr.S>
 */
#include "opt_altivec.h"

/* LINTSTUB: include <sys/param.h> */
/* LINTSTUB: include <powerpc/oea/bat.h> */

#ifdef ALTIVEC
#define	SAVE_VRSAVE(tf,b)						\
	mfspr	b,SPR_VRSAVE;						\
	stint	b,FRAME_VRSAVE(tf);

#define RESTORE_VRSAVE(tf,b)						\
	ldint	b,FRAME_VRSAVE(tf);					\
	mtspr	SPR_VRSAVE,b;
#else
#define SAVE_VRSAVE(tf,b)
#define RESTORE_VRSAVE(tf,b)
#endif

#if defined (PPC_OEA64) || defined (PPC_OEA64_BRIDGE)
#define	RFI	rfid
#else
#define	RFI	rfi
#endif /* PPC_OEA64 || PPC_OEA64_BRIDGE*/

#if defined (PPC_OEA64_BRIDGE)
#define ENABLE_64BIT_BRIDGE(t0)						\
	mfmsr	t0;							\
	clrldi	t0,t0,1;						\
	mtmsrd	t0;
#else
#define ENABLE_64BIT_BRIDGE(t0)
#endif /* PPC_OEA64_BRIDGE */

#if defined(PPC_OEA64)
/*
 * User segment table is loaded through a pointer to the current pmap.
 */
#define RESTORE_USER_SRS(t0,t1)						\
	GET_CPUINFO(t0);						\
	ldptr	t0,CI_CURPM(t0);					\
	ldreg	t0,PM_STEG(t0);						\
	mtasr	t0

/*
 * Kernel segment table is loaded directly from kernel_pmap_
 */
#define RESTORE_KERN_SRS(t0,t1)						\
	lis	t0,_C_LABEL(kernel_pmap_)@ha;				\
	ldreg	t0,_C_LABEL(kernel_pmap_)+PM_STEG@l(t0);		\
	mtasr	t0

#elif defined(PPC_MPC8XX)

/*
 * PPC_MPC8XX don't have SRs to load
 */
#define RESTORE_USER_SRS(t0,t1)
#define RESTORE_KERN_SRS(t0,t1)

#else /* not OEA64 */

/*
 * Restore segment registers from array.
 */
#define	RESTORE_SRS(pmap,sr)	mtsr	0,sr; \
	ldreg	sr,4(pmap);	mtsr	1,sr; \
	ldreg	sr,8(pmap);	mtsr	2,sr; \
	ldreg	sr,12(pmap);	mtsr	3,sr; \
	ldreg	sr,16(pmap);	mtsr	4,sr; \
	ldreg	sr,20(pmap);	mtsr	5,sr; \
	ldreg	sr,24(pmap);	mtsr	6,sr; \
	ldreg	sr,28(pmap);	mtsr	7,sr; \
	ldreg	sr,32(pmap);	mtsr	8,sr; \
	ldreg	sr,36(pmap);	mtsr	9,sr; \
	ldreg	sr,40(pmap);	mtsr	10,sr; \
	ldreg	sr,44(pmap);	mtsr	11,sr; \
	ldreg	sr,48(pmap);	mtsr	12,sr; \
	ldreg	sr,52(pmap);	mtsr	13,sr; \
	ldreg	sr,56(pmap);	mtsr	14,sr; \
	ldreg	sr,60(pmap);	mtsr	15,sr; isync;

/*
 * User SRs are loaded through a pointer to the current pmap.
 * Note: oea_init() relies on the 601 instruction sequence.
 */
#define RESTORE_USER_SRS(pmap,sr)					\
	GET_CPUINFO(pmap);						\
	ldptr	pmap,CI_CURPM(pmap);					\
	ldregu	sr,PM_SR(pmap);						\
	RESTORE_SRS(pmap,sr);						\
	/* Obliterate BATs on 601; reuse temporary registers. */	\
	li	sr,0;							\
	mtibatl	0,sr;							\
	mtibatl	1,sr;							\
	mtibatl	2,sr;							\
	mtibatl	3,sr

/*
 * Kernel SRs are loaded directly from kernel_pmap_.
 * Note: oea_init() relies on the 601 instruction sequence.
 */
#define RESTORE_KERN_SRS(pmap,sr)					\
	lis	pmap,_C_LABEL(kernel_pmap_)@ha;				\
	ldregu	sr,_C_LABEL(kernel_pmap_)+PM_SR@l(pmap);		\
	RESTORE_SRS(pmap,sr);						\
	/* Restore fixed BATs on 601; reuse temporary registers. */	\
	lis	pmap,_C_LABEL(battable)@ha;				\
	ldregu	sr,_C_LABEL(battable)@l(pmap);				\
	mtibatu 0,sr;							\
	ldreg	sr,4(pmap);	mtibatl 0,sr;				\
	ldreg	sr,8(pmap);	mtibatu 1,sr;				\
	ldreg	sr,12(pmap);	mtibatl 1,sr
#endif /* (PPC_OEA64) */

/*
 * Save/restore MPC601 MQ register.
 * Note: oea_init() relies on this instruction sequence.
 */
#if defined(PPC_OEA601)
#define	SAVE_MQ(tf,b)							\
	mfspr	b,SPR_MQ;						\
	streg	b,FRAME_MQ(tf);

#define	RESTORE_MQ(tf,b)						\
	ldreg	b,FRAME_MQ(tf);						\
	mtspr	SPR_MQ,b;
#else
#define	SAVE_MQ(tf,b)
#define	RESTORE_MQ(tf,b)
#endif

/*
 * This code gets copied to all the trap vectors
 * (except ISI/DSI, ALI, the interrupts).
 */

/* LINTSTUB: Var: int trapcode[1], trapsize[1]; */
	.text
	.globl	_C_LABEL(trapcode),_C_LABEL(trapsize)
_C_LABEL(trapcode):
	mtsprg1	%r1			/* save SP */
	ENABLE_64BIT_BRIDGE(%r1)
	GET_CPUINFO(%r1)
	streg	%r28,(CI_TEMPSAVE+CPUSAVE_R28)(%r1)	/* free r28 */
	streg	%r29,(CI_TEMPSAVE+CPUSAVE_R29)(%r1)	/* free r29 */
	streg	%r30,(CI_TEMPSAVE+CPUSAVE_R30)(%r1)	/* free r30 */
	streg	%r31,(CI_TEMPSAVE+CPUSAVE_R31)(%r1)	/* free r31 */
	mfsprg1	%r1			/* restore SP */
	mflr	%r28			/* save LR */
	mfcr	%r29			/* save CR */
/* Test whether we already had PR set */
	mfsrr1	%r31
	mtcr	%r31
#if defined(DISTANT_KERNEL)
	lis	%r31,s_trap@ha
	addi	%r31,%r31,s_trap@l
	mtlr	%r31
	blrl
#else
	bla	s_trap
#endif
_C_LABEL(trapsize) = .-_C_LABEL(trapcode)

/*
 * For ALI: has to save DSISR and DAR
 * Also used as dsitrap for BATless cpus.
 */
/* LINTSTUB: Var: int alicode[1], alisize[1]; */
	.globl	_C_LABEL(alitrap),_C_LABEL(alisize)
_C_LABEL(alitrap):
	mtsprg1	%r1			/* save SP */
	ENABLE_64BIT_BRIDGE(%r1)
	GET_CPUINFO(%r1)
	streg	%r28,(CI_TEMPSAVE+CPUSAVE_R28)(%r1) /* save r28 */
	streg	%r29,(CI_TEMPSAVE+CPUSAVE_R29)(%r1) /* save r29 */
	streg	%r30,(CI_TEMPSAVE+CPUSAVE_R30)(%r1) /* save r30 */
	streg	%r31,(CI_TEMPSAVE+CPUSAVE_R31)(%r1) /* save r31 */
	mfdar	%r30
	mfdsisr	%r31
	streg	%r30,(CI_TEMPSAVE+CPUSAVE_DAR)(%r1)	/* save dar */
	streg	%r31,(CI_TEMPSAVE+CPUSAVE_DSISR)(%r1)	/* save dsisr */
	mfsprg1	%r1			/* restore SP */
	mflr	%r28			/* save LR */
	mfcr	%r29			/* save CR */
/* Test whether we already had PR set */
	mfsrr1	%r31
	mtcr	%r31
#if defined(DISTANT_KERNEL)
	lis	%r31,s_trap@ha
	addi	%r31,%r31,s_trap@l
	mtlr	%r31
	blrl
#else
	bla	s_trap
#endif
_C_LABEL(alisize) = .-_C_LABEL(alitrap)

#if !defined(PPC_MPC8XX)
/*
 * Similar to the above for DSI
 * Has to handle BAT spills
 * and standard pagetable spills
 */
/* LINTSTUB: Var: int dsicode[1], dsisize[1]; */
	.globl	_C_LABEL(dsitrap),_C_LABEL(dsisize)
_C_LABEL(dsitrap):
	mtsprg1	%r1
	ENABLE_64BIT_BRIDGE(%r1)
	GET_CPUINFO(%r1)
	streg	%r28,(CI_DISISAVE+CPUSAVE_R28)(%r1)	/* save r28 */
	streg	%r29,(CI_DISISAVE+CPUSAVE_R29)(%r1)	/* save r29 */
	streg	%r30,(CI_DISISAVE+CPUSAVE_R30)(%r1)	/* save r30 */
	streg	%r31,(CI_DISISAVE+CPUSAVE_R31)(%r1)	/* save r31 */
	mfsprg1	%r1
	mfcr	%r29			/* save CR */
	mfsrr1	%r31			/* test kernel mode */
	mtcr	%r31
#if !defined(PPC_MPC8XX)
	mfxer	%r30			/* save XER */
	mtsprg2	%r30			/* in SPRG2 */
	bt	MSR_PR,1f		/* branch if PSL_PR is set */
	mfdar	%r31			/* get fault address */
	rlwinm	%r31,%r31,3+(32-BAT_ADDR_SHIFT),BAT_ADDR_SHIFT-3,28
					/* get segment * 8 */

	/* get batu */
	addis	%r31,%r31,_C_LABEL(battable)@ha
	ldreg	%r30,_C_LABEL(battable)@l(%r31)
	mtcr	%r30
	bf	30,1f			/* branch if supervisor valid is
					   false */
	/* get batl */
	ldreg	%r31,_C_LABEL(battable)+SZREG@l(%r31)
/* We randomly use the highest two bat registers here */
	mftb	%r28
	mtcr	%r28
	.globl	dsitrap_fix_dbat4, dsitrap_fix_dbat5
	.globl	dsitrap_fix_dbat6, dsitrap_fix_dbat7
dsitrap_fix_dbat4:
	bt	31,3f
	/*
	 * If we are running on a CPU that has HIGHBAT, these will be replaced
	 * by instructions to test bit 30 (aka bit 1 for normal people) and if
	 * set skip ahead to 5f (4 instructions),  follored by instructions to
	 * update BAT4.
	 */
	mtspr	SPR_DBAT2U,%r30		/*	bt	30,dsitrap_fix_dbat5 */
	mtspr	SPR_DBAT2L,%r31		/*	mtspr	SPR_DBAT4U,%r30 */
	b	8f			/*	mtspr	SPR_DBAT4L,%r31 */	
	b	8f			/*	do not remove */
dsitrap_fix_dbat5:
	mtspr	SPR_DBAT5U,%r30
	mtspr	SPR_DBAT5L,%r31
	b	8f
dsitrap_fix_dbat6:
	bt	30,3f
	mtspr	SPR_DBAT6U,%r30
	mtspr	SPR_DBAT6L,%r31
	b	8f
3:
dsitrap_fix_dbat7:
	/*
	 * If we are running on a CPU that has HIGHBAT, these will be replaced
	 * by instructions to update BAT7.
	 */
	mtspr	SPR_DBAT3U,%r30		/*	mtspr	SPR_DBAT7U,%r30 */
	mtspr	SPR_DBAT3L,%r31		/*	mtspr	SPR_DBAT7L,%r31 */
8:
	mfsprg2	%r30			/* restore XER */
	mtxer	%r30
	mtcr	%r29			/* restore CR */
	mtsprg1	%r1
	GET_CPUINFO(%r1)
	ldreg	%r28,(CI_DISISAVE+CPUSAVE_R28)(%r1)	/* restore r28 */
	ldreg	%r29,(CI_DISISAVE+CPUSAVE_R29)(%r1)	/* restore r29 */
	ldreg	%r30,(CI_DISISAVE+CPUSAVE_R30)(%r1)	/* restore r30 */
	ldreg	%r31,(CI_DISISAVE+CPUSAVE_R31)(%r1)	/* restore r31 */
	mfsprg1	%r1
	RFI				/* return to trapped code */
1:
#endif	/* !PPC_MPC8XX */
	mflr	%r28			/* save LR */
	mtsprg1	%r1			/* save SP */
#if defined(DISTANT_KERNEL)
	lis	%r31,disitrap@ha
	addi	%r31,%r31,disitrap@l
	mtlr	%r31
	blrl
#else
	bla	disitrap
#endif
_C_LABEL(dsisize) = .-_C_LABEL(dsitrap)
#endif /* !PPC_MPC8XX */

#if defined(PPC_OEA601)
/*
 * Dedicated MPC601 version of the above.
 * Considers different BAT format and combined implementation
 * (being addressed as I-BAT).
 */
/* LINTSTUB: Var: int dsi601code[1], dsi601size[1]; */
	.globl	_C_LABEL(dsi601trap),_C_LABEL(dsi601size)
_C_LABEL(dsi601trap):
	mtsprg1	%r1
	ENABLE_64BIT_BRIDGE(%r1)
	GET_CPUINFO(%r1)
	streg	%r28,(CI_DISISAVE+CPUSAVE_R28)(%r1)	/* save r28 */
	streg	%r29,(CI_DISISAVE+CPUSAVE_R29)(%r1)	/* save r29 */
	streg	%r30,(CI_DISISAVE+CPUSAVE_R30)(%r1)	/* save r30 */
	streg	%r31,(CI_DISISAVE+CPUSAVE_R31)(%r1)	/* save r31 */
	mfsprg1	%r1
	mfcr	%r29			/* save CR */
	mfxer	%r30			/* save XER */
	mtsprg2	%r30			/* in SPRG2 */
	mfsrr1	%r31			/* test kernel mode */
	mtcr	%r31
	bt	MSR_PR,1f		/* branch if PSL_PR is set */
	mfdar	%r31			/* get fault address */
	rlwinm	%r31,%r31,12,20,28	/* get "segment" battable offset */

	/* get batl */
	addis	%r31,%r31,_C_LABEL(battable)@ha
	ldreg	%r30,_C_LABEL(battable)+SZREG@l(%r31)
	mtcr	%r30
	bf	25,1f			/* branch if Valid is false,
					   presently assumes supervisor only */

	/* get batu */
	ldreg	%r31,_C_LABEL(battable)@l(%r31)
/* We randomly use the highest two bat registers here */
	mfspr	%r28,SPR_RTCL_R
	andi.	%r28,%r28,128
	bne	2f
	mtibatu	2,%r31
	mtibatl	2,%r30
	b	3f
2:
	mtibatu	3,%r31
	mtibatl	3,%r30
3:
	mfsprg2	%r30			/* restore XER */
	mtxer	%r30
	mtcr	%r29			/* restore CR */
	mtsprg1	%r1
	GET_CPUINFO(%r1)
	ldreg	%r28,(CI_DISISAVE+CPUSAVE_R28)(%r1)	/* restore r28 */
	ldreg	%r29,(CI_DISISAVE+CPUSAVE_R29)(%r1)	/* restore r29 */
	ldreg	%r30,(CI_DISISAVE+CPUSAVE_R30)(%r1)	/* restore r30 */
	ldreg	%r31,(CI_DISISAVE+CPUSAVE_R31)(%r1)	/* restore r31 */
	mfsprg1	%r1
	RFI				/* return to trapped code */
1:
	mflr	%r28			/* save LR */
	mtsprg1	%r1
#if defined(DISTANT_KERNEL)
	lis	%r31,disitrap@ha
	addi	%r31,%r31,disitrap@l
	mtlr	%r31
	blrl
#else
	bla	disitrap
#endif
_C_LABEL(dsi601size) = .-_C_LABEL(dsi601trap)
#endif /* defined(PPC_OEA601) */

/*
 * This one for the external interrupt handler.
 */
/* LINTSTUB: Var: int extint[1], extsize[1]; */
	.globl	_C_LABEL(extint),_C_LABEL(extsize)
_C_LABEL(extint):
	mtsprg1	%r1			/* save SP */
	ENABLE_64BIT_BRIDGE(%r1)
	GET_CPUINFO(%r1)
	streg	%r28,(CI_TEMPSAVE+CPUSAVE_R28)(%r1)	/* save r28 */
	streg	%r29,(CI_TEMPSAVE+CPUSAVE_R29)(%r1)	/* save r29 */
	streg	%r30,(CI_TEMPSAVE+CPUSAVE_R30)(%r1)	/* save r30 */
	streg	%r31,(CI_TEMPSAVE+CPUSAVE_R31)(%r1)	/* save r31 */
	mflr	%r28			/* save LR */
	mfcr	%r29			/* save CR */
	mfsrr1	%r31
	mtcr	%r31
	mr	%r30,%r1
	mfsprg1	%r1			/* get old SP */
	bf	MSR_PR,1f		/* branch if PSL_PR is true */
	ldptr	%r1,CI_CURPCB(%r30)	/* get kernel stack */
	addi	%r1,%r1,USPACE-CALLFRAMELEN /* stack is top of user struct */
	RESTORE_KERN_SRS(%r30, %r31)
1:
#if defined(DISTANT_KERNEL)
	lis	%r31,extintr@ha
	addi	%r31,%r31,extintr@l
	mtlr	%r31
	blr
#else
	ba	extintr
#endif
_C_LABEL(extsize) = .-_C_LABEL(extint)

/*
 * And this one for the decrementer interrupt handler.
 */
/* LINTSTUB: Var: int decrint[1], decrsize[1]; */
	.globl	_C_LABEL(decrint),_C_LABEL(decrsize)
_C_LABEL(decrint):
	mtsprg1	%r1			/* save SP */
	ENABLE_64BIT_BRIDGE(%r1)
	GET_CPUINFO(%r1)
	streg	%r28,(CI_TEMPSAVE+CPUSAVE_R28)(%r1)	/* save r28 */
	streg	%r29,(CI_TEMPSAVE+CPUSAVE_R29)(%r1)	/* save r29 */
	streg	%r30,(CI_TEMPSAVE+CPUSAVE_R30)(%r1)	/* save r30 */
	streg	%r31,(CI_TEMPSAVE+CPUSAVE_R31)(%r1)	/* save r31 */
	mflr	%r28			/* save LR */
	mfcr	%r29			/* save CR */
	mfsrr1	%r31
	mtcr	%r31
	mr	%r30,%r1
	mfsprg1	%r1			/* yes, get old SP */
	bf	MSR_PR,1f		/* branch if PSL_PR is true */
	ldptr	%r1,CI_CURPCB(%r30)	/* get kernel stack */
	addi	%r1,%r1,USPACE-CALLFRAMELEN /* stack is top of user struct */
	RESTORE_KERN_SRS(%r30, %r31)
1:
#if defined(DISTANT_KERNEL)
	lis	%r31,decrintr@ha
	addi	%r31,%r31,decrintr@l
	mtlr	%r31
	blr
#else
	ba	decrintr
#endif
_C_LABEL(decrsize) = .-_C_LABEL(decrint)

#if !defined(PPC_OEA64) && !defined(PPC_MPC8XX)
/*
 * Now the tlb software load for 603 processors:
 * (Code essentially from the 603e User Manual, Chapter 5, but
 * corrected a lot.)
 */
/* LINTSTUB: Var: int tlbimiss[1], tlbimsize[1]; */
	.globl	_C_LABEL(tlbimiss),_C_LABEL(tlbimsize)
_C_LABEL(tlbimiss):
	mfspr	%r2,SPR_HASH1		/* get first pointer */
	li	%r1,8
	mfctr	%r0			/* save counter */
	mfspr	%r3,SPR_ICMP		/* get first compare value */
	addi	%r2,%r2,-8		/* predec pointer */
1:
	mtctr	%r1			/* load counter */
2:
	ldregu	%r1,8(%r2)		/* get next pte */
	cmplw	%r1,%r3			/* see if found pte */
	bdneq	2b			/* loop if not eq */
	bne	3f			/* not found */
	ldreg	%r1,4(%r2)		/* load tlb entry lower word */
	andi.	%r3,%r1,PTE_G		/* check G-bit */
	bne	4f			/* if guarded, take ISI */
	mtctr	%r0			/* restore counter */
	mfspr	%r0,SPR_IMISS		/* get the miss address for the tlbli */
	mfsrr1	%r3			/* get the saved cr0 bits */
	mtcrf	0x80,%r3		/* and restore */
	ori	%r1,%r1,PTE_REF		/* set the reference bit */
	mtspr	SPR_RPA,1		/* set the pte */
	srwi	%r1,%r1,8		/* get byte 7 of pte */
	tlbli	%r0			/* load the itlb */
	stb	%r1,6(%r2)		/* update page table */
	RFI

3:	/* not found in pteg */
	andi.	%r1,%r3,PTE_HID		/* have we already done second hash? */
	bne	5f
	mfspr	%r2,SPR_HASH2		/* get the second pointer */
	ori	%r3,%r3,PTE_HID		/* change the compare value */
	li	%r1,8
	addi	%r2,%r2,-8		/* predec pointer */
	b	1b
4:	/* guarded */
	mfsrr1	%r3
	andi.	%r2,%r3,0xffff		/* clean upper srr1 */
	oris	%r2,%r2,DSISR_PROTECT@h	/* set srr<4> to flag prot violation */
	b	6f
5:	/* not found anywhere */
	mfsrr1	%r3
	andi.	%r2,%r3,0xffff		/* clean upper srr1 */
	oris	%r2,%r2,DSISR_NOTFOUND@h /* set srr1<1> to flag pte not found */
6:
	mtctr	%r0			/* restore counter */
	mtsrr1	%r2
	mfmsr	%r0
	xoris	%r0,%r0,PSL_TGPR@h	/* flip the msr<tgpr> bit */
	mtcrf	0x80,%r3		/* restore cr0 */
	mtmsr	%r0			/* now with native gprs */
	isync
#if defined(PPC_HIGH_VEC)
	ba	EXC_HIGHVEC+EXC_ISI
#else
	ba	EXC_ISI
#endif
_C_LABEL(tlbimsize) = .-_C_LABEL(tlbimiss)

/* LINTSTUB: Var: int tlbdlmiss[1], tlbdlmsize[1]; */
	.globl	_C_LABEL(tlbdlmiss),_C_LABEL(tlbdlmsize)
_C_LABEL(tlbdlmiss):
	mfspr	%r2,SPR_HASH1		/* get first pointer */
	li	%r1,8
	mfctr	%r0			/* save counter */
	mfspr	%r3,SPR_DCMP		/* get first compare value */
	addi	%r2,%r2,-8		/* predec pointer */
1:
	mtctr	%r1			/* load counter */
2:
	ldregu	%r1,8(%r2)		/* get next pte */
	cmplw	%r1,%r3			/* see if found pte */
	bdneq	2b			/* loop if not eq */
	bne	3f			/* not found */
	ldreg	%r1,4(%r2)		/* load tlb entry lower word */
	mtctr	%r0			/* restore counter */
	mfspr	%r0,SPR_DMISS		/* get the miss address for the tlbld */
	mfsrr1	%r3			/* get the saved cr0 bits */
	mtcrf	0x80,%r3		/* and restore */
	ori	%r1,%r1,PTE_REF		/* set the reference bit */
	mtspr	SPR_RPA,%r1		/* set the pte */
	srwi	%r1,%r1,8		/* get byte 7 of pte */
	tlbld	%r0			/* load the dtlb */
	stb	%r1,6(%r2)		/* update page table */
	RFI

3:	/* not found in pteg */
	andi.	%r1,%r3,PTE_HID		/* have we already done second hash? */
	bne	5f
	mfspr	%r2,SPR_HASH2		/* get the second pointer */
	ori	%r3,%r3,PTE_HID		/* change the compare value */
	li	%r1,8
	addi	%r2,%r2,-8		/* predec pointer */
	b	1b
5:	/* not found anywhere */
	mfsrr1	%r3
	lis	%r1,DSISR_NOTFOUND@h	/* set dsisr<1> to flag pte not found */
	mtctr	%r0			/* restore counter */
	andi.	%r2,%r3,0xffff		/* clean upper srr1 */
	mtsrr1	%r2
	mtdsisr	%r1			/* load the dsisr */
	mfspr	%r1,SPR_DMISS		/* get the miss address */
	mtdar	%r1			/* put in dar */
	mfmsr	%r0
	xoris	%r0,%r0,PSL_TGPR@h	/* flip the msr<tgpr> bit */
	mtcrf	0x80,%r3		/* restore cr0 */
	mtmsr	%r0			/* now with native gprs */
	isync
#if defined(PPC_HIGH_VEC)
	ba	EXC_HIGHVEC+EXC_DSI
#else
	ba	EXC_DSI
#endif
_C_LABEL(tlbdlmsize) = .-_C_LABEL(tlbdlmiss)

/* LINTSTUB: Var: int tlbdsmiss[1], tlbdsmsize[1]; */
	.globl	_C_LABEL(tlbdsmiss),_C_LABEL(tlbdsmsize)
_C_LABEL(tlbdsmiss):
	mfspr	%r2,SPR_HASH1		/* get first pointer */
	li	%r1,8
	mfctr	%r0			/* save counter */
	mfspr	%r3,SPR_DCMP		/* get first compare value */
	addi	%r2,%r2,-8		/* predec pointer */
1:
	mtctr	%r1			/* load counter */
2:
	ldregu	%r1,8(%r2)		/* get next pte */
	cmplw	%r1,%r3			/* see if found pte */
	bdneq	2b			/* loop if not eq */
	bne	3f			/* not found */
	ldreg	%r1,4(%r2)		/* load tlb entry lower word */
	andi.	%r3,%r1,PTE_CHG		/* check the C-bit */
	beq	4f
5:
	mtctr	%r0			/* restore counter */
	mfspr	%r0,SPR_DMISS		/* get the miss address for the tlbld */
	mfsrr1	%r3			/* get the saved cr0 bits */
	mtcrf	0x80,%r3		/* and restore */
	mtspr	SPR_RPA,%r1		/* set the pte */
	tlbld	%r0			/* load the dtlb */
	RFI

3:	/* not found in pteg */
	andi.	%r1,%r3,PTE_HID		/* have we already done second hash? */
	bne	5f
	mfspr	%r2,SPR_HASH2		/* get the second pointer */
	ori	%r3,%r3,PTE_HID		/* change the compare value */
	li	%r1,8
	addi	%r2,%r2,-8		/* predec pointer */
	b	1b
4:	/* found, but C-bit = 0 */
	rlwinm.	%r3,%r1,30,0,1		/* test PP */
	bge-	7f
	andi.	%r3,%r1,1
	beq+	8f
9:	/* found, but protection violation (PP==00)*/
	mfsrr1	%r3
	lis	%r1,(DSISR_PROTECT|DSISR_STORE)@h
					/* indicate protection violation
					   on store */
	b	1f
7:	/* found, PP=1x */
	mfspr	%r3,SPR_DMISS		/* get the miss address */
	mfsrin	%r1,%r3			/* get the segment register */
	mfsrr1	%r3
	rlwinm	%r3,%r3,18,31,31	/* get PR-bit */
	rlwnm.	%r1,%r1,%r3,1,1		/* get the key */
	bne-	9b			/* protection violation */
8:	/* found, set reference/change bits */
	ldreg	%r1,4(%r2)		/* reload tlb entry */
	ori	%r1,%r1,(PTE_REF|PTE_CHG)
	sth	%r1,6(%r2)
	b	5b
5:	/* not found anywhere */
	mfsrr1	%r3
	lis	%r1,(DSISR_NOTFOUND|DSISR_STORE)@h
					/* set dsisr<1> to flag pte not found */
					/* dsisr<6> to flag store */
1:
	mtctr	%r0			/* restore counter */
	andi.	%r2,%r3,0xffff		/* clean upper srr1 */
	mtsrr1	%r2
	mtdsisr	%r1			/* load the dsisr */
	mfspr	%r1,SPR_DMISS		/* get the miss address */
	mtdar	%r1			/* put in dar */
	mfmsr	%r0
	xoris	%r0,%r0,PSL_TGPR@h	/* flip the msr<tgpr> bit */
	mtcrf	0x80,%r3		/* restore cr0 */
	mtmsr	%r0			/* now with native gprs */
	isync
#if defined(PPC_HIGH_VEC)
	ba	EXC_HIGHVEC+EXC_DSI
#else
	ba	EXC_DSI
#endif
_C_LABEL(tlbdsmsize) = .-_C_LABEL(tlbdsmiss)
#endif /* !PPC_OEA64 && !PPC_MPC8XX */

#if defined(DDB) || defined(KGDB)
/*
 * In case of DDB we want a separate trap catcher for it
 */
	.local	ddbstk
	.comm	ddbstk,INTSTK,8		/* ddb stack */

/* LINTSTUB: Var: int ddblow[1], ddbsize[1]; */
	.globl	_C_LABEL(ddblow),_C_LABEL(ddbsize)
_C_LABEL(ddblow):
	mtsprg1	%r1			/* save SP */
	ENABLE_64BIT_BRIDGE(%r1)
	mtsprg2 %r29			/* save r29 */
	mfcr	%r29			/* save CR in r29 */
	mfsrr1	%r1
	mtcr	%r1
	GET_CPUINFO(%r1)
	bf	MSR_PR,1f		/* branch if privileged */
	streg	%r28,(CI_TEMPSAVE+CPUSAVE_R28)(%r1)	/* free r28 */
	mfsprg2	%r28
	streg	%r28,(CI_TEMPSAVE+CPUSAVE_R29)(%r1)	/* free r29 */
	streg	%r30,(CI_TEMPSAVE+CPUSAVE_R30)(%r1)	/* free r30 */
	streg	%r31,(CI_TEMPSAVE+CPUSAVE_R31)(%r1)	/* free r31 */
	mflr	%r28			/* save LR */
#if defined(DISTANT_KERNEL)
	lis	%r31,u_trap@ha
	addi	%r31,%r31,u_trap@l
	mtlr	%r31
	blrl
#else
	bla	u_trap
#endif
1:
	streg	%r28,(CI_DDBSAVE+CPUSAVE_R28)(%r1) /* save r28 */
	mfsprg2	%r28
	streg	%r28,(CI_DDBSAVE+CPUSAVE_R29)(%r1) /* save r29 */
	streg	%r30,(CI_DDBSAVE+CPUSAVE_R30)(%r1) /* save r30 */
	streg	%r31,(CI_DDBSAVE+CPUSAVE_R31)(%r1) /* save r31 */
	mflr	%r28			/* save LR */
	lis	%r1,ddbstk+INTSTK@ha	/* get new SP */
	addi	%r1,%r1,ddbstk+INTSTK@l
#if defined(DISTANT_KERNEL)
	lis	%r31,ddbtrap@ha
	addi	%r31,%r31,ddbtrap@l
	mtlr	%r31
	blrl
#else
	bla	ddbtrap
#endif
_C_LABEL(ddbsize) = .-_C_LABEL(ddblow)
#endif	/* DDB || KGDB */

/*
 * FRAME_SETUP assumes:
 *	SPRG1		SP (%r1)
 *	savearea	r28-r31,DAR,DSISR	(DAR & DSISR only for DSI traps)
 *	28		LR
 *	29		CR
 *	30		scratch
 *	31		scratch
 *	1		kernel stack
 *	LR		trap type
 *	SRR0/1		as at start of trap
 */
#define	FRAME_SETUP(savearea)						\
/* Have to enable translation to allow access of kernel stack: */	\
	GET_CPUINFO(%r31);						\
	mfsrr0	%r30;							\
	streg	%r30,(savearea+CPUSAVE_SRR0)(%r31);	/* save SRR0 */	\
	mfsrr1	%r30;							\
	streg	%r30,(savearea+CPUSAVE_SRR1)(%r31);	/* save SRR1 */	\
	mfmsr	%r30;							\
	ori	%r30,%r30,(PSL_DR|PSL_IR);	/* turn on relocation */ \
	mtmsr	%r30;			/* stack can be accesed now */	\
	isync;								\
	mfsprg1	%r31;			/* get saved SP */		\
	stregu	%r31,-FRAMELEN(%r1);	/* save it in the callframe */	\
	streg	%r0,FRAME_R0(%r1);	/* save R0 in the trapframe */ \
	streg	%r31,FRAME_R1(%r1);	/* save SP in the trapframe */ \
	streg	%r2,FRAME_R2(%r1);	/* save R2 in the trapframe */ \
	streg	%r28,FRAME_LR(%r1);				\
	stint	%r29,FRAME_CR(%r1);				\
	GET_CPUINFO(%r2);						\
	ldreg	%r31,(savearea+CPUSAVE_R31)(%r2); /* get saved r31 */	\
	ldreg	%r30,(savearea+CPUSAVE_R30)(%r2); /* get saved r30 */	\
	ldreg	%r29,(savearea+CPUSAVE_R29)(%r2); /* get saved r29 */	\
	ldreg	%r28,(savearea+CPUSAVE_R28)(%r2); /* get saved r28 */	\
	streg	%r3,FRAME_R3(%r1);	/* save r3 */		\
	streg	%r4,FRAME_R4(%r1);	/* save r4 */		\
	streg	%r5,FRAME_R5(%r1);	/* save r5 */		\
	streg	%r6,FRAME_R6(%r1);	/* save r6 */		\
	streg	%r7,FRAME_R7(%r1);	/* save r7 */		\
	streg	%r8,FRAME_R8(%r1);	/* save r8 */		\
	streg	%r9,FRAME_R9(%r1);	/* save r9 */		\
	streg	%r10,FRAME_R10(%r1);	/* save r10 */		\
	streg	%r11,FRAME_R11(%r1);	/* save r11 */		\
	streg	%r12,FRAME_R12(%r1);	/* save r12 */		\
	streg	%r13,FRAME_R13(%r1);	/* save r13 */		\
	streg	%r14,FRAME_R14(%r1);	/* save r14 */		\
	streg	%r15,FRAME_R15(%r1);	/* save r15 */		\
	streg	%r16,FRAME_R16(%r1);	/* save r16 */		\
	streg	%r17,FRAME_R17(%r1);	/* save r17 */		\
	streg	%r18,FRAME_R18(%r1);	/* save r18 */		\
	streg	%r19,FRAME_R19(%r1);	/* save r19 */		\
	streg	%r20,FRAME_R20(%r1);	/* save r20 */		\
	streg	%r21,FRAME_R21(%r1);	/* save r21 */		\
	streg	%r22,FRAME_R22(%r1);	/* save r22 */		\
	streg	%r23,FRAME_R23(%r1);	/* save r23 */		\
	streg	%r24,FRAME_R24(%r1);	/* save r24 */		\
	streg	%r25,FRAME_R25(%r1);	/* save r25 */		\
	streg	%r26,FRAME_R26(%r1);	/* save r26 */		\
	streg	%r27,FRAME_R27(%r1);	/* save r27 */		\
	streg	%r28,FRAME_R28(%r1);	/* save r28 */		\
	streg	%r29,FRAME_R29(%r1);	/* save r29 */		\
	streg	%r30,FRAME_R30(%r1);	/* save r30 */		\
	streg	%r31,FRAME_R31(%r1);	/* save r31 */		\
	ldreg	%r28,(savearea+CPUSAVE_DAR)(%r2); /* get saved DAR */	\
	ldreg	%r29,(savearea+CPUSAVE_DSISR)(%r2); /* get saved DSISR */ \
	ldreg	%r30,(savearea+CPUSAVE_SRR0)(%r2); /* get saved SRR0 */	\
	ldreg	%r31,(savearea+CPUSAVE_SRR1)(%r2); /* get saved SRR1 */	\
	ldptr	%r13,CI_CURLWP(%r2);	/* get curlwp */	\
	mfxer	%r3;						\
	mfctr	%r4;						\
	mflr	%r5;						\
	andi.	%r5,%r5,0xff00;					\
	stint	%r3,FRAME_XER(%r1);				\
	streg	%r4,FRAME_CTR(%r1);				\
	streg	%r30,FRAME_SRR0(%r1);			\
	streg	%r31,FRAME_SRR1(%r1);			\
	streg	%r28,FRAME_DAR(%r1);			\
	stint	%r29,FRAME_DSISR(%r1);			\
	stint	%r5,FRAME_EXC(%r1);			\
	SAVE_VRSAVE(%r1,%r6);				\
	SAVE_MQ(%r1,%r7)

#define	FRAME_RESTORE_CALLEE					\
	ldreg	%r31,FRAME_R31(%r1);	/* restore r31 */	\
	ldreg	%r30,FRAME_R30(%r1);	/* restore r30 */	\
	ldreg	%r29,FRAME_R29(%r1);	/* restore r29 */	\
	ldreg	%r28,FRAME_R28(%r1);	/* restore r28 */	\
	ldreg	%r27,FRAME_R27(%r1);	/* restore r27 */	\
	ldreg	%r26,FRAME_R26(%r1);	/* restore r26 */	\
	ldreg	%r25,FRAME_R25(%r1);	/* restore r25 */	\
	ldreg	%r24,FRAME_R24(%r1);	/* restore r24 */	\
	ldreg	%r23,FRAME_R23(%r1);	/* restore r23 */	\
	ldreg	%r22,FRAME_R22(%r1);	/* restore r22 */	\
	ldreg	%r21,FRAME_R21(%r1);	/* restore r21 */	\
	ldreg	%r20,FRAME_R20(%r1);	/* restore r20 */	\
	ldreg	%r19,FRAME_R19(%r1);	/* restore r19 */	\
	ldreg	%r18,FRAME_R18(%r1);	/* restore r18 */	\
	ldreg	%r17,FRAME_R17(%r1);	/* restore r17 */	\
	ldreg	%r16,FRAME_R16(%r1);	/* restore r16 */	\
	ldreg	%r15,FRAME_R15(%r1);	/* restore r15 */	\
	ldreg	%r14,FRAME_R14(%r1);	/* restore r14 */

#define	FRAME_LEAVE(savearea)					\
/* Now restore regs: */						\
	ldreg	%r2,FRAME_SRR0(%r1);				\
	ldreg	%r3,FRAME_SRR1(%r1);				\
	ldreg	%r4,FRAME_CTR(%r1);				\
	ldint	%r5,FRAME_XER(%r1);				\
	ldreg	%r6,FRAME_LR(%r1);				\
	RESTORE_MQ(%r1,%r8);						\
	RESTORE_VRSAVE(%r1,%r9);					\
	GET_CPUINFO(%r7);						\
	streg	%r2,(savearea+CPUSAVE_SRR0)(%r7); /* save SRR0 */	\
	streg	%r3,(savearea+CPUSAVE_SRR1)(%r7); /* save SRR1 */	\
	ldint	%r7,FRAME_CR(%r1);				\
	mtctr	%r4;							\
	mtxer	%r5;							\
	mtlr	%r6;							\
	mtsprg1	%r7;			/* save cr */			\
	ldreg	%r13,FRAME_R13(%r1);	/* restore r13 */	\
	ldreg	%r12,FRAME_R12(%r1);	/* restore r12 */	\
	ldreg	%r11,FRAME_R11(%r1);	/* restore r11 */	\
	ldreg	%r10,FRAME_R10(%r1);	/* restore r10 */	\
	ldreg	%r9,FRAME_R9(%r1);	/* restore r9 */	\
	ldreg	%r8,FRAME_R8(%r1);	/* restore r8 */	\
	ldreg	%r7,FRAME_R7(%r1);	/* restore r7 */	\
	ldreg	%r6,FRAME_R6(%r1);	/* restore r6 */	\
	ldreg	%r5,FRAME_R5(%r1);	/* restore r5 */	\
	ldreg	%r4,FRAME_R4(%r1);	/* restore r4 */	\
	ldreg	%r3,FRAME_R3(%r1);	/* restore r3 */	\
	ldreg	%r2,FRAME_R2(%r1);	/* restore r2 */	\
	ldreg	%r0,FRAME_R0(%r1);	/* restore r0 */	\
	ldreg	%r1,FRAME_R1(%r1);	/* restore old sp in r1 */ \
/* Can't touch %r1 from here on */					\
	mtsprg2	%r2;			/* save r2 & r3 */		\
	mtsprg3	%r3;							\
/* Disable translation, machine check and recoverability: */		\
	mfmsr	%r2;							\
	andi.	%r2,%r2,~(PSL_DR|PSL_IR|PSL_ME|PSL_RI)@l;		\
	mtmsr	%r2;							\
	isync;								\
/* Decide whether we return to user mode: */				\
	GET_CPUINFO(%r2);						\
	ldreg	%r3,(savearea+CPUSAVE_SRR1)(%r2);			\
	mtcr	%r3;							\
	bf	MSR_PR,1f;		/* branch if PSL_PR is false */	\
/* Restore user SRs */							\
	RESTORE_USER_SRS(%r2,%r3);					\
1:	mfsprg1	%r2;			/* restore cr */		\
	mtcr	%r2;							\
	GET_CPUINFO(%r2);						\
	ldreg	%r3,(savearea+CPUSAVE_SRR0)(%r2);			\
	mtsrr0	%r3;							\
	ldreg	%r3,(savearea+CPUSAVE_SRR1)(%r2);			\
	mtsrr1	%r3;							\
	mfsprg2	%r2;			/* restore r2 & r3 */		\
	mfsprg3	%r3

/*
 * Preamble code for DSI/ISI traps
 */
disitrap:
	GET_CPUINFO(%r1)
	ldreg	%r30,(CI_DISISAVE+CPUSAVE_R28)(%r1)
	streg	%r30,(CI_TEMPSAVE+CPUSAVE_R28)(%r1)
	ldreg	%r31,(CI_DISISAVE+CPUSAVE_R29)(%r1)
	streg	%r31,(CI_TEMPSAVE+CPUSAVE_R29)(%r1)
	ldreg	%r30,(CI_DISISAVE+CPUSAVE_R30)(%r1)
	streg	%r30,(CI_TEMPSAVE+CPUSAVE_R30)(%r1)
	ldreg	%r31,(CI_DISISAVE+CPUSAVE_R31)(%r1)
	streg	%r31,(CI_TEMPSAVE+CPUSAVE_R31)(%r1)
	mfdar	%r30
	mfdsisr	%r31
	streg	%r30,(CI_TEMPSAVE+CPUSAVE_DAR)(%r1)
	streg	%r31,(CI_TEMPSAVE+CPUSAVE_DSISR)(%r1)

#ifdef DDB
	mfsrr1	%r31
	mtcr	%r31
	bt	MSR_PR,trapstart	/* branch is user mode */
	mfsprg1	%r31			/* get old SP */
#if 0
	subf	%r30,%r30,%r31		/* subtract DAR from it */
	addi	%r30,%r30,2048		/* offset result 1/2 page */
	cmplwi	%cr0,%r30,4096		/* is DAR +- 1/2 page of SP? */
#else
	xor.	%r30,%r30,%r31		/* try xor most significant bits */
	cmplwi	%cr0,%r30,4096		/* is DAR on same page as SP? */
#endif
	bge	%cr0,trapstart		/* no, too far away. */
	/* Now convert this DSI into a DDB trap.  */
	GET_CPUINFO(%r1)
	ldreg	%r30,(CI_DISISAVE+CPUSAVE_R28)(%r1) /* get  r28 */
	streg	%r30,(CI_DDBSAVE +CPUSAVE_R28)(%r1) /* save r28 */
	ldreg	%r31,(CI_DISISAVE+CPUSAVE_R29)(%r1) /* get  r29 */
	streg	%r31,(CI_DDBSAVE +CPUSAVE_R29)(%r1) /* save r29 */
	ldreg	%r30,(CI_DISISAVE+CPUSAVE_R30)(%r1) /* get  r30 */
	streg	%r30,(CI_DDBSAVE +CPUSAVE_R30)(%r1) /* save r30 */
	ldreg	%r31,(CI_DISISAVE+CPUSAVE_R31)(%r1) /* get  r31 */
	streg	%r31,(CI_DDBSAVE +CPUSAVE_R31)(%r1) /* save r31 */
	lis	%r1,ddbstk+INTSTK@ha	/* get new SP */
	addi	%r1,%r1,ddbstk+INTSTK@l
	b	ddbtrap
#endif

	.globl	_C_LABEL(trapstart)
	.type	_C_LABEL(trapstart),@function
_C_LABEL(trapstart):
realtrap:
/* Test whether we already had PR set */
	mfsrr1	%r1
	mtcr	%r1
	mfsprg1	%r1			/* restore SP (might have been
					   overwritten) */
s_trap:
	bf	MSR_PR,k_trap		/* branch if PSL_PR is false */
	GET_CPUINFO(%r1)		/* get cpu_info for this cpu */
u_trap:
	ldptr	%r1,CI_CURPCB(%r1)
	addi	%r1,%r1,USPACE-CALLFRAMELEN /* stack is top of user struct */

/*
 * Now the common trap catching code.
 */

	RESTORE_KERN_SRS(%r30,%r31)	/* First enable KERNEL mapping */

k_trap:
	FRAME_SETUP(CI_TEMPSAVE)
trapagain:
/* Now we can recover interrupts again: */
	mfmsr	%r7
	ldreg	%r6, FRAME_SRR1(%r1)
	andi.	%r6,%r6,(PSL_EE|PSL_ME|PSL_RI)@l
	or	%r7,%r7,%r6
	mtmsr	%r7
	isync
/* Call C trap code: */
	addi	%r3,%r1,FRAME_TF
	bl	_C_LABEL(trap)
/* LINTSTUB: Var: int trapexit[1]; */
	.globl	trapexit
trapexit:
/* Disable interrupts: */
	mfmsr	%r3
	andi.	%r3,%r3,~PSL_EE@l
	mtmsr	%r3
/* Test AST pending: */
	mtcr	%r31
	bf	MSR_PR,trapleave	/* branch if PSL_PR is false */
	ldint	%r4,L_MD_ASTPENDING(%r13)
	andi.	%r4,%r4,1
	beq	trapleave

	li	%r6,EXC_AST
	stint	%r6,FRAME_EXC(%r1)
	b	trapagain

trapleave:
	FRAME_RESTORE_CALLEE
intrleave:
	FRAME_LEAVE(CI_TEMPSAVE)
	RFI

/*
 * Trap handler for syscalls (EXC_SC)
 */
/* LINTSTUB: Var: int sctrap[1], scsize[1]; */
	.globl	_C_LABEL(sctrap),_C_LABEL(scsize),_C_LABEL(sctrapexit)
_C_LABEL(sctrap):
	mtsprg1	%r1			/* save SP */
	ENABLE_64BIT_BRIDGE(%r1)
	GET_CPUINFO(%r1)
	streg	%r28,(CI_TEMPSAVE+CPUSAVE_R28)(%r1) /* save r28 */
	streg	%r29,(CI_TEMPSAVE+CPUSAVE_R29)(%r1) /* save r20 */
	streg	%r30,(CI_TEMPSAVE+CPUSAVE_R30)(%r1) /* save r30 */
	streg	%r31,(CI_TEMPSAVE+CPUSAVE_R31)(%r1) /* save r31 */
	mflr	%r28			/* save LR */
	mfcr	%r29			/* save CR */
#if defined(DISTANT_KERNEL)
	lis	%r31,s_sctrap@ha
	addi	%r31,%r31,s_sctrap@l
	mtlr	%r31
	blrl
#else
	bla	s_sctrap
#endif
	_C_LABEL(scsize) = .-_C_LABEL(sctrap)

s_sctrap:
	GET_CPUINFO(%r1)
	ldptr	%r1,CI_CURPCB(%r1)
	addi	%r1,%r1,USPACE-CALLFRAMELEN /* stack is top of user struct */
	RESTORE_KERN_SRS(%r30,%r31)	/* First enable KERNEL mapping */
	FRAME_SETUP(CI_TEMPSAVE)
/* Now we can recover interrupts again: */
	mfmsr	%r7
	ori	%r7,%r7,(PSL_EE|PSL_ME|PSL_RI)@l
	mtmsr	%r7
	isync
	addi	%r3,%r1,FRAME_TF
/* Call the appropriate syscall handler: */
	ldptr	%r4,L_PROC(%r13)
	ldptr	%r4,P_MD_SYSCALL(%r4)
	mtctr	%r4
	bctrl
_C_LABEL(sctrapexit):
	b	trapexit

/*
 * External interrupt second level handler
 */
/*
 * INTR_SETUP assumes:
 *	SPRG1		SP (%r1)
 *	savearea	r28-r31
 *	28		LR
 *	29		CR
 *	30		scratch
 *	31		scratch
 *	1		kernel stack
 *	SRR0/1		as at start of exception
 */
#define	INTR_SETUP(savearea,exc)					\
/* Have to enable translation to allow access of kernel stack: */	\
	GET_CPUINFO(%r31);						\
	mfsrr0	%r30;							\
	streg	%r30,(savearea+CPUSAVE_SRR0)(%r31);	/* save SRR0 */	\
	mfsrr1	%r30;							\
	streg	%r30,(savearea+CPUSAVE_SRR1)(%r31);	/* save SRR1 */	\
	mfmsr	%r30;							\
	ori	%r30,%r30,(PSL_DR|PSL_IR);	/* turn on relocation */ \
	mtmsr	%r30;			/* stack can be accesed now */	\
	isync;								\
	mfsprg1	%r31;			/* get saved SP */		\
	stregu	%r31,-FRAMELEN(%r1);	/* save it in the callframe */	\
	streg	%r0,FRAME_R0(%r1);	/* save R0 in the trapframe */ \
	streg	%r31,FRAME_R1(%r1);	/* save SP in the trapframe */ \
	streg	%r2,FRAME_R2(%r1);	/* save R2 in the trapframe */ \
	streg	%r28,FRAME_LR(%r1);				\
	stint	%r29,FRAME_CR(%r1);				\
	GET_CPUINFO(%r2);						\
	ldreg	%r31,(savearea+CPUSAVE_R31)(%r2); /* get saved r31 */	\
	ldreg	%r30,(savearea+CPUSAVE_R30)(%r2); /* get saved r30 */	\
	ldreg	%r29,(savearea+CPUSAVE_R29)(%r2); /* get saved r29 */	\
	ldreg	%r28,(savearea+CPUSAVE_R28)(%r2); /* get saved r28 */	\
	streg	%r3,FRAME_R3(%r1);	/* save r3 */		\
	streg	%r4,FRAME_R4(%r1);	/* save r4 */		\
	streg	%r5,FRAME_R5(%r1);	/* save r5 */		\
	streg	%r6,FRAME_R6(%r1);	/* save r6 */		\
	streg	%r7,FRAME_R7(%r1);	/* save r7 */		\
	streg	%r8,FRAME_R8(%r1);	/* save r8 */		\
	streg	%r9,FRAME_R9(%r1);	/* save r9 */		\
	streg	%r10,FRAME_R10(%r1);	/* save r10 */		\
	streg	%r11,FRAME_R11(%r1);	/* save r11 */		\
	streg	%r12,FRAME_R12(%r1);	/* save r12 */		\
	streg	%r13,FRAME_R13(%r1);	/* save r13 */		\
	ldreg	%r11,(savearea+CPUSAVE_SRR0)(%r2); /* get saved SRR0 */	\
	ldreg	%r12,(savearea+CPUSAVE_SRR1)(%r2); /* get saved SRR1 */	\
	ldptr	%r13,CI_CURLWP(%r2);	/* get curlwp */	\
	ldint	%r3,CI_IDEPTH(%r2);					\
	stint	%r3,FRAME_IDEPTH(%r1);					\
	mfxer	%r3;							\
	mfctr	%r4;							\
	li	%r5,exc;						\
	stint	%r5,FRAME_EXC(%r1);					\
	stint	%r3,FRAME_XER(%r1);					\
	streg	%r4,FRAME_CTR(%r1);					\
	streg	%r11,FRAME_SRR0(%r1);					\
	streg	%r12,FRAME_SRR1(%r1);					\
	mfmsr	%r6;							\
	ori	%r6,%r6,PSL_RI;		/* turn on recovery interrupt */\
	mtmsr	%r6;							\
	SAVE_VRSAVE(%r1,%r6);						\
	SAVE_MQ(%r1,%r7)

/* LINTSTUB: Var: int extint_call[1]; */
/*
 * R1=sp, R28=LR, R29=CR, R30=scratch, R31=scratch
 */
	.globl	_C_LABEL(extint_call)
extintr:
	INTR_SETUP(CI_TEMPSAVE, EXC_EXI)
					/* make trapframe available */
	addi	%r3,%r1,FRAME_TF	/* kern frame -> trap frame */
_C_LABEL(extint_call):
	bl	_C_LABEL(extint_call)	/* to be filled in later */

intr_exit:
/* Disable interrupts (should already be disabled) but not MMU here: */
	mfmsr	%r3
	andi.	%r3,%r3,~(PSL_EE|PSL_ME|PSL_RI)@l
	mtmsr	%r3
	isync

/* Returning to user mode? */
	ldreg	%r4,FRAME_SRR1(%r1)
	mtcr	%r4			/* saved SRR1 */
	bf	MSR_PR,intrleave	/* branch if PSL_PR is false */

	ldint	%r3,L_MD_ASTPENDING(%r13) /* Test AST pending */
	andi.	%r3,%r3,1
	beq	intrleave		/* common frame exit */

/*
 * Since interrupts save their state in a std trapframe, all we need to do to
 * process the AST is finish filling the trapframe with the rest of the fixed
 * registers and let trap deal with it.
 */
	streg	%r14,FRAME_R14(%r1)
	streg	%r15,FRAME_R15(%r1)
	streg	%r16,FRAME_R16(%r1)
	streg	%r17,FRAME_R17(%r1)
	streg	%r18,FRAME_R18(%r1)
	streg	%r19,FRAME_R19(%r1)
	streg	%r20,FRAME_R20(%r1)
	streg	%r21,FRAME_R21(%r1)
	streg	%r22,FRAME_R22(%r1)
	streg	%r23,FRAME_R23(%r1)
	streg	%r24,FRAME_R24(%r1)
	streg	%r25,FRAME_R25(%r1)
	streg	%r26,FRAME_R26(%r1)
	streg	%r27,FRAME_R27(%r1)
	streg	%r28,FRAME_R28(%r1)
	streg	%r29,FRAME_R29(%r1)
	streg	%r30,FRAME_R30(%r1)
	streg	%r31,FRAME_R31(%r1)

	/*
	 * Tell trap we are doing an AST.
	 */
	li	%r6,EXC_AST
	stint	%r6,FRAME_EXC(%r1)

	mr	%r31, %r4		/* trapagain wants SRR1 in %r31 */
	b	trapagain

/*
 * Decrementer interrupt second level handler
 */
decrintr:
	INTR_SETUP(CI_TEMPSAVE, EXC_DECR)

	addi	%r3,%r1,FRAME_CF	/* intr frame -> clock frame */
	bl	_C_LABEL(decr_intr)
	b	intr_exit

#ifdef DDB
/*
 * Deliberate entry to ddbtrap
 */
	.globl	_C_LABEL(ddb_trap)
_C_LABEL(ddb_trap):
	mtsprg1	%r1
	mfmsr	%r3
	mtsrr1	%r3
	andi.	%r3,%r3,~(PSL_EE|PSL_ME)@l
	mtmsr	%r3			/* disable interrupts */
	isync
	ENABLE_64BIT_BRIDGE(%r3)
	GET_CPUINFO(%r3)
	streg	%r28,(CI_DDBSAVE+CPUSAVE_R28)(%r3)
	streg	%r29,(CI_DDBSAVE+CPUSAVE_R29)(%r3)
	streg	%r30,(CI_DDBSAVE+CPUSAVE_R30)(%r3)
	streg	%r31,(CI_DDBSAVE+CPUSAVE_R31)(%r3)
	mflr	%r28
	li	%r29,EXC_BPT
	mtlr	%r29
	mfcr	%r29
	mtsrr0	%r28
#endif /* DDB */

#if defined(DDB) || defined(KGDB)
/*
 * Now the ddb trap catching code.
 */
ddbtrap:
	FRAME_SETUP(CI_DDBSAVE)
/* Call C trap code: */
	addi	%r3,%r1,FRAME_TF
	bl	_C_LABEL(ddb_trap_glue)
	or.	%r3,%r3,%r3
	beq	trapagain
	FRAME_RESTORE_CALLEE
	FRAME_LEAVE(CI_DDBSAVE)
	RFI
#endif /* DDB || KGDB */

	.globl	_C_LABEL(trapend)
_C_LABEL(trapend):

/*
 * All OEA have FPUs so include this too.  Some OEA have AltiVec so include
 * that too.
 */
#if !defined(PPC_MPC8XX)
#include <powerpc/powerpc/fpu_subr.S>
#include <powerpc/oea/altivec_subr.S>
#endif<|MERGE_RESOLUTION|>--- conflicted
+++ resolved
@@ -1,8 +1,4 @@
-<<<<<<< HEAD
-/*	$NetBSD: trap_subr.S,v 1.79 2018/05/02 08:24:40 phx Exp $	*/
-=======
 /*	$NetBSD: trap_subr.S,v 1.80 2018/07/15 05:16:44 maxv Exp $	*/
->>>>>>> b2b84690
 
 /*
  * Copyright (C) 1995, 1996 Wolfgang Solfrank.
