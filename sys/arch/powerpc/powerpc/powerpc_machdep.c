<<<<<<< HEAD
/*	$NetBSD: powerpc_machdep.c,v 1.73 2019/11/21 19:57:24 ad Exp $	*/
=======
/*	$NetBSD: powerpc_machdep.c,v 1.74 2019/11/23 19:40:36 ad Exp $	*/
>>>>>>> 275f442f

/*
 * Copyright (C) 1995, 1996 Wolfgang Solfrank.
 * Copyright (C) 1995, 1996 TooLs GmbH.
 * All rights reserved.
 *
 * Redistribution and use in source and binary forms, with or without
 * modification, are permitted provided that the following conditions
 * are met:
 * 1. Redistributions of source code must retain the above copyright
 *    notice, this list of conditions and the following disclaimer.
 * 2. Redistributions in binary form must reproduce the above copyright
 *    notice, this list of conditions and the following disclaimer in the
 *    documentation and/or other materials provided with the distribution.
 * 3. All advertising materials mentioning features or use of this software
 *    must display the following acknowledgement:
 *	This product includes software developed by TooLs GmbH.
 * 4. The name of TooLs GmbH may not be used to endorse or promote products
 *    derived from this software without specific prior written permission.
 *
 * THIS SOFTWARE IS PROVIDED BY TOOLS GMBH ``AS IS'' AND ANY EXPRESS OR
 * IMPLIED WARRANTIES, INCLUDING, BUT NOT LIMITED TO, THE IMPLIED WARRANTIES
 * OF MERCHANTABILITY AND FITNESS FOR A PARTICULAR PURPOSE ARE DISCLAIMED.
 * IN NO EVENT SHALL TOOLS GMBH BE LIABLE FOR ANY DIRECT, INDIRECT, INCIDENTAL,
 * SPECIAL, EXEMPLARY, OR CONSEQUENTIAL DAMAGES (INCLUDING, BUT NOT LIMITED TO,
 * PROCUREMENT OF SUBSTITUTE GOODS OR SERVICES; LOSS OF USE, DATA, OR PROFITS;
 * OR BUSINESS INTERRUPTION) HOWEVER CAUSED AND ON ANY THEORY OF LIABILITY,
 * WHETHER IN CONTRACT, STRICT LIABILITY, OR TORT (INCLUDING NEGLIGENCE OR
 * OTHERWISE) ARISING IN ANY WAY OUT OF THE USE OF THIS SOFTWARE, EVEN IF
 * ADVISED OF THE POSSIBILITY OF SUCH DAMAGE.
 */

#include <sys/cdefs.h>
<<<<<<< HEAD
__KERNEL_RCSID(0, "$NetBSD: powerpc_machdep.c,v 1.73 2019/11/21 19:57:24 ad Exp $");
=======
__KERNEL_RCSID(0, "$NetBSD: powerpc_machdep.c,v 1.74 2019/11/23 19:40:36 ad Exp $");
>>>>>>> 275f442f

#include "opt_altivec.h"
#include "opt_ddb.h"
#include "opt_modular.h"
#include "opt_multiprocessor.h"
#include "opt_ppcarch.h"

#include <sys/param.h>
#include <sys/conf.h>
#include <sys/disklabel.h>
#include <sys/exec.h>
#include <sys/kauth.h>
#include <sys/pool.h>
#include <sys/proc.h>
#include <sys/signal.h>
#include <sys/sysctl.h>
#include <sys/ucontext.h>
#include <sys/cpu.h>
#include <sys/module.h>
#include <sys/device.h>
#include <sys/pcu.h>
#include <sys/atomic.h>
#include <sys/kmem.h>
#include <sys/xcall.h>
#include <sys/ipi.h>

#include <dev/mm.h>

#include <powerpc/fpu.h>
#include <powerpc/pcb.h>
#include <powerpc/psl.h>
#include <powerpc/userret.h>
#if defined(ALTIVEC) || defined(PPC_HAVE_SPE)
#include <powerpc/altivec.h>
#endif

#ifdef MULTIPROCESSOR
#include <powerpc/pic/ipivar.h>
#include <machine/cpu_counter.h>
#endif

#ifdef DDB
#include <machine/db_machdep.h>
#include <ddb/db_output.h>
#endif

int cpu_timebase;
int cpu_printfataltraps = 1;
#if !defined(PPC_IBM4XX)
extern int powersave;
#endif

/* exported variable to be filled in by the bootloaders */
char *booted_kernel;

const pcu_ops_t * const pcu_ops_md_defs[PCU_UNIT_COUNT] = {
#if defined(PPC_HAVE_FPU)
	[PCU_FPU] = &fpu_ops,
#endif
#if defined(ALTIVEC) || defined(PPC_HAVE_SPE)
	[PCU_VEC] = &vec_ops,
#endif
};

#ifdef MULTIPROCESSOR
struct cpuset_info cpuset_info;
#endif

/*
 * Set set up registers on exec.
 */
void
setregs(struct lwp *l, struct exec_package *epp, vaddr_t stack)
{
	struct proc * const p = l->l_proc;
	struct trapframe * const tf = l->l_md.md_utf;
	struct pcb * const pcb = lwp_getpcb(l);
	struct ps_strings arginfo;
	vaddr_t func = epp->ep_entry;

	memset(tf, 0, sizeof *tf);
	tf->tf_fixreg[1] = -roundup(-stack + 8, 16);

	/*
	 * XXX Machine-independent code has already copied arguments and
	 * XXX environment to userland.  Get them back here.
	 */
	(void)copyin_psstrings(p, &arginfo);

	/*
	 * Set up arguments for _start():
	 *	_start(argc, argv, envp, obj, cleanup, ps_strings);
	 *
	 * Notes:
	 *	- obj and cleanup are the auxiliary and termination
	 *	  vectors.  They are fixed up by ld.elf_so.
	 *	- ps_strings is a NetBSD extension, and will be
	 * 	  ignored by executables which are strictly
	 *	  compliant with the SVR4 ABI.
	 *
	 * XXX We have to set both regs and retval here due to different
	 * XXX calling convention in trap.c and init_main.c.
	 */
	tf->tf_fixreg[3] = arginfo.ps_nargvstr;
	tf->tf_fixreg[4] = (register_t)arginfo.ps_argvstr;
	tf->tf_fixreg[5] = (register_t)arginfo.ps_envstr;
	tf->tf_fixreg[6] = 0;			/* auxillary vector */
	tf->tf_fixreg[7] = 0;			/* termination vector */
	tf->tf_fixreg[8] = p->p_psstrp;		/* NetBSD extension */

#ifdef _LP64
	/*
	 * For native ELF64, entry point to the function
	 * descriptor which contains the real function address
	 * and its TOC base address.
	 */
	uintptr_t fdesc[3] = { [0] = func, [1] = 0, [2] = 0 };
	copyin((void *)func, fdesc, sizeof(fdesc));
	tf->tf_fixreg[2] = fdesc[1] + epp->ep_entryoffset;
	func = fdesc[0] + epp->ep_entryoffset;
#endif
	tf->tf_srr0 = func;
	tf->tf_srr1 = PSL_MBO | PSL_USERSET;
#ifdef ALTIVEC
	tf->tf_vrsave = 0;
#endif
	pcb->pcb_flags = PSL_FE_DFLT;
}

/*
 * Machine dependent system variables.
 */
static int
sysctl_machdep_cacheinfo(SYSCTLFN_ARGS)
{
	struct sysctlnode node = *rnode;

	node.sysctl_data = &curcpu()->ci_ci;
	node.sysctl_size = sizeof(curcpu()->ci_ci);
	return (sysctl_lookup(SYSCTLFN_CALL(&node)));
}

#if !defined (PPC_IBM4XX)
static int
sysctl_machdep_powersave(SYSCTLFN_ARGS)
{
	struct sysctlnode node = *rnode;

	if (powersave < 0)
		node.sysctl_flags &= ~CTLFLAG_READWRITE;
	return (sysctl_lookup(SYSCTLFN_CALL(&node)));
}
#endif

static int
sysctl_machdep_booted_device(SYSCTLFN_ARGS)
{
	struct sysctlnode node;

	if (booted_device == NULL)
		return (EOPNOTSUPP);

	const char * const xname = device_xname(booted_device);

	node = *rnode;
	node.sysctl_data = __UNCONST(xname);
	node.sysctl_size = strlen(xname) + 1;
	return (sysctl_lookup(SYSCTLFN_CALL(&node)));
}

static int
sysctl_machdep_booted_kernel(SYSCTLFN_ARGS)
{
	struct sysctlnode node;

	if (booted_kernel == NULL || booted_kernel[0] == '\0')
		return (EOPNOTSUPP);

	node = *rnode;
	node.sysctl_data = booted_kernel;
	node.sysctl_size = strlen(booted_kernel) + 1;
	return (sysctl_lookup(SYSCTLFN_CALL(&node)));
}

SYSCTL_SETUP(sysctl_machdep_setup, "sysctl machdep subtree setup")
{

	sysctl_createv(clog, 0, NULL, NULL,
		       CTLFLAG_PERMANENT,
		       CTLTYPE_NODE, "machdep", NULL,
		       NULL, 0, NULL, 0,
		       CTL_MACHDEP, CTL_EOL);

	/* Deprecated */
	sysctl_createv(clog, 0, NULL, NULL,
		       CTLFLAG_PERMANENT|CTLFLAG_IMMEDIATE,
		       CTLTYPE_INT, "cachelinesize", NULL,
		       NULL, curcpu()->ci_ci.dcache_line_size, NULL, 0,
		       CTL_MACHDEP, CPU_CACHELINE, CTL_EOL);
	sysctl_createv(clog, 0, NULL, NULL,
		       CTLFLAG_PERMANENT,
		       CTLTYPE_INT, "timebase", NULL,
		       NULL, 0, &cpu_timebase, 0,
		       CTL_MACHDEP, CPU_TIMEBASE, CTL_EOL);
	sysctl_createv(clog, 0, NULL, NULL,
		       CTLFLAG_PERMANENT|CTLFLAG_READWRITE,
		       CTLTYPE_INT, "printfataltraps", NULL,
		       NULL, 0, &cpu_printfataltraps, 0,
		       CTL_MACHDEP, CPU_PRINTFATALTRAPS, CTL_EOL);
	/* Use this instead of CPU_CACHELINE */
	sysctl_createv(clog, 0, NULL, NULL,
		       CTLFLAG_PERMANENT,
		       CTLTYPE_STRUCT, "cacheinfo", NULL,
		       sysctl_machdep_cacheinfo, 0, NULL, 0,
		       CTL_MACHDEP, CPU_CACHEINFO, CTL_EOL);
#if !defined (PPC_IBM4XX)
	sysctl_createv(clog, 0, NULL, NULL,
		       CTLFLAG_PERMANENT|CTLFLAG_READWRITE,
		       CTLTYPE_INT, "powersave", NULL,
		       sysctl_machdep_powersave, 0, &powersave, 0,
		       CTL_MACHDEP, CPU_POWERSAVE, CTL_EOL);
#endif
#if defined(PPC_IBM4XX) || defined(PPC_BOOKE)
	sysctl_createv(clog, 0, NULL, NULL,
		       CTLFLAG_PERMANENT|CTLFLAG_IMMEDIATE,
		       CTLTYPE_INT, "altivec", NULL,
		       NULL, 0, NULL, 0,
		       CTL_MACHDEP, CPU_ALTIVEC, CTL_EOL);
#else
	sysctl_createv(clog, 0, NULL, NULL,
		       CTLFLAG_PERMANENT|CTLFLAG_IMMEDIATE,
		       CTLTYPE_INT, "altivec", NULL,
		       NULL, cpu_altivec, NULL, 0,
		       CTL_MACHDEP, CPU_ALTIVEC, CTL_EOL);
#endif
#ifdef PPC_BOOKE
	sysctl_createv(clog, 0, NULL, NULL,
		       CTLFLAG_PERMANENT|CTLFLAG_IMMEDIATE,
		       CTLTYPE_INT, "execprot", NULL,
		       NULL, 1, NULL, 0,
		       CTL_MACHDEP, CPU_EXECPROT, CTL_EOL);
#endif
	sysctl_createv(clog, 0, NULL, NULL,
		       CTLFLAG_PERMANENT,
		       CTLTYPE_STRING, "booted_device", NULL,
		       sysctl_machdep_booted_device, 0, NULL, 0,
		       CTL_MACHDEP, CPU_BOOTED_DEVICE, CTL_EOL);
	sysctl_createv(clog, 0, NULL, NULL,
		       CTLFLAG_PERMANENT,
		       CTLTYPE_STRING, "booted_kernel", NULL,
		       sysctl_machdep_booted_kernel, 0, NULL, 0,
		       CTL_MACHDEP, CPU_BOOTED_KERNEL, CTL_EOL);
}

/*
 * Crash dump handling.
 */
u_int32_t dumpmag = 0x8fca0101;		/* magic number */
int dumpsize = 0;			/* size of dump in pages */
long dumplo = -1;			/* blocks */

/*
 * This is called by main to set dumplo and dumpsize.
 */
void
cpu_dumpconf(void)
{
	int nblks;		/* size of dump device */
	int skip;

	if (dumpdev == NODEV)
		return;
	nblks = bdev_size(dumpdev);
	if (nblks <= ctod(1))
		return;

	dumpsize = physmem;

	/* Skip enough blocks at start of disk to preserve an eventual disklabel. */
	skip = LABELSECTOR + 1;
	skip += ctod(1) - 1;
	skip = ctod(dtoc(skip));
	if (dumplo < skip)
		dumplo = skip;

	/* Put dump at end of partition */
	if (dumpsize > dtoc(nblks - dumplo))
		dumpsize = dtoc(nblks - dumplo);
	if (dumplo < nblks - ctod(dumpsize))
		dumplo = nblks - ctod(dumpsize);
}

/* 
 * Start a new LWP
 */
void
startlwp(void *arg)
{
	ucontext_t * const uc = arg;
	lwp_t * const l = curlwp;
	struct trapframe * const tf = l->l_md.md_utf;
	int error __diagused;

	error = cpu_setmcontext(l, &uc->uc_mcontext, uc->uc_flags);
	KASSERT(error == 0);

	kmem_free(uc, sizeof(ucontext_t));
	userret(l, tf);
}

/*
 * Process the tail end of a posix_spawn() for the child.
 */
void
cpu_spawn_return(struct lwp *l)
{
	struct trapframe * const tf = l->l_md.md_utf;

	userret(l, tf);
}

bool
cpu_intr_p(void)
{

	return curcpu()->ci_idepth >= 0;
}

void
cpu_idle(void)
{
	KASSERT(mfmsr() & PSL_EE);
	KASSERT(curcpu()->ci_cpl == IPL_NONE);
	(*curcpu()->ci_idlespin)();
}

void
cpu_ast(struct lwp *l, struct cpu_info *ci)
{
	l->l_md.md_astpending = 0;	/* we are about to do it */

	if (l->l_pflag & LP_OWEUPC) {
		l->l_pflag &= ~LP_OWEUPC;
		ADDUPROF(l);
	}
}

void
cpu_need_resched(struct cpu_info *ci, struct lwp *l, int flags)
{
	KASSERT(kpreempt_disabled());

#ifdef __HAVE_PREEMPTION
	if ((flags & RESCHED_KPREEMPT) != 0) {
		if ((flags & RESCHED_REMOTE) != 0) {
			cpu_send_ipi(cpu_index(ci), IPI_KPREEMPT);
		} else {
			softint_trigger(SOFTINT_KPREEMPT);
		}
		return;
	}
#endif
	if ((flags & RESCHED_REMOTE) != 0) {
#if defined(MULTIPROCESSOR)
		cpu_send_ipi(cpu_index(ci), IPI_AST);
#endif
	} else {
		l->l_md.md_astpending = 1;		/* force call to ast() */
	}
}

void
cpu_need_proftick(lwp_t *l)
{
	l->l_pflag |= LP_OWEUPC;
	l->l_md.md_astpending = 1;
}

void
cpu_signotify(lwp_t *l)
{
	if (l->l_cpu != curcpu()) {
#if defined(MULTIPROCESSOR)
		cpu_send_ipi(cpu_index(l->l_cpu), IPI_AST);
#endif
	} else {
		l->l_md.md_astpending = 1;
	}
}

vaddr_t
cpu_lwp_pc(lwp_t *l)
{
	return l->l_md.md_utf->tf_srr0;
}

bool
cpu_clkf_usermode(const struct clockframe *cf)
{
	return (cf->cf_srr1 & PSL_PR) != 0;
}

vaddr_t
cpu_clkf_pc(const struct clockframe *cf)
{
	return cf->cf_srr0;
}

bool
cpu_clkf_intr(const struct clockframe *cf)
{
	return cf->cf_idepth > 0;
}

#ifdef MULTIPROCESSOR
/*
 * MD support for xcall(9) interface.
 */

void
xc_send_ipi(struct cpu_info *ci)
{
	KASSERT(kpreempt_disabled());
	KASSERT(curcpu() != ci);

	cpuid_t target = (ci != NULL ? cpu_index(ci) : IPI_DST_NOTME);

	/* Unicast: remote CPU. */
	/* Broadcast: all, but local CPU (caller will handle it). */
	cpu_send_ipi(target, IPI_XCALL);
}

void
cpu_ipi(struct cpu_info *ci)
{
	KASSERT(kpreempt_disabled());
	KASSERT(curcpu() != ci);

	cpuid_t target = (ci != NULL ? cpu_index(ci) : IPI_DST_NOTME);

	/* Unicast: remote CPU. */
	/* Broadcast: all, but local CPU (caller will handle it). */
	cpu_send_ipi(target, IPI_GENERIC);
}

/* XXX kcpuset_create(9), kcpuset_clone(9) couldn't use interrupt context */
typedef uint32_t __cpuset_t;
CTASSERT(MAXCPUS <= 32);

#define	CPUSET_SINGLE(cpu)		((__cpuset_t)1 << (cpu))

#define	CPUSET_ADD(set, cpu)		atomic_or_32(&(set), CPUSET_SINGLE(cpu))
#define	CPUSET_DEL(set, cpu)		atomic_and_32(&(set), ~CPUSET_SINGLE(cpu))
#define	CPUSET_SUB(set1, set2)		atomic_and_32(&(set1), ~(set2))

#define	CPUSET_EXCEPT(set, cpu)		((set) & ~CPUSET_SINGLE(cpu))

#define	CPUSET_HAS_P(set, cpu)		((set) & CPUSET_SINGLE(cpu))
#define	CPUSET_NEXT(set)		(ffs(set) - 1)

#define	CPUSET_EMPTY_P(set)		((set) == (__cpuset_t)0)
#define	CPUSET_EQUAL_P(set1, set2)	((set1) == (set2))
#define	CPUSET_CLEAR(set)		((set) = (__cpuset_t)0)
#define	CPUSET_ASSIGN(set1, set2)	((set1) = (set2))

#define	CPUSET_EXPORT(kset, set)	kcpuset_export_u32((kset), &(set), sizeof(set))

/*
 * Send an inter-processor interrupt to CPUs in cpuset (excludes curcpu())
 */
static void
cpu_multicast_ipi(__cpuset_t cpuset, uint32_t msg)
{
	CPU_INFO_ITERATOR cii;
	struct cpu_info *ci;

	CPUSET_DEL(cpuset, cpu_index(curcpu()));
	if (CPUSET_EMPTY_P(cpuset))
		return;

	for (CPU_INFO_FOREACH(cii, ci)) {
		const int index = cpu_index(ci);
		if (CPUSET_HAS_P(cpuset, index)) {
			CPUSET_DEL(cpuset, index);
			cpu_send_ipi(index, msg);
		}
	}
}

static void
cpu_ipi_error(const char *s, kcpuset_t *succeeded, __cpuset_t expected)
{
	__cpuset_t cpuset;

	CPUSET_EXPORT(succeeded, cpuset);
	CPUSET_SUB(expected, cpuset);
	if (!CPUSET_EMPTY_P(expected)) {
		printf("Failed to %s:", s);
		do {
			const int index = CPUSET_NEXT(expected);
			CPUSET_DEL(expected, index);
			printf(" cpu%d", index);
		} while (!CPUSET_EMPTY_P(expected));
		printf("\n");
	}
}

static int
cpu_ipi_wait(kcpuset_t *watchset, __cpuset_t mask)
{
	uint64_t tmout = curcpu()->ci_data.cpu_cc_freq; /* some finite amount of time */
	__cpuset_t cpuset;

	while (tmout--) {
		CPUSET_EXPORT(watchset, cpuset);
		if (cpuset == mask)
			return 0;		/* success */
	}
	return 1;				/* timed out */
}

/*
 * Halt this cpu.
 */
void
cpu_halt(void)
{
	struct cpuset_info * const csi = &cpuset_info;
	const cpuid_t index = cpu_index(curcpu());

	printf("cpu%ld: shutting down\n", index);
	kcpuset_set(csi->cpus_halted, index);
	spl0();			/* allow interrupts e.g. further ipi ? */

	/* spin */
	for (;;)
		continue;
	/*NOTREACHED*/
}

/*
 * Halt all running cpus, excluding current cpu.
 */
void
cpu_halt_others(void)
{
	struct cpuset_info * const csi = &cpuset_info;
	const cpuid_t index = cpu_index(curcpu());
	__cpuset_t cpumask, cpuset, halted;

	KASSERT(kpreempt_disabled());

	CPUSET_EXPORT(csi->cpus_running, cpuset);
	CPUSET_DEL(cpuset, index);
	CPUSET_ASSIGN(cpumask, cpuset);
	CPUSET_EXPORT(csi->cpus_halted, halted);
	CPUSET_SUB(cpuset, halted);

	if (CPUSET_EMPTY_P(cpuset))
		return;

	cpu_multicast_ipi(cpuset, IPI_HALT);
	if (cpu_ipi_wait(csi->cpus_halted, cpumask))
		cpu_ipi_error("halt", csi->cpus_halted, cpumask);

	/*
	 * TBD
	 * Depending on available firmware methods, other cpus will
	 * either shut down themselfs, or spin and wait for us to
	 * stop them.
	 */
}

/*
 * Pause this cpu.
 */
void
cpu_pause(struct trapframe *tf)
{
	volatile struct cpuset_info * const csi = &cpuset_info;
	int s = splhigh();
	const cpuid_t index = cpu_index(curcpu());

	for (;;) {
		kcpuset_set(csi->cpus_paused, index);
		while (kcpuset_isset(csi->cpus_paused, index))
			docritpollhooks();
		kcpuset_set(csi->cpus_resumed, index);
#ifdef DDB
		if (ddb_running_on_this_cpu_p())
			cpu_Debugger();
		if (ddb_running_on_any_cpu_p())
			continue;
#endif	/* DDB */
		break;
	}

	splx(s);
}

/*
 * Pause all running cpus, excluding current cpu.
 */
void
cpu_pause_others(void)
{
	struct cpuset_info * const csi = &cpuset_info;
	const cpuid_t index = cpu_index(curcpu());
	__cpuset_t cpuset;

	KASSERT(kpreempt_disabled());

	CPUSET_EXPORT(csi->cpus_running, cpuset);
	CPUSET_DEL(cpuset, index);

	if (CPUSET_EMPTY_P(cpuset))
		return;

	cpu_multicast_ipi(cpuset, IPI_SUSPEND);
	if (cpu_ipi_wait(csi->cpus_paused, cpuset))
		cpu_ipi_error("pause", csi->cpus_paused, cpuset);
}

/*
 * Resume a single cpu.
 */
void
cpu_resume(cpuid_t index)
{
	struct cpuset_info * const csi = &cpuset_info;
	__cpuset_t cpuset = CPUSET_SINGLE(index);

	kcpuset_zero(csi->cpus_resumed);
	kcpuset_clear(csi->cpus_paused, index);

	if (cpu_ipi_wait(csi->cpus_paused, cpuset))
		cpu_ipi_error("resume", csi->cpus_resumed, cpuset);
}

/*
 * Resume all paused cpus.
 */
void
cpu_resume_others(void)
{
	struct cpuset_info * const csi = &cpuset_info;
	__cpuset_t cpuset;

	kcpuset_zero(csi->cpus_resumed);
	CPUSET_EXPORT(csi->cpus_paused, cpuset);
	kcpuset_zero(csi->cpus_paused);

	if (cpu_ipi_wait(csi->cpus_resumed, cpuset))
		cpu_ipi_error("resume", csi->cpus_resumed, cpuset);
}

int
cpu_is_paused(int index)
{
	struct cpuset_info * const csi = &cpuset_info;

	return kcpuset_isset(csi->cpus_paused, index);
}

#ifdef DDB
void
cpu_debug_dump(void)
{
	struct cpuset_info * const csi = &cpuset_info;
	CPU_INFO_ITERATOR cii;
	struct cpu_info *ci;
	char running, hatched, paused, resumed, halted;

#ifdef _LP64
	db_printf("CPU CPUID STATE CPUINFO          CPL INT MTX IPIS\n");
#else
	db_printf("CPU CPUID STATE CPUINFO  CPL INT MTX IPIS\n");
#endif
	for (CPU_INFO_FOREACH(cii, ci)) {
		const cpuid_t index = cpu_index(ci);
		hatched = (kcpuset_isset(csi->cpus_hatched, index) ? 'H' : '-');
		running = (kcpuset_isset(csi->cpus_running, index) ? 'R' : '-');
		paused  = (kcpuset_isset(csi->cpus_paused,  index) ? 'P' : '-');
		resumed = (kcpuset_isset(csi->cpus_resumed, index) ? 'r' : '-');
		halted  = (kcpuset_isset(csi->cpus_halted,  index) ? 'h' : '-');
		db_printf("%3ld 0x%03x %c%c%c%c%c %p %3d %3d %3d 0x%08x\n",
		    index, ci->ci_cpuid,
		    running, hatched, paused, resumed, halted,
		    ci, ci->ci_cpl, ci->ci_idepth, ci->ci_mtx_count,
		    ci->ci_pending_ipis);
	}
}
#endif	/* DDB */
#endif /* MULTIPROCESSOR */

#ifdef MODULAR
/*
 * Push any modules loaded by the boot loader.
 */
void
module_init_md(void)
{
}
#endif /* MODULAR */

bool
mm_md_direct_mapped_phys(paddr_t pa, vaddr_t *vap)
{
	if (atop(pa) < physmem) {
		*vap = pa;
		return true;
	}

	return false;
}

int
mm_md_physacc(paddr_t pa, vm_prot_t prot)
{

	return (atop(pa) < physmem) ? 0 : EFAULT;
}

int
mm_md_kernacc(void *va, vm_prot_t prot, bool *handled)
{
	if (atop((paddr_t)va) < physmem) {
		*handled = true;
		return 0;
	}

	if ((vaddr_t)va < VM_MIN_KERNEL_ADDRESS
	    || (vaddr_t)va >= VM_MAX_KERNEL_ADDRESS)
		return EFAULT;

	*handled = false;
	return 0;
}<|MERGE_RESOLUTION|>--- conflicted
+++ resolved
@@ -1,8 +1,4 @@
-<<<<<<< HEAD
-/*	$NetBSD: powerpc_machdep.c,v 1.73 2019/11/21 19:57:24 ad Exp $	*/
-=======
 /*	$NetBSD: powerpc_machdep.c,v 1.74 2019/11/23 19:40:36 ad Exp $	*/
->>>>>>> 275f442f
 
 /*
  * Copyright (C) 1995, 1996 Wolfgang Solfrank.
@@ -36,11 +32,7 @@
  */
 
 #include <sys/cdefs.h>
-<<<<<<< HEAD
-__KERNEL_RCSID(0, "$NetBSD: powerpc_machdep.c,v 1.73 2019/11/21 19:57:24 ad Exp $");
-=======
 __KERNEL_RCSID(0, "$NetBSD: powerpc_machdep.c,v 1.74 2019/11/23 19:40:36 ad Exp $");
->>>>>>> 275f442f
 
 #include "opt_altivec.h"
 #include "opt_ddb.h"
