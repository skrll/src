<<<<<<< HEAD
/*	$NetBSD: types.h,v 1.65 2021/01/23 19:38:53 christos Exp $	*/
=======
/*	$NetBSD: types.h,v 1.66 2021/04/01 04:35:46 simonb Exp $	*/
>>>>>>> e2aa5677

/*-
 * Copyright (C) 1995 Wolfgang Solfrank.
 * Copyright (C) 1995 TooLs GmbH.
 * All rights reserved.
 *
 * Redistribution and use in source and binary forms, with or without
 * modification, are permitted provided that the following conditions
 * are met:
 * 1. Redistributions of source code must retain the above copyright
 *    notice, this list of conditions and the following disclaimer.
 * 2. Redistributions in binary form must reproduce the above copyright
 *    notice, this list of conditions and the following disclaimer in the
 *    documentation and/or other materials provided with the distribution.
 * 3. All advertising materials mentioning features or use of this software
 *    must display the following acknowledgement:
 *	This product includes software developed by TooLs GmbH.
 * 4. The name of TooLs GmbH may not be used to endorse or promote products
 *    derived from this software without specific prior written permission.
 *
 * THIS SOFTWARE IS PROVIDED BY TOOLS GMBH ``AS IS'' AND ANY EXPRESS OR
 * IMPLIED WARRANTIES, INCLUDING, BUT NOT LIMITED TO, THE IMPLIED WARRANTIES
 * OF MERCHANTABILITY AND FITNESS FOR A PARTICULAR PURPOSE ARE DISCLAIMED.
 * IN NO EVENT SHALL TOOLS GMBH BE LIABLE FOR ANY DIRECT, INDIRECT, INCIDENTAL,
 * SPECIAL, EXEMPLARY, OR CONSEQUENTIAL DAMAGES (INCLUDING, BUT NOT LIMITED TO,
 * PROCUREMENT OF SUBSTITUTE GOODS OR SERVICES; LOSS OF USE, DATA, OR PROFITS;
 * OR BUSINESS INTERRUPTION) HOWEVER CAUSED AND ON ANY THEORY OF LIABILITY,
 * WHETHER IN CONTRACT, STRICT LIABILITY, OR TORT (INCLUDING NEGLIGENCE OR
 * OTHERWISE) ARISING IN ANY WAY OUT OF THE USE OF THIS SOFTWARE, EVEN IF
 * ADVISED OF THE POSSIBILITY OF SUCH DAMAGE.
 */

#ifndef	_POWERPC_TYPES_H_
#define	_POWERPC_TYPES_H_

#ifdef _KERNEL_OPT
#include "opt_ppcarch.h"
#endif

#include <sys/cdefs.h>
#include <sys/featuretest.h>
#include <powerpc/int_types.h>

typedef int __cpu_simple_lock_nv_t;
typedef unsigned long __register_t;	/* frame.h */
typedef __uint32_t __register32_t;	/* frame.h */

#if defined(_KERNEL) || defined(_KMEMUSER) || defined(_KERNTYPES) || defined(_STANDALONE)
typedef	unsigned long	paddr_t, vaddr_t;
typedef	unsigned long	psize_t, vsize_t;
#define	PRIxPADDR	"lx"
#define	PRIxPSIZE	"lx"
#define	PRIuPSIZE	"lu"
#define	PRIxVADDR	"lx"
#define	PRIxVSIZE	"lx"
#define	PRIuVSIZE	"lu"

/*
 * Because lwz etal don't sign extend, it's best to make registers unsigned.
 */
typedef __register_t register_t;
typedef __register32_t register32_t;
typedef __uint64_t register64_t;
#define	PRIxREGISTER	"lx"
#define	PRIxREGISTER64	PRIx64
#define	PRIxREGISTER32	PRIx32
#endif

#if defined(_KERNEL)
typedef struct label_t {
	register_t val[40]; /* double check this XXX */
} label_t;

typedef __uint32_t tlb_asid_t;		/* for booke */
#endif

#define	__SIMPLELOCK_LOCKED	1
#define	__SIMPLELOCK_UNLOCKED	0

#define	__HAVE_CPU_COUNTER
#define	__HAVE_NEW_STYLE_BUS_H
#define	__HAVE_SYSCALL_INTERN
#define	__HAVE_CPU_DATA_FIRST
#define	__HAVE_CPU_UAREA_ROUTINES
#ifdef _LP64
#define	__HAVE_ATOMIC64_OPS
#endif
#define	__HAVE_CPU_LWP_SETPRIVATE
#define	__HAVE_COMMON___TLS_GET_ADDR
#define	__HAVE___LWP_GETTCB_FAST
#define	__HAVE___LWP_SETTCB
#define	__HAVE_TLS_VARIANT_I
#define	__HAVE_BUS_SPACE_8

#if defined(_KERNEL) || defined(_KMEMUSER)
#define	PCU_FPU		0	/* FPU */
#define	PCU_VEC		1	/* AltiVec/SPE */
#define	PCU_UNIT_COUNT	2
#endif

#define	__HAVE_MM_MD_DIRECT_MAPPED_PHYS
#define	__HAVE_MM_MD_KERNACC
#if 0	/* XXX CPU configuration spaghetti */
#define	__HAVE_UCAS_FULL
#endif
#if defined(_KERNEL)
#define	__HAVE_RAS
#endif

#ifndef PPC_IBM4XX
/* XXX temporary */
#define	__HAVE_UNLOCKED_PMAP
#endif

#endif	/* _POWERPC_TYPES_H_ */<|MERGE_RESOLUTION|>--- conflicted
+++ resolved
@@ -1,8 +1,4 @@
-<<<<<<< HEAD
-/*	$NetBSD: types.h,v 1.65 2021/01/23 19:38:53 christos Exp $	*/
-=======
 /*	$NetBSD: types.h,v 1.66 2021/04/01 04:35:46 simonb Exp $	*/
->>>>>>> e2aa5677
 
 /*-
  * Copyright (C) 1995 Wolfgang Solfrank.
