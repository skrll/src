--- conflicted
+++ resolved
@@ -1,8 +1,4 @@
-<<<<<<< HEAD
-#	$NetBSD: Makefile,v 1.41 2015/12/21 17:02:34 christos Exp $
-=======
 #	$NetBSD: Makefile,v 1.42 2018/07/12 10:46:46 maxv Exp $
->>>>>>> b2b84690
 
 .if !defined(INCSDIR)
 INCSDIR?= /usr/include/powerpc
