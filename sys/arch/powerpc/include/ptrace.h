<<<<<<< HEAD
/*	$NetBSD: ptrace.h,v 1.18 2020/10/15 17:37:35 mgorny Exp $	*/
=======
/*	$NetBSD: ptrace.h,v 1.19 2021/03/06 08:08:19 rin Exp $	*/
>>>>>>> 9e014010

#ifndef _POWERPC_PTRACE_H
#define	_POWERPC_PTRACE_H

#define	PT_STEP		(PT_FIRSTMACH + 0)
#define	PT_GETREGS	(PT_FIRSTMACH + 1)
#define	PT_SETREGS	(PT_FIRSTMACH + 2)
#define	PT_GETFPREGS	(PT_FIRSTMACH + 3)
#define	PT_SETFPREGS	(PT_FIRSTMACH + 4)
#define	PT_GETVECREGS	(PT_FIRSTMACH + 5)
#define	PT_SETVECREGS	(PT_FIRSTMACH + 6)
#define	PT_SETSTEP	(PT_FIRSTMACH + 7)
#define	PT_CLEARSTEP	(PT_FIRSTMACH + 8)

#define	PT_MACHDEP_STRINGS				\
	"PT_STEP",					\
	"PT_GETREGS",		"PT_SETREGS",		\
	"PT_GETFPREGS",		"PT_SETFPREGS",		\
	"PT_GETVECREGS",	"PT_SETVECREGS",	\
	"PT_SETSTEP",		"PT_CLEARSTEP",

#include <machine/reg.h>
#define PTRACE_REG_PC(r)	(r)->pc
#define PTRACE_REG_FP(r)	(r)->fixreg[31]
#define PTRACE_REG_SET_PC(r, v)	(r)->pc = (v)
#define PTRACE_REG_SP(r)	(r)->fixreg[1]
#define PTRACE_REG_INTRV(r)	(r)->fixreg[3]

#ifdef _KERNEL
#ifdef _KERNEL_OPT
#include "opt_altivec.h"
#endif

#if defined(ALTIVEC) || defined(PPC_HAVE_SPE)

/* We have machine-dependent process tracing requests.  */
#define __HAVE_PTRACE_MACHDEP

#define	PTRACE_MACHDEP_REQUEST_CASES \
	case PT_GETVECREGS: \
	case PT_SETVECREGS:

int ptrace_machdep_dorequest(struct lwp *, struct lwp **, int, void *, int);
int process_machdep_dovecregs(struct lwp *, struct lwp *, struct uio *);
int process_machdep_validvecregs(struct proc *);

/* We have machine-dependent procfs nodes.  */
#define __HAVE_PROCFS_MACHDEP

#define	PROCFS_MACHDEP_NODE_TYPES \
	Pmachdep_vecregs,		/* AltiVec register set */

#define	PROCFS_MACHDEP_NODETYPE_CASES \
	case Pmachdep_vecregs:

#define	PROCFS_MACHDEP_PROTECT_CASES \
	case Pmachdep_vecregs:

#define	PROCFS_MACHDEP_NODETYPE_DEFNS \
	{ DT_REG, N("vecregs"), Pmachdep_vecregs, \
	  procfs_machdep_validvecregs },

/* Functions used by procfs.  */
struct mount;
struct pfsnode;
int procfs_machdep_dovecregs(struct lwp *, struct lwp *,
	struct pfsnode *, struct uio *);
int procfs_machdep_validvecregs(struct lwp *, struct mount *);

#endif /* ALTIVEC || PPC_HAVE_SPE */

#if defined(PPC_BOOKE) || defined(PPC_IBM4XX)
int ppc_sstep(struct lwp *, int);
#endif /* PPC_BOOKE || PPC_IBM4XX */
#endif /* _KERNEL */

#define PTRACE_ILLEGAL_ASM	__asm __volatile (".long 0" : : : "memory")

#define PTRACE_BREAKPOINT	((const uint8_t[]) { 0x7f, 0xe0, 0x00, 0x08 })
#define PTRACE_BREAKPOINT_ASM	__asm __volatile("trap")
#define PTRACE_BREAKPOINT_SIZE	4

#endif /* _POWERPC_PTRACE_H */<|MERGE_RESOLUTION|>--- conflicted
+++ resolved
@@ -1,8 +1,4 @@
-<<<<<<< HEAD
-/*	$NetBSD: ptrace.h,v 1.18 2020/10/15 17:37:35 mgorny Exp $	*/
-=======
 /*	$NetBSD: ptrace.h,v 1.19 2021/03/06 08:08:19 rin Exp $	*/
->>>>>>> 9e014010
 
 #ifndef _POWERPC_PTRACE_H
 #define	_POWERPC_PTRACE_H
