--- conflicted
+++ resolved
@@ -1,8 +1,4 @@
-<<<<<<< HEAD
-/*	$NetBSD: spr.h,v 1.5 2018/05/04 16:57:14 macallan Exp $	*/
-=======
 /*	$NetBSD: spr.h,v 1.6 2018/06/01 18:18:11 macallan Exp $	*/
->>>>>>> b2b84690
 
 #ifndef _POWERPC_OEA_SPR_H_
 #define	_POWERPC_OEA_SPR_H_
