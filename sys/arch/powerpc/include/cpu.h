--- conflicted
+++ resolved
@@ -1,8 +1,4 @@
-<<<<<<< HEAD
-/*	$NetBSD: cpu.h,v 1.105 2018/05/04 17:01:29 macallan Exp $	*/
-=======
 /*	$NetBSD: cpu.h,v 1.107 2018/07/15 05:16:44 maxv Exp $	*/
->>>>>>> b2b84690
 
 /*
  * Copyright (C) 1999 Wolfgang Solfrank.
@@ -168,10 +164,7 @@
 	uint32_t hatch_tbl;
 #if defined(PPC_OEA64_BRIDGE) || defined (_ARCH_PPC64)
 	uint64_t hatch_hid0;
-<<<<<<< HEAD
-=======
 	uint64_t hatch_hid1;
->>>>>>> b2b84690
 	uint64_t hatch_hid4;
 	uint64_t hatch_hid5;
 #else
