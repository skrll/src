/*	$NetBSD: pmap.h,v 1.21 2020/04/08 10:57:16 skrll Exp $	*/
/*-
 * Copyright (c) 2010, 2011 The NetBSD Foundation, Inc.
 * All rights reserved.
 *
 * This code is derived from software contributed to The NetBSD Foundation
 * by Raytheon BBN Technologies Corp and Defense Advanced Research Projects
 * Agency and which was developed by Matt Thomas of 3am Software Foundry.
 *
 * This material is based upon work supported by the Defense Advanced Research
 * Projects Agency and Space and Naval Warfare Systems Center, Pacific, under
 * Contract No. N66001-09-C-2073.
 * Approved for Public Release, Distribution Unlimited
 *
 * Redistribution and use in source and binary forms, with or without
 * modification, are permitted provided that the following conditions
 * are met:
 * 1. Redistributions of source code must retain the above copyright
 *    notice, this list of conditions and the following disclaimer.
 * 2. Redistributions in binary form must reproduce the above copyright
 *    notice, this list of conditions and the following disclaimer in the
 *    documentation and/or other materials provided with the distribution.
 *
 * THIS SOFTWARE IS PROVIDED BY THE NETBSD FOUNDATION, INC. AND CONTRIBUTORS
 * ``AS IS'' AND ANY EXPRESS OR IMPLIED WARRANTIES, INCLUDING, BUT NOT LIMITED
 * TO, THE IMPLIED WARRANTIES OF MERCHANTABILITY AND FITNESS FOR A PARTICULAR
 * PURPOSE ARE DISCLAIMED.  IN NO EVENT SHALL THE FOUNDATION OR CONTRIBUTORS
 * BE LIABLE FOR ANY DIRECT, INDIRECT, INCIDENTAL, SPECIAL, EXEMPLARY, OR
 * CONSEQUENTIAL DAMAGES (INCLUDING, BUT NOT LIMITED TO, PROCUREMENT OF
 * SUBSTITUTE GOODS OR SERVICES; LOSS OF USE, DATA, OR PROFITS; OR BUSINESS
 * INTERRUPTION) HOWEVER CAUSED AND ON ANY THEORY OF LIABILITY, WHETHER IN
 * CONTRACT, STRICT LIABILITY, OR TORT (INCLUDING NEGLIGENCE OR OTHERWISE)
 * ARISING IN ANY WAY OUT OF THE USE OF THIS SOFTWARE, EVEN IF ADVISED OF THE
 * POSSIBILITY OF SUCH DAMAGE.
 */
#ifndef _POWERPC_BOOKE_PMAP_H_
#define _POWERPC_BOOKE_PMAP_H_

#ifdef _LOCORE
#error use assym.h instead
#endif

#if defined(_MODULE)
#error this file should not be included by loadable kernel modules
#endif

#ifdef _KERNEL_OPT
#include "opt_multiprocessor.h"
#include "opt_pmap.h"
#endif

#include <sys/cpu.h>
#include <sys/kcore.h>
#include <uvm/uvm_page.h>
#include <uvm/uvm_physseg.h>
#ifdef __PMAP_PRIVATE
#include <powerpc/booke/cpuvar.h>
#endif

#define	PMAP_NEED_PROCWR

#include <uvm/pmap/vmpagemd.h>

#include <powerpc/booke/pte.h>

#define	NBSEG		(NBPG*NPTEPG)
#define	SEGSHIFT	(PGSHIFT + PGSHIFT - 2)
#define SEGOFSET	((1 << SEGSHIFT) - 1)
#define PMAP_SEGTABSIZE	(1 << (32 - SEGSHIFT))
#define	NPTEPG		(NBPG >> 2)

#define	KERNEL_PID	0

#define	PMAP_TLB_NUM_PIDS		256
#define	PMAP_TLB_MAX			1
#define	PMAP_INVALID_SEGTAB_ADDRESS	((pmap_segtab_t *)0xfeeddead)
#define	PMAP_TLB_FLUSH_ASID_ON_RESET	false

#define	pmap_phys_address(x)		(x)

void	pmap_procwr(struct proc *, vaddr_t, size_t);
#define	PMAP_NEED_PROCWR

#ifdef __PMAP_PRIVATE
struct vm_page *
	pmap_md_alloc_poolpage(int flags);
vaddr_t	pmap_md_map_poolpage(paddr_t, vsize_t);
void	pmap_md_unmap_poolpage(vaddr_t, vsize_t);
bool	pmap_md_direct_mapped_vaddr_p(vaddr_t);
bool	pmap_md_io_vaddr_p(vaddr_t);
paddr_t	pmap_md_direct_mapped_vaddr_to_paddr(vaddr_t);
vaddr_t	pmap_md_direct_map_paddr(paddr_t);
void	pmap_md_init(void);

bool	pmap_md_tlb_check_entry(void *, vaddr_t, tlb_asid_t, pt_entry_t);

#ifdef MULTIPROCESSOR
#define	PMAP_NEED_TLB_MISS_LOCK
#endif	/* MULTIPROCESSOR */

#ifdef PMAP_MINIMALTLB
vaddr_t	pmap_kvptefill(vaddr_t, vaddr_t, pt_entry_t);
#endif
#endif

void	pmap_md_page_syncicache(struct vm_page_md *, const kcpuset_t *);
vaddr_t	pmap_bootstrap(vaddr_t, vaddr_t, phys_ram_seg_t *, size_t);
bool	pmap_extract(struct pmap *, vaddr_t, paddr_t *);

static __inline paddr_t vtophys(vaddr_t);

static __inline paddr_t
vtophys(vaddr_t va)
{
	paddr_t pa;

	if (pmap_extract(pmap_kernel(), va, &pa))
		return pa;
	KASSERT(0);
	return (paddr_t) -1;
}

#ifdef __PMAP_PRIVATE
/*
 * Virtual Cache Alias helper routines.  Not a problem for Booke CPUs.
 */
static __inline bool
pmap_md_vca_add(struct vm_page_md *mdpg, vaddr_t va, pt_entry_t *nptep)
{
	return false;
}

static __inline void
pmap_md_vca_remove(struct vm_page_md *mdpg, vaddr_t va, bool dirty)
{

}

static __inline void
pmap_md_vca_clean(struct vm_page_md *mdpg, vaddr_t va, int op)
{
}

<<<<<<< HEAD
static inline bool
pmap_md_kernel_vaddr_p(vaddr_t va)
{
	return false;
}

static inline paddr_t
pmap_md_kernel_vaddr_to_paddr(vaddr_t vax)
{
	/* Not used due to false from pmap_md_kernel_vaddr_p */

	return 0;
}

static inline size_t
pte_index(vaddr_t va)
{
	return ((va >> PGSHIFT) & (NPTEPG - 1));
}

static inline pt_entry_t *
pmap_md_nptep(pt_entry_t *ptep)
{
        return ptep + 1;
}

=======
>>>>>>> aa8fd35f
static __inline size_t
pmap_md_tlb_asid_max(void)
{
	return PMAP_TLB_NUM_PIDS - 1;
}

struct vm_physseg;
static __inline bool
pmap_md_ok_to_steal_p(const uvm_physseg_t bank, size_t npgs)
{
	return true;
}
#endif

#define	POOL_VTOPHYS(va)	((paddr_t)(vaddr_t)(va))
#define	POOL_PHYSTOV(pa)	((vaddr_t)(paddr_t)(pa))

#include <uvm/pmap/pmap.h>

#endif /* !_POWERPC_BOOKE_PMAP_H_ */<|MERGE_RESOLUTION|>--- conflicted
+++ resolved
@@ -141,7 +141,6 @@
 {
 }
 
-<<<<<<< HEAD
 static inline bool
 pmap_md_kernel_vaddr_p(vaddr_t va)
 {
@@ -168,8 +167,6 @@
         return ptep + 1;
 }
 
-=======
->>>>>>> aa8fd35f
 static __inline size_t
 pmap_md_tlb_asid_max(void)
 {
