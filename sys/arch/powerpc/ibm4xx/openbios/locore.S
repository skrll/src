--- conflicted
+++ resolved
@@ -1,8 +1,4 @@
-<<<<<<< HEAD
-/*	$NetBSD: locore.S,v 1.11 2014/08/05 16:28:39 joerg Exp $	*/
-=======
 /*	$NetBSD: locore.S,v 1.12 2018/07/15 05:16:44 maxv Exp $	*/
->>>>>>> b2b84690
 /*	$OpenBSD: locore.S,v 1.4 1997/01/26 09:06:38 rahnds Exp $	*/
 
 /*
