--- conflicted
+++ resolved
@@ -1,8 +1,4 @@
-<<<<<<< HEAD
-/*	$NetBSD: trap_subr.S,v 1.26 2016/12/28 09:36:02 rin Exp $	*/
-=======
 /*	$NetBSD: trap_subr.S,v 1.27 2018/07/15 05:16:43 maxv Exp $	*/
->>>>>>> b2b84690
 
 /*
  * Copyright 2001 Wasabi Systems, Inc.
@@ -202,20 +198,6 @@
 _C_LABEL(ddbsize) = .-_C_LABEL(ddblow)
 #endif	/* DDB || KGDB */
 
-<<<<<<< HEAD
-#ifdef IPKDB
-/*
- * In case of IPKDB we want a separate trap catcher for it
- */
-	.globl	_C_LABEL(ipkdblow),_C_LABEL(ipkdbsize)
-_C_LABEL(ipkdblow):
-	ACCESS_PROLOG(CI_IPKDBSAVE)
-	bla	ipkdbtrap
-_C_LABEL(ipkdbsize) = .-_C_LABEL(ipkdblow)
-#endif	/* IPKDB */
-
-=======
->>>>>>> b2b84690
 #ifdef DEBUG
 #define TRAP_IF_ZERO(r)	tweqi	r,0
 #else
