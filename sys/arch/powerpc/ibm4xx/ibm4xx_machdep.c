--- conflicted
+++ resolved
@@ -1,8 +1,4 @@
-<<<<<<< HEAD
-/*	$NetBSD: ibm4xx_machdep.c,v 1.25 2016/12/26 21:25:08 rin Exp $	*/
-=======
 /*	$NetBSD: ibm4xx_machdep.c,v 1.26 2018/07/15 05:16:43 maxv Exp $	*/
->>>>>>> b2b84690
 /*	Original: ibm40x_machdep.c,v 1.3 2005/01/17 17:19:36 shige Exp $ */
 
 /*
@@ -72,11 +68,7 @@
  */
 
 #include <sys/cdefs.h>
-<<<<<<< HEAD
-__KERNEL_RCSID(0, "$NetBSD: ibm4xx_machdep.c,v 1.25 2016/12/26 21:25:08 rin Exp $");
-=======
 __KERNEL_RCSID(0, "$NetBSD: ibm4xx_machdep.c,v 1.26 2018/07/15 05:16:43 maxv Exp $");
->>>>>>> b2b84690
 
 #include "opt_compat_netbsd.h"
 #include "opt_ddb.h"
@@ -134,11 +126,6 @@
 extern const uint32_t errata51handler[], errata51size;
 #if defined(DDB)
 extern const uint32_t ddblow[], ddbsize;
-<<<<<<< HEAD
-#elif defined(IPKDB)
-extern const uint32_t ipkdblow[], ipkdbsize;
-=======
->>>>>>> b2b84690
 #endif
 static const struct exc_info trap_table[] = {
 	{ EXC_SC,	sctrap,		(uintptr_t)&scsize },
@@ -153,11 +140,6 @@
 			errata51handler, (uintptr_t)&errata51size },
 #if defined(DDB)
 	{ EXC_PGM,	ddblow,		(uintptr_t)&ddbsize },
-<<<<<<< HEAD
-#elif defined(IPKDB)
-	{ EXC_PGM,	ipkdblow,	(uintptr_t)&ipkdbsize },
-=======
->>>>>>> b2b84690
 #endif
 };
 
