--- conflicted
+++ resolved
@@ -1,8 +1,4 @@
-<<<<<<< HEAD
-/*	$NetBSD: ibm4xx_machdep.c,v 1.35 2021/03/06 08:08:19 rin Exp $	*/
-=======
 /*	$NetBSD: ibm4xx_machdep.c,v 1.37 2021/03/30 14:33:10 rin Exp $	*/
->>>>>>> e2aa5677
 /*	Original: ibm40x_machdep.c,v 1.3 2005/01/17 17:19:36 shige Exp $ */
 
 /*
@@ -72,11 +68,7 @@
  */
 
 #include <sys/cdefs.h>
-<<<<<<< HEAD
-__KERNEL_RCSID(0, "$NetBSD: ibm4xx_machdep.c,v 1.35 2021/03/06 08:08:19 rin Exp $");
-=======
 __KERNEL_RCSID(0, "$NetBSD: ibm4xx_machdep.c,v 1.37 2021/03/30 14:33:10 rin Exp $");
->>>>>>> e2aa5677
 
 #include "ksyms.h"
 
@@ -89,10 +81,6 @@
 #include <sys/param.h>
 #include <sys/cpu.h>
 #include <sys/ksyms.h>
-<<<<<<< HEAD
-#include <sys/msgbuf.h>
-#include <sys/proc.h>
-=======
 #include <sys/mount.h>
 #include <sys/msgbuf.h>
 #include <sys/pmf.h>
@@ -101,7 +89,6 @@
 #include <sys/systm.h>
 
 #include <dev/cons.h>
->>>>>>> e2aa5677
 
 #include <uvm/uvm_extern.h>
 
