<<<<<<< HEAD
/*	$NetBSD: pmap.c,v 1.95 2020/09/10 04:36:24 rin Exp $	*/
=======
/*	$NetBSD: pmap.c,v 1.98 2021/04/15 00:00:46 rin Exp $	*/
>>>>>>> e2aa5677

/*
 * Copyright 2001 Wasabi Systems, Inc.
 * All rights reserved.
 *
 * Written by Eduardo Horvath and Simon Burge for Wasabi Systems, Inc.
 *
 * Redistribution and use in source and binary forms, with or without
 * modification, are permitted provided that the following conditions
 * are met:
 * 1. Redistributions of source code must retain the above copyright
 *    notice, this list of conditions and the following disclaimer.
 * 2. Redistributions in binary form must reproduce the above copyright
 *    notice, this list of conditions and the following disclaimer in the
 *    documentation and/or other materials provided with the distribution.
 * 3. All advertising materials mentioning features or use of this software
 *    must display the following acknowledgement:
 *      This product includes software developed for the NetBSD Project by
 *      Wasabi Systems, Inc.
 * 4. The name of Wasabi Systems, Inc. may not be used to endorse
 *    or promote products derived from this software without specific prior
 *    written permission.
 *
 * THIS SOFTWARE IS PROVIDED BY WASABI SYSTEMS, INC. ``AS IS'' AND
 * ANY EXPRESS OR IMPLIED WARRANTIES, INCLUDING, BUT NOT LIMITED
 * TO, THE IMPLIED WARRANTIES OF MERCHANTABILITY AND FITNESS FOR A PARTICULAR
 * PURPOSE ARE DISCLAIMED.  IN NO EVENT SHALL WASABI SYSTEMS, INC
 * BE LIABLE FOR ANY DIRECT, INDIRECT, INCIDENTAL, SPECIAL, EXEMPLARY, OR
 * CONSEQUENTIAL DAMAGES (INCLUDING, BUT NOT LIMITED TO, PROCUREMENT OF
 * SUBSTITUTE GOODS OR SERVICES; LOSS OF USE, DATA, OR PROFITS; OR BUSINESS
 * INTERRUPTION) HOWEVER CAUSED AND ON ANY THEORY OF LIABILITY, WHETHER IN
 * CONTRACT, STRICT LIABILITY, OR TORT (INCLUDING NEGLIGENCE OR OTHERWISE)
 * ARISING IN ANY WAY OUT OF THE USE OF THIS SOFTWARE, EVEN IF ADVISED OF THE
 * POSSIBILITY OF SUCH DAMAGE.
 */

/*
 * Copyright (C) 1995, 1996 Wolfgang Solfrank.
 * Copyright (C) 1995, 1996 TooLs GmbH.
 * All rights reserved.
 *
 * Redistribution and use in source and binary forms, with or without
 * modification, are permitted provided that the following conditions
 * are met:
 * 1. Redistributions of source code must retain the above copyright
 *    notice, this list of conditions and the following disclaimer.
 * 2. Redistributions in binary form must reproduce the above copyright
 *    notice, this list of conditions and the following disclaimer in the
 *    documentation and/or other materials provided with the distribution.
 * 3. All advertising materials mentioning features or use of this software
 *    must display the following acknowledgement:
 *	This product includes software developed by TooLs GmbH.
 * 4. The name of TooLs GmbH may not be used to endorse or promote products
 *    derived from this software without specific prior written permission.
 *
 * THIS SOFTWARE IS PROVIDED BY TOOLS GMBH ``AS IS'' AND ANY EXPRESS OR
 * IMPLIED WARRANTIES, INCLUDING, BUT NOT LIMITED TO, THE IMPLIED WARRANTIES
 * OF MERCHANTABILITY AND FITNESS FOR A PARTICULAR PURPOSE ARE DISCLAIMED.
 * IN NO EVENT SHALL TOOLS GMBH BE LIABLE FOR ANY DIRECT, INDIRECT, INCIDENTAL,
 * SPECIAL, EXEMPLARY, OR CONSEQUENTIAL DAMAGES (INCLUDING, BUT NOT LIMITED TO,
 * PROCUREMENT OF SUBSTITUTE GOODS OR SERVICES; LOSS OF USE, DATA, OR PROFITS;
 * OR BUSINESS INTERRUPTION) HOWEVER CAUSED AND ON ANY THEORY OF LIABILITY,
 * WHETHER IN CONTRACT, STRICT LIABILITY, OR TORT (INCLUDING NEGLIGENCE OR
 * OTHERWISE) ARISING IN ANY WAY OUT OF THE USE OF THIS SOFTWARE, EVEN IF
 * ADVISED OF THE POSSIBILITY OF SUCH DAMAGE.
 */

#include <sys/cdefs.h>
<<<<<<< HEAD
__KERNEL_RCSID(0, "$NetBSD: pmap.c,v 1.95 2020/09/10 04:36:24 rin Exp $");
=======
__KERNEL_RCSID(0, "$NetBSD: pmap.c,v 1.98 2021/04/15 00:00:46 rin Exp $");
>>>>>>> e2aa5677

#ifdef _KERNEL_OPT
#include "opt_ddb.h"
#include "opt_pmap.h"
#endif

#include <sys/param.h>
#include <sys/cpu.h>
#include <sys/device.h>
#include <sys/kmem.h>
#include <sys/pool.h>
#include <sys/proc.h>
#include <sys/queue.h>
#include <sys/systm.h>

#include <uvm/uvm.h>

#include <machine/powerpc.h>

#include <powerpc/pcb.h>

#include <powerpc/spr.h>
#include <powerpc/ibm4xx/spr.h>

#include <powerpc/ibm4xx/cpu.h>
#include <powerpc/ibm4xx/tlb.h>

/*
 * kernmap is an array of PTEs large enough to map in
 * 4GB.  At 16KB/page it is 256K entries or 2MB.
 */
#define KERNMAP_SIZE	((0xffffffffU/PAGE_SIZE)+1)
void *kernmap;

#define MINCTX		2
#define NUMCTX		256

volatile struct pmap *ctxbusy[NUMCTX];

#define TLBF_USED	0x1
#define	TLBF_REF	0x2
#define	TLBF_LOCKED	0x4
#define	TLB_LOCKED(i)	(tlb_info[(i)].ti_flags & TLBF_LOCKED)

typedef struct tlb_info_s {
	char	ti_flags;
	char	ti_ctx;		/* TLB_PID assiciated with the entry */
	u_int	ti_va;
} tlb_info_t;

volatile tlb_info_t tlb_info[NTLB];
/* We'll use a modified FIFO replacement policy cause it's cheap */
volatile int tlbnext;

static int tlb_nreserved = 0;
static int pmap_bootstrap_done = 0;

/* Event counters */
struct evcnt tlbmiss_ev = EVCNT_INITIALIZER(EVCNT_TYPE_TRAP,
	NULL, "cpu", "tlbmiss");
struct evcnt tlbflush_ev = EVCNT_INITIALIZER(EVCNT_TYPE_TRAP,
	NULL, "cpu", "tlbflush");
struct evcnt tlbenter_ev = EVCNT_INITIALIZER(EVCNT_TYPE_TRAP,
	NULL, "cpu", "tlbenter");
EVCNT_ATTACH_STATIC(tlbmiss_ev);
EVCNT_ATTACH_STATIC(tlbflush_ev);
EVCNT_ATTACH_STATIC(tlbenter_ev);

struct pmap kernel_pmap_;
struct pmap *const kernel_pmap_ptr = &kernel_pmap_;

static int npgs;
static u_int nextavail;
#ifndef MSGBUFADDR
extern paddr_t msgbuf_paddr;
#endif

static struct mem_region *mem, *avail;

/*
 * This is a cache of referenced/modified bits.
 * Bits herein are shifted by ATTRSHFT.
 */
static char *pmap_attrib;

#define PV_WIRED	0x1
#define PV_WIRE(pv)	((pv)->pv_va |= PV_WIRED)
#define PV_UNWIRE(pv)	((pv)->pv_va &= ~PV_WIRED)
#define PV_ISWIRED(pv)	((pv)->pv_va & PV_WIRED)
#define PV_VA(pv)	((pv)->pv_va & ~PV_WIRED)
#define PV_CMPVA(va,pv)	(!(PV_VA(pv) ^ (va)))

struct pv_entry {
	struct pv_entry *pv_next;	/* Linked list of mappings */
	struct pmap *pv_pm;
	vaddr_t pv_va;			/* virtual address of mapping */
};

/* Each index corresponds to TLB_SIZE_* value. */
static size_t tlbsize[] = {
	1024, 		/* TLB_SIZE_1K */
	4096, 		/* TLB_SIZE_4K */
	16384, 		/* TLB_SIZE_16K */
	65536, 		/* TLB_SIZE_64K */
	262144, 	/* TLB_SIZE_256K */
	1048576, 	/* TLB_SIZE_1M */
	4194304, 	/* TLB_SIZE_4M */
	16777216, 	/* TLB_SIZE_16M */
};

struct pv_entry *pv_table;
static struct pool pv_pool;

static int pmap_initialized;

static int ctx_flush(int);

struct pv_entry *pa_to_pv(paddr_t);
static inline char *pa_to_attr(paddr_t);

static inline volatile u_int *pte_find(struct pmap *, vaddr_t);
static inline int pte_enter(struct pmap *, vaddr_t, u_int);

static inline int pmap_enter_pv(struct pmap *, vaddr_t, paddr_t, int);
static void pmap_remove_pv(struct pmap *, vaddr_t, paddr_t);

static inline void tlb_invalidate_entry(int);

static int ppc4xx_tlb_size_mask(size_t, int *, int *);


struct pv_entry *
pa_to_pv(paddr_t pa)
{
	uvm_physseg_t bank;
	psize_t pg;

	bank = uvm_physseg_find(atop(pa), &pg);
	if (bank == UVM_PHYSSEG_TYPE_INVALID)
		return NULL;
	return &uvm_physseg_get_pmseg(bank)->pvent[pg];
}

static inline char *
pa_to_attr(paddr_t pa)
{
	uvm_physseg_t bank;
	psize_t pg;

	bank = uvm_physseg_find(atop(pa), &pg);
	if (bank == UVM_PHYSSEG_TYPE_INVALID)
		return NULL;
	return &uvm_physseg_get_pmseg(bank)->attrs[pg];
}

/*
 * Insert PTE into page table.
 */
static inline int
pte_enter(struct pmap *pm, vaddr_t va, u_int pte)
{
	int seg = STIDX(va);
	int ptn = PTIDX(va);
	u_int oldpte;

	if (!pm->pm_ptbl[seg]) {
		/* Don't allocate a page to clear a non-existent mapping. */
		if (!pte)
			return 1;

		vaddr_t km = uvm_km_alloc(kernel_map, PAGE_SIZE, 0,
		    UVM_KMF_WIRED | UVM_KMF_ZERO | UVM_KMF_NOWAIT);

		if (__predict_false(km == 0))
			return 0;

		pm->pm_ptbl[seg] = (u_int *)km;
	}
	oldpte = pm->pm_ptbl[seg][ptn];
	pm->pm_ptbl[seg][ptn] = pte;

	/* Flush entry. */
	ppc4xx_tlb_flush(va, pm->pm_ctx);
	if (oldpte != pte) {
		if (pte == 0)
			pm->pm_stats.resident_count--;
		else
			pm->pm_stats.resident_count++;
	}
	return 1;
}

/*
 * Get a pointer to a PTE in a page table.
 */
volatile u_int *
pte_find(struct pmap *pm, vaddr_t va)
{
	int seg = STIDX(va);
	int ptn = PTIDX(va);

	if (pm->pm_ptbl[seg])
		return &pm->pm_ptbl[seg][ptn];

	return NULL;
}

/*
 * This is called during initppc, before the system is really initialized.
 */
void
pmap_bootstrap(u_int kernelstart, u_int kernelend)
{
	struct mem_region *mp, *mp1;
	int cnt, i;
	u_int s, e, sz;

	tlbnext = tlb_nreserved;

	/*
	 * Allocate the kernel page table at the end of
	 * kernel space so it's in the locked TTE.
	 */
	kernmap = (void *)kernelend;

	/*
	 * Initialize kernel page table.
	 */
	for (i = 0; i < STSZ; i++) {
		pmap_kernel()->pm_ptbl[i] = NULL;
	}
	ctxbusy[0] = ctxbusy[1] = pmap_kernel();

	/*
	 * Announce page-size to the VM-system
	 */
	uvmexp.pagesize = NBPG;
	uvm_md_init();

	/*
	 * Get memory.
	 */
	mem_regions(&mem, &avail);
	for (mp = mem; mp->size; mp++) {
		physmem += btoc(mp->size);
		printf("+%lx,",mp->size);
	}
	printf("\n");
	ppc4xx_tlb_init();
	/*
	 * Count the number of available entries.
	 */
	for (cnt = 0, mp = avail; mp->size; mp++)
		cnt++;

	/*
	 * Page align all regions.
	 * Non-page aligned memory isn't very interesting to us.
	 * Also, sort the entries for ascending addresses.
	 */
	kernelstart &= ~PGOFSET;
	kernelend = (kernelend + PGOFSET) & ~PGOFSET;
	for (mp = avail; mp->size; mp++) {
		s = mp->start;
		e = mp->start + mp->size;
		printf("%08x-%08x -> ",s,e);
		/*
		 * Check whether this region holds all of the kernel.
		 */
		if (s < kernelstart && e > kernelend) {
			avail[cnt].start = kernelend;
			avail[cnt++].size = e - kernelend;
			e = kernelstart;
		}
		/*
		 * Look whether this regions starts within the kernel.
		 */
		if (s >= kernelstart && s < kernelend) {
			if (e <= kernelend)
				goto empty;
			s = kernelend;
		}
		/*
		 * Now look whether this region ends within the kernel.
		 */
		if (e > kernelstart && e <= kernelend) {
			if (s >= kernelstart)
				goto empty;
			e = kernelstart;
		}
		/*
		 * Now page align the start and size of the region.
		 */
		s = round_page(s);
		e = trunc_page(e);
		if (e < s)
			e = s;
		sz = e - s;
		printf("%08x-%08x = %x\n",s,e,sz);
		/*
		 * Check whether some memory is left here.
		 */
		if (sz == 0) {
		empty:
			memmove(mp, mp + 1,
				(cnt - (mp - avail)) * sizeof *mp);
			cnt--;
			mp--;
			continue;
		}
		/*
		 * Do an insertion sort.
		 */
		npgs += btoc(sz);
		for (mp1 = avail; mp1 < mp; mp1++)
			if (s < mp1->start)
				break;
		if (mp1 < mp) {
			memmove(mp1 + 1, mp1, (char *)mp - (char *)mp1);
			mp1->start = s;
			mp1->size = sz;
		} else {
			mp->start = s;
			mp->size = sz;
		}
	}

	/*
	 * We cannot do pmap_steal_memory here,
	 * since we don't run with translation enabled yet.
	 */
#ifndef MSGBUFADDR
	/*
	 * allow for msgbuf
	 */
	sz = round_page(MSGBUFSIZE);
	mp = NULL;
	for (mp1 = avail; mp1->size; mp1++)
		if (mp1->size >= sz)
			mp = mp1;
	if (mp == NULL)
		panic("not enough memory?");

	npgs -= btoc(sz);
	msgbuf_paddr = mp->start + mp->size - sz;
	mp->size -= sz;
	if (mp->size <= 0)
		memmove(mp, mp + 1, (cnt - (mp - avail)) * sizeof *mp);
#endif

	for (mp = avail; mp->size; mp++)
		uvm_page_physload(atop(mp->start), atop(mp->start + mp->size),
			atop(mp->start), atop(mp->start + mp->size),
			VM_FREELIST_DEFAULT);

	/*
	 * Initialize kernel pmap and hardware.
	 */
	/* Setup TLB pid allocator so it knows we alreadu using PID 1 */
	pmap_kernel()->pm_ctx = KERNEL_PID;
	nextavail = avail->start;

	pmap_bootstrap_done = 1;
}

/*
 * Restrict given range to physical memory
 *
 * (Used by /dev/mem)
 */
void
pmap_real_memory(paddr_t *start, psize_t *size)
{
	struct mem_region *mp;

	for (mp = mem; mp->size; mp++) {
		if (*start + *size > mp->start &&
		    *start < mp->start + mp->size) {
			if (*start < mp->start) {
				*size -= mp->start - *start;
				*start = mp->start;
			}
			if (*start + *size > mp->start + mp->size)
				*size = mp->start + mp->size - *start;
			return;
		}
	}
	*size = 0;
}

/*
 * Initialize anything else for pmap handling.
 * Called during vm_init().
 */
void
pmap_init(void)
{
	struct pv_entry *pv;
	vsize_t sz;
	vaddr_t addr;
	int i, s;
	int bank;
	char *attr;

	sz = (vsize_t)((sizeof(struct pv_entry) + 1) * npgs);
	sz = round_page(sz);
	addr = uvm_km_alloc(kernel_map, sz, 0, UVM_KMF_WIRED | UVM_KMF_ZERO);
	s = splvm();
	pv = pv_table = (struct pv_entry *)addr;
	for (i = npgs; --i >= 0;)
		pv++->pv_pm = NULL;
	pmap_attrib = (char *)pv;
	memset(pv, 0, npgs);

	pv = pv_table;
	attr = pmap_attrib;
	for (bank = uvm_physseg_get_first();
	     uvm_physseg_valid_p(bank);
	     bank = uvm_physseg_get_next(bank)) {
		sz = uvm_physseg_get_end(bank) - uvm_physseg_get_start(bank);
		uvm_physseg_get_pmseg(bank)->pvent = pv;
		uvm_physseg_get_pmseg(bank)->attrs = attr;
		pv += sz;
		attr += sz;
	}

	pmap_initialized = 1;
	splx(s);

	/* Setup a pool for additional pvlist structures */
	pool_init(&pv_pool, sizeof(struct pv_entry), 0, 0, 0, "pv_entry", NULL,
	    IPL_VM);
}

/*
 * How much virtual space is available to the kernel?
 */
void
pmap_virtual_space(vaddr_t *start, vaddr_t *end)
{

#if 0
	/*
	 * Reserve one segment for kernel virtual memory
	 */
	*start = (vaddr_t)(KERNEL_SR << ADDR_SR_SHFT);
	*end = *start + SEGMENT_LENGTH;
#else
	*start = (vaddr_t) VM_MIN_KERNEL_ADDRESS;
	*end = (vaddr_t) VM_MAX_KERNEL_ADDRESS;
#endif
}

#ifdef PMAP_GROWKERNEL
/*
 * Preallocate kernel page tables to a specified VA.
 * This simply loops through the first TTE for each
 * page table from the beginning of the kernel pmap,
 * reads the entry, and if the result is
 * zero (either invalid entry or no page table) it stores
 * a zero there, populating page tables in the process.
 * This is not the most efficient technique but i don't
 * expect it to be called that often.
 */
extern struct vm_page *vm_page_alloc1(void);
extern void vm_page_free1(struct vm_page *);

vaddr_t kbreak = VM_MIN_KERNEL_ADDRESS;

vaddr_t
pmap_growkernel(vaddr_t maxkvaddr)
{
	int s;
	int seg;
	paddr_t pg;
	struct pmap *pm = pmap_kernel();

	s = splvm();

	/* Align with the start of a page table */
	for (kbreak &= ~(PTMAP-1); kbreak < maxkvaddr;
	     kbreak += PTMAP) {
		seg = STIDX(kbreak);

		if (pte_find(pm, kbreak))
			continue;

		if (uvm.page_init_done) {
			pg = (paddr_t)VM_PAGE_TO_PHYS(vm_page_alloc1());
		} else {
			if (!uvm_page_physget(&pg))
				panic("pmap_growkernel: no memory");
		}
		if (!pg)
			panic("pmap_growkernel: no pages");
		pmap_zero_page((paddr_t)pg);

		/* XXX This is based on all phymem being addressable */
		pm->pm_ptbl[seg] = (u_int *)pg;
	}
	splx(s);
	return kbreak;
}

/*
 *	vm_page_alloc1:
 *
 *	Allocate and return a memory cell with no associated object.
 */
struct vm_page *
vm_page_alloc1(void)
{
	struct vm_page *pg;

	pg = uvm_pagealloc(NULL, 0, NULL, UVM_PGA_USERESERVE);
	if (pg) {
		pg->wire_count = 1;	/* no mappings yet */
		pg->flags &= ~PG_BUSY;	/* never busy */
	}
	return pg;
}

/*
 *	vm_page_free1:
 *
 *	Returns the given page to the free list,
 *	disassociating it with any VM object.
 *
 *	Object and page must be locked prior to entry.
 */
void
vm_page_free1(struct vm_page *pg)
{
#ifdef DIAGNOSTIC
	if (pg->flags != (PG_CLEAN|PG_FAKE)) {
		printf("Freeing invalid page %p\n", pg);
		printf("pa = %llx\n", (unsigned long long)VM_PAGE_TO_PHYS(pg));
#ifdef DDB
		Debugger();
#endif
		return;
	}
#endif
	pg->flags |= PG_BUSY;
	pg->wire_count = 0;
	uvm_pagefree(pg);
}
#endif

/*
 * Create and return a physical map.
 */
struct pmap *
pmap_create(void)
{
	struct pmap *pm;

	pm = kmem_alloc(sizeof(*pm), KM_SLEEP);
	memset(pm, 0, sizeof *pm);
	pm->pm_refs = 1;
	return pm;
}

/*
 * Add a reference to the given pmap.
 */
void
pmap_reference(struct pmap *pm)
{

	pm->pm_refs++;
}

/*
 * Retire the given pmap from service.
 * Should only be called if the map contains no valid mappings.
 */
void
pmap_destroy(struct pmap *pm)
{
	int i;

	if (--pm->pm_refs > 0) {
		return;
	}
	KASSERT(pm->pm_stats.resident_count == 0);
	KASSERT(pm->pm_stats.wired_count == 0);
	for (i = 0; i < STSZ; i++)
		if (pm->pm_ptbl[i]) {
			uvm_km_free(kernel_map, (vaddr_t)pm->pm_ptbl[i],
			    PAGE_SIZE, UVM_KMF_WIRED);
			pm->pm_ptbl[i] = NULL;
		}
	if (pm->pm_ctx)
		ctx_free(pm);
	kmem_free(pm, sizeof(*pm));
}

/*
 * Copy the range specified by src_addr/len
 * from the source map to the range dst_addr/len
 * in the destination map.
 *
 * This routine is only advisory and need not do anything.
 */
void
pmap_copy(struct pmap *dst_pmap, struct pmap *src_pmap, vaddr_t dst_addr,
	  vsize_t len, vaddr_t src_addr)
{
}

/*
 * Require that all active physical maps contain no
 * incorrect entries NOW.
 */
void
pmap_update(struct pmap *pmap)
{
}

/*
 * Fill the given physical page with zeroes.
 */
void
pmap_zero_page(paddr_t pa)
{

#ifdef PPC_4XX_NOCACHE
	memset((void *)pa, 0, PAGE_SIZE);
#else
	int i;

	for (i = PAGE_SIZE/CACHELINESIZE; i > 0; i--) {
		__asm volatile ("dcbz 0,%0" :: "r"(pa));
		pa += CACHELINESIZE;
	}
#endif
}

/*
 * Copy the given physical source page to its destination.
 */
void
pmap_copy_page(paddr_t src, paddr_t dst)
{

	memcpy((void *)dst, (void *)src, PAGE_SIZE);
	dcache_wbinv_page(dst);
}

/*
 * This returns != 0 on success.
 */
static inline int
pmap_enter_pv(struct pmap *pm, vaddr_t va, paddr_t pa, int flags)
{
	struct pv_entry *pv, *npv = NULL;
	int s;

	if (!pmap_initialized)
		return 0;

	s = splvm();
	pv = pa_to_pv(pa);
	if (!pv->pv_pm) {
		/*
		 * No entries yet, use header as the first entry.
		 */
		pv->pv_va = va;
		pv->pv_pm = pm;
		pv->pv_next = NULL;
	} else {
		/*
		 * There is at least one other VA mapping this page.
		 * Place this entry after the header.
		 */
		npv = pool_get(&pv_pool, PR_NOWAIT);
		if (npv == NULL) {
			if ((flags & PMAP_CANFAIL) == 0)
				panic("pmap_enter_pv: failed");
			splx(s);
			return 0;
		}
		npv->pv_va = va;
		npv->pv_pm = pm;
		npv->pv_next = pv->pv_next;
		pv->pv_next = npv;
		pv = npv;
	}
	if (flags & PMAP_WIRED) {
		PV_WIRE(pv);
		pm->pm_stats.wired_count++;
	}
	splx(s);
	return 1;
}

static void
pmap_remove_pv(struct pmap *pm, vaddr_t va, paddr_t pa)
{
	struct pv_entry *pv, *npv;

	/*
	 * Remove from the PV table.
	 */
	pv = pa_to_pv(pa);
	if (!pv)
		return;

	/*
	 * If it is the first entry on the list, it is actually
	 * in the header and we must copy the following entry up
	 * to the header.  Otherwise we must search the list for
	 * the entry.  In either case we free the now unused entry.
	 */
	if (pm == pv->pv_pm && PV_CMPVA(va, pv)) {
		if (PV_ISWIRED(pv)) {
			pm->pm_stats.wired_count--;
		}
		if ((npv = pv->pv_next)) {
			*pv = *npv;
			pool_put(&pv_pool, npv);
		} else
			pv->pv_pm = NULL;
	} else {
		for (; (npv = pv->pv_next) != NULL; pv = npv)
			if (pm == npv->pv_pm && PV_CMPVA(va, npv))
				break;
		if (npv) {
			pv->pv_next = npv->pv_next;
			if (PV_ISWIRED(npv)) {
				pm->pm_stats.wired_count--;
			}
			pool_put(&pv_pool, npv);
		}
	}
}

/*
 * Insert physical page at pa into the given pmap at virtual address va.
 */
int
pmap_enter(struct pmap *pm, vaddr_t va, paddr_t pa, vm_prot_t prot, u_int flags)
{
	int s;
	u_int tte;
	bool managed;

	/*
	 * Have to remove any existing mapping first.
	 */
	pmap_remove(pm, va, va + PAGE_SIZE);

	if (flags & PMAP_WIRED)
		flags |= prot;

	managed = uvm_pageismanaged(pa);

	/*
	 * Generate TTE.
	 */
	tte = TTE_PA(pa);
	/* XXXX -- need to support multiple page sizes. */
	tte |= TTE_SZ_16K;
#ifdef	DIAGNOSTIC
	if ((flags & (PMAP_NOCACHE | PME_WRITETHROUG)) ==
		(PMAP_NOCACHE | PME_WRITETHROUG))
		panic("pmap_enter: uncached & writethrough");
#endif
	if (flags & PMAP_NOCACHE)
		/* Must be I/O mapping */
		tte |= TTE_I | TTE_G;
#ifdef PPC_4XX_NOCACHE
	tte |= TTE_I;
#else
	else if (flags & PME_WRITETHROUG)
		/* Uncached and writethrough are not compatible */
		tte |= TTE_W;
#endif
	if (pm == pmap_kernel())
		tte |= TTE_ZONE(ZONE_PRIV);
	else
		tte |= TTE_ZONE(ZONE_USER);

	if (flags & VM_PROT_WRITE)
		tte |= TTE_WR;

	if (flags & VM_PROT_EXECUTE)
		tte |= TTE_EX;

	/*
	 * Now record mapping for later back-translation.
	 */
	if (pmap_initialized && managed) {
		char *attr;

		if (!pmap_enter_pv(pm, va, pa, flags)) {
			/* Could not enter pv on a managed page */
			return ENOMEM;
		}

		/* Now set attributes. */
		attr = pa_to_attr(pa);
#ifdef DIAGNOSTIC
		if (!attr)
			panic("managed but no attr");
#endif
		if (flags & VM_PROT_ALL)
			*attr |= PMAP_ATTR_REF;
		if (flags & VM_PROT_WRITE)
			*attr |= PMAP_ATTR_CHG;
	}

	s = splvm();

	/* Insert page into page table. */
	if (__predict_false(!pte_enter(pm, va, tte))) {
		if (__predict_false((flags & PMAP_CANFAIL) == 0))
			panic("%s: pte_enter", __func__);
		splx(s);
		return ENOMEM;
	}

	/* If this is a real fault, enter it in the tlb */
	if (tte && ((flags & PMAP_WIRED) == 0)) {
		int s2 = splhigh();
		ppc4xx_tlb_enter(pm->pm_ctx, va, tte);
		splx(s2);
	}
	splx(s);

	/* Flush the real memory from the instruction cache. */
	if ((prot & VM_PROT_EXECUTE) && (tte & TTE_I) == 0)
		__syncicache((void *)pa, PAGE_SIZE);

	return 0;
}

void
pmap_unwire(struct pmap *pm, vaddr_t va)
{
	struct pv_entry *pv;
	paddr_t pa;
	int s;

	if (!pmap_extract(pm, va, &pa)) {
		return;
	}

	pv = pa_to_pv(pa);
	if (!pv)
		return;

	s = splvm();
	while (pv != NULL) {
		if (pm == pv->pv_pm && PV_CMPVA(va, pv)) {
			if (PV_ISWIRED(pv)) {
				PV_UNWIRE(pv);
				pm->pm_stats.wired_count--;
			}
			break;
		}
		pv = pv->pv_next;
	}
	splx(s);
}

void
pmap_kenter_pa(vaddr_t va, paddr_t pa, vm_prot_t prot, u_int flags)
{
	int s;
	u_int tte;
	struct pmap *pm = pmap_kernel();

	/*
	 * Generate TTE.
	 *
	 * XXXX
	 *
	 * Since the kernel does not handle execution privileges properly,
	 * we will handle read and execute permissions together.
	 */
	tte = 0;
	if (prot & VM_PROT_ALL) {

		tte = TTE_PA(pa) | TTE_EX | TTE_ZONE(ZONE_PRIV);
		/* XXXX -- need to support multiple page sizes. */
		tte |= TTE_SZ_16K;
#ifdef DIAGNOSTIC
		if ((flags & (PMAP_NOCACHE | PME_WRITETHROUG)) ==
			(PMAP_NOCACHE | PME_WRITETHROUG))
			panic("pmap_kenter_pa: uncached & writethrough");
#endif
		if (flags & PMAP_NOCACHE)
			/* Must be I/O mapping */
			tte |= TTE_I | TTE_G;
#ifdef PPC_4XX_NOCACHE
		tte |= TTE_I;
#else
		else if (prot & PME_WRITETHROUG)
			/* Uncached and writethrough are not compatible */
			tte |= TTE_W;
#endif
		if (prot & VM_PROT_WRITE)
			tte |= TTE_WR;
	}

	s = splvm();

	/* Insert page into page table. */
	if (__predict_false(!pte_enter(pm, va, tte)))
		panic("%s: pte_enter", __func__);
	splx(s);
}

void
pmap_kremove(vaddr_t va, vsize_t len)
{

	while (len > 0) {
		(void)pte_enter(pmap_kernel(), va, 0);	/* never fail */
		va += PAGE_SIZE;
		len -= PAGE_SIZE;
	}
}

/*
 * Remove the given range of mapping entries.
 */
void
pmap_remove(struct pmap *pm, vaddr_t va, vaddr_t endva)
{
	int s;
	paddr_t pa;
	volatile u_int *ptp;

	s = splvm();
	while (va < endva) {

		if ((ptp = pte_find(pm, va)) && (pa = *ptp)) {
			pa = TTE_PA(pa);
			pmap_remove_pv(pm, va, pa);
			*ptp = 0;
			ppc4xx_tlb_flush(va, pm->pm_ctx);
			pm->pm_stats.resident_count--;
		}
		va += PAGE_SIZE;
	}

	splx(s);
}

/*
 * Get the physical page address for the given pmap/virtual address.
 */
bool
pmap_extract(struct pmap *pm, vaddr_t va, paddr_t *pap)
{
	int seg = STIDX(va);
	int ptn = PTIDX(va);
	u_int pa = 0;
	int s;

	s = splvm();
	if (pm->pm_ptbl[seg] && (pa = pm->pm_ptbl[seg][ptn]) && pap) {
		*pap = TTE_PA(pa) | (va & PGOFSET);
	}
	splx(s);
	return pa != 0;
}

/*
 * Lower the protection on the specified range of this pmap.
 *
 * There are only two cases: either the protection is going to 0,
 * or it is going to read-only.
 */
void
pmap_protect(struct pmap *pm, vaddr_t sva, vaddr_t eva, vm_prot_t prot)
{
	volatile u_int *ptp;
	int s, bic;

	if ((prot & VM_PROT_READ) == 0) {
		pmap_remove(pm, sva, eva);
		return;
	}
	bic = 0;
	if ((prot & VM_PROT_WRITE) == 0) {
		bic |= TTE_WR;
	}
	if ((prot & VM_PROT_EXECUTE) == 0) {
		bic |= TTE_EX;
	}
	if (bic == 0) {
		return;
	}
	s = splvm();
	while (sva < eva) {
		if ((ptp = pte_find(pm, sva)) != NULL) {
			*ptp &= ~bic;
			ppc4xx_tlb_flush(sva, pm->pm_ctx);
		}
		sva += PAGE_SIZE;
	}
	splx(s);
}

bool
pmap_check_attr(struct vm_page *pg, u_int mask, int clear)
{
	paddr_t pa;
	char *attr;
	int s, rv;

	/*
	 * First modify bits in cache.
	 */
	pa = VM_PAGE_TO_PHYS(pg);
	attr = pa_to_attr(pa);
	if (attr == NULL)
		return false;

	s = splvm();
	rv = ((*attr & mask) != 0);
	if (clear) {
		*attr &= ~mask;
		pmap_page_protect(pg, mask == PMAP_ATTR_CHG ? VM_PROT_READ : 0);
	}
	splx(s);
	return rv;
}


/*
 * Lower the protection on the specified physical page.
 *
 * There are only two cases: either the protection is going to 0,
 * or it is going to read-only.
 */
void
pmap_page_protect(struct vm_page *pg, vm_prot_t prot)
{
	paddr_t pa = VM_PAGE_TO_PHYS(pg);
	vaddr_t va;
	struct pv_entry *pvh, *pv, *npv;
	struct pmap *pm;

	pvh = pa_to_pv(pa);
	if (pvh == NULL)
		return;

	/* Handle extra pvs which may be deleted in the operation */
	for (pv = pvh->pv_next; pv; pv = npv) {
		npv = pv->pv_next;

		pm = pv->pv_pm;
		va = PV_VA(pv);
		pmap_protect(pm, va, va + PAGE_SIZE, prot);
	}
	/* Now check the head pv */
	if (pvh->pv_pm) {
		pv = pvh;
		pm = pv->pv_pm;
		va = PV_VA(pv);
		pmap_protect(pm, va, va + PAGE_SIZE, prot);
	}
}

/*
 * Activate the address space for the specified process.  If the process
 * is the current process, load the new MMU context.
 */
void
pmap_activate(struct lwp *l)
{
#if 0
	struct pcb *pcb = lwp_getpcb(l);
	pmap_t pmap = l->l_proc->p_vmspace->vm_map.pmap;

	/*
	 * XXX Normally performed in cpu_lwp_fork().
	 */
	printf("pmap_activate(%p), pmap=%p\n",l,pmap);
	pcb->pcb_pm = pmap;
#endif
}

/*
 * Deactivate the specified process's address space.
 */
void
pmap_deactivate(struct lwp *l)
{
}

/*
 * Synchronize caches corresponding to [addr, addr+len) in p.
 */
void
pmap_procwr(struct proc *p, vaddr_t va, size_t len)
{
	struct pmap *pm = p->p_vmspace->vm_map.pmap;

	if (__predict_true(p == curproc)) {
		int msr, ctx, opid;

		/*
		 * Take it easy! TLB miss handler takes care of us.
		 */

		/*
	 	 * Need to turn off IMMU and switch to user context.
		 * (icbi uses DMMU).
		 */

		if (!(ctx = pm->pm_ctx)) {
			/* No context -- assign it one */
			ctx_alloc(pm);
			ctx = pm->pm_ctx;
		}

		__asm volatile(
			"mfmsr %0;"
			"li %1,0x20;"		/* Turn off IMMU */
			"andc %1,%0,%1;"
			"ori %1,%1,0x10;"	/* Turn on DMMU for sure */
			"mtmsr %1;"
			"isync;"
			"mfpid %1;"
			"mtpid %2;"
			"isync;"
		"1:"
			"dcbst 0,%3;"
			"icbi 0,%3;"
			"add %3,%3,%5;"
			"sub. %4,%4,%5;"
			"bge 1b;"
			"sync;"
			"mtpid %1;"
			"mtmsr %0;"
			"isync;"
			: "=&r" (msr), "=&r" (opid)
			: "r" (ctx), "r" (va), "r" (len), "r" (CACHELINESIZE));
	} else {
		paddr_t pa;
		vaddr_t tva, eva;
		int tlen;

		/*
		 * For p != curproc, we cannot rely upon TLB miss handler in
		 * user context. Therefore, extract pa and operate againt it.
		 *
		 * Note that va below VM_MIN_KERNEL_ADDRESS is reserved for
		 * direct mapping.
		 */

		for (tva = va; len > 0; tva = eva, len -= tlen) {
			eva = uimin(tva + len, trunc_page(tva + PAGE_SIZE));
			tlen = eva - tva;
			if (!pmap_extract(pm, tva, &pa)) {
				/* XXX should be already unmapped */
				continue;
			}
			__syncicache((void *)pa, tlen);
		}
	}
}

static inline void
tlb_invalidate_entry(int i)
{
#ifdef PMAP_TLBDEBUG
	/*
	 * Clear only TLBHI[V] bit so that we can track invalidated entry.
	 */
	register_t msr, pid, hi;

	KASSERT(mfspr(SPR_PID) == KERNEL_PID);

	__asm volatile(
		"mfmsr	%0;"
		"li	%1,0;"
		"mtmsr	%1;"
		"mfpid	%1;"
		"tlbre	%2,%3,0;"
		"andc	%2,%2,%4;"
		"tlbwe	%2,%3,0;"
		"mtpid	%1;"
		"mtmsr	%0;"
		"isync;"
		: "=&r" (msr), "=&r" (pid), "=&r" (hi)
		: "r" (i), "r" (TLB_VALID));
#else
	/*
	 * Just clear entire TLBHI register.
	 */
	__asm volatile(
		"tlbwe %0,%1,0;"
		"isync;"
		: : "r" (0), "r" (i));
#endif

	tlb_info[i].ti_ctx = 0;
	tlb_info[i].ti_flags = 0;
}

/* This has to be done in real mode !!! */
void
ppc4xx_tlb_flush(vaddr_t va, int pid)
{
	u_long i, found;
	u_long msr;

	/* If there's no context then it can't be mapped. */
	if (!pid)
		return;

	__asm volatile(
		"mfpid %1;"		/* Save PID */
		"mfmsr %2;"		/* Save MSR */
		"li %0,0;"		/* Now clear MSR */
		"mtmsr %0;"
		"isync;"
		"mtpid %4;"		/* Set PID */
		"isync;"
		"tlbsx. %0,0,%3;"	/* Search TLB */
		"isync;"
		"mtpid %1;"		/* Restore PID */
		"mtmsr %2;"		/* Restore MSR */
		"isync;"
		"li %1,1;"
		"beq 1f;"
		"li %1,0;"
		"1:"
		: "=&r" (i), "=&r" (found), "=&r" (msr)
		: "r" (va), "r" (pid));
	if (found && !TLB_LOCKED(i)) {
		/* Now flush translation */
		tlb_invalidate_entry(i);
		tlbnext = i;
		/* Successful flushes */
		tlbflush_ev.ev_count++;
	}
}

void
ppc4xx_tlb_flush_all(void)
{
	u_long i;

	for (i = 0; i < NTLB; i++)
		if (!TLB_LOCKED(i))
			tlb_invalidate_entry(i);

	__asm volatile("isync");
}

/* Find a TLB entry to evict. */
static int
ppc4xx_tlb_find_victim(void)
{
	int flags;

	for (;;) {
		if (++tlbnext >= NTLB)
			tlbnext = tlb_nreserved;
		flags = tlb_info[tlbnext].ti_flags;
		if (!(flags & TLBF_USED) ||
			(flags & (TLBF_LOCKED | TLBF_REF)) == 0) {
			u_long va, stack = (u_long)&va;

			if (!((tlb_info[tlbnext].ti_va ^ stack) & (~PGOFSET)) &&
			    (tlb_info[tlbnext].ti_ctx == KERNEL_PID) &&
			     (flags & TLBF_USED)) {
				/* Kernel stack page */
				flags |= TLBF_REF;
				tlb_info[tlbnext].ti_flags = flags;
			} else {
				/* Found it! */
				return tlbnext;
			}
		} else {
			tlb_info[tlbnext].ti_flags = (flags & ~TLBF_REF);
		}
	}
}

void
ppc4xx_tlb_enter(int ctx, vaddr_t va, u_int pte)
{
	u_long th, tl, idx;
	int msr, pid;
	paddr_t pa;
	int sz;

	tlbenter_ev.ev_count++;

	sz = (pte & TTE_SZ_MASK) >> TTE_SZ_SHIFT;
	pa = (pte & TTE_RPN_MASK(sz));
	th = (va & TLB_EPN_MASK) | (sz << TLB_SIZE_SHFT) | TLB_VALID;
	tl = (pte & ~TLB_RPN_MASK) | pa;
	tl |= ppc4xx_tlbflags(va, pa);

	idx = ppc4xx_tlb_find_victim();

#ifdef DIAGNOSTIC
	if ((idx < tlb_nreserved) || (idx >= NTLB) || (idx & 63) == 0) {
		panic("ppc4xx_tlb_enter: replacing entry %ld", idx);
	}
#endif

	tlb_info[idx].ti_va = (va & TLB_EPN_MASK);
	tlb_info[idx].ti_ctx = ctx;
	tlb_info[idx].ti_flags = TLBF_USED | TLBF_REF;

	__asm volatile(
		"mfmsr %0;"			/* Save MSR */
		"li %1,0;"
		"mtmsr %1;"			/* Clear MSR */
		"isync;"
		"tlbwe %1,%3,0;"		/* Invalidate old entry. */
		"mfpid %1;"			/* Save old PID */
		"mtpid %2;"			/* Load translation ctx */
		"isync;"
		"tlbwe %4,%3,1; tlbwe %5,%3,0;"	/* Set TLB */
		"isync;"
		"mtpid %1; mtmsr %0;"		/* Restore PID and MSR */
		"isync;"
	: "=&r" (msr), "=&r" (pid)
	: "r" (ctx), "r" (idx), "r" (tl), "r" (th));
}

void
ppc4xx_tlb_init(void)
{
	int i;

	/* Mark reserved TLB entries */
	for (i = 0; i < tlb_nreserved; i++) {
		tlb_info[i].ti_flags = TLBF_LOCKED | TLBF_USED;
		tlb_info[i].ti_ctx = KERNEL_PID;
	}

	/* Setup security zones */
	/* Z0 - accessible by kernel only if TLB entry permissions allow
	 * Z1,Z2 - access is controlled by TLB entry permissions
	 * Z3 - full access regardless of TLB entry permissions
	 */

	__asm volatile(
		"mtspr %0,%1;"
		"isync;"
		::  "K"(SPR_ZPR), "r" (0x1b000000));
}

/*
 * ppc4xx_tlb_size_mask:
 *
 * 	Roundup size to supported page size, return TLBHI mask and real size.
 */
static int
ppc4xx_tlb_size_mask(size_t size, int *mask, int *rsiz)
{
	int 			i;

	for (i = 0; i < __arraycount(tlbsize); i++)
		if (size <= tlbsize[i]) {
			*mask = (i << TLB_SIZE_SHFT);
			*rsiz = tlbsize[i];
			return 0;
		}
	return EINVAL;
}

/*
 * ppc4xx_tlb_mapiodev:
 *
 * 	Lookup virtual address of mapping previously entered via
 * 	ppc4xx_tlb_reserve. Search TLB directly so that we don't
 * 	need to waste extra storage for reserved mappings. Note
 * 	that reading TLBHI also sets PID, but all reserved mappings
 * 	use KERNEL_PID, so the side effect is nil.
 */
void *
ppc4xx_tlb_mapiodev(paddr_t base, psize_t len)
{
	paddr_t 		pa;
	vaddr_t 		va;
	u_int 			lo, hi, sz;
	int 			i;

	/* tlb_nreserved is only allowed to grow, so this is safe. */
	for (i = 0; i < tlb_nreserved; i++) {
		__asm volatile (
		    "	tlbre %0,%2,1 	\n" 	/* TLBLO */
		    "	tlbre %1,%2,0 	\n" 	/* TLBHI */
		    : "=&r" (lo), "=&r" (hi)
		    : "r" (i));

		KASSERT(hi & TLB_VALID);
		KASSERT(mfspr(SPR_PID) == KERNEL_PID);

		pa = (lo & TLB_RPN_MASK);
		if (base < pa)
			continue;

		sz = tlbsize[(hi & TLB_SIZE_MASK) >> TLB_SIZE_SHFT];
		if ((base + len) > (pa + sz))
			continue;

		va = (hi & TLB_EPN_MASK) + (base & (sz - 1)); 	/* sz = 2^n */
		return (void *)va;
	}

	return NULL;
}

/*
 * ppc4xx_tlb_reserve:
 *
 * 	Map physical range to kernel virtual chunk via reserved TLB entry.
 */
void
ppc4xx_tlb_reserve(paddr_t pa, vaddr_t va, size_t size, int flags)
{
	u_int 			lo, hi;
	int 			szmask, rsize;

	/* Called before pmap_bootstrap(), va outside kernel space. */
	KASSERT(va < VM_MIN_KERNEL_ADDRESS || va >= VM_MAX_KERNEL_ADDRESS);
	KASSERT(! pmap_bootstrap_done);
	KASSERT(tlb_nreserved < NTLB);

	/* Resolve size. */
	if (ppc4xx_tlb_size_mask(size, &szmask, &rsize) != 0)
		panic("ppc4xx_tlb_reserve: entry %d, %zuB too large",
		    size, tlb_nreserved);

	/* Real size will be power of two >= 1024, so this is OK. */
	pa &= ~(rsize - 1); 	/* RPN */
	va &= ~(rsize - 1); 	/* EPN */

	lo = pa | TLB_WR | flags;
	hi = va | TLB_VALID | szmask;

#ifdef PPC_4XX_NOCACHE
	lo |= TLB_I;
#endif

	__asm volatile(
	    "	tlbwe %1,%0,1 	\n" 	/* write TLBLO */
	    "	tlbwe %2,%0,0 	\n" 	/* write TLBHI */
	    "	isync 		\n"
	    : : "r" (tlb_nreserved), "r" (lo), "r" (hi));

	tlb_nreserved++;
}

/*
 * We should pass the ctx in from trap code.
 */
int
pmap_tlbmiss(vaddr_t va, int ctx)
{
	volatile u_int *pte;
	u_long tte;

	tlbmiss_ev.ev_count++;

	/*
	 * We will reserve 0 upto VM_MIN_KERNEL_ADDRESS for va == pa mappings.
	 * Physical RAM is expected to live in this range, care must be taken
	 * to not clobber 0 upto ${physmem} with device mappings in machdep
	 * code.
	 */
	if (ctx != KERNEL_PID ||
	    (va >= VM_MIN_KERNEL_ADDRESS && va < VM_MAX_KERNEL_ADDRESS)) {
		pte = pte_find((struct pmap *)__UNVOLATILE(ctxbusy[ctx]), va);
		if (pte == NULL) {
			/* Map unmanaged addresses directly for kernel access */
			return 1;
		}
		tte = *pte;
		if (tte == 0) {
			return 1;
		}
	} else {
		/* Create a 16MB writable mapping. */
#ifdef PPC_4XX_NOCACHE
		tte = TTE_PA(va) | TTE_ZONE(ZONE_PRIV) | TTE_SZ_16M | TTE_I |TTE_WR;
#else
		tte = TTE_PA(va) | TTE_ZONE(ZONE_PRIV) | TTE_SZ_16M | TTE_WR;
#endif
	}
	ppc4xx_tlb_enter(ctx, va, tte);

	return 0;
}

/*
 * Flush all the entries matching a context from the TLB.
 */
static int
ctx_flush(int cnum)
{
	int i;

	/* We gotta steal this context */
	for (i = tlb_nreserved; i < NTLB; i++) {
		if (tlb_info[i].ti_ctx == cnum) {
			/* Can't steal ctx if it has a locked entry. */
			if (TLB_LOCKED(i)) {
#ifdef DIAGNOSTIC
				printf("ctx_flush: can't invalidate "
					"locked mapping %d "
					"for context %d\n", i, cnum);
#ifdef DDB
				Debugger();
#endif
#endif
				return 1;
			}
#ifdef DIAGNOSTIC
			if (i < tlb_nreserved)
				panic("TLB entry %d not locked", i);
#endif
			/*
			 * Invalidate particular TLB entry regardless of
			 * locked status
			 */
			tlb_invalidate_entry(i);
		}
	}
	return 0;
}

/*
 * Allocate a context.  If necessary, steal one from someone else.
 *
 * The new context is flushed from the TLB before returning.
 */
int
ctx_alloc(struct pmap *pm)
{
	int s, cnum;
	static int next = MINCTX;

	if (pm == pmap_kernel()) {
#ifdef DIAGNOSTIC
		printf("ctx_alloc: kernel pmap!\n");
#endif
		return 0;
	}
	s = splvm();

	/* Find a likely context. */
	cnum = next;
	do {
		if ((++cnum) >= NUMCTX)
			cnum = MINCTX;
	} while (ctxbusy[cnum] != NULL && cnum != next);

	/* Now clean it out */
oops:
	if (cnum < MINCTX)
		cnum = MINCTX; /* Never steal ctx 0 or 1 */
	if (ctx_flush(cnum)) {
		/* oops -- something's wired. */
		if ((++cnum) >= NUMCTX)
			cnum = MINCTX;
		goto oops;
	}

	if (ctxbusy[cnum]) {
#ifdef DEBUG
		/* We should identify this pmap and clear it */
		printf("Warning: stealing context %d\n", cnum);
#endif
		ctxbusy[cnum]->pm_ctx = 0;
	}
	ctxbusy[cnum] = pm;
	next = cnum;
	splx(s);
	pm->pm_ctx = cnum;

	return cnum;
}

/*
 * Give away a context.
 */
void
ctx_free(struct pmap *pm)
{
	int oldctx;

	oldctx = pm->pm_ctx;

	if (oldctx == 0)
		panic("ctx_free: freeing kernel context");
#ifdef DIAGNOSTIC
	if (ctxbusy[oldctx] == 0)
		printf("ctx_free: freeing free context %d\n", oldctx);
	if (ctxbusy[oldctx] != pm) {
		printf("ctx_free: freeing someone esle's context\n "
		       "ctxbusy[%d] = %p, pm->pm_ctx = %p\n",
		       oldctx, (void *)(u_long)ctxbusy[oldctx], pm);
#ifdef DDB
		Debugger();
#endif
	}
#endif
	/* We should verify it has not been stolen and reallocated... */
	ctxbusy[oldctx] = NULL;
	ctx_flush(oldctx);
}


#ifdef DEBUG
/*
 * Test ref/modify handling.
 */
void pmap_testout(void);
void
pmap_testout(void)
{
	vaddr_t va;
	volatile int *loc;
	int val = 0;
	paddr_t pa;
	struct vm_page *pg;
	int ref, mod;

	/* Allocate a page */
	va = (vaddr_t)uvm_km_alloc(kernel_map, PAGE_SIZE, 0,
	    UVM_KMF_WIRED | UVM_KMF_ZERO);
	loc = (int*)va;

	pmap_extract(pmap_kernel(), va, &pa);
	pg = PHYS_TO_VM_PAGE(pa);
	pmap_unwire(pmap_kernel(), va);

	pmap_kremove(va, PAGE_SIZE);
	pmap_enter(pmap_kernel(), va, pa, VM_PROT_ALL, 0);
	pmap_update(pmap_kernel());

	/* Now clear reference and modify */
	ref = pmap_clear_reference(pg);
	mod = pmap_clear_modify(pg);
	printf("Clearing page va %p pa %lx: ref %d, mod %d\n",
	       (void *)(u_long)va, (long)pa,
	       ref, mod);

	/* Check it's properly cleared */
	ref = pmap_is_referenced(pg);
	mod = pmap_is_modified(pg);
	printf("Checking cleared page: ref %d, mod %d\n",
	       ref, mod);

	/* Reference page */
	val = *loc;

	ref = pmap_is_referenced(pg);
	mod = pmap_is_modified(pg);
	printf("Referenced page: ref %d, mod %d val %x\n",
	       ref, mod, val);

	/* Now clear reference and modify */
	ref = pmap_clear_reference(pg);
	mod = pmap_clear_modify(pg);
	printf("Clearing page va %p pa %lx: ref %d, mod %d\n",
	       (void *)(u_long)va, (long)pa,
	       ref, mod);

	/* Modify page */
	*loc = 1;

	ref = pmap_is_referenced(pg);
	mod = pmap_is_modified(pg);
	printf("Modified page: ref %d, mod %d\n",
	       ref, mod);

	/* Now clear reference and modify */
	ref = pmap_clear_reference(pg);
	mod = pmap_clear_modify(pg);
	printf("Clearing page va %p pa %lx: ref %d, mod %d\n",
	       (void *)(u_long)va, (long)pa,
	       ref, mod);

	/* Check it's properly cleared */
	ref = pmap_is_referenced(pg);
	mod = pmap_is_modified(pg);
	printf("Checking cleared page: ref %d, mod %d\n",
	       ref, mod);

	/* Modify page */
	*loc = 1;

	ref = pmap_is_referenced(pg);
	mod = pmap_is_modified(pg);
	printf("Modified page: ref %d, mod %d\n",
	       ref, mod);

	/* Check pmap_protect() */
	pmap_protect(pmap_kernel(), va, va+1, VM_PROT_READ);
	pmap_update(pmap_kernel());
	ref = pmap_is_referenced(pg);
	mod = pmap_is_modified(pg);
	printf("pmap_protect(VM_PROT_READ): ref %d, mod %d\n",
	       ref, mod);

	/* Now clear reference and modify */
	ref = pmap_clear_reference(pg);
	mod = pmap_clear_modify(pg);
	printf("Clearing page va %p pa %lx: ref %d, mod %d\n",
	       (void *)(u_long)va, (long)pa,
	       ref, mod);

	/* Reference page */
	val = *loc;

	ref = pmap_is_referenced(pg);
	mod = pmap_is_modified(pg);
	printf("Referenced page: ref %d, mod %d val %x\n",
	       ref, mod, val);

	/* Now clear reference and modify */
	ref = pmap_clear_reference(pg);
	mod = pmap_clear_modify(pg);
	printf("Clearing page va %p pa %lx: ref %d, mod %d\n",
	       (void *)(u_long)va, (long)pa,
	       ref, mod);

	/* Modify page */
#if 0
	pmap_enter(pmap_kernel(), va, pa, VM_PROT_ALL, 0);
	pmap_update(pmap_kernel());
#endif
	*loc = 1;

	ref = pmap_is_referenced(pg);
	mod = pmap_is_modified(pg);
	printf("Modified page: ref %d, mod %d\n",
	       ref, mod);

	/* Check pmap_protect() */
	pmap_protect(pmap_kernel(), va, va+1, VM_PROT_NONE);
	pmap_update(pmap_kernel());
	ref = pmap_is_referenced(pg);
	mod = pmap_is_modified(pg);
	printf("pmap_protect(): ref %d, mod %d\n",
	       ref, mod);

	/* Now clear reference and modify */
	ref = pmap_clear_reference(pg);
	mod = pmap_clear_modify(pg);
	printf("Clearing page va %p pa %lx: ref %d, mod %d\n",
	       (void *)(u_long)va, (long)pa,
	       ref, mod);

	/* Reference page */
	val = *loc;

	ref = pmap_is_referenced(pg);
	mod = pmap_is_modified(pg);
	printf("Referenced page: ref %d, mod %d val %x\n",
	       ref, mod, val);

	/* Now clear reference and modify */
	ref = pmap_clear_reference(pg);
	mod = pmap_clear_modify(pg);
	printf("Clearing page va %p pa %lx: ref %d, mod %d\n",
	       (void *)(u_long)va, (long)pa,
	       ref, mod);

	/* Modify page */
#if 0
	pmap_enter(pmap_kernel(), va, pa, VM_PROT_ALL, 0);
	pmap_update(pmap_kernel());
#endif
	*loc = 1;

	ref = pmap_is_referenced(pg);
	mod = pmap_is_modified(pg);
	printf("Modified page: ref %d, mod %d\n",
	       ref, mod);

	/* Check pmap_pag_protect() */
	pmap_page_protect(pg, VM_PROT_READ);
	ref = pmap_is_referenced(pg);
	mod = pmap_is_modified(pg);
	printf("pmap_page_protect(VM_PROT_READ): ref %d, mod %d\n",
	       ref, mod);

	/* Now clear reference and modify */
	ref = pmap_clear_reference(pg);
	mod = pmap_clear_modify(pg);
	printf("Clearing page va %p pa %lx: ref %d, mod %d\n",
	       (void *)(u_long)va, (long)pa,
	       ref, mod);

	/* Reference page */
	val = *loc;

	ref = pmap_is_referenced(pg);
	mod = pmap_is_modified(pg);
	printf("Referenced page: ref %d, mod %d val %x\n",
	       ref, mod, val);

	/* Now clear reference and modify */
	ref = pmap_clear_reference(pg);
	mod = pmap_clear_modify(pg);
	printf("Clearing page va %p pa %lx: ref %d, mod %d\n",
	       (void *)(u_long)va, (long)pa,
	       ref, mod);

	/* Modify page */
#if 0
	pmap_enter(pmap_kernel(), va, pa, VM_PROT_ALL, 0);
	pmap_update(pmap_kernel());
#endif
	*loc = 1;

	ref = pmap_is_referenced(pg);
	mod = pmap_is_modified(pg);
	printf("Modified page: ref %d, mod %d\n",
	       ref, mod);

	/* Check pmap_pag_protect() */
	pmap_page_protect(pg, VM_PROT_NONE);
	ref = pmap_is_referenced(pg);
	mod = pmap_is_modified(pg);
	printf("pmap_page_protect(): ref %d, mod %d\n",
	       ref, mod);

	/* Now clear reference and modify */
	ref = pmap_clear_reference(pg);
	mod = pmap_clear_modify(pg);
	printf("Clearing page va %p pa %lx: ref %d, mod %d\n",
	       (void *)(u_long)va, (long)pa,
	       ref, mod);


	/* Reference page */
	val = *loc;

	ref = pmap_is_referenced(pg);
	mod = pmap_is_modified(pg);
	printf("Referenced page: ref %d, mod %d val %x\n",
	       ref, mod, val);

	/* Now clear reference and modify */
	ref = pmap_clear_reference(pg);
	mod = pmap_clear_modify(pg);
	printf("Clearing page va %p pa %lx: ref %d, mod %d\n",
	       (void *)(u_long)va, (long)pa,
	       ref, mod);

	/* Modify page */
#if 0
	pmap_enter(pmap_kernel(), va, pa, VM_PROT_ALL, 0);
	pmap_update(pmap_kernel());
#endif
	*loc = 1;

	ref = pmap_is_referenced(pg);
	mod = pmap_is_modified(pg);
	printf("Modified page: ref %d, mod %d\n",
	       ref, mod);

	/* Unmap page */
	pmap_remove(pmap_kernel(), va, va+1);
	pmap_update(pmap_kernel());
	ref = pmap_is_referenced(pg);
	mod = pmap_is_modified(pg);
	printf("Unmapped page: ref %d, mod %d\n", ref, mod);

	/* Now clear reference and modify */
	ref = pmap_clear_reference(pg);
	mod = pmap_clear_modify(pg);
	printf("Clearing page va %p pa %lx: ref %d, mod %d\n",
	       (void *)(u_long)va, (long)pa, ref, mod);

	/* Check it's properly cleared */
	ref = pmap_is_referenced(pg);
	mod = pmap_is_modified(pg);
	printf("Checking cleared page: ref %d, mod %d\n",
	       ref, mod);

	pmap_remove(pmap_kernel(), va, va + PAGE_SIZE);
	pmap_kenter_pa(va, pa, VM_PROT_ALL, 0);
	uvm_km_free(kernel_map, (vaddr_t)va, PAGE_SIZE, UVM_KMF_WIRED);
}
#endif<|MERGE_RESOLUTION|>--- conflicted
+++ resolved
@@ -1,8 +1,4 @@
-<<<<<<< HEAD
-/*	$NetBSD: pmap.c,v 1.95 2020/09/10 04:36:24 rin Exp $	*/
-=======
 /*	$NetBSD: pmap.c,v 1.98 2021/04/15 00:00:46 rin Exp $	*/
->>>>>>> e2aa5677
 
 /*
  * Copyright 2001 Wasabi Systems, Inc.
@@ -71,11 +67,7 @@
  */
 
 #include <sys/cdefs.h>
-<<<<<<< HEAD
-__KERNEL_RCSID(0, "$NetBSD: pmap.c,v 1.95 2020/09/10 04:36:24 rin Exp $");
-=======
 __KERNEL_RCSID(0, "$NetBSD: pmap.c,v 1.98 2021/04/15 00:00:46 rin Exp $");
->>>>>>> e2aa5677
 
 #ifdef _KERNEL_OPT
 #include "opt_ddb.h"
