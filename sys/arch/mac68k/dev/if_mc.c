<<<<<<< HEAD
/*	$NetBSD: if_mc.c,v 1.45 2017/02/22 09:45:16 nonaka Exp $	*/
=======
/*	$NetBSD: if_mc.c,v 1.47 2018/06/26 06:47:58 msaitoh Exp $	*/
>>>>>>> b2b84690

/*-
 * Copyright (c) 1997 David Huang <khym@azeotrope.org>
 * All rights reserved.
 *
 * Portions of this code are based on code by Denton Gentry <denny1@home.com>,
 * Charles M. Hannum, Yanagisawa Takeshi <yanagisw@aa.ap.titech.ac.jp>, and
 * Jason R. Thorpe.
 *
 * Redistribution and use in source and binary forms, with or without
 * modification, are permitted provided that the following conditions
 * are met:
 * 1. Redistributions of source code must retain the above copyright
 *    notice, this list of conditions and the following disclaimer.
 * 2. The name of the author may not be used to endorse or promote products
 *    derived from this software without specific prior written permission
 *
 * THIS SOFTWARE IS PROVIDED BY THE AUTHOR ``AS IS'' AND ANY EXPRESS OR
 * IMPLIED WARRANTIES, INCLUDING, BUT NOT LIMITED TO, THE IMPLIED WARRANTIES
 * OF MERCHANTABILITY AND FITNESS FOR A PARTICULAR PURPOSE ARE DISCLAIMED.
 * IN NO EVENT SHALL THE AUTHOR BE LIABLE FOR ANY DIRECT, INDIRECT,
 * INCIDENTAL, SPECIAL, EXEMPLARY, OR CONSEQUENTIAL DAMAGES (INCLUDING, BUT
 * NOT LIMITED TO, PROCUREMENT OF SUBSTITUTE GOODS OR SERVICES; LOSS OF USE,
 * DATA, OR PROFITS; OR BUSINESS INTERRUPTION) HOWEVER CAUSED AND ON ANY
 * THEORY OF LIABILITY, WHETHER IN CONTRACT, STRICT LIABILITY, OR TORT
 * (INCLUDING NEGLIGENCE OR OTHERWISE) ARISING IN ANY WAY OUT OF THE USE OF
 * THIS SOFTWARE, EVEN IF ADVISED OF THE POSSIBILITY OF SUCH DAMAGE.
 *
 */

/*
 * Driver for the AMD Am79C940 (MACE) ethernet chip, used for onboard
 * ethernet on the Centris/Quadra 660av and Quadra 840av.
 */

#include <sys/cdefs.h>
<<<<<<< HEAD
__KERNEL_RCSID(0, "$NetBSD: if_mc.c,v 1.45 2017/02/22 09:45:16 nonaka Exp $");
=======
__KERNEL_RCSID(0, "$NetBSD: if_mc.c,v 1.47 2018/06/26 06:47:58 msaitoh Exp $");
>>>>>>> b2b84690

#include "opt_ddb.h"
#include "opt_inet.h"

#include <sys/param.h>
#include <sys/systm.h>
#include <sys/mbuf.h>
#include <sys/buf.h>
#include <sys/protosw.h>
#include <sys/socket.h>
#include <sys/syslog.h>
#include <sys/ioctl.h>
#include <sys/errno.h>
#include <sys/device.h>

#include <uvm/uvm_extern.h>

#include <net/if.h>
#include <net/if_dl.h>
#include <net/if_ether.h>
#include <net/bpf.h>

#ifdef INET
#include <netinet/in.h>
#include <netinet/if_inarp.h>
#include <netinet/in_systm.h>
#include <netinet/in_var.h>
#include <netinet/ip.h>
#endif

#include <machine/bus.h>
#include <mac68k/dev/if_mcreg.h>
#include <mac68k/dev/if_mcvar.h>

hide void	mcwatchdog(struct ifnet *);
hide int	mcinit(struct mc_softc *);
hide int	mcstop(struct mc_softc *);
hide int	mcioctl(struct ifnet *, u_long, void *);
hide void	mcstart(struct ifnet *);
hide void	mcreset(struct mc_softc *);

integrate u_int	maceput(struct mc_softc *, struct mbuf *);
integrate void	mc_tint(struct mc_softc *);
integrate void	mace_read(struct mc_softc *, void *, int);
integrate struct mbuf *mace_get(struct mc_softc *, void *, int);
static void mace_calcladrf(struct ethercom *, u_int8_t *);
static inline u_int16_t ether_cmp(void *, void *);


/*
 * Compare two Ether/802 addresses for equality, inlined and
 * unrolled for speed.  Use this like memcmp().
 *
 * XXX: Add <machine/inlines.h> for stuff like this?
 * XXX: or maybe add it to libkern.h instead?
 *
 * "I'd love to have an inline assembler version of this."
 * XXX: Who wanted that? mycroft?  I wrote one, but this
 * version in C is as good as hand-coded assembly. -gwr
 *
 * Please do NOT tweak this without looking at the actual
 * assembly code generated before and after your tweaks!
 */
static inline u_int16_t
ether_cmp(void *one, void *two)
{
	u_int16_t *a = (u_short *) one;
	u_int16_t *b = (u_short *) two;
	u_int16_t diff;

#ifdef	m68k
	/*
	 * The post-increment-pointer form produces the best
	 * machine code for m68k.  This was carefully tuned
	 * so it compiles to just 8 short (2-byte) op-codes!
	 */
	diff  = *a++ - *b++;
	diff |= *a++ - *b++;
	diff |= *a++ - *b++;
#else
	/*
	 * Most modern CPUs do better with a single expresion.
	 * Note that short-cut evaluation is NOT helpful here,
	 * because it just makes the code longer, not faster!
	 */
	diff = (a[0] - b[0]) | (a[1] - b[1]) | (a[2] - b[2]);
#endif

	return (diff);
}

#define ETHER_CMP	ether_cmp

/*
 * Interface exists: make available by filling in network interface
 * record.  System will initialize the interface when it is ready
 * to accept packets.
 */
int
mcsetup(struct mc_softc	*sc, u_int8_t *lladdr)
{
	struct ifnet *ifp = &sc->sc_if;

	/* reset the chip and disable all interrupts */
	NIC_PUT(sc, MACE_BIUCC, SWRST);
	DELAY(100);
	NIC_PUT(sc, MACE_IMR, ~0);

	memcpy(sc->sc_enaddr, lladdr, ETHER_ADDR_LEN);
	printf(": address %s\n", ether_sprintf(lladdr));

	memcpy(ifp->if_xname, device_xname(sc->sc_dev), IFNAMSIZ);
	ifp->if_softc = sc;
	ifp->if_ioctl = mcioctl;
	ifp->if_start = mcstart;
	ifp->if_flags =
	    IFF_BROADCAST | IFF_SIMPLEX | IFF_NOTRAILERS | IFF_MULTICAST;
	ifp->if_watchdog = mcwatchdog;

	if_attach(ifp);
	if_deferred_start_init(ifp, NULL);
	ether_ifattach(ifp, lladdr);

	return (0);
}

hide int
mcioctl(struct ifnet *ifp, u_long cmd, void *data)
{
	struct mc_softc *sc = ifp->if_softc;
	struct ifaddr *ifa;

	int	s = splnet(), err = 0;

	switch (cmd) {

	case SIOCINITIFADDR:
		ifa = (struct ifaddr *)data;
		ifp->if_flags |= IFF_UP;
		mcinit(sc);
		switch (ifa->ifa_addr->sa_family) {
#ifdef INET
		case AF_INET:
			arp_ifinit(ifp, ifa);
			break;
#endif
		default:
			break;
		}
		break;

	case SIOCSIFFLAGS:
		if ((err = ifioctl_common(ifp, cmd, data)) != 0)
			break;
		/* XXX see the comment in ed_ioctl() about code re-use */
		if ((ifp->if_flags & IFF_UP) == 0 &&
		    (ifp->if_flags & IFF_RUNNING) != 0) {
			/*
			 * If interface is marked down and it is running,
			 * then stop it.
			 */
			mcstop(sc);
			ifp->if_flags &= ~IFF_RUNNING;
		} else if ((ifp->if_flags & IFF_UP) != 0 &&
		    (ifp->if_flags & IFF_RUNNING) == 0) {
			/*
			 * If interface is marked up and it is stopped,
			 * then start it.
			 */
			(void)mcinit(sc);
		} else {
			/*
			 * reset the interface to pick up any other changes
			 * in flags
			 */
			mcreset(sc);
			mcstart(ifp);
		}
		break;

	case SIOCADDMULTI:
	case SIOCDELMULTI:
		if ((err = ether_ioctl(ifp, cmd, data)) == ENETRESET) {
			/*
			 * Multicast list has changed; set the hardware
			 * filter accordingly. But remember UP flag!
			 */
			if (ifp->if_flags & IFF_RUNNING)
				mcreset(sc);
			err = 0;
		}
		break;
	default:
		err = ether_ioctl(ifp, cmd, data);
	}
	splx(s);
	return (err);
}

/*
 * Encapsulate a packet of type family for the local net.
 */
hide void
mcstart(struct ifnet *ifp)
{
	struct mc_softc	*sc = ifp->if_softc;
	struct mbuf *m;

	if ((ifp->if_flags & (IFF_RUNNING | IFF_OACTIVE)) != IFF_RUNNING)
		return;

	while (1) {
		if (ifp->if_flags & IFF_OACTIVE)
			return;

		IF_DEQUEUE(&ifp->if_snd, m);
		if (m == 0)
			return;

		/*
		 * If bpf is listening on this interface, let it
		 * see the packet before we commit it to the wire.
		 */
		bpf_mtap(ifp, m, BPF_D_OUT);

		/*
		 * Copy the mbuf chain into the transmit buffer.
		 */
		ifp->if_flags |= IFF_OACTIVE;
		maceput(sc, m);

		ifp->if_opackets++;		/* # of pkts */
	}
}

/*
 * reset and restart the MACE.  Called in case of fatal
 * hardware/software errors.
 */
hide void
mcreset(struct mc_softc *sc)
{
	mcstop(sc);
	mcinit(sc);
}

hide int
mcinit(struct mc_softc *sc)
{
	int s;
	u_int8_t maccc, ladrf[8];

	if (sc->sc_if.if_flags & IFF_RUNNING)
		/* already running */
		return (0);

	s = splnet();

	NIC_PUT(sc, MACE_BIUCC, sc->sc_biucc);
	NIC_PUT(sc, MACE_FIFOCC, sc->sc_fifocc);
	NIC_PUT(sc, MACE_IMR, ~0); /* disable all interrupts */
	NIC_PUT(sc, MACE_PLSCC, sc->sc_plscc);

	NIC_PUT(sc, MACE_UTR, RTRD); /* disable reserved test registers */

	/* set MAC address */
	NIC_PUT(sc, MACE_IAC, ADDRCHG);
	while (NIC_GET(sc, MACE_IAC) & ADDRCHG)
		;
	NIC_PUT(sc, MACE_IAC, PHYADDR);
	bus_space_write_multi_1(sc->sc_regt, sc->sc_regh, MACE_REG(MACE_PADR),
	    sc->sc_enaddr, ETHER_ADDR_LEN);

	/* set logical address filter */
	mace_calcladrf(&sc->sc_ethercom, ladrf);

	NIC_PUT(sc, MACE_IAC, ADDRCHG);
	while (NIC_GET(sc, MACE_IAC) & ADDRCHG)
		;
	NIC_PUT(sc, MACE_IAC, LOGADDR);
	bus_space_write_multi_1(sc->sc_regt, sc->sc_regh, MACE_REG(MACE_LADRF),
	    ladrf, 8);

	NIC_PUT(sc, MACE_XMTFC, APADXMT);
	/*
	 * No need to autostrip padding on receive... Ethernet frames
	 * don't have a length field, unlike 802.3 frames, so the MACE
	 * can't figure out the length of the packet anyways.
	 */
	NIC_PUT(sc, MACE_RCVFC, 0);

	maccc = ENXMT | ENRCV;
	if (sc->sc_if.if_flags & IFF_PROMISC)
		maccc |= PROM;

	NIC_PUT(sc, MACE_MACCC, maccc);

	if (sc->sc_bus_init)
		(*sc->sc_bus_init)(sc);

	/*
	 * Enable all interrupts except receive, since we use the DMA
	 * completion interrupt for that.
	 */
	NIC_PUT(sc, MACE_IMR, RCVINTM);

	/* flag interface as "running" */
	sc->sc_if.if_flags |= IFF_RUNNING;
	sc->sc_if.if_flags &= ~IFF_OACTIVE;

	splx(s);
	return (0);
}

/*
 * close down an interface and free its buffers
 * Called on final close of device, or if mcinit() fails
 * part way through.
 */
hide int
mcstop(struct mc_softc *sc)
{
	int s;
	
	s = splnet();

	NIC_PUT(sc, MACE_BIUCC, SWRST);
	DELAY(100);

	sc->sc_if.if_timer = 0;
	sc->sc_if.if_flags &= ~IFF_RUNNING;

	splx(s);
	return (0);
}

/*
 * Called if any Tx packets remain unsent after 5 seconds,
 * In all cases we just reset the chip, and any retransmission
 * will be handled by higher level protocol timeouts.
 */
hide void
mcwatchdog(struct ifnet *ifp)
{
	struct mc_softc *sc = ifp->if_softc;

	printf("mcwatchdog: resetting chip\n");
	mcreset(sc);
}

/*
 * stuff packet into MACE (at splnet)
 */
integrate u_int
maceput(struct mc_softc *sc, struct mbuf *m)
{
	struct mbuf *n;
	u_int len, totlen = 0;
	u_char *buff;

	buff = (u_char*)sc->sc_txbuf + (sc->sc_txset == 0 ? 0 : 0x800);

	for (; m; m = n) {
		u_char *data = mtod(m, u_char *);
		len = m->m_len;
		totlen += len;
		memcpy(buff, data, len);
		buff += len;
		n = m_free(m);
	}

	if (totlen > PAGE_SIZE)
		panic("%s: maceput: packet overflow", device_xname(sc->sc_dev));

#if 0
	if (totlen < ETHERMIN + sizeof(struct ether_header)) {
		int pad = ETHERMIN + sizeof(struct ether_header) - totlen;
		memset(sc->sc_txbuf + totlen, 0, pad);
		totlen = ETHERMIN + sizeof(struct ether_header);
	}
#endif

	(*sc->sc_putpacket)(sc, totlen);

	sc->sc_if.if_timer = 5;	/* 5 seconds to watch for failing to transmit */
	return (totlen);
}

void
mcintr(void *arg)
{
struct mc_softc *sc = arg;
	u_int8_t ir;

	ir = NIC_GET(sc, MACE_IR) & ~NIC_GET(sc, MACE_IMR);
	if (ir & JAB) {
#ifdef MCDEBUG
		printf("%s: jabber error\n", device_xname(sc->sc_dev));
#endif
		sc->sc_if.if_oerrors++;
	}

	if (ir & BABL) {
#ifdef MCDEBUG
		printf("%s: babble\n", device_xname(sc->sc_dev));
#endif
		sc->sc_if.if_oerrors++;
	}

	if (ir & CERR) {
#ifdef MCDEBUG
		printf("%s: collision error\n", device_xname(sc->sc_dev));
#endif
		sc->sc_if.if_collisions++;
	}

	/*
	 * Pretend we have carrier; if we don't this will be cleared
	 * shortly.
	 */
	sc->sc_havecarrier = 1;

	if (ir & XMTINT)
		mc_tint(sc);

	if (ir & RCVINT)
		mc_rint(sc);
}

integrate void
mc_tint(struct mc_softc *sc)
{
	u_int8_t /* xmtrc,*/ xmtfs;

	/* xmtrc = */ NIC_GET(sc, MACE_XMTRC);
	xmtfs = NIC_GET(sc, MACE_XMTFS);

	if ((xmtfs & XMTSV) == 0)
		return;

	if (xmtfs & UFLO) {
		printf("%s: underflow\n", device_xname(sc->sc_dev));
		mcreset(sc);
		return;
	}

	if (xmtfs & LCOL) {
		printf("%s: late collision\n", device_xname(sc->sc_dev));
		sc->sc_if.if_oerrors++;
		sc->sc_if.if_collisions++;
	}

	if (xmtfs & MORE)
		/* Real number is unknown. */
		sc->sc_if.if_collisions += 2;
	else if (xmtfs & ONE)
		sc->sc_if.if_collisions++;
	else if (xmtfs & RTRY) {
		printf("%s: excessive collisions\n", device_xname(sc->sc_dev));
		sc->sc_if.if_collisions += 16;
		sc->sc_if.if_oerrors++;
	}

	if (xmtfs & LCAR) {
		sc->sc_havecarrier = 0;
		printf("%s: lost carrier\n", device_xname(sc->sc_dev));
		sc->sc_if.if_oerrors++;
	}

	sc->sc_if.if_flags &= ~IFF_OACTIVE;
	sc->sc_if.if_timer = 0;
	if_schedule_deferred_start(&sc->sc_if);
}

void
mc_rint(struct mc_softc *sc)
{
#define	rxf	sc->sc_rxframe
	u_int len;

	len = (rxf.rx_rcvcnt | ((rxf.rx_rcvsts & 0xf) << 8)) - 4;

#ifdef MCDEBUG
	if (rxf.rx_rcvsts & 0xf0)
		printf("%s: rcvcnt %02x rcvsts %02x rntpc 0x%02x rcvcc 0x%02x\n",
		    device_xname(sc->sc_dev), rxf.rx_rcvcnt, rxf.rx_rcvsts,
		    rxf.rx_rntpc, rxf.rx_rcvcc);
#endif

	if (rxf.rx_rcvsts & OFLO) {
		printf("%s: receive FIFO overflow\n", device_xname(sc->sc_dev));
		sc->sc_if.if_ierrors++;
		return;
	}

	if (rxf.rx_rcvsts & CLSN)
		sc->sc_if.if_collisions++;

	if (rxf.rx_rcvsts & FRAM) {
#ifdef MCDEBUG
		printf("%s: framing error\n", device_xname(sc->sc_dev));
#endif
		sc->sc_if.if_ierrors++;
		return;
	}

	if (rxf.rx_rcvsts & FCS) {
#ifdef MCDEBUG
		printf("%s: frame control checksum error\n", device_xname(sc->sc_dev));
#endif
		sc->sc_if.if_ierrors++;
		return;
	}

	mace_read(sc, rxf.rx_frame, len);
#undef	rxf
}

integrate void
mace_read(struct mc_softc *sc, void *pkt, int len)
{
	struct ifnet *ifp = &sc->sc_if;
	struct mbuf *m;

	if (len <= sizeof(struct ether_header) ||
	    len > ETHERMTU + sizeof(struct ether_header)) {
#ifdef MCDEBUG
		printf("%s: invalid packet size %d; dropping\n",
		    device_xname(sc->sc_dev), len);
#endif
		ifp->if_ierrors++;
		return;
	}

	m = mace_get(sc, pkt, len);
	if (m == NULL) {
		ifp->if_ierrors++;
		return;
	}

	/* Pass the packet up. */
	if_percpuq_enqueue(ifp->if_percpuq, m);
}

/*
 * Pull data off an interface.
 * Len is length of data, with local net header stripped.
 * We copy the data into mbufs.  When full cluster sized units are present
 * we copy into clusters.
 */
integrate struct mbuf *
mace_get(struct mc_softc *sc, void *pkt, int totlen)
{
	struct mbuf *m;
	struct mbuf *top, **mp;
	int len;

	MGETHDR(m, M_DONTWAIT, MT_DATA);
	if (m == 0)
		return (0);
	m_set_rcvif(m, &sc->sc_if);
	m->m_pkthdr.len = totlen;
	len = MHLEN;
	top = 0;
	mp = &top;

	while (totlen > 0) {
		if (top) {
			MGET(m, M_DONTWAIT, MT_DATA);
			if (m == 0) {
				m_freem(top);
				return 0;
			}
			len = MLEN;
		}
		if (totlen >= MINCLSIZE) {
			MCLGET(m, M_DONTWAIT);
			if ((m->m_flags & M_EXT) == 0) {
				m_free(m);
				m_freem(top);
				return 0;
			}
			len = MCLBYTES;
		}
		m->m_len = len = min(totlen, len);
		memcpy(mtod(m, void *), pkt, len);
		pkt = (char*)pkt + len;
		totlen -= len;
		*mp = m;
		mp = &m->m_next;
	}

	return (top);
}

/*
 * Go through the list of multicast addresses and calculate the logical
 * address filter.
 */
void
mace_calcladrf(struct ethercom *ac, u_int8_t *af)
{
	struct ifnet *ifp = &ac->ec_if;
	struct ether_multi *enm;
	u_char *cp;
	u_int32_t crc;
	static const u_int32_t crctab[] = {
		0x00000000, 0x1db71064, 0x3b6e20c8, 0x26d930ac,
		0x76dc4190, 0x6b6b51f4, 0x4db26158, 0x5005713c,
		0xedb88320, 0xf00f9344, 0xd6d6a3e8, 0xcb61b38c,
		0x9b64c2b0, 0x86d3d2d4, 0xa00ae278, 0xbdbdf21c
	};
	int len;
	struct ether_multistep step;

	/*
	 * Set up multicast address filter by passing all multicast addresses
	 * through a crc generator, and then using the high order 6 bits as an
	 * index into the 64 bit logical address filter.  The high order bit
	 * selects the word, while the rest of the bits select the bit within
	 * the word.
	 */

	*((u_int32_t *)af) = *((u_int32_t *)af + 1) = 0;
	ETHER_FIRST_MULTI(step, ac, enm);
	while (enm != NULL) {
		if (ETHER_CMP(enm->enm_addrlo, enm->enm_addrhi)) {
			/*
			 * We must listen to a range of multicast addresses.
			 * For now, just accept all multicasts, rather than
			 * trying to set only those filter bits needed to match
			 * the range.  (At this time, the only use of address
			 * ranges is for IP multicast routing, for which the
			 * range is big enough to require all bits set.)
			 */
			goto allmulti;
		}

		cp = enm->enm_addrlo;
		crc = 0xffffffff;
		for (len = sizeof(enm->enm_addrlo); --len >= 0;) {
			crc ^= *cp++;
			crc = (crc >> 4) ^ crctab[crc & 0xf];
			crc = (crc >> 4) ^ crctab[crc & 0xf];
		}
		/* Just want the 6 most significant bits. */
		crc >>= 26;

		/* Set the corresponding bit in the filter. */
		af[crc >> 3] |= 1 << (crc & 7);

		ETHER_NEXT_MULTI(step, enm);
	}
	ifp->if_flags &= ~IFF_ALLMULTI;
	return;

allmulti:
	ifp->if_flags |= IFF_ALLMULTI;
	*((u_int32_t *)af) = *((u_int32_t *)af + 1) = 0xffffffff;
}

static u_char bbr4[] = {0,8,4,12,2,10,6,14,1,9,5,13,3,11,7,15};
#define bbr(v)  ((bbr4[(v)&0xf] << 4) | bbr4[((v)>>4) & 0xf])

u_char
mc_get_enaddr(bus_space_tag_t t, bus_space_handle_t h, bus_size_t o,
    u_char *dst)
{
	int	i;
	u_char	b, csum;

	/*
	 * The XOR of the 8 bytes of the ROM must be 0xff for it to be
	 * valid
	*/
	for (i = 0, csum = 0; i < 8; i++) {
		b = bus_space_read_1(t, h, o+16*i);
		if (i < ETHER_ADDR_LEN)
			dst[i] = bbr(b);
		csum ^= b;
	}

	return csum;
}<|MERGE_RESOLUTION|>--- conflicted
+++ resolved
@@ -1,8 +1,4 @@
-<<<<<<< HEAD
-/*	$NetBSD: if_mc.c,v 1.45 2017/02/22 09:45:16 nonaka Exp $	*/
-=======
 /*	$NetBSD: if_mc.c,v 1.47 2018/06/26 06:47:58 msaitoh Exp $	*/
->>>>>>> b2b84690
 
 /*-
  * Copyright (c) 1997 David Huang <khym@azeotrope.org>
@@ -39,11 +35,7 @@
  */
 
 #include <sys/cdefs.h>
-<<<<<<< HEAD
-__KERNEL_RCSID(0, "$NetBSD: if_mc.c,v 1.45 2017/02/22 09:45:16 nonaka Exp $");
-=======
 __KERNEL_RCSID(0, "$NetBSD: if_mc.c,v 1.47 2018/06/26 06:47:58 msaitoh Exp $");
->>>>>>> b2b84690
 
 #include "opt_ddb.h"
 #include "opt_inet.h"
