--- conflicted
+++ resolved
@@ -1,8 +1,4 @@
-<<<<<<< HEAD
-# $NetBSD: DISKLESS,v 1.58 2017/09/14 07:58:43 mrg Exp $
-=======
 # $NetBSD: DISKLESS,v 1.59 2018/08/01 20:04:14 maxv Exp $
->>>>>>> b2b84690
 
 # DISKLESS Sun2 (2/120, 2/170, 2/50, ...)
 # Supports root on: ie0, ec0
@@ -11,11 +7,7 @@
 
 #options 	INCLUDE_CONFIG_FILE	# embed config file in kernel binary
 
-<<<<<<< HEAD
-#ident 		"DISKLESS-$Revision: 1.58 $"
-=======
 #ident 		"DISKLESS-$Revision: 1.59 $"
->>>>>>> b2b84690
 
 makeoptions	COPTS="-Os"	# optimize for size
 
