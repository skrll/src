--- conflicted
+++ resolved
@@ -1,8 +1,4 @@
-<<<<<<< HEAD
-# $NetBSD: VME,v 1.51 2017/09/14 07:58:43 mrg Exp $
-=======
 # $NetBSD: VME,v 1.52 2018/08/01 20:04:14 maxv Exp $
->>>>>>> b2b84690
 
 # VME Sun2 (2/50, 2/130, 2/160...)
 # Supports root on: ie0, sd*, ...
@@ -11,11 +7,7 @@
 
 #options 	INCLUDE_CONFIG_FILE	# embed config file in kernel binary
 
-<<<<<<< HEAD
-#ident 		"VME-$Revision: 1.51 $"
-=======
 #ident 		"VME-$Revision: 1.52 $"
->>>>>>> b2b84690
 
 # Machines to be supported by this kernel
 #options 	FPU_EMULATE
