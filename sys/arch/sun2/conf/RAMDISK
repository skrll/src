<<<<<<< HEAD
# $NetBSD: RAMDISK,v 1.58 2017/09/14 07:58:43 mrg Exp $
=======
# $NetBSD: RAMDISK,v 1.59 2018/08/01 20:04:14 maxv Exp $
>>>>>>> b2b84690

# RAMDISK: Root/swap on ramdisk
# This kernel is used to:
#	format the disk (not yet implemented)
#	partition the disk (disklabel)
#	install the miniroot in the swap partition

# GENERIC Sun2 (2/120, 2/170, 2/50, ...)
# Supports root on: ie0, sd*, ...

include "arch/sun2/conf/std.sun2"

#options 	INCLUDE_CONFIG_FILE	# embed config file in kernel binary

makeoptions	COPTS="-Os"	# optimize for size

# Machines to be supported by this kernel
#options 	FPU_EMULATE

# Needs to be set per system.  i.e change these as you see fit
maxusers	2

# Standard system options
#options 	KTRACE		# system call tracing
#options 	SYSVMSG		# System V message queues
#options 	SYSVSEM		# System V semaphores
#options 	SYSVSHM		# System V shared memory
#options 	INSECURE	# disable kernel security level
options 	USERCONF	# userconf(4) support
options 	PIPE_SOCKETPAIR	# smaller, but slower pipe(2)
#options 	SYSCTL_INCLUDE_DESCR	# Include sysctl descriptions in kernel

# Which kernel debugger?  Uncomment either this:
#options 	DDB
# ... or these for KGDB (gdb remote target)
#makeoptions	DEBUG="-g"	# debugging symbols for gdb
#options 	KGDB
#options 	KGDB_DEV=0x0C00	# ttya=0C00 ttyb=0C01

# Other debugging options
#options 	DDB_HISTORY_SIZE=100	# enable history editing in DDB
#options 	DEBUG		# kernel debugging code
#options 	DIAGNOSTIC	# extra kernel sanity checking
#options 	PMAP_DEBUG
#options 	SCSIDEBUG
#options 	SCSIVERBOSE		# Verbose SCSI errors

# Compatibility options
#include 	"conf/compat_netbsd10.config"
#options 	COMPAT_SUNOS	# can run SunOS 4.1.1 executables
#options 	COMPAT_AOUT_M68K # support for NetBSD a.out executables
#options 	EXEC_AOUT	# support for a.out executables
options		COMPAT_BSDPTY	# /dev/[pt]ty?? ptys.

# Filesystem options
file-system	FFS		# Berkeley Fast Filesystem
file-system	NFS		# Sun NFS client support
file-system	CD9660		# ISO 9660 + Rock Ridge file system
#file-system	FDESC		# /dev/fd/*
#file-system	KERNFS		# /kern
#file-system	NULLFS		# loopback file system
#file-system	OVERLAY		# overlay file system
#file-system	PROCFS		# /proc
#file-system	UNION		# union file system
#file-system	MFS		# memory-based filesystem
#file-system	PTYFS		# /dev/pts/N support

#options 	NFSSERVER	# nfs server support
#options 	QUOTA		# legacy UFS quotas
#options 	QUOTA2		# new, in-filesystem UFS quotas
#options 	FFS_EI		# FFS Endian Independent support
options 	NFS_V2_ONLY	# Exclude NFS3 code to save space
options 	FFS_NO_SNAPSHOT	# No FFS snapshot support

# Networking options
options 	INET		# IP protocol stack support
#options 	INET6		# IPV6
#options 	IPSEC		# IP security
#options 	IPSEC_DEBUG	# debug for IP security
#options 	GATEWAY		# IP packet forwarding
#options 	TCP_DEBUG	# Record last TCP_NDEBUG packets with SO_DEBUG

# Work-around for root on slow servers (insurance...)
#options 	NFS_BOOT_RWSIZE=1024
#options 	NFS_BOOT_BOOTPARAM

# Enable the hooks used for initializing the root memory-disk.
options 	MEMORY_DISK_HOOKS
options 	MEMORY_DISK_IS_ROOT	# force root on memory disk
options 	MEMORY_DISK_SERVER=0	# no userspace memory disk support
options 	MEMORY_DISK_ROOT_SIZE=1200	# size of memory disk, in blocks
options 	MEMORY_DISK_RBFLAGS=RB_SINGLE	# boot in single-user mode

config		netbsd root on ? type ffs

#### Main bus.
mainbus0 at root

#### Bus types.

obio0	at mainbus? 		# all Sun-2
obmem0	at mainbus?		# all Sun-2
mbmem0	at mainbus?		# 2/120, 2/170
mbio0	at mainbus?		# 2/120, 2/170
sun68kvme0	at mainbus?	# 2/50, 2/130, 2/160
vme0	at sun68kvme0		# mi VME attachment

#### Standard system devices.

## The AM9513 clock chip.
clock0	at obio0 addr 0x002800	# 2/120, 2/170
clock0	at obio0 addr 0x7f2800	# 2/50, 2/130, 2/160

## The MM58167 time-of-day chip.
tod0	at obio0 addr 0x003800	# 2/120, 2/170
tod0	at vme0 addr 0x200800	# 2/50, 2/130, 2/160

#### Serial port configuration.

## Zilog 8530 serial chips.  Each has two channels.
## zs0 is ttya and ttyb.  zs1 is the keyboard and mouse.
## zs0 is REQUIRED to use KGDB.
zs0	at obio0 addr 0x002000	# 2/120, 2/170
zs0	at obio0 addr 0x7f2000	# 2/50
zs1	at obmem0 addr 0x780000	# 2/120, 2/170
zs1	at obio0 addr 0x7f1800	# 2/50
#zs2	at mbmem0 addr 0x080800	# 2/120, 2/170 (first sc SCSI)
#zs3	at mbmem0 addr 0x081000	# 2/120, 2/170 (first sc SCSI)
#zs4	at mbmem0 addr 0x084800	# 2/120, 2/170 (second sc SCSI)
#zs5	at mbmem0 addr 0x085000	# 2/120, 2/170 (second sc SCSI)
zstty*	at zs? channel ?	# ttya
kbd0	at zstty?		# keyboard
#ms0	at zstty?		# mouse

#### Disk controllers and disks.

## PAL+logic-based "Sun SCSI 2" Multibus/VME SCSI controller.
## This driver has several flags which may be enabled using
## the "flags" directive.  Valid flags are:
##
## 0x0ff		Set (1<<target) to disable parity checking
## 0x100		Set this bit to disable DMA interrupts (poll)
## 0x200		Set this bit to disable DMA entirely (use PIO)
##
## For example: "flags 0x10f" would disable DMA interrupts,
## and disable parity for targets 0-3

sc0	at mbmem0 addr 0x80000 ipl 2 flags 0xff
sc0	at vme0 addr 0x200000 irq 2 vect 0x40 flags 0xff
sc1	at mbmem0 addr 0x84000 ipl 2 flags 0xff

## NCR5380-based "Sun SCSI 3" VME SCSI controller.
## This driver has several flags which may be enabled by OR'ing
## the values and using the "flags" directive.
## Valid flags are:
##
##	0x01		Use DMA (may be polled)
##	0x02		Use DMA completion interrupts
##	0x04		Allow disconnect/reselect
##
## E.g. the following would enable DMA, interrupts, and reselect:
## si0	at vme0 addr 0x200000 ipl 3 vect 0x40 flags 0x07
##
## By default, DMA is enabled in the driver.

si0	at vme0 addr 0x200000 irq 2 vect 0x40

## These entries find devices on all SCSI busses and assign
## unit numbers dynamically.
scsibus* at sc?
scsibus* at si?
sd*	at scsibus? target ? lun ?		# SCSI disks
st*	at scsibus? target ? lun ?		# SCSI tapes
cd*	at scsibus? target ? lun ?		# SCSI CD-ROMs
#ch*	at scsibus? target ? lun ?		# SCSI changer devices
#ss*	at scsibus? target ? lun ?		# SCSI scanners
#ses*	at scsibus? target ? lun ?		# SCSI SES/SAF-TE
#uk*	at scsibus? target ? lun ?		# unknown SCSI

# support old SCSI devices that don't understand the INQUIRY command
options 	SCSI_OLD_NOINQUIRY

## Xylogics 450 or 451 Multibus/VME SMD disk controllers and disks.
#xyc0	at mbio0 addr 0xee40 ipl 2
xyc0	at vme0 addr 0xee40 irq 2 vect 0x48
#xyc1	at mbio0 addr 0xee48 ipl 2
xyc1	at vme0 addr 0xee48 irq 2 vect 0x49
xy*	at xyc? drive ?

## Memory-disk device.
pseudo-device	md		

#### Network interfaces.

## Intel Ethernet (onboard, or Multibus/VME)
ie0	at obio0 addr 0x7f0800 ipl 3		# 2/50
ie0	at mbmem0 addr 0x88000 ipl 3
ie1	at mbmem0 addr 0x8c000 ipl 3
## VME: the first [addr,len] pair specifies the device registers;
##	the second pair specifies the on-board memory buffer
ie1	at vme0 addr 0xe88000,0xe00000 len -1,0x40000 irq 3 vect 0x75

## 3Com Ethernet (Multibus only)
ec0	at mbmem0 addr 0xe0000 ipl 3
ec1	at mbmem0 addr 0xe2000 ipl 3
# limit NFS R/W size for poor ec(4) interfaces
options 	NFS_RSIZE=1024,NFS_WSIZE=1024

## Frame buffers.

## Sun "bwtwo" black and white framebuffer.
#bwtwo0	at obmem0 addr 0x700000	# 2/120, 2/170
#bwtwo0	at obio0 addr 0x0	# 2/50

## PROM console driver -- if all else fails
pcons0	at mainbus0			# PROM console

#### Miscellaneous.
pseudo-device	loop			# network loopback
#pseudo-device	bpfilter		# packet filter
pseudo-device	sl			# CSLIP
#pseudo-device	ppp			# PPP
#pseudo-device	tun			# network tunneling over tty
#pseudo-device	gre			# generic L3 over IP tunnel
#pseudo-device	npf			# NPF packet filter
#pseudo-device	gif			# IPv[46] over IPv[46] tunnel (RFC1933)
#pseudo-device	faith			# IPv[46] tcp relay translation i/f
#pseudo-device	stf			# 6to4 IPv6 over IPv4 encapsulation

pseudo-device	pty			# pseudo-terminals
#pseudo-device	vnd			# paging to files
#pseudo-device	ccd			# concatenated disks
#pseudo-device	raid			# RAIDframe disk driver
#options 	RAID_AUTOCONFIG		# auto-configuration of RAID components
#pseudo-device	fss			# file system snapshot device<|MERGE_RESOLUTION|>--- conflicted
+++ resolved
@@ -1,8 +1,4 @@
-<<<<<<< HEAD
-# $NetBSD: RAMDISK,v 1.58 2017/09/14 07:58:43 mrg Exp $
-=======
 # $NetBSD: RAMDISK,v 1.59 2018/08/01 20:04:14 maxv Exp $
->>>>>>> b2b84690
 
 # RAMDISK: Root/swap on ramdisk
 # This kernel is used to:
