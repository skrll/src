<<<<<<< HEAD
# $NetBSD: INSTALL,v 1.52 2017/09/14 07:58:43 mrg Exp $
=======
# $NetBSD: INSTALL,v 1.53 2018/08/01 20:04:14 maxv Exp $
>>>>>>> b2b84690

# INSTALL Sun2 (2/120, 2/170, 2/50, ...)

include "arch/sun2/conf/std.sun2"

#options 	INCLUDE_CONFIG_FILE	# embed config file in kernel binary

<<<<<<< HEAD
#ident 		"INSTALL-$Revision: 1.52 $"
=======
#ident 		"INSTALL-$Revision: 1.53 $"
>>>>>>> b2b84690

makeoptions	COPTS="-Os"	# optimize for size

# Machines to be supported by this kernel
#options 	FPU_EMULATE

# Needs to be set per system.  i.e change these as you see fit
maxusers	2

# Standard system options
#options 	KTRACE		# system call tracing
#options 	SYSVMSG		# System V message queues
#options 	SYSVSEM		# System V semaphores
#options 	SYSVSHM		# System V shared memory
#options 	INSECURE	# disable kernel security level
options		PIPE_SOCKETPAIR		# smaller, but slower pipe(2)
#options 	SYSCTL_INCLUDE_DESCR	# Include sysctl descriptions in kernel

# Which kernel debugger?  Uncomment either this:
#options 	DDB
# ... or these for KGDB (gdb remote target)
#makeoptions	DEBUG="-g"	# debugging symbols for gdb
#options 	KGDB
#options 	KGDB_DEV=0x0C00	# ttya=0C00 ttyb=0C01

# Other debugging options
#options 	DDB_HISTORY_SIZE=100	# enable history editing in DDB
#options 	DEBUG		# kernel debugging code
#options 	DIAGNOSTIC	# extra kernel sanity checking
#options 	USERCONF	# userconf(4) support
#options 	PMAP_DEBUG
#options 	SCSIDEBUG
#options 	SCSIVERBOSE		# Verbose SCSI errors

# Compatibility options
#options 	COMPAT_SUNOS	# can run SunOS 4.1.1 executables
#options 	COMPAT_AOUT_M68K # support for NetBSD a.out executables
#options 	EXEC_AOUT	# support for a.out executables
options		COMPAT_BSDPTY	# /dev/[pt]ty?? ptys.

# Filesystem options
file-system	FFS		# Berkeley Fast Filesystem
file-system	NFS		# Sun NFS client support
file-system	CD9660		# ISO 9660 + Rock Ridge file system
#file-system	FDESC		# /dev/fd/*
file-system	KERNFS		# /kern
#file-system	NULLFS		# loopback file system
#file-system	OVERLAY		# overlay file system
#file-system	PROCFS		# /proc
#file-system	UNION		# union file system
#file-system	MFS		# memory-based filesystem
#file-system	PTYFS		# /dev/pts/N support

#options 	NFSSERVER	# nfs server support
#options 	QUOTA		# legacy UFS quotas
#options 	QUOTA2		# new, in-filesystem UFS quotas
#options 	FFS_EI		# FFS Endian Independent support
options 	NFS_V2_ONLY	# Exclude NFS3 code to save space
options 	FFS_NO_SNAPSHOT	# No FFS snapshot support

# Networking options
options 	INET		# IP protocol stack support
#options 	INET6		# IPV6
#options 	IPSEC		# IP security
#options 	IPSEC_DEBUG	# debug for IP security
#options 	GATEWAY		# IP packet forwarding
#options 	TCP_DEBUG	# Record last TCP_NDEBUG packets with SO_DEBUG

# Work-around for root on slow servers (insurance...)
options 	NFS_BOOT_RWSIZE=1024
options 	NFS_BOOT_BOOTPARAM

config		netbsd root on ? type ?

#### Main bus.
mainbus0 at root

#### Bus types.

obio0	at mainbus? 		# all Sun-2
obmem0	at mainbus?		# all Sun-2
mbmem0	at mainbus?		# 2/120, 2/170
mbio0	at mainbus?		# 2/120, 2/170
sun68kvme0	at mainbus?	# 2/50, 2/130, 2/160
vme0	at sun68kvme0		# mi VME attachment

#### Standard system devices.

## The AM9513 clock chip.
clock0	at obio0 addr 0x002800	# 2/120, 2/170
clock0	at obio0 addr 0x7f2800	# 2/50, 2/130, 2/160

## The MM58167 time-of-day chip.
tod0	at obio0 addr 0x003800	# 2/120, 2/170
tod0	at vme0 addr 0x200800	# 2/50, 2/130, 2/160

#### Serial port configuration.

## Zilog 8530 serial chips.  Each has two channels.
## zs0 is ttya and ttyb.  zs1 is the keyboard and mouse.
## zs0 is REQUIRED to use KGDB.
zs0	at obio0 addr 0x002000	# 2/120, 2/170
zs0	at obio0 addr 0x7f2000	# 2/50
zs1	at obmem0 addr 0x780000	# 2/120, 2/170
zs1	at obio0 addr 0x7f1800	# 2/50
#zs2	at mbmem0 addr 0x080800	# 2/120, 2/170 (first sc SCSI)
#zs3	at mbmem0 addr 0x081000	# 2/120, 2/170 (first sc SCSI)
#zs4	at mbmem0 addr 0x084800	# 2/120, 2/170 (second sc SCSI)
#zs5	at mbmem0 addr 0x085000	# 2/120, 2/170 (second sc SCSI)
zstty*	at zs? channel ?	# ttya
kbd0	at zstty?		# keyboard
#ms0	at zstty?		# mouse

#### Disk controllers and disks.

## PAL+logic-based "Sun SCSI 2" Multibus/VME SCSI controller.
## This driver has several flags which may be enabled using
## the "flags" directive.  Valid flags are:
##
## 0x0ff		Set (1<<target) to disable parity checking
## 0x100		Set this bit to disable DMA interrupts (poll)
## 0x200		Set this bit to disable DMA entirely (use PIO)
##
## For example: "flags 0x10f" would disable DMA interrupts,
## and disable parity for targets 0-3

sc0	at mbmem0 addr 0x80000 ipl 2 flags 0xff
sc0	at vme0 addr 0x200000 irq 2 vect 0x40 flags 0xff
sc1	at mbmem0 addr 0x84000 ipl 2 flags 0xff

## NCR5380-based "Sun SCSI 3" VME SCSI controller.
## This driver has several flags which may be enabled by OR'ing
## the values and using the "flags" directive.
## Valid flags are:
##
##	0x01		Use DMA (may be polled)
##	0x02		Use DMA completion interrupts
##	0x04		Allow disconnect/reselect
##
## E.g. the following would enable DMA, interrupts, and reselect:
## si0	at vme0 addr 0x200000 ipl 3 vect 0x40 flags 0x07
##
## By default, DMA is enabled in the driver.

si0	at vme0 addr 0x200000 irq 2 vect 0x40

## These entries find devices on all SCSI busses and assign
## unit numbers dynamically.
scsibus* at sc?
scsibus* at si?
sd*	at scsibus? target ? lun ?		# SCSI disks
st*	at scsibus? target ? lun ?		# SCSI tapes
cd*	at scsibus? target ? lun ?		# SCSI CD-ROMs
#ch*	at scsibus? target ? lun ?		# SCSI changer devices
#ss*	at scsibus? target ? lun ?		# SCSI scanners
#ses*	at scsibus? target ? lun ?		# SCSI SES/SAF-TE
#uk*	at scsibus? target ? lun ?		# unknown SCSI

# support old SCSI devices that don't understand the INQUIRY command
options 	SCSI_OLD_NOINQUIRY

## Xylogics 450 or 451 Multibus/VME SMD disk controllers and disks.
#xyc0	at mbio0 addr 0xee40 ipl 2
#xyc0	at vme0 addr 0xee40 irq 2 vect 0x48
#xyc1	at mbio0 addr 0xee48 ipl 2
#xyc1	at vme0 addr 0xee48 irq 2 vect 0x49
#xy*	at xyc? drive ?

## Memory-disk device.
#pseudo-device	md		

#### Network interfaces.

## Intel Ethernet (onboard, or Multibus/VME)
ie0	at obio0 addr 0x7f0800 ipl 3		# 2/50
ie0	at mbmem0 addr 0x88000 ipl 3
ie1	at mbmem0 addr 0x8c000 ipl 3
## VME: the first [addr,len] pair specifies the device registers;
##	the second pair specifies the on-board memory buffer
ie1	at vme0 addr 0xe88000,0xe00000 len -1,0x40000 irq 3 vect 0x75

## 3Com Ethernet (Multibus only)
ec0	at mbmem0 addr 0xe0000 ipl 3
ec1	at mbmem0 addr 0xe2000 ipl 3
# limit NFS R/W size for poor ec(4) interfaces
options 	NFS_RSIZE=1024,NFS_WSIZE=1024

## Frame buffers.

## Sun "bwtwo" black and white framebuffer.
bwtwo0	at obmem0 addr 0x700000	# 2/120, 2/170
bwtwo0	at obio0 addr 0x0	# 2/50

## PROM console driver -- if all else fails
pcons0	at mainbus0			# PROM console

#### Miscellaneous.
pseudo-device	loop			# network loopback
#pseudo-device	bpfilter		# packet filter
#pseudo-device	sl			# CSLIP
#pseudo-device	ppp			# PPP
#pseudo-device	tun			# network tunneling over tty
#pseudo-device	gre			# generic L3 over IP tunnel
#pseudo-device	npf			# NPF packet filter
#pseudo-device	gif			# IPv[46] over IPv[46] tunnel (RFC1933)
#pseudo-device	faith			# IPv[46] tcp relay translation i/f
#pseudo-device	stf			# 6to4 IPv6 over IPv4 encapsulation

pseudo-device	pty			# pseudo-terminals
#pseudo-device	vnd			# paging to files
#pseudo-device	ccd			# concatenated disks
#pseudo-device	raid			# RAIDframe disk driver
#options 	RAID_AUTOCONFIG		# auto-configuration of RAID components
#pseudo-device	fss			# file system snapshot device<|MERGE_RESOLUTION|>--- conflicted
+++ resolved
@@ -1,8 +1,4 @@
-<<<<<<< HEAD
-# $NetBSD: INSTALL,v 1.52 2017/09/14 07:58:43 mrg Exp $
-=======
 # $NetBSD: INSTALL,v 1.53 2018/08/01 20:04:14 maxv Exp $
->>>>>>> b2b84690
 
 # INSTALL Sun2 (2/120, 2/170, 2/50, ...)
 
@@ -10,11 +6,7 @@
 
 #options 	INCLUDE_CONFIG_FILE	# embed config file in kernel binary
 
-<<<<<<< HEAD
-#ident 		"INSTALL-$Revision: 1.52 $"
-=======
 #ident 		"INSTALL-$Revision: 1.53 $"
->>>>>>> b2b84690
 
 makeoptions	COPTS="-Os"	# optimize for size
 
