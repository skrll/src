<<<<<<< HEAD
#	$NetBSD: majors.sun2,v 1.22 2019/01/28 02:29:00 dholland Exp $
=======
#	$NetBSD: majors.sun2,v 1.23 2020/04/04 16:06:17 jdolecek Exp $
>>>>>>> 898b1760
#
# Device majors for sun2
#

device-major	cons		char 0
device-major	kd		char 1			kbd | sunkbd
device-major	ctty		char 2
device-major	mem		char 3

device-major	swap		char 7   block 4	vmswap

device-major	xy		char 9   block 3	xy

device-major	zstty		char 12			zstty
device-major	ms		char 13			ms | sunms

device-major	log		char 16
device-major	sd		char 17  block 7	sd
device-major	st		char 18  block 11	st
device-major	vnd		char 19  block 5	vnd
device-major	pts		char 20			pty
device-major	ptc		char 21			pty
device-major	fb		char 22			fb
device-major	filedesc	char 23
device-major	tun		char 24			tun

device-major	bwtwo		char 27			bwtwo

device-major	kbd		char 29			kbd | sunkbd
device-major	xt		char 30  block 8	xt

device-major	ccd		char 33  block 9	ccd

device-major	bpf		char 36			bpfilter
device-major	ipl		char 37			ipfilter

device-major	xd		char 42  block 10	xd

device-major	md		char 52  block 13	md

device-major	cd		char 58  block 18	cd
device-major	ch		char 59			ch
device-major	ss		char 60			ss
device-major	uk		char 61			uk

#device-major	obsolete	char 72			obsolete (lkm)

device-major	rnd		char 80			rnd
device-major	scsibus		char 81			scsibus
device-major	raid		char 82  block 25	raid
#device-major	obsolete	char 83			obsolete (compat_svr4)

device-major	pcons		char 88			pcons
device-major	clockctl	char 89			clockctl
#device-major	obsolete	char 90			obsolete (systrace)
device-major	cgd		char 91  block 26	cgd
device-major	ksyms		char 92			ksyms
#device-major	obsolete	char 93			obsolete (pf)
#device-major	obsolete	char 94			obsolete (opencrypto)

#device-major	obsolete	char 98			obsolete (nsmb)

# Majors up to 143 are reserved for machine-dependent drivers.
# New machine-independent driver majors are assigned in 
# sys/conf/majors.<|MERGE_RESOLUTION|>--- conflicted
+++ resolved
@@ -1,8 +1,4 @@
-<<<<<<< HEAD
-#	$NetBSD: majors.sun2,v 1.22 2019/01/28 02:29:00 dholland Exp $
-=======
 #	$NetBSD: majors.sun2,v 1.23 2020/04/04 16:06:17 jdolecek Exp $
->>>>>>> 898b1760
 #
 # Device majors for sun2
 #
