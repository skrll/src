--- conflicted
+++ resolved
@@ -1,8 +1,4 @@
-<<<<<<< HEAD
-/*	$NetBSD: if_ec.c,v 1.29 2018/06/26 06:47:59 msaitoh Exp $	*/
-=======
 /*	$NetBSD: if_ec.c,v 1.30 2018/09/03 16:29:28 riastradh Exp $	*/
->>>>>>> 598bd837
 
 /*
  * Copyright (c) 2001 The NetBSD Foundation, Inc.
@@ -38,11 +34,7 @@
  */
 
 #include <sys/cdefs.h>
-<<<<<<< HEAD
-__KERNEL_RCSID(0, "$NetBSD: if_ec.c,v 1.29 2018/06/26 06:47:59 msaitoh Exp $");
-=======
 __KERNEL_RCSID(0, "$NetBSD: if_ec.c,v 1.30 2018/09/03 16:29:28 riastradh Exp $");
->>>>>>> 598bd837
 
 #include "opt_inet.h"
 #include "opt_ns.h"
