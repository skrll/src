<<<<<<< HEAD
#	$NetBSD: majors.hpcsh,v 1.24 2019/01/28 02:28:58 dholland Exp $
=======
#	$NetBSD: majors.hpcsh,v 1.25 2020/04/04 16:06:14 jdolecek Exp $
>>>>>>> 898b1760
#
# Device majors for hpcsh
#

device-major	mem		char 0
device-major	swap		char 1   block 0	vmswap
device-major	cons		char 2
device-major	ctty		char 3
device-major	filedesc	char 4
device-major	log		char 5
device-major	ptc		char 6			pty
device-major	pts		char 7			pty
device-major	com		char 8			com

device-major	wd		char 10  block 1	wd

device-major	md		char 12  block 6	md
device-major	ccd		char 13  block 7	ccd
device-major	vnd		char 14  block 8	vnd
device-major	raid		char 15  block 9	raid
device-major	scsibus		char 16			scsibus
device-major	sd		char 17  block 3	sd
device-major	st		char 18  block 4	st
device-major	cd		char 19  block 5	cd
device-major	ch		char 20			ch
device-major	uk		char 21			uk
device-major	ss		char 22			ss
device-major	ipl		char 23			ipfilter
device-major	tun		char 24			tun
device-major	bpf		char 25			bpfilter
device-major	wsdisplay	char 26			wsdisplay
device-major	wskbd		char 27			wskbd
device-major	wsmouse		char 28			wsmouse
device-major	wsmux		char 29			wsmux
device-major	rnd		char 30			rnd
device-major	scif		char 31			scif
device-major	sci		char 32			sci
device-major	biconsdev	char 33			biconsdev
device-major	clockctl	char 34			clockctl
#device-major	obsolete	char 35			obsolete (systrace)
device-major	cgd		char 36  block 10	cgd
device-major	ksyms		char 37			ksyms
#device-major	obsolete	char 38			obsolete (pf, lkm)
device-major	wsfont		char 39			wsfont
device-major	apmdev		char 40			apmdev
device-major	audio		char 42			audio

#device-major	obsolete	char 98			obsolete (nsmb)

# Majors up to 143 are reserved for machine-dependent drivers.
# New machine-independent driver majors are assigned in 
# sys/conf/majors.<|MERGE_RESOLUTION|>--- conflicted
+++ resolved
@@ -1,8 +1,4 @@
-<<<<<<< HEAD
-#	$NetBSD: majors.hpcsh,v 1.24 2019/01/28 02:28:58 dholland Exp $
-=======
 #	$NetBSD: majors.hpcsh,v 1.25 2020/04/04 16:06:14 jdolecek Exp $
->>>>>>> 898b1760
 #
 # Device majors for hpcsh
 #
