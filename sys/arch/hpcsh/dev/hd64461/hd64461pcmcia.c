<<<<<<< HEAD
/*	$NetBSD: hd64461pcmcia.c,v 1.52 2020/11/21 21:07:38 thorpej Exp $	*/
=======
/*	$NetBSD: hd64461pcmcia.c,v 1.53 2021/04/24 23:36:38 thorpej Exp $	*/
>>>>>>> e2aa5677

/*-
 * Copyright (c) 2001, 2002, 2004 The NetBSD Foundation, Inc.
 * All rights reserved.
 *
 * This code is derived from software contributed to The NetBSD Foundation
 * by UCHIYAMA Yasushi.
 *
 * Redistribution and use in source and binary forms, with or without
 * modification, are permitted provided that the following conditions
 * are met:
 * 1. Redistributions of source code must retain the above copyright
 *    notice, this list of conditions and the following disclaimer.
 * 2. Redistributions in binary form must reproduce the above copyright
 *    notice, this list of conditions and the following disclaimer in the
 *    documentation and/or other materials provided with the distribution.
 *
 * THIS SOFTWARE IS PROVIDED BY THE NETBSD FOUNDATION, INC. AND CONTRIBUTORS
 * ``AS IS'' AND ANY EXPRESS OR IMPLIED WARRANTIES, INCLUDING, BUT NOT LIMITED
 * TO, THE IMPLIED WARRANTIES OF MERCHANTABILITY AND FITNESS FOR A PARTICULAR
 * PURPOSE ARE DISCLAIMED.  IN NO EVENT SHALL THE FOUNDATION OR CONTRIBUTORS
 * BE LIABLE FOR ANY DIRECT, INDIRECT, INCIDENTAL, SPECIAL, EXEMPLARY, OR
 * CONSEQUENTIAL DAMAGES (INCLUDING, BUT NOT LIMITED TO, PROCUREMENT OF
 * SUBSTITUTE GOODS OR SERVICES; LOSS OF USE, DATA, OR PROFITS; OR BUSINESS
 * INTERRUPTION) HOWEVER CAUSED AND ON ANY THEORY OF LIABILITY, WHETHER IN
 * CONTRACT, STRICT LIABILITY, OR TORT (INCLUDING NEGLIGENCE OR OTHERWISE)
 * ARISING IN ANY WAY OUT OF THE USE OF THIS SOFTWARE, EVEN IF ADVISED OF THE
 * POSSIBILITY OF SUCH DAMAGE.
 */

#include <sys/cdefs.h>
<<<<<<< HEAD
__KERNEL_RCSID(0, "$NetBSD: hd64461pcmcia.c,v 1.52 2020/11/21 21:07:38 thorpej Exp $");
=======
__KERNEL_RCSID(0, "$NetBSD: hd64461pcmcia.c,v 1.53 2021/04/24 23:36:38 thorpej Exp $");
>>>>>>> e2aa5677

#include "opt_hd64461pcmcia.h"

#include <sys/param.h>
#include <sys/systm.h>
#include <sys/device.h>
#include <sys/kmem.h>
#include <sys/kthread.h>
#include <sys/boot_flag.h>
#include <sys/bus.h>

#include <machine/intr.h>

#include <dev/pcmcia/pcmciareg.h>
#include <dev/pcmcia/pcmciavar.h>
#include <dev/pcmcia/pcmciachip.h>

#include <sh3/bscreg.h>

#include <hpcsh/dev/hd64461/hd64461reg.h>
#include <hpcsh/dev/hd64461/hd64461var.h>
#include <hpcsh/dev/hd64461/hd64461intcreg.h>
#include <hpcsh/dev/hd64461/hd64461gpioreg.h>
#include <hpcsh/dev/hd64461/hd64461pcmciavar.h>
#include <hpcsh/dev/hd64461/hd64461pcmciareg.h>

#include <hpcsh/bus_util.h>	/* for _BUS_SPACE_WRITE(), et cetera */

#include "locators.h"

#ifdef	HD64461PCMCIA_DEBUG
#define	DPRINTF_ENABLE
#define	DPRINTF_DEBUG	hd64461pcmcia_debug
#endif
#include <machine/debug.h>

enum controller_channel {
	CHANNEL_0 = 0,
	CHANNEL_1 = 1,
	CHANNEL_MAX = 2
};

enum memory_window_mode {
	MEMWIN_16M_MODE,
	MEMWIN_32M_MODE
};

enum memory_window_16 {
	MEMWIN_16M_COMMON_0,
	MEMWIN_16M_COMMON_1,
	MEMWIN_16M_COMMON_2,
	MEMWIN_16M_COMMON_3,
};
#define	MEMWIN_16M_MAX	4

enum memory_window_32 {
	MEMWIN_32M_ATTR,
	MEMWIN_32M_COMMON_0,
	MEMWIN_32M_COMMON_1,
};
#define	MEMWIN_32M_MAX	3

enum hd64461pcmcia_event_type {
	EVENT_NONE,
	EVENT_INSERT,
	EVENT_REMOVE,
};
#define	EVENT_QUEUE_MAX		5

struct hd64461pcmcia_softc; /* forward declaration */

struct hd64461pcmcia_window_cookie {
	bus_space_tag_t wc_tag;
	bus_space_handle_t wc_handle;
	int wc_size;
	int wc_window;
};

struct hd64461pcmcia_channel {
	struct hd64461pcmcia_softc *ch_parent;
	device_t ch_pcmcia;
	enum controller_channel ch_channel;

	/* memory space */
	enum memory_window_mode ch_memory_window_mode;
	bus_space_tag_t ch_memt;
	bus_space_handle_t ch_memh;
	bus_addr_t ch_membase_addr;
	bus_size_t ch_memsize;
	bus_space_tag_t ch_cmemt[MEMWIN_16M_MAX];

	/* I/O space */
	bus_space_tag_t ch_iot;
	bus_addr_t ch_iobase;
	bus_size_t ch_iosize;

	/* card interrupt */
	int (*ch_ih_card_func)(void *);
	void *ch_ih_card_arg;
	int ch_attached;
};

struct hd64461pcmcia_event {
	int __queued;
	enum hd64461pcmcia_event_type pe_type;
	struct hd64461pcmcia_channel *pe_ch;
	SIMPLEQ_ENTRY(hd64461pcmcia_event) pe_link;
};

struct hd64461pcmcia_softc {
	device_t sc_dev;

	enum hd64461_module_id sc_module_id;
	int sc_shutdown;

	/* CSC event */
	lwp_t *sc_event_thread;
	struct hd64461pcmcia_event sc_event_pool[EVENT_QUEUE_MAX];
	SIMPLEQ_HEAD (, hd64461pcmcia_event) sc_event_head;

	struct hd64461pcmcia_channel sc_ch[CHANNEL_MAX];
};

STATIC int hd64461pcmcia_chip_mem_alloc(pcmcia_chipset_handle_t, bus_size_t,
    struct pcmcia_mem_handle *);
STATIC void hd64461pcmcia_chip_mem_free(pcmcia_chipset_handle_t,
    struct pcmcia_mem_handle *);
STATIC int hd64461pcmcia_chip_mem_map(pcmcia_chipset_handle_t, int, bus_addr_t,
    bus_size_t, struct pcmcia_mem_handle *, bus_size_t *, int *);
STATIC void hd64461pcmcia_chip_mem_unmap(pcmcia_chipset_handle_t, int);
STATIC int hd64461pcmcia_chip_io_alloc(pcmcia_chipset_handle_t, bus_addr_t,
    bus_size_t, bus_size_t, struct pcmcia_io_handle *);
STATIC void hd64461pcmcia_chip_io_free(pcmcia_chipset_handle_t,
    struct pcmcia_io_handle *);
STATIC int hd64461pcmcia_chip_io_map(pcmcia_chipset_handle_t, int, bus_addr_t,
    bus_size_t, struct pcmcia_io_handle *, int *);
STATIC void hd64461pcmcia_chip_io_unmap(pcmcia_chipset_handle_t, int);
STATIC void hd64461pcmcia_chip_socket_enable(pcmcia_chipset_handle_t);
STATIC void hd64461pcmcia_chip_socket_disable(pcmcia_chipset_handle_t);
STATIC void hd64461pcmcia_chip_socket_settype(pcmcia_chipset_handle_t, int);
STATIC void *hd64461pcmcia_chip_intr_establish(pcmcia_chipset_handle_t,
    struct pcmcia_function *, int, int (*)(void *), void *);
STATIC void hd64461pcmcia_chip_intr_disestablish(pcmcia_chipset_handle_t,
    void *);

STATIC struct pcmcia_chip_functions hd64461pcmcia_functions = {
	hd64461pcmcia_chip_mem_alloc,
	hd64461pcmcia_chip_mem_free,
	hd64461pcmcia_chip_mem_map,
	hd64461pcmcia_chip_mem_unmap,
	hd64461pcmcia_chip_io_alloc,
	hd64461pcmcia_chip_io_free,
	hd64461pcmcia_chip_io_map,
	hd64461pcmcia_chip_io_unmap,
	hd64461pcmcia_chip_intr_establish,
	hd64461pcmcia_chip_intr_disestablish,
	hd64461pcmcia_chip_socket_enable,
	hd64461pcmcia_chip_socket_disable,
	hd64461pcmcia_chip_socket_settype,
};

STATIC int hd64461pcmcia_match(device_t, cfdata_t, void *);
STATIC void hd64461pcmcia_attach(device_t, device_t, void *);
STATIC int hd64461pcmcia_print(void *, const char *);
STATIC int hd64461pcmcia_submatch(device_t, cfdata_t, const int *, void *);

CFATTACH_DECL_NEW(hd64461pcmcia, sizeof(struct hd64461pcmcia_softc),
    hd64461pcmcia_match, hd64461pcmcia_attach, NULL, NULL);

STATIC void hd64461pcmcia_attach_channel(struct hd64461pcmcia_softc *,
    enum controller_channel);
/* hot plug */
STATIC void hd64461pcmcia_event_thread(void *);
STATIC void queue_event(struct hd64461pcmcia_channel *,
    enum hd64461pcmcia_event_type);
/* interrupt handler */
STATIC int hd64461pcmcia_channel0_intr(void *);
STATIC int hd64461pcmcia_channel1_intr(void *);
/* card status */
STATIC enum hd64461pcmcia_event_type detect_card(enum controller_channel);
STATIC void hd64461pcmcia_power_off(enum controller_channel);
STATIC void hd64461pcmcia_power_on(enum controller_channel);
/* memory window access ops */
STATIC void hd64461pcmcia_memory_window_mode(enum controller_channel,
    enum memory_window_mode)__attribute__((__unused__));
STATIC void hd64461pcmcia_memory_window_16(enum controller_channel,
    enum memory_window_16);
/* bus width */
STATIC void hd64461_set_bus_width(enum controller_channel, int);
#ifdef HD64461PCMCIA_DEBUG
STATIC void hd64461pcmcia_info(struct hd64461pcmcia_softc *);
#endif
/* fix SH3 Area[56] bug */
STATIC void fixup_sh3_pcmcia_area(bus_space_tag_t);
#define	_BUS_SPACE_ACCESS_HOOK()					\
do {									\
	uint8_t dummy __attribute__((__unused__)) =			\
	 *(volatile uint8_t *)0xba000000;				\
} while (/*CONSTCOND*/0)
_BUS_SPACE_WRITE(_sh3_pcmcia_bug, 1, 8)
_BUS_SPACE_WRITE_MULTI(_sh3_pcmcia_bug, 1, 8)
_BUS_SPACE_WRITE_REGION(_sh3_pcmcia_bug, 1, 8)
_BUS_SPACE_SET_MULTI(_sh3_pcmcia_bug, 1, 8)
#undef _BUS_SPACE_ACCESS_HOOK

#define	DELAY_MS(x)	delay((x) * 1000)

STATIC int
hd64461pcmcia_match(device_t parent, cfdata_t cf, void *aux)
{
	struct hd64461_attach_args *ha = aux;

	return (ha->ha_module_id == HD64461_MODULE_PCMCIA);
}

STATIC void
hd64461pcmcia_attach(device_t parent, device_t self, void *aux)
{
	struct hd64461_attach_args *ha = aux;
	struct hd64461pcmcia_softc *sc;
	int error __diagused;

	sc = device_private(self);
	sc->sc_dev = self;

	sc->sc_module_id = ha->ha_module_id;

	aprint_naive("\n");
	aprint_normal("\n");

#ifdef HD64461PCMCIA_DEBUG
	hd64461pcmcia_info(sc);
#endif
	/* Channel 0/1 common CSC event queue */
	SIMPLEQ_INIT (&sc->sc_event_head);

	error = kthread_create(PRI_NONE, 0, NULL,
			       hd64461pcmcia_event_thread, sc,
			       &sc->sc_event_thread,
			       "%s", device_xname(self));
	KASSERT(error == 0);

	config_pending_incr(self);

	/* XXX: TODO */
	if (!pmf_device_register(self, NULL, NULL))
		aprint_error_dev(self, "unable to establish power handler\n");
}

STATIC void
hd64461pcmcia_event_thread(void *arg)
{
	struct hd64461pcmcia_softc *sc = arg;
	struct hd64461pcmcia_event *pe;
	int s;

#if !defined(HD64461PCMCIA_REORDER_ATTACH)
	hd64461pcmcia_attach_channel(sc, CHANNEL_0);
	hd64461pcmcia_attach_channel(sc, CHANNEL_1);
#else
	hd64461pcmcia_attach_channel(sc, CHANNEL_1);
	hd64461pcmcia_attach_channel(sc, CHANNEL_0);
#endif
	config_pending_decr(sc->sc_dev);

	while (!sc->sc_shutdown) {
		tsleep(sc, PWAIT, "CSC wait", 0);
		s = splhigh();
		while ((pe = SIMPLEQ_FIRST(&sc->sc_event_head))) {
			splx(s);
			switch (pe->pe_type) {
			default:
				printf("%s: unknown event.\n", __func__);
				break;
			case EVENT_INSERT:
				DPRINTF("insert event.\n");
				pcmcia_card_attach(pe->pe_ch->ch_pcmcia);
				break;
			case EVENT_REMOVE:
				DPRINTF("remove event.\n");
				pcmcia_card_detach(pe->pe_ch->ch_pcmcia,
				    DETACH_FORCE);
				break;
			}
			s = splhigh();
			SIMPLEQ_REMOVE_HEAD(&sc->sc_event_head, pe_link);
			pe->__queued = 0;
		}
		splx(s);
	}

	sc->sc_event_thread = NULL;
	kthread_exit(0);
	/* NOTREACHED */
}

STATIC int
hd64461pcmcia_print(void *arg, const char *pnp)
{

	if (pnp)
		aprint_normal("pcmcia at %s", pnp);

	return (UNCONF);
}

STATIC int
hd64461pcmcia_submatch(device_t parent, cfdata_t cf,
		       const int *ldesc, void *aux)
{
	struct pcmciabus_attach_args *paa = aux;
	struct hd64461pcmcia_channel *ch =
	    (struct hd64461pcmcia_channel *)paa->pch;

	if (ch->ch_channel == CHANNEL_0) {
		if (cf->cf_loc[PCMCIABUSCF_CONTROLLER] !=
		    PCMCIABUSCF_CONTROLLER_DEFAULT &&
		    cf->cf_loc[PCMCIABUSCF_CONTROLLER] != 0)
			return 0;
	} else {
		if (cf->cf_loc[PCMCIABUSCF_CONTROLLER] !=
		    PCMCIABUSCF_CONTROLLER_DEFAULT &&
		    cf->cf_loc[PCMCIABUSCF_CONTROLLER] != 1)
			return 0;
	}
	paa->pct = (pcmcia_chipset_tag_t)&hd64461pcmcia_functions;

	return (config_match(parent, cf, aux));
}

STATIC void
hd64461pcmcia_attach_channel(struct hd64461pcmcia_softc *sc,
    enum controller_channel channel)
{
	device_t parent = sc->sc_dev;
	struct hd64461pcmcia_channel *ch = &sc->sc_ch[channel];
	struct pcmciabus_attach_args paa;
	bus_addr_t membase;
	int i;

	ch->ch_parent = sc;
	ch->ch_channel = channel;

	/*
	 * Continuous 16-MB Area Mode
	 */
	/* Attibute/Common memory extent */
	membase = (channel == CHANNEL_0)
	    ? HD64461_PCC0_MEMBASE : HD64461_PCC1_MEMBASE;

	ch->ch_memt = bus_space_create(0, "PCMCIA attribute memory",
	    membase, 0x01000000); /* 16MB */
	bus_space_alloc(ch->ch_memt, 0, 0x00ffffff, 0x01000000,
	    0x01000000, 0x01000000, 0, &ch->ch_membase_addr,
	    &ch->ch_memh);
	fixup_sh3_pcmcia_area(ch->ch_memt);

	/* Common memory space extent */
	ch->ch_memsize = 0x01000000;
	for (i = 0; i < MEMWIN_16M_MAX; i++) {
		ch->ch_cmemt[i] = bus_space_create(0, "PCMCIA common memory",
		    membase + 0x01000000,
		    ch->ch_memsize);
		fixup_sh3_pcmcia_area(ch->ch_cmemt[i]);
	}

	/* I/O port extent and interrupt staff */
	hd64461pcmcia_chip_socket_disable(ch); /* enable CSC interrupt only */

	if (channel == CHANNEL_0) {
		ch->ch_iobase = 0;
		ch->ch_iosize = HD64461_PCC0_IOSIZE;
		ch->ch_iot = bus_space_create(0, "PCMCIA I/O port",
		    HD64461_PCC0_IOBASE,
		    ch->ch_iosize);
		fixup_sh3_pcmcia_area(ch->ch_iot);

		hd6446x_intr_establish(HD64461_INTC_PCC0, IST_LEVEL, IPL_TTY,
		    hd64461pcmcia_channel0_intr, ch);
	} else {
		hd64461_set_bus_width(CHANNEL_1, PCMCIA_WIDTH_IO16);
		hd6446x_intr_establish(HD64461_INTC_PCC1, IST_EDGE, IPL_TTY,
		    hd64461pcmcia_channel1_intr, ch);
	}

	paa.paa_busname = "pcmcia";
	paa.pch = (pcmcia_chipset_handle_t)ch;

	ch->ch_pcmcia = config_found(parent, &paa, hd64461pcmcia_print,
	    CFARG_SUBMATCH, hd64461pcmcia_submatch,
	    CFARG_EOL);

	if (ch->ch_pcmcia && (detect_card(ch->ch_channel) == EVENT_INSERT)) {
		ch->ch_attached = 1;
		pcmcia_card_attach(ch->ch_pcmcia);
	}
}

STATIC int
hd64461pcmcia_channel0_intr(void *arg)
{
	struct hd64461pcmcia_channel *ch = (struct hd64461pcmcia_channel *)arg;
	uint8_t r;
	int ret = 0;

	r = hd64461_reg_read_1(HD64461_PCC0CSCR_REG8);
	/* clear interrtupt (edge source only) */
	hd64461_reg_write_1(HD64461_PCC0CSCR_REG8, 0);

	if (r & HD64461_PCC0CSCR_P0IREQ) {
		if (ch->ch_ih_card_func) {
			ret = (*ch->ch_ih_card_func)(ch->ch_ih_card_arg);
		} else
			DPRINTF("spurious IREQ interrupt.\n");
	}

	if (r & HD64461_PCC0CSCR_P0CDC)
		queue_event(ch, detect_card(ch->ch_channel));

	return ret;
}

STATIC int
hd64461pcmcia_channel1_intr(void *arg)
{
	struct hd64461pcmcia_channel *ch = (struct hd64461pcmcia_channel *)arg;
	uint8_t r;
	int ret = 0;

	r = hd64461_reg_read_1(HD64461_PCC1CSCR_REG8);
	/* clear interrtupt */
	hd64461_reg_write_1(HD64461_PCC1CSCR_REG8, 0);

	if (r & HD64461_PCC1CSCR_P1RC) {
		if (ch->ch_ih_card_func)
			ret = (*ch->ch_ih_card_func)(ch->ch_ih_card_arg);
		else
			DPRINTF("spurious READY interrupt.\n");
	}

	if (r & HD64461_PCC1CSCR_P1CDC)
		queue_event(ch, detect_card(ch->ch_channel));

	return ret;
}

STATIC void
queue_event(struct hd64461pcmcia_channel *ch,
    enum hd64461pcmcia_event_type type)
{
	struct hd64461pcmcia_event *pe, *pool;
	struct hd64461pcmcia_softc *sc = ch->ch_parent;
	int i;
	int s = splhigh();

	if (type == EVENT_NONE)
		goto out;

	pe = 0;
	pool = sc->sc_event_pool;
	for (i = 0; i < EVENT_QUEUE_MAX; i++) {
		if (!pool[i].__queued) {
			pe = &pool[i];
			break;
		}
	}

	if (pe == 0) {
		printf("%s: event FIFO overflow (max %d).\n", __func__,
		    EVENT_QUEUE_MAX);
		goto out;
	}

	if ((ch->ch_attached && (type == EVENT_INSERT)) ||
	    (!ch->ch_attached && (type == EVENT_REMOVE))) {
		DPRINTF("spurious CSC interrupt.\n");
		goto out;
	}

	ch->ch_attached = (type == EVENT_INSERT);
	pe->__queued = 1;
	pe->pe_type = type;
	pe->pe_ch = ch;
	SIMPLEQ_INSERT_TAIL(&sc->sc_event_head, pe, pe_link);
	wakeup(sc);
 out:
	splx(s);
}

/*
 * interface for pcmcia driver.
 */
STATIC void *
hd64461pcmcia_chip_intr_establish(pcmcia_chipset_handle_t pch,
    struct pcmcia_function *pf,
    int ipl, int (*ih_func)(void *), void *ih_arg)
{
	struct hd64461pcmcia_channel *ch = (struct hd64461pcmcia_channel *)pch;
	int channel = ch->ch_channel;
	bus_addr_t cscier = HD64461_PCCCSCIER(channel);
	int s = splhigh();
	uint8_t r;

	ch->ch_ih_card_func = ih_func;
	ch->ch_ih_card_arg = ih_arg;

	/* enable card interrupt */
	r = hd64461_reg_read_1(cscier);
	if (channel == CHANNEL_0) {
		/* set level mode */
		r &= ~HD64461_PCC0CSCIER_P0IREQE_MASK;
		r |= HD64461_PCC0CSCIER_P0IREQE_LEVEL;
		hd6446x_intr_priority(HD64461_INTC_PCC0, ipl);
	} else {
		/* READY-pin LOW to HIGH changes generates interrupt */
		r |= HD64461_PCC1CSCIER_P1RE;
		hd6446x_intr_priority(HD64461_INTC_PCC1, ipl);
	}
	hd64461_reg_write_1(cscier, r);

	splx(s);

	return (void *)ih_func;
}

STATIC void
hd64461pcmcia_chip_intr_disestablish(pcmcia_chipset_handle_t pch, void *ih)
{
	struct hd64461pcmcia_channel *ch = (struct hd64461pcmcia_channel *)pch;
	int channel = ch->ch_channel;
	bus_addr_t cscier = HD64461_PCCCSCIER(channel);
	int s = splhigh();
	uint8_t r;

	/* disable card interrupt */
	r = hd64461_reg_read_1(cscier);
	if (channel == CHANNEL_0) {
		r &= ~HD64461_PCC0CSCIER_P0IREQE_MASK;
		r |= HD64461_PCC0CSCIER_P0IREQE_NONE;
		hd6446x_intr_priority(HD64461_INTC_PCC0, IPL_TTY);
	} else {
		r &= ~HD64461_PCC1CSCIER_P1RE;
		hd6446x_intr_priority(HD64461_INTC_PCC1, IPL_TTY);
	}
	hd64461_reg_write_1(cscier, r);

	ch->ch_ih_card_func = 0;

	splx(s);
}

STATIC int
hd64461pcmcia_chip_mem_alloc(pcmcia_chipset_handle_t pch, bus_size_t size,
    struct pcmcia_mem_handle *pcmhp)
{
	struct hd64461pcmcia_channel *ch = (struct hd64461pcmcia_channel *)pch;

	pcmhp->memt = ch->ch_memt;
	pcmhp->addr = ch->ch_membase_addr;
	pcmhp->memh = ch->ch_memh;
	pcmhp->size = size;
	pcmhp->realsize = size;

	DPRINTF("base 0x%08lx size %#lx\n", pcmhp->addr, size);

	return (0);
}

STATIC void
hd64461pcmcia_chip_mem_free(pcmcia_chipset_handle_t pch,
    struct pcmcia_mem_handle *pcmhp)
{
	/* nothing to do */
}

STATIC int
hd64461pcmcia_chip_mem_map(pcmcia_chipset_handle_t pch, int kind,
    bus_addr_t card_addr,
    bus_size_t size, struct pcmcia_mem_handle *pcmhp,
    bus_size_t *offsetp, int *windowp)
{
	struct hd64461pcmcia_channel *ch = (struct hd64461pcmcia_channel *)pch;
	struct hd64461pcmcia_window_cookie *cookie;
	bus_addr_t ofs;

	cookie = kmem_zalloc(sizeof(struct hd64461pcmcia_window_cookie),
	    KM_SLEEP);
	KASSERT(cookie != NULL);

	/* Address */
	if ((kind & ~PCMCIA_WIDTH_MEM_MASK) == PCMCIA_MEM_ATTR) {
		cookie->wc_tag = ch->ch_memt;
		if (bus_space_subregion(ch->ch_memt, ch->ch_memh, card_addr,
		    size, &cookie->wc_handle) != 0)
			goto bad;

		*offsetp = card_addr;
		cookie->wc_window = -1;
	} else {
		int window = card_addr / ch->ch_memsize;
		KASSERT(window < MEMWIN_16M_MAX);

		cookie->wc_tag = ch->ch_cmemt[window];
		ofs = card_addr - window * ch->ch_memsize;
		if (bus_space_map(cookie->wc_tag, ofs, size, 0,
		    &cookie->wc_handle) != 0)
			goto bad;

		/* XXX bogus. check window per common memory access. */
		hd64461pcmcia_memory_window_16(ch->ch_channel, window);
		*offsetp = ofs + 0x01000000; /* skip attribute area */
		cookie->wc_window = window;
	}
	cookie->wc_size = size;
	*windowp = (int)cookie;

	DPRINTF("(%s) %#lx+%#lx-> %#lx+%#lx\n", kind == PCMCIA_MEM_ATTR ?
	    "attribute" : "common", ch->ch_memh, card_addr, *offsetp,
	    size);

	return (0);
 bad:
	DPRINTF("%#lx-%#lx map failed.\n", card_addr, size);
	kmem_free(cookie, sizeof(*cookie));

	return (1);
}

STATIC void
hd64461pcmcia_chip_mem_unmap(pcmcia_chipset_handle_t pch, int window)
{
	struct hd64461pcmcia_window_cookie *cookie = (void *)window;

	if (cookie->wc_window != -1)
		bus_space_unmap(cookie->wc_tag, cookie->wc_handle,
		    cookie->wc_size);
	DPRINTF("%#lx-%#x\n", cookie->wc_handle, cookie->wc_size);
	kmem_free(cookie, sizeof(*cookie));
}

STATIC int
hd64461pcmcia_chip_io_alloc(pcmcia_chipset_handle_t pch, bus_addr_t start,
    bus_size_t size, bus_size_t align, struct pcmcia_io_handle *pcihp)
{
	struct hd64461pcmcia_channel *ch = (struct hd64461pcmcia_channel *)pch;

	if (ch->ch_channel == CHANNEL_1)
		return (1);

	if (start) {
		if (bus_space_map(ch->ch_iot, start, size, 0, &pcihp->ioh)) {
			DPRINTF("couldn't map %#lx+%#lx\n", start, size);
			return (1);
		}
		DPRINTF("map %#lx+%#lx\n", start, size);
	} else {
		if (bus_space_alloc(ch->ch_iot, ch->ch_iobase,
		    ch->ch_iobase + ch->ch_iosize - 1,
		    size, align, 0, 0, &pcihp->addr,
		    &pcihp->ioh)) {
			DPRINTF("couldn't allocate %#lx\n", size);
			return (1);
		}
		pcihp->flags = PCMCIA_IO_ALLOCATED;
		DPRINTF("%#lx from %#lx\n", size, pcihp->addr);
	}

	pcihp->iot = ch->ch_iot;
	pcihp->size = size;

	return (0);
}

STATIC int
hd64461pcmcia_chip_io_map(pcmcia_chipset_handle_t pch, int width,
    bus_addr_t offset,
    bus_size_t size, struct pcmcia_io_handle *pcihp, int *windowp)
{
	struct hd64461pcmcia_channel *ch = (struct hd64461pcmcia_channel *)pch;
#ifdef HD64461PCMCIA_DEBUG
	static const char *width_names[] = { "auto", "io8", "io16" };
#endif
	if (ch->ch_channel == CHANNEL_1)
		return (1);

	hd64461_set_bus_width(CHANNEL_0, width);

	/* fake.  drivers init that to -1 and check if it was changed. */
	*windowp = 0;

	DPRINTF("%#lx:%#lx+%#lx %s\n", pcihp->ioh, offset, size,
	    width_names[width]);

	return (0);
}

STATIC void
hd64461pcmcia_chip_io_free(pcmcia_chipset_handle_t pch,
    struct pcmcia_io_handle *pcihp)
{
	struct hd64461pcmcia_channel *ch = (struct hd64461pcmcia_channel *)pch;

	if (ch->ch_channel == CHANNEL_1)
		return;

	if (pcihp->flags & PCMCIA_IO_ALLOCATED)
		bus_space_free(pcihp->iot, pcihp->ioh, pcihp->size);
	else
		bus_space_unmap(pcihp->iot, pcihp->ioh, pcihp->size);

	DPRINTF("%#lx+%#lx\n", pcihp->ioh, pcihp->size);
}

STATIC void
hd64461pcmcia_chip_io_unmap(pcmcia_chipset_handle_t pch, int window)
{

	/* nothing to do */
}

STATIC void
hd64461pcmcia_chip_socket_enable(pcmcia_chipset_handle_t pch)
{
	struct hd64461pcmcia_channel *ch = (struct hd64461pcmcia_channel *)pch;
	int channel = ch->ch_channel;
	bus_addr_t isr, gcr;
	uint8_t r;
	int i;

	DPRINTF("enable channel %d\n", channel);
	isr = HD64461_PCCISR(channel);
	gcr = HD64461_PCCGCR(channel);

	hd64461pcmcia_power_off(channel);
	hd64461pcmcia_power_on(channel);

	/* assert reset, set card type to memory */
	r = hd64461_reg_read_1(gcr);
	r |= HD64461_PCCGCR_PCCR;
	r &= ~HD64461_PCC0GCR_P0PCCT;
	hd64461_reg_write_1(gcr, r);

	/*
	 * hold RESET at least 10us.
	 */
	DELAY_MS(20);

	/* clear the reset flag */
	r &= ~HD64461_PCCGCR_PCCR;
	hd64461_reg_write_1(gcr, r);
	DELAY_MS(2000);

	/* wait for the chip to finish initializing */
	for (i = 0; i < 10000; i++) {
		if ((hd64461_reg_read_1(isr) & HD64461_PCCISR_READY))
			goto reset_ok;
		DELAY_MS(500);

		if ((i > 5000) && (i % 100 == 99))
			printf(".");
	}
	printf("reset failed.\n");
	hd64461pcmcia_power_off(channel);
	return;

 reset_ok:
	/* set Continuous 16-MB Area Mode */
	ch->ch_memory_window_mode = MEMWIN_16M_MODE;
	hd64461pcmcia_memory_window_mode(channel, ch->ch_memory_window_mode);

	/*
	 * set Common memory area.
	 */
	hd64461pcmcia_memory_window_16(channel, MEMWIN_16M_COMMON_0);

	DPRINTF("OK.\n");
}

STATIC void
hd64461pcmcia_chip_socket_settype(pcmcia_chipset_handle_t pch, int type)
{
	struct hd64461pcmcia_channel *ch = (struct hd64461pcmcia_channel *)pch;
	int channel = ch->ch_channel;
	bus_addr_t gcr;
	uint8_t r;

	DPRINTF("settype channel %d\n", channel);
	gcr = HD64461_PCCGCR(channel);

	/* set the card type */
	r = hd64461_reg_read_1(gcr);
	if (channel == CHANNEL_0) {
		if (type == PCMCIA_IFTYPE_IO)
			r |= HD64461_PCC0GCR_P0PCCT;
		else
			r &= ~HD64461_PCC0GCR_P0PCCT;
	} else {
		/* reserved bit must be 0 */
 		r &= ~HD64461_PCC1GCR_RESERVED;
	}
	hd64461_reg_write_1(gcr, r);

	DPRINTF("OK.\n");
}

STATIC void
hd64461pcmcia_chip_socket_disable(pcmcia_chipset_handle_t pch)
{
	struct hd64461pcmcia_channel *ch = (struct hd64461pcmcia_channel *)pch;
	int channel = ch->ch_channel;

	/* dont' disable CSC interrupt */
	hd64461_reg_write_1(HD64461_PCCCSCIER(channel), HD64461_PCCCSCIER_CDE);
	hd64461_reg_write_1(HD64461_PCCCSCR(channel), 0);

	/* power down the socket */
	hd64461pcmcia_power_off(channel);
}

/*
 * Card detect
 */
STATIC void
hd64461pcmcia_power_off(enum controller_channel channel)
{
	uint8_t r;
	uint16_t r16;
	bus_addr_t scr, gcr;

	gcr = HD64461_PCCGCR(channel);
	scr = HD64461_PCCSCR(channel);

	/* DRV (external buffer) high level */
	r = hd64461_reg_read_1(gcr);
	r &= ~HD64461_PCCGCR_DRVE;
	hd64461_reg_write_1(gcr, r);

	/* stop power */
	r = hd64461_reg_read_1(scr);
	r |= HD64461_PCCSCR_VCC1; /* VCC1 high */
	hd64461_reg_write_1(scr, r);
	r = hd64461_reg_read_1(gcr);
	r |= HD64461_PCCGCR_VCC0; /* VCC0 high */
	hd64461_reg_write_1(gcr, r);
	/*
	 * wait 300ms until power fails (Tpf).  Then, wait 100ms since
	 * we are changing Vcc (Toff).
	 */
	DELAY_MS(300 + 100);

	/* stop clock */
	r16 = hd64461_reg_read_2(HD64461_SYSSTBCR_REG16);
	r16 |= (channel == CHANNEL_0 ? HD64461_SYSSTBCR_SPC0ST :
	    HD64461_SYSSTBCR_SPC1ST);
	hd64461_reg_write_2(HD64461_SYSSTBCR_REG16, r16);
}

STATIC void
hd64461pcmcia_power_on(enum controller_channel channel)
{
	uint8_t r;
	uint16_t r16;
	bus_addr_t gcr, isr;

	isr = HD64461_PCCISR(channel);
	gcr = HD64461_PCCGCR(channel);
	(void)HD64461_PCCSCR(channel);

	/*
	 * XXX to access attribute memory, this is required.
	 */
	if (channel == CHANNEL_0) {
		/* GPIO Port A XXX Jonanada690 specific? */
		r16 = hd64461_reg_read_2(HD64461_GPADR_REG16);
		r16 &= ~0xf;
		r16 |= 0x5;
		hd64461_reg_write_2(HD64461_GPADR_REG16, r16);
	}

	if (channel == CHANNEL_1) {
		/* GPIO Port C, Port D -> PCC1 pin
		 *  I assume SYSCR[1:0] == 0
		 */
		hd64461_reg_write_2(HD64461_GPCCR_REG16, 0xa800);
		hd64461_reg_write_2(HD64461_GPDCR_REG16, 0xaa0a);
	}

	/* supply clock */
	r16 = hd64461_reg_read_2(HD64461_SYSSTBCR_REG16);
	r16 &= ~(channel == CHANNEL_0 ? HD64461_SYSSTBCR_SPC0ST :
	    HD64461_SYSSTBCR_SPC1ST);
	hd64461_reg_write_2(HD64461_SYSSTBCR_REG16, r16);
	DELAY_MS(200);

	/* detect voltage and supply VCC */
	r = hd64461_reg_read_1(isr);

	switch (r & (HD64461_PCCISR_VS1 | HD64461_PCCISR_VS2)) {
	case (HD64461_PCCISR_VS1 | HD64461_PCCISR_VS2): /* 5 V */
		DPRINTF("5V card\n");
		hd64461pcmcia_power(channel, V_5, 1);
		break;
	case HD64461_PCCISR_VS2:	/* 3.3 / 5 V */
		/* FALLTHROUGH */
	case 0:				/* x.x / 3.3 / 5 V */
		DPRINTF("3.3V card\n");
		hd64461pcmcia_power(channel, V_3_3, 1);
		break;
	case HD64461_PCCISR_VS1:	/* x.x V */
		/* FALLTHROUGH */
		DPRINTF("x.x V card\n");
		hd64461pcmcia_power(channel, V_X_X, 1);
		return;
	default:
		printf("\nunknown Voltage. don't attach.\n");
		return;
	}

	/*
	 * wait 100ms until power raise (Tpr) and 20ms to become
	 * stable (Tsu(Vcc)).
	 *
	 * some machines require some more time to be settled
	 * (300ms is added here).
	 */
	DELAY_MS(100 + 20 + 300);

	/* DRV (external buffer) low level */
	r = hd64461_reg_read_1(gcr);
	r |= HD64461_PCCGCR_DRVE;
	hd64461_reg_write_1(gcr, r);

	/* clear interrupt */
	hd64461_reg_write_1(channel == CHANNEL_0 ? HD64461_PCC0CSCR_REG8 :
	    HD64461_PCC1CSCR_REG8, 0);
}

STATIC enum hd64461pcmcia_event_type
detect_card(enum controller_channel channel)
{
	uint8_t r;

	r = hd64461_reg_read_1(HD64461_PCCISR(channel)) &
	    (HD64461_PCCISR_CD2 | HD64461_PCCISR_CD1);

	if (r == (HD64461_PCCISR_CD2 | HD64461_PCCISR_CD1)) {
		DPRINTF("remove\n");
		return EVENT_REMOVE;
	}
	if (r == 0) {
		DPRINTF("insert\n");
		return EVENT_INSERT;
	}
	DPRINTF("transition\n");

	return EVENT_NONE;
}

/*
 * Memory window access ops.
 */
STATIC void
hd64461pcmcia_memory_window_mode(enum controller_channel channel,
    enum memory_window_mode mode)
{
	bus_addr_t a = HD64461_PCCGCR(channel);
	uint8_t r = hd64461_reg_read_1(a);

	r &= ~HD64461_PCCGCR_MMOD;
	r |= (mode == MEMWIN_16M_MODE) ? HD64461_PCCGCR_MMOD_16M :
	    HD64461_PCCGCR_MMOD_32M;
	hd64461_reg_write_1(a, r);
}

STATIC void
hd64461pcmcia_memory_window_16(enum controller_channel channel,
    enum memory_window_16 window)
{
	bus_addr_t a = HD64461_PCCGCR(channel);
	uint8_t r;

	r = hd64461_reg_read_1(a);
	r &= ~(HD64461_PCCGCR_PA25 | HD64461_PCCGCR_PA24);

	switch (window) {
	case MEMWIN_16M_COMMON_0:
		break;
	case MEMWIN_16M_COMMON_1:
		r |= HD64461_PCCGCR_PA24;
		break;
	case MEMWIN_16M_COMMON_2:
		r |= HD64461_PCCGCR_PA25;
		break;
	case MEMWIN_16M_COMMON_3:
		r |= (HD64461_PCCGCR_PA25 | HD64461_PCCGCR_PA24);
		break;
	}

	hd64461_reg_write_1(a, r);
}

#if unused
STATIC void
memory_window_32(enum controller_channel channel, enum memory_window_32 window)
{
	bus_addr_t a = HD64461_PCCGCR(channel);
	uint8_t r;

	r = hd64461_reg_read_1(a);
	r &= ~(HD64461_PCCGCR_PA25 | HD64461_PCCGCR_PREG);

	switch (window) {
	case MEMWIN_32M_ATTR:
		break;
	case MEMWIN_32M_COMMON_0:
		r |= HD64461_PCCGCR_PREG;
		break;
	case MEMWIN_32M_COMMON_1:
		r |= (HD64461_PCCGCR_PA25 | HD64461_PCCGCR_PREG);
		break;
	}

	hd64461_reg_write_1(a, r);
}
#endif

STATIC void
hd64461_set_bus_width(enum controller_channel channel, int width)
{
	unsigned int area, buswidth;
	uint16_t bcr2;

	if (channel == CHANNEL_0)
		area = BCR2_AREA6_SHIFT;
	else
		area = BCR2_AREA5_SHIFT;

	if (width == PCMCIA_WIDTH_IO8)
		buswidth = BCR2_AREA_WIDTH_8;
	else
		buswidth = BCR2_AREA_WIDTH_16;

	bcr2 = _reg_read_2(SH3_BCR2);

	bcr2 &= ~(BCR2_AREA_WIDTH_MASK << area);
	bcr2 |= buswidth << area;

	_reg_write_2(SH3_BCR2, bcr2);
}

STATIC void
fixup_sh3_pcmcia_area(bus_space_tag_t t)
{
	struct hpcsh_bus_space *hbs = (void *)t;

	hbs->hbs_w_1	= _sh3_pcmcia_bug_write_1;
	hbs->hbs_wm_1	= _sh3_pcmcia_bug_write_multi_1;
	hbs->hbs_wr_1	= _sh3_pcmcia_bug_write_region_1;
	hbs->hbs_sm_1	= _sh3_pcmcia_bug_set_multi_1;
}

#ifdef HD64461PCMCIA_DEBUG
STATIC void
hd64461pcmcia_info(struct hd64461pcmcia_softc *sc)
{
	uint8_t r8;

	dbg_banner_function();
	/*
	 * PCC0
	 */
	printf("[PCC0 memory and I/O card (SH3 Area 6)]\n");
	printf("PCC0 Interface Status Register\n");
	r8 = hd64461_reg_read_1(HD64461_PCC0ISR_REG8);

#define	_(m)	dbg_bitmask_print(r8, HD64461_PCC0ISR_##m, #m)
	_(P0READY);_(P0MWP);_(P0VS2);_(P0VS1);_(P0CD2);_(P0CD1);
	_(P0BVD2);_(P0BVD1);
#undef _
	printf("\n");

	printf("PCC0 General Control Register\n");
	r8 = hd64461_reg_read_1(HD64461_PCC0GCR_REG8);
#define	_(m)	dbg_bitmask_print(r8, HD64461_PCC0GCR_##m, #m)
	_(P0DRVE);_(P0PCCR);_(P0PCCT);_(P0VCC0);_(P0MMOD);
	_(P0PA25);_(P0PA24);_(P0REG);
#undef _
	printf("\n");

	printf("PCC0 Card Status Change Register\n");
	r8 = hd64461_reg_read_1(HD64461_PCC0CSCR_REG8);
#define	_(m)	dbg_bitmask_print(r8, HD64461_PCC0CSCR_##m, #m)
	_(P0SCDI);_(P0IREQ);_(P0SC);_(P0CDC);_(P0RC);_(P0BW);_(P0BD);
#undef _
	printf("\n");

	printf("PCC0 Card Status Change Interrupt Enable Register\n");
	r8 = hd64461_reg_read_1(HD64461_PCC0CSCIER_REG8);
#define	_(m)	dbg_bitmask_print(r8, HD64461_PCC0CSCIER_##m, #m)
	_(P0CRE);_(P0SCE);_(P0CDE);_(P0RE);_(P0BWE);_(P0BDE);
#undef _
	printf("\ninterrupt type: ");
	switch (r8 & HD64461_PCC0CSCIER_P0IREQE_MASK) {
	case HD64461_PCC0CSCIER_P0IREQE_NONE:
		printf("none\n");
		break;
	case HD64461_PCC0CSCIER_P0IREQE_LEVEL:
		printf("level\n");
		break;
	case HD64461_PCC0CSCIER_P0IREQE_FEDGE:
		printf("falling edge\n");
		break;
	case HD64461_PCC0CSCIER_P0IREQE_REDGE:
		printf("rising edge\n");
		break;
	}

	printf("PCC0 Software Control Register\n");
	r8 = hd64461_reg_read_1(HD64461_PCC0SCR_REG8);
#define	_(m)	dbg_bitmask_print(r8, HD64461_PCC0SCR_##m, #m)
	_(P0VCC1);_(P0SWP);
#undef _
	printf("\n");

	/*
	 * PCC1
	 */
	printf("[PCC1 memory card only (SH3 Area 5)]\n");
	printf("PCC1 Interface Status Register\n");
	r8 = hd64461_reg_read_1(HD64461_PCC1ISR_REG8);
#define	_(m)	dbg_bitmask_print(r8, HD64461_PCC1ISR_##m, #m)
	_(P1READY);_(P1MWP);_(P1VS2);_(P1VS1);_(P1CD2);_(P1CD1);
	_(P1BVD2);_(P1BVD1);
#undef _
	printf("\n");

	printf("PCC1 General Contorol Register\n");
	r8 = hd64461_reg_read_1(HD64461_PCC1GCR_REG8);
#define	_(m)	dbg_bitmask_print(r8, HD64461_PCC1GCR_##m, #m)
	_(P1DRVE);_(P1PCCR);_(P1VCC0);_(P1MMOD);_(P1PA25);_(P1PA24);_(P1REG);
#undef _
	printf("\n");

	printf("PCC1 Card Status Change Register\n");
	r8 = hd64461_reg_read_1(HD64461_PCC1CSCR_REG8);
#define	_(m)	dbg_bitmask_print(r8, HD64461_PCC1CSCR_##m, #m)
	_(P1SCDI);_(P1CDC);_(P1RC);_(P1BW);_(P1BD);
#undef _
	printf("\n");

	printf("PCC1 Card Status Change Interrupt Enable Register\n");
	r8 = hd64461_reg_read_1(HD64461_PCC1CSCIER_REG8);
#define	_(m)	dbg_bitmask_print(r8, HD64461_PCC1CSCIER_##m, #m)
	_(P1CRE);_(P1CDE);_(P1RE);_(P1BWE);_(P1BDE);
#undef _
	printf("\n");

	printf("PCC1 Software Control Register\n");
	r8 = hd64461_reg_read_1(HD64461_PCC1SCR_REG8);
#define	_(m)	dbg_bitmask_print(r8, HD64461_PCC1SCR_##m, #m)
	_(P1VCC1);_(P1SWP);
#undef _
	printf("\n");

	/*
	 * General Control
	 */
	printf("[General Control]\n");
	printf("PCC0 Output pins Control Register\n");
	r8 = hd64461_reg_read_1(HD64461_PCCP0OCR_REG8);
#define	_(m)	dbg_bitmask_print(r8, HD64461_PCCP0OCR_##m, #m)
	_(P0DEPLUP);_(P0AEPLUP);
#undef _
	printf("\n");

	printf("PCC1 Output pins Control Register\n");
	r8 = hd64461_reg_read_1(HD64461_PCCP1OCR_REG8);
#define	_(m)	dbg_bitmask_print(r8, HD64461_PCCP1OCR_##m, #m)
	_(P1RST8MA);_(P1RST4MA);_(P1RAS8MA);_(P1RAS4MA);
#undef _
	printf("\n");

	printf("PC Card General Control Register\n");
	r8 = hd64461_reg_read_1(HD64461_PCCPGCR_REG8);
#define	_(m)	dbg_bitmask_print(r8, HD64461_PCCPGCR_##m, #m)
	_(PSSDIR);_(PSSRDWR);
#undef _
	printf("\n");

	dbg_banner_line();
}
#endif /* HD64461PCMCIA_DEBUG */<|MERGE_RESOLUTION|>--- conflicted
+++ resolved
@@ -1,8 +1,4 @@
-<<<<<<< HEAD
-/*	$NetBSD: hd64461pcmcia.c,v 1.52 2020/11/21 21:07:38 thorpej Exp $	*/
-=======
 /*	$NetBSD: hd64461pcmcia.c,v 1.53 2021/04/24 23:36:38 thorpej Exp $	*/
->>>>>>> e2aa5677
 
 /*-
  * Copyright (c) 2001, 2002, 2004 The NetBSD Foundation, Inc.
@@ -34,11 +30,7 @@
  */
 
 #include <sys/cdefs.h>
-<<<<<<< HEAD
-__KERNEL_RCSID(0, "$NetBSD: hd64461pcmcia.c,v 1.52 2020/11/21 21:07:38 thorpej Exp $");
-=======
 __KERNEL_RCSID(0, "$NetBSD: hd64461pcmcia.c,v 1.53 2021/04/24 23:36:38 thorpej Exp $");
->>>>>>> e2aa5677
 
 #include "opt_hd64461pcmcia.h"
 
