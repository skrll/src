<<<<<<< HEAD
/*	$NetBSD: hd64465pcmcia.c,v 1.33 2020/11/21 21:07:38 thorpej Exp $	*/
=======
/*	$NetBSD: hd64465pcmcia.c,v 1.34 2021/04/24 23:36:38 thorpej Exp $	*/
>>>>>>> 9e014010

/*-
 * Copyright (c) 2001, 2002 The NetBSD Foundation, Inc.
 * All rights reserved.
 *
 * This code is derived from software contributed to The NetBSD Foundation
 * by UCHIYAMA Yasushi.
 *
 * Redistribution and use in source and binary forms, with or without
 * modification, are permitted provided that the following conditions
 * are met:
 * 1. Redistributions of source code must retain the above copyright
 *    notice, this list of conditions and the following disclaimer.
 * 2. Redistributions in binary form must reproduce the above copyright
 *    notice, this list of conditions and the following disclaimer in the
 *    documentation and/or other materials provided with the distribution.
 *
 * THIS SOFTWARE IS PROVIDED BY THE NETBSD FOUNDATION, INC. AND CONTRIBUTORS
 * ``AS IS'' AND ANY EXPRESS OR IMPLIED WARRANTIES, INCLUDING, BUT NOT LIMITED
 * TO, THE IMPLIED WARRANTIES OF MERCHANTABILITY AND FITNESS FOR A PARTICULAR
 * PURPOSE ARE DISCLAIMED.  IN NO EVENT SHALL THE FOUNDATION OR CONTRIBUTORS
 * BE LIABLE FOR ANY DIRECT, INDIRECT, INCIDENTAL, SPECIAL, EXEMPLARY, OR
 * CONSEQUENTIAL DAMAGES (INCLUDING, BUT NOT LIMITED TO, PROCUREMENT OF
 * SUBSTITUTE GOODS OR SERVICES; LOSS OF USE, DATA, OR PROFITS; OR BUSINESS
 * INTERRUPTION) HOWEVER CAUSED AND ON ANY THEORY OF LIABILITY, WHETHER IN
 * CONTRACT, STRICT LIABILITY, OR TORT (INCLUDING NEGLIGENCE OR OTHERWISE)
 * ARISING IN ANY WAY OUT OF THE USE OF THIS SOFTWARE, EVEN IF ADVISED OF THE
 * POSSIBILITY OF SUCH DAMAGE.
 */

#include <sys/cdefs.h>
<<<<<<< HEAD
__KERNEL_RCSID(0, "$NetBSD: hd64465pcmcia.c,v 1.33 2020/11/21 21:07:38 thorpej Exp $");
=======
__KERNEL_RCSID(0, "$NetBSD: hd64465pcmcia.c,v 1.34 2021/04/24 23:36:38 thorpej Exp $");
>>>>>>> 9e014010

#include <sys/param.h>
#include <sys/systm.h>
#include <sys/device.h>
#include <sys/kmem.h>
#include <sys/kthread.h>
#include <sys/boot_flag.h>
#include <sys/bus.h>

#include <uvm/uvm_extern.h>

#include <machine/intr.h>

#include <dev/pcmcia/pcmciareg.h>
#include <dev/pcmcia/pcmciavar.h>
#include <dev/pcmcia/pcmciachip.h>

#include <sh3/bscreg.h>
#include <sh3/mmu.h>

#include <hpcsh/dev/hd64465/hd64465reg.h>
#include <hpcsh/dev/hd64465/hd64465var.h>
#include <hpcsh/dev/hd64465/hd64465intcreg.h>
#include <hpcsh/dev/hd64461/hd64461pcmciareg.h>

#include "locators.h"

#ifdef	HD64465PCMCIA_DEBUG
#define	DPRINTF_ENABLE
#define	DPRINTF_DEBUG	hd64465pcmcia_debug
#endif
#include <machine/debug.h>

enum memory_window_16 {
	MEMWIN_16M_COMMON_0,
	MEMWIN_16M_COMMON_1,
	MEMWIN_16M_COMMON_2,
	MEMWIN_16M_COMMON_3,
};
#define	MEMWIN_16M_MAX	4

enum hd64465pcmcia_event_type {
	EVENT_NONE,
	EVENT_INSERT,
	EVENT_REMOVE,
};
#define	EVENT_QUEUE_MAX		5

struct hd64465pcmcia_softc; /* forward declaration */

struct hd64465pcmcia_window_cookie {
	bus_space_tag_t wc_tag;
	bus_space_handle_t wc_handle;
	int wc_size;
	int wc_window;
};

struct hd64465pcmcia_channel {
	struct hd64465pcmcia_softc *ch_parent;
	device_t ch_pcmcia;
	int ch_channel;

	/* memory space */
	bus_space_tag_t ch_memt;
	bus_space_handle_t ch_memh;
	bus_addr_t ch_membase_addr;
	bus_size_t ch_memsize;
	bus_space_tag_t ch_cmemt[MEMWIN_16M_MAX];

	/* I/O space */
	bus_space_tag_t ch_iot;
	bus_addr_t ch_iobase;
	bus_size_t ch_iosize;

	/* card interrupt */
	int (*ch_ih_card_func)(void *);
	void *ch_ih_card_arg;
	int ch_attached;
};

struct hd64465pcmcia_event {
	int __queued;
	enum hd64465pcmcia_event_type pe_type;
	struct hd64465pcmcia_channel *pe_ch;
	SIMPLEQ_ENTRY(hd64465pcmcia_event) pe_link;
};

struct hd64465pcmcia_softc {
	device_t sc_dev;
	enum hd64465_module_id sc_module_id;
	int sc_shutdown;

	/* kv mapped Area 5, 6 */
	vaddr_t sc_area5;
	vaddr_t sc_area6;

	/* CSC event */
	lwp_t *sc_event_thread;
	struct hd64465pcmcia_event sc_event_pool[EVENT_QUEUE_MAX];
	SIMPLEQ_HEAD (, hd64465pcmcia_event) sc_event_head;

	struct hd64465pcmcia_channel sc_ch[2];
};

STATIC int hd64465pcmcia_chip_mem_alloc(pcmcia_chipset_handle_t, bus_size_t,
    struct pcmcia_mem_handle *);
STATIC void hd64465pcmcia_chip_mem_free(pcmcia_chipset_handle_t,
    struct pcmcia_mem_handle *);
STATIC int hd64465pcmcia_chip_mem_map(pcmcia_chipset_handle_t, int, bus_addr_t,
    bus_size_t, struct pcmcia_mem_handle *, bus_size_t *, int *);
STATIC void hd64465pcmcia_chip_mem_unmap(pcmcia_chipset_handle_t, int);
STATIC int hd64465pcmcia_chip_io_alloc(pcmcia_chipset_handle_t, bus_addr_t,
    bus_size_t, bus_size_t, struct pcmcia_io_handle *);
STATIC void hd64465pcmcia_chip_io_free(pcmcia_chipset_handle_t,
    struct pcmcia_io_handle *);
STATIC int hd64465pcmcia_chip_io_map(pcmcia_chipset_handle_t, int, bus_addr_t,
    bus_size_t, struct pcmcia_io_handle *, int *);
STATIC void hd64465pcmcia_chip_io_unmap(pcmcia_chipset_handle_t, int);
STATIC void hd64465pcmcia_chip_socket_enable(pcmcia_chipset_handle_t);
STATIC void hd64465pcmcia_chip_socket_disable(pcmcia_chipset_handle_t);
STATIC void hd64465pcmcia_chip_socket_settype(pcmcia_chipset_handle_t, int);
STATIC void *hd64465pcmcia_chip_intr_establish(pcmcia_chipset_handle_t,
    struct pcmcia_function *, int, int (*)(void *), void *);
STATIC void hd64465pcmcia_chip_intr_disestablish(pcmcia_chipset_handle_t,
    void *);

STATIC struct pcmcia_chip_functions hd64465pcmcia_functions = {
	hd64465pcmcia_chip_mem_alloc,
	hd64465pcmcia_chip_mem_free,
	hd64465pcmcia_chip_mem_map,
	hd64465pcmcia_chip_mem_unmap,
	hd64465pcmcia_chip_io_alloc,
	hd64465pcmcia_chip_io_free,
	hd64465pcmcia_chip_io_map,
	hd64465pcmcia_chip_io_unmap,
	hd64465pcmcia_chip_intr_establish,
	hd64465pcmcia_chip_intr_disestablish,
	hd64465pcmcia_chip_socket_enable,
	hd64465pcmcia_chip_socket_disable,
	hd64465pcmcia_chip_socket_settype,
};

STATIC int hd64465pcmcia_match(device_t, cfdata_t, void *);
STATIC void hd64465pcmcia_attach(device_t, device_t, void *);
STATIC int hd64465pcmcia_print(void *, const char *);
STATIC int hd64465pcmcia_submatch(device_t, cfdata_t, const int *, void *);

CFATTACH_DECL_NEW(hd64465pcmcia, sizeof(struct hd64465pcmcia_softc),
    hd64465pcmcia_match, hd64465pcmcia_attach, NULL, NULL);

STATIC void hd64465pcmcia_attach_channel(struct hd64465pcmcia_softc *, int);
/* hot plug */
STATIC void hd64465pcmcia_event_thread(void *);
STATIC void __queue_event(struct hd64465pcmcia_channel *,
    enum hd64465pcmcia_event_type);
/* interrupt handler */
STATIC int hd64465pcmcia_intr(void *);
/* card status */
STATIC enum hd64465pcmcia_event_type __detect_card(int);
STATIC void hd64465pcmcia_memory_window16_switch(int,  enum memory_window_16);
/* bus width */
STATIC void __sh_set_bus_width(int, int);
/* bus space access */
STATIC int __sh_hd64465_map(vaddr_t, paddr_t, size_t, uint32_t);
STATIC vaddr_t __sh_hd64465_map_2page(paddr_t);

#define	DELAY_MS(x)	delay((x) * 1000)

int
hd64465pcmcia_match(device_t parent, cfdata_t cf, void *aux)
{
	struct hd64465_attach_args *ha = aux;

	return (ha->ha_module_id == HD64465_MODULE_PCMCIA);
}

void
hd64465pcmcia_attach(device_t parent, device_t self, void *aux)
{
	struct hd64465_attach_args *ha = aux;
	struct hd64465pcmcia_softc *sc = device_private(self);
	int error;

	sc->sc_dev = self;
	sc->sc_module_id = ha->ha_module_id;

	printf("\n");

	sc->sc_area5 = __sh_hd64465_map_2page(0x14000000); /* area 5 */
	sc->sc_area6 = __sh_hd64465_map_2page(0x18000000); /* area 6 */

	if (sc->sc_area5 == 0 || sc->sc_area6 == 0) {
		printf("%s: can't map memory.\n", device_xname(self));
		if (sc->sc_area5)
			uvm_km_free(kernel_map, sc->sc_area5, 0x03000000,
			    UVM_KMF_VAONLY);
		if (sc->sc_area6)
			uvm_km_free(kernel_map, sc->sc_area6, 0x03000000,
			    UVM_KMF_VAONLY);

		return;
	}

	/* Channel 0/1 common CSC event queue */
	SIMPLEQ_INIT (&sc->sc_event_head);

	error = kthread_create(PRI_NONE, 0, NULL, hd64465pcmcia_event_thread,
		sc, &sc->sc_event_thread, "%s", device_xname(self));
	KASSERT(error == 0);

	hd64465pcmcia_attach_channel(sc, 0);
	hd64465pcmcia_attach_channel(sc, 1);
}

void
hd64465pcmcia_event_thread(void *arg)
{
	struct hd64465pcmcia_softc *sc = arg;
	struct hd64465pcmcia_event *pe;
	int s;

	while (!sc->sc_shutdown) {
		tsleep(sc, PWAIT, "CSC wait", 0);
		s = splhigh();
		while ((pe = SIMPLEQ_FIRST(&sc->sc_event_head))) {
			splx(s);
			switch (pe->pe_type) {
			default:
				printf("%s: unknown event.\n", __func__);
				break;
			case EVENT_INSERT:
				DPRINTF("insert event.\n");
				pcmcia_card_attach(pe->pe_ch->ch_pcmcia);
				break;
			case EVENT_REMOVE:
				DPRINTF("remove event.\n");
				pcmcia_card_detach(pe->pe_ch->ch_pcmcia,
				    DETACH_FORCE);
				break;
			}
			s = splhigh();
			SIMPLEQ_REMOVE_HEAD(&sc->sc_event_head, pe_link);
			pe->__queued = 0;
		}
		splx(s);
	}
	/* NOTREACHED */
}

int
hd64465pcmcia_print(void *arg, const char *pnp)
{

	if (pnp)
		aprint_normal("pcmcia at %s", pnp);

	return (UNCONF);
}

int
hd64465pcmcia_submatch(device_t parent, cfdata_t cf, const int *ldesc, void *aux)
{
	struct pcmciabus_attach_args *paa = aux;
	struct hd64465pcmcia_channel *ch =
	    (struct hd64465pcmcia_channel *)paa->pch;

	if (ch->ch_channel == 0) {
		if (cf->cf_loc[PCMCIABUSCF_CONTROLLER] !=
		    PCMCIABUSCF_CONTROLLER_DEFAULT &&
		    cf->cf_loc[PCMCIABUSCF_CONTROLLER] != 0)
			return 0;
	} else {
		if (cf->cf_loc[PCMCIABUSCF_CONTROLLER] !=
		    PCMCIABUSCF_CONTROLLER_DEFAULT &&
		    cf->cf_loc[PCMCIABUSCF_CONTROLLER] != 1)
			return 0;
	}
	paa->pct = (pcmcia_chipset_tag_t)&hd64465pcmcia_functions;

	return (config_match(parent, cf, aux));
}

void
hd64465pcmcia_attach_channel(struct hd64465pcmcia_softc *sc, int channel)
{
	device_t parent = sc->sc_dev;
	struct hd64465pcmcia_channel *ch = &sc->sc_ch[channel];
	struct pcmciabus_attach_args paa;
	bus_addr_t baseaddr;
	uint8_t r;
	int i;

	ch->ch_parent = sc;
	ch->ch_channel = channel;

	/*
	 * Continuous 16-MB Area Mode
	 */
	/* set Continuous 16-MB Area Mode */
	r = hd64465_reg_read_1(HD64461_PCCGCR(channel));
	r &= ~HD64461_PCCGCR_MMOD;
	r |= HD64461_PCCGCR_MMOD_16M;
	hd64465_reg_write_1(HD64461_PCCGCR(channel), r);

	/* Attibute/Common memory extent */
	baseaddr = (channel == 0) ? sc->sc_area6 : sc->sc_area5;

	ch->ch_memt = bus_space_create(0, "PCMCIA attribute memory",
	    baseaddr, 0x01000000); /* 16MB */
	bus_space_alloc(ch->ch_memt, 0, 0x00ffffff, 0x0001000,
	    0x1000, 0x1000, 0, &ch->ch_membase_addr, &ch->ch_memh);

	/* Common memory space extent */
	ch->ch_memsize = 0x01000000;
	for (i = 0; i < MEMWIN_16M_MAX; i++) {
		ch->ch_cmemt[i] = bus_space_create(0, "PCMCIA common memory",
		    baseaddr + 0x01000000, ch->ch_memsize);
	}

	/* I/O port extent */
	ch->ch_iobase = 0;
	ch->ch_iosize = 0x01000000;
	ch->ch_iot = bus_space_create(0, "PCMCIA I/O port",
	    baseaddr + 0x01000000 * 2, ch->ch_iosize);

	/* Interrupt */
	hd64465_intr_establish(channel ? HD64465_PCC1 : HD64465_PCC0,
	    IST_LEVEL, IPL_TTY, hd64465pcmcia_intr, ch);

	paa.paa_busname = "pcmcia";
	paa.pch = (pcmcia_chipset_handle_t)ch;

	ch->ch_pcmcia =	config_found(parent, &paa, hd64465pcmcia_print,
	    CFARG_SUBMATCH, hd64465pcmcia_submatch,
	    CFARG_EOL);

	if (ch->ch_pcmcia && (__detect_card(ch->ch_channel) == EVENT_INSERT)) {
		ch->ch_attached = 1;
		pcmcia_card_attach(ch->ch_pcmcia);
	}
}

int
hd64465pcmcia_intr(void *arg)
{
	struct hd64465pcmcia_channel *ch = (struct hd64465pcmcia_channel *)arg;
	uint32_t cscr;
	uint8_t r;
	int ret = 0;

	cscr = HD64461_PCCCSCR(ch->ch_channel);
	r = hd64465_reg_read_1(cscr);

	/* clear interrtupt (don't change power switch select) */
	hd64465_reg_write_1(cscr, r & ~0x40);

	if (r & (0x60 | 0x04/* for memory mapped mode*/)) {
		if (ch->ch_ih_card_func) {
			ret = (*ch->ch_ih_card_func)(ch->ch_ih_card_arg);
		} else {
			DPRINTF("spurious IREQ interrupt.\n");
		}
	}

	if (r & HD64461_PCC0CSCR_P0CDC)
		__queue_event(ch, __detect_card(ch->ch_channel));

	return (ret);
}

void
__queue_event(struct hd64465pcmcia_channel *ch,
    enum hd64465pcmcia_event_type type)
{
	struct hd64465pcmcia_event *pe, *pool;
	struct hd64465pcmcia_softc *sc = ch->ch_parent;
	int i;
	int s = splhigh();

	if (type == EVENT_NONE)
		goto out;

	pe = 0;
	pool = sc->sc_event_pool;
	for (i = 0; i < EVENT_QUEUE_MAX; i++) {
		if (!pool[i].__queued) {
			pe = &pool[i];
			break;
		}
	}

	if (pe == 0) {
		printf("%s: event FIFO overflow (max %d).\n", __func__,
		    EVENT_QUEUE_MAX);
		goto out;
	}

	if ((ch->ch_attached && (type == EVENT_INSERT)) ||
	    (!ch->ch_attached && (type == EVENT_REMOVE))) {
		DPRINTF("spurious CSC interrupt.\n");
		goto out;
	}

	ch->ch_attached = (type == EVENT_INSERT);
	pe->__queued = 1;
	pe->pe_type = type;
	pe->pe_ch = ch;
	SIMPLEQ_INSERT_TAIL(&sc->sc_event_head, pe, pe_link);
	wakeup(sc);
 out:
	splx(s);
}

/*
 * Interface for pcmcia driver.
 */
/*
 * Interrupt.
 */
void *
hd64465pcmcia_chip_intr_establish(pcmcia_chipset_handle_t pch,
    struct pcmcia_function *pf, int ipl, int (*ih_func)(void *), void *ih_arg)
{
	struct hd64465pcmcia_channel *ch = (struct hd64465pcmcia_channel *)pch;
	int channel = ch->ch_channel;
	bus_addr_t cscier = HD64461_PCCCSCIER(channel);
	uint8_t r;
	int s = splhigh();

	hd6446x_intr_priority(ch->ch_channel == 0 ? HD64465_PCC0 : HD64465_PCC1,
	    ipl);

	ch->ch_ih_card_func = ih_func;
	ch->ch_ih_card_arg = ih_arg;

	/* Enable card interrupt */
	r = hd64465_reg_read_1(cscier);
	/* set level mode */
	r &= ~HD64461_PCC0CSCIER_P0IREQE_MASK;
	r |= HD64461_PCC0CSCIER_P0IREQE_LEVEL;
	hd64465_reg_write_1(cscier, r);

	splx(s);

	return (void *)ih_func;
}

void
hd64465pcmcia_chip_intr_disestablish(pcmcia_chipset_handle_t pch, void *ih)
{
	struct hd64465pcmcia_channel *ch = (struct hd64465pcmcia_channel *)pch;
	int channel = ch->ch_channel;
	bus_addr_t cscier = HD64461_PCCCSCIER(channel);
	int s = splhigh();
	uint8_t r;

	hd6446x_intr_priority(ch->ch_channel == 0 ? HD64465_PCC0 : HD64465_PCC1,
	    IPL_TTY);

	/* Disable card interrupt */
	r = hd64465_reg_read_1(cscier);
	r &= ~HD64461_PCC0CSCIER_P0IREQE_MASK;
	r |= HD64461_PCC0CSCIER_P0IREQE_NONE;
	hd64465_reg_write_1(cscier, r);

	ch->ch_ih_card_func = 0;

	splx(s);
}

/*
 * Bus resources.
 */
int
hd64465pcmcia_chip_mem_alloc(pcmcia_chipset_handle_t pch, bus_size_t size,
    struct pcmcia_mem_handle *pcmhp)
{
	struct hd64465pcmcia_channel *ch = (struct hd64465pcmcia_channel *)pch;

	pcmhp->memt = ch->ch_memt;
	pcmhp->addr = ch->ch_membase_addr;
	pcmhp->memh = ch->ch_memh;
	pcmhp->size = size;
	pcmhp->realsize = size;

	DPRINTF("base 0x%08lx size %#lx\n", pcmhp->addr, size);

	return (0);
}

void
hd64465pcmcia_chip_mem_free(pcmcia_chipset_handle_t pch,
    struct pcmcia_mem_handle *pcmhp)
{
	/* NO-OP */
}

int
hd64465pcmcia_chip_mem_map(pcmcia_chipset_handle_t pch, int kind,
    bus_addr_t card_addr, bus_size_t size, struct pcmcia_mem_handle *pcmhp,
    bus_size_t *offsetp, int *windowp)
{
	struct hd64465pcmcia_channel *ch = (struct hd64465pcmcia_channel *)pch;
	struct hd64465pcmcia_window_cookie *cookie;
	bus_addr_t ofs;

	cookie = kmem_zalloc(sizeof(struct hd64465pcmcia_window_cookie),
	    KM_SLEEP);
	KASSERT(cookie);

	/* Address */
	if ((kind & ~PCMCIA_WIDTH_MEM_MASK) == PCMCIA_MEM_ATTR) {
		cookie->wc_tag = ch->ch_memt;
		if (bus_space_subregion(ch->ch_memt, ch->ch_memh, card_addr,
		    size, &cookie->wc_handle) != 0)
			goto bad;

		*offsetp = card_addr;
		cookie->wc_window = -1;
	} else {
		int window = card_addr / ch->ch_memsize;
		KASSERT(window < MEMWIN_16M_MAX);

		cookie->wc_tag = ch->ch_cmemt[window];
		ofs = card_addr - window * ch->ch_memsize;
		if (bus_space_map(cookie->wc_tag, ofs, size, 0,
		    &cookie->wc_handle) != 0)
			goto bad;

		/* XXX bogus. check window per common memory access. */
		hd64465pcmcia_memory_window16_switch(ch->ch_channel, window);
		*offsetp = ofs + 0x01000000; /* skip attribute area */
		cookie->wc_window = window;
	}
	cookie->wc_size = size;
	*windowp = (int)cookie;

	DPRINTF("(%s) %#lx+%#lx-> %#lx+%#lx\n", kind == PCMCIA_MEM_ATTR ?
	    "attribute" : "common", ch->ch_memh, card_addr, *offsetp, size);

	return (0);
 bad:
	DPRINTF("%#lx-%#lx map failed.\n", card_addr, size);
	kmem_free(cookie, sizeof(*cookie));

	return (1);
}

void
hd64465pcmcia_chip_mem_unmap(pcmcia_chipset_handle_t pch, int window)
{
	struct hd64465pcmcia_window_cookie *cookie = (void *)window;

	if (cookie->wc_window != -1)
		bus_space_unmap(cookie->wc_tag, cookie->wc_handle,
		    cookie->wc_size);
	DPRINTF("%#lx-%#x\n", cookie->wc_handle, cookie->wc_size);
	kmem_free(cookie, sizeof(*cookie));
}

int
hd64465pcmcia_chip_io_alloc(pcmcia_chipset_handle_t pch, bus_addr_t start,
    bus_size_t size, bus_size_t align, struct pcmcia_io_handle *pcihp)
{
	struct hd64465pcmcia_channel *ch = (struct hd64465pcmcia_channel *)pch;

	if (start) {
		if (bus_space_map(ch->ch_iot, start, size, 0, &pcihp->ioh)) {
			DPRINTF("couldn't map %#lx+%#lx\n", start, size);
			return (1);
		}
		pcihp->addr = pcihp->ioh;
		DPRINTF("map %#lx+%#lx\n", start, size);
	} else {
		if (bus_space_alloc(ch->ch_iot, ch->ch_iobase,
		    ch->ch_iobase + ch->ch_iosize - 1,
		    size, align, 0, 0, &pcihp->addr, &pcihp->ioh)) {
			DPRINTF("couldn't allocate %#lx\n", size);
			return (1);
		}
		pcihp->flags = PCMCIA_IO_ALLOCATED;
	}
	DPRINTF("%#lx from %#lx\n", size, pcihp->addr);

	pcihp->iot = ch->ch_iot;
	pcihp->size = size;

	return (0);
}

int
hd64465pcmcia_chip_io_map(pcmcia_chipset_handle_t pch, int width,
    bus_addr_t offset, bus_size_t size, struct pcmcia_io_handle *pcihp,
    int *windowp)
{
	struct hd64465pcmcia_channel *ch = (struct hd64465pcmcia_channel *)pch;
#ifdef HD64465PCMCIA_DEBUG
	static const char *width_names[] = { "auto", "io8", "io16" };
#endif

	__sh_set_bus_width(ch->ch_channel, width);

	DPRINTF("%#lx:%#lx+%#lx %s\n", pcihp->ioh, offset, size,
	    width_names[width]);

	return (0);
}

void
hd64465pcmcia_chip_io_free(pcmcia_chipset_handle_t pch,
    struct pcmcia_io_handle *pcihp)
{

	if (pcihp->flags & PCMCIA_IO_ALLOCATED)
		bus_space_free(pcihp->iot, pcihp->ioh, pcihp->size);
	else
		bus_space_unmap(pcihp->iot, pcihp->ioh, pcihp->size);

	DPRINTF("%#lx+%#lx\n", pcihp->ioh, pcihp->size);
}

void
hd64465pcmcia_chip_io_unmap(pcmcia_chipset_handle_t pch, int window)
{
	/* nothing to do */
}

/*
 * Enable/Disable
 */
void
hd64465pcmcia_chip_socket_enable(pcmcia_chipset_handle_t pch)
{
	struct hd64465pcmcia_channel *ch = (struct hd64465pcmcia_channel *)pch;
	int channel = ch->ch_channel;
	bus_addr_t gcr;
	uint8_t r;

	DPRINTF("enable channel %d\n", channel);
	gcr = HD64461_PCCGCR(channel);

	r = hd64465_reg_read_1(gcr);
	r &= ~HD64461_PCC0GCR_P0PCCT;
	hd64465_reg_write_1(gcr, r);

	/* Set Common memory area #0. */
	hd64465pcmcia_memory_window16_switch(channel, MEMWIN_16M_COMMON_0);

	DPRINTF("OK.\n");
}

void
hd64465pcmcia_chip_socket_settype(pcmcia_chipset_handle_t pch, int type)
{
	struct hd64465pcmcia_channel *ch = (struct hd64465pcmcia_channel *)pch;
	int channel = ch->ch_channel;
	bus_addr_t gcr;
	uint8_t r;

	DPRINTF("settype channel %d\n", channel);
	gcr = HD64461_PCCGCR(channel);

	/* Set the card type */
	r = hd64465_reg_read_1(gcr);
	if (type == PCMCIA_IFTYPE_IO)
		r |= HD64461_PCC0GCR_P0PCCT;
	else
		r &= ~HD64461_PCC0GCR_P0PCCT;
	hd64465_reg_write_1(gcr, r);

	DPRINTF("OK.\n");
}

void
hd64465pcmcia_chip_socket_disable(pcmcia_chipset_handle_t pch)
{
	struct hd64465pcmcia_channel *ch = (struct hd64465pcmcia_channel *)pch;
	int channel = ch->ch_channel;

	/* dont' disable CSC interrupt */
	hd64465_reg_write_1(HD64461_PCCCSCIER(channel), HD64461_PCCCSCIER_CDE);
	hd64465_reg_write_1(HD64461_PCCCSCR(channel), 0);
}

/*
 * Card detect
 */
enum hd64465pcmcia_event_type
__detect_card(int channel)
{
	uint8_t r;

	r = hd64465_reg_read_1(HD64461_PCCISR(channel)) &
	    (HD64461_PCCISR_CD2 | HD64461_PCCISR_CD1);

	if (r == (HD64461_PCCISR_CD2 | HD64461_PCCISR_CD1)) {
		DPRINTF("remove\n");
		return EVENT_REMOVE;
	}
	if (r == 0) {
		DPRINTF("insert\n");
		return EVENT_INSERT;
	}
	DPRINTF("transition\n");

	return (EVENT_NONE);
}

/*
 * Memory window access ops.
 */
void
hd64465pcmcia_memory_window16_switch(int channel, enum memory_window_16 window)
{
	bus_addr_t a = HD64461_PCCGCR(channel);
	uint8_t r;

	r = hd64465_reg_read_1(a);
	r &= ~(HD64461_PCCGCR_PA25 | HD64461_PCCGCR_PA24);

	switch (window) {
	case MEMWIN_16M_COMMON_0:
		break;
	case MEMWIN_16M_COMMON_1:
		r |= HD64461_PCCGCR_PA24;
		break;
	case MEMWIN_16M_COMMON_2:
		r |= HD64461_PCCGCR_PA25;
		break;
	case MEMWIN_16M_COMMON_3:
		r |= (HD64461_PCCGCR_PA25 | HD64461_PCCGCR_PA24);
		break;
	}

	hd64465_reg_write_1(a, r);
}

/*
 * SH interface.
 */
void
__sh_set_bus_width(int channel, int width)
{
	uint16_t r16;

	r16 = _reg_read_2(SH4_BCR2);
#ifdef HD64465PCMCIA_DEBUG
	dbg_bit_print_msg(r16, "BCR2");
#endif
	if (channel == 0) {
		r16 &= ~((1 << 13)|(1 << 12));
		r16 |= 1 << (width == PCMCIA_WIDTH_IO8 ? 12 : 13);
	} else {
		r16 &= ~((1 << 11)|(1 << 10));
		r16 |= 1 << (width == PCMCIA_WIDTH_IO8 ? 10 : 11);
	}
	_reg_write_2(SH4_BCR2, r16);
}

vaddr_t
__sh_hd64465_map_2page(paddr_t pa)
{
	static const uint32_t mode[] =
	{ _PG_PCMCIA_ATTR16, _PG_PCMCIA_MEM16, _PG_PCMCIA_IO };
	vaddr_t va, v;
	int i;

	/* allocate kernel virtual */
	v = va = uvm_km_alloc(kernel_map, 0x03000000, 0, UVM_KMF_VAONLY);
	if (va == 0) {
		PRINTF("can't allocate virtual for paddr 0x%08x\n",
		    (unsigned)pa);

		return (0);
	}

 	/* map to physical addreess with specified memory type. */
	for (i = 0; i < 3; i++, pa += 0x01000000, va += 0x01000000) {
		if (__sh_hd64465_map(va, pa, 0x2000, mode[i]) != 0) {
			pmap_kremove(v, 0x03000000);
			uvm_km_free(kernel_map, v, 0x03000000, UVM_KMF_VAONLY);
			return (0);
		}
	}

	return (v);
}

int
__sh_hd64465_map(vaddr_t va, paddr_t pa, size_t sz, uint32_t flags)
{
	pt_entry_t *pte;
	paddr_t epa;

	KDASSERT(((pa & PAGE_MASK) == 0) && ((va & PAGE_MASK) == 0) &&
	    ((sz & PAGE_MASK) == 0));

	epa = pa + sz;
	while (pa < epa) {
		pmap_kenter_pa(va, pa, VM_PROT_READ | VM_PROT_WRITE, 0);
		pte = __pmap_kpte_lookup(va);
		KDASSERT(pte);
		*pte |= flags;  /* PTEA PCMCIA assistant bit */
		sh_tlb_update(0, va, *pte);
		pa += PAGE_SIZE;
		va += PAGE_SIZE;
	}

	return (0);
}<|MERGE_RESOLUTION|>--- conflicted
+++ resolved
@@ -1,8 +1,4 @@
-<<<<<<< HEAD
-/*	$NetBSD: hd64465pcmcia.c,v 1.33 2020/11/21 21:07:38 thorpej Exp $	*/
-=======
 /*	$NetBSD: hd64465pcmcia.c,v 1.34 2021/04/24 23:36:38 thorpej Exp $	*/
->>>>>>> 9e014010
 
 /*-
  * Copyright (c) 2001, 2002 The NetBSD Foundation, Inc.
@@ -34,11 +30,7 @@
  */
 
 #include <sys/cdefs.h>
-<<<<<<< HEAD
-__KERNEL_RCSID(0, "$NetBSD: hd64465pcmcia.c,v 1.33 2020/11/21 21:07:38 thorpej Exp $");
-=======
 __KERNEL_RCSID(0, "$NetBSD: hd64465pcmcia.c,v 1.34 2021/04/24 23:36:38 thorpej Exp $");
->>>>>>> 9e014010
 
 #include <sys/param.h>
 #include <sys/systm.h>
