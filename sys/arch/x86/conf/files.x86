--- conflicted
+++ resolved
@@ -1,8 +1,4 @@
-<<<<<<< HEAD
-#	$NetBSD: files.x86,v 1.100 2018/05/01 10:15:27 pgoyette Exp $
-=======
 #	$NetBSD: files.x86,v 1.103 2018/07/16 06:18:31 maxv Exp $
->>>>>>> b2b84690
 
 # options for MP configuration through the MP spec
 defflag opt_mpbios.h MPBIOS MPDEBUG MPBIOS_SCANPCI
@@ -100,13 +96,7 @@
 file	arch/x86/x86/platform.c		machdep
 file 	arch/x86/x86/pmap.c		machdep
 file 	arch/x86/x86/x86_tlb.c		machdep
-<<<<<<< HEAD
-file 	arch/x86/x86/pmc.c		machdep
 file	arch/x86/x86/procfs_machdep.c	procfs
-file	arch/x86/x86/spectre.c		machdep
-=======
-file	arch/x86/x86/procfs_machdep.c	procfs
->>>>>>> b2b84690
 file 	arch/x86/x86/svs.c		machdep & svs
 file	arch/x86/x86/sys_machdep.c	machdep
 file	arch/x86/x86/syscall.c		machdep
