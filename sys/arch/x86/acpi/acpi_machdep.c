--- conflicted
+++ resolved
@@ -1,8 +1,4 @@
-<<<<<<< HEAD
-/* $NetBSD: acpi_machdep.c,v 1.31 2021/02/04 23:54:48 thorpej Exp $ */
-=======
 /* $NetBSD: acpi_machdep.c,v 1.32 2021/05/12 23:22:33 thorpej Exp $ */
->>>>>>> e2aa5677
 
 /*
  * Copyright 2001 Wasabi Systems, Inc.
@@ -44,11 +40,7 @@
  */
 
 #include <sys/cdefs.h>
-<<<<<<< HEAD
-__KERNEL_RCSID(0, "$NetBSD: acpi_machdep.c,v 1.31 2021/02/04 23:54:48 thorpej Exp $");
-=======
 __KERNEL_RCSID(0, "$NetBSD: acpi_machdep.c,v 1.32 2021/05/12 23:22:33 thorpej Exp $");
->>>>>>> e2aa5677
 
 #include <sys/param.h>
 #include <sys/systm.h>
@@ -611,8 +603,6 @@
 	if (parent == NULL)
 		return;
 
-	acpi_device_register(dev, aux);
-
 	device_is_vga = device_is_a(dev, "vga") || device_is_a(dev, "genfb");
 	device_is_pci = device_is_a(parent, "pci");
 	device_is_isa = device_is_a(parent, "isa");
