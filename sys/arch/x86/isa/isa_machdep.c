<<<<<<< HEAD
/*	$NetBSD: isa_machdep.c,v 1.38 2017/12/13 16:30:18 bouyer Exp $	*/
=======
/*	$NetBSD: isa_machdep.c,v 1.39 2018/06/24 13:35:33 jdolecek Exp $	*/
>>>>>>> b2b84690

/*-
 * Copyright (c) 1996, 1997, 1998 The NetBSD Foundation, Inc.
 * All rights reserved.
 *
 * This code is derived from software contributed to The NetBSD Foundation
 * by Charles M. Hannum and by Jason R. Thorpe of the Numerical Aerospace
 * Simulation Facility, NASA Ames Research Center.
 *
 * Redistribution and use in source and binary forms, with or without
 * modification, are permitted provided that the following conditions
 * are met:
 * 1. Redistributions of source code must retain the above copyright
 *    notice, this list of conditions and the following disclaimer.
 * 2. Redistributions in binary form must reproduce the above copyright
 *    notice, this list of conditions and the following disclaimer in the
 *    documentation and/or other materials provided with the distribution.
 *
 * THIS SOFTWARE IS PROVIDED BY THE NETBSD FOUNDATION, INC. AND CONTRIBUTORS
 * ``AS IS'' AND ANY EXPRESS OR IMPLIED WARRANTIES, INCLUDING, BUT NOT LIMITED
 * TO, THE IMPLIED WARRANTIES OF MERCHANTABILITY AND FITNESS FOR A PARTICULAR
 * PURPOSE ARE DISCLAIMED.  IN NO EVENT SHALL THE FOUNDATION OR CONTRIBUTORS
 * BE LIABLE FOR ANY DIRECT, INDIRECT, INCIDENTAL, SPECIAL, EXEMPLARY, OR
 * CONSEQUENTIAL DAMAGES (INCLUDING, BUT NOT LIMITED TO, PROCUREMENT OF
 * SUBSTITUTE GOODS OR SERVICES; LOSS OF USE, DATA, OR PROFITS; OR BUSINESS
 * INTERRUPTION) HOWEVER CAUSED AND ON ANY THEORY OF LIABILITY, WHETHER IN
 * CONTRACT, STRICT LIABILITY, OR TORT (INCLUDING NEGLIGENCE OR OTHERWISE)
 * ARISING IN ANY WAY OUT OF THE USE OF THIS SOFTWARE, EVEN IF ADVISED OF THE
 * POSSIBILITY OF SUCH DAMAGE.
 */

/*-
 * Copyright (c) 1991 The Regents of the University of California.
 * All rights reserved.
 *
 * This code is derived from software contributed to Berkeley by
 * William Jolitz.
 *
 * Redistribution and use in source and binary forms, with or without
 * modification, are permitted provided that the following conditions
 * are met:
 * 1. Redistributions of source code must retain the above copyright
 *    notice, this list of conditions and the following disclaimer.
 * 2. Redistributions in binary form must reproduce the above copyright
 *    notice, this list of conditions and the following disclaimer in the
 *    documentation and/or other materials provided with the distribution.
 * 3. Neither the name of the University nor the names of its contributors
 *    may be used to endorse or promote products derived from this software
 *    without specific prior written permission.
 *
 * THIS SOFTWARE IS PROVIDED BY THE REGENTS AND CONTRIBUTORS ``AS IS'' AND
 * ANY EXPRESS OR IMPLIED WARRANTIES, INCLUDING, BUT NOT LIMITED TO, THE
 * IMPLIED WARRANTIES OF MERCHANTABILITY AND FITNESS FOR A PARTICULAR PURPOSE
 * ARE DISCLAIMED.  IN NO EVENT SHALL THE REGENTS OR CONTRIBUTORS BE LIABLE
 * FOR ANY DIRECT, INDIRECT, INCIDENTAL, SPECIAL, EXEMPLARY, OR CONSEQUENTIAL
 * DAMAGES (INCLUDING, BUT NOT LIMITED TO, PROCUREMENT OF SUBSTITUTE GOODS
 * OR SERVICES; LOSS OF USE, DATA, OR PROFITS; OR BUSINESS INTERRUPTION)
 * HOWEVER CAUSED AND ON ANY THEORY OF LIABILITY, WHETHER IN CONTRACT, STRICT
 * LIABILITY, OR TORT (INCLUDING NEGLIGENCE OR OTHERWISE) ARISING IN ANY WAY
 * OUT OF THE USE OF THIS SOFTWARE, EVEN IF ADVISED OF THE POSSIBILITY OF
 * SUCH DAMAGE.
 *
 *	@(#)isa.c	7.2 (Berkeley) 5/13/91
 */

#include <sys/cdefs.h>
<<<<<<< HEAD
__KERNEL_RCSID(0, "$NetBSD: isa_machdep.c,v 1.38 2017/12/13 16:30:18 bouyer Exp $");
=======
__KERNEL_RCSID(0, "$NetBSD: isa_machdep.c,v 1.39 2018/06/24 13:35:33 jdolecek Exp $");
>>>>>>> b2b84690

#include <sys/param.h>
#include <sys/systm.h>
#include <sys/kernel.h>
#include <sys/syslog.h>
#include <sys/device.h>
#include <sys/proc.h>
#include <sys/mbuf.h>
#include <sys/bus.h>
#include <sys/cpu.h>

#include <machine/bus_private.h>
#include <machine/pio.h>
#include <machine/cpufunc.h>
#include <machine/autoconf.h>
#include <machine/bootinfo.h>

#include <dev/isa/isareg.h>
#include <dev/isa/isavar.h>

#include <uvm/uvm_extern.h>

#include "acpica.h"
#include "opt_acpi.h"
#include "ioapic.h"

#if NIOAPIC > 0
#include <machine/i82093var.h>
#include <machine/mpbiosvar.h>
#endif

static int _isa_dma_may_bounce(bus_dma_tag_t, bus_dmamap_t, int, int *);

struct x86_bus_dma_tag isa_bus_dma_tag = {
	._tag_needs_free	= 0,
	._bounce_thresh		= ISA_DMA_BOUNCE_THRESHOLD,
	._bounce_alloc_lo	= 0,
	._bounce_alloc_hi	= ISA_DMA_BOUNCE_THRESHOLD,
	._may_bounce		= _isa_dma_may_bounce,
};

#define	IDTVEC(name)	__CONCAT(X,name)
typedef void (vector)(void);
extern vector *IDTVEC(intr)[];

#define	LEGAL_IRQ(x)	((x) >= 0 && (x) < NUM_LEGACY_IRQS && (x) != 2)

int
isa_intr_alloc(isa_chipset_tag_t ic, int mask, int type, int *irq)
{
	int i, tmp, bestirq, count;
	struct intrhand **p, *q;
	struct intrsource *isp;
	struct cpu_info *ci;

	if (type == IST_NONE)
		panic("intr_alloc: bogus type");

	ci = &cpu_info_primary;

	bestirq = -1;
	count = -1;

	/* some interrupts should never be dynamically allocated */
	mask &= 0xdef8;

	/*
	 * XXX some interrupts will be used later (6 for fdc, 12 for pms).
	 * the right answer is to do "breadth-first" searching of devices.
	 */
	mask &= 0xefbf;

	mutex_enter(&cpu_lock);

	for (i = 0; i < NUM_LEGACY_IRQS; i++) {
		if (LEGAL_IRQ(i) == 0 || (mask & (1<<i)) == 0)
			continue;
		isp = ci->ci_isources[i];
		if (isp == NULL) {
			/* if nothing's using the irq, just return it */
			*irq = i;
			mutex_exit(&cpu_lock);
			return 0;
		}

		switch(isp->is_type) {
		case IST_EDGE:
		case IST_LEVEL:
			if (type != isp->is_type)
				continue;
			/*
			 * if the irq is shareable, count the number of other
			 * handlers, and if it's smaller than the last irq like
			 * this, remember it
			 *
			 * XXX We should probably also consider the
			 * interrupt level and stick IPL_TTY with other
			 * IPL_TTY, etc.
			 */
			for (p = &isp->is_handlers, tmp = 0; (q = *p) != NULL;
			     p = &q->ih_next, tmp++)
				;
			if ((bestirq == -1) || (count > tmp)) {
				bestirq = i;
				count = tmp;
			}
			break;
		case IST_PULSE:
			/* this just isn't shareable */
			continue;
		}
	}

	mutex_exit(&cpu_lock);

	if (bestirq == -1)
		return 1;

	*irq = bestirq;

	return 0;
}

const struct evcnt *
isa_intr_evcnt(isa_chipset_tag_t ic, int irq)
{
	/* XXX for now, no evcnt parent reported */
	return NULL;
}

void *
isa_intr_establish(isa_chipset_tag_t ic, int irq, int type, int level,
    int (*ih_fun)(void *), void *ih_arg)
{
	return isa_intr_establish_xname(ic, irq, type, level,
	    ih_fun, ih_arg, "unknown");
}

void *
isa_intr_establish_xname(isa_chipset_tag_t ic, int irq, int type, int level,
    int (*ih_fun)(void *), void *ih_arg, const char *xname)
{
	struct pic *pic;
	int pin;
	intr_handle_t mpih = 0;
#if NIOAPIC > 0
	struct ioapic_softc *ioapic = NULL;
#endif

	pin = irq;
	pic = &i8259_pic;

#if NIOAPIC > 0
	if (mp_busses != NULL) {
		if (intr_find_mpmapping(mp_isa_bus, irq, &mpih) == 0 ||
		    intr_find_mpmapping(mp_eisa_bus, irq, &mpih) == 0) {
			if (!APIC_IRQ_ISLEGACY(mpih)) {
				pin = APIC_IRQ_PIN(mpih);
				ioapic = ioapic_find(APIC_IRQ_APIC(mpih));
				if (ioapic == NULL) {
					printf("isa_intr_establish: "
					       "unknown apic %d\n",
					    APIC_IRQ_APIC(mpih));
					return NULL;
				}
				pic = &ioapic->sc_pic;
			}
		} else
			printf("isa_intr_establish: no MP mapping found\n");
	}
#endif
#if defined(XEN)
	KASSERT(APIC_IRQ_ISLEGACY(irq));

	int evtch;
<<<<<<< HEAD
	char evname[16];
=======
	const char *intrstr;
	char intrstr_buf[INTRIDBUF];
>>>>>>> b2b84690

	mpih |= APIC_IRQ_LEGACY_IRQ(irq);

	evtch = xen_pirq_alloc(&mpih, type); /* XXX: legacy - xen just tosses irq back at us */
	if (evtch == -1)
		return NULL;
<<<<<<< HEAD
#if NIOAPIC > 0
	if (ioapic)
		snprintf(evname, sizeof(evname), "%s pin %d",
		    device_xname(ioapic->sc_dev), pin);
	else
#endif
		snprintf(evname, sizeof(evname), "irq%d", irq);
=======

	intrstr = intr_create_intrid(irq, pic, pin, intrstr_buf,
	    sizeof(intrstr_buf));
>>>>>>> b2b84690

	aprint_debug("irq: %d requested on pic: %s.\n", irq, pic->pic_name);

	return (void *)pirq_establish(irq, evtch, ih_fun, ih_arg, level,
<<<<<<< HEAD
	    evname);
=======
	    intrstr, xname);
>>>>>>> b2b84690
#else /* defined(XEN) */
	return intr_establish_xname(irq, pic, pin, type, level, ih_fun, ih_arg,
	    false, xname);
#endif

}

/* Deregister an interrupt handler. */
void
isa_intr_disestablish(isa_chipset_tag_t ic, void *arg)
{
#if !defined(XEN)
	struct intrhand *ih = arg;

	if (!LEGAL_IRQ(ih->ih_pin))
		panic("intr_disestablish: bogus irq");

	intr_disestablish(ih);
#endif	
}

void
isa_attach_hook(device_t parent, device_t self, struct isabus_attach_args *iba)
{
	extern struct x86_isa_chipset x86_isa_chipset;
	extern int isa_has_been_seen;

	/*
	 * Notify others that might need to know that the ISA bus
	 * has now been attached.
	 */
	if (isa_has_been_seen)
		panic("isaattach: ISA bus already seen!");
	isa_has_been_seen = 1;

	/*
	 * Since we can only have one ISA bus, we just use a single
	 * statically allocated ISA chipset structure.  Pass it up
	 * now.
	 */
	iba->iba_ic = &x86_isa_chipset;
}

void
isa_detach_hook(isa_chipset_tag_t ic, device_t self)
{
	extern int isa_has_been_seen;

	isa_has_been_seen = 0;
}

int
isa_mem_alloc(bus_space_tag_t t, bus_size_t size, bus_size_t align,
    bus_addr_t boundary, int flags, bus_addr_t *addrp, bus_space_handle_t *bshp)
{
	/* Allocate physical address space in the ISA hole. */
	return bus_space_alloc(t, IOM_BEGIN, IOM_END - 1, size, align,
	    boundary, flags, addrp, bshp);
}

void
isa_mem_free(bus_space_tag_t t, bus_space_handle_t bsh, bus_size_t size)
{
	bus_space_free(t, bsh, size);
}

/*
 * ISA only has 24-bits of address space.  This means
 * we can't DMA to pages over 16M.  In order to DMA to
 * arbitrary buffers, we use "bounce buffers" - pages
 * in memory below the 16M boundary.  On DMA reads,
 * DMA happens to the bounce buffers, and is copied into
 * the caller's buffer.  On writes, data is copied into
 * but bounce buffer, and the DMA happens from those
 * pages.  To software using the DMA mapping interface,
 * this looks simply like a data cache.
 *
 * If we have more than 16M of RAM in the system, we may
 * need bounce buffers.  We check and remember that here.
 *
 * There are exceptions, however.  VLB devices can do
 * 32-bit DMA, and indicate that here.
 *
 * ...or, there is an opposite case.  The most segments
 * a transfer will require is (maxxfer / PAGE_SIZE) + 1.  If
 * the caller can't handle that many segments (e.g. the
 * ISA DMA controller), we may have to bounce it as well.
 */
static int
_isa_dma_may_bounce(bus_dma_tag_t t, bus_dmamap_t map, int flags,
    int *cookieflagsp)
{
	if ((flags & ISABUS_DMA_32BIT) != 0)
		map->_dm_bounce_thresh = 0;

	if (((map->_dm_size / PAGE_SIZE) + 1) > map->_dm_segcnt)
		*cookieflagsp |= X86_DMA_MIGHT_NEED_BOUNCE;
	return 0;
}

device_t
device_isa_register(device_t dev, void *aux)
{
	/*
	 * Handle network interfaces here, the attachment information is
	 * not available driver-independently later.
	 *
	 * For disks, there is nothing useful available at attach time.
	 */
	if (device_class(dev) == DV_IFNET) {
		struct btinfo_netif *bin = lookup_bootinfo(BTINFO_NETIF);
		if (bin == NULL)
			return NULL;

		/*
		 * We don't check the driver name against the device name
		 * passed by the boot ROM.  The ROM should stay usable if
		 * the driver becomes obsolete.  The physical attachment
		 * information (checked below) must be sufficient to
		 * identify the device.
		 */
		if (bin->bus == BI_BUS_ISA &&
		    device_is_a(device_parent(dev), "isa")) {
			struct isa_attach_args *iaa = aux;

			/* Compare IO base address */
			/* XXXJRT What about multiple IO addrs? */
			if (iaa->ia_nio > 0 &&
			    bin->addr.iobase == iaa->ia_io[0].ir_addr)
			    	return dev;
		}
	}
#if NACPICA > 0
#if notyet
	if (device_is_a(dev, "isa") && acpi_active) {
		if (!(AcpiGbl_FADT.BootFlags & ACPI_FADT_LEGACY_DEVICES))
			prop_dictionary_set_bool(device_properties(dev),
			    "no-legacy-devices", true);
	}
#endif
#endif /* NACPICA > 0 */
	return NULL;
}<|MERGE_RESOLUTION|>--- conflicted
+++ resolved
@@ -1,8 +1,4 @@
-<<<<<<< HEAD
-/*	$NetBSD: isa_machdep.c,v 1.38 2017/12/13 16:30:18 bouyer Exp $	*/
-=======
 /*	$NetBSD: isa_machdep.c,v 1.39 2018/06/24 13:35:33 jdolecek Exp $	*/
->>>>>>> b2b84690
 
 /*-
  * Copyright (c) 1996, 1997, 1998 The NetBSD Foundation, Inc.
@@ -69,11 +65,7 @@
  */
 
 #include <sys/cdefs.h>
-<<<<<<< HEAD
-__KERNEL_RCSID(0, "$NetBSD: isa_machdep.c,v 1.38 2017/12/13 16:30:18 bouyer Exp $");
-=======
 __KERNEL_RCSID(0, "$NetBSD: isa_machdep.c,v 1.39 2018/06/24 13:35:33 jdolecek Exp $");
->>>>>>> b2b84690
 
 #include <sys/param.h>
 #include <sys/systm.h>
@@ -249,40 +241,22 @@
 	KASSERT(APIC_IRQ_ISLEGACY(irq));
 
 	int evtch;
-<<<<<<< HEAD
-	char evname[16];
-=======
 	const char *intrstr;
 	char intrstr_buf[INTRIDBUF];
->>>>>>> b2b84690
 
 	mpih |= APIC_IRQ_LEGACY_IRQ(irq);
 
 	evtch = xen_pirq_alloc(&mpih, type); /* XXX: legacy - xen just tosses irq back at us */
 	if (evtch == -1)
 		return NULL;
-<<<<<<< HEAD
-#if NIOAPIC > 0
-	if (ioapic)
-		snprintf(evname, sizeof(evname), "%s pin %d",
-		    device_xname(ioapic->sc_dev), pin);
-	else
-#endif
-		snprintf(evname, sizeof(evname), "irq%d", irq);
-=======
 
 	intrstr = intr_create_intrid(irq, pic, pin, intrstr_buf,
 	    sizeof(intrstr_buf));
->>>>>>> b2b84690
 
 	aprint_debug("irq: %d requested on pic: %s.\n", irq, pic->pic_name);
 
 	return (void *)pirq_establish(irq, evtch, ih_fun, ih_arg, level,
-<<<<<<< HEAD
-	    evname);
-=======
 	    intrstr, xname);
->>>>>>> b2b84690
 #else /* defined(XEN) */
 	return intr_establish_xname(irq, pic, pin, type, level, ih_fun, ih_arg,
 	    false, xname);
