<<<<<<< HEAD
/*	$NetBSD: if_vmx.c,v 1.51 2019/10/10 08:55:08 knakahara Exp $	*/
=======
/*	$NetBSD: if_vmx.c,v 1.52 2019/11/27 19:21:36 maxv Exp $	*/
>>>>>>> 275f442f
/*	$OpenBSD: if_vmx.c,v 1.16 2014/01/22 06:04:17 brad Exp $	*/

/*
 * Copyright (c) 2013 Tsubai Masanari
 * Copyright (c) 2013 Bryan Venteicher <bryanv@FreeBSD.org>
 *
 * Permission to use, copy, modify, and distribute this software for any
 * purpose with or without fee is hereby granted, provided that the above
 * copyright notice and this permission notice appear in all copies.
 *
 * THE SOFTWARE IS PROVIDED "AS IS" AND THE AUTHOR DISCLAIMS ALL WARRANTIES
 * WITH REGARD TO THIS SOFTWARE INCLUDING ALL IMPLIED WARRANTIES OF
 * MERCHANTABILITY AND FITNESS. IN NO EVENT SHALL THE AUTHOR BE LIABLE FOR
 * ANY SPECIAL, DIRECT, INDIRECT, OR CONSEQUENTIAL DAMAGES OR ANY DAMAGES
 * WHATSOEVER RESULTING FROM LOSS OF USE, DATA OR PROFITS, WHETHER IN AN
 * ACTION OF CONTRACT, NEGLIGENCE OR OTHER TORTIOUS ACTION, ARISING OUT OF
 * OR IN CONNECTION WITH THE USE OR PERFORMANCE OF THIS SOFTWARE.
 */

#include <sys/cdefs.h>
<<<<<<< HEAD
__KERNEL_RCSID(0, "$NetBSD: if_vmx.c,v 1.51 2019/10/10 08:55:08 knakahara Exp $");
=======
__KERNEL_RCSID(0, "$NetBSD: if_vmx.c,v 1.52 2019/11/27 19:21:36 maxv Exp $");
>>>>>>> 275f442f

#include <sys/param.h>
#include <sys/cpu.h>
#include <sys/kernel.h>
#include <sys/kmem.h>
#include <sys/bus.h>
#include <sys/device.h>
#include <sys/mbuf.h>
#include <sys/sockio.h>
#include <sys/pcq.h>
#include <sys/workqueue.h>
#include <sys/interrupt.h>

#include <net/bpf.h>
#include <net/if.h>
#include <net/if_ether.h>
#include <net/if_media.h>

#include <netinet/if_inarp.h>
#include <netinet/in_systm.h>	/* for <netinet/ip.h> */
#include <netinet/in.h>		/* for <netinet/ip.h> */
#include <netinet/ip.h>		/* for struct ip */
#include <netinet/ip6.h>	/* for struct ip6_hdr */
#include <netinet/tcp.h>	/* for struct tcphdr */
#include <netinet/udp.h>	/* for struct udphdr */

#include <dev/pci/pcivar.h>
#include <dev/pci/pcireg.h>
#include <dev/pci/pcidevs.h>

#include <arch/x86/pci/if_vmxreg.h>

#define VMXNET3_DRIVER_VERSION 0x00010000

/*
 * Max descriptors per Tx packet. We must limit the size of the
 * any TSO packets based on the number of segments.
 */
#define VMXNET3_TX_MAXSEGS		32
#define VMXNET3_TX_MAXSIZE		(VMXNET3_TX_MAXSEGS * MCLBYTES)

/*
 * Maximum support Tx segments size. The length field in the
 * Tx descriptor is 14 bits.
 */
#define VMXNET3_TX_MAXSEGSIZE		(1 << 14)

/*
 * The maximum number of Rx segments we accept.
 */
#define VMXNET3_MAX_RX_SEGS		0	/* no segments */

/*
 * Predetermined size of the multicast MACs filter table. If the
 * number of multicast addresses exceeds this size, then the
 * ALL_MULTI mode is use instead.
 */
#define VMXNET3_MULTICAST_MAX		32

/*
 * Our Tx watchdog timeout.
 */
#define VMXNET3_WATCHDOG_TIMEOUT	5

/*
 * Default value for vmx_intr_{rx,tx}_process_limit which is used for
 * max number of packets to process for interrupt handler
 */
#define VMXNET3_RX_INTR_PROCESS_LIMIT 0U
#define VMXNET3_TX_INTR_PROCESS_LIMIT 256

/*
 * Default value for vmx_{rx,tx}_process_limit which is used for
 * max number of packets to process for deferred processing
 */
#define VMXNET3_RX_PROCESS_LIMIT 256
#define VMXNET3_TX_PROCESS_LIMIT 256

#define VMXNET3_WORKQUEUE_PRI PRI_SOFTNET

/*
 * IP protocols that we can perform Tx checksum offloading of.
 */
#define VMXNET3_CSUM_OFFLOAD \
    (M_CSUM_TCPv4 | M_CSUM_UDPv4)
#define VMXNET3_CSUM_OFFLOAD_IPV6 \
    (M_CSUM_TCPv6 | M_CSUM_UDPv6)

#define VMXNET3_CSUM_ALL_OFFLOAD \
    (VMXNET3_CSUM_OFFLOAD | VMXNET3_CSUM_OFFLOAD_IPV6 | M_CSUM_TSOv4 | M_CSUM_TSOv6)

#define VMXNET3_RXRINGS_PERQ 2

#define VMXNET3_CORE_LOCK(_sc)		mutex_enter((_sc)->vmx_mtx)
#define VMXNET3_CORE_UNLOCK(_sc)	mutex_exit((_sc)->vmx_mtx)
#define VMXNET3_CORE_LOCK_ASSERT(_sc)	mutex_owned((_sc)->vmx_mtx)

#define VMXNET3_RXQ_LOCK(_rxq)		mutex_enter((_rxq)->vxrxq_mtx)
#define VMXNET3_RXQ_UNLOCK(_rxq)	mutex_exit((_rxq)->vxrxq_mtx)
#define VMXNET3_RXQ_LOCK_ASSERT(_rxq)		\
    mutex_owned((_rxq)->vxrxq_mtx)

#define VMXNET3_TXQ_LOCK(_txq)		mutex_enter((_txq)->vxtxq_mtx)
#define VMXNET3_TXQ_TRYLOCK(_txq)	mutex_tryenter((_txq)->vxtxq_mtx)
#define VMXNET3_TXQ_UNLOCK(_txq)	mutex_exit((_txq)->vxtxq_mtx)
#define VMXNET3_TXQ_LOCK_ASSERT(_txq)		\
    mutex_owned((_txq)->vxtxq_mtx)

struct vmxnet3_dma_alloc {
	bus_addr_t dma_paddr;
	void *dma_vaddr;
	bus_dmamap_t dma_map;
	bus_size_t dma_size;
	bus_dma_segment_t dma_segs[1];
};

struct vmxnet3_txbuf {
	bus_dmamap_t vtxb_dmamap;
	struct mbuf *vtxb_m;
};

struct vmxnet3_txring {
	struct vmxnet3_txbuf *vxtxr_txbuf;
	struct vmxnet3_txdesc *vxtxr_txd;
	u_int vxtxr_head;
	u_int vxtxr_next;
	u_int vxtxr_ndesc;
	int vxtxr_gen;
	struct vmxnet3_dma_alloc vxtxr_dma;
};

struct vmxnet3_rxbuf {
	bus_dmamap_t vrxb_dmamap;
	struct mbuf *vrxb_m;
};

struct vmxnet3_rxring {
	struct vmxnet3_rxbuf *vxrxr_rxbuf;
	struct vmxnet3_rxdesc *vxrxr_rxd;
	u_int vxrxr_fill;
	u_int vxrxr_ndesc;
	int vxrxr_gen;
	int vxrxr_rid;
	struct vmxnet3_dma_alloc vxrxr_dma;
	bus_dmamap_t vxrxr_spare_dmap;
};

struct vmxnet3_comp_ring {
	union {
		struct vmxnet3_txcompdesc *txcd;
		struct vmxnet3_rxcompdesc *rxcd;
	} vxcr_u;
	u_int vxcr_next;
	u_int vxcr_ndesc;
	int vxcr_gen;
	struct vmxnet3_dma_alloc vxcr_dma;
};

struct vmxnet3_txq_stats {
	uint64_t vmtxs_opackets;	/* if_opackets */
	uint64_t vmtxs_obytes;		/* if_obytes */
	uint64_t vmtxs_omcasts;		/* if_omcasts */
	uint64_t vmtxs_csum;
	uint64_t vmtxs_tso;
	uint64_t vmtxs_full;
	uint64_t vmtxs_offload_failed;
};

struct vmxnet3_txqueue {
	kmutex_t *vxtxq_mtx;
	struct vmxnet3_softc *vxtxq_sc;
	int vxtxq_watchdog;
	pcq_t *vxtxq_interq;
	struct vmxnet3_txring vxtxq_cmd_ring;
	struct vmxnet3_comp_ring vxtxq_comp_ring;
	struct vmxnet3_txq_stats vxtxq_stats;
	struct vmxnet3_txq_shared *vxtxq_ts;
	char vxtxq_name[16];

	void *vxtxq_si;

	struct evcnt vxtxq_intr;
	struct evcnt vxtxq_defer;
	struct evcnt vxtxq_deferreq;
	struct evcnt vxtxq_pcqdrop;
	struct evcnt vxtxq_transmitdef;
	struct evcnt vxtxq_watchdogto;
	struct evcnt vxtxq_defragged;
	struct evcnt vxtxq_defrag_failed;
};

struct vmxnet3_rxq_stats {
	uint64_t vmrxs_ipackets;	/* if_ipackets */
	uint64_t vmrxs_ibytes;		/* if_ibytes */
	uint64_t vmrxs_iqdrops;		/* if_iqdrops */
	uint64_t vmrxs_ierrors;		/* if_ierrors */
};

struct vmxnet3_rxqueue {
	kmutex_t *vxrxq_mtx;
	struct vmxnet3_softc *vxrxq_sc;
	struct mbuf *vxrxq_mhead;
	struct mbuf *vxrxq_mtail;
	struct vmxnet3_rxring vxrxq_cmd_ring[VMXNET3_RXRINGS_PERQ];
	struct vmxnet3_comp_ring vxrxq_comp_ring;
	struct vmxnet3_rxq_stats vxrxq_stats;
	struct vmxnet3_rxq_shared *vxrxq_rs;
	char vxrxq_name[16];

	struct evcnt vxrxq_intr;
	struct evcnt vxrxq_defer;
	struct evcnt vxrxq_deferreq;
	struct evcnt vxrxq_mgetcl_failed;
	struct evcnt vxrxq_mbuf_load_failed;
};

struct vmxnet3_queue {
	int vxq_id;
	int vxq_intr_idx;

	struct vmxnet3_txqueue vxq_txqueue;
	struct vmxnet3_rxqueue vxq_rxqueue;

	void *vxq_si;
	bool vxq_workqueue;
	struct work vxq_wq_cookie;
};

struct vmxnet3_softc {
	device_t vmx_dev;
	struct ethercom vmx_ethercom;
	struct ifmedia vmx_media;
	struct vmxnet3_driver_shared *vmx_ds;
	int vmx_flags;
#define VMXNET3_FLAG_NO_MSIX	(1 << 0)
#define VMXNET3_FLAG_RSS	(1 << 1)
#define VMXNET3_FLAG_ATTACHED	(1 << 2)

	struct vmxnet3_queue *vmx_queue;

	struct pci_attach_args *vmx_pa;
	pci_chipset_tag_t vmx_pc;

	bus_space_tag_t vmx_iot0;
	bus_space_tag_t vmx_iot1;
	bus_space_handle_t vmx_ioh0;
	bus_space_handle_t vmx_ioh1;
	bus_size_t vmx_ios0;
	bus_size_t vmx_ios1;
	bus_dma_tag_t vmx_dmat;

	int vmx_link_active;
	int vmx_ntxqueues;
	int vmx_nrxqueues;
	int vmx_ntxdescs;
	int vmx_nrxdescs;
	int vmx_max_rxsegs;

	struct evcnt vmx_event_intr;
	struct evcnt vmx_event_link;
	struct evcnt vmx_event_txqerror;
	struct evcnt vmx_event_rxqerror;
	struct evcnt vmx_event_dic;
	struct evcnt vmx_event_debug;

	int vmx_intr_type;
	int vmx_intr_mask_mode;
	int vmx_event_intr_idx;
	int vmx_nintrs;
	pci_intr_handle_t *vmx_intrs;	/* legacy use vmx_intrs[0] */
	void *vmx_ihs[VMXNET3_MAX_INTRS];

	kmutex_t *vmx_mtx;

	uint8_t *vmx_mcast;
	void *vmx_qs;
	struct vmxnet3_rss_shared *vmx_rss;
	callout_t vmx_tick;
	struct vmxnet3_dma_alloc vmx_ds_dma;
	struct vmxnet3_dma_alloc vmx_qs_dma;
	struct vmxnet3_dma_alloc vmx_mcast_dma;
	struct vmxnet3_dma_alloc vmx_rss_dma;
	int vmx_max_ntxqueues;
	int vmx_max_nrxqueues;
	uint8_t vmx_lladdr[ETHER_ADDR_LEN];

	u_int vmx_rx_intr_process_limit;
	u_int vmx_tx_intr_process_limit;
	u_int vmx_rx_process_limit;
	u_int vmx_tx_process_limit;
	struct sysctllog *vmx_sysctllog;

	bool vmx_txrx_workqueue;
	struct workqueue *vmx_queue_wq;
};

#define VMXNET3_STAT

#ifdef VMXNET3_STAT
struct {
	u_int txhead;
	u_int txdone;
	u_int maxtxlen;
	u_int rxdone;
	u_int rxfill;
	u_int intr;
} vmxstat;
#endif

typedef enum {
	VMXNET3_BARRIER_RD,
	VMXNET3_BARRIER_WR,
	VMXNET3_BARRIER_RDWR,
} vmxnet3_barrier_t;

#define JUMBO_LEN (MCLBYTES - ETHER_ALIGN)	/* XXX */
#define DMAADDR(map) ((map)->dm_segs[0].ds_addr)

#define vtophys(va) 0		/* XXX ok? */

<<<<<<< HEAD
int vmxnet3_match(device_t, cfdata_t, void *);
void vmxnet3_attach(device_t, device_t, void *);
int vmxnet3_detach(device_t, int);

int vmxnet3_alloc_pci_resources(struct vmxnet3_softc *);
void vmxnet3_free_pci_resources(struct vmxnet3_softc *);
int vmxnet3_check_version(struct vmxnet3_softc *);
void vmxnet3_check_multiqueue(struct vmxnet3_softc *);

int vmxnet3_alloc_msix_interrupts(struct vmxnet3_softc *);
int vmxnet3_alloc_msi_interrupts(struct vmxnet3_softc *);
int vmxnet3_alloc_legacy_interrupts(struct vmxnet3_softc *);
int vmxnet3_alloc_interrupts(struct vmxnet3_softc *);
void vmxnet3_free_interrupts(struct vmxnet3_softc *);

int vmxnet3_setup_msix_interrupts(struct vmxnet3_softc *);
int vmxnet3_setup_msi_interrupt(struct vmxnet3_softc *);
int vmxnet3_setup_legacy_interrupt(struct vmxnet3_softc *);
void vmxnet3_set_interrupt_idx(struct vmxnet3_softc *);
int vmxnet3_setup_interrupts(struct vmxnet3_softc *);
int vmxnet3_setup_sysctl(struct vmxnet3_softc *);

int vmxnet3_setup_stats(struct vmxnet3_softc *);
void vmxnet3_teardown_stats(struct vmxnet3_softc *);

int vmxnet3_init_rxq(struct vmxnet3_softc *, int);
int vmxnet3_init_txq(struct vmxnet3_softc *, int);
int vmxnet3_alloc_rxtx_queues(struct vmxnet3_softc *);
void vmxnet3_destroy_rxq(struct vmxnet3_rxqueue *);
void vmxnet3_destroy_txq(struct vmxnet3_txqueue *);
void vmxnet3_free_rxtx_queues(struct vmxnet3_softc *);

int vmxnet3_alloc_shared_data(struct vmxnet3_softc *);
void vmxnet3_free_shared_data(struct vmxnet3_softc *);
int vmxnet3_alloc_txq_data(struct vmxnet3_softc *);
void vmxnet3_free_txq_data(struct vmxnet3_softc *);
int vmxnet3_alloc_rxq_data(struct vmxnet3_softc *);
void vmxnet3_free_rxq_data(struct vmxnet3_softc *);
int vmxnet3_alloc_queue_data(struct vmxnet3_softc *);
void vmxnet3_free_queue_data(struct vmxnet3_softc *);
int vmxnet3_alloc_mcast_table(struct vmxnet3_softc *);
void vmxnet3_free_mcast_table(struct vmxnet3_softc *);
void vmxnet3_init_shared_data(struct vmxnet3_softc *);
void vmxnet3_reinit_rss_shared_data(struct vmxnet3_softc *);
void vmxnet3_reinit_shared_data(struct vmxnet3_softc *);
int vmxnet3_alloc_data(struct vmxnet3_softc *);
void vmxnet3_free_data(struct vmxnet3_softc *);
int vmxnet3_setup_interface(struct vmxnet3_softc *);

void vmxnet3_evintr(struct vmxnet3_softc *);
bool vmxnet3_txq_eof(struct vmxnet3_txqueue *, u_int);
int vmxnet3_newbuf(struct vmxnet3_softc *, struct vmxnet3_rxqueue *,
    struct vmxnet3_rxring *);
void vmxnet3_rxq_eof_discard(struct vmxnet3_rxqueue *,
=======
static int vmxnet3_match(device_t, cfdata_t, void *);
static void vmxnet3_attach(device_t, device_t, void *);
static int vmxnet3_detach(device_t, int);

static int vmxnet3_alloc_pci_resources(struct vmxnet3_softc *);
static void vmxnet3_free_pci_resources(struct vmxnet3_softc *);
static int vmxnet3_check_version(struct vmxnet3_softc *);
static void vmxnet3_check_multiqueue(struct vmxnet3_softc *);

static int vmxnet3_alloc_msix_interrupts(struct vmxnet3_softc *);
static int vmxnet3_alloc_msi_interrupts(struct vmxnet3_softc *);
static int vmxnet3_alloc_legacy_interrupts(struct vmxnet3_softc *);
static int vmxnet3_alloc_interrupts(struct vmxnet3_softc *);
static void vmxnet3_free_interrupts(struct vmxnet3_softc *);

static int vmxnet3_setup_msix_interrupts(struct vmxnet3_softc *);
static int vmxnet3_setup_msi_interrupt(struct vmxnet3_softc *);
static int vmxnet3_setup_legacy_interrupt(struct vmxnet3_softc *);
static void vmxnet3_set_interrupt_idx(struct vmxnet3_softc *);
static int vmxnet3_setup_interrupts(struct vmxnet3_softc *);
static int vmxnet3_setup_sysctl(struct vmxnet3_softc *);

static int vmxnet3_setup_stats(struct vmxnet3_softc *);
static void vmxnet3_teardown_stats(struct vmxnet3_softc *);

static int vmxnet3_init_rxq(struct vmxnet3_softc *, int);
static int vmxnet3_init_txq(struct vmxnet3_softc *, int);
static int vmxnet3_alloc_rxtx_queues(struct vmxnet3_softc *);
static void vmxnet3_destroy_rxq(struct vmxnet3_rxqueue *);
static void vmxnet3_destroy_txq(struct vmxnet3_txqueue *);
static void vmxnet3_free_rxtx_queues(struct vmxnet3_softc *);

static int vmxnet3_alloc_shared_data(struct vmxnet3_softc *);
static void vmxnet3_free_shared_data(struct vmxnet3_softc *);
static int vmxnet3_alloc_txq_data(struct vmxnet3_softc *);
static void vmxnet3_free_txq_data(struct vmxnet3_softc *);
static int vmxnet3_alloc_rxq_data(struct vmxnet3_softc *);
static void vmxnet3_free_rxq_data(struct vmxnet3_softc *);
static int vmxnet3_alloc_queue_data(struct vmxnet3_softc *);
static void vmxnet3_free_queue_data(struct vmxnet3_softc *);
static int vmxnet3_alloc_mcast_table(struct vmxnet3_softc *);
static void vmxnet3_free_mcast_table(struct vmxnet3_softc *);
static void vmxnet3_init_shared_data(struct vmxnet3_softc *);
static void vmxnet3_reinit_rss_shared_data(struct vmxnet3_softc *);
static void vmxnet3_reinit_shared_data(struct vmxnet3_softc *);
static int vmxnet3_alloc_data(struct vmxnet3_softc *);
static void vmxnet3_free_data(struct vmxnet3_softc *);
static int vmxnet3_setup_interface(struct vmxnet3_softc *);

static void vmxnet3_evintr(struct vmxnet3_softc *);
static bool vmxnet3_txq_eof(struct vmxnet3_txqueue *, u_int);
static int vmxnet3_newbuf(struct vmxnet3_softc *, struct vmxnet3_rxqueue *,
    struct vmxnet3_rxring *);
static void vmxnet3_rxq_eof_discard(struct vmxnet3_rxqueue *,
>>>>>>> 275f442f
    struct vmxnet3_rxring *, int);
static void vmxnet3_rxq_discard_chain(struct vmxnet3_rxqueue *);
static void vmxnet3_rx_csum(struct vmxnet3_rxcompdesc *, struct mbuf *);
static void vmxnet3_rxq_input(struct vmxnet3_rxqueue *,
    struct vmxnet3_rxcompdesc *, struct mbuf *);
<<<<<<< HEAD
bool vmxnet3_rxq_eof(struct vmxnet3_rxqueue *, u_int);
int vmxnet3_legacy_intr(void *);
int vmxnet3_txrxq_intr(void *);
void vmxnet3_handle_queue(void *);
void vmxnet3_handle_queue_work(struct work *, void *);
int vmxnet3_event_intr(void *);

void vmxnet3_txstop(struct vmxnet3_softc *, struct vmxnet3_txqueue *);
void vmxnet3_rxstop(struct vmxnet3_softc *, struct vmxnet3_rxqueue *);
void vmxnet3_stop_locked(struct vmxnet3_softc *);
void vmxnet3_stop_rendezvous(struct vmxnet3_softc *);
void vmxnet3_stop(struct ifnet *, int);

void vmxnet3_txinit(struct vmxnet3_softc *, struct vmxnet3_txqueue *);
int vmxnet3_rxinit(struct vmxnet3_softc *, struct vmxnet3_rxqueue *);
int vmxnet3_reinit_queues(struct vmxnet3_softc *);
int vmxnet3_enable_device(struct vmxnet3_softc *);
void vmxnet3_reinit_rxfilters(struct vmxnet3_softc *);
int vmxnet3_reinit(struct vmxnet3_softc *);

void vmxnet3_rx_csum(struct vmxnet3_rxcompdesc *, struct mbuf *);
int vmxnet3_init_locked(struct vmxnet3_softc *);
int vmxnet3_init(struct ifnet *);

int vmxnet3_txq_offload_ctx(struct vmxnet3_txqueue *, struct mbuf *, int *, int *);
int vmxnet3_txq_load_mbuf(struct vmxnet3_txqueue *, struct mbuf **, bus_dmamap_t);
void vmxnet3_txq_unload_mbuf(struct vmxnet3_txqueue *, bus_dmamap_t);
int vmxnet3_txq_encap(struct vmxnet3_txqueue *, struct mbuf **);
void vmxnet3_start_locked(struct ifnet *);
void vmxnet3_start(struct ifnet *);
void vmxnet3_transmit_locked(struct ifnet *, struct vmxnet3_txqueue *);
int vmxnet3_transmit(struct ifnet *, struct mbuf *);
void vmxnet3_deferred_transmit(void *);

void vmxnet3_set_rxfilter(struct vmxnet3_softc *);
int vmxnet3_ioctl(struct ifnet *, u_long, void *);
int vmxnet3_ifflags_cb(struct ethercom *);

int vmxnet3_watchdog(struct vmxnet3_txqueue *);
void vmxnet3_refresh_host_stats(struct vmxnet3_softc *);
void vmxnet3_tick(void *);
void vmxnet3_link_status(struct vmxnet3_softc *);
void vmxnet3_media_status(struct ifnet *, struct ifmediareq *);
int vmxnet3_media_change(struct ifnet *);
void vmxnet3_set_lladdr(struct vmxnet3_softc *);
void vmxnet3_get_lladdr(struct vmxnet3_softc *);

void vmxnet3_enable_all_intrs(struct vmxnet3_softc *);
void vmxnet3_disable_all_intrs(struct vmxnet3_softc *);

int vmxnet3_dma_malloc(struct vmxnet3_softc *, bus_size_t, bus_size_t,
=======
static bool vmxnet3_rxq_eof(struct vmxnet3_rxqueue *, u_int);
static int vmxnet3_legacy_intr(void *);
static int vmxnet3_txrxq_intr(void *);
static void vmxnet3_handle_queue(void *);
static void vmxnet3_handle_queue_work(struct work *, void *);
static int vmxnet3_event_intr(void *);

static void vmxnet3_txstop(struct vmxnet3_softc *, struct vmxnet3_txqueue *);
static void vmxnet3_rxstop(struct vmxnet3_softc *, struct vmxnet3_rxqueue *);
static void vmxnet3_stop_locked(struct vmxnet3_softc *);
static void vmxnet3_stop_rendezvous(struct vmxnet3_softc *);
static void vmxnet3_stop(struct ifnet *, int);

static void vmxnet3_txinit(struct vmxnet3_softc *, struct vmxnet3_txqueue *);
static int vmxnet3_rxinit(struct vmxnet3_softc *, struct vmxnet3_rxqueue *);
static int vmxnet3_reinit_queues(struct vmxnet3_softc *);
static int vmxnet3_enable_device(struct vmxnet3_softc *);
static void vmxnet3_reinit_rxfilters(struct vmxnet3_softc *);
static int vmxnet3_reinit(struct vmxnet3_softc *);

static int vmxnet3_init_locked(struct vmxnet3_softc *);
static int vmxnet3_init(struct ifnet *);

static int vmxnet3_txq_offload_ctx(struct vmxnet3_txqueue *, struct mbuf *, int *, int *);
static int vmxnet3_txq_load_mbuf(struct vmxnet3_txqueue *, struct mbuf **, bus_dmamap_t);
static void vmxnet3_txq_unload_mbuf(struct vmxnet3_txqueue *, bus_dmamap_t);
static int vmxnet3_txq_encap(struct vmxnet3_txqueue *, struct mbuf **);
static void vmxnet3_start_locked(struct ifnet *);
static void vmxnet3_start(struct ifnet *);
static void vmxnet3_transmit_locked(struct ifnet *, struct vmxnet3_txqueue *);
static int vmxnet3_transmit(struct ifnet *, struct mbuf *);
static void vmxnet3_deferred_transmit(void *);

static void vmxnet3_set_rxfilter(struct vmxnet3_softc *);
static int vmxnet3_ioctl(struct ifnet *, u_long, void *);
static int vmxnet3_ifflags_cb(struct ethercom *);

static int vmxnet3_watchdog(struct vmxnet3_txqueue *);
static void vmxnet3_refresh_host_stats(struct vmxnet3_softc *);
static void vmxnet3_tick(void *);
static void vmxnet3_link_status(struct vmxnet3_softc *);
static void vmxnet3_media_status(struct ifnet *, struct ifmediareq *);
static int vmxnet3_media_change(struct ifnet *);
static void vmxnet3_set_lladdr(struct vmxnet3_softc *);
static void vmxnet3_get_lladdr(struct vmxnet3_softc *);

static void vmxnet3_enable_all_intrs(struct vmxnet3_softc *);
static void vmxnet3_disable_all_intrs(struct vmxnet3_softc *);

static int vmxnet3_dma_malloc(struct vmxnet3_softc *, bus_size_t, bus_size_t,
>>>>>>> 275f442f
    struct vmxnet3_dma_alloc *);
static void vmxnet3_dma_free(struct vmxnet3_softc *, struct vmxnet3_dma_alloc *);

CFATTACH_DECL3_NEW(vmx, sizeof(struct vmxnet3_softc),
    vmxnet3_match, vmxnet3_attach, vmxnet3_detach, NULL, NULL, NULL, 0);

/* round down to the nearest power of 2 */
static int
vmxnet3_calc_queue_size(int n)
{
	int v, q;

	v = n;
	while (v != 0) {
		if (powerof2(n) != 0)
			break;
		v /= 2;
		q = rounddown2(n, v);
		if (q != 0) {
			n = q;
			break;
		}
	}
	if (n == 0)
		n = 1;

	return n;
}

static inline void
vmxnet3_write_bar0(struct vmxnet3_softc *sc, bus_size_t r, uint32_t v)
{

	bus_space_write_4(sc->vmx_iot0, sc->vmx_ioh0, r, v);
}

static inline uint32_t
vmxnet3_read_bar1(struct vmxnet3_softc *sc, bus_size_t r)
{

	return (bus_space_read_4(sc->vmx_iot1, sc->vmx_ioh1, r));
}

static inline void
vmxnet3_write_bar1(struct vmxnet3_softc *sc, bus_size_t r, uint32_t v)
{

	bus_space_write_4(sc->vmx_iot1, sc->vmx_ioh1, r, v);
}

static inline void
vmxnet3_write_cmd(struct vmxnet3_softc *sc, uint32_t cmd)
{

	vmxnet3_write_bar1(sc, VMXNET3_BAR1_CMD, cmd);
}

static inline uint32_t
vmxnet3_read_cmd(struct vmxnet3_softc *sc, uint32_t cmd)
{

	vmxnet3_write_cmd(sc, cmd);
	return (vmxnet3_read_bar1(sc, VMXNET3_BAR1_CMD));
}

static inline void
vmxnet3_enable_intr(struct vmxnet3_softc *sc, int irq)
{
	vmxnet3_write_bar0(sc, VMXNET3_BAR0_IMASK(irq), 0);
}

static inline void
vmxnet3_disable_intr(struct vmxnet3_softc *sc, int irq)
{
	vmxnet3_write_bar0(sc, VMXNET3_BAR0_IMASK(irq), 1);
}

static inline void
vmxnet3_rxr_increment_fill(struct vmxnet3_rxring *rxr)
{

	if (++rxr->vxrxr_fill == rxr->vxrxr_ndesc) {
		rxr->vxrxr_fill = 0;
		rxr->vxrxr_gen ^= 1;
	}
}

static inline int
vmxnet3_txring_avail(struct vmxnet3_txring *txr)
{
	int avail = txr->vxtxr_next - txr->vxtxr_head - 1;
	return (avail < 0 ? txr->vxtxr_ndesc + avail : avail);
}

/*
 * Since this is a purely paravirtualized device, we do not have
 * to worry about DMA coherency. But at times, we must make sure
 * both the compiler and CPU do not reorder memory operations.
 */
static inline void
vmxnet3_barrier(struct vmxnet3_softc *sc, vmxnet3_barrier_t type)
{

	switch (type) {
	case VMXNET3_BARRIER_RD:
		membar_consumer();
		break;
	case VMXNET3_BARRIER_WR:
		membar_producer();
		break;
	case VMXNET3_BARRIER_RDWR:
		membar_sync();
		break;
	default:
		panic("%s: bad barrier type %d", __func__, type);
	}
}

static int
vmxnet3_match(device_t parent, cfdata_t match, void *aux)
{
	struct pci_attach_args *pa = (struct pci_attach_args *)aux;

	if (PCI_VENDOR(pa->pa_id) == PCI_VENDOR_VMWARE &&
	    PCI_PRODUCT(pa->pa_id) == PCI_PRODUCT_VMWARE_VMXNET3)
		return 1;

	return 0;
}

static void
vmxnet3_attach(device_t parent, device_t self, void *aux)
{
	struct vmxnet3_softc *sc = device_private(self);
	struct pci_attach_args *pa = aux;
	pcireg_t preg;
	int error;
	int candidate;

	sc->vmx_dev = self;
	sc->vmx_pa = pa;
	sc->vmx_pc = pa->pa_pc;
	if (pci_dma64_available(pa))
		sc->vmx_dmat = pa->pa_dmat64;
	else
		sc->vmx_dmat = pa->pa_dmat;

	pci_aprint_devinfo_fancy(pa, "Ethernet controller", "vmxnet3", 1);

	preg = pci_conf_read(pa->pa_pc, pa->pa_tag, PCI_COMMAND_STATUS_REG);
	preg |= PCI_COMMAND_MASTER_ENABLE;
	pci_conf_write(pa->pa_pc, pa->pa_tag, PCI_COMMAND_STATUS_REG, preg);

	sc->vmx_mtx = mutex_obj_alloc(MUTEX_DEFAULT, IPL_NET);
	callout_init(&sc->vmx_tick, CALLOUT_MPSAFE);

	candidate = MIN(MIN(VMXNET3_MAX_TX_QUEUES, VMXNET3_MAX_RX_QUEUES),
	    ncpu);
	sc->vmx_max_ntxqueues = sc->vmx_max_nrxqueues =
	    vmxnet3_calc_queue_size(candidate);
	sc->vmx_ntxdescs = 512;
	sc->vmx_nrxdescs = 256;
	sc->vmx_max_rxsegs = VMXNET3_MAX_RX_SEGS;

	error = vmxnet3_alloc_pci_resources(sc);
	if (error)
		return;

	error = vmxnet3_check_version(sc);
	if (error)
		return;

	error = vmxnet3_alloc_rxtx_queues(sc);
	if (error)
		return;

	error = vmxnet3_alloc_interrupts(sc);
	if (error)
		return;

	vmxnet3_check_multiqueue(sc);

	error = vmxnet3_alloc_data(sc);
	if (error)
		return;

	error = vmxnet3_setup_interface(sc);
	if (error)
		return;

	error = vmxnet3_setup_interrupts(sc);
	if (error)
		return;

	error = vmxnet3_setup_sysctl(sc);
	if (error)
		return;

	error = vmxnet3_setup_stats(sc);
	if (error)
		return;

	sc->vmx_flags |= VMXNET3_FLAG_ATTACHED;
}

static int
vmxnet3_detach(device_t self, int flags)
{
	struct vmxnet3_softc *sc;
	struct ifnet *ifp;

	sc = device_private(self);
	ifp = &sc->vmx_ethercom.ec_if;

	if (sc->vmx_flags & VMXNET3_FLAG_ATTACHED) {
		VMXNET3_CORE_LOCK(sc);
		vmxnet3_stop_locked(sc);
		callout_halt(&sc->vmx_tick, sc->vmx_mtx);
		VMXNET3_CORE_UNLOCK(sc);

		ifmedia_delete_instance(&sc->vmx_media, IFM_INST_ANY);

		ether_ifdetach(ifp);
		if_detach(ifp);
	}

	vmxnet3_teardown_stats(sc);
	sysctl_teardown(&sc->vmx_sysctllog);

	vmxnet3_free_interrupts(sc);

	vmxnet3_free_data(sc);
	vmxnet3_free_pci_resources(sc);
	vmxnet3_free_rxtx_queues(sc);

	if (sc->vmx_mtx)
		mutex_obj_free(sc->vmx_mtx);

	return (0);
}

static int
vmxnet3_alloc_pci_resources(struct vmxnet3_softc *sc)
{
	struct pci_attach_args *pa = sc->vmx_pa;
	pcireg_t memtype;

	memtype = pci_mapreg_type(pa->pa_pc, pa->pa_tag, PCI_BAR(0));
	if (pci_mapreg_map(pa, PCI_BAR(0), memtype, 0, &sc->vmx_iot0, &sc->vmx_ioh0,
	    NULL, &sc->vmx_ios0)) {
		aprint_error_dev(sc->vmx_dev, "failed to map BAR0\n");
		return (ENXIO);
	}
	memtype = pci_mapreg_type(pa->pa_pc, pa->pa_tag, PCI_BAR(1));
	if (pci_mapreg_map(pa, PCI_BAR(1), memtype, 0, &sc->vmx_iot1, &sc->vmx_ioh1,
	    NULL, &sc->vmx_ios1)) {
		aprint_error_dev(sc->vmx_dev, "failed to map BAR1\n");
		return (ENXIO);
	}

	if (!pci_get_capability(pa->pa_pc, pa->pa_tag, PCI_CAP_MSIX, NULL, NULL)) {
		sc->vmx_flags |= VMXNET3_FLAG_NO_MSIX;
		return (0);
	}

	return (0);
}

static void
vmxnet3_free_pci_resources(struct vmxnet3_softc *sc)
{

	if (sc->vmx_ios0) {
		bus_space_unmap(sc->vmx_iot0, sc->vmx_ioh0, sc->vmx_ios0);
		sc->vmx_ios0 = 0;
	}

	if (sc->vmx_ios1) {
		bus_space_unmap(sc->vmx_iot1, sc->vmx_ioh1, sc->vmx_ios1);
		sc->vmx_ios1 = 0;
	}
}

static int
vmxnet3_check_version(struct vmxnet3_softc *sc)
{
	u_int ver;

	ver = vmxnet3_read_bar1(sc, VMXNET3_BAR1_VRRS);
	if ((ver & 0x1) == 0) {
		aprint_error_dev(sc->vmx_dev,
		    "unsupported hardware version 0x%x\n", ver);
		return (ENOTSUP);
	}
	vmxnet3_write_bar1(sc, VMXNET3_BAR1_VRRS, 1);

	ver = vmxnet3_read_bar1(sc, VMXNET3_BAR1_UVRS);
	if ((ver & 0x1) == 0) {
		aprint_error_dev(sc->vmx_dev,
		    "incompatiable UPT version 0x%x\n", ver);
		return (ENOTSUP);
	}
	vmxnet3_write_bar1(sc, VMXNET3_BAR1_UVRS, 1);

	return (0);
}

static void
vmxnet3_check_multiqueue(struct vmxnet3_softc *sc)
{

	if (sc->vmx_intr_type != VMXNET3_IT_MSIX)
		goto out;

	/* Just use the maximum configured for now. */
	sc->vmx_nrxqueues = sc->vmx_max_nrxqueues;
	sc->vmx_ntxqueues = sc->vmx_max_ntxqueues;

	if (sc->vmx_nrxqueues > 1)
		sc->vmx_flags |= VMXNET3_FLAG_RSS;

	return;

out:
	sc->vmx_ntxqueues = 1;
	sc->vmx_nrxqueues = 1;
}

static int
vmxnet3_alloc_msix_interrupts(struct vmxnet3_softc *sc)
{
	int required;
	struct pci_attach_args *pa = sc->vmx_pa;

	if (sc->vmx_flags & VMXNET3_FLAG_NO_MSIX)
		return (1);

	/* Allocate an additional vector for the events interrupt. */
	required = MIN(sc->vmx_max_ntxqueues, sc->vmx_max_nrxqueues) + 1;

	if (pci_msix_count(pa->pa_pc, pa->pa_tag) < required)
		return (1);

	if (pci_msix_alloc_exact(pa, &sc->vmx_intrs, required) == 0) {
		sc->vmx_nintrs = required;
		return (0);
	}

	return (1);
}

static int
vmxnet3_alloc_msi_interrupts(struct vmxnet3_softc *sc)
{
	int nmsi, required;
	struct pci_attach_args *pa = sc->vmx_pa;

	required = 1;

	nmsi = pci_msi_count(pa->pa_pc, pa->pa_tag);
	if (nmsi < required)
		return (1);

	if (pci_msi_alloc_exact(pa, &sc->vmx_intrs, required) == 0) {
		sc->vmx_nintrs = required;
		return (0);
	}

	return (1);
}

static int
vmxnet3_alloc_legacy_interrupts(struct vmxnet3_softc *sc)
{

	if (pci_intx_alloc(sc->vmx_pa, &sc->vmx_intrs) == 0) {
		sc->vmx_nintrs = 1;
		return (0);
	}

	return (1);
}

static int
vmxnet3_alloc_interrupts(struct vmxnet3_softc *sc)
{
	u_int config;
	int error;

	config = vmxnet3_read_cmd(sc, VMXNET3_CMD_GET_INTRCFG);

	sc->vmx_intr_type = config & 0x03;
	sc->vmx_intr_mask_mode = (config >> 2) & 0x03;

	switch (sc->vmx_intr_type) {
	case VMXNET3_IT_AUTO:
		sc->vmx_intr_type = VMXNET3_IT_MSIX;
		/* FALLTHROUGH */
	case VMXNET3_IT_MSIX:
		error = vmxnet3_alloc_msix_interrupts(sc);
		if (error == 0)
			break;
		sc->vmx_intr_type = VMXNET3_IT_MSI;
		/* FALLTHROUGH */
	case VMXNET3_IT_MSI:
		error = vmxnet3_alloc_msi_interrupts(sc);
		if (error == 0)
			break;
		sc->vmx_intr_type = VMXNET3_IT_LEGACY;
		/* FALLTHROUGH */
	case VMXNET3_IT_LEGACY:
		error = vmxnet3_alloc_legacy_interrupts(sc);
		if (error == 0)
			break;
		/* FALLTHROUGH */
	default:
		sc->vmx_intr_type = -1;
		aprint_error_dev(sc->vmx_dev, "cannot allocate any interrupt resources\n");
		return (ENXIO);
	}

	return (error);
}

static void
vmxnet3_free_interrupts(struct vmxnet3_softc *sc)
{
	pci_chipset_tag_t pc = sc->vmx_pc;
	int i;

	workqueue_destroy(sc->vmx_queue_wq);
	for (i = 0; i < sc->vmx_ntxqueues; i++) {
		struct vmxnet3_queue *vmxq =  &sc->vmx_queue[i];

		softint_disestablish(vmxq->vxq_si);
		vmxq->vxq_si = NULL;
	}
	for (i = 0; i < sc->vmx_nintrs; i++) {
		pci_intr_disestablish(pc, sc->vmx_ihs[i]);
	}
	pci_intr_release(pc, sc->vmx_intrs, sc->vmx_nintrs);
}

static int
vmxnet3_setup_msix_interrupts(struct vmxnet3_softc *sc)
{
	pci_chipset_tag_t pc = sc->vmx_pa->pa_pc;
	struct vmxnet3_queue *vmxq;
	pci_intr_handle_t *intr;
	void **ihs;
	int intr_idx, i, use_queues, error;
	kcpuset_t *affinity;
	const char *intrstr;
	char intrbuf[PCI_INTRSTR_LEN];
	char xnamebuf[32];

	intr = sc->vmx_intrs;
	intr_idx = 0;
	ihs = sc->vmx_ihs;

	/* See vmxnet3_alloc_msix_interrupts() */
	use_queues = MIN(sc->vmx_max_ntxqueues, sc->vmx_max_nrxqueues);
	for (i = 0; i < use_queues; i++, intr++, ihs++, intr_idx++) {
		snprintf(xnamebuf, 32, "%s: txrx %d", device_xname(sc->vmx_dev), i);

		vmxq = &sc->vmx_queue[i];

		intrstr = pci_intr_string(pc, *intr, intrbuf, sizeof(intrbuf));

		pci_intr_setattr(pc, intr, PCI_INTR_MPSAFE, true);
		*ihs = pci_intr_establish_xname(pc, *intr, IPL_NET,
		    vmxnet3_txrxq_intr, vmxq, xnamebuf);
		if (*ihs == NULL) {
			aprint_error_dev(sc->vmx_dev,
			    "unable to establish txrx interrupt at %s\n", intrstr);
			return (-1);
		}
		aprint_normal_dev(sc->vmx_dev, "txrx interrupting at %s\n", intrstr);

		kcpuset_create(&affinity, true);
		kcpuset_set(affinity, intr_idx % ncpu);
		error = interrupt_distribute(*ihs, affinity, NULL);
		if (error) {
			aprint_normal_dev(sc->vmx_dev,
			    "%s cannot be changed affinity, use default CPU\n",
			    intrstr);
		}
		kcpuset_destroy(affinity);

		vmxq->vxq_si = softint_establish(SOFTINT_NET | SOFTINT_MPSAFE,
		    vmxnet3_handle_queue, vmxq);
		if (vmxq->vxq_si == NULL) {
			aprint_error_dev(sc->vmx_dev,
			    "softint_establish for vxq_si failed\n");
			return (-1);
		}

		vmxq->vxq_intr_idx = intr_idx;
<<<<<<< HEAD
	}
	snprintf(xnamebuf, MAXCOMLEN, "%s_tx_rx", device_xname(sc->vmx_dev));
	error = workqueue_create(&sc->vmx_queue_wq, xnamebuf,
	    vmxnet3_handle_queue_work, sc, VMXNET3_WORKQUEUE_PRI, IPL_NET,
	    WQ_PERCPU | WQ_MPSAFE);
	if (error) {
		aprint_error_dev(sc->vmx_dev, "workqueue_create failed\n");
		return (-1);
	}
=======
	}
	snprintf(xnamebuf, MAXCOMLEN, "%s_tx_rx", device_xname(sc->vmx_dev));
	error = workqueue_create(&sc->vmx_queue_wq, xnamebuf,
	    vmxnet3_handle_queue_work, sc, VMXNET3_WORKQUEUE_PRI, IPL_NET,
	    WQ_PERCPU | WQ_MPSAFE);
	if (error) {
		aprint_error_dev(sc->vmx_dev, "workqueue_create failed\n");
		return (-1);
	}
>>>>>>> 275f442f
	sc->vmx_txrx_workqueue = false;

	intrstr = pci_intr_string(pc, *intr, intrbuf, sizeof(intrbuf));

	snprintf(xnamebuf, 32, "%s: link", device_xname(sc->vmx_dev));
	pci_intr_setattr(pc, intr, PCI_INTR_MPSAFE, true);
	*ihs = pci_intr_establish_xname(pc, *intr, IPL_NET,
	    vmxnet3_event_intr, sc, xnamebuf);
	if (*ihs == NULL) {
		aprint_error_dev(sc->vmx_dev,
		    "unable to establish event interrupt at %s\n", intrstr);
		return (-1);
	}
	aprint_normal_dev(sc->vmx_dev, "event interrupting at %s\n", intrstr);

	sc->vmx_event_intr_idx = intr_idx;

	return (0);
}

static int
vmxnet3_setup_msi_interrupt(struct vmxnet3_softc *sc)
{
	pci_chipset_tag_t pc = sc->vmx_pa->pa_pc;
	pci_intr_handle_t *intr;
	void **ihs;
	struct vmxnet3_queue *vmxq;
	int i;
	const char *intrstr;
	char intrbuf[PCI_INTRSTR_LEN];
	char xnamebuf[32];

	intr = &sc->vmx_intrs[0];
	ihs = sc->vmx_ihs;
	vmxq = &sc->vmx_queue[0];

	intrstr = pci_intr_string(pc, *intr, intrbuf, sizeof(intrbuf));

	snprintf(xnamebuf, 32, "%s: msi", device_xname(sc->vmx_dev));
	pci_intr_setattr(pc, intr, PCI_INTR_MPSAFE, true);
	*ihs = pci_intr_establish_xname(pc, *intr, IPL_NET,
	    vmxnet3_legacy_intr, sc, xnamebuf);
	if (*ihs == NULL) {
		aprint_error_dev(sc->vmx_dev,
		    "unable to establish interrupt at %s\n", intrstr);
		return (-1);
	}
	aprint_normal_dev(sc->vmx_dev, "interrupting at %s\n", intrstr);

	vmxq->vxq_si = softint_establish(SOFTINT_NET | SOFTINT_MPSAFE,
	    vmxnet3_handle_queue, vmxq);
	if (vmxq->vxq_si == NULL) {
		aprint_error_dev(sc->vmx_dev,
		    "softint_establish for vxq_si failed\n");
		return (-1);
	}

	for (i = 0; i < MIN(sc->vmx_nrxqueues, sc->vmx_nrxqueues); i++)
		sc->vmx_queue[i].vxq_intr_idx = 0;
	sc->vmx_event_intr_idx = 0;

	return (0);
}

static int
vmxnet3_setup_legacy_interrupt(struct vmxnet3_softc *sc)
{
	pci_chipset_tag_t pc = sc->vmx_pa->pa_pc;
	pci_intr_handle_t *intr;
	void **ihs;
	struct vmxnet3_queue *vmxq;
	int i;
	const char *intrstr;
	char intrbuf[PCI_INTRSTR_LEN];
	char xnamebuf[32];

	intr = &sc->vmx_intrs[0];
	ihs = sc->vmx_ihs;
	vmxq = &sc->vmx_queue[0];

	intrstr = pci_intr_string(pc, *intr, intrbuf, sizeof(intrbuf));

	snprintf(xnamebuf, 32, "%s:legacy", device_xname(sc->vmx_dev));
	pci_intr_setattr(pc, intr, PCI_INTR_MPSAFE, true);
	*ihs = pci_intr_establish_xname(pc, *intr, IPL_NET,
	    vmxnet3_legacy_intr, sc, xnamebuf);
	if (*ihs == NULL) {
		aprint_error_dev(sc->vmx_dev,
		    "unable to establish interrupt at %s\n", intrstr);
		return (-1);
	}
	aprint_normal_dev(sc->vmx_dev, "interrupting at %s\n", intrstr);

	vmxq->vxq_si = softint_establish(SOFTINT_NET | SOFTINT_MPSAFE,
	    vmxnet3_handle_queue, vmxq);
	if (vmxq->vxq_si == NULL) {
		aprint_error_dev(sc->vmx_dev,
		    "softint_establish for vxq_si failed\n");
		return (-1);
	}

	for (i = 0; i < MIN(sc->vmx_nrxqueues, sc->vmx_nrxqueues); i++)
		sc->vmx_queue[i].vxq_intr_idx = 0;
	sc->vmx_event_intr_idx = 0;

	return (0);
}

static void
vmxnet3_set_interrupt_idx(struct vmxnet3_softc *sc)
{
	struct vmxnet3_queue *vmxq;
	struct vmxnet3_txqueue *txq;
	struct vmxnet3_txq_shared *txs;
	struct vmxnet3_rxqueue *rxq;
	struct vmxnet3_rxq_shared *rxs;
	int i;

	sc->vmx_ds->evintr = sc->vmx_event_intr_idx;

	for (i = 0; i < sc->vmx_ntxqueues; i++) {
		vmxq = &sc->vmx_queue[i];
		txq = &vmxq->vxq_txqueue;
		txs = txq->vxtxq_ts;
		txs->intr_idx = vmxq->vxq_intr_idx;
	}

	for (i = 0; i < sc->vmx_nrxqueues; i++) {
		vmxq = &sc->vmx_queue[i];
		rxq = &vmxq->vxq_rxqueue;
		rxs = rxq->vxrxq_rs;
		rxs->intr_idx = vmxq->vxq_intr_idx;
	}
}

static int
vmxnet3_setup_interrupts(struct vmxnet3_softc *sc)
{
	int error;

	switch (sc->vmx_intr_type) {
	case VMXNET3_IT_MSIX:
		error = vmxnet3_setup_msix_interrupts(sc);
		break;
	case VMXNET3_IT_MSI:
		error = vmxnet3_setup_msi_interrupt(sc);
		break;
	case VMXNET3_IT_LEGACY:
		error = vmxnet3_setup_legacy_interrupt(sc);
		break;
	default:
		panic("%s: invalid interrupt type %d", __func__,
		    sc->vmx_intr_type);
	}

	if (error == 0)
		vmxnet3_set_interrupt_idx(sc);

	return (error);
}

static int
vmxnet3_init_rxq(struct vmxnet3_softc *sc, int q)
{
	struct vmxnet3_rxqueue *rxq;
	struct vmxnet3_rxring *rxr;
	int i;

	rxq = &sc->vmx_queue[q].vxq_rxqueue;

	snprintf(rxq->vxrxq_name, sizeof(rxq->vxrxq_name), "%s-rx%d",
	    device_xname(sc->vmx_dev), q);
	rxq->vxrxq_mtx = mutex_obj_alloc(MUTEX_DEFAULT, IPL_NET /* XXX */);

	rxq->vxrxq_sc = sc;

	for (i = 0; i < VMXNET3_RXRINGS_PERQ; i++) {
		rxr = &rxq->vxrxq_cmd_ring[i];
		rxr->vxrxr_rid = i;
		rxr->vxrxr_ndesc = sc->vmx_nrxdescs;
		rxr->vxrxr_rxbuf = kmem_zalloc(rxr->vxrxr_ndesc *
		    sizeof(struct vmxnet3_rxbuf), KM_SLEEP);

		rxq->vxrxq_comp_ring.vxcr_ndesc += sc->vmx_nrxdescs;
	}

	return (0);
}

static int
vmxnet3_init_txq(struct vmxnet3_softc *sc, int q)
{
	struct vmxnet3_txqueue *txq;
	struct vmxnet3_txring *txr;

	txq = &sc->vmx_queue[q].vxq_txqueue;
	txr = &txq->vxtxq_cmd_ring;

	snprintf(txq->vxtxq_name, sizeof(txq->vxtxq_name), "%s-tx%d",
	    device_xname(sc->vmx_dev), q);
	txq->vxtxq_mtx = mutex_obj_alloc(MUTEX_DEFAULT, IPL_NET /* XXX */);

	txq->vxtxq_sc = sc;

	txq->vxtxq_si = softint_establish(SOFTINT_NET | SOFTINT_MPSAFE,
	    vmxnet3_deferred_transmit, txq);
	if (txq->vxtxq_si == NULL) {
		mutex_obj_free(txq->vxtxq_mtx);
		aprint_error_dev(sc->vmx_dev,
		    "softint_establish for vxtxq_si failed\n");
		return ENOMEM;
	}

	txr->vxtxr_ndesc = sc->vmx_ntxdescs;
	txr->vxtxr_txbuf = kmem_zalloc(txr->vxtxr_ndesc *
	    sizeof(struct vmxnet3_txbuf), KM_SLEEP);

	txq->vxtxq_comp_ring.vxcr_ndesc = sc->vmx_ntxdescs;

	txq->vxtxq_interq = pcq_create(sc->vmx_ntxdescs, KM_SLEEP);

	return (0);
}

static int
vmxnet3_alloc_rxtx_queues(struct vmxnet3_softc *sc)
{
	int i, error, max_nqueues;

	KASSERT(!cpu_intr_p());
	KASSERT(!cpu_softintr_p());

	/*
	 * Only attempt to create multiple queues if MSIX is available.
	 * This check prevents us from allocating queue structures that
	 * we will not use.
	 *
	 * FreeBSD:
	 * MSIX is disabled by default because its apparently broken for
	 * devices passed through by at least ESXi 5.1.
	 * The hw.pci.honor_msi_blacklist tunable must be set to zero for MSIX.
	 */
	if (sc->vmx_flags & VMXNET3_FLAG_NO_MSIX) {
		sc->vmx_max_nrxqueues = 1;
		sc->vmx_max_ntxqueues = 1;
	}

	max_nqueues = MAX(sc->vmx_max_ntxqueues, sc->vmx_max_nrxqueues);
	sc->vmx_queue = kmem_zalloc(sizeof(struct vmxnet3_queue) * max_nqueues,
	    KM_SLEEP);

	for (i = 0; i < max_nqueues; i++) {
		struct vmxnet3_queue *vmxq = &sc->vmx_queue[i];
		vmxq->vxq_id = i;
	}

	for (i = 0; i < sc->vmx_max_nrxqueues; i++) {
		error = vmxnet3_init_rxq(sc, i);
		if (error)
			return (error);
	}

	for (i = 0; i < sc->vmx_max_ntxqueues; i++) {
		error = vmxnet3_init_txq(sc, i);
		if (error)
			return (error);
	}

	return (0);
}

static void
vmxnet3_destroy_rxq(struct vmxnet3_rxqueue *rxq)
{
	struct vmxnet3_rxring *rxr;
	int i;

	rxq->vxrxq_sc = NULL;

	for (i = 0; i < VMXNET3_RXRINGS_PERQ; i++) {
		rxr = &rxq->vxrxq_cmd_ring[i];

		if (rxr->vxrxr_rxbuf != NULL) {
			kmem_free(rxr->vxrxr_rxbuf,
			    rxr->vxrxr_ndesc * sizeof(struct vmxnet3_rxbuf));
			rxr->vxrxr_rxbuf = NULL;
		}
	}

	if (rxq->vxrxq_mtx != NULL)
		mutex_obj_free(rxq->vxrxq_mtx);
}

static void
vmxnet3_destroy_txq(struct vmxnet3_txqueue *txq)
{
	struct vmxnet3_txring *txr;
	struct mbuf *m;

	txr = &txq->vxtxq_cmd_ring;

	txq->vxtxq_sc = NULL;

	softint_disestablish(txq->vxtxq_si);

	while ((m = pcq_get(txq->vxtxq_interq)) != NULL)
		m_freem(m);
	pcq_destroy(txq->vxtxq_interq);

	if (txr->vxtxr_txbuf != NULL) {
		kmem_free(txr->vxtxr_txbuf,
		    txr->vxtxr_ndesc * sizeof(struct vmxnet3_txbuf));
		txr->vxtxr_txbuf = NULL;
	}

	if (txq->vxtxq_mtx != NULL)
		mutex_obj_free(txq->vxtxq_mtx);
}

static void
vmxnet3_free_rxtx_queues(struct vmxnet3_softc *sc)
{
	int i;

	if (sc->vmx_queue != NULL) {
		int max_nqueues;

		for (i = 0; i < sc->vmx_max_nrxqueues; i++)
			vmxnet3_destroy_rxq(&sc->vmx_queue[i].vxq_rxqueue);

		for (i = 0; i < sc->vmx_max_ntxqueues; i++)
			vmxnet3_destroy_txq(&sc->vmx_queue[i].vxq_txqueue);

		max_nqueues = MAX(sc->vmx_max_nrxqueues, sc->vmx_max_ntxqueues);
		kmem_free(sc->vmx_queue,
		    sizeof(struct vmxnet3_queue) * max_nqueues);
	}
}

static int
vmxnet3_alloc_shared_data(struct vmxnet3_softc *sc)
{
	device_t dev;
	uint8_t *kva;
	size_t size;
	int i, error;

	dev = sc->vmx_dev;

	size = sizeof(struct vmxnet3_driver_shared);
	error = vmxnet3_dma_malloc(sc, size, 1, &sc->vmx_ds_dma);
	if (error) {
		device_printf(dev, "cannot alloc shared memory\n");
		return (error);
	}
	sc->vmx_ds = (struct vmxnet3_driver_shared *) sc->vmx_ds_dma.dma_vaddr;

	size = sc->vmx_ntxqueues * sizeof(struct vmxnet3_txq_shared) +
	    sc->vmx_nrxqueues * sizeof(struct vmxnet3_rxq_shared);
	error = vmxnet3_dma_malloc(sc, size, 128, &sc->vmx_qs_dma);
	if (error) {
		device_printf(dev, "cannot alloc queue shared memory\n");
		return (error);
	}
	sc->vmx_qs = (void *) sc->vmx_qs_dma.dma_vaddr;
	kva = sc->vmx_qs;

	for (i = 0; i < sc->vmx_ntxqueues; i++) {
		sc->vmx_queue[i].vxq_txqueue.vxtxq_ts =
		    (struct vmxnet3_txq_shared *) kva;
		kva += sizeof(struct vmxnet3_txq_shared);
	}
	for (i = 0; i < sc->vmx_nrxqueues; i++) {
		sc->vmx_queue[i].vxq_rxqueue.vxrxq_rs =
		    (struct vmxnet3_rxq_shared *) kva;
		kva += sizeof(struct vmxnet3_rxq_shared);
	}

	if (sc->vmx_flags & VMXNET3_FLAG_RSS) {
		size = sizeof(struct vmxnet3_rss_shared);
		error = vmxnet3_dma_malloc(sc, size, 128, &sc->vmx_rss_dma);
		if (error) {
			device_printf(dev, "cannot alloc rss shared memory\n");
			return (error);
		}
		sc->vmx_rss =
		    (struct vmxnet3_rss_shared *) sc->vmx_rss_dma.dma_vaddr;
	}

	return (0);
}

static void
vmxnet3_free_shared_data(struct vmxnet3_softc *sc)
{

	if (sc->vmx_rss != NULL) {
		vmxnet3_dma_free(sc, &sc->vmx_rss_dma);
		sc->vmx_rss = NULL;
	}

	if (sc->vmx_qs != NULL) {
		vmxnet3_dma_free(sc, &sc->vmx_qs_dma);
		sc->vmx_qs = NULL;
	}

	if (sc->vmx_ds != NULL) {
		vmxnet3_dma_free(sc, &sc->vmx_ds_dma);
		sc->vmx_ds = NULL;
	}
}

static int
vmxnet3_alloc_txq_data(struct vmxnet3_softc *sc)
{
	device_t dev;
	struct vmxnet3_txqueue *txq;
	struct vmxnet3_txring *txr;
	struct vmxnet3_comp_ring *txc;
	size_t descsz, compsz;
	int i, q, error;

	dev = sc->vmx_dev;

	for (q = 0; q < sc->vmx_ntxqueues; q++) {
		txq = &sc->vmx_queue[q].vxq_txqueue;
		txr = &txq->vxtxq_cmd_ring;
		txc = &txq->vxtxq_comp_ring;

		descsz = txr->vxtxr_ndesc * sizeof(struct vmxnet3_txdesc);
		compsz = txr->vxtxr_ndesc * sizeof(struct vmxnet3_txcompdesc);

		error = vmxnet3_dma_malloc(sc, descsz, 512, &txr->vxtxr_dma);
		if (error) {
			device_printf(dev, "cannot alloc Tx descriptors for "
			    "queue %d error %d\n", q, error);
			return (error);
		}
		txr->vxtxr_txd =
		    (struct vmxnet3_txdesc *) txr->vxtxr_dma.dma_vaddr;

		error = vmxnet3_dma_malloc(sc, compsz, 512, &txc->vxcr_dma);
		if (error) {
			device_printf(dev, "cannot alloc Tx comp descriptors "
			   "for queue %d error %d\n", q, error);
			return (error);
		}
		txc->vxcr_u.txcd =
		    (struct vmxnet3_txcompdesc *) txc->vxcr_dma.dma_vaddr;

		for (i = 0; i < txr->vxtxr_ndesc; i++) {
			error = bus_dmamap_create(sc->vmx_dmat, VMXNET3_TX_MAXSIZE,
			    VMXNET3_TX_MAXSEGS, VMXNET3_TX_MAXSEGSIZE, 0, BUS_DMA_NOWAIT,
			    &txr->vxtxr_txbuf[i].vtxb_dmamap);
			if (error) {
				device_printf(dev, "unable to create Tx buf "
				    "dmamap for queue %d idx %d\n", q, i);
				return (error);
			}
		}
	}

	return (0);
}

static void
vmxnet3_free_txq_data(struct vmxnet3_softc *sc)
{
	struct vmxnet3_txqueue *txq;
	struct vmxnet3_txring *txr;
	struct vmxnet3_comp_ring *txc;
	struct vmxnet3_txbuf *txb;
	int i, q;

	for (q = 0; q < sc->vmx_ntxqueues; q++) {
		txq = &sc->vmx_queue[q].vxq_txqueue;
		txr = &txq->vxtxq_cmd_ring;
		txc = &txq->vxtxq_comp_ring;

		for (i = 0; i < txr->vxtxr_ndesc; i++) {
			txb = &txr->vxtxr_txbuf[i];
			if (txb->vtxb_dmamap != NULL) {
				bus_dmamap_destroy(sc->vmx_dmat,
				    txb->vtxb_dmamap);
				txb->vtxb_dmamap = NULL;
			}
		}

		if (txc->vxcr_u.txcd != NULL) {
			vmxnet3_dma_free(sc, &txc->vxcr_dma);
			txc->vxcr_u.txcd = NULL;
		}

		if (txr->vxtxr_txd != NULL) {
			vmxnet3_dma_free(sc, &txr->vxtxr_dma);
			txr->vxtxr_txd = NULL;
		}
	}
}

static int
vmxnet3_alloc_rxq_data(struct vmxnet3_softc *sc)
{
	device_t dev;
	struct vmxnet3_rxqueue *rxq;
	struct vmxnet3_rxring *rxr;
	struct vmxnet3_comp_ring *rxc;
	int descsz, compsz;
	int i, j, q, error;

	dev = sc->vmx_dev;

	for (q = 0; q < sc->vmx_nrxqueues; q++) {
		rxq = &sc->vmx_queue[q].vxq_rxqueue;
		rxc = &rxq->vxrxq_comp_ring;
		compsz = 0;

		for (i = 0; i < VMXNET3_RXRINGS_PERQ; i++) {
			rxr = &rxq->vxrxq_cmd_ring[i];

			descsz = rxr->vxrxr_ndesc *
			    sizeof(struct vmxnet3_rxdesc);
			compsz += rxr->vxrxr_ndesc *
			    sizeof(struct vmxnet3_rxcompdesc);

			error = vmxnet3_dma_malloc(sc, descsz, 512,
			    &rxr->vxrxr_dma);
			if (error) {
				device_printf(dev, "cannot allocate Rx "
				    "descriptors for queue %d/%d error %d\n",
				    i, q, error);
				return (error);
			}
			rxr->vxrxr_rxd =
			    (struct vmxnet3_rxdesc *) rxr->vxrxr_dma.dma_vaddr;
		}

		error = vmxnet3_dma_malloc(sc, compsz, 512, &rxc->vxcr_dma);
		if (error) {
			device_printf(dev, "cannot alloc Rx comp descriptors "
			    "for queue %d error %d\n", q, error);
			return (error);
		}
		rxc->vxcr_u.rxcd =
		    (struct vmxnet3_rxcompdesc *) rxc->vxcr_dma.dma_vaddr;

		for (i = 0; i < VMXNET3_RXRINGS_PERQ; i++) {
			rxr = &rxq->vxrxq_cmd_ring[i];

			error = bus_dmamap_create(sc->vmx_dmat, JUMBO_LEN, 1,
			    JUMBO_LEN, 0, BUS_DMA_NOWAIT,
			    &rxr->vxrxr_spare_dmap);
			if (error) {
				device_printf(dev, "unable to create spare "
				    "dmamap for queue %d/%d error %d\n",
				    q, i, error);
				return (error);
			}

			for (j = 0; j < rxr->vxrxr_ndesc; j++) {
				error = bus_dmamap_create(sc->vmx_dmat, JUMBO_LEN, 1,
				    JUMBO_LEN, 0, BUS_DMA_NOWAIT,
				    &rxr->vxrxr_rxbuf[j].vrxb_dmamap);
				if (error) {
					device_printf(dev, "unable to create "
					    "dmamap for queue %d/%d slot %d "
					    "error %d\n",
					    q, i, j, error);
					return (error);
				}
			}
		}
	}

	return (0);
}

static void
vmxnet3_free_rxq_data(struct vmxnet3_softc *sc)
{
	struct vmxnet3_rxqueue *rxq;
	struct vmxnet3_rxring *rxr;
	struct vmxnet3_comp_ring *rxc;
	struct vmxnet3_rxbuf *rxb;
	int i, j, q;

	for (q = 0; q < sc->vmx_nrxqueues; q++) {
		rxq = &sc->vmx_queue[q].vxq_rxqueue;
		rxc = &rxq->vxrxq_comp_ring;

		for (i = 0; i < VMXNET3_RXRINGS_PERQ; i++) {
			rxr = &rxq->vxrxq_cmd_ring[i];

			if (rxr->vxrxr_spare_dmap != NULL) {
				bus_dmamap_destroy(sc->vmx_dmat,
				    rxr->vxrxr_spare_dmap);
				rxr->vxrxr_spare_dmap = NULL;
			}

			for (j = 0; j < rxr->vxrxr_ndesc; j++) {
				rxb = &rxr->vxrxr_rxbuf[j];
				if (rxb->vrxb_dmamap != NULL) {
					bus_dmamap_destroy(sc->vmx_dmat,
					    rxb->vrxb_dmamap);
					rxb->vrxb_dmamap = NULL;
				}
			}
		}

		if (rxc->vxcr_u.rxcd != NULL) {
			vmxnet3_dma_free(sc, &rxc->vxcr_dma);
			rxc->vxcr_u.rxcd = NULL;
		}

		for (i = 0; i < VMXNET3_RXRINGS_PERQ; i++) {
			rxr = &rxq->vxrxq_cmd_ring[i];

			if (rxr->vxrxr_rxd != NULL) {
				vmxnet3_dma_free(sc, &rxr->vxrxr_dma);
				rxr->vxrxr_rxd = NULL;
			}
		}
	}
}

static int
vmxnet3_alloc_queue_data(struct vmxnet3_softc *sc)
{
	int error;

	error = vmxnet3_alloc_txq_data(sc);
	if (error)
		return (error);

	error = vmxnet3_alloc_rxq_data(sc);
	if (error)
		return (error);

	return (0);
}

static void
vmxnet3_free_queue_data(struct vmxnet3_softc *sc)
{

	if (sc->vmx_queue != NULL) {
		vmxnet3_free_rxq_data(sc);
		vmxnet3_free_txq_data(sc);
	}
}

static int
vmxnet3_alloc_mcast_table(struct vmxnet3_softc *sc)
{
	int error;

	error = vmxnet3_dma_malloc(sc, VMXNET3_MULTICAST_MAX * ETHER_ADDR_LEN,
	    32, &sc->vmx_mcast_dma);
	if (error)
		device_printf(sc->vmx_dev, "unable to alloc multicast table\n");
	else
		sc->vmx_mcast = sc->vmx_mcast_dma.dma_vaddr;

	return (error);
}

static void
vmxnet3_free_mcast_table(struct vmxnet3_softc *sc)
{

	if (sc->vmx_mcast != NULL) {
		vmxnet3_dma_free(sc, &sc->vmx_mcast_dma);
		sc->vmx_mcast = NULL;
	}
}

static void
vmxnet3_init_shared_data(struct vmxnet3_softc *sc)
{
	struct vmxnet3_driver_shared *ds;
	struct vmxnet3_txqueue *txq;
	struct vmxnet3_txq_shared *txs;
	struct vmxnet3_rxqueue *rxq;
	struct vmxnet3_rxq_shared *rxs;
	int i;

	ds = sc->vmx_ds;

	/*
	 * Initialize fields of the shared data that remains the same across
	 * reinits. Note the shared data is zero'd when allocated.
	 */

	ds->magic = VMXNET3_REV1_MAGIC;

	/* DriverInfo */
	ds->version = VMXNET3_DRIVER_VERSION;
	ds->guest = VMXNET3_GOS_FREEBSD |
#ifdef __LP64__
	    VMXNET3_GOS_64BIT;
#else
	    VMXNET3_GOS_32BIT;
#endif
	ds->vmxnet3_revision = 1;
	ds->upt_version = 1;

	/* Misc. conf */
	ds->driver_data = vtophys(sc);
	ds->driver_data_len = sizeof(struct vmxnet3_softc);
	ds->queue_shared = sc->vmx_qs_dma.dma_paddr;
	ds->queue_shared_len = sc->vmx_qs_dma.dma_size;
	ds->nrxsg_max = sc->vmx_max_rxsegs;

	/* RSS conf */
	if (sc->vmx_flags & VMXNET3_FLAG_RSS) {
		ds->rss.version = 1;
		ds->rss.paddr = sc->vmx_rss_dma.dma_paddr;
		ds->rss.len = sc->vmx_rss_dma.dma_size;
	}

	/* Interrupt control. */
	ds->automask = sc->vmx_intr_mask_mode == VMXNET3_IMM_AUTO;
	ds->nintr = sc->vmx_nintrs;
	ds->evintr = sc->vmx_event_intr_idx;
	ds->ictrl = VMXNET3_ICTRL_DISABLE_ALL;

	for (i = 0; i < sc->vmx_nintrs; i++)
		ds->modlevel[i] = UPT1_IMOD_ADAPTIVE;

	/* Receive filter. */
	ds->mcast_table = sc->vmx_mcast_dma.dma_paddr;
	ds->mcast_tablelen = sc->vmx_mcast_dma.dma_size;

	/* Tx queues */
	for (i = 0; i < sc->vmx_ntxqueues; i++) {
		txq = &sc->vmx_queue[i].vxq_txqueue;
		txs = txq->vxtxq_ts;

		txs->cmd_ring = txq->vxtxq_cmd_ring.vxtxr_dma.dma_paddr;
		txs->cmd_ring_len = txq->vxtxq_cmd_ring.vxtxr_ndesc;
		txs->comp_ring = txq->vxtxq_comp_ring.vxcr_dma.dma_paddr;
		txs->comp_ring_len = txq->vxtxq_comp_ring.vxcr_ndesc;
		txs->driver_data = vtophys(txq);
		txs->driver_data_len = sizeof(struct vmxnet3_txqueue);
	}

	/* Rx queues */
	for (i = 0; i < sc->vmx_nrxqueues; i++) {
		rxq = &sc->vmx_queue[i].vxq_rxqueue;
		rxs = rxq->vxrxq_rs;

		rxs->cmd_ring[0] = rxq->vxrxq_cmd_ring[0].vxrxr_dma.dma_paddr;
		rxs->cmd_ring_len[0] = rxq->vxrxq_cmd_ring[0].vxrxr_ndesc;
		rxs->cmd_ring[1] = rxq->vxrxq_cmd_ring[1].vxrxr_dma.dma_paddr;
		rxs->cmd_ring_len[1] = rxq->vxrxq_cmd_ring[1].vxrxr_ndesc;
		rxs->comp_ring = rxq->vxrxq_comp_ring.vxcr_dma.dma_paddr;
		rxs->comp_ring_len = rxq->vxrxq_comp_ring.vxcr_ndesc;
		rxs->driver_data = vtophys(rxq);
		rxs->driver_data_len = sizeof(struct vmxnet3_rxqueue);
	}
}

static void
vmxnet3_reinit_rss_shared_data(struct vmxnet3_softc *sc)
{
	/*
	 * Use the same key as the Linux driver until FreeBSD can do
	 * RSS (presumably Toeplitz) in software.
	 */
	static const uint8_t rss_key[UPT1_RSS_MAX_KEY_SIZE] = {
	    0x3b, 0x56, 0xd1, 0x56, 0x13, 0x4a, 0xe7, 0xac,
	    0xe8, 0x79, 0x09, 0x75, 0xe8, 0x65, 0x79, 0x28,
	    0x35, 0x12, 0xb9, 0x56, 0x7c, 0x76, 0x4b, 0x70,
	    0xd8, 0x56, 0xa3, 0x18, 0x9b, 0x0a, 0xee, 0xf3,
	    0x96, 0xa6, 0x9f, 0x8f, 0x9e, 0x8c, 0x90, 0xc9,
	};

	struct vmxnet3_rss_shared *rss;
	int i;

	rss = sc->vmx_rss;

	rss->hash_type =
	    UPT1_RSS_HASH_TYPE_IPV4 | UPT1_RSS_HASH_TYPE_TCP_IPV4 |
	    UPT1_RSS_HASH_TYPE_IPV6 | UPT1_RSS_HASH_TYPE_TCP_IPV6;
	rss->hash_func = UPT1_RSS_HASH_FUNC_TOEPLITZ;
	rss->hash_key_size = UPT1_RSS_MAX_KEY_SIZE;
	rss->ind_table_size = UPT1_RSS_MAX_IND_TABLE_SIZE;
	memcpy(rss->hash_key, rss_key, UPT1_RSS_MAX_KEY_SIZE);

	for (i = 0; i < UPT1_RSS_MAX_IND_TABLE_SIZE; i++)
		rss->ind_table[i] = i % sc->vmx_nrxqueues;
}

static void
vmxnet3_reinit_shared_data(struct vmxnet3_softc *sc)
{
	struct ifnet *ifp;
	struct vmxnet3_driver_shared *ds;

	ifp = &sc->vmx_ethercom.ec_if;
	ds = sc->vmx_ds;

	ds->mtu = ifp->if_mtu;
	ds->ntxqueue = sc->vmx_ntxqueues;
	ds->nrxqueue = sc->vmx_nrxqueues;

	ds->upt_features = 0;
	if (ifp->if_capenable &
	    (IFCAP_CSUM_IPv4_Rx | IFCAP_CSUM_TCPv4_Rx | IFCAP_CSUM_UDPv4_Rx |
	    IFCAP_CSUM_TCPv6_Rx | IFCAP_CSUM_UDPv6_Rx))
		ds->upt_features |= UPT1_F_CSUM;
	if (sc->vmx_ethercom.ec_capenable & ETHERCAP_VLAN_HWTAGGING)
		ds->upt_features |= UPT1_F_VLAN;

	if (sc->vmx_flags & VMXNET3_FLAG_RSS) {
		ds->upt_features |= UPT1_F_RSS;
		vmxnet3_reinit_rss_shared_data(sc);
	}

	vmxnet3_write_bar1(sc, VMXNET3_BAR1_DSL, sc->vmx_ds_dma.dma_paddr);
	vmxnet3_write_bar1(sc, VMXNET3_BAR1_DSH,
	    (uint64_t) sc->vmx_ds_dma.dma_paddr >> 32);
}

static int
vmxnet3_alloc_data(struct vmxnet3_softc *sc)
{
	int error;

	error = vmxnet3_alloc_shared_data(sc);
	if (error)
		return (error);

	error = vmxnet3_alloc_queue_data(sc);
	if (error)
		return (error);

	error = vmxnet3_alloc_mcast_table(sc);
	if (error)
		return (error);

	vmxnet3_init_shared_data(sc);

	return (0);
}

static void
vmxnet3_free_data(struct vmxnet3_softc *sc)
{

	vmxnet3_free_mcast_table(sc);
	vmxnet3_free_queue_data(sc);
	vmxnet3_free_shared_data(sc);
}

static int
vmxnet3_setup_interface(struct vmxnet3_softc *sc)
{
	struct ifnet *ifp = &sc->vmx_ethercom.ec_if;

	vmxnet3_get_lladdr(sc);
	aprint_normal_dev(sc->vmx_dev, "Ethernet address %s\n",
	    ether_sprintf(sc->vmx_lladdr));
	vmxnet3_set_lladdr(sc);

	strlcpy(ifp->if_xname, device_xname(sc->vmx_dev), IFNAMSIZ);
	ifp->if_softc = sc;
	ifp->if_flags = IFF_BROADCAST | IFF_MULTICAST | IFF_SIMPLEX;
	ifp->if_extflags = IFEF_MPSAFE;
	ifp->if_ioctl = vmxnet3_ioctl;
	ifp->if_start = vmxnet3_start;
	ifp->if_transmit = vmxnet3_transmit;
	ifp->if_watchdog = NULL;
	ifp->if_init = vmxnet3_init;
	ifp->if_stop = vmxnet3_stop;
	sc->vmx_ethercom.ec_if.if_capabilities |=IFCAP_CSUM_IPv4_Rx |
		    IFCAP_CSUM_TCPv4_Tx | IFCAP_CSUM_TCPv4_Rx |
		    IFCAP_CSUM_UDPv4_Tx | IFCAP_CSUM_UDPv4_Rx |
		    IFCAP_CSUM_TCPv6_Tx | IFCAP_CSUM_TCPv6_Rx |
		    IFCAP_CSUM_UDPv6_Tx | IFCAP_CSUM_UDPv6_Rx;

	ifp->if_capenable = ifp->if_capabilities;

	sc->vmx_ethercom.ec_if.if_capabilities |= IFCAP_TSOv4 | IFCAP_TSOv6;

	sc->vmx_ethercom.ec_capabilities |=
	    ETHERCAP_VLAN_MTU | ETHERCAP_VLAN_HWTAGGING | ETHERCAP_JUMBO_MTU;
	sc->vmx_ethercom.ec_capenable |= ETHERCAP_VLAN_HWTAGGING;

	IFQ_SET_MAXLEN(&ifp->if_snd, sc->vmx_ntxdescs);
	IFQ_SET_READY(&ifp->if_snd);

	/* Initialize ifmedia structures. */
	sc->vmx_ethercom.ec_ifmedia = &sc->vmx_media;
	ifmedia_init(&sc->vmx_media, IFM_IMASK, vmxnet3_media_change,
	    vmxnet3_media_status);
	ifmedia_add(&sc->vmx_media, IFM_ETHER | IFM_AUTO, 0, NULL);
	ifmedia_add(&sc->vmx_media, IFM_ETHER | IFM_10G_T | IFM_FDX, 0, NULL);
	ifmedia_add(&sc->vmx_media, IFM_ETHER | IFM_10G_T, 0, NULL);
	ifmedia_add(&sc->vmx_media, IFM_ETHER | IFM_1000_T | IFM_FDX, 0, NULL);
	ifmedia_add(&sc->vmx_media, IFM_ETHER | IFM_1000_T, 0, NULL);
	ifmedia_set(&sc->vmx_media, IFM_ETHER | IFM_AUTO);

	if_attach(ifp);
	if_deferred_start_init(ifp, NULL);
	ether_ifattach(ifp, sc->vmx_lladdr);
	ether_set_ifflags_cb(&sc->vmx_ethercom, vmxnet3_ifflags_cb);
	vmxnet3_link_status(sc);

	/* should set before setting interrupts */
	sc->vmx_rx_intr_process_limit = VMXNET3_RX_INTR_PROCESS_LIMIT;
	sc->vmx_rx_process_limit = VMXNET3_RX_PROCESS_LIMIT;
	sc->vmx_tx_intr_process_limit = VMXNET3_TX_INTR_PROCESS_LIMIT;
	sc->vmx_tx_process_limit = VMXNET3_TX_PROCESS_LIMIT;

	return (0);
}

<<<<<<< HEAD
int
=======
static int
>>>>>>> 275f442f
vmxnet3_setup_sysctl(struct vmxnet3_softc *sc)
{
	const char *devname;
	struct sysctllog **log;
	const struct sysctlnode *rnode, *rxnode, *txnode;
	int error;

	log = &sc->vmx_sysctllog;
	devname = device_xname(sc->vmx_dev);

	error = sysctl_createv(log, 0, NULL, &rnode,
	    0, CTLTYPE_NODE, devname,
	    SYSCTL_DESCR("vmxnet3 information and settings"),
	    NULL, 0, NULL, 0, CTL_HW, CTL_CREATE, CTL_EOL);
	if (error)
		goto out;
	error = sysctl_createv(log, 0, &rnode, NULL,
	    CTLFLAG_READWRITE, CTLTYPE_BOOL, "txrx_workqueue",
	    SYSCTL_DESCR("Use workqueue for packet processing"),
	    NULL, 0, &sc->vmx_txrx_workqueue, 0, CTL_CREATE, CTL_EOL);
	if (error)
		goto out;

	error = sysctl_createv(log, 0, &rnode, &rxnode,
	    0, CTLTYPE_NODE, "rx",
	    SYSCTL_DESCR("vmxnet3 information and settings for Rx"),
	    NULL, 0, NULL, 0, CTL_CREATE, CTL_EOL);
	if (error)
		goto out;
	error = sysctl_createv(log, 0, &rxnode, NULL,
	    CTLFLAG_READWRITE, CTLTYPE_INT, "intr_process_limit",
	    SYSCTL_DESCR("max number of Rx packets to process for interrupt processing"),
	    NULL, 0, &sc->vmx_rx_intr_process_limit, 0, CTL_CREATE, CTL_EOL);
	if (error)
		goto out;
	error = sysctl_createv(log, 0, &rxnode, NULL,
	    CTLFLAG_READWRITE, CTLTYPE_INT, "process_limit",
	    SYSCTL_DESCR("max number of Rx packets to process for deferred processing"),
	    NULL, 0, &sc->vmx_rx_process_limit, 0, CTL_CREATE, CTL_EOL);
	if (error)
		goto out;

	error = sysctl_createv(log, 0, &rnode, &txnode,
	    0, CTLTYPE_NODE, "tx",
	    SYSCTL_DESCR("vmxnet3 information and settings for Tx"),
	    NULL, 0, NULL, 0, CTL_CREATE, CTL_EOL);
	if (error)
		goto out;
	error = sysctl_createv(log, 0, &txnode, NULL,
	    CTLFLAG_READWRITE, CTLTYPE_INT, "intr_process_limit",
	    SYSCTL_DESCR("max number of Tx packets to process for interrupt processing"),
	    NULL, 0, &sc->vmx_tx_intr_process_limit, 0, CTL_CREATE, CTL_EOL);
	if (error)
		goto out;
	error = sysctl_createv(log, 0, &txnode, NULL,
	    CTLFLAG_READWRITE, CTLTYPE_INT, "process_limit",
	    SYSCTL_DESCR("max number of Tx packets to process for deferred processing"),
	    NULL, 0, &sc->vmx_tx_process_limit, 0, CTL_CREATE, CTL_EOL);

out:
	if (error) {
		aprint_error_dev(sc->vmx_dev,
		    "unable to create sysctl node\n");
		sysctl_teardown(log);
	}
	return error;
}

<<<<<<< HEAD
int
=======
static int
>>>>>>> 275f442f
vmxnet3_setup_stats(struct vmxnet3_softc *sc)
{
	struct vmxnet3_queue *vmxq;
	struct vmxnet3_txqueue *txq;
	struct vmxnet3_rxqueue *rxq;
	int i;

	for (i = 0; i < sc->vmx_ntxqueues; i++) {
		vmxq = &sc->vmx_queue[i];
		txq = &vmxq->vxq_txqueue;
		evcnt_attach_dynamic(&txq->vxtxq_intr, EVCNT_TYPE_INTR,
		    NULL, txq->vxtxq_name, "Interrupt on queue");
		evcnt_attach_dynamic(&txq->vxtxq_defer, EVCNT_TYPE_MISC,
		    NULL, txq->vxtxq_name, "Handled queue in softint/workqueue");
		evcnt_attach_dynamic(&txq->vxtxq_deferreq, EVCNT_TYPE_MISC,
		    NULL, txq->vxtxq_name, "Requested in softint/workqueue");
		evcnt_attach_dynamic(&txq->vxtxq_pcqdrop, EVCNT_TYPE_MISC,
		    NULL, txq->vxtxq_name, "Dropped in pcq");
		evcnt_attach_dynamic(&txq->vxtxq_transmitdef, EVCNT_TYPE_MISC,
		    NULL, txq->vxtxq_name, "Deferred transmit");
		evcnt_attach_dynamic(&txq->vxtxq_watchdogto, EVCNT_TYPE_MISC,
		    NULL, txq->vxtxq_name, "Watchdog timeount");
		evcnt_attach_dynamic(&txq->vxtxq_defragged, EVCNT_TYPE_MISC,
		    NULL, txq->vxtxq_name, "m_defrag sucessed");
		evcnt_attach_dynamic(&txq->vxtxq_defrag_failed, EVCNT_TYPE_MISC,
		    NULL, txq->vxtxq_name, "m_defrag failed");
	}

	for (i = 0; i < sc->vmx_nrxqueues; i++) {
		vmxq = &sc->vmx_queue[i];
		rxq = &vmxq->vxq_rxqueue;
		evcnt_attach_dynamic(&rxq->vxrxq_intr, EVCNT_TYPE_INTR,
		    NULL, rxq->vxrxq_name, "Interrupt on queue");
		evcnt_attach_dynamic(&rxq->vxrxq_defer, EVCNT_TYPE_MISC,
		    NULL, rxq->vxrxq_name, "Handled queue in softint/workqueue");
		evcnt_attach_dynamic(&rxq->vxrxq_deferreq, EVCNT_TYPE_MISC,
		    NULL, rxq->vxrxq_name, "Requested in softint/workqueue");
		evcnt_attach_dynamic(&rxq->vxrxq_mgetcl_failed, EVCNT_TYPE_MISC,
		    NULL, rxq->vxrxq_name, "MCLGET failed");
		evcnt_attach_dynamic(&rxq->vxrxq_mbuf_load_failed, EVCNT_TYPE_MISC,
		    NULL, rxq->vxrxq_name, "bus_dmamap_load_mbuf failed");
	}

	evcnt_attach_dynamic(&sc->vmx_event_intr, EVCNT_TYPE_INTR,
	    NULL, device_xname(sc->vmx_dev), "Interrupt for other events");
	evcnt_attach_dynamic(&sc->vmx_event_link, EVCNT_TYPE_MISC,
	    NULL, device_xname(sc->vmx_dev), "Link status event");
	evcnt_attach_dynamic(&sc->vmx_event_txqerror, EVCNT_TYPE_MISC,
	    NULL, device_xname(sc->vmx_dev), "Tx queue error event");
	evcnt_attach_dynamic(&sc->vmx_event_rxqerror, EVCNT_TYPE_MISC,
	    NULL, device_xname(sc->vmx_dev), "Rx queue error event");
	evcnt_attach_dynamic(&sc->vmx_event_dic, EVCNT_TYPE_MISC,
	    NULL, device_xname(sc->vmx_dev), "Device impl change event");
	evcnt_attach_dynamic(&sc->vmx_event_debug, EVCNT_TYPE_MISC,
	    NULL, device_xname(sc->vmx_dev), "Debug event");

	return 0;
}

<<<<<<< HEAD
void
=======
static void
>>>>>>> 275f442f
vmxnet3_teardown_stats(struct vmxnet3_softc *sc)
{
	struct vmxnet3_queue *vmxq;
	struct vmxnet3_txqueue *txq;
	struct vmxnet3_rxqueue *rxq;
	int i;

	for (i = 0; i < sc->vmx_ntxqueues; i++) {
		vmxq = &sc->vmx_queue[i];
		txq = &vmxq->vxq_txqueue;
		evcnt_detach(&txq->vxtxq_intr);
		evcnt_detach(&txq->vxtxq_defer);
		evcnt_detach(&txq->vxtxq_deferreq);
		evcnt_detach(&txq->vxtxq_pcqdrop);
		evcnt_detach(&txq->vxtxq_transmitdef);
		evcnt_detach(&txq->vxtxq_watchdogto);
		evcnt_detach(&txq->vxtxq_defragged);
		evcnt_detach(&txq->vxtxq_defrag_failed);
	}

	for (i = 0; i < sc->vmx_nrxqueues; i++) {
		vmxq = &sc->vmx_queue[i];
		rxq = &vmxq->vxq_rxqueue;
		evcnt_detach(&rxq->vxrxq_intr);
		evcnt_detach(&rxq->vxrxq_defer);
		evcnt_detach(&rxq->vxrxq_deferreq);
		evcnt_detach(&rxq->vxrxq_mgetcl_failed);
		evcnt_detach(&rxq->vxrxq_mbuf_load_failed);
	}

	evcnt_detach(&sc->vmx_event_intr);
	evcnt_detach(&sc->vmx_event_link);
	evcnt_detach(&sc->vmx_event_txqerror);
	evcnt_detach(&sc->vmx_event_rxqerror);
	evcnt_detach(&sc->vmx_event_dic);
	evcnt_detach(&sc->vmx_event_debug);
}

<<<<<<< HEAD
void
=======
static void
>>>>>>> 275f442f
vmxnet3_evintr(struct vmxnet3_softc *sc)
{
	device_t dev;
	struct vmxnet3_txq_shared *ts;
	struct vmxnet3_rxq_shared *rs;
	uint32_t event;
	int reset;

	dev = sc->vmx_dev;
	reset = 0;

	VMXNET3_CORE_LOCK(sc);

	/* Clear events. */
	event = sc->vmx_ds->event;
	vmxnet3_write_bar1(sc, VMXNET3_BAR1_EVENT, event);

	if (event & VMXNET3_EVENT_LINK) {
		sc->vmx_event_link.ev_count++;
		vmxnet3_link_status(sc);
		if (sc->vmx_link_active != 0)
			if_schedule_deferred_start(&sc->vmx_ethercom.ec_if);
	}

	if (event & (VMXNET3_EVENT_TQERROR | VMXNET3_EVENT_RQERROR)) {
		if (event & VMXNET3_EVENT_TQERROR)
			sc->vmx_event_txqerror.ev_count++;
		if (event & VMXNET3_EVENT_RQERROR)
			sc->vmx_event_rxqerror.ev_count++;

		reset = 1;
		vmxnet3_read_cmd(sc, VMXNET3_CMD_GET_STATUS);
		ts = sc->vmx_queue[0].vxq_txqueue.vxtxq_ts;
		if (ts->stopped != 0)
			device_printf(dev, "Tx queue error %#x\n", ts->error);
		rs = sc->vmx_queue[0].vxq_rxqueue.vxrxq_rs;
		if (rs->stopped != 0)
			device_printf(dev, "Rx queue error %#x\n", rs->error);
		device_printf(dev, "Rx/Tx queue error event ... resetting\n");
	}

	if (event & VMXNET3_EVENT_DIC) {
		sc->vmx_event_dic.ev_count++;
		device_printf(dev, "device implementation change event\n");
	}
	if (event & VMXNET3_EVENT_DEBUG) {
		sc->vmx_event_debug.ev_count++;
		device_printf(dev, "debug event\n");
	}

	if (reset != 0)
		vmxnet3_init_locked(sc);

	VMXNET3_CORE_UNLOCK(sc);
}

<<<<<<< HEAD
bool
=======
static bool
>>>>>>> 275f442f
vmxnet3_txq_eof(struct vmxnet3_txqueue *txq, u_int limit)
{
	struct vmxnet3_softc *sc;
	struct vmxnet3_txring *txr;
	struct vmxnet3_comp_ring *txc;
	struct vmxnet3_txcompdesc *txcd;
	struct vmxnet3_txbuf *txb;
	struct mbuf *m;
	u_int sop;
	bool more = false;

	sc = txq->vxtxq_sc;
	txr = &txq->vxtxq_cmd_ring;
	txc = &txq->vxtxq_comp_ring;

	VMXNET3_TXQ_LOCK_ASSERT(txq);

	for (;;) {
		if (limit-- == 0) {
			more = true;
			break;
		}

		txcd = &txc->vxcr_u.txcd[txc->vxcr_next];
		if (txcd->gen != txc->vxcr_gen)
			break;
		vmxnet3_barrier(sc, VMXNET3_BARRIER_RD);

		if (++txc->vxcr_next == txc->vxcr_ndesc) {
			txc->vxcr_next = 0;
			txc->vxcr_gen ^= 1;
		}

		sop = txr->vxtxr_next;
		txb = &txr->vxtxr_txbuf[sop];

		if ((m = txb->vtxb_m) != NULL) {
			bus_dmamap_sync(sc->vmx_dmat, txb->vtxb_dmamap,
			    0, txb->vtxb_dmamap->dm_mapsize,
			    BUS_DMASYNC_POSTWRITE);
			bus_dmamap_unload(sc->vmx_dmat, txb->vtxb_dmamap);

			txq->vxtxq_stats.vmtxs_opackets++;
			txq->vxtxq_stats.vmtxs_obytes += m->m_pkthdr.len;
			if (m->m_flags & M_MCAST)
				txq->vxtxq_stats.vmtxs_omcasts++;

			m_freem(m);
			txb->vtxb_m = NULL;
		}

		txr->vxtxr_next = (txcd->eop_idx + 1) % txr->vxtxr_ndesc;
	}

	if (txr->vxtxr_head == txr->vxtxr_next)
		txq->vxtxq_watchdog = 0;

	return more;
}

<<<<<<< HEAD
int
=======
static int
>>>>>>> 275f442f
vmxnet3_newbuf(struct vmxnet3_softc *sc, struct vmxnet3_rxqueue *rxq,
    struct vmxnet3_rxring *rxr)
{
	struct mbuf *m;
	struct vmxnet3_rxdesc *rxd;
	struct vmxnet3_rxbuf *rxb;
	bus_dma_tag_t tag;
	bus_dmamap_t dmap;
	int idx, btype, error;

	tag = sc->vmx_dmat;
	dmap = rxr->vxrxr_spare_dmap;
	idx = rxr->vxrxr_fill;
	rxd = &rxr->vxrxr_rxd[idx];
	rxb = &rxr->vxrxr_rxbuf[idx];

	/* Don't allocate buffers for ring 2 for now. */
	if (rxr->vxrxr_rid != 0)
		return -1;
	btype = VMXNET3_BTYPE_HEAD;

	MGETHDR(m, M_DONTWAIT, MT_DATA);
	if (m == NULL)
		return (ENOBUFS);

	MCLGET(m, M_DONTWAIT);
	if ((m->m_flags & M_EXT) == 0) {
		rxq->vxrxq_mgetcl_failed.ev_count++;
		m_freem(m);
		return (ENOBUFS);
	}

	m->m_pkthdr.len = m->m_len = JUMBO_LEN;
	m_adj(m, ETHER_ALIGN);

	error = bus_dmamap_load_mbuf(sc->vmx_dmat, dmap, m, BUS_DMA_NOWAIT);
	if (error) {
		m_freem(m);
		rxq->vxrxq_mbuf_load_failed.ev_count++;
		return (error);
	}

	if (rxb->vrxb_m != NULL) {
		bus_dmamap_sync(tag, rxb->vrxb_dmamap,
		    0, rxb->vrxb_dmamap->dm_mapsize,
		    BUS_DMASYNC_POSTREAD);
		bus_dmamap_unload(tag, rxb->vrxb_dmamap);
	}

	rxr->vxrxr_spare_dmap = rxb->vrxb_dmamap;
	rxb->vrxb_dmamap = dmap;
	rxb->vrxb_m = m;

	rxd->addr = DMAADDR(dmap);
	rxd->len = m->m_pkthdr.len;
	rxd->btype = btype;
	rxd->gen = rxr->vxrxr_gen;

	vmxnet3_rxr_increment_fill(rxr);
	return (0);
}

static void
vmxnet3_rxq_eof_discard(struct vmxnet3_rxqueue *rxq,
    struct vmxnet3_rxring *rxr, int idx)
{
	struct vmxnet3_rxdesc *rxd;

	rxd = &rxr->vxrxr_rxd[idx];
	rxd->gen = rxr->vxrxr_gen;
	vmxnet3_rxr_increment_fill(rxr);
}

static void
vmxnet3_rxq_discard_chain(struct vmxnet3_rxqueue *rxq)
{
	struct vmxnet3_softc *sc;
	struct vmxnet3_rxring *rxr;
	struct vmxnet3_comp_ring *rxc;
	struct vmxnet3_rxcompdesc *rxcd;
	int idx, eof;

	sc = rxq->vxrxq_sc;
	rxc = &rxq->vxrxq_comp_ring;

	do {
		rxcd = &rxc->vxcr_u.rxcd[rxc->vxcr_next];
		if (rxcd->gen != rxc->vxcr_gen)
			break;		/* Not expected. */
		vmxnet3_barrier(sc, VMXNET3_BARRIER_RD);

		if (++rxc->vxcr_next == rxc->vxcr_ndesc) {
			rxc->vxcr_next = 0;
			rxc->vxcr_gen ^= 1;
		}

		idx = rxcd->rxd_idx;
		eof = rxcd->eop;
		if (rxcd->qid < sc->vmx_nrxqueues)
			rxr = &rxq->vxrxq_cmd_ring[0];
		else
			rxr = &rxq->vxrxq_cmd_ring[1];
		vmxnet3_rxq_eof_discard(rxq, rxr, idx);
	} while (!eof);
}

static void
vmxnet3_rx_csum(struct vmxnet3_rxcompdesc *rxcd, struct mbuf *m)
{
	if (rxcd->no_csum)
		return;

	if (rxcd->ipv4) {
		m->m_pkthdr.csum_flags |= M_CSUM_IPv4;
		if (rxcd->ipcsum_ok == 0)
			m->m_pkthdr.csum_flags |= M_CSUM_IPv4_BAD;
	}

	if (rxcd->fragment)
		return;

	if (rxcd->tcp) {
		m->m_pkthdr.csum_flags |=
		    rxcd->ipv4 ? M_CSUM_TCPv4 : M_CSUM_TCPv6;
		if ((rxcd->csum_ok) == 0)
			m->m_pkthdr.csum_flags |= M_CSUM_TCP_UDP_BAD;
	}

	if (rxcd->udp) {
		m->m_pkthdr.csum_flags |=
		    rxcd->ipv4 ? M_CSUM_UDPv4 : M_CSUM_UDPv6 ;
		if ((rxcd->csum_ok) == 0)
			m->m_pkthdr.csum_flags |= M_CSUM_TCP_UDP_BAD;
	}
}

static void
vmxnet3_rxq_input(struct vmxnet3_rxqueue *rxq,
    struct vmxnet3_rxcompdesc *rxcd, struct mbuf *m)
{
	struct vmxnet3_softc *sc;
	struct ifnet *ifp;

	sc = rxq->vxrxq_sc;
	ifp = &sc->vmx_ethercom.ec_if;

	if (rxcd->error) {
		rxq->vxrxq_stats.vmrxs_ierrors++;
		m_freem(m);
		return;
	}

	if (!rxcd->no_csum)
		vmxnet3_rx_csum(rxcd, m);
	if (rxcd->vlan)
		vlan_set_tag(m, rxcd->vtag);

	rxq->vxrxq_stats.vmrxs_ipackets++;
	rxq->vxrxq_stats.vmrxs_ibytes += m->m_pkthdr.len;

	if_percpuq_enqueue(ifp->if_percpuq, m);
}

<<<<<<< HEAD
bool
=======
static bool
>>>>>>> 275f442f
vmxnet3_rxq_eof(struct vmxnet3_rxqueue *rxq, u_int limit)
{
	struct vmxnet3_softc *sc;
	struct ifnet *ifp;
	struct vmxnet3_rxring *rxr;
	struct vmxnet3_comp_ring *rxc;
	struct vmxnet3_rxdesc *rxd __diagused;
	struct vmxnet3_rxcompdesc *rxcd;
	struct mbuf *m, *m_head, *m_tail;
	int idx, length;
	bool more = false;

	sc = rxq->vxrxq_sc;
	ifp = &sc->vmx_ethercom.ec_if;
	rxc = &rxq->vxrxq_comp_ring;

	VMXNET3_RXQ_LOCK_ASSERT(rxq);

	if ((ifp->if_flags & IFF_RUNNING) == 0)
		return more;

	m_head = rxq->vxrxq_mhead;
	rxq->vxrxq_mhead = NULL;
	m_tail = rxq->vxrxq_mtail;
	rxq->vxrxq_mtail = NULL;
	KASSERT(m_head == NULL || m_tail != NULL);

	for (;;) {
		if (limit-- == 0) {
			more = true;
			break;
		}

		rxcd = &rxc->vxcr_u.rxcd[rxc->vxcr_next];
		if (rxcd->gen != rxc->vxcr_gen) {
			rxq->vxrxq_mhead = m_head;
			rxq->vxrxq_mtail = m_tail;
			break;
		}
		vmxnet3_barrier(sc, VMXNET3_BARRIER_RD);

		if (++rxc->vxcr_next == rxc->vxcr_ndesc) {
			rxc->vxcr_next = 0;
			rxc->vxcr_gen ^= 1;
		}

		idx = rxcd->rxd_idx;
		length = rxcd->len;
		if (rxcd->qid < sc->vmx_nrxqueues)
			rxr = &rxq->vxrxq_cmd_ring[0];
		else
			rxr = &rxq->vxrxq_cmd_ring[1];
		rxd = &rxr->vxrxr_rxd[idx];

		m = rxr->vxrxr_rxbuf[idx].vrxb_m;
		KASSERT(m != NULL);

		/*
		 * The host may skip descriptors. We detect this when this
		 * descriptor does not match the previous fill index. Catch
		 * up with the host now.
		 */
		if (__predict_false(rxr->vxrxr_fill != idx)) {
			while (rxr->vxrxr_fill != idx) {
				rxr->vxrxr_rxd[rxr->vxrxr_fill].gen =
				    rxr->vxrxr_gen;
				vmxnet3_rxr_increment_fill(rxr);
			}
		}

		if (rxcd->sop) {
			/* start of frame w/o head buffer */
			KASSERT(rxd->btype == VMXNET3_BTYPE_HEAD);
			/* start of frame not in ring 0 */
			KASSERT(rxr == &rxq->vxrxq_cmd_ring[0]);
			/* duplicate start of frame? */
			KASSERT(m_head == NULL);

			if (length == 0) {
				/* Just ignore this descriptor. */
				vmxnet3_rxq_eof_discard(rxq, rxr, idx);
				goto nextp;
			}

			if (vmxnet3_newbuf(sc, rxq, rxr) != 0) {
				rxq->vxrxq_stats.vmrxs_iqdrops++;
				vmxnet3_rxq_eof_discard(rxq, rxr, idx);
				if (!rxcd->eop)
					vmxnet3_rxq_discard_chain(rxq);
				goto nextp;
			}

			m_set_rcvif(m, ifp);
			m->m_pkthdr.len = m->m_len = length;
			m->m_pkthdr.csum_flags = 0;
			m_head = m_tail = m;

		} else {
			/* non start of frame w/o body buffer */
			KASSERT(rxd->btype == VMXNET3_BTYPE_BODY);
			/* frame not started? */
			KASSERT(m_head != NULL);

			if (vmxnet3_newbuf(sc, rxq, rxr) != 0) {
				rxq->vxrxq_stats.vmrxs_iqdrops++;
				vmxnet3_rxq_eof_discard(rxq, rxr, idx);
				if (!rxcd->eop)
					vmxnet3_rxq_discard_chain(rxq);
				m_freem(m_head);
				m_head = m_tail = NULL;
				goto nextp;
			}

			m->m_len = length;
			m_head->m_pkthdr.len += length;
			m_tail->m_next = m;
			m_tail = m;
		}

		if (rxcd->eop) {
			vmxnet3_rxq_input(rxq, rxcd, m_head);
			m_head = m_tail = NULL;

			/* Must recheck after dropping the Rx lock. */
			if ((ifp->if_flags & IFF_RUNNING) == 0)
				break;
		}

nextp:
		if (__predict_false(rxq->vxrxq_rs->update_rxhead)) {
			int qid = rxcd->qid;
			bus_size_t r;

			idx = (idx + 1) % rxr->vxrxr_ndesc;
			if (qid >= sc->vmx_nrxqueues) {
				qid -= sc->vmx_nrxqueues;
				r = VMXNET3_BAR0_RXH2(qid);
			} else
				r = VMXNET3_BAR0_RXH1(qid);
			vmxnet3_write_bar0(sc, r, idx);
		}
	}

	return more;
}

static inline void
vmxnet3_sched_handle_queue(struct vmxnet3_softc *sc, struct vmxnet3_queue *vmxq)
{

	if (vmxq->vxq_workqueue) {
		workqueue_enqueue(sc->vmx_queue_wq, &vmxq->vxq_wq_cookie,
		    curcpu());
	} else {
		softint_schedule(vmxq->vxq_si);
	}
}

static int
vmxnet3_legacy_intr(void *xsc)
{
	struct vmxnet3_softc *sc;
	struct vmxnet3_rxqueue *rxq;
	struct vmxnet3_txqueue *txq;
	u_int txlimit, rxlimit;
	bool txmore, rxmore;

	sc = xsc;
	rxq = &sc->vmx_queue[0].vxq_rxqueue;
	txq = &sc->vmx_queue[0].vxq_txqueue;
	txlimit = sc->vmx_tx_intr_process_limit;
	rxlimit = sc->vmx_rx_intr_process_limit;

	if (sc->vmx_intr_type == VMXNET3_IT_LEGACY) {
		if (vmxnet3_read_bar1(sc, VMXNET3_BAR1_INTR) == 0)
			return (0);
	}
	if (sc->vmx_intr_mask_mode == VMXNET3_IMM_ACTIVE)
		vmxnet3_disable_all_intrs(sc);

	if (sc->vmx_ds->event != 0)
		vmxnet3_evintr(sc);

	VMXNET3_RXQ_LOCK(rxq);
	rxmore = vmxnet3_rxq_eof(rxq, rxlimit);
	VMXNET3_RXQ_UNLOCK(rxq);

	VMXNET3_TXQ_LOCK(txq);
	txmore = vmxnet3_txq_eof(txq, txlimit);
	VMXNET3_TXQ_UNLOCK(txq);

	if (txmore || rxmore) {
		vmxnet3_sched_handle_queue(sc, &sc->vmx_queue[0]);
	} else {
		if_schedule_deferred_start(&sc->vmx_ethercom.ec_if);
		vmxnet3_enable_all_intrs(sc);
	}
	return (1);
}

<<<<<<< HEAD
int
=======
static int
>>>>>>> 275f442f
vmxnet3_txrxq_intr(void *xvmxq)
{
	struct vmxnet3_softc *sc;
	struct vmxnet3_queue *vmxq;
	struct vmxnet3_txqueue *txq;
	struct vmxnet3_rxqueue *rxq;
	u_int txlimit, rxlimit;
	bool txmore, rxmore;

	vmxq = xvmxq;
	txq = &vmxq->vxq_txqueue;
	rxq = &vmxq->vxq_rxqueue;
	sc = txq->vxtxq_sc;
	txlimit = sc->vmx_tx_intr_process_limit;
	rxlimit = sc->vmx_rx_intr_process_limit;
	vmxq->vxq_workqueue = sc->vmx_txrx_workqueue;

	if (sc->vmx_intr_mask_mode == VMXNET3_IMM_ACTIVE)
		vmxnet3_disable_intr(sc, vmxq->vxq_intr_idx);

	VMXNET3_TXQ_LOCK(txq);
	txq->vxtxq_intr.ev_count++;
	txmore = vmxnet3_txq_eof(txq, txlimit);
	VMXNET3_TXQ_UNLOCK(txq);

	VMXNET3_RXQ_LOCK(rxq);
	rxq->vxrxq_intr.ev_count++;
	rxmore = vmxnet3_rxq_eof(rxq, rxlimit);
	VMXNET3_RXQ_UNLOCK(rxq);

	if (txmore || rxmore) {
		vmxnet3_sched_handle_queue(sc, vmxq);
	} else {
		/* for ALTQ */
		if (vmxq->vxq_id == 0)
			if_schedule_deferred_start(&sc->vmx_ethercom.ec_if);
		softint_schedule(txq->vxtxq_si);

		vmxnet3_enable_intr(sc, vmxq->vxq_intr_idx);
	}

	return (1);
}

<<<<<<< HEAD
void
=======
static void
>>>>>>> 275f442f
vmxnet3_handle_queue(void *xvmxq)
{
	struct vmxnet3_softc *sc;
	struct vmxnet3_queue *vmxq;
	struct vmxnet3_txqueue *txq;
	struct vmxnet3_rxqueue *rxq;
	u_int txlimit, rxlimit;
	bool txmore, rxmore;

	vmxq = xvmxq;
	txq = &vmxq->vxq_txqueue;
	rxq = &vmxq->vxq_rxqueue;
	sc = txq->vxtxq_sc;
	txlimit = sc->vmx_tx_process_limit;
	rxlimit = sc->vmx_rx_process_limit;

	VMXNET3_TXQ_LOCK(txq);
	txq->vxtxq_defer.ev_count++;
	txmore = vmxnet3_txq_eof(txq, txlimit);
	if (txmore)
		txq->vxtxq_deferreq.ev_count++;
	/* for ALTQ */
	if (vmxq->vxq_id == 0)
		if_schedule_deferred_start(&sc->vmx_ethercom.ec_if);
	softint_schedule(txq->vxtxq_si);
	VMXNET3_TXQ_UNLOCK(txq);

	VMXNET3_RXQ_LOCK(rxq);
	rxq->vxrxq_defer.ev_count++;
	rxmore = vmxnet3_rxq_eof(rxq, rxlimit);
	if (rxmore)
		rxq->vxrxq_deferreq.ev_count++;
	VMXNET3_RXQ_UNLOCK(rxq);

	if (txmore || rxmore)
		vmxnet3_sched_handle_queue(sc, vmxq);
	else
		vmxnet3_enable_intr(sc, vmxq->vxq_intr_idx);
}
<<<<<<< HEAD

void
vmxnet3_handle_queue_work(struct work *wk, void *context)
{
	struct vmxnet3_queue *vmxq;

=======

static void
vmxnet3_handle_queue_work(struct work *wk, void *context)
{
	struct vmxnet3_queue *vmxq;

>>>>>>> 275f442f
	vmxq = container_of(wk, struct vmxnet3_queue, vxq_wq_cookie);
	vmxnet3_handle_queue(vmxq);
}

static int
vmxnet3_event_intr(void *xsc)
{
	struct vmxnet3_softc *sc;

	sc = xsc;

	if (sc->vmx_intr_mask_mode == VMXNET3_IMM_ACTIVE)
		vmxnet3_disable_intr(sc, sc->vmx_event_intr_idx);

	sc->vmx_event_intr.ev_count++;

	if (sc->vmx_ds->event != 0)
		vmxnet3_evintr(sc);

	vmxnet3_enable_intr(sc, sc->vmx_event_intr_idx);

	return (1);
}

static void
vmxnet3_txstop(struct vmxnet3_softc *sc, struct vmxnet3_txqueue *txq)
{
	struct vmxnet3_txring *txr;
	struct vmxnet3_txbuf *txb;
	int i;

	txr = &txq->vxtxq_cmd_ring;

	for (i = 0; i < txr->vxtxr_ndesc; i++) {
		txb = &txr->vxtxr_txbuf[i];

		if (txb->vtxb_m == NULL)
			continue;

		bus_dmamap_sync(sc->vmx_dmat, txb->vtxb_dmamap,
		    0, txb->vtxb_dmamap->dm_mapsize,
		    BUS_DMASYNC_POSTWRITE);
		bus_dmamap_unload(sc->vmx_dmat, txb->vtxb_dmamap);
		m_freem(txb->vtxb_m);
		txb->vtxb_m = NULL;
	}
}

static void
vmxnet3_rxstop(struct vmxnet3_softc *sc, struct vmxnet3_rxqueue *rxq)
{
	struct vmxnet3_rxring *rxr;
	struct vmxnet3_rxbuf *rxb;
	int i, j;

	if (rxq->vxrxq_mhead != NULL) {
		m_freem(rxq->vxrxq_mhead);
		rxq->vxrxq_mhead = NULL;
		rxq->vxrxq_mtail = NULL;
	}

	for (i = 0; i < VMXNET3_RXRINGS_PERQ; i++) {
		rxr = &rxq->vxrxq_cmd_ring[i];

		for (j = 0; j < rxr->vxrxr_ndesc; j++) {
			rxb = &rxr->vxrxr_rxbuf[j];

			if (rxb->vrxb_m == NULL)
				continue;

			bus_dmamap_sync(sc->vmx_dmat, rxb->vrxb_dmamap,
			    0, rxb->vrxb_dmamap->dm_mapsize,
			    BUS_DMASYNC_POSTREAD);
			bus_dmamap_unload(sc->vmx_dmat, rxb->vrxb_dmamap);
			m_freem(rxb->vrxb_m);
			rxb->vrxb_m = NULL;
		}
	}
}

static void
vmxnet3_stop_rendezvous(struct vmxnet3_softc *sc)
{
	struct vmxnet3_rxqueue *rxq;
	struct vmxnet3_txqueue *txq;
	int i;

	for (i = 0; i < sc->vmx_nrxqueues; i++) {
		rxq = &sc->vmx_queue[i].vxq_rxqueue;
		VMXNET3_RXQ_LOCK(rxq);
		VMXNET3_RXQ_UNLOCK(rxq);
	}
	for (i = 0; i < sc->vmx_ntxqueues; i++) {
		txq = &sc->vmx_queue[i].vxq_txqueue;
		VMXNET3_TXQ_LOCK(txq);
		VMXNET3_TXQ_UNLOCK(txq);
	}
}

static void
vmxnet3_stop_locked(struct vmxnet3_softc *sc)
{
	struct ifnet *ifp;
	int q;

	ifp = &sc->vmx_ethercom.ec_if;
	VMXNET3_CORE_LOCK_ASSERT(sc);

	ifp->if_flags &= ~IFF_RUNNING;
	sc->vmx_link_active = 0;
	callout_stop(&sc->vmx_tick);

	/* Disable interrupts. */
	vmxnet3_disable_all_intrs(sc);
	vmxnet3_write_cmd(sc, VMXNET3_CMD_DISABLE);

	vmxnet3_stop_rendezvous(sc);

	for (q = 0; q < sc->vmx_ntxqueues; q++)
		vmxnet3_txstop(sc, &sc->vmx_queue[q].vxq_txqueue);
	for (q = 0; q < sc->vmx_nrxqueues; q++)
		vmxnet3_rxstop(sc, &sc->vmx_queue[q].vxq_rxqueue);

	vmxnet3_write_cmd(sc, VMXNET3_CMD_RESET);
}

static void
vmxnet3_stop(struct ifnet *ifp, int disable)
{
	struct vmxnet3_softc *sc = ifp->if_softc;

	VMXNET3_CORE_LOCK(sc);
	vmxnet3_stop_locked(sc);
	VMXNET3_CORE_UNLOCK(sc);
}

static void
vmxnet3_txinit(struct vmxnet3_softc *sc, struct vmxnet3_txqueue *txq)
{
	struct vmxnet3_txring *txr;
	struct vmxnet3_comp_ring *txc;

	txr = &txq->vxtxq_cmd_ring;
	txr->vxtxr_head = 0;
	txr->vxtxr_next = 0;
	txr->vxtxr_gen = VMXNET3_INIT_GEN;
	memset(txr->vxtxr_txd, 0,
	    txr->vxtxr_ndesc * sizeof(struct vmxnet3_txdesc));

	txc = &txq->vxtxq_comp_ring;
	txc->vxcr_next = 0;
	txc->vxcr_gen = VMXNET3_INIT_GEN;
	memset(txc->vxcr_u.txcd, 0,
	    txc->vxcr_ndesc * sizeof(struct vmxnet3_txcompdesc));
}

static int
vmxnet3_rxinit(struct vmxnet3_softc *sc, struct vmxnet3_rxqueue *rxq)
{
	struct vmxnet3_rxring *rxr;
	struct vmxnet3_comp_ring *rxc;
	int i, populate, idx, error;

	/* LRO and jumbo frame is not supported yet */
	populate = 1;

	for (i = 0; i < populate; i++) {
		rxr = &rxq->vxrxq_cmd_ring[i];
		rxr->vxrxr_fill = 0;
		rxr->vxrxr_gen = VMXNET3_INIT_GEN;
		memset(rxr->vxrxr_rxd, 0,
		    rxr->vxrxr_ndesc * sizeof(struct vmxnet3_rxdesc));

		for (idx = 0; idx < rxr->vxrxr_ndesc; idx++) {
			error = vmxnet3_newbuf(sc, rxq, rxr);
			if (error)
				return (error);
		}
	}

	for (/**/; i < VMXNET3_RXRINGS_PERQ; i++) {
		rxr = &rxq->vxrxq_cmd_ring[i];
		rxr->vxrxr_fill = 0;
		rxr->vxrxr_gen = 0;
		memset(rxr->vxrxr_rxd, 0,
		    rxr->vxrxr_ndesc * sizeof(struct vmxnet3_rxdesc));
	}

	rxc = &rxq->vxrxq_comp_ring;
	rxc->vxcr_next = 0;
	rxc->vxcr_gen = VMXNET3_INIT_GEN;
	memset(rxc->vxcr_u.rxcd, 0,
	    rxc->vxcr_ndesc * sizeof(struct vmxnet3_rxcompdesc));

	return (0);
}

static int
vmxnet3_reinit_queues(struct vmxnet3_softc *sc)
{
	device_t dev;
	int q, error;
	dev = sc->vmx_dev;

	for (q = 0; q < sc->vmx_ntxqueues; q++)
		vmxnet3_txinit(sc, &sc->vmx_queue[q].vxq_txqueue);

	for (q = 0; q < sc->vmx_nrxqueues; q++) {
		error = vmxnet3_rxinit(sc, &sc->vmx_queue[q].vxq_rxqueue);
		if (error) {
			device_printf(dev, "cannot populate Rx queue %d\n", q);
			return (error);
		}
	}

	return (0);
}

static int
vmxnet3_enable_device(struct vmxnet3_softc *sc)
{
	int q;

	if (vmxnet3_read_cmd(sc, VMXNET3_CMD_ENABLE) != 0) {
		device_printf(sc->vmx_dev, "device enable command failed!\n");
		return (1);
	}

	/* Reset the Rx queue heads. */
	for (q = 0; q < sc->vmx_nrxqueues; q++) {
		vmxnet3_write_bar0(sc, VMXNET3_BAR0_RXH1(q), 0);
		vmxnet3_write_bar0(sc, VMXNET3_BAR0_RXH2(q), 0);
	}

	return (0);
}

static void
vmxnet3_reinit_rxfilters(struct vmxnet3_softc *sc)
{

	vmxnet3_set_rxfilter(sc);

	memset(sc->vmx_ds->vlan_filter, 0, sizeof(sc->vmx_ds->vlan_filter));
	vmxnet3_write_cmd(sc, VMXNET3_CMD_VLAN_FILTER);
}

static int
vmxnet3_reinit(struct vmxnet3_softc *sc)
{

	vmxnet3_set_lladdr(sc);
	vmxnet3_reinit_shared_data(sc);

	if (vmxnet3_reinit_queues(sc) != 0)
		return (ENXIO);

	if (vmxnet3_enable_device(sc) != 0)
		return (ENXIO);

	vmxnet3_reinit_rxfilters(sc);

	return (0);
}

static int
vmxnet3_init_locked(struct vmxnet3_softc *sc)
{
	struct ifnet *ifp = &sc->vmx_ethercom.ec_if;
	int error;

	vmxnet3_stop_locked(sc);

	error = vmxnet3_reinit(sc);
	if (error) {
		vmxnet3_stop_locked(sc);
		return (error);
	}

	ifp->if_flags |= IFF_RUNNING;
	vmxnet3_link_status(sc);

	vmxnet3_enable_all_intrs(sc);
	callout_reset(&sc->vmx_tick, hz, vmxnet3_tick, sc);

	return (0);
}

static int
vmxnet3_init(struct ifnet *ifp)
{
	struct vmxnet3_softc *sc = ifp->if_softc;
	int error;

	VMXNET3_CORE_LOCK(sc);
	error = vmxnet3_init_locked(sc);
	VMXNET3_CORE_UNLOCK(sc);

	return (error);
}

static int
vmxnet3_txq_offload_ctx(struct vmxnet3_txqueue *txq, struct mbuf *m,
    int *start, int *csum_start)
{
	struct ether_header *eh;
	struct mbuf *mp;
	int offset, csum_off, iphl, offp;
	bool v4;

	eh = mtod(m, struct ether_header *);
	switch (htons(eh->ether_type)) {
	case ETHERTYPE_IP:
	case ETHERTYPE_IPV6:
		offset = ETHER_HDR_LEN;
		break;
	case ETHERTYPE_VLAN:
		offset = ETHER_HDR_LEN + ETHER_VLAN_ENCAP_LEN;
		break;
	default:
		m_freem(m);
		return (EINVAL);
	}

	if ((m->m_pkthdr.csum_flags &
	    (M_CSUM_TSOv4 | M_CSUM_UDPv4 | M_CSUM_TCPv4)) != 0) {
		iphl = M_CSUM_DATA_IPv4_IPHL(m->m_pkthdr.csum_data);
		v4 = true;
	} else {
		iphl = M_CSUM_DATA_IPv6_IPHL(m->m_pkthdr.csum_data);
		v4 = false;
	}
	*start = offset + iphl;

	if (m->m_pkthdr.csum_flags &
	    (M_CSUM_TCPv4 | M_CSUM_TCPv6 | M_CSUM_TSOv4 | M_CSUM_TSOv6)) {
		csum_off = offsetof(struct tcphdr, th_sum);
	} else {
		csum_off = offsetof(struct udphdr, uh_sum);
	}

	*csum_start = *start + csum_off;
	mp = m_pulldown(m, 0, *csum_start + 2, &offp);
	if (!mp) {
		/* m is already freed */
		return ENOBUFS;
	}

	if (m->m_pkthdr.csum_flags & (M_CSUM_TSOv4 | M_CSUM_TSOv6)) {
		struct tcphdr *tcp;

		txq->vxtxq_stats.vmtxs_tso++;
		tcp = (void *)(mtod(mp, char *) + offp + *start);

		if (v4) {
			struct ip *ip;

			ip = (void *)(mtod(mp, char *) + offp + offset);
			tcp->th_sum = in_cksum_phdr(ip->ip_src.s_addr,
			    ip->ip_dst.s_addr, htons(IPPROTO_TCP));
		} else {
			struct ip6_hdr *ip6;

			ip6 = (void *)(mtod(mp, char *) + offp + offset);
			tcp->th_sum = in6_cksum_phdr(&ip6->ip6_src,
			    &ip6->ip6_dst, 0, htonl(IPPROTO_TCP));
		}

		/*
		 * For TSO, the size of the protocol header is also
		 * included in the descriptor header size.
		 */
		*start += (tcp->th_off << 2);
	} else
		txq->vxtxq_stats.vmtxs_csum++;

	return (0);
}

static int
vmxnet3_txq_load_mbuf(struct vmxnet3_txqueue *txq, struct mbuf **m0,
    bus_dmamap_t dmap)
{
	struct mbuf *m;
	bus_dma_tag_t tag;
	int error;

	m = *m0;
	tag = txq->vxtxq_sc->vmx_dmat;

	error = bus_dmamap_load_mbuf(tag, dmap, m, BUS_DMA_NOWAIT);
	if (error == 0 || error != EFBIG)
		return (error);

	m = m_defrag(m, M_NOWAIT);
	if (m != NULL) {
		*m0 = m;
		error = bus_dmamap_load_mbuf(tag, dmap, m, BUS_DMA_NOWAIT);
	} else
		error = ENOBUFS;

	if (error) {
		m_freem(*m0);
		*m0 = NULL;
		txq->vxtxq_defrag_failed.ev_count++;
	} else
		txq->vxtxq_defragged.ev_count++;

	return (error);
}

static void
vmxnet3_txq_unload_mbuf(struct vmxnet3_txqueue *txq, bus_dmamap_t dmap)
{

	bus_dmamap_unload(txq->vxtxq_sc->vmx_dmat, dmap);
}

static int
vmxnet3_txq_encap(struct vmxnet3_txqueue *txq, struct mbuf **m0)
{
	struct vmxnet3_softc *sc;
	struct vmxnet3_txring *txr;
	struct vmxnet3_txdesc *txd, *sop;
	struct mbuf *m;
	bus_dmamap_t dmap;
	bus_dma_segment_t *segs;
	int i, gen, start, csum_start, nsegs, error;

	sc = txq->vxtxq_sc;
	start = 0;
	txd = NULL;
	txr = &txq->vxtxq_cmd_ring;
	dmap = txr->vxtxr_txbuf[txr->vxtxr_head].vtxb_dmamap;
	csum_start = 0; /* GCC */

	error = vmxnet3_txq_load_mbuf(txq, m0, dmap);
	if (error)
		return (error);

	nsegs = dmap->dm_nsegs;
	segs = dmap->dm_segs;

	m = *m0;
	KASSERT(m->m_flags & M_PKTHDR);
	KASSERT(nsegs <= VMXNET3_TX_MAXSEGS);

	if (vmxnet3_txring_avail(txr) < nsegs) {
		txq->vxtxq_stats.vmtxs_full++;
		vmxnet3_txq_unload_mbuf(txq, dmap);
		return (ENOSPC);
	} else if (m->m_pkthdr.csum_flags & VMXNET3_CSUM_ALL_OFFLOAD) {
		error = vmxnet3_txq_offload_ctx(txq, m, &start, &csum_start);
		if (error) {
			/* m is already freed */
			txq->vxtxq_stats.vmtxs_offload_failed++;
			vmxnet3_txq_unload_mbuf(txq, dmap);
			*m0 = NULL;
			return (error);
		}
	}

	txr->vxtxr_txbuf[txr->vxtxr_head].vtxb_m = m;
	sop = &txr->vxtxr_txd[txr->vxtxr_head];
	gen = txr->vxtxr_gen ^ 1;	/* Owned by cpu (yet) */

	for (i = 0; i < nsegs; i++) {
		txd = &txr->vxtxr_txd[txr->vxtxr_head];

		txd->addr = segs[i].ds_addr;
		txd->len = segs[i].ds_len;
		txd->gen = gen;
		txd->dtype = 0;
		txd->offload_mode = VMXNET3_OM_NONE;
		txd->offload_pos = 0;
		txd->hlen = 0;
		txd->eop = 0;
		txd->compreq = 0;
		txd->vtag_mode = 0;
		txd->vtag = 0;

		if (++txr->vxtxr_head == txr->vxtxr_ndesc) {
			txr->vxtxr_head = 0;
			txr->vxtxr_gen ^= 1;
		}
		gen = txr->vxtxr_gen;
	}
	txd->eop = 1;
	txd->compreq = 1;

	if (vlan_has_tag(m)) {
		sop->vtag_mode = 1;
		sop->vtag = vlan_get_tag(m);
	}

	if (m->m_pkthdr.csum_flags & (M_CSUM_TSOv4 | M_CSUM_TSOv6)) {
		sop->offload_mode = VMXNET3_OM_TSO;
		sop->hlen = start;
		sop->offload_pos = m->m_pkthdr.segsz;
	} else if (m->m_pkthdr.csum_flags & (VMXNET3_CSUM_OFFLOAD |
	    VMXNET3_CSUM_OFFLOAD_IPV6)) {
		sop->offload_mode = VMXNET3_OM_CSUM;
		sop->hlen = start;
		sop->offload_pos = csum_start;
	}

	/* Finally, change the ownership. */
	vmxnet3_barrier(sc, VMXNET3_BARRIER_WR);
	sop->gen ^= 1;

	txq->vxtxq_ts->npending += nsegs;
	if (txq->vxtxq_ts->npending >= txq->vxtxq_ts->intr_threshold) {
		struct vmxnet3_queue *vmxq;
		vmxq = container_of(txq, struct vmxnet3_queue, vxq_txqueue);
		txq->vxtxq_ts->npending = 0;
		vmxnet3_write_bar0(sc, VMXNET3_BAR0_TXH(vmxq->vxq_id),
		    txr->vxtxr_head);
	}

	return (0);
}

#define VMXNET3_TX_START 1
#define VMXNET3_TX_TRANSMIT 2
static inline void
vmxnet3_tx_common_locked(struct ifnet *ifp, struct vmxnet3_txqueue *txq, int txtype)
{
	struct vmxnet3_softc *sc;
	struct vmxnet3_txring *txr;
	struct mbuf *m_head;
	int tx;

	sc = ifp->if_softc;
	txr = &txq->vxtxq_cmd_ring;
	tx = 0;

	VMXNET3_TXQ_LOCK_ASSERT(txq);

	if ((ifp->if_flags & IFF_RUNNING) == 0 ||
	    sc->vmx_link_active == 0)
		return;

	for (;;) {
		if (txtype == VMXNET3_TX_START)
			IFQ_POLL(&ifp->if_snd, m_head);
		else
			m_head = pcq_peek(txq->vxtxq_interq);
		if (m_head == NULL)
			break;

		if (vmxnet3_txring_avail(txr) < VMXNET3_TX_MAXSEGS)
			break;

		if (txtype == VMXNET3_TX_START)
			IFQ_DEQUEUE(&ifp->if_snd, m_head);
		else
			m_head = pcq_get(txq->vxtxq_interq);
		if (m_head == NULL)
			break;

		if (vmxnet3_txq_encap(txq, &m_head) != 0) {
			if (m_head != NULL)
				m_freem(m_head);
			break;
		}

		tx++;
		bpf_mtap(ifp, m_head, BPF_D_OUT);
	}

	if (tx > 0)
		txq->vxtxq_watchdog = VMXNET3_WATCHDOG_TIMEOUT;
}

<<<<<<< HEAD
void
=======
static void
>>>>>>> 275f442f
vmxnet3_start_locked(struct ifnet *ifp)
{
	struct vmxnet3_softc *sc;
	struct vmxnet3_txqueue *txq;

	sc = ifp->if_softc;
	txq = &sc->vmx_queue[0].vxq_txqueue;

	vmxnet3_tx_common_locked(ifp, txq, VMXNET3_TX_START);
}
<<<<<<< HEAD

=======
>>>>>>> 275f442f

void
vmxnet3_start(struct ifnet *ifp)
{
	struct vmxnet3_softc *sc;
	struct vmxnet3_txqueue *txq;

	sc = ifp->if_softc;
	txq = &sc->vmx_queue[0].vxq_txqueue;

	VMXNET3_TXQ_LOCK(txq);
	vmxnet3_start_locked(ifp);
	VMXNET3_TXQ_UNLOCK(txq);
}

static int
vmxnet3_select_txqueue(struct ifnet *ifp, struct mbuf *m __unused)
{
	struct vmxnet3_softc *sc;
	u_int cpuid;

	sc = ifp->if_softc;
	cpuid = cpu_index(curcpu());
	/*
	 * Furure work
	 * We should select txqueue to even up the load even if ncpu is
	 * different from sc->vmx_ntxqueues. Currently, the load is not
	 * even, that is, when ncpu is six and ntxqueues is four, the load
	 * of vmx_queue[0] and vmx_queue[1] is higher than vmx_queue[2] and
	 * vmx_queue[3] because CPU#4 always uses vmx_queue[0] and CPU#5 always
	 * uses vmx_queue[1].
	 * Furthermore, we should not use random value to select txqueue to
	 * avoid reordering. We should use flow information of mbuf.
	 */
	return cpuid % sc->vmx_ntxqueues;
}

<<<<<<< HEAD
void
=======
static void
>>>>>>> 275f442f
vmxnet3_transmit_locked(struct ifnet *ifp, struct vmxnet3_txqueue *txq)
{

	vmxnet3_tx_common_locked(ifp, txq, VMXNET3_TX_TRANSMIT);
}

<<<<<<< HEAD
int
=======
static int
>>>>>>> 275f442f
vmxnet3_transmit(struct ifnet *ifp, struct mbuf *m)
{
	struct vmxnet3_softc *sc;
	struct vmxnet3_txqueue *txq;
	int qid;

	qid = vmxnet3_select_txqueue(ifp, m);
	sc = ifp->if_softc;
	txq = &sc->vmx_queue[qid].vxq_txqueue;

	if (__predict_false(!pcq_put(txq->vxtxq_interq, m))) {
		VMXNET3_TXQ_LOCK(txq);
		txq->vxtxq_pcqdrop.ev_count++;
		VMXNET3_TXQ_UNLOCK(txq);
		m_freem(m);
		return ENOBUFS;
	}

	if (VMXNET3_TXQ_TRYLOCK(txq)) {
		vmxnet3_transmit_locked(ifp, txq);
		VMXNET3_TXQ_UNLOCK(txq);
	} else {
		kpreempt_disable();
		softint_schedule(txq->vxtxq_si);
		kpreempt_enable();
	}

	return 0;
}

<<<<<<< HEAD
void
=======
static void
>>>>>>> 275f442f
vmxnet3_deferred_transmit(void *arg)
{
	struct vmxnet3_txqueue *txq = arg;
	struct vmxnet3_softc *sc = txq->vxtxq_sc;
	struct ifnet *ifp = &sc->vmx_ethercom.ec_if;

	VMXNET3_TXQ_LOCK(txq);
	txq->vxtxq_transmitdef.ev_count++;
	if (pcq_peek(txq->vxtxq_interq) != NULL)
		vmxnet3_transmit_locked(ifp, txq);
	VMXNET3_TXQ_UNLOCK(txq);
}

<<<<<<< HEAD
void
=======
static void
>>>>>>> 275f442f
vmxnet3_set_rxfilter(struct vmxnet3_softc *sc)
{
	struct ifnet *ifp = &sc->vmx_ethercom.ec_if;
	struct ethercom *ec = &sc->vmx_ethercom;
	struct vmxnet3_driver_shared *ds = sc->vmx_ds;
	struct ether_multi *enm;
	struct ether_multistep step;
	u_int mode;
	uint8_t *p;

	ds->mcast_tablelen = 0;
	ETHER_LOCK(ec);
	CLR(ec->ec_flags, ETHER_F_ALLMULTI);
	ETHER_UNLOCK(ec);

	/*
	 * Always accept broadcast frames.
	 * Always accept frames destined to our station address.
	 */
	mode = VMXNET3_RXMODE_BCAST | VMXNET3_RXMODE_UCAST;

	if (ISSET(ifp->if_flags, IFF_PROMISC) ||
	    ec->ec_multicnt > VMXNET3_MULTICAST_MAX)
		goto allmulti;

	p = sc->vmx_mcast;
	ETHER_LOCK(ec);
	ETHER_FIRST_MULTI(step, ec, enm);
	while (enm != NULL) {
		if (memcmp(enm->enm_addrlo, enm->enm_addrhi, ETHER_ADDR_LEN)) {
			ETHER_UNLOCK(ec);
			/*
			 * We must listen to a range of multicast addresses.
			 * For now, just accept all multicasts, rather than
			 * trying to set only those filter bits needed to match
			 * the range.  (At this time, the only use of address
			 * ranges is for IP multicast routing, for which the
			 * range is big enough to require all bits set.)
			 */
			goto allmulti;
		}
		memcpy(p, enm->enm_addrlo, ETHER_ADDR_LEN);

		p += ETHER_ADDR_LEN;

		ETHER_NEXT_MULTI(step, enm);
	}
	ETHER_UNLOCK(ec);

	if (ec->ec_multicnt > 0) {
		SET(mode, VMXNET3_RXMODE_MCAST);
		ds->mcast_tablelen = p - sc->vmx_mcast;
	}

	goto setit;

allmulti:
	ETHER_LOCK(ec);
	SET(ec->ec_flags, ETHER_F_ALLMULTI);
	ETHER_UNLOCK(ec);
	SET(mode, (VMXNET3_RXMODE_ALLMULTI | VMXNET3_RXMODE_MCAST));
	if (ifp->if_flags & IFF_PROMISC)
		SET(mode, VMXNET3_RXMODE_PROMISC);

setit:
	vmxnet3_write_cmd(sc, VMXNET3_CMD_SET_FILTER);
	ds->rxmode = mode;
	vmxnet3_write_cmd(sc, VMXNET3_CMD_SET_RXMODE);
}

<<<<<<< HEAD
int
=======
static int
>>>>>>> 275f442f
vmxnet3_ioctl(struct ifnet *ifp, u_long cmd, void *data)
{
	struct vmxnet3_softc *sc = ifp->if_softc;
	struct ifreq *ifr = (struct ifreq *)data;
	int s, error = 0;

	switch (cmd) {
	case SIOCSIFMTU: {
		int nmtu = ifr->ifr_mtu;

		if (nmtu < VMXNET3_MIN_MTU || nmtu > VMXNET3_MAX_MTU) {
			error = EINVAL;
			break;
		}
		if (ifp->if_mtu != nmtu) {
			error = ether_ioctl(ifp, cmd, data);
			if (error == ENETRESET)
				error = vmxnet3_init(ifp);
		}
		break;
	}
	case SIOCGIFDATA:
	case SIOCZIFDATA:
		ifp->if_ipackets = 0;
		ifp->if_ibytes = 0;
		ifp->if_iqdrops = 0;
		ifp->if_ierrors = 0;
		for (int i = 0; i < sc->vmx_nrxqueues; i++) {
			struct vmxnet3_rxqueue *rxq;
			rxq = &sc->vmx_queue[i].vxq_rxqueue;

			VMXNET3_RXQ_LOCK(rxq);
			ifp->if_ipackets += rxq->vxrxq_stats.vmrxs_ipackets;
			ifp->if_ibytes += rxq->vxrxq_stats.vmrxs_ibytes;
			ifp->if_iqdrops += rxq->vxrxq_stats.vmrxs_iqdrops;
			ifp->if_ierrors += rxq->vxrxq_stats.vmrxs_ierrors;
			if (cmd == SIOCZIFDATA) {
				memset(&rxq->vxrxq_stats, 0,
				    sizeof(rxq->vxrxq_stats));
			}
			VMXNET3_RXQ_UNLOCK(rxq);
		}
		ifp->if_opackets = 0;
		ifp->if_obytes = 0;
		ifp->if_omcasts = 0;
		for (int i = 0; i < sc->vmx_ntxqueues; i++) {
			struct vmxnet3_txqueue *txq;
			txq = &sc->vmx_queue[i].vxq_txqueue;

			VMXNET3_TXQ_LOCK(txq);
			ifp->if_opackets += txq->vxtxq_stats.vmtxs_opackets;
			ifp->if_obytes += txq->vxtxq_stats.vmtxs_obytes;
			ifp->if_omcasts += txq->vxtxq_stats.vmtxs_omcasts;
			if (cmd == SIOCZIFDATA) {
				memset(&txq->vxtxq_stats, 0,
				    sizeof(txq->vxtxq_stats));
			}
			VMXNET3_TXQ_UNLOCK(txq);
		}
		/* FALLTHROUGH */
	default:
		s = splnet();
		error = ether_ioctl(ifp, cmd, data);
		splx(s);
	}

	if (error == ENETRESET) {
		VMXNET3_CORE_LOCK(sc);
		if (ifp->if_flags & IFF_RUNNING)
			vmxnet3_set_rxfilter(sc);
		VMXNET3_CORE_UNLOCK(sc);
		error = 0;
	}

	return error;
}

static int
vmxnet3_ifflags_cb(struct ethercom *ec)
{
	struct vmxnet3_softc *sc;

	sc = ec->ec_if.if_softc;

	VMXNET3_CORE_LOCK(sc);
	vmxnet3_set_rxfilter(sc);
	VMXNET3_CORE_UNLOCK(sc);

	return 0;
}

static int
vmxnet3_watchdog(struct vmxnet3_txqueue *txq)
{
	struct vmxnet3_softc *sc;
	struct vmxnet3_queue *vmxq;

	sc = txq->vxtxq_sc;
	vmxq = container_of(txq, struct vmxnet3_queue, vxq_txqueue);

	VMXNET3_TXQ_LOCK(txq);
	if (txq->vxtxq_watchdog == 0 || --txq->vxtxq_watchdog) {
		VMXNET3_TXQ_UNLOCK(txq);
		return (0);
	}
	txq->vxtxq_watchdogto.ev_count++;
	VMXNET3_TXQ_UNLOCK(txq);

	device_printf(sc->vmx_dev, "watchdog timeout on queue %d\n",
	    vmxq->vxq_id);
	return (1);
}

static void
vmxnet3_refresh_host_stats(struct vmxnet3_softc *sc)
{

	vmxnet3_write_cmd(sc, VMXNET3_CMD_GET_STATS);
}

static void
vmxnet3_tick(void *xsc)
{
	struct vmxnet3_softc *sc;
	int i, timedout;

	sc = xsc;
	timedout = 0;

	VMXNET3_CORE_LOCK(sc);

	vmxnet3_refresh_host_stats(sc);

	for (i = 0; i < sc->vmx_ntxqueues; i++)
		timedout |= vmxnet3_watchdog(&sc->vmx_queue[i].vxq_txqueue);

	if (timedout != 0)
		vmxnet3_init_locked(sc);
	else
		callout_reset(&sc->vmx_tick, hz, vmxnet3_tick, sc);

	VMXNET3_CORE_UNLOCK(sc);
}

static void
vmxnet3_link_status(struct vmxnet3_softc *sc)
{
	struct ifnet *ifp = &sc->vmx_ethercom.ec_if;
	u_int x, link, speed;

	x = vmxnet3_read_cmd(sc, VMXNET3_CMD_GET_LINK);
	speed = x >> 16;
	if (x & 1) {
		sc->vmx_link_active = 1;
		ifp->if_baudrate = IF_Mbps(speed);
		link = LINK_STATE_UP;
	} else {
		sc->vmx_link_active = 0;
		link = LINK_STATE_DOWN;
	}

	if_link_state_change(ifp, link);
}

static void
vmxnet3_media_status(struct ifnet *ifp, struct ifmediareq *ifmr)
{
	struct vmxnet3_softc *sc = ifp->if_softc;

	vmxnet3_link_status(sc);

	ifmr->ifm_status = IFM_AVALID;
	ifmr->ifm_active = IFM_ETHER;

	VMXNET3_CORE_LOCK(sc);
	if (ifp->if_link_state != LINK_STATE_UP) {
		VMXNET3_CORE_UNLOCK(sc);
		return;
	}

	ifmr->ifm_status |= IFM_ACTIVE;

	if (ifp->if_baudrate >= IF_Gbps(10ULL))
		ifmr->ifm_active |= IFM_10G_T;
	VMXNET3_CORE_UNLOCK(sc);
}

static int
vmxnet3_media_change(struct ifnet *ifp)
{
	return 0;
}

static void
vmxnet3_set_lladdr(struct vmxnet3_softc *sc)
{
	uint32_t ml, mh;

	ml  = sc->vmx_lladdr[0];
	ml |= sc->vmx_lladdr[1] << 8;
	ml |= sc->vmx_lladdr[2] << 16;
	ml |= sc->vmx_lladdr[3] << 24;
	vmxnet3_write_bar1(sc, VMXNET3_BAR1_MACL, ml);

	mh  = sc->vmx_lladdr[4];
	mh |= sc->vmx_lladdr[5] << 8;
	vmxnet3_write_bar1(sc, VMXNET3_BAR1_MACH, mh);
}

static void
vmxnet3_get_lladdr(struct vmxnet3_softc *sc)
{
	uint32_t ml, mh;

	ml = vmxnet3_read_cmd(sc, VMXNET3_CMD_GET_MACL);
	mh = vmxnet3_read_cmd(sc, VMXNET3_CMD_GET_MACH);

	sc->vmx_lladdr[0] = ml;
	sc->vmx_lladdr[1] = ml >> 8;
	sc->vmx_lladdr[2] = ml >> 16;
	sc->vmx_lladdr[3] = ml >> 24;
	sc->vmx_lladdr[4] = mh;
	sc->vmx_lladdr[5] = mh >> 8;
}

static void
vmxnet3_enable_all_intrs(struct vmxnet3_softc *sc)
{
	int i;

	sc->vmx_ds->ictrl &= ~VMXNET3_ICTRL_DISABLE_ALL;
	for (i = 0; i < sc->vmx_nintrs; i++)
		vmxnet3_enable_intr(sc, i);
}

static void
vmxnet3_disable_all_intrs(struct vmxnet3_softc *sc)
{
	int i;

	sc->vmx_ds->ictrl |= VMXNET3_ICTRL_DISABLE_ALL;
	for (i = 0; i < sc->vmx_nintrs; i++)
		vmxnet3_disable_intr(sc, i);
}

static int
vmxnet3_dma_malloc(struct vmxnet3_softc *sc, bus_size_t size, bus_size_t align,
    struct vmxnet3_dma_alloc *dma)
{
	bus_dma_tag_t t = sc->vmx_dmat;
	bus_dma_segment_t *segs = dma->dma_segs;
	int n, error;

	memset(dma, 0, sizeof(*dma));

	error = bus_dmamem_alloc(t, size, align, 0, segs, 1, &n, BUS_DMA_NOWAIT);
	if (error) {
		aprint_error_dev(sc->vmx_dev, "bus_dmamem_alloc failed: %d\n", error);
		goto fail1;
	}
	KASSERT(n == 1);

	error = bus_dmamem_map(t, segs, 1, size, &dma->dma_vaddr, BUS_DMA_NOWAIT);
	if (error) {
		aprint_error_dev(sc->vmx_dev, "bus_dmamem_map failed: %d\n", error);
		goto fail2;
	}

	error = bus_dmamap_create(t, size, 1, size, 0, BUS_DMA_NOWAIT, &dma->dma_map);
	if (error) {
		aprint_error_dev(sc->vmx_dev, "bus_dmamap_create failed: %d\n", error);
		goto fail3;
	}

	error = bus_dmamap_load(t, dma->dma_map, dma->dma_vaddr, size, NULL,
	    BUS_DMA_NOWAIT);
	if (error) {
		aprint_error_dev(sc->vmx_dev, "bus_dmamap_load failed: %d\n", error);
		goto fail4;
	}

	memset(dma->dma_vaddr, 0, size);
	dma->dma_paddr = DMAADDR(dma->dma_map);
	dma->dma_size = size;

	return (0);
fail4:
	bus_dmamap_destroy(t, dma->dma_map);
fail3:
	bus_dmamem_unmap(t, dma->dma_vaddr, size);
fail2:
	bus_dmamem_free(t, segs, 1);
fail1:
	return (error);
}

static void
vmxnet3_dma_free(struct vmxnet3_softc *sc, struct vmxnet3_dma_alloc *dma)
{
	bus_dma_tag_t t = sc->vmx_dmat;

	bus_dmamap_unload(t, dma->dma_map);
	bus_dmamap_destroy(t, dma->dma_map);
	bus_dmamem_unmap(t, dma->dma_vaddr, dma->dma_size);
	bus_dmamem_free(t, dma->dma_segs, 1);

	memset(dma, 0, sizeof(*dma));
}<|MERGE_RESOLUTION|>--- conflicted
+++ resolved
@@ -1,8 +1,4 @@
-<<<<<<< HEAD
-/*	$NetBSD: if_vmx.c,v 1.51 2019/10/10 08:55:08 knakahara Exp $	*/
-=======
 /*	$NetBSD: if_vmx.c,v 1.52 2019/11/27 19:21:36 maxv Exp $	*/
->>>>>>> 275f442f
 /*	$OpenBSD: if_vmx.c,v 1.16 2014/01/22 06:04:17 brad Exp $	*/
 
 /*
@@ -23,11 +19,7 @@
  */
 
 #include <sys/cdefs.h>
-<<<<<<< HEAD
-__KERNEL_RCSID(0, "$NetBSD: if_vmx.c,v 1.51 2019/10/10 08:55:08 knakahara Exp $");
-=======
 __KERNEL_RCSID(0, "$NetBSD: if_vmx.c,v 1.52 2019/11/27 19:21:36 maxv Exp $");
->>>>>>> 275f442f
 
 #include <sys/param.h>
 #include <sys/cpu.h>
@@ -348,62 +340,6 @@
 
 #define vtophys(va) 0		/* XXX ok? */
 
-<<<<<<< HEAD
-int vmxnet3_match(device_t, cfdata_t, void *);
-void vmxnet3_attach(device_t, device_t, void *);
-int vmxnet3_detach(device_t, int);
-
-int vmxnet3_alloc_pci_resources(struct vmxnet3_softc *);
-void vmxnet3_free_pci_resources(struct vmxnet3_softc *);
-int vmxnet3_check_version(struct vmxnet3_softc *);
-void vmxnet3_check_multiqueue(struct vmxnet3_softc *);
-
-int vmxnet3_alloc_msix_interrupts(struct vmxnet3_softc *);
-int vmxnet3_alloc_msi_interrupts(struct vmxnet3_softc *);
-int vmxnet3_alloc_legacy_interrupts(struct vmxnet3_softc *);
-int vmxnet3_alloc_interrupts(struct vmxnet3_softc *);
-void vmxnet3_free_interrupts(struct vmxnet3_softc *);
-
-int vmxnet3_setup_msix_interrupts(struct vmxnet3_softc *);
-int vmxnet3_setup_msi_interrupt(struct vmxnet3_softc *);
-int vmxnet3_setup_legacy_interrupt(struct vmxnet3_softc *);
-void vmxnet3_set_interrupt_idx(struct vmxnet3_softc *);
-int vmxnet3_setup_interrupts(struct vmxnet3_softc *);
-int vmxnet3_setup_sysctl(struct vmxnet3_softc *);
-
-int vmxnet3_setup_stats(struct vmxnet3_softc *);
-void vmxnet3_teardown_stats(struct vmxnet3_softc *);
-
-int vmxnet3_init_rxq(struct vmxnet3_softc *, int);
-int vmxnet3_init_txq(struct vmxnet3_softc *, int);
-int vmxnet3_alloc_rxtx_queues(struct vmxnet3_softc *);
-void vmxnet3_destroy_rxq(struct vmxnet3_rxqueue *);
-void vmxnet3_destroy_txq(struct vmxnet3_txqueue *);
-void vmxnet3_free_rxtx_queues(struct vmxnet3_softc *);
-
-int vmxnet3_alloc_shared_data(struct vmxnet3_softc *);
-void vmxnet3_free_shared_data(struct vmxnet3_softc *);
-int vmxnet3_alloc_txq_data(struct vmxnet3_softc *);
-void vmxnet3_free_txq_data(struct vmxnet3_softc *);
-int vmxnet3_alloc_rxq_data(struct vmxnet3_softc *);
-void vmxnet3_free_rxq_data(struct vmxnet3_softc *);
-int vmxnet3_alloc_queue_data(struct vmxnet3_softc *);
-void vmxnet3_free_queue_data(struct vmxnet3_softc *);
-int vmxnet3_alloc_mcast_table(struct vmxnet3_softc *);
-void vmxnet3_free_mcast_table(struct vmxnet3_softc *);
-void vmxnet3_init_shared_data(struct vmxnet3_softc *);
-void vmxnet3_reinit_rss_shared_data(struct vmxnet3_softc *);
-void vmxnet3_reinit_shared_data(struct vmxnet3_softc *);
-int vmxnet3_alloc_data(struct vmxnet3_softc *);
-void vmxnet3_free_data(struct vmxnet3_softc *);
-int vmxnet3_setup_interface(struct vmxnet3_softc *);
-
-void vmxnet3_evintr(struct vmxnet3_softc *);
-bool vmxnet3_txq_eof(struct vmxnet3_txqueue *, u_int);
-int vmxnet3_newbuf(struct vmxnet3_softc *, struct vmxnet3_rxqueue *,
-    struct vmxnet3_rxring *);
-void vmxnet3_rxq_eof_discard(struct vmxnet3_rxqueue *,
-=======
 static int vmxnet3_match(device_t, cfdata_t, void *);
 static void vmxnet3_attach(device_t, device_t, void *);
 static int vmxnet3_detach(device_t, int);
@@ -458,65 +394,11 @@
 static int vmxnet3_newbuf(struct vmxnet3_softc *, struct vmxnet3_rxqueue *,
     struct vmxnet3_rxring *);
 static void vmxnet3_rxq_eof_discard(struct vmxnet3_rxqueue *,
->>>>>>> 275f442f
     struct vmxnet3_rxring *, int);
 static void vmxnet3_rxq_discard_chain(struct vmxnet3_rxqueue *);
 static void vmxnet3_rx_csum(struct vmxnet3_rxcompdesc *, struct mbuf *);
 static void vmxnet3_rxq_input(struct vmxnet3_rxqueue *,
     struct vmxnet3_rxcompdesc *, struct mbuf *);
-<<<<<<< HEAD
-bool vmxnet3_rxq_eof(struct vmxnet3_rxqueue *, u_int);
-int vmxnet3_legacy_intr(void *);
-int vmxnet3_txrxq_intr(void *);
-void vmxnet3_handle_queue(void *);
-void vmxnet3_handle_queue_work(struct work *, void *);
-int vmxnet3_event_intr(void *);
-
-void vmxnet3_txstop(struct vmxnet3_softc *, struct vmxnet3_txqueue *);
-void vmxnet3_rxstop(struct vmxnet3_softc *, struct vmxnet3_rxqueue *);
-void vmxnet3_stop_locked(struct vmxnet3_softc *);
-void vmxnet3_stop_rendezvous(struct vmxnet3_softc *);
-void vmxnet3_stop(struct ifnet *, int);
-
-void vmxnet3_txinit(struct vmxnet3_softc *, struct vmxnet3_txqueue *);
-int vmxnet3_rxinit(struct vmxnet3_softc *, struct vmxnet3_rxqueue *);
-int vmxnet3_reinit_queues(struct vmxnet3_softc *);
-int vmxnet3_enable_device(struct vmxnet3_softc *);
-void vmxnet3_reinit_rxfilters(struct vmxnet3_softc *);
-int vmxnet3_reinit(struct vmxnet3_softc *);
-
-void vmxnet3_rx_csum(struct vmxnet3_rxcompdesc *, struct mbuf *);
-int vmxnet3_init_locked(struct vmxnet3_softc *);
-int vmxnet3_init(struct ifnet *);
-
-int vmxnet3_txq_offload_ctx(struct vmxnet3_txqueue *, struct mbuf *, int *, int *);
-int vmxnet3_txq_load_mbuf(struct vmxnet3_txqueue *, struct mbuf **, bus_dmamap_t);
-void vmxnet3_txq_unload_mbuf(struct vmxnet3_txqueue *, bus_dmamap_t);
-int vmxnet3_txq_encap(struct vmxnet3_txqueue *, struct mbuf **);
-void vmxnet3_start_locked(struct ifnet *);
-void vmxnet3_start(struct ifnet *);
-void vmxnet3_transmit_locked(struct ifnet *, struct vmxnet3_txqueue *);
-int vmxnet3_transmit(struct ifnet *, struct mbuf *);
-void vmxnet3_deferred_transmit(void *);
-
-void vmxnet3_set_rxfilter(struct vmxnet3_softc *);
-int vmxnet3_ioctl(struct ifnet *, u_long, void *);
-int vmxnet3_ifflags_cb(struct ethercom *);
-
-int vmxnet3_watchdog(struct vmxnet3_txqueue *);
-void vmxnet3_refresh_host_stats(struct vmxnet3_softc *);
-void vmxnet3_tick(void *);
-void vmxnet3_link_status(struct vmxnet3_softc *);
-void vmxnet3_media_status(struct ifnet *, struct ifmediareq *);
-int vmxnet3_media_change(struct ifnet *);
-void vmxnet3_set_lladdr(struct vmxnet3_softc *);
-void vmxnet3_get_lladdr(struct vmxnet3_softc *);
-
-void vmxnet3_enable_all_intrs(struct vmxnet3_softc *);
-void vmxnet3_disable_all_intrs(struct vmxnet3_softc *);
-
-int vmxnet3_dma_malloc(struct vmxnet3_softc *, bus_size_t, bus_size_t,
-=======
 static bool vmxnet3_rxq_eof(struct vmxnet3_rxqueue *, u_int);
 static int vmxnet3_legacy_intr(void *);
 static int vmxnet3_txrxq_intr(void *);
@@ -567,7 +449,6 @@
 static void vmxnet3_disable_all_intrs(struct vmxnet3_softc *);
 
 static int vmxnet3_dma_malloc(struct vmxnet3_softc *, bus_size_t, bus_size_t,
->>>>>>> 275f442f
     struct vmxnet3_dma_alloc *);
 static void vmxnet3_dma_free(struct vmxnet3_softc *, struct vmxnet3_dma_alloc *);
 
@@ -1066,7 +947,6 @@
 		}
 
 		vmxq->vxq_intr_idx = intr_idx;
-<<<<<<< HEAD
 	}
 	snprintf(xnamebuf, MAXCOMLEN, "%s_tx_rx", device_xname(sc->vmx_dev));
 	error = workqueue_create(&sc->vmx_queue_wq, xnamebuf,
@@ -1076,17 +956,6 @@
 		aprint_error_dev(sc->vmx_dev, "workqueue_create failed\n");
 		return (-1);
 	}
-=======
-	}
-	snprintf(xnamebuf, MAXCOMLEN, "%s_tx_rx", device_xname(sc->vmx_dev));
-	error = workqueue_create(&sc->vmx_queue_wq, xnamebuf,
-	    vmxnet3_handle_queue_work, sc, VMXNET3_WORKQUEUE_PRI, IPL_NET,
-	    WQ_PERCPU | WQ_MPSAFE);
-	if (error) {
-		aprint_error_dev(sc->vmx_dev, "workqueue_create failed\n");
-		return (-1);
-	}
->>>>>>> 275f442f
 	sc->vmx_txrx_workqueue = false;
 
 	intrstr = pci_intr_string(pc, *intr, intrbuf, sizeof(intrbuf));
@@ -2006,11 +1875,7 @@
 	return (0);
 }
 
-<<<<<<< HEAD
-int
-=======
-static int
->>>>>>> 275f442f
+static int
 vmxnet3_setup_sysctl(struct vmxnet3_softc *sc)
 {
 	const char *devname;
@@ -2079,11 +1944,7 @@
 	return error;
 }
 
-<<<<<<< HEAD
-int
-=======
-static int
->>>>>>> 275f442f
+static int
 vmxnet3_setup_stats(struct vmxnet3_softc *sc)
 {
 	struct vmxnet3_queue *vmxq;
@@ -2143,11 +2004,7 @@
 	return 0;
 }
 
-<<<<<<< HEAD
-void
-=======
-static void
->>>>>>> 275f442f
+static void
 vmxnet3_teardown_stats(struct vmxnet3_softc *sc)
 {
 	struct vmxnet3_queue *vmxq;
@@ -2186,11 +2043,7 @@
 	evcnt_detach(&sc->vmx_event_debug);
 }
 
-<<<<<<< HEAD
-void
-=======
-static void
->>>>>>> 275f442f
+static void
 vmxnet3_evintr(struct vmxnet3_softc *sc)
 {
 	device_t dev;
@@ -2247,11 +2100,7 @@
 	VMXNET3_CORE_UNLOCK(sc);
 }
 
-<<<<<<< HEAD
-bool
-=======
 static bool
->>>>>>> 275f442f
 vmxnet3_txq_eof(struct vmxnet3_txqueue *txq, u_int limit)
 {
 	struct vmxnet3_softc *sc;
@@ -2312,11 +2161,7 @@
 	return more;
 }
 
-<<<<<<< HEAD
-int
-=======
-static int
->>>>>>> 275f442f
+static int
 vmxnet3_newbuf(struct vmxnet3_softc *sc, struct vmxnet3_rxqueue *rxq,
     struct vmxnet3_rxring *rxr)
 {
@@ -2480,11 +2325,7 @@
 	if_percpuq_enqueue(ifp->if_percpuq, m);
 }
 
-<<<<<<< HEAD
-bool
-=======
 static bool
->>>>>>> 275f442f
 vmxnet3_rxq_eof(struct vmxnet3_rxqueue *rxq, u_int limit)
 {
 	struct vmxnet3_softc *sc;
@@ -2685,11 +2526,7 @@
 	return (1);
 }
 
-<<<<<<< HEAD
-int
-=======
-static int
->>>>>>> 275f442f
+static int
 vmxnet3_txrxq_intr(void *xvmxq)
 {
 	struct vmxnet3_softc *sc;
@@ -2734,11 +2571,7 @@
 	return (1);
 }
 
-<<<<<<< HEAD
-void
-=======
-static void
->>>>>>> 275f442f
+static void
 vmxnet3_handle_queue(void *xvmxq)
 {
 	struct vmxnet3_softc *sc;
@@ -2778,21 +2611,12 @@
 	else
 		vmxnet3_enable_intr(sc, vmxq->vxq_intr_idx);
 }
-<<<<<<< HEAD
-
-void
+
+static void
 vmxnet3_handle_queue_work(struct work *wk, void *context)
 {
 	struct vmxnet3_queue *vmxq;
 
-=======
-
-static void
-vmxnet3_handle_queue_work(struct work *wk, void *context)
-{
-	struct vmxnet3_queue *vmxq;
-
->>>>>>> 275f442f
 	vmxq = container_of(wk, struct vmxnet3_queue, vxq_wq_cookie);
 	vmxnet3_handle_queue(vmxq);
 }
@@ -3367,11 +3191,7 @@
 		txq->vxtxq_watchdog = VMXNET3_WATCHDOG_TIMEOUT;
 }
 
-<<<<<<< HEAD
-void
-=======
-static void
->>>>>>> 275f442f
+static void
 vmxnet3_start_locked(struct ifnet *ifp)
 {
 	struct vmxnet3_softc *sc;
@@ -3382,10 +3202,6 @@
 
 	vmxnet3_tx_common_locked(ifp, txq, VMXNET3_TX_START);
 }
-<<<<<<< HEAD
-
-=======
->>>>>>> 275f442f
 
 void
 vmxnet3_start(struct ifnet *ifp)
@@ -3423,22 +3239,14 @@
 	return cpuid % sc->vmx_ntxqueues;
 }
 
-<<<<<<< HEAD
-void
-=======
-static void
->>>>>>> 275f442f
+static void
 vmxnet3_transmit_locked(struct ifnet *ifp, struct vmxnet3_txqueue *txq)
 {
 
 	vmxnet3_tx_common_locked(ifp, txq, VMXNET3_TX_TRANSMIT);
 }
 
-<<<<<<< HEAD
-int
-=======
-static int
->>>>>>> 275f442f
+static int
 vmxnet3_transmit(struct ifnet *ifp, struct mbuf *m)
 {
 	struct vmxnet3_softc *sc;
@@ -3469,11 +3277,7 @@
 	return 0;
 }
 
-<<<<<<< HEAD
-void
-=======
-static void
->>>>>>> 275f442f
+static void
 vmxnet3_deferred_transmit(void *arg)
 {
 	struct vmxnet3_txqueue *txq = arg;
@@ -3487,11 +3291,7 @@
 	VMXNET3_TXQ_UNLOCK(txq);
 }
 
-<<<<<<< HEAD
-void
-=======
-static void
->>>>>>> 275f442f
+static void
 vmxnet3_set_rxfilter(struct vmxnet3_softc *sc)
 {
 	struct ifnet *ifp = &sc->vmx_ethercom.ec_if;
@@ -3562,11 +3362,7 @@
 	vmxnet3_write_cmd(sc, VMXNET3_CMD_SET_RXMODE);
 }
 
-<<<<<<< HEAD
-int
-=======
-static int
->>>>>>> 275f442f
+static int
 vmxnet3_ioctl(struct ifnet *ifp, u_long cmd, void *data)
 {
 	struct vmxnet3_softc *sc = ifp->if_softc;
