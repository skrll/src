--- conflicted
+++ resolved
@@ -1,8 +1,4 @@
-<<<<<<< HEAD
-/*	$NetBSD: ichlpcib.c,v 1.51 2016/08/06 21:57:04 jakllsch Exp $	*/
-=======
 /*	$NetBSD: ichlpcib.c,v 1.52 2018/06/03 10:13:54 maxv Exp $	*/
->>>>>>> b2b84690
 
 /*-
  * Copyright (c) 2004 The NetBSD Foundation, Inc.
@@ -44,11 +40,7 @@
  */
 
 #include <sys/cdefs.h>
-<<<<<<< HEAD
-__KERNEL_RCSID(0, "$NetBSD: ichlpcib.c,v 1.51 2016/08/06 21:57:04 jakllsch Exp $");
-=======
 __KERNEL_RCSID(0, "$NetBSD: ichlpcib.c,v 1.52 2018/06/03 10:13:54 maxv Exp $");
->>>>>>> b2b84690
 
 #include <sys/types.h>
 #include <sys/param.h>
@@ -320,11 +312,7 @@
 {
 	struct pci_attach_args *pa = aux;
 	struct lpcib_softc *sc = device_private(self);
-<<<<<<< HEAD
-	struct lpcib_device *lpcib_dev;
-=======
 	const struct lpcib_device *lpcib_dev;
->>>>>>> b2b84690
 	pcireg_t pmbase;
 
 	sc->sc_pa = *pa;
