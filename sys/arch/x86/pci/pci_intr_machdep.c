<<<<<<< HEAD
/*	$NetBSD: pci_intr_machdep.c,v 1.42 2018/01/04 01:01:59 knakahara Exp $	*/
=======
/*	$NetBSD: pci_intr_machdep.c,v 1.43 2018/06/24 11:51:15 jdolecek Exp $	*/
>>>>>>> b2b84690

/*-
 * Copyright (c) 1997, 1998, 2009 The NetBSD Foundation, Inc.
 * All rights reserved.
 *
 * This code is derived from software contributed to The NetBSD Foundation
 * by Jason R. Thorpe of the Numerical Aerospace Simulation Facility,
 * NASA Ames Research Center.
 *
 * Redistribution and use in source and binary forms, with or without
 * modification, are permitted provided that the following conditions
 * are met:
 * 1. Redistributions of source code must retain the above copyright
 *    notice, this list of conditions and the following disclaimer.
 * 2. Redistributions in binary form must reproduce the above copyright
 *    notice, this list of conditions and the following disclaimer in the
 *    documentation and/or other materials provided with the distribution.
 *
 * THIS SOFTWARE IS PROVIDED BY THE NETBSD FOUNDATION, INC. AND CONTRIBUTORS
 * ``AS IS'' AND ANY EXPRESS OR IMPLIED WARRANTIES, INCLUDING, BUT NOT LIMITED
 * TO, THE IMPLIED WARRANTIES OF MERCHANTABILITY AND FITNESS FOR A PARTICULAR
 * PURPOSE ARE DISCLAIMED.  IN NO EVENT SHALL THE FOUNDATION OR CONTRIBUTORS
 * BE LIABLE FOR ANY DIRECT, INDIRECT, INCIDENTAL, SPECIAL, EXEMPLARY, OR
 * CONSEQUENTIAL DAMAGES (INCLUDING, BUT NOT LIMITED TO, PROCUREMENT OF
 * SUBSTITUTE GOODS OR SERVICES; LOSS OF USE, DATA, OR PROFITS; OR BUSINESS
 * INTERRUPTION) HOWEVER CAUSED AND ON ANY THEORY OF LIABILITY, WHETHER IN
 * CONTRACT, STRICT LIABILITY, OR TORT (INCLUDING NEGLIGENCE OR OTHERWISE)
 * ARISING IN ANY WAY OUT OF THE USE OF THIS SOFTWARE, EVEN IF ADVISED OF THE
 * POSSIBILITY OF SUCH DAMAGE.
 */

/*
 * Copyright (c) 1996 Christopher G. Demetriou.  All rights reserved.
 * Copyright (c) 1994 Charles M. Hannum.  All rights reserved.
 *
 * Redistribution and use in source and binary forms, with or without
 * modification, are permitted provided that the following conditions
 * are met:
 * 1. Redistributions of source code must retain the above copyright
 *    notice, this list of conditions and the following disclaimer.
 * 2. Redistributions in binary form must reproduce the above copyright
 *    notice, this list of conditions and the following disclaimer in the
 *    documentation and/or other materials provided with the distribution.
 * 3. All advertising materials mentioning features or use of this software
 *    must display the following acknowledgement:
 *	This product includes software developed by Charles M. Hannum.
 * 4. The name of the author may not be used to endorse or promote products
 *    derived from this software without specific prior written permission.
 *
 * THIS SOFTWARE IS PROVIDED BY THE AUTHOR ``AS IS'' AND ANY EXPRESS OR
 * IMPLIED WARRANTIES, INCLUDING, BUT NOT LIMITED TO, THE IMPLIED WARRANTIES
 * OF MERCHANTABILITY AND FITNESS FOR A PARTICULAR PURPOSE ARE DISCLAIMED.
 * IN NO EVENT SHALL THE AUTHOR BE LIABLE FOR ANY DIRECT, INDIRECT,
 * INCIDENTAL, SPECIAL, EXEMPLARY, OR CONSEQUENTIAL DAMAGES (INCLUDING, BUT
 * NOT LIMITED TO, PROCUREMENT OF SUBSTITUTE GOODS OR SERVICES; LOSS OF USE,
 * DATA, OR PROFITS; OR BUSINESS INTERRUPTION) HOWEVER CAUSED AND ON ANY
 * THEORY OF LIABILITY, WHETHER IN CONTRACT, STRICT LIABILITY, OR TORT
 * (INCLUDING NEGLIGENCE OR OTHERWISE) ARISING IN ANY WAY OUT OF THE USE OF
 * THIS SOFTWARE, EVEN IF ADVISED OF THE POSSIBILITY OF SUCH DAMAGE.
 */

/*
 * Machine-specific functions for PCI autoconfiguration.
 *
 * On PCs, there are two methods of generating PCI configuration cycles.
 * We try to detect the appropriate mechanism for this machine and set
 * up a few function pointers to access the correct method directly.
 *
 * The configuration method can be hard-coded in the config file by
 * using `options PCI_CONF_MODE=N', where `N' is the configuration mode
 * as defined section 3.6.4.1, `Generating Configuration Cycles'.
 */

#include <sys/cdefs.h>
<<<<<<< HEAD
__KERNEL_RCSID(0, "$NetBSD: pci_intr_machdep.c,v 1.42 2018/01/04 01:01:59 knakahara Exp $");
=======
__KERNEL_RCSID(0, "$NetBSD: pci_intr_machdep.c,v 1.43 2018/06/24 11:51:15 jdolecek Exp $");
>>>>>>> b2b84690

#include <sys/types.h>
#include <sys/param.h>
#include <sys/time.h>
#include <sys/systm.h>
#include <sys/cpu.h>
#include <sys/errno.h>
#include <sys/device.h>
#include <sys/intr.h>
#include <sys/kmem.h>

#include <dev/pci/pcivar.h>

#include "ioapic.h"
#include "eisa.h"
#include "acpica.h"
#include "opt_mpbios.h"
#include "opt_acpi.h"

#include <machine/i82489reg.h>

#if NIOAPIC > 0 || NACPICA > 0
#include <machine/i82093reg.h>
#include <machine/i82093var.h>
#include <machine/mpconfig.h>
#include <machine/mpbiosvar.h>
#include <machine/pic.h>
#include <x86/pci/pci_msi_machdep.h>
#endif

#ifdef MPBIOS
#include <machine/mpbiosvar.h>
#endif

#if NACPICA > 0
#include <machine/mpacpi.h>
#endif

int
pci_intr_map(const struct pci_attach_args *pa, pci_intr_handle_t *ihp)
{
	pci_intr_pin_t pin = pa->pa_intrpin;
	pci_intr_line_t line = pa->pa_intrline;
	pci_chipset_tag_t ipc, pc = pa->pa_pc;
#if NIOAPIC > 0 || NACPICA > 0
	pci_intr_pin_t rawpin = pa->pa_rawintrpin;
	int bus, dev, func;
#endif

	for (ipc = pc; ipc != NULL; ipc = ipc->pc_super) {
		if ((ipc->pc_present & PCI_OVERRIDE_INTR_MAP) == 0)
			continue;
		return (*ipc->pc_ov->ov_intr_map)(ipc->pc_ctx, pa, ihp);
	}

	if (pin == 0) {
		/* No IRQ used. */
		goto bad;
	}

	*ihp = 0;

	if (pin > PCI_INTERRUPT_PIN_MAX) {
		aprint_normal("pci_intr_map: bad interrupt pin %d\n", pin);
		goto bad;
	}

#if NIOAPIC > 0 || NACPICA > 0
	KASSERT(rawpin >= PCI_INTERRUPT_PIN_A);
	KASSERT(rawpin <= PCI_INTERRUPT_PIN_D);
	pci_decompose_tag(pc, pa->pa_tag, &bus, &dev, &func);
	if (mp_busses != NULL) {
		/*
		 * Note: PCI_INTERRUPT_PIN_A == 1 where intr_find_mpmapping
		 * wants pci bus_pin encoding which uses INT_A == 0.
		 */
		if (intr_find_mpmapping(bus,
		    (dev << 2) | (rawpin - PCI_INTERRUPT_PIN_A), ihp) == 0) {
			if (APIC_IRQ_LEGACY_IRQ(*ihp) == 0)
				*ihp |= line;
			return 0;
		}
		/*
		 * No explicit PCI mapping found. This is not fatal,
		 * we'll try the ISA (or possibly EISA) mappings next.
		 */
	}
#endif

	/*
	 * Section 6.2.4, `Miscellaneous Functions', says that 255 means
	 * `unknown' or `no connection' on a PC.  We assume that a device with
	 * `no connection' either doesn't have an interrupt (in which case the
	 * pin number should be 0, and would have been noticed above), or
	 * wasn't configured by the BIOS (in which case we punt, since there's
	 * no real way we can know how the interrupt lines are mapped in the
	 * hardware).
	 *
	 * XXX
	 * Since IRQ 0 is only used by the clock, and we can't actually be sure
	 * that the BIOS did its job, we also recognize that as meaning that
	 * the BIOS has not configured the device.
	 */
	if (line == 0 || line == X86_PCI_INTERRUPT_LINE_NO_CONNECTION) {
		aprint_normal("pci_intr_map: no mapping for pin %c (line=%02x)\n",
		       '@' + pin, line);
		goto bad;
	} else {
		if (line >= NUM_LEGACY_IRQS) {
			aprint_normal("pci_intr_map: bad interrupt line %d\n", line);
			goto bad;
		}
		if (line == 2) {
			aprint_normal("pci_intr_map: changed line 2 to line 9\n");
			line = 9;
		}
	}
#if NIOAPIC > 0 || NACPICA > 0
	if (mp_busses != NULL) {
		if (intr_find_mpmapping(mp_isa_bus, line, ihp) == 0) {
			if ((*ihp & 0xff) == 0)
				*ihp |= line;
			return 0;
		}
#if NEISA > 0
		if (intr_find_mpmapping(mp_eisa_bus, line, ihp) == 0) {
			if ((*ihp & 0xff) == 0)
				*ihp |= line;
			return 0;
		}
#endif
		aprint_normal("pci_intr_map: bus %d dev %d func %d pin %d; line %d\n",
		    bus, dev, func, pin, line);
		aprint_normal("pci_intr_map: no MP mapping found\n");
	}
#endif

	*ihp = line;
	return 0;

bad:
	*ihp = -1;
	return 1;
}

const char *
pci_intr_string(pci_chipset_tag_t pc, pci_intr_handle_t ih, char *buf,
    size_t len)
{
	pci_chipset_tag_t ipc;

	for (ipc = pc; ipc != NULL; ipc = ipc->pc_super) {
		if ((ipc->pc_present & PCI_OVERRIDE_INTR_STRING) == 0)
			continue;
		return (*ipc->pc_ov->ov_intr_string)(ipc->pc_ctx, pc, ih,
		    buf, len);
	}

	if (INT_VIA_MSI(ih))
		return x86_pci_msi_string(pc, ih, buf, len);

	return intr_string(ih & ~MPSAFE_MASK, buf, len);
}


const struct evcnt *
pci_intr_evcnt(pci_chipset_tag_t pc, pci_intr_handle_t ih)
{
	pci_chipset_tag_t ipc;

	for (ipc = pc; ipc != NULL; ipc = ipc->pc_super) {
		if ((ipc->pc_present & PCI_OVERRIDE_INTR_EVCNT) == 0)
			continue;
		return (*ipc->pc_ov->ov_intr_evcnt)(ipc->pc_ctx, pc, ih);
	}

	/* XXX for now, no evcnt parent reported */
	return NULL;
}

int
pci_intr_setattr(pci_chipset_tag_t pc, pci_intr_handle_t *ih,
		 int attr, uint64_t data)
{

	switch (attr) {
	case PCI_INTR_MPSAFE:
		if (data) {
			 *ih |= MPSAFE_MASK;
		} else {
			 *ih &= ~MPSAFE_MASK;
		}
		/* XXX Set live if already mapped. */
		return 0;
	default:
		return ENODEV;
	}
}

static int
pci_intr_find_intx_irq(pci_intr_handle_t ih, int *irq, struct pic **pic,
    int *pin)
{

	KASSERT(irq != NULL);
	KASSERT(pic != NULL);
	KASSERT(pin != NULL);

	*pic = &i8259_pic;
	*pin = *irq = APIC_IRQ_LEGACY_IRQ(ih);

#if NIOAPIC > 0
	if (ih & APIC_INT_VIA_APIC) {
		struct ioapic_softc *ioapic;

		ioapic = ioapic_find(APIC_IRQ_APIC(ih));
		if (ioapic == NULL)
			return ENOENT;
		*pic = &ioapic->sc_pic;
		*pin = APIC_IRQ_PIN(ih);
		*irq = APIC_IRQ_LEGACY_IRQ(ih);
		if (*irq < 0 || *irq >= NUM_LEGACY_IRQS)
			*irq = -1;
	}
#endif

	return 0;
}

static void *
pci_intr_establish_xname_internal(pci_chipset_tag_t pc, pci_intr_handle_t ih,
    int level, int (*func)(void *), void *arg, const char *xname)
{
	int pin, irq;
	struct pic *pic;
	bool mpsafe;
	pci_chipset_tag_t ipc;

	for (ipc = pc; ipc != NULL; ipc = ipc->pc_super) {
		if ((ipc->pc_present & PCI_OVERRIDE_INTR_ESTABLISH) == 0)
			continue;
		return (*ipc->pc_ov->ov_intr_establish)(ipc->pc_ctx,
		    pc, ih, level, func, arg);
	}

	if (INT_VIA_MSI(ih)) {
		if (MSI_INT_IS_MSIX(ih))
			return x86_pci_msix_establish(pc, ih, level, func, arg,
			    xname);
		else
			return x86_pci_msi_establish(pc, ih, level, func, arg,
			    xname);
	}

	if (pci_intr_find_intx_irq(ih, &irq, &pic, &pin)) {
		aprint_normal("%s: bad pic %d\n", __func__,
		    APIC_IRQ_APIC(ih));
		return NULL;
	}

	mpsafe = ((ih & MPSAFE_MASK) != 0);

	return intr_establish_xname(irq, pic, pin, IST_LEVEL, level, func, arg,
	    mpsafe, xname);
}

void *
pci_intr_establish(pci_chipset_tag_t pc, pci_intr_handle_t ih,
    int level, int (*func)(void *), void *arg)
{

	return pci_intr_establish_xname_internal(pc, ih, level, func, arg, "unknown");
}

<<<<<<< HEAD
#ifdef __HAVE_PCI_MSI_MSIX
=======
>>>>>>> b2b84690
void *
pci_intr_establish_xname(pci_chipset_tag_t pc, pci_intr_handle_t ih,
    int level, int (*func)(void *), void *arg, const char *xname)
{

	return pci_intr_establish_xname_internal(pc, ih, level, func, arg, xname);
}
<<<<<<< HEAD
#endif
=======
>>>>>>> b2b84690


void
pci_intr_disestablish(pci_chipset_tag_t pc, void *cookie)
{
	pci_chipset_tag_t ipc;

	for (ipc = pc; ipc != NULL; ipc = ipc->pc_super) {
		if ((ipc->pc_present & PCI_OVERRIDE_INTR_DISESTABLISH) == 0)
			continue;
		(*ipc->pc_ov->ov_intr_disestablish)(ipc->pc_ctx, pc, cookie);
		return;
	}

	/* MSI/MSI-X processing is switched in intr_disestablish(). */
	intr_disestablish(cookie);
}

#if NIOAPIC > 0
#ifdef __HAVE_PCI_MSI_MSIX
pci_intr_type_t
pci_intr_type(pci_chipset_tag_t pc, pci_intr_handle_t ih)
{

	if (INT_VIA_MSI(ih)) {
		if (MSI_INT_IS_MSIX(ih))
			return PCI_INTR_TYPE_MSIX;
		else
			return PCI_INTR_TYPE_MSI;
	} else {
		return PCI_INTR_TYPE_INTX;
	}
}

static const char *
x86_pci_intx_create_intrid(pci_chipset_tag_t pc, pci_intr_handle_t ih, char *buf,
    size_t len)
{
#if !defined(XEN)
	int pin, irq;
	struct pic *pic;

	KASSERT(!INT_VIA_MSI(ih));

	pic = &i8259_pic;
	pin = irq = APIC_IRQ_LEGACY_IRQ(ih);

	if (pci_intr_find_intx_irq(ih, &irq, &pic, &pin)) {
		aprint_normal("%s: bad pic %d\n", __func__,
		    APIC_IRQ_APIC(ih));
		return NULL;
	}

	return intr_create_intrid(irq, pic, pin, buf, len);
#else
	return pci_intr_string(pc, ih, buf, len);
#endif /* !XEN */
}

static void
x86_pci_intx_release(pci_chipset_tag_t pc, pci_intr_handle_t *pih)
{
	char intrstr_buf[INTRIDBUF];
	const char *intrstr;

	intrstr = pci_intr_string(NULL, *pih, intrstr_buf, sizeof(intrstr_buf));
	mutex_enter(&cpu_lock);
	intr_free_io_intrsource(intrstr);
	mutex_exit(&cpu_lock);

	kmem_free(pih, sizeof(*pih));
}

int
pci_intx_alloc(const struct pci_attach_args *pa, pci_intr_handle_t **pih)
{
	struct intrsource *isp;
	pci_intr_handle_t *handle;
	int error;
	char intrstr_buf[INTRIDBUF];
	const char *intrstr;

	handle = kmem_zalloc(sizeof(*handle), KM_SLEEP);
	if (pci_intr_map(pa, handle) != 0) {
		aprint_normal("cannot set up pci_intr_handle_t\n");
		error = EINVAL;
		goto error;
	}

	/*
	 * must be the same intrstr as intr_establish_xname()
	 */
	intrstr = x86_pci_intx_create_intrid(pa->pa_pc, *handle, intrstr_buf,
	    sizeof(intrstr_buf));
	mutex_enter(&cpu_lock);
	isp = intr_allocate_io_intrsource(intrstr);
	mutex_exit(&cpu_lock);
	if (isp == NULL) {
		aprint_normal("can't allocate io_intersource\n");
		error = ENOMEM;
		goto error;
	}

	*pih = handle;
	return 0;

error:
	kmem_free(handle, sizeof(*handle));
	return error;
}

/*
 * Interrupt handler allocation utility. This function calls each allocation
 * function as specified by arguments.
 * Currently callee functions are pci_intx_alloc(), pci_msi_alloc_exact(),
 * and pci_msix_alloc_exact().
 * pa       : pci_attach_args
 * ihps     : interrupt handlers
 * counts   : The array of number of required interrupt handlers.
 *            It is overwritten by allocated the number of handlers.
 *            CAUTION: The size of counts[] must be PCI_INTR_TYPE_SIZE.
 * max_type : "max" type of using interrupts. See below.
 *     e.g.
 *         If you want to use 5 MSI-X, 1 MSI, or INTx, you use "counts" as
 *             int counts[PCI_INTR_TYPE_SIZE];
 *             counts[PCI_INTR_TYPE_MSIX] = 5;
 *             counts[PCI_INTR_TYPE_MSI] = 1;
 *             counts[PCI_INTR_TYPE_INTX] = 1;
 *             error = pci_intr_alloc(pa, ihps, counts, PCI_INTR_TYPE_MSIX);
 *
 *         If you want to use hardware max number MSI-X or 1 MSI,
 *         and not to use INTx, you use "counts" as
 *             int counts[PCI_INTR_TYPE_SIZE];
 *             counts[PCI_INTR_TYPE_MSIX] = -1;
 *             counts[PCI_INTR_TYPE_MSI] = 1;
 *             counts[PCI_INTR_TYPE_INTX] = 0;
 *             error = pci_intr_alloc(pa, ihps, counts, PCI_INTR_TYPE_MSIX);
 *
 *         If you want to use 3 MSI or INTx, you can use "counts" as
 *             int counts[PCI_INTR_TYPE_SIZE];
 *             counts[PCI_INTR_TYPE_MSI] = 3;
 *             counts[PCI_INTR_TYPE_INTX] = 1;
 *             error = pci_intr_alloc(pa, ihps, counts, PCI_INTR_TYPE_MSI);
 *
 *         If you want to use 1 MSI or INTx (probably most general usage),
 *         you can simply use this API like
 *         below
 *             error = pci_intr_alloc(pa, ihps, NULL, 0);
 *                                                    ^ ignored
 */
int
pci_intr_alloc(const struct pci_attach_args *pa, pci_intr_handle_t **ihps,
    int *counts, pci_intr_type_t max_type)
{
	int error;
	int intx_count, msi_count, msix_count;

	intx_count = msi_count = msix_count = 0;
	if (counts == NULL) { /* simple pattern */
		msi_count = 1;
		intx_count = 1;
	} else {
		switch(max_type) {
		case PCI_INTR_TYPE_MSIX:
			msix_count = counts[PCI_INTR_TYPE_MSIX];
			/* FALLTHROUGH */
		case PCI_INTR_TYPE_MSI:
			msi_count = counts[PCI_INTR_TYPE_MSI];
			/* FALLTHROUGH */
		case PCI_INTR_TYPE_INTX:
			intx_count = counts[PCI_INTR_TYPE_INTX];
			break;
		default:
			return EINVAL;
		}
<<<<<<< HEAD
	}

	if (counts != NULL)
		memset(counts, 0, sizeof(counts[0]) * PCI_INTR_TYPE_SIZE);
	error = EINVAL;

	/* try MSI-X */
	if (msix_count == -1) /* use hardware max */
		msix_count = pci_msix_count(pa->pa_pc, pa->pa_tag);
	if (msix_count > 0) {
		error = pci_msix_alloc_exact(pa, ihps, msix_count);
		if (error == 0) {
			KASSERTMSG(counts != NULL,
			    "If MSI-X is used, counts must not be NULL.");
			counts[PCI_INTR_TYPE_MSIX] = msix_count;
			goto out;
		}
	}

=======
	}

	if (counts != NULL)
		memset(counts, 0, sizeof(counts[0]) * PCI_INTR_TYPE_SIZE);
	error = EINVAL;

	/* try MSI-X */
	if (msix_count == -1) /* use hardware max */
		msix_count = pci_msix_count(pa->pa_pc, pa->pa_tag);
	if (msix_count > 0) {
		error = pci_msix_alloc_exact(pa, ihps, msix_count);
		if (error == 0) {
			KASSERTMSG(counts != NULL,
			    "If MSI-X is used, counts must not be NULL.");
			counts[PCI_INTR_TYPE_MSIX] = msix_count;
			goto out;
		}
	}

>>>>>>> b2b84690
	/* try MSI */
	if (msi_count == -1) /* use hardware max */
		msi_count = pci_msi_count(pa->pa_pc, pa->pa_tag);
	if (msi_count > 0) {
		error = pci_msi_alloc_exact(pa, ihps, msi_count);
		if (error == 0) {
			if (counts != NULL)
				counts[PCI_INTR_TYPE_MSI] = msi_count;
			goto out;
		}
	}

	/* try INTx */
	if (intx_count != 0) { /* The number of INTx is always 1. */
		error = pci_intx_alloc(pa, ihps);
		if (error == 0) {
			if (counts != NULL)
				counts[PCI_INTR_TYPE_INTX] = 1;
		}
	}

 out:
	return error;
}

void
pci_intr_release(pci_chipset_tag_t pc, pci_intr_handle_t *pih, int count)
{
	if (pih == NULL)
		return;

	if (INT_VIA_MSI(*pih)) {
		if (MSI_INT_IS_MSIX(*pih))
			return x86_pci_msix_release(pc, pih, count);
		else
			return x86_pci_msi_release(pc, pih, count);
	} else {
		KASSERT(count == 1);
		return x86_pci_intx_release(pc, pih);
	}

}
#endif /* __HAVE_PCI_MSI_MSIX */
#endif /*  NIOAPIC > 0 */<|MERGE_RESOLUTION|>--- conflicted
+++ resolved
@@ -1,8 +1,4 @@
-<<<<<<< HEAD
-/*	$NetBSD: pci_intr_machdep.c,v 1.42 2018/01/04 01:01:59 knakahara Exp $	*/
-=======
 /*	$NetBSD: pci_intr_machdep.c,v 1.43 2018/06/24 11:51:15 jdolecek Exp $	*/
->>>>>>> b2b84690
 
 /*-
  * Copyright (c) 1997, 1998, 2009 The NetBSD Foundation, Inc.
@@ -77,11 +73,7 @@
  */
 
 #include <sys/cdefs.h>
-<<<<<<< HEAD
-__KERNEL_RCSID(0, "$NetBSD: pci_intr_machdep.c,v 1.42 2018/01/04 01:01:59 knakahara Exp $");
-=======
 __KERNEL_RCSID(0, "$NetBSD: pci_intr_machdep.c,v 1.43 2018/06/24 11:51:15 jdolecek Exp $");
->>>>>>> b2b84690
 
 #include <sys/types.h>
 #include <sys/param.h>
@@ -356,10 +348,6 @@
 	return pci_intr_establish_xname_internal(pc, ih, level, func, arg, "unknown");
 }
 
-<<<<<<< HEAD
-#ifdef __HAVE_PCI_MSI_MSIX
-=======
->>>>>>> b2b84690
 void *
 pci_intr_establish_xname(pci_chipset_tag_t pc, pci_intr_handle_t ih,
     int level, int (*func)(void *), void *arg, const char *xname)
@@ -367,10 +355,6 @@
 
 	return pci_intr_establish_xname_internal(pc, ih, level, func, arg, xname);
 }
-<<<<<<< HEAD
-#endif
-=======
->>>>>>> b2b84690
 
 
 void
@@ -546,7 +530,6 @@
 		default:
 			return EINVAL;
 		}
-<<<<<<< HEAD
 	}
 
 	if (counts != NULL)
@@ -566,27 +549,6 @@
 		}
 	}
 
-=======
-	}
-
-	if (counts != NULL)
-		memset(counts, 0, sizeof(counts[0]) * PCI_INTR_TYPE_SIZE);
-	error = EINVAL;
-
-	/* try MSI-X */
-	if (msix_count == -1) /* use hardware max */
-		msix_count = pci_msix_count(pa->pa_pc, pa->pa_tag);
-	if (msix_count > 0) {
-		error = pci_msix_alloc_exact(pa, ihps, msix_count);
-		if (error == 0) {
-			KASSERTMSG(counts != NULL,
-			    "If MSI-X is used, counts must not be NULL.");
-			counts[PCI_INTR_TYPE_MSIX] = msix_count;
-			goto out;
-		}
-	}
-
->>>>>>> b2b84690
 	/* try MSI */
 	if (msi_count == -1) /* use hardware max */
 		msi_count = pci_msi_count(pa->pa_pc, pa->pa_tag);
