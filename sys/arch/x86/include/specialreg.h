<<<<<<< HEAD
/*	$NetBSD: specialreg.h,v 1.175 2020/09/07 13:19:20 jakllsch Exp $	*/
=======
/*	$NetBSD: specialreg.h,v 1.176 2020/11/24 00:46:28 msaitoh Exp $	*/
>>>>>>> ba48e27f

/*
 * Copyright (c) 2014-2020 The NetBSD Foundation, Inc.
 * All rights reserved.
 *
 * Redistribution and use in source and binary forms, with or without
 * modification, are permitted provided that the following conditions
 * are met:
 * 1. Redistributions of source code must retain the above copyright
 *    notice, this list of conditions and the following disclaimer.
 * 2. Redistributions in binary form must reproduce the above copyright
 *    notice, this list of conditions and the following disclaimer in the
 *    documentation and/or other materials provided with the distribution.
 *
 * THIS SOFTWARE IS PROVIDED BY THE NETBSD FOUNDATION, INC. AND CONTRIBUTORS
 * ``AS IS'' AND ANY EXPRESS OR IMPLIED WARRANTIES, INCLUDING, BUT NOT LIMITED
 * TO, THE IMPLIED WARRANTIES OF MERCHANTABILITY AND FITNESS FOR A PARTICULAR
 * PURPOSE ARE DISCLAIMED.  IN NO EVENT SHALL THE FOUNDATION OR CONTRIBUTORS
 * BE LIABLE FOR ANY DIRECT, INDIRECT, INCIDENTAL, SPECIAL, EXEMPLARY, OR
 * CONSEQUENTIAL DAMAGES (INCLUDING, BUT NOT LIMITED TO, PROCUREMENT OF
 * SUBSTITUTE GOODS OR SERVICES; LOSS OF USE, DATA, OR PROFITS; OR BUSINESS
 * INTERRUPTION) HOWEVER CAUSED AND ON ANY THEORY OF LIABILITY, WHETHER IN
 * CONTRACT, STRICT LIABILITY, OR TORT (INCLUDING NEGLIGENCE OR OTHERWISE)
 * ARISING IN ANY WAY OUT OF THE USE OF THIS SOFTWARE, EVEN IF ADVISED OF THE
 * POSSIBILITY OF SUCH DAMAGE.
 */

/*
 * Copyright (c) 1991 The Regents of the University of California.
 * All rights reserved.
 *
 * Redistribution and use in source and binary forms, with or without
 * modification, are permitted provided that the following conditions
 * are met:
 * 1. Redistributions of source code must retain the above copyright
 *    notice, this list of conditions and the following disclaimer.
 * 2. Redistributions in binary form must reproduce the above copyright
 *    notice, this list of conditions and the following disclaimer in the
 *    documentation and/or other materials provided with the distribution.
 * 3. Neither the name of the University nor the names of its contributors
 *    may be used to endorse or promote products derived from this software
 *    without specific prior written permission.
 *
 * THIS SOFTWARE IS PROVIDED BY THE REGENTS AND CONTRIBUTORS ``AS IS'' AND
 * ANY EXPRESS OR IMPLIED WARRANTIES, INCLUDING, BUT NOT LIMITED TO, THE
 * IMPLIED WARRANTIES OF MERCHANTABILITY AND FITNESS FOR A PARTICULAR PURPOSE
 * ARE DISCLAIMED.  IN NO EVENT SHALL THE REGENTS OR CONTRIBUTORS BE LIABLE
 * FOR ANY DIRECT, INDIRECT, INCIDENTAL, SPECIAL, EXEMPLARY, OR CONSEQUENTIAL
 * DAMAGES (INCLUDING, BUT NOT LIMITED TO, PROCUREMENT OF SUBSTITUTE GOODS
 * OR SERVICES; LOSS OF USE, DATA, OR PROFITS; OR BUSINESS INTERRUPTION)
 * HOWEVER CAUSED AND ON ANY THEORY OF LIABILITY, WHETHER IN CONTRACT, STRICT
 * LIABILITY, OR TORT (INCLUDING NEGLIGENCE OR OTHERWISE) ARISING IN ANY WAY
 * OUT OF THE USE OF THIS SOFTWARE, EVEN IF ADVISED OF THE POSSIBILITY OF
 * SUCH DAMAGE.
 *
 *	@(#)specialreg.h	7.1 (Berkeley) 5/9/91
 */

/*
 * CR0
 */
#define CR0_PE	0x00000001	/* Protected mode Enable */
#define CR0_MP	0x00000002	/* "Math" Present (NPX or NPX emulator) */
#define CR0_EM	0x00000004	/* EMulate non-NPX coproc. (trap ESC only) */
#define CR0_TS	0x00000008	/* Task Switched (if MP, trap ESC and WAIT) */
#define CR0_ET	0x00000010	/* Extension Type (387 (if set) vs 287) */
#define CR0_NE	0x00000020	/* Numeric Error enable (EX16 vs IRQ13) */
#define CR0_WP	0x00010000	/* Write Protect (honor PTE_W in all modes) */
#define CR0_AM	0x00040000	/* Alignment Mask (set to enable AC flag) */
#define CR0_NW	0x20000000	/* Not Write-through */
#define CR0_CD	0x40000000	/* Cache Disable */
#define CR0_PG	0x80000000	/* PaGing enable */

/*
 * Cyrix 486 DLC special registers, accessible as IO ports
 */
#define CCR0		0xc0	/* configuration control register 0 */
#define CCR0_NC0	0x01	/* first 64K of each 1M memory region is non-cacheable */
#define CCR0_NC1	0x02	/* 640K-1M region is non-cacheable */
#define CCR0_A20M	0x04	/* enables A20M# input pin */
#define CCR0_KEN	0x08	/* enables KEN# input pin */
#define CCR0_FLUSH	0x10	/* enables FLUSH# input pin */
#define CCR0_BARB	0x20	/* flushes internal cache when entering hold state */
#define CCR0_CO		0x40	/* cache org: 1=direct mapped, 0=2x set assoc */
#define CCR0_SUSPEND	0x80	/* enables SUSP# and SUSPA# pins */
#define CCR1		0xc1	/* configuration control register 1 */
#define CCR1_RPL	0x01	/* enables RPLSET and RPLVAL# pins */

/*
 * CR3
 */
#define CR3_PCID		__BITS(11,0)
#define CR3_PA			__BITS(62,12)
#define CR3_NO_TLB_FLUSH	__BIT(63)

/*
 * CR4
 */
#define CR4_VME		0x00000001 /* virtual 8086 mode extension enable */
#define CR4_PVI		0x00000002 /* protected mode virtual interrupt enable */
#define CR4_TSD		0x00000004 /* restrict RDTSC instruction to cpl 0 */
#define CR4_DE		0x00000008 /* debugging extension */
#define CR4_PSE		0x00000010 /* large (4MB) page size enable */
#define CR4_PAE		0x00000020 /* physical address extension enable */
#define CR4_MCE		0x00000040 /* machine check enable */
#define CR4_PGE		0x00000080 /* page global enable */
#define CR4_PCE		0x00000100 /* enable RDPMC instruction for all cpls */
#define CR4_OSFXSR	0x00000200 /* enable fxsave/fxrestor and SSE */
#define CR4_OSXMMEXCPT	0x00000400 /* enable unmasked SSE exceptions */
#define CR4_UMIP	0x00000800 /* user-mode instruction prevention */
#define CR4_LA57	0x00001000 /* 57-bit linear addresses */
#define CR4_VMXE	0x00002000 /* enable VMX operations */
#define CR4_SMXE	0x00004000 /* enable SMX operations */
#define CR4_FSGSBASE	0x00010000 /* enable *FSBASE and *GSBASE instructions */
#define CR4_PCIDE	0x00020000 /* enable Process Context IDentifiers */
#define CR4_OSXSAVE	0x00040000 /* enable xsave and xrestore */
#define CR4_SMEP	0x00100000 /* enable SMEP support */
#define CR4_SMAP	0x00200000 /* enable SMAP support */
#define CR4_PKE		0x00400000 /* enable Protection Keys for user pages */
#define CR4_CET		0x00800000 /* enable CET */
#define CR4_PKS		0x01000000 /* enable Protection Keys for kern pages */

/*
 * Extended Control Register XCR0
 */
#define XCR0_X87	0x00000001	/* x87 FPU/MMX state */
#define XCR0_SSE	0x00000002	/* SSE state */
#define XCR0_YMM_Hi128	0x00000004	/* AVX-256 (ymmn registers) */
#define XCR0_BNDREGS	0x00000008	/* Memory protection ext bounds */
#define XCR0_BNDCSR	0x00000010	/* Memory protection ext state */
#define XCR0_Opmask	0x00000020	/* AVX-512 Opmask */
#define XCR0_ZMM_Hi256	0x00000040	/* AVX-512 upper 256 bits low regs */
#define XCR0_Hi16_ZMM	0x00000080	/* AVX-512 512 bits upper registers */
#define XCR0_PT		0x00000100	/* Processor Trace state */
#define XCR0_PKRU	0x00000200	/* Protection Key state */
#define XCR0_CET_U	0x00000800	/* User CET state */
#define XCR0_CET_S	0x00001000	/* Kern CET state */
#define XCR0_HDC	0x00002000	/* Hardware Duty Cycle state */
#define XCR0_HWP	0x00010000	/* Hardware P-states */

#define XCR0_FLAGS1	"\20" \
	"\1" "x87"		"\2" "SSE"		"\3" "AVX"	\
	"\4" "BNDREGS"		"\5" "BNDCSR"		"\6" "Opmask"	\
	"\7" "ZMM_Hi256"	"\10" "Hi16_ZMM"	"\11" "PT"	\
	"\12" "PKRU"		"\14" "CET_U"		"\15" "CET_S"	\
	"\16" "HDC"		"\21" "HWP"

/*
 * Known FPU bits, only these get enabled. The save area is sized for all the
 * fields below.
 */
#define XCR0_FPU	(XCR0_X87 | XCR0_SSE | XCR0_YMM_Hi128 | \
			 XCR0_Opmask | XCR0_ZMM_Hi256 | XCR0_Hi16_ZMM)

/*
 * XSAVE component indices, internal to NetBSD.
 */
#define XSAVE_X87	0
#define XSAVE_SSE	1
#define XSAVE_YMM_Hi128	2
#define XSAVE_BNDREGS	3
#define XSAVE_BNDCSR	4
#define XSAVE_Opmask	5
#define XSAVE_ZMM_Hi256	6
#define XSAVE_Hi16_ZMM	7

/*
 * Highest XSAVE component enabled by XCR0_FPU.
 */
#define XSAVE_MAX_COMPONENT XSAVE_Hi16_ZMM

/*
 * CPUID "features" bits
 */

/* Fn00000001 %edx features */
#define CPUID_FPU	0x00000001	/* processor has an FPU? */
#define CPUID_VME	0x00000002	/* has virtual mode (%cr4's VME/PVI) */
#define CPUID_DE	0x00000004	/* has debugging extension */
#define CPUID_PSE	0x00000008	/* has 4MB page size extension */
#define CPUID_TSC	0x00000010	/* has time stamp counter */
#define CPUID_MSR	0x00000020	/* has model specific registers */
#define CPUID_PAE	0x00000040	/* has phys address extension */
#define CPUID_MCE	0x00000080	/* has machine check exception */
#define CPUID_CX8	0x00000100	/* has CMPXCHG8B instruction */
#define CPUID_APIC	0x00000200	/* has enabled APIC */
#define CPUID_SEP	0x00000800	/* has SYSENTER/SYSEXIT extension */
#define CPUID_MTRR	0x00001000	/* has memory type range register */
#define CPUID_PGE	0x00002000	/* has page global extension */
#define CPUID_MCA	0x00004000	/* has machine check architecture */
#define CPUID_CMOV	0x00008000	/* has CMOVcc instruction */
#define CPUID_PAT	0x00010000	/* Page Attribute Table */
#define CPUID_PSE36	0x00020000	/* 36-bit PSE */
#define CPUID_PSN	0x00040000	/* processor serial number */
#define CPUID_CLFSH	0x00080000	/* CLFLUSH insn supported */
#define CPUID_DS	0x00200000	/* Debug Store */
#define CPUID_ACPI	0x00400000	/* ACPI performance modulation regs */
#define CPUID_MMX	0x00800000	/* MMX supported */
#define CPUID_FXSR	0x01000000	/* fast FP/MMX save/restore */
#define CPUID_SSE	0x02000000	/* streaming SIMD extensions */
#define CPUID_SSE2	0x04000000	/* streaming SIMD extensions #2 */
#define CPUID_SS	0x08000000	/* self-snoop */
#define CPUID_HTT	0x10000000	/* Hyper-Threading Technology */
#define CPUID_TM	0x20000000	/* thermal monitor (TCC) */
#define CPUID_PBE	0x80000000	/* Pending Break Enable */

#define CPUID_FLAGS1	"\20" \
	"\1" "FPU"	"\2" "VME"	"\3" "DE"	"\4" "PSE" \
	"\5" "TSC"	"\6" "MSR"	"\7" "PAE"	"\10" "MCE" \
	"\11" "CX8"	"\12" "APIC"	"\13" "B10"	"\14" "SEP" \
	"\15" "MTRR"	"\16" "PGE"	"\17" "MCA"	"\20" "CMOV" \
	"\21" "PAT"	"\22" "PSE36"	"\23" "PN"	"\24" "CLFLUSH" \
	"\25" "B20"	"\26" "DS"	"\27" "ACPI"	"\30" "MMX" \
	"\31" "FXSR"	"\32" "SSE"	"\33" "SSE2"	"\34" "SS" \
	"\35" "HTT"	"\36" "TM"	"\37" "IA64"	"\40" "SBF"

/* Blacklists of CPUID flags - used to mask certain features */
#ifdef XENPV
#define CPUID_FEAT_BLACKLIST	 (CPUID_PGE|CPUID_PSE|CPUID_MTRR)
#else
#define CPUID_FEAT_BLACKLIST	 0
#endif

/*
 * CPUID "features" bits in Fn00000001 %ecx
 */

#define CPUID2_SSE3	0x00000001	/* Streaming SIMD Extensions 3 */
#define CPUID2_PCLMULQDQ 0x00000002	/* PCLMULQDQ instructions */
#define CPUID2_DTES64	0x00000004	/* 64-bit Debug Trace */
#define CPUID2_MONITOR	0x00000008	/* MONITOR/MWAIT instructions */
#define CPUID2_DS_CPL	0x00000010	/* CPL Qualified Debug Store */
#define CPUID2_VMX	0x00000020	/* Virtual Machine Extensions */
#define CPUID2_SMX	0x00000040	/* Safer Mode Extensions */
#define CPUID2_EST	0x00000080	/* Enhanced SpeedStep Technology */
#define CPUID2_TM2	0x00000100	/* Thermal Monitor 2 */
#define CPUID2_SSSE3	0x00000200	/* Supplemental SSE3 */
#define CPUID2_CNXTID	0x00000400	/* Context ID */
#define CPUID2_SDBG	0x00000800	/* Silicon Debug */
#define CPUID2_FMA	0x00001000	/* has Fused Multiply Add */
#define CPUID2_CX16	0x00002000	/* has CMPXCHG16B instruction */
#define CPUID2_XTPR	0x00004000	/* Task Priority Messages disabled? */
#define CPUID2_PDCM	0x00008000	/* Perf/Debug Capability MSR */
/* bit 16 unused	0x00010000 */
#define CPUID2_PCID	0x00020000	/* Process Context ID */
#define CPUID2_DCA	0x00040000	/* Direct Cache Access */
#define CPUID2_SSE41	0x00080000	/* Streaming SIMD Extensions 4.1 */
#define CPUID2_SSE42	0x00100000	/* Streaming SIMD Extensions 4.2 */
#define CPUID2_X2APIC	0x00200000	/* xAPIC Extensions */
#define CPUID2_MOVBE	0x00400000	/* MOVBE (move after byteswap) */
#define CPUID2_POPCNT	0x00800000	/* popcount instruction available */
#define CPUID2_DEADLINE	0x01000000	/* APIC Timer supports TSC Deadline */
#define CPUID2_AESNI	0x02000000	/* AES instructions */
#define CPUID2_XSAVE	0x04000000	/* XSAVE instructions */
#define CPUID2_OSXSAVE	0x08000000	/* XGETBV/XSETBV instructions */
#define CPUID2_AVX	0x10000000	/* AVX instructions */
#define CPUID2_F16C	0x20000000	/* half precision conversion */
#define CPUID2_RDRAND	0x40000000	/* RDRAND (hardware random number) */
#define CPUID2_RAZ	0x80000000	/* RAZ. Indicates guest state. */

#define CPUID2_FLAGS1	"\20" \
	"\1" "SSE3"	"\2" "PCLMULQDQ" "\3" "DTES64"	"\4" "MONITOR" \
	"\5" "DS-CPL"	"\6" "VMX"	"\7" "SMX"	"\10" "EST" \
	"\11" "TM2"	"\12" "SSSE3"	"\13" "CID"	"\14" "SDBG" \
	"\15" "FMA"	"\16" "CX16"	"\17" "xTPR"	"\20" "PDCM" \
	"\21" "B16"	"\22" "PCID"	"\23" "DCA"	"\24" "SSE41" \
	"\25" "SSE42"	"\26" "X2APIC"	"\27" "MOVBE"	"\30" "POPCNT" \
	"\31" "DEADLINE" "\32" "AES"	"\33" "XSAVE"	"\34" "OSXSAVE" \
	"\35" "AVX"	"\36" "F16C"	"\37" "RDRAND"	"\40" "RAZ"

/* CPUID Fn00000001 %eax */

#define CPUID_TO_BASEFAMILY(cpuid)	(((cpuid) >> 8) & 0xf)
#define CPUID_TO_BASEMODEL(cpuid)	(((cpuid) >> 4) & 0xf)
#define CPUID_TO_STEPPING(cpuid)	((cpuid) & 0xf)

/*
 * The Extended family bits should only be inspected when CPUID_TO_BASEFAMILY()
 * returns 15. They are use to encode family value 16 to 270 (add 15).
 * The Extended model bits are the high 4 bits of the model.
 * They are only valid for family >= 15 or family 6 (intel, but all amd
 * family 6 are documented to return zero bits for them).
 */
#define CPUID_TO_EXTFAMILY(cpuid)	(((cpuid) >> 20) & 0xff)
#define CPUID_TO_EXTMODEL(cpuid)	(((cpuid) >> 16) & 0xf)

/* The macros for the Display Family and the Display Model */
#define CPUID_TO_FAMILY(cpuid)	(CPUID_TO_BASEFAMILY(cpuid)	\
	    + ((CPUID_TO_BASEFAMILY(cpuid) != 0x0f)		\
		? 0 : CPUID_TO_EXTFAMILY(cpuid)))
#define CPUID_TO_MODEL(cpuid)	(CPUID_TO_BASEMODEL(cpuid)	\
	    | ((CPUID_TO_BASEFAMILY(cpuid) != 0x0f)		\
		&& (CPUID_TO_BASEFAMILY(cpuid) != 0x06)		\
		? 0 : (CPUID_TO_EXTMODEL(cpuid) << 4)))

/* CPUID Fn00000001 %ebx */
#define CPUID_BRAND_INDEX	__BITS(7,0)
#define CPUID_CLFLUSH_SIZE	__BITS(15,8)
#define CPUID_HTT_CORES		__BITS(23,16)
#define CPUID_LOCAL_APIC_ID	__BITS(31,24)

/*
 * Intel Deterministic Cache Parameter Leaf
 * Fn0000_0004
 */

/* %eax */
#define CPUID_DCP_CACHETYPE	__BITS(4, 0)	/* Cache type */
#define CPUID_DCP_CACHETYPE_N	0		/*   NULL */
#define CPUID_DCP_CACHETYPE_D	1		/*   Data cache */
#define CPUID_DCP_CACHETYPE_I	2		/*   Instruction cache */
#define CPUID_DCP_CACHETYPE_U	3		/*   Unified cache */
#define CPUID_DCP_CACHELEVEL	__BITS(7, 5)	/* Cache level (start at 1) */
#define CPUID_DCP_SELFINITCL	__BIT(8)	/* Self initializing cachelvl*/
#define CPUID_DCP_FULLASSOC	__BIT(9)	/* Full associative */
#define CPUID_DCP_SHAREING	__BITS(25, 14)	/* shareing */
#define CPUID_DCP_CORE_P_PKG	__BITS(31, 26)	/* Cores/package */

/* %ebx */
#define CPUID_DCP_LINESIZE	__BITS(11, 0)	/* System coherency linesize */
#define CPUID_DCP_PARTITIONS	__BITS(21, 12)	/* Physical line partitions */
#define CPUID_DCP_WAYS		__BITS(31, 22)	/* Ways of associativity */

/* Number of sets: %ecx */

/* %edx */
#define CPUID_DCP_INVALIDATE	__BIT(0)	/* WB invalidate/invalidate */
#define CPUID_DCP_INCLUSIVE	__BIT(1)	/* Cache inclusiveness */
#define CPUID_DCP_COMPLEX	__BIT(2)	/* Complex cache indexing */

/*
 * Intel/AMD MONITOR/MWAIT
 * Fn0000_0005
 */
/* %eax */
#define CPUID_MON_MINSIZE	__BITS(15, 0)  /* Smallest monitor-line size */
/* %ebx */
#define CPUID_MON_MAXSIZE	__BITS(15, 0)  /* Largest monitor-line size */
/* %ecx */
#define CPUID_MON_EMX		__BIT(0)       /* MONITOR/MWAIT Extensions */
#define CPUID_MON_IBE		__BIT(1)       /* Interrupt as Break Event */

#define CPUID_MON_FLAGS	"\20" \
	"\1" "EMX"	"\2" "IBE"

/* %edx: number of substates for specific C-state */
#define CPUID_MON_SUBSTATE(edx, cstate) (((edx) >> (cstate * 4)) & 0x0000000f)

/*
 * Intel/AMD Digital Thermal Sensor and
 * Power Management, Fn0000_0006 - %eax.
 */
#define CPUID_DSPM_DTS	__BIT(0)	/* Digital Thermal Sensor */
#define CPUID_DSPM_IDA	__BIT(1)	/* Intel Dynamic Acceleration */
#define CPUID_DSPM_ARAT	__BIT(2)	/* Always Running APIC Timer */
#define CPUID_DSPM_PLN	__BIT(4)	/* Power Limit Notification */
#define CPUID_DSPM_ECMD	__BIT(5)	/* Clock Modulation Extension */
#define CPUID_DSPM_PTM	__BIT(6)	/* Package Level Thermal Management */
#define CPUID_DSPM_HWP	__BIT(7)	/* HWP */
#define CPUID_DSPM_HWP_NOTIFY __BIT(8)	/* HWP Notification */
#define CPUID_DSPM_HWP_ACTWIN  __BIT(9)	/* HWP Activity Window */
#define CPUID_DSPM_HWP_EPP __BIT(10)	/* HWP Energy Performance Preference */
#define CPUID_DSPM_HWP_PLR __BIT(11)	/* HWP Package Level Request */
#define CPUID_DSPM_HDC	__BIT(13)	/* Hardware Duty Cycling */
#define CPUID_DSPM_TBMT3 __BIT(14)	/* Turbo Boost Max Technology 3.0 */
#define CPUID_DSPM_HWP_CAP    __BIT(15)	/* HWP Capabilities */
#define CPUID_DSPM_HWP_PECI   __BIT(16)	/* HWP PECI override */
#define CPUID_DSPM_HWP_FLEX   __BIT(17)	/* Flexible HWP */
#define CPUID_DSPM_HWP_FAST   __BIT(18)	/* Fast access for IA32_HWP_REQUEST */
#define CPUID_DSPM_HW_FEEDBACK __BIT(19) /* HW_FEEDBACK*, IA32_PACKAGE_TERM* */
#define CPUID_DSPM_HWP_IGNIDL __BIT(20)	/* Ignore Idle Logical Processor HWP */

#define CPUID_DSPM_FLAGS	"\20" \
	"\1" "DTS"	"\2" "IDA"	"\3" "ARAT" 			\
	"\5" "PLN"	"\6" "ECMD"	"\7" "PTM"	"\10" "HWP"	\
	"\11" "HWP_NOTIFY" "\12" "HWP_ACTWIN" "\13" "HWP_EPP" "\14" "HWP_PLR" \
			"\16" "HDC"	"\17" "TBM3"	"\20" "HWP_CAP" \
	"\21" "HWP_PECI" "\22" "HWP_FLEX" "\23" "HWP_FAST" "\24HW_FEEDBACK"   \
	"\25" "HWP_IGNIDL"

/*
 * Intel/AMD Digital Thermal Sensor and
 * Power Management, Fn0000_0006 - %ecx.
 */
#define CPUID_DSPM_HWF	0x00000001	/* MSR_APERF/MSR_MPERF available */
#define CPUID_DSPM_EPB	0x00000008	/* Energy Performance Bias */

#define CPUID_DSPM_FLAGS1	"\20" "\1" "HWF" "\4" "EPB"

/*
 * Intel/AMD Structured Extended Feature leaf Fn0000_0007
 * %ecx == 0: Subleaf 0
 *	%eax: The Maximum input value for supported subleaf.
 *	%ebx: Feature bits.
 *	%ecx: Feature bits.
 *	%edx: Feature bits.
 *
 * %ecx == 1: Structure Extendede Feature Enumeration Sub-leaf
 *	%eax: See below.
 */

/* %ecx = 0, %ebx */
#define CPUID_SEF_FSGSBASE	__BIT(0)  /* {RD,WR}{FS,GS}BASE */
#define CPUID_SEF_TSC_ADJUST	__BIT(1)  /* IA32_TSC_ADJUST MSR support */
#define CPUID_SEF_SGX		__BIT(2)  /* Software Guard Extensions */
#define CPUID_SEF_BMI1		__BIT(3)  /* advanced bit manipulation ext. 1st grp */
#define CPUID_SEF_HLE		__BIT(4)  /* Hardware Lock Elision */
#define CPUID_SEF_AVX2		__BIT(5)  /* Advanced Vector Extensions 2 */
#define CPUID_SEF_FDPEXONLY	__BIT(6)  /* x87FPU Data ptr updated only on x87exp */
#define CPUID_SEF_SMEP		__BIT(7)  /* Supervisor-Mode Execution Prevention */
#define CPUID_SEF_BMI2		__BIT(8)  /* advanced bit manipulation ext. 2nd grp */
#define CPUID_SEF_ERMS		__BIT(9)  /* Enhanced REP MOVSB/STOSB */
#define CPUID_SEF_INVPCID	__BIT(10) /* INVPCID instruction */
#define CPUID_SEF_RTM		__BIT(11) /* Restricted Transactional Memory */
#define CPUID_SEF_QM		__BIT(12) /* Resource Director Technology Monitoring */
#define CPUID_SEF_FPUCSDS	__BIT(13) /* Deprecate FPU CS and FPU DS values */
#define CPUID_SEF_MPX		__BIT(14) /* Memory Protection Extensions */
#define CPUID_SEF_PQE		__BIT(15) /* Resource Director Technology Allocation */
#define CPUID_SEF_AVX512F	__BIT(16) /* AVX-512 Foundation */
#define CPUID_SEF_AVX512DQ	__BIT(17) /* AVX-512 Double/Quadword */
#define CPUID_SEF_RDSEED	__BIT(18) /* RDSEED instruction */
#define CPUID_SEF_ADX		__BIT(19) /* ADCX/ADOX instructions */
#define CPUID_SEF_SMAP		__BIT(20) /* Supervisor-Mode Access Prevention */
#define CPUID_SEF_AVX512_IFMA	__BIT(21) /* AVX-512 Integer Fused Multiply Add */
/* Bit 22 was PCOMMIT */
#define CPUID_SEF_CLFLUSHOPT	__BIT(23) /* Cache Line FLUSH OPTimized */
#define CPUID_SEF_CLWB		__BIT(24) /* Cache Line Write Back */
#define CPUID_SEF_PT		__BIT(25) /* Processor Trace */
#define CPUID_SEF_AVX512PF	__BIT(26) /* AVX-512 PreFetch */
#define CPUID_SEF_AVX512ER	__BIT(27) /* AVX-512 Exponential and Reciprocal */
#define CPUID_SEF_AVX512CD	__BIT(28) /* AVX-512 Conflict Detection */
#define CPUID_SEF_SHA		__BIT(29) /* SHA Extensions */
#define CPUID_SEF_AVX512BW	__BIT(30) /* AVX-512 Byte and Word */
#define CPUID_SEF_AVX512VL	__BIT(31) /* AVX-512 Vector Length */

#define CPUID_SEF_FLAGS	"\20" \
	"\1" "FSGSBASE"	"\2" "TSCADJUST" "\3" "SGX"	"\4" "BMI1"	\
	"\5" "HLE"	"\6" "AVX2"	"\7" "FDPEXONLY" "\10" "SMEP"	\
	"\11" "BMI2"	"\12" "ERMS"	"\13" "INVPCID"	"\14" "RTM"	\
	"\15" "QM"	"\16" "FPUCSDS"	"\17" "MPX"    	"\20" "PQE"	\
	"\21" "AVX512F"	"\22" "AVX512DQ" "\23" "RDSEED"	"\24" "ADX"	\
	"\25" "SMAP"	"\26" "AVX512_IFMA"		"\30" "CLFLUSHOPT" \
	"\31" "CLWB"	"\32" "PT"	"\33" "AVX512PF" "\34" "AVX512ER" \
	"\35" "AVX512CD""\36" "SHA"	"\37" "AVX512BW" "\40" "AVX512VL"

/* %ecx = 0, %ecx */
#define CPUID_SEF_PREFETCHWT1	__BIT(0)  /* PREFETCHWT1 instruction */
#define CPUID_SEF_AVX512_VBMI	__BIT(1)  /* AVX-512 Vector Byte Manipulation */
#define CPUID_SEF_UMIP		__BIT(2)  /* User-Mode Instruction prevention */
#define CPUID_SEF_PKU		__BIT(3)  /* Protection Keys for User-mode pages */
#define CPUID_SEF_OSPKE		__BIT(4)  /* OS has set CR4.PKE to ena. protec. keys */
#define CPUID_SEF_WAITPKG	__BIT(5)  /* TPAUSE,UMONITOR,UMWAIT */
#define CPUID_SEF_AVX512_VBMI2	__BIT(6)  /* AVX-512 Vector Byte Manipulation 2 */
#define CPUID_SEF_CET_SS	__BIT(7)  /* CET Shadow Stack */
#define CPUID_SEF_GFNI		__BIT(8)
#define CPUID_SEF_VAES		__BIT(9)
#define CPUID_SEF_VPCLMULQDQ	__BIT(10)
#define CPUID_SEF_AVX512_VNNI	__BIT(11) /* Vector neural Network Instruction */
#define CPUID_SEF_AVX512_BITALG	__BIT(12)
#define CPUID_SEF_AVX512_VPOPCNTDQ __BIT(14)
#define CPUID_SEF_LA57		__BIT(16) /* 57bit linear addr & 5LVL paging */
#define CPUID_SEF_MAWAU		__BITS(21, 17) /* MAWAU for BND{LD,ST}X */
#define CPUID_SEF_RDPID		__BIT(22) /* RDPID and IA32_TSC_AUX */
#define CPUID_SEF_KL		__BIT(23) /* Key Locker */
#define CPUID_SEF_CLDEMOTE	__BIT(25) /* Cache line demote */
#define CPUID_SEF_MOVDIRI	__BIT(27) /* MOVDIRI instruction */
#define CPUID_SEF_MOVDIR64B	__BIT(28) /* MOVDIR64B instruction */
#define CPUID_SEF_SGXLC		__BIT(30) /* SGX Launch Configuration */
#define CPUID_SEF_PKS		__BIT(31) /* Protection Keys for Kern-mode pages */

#define CPUID_SEF_FLAGS1	"\177\20" \
	"b\0PREFETCHWT1\0" "b\1AVX512_VBMI\0" "b\2UMIP\0" "b\3PKU\0"	\
	"b\4OSPKE\0"	"b\5WAITPKG\0"	"b\6AVX512_VBMI2\0" "b\7CET_SS\0" \
	"b\10GFNI\0"	"b\11VAES\0"	"b\12VPCLMULQDQ\0" "b\13AVX512_VNNI\0"\
	"b\14AVX512_BITALG\0"		"b\16AVX512_VPOPCNTDQ\0"	\
	"b\20LA57\0"							\
<<<<<<< HEAD
	"f\21\5MAWAU\0"							\
					"b\26RDPID\0"			\
=======
	"f\21\5MAWAU\0"			"b\26RDPID\0"	"b\27KL\0"	\
>>>>>>> ba48e27f
			"b\31CLDEMOTE\0"		"b\33MOVDIRI\0"	\
	"b\34MOVDIR64B\0"		"b\36SGXLC\0"	"b\37PKS\0"

/* %ecx = 0, %edx */
#define CPUID_SEF_AVX512_4VNNIW	__BIT(2)
#define CPUID_SEF_AVX512_4FMAPS	__BIT(3)
#define CPUID_SEF_FSREP_MOV	__BIT(4)  /* Fast Short REP MOV */
#define CPUID_SEF_AVX512_VP2INTERSECT __BIT(8)
#define CPUID_SEF_SRBDS_CTRL	__BIT(9)  /* IA32_MCU_OPT_CTRL */
#define CPUID_SEF_MD_CLEAR	__BIT(10)
#define CPUID_SEF_TSX_FORCE_ABORT __BIT(13) /* MSR_TSX_FORCE_ABORT bit 0 */
#define CPUID_SEF_SERIALIZE	__BIT(14) /* SERIALIZE instruction */
#define CPUID_SEF_HYBRID	__BIT(15) /* Hybrid part */
#define CPUID_SEF_TSXLDTRK	__BIT(16) /* TSX suspend load addr tracking */
#define CPUID_SEF_CET_IBT	__BIT(20) /* CET Indirect Branch Tracking */
#define CPUID_SEF_IBRS		__BIT(26) /* IBRS / IBPB Speculation Control */
#define CPUID_SEF_STIBP		__BIT(27) /* STIBP Speculation Control */
#define CPUID_SEF_L1D_FLUSH	__BIT(28) /* IA32_FLUSH_CMD MSR */
#define CPUID_SEF_ARCH_CAP	__BIT(29) /* IA32_ARCH_CAPABILITIES */
#define CPUID_SEF_CORE_CAP	__BIT(30) /* IA32_CORE_CAPABILITIES */
#define CPUID_SEF_SSBD		__BIT(31) /* Speculative Store Bypass Disable */

#define CPUID_SEF_FLAGS2	"\20" \
				"\3" "AVX512_4VNNIW" "\4" "AVX512_4FMAPS" \
	"\5" "FSREP_MOV"						\
	"\11VP2INTERSECT" "\12SRBDS_CTRL" "\13MD_CLEAR"			\
			"\16TSX_FORCE_ABORT" "\17SERIALIZE" "\20HYBRID"	\
	"\21" "TSXLDTRK"						\
	"\25" "CET_IBT"							\
	"\33" "IBRS"	"\34" "STIBP"					\
	"\35" "L1D_FLUSH" "\36" "ARCH_CAP" "\37CORE_CAP"	"\40" "SSBD"

/* %ecx = 1, %eax */
#define CPUID_SEF_AVX512_BF16	__BIT(5)
#define CPUID_SEF1_FLAGS_A	"\20" \
				"\6" "AVX512_BF16"
/*
 * Intel CPUID Architectural Performance Monitoring Fn0000000a
 *
 * See also src/usr.sbin/tprof/arch/tprof_x86.c
 */

/* %eax */
#define CPUID_PERF_VERSION	__BITS(7, 0)   /* Version ID */
#define CPUID_PERF_NGPPC	__BITS(15, 8)  /* Num of G.P. perf counter */
#define CPUID_PERF_NBWGPPC	__BITS(23, 16) /* Bit width of G.P. perfcnt */
#define CPUID_PERF_BVECLEN	__BITS(31, 24) /* Length of EBX bit vector */

#define CPUID_PERF_FLAGS0	"\177\20"	\
	"f\0\10VERSION\0" "f\10\10GPCounter\0"	\
	"f\20\10GPBitwidth\0" "f\30\10Vectorlen\0"

/* %ebx */
#define CPUID_PERF_CORECYCL	__BIT(0)       /* No core cycle */
#define CPUID_PERF_INSTRETRY	__BIT(1)       /* No instruction retried */
#define CPUID_PERF_REFCYCL	__BIT(2)       /* No reference cycles */
#define CPUID_PERF_LLCREF	__BIT(3)       /* No LLCache reference */
#define CPUID_PERF_LLCMISS	__BIT(4)       /* No LLCache miss */
#define CPUID_PERF_BRINSRETR	__BIT(5)       /* No branch inst. retried */
#define CPUID_PERF_BRMISPRRETR	__BIT(6)       /* No branch mispredict retry */

#define CPUID_PERF_FLAGS1	"\177\20"				      \
	"b\0CORECYCL\0" "b\1INSTRETRY\0" "b\2REFCYCL\0" "b\3LLCREF\0" \
	"b\4LLCMISS\0" "b\5BRINSRETR\0" "b\6BRMISPRRETR\0"

/* %edx */
#define CPUID_PERF_NFFPC	__BITS(4, 0)   /* Num of fixed-funct perfcnt */
#define CPUID_PERF_NBWFFPC	__BITS(12, 5)  /* Bit width of fixed-func pc */
#define CPUID_PERF_ANYTHREADDEPR __BIT(15)      /* Any Thread deprecation */

#define CPUID_PERF_FLAGS3	"\177\20"				\
	"f\0\5FixedFunc\0" "f\5\10FFBitwidth\0" "b\17ANYTHREADDEPR\0"

/*
 * Intel CPUID Extended Topology Enumeration Fn0000000b
 * %ecx == level number
 *	%eax: See below.
 *	%ebx: Number of logical processors at this level.
 *	%ecx: See below.
 *	%edx: x2APIC ID of the current logical processor.
 */
/* %eax */
#define CPUID_TOP_SHIFTNUM	__BITS(4, 0) /* Topology ID shift value */
/* %ecx */
#define CPUID_TOP_LVLNUM	__BITS(7, 0) /* Level number */
#define CPUID_TOP_LVLTYPE	__BITS(15, 8) /* Level type */
#define CPUID_TOP_LVLTYPE_INVAL	0	 	/* Invalid */
#define CPUID_TOP_LVLTYPE_SMT	1	 	/* SMT */
#define CPUID_TOP_LVLTYPE_CORE	2	 	/* Core */

/*
 * Intel/AMD CPUID Processor extended state Enumeration Fn0000000d
 *
 * %ecx == 0: supported features info:
 *	%eax: Valid bits of lower 32bits of XCR0
 *	%ebx: Maximum save area size for features enabled in XCR0
 *	%ecx: Maximum save area size for all cpu features
 *	%edx: Valid bits of upper 32bits of XCR0
 *
 * %ecx == 1:
 *	%eax: Bit 0 => xsaveopt instruction available (sandy bridge onwards)
 *	%ebx: Save area size for features enabled by XCR0 | IA32_XSS
 *	%ecx: Valid bits of lower 32bits of IA32_XSS
 *	%edx: Valid bits of upper 32bits of IA32_XSS
 *
 * %ecx >= 2: Save area details for XCR0 bit n
 *	%eax: size of save area for this feature
 *	%ebx: offset of save area for this feature
 *	%ecx, %edx: reserved
 *	All of %eax, %ebx, %ecx and %edx are zero for unsupported features.
 */

/* %ecx=1 %eax */
#define CPUID_PES1_XSAVEOPT	0x00000001	/* xsaveopt instruction */
#define CPUID_PES1_XSAVEC	0x00000002	/* xsavec & compacted XRSTOR */
#define CPUID_PES1_XGETBV	0x00000004	/* xgetbv with ECX = 1 */
#define CPUID_PES1_XSAVES	0x00000008	/* xsaves/xrstors, IA32_XSS */

#define CPUID_PES1_FLAGS	"\20" \
	"\1" "XSAVEOPT"	"\2" "XSAVEC"	"\3" "XGETBV"	"\4" "XSAVES"

/*
 * Intel Deterministic Address Translation Parameter Leaf
 * Fn0000_0018
 */

/* %ecx=0 %eax __BITS(31, 0): the maximum input value of supported sub-leaf */

/* %ebx */
#define CPUID_DATP_PGSIZE	__BITS(3, 0)	/* page size */
#define CPUID_DATP_PGSIZE_4KB	__BIT(0)	/* 4KB page support */
#define CPUID_DATP_PGSIZE_2MB	__BIT(1)	/* 2MB page support */
#define CPUID_DATP_PGSIZE_4MB	__BIT(2)	/* 4MB page support */
#define CPUID_DATP_PGSIZE_1GB	__BIT(3)	/* 1GB page support */
#define CPUID_DATP_PARTITIONING	__BITS(10, 8)	/* Partitioning */
#define CPUID_DATP_WAYS		__BITS(31, 16)	/* Ways of associativity */

/* Number of sets: %ecx */

/* %edx */
#define CPUID_DATP_TCTYPE	__BITS(4, 0)	/* Translation Cache type */
#define CPUID_DATP_TCTYPE_N	0		/*   NULL (not valid) */
#define CPUID_DATP_TCTYPE_D	1		/*   Data TLB */
#define CPUID_DATP_TCTYPE_I	2		/*   Instruction TLB */
#define CPUID_DATP_TCTYPE_U	3		/*   Unified TLB */
#define CPUID_DATP_TCTYPE_L	4		/*   Load only TLB */
#define CPUID_DATP_TCTYPE_S	5		/*   Store only TLB */
#define CPUID_DATP_TCLEVEL	__BITS(7, 5)	/* TLB level (start at 1) */
#define CPUID_DATP_FULLASSOC	__BIT(8)	/* Full associative */
#define CPUID_DATP_SHAREING	__BITS(25, 14)	/* shareing */


/* Intel Fn80000001 extended features - %edx */
#define CPUID_SYSCALL	0x00000800	/* SYSCALL/SYSRET */
#define CPUID_XD	0x00100000	/* Execute Disable (like CPUID_NOX) */
#define CPUID_PAGE1GB	0x04000000	/* 1GB Large Page Support */
#define CPUID_RDTSCP	0x08000000	/* Read TSC Pair Instruction */
#define CPUID_EM64T	0x20000000	/* Intel EM64T */

#define CPUID_INTEL_EXT_FLAGS	"\20" \
	"\14" "SYSCALL/SYSRET"	"\25" "XD"	"\33" "P1GB" \
	"\34" "RDTSCP"	"\36" "EM64T"

/* Intel Fn80000001 extended features - %ecx */
#define CPUID_LAHF	0x00000001	/* LAHF/SAHF in IA-32e mode, 64bit sub*/
		/*	0x00000020 */	/* LZCNT. Same as AMD's CPUID_ABM */
#define CPUID_PREFETCHW	0x00000100	/* PREFETCHW */

#define CPUID_INTEL_FLAGS4	"\20"				\
	"\1" "LAHF"	"\02" "B01"	"\03" "B02"		\
			"\06" "LZCNT"				\
	"\11" "PREFETCHW"


/* AMD/VIA Fn80000001 extended features - %edx */
/*	CPUID_SYSCALL			   SYSCALL/SYSRET */
#define CPUID_MPC	0x00080000	/* Multiprocessing Capable */
#define CPUID_NOX	0x00100000	/* No Execute Page Protection */
#define CPUID_MMXX	0x00400000	/* AMD MMX Extensions */
/*	CPUID_MMX			   MMX supported */
/*	CPUID_FXSR			   fast FP/MMX save/restore */
#define CPUID_FFXSR	0x02000000	/* FXSAVE/FXSTOR Extensions */
/*	CPUID_PAGE1GB			   1GB Large Page Support */
/*	CPUID_RDTSCP			   Read TSC Pair Instruction */
/*	CPUID_EM64T			   Long mode */
#define CPUID_3DNOW2	0x40000000	/* 3DNow! Instruction Extension */
#define CPUID_3DNOW	0x80000000	/* 3DNow! Instructions */

#define CPUID_EXT_FLAGS	"\20" \
						"\14" "SYSCALL/SYSRET"	\
							"\24" "MPC"	\
	"\25" "NOX"			"\27" "MMXX"	"\30" "MMX"	\
	"\31" "FXSR"	"\32" "FFXSR"	"\33" "P1GB"	"\34" "RDTSCP"	\
			"\36" "LONG"	"\37" "3DNOW2"	"\40" "3DNOW"

/* AMD Fn8000_0001 extended features - %ecx */
/* 	CPUID_LAHF			   LAHF/SAHF instruction */
#define CPUID_CMPLEGACY	0x00000002	/* Compare Legacy */
#define CPUID_SVM	0x00000004	/* Secure Virtual Machine */
#define CPUID_EAPIC	0x00000008	/* Extended APIC space */
#define CPUID_ALTMOVCR0	0x00000010	/* Lock Mov Cr0 */
#define CPUID_ABM	0x00000020	/* LZCNT instruction */
#define CPUID_SSE4A	0x00000040	/* SSE4A instruction set */
#define CPUID_MISALIGNSSE 0x00000080	/* Misaligned SSE */
#define CPUID_3DNOWPF	0x00000100	/* 3DNow Prefetch */
#define CPUID_OSVW	0x00000200	/* OS visible workarounds */
#define CPUID_IBS	0x00000400	/* Instruction Based Sampling */
#define CPUID_XOP	0x00000800	/* XOP instruction set */
#define CPUID_SKINIT	0x00001000	/* SKINIT */
#define CPUID_WDT	0x00002000	/* watchdog timer support */
#define CPUID_LWP	0x00008000	/* Light Weight Profiling */
#define CPUID_FMA4	0x00010000	/* FMA4 instructions */
#define CPUID_TCE	0x00020000	/* Translation cache Extension */
#define CPUID_NODEID	0x00080000	/* NodeID MSR available*/
#define CPUID_TBM	0x00200000	/* TBM instructions */
#define CPUID_TOPOEXT	0x00400000	/* cpuid Topology Extension */
#define CPUID_PCEC	0x00800000	/* Perf Ctr Ext Core */
#define CPUID_PCENB	0x01000000	/* Perf Ctr Ext NB */
#define CPUID_SPM	0x02000000	/* Stream Perf Mon */
#define CPUID_DBE	0x04000000	/* Data Breakpoint Extension */
#define CPUID_PTSC	0x08000000	/* PerfTsc */
#define CPUID_L2IPERFC	0x10000000	/* L2I performance counter Extension */
#define CPUID_MWAITX	0x20000000	/* MWAITX/MONITORX support */

#define CPUID_AMD_FLAGS4	"\20" \
	"\1" "LAHF"	"\2" "CMPLEGACY" "\3" "SVM"	"\4" "EAPIC" \
	"\5" "ALTMOVCR0" "\6" "LZCNT"	"\7" "SSE4A"	"\10" "MISALIGNSSE" \
	"\11" "3DNOWPREFETCH" \
			"\12" "OSVW"	"\13" "IBS"	"\14" "XOP" \
	"\15" "SKINIT"	"\16" "WDT"	"\17" "B14"	"\20" "LWP" \
	"\21" "FMA4"	"\22" "TCE"	"\23" "B18"	"\24" "NodeID" \
	"\25" "B20"	"\26" "TBM"	"\27" "TopoExt"	"\30" "PCExtC" \
	"\31" "PCExtNB"	"\32" "StrmPM"	"\33" "DBExt"	"\34" "PerfTsc" \
	"\35" "L2IPERFC" "\36" "MWAITX"	"\37" "B30"	"\40" "B31"

/*
 * Advanced Power Management
 * CPUID Fn8000_0007 %edx
 *
 * Only ITSC is for both Intel and AMD. Others are only for AMD.
 */
#define CPUID_APM_TS	0x00000001	/* Temperature Sensor */
#define CPUID_APM_FID	0x00000002	/* Frequency ID control */
#define CPUID_APM_VID	0x00000004	/* Voltage ID control */
#define CPUID_APM_TTP	0x00000008	/* THERMTRIP (PCI F3xE4 register) */
#define CPUID_APM_HTC	0x00000010	/* Hardware thermal control (HTC) */
#define CPUID_APM_STC	0x00000020	/* Software thermal control (STC) */
#define CPUID_APM_100	0x00000040	/* 100MHz multiplier control */
#define CPUID_APM_HWP	0x00000080	/* HW P-State control */
#define CPUID_APM_ITSC	0x00000100	/* invariant TSC */
#define CPUID_APM_CPB	0x00000200	/* Core performance boost */
#define CPUID_APM_EFF	0x00000400	/* Effective Frequency (read-only) */
#define CPUID_APM_PROCFI 0x00000800	/* Proc Feedback Interface */
#define CPUID_APM_PROCPR 0x00001000	/* Proc Power Reporting  */
#define CPUID_APM_CONNSTBY 0x00002000	/* Connected Standby */
#define CPUID_APM_RAPL	0x00004000	/* Running Average Power Limit */

#define CPUID_APM_FLAGS		"\20"					      \
	"\1" "TS"	"\2" "FID"	"\3" "VID"	"\4" "TTP"	      \
	"\5" "HTC"	"\6" "STC"	"\7" "100"	"\10" "HWP"	      \
	"\11" "ITSC"	"\12" "CPB"	"\13" "EffFreq"	"\14" "PROCFI"	      \
	"\15" "PROCPR"	"\16" "CONNSTBY" "\17" "RAPL"

/*
 * AMD Processor Capacity Parameters and Extended Features
 * CPUID Fn8000_0008
 * %eax: Long Mode Size Identifiers
 * %ebx: Extended Feature Identifiers
 * %ecx: Size Identifiers
 * %edx: RDPRU Register Identifier Range
 */

/* %ebx */
#define CPUID_CAPEX_CLZERO	__BIT(0)	/* CLZERO instruction */
#define CPUID_CAPEX_IRPERF	__BIT(1)	/* InstRetCntMsr */
#define CPUID_CAPEX_XSAVEERPTR	__BIT(2)	/* RstrFpErrPtrs by XRSTOR */
#define CPUID_CAPEX_RDPRU	__BIT(4)	/* RDPRU instruction */
#define CPUID_CAPEX_MCOMMIT	__BIT(8)	/* MCOMMIT instruction */
#define CPUID_CAPEX_WBNOINVD	__BIT(9)	/* WBNOINVD instruction */
#define CPUID_CAPEX_IBPB	__BIT(12)	/* Speculation Control IBPB */
#define CPUID_CAPEX_IBRS	__BIT(14)	/* Speculation Control IBRS */
#define CPUID_CAPEX_STIBP	__BIT(15)	/* Speculation Control STIBP */
#define CPUID_CAPEX_IBRS_ALWAYSON __BIT(16)	/* IBRS always on mode */
#define CPUID_CAPEX_STIBP_ALWAYSON __BIT(17)	/* STIBP always on mode */
#define CPUID_CAPEX_PREFER_IBRS	__BIT(18)	/* IBRS preferred */
#define CPUID_CAPEX_SSBD	__BIT(24)	/* Speculation Control SSBD */
#define CPUID_CAPEX_VIRT_SSBD	__BIT(25)	/* Virt Spec Control SSBD */
#define CPUID_CAPEX_SSB_NO	__BIT(26)	/* SSBD not required */

/* %ecx */
#define CPUID_CAPEX_PerfTscSize	__BITS(17,16)
#define CPUID_CAPEX_ApicIdSize	__BITS(15,12)
#define CPUID_CAPEX_NC		__BITS(7,0)

#define CPUID_CAPEX_FLAGS	"\20"					 \
	"\1CLZERO"	"\2IRPERF"	"\3XSAVEERPTR"			 \
	"\5RDPRU"			"\7B6"				 \
	"\11MCOMMIT"	"\12WBNOINVD"	"\13B10"			 \
	"\15IBPB"	"\16B13"	"\17IBRS"	"\20STIBP"	 \
	"\21IBRS_ALWAYSON" "\22STIBP_ALWAYSON" "\23PREFER_IBRS"	"\24B19" \
	"\31SSBD"	"\32VIRT_SSBD"	"\33SSB_NO"

/* AMD Fn8000_000a %eax (SVM Revision) */
#define CPUID_AMD_SVM_REV		__BITS(7,0)

/* AMD Fn8000_000a %edx features (SVM features) */
#define CPUID_AMD_SVM_NP		0x00000001
#define CPUID_AMD_SVM_LbrVirt		0x00000002
#define CPUID_AMD_SVM_SVML		0x00000004
#define CPUID_AMD_SVM_NRIPS		0x00000008
#define CPUID_AMD_SVM_TSCRateCtrl	0x00000010
#define CPUID_AMD_SVM_VMCBCleanBits	0x00000020
#define CPUID_AMD_SVM_FlushByASID	0x00000040
#define CPUID_AMD_SVM_DecodeAssist	0x00000080
#define CPUID_AMD_SVM_PauseFilter	0x00000400
#define CPUID_AMD_SVM_PFThreshold	0x00001000 /* PAUSE filter threshold */
#define CPUID_AMD_SVM_AVIC		0x00002000 /* AMD Virtual intr. ctrl */
#define CPUID_AMD_SVM_V_VMSAVE_VMLOAD	0x00008000 /* Virtual VM{SAVE/LOAD} */
#define CPUID_AMD_SVM_vGIF		0x00010000 /* Virtualized GIF */
#define CPUID_AMD_SVM_GMET		0x00020000
#define CPUID_AMD_SVM_SPEC_CTRL		__BIT(20)
#define CPUID_AMD_SVM_TLBICTL		__BIT(24)  /* TLB Inttercept Control */

#define CPUID_AMD_SVM_FLAGS	 "\20"					\
	"\1" "NP"	"\2" "LbrVirt"	"\3" "SVML"	"\4" "NRIPS"	\
	"\5" "TSCRate"	"\6" "VMCBCleanBits" 				\
			        "\7" "FlushByASID" "\10" "DecodeAssist"	\
	"\11" "B08"	"\12" "B09"	"\13" "PauseFilter" "\14" "B11"	\
	"\15" "PFThreshold" "\16" "AVIC" "\17" "B14"			\
						"\20" "V_VMSAVE_VMLOAD"	\
	"\21" "VGIF"	"\22" "GMET"					\
	"\25" "SPEC_CTRL"						\
	"\31" "TLBICTL"

/*
 * AMD Fn8000_001d Cache Topology Information.
 * It's almost the same as Intel Deterministic Cache Parameter Leaf(0x04)
 * except the following:
 *	No Cores/package (%eax bit 31..26)
 *	No Complex cache indexing (%edx bit 2)
 */

/*
 * AMD Fn8000_001f Encrypted Memory Capabilities.
 * %eax: flags
 * %ebx:  5-0: Cbit Position
 *       11-6: PhysAddrReduction
 *      15-12: NumVMPL
 * %ecx: 31-0: NumEncryptedGuests
 * %edx: 31-0: MinSevNoEsAsid
 */
#define CPUID_AMD_ENCMEM_SME	__BIT(0)   /* Secure Memory Encryption */
#define CPUID_AMD_ENCMEM_SEV	__BIT(1)   /* Secure Encrypted Virtualiz. */
#define CPUID_AMD_ENCMEM_PGFLMSR __BIT(2)  /* Page Flush MSR */
#define CPUID_AMD_ENCMEM_SEVES	__BIT(3)   /* SEV Encrypted State */
#define CPUID_AMD_ENCMEM_SEV_SNP __BIT(4)  /* Secure Nested Paging */
#define CPUID_AMD_ENCMEM_VMPL	__BIT(5)   /* Virtual Machine Privilege Lvl */
#define CPUID_AMD_ENCMEM_HECC	__BIT(10) /* HW Enf Cache Coh across enc dom */
#define CPUID_AMD_ENCMEM_64BH	__BIT(11)  /* 64Bit Host */
#define CPUID_AMD_ENCMEM_RSTRINJ __BIT(12) /* Restricted Injection */
#define CPUID_AMD_ENCMEM_ALTINJ	__BIT(13)  /* Alternate Injection */
#define CPUID_AMD_ENCMEM_DBGSWAP __BIT(14) /* Debug Swap */
#define CPUID_AMD_ENCMEM_PREVHOSTIBS __BIT(15) /* Prevent Host IBS */
#define CPUID_AMD_ENCMEM_VTE	__BIT(16)  /* Virtual Transparent Encryption */

#define CPUID_AMD_ENCMEM_FLAGS	 "\20"					      \
	"\1" "SME"	"\2" "SEV"	"\3" "PageFlushMsr"	"\4" "SEV-ES" \
	"\5" "SEV-SNP"	"\6" "VMPL"					      \
					"\13HwEnfCacheCoh"  "\14" "64BitHost" \
	"\15" "RSTRINJ"	"\16" "ALTINJ"	"\17" "DebugSwap" "\20PreventHostlbs" \
	"\21" "VTE"

/*
 * Centaur Extended Feature flags
 */
#define CPUID_VIA_HAS_RNG	0x00000004	/* Random number generator */
#define CPUID_VIA_DO_RNG	0x00000008
#define CPUID_VIA_HAS_ACE	0x00000040	/* AES Encryption */
#define CPUID_VIA_DO_ACE	0x00000080
#define CPUID_VIA_HAS_ACE2	0x00000100	/* AES+CTR instructions */
#define CPUID_VIA_DO_ACE2	0x00000200
#define CPUID_VIA_HAS_PHE	0x00000400	/* SHA1+SHA256 HMAC */
#define CPUID_VIA_DO_PHE	0x00000800
#define CPUID_VIA_HAS_PMM	0x00001000	/* RSA Instructions */
#define CPUID_VIA_DO_PMM	0x00002000

#define CPUID_FLAGS_PADLOCK	"\20" \
	"\3" "RNG"	"\7" "AES"	"\11" "AES/CTR"	"\13" "SHA1/SHA256" \
	"\15" "RSA"

/*
 * Model-Specific Registers
 */
#define MSR_TSC			0x010
#define MSR_IA32_PLATFORM_ID	0x017
#define MSR_APICBASE		0x01b
#define 	APICBASE_BSP		0x00000100	/* boot processor */
#define 	APICBASE_EXTD		0x00000400	/* x2APIC mode */
#define 	APICBASE_EN		0x00000800	/* software enable */
/*
 * APICBASE_PHYSADDR is actually variable-sized on some CPUs. But we're
 * only interested in the initial value, which is guaranteed to fit the
 * first 32 bits. So this macro is fine.
 */
#define 	APICBASE_PHYSADDR	0xfffff000	/* physical address */
#define MSR_EBL_CR_POWERON	0x02a
#define MSR_EBC_FREQUENCY_ID	0x02c	/* PIV only */
#define MSR_IA32_SPEC_CTRL	0x048
#define 	IA32_SPEC_CTRL_IBRS	0x01
#define 	IA32_SPEC_CTRL_STIBP	0x02
#define 	IA32_SPEC_CTRL_SSBD	0x04
#define MSR_IA32_PRED_CMD	0x049
#define 	IA32_PRED_CMD_IBPB	0x01
#define MSR_BIOS_UPDT_TRIG	0x079
#define MSR_BIOS_SIGN		0x08b
#define MSR_PERFCTR0		0x0c1
#define MSR_PERFCTR1		0x0c2
#define MSR_FSB_FREQ		0x0cd	/* Core Duo/Solo only */
#define MSR_MPERF		0x0e7
#define MSR_APERF		0x0e8
#define MSR_IA32_EXT_CONFIG	0x0ee	/* Undocumented. Core Solo/Duo only */
#define MSR_MTRRcap		0x0fe
#define MSR_IA32_ARCH_CAPABILITIES 0x10a
#define 	IA32_ARCH_RDCL_NO	0x01
#define 	IA32_ARCH_IBRS_ALL	0x02
#define 	IA32_ARCH_RSBA		0x04
#define 	IA32_ARCH_SKIP_L1DFL_VMENTRY 0x08
#define 	IA32_ARCH_SSB_NO	0x10
#define 	IA32_ARCH_MDS_NO	0x20
#define 	IA32_ARCH_IF_PSCHANGE_MC_NO 0x40
#define 	IA32_ARCH_TSX_CTRL	0x80
#define 	IA32_ARCH_TAA_NO	0x100
#define MSR_IA32_FLUSH_CMD	0x10b
#define 	IA32_FLUSH_CMD_L1D_FLUSH 0x01
#define MSR_TSX_FORCE_ABORT	0x10f
#define MSR_IA32_TSX_CTRL	0x122
#define 	IA32_TSX_CTRL_RTM_DISABLE	__BIT(0)
#define 	IA32_TSX_CTRL_TSX_CPUID_CLEAR	__BIT(1)
#define MSR_SYSENTER_CS		0x174	/* PII+ only */
#define MSR_SYSENTER_ESP	0x175	/* PII+ only */
#define MSR_SYSENTER_EIP	0x176	/* PII+ only */
#define MSR_MCG_CAP		0x179
#define MSR_MCG_STATUS		0x17a
#define MSR_MCG_CTL		0x17b
#define MSR_EVNTSEL0		0x186
#define MSR_EVNTSEL1		0x187
#define MSR_PERF_STATUS		0x198	/* Pentium M */
#define MSR_PERF_CTL		0x199	/* Pentium M */
#define MSR_THERM_CONTROL	0x19a
#define MSR_THERM_INTERRUPT	0x19b
#define MSR_THERM_STATUS	0x19c
#define MSR_THERM2_CTL		0x19d	/* Pentium M */
#define MSR_MISC_ENABLE		0x1a0
#define 	IA32_MISC_FAST_STR_EN	__BIT(0)
#define 	IA32_MISC_ATCC_EN	__BIT(3)
#define 	IA32_MISC_PERFMON_EN	__BIT(7)
#define 	IA32_MISC_BTS_UNAVAIL	__BIT(11)
#define 	IA32_MISC_PEBS_UNAVAIL	__BIT(12)
#define 	IA32_MISC_EISST_EN	__BIT(16)
#define 	IA32_MISC_MWAIT_EN	__BIT(18)
#define 	IA32_MISC_LIMIT_CPUID	__BIT(22)
#define 	IA32_MISC_XTPR_DIS	__BIT(23)
#define 	IA32_MISC_XD_DIS	__BIT(34)
#define MSR_TEMPERATURE_TARGET	0x1a2
#define MSR_DEBUGCTLMSR		0x1d9
#define MSR_LASTBRANCHFROMIP	0x1db
#define MSR_LASTBRANCHTOIP	0x1dc
#define MSR_LASTINTFROMIP	0x1dd
#define MSR_LASTINTTOIP		0x1de
#define MSR_ROB_CR_BKUPTMPDR6	0x1e0
#define MSR_MTRRphysBase0	0x200
#define MSR_MTRRphysMask0	0x201
#define MSR_MTRRphysBase1	0x202
#define MSR_MTRRphysMask1	0x203
#define MSR_MTRRphysBase2	0x204
#define MSR_MTRRphysMask2	0x205
#define MSR_MTRRphysBase3	0x206
#define MSR_MTRRphysMask3	0x207
#define MSR_MTRRphysBase4	0x208
#define MSR_MTRRphysMask4	0x209
#define MSR_MTRRphysBase5	0x20a
#define MSR_MTRRphysMask5	0x20b
#define MSR_MTRRphysBase6	0x20c
#define MSR_MTRRphysMask6	0x20d
#define MSR_MTRRphysBase7	0x20e
#define MSR_MTRRphysMask7	0x20f
#define MSR_MTRRphysBase8	0x210
#define MSR_MTRRphysMask8	0x211
#define MSR_MTRRphysBase9	0x212
#define MSR_MTRRphysMask9	0x213
#define MSR_MTRRphysBase10	0x214
#define MSR_MTRRphysMask10	0x215
#define MSR_MTRRphysBase11	0x216
#define MSR_MTRRphysMask11	0x217
#define MSR_MTRRphysBase12	0x218
#define MSR_MTRRphysMask12	0x219
#define MSR_MTRRphysBase13	0x21a
#define MSR_MTRRphysMask13	0x21b
#define MSR_MTRRphysBase14	0x21c
#define MSR_MTRRphysMask14	0x21d
#define MSR_MTRRphysBase15	0x21e
#define MSR_MTRRphysMask15	0x21f
#define MSR_MTRRfix64K_00000	0x250
#define MSR_MTRRfix16K_80000	0x258
#define MSR_MTRRfix16K_A0000	0x259
#define MSR_MTRRfix4K_C0000	0x268
#define MSR_MTRRfix4K_C8000	0x269
#define MSR_MTRRfix4K_D0000	0x26a
#define MSR_MTRRfix4K_D8000	0x26b
#define MSR_MTRRfix4K_E0000	0x26c
#define MSR_MTRRfix4K_E8000	0x26d
#define MSR_MTRRfix4K_F0000	0x26e
#define MSR_MTRRfix4K_F8000	0x26f
#define MSR_CR_PAT		0x277
#define MSR_MTRRdefType		0x2ff
#define MSR_MC0_CTL		0x400
#define MSR_MC0_STATUS		0x401
#define MSR_MC0_ADDR		0x402
#define MSR_MC0_MISC		0x403
#define MSR_MC1_CTL		0x404
#define MSR_MC1_STATUS		0x405
#define MSR_MC1_ADDR		0x406
#define MSR_MC1_MISC		0x407
#define MSR_MC2_CTL		0x408
#define MSR_MC2_STATUS		0x409
#define MSR_MC2_ADDR		0x40a
#define MSR_MC2_MISC		0x40b
#define MSR_MC3_CTL		0x40c
#define MSR_MC3_STATUS		0x40d
#define MSR_MC3_ADDR		0x40e
#define MSR_MC3_MISC		0x40f
#define MSR_MC4_CTL		0x410
#define MSR_MC4_STATUS		0x411
#define MSR_MC4_ADDR		0x412
#define MSR_MC4_MISC		0x413
				/* 0x480 - 0x490 VMX */
#define MSR_X2APIC_BASE		0x800	/* 0x800 - 0xBFF */
#define  MSR_X2APIC_ID			0x002	/* x2APIC ID. (RO) */
#define  MSR_X2APIC_VERS		0x003	/* Version. (RO) */
#define  MSR_X2APIC_TPRI		0x008	/* Task Prio. (RW) */
#define  MSR_X2APIC_PPRI		0x00a	/* Processor prio. (RO) */
#define  MSR_X2APIC_EOI			0x00b	/* End Int. (W) */
#define  MSR_X2APIC_LDR			0x00d	/* Logical dest. (RO) */
#define  MSR_X2APIC_SVR			0x00f	/* Spurious intvec (RW) */
#define  MSR_X2APIC_ISR			0x010	/* In-Service Status (RO) */
#define  MSR_X2APIC_TMR			0x018	/* Trigger Mode (RO) */
#define  MSR_X2APIC_IRR			0x020	/* Interrupt Req (RO) */
#define  MSR_X2APIC_ESR			0x028	/* Err status. (RW) */
#define  MSR_X2APIC_LVT_CMCI		0x02f	/* LVT CMCI (RW) */
#define  MSR_X2APIC_ICRLO		0x030	/* Int. cmd. (RW64) */
#define  MSR_X2APIC_LVTT		0x032	/* Loc.vec.(timer) (RW) */
#define  MSR_X2APIC_TMINT		0x033	/* Loc.vec (Thermal) (RW) */
#define  MSR_X2APIC_PCINT		0x034	/* Loc.vec (Perf Mon) (RW) */
#define  MSR_X2APIC_LVINT0		0x035	/* Loc.vec (LINT0) (RW) */
#define  MSR_X2APIC_LVINT1		0x036	/* Loc.vec (LINT1) (RW) */
#define  MSR_X2APIC_LVERR		0x037	/* Loc.vec (ERROR) (RW) */
#define  MSR_X2APIC_ICR_TIMER		0x038	/* Initial count (RW) */
#define  MSR_X2APIC_CCR_TIMER		0x039	/* Current count (RO) */
#define  MSR_X2APIC_DCR_TIMER		0x03e	/* Divisor config (RW) */
#define  MSR_X2APIC_SELF_IPI		0x03f	/* SELF IPI (W) */

/*
 * VIA "Nehemiah" MSRs
 */
#define MSR_VIA_RNG		0x0000110b
#define MSR_VIA_RNG_ENABLE	0x00000040
#define MSR_VIA_RNG_NOISE_MASK	0x00000300
#define MSR_VIA_RNG_NOISE_A	0x00000000
#define MSR_VIA_RNG_NOISE_B	0x00000100
#define MSR_VIA_RNG_2NOISE	0x00000300
#define MSR_VIA_ACE		0x00001107
#define 	VIA_ACE_ALTINST	0x00000001
#define 	VIA_ACE_ECX8	0x00000002
#define 	VIA_ACE_ENABLE	0x10000000

/*
 * VIA "Eden" MSRs
 */
#define MSR_VIA_FCR		MSR_VIA_ACE

/*
 * AMD K6/K7 MSRs.
 */
#define MSR_K6_UWCCR		0xc0000085
#define MSR_K7_EVNTSEL0		0xc0010000
#define MSR_K7_EVNTSEL1		0xc0010001
#define MSR_K7_EVNTSEL2		0xc0010002
#define MSR_K7_EVNTSEL3		0xc0010003
#define MSR_K7_PERFCTR0		0xc0010004
#define MSR_K7_PERFCTR1		0xc0010005
#define MSR_K7_PERFCTR2		0xc0010006
#define MSR_K7_PERFCTR3		0xc0010007

/*
 * AMD K8 (Opteron) MSRs.
 */
#define MSR_SYSCFG	0xc0010010

#define MSR_EFER	0xc0000080		/* Extended feature enable */
#define 	EFER_SCE	0x00000001	/* SYSCALL extension */
#define 	EFER_LME	0x00000100	/* Long Mode Enable */
#define 	EFER_LMA	0x00000400	/* Long Mode Active */
#define 	EFER_NXE	0x00000800	/* No-Execute Enabled */
#define 	EFER_SVME	0x00001000	/* Secure Virtual Machine En. */
#define 	EFER_LMSLE	0x00002000	/* Long Mode Segment Limit E. */
#define 	EFER_FFXSR	0x00004000	/* Fast FXSAVE/FXRSTOR En. */
#define 	EFER_TCE	0x00008000	/* Translation Cache Ext. */

#define MSR_STAR	0xc0000081		/* 32 bit syscall gate addr */
#define MSR_LSTAR	0xc0000082		/* 64 bit syscall gate addr */
#define MSR_CSTAR	0xc0000083		/* compat syscall gate addr */
#define MSR_SFMASK	0xc0000084		/* flags to clear on syscall */

#define MSR_FSBASE	0xc0000100		/* 64bit offset for fs: */
#define MSR_GSBASE	0xc0000101		/* 64bit offset for gs: */
#define MSR_KERNELGSBASE 0xc0000102		/* storage for swapgs ins */

#define MSR_VMCR	0xc0010114	/* Virtual Machine Control Register */
#define 	VMCR_DPD	0x00000001	/* Debug port disable */
#define 	VMCR_RINIT	0x00000002	/* intercept init */
#define 	VMCR_DISA20	0x00000004	/* Disable A20 masking */
#define 	VMCR_LOCK	0x00000008	/* SVM Lock */
#define 	VMCR_SVMED	0x00000010	/* SVME Disable */
#define MSR_SVMLOCK	0xc0010118	/* SVM Lock key */

/*
 * These require a 'passcode' for access.  See cpufunc.h.
 */
#define MSR_HWCR	0xc0010015
#define 	HWCR_TLBCACHEDIS	0x00000008
#define 	HWCR_FFDIS		0x00000040

#define MSR_NB_CFG	0xc001001f
#define 	NB_CFG_DISIOREQLOCK	0x0000000000000008ULL
#define 	NB_CFG_DISDATMSK	0x0000001000000000ULL
#define 	NB_CFG_INITAPICCPUIDLO	(1ULL << 54)

#define MSR_LS_CFG	0xc0011020
#define 	LS_CFG_ERRATA_1033	__BIT(4)
#define 	LS_CFG_ERRATA_793	__BIT(15)
#define 	LS_CFG_ERRATA_1095	__BIT(57)
#define 	LS_CFG_DIS_LS2_SQUISH	0x02000000
#define 	LS_CFG_DIS_SSB_F15H	0x0040000000000000ULL
#define 	LS_CFG_DIS_SSB_F16H	0x0000000200000000ULL
#define 	LS_CFG_DIS_SSB_F17H	0x0000000000000400ULL

#define MSR_IC_CFG	0xc0011021
#define 	IC_CFG_DIS_SEQ_PREFETCH	0x00000800
#define 	IC_CFG_DIS_IND		0x00004000
#define 	IC_CFG_ERRATA_776	__BIT(26)

#define MSR_DC_CFG	0xc0011022
#define 	DC_CFG_DIS_CNV_WC_SSO	0x00000008
#define 	DC_CFG_DIS_SMC_CHK_BUF	0x00000400
#define 	DC_CFG_ERRATA_261	0x01000000

#define MSR_BU_CFG	0xc0011023
#define 	BU_CFG_ERRATA_298	0x0000000000000002ULL
#define 	BU_CFG_ERRATA_254	0x0000000000200000ULL
#define 	BU_CFG_ERRATA_309	0x0000000000800000ULL
#define 	BU_CFG_THRL2IDXCMPDIS	0x0000080000000000ULL
#define 	BU_CFG_WBPFSMCCHKDIS	0x0000200000000000ULL
#define 	BU_CFG_WBENHWSBDIS	0x0001000000000000ULL

#define MSR_FP_CFG	0xc0011028
#define 	FP_CFG_ERRATA_1049	__BIT(4)

#define MSR_DE_CFG	0xc0011029
#define 	DE_CFG_ERRATA_721	0x00000001
#define 	DE_CFG_LFENCE_SERIALIZE	__BIT(1)
#define 	DE_CFG_ERRATA_1021	__BIT(13)

#define MSR_BU_CFG2	0xc001102a
#define 	BU_CFG2_CWPLUS_DIS	__BIT(24)

#define MSR_LS_CFG2	0xc001102d
#define 	LS_CFG2_ERRATA_1091	__BIT(34)

/* AMD Family10h MSRs */
#define MSR_OSVW_ID_LENGTH		0xc0010140
#define MSR_OSVW_STATUS			0xc0010141
#define MSR_UCODE_AMD_PATCHLEVEL	0x0000008b
#define MSR_UCODE_AMD_PATCHLOADER	0xc0010020

/* X86 MSRs */
#define MSR_RDTSCP_AUX			0xc0000103

/*
 * Constants related to MTRRs
 */
#define MTRR_N64K		8	/* numbers of fixed-size entries */
#define MTRR_N16K		16
#define MTRR_N4K		64

/*
 * the following four 3-byte registers control the non-cacheable regions.
 * These registers must be written as three separate bytes.
 *
 * NCRx+0: A31-A24 of starting address
 * NCRx+1: A23-A16 of starting address
 * NCRx+2: A15-A12 of starting address | NCR_SIZE_xx.
 *
 * The non-cacheable region's starting address must be aligned to the
 * size indicated by the NCR_SIZE_xx field.
 */
#define NCR1	0xc4
#define NCR2	0xc7
#define NCR3	0xca
#define NCR4	0xcd

#define NCR_SIZE_0K	0
#define NCR_SIZE_4K	1
#define NCR_SIZE_8K	2
#define NCR_SIZE_16K	3
#define NCR_SIZE_32K	4
#define NCR_SIZE_64K	5
#define NCR_SIZE_128K	6
#define NCR_SIZE_256K	7
#define NCR_SIZE_512K	8
#define NCR_SIZE_1M	9
#define NCR_SIZE_2M	10
#define NCR_SIZE_4M	11
#define NCR_SIZE_8M	12
#define NCR_SIZE_16M	13
#define NCR_SIZE_32M	14
#define NCR_SIZE_4G	15<|MERGE_RESOLUTION|>--- conflicted
+++ resolved
@@ -1,8 +1,4 @@
-<<<<<<< HEAD
-/*	$NetBSD: specialreg.h,v 1.175 2020/09/07 13:19:20 jakllsch Exp $	*/
-=======
 /*	$NetBSD: specialreg.h,v 1.176 2020/11/24 00:46:28 msaitoh Exp $	*/
->>>>>>> ba48e27f
 
 /*
  * Copyright (c) 2014-2020 The NetBSD Foundation, Inc.
@@ -479,12 +475,7 @@
 	"b\10GFNI\0"	"b\11VAES\0"	"b\12VPCLMULQDQ\0" "b\13AVX512_VNNI\0"\
 	"b\14AVX512_BITALG\0"		"b\16AVX512_VPOPCNTDQ\0"	\
 	"b\20LA57\0"							\
-<<<<<<< HEAD
-	"f\21\5MAWAU\0"							\
-					"b\26RDPID\0"			\
-=======
 	"f\21\5MAWAU\0"			"b\26RDPID\0"	"b\27KL\0"	\
->>>>>>> ba48e27f
 			"b\31CLDEMOTE\0"		"b\33MOVDIRI\0"	\
 	"b\34MOVDIR64B\0"		"b\36SGXLC\0"	"b\37PKS\0"
 
