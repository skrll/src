--- conflicted
+++ resolved
@@ -1,8 +1,4 @@
-<<<<<<< HEAD
-/*	$NetBSD: sysarch.h,v 1.12 2017/07/12 17:33:29 maxv Exp $	*/
-=======
 /*	$NetBSD: sysarch.h,v 1.14 2018/07/13 09:37:32 maxv Exp $	*/
->>>>>>> b2b84690
 
 /*-
  * Copyright (c) 2007 The NetBSD Foundation, Inc.
@@ -42,12 +38,6 @@
 #define X86_GET_IOPERM		3
 #define X86_SET_IOPERM		4
 #define X86_OLD_VM86		5
-<<<<<<< HEAD
-#define X86_PMC_INFO		8
-#define X86_PMC_STARTSTOP	9
-#define X86_PMC_READ		10
-=======
->>>>>>> b2b84690
 #define X86_GET_MTRR		11
 #define X86_SET_MTRR		12
 #define X86_VM86		13
@@ -68,12 +58,6 @@
 #define I386_GET_IOPERM		X86_GET_IOPERM
 #define I386_SET_IOPERM		X86_SET_IOPERM
 #define I386_OLD_VM86		X86_OLD_VM86
-<<<<<<< HEAD
-#define I386_PMC_INFO		X86_PMC_INFO
-#define I386_PMC_STARTSTOP	X86_PMC_STARTSTOP
-#define I386_PMC_READ		X86_PMC_READ
-=======
->>>>>>> b2b84690
 #define I386_GET_MTRR		X86_GET_MTRR
 #define I386_SET_MTRR		X86_SET_MTRR
 #define I386_VM86		X86_VM86
@@ -90,12 +74,6 @@
 #define X86_64_GET_IOPERM	X86_GET_IOPERM
 #define X86_64_SET_IOPERM	X86_SET_IOPERM
 #define X86_64_OLD_VM86		X86_OLD_VM86
-<<<<<<< HEAD
-#define X86_64_PMC_INFO		X86_PMC_INFO
-#define X86_64_PMC_STARTSTOP	X86_PMC_STARTSTOP
-#define X86_64_PMC_READ		X86_PMC_READ
-=======
->>>>>>> b2b84690
 #define X86_64_GET_MTRR		X86_GET_MTRR
 #define X86_64_SET_MTRR		X86_SET_MTRR
 #define X86_64_VM86		X86_VM86
@@ -143,53 +121,6 @@
 	u_long *iomap;
 };
 
-<<<<<<< HEAD
-struct _X86_SYSARCH_L(pmc_info_args) {
-	int vers;
-	int type;
-	uint32_t nctrs;
-	uint64_t nsamp;
-};
-
-#define	PMC_VERSION		1
-
-#define	PMC_TYPE_NONE		0
-#define	PMC_TYPE_I586		1
-#define	PMC_TYPE_I686		2
-#define	PMC_TYPE_K7		3
-#define	PMC_TYPE_F10H		4
-
-#define	PMC_INFO_HASTSC		0x01
-
-#define	PMC_NCOUNTERS		4
-
-struct _X86_SYSARCH_L(pmc_startstop_args) {
-	uint32_t counter;
-	uint64_t val;
-	uint32_t event;
-	uint32_t unit;
-	uint32_t compare;
-	uint32_t flags;
-};
-
-#define	PMC_SETUP_KERNEL	0x01
-#define	PMC_SETUP_USER		0x02
-#define	PMC_SETUP_EDGE		0x04
-#define	PMC_SETUP_INV		0x08
-
-typedef struct {
-	uint64_t ctrval;
-	uint32_t overfl;
-} x86_pmc_cpuval_t;
-
-struct _X86_SYSARCH_L(pmc_read_args) {
-	uint32_t counter;
-	x86_pmc_cpuval_t *values;
-	uint32_t nval;
-};
-
-=======
->>>>>>> b2b84690
 struct mtrr;
 
 #ifdef _KERNEL
