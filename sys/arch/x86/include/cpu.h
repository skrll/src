<<<<<<< HEAD
/*	$NetBSD: cpu.h,v 1.112 2019/11/21 21:48:33 ad Exp $	*/
=======
/*	$NetBSD: cpu.h,v 1.115 2019/12/01 15:34:46 ad Exp $	*/
>>>>>>> 275f442f

/*
 * Copyright (c) 1990 The Regents of the University of California.
 * All rights reserved.
 *
 * This code is derived from software contributed to Berkeley by
 * William Jolitz.
 *
 * Redistribution and use in source and binary forms, with or without
 * modification, are permitted provided that the following conditions
 * are met:
 * 1. Redistributions of source code must retain the above copyright
 *    notice, this list of conditions and the following disclaimer.
 * 2. Redistributions in binary form must reproduce the above copyright
 *    notice, this list of conditions and the following disclaimer in the
 *    documentation and/or other materials provided with the distribution.
 * 3. Neither the name of the University nor the names of its contributors
 *    may be used to endorse or promote products derived from this software
 *    without specific prior written permission.
 *
 * THIS SOFTWARE IS PROVIDED BY THE REGENTS AND CONTRIBUTORS ``AS IS'' AND
 * ANY EXPRESS OR IMPLIED WARRANTIES, INCLUDING, BUT NOT LIMITED TO, THE
 * IMPLIED WARRANTIES OF MERCHANTABILITY AND FITNESS FOR A PARTICULAR PURPOSE
 * ARE DISCLAIMED.  IN NO EVENT SHALL THE REGENTS OR CONTRIBUTORS BE LIABLE
 * FOR ANY DIRECT, INDIRECT, INCIDENTAL, SPECIAL, EXEMPLARY, OR CONSEQUENTIAL
 * DAMAGES (INCLUDING, BUT NOT LIMITED TO, PROCUREMENT OF SUBSTITUTE GOODS
 * OR SERVICES; LOSS OF USE, DATA, OR PROFITS; OR BUSINESS INTERRUPTION)
 * HOWEVER CAUSED AND ON ANY THEORY OF LIABILITY, WHETHER IN CONTRACT, STRICT
 * LIABILITY, OR TORT (INCLUDING NEGLIGENCE OR OTHERWISE) ARISING IN ANY WAY
 * OUT OF THE USE OF THIS SOFTWARE, EVEN IF ADVISED OF THE POSSIBILITY OF
 * SUCH DAMAGE.
 *
 *	@(#)cpu.h	5.4 (Berkeley) 5/9/91
 */

#ifndef _X86_CPU_H_
#define _X86_CPU_H_

#if defined(_KERNEL) || defined(_STANDALONE)
#include <sys/types.h>
#else
#include <stdint.h>
#include <stdbool.h>
#endif /* _KERNEL || _STANDALONE */

#if defined(_KERNEL) || defined(_KMEMUSER)
#if defined(_KERNEL_OPT)
#include "opt_xen.h"
#include "opt_svs.h"
#ifdef i386
#include "opt_user_ldt.h"
#endif
#endif

/*
 * Definitions unique to x86 cpu support.
 */
#include <machine/frame.h>
#include <machine/pte.h>
#include <machine/segments.h>
#include <machine/tss.h>
#include <machine/intrdefs.h>

#include <x86/cacheinfo.h>

#include <sys/cpu_data.h>
#include <sys/evcnt.h>
#include <sys/device_if.h> /* for device_t */

#ifdef XEN
#include <xen/include/public/xen.h>
#include <xen/include/public/event_channel.h>
#include <sys/mutex.h>
#endif /* XEN */

struct intrsource;
struct pmap;
struct kcpuset;

#ifdef __x86_64__
#define	i386tss	x86_64_tss
#endif

#define	NIOPORTS	1024		/* # of ports we allow to be mapped */
#define	IOMAPSIZE	(NIOPORTS / 8)	/* I/O bitmap size in bytes */

struct cpu_tss {
#ifdef i386
	struct i386tss dblflt_tss;
	struct i386tss ddbipi_tss;
#endif
	struct i386tss tss;
	uint8_t iomap[IOMAPSIZE];
} __packed;

/*
 * Arguments to hardclock, softclock and statclock
 * encapsulate the previous machine state in an opaque
 * clockframe; for now, use generic intrframe.
 */
struct clockframe {
	struct intrframe cf_if;
};

/*
 * a bunch of this belongs in cpuvar.h; move it later..
 */

struct cpu_info {
	struct cpu_data ci_data;	/* MI per-cpu data */
	device_t ci_dev;		/* pointer to our device */
	struct cpu_info *ci_self;	/* self-pointer */
#ifdef XEN
	volatile struct vcpu_info *ci_vcpu; /* for XEN */
#endif

	/*
<<<<<<< HEAD
	 * Will be accessed by other CPUs.
	 */
	struct cpu_info *ci_next;	/* next cpu */
	struct lwp *ci_curlwp;		/* current owner of the processor */
	cpuid_t ci_cpuid;		/* our CPU ID */
	uint32_t ci_acpiid;		/* our ACPI/MADT ID */
	uint32_t ci_initapicid;		/* our initial APIC ID */

	/*
=======
>>>>>>> 275f442f
	 * Private members.
	 */
	struct pmap *ci_pmap;		/* current pmap */
	int ci_want_pmapload;		/* pmap_load() is needed */
	volatile int ci_tlbstate;	/* one of TLBSTATE_ states. see below */
#define	TLBSTATE_VALID	0	/* all user tlbs are valid */
#define	TLBSTATE_LAZY	1	/* tlbs are valid but won't be kept uptodate */
#define	TLBSTATE_STALE	2	/* we might have stale user tlbs */
	int ci_curldt;		/* current LDT descriptor */
	int ci_nintrhand;	/* number of H/W interrupt handlers */
	uint64_t ci_scratch;
	uintptr_t ci_pmap_data[64 / sizeof(uintptr_t)];
	struct kcpuset *ci_tlb_cpuset;
<<<<<<< HEAD
=======

	int ci_kfpu_spl;
>>>>>>> 275f442f

#ifndef XENPV
	struct intrsource *ci_isources[MAX_INTR_SOURCES];
#endif
#if defined(XEN)
	struct intrsource *ci_xsources[NIPL];
	uint32_t	ci_xmask[NIPL];
	uint32_t	ci_xunmask[NIPL];
	uint32_t	ci_xpending; /* XEN doesn't use the cmpxchg8 path */
#endif
	
	volatile int	ci_mtx_count;	/* Negative count of spin mutexes */
	volatile int	ci_mtx_oldspl;	/* Old SPL at this ci_idepth */

	/* The following must be aligned for cmpxchg8b. */
	struct {
		uint32_t	ipending;
		int		ilevel;
	} ci_istate __aligned(8);
#define ci_ipending	ci_istate.ipending
#define	ci_ilevel	ci_istate.ilevel
	int		ci_idepth;
	void *		ci_intrstack;
	uint32_t	ci_imask[NIPL];
	uint32_t	ci_iunmask[NIPL];

	uint32_t	ci_signature;	/* X86 cpuid type (cpuid.1.%eax) */
	uint32_t	ci_vendor[4];	/* vendor string */
	uint32_t	ci_max_cpuid;	/* cpuid.0:%eax */
	uint32_t	ci_max_ext_cpuid; /* cpuid.80000000:%eax */
	volatile uint32_t	ci_lapic_counter;

	uint32_t	ci_feat_val[8]; /* X86 CPUID feature bits */
			/* [0] basic features cpuid.1:%edx
			 * [1] basic features cpuid.1:%ecx (CPUID2_xxx bits)
			 * [2] extended features cpuid:80000001:%edx
			 * [3] extended features cpuid:80000001:%ecx
			 * [4] VIA padlock features
			 * [5] structured extended features cpuid.7:%ebx
			 * [6] structured extended features cpuid.7:%ecx
			 * [7] structured extended features cpuid.7:%edx
			 */
	
	const struct cpu_functions *ci_func;  /* start/stop functions */
	struct trapframe *ci_ddb_regs;

	u_int ci_cflush_lsize;	/* CLFLUSH insn line size */
	struct x86_cache_info ci_cinfo[CAI_COUNT];

	device_t	ci_frequency;	/* Frequency scaling technology */
	device_t	ci_padlock;	/* VIA PadLock private storage */
	device_t	ci_temperature;	/* Intel coretemp(4) or equivalent */
	device_t	ci_vm;		/* Virtual machine guest driver */

	/*
	 * Segmentation-related data.
	 */
	union descriptor *ci_gdt;
	struct cpu_tss	*ci_tss;	/* Per-cpu TSSes; shared among LWPs */
	int ci_tss_sel;			/* TSS selector of this cpu */

	/*
	 * The following two are actually region_descriptors,
	 * but that would pollute the namespace.
	 */
	uintptr_t	ci_suspend_gdt;
	uint16_t	ci_suspend_gdt_padding;
	uintptr_t	ci_suspend_idt;
	uint16_t	ci_suspend_idt_padding;

	uint16_t	ci_suspend_tr;
	uint16_t	ci_suspend_ldt;
	uintptr_t	ci_suspend_fs;
	uintptr_t	ci_suspend_gs;
	uintptr_t	ci_suspend_kgs;
	uintptr_t	ci_suspend_efer;
	uintptr_t	ci_suspend_reg[12];
	uintptr_t	ci_suspend_cr0;
	uintptr_t	ci_suspend_cr2;
	uintptr_t	ci_suspend_cr3;
	uintptr_t	ci_suspend_cr4;
	uintptr_t	ci_suspend_cr8;

	/*
	 * The following must be in their own cache line, as they are
	 * stored to regularly by remote CPUs; when they were mixed with
	 * other fields we observed frequent cache misses.
	 */
	int		ci_want_resched __aligned(64);
	uint32_t	ci_ipis; /* interprocessor interrupts pending */

	/*
	 * These are largely static, and will be frequently fetched by other
	 * CPUs.  For that reason they get their own cache line, too.
	 */
	uint32_t 	ci_flags __aligned(64);/* general flags */
	uint32_t 	ci_acpiid;	/* our ACPI/MADT ID */
	uint32_t 	ci_initapicid;	/* our initial APIC ID */
	cpuid_t		ci_cpuid;	/* our CPU ID */
	struct cpu_info	*ci_next;	/* next cpu */

	/*
	 * This is stored frequently, and is fetched by remote CPUs.
	 */
	struct lwp	*ci_curlwp __aligned(64);/* general flags */
	struct lwp	*ci_onproc;	/* current user LWP / kthread */

	/* Here ends the cachline-aligned sections. */
	int		ci_padout __aligned(64);

#ifndef __HAVE_DIRECT_MAP
#define VPAGE_SRC 0
#define VPAGE_DST 1
#define VPAGE_ZER 2
#define VPAGE_PTP 3
#define VPAGE_MAX 4
	vaddr_t		vpage[VPAGE_MAX];
	pt_entry_t	*vpage_pte[VPAGE_MAX];
#endif

#ifdef PAE
	uint32_t	ci_pae_l3_pdirpa; /* PA of L3 PD */
	pd_entry_t *	ci_pae_l3_pdir; /* VA pointer to L3 PD */
#endif

#ifdef SVS
	pd_entry_t *	ci_svs_updir;
	paddr_t		ci_svs_updirpa;
	int		ci_svs_ldt_sel;
	kmutex_t	ci_svs_mtx;
	pd_entry_t *	ci_svs_rsp0_pte;
	vaddr_t		ci_svs_rsp0;
	vaddr_t		ci_svs_ursp0;
	vaddr_t		ci_svs_krsp0;
	vaddr_t		ci_svs_utls;
#endif

#ifdef XEN
	u_long ci_evtmask[NR_EVENT_CHANNELS]; /* events allowed on this CPU */
	struct evcnt ci_ipi_events[XEN_NIPIS];
	evtchn_port_t ci_ipi_evtchn;
#if defined(XENPV)
#if defined(PAE) || defined(__x86_64__)
	/* Currently active user PGD (can't use rcr3() with Xen) */
	pd_entry_t *	ci_kpm_pdir;	/* per-cpu PMD (va) */
	paddr_t		ci_kpm_pdirpa;  /* per-cpu PMD (pa) */
	kmutex_t	ci_kpm_mtx;
#endif /* defined(PAE) || defined(__x86_64__) */

#if defined(__x86_64__)
	/* per-cpu version of normal_pdes */
	pd_entry_t *	ci_normal_pdes[3]; /* Ok to hardcode. only for x86_64 && XENPV */
	paddr_t		ci_xen_current_user_pgd;
#endif	/* defined(__x86_64__) */

	size_t		ci_xpq_idx;
#endif /* XENPV */

	/* Xen raw system time at which we last ran hardclock.  */
	uint64_t	ci_xen_hardclock_systime_ns;

	/*
	 * Last TSC-adjusted local Xen system time we observed.  Used
	 * to detect whether the Xen clock has gone backwards.
	 */
	uint64_t	ci_xen_last_systime_ns;

	/*
	 * Distance in nanoseconds from the local view of system time
	 * to the global view of system time, if the local time is
	 * behind the global time.
	 */
	uint64_t	ci_xen_systime_ns_skew;

	/* Xen periodic timer interrupt handle.  */
	struct intrhand	*ci_xen_timer_intrhand;

	/*
	 * Clockframe for timer interrupt handler.
	 * Saved at entry via event callback.
	 */
	vaddr_t ci_xen_clockf_pc; /* RIP at last event interrupt */
	bool ci_xen_clockf_usermode; /* Was the guest in usermode ? */

	/* Event counters for various pathologies that might happen.  */
	struct evcnt	ci_xen_cpu_tsc_backwards_evcnt;
	struct evcnt	ci_xen_tsc_delta_negative_evcnt;
	struct evcnt	ci_xen_raw_systime_wraparound_evcnt;
	struct evcnt	ci_xen_raw_systime_backwards_evcnt;
	struct evcnt	ci_xen_systime_backwards_hardclock_evcnt;
	struct evcnt	ci_xen_missed_hardclock_evcnt;
#else   /* XEN */
	struct evcnt ci_ipi_events[X86_NIPI];
#endif	/* XEN */

};

/*
 * Macros to handle (some) trapframe registers for common x86 code.
 */
#ifdef __x86_64__
#define	X86_TF_RAX(tf)		tf->tf_rax
#define	X86_TF_RDX(tf)		tf->tf_rdx
#define	X86_TF_RSP(tf)		tf->tf_rsp
#define	X86_TF_RIP(tf)		tf->tf_rip
#define	X86_TF_RFLAGS(tf)	tf->tf_rflags
#else
#define	X86_TF_RAX(tf)		tf->tf_eax
#define	X86_TF_RDX(tf)		tf->tf_edx
#define	X86_TF_RSP(tf)		tf->tf_esp
#define	X86_TF_RIP(tf)		tf->tf_eip
#define	X86_TF_RFLAGS(tf)	tf->tf_eflags
#endif

/*
 * Processor flag notes: The "primary" CPU has certain MI-defined
 * roles (mostly relating to hardclock handling); we distinguish
 * between the processor which booted us, and the processor currently
 * holding the "primary" role just to give us the flexibility later to
 * change primaries should we be sufficiently twisted.
 */

#define	CPUF_BSP	0x0001		/* CPU is the original BSP */
#define	CPUF_AP		0x0002		/* CPU is an AP */
#define	CPUF_SP		0x0004		/* CPU is only processor */
#define	CPUF_PRIMARY	0x0008		/* CPU is active primary processor */

#define	CPUF_SYNCTSC	0x0800		/* Synchronize TSC */
#define	CPUF_PRESENT	0x1000		/* CPU is present */
#define	CPUF_RUNNING	0x2000		/* CPU is running */
#define	CPUF_PAUSE	0x4000		/* CPU is paused in DDB */
#define	CPUF_GO		0x8000		/* CPU should start running */

#endif /* _KERNEL || __KMEMUSER */

#ifdef _KERNEL
/*
 * We statically allocate the CPU info for the primary CPU (or,
 * the only CPU on uniprocessors), and the primary CPU is the
 * first CPU on the CPU info list.
 */
extern struct cpu_info cpu_info_primary;
extern struct cpu_info *cpu_info_list;

#define	CPU_INFO_ITERATOR		int __unused
#define	CPU_INFO_FOREACH(cii, ci)	ci = cpu_info_list; \
					ci != NULL; ci = ci->ci_next

#define CPU_STARTUP(_ci, _target)	((_ci)->ci_func->start(_ci, _target))
#define CPU_STOP(_ci)	        	((_ci)->ci_func->stop(_ci))
#define CPU_START_CLEANUP(_ci)		((_ci)->ci_func->cleanup(_ci))

#if !defined(__GNUC__) || defined(_MODULE)
/* For non-GCC and modules */
struct cpu_info	*x86_curcpu(void);
# ifdef __GNUC__
lwp_t	*x86_curlwp(void) __attribute__ ((const));
# else
lwp_t   *x86_curlwp(void);
# endif
#endif

#define cpu_number() 		(cpu_index(curcpu()))

#define CPU_IS_PRIMARY(ci)	((ci)->ci_flags & CPUF_PRIMARY)

#define aston(l)		((l)->l_md.md_astpending = 1)

void cpu_boot_secondary_processors(void);
void cpu_init_idle_lwps(void);
void cpu_init_msrs(struct cpu_info *, bool);
void cpu_load_pmap(struct pmap *, struct pmap *);
void cpu_broadcast_halt(void);
void cpu_kick(struct cpu_info *);

void cpu_pcpuarea_init(struct cpu_info *);
void cpu_svs_init(struct cpu_info *);
void cpu_speculation_init(struct cpu_info *);

#define	curcpu()		x86_curcpu()
#define	curlwp			x86_curlwp()
#define	curpcb			((struct pcb *)lwp_getpcb(curlwp))

/*
 * Give a profiling tick to the current process when the user profiling
 * buffer pages are invalid.  On the i386, request an ast to send us
 * through trap(), marking the proc as needing a profiling tick.
 */
extern void	cpu_need_proftick(struct lwp *l);

/*
 * Notify the LWP l that it has a signal pending, process as soon as
 * possible.
 */
extern void	cpu_signotify(struct lwp *);

/*
 * We need a machine-independent name for this.
 */
extern void (*delay_func)(unsigned int);
struct timeval;

#ifndef __HIDE_DELAY
#define	DELAY(x)		(*delay_func)(x)
#define delay(x)		(*delay_func)(x)
#endif

extern int biosbasemem;
extern int biosextmem;
extern int cputype;
extern int cpuid_level;
extern int cpu_class;
extern char cpu_brand_string[];
extern int use_pae;

#ifdef __i386__
#define	i386_fpu_present	1
int npx586bug1(int, int);
extern int i386_fpu_fdivbug;
extern int i386_use_fxsave;
extern int i386_has_sse;
extern int i386_has_sse2;
#else
#define	i386_fpu_present	1
#define	i386_fpu_fdivbug	0
#define	i386_use_fxsave		1
#define	i386_has_sse		1
#define	i386_has_sse2		1
#endif

extern int x86_fpu_save;
#define	FPU_SAVE_FSAVE		0
#define	FPU_SAVE_FXSAVE		1
#define	FPU_SAVE_XSAVE		2
#define	FPU_SAVE_XSAVEOPT	3
extern unsigned int x86_fpu_save_size;
extern uint64_t x86_xsave_features;
extern size_t x86_xsave_offsets[];
extern size_t x86_xsave_sizes[];
extern uint32_t x86_fpu_mxcsr_mask;

extern void (*x86_cpu_idle)(void);
#define	cpu_idle() (*x86_cpu_idle)()

/* machdep.c */
#ifdef i386
void	cpu_set_tss_gates(struct cpu_info *);
#endif
void	cpu_reset(void);

/* longrun.c */
u_int 	tmx86_get_longrun_mode(void);
void 	tmx86_get_longrun_status(u_int *, u_int *, u_int *);
void 	tmx86_init_longrun(void);

/* identcpu.c */
void 	cpu_probe(struct cpu_info *);
void	cpu_identify(struct cpu_info *);
void	identify_hypervisor(void);

typedef enum vm_guest {
	VM_GUEST_NO = 0,
	VM_GUEST_VM,
	VM_GUEST_XEN,
	VM_GUEST_XENPVHVM,
	VM_GUEST_HV,
	VM_GUEST_VMWARE,
	VM_GUEST_KVM,
	VM_LAST
} vm_guest_t;
extern vm_guest_t vm_guest;

/* cpu_topology.c */
void	x86_cpu_topology(struct cpu_info *);

/* locore.s */
struct region_descriptor;
void	lgdt(struct region_descriptor *);
#ifdef XENPV
void	lgdt_finish(void);
#endif

struct pcb;
void	savectx(struct pcb *);
void	lwp_trampoline(void);
#ifdef XEN
void	xen_startrtclock(void);
void	xen_delay(unsigned int);
void	xen_initclocks(void);
void	xen_suspendclocks(struct cpu_info *);
void	xen_resumeclocks(struct cpu_info *);
#endif /* XEN */
/* clock.c */
void	initrtclock(u_long);
void	startrtclock(void);
void	i8254_delay(unsigned int);
void	i8254_microtime(struct timeval *);
void	i8254_initclocks(void);
unsigned int gettick(void);
extern void (*x86_delay)(unsigned int);

/* cpu.c */
void	cpu_probe_features(struct cpu_info *);

/* vm_machdep.c */
void	cpu_proc_fork(struct proc *, struct proc *);
paddr_t	kvtop(void *);

#ifdef USER_LDT
/* sys_machdep.h */
int	x86_get_ldt(struct lwp *, void *, register_t *);
int	x86_set_ldt(struct lwp *, void *, register_t *);
#endif

/* isa_machdep.c */
void	isa_defaultirq(void);
int	isa_nmi(void);

/* consinit.c */
void kgdb_port_init(void);

/* bus_machdep.c */
void x86_bus_space_init(void);
void x86_bus_space_mallocok(void);

#endif /* _KERNEL */

#if defined(_KERNEL) || defined(_KMEMUSER)
#include <machine/psl.h>	/* Must be after struct cpu_info declaration */
#endif /* _KERNEL || __KMEMUSER */

/*
 * CTL_MACHDEP definitions.
 */
#define	CPU_CONSDEV		1	/* dev_t: console terminal device */
#define	CPU_BIOSBASEMEM		2	/* int: bios-reported base mem (K) */
#define	CPU_BIOSEXTMEM		3	/* int: bios-reported ext. mem (K) */
/* 	CPU_NKPDE		4	obsolete: int: number of kernel PDEs */
#define	CPU_BOOTED_KERNEL	5	/* string: booted kernel name */
#define CPU_DISKINFO		6	/* struct disklist *:
					 * disk geometry information */
#define CPU_FPU_PRESENT		7	/* int: FPU is present */
#define	CPU_OSFXSR		8	/* int: OS uses FXSAVE/FXRSTOR */
#define	CPU_SSE			9	/* int: OS/CPU supports SSE */
#define	CPU_SSE2		10	/* int: OS/CPU supports SSE2 */
#define	CPU_TMLR_MODE		11	/* int: longrun mode
					 * 0: minimum frequency
					 * 1: economy
					 * 2: performance
					 * 3: maximum frequency
					 */
#define	CPU_TMLR_FREQUENCY	12	/* int: current frequency */
#define	CPU_TMLR_VOLTAGE	13	/* int: current voltage */
#define	CPU_TMLR_PERCENTAGE	14	/* int: current clock percentage */
#define	CPU_FPU_SAVE		15	/* int: FPU Instructions layout
					 * to use this, CPU_OSFXSR must be true
					 * 0: FSAVE
					 * 1: FXSAVE
					 * 2: XSAVE
					 * 3: XSAVEOPT
					 */
#define	CPU_FPU_SAVE_SIZE	16	/* int: FPU Instruction layout size */
#define	CPU_XSAVE_FEATURES	17	/* quad: XSAVE features */

/*
 * Structure for CPU_DISKINFO sysctl call.
 * XXX this should be somewhere else.
 */
#define MAX_BIOSDISKS	16

struct disklist {
	int dl_nbiosdisks;			   /* number of bios disks */
	int dl_unused;
	struct biosdisk_info {
		int bi_dev;			   /* BIOS device # (0x80 ..) */
		int bi_cyl;			   /* cylinders on disk */
		int bi_head;			   /* heads per track */
		int bi_sec;			   /* sectors per track */
		uint64_t bi_lbasecs;		   /* total sec. (iff ext13) */
#define BIFLAG_INVALID		0x01
#define BIFLAG_EXTINT13		0x02
		int bi_flags;
		int bi_unused;
	} dl_biosdisks[MAX_BIOSDISKS];

	int dl_nnativedisks;			   /* number of native disks */
	struct nativedisk_info {
		char ni_devname[16];		   /* native device name */
		int ni_nmatches; 		   /* # of matches w/ BIOS */
		int ni_biosmatches[MAX_BIOSDISKS]; /* indices in dl_biosdisks */
	} dl_nativedisks[1];			   /* actually longer */
};
#endif /* !_X86_CPU_H_ */<|MERGE_RESOLUTION|>--- conflicted
+++ resolved
@@ -1,8 +1,4 @@
-<<<<<<< HEAD
-/*	$NetBSD: cpu.h,v 1.112 2019/11/21 21:48:33 ad Exp $	*/
-=======
 /*	$NetBSD: cpu.h,v 1.115 2019/12/01 15:34:46 ad Exp $	*/
->>>>>>> 275f442f
 
 /*
  * Copyright (c) 1990 The Regents of the University of California.
@@ -120,18 +116,6 @@
 #endif
 
 	/*
-<<<<<<< HEAD
-	 * Will be accessed by other CPUs.
-	 */
-	struct cpu_info *ci_next;	/* next cpu */
-	struct lwp *ci_curlwp;		/* current owner of the processor */
-	cpuid_t ci_cpuid;		/* our CPU ID */
-	uint32_t ci_acpiid;		/* our ACPI/MADT ID */
-	uint32_t ci_initapicid;		/* our initial APIC ID */
-
-	/*
-=======
->>>>>>> 275f442f
 	 * Private members.
 	 */
 	struct pmap *ci_pmap;		/* current pmap */
@@ -145,11 +129,8 @@
 	uint64_t ci_scratch;
 	uintptr_t ci_pmap_data[64 / sizeof(uintptr_t)];
 	struct kcpuset *ci_tlb_cpuset;
-<<<<<<< HEAD
-=======
 
 	int ci_kfpu_spl;
->>>>>>> 275f442f
 
 #ifndef XENPV
 	struct intrsource *ci_isources[MAX_INTR_SOURCES];
