--- conflicted
+++ resolved
@@ -1,8 +1,4 @@
-<<<<<<< HEAD
-/*	$NetBSD: cpu.h,v 1.117 2020/01/15 13:22:03 ad Exp $	*/
-=======
 /*	$NetBSD: cpu.h,v 1.119 2020/04/10 14:35:26 bouyer Exp $	*/
->>>>>>> 898b1760
 
 /*
  * Copyright (c) 1990 The Regents of the University of California.
