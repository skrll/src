--- conflicted
+++ resolved
@@ -1,8 +1,4 @@
-<<<<<<< HEAD
-/*	$NetBSD: pmap.h,v 1.116 2020/03/22 00:16:16 ad Exp $	*/
-=======
 /*	$NetBSD: pmap.h,v 1.117 2020/04/05 00:21:11 ad Exp $	*/
->>>>>>> 898b1760
 
 /*
  * Copyright (c) 1997 Charles D. Cranor and Washington University.
@@ -263,12 +259,9 @@
 					/* pointer to a PTP in our pmap */
 	struct pmap_statistics pm_stats;  /* pmap stats */
 	struct pv_entry *pm_pve;	/* spare pv_entry */
-<<<<<<< HEAD
-=======
 	LIST_HEAD(, pv_page) pm_pvp_part;
 	LIST_HEAD(, pv_page) pm_pvp_empty;
 	LIST_HEAD(, pv_page) pm_pvp_full;
->>>>>>> 898b1760
 
 #if !defined(__x86_64__)
 	vaddr_t pm_hiexec;		/* highest executable mapping */
