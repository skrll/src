<<<<<<< HEAD
/*	$NetBSD: pmap.h,v 1.87 2018/08/29 06:28:50 maxv Exp $	*/
=======
/*	$NetBSD: pmap.h,v 1.88 2018/08/29 16:26:25 maxv Exp $	*/
>>>>>>> 598bd837

/*
 * Copyright (c) 1997 Charles D. Cranor and Washington University.
 * All rights reserved.
 *
 * Redistribution and use in source and binary forms, with or without
 * modification, are permitted provided that the following conditions
 * are met:
 * 1. Redistributions of source code must retain the above copyright
 *    notice, this list of conditions and the following disclaimer.
 * 2. Redistributions in binary form must reproduce the above copyright
 *    notice, this list of conditions and the following disclaimer in the
 *    documentation and/or other materials provided with the distribution.
 *
 * THIS SOFTWARE IS PROVIDED BY THE AUTHOR ``AS IS'' AND ANY EXPRESS OR
 * IMPLIED WARRANTIES, INCLUDING, BUT NOT LIMITED TO, THE IMPLIED WARRANTIES
 * OF MERCHANTABILITY AND FITNESS FOR A PARTICULAR PURPOSE ARE DISCLAIMED.
 * IN NO EVENT SHALL THE AUTHOR BE LIABLE FOR ANY DIRECT, INDIRECT,
 * INCIDENTAL, SPECIAL, EXEMPLARY, OR CONSEQUENTIAL DAMAGES (INCLUDING, BUT
 * NOT LIMITED TO, PROCUREMENT OF SUBSTITUTE GOODS OR SERVICES; LOSS OF USE,
 * DATA, OR PROFITS; OR BUSINESS INTERRUPTION) HOWEVER CAUSED AND ON ANY
 * THEORY OF LIABILITY, WHETHER IN CONTRACT, STRICT LIABILITY, OR TORT
 * (INCLUDING NEGLIGENCE OR OTHERWISE) ARISING IN ANY WAY OUT OF THE USE OF
 * THIS SOFTWARE, EVEN IF ADVISED OF THE POSSIBILITY OF SUCH DAMAGE.
 */

/*
 * Copyright (c) 2001 Wasabi Systems, Inc.
 * All rights reserved.
 *
 * Written by Frank van der Linden for Wasabi Systems, Inc.
 *
 * Redistribution and use in source and binary forms, with or without
 * modification, are permitted provided that the following conditions
 * are met:
 * 1. Redistributions of source code must retain the above copyright
 *    notice, this list of conditions and the following disclaimer.
 * 2. Redistributions in binary form must reproduce the above copyright
 *    notice, this list of conditions and the following disclaimer in the
 *    documentation and/or other materials provided with the distribution.
 * 3. All advertising materials mentioning features or use of this software
 *    must display the following acknowledgement:
 *      This product includes software developed for the NetBSD Project by
 *      Wasabi Systems, Inc.
 * 4. The name of Wasabi Systems, Inc. may not be used to endorse
 *    or promote products derived from this software without specific prior
 *    written permission.
 *
 * THIS SOFTWARE IS PROVIDED BY WASABI SYSTEMS, INC. ``AS IS'' AND
 * ANY EXPRESS OR IMPLIED WARRANTIES, INCLUDING, BUT NOT LIMITED
 * TO, THE IMPLIED WARRANTIES OF MERCHANTABILITY AND FITNESS FOR A PARTICULAR
 * PURPOSE ARE DISCLAIMED.  IN NO EVENT SHALL WASABI SYSTEMS, INC
 * BE LIABLE FOR ANY DIRECT, INDIRECT, INCIDENTAL, SPECIAL, EXEMPLARY, OR
 * CONSEQUENTIAL DAMAGES (INCLUDING, BUT NOT LIMITED TO, PROCUREMENT OF
 * SUBSTITUTE GOODS OR SERVICES; LOSS OF USE, DATA, OR PROFITS; OR BUSINESS
 * INTERRUPTION) HOWEVER CAUSED AND ON ANY THEORY OF LIABILITY, WHETHER IN
 * CONTRACT, STRICT LIABILITY, OR TORT (INCLUDING NEGLIGENCE OR OTHERWISE)
 * ARISING IN ANY WAY OUT OF THE USE OF THIS SOFTWARE, EVEN IF ADVISED OF THE
 * POSSIBILITY OF SUCH DAMAGE.
 */

/*
 * pmap.h: see pmap.c for the history of this pmap module.
 */

#ifndef _X86_PMAP_H_
#define	_X86_PMAP_H_

/*
 * pl*_pi: index in the ptp page for a pde mapping a VA.
 * (pl*_i below is the index in the virtual array of all pdes per level)
 */
#define pl1_pi(VA)	(((VA_SIGN_POS(VA)) & L1_MASK) >> L1_SHIFT)
#define pl2_pi(VA)	(((VA_SIGN_POS(VA)) & L2_MASK) >> L2_SHIFT)
#define pl3_pi(VA)	(((VA_SIGN_POS(VA)) & L3_MASK) >> L3_SHIFT)
#define pl4_pi(VA)	(((VA_SIGN_POS(VA)) & L4_MASK) >> L4_SHIFT)

/*
 * pl*_i: generate index into pde/pte arrays in virtual space
 *
 * pl_i(va, X) == plX_i(va) <= pl_i_roundup(va, X)
 */
#define pl1_i(VA)	(((VA_SIGN_POS(VA)) & L1_FRAME) >> L1_SHIFT)
#define pl2_i(VA)	(((VA_SIGN_POS(VA)) & L2_FRAME) >> L2_SHIFT)
#define pl3_i(VA)	(((VA_SIGN_POS(VA)) & L3_FRAME) >> L3_SHIFT)
#define pl4_i(VA)	(((VA_SIGN_POS(VA)) & L4_FRAME) >> L4_SHIFT)
#define pl_i(va, lvl) \
        (((VA_SIGN_POS(va)) & ptp_masks[(lvl)-1]) >> ptp_shifts[(lvl)-1])

#define	pl_i_roundup(va, lvl)	pl_i((va)+ ~ptp_masks[(lvl)-1], (lvl))

/*
 * PTP macros:
 *   a PTP's index is the PD index of the PDE that points to it
 *   a PTP's offset is the byte-offset in the PTE space that this PTP is at
 *   a PTP's VA is the first VA mapped by that PTP
 */

#define ptp_va2o(va, lvl)	(pl_i(va, (lvl)+1) * PAGE_SIZE)

/* size of a PDP: usually one page, except for PAE */
#ifdef PAE
#define PDP_SIZE 4
#else
#define PDP_SIZE 1
#endif


#if defined(_KERNEL)
#include <sys/kcpuset.h>
#include <uvm/pmap/pmap_pvt.h>

#define BTSEG_NONE	0
#define BTSEG_TEXT	1
#define BTSEG_RODATA	2
#define BTSEG_DATA	3
#define BTSPACE_NSEGS	64

struct bootspace {
	struct {
		vaddr_t va;
		paddr_t pa;
		size_t sz;
	} head;

	/* Kernel segments. */
	struct {
		int type;
		vaddr_t va;
		paddr_t pa;
		size_t sz;
	} segs[BTSPACE_NSEGS];

	/*
	 * The area used by the early kernel bootstrap. It contains the kernel
	 * symbols, the preloaded modules, the bootstrap tables, and the ISA I/O
	 * mem.
	 */
	struct {
		vaddr_t va;
		paddr_t pa;
		size_t sz;
	} boot;

	/* A magic VA usable by the bootstrap code. */
	vaddr_t spareva;

	/* Virtual address of the page directory. */
	vaddr_t pdir;

	/* Area dedicated to kernel modules (amd64 only). */
	vaddr_t smodule;
	vaddr_t emodule;
};

#define SLSPACE_NONE	0
#define SLAREA_USER	1
#define SLAREA_PTE	2
#define SLAREA_MAIN	3
#define SLAREA_PCPU	4
#define SLAREA_DMAP	5
#define SLAREA_HYPV	6
#define SLAREA_ASAN	7
#define SLAREA_KERN	8
#define SLSPACE_NAREAS	9

struct slotspace {
	struct {
		size_t sslot; /* start slot */
		size_t nslot; /* # of slots */
		bool active;  /* area is active */
	} area[SLSPACE_NAREAS];
};

extern struct slotspace slotspace;

#ifndef MAXGDTSIZ
#define MAXGDTSIZ 65536 /* XXX */
#endif

struct pcpu_entry {
	uint8_t gdt[MAXGDTSIZ];
	uint8_t tss[PAGE_SIZE];
	uint8_t ist0[PAGE_SIZE];
	uint8_t ist1[PAGE_SIZE];
	uint8_t ist2[PAGE_SIZE];
	uint8_t ist3[PAGE_SIZE];
	uint8_t rsp0[2 * PAGE_SIZE];
} __packed;

struct pcpu_area {
#ifdef SVS
	uint8_t utls[PAGE_SIZE];
#endif
	uint8_t idt[PAGE_SIZE];
	uint8_t ldt[PAGE_SIZE];
	struct pcpu_entry ent[MAXCPUS];
} __packed;

extern struct pcpu_area *pcpuarea;

/*
 * pmap data structures: see pmap.c for details of locking.
 */

/*
 * we maintain a list of all non-kernel pmaps
 */

LIST_HEAD(pmap_head, pmap); /* struct pmap_head: head of a pmap list */

/*
 * linked list of all non-kernel pmaps
 */
extern struct pmap_head pmaps;
extern kmutex_t pmaps_lock;    /* protects pmaps */

/*
 * pool_cache(9) that PDPs are allocated from 
 */
extern struct pool_cache pmap_pdp_cache;

/*
 * the pmap structure
 *
 * note that the pm_obj contains the lock pointer, the reference count,
 * page list, and number of PTPs within the pmap.
 *
 * pm_lock is the same as the lock for vm object 0.  Changes to
 * the other objects may only be made if that lock has been taken
 * (the other object locks are only used when uvm_pagealloc is called)
 */

struct pmap {
	struct uvm_object pm_obj[PTP_LEVELS-1]; /* objects for lvl >= 1) */
#define	pm_lock	pm_obj[0].vmobjlock
	kmutex_t pm_obj_lock[PTP_LEVELS-1];	/* locks for pm_objs */
	LIST_ENTRY(pmap) pm_list;	/* list (lck by pm_list lock) */
	pd_entry_t *pm_pdir;		/* VA of PD (lck by object lock) */
	paddr_t pm_pdirpa[PDP_SIZE];	/* PA of PDs (read-only after create) */
	struct vm_page *pm_ptphint[PTP_LEVELS-1];
					/* pointer to a PTP in our pmap */
	struct pmap_statistics pm_stats;  /* pmap stats (lck by object lock) */

#if !defined(__x86_64__)
	vaddr_t pm_hiexec;		/* highest executable mapping */
#endif /* !defined(__x86_64__) */
	int pm_flags;			/* see below */

	union descriptor *pm_ldt;	/* user-set LDT */
	size_t pm_ldt_len;		/* size of LDT in bytes */
	int pm_ldt_sel;			/* LDT selector */
	kcpuset_t *pm_cpus;		/* mask of CPUs using pmap */
	kcpuset_t *pm_kernel_cpus;	/* mask of CPUs using kernel part
					 of pmap */
	kcpuset_t *pm_xen_ptp_cpus;	/* mask of CPUs which have this pmap's
					 ptp mapped */
	uint64_t pm_ncsw;		/* for assertions */
	struct vm_page *pm_gc_ptp;	/* pages from pmap g/c */
};

/* macro to access pm_pdirpa slots */
#ifdef PAE
#define pmap_pdirpa(pmap, index) \
	((pmap)->pm_pdirpa[l2tol3(index)] + l2tol2(index) * sizeof(pd_entry_t))
#else
#define pmap_pdirpa(pmap, index) \
	((pmap)->pm_pdirpa[0] + (index) * sizeof(pd_entry_t))
#endif

/*
 * MD flags that we use for pmap_enter and pmap_kenter_pa:
 */

/*
 * global kernel variables
 */

/*
 * PDPpaddr is the physical address of the kernel's PDP.
 * - i386 non-PAE and amd64: PDPpaddr corresponds directly to the %cr3
 * value associated to the kernel process, proc0.
 * - i386 PAE: it still represents the PA of the kernel's PDP (L2). Due to
 * the L3 PD, it cannot be considered as the equivalent of a %cr3 any more.
 * - Xen: it corresponds to the PFN of the kernel's PDP.
 */
extern u_long PDPpaddr;

extern pd_entry_t pmap_pg_g;			/* do we support PG_G? */
extern pd_entry_t pmap_pg_nx;			/* do we support PG_NX? */
extern int pmap_largepages;
extern long nkptp[PTP_LEVELS];

/*
 * macros
 */

#define	pmap_resident_count(pmap)	((pmap)->pm_stats.resident_count)
#define	pmap_wired_count(pmap)		((pmap)->pm_stats.wired_count)

#define pmap_clear_modify(pg)		pmap_clear_attrs(pg, PG_M)
#define pmap_clear_reference(pg)	pmap_clear_attrs(pg, PG_U)
#define pmap_copy(DP,SP,D,L,S)		__USE(L)
#define pmap_is_modified(pg)		pmap_test_attrs(pg, PG_M)
#define pmap_is_referenced(pg)		pmap_test_attrs(pg, PG_U)
#define pmap_move(DP,SP,D,L,S)
#define pmap_phys_address(ppn)		(x86_ptob(ppn) & ~X86_MMAP_FLAG_MASK)
#define pmap_mmap_flags(ppn)		x86_mmap_flags(ppn)
#define pmap_valid_entry(E) 		((E) & PG_V) /* is PDE or PTE valid? */

#if defined(__x86_64__) || defined(PAE)
#define X86_MMAP_FLAG_SHIFT	(64 - PGSHIFT)
#else
#define X86_MMAP_FLAG_SHIFT	(32 - PGSHIFT)
#endif

#define X86_MMAP_FLAG_MASK	0xf
#define X86_MMAP_FLAG_PREFETCH	0x1

/*
 * prototypes
 */

void		pmap_activate(struct lwp *);
void		pmap_bootstrap(vaddr_t);
bool		pmap_clear_attrs(struct vm_page *, unsigned);
bool		pmap_pv_clear_attrs(paddr_t, unsigned);
void		pmap_deactivate(struct lwp *);
void		pmap_page_remove(struct vm_page *);
void		pmap_pv_remove(paddr_t);
void		pmap_remove(struct pmap *, vaddr_t, vaddr_t);
bool		pmap_test_attrs(struct vm_page *, unsigned);
void		pmap_write_protect(struct pmap *, vaddr_t, vaddr_t, vm_prot_t);
void		pmap_load(void);
paddr_t		pmap_init_tmp_pgtbl(paddr_t);
void		pmap_remove_all(struct pmap *);
void		pmap_ldt_cleanup(struct lwp *);
void		pmap_ldt_sync(struct pmap *);
void		pmap_kremove_local(vaddr_t, vsize_t);

#define	__HAVE_PMAP_PV_TRACK	1
void		pmap_pv_init(void);
void		pmap_pv_track(paddr_t, psize_t);
void		pmap_pv_untrack(paddr_t, psize_t);

void		pmap_map_ptes(struct pmap *, struct pmap **, pd_entry_t **,
		    pd_entry_t * const **);
void		pmap_unmap_ptes(struct pmap *, struct pmap *);

int		pmap_pdes_invalid(vaddr_t, pd_entry_t * const *, pd_entry_t *);

u_int		x86_mmap_flags(paddr_t);

bool		pmap_is_curpmap(struct pmap *);

#ifndef __HAVE_DIRECT_MAP
void		pmap_vpage_cpu_init(struct cpu_info *);
#endif
<<<<<<< HEAD
=======
vaddr_t		slotspace_rand(int, size_t, size_t);
>>>>>>> 598bd837

vaddr_t reserve_dumppages(vaddr_t); /* XXX: not a pmap fn */

typedef enum tlbwhy {
	TLBSHOOT_APTE,
	TLBSHOOT_KENTER,
	TLBSHOOT_KREMOVE,
	TLBSHOOT_FREE_PTP1,
	TLBSHOOT_FREE_PTP2,
	TLBSHOOT_REMOVE_PTE,
	TLBSHOOT_REMOVE_PTES,
	TLBSHOOT_SYNC_PV1,
	TLBSHOOT_SYNC_PV2,
	TLBSHOOT_WRITE_PROTECT,
	TLBSHOOT_ENTER,
	TLBSHOOT_UPDATE,
	TLBSHOOT_BUS_DMA,
	TLBSHOOT_BUS_SPACE,
	TLBSHOOT__MAX,
} tlbwhy_t;

void		pmap_tlb_init(void);
void		pmap_tlb_cpu_init(struct cpu_info *);
void		pmap_tlb_shootdown(pmap_t, vaddr_t, pt_entry_t, tlbwhy_t);
void		pmap_tlb_shootnow(void);
void		pmap_tlb_intr(void);

#define PMAP_GROWKERNEL		/* turn on pmap_growkernel interface */
#define PMAP_FORK		/* turn on pmap_fork interface */

/*
 * Do idle page zero'ing uncached to avoid polluting the cache.
 */
bool	pmap_pageidlezero(paddr_t);
#define	PMAP_PAGEIDLEZERO(pa)	pmap_pageidlezero((pa))

/*
 * inline functions
 */

__inline static bool __unused
pmap_pdes_valid(vaddr_t va, pd_entry_t * const *pdes, pd_entry_t *lastpde)
{
	return pmap_pdes_invalid(va, pdes, lastpde) == 0;
}

/*
 * pmap_update_pg: flush one page from the TLB (or flush the whole thing
 *	if hardware doesn't support one-page flushing)
 */

__inline static void __unused
pmap_update_pg(vaddr_t va)
{
	invlpg(va);
}

/*
 * pmap_page_protect: change the protection of all recorded mappings
 *	of a managed page
 *
 * => this function is a frontend for pmap_page_remove/pmap_clear_attrs
 * => we only have to worry about making the page more protected.
 *	unprotecting a page is done on-demand at fault time.
 */

__inline static void __unused
pmap_page_protect(struct vm_page *pg, vm_prot_t prot)
{
	if ((prot & VM_PROT_WRITE) == 0) {
		if (prot & (VM_PROT_READ|VM_PROT_EXECUTE)) {
			(void) pmap_clear_attrs(pg, PG_RW);
		} else {
			pmap_page_remove(pg);
		}
	}
}

/*
 * pmap_pv_protect: change the protection of all recorded mappings
 *	of an unmanaged page
 */

__inline static void __unused
pmap_pv_protect(paddr_t pa, vm_prot_t prot)
{
	if ((prot & VM_PROT_WRITE) == 0) {
		if (prot & (VM_PROT_READ|VM_PROT_EXECUTE)) {
			(void) pmap_pv_clear_attrs(pa, PG_RW);
		} else {
			pmap_pv_remove(pa);
		}
	}
}

/*
 * pmap_protect: change the protection of pages in a pmap
 *
 * => this function is a frontend for pmap_remove/pmap_write_protect
 * => we only have to worry about making the page more protected.
 *	unprotecting a page is done on-demand at fault time.
 */

__inline static void __unused
pmap_protect(struct pmap *pmap, vaddr_t sva, vaddr_t eva, vm_prot_t prot)
{
	if ((prot & VM_PROT_WRITE) == 0) {
		if (prot & (VM_PROT_READ|VM_PROT_EXECUTE)) {
			pmap_write_protect(pmap, sva, eva, prot);
		} else {
			pmap_remove(pmap, sva, eva);
		}
	}
}

/*
 * various address inlines
 *
 *  vtopte: return a pointer to the PTE mapping a VA, works only for
 *  user and PT addresses
 *
 *  kvtopte: return a pointer to the PTE mapping a kernel VA
 */

#include <lib/libkern/libkern.h>

static __inline pt_entry_t * __unused
vtopte(vaddr_t va)
{

	KASSERT(va < VM_MIN_KERNEL_ADDRESS);

	return (PTE_BASE + pl1_i(va));
}

static __inline pt_entry_t * __unused
kvtopte(vaddr_t va)
{
	pd_entry_t *pde;

	KASSERT(va >= VM_MIN_KERNEL_ADDRESS);

	pde = L2_BASE + pl2_i(va);
	if (*pde & PG_PS)
		return ((pt_entry_t *)pde);

	return (PTE_BASE + pl1_i(va));
}

paddr_t vtophys(vaddr_t);
vaddr_t	pmap_map(vaddr_t, paddr_t, paddr_t, vm_prot_t);
void	pmap_cpu_init_late(struct cpu_info *);
bool	sse2_idlezero_page(void *);

#ifdef XEN
#include <sys/bitops.h>

#define XPTE_MASK	L1_FRAME
/* Selects the index of a PTE in (A)PTE_BASE */
#define XPTE_SHIFT	(L1_SHIFT - ilog2(sizeof(pt_entry_t)))

/* PTE access inline fuctions */

/*
 * Get the machine address of the pointed pte
 * We use hardware MMU to get value so works only for levels 1-3
 */

static __inline paddr_t
xpmap_ptetomach(pt_entry_t *pte)
{
	pt_entry_t *up_pte;
	vaddr_t va = (vaddr_t) pte;

	va = ((va & XPTE_MASK) >> XPTE_SHIFT) | (vaddr_t) PTE_BASE;
	up_pte = (pt_entry_t *) va;

	return (paddr_t) (((*up_pte) & PG_FRAME) + (((vaddr_t) pte) & (~PG_FRAME & ~VA_SIGN_MASK)));
}

/* Xen helpers to change bits of a pte */
#define XPMAP_UPDATE_DIRECT	1	/* Update direct map entry flags too */

paddr_t	vtomach(vaddr_t);
#define vtomfn(va) (vtomach(va) >> PAGE_SHIFT)
#endif	/* XEN */

/* pmap functions with machine addresses */
void	pmap_kenter_ma(vaddr_t, paddr_t, vm_prot_t, u_int);
int	pmap_enter_ma(struct pmap *, vaddr_t, paddr_t, paddr_t,
	    vm_prot_t, u_int, int);
bool	pmap_extract_ma(pmap_t, vaddr_t, paddr_t *);
void	pmap_free_ptps(struct vm_page *);

paddr_t pmap_get_physpage(void);

/*
 * Hooks for the pool allocator.
 */
#define	POOL_VTOPHYS(va)	vtophys((vaddr_t) (va))

#ifdef __HAVE_PCPU_AREA
extern struct pcpu_area *pcpuarea;
#define PDIR_SLOT_PCPU		510
#define PMAP_PCPU_BASE		(VA_SIGN_NEG((PDIR_SLOT_PCPU * NBPD_L4)))
#endif

#ifdef __HAVE_DIRECT_MAP

extern vaddr_t pmap_direct_base;
extern vaddr_t pmap_direct_end;

#define PMAP_DIRECT_BASE	pmap_direct_base
#define PMAP_DIRECT_END		pmap_direct_end

#define PMAP_DIRECT_MAP(pa)	((vaddr_t)PMAP_DIRECT_BASE + (pa))
#define PMAP_DIRECT_UNMAP(va)	((paddr_t)(va) - PMAP_DIRECT_BASE)

/*
 * Alternate mapping hooks for pool pages.
 */
#define PMAP_MAP_POOLPAGE(pa)	PMAP_DIRECT_MAP((pa))
#define PMAP_UNMAP_POOLPAGE(va)	PMAP_DIRECT_UNMAP((va))

void	pagezero(vaddr_t);

#endif /* __HAVE_DIRECT_MAP */

#endif /* _KERNEL */

#endif /* _X86_PMAP_H_ */<|MERGE_RESOLUTION|>--- conflicted
+++ resolved
@@ -1,8 +1,4 @@
-<<<<<<< HEAD
-/*	$NetBSD: pmap.h,v 1.87 2018/08/29 06:28:50 maxv Exp $	*/
-=======
 /*	$NetBSD: pmap.h,v 1.88 2018/08/29 16:26:25 maxv Exp $	*/
->>>>>>> 598bd837
 
 /*
  * Copyright (c) 1997 Charles D. Cranor and Washington University.
@@ -361,10 +357,7 @@
 #ifndef __HAVE_DIRECT_MAP
 void		pmap_vpage_cpu_init(struct cpu_info *);
 #endif
-<<<<<<< HEAD
-=======
 vaddr_t		slotspace_rand(int, size_t, size_t);
->>>>>>> 598bd837
 
 vaddr_t reserve_dumppages(vaddr_t); /* XXX: not a pmap fn */
 
