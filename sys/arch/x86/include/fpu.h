--- conflicted
+++ resolved
@@ -1,8 +1,4 @@
-<<<<<<< HEAD
-/*	$NetBSD: fpu.h,v 1.19 2019/10/12 06:31:03 maxv Exp $	*/
-=======
 /*	$NetBSD: fpu.h,v 1.20 2019/11/27 06:24:33 maxv Exp $	*/
->>>>>>> 275f442f
 
 #ifndef	_X86_FPU_H_
 #define	_X86_FPU_H_
@@ -33,12 +29,9 @@
 
 void fpu_lwp_fork(struct lwp *, struct lwp *);
 void fpu_lwp_abandon(struct lwp *l);
-<<<<<<< HEAD
-=======
 
 void fpu_kern_enter(void);
 void fpu_kern_leave(void);
->>>>>>> 275f442f
 
 void process_write_fpregs_xmm(struct lwp *, const struct fxsave *);
 void process_write_fpregs_s87(struct lwp *, const struct save87 *);
