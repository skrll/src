--- conflicted
+++ resolved
@@ -1,8 +1,4 @@
-<<<<<<< HEAD
-/*	$NetBSD: identcpu.c,v 1.71 2018/03/30 19:51:53 maxv Exp $	*/
-=======
 /*	$NetBSD: identcpu.c,v 1.79 2018/07/04 07:55:57 maya Exp $	*/
->>>>>>> b2b84690
 
 /*-
  * Copyright (c) 1999, 2000, 2001, 2006, 2007, 2008 The NetBSD Foundation, Inc.
@@ -34,11 +30,7 @@
  */
 
 #include <sys/cdefs.h>
-<<<<<<< HEAD
-__KERNEL_RCSID(0, "$NetBSD: identcpu.c,v 1.71 2018/03/30 19:51:53 maxv Exp $");
-=======
 __KERNEL_RCSID(0, "$NetBSD: identcpu.c,v 1.79 2018/07/04 07:55:57 maya Exp $");
->>>>>>> b2b84690
 
 #include "opt_xen.h"
 
@@ -74,11 +66,7 @@
 char cpu_brand_string[49];
 
 int x86_fpu_save __read_mostly;
-<<<<<<< HEAD
-unsigned int x86_fpu_save_size __read_mostly = 512;
-=======
 unsigned int x86_fpu_save_size __read_mostly = sizeof(struct save87);
->>>>>>> b2b84690
 uint64_t x86_xsave_features __read_mostly = 0;
 
 /*
@@ -202,8 +190,6 @@
 }
 
 static void
-<<<<<<< HEAD
-=======
 cpu_probe_intel_errata(struct cpu_info *ci)
 {
 	u_int family, model, stepping;
@@ -222,7 +208,6 @@
 }
 
 static void
->>>>>>> b2b84690
 cpu_probe_intel(struct cpu_info *ci)
 {
 
@@ -230,10 +215,7 @@
 		return;
 
 	cpu_probe_intel_cache(ci);
-<<<<<<< HEAD
-=======
 	cpu_probe_intel_errata(ci);
->>>>>>> b2b84690
 }
 
 static void
@@ -785,14 +767,8 @@
 	case 0x57: /* Knights Landing */
 	case 0x85: /* Knights Mill */
 		break;
-<<<<<<< HEAD
-	case 0x37504d44:
-		strcpy(cpu_brand_string, "Vortex86EX");
-		break;
-=======
 
 	/* The rest is vulnerable. */
->>>>>>> b2b84690
 	default:
 		x86_fpu_eager = true;
 		break;
@@ -870,83 +846,6 @@
 		x86_fpu_save_size = descs[2];
 
 	x86_xsave_features = (uint64_t)descs[3] << 32 | descs[0];
-}
-
-static void
-cpu_probe_old_fpu(struct cpu_info *ci)
-{
-#if defined(__i386__) && !defined(XEN)
-
-	clts();
-	fninit();
-
-	/* Check for 'FDIV' bug on the original Pentium */
-	if (npx586bug1(4195835, 3145727) != 0)
-		/* NB 120+MHz cpus are not affected */
-		i386_fpu_fdivbug = 1;
-
-	stts();
-#endif
-}
-
-static void
-cpu_probe_fpu(struct cpu_info *ci)
-{
-	u_int descs[4];
-
-	x86_fpu_save = FPU_SAVE_FSAVE;
-
-#ifdef i386 /* amd64 always has fxsave, sse and sse2 */
-	/* If we have FXSAVE/FXRESTOR, use them. */
-	if ((ci->ci_feat_val[0] & CPUID_FXSR) == 0) {
-		i386_use_fxsave = 0;
-		/* Allow for no fpu even if cpuid is supported */
-		cpu_probe_old_fpu(ci);
-		return;
-	}
-
-	i386_use_fxsave = 1;
-	/*
-	 * If we have SSE/SSE2, enable XMM exceptions, and
-	 * notify userland.
-	 */
-	if (ci->ci_feat_val[0] & CPUID_SSE)
-		i386_has_sse = 1;
-	if (ci->ci_feat_val[0] & CPUID_SSE2)
-		i386_has_sse2 = 1;
-#else
-	/*
-	 * For amd64 i386_use_fxsave, i386_has_sse and i386_has_sse2 are
-	 * #defined to 1.
-	 */
-#endif	/* i386 */
-
-	x86_fpu_save = FPU_SAVE_FXSAVE;
-
-	/* See if xsave (for AVX) is supported */
-	if ((ci->ci_feat_val[1] & CPUID2_XSAVE) == 0)
-		return;
-
-	x86_fpu_save = FPU_SAVE_XSAVE;
-
-#if 0 /* XXX PR 52966 */
-	/* xsaveopt ought to be faster than xsave */
-	x86_cpuid2(0xd, 1, descs);
-	if (descs[0] & CPUID_PES1_XSAVEOPT)
-		x86_fpu_save = FPU_SAVE_XSAVEOPT;
-#endif
-
-	/* Get features and maximum size of the save area */
-	x86_cpuid(0xd, descs);
-	if (descs[2] > 512)
-		x86_fpu_save_size = descs[2];
-
-#ifdef XEN
-	/* Don't use xsave, force fxsave with x86_xsave_features = 0. */
-	x86_fpu_save = FPU_SAVE_FXSAVE;
-#else
-	x86_xsave_features = (uint64_t)descs[3] << 32 | descs[0];
-#endif
 }
 
 void
