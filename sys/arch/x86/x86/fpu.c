--- conflicted
+++ resolved
@@ -1,8 +1,4 @@
-<<<<<<< HEAD
-/*	$NetBSD: fpu.c,v 1.49 2019/01/20 16:55:21 maxv Exp $	*/
-=======
 /*	$NetBSD: fpu.c,v 1.50 2019/02/11 14:59:33 cherry Exp $	*/
->>>>>>> 356fe5fe
 
 /*
  * Copyright (c) 2008 The NetBSD Foundation, Inc.  All
@@ -100,11 +96,7 @@
  */
 
 #include <sys/cdefs.h>
-<<<<<<< HEAD
-__KERNEL_RCSID(0, "$NetBSD: fpu.c,v 1.49 2019/01/20 16:55:21 maxv Exp $");
-=======
 __KERNEL_RCSID(0, "$NetBSD: fpu.c,v 1.50 2019/02/11 14:59:33 cherry Exp $");
->>>>>>> 356fe5fe
 
 #include "opt_multiprocessor.h"
 
