<<<<<<< HEAD
/*	$NetBSD: fpu.c,v 1.59 2019/10/30 16:32:04 maxv Exp $	*/
=======
/*	$NetBSD: fpu.c,v 1.60 2019/11/27 06:24:33 maxv Exp $	*/
>>>>>>> 275f442f

/*
 * Copyright (c) 2008, 2019 The NetBSD Foundation, Inc.  All
 * rights reserved.
 *
 * This code is derived from software developed for The NetBSD Foundation
 * by Andrew Doran and Maxime Villard.
 *
 * Redistribution and use in source and binary forms, with or without
 * modification, are permitted provided that the following conditions
 * are met:
 * 1. Redistributions of source code must retain the above copyright
 *    notice, this list of conditions and the following disclaimer.
 * 2. Redistributions in binary form must reproduce the above copyright
 *    notice, this list of conditions and the following disclaimer in the
 *    documentation and/or other materials provided with the distribution.
 *
 * THIS SOFTWARE IS PROVIDED BY THE NETBSD FOUNDATION, INC. AND CONTRIBUTORS
 * ``AS IS'' AND ANY EXPRESS OR IMPLIED WARRANTIES, INCLUDING, BUT NOT LIMITED
 * TO, THE IMPLIED WARRANTIES OF MERCHANTABILITY AND FITNESS FOR A PARTICULAR
 * PURPOSE ARE DISCLAIMED.  IN NO EVENT SHALL THE FOUNDATION OR CONTRIBUTORS
 * BE LIABLE FOR ANY DIRECT, INDIRECT, INCIDENTAL, SPECIAL, EXEMPLARY, OR
 * CONSEQUENTIAL DAMAGES (INCLUDING, BUT NOT LIMITED TO, PROCUREMENT OF
 * SUBSTITUTE GOODS OR SERVICES; LOSS OF USE, DATA, OR PROFITS; OR BUSINESS
 * INTERRUPTION) HOWEVER CAUSED AND ON ANY THEORY OF LIABILITY, WHETHER IN
 * CONTRACT, STRICT LIABILITY, OR TORT (INCLUDING NEGLIGENCE OR OTHERWISE)
 * ARISING IN ANY WAY OUT OF THE USE OF THIS SOFTWARE, EVEN IF ADVISED OF THE
 * POSSIBILITY OF SUCH DAMAGE.
 */

/*
 * Copyright (c) 1991 The Regents of the University of California.
 * All rights reserved.
 *
 * Redistribution and use in source and binary forms, with or without
 * modification, are permitted provided that the following conditions
 * are met:
 * 1. Redistributions of source code must retain the above copyright
 *    notice, this list of conditions and the following disclaimer.
 * 2. Redistributions in binary form must reproduce the above copyright
 *    notice, this list of conditions and the following disclaimer in the
 *    documentation and/or other materials provided with the distribution.
 * 3. Neither the name of the University nor the names of its contributors
 *    may be used to endorse or promote products derived from this software
 *    without specific prior written permission.
 *
 * THIS SOFTWARE IS PROVIDED BY THE REGENTS AND CONTRIBUTORS ``AS IS'' AND
 * ANY EXPRESS OR IMPLIED WARRANTIES, INCLUDING, BUT NOT LIMITED TO, THE
 * IMPLIED WARRANTIES OF MERCHANTABILITY AND FITNESS FOR A PARTICULAR PURPOSE
 * ARE DISCLAIMED.  IN NO EVENT SHALL THE REGENTS OR CONTRIBUTORS BE LIABLE
 * FOR ANY DIRECT, INDIRECT, INCIDENTAL, SPECIAL, EXEMPLARY, OR CONSEQUENTIAL
 * DAMAGES (INCLUDING, BUT NOT LIMITED TO, PROCUREMENT OF SUBSTITUTE GOODS
 * OR SERVICES; LOSS OF USE, DATA, OR PROFITS; OR BUSINESS INTERRUPTION)
 * HOWEVER CAUSED AND ON ANY THEORY OF LIABILITY, WHETHER IN CONTRACT, STRICT
 * LIABILITY, OR TORT (INCLUDING NEGLIGENCE OR OTHERWISE) ARISING IN ANY WAY
 * OUT OF THE USE OF THIS SOFTWARE, EVEN IF ADVISED OF THE POSSIBILITY OF
 * SUCH DAMAGE.
 *
 *	@(#)npx.c	7.2 (Berkeley) 5/12/91
 */

/*
 * Copyright (c) 1994, 1995, 1998 Charles M. Hannum.  All rights reserved.
 * Copyright (c) 1990 William Jolitz.
 *
 * Redistribution and use in source and binary forms, with or without
 * modification, are permitted provided that the following conditions
 * are met:
 * 1. Redistributions of source code must retain the above copyright
 *    notice, this list of conditions and the following disclaimer.
 * 2. Redistributions in binary form must reproduce the above copyright
 *    notice, this list of conditions and the following disclaimer in the
 *    documentation and/or other materials provided with the distribution.
 * 3. All advertising materials mentioning features or use of this software
 *    must display the following acknowledgement:
 *	This product includes software developed by the University of
 *	California, Berkeley and its contributors.
 * 4. Neither the name of the University nor the names of its contributors
 *    may be used to endorse or promote products derived from this software
 *    without specific prior written permission.
 *
 * THIS SOFTWARE IS PROVIDED BY THE REGENTS AND CONTRIBUTORS ``AS IS'' AND
 * ANY EXPRESS OR IMPLIED WARRANTIES, INCLUDING, BUT NOT LIMITED TO, THE
 * IMPLIED WARRANTIES OF MERCHANTABILITY AND FITNESS FOR A PARTICULAR PURPOSE
 * ARE DISCLAIMED.  IN NO EVENT SHALL THE REGENTS OR CONTRIBUTORS BE LIABLE
 * FOR ANY DIRECT, INDIRECT, INCIDENTAL, SPECIAL, EXEMPLARY, OR CONSEQUENTIAL
 * DAMAGES (INCLUDING, BUT NOT LIMITED TO, PROCUREMENT OF SUBSTITUTE GOODS
 * OR SERVICES; LOSS OF USE, DATA, OR PROFITS; OR BUSINESS INTERRUPTION)
 * HOWEVER CAUSED AND ON ANY THEORY OF LIABILITY, WHETHER IN CONTRACT, STRICT
 * LIABILITY, OR TORT (INCLUDING NEGLIGENCE OR OTHERWISE) ARISING IN ANY WAY
 * OUT OF THE USE OF THIS SOFTWARE, EVEN IF ADVISED OF THE POSSIBILITY OF
 * SUCH DAMAGE.
 *
 *	@(#)npx.c	7.2 (Berkeley) 5/12/91
 */

#include <sys/cdefs.h>
<<<<<<< HEAD
__KERNEL_RCSID(0, "$NetBSD: fpu.c,v 1.59 2019/10/30 16:32:04 maxv Exp $");
=======
__KERNEL_RCSID(0, "$NetBSD: fpu.c,v 1.60 2019/11/27 06:24:33 maxv Exp $");
>>>>>>> 275f442f

#include "opt_multiprocessor.h"

#include <sys/param.h>
#include <sys/systm.h>
#include <sys/conf.h>
#include <sys/cpu.h>
#include <sys/file.h>
#include <sys/proc.h>
#include <sys/kernel.h>
#include <sys/sysctl.h>
#include <sys/xcall.h>

#include <machine/cpu.h>
#include <machine/cpuvar.h>
#include <machine/cputypes.h>
#include <machine/intr.h>
#include <machine/cpufunc.h>
#include <machine/pcb.h>
#include <machine/trap.h>
#include <machine/specialreg.h>
#include <x86/cpu.h>
#include <x86/fpu.h>

#ifdef XENPV
#define clts() HYPERVISOR_fpu_taskswitch(0)
#define stts() HYPERVISOR_fpu_taskswitch(1)
#endif

void fpu_handle_deferred(void);
void fpu_switch(struct lwp *, struct lwp *);

uint32_t x86_fpu_mxcsr_mask __read_mostly = 0;

static inline union savefpu *
fpu_lwp_area(struct lwp *l)
<<<<<<< HEAD
{
	struct pcb *pcb = lwp_getpcb(l);
	union savefpu *area = &pcb->pcb_savefpu;

	KASSERT((l->l_flag & LW_SYSTEM) == 0);
	if (l == curlwp) {
		fpu_save();
	}
	KASSERT(!(l->l_md.md_flags & MDL_FPU_IN_CPU));

	return area;
=======
{
	struct pcb *pcb = lwp_getpcb(l);
	union savefpu *area = &pcb->pcb_savefpu;

	KASSERT((l->l_flag & LW_SYSTEM) == 0);
	if (l == curlwp) {
		fpu_save();
	}
	KASSERT(!(l->l_md.md_flags & MDL_FPU_IN_CPU));

	return area;
}

static inline void
fpu_save_lwp(struct lwp *l)
{
	struct pcb *pcb = lwp_getpcb(l);
	union savefpu *area = &pcb->pcb_savefpu;

	kpreempt_disable();
	if (l->l_md.md_flags & MDL_FPU_IN_CPU) {
		KASSERT((l->l_flag & LW_SYSTEM) == 0);
		fpu_area_save(area, x86_xsave_features);
		l->l_md.md_flags &= ~MDL_FPU_IN_CPU;
	}
	kpreempt_enable();
>>>>>>> 275f442f
}

/*
 * Bring curlwp's FPU state in memory. It will get installed back in the CPU
 * when returning to userland.
 */
void
fpu_save(void)
{
<<<<<<< HEAD
	struct lwp *l = curlwp;
	struct pcb *pcb = lwp_getpcb(l);
	union savefpu *area = &pcb->pcb_savefpu;

	kpreempt_disable();
	if (l->l_md.md_flags & MDL_FPU_IN_CPU) {
		KASSERT((l->l_flag & LW_SYSTEM) == 0);
		fpu_area_save(area, x86_xsave_features);
		l->l_md.md_flags &= ~MDL_FPU_IN_CPU;
	}
	kpreempt_enable();
=======
	fpu_save_lwp(curlwp);
>>>>>>> 275f442f
}

void
fpuinit(struct cpu_info *ci)
{
	/*
	 * This might not be strictly necessary since it will be initialized
	 * for each process. However it does no harm.
	 */
	clts();
	fninit();
	stts();
}

void
fpuinit_mxcsr_mask(void)
{
#ifndef XENPV
	union savefpu fpusave __aligned(16);
	u_long psl;

	memset(&fpusave, 0, sizeof(fpusave));

	/* Disable interrupts, and enable FPU */
	psl = x86_read_psl();
	x86_disable_intr();
	clts();

	/* Fill in the FPU area */
	fxsave(&fpusave);

	/* Restore previous state */
	stts();
	x86_write_psl(psl);

	if (fpusave.sv_xmm.fx_mxcsr_mask == 0) {
		x86_fpu_mxcsr_mask = __INITIAL_MXCSR_MASK__;
	} else {
		x86_fpu_mxcsr_mask = fpusave.sv_xmm.fx_mxcsr_mask;
	}
#else
	/*
	 * XXX XXX XXX: On Xen the FXSAVE above faults. That's because
	 * &fpusave is not 16-byte aligned. Stack alignment problem
	 * somewhere, it seems.
	 */
	x86_fpu_mxcsr_mask = __INITIAL_MXCSR_MASK__;
#endif
}

static inline void
fpu_errata_amd(void)
{
	uint16_t sw;

	/*
	 * AMD FPUs do not restore FIP, FDP, and FOP on fxrstor and xrstor
	 * when FSW.ES=0, leaking other threads' execution history.
	 *
	 * Clear them manually by loading a zero (fldummy). We do this
	 * unconditionally, regardless of FSW.ES.
	 *
	 * Before that, clear the ES bit in the x87 status word if it is
	 * currently set, in order to avoid causing a fault in the
	 * upcoming load.
	 *
	 * Newer generations of AMD CPUs have CPUID_Fn80000008_EBX[2],
	 * which indicates that FIP/FDP/FOP are restored (same behavior
	 * as Intel). We're not using it though.
	 */
	fnstsw(&sw);
	if (sw & 0x80)
		fnclex();
	fldummy();
}

void
fpu_area_save(void *area, uint64_t xsave_features)
{
	switch (x86_fpu_save) {
	case FPU_SAVE_FSAVE:
		fnsave(area);
		break;
	case FPU_SAVE_FXSAVE:
		fxsave(area);
		break;
	case FPU_SAVE_XSAVE:
		xsave(area, xsave_features);
		break;
	case FPU_SAVE_XSAVEOPT:
		xsaveopt(area, xsave_features);
		break;
	}

	stts();
}

void
fpu_area_restore(void *area, uint64_t xsave_features)
{
	clts();

	switch (x86_fpu_save) {
	case FPU_SAVE_FSAVE:
		frstor(area);
		break;
	case FPU_SAVE_FXSAVE:
		if (cpu_vendor == CPUVENDOR_AMD)
			fpu_errata_amd();
		fxrstor(area);
		break;
	case FPU_SAVE_XSAVE:
	case FPU_SAVE_XSAVEOPT:
		if (cpu_vendor == CPUVENDOR_AMD)
			fpu_errata_amd();
		xrstor(area, xsave_features);
		break;
	}
}

void
fpu_handle_deferred(void)
{
	struct pcb *pcb = lwp_getpcb(curlwp);
	fpu_area_restore(&pcb->pcb_savefpu, x86_xsave_features);
}

void
fpu_switch(struct lwp *oldlwp, struct lwp *newlwp)
{
	struct pcb *pcb;

	if ((oldlwp != NULL) && (oldlwp->l_md.md_flags & MDL_FPU_IN_CPU)) {
		KASSERT(!(oldlwp->l_flag & LW_SYSTEM));
		pcb = lwp_getpcb(oldlwp);
		fpu_area_save(&pcb->pcb_savefpu, x86_xsave_features);
		oldlwp->l_md.md_flags &= ~MDL_FPU_IN_CPU;
<<<<<<< HEAD
	}
	KASSERT(!(newlwp->l_md.md_flags & MDL_FPU_IN_CPU));
}

void
fpu_lwp_fork(struct lwp *l1, struct lwp *l2)
{
	struct pcb *pcb2 = lwp_getpcb(l2);
	union savefpu *fpu_save;

	/* Kernel threads have no FPU. */
	if (__predict_false(l2->l_flag & LW_SYSTEM)) {
		return;
	}
	/* For init(8). */
	if (__predict_false(l1->l_flag & LW_SYSTEM)) {
		memset(&pcb2->pcb_savefpu, 0, x86_fpu_save_size);
		return;
	}

	fpu_save = fpu_lwp_area(l1);
	memcpy(&pcb2->pcb_savefpu, fpu_save, x86_fpu_save_size);
	l2->l_md.md_flags &= ~MDL_FPU_IN_CPU;
}

void
fpu_lwp_abandon(struct lwp *l)
{
	KASSERT(l == curlwp);
	kpreempt_disable();
	l->l_md.md_flags &= ~MDL_FPU_IN_CPU;
	stts();
	kpreempt_enable();
=======
	}
	KASSERT(!(newlwp->l_md.md_flags & MDL_FPU_IN_CPU));
}

void
fpu_lwp_fork(struct lwp *l1, struct lwp *l2)
{
	struct pcb *pcb2 = lwp_getpcb(l2);
	union savefpu *fpu_save;

	/* Kernel threads have no FPU. */
	if (__predict_false(l2->l_flag & LW_SYSTEM)) {
		return;
	}
	/* For init(8). */
	if (__predict_false(l1->l_flag & LW_SYSTEM)) {
		memset(&pcb2->pcb_savefpu, 0, x86_fpu_save_size);
		return;
	}

	fpu_save = fpu_lwp_area(l1);
	memcpy(&pcb2->pcb_savefpu, fpu_save, x86_fpu_save_size);
	l2->l_md.md_flags &= ~MDL_FPU_IN_CPU;
}

void
fpu_lwp_abandon(struct lwp *l)
{
	KASSERT(l == curlwp);
	kpreempt_disable();
	l->l_md.md_flags &= ~MDL_FPU_IN_CPU;
	stts();
	kpreempt_enable();
}

/* -------------------------------------------------------------------------- */

void
fpu_kern_enter(void)
{
	struct lwp *l = curlwp;
	struct cpu_info *ci;
	int s;

	s = splhigh();

	ci = curcpu();
	KASSERT(ci->ci_kfpu_spl == -1);
	ci->ci_kfpu_spl = s;

	/*
	 * If we are in a softint and have a pinned lwp, the fpu state is that
	 * of the pinned lwp, so save it there.
	 */
	if ((l->l_pflag & LP_INTR) && (l->l_switchto != NULL)) {
		fpu_save_lwp(l->l_switchto);
	} else {
		fpu_save_lwp(l);
	}
}

void
fpu_kern_leave(void)
{
	struct cpu_info *ci = curcpu();
	int s;

	KASSERT(ci->ci_ilevel == IPL_HIGH);
	KASSERT(ci->ci_kfpu_spl != -1);
	s = ci->ci_kfpu_spl;
	ci->ci_kfpu_spl = -1;
	splx(s);
>>>>>>> 275f442f
}

/* -------------------------------------------------------------------------- */

/*
 * The following table is used to ensure that the FPE_... value
 * that is passed as a trapcode to the signal handler of the user
 * process does not have more than one bit set.
 *
 * Multiple bits may be set if SSE simd instructions generate errors
 * on more than one value or if the user process modifies the control
 * word while a status word bit is already set (which this is a sign
 * of bad coding).
 * We have no choise than to narrow them down to one bit, since we must
 * not send a trapcode that is not exactly one of the FPE_ macros.
 *
 * The mechanism has a static table with 127 entries.  Each combination
 * of the 7 FPU status word exception bits directly translates to a
 * position in this table, where a single FPE_... value is stored.
 * This FPE_... value stored there is considered the "most important"
 * of the exception bits and will be sent as the signal code.  The
 * precedence of the bits is based upon Intel Document "Numerical
 * Applications", Chapter "Special Computational Situations".
 *
 * The code to choose one of these values does these steps:
 * 1) Throw away status word bits that cannot be masked.
 * 2) Throw away the bits currently masked in the control word,
 *    assuming the user isn't interested in them anymore.
 * 3) Reinsert status word bit 7 (stack fault) if it is set, which
 *    cannot be masked but must be preserved.
 *    'Stack fault' is a sub-class of 'invalid operation'.
 * 4) Use the remaining bits to point into the trapcode table.
 *
 * The 6 maskable bits in order of their preference, as stated in the
 * above referenced Intel manual:
 * 1  Invalid operation (FP_X_INV)
 * 1a   Stack underflow
 * 1b   Stack overflow
 * 1c   Operand of unsupported format
 * 1d   SNaN operand.
 * 2  QNaN operand (not an exception, irrelevant here)
 * 3  Any other invalid-operation not mentioned above or zero divide
 *      (FP_X_INV, FP_X_DZ)
 * 4  Denormal operand (FP_X_DNML)
 * 5  Numeric over/underflow (FP_X_OFL, FP_X_UFL)
 * 6  Inexact result (FP_X_IMP)
 *
 * NB: the above seems to mix up the mxscr error bits and the x87 ones.
 * They are in the same order, but there is no EN_SW_STACK_FAULT in the mmx
 * status.
 *
 * The table is nearly, but not quite, in bit order (ZERODIV and DENORM
 * are swapped).
 *
 * This table assumes that any stack fault is cleared - so that an INVOP
 * fault will only be reported as FLTSUB once.
 * This might not happen if the mask is being changed.
 */
#define FPE_xxx1(f) (f & EN_SW_INVOP \
		? (f & EN_SW_STACK_FAULT ? FPE_FLTSUB : FPE_FLTINV) \
	: f & EN_SW_ZERODIV ? FPE_FLTDIV \
	: f & EN_SW_DENORM ? FPE_FLTUND \
	: f & EN_SW_OVERFLOW ? FPE_FLTOVF \
	: f & EN_SW_UNDERFLOW ? FPE_FLTUND \
	: f & EN_SW_PRECLOSS ? FPE_FLTRES \
	: f & EN_SW_STACK_FAULT ? FPE_FLTSUB : 0)
#define	FPE_xxx2(f)	FPE_xxx1(f),	FPE_xxx1((f + 1))
#define	FPE_xxx4(f)	FPE_xxx2(f),	FPE_xxx2((f + 2))
#define	FPE_xxx8(f)	FPE_xxx4(f),	FPE_xxx4((f + 4))
#define	FPE_xxx16(f)	FPE_xxx8(f),	FPE_xxx8((f + 8))
#define	FPE_xxx32(f)	FPE_xxx16(f),	FPE_xxx16((f + 16))
static const uint8_t fpetable[128] = {
	FPE_xxx32(0), FPE_xxx32(32), FPE_xxx32(64), FPE_xxx32(96)
};
#undef FPE_xxx1
#undef FPE_xxx2
#undef FPE_xxx4
#undef FPE_xxx8
#undef FPE_xxx16
#undef FPE_xxx32

/*
 * This is a synchronous trap on either an x87 instruction (due to an unmasked
 * error on the previous x87 instruction) or on an SSE/SSE2/etc instruction due
 * to an error on the instruction itself.
 *
 * If trap actually generates a signal, then the fpu state is saved and then
 * copied onto the lwp's user-stack, and then recovered from there when the
 * signal returns.
 *
 * All this code needs to do is save the reason for the trap. For x87 traps the
 * status word bits need clearing to stop the trap re-occurring. For SSE traps
 * the mxcsr bits are 'sticky' and need clearing to not confuse a later trap.
 *
 * We come here with interrupts disabled.
 */
void
fputrap(struct trapframe *frame)
{
	uint32_t statbits;
	ksiginfo_t ksi;

	if (__predict_false(!USERMODE(frame->tf_cs))) {
		panic("fpu trap from kernel, trapframe %p\n", frame);
	}

	KASSERT(curlwp->l_md.md_flags & MDL_FPU_IN_CPU);

	if (frame->tf_trapno == T_XMM) {
		uint32_t mxcsr;
		x86_stmxcsr(&mxcsr);
		statbits = mxcsr;
		/* Clear the sticky status bits */
		mxcsr &= ~0x3f;
		x86_ldmxcsr(&mxcsr);

		/* Remove masked interrupts and non-status bits */
		statbits &= ~(statbits >> 7) & 0x3f;
		/* Mark this is an XMM status */
		statbits |= 0x10000;
	} else {
		uint16_t cw, sw;
		/* Get current control and status words */
		fnstcw(&cw);
		fnstsw(&sw);
		/* Clear any pending exceptions from status word */
		fnclex();

		/* Remove masked interrupts */
		statbits = sw & ~(cw & 0x3f);
	}

	/* Doesn't matter now if we get pre-empted */
	x86_enable_intr();

	KSI_INIT_TRAP(&ksi);
	ksi.ksi_signo = SIGFPE;
	ksi.ksi_addr = (void *)X86_TF_RIP(frame);
	ksi.ksi_code = fpetable[statbits & 0x7f];
	ksi.ksi_trap = statbits;
	(*curlwp->l_proc->p_emul->e_trapsignal)(curlwp, &ksi);
}

void
fpudna(struct trapframe *frame)
{
	panic("fpudna from %s, ip %p, trapframe %p",
	    USERMODE(frame->tf_cs) ? "userland" : "kernel",
	    (void *)X86_TF_RIP(frame), frame);
}

/* -------------------------------------------------------------------------- */

static inline void
fpu_xstate_reload(union savefpu *fpu_save, uint64_t xstate)
{
	/*
	 * Force a reload of the given xstate during the next XRSTOR.
	 */
	if (x86_fpu_save >= FPU_SAVE_XSAVE) {
		fpu_save->sv_xsave_hdr.xsh_xstate_bv |= xstate;
	}
}

void
fpu_set_default_cw(struct lwp *l, unsigned int x87_cw)
{
	union savefpu *fpu_save = fpu_lwp_area(l);
	struct pcb *pcb = lwp_getpcb(l);

	if (i386_use_fxsave) {
		fpu_save->sv_xmm.fx_cw = x87_cw;
		if (x87_cw != __INITIAL_NPXCW__) {
			fpu_xstate_reload(fpu_save, XCR0_X87);
		}
	} else {
		fpu_save->sv_87.s87_cw = x87_cw;
	}
	pcb->pcb_fpu_dflt_cw = x87_cw;
}

void
fpu_clear(struct lwp *l, unsigned int x87_cw)
{
	union savefpu *fpu_save;
	struct pcb *pcb;

	KASSERT(l == curlwp);
	fpu_save = fpu_lwp_area(l);

	switch (x86_fpu_save) {
	case FPU_SAVE_FSAVE:
		memset(&fpu_save->sv_87, 0, x86_fpu_save_size);
		fpu_save->sv_87.s87_tw = 0xffff;
		fpu_save->sv_87.s87_cw = x87_cw;
		break;
	case FPU_SAVE_FXSAVE:
		memset(&fpu_save->sv_xmm, 0, x86_fpu_save_size);
		fpu_save->sv_xmm.fx_mxcsr = __INITIAL_MXCSR__;
		fpu_save->sv_xmm.fx_mxcsr_mask = x86_fpu_mxcsr_mask;
		fpu_save->sv_xmm.fx_cw = x87_cw;
		break;
	case FPU_SAVE_XSAVE:
	case FPU_SAVE_XSAVEOPT:
		memset(&fpu_save->sv_xmm, 0, x86_fpu_save_size);
		fpu_save->sv_xmm.fx_mxcsr = __INITIAL_MXCSR__;
		fpu_save->sv_xmm.fx_mxcsr_mask = x86_fpu_mxcsr_mask;
		fpu_save->sv_xmm.fx_cw = x87_cw;
		if (__predict_false(x87_cw != __INITIAL_NPXCW__)) {
			fpu_xstate_reload(fpu_save, XCR0_X87);
		}
		break;
	}

	pcb = lwp_getpcb(l);
	pcb->pcb_fpu_dflt_cw = x87_cw;
}

void
fpu_sigreset(struct lwp *l)
{
	union savefpu *fpu_save = fpu_lwp_area(l);
	struct pcb *pcb = lwp_getpcb(l);

	/*
	 * For signal handlers the register values don't matter. Just reset
	 * a few fields.
	 */
	if (i386_use_fxsave) {
		fpu_save->sv_xmm.fx_mxcsr = __INITIAL_MXCSR__;
		fpu_save->sv_xmm.fx_mxcsr_mask = x86_fpu_mxcsr_mask;
		fpu_save->sv_xmm.fx_tw = 0;
		fpu_save->sv_xmm.fx_cw = pcb->pcb_fpu_dflt_cw;
	} else {
		fpu_save->sv_87.s87_tw = 0xffff;
		fpu_save->sv_87.s87_cw = pcb->pcb_fpu_dflt_cw;
	}
}

/* -------------------------------------------------------------------------- */

static void
process_xmm_to_s87(const struct fxsave *sxmm, struct save87 *s87)
{
	unsigned int tag, ab_tag;
	const struct fpaccfx *fx_reg;
	struct fpacc87 *s87_reg;
	int i;

	/*
	 * For historic reasons core dumps and ptrace all use the old save87
	 * layout.  Convert the important parts.
	 * getucontext gets what we give it.
	 * setucontext should return something given by getucontext, but
	 * we are (at the moment) willing to change it.
	 *
	 * It really isn't worth setting the 'tag' bits to 01 (zero) or
	 * 10 (NaN etc) since the processor will set any internal bits
	 * correctly when the value is loaded (the 287 believed them).
	 *
	 * Additionally the s87_tw and s87_tw are 'indexed' by the actual
	 * register numbers, whereas the registers themselves have ST(0)
	 * first. Pairing the values and tags can only be done with
	 * reference to the 'top of stack'.
	 *
	 * If any x87 registers are used, they will typically be from
	 * r7 downwards - so the high bits of the tag register indicate
	 * used registers. The conversions are not optimised for this.
	 *
	 * The ABI we use requires the FP stack to be empty on every
	 * function call. I think this means that the stack isn't expected
	 * to overflow - overflow doesn't drop a core in my testing.
	 *
	 * Note that this code writes to all of the 's87' structure that
	 * actually gets written to userspace.
	 */

	/* FPU control/status */
	s87->s87_cw = sxmm->fx_cw;
	s87->s87_sw = sxmm->fx_sw;
	/* tag word handled below */
	s87->s87_ip = sxmm->fx_ip;
	s87->s87_opcode = sxmm->fx_opcode;
	s87->s87_dp = sxmm->fx_dp;

	/* FP registers (in stack order) */
	fx_reg = sxmm->fx_87_ac;
	s87_reg = s87->s87_ac;
	for (i = 0; i < 8; fx_reg++, s87_reg++, i++)
		*s87_reg = fx_reg->r;

	/* Tag word and registers. */
	ab_tag = sxmm->fx_tw & 0xff;	/* Bits set if valid */
	if (ab_tag == 0) {
		/* none used */
		s87->s87_tw = 0xffff;
		return;
	}

	tag = 0;
	/* Separate bits of abridged tag word with zeros */
	for (i = 0x80; i != 0; tag <<= 1, i >>= 1)
		tag |= ab_tag & i;
	/* Replicate and invert so that 0 => 0b11 and 1 => 0b00 */
	s87->s87_tw = (tag | tag >> 1) ^ 0xffff;
}

static void
process_s87_to_xmm(const struct save87 *s87, struct fxsave *sxmm)
{
	unsigned int tag, ab_tag;
	struct fpaccfx *fx_reg;
	const struct fpacc87 *s87_reg;
	int i;

	/*
	 * ptrace gives us registers in the save87 format and
	 * we must convert them to the correct format.
	 *
	 * This code is normally used when overwriting the processes
	 * registers (in the pcb), so it musn't change any other fields.
	 *
	 * There is a lot of pad in 'struct fxsave', if the destination
	 * is written to userspace, it must be zeroed first.
	 */

	/* FPU control/status */
	sxmm->fx_cw = s87->s87_cw;
	sxmm->fx_sw = s87->s87_sw;
	/* tag word handled below */
	sxmm->fx_ip = s87->s87_ip;
	sxmm->fx_opcode = s87->s87_opcode;
	sxmm->fx_dp = s87->s87_dp;

	/* Tag word */
	tag = s87->s87_tw;	/* 0b11 => unused */
	if (tag == 0xffff) {
		/* All unused - values don't matter, zero for safety */
		sxmm->fx_tw = 0;
		memset(&sxmm->fx_87_ac, 0, sizeof sxmm->fx_87_ac);
		return;
	}

	tag ^= 0xffff;		/* So 0b00 is unused */
	tag |= tag >> 1;	/* Look at even bits */
	ab_tag = 0;
	i = 1;
	do
		ab_tag |= tag & i;
	while ((tag >>= 1) >= (i <<= 1));
	sxmm->fx_tw = ab_tag;

	/* FP registers (in stack order) */
	fx_reg = sxmm->fx_87_ac;
	s87_reg = s87->s87_ac;
	for (i = 0; i < 8; fx_reg++, s87_reg++, i++)
		fx_reg->r = *s87_reg;
}

void
process_write_fpregs_xmm(struct lwp *l, const struct fxsave *fpregs)
{
	union savefpu *fpu_save = fpu_lwp_area(l);

	if (i386_use_fxsave) {
		memcpy(&fpu_save->sv_xmm, fpregs, sizeof(fpu_save->sv_xmm));

		/*
		 * Invalid bits in mxcsr or mxcsr_mask will cause faults.
		 */
		fpu_save->sv_xmm.fx_mxcsr_mask &= x86_fpu_mxcsr_mask;
		fpu_save->sv_xmm.fx_mxcsr &= fpu_save->sv_xmm.fx_mxcsr_mask;

		fpu_xstate_reload(fpu_save, XCR0_X87 | XCR0_SSE);
	} else {
		process_xmm_to_s87(fpregs, &fpu_save->sv_87);
	}
}

void
process_write_fpregs_s87(struct lwp *l, const struct save87 *fpregs)
{
	union savefpu *fpu_save = fpu_lwp_area(l);

	if (i386_use_fxsave) {
		process_s87_to_xmm(fpregs, &fpu_save->sv_xmm);
		fpu_xstate_reload(fpu_save, XCR0_X87 | XCR0_SSE);
	} else {
		memcpy(&fpu_save->sv_87, fpregs, sizeof(fpu_save->sv_87));
	}
}

void
process_read_fpregs_xmm(struct lwp *l, struct fxsave *fpregs)
{
	union savefpu *fpu_save = fpu_lwp_area(l);

	if (i386_use_fxsave) {
		memcpy(fpregs, &fpu_save->sv_xmm, sizeof(fpu_save->sv_xmm));
	} else {
		memset(fpregs, 0, sizeof(*fpregs));
		process_s87_to_xmm(&fpu_save->sv_87, fpregs);
	}
}

void
process_read_fpregs_s87(struct lwp *l, struct save87 *fpregs)
{
	union savefpu *fpu_save = fpu_lwp_area(l);

	if (i386_use_fxsave) {
		memset(fpregs, 0, sizeof(*fpregs));
		process_xmm_to_s87(&fpu_save->sv_xmm, fpregs);
	} else {
		memcpy(fpregs, &fpu_save->sv_87, sizeof(fpu_save->sv_87));
	}
}

int
process_read_xstate(struct lwp *l, struct xstate *xstate)
{
	union savefpu *fpu_save = fpu_lwp_area(l);

	if (x86_fpu_save == FPU_SAVE_FSAVE) {
		/* Convert from legacy FSAVE format. */
		memset(&xstate->xs_fxsave, 0, sizeof(xstate->xs_fxsave));
		process_s87_to_xmm(&fpu_save->sv_87, &xstate->xs_fxsave);

		/* We only got x87 data. */
		xstate->xs_rfbm = XCR0_X87;
		xstate->xs_xstate_bv = XCR0_X87;
		return 0;
	}

	/* Copy the legacy area. */
	memcpy(&xstate->xs_fxsave, fpu_save->sv_xsave_hdr.xsh_fxsave,
	    sizeof(xstate->xs_fxsave));

	if (x86_fpu_save == FPU_SAVE_FXSAVE) {
		/* FXSAVE means we've got x87 + SSE data. */
		xstate->xs_rfbm = XCR0_X87 | XCR0_SSE;
		xstate->xs_xstate_bv = XCR0_X87 | XCR0_SSE;
		return 0;
	}

	/* Copy the bitmap indicating which states are available. */
	xstate->xs_rfbm = x86_xsave_features & XCR0_FPU;
	xstate->xs_xstate_bv = fpu_save->sv_xsave_hdr.xsh_xstate_bv;
	KASSERT(!(xstate->xs_xstate_bv & ~xstate->xs_rfbm));

#define COPY_COMPONENT(xcr0_val, xsave_val, field)			\
	if (xstate->xs_xstate_bv & xcr0_val) {				\
		KASSERT(x86_xsave_offsets[xsave_val]			\
		    >= sizeof(struct xsave_header));			\
		KASSERT(x86_xsave_sizes[xsave_val]			\
		    >= sizeof(xstate->field));				\
		memcpy(&xstate->field,					\
		    (char*)fpu_save + x86_xsave_offsets[xsave_val],	\
		    sizeof(xstate->field));				\
	}

	COPY_COMPONENT(XCR0_YMM_Hi128, XSAVE_YMM_Hi128, xs_ymm_hi128);
	COPY_COMPONENT(XCR0_Opmask, XSAVE_Opmask, xs_opmask);
	COPY_COMPONENT(XCR0_ZMM_Hi256, XSAVE_ZMM_Hi256, xs_zmm_hi256);
	COPY_COMPONENT(XCR0_Hi16_ZMM, XSAVE_Hi16_ZMM, xs_hi16_zmm);

#undef COPY_COMPONENT

	return 0;
}

int
process_verify_xstate(const struct xstate *xstate)
{
	/* xstate_bv must be a subset of RFBM */
	if (xstate->xs_xstate_bv & ~xstate->xs_rfbm)
		return EINVAL;

	switch (x86_fpu_save) {
	case FPU_SAVE_FSAVE:
		if ((xstate->xs_rfbm & ~XCR0_X87))
			return EINVAL;
		break;
	case FPU_SAVE_FXSAVE:
		if ((xstate->xs_rfbm & ~(XCR0_X87 | XCR0_SSE)))
			return EINVAL;
		break;
	default:
		/* Verify whether no unsupported features are enabled */
		if ((xstate->xs_rfbm & ~(x86_xsave_features & XCR0_FPU)) != 0)
			return EINVAL;
	}

	return 0;
}

int
process_write_xstate(struct lwp *l, const struct xstate *xstate)
{
	union savefpu *fpu_save = fpu_lwp_area(l);

	/* Convert data into legacy FSAVE format. */
	if (x86_fpu_save == FPU_SAVE_FSAVE) {
		if (xstate->xs_xstate_bv & XCR0_X87)
			process_xmm_to_s87(&xstate->xs_fxsave, &fpu_save->sv_87);
		return 0;
	}

	/* If XSAVE is supported, make sure that xstate_bv is set correctly. */
	if (x86_fpu_save >= FPU_SAVE_XSAVE) {
		/*
		 * Bit-wise "xstate->xs_rfbm ? xstate->xs_xstate_bv :
		 *           fpu_save->sv_xsave_hdr.xsh_xstate_bv"
		 */
		fpu_save->sv_xsave_hdr.xsh_xstate_bv =
		    (fpu_save->sv_xsave_hdr.xsh_xstate_bv & ~xstate->xs_rfbm) |
		    xstate->xs_xstate_bv;
	}

	if (xstate->xs_xstate_bv & XCR0_X87) {
		/*
		 * X87 state is split into two areas, interspersed with SSE
		 * data.
		 */
		memcpy(&fpu_save->sv_xmm, &xstate->xs_fxsave, 24);
		memcpy(fpu_save->sv_xmm.fx_87_ac, xstate->xs_fxsave.fx_87_ac,
		    sizeof(xstate->xs_fxsave.fx_87_ac));
	}

	/*
	 * Copy MXCSR if either SSE or AVX state is requested, to match the
	 * XSAVE behavior for those flags.
	 */
	if (xstate->xs_xstate_bv & (XCR0_SSE|XCR0_YMM_Hi128)) {
		/*
		 * Invalid bits in mxcsr or mxcsr_mask will cause faults.
		 */
		fpu_save->sv_xmm.fx_mxcsr_mask = xstate->xs_fxsave.fx_mxcsr_mask
		    & x86_fpu_mxcsr_mask;
		fpu_save->sv_xmm.fx_mxcsr = xstate->xs_fxsave.fx_mxcsr &
		    fpu_save->sv_xmm.fx_mxcsr_mask;
	}

	if (xstate->xs_xstate_bv & XCR0_SSE) {
		memcpy(&fpu_save->sv_xsave_hdr.xsh_fxsave[160],
		    xstate->xs_fxsave.fx_xmm, sizeof(xstate->xs_fxsave.fx_xmm));
	}

#define COPY_COMPONENT(xcr0_val, xsave_val, field)			\
	if (xstate->xs_xstate_bv & xcr0_val) {				\
		KASSERT(x86_xsave_offsets[xsave_val]			\
		    >= sizeof(struct xsave_header));			\
		KASSERT(x86_xsave_sizes[xsave_val]			\
		    >= sizeof(xstate->field));				\
		memcpy((char *)fpu_save + x86_xsave_offsets[xsave_val],	\
		    &xstate->field, sizeof(xstate->field));		\
	}

	COPY_COMPONENT(XCR0_YMM_Hi128, XSAVE_YMM_Hi128, xs_ymm_hi128);
	COPY_COMPONENT(XCR0_Opmask, XSAVE_Opmask, xs_opmask);
	COPY_COMPONENT(XCR0_ZMM_Hi256, XSAVE_ZMM_Hi256, xs_zmm_hi256);
	COPY_COMPONENT(XCR0_Hi16_ZMM, XSAVE_Hi16_ZMM, xs_hi16_zmm);

#undef COPY_COMPONENT

	return 0;
}<|MERGE_RESOLUTION|>--- conflicted
+++ resolved
@@ -1,8 +1,4 @@
-<<<<<<< HEAD
-/*	$NetBSD: fpu.c,v 1.59 2019/10/30 16:32:04 maxv Exp $	*/
-=======
 /*	$NetBSD: fpu.c,v 1.60 2019/11/27 06:24:33 maxv Exp $	*/
->>>>>>> 275f442f
 
 /*
  * Copyright (c) 2008, 2019 The NetBSD Foundation, Inc.  All
@@ -100,11 +96,7 @@
  */
 
 #include <sys/cdefs.h>
-<<<<<<< HEAD
-__KERNEL_RCSID(0, "$NetBSD: fpu.c,v 1.59 2019/10/30 16:32:04 maxv Exp $");
-=======
 __KERNEL_RCSID(0, "$NetBSD: fpu.c,v 1.60 2019/11/27 06:24:33 maxv Exp $");
->>>>>>> 275f442f
 
 #include "opt_multiprocessor.h"
 
@@ -141,19 +133,6 @@
 
 static inline union savefpu *
 fpu_lwp_area(struct lwp *l)
-<<<<<<< HEAD
-{
-	struct pcb *pcb = lwp_getpcb(l);
-	union savefpu *area = &pcb->pcb_savefpu;
-
-	KASSERT((l->l_flag & LW_SYSTEM) == 0);
-	if (l == curlwp) {
-		fpu_save();
-	}
-	KASSERT(!(l->l_md.md_flags & MDL_FPU_IN_CPU));
-
-	return area;
-=======
 {
 	struct pcb *pcb = lwp_getpcb(l);
 	union savefpu *area = &pcb->pcb_savefpu;
@@ -180,7 +159,6 @@
 		l->l_md.md_flags &= ~MDL_FPU_IN_CPU;
 	}
 	kpreempt_enable();
->>>>>>> 275f442f
 }
 
 /*
@@ -190,21 +168,7 @@
 void
 fpu_save(void)
 {
-<<<<<<< HEAD
-	struct lwp *l = curlwp;
-	struct pcb *pcb = lwp_getpcb(l);
-	union savefpu *area = &pcb->pcb_savefpu;
-
-	kpreempt_disable();
-	if (l->l_md.md_flags & MDL_FPU_IN_CPU) {
-		KASSERT((l->l_flag & LW_SYSTEM) == 0);
-		fpu_area_save(area, x86_xsave_features);
-		l->l_md.md_flags &= ~MDL_FPU_IN_CPU;
-	}
-	kpreempt_enable();
-=======
 	fpu_save_lwp(curlwp);
->>>>>>> 275f442f
 }
 
 void
@@ -342,41 +306,6 @@
 		pcb = lwp_getpcb(oldlwp);
 		fpu_area_save(&pcb->pcb_savefpu, x86_xsave_features);
 		oldlwp->l_md.md_flags &= ~MDL_FPU_IN_CPU;
-<<<<<<< HEAD
-	}
-	KASSERT(!(newlwp->l_md.md_flags & MDL_FPU_IN_CPU));
-}
-
-void
-fpu_lwp_fork(struct lwp *l1, struct lwp *l2)
-{
-	struct pcb *pcb2 = lwp_getpcb(l2);
-	union savefpu *fpu_save;
-
-	/* Kernel threads have no FPU. */
-	if (__predict_false(l2->l_flag & LW_SYSTEM)) {
-		return;
-	}
-	/* For init(8). */
-	if (__predict_false(l1->l_flag & LW_SYSTEM)) {
-		memset(&pcb2->pcb_savefpu, 0, x86_fpu_save_size);
-		return;
-	}
-
-	fpu_save = fpu_lwp_area(l1);
-	memcpy(&pcb2->pcb_savefpu, fpu_save, x86_fpu_save_size);
-	l2->l_md.md_flags &= ~MDL_FPU_IN_CPU;
-}
-
-void
-fpu_lwp_abandon(struct lwp *l)
-{
-	KASSERT(l == curlwp);
-	kpreempt_disable();
-	l->l_md.md_flags &= ~MDL_FPU_IN_CPU;
-	stts();
-	kpreempt_enable();
-=======
 	}
 	KASSERT(!(newlwp->l_md.md_flags & MDL_FPU_IN_CPU));
 }
@@ -449,7 +378,6 @@
 	s = ci->ci_kfpu_spl;
 	ci->ci_kfpu_spl = -1;
 	splx(s);
->>>>>>> 275f442f
 }
 
 /* -------------------------------------------------------------------------- */
