--- conflicted
+++ resolved
@@ -1,8 +1,4 @@
-<<<<<<< HEAD
-/*	$NetBSD: vm_machdep.c,v 1.33 2018/03/16 12:19:35 maxv Exp $	*/
-=======
 /*	$NetBSD: vm_machdep.c,v 1.36 2018/07/26 09:29:08 maxv Exp $	*/
->>>>>>> b2b84690
 
 /*-
  * Copyright (c) 1982, 1986 The Regents of the University of California.
@@ -84,11 +80,7 @@
  */
 
 #include <sys/cdefs.h>
-<<<<<<< HEAD
-__KERNEL_RCSID(0, "$NetBSD: vm_machdep.c,v 1.33 2018/03/16 12:19:35 maxv Exp $");
-=======
 __KERNEL_RCSID(0, "$NetBSD: vm_machdep.c,v 1.36 2018/07/26 09:29:08 maxv Exp $");
->>>>>>> b2b84690
 
 #include "opt_mtrr.h"
 
@@ -163,11 +155,6 @@
 		KASSERT(l1 == &lwp0);
 	}
 
-<<<<<<< HEAD
-	/* Copy the PCB from parent. */
-	memcpy(pcb2, pcb1, sizeof(struct pcb));
-	/* Copy any additional fpu state */
-=======
 	/* Copy the PCB from parent, except the FPU state. */
 	memcpy(pcb2, pcb1, offsetof(struct pcb, pcb_savefpu));
 
@@ -175,15 +162,11 @@
 	pcb2->pcb_fpcpu = NULL;
 
 	/* Copy FPU state. */
->>>>>>> b2b84690
 	fpu_save_area_fork(pcb2, pcb1);
 
 	/* Never inherit CPU Debug Registers */
 	pcb2->pcb_dbregs = NULL;
-<<<<<<< HEAD
-=======
 	pcb2->pcb_flags &= ~PCB_DBREGS;
->>>>>>> b2b84690
 
 #if defined(XEN)
 	pcb2->pcb_iopl = IOPL_KPL;
@@ -280,12 +263,9 @@
 	/* If we were using the FPU, forget about it. */
 	fpusave_lwp(l, false);
 
-<<<<<<< HEAD
-=======
 	/* Abandon the dbregs state. */
 	x86_dbregs_abandon(l);
 
->>>>>>> b2b84690
 #ifdef MTRR
 	if (proc && l->l_proc->p_md.md_flags & MDP_USEDMTRR)
 		mtrr_clean(l->l_proc);
@@ -311,11 +291,7 @@
 	KASSERT(l->l_md.md_gc_pmap == NULL);
 
 	pcb = lwp_getpcb(l);
-<<<<<<< HEAD
-
-=======
 	KASSERT((pcb->pcb_flags & PCB_DBREGS) == 0);
->>>>>>> b2b84690
 	if (pcb->pcb_dbregs) {
 		pool_put(&x86_dbregspl, pcb->pcb_dbregs);
 		pcb->pcb_dbregs = NULL;
