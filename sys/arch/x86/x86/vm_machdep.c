<<<<<<< HEAD
/*	$NetBSD: vm_machdep.c,v 1.44 2020/11/30 05:33:32 msaitoh Exp $	*/
=======
/*	$NetBSD: vm_machdep.c,v 1.45 2021/03/28 10:29:05 skrll Exp $	*/
>>>>>>> 9e014010

/*-
 * Copyright (c) 1982, 1986 The Regents of the University of California.
 * All rights reserved.
 *
 * This code is derived from software contributed to Berkeley by
 * the Systems Programming Group of the University of Utah Computer
 * Science Department, and William Jolitz.
 *
 * Redistribution and use in source and binary forms, with or without
 * modification, are permitted provided that the following conditions
 * are met:
 * 1. Redistributions of source code must retain the above copyright
 *    notice, this list of conditions and the following disclaimer.
 * 2. Redistributions in binary form must reproduce the above copyright
 *    notice, this list of conditions and the following disclaimer in the
 *    documentation and/or other materials provided with the distribution.
 * 3. Neither the name of the University nor the names of its contributors
 *    may be used to endorse or promote products derived from this software
 *    without specific prior written permission.
 *
 * THIS SOFTWARE IS PROVIDED BY THE REGENTS AND CONTRIBUTORS ``AS IS'' AND
 * ANY EXPRESS OR IMPLIED WARRANTIES, INCLUDING, BUT NOT LIMITED TO, THE
 * IMPLIED WARRANTIES OF MERCHANTABILITY AND FITNESS FOR A PARTICULAR PURPOSE
 * ARE DISCLAIMED.  IN NO EVENT SHALL THE REGENTS OR CONTRIBUTORS BE LIABLE
 * FOR ANY DIRECT, INDIRECT, INCIDENTAL, SPECIAL, EXEMPLARY, OR CONSEQUENTIAL
 * DAMAGES (INCLUDING, BUT NOT LIMITED TO, PROCUREMENT OF SUBSTITUTE GOODS
 * OR SERVICES; LOSS OF USE, DATA, OR PROFITS; OR BUSINESS INTERRUPTION)
 * HOWEVER CAUSED AND ON ANY THEORY OF LIABILITY, WHETHER IN CONTRACT, STRICT
 * LIABILITY, OR TORT (INCLUDING NEGLIGENCE OR OTHERWISE) ARISING IN ANY WAY
 * OUT OF THE USE OF THIS SOFTWARE, EVEN IF ADVISED OF THE POSSIBILITY OF
 * SUCH DAMAGE.
 *
 *	@(#)vm_machdep.c	7.3 (Berkeley) 5/13/91
 */

/*-
 * Copyright (c) 1995 Charles M. Hannum.  All rights reserved.
 * Copyright (c) 1989, 1990 William Jolitz
 * All rights reserved.
 *
 * This code is derived from software contributed to Berkeley by
 * the Systems Programming Group of the University of Utah Computer
 * Science Department, and William Jolitz.
 *
 * Redistribution and use in source and binary forms, with or without
 * modification, are permitted provided that the following conditions
 * are met:
 * 1. Redistributions of source code must retain the above copyright
 *    notice, this list of conditions and the following disclaimer.
 * 2. Redistributions in binary form must reproduce the above copyright
 *    notice, this list of conditions and the following disclaimer in the
 *    documentation and/or other materials provided with the distribution.
 * 3. All advertising materials mentioning features or use of this software
 *    must display the following acknowledgement:
 *	This product includes software developed by the University of
 *	California, Berkeley and its contributors.
 * 4. Neither the name of the University nor the names of its contributors
 *    may be used to endorse or promote products derived from this software
 *    without specific prior written permission.
 *
 * THIS SOFTWARE IS PROVIDED BY THE REGENTS AND CONTRIBUTORS ``AS IS'' AND
 * ANY EXPRESS OR IMPLIED WARRANTIES, INCLUDING, BUT NOT LIMITED TO, THE
 * IMPLIED WARRANTIES OF MERCHANTABILITY AND FITNESS FOR A PARTICULAR PURPOSE
 * ARE DISCLAIMED.  IN NO EVENT SHALL THE REGENTS OR CONTRIBUTORS BE LIABLE
 * FOR ANY DIRECT, INDIRECT, INCIDENTAL, SPECIAL, EXEMPLARY, OR CONSEQUENTIAL
 * DAMAGES (INCLUDING, BUT NOT LIMITED TO, PROCUREMENT OF SUBSTITUTE GOODS
 * OR SERVICES; LOSS OF USE, DATA, OR PROFITS; OR BUSINESS INTERRUPTION)
 * HOWEVER CAUSED AND ON ANY THEORY OF LIABILITY, WHETHER IN CONTRACT, STRICT
 * LIABILITY, OR TORT (INCLUDING NEGLIGENCE OR OTHERWISE) ARISING IN ANY WAY
 * OUT OF THE USE OF THIS SOFTWARE, EVEN IF ADVISED OF THE POSSIBILITY OF
 * SUCH DAMAGE.
 *
 *	@(#)vm_machdep.c	7.3 (Berkeley) 5/13/91
 */

/*
 *	Utah $Hdr: vm_machdep.c 1.16.1.1 89/06/23$
 */

#include <sys/cdefs.h>
<<<<<<< HEAD
__KERNEL_RCSID(0, "$NetBSD: vm_machdep.c,v 1.44 2020/11/30 05:33:32 msaitoh Exp $");
=======
__KERNEL_RCSID(0, "$NetBSD: vm_machdep.c,v 1.45 2021/03/28 10:29:05 skrll Exp $");
>>>>>>> 9e014010

#include "opt_mtrr.h"

#include <sys/param.h>
#include <sys/systm.h>
#include <sys/proc.h>
#include <sys/vnode.h>
#include <sys/buf.h>
#include <sys/core.h>
#include <sys/exec.h>
#include <sys/ptrace.h>

#include <uvm/uvm.h>

#include <machine/cpu.h>
#include <machine/gdt.h>
#include <machine/reg.h>
#include <machine/specialreg.h>

#ifdef MTRR
#include <machine/mtrr.h>
#endif

#include <x86/fpu.h>
#include <x86/dbregs.h>

extern struct pool x86_dbregspl;

void
cpu_proc_fork(struct proc *p1, struct proc *p2)
{

	p2->p_md.md_flags = p1->p_md.md_flags;
}

/*
 * cpu_lwp_fork: finish a new LWP (l2) operation.
 *
 * First LWP (l1) is the process being forked.  If it is &lwp0, then we
 * are creating a kthread, where return path and argument are specified
 * with `func' and `arg'.
 *
 * If an alternate user-level stack is requested (with non-zero values
 * in both the stack and stacksize arguments), then set up the user stack
 * pointer accordingly.
 */
void
cpu_lwp_fork(struct lwp *l1, struct lwp *l2, void *stack, size_t stacksize,
    void (*func)(void *), void *arg)
{
	struct pcb *pcb1, *pcb2;
	struct trapframe *tf;
	struct switchframe *sf;
	vaddr_t uv;

	KASSERT(l1 == curlwp || l1 == &lwp0);

	pcb1 = lwp_getpcb(l1);
	pcb2 = lwp_getpcb(l2);

	/* Copy the PCB from parent, except the FPU state. */
	memcpy(pcb2, pcb1, offsetof(struct pcb, pcb_savefpu));

	/* Fork the FPU state. */
	fpu_lwp_fork(l1, l2);

	/* Never inherit CPU Debug Registers */
	pcb2->pcb_dbregs = NULL;
	pcb2->pcb_flags &= ~PCB_DBREGS;

#if defined(XENPV)
	pcb2->pcb_iopl = IOPL_KPL;
#endif

	/*
	 * Set the kernel stack address (from the address to uarea) and
	 * trapframe address for child.
	 *
	 * Rig kernel stack so that it would start out in lwp_trampoline()
	 * and call child_return() with l2 as an argument.  This causes the
	 * newly-created child process to go directly to user level with a
	 * parent return value of 0 from fork(), while the parent process
	 * returns normally.
	 */
	uv = uvm_lwp_getuarea(l2);
	KASSERT(uv % PAGE_SIZE == 0);

#ifdef __x86_64__
#ifdef SVS
	pcb2->pcb_rsp0 = (uv + USPACE - PAGE_SIZE +
	    sizeof(struct trapframe));
	KASSERT((pcb2->pcb_rsp0 & 0xF) == 0);
#else
	pcb2->pcb_rsp0 = (uv + USPACE - 16);
#endif
	tf = (struct trapframe *)pcb2->pcb_rsp0 - 1;
#else
	pcb2->pcb_esp0 = (uv + USPACE - 16);
	tf = (struct trapframe *)pcb2->pcb_esp0 - 1;

	pcb2->pcb_iomap = NULL;
#endif
	l2->l_md.md_regs = tf;

	/*
	 * Copy the trapframe from parent, so that return to userspace
	 * will be to right address, with correct registers.
	 */
	memcpy(tf, l1->l_md.md_regs, sizeof(struct trapframe));

	/* Child LWP might get aston() before returning to userspace. */
	tf->tf_trapno = T_ASTFLT;

	/* If specified, set a different user stack for a child. */
	if (stack != NULL) {
#ifdef __x86_64__
		tf->tf_rsp = (uint64_t)stack + stacksize;
#else
		tf->tf_esp = (uint32_t)stack + stacksize;
#endif
	}

	l2->l_md.md_flags = l1->l_md.md_flags;
	l2->l_md.md_astpending = 0;

	sf = (struct switchframe *)tf - 1;

#ifdef __x86_64__
	sf->sf_r12 = (uint64_t)func;
	sf->sf_r13 = (uint64_t)arg;
	sf->sf_rip = (uint64_t)lwp_trampoline;
	pcb2->pcb_rsp = (uint64_t)sf;
	pcb2->pcb_rbp = (uint64_t)l2;
#else
	/*
	 * XXX Is there a reason sf->sf_edi isn't initialized here?
	 * Could this leak potentially sensitive information to new
	 * userspace processes?
	 */
	sf->sf_esi = (int)func;
	sf->sf_ebx = (int)arg;
	sf->sf_eip = (int)lwp_trampoline;
	pcb2->pcb_esp = (int)sf;
	pcb2->pcb_ebp = (int)l2;
#endif
}

/*
 * cpu_lwp_free is called from exit() to let machine-dependent
 * code free machine-dependent resources.  Note that this routine
 * must not block.  NB: this may be called with l != curlwp in
 * error paths.
 */
void
cpu_lwp_free(struct lwp *l, int proc)
{

	if (l != curlwp)
		return;

	/* Abandon the FPU state. */
	fpu_lwp_abandon(l);

	/* Abandon the dbregs state. */
	x86_dbregs_abandon(l);

#ifdef MTRR
	if (proc && l->l_proc->p_md.md_flags & MDP_USEDMTRR)
		mtrr_clean(l->l_proc);
#endif
}

/*
 * cpu_lwp_free2 is called when an LWP is being reaped.
 * This routine may block.
 */
void
cpu_lwp_free2(struct lwp *l)
{
	struct pcb *pcb;

	pcb = lwp_getpcb(l);
	KASSERT((pcb->pcb_flags & PCB_DBREGS) == 0);
	if (pcb->pcb_dbregs) {
		pool_put(&x86_dbregspl, pcb->pcb_dbregs);
		pcb->pcb_dbregs = NULL;
	}
}

/*
 * Convert kernel VA to physical address
 */
paddr_t
kvtop(void *addr)
{
	paddr_t pa;
	bool ret __diagused;

	ret = pmap_extract(pmap_kernel(), (vaddr_t)addr, &pa);
	KASSERT(ret == true);
	return pa;
}

/*
 * Map a user I/O request into kernel virtual address space.
 * Note: the pages are already locked by uvm_vslock(), so we
 * do not need to pass an access_type to pmap_enter().
 */
int
vmapbuf(struct buf *bp, vsize_t len)
{
	vaddr_t faddr, taddr, off;
	paddr_t fpa;

	KASSERT((bp->b_flags & B_PHYS) != 0);

	bp->b_saveaddr = bp->b_data;
	faddr = trunc_page((vaddr_t)bp->b_data);
	off = (vaddr_t)bp->b_data - faddr;
	len = round_page(off + len);
	taddr = uvm_km_alloc(phys_map, len, 0, UVM_KMF_VAONLY | UVM_KMF_WAITVA);
	bp->b_data = (void *)(taddr + off);
	/*
	 * The region is locked, so we expect that pmap_extract() will return
	 * true.
	 * XXX: unwise to expect this in a multithreaded environment.
	 * anything can happen to a pmap between the time we lock a
	 * region, release the pmap lock, and then relock it for
	 * the pmap_extract().
	 *
	 * no need to flush TLB since we expect nothing to be mapped
	 * where we just allocated (TLB will be flushed when our
	 * mapping is removed).
	 */
	while (len) {
		(void) pmap_extract(vm_map_pmap(&bp->b_proc->p_vmspace->vm_map),
		    faddr, &fpa);
		pmap_kenter_pa(taddr, fpa, VM_PROT_READ|VM_PROT_WRITE, 0);
		faddr += PAGE_SIZE;
		taddr += PAGE_SIZE;
		len -= PAGE_SIZE;
	}
	pmap_update(pmap_kernel());

	return 0;
}

/*
 * Unmap a previously-mapped user I/O request.
 */
void
vunmapbuf(struct buf *bp, vsize_t len)
{
	vaddr_t addr, off;

	KASSERT((bp->b_flags & B_PHYS) != 0);

	addr = trunc_page((vaddr_t)bp->b_data);
	off = (vaddr_t)bp->b_data - addr;
	len = round_page(off + len);
	pmap_kremove(addr, len);
	pmap_update(pmap_kernel());
	uvm_km_free(phys_map, addr, len, UVM_KMF_VAONLY);
	bp->b_data = bp->b_saveaddr;
	bp->b_saveaddr = 0;
}

#ifdef __HAVE_CPU_UAREA_ROUTINES
/*
 * Layout of the uarea:
 *    Page[0]        = PCB
 *    Page[1]        = RedZone
 *    Page[2]        = Stack
 *    Page[...]      = Stack
 *    Page[UPAGES-1] = Stack
 *    Page[UPAGES]   = RedZone
 * There is a redzone at the beginning of the stack, and another one at the
 * end. The former is to protect against deep recursions that could corrupt
 * the PCB, the latter to protect against severe stack overflows.
 */
void *
cpu_uarea_alloc(bool system)
{
	vaddr_t base, va;
	paddr_t pa;

	base = uvm_km_alloc(kernel_map, USPACE + PAGE_SIZE, 0,
	    UVM_KMF_WIRED|UVM_KMF_WAITVA);

	/* Page[1] = RedZone */
	va = base + PAGE_SIZE;
	if (!pmap_extract(pmap_kernel(), va, &pa)) {
		panic("%s: impossible, Page[1] unmapped", __func__);
	}
	pmap_kremove(va, PAGE_SIZE);
	uvm_pagefree(PHYS_TO_VM_PAGE(pa));

	/* Page[UPAGES] = RedZone */
	va = base + USPACE;
	if (!pmap_extract(pmap_kernel(), va, &pa)) {
		panic("%s: impossible, Page[UPAGES] unmapped", __func__);
	}
	pmap_kremove(va, PAGE_SIZE);
	uvm_pagefree(PHYS_TO_VM_PAGE(pa));

	pmap_update(pmap_kernel());

	return (void *)base;
}

bool
cpu_uarea_free(void *addr)
{
	vaddr_t base = (vaddr_t)addr;

	KASSERT(!pmap_extract(pmap_kernel(), base + PAGE_SIZE, NULL));
	KASSERT(!pmap_extract(pmap_kernel(), base + USPACE, NULL));
	uvm_km_free(kernel_map, base, USPACE + PAGE_SIZE, UVM_KMF_WIRED);
	return true;
}
#endif /* __HAVE_CPU_UAREA_ROUTINES */<|MERGE_RESOLUTION|>--- conflicted
+++ resolved
@@ -1,8 +1,4 @@
-<<<<<<< HEAD
-/*	$NetBSD: vm_machdep.c,v 1.44 2020/11/30 05:33:32 msaitoh Exp $	*/
-=======
 /*	$NetBSD: vm_machdep.c,v 1.45 2021/03/28 10:29:05 skrll Exp $	*/
->>>>>>> 9e014010
 
 /*-
  * Copyright (c) 1982, 1986 The Regents of the University of California.
@@ -84,11 +80,7 @@
  */
 
 #include <sys/cdefs.h>
-<<<<<<< HEAD
-__KERNEL_RCSID(0, "$NetBSD: vm_machdep.c,v 1.44 2020/11/30 05:33:32 msaitoh Exp $");
-=======
 __KERNEL_RCSID(0, "$NetBSD: vm_machdep.c,v 1.45 2021/03/28 10:29:05 skrll Exp $");
->>>>>>> 9e014010
 
 #include "opt_mtrr.h"
 
