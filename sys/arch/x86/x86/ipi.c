--- conflicted
+++ resolved
@@ -1,8 +1,4 @@
-<<<<<<< HEAD
-/*	$NetBSD: ipi.c,v 1.28 2019/10/12 06:31:04 maxv Exp $	*/
-=======
 /*	$NetBSD: ipi.c,v 1.30 2019/12/01 15:34:46 ad Exp $	*/
->>>>>>> 275f442f
 
 /*-
  * Copyright (c) 2000, 2008, 2009, 2019 The NetBSD Foundation, Inc.
@@ -36,11 +32,7 @@
  */
 
 #include <sys/cdefs.h>
-<<<<<<< HEAD
-__KERNEL_RCSID(0, "$NetBSD: ipi.c,v 1.28 2019/10/12 06:31:04 maxv Exp $");
-=======
 __KERNEL_RCSID(0, "$NetBSD: ipi.c,v 1.30 2019/12/01 15:34:46 ad Exp $");
->>>>>>> 275f442f
 
 #include "opt_mtrr.h"
 
