--- conflicted
+++ resolved
@@ -1,8 +1,4 @@
-<<<<<<< HEAD
-/*	$NetBSD: sys_machdep.c,v 1.46 2018/01/04 14:02:23 maxv Exp $	*/
-=======
 /*	$NetBSD: sys_machdep.c,v 1.48 2018/07/13 09:37:32 maxv Exp $	*/
->>>>>>> b2b84690
 
 /*
  * Copyright (c) 1998, 2007, 2009, 2017 The NetBSD Foundation, Inc.
@@ -34,16 +30,9 @@
  */
 
 #include <sys/cdefs.h>
-<<<<<<< HEAD
-__KERNEL_RCSID(0, "$NetBSD: sys_machdep.c,v 1.46 2018/01/04 14:02:23 maxv Exp $");
+__KERNEL_RCSID(0, "$NetBSD: sys_machdep.c,v 1.48 2018/07/13 09:37:32 maxv Exp $");
 
 #include "opt_mtrr.h"
-#include "opt_pmc.h"
-=======
-__KERNEL_RCSID(0, "$NetBSD: sys_machdep.c,v 1.48 2018/07/13 09:37:32 maxv Exp $");
-
-#include "opt_mtrr.h"
->>>>>>> b2b84690
 #include "opt_user_ldt.h"
 #include "opt_compat_netbsd.h"
 #include "opt_xen.h"
@@ -86,14 +75,6 @@
 
 #ifdef XEN
 #undef	USER_LDT
-<<<<<<< HEAD
-#undef	PMC
-#endif
-
-#ifdef PMC
-#include <machine/pmc.h>
-=======
->>>>>>> b2b84690
 #endif
 
 extern struct vm_map *kernel_map;
@@ -778,23 +759,6 @@
 		error = x86_set_mtrr(l, SCARG(uap, parms), retval);
 		break;
 
-<<<<<<< HEAD
-#ifdef PMC
-	case X86_PMC_INFO:
-		error = sys_pmc_info(l, SCARG(uap, parms), retval);
-		break;
-
-	case X86_PMC_STARTSTOP:
-		error = sys_pmc_startstop(l, SCARG(uap, parms), retval);
-		break;
-
-	case X86_PMC_READ:
-		error = sys_pmc_read(l, SCARG(uap, parms), retval);
-		break;
-#endif
-
-=======
->>>>>>> b2b84690
 	case X86_SET_FSBASE:
 		error = x86_set_sdbase(SCARG(uap, parms), 'f', curlwp, false);
 		break;
