--- conflicted
+++ resolved
@@ -1,8 +1,4 @@
-<<<<<<< HEAD
-/* $NetBSD: genfb_machdep.c,v 1.14 2019/10/01 18:00:08 chs Exp $ */
-=======
 /* $NetBSD: genfb_machdep.c,v 1.15 2019/11/30 05:28:28 nonaka Exp $ */
->>>>>>> 275f442f
 
 /*-
  * Copyright (c) 2009 Jared D. McNeill <jmcneill@invisible.ca>
@@ -35,11 +31,7 @@
  */
 
 #include <sys/cdefs.h>
-<<<<<<< HEAD
-__KERNEL_RCSID(0, "$NetBSD: genfb_machdep.c,v 1.14 2019/10/01 18:00:08 chs Exp $");
-=======
 __KERNEL_RCSID(0, "$NetBSD: genfb_machdep.c,v 1.15 2019/11/30 05:28:28 nonaka Exp $");
->>>>>>> 275f442f
 
 #include "opt_mtrr.h"
 
