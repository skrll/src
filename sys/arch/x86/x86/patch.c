--- conflicted
+++ resolved
@@ -1,8 +1,4 @@
-<<<<<<< HEAD
-/*	$NetBSD: patch.c,v 1.34 2018/03/13 16:52:42 maxv Exp $	*/
-=======
 /*	$NetBSD: patch.c,v 1.35 2018/07/14 14:34:32 maxv Exp $	*/
->>>>>>> b2b84690
 
 /*-
  * Copyright (c) 2007, 2008, 2009 The NetBSD Foundation, Inc.
@@ -38,11 +34,7 @@
  */
 
 #include <sys/cdefs.h>
-<<<<<<< HEAD
-__KERNEL_RCSID(0, "$NetBSD: patch.c,v 1.34 2018/03/13 16:52:42 maxv Exp $");
-=======
 __KERNEL_RCSID(0, "$NetBSD: patch.c,v 1.35 2018/07/14 14:34:32 maxv Exp $");
->>>>>>> b2b84690
 
 #include "opt_lockdebug.h"
 #ifdef i386
@@ -163,7 +155,6 @@
 
 void
 x86_patch_window_open(u_long *psl, u_long *cr0)
-<<<<<<< HEAD
 {
 	/* Disable interrupts. */
 	*psl = x86_read_psl();
@@ -184,28 +175,6 @@
 	/* Re-enable write protection. */
 	lcr0(cr0);
 
-=======
-{
-	/* Disable interrupts. */
-	*psl = x86_read_psl();
-	x86_disable_intr();
-
-	/* Disable write protection in supervisor mode. */
-	*cr0 = rcr0();
-	lcr0(*cr0 & ~CR0_WP);
-}
-
-void
-x86_patch_window_close(u_long psl, u_long cr0)
-{
-	/* Write back and invalidate cache, flush pipelines. */
-	wbinvd();
-	x86_flush();
-
-	/* Re-enable write protection. */
-	lcr0(cr0);
-
->>>>>>> b2b84690
 	/* Restore the PSL, potentially re-enabling interrupts. */
 	x86_write_psl(psl);
 }
@@ -229,10 +198,6 @@
 
 	x86_patch_window_open(&psl, &cr0);
 
-<<<<<<< HEAD
-#if !defined(GPROF)
-=======
->>>>>>> b2b84690
 	if (!early && ncpu == 1) {
 #ifndef LOCKDEBUG
 		/*
