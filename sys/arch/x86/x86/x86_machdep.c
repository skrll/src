--- conflicted
+++ resolved
@@ -1,8 +1,4 @@
-<<<<<<< HEAD
-/*	$NetBSD: x86_machdep.c,v 1.135 2020/01/29 01:54:34 manu Exp $	*/
-=======
 /*	$NetBSD: x86_machdep.c,v 1.137 2020/04/04 19:50:54 christos Exp $	*/
->>>>>>> 898b1760
 
 /*-
  * Copyright (c) 2002, 2006, 2007 YAMAMOTO Takashi,
@@ -35,11 +31,7 @@
  */
 
 #include <sys/cdefs.h>
-<<<<<<< HEAD
-__KERNEL_RCSID(0, "$NetBSD: x86_machdep.c,v 1.135 2020/01/29 01:54:34 manu Exp $");
-=======
 __KERNEL_RCSID(0, "$NetBSD: x86_machdep.c,v 1.137 2020/04/04 19:50:54 christos Exp $");
->>>>>>> 898b1760
 
 #include "opt_modular.h"
 #include "opt_physmem.h"
@@ -466,12 +458,7 @@
 {
 
 #ifndef XENPV
-<<<<<<< HEAD
-	if ((cpu_feature[1] & CPUID2_MONITOR) == 0 ||
-	    cpu_vendor == CPUVENDOR_AMD)
-=======
 	if ((cpu_feature[1] & CPUID2_MONITOR) == 0)
->>>>>>> 898b1760
 		x86_cpu_idle_set(x86_cpu_idle_halt, "halt", true);
 	else
 		x86_cpu_idle_set(x86_cpu_idle_mwait, "mwait", false);
@@ -859,7 +846,6 @@
 	biem = lookup_bootinfo(BTINFO_EFIMEMMAP);
 	if (biem != NULL)
 		bim = efi_get_e820memmap();
-<<<<<<< HEAD
 	else
 		bim = lookup_bootinfo(BTINFO_MEMMAP);
 	if ((biosmem_implicit || (biosbasemem == 0 && biosextmem == 0)) &&
@@ -872,20 +858,6 @@
 		bim = efi_get_e820memmap();
 	else
 		bim = lookup_bootinfo(BTINFO_MEMMAP);
-=======
-	else
-		bim = lookup_bootinfo(BTINFO_MEMMAP);
-	if ((biosmem_implicit || (biosbasemem == 0 && biosextmem == 0)) &&
-	    bim != NULL && bim->num > 0)
-		x86_parse_clusters(bim);
-#else
-#if !defined(REALBASEMEM) && !defined(REALEXTMEM)
-	biem = lookup_bootinfo(BTINFO_EFIMEMMAP);
-	if (biem != NULL)
-		bim = efi_get_e820memmap();
-	else
-		bim = lookup_bootinfo(BTINFO_MEMMAP);
->>>>>>> 898b1760
 	if (bim != NULL && bim->num > 0)
 		x86_parse_clusters(bim);
 #else
@@ -949,7 +921,6 @@
 #endif
 			continue;
 		}
-<<<<<<< HEAD
 
 		if (seg_start <= lowmem_rsvd && lowmem_rsvd < seg_end) {
 			seg_start = lowmem_rsvd;
@@ -959,17 +930,6 @@
 				    "%" PRIx64 " - %" PRIx64 "\n",
 				    seg_start, seg_end);
 
-=======
-
-		if (seg_start <= lowmem_rsvd && lowmem_rsvd < seg_end) {
-			seg_start = lowmem_rsvd;
-			if (seg_start == seg_end) {
-#ifdef DEBUG_MEMLOAD
-				printf("discard segment below starting point "
-				    "%" PRIx64 " - %" PRIx64 "\n",
-				    seg_start, seg_end);
-
->>>>>>> 898b1760
 
 #endif
 				continue;
@@ -1153,7 +1113,6 @@
 			outb(0x92, b & 0xfe);
 		outb(0x92, b | 0x1);
 		DELAY(500000);	/* wait 0.5 sec to see if that did it */
-<<<<<<< HEAD
 	}
 }
 
@@ -1201,6 +1160,13 @@
 #endif
 }
 
+const char *
+get_booted_kernel(void)
+{
+	const struct btinfo_bootpath *bibp = lookup_bootinfo(BTINFO_BOOTPATH);
+	return bibp ? bibp->bootpath : NULL;
+}
+
 /* 
  * machine dependent system variables.
  */
@@ -1277,138 +1243,6 @@
 	} else {
 		error = EINVAL;
 	}
-=======
-	}
-}
-
-static int
-x86_listener_cb(kauth_cred_t cred, kauth_action_t action, void *cookie,
-    void *arg0, void *arg1, void *arg2, void *arg3)
-{
-	int result;
-
-	result = KAUTH_RESULT_DEFER;
-
-	switch (action) {
-	case KAUTH_MACHDEP_IOPERM_GET:
-	case KAUTH_MACHDEP_LDT_GET:
-	case KAUTH_MACHDEP_LDT_SET:
-		result = KAUTH_RESULT_ALLOW;
-		break;
-
-	default:
-		break;
-	}
-
-	return result;
-}
-
-void
-machdep_init(void)
-{
-
-	x86_listener = kauth_listen_scope(KAUTH_SCOPE_MACHDEP,
-	    x86_listener_cb, NULL);
-}
-
-/*
- * x86_startup: x86 common startup routine
- *
- * called by cpu_startup.
- */
-
-void
-x86_startup(void)
-{
-#if !defined(XENPV)
-	nmi_init();
-#endif
-}
-
-const char *
-get_booted_kernel(void)
-{
-	const struct btinfo_bootpath *bibp = lookup_bootinfo(BTINFO_BOOTPATH);
-	return bibp ? bibp->bootpath : NULL;
-}
-
-/* 
- * machine dependent system variables.
- */
-static int
-sysctl_machdep_booted_kernel(SYSCTLFN_ARGS)
-{
-	struct btinfo_bootpath *bibp;
-	struct sysctlnode node;
-
-	bibp = lookup_bootinfo(BTINFO_BOOTPATH);
-	if(!bibp)
-		return ENOENT; /* ??? */
-
-	node = *rnode;
-	node.sysctl_data = bibp->bootpath;
-	node.sysctl_size = sizeof(bibp->bootpath);
-	return sysctl_lookup(SYSCTLFN_CALL(&node));
-}
-
-static int
-sysctl_machdep_bootmethod(SYSCTLFN_ARGS)
-{
-	struct sysctlnode node;
-	char buf[5];
-
-	node = *rnode;
-	node.sysctl_data = buf;
-	if (bootmethod_efi)
-		memcpy(node.sysctl_data, "UEFI", 5);
-	else
-		memcpy(node.sysctl_data, "BIOS", 5);
-
-	return sysctl_lookup(SYSCTLFN_CALL(&node));
-}
-
-
-static int
-sysctl_machdep_diskinfo(SYSCTLFN_ARGS)
-{
-	struct sysctlnode node;
-	extern struct bi_devmatch *x86_alldisks;
-	extern int x86_ndisks;
-
-	if (x86_alldisks == NULL)
-		return EOPNOTSUPP;
-
-	node = *rnode;
-	node.sysctl_data = x86_alldisks;
-	node.sysctl_size = sizeof(struct disklist) +
-	    (x86_ndisks - 1) * sizeof(struct nativedisk_info);
-	return sysctl_lookup(SYSCTLFN_CALL(&node));
-}
-
-#ifndef XENPV
-static int
-sysctl_machdep_tsc_enable(SYSCTLFN_ARGS)
-{
-	struct sysctlnode node;
-	int error, val;
-
-	val = *(int *)rnode->sysctl_data;
-
-	node = *rnode;
-	node.sysctl_data = &val;
-
-	error = sysctl_lookup(SYSCTLFN_CALL(&node));
-	if (error != 0 || newp == NULL)
-		return error;
-
-	if (val == 1) {
-		tsc_user_enable();
-	} else if (val == 0) {
-		tsc_user_disable();
-	} else {
-		error = EINVAL;
-	}
->>>>>>> 898b1760
 	if (error)
 		return error;
 
