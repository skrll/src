--- conflicted
+++ resolved
@@ -1,8 +1,4 @@
-<<<<<<< HEAD
-/*	$NetBSD: intr.c,v 1.125 2018/04/04 22:52:59 christos Exp $	*/
-=======
 /*	$NetBSD: intr.c,v 1.127 2018/07/03 11:45:54 kamil Exp $	*/
->>>>>>> b2b84690
 
 /*
  * Copyright (c) 2007, 2008, 2009 The NetBSD Foundation, Inc.
@@ -137,11 +133,7 @@
  */
 
 #include <sys/cdefs.h>
-<<<<<<< HEAD
-__KERNEL_RCSID(0, "$NetBSD: intr.c,v 1.125 2018/04/04 22:52:59 christos Exp $");
-=======
 __KERNEL_RCSID(0, "$NetBSD: intr.c,v 1.127 2018/07/03 11:45:54 kamil Exp $");
->>>>>>> b2b84690
 
 #include "opt_intrdebug.h"
 #include "opt_multiprocessor.h"
@@ -246,22 +238,13 @@
 
 static void intr_establish_xcall(void *, void *);
 static void intr_disestablish_xcall(void *, void *);
-<<<<<<< HEAD
+#endif
 
 static const char *legacy_intr_string(int, char *, size_t, struct pic *);
+
 #if defined(XEN) /* XXX: nuke conditional after integration */
 static const char *xen_intr_string(int, char *, size_t, struct pic *);
 #endif /* XXX: XEN */
-#endif
-=======
-#endif
-
-static const char *legacy_intr_string(int, char *, size_t, struct pic *);
-
-#if defined(XEN) /* XXX: nuke conditional after integration */
-static const char *xen_intr_string(int, char *, size_t, struct pic *);
-#endif /* XXX: XEN */
->>>>>>> b2b84690
 
 #if defined(INTRSTACKSIZE)
 static inline bool redzone_const_or_false(bool);
@@ -507,10 +490,6 @@
 }
 #endif
 
-<<<<<<< HEAD
-#if !defined(XEN)
-=======
->>>>>>> b2b84690
 /*
  * Create an interrupt id such as "ioapic0 pin 9". This interrupt id is used
  * by MI code and intrctl(8).
@@ -572,11 +551,6 @@
 	return NULL; /* No pic found! */
 }
 
-<<<<<<< HEAD
-#endif /* XEN */
-
-=======
->>>>>>> b2b84690
 /*
  * Find intrsource from io_interrupt_sources list.
  */
@@ -893,10 +867,7 @@
 	return NULL;
 }
 #endif
-<<<<<<< HEAD
-=======
-
->>>>>>> b2b84690
+
 #if !defined(XEN)
 /*
  * Append device name to intrsource. If device A and device B share IRQ number,
@@ -1250,12 +1221,9 @@
     int type, int level, int (*handler)(void *), void *arg,
     bool known_mpsafe, const char *xname)
 {
-<<<<<<< HEAD
-=======
 	const char *intrstr;
 	char intrstr_buf[INTRIDBUF];
 
->>>>>>> b2b84690
 	if (pic->pic_type == PIC_XEN) {
 		struct intrhand *rih;
 
@@ -1266,14 +1234,10 @@
 		 */
 		KASSERT(known_mpsafe == (level != IPL_VM));
 
-<<<<<<< HEAD
-		event_set_handler(pin, handler, arg, level, xname);
-=======
 		intrstr = intr_create_intrid(legacy_irq, pic, pin, intrstr_buf,
 		    sizeof(intrstr_buf));
 
 		event_set_handler(pin, handler, arg, level, intrstr, xname);
->>>>>>> b2b84690
 
 		rih = kmem_zalloc(sizeof(*rih), cold ? KM_NOSLEEP : KM_SLEEP);
 		if (rih == NULL) {
@@ -1301,10 +1265,6 @@
 	struct pintrhand *pih;
 	intr_handle_t irq;
 	int evtchn;
-<<<<<<< HEAD
-	char evname[16];
-=======
->>>>>>> b2b84690
 
 	KASSERTMSG(legacy_irq == -1 || (0 <= legacy_irq && legacy_irq < 16),
 	    "bad legacy IRQ value: %d", legacy_irq);
@@ -1317,24 +1277,10 @@
 		irq = APIC_INT_VIA_APIC;
 		irq |= pic->pic_apicid << APIC_INT_APIC_SHIFT;
 		irq |= pin << APIC_INT_PIN_SHIFT;
-<<<<<<< HEAD
-		snprintf(evname, sizeof(evname), "%s pin %d",
-		    pic->pic_name, pin);
-=======
->>>>>>> b2b84690
 #else /* NIOAPIC */
 		return NULL;
 #endif /* NIOAPIC */
 	} else {
-<<<<<<< HEAD
-		snprintf(evname, sizeof(evname), "irq%d", legacy_irq);
-		irq = legacy_irq;
-	}
-
-	evtchn = xen_pirq_alloc(&irq, type);
-	pih = pirq_establish(irq & 0xff, evtchn, handler, arg, level,
-	    evname);
-=======
 		irq = legacy_irq;
 	}
 
@@ -1344,7 +1290,6 @@
 	evtchn = xen_pirq_alloc(&irq, type);
 	pih = pirq_establish(irq & 0xff, evtchn, handler, arg, level,
 	    intrstr, xname);
->>>>>>> b2b84690
 	pih->pic_type = pic->pic_type;
 	return pih;
 #endif /* NPCI > 0 || NISA > 0 */
@@ -1401,10 +1346,6 @@
 #endif /* XEN */
 }
 
-<<<<<<< HEAD
-#if !defined(XEN)
-=======
->>>>>>> b2b84690
 #if defined(XEN) /* nuke conditional post integration */
 static const char *
 xen_intr_string(int port, char *buf, size_t len, struct pic *pic)
@@ -1418,11 +1359,7 @@
 
 	return buf;
 }
-<<<<<<< HEAD
-#endif /* XXX: XEN */
-=======
 #endif /* XEN */
->>>>>>> b2b84690
 
 static const char *
 legacy_intr_string(int ih, char *buf, size_t len, struct pic *pic)
@@ -1443,7 +1380,6 @@
 
 	return buf;
 }
-#endif
 
 const char *
 intr_string(intr_handle_t ih, char *buf, size_t len)
@@ -1715,48 +1651,6 @@
 
 	curcnt = source->is_evcnt.ev_count;
 	pep = source->is_saved_evcnt;
-<<<<<<< HEAD
-=======
-
-	for (i = 0; i < ncpu; i++) {
-		if (pep[i].cpuid == cpuid) {
-			pep[i].count = curcnt;
-			break;
-		}
-	}
-}
-
-/*
- * Restore current affinitied cpu's interrupt count.
- */
-static void
-intr_restore_evcnt(struct intrsource *source, cpuid_t cpuid)
-{
-	struct percpu_evcnt *pep;
-	int i;
-
-	pep = source->is_saved_evcnt;
-
-	for (i = 0; i < ncpu; i++) {
-		if (pep[i].cpuid == cpuid) {
-			source->is_evcnt.ev_count = pep[i].count;
-			break;
-		}
-	}
-}
-
-static void
-intr_redistribute_xc_t(void *arg1, void *arg2)
-{
-	struct cpu_info *ci;
-	struct intrsource *isp;
-	int slot;
-	u_long psl;
-
-	ci = curcpu();
-	isp = arg1;
-	slot = (int)(intptr_t)arg2;
->>>>>>> b2b84690
 
 	for (i = 0; i < ncpu; i++) {
 		if (pep[i].cpuid == cpuid) {
@@ -2236,11 +2130,7 @@
 
 	return err;
 }
-<<<<<<< HEAD
-#endif /* XEN */
-=======
-
->>>>>>> b2b84690
+
 static bool
 intr_is_affinity_intrsource(struct intrsource *isp, const kcpuset_t *cpuset)
 {
@@ -2275,10 +2165,6 @@
 	return isp->is_handlers;
 }
 
-<<<<<<< HEAD
-#if !defined(XEN)
-=======
->>>>>>> b2b84690
 /*
  * MI interface for subr_interrupt.c
  */
@@ -2324,11 +2210,6 @@
 	return count;
 }
 
-<<<<<<< HEAD
-#endif /* XEN */
-
-=======
->>>>>>> b2b84690
 /*
  * MI interface for subr_interrupt.c
  */
@@ -2353,11 +2234,7 @@
 	mutex_exit(&cpu_lock);
 }
 
-<<<<<<< HEAD
-#if !defined(XEN)
-=======
 #endif /* XEN */
->>>>>>> b2b84690
 
 /*
  * MI interface for subr_interrupt.c
@@ -2379,11 +2256,8 @@
 	mutex_exit(&cpu_lock);
 }
 
-<<<<<<< HEAD
-=======
 #if !defined(XEN)
 
->>>>>>> b2b84690
 /*
  * MI interface for subr_interrupt.c
  */
@@ -2475,10 +2349,6 @@
 	mutex_exit(&intr_distribute_lock);
 	return error;
 }
-<<<<<<< HEAD
-#endif
-=======
->>>>>>> b2b84690
 
 /*
  * MI interface for subr_interrupt.c
@@ -2533,10 +2403,7 @@
 
 	return ii_handler;
 }
-<<<<<<< HEAD
-=======
 #endif /* !XEN */
->>>>>>> b2b84690
 
 /*
  * MI interface for subr_interrupt.c
