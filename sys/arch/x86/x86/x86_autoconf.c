--- conflicted
+++ resolved
@@ -1,8 +1,4 @@
-<<<<<<< HEAD
-/*	$NetBSD: x86_autoconf.c,v 1.76 2017/11/09 01:02:56 christos Exp $	*/
-=======
 /*	$NetBSD: x86_autoconf.c,v 1.77 2018/06/07 13:35:31 thorpej Exp $	*/
->>>>>>> b2b84690
 
 /*-
  * Copyright (c) 1990 The Regents of the University of California.
@@ -39,11 +35,7 @@
  */
 
 #include <sys/cdefs.h>
-<<<<<<< HEAD
-__KERNEL_RCSID(0, "$NetBSD: x86_autoconf.c,v 1.76 2017/11/09 01:02:56 christos Exp $");
-=======
 __KERNEL_RCSID(0, "$NetBSD: x86_autoconf.c,v 1.77 2018/06/07 13:35:31 thorpej Exp $");
->>>>>>> b2b84690
 
 #include <sys/param.h>
 #include <sys/systm.h>
@@ -557,8 +549,6 @@
 {
 	device_t isaboot, pciboot;
 
-<<<<<<< HEAD
-=======
 	/*
 	 * The Intel Integrated Memory Controller has a built-in i2c
 	 * controller that's rather limited in capability; it is intended
@@ -589,7 +579,6 @@
 					   I2C_PROBE_STRATEGY_NONE);
 	}
 
->>>>>>> b2b84690
 	device_acpi_register(dev, aux);
 
 	isaboot = device_isa_register(dev, aux);
