--- conflicted
+++ resolved
@@ -1,8 +1,4 @@
-<<<<<<< HEAD
-/*	$NetBSD: pmap.c,v 1.408 2020/11/30 17:06:02 bouyer Exp $	*/
-=======
 /*	$NetBSD: pmap.c,v 1.410 2021/04/17 18:03:21 bouyer Exp $	*/
->>>>>>> 9e014010
 
 /*
  * Copyright (c) 2008, 2010, 2016, 2017, 2019, 2020 The NetBSD Foundation, Inc.
@@ -134,11 +130,7 @@
  */
 
 #include <sys/cdefs.h>
-<<<<<<< HEAD
-__KERNEL_RCSID(0, "$NetBSD: pmap.c,v 1.408 2020/11/30 17:06:02 bouyer Exp $");
-=======
 __KERNEL_RCSID(0, "$NetBSD: pmap.c,v 1.410 2021/04/17 18:03:21 bouyer Exp $");
->>>>>>> 9e014010
 
 #include "opt_user_ldt.h"
 #include "opt_lockdebug.h"
