<<<<<<< HEAD
/*	$NetBSD: pmap.c,v 1.289 2018/03/04 23:25:35 jdolecek Exp $	*/
=======
/*	$NetBSD: pmap.c,v 1.295 2018/07/26 17:20:08 maxv Exp $	*/
>>>>>>> b2b84690

/*
 * Copyright (c) 2008, 2010, 2016, 2017 The NetBSD Foundation, Inc.
 * All rights reserved.
 *
 * This code is derived from software contributed to The NetBSD Foundation
 * by Andrew Doran, and by Maxime Villard.
 *
 * Redistribution and use in source and binary forms, with or without
 * modification, are permitted provided that the following conditions
 * are met:
 * 1. Redistributions of source code must retain the above copyright
 *    notice, this list of conditions and the following disclaimer.
 * 2. Redistributions in binary form must reproduce the above copyright
 *    notice, this list of conditions and the following disclaimer in the
 *    documentation and/or other materials provided with the distribution.
 *
 * THIS SOFTWARE IS PROVIDED BY THE NETBSD FOUNDATION, INC. AND CONTRIBUTORS
 * ``AS IS'' AND ANY EXPRESS OR IMPLIED WARRANTIES, INCLUDING, BUT NOT LIMITED
 * TO, THE IMPLIED WARRANTIES OF MERCHANTABILITY AND FITNESS FOR A PARTICULAR
 * PURPOSE ARE DISCLAIMED.  IN NO EVENT SHALL THE FOUNDATION OR CONTRIBUTORS
 * BE LIABLE FOR ANY DIRECT, INDIRECT, INCIDENTAL, SPECIAL, EXEMPLARY, OR
 * CONSEQUENTIAL DAMAGES (INCLUDING, BUT NOT LIMITED TO, PROCUREMENT OF
 * SUBSTITUTE GOODS OR SERVICES; LOSS OF USE, DATA, OR PROFITS; OR BUSINESS
 * INTERRUPTION) HOWEVER CAUSED AND ON ANY THEORY OF LIABILITY, WHETHER IN
 * CONTRACT, STRICT LIABILITY, OR TORT (INCLUDING NEGLIGENCE OR OTHERWISE)
 * ARISING IN ANY WAY OUT OF THE USE OF THIS SOFTWARE, EVEN IF ADVISED OF THE
 * POSSIBILITY OF SUCH DAMAGE.
 */

/*
 * Copyright (c) 2007 Manuel Bouyer.
 *
 * Redistribution and use in source and binary forms, with or without
 * modification, are permitted provided that the following conditions
 * are met:
 * 1. Redistributions of source code must retain the above copyright
 *    notice, this list of conditions and the following disclaimer.
 * 2. Redistributions in binary form must reproduce the above copyright
 *    notice, this list of conditions and the following disclaimer in the
 *    documentation and/or other materials provided with the distribution.
 *
 * THIS SOFTWARE IS PROVIDED BY THE AUTHOR ``AS IS'' AND ANY EXPRESS OR
 * IMPLIED WARRANTIES, INCLUDING, BUT NOT LIMITED TO, THE IMPLIED WARRANTIES
 * OF MERCHANTABILITY AND FITNESS FOR A PARTICULAR PURPOSE ARE DISCLAIMED.
 * IN NO EVENT SHALL THE AUTHOR BE LIABLE FOR ANY DIRECT, INDIRECT,
 * INCIDENTAL, SPECIAL, EXEMPLARY, OR CONSEQUENTIAL DAMAGES (INCLUDING, BUT
 * NOT LIMITED TO, PROCUREMENT OF SUBSTITUTE GOODS OR SERVICES; LOSS OF USE,
 * DATA, OR PROFITS; OR BUSINESS INTERRUPTION) HOWEVER CAUSED AND ON ANY
 * THEORY OF LIABILITY, WHETHER IN CONTRACT, STRICT LIABILITY, OR TORT
 * (INCLUDING NEGLIGENCE OR OTHERWISE) ARISING IN ANY WAY OUT OF THE USE OF
 * THIS SOFTWARE, EVEN IF ADVISED OF THE POSSIBILITY OF SUCH DAMAGE.
 */

/*
 * Copyright (c) 2006 Mathieu Ropert <mro@adviseo.fr>
 *
 * Permission to use, copy, modify, and distribute this software for any
 * purpose with or without fee is hereby granted, provided that the above
 * copyright notice and this permission notice appear in all copies.
 *
 * THE SOFTWARE IS PROVIDED "AS IS" AND THE AUTHOR DISCLAIMS ALL WARRANTIES
 * WITH REGARD TO THIS SOFTWARE INCLUDING ALL IMPLIED WARRANTIES OF
 * MERCHANTABILITY AND FITNESS. IN NO EVENT SHALL THE AUTHOR BE LIABLE FOR
 * ANY SPECIAL, DIRECT, INDIRECT, OR CONSEQUENTIAL DAMAGES OR ANY DAMAGES
 * WHATSOEVER RESULTING FROM LOSS OF USE, DATA OR PROFITS, WHETHER IN AN
 * ACTION OF CONTRACT, NEGLIGENCE OR OTHER TORTIOUS ACTION, ARISING OUT OF
 * OR IN CONNECTION WITH THE USE OR PERFORMANCE OF THIS SOFTWARE.
 */

/*
 * Copyright (c) 1997 Charles D. Cranor and Washington University.
 * All rights reserved.
 *
 * Redistribution and use in source and binary forms, with or without
 * modification, are permitted provided that the following conditions
 * are met:
 * 1. Redistributions of source code must retain the above copyright
 *    notice, this list of conditions and the following disclaimer.
 * 2. Redistributions in binary form must reproduce the above copyright
 *    notice, this list of conditions and the following disclaimer in the
 *    documentation and/or other materials provided with the distribution.
 *
 * THIS SOFTWARE IS PROVIDED BY THE AUTHOR ``AS IS'' AND ANY EXPRESS OR
 * IMPLIED WARRANTIES, INCLUDING, BUT NOT LIMITED TO, THE IMPLIED WARRANTIES
 * OF MERCHANTABILITY AND FITNESS FOR A PARTICULAR PURPOSE ARE DISCLAIMED.
 * IN NO EVENT SHALL THE AUTHOR BE LIABLE FOR ANY DIRECT, INDIRECT,
 * INCIDENTAL, SPECIAL, EXEMPLARY, OR CONSEQUENTIAL DAMAGES (INCLUDING, BUT
 * NOT LIMITED TO, PROCUREMENT OF SUBSTITUTE GOODS OR SERVICES; LOSS OF USE,
 * DATA, OR PROFITS; OR BUSINESS INTERRUPTION) HOWEVER CAUSED AND ON ANY
 * THEORY OF LIABILITY, WHETHER IN CONTRACT, STRICT LIABILITY, OR TORT
 * (INCLUDING NEGLIGENCE OR OTHERWISE) ARISING IN ANY WAY OUT OF THE USE OF
 * THIS SOFTWARE, EVEN IF ADVISED OF THE POSSIBILITY OF SUCH DAMAGE.
 */

/*
 * Copyright 2001 (c) Wasabi Systems, Inc.
 * All rights reserved.
 *
 * Written by Frank van der Linden for Wasabi Systems, Inc.
 *
 * Redistribution and use in source and binary forms, with or without
 * modification, are permitted provided that the following conditions
 * are met:
 * 1. Redistributions of source code must retain the above copyright
 *    notice, this list of conditions and the following disclaimer.
 * 2. Redistributions in binary form must reproduce the above copyright
 *    notice, this list of conditions and the following disclaimer in the
 *    documentation and/or other materials provided with the distribution.
 * 3. All advertising materials mentioning features or use of this software
 *    must display the following acknowledgement:
 *      This product includes software developed for the NetBSD Project by
 *      Wasabi Systems, Inc.
 * 4. The name of Wasabi Systems, Inc. may not be used to endorse
 *    or promote products derived from this software without specific prior
 *    written permission.
 *
 * THIS SOFTWARE IS PROVIDED BY WASABI SYSTEMS, INC. ``AS IS'' AND
 * ANY EXPRESS OR IMPLIED WARRANTIES, INCLUDING, BUT NOT LIMITED
 * TO, THE IMPLIED WARRANTIES OF MERCHANTABILITY AND FITNESS FOR A PARTICULAR
 * PURPOSE ARE DISCLAIMED.  IN NO EVENT SHALL WASABI SYSTEMS, INC
 * BE LIABLE FOR ANY DIRECT, INDIRECT, INCIDENTAL, SPECIAL, EXEMPLARY, OR
 * CONSEQUENTIAL DAMAGES (INCLUDING, BUT NOT LIMITED TO, PROCUREMENT OF
 * SUBSTITUTE GOODS OR SERVICES; LOSS OF USE, DATA, OR PROFITS; OR BUSINESS
 * INTERRUPTION) HOWEVER CAUSED AND ON ANY THEORY OF LIABILITY, WHETHER IN
 * CONTRACT, STRICT LIABILITY, OR TORT (INCLUDING NEGLIGENCE OR OTHERWISE)
 * ARISING IN ANY WAY OUT OF THE USE OF THIS SOFTWARE, EVEN IF ADVISED OF THE
 * POSSIBILITY OF SUCH DAMAGE.
 */

/*
 * pmap.c: i386 pmap module rewrite
 * Chuck Cranor <chuck@netbsd>
 * 11-Aug-97
 *
 * history of this pmap module: in addition to my own input, i used
 *    the following references for this rewrite of the i386 pmap:
 *
 * [1] the NetBSD i386 pmap.   this pmap appears to be based on the
 *     BSD hp300 pmap done by Mike Hibler at University of Utah.
 *     it was then ported to the i386 by William Jolitz of UUNET
 *     Technologies, Inc.   Then Charles M. Hannum of the NetBSD
 *     project fixed some bugs and provided some speed ups.
 *
 * [2] the FreeBSD i386 pmap.   this pmap seems to be the
 *     Hibler/Jolitz pmap, as modified for FreeBSD by John S. Dyson
 *     and David Greenman.
 *
 * [3] the Mach pmap.   this pmap, from CMU, seems to have migrated
 *     between several processors.   the VAX version was done by
 *     Avadis Tevanian, Jr., and Michael Wayne Young.    the i386
 *     version was done by Lance Berc, Mike Kupfer, Bob Baron,
 *     David Golub, and Richard Draves.    the alpha version was
 *     done by Alessandro Forin (CMU/Mach) and Chris Demetriou
 *     (NetBSD/alpha).
 */

#include <sys/cdefs.h>
<<<<<<< HEAD
__KERNEL_RCSID(0, "$NetBSD: pmap.c,v 1.289 2018/03/04 23:25:35 jdolecek Exp $");
=======
__KERNEL_RCSID(0, "$NetBSD: pmap.c,v 1.295 2018/07/26 17:20:08 maxv Exp $");
>>>>>>> b2b84690

#include "opt_user_ldt.h"
#include "opt_lockdebug.h"
#include "opt_multiprocessor.h"
#include "opt_xen.h"
#include "opt_svs.h"

#include <sys/param.h>
#include <sys/systm.h>
#include <sys/proc.h>
#include <sys/pool.h>
#include <sys/kernel.h>
#include <sys/atomic.h>
#include <sys/cpu.h>
#include <sys/intr.h>
#include <sys/xcall.h>
#include <sys/kcore.h>

#include <uvm/uvm.h>
#include <uvm/pmap/pmap_pvt.h>

#include <dev/isa/isareg.h>

#include <machine/specialreg.h>
#include <machine/gdt.h>
#include <machine/isa_machdep.h>
#include <machine/cpuvar.h>
#include <machine/cputypes.h>
#include <machine/cpu_rng.h>

#include <x86/pmap.h>
#include <x86/pmap_pv.h>

#include <x86/i82489reg.h>
#include <x86/i82489var.h>

#ifdef XEN
#include <xen/xen-public/xen.h>
#include <xen/hypervisor.h>
#endif

/*
 * general info:
 *
 *  - for an explanation of how the i386 MMU hardware works see
 *    the comments in <machine/pte.h>.
 *
 *  - for an explanation of the general memory structure used by
 *    this pmap (including the recursive mapping), see the comments
 *    in <machine/pmap.h>.
 *
 * this file contains the code for the "pmap module."   the module's
 * job is to manage the hardware's virtual to physical address mappings.
 * note that there are two levels of mapping in the VM system:
 *
 *  [1] the upper layer of the VM system uses vm_map's and vm_map_entry's
 *      to map ranges of virtual address space to objects/files.  for
 *      example, the vm_map may say: "map VA 0x1000 to 0x22000 read-only
 *      to the file /bin/ls starting at offset zero."   note that
 *      the upper layer mapping is not concerned with how individual
 *      vm_pages are mapped.
 *
 *  [2] the lower layer of the VM system (the pmap) maintains the mappings
 *      from virtual addresses.   it is concerned with which vm_page is
 *      mapped where.   for example, when you run /bin/ls and start
 *      at page 0x1000 the fault routine may lookup the correct page
 *      of the /bin/ls file and then ask the pmap layer to establish
 *      a mapping for it.
 *
 * note that information in the lower layer of the VM system can be
 * thrown away since it can easily be reconstructed from the info
 * in the upper layer.
 *
 * data structures we use include:
 *
 *  - struct pmap: describes the address space of one thread
 *  - struct pmap_page: describes one pv-tracked page, without
 *	necessarily a corresponding vm_page
 *  - struct pv_entry: describes one <PMAP,VA> mapping of a PA
 *  - struct pv_head: there is one pv_head per pv-tracked page of
 *	physical memory.   the pv_head points to a list of pv_entry
 *	structures which describe all the <PMAP,VA> pairs that this
 *      page is mapped in.    this is critical for page based operations
 *      such as pmap_page_protect() [change protection on _all_ mappings
 *      of a page]
 */

/*
 * memory allocation
 *
 *  - there are three data structures that we must dynamically allocate:
 *
 * [A] new process' page directory page (PDP)
 *	- plan 1: done at pmap_create() we use
 *	  uvm_km_alloc(kernel_map, PAGE_SIZE)  [fka kmem_alloc] to do this
 *	  allocation.
 *
 * if we are low in free physical memory then we sleep in
 * uvm_km_alloc -- in this case this is ok since we are creating
 * a new pmap and should not be holding any locks.
 *
 * if the kernel is totally out of virtual space
 * (i.e. uvm_km_alloc returns NULL), then we panic.
 *
 * [B] new page tables pages (PTP)
 * 	- call uvm_pagealloc()
 * 		=> success: zero page, add to pm_pdir
 * 		=> failure: we are out of free vm_pages, let pmap_enter()
 *		   tell UVM about it.
 *
 * note: for kernel PTPs, we start with NKPTP of them.   as we map
 * kernel memory (at uvm_map time) we check to see if we've grown
 * the kernel pmap.   if so, we call the optional function
 * pmap_growkernel() to grow the kernel PTPs in advance.
 *
 * [C] pv_entry structures
 */

/*
 * locking
 *
 * we have the following locks that we must contend with:
 *
 * mutexes:
 *
 * - pmap lock (per pmap, part of uvm_object)
 *   this lock protects the fields in the pmap structure including
 *   the non-kernel PDEs in the PDP, and the PTEs.  it also locks
 *   in the alternate PTE space (since that is determined by the
 *   entry in the PDP).
 *
 * - pvh_lock (per pv_head)
 *   this lock protects the pv_entry list which is chained off the
 *   pv_head structure for a specific pv-tracked PA.   it is locked
 *   when traversing the list (e.g. adding/removing mappings,
 *   syncing R/M bits, etc.)
 *
 * - pmaps_lock
 *   this lock protects the list of active pmaps (headed by "pmaps").
 *   we lock it when adding or removing pmaps from this list.
 */

const vaddr_t ptp_masks[] = PTP_MASK_INITIALIZER;
const int ptp_shifts[] = PTP_SHIFT_INITIALIZER;
const long nkptpmax[] = NKPTPMAX_INITIALIZER;
const long nbpd[] = NBPD_INITIALIZER;
pd_entry_t * const normal_pdes[] = PDES_INITIALIZER;

long nkptp[] = NKPTP_INITIALIZER;

struct pmap_head pmaps;
kmutex_t pmaps_lock;

struct pcpu_area *pcpuarea __read_mostly;

static vaddr_t pmap_maxkvaddr;

/*
 * XXX kludge: dummy locking to make KASSERTs in uvm_page.c comfortable.
 * actual locking is done by pm_lock.
 */
#if defined(DIAGNOSTIC)
#define	PMAP_SUBOBJ_LOCK(pm, idx) \
	KASSERT(mutex_owned((pm)->pm_lock)); \
	if ((idx) != 0) \
		mutex_enter((pm)->pm_obj[(idx)].vmobjlock)
#define	PMAP_SUBOBJ_UNLOCK(pm, idx) \
	KASSERT(mutex_owned((pm)->pm_lock)); \
	if ((idx) != 0) \
		mutex_exit((pm)->pm_obj[(idx)].vmobjlock)
#else /* defined(DIAGNOSTIC) */
#define	PMAP_SUBOBJ_LOCK(pm, idx)	/* nothing */
#define	PMAP_SUBOBJ_UNLOCK(pm, idx)	/* nothing */
#endif /* defined(DIAGNOSTIC) */

/*
 * Misc. event counters.
 */
struct evcnt pmap_iobmp_evcnt;
struct evcnt pmap_ldt_evcnt;

/*
 * PAT
 */
#define	PATENTRY(n, type)	(type << ((n) * 8))
#define	PAT_UC		0x0ULL
#define	PAT_WC		0x1ULL
#define	PAT_WT		0x4ULL
#define	PAT_WP		0x5ULL
#define	PAT_WB		0x6ULL
#define	PAT_UCMINUS	0x7ULL

static bool cpu_pat_enabled __read_mostly = false;

/*
 * Global data structures
 */

static struct pmap kernel_pmap_store;	/* the kernel's pmap (proc0) */
struct pmap *const kernel_pmap_ptr = &kernel_pmap_store;

struct bootspace bootspace __read_mostly;
<<<<<<< HEAD
=======
struct slotspace slotspace __read_mostly;
>>>>>>> b2b84690

/*
 * pmap_pg_nx: if our processor supports PG_NX in the PTE then we
 * set pmap_pg_nx to PG_NX (otherwise it is zero).
 */
pd_entry_t pmap_pg_nx __read_mostly = 0;

/*
 * pmap_pg_g: if our processor supports PG_G in the PTE then we
 * set pmap_pg_g to PG_G (otherwise it is zero).
 */
pd_entry_t pmap_pg_g __read_mostly = 0;

/*
 * pmap_largepages: if our processor supports PG_PS and we are
 * using it, this is set to true.
 */
int pmap_largepages __read_mostly = 0;

/*
 * i386 physical memory comes in a big contig chunk with a small
 * hole toward the front of it...  the following two paddr_t's
 * (shared with machdep.c) describe the physical address space
 * of this machine.
 */
paddr_t lowmem_rsvd __read_mostly;
paddr_t avail_start __read_mostly; /* PA of first available physical page */
paddr_t avail_end __read_mostly; /* PA of last available physical page */

#ifdef XEN
paddr_t pmap_pa_start; /* PA of first physical page for this domain */
paddr_t pmap_pa_end;   /* PA of last physical page for this domain */
#endif

#define	VM_PAGE_TO_PP(pg)	(&(pg)->mdpage.mp_pp)

#define	PV_HASH_SIZE		32768
#define	PV_HASH_LOCK_CNT	32

struct pv_hash_lock {
	kmutex_t lock;
} __aligned(CACHE_LINE_SIZE) pv_hash_locks[PV_HASH_LOCK_CNT]
    __aligned(CACHE_LINE_SIZE);

struct pv_hash_head {
	SLIST_HEAD(, pv_entry) hh_list;
} pv_hash_heads[PV_HASH_SIZE];

static u_int
pvhash_hash(struct vm_page *ptp, vaddr_t va)
{

	return (uintptr_t)ptp / sizeof(*ptp) + (va >> PAGE_SHIFT);
}

static struct pv_hash_head *
pvhash_head(u_int hash)
{

	return &pv_hash_heads[hash % PV_HASH_SIZE];
}

static kmutex_t *
pvhash_lock(u_int hash)
{

	return &pv_hash_locks[hash % PV_HASH_LOCK_CNT].lock;
}

static struct pv_entry *
pvhash_remove(struct pv_hash_head *hh, struct vm_page *ptp, vaddr_t va)
{
	struct pv_entry *pve;
	struct pv_entry *prev;

	prev = NULL;
	SLIST_FOREACH(pve, &hh->hh_list, pve_hash) {
		if (pve->pve_pte.pte_ptp == ptp &&
		    pve->pve_pte.pte_va == va) {
			if (prev != NULL) {
				SLIST_REMOVE_AFTER(prev, pve_hash);
			} else {
				SLIST_REMOVE_HEAD(&hh->hh_list, pve_hash);
			}
			break;
		}
		prev = pve;
	}
	return pve;
}

/*
 * Other data structures
 */

static pt_entry_t protection_codes[8] __read_mostly;

static bool pmap_initialized __read_mostly = false; /* pmap_init done yet? */

/*
 * The following two vaddr_t's are used during system startup to keep track of
 * how much of the kernel's VM space we have used. Once the system is started,
 * the management of the remaining kernel VM space is turned over to the
 * kernel_map vm_map.
 */
static vaddr_t virtual_avail __read_mostly;	/* VA of first free KVA */
static vaddr_t virtual_end __read_mostly;	/* VA of last free KVA */

#ifndef XEN
/*
 * LAPIC virtual address, and fake physical address.
 */
volatile vaddr_t local_apic_va __read_mostly;
paddr_t local_apic_pa __read_mostly;
#endif

/*
 * pool that pmap structures are allocated from
 */
static struct pool_cache pmap_cache;

/*
 * pv_entry cache
 */
static struct pool_cache pmap_pv_cache;

#ifdef __HAVE_DIRECT_MAP
vaddr_t pmap_direct_base __read_mostly;
vaddr_t pmap_direct_end __read_mostly;
<<<<<<< HEAD
size_t pmap_direct_pdpe __read_mostly;
size_t pmap_direct_npdp __read_mostly;
=======
>>>>>>> b2b84690
#endif

#ifndef __HAVE_DIRECT_MAP
/*
 * Special VAs and the PTEs that map them
 */
static pt_entry_t *early_zero_pte;
static void pmap_vpage_cpualloc(struct cpu_info *);
#ifdef XEN
char *early_zerop; /* also referenced from xen_locore() */
#else
static char *early_zerop;
#endif
#endif

int pmap_enter_default(pmap_t, vaddr_t, paddr_t, vm_prot_t, u_int);

/* PDP pool_cache(9) and its callbacks */
struct pool_cache pmap_pdp_cache;
static int  pmap_pdp_ctor(void *, void *, int);
static void pmap_pdp_dtor(void *, void *);

#ifdef PAE
/* need to allocate items of 4 pages */
static void *pmap_pdp_alloc(struct pool *, int);
static void pmap_pdp_free(struct pool *, void *);
static struct pool_allocator pmap_pdp_allocator = {
	.pa_alloc = pmap_pdp_alloc,
	.pa_free = pmap_pdp_free,
	.pa_pagesz = PAGE_SIZE * PDP_SIZE,
};
#endif

extern vaddr_t idt_vaddr;
extern paddr_t idt_paddr;
extern vaddr_t gdt_vaddr;
extern paddr_t gdt_paddr;
extern vaddr_t ldt_vaddr;
extern paddr_t ldt_paddr;

extern int end;

#ifdef i386
/* stuff to fix the pentium f00f bug */
extern vaddr_t pentium_idt_vaddr;
#endif

/*
 * Local prototypes
 */

#ifdef __HAVE_PCPU_AREA
static void pmap_init_pcpu(void);
#endif
#ifdef __HAVE_DIRECT_MAP
static void pmap_init_directmap(struct pmap *);
#endif
#if !defined(XEN)
static void pmap_remap_global(void);
#endif
#ifndef XEN
static void pmap_init_lapic(void);
static void pmap_remap_largepages(void);
#endif

static struct vm_page *pmap_get_ptp(struct pmap *, vaddr_t,
    pd_entry_t * const *, int);
static struct vm_page *pmap_find_ptp(struct pmap *, vaddr_t, paddr_t, int);
static void pmap_freepage(struct pmap *, struct vm_page *, int);
static void pmap_free_ptp(struct pmap *, struct vm_page *, vaddr_t,
    pt_entry_t *, pd_entry_t * const *);
static bool pmap_remove_pte(struct pmap *, struct vm_page *, pt_entry_t *,
    vaddr_t, struct pv_entry **);
static void pmap_remove_ptes(struct pmap *, struct vm_page *, vaddr_t, vaddr_t,
    vaddr_t, struct pv_entry **);

static paddr_t pmap_get_physpage(void);
static void pmap_alloc_level(struct pmap *, vaddr_t, long *);

static void pmap_reactivate(struct pmap *);

/*
 * p m a p   h e l p e r   f u n c t i o n s
 */

static inline void
pmap_stats_update(struct pmap *pmap, int resid_diff, int wired_diff)
{

	if (pmap == pmap_kernel()) {
		atomic_add_long(&pmap->pm_stats.resident_count, resid_diff);
		atomic_add_long(&pmap->pm_stats.wired_count, wired_diff);
	} else {
		KASSERT(mutex_owned(pmap->pm_lock));
		pmap->pm_stats.resident_count += resid_diff;
		pmap->pm_stats.wired_count += wired_diff;
	}
}

static inline void
pmap_stats_update_bypte(struct pmap *pmap, pt_entry_t npte, pt_entry_t opte)
{
	int resid_diff = ((npte & PG_V) ? 1 : 0) - ((opte & PG_V) ? 1 : 0);
	int wired_diff = ((npte & PG_W) ? 1 : 0) - ((opte & PG_W) ? 1 : 0);

	KASSERT((npte & (PG_V | PG_W)) != PG_W);
	KASSERT((opte & (PG_V | PG_W)) != PG_W);

	pmap_stats_update(pmap, resid_diff, wired_diff);
}

/*
 * ptp_to_pmap: lookup pmap by ptp
 */

static struct pmap *
ptp_to_pmap(struct vm_page *ptp)
{
	struct pmap *pmap;

	if (ptp == NULL) {
		return pmap_kernel();
	}
	pmap = (struct pmap *)ptp->uobject;
	KASSERT(pmap != NULL);
	KASSERT(&pmap->pm_obj[0] == ptp->uobject);
	return pmap;
}

static inline struct pv_pte *
pve_to_pvpte(struct pv_entry *pve)
{

	KASSERT((void *)&pve->pve_pte == (void *)pve);
	return &pve->pve_pte;
}

static inline struct pv_entry *
pvpte_to_pve(struct pv_pte *pvpte)
{
	struct pv_entry *pve = (void *)pvpte;

	KASSERT(pve_to_pvpte(pve) == pvpte);
	return pve;
}

/*
 * pv_pte_first, pv_pte_next: PV list iterator.
 */

static struct pv_pte *
pv_pte_first(struct pmap_page *pp)
{

	if ((pp->pp_flags & PP_EMBEDDED) != 0) {
		return &pp->pp_pte;
	}
	return pve_to_pvpte(LIST_FIRST(&pp->pp_head.pvh_list));
}

static struct pv_pte *
pv_pte_next(struct pmap_page *pp, struct pv_pte *pvpte)
{

	KASSERT(pvpte != NULL);
	if (pvpte == &pp->pp_pte) {
		KASSERT((pp->pp_flags & PP_EMBEDDED) != 0);
		return NULL;
	}
	KASSERT((pp->pp_flags & PP_EMBEDDED) == 0);
	return pve_to_pvpte(LIST_NEXT(pvpte_to_pve(pvpte), pve_list));
}

/*
 * pmap_is_curpmap: is this pmap the one currently loaded [in %cr3]?
 *		of course the kernel is always loaded
 */

bool
pmap_is_curpmap(struct pmap *pmap)
{
	return((pmap == pmap_kernel()) ||
	       (pmap == curcpu()->ci_pmap));
}

/*
 *	Add a reference to the specified pmap.
 */

void
pmap_reference(struct pmap *pmap)
{

	atomic_inc_uint(&pmap->pm_obj[0].uo_refs);
}

/*
 * pmap_map_ptes: map a pmap's PTEs into KVM and lock them in
 *
 * there are several pmaps involved.  some or all of them might be same.
 *
 *	- the pmap given by the first argument
 *		our caller wants to access this pmap's PTEs.
 *
 *	- pmap_kernel()
 *		the kernel pmap.  note that it only contains the kernel part
 *		of the address space which is shared by any pmap.  ie. any
 *		pmap can be used instead of pmap_kernel() for our purpose.
 *
 *	- ci->ci_pmap
 *		pmap currently loaded on the cpu.
 *
 *	- vm_map_pmap(&curproc->p_vmspace->vm_map)
 *		current process' pmap.
 *
 * => we lock enough pmaps to keep things locked in
 * => must be undone with pmap_unmap_ptes before returning
 */

void
pmap_map_ptes(struct pmap *pmap, struct pmap **pmap2,
	      pd_entry_t **ptepp, pd_entry_t * const **pdeppp)
{
	struct pmap *curpmap;
	struct cpu_info *ci;
	lwp_t *l;

	/* The kernel's pmap is always accessible. */
	if (pmap == pmap_kernel()) {
		*pmap2 = NULL;
		*ptepp = PTE_BASE;
		*pdeppp = normal_pdes;
		return;
	}
	KASSERT(kpreempt_disabled());

	l = curlwp;
 retry:
	mutex_enter(pmap->pm_lock);
	ci = curcpu();
	curpmap = ci->ci_pmap;
	if (vm_map_pmap(&l->l_proc->p_vmspace->vm_map) == pmap) {
		/* Our own pmap so just load it: easy. */
		if (__predict_false(ci->ci_want_pmapload)) {
			mutex_exit(pmap->pm_lock);
			pmap_load();
			goto retry;
		}
		KASSERT(pmap == curpmap);
	} else if (pmap == curpmap) {
		/*
		 * Already on the CPU: make it valid.  This is very
		 * often the case during exit(), when we have switched
		 * to the kernel pmap in order to destroy a user pmap.
		 */
		pmap_reactivate(pmap);
	} else {
		/*
		 * Toss current pmap from CPU, but keep a reference to it.
		 * The reference will be dropped by pmap_unmap_ptes().
		 * Can happen if we block during exit().
		 */
		const cpuid_t cid = cpu_index(ci);

		kcpuset_atomic_clear(curpmap->pm_cpus, cid);
		kcpuset_atomic_clear(curpmap->pm_kernel_cpus, cid);
		ci->ci_pmap = pmap;
		ci->ci_tlbstate = TLBSTATE_VALID;
		kcpuset_atomic_set(pmap->pm_cpus, cid);
		kcpuset_atomic_set(pmap->pm_kernel_cpus, cid);
		cpu_load_pmap(pmap, curpmap);
	}
	pmap->pm_ncsw = l->l_ncsw;
	*pmap2 = curpmap;
	*ptepp = PTE_BASE;

#if defined(XEN) && defined(__x86_64__)
	KASSERT(ci->ci_normal_pdes[PTP_LEVELS - 2] == L4_BASE);
	ci->ci_normal_pdes[PTP_LEVELS - 2] = pmap->pm_pdir;
	*pdeppp = ci->ci_normal_pdes;
#else
	*pdeppp = normal_pdes;
#endif
}

/*
 * pmap_unmap_ptes: unlock the PTE mapping of "pmap"
 */

void
pmap_unmap_ptes(struct pmap *pmap, struct pmap *pmap2)
{
	struct cpu_info *ci;
	struct pmap *mypmap;

	KASSERT(kpreempt_disabled());

	/* The kernel's pmap is always accessible. */
	if (pmap == pmap_kernel()) {
		return;
	}

	ci = curcpu();

#if defined(XEN) && defined(__x86_64__)
	KASSERT(ci->ci_normal_pdes[PTP_LEVELS - 2] != L4_BASE);
	ci->ci_normal_pdes[PTP_LEVELS - 2] = L4_BASE;
#endif

	/*
	 * We cannot tolerate context switches while mapped in.
	 * If it is our own pmap all we have to do is unlock.
	 */
	KASSERT(pmap->pm_ncsw == curlwp->l_ncsw);
	mypmap = vm_map_pmap(&curproc->p_vmspace->vm_map);
	if (pmap == mypmap) {
		mutex_exit(pmap->pm_lock);
		return;
	}

	/*
	 * Mark whatever's on the CPU now as lazy and unlock.
	 * If the pmap was already installed, we are done.
	 */
	ci->ci_tlbstate = TLBSTATE_LAZY;
	ci->ci_want_pmapload = (mypmap != pmap_kernel());
	mutex_exit(pmap->pm_lock);
	if (pmap == pmap2) {
		return;
	}

	/*
	 * We installed another pmap on the CPU.  Grab a reference to
	 * it and leave in place.  Toss the evicted pmap (can block).
	 */
	pmap_reference(pmap);
	pmap_destroy(pmap2);
}


inline static void
pmap_exec_account(struct pmap *pm, vaddr_t va, pt_entry_t opte, pt_entry_t npte)
{

#if !defined(__x86_64__)
	if (curproc == NULL || curproc->p_vmspace == NULL ||
	    pm != vm_map_pmap(&curproc->p_vmspace->vm_map))
		return;

	if ((opte ^ npte) & PG_X)
		pmap_update_pg(va);

	/*
	 * Executability was removed on the last executable change.
	 * Reset the code segment to something conservative and
	 * let the trap handler deal with setting the right limit.
	 * We can't do that because of locking constraints on the vm map.
	 */

	if ((opte & PG_X) && (npte & PG_X) == 0 && va == pm->pm_hiexec) {
		struct trapframe *tf = curlwp->l_md.md_regs;

		tf->tf_cs = GSEL(GUCODE_SEL, SEL_UPL);
		pm->pm_hiexec = I386_MAX_EXE_ADDR;
	}
#endif /* !defined(__x86_64__) */
}

#if !defined(__x86_64__)
/*
 * Fixup the code segment to cover all potential executable mappings.
 * returns 0 if no changes to the code segment were made.
 */

int
pmap_exec_fixup(struct vm_map *map, struct trapframe *tf, struct pcb *pcb)
{
	struct vm_map_entry *ent;
	struct pmap *pm = vm_map_pmap(map);
	vaddr_t va = 0;

	vm_map_lock_read(map);
	for (ent = (&map->header)->next; ent != &map->header; ent = ent->next) {

		/*
		 * This entry has greater va than the entries before.
		 * We need to make it point to the last page, not past it.
		 */

		if (ent->protection & VM_PROT_EXECUTE)
			va = trunc_page(ent->end) - PAGE_SIZE;
	}
	vm_map_unlock_read(map);
	if (va == pm->pm_hiexec && tf->tf_cs == GSEL(GUCODEBIG_SEL, SEL_UPL))
		return (0);

	pm->pm_hiexec = va;
	if (pm->pm_hiexec > I386_MAX_EXE_ADDR) {
		tf->tf_cs = GSEL(GUCODEBIG_SEL, SEL_UPL);
	} else {
		tf->tf_cs = GSEL(GUCODE_SEL, SEL_UPL);
		return (0);
	}
	return (1);
}
#endif /* !defined(__x86_64__) */

void
pat_init(struct cpu_info *ci)
{
	uint64_t pat;

	if (!(ci->ci_feat_val[0] & CPUID_PAT))
		return;

	/* We change WT to WC. Leave all other entries the default values. */
	pat = PATENTRY(0, PAT_WB) | PATENTRY(1, PAT_WC) |
	      PATENTRY(2, PAT_UCMINUS) | PATENTRY(3, PAT_UC) |
	      PATENTRY(4, PAT_WB) | PATENTRY(5, PAT_WC) |
	      PATENTRY(6, PAT_UCMINUS) | PATENTRY(7, PAT_UC);

	wrmsr(MSR_CR_PAT, pat);
	cpu_pat_enabled = true;
	aprint_debug_dev(ci->ci_dev, "PAT enabled\n");
}

static pt_entry_t
pmap_pat_flags(u_int flags)
{
	u_int cacheflags = (flags & PMAP_CACHE_MASK);

	if (!cpu_pat_enabled) {
		switch (cacheflags) {
		case PMAP_NOCACHE:
		case PMAP_NOCACHE_OVR:
			/* results in PGC_UCMINUS on cpus which have
			 * the cpuid PAT but PAT "disabled"
			 */
			return PG_N;
		default:
			return 0;
		}
	}

	switch (cacheflags) {
	case PMAP_NOCACHE:
		return PGC_UC;
	case PMAP_WRITE_COMBINE:
		return PGC_WC;
	case PMAP_WRITE_BACK:
		return PGC_WB;
	case PMAP_NOCACHE_OVR:
		return PGC_UCMINUS;
	}

	return 0;
}

/*
 * p m a p   k e n t e r   f u n c t i o n s
 *
 * functions to quickly enter/remove pages from the kernel address
 * space.   pmap_kremove is exported to MI kernel.  we make use of
 * the recursive PTE mappings.
 */

/*
 * pmap_kenter_pa: enter a kernel mapping without R/M (pv_entry) tracking
 *
 * => no need to lock anything, assume va is already allocated
 * => should be faster than normal pmap enter function
 */

void
pmap_kenter_pa(vaddr_t va, paddr_t pa, vm_prot_t prot, u_int flags)
{
	pt_entry_t *pte, opte, npte;

	KASSERT(!(prot & ~VM_PROT_ALL));

	if (va < VM_MIN_KERNEL_ADDRESS)
		pte = vtopte(va);
	else
		pte = kvtopte(va);
#ifdef DOM0OPS
	if (pa < pmap_pa_start || pa >= pmap_pa_end) {
#ifdef DEBUG
		printf_nolog("%s: pa %#" PRIxPADDR " for va %#" PRIxVADDR
		    " outside range\n", __func__, pa, va);
#endif /* DEBUG */
		npte = pa;
	} else
#endif /* DOM0OPS */
		npte = pmap_pa2pte(pa);
	npte |= protection_codes[prot] | PG_V | pmap_pg_g;
	npte |= pmap_pat_flags(flags);
	opte = pmap_pte_testset(pte, npte); /* zap! */

	/*
	 * XXX: make sure we are not dealing with a large page, since the only
	 * large pages created are for the kernel image, and they should never
	 * be kentered.
	 */
	KASSERTMSG(!(opte & PG_PS), "PG_PS va=%#"PRIxVADDR, va);

	if ((opte & (PG_V | PG_U)) == (PG_V | PG_U)) {
		/* This should not happen. */
		printf_nolog("%s: mapping already present\n", __func__);
		kpreempt_disable();
		pmap_tlb_shootdown(pmap_kernel(), va, opte, TLBSHOOT_KENTER);
		kpreempt_enable();
	}
}

<<<<<<< HEAD
void
pmap_emap_enter(vaddr_t va, paddr_t pa, vm_prot_t prot)
{
	pt_entry_t *pte, npte;

	KASSERT((prot & ~VM_PROT_ALL) == 0);
	pte = (va < VM_MIN_KERNEL_ADDRESS) ? vtopte(va) : kvtopte(va);

#ifdef DOM0OPS
	if (pa < pmap_pa_start || pa >= pmap_pa_end) {
		npte = pa;
	} else
#endif
		npte = pmap_pa2pte(pa);

	npte = pmap_pa2pte(pa);
	npte |= protection_codes[prot] | PG_V;
	pmap_pte_set(pte, npte);
	pmap_pte_flush();
}

/*
 * pmap_emap_sync: perform TLB flush or pmap load, if it was deferred.
 */
void
pmap_emap_sync(bool canload)
{
	struct cpu_info *ci = curcpu();
	struct pmap *pmap;

	KASSERT(kpreempt_disabled());
	if (__predict_true(ci->ci_want_pmapload && canload)) {
		/*
		 * XXX: Hint for pmap_reactivate(), which might suggest to
		 * not perform TLB flush, if state has not changed.
		 */
		pmap = vm_map_pmap(&curlwp->l_proc->p_vmspace->vm_map);
		if (__predict_false(pmap == ci->ci_pmap)) {
			kcpuset_atomic_clear(pmap->pm_cpus, cpu_index(ci));
		}
		pmap_load();
		KASSERT(ci->ci_want_pmapload == 0);
	} else {
		tlbflush();
	}
}

void
pmap_emap_remove(vaddr_t sva, vsize_t len)
{
	pt_entry_t *pte;
	vaddr_t va, eva = sva + len;

	for (va = sva; va < eva; va += PAGE_SIZE) {
		pte = (va < VM_MIN_KERNEL_ADDRESS) ? vtopte(va) : kvtopte(va);
		pmap_pte_set(pte, 0);
	}

	pmap_pte_flush();
}

=======
>>>>>>> b2b84690
__strict_weak_alias(pmap_kenter_ma, pmap_kenter_pa);

#if defined(__x86_64__)
/*
 * Change protection for a virtual address. Local for a CPU only, don't
 * care about TLB shootdowns.
 *
 * => must be called with preemption disabled
 */
void
pmap_changeprot_local(vaddr_t va, vm_prot_t prot)
{
	pt_entry_t *pte, opte, npte;

	KASSERT(kpreempt_disabled());

	if (va < VM_MIN_KERNEL_ADDRESS)
		pte = vtopte(va);
	else
		pte = kvtopte(va);

	npte = opte = *pte;

	if ((prot & VM_PROT_WRITE) != 0)
		npte |= PG_RW;
	else
		npte &= ~PG_RW;

	if (opte != npte) {
		pmap_pte_set(pte, npte);
		pmap_pte_flush();
		invlpg(va);
	}
}
#endif /* defined(__x86_64__) */

/*
 * pmap_kremove: remove a kernel mapping(s) without R/M (pv_entry) tracking
 *
 * => no need to lock anything
 * => caller must dispose of any vm_page mapped in the va range
 * => note: not an inline function
 * => we assume the va is page aligned and the len is a multiple of PAGE_SIZE
 * => we assume kernel only unmaps valid addresses and thus don't bother
 *    checking the valid bit before doing TLB flushing
 * => must be followed by call to pmap_update() before reuse of page
 */

static inline void
pmap_kremove1(vaddr_t sva, vsize_t len, bool localonly)
{
	pt_entry_t *pte, opte;
	vaddr_t va, eva;

	eva = sva + len;

	kpreempt_disable();
	for (va = sva; va < eva; va += PAGE_SIZE) {
		pte = kvtopte(va);
		opte = pmap_pte_testset(pte, 0); /* zap! */
		if ((opte & (PG_V | PG_U)) == (PG_V | PG_U) && !localonly) {
			pmap_tlb_shootdown(pmap_kernel(), va, opte,
			    TLBSHOOT_KREMOVE);
		}
		KASSERTMSG((opte & PG_PS) == 0,
		    "va %#" PRIxVADDR " is a large page", va);
		KASSERTMSG((opte & PG_PVLIST) == 0,
		    "va %#" PRIxVADDR " is a pv tracked page", va);
	}
	if (localonly) {
		tlbflushg();
	}
	kpreempt_enable();
}

void
pmap_kremove(vaddr_t sva, vsize_t len)
{

	pmap_kremove1(sva, len, false);
}

/*
 * pmap_kremove_local: like pmap_kremove(), but only worry about
 * TLB invalidations on the current CPU.  this is only intended
 * for use while writing kernel crash dumps, either after panic
 * or via reboot -d.
 */

void
pmap_kremove_local(vaddr_t sva, vsize_t len)
{

	pmap_kremove1(sva, len, true);
}

/*
 * p m a p   i n i t   f u n c t i o n s
 *
 * pmap_bootstrap and pmap_init are called during system startup
 * to init the pmap module.   pmap_bootstrap() does a low level
 * init just to get things rolling.   pmap_init() finishes the job.
 */

/*
 * pmap_bootstrap_valloc: allocate a virtual address in the bootstrap area.
 * This function is to be used before any VM system has been set up.
<<<<<<< HEAD
 *
 * The va is taken from virtual_avail.
 */
static vaddr_t
pmap_bootstrap_valloc(size_t npages)
{
	vaddr_t va = virtual_avail;
	virtual_avail += npages * PAGE_SIZE;
	return va;
}

/*
 * pmap_bootstrap_palloc: allocate a physical address in the bootstrap area.
 * This function is to be used before any VM system has been set up.
 *
 * The pa is taken from avail_start.
 */
=======
 *
 * The va is taken from virtual_avail.
 */
static vaddr_t
pmap_bootstrap_valloc(size_t npages)
{
	vaddr_t va = virtual_avail;
	virtual_avail += npages * PAGE_SIZE;
	return va;
}

/*
 * pmap_bootstrap_palloc: allocate a physical address in the bootstrap area.
 * This function is to be used before any VM system has been set up.
 *
 * The pa is taken from avail_start.
 */
>>>>>>> b2b84690
static paddr_t
pmap_bootstrap_palloc(size_t npages)
{
	paddr_t pa = avail_start;
	avail_start += npages * PAGE_SIZE;
	return pa;
}

/*
 * pmap_bootstrap: get the system in a state where it can run with VM properly
 * enabled (called before main()). The VM system is fully init'd later.
 *
 * => on i386, locore.S has already enabled the MMU by allocating a PDP for the
 *    kernel, and nkpde PTP's for the kernel.
 * => kva_start is the first free virtual address in kernel space.
 */
void
pmap_bootstrap(vaddr_t kva_start)
{
	struct pmap *kpm;
	int i;
	vaddr_t kva;

	pmap_pg_nx = (cpu_feature[2] & CPUID_NOX ? PG_NX : 0);

	/*
	 * Set up our local static global vars that keep track of the usage of
	 * KVM before kernel_map is set up.
	 */
	virtual_avail = kva_start;		/* first free KVA */
	virtual_end = VM_MAX_KERNEL_ADDRESS;	/* last KVA */

	/*
	 * Set up protection_codes: we need to be able to convert from a MI
	 * protection code (some combo of VM_PROT...) to something we can jam
	 * into a x86 PTE.
	 */
	protection_codes[VM_PROT_NONE] = pmap_pg_nx;
	protection_codes[VM_PROT_EXECUTE] = PG_RO | PG_X;
	protection_codes[VM_PROT_READ] = PG_RO | pmap_pg_nx;
	protection_codes[VM_PROT_READ|VM_PROT_EXECUTE] = PG_RO | PG_X;
	protection_codes[VM_PROT_WRITE] = PG_RW | pmap_pg_nx;
	protection_codes[VM_PROT_WRITE|VM_PROT_EXECUTE] = PG_RW | PG_X;
	protection_codes[VM_PROT_WRITE|VM_PROT_READ] = PG_RW | pmap_pg_nx;
	protection_codes[VM_PROT_ALL] = PG_RW | PG_X;

	/*
	 * Now we init the kernel's pmap.
	 *
	 * The kernel pmap's pm_obj is not used for much. However, in user pmaps
	 * the pm_obj contains the list of active PTPs.
	 *
	 * The pm_obj currently does not have a pager. It might be possible to
	 * add a pager that would allow a process to read-only mmap its own page
	 * tables (fast user-level vtophys?). This may or may not be useful.
	 */
	kpm = pmap_kernel();
	for (i = 0; i < PTP_LEVELS - 1; i++) {
		mutex_init(&kpm->pm_obj_lock[i], MUTEX_DEFAULT, IPL_NONE);
		uvm_obj_init(&kpm->pm_obj[i], NULL, false, 1);
		uvm_obj_setlock(&kpm->pm_obj[i], &kpm->pm_obj_lock[i]);
		kpm->pm_ptphint[i] = NULL;
	}
	memset(&kpm->pm_list, 0, sizeof(kpm->pm_list));  /* pm_list not used */

	kpm->pm_pdir = (pd_entry_t *)bootspace.pdir;
	for (i = 0; i < PDP_SIZE; i++)
		kpm->pm_pdirpa[i] = PDPpaddr + PAGE_SIZE * i;

	kpm->pm_stats.wired_count = kpm->pm_stats.resident_count =
		x86_btop(kva_start - VM_MIN_KERNEL_ADDRESS);

	kcpuset_create(&kpm->pm_cpus, true);
	kcpuset_create(&kpm->pm_kernel_cpus, true);

	kpm->pm_ldt = NULL;
	kpm->pm_ldt_len = 0;
	kpm->pm_ldt_sel = GSYSSEL(GLDT_SEL, SEL_KPL);

	/*
	 * the above is just a rough estimate and not critical to the proper
	 * operation of the system.
	 */

#if !defined(XEN)
	/*
	 * Begin to enable global TLB entries if they are supported.
	 * The G bit has no effect until the CR4_PGE bit is set in CR4,
	 * which happens in cpu_init(), which is run on each cpu
	 * (and happens later)
	 */
	if (cpu_feature[0] & CPUID_PGE) {
		pmap_pg_g = PG_G;		/* enable software */

		/* add PG_G attribute to already mapped kernel pages */
		pmap_remap_global();
	}
#endif

#ifndef XEN
	/*
	 * Enable large pages if they are supported.
	 */
	if (cpu_feature[0] & CPUID_PSE) {
		lcr4(rcr4() | CR4_PSE);	/* enable hardware (via %cr4) */
		pmap_largepages = 1;	/* enable software */

		/*
		 * The TLB must be flushed after enabling large pages on Pentium
		 * CPUs, according to section 3.6.2.2 of "Intel Architecture
		 * Software Developer's Manual, Volume 3: System Programming".
		 */
		tlbflushg();

		/* Remap the kernel. */
		pmap_remap_largepages();
	}
	pmap_init_lapic();
#endif /* !XEN */

#ifdef __HAVE_PCPU_AREA
	pmap_init_pcpu();
#endif

#ifdef __HAVE_DIRECT_MAP
	pmap_init_directmap(kpm);
#else
	pmap_vpage_cpualloc(&cpu_info_primary);

	if (VM_MIN_KERNEL_ADDRESS == KERNBASE) { /* i386 */
		early_zerop = (void *)cpu_info_primary.vpage[VPAGE_ZER];
		early_zero_pte = cpu_info_primary.vpage_pte[VPAGE_ZER];
	} else { /* amd64 */
		/*
		 * zero_pte is stuck at the end of mapped space for the kernel
		 * image (disjunct from kva space). This is done so that it
		 * can safely be used in pmap_growkernel (pmap_get_physpage),
		 * when it's called for the first time.
		 * XXXfvdl fix this for MULTIPROCESSOR later.
		 */
#ifdef XEN
		/* early_zerop initialized in xen_locore() */
#else
		early_zerop = (void *)bootspace.spareva;
#endif
		early_zero_pte = PTE_BASE + pl1_i((vaddr_t)early_zerop);
	}
#endif

#if defined(XEN) && defined(__x86_64__)
	extern vaddr_t xen_dummy_page;
	paddr_t xen_dummy_user_pgd;

	/*
	 * We want a dummy page directory for Xen: when deactivating a pmap,
	 * Xen will still consider it active. So we set user PGD to this one
	 * to lift all protection on the now inactive page tables set.
	 */
	xen_dummy_user_pgd = xen_dummy_page - KERNBASE;

	/* Zero fill it, the less checks in Xen it requires the better */
	memset((void *)(xen_dummy_user_pgd + KERNBASE), 0, PAGE_SIZE);
	/* Mark read-only */
	HYPERVISOR_update_va_mapping(xen_dummy_user_pgd + KERNBASE,
	    pmap_pa2pte(xen_dummy_user_pgd) | PG_V | pmap_pg_nx,
	    UVMF_INVLPG);
	/* Pin as L4 */
	xpq_queue_pin_l4_table(xpmap_ptom_masked(xen_dummy_user_pgd));
#endif

	/*
	 * Allocate space for the IDT, GDT and LDT.
	 */
#ifdef __HAVE_PCPU_AREA
	idt_vaddr = (vaddr_t)&pcpuarea->idt;
#else
	idt_vaddr = pmap_bootstrap_valloc(1);
#endif
	idt_paddr = pmap_bootstrap_palloc(1);

	gdt_vaddr = pmap_bootstrap_valloc(1);
	gdt_paddr = pmap_bootstrap_palloc(1);

#ifdef __HAVE_PCPU_AREA
	ldt_vaddr = (vaddr_t)&pcpuarea->ldt;
#else
	ldt_vaddr = pmap_bootstrap_valloc(1);
#endif
	ldt_paddr = pmap_bootstrap_palloc(1);

#if !defined(__x86_64__) && !defined(XEN)
	/* pentium f00f bug stuff */
	pentium_idt_vaddr = pmap_bootstrap_valloc(1);
#endif

	/*
	 * Now we reserve some VM for mapping pages when doing a crash dump.
	 */
	virtual_avail = reserve_dumppages(virtual_avail);

	/*
	 * Init the static-global locks and global lists.
	 *
	 * => pventry::pvh_lock (initialized elsewhere) must also be
	 *      a spin lock, again at IPL_VM to prevent deadlock, and
	 *	again is never taken from interrupt context.
	 */
	mutex_init(&pmaps_lock, MUTEX_DEFAULT, IPL_NONE);
	LIST_INIT(&pmaps);

	/*
	 * Ensure the TLB is sync'd with reality by flushing it...
	 */
	tlbflushg();

	/*
	 * Calculate pmap_maxkvaddr from nkptp[].
	 */
	kva = VM_MIN_KERNEL_ADDRESS;
	for (i = PTP_LEVELS - 1; i >= 1; i--) {
		kva += nkptp[i] * nbpd[i];
	}
	pmap_maxkvaddr = kva;
}

#ifndef XEN
static void
pmap_init_lapic(void)
{
	/*
	 * On CPUs that have no LAPIC, local_apic_va is never kentered. But our
	 * x86 implementation relies a lot on this address to be valid; so just
	 * allocate a fake physical page that will be kentered into
	 * local_apic_va by machdep.
	 *
	 * If the LAPIC is present, the va will be remapped somewhere else
	 * later in lapic_map.
	 */
	local_apic_va = pmap_bootstrap_valloc(1);
	local_apic_pa = pmap_bootstrap_palloc(1);
}
#endif

#if defined(__HAVE_PCPU_AREA) || defined(__HAVE_DIRECT_MAP)
static size_t
pmap_pagetree_nentries_range(vaddr_t startva, vaddr_t endva, size_t pgsz)
{
	size_t npages;
	npages = (roundup(endva, pgsz) / pgsz) -
	    (rounddown(startva, pgsz) / pgsz);
	return npages;
}
#endif

<<<<<<< HEAD
#ifdef __HAVE_PCPU_AREA
static void
pmap_init_pcpu(void)
{
	const vaddr_t startva = PMAP_PCPU_BASE;
	size_t nL4e, nL3e, nL2e, nL1e;
	size_t L4e_idx, L3e_idx, L2e_idx, L1e_idx __diagused;
	paddr_t pa;
	vaddr_t endva;
	vaddr_t tmpva;
	pt_entry_t *pte;
	size_t size;
	int i;

	const pd_entry_t pteflags = PG_V | PG_KW | pmap_pg_nx;

	size = sizeof(struct pcpu_area);

	endva = startva + size;

	/* We will use this temporary va. */
	tmpva = bootspace.spareva;
	pte = PTE_BASE + pl1_i(tmpva);

	/* Build L4 */
	L4e_idx = pl4_i(startva);
	nL4e = pmap_pagetree_nentries_range(startva, endva, NBPD_L4);
	KASSERT(nL4e  == 1);
	for (i = 0; i < nL4e; i++) {
		KASSERT(L4_BASE[L4e_idx+i] == 0);

		pa = pmap_bootstrap_palloc(1);
		*pte = (pa & PG_FRAME) | pteflags;
		pmap_update_pg(tmpva);
		memset((void *)tmpva, 0, PAGE_SIZE);

		L4_BASE[L4e_idx+i] = pa | pteflags | PG_U;
	}

=======
#if defined(__HAVE_DIRECT_MAP)
static inline void
slotspace_copy(int type, pd_entry_t *dst, pd_entry_t *src)
{
	size_t sslot = slotspace.area[type].sslot;
	size_t nslot = slotspace.area[type].nslot;

	memcpy(&dst[sslot], &src[sslot], nslot * sizeof(pd_entry_t));
}
#endif

#if defined(__HAVE_DIRECT_MAP)
/*
 * Randomize the location of an area. We count the holes in the VM space. We
 * randomly select one hole, and then randomly select an area within that hole.
 * Finally we update the associated entry in the slotspace structure.
 */
static vaddr_t
slotspace_rand(int type, size_t sz, size_t align)
{
	struct {
		int start;
		int end;
	} holes[SLSPACE_NAREAS+1];
	size_t i, nholes, hole;
	size_t startsl, endsl, nslots, winsize;
	vaddr_t startva, va;

	sz = roundup(sz, align);
	nslots = roundup(sz+NBPD_L4, NBPD_L4) / NBPD_L4;

	/* Get the holes. */
	nholes = 0;
	for (i = 0; i < SLSPACE_NAREAS-1; i++) {
		startsl = slotspace.area[i].sslot;
		if (slotspace.area[i].active)
			startsl += slotspace.area[i].mslot;
		endsl = slotspace.area[i+1].sslot;
		if (endsl - startsl >= nslots) {
			holes[nholes].start = startsl;
			holes[nholes].end = endsl;
			nholes++;
		}
	}
	if (nholes == 0) {
		panic("%s: impossible", __func__);
	}

	/* Select a hole. */
	cpu_earlyrng(&hole, sizeof(hole));
	hole %= nholes;
	startsl = holes[hole].start;
	endsl = holes[hole].end;
	startva = VA_SIGN_NEG(startsl * NBPD_L4);

	/* Select an area within the hole. */
	cpu_earlyrng(&va, sizeof(va));
	winsize = ((endsl - startsl) * NBPD_L4) - sz;
	va %= winsize;
	va = rounddown(va, align);
	va += startva;

	/* Update the entry. */
	slotspace.area[type].sslot = pl4_i(va);
	slotspace.area[type].nslot =
	    pmap_pagetree_nentries_range(va, va+sz, NBPD_L4);
	if (slotspace.area[type].dropmax) {
		slotspace.area[type].mslot = slotspace.area[type].nslot;
	}

	return va;
}
#endif

#ifdef __HAVE_PCPU_AREA
static void
pmap_init_pcpu(void)
{
	const vaddr_t startva = PMAP_PCPU_BASE;
	size_t nL4e, nL3e, nL2e, nL1e;
	size_t L4e_idx, L3e_idx, L2e_idx, L1e_idx __diagused;
	paddr_t pa;
	vaddr_t endva;
	vaddr_t tmpva;
	pt_entry_t *pte;
	size_t size;
	int i;

	const pd_entry_t pteflags = PG_V | PG_KW | pmap_pg_nx;

	size = sizeof(struct pcpu_area);

	endva = startva + size;

	/* We will use this temporary va. */
	tmpva = bootspace.spareva;
	pte = PTE_BASE + pl1_i(tmpva);

	/* Build L4 */
	L4e_idx = pl4_i(startva);
	nL4e = pmap_pagetree_nentries_range(startva, endva, NBPD_L4);
	KASSERT(nL4e  == 1);
	for (i = 0; i < nL4e; i++) {
		KASSERT(L4_BASE[L4e_idx+i] == 0);

		pa = pmap_bootstrap_palloc(1);
		*pte = (pa & PG_FRAME) | pteflags;
		pmap_update_pg(tmpva);
		memset((void *)tmpva, 0, PAGE_SIZE);

		L4_BASE[L4e_idx+i] = pa | pteflags | PG_U;
	}

	/* Build L3 */
	L3e_idx = pl3_i(startva);
	nL3e = pmap_pagetree_nentries_range(startva, endva, NBPD_L3);
	for (i = 0; i < nL3e; i++) {
		KASSERT(L3_BASE[L3e_idx+i] == 0);

		pa = pmap_bootstrap_palloc(1);
		*pte = (pa & PG_FRAME) | pteflags;
		pmap_update_pg(tmpva);
		memset((void *)tmpva, 0, PAGE_SIZE);

		L3_BASE[L3e_idx+i] = pa | pteflags | PG_U;
	}

	/* Build L2 */
	L2e_idx = pl2_i(startva);
	nL2e = pmap_pagetree_nentries_range(startva, endva, NBPD_L2);
	for (i = 0; i < nL2e; i++) {

		KASSERT(L2_BASE[L2e_idx+i] == 0);

		pa = pmap_bootstrap_palloc(1);
		*pte = (pa & PG_FRAME) | pteflags;
		pmap_update_pg(tmpva);
		memset((void *)tmpva, 0, PAGE_SIZE);

		L2_BASE[L2e_idx+i] = pa | pteflags | PG_U;
	}

	/* Build L1 */
	L1e_idx = pl1_i(startva);
	nL1e = pmap_pagetree_nentries_range(startva, endva, NBPD_L1);
	for (i = 0; i < nL1e; i++) {
		/*
		 * Nothing to do, the PTEs will be entered via
		 * pmap_kenter_pa.
		 */
		KASSERT(L1_BASE[L1e_idx+i] == 0);
	}

	*pte = 0;
	pmap_update_pg(tmpva);

	pcpuarea = (struct pcpu_area *)startva;

	tlbflush();
}
#endif

#ifdef __HAVE_DIRECT_MAP
/*
 * Create the amd64 direct map. Called only once at boot time. We map all of
 * the physical memory contiguously using 2MB large pages, with RW permissions.
 * However there is a hole: the kernel is mapped with RO permissions.
 */
static void
pmap_init_directmap(struct pmap *kpm)
{
	extern phys_ram_seg_t mem_clusters[];
	extern int mem_cluster_cnt;

	vaddr_t startva;
	size_t nL4e, nL3e, nL2e;
	size_t L4e_idx, L3e_idx, L2e_idx;
	size_t spahole, epahole;
	paddr_t lastpa, pa;
	vaddr_t endva;
	vaddr_t tmpva;
	pt_entry_t *pte;
	phys_ram_seg_t *mc;
	int i;

	const pd_entry_t pteflags = PG_V | PG_KW | pmap_pg_nx;
	const pd_entry_t holepteflags = PG_V | pmap_pg_nx;

	CTASSERT(NL4_SLOT_DIRECT * NBPD_L4 == MAXPHYSMEM);

	spahole = roundup(bootspace.head.pa, NBPD_L2);
	epahole = rounddown(bootspace.boot.pa, NBPD_L2);

	/* Get the last physical address available */
	lastpa = 0;
	for (i = 0; i < mem_cluster_cnt; i++) {
		mc = &mem_clusters[i];
		lastpa = MAX(lastpa, mc->start + mc->size);
	}

	/*
	 * x86_add_cluster should have truncated the memory to MAXPHYSMEM.
	 */
	if (lastpa > MAXPHYSMEM) {
		panic("pmap_init_directmap: lastpa incorrect");
	}

	startva = slotspace_rand(SLAREA_DMAP, lastpa, NBPD_L2);
	endva = startva + lastpa;

	/* We will use this temporary va. */
	tmpva = bootspace.spareva;
	pte = PTE_BASE + pl1_i(tmpva);

	/* Build L4 */
	L4e_idx = pl4_i(startva);
	nL4e = pmap_pagetree_nentries_range(startva, endva, NBPD_L4);
	KASSERT(nL4e <= NL4_SLOT_DIRECT);
	for (i = 0; i < nL4e; i++) {
		KASSERT(L4_BASE[L4e_idx+i] == 0);

		pa = pmap_bootstrap_palloc(1);
		*pte = (pa & PG_FRAME) | pteflags;
		pmap_update_pg(tmpva);
		memset((void *)tmpva, 0, PAGE_SIZE);

		L4_BASE[L4e_idx+i] = pa | pteflags | PG_U;
	}

>>>>>>> b2b84690
	/* Build L3 */
	L3e_idx = pl3_i(startva);
	nL3e = pmap_pagetree_nentries_range(startva, endva, NBPD_L3);
	for (i = 0; i < nL3e; i++) {
		KASSERT(L3_BASE[L3e_idx+i] == 0);

		pa = pmap_bootstrap_palloc(1);
		*pte = (pa & PG_FRAME) | pteflags;
		pmap_update_pg(tmpva);
		memset((void *)tmpva, 0, PAGE_SIZE);
<<<<<<< HEAD
=======

		L3_BASE[L3e_idx+i] = pa | pteflags | PG_U;
	}

	/* Build L2 */
	L2e_idx = pl2_i(startva);
	nL2e = pmap_pagetree_nentries_range(startva, endva, NBPD_L2);
	for (i = 0; i < nL2e; i++) {
		KASSERT(L2_BASE[L2e_idx+i] == 0);

		pa = (paddr_t)(i * NBPD_L2);

		if (spahole <= pa && pa < epahole) {
			L2_BASE[L2e_idx+i] = pa | holepteflags | PG_U |
			    PG_PS | pmap_pg_g;
		} else {
			L2_BASE[L2e_idx+i] = pa | pteflags | PG_U |
			    PG_PS | pmap_pg_g;
		}
	}

	*pte = 0;
	pmap_update_pg(tmpva);

	pmap_direct_base = startva;
	pmap_direct_end = endva;

	tlbflush();
}
#endif /* __HAVE_DIRECT_MAP */

#if !defined(XEN)
/*
 * Remap all of the virtual pages created so far with the PG_G bit.
 */
static void
pmap_remap_global(void)
{
	vaddr_t kva, kva_end;
	unsigned long p1i;
	size_t i;

	/* head */
	kva = bootspace.head.va;
	kva_end = kva + bootspace.head.sz;
	for ( ; kva < kva_end; kva += PAGE_SIZE) {
		p1i = pl1_i(kva);
		if (pmap_valid_entry(PTE_BASE[p1i]))
			PTE_BASE[p1i] |= pmap_pg_g;
	}

	/* kernel segments */
	for (i = 0; i < BTSPACE_NSEGS; i++) {
		if (bootspace.segs[i].type == BTSEG_NONE) {
			continue;
		}
		kva = bootspace.segs[i].va;
		kva_end = kva + bootspace.segs[i].sz;
		for ( ; kva < kva_end; kva += PAGE_SIZE) {
			p1i = pl1_i(kva);
			if (pmap_valid_entry(PTE_BASE[p1i]))
				PTE_BASE[p1i] |= pmap_pg_g;
		}
	}

	/* boot space */
	kva = bootspace.boot.va;
	kva_end = kva + bootspace.boot.sz;
	for ( ; kva < kva_end; kva += PAGE_SIZE) {
		p1i = pl1_i(kva);
		if (pmap_valid_entry(PTE_BASE[p1i]))
			PTE_BASE[p1i] |= pmap_pg_g;
	}
}
#endif

#ifndef XEN
/*
 * Remap several kernel segments with large pages. We cover as many pages as we
 * can. Called only once at boot time, if the CPU supports large pages.
 */
static void
pmap_remap_largepages(void)
{
	pd_entry_t *pde;
	vaddr_t kva, kva_end;
	paddr_t pa;
	size_t i;

	/* Remap the kernel text using large pages. */
	for (i = 0; i < BTSPACE_NSEGS; i++) {
		if (bootspace.segs[i].type != BTSEG_TEXT) {
			continue;
		}
		kva = roundup(bootspace.segs[i].va, NBPD_L2);
		if (kva < bootspace.segs[i].va) {
			continue;
		}
		kva_end = rounddown(bootspace.segs[i].va +
			bootspace.segs[i].sz, NBPD_L2);
		pa = roundup(bootspace.segs[i].pa, NBPD_L2);
		for (/* */; kva < kva_end; kva += NBPD_L2, pa += NBPD_L2) {
			pde = &L2_BASE[pl2_i(kva)];
			*pde = pa | pmap_pg_g | PG_PS | PG_KR | PG_V;
			tlbflushg();
		}
	}

	/* Remap the kernel rodata using large pages. */
	for (i = 0; i < BTSPACE_NSEGS; i++) {
		if (bootspace.segs[i].type != BTSEG_RODATA) {
			continue;
		}
		kva = roundup(bootspace.segs[i].va, NBPD_L2);
		if (kva < bootspace.segs[i].va) {
			continue;
		}
		kva_end = rounddown(bootspace.segs[i].va +
			bootspace.segs[i].sz, NBPD_L2);
		pa = roundup(bootspace.segs[i].pa, NBPD_L2);
		for (/* */; kva < kva_end; kva += NBPD_L2, pa += NBPD_L2) {
			pde = &L2_BASE[pl2_i(kva)];
			*pde = pa | pmap_pg_g | PG_PS | pmap_pg_nx | PG_KR | PG_V;
			tlbflushg();
		}
	}

	/* Remap the kernel data+bss using large pages. */
	for (i = 0; i < BTSPACE_NSEGS; i++) {
		if (bootspace.segs[i].type != BTSEG_DATA) {
			continue;
		}
		kva = roundup(bootspace.segs[i].va, NBPD_L2);
		if (kva < bootspace.segs[i].va) {
			continue;
		}
		kva_end = rounddown(bootspace.segs[i].va +
			bootspace.segs[i].sz, NBPD_L2);
		pa = roundup(bootspace.segs[i].pa, NBPD_L2);
		for (/* */; kva < kva_end; kva += NBPD_L2, pa += NBPD_L2) {
			pde = &L2_BASE[pl2_i(kva)];
			*pde = pa | pmap_pg_g | PG_PS | pmap_pg_nx | PG_KW | PG_V;
			tlbflushg();
		}
	}
}
#endif /* !XEN */

/*
 * pmap_init: called from uvm_init, our job is to get the pmap
 * system ready to manage mappings...
 */

void
pmap_init(void)
{
	int i, flags;
>>>>>>> b2b84690

		L3_BASE[L3e_idx+i] = pa | pteflags | PG_U;
	}

	/* Build L2 */
	L2e_idx = pl2_i(startva);
	nL2e = pmap_pagetree_nentries_range(startva, endva, NBPD_L2);
	for (i = 0; i < nL2e; i++) {

		KASSERT(L2_BASE[L2e_idx+i] == 0);

		pa = pmap_bootstrap_palloc(1);
		*pte = (pa & PG_FRAME) | pteflags;
		pmap_update_pg(tmpva);
		memset((void *)tmpva, 0, PAGE_SIZE);

		L2_BASE[L2e_idx+i] = pa | pteflags | PG_U;
	}

	/* Build L1 */
	L1e_idx = pl1_i(startva);
	nL1e = pmap_pagetree_nentries_range(startva, endva, NBPD_L1);
	for (i = 0; i < nL1e; i++) {
		/*
		 * Nothing to do, the PTEs will be entered via
		 * pmap_kenter_pa.
		 */
		KASSERT(L1_BASE[L1e_idx+i] == 0);
	}

	*pte = 0;
	pmap_update_pg(tmpva);

<<<<<<< HEAD
	pcpuarea = (struct pcpu_area *)startva;

	tlbflush();
}
#endif

#ifdef __HAVE_DIRECT_MAP
/*
 * Create the amd64 direct map. Called only once at boot time. We map all of
 * the physical memory contiguously using 2MB large pages, with RW permissions.
 * However there is a hole: the kernel is mapped with RO permissions.
 */
static void
pmap_init_directmap(struct pmap *kpm)
{
	extern phys_ram_seg_t mem_clusters[];
	extern int mem_cluster_cnt;

	const vaddr_t startva = PMAP_DIRECT_DEFAULT_BASE;
	size_t nL4e, nL3e, nL2e;
	size_t L4e_idx, L3e_idx, L2e_idx;
	size_t spahole, epahole;
	paddr_t lastpa, pa;
	vaddr_t endva;
	vaddr_t tmpva;
	pt_entry_t *pte;
	phys_ram_seg_t *mc;
	int i;

	const pd_entry_t pteflags = PG_V | PG_KW | pmap_pg_nx;
	const pd_entry_t holepteflags = PG_V | pmap_pg_nx;

	CTASSERT(NL4_SLOT_DIRECT * NBPD_L4 == MAXPHYSMEM);

	spahole = roundup(bootspace.head.pa, NBPD_L2);
	epahole = rounddown(bootspace.boot.pa, NBPD_L2);

	/* Get the last physical address available */
	lastpa = 0;
	for (i = 0; i < mem_cluster_cnt; i++) {
		mc = &mem_clusters[i];
		lastpa = MAX(lastpa, mc->start + mc->size);
	}

	/*
	 * x86_add_cluster should have truncated the memory to MAXPHYSMEM.
	 */
	if (lastpa > MAXPHYSMEM) {
		panic("pmap_init_directmap: lastpa incorrect");
	}
	endva = startva + lastpa;

	/* We will use this temporary va. */
	tmpva = bootspace.spareva;
	pte = PTE_BASE + pl1_i(tmpva);

	/* Build L4 */
	L4e_idx = pl4_i(startva);
	nL4e = pmap_pagetree_nentries_range(startva, endva, NBPD_L4);
	KASSERT(nL4e <= NL4_SLOT_DIRECT);
	for (i = 0; i < nL4e; i++) {
		KASSERT(L4_BASE[L4e_idx+i] == 0);

		pa = pmap_bootstrap_palloc(1);
		*pte = (pa & PG_FRAME) | pteflags;
		pmap_update_pg(tmpva);
		memset((void *)tmpva, 0, PAGE_SIZE);

		L4_BASE[L4e_idx+i] = pa | pteflags | PG_U;
	}

	/* Build L3 */
	L3e_idx = pl3_i(startva);
	nL3e = pmap_pagetree_nentries_range(startva, endva, NBPD_L3);
	for (i = 0; i < nL3e; i++) {
		KASSERT(L3_BASE[L3e_idx+i] == 0);

		pa = pmap_bootstrap_palloc(1);
		*pte = (pa & PG_FRAME) | pteflags;
		pmap_update_pg(tmpva);
		memset((void *)tmpva, 0, PAGE_SIZE);

		L3_BASE[L3e_idx+i] = pa | pteflags | PG_U;
	}

	/* Build L2 */
	L2e_idx = pl2_i(startva);
	nL2e = pmap_pagetree_nentries_range(startva, endva, NBPD_L2);
	for (i = 0; i < nL2e; i++) {
		KASSERT(L2_BASE[L2e_idx+i] == 0);

		pa = (paddr_t)(i * NBPD_L2);

		if (spahole <= pa && pa < epahole) {
			L2_BASE[L2e_idx+i] = pa | holepteflags | PG_U |
			    PG_PS | pmap_pg_g;
		} else {
			L2_BASE[L2e_idx+i] = pa | pteflags | PG_U |
			    PG_PS | pmap_pg_g;
		}
	}

	*pte = 0;
	pmap_update_pg(tmpva);

	pmap_direct_base = startva;
	pmap_direct_end = endva;
	pmap_direct_pdpe = L4e_idx;
	pmap_direct_npdp = nL4e;

	tlbflush();
}
#endif /* __HAVE_DIRECT_MAP */

#if !defined(XEN)
/*
 * Remap all of the virtual pages created so far with the PG_G bit.
 */
static void
pmap_remap_global(void)
{
	vaddr_t kva, kva_end;
	unsigned long p1i;
	size_t i;

	/* head */
	kva = bootspace.head.va;
	kva_end = kva + bootspace.head.sz;
	for ( ; kva < kva_end; kva += PAGE_SIZE) {
		p1i = pl1_i(kva);
		if (pmap_valid_entry(PTE_BASE[p1i]))
			PTE_BASE[p1i] |= pmap_pg_g;
	}

	/* kernel segments */
	for (i = 0; i < BTSPACE_NSEGS; i++) {
		if (bootspace.segs[i].type == BTSEG_NONE) {
			continue;
		}
		kva = bootspace.segs[i].va;
		kva_end = kva + bootspace.segs[i].sz;
		for ( ; kva < kva_end; kva += PAGE_SIZE) {
			p1i = pl1_i(kva);
			if (pmap_valid_entry(PTE_BASE[p1i]))
				PTE_BASE[p1i] |= pmap_pg_g;
		}
	}

	/* boot space */
	kva = bootspace.boot.va;
	kva_end = kva + bootspace.boot.sz;
	for ( ; kva < kva_end; kva += PAGE_SIZE) {
		p1i = pl1_i(kva);
		if (pmap_valid_entry(PTE_BASE[p1i]))
			PTE_BASE[p1i] |= pmap_pg_g;
	}
}
#endif

#ifndef XEN
/*
 * Remap several kernel segments with large pages. We cover as many pages as we
 * can. Called only once at boot time, if the CPU supports large pages.
 */
static void
pmap_remap_largepages(void)
{
	pd_entry_t *pde;
	vaddr_t kva, kva_end;
	paddr_t pa;
	size_t i;

	/* Remap the kernel text using large pages. */
	for (i = 0; i < BTSPACE_NSEGS; i++) {
		if (bootspace.segs[i].type != BTSEG_TEXT) {
			continue;
		}
		kva = roundup(bootspace.segs[i].va, NBPD_L2);
		if (kva < bootspace.segs[i].va) {
			continue;
		}
		kva_end = rounddown(bootspace.segs[i].va +
			bootspace.segs[i].sz, NBPD_L2);
		pa = roundup(bootspace.segs[i].pa, NBPD_L2);
		for (/* */; kva < kva_end; kva += NBPD_L2, pa += NBPD_L2) {
			pde = &L2_BASE[pl2_i(kva)];
			*pde = pa | pmap_pg_g | PG_PS | PG_KR | PG_V;
			tlbflushg();
		}
	}

	/* Remap the kernel rodata using large pages. */
	for (i = 0; i < BTSPACE_NSEGS; i++) {
		if (bootspace.segs[i].type != BTSEG_RODATA) {
			continue;
		}
		kva = roundup(bootspace.segs[i].va, NBPD_L2);
		if (kva < bootspace.segs[i].va) {
			continue;
		}
		kva_end = rounddown(bootspace.segs[i].va +
			bootspace.segs[i].sz, NBPD_L2);
		pa = roundup(bootspace.segs[i].pa, NBPD_L2);
		for (/* */; kva < kva_end; kva += NBPD_L2, pa += NBPD_L2) {
			pde = &L2_BASE[pl2_i(kva)];
			*pde = pa | pmap_pg_g | PG_PS | pmap_pg_nx | PG_KR | PG_V;
			tlbflushg();
		}
	}

	/* Remap the kernel data+bss using large pages. */
	for (i = 0; i < BTSPACE_NSEGS; i++) {
		if (bootspace.segs[i].type != BTSEG_DATA) {
			continue;
		}
		kva = roundup(bootspace.segs[i].va, NBPD_L2);
		if (kva < bootspace.segs[i].va) {
			continue;
		}
		kva_end = rounddown(bootspace.segs[i].va +
			bootspace.segs[i].sz, NBPD_L2);
		pa = roundup(bootspace.segs[i].pa, NBPD_L2);
		for (/* */; kva < kva_end; kva += NBPD_L2, pa += NBPD_L2) {
			pde = &L2_BASE[pl2_i(kva)];
			*pde = pa | pmap_pg_g | PG_PS | pmap_pg_nx | PG_KW | PG_V;
			tlbflushg();
		}
	}
}
#endif /* !XEN */

/*
 * pmap_init: called from uvm_init, our job is to get the pmap
 * system ready to manage mappings...
 */

void
pmap_init(void)
{
	int i, flags;

	for (i = 0; i < PV_HASH_SIZE; i++) {
		SLIST_INIT(&pv_hash_heads[i].hh_list);
	}
	for (i = 0; i < PV_HASH_LOCK_CNT; i++) {
		mutex_init(&pv_hash_locks[i].lock, MUTEX_NODEBUG, IPL_VM);
	}

	/*
	 * initialize caches.
	 */

	pool_cache_bootstrap(&pmap_cache, sizeof(struct pmap), 0, 0, 0,
	    "pmappl", NULL, IPL_NONE, NULL, NULL, NULL);

=======
>>>>>>> b2b84690
#ifdef XEN
	/*
	 * pool_cache(9) should not touch cached objects, since they
	 * are pinned on xen and R/O for the domU
	 */
	flags = PR_NOTOUCH;
<<<<<<< HEAD
#else /* XEN */
	flags = 0;
#endif /* XEN */
=======
#else
	flags = 0;
#endif

>>>>>>> b2b84690
#ifdef PAE
	pool_cache_bootstrap(&pmap_pdp_cache, PAGE_SIZE * PDP_SIZE, 0, 0, flags,
	    "pdppl", &pmap_pdp_allocator, IPL_NONE,
	    pmap_pdp_ctor, pmap_pdp_dtor, NULL);
#else
	pool_cache_bootstrap(&pmap_pdp_cache, PAGE_SIZE, 0, 0, flags,
	    "pdppl", NULL, IPL_NONE, pmap_pdp_ctor, pmap_pdp_dtor, NULL);
#endif
	pool_cache_bootstrap(&pmap_pv_cache, sizeof(struct pv_entry), 0, 0,
	    PR_LARGECACHE, "pvpl", &pool_allocator_kmem, IPL_NONE, NULL,
	    NULL, NULL);

	pmap_tlb_init();

	/* XXX: Since cpu_hatch() is only for secondary CPUs. */
	pmap_tlb_cpu_init(curcpu());

	evcnt_attach_dynamic(&pmap_iobmp_evcnt, EVCNT_TYPE_MISC,
	    NULL, "x86", "io bitmap copy");
	evcnt_attach_dynamic(&pmap_ldt_evcnt, EVCNT_TYPE_MISC,
	    NULL, "x86", "ldt sync");

	/*
	 * done: pmap module is up (and ready for business)
	 */

	pmap_initialized = true;
}

/*
 * pmap_cpu_init_late: perform late per-CPU initialization.
 */

#ifndef XEN
void
pmap_cpu_init_late(struct cpu_info *ci)
{
	/*
	 * The BP has already its own PD page allocated during early
	 * MD startup.
	 */
	if (ci == &cpu_info_primary)
		return;

#ifdef PAE
	cpu_alloc_l3_page(ci);
#endif
}
#endif

#ifndef __HAVE_DIRECT_MAP
CTASSERT(CACHE_LINE_SIZE > sizeof(pt_entry_t));
CTASSERT(CACHE_LINE_SIZE % sizeof(pt_entry_t) == 0);

static void
pmap_vpage_cpualloc(struct cpu_info *ci)
{
	bool primary = (ci == &cpu_info_primary);
	size_t i, npages;
	vaddr_t vabase;
	vsize_t vrange;

	npages = (CACHE_LINE_SIZE / sizeof(pt_entry_t));
	KASSERT(npages >= VPAGE_MAX);
	vrange = npages * PAGE_SIZE;

	if (primary) {
		while ((vabase = pmap_bootstrap_valloc(1)) % vrange != 0) {
			/* Waste some pages to align properly */
		}
		/* The base is aligned, allocate the rest (contiguous) */
		pmap_bootstrap_valloc(npages - 1);
	} else {
		vabase = uvm_km_alloc(kernel_map, vrange, vrange,
		    UVM_KMF_VAONLY);
		if (vabase == 0) {
			panic("%s: failed to allocate tmp VA for CPU %d\n",
			    __func__, cpu_index(ci));
		}
	}

	KASSERT((vaddr_t)&PTE_BASE[pl1_i(vabase)] % CACHE_LINE_SIZE == 0);

	for (i = 0; i < VPAGE_MAX; i++) {
		ci->vpage[i] = vabase + i * PAGE_SIZE;
		ci->vpage_pte[i] = PTE_BASE + pl1_i(ci->vpage[i]);
	}
}

void
pmap_vpage_cpu_init(struct cpu_info *ci)
{
	if (ci == &cpu_info_primary) {
		/* cpu0 already taken care of in pmap_bootstrap */
		return;
	}

	pmap_vpage_cpualloc(ci);
}
#endif

/*
 * p v _ e n t r y   f u n c t i o n s
 */

static bool
pmap_pp_needs_pve(struct pmap_page *pp)
{

	/*
	 * Adding a pv entry for this page only needs to allocate a pv_entry
	 * structure if the page already has at least one pv entry,
	 * since the first pv entry is stored in the pmap_page.
	 */

	return pp && ((pp->pp_flags & PP_EMBEDDED) != 0 ||
	    !LIST_EMPTY(&pp->pp_head.pvh_list));
}

/*
 * pmap_free_pvs: free a list of pv_entrys
 */

static void
pmap_free_pvs(struct pv_entry *pve)
{
	struct pv_entry *next;

	for ( /* null */ ; pve != NULL ; pve = next) {
		next = pve->pve_next;
		pool_cache_put(&pmap_pv_cache, pve);
	}
}

/*
 * main pv_entry manipulation functions:
 *   pmap_enter_pv: enter a mapping onto a pv_head list
 *   pmap_remove_pv: remove a mapping from a pv_head list
 *
 * NOTE: Both pmap_enter_pv and pmap_remove_pv expect the caller to lock
 *       the pvh before calling
 */

/*
 * insert_pv: a helper of pmap_enter_pv
 */

static void
insert_pv(struct pmap_page *pp, struct pv_entry *pve)
{
	struct pv_hash_head *hh;
	kmutex_t *lock;
	u_int hash;

	hash = pvhash_hash(pve->pve_pte.pte_ptp, pve->pve_pte.pte_va);
	lock = pvhash_lock(hash);
	hh = pvhash_head(hash);
	mutex_spin_enter(lock);
	SLIST_INSERT_HEAD(&hh->hh_list, pve, pve_hash);
	mutex_spin_exit(lock);

	LIST_INSERT_HEAD(&pp->pp_head.pvh_list, pve, pve_list);
}

/*
 * pmap_enter_pv: enter a mapping onto a pv_head lst
 *
 * => caller should adjust ptp's wire_count before calling
 * => caller has preallocated pve and *sparepve for us
 */

static struct pv_entry *
pmap_enter_pv(struct pmap_page *pp, struct pv_entry *pve,
    struct pv_entry **sparepve, struct vm_page *ptp, vaddr_t va)
{

	KASSERT(ptp == NULL || ptp->wire_count >= 2);
	KASSERT(ptp == NULL || ptp->uobject != NULL);
	KASSERT(ptp == NULL || ptp_va2o(va, 1) == ptp->offset);

	if ((pp->pp_flags & PP_EMBEDDED) == 0) {
		if (LIST_EMPTY(&pp->pp_head.pvh_list)) {
			pp->pp_flags |= PP_EMBEDDED;
			pp->pp_pte.pte_ptp = ptp;
			pp->pp_pte.pte_va = va;

			return pve;
		}
	} else {
		struct pv_entry *pve2;

		pve2 = *sparepve;
		*sparepve = NULL;

		pve2->pve_pte = pp->pp_pte;
		pp->pp_flags &= ~PP_EMBEDDED;
		LIST_INIT(&pp->pp_head.pvh_list);
		insert_pv(pp, pve2);
	}

	pve->pve_pte.pte_ptp = ptp;
	pve->pve_pte.pte_va = va;
	insert_pv(pp, pve);

	return NULL;
}

/*
 * pmap_remove_pv: try to remove a mapping from a pv_list
 *
 * => caller should adjust ptp's wire_count and free PTP if needed
 * => we return the removed pve
 */

static struct pv_entry *
pmap_remove_pv(struct pmap_page *pp, struct vm_page *ptp, vaddr_t va)
{
	struct pv_hash_head *hh;
	struct pv_entry *pve;
	kmutex_t *lock;
	u_int hash;

	KASSERT(ptp == NULL || ptp->uobject != NULL);
	KASSERT(ptp == NULL || ptp_va2o(va, 1) == ptp->offset);

	if ((pp->pp_flags & PP_EMBEDDED) != 0) {
		KASSERT(pp->pp_pte.pte_ptp == ptp);
		KASSERT(pp->pp_pte.pte_va == va);

		pp->pp_flags &= ~PP_EMBEDDED;
		LIST_INIT(&pp->pp_head.pvh_list);

		return NULL;
	}

	hash = pvhash_hash(ptp, va);
	lock = pvhash_lock(hash);
	hh = pvhash_head(hash);
	mutex_spin_enter(lock);
	pve = pvhash_remove(hh, ptp, va);
	mutex_spin_exit(lock);

	LIST_REMOVE(pve, pve_list);

	return pve;
}

/*
 * p t p   f u n c t i o n s
 */

static inline struct vm_page *
pmap_find_ptp(struct pmap *pmap, vaddr_t va, paddr_t pa, int level)
{
	int lidx = level - 1;
	struct vm_page *pg;

	KASSERT(mutex_owned(pmap->pm_lock));

	if (pa != (paddr_t)-1 && pmap->pm_ptphint[lidx] &&
	    pa == VM_PAGE_TO_PHYS(pmap->pm_ptphint[lidx])) {
		return (pmap->pm_ptphint[lidx]);
	}
	PMAP_SUBOBJ_LOCK(pmap, lidx);
	pg = uvm_pagelookup(&pmap->pm_obj[lidx], ptp_va2o(va, level));
	PMAP_SUBOBJ_UNLOCK(pmap, lidx);

	KASSERT(pg == NULL || pg->wire_count >= 1);
	return pg;
}

static inline void
pmap_freepage(struct pmap *pmap, struct vm_page *ptp, int level)
{
	lwp_t *l;
	int lidx;
	struct uvm_object *obj;

	KASSERT(ptp->wire_count == 1);

	lidx = level - 1;

	obj = &pmap->pm_obj[lidx];
	pmap_stats_update(pmap, -1, 0);
	if (lidx != 0)
		mutex_enter(obj->vmobjlock);
	if (pmap->pm_ptphint[lidx] == ptp)
		pmap->pm_ptphint[lidx] = TAILQ_FIRST(&obj->memq);
	ptp->wire_count = 0;
	uvm_pagerealloc(ptp, NULL, 0);
	l = curlwp;
	KASSERT((l->l_pflag & LP_INTR) == 0);
	VM_PAGE_TO_PP(ptp)->pp_link = l->l_md.md_gc_ptp;
	l->l_md.md_gc_ptp = ptp;
	if (lidx != 0)
		mutex_exit(obj->vmobjlock);
}

static void
pmap_free_ptp(struct pmap *pmap, struct vm_page *ptp, vaddr_t va,
	      pt_entry_t *ptes, pd_entry_t * const *pdes)
{
	unsigned long index;
	int level;
	vaddr_t invaladdr;
	pd_entry_t opde;

	KASSERT(pmap != pmap_kernel());
	KASSERT(mutex_owned(pmap->pm_lock));
	KASSERT(kpreempt_disabled());

	level = 1;
	do {
		index = pl_i(va, level + 1);
		opde = pmap_pte_testset(&pdes[level - 1][index], 0);

		/*
		 * On Xen-amd64 or SVS, we need to sync the top level page
		 * directory on each CPU.
		 */
#if defined(XEN) && defined(__x86_64__)
		if (level == PTP_LEVELS - 1) {
			xen_kpm_sync(pmap, index);
		}
#elif defined(SVS)
		if (svs_enabled && level == PTP_LEVELS - 1) {
			svs_pmap_sync(pmap, index);
		}
#endif

		invaladdr = level == 1 ? (vaddr_t)ptes :
		    (vaddr_t)pdes[level - 2];
		pmap_tlb_shootdown(pmap, invaladdr + index * PAGE_SIZE,
		    opde, TLBSHOOT_FREE_PTP1);

#if defined(XEN)
		pmap_tlb_shootnow();
#endif

		pmap_freepage(pmap, ptp, level);
		if (level < PTP_LEVELS - 1) {
			ptp = pmap_find_ptp(pmap, va, (paddr_t)-1, level + 1);
			ptp->wire_count--;
			if (ptp->wire_count > 1)
				break;
		}
	} while (++level < PTP_LEVELS);
	pmap_pte_flush();
}

/*
 * pmap_get_ptp: get a PTP (if there isn't one, allocate a new one)
 *
 * => pmap should NOT be pmap_kernel()
 * => pmap should be locked
 * => preemption should be disabled
 */

static struct vm_page *
pmap_get_ptp(struct pmap *pmap, vaddr_t va, pd_entry_t * const *pdes, int flags)
{
	struct vm_page *ptp;
	struct {
		struct vm_page *pg;
		bool new;
	} pt[PTP_LEVELS + 1];
	int i, aflags;
	unsigned long index;
	pd_entry_t *pva;
	paddr_t pa;
	struct uvm_object *obj;
	voff_t off;

	KASSERT(pmap != pmap_kernel());
	KASSERT(mutex_owned(pmap->pm_lock));
	KASSERT(kpreempt_disabled());

	/*
	 * Loop through all page table levels allocating a page
	 * for any level where we don't already have one.
	 */
	memset(pt, 0, sizeof(pt));
	aflags = ((flags & PMAP_CANFAIL) ? 0 : UVM_PGA_USERESERVE) |
		UVM_PGA_ZERO;
	for (i = PTP_LEVELS; i > 1; i--) {
		obj = &pmap->pm_obj[i - 2];
		off = ptp_va2o(va, i - 1);

		PMAP_SUBOBJ_LOCK(pmap, i - 2);
		pt[i].pg = uvm_pagelookup(obj, off);
		if (pt[i].pg == NULL) {
			pt[i].pg = uvm_pagealloc(obj, off, NULL, aflags);
			pt[i].new = true;
		}
		PMAP_SUBOBJ_UNLOCK(pmap, i - 2);

		if (pt[i].pg == NULL)
			goto fail;
	}

	/*
	 * Now that we have all the pages looked up or allocated,
	 * loop through again installing any new ones into the tree.
	 */
	for (i = PTP_LEVELS; i > 1; i--) {
		index = pl_i(va, i);
		pva = pdes[i - 2];

		if (pmap_valid_entry(pva[index])) {
			KASSERT(!pt[i].new);
			continue;
		}

		ptp = pt[i].pg;
		ptp->flags &= ~PG_BUSY; /* never busy */
		ptp->wire_count = 1;
		pmap->pm_ptphint[i - 2] = ptp;
		pa = VM_PAGE_TO_PHYS(ptp);
		pmap_pte_set(&pva[index], (pd_entry_t)
		    (pmap_pa2pte(pa) | PG_u | PG_RW | PG_V));

		/*
		 * On Xen-amd64 or SVS, we need to sync the top level page
		 * directory on each CPU.
		 */
#if defined(XEN) && defined(__x86_64__)
		if (i == PTP_LEVELS) {
			xen_kpm_sync(pmap, index);
		}
#elif defined(SVS)
		if (svs_enabled && i == PTP_LEVELS) {
			svs_pmap_sync(pmap, index);
		}
#endif

		pmap_pte_flush();
		pmap_stats_update(pmap, 1, 0);

		/*
		 * If we're not in the top level, increase the
		 * wire count of the parent page.
		 */
		if (i < PTP_LEVELS) {
			pt[i + 1].pg->wire_count++;
		}
	}
	ptp = pt[2].pg;
	KASSERT(ptp != NULL);
	pmap->pm_ptphint[0] = ptp;
	return ptp;

	/*
	 * Allocation of a ptp failed, free any others that we just allocated.
	 */
fail:
	for (i = PTP_LEVELS; i > 1; i--) {
		if (pt[i].pg == NULL) {
			break;
		}
		if (!pt[i].new) {
			continue;
		}
		obj = &pmap->pm_obj[i - 2];
		PMAP_SUBOBJ_LOCK(pmap, i - 2);
		uvm_pagefree(pt[i].pg);
		PMAP_SUBOBJ_UNLOCK(pmap, i - 2);
	}
	return NULL;
}

/*
 * p m a p   l i f e c y c l e   f u n c t i o n s
 */

/*
 * pmap_pdp_ctor: constructor for the PDP cache.
 */
static int
pmap_pdp_ctor(void *arg, void *v, int flags)
{
	pd_entry_t *pdir = v;
	paddr_t pdirpa = 0;
	vaddr_t object;
	int i;

#if !defined(XEN) || !defined(__x86_64__)
	int npde;
#endif
#ifdef XEN
	int s;
#endif

	/*
	 * NOTE: The `pmaps_lock' is held when the PDP is allocated.
	 */

#if defined(XEN) && defined(__x86_64__)
	/* Fetch the physical address of the page directory */
	(void)pmap_extract(pmap_kernel(), (vaddr_t)pdir, &pdirpa);

	/* Zero the area */
	memset(pdir, 0, PAGE_SIZE); /* Xen wants a clean page */

	/*
	 * This pdir will NEVER be active in kernel mode, so mark
	 * recursive entry invalid.
	 */
	pdir[PDIR_SLOT_PTE] = pmap_pa2pte(pdirpa);

	/*
	 * PDP constructed this way won't be for the kernel, hence we
	 * don't put kernel mappings on Xen.
	 *
	 * But we need to make pmap_create() happy, so put a dummy
	 * (without PG_V) value at the right place.
	 */
	pdir[PDIR_SLOT_KERN + nkptp[PTP_LEVELS - 1] - 1] =
	     (pd_entry_t)-1 & PG_FRAME;
#else /* XEN && __x86_64__*/
	/* Zero the area */
	memset(pdir, 0, PDIR_SLOT_PTE * sizeof(pd_entry_t));

	object = (vaddr_t)v;
	for (i = 0; i < PDP_SIZE; i++, object += PAGE_SIZE) {
		/* Fetch the physical address of the page directory */
		(void)pmap_extract(pmap_kernel(), object, &pdirpa);

		/* Put in recursive PDE to map the PTEs */
		pdir[PDIR_SLOT_PTE + i] = pmap_pa2pte(pdirpa) | PG_V |
		    pmap_pg_nx;
#ifndef XEN
		pdir[PDIR_SLOT_PTE + i] |= PG_KW;
#endif
	}

	/* Copy the kernel's top level PDE */
	npde = nkptp[PTP_LEVELS - 1];

	memcpy(&pdir[PDIR_SLOT_KERN], &PDP_BASE[PDIR_SLOT_KERN],
	    npde * sizeof(pd_entry_t));

	/* Zero the rest */
	memset(&pdir[PDIR_SLOT_KERN + npde], 0, (PAGE_SIZE * PDP_SIZE) -
	    (PDIR_SLOT_KERN + npde) * sizeof(pd_entry_t));

	if (VM_MIN_KERNEL_ADDRESS != KERNBASE) {
		int idx = pl_i(KERNBASE, PTP_LEVELS);
		pdir[idx] = PDP_BASE[idx];
	}

#ifdef __HAVE_PCPU_AREA
	pdir[PDIR_SLOT_PCPU] = PDP_BASE[PDIR_SLOT_PCPU];
#endif
#ifdef __HAVE_DIRECT_MAP
<<<<<<< HEAD
	memcpy(&pdir[pmap_direct_pdpe], &PDP_BASE[pmap_direct_pdpe],
	    pmap_direct_npdp * sizeof(pd_entry_t));
=======
	slotspace_copy(SLAREA_DMAP, pdir, PDP_BASE);
>>>>>>> b2b84690
#endif
#endif /* XEN  && __x86_64__*/

#ifdef XEN
	s = splvm();
	object = (vaddr_t)v;
	pmap_protect(pmap_kernel(), object, object + (PAGE_SIZE * PDP_SIZE),
	    VM_PROT_READ);
	pmap_update(pmap_kernel());
	for (i = 0; i < PDP_SIZE; i++, object += PAGE_SIZE) {
		/*
		 * pin as L2/L4 page, we have to do the page with the
		 * PDIR_SLOT_PTE entries last
		 */
#ifdef PAE
		if (i == l2tol3(PDIR_SLOT_PTE))
			continue;
#endif

		(void) pmap_extract(pmap_kernel(), object, &pdirpa);
#ifdef __x86_64__
		xpq_queue_pin_l4_table(xpmap_ptom_masked(pdirpa));
#else
		xpq_queue_pin_l2_table(xpmap_ptom_masked(pdirpa));
#endif
	}
#ifdef PAE
	object = ((vaddr_t)pdir) + PAGE_SIZE  * l2tol3(PDIR_SLOT_PTE);
	(void)pmap_extract(pmap_kernel(), object, &pdirpa);
	xpq_queue_pin_l2_table(xpmap_ptom_masked(pdirpa));
#endif
	splx(s);
#endif /* XEN */

	return (0);
}

/*
 * pmap_pdp_dtor: destructor for the PDP cache.
 */

static void
pmap_pdp_dtor(void *arg, void *v)
{
#ifdef XEN
	paddr_t pdirpa = 0;	/* XXX: GCC */
	vaddr_t object = (vaddr_t)v;
	int i;
	int s = splvm();
	pt_entry_t *pte;

	for (i = 0; i < PDP_SIZE; i++, object += PAGE_SIZE) {
		/* fetch the physical address of the page directory. */
		(void) pmap_extract(pmap_kernel(), object, &pdirpa);
		/* unpin page table */
		xpq_queue_unpin_table(xpmap_ptom_masked(pdirpa));
	}
	object = (vaddr_t)v;
	for (i = 0; i < PDP_SIZE; i++, object += PAGE_SIZE) {
		/* Set page RW again */
		pte = kvtopte(object);
		pmap_pte_set(pte, *pte | PG_RW);
		xen_bcast_invlpg((vaddr_t)object);
	}
	splx(s);
#endif  /* XEN */
}

#ifdef PAE

/* pmap_pdp_alloc: Allocate a page for the pdp memory pool. */

static void *
pmap_pdp_alloc(struct pool *pp, int flags)
{
	return (void *)uvm_km_alloc(kernel_map,
	    PAGE_SIZE * PDP_SIZE, PAGE_SIZE * PDP_SIZE,
	    ((flags & PR_WAITOK) ? 0 : UVM_KMF_NOWAIT | UVM_KMF_TRYLOCK)
	    | UVM_KMF_WIRED);
}

/*
 * pmap_pdp_free: free a PDP
 */

static void
pmap_pdp_free(struct pool *pp, void *v)
{
	uvm_km_free(kernel_map, (vaddr_t)v, PAGE_SIZE * PDP_SIZE,
	    UVM_KMF_WIRED);
}
#endif /* PAE */

/*
 * pmap_create: create a pmap object.
 */
struct pmap *
pmap_create(void)
{
	struct pmap *pmap;
	int i;

	pmap = pool_cache_get(&pmap_cache, PR_WAITOK);

	/* init uvm_object */
	for (i = 0; i < PTP_LEVELS - 1; i++) {
		mutex_init(&pmap->pm_obj_lock[i], MUTEX_DEFAULT, IPL_NONE);
		uvm_obj_init(&pmap->pm_obj[i], NULL, false, 1);
		uvm_obj_setlock(&pmap->pm_obj[i], &pmap->pm_obj_lock[i]);
		pmap->pm_ptphint[i] = NULL;
	}
	pmap->pm_stats.wired_count = 0;
	/* count the PDP allocd below */
	pmap->pm_stats.resident_count = PDP_SIZE;
#if !defined(__x86_64__)
	pmap->pm_hiexec = 0;
#endif /* !defined(__x86_64__) */
	pmap->pm_flags = 0;
	pmap->pm_gc_ptp = NULL;

	kcpuset_create(&pmap->pm_cpus, true);
	kcpuset_create(&pmap->pm_kernel_cpus, true);
#ifdef XEN
	kcpuset_create(&pmap->pm_xen_ptp_cpus, true);
#endif
	/* init the LDT */
	pmap->pm_ldt = NULL;
	pmap->pm_ldt_len = 0;
	pmap->pm_ldt_sel = GSYSSEL(GLDT_SEL, SEL_KPL);

	/* allocate PDP */
 try_again:
	pmap->pm_pdir = pool_cache_get(&pmap_pdp_cache, PR_WAITOK);

	mutex_enter(&pmaps_lock);

	if (pmap->pm_pdir[PDIR_SLOT_KERN + nkptp[PTP_LEVELS - 1] - 1] == 0) {
		mutex_exit(&pmaps_lock);
		pool_cache_destruct_object(&pmap_pdp_cache, pmap->pm_pdir);
		goto try_again;
	}

	for (i = 0; i < PDP_SIZE; i++)
		pmap->pm_pdirpa[i] =
		    pmap_pte2pa(pmap->pm_pdir[PDIR_SLOT_PTE + i]);

	LIST_INSERT_HEAD(&pmaps, pmap, pm_list);

	mutex_exit(&pmaps_lock);

	return (pmap);
}

/*
 * pmap_free_ptps: put a list of ptps back to the freelist.
 */

void
pmap_free_ptps(struct vm_page *empty_ptps)
{
	struct vm_page *ptp;
	struct pmap_page *pp;

	while ((ptp = empty_ptps) != NULL) {
		pp = VM_PAGE_TO_PP(ptp);
		empty_ptps = pp->pp_link;
		LIST_INIT(&pp->pp_head.pvh_list);
		uvm_pagefree(ptp);
	}
}

/*
 * pmap_check_ptps: verify that none of the pmap's page table objects
 * have any pages allocated to them.
 */

static inline void
pmap_check_ptps(struct pmap *pmap)
{
	int i;

	for (i = 0; i < PTP_LEVELS - 1; i++) {
		KASSERT(pmap->pm_obj[i].uo_npages == 0);
		KASSERT(TAILQ_EMPTY(&pmap->pm_obj[i].memq));
	}
}

static inline void
pmap_check_inuse(struct pmap *pmap)
{
#ifdef DIAGNOSTIC
	CPU_INFO_ITERATOR cii;
	struct cpu_info *ci;

	for (CPU_INFO_FOREACH(cii, ci)) {
		if (ci->ci_pmap == pmap)
			panic("destroying pmap being used");
#if defined(XEN) && defined(__x86_64__)
		for (int i = 0; i < PDIR_SLOT_PTE; i++) {
			if (pmap->pm_pdir[i] != 0 &&
			    ci->ci_kpm_pdir[i] == pmap->pm_pdir[i]) {
				printf("pmap_destroy(%p) pmap_kernel %p "
				    "curcpu %d cpu %d ci_pmap %p "
				    "ci->ci_kpm_pdir[%d]=%" PRIx64
				    " pmap->pm_pdir[%d]=%" PRIx64 "\n",
				    pmap, pmap_kernel(), curcpu()->ci_index,
				    ci->ci_index, ci->ci_pmap,
				    i, ci->ci_kpm_pdir[i],
				    i, pmap->pm_pdir[i]);
				panic("%s: used pmap", __func__);
			}
		}
#endif
	}
#endif /* DIAGNOSTIC */
}

/*
 * pmap_destroy: drop reference count on pmap.   free pmap if
 *	reference count goes to zero.
 */

void
pmap_destroy(struct pmap *pmap)
{
	lwp_t *l;
	int i;

	/*
	 * If we have torn down this pmap, process deferred frees and
	 * invalidations.  Free now if the system is low on memory.
	 * Otherwise, free when the pmap is destroyed thus avoiding a
	 * TLB shootdown.
	 */
	l = curlwp;
	if (__predict_false(l->l_md.md_gc_pmap == pmap)) {
		pmap_check_ptps(pmap);
		if (uvmexp.free < uvmexp.freetarg) {
			pmap_update(pmap);
		} else {
			KASSERT(pmap->pm_gc_ptp == NULL);
			pmap->pm_gc_ptp = l->l_md.md_gc_ptp;
			l->l_md.md_gc_ptp = NULL;
			l->l_md.md_gc_pmap = NULL;
		}
	}

	/*
	 * drop reference count
	 */

	if (atomic_dec_uint_nv(&pmap->pm_obj[0].uo_refs) > 0) {
		return;
	}

	pmap_check_inuse(pmap);

	/*
	 * Reference count is zero, free pmap resources and then free pmap.
	 * First, remove it from global list of pmaps.
	 */

	mutex_enter(&pmaps_lock);
	LIST_REMOVE(pmap, pm_list);
	mutex_exit(&pmaps_lock);

	/*
	 * Process deferred PTP frees.  No TLB shootdown required, as the
	 * PTP pages are no longer visible to any CPU.
	 */

	pmap_free_ptps(pmap->pm_gc_ptp);

	pool_cache_put(&pmap_pdp_cache, pmap->pm_pdir);

#ifdef USER_LDT
	if (pmap->pm_ldt != NULL) {
		/*
		 * no need to switch the LDT; this address space is gone,
		 * nothing is using it.
		 *
		 * No need to lock the pmap for ldt_free (or anything else),
		 * we're the last one to use it.
		 */
		mutex_enter(&cpu_lock);
		ldt_free(pmap->pm_ldt_sel);
		mutex_exit(&cpu_lock);
		uvm_km_free(kernel_map, (vaddr_t)pmap->pm_ldt,
		    pmap->pm_ldt_len, UVM_KMF_WIRED);
	}
#endif

	for (i = 0; i < PTP_LEVELS - 1; i++) {
		uvm_obj_destroy(&pmap->pm_obj[i], false);
		mutex_destroy(&pmap->pm_obj_lock[i]);
	}
	kcpuset_destroy(pmap->pm_cpus);
	kcpuset_destroy(pmap->pm_kernel_cpus);
#ifdef XEN
	kcpuset_destroy(pmap->pm_xen_ptp_cpus);
#endif

	pmap_check_ptps(pmap);
	pool_cache_put(&pmap_cache, pmap);
}

/*
 * pmap_remove_all: pmap is being torn down by the current thread.
 * avoid unnecessary invalidations.
 */

void
pmap_remove_all(struct pmap *pmap)
{
	lwp_t *l = curlwp;

	KASSERT(l->l_md.md_gc_pmap == NULL);

	l->l_md.md_gc_pmap = pmap;
}

#if defined(PMAP_FORK)
/*
 * pmap_fork: perform any necessary data structure manipulation when
 * a VM space is forked.
 */

void
pmap_fork(struct pmap *pmap1, struct pmap *pmap2)
{
#ifdef USER_LDT
	union descriptor *new_ldt;
	size_t len;
	int sel;

	if (__predict_true(pmap1->pm_ldt == NULL)) {
		return;
	}

	/*
	 * Copy the LDT into the new process.
	 *
	 * Read pmap1's ldt pointer and length unlocked; if it changes
	 * behind our back we'll retry. This will starve if there's a
	 * stream of LDT changes in another thread but that should not
	 * happen.
	 */

 retry:
	if (pmap1->pm_ldt != NULL) {
		len = pmap1->pm_ldt_len;
		/* Allocate space for the new process's LDT */
		new_ldt = (union descriptor *)uvm_km_alloc(kernel_map, len, 0,
		    UVM_KMF_WIRED);
		if (new_ldt == NULL) {
			printf("WARNING: %s: unable to allocate LDT space\n",
			    __func__);
			return;
		}
		mutex_enter(&cpu_lock);
		/* Get a GDT slot for it */
		sel = ldt_alloc(new_ldt, len);
		if (sel == -1) {
			mutex_exit(&cpu_lock);
			uvm_km_free(kernel_map, (vaddr_t)new_ldt, len,
			    UVM_KMF_WIRED);
			printf("WARNING: %s: unable to allocate LDT selector\n",
			    __func__);
			return;
		}
	} else {
		/* Wasn't anything there after all. */
		len = -1;
		new_ldt = NULL;
		sel = -1;
		mutex_enter(&cpu_lock);
	}

 	/* If there's still something there now that we have cpu_lock... */
 	if (pmap1->pm_ldt != NULL) {
		if (len != pmap1->pm_ldt_len) {
			/* Oops, it changed. Drop what we did and try again */
			if (len != -1) {
				ldt_free(sel);
				uvm_km_free(kernel_map, (vaddr_t)new_ldt,
				    len, UVM_KMF_WIRED);
			}
			mutex_exit(&cpu_lock);
			goto retry;
		}

		/* Copy the LDT data and install it in pmap2 */
		memcpy(new_ldt, pmap1->pm_ldt, len);
		pmap2->pm_ldt = new_ldt;
		pmap2->pm_ldt_len = pmap1->pm_ldt_len;
		pmap2->pm_ldt_sel = sel;
		len = -1;
	}

	if (len != -1) {
		/* There wasn't still something there, so mop up */
		ldt_free(sel);
		mutex_exit(&cpu_lock);
		uvm_km_free(kernel_map, (vaddr_t)new_ldt, len,
		    UVM_KMF_WIRED);
	} else {
		mutex_exit(&cpu_lock);
	}
#endif /* USER_LDT */
}
#endif /* PMAP_FORK */

#ifdef USER_LDT

/*
 * pmap_ldt_xcall: cross call used by pmap_ldt_sync.  if the named pmap
 * is active, reload LDTR.
 */
static void
pmap_ldt_xcall(void *arg1, void *arg2)
{
	struct pmap *pm;

	kpreempt_disable();
	pm = arg1;
	if (curcpu()->ci_pmap == pm) {
		lldt(pm->pm_ldt_sel);
	}
	kpreempt_enable();
}

/*
 * pmap_ldt_sync: LDT selector for the named pmap is changing.  swap
 * in the new selector on all CPUs.
 */
void
pmap_ldt_sync(struct pmap *pm)
{
	uint64_t where;

	KASSERT(mutex_owned(&cpu_lock));

	pmap_ldt_evcnt.ev_count++;
	where = xc_broadcast(0, pmap_ldt_xcall, pm, NULL);
	xc_wait(where);
}

/*
 * pmap_ldt_cleanup: if the pmap has a local LDT, deallocate it, and
 * restore the default.
 */

void
pmap_ldt_cleanup(struct lwp *l)
{
	pmap_t pmap = l->l_proc->p_vmspace->vm_map.pmap;
	union descriptor *dp = NULL;
	size_t len = 0;
	int sel = -1;

	if (__predict_true(pmap->pm_ldt == NULL)) {
		return;
	}

	mutex_enter(&cpu_lock);
	if (pmap->pm_ldt != NULL) {
		sel = pmap->pm_ldt_sel;
		dp = pmap->pm_ldt;
		len = pmap->pm_ldt_len;
		pmap->pm_ldt_sel = GSYSSEL(GLDT_SEL, SEL_KPL);
		pmap->pm_ldt = NULL;
		pmap->pm_ldt_len = 0;
		pmap_ldt_sync(pmap);
		ldt_free(sel);
		uvm_km_free(kernel_map, (vaddr_t)dp, len, UVM_KMF_WIRED);
	}
	mutex_exit(&cpu_lock);
}
#endif /* USER_LDT */

/*
 * pmap_activate: activate a process' pmap
 *
 * => must be called with kernel preemption disabled
 * => if lwp is the curlwp, then set ci_want_pmapload so that
 *    actual MMU context switch will be done by pmap_load() later
 */

void
pmap_activate(struct lwp *l)
{
	struct cpu_info *ci;
	struct pmap *pmap = vm_map_pmap(&l->l_proc->p_vmspace->vm_map);

	KASSERT(kpreempt_disabled());

	ci = curcpu();

	if (l != ci->ci_curlwp)
		return;
<<<<<<< HEAD

	KASSERT(ci->ci_want_pmapload == 0);
	KASSERT(ci->ci_tlbstate != TLBSTATE_VALID);

=======

	KASSERT(ci->ci_want_pmapload == 0);
	KASSERT(ci->ci_tlbstate != TLBSTATE_VALID);

>>>>>>> b2b84690
	/*
	 * no need to switch to kernel vmspace because
	 * it's a subset of any vmspace.
	 */

	if (pmap == pmap_kernel()) {
		ci->ci_want_pmapload = 0;
		return;
	}

	ci->ci_want_pmapload = 1;
}

#if defined(XEN) && defined(__x86_64__)
#define	KASSERT_PDIRPA(pmap) \
	KASSERT(pmap_pdirpa(pmap, 0) == ci->ci_xen_current_user_pgd || \
	    pmap == pmap_kernel())
#elif defined(PAE)
#define	KASSERT_PDIRPA(pmap) \
	KASSERT(pmap_pdirpa(pmap, 0) == pmap_pte2pa(ci->ci_pae_l3_pdir[0]))
#elif !defined(XEN)
#define	KASSERT_PDIRPA(pmap) \
	KASSERT(pmap_pdirpa(pmap, 0) == pmap_pte2pa(rcr3()))
#else
#define	KASSERT_PDIRPA(pmap) 	KASSERT(true)	/* nothing to do */
#endif

/*
 * pmap_reactivate: try to regain reference to the pmap.
 *
 * => Must be called with kernel preemption disabled.
 */

static void
pmap_reactivate(struct pmap *pmap)
{
	struct cpu_info * const ci = curcpu();
	const cpuid_t cid = cpu_index(ci);

	KASSERT(kpreempt_disabled());
	KASSERT_PDIRPA(pmap);

	/*
	 * If we still have a lazy reference to this pmap, we can assume
	 * that there was no TLB shootdown for this pmap in the meantime.
	 *
	 * The order of events here is important as we must synchronize
	 * with TLB shootdown interrupts.  Declare interest in invalidations
	 * (TLBSTATE_VALID) and then check the CPU set, which the IPIs can
	 * change only when the state is TLBSTATE_LAZY.
	 */

	ci->ci_tlbstate = TLBSTATE_VALID;
	KASSERT(kcpuset_isset(pmap->pm_kernel_cpus, cid));

	if (kcpuset_isset(pmap->pm_cpus, cid)) {
		/* We have the reference, state is valid. */
	} else {
		/*
		 * Must reload the TLB, pmap has been changed during
		 * deactivated.
		 */
		kcpuset_atomic_set(pmap->pm_cpus, cid);

<<<<<<< HEAD
		u_int gen = uvm_emap_gen_return();
		tlbflush();
		uvm_emap_update(gen);
=======
		tlbflush();
>>>>>>> b2b84690
	}
}

/*
 * pmap_load: perform the actual pmap switch, i.e. fill in %cr3 register
 * and relevant LDT info.
 *
 * Ensures that the current process' pmap is loaded on the current CPU's
 * MMU and that there are no stale TLB entries.
 *
 * => The caller should disable kernel preemption or do check-and-retry
 *    to prevent a preemption from undoing our efforts.
 * => This function may block.
 */
void
pmap_load(void)
{
	struct cpu_info *ci;
	struct pmap *pmap, *oldpmap;
	struct lwp *l;
	struct pcb *pcb;
	cpuid_t cid;
	uint64_t ncsw;

	kpreempt_disable();
 retry:
	ci = curcpu();
	if (!ci->ci_want_pmapload) {
		kpreempt_enable();
		return;
	}
	l = ci->ci_curlwp;
	ncsw = l->l_ncsw;

	/* should be able to take ipis. */
	KASSERT(ci->ci_ilevel < IPL_HIGH);
#ifdef XEN
	/* Check to see if interrupts are enabled (ie; no events are masked) */
	KASSERT(x86_read_psl() == 0);
#else
	KASSERT((x86_read_psl() & PSL_I) != 0);
#endif

	KASSERT(l != NULL);
	pmap = vm_map_pmap(&l->l_proc->p_vmspace->vm_map);
	KASSERT(pmap != pmap_kernel());
	oldpmap = ci->ci_pmap;
	pcb = lwp_getpcb(l);

	if (pmap == oldpmap) {
		pmap_reactivate(pmap);
		ci->ci_want_pmapload = 0;
		kpreempt_enable();
		return;
	}

	/*
	 * Acquire a reference to the new pmap and perform the switch.
	 */

	pmap_reference(pmap);

	cid = cpu_index(ci);
	kcpuset_atomic_clear(oldpmap->pm_cpus, cid);
	kcpuset_atomic_clear(oldpmap->pm_kernel_cpus, cid);

	KASSERT_PDIRPA(oldpmap);
	KASSERT(!kcpuset_isset(pmap->pm_cpus, cid));
	KASSERT(!kcpuset_isset(pmap->pm_kernel_cpus, cid));

	/*
	 * Mark the pmap in use by this CPU.  Again, we must synchronize
	 * with TLB shootdown interrupts, so set the state VALID first,
	 * then register us for shootdown events on this pmap.
	 */
	ci->ci_tlbstate = TLBSTATE_VALID;
	kcpuset_atomic_set(pmap->pm_cpus, cid);
	kcpuset_atomic_set(pmap->pm_kernel_cpus, cid);
	ci->ci_pmap = pmap;

	/*
	 * update tss.  now that we have registered for invalidations
	 * from other CPUs, we're good to load the page tables.
	 */
#ifdef PAE
	pcb->pcb_cr3 = ci->ci_pae_l3_pdirpa;
#else
	pcb->pcb_cr3 = pmap_pdirpa(pmap, 0);
#endif

#ifdef i386
#ifndef XEN
	ci->ci_tss->tss.tss_ldt = pmap->pm_ldt_sel;
	ci->ci_tss->tss.tss_cr3 = pcb->pcb_cr3;
<<<<<<< HEAD
#endif /* !XEN */
#endif /* i386 */
=======
#endif
#endif
>>>>>>> b2b84690

	lldt(pmap->pm_ldt_sel);

	cpu_load_pmap(pmap, oldpmap);

	ci->ci_want_pmapload = 0;

	/*
	 * we're now running with the new pmap.  drop the reference
	 * to the old pmap.  if we block, we need to go around again.
	 */

	pmap_destroy(oldpmap);
	if (l->l_ncsw != ncsw) {
		goto retry;
	}

	kpreempt_enable();
}

/*
 * pmap_deactivate: deactivate a process' pmap.
 *
 * => Must be called with kernel preemption disabled (high IPL is enough).
 */
void
pmap_deactivate(struct lwp *l)
{
	struct pmap *pmap;
	struct cpu_info *ci;

	KASSERT(kpreempt_disabled());

	if (l != curlwp) {
		return;
	}

	/*
	 * Wait for pending TLB shootdowns to complete.  Necessary because
	 * TLB shootdown state is per-CPU, and the LWP may be coming off
	 * the CPU before it has a chance to call pmap_update(), e.g. due
	 * to kernel preemption or blocking routine in between.
	 */
	pmap_tlb_shootnow();

	ci = curcpu();

	if (ci->ci_want_pmapload) {
		/*
		 * ci_want_pmapload means that our pmap is not loaded on
		 * the CPU or TLB might be stale.  note that pmap_kernel()
		 * is always considered loaded.
		 */
		KASSERT(vm_map_pmap(&l->l_proc->p_vmspace->vm_map)
		    != pmap_kernel());
		KASSERT(vm_map_pmap(&l->l_proc->p_vmspace->vm_map)
		    != ci->ci_pmap || ci->ci_tlbstate != TLBSTATE_VALID);

		/*
		 * userspace has not been touched.
		 * nothing to do here.
		 */

		ci->ci_want_pmapload = 0;
		return;
	}

	pmap = vm_map_pmap(&l->l_proc->p_vmspace->vm_map);

	if (pmap == pmap_kernel()) {
		return;
	}

	KASSERT_PDIRPA(pmap);
	KASSERT(ci->ci_pmap == pmap);

	/*
	 * we aren't interested in TLB invalidations for this pmap,
	 * at least for the time being.
	 */

	KASSERT(ci->ci_tlbstate == TLBSTATE_VALID);
	ci->ci_tlbstate = TLBSTATE_LAZY;
}

/*
 * end of lifecycle functions
 */

/*
 * some misc. functions
 */

int
pmap_pdes_invalid(vaddr_t va, pd_entry_t * const *pdes, pd_entry_t *lastpde)
{
	int i;
	unsigned long index;
	pd_entry_t pde;

	for (i = PTP_LEVELS; i > 1; i--) {
		index = pl_i(va, i);
		pde = pdes[i - 2][index];
		if ((pde & PG_V) == 0)
			return i;
	}
	if (lastpde != NULL)
		*lastpde = pde;
	return 0;
}

/*
 * pmap_extract: extract a PA for the given VA
 */

bool
pmap_extract(struct pmap *pmap, vaddr_t va, paddr_t *pap)
{
	pt_entry_t *ptes, pte;
	pd_entry_t pde;
	pd_entry_t * const *pdes;
	struct pmap *pmap2;
	struct cpu_info *ci;
	paddr_t pa;
	lwp_t *l;
	bool hard, rv;

#ifdef __HAVE_DIRECT_MAP
	if (va >= PMAP_DIRECT_BASE && va < PMAP_DIRECT_END) {
		if (pap != NULL) {
			*pap = PMAP_DIRECT_UNMAP(va);
		}
		return true;
	}
#endif

	rv = false;
	pa = 0;
	l = curlwp;

	kpreempt_disable();
	ci = l->l_cpu;
	if (__predict_true(!ci->ci_want_pmapload && ci->ci_pmap == pmap) ||
	    pmap == pmap_kernel()) {
		/*
		 * no need to lock, because it's pmap_kernel() or our
		 * own pmap and is active.  if a user pmap, the caller
		 * will hold the vm_map write/read locked and so prevent
		 * entries from disappearing while we are here.  ptps
		 * can disappear via pmap_remove() and pmap_protect(),
		 * but they are called with the vm_map write locked.
		 */
		hard = false;
		ptes = PTE_BASE;
		pdes = normal_pdes;
	} else {
		/* we lose, do it the hard way. */
		hard = true;
		pmap_map_ptes(pmap, &pmap2, &ptes, &pdes);
	}
	if (pmap_pdes_valid(va, pdes, &pde)) {
		pte = ptes[pl1_i(va)];
		if (pde & PG_PS) {
			pa = (pde & PG_LGFRAME) | (va & (NBPD_L2 - 1));
			rv = true;
		} else if (__predict_true((pte & PG_V) != 0)) {
			pa = pmap_pte2pa(pte) | (va & (NBPD_L1 - 1));
			rv = true;
		}
	}
	if (__predict_false(hard)) {
		pmap_unmap_ptes(pmap, pmap2);
	}
	kpreempt_enable();
	if (pap != NULL) {
		*pap = pa;
	}
	return rv;
}


/*
 * vtophys: virtual address to physical address.  For use by
 * machine-dependent code only.
 */

paddr_t
vtophys(vaddr_t va)
{
	paddr_t pa;

	if (pmap_extract(pmap_kernel(), va, &pa) == true)
		return (pa);
	return (0);
}

__strict_weak_alias(pmap_extract_ma, pmap_extract);

#ifdef XEN

/*
 * vtomach: virtual address to machine address.  For use by
 * machine-dependent code only.
 */

paddr_t
vtomach(vaddr_t va)
{
	paddr_t pa;

	if (pmap_extract_ma(pmap_kernel(), va, &pa) == true)
		return (pa);
	return (0);
}

#endif /* XEN */

/*
 * pmap_virtual_space: used during bootup [pmap_steal_memory] to
 *	determine the bounds of the kernel virtual addess space.
 */

void
pmap_virtual_space(vaddr_t *startp, vaddr_t *endp)
{
	*startp = virtual_avail;
	*endp = virtual_end;
}

/*
 * pmap_zero_page: zero a page
 */

void
pmap_zero_page(paddr_t pa)
{
#if defined(__HAVE_DIRECT_MAP)
	pagezero(PMAP_DIRECT_MAP(pa));
#else
#if defined(XEN)
	if (XEN_VERSION_SUPPORTED(3, 4))
		xen_pagezero(pa);
#endif
	struct cpu_info *ci;
	pt_entry_t *zpte;
	vaddr_t zerova;

	const pd_entry_t pteflags = PG_V | PG_RW | pmap_pg_nx | PG_M | PG_U;

	kpreempt_disable();

	ci = curcpu();
	zerova = ci->vpage[VPAGE_ZER];
	zpte = ci->vpage_pte[VPAGE_ZER];

	KASSERTMSG(!*zpte, "pmap_zero_page: lock botch");

	pmap_pte_set(zpte, pmap_pa2pte(pa) | pteflags);
	pmap_pte_flush();
	pmap_update_pg(zerova);		/* flush TLB */

	memset((void *)zerova, 0, PAGE_SIZE);

#if defined(DIAGNOSTIC) || defined(XEN)
	pmap_pte_set(zpte, 0);				/* zap ! */
	pmap_pte_flush();
#endif

	kpreempt_enable();
#endif /* defined(__HAVE_DIRECT_MAP) */
}

/*
 * pmap_pagezeroidle: the same, for the idle loop page zero'er.
 * Returns true if the page was zero'd, false if we aborted for
 * some reason.
 */

bool
pmap_pageidlezero(paddr_t pa)
{
#ifdef __HAVE_DIRECT_MAP
	KASSERT(cpu_feature[0] & CPUID_SSE2);
	return sse2_idlezero_page((void *)PMAP_DIRECT_MAP(pa));
#else
	struct cpu_info *ci;
	pt_entry_t *zpte;
	vaddr_t zerova;
	bool rv;

	const pd_entry_t pteflags = PG_V | PG_RW | pmap_pg_nx | PG_M | PG_U;

	ci = curcpu();
	zerova = ci->vpage[VPAGE_ZER];
	zpte = ci->vpage_pte[VPAGE_ZER];

	KASSERT(cpu_feature[0] & CPUID_SSE2);
	KASSERT(*zpte == 0);

	pmap_pte_set(zpte, pmap_pa2pte(pa) | pteflags);
	pmap_pte_flush();
	pmap_update_pg(zerova);		/* flush TLB */

	rv = sse2_idlezero_page((void *)zerova);

#if defined(DIAGNOSTIC) || defined(XEN)
	pmap_pte_set(zpte, 0);				/* zap ! */
	pmap_pte_flush();
#endif

	return rv;
#endif
}

/*
 * pmap_copy_page: copy a page
 */

void
pmap_copy_page(paddr_t srcpa, paddr_t dstpa)
{
#if defined(__HAVE_DIRECT_MAP)
	vaddr_t srcva = PMAP_DIRECT_MAP(srcpa);
	vaddr_t dstva = PMAP_DIRECT_MAP(dstpa);

	memcpy((void *)dstva, (void *)srcva, PAGE_SIZE);
#else
#if defined(XEN)
	if (XEN_VERSION_SUPPORTED(3, 4)) {
		xen_copy_page(srcpa, dstpa);
		return;
	}
#endif
	struct cpu_info *ci;
	pt_entry_t *srcpte, *dstpte;
	vaddr_t srcva, dstva;

	const pd_entry_t pteflags = PG_V | PG_RW | pmap_pg_nx | PG_U;

	kpreempt_disable();

	ci = curcpu();
	srcva = ci->vpage[VPAGE_SRC];
	dstva = ci->vpage[VPAGE_DST];
	srcpte = ci->vpage_pte[VPAGE_SRC];
	dstpte = ci->vpage_pte[VPAGE_DST];

	KASSERT(*srcpte == 0 && *dstpte == 0);

	pmap_pte_set(srcpte, pmap_pa2pte(srcpa) | pteflags);
	pmap_pte_set(dstpte, pmap_pa2pte(dstpa) | pteflags | PG_M);
	pmap_pte_flush();
	pmap_update_pg(srcva);
	pmap_update_pg(dstva);

	memcpy((void *)dstva, (void *)srcva, PAGE_SIZE);

#if defined(DIAGNOSTIC) || defined(XEN)
	pmap_pte_set(srcpte, 0);
	pmap_pte_set(dstpte, 0);
	pmap_pte_flush();
#endif

	kpreempt_enable();
#endif /* defined(__HAVE_DIRECT_MAP) */
}

static pt_entry_t *
pmap_map_ptp(struct vm_page *ptp)
{
#ifdef __HAVE_DIRECT_MAP
	return (void *)PMAP_DIRECT_MAP(VM_PAGE_TO_PHYS(ptp));
#else
	struct cpu_info *ci;
	pt_entry_t *ptppte;
	vaddr_t ptpva;

	KASSERT(kpreempt_disabled());

#ifndef XEN
	const pd_entry_t pteflags = PG_V | PG_RW | pmap_pg_nx | PG_U | PG_M;
#else
	const pd_entry_t pteflags = PG_V | pmap_pg_nx | PG_U | PG_M;
#endif

	ci = curcpu();
	ptpva = ci->vpage[VPAGE_PTP];
	ptppte = ci->vpage_pte[VPAGE_PTP];

	pmap_pte_set(ptppte, pmap_pa2pte(VM_PAGE_TO_PHYS(ptp)) | pteflags);

	pmap_pte_flush();
	pmap_update_pg(ptpva);

	return (pt_entry_t *)ptpva;
#endif
}

static void
pmap_unmap_ptp(void)
{
#ifndef __HAVE_DIRECT_MAP
#if defined(DIAGNOSTIC) || defined(XEN)
	struct cpu_info *ci;
	pt_entry_t *pte;

	KASSERT(kpreempt_disabled());

	ci = curcpu();
	pte = ci->vpage_pte[VPAGE_PTP];

	if (*pte != 0) {
		pmap_pte_set(pte, 0);
		pmap_pte_flush();
	}
#endif
#endif
}

static pt_entry_t *
pmap_map_pte(struct pmap *pmap, struct vm_page *ptp, vaddr_t va)
{

	KASSERT(kpreempt_disabled());
	if (pmap_is_curpmap(pmap)) {
		return &PTE_BASE[pl1_i(va)]; /* (k)vtopte */
	}
	KASSERT(ptp != NULL);
	return pmap_map_ptp(ptp) + pl1_pi(va);
}

static void
pmap_unmap_pte(void)
{

	KASSERT(kpreempt_disabled());

	pmap_unmap_ptp();
}

/*
 * p m a p   r e m o v e   f u n c t i o n s
 *
 * functions that remove mappings
 */

/*
 * pmap_remove_ptes: remove PTEs from a PTP
 *
 * => caller must hold pmap's lock
 * => PTP must be mapped into KVA
 * => PTP should be null if pmap == pmap_kernel()
 * => must be called with kernel preemption disabled
 * => returns composite pte if at least one page should be shot down
 */

static void
pmap_remove_ptes(struct pmap *pmap, struct vm_page *ptp, vaddr_t ptpva,
		 vaddr_t startva, vaddr_t endva, struct pv_entry **pv_tofree)
{
	pt_entry_t *pte = (pt_entry_t *)ptpva;

	KASSERT(pmap == pmap_kernel() || mutex_owned(pmap->pm_lock));
	KASSERT(kpreempt_disabled());

	/*
	 * note that ptpva points to the PTE that maps startva.   this may
	 * or may not be the first PTE in the PTP.
	 *
	 * we loop through the PTP while there are still PTEs to look at
	 * and the wire_count is greater than 1 (because we use the wire_count
	 * to keep track of the number of real PTEs in the PTP).
	 */
	while (startva < endva && (ptp == NULL || ptp->wire_count > 1)) {
		(void)pmap_remove_pte(pmap, ptp, pte, startva, pv_tofree);
		startva += PAGE_SIZE;
		pte++;
	}
}


/*
 * pmap_remove_pte: remove a single PTE from a PTP.
 *
 * => caller must hold pmap's lock
 * => PTP must be mapped into KVA
 * => PTP should be null if pmap == pmap_kernel()
 * => returns true if we removed a mapping
 * => must be called with kernel preemption disabled
 */
static bool
pmap_remove_pte(struct pmap *pmap, struct vm_page *ptp, pt_entry_t *pte,
		vaddr_t va, struct pv_entry **pv_tofree)
{
	struct pv_entry *pve;
	struct vm_page *pg;
	struct pmap_page *pp;
	pt_entry_t opte;

	KASSERT(pmap == pmap_kernel() || mutex_owned(pmap->pm_lock));
	KASSERT(kpreempt_disabled());

	if (!pmap_valid_entry(*pte)) {
		/* VA not mapped. */
		return false;
	}

	/* Atomically save the old PTE and zap it. */
	opte = pmap_pte_testset(pte, 0);
	if (!pmap_valid_entry(opte)) {
		return false;
	}

	pmap_exec_account(pmap, va, opte, 0);
	pmap_stats_update_bypte(pmap, 0, opte);

	if (ptp) {
		/*
		 * Dropping a PTE.  Make sure that the PDE is flushed.
		 */
		ptp->wire_count--;
		if (ptp->wire_count <= 1) {
			opte |= PG_U;
		}
	}

	if ((opte & PG_U) != 0) {
		pmap_tlb_shootdown(pmap, va, opte, TLBSHOOT_REMOVE_PTE);
	}

	/*
	 * If we are not on a pv_head list - we are done.
	 */
	if ((opte & PG_PVLIST) == 0) {
#ifndef DOM0OPS
		KASSERTMSG((PHYS_TO_VM_PAGE(pmap_pte2pa(opte)) == NULL),
		    "managed page without PG_PVLIST for %#"PRIxVADDR, va);
		KASSERTMSG((pmap_pv_tracked(pmap_pte2pa(opte)) == NULL),
		    "pv-tracked page without PG_PVLIST for %#"PRIxVADDR, va);
#endif
		return true;
	}

	if ((pg = PHYS_TO_VM_PAGE(pmap_pte2pa(opte))) != NULL) {
		KASSERT(uvm_page_locked_p(pg));
		pp = VM_PAGE_TO_PP(pg);
	} else if ((pp = pmap_pv_tracked(pmap_pte2pa(opte))) == NULL) {
		paddr_t pa = pmap_pte2pa(opte);
		panic("%s: PG_PVLIST with pv-untracked page"
		    " va = %#"PRIxVADDR"pa = %#"PRIxPADDR" (%#"PRIxPADDR")",
		    __func__, va, pa, atop(pa));
	}

	/* Sync R/M bits. */
	pp->pp_attrs |= opte;
	pve = pmap_remove_pv(pp, ptp, va);

	if (pve) {
		pve->pve_next = *pv_tofree;
		*pv_tofree = pve;
	}
	return true;
}

/*
 * pmap_remove: mapping removal function.
 *
 * => caller should not be holding any pmap locks
 */

void
pmap_remove(struct pmap *pmap, vaddr_t sva, vaddr_t eva)
{
	pt_entry_t *ptes;
	pd_entry_t pde;
	pd_entry_t * const *pdes;
	struct pv_entry *pv_tofree = NULL;
	bool result;
	int i;
	paddr_t ptppa;
	vaddr_t blkendva, va = sva;
	struct vm_page *ptp;
	struct pmap *pmap2;

	kpreempt_disable();
	pmap_map_ptes(pmap, &pmap2, &ptes, &pdes);	/* locks pmap */

	/*
	 * removing one page?  take shortcut function.
	 */

	if (va + PAGE_SIZE == eva) {
		if (pmap_pdes_valid(va, pdes, &pde)) {

			/* PA of the PTP */
			ptppa = pmap_pte2pa(pde);

			/* Get PTP if non-kernel mapping. */
			if (pmap != pmap_kernel()) {
				ptp = pmap_find_ptp(pmap, va, ptppa, 1);
				KASSERTMSG(ptp != NULL,
				    "%s: unmanaged PTP detected", __func__);
			} else {
				/* Never free kernel PTPs. */
				ptp = NULL;
			}

			result = pmap_remove_pte(pmap, ptp,
			    &ptes[pl1_i(va)], va, &pv_tofree);

			/*
			 * if mapping removed and the PTP is no longer
			 * being used, free it!
			 */

			if (result && ptp && ptp->wire_count <= 1)
				pmap_free_ptp(pmap, ptp, va, ptes, pdes);
		}
	} else for (/* null */ ; va < eva ; va = blkendva) {
		int lvl;

		/* determine range of block */
		blkendva = x86_round_pdr(va+1);
		if (blkendva > eva)
			blkendva = eva;

		/*
		 * Our PTE mappings should never be removed with pmap_remove.
		 *
		 * XXXmaxv: still needed?
		 *
		 * A long term solution is to move the PTEs out of user address
		 * space, and into kernel address space. Then we can set
		 * VM_MAXUSER_ADDRESS to be VM_MAX_ADDRESS.
		 */
		for (i = 0; i < PDP_SIZE; i++) {
			if (pl_i(va, PTP_LEVELS) == PDIR_SLOT_PTE+i)
				panic("PTE space accessed");
		}

		lvl = pmap_pdes_invalid(va, pdes, &pde);
		if (lvl != 0) {
			/*
			 * skip a range corresponding to an invalid pde.
			 */
			blkendva = (va & ptp_masks[lvl - 1]) + nbpd[lvl - 1];
 			continue;
		}

		/* PA of the PTP */
		ptppa = pmap_pte2pa(pde);

		/* Get PTP if non-kernel mapping. */
		if (pmap != pmap_kernel()) {
			ptp = pmap_find_ptp(pmap, va, ptppa, 1);
			KASSERTMSG(ptp != NULL, "%s: unmanaged PTP detected",
			    __func__);
		} else {
			/* Never free kernel PTPs. */
			ptp = NULL;
		}

		pmap_remove_ptes(pmap, ptp, (vaddr_t)&ptes[pl1_i(va)], va,
		    blkendva, &pv_tofree);

		/* if PTP is no longer being used, free it! */
		if (ptp && ptp->wire_count <= 1) {
			pmap_free_ptp(pmap, ptp, va, ptes, pdes);
		}
	}
	pmap_unmap_ptes(pmap, pmap2);		/* unlock pmap */
	kpreempt_enable();

	/* Now we free unused PVs */
	if (pv_tofree)
		pmap_free_pvs(pv_tofree);
}

/*
 * pmap_sync_pv: clear pte bits and return the old value of the pte.
 *
 * => Caller should disable kernel preemption.
 * => issues tlb shootdowns if necessary.
 */

static int
pmap_sync_pv(struct pv_pte *pvpte, pt_entry_t expect, int clearbits,
    pt_entry_t *optep)
{
	struct pmap *pmap;
	struct vm_page *ptp;
	vaddr_t va;
	pt_entry_t *ptep;
	pt_entry_t opte;
	pt_entry_t npte;
	bool need_shootdown;

	ptp = pvpte->pte_ptp;
	va = pvpte->pte_va;
	KASSERT(ptp == NULL || ptp->uobject != NULL);
	KASSERT(ptp == NULL || ptp_va2o(va, 1) == ptp->offset);
	pmap = ptp_to_pmap(ptp);

	KASSERT((expect & ~(PG_FRAME | PG_V)) == 0);
	KASSERT((expect & PG_V) != 0);
	KASSERT(clearbits == ~0 || (clearbits & ~(PG_M | PG_U | PG_RW)) == 0);
	KASSERT(kpreempt_disabled());

	ptep = pmap_map_pte(pmap, ptp, va);
	do {
		opte = *ptep;
		KASSERT((opte & (PG_M | PG_U)) != PG_M);
		KASSERT((opte & (PG_U | PG_V)) != PG_U);
		KASSERT(opte == 0 || (opte & PG_V) != 0);
		if ((opte & (PG_FRAME | PG_V)) != expect) {

			/*
			 * we lost a race with a V->P operation like
			 * pmap_remove().  wait for the competitor
			 * reflecting pte bits into mp_attrs.
			 *
			 * issue a redundant TLB shootdown so that
			 * we can wait for its completion.
			 */

			pmap_unmap_pte();
			if (clearbits != 0) {
				pmap_tlb_shootdown(pmap, va,
				    (pmap == pmap_kernel() ? PG_G : 0),
				    TLBSHOOT_SYNC_PV1);
			}
			return EAGAIN;
		}

		/*
		 * check if there's anything to do on this pte.
		 */

		if ((opte & clearbits) == 0) {
			need_shootdown = false;
			break;
		}

		/*
		 * we need a shootdown if the pte is cached. (PG_U)
		 *
		 * ...unless we are clearing only the PG_RW bit and
		 * it isn't cached as RW. (PG_M)
		 */

		need_shootdown = (opte & PG_U) != 0 &&
		    !(clearbits == PG_RW && (opte & PG_M) == 0);

		npte = opte & ~clearbits;

		/*
		 * if we need a shootdown anyway, clear PG_U and PG_M.
		 */

		if (need_shootdown) {
			npte &= ~(PG_U | PG_M);
		}
		KASSERT((npte & (PG_M | PG_U)) != PG_M);
		KASSERT((npte & (PG_U | PG_V)) != PG_U);
		KASSERT(npte == 0 || (opte & PG_V) != 0);
	} while (pmap_pte_cas(ptep, opte, npte) != opte);

	if (need_shootdown) {
		pmap_tlb_shootdown(pmap, va, opte, TLBSHOOT_SYNC_PV2);
	}
	pmap_unmap_pte();

	*optep = opte;
	return 0;
}

static void
pmap_pp_remove(struct pmap_page *pp, paddr_t pa)
{
	struct pv_pte *pvpte;
	struct pv_entry *killlist = NULL;
	struct vm_page *ptp;
	pt_entry_t expect;
	int count;

	expect = pmap_pa2pte(pa) | PG_V;
	count = SPINLOCK_BACKOFF_MIN;
	kpreempt_disable();
startover:
	while ((pvpte = pv_pte_first(pp)) != NULL) {
		struct pmap *pmap;
		struct pv_entry *pve;
		pt_entry_t opte;
		vaddr_t va;
		int error;

		/*
		 * add a reference to the pmap before clearing the pte.
		 * otherwise the pmap can disappear behind us.
		 */

		ptp = pvpte->pte_ptp;
		pmap = ptp_to_pmap(ptp);
		if (ptp != NULL) {
			pmap_reference(pmap);
		}

		error = pmap_sync_pv(pvpte, expect, ~0, &opte);
		if (error == EAGAIN) {
			int hold_count;
			KERNEL_UNLOCK_ALL(curlwp, &hold_count);
			if (ptp != NULL) {
				pmap_destroy(pmap);
			}
			SPINLOCK_BACKOFF(count);
			KERNEL_LOCK(hold_count, curlwp);
			goto startover;
		}

		pp->pp_attrs |= opte;
		va = pvpte->pte_va;
		pve = pmap_remove_pv(pp, ptp, va);

		/* update the PTP reference count.  free if last reference. */
		if (ptp != NULL) {
			struct pmap *pmap2;
			pt_entry_t *ptes;
			pd_entry_t * const *pdes;

			KASSERT(pmap != pmap_kernel());

			pmap_tlb_shootnow();
			pmap_map_ptes(pmap, &pmap2, &ptes, &pdes);
			pmap_stats_update_bypte(pmap, 0, opte);
			ptp->wire_count--;
			if (ptp->wire_count <= 1) {
				pmap_free_ptp(pmap, ptp, va, ptes, pdes);
			}
			pmap_unmap_ptes(pmap, pmap2);
			pmap_destroy(pmap);
		} else {
			KASSERT(pmap == pmap_kernel());
			pmap_stats_update_bypte(pmap, 0, opte);
		}

		if (pve != NULL) {
			pve->pve_next = killlist;	/* mark it for death */
			killlist = pve;
		}
	}
	pmap_tlb_shootnow();
	kpreempt_enable();

	/* Now free unused pvs. */
	pmap_free_pvs(killlist);
}

/*
 * pmap_page_remove: remove a managed vm_page from all pmaps that map it
 *
 * => R/M bits are sync'd back to attrs
 */

void
pmap_page_remove(struct vm_page *pg)
{
	struct pmap_page *pp;
	paddr_t pa;

	KASSERT(uvm_page_locked_p(pg));

	pp = VM_PAGE_TO_PP(pg);
	pa = VM_PAGE_TO_PHYS(pg);
	pmap_pp_remove(pp, pa);
}

/*
 * pmap_pv_remove: remove an unmanaged pv-tracked page from all pmaps
 *	that map it
 */

void
pmap_pv_remove(paddr_t pa)
{
	struct pmap_page *pp;

	pp = pmap_pv_tracked(pa);
	if (pp == NULL)
		panic("%s: page not pv-tracked: %#"PRIxPADDR, __func__, pa);
	pmap_pp_remove(pp, pa);
}

/*
 * p m a p   a t t r i b u t e  f u n c t i o n s
 * functions that test/change managed page's attributes
 * since a page can be mapped multiple times we must check each PTE that
 * maps it by going down the pv lists.
 */

/*
 * pmap_test_attrs: test a page's attributes
 */

bool
pmap_test_attrs(struct vm_page *pg, unsigned testbits)
{
	struct pmap_page *pp;
	struct pv_pte *pvpte;
	pt_entry_t expect;
	u_int result;

	KASSERT(uvm_page_locked_p(pg));

	pp = VM_PAGE_TO_PP(pg);
	if ((pp->pp_attrs & testbits) != 0) {
		return true;
	}
	expect = pmap_pa2pte(VM_PAGE_TO_PHYS(pg)) | PG_V;
	kpreempt_disable();
	for (pvpte = pv_pte_first(pp); pvpte; pvpte = pv_pte_next(pp, pvpte)) {
		pt_entry_t opte;
		int error;

		if ((pp->pp_attrs & testbits) != 0) {
			break;
		}
		error = pmap_sync_pv(pvpte, expect, 0, &opte);
		if (error == 0) {
			pp->pp_attrs |= opte;
		}
	}
	result = pp->pp_attrs & testbits;
	kpreempt_enable();

	/*
	 * note that we will exit the for loop with a non-null pve if
	 * we have found the bits we are testing for.
	 */

	return result != 0;
}

static bool
pmap_pp_clear_attrs(struct pmap_page *pp, paddr_t pa, unsigned clearbits)
{
	struct pv_pte *pvpte;
	u_int result;
	pt_entry_t expect;
	int count;

	expect = pmap_pa2pte(pa) | PG_V;
	count = SPINLOCK_BACKOFF_MIN;
	kpreempt_disable();
startover:
	for (pvpte = pv_pte_first(pp); pvpte; pvpte = pv_pte_next(pp, pvpte)) {
		pt_entry_t opte;
		int error;

		error = pmap_sync_pv(pvpte, expect, clearbits, &opte);
		if (error == EAGAIN) {
			int hold_count;
			KERNEL_UNLOCK_ALL(curlwp, &hold_count);
			SPINLOCK_BACKOFF(count);
			KERNEL_LOCK(hold_count, curlwp);
			goto startover;
		}
		pp->pp_attrs |= opte;
	}
	result = pp->pp_attrs & clearbits;
	pp->pp_attrs &= ~clearbits;
	pmap_tlb_shootnow();
	kpreempt_enable();

	return result != 0;
}

/*
 * pmap_clear_attrs: clear the specified attribute for a page.
 *
 * => we return true if we cleared one of the bits we were asked to
 */

bool
pmap_clear_attrs(struct vm_page *pg, unsigned clearbits)
{
	struct pmap_page *pp;
	paddr_t pa;

	KASSERT(uvm_page_locked_p(pg));

	pp = VM_PAGE_TO_PP(pg);
	pa = VM_PAGE_TO_PHYS(pg);

	return pmap_pp_clear_attrs(pp, pa, clearbits);
}

/*
 * pmap_pv_clear_attrs: clear the specified attributes for an unmanaged
 *	pv-tracked page.
 */

bool
pmap_pv_clear_attrs(paddr_t pa, unsigned clearbits)
{
	struct pmap_page *pp;

	pp = pmap_pv_tracked(pa);
	if (pp == NULL)
		panic("%s: page not pv-tracked: %#"PRIxPADDR, __func__, pa);

	return pmap_pp_clear_attrs(pp, pa, clearbits);
}

/*
 * p m a p   p r o t e c t i o n   f u n c t i o n s
 */

/*
 * pmap_page_protect: change the protection of all recorded mappings
 *	of a managed page
 *
 * => NOTE: this is an inline function in pmap.h
 */

/* see pmap.h */

/*
 * pmap_pv_protect: change the protection of all recorded mappings
 *	of an unmanaged pv-tracked page
 *
 * => NOTE: this is an inline function in pmap.h
 */

/* see pmap.h */

/*
 * pmap_protect: set the protection in of the pages in a pmap
 *
 * => NOTE: this is an inline function in pmap.h
 */

/* see pmap.h */

/*
 * pmap_write_protect: write-protect pages in a pmap.
 *
 * Note for Xen-amd64. Xen automatically adds PG_u to the kernel pages, but we
 * don't need to remove this bit when re-entering the PTEs here: Xen tracks the
 * kernel pages with a reserved bit (_PAGE_GUEST_KERNEL), so even if PG_u is
 * present the page will still be considered as a kernel page, and the privilege
 * separation will be enforced correctly.
 */
void
pmap_write_protect(struct pmap *pmap, vaddr_t sva, vaddr_t eva, vm_prot_t prot)
{
	pt_entry_t bit_rem, bit_put;
	pt_entry_t *ptes;
	pt_entry_t * const *pdes;
	struct pmap *pmap2;
	vaddr_t blockend, va;

	KASSERT(curlwp->l_md.md_gc_pmap != pmap);

	bit_rem = 0;
	if (!(prot & VM_PROT_WRITE))
		bit_rem = PG_RW;

	bit_put = 0;
	if (!(prot & VM_PROT_EXECUTE))
		bit_put = pmap_pg_nx;

	sva &= PG_FRAME;
	eva &= PG_FRAME;

	/* Acquire pmap. */
	kpreempt_disable();
	pmap_map_ptes(pmap, &pmap2, &ptes, &pdes);

	for (va = sva ; va < eva; va = blockend) {
		pt_entry_t *spte, *epte;
		int i;

		blockend = x86_round_pdr(va + 1);
		if (blockend > eva)
			blockend = eva;

		/*
		 * Our PTE mappings should never be write-protected.
		 *
		 * XXXmaxv: still needed?
		 *
		 * A long term solution is to move the PTEs out of user address
		 * space, and into kernel address space. Then we can set
		 * VM_MAXUSER_ADDRESS to be VM_MAX_ADDRESS.
		 */
		for (i = 0; i < PDP_SIZE; i++) {
			if (pl_i(va, PTP_LEVELS) == PDIR_SLOT_PTE+i)
				panic("PTE space accessed");
		}

		/* Is it a valid block? */
		if (!pmap_pdes_valid(va, pdes, NULL)) {
			continue;
		}
		KASSERT(va < VM_MAXUSER_ADDRESS || va >= VM_MAX_ADDRESS);

		spte = &ptes[pl1_i(va)];
		epte = &ptes[pl1_i(blockend)];

		for (/* */; spte < epte; spte++) {
			pt_entry_t opte, npte;

			do {
				opte = *spte;
				if (!pmap_valid_entry(opte)) {
					goto next;
				}
				npte = (opte & ~bit_rem) | bit_put;
			} while (pmap_pte_cas(spte, opte, npte) != opte);

			if ((opte & PG_M) != 0) {
				vaddr_t tva = x86_ptob(spte - ptes);
				pmap_tlb_shootdown(pmap, tva, opte,
				    TLBSHOOT_WRITE_PROTECT);
			}
next:;
		}
	}

	/* Release pmap. */
	pmap_unmap_ptes(pmap, pmap2);
	kpreempt_enable();
}

/*
 * pmap_unwire: clear the wired bit in the PTE.
 *
 * => Mapping should already be present.
 */
void
pmap_unwire(struct pmap *pmap, vaddr_t va)
{
	pt_entry_t *ptes, *ptep, opte;
	pd_entry_t * const *pdes;
	struct pmap *pmap2;

	/* Acquire pmap. */
	kpreempt_disable();
	pmap_map_ptes(pmap, &pmap2, &ptes, &pdes);

	if (!pmap_pdes_valid(va, pdes, NULL)) {
		panic("%s: invalid PDE va=%#" PRIxVADDR, __func__, va);
	}

	ptep = &ptes[pl1_i(va)];
	opte = *ptep;
	KASSERT(pmap_valid_entry(opte));

	if (opte & PG_W) {
		pt_entry_t npte = opte & ~PG_W;

		opte = pmap_pte_testset(ptep, npte);
		pmap_stats_update_bypte(pmap, npte, opte);
	} else {
		printf("%s: wiring for pmap %p va %#" PRIxVADDR
		    "did not change!\n", __func__, pmap, va);
	}

	/* Release pmap. */
	pmap_unmap_ptes(pmap, pmap2);
	kpreempt_enable();
}

/*
 * pmap_copy: copy mappings from one pmap to another
 *
 * => optional function
 * void pmap_copy(dst_pmap, src_pmap, dst_addr, len, src_addr)
 */

/*
 * defined as macro in pmap.h
 */

__strict_weak_alias(pmap_enter, pmap_enter_default);

int
pmap_enter_default(pmap_t pmap, vaddr_t va, paddr_t pa, vm_prot_t prot,
    u_int flags)
{
	return pmap_enter_ma(pmap, va, pa, pa, prot, flags, 0);
}

/*
 * pmap_enter: enter a mapping into a pmap
 *
 * => must be done "now" ... no lazy-evaluation
 * => we set pmap => pv_head locking
 */
int
pmap_enter_ma(struct pmap *pmap, vaddr_t va, paddr_t ma, paddr_t pa,
	   vm_prot_t prot, u_int flags, int domid)
{
	pt_entry_t *ptes, opte, npte;
	pt_entry_t *ptep;
	pd_entry_t * const *pdes;
	struct vm_page *ptp;
	struct vm_page *new_pg, *old_pg;
	struct pmap_page *new_pp, *old_pp;
	struct pv_entry *old_pve = NULL;
	struct pv_entry *new_pve;
	struct pv_entry *new_sparepve;
	int error;
	bool wired = (flags & PMAP_WIRED) != 0;
	struct pmap *pmap2;

	KASSERT(pmap_initialized);
	KASSERT(curlwp->l_md.md_gc_pmap != pmap);
	KASSERT(va < VM_MAX_KERNEL_ADDRESS);
	KASSERTMSG(va != (vaddr_t)PDP_BASE, "%s: trying to map va=%#"
	    PRIxVADDR " over PDP!", __func__, va);
	KASSERTMSG(va < VM_MIN_KERNEL_ADDRESS ||
	    pmap_valid_entry(pmap->pm_pdir[pl_i(va, PTP_LEVELS)]),
	    "%s: missing kernel PTP for va=%#" PRIxVADDR, __func__, va);

#ifdef XEN
	KASSERT(domid == DOMID_SELF || pa == 0);
#endif /* XEN */

	npte = ma | protection_codes[prot] | PG_V;
	npte |= pmap_pat_flags(flags);
	if (wired)
	        npte |= PG_W;
	if (va < VM_MAXUSER_ADDRESS)
		npte |= PG_u;
	else if (va < VM_MAX_ADDRESS)
		panic("PTE space accessed");	/* XXXmaxv: no longer needed? */

	if (pmap == pmap_kernel())
		npte |= pmap_pg_g;
	if (flags & VM_PROT_ALL) {
		npte |= PG_U;
		if (flags & VM_PROT_WRITE) {
			KASSERT((npte & PG_RW) != 0);
			npte |= PG_M;
		}
	}

#ifdef XEN
	if (domid != DOMID_SELF)
		new_pg = NULL;
	else
#endif
		new_pg = PHYS_TO_VM_PAGE(pa);
	if (new_pg != NULL) {
		/* This is a managed page */
		npte |= PG_PVLIST;
		new_pp = VM_PAGE_TO_PP(new_pg);
	} else if ((new_pp = pmap_pv_tracked(pa)) != NULL) {
		/* This is an unmanaged pv-tracked page */
		npte |= PG_PVLIST;
	} else {
		new_pp = NULL;
	}

	/*
	 * Try to get pves now if we might need them.
	 * Keep going even if we fail, since we will not actually need them
	 * if we are just changing the permissions on an existing mapping,
	 * but we won't know if that's the case until later.
	 */

	bool needpves = pmap_pp_needs_pve(new_pp);
	if (needpves) {
		new_pve = pool_cache_get(&pmap_pv_cache, PR_NOWAIT);
		new_sparepve = pool_cache_get(&pmap_pv_cache, PR_NOWAIT);
	} else {
		new_pve = NULL;
		new_sparepve = NULL;
	}

	kpreempt_disable();
	pmap_map_ptes(pmap, &pmap2, &ptes, &pdes);	/* locks pmap */
	if (pmap == pmap_kernel()) {
		ptp = NULL;
	} else {
		ptp = pmap_get_ptp(pmap, va, pdes, flags);
		if (ptp == NULL) {
			pmap_unmap_ptes(pmap, pmap2);
			if (flags & PMAP_CANFAIL) {
				error = ENOMEM;
				goto out;
			}
			panic("%s: get ptp failed", __func__);
		}
	}

	/*
	 * Check if there is an existing mapping.  If we are now sure that
	 * we need pves and we failed to allocate them earlier, handle that.
	 * Caching the value of oldpa here is safe because only the mod/ref bits
	 * can change while the pmap is locked.
	 */

	ptep = &ptes[pl1_i(va)];
	opte = *ptep;
	bool have_oldpa = pmap_valid_entry(opte);
	paddr_t oldpa = pmap_pte2pa(opte);

	if (needpves && (!have_oldpa || oldpa != pa) &&
	    (new_pve == NULL || new_sparepve == NULL)) {
		pmap_unmap_ptes(pmap, pmap2);
		if (flags & PMAP_CANFAIL) {
			error = ENOMEM;
			goto out;
		}
		panic("%s: pve allocation failed", __func__);
	}

	/*
	 * update the pte.
	 */

	do {
		opte = *ptep;

		/*
		 * if the same page, inherit PG_U and PG_M.
		 */
		if (((opte ^ npte) & (PG_FRAME | PG_V)) == 0) {
			npte |= opte & (PG_U | PG_M);
		}
#if defined(XEN)
		if (domid != DOMID_SELF) {
			/* pmap_pte_cas with error handling */
			int s = splvm();
			if (opte != *ptep) {
				splx(s);
				continue;
			}
			error = xpq_update_foreign(
			    vtomach((vaddr_t)ptep), npte, domid);
			splx(s);
			if (error) {
				if (ptp != NULL && ptp->wire_count <= 1) {
					pmap_free_ptp(pmap, ptp, va, ptes, pdes);
				}
				pmap_unmap_ptes(pmap, pmap2);
				goto out;
			}
			break;
		}
#endif /* defined(XEN) */
	} while (pmap_pte_cas(ptep, opte, npte) != opte);

	/*
	 * update statistics and PTP's reference count.
	 */

	pmap_stats_update_bypte(pmap, npte, opte);
	if (ptp != NULL && !have_oldpa) {
		ptp->wire_count++;
	}
	KASSERT(ptp == NULL || ptp->wire_count > 1);

	/*
	 * if the same page, we can skip pv_entry handling.
	 */

	if (((opte ^ npte) & (PG_FRAME | PG_V)) == 0) {
		KASSERT(((opte ^ npte) & PG_PVLIST) == 0);
		goto same_pa;
	}

	/*
	 * if old page is pv-tracked, remove pv_entry from its list.
	 */

	if ((~opte & (PG_V | PG_PVLIST)) == 0) {
		if ((old_pg = PHYS_TO_VM_PAGE(oldpa)) != NULL) {
			KASSERT(uvm_page_locked_p(old_pg));
			old_pp = VM_PAGE_TO_PP(old_pg);
		} else if ((old_pp = pmap_pv_tracked(oldpa)) == NULL) {
			panic("%s: PG_PVLIST with pv-untracked page"
			    " va = %#"PRIxVADDR
			    " pa = %#" PRIxPADDR " (%#" PRIxPADDR ")",
			    __func__, va, oldpa, atop(pa));
		}

		old_pve = pmap_remove_pv(old_pp, ptp, va);
		old_pp->pp_attrs |= opte;
	}

	/*
	 * if new page is pv-tracked, insert pv_entry into its list.
	 */

	if (new_pp) {
		new_pve = pmap_enter_pv(new_pp, new_pve, &new_sparepve, ptp, va);
	}

same_pa:
	pmap_unmap_ptes(pmap, pmap2);

	/*
	 * shootdown tlb if necessary.
	 */

	if ((~opte & (PG_V | PG_U)) == 0 &&
	    ((opte ^ npte) & (PG_FRAME | PG_RW)) != 0) {
		pmap_tlb_shootdown(pmap, va, opte, TLBSHOOT_ENTER);
	}

	error = 0;
out:
	kpreempt_enable();
	if (old_pve != NULL) {
		pool_cache_put(&pmap_pv_cache, old_pve);
	}
	if (new_pve != NULL) {
		pool_cache_put(&pmap_pv_cache, new_pve);
	}
	if (new_sparepve != NULL) {
		pool_cache_put(&pmap_pv_cache, new_sparepve);
	}

	return error;
}

static paddr_t
pmap_get_physpage(void)
{
	struct vm_page *ptp;
	struct pmap *kpm = pmap_kernel();
	paddr_t pa;

	if (!uvm.page_init_done) {
		/*
		 * We're growing the kernel pmap early (from
		 * uvm_pageboot_alloc()). This case must be
		 * handled a little differently.
		 */

		if (!uvm_page_physget(&pa))
			panic("%s: out of memory", __func__);
#if defined(__HAVE_DIRECT_MAP)
		pagezero(PMAP_DIRECT_MAP(pa));
#else
#if defined(XEN)
		if (XEN_VERSION_SUPPORTED(3, 4)) {
			xen_pagezero(pa);
			return pa;
		}
#endif
		kpreempt_disable();
		pmap_pte_set(early_zero_pte, pmap_pa2pte(pa) | PG_V |
		    PG_RW | pmap_pg_nx);
		pmap_pte_flush();
		pmap_update_pg((vaddr_t)early_zerop);
		memset(early_zerop, 0, PAGE_SIZE);
#if defined(DIAGNOSTIC) || defined(XEN)
		pmap_pte_set(early_zero_pte, 0);
		pmap_pte_flush();
#endif /* defined(DIAGNOSTIC) */
		kpreempt_enable();
#endif /* defined(__HAVE_DIRECT_MAP) */
	} else {
		/* XXX */
		ptp = uvm_pagealloc(NULL, 0, NULL,
				    UVM_PGA_USERESERVE|UVM_PGA_ZERO);
		if (ptp == NULL)
			panic("%s: out of memory", __func__);
		ptp->flags &= ~PG_BUSY;
		ptp->wire_count = 1;
		pa = VM_PAGE_TO_PHYS(ptp);
	}
	pmap_stats_update(kpm, 1, 0);

	return pa;
}

/*
 * Expand the page tree with the specified amount of PTPs, mapping virtual
 * addresses starting at kva. We populate all the levels but the last one
 * (L1). The nodes of the tree are created as RWX, but the pages covered
 * will be kentered in L1, with proper permissions.
 *
 * Used only by pmap_growkernel.
 */
static void
pmap_alloc_level(struct pmap *cpm, vaddr_t kva, long *needed_ptps)
{
	unsigned long i;
	paddr_t pa;
	unsigned long index, endindex;
	int level;
	pd_entry_t *pdep;
#ifdef XEN
	int s = splvm(); /* protect xpq_* */
#endif

	for (level = PTP_LEVELS; level > 1; level--) {
		if (level == PTP_LEVELS)
			pdep = cpm->pm_pdir;
		else
			pdep = normal_pdes[level - 2];
		index = pl_i_roundup(kva, level);
		endindex = index + needed_ptps[level - 1] - 1;

		for (i = index; i <= endindex; i++) {
			pt_entry_t pte;

			KASSERT(!pmap_valid_entry(pdep[i]));
			pa = pmap_get_physpage();
			pte = pmap_pa2pte(pa) | PG_V | PG_RW;
			pmap_pte_set(&pdep[i], pte);

<<<<<<< HEAD
#if defined(XEN) && (defined(PAE) || defined(__x86_64__))
=======
#ifdef XEN
>>>>>>> b2b84690
			if (level == PTP_LEVELS && i >= PDIR_SLOT_KERN) {
				if (__predict_true(
				    cpu_info_primary.ci_flags & CPUF_PRESENT)) {
					/* update per-cpu PMDs on all cpus */
					xen_kpm_sync(pmap_kernel(), i);
				} else {
					/*
					 * too early; update primary CPU
					 * PMD only (without locks)
					 */
#ifdef __x86_64__
					pd_entry_t *cpu_pdep =
						&cpu_info_primary.ci_kpm_pdir[i];
#else
					pd_entry_t *cpu_pdep =
					    &cpu_info_primary.ci_kpm_pdir[l2tol2(i)];
#endif
					pmap_pte_set(cpu_pdep, pte);
				}
			}
<<<<<<< HEAD
#endif /* XEN && (PAE || __x86_64__) */
=======
#endif
>>>>>>> b2b84690

			KASSERT(level != PTP_LEVELS || nkptp[level - 1] +
			    pl_i(VM_MIN_KERNEL_ADDRESS, level) == i);
			nkptp[level - 1]++;
		}
		pmap_pte_flush();
	}
#ifdef XEN
	splx(s);
#endif
}

/*
 * pmap_growkernel: increase usage of KVM space.
 *
 * => we allocate new PTPs for the kernel and install them in all
 *    the pmaps on the system.
 */

vaddr_t
pmap_growkernel(vaddr_t maxkvaddr)
{
	struct pmap *kpm = pmap_kernel();
	struct pmap *cpm;
#if !defined(XEN) || !defined(__x86_64__)
	struct pmap *pm;
	long old;
#endif
	int s, i;
	long needed_kptp[PTP_LEVELS], target_nptp;
	bool invalidate = false;

	s = splvm();	/* to be safe */
	mutex_enter(kpm->pm_lock);

	if (maxkvaddr <= pmap_maxkvaddr) {
		mutex_exit(kpm->pm_lock);
		splx(s);
		return pmap_maxkvaddr;
	}

	maxkvaddr = x86_round_pdr(maxkvaddr);
#if !defined(XEN) || !defined(__x86_64__)
	old = nkptp[PTP_LEVELS - 1];
#endif

	/* Initialize needed_kptp. */
	for (i = PTP_LEVELS - 1; i >= 1; i--) {
		target_nptp = pl_i_roundup(maxkvaddr, i + 1) -
		    pl_i_roundup(VM_MIN_KERNEL_ADDRESS, i + 1);

		if (target_nptp > nkptpmax[i])
			panic("out of KVA space");
		KASSERT(target_nptp >= nkptp[i]);
		needed_kptp[i] = target_nptp - nkptp[i];
	}

<<<<<<< HEAD
#if defined(XEN) && (defined(__x86_64__) || defined(PAE))
=======
#ifdef XEN
>>>>>>> b2b84690
	/* only pmap_kernel(), or the per-cpu map, has kernel entries */
	cpm = kpm;
#else
	/* Get the current pmap */
	if (__predict_true(cpu_info_primary.ci_flags & CPUF_PRESENT)) {
		cpm = curcpu()->ci_pmap;
	} else {
		cpm = kpm;
	}
#endif

	pmap_alloc_level(cpm, pmap_maxkvaddr, needed_kptp);

	/*
	 * If the number of top level entries changed, update all pmaps.
	 */
	if (needed_kptp[PTP_LEVELS - 1] != 0) {
#ifdef XEN
#ifdef __x86_64__
		/* nothing, kernel entries are never entered in user pmap */
<<<<<<< HEAD
#else /* __x86_64__ */
		int pdkidx;
#ifndef PAE
		/*
		 * for PAE this is not needed, because pmap_alloc_level()
		 * already did update the per-CPU tables
		 */
		if (cpm != kpm) {
			for (pdkidx = PDIR_SLOT_KERN + old;
			    pdkidx < PDIR_SLOT_KERN + nkptp[PTP_LEVELS - 1];
			    pdkidx++) {
				pmap_pte_set(&kpm->pm_pdir[pdkidx],
				    cpm->pm_pdir[pdkidx]);
			}
			pmap_pte_flush();
		}
#endif /* !PAE */
=======
#else
		int pdkidx;
>>>>>>> b2b84690

		mutex_enter(&pmaps_lock);
		LIST_FOREACH(pm, &pmaps, pm_list) {
			for (pdkidx = PDIR_SLOT_KERN + old;
			    pdkidx < PDIR_SLOT_KERN + nkptp[PTP_LEVELS - 1];
			    pdkidx++) {
				pmap_pte_set(&pm->pm_pdir[pdkidx],
				    kpm->pm_pdir[pdkidx]);
			}
			pmap_pte_flush();
		}
		mutex_exit(&pmaps_lock);
#endif /* __x86_64__ */
#else /* XEN */
		size_t newpdes;
		newpdes = nkptp[PTP_LEVELS - 1] - old;
		if (cpm != kpm) {
			memcpy(&kpm->pm_pdir[PDIR_SLOT_KERN + old],
			    &cpm->pm_pdir[PDIR_SLOT_KERN + old],
			    newpdes * sizeof(pd_entry_t));
		}

		mutex_enter(&pmaps_lock);
		LIST_FOREACH(pm, &pmaps, pm_list) {
			memcpy(&pm->pm_pdir[PDIR_SLOT_KERN + old],
			    &kpm->pm_pdir[PDIR_SLOT_KERN + old],
			    newpdes * sizeof (pd_entry_t));
		}
		mutex_exit(&pmaps_lock);
#endif
		invalidate = true;
	}
	pmap_maxkvaddr = maxkvaddr;
	mutex_exit(kpm->pm_lock);
	splx(s);

	if (invalidate && pmap_initialized) {
		/* Invalidate the PDP cache. */
		pool_cache_invalidate(&pmap_pdp_cache);
	}

	return maxkvaddr;
}

#ifdef DEBUG
void pmap_dump(struct pmap *, vaddr_t, vaddr_t);

/*
 * pmap_dump: dump all the mappings from a pmap
 *
 * => caller should not be holding any pmap locks
 */

void
pmap_dump(struct pmap *pmap, vaddr_t sva, vaddr_t eva)
{
	pt_entry_t *ptes, *pte;
	pd_entry_t * const *pdes;
	struct pmap *pmap2;
	vaddr_t blkendva;

	/*
	 * if end is out of range truncate.
	 * if (end == start) update to max.
	 */

	if (eva > VM_MAXUSER_ADDRESS || eva <= sva)
		eva = VM_MAXUSER_ADDRESS;

	/*
	 * we lock in the pmap => pv_head direction
	 */

	kpreempt_disable();
	pmap_map_ptes(pmap, &pmap2, &ptes, &pdes);	/* locks pmap */

	/*
	 * dumping a range of pages: we dump in PTP sized blocks (4MB)
	 */

	for (/* null */ ; sva < eva ; sva = blkendva) {

		/* determine range of block */
		blkendva = x86_round_pdr(sva+1);
		if (blkendva > eva)
			blkendva = eva;

		/* valid block? */
		if (!pmap_pdes_valid(sva, pdes, NULL))
			continue;

		pte = &ptes[pl1_i(sva)];
		for (/* null */; sva < blkendva ; sva += PAGE_SIZE, pte++) {
			if (!pmap_valid_entry(*pte))
				continue;
			printf("va %#" PRIxVADDR " -> pa %#" PRIxPADDR
			    " (pte=%#" PRIxPADDR ")\n",
			    sva, (paddr_t)pmap_pte2pa(*pte), (paddr_t)*pte);
		}
	}
	pmap_unmap_ptes(pmap, pmap2);
	kpreempt_enable();
}
#endif

/*
 * pmap_update: process deferred invalidations and frees.
 */

void
pmap_update(struct pmap *pmap)
{
	struct vm_page *empty_ptps;
	lwp_t *l = curlwp;

	/*
	 * If we have torn down this pmap, invalidate non-global TLB
	 * entries on any processors using it.
	 */
	kpreempt_disable();
	if (__predict_false(l->l_md.md_gc_pmap == pmap)) {
		l->l_md.md_gc_pmap = NULL;
		pmap_tlb_shootdown(pmap, (vaddr_t)-1LL, 0, TLBSHOOT_UPDATE);
	}

	/*
	 * Initiate any pending TLB shootdowns.  Wait for them to
	 * complete before returning control to the caller.
	 */
	pmap_tlb_shootnow();
	kpreempt_enable();

	/*
	 * Now that shootdowns are complete, process deferred frees,
	 * but not from interrupt context.
	 */
	if (l->l_md.md_gc_ptp != NULL) {
		KASSERT((l->l_pflag & LP_INTR) == 0);
		if (cpu_intr_p()) {
			return;
		}
		empty_ptps = l->l_md.md_gc_ptp;
		l->l_md.md_gc_ptp = NULL;
		pmap_free_ptps(empty_ptps);
	}
}

#if PTP_LEVELS > 4
#error "Unsupported number of page table mappings"
#endif

paddr_t
pmap_init_tmp_pgtbl(paddr_t pg)
{
	static bool maps_loaded;
	static const paddr_t x86_tmp_pml_paddr[] = {
	    4 * PAGE_SIZE,	/* L1 */
	    5 * PAGE_SIZE,	/* L2 */
	    6 * PAGE_SIZE,	/* L3 */
	    7 * PAGE_SIZE	/* L4 */
	};
	static vaddr_t x86_tmp_pml_vaddr[] = { 0, 0, 0, 0 };

	pd_entry_t *tmp_pml, *kernel_pml;

	int level;

	if (!maps_loaded) {
		for (level = 0; level < PTP_LEVELS; ++level) {
			x86_tmp_pml_vaddr[level] =
			    uvm_km_alloc(kernel_map, PAGE_SIZE, 0,
			    UVM_KMF_VAONLY);

			if (x86_tmp_pml_vaddr[level] == 0)
				panic("mapping of real mode PML failed\n");
			pmap_kenter_pa(x86_tmp_pml_vaddr[level],
			    x86_tmp_pml_paddr[level],
			    VM_PROT_READ | VM_PROT_WRITE, 0);
		}
		pmap_update(pmap_kernel());
		maps_loaded = true;
	}

	/* Zero levels 1-3 */
	for (level = 0; level < PTP_LEVELS - 1; ++level) {
		tmp_pml = (void *)x86_tmp_pml_vaddr[level];
		memset(tmp_pml, 0, PAGE_SIZE);
	}

	/* Copy PML4 */
	kernel_pml = pmap_kernel()->pm_pdir;
	tmp_pml = (void *)x86_tmp_pml_vaddr[PTP_LEVELS - 1];
	memcpy(tmp_pml, kernel_pml, PAGE_SIZE);

#ifdef PAE
	/*
	 * Use the last 4 entries of the L2 page as L3 PD entries. These
	 * last entries are unlikely to be used for temporary mappings.
	 * 508: maps 0->1GB (userland)
	 * 509: unused
	 * 510: unused
	 * 511: maps 3->4GB (kernel)
	 */
	tmp_pml[508] = x86_tmp_pml_paddr[PTP_LEVELS - 1] | PG_V;
	tmp_pml[509] = 0;
	tmp_pml[510] = 0;
	tmp_pml[511] = pmap_pdirpa(pmap_kernel(), PDIR_SLOT_KERN) | PG_V;
#endif

	for (level = PTP_LEVELS - 1; level > 0; --level) {
		tmp_pml = (void *)x86_tmp_pml_vaddr[level];

		tmp_pml[pl_i(pg, level + 1)] =
		    (x86_tmp_pml_paddr[level - 1] & PG_FRAME) | PG_RW | PG_V;
	}

	tmp_pml = (void *)x86_tmp_pml_vaddr[0];
	tmp_pml[pl_i(pg, 1)] = (pg & PG_FRAME) | PG_RW | PG_V;

#ifdef PAE
	/* Return the PA of the L3 page (entry 508 of the L2 page) */
	return x86_tmp_pml_paddr[PTP_LEVELS - 1] + 508 * sizeof(pd_entry_t);
#endif

	return x86_tmp_pml_paddr[PTP_LEVELS - 1];
}

u_int
x86_mmap_flags(paddr_t mdpgno)
{
	u_int nflag = (mdpgno >> X86_MMAP_FLAG_SHIFT) & X86_MMAP_FLAG_MASK;
	u_int pflag = 0;

	if (nflag & X86_MMAP_FLAG_PREFETCH)
		pflag |= PMAP_WRITE_COMBINE;

	return pflag;
}<|MERGE_RESOLUTION|>--- conflicted
+++ resolved
@@ -1,8 +1,4 @@
-<<<<<<< HEAD
-/*	$NetBSD: pmap.c,v 1.289 2018/03/04 23:25:35 jdolecek Exp $	*/
-=======
 /*	$NetBSD: pmap.c,v 1.295 2018/07/26 17:20:08 maxv Exp $	*/
->>>>>>> b2b84690
 
 /*
  * Copyright (c) 2008, 2010, 2016, 2017 The NetBSD Foundation, Inc.
@@ -161,11 +157,7 @@
  */
 
 #include <sys/cdefs.h>
-<<<<<<< HEAD
-__KERNEL_RCSID(0, "$NetBSD: pmap.c,v 1.289 2018/03/04 23:25:35 jdolecek Exp $");
-=======
 __KERNEL_RCSID(0, "$NetBSD: pmap.c,v 1.295 2018/07/26 17:20:08 maxv Exp $");
->>>>>>> b2b84690
 
 #include "opt_user_ldt.h"
 #include "opt_lockdebug.h"
@@ -368,10 +360,7 @@
 struct pmap *const kernel_pmap_ptr = &kernel_pmap_store;
 
 struct bootspace bootspace __read_mostly;
-<<<<<<< HEAD
-=======
 struct slotspace slotspace __read_mostly;
->>>>>>> b2b84690
 
 /*
  * pmap_pg_nx: if our processor supports PG_NX in the PTE then we
@@ -501,11 +490,6 @@
 #ifdef __HAVE_DIRECT_MAP
 vaddr_t pmap_direct_base __read_mostly;
 vaddr_t pmap_direct_end __read_mostly;
-<<<<<<< HEAD
-size_t pmap_direct_pdpe __read_mostly;
-size_t pmap_direct_npdp __read_mostly;
-=======
->>>>>>> b2b84690
 #endif
 
 #ifndef __HAVE_DIRECT_MAP
@@ -1020,70 +1004,6 @@
 	}
 }
 
-<<<<<<< HEAD
-void
-pmap_emap_enter(vaddr_t va, paddr_t pa, vm_prot_t prot)
-{
-	pt_entry_t *pte, npte;
-
-	KASSERT((prot & ~VM_PROT_ALL) == 0);
-	pte = (va < VM_MIN_KERNEL_ADDRESS) ? vtopte(va) : kvtopte(va);
-
-#ifdef DOM0OPS
-	if (pa < pmap_pa_start || pa >= pmap_pa_end) {
-		npte = pa;
-	} else
-#endif
-		npte = pmap_pa2pte(pa);
-
-	npte = pmap_pa2pte(pa);
-	npte |= protection_codes[prot] | PG_V;
-	pmap_pte_set(pte, npte);
-	pmap_pte_flush();
-}
-
-/*
- * pmap_emap_sync: perform TLB flush or pmap load, if it was deferred.
- */
-void
-pmap_emap_sync(bool canload)
-{
-	struct cpu_info *ci = curcpu();
-	struct pmap *pmap;
-
-	KASSERT(kpreempt_disabled());
-	if (__predict_true(ci->ci_want_pmapload && canload)) {
-		/*
-		 * XXX: Hint for pmap_reactivate(), which might suggest to
-		 * not perform TLB flush, if state has not changed.
-		 */
-		pmap = vm_map_pmap(&curlwp->l_proc->p_vmspace->vm_map);
-		if (__predict_false(pmap == ci->ci_pmap)) {
-			kcpuset_atomic_clear(pmap->pm_cpus, cpu_index(ci));
-		}
-		pmap_load();
-		KASSERT(ci->ci_want_pmapload == 0);
-	} else {
-		tlbflush();
-	}
-}
-
-void
-pmap_emap_remove(vaddr_t sva, vsize_t len)
-{
-	pt_entry_t *pte;
-	vaddr_t va, eva = sva + len;
-
-	for (va = sva; va < eva; va += PAGE_SIZE) {
-		pte = (va < VM_MIN_KERNEL_ADDRESS) ? vtopte(va) : kvtopte(va);
-		pmap_pte_set(pte, 0);
-	}
-
-	pmap_pte_flush();
-}
-
-=======
->>>>>>> b2b84690
 __strict_weak_alias(pmap_kenter_ma, pmap_kenter_pa);
 
 #if defined(__x86_64__)
@@ -1191,7 +1111,6 @@
 /*
  * pmap_bootstrap_valloc: allocate a virtual address in the bootstrap area.
  * This function is to be used before any VM system has been set up.
-<<<<<<< HEAD
  *
  * The va is taken from virtual_avail.
  */
@@ -1209,25 +1128,6 @@
  *
  * The pa is taken from avail_start.
  */
-=======
- *
- * The va is taken from virtual_avail.
- */
-static vaddr_t
-pmap_bootstrap_valloc(size_t npages)
-{
-	vaddr_t va = virtual_avail;
-	virtual_avail += npages * PAGE_SIZE;
-	return va;
-}
-
-/*
- * pmap_bootstrap_palloc: allocate a physical address in the bootstrap area.
- * This function is to be used before any VM system has been set up.
- *
- * The pa is taken from avail_start.
- */
->>>>>>> b2b84690
 static paddr_t
 pmap_bootstrap_palloc(size_t npages)
 {
@@ -1482,47 +1382,6 @@
 }
 #endif
 
-<<<<<<< HEAD
-#ifdef __HAVE_PCPU_AREA
-static void
-pmap_init_pcpu(void)
-{
-	const vaddr_t startva = PMAP_PCPU_BASE;
-	size_t nL4e, nL3e, nL2e, nL1e;
-	size_t L4e_idx, L3e_idx, L2e_idx, L1e_idx __diagused;
-	paddr_t pa;
-	vaddr_t endva;
-	vaddr_t tmpva;
-	pt_entry_t *pte;
-	size_t size;
-	int i;
-
-	const pd_entry_t pteflags = PG_V | PG_KW | pmap_pg_nx;
-
-	size = sizeof(struct pcpu_area);
-
-	endva = startva + size;
-
-	/* We will use this temporary va. */
-	tmpva = bootspace.spareva;
-	pte = PTE_BASE + pl1_i(tmpva);
-
-	/* Build L4 */
-	L4e_idx = pl4_i(startva);
-	nL4e = pmap_pagetree_nentries_range(startva, endva, NBPD_L4);
-	KASSERT(nL4e  == 1);
-	for (i = 0; i < nL4e; i++) {
-		KASSERT(L4_BASE[L4e_idx+i] == 0);
-
-		pa = pmap_bootstrap_palloc(1);
-		*pte = (pa & PG_FRAME) | pteflags;
-		pmap_update_pg(tmpva);
-		memset((void *)tmpva, 0, PAGE_SIZE);
-
-		L4_BASE[L4e_idx+i] = pa | pteflags | PG_U;
-	}
-
-=======
 #if defined(__HAVE_DIRECT_MAP)
 static inline void
 slotspace_copy(int type, pd_entry_t *dst, pd_entry_t *src)
@@ -1752,7 +1611,6 @@
 		L4_BASE[L4e_idx+i] = pa | pteflags | PG_U;
 	}
 
->>>>>>> b2b84690
 	/* Build L3 */
 	L3e_idx = pl3_i(startva);
 	nL3e = pmap_pagetree_nentries_range(startva, endva, NBPD_L3);
@@ -1763,8 +1621,6 @@
 		*pte = (pa & PG_FRAME) | pteflags;
 		pmap_update_pg(tmpva);
 		memset((void *)tmpva, 0, PAGE_SIZE);
-<<<<<<< HEAD
-=======
 
 		L3_BASE[L3e_idx+i] = pa | pteflags | PG_U;
 	}
@@ -1922,281 +1778,6 @@
 pmap_init(void)
 {
 	int i, flags;
->>>>>>> b2b84690
-
-		L3_BASE[L3e_idx+i] = pa | pteflags | PG_U;
-	}
-
-	/* Build L2 */
-	L2e_idx = pl2_i(startva);
-	nL2e = pmap_pagetree_nentries_range(startva, endva, NBPD_L2);
-	for (i = 0; i < nL2e; i++) {
-
-		KASSERT(L2_BASE[L2e_idx+i] == 0);
-
-		pa = pmap_bootstrap_palloc(1);
-		*pte = (pa & PG_FRAME) | pteflags;
-		pmap_update_pg(tmpva);
-		memset((void *)tmpva, 0, PAGE_SIZE);
-
-		L2_BASE[L2e_idx+i] = pa | pteflags | PG_U;
-	}
-
-	/* Build L1 */
-	L1e_idx = pl1_i(startva);
-	nL1e = pmap_pagetree_nentries_range(startva, endva, NBPD_L1);
-	for (i = 0; i < nL1e; i++) {
-		/*
-		 * Nothing to do, the PTEs will be entered via
-		 * pmap_kenter_pa.
-		 */
-		KASSERT(L1_BASE[L1e_idx+i] == 0);
-	}
-
-	*pte = 0;
-	pmap_update_pg(tmpva);
-
-<<<<<<< HEAD
-	pcpuarea = (struct pcpu_area *)startva;
-
-	tlbflush();
-}
-#endif
-
-#ifdef __HAVE_DIRECT_MAP
-/*
- * Create the amd64 direct map. Called only once at boot time. We map all of
- * the physical memory contiguously using 2MB large pages, with RW permissions.
- * However there is a hole: the kernel is mapped with RO permissions.
- */
-static void
-pmap_init_directmap(struct pmap *kpm)
-{
-	extern phys_ram_seg_t mem_clusters[];
-	extern int mem_cluster_cnt;
-
-	const vaddr_t startva = PMAP_DIRECT_DEFAULT_BASE;
-	size_t nL4e, nL3e, nL2e;
-	size_t L4e_idx, L3e_idx, L2e_idx;
-	size_t spahole, epahole;
-	paddr_t lastpa, pa;
-	vaddr_t endva;
-	vaddr_t tmpva;
-	pt_entry_t *pte;
-	phys_ram_seg_t *mc;
-	int i;
-
-	const pd_entry_t pteflags = PG_V | PG_KW | pmap_pg_nx;
-	const pd_entry_t holepteflags = PG_V | pmap_pg_nx;
-
-	CTASSERT(NL4_SLOT_DIRECT * NBPD_L4 == MAXPHYSMEM);
-
-	spahole = roundup(bootspace.head.pa, NBPD_L2);
-	epahole = rounddown(bootspace.boot.pa, NBPD_L2);
-
-	/* Get the last physical address available */
-	lastpa = 0;
-	for (i = 0; i < mem_cluster_cnt; i++) {
-		mc = &mem_clusters[i];
-		lastpa = MAX(lastpa, mc->start + mc->size);
-	}
-
-	/*
-	 * x86_add_cluster should have truncated the memory to MAXPHYSMEM.
-	 */
-	if (lastpa > MAXPHYSMEM) {
-		panic("pmap_init_directmap: lastpa incorrect");
-	}
-	endva = startva + lastpa;
-
-	/* We will use this temporary va. */
-	tmpva = bootspace.spareva;
-	pte = PTE_BASE + pl1_i(tmpva);
-
-	/* Build L4 */
-	L4e_idx = pl4_i(startva);
-	nL4e = pmap_pagetree_nentries_range(startva, endva, NBPD_L4);
-	KASSERT(nL4e <= NL4_SLOT_DIRECT);
-	for (i = 0; i < nL4e; i++) {
-		KASSERT(L4_BASE[L4e_idx+i] == 0);
-
-		pa = pmap_bootstrap_palloc(1);
-		*pte = (pa & PG_FRAME) | pteflags;
-		pmap_update_pg(tmpva);
-		memset((void *)tmpva, 0, PAGE_SIZE);
-
-		L4_BASE[L4e_idx+i] = pa | pteflags | PG_U;
-	}
-
-	/* Build L3 */
-	L3e_idx = pl3_i(startva);
-	nL3e = pmap_pagetree_nentries_range(startva, endva, NBPD_L3);
-	for (i = 0; i < nL3e; i++) {
-		KASSERT(L3_BASE[L3e_idx+i] == 0);
-
-		pa = pmap_bootstrap_palloc(1);
-		*pte = (pa & PG_FRAME) | pteflags;
-		pmap_update_pg(tmpva);
-		memset((void *)tmpva, 0, PAGE_SIZE);
-
-		L3_BASE[L3e_idx+i] = pa | pteflags | PG_U;
-	}
-
-	/* Build L2 */
-	L2e_idx = pl2_i(startva);
-	nL2e = pmap_pagetree_nentries_range(startva, endva, NBPD_L2);
-	for (i = 0; i < nL2e; i++) {
-		KASSERT(L2_BASE[L2e_idx+i] == 0);
-
-		pa = (paddr_t)(i * NBPD_L2);
-
-		if (spahole <= pa && pa < epahole) {
-			L2_BASE[L2e_idx+i] = pa | holepteflags | PG_U |
-			    PG_PS | pmap_pg_g;
-		} else {
-			L2_BASE[L2e_idx+i] = pa | pteflags | PG_U |
-			    PG_PS | pmap_pg_g;
-		}
-	}
-
-	*pte = 0;
-	pmap_update_pg(tmpva);
-
-	pmap_direct_base = startva;
-	pmap_direct_end = endva;
-	pmap_direct_pdpe = L4e_idx;
-	pmap_direct_npdp = nL4e;
-
-	tlbflush();
-}
-#endif /* __HAVE_DIRECT_MAP */
-
-#if !defined(XEN)
-/*
- * Remap all of the virtual pages created so far with the PG_G bit.
- */
-static void
-pmap_remap_global(void)
-{
-	vaddr_t kva, kva_end;
-	unsigned long p1i;
-	size_t i;
-
-	/* head */
-	kva = bootspace.head.va;
-	kva_end = kva + bootspace.head.sz;
-	for ( ; kva < kva_end; kva += PAGE_SIZE) {
-		p1i = pl1_i(kva);
-		if (pmap_valid_entry(PTE_BASE[p1i]))
-			PTE_BASE[p1i] |= pmap_pg_g;
-	}
-
-	/* kernel segments */
-	for (i = 0; i < BTSPACE_NSEGS; i++) {
-		if (bootspace.segs[i].type == BTSEG_NONE) {
-			continue;
-		}
-		kva = bootspace.segs[i].va;
-		kva_end = kva + bootspace.segs[i].sz;
-		for ( ; kva < kva_end; kva += PAGE_SIZE) {
-			p1i = pl1_i(kva);
-			if (pmap_valid_entry(PTE_BASE[p1i]))
-				PTE_BASE[p1i] |= pmap_pg_g;
-		}
-	}
-
-	/* boot space */
-	kva = bootspace.boot.va;
-	kva_end = kva + bootspace.boot.sz;
-	for ( ; kva < kva_end; kva += PAGE_SIZE) {
-		p1i = pl1_i(kva);
-		if (pmap_valid_entry(PTE_BASE[p1i]))
-			PTE_BASE[p1i] |= pmap_pg_g;
-	}
-}
-#endif
-
-#ifndef XEN
-/*
- * Remap several kernel segments with large pages. We cover as many pages as we
- * can. Called only once at boot time, if the CPU supports large pages.
- */
-static void
-pmap_remap_largepages(void)
-{
-	pd_entry_t *pde;
-	vaddr_t kva, kva_end;
-	paddr_t pa;
-	size_t i;
-
-	/* Remap the kernel text using large pages. */
-	for (i = 0; i < BTSPACE_NSEGS; i++) {
-		if (bootspace.segs[i].type != BTSEG_TEXT) {
-			continue;
-		}
-		kva = roundup(bootspace.segs[i].va, NBPD_L2);
-		if (kva < bootspace.segs[i].va) {
-			continue;
-		}
-		kva_end = rounddown(bootspace.segs[i].va +
-			bootspace.segs[i].sz, NBPD_L2);
-		pa = roundup(bootspace.segs[i].pa, NBPD_L2);
-		for (/* */; kva < kva_end; kva += NBPD_L2, pa += NBPD_L2) {
-			pde = &L2_BASE[pl2_i(kva)];
-			*pde = pa | pmap_pg_g | PG_PS | PG_KR | PG_V;
-			tlbflushg();
-		}
-	}
-
-	/* Remap the kernel rodata using large pages. */
-	for (i = 0; i < BTSPACE_NSEGS; i++) {
-		if (bootspace.segs[i].type != BTSEG_RODATA) {
-			continue;
-		}
-		kva = roundup(bootspace.segs[i].va, NBPD_L2);
-		if (kva < bootspace.segs[i].va) {
-			continue;
-		}
-		kva_end = rounddown(bootspace.segs[i].va +
-			bootspace.segs[i].sz, NBPD_L2);
-		pa = roundup(bootspace.segs[i].pa, NBPD_L2);
-		for (/* */; kva < kva_end; kva += NBPD_L2, pa += NBPD_L2) {
-			pde = &L2_BASE[pl2_i(kva)];
-			*pde = pa | pmap_pg_g | PG_PS | pmap_pg_nx | PG_KR | PG_V;
-			tlbflushg();
-		}
-	}
-
-	/* Remap the kernel data+bss using large pages. */
-	for (i = 0; i < BTSPACE_NSEGS; i++) {
-		if (bootspace.segs[i].type != BTSEG_DATA) {
-			continue;
-		}
-		kva = roundup(bootspace.segs[i].va, NBPD_L2);
-		if (kva < bootspace.segs[i].va) {
-			continue;
-		}
-		kva_end = rounddown(bootspace.segs[i].va +
-			bootspace.segs[i].sz, NBPD_L2);
-		pa = roundup(bootspace.segs[i].pa, NBPD_L2);
-		for (/* */; kva < kva_end; kva += NBPD_L2, pa += NBPD_L2) {
-			pde = &L2_BASE[pl2_i(kva)];
-			*pde = pa | pmap_pg_g | PG_PS | pmap_pg_nx | PG_KW | PG_V;
-			tlbflushg();
-		}
-	}
-}
-#endif /* !XEN */
-
-/*
- * pmap_init: called from uvm_init, our job is to get the pmap
- * system ready to manage mappings...
- */
-
-void
-pmap_init(void)
-{
-	int i, flags;
 
 	for (i = 0; i < PV_HASH_SIZE; i++) {
 		SLIST_INIT(&pv_hash_heads[i].hh_list);
@@ -2212,24 +1793,16 @@
 	pool_cache_bootstrap(&pmap_cache, sizeof(struct pmap), 0, 0, 0,
 	    "pmappl", NULL, IPL_NONE, NULL, NULL, NULL);
 
-=======
->>>>>>> b2b84690
 #ifdef XEN
 	/*
 	 * pool_cache(9) should not touch cached objects, since they
 	 * are pinned on xen and R/O for the domU
 	 */
 	flags = PR_NOTOUCH;
-<<<<<<< HEAD
-#else /* XEN */
-	flags = 0;
-#endif /* XEN */
-=======
 #else
 	flags = 0;
 #endif
 
->>>>>>> b2b84690
 #ifdef PAE
 	pool_cache_bootstrap(&pmap_pdp_cache, PAGE_SIZE * PDP_SIZE, 0, 0, flags,
 	    "pdppl", &pmap_pdp_allocator, IPL_NONE,
@@ -2784,12 +2357,7 @@
 	pdir[PDIR_SLOT_PCPU] = PDP_BASE[PDIR_SLOT_PCPU];
 #endif
 #ifdef __HAVE_DIRECT_MAP
-<<<<<<< HEAD
-	memcpy(&pdir[pmap_direct_pdpe], &PDP_BASE[pmap_direct_pdpe],
-	    pmap_direct_npdp * sizeof(pd_entry_t));
-=======
 	slotspace_copy(SLAREA_DMAP, pdir, PDP_BASE);
->>>>>>> b2b84690
 #endif
 #endif /* XEN  && __x86_64__*/
 
@@ -3290,17 +2858,10 @@
 
 	if (l != ci->ci_curlwp)
 		return;
-<<<<<<< HEAD
 
 	KASSERT(ci->ci_want_pmapload == 0);
 	KASSERT(ci->ci_tlbstate != TLBSTATE_VALID);
 
-=======
-
-	KASSERT(ci->ci_want_pmapload == 0);
-	KASSERT(ci->ci_tlbstate != TLBSTATE_VALID);
-
->>>>>>> b2b84690
 	/*
 	 * no need to switch to kernel vmspace because
 	 * it's a subset of any vmspace.
@@ -3365,13 +2926,7 @@
 		 */
 		kcpuset_atomic_set(pmap->pm_cpus, cid);
 
-<<<<<<< HEAD
-		u_int gen = uvm_emap_gen_return();
 		tlbflush();
-		uvm_emap_update(gen);
-=======
-		tlbflush();
->>>>>>> b2b84690
 	}
 }
 
@@ -3466,13 +3021,8 @@
 #ifndef XEN
 	ci->ci_tss->tss.tss_ldt = pmap->pm_ldt_sel;
 	ci->ci_tss->tss.tss_cr3 = pcb->pcb_cr3;
-<<<<<<< HEAD
-#endif /* !XEN */
-#endif /* i386 */
-=======
-#endif
-#endif
->>>>>>> b2b84690
+#endif
+#endif
 
 	lldt(pmap->pm_ldt_sel);
 
@@ -4990,11 +4540,7 @@
 			pte = pmap_pa2pte(pa) | PG_V | PG_RW;
 			pmap_pte_set(&pdep[i], pte);
 
-<<<<<<< HEAD
-#if defined(XEN) && (defined(PAE) || defined(__x86_64__))
-=======
 #ifdef XEN
->>>>>>> b2b84690
 			if (level == PTP_LEVELS && i >= PDIR_SLOT_KERN) {
 				if (__predict_true(
 				    cpu_info_primary.ci_flags & CPUF_PRESENT)) {
@@ -5015,11 +4561,7 @@
 					pmap_pte_set(cpu_pdep, pte);
 				}
 			}
-<<<<<<< HEAD
-#endif /* XEN && (PAE || __x86_64__) */
-=======
-#endif
->>>>>>> b2b84690
+#endif
 
 			KASSERT(level != PTP_LEVELS || nkptp[level - 1] +
 			    pl_i(VM_MIN_KERNEL_ADDRESS, level) == i);
@@ -5077,11 +4619,7 @@
 		needed_kptp[i] = target_nptp - nkptp[i];
 	}
 
-<<<<<<< HEAD
-#if defined(XEN) && (defined(__x86_64__) || defined(PAE))
-=======
 #ifdef XEN
->>>>>>> b2b84690
 	/* only pmap_kernel(), or the per-cpu map, has kernel entries */
 	cpm = kpm;
 #else
@@ -5102,28 +4640,8 @@
 #ifdef XEN
 #ifdef __x86_64__
 		/* nothing, kernel entries are never entered in user pmap */
-<<<<<<< HEAD
-#else /* __x86_64__ */
-		int pdkidx;
-#ifndef PAE
-		/*
-		 * for PAE this is not needed, because pmap_alloc_level()
-		 * already did update the per-CPU tables
-		 */
-		if (cpm != kpm) {
-			for (pdkidx = PDIR_SLOT_KERN + old;
-			    pdkidx < PDIR_SLOT_KERN + nkptp[PTP_LEVELS - 1];
-			    pdkidx++) {
-				pmap_pte_set(&kpm->pm_pdir[pdkidx],
-				    cpm->pm_pdir[pdkidx]);
-			}
-			pmap_pte_flush();
-		}
-#endif /* !PAE */
-=======
 #else
 		int pdkidx;
->>>>>>> b2b84690
 
 		mutex_enter(&pmaps_lock);
 		LIST_FOREACH(pm, &pmaps, pm_list) {
