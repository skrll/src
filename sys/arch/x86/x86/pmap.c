--- conflicted
+++ resolved
@@ -1,8 +1,4 @@
-<<<<<<< HEAD
-/*	$NetBSD: pmap.c,v 1.341 2019/11/16 10:19:29 maxv Exp $	*/
-=======
 /*	$NetBSD: pmap.c,v 1.342 2019/12/03 15:20:59 riastradh Exp $	*/
->>>>>>> 275f442f
 
 /*
  * Copyright (c) 2008, 2010, 2016, 2017 The NetBSD Foundation, Inc.
@@ -134,11 +130,7 @@
  */
 
 #include <sys/cdefs.h>
-<<<<<<< HEAD
-__KERNEL_RCSID(0, "$NetBSD: pmap.c,v 1.341 2019/11/16 10:19:29 maxv Exp $");
-=======
 __KERNEL_RCSID(0, "$NetBSD: pmap.c,v 1.342 2019/12/03 15:20:59 riastradh Exp $");
->>>>>>> 275f442f
 
 #include "opt_user_ldt.h"
 #include "opt_lockdebug.h"
