/*	$OpenBSD: via.c,v 1.8 2006/11/17 07:47:56 tom Exp $	*/
<<<<<<< HEAD
/*	$NetBSD: via_padlock.c,v 1.25 2016/02/27 00:54:59 tls Exp $ */
=======
/*	$NetBSD: via_padlock.c,v 1.26 2018/07/14 14:46:41 maxv Exp $ */
>>>>>>> b2b84690

/*-
 * Copyright (c) 2003 Jason Wright
 * Copyright (c) 2003, 2004 Theo de Raadt
 * All rights reserved.
 *
 * Permission to use, copy, modify, and distribute this software for any
 * purpose with or without fee is hereby granted, provided that the above
 * copyright notice and this permission notice appear in all copies.
 *
 * THE SOFTWARE IS PROVIDED "AS IS" AND THE AUTHOR DISCLAIMS ALL WARRANTIES
 * WITH REGARD TO THIS SOFTWARE INCLUDING ALL IMPLIED WARRANTIES OF
 * MERCHANTABILITY AND FITNESS. IN NO EVENT SHALL THE AUTHOR BE LIABLE FOR
 * ANY SPECIAL, DIRECT, INDIRECT, OR CONSEQUENTIAL DAMAGES OR ANY DAMAGES
 * WHATSOEVER RESULTING FROM LOSS OF USE, DATA OR PROFITS, WHETHER IN AN
 * ACTION OF CONTRACT, NEGLIGENCE OR OTHER TORTIOUS ACTION, ARISING OUT OF
 * OR IN CONNECTION WITH THE USE OR PERFORMANCE OF THIS SOFTWARE.
 */

#include <sys/cdefs.h>
<<<<<<< HEAD
__KERNEL_RCSID(0, "$NetBSD: via_padlock.c,v 1.25 2016/02/27 00:54:59 tls Exp $");
=======
__KERNEL_RCSID(0, "$NetBSD: via_padlock.c,v 1.26 2018/07/14 14:46:41 maxv Exp $");
>>>>>>> b2b84690

#include <sys/param.h>
#include <sys/systm.h>
#include <sys/signalvar.h>
#include <sys/kernel.h>
#include <sys/device.h>
#include <sys/module.h>
#include <sys/malloc.h>
#include <sys/mbuf.h>
#include <sys/cpu.h>

#include <x86/specialreg.h>

#include <machine/cpufunc.h>
#include <machine/cpuvar.h>

#include <opencrypto/cryptodev.h>
#include <opencrypto/cryptosoft.h>
#include <opencrypto/xform.h>
#include <crypto/rijndael/rijndael.h>

#include <opencrypto/cryptosoft_xform.c>

#include <x86/via_padlock.h>

static int	via_padlock_match(device_t, cfdata_t, void *);
static void	via_padlock_attach(device_t, device_t, void *);
static int	via_padlock_detach(device_t, int);
static void	via_padlock_attach_intr(device_t);

CFATTACH_DECL_NEW(
    padlock,
    sizeof(struct via_padlock_softc),
    via_padlock_match,
    via_padlock_attach,
    via_padlock_detach,
    NULL
);

int	via_padlock_crypto_newsession(void *, uint32_t *, struct cryptoini *);
int	via_padlock_crypto_process(void *, struct cryptop *, int);
int	via_padlock_crypto_swauth(struct cryptop *, struct cryptodesc *,
	    struct swcr_data *, void *);
int	via_padlock_crypto_encdec(struct cryptop *, struct cryptodesc *,
	    struct via_padlock_session *, struct via_padlock_softc *, void *);
int	via_padlock_crypto_freesession(void *, uint64_t);
static	__inline void via_padlock_cbc(void *, void *, void *, void *, int,
	    void *);

static void
via_c3_ace_init(struct via_padlock_softc *sc)
{
	/*
	 * There is no reason to call into the kernel to use this
	 * driver from userspace, because the crypto instructions can
	 * be directly accessed there.  Setting CRYPTOCAP_F_SOFTWARE
	 * has approximately the right semantics though the name is
	 * confusing (however, consider that crypto via unprivileged
	 * instructions _is_ "just software" in some sense).
	 */
	sc->sc_cid = crypto_get_driverid(CRYPTOCAP_F_SOFTWARE);
	if (sc->sc_cid < 0) {
		aprint_error_dev(sc->sc_dev,
		    "could not get a crypto driver ID\n");
		return;
	}

	sc->sc_cid_attached = true;

	/*
	 * Ask the opencrypto subsystem to register ourselves. Although
	 * we don't support hardware offloading for various HMAC algorithms,
	 * we will handle them, because opencrypto prefers drivers that
	 * support all requested algorithms.
	 *
	 *
	 * XXX We should actually implement the HMAC modes this hardware
	 * XXX can accellerate (wrap its plain SHA1/SHA2 as HMAC) and
	 * XXX strongly consider removing those passed through to cryptosoft.
	 * XXX As it stands, we can "steal" sessions from drivers which could
	 * XXX better accellerate them.
	 *
	 * XXX Note the ordering dependency between when this (or any
	 * XXX crypto driver) attaches and when cryptosoft does.  We are
	 * XXX basically counting on the swcrypto pseudo-device to just
	 * XXX happen to attach last, or _it_ will steal every session
	 * XXX from _us_!
	 */
#define REGISTER(alg) \
	crypto_register(sc->sc_cid, alg, 0, 0, \
	    via_padlock_crypto_newsession, via_padlock_crypto_freesession, \
	    via_padlock_crypto_process, sc);

	REGISTER(CRYPTO_AES_CBC);
	REGISTER(CRYPTO_MD5_HMAC_96);
	REGISTER(CRYPTO_MD5_HMAC);
	REGISTER(CRYPTO_SHA1_HMAC_96);
	REGISTER(CRYPTO_SHA1_HMAC);
	REGISTER(CRYPTO_RIPEMD160_HMAC_96);
	REGISTER(CRYPTO_RIPEMD160_HMAC);
	REGISTER(CRYPTO_SHA2_HMAC);
}

int
via_padlock_crypto_newsession(void *arg, uint32_t *sidp, struct cryptoini *cri)
{
	struct cryptoini *c;
	struct via_padlock_softc *sc = arg;
	struct via_padlock_session *ses = NULL;
	const struct swcr_auth_hash *axf;
	struct swcr_data *swd;
	int sesn, i, cw0;

	KASSERT(sc != NULL /*, ("via_padlock_crypto_freesession: null softc")*/);
	if (sc == NULL || sidp == NULL || cri == NULL)
		return (EINVAL);

	if (sc->sc_sessions == NULL) {
		ses = sc->sc_sessions = malloc(sizeof(*ses), M_DEVBUF,
		    M_NOWAIT);
		if (ses == NULL)
			return (ENOMEM);
		sesn = 0;
		sc->sc_nsessions = 1;
	} else {
		for (sesn = 0; sesn < sc->sc_nsessions; sesn++) {
			if (sc->sc_sessions[sesn].ses_used == 0) {
				ses = &sc->sc_sessions[sesn];
				break;
			}
		}

		if (ses == NULL) {
			sesn = sc->sc_nsessions;
			ses = malloc((sesn + 1) * sizeof(*ses), M_DEVBUF,
			    M_NOWAIT);
			if (ses == NULL)
				return (ENOMEM);
			memcpy(ses, sc->sc_sessions, sesn * sizeof(*ses));
			memset(sc->sc_sessions, 0, sesn * sizeof(*ses));
			free(sc->sc_sessions, M_DEVBUF);
			sc->sc_sessions = ses;
			ses = &sc->sc_sessions[sesn];
			sc->sc_nsessions++;
		}
	}

	memset(ses, 0, sizeof(*ses));
	ses->ses_used = 1;

	for (c = cri; c != NULL; c = c->cri_next) {
		switch (c->cri_alg) {
		case CRYPTO_AES_CBC:
			switch (c->cri_klen) {
			case 128:
				cw0 = C3_CRYPT_CWLO_KEY128;
				break;
			case 192:
				cw0 = C3_CRYPT_CWLO_KEY192;
				break;
			case 256:
				cw0 = C3_CRYPT_CWLO_KEY256;
				break;
			default:
				return (EINVAL);
			}
			cw0 |= C3_CRYPT_CWLO_ALG_AES |
				C3_CRYPT_CWLO_KEYGEN_SW |
				C3_CRYPT_CWLO_NORMAL;

			cprng_fast(ses->ses_iv, sizeof(ses->ses_iv));
			ses->ses_klen = c->cri_klen;
			ses->ses_cw0 = cw0;

			/* Build expanded keys for both directions */
			rijndaelKeySetupEnc(ses->ses_ekey, c->cri_key,
			    c->cri_klen);
			rijndaelKeySetupDec(ses->ses_dkey, c->cri_key,
			    c->cri_klen);
			for (i = 0; i < 4 * (RIJNDAEL_MAXNR + 1); i++) {
				ses->ses_ekey[i] = ntohl(ses->ses_ekey[i]);
				ses->ses_dkey[i] = ntohl(ses->ses_dkey[i]);
			}

			break;

		/* Use hashing implementations from the cryptosoft code. */
		case CRYPTO_MD5_HMAC:
			axf = &swcr_auth_hash_hmac_md5;
			goto authcommon;
		case CRYPTO_MD5_HMAC_96:
			axf = &swcr_auth_hash_hmac_md5_96;
			goto authcommon;
		case CRYPTO_SHA1_HMAC:
			axf = &swcr_auth_hash_hmac_sha1;
			goto authcommon;
		case CRYPTO_SHA1_HMAC_96:
			axf = &swcr_auth_hash_hmac_sha1_96;
			goto authcommon;
		case CRYPTO_RIPEMD160_HMAC:
			axf = &swcr_auth_hash_hmac_ripemd_160;
			goto authcommon;
		case CRYPTO_RIPEMD160_HMAC_96:
			axf = &swcr_auth_hash_hmac_ripemd_160_96;
			goto authcommon;
		case CRYPTO_SHA2_HMAC:
			if (cri->cri_klen == 256)
				axf = &swcr_auth_hash_hmac_sha2_256;
			else if (cri->cri_klen == 384)
				axf = &swcr_auth_hash_hmac_sha2_384;
			else if (cri->cri_klen == 512)
				axf = &swcr_auth_hash_hmac_sha2_512;
			else {
				return EINVAL;
			}
		authcommon:
			swd = malloc(sizeof(struct swcr_data), M_CRYPTO_DATA,
			    M_NOWAIT|M_ZERO);
			if (swd == NULL) {
				via_padlock_crypto_freesession(sc, sesn);
				return (ENOMEM);
			}
			ses->swd = swd;

			swd->sw_ictx = malloc(axf->ctxsize,
			    M_CRYPTO_DATA, M_NOWAIT);
			if (swd->sw_ictx == NULL) {
				via_padlock_crypto_freesession(sc, sesn);
				return (ENOMEM);
			}

			swd->sw_octx = malloc(axf->ctxsize,
			    M_CRYPTO_DATA, M_NOWAIT);
			if (swd->sw_octx == NULL) {
				via_padlock_crypto_freesession(sc, sesn);
				return (ENOMEM);
			}

			for (i = 0; i < c->cri_klen / 8; i++)
				c->cri_key[i] ^= HMAC_IPAD_VAL;

			axf->Init(swd->sw_ictx);
			axf->Update(swd->sw_ictx, c->cri_key, c->cri_klen / 8);
			axf->Update(swd->sw_ictx, hmac_ipad_buffer,
			    HMAC_BLOCK_LEN - (c->cri_klen / 8));

			for (i = 0; i < c->cri_klen / 8; i++)
				c->cri_key[i] ^= (HMAC_IPAD_VAL ^
				    HMAC_OPAD_VAL);

			axf->Init(swd->sw_octx);
			axf->Update(swd->sw_octx, c->cri_key, c->cri_klen / 8);
			axf->Update(swd->sw_octx, hmac_opad_buffer,
			    HMAC_BLOCK_LEN - (c->cri_klen / 8));

			for (i = 0; i < c->cri_klen / 8; i++)
				c->cri_key[i] ^= HMAC_OPAD_VAL;

			swd->sw_axf = axf;
			swd->sw_alg = c->cri_alg;

			break;
		default:
			return (EINVAL);
		}
	}

	*sidp = VIAC3_SID(0, sesn);
	return (0);
}

int
via_padlock_crypto_freesession(void *arg, uint64_t tid)
{
	struct via_padlock_softc *sc = arg;
	struct swcr_data *swd;
	const struct swcr_auth_hash *axf;
	int sesn;
	uint32_t sid = ((uint32_t)tid) & 0xffffffff;

	KASSERT(sc != NULL /*, ("via_padlock_crypto_freesession: null softc")*/);
	if (sc == NULL)
		return (EINVAL);

	sesn = VIAC3_SESSION(sid);
	if (sesn >= sc->sc_nsessions)
		return (EINVAL);

	if (sc->sc_sessions[sesn].swd) {
		swd = sc->sc_sessions[sesn].swd;
		axf = swd->sw_axf;

		if (swd->sw_ictx) {
			memset(swd->sw_ictx, 0, axf->ctxsize);
			free(swd->sw_ictx, M_CRYPTO_DATA);
		}
		if (swd->sw_octx) {
			memset(swd->sw_octx, 0, axf->ctxsize);
			free(swd->sw_octx, M_CRYPTO_DATA);
		}
		free(swd, M_CRYPTO_DATA);
	}

	memset(&sc->sc_sessions[sesn], 0, sizeof(sc->sc_sessions[sesn]));
	return (0);
}

static __inline void
via_padlock_cbc(void *cw, void *src, void *dst, void *key, int rep,
    void *iv)
{
	unsigned int cr0;
	int s;

	s = splhigh();

	cr0 = rcr0();		/* Permit access to SIMD/FPU path */
	lcr0(cr0 & ~(CR0_EM|CR0_TS));

	/* Do the deed */
	__asm __volatile("pushfl; popfl");	/* force key reload */
	__asm __volatile(".byte 0xf3, 0x0f, 0xa7, 0xd0" : /* rep xcrypt-cbc */
			: "a" (iv), "b" (key), "c" (rep), "d" (cw), "S" (src), "D" (dst)
			: "memory", "cc");

	lcr0(cr0);

	splx(s);
}

int
via_padlock_crypto_swauth(struct cryptop *crp, struct cryptodesc *crd,
    struct swcr_data *sw, void *buf)
{
	int	type;

	if (crp->crp_flags & CRYPTO_F_IMBUF)
		type = CRYPTO_BUF_MBUF;
	else
		type= CRYPTO_BUF_IOV;

	return (swcr_authcompute(crp, crd, sw, buf, type));
}

int
via_padlock_crypto_encdec(struct cryptop *crp, struct cryptodesc *crd,
    struct via_padlock_session *ses, struct via_padlock_softc *sc, void *buf)
{
	uint32_t *key;
	int err = 0;

	if ((crd->crd_len % 16) != 0) {
		err = EINVAL;
		return (err);
	}

	sc->op_buf = malloc(crd->crd_len, M_DEVBUF, M_NOWAIT);
	if (sc->op_buf == NULL) {
		err = ENOMEM;
		return (err);
	}

	if (crd->crd_flags & CRD_F_ENCRYPT) {
		sc->op_cw[0] = ses->ses_cw0 | C3_CRYPT_CWLO_ENCRYPT;
		key = ses->ses_ekey;
		if (crd->crd_flags & CRD_F_IV_EXPLICIT)
			memcpy(sc->op_iv, crd->crd_iv, 16);
		else
			memcpy(sc->op_iv, ses->ses_iv, 16);

		if ((crd->crd_flags & CRD_F_IV_PRESENT) == 0) {
			if (crp->crp_flags & CRYPTO_F_IMBUF)
				m_copyback((struct mbuf *)crp->crp_buf,
				    crd->crd_inject, 16, sc->op_iv);
			else if (crp->crp_flags & CRYPTO_F_IOV)
				cuio_copyback((struct uio *)crp->crp_buf,
				    crd->crd_inject, 16, sc->op_iv);
			else
				memcpy((char *)crp->crp_buf + crd->crd_inject,
				    sc->op_iv, 16);
		}
	} else {
		sc->op_cw[0] = ses->ses_cw0 | C3_CRYPT_CWLO_DECRYPT;
		key = ses->ses_dkey;
		if (crd->crd_flags & CRD_F_IV_EXPLICIT)
			memcpy(sc->op_iv, crd->crd_iv, 16);
		else {
			if (crp->crp_flags & CRYPTO_F_IMBUF)
				m_copydata((struct mbuf *)crp->crp_buf,
				    crd->crd_inject, 16, sc->op_iv);
			else if (crp->crp_flags & CRYPTO_F_IOV)
				cuio_copydata((struct uio *)crp->crp_buf,
				    crd->crd_inject, 16, sc->op_iv);
			else
				memcpy(sc->op_iv, (char *)crp->crp_buf +
				    crd->crd_inject, 16);
		}
	}

	if (crp->crp_flags & CRYPTO_F_IMBUF)
		m_copydata((struct mbuf *)crp->crp_buf,
		    crd->crd_skip, crd->crd_len, sc->op_buf);
	else if (crp->crp_flags & CRYPTO_F_IOV)
		cuio_copydata((struct uio *)crp->crp_buf,
		    crd->crd_skip, crd->crd_len, sc->op_buf);
	else
		memcpy(sc->op_buf, (char *)crp->crp_buf + crd->crd_skip,
		    crd->crd_len);

	sc->op_cw[1] = sc->op_cw[2] = sc->op_cw[3] = 0;
	via_padlock_cbc(&sc->op_cw, sc->op_buf, sc->op_buf, key,
	    crd->crd_len / 16, sc->op_iv);

	if (crp->crp_flags & CRYPTO_F_IMBUF)
		m_copyback((struct mbuf *)crp->crp_buf,
		    crd->crd_skip, crd->crd_len, sc->op_buf);
	else if (crp->crp_flags & CRYPTO_F_IOV)
		cuio_copyback((struct uio *)crp->crp_buf,
		    crd->crd_skip, crd->crd_len, sc->op_buf);
	else
		memcpy((char *)crp->crp_buf + crd->crd_skip, sc->op_buf,
		    crd->crd_len);

	/* copy out last block for use as next session IV */
	if (crd->crd_flags & CRD_F_ENCRYPT) {
		if (crp->crp_flags & CRYPTO_F_IMBUF)
			m_copydata((struct mbuf *)crp->crp_buf,
			    crd->crd_skip + crd->crd_len - 16, 16,
			    ses->ses_iv);
		else if (crp->crp_flags & CRYPTO_F_IOV)
			cuio_copydata((struct uio *)crp->crp_buf,
			    crd->crd_skip + crd->crd_len - 16, 16,
			    ses->ses_iv);
		else
			memcpy(ses->ses_iv, (char *)crp->crp_buf +
			    crd->crd_skip + crd->crd_len - 16, 16);
	}

	if (sc->op_buf != NULL) {
		memset(sc->op_buf, 0, crd->crd_len);
		free(sc->op_buf, M_DEVBUF);
		sc->op_buf = NULL;
	}

	return (err);
}

int
via_padlock_crypto_process(void *arg, struct cryptop *crp, int hint)
{
	struct via_padlock_softc *sc = arg;
	struct via_padlock_session *ses;
	struct cryptodesc *crd;
	int sesn, err = 0;

	KASSERT(sc != NULL /*, ("via_padlock_crypto_process: null softc")*/);
	if (crp == NULL || crp->crp_callback == NULL) {
		err = EINVAL;
		goto out;
	}

	sesn = VIAC3_SESSION(crp->crp_sid);
	if (sesn >= sc->sc_nsessions) {
		err = EINVAL;
		goto out;
	}
	ses = &sc->sc_sessions[sesn];

	for (crd = crp->crp_desc; crd; crd = crd->crd_next) {
		switch (crd->crd_alg) {
		case CRYPTO_AES_CBC:
			if ((err = via_padlock_crypto_encdec(crp, crd, ses,
			    sc, crp->crp_buf)) != 0)
				goto out;
			break;

		case CRYPTO_MD5_HMAC:
		case CRYPTO_SHA1_HMAC:
		case CRYPTO_RIPEMD160_HMAC:
		case CRYPTO_SHA2_HMAC:
			if ((err = via_padlock_crypto_swauth(crp, crd,
			    ses->swd, crp->crp_buf)) != 0)
				goto out;
			break;

		default:
			err = EINVAL;
			goto out;
		}
	}
out:
	crp->crp_etype = err;
	crypto_done(crp);
	return (err);
}

static int
via_padlock_match(device_t parent, cfdata_t cf, void *opaque)
{
	struct cpufeature_attach_args *cfaa = opaque;
	struct cpu_info *ci = cfaa->ci;

	if (strcmp(cfaa->name, "padlock") != 0)
		return 0;
	if ((cpu_feature[4] & (CPUID_VIA_HAS_ACE|CPUID_VIA_HAS_RNG)) == 0)
		return 0;
	if ((ci->ci_flags & (CPUF_BSP|CPUF_SP|CPUF_PRIMARY)) == 0)
		return 0;
	return 1;
}

static void
via_padlock_attach(device_t parent, device_t self, void *opaque)
{
	struct via_padlock_softc *sc = device_private(self);

	sc->sc_dev = self;

	aprint_naive("\n");
	aprint_normal(": VIA PadLock\n");

	pmf_device_register(self, NULL, NULL);

	config_interrupts(self, via_padlock_attach_intr);
}

static void
via_padlock_attach_intr(device_t self)
{
	struct via_padlock_softc *sc = device_private(self);

	aprint_normal("%s:", device_xname(self));
	if (cpu_feature[4] & CPUID_VIA_HAS_RNG) {
		aprint_normal(" RNG");
	}
	if (cpu_feature[4] & CPUID_VIA_HAS_ACE) {
		via_c3_ace_init(sc);
		aprint_normal(" ACE");
	}
	aprint_normal("\n");
}

static int
via_padlock_detach(device_t self, int flags)
{
	struct via_padlock_softc *sc = device_private(self);

	if (sc->sc_cid_attached) {
		crypto_unregister(sc->sc_cid, CRYPTO_AES_CBC);
		crypto_unregister(sc->sc_cid, CRYPTO_MD5_HMAC_96);
		crypto_unregister(sc->sc_cid, CRYPTO_MD5_HMAC);
		crypto_unregister(sc->sc_cid, CRYPTO_SHA1_HMAC_96);
		crypto_unregister(sc->sc_cid, CRYPTO_SHA1_HMAC);
		crypto_unregister(sc->sc_cid, CRYPTO_RIPEMD160_HMAC_96);
		crypto_unregister(sc->sc_cid, CRYPTO_RIPEMD160_HMAC);
		crypto_unregister(sc->sc_cid, CRYPTO_SHA2_HMAC);
		sc->sc_cid_attached = false;
	}

	pmf_device_deregister(self);

	return 0;
}

MODULE(MODULE_CLASS_DRIVER, padlock, NULL);

#ifdef _MODULE
#include "ioconf.c"
#endif

static int
padlock_modcmd(modcmd_t cmd, void *opaque)
{
	int error = 0;

	switch (cmd) {
	case MODULE_CMD_INIT:
#ifdef _MODULE
		error = config_init_component(cfdriver_ioconf_padlock,
		    cfattach_ioconf_padlock, cfdata_ioconf_padlock);
#endif
		return error;
	case MODULE_CMD_FINI:
#ifdef _MODULE
		error = config_fini_component(cfdriver_ioconf_padlock,
		    cfattach_ioconf_padlock, cfdata_ioconf_padlock);
#endif
		return error;
	default:
		return ENOTTY;
	}
}<|MERGE_RESOLUTION|>--- conflicted
+++ resolved
@@ -1,9 +1,5 @@
 /*	$OpenBSD: via.c,v 1.8 2006/11/17 07:47:56 tom Exp $	*/
-<<<<<<< HEAD
-/*	$NetBSD: via_padlock.c,v 1.25 2016/02/27 00:54:59 tls Exp $ */
-=======
 /*	$NetBSD: via_padlock.c,v 1.26 2018/07/14 14:46:41 maxv Exp $ */
->>>>>>> b2b84690
 
 /*-
  * Copyright (c) 2003 Jason Wright
@@ -24,11 +20,7 @@
  */
 
 #include <sys/cdefs.h>
-<<<<<<< HEAD
-__KERNEL_RCSID(0, "$NetBSD: via_padlock.c,v 1.25 2016/02/27 00:54:59 tls Exp $");
-=======
 __KERNEL_RCSID(0, "$NetBSD: via_padlock.c,v 1.26 2018/07/14 14:46:41 maxv Exp $");
->>>>>>> b2b84690
 
 #include <sys/param.h>
 #include <sys/systm.h>
