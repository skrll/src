<<<<<<< HEAD
/*	$NetBSD: hyperv.c,v 1.12 2020/10/12 12:11:03 ryoon Exp $	*/
=======
/*	$NetBSD: hyperv.c,v 1.13 2021/01/28 01:57:31 jmcneill Exp $	*/
>>>>>>> 9e014010

/*-
 * Copyright (c) 2009-2012,2016-2017 Microsoft Corp.
 * Copyright (c) 2012 NetApp Inc.
 * Copyright (c) 2012 Citrix Inc.
 * All rights reserved.
 *
 * Redistribution and use in source and binary forms, with or without
 * modification, are permitted provided that the following conditions
 * are met:
 * 1. Redistributions of source code must retain the above copyright
 *    notice unmodified, this list of conditions, and the following
 *    disclaimer.
 * 2. Redistributions in binary form must reproduce the above copyright
 *    notice, this list of conditions and the following disclaimer in the
 *    documentation and/or other materials provided with the distribution.
 *
 * THIS SOFTWARE IS PROVIDED BY THE AUTHOR ``AS IS'' AND ANY EXPRESS OR
 * IMPLIED WARRANTIES, INCLUDING, BUT NOT LIMITED TO, THE IMPLIED WARRANTIES
 * OF MERCHANTABILITY AND FITNESS FOR A PARTICULAR PURPOSE ARE DISCLAIMED.
 * IN NO EVENT SHALL THE AUTHOR BE LIABLE FOR ANY DIRECT, INDIRECT,
 * INCIDENTAL, SPECIAL, EXEMPLARY, OR CONSEQUENTIAL DAMAGES (INCLUDING, BUT
 * NOT LIMITED TO, PROCUREMENT OF SUBSTITUTE GOODS OR SERVICES; LOSS OF USE,
 * DATA, OR PROFITS; OR BUSINESS INTERRUPTION) HOWEVER CAUSED AND ON ANY
 * THEORY OF LIABILITY, WHETHER IN CONTRACT, STRICT LIABILITY, OR TORT
 * (INCLUDING NEGLIGENCE OR OTHERWISE) ARISING IN ANY WAY OUT OF THE USE OF
 * THIS SOFTWARE, EVEN IF ADVISED OF THE POSSIBILITY OF SUCH DAMAGE.
 */

/**
 * Implements low-level interactions with Hyper-V/Azure
 */
#include <sys/cdefs.h>
#ifdef __KERNEL_RCSID
<<<<<<< HEAD
__KERNEL_RCSID(0, "$NetBSD: hyperv.c,v 1.12 2020/10/12 12:11:03 ryoon Exp $");
=======
__KERNEL_RCSID(0, "$NetBSD: hyperv.c,v 1.13 2021/01/28 01:57:31 jmcneill Exp $");
>>>>>>> 9e014010
#endif
#ifdef __FBSDID
__FBSDID("$FreeBSD: head/sys/dev/hyperv/vmbus/hyperv.c 331757 2018-03-30 02:25:12Z emaste $");
#endif

#ifdef _KERNEL_OPT
#include "lapic.h"
#include "genfb.h"
#include "opt_ddb.h"
#include "vmbus.h"
#include "wsdisplay.h"
#endif

#include <sys/param.h>
#include <sys/systm.h>
#include <sys/kernel.h>
#include <sys/device.h>
#include <sys/bus.h>
#include <sys/cpu.h>
#include <sys/kmem.h>
#include <sys/module.h>
#include <sys/pmf.h>
#include <sys/sysctl.h>
#include <sys/timetc.h>

#include <uvm/uvm_extern.h>

#include <machine/autoconf.h>
#include <machine/bootinfo.h>
#include <machine/cpufunc.h>
#include <machine/cputypes.h>
#include <machine/cpuvar.h>
#include <machine/cpu_counter.h>
#include <x86/apicvar.h>
#include <x86/efi.h>

#include <dev/wsfb/genfbvar.h>
#include <x86/genfb_machdep.h>

#include <x86/x86/hypervreg.h>
#include <x86/x86/hypervvar.h>
#include <dev/hyperv/vmbusvar.h>
#include <dev/hyperv/genfb_vmbusvar.h>

#ifdef DDB
#include <machine/db_machdep.h>
#include <ddb/db_sym.h>
#include <ddb/db_extern.h>
#endif

struct hyperv_softc {
	device_t		sc_dev;

	struct sysctllog	*sc_log;
};

struct hyperv_hypercall_ctx {
	void		*hc_addr;
	paddr_t		hc_paddr;
};

struct hyperv_percpu_data {
	int	pd_idtvec;
};

static struct hyperv_hypercall_ctx hyperv_hypercall_ctx;

static char hyperv_hypercall_page[PAGE_SIZE]
    __section(".text") __aligned(PAGE_SIZE) = { 0xcc };

static u_int	hyperv_get_timecount(struct timecounter *);

static u_int hyperv_ver_major;

static u_int hyperv_features;		/* CPUID_HV_MSR_ */
static u_int hyperv_recommends;

static u_int hyperv_pm_features;
static u_int hyperv_features3;

static char hyperv_version_str[64];
static char hyperv_features_str[256];
static char hyperv_pm_features_str[256];
static char hyperv_features3_str[256];

uint32_t hyperv_vcpuid[MAXCPUS];

static struct timecounter hyperv_timecounter = {
	.tc_get_timecount = hyperv_get_timecount,
	.tc_counter_mask = 0xffffffff,
	.tc_frequency = HYPERV_TIMER_FREQ,
	.tc_name = "Hyper-V",
	.tc_quality = 2000,
};

static void	hyperv_proc_dummy(void *, struct cpu_info *);

struct hyperv_proc {
	hyperv_proc_t	func;
	void		*arg;
};

static struct hyperv_proc hyperv_event_proc = {
	.func = hyperv_proc_dummy,
};

static struct hyperv_proc hyperv_message_proc = {
	.func = hyperv_proc_dummy,
};

static int	hyperv_match(device_t, cfdata_t, void *);
static void	hyperv_attach(device_t, device_t, void *);
static int	hyperv_detach(device_t, int);

CFATTACH_DECL_NEW(hyperv, sizeof(struct hyperv_softc),
    hyperv_match, hyperv_attach, hyperv_detach, NULL);

static void	hyperv_hypercall_memfree(void);
static bool	hyperv_init_hypercall(void);
static int	hyperv_sysctl_setup_root(struct hyperv_softc *);

static u_int
hyperv_get_timecount(struct timecounter *tc)
{

	return (u_int)rdmsr(MSR_HV_TIME_REF_COUNT);
}

static uint64_t
hyperv_tc64_rdmsr(void)
{

	return rdmsr(MSR_HV_TIME_REF_COUNT);
}

#ifdef __amd64__
/*
 * Reference TSC
 */
struct hyperv_ref_tsc {
	struct hyperv_reftsc	*tsc_ref;
	paddr_t			tsc_paddr;
};

static struct hyperv_ref_tsc hyperv_ref_tsc;

static u_int	hyperv_tsc_timecount(struct timecounter *);

static struct timecounter hyperv_tsc_timecounter = {
	.tc_get_timecount = hyperv_tsc_timecount,
	.tc_counter_mask = 0xffffffff,
	.tc_frequency = HYPERV_TIMER_FREQ,
	.tc_name = "Hyper-V-TSC",
	.tc_quality = 3000,
};

static __inline u_int
atomic_load_acq_int(volatile u_int *p)
{
	u_int r = *p;
	__insn_barrier();
	return r;
}

static uint64_t
hyperv_tc64_tsc(void)
{
	struct hyperv_reftsc *tsc_ref = hyperv_ref_tsc.tsc_ref;
	uint32_t seq;

	while ((seq = atomic_load_acq_int(&tsc_ref->tsc_seq)) != 0) {
		uint64_t disc, ret, tsc;
		uint64_t scale = tsc_ref->tsc_scale;
		int64_t ofs = tsc_ref->tsc_ofs;

		tsc = cpu_counter();

		/* ret = ((tsc * scale) >> 64) + ofs */
		__asm__ __volatile__ ("mulq %3" :
		    "=d" (ret), "=a" (disc) :
		    "a" (tsc), "r" (scale));
		ret += ofs;

		__insn_barrier();
		if (tsc_ref->tsc_seq == seq)
			return ret;

		/* Sequence changed; re-sync. */
	}
	/* Fallback to the generic timecounter, i.e. rdmsr. */
	return rdmsr(MSR_HV_TIME_REF_COUNT);
}

static u_int
hyperv_tsc_timecount(struct timecounter *tc __unused)
{

	return hyperv_tc64_tsc();
}

static bool
hyperv_tsc_tcinit(void)
{
	uint64_t orig_msr, msr;

	if ((hyperv_features &
	     (CPUID_HV_MSR_TIME_REFCNT | CPUID_HV_MSR_REFERENCE_TSC)) !=
	    (CPUID_HV_MSR_TIME_REFCNT | CPUID_HV_MSR_REFERENCE_TSC) ||
	    (cpu_feature[0] & CPUID_SSE2) == 0)	/* SSE2 for mfence/lfence */
		return false;

	hyperv_ref_tsc.tsc_ref = (void *)uvm_km_alloc(kernel_map,
	    PAGE_SIZE, PAGE_SIZE, UVM_KMF_WIRED | UVM_KMF_ZERO);
	if (hyperv_ref_tsc.tsc_ref == NULL) {
		aprint_error("Hyper-V: reference TSC page allocation failed\n");
		return false;
	}

	if (!pmap_extract(pmap_kernel(), (vaddr_t)hyperv_ref_tsc.tsc_ref,
	    &hyperv_ref_tsc.tsc_paddr)) {
		aprint_error("Hyper-V: reference TSC page setup failed\n");
		uvm_km_free(kernel_map, (vaddr_t)hyperv_ref_tsc.tsc_ref,
		    PAGE_SIZE, UVM_KMF_WIRED);
		hyperv_ref_tsc.tsc_ref = NULL;
		return false;
	}

	orig_msr = rdmsr(MSR_HV_REFERENCE_TSC);
	msr = MSR_HV_REFTSC_ENABLE | (orig_msr & MSR_HV_REFTSC_RSVD_MASK) |
	    (atop(hyperv_ref_tsc.tsc_paddr) << MSR_HV_REFTSC_PGSHIFT);
	wrmsr(MSR_HV_REFERENCE_TSC, msr);

	/* Install 64 bits timecounter method for other modules to use. */
	hyperv_tc64 = hyperv_tc64_tsc;

	/* Register "enlightened" timecounter. */
	tc_init(&hyperv_tsc_timecounter);

	return true;
}
#endif /* __amd64__ */

static void
delay_tc(unsigned int n)
{
	struct timecounter *tc;
	uint64_t end, now;
	u_int last, u;

	tc = timecounter;
	if (tc->tc_quality <= 0) {
		x86_delay(n);
		return;
	}

	now = 0;
	end = tc->tc_frequency * n / 1000000;
	last = tc->tc_get_timecount(tc) & tc->tc_counter_mask;
	do {
		x86_pause();
		u = tc->tc_get_timecount(tc) & tc->tc_counter_mask;
		if (u < last)
			now += tc->tc_counter_mask - last + u + 1;
		else
			now += u - last;
		last = u;
	} while (now < end);
}

static void
delay_msr(unsigned int n)
{
	uint64_t end, now;
	u_int last, u;

	now = 0;
	end = HYPERV_TIMER_FREQ * n / 1000000ULL;
	last = (u_int)rdmsr(MSR_HV_TIME_REF_COUNT);
	do {
		x86_pause();
		u = (u_int)rdmsr(MSR_HV_TIME_REF_COUNT);
		if (u < last)
			now += 0xffffffff - last + u + 1;
		else
			now += u - last;
		last = u;
	} while (now < end);
}

static __inline uint64_t
hyperv_hypercall_md(volatile void *hc_addr, uint64_t in_val, uint64_t in_paddr,
    uint64_t out_paddr)
{
	uint64_t status;

#ifdef __amd64__
	__asm__ __volatile__ ("mov %0, %%r8" : : "r" (out_paddr): "r8");
	__asm__ __volatile__ ("call *%3" : "=a" (status) : "c" (in_val),
	    "d" (in_paddr), "m" (hc_addr));
#else
	uint32_t in_val_hi = in_val >> 32;
	uint32_t in_val_lo = in_val & 0xFFFFFFFF;
	uint32_t status_hi, status_lo;
	uint32_t in_paddr_hi = in_paddr >> 32;
	uint32_t in_paddr_lo = in_paddr & 0xFFFFFFFF;
	uint32_t out_paddr_hi = out_paddr >> 32;
	uint32_t out_paddr_lo = out_paddr & 0xFFFFFFFF;

	__asm__ __volatile__ ("call *%8" : "=d" (status_hi), "=a" (status_lo) :
	    "d" (in_val_hi), "a" (in_val_lo),
	    "b" (in_paddr_hi), "c" (in_paddr_lo),
	    "D" (out_paddr_hi), "S" (out_paddr_lo),
	    "m" (hc_addr));
	status = status_lo | ((uint64_t)status_hi << 32);
#endif

	return status;
}

uint64_t
hyperv_hypercall(uint64_t control, paddr_t in_paddr, paddr_t out_paddr)
{

	if (hyperv_hypercall_ctx.hc_addr == NULL)
		return ~HYPERCALL_STATUS_SUCCESS;

	return hyperv_hypercall_md(hyperv_hypercall_ctx.hc_addr, control,
	    in_paddr, out_paddr);
}

static bool
hyperv_probe(u_int *maxleaf, u_int *features, u_int *pm_features,
    u_int *features3)
{
	u_int regs[4];

	if (vm_guest != VM_GUEST_HV)
		return false;

	x86_cpuid(CPUID_LEAF_HV_MAXLEAF, regs);
	*maxleaf = regs[0];
	if (*maxleaf < CPUID_LEAF_HV_LIMITS)
		return false;

	x86_cpuid(CPUID_LEAF_HV_INTERFACE, regs);
	if (regs[0] != CPUID_HV_IFACE_HYPERV)
		return false;

	x86_cpuid(CPUID_LEAF_HV_FEATURES, regs);
	if (!(regs[0] & CPUID_HV_MSR_HYPERCALL)) {
		/*
		 * Hyper-V w/o Hypercall is impossible; someone
		 * is faking Hyper-V.
		 */
		return false;
	}

	*features = regs[0];
	*pm_features = regs[2];
	*features3 = regs[3];

	return true;
}

static bool
hyperv_identify(void)
{
	char buf[256];
	u_int regs[4];
	u_int maxleaf;

	if (!hyperv_probe(&maxleaf, &hyperv_features, &hyperv_pm_features,
	    &hyperv_features3))
		return false;

	x86_cpuid(CPUID_LEAF_HV_IDENTITY, regs);
	hyperv_ver_major = regs[1] >> 16;
	snprintf(hyperv_version_str, sizeof(hyperv_version_str),
	    "%d.%d.%d [SP%d]",
	    hyperv_ver_major, regs[1] & 0xffff, regs[0], regs[2]);
	aprint_verbose("Hyper-V Version: %s\n", hyperv_version_str);

	snprintb(hyperv_features_str, sizeof(hyperv_features_str),
	    "\020"
	    "\001VPRUNTIME"	/* MSR_HV_VP_RUNTIME */
	    "\002TMREFCNT"	/* MSR_HV_TIME_REF_COUNT */
	    "\003SYNIC"		/* MSRs for SynIC */
	    "\004SYNTM"		/* MSRs for SynTimer */
	    "\005APIC"		/* MSR_HV_{EOI,ICR,TPR} */
	    "\006HYPERCALL"	/* MSR_HV_{GUEST_OS_ID,HYPERCALL} */
	    "\007VPINDEX"	/* MSR_HV_VP_INDEX */
	    "\010RESET"		/* MSR_HV_RESET */
	    "\011STATS"		/* MSR_HV_STATS_ */
	    "\012REFTSC"	/* MSR_HV_REFERENCE_TSC */
	    "\013IDLE"		/* MSR_HV_GUEST_IDLE */
	    "\014TMFREQ"	/* MSR_HV_{TSC,APIC}_FREQUENCY */
	    "\015DEBUG",	/* MSR_HV_SYNTH_DEBUG_ */
	    hyperv_features);
	aprint_verbose("  Features=%s\n", hyperv_features_str);
	snprintb(buf, sizeof(buf),
	    "\020"
	    "\005C3HPET",	/* HPET is required for C3 state */
	    (hyperv_pm_features & ~CPUPM_HV_CSTATE_MASK));
	snprintf(hyperv_pm_features_str, sizeof(hyperv_pm_features_str),
	    "%s [C%u]", buf, CPUPM_HV_CSTATE(hyperv_pm_features));
	aprint_verbose("  PM Features=%s\n", hyperv_pm_features_str);
	snprintb(hyperv_features3_str, sizeof(hyperv_features3_str),
	    "\020"
	    "\001MWAIT"		/* MWAIT */
	    "\002DEBUG"		/* guest debug support */
	    "\003PERFMON"	/* performance monitor */
	    "\004PCPUDPE"	/* physical CPU dynamic partition event */
	    "\005XMMHC"		/* hypercall input through XMM regs */
	    "\006IDLE"		/* guest idle support */
	    "\007SLEEP"		/* hypervisor sleep support */
	    "\010NUMA"		/* NUMA distance query support */
	    "\011TMFREQ"	/* timer frequency query (TSC, LAPIC) */
	    "\012SYNCMC"	/* inject synthetic machine checks */
	    "\013CRASH"		/* MSRs for guest crash */
	    "\014DEBUGMSR"	/* MSRs for guest debug */
	    "\015NPIEP"		/* NPIEP */
	    "\016HVDIS",	/* disabling hypervisor */
	    hyperv_features3);
	aprint_verbose("  Features3=%s\n", hyperv_features3_str);

	x86_cpuid(CPUID_LEAF_HV_RECOMMENDS, regs);
	hyperv_recommends = regs[0];
	aprint_verbose("  Recommends: %08x %08x\n", regs[0], regs[1]);

	x86_cpuid(CPUID_LEAF_HV_LIMITS, regs);
	aprint_verbose("  Limits: Vcpu:%d Lcpu:%d Int:%d\n",
	    regs[0], regs[1], regs[2]);

	if (maxleaf >= CPUID_LEAF_HV_HWFEATURES) {
		x86_cpuid(CPUID_LEAF_HV_HWFEATURES, regs);
		aprint_verbose("  HW Features: %08x, AMD: %08x\n",
		    regs[0], regs[3]);
	}

	return true;
}

void
hyperv_early_init(void)
{
	u_int features, pm_features, features3;
	u_int maxleaf;
	int i;

	if (!hyperv_probe(&maxleaf, &features, &pm_features, &features3))
		return;

	if (features & CPUID_HV_MSR_TIME_REFCNT)
		x86_delay = delay_func = delay_msr;

	if (features & CPUID_HV_MSR_VP_INDEX) {
		/* Save virtual processor id. */
		hyperv_vcpuid[0] = rdmsr(MSR_HV_VP_INDEX);
	} else {
		/* Set virtual processor id to 0 for compatibility. */
		hyperv_vcpuid[0] = 0;
	}
	for (i = 1; i < MAXCPUS; i++)
		hyperv_vcpuid[i] = hyperv_vcpuid[0];
}

void
hyperv_init_cpu(struct cpu_info *ci)
{
	u_int features, pm_features, features3;
	u_int maxleaf;

	if (!hyperv_probe(&maxleaf, &features, &pm_features, &features3))
		return;

	if (features & CPUID_HV_MSR_VP_INDEX)
		hyperv_vcpuid[ci->ci_index] = rdmsr(MSR_HV_VP_INDEX);
}

uint32_t
hyperv_get_vcpuid(cpuid_t cpu)
{

	if (cpu < MAXCPUS)
		return hyperv_vcpuid[cpu];
	return 0;
}

static bool
hyperv_init(void)
{

	if (!hyperv_identify()) {
		/* Not Hyper-V; reset guest id to the generic one. */
		if (vm_guest == VM_GUEST_HV)
			vm_guest = VM_GUEST_VM;
		return false;
	}

	/* Set guest id */
	wrmsr(MSR_HV_GUEST_OS_ID, MSR_HV_GUESTID_OSTYPE_NETBSD |
	    (uint64_t)__NetBSD_Version__ << MSR_HV_GUESTID_VERSION_SHIFT);

	if (hyperv_features & CPUID_HV_MSR_TIME_REFCNT) {
		/* Register Hyper-V timecounter */
		tc_init(&hyperv_timecounter);

		/*
		 * Install 64 bits timecounter method for other modules to use.
		 */
		hyperv_tc64 = hyperv_tc64_rdmsr;
#ifdef __amd64__
		hyperv_tsc_tcinit();
#endif

		/* delay with timecounter */
		x86_delay = delay_func = delay_tc;
	}

#if NLAPIC > 0
	if ((hyperv_features & CPUID_HV_MSR_TIME_FREQ) &&
	    (hyperv_features3 & CPUID3_HV_TIME_FREQ))
		lapic_per_second = rdmsr(MSR_HV_APIC_FREQUENCY);
#endif

	return hyperv_init_hypercall();
}

static bool
hyperv_is_initialized(void)
{
	uint64_t msr;

	if (vm_guest != VM_GUEST_HV)
		return false;
	if (rdmsr_safe(MSR_HV_HYPERCALL, &msr) == EFAULT)
		return false;
	return (msr & MSR_HV_HYPERCALL_ENABLE) ? true : false;
}

static int
hyperv_match(device_t parent, cfdata_t cf, void *aux)
{
	struct cpufeature_attach_args *cfaa = aux;
	struct cpu_info *ci = cfaa->ci;

	if (strcmp(cfaa->name, "vm") != 0)
		return 0;
	if ((ci->ci_flags & (CPUF_BSP|CPUF_SP|CPUF_PRIMARY)) == 0)
		return 0;
	if (vm_guest != VM_GUEST_HV)
		return 0;

	return 1;
}

static void
hyperv_attach(device_t parent, device_t self, void *aux)
{
	struct hyperv_softc *sc = device_private(self);

	sc->sc_dev = self;

	aprint_naive("\n");
	aprint_normal(": Hyper-V\n");

	if (!hyperv_is_initialized()) {
		if (rdmsr(MSR_HV_GUEST_OS_ID) == 0) {
			if (!hyperv_init()) {
				aprint_error_dev(self, "initialize failed\n");
				return;
			}
		}
		hyperv_init_hypercall();
	}

	(void) pmf_device_register(self, NULL, NULL);

	(void) hyperv_sysctl_setup_root(sc);
}

static int
hyperv_detach(device_t self, int flags)
{
	struct hyperv_softc *sc = device_private(self);
	uint64_t hc;

	/* Disable Hypercall */
	hc = rdmsr(MSR_HV_HYPERCALL);
	wrmsr(MSR_HV_HYPERCALL, hc & MSR_HV_HYPERCALL_RSVD_MASK);
	hyperv_hypercall_memfree();

	if (hyperv_features & CPUID_HV_MSR_TIME_REFCNT)
		tc_detach(&hyperv_timecounter);

	wrmsr(MSR_HV_GUEST_OS_ID, 0);

	pmf_device_deregister(self);

	if (sc->sc_log != NULL) {
		sysctl_teardown(&sc->sc_log);
		sc->sc_log = NULL;
	}

	return 0;
}

void
hyperv_intr(void)
{
	struct cpu_info *ci = curcpu();

	(*hyperv_event_proc.func)(hyperv_event_proc.arg, ci);
	(*hyperv_message_proc.func)(hyperv_message_proc.arg, ci);
}

void hyperv_hypercall_intr(struct trapframe *);
void
hyperv_hypercall_intr(struct trapframe *frame __unused)
{
	struct cpu_info *ci = curcpu();

	ci->ci_isources[LIR_HV]->is_evcnt.ev_count++;

	hyperv_intr();
}

static void
hyperv_proc_dummy(void *arg __unused, struct cpu_info *ci __unused)
{
}

void
hyperv_set_event_proc(void (*func)(void *, struct cpu_info *), void *arg)
{

	hyperv_event_proc.func = func;
	hyperv_event_proc.arg = arg;
}

void
hyperv_set_message_proc(void (*func)(void *, struct cpu_info *), void *arg)
{

	hyperv_message_proc.func = func;
	hyperv_message_proc.arg = arg;
}

static void
hyperv_hypercall_memfree(void)
{

	hyperv_hypercall_ctx.hc_addr = NULL;
}

static bool
hyperv_init_hypercall(void)
{
	uint64_t hc, hc_orig;

	hyperv_hypercall_ctx.hc_addr = hyperv_hypercall_page;
	hyperv_hypercall_ctx.hc_paddr = vtophys((vaddr_t)hyperv_hypercall_page);
	KASSERT(hyperv_hypercall_ctx.hc_paddr != 0);

	/* Get the 'reserved' bits, which requires preservation. */
	hc_orig = rdmsr(MSR_HV_HYPERCALL);

	/*
	 * Setup the Hypercall page.
	 *
	 * NOTE: 'reserved' bits MUST be preserved.
	 */
	hc = (atop(hyperv_hypercall_ctx.hc_paddr) << MSR_HV_HYPERCALL_PGSHIFT) |
	    (hc_orig & MSR_HV_HYPERCALL_RSVD_MASK) |
	    MSR_HV_HYPERCALL_ENABLE;
	wrmsr(MSR_HV_HYPERCALL, hc);

	/*
	 * Confirm that Hypercall page did get setup.
	 */
	hc = rdmsr(MSR_HV_HYPERCALL);
	if (!(hc & MSR_HV_HYPERCALL_ENABLE)) {
		aprint_error("Hyper-V: Hypercall setup failed\n");
		hyperv_hypercall_memfree();
		/* Can't perform any Hyper-V specific actions */
		vm_guest = VM_GUEST_VM;
		return false;
	}

	return true;
}

int
hyperv_hypercall_enabled(void)
{

	return hyperv_is_initialized();
}

int
hyperv_synic_supported(void)
{

	return (hyperv_features & CPUID_HV_MSR_SYNIC) ? 1 : 0;
}

int
hyperv_is_gen1(void)
{

	return !efi_probe();
}

void
hyperv_send_eom(void)
{

	wrmsr(MSR_HV_EOM, 0);
}

void
vmbus_init_interrupts_md(struct vmbus_softc *sc)
{
	extern void Xintr_hyperv_hypercall(void);
	struct vmbus_percpu_data *pd;
	struct hyperv_percpu_data *hv_pd;
	struct idt_vec *iv = &(cpu_info_primary.ci_idtvec);
	cpuid_t cid;

	if (idt_vec_is_pcpu())
		return;
	/*
	 * All Hyper-V ISR required resources are setup, now let's find a
	 * free IDT vector for Hyper-V ISR and set it up.
	 */
	iv = &(cpu_info_primary.ci_idtvec);
	cid = cpu_index(&cpu_info_primary);
	pd = &sc->sc_percpu[cid];

	hv_pd = kmem_zalloc(sizeof(*hv_pd), KM_SLEEP);
	mutex_enter(&cpu_lock);
	hv_pd->pd_idtvec = idt_vec_alloc(iv,
	    APIC_LEVEL(NIPL), IDT_INTR_HIGH);
	mutex_exit(&cpu_lock);
	KASSERT(hv_pd->pd_idtvec > 0);
	idt_vec_set(iv, hv_pd->pd_idtvec, Xintr_hyperv_hypercall);
	pd->md_cookie = (void *)hv_pd;
}

void
vmbus_deinit_interrupts_md(struct vmbus_softc *sc)
{
	struct vmbus_percpu_data *pd;
	struct hyperv_percpu_data *hv_pd;
	struct idt_vec *iv;
	cpuid_t cid;

	if (idt_vec_is_pcpu())
		return;

	iv = &(cpu_info_primary.ci_idtvec);
	cid = cpu_index(&cpu_info_primary);
	pd = &sc->sc_percpu[cid];
	hv_pd = pd->md_cookie;

	if (hv_pd->pd_idtvec > 0)
		idt_vec_free(iv, hv_pd->pd_idtvec);

	pd->md_cookie = NULL;
	kmem_free(hv_pd, sizeof(*hv_pd));
}

void
vmbus_init_synic_md(struct vmbus_softc *sc, cpuid_t cpu)
{
	extern void Xintr_hyperv_hypercall(void);
	struct vmbus_percpu_data *pd, *pd0;
	struct hyperv_percpu_data *hv_pd;
	struct cpu_info *ci;
	struct idt_vec *iv;
	uint64_t val, orig;
	uint32_t sint;
	int hyperv_idtvec;

	pd = &sc->sc_percpu[cpu];

	hv_pd = kmem_alloc(sizeof(*hv_pd), KM_SLEEP);
	pd->md_cookie = (void *)hv_pd;

	/* Allocate IDT vector for ISR and set it up. */
	if (idt_vec_is_pcpu()) {
		ci = curcpu();
		iv = &ci->ci_idtvec;

		mutex_enter(&cpu_lock);
		hyperv_idtvec = idt_vec_alloc(iv, APIC_LEVEL(NIPL), IDT_INTR_HIGH);
		mutex_exit(&cpu_lock);
		KASSERT(hyperv_idtvec > 0);
		idt_vec_set(iv, hyperv_idtvec, Xintr_hyperv_hypercall);

		hv_pd = kmem_alloc(sizeof(*hv_pd), KM_SLEEP);
		hv_pd->pd_idtvec = hyperv_idtvec;
		pd->md_cookie = hv_pd;
	} else {
		pd0 = &sc->sc_percpu[cpu_index(&cpu_info_primary)];
		hv_pd = pd0->md_cookie;
		hyperv_idtvec = hv_pd->pd_idtvec;
	}

	/*
	 * Setup the SynIC message.
	 */
	orig = rdmsr(MSR_HV_SIMP);
	val = MSR_HV_SIMP_ENABLE | (orig & MSR_HV_SIMP_RSVD_MASK) |
	    (atop(hyperv_dma_get_paddr(&pd->simp_dma)) << MSR_HV_SIMP_PGSHIFT);
	wrmsr(MSR_HV_SIMP, val);

	/*
	 * Setup the SynIC event flags.
	 */
	orig = rdmsr(MSR_HV_SIEFP);
	val = MSR_HV_SIEFP_ENABLE | (orig & MSR_HV_SIEFP_RSVD_MASK) |
	    (atop(hyperv_dma_get_paddr(&pd->siep_dma)) << MSR_HV_SIEFP_PGSHIFT);
	wrmsr(MSR_HV_SIEFP, val);

	/*
	 * Configure and unmask SINT for message and event flags.
	 */
	sint = MSR_HV_SINT0 + VMBUS_SINT_MESSAGE;
	orig = rdmsr(sint);
	val = hyperv_idtvec | MSR_HV_SINT_AUTOEOI |
	    (orig & MSR_HV_SINT_RSVD_MASK);
	wrmsr(sint, val);

	/*
	 * Configure and unmask SINT for timer.
	 */
	sint = MSR_HV_SINT0 + VMBUS_SINT_TIMER;
	orig = rdmsr(sint);
	val = hyperv_idtvec | MSR_HV_SINT_AUTOEOI |
	    (orig & MSR_HV_SINT_RSVD_MASK);
	wrmsr(sint, val);

	/*
	 * All done; enable SynIC.
	 */
	orig = rdmsr(MSR_HV_SCONTROL);
	val = MSR_HV_SCTRL_ENABLE | (orig & MSR_HV_SCTRL_RSVD_MASK);
	wrmsr(MSR_HV_SCONTROL, val);
}

void
vmbus_deinit_synic_md(struct vmbus_softc *sc, cpuid_t cpu)
{
	struct vmbus_percpu_data *pd;
	struct hyperv_percpu_data *hv_pd;
	struct cpu_info *ci;
	struct idt_vec *iv;
	uint64_t orig;
	uint32_t sint;

	/*
	 * Disable SynIC.
	 */
	orig = rdmsr(MSR_HV_SCONTROL);
	wrmsr(MSR_HV_SCONTROL, (orig & MSR_HV_SCTRL_RSVD_MASK));

	/*
	 * Mask message and event flags SINT.
	 */
	sint = MSR_HV_SINT0 + VMBUS_SINT_MESSAGE;
	orig = rdmsr(sint);
	wrmsr(sint, orig | MSR_HV_SINT_MASKED);

	/*
	 * Mask timer SINT.
	 */
	sint = MSR_HV_SINT0 + VMBUS_SINT_TIMER;
	orig = rdmsr(sint);
	wrmsr(sint, orig | MSR_HV_SINT_MASKED);

	/*
	 * Teardown SynIC message.
	 */
	orig = rdmsr(MSR_HV_SIMP);
	wrmsr(MSR_HV_SIMP, (orig & MSR_HV_SIMP_RSVD_MASK));

	/*
	 * Teardown SynIC event flags.
	 */
	orig = rdmsr(MSR_HV_SIEFP);
	wrmsr(MSR_HV_SIEFP, (orig & MSR_HV_SIEFP_RSVD_MASK));

	/*
	 * Free IDT vector
	 */
	if (idt_vec_is_pcpu()) {
		ci = curcpu();
		iv = &ci->ci_idtvec;
		pd = &sc->sc_percpu[cpu_index(ci)];
		hv_pd = pd->md_cookie;

		if (hv_pd->pd_idtvec > 0)
			idt_vec_free(iv, hv_pd->pd_idtvec);

		pd->md_cookie = NULL;
		kmem_free(hv_pd, sizeof(*hv_pd));
	}
}

static int
hyperv_sysctl_setup(struct hyperv_softc *sc,
    const struct sysctlnode *hyperv_node)
{
	int error;

	error = sysctl_createv(&sc->sc_log, 0, &hyperv_node, NULL,
	    CTLFLAG_READONLY, CTLTYPE_STRING, "version", NULL,
	    NULL, 0, hyperv_version_str,
	    0, CTL_CREATE, CTL_EOL);
	if (error)
		return error;

	error = sysctl_createv(&sc->sc_log, 0, &hyperv_node, NULL,
	    CTLFLAG_READONLY, CTLTYPE_STRING, "features", NULL,
	    NULL, 0, hyperv_features_str,
	    0, CTL_CREATE, CTL_EOL);
	if (error)
		return error;

	error = sysctl_createv(&sc->sc_log, 0, &hyperv_node, NULL,
	    CTLFLAG_READONLY, CTLTYPE_STRING, "pm_features", NULL,
	    NULL, 0, hyperv_pm_features_str,
	    0, CTL_CREATE, CTL_EOL);
	if (error)
		return error;

	error = sysctl_createv(&sc->sc_log, 0, &hyperv_node, NULL,
	    CTLFLAG_READONLY, CTLTYPE_STRING, "features3", NULL,
	    NULL, 0, hyperv_features3_str,
	    0, CTL_CREATE, CTL_EOL);
	if (error)
		return error;

	return 0;
}

static int
hyperv_sysctl_setup_root(struct hyperv_softc *sc)
{
	const struct sysctlnode *machdep_node, *hyperv_node;
	int error;

	error = sysctl_createv(&sc->sc_log, 0, NULL, &machdep_node,
	    CTLFLAG_PERMANENT, CTLTYPE_NODE, "machdep", NULL,
	    NULL, 0, NULL, 0, CTL_MACHDEP, CTL_EOL);
	if (error)
		goto fail;

	error = sysctl_createv(&sc->sc_log, 0, &machdep_node, &hyperv_node,
	    CTLFLAG_PERMANENT, CTLTYPE_NODE, "hyperv", NULL,
	    NULL, 0, NULL, 0, CTL_CREATE, CTL_EOL);
	if (error)
		goto fail;

	error = hyperv_sysctl_setup(sc, hyperv_node);
	if (error)
		goto fail;

	return 0;

fail:
	sysctl_teardown(&sc->sc_log);
	sc->sc_log = NULL;
	return error;
}

MODULE(MODULE_CLASS_DRIVER, hyperv, NULL);

#ifdef _MODULE
#include "ioconf.c"
#endif

static int
hyperv_modcmd(modcmd_t cmd, void *aux)
{
	int rv = 0;

	switch (cmd) {
	case MODULE_CMD_INIT:
#ifdef _MODULE
		rv = config_init_component(cfdriver_ioconf_hyperv,
		    cfattach_ioconf_hyperv, cfdata_ioconf_hyperv);
#endif
		hyperv_init();
		break;

	case MODULE_CMD_FINI:
#ifdef _MODULE
		rv = config_fini_component(cfdriver_ioconf_hyperv,
		    cfattach_ioconf_hyperv, cfdata_ioconf_hyperv);
#endif
		break;

	default:
		rv = ENOTTY;
		break;
	}

	return rv;
}

#if NVMBUS > 0
/*
 * genfb at vmbus
 */
static struct genfb_pmf_callback pmf_cb;
static struct genfb_mode_callback mode_cb;

static bool
x86_genfb_setmode(struct genfb_softc *sc, int newmode)
{
	return true;
}

static bool
x86_genfb_suspend(device_t dev, const pmf_qual_t *qual)
{
	return true;
}

static bool
x86_genfb_resume(device_t dev, const pmf_qual_t *qual)
{
#if NGENFB > 0
	struct genfb_vmbus_softc *sc = device_private(dev);

	genfb_restore_palette(&sc->sc_gen);
#endif
	return true;
}

static void
populate_fbinfo(device_t dev, prop_dictionary_t dict)
{
#if NWSDISPLAY > 0 && NGENFB > 0
	extern struct vcons_screen x86_genfb_console_screen;
	struct rasops_info *ri = &x86_genfb_console_screen.scr_ri;
#endif
	const void *fbptr = lookup_bootinfo(BTINFO_FRAMEBUFFER);
	struct btinfo_framebuffer fbinfo;

	if (fbptr == NULL)
		return;

	memcpy(&fbinfo, fbptr, sizeof(fbinfo));

	if (fbinfo.physaddr != 0) {
		prop_dictionary_set_uint32(dict, "width", fbinfo.width);
		prop_dictionary_set_uint32(dict, "height", fbinfo.height);
		prop_dictionary_set_uint8(dict, "depth", fbinfo.depth);
		prop_dictionary_set_uint16(dict, "linebytes", fbinfo.stride);

		prop_dictionary_set_uint64(dict, "address", fbinfo.physaddr);
#if NWSDISPLAY > 0 && NGENFB > 0
		if (ri->ri_bits != NULL) {
			prop_dictionary_set_uint64(dict, "virtual_address",
			    ri->ri_hwbits != NULL ?
			    (vaddr_t)ri->ri_hworigbits :
			    (vaddr_t)ri->ri_origbits);
		}
#endif
	}
#if notyet
	prop_dictionary_set_bool(dict, "splash",
	    (fbinfo.flags & BI_FB_SPLASH) != 0);
#endif
#if 0
	if (fbinfo.depth == 8) {
		gfb_cb.gcc_cookie = NULL;
		gfb_cb.gcc_set_mapreg = x86_genfb_set_mapreg;
		prop_dictionary_set_uint64(dict, "cmap_callback",
		    (uint64_t)(uintptr_t)&gfb_cb);
	}
#endif
	if (fbinfo.physaddr != 0) {
		mode_cb.gmc_setmode = x86_genfb_setmode;
		prop_dictionary_set_uint64(dict, "mode_callback",
		    (uint64_t)(uintptr_t)&mode_cb);
	}

#if NWSDISPLAY > 0 && NGENFB > 0
	if (device_is_a(dev, "genfb")) {
		prop_dictionary_set_bool(dict, "enable_shadowfb",
		    ri->ri_hwbits != NULL);

		x86_genfb_set_console_dev(dev);
#ifdef DDB
		db_trap_callback = x86_genfb_ddb_trap_callback;
#endif
	}
#endif
}
#endif

device_t
device_hyperv_register(device_t dev, void *aux)
{
#if NVMBUS > 0
	device_t parent = device_parent(dev);

	if (parent && device_is_a(parent, "vmbus") && !x86_found_console) {
		struct vmbus_attach_args *aa = aux;

		if (memcmp(aa->aa_type, &hyperv_guid_video,
		    sizeof(*aa->aa_type)) == 0) {
			prop_dictionary_t dict = device_properties(dev);

			/* Initialize genfb for serial console */
			x86_genfb_init();

			/*
			 * framebuffer drivers other than genfb can work
			 * without the address property
			 */
			populate_fbinfo(dev, dict);

#if 1 && NWSDISPLAY > 0 && NGENFB > 0
			/* XXX */
			if (device_is_a(dev, "genfb")) {
				prop_dictionary_set_bool(dict, "is_console",
				    genfb_is_console());
			} else
#endif
			prop_dictionary_set_bool(dict, "is_console", true);

			prop_dictionary_set_bool(dict, "clear-screen", false);
#if NWSDISPLAY > 0 && NGENFB > 0
			extern struct vcons_screen x86_genfb_console_screen;
			prop_dictionary_set_uint16(dict, "cursor-row",
			    x86_genfb_console_screen.scr_ri.ri_crow);
#endif
			pmf_cb.gpc_suspend = x86_genfb_suspend;
			pmf_cb.gpc_resume = x86_genfb_resume;
			prop_dictionary_set_uint64(dict, "pmf_callback",
			    (uint64_t)(uintptr_t)&pmf_cb);
			x86_found_console = true;
			return NULL;
		}
	}
#endif
	return NULL;
}<|MERGE_RESOLUTION|>--- conflicted
+++ resolved
@@ -1,8 +1,4 @@
-<<<<<<< HEAD
-/*	$NetBSD: hyperv.c,v 1.12 2020/10/12 12:11:03 ryoon Exp $	*/
-=======
 /*	$NetBSD: hyperv.c,v 1.13 2021/01/28 01:57:31 jmcneill Exp $	*/
->>>>>>> 9e014010
 
 /*-
  * Copyright (c) 2009-2012,2016-2017 Microsoft Corp.
@@ -37,11 +33,7 @@
  */
 #include <sys/cdefs.h>
 #ifdef __KERNEL_RCSID
-<<<<<<< HEAD
-__KERNEL_RCSID(0, "$NetBSD: hyperv.c,v 1.12 2020/10/12 12:11:03 ryoon Exp $");
-=======
 __KERNEL_RCSID(0, "$NetBSD: hyperv.c,v 1.13 2021/01/28 01:57:31 jmcneill Exp $");
->>>>>>> 9e014010
 #endif
 #ifdef __FBSDID
 __FBSDID("$FreeBSD: head/sys/dev/hyperv/vmbus/hyperv.c 331757 2018-03-30 02:25:12Z emaste $");
