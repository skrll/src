<<<<<<< HEAD
/*	$NetBSD: cpu.c,v 1.199 2020/10/09 21:14:05 christos Exp $	*/
=======
/*	$NetBSD: cpu.c,v 1.200 2021/04/24 23:36:51 thorpej Exp $	*/
>>>>>>> 9e014010

/*
 * Copyright (c) 2000-2020 NetBSD Foundation, Inc.
 * All rights reserved.
 *
 * This code is derived from software contributed to The NetBSD Foundation
 * by Bill Sommerfeld of RedBack Networks Inc, and by Andrew Doran.
 *
 * Redistribution and use in source and binary forms, with or without
 * modification, are permitted provided that the following conditions
 * are met:
 * 1. Redistributions of source code must retain the above copyright
 *    notice, this list of conditions and the following disclaimer.
 * 2. Redistributions in binary form must reproduce the above copyright
 *    notice, this list of conditions and the following disclaimer in the
 *    documentation and/or other materials provided with the distribution.
 *
 * THIS SOFTWARE IS PROVIDED BY THE NETBSD FOUNDATION, INC. AND CONTRIBUTORS
 * ``AS IS'' AND ANY EXPRESS OR IMPLIED WARRANTIES, INCLUDING, BUT NOT LIMITED
 * TO, THE IMPLIED WARRANTIES OF MERCHANTABILITY AND FITNESS FOR A PARTICULAR
 * PURPOSE ARE DISCLAIMED.  IN NO EVENT SHALL THE FOUNDATION OR CONTRIBUTORS
 * BE LIABLE FOR ANY DIRECT, INDIRECT, INCIDENTAL, SPECIAL, EXEMPLARY, OR
 * CONSEQUENTIAL DAMAGES (INCLUDING, BUT NOT LIMITED TO, PROCUREMENT OF
 * SUBSTITUTE GOODS OR SERVICES; LOSS OF USE, DATA, OR PROFITS; OR BUSINESS
 * INTERRUPTION) HOWEVER CAUSED AND ON ANY THEORY OF LIABILITY, WHETHER IN
 * CONTRACT, STRICT LIABILITY, OR TORT (INCLUDING NEGLIGENCE OR OTHERWISE)
 * ARISING IN ANY WAY OUT OF THE USE OF THIS SOFTWARE, EVEN IF ADVISED OF THE
 * POSSIBILITY OF SUCH DAMAGE.
 */

/*
 * Copyright (c) 1999 Stefan Grefen
 *
 * Redistribution and use in source and binary forms, with or without
 * modification, are permitted provided that the following conditions
 * are met:
 * 1. Redistributions of source code must retain the above copyright
 *    notice, this list of conditions and the following disclaimer.
 * 2. Redistributions in binary form must reproduce the above copyright
 *    notice, this list of conditions and the following disclaimer in the
 *    documentation and/or other materials provided with the distribution.
 * 3. All advertising materials mentioning features or use of this software
 *    must display the following acknowledgement:
 *      This product includes software developed by the NetBSD
 *      Foundation, Inc. and its contributors.
 * 4. Neither the name of The NetBSD Foundation nor the names of its
 *    contributors may be used to endorse or promote products derived
 *    from this software without specific prior written permission.
 *
 * THIS SOFTWARE IS PROVIDED BY AUTHOR AND CONTRIBUTORS ``AS IS'' AND ANY
 * EXPRESS OR IMPLIED WARRANTIES, INCLUDING, BUT NOT LIMITED TO, THE
 * IMPLIED WARRANTIES OF MERCHANTABILITY AND FITNESS FOR A PARTICULAR PURPOSE
 * ARE DISCLAIMED.  IN NO EVENT SHALL THE AUTHOR AND CONTRIBUTORS BE LIABLE
 * FOR ANY DIRECT, INDIRECT, INCIDENTAL, SPECIAL, EXEMPLARY, OR CONSEQUENTIAL
 * DAMAGES (INCLUDING, BUT NOT LIMITED TO, PROCUREMENT OF SUBSTITUTE GOODS
 * OR SERVICES; LOSS OF USE, DATA, OR PROFITS; OR BUSINESS INTERRUPTION)
 * HOWEVER CAUSED AND ON ANY THEORY OF LIABILITY, WHETHER IN CONTRACT, STRICT
 * LIABILITY, OR TORT (INCLUDING NEGLIGENCE OR OTHERWISE) ARISING IN ANY WAY
 * OUT OF THE USE OF THIS SOFTWARE, EVEN IF ADVISED OF THE POSSIBILITY OF
 * SUCH DAMAGE.
 */

#include <sys/cdefs.h>
<<<<<<< HEAD
__KERNEL_RCSID(0, "$NetBSD: cpu.c,v 1.199 2020/10/09 21:14:05 christos Exp $");
=======
__KERNEL_RCSID(0, "$NetBSD: cpu.c,v 1.200 2021/04/24 23:36:51 thorpej Exp $");
>>>>>>> 9e014010

#include "opt_ddb.h"
#include "opt_mpbios.h"		/* for MPDEBUG */
#include "opt_mtrr.h"
#include "opt_multiprocessor.h"
#include "opt_svs.h"

#include "lapic.h"
#include "ioapic.h"
#include "acpica.h"
#include "hpet.h"

#include <sys/param.h>
#include <sys/proc.h>
#include <sys/systm.h>
#include <sys/device.h>
#include <sys/cpu.h>
#include <sys/cpufreq.h>
#include <sys/idle.h>
#include <sys/atomic.h>
#include <sys/reboot.h>
#include <sys/csan.h>

#include <uvm/uvm.h>

#include "acpica.h"		/* for NACPICA, for mp_verbose */

#include <x86/machdep.h>
#include <machine/cpufunc.h>
#include <machine/cpuvar.h>
#include <machine/pmap.h>
#include <machine/vmparam.h>
#if defined(MULTIPROCESSOR)
#include <machine/mpbiosvar.h>
#endif
#include <machine/mpconfig.h>		/* for mp_verbose */
#include <machine/pcb.h>
#include <machine/specialreg.h>
#include <machine/segments.h>
#include <machine/gdt.h>
#include <machine/mtrr.h>
#include <machine/pio.h>
#include <machine/cpu_counter.h>

#include <x86/fpu.h>

#if NACPICA > 0
#include <dev/acpi/acpi_srat.h>
#endif

#if NLAPIC > 0
#include <machine/apicvar.h>
#include <machine/i82489reg.h>
#include <machine/i82489var.h>
#endif

#include <dev/ic/mc146818reg.h>
#include <dev/ic/hpetvar.h>
#include <i386/isa/nvram.h>
#include <dev/isa/isareg.h>

#include "tsc.h"

#ifndef XENPV
#include "hyperv.h"
#if NHYPERV > 0
#include <x86/x86/hypervvar.h>
#endif
#endif

#ifdef XEN
#include <xen/hypervisor.h>
#endif

static int	cpu_match(device_t, cfdata_t, void *);
static void	cpu_attach(device_t, device_t, void *);
static void	cpu_defer(device_t);
static int	cpu_rescan(device_t, const char *, const int *);
static void	cpu_childdetached(device_t, device_t);
static bool	cpu_stop(device_t);
static bool	cpu_suspend(device_t, const pmf_qual_t *);
static bool	cpu_resume(device_t, const pmf_qual_t *);
static bool	cpu_shutdown(device_t, int);

struct cpu_softc {
	device_t sc_dev;		/* device tree glue */
	struct cpu_info *sc_info;	/* pointer to CPU info */
	bool sc_wasonline;
};

#ifdef MULTIPROCESSOR
int mp_cpu_start(struct cpu_info *, paddr_t);
void mp_cpu_start_cleanup(struct cpu_info *);
const struct cpu_functions mp_cpu_funcs = { mp_cpu_start, NULL,
					    mp_cpu_start_cleanup };
#endif


CFATTACH_DECL2_NEW(cpu, sizeof(struct cpu_softc),
    cpu_match, cpu_attach, NULL, NULL, cpu_rescan, cpu_childdetached);

/*
 * Statically-allocated CPU info for the primary CPU (or the only
 * CPU, on uniprocessors).  The CPU info list is initialized to
 * point at it.
 */
struct cpu_info cpu_info_primary __aligned(CACHE_LINE_SIZE) = {
	.ci_dev = 0,
	.ci_self = &cpu_info_primary,
	.ci_idepth = -1,
	.ci_curlwp = &lwp0,
	.ci_curldt = -1,
};

struct cpu_info *cpu_info_list = &cpu_info_primary;

#ifdef i386
void		cpu_set_tss_gates(struct cpu_info *);
#endif

static void	cpu_init_idle_lwp(struct cpu_info *);

uint32_t cpu_feature[7] __read_mostly; /* X86 CPUID feature bits */
			/* [0] basic features cpuid.1:%edx
			 * [1] basic features cpuid.1:%ecx (CPUID2_xxx bits)
			 * [2] extended features cpuid:80000001:%edx
			 * [3] extended features cpuid:80000001:%ecx
			 * [4] VIA padlock features
			 * [5] structured extended features cpuid.7:%ebx
			 * [6] structured extended features cpuid.7:%ecx
			 */

#ifdef MULTIPROCESSOR
bool x86_mp_online;
paddr_t mp_trampoline_paddr = MP_TRAMPOLINE;
#endif
#if NLAPIC > 0
static vaddr_t cmos_data_mapping;
#endif
struct cpu_info *cpu_starting;

#ifdef MULTIPROCESSOR
void		cpu_hatch(void *);
static void	cpu_boot_secondary(struct cpu_info *ci);
static void	cpu_start_secondary(struct cpu_info *ci);
#if NLAPIC > 0
static void	cpu_copy_trampoline(paddr_t);
#endif
#endif /* MULTIPROCESSOR */

/*
 * Runs once per boot once multiprocessor goo has been detected and
 * the local APIC on the boot processor has been mapped.
 *
 * Called from lapic_boot_init() (from mpbios_scan()).
 */
#if NLAPIC > 0
void
cpu_init_first(void)
{

	cpu_info_primary.ci_cpuid = lapic_cpu_number();

	cmos_data_mapping = uvm_km_alloc(kernel_map, PAGE_SIZE, 0, UVM_KMF_VAONLY);
	if (cmos_data_mapping == 0)
		panic("No KVA for page 0");
	pmap_kenter_pa(cmos_data_mapping, 0, VM_PROT_READ|VM_PROT_WRITE, 0);
	pmap_update(pmap_kernel());
}
#endif

static int
cpu_match(device_t parent, cfdata_t match, void *aux)
{

	return 1;
}

#ifdef __HAVE_PCPU_AREA
void
cpu_pcpuarea_init(struct cpu_info *ci)
{
	struct vm_page *pg;
	size_t i, npages;
	vaddr_t base, va;
	paddr_t pa;

	CTASSERT(sizeof(struct pcpu_entry) % PAGE_SIZE == 0);

	npages = sizeof(struct pcpu_entry) / PAGE_SIZE;
	base = (vaddr_t)&pcpuarea->ent[cpu_index(ci)];

	for (i = 0; i < npages; i++) {
		pg = uvm_pagealloc(NULL, 0, NULL, UVM_PGA_ZERO);
		if (pg == NULL) {
			panic("failed to allocate pcpu PA");
		}

		va = base + i * PAGE_SIZE;
		pa = VM_PAGE_TO_PHYS(pg);

		pmap_kenter_pa(va, pa, VM_PROT_READ|VM_PROT_WRITE, 0);
	}

	pmap_update(pmap_kernel());
}
#endif

static void
cpu_vm_init(struct cpu_info *ci)
{
	unsigned int ncolors = 2;

	/*
	 * XXX: for AP's the cache info has not been initialized yet
	 * but that does not matter because uvm only pays attention at
	 * the maximum only. We should fix it once cpus have different
	 * cache sizes.
	 */
	for (unsigned int i = CAI_ICACHE; i <= CAI_L2CACHE; i++) {
		struct x86_cache_info *cai;
		unsigned int tcolors;

		cai = &ci->ci_cinfo[i];

		tcolors = atop(cai->cai_totalsize);
		switch (cai->cai_associativity) {
		case 0xff:
			tcolors = 1; /* fully associative */
			break;
		case 0:
		case 1:
			break;
		default:
			tcolors /= cai->cai_associativity;
		}
		if (tcolors <= ncolors)
			continue;
		ncolors = tcolors;
	}

	/*
	 * If the desired number of colors is not a power of
	 * two, it won't be good.  Find the greatest power of
	 * two which is an even divisor of the number of colors,
	 * to preserve even coloring of pages.
	 */
	if (ncolors & (ncolors - 1) ) {
		unsigned int try, picked = 1;
		for (try = 1; try < ncolors; try *= 2) {
			if (ncolors % try == 0) picked = try;
		}
		if (picked == 1) {
			panic("desired number of cache colors %u is "
			" > 1, but not even!", ncolors);
		}
		ncolors = picked;
	}

	/*
	 * Knowing the size of the largest cache on this CPU, potentially
	 * re-color our pages.
	 */
	aprint_debug_dev(ci->ci_dev, "%d page colors\n", ncolors);
	uvm_page_recolor(ncolors);

	pmap_tlb_cpu_init(ci);
#ifndef __HAVE_DIRECT_MAP
	pmap_vpage_cpu_init(ci);
#endif
}

static void
cpu_attach(device_t parent, device_t self, void *aux)
{
	struct cpu_softc *sc = device_private(self);
	struct cpu_attach_args *caa = aux;
	struct cpu_info *ci;
	uintptr_t ptr;
#if NLAPIC > 0
	int cpunum = caa->cpu_number;
#endif
	static bool again;

	sc->sc_dev = self;

	if (ncpu > maxcpus) {
#ifndef _LP64
		aprint_error(": too many CPUs, please use NetBSD/amd64\n");
#else
		aprint_error(": too many CPUs\n");
#endif
		return;
	}

	/*
	 * If we're an Application Processor, allocate a cpu_info
	 * structure, otherwise use the primary's.
	 */
	if (caa->cpu_role == CPU_ROLE_AP) {
		if ((boothowto & RB_MD1) != 0) {
			aprint_error(": multiprocessor boot disabled\n");
			if (!pmf_device_register(self, NULL, NULL))
				aprint_error_dev(self,
				    "couldn't establish power handler\n");
			return;
		}
		aprint_naive(": Application Processor\n");
		ptr = (uintptr_t)uvm_km_alloc(kernel_map,
		    sizeof(*ci) + CACHE_LINE_SIZE - 1, 0,
		    UVM_KMF_WIRED|UVM_KMF_ZERO);
		ci = (struct cpu_info *)roundup2(ptr, CACHE_LINE_SIZE);
		ci->ci_curldt = -1;
	} else {
		aprint_naive(": %s Processor\n",
		    caa->cpu_role == CPU_ROLE_SP ? "Single" : "Boot");
		ci = &cpu_info_primary;
#if NLAPIC > 0
		if (cpunum != lapic_cpu_number()) {
			/* XXX should be done earlier. */
			uint32_t reg;
			aprint_verbose("\n");
			aprint_verbose_dev(self, "running CPU at apic %d"
			    " instead of at expected %d", lapic_cpu_number(),
			    cpunum);
			reg = lapic_readreg(LAPIC_ID);
			lapic_writereg(LAPIC_ID, (reg & ~LAPIC_ID_MASK) |
			    (cpunum << LAPIC_ID_SHIFT));
		}
		if (cpunum != lapic_cpu_number()) {
			aprint_error_dev(self, "unable to reset apic id\n");
		}
#endif
	}

	ci->ci_self = ci;
	sc->sc_info = ci;
	ci->ci_dev = self;
	ci->ci_acpiid = caa->cpu_id;
	ci->ci_cpuid = caa->cpu_number;
	ci->ci_func = caa->cpu_func;
	ci->ci_kfpu_spl = -1;
	aprint_normal("\n");

	/* Must be before mi_cpu_attach(). */
	cpu_vm_init(ci);

	if (caa->cpu_role == CPU_ROLE_AP) {
		int error;

		error = mi_cpu_attach(ci);
		if (error != 0) {
			aprint_error_dev(self,
			    "mi_cpu_attach failed with %d\n", error);
			return;
		}
#ifdef __HAVE_PCPU_AREA
		cpu_pcpuarea_init(ci);
#endif
		cpu_init_tss(ci);
	} else {
		KASSERT(ci->ci_data.cpu_idlelwp != NULL);
#if NACPICA > 0
		/* Parse out NUMA info for cpu_identify(). */
		acpisrat_init();
#endif
	}

#ifdef SVS
	cpu_svs_init(ci);
#endif

	pmap_reference(pmap_kernel());
	ci->ci_pmap = pmap_kernel();
	ci->ci_tlbstate = TLBSTATE_STALE;

	/*
	 * Boot processor may not be attached first, but the below
	 * must be done to allow booting other processors.
	 */
	if (!again) {
		/* Make sure DELAY() (likely i8254_delay()) is initialized. */
		DELAY(1);

		/*
		 * Basic init.  Compute an approximate frequency for the TSC
		 * using the i8254.  If there's a HPET we'll redo it later.
		 */
		atomic_or_32(&ci->ci_flags, CPUF_PRESENT | CPUF_PRIMARY);
		cpu_intr_init(ci);
		tsc_setfunc(ci);
		cpu_get_tsc_freq(ci);
		cpu_init(ci);
#ifdef i386
		cpu_set_tss_gates(ci);
#endif
		pmap_cpu_init_late(ci);
#if NLAPIC > 0
		if (caa->cpu_role != CPU_ROLE_SP) {
			/* Enable lapic. */
			lapic_enable();
			lapic_set_lvt();
			if (!vm_guest_is_xenpvh_or_pvhvm())
				lapic_calibrate_timer(false);
		}
#endif
		kcsan_cpu_init(ci);
		again = true;
	}

	/* further PCB init done later. */

	switch (caa->cpu_role) {
	case CPU_ROLE_SP:
		atomic_or_32(&ci->ci_flags, CPUF_SP);
		cpu_identify(ci);
		x86_errata();
		x86_cpu_idle_init();
#ifdef XENPVHVM
		xen_hvm_init_cpu(ci);
#endif
		break;

	case CPU_ROLE_BP:
		atomic_or_32(&ci->ci_flags, CPUF_BSP);
		cpu_identify(ci);
		x86_errata();
		x86_cpu_idle_init();
#ifdef XENPVHVM
		xen_hvm_init_cpu(ci);
#endif
		break;

#ifdef MULTIPROCESSOR
	case CPU_ROLE_AP:
		/*
		 * report on an AP
		 */
		cpu_intr_init(ci);
		idt_vec_init_cpu_md(&ci->ci_idtvec, cpu_index(ci));
		gdt_alloc_cpu(ci);
#ifdef i386
		cpu_set_tss_gates(ci);
#endif
		pmap_cpu_init_late(ci);
		cpu_start_secondary(ci);
		if (ci->ci_flags & CPUF_PRESENT) {
			struct cpu_info *tmp;

			cpu_identify(ci);
			tmp = cpu_info_list;
			while (tmp->ci_next)
				tmp = tmp->ci_next;

			tmp->ci_next = ci;
		}
		break;
#endif

	default:
		panic("unknown processor type??\n");
	}

	pat_init(ci);

	if (!pmf_device_register1(self, cpu_suspend, cpu_resume, cpu_shutdown))
		aprint_error_dev(self, "couldn't establish power handler\n");

#ifdef MULTIPROCESSOR
	if (mp_verbose) {
		struct lwp *l = ci->ci_data.cpu_idlelwp;
		struct pcb *pcb = lwp_getpcb(l);

		aprint_verbose_dev(self,
		    "idle lwp at %p, idle sp at %p\n",
		    l,
#ifdef i386
		    (void *)pcb->pcb_esp
#else
		    (void *)pcb->pcb_rsp
#endif
		);
	}
#endif

	/*
	 * Postpone the "cpufeaturebus" scan.
	 * It is safe to scan the pseudo-bus
	 * only after all CPUs have attached.
	 */
	(void)config_defer(self, cpu_defer);
}

static void
cpu_defer(device_t self)
{
	cpu_rescan(self, NULL, NULL);
}

static int
cpu_rescan(device_t self, const char *ifattr, const int *locators)
{
	struct cpu_softc *sc = device_private(self);
	struct cpufeature_attach_args cfaa;
	struct cpu_info *ci = sc->sc_info;

	/*
	 * If we booted with RB_MD1 to disable multiprocessor, the
	 * auto-configuration data still contains the additional
	 * CPUs.   But their initialization was mostly bypassed
	 * during attach, so we have to make sure we don't look at
	 * their featurebus info, since it wasn't retrieved.
	 */
	if (ci == NULL)
		return 0;

	memset(&cfaa, 0, sizeof(cfaa));
	cfaa.ci = ci;

	if (ifattr_match(ifattr, "cpufeaturebus")) {
		if (ci->ci_frequency == NULL) {
			cfaa.name = "frequency";
			ci->ci_frequency =
			    config_found(self, &cfaa, NULL,
					 CFARG_IATTR, "cpufeaturebus",
					 CFARG_EOL);
		}

		if (ci->ci_padlock == NULL) {
			cfaa.name = "padlock";
			ci->ci_padlock =
			    config_found(self, &cfaa, NULL,
					 CFARG_IATTR, "cpufeaturebus",
					 CFARG_EOL);
		}

		if (ci->ci_temperature == NULL) {
			cfaa.name = "temperature";
			ci->ci_temperature =
			    config_found(self, &cfaa, NULL,
					 CFARG_IATTR, "cpufeaturebus",
					 CFARG_EOL);
		}

		if (ci->ci_vm == NULL) {
			cfaa.name = "vm";
			ci->ci_vm =
			    config_found(self, &cfaa, NULL,
					 CFARG_IATTR, "cpufeaturebus",
					 CFARG_EOL);
		}
	}

	return 0;
}

static void
cpu_childdetached(device_t self, device_t child)
{
	struct cpu_softc *sc = device_private(self);
	struct cpu_info *ci = sc->sc_info;

	if (ci->ci_frequency == child)
		ci->ci_frequency = NULL;

	if (ci->ci_padlock == child)
		ci->ci_padlock = NULL;

	if (ci->ci_temperature == child)
		ci->ci_temperature = NULL;

	if (ci->ci_vm == child)
		ci->ci_vm = NULL;
}

/*
 * Initialize the processor appropriately.
 */

void
cpu_init(struct cpu_info *ci)
{
	extern int x86_fpu_save;
	uint32_t cr4 = 0;

	lcr0(rcr0() | CR0_WP);

	/* If global TLB caching is supported, enable it */
	if (cpu_feature[0] & CPUID_PGE)
		cr4 |= CR4_PGE;

	/*
	 * If we have FXSAVE/FXRESTOR, use them.
	 */
	if (cpu_feature[0] & CPUID_FXSR) {
		cr4 |= CR4_OSFXSR;

		/*
		 * If we have SSE/SSE2, enable XMM exceptions.
		 */
		if (cpu_feature[0] & (CPUID_SSE|CPUID_SSE2))
			cr4 |= CR4_OSXMMEXCPT;
	}

	/* If xsave is supported, enable it */
	if (cpu_feature[1] & CPUID2_XSAVE)
		cr4 |= CR4_OSXSAVE;

	/* If SMEP is supported, enable it */
	if (cpu_feature[5] & CPUID_SEF_SMEP)
		cr4 |= CR4_SMEP;

	/* If SMAP is supported, enable it */
	if (cpu_feature[5] & CPUID_SEF_SMAP)
		cr4 |= CR4_SMAP;

#ifdef SVS
	/* If PCID is supported, enable it */
	if (svs_pcid)
		cr4 |= CR4_PCIDE;
#endif

	if (cr4) {
		cr4 |= rcr4();
		lcr4(cr4);
	}

	/*
	 * Changing CR4 register may change cpuid values. For example, setting
	 * CR4_OSXSAVE sets CPUID2_OSXSAVE. The CPUID2_OSXSAVE is in
	 * ci_feat_val[1], so update it.
	 * XXX Other than ci_feat_val[1] might be changed.
	 */
	if (cpuid_level >= 1) {
		u_int descs[4];

		x86_cpuid(1, descs);
		ci->ci_feat_val[1] = descs[2];
	}

	if (x86_fpu_save >= FPU_SAVE_FXSAVE) {
		fpuinit_mxcsr_mask();
	}

	/* If xsave is enabled, enable all fpu features */
	if (cr4 & CR4_OSXSAVE)
		wrxcr(0, x86_xsave_features & XCR0_FPU);

#ifdef MTRR
	/*
	 * On a P6 or above, initialize MTRR's if the hardware supports them.
	 */
	if (cpu_feature[0] & CPUID_MTRR) {
		if ((ci->ci_flags & CPUF_AP) == 0)
			i686_mtrr_init_first();
		mtrr_init_cpu(ci);
	}

#ifdef i386
	if (strcmp((char *)(ci->ci_vendor), "AuthenticAMD") == 0) {
		/*
		 * Must be a K6-2 Step >= 7 or a K6-III.
		 */
		if (CPUID_TO_FAMILY(ci->ci_signature) == 5) {
			if (CPUID_TO_MODEL(ci->ci_signature) > 8 ||
			    (CPUID_TO_MODEL(ci->ci_signature) == 8 &&
			     CPUID_TO_STEPPING(ci->ci_signature) >= 7)) {
				mtrr_funcs = &k6_mtrr_funcs;
				k6_mtrr_init_first();
				mtrr_init_cpu(ci);
			}
		}
	}
#endif	/* i386 */
#endif /* MTRR */

	if (ci != &cpu_info_primary) {
		/* Synchronize TSC */
		atomic_or_32(&ci->ci_flags, CPUF_RUNNING);
		tsc_sync_ap(ci);
	} else {
		atomic_or_32(&ci->ci_flags, CPUF_RUNNING);
	}
}

#ifdef MULTIPROCESSOR
void
cpu_boot_secondary_processors(void)
{
	struct cpu_info *ci;
	kcpuset_t *cpus;
	u_long i;

	/* Now that we know the number of CPUs, patch the text segment. */
	x86_patch(false);

#if NACPICA > 0
	/* Finished with NUMA info for now. */
	acpisrat_exit();
#endif

	kcpuset_create(&cpus, true);
	kcpuset_set(cpus, cpu_index(curcpu()));
	for (i = 0; i < maxcpus; i++) {
		ci = cpu_lookup(i);
		if (ci == NULL)
			continue;
		if (ci->ci_data.cpu_idlelwp == NULL)
			continue;
		if ((ci->ci_flags & CPUF_PRESENT) == 0)
			continue;
		if (ci->ci_flags & (CPUF_BSP|CPUF_SP|CPUF_PRIMARY))
			continue;
		cpu_boot_secondary(ci);
		kcpuset_set(cpus, cpu_index(ci));
	}
	while (!kcpuset_match(cpus, kcpuset_running))
		;
	kcpuset_destroy(cpus);

	x86_mp_online = true;

	/* Now that we know about the TSC, attach the timecounter. */
	tsc_tc_init();
}
#endif

static void
cpu_init_idle_lwp(struct cpu_info *ci)
{
	struct lwp *l = ci->ci_data.cpu_idlelwp;
	struct pcb *pcb = lwp_getpcb(l);

	pcb->pcb_cr0 = rcr0();
}

void
cpu_init_idle_lwps(void)
{
	struct cpu_info *ci;
	u_long i;

	for (i = 0; i < maxcpus; i++) {
		ci = cpu_lookup(i);
		if (ci == NULL)
			continue;
		if (ci->ci_data.cpu_idlelwp == NULL)
			continue;
		if ((ci->ci_flags & CPUF_PRESENT) == 0)
			continue;
		cpu_init_idle_lwp(ci);
	}
}

#ifdef MULTIPROCESSOR
void
cpu_start_secondary(struct cpu_info *ci)
{
	u_long psl;
	int i;

#if NLAPIC > 0
	paddr_t mp_pdirpa;
	mp_pdirpa = pmap_init_tmp_pgtbl(mp_trampoline_paddr);
	cpu_copy_trampoline(mp_pdirpa);
#endif

	atomic_or_32(&ci->ci_flags, CPUF_AP);
	ci->ci_curlwp = ci->ci_data.cpu_idlelwp;
	if (CPU_STARTUP(ci, mp_trampoline_paddr) != 0) {
		return;
	}

	/*
	 * Wait for it to become ready.   Setting cpu_starting opens the
	 * initial gate and allows the AP to start soft initialization.
	 */
	KASSERT(cpu_starting == NULL);
	cpu_starting = ci;
	for (i = 100000; (!(ci->ci_flags & CPUF_PRESENT)) && i > 0; i--) {
		delay_func(10);
	}

	if ((ci->ci_flags & CPUF_PRESENT) == 0) {
		aprint_error_dev(ci->ci_dev, "failed to become ready\n");
#if defined(MPDEBUG) && defined(DDB)
		printf("dropping into debugger; continue from here to resume boot\n");
		Debugger();
#endif
	} else {
		/*
		 * Synchronize time stamp counters. Invalidate cache and do
		 * twice (in tsc_sync_bp) to minimize possible cache effects.
		 * Disable interrupts to try and rule out any external
		 * interference.
		 */
		psl = x86_read_psl();
		x86_disable_intr();
		tsc_sync_bp(ci);
		x86_write_psl(psl);
	}

	CPU_START_CLEANUP(ci);
	cpu_starting = NULL;
}

void
cpu_boot_secondary(struct cpu_info *ci)
{
	int64_t drift;
	u_long psl;
	int i;

	atomic_or_32(&ci->ci_flags, CPUF_GO);
	for (i = 100000; (!(ci->ci_flags & CPUF_RUNNING)) && i > 0; i--) {
		delay_func(10);
	}
	if ((ci->ci_flags & CPUF_RUNNING) == 0) {
		aprint_error_dev(ci->ci_dev, "failed to start\n");
#if defined(MPDEBUG) && defined(DDB)
		printf("dropping into debugger; continue from here to resume boot\n");
		Debugger();
#endif
	} else {
		/* Synchronize TSC again, check for drift. */
		drift = ci->ci_data.cpu_cc_skew;
		psl = x86_read_psl();
		x86_disable_intr();
		tsc_sync_bp(ci);
		x86_write_psl(psl);
		drift -= ci->ci_data.cpu_cc_skew;
		aprint_debug_dev(ci->ci_dev, "TSC skew=%lld drift=%lld\n",
		    (long long)ci->ci_data.cpu_cc_skew, (long long)drift);
		tsc_sync_drift(drift);
	}
}

/*
 * The CPU ends up here when it's ready to run.
 * This is called from code in mptramp.s; at this point, we are running
 * in the idle pcb/idle stack of the new CPU.  When this function returns,
 * this processor will enter the idle loop and start looking for work.
 */
void
cpu_hatch(void *v)
{
	struct cpu_info *ci = (struct cpu_info *)v;
	struct pcb *pcb;
	int s, i;

	/* ------------------------------------------------------------- */

	/*
	 * This section of code must be compiled with SSP disabled, to
	 * prevent a race against cpu0. See sys/conf/ssp.mk.
	 */

	cpu_init_msrs(ci, true);
	cpu_probe(ci);
	cpu_speculation_init(ci);
#if NHYPERV > 0
	hyperv_init_cpu(ci);
#endif

	ci->ci_data.cpu_cc_freq = cpu_info_primary.ci_data.cpu_cc_freq;
	/* cpu_get_tsc_freq(ci); */

	KDASSERT((ci->ci_flags & CPUF_PRESENT) == 0);

	/*
	 * Synchronize the TSC for the first time. Note that interrupts are
	 * off at this point.
	 */
	atomic_or_32(&ci->ci_flags, CPUF_PRESENT);
	tsc_sync_ap(ci);

	/* ------------------------------------------------------------- */

	/*
	 * Wait to be brought online.
	 *
	 * Use MONITOR/MWAIT if available. These instructions put the CPU in
	 * a low consumption mode (C-state), and if the TSC is not invariant,
	 * this causes the TSC to drift. We want this to happen, so that we
	 * can later detect (in tsc_tc_init) any abnormal drift with invariant
	 * TSCs. That's just for safety; by definition such drifts should
	 * never occur with invariant TSCs.
	 *
	 * If not available, try PAUSE. We'd like to use HLT, but we have
	 * interrupts off.
	 */
	while ((ci->ci_flags & CPUF_GO) == 0) {
		if ((cpu_feature[1] & CPUID2_MONITOR) != 0) {
			x86_monitor(&ci->ci_flags, 0, 0);
			if ((ci->ci_flags & CPUF_GO) != 0) {
				continue;
			}
			x86_mwait(0, 0);
		} else {
	/*
	 * XXX The loop repetition count could be a lot higher, but
	 * XXX currently qemu emulator takes a _very_long_time_ to
	 * XXX execute the pause instruction.  So for now, use a low
	 * XXX value to allow the cpu to hatch before timing out.
	 */
			for (i = 50; i != 0; i--) {
				x86_pause();
			}
		}
	}

	/* Because the text may have been patched in x86_patch(). */
	wbinvd();
	x86_flush();
	tlbflushg();

	KASSERT((ci->ci_flags & CPUF_RUNNING) == 0);

#ifdef PAE
	pd_entry_t * l3_pd = ci->ci_pae_l3_pdir;
	for (i = 0 ; i < PDP_SIZE; i++) {
		l3_pd[i] = pmap_kernel()->pm_pdirpa[i] | PTE_P;
	}
	lcr3(ci->ci_pae_l3_pdirpa);
#else
	lcr3(pmap_pdirpa(pmap_kernel(), 0));
#endif

	pcb = lwp_getpcb(curlwp);
	pcb->pcb_cr3 = rcr3();
	pcb = lwp_getpcb(ci->ci_data.cpu_idlelwp);
	lcr0(pcb->pcb_cr0);

	cpu_init_idt(ci);
	gdt_init_cpu(ci);
#if NLAPIC > 0
	lapic_enable();
	lapic_set_lvt();
#endif

	fpuinit(ci);
	lldt(GSYSSEL(GLDT_SEL, SEL_KPL));
	ltr(ci->ci_tss_sel);

	/*
	 * cpu_init will re-synchronize the TSC, and will detect any abnormal
	 * drift that would have been caused by the use of MONITOR/MWAIT
	 * above.
	 */
	cpu_init(ci);
#ifdef XENPVHVM
	xen_hvm_init_cpu(ci);
#endif
	(*x86_initclock_func)();
	cpu_get_tsc_freq(ci);

	s = splhigh();
#if NLAPIC > 0
	lapic_write_tpri(0);
#endif
	x86_enable_intr();
	splx(s);
	x86_errata();

	aprint_debug_dev(ci->ci_dev, "running\n");

	kcsan_cpu_init(ci);

	idle_loop(NULL);
	KASSERT(false);
}
#endif

#if defined(DDB)

#include <ddb/db_output.h>
#include <machine/db_machdep.h>

/*
 * Dump CPU information from ddb.
 */
void
cpu_debug_dump(void)
{
	struct cpu_info *ci;
	CPU_INFO_ITERATOR cii;
	const char sixtyfour64space[] =
#ifdef _LP64
			   "        "
#endif
			   "";

	db_printf("addr		%sdev	id	flags	ipis	spl curlwp 		"
		  "\n", sixtyfour64space);
	for (CPU_INFO_FOREACH(cii, ci)) {
		db_printf("%p	%s	%ld	%x	%x	%d  %10p\n",
		    ci,
		    ci->ci_dev == NULL ? "BOOT" : device_xname(ci->ci_dev),
		    (long)ci->ci_cpuid,
		    ci->ci_flags, ci->ci_ipis, ci->ci_ilevel,
		    ci->ci_curlwp);
	}
}
#endif

#ifdef MULTIPROCESSOR
#if NLAPIC > 0
static void
cpu_copy_trampoline(paddr_t pdir_pa)
{
	extern uint32_t nox_flag;
	extern u_char cpu_spinup_trampoline[];
	extern u_char cpu_spinup_trampoline_end[];
	vaddr_t mp_trampoline_vaddr;
	struct {
		uint32_t large;
		uint32_t nox;
		uint32_t pdir;
	} smp_data;
	CTASSERT(sizeof(smp_data) == 3 * 4);

	smp_data.large = (pmap_largepages != 0);
	smp_data.nox = nox_flag;
	smp_data.pdir = (uint32_t)(pdir_pa & 0xFFFFFFFF);

	/* Enter the physical address */
	mp_trampoline_vaddr = uvm_km_alloc(kernel_map, PAGE_SIZE, 0,
	    UVM_KMF_VAONLY);
	pmap_kenter_pa(mp_trampoline_vaddr, mp_trampoline_paddr,
	    VM_PROT_READ | VM_PROT_WRITE, 0);
	pmap_update(pmap_kernel());

	/* Copy boot code */
	memcpy((void *)mp_trampoline_vaddr,
	    cpu_spinup_trampoline,
	    cpu_spinup_trampoline_end - cpu_spinup_trampoline);

	/* Copy smp_data at the end */
	memcpy((void *)(mp_trampoline_vaddr + PAGE_SIZE - sizeof(smp_data)),
	    &smp_data, sizeof(smp_data));

	pmap_kremove(mp_trampoline_vaddr, PAGE_SIZE);
	pmap_update(pmap_kernel());
	uvm_km_free(kernel_map, mp_trampoline_vaddr, PAGE_SIZE, UVM_KMF_VAONLY);
}
#endif

int
mp_cpu_start(struct cpu_info *ci, paddr_t target)
{
	int error;

	/*
	 * Bootstrap code must be addressable in real mode
	 * and it must be page aligned.
	 */
	KASSERT(target < 0x10000 && target % PAGE_SIZE == 0);

	/*
	 * "The BSP must initialize CMOS shutdown code to 0Ah ..."
	 */

	outb(IO_RTC, NVRAM_RESET);
	outb(IO_RTC+1, NVRAM_RESET_JUMP);

#if NLAPIC > 0
	/*
	 * "and the warm reset vector (DWORD based at 40:67) to point
	 * to the AP startup code ..."
	 */
	unsigned short dwordptr[2];
	dwordptr[0] = 0;
	dwordptr[1] = target >> 4;

	memcpy((uint8_t *)cmos_data_mapping + 0x467, dwordptr, 4);
#endif

	if ((cpu_feature[0] & CPUID_APIC) == 0) {
		aprint_error("mp_cpu_start: CPU does not have APIC\n");
		return ENODEV;
	}

	/*
	 * ... prior to executing the following sequence:".  We'll also add in
	 * local cache flush, in case the BIOS has left the AP with its cache
	 * disabled.  It may not be able to cope with MP coherency.
	 */
	wbinvd();

	if (ci->ci_flags & CPUF_AP) {
		error = x86_ipi_init(ci->ci_cpuid);
		if (error != 0) {
			aprint_error_dev(ci->ci_dev, "%s: IPI not taken (1)\n",
			    __func__);
			return error;
		}
		delay_func(10000);

		error = x86_ipi_startup(ci->ci_cpuid, target / PAGE_SIZE);
		if (error != 0) {
			aprint_error_dev(ci->ci_dev, "%s: IPI not taken (2)\n",
			    __func__);
			return error;
		}
		delay_func(200);

		error = x86_ipi_startup(ci->ci_cpuid, target / PAGE_SIZE);
		if (error != 0) {
			aprint_error_dev(ci->ci_dev, "%s: IPI not taken (3)\n",
			    __func__);
			return error;
		}
		delay_func(200);
	}

	return 0;
}

void
mp_cpu_start_cleanup(struct cpu_info *ci)
{
	/*
	 * Ensure the NVRAM reset byte contains something vaguely sane.
	 */

	outb(IO_RTC, NVRAM_RESET);
	outb(IO_RTC+1, NVRAM_RESET_RST);
}
#endif

#ifdef __x86_64__
typedef void (vector)(void);
extern vector Xsyscall, Xsyscall32, Xsyscall_svs;
#endif

void
cpu_init_msrs(struct cpu_info *ci, bool full)
{
#ifdef __x86_64__
	wrmsr(MSR_STAR,
	    ((uint64_t)GSEL(GCODE_SEL, SEL_KPL) << 32) |
	    ((uint64_t)LSEL(LSYSRETBASE_SEL, SEL_UPL) << 48));
	wrmsr(MSR_LSTAR, (uint64_t)Xsyscall);
	wrmsr(MSR_CSTAR, (uint64_t)Xsyscall32);
	wrmsr(MSR_SFMASK, PSL_NT|PSL_T|PSL_I|PSL_C|PSL_D|PSL_AC);

#ifdef SVS
	if (svs_enabled)
		wrmsr(MSR_LSTAR, (uint64_t)Xsyscall_svs);
#endif

	if (full) {
		wrmsr(MSR_FSBASE, 0);
		wrmsr(MSR_GSBASE, (uint64_t)ci);
		wrmsr(MSR_KERNELGSBASE, 0);
	}
#endif	/* __x86_64__ */

	if (cpu_feature[2] & CPUID_NOX)
		wrmsr(MSR_EFER, rdmsr(MSR_EFER) | EFER_NXE);
}

void
cpu_offline_md(void)
{
	return;
}

/* XXX joerg restructure and restart CPUs individually */
static bool
cpu_stop(device_t dv)
{
	struct cpu_softc *sc = device_private(dv);
	struct cpu_info *ci = sc->sc_info;
	int err;

	KASSERT((ci->ci_flags & CPUF_PRESENT) != 0);

	if (CPU_IS_PRIMARY(ci))
		return true;

	if (ci->ci_data.cpu_idlelwp == NULL)
		return true;

	sc->sc_wasonline = !(ci->ci_schedstate.spc_flags & SPCF_OFFLINE);

	if (sc->sc_wasonline) {
		mutex_enter(&cpu_lock);
		err = cpu_setstate(ci, false);
		mutex_exit(&cpu_lock);

		if (err != 0)
			return false;
	}

	return true;
}

static bool
cpu_suspend(device_t dv, const pmf_qual_t *qual)
{
	struct cpu_softc *sc = device_private(dv);
	struct cpu_info *ci = sc->sc_info;

	if ((ci->ci_flags & CPUF_PRESENT) == 0)
		return true;
	else {
		cpufreq_suspend(ci);
	}

	return cpu_stop(dv);
}

static bool
cpu_resume(device_t dv, const pmf_qual_t *qual)
{
	struct cpu_softc *sc = device_private(dv);
	struct cpu_info *ci = sc->sc_info;
	int err = 0;

	if ((ci->ci_flags & CPUF_PRESENT) == 0)
		return true;

	if (CPU_IS_PRIMARY(ci))
		goto out;

	if (ci->ci_data.cpu_idlelwp == NULL)
		goto out;

	if (sc->sc_wasonline) {
		mutex_enter(&cpu_lock);
		err = cpu_setstate(ci, true);
		mutex_exit(&cpu_lock);
	}

out:
	if (err != 0)
		return false;

	cpufreq_resume(ci);

	return true;
}

static bool
cpu_shutdown(device_t dv, int how)
{
	struct cpu_softc *sc = device_private(dv);
	struct cpu_info *ci = sc->sc_info;

	if ((ci->ci_flags & CPUF_BSP) != 0)
		return false;

	if ((ci->ci_flags & CPUF_PRESENT) == 0)
		return true;

	return cpu_stop(dv);
}

/* Get the TSC frequency and set it to ci->ci_data.cpu_cc_freq. */
void
cpu_get_tsc_freq(struct cpu_info *ci)
{
	uint64_t freq = 0, freq_from_cpuid, t0, t1;
	int64_t overhead;

	if (CPU_IS_PRIMARY(ci) && cpu_hascounter()) {
		/*
		 * If it's the first call of this function, try to get TSC
		 * freq from CPUID by calling cpu_tsc_freq_cpuid().
		 * The function also set lapic_per_second variable if it's
		 * known. This is required for Intel's Comet Lake and newer
		 * processors to set LAPIC timer correctly.
		 */
		if (ci->ci_data.cpu_cc_freq == 0)
			freq = freq_from_cpuid = cpu_tsc_freq_cpuid(ci);
#if NHPET > 0
		if (freq == 0)
			freq = hpet_tsc_freq();
#endif
		if (freq == 0) {
			/*
			 * Work out the approximate overhead involved below. 
			 * Discard the result of the first go around the
			 * loop.
			 */
			overhead = 0;
			for (int i = 0; i <= 8; i++) {
				t0 = cpu_counter();
				delay_func(0);
				t1 = cpu_counter();
				if (i > 0) {
					overhead += (t1 - t0);
				}
			}
			overhead >>= 3;

			/* Now do the calibration. */
			t0 = cpu_counter();
			delay_func(100000);
			t1 = cpu_counter();
			freq = (t1 - t0 - overhead) * 10;
		}
		if (ci->ci_data.cpu_cc_freq != 0) {
			freq_from_cpuid = cpu_tsc_freq_cpuid(ci);
			if ((freq_from_cpuid != 0)
			    && (freq != freq_from_cpuid))
				aprint_verbose_dev(ci->ci_dev, "TSC freq "
				    "calibrated %" PRIu64 " Hz\n", freq);
		}
	} else {
		freq = cpu_info_primary.ci_data.cpu_cc_freq;
	}

	ci->ci_data.cpu_cc_freq = freq;
}

void
x86_cpu_idle_mwait(void)
{
	struct cpu_info *ci = curcpu();

	KASSERT(ci->ci_ilevel == IPL_NONE);

	x86_monitor(&ci->ci_want_resched, 0, 0);
	if (__predict_false(ci->ci_want_resched)) {
		return;
	}
	x86_mwait(0, 0);
}

void
x86_cpu_idle_halt(void)
{
	struct cpu_info *ci = curcpu();

	KASSERT(ci->ci_ilevel == IPL_NONE);

	x86_disable_intr();
	if (!__predict_false(ci->ci_want_resched)) {
		x86_stihlt();
	} else {
		x86_enable_intr();
	}
}

/*
 * Loads pmap for the current CPU.
 */
void
cpu_load_pmap(struct pmap *pmap, struct pmap *oldpmap)
{
#ifdef SVS
	if (svs_enabled) {
		svs_pdir_switch(pmap);
	}
#endif

#ifdef PAE
	struct cpu_info *ci = curcpu();
	bool interrupts_enabled;
	pd_entry_t *l3_pd = ci->ci_pae_l3_pdir;
	int i;

	/*
	 * disable interrupts to block TLB shootdowns, which can reload cr3.
	 * while this doesn't block NMIs, it's probably ok as NMIs unlikely
	 * reload cr3.
	 */
	interrupts_enabled = (x86_read_flags() & PSL_I) != 0;
	if (interrupts_enabled)
		x86_disable_intr();

	for (i = 0 ; i < PDP_SIZE; i++) {
		l3_pd[i] = pmap->pm_pdirpa[i] | PTE_P;
	}

	if (interrupts_enabled)
		x86_enable_intr();
	tlbflush();
#else
	lcr3(pmap_pdirpa(pmap, 0));
#endif
}

/*
 * Notify all other cpus to halt.
 */

void
cpu_broadcast_halt(void)
{
	x86_broadcast_ipi(X86_IPI_HALT);
}

/*
 * Send a dummy ipi to a cpu to force it to run splraise()/spllower(),
 * and trigger an AST on the running LWP.
 */

void
cpu_kick(struct cpu_info *ci)
{
	x86_send_ipi(ci, X86_IPI_AST);
}<|MERGE_RESOLUTION|>--- conflicted
+++ resolved
@@ -1,8 +1,4 @@
-<<<<<<< HEAD
-/*	$NetBSD: cpu.c,v 1.199 2020/10/09 21:14:05 christos Exp $	*/
-=======
 /*	$NetBSD: cpu.c,v 1.200 2021/04/24 23:36:51 thorpej Exp $	*/
->>>>>>> 9e014010
 
 /*
  * Copyright (c) 2000-2020 NetBSD Foundation, Inc.
@@ -66,11 +62,7 @@
  */
 
 #include <sys/cdefs.h>
-<<<<<<< HEAD
-__KERNEL_RCSID(0, "$NetBSD: cpu.c,v 1.199 2020/10/09 21:14:05 christos Exp $");
-=======
 __KERNEL_RCSID(0, "$NetBSD: cpu.c,v 1.200 2021/04/24 23:36:51 thorpej Exp $");
->>>>>>> 9e014010
 
 #include "opt_ddb.h"
 #include "opt_mpbios.h"		/* for MPDEBUG */
