<<<<<<< HEAD
/*	$NetBSD: cpu.c,v 1.175 2019/11/22 23:36:25 ad Exp $	*/
=======
/*	$NetBSD: cpu.c,v 1.177 2019/11/27 06:24:33 maxv Exp $	*/
>>>>>>> 275f442f

/*
 * Copyright (c) 2000-2012 NetBSD Foundation, Inc.
 * All rights reserved.
 *
 * This code is derived from software contributed to The NetBSD Foundation
 * by Bill Sommerfeld of RedBack Networks Inc, and by Andrew Doran.
 *
 * Redistribution and use in source and binary forms, with or without
 * modification, are permitted provided that the following conditions
 * are met:
 * 1. Redistributions of source code must retain the above copyright
 *    notice, this list of conditions and the following disclaimer.
 * 2. Redistributions in binary form must reproduce the above copyright
 *    notice, this list of conditions and the following disclaimer in the
 *    documentation and/or other materials provided with the distribution.
 *
 * THIS SOFTWARE IS PROVIDED BY THE NETBSD FOUNDATION, INC. AND CONTRIBUTORS
 * ``AS IS'' AND ANY EXPRESS OR IMPLIED WARRANTIES, INCLUDING, BUT NOT LIMITED
 * TO, THE IMPLIED WARRANTIES OF MERCHANTABILITY AND FITNESS FOR A PARTICULAR
 * PURPOSE ARE DISCLAIMED.  IN NO EVENT SHALL THE FOUNDATION OR CONTRIBUTORS
 * BE LIABLE FOR ANY DIRECT, INDIRECT, INCIDENTAL, SPECIAL, EXEMPLARY, OR
 * CONSEQUENTIAL DAMAGES (INCLUDING, BUT NOT LIMITED TO, PROCUREMENT OF
 * SUBSTITUTE GOODS OR SERVICES; LOSS OF USE, DATA, OR PROFITS; OR BUSINESS
 * INTERRUPTION) HOWEVER CAUSED AND ON ANY THEORY OF LIABILITY, WHETHER IN
 * CONTRACT, STRICT LIABILITY, OR TORT (INCLUDING NEGLIGENCE OR OTHERWISE)
 * ARISING IN ANY WAY OUT OF THE USE OF THIS SOFTWARE, EVEN IF ADVISED OF THE
 * POSSIBILITY OF SUCH DAMAGE.
 */

/*
 * Copyright (c) 1999 Stefan Grefen
 *
 * Redistribution and use in source and binary forms, with or without
 * modification, are permitted provided that the following conditions
 * are met:
 * 1. Redistributions of source code must retain the above copyright
 *    notice, this list of conditions and the following disclaimer.
 * 2. Redistributions in binary form must reproduce the above copyright
 *    notice, this list of conditions and the following disclaimer in the
 *    documentation and/or other materials provided with the distribution.
 * 3. All advertising materials mentioning features or use of this software
 *    must display the following acknowledgement:
 *      This product includes software developed by the NetBSD
 *      Foundation, Inc. and its contributors.
 * 4. Neither the name of The NetBSD Foundation nor the names of its
 *    contributors may be used to endorse or promote products derived
 *    from this software without specific prior written permission.
 *
 * THIS SOFTWARE IS PROVIDED BY AUTHOR AND CONTRIBUTORS ``AS IS'' AND ANY
 * EXPRESS OR IMPLIED WARRANTIES, INCLUDING, BUT NOT LIMITED TO, THE
 * IMPLIED WARRANTIES OF MERCHANTABILITY AND FITNESS FOR A PARTICULAR PURPOSE
 * ARE DISCLAIMED.  IN NO EVENT SHALL THE AUTHOR AND CONTRIBUTORS BE LIABLE
 * FOR ANY DIRECT, INDIRECT, INCIDENTAL, SPECIAL, EXEMPLARY, OR CONSEQUENTIAL
 * DAMAGES (INCLUDING, BUT NOT LIMITED TO, PROCUREMENT OF SUBSTITUTE GOODS
 * OR SERVICES; LOSS OF USE, DATA, OR PROFITS; OR BUSINESS INTERRUPTION)
 * HOWEVER CAUSED AND ON ANY THEORY OF LIABILITY, WHETHER IN CONTRACT, STRICT
 * LIABILITY, OR TORT (INCLUDING NEGLIGENCE OR OTHERWISE) ARISING IN ANY WAY
 * OUT OF THE USE OF THIS SOFTWARE, EVEN IF ADVISED OF THE POSSIBILITY OF
 * SUCH DAMAGE.
 */

#include <sys/cdefs.h>
<<<<<<< HEAD
__KERNEL_RCSID(0, "$NetBSD: cpu.c,v 1.175 2019/11/22 23:36:25 ad Exp $");
=======
__KERNEL_RCSID(0, "$NetBSD: cpu.c,v 1.177 2019/11/27 06:24:33 maxv Exp $");
>>>>>>> 275f442f

#include "opt_ddb.h"
#include "opt_mpbios.h"		/* for MPDEBUG */
#include "opt_mtrr.h"
#include "opt_multiprocessor.h"
#include "opt_svs.h"

#include "lapic.h"
#include "ioapic.h"

#include <sys/param.h>
#include <sys/proc.h>
#include <sys/systm.h>
#include <sys/device.h>
#include <sys/cpu.h>
#include <sys/cpufreq.h>
#include <sys/idle.h>
#include <sys/atomic.h>
#include <sys/reboot.h>
#include <sys/csan.h>

#include <uvm/uvm.h>

#include "acpica.h"		/* for NACPICA, for mp_verbose */

#include <machine/cpufunc.h>
#include <machine/cpuvar.h>
#include <machine/pmap.h>
#include <machine/vmparam.h>
#if defined(MULTIPROCESSOR)
#include <machine/mpbiosvar.h>
#endif
#include <machine/mpconfig.h>		/* for mp_verbose */
#include <machine/pcb.h>
#include <machine/specialreg.h>
#include <machine/segments.h>
#include <machine/gdt.h>
#include <machine/mtrr.h>
#include <machine/pio.h>
#include <machine/cpu_counter.h>

#include <x86/fpu.h>

#if NLAPIC > 0
#include <machine/apicvar.h>
#include <machine/i82489reg.h>
#include <machine/i82489var.h>
#endif

#include <dev/ic/mc146818reg.h>
#include <i386/isa/nvram.h>
#include <dev/isa/isareg.h>

#include "tsc.h"

static int	cpu_match(device_t, cfdata_t, void *);
static void	cpu_attach(device_t, device_t, void *);
static void	cpu_defer(device_t);
static int	cpu_rescan(device_t, const char *, const int *);
static void	cpu_childdetached(device_t, device_t);
static bool	cpu_stop(device_t);
static bool	cpu_suspend(device_t, const pmf_qual_t *);
static bool	cpu_resume(device_t, const pmf_qual_t *);
static bool	cpu_shutdown(device_t, int);

struct cpu_softc {
	device_t sc_dev;		/* device tree glue */
	struct cpu_info *sc_info;	/* pointer to CPU info */
	bool sc_wasonline;
};

#ifdef MULTIPROCESSOR
int mp_cpu_start(struct cpu_info *, paddr_t);
void mp_cpu_start_cleanup(struct cpu_info *);
const struct cpu_functions mp_cpu_funcs = { mp_cpu_start, NULL,
					    mp_cpu_start_cleanup };
#endif


CFATTACH_DECL2_NEW(cpu, sizeof(struct cpu_softc),
    cpu_match, cpu_attach, NULL, NULL, cpu_rescan, cpu_childdetached);

/*
 * Statically-allocated CPU info for the primary CPU (or the only
 * CPU, on uniprocessors).  The CPU info list is initialized to
 * point at it.
 */
struct cpu_info cpu_info_primary __aligned(CACHE_LINE_SIZE) = {
	.ci_dev = 0,
	.ci_self = &cpu_info_primary,
	.ci_idepth = -1,
	.ci_curlwp = &lwp0,
	.ci_curldt = -1,
};

struct cpu_info *cpu_info_list = &cpu_info_primary;

#ifdef i386
void		cpu_set_tss_gates(struct cpu_info *);
#endif

static void	cpu_init_idle_lwp(struct cpu_info *);

uint32_t cpu_feature[7] __read_mostly; /* X86 CPUID feature bits */
			/* [0] basic features cpuid.1:%edx
			 * [1] basic features cpuid.1:%ecx (CPUID2_xxx bits)
			 * [2] extended features cpuid:80000001:%edx
			 * [3] extended features cpuid:80000001:%ecx
			 * [4] VIA padlock features
			 * [5] structured extended features cpuid.7:%ebx
			 * [6] structured extended features cpuid.7:%ecx
			 */

#ifdef MULTIPROCESSOR
bool x86_mp_online;
paddr_t mp_trampoline_paddr = MP_TRAMPOLINE;
#endif
#if NLAPIC > 0
static vaddr_t cmos_data_mapping;
#endif
struct cpu_info *cpu_starting;

#ifdef MULTIPROCESSOR
void    	cpu_hatch(void *);
static void    	cpu_boot_secondary(struct cpu_info *ci);
static void    	cpu_start_secondary(struct cpu_info *ci);
#if NLAPIC > 0
static void	cpu_copy_trampoline(paddr_t);
#endif
#endif /* MULTIPROCESSOR */

/*
 * Runs once per boot once multiprocessor goo has been detected and
 * the local APIC on the boot processor has been mapped.
 *
 * Called from lapic_boot_init() (from mpbios_scan()).
 */
#if NLAPIC > 0
void
cpu_init_first(void)
{

	cpu_info_primary.ci_cpuid = lapic_cpu_number();

	cmos_data_mapping = uvm_km_alloc(kernel_map, PAGE_SIZE, 0, UVM_KMF_VAONLY);
	if (cmos_data_mapping == 0)
		panic("No KVA for page 0");
	pmap_kenter_pa(cmos_data_mapping, 0, VM_PROT_READ|VM_PROT_WRITE, 0);
	pmap_update(pmap_kernel());
}
#endif

static int
cpu_match(device_t parent, cfdata_t match, void *aux)
{

	return 1;
}

#ifdef __HAVE_PCPU_AREA
void
cpu_pcpuarea_init(struct cpu_info *ci)
{
	struct vm_page *pg;
	size_t i, npages;
	vaddr_t base, va;
	paddr_t pa;

	CTASSERT(sizeof(struct pcpu_entry) % PAGE_SIZE == 0);

	npages = sizeof(struct pcpu_entry) / PAGE_SIZE;
	base = (vaddr_t)&pcpuarea->ent[cpu_index(ci)];

	for (i = 0; i < npages; i++) {
		pg = uvm_pagealloc(NULL, 0, NULL, UVM_PGA_ZERO);
		if (pg == NULL) {
			panic("failed to allocate pcpu PA");
		}

		va = base + i * PAGE_SIZE;
		pa = VM_PAGE_TO_PHYS(pg);

		pmap_kenter_pa(va, pa, VM_PROT_READ|VM_PROT_WRITE, 0);
	}

	pmap_update(pmap_kernel());
}
#endif

static void
cpu_vm_init(struct cpu_info *ci)
{
	int ncolors = 2, i;

	for (i = CAI_ICACHE; i <= CAI_L2CACHE; i++) {
		struct x86_cache_info *cai;
		int tcolors;

		cai = &ci->ci_cinfo[i];

		tcolors = atop(cai->cai_totalsize);
		switch(cai->cai_associativity) {
		case 0xff:
			tcolors = 1; /* fully associative */
			break;
		case 0:
		case 1:
			break;
		default:
			tcolors /= cai->cai_associativity;
		}
		ncolors = uimax(ncolors, tcolors);
		/*
		 * If the desired number of colors is not a power of
		 * two, it won't be good.  Find the greatest power of
		 * two which is an even divisor of the number of colors,
		 * to preserve even coloring of pages.
		 */
		if (ncolors & (ncolors - 1) ) {
			int try, picked = 1;
			for (try = 1; try < ncolors; try *= 2) {
				if (ncolors % try == 0) picked = try;
			}
			if (picked == 1) {
				panic("desired number of cache colors %d is "
			      	" > 1, but not even!", ncolors);
			}
			ncolors = picked;
		}
	}

	/*
	 * Knowing the size of the largest cache on this CPU, potentially
	 * re-color our pages.
	 */
	aprint_debug_dev(ci->ci_dev, "%d page colors\n", ncolors);
	uvm_page_recolor(ncolors);

	pmap_tlb_cpu_init(ci);
#ifndef __HAVE_DIRECT_MAP
	pmap_vpage_cpu_init(ci);
#endif
}

static void
cpu_attach(device_t parent, device_t self, void *aux)
{
	struct cpu_softc *sc = device_private(self);
	struct cpu_attach_args *caa = aux;
	struct cpu_info *ci;
	uintptr_t ptr;
#if NLAPIC > 0
	int cpunum = caa->cpu_number;
#endif
	static bool again;

	sc->sc_dev = self;

	if (ncpu > maxcpus) {
#ifndef _LP64
		aprint_error(": too many CPUs, please use NetBSD/amd64\n");
#else
		aprint_error(": too many CPUs\n");
#endif
		return;
	}

	/*
	 * If we're an Application Processor, allocate a cpu_info
	 * structure, otherwise use the primary's.
	 */
	if (caa->cpu_role == CPU_ROLE_AP) {
		if ((boothowto & RB_MD1) != 0) {
			aprint_error(": multiprocessor boot disabled\n");
			if (!pmf_device_register(self, NULL, NULL))
				aprint_error_dev(self,
				    "couldn't establish power handler\n");
			return;
		}
		aprint_naive(": Application Processor\n");
		ptr = (uintptr_t)uvm_km_alloc(kernel_map,
		    sizeof(*ci) + CACHE_LINE_SIZE - 1, 0,
		    UVM_KMF_WIRED|UVM_KMF_ZERO);
		ci = (struct cpu_info *)roundup2(ptr, CACHE_LINE_SIZE);
		ci->ci_curldt = -1;
	} else {
		aprint_naive(": %s Processor\n",
		    caa->cpu_role == CPU_ROLE_SP ? "Single" : "Boot");
		ci = &cpu_info_primary;
#if NLAPIC > 0
		if (cpunum != lapic_cpu_number()) {
			/* XXX should be done earlier. */
			uint32_t reg;
			aprint_verbose("\n");
			aprint_verbose_dev(self, "running CPU at apic %d"
			    " instead of at expected %d", lapic_cpu_number(),
			    cpunum);
			reg = lapic_readreg(LAPIC_ID);
			lapic_writereg(LAPIC_ID, (reg & ~LAPIC_ID_MASK) |
			    (cpunum << LAPIC_ID_SHIFT));
		}
		if (cpunum != lapic_cpu_number()) {
			aprint_error_dev(self, "unable to reset apic id\n");
		}
#endif
	}

	ci->ci_self = ci;
	sc->sc_info = ci;
	ci->ci_dev = self;
	ci->ci_acpiid = caa->cpu_id;
	ci->ci_cpuid = caa->cpu_number;
	ci->ci_func = caa->cpu_func;
	ci->ci_kfpu_spl = -1;
	aprint_normal("\n");

	/* Must be before mi_cpu_attach(). */
	cpu_vm_init(ci);

	if (caa->cpu_role == CPU_ROLE_AP) {
		int error;

		error = mi_cpu_attach(ci);
		if (error != 0) {
			aprint_error_dev(self,
			    "mi_cpu_attach failed with %d\n", error);
			return;
		}
#ifdef __HAVE_PCPU_AREA
		cpu_pcpuarea_init(ci);
#endif
		cpu_init_tss(ci);
	} else {
		KASSERT(ci->ci_data.cpu_idlelwp != NULL);
	}

#ifdef SVS
	cpu_svs_init(ci);
#endif

	pmap_reference(pmap_kernel());
	ci->ci_pmap = pmap_kernel();
	ci->ci_tlbstate = TLBSTATE_STALE;

	/*
	 * Boot processor may not be attached first, but the below
	 * must be done to allow booting other processors.
	 */
	if (!again) {
		atomic_or_32(&ci->ci_flags, CPUF_PRESENT | CPUF_PRIMARY);
		/* Basic init. */
		cpu_intr_init(ci);
		cpu_get_tsc_freq(ci);
		cpu_init(ci);
#ifdef i386
		cpu_set_tss_gates(ci);
#endif
		pmap_cpu_init_late(ci);
#if NLAPIC > 0
		if (caa->cpu_role != CPU_ROLE_SP) {
			/* Enable lapic. */
			lapic_enable();
			lapic_set_lvt();
			lapic_calibrate_timer(ci);
		}
#endif
		/* Make sure DELAY() is initialized. */
		DELAY(1);
		kcsan_cpu_init(ci);
		again = true;
	}

	/* further PCB init done later. */

	switch (caa->cpu_role) {
	case CPU_ROLE_SP:
		atomic_or_32(&ci->ci_flags, CPUF_SP);
		cpu_identify(ci);
		x86_errata();
		x86_cpu_idle_init();
		break;

	case CPU_ROLE_BP:
		atomic_or_32(&ci->ci_flags, CPUF_BSP);
		cpu_identify(ci);
		x86_errata();
		x86_cpu_idle_init();
		break;

#ifdef MULTIPROCESSOR
	case CPU_ROLE_AP:
		/*
		 * report on an AP
		 */
		cpu_intr_init(ci);
		gdt_alloc_cpu(ci);
#ifdef i386
		cpu_set_tss_gates(ci);
#endif
		pmap_cpu_init_late(ci);
		cpu_start_secondary(ci);
		if (ci->ci_flags & CPUF_PRESENT) {
			struct cpu_info *tmp;

			cpu_identify(ci);
			tmp = cpu_info_list;
			while (tmp->ci_next)
				tmp = tmp->ci_next;

			tmp->ci_next = ci;
		}
		break;
#endif

	default:
		panic("unknown processor type??\n");
	}

	pat_init(ci);

	if (!pmf_device_register1(self, cpu_suspend, cpu_resume, cpu_shutdown))
		aprint_error_dev(self, "couldn't establish power handler\n");

#ifdef MULTIPROCESSOR
	if (mp_verbose) {
		struct lwp *l = ci->ci_data.cpu_idlelwp;
		struct pcb *pcb = lwp_getpcb(l);

		aprint_verbose_dev(self,
		    "idle lwp at %p, idle sp at %p\n",
		    l,
#ifdef i386
		    (void *)pcb->pcb_esp
#else
		    (void *)pcb->pcb_rsp
#endif
		);
	}
#endif

	/*
	 * Postpone the "cpufeaturebus" scan.
	 * It is safe to scan the pseudo-bus
	 * only after all CPUs have attached.
	 */
	(void)config_defer(self, cpu_defer);
}

static void
cpu_defer(device_t self)
{
	cpu_rescan(self, NULL, NULL);
}

static int
cpu_rescan(device_t self, const char *ifattr, const int *locators)
{
	struct cpu_softc *sc = device_private(self);
	struct cpufeature_attach_args cfaa;
	struct cpu_info *ci = sc->sc_info;

	memset(&cfaa, 0, sizeof(cfaa));
	cfaa.ci = ci;

	if (ifattr_match(ifattr, "cpufeaturebus")) {
		if (ci->ci_frequency == NULL) {
			cfaa.name = "frequency";
			ci->ci_frequency = config_found_ia(self,
			    "cpufeaturebus", &cfaa, NULL);
		}

		if (ci->ci_padlock == NULL) {
			cfaa.name = "padlock";
			ci->ci_padlock = config_found_ia(self,
			    "cpufeaturebus", &cfaa, NULL);
		}

		if (ci->ci_temperature == NULL) {
			cfaa.name = "temperature";
			ci->ci_temperature = config_found_ia(self,
			    "cpufeaturebus", &cfaa, NULL);
		}

		if (ci->ci_vm == NULL) {
			cfaa.name = "vm";
			ci->ci_vm = config_found_ia(self,
			    "cpufeaturebus", &cfaa, NULL);
		}
	}

	return 0;
}

static void
cpu_childdetached(device_t self, device_t child)
{
	struct cpu_softc *sc = device_private(self);
	struct cpu_info *ci = sc->sc_info;

	if (ci->ci_frequency == child)
		ci->ci_frequency = NULL;

	if (ci->ci_padlock == child)
		ci->ci_padlock = NULL;

	if (ci->ci_temperature == child)
		ci->ci_temperature = NULL;

	if (ci->ci_vm == child)
		ci->ci_vm = NULL;
}

/*
 * Initialize the processor appropriately.
 */

void
cpu_init(struct cpu_info *ci)
{
	extern int x86_fpu_save;
	uint32_t cr4 = 0;

	lcr0(rcr0() | CR0_WP);

	/* If global TLB caching is supported, enable it */
	if (cpu_feature[0] & CPUID_PGE)
		cr4 |= CR4_PGE;

	/*
	 * If we have FXSAVE/FXRESTOR, use them.
	 */
	if (cpu_feature[0] & CPUID_FXSR) {
		cr4 |= CR4_OSFXSR;

		/*
		 * If we have SSE/SSE2, enable XMM exceptions.
		 */
		if (cpu_feature[0] & (CPUID_SSE|CPUID_SSE2))
			cr4 |= CR4_OSXMMEXCPT;
	}

	/* If xsave is supported, enable it */
	if (cpu_feature[1] & CPUID2_XSAVE)
		cr4 |= CR4_OSXSAVE;

	/* If SMEP is supported, enable it */
	if (cpu_feature[5] & CPUID_SEF_SMEP)
		cr4 |= CR4_SMEP;

	/* If SMAP is supported, enable it */
	if (cpu_feature[5] & CPUID_SEF_SMAP)
		cr4 |= CR4_SMAP;

#ifdef SVS
	/* If PCID is supported, enable it */
	if (svs_pcid)
		cr4 |= CR4_PCIDE;
#endif

	if (cr4) {
		cr4 |= rcr4();
		lcr4(cr4);
	}

	/*
	 * Changing CR4 register may change cpuid values. For example, setting
	 * CR4_OSXSAVE sets CPUID2_OSXSAVE. The CPUID2_OSXSAVE is in
	 * ci_feat_val[1], so update it.
	 * XXX Other than ci_feat_val[1] might be changed.
	 */
	if (cpuid_level >= 1) {
		u_int descs[4];

		x86_cpuid(1, descs);
		ci->ci_feat_val[1] = descs[2];
	}

	if (x86_fpu_save >= FPU_SAVE_FXSAVE) {
		fpuinit_mxcsr_mask();
	}

	/* If xsave is enabled, enable all fpu features */
	if (cr4 & CR4_OSXSAVE)
		wrxcr(0, x86_xsave_features & XCR0_FPU);

#ifdef MTRR
	/*
	 * On a P6 or above, initialize MTRR's if the hardware supports them.
	 */
	if (cpu_feature[0] & CPUID_MTRR) {
		if ((ci->ci_flags & CPUF_AP) == 0)
			i686_mtrr_init_first();
		mtrr_init_cpu(ci);
	}

#ifdef i386
	if (strcmp((char *)(ci->ci_vendor), "AuthenticAMD") == 0) {
		/*
		 * Must be a K6-2 Step >= 7 or a K6-III.
		 */
		if (CPUID_TO_FAMILY(ci->ci_signature) == 5) {
			if (CPUID_TO_MODEL(ci->ci_signature) > 8 ||
			    (CPUID_TO_MODEL(ci->ci_signature) == 8 &&
			     CPUID_TO_STEPPING(ci->ci_signature) >= 7)) {
				mtrr_funcs = &k6_mtrr_funcs;
				k6_mtrr_init_first();
				mtrr_init_cpu(ci);
			}
		}
	}
#endif	/* i386 */
#endif /* MTRR */

	if (ci != &cpu_info_primary) {
		/* Synchronize TSC */
		wbinvd();
		atomic_or_32(&ci->ci_flags, CPUF_RUNNING);
		tsc_sync_ap(ci);
	} else {
		atomic_or_32(&ci->ci_flags, CPUF_RUNNING);
	}
}

#ifdef MULTIPROCESSOR
void
cpu_boot_secondary_processors(void)
{
	struct cpu_info *ci;
	kcpuset_t *cpus;
	u_long i;

#ifndef XEN
	/* Now that we know the number of CPUs, patch the text segment. */
	x86_patch(false);
#endif

	kcpuset_create(&cpus, true);
	kcpuset_set(cpus, cpu_index(curcpu()));
	for (i = 0; i < maxcpus; i++) {
		ci = cpu_lookup(i);
		if (ci == NULL)
			continue;
		if (ci->ci_data.cpu_idlelwp == NULL)
			continue;
		if ((ci->ci_flags & CPUF_PRESENT) == 0)
			continue;
		if (ci->ci_flags & (CPUF_BSP|CPUF_SP|CPUF_PRIMARY))
			continue;
		cpu_boot_secondary(ci);
		kcpuset_set(cpus, cpu_index(ci));
	}
	while (!kcpuset_match(cpus, kcpuset_running))
		;
	kcpuset_destroy(cpus);

	x86_mp_online = true;

	/* Now that we know about the TSC, attach the timecounter. */
	tsc_tc_init();

	/* Enable zeroing of pages in the idle loop if we have SSE2. */
	vm_page_zero_enable = false; /* ((cpu_feature[0] & CPUID_SSE2) != 0); */
}
#endif

static void
cpu_init_idle_lwp(struct cpu_info *ci)
{
	struct lwp *l = ci->ci_data.cpu_idlelwp;
	struct pcb *pcb = lwp_getpcb(l);

	pcb->pcb_cr0 = rcr0();
}

void
cpu_init_idle_lwps(void)
{
	struct cpu_info *ci;
	u_long i;

	for (i = 0; i < maxcpus; i++) {
		ci = cpu_lookup(i);
		if (ci == NULL)
			continue;
		if (ci->ci_data.cpu_idlelwp == NULL)
			continue;
		if ((ci->ci_flags & CPUF_PRESENT) == 0)
			continue;
		cpu_init_idle_lwp(ci);
	}
}

#ifdef MULTIPROCESSOR
void
cpu_start_secondary(struct cpu_info *ci)
{
	u_long psl;
	int i;

#if NLAPIC > 0
	paddr_t mp_pdirpa;
	mp_pdirpa = pmap_init_tmp_pgtbl(mp_trampoline_paddr);
	cpu_copy_trampoline(mp_pdirpa);
#endif

	atomic_or_32(&ci->ci_flags, CPUF_AP);
	ci->ci_curlwp = ci->ci_data.cpu_idlelwp;
	if (CPU_STARTUP(ci, mp_trampoline_paddr) != 0) {
		return;
	}

	/*
	 * Wait for it to become ready.   Setting cpu_starting opens the
	 * initial gate and allows the AP to start soft initialization.
	 */
	KASSERT(cpu_starting == NULL);
	cpu_starting = ci;
	for (i = 100000; (!(ci->ci_flags & CPUF_PRESENT)) && i > 0; i--) {
		x86_delay(10);
	}

	if ((ci->ci_flags & CPUF_PRESENT) == 0) {
		aprint_error_dev(ci->ci_dev, "failed to become ready\n");
#if defined(MPDEBUG) && defined(DDB)
		printf("dropping into debugger; continue from here to resume boot\n");
		Debugger();
#endif
	} else {
		/*
		 * Synchronize time stamp counters. Invalidate cache and do
		 * twice (in tsc_sync_bp) to minimize possible cache effects.
		 * Disable interrupts to try and rule out any external
		 * interference.
		 */
		psl = x86_read_psl();
		x86_disable_intr();
		wbinvd();
		tsc_sync_bp(ci);
		x86_write_psl(psl);
	}

	CPU_START_CLEANUP(ci);
	cpu_starting = NULL;
}

void
cpu_boot_secondary(struct cpu_info *ci)
{
	int64_t drift;
	u_long psl;
	int i;

	atomic_or_32(&ci->ci_flags, CPUF_GO);
	for (i = 100000; (!(ci->ci_flags & CPUF_RUNNING)) && i > 0; i--) {
		x86_delay(10);
	}
	if ((ci->ci_flags & CPUF_RUNNING) == 0) {
		aprint_error_dev(ci->ci_dev, "failed to start\n");
#if defined(MPDEBUG) && defined(DDB)
		printf("dropping into debugger; continue from here to resume boot\n");
		Debugger();
#endif
	} else {
		/* Synchronize TSC again, check for drift. */
		drift = ci->ci_data.cpu_cc_skew;
		psl = x86_read_psl();
		x86_disable_intr();
		wbinvd();
		tsc_sync_bp(ci);
		x86_write_psl(psl);
		drift -= ci->ci_data.cpu_cc_skew;
		aprint_debug_dev(ci->ci_dev, "TSC skew=%lld drift=%lld\n",
		    (long long)ci->ci_data.cpu_cc_skew, (long long)drift);
		tsc_sync_drift(drift);
	}
}

/*
 * The CPU ends up here when it's ready to run.
 * This is called from code in mptramp.s; at this point, we are running
 * in the idle pcb/idle stack of the new CPU.  When this function returns,
 * this processor will enter the idle loop and start looking for work.
 */
void
cpu_hatch(void *v)
{
	struct cpu_info *ci = (struct cpu_info *)v;
	struct pcb *pcb;
	int s, i;

	/* ------------------------------------------------------------- */

	/*
	 * This section of code must be compiled with SSP disabled, to
	 * prevent a race against cpu0. See sys/conf/ssp.mk.
	 */

	cpu_init_msrs(ci, true);
	cpu_probe(ci);
	cpu_speculation_init(ci);

	ci->ci_data.cpu_cc_freq = cpu_info_primary.ci_data.cpu_cc_freq;
	/* cpu_get_tsc_freq(ci); */

	KDASSERT((ci->ci_flags & CPUF_PRESENT) == 0);

	/*
	 * Synchronize the TSC for the first time. Note that interrupts are
	 * off at this point.
	 */
	wbinvd();
	atomic_or_32(&ci->ci_flags, CPUF_PRESENT);
	tsc_sync_ap(ci);

	/* ------------------------------------------------------------- */

	/*
	 * Wait to be brought online.
	 *
	 * Use MONITOR/MWAIT if available. These instructions put the CPU in
	 * a low consumption mode (C-state), and if the TSC is not invariant,
	 * this causes the TSC to drift. We want this to happen, so that we
	 * can later detect (in tsc_tc_init) any abnormal drift with invariant
	 * TSCs. That's just for safety; by definition such drifts should
	 * never occur with invariant TSCs.
	 *
	 * If not available, try PAUSE. We'd like to use HLT, but we have
	 * interrupts off.
	 */
	while ((ci->ci_flags & CPUF_GO) == 0) {
		if ((cpu_feature[1] & CPUID2_MONITOR) != 0) {
			x86_monitor(&ci->ci_flags, 0, 0);
			if ((ci->ci_flags & CPUF_GO) != 0) {
				continue;
			}
			x86_mwait(0, 0);
		} else {
	/*
	 * XXX The loop repetition count could be a lot higher, but
	 * XXX currently qemu emulator takes a _very_long_time_ to
	 * XXX execute the pause instruction.  So for now, use a low
	 * XXX value to allow the cpu to hatch before timing out.
	 */
			for (i = 50; i != 0; i--) {
				x86_pause();
			}
		}
	}

	/* Because the text may have been patched in x86_patch(). */
	wbinvd();
	x86_flush();
	tlbflushg();

	KASSERT((ci->ci_flags & CPUF_RUNNING) == 0);

#ifdef PAE
	pd_entry_t * l3_pd = ci->ci_pae_l3_pdir;
	for (i = 0 ; i < PDP_SIZE; i++) {
		l3_pd[i] = pmap_kernel()->pm_pdirpa[i] | PTE_P;
	}
	lcr3(ci->ci_pae_l3_pdirpa);
#else
	lcr3(pmap_pdirpa(pmap_kernel(), 0));
#endif

	pcb = lwp_getpcb(curlwp);
	pcb->pcb_cr3 = rcr3();
	pcb = lwp_getpcb(ci->ci_data.cpu_idlelwp);
	lcr0(pcb->pcb_cr0);

	cpu_init_idt();
	gdt_init_cpu(ci);
#if NLAPIC > 0
	lapic_enable();
	lapic_set_lvt();
	lapic_initclocks();
#endif

	fpuinit(ci);
	lldt(GSYSSEL(GLDT_SEL, SEL_KPL));
	ltr(ci->ci_tss_sel);

	/*
	 * cpu_init will re-synchronize the TSC, and will detect any abnormal
	 * drift that would have been caused by the use of MONITOR/MWAIT
	 * above.
	 */
	cpu_init(ci);
	cpu_get_tsc_freq(ci);

	s = splhigh();
#if NLAPIC > 0
	lapic_write_tpri(0);
#endif
	x86_enable_intr();
	splx(s);
	x86_errata();

	aprint_debug_dev(ci->ci_dev, "running\n");

	kcsan_cpu_init(ci);

	idle_loop(NULL);
	KASSERT(false);
}
#endif

#if defined(DDB)

#include <ddb/db_output.h>
#include <machine/db_machdep.h>

/*
 * Dump CPU information from ddb.
 */
void
cpu_debug_dump(void)
{
	struct cpu_info *ci;
	CPU_INFO_ITERATOR cii;
	const char sixtyfour64space[] = 
#ifdef _LP64
			   "        "
#endif
			   "";

	db_printf("addr		%sdev	id	flags	ipis	curlwp 		"
		  "\n", sixtyfour64space);
	for (CPU_INFO_FOREACH(cii, ci)) {
		db_printf("%p	%s	%ld	%x	%x	%10p\n",
		    ci,
		    ci->ci_dev == NULL ? "BOOT" : device_xname(ci->ci_dev),
		    (long)ci->ci_cpuid,
		    ci->ci_flags, ci->ci_ipis,
		    ci->ci_curlwp);
	}
}
#endif

#ifdef MULTIPROCESSOR
#if NLAPIC > 0
static void
cpu_copy_trampoline(paddr_t pdir_pa)
{
	extern uint32_t nox_flag;
	extern u_char cpu_spinup_trampoline[];
	extern u_char cpu_spinup_trampoline_end[];
	vaddr_t mp_trampoline_vaddr;
	struct {
		uint32_t large;
		uint32_t nox;
		uint32_t pdir;
	} smp_data;
	CTASSERT(sizeof(smp_data) == 3 * 4);

	smp_data.large = (pmap_largepages != 0);
	smp_data.nox = nox_flag;
	smp_data.pdir = (uint32_t)(pdir_pa & 0xFFFFFFFF);

	/* Enter the physical address */
	mp_trampoline_vaddr = uvm_km_alloc(kernel_map, PAGE_SIZE, 0,
	    UVM_KMF_VAONLY);
	pmap_kenter_pa(mp_trampoline_vaddr, mp_trampoline_paddr,
	    VM_PROT_READ | VM_PROT_WRITE, 0);
	pmap_update(pmap_kernel());

	/* Copy boot code */
	memcpy((void *)mp_trampoline_vaddr,
	    cpu_spinup_trampoline,
	    cpu_spinup_trampoline_end - cpu_spinup_trampoline);

	/* Copy smp_data at the end */
	memcpy((void *)(mp_trampoline_vaddr + PAGE_SIZE - sizeof(smp_data)),
	    &smp_data, sizeof(smp_data));

	pmap_kremove(mp_trampoline_vaddr, PAGE_SIZE);
	pmap_update(pmap_kernel());
	uvm_km_free(kernel_map, mp_trampoline_vaddr, PAGE_SIZE, UVM_KMF_VAONLY);
}
#endif

int
mp_cpu_start(struct cpu_info *ci, paddr_t target)
{
	int error;

	/*
	 * Bootstrap code must be addressable in real mode
	 * and it must be page aligned.
	 */
	KASSERT(target < 0x10000 && target % PAGE_SIZE == 0);

	/*
	 * "The BSP must initialize CMOS shutdown code to 0Ah ..."
	 */

	outb(IO_RTC, NVRAM_RESET);
	outb(IO_RTC+1, NVRAM_RESET_JUMP);

#if NLAPIC > 0
	/*
	 * "and the warm reset vector (DWORD based at 40:67) to point
	 * to the AP startup code ..."
	 */
	unsigned short dwordptr[2];
	dwordptr[0] = 0;
	dwordptr[1] = target >> 4;

	memcpy((uint8_t *)cmos_data_mapping + 0x467, dwordptr, 4);
#endif

	if ((cpu_feature[0] & CPUID_APIC) == 0) {
		aprint_error("mp_cpu_start: CPU does not have APIC\n");
		return ENODEV;
	}

	/*
	 * ... prior to executing the following sequence:".  We'll also add in
	 * local cache flush, in case the BIOS has left the AP with its cache
	 * disabled.  It may not be able to cope with MP coherency.
	 */
	wbinvd();

	if (ci->ci_flags & CPUF_AP) {
		error = x86_ipi_init(ci->ci_cpuid);
		if (error != 0) {
			aprint_error_dev(ci->ci_dev, "%s: IPI not taken (1)\n",
			    __func__);
			return error;
		}
		x86_delay(10000);

		error = x86_ipi_startup(ci->ci_cpuid, target / PAGE_SIZE);
		if (error != 0) {
			aprint_error_dev(ci->ci_dev, "%s: IPI not taken (2)\n",
			    __func__);
			return error;
		}
		x86_delay(200);

		error = x86_ipi_startup(ci->ci_cpuid, target / PAGE_SIZE);
		if (error != 0) {
			aprint_error_dev(ci->ci_dev, "%s: IPI not taken (3)\n",
			    __func__);
			return error;
		}
		x86_delay(200);
	}

	return 0;
}

void
mp_cpu_start_cleanup(struct cpu_info *ci)
{
	/*
	 * Ensure the NVRAM reset byte contains something vaguely sane.
	 */

	outb(IO_RTC, NVRAM_RESET);
	outb(IO_RTC+1, NVRAM_RESET_RST);
}
#endif

#ifdef __x86_64__
typedef void (vector)(void);
extern vector Xsyscall, Xsyscall32, Xsyscall_svs;
#endif

void
cpu_init_msrs(struct cpu_info *ci, bool full)
{
#ifdef __x86_64__
	wrmsr(MSR_STAR,
	    ((uint64_t)GSEL(GCODE_SEL, SEL_KPL) << 32) |
	    ((uint64_t)LSEL(LSYSRETBASE_SEL, SEL_UPL) << 48));
	wrmsr(MSR_LSTAR, (uint64_t)Xsyscall);
	wrmsr(MSR_CSTAR, (uint64_t)Xsyscall32);
	wrmsr(MSR_SFMASK, PSL_NT|PSL_T|PSL_I|PSL_C|PSL_D|PSL_AC);

#ifdef SVS
	if (svs_enabled)
		wrmsr(MSR_LSTAR, (uint64_t)Xsyscall_svs);
#endif

	if (full) {
		wrmsr(MSR_FSBASE, 0);
		wrmsr(MSR_GSBASE, (uint64_t)ci);
		wrmsr(MSR_KERNELGSBASE, 0);
	}
#endif	/* __x86_64__ */

	if (cpu_feature[2] & CPUID_NOX)
		wrmsr(MSR_EFER, rdmsr(MSR_EFER) | EFER_NXE);
}

void
cpu_offline_md(void)
{
	return;
}

/* XXX joerg restructure and restart CPUs individually */
static bool
cpu_stop(device_t dv)
{
	struct cpu_softc *sc = device_private(dv);
	struct cpu_info *ci = sc->sc_info;
	int err;

	KASSERT((ci->ci_flags & CPUF_PRESENT) != 0);

	if ((ci->ci_flags & CPUF_PRIMARY) != 0)
		return true;

	if (ci->ci_data.cpu_idlelwp == NULL)
		return true;

	sc->sc_wasonline = !(ci->ci_schedstate.spc_flags & SPCF_OFFLINE);

	if (sc->sc_wasonline) {
		mutex_enter(&cpu_lock);
		err = cpu_setstate(ci, false);
		mutex_exit(&cpu_lock);

		if (err != 0)
			return false;
	}

	return true;
}

static bool
cpu_suspend(device_t dv, const pmf_qual_t *qual)
{
	struct cpu_softc *sc = device_private(dv);
	struct cpu_info *ci = sc->sc_info;

	if ((ci->ci_flags & CPUF_PRESENT) == 0)
		return true;
	else {
		cpufreq_suspend(ci);
	}

	return cpu_stop(dv);
}

static bool
cpu_resume(device_t dv, const pmf_qual_t *qual)
{
	struct cpu_softc *sc = device_private(dv);
	struct cpu_info *ci = sc->sc_info;
	int err = 0;

	if ((ci->ci_flags & CPUF_PRESENT) == 0)
		return true;

	if ((ci->ci_flags & CPUF_PRIMARY) != 0)
		goto out;

	if (ci->ci_data.cpu_idlelwp == NULL)
		goto out;

	if (sc->sc_wasonline) {
		mutex_enter(&cpu_lock);
		err = cpu_setstate(ci, true);
		mutex_exit(&cpu_lock);
	}

out:
	if (err != 0)
		return false;

	cpufreq_resume(ci);

	return true;
}

static bool
cpu_shutdown(device_t dv, int how)
{
	struct cpu_softc *sc = device_private(dv);
	struct cpu_info *ci = sc->sc_info;

	if ((ci->ci_flags & CPUF_BSP) != 0)
		return false;

	if ((ci->ci_flags & CPUF_PRESENT) == 0)
		return true;

	return cpu_stop(dv);
}

void
cpu_get_tsc_freq(struct cpu_info *ci)
{
	uint64_t last_tsc;

	if (cpu_hascounter()) {
		last_tsc = cpu_counter_serializing();
		x86_delay(100000);
		ci->ci_data.cpu_cc_freq =
		    (cpu_counter_serializing() - last_tsc) * 10;
	}
}

void
x86_cpu_idle_mwait(void)
{
	struct cpu_info *ci = curcpu();

	KASSERT(ci->ci_ilevel == IPL_NONE);

	x86_monitor(&ci->ci_want_resched, 0, 0);
	if (__predict_false(ci->ci_want_resched)) {
		return;
	}
	x86_mwait(0, 0);
}

void
x86_cpu_idle_halt(void)
{
	struct cpu_info *ci = curcpu();

	KASSERT(ci->ci_ilevel == IPL_NONE);

	x86_disable_intr();
	if (!__predict_false(ci->ci_want_resched)) {
		x86_stihlt();
	} else {
		x86_enable_intr();
	}
}

/*
 * Loads pmap for the current CPU.
 */
void
cpu_load_pmap(struct pmap *pmap, struct pmap *oldpmap)
{
#ifdef SVS
	if (svs_enabled) {
		svs_pdir_switch(pmap);
	}
#endif

#ifdef PAE
	struct cpu_info *ci = curcpu();
	bool interrupts_enabled;
	pd_entry_t *l3_pd = ci->ci_pae_l3_pdir;
	int i;

	/*
	 * disable interrupts to block TLB shootdowns, which can reload cr3.
	 * while this doesn't block NMIs, it's probably ok as NMIs unlikely
	 * reload cr3.
	 */
	interrupts_enabled = (x86_read_flags() & PSL_I) != 0;
	if (interrupts_enabled)
		x86_disable_intr();

	for (i = 0 ; i < PDP_SIZE; i++) {
		l3_pd[i] = pmap->pm_pdirpa[i] | PTE_P;
	}

	if (interrupts_enabled)
		x86_enable_intr();
	tlbflush();
#else
	lcr3(pmap_pdirpa(pmap, 0));
#endif
}

/*
 * Notify all other cpus to halt.
 */

void
cpu_broadcast_halt(void)
{
	x86_broadcast_ipi(X86_IPI_HALT);
}

/*
 * Send a dummy ipi to a cpu to force it to run splraise()/spllower(),
 * and trigger an AST on the running LWP.
 */

void
cpu_kick(struct cpu_info *ci)
{
	x86_send_ipi(ci, X86_IPI_AST);
}<|MERGE_RESOLUTION|>--- conflicted
+++ resolved
@@ -1,8 +1,4 @@
-<<<<<<< HEAD
-/*	$NetBSD: cpu.c,v 1.175 2019/11/22 23:36:25 ad Exp $	*/
-=======
 /*	$NetBSD: cpu.c,v 1.177 2019/11/27 06:24:33 maxv Exp $	*/
->>>>>>> 275f442f
 
 /*
  * Copyright (c) 2000-2012 NetBSD Foundation, Inc.
@@ -66,11 +62,7 @@
  */
 
 #include <sys/cdefs.h>
-<<<<<<< HEAD
-__KERNEL_RCSID(0, "$NetBSD: cpu.c,v 1.175 2019/11/22 23:36:25 ad Exp $");
-=======
 __KERNEL_RCSID(0, "$NetBSD: cpu.c,v 1.177 2019/11/27 06:24:33 maxv Exp $");
->>>>>>> 275f442f
 
 #include "opt_ddb.h"
 #include "opt_mpbios.h"		/* for MPDEBUG */
