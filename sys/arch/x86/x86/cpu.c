<<<<<<< HEAD
/*	$NetBSD: cpu.c,v 1.155 2018/04/05 08:43:07 maxv Exp $	*/
=======
/*	$NetBSD: cpu.c,v 1.160 2018/07/26 08:22:19 maxv Exp $	*/
>>>>>>> b2b84690

/*
 * Copyright (c) 2000-2012 NetBSD Foundation, Inc.
 * All rights reserved.
 *
 * This code is derived from software contributed to The NetBSD Foundation
 * by Bill Sommerfeld of RedBack Networks Inc, and by Andrew Doran.
 *
 * Redistribution and use in source and binary forms, with or without
 * modification, are permitted provided that the following conditions
 * are met:
 * 1. Redistributions of source code must retain the above copyright
 *    notice, this list of conditions and the following disclaimer.
 * 2. Redistributions in binary form must reproduce the above copyright
 *    notice, this list of conditions and the following disclaimer in the
 *    documentation and/or other materials provided with the distribution.
 *
 * THIS SOFTWARE IS PROVIDED BY THE NETBSD FOUNDATION, INC. AND CONTRIBUTORS
 * ``AS IS'' AND ANY EXPRESS OR IMPLIED WARRANTIES, INCLUDING, BUT NOT LIMITED
 * TO, THE IMPLIED WARRANTIES OF MERCHANTABILITY AND FITNESS FOR A PARTICULAR
 * PURPOSE ARE DISCLAIMED.  IN NO EVENT SHALL THE FOUNDATION OR CONTRIBUTORS
 * BE LIABLE FOR ANY DIRECT, INDIRECT, INCIDENTAL, SPECIAL, EXEMPLARY, OR
 * CONSEQUENTIAL DAMAGES (INCLUDING, BUT NOT LIMITED TO, PROCUREMENT OF
 * SUBSTITUTE GOODS OR SERVICES; LOSS OF USE, DATA, OR PROFITS; OR BUSINESS
 * INTERRUPTION) HOWEVER CAUSED AND ON ANY THEORY OF LIABILITY, WHETHER IN
 * CONTRACT, STRICT LIABILITY, OR TORT (INCLUDING NEGLIGENCE OR OTHERWISE)
 * ARISING IN ANY WAY OUT OF THE USE OF THIS SOFTWARE, EVEN IF ADVISED OF THE
 * POSSIBILITY OF SUCH DAMAGE.
 */

/*
 * Copyright (c) 1999 Stefan Grefen
 *
 * Redistribution and use in source and binary forms, with or without
 * modification, are permitted provided that the following conditions
 * are met:
 * 1. Redistributions of source code must retain the above copyright
 *    notice, this list of conditions and the following disclaimer.
 * 2. Redistributions in binary form must reproduce the above copyright
 *    notice, this list of conditions and the following disclaimer in the
 *    documentation and/or other materials provided with the distribution.
 * 3. All advertising materials mentioning features or use of this software
 *    must display the following acknowledgement:
 *      This product includes software developed by the NetBSD
 *      Foundation, Inc. and its contributors.
 * 4. Neither the name of The NetBSD Foundation nor the names of its
 *    contributors may be used to endorse or promote products derived
 *    from this software without specific prior written permission.
 *
 * THIS SOFTWARE IS PROVIDED BY AUTHOR AND CONTRIBUTORS ``AS IS'' AND ANY
 * EXPRESS OR IMPLIED WARRANTIES, INCLUDING, BUT NOT LIMITED TO, THE
 * IMPLIED WARRANTIES OF MERCHANTABILITY AND FITNESS FOR A PARTICULAR PURPOSE
 * ARE DISCLAIMED.  IN NO EVENT SHALL THE AUTHOR AND CONTRIBUTORS BE LIABLE
 * FOR ANY DIRECT, INDIRECT, INCIDENTAL, SPECIAL, EXEMPLARY, OR CONSEQUENTIAL
 * DAMAGES (INCLUDING, BUT NOT LIMITED TO, PROCUREMENT OF SUBSTITUTE GOODS
 * OR SERVICES; LOSS OF USE, DATA, OR PROFITS; OR BUSINESS INTERRUPTION)
 * HOWEVER CAUSED AND ON ANY THEORY OF LIABILITY, WHETHER IN CONTRACT, STRICT
 * LIABILITY, OR TORT (INCLUDING NEGLIGENCE OR OTHERWISE) ARISING IN ANY WAY
 * OUT OF THE USE OF THIS SOFTWARE, EVEN IF ADVISED OF THE POSSIBILITY OF
 * SUCH DAMAGE.
 */

#include <sys/cdefs.h>
<<<<<<< HEAD
__KERNEL_RCSID(0, "$NetBSD: cpu.c,v 1.155 2018/04/05 08:43:07 maxv Exp $");
=======
__KERNEL_RCSID(0, "$NetBSD: cpu.c,v 1.160 2018/07/26 08:22:19 maxv Exp $");
>>>>>>> b2b84690

#include "opt_ddb.h"
#include "opt_mpbios.h"		/* for MPDEBUG */
#include "opt_mtrr.h"
#include "opt_multiprocessor.h"
#include "opt_svs.h"

#include "lapic.h"
#include "ioapic.h"

#include <sys/param.h>
#include <sys/proc.h>
#include <sys/systm.h>
#include <sys/device.h>
#include <sys/cpu.h>
#include <sys/cpufreq.h>
#include <sys/idle.h>
#include <sys/atomic.h>
#include <sys/reboot.h>

#include <uvm/uvm.h>

#include "acpica.h"		/* for NACPICA, for mp_verbose */

#include <machine/cpufunc.h>
#include <machine/cpuvar.h>
#include <machine/pmap.h>
#include <machine/vmparam.h>
#if defined(MULTIPROCESSOR)
#include <machine/mpbiosvar.h>
#endif
#include <machine/mpconfig.h>		/* for mp_verbose */
#include <machine/pcb.h>
#include <machine/specialreg.h>
#include <machine/segments.h>
#include <machine/gdt.h>
#include <machine/mtrr.h>
#include <machine/pio.h>
#include <machine/cpu_counter.h>

#include <x86/fpu.h>

#if NLAPIC > 0
#include <machine/apicvar.h>
#include <machine/i82489reg.h>
#include <machine/i82489var.h>
#endif

#include <dev/ic/mc146818reg.h>
#include <i386/isa/nvram.h>
#include <dev/isa/isareg.h>

#include "tsc.h"

static int	cpu_match(device_t, cfdata_t, void *);
static void	cpu_attach(device_t, device_t, void *);
static void	cpu_defer(device_t);
static int	cpu_rescan(device_t, const char *, const int *);
static void	cpu_childdetached(device_t, device_t);
static bool	cpu_stop(device_t);
static bool	cpu_suspend(device_t, const pmf_qual_t *);
static bool	cpu_resume(device_t, const pmf_qual_t *);
static bool	cpu_shutdown(device_t, int);

struct cpu_softc {
	device_t sc_dev;		/* device tree glue */
	struct cpu_info *sc_info;	/* pointer to CPU info */
	bool sc_wasonline;
};

#ifdef MULTIPROCESSOR
int mp_cpu_start(struct cpu_info *, paddr_t);
void mp_cpu_start_cleanup(struct cpu_info *);
const struct cpu_functions mp_cpu_funcs = { mp_cpu_start, NULL,
					    mp_cpu_start_cleanup };
#endif


CFATTACH_DECL2_NEW(cpu, sizeof(struct cpu_softc),
    cpu_match, cpu_attach, NULL, NULL, cpu_rescan, cpu_childdetached);

/*
 * Statically-allocated CPU info for the primary CPU (or the only
 * CPU, on uniprocessors).  The CPU info list is initialized to
 * point at it.
 */
struct cpu_info cpu_info_primary __aligned(CACHE_LINE_SIZE) = {
	.ci_dev = 0,
	.ci_self = &cpu_info_primary,
	.ci_idepth = -1,
	.ci_curlwp = &lwp0,
	.ci_curldt = -1,
};

struct cpu_info *cpu_info_list = &cpu_info_primary;

#ifdef i386
void		cpu_set_tss_gates(struct cpu_info *);
#endif

static void	cpu_init_idle_lwp(struct cpu_info *);

uint32_t cpu_feature[7] __read_mostly; /* X86 CPUID feature bits */
			/* [0] basic features cpuid.1:%edx
			 * [1] basic features cpuid.1:%ecx (CPUID2_xxx bits)
			 * [2] extended features cpuid:80000001:%edx
			 * [3] extended features cpuid:80000001:%ecx
			 * [4] VIA padlock features
			 * [5] structured extended features cpuid.7:%ebx
			 * [6] structured extended features cpuid.7:%ecx
			 */

#ifdef MULTIPROCESSOR
bool x86_mp_online;
paddr_t mp_trampoline_paddr = MP_TRAMPOLINE;
#endif
#if NLAPIC > 0
static vaddr_t cmos_data_mapping;
#endif
struct cpu_info *cpu_starting;

#ifdef MULTIPROCESSOR
void    	cpu_hatch(void *);
static void    	cpu_boot_secondary(struct cpu_info *ci);
static void    	cpu_start_secondary(struct cpu_info *ci);
#endif
#if NLAPIC > 0
static void	cpu_copy_trampoline(paddr_t);
#endif

/*
 * Runs once per boot once multiprocessor goo has been detected and
 * the local APIC on the boot processor has been mapped.
 *
 * Called from lapic_boot_init() (from mpbios_scan()).
 */
#if NLAPIC > 0
void
cpu_init_first(void)
{

	cpu_info_primary.ci_cpuid = lapic_cpu_number();

	cmos_data_mapping = uvm_km_alloc(kernel_map, PAGE_SIZE, 0, UVM_KMF_VAONLY);
	if (cmos_data_mapping == 0)
		panic("No KVA for page 0");
	pmap_kenter_pa(cmos_data_mapping, 0, VM_PROT_READ|VM_PROT_WRITE, 0);
	pmap_update(pmap_kernel());
}
#endif

static int
cpu_match(device_t parent, cfdata_t match, void *aux)
{

	return 1;
}

#ifdef __HAVE_PCPU_AREA
void
cpu_pcpuarea_init(struct cpu_info *ci)
{
	struct vm_page *pg;
	size_t i, npages;
	vaddr_t base, va;
	paddr_t pa;

	CTASSERT(sizeof(struct pcpu_entry) % PAGE_SIZE == 0);

	npages = sizeof(struct pcpu_entry) / PAGE_SIZE;
	base = (vaddr_t)&pcpuarea->ent[cpu_index(ci)];

	for (i = 0; i < npages; i++) {
		pg = uvm_pagealloc(NULL, 0, NULL, UVM_PGA_ZERO);
		if (pg == NULL) {
			panic("failed to allocate pcpu PA");
		}

		va = base + i * PAGE_SIZE;
		pa = VM_PAGE_TO_PHYS(pg);

		pmap_kenter_pa(va, pa, VM_PROT_READ|VM_PROT_WRITE, 0);
	}

	pmap_update(pmap_kernel());
}
#endif

static void
cpu_vm_init(struct cpu_info *ci)
{
	int ncolors = 2, i;

	for (i = CAI_ICACHE; i <= CAI_L2CACHE; i++) {
		struct x86_cache_info *cai;
		int tcolors;

		cai = &ci->ci_cinfo[i];

		tcolors = atop(cai->cai_totalsize);
		switch(cai->cai_associativity) {
		case 0xff:
			tcolors = 1; /* fully associative */
			break;
		case 0:
		case 1:
			break;
		default:
			tcolors /= cai->cai_associativity;
		}
		ncolors = max(ncolors, tcolors);
		/*
		 * If the desired number of colors is not a power of
		 * two, it won't be good.  Find the greatest power of
		 * two which is an even divisor of the number of colors,
		 * to preserve even coloring of pages.
		 */
		if (ncolors & (ncolors - 1) ) {
			int try, picked = 1;
			for (try = 1; try < ncolors; try *= 2) {
				if (ncolors % try == 0) picked = try;
			}
			if (picked == 1) {
				panic("desired number of cache colors %d is "
			      	" > 1, but not even!", ncolors);
			}
			ncolors = picked;
		}
	}

	/*
	 * Knowing the size of the largest cache on this CPU, potentially
	 * re-color our pages.
	 */
	aprint_debug_dev(ci->ci_dev, "%d page colors\n", ncolors);
	uvm_page_recolor(ncolors);

	pmap_tlb_cpu_init(ci);
#ifndef __HAVE_DIRECT_MAP
	pmap_vpage_cpu_init(ci);
#endif
}

static void
cpu_attach(device_t parent, device_t self, void *aux)
{
	struct cpu_softc *sc = device_private(self);
	struct cpu_attach_args *caa = aux;
	struct cpu_info *ci;
	uintptr_t ptr;
#if NLAPIC > 0
	int cpunum = caa->cpu_number;
#endif
	static bool again;

	sc->sc_dev = self;

	if (ncpu == maxcpus) {
#ifndef _LP64
		aprint_error(": too many CPUs, please use NetBSD/amd64\n");
#else
		aprint_error(": too many CPUs\n");
#endif
		return;
	}

	/*
	 * If we're an Application Processor, allocate a cpu_info
	 * structure, otherwise use the primary's.
	 */
	if (caa->cpu_role == CPU_ROLE_AP) {
		if ((boothowto & RB_MD1) != 0) {
			aprint_error(": multiprocessor boot disabled\n");
			if (!pmf_device_register(self, NULL, NULL))
				aprint_error_dev(self,
				    "couldn't establish power handler\n");
			return;
		}
		aprint_naive(": Application Processor\n");
		ptr = (uintptr_t)uvm_km_alloc(kernel_map,
		    sizeof(*ci) + CACHE_LINE_SIZE - 1, 0,
		    UVM_KMF_WIRED|UVM_KMF_ZERO);
		ci = (struct cpu_info *)roundup2(ptr, CACHE_LINE_SIZE);
		ci->ci_curldt = -1;
	} else {
		aprint_naive(": %s Processor\n",
		    caa->cpu_role == CPU_ROLE_SP ? "Single" : "Boot");
		ci = &cpu_info_primary;
#if NLAPIC > 0
		if (cpunum != lapic_cpu_number()) {
			/* XXX should be done earlier. */
			uint32_t reg;
			aprint_verbose("\n");
			aprint_verbose_dev(self, "running CPU at apic %d"
			    " instead of at expected %d", lapic_cpu_number(),
			    cpunum);
			reg = lapic_readreg(LAPIC_ID);
			lapic_writereg(LAPIC_ID, (reg & ~LAPIC_ID_MASK) |
			    (cpunum << LAPIC_ID_SHIFT));
		}
		if (cpunum != lapic_cpu_number()) {
			aprint_error_dev(self, "unable to reset apic id\n");
		}
#endif
	}

	ci->ci_self = ci;
	sc->sc_info = ci;
	ci->ci_dev = self;
	ci->ci_acpiid = caa->cpu_id;
	ci->ci_cpuid = caa->cpu_number;
	ci->ci_func = caa->cpu_func;
	aprint_normal("\n");

	/* Must be before mi_cpu_attach(). */
	cpu_vm_init(ci);

	if (caa->cpu_role == CPU_ROLE_AP) {
		int error;

		error = mi_cpu_attach(ci);
		if (error != 0) {
			aprint_error_dev(self,
			    "mi_cpu_attach failed with %d\n", error);
			return;
		}
#ifdef __HAVE_PCPU_AREA
		cpu_pcpuarea_init(ci);
#endif
		cpu_init_tss(ci);
	} else {
		KASSERT(ci->ci_data.cpu_idlelwp != NULL);
	}

#ifdef SVS
	cpu_svs_init(ci);
#endif

	pmap_reference(pmap_kernel());
	ci->ci_pmap = pmap_kernel();
	ci->ci_tlbstate = TLBSTATE_STALE;

	/*
	 * Boot processor may not be attached first, but the below
	 * must be done to allow booting other processors.
	 */
	if (!again) {
		atomic_or_32(&ci->ci_flags, CPUF_PRESENT | CPUF_PRIMARY);
		/* Basic init. */
		cpu_intr_init(ci);
		cpu_get_tsc_freq(ci);
		cpu_init(ci);
#ifdef i386
		cpu_set_tss_gates(ci);
#endif
		pmap_cpu_init_late(ci);
#if NLAPIC > 0
		if (caa->cpu_role != CPU_ROLE_SP) {
			/* Enable lapic. */
			lapic_enable();
			lapic_set_lvt();
			lapic_calibrate_timer(ci);
		}
#endif
		/* Make sure DELAY() is initialized. */
		DELAY(1);
		again = true;
	}

	/* further PCB init done later. */

	switch (caa->cpu_role) {
	case CPU_ROLE_SP:
		atomic_or_32(&ci->ci_flags, CPUF_SP);
		cpu_identify(ci);
		x86_errata();
		x86_cpu_idle_init();
		break;

	case CPU_ROLE_BP:
		atomic_or_32(&ci->ci_flags, CPUF_BSP);
		cpu_identify(ci);
		x86_errata();
		x86_cpu_idle_init();
		break;

#ifdef MULTIPROCESSOR
	case CPU_ROLE_AP:
		/*
		 * report on an AP
		 */
		cpu_intr_init(ci);
		gdt_alloc_cpu(ci);
#ifdef i386
		cpu_set_tss_gates(ci);
#endif
		pmap_cpu_init_late(ci);
		cpu_start_secondary(ci);
		if (ci->ci_flags & CPUF_PRESENT) {
			struct cpu_info *tmp;

			cpu_identify(ci);
			tmp = cpu_info_list;
			while (tmp->ci_next)
				tmp = tmp->ci_next;

			tmp->ci_next = ci;
		}
		break;
#endif

	default:
		panic("unknown processor type??\n");
	}

	pat_init(ci);

	if (!pmf_device_register1(self, cpu_suspend, cpu_resume, cpu_shutdown))
		aprint_error_dev(self, "couldn't establish power handler\n");

#ifdef MULTIPROCESSOR
	if (mp_verbose) {
		struct lwp *l = ci->ci_data.cpu_idlelwp;
		struct pcb *pcb = lwp_getpcb(l);

		aprint_verbose_dev(self,
		    "idle lwp at %p, idle sp at %p\n",
		    l,
#ifdef i386
		    (void *)pcb->pcb_esp
#else
		    (void *)pcb->pcb_rsp
#endif
		);
	}
#endif

	/*
	 * Postpone the "cpufeaturebus" scan.
	 * It is safe to scan the pseudo-bus
	 * only after all CPUs have attached.
	 */
	(void)config_defer(self, cpu_defer);
}

static void
cpu_defer(device_t self)
{
	cpu_rescan(self, NULL, NULL);
}

static int
cpu_rescan(device_t self, const char *ifattr, const int *locators)
{
	struct cpu_softc *sc = device_private(self);
	struct cpufeature_attach_args cfaa;
	struct cpu_info *ci = sc->sc_info;

	memset(&cfaa, 0, sizeof(cfaa));
	cfaa.ci = ci;

	if (ifattr_match(ifattr, "cpufeaturebus")) {
		if (ci->ci_frequency == NULL) {
			cfaa.name = "frequency";
			ci->ci_frequency = config_found_ia(self,
			    "cpufeaturebus", &cfaa, NULL);
		}

		if (ci->ci_padlock == NULL) {
			cfaa.name = "padlock";
			ci->ci_padlock = config_found_ia(self,
			    "cpufeaturebus", &cfaa, NULL);
		}

		if (ci->ci_temperature == NULL) {
			cfaa.name = "temperature";
			ci->ci_temperature = config_found_ia(self,
			    "cpufeaturebus", &cfaa, NULL);
		}

		if (ci->ci_vm == NULL) {
			cfaa.name = "vm";
			ci->ci_vm = config_found_ia(self,
			    "cpufeaturebus", &cfaa, NULL);
		}
	}

	return 0;
}

static void
cpu_childdetached(device_t self, device_t child)
{
	struct cpu_softc *sc = device_private(self);
	struct cpu_info *ci = sc->sc_info;

	if (ci->ci_frequency == child)
		ci->ci_frequency = NULL;

	if (ci->ci_padlock == child)
		ci->ci_padlock = NULL;

	if (ci->ci_temperature == child)
		ci->ci_temperature = NULL;

	if (ci->ci_vm == child)
		ci->ci_vm = NULL;
}

/*
 * Initialize the processor appropriately.
 */

void
cpu_init(struct cpu_info *ci)
{
	extern int x86_fpu_save;
	uint32_t cr4 = 0;

	lcr0(rcr0() | CR0_WP);

	/*
	 * On a P6 or above, enable global TLB caching if the
	 * hardware supports it.
	 */
	if (cpu_feature[0] & CPUID_PGE)
#ifdef SVS
		if (!svs_enabled)
#endif
		cr4 |= CR4_PGE;	/* enable global TLB caching */

	/*
	 * If we have FXSAVE/FXRESTOR, use them.
	 */
	if (cpu_feature[0] & CPUID_FXSR) {
		cr4 |= CR4_OSFXSR;

		/*
		 * If we have SSE/SSE2, enable XMM exceptions.
		 */
		if (cpu_feature[0] & (CPUID_SSE|CPUID_SSE2))
			cr4 |= CR4_OSXMMEXCPT;
<<<<<<< HEAD
	}

	/* If xsave is supported, enable it */
	if (cpu_feature[1] & CPUID2_XSAVE)
		cr4 |= CR4_OSXSAVE;

	/* If SMEP is supported, enable it */
	if (cpu_feature[5] & CPUID_SEF_SMEP)
		cr4 |= CR4_SMEP;

	/* If SMAP is supported, enable it */
	if (cpu_feature[5] & CPUID_SEF_SMAP)
		cr4 |= CR4_SMAP;

	if (cr4) {
		cr4 |= rcr4();
		lcr4(cr4);
	}

	/*
	 * Changing CR4 register may change cpuid values. For example, setting
	 * CR4_OSXSAVE sets CPUID2_OSXSAVE. The CPUID2_OSXSAVE is in
	 * ci_feat_val[1], so update it.
	 * XXX Other than ci_feat_val[1] might be changed.
	 */
	if (cpuid_level >= 1) {
		u_int descs[4];

		x86_cpuid(1, descs);
		ci->ci_feat_val[1] = descs[2];
	}

	if (x86_fpu_save >= FPU_SAVE_FXSAVE) {
		fpuinit_mxcsr_mask();
	}

=======
	}

	/* If xsave is supported, enable it */
	if (cpu_feature[1] & CPUID2_XSAVE)
		cr4 |= CR4_OSXSAVE;

	/* If SMEP is supported, enable it */
	if (cpu_feature[5] & CPUID_SEF_SMEP)
		cr4 |= CR4_SMEP;

	/* If SMAP is supported, enable it */
	if (cpu_feature[5] & CPUID_SEF_SMAP)
		cr4 |= CR4_SMAP;

	if (cr4) {
		cr4 |= rcr4();
		lcr4(cr4);
	}

	/*
	 * Changing CR4 register may change cpuid values. For example, setting
	 * CR4_OSXSAVE sets CPUID2_OSXSAVE. The CPUID2_OSXSAVE is in
	 * ci_feat_val[1], so update it.
	 * XXX Other than ci_feat_val[1] might be changed.
	 */
	if (cpuid_level >= 1) {
		u_int descs[4];

		x86_cpuid(1, descs);
		ci->ci_feat_val[1] = descs[2];
	}

	if (x86_fpu_save >= FPU_SAVE_FXSAVE) {
		fpuinit_mxcsr_mask();
	}

>>>>>>> b2b84690
	/* If xsave is enabled, enable all fpu features */
	if (cr4 & CR4_OSXSAVE)
		wrxcr(0, x86_xsave_features & XCR0_FPU);

#ifdef MTRR
	/*
	 * On a P6 or above, initialize MTRR's if the hardware supports them.
	 */
	if (cpu_feature[0] & CPUID_MTRR) {
		if ((ci->ci_flags & CPUF_AP) == 0)
			i686_mtrr_init_first();
		mtrr_init_cpu(ci);
	}

#ifdef i386
	if (strcmp((char *)(ci->ci_vendor), "AuthenticAMD") == 0) {
		/*
		 * Must be a K6-2 Step >= 7 or a K6-III.
		 */
		if (CPUID_TO_FAMILY(ci->ci_signature) == 5) {
			if (CPUID_TO_MODEL(ci->ci_signature) > 8 ||
			    (CPUID_TO_MODEL(ci->ci_signature) == 8 &&
			     CPUID_TO_STEPPING(ci->ci_signature) >= 7)) {
				mtrr_funcs = &k6_mtrr_funcs;
				k6_mtrr_init_first();
				mtrr_init_cpu(ci);
			}
		}
	}
#endif	/* i386 */
#endif /* MTRR */

	if (ci != &cpu_info_primary) {
		/* Synchronize TSC */
		wbinvd();
		atomic_or_32(&ci->ci_flags, CPUF_RUNNING);
		tsc_sync_ap(ci);
	} else {
		atomic_or_32(&ci->ci_flags, CPUF_RUNNING);
	}
}

#ifdef MULTIPROCESSOR
void
cpu_boot_secondary_processors(void)
{
	struct cpu_info *ci;
	kcpuset_t *cpus;
	u_long i;

	/* Now that we know the number of CPUs, patch the text segment. */
	x86_patch(false);

	kcpuset_create(&cpus, true);
	kcpuset_set(cpus, cpu_index(curcpu()));
	for (i = 0; i < maxcpus; i++) {
		ci = cpu_lookup(i);
		if (ci == NULL)
			continue;
		if (ci->ci_data.cpu_idlelwp == NULL)
			continue;
		if ((ci->ci_flags & CPUF_PRESENT) == 0)
			continue;
		if (ci->ci_flags & (CPUF_BSP|CPUF_SP|CPUF_PRIMARY))
			continue;
		cpu_boot_secondary(ci);
		kcpuset_set(cpus, cpu_index(ci));
	}
	while (!kcpuset_match(cpus, kcpuset_running))
		;
	kcpuset_destroy(cpus);

	x86_mp_online = true;

	/* Now that we know about the TSC, attach the timecounter. */
	tsc_tc_init();

	/* Enable zeroing of pages in the idle loop if we have SSE2. */
	vm_page_zero_enable = ((cpu_feature[0] & CPUID_SSE2) != 0);
}
#endif

static void
cpu_init_idle_lwp(struct cpu_info *ci)
{
	struct lwp *l = ci->ci_data.cpu_idlelwp;
	struct pcb *pcb = lwp_getpcb(l);

	pcb->pcb_cr0 = rcr0();
}

void
cpu_init_idle_lwps(void)
{
	struct cpu_info *ci;
	u_long i;

	for (i = 0; i < maxcpus; i++) {
		ci = cpu_lookup(i);
		if (ci == NULL)
			continue;
		if (ci->ci_data.cpu_idlelwp == NULL)
			continue;
		if ((ci->ci_flags & CPUF_PRESENT) == 0)
			continue;
		cpu_init_idle_lwp(ci);
	}
}

#ifdef MULTIPROCESSOR
void
cpu_start_secondary(struct cpu_info *ci)
{
	paddr_t mp_pdirpa;
	u_long psl;
	int i;

	mp_pdirpa = pmap_init_tmp_pgtbl(mp_trampoline_paddr);
	cpu_copy_trampoline(mp_pdirpa);

	atomic_or_32(&ci->ci_flags, CPUF_AP);
	ci->ci_curlwp = ci->ci_data.cpu_idlelwp;
	if (CPU_STARTUP(ci, mp_trampoline_paddr) != 0) {
		return;
	}

	/*
	 * Wait for it to become ready.   Setting cpu_starting opens the
	 * initial gate and allows the AP to start soft initialization.
	 */
	KASSERT(cpu_starting == NULL);
	cpu_starting = ci;
	for (i = 100000; (!(ci->ci_flags & CPUF_PRESENT)) && i > 0; i--) {
		i8254_delay(10);
	}

	if ((ci->ci_flags & CPUF_PRESENT) == 0) {
		aprint_error_dev(ci->ci_dev, "failed to become ready\n");
#if defined(MPDEBUG) && defined(DDB)
		printf("dropping into debugger; continue from here to resume boot\n");
		Debugger();
#endif
	} else {
		/*
		 * Synchronize time stamp counters. Invalidate cache and do
		 * twice (in tsc_sync_bp) to minimize possible cache effects.
		 * Disable interrupts to try and rule out any external
		 * interference.
		 */
		psl = x86_read_psl();
		x86_disable_intr();
		wbinvd();
		tsc_sync_bp(ci);
		x86_write_psl(psl);
	}

	CPU_START_CLEANUP(ci);
	cpu_starting = NULL;
}

void
cpu_boot_secondary(struct cpu_info *ci)
{
	int64_t drift;
	u_long psl;
	int i;

	atomic_or_32(&ci->ci_flags, CPUF_GO);
	for (i = 100000; (!(ci->ci_flags & CPUF_RUNNING)) && i > 0; i--) {
		i8254_delay(10);
	}
	if ((ci->ci_flags & CPUF_RUNNING) == 0) {
		aprint_error_dev(ci->ci_dev, "failed to start\n");
#if defined(MPDEBUG) && defined(DDB)
		printf("dropping into debugger; continue from here to resume boot\n");
		Debugger();
#endif
	} else {
		/* Synchronize TSC again, check for drift. */
		drift = ci->ci_data.cpu_cc_skew;
		psl = x86_read_psl();
		x86_disable_intr();
		wbinvd();
		tsc_sync_bp(ci);
		x86_write_psl(psl);
		drift -= ci->ci_data.cpu_cc_skew;
		aprint_debug_dev(ci->ci_dev, "TSC skew=%lld drift=%lld\n",
		    (long long)ci->ci_data.cpu_cc_skew, (long long)drift);
		tsc_sync_drift(drift);
	}
}

/*
 * The CPU ends up here when it's ready to run.
 * This is called from code in mptramp.s; at this point, we are running
 * in the idle pcb/idle stack of the new CPU.  When this function returns,
 * this processor will enter the idle loop and start looking for work.
 */
void
cpu_hatch(void *v)
{
	struct cpu_info *ci = (struct cpu_info *)v;
	struct pcb *pcb;
	int s, i;

	cpu_init_msrs(ci, true);
	cpu_probe(ci);
	cpu_speculation_init(ci);

	ci->ci_data.cpu_cc_freq = cpu_info_primary.ci_data.cpu_cc_freq;
	/* cpu_get_tsc_freq(ci); */

	KDASSERT((ci->ci_flags & CPUF_PRESENT) == 0);

	/*
	 * Synchronize the TSC for the first time. Note that interrupts are
	 * off at this point.
	 */
	wbinvd();
	atomic_or_32(&ci->ci_flags, CPUF_PRESENT);
	tsc_sync_ap(ci);

	/*
	 * Wait to be brought online.
	 *
	 * Use MONITOR/MWAIT if available. These instructions put the CPU in
	 * a low consumption mode (C-state), and if the TSC is not invariant,
	 * this causes the TSC to drift. We want this to happen, so that we
	 * can later detect (in tsc_tc_init) any abnormal drift with invariant
	 * TSCs. That's just for safety; by definition such drifts should
	 * never occur with invariant TSCs.
	 *
	 * If not available, try PAUSE. We'd like to use HLT, but we have
	 * interrupts off.
	 */
	while ((ci->ci_flags & CPUF_GO) == 0) {
		if ((cpu_feature[1] & CPUID2_MONITOR) != 0) {
			x86_monitor(&ci->ci_flags, 0, 0);
			if ((ci->ci_flags & CPUF_GO) != 0) {
				continue;
			}
			x86_mwait(0, 0);
		} else {
	/*
	 * XXX The loop repetition count could be a lot higher, but
	 * XXX currently qemu emulator takes a _very_long_time_ to
	 * XXX execute the pause instruction.  So for now, use a low
	 * XXX value to allow the cpu to hatch before timing out.
	 */
			for (i = 50; i != 0; i--) {
				x86_pause();
			}
		}
	}

	/* Because the text may have been patched in x86_patch(). */
	wbinvd();
	x86_flush();
	tlbflushg();

	KASSERT((ci->ci_flags & CPUF_RUNNING) == 0);

#ifdef PAE
	pd_entry_t * l3_pd = ci->ci_pae_l3_pdir;
	for (i = 0 ; i < PDP_SIZE; i++) {
		l3_pd[i] = pmap_kernel()->pm_pdirpa[i] | PG_V;
	}
	lcr3(ci->ci_pae_l3_pdirpa);
#else
	lcr3(pmap_pdirpa(pmap_kernel(), 0));
#endif

	pcb = lwp_getpcb(curlwp);
	pcb->pcb_cr3 = rcr3();
	pcb = lwp_getpcb(ci->ci_data.cpu_idlelwp);
	lcr0(pcb->pcb_cr0);

	cpu_init_idt();
	gdt_init_cpu(ci);
#if NLAPIC > 0
	lapic_enable();
	lapic_set_lvt();
	lapic_initclocks();
#endif

	fpuinit(ci);
	lldt(GSYSSEL(GLDT_SEL, SEL_KPL));
	ltr(ci->ci_tss_sel);

	/*
	 * cpu_init will re-synchronize the TSC, and will detect any abnormal
	 * drift that would have been caused by the use of MONITOR/MWAIT
	 * above.
	 */
	cpu_init(ci);
	cpu_get_tsc_freq(ci);

	s = splhigh();
	lapic_write_tpri(0);
	x86_enable_intr();
	splx(s);
	x86_errata();

	aprint_debug_dev(ci->ci_dev, "running\n");

	idle_loop(NULL);
	KASSERT(false);
}
#endif

#if defined(DDB)

#include <ddb/db_output.h>
#include <machine/db_machdep.h>

/*
 * Dump CPU information from ddb.
 */
void
cpu_debug_dump(void)
{
	struct cpu_info *ci;
	CPU_INFO_ITERATOR cii;

	db_printf("addr		dev	id	flags	ipis	curlwp 		fpcurlwp\n");
	for (CPU_INFO_FOREACH(cii, ci)) {
		db_printf("%p	%s	%ld	%x	%x	%10p	%10p\n",
		    ci,
		    ci->ci_dev == NULL ? "BOOT" : device_xname(ci->ci_dev),
		    (long)ci->ci_cpuid,
		    ci->ci_flags, ci->ci_ipis,
		    ci->ci_curlwp,
		    ci->ci_fpcurlwp);
	}
}
#endif

#if NLAPIC > 0
static void
cpu_copy_trampoline(paddr_t pdir_pa)
{
	extern uint32_t nox_flag;
	extern u_char cpu_spinup_trampoline[];
	extern u_char cpu_spinup_trampoline_end[];
	vaddr_t mp_trampoline_vaddr;
	struct {
		uint32_t large;
		uint32_t nox;
		uint32_t pdir;
	} smp_data;
	CTASSERT(sizeof(smp_data) == 3 * 4);

	smp_data.large = (pmap_largepages != 0);
	smp_data.nox = nox_flag;
	smp_data.pdir = (uint32_t)(pdir_pa & 0xFFFFFFFF);

	/* Enter the physical address */
	mp_trampoline_vaddr = uvm_km_alloc(kernel_map, PAGE_SIZE, 0,
	    UVM_KMF_VAONLY);
	pmap_kenter_pa(mp_trampoline_vaddr, mp_trampoline_paddr,
	    VM_PROT_READ | VM_PROT_WRITE, 0);
	pmap_update(pmap_kernel());

	/* Copy boot code */
	memcpy((void *)mp_trampoline_vaddr,
	    cpu_spinup_trampoline,
	    cpu_spinup_trampoline_end - cpu_spinup_trampoline);

	/* Copy smp_data at the end */
	memcpy((void *)(mp_trampoline_vaddr + PAGE_SIZE - sizeof(smp_data)),
	    &smp_data, sizeof(smp_data));

	pmap_kremove(mp_trampoline_vaddr, PAGE_SIZE);
	pmap_update(pmap_kernel());
	uvm_km_free(kernel_map, mp_trampoline_vaddr, PAGE_SIZE, UVM_KMF_VAONLY);
}
#endif

#ifdef MULTIPROCESSOR
int
mp_cpu_start(struct cpu_info *ci, paddr_t target)
{
	unsigned short dwordptr[2];
	int error;

	/*
	 * Bootstrap code must be addressable in real mode
	 * and it must be page aligned.
	 */
	KASSERT(target < 0x10000 && target % PAGE_SIZE == 0);

	/*
	 * "The BSP must initialize CMOS shutdown code to 0Ah ..."
	 */

	outb(IO_RTC, NVRAM_RESET);
	outb(IO_RTC+1, NVRAM_RESET_JUMP);

	/*
	 * "and the warm reset vector (DWORD based at 40:67) to point
	 * to the AP startup code ..."
	 */

	dwordptr[0] = 0;
	dwordptr[1] = target >> 4;

#if NLAPIC > 0
	memcpy((uint8_t *)cmos_data_mapping + 0x467, dwordptr, 4);
#endif

	if ((cpu_feature[0] & CPUID_APIC) == 0) {
		aprint_error("mp_cpu_start: CPU does not have APIC\n");
		return ENODEV;
	}

	/*
	 * ... prior to executing the following sequence:".  We'll also add in
	 * local cache flush, in case the BIOS has left the AP with its cache
	 * disabled.  It may not be able to cope with MP coherency.
	 */
	wbinvd();

	if (ci->ci_flags & CPUF_AP) {
		error = x86_ipi_init(ci->ci_cpuid);
		if (error != 0) {
			aprint_error_dev(ci->ci_dev, "%s: IPI not taken (1)\n",
			    __func__);
			return error;
		}
		i8254_delay(10000);

		error = x86_ipi_startup(ci->ci_cpuid, target / PAGE_SIZE);
		if (error != 0) {
			aprint_error_dev(ci->ci_dev, "%s: IPI not taken (2)\n",
			    __func__);
			return error;
		}
		i8254_delay(200);

		error = x86_ipi_startup(ci->ci_cpuid, target / PAGE_SIZE);
		if (error != 0) {
			aprint_error_dev(ci->ci_dev, "%s: IPI not taken (3)\n",
			    __func__);
			return error;
		}
		i8254_delay(200);
	}

	return 0;
}

void
mp_cpu_start_cleanup(struct cpu_info *ci)
{
	/*
	 * Ensure the NVRAM reset byte contains something vaguely sane.
	 */

	outb(IO_RTC, NVRAM_RESET);
	outb(IO_RTC+1, NVRAM_RESET_RST);
}
#endif

#ifdef __x86_64__
typedef void (vector)(void);
extern vector Xsyscall, Xsyscall32, Xsyscall_svs;
#endif

void
cpu_init_msrs(struct cpu_info *ci, bool full)
{
#ifdef __x86_64__
	wrmsr(MSR_STAR,
	    ((uint64_t)GSEL(GCODE_SEL, SEL_KPL) << 32) |
	    ((uint64_t)LSEL(LSYSRETBASE_SEL, SEL_UPL) << 48));
	wrmsr(MSR_LSTAR, (uint64_t)Xsyscall);
	wrmsr(MSR_CSTAR, (uint64_t)Xsyscall32);
	wrmsr(MSR_SFMASK, PSL_NT|PSL_T|PSL_I|PSL_C|PSL_D|PSL_AC);

#ifdef SVS
	if (svs_enabled)
		wrmsr(MSR_LSTAR, (uint64_t)Xsyscall_svs);
#endif

	if (full) {
		wrmsr(MSR_FSBASE, 0);
		wrmsr(MSR_GSBASE, (uint64_t)ci);
		wrmsr(MSR_KERNELGSBASE, 0);
	}
#endif	/* __x86_64__ */

	if (cpu_feature[2] & CPUID_NOX)
		wrmsr(MSR_EFER, rdmsr(MSR_EFER) | EFER_NXE);
}

void
cpu_offline_md(void)
{
	int s;

	s = splhigh();
	fpusave_cpu(true);
	splx(s);
}

/* XXX joerg restructure and restart CPUs individually */
static bool
cpu_stop(device_t dv)
{
	struct cpu_softc *sc = device_private(dv);
	struct cpu_info *ci = sc->sc_info;
	int err;

	KASSERT((ci->ci_flags & CPUF_PRESENT) != 0);

	if ((ci->ci_flags & CPUF_PRIMARY) != 0)
		return true;

	if (ci->ci_data.cpu_idlelwp == NULL)
		return true;

	sc->sc_wasonline = !(ci->ci_schedstate.spc_flags & SPCF_OFFLINE);

	if (sc->sc_wasonline) {
		mutex_enter(&cpu_lock);
		err = cpu_setstate(ci, false);
		mutex_exit(&cpu_lock);

		if (err != 0)
			return false;
	}

	return true;
}

static bool
cpu_suspend(device_t dv, const pmf_qual_t *qual)
{
	struct cpu_softc *sc = device_private(dv);
	struct cpu_info *ci = sc->sc_info;

	if ((ci->ci_flags & CPUF_PRESENT) == 0)
		return true;
	else {
		cpufreq_suspend(ci);
	}

	return cpu_stop(dv);
}

static bool
cpu_resume(device_t dv, const pmf_qual_t *qual)
{
	struct cpu_softc *sc = device_private(dv);
	struct cpu_info *ci = sc->sc_info;
	int err = 0;

	if ((ci->ci_flags & CPUF_PRESENT) == 0)
		return true;

	if ((ci->ci_flags & CPUF_PRIMARY) != 0)
		goto out;

	if (ci->ci_data.cpu_idlelwp == NULL)
		goto out;

	if (sc->sc_wasonline) {
		mutex_enter(&cpu_lock);
		err = cpu_setstate(ci, true);
		mutex_exit(&cpu_lock);
	}

out:
	if (err != 0)
		return false;

	cpufreq_resume(ci);

	return true;
}

static bool
cpu_shutdown(device_t dv, int how)
{
	struct cpu_softc *sc = device_private(dv);
	struct cpu_info *ci = sc->sc_info;

	if ((ci->ci_flags & CPUF_BSP) != 0)
		return false;

	if ((ci->ci_flags & CPUF_PRESENT) == 0)
		return true;

	return cpu_stop(dv);
}

void
cpu_get_tsc_freq(struct cpu_info *ci)
{
	uint64_t last_tsc;

	if (cpu_hascounter()) {
		last_tsc = cpu_counter_serializing();
		i8254_delay(100000);
		ci->ci_data.cpu_cc_freq =
		    (cpu_counter_serializing() - last_tsc) * 10;
	}
}

void
x86_cpu_idle_mwait(void)
{
	struct cpu_info *ci = curcpu();

	KASSERT(ci->ci_ilevel == IPL_NONE);

	x86_monitor(&ci->ci_want_resched, 0, 0);
	if (__predict_false(ci->ci_want_resched)) {
		return;
	}
	x86_mwait(0, 0);
}

void
x86_cpu_idle_halt(void)
{
	struct cpu_info *ci = curcpu();

	KASSERT(ci->ci_ilevel == IPL_NONE);

	x86_disable_intr();
	if (!__predict_false(ci->ci_want_resched)) {
		x86_stihlt();
	} else {
		x86_enable_intr();
	}
}

/*
 * Loads pmap for the current CPU.
 */
void
cpu_load_pmap(struct pmap *pmap, struct pmap *oldpmap)
{
#ifdef SVS
<<<<<<< HEAD
	svs_pdir_switch(pmap);
=======
	if (svs_enabled) {
		svs_pdir_switch(pmap);
	}
>>>>>>> b2b84690
#endif

#ifdef PAE
	struct cpu_info *ci = curcpu();
	bool interrupts_enabled;
	pd_entry_t *l3_pd = ci->ci_pae_l3_pdir;
	int i;

	/*
	 * disable interrupts to block TLB shootdowns, which can reload cr3.
	 * while this doesn't block NMIs, it's probably ok as NMIs unlikely
	 * reload cr3.
	 */
	interrupts_enabled = (x86_read_flags() & PSL_I) != 0;
	if (interrupts_enabled)
		x86_disable_intr();

	for (i = 0 ; i < PDP_SIZE; i++) {
		l3_pd[i] = pmap->pm_pdirpa[i] | PG_V;
	}

	if (interrupts_enabled)
		x86_enable_intr();
	tlbflush();
#else
	lcr3(pmap_pdirpa(pmap, 0));
#endif
}

/*
 * Notify all other cpus to halt.
 */

void
cpu_broadcast_halt(void)
{
	x86_broadcast_ipi(X86_IPI_HALT);
}

/*
 * Send a dummy ipi to a cpu to force it to run splraise()/spllower()
 */

void
cpu_kick(struct cpu_info *ci)
{
	x86_send_ipi(ci, 0);
}<|MERGE_RESOLUTION|>--- conflicted
+++ resolved
@@ -1,8 +1,4 @@
-<<<<<<< HEAD
-/*	$NetBSD: cpu.c,v 1.155 2018/04/05 08:43:07 maxv Exp $	*/
-=======
 /*	$NetBSD: cpu.c,v 1.160 2018/07/26 08:22:19 maxv Exp $	*/
->>>>>>> b2b84690
 
 /*
  * Copyright (c) 2000-2012 NetBSD Foundation, Inc.
@@ -66,11 +62,7 @@
  */
 
 #include <sys/cdefs.h>
-<<<<<<< HEAD
-__KERNEL_RCSID(0, "$NetBSD: cpu.c,v 1.155 2018/04/05 08:43:07 maxv Exp $");
-=======
 __KERNEL_RCSID(0, "$NetBSD: cpu.c,v 1.160 2018/07/26 08:22:19 maxv Exp $");
->>>>>>> b2b84690
 
 #include "opt_ddb.h"
 #include "opt_mpbios.h"		/* for MPDEBUG */
@@ -613,7 +605,6 @@
 		 */
 		if (cpu_feature[0] & (CPUID_SSE|CPUID_SSE2))
 			cr4 |= CR4_OSXMMEXCPT;
-<<<<<<< HEAD
 	}
 
 	/* If xsave is supported, enable it */
@@ -650,44 +641,6 @@
 		fpuinit_mxcsr_mask();
 	}
 
-=======
-	}
-
-	/* If xsave is supported, enable it */
-	if (cpu_feature[1] & CPUID2_XSAVE)
-		cr4 |= CR4_OSXSAVE;
-
-	/* If SMEP is supported, enable it */
-	if (cpu_feature[5] & CPUID_SEF_SMEP)
-		cr4 |= CR4_SMEP;
-
-	/* If SMAP is supported, enable it */
-	if (cpu_feature[5] & CPUID_SEF_SMAP)
-		cr4 |= CR4_SMAP;
-
-	if (cr4) {
-		cr4 |= rcr4();
-		lcr4(cr4);
-	}
-
-	/*
-	 * Changing CR4 register may change cpuid values. For example, setting
-	 * CR4_OSXSAVE sets CPUID2_OSXSAVE. The CPUID2_OSXSAVE is in
-	 * ci_feat_val[1], so update it.
-	 * XXX Other than ci_feat_val[1] might be changed.
-	 */
-	if (cpuid_level >= 1) {
-		u_int descs[4];
-
-		x86_cpuid(1, descs);
-		ci->ci_feat_val[1] = descs[2];
-	}
-
-	if (x86_fpu_save >= FPU_SAVE_FXSAVE) {
-		fpuinit_mxcsr_mask();
-	}
-
->>>>>>> b2b84690
 	/* If xsave is enabled, enable all fpu features */
 	if (cr4 & CR4_OSXSAVE)
 		wrxcr(0, x86_xsave_features & XCR0_FPU);
@@ -1333,13 +1286,9 @@
 cpu_load_pmap(struct pmap *pmap, struct pmap *oldpmap)
 {
 #ifdef SVS
-<<<<<<< HEAD
-	svs_pdir_switch(pmap);
-=======
 	if (svs_enabled) {
 		svs_pdir_switch(pmap);
 	}
->>>>>>> b2b84690
 #endif
 
 #ifdef PAE
