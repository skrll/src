<<<<<<< HEAD
/*	$NetBSD: pmap.h,v 1.94 2020/09/06 10:48:21 mrg Exp $ */
=======
/*	$NetBSD: pmap.h,v 1.97 2021/01/25 20:05:29 mrg Exp $ */
>>>>>>> 9e014010

/*
 * Copyright (c) 1996
 * 	The President and Fellows of Harvard College. All rights reserved.
 * Copyright (c) 1992, 1993
 *	The Regents of the University of California.  All rights reserved.
 *
 * This software was developed by the Computer Systems Engineering group
 * at Lawrence Berkeley Laboratory under DARPA contract BG 91-66 and
 * contributed to Berkeley.
 *
 * All advertising materials mentioning features or use of this software
 * must display the following acknowledgement:
 *	This product includes software developed by Aaron Brown and
 *	Harvard University.
 *	This product includes software developed by the University of
 *	California, Lawrence Berkeley Laboratory.
 *
 * @InsertRedistribution@
 * 3. All advertising materials mentioning features or use of this software
 *    must display the following acknowledgement:
 *	This product includes software developed by Aaron Brown and
 *	Harvard University.
 *	This product includes software developed by the University of
 *	California, Berkeley and its contributors.
 * 4. Neither the name of the University nor the names of its contributors
 *    may be used to endorse or promote products derived from this software
 *    without specific prior written permission.
 *
 * THIS SOFTWARE IS PROVIDED BY THE REGENTS AND CONTRIBUTORS ``AS IS'' AND
 * ANY EXPRESS OR IMPLIED WARRANTIES, INCLUDING, BUT NOT LIMITED TO, THE
 * IMPLIED WARRANTIES OF MERCHANTABILITY AND FITNESS FOR A PARTICULAR PURPOSE
 * ARE DISCLAIMED.  IN NO EVENT SHALL THE REGENTS OR CONTRIBUTORS BE LIABLE
 * FOR ANY DIRECT, INDIRECT, INCIDENTAL, SPECIAL, EXEMPLARY, OR CONSEQUENTIAL
 * DAMAGES (INCLUDING, BUT NOT LIMITED TO, PROCUREMENT OF SUBSTITUTE GOODS
 * OR SERVICES; LOSS OF USE, DATA, OR PROFITS; OR BUSINESS INTERRUPTION)
 * HOWEVER CAUSED AND ON ANY THEORY OF LIABILITY, WHETHER IN CONTRACT, STRICT
 * LIABILITY, OR TORT (INCLUDING NEGLIGENCE OR OTHERWISE) ARISING IN ANY WAY
 * OUT OF THE USE OF THIS SOFTWARE, EVEN IF ADVISED OF THE POSSIBILITY OF
 * SUCH DAMAGE.
 *
 *	@(#)pmap.h	8.1 (Berkeley) 6/11/93
 */

#ifndef	_SPARC_PMAP_H_
#define _SPARC_PMAP_H_

#if defined(_KERNEL_OPT)
#include "opt_sparc_arch.h"
#endif

struct vm_page;

#include <uvm/uvm_prot.h>
#include <uvm/uvm_pmap.h>

#include <sparc/pte.h>

/*
 * Pmap structure.
 *
 * The pmap structure really comes in two variants, one---a single
 * instance---for kernel virtual memory and the other---up to nproc
 * instances---for user virtual memory.  Unfortunately, we have to mash
 * both into the same structure.  Fortunately, they are almost the same.
 *
 * The kernel begins at 0xf8000000 and runs to 0xffffffff (although
 * some of this is not actually used).  Kernel space, including DVMA
 * space (for now?), is mapped identically into all user contexts.
 * There is no point in duplicating this mapping in each user process
 * so they do not appear in the user structures.
 *
 * User space begins at 0x00000000 and runs through 0x1fffffff,
 * then has a `hole', then resumes at 0xe0000000 and runs until it
 * hits the kernel space at 0xf8000000.  This can be mapped
 * contiguously by ignorning the top two bits and pretending the
 * space goes from 0 to 37ffffff.  Typically the lower range is
 * used for text+data and the upper for stack, but the code here
 * makes no such distinction.
 *
 * Since each virtual segment covers 256 kbytes, the user space
 * requires 3584 segments, while the kernel (including DVMA) requires
 * only 512 segments.
 *
 *
 ** FOR THE SUN4/SUN4C
 *
 * The segment map entry for virtual segment vseg is offset in
 * pmap->pm_rsegmap by 0 if pmap is not the kernel pmap, or by
 * NUSEG if it is.  We keep a pointer called pmap->pm_segmap
 * pre-offset by this value.  pmap->pm_segmap thus contains the
 * values to be loaded into the user portion of the hardware segment
 * map so as to reach the proper PMEGs within the MMU.  The kernel
 * mappings are `set early' and are always valid in every context
 * (every change is always propagated immediately).
 *
 * The PMEGs within the MMU are loaded `on demand'; when a PMEG is
 * taken away from context `c', the pmap for context c has its
 * corresponding pm_segmap[vseg] entry marked invalid (the MMU segment
 * map entry is also made invalid at the same time).  Thus
 * pm_segmap[vseg] is the `invalid pmeg' number (127 or 511) whenever
 * the corresponding PTEs are not actually in the MMU.  On the other
 * hand, pm_pte[vseg] is NULL only if no pages in that virtual segment
 * are in core; otherwise it points to a copy of the 32 or 64 PTEs that
 * must be loaded in the MMU in order to reach those pages.
 * pm_npte[vseg] counts the number of valid pages in each vseg.
 *
 * XXX performance: faster to count valid bits?
 *
 * The kernel pmap cannot malloc() PTEs since malloc() will sometimes
 * allocate a new virtual segment.  Since kernel mappings are never
 * `stolen' out of the MMU, we just keep all its PTEs there, and have
 * no software copies.  Its mmu entries are nonetheless kept on lists
 * so that the code that fiddles with mmu lists has something to fiddle.
 *
 ** FOR THE SUN4M/SUN4D
 *
 * On this architecture, the virtual-to-physical translation (page) tables
 * are *not* stored within the MMU as they are in the earlier Sun architect-
 * ures; instead, they are maintained entirely within physical memory (there
 * is a TLB cache to prevent the high performance hit from keeping all page
 * tables in core). Thus there is no need to dynamically allocate PMEGs or
 * SMEGs; only contexts must be shared.
 *
 * We maintain two parallel sets of tables: one is the actual MMU-edible
 * hierarchy of page tables in allocated kernel memory; these tables refer
 * to each other by physical address pointers in SRMMU format (thus they
 * are not very useful to the kernel's management routines). The other set
 * of tables is similar to those used for the Sun4/100's 3-level MMU; it
 * is a hierarchy of regmap and segmap structures which contain kernel virtual
 * pointers to each other. These must (unfortunately) be kept in sync.
 *
 */
#define NKREG	((int)((-(unsigned)KERNBASE) / NBPRG))	/* i.e., 8 */
#define NUREG	(256 - NKREG)				/* i.e., 248 */

TAILQ_HEAD(mmuhd,mmuentry);

/*
 * data appearing in both user and kernel pmaps
 *
 * note: if we want the same binaries to work on the 4/4c and 4m, we have to
 *       include the fields for both to make sure that the struct kproc
 * 	 is the same size.
 */
struct pmap {
	union	ctxinfo *pm_ctx;	/* current context, if any */
	int	pm_ctxnum;		/* current context's number */
	u_int	pm_cpuset;		/* CPU's this pmap has context on */
	int	pm_refcount;		/* just what it says */

	struct mmuhd	pm_reglist;	/* MMU regions on this pmap (4/4c) */
	struct mmuhd	pm_seglist;	/* MMU segments on this pmap (4/4c) */

	struct regmap	*pm_regmap;

	int		**pm_reg_ptps;	/* SRMMU-edible region tables for 4m */
	int		*pm_reg_ptps_pa;/* _Physical_ address of pm_reg_ptps */

	int		pm_gap_start;	/* Starting with this vreg there's */
	int		pm_gap_end;	/* no valid mapping until here */

	struct pmap_statistics	pm_stats;	/* pmap statistics */
	u_int		pm_flags;
#define PMAP_USERCACHECLEAN	1
};

struct regmap {
	struct segmap	*rg_segmap;	/* point to NSGPRG PMEGs */
	int		*rg_seg_ptps; 	/* SRMMU-edible segment tables (NULL
					 * indicates invalid region (4m) */
	smeg_t		rg_smeg;	/* the MMU region number (4c) */
	u_char		rg_nsegmap;	/* number of valid PMEGS */
};

struct segmap {
	uint64_t sg_wiremap;		/* per-page wire bits (4m) */
	int	*sg_pte;		/* points to NPTESG PTEs */
	pmeg_t	sg_pmeg;		/* the MMU segment number (4c) */
	u_char	sg_npte;		/* number of valid PTEs in sg_pte
					 * (not used for 4m/4d kernel_map) */
	int8_t	sg_nwired;		/* number of wired pages */
};

#ifdef _KERNEL

#define PMAP_NULL	((pmap_t)0)

/* Mostly private data exported for a few key consumers. */
struct memarr;
extern struct memarr *pmemarr;
extern int npmemarr;
extern vaddr_t prom_vstart;
extern vaddr_t prom_vend;

/*
 * Bounds on managed physical addresses. Used by (MD) users
 * of uvm_pglistalloc() to provide search hints.
 */
extern paddr_t		vm_first_phys, vm_last_phys;
extern psize_t		vm_num_phys;

/*
 * Since PTEs also contain type bits, we have to have some way
 * to tell pmap_enter `this is an IO page' or `this is not to
 * be cached'.  Since physical addresses are always aligned, we
 * can do this with the low order bits.
 *
 * The ordering below is important: PMAP_PGTYPE << PG_TNC must give
 * exactly the PG_NC and PG_TYPE bits.
 */
#define	PMAP_OBIO	1		/* tells pmap_enter to use PG_OBIO */
#define	PMAP_VME16	2		/* etc */
#define	PMAP_VME32	3		/* etc */
#define	PMAP_NC		4		/* tells pmap_enter to set PG_NC */
#define	PMAP_TNC_4	7		/* mask to get PG_TYPE & PG_NC */

#define	PMAP_T2PTE_4(x)		(((x) & PMAP_TNC_4) << PG_TNC_SHIFT)
#define	PMAP_IOENC_4(io)	(io)

/*
 * On a SRMMU machine, the iospace is encoded in bits [3-6] of the
 * physical address passed to pmap_enter().
 */
#define PMAP_TYPE_SRMMU		0x78	/* mask to get 4m page type */
#define PMAP_PTESHFT_SRMMU	25	/* right shift to put type in pte */
#define PMAP_SHFT_SRMMU		3	/* left shift to extract iospace */
#define	PMAP_TNC_SRMMU		127	/* mask to get PG_TYPE & PG_NC */

/*#define PMAP_IOC      0x00800000      -* IO cacheable, NOT shifted */

#define PMAP_T2PTE_SRMMU(x)	(((x) & PMAP_TYPE_SRMMU) << PMAP_PTESHFT_SRMMU)
#define PMAP_IOENC_SRMMU(io)	((io) << PMAP_SHFT_SRMMU)

/* Encode IO space for pmap_enter() */
#define PMAP_IOENC(io)	(CPU_HAS_SRMMU ? PMAP_IOENC_SRMMU(io) \
				       : PMAP_IOENC_4(io))

int	pmap_dumpsize(void);
int	pmap_dumpmmu(int (*)(dev_t, daddr_t, void *, size_t), daddr_t);

#define	pmap_resident_count(pm)	((pm)->pm_stats.resident_count)
#define	pmap_wired_count(pm)	((pm)->pm_stats.wired_count)

#define PMAP_PREFER(fo, ap, sz, td)	pmap_prefer((fo), (ap), (sz), (td))

#define PMAP_EXCLUDE_DECLS	/* tells MI pmap.h *not* to include decls */

/* FUNCTION DECLARATIONS FOR COMMON PMAP MODULE */

void		pmap_activate(struct lwp *);
void		pmap_deactivate(struct lwp *);
void		pmap_bootstrap(int nmmu, int nctx, int nregion);
void		pmap_prefer(vaddr_t, vaddr_t *, size_t, int);
int		pmap_pa_exists(paddr_t);
void		pmap_unwire(pmap_t, vaddr_t);
void		pmap_copy(pmap_t, pmap_t, vaddr_t, vsize_t, vaddr_t);
pmap_t		pmap_create(void);
void		pmap_destroy(pmap_t);
void		pmap_init(void);
vaddr_t		pmap_map(vaddr_t, paddr_t, paddr_t, int);
#define		pmap_phys_address(x) (x)
void		pmap_reference(pmap_t);
void		pmap_remove(pmap_t, vaddr_t, vaddr_t);
#define		pmap_update(pmap)		__USE(pmap)
void		pmap_virtual_space(vaddr_t *, vaddr_t *);
#ifdef PMAP_GROWKERNEL
vaddr_t		pmap_growkernel(vaddr_t);
#endif
void		pmap_redzone(void);
void		kvm_uncache(char *, int);
int		mmu_pagein(struct pmap *pm, vaddr_t, int);
void		pmap_writetext(unsigned char *, int);
void		pmap_globalize_boot_cpuinfo(struct cpu_info *);
bool		pmap_remove_all(struct pmap *pm);
#define 	pmap_mmap_flags(x)	0	/* dummy so far */

/* SUN4/SUN4C SPECIFIC DECLARATIONS */

#if defined(SUN4) || defined(SUN4C)
bool		pmap_clear_modify4_4c(struct vm_page *);
bool		pmap_clear_reference4_4c(struct vm_page *);
void		pmap_copy_page4_4c(paddr_t, paddr_t);
int		pmap_enter4_4c(pmap_t, vaddr_t, paddr_t, vm_prot_t, u_int);
bool		pmap_extract4_4c(pmap_t, vaddr_t, paddr_t *);
bool		pmap_is_modified4_4c(struct vm_page *);
bool		pmap_is_referenced4_4c(struct vm_page *);
void		pmap_kenter_pa4_4c(vaddr_t, paddr_t, vm_prot_t, u_int);
void		pmap_kremove4_4c(vaddr_t, vsize_t);
void		pmap_kprotect4_4c(vaddr_t, vsize_t, vm_prot_t);
void		pmap_page_protect4_4c(struct vm_page *, vm_prot_t);
void		pmap_protect4_4c(pmap_t, vaddr_t, vaddr_t, vm_prot_t);
void		pmap_zero_page4_4c(paddr_t);
#endif /* defined SUN4 || defined SUN4C */

/* SIMILAR DECLARATIONS FOR SUN4M/SUN4D MODULE */

#if defined(SUN4M) || defined(SUN4D)
bool		pmap_clear_modify4m(struct vm_page *);
bool		pmap_clear_reference4m(struct vm_page *);
void		pmap_copy_page4m(paddr_t, paddr_t);
void		pmap_copy_page_viking_mxcc(paddr_t, paddr_t);
void		pmap_copy_page_hypersparc(paddr_t, paddr_t);
int		pmap_enter4m(pmap_t, vaddr_t, paddr_t, vm_prot_t, u_int);
bool		pmap_extract4m(pmap_t, vaddr_t, paddr_t *);
bool		pmap_is_modified4m(struct vm_page *);
bool		pmap_is_referenced4m(struct vm_page *);
void		pmap_kenter_pa4m(vaddr_t, paddr_t, vm_prot_t, u_int);
void		pmap_kremove4m(vaddr_t, vsize_t);
void		pmap_kprotect4m(vaddr_t, vsize_t, vm_prot_t);
void		pmap_page_protect4m(struct vm_page *, vm_prot_t);
void		pmap_protect4m(pmap_t, vaddr_t, vaddr_t, vm_prot_t);
void		pmap_zero_page4m(paddr_t);
void		pmap_zero_page_viking_mxcc(paddr_t);
void		pmap_zero_page_hypersparc(paddr_t);
#endif /* defined SUN4M || defined SUN4D */

#if !(defined(SUN4M) || defined(SUN4D)) && (defined(SUN4) || defined(SUN4C))

#define		pmap_clear_modify	pmap_clear_modify4_4c
#define		pmap_clear_reference	pmap_clear_reference4_4c
#define		pmap_enter		pmap_enter4_4c
#define		pmap_extract		pmap_extract4_4c
#define		pmap_is_modified	pmap_is_modified4_4c
#define		pmap_is_referenced	pmap_is_referenced4_4c
#define		pmap_kenter_pa		pmap_kenter_pa4_4c
#define		pmap_kremove		pmap_kremove4_4c
#define		pmap_kprotect		pmap_kprotect4_4c
#define		pmap_page_protect	pmap_page_protect4_4c
#define		pmap_protect		pmap_protect4_4c

#elif (defined(SUN4M) || defined(SUN4D)) && !(defined(SUN4) || defined(SUN4C))

#define		pmap_clear_modify	pmap_clear_modify4m
#define		pmap_clear_reference	pmap_clear_reference4m
#define		pmap_enter		pmap_enter4m
#define		pmap_extract		pmap_extract4m
#define		pmap_is_modified	pmap_is_modified4m
#define		pmap_is_referenced	pmap_is_referenced4m
#define		pmap_kenter_pa		pmap_kenter_pa4m
#define		pmap_kremove		pmap_kremove4m
#define		pmap_kprotect		pmap_kprotect4m
#define		pmap_page_protect	pmap_page_protect4m
#define		pmap_protect		pmap_protect4m

#else  /* must use function pointers */

extern bool	(*pmap_clear_modify_p)(struct vm_page *);
extern bool	(*pmap_clear_reference_p)(struct vm_page *);
extern int	(*pmap_enter_p)(pmap_t, vaddr_t, paddr_t, vm_prot_t, u_int);
extern bool	 (*pmap_extract_p)(pmap_t, vaddr_t, paddr_t *);
extern bool	(*pmap_is_modified_p)(struct vm_page *);
extern bool	(*pmap_is_referenced_p)(struct vm_page *);
extern void	(*pmap_kenter_pa_p)(vaddr_t, paddr_t, vm_prot_t, u_int);
extern void	(*pmap_kremove_p)(vaddr_t, vsize_t);
extern void	(*pmap_kprotect_p)(vaddr_t, vsize_t, vm_prot_t);
extern void	(*pmap_page_protect_p)(struct vm_page *, vm_prot_t);
extern void	(*pmap_protect_p)(pmap_t, vaddr_t, vaddr_t, vm_prot_t);

#define		pmap_clear_modify	(*pmap_clear_modify_p)
#define		pmap_clear_reference	(*pmap_clear_reference_p)
#define		pmap_enter		(*pmap_enter_p)
#define		pmap_extract		(*pmap_extract_p)
#define		pmap_is_modified	(*pmap_is_modified_p)
#define		pmap_is_referenced	(*pmap_is_referenced_p)
#define		pmap_kenter_pa		(*pmap_kenter_pa_p)
#define		pmap_kremove		(*pmap_kremove_p)
#define		pmap_kprotect		(*pmap_kprotect_p)
#define		pmap_page_protect	(*pmap_page_protect_p)
#define		pmap_protect		(*pmap_protect_p)

#endif

/* pmap_{zero,copy}_page() may be assisted by specialized hardware */
#define		pmap_zero_page		(*cpuinfo.zero_page)
#define		pmap_copy_page		(*cpuinfo.copy_page)

#if defined(SUN4M) || defined(SUN4D)
/*
 * Macros which implement SRMMU TLB flushing/invalidation
 */
#define tlb_flush_page_real(va)    \
	sta(((vaddr_t)(va) & 0xfffff000) | ASI_SRMMUFP_L3, ASI_SRMMUFP, 0)

#define tlb_flush_segment_real(va) \
	sta(((vaddr_t)(va) & 0xfffc0000) | ASI_SRMMUFP_L2, ASI_SRMMUFP, 0)

#define tlb_flush_region_real(va) \
	sta(((vaddr_t)(va) & 0xff000000) | ASI_SRMMUFP_L1, ASI_SRMMUFP, 0)

#define tlb_flush_context_real()	sta(ASI_SRMMUFP_L0, ASI_SRMMUFP, 0)
#define tlb_flush_all_real()		sta(ASI_SRMMUFP_LN, ASI_SRMMUFP, 0)

void setpte4m(vaddr_t va, int pte);

#endif /* SUN4M || SUN4D */

#define __HAVE_VM_PAGE_MD

/*
 * For each managed physical page, there is a list of all currently
 * valid virtual mappings of that page.  Since there is usually one
 * (or zero) mapping per page, the table begins with an initial entry,
 * rather than a pointer; this head entry is empty iff its pv_pmap
 * field is NULL.
 */
struct vm_page_md {
	struct pvlist {
		struct	pvlist *pv_next;	/* next pvlist, if any */
		struct	pmap *pv_pmap;		/* pmap of this va */
		vaddr_t	pv_va;			/* virtual address */
		int	pv_flags;		/* flags (below) */
	} pvlisthead;
};
#define VM_MDPAGE_PVHEAD(pg)	(&(pg)->mdpage.pvlisthead)

#define VM_MDPAGE_INIT(pg) do {				\
	(pg)->mdpage.pvlisthead.pv_next = NULL;		\
	(pg)->mdpage.pvlisthead.pv_pmap = NULL;		\
	(pg)->mdpage.pvlisthead.pv_va = 0;		\
	(pg)->mdpage.pvlisthead.pv_flags = 0;		\
} while(/*CONSTCOND*/0)

#endif /* _KERNEL */

#endif /* _SPARC_PMAP_H_ */<|MERGE_RESOLUTION|>--- conflicted
+++ resolved
@@ -1,8 +1,4 @@
-<<<<<<< HEAD
-/*	$NetBSD: pmap.h,v 1.94 2020/09/06 10:48:21 mrg Exp $ */
-=======
 /*	$NetBSD: pmap.h,v 1.97 2021/01/25 20:05:29 mrg Exp $ */
->>>>>>> 9e014010
 
 /*
  * Copyright (c) 1996
