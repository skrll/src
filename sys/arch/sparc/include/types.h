<<<<<<< HEAD
/*	$NetBSD: types.h,v 1.70 2020/12/06 03:19:14 christos Exp $ */
=======
/*	$NetBSD: types.h,v 1.71 2021/01/23 19:38:53 christos Exp $ */
>>>>>>> 9e014010

/*
 * Copyright (c) 1992, 1993
 *	The Regents of the University of California.  All rights reserved.
 *
 * This software was developed by the Computer Systems Engineering group
 * at Lawrence Berkeley Laboratory under DARPA contract BG 91-66 and
 * contributed to Berkeley.
 *
 * All advertising materials mentioning features or use of this software
 * must display the following acknowledgement:
 *	This product includes software developed by the University of
 *	California, Lawrence Berkeley Laboratory.
 *
 * Redistribution and use in source and binary forms, with or without
 * modification, are permitted provided that the following conditions
 * are met:
 * 1. Redistributions of source code must retain the above copyright
 *    notice, this list of conditions and the following disclaimer.
 * 2. Redistributions in binary form must reproduce the above copyright
 *    notice, this list of conditions and the following disclaimer in the
 *    documentation and/or other materials provided with the distribution.
 * 3. Neither the name of the University nor the names of its contributors
 *    may be used to endorse or promote products derived from this software
 *    without specific prior written permission.
 *
 * THIS SOFTWARE IS PROVIDED BY THE REGENTS AND CONTRIBUTORS ``AS IS'' AND
 * ANY EXPRESS OR IMPLIED WARRANTIES, INCLUDING, BUT NOT LIMITED TO, THE
 * IMPLIED WARRANTIES OF MERCHANTABILITY AND FITNESS FOR A PARTICULAR PURPOSE
 * ARE DISCLAIMED.  IN NO EVENT SHALL THE REGENTS OR CONTRIBUTORS BE LIABLE
 * FOR ANY DIRECT, INDIRECT, INCIDENTAL, SPECIAL, EXEMPLARY, OR CONSEQUENTIAL
 * DAMAGES (INCLUDING, BUT NOT LIMITED TO, PROCUREMENT OF SUBSTITUTE GOODS
 * OR SERVICES; LOSS OF USE, DATA, OR PROFITS; OR BUSINESS INTERRUPTION)
 * HOWEVER CAUSED AND ON ANY THEORY OF LIABILITY, WHETHER IN CONTRACT, STRICT
 * LIABILITY, OR TORT (INCLUDING NEGLIGENCE OR OTHERWISE) ARISING IN ANY WAY
 * OUT OF THE USE OF THIS SOFTWARE, EVEN IF ADVISED OF THE POSSIBILITY OF
 * SUCH DAMAGE.
 *
 *	@(#)types.h	8.1 (Berkeley) 6/11/93
 */

#ifndef	_MACHTYPES_H_
#define	_MACHTYPES_H_

#ifdef sun
#undef sun
#endif

#if defined(_KERNEL_OPT)
#include "opt_sparc_arch.h"
#endif

#ifndef _LOCORE

#include <sys/cdefs.h>
#include <sys/featuretest.h>
#include <machine/int_types.h>

/* The following are unsigned to prevent annoying sign extended pointers. */
#if defined(_KERNEL) || defined(_KMEMUSER) || defined(_KERNTYPES) || defined(_STANDALONE)
typedef unsigned long int	register_t;
#define	PRIxREGISTER		"lx"
typedef unsigned int		register32_t;
#define	PRIxREGISTER32		"x"
#ifdef __arch64__
typedef unsigned long int	register64_t;
#define	PRIxREGISTER64		"lx"
#else
/* LONGLONG */
typedef unsigned long long int	register64_t;
#define	PRIxREGISTER64		"llx"
#endif
#endif

#if defined(_KERNEL)
typedef struct label_t {
#ifdef __sparc_v9__
	register64_t val[2];
#else
	register_t val[3];
#endif
} label_t;
#endif

#if defined(_KERNEL) || defined(_KMEMUSER) || defined(_KERNTYPES) || defined(_STANDALONE)
typedef unsigned long int	vaddr_t;
typedef vaddr_t			vsize_t;
#define	PRIxVADDR		"lx"
#define	PRIxVSIZE		"lx"
#define	PRIuVSIZE		"lu"
#ifdef __sparc_v9__
#ifdef __arch64__
typedef unsigned long int	paddr_t;
#define	PRIxPADDR		"lx"
#define	PRIuPSIZE		"lu"
#else
/* LONGLONG */
typedef unsigned long long int	paddr_t;
#define	PRIxPADDR		"llx"
#define	PRIuPSIZE		"llu"
#endif /* __arch64__ */
#else
typedef unsigned long int	paddr_t;
#define	PRIxPADDR		"lx"
#define	PRIuPSIZE		"lu"
#endif /* __sparc_v9__ */
typedef paddr_t			psize_t;
#define	PRIxPSIZE		PRIxPADDR
#endif

typedef	unsigned char		__cpu_simple_lock_nv_t;
typedef unsigned long int	__register_t;

/* __cpu_simple_lock_t used to be a full word. */
#define	__CPU_SIMPLE_LOCK_PAD

#define	__SIMPLELOCK_LOCKED	0xff
#define	__SIMPLELOCK_UNLOCKED	0

#endif /* _LOCORE */

#define	__HAVE_NEW_STYLE_BUS_H
#define	__HAVE_SYSCALL_INTERN
#define	__GENERIC_SOFT_INTERRUPTS_ALL_LEVELS
#define	__HAVE_CPU_VMSPACE_EXEC
#define	__HAVE_RAS
#define	__HAVE_BUS_SPACE_8

#ifdef __sparc_v9__
#define	__HAVE_CPU_DATA_FIRST
#define	__HAVE_DEVICE_REGISTER_POSTCONFIG
#define	__HAVE_ATOMIC64_OPS
#define	__HAVE_CPU_COUNTER	/* sparc v9 CPUs have %tick */
#define	__HAVE_FAST_SOFTINTS
#else
#define	__HAVE_MM_MD_READWRITE
#endif

#define	__HAVE_CPU_LWP_SETPRIVATE
#define	__HAVE___LWP_GETPRIVATE_FAST
#define	__HAVE_TLS_VARIANT_II
#define	__HAVE_COMMON___TLS_GET_ADDR

#endif	/* _MACHTYPES_H_ */<|MERGE_RESOLUTION|>--- conflicted
+++ resolved
@@ -1,8 +1,4 @@
-<<<<<<< HEAD
-/*	$NetBSD: types.h,v 1.70 2020/12/06 03:19:14 christos Exp $ */
-=======
 /*	$NetBSD: types.h,v 1.71 2021/01/23 19:38:53 christos Exp $ */
->>>>>>> 9e014010
 
 /*
  * Copyright (c) 1992, 1993
