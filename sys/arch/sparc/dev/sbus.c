<<<<<<< HEAD
/*	$NetBSD: sbus.c,v 1.80 2020/11/22 03:55:33 thorpej Exp $ */
=======
/*	$NetBSD: sbus.c,v 1.81 2021/04/24 23:36:49 thorpej Exp $ */
>>>>>>> 9e014010

/*-
 * Copyright (c) 1998 The NetBSD Foundation, Inc.
 * All rights reserved.
 *
 * This code is derived from software contributed to The NetBSD Foundation
 * by Paul Kranenburg.
 *
 * Redistribution and use in source and binary forms, with or without
 * modification, are permitted provided that the following conditions
 * are met:
 * 1. Redistributions of source code must retain the above copyright
 *    notice, this list of conditions and the following disclaimer.
 * 2. Redistributions in binary form must reproduce the above copyright
 *    notice, this list of conditions and the following disclaimer in the
 *    documentation and/or other materials provided with the distribution.
 *
 * THIS SOFTWARE IS PROVIDED BY THE NETBSD FOUNDATION, INC. AND CONTRIBUTORS
 * ``AS IS'' AND ANY EXPRESS OR IMPLIED WARRANTIES, INCLUDING, BUT NOT LIMITED
 * TO, THE IMPLIED WARRANTIES OF MERCHANTABILITY AND FITNESS FOR A PARTICULAR
 * PURPOSE ARE DISCLAIMED.  IN NO EVENT SHALL THE FOUNDATION OR CONTRIBUTORS
 * BE LIABLE FOR ANY DIRECT, INDIRECT, INCIDENTAL, SPECIAL, EXEMPLARY, OR
 * CONSEQUENTIAL DAMAGES (INCLUDING, BUT NOT LIMITED TO, PROCUREMENT OF
 * SUBSTITUTE GOODS OR SERVICES; LOSS OF USE, DATA, OR PROFITS; OR BUSINESS
 * INTERRUPTION) HOWEVER CAUSED AND ON ANY THEORY OF LIABILITY, WHETHER IN
 * CONTRACT, STRICT LIABILITY, OR TORT (INCLUDING NEGLIGENCE OR OTHERWISE)
 * ARISING IN ANY WAY OUT OF THE USE OF THIS SOFTWARE, EVEN IF ADVISED OF THE
 * POSSIBILITY OF SUCH DAMAGE.
 */

/*
 * Copyright (c) 1992, 1993
 *	The Regents of the University of California.  All rights reserved.
 *
 * This software was developed by the Computer Systems Engineering group
 * at Lawrence Berkeley Laboratory under DARPA contract BG 91-66 and
 * contributed to Berkeley.
 *
 * All advertising materials mentioning features or use of this software
 * must display the following acknowledgement:
 *	This product includes software developed by the University of
 *	California, Lawrence Berkeley Laboratory.
 *
 * Redistribution and use in source and binary forms, with or without
 * modification, are permitted provided that the following conditions
 * are met:
 * 1. Redistributions of source code must retain the above copyright
 *    notice, this list of conditions and the following disclaimer.
 * 2. Redistributions in binary form must reproduce the above copyright
 *    notice, this list of conditions and the following disclaimer in the
 *    documentation and/or other materials provided with the distribution.
 * 3. Neither the name of the University nor the names of its contributors
 *    may be used to endorse or promote products derived from this software
 *    without specific prior written permission.
 *
 * THIS SOFTWARE IS PROVIDED BY THE REGENTS AND CONTRIBUTORS ``AS IS'' AND
 * ANY EXPRESS OR IMPLIED WARRANTIES, INCLUDING, BUT NOT LIMITED TO, THE
 * IMPLIED WARRANTIES OF MERCHANTABILITY AND FITNESS FOR A PARTICULAR PURPOSE
 * ARE DISCLAIMED.  IN NO EVENT SHALL THE REGENTS OR CONTRIBUTORS BE LIABLE
 * FOR ANY DIRECT, INDIRECT, INCIDENTAL, SPECIAL, EXEMPLARY, OR CONSEQUENTIAL
 * DAMAGES (INCLUDING, BUT NOT LIMITED TO, PROCUREMENT OF SUBSTITUTE GOODS
 * OR SERVICES; LOSS OF USE, DATA, OR PROFITS; OR BUSINESS INTERRUPTION)
 * HOWEVER CAUSED AND ON ANY THEORY OF LIABILITY, WHETHER IN CONTRACT, STRICT
 * LIABILITY, OR TORT (INCLUDING NEGLIGENCE OR OTHERWISE) ARISING IN ANY WAY
 * OUT OF THE USE OF THIS SOFTWARE, EVEN IF ADVISED OF THE POSSIBILITY OF
 * SUCH DAMAGE.
 *
 *	@(#)sbus.c	8.1 (Berkeley) 6/11/93
 */

/*
 * Sbus stuff.
 */

#include <sys/cdefs.h>
<<<<<<< HEAD
__KERNEL_RCSID(0, "$NetBSD: sbus.c,v 1.80 2020/11/22 03:55:33 thorpej Exp $");
=======
__KERNEL_RCSID(0, "$NetBSD: sbus.c,v 1.81 2021/04/24 23:36:49 thorpej Exp $");
>>>>>>> 9e014010

#include <sys/param.h>
#include <sys/malloc.h>
#include <sys/kmem.h>
#include <sys/kernel.h>
#include <sys/systm.h>
#include <sys/device.h>

#include <uvm/uvm_extern.h>

#include <machine/autoconf.h>
#include <sys/bus.h>
#include <sparc/dev/sbusreg.h>
#include <dev/sbus/sbusvar.h>
#include <dev/sbus/xboxvar.h>

#include <sparc/sparc/iommuvar.h>

void sbusreset(int);

static int sbus_get_intr(struct sbus_softc *, int,
			 struct openprom_intr **, int *);
static void *sbus_intr_establish(
		bus_space_tag_t,
		int,			/* Sbus interrupt level */
		int,			/* `device class' priority */
		int (*)(void *),	/* handler */
		void *,			/* handler arg */
		void (*)(void));	/* fast handler */


/* autoconfiguration driver */
int	sbus_match_mainbus(device_t, struct cfdata *, void *);
int	sbus_match_iommu(device_t, struct cfdata *, void *);
int	sbus_match_xbox(device_t, struct cfdata *, void *);
void	sbus_attach_mainbus(device_t, device_t, void *);
void	sbus_attach_iommu(device_t, device_t, void *);
void	sbus_attach_xbox(device_t, device_t, void *);

#if (defined(SUN4M) && !defined(MSIIEP)) || defined(SUN4D)
static	int sbus_error(void);
extern	int (*sbuserr_handler)(void);
#endif

CFATTACH_DECL_NEW(sbus_mainbus, sizeof(struct sbus_softc),
    sbus_match_mainbus, sbus_attach_mainbus, NULL, NULL);

CFATTACH_DECL_NEW(sbus_iommu, sizeof(struct sbus_softc),
    sbus_match_iommu, sbus_attach_iommu, NULL, NULL);

CFATTACH_DECL_NEW(sbus_xbox, sizeof(struct sbus_softc),
    sbus_match_xbox, sbus_attach_xbox, NULL, NULL);

extern struct cfdriver sbus_cd;

static int sbus_mainbus_attached;

/* The "primary" Sbus */
struct sbus_softc *sbus_sc;

/* If the PROM does not provide the `ranges' property, we make up our own */
struct openprom_range sbus_translations[] = {
	/* Assume a maximum of 4 Sbus slots, all mapped to on-board io space */
	{ 0, 0, PMAP_OBIO, SBUS_ADDR(0,0), 1 << 25 },
	{ 1, 0, PMAP_OBIO, SBUS_ADDR(1,0), 1 << 25 },
	{ 2, 0, PMAP_OBIO, SBUS_ADDR(2,0), 1 << 25 },
	{ 3, 0, PMAP_OBIO, SBUS_ADDR(3,0), 1 << 25 }
};

/*
 * Child devices receive the Sbus interrupt level in their attach
 * arguments. We translate these to CPU IPLs using the following
 * tables. Note: obio bus interrupt levels are identical to the
 * processor IPL.
 *
 * The second set of tables is used when the Sbus interrupt level
 * cannot be had from the PROM as an `interrupt' property. We then
 * fall back on the `intr' property which contains the CPU IPL.
 */

/* Translate Sbus interrupt level to processor IPL */
static int intr_sbus2ipl_4c[] = {
	0, 1, 2, 3, 5, 7, 8, 9
};
static int intr_sbus2ipl_4m[] = {
	0, 2, 3, 5, 7, 9, 11, 13
};

/*
 * This value is or'ed into the attach args' interrupt level cookie
 * if the interrupt level comes from an `intr' property, i.e. it is
 * not an Sbus interrupt level.
 */
#define SBUS_INTR_COMPAT	0x80000000


/*
 * Print the location of some sbus-attached device (called just
 * before attaching that device).  If `sbus' is not NULL, the
 * device was found but not configured; print the sbus as well.
 * Return UNCONF (config_find ignores this if the device was configured).
 */
int
sbus_print(void *args, const char *busname)
{
	struct sbus_attach_args *sa = args;
	int i;

	if (busname)
		aprint_normal("%s at %s", sa->sa_name, busname);
	aprint_normal(" slot %d offset 0x%x", sa->sa_slot, sa->sa_offset);
	for (i = 0; i < sa->sa_nintr; i++) {
		uint32_t level = sa->sa_intr[i].oi_pri;
		struct sbus_softc *sc =
			(struct sbus_softc *) sa->sa_bustag->cookie;

		aprint_normal(" level %d", level & ~SBUS_INTR_COMPAT);
		if ((level & SBUS_INTR_COMPAT) == 0) {
			int ipl = sc->sc_intr2ipl[level];
			if (ipl != level)
				aprint_normal(" (ipl %d)", ipl);
		}
	}
	return (UNCONF);
}

int
sbus_match_mainbus(device_t parent, struct cfdata *cf, void *aux)
{
	struct mainbus_attach_args *ma = aux;

	if (CPU_ISSUN4 || sbus_mainbus_attached)
		return (0);

	return (strcmp(cf->cf_name, ma->ma_name) == 0);
}

int
sbus_match_iommu(device_t parent, struct cfdata *cf, void *aux)
{
	struct iommu_attach_args *ia = aux;

	if (CPU_ISSUN4)
		return (0);

	return (strcmp(cf->cf_name, ia->iom_name) == 0);
}

int
sbus_match_xbox(device_t parent, struct cfdata *cf, void *aux)
{
	struct xbox_attach_args *xa = aux;

	if (CPU_ISSUN4)
		return (0);

	return (strcmp(cf->cf_name, xa->xa_name) == 0);
}

/*
 * Attach an Sbus.
 */
void
sbus_attach_mainbus(device_t parent, device_t self, void *aux)
{
	struct sbus_softc *sc = device_private(self);
	struct mainbus_attach_args *ma = aux;
	int node = ma->ma_node;

	sbus_mainbus_attached = 1;

	sc->sc_dev = self;
	sc->sc_bustag = ma->ma_bustag;
	sc->sc_dmatag = ma->ma_dmatag;

#if 0	/* sbus at mainbus (sun4c): `reg' prop is not control space */
	if (ma->ma_size == 0)
		printf("%s: no Sbus registers", device_xname(self));

	if (bus_space_map(ma->ma_bustag,
			  ma->ma_paddr,
			  ma->ma_size,
			  BUS_SPACE_MAP_LINEAR,
			  &sc->sc_bh) != 0) {
		panic("%s: can't map sbusbusreg", device_xname(self));
	}
#endif

	/* Setup interrupt translation tables */
	sc->sc_intr2ipl = CPU_ISSUN4C
				? intr_sbus2ipl_4c
				: intr_sbus2ipl_4m;

	/*
	 * Record clock frequency for synchronous SCSI.
	 * IS THIS THE CORRECT DEFAULT??
	 */
	sc->sc_clockfreq = prom_getpropint(node, "clock-frequency", 25*1000*1000);
	printf(": clock = %s MHz\n", clockfreq(sc->sc_clockfreq));

	sbus_sc = sc;
	sbus_attach_common(sc, "sbus", node, NULL);
}


void
sbus_attach_iommu(device_t parent, device_t self, void *aux)
{
	struct sbus_softc *sc = device_private(self);
	struct iommu_attach_args *ia = aux;
	int node = ia->iom_node;

	sc->sc_dev = self;
	sc->sc_bustag = ia->iom_bustag;
	sc->sc_dmatag = ia->iom_dmatag;

	if (ia->iom_nreg == 0)
		panic("%s: no Sbus registers", device_xname(self));

	if (bus_space_map(ia->iom_bustag,
			  BUS_ADDR(ia->iom_reg[0].oa_space,
				   ia->iom_reg[0].oa_base),
			  (bus_size_t)ia->iom_reg[0].oa_size,
			  BUS_SPACE_MAP_LINEAR,
			  &sc->sc_bh) != 0) {
		panic("%s: can't map sbusbusreg", device_xname(self));
	}

	/* Setup interrupt translation tables */
	sc->sc_intr2ipl = CPU_ISSUN4C ? intr_sbus2ipl_4c : intr_sbus2ipl_4m;

	/*
	 * Record clock frequency for synchronous SCSI.
	 * IS THIS THE CORRECT DEFAULT??
	 */
	sc->sc_clockfreq = prom_getpropint(node, "clock-frequency", 25*1000*1000);
	printf(": clock = %s MHz\n", clockfreq(sc->sc_clockfreq));

	sbus_sc = sc;
#if (defined(SUN4M) && !defined(MSIIEP)) || defined(SUN4D)
	sbuserr_handler = sbus_error;
#endif
	sbus_attach_common(sc, "sbus", node, NULL);
}

void
sbus_attach_xbox(device_t parent, device_t self, void *aux)
{
	struct sbus_softc *sc = device_private(self);
	struct xbox_attach_args *xa = aux;
	int node = xa->xa_node;

	sc->sc_bustag = xa->xa_bustag;
	sc->sc_dmatag = xa->xa_dmatag;

	/* Setup interrupt translation tables */
	sc->sc_intr2ipl = CPU_ISSUN4C ? intr_sbus2ipl_4c : intr_sbus2ipl_4m;

	/*
	 * Record clock frequency for synchronous SCSI.
	 * IS THIS THE CORRECT DEFAULT??
	 */
	sc->sc_clockfreq = prom_getpropint(node, "clock-frequency", 25*1000*1000);
	printf(": clock = %s MHz\n", clockfreq(sc->sc_clockfreq));

	sbus_attach_common(sc, "sbus", node, NULL);
}

void
sbus_attach_common(struct sbus_softc *sc, const char *busname, int busnode,
		   const char * const *specials)
{
	int node0, node, error;
	const char *sp;
	const char *const *ssp;
	bus_space_tag_t sbt;
	struct sbus_attach_args sa;

	if ((sbt = bus_space_tag_alloc(sc->sc_bustag, sc)) == NULL) {
		printf("%s: attach: out of memory\n",
		    device_xname(sc->sc_dev));
		return;
	}
	sbt->sparc_intr_establish = sbus_intr_establish;

	/*
	 * Get the SBus burst transfer size if burst transfers are supported
	 */
	sc->sc_burst = prom_getpropint(busnode, "burst-sizes", 0);


	if (CPU_ISSUN4M) {
		/*
		 * Some models (e.g. SS20) erroneously report 64-bit
		 * burst capability. We mask it out here for all SUN4Ms,
		 * since probably no member of that class supports
		 * 64-bit Sbus bursts.
		 */
		sc->sc_burst &= ~SBUS_BURST_64;
	}

	/*
	 * Collect address translations from the OBP.
	 */
	error = prom_getprop(busnode, "ranges", sizeof(struct rom_range),
			&sbt->nranges, &sbt->ranges);
	switch (error) {
	case 0:
		break;
	case ENOENT:
		/* Fall back to our own `range' construction */
		sbt->ranges = sbus_translations;
		sbt->nranges =
			sizeof(sbus_translations)/sizeof(sbus_translations[0]);
		break;
	default:
		panic("%s: error getting ranges property",
		    device_xname(sc->sc_dev));
	}

	/*
	 * Loop through ROM children, fixing any relative addresses
	 * and then configuring each device.
	 * `specials' is an array of device names that are treated
	 * specially:
	 */
	node0 = firstchild(busnode);
	for (ssp = specials ; ssp != NULL && *(sp = *ssp) != 0; ssp++) {
		if ((node = findnode(node0, sp)) == 0) {
			panic("could not find %s amongst %s devices",
				sp, busname);
		}

		if (sbus_setup_attach_args(sc, sbt, sc->sc_dmatag,
					   node, &sa) != 0) {
			panic("sbus_attach: %s: incomplete", sp);
		}
		(void) config_found(sc->sc_dev, (void *)&sa, sbus_print,
		    CFARG_EOL);
		sbus_destroy_attach_args(&sa);
	}

	for (node = node0; node; node = nextsibling(node)) {
		char *name = prom_getpropstring(node, "name");
		for (ssp = specials, sp = NULL;
		     ssp != NULL && (sp = *ssp) != NULL;
		     ssp++)
			if (strcmp(name, sp) == 0)
				break;

		if (sp != NULL)
			/* Already configured as an "early" device */
			continue;

		if (sbus_setup_attach_args(sc, sbt, sc->sc_dmatag,
					   node, &sa) != 0) {
			printf("sbus_attach: %s: incomplete\n", name);
			continue;
		}
		(void) config_found(sc->sc_dev, (void *)&sa, sbus_print,
		    CFARG_EOL);
		sbus_destroy_attach_args(&sa);
	}
}

int
sbus_setup_attach_args(struct sbus_softc *sc,
		       bus_space_tag_t bustag, bus_dma_tag_t dmatag, int node,
		       struct sbus_attach_args *sa)
{
	int n, error;

	memset(sa, 0, sizeof(struct sbus_attach_args));
	error = prom_getprop(node, "name", 1, &n, &sa->sa_name);
	if (error != 0)
		return (error);
	KASSERT(sa->sa_name[n-1] == '\0');

	sa->sa_bustag = bustag;
	sa->sa_dmatag = dmatag;
	sa->sa_node = node;
	sa->sa_frequency = sc->sc_clockfreq;

	error = prom_getprop(node, "reg", sizeof(struct openprom_addr),
			&sa->sa_nreg, &sa->sa_reg);
	if (error != 0) {
		char buf[32];
		if (error != ENOENT ||
		    !node_has_property(node, "device_type") ||
		    strcmp(prom_getpropstringA(node, "device_type", buf, sizeof buf),
			   "hierarchical") != 0)
			return (error);
	}
	for (n = 0; n < sa->sa_nreg; n++) {
		/* Convert to relative addressing, if necessary */
		uint32_t base = sa->sa_reg[n].oa_base;
		if (SBUS_ABS(base)) {
			sa->sa_reg[n].oa_space = SBUS_ABS_TO_SLOT(base);
			sa->sa_reg[n].oa_base = SBUS_ABS_TO_OFFSET(base);
		}
	}

	if ((error = sbus_get_intr(sc, node, &sa->sa_intr, &sa->sa_nintr)) != 0)
		return (error);

	error = prom_getprop(node, "address", sizeof(uint32_t),
			 &sa->sa_npromvaddrs, &sa->sa_promvaddrs);
	if (error != 0 && error != ENOENT)
		return (error);

	return (0);
}

void
sbus_destroy_attach_args(struct sbus_attach_args *sa)
{

	if (sa->sa_name != NULL)
		free(sa->sa_name, M_DEVBUF);

	if (sa->sa_nreg != 0)
		free(sa->sa_reg, M_DEVBUF);

	if (sa->sa_intr)
		free(sa->sa_intr, M_DEVBUF);

	if (sa->sa_promvaddrs)
		free(sa->sa_promvaddrs, M_DEVBUF);

	memset(sa, 0, sizeof(struct sbus_attach_args));/*DEBUG*/
}

bus_addr_t
sbus_bus_addr(bus_space_tag_t t, u_int btype, u_int offset)
{

	/* XXX: sbus_bus_addr should be g/c'ed */
	return (BUS_ADDR(btype, offset));
}


/*
 * Get interrupt attributes for an Sbus device.
 */
static int
sbus_get_intr(struct sbus_softc *sc, int node,
	      struct openprom_intr **ipp, int *np)
{
	int error, n;
	uint32_t *ipl = NULL;

	/*
	 * The `interrupts' property contains the Sbus interrupt level.
	 */
	if (prom_getprop(node, "interrupts", sizeof(int), np,
			 &ipl) == 0) {
		/* Change format to an `struct openprom_intr' array */
		struct openprom_intr *ip;
		ip = malloc(*np * sizeof(struct openprom_intr), M_DEVBUF,
		    M_WAITOK);
		for (n = 0; n < *np; n++) {
			ip[n].oi_pri = ipl[n];
			ip[n].oi_vec = 0;
		}
		free(ipl, M_DEVBUF);
		*ipp = ip;
		return (0);
	}

	/*
	 * Fall back on `intr' property.
	 */
	*ipp = NULL;
	error = prom_getprop(node, "intr", sizeof(struct openprom_intr),
			np, ipp);
	switch (error) {
	case 0:
		for (n = *np; n-- > 0;) {
			(*ipp)[n].oi_pri &= 0xf;
			(*ipp)[n].oi_pri |= SBUS_INTR_COMPAT;
		}
		break;
	case ENOENT:
		error = 0;
		break;
	}

	return (error);
}


/*
 * Install an interrupt handler for an Sbus device.
 */
static void *
sbus_intr_establish(bus_space_tag_t t, int pri, int level,
		    int (*handler)(void *), void *arg,
		    void (*fastvec)(void))
{
	struct sbus_softc *sc = t->cookie;
	struct intrhand *ih;
	int pil;

	ih = kmem_alloc(sizeof(struct intrhand), KM_SLEEP);

	/*
	 * Translate Sbus interrupt priority to CPU interrupt level
	 */
	if ((pri & SBUS_INTR_COMPAT) != 0)
		pil = pri & ~SBUS_INTR_COMPAT;
	else
		pil = sc->sc_intr2ipl[pri];

	ih->ih_fun = handler;
	ih->ih_arg = arg;
	intr_establish(pil, level, ih, fastvec, false);
	return (ih);
}

#if (defined(SUN4M) && !defined(MSIIEP)) || defined(SUN4D)
static int
sbus_error(void)
{
	struct sbus_softc *sc = sbus_sc;
	bus_space_handle_t bh = sc->sc_bh;
	uint32_t afsr, afva;
	char bits[64];
static	int straytime, nstray;
	int timesince;

	afsr = bus_space_read_4(sc->sc_bustag, bh, SBUS_AFSR_REG);
	afva = bus_space_read_4(sc->sc_bustag, bh, SBUS_AFAR_REG);
	snprintb(bits, sizeof(bits), SBUS_AFSR_BITS, afsr);
	printf("sbus error:\n\tAFSR %s\n", bits);
	printf("\taddress: 0x%x%x\n", afsr & SBUS_AFSR_PAH, afva);

	/* For now, do the same dance as on stray interrupts */
	timesince = time_uptime - straytime;
	if (timesince <= 10) {
		if (++nstray > 9)
			panic("too many SBus errors");
	} else {
		straytime = time_uptime;
		nstray = 1;
	}

	/* Unlock registers and clear interrupt */
	bus_space_write_4(sc->sc_bustag, bh, SBUS_AFSR_REG, afsr);

	return (0);
}
#endif<|MERGE_RESOLUTION|>--- conflicted
+++ resolved
@@ -1,8 +1,4 @@
-<<<<<<< HEAD
-/*	$NetBSD: sbus.c,v 1.80 2020/11/22 03:55:33 thorpej Exp $ */
-=======
 /*	$NetBSD: sbus.c,v 1.81 2021/04/24 23:36:49 thorpej Exp $ */
->>>>>>> 9e014010
 
 /*-
  * Copyright (c) 1998 The NetBSD Foundation, Inc.
@@ -78,11 +74,7 @@
  */
 
 #include <sys/cdefs.h>
-<<<<<<< HEAD
-__KERNEL_RCSID(0, "$NetBSD: sbus.c,v 1.80 2020/11/22 03:55:33 thorpej Exp $");
-=======
 __KERNEL_RCSID(0, "$NetBSD: sbus.c,v 1.81 2021/04/24 23:36:49 thorpej Exp $");
->>>>>>> 9e014010
 
 #include <sys/param.h>
 #include <sys/malloc.h>
