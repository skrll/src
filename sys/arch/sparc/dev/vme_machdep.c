<<<<<<< HEAD
/*	$NetBSD: vme_machdep.c,v 1.71 2020/11/22 03:55:33 thorpej Exp $	*/
=======
/*	$NetBSD: vme_machdep.c,v 1.72 2021/04/24 23:36:49 thorpej Exp $	*/
>>>>>>> 9e014010

/*-
 * Copyright (c) 1997, 1998 The NetBSD Foundation, Inc.
 * All rights reserved.
 *
 * This code is derived from software contributed to The NetBSD Foundation
 * by Paul Kranenburg.
 *
 * Redistribution and use in source and binary forms, with or without
 * modification, are permitted provided that the following conditions
 * are met:
 * 1. Redistributions of source code must retain the above copyright
 *    notice, this list of conditions and the following disclaimer.
 * 2. Redistributions in binary form must reproduce the above copyright
 *    notice, this list of conditions and the following disclaimer in the
 *    documentation and/or other materials provided with the distribution.
 *
 * THIS SOFTWARE IS PROVIDED BY THE NETBSD FOUNDATION, INC. AND CONTRIBUTORS
 * ``AS IS'' AND ANY EXPRESS OR IMPLIED WARRANTIES, INCLUDING, BUT NOT LIMITED
 * TO, THE IMPLIED WARRANTIES OF MERCHANTABILITY AND FITNESS FOR A PARTICULAR
 * PURPOSE ARE DISCLAIMED.  IN NO EVENT SHALL THE FOUNDATION OR CONTRIBUTORS
 * BE LIABLE FOR ANY DIRECT, INDIRECT, INCIDENTAL, SPECIAL, EXEMPLARY, OR
 * CONSEQUENTIAL DAMAGES (INCLUDING, BUT NOT LIMITED TO, PROCUREMENT OF
 * SUBSTITUTE GOODS OR SERVICES; LOSS OF USE, DATA, OR PROFITS; OR BUSINESS
 * INTERRUPTION) HOWEVER CAUSED AND ON ANY THEORY OF LIABILITY, WHETHER IN
 * CONTRACT, STRICT LIABILITY, OR TORT (INCLUDING NEGLIGENCE OR OTHERWISE)
 * ARISING IN ANY WAY OUT OF THE USE OF THIS SOFTWARE, EVEN IF ADVISED OF THE
 * POSSIBILITY OF SUCH DAMAGE.
 */

#include <sys/cdefs.h>
<<<<<<< HEAD
__KERNEL_RCSID(0, "$NetBSD: vme_machdep.c,v 1.71 2020/11/22 03:55:33 thorpej Exp $");
=======
__KERNEL_RCSID(0, "$NetBSD: vme_machdep.c,v 1.72 2021/04/24 23:36:49 thorpej Exp $");
>>>>>>> 9e014010

#include <sys/param.h>
#include <sys/extent.h>
#include <sys/systm.h>
#include <sys/device.h>
#include <sys/kmem.h>
#include <sys/errno.h>

#include <sys/proc.h>
#include <sys/syslog.h>

#include <uvm/uvm_extern.h>

#define _SPARC_BUS_DMA_PRIVATE
#include <sys/bus.h>
#include <sparc/sparc/iommuvar.h>
#include <machine/autoconf.h>
#include <machine/oldmon.h>
#include <machine/cpu.h>
#include <machine/ctlreg.h>
#include <machine/pcb.h>

#include <dev/vme/vmereg.h>
#include <dev/vme/vmevar.h>

#include <sparc/sparc/asm.h>
#include <sparc/sparc/vaddrs.h>
#include <sparc/sparc/cpuvar.h>
#include <sparc/dev/vmereg.h>

struct sparcvme_softc {
	bus_space_tag_t	 sc_bustag;
	bus_dma_tag_t	 sc_dmatag;
	struct vmebusreg *sc_reg; 	/* VME control registers */
	struct vmebusvec *sc_vec;	/* VME interrupt vector */
	struct rom_range *sc_range;	/* ROM range property */
	int		 sc_nrange;
	volatile uint32_t *sc_ioctags;	/* VME IO-cache tag registers */
	volatile uint32_t *sc_iocflush;/* VME IO-cache flush registers */
	int 		 (*sc_vmeintr)(void *);
};
struct  sparcvme_softc *sparcvme_sc;/*XXX*/

/* autoconfiguration driver */
static int	vmematch_iommu(device_t, cfdata_t, void *);
static void	vmeattach_iommu(device_t, device_t, void *);
static int	vmematch_mainbus(device_t, cfdata_t, void *);
static void	vmeattach_mainbus(device_t, device_t, void *);
#if defined(SUN4)
int 		vmeintr4(void *);
#endif
#if defined(SUN4M)
int 		vmeintr4m(void *);
static int	sparc_vme_error(void);
#endif


static int	sparc_vme_probe(void *, vme_addr_t, vme_size_t,
				vme_am_t, vme_datasize_t,
				int (*)(void *,
					bus_space_tag_t, bus_space_handle_t),
				void *);
static int	sparc_vme_map(void *, vme_addr_t, vme_size_t, vme_am_t,
			      vme_datasize_t, vme_swap_t,
			      bus_space_tag_t *, bus_space_handle_t *,
			      vme_mapresc_t *);
static void	sparc_vme_unmap(void *, vme_mapresc_t);
static int	sparc_vme_intr_map(void *, int, int, vme_intr_handle_t *);
static const struct evcnt *sparc_vme_intr_evcnt(void *, vme_intr_handle_t);
static void *	sparc_vme_intr_establish(void *, vme_intr_handle_t, int,
					 int (*)(void *), void *);
static void	sparc_vme_intr_disestablish(void *, void *);

static int	vmebus_translate(struct sparcvme_softc *, vme_am_t,
				 vme_addr_t, bus_addr_t *);
#ifdef notyet
#if defined(SUN4M)
static void	sparc_vme_iommu_barrier(bus_space_tag_t, bus_space_handle_t,
					bus_size_t, bus_size_t, int);

#endif /* SUN4M */
#endif

/*
 * DMA functions.
 */
#if defined(SUN4) || defined(SUN4M)
static void	sparc_vct_dmamap_destroy(void *, bus_dmamap_t);
#endif

#if defined(SUN4)
static int	sparc_vct4_dmamap_create(void *, vme_size_t, vme_am_t,
		    vme_datasize_t, vme_swap_t, int, vme_size_t, vme_addr_t,
		    int, bus_dmamap_t *);
static int	sparc_vme4_dmamap_load(bus_dma_tag_t, bus_dmamap_t, void *,
		    bus_size_t, struct proc *, int);
static void	sparc_vme4_dmamap_unload(bus_dma_tag_t, bus_dmamap_t);
static void	sparc_vme4_dmamap_sync(bus_dma_tag_t, bus_dmamap_t,
		    bus_addr_t, bus_size_t, int);
#endif /* SUN4 */

#if defined(SUN4M)
static int	sparc_vct_iommu_dmamap_create(void *, vme_size_t, vme_am_t,
		    vme_datasize_t, vme_swap_t, int, vme_size_t, vme_addr_t,
		    int, bus_dmamap_t *);
static int	sparc_vme_iommu_dmamap_create(bus_dma_tag_t, bus_size_t,
		    int, bus_size_t, bus_size_t, int, bus_dmamap_t *);

static int	sparc_vme_iommu_dmamap_load(bus_dma_tag_t, bus_dmamap_t,
		    void *, bus_size_t, struct proc *, int);
static void	sparc_vme_iommu_dmamap_unload(bus_dma_tag_t, bus_dmamap_t);
static void	sparc_vme_iommu_dmamap_sync(bus_dma_tag_t, bus_dmamap_t,
		    bus_addr_t, bus_size_t, int);
#endif /* SUN4M */

#if defined(SUN4) || defined(SUN4M)
static int	sparc_vme_dmamem_map(bus_dma_tag_t, bus_dma_segment_t *,
		    int, size_t, void **, int);
#endif

#if 0
static void	sparc_vme_dmamap_destroy(bus_dma_tag_t, bus_dmamap_t);
static void	sparc_vme_dmamem_unmap(bus_dma_tag_t, void *, size_t);
static paddr_t	sparc_vme_dmamem_mmap(bus_dma_tag_t,
		    bus_dma_segment_t *, int, off_t, int, int);
#endif

int sparc_vme_mmap_cookie(vme_addr_t, vme_am_t, bus_space_handle_t *);

CFATTACH_DECL_NEW(vme_mainbus, sizeof(struct sparcvme_softc),
    vmematch_mainbus, vmeattach_mainbus, NULL, NULL);

CFATTACH_DECL_NEW(vme_iommu, sizeof(struct sparcvme_softc),
    vmematch_iommu, vmeattach_iommu, NULL, NULL);

static int vme_attached;

extern int (*vmeerr_handler)(void);

#define VMEMOD_D32 0x40 /* ??? */

/* If the PROM does not provide the `ranges' property, we make up our own */
struct rom_range vmebus_translations[] = {
#define _DS (VME_AM_MBO | VME_AM_SUPER | VME_AM_DATA)
	{ VME_AM_A16|_DS, 0, PMAP_VME16, 0xffff0000, 0 },
	{ VME_AM_A24|_DS, 0, PMAP_VME16, 0xff000000, 0 },
	{ VME_AM_A32|_DS, 0, PMAP_VME16, 0x00000000, 0 },
	{ VME_AM_A16|VMEMOD_D32|_DS, 0, PMAP_VME32, 0xffff0000, 0 },
	{ VME_AM_A24|VMEMOD_D32|_DS, 0, PMAP_VME32, 0xff000000, 0 },
	{ VME_AM_A32|VMEMOD_D32|_DS, 0, PMAP_VME32, 0x00000000, 0 }
#undef _DS
};

/*
 * The VME bus logic on sun4 machines maps DMA requests in the first MB
 * of VME space to the last MB of DVMA space. `vme_dvmamap' is used
 * for DVMA space allocations. The DMA addresses returned by
 * bus_dmamap_load*() must be relocated by -VME4_DVMA_BASE.
 */
struct extent *vme_dvmamap;

/*
 * The VME hardware on the sun4m IOMMU maps the first 8MB of 32-bit
 * VME space to the last 8MB of DVMA space and the first 1MB of
 * 24-bit VME space to the first 1MB of the last 8MB of DVMA space
 * (thus 24-bit VME space overlaps the first 1MB of of 32-bit space).
 * The following constants define subregions in the IOMMU DVMA map
 * for VME DVMA allocations.  The DMA addresses returned by
 * bus_dmamap_load*() must be relocated by -VME_IOMMU_DVMA_BASE.
 */
#define VME_IOMMU_DVMA_BASE		0xff800000
#define VME_IOMMU_DVMA_AM24_BASE	VME_IOMMU_DVMA_BASE
#define VME_IOMMU_DVMA_AM24_END		0xff900000
#define VME_IOMMU_DVMA_AM32_BASE	VME_IOMMU_DVMA_BASE
#define VME_IOMMU_DVMA_AM32_END		IOMMU_DVMA_END

struct vme_chipset_tag sparc_vme_chipset_tag = {
	NULL,
	sparc_vme_map,
	sparc_vme_unmap,
	sparc_vme_probe,
	sparc_vme_intr_map,
	sparc_vme_intr_evcnt,
	sparc_vme_intr_establish,
	sparc_vme_intr_disestablish,
	0, 0, 0 /* bus specific DMA stuff */
};


#if defined(SUN4)
struct sparc_bus_dma_tag sparc_vme4_dma_tag = {
	NULL,	/* cookie */
	_bus_dmamap_create,
	_bus_dmamap_destroy,
	sparc_vme4_dmamap_load,
	_bus_dmamap_load_mbuf,
	_bus_dmamap_load_uio,
	_bus_dmamap_load_raw,
	sparc_vme4_dmamap_unload,
	sparc_vme4_dmamap_sync,

	_bus_dmamem_alloc,
	_bus_dmamem_free,
	sparc_vme_dmamem_map,
	_bus_dmamem_unmap,
	_bus_dmamem_mmap
};
#endif

#if defined(SUN4M)
struct sparc_bus_dma_tag sparc_vme_iommu_dma_tag = {
	NULL,	/* cookie */
	sparc_vme_iommu_dmamap_create,
	_bus_dmamap_destroy,
	sparc_vme_iommu_dmamap_load,
	_bus_dmamap_load_mbuf,
	_bus_dmamap_load_uio,
	_bus_dmamap_load_raw,
	sparc_vme_iommu_dmamap_unload,
	sparc_vme_iommu_dmamap_sync,

	_bus_dmamem_alloc,
	_bus_dmamem_free,
	sparc_vme_dmamem_map,
	_bus_dmamem_unmap,
	_bus_dmamem_mmap
};
#endif


static int
vmematch_mainbus(device_t parent, cfdata_t cf, void *aux)
{
	struct mainbus_attach_args *ma = aux;

	if (!CPU_ISSUN4 || vme_attached)
		return (0);

	return (strcmp("vme", ma->ma_name) == 0);
}

static int
vmematch_iommu(device_t parent, cfdata_t cf, void *aux)
{
	struct iommu_attach_args *ia = aux;

	if (vme_attached)
		return 0;

	return (strcmp("vme", ia->iom_name) == 0);
}


static void
vmeattach_mainbus(device_t parent, device_t self, void *aux)
{
#if defined(SUN4)
	struct mainbus_attach_args *ma = aux;
	struct sparcvme_softc *sc = device_private(self);
	struct vmebus_attach_args vba;

	vme_attached = 1;

	sc->sc_bustag = ma->ma_bustag;
	sc->sc_dmatag = ma->ma_dmatag;

	/* VME interrupt entry point */
	sc->sc_vmeintr = vmeintr4;

/*XXX*/	sparc_vme_chipset_tag.cookie = sc;
/*XXX*/	sparc_vme_chipset_tag.vct_dmamap_create = sparc_vct4_dmamap_create;
/*XXX*/	sparc_vme_chipset_tag.vct_dmamap_destroy = sparc_vct_dmamap_destroy;
/*XXX*/	sparc_vme4_dma_tag._cookie = sc;

	vba.va_vct = &sparc_vme_chipset_tag;
	vba.va_bdt = &sparc_vme4_dma_tag;
	vba.va_slaveconfig = 0;

	/* Fall back to our own `range' construction */
	sc->sc_range = vmebus_translations;
	sc->sc_nrange =
		sizeof(vmebus_translations)/sizeof(vmebus_translations[0]);

	vme_dvmamap = extent_create("vmedvma", VME4_DVMA_BASE, VME4_DVMA_END,
				    0, 0, EX_WAITOK);

	printf("\n");
	(void)config_found(self, &vba, 0, CFARG_EOL);

#endif /* SUN4 */
	return;
}

/* sun4m vmebus */
static void
vmeattach_iommu(device_t parent, device_t self, void *aux)
{
#if defined(SUN4M)
	struct sparcvme_softc *sc = device_private(self);
	struct iommu_attach_args *ia = aux;
	struct vmebus_attach_args vba;
	bus_space_handle_t bh;
	int node;
	int cline;

	sc->sc_bustag = ia->iom_bustag;
	sc->sc_dmatag = ia->iom_dmatag;

	/* VME interrupt entry point */
	sc->sc_vmeintr = vmeintr4m;

/*XXX*/	sparc_vme_chipset_tag.cookie = sc;
/*XXX*/	sparc_vme_chipset_tag.vct_dmamap_create = sparc_vct_iommu_dmamap_create;
/*XXX*/	sparc_vme_chipset_tag.vct_dmamap_destroy = sparc_vct_dmamap_destroy;
/*XXX*/	sparc_vme_iommu_dma_tag._cookie = sc;

	vba.va_vct = &sparc_vme_chipset_tag;
	vba.va_bdt = &sparc_vme_iommu_dma_tag;
	vba.va_slaveconfig = 0;

	node = ia->iom_node;

	/*
	 * Map VME control space
	 */
	if (ia->iom_nreg < 2) {
		printf("%s: only %d register sets\n", device_xname(self),
			ia->iom_nreg);
		return;
	}

	if (bus_space_map(ia->iom_bustag,
			  (bus_addr_t) BUS_ADDR(ia->iom_reg[0].oa_space,
						ia->iom_reg[0].oa_base),
			  (bus_size_t)ia->iom_reg[0].oa_size,
			  BUS_SPACE_MAP_LINEAR,
			  &bh) != 0) {
		panic("%s: can't map vmebusreg", device_xname(self));
	}
	sc->sc_reg = (struct vmebusreg *)bh;

	if (bus_space_map(ia->iom_bustag,
			  (bus_addr_t) BUS_ADDR(ia->iom_reg[1].oa_space,
						ia->iom_reg[1].oa_base),
			  (bus_size_t)ia->iom_reg[1].oa_size,
			  BUS_SPACE_MAP_LINEAR,
			  &bh) != 0) {
		panic("%s: can't map vmebusvec", device_xname(self));
	}
	sc->sc_vec = (struct vmebusvec *)bh;

	/*
	 * Map VME IO cache tags and flush control.
	 */
	if (bus_space_map(ia->iom_bustag,
			  (bus_addr_t) BUS_ADDR(
				ia->iom_reg[1].oa_space,
				ia->iom_reg[1].oa_base + VME_IOC_TAGOFFSET),
			  VME_IOC_SIZE,
			  BUS_SPACE_MAP_LINEAR,
			  &bh) != 0) {
		panic("%s: can't map IOC tags", device_xname(self));
	}
	sc->sc_ioctags = (uint32_t *)bh;

	if (bus_space_map(ia->iom_bustag,
			  (bus_addr_t) BUS_ADDR(
				ia->iom_reg[1].oa_space,
				ia->iom_reg[1].oa_base + VME_IOC_FLUSHOFFSET),
			  VME_IOC_SIZE,
			  BUS_SPACE_MAP_LINEAR,
			  &bh) != 0) {
		panic("%s: can't map IOC flush registers", device_xname(self));
	}
	sc->sc_iocflush = (uint32_t *)bh;

	/*
	 * Get "range" property.
	 */
	if (prom_getprop(node, "ranges", sizeof(struct rom_range),
		    &sc->sc_nrange, &sc->sc_range) != 0) {
		panic("%s: can't get ranges property", device_xname(self));
	}

	sparcvme_sc = sc;
	vmeerr_handler = sparc_vme_error;

	/*
	 * Invalidate all IO-cache entries.
	 */
	for (cline = VME_IOC_SIZE/VME_IOC_LINESZ; cline > 0;) {
		sc->sc_ioctags[--cline] = 0;
	}

	/* Enable IO-cache */
	sc->sc_reg->vmebus_cr |= VMEBUS_CR_C;

	printf(": version 0x%x\n",
	       sc->sc_reg->vmebus_cr & VMEBUS_CR_IMPL);

	(void)config_found(self, &vba, 0, CFARG_EOL);
#endif /* SUN4M */
}

#if defined(SUN4M)
static int
sparc_vme_error(void)
{
	struct sparcvme_softc *sc = sparcvme_sc;
	uint32_t afsr, afpa;
	char bits[64];

	afsr = sc->sc_reg->vmebus_afsr;
	afpa = sc->sc_reg->vmebus_afar;
	snprintb(bits, sizeof(bits), VMEBUS_AFSR_BITS, afsr);
	printf("VME error:\n\tAFSR %s\n", bits);
	printf("\taddress: 0x%x%x\n", afsr, afpa);
	return (0);
}
#endif

static int
vmebus_translate(struct sparcvme_softc *sc, vme_am_t mod, vme_addr_t addr,
		 bus_addr_t *bap)
{
	int i;

	for (i = 0; i < sc->sc_nrange; i++) {
		struct rom_range *rp = &sc->sc_range[i];

		if (rp->cspace != mod)
			continue;

		/* We've found the connection to the parent bus */
		*bap = BUS_ADDR(rp->pspace, rp->poffset + addr);
		return (0);
	}
	return (ENOENT);
}

struct vmeprobe_myarg {
	int (*cb)(void *, bus_space_tag_t, bus_space_handle_t);
	void *cbarg;
	bus_space_tag_t tag;
	int res; /* backwards */
};

static int vmeprobe_mycb(void *, void *);

static int
vmeprobe_mycb(void *bh, void *arg)
{
	struct vmeprobe_myarg *a = arg;

	a->res = (*a->cb)(a->cbarg, a->tag, (bus_space_handle_t)bh);
	return (!a->res);
}

static int
sparc_vme_probe(void *cookie, vme_addr_t addr, vme_size_t len, vme_am_t mod,
		vme_datasize_t datasize,
		int (*callback)(void *, bus_space_tag_t, bus_space_handle_t),
		void *arg)
{
	struct sparcvme_softc *sc = cookie;
	bus_addr_t paddr;
	bus_size_t size;
	struct vmeprobe_myarg myarg;
	int res, i;

	if (vmebus_translate(sc, mod, addr, &paddr) != 0)
		return (EINVAL);

	size = (datasize == VME_D8 ? 1 : (datasize == VME_D16 ? 2 : 4));

	if (callback) {
		myarg.cb = callback;
		myarg.cbarg = arg;
		myarg.tag = sc->sc_bustag;
		myarg.res = 0;
		res = bus_space_probe(sc->sc_bustag, paddr, size, 0,
				      0, vmeprobe_mycb, &myarg);
		return (res ? 0 : (myarg.res ? myarg.res : EIO));
	}

	for (i = 0; i < len / size; i++) {
		myarg.res = 0;
		res = bus_space_probe(sc->sc_bustag, paddr, size, 0,
				      0, 0, 0);
		if (res == 0)
			return (EIO);
		paddr += size;
	}
	return (0);
}

static int
sparc_vme_map(void *cookie, vme_addr_t addr, vme_size_t size, vme_am_t mod,
	      vme_datasize_t datasize, vme_swap_t swap,
	      bus_space_tag_t *tp, bus_space_handle_t *hp, vme_mapresc_t *rp)
{
	struct sparcvme_softc *sc = cookie;
	bus_addr_t paddr;
	int error;

	error = vmebus_translate(sc, mod, addr, &paddr);
	if (error != 0)
		return (error);

	*tp = sc->sc_bustag;
	return (bus_space_map(sc->sc_bustag, paddr, size, 0, hp));
}

int
sparc_vme_mmap_cookie(vme_addr_t addr, vme_am_t mod, bus_space_handle_t *hp)
{
	struct sparcvme_softc *sc = sparcvme_sc;
	bus_addr_t paddr;
	int error;

	error = vmebus_translate(sc, mod, addr, &paddr);
	if (error != 0)
		return (error);

	return (bus_space_mmap(sc->sc_bustag, paddr, 0,
		0/*prot is ignored*/, 0));
}

#ifdef notyet
#if defined(SUN4M)
static void
sparc_vme_iommu_barrier(bus_space_tag_t t, bus_space_handle_t h,
			bus_size_t offset, bus_size_t size.
			int flags)
{
	struct vmebusreg *vbp = t->cookie;

	/* Read async fault status to flush write-buffers */
	(*(volatile int *)&vbp->vmebus_afsr);
}
#endif /* SUN4M */
#endif



/*
 * VME Interrupt Priority Level to sparc Processor Interrupt Level.
 */
static int vme_ipl_to_pil[] = {
	0,
	2,
	3,
	5,
	7,
	9,
	11,
	13
};


/*
 * All VME device interrupts go through vmeintr(). This function reads
 * the VME vector from the bus, then dispatches the device interrupt
 * handler.  All handlers for devices that map to the same Processor
 * Interrupt Level (according to the table above) are on a linked list
 * of `sparc_vme_intr_handle' structures. The head of which is passed
 * down as the argument to `vmeintr(void *arg)'.
 */
struct sparc_vme_intr_handle {
	struct intrhand ih;
	struct sparc_vme_intr_handle *next;
	int	vec;		/* VME interrupt vector */
	int	pri;		/* VME interrupt priority */
	struct sparcvme_softc *sc;/*XXX*/
};

#if defined(SUN4)
int
vmeintr4(void *arg)
{
	struct sparc_vme_intr_handle *ihp = (vme_intr_handle_t)arg;
	int level, vec;
	int rv = 0;

	level = (ihp->pri << 1) | 1;

	vec = ldcontrolb((void *)(AC_VMEINTVEC | level));

	if (vec == -1) {
#ifdef DEBUG
		/*
		 * This seems to happen only with the i82586 based
		 * `ie1' boards.
		 */
		printf("vme: spurious interrupt at VME level %d\n", ihp->pri);
#endif
		return (1); /* XXX - pretend we handled it, for now */
	}

	for (; ihp; ihp = ihp->next)
		if (ihp->vec == vec && ihp->ih.ih_fun) {
			splx(ihp->ih.ih_classipl);
			rv |= (ihp->ih.ih_fun)(ihp->ih.ih_arg);
		}

	return (rv);
}
#endif

#if defined(SUN4M)
int
vmeintr4m(void *arg)
{
	struct sparc_vme_intr_handle *ihp = (vme_intr_handle_t)arg;
	int level, vec;
	int rv = 0;

	level = (ihp->pri << 1) | 1;

#if 0
	int pending;

	/* Flush VME <=> Sbus write buffers */
	(*(volatile int *)&ihp->sc->sc_reg->vmebus_afsr);

	pending = *((int*)ICR_SI_PEND);
	if ((pending & SINTR_VME(ihp->pri)) == 0) {
		printf("vmeintr: non pending at pri %x(p 0x%x)\n",
			ihp->pri, pending);
		return (0);
	}
#endif
#if 0
	/* Why gives this a bus timeout sometimes? */
	vec = ihp->sc->sc_vec->vmebusvec[level];
#else
	/* so, arrange to catch the fault... */
	{
	extern int fkbyte(volatile char *, struct pcb *);
	volatile char *addr = &ihp->sc->sc_vec->vmebusvec[level];
	struct pcb *xpcb;
	void *saveonfault;
	int s;

	s = splhigh();

	xpcb = lwp_getpcb(curlwp);
	saveonfault = xpcb->pcb_onfault;
	vec = fkbyte(addr, xpcb);
	xpcb->pcb_onfault = saveonfault;

	splx(s);
	}
#endif

	if (vec == -1) {
#ifdef DEBUG
		/*
		 * This seems to happen only with the i82586 based
		 * `ie1' boards.
		 */
		printf("vme: spurious interrupt at VME level %d\n", ihp->pri);
		printf("    ICR_SI_PEND=0x%x; VME AFSR=0x%x; VME AFAR=0x%x\n",
			*((int*)ICR_SI_PEND),
			ihp->sc->sc_reg->vmebus_afsr,
			ihp->sc->sc_reg->vmebus_afar);
#endif
		return (1); /* XXX - pretend we handled it, for now */
	}

	for (; ihp; ihp = ihp->next)
		if (ihp->vec == vec && ihp->ih.ih_fun) {
			splx(ihp->ih.ih_classipl);
			rv |= (ihp->ih.ih_fun)(ihp->ih.ih_arg);
		}

	return (rv);
}
#endif /* SUN4M */

static int
sparc_vme_intr_map(void *cookie, int level, int vec,
		   vme_intr_handle_t *ihp)
{
	struct sparc_vme_intr_handle *ih;

	ih = kmem_alloc(sizeof(*ih), KM_SLEEP);
	ih->pri = level;
	ih->vec = vec;
	ih->sc = cookie;/*XXX*/
	*ihp = ih;
	return (0);
}

static const struct evcnt *
sparc_vme_intr_evcnt(void *cookie, vme_intr_handle_t vih)
{

	/* XXX for now, no evcnt parent reported */
	return NULL;
}

static void *
sparc_vme_intr_establish(void *cookie, vme_intr_handle_t vih, int level,
			 int (*func)(void *), void *arg)
{
	struct sparcvme_softc *sc = cookie;
	struct sparc_vme_intr_handle *svih =
			(struct sparc_vme_intr_handle *)vih;
	struct intrhand *ih;
	int pil;

	/* Translate VME priority to processor IPL */
	pil = vme_ipl_to_pil[svih->pri];

	if (level < pil)
		panic("vme_intr_establish: class lvl (%d) < pil (%d)\n",
			level, pil);

	svih->ih.ih_fun = func;
	svih->ih.ih_arg = arg;
	svih->ih.ih_classipl = level;	/* note: used slightly differently
						 than in intr.c (no shift) */
	svih->next = NULL;

	/* ensure the interrupt subsystem will call us at this level */
	for (ih = intrhand[pil]; ih != NULL; ih = ih->ih_next)
		if (ih->ih_fun == sc->sc_vmeintr)
			break;

	if (ih == NULL) {
		ih = kmem_zalloc(sizeof(*ih), KM_SLEEP);
		ih->ih_fun = sc->sc_vmeintr;
		ih->ih_arg = vih;
		intr_establish(pil, 0, ih, NULL, false);
	} else {
		svih->next = (vme_intr_handle_t)ih->ih_arg;
		ih->ih_arg = vih;
	}
	return (NULL);
}

static void
sparc_vme_unmap(void *cookie, vme_mapresc_t resc)
{

	/* Not implemented */
	panic("sparc_vme_unmap");
}

static void
sparc_vme_intr_disestablish(void *cookie, void *a)
{

	/* Not implemented */
	panic("sparc_vme_intr_disestablish");
}



/*
 * VME DMA functions.
 */

#if defined(SUN4) || defined(SUN4M)
static void
sparc_vct_dmamap_destroy(void *cookie, bus_dmamap_t map)
{
	struct sparcvme_softc *sc = cookie;

	bus_dmamap_destroy(sc->sc_dmatag, map);
}
#endif

#if defined(SUN4)
static int
sparc_vct4_dmamap_create(void *cookie, vme_size_t size, vme_am_t am,
			 vme_datasize_t datasize, vme_swap_t swap,
			 int nsegments, vme_size_t maxsegsz,
			 vme_addr_t boundary, int flags,
			 bus_dmamap_t *dmamp)
{
	struct sparcvme_softc *sc = cookie;

	/* Allocate a base map through parent bus ops */
	return (bus_dmamap_create(sc->sc_dmatag, size, nsegments, maxsegsz,
				  boundary, flags, dmamp));
}

static int
sparc_vme4_dmamap_load(bus_dma_tag_t t, bus_dmamap_t map,
		       void *buf, bus_size_t buflen,
		       struct proc *p, int flags)
{
	bus_addr_t dva;
	bus_size_t sgsize;
	u_long ldva;
	vaddr_t va, voff;
	pmap_t pmap;
	int pagesz = PAGE_SIZE;
	int error;

	cache_flush(buf, buflen); /* XXX - move to bus_dma_sync */

	va = (vaddr_t)buf;
	voff = va & (pagesz - 1);
	va &= -pagesz;

	/*
	 * Allocate an integral number of pages from DVMA space
	 * covering the passed buffer.
	 */
	sgsize = (buflen + voff + pagesz - 1) & -pagesz;
	error = extent_alloc(vme_dvmamap, sgsize, pagesz,
			     map->_dm_boundary,
			     (flags & BUS_DMA_NOWAIT) == 0
					? EX_WAITOK
					: EX_NOWAIT,
			     &ldva);
	if (error != 0)
		return (error);
	dva = (bus_addr_t)ldva;

	map->dm_mapsize = buflen;
	map->dm_nsegs = 1;
	/* Adjust DVMA address to VME view */
	map->dm_segs[0].ds_addr = dva + voff - VME4_DVMA_BASE;
	map->dm_segs[0].ds_len = buflen;
	map->dm_segs[0]._ds_sgsize = sgsize;

	pmap = (p == NULL) ? pmap_kernel() : p->p_vmspace->vm_map.pmap;

	for (; sgsize != 0; ) {
		paddr_t pa;
		/*
		 * Get the physical address for this page.
		 */
		(void) pmap_extract(pmap, va, &pa);

#ifdef notyet
		if (have_iocache)
			pa |= PG_IOC;
#endif
		pmap_enter(pmap_kernel(), dva,
			   pa | PMAP_NC,
			   VM_PROT_READ|VM_PROT_WRITE, PMAP_WIRED);

		dva += pagesz;
		va += pagesz;
		sgsize -= pagesz;
	}
	pmap_update(pmap_kernel());

	return (0);
}

static void
sparc_vme4_dmamap_unload(bus_dma_tag_t t, bus_dmamap_t map)
{
	bus_dma_segment_t *segs = map->dm_segs;
	int nsegs = map->dm_nsegs;
	bus_addr_t dva;
	bus_size_t len;
	int i, s, error;

	for (i = 0; i < nsegs; i++) {
		/* Go from VME to CPU view */
		dva = segs[i].ds_addr + VME4_DVMA_BASE;
		dva &= -PAGE_SIZE;
		len = segs[i]._ds_sgsize;

		/* Remove double-mapping in DVMA space */
		pmap_remove(pmap_kernel(), dva, dva + len);

		/* Release DVMA space */
		s = splhigh();
		error = extent_free(vme_dvmamap, dva, len, EX_NOWAIT);
		splx(s);
		if (error != 0)
			printf("warning: %ld of DVMA space lost\n", len);
	}
	pmap_update(pmap_kernel());

	/* Mark the mappings as invalid. */
	map->dm_mapsize = 0;
	map->dm_nsegs = 0;
}

static void
sparc_vme4_dmamap_sync(bus_dma_tag_t t, bus_dmamap_t map,
		       bus_addr_t offset, bus_size_t len, int ops)
{

	/*
	 * XXX Should perform cache flushes as necessary (e.g. 4/200 W/B).
	 *     Currently the cache is flushed in bus_dma_load()...
	 */
}
#endif /* SUN4 */

#if defined(SUN4M)
static int
sparc_vme_iommu_dmamap_create(bus_dma_tag_t t, bus_size_t size,
			      int nsegments, bus_size_t maxsegsz,
			      bus_size_t boundary, int flags,
			      bus_dmamap_t *dmamp)
{

	printf("sparc_vme_dmamap_create: please use `vme_dmamap_create'\n");
	return (EINVAL);
}

static int
sparc_vct_iommu_dmamap_create(void *cookie, vme_size_t size, vme_am_t am,
			      vme_datasize_t datasize, vme_swap_t swap,
			      int nsegments, vme_size_t maxsegsz,
			      vme_addr_t boundary, int flags,
			      bus_dmamap_t *dmamp)
{
	struct sparcvme_softc *sc = cookie;
	bus_dmamap_t map;
	int error;

	/* Allocate a base map through parent bus ops */
	error = bus_dmamap_create(sc->sc_dmatag, size, nsegments, maxsegsz,
				  boundary, flags, &map);
	if (error != 0)
		return (error);

	/*
	 * Each I/O cache line maps to a 8K section of VME DVMA space, so
	 * we must ensure that DVMA alloctions are always 8K aligned.
	 */
	map->_dm_align = VME_IOC_PAGESZ;

	/* Set map region based on Address Modifier */
	switch ((am & VME_AM_ADRSIZEMASK)) {
	case VME_AM_A16:
	case VME_AM_A24:
		/* 1 MB of DVMA space */
		map->_dm_ex_start = VME_IOMMU_DVMA_AM24_BASE;
		map->_dm_ex_end   = VME_IOMMU_DVMA_AM24_END;
		break;
	case VME_AM_A32:
		/* 8 MB of DVMA space */
		map->_dm_ex_start = VME_IOMMU_DVMA_AM32_BASE;
		map->_dm_ex_end   = VME_IOMMU_DVMA_AM32_END;
		break;
	}

	*dmamp = map;
	return (0);
}

static int
sparc_vme_iommu_dmamap_load(bus_dma_tag_t t, bus_dmamap_t map,
			    void *buf, bus_size_t buflen,
			    struct proc *p, int flags)
{
	struct sparcvme_softc	*sc = t->_cookie;
	volatile uint32_t	*ioctags;
	int			error;

	/* Round request to a multiple of the I/O cache size */
	buflen = (buflen + VME_IOC_PAGESZ - 1) & -VME_IOC_PAGESZ;
	error = bus_dmamap_load(sc->sc_dmatag, map, buf, buflen, p, flags);
	if (error != 0)
		return (error);

	/* Allocate I/O cache entries for this range */
	ioctags = sc->sc_ioctags + VME_IOC_LINE(map->dm_segs[0].ds_addr);
	while (buflen > 0) {
		*ioctags = VME_IOC_IC | VME_IOC_W;
		ioctags += VME_IOC_LINESZ/sizeof(*ioctags);
		buflen -= VME_IOC_PAGESZ;
	}

	/*
	 * Adjust DVMA address to VME view.
	 * Note: the DVMA base address is the same for all
	 * VME address spaces.
	 */
	map->dm_segs[0].ds_addr -= VME_IOMMU_DVMA_BASE;
	return (0);
}


static void
sparc_vme_iommu_dmamap_unload(bus_dma_tag_t t, bus_dmamap_t map)
{
	struct sparcvme_softc	*sc = t->_cookie;
	volatile uint32_t	*flushregs;
	int			len;

	/* Go from VME to CPU view */
	map->dm_segs[0].ds_addr += VME_IOMMU_DVMA_BASE;

	/* Flush VME I/O cache */
	len = map->dm_segs[0]._ds_sgsize;
	flushregs = sc->sc_iocflush + VME_IOC_LINE(map->dm_segs[0].ds_addr);
	while (len > 0) {
		*flushregs = 0;
		flushregs += VME_IOC_LINESZ/sizeof(*flushregs);
		len -= VME_IOC_PAGESZ;
	}

	/*
	 * Start a read from `tag space' which will not complete until
	 * all cache flushes have finished
	 */
	(*sc->sc_ioctags);

	bus_dmamap_unload(sc->sc_dmatag, map);
}

static void
sparc_vme_iommu_dmamap_sync(bus_dma_tag_t t, bus_dmamap_t map,
			    bus_addr_t offset, bus_size_t len, int ops)
{

	/*
	 * XXX Should perform cache flushes as necessary.
	 */
}
#endif /* SUN4M */

#if defined(SUN4) || defined(SUN4M)
static int
sparc_vme_dmamem_map(bus_dma_tag_t t, bus_dma_segment_t *segs, int nsegs,
		     size_t size, void **kvap, int flags)
{
	struct sparcvme_softc	*sc = t->_cookie;

	return (bus_dmamem_map(sc->sc_dmatag, segs, nsegs, size, kvap, flags));
}
#endif /* SUN4 || SUN4M */<|MERGE_RESOLUTION|>--- conflicted
+++ resolved
@@ -1,8 +1,4 @@
-<<<<<<< HEAD
-/*	$NetBSD: vme_machdep.c,v 1.71 2020/11/22 03:55:33 thorpej Exp $	*/
-=======
 /*	$NetBSD: vme_machdep.c,v 1.72 2021/04/24 23:36:49 thorpej Exp $	*/
->>>>>>> 9e014010
 
 /*-
  * Copyright (c) 1997, 1998 The NetBSD Foundation, Inc.
@@ -34,11 +30,7 @@
  */
 
 #include <sys/cdefs.h>
-<<<<<<< HEAD
-__KERNEL_RCSID(0, "$NetBSD: vme_machdep.c,v 1.71 2020/11/22 03:55:33 thorpej Exp $");
-=======
 __KERNEL_RCSID(0, "$NetBSD: vme_machdep.c,v 1.72 2021/04/24 23:36:49 thorpej Exp $");
->>>>>>> 9e014010
 
 #include <sys/param.h>
 #include <sys/extent.h>
