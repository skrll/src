--- conflicted
+++ resolved
@@ -1,8 +1,4 @@
-<<<<<<< HEAD
-/*	$NetBSD: vme_machdep.c,v 1.71 2020/11/22 03:55:33 thorpej Exp $	*/
-=======
 /*	$NetBSD: vme_machdep.c,v 1.73 2021/05/10 23:53:44 thorpej Exp $	*/
->>>>>>> e2aa5677
 
 /*-
  * Copyright (c) 1997, 1998 The NetBSD Foundation, Inc.
@@ -34,11 +30,7 @@
  */
 
 #include <sys/cdefs.h>
-<<<<<<< HEAD
-__KERNEL_RCSID(0, "$NetBSD: vme_machdep.c,v 1.71 2020/11/22 03:55:33 thorpej Exp $");
-=======
 __KERNEL_RCSID(0, "$NetBSD: vme_machdep.c,v 1.73 2021/05/10 23:53:44 thorpej Exp $");
->>>>>>> e2aa5677
 
 #include <sys/param.h>
 #include <sys/extent.h>
