<<<<<<< HEAD
/*	$NetBSD: fd.c,v 1.157 2015/04/26 15:15:19 mlelstv Exp $	*/
=======
/*	$NetBSD: fd.c,v 1.158 2018/09/03 16:29:27 riastradh Exp $	*/
>>>>>>> 598bd837

/*-
 * Copyright (c) 2000 The NetBSD Foundation, Inc.
 * All rights reserved.
 *
 * This code is derived from software contributed to The NetBSD Foundation
 * by Paul Kranenburg.
 *
 * Redistribution and use in source and binary forms, with or without
 * modification, are permitted provided that the following conditions
 * are met:
 * 1. Redistributions of source code must retain the above copyright
 *    notice, this list of conditions and the following disclaimer.
 * 2. Redistributions in binary form must reproduce the above copyright
 *    notice, this list of conditions and the following disclaimer in the
 *    documentation and/or other materials provided with the distribution.
 *
 * THIS SOFTWARE IS PROVIDED BY THE NETBSD FOUNDATION, INC. AND CONTRIBUTORS
 * ``AS IS'' AND ANY EXPRESS OR IMPLIED WARRANTIES, INCLUDING, BUT NOT LIMITED
 * TO, THE IMPLIED WARRANTIES OF MERCHANTABILITY AND FITNESS FOR A PARTICULAR
 * PURPOSE ARE DISCLAIMED.  IN NO EVENT SHALL THE FOUNDATION OR CONTRIBUTORS
 * BE LIABLE FOR ANY DIRECT, INDIRECT, INCIDENTAL, SPECIAL, EXEMPLARY, OR
 * CONSEQUENTIAL DAMAGES (INCLUDING, BUT NOT LIMITED TO, PROCUREMENT OF
 * SUBSTITUTE GOODS OR SERVICES; LOSS OF USE, DATA, OR PROFITS; OR BUSINESS
 * INTERRUPTION) HOWEVER CAUSED AND ON ANY THEORY OF LIABILITY, WHETHER IN
 * CONTRACT, STRICT LIABILITY, OR TORT (INCLUDING NEGLIGENCE OR OTHERWISE)
 * ARISING IN ANY WAY OUT OF THE USE OF THIS SOFTWARE, EVEN IF ADVISED OF THE
 * POSSIBILITY OF SUCH DAMAGE.
 */

/*-
 * Copyright (c) 1990 The Regents of the University of California.
 * All rights reserved.
 *
 * This code is derived from software contributed to Berkeley by
 * Don Ahn.
 *
 * Redistribution and use in source and binary forms, with or without
 * modification, are permitted provided that the following conditions
 * are met:
 * 1. Redistributions of source code must retain the above copyright
 *    notice, this list of conditions and the following disclaimer.
 * 2. Redistributions in binary form must reproduce the above copyright
 *    notice, this list of conditions and the following disclaimer in the
 *    documentation and/or other materials provided with the distribution.
 * 3. Neither the name of the University nor the names of its contributors
 *    may be used to endorse or promote products derived from this software
 *    without specific prior written permission.
 *
 * THIS SOFTWARE IS PROVIDED BY THE REGENTS AND CONTRIBUTORS ``AS IS'' AND
 * ANY EXPRESS OR IMPLIED WARRANTIES, INCLUDING, BUT NOT LIMITED TO, THE
 * IMPLIED WARRANTIES OF MERCHANTABILITY AND FITNESS FOR A PARTICULAR PURPOSE
 * ARE DISCLAIMED.  IN NO EVENT SHALL THE REGENTS OR CONTRIBUTORS BE LIABLE
 * FOR ANY DIRECT, INDIRECT, INCIDENTAL, SPECIAL, EXEMPLARY, OR CONSEQUENTIAL
 * DAMAGES (INCLUDING, BUT NOT LIMITED TO, PROCUREMENT OF SUBSTITUTE GOODS
 * OR SERVICES; LOSS OF USE, DATA, OR PROFITS; OR BUSINESS INTERRUPTION)
 * HOWEVER CAUSED AND ON ANY THEORY OF LIABILITY, WHETHER IN CONTRACT, STRICT
 * LIABILITY, OR TORT (INCLUDING NEGLIGENCE OR OTHERWISE) ARISING IN ANY WAY
 * OUT OF THE USE OF THIS SOFTWARE, EVEN IF ADVISED OF THE POSSIBILITY OF
 * SUCH DAMAGE.
 *
 *	@(#)fd.c	7.4 (Berkeley) 5/25/91
 */

/*-
 * Copyright (c) 1993, 1994, 1995 Charles M. Hannum.
 *
 * This code is derived from software contributed to Berkeley by
 * Don Ahn.
 *
 * Redistribution and use in source and binary forms, with or without
 * modification, are permitted provided that the following conditions
 * are met:
 * 1. Redistributions of source code must retain the above copyright
 *    notice, this list of conditions and the following disclaimer.
 * 2. Redistributions in binary form must reproduce the above copyright
 *    notice, this list of conditions and the following disclaimer in the
 *    documentation and/or other materials provided with the distribution.
 * 3. All advertising materials mentioning features or use of this software
 *    must display the following acknowledgement:
 *	This product includes software developed by the University of
 *	California, Berkeley and its contributors.
 * 4. Neither the name of the University nor the names of its contributors
 *    may be used to endorse or promote products derived from this software
 *    without specific prior written permission.
 *
 * THIS SOFTWARE IS PROVIDED BY THE REGENTS AND CONTRIBUTORS ``AS IS'' AND
 * ANY EXPRESS OR IMPLIED WARRANTIES, INCLUDING, BUT NOT LIMITED TO, THE
 * IMPLIED WARRANTIES OF MERCHANTABILITY AND FITNESS FOR A PARTICULAR PURPOSE
 * ARE DISCLAIMED.  IN NO EVENT SHALL THE REGENTS OR CONTRIBUTORS BE LIABLE
 * FOR ANY DIRECT, INDIRECT, INCIDENTAL, SPECIAL, EXEMPLARY, OR CONSEQUENTIAL
 * DAMAGES (INCLUDING, BUT NOT LIMITED TO, PROCUREMENT OF SUBSTITUTE GOODS
 * OR SERVICES; LOSS OF USE, DATA, OR PROFITS; OR BUSINESS INTERRUPTION)
 * HOWEVER CAUSED AND ON ANY THEORY OF LIABILITY, WHETHER IN CONTRACT, STRICT
 * LIABILITY, OR TORT (INCLUDING NEGLIGENCE OR OTHERWISE) ARISING IN ANY WAY
 * OUT OF THE USE OF THIS SOFTWARE, EVEN IF ADVISED OF THE POSSIBILITY OF
 * SUCH DAMAGE.
 *
 *	@(#)fd.c	7.4 (Berkeley) 5/25/91
 */

#include <sys/cdefs.h>
<<<<<<< HEAD
__KERNEL_RCSID(0, "$NetBSD: fd.c,v 1.157 2015/04/26 15:15:19 mlelstv Exp $");
=======
__KERNEL_RCSID(0, "$NetBSD: fd.c,v 1.158 2018/09/03 16:29:27 riastradh Exp $");
>>>>>>> 598bd837

#include "opt_ddb.h"
#include "opt_md.h"

#include <sys/param.h>
#include <sys/systm.h>
#include <sys/callout.h>
#include <sys/kernel.h>
#include <sys/file.h>
#include <sys/ioctl.h>
#include <sys/device.h>
#include <sys/disklabel.h>
#include <sys/disk.h>
#include <sys/fdio.h>
#include <sys/buf.h>
#include <sys/bufq.h>
#include <sys/malloc.h>
#include <sys/proc.h>
#include <sys/uio.h>
#include <sys/stat.h>
#include <sys/syslog.h>
#include <sys/queue.h>
#include <sys/conf.h>
#include <sys/intr.h>

#include <dev/cons.h>

#include <uvm/uvm_extern.h>

#include <machine/autoconf.h>

#include <sparc/sparc/auxreg.h>
#include <sparc/dev/fdreg.h>
#include <sparc/dev/fdvar.h>

#define FDUNIT(dev)	(minor(dev) / 8)
#define FDTYPE(dev)	(minor(dev) % 8)

/* (mis)use device use flag to identify format operation */
#define B_FORMAT B_DEVPRIVATE

#define FD_DEBUG
#ifdef FD_DEBUG
int	fdc_debug = 0;
#endif

enum fdc_state {
	DEVIDLE = 0,
	MOTORWAIT,	/*  1 */
	DOSEEK,		/*  2 */
	SEEKWAIT,	/*  3 */
	SEEKTIMEDOUT,	/*  4 */
	SEEKCOMPLETE,	/*  5 */
	DOIO,		/*  6 */
	IOCOMPLETE,	/*  7 */
	IOTIMEDOUT,	/*  8 */
	IOCLEANUPWAIT,	/*  9 */
	IOCLEANUPTIMEDOUT,/*10 */
	DORESET,	/* 11 */
	RESETCOMPLETE,	/* 12 */
	RESETTIMEDOUT,	/* 13 */
	DORECAL,	/* 14 */
	RECALWAIT,	/* 15 */
	RECALTIMEDOUT,	/* 16 */
	RECALCOMPLETE,	/* 17 */
	DODSKCHG,	/* 18 */
	DSKCHGWAIT,	/* 19 */
	DSKCHGTIMEDOUT,	/* 20 */
};

/* software state, per controller */
struct fdc_softc {
	device_t	sc_dev;
	bus_space_tag_t	sc_bustag;

	struct callout sc_timo_ch;	/* timeout callout */
	struct callout sc_intr_ch;	/* pseudo-intr callout */

	struct fd_softc *sc_fd[4];	/* pointers to children */
	TAILQ_HEAD(drivehead, fd_softc) sc_drives;
	enum fdc_state	sc_state;
	int		sc_flags;
#define FDC_82077		0x01
#define FDC_NEEDHEADSETTLE	0x02
#define FDC_EIS			0x04
#define FDC_NEEDMOTORWAIT	0x08
	int		sc_errors;		/* number of retries so far */
	int		sc_overruns;		/* number of DMA overruns */
	int		sc_cfg;			/* current configuration */
	struct fdcio	sc_io;
#define sc_handle	sc_io.fdcio_handle
#define sc_reg_msr	sc_io.fdcio_reg_msr
#define sc_reg_fifo	sc_io.fdcio_reg_fifo
#define sc_reg_dor	sc_io.fdcio_reg_dor
#define sc_reg_dir	sc_io.fdcio_reg_dir
#define sc_reg_drs	sc_io.fdcio_reg_msr
#define sc_itask	sc_io.fdcio_itask
#define sc_istatus	sc_io.fdcio_istatus
#define sc_data		sc_io.fdcio_data
#define sc_tc		sc_io.fdcio_tc
#define sc_nstat	sc_io.fdcio_nstat
#define sc_status	sc_io.fdcio_status
#define sc_intrcnt	sc_io.fdcio_intrcnt

	void		*sc_sicookie;	/* softintr(9) cookie */
};

extern	struct fdcio	*fdciop;	/* I/O descriptor used in fdintr.s */

/* controller driver configuration */
int	fdcmatch_mainbus(device_t, cfdata_t, void *);
int	fdcmatch_obio(device_t, cfdata_t, void *);
void	fdcattach_mainbus(device_t, device_t, void *);
void	fdcattach_obio(device_t, device_t, void *);

int	fdcattach(struct fdc_softc *, int);

CFATTACH_DECL_NEW(fdc_mainbus, sizeof(struct fdc_softc),
    fdcmatch_mainbus, fdcattach_mainbus, NULL, NULL);

CFATTACH_DECL_NEW(fdc_obio, sizeof(struct fdc_softc),
    fdcmatch_obio, fdcattach_obio, NULL, NULL);

inline struct fd_type *fd_dev_to_type(struct fd_softc *, dev_t);

/*
 * Floppies come in various flavors, e.g., 1.2MB vs 1.44MB; here is how
 * we tell them apart.
 */
struct fd_type {
	int	sectrac;	/* sectors per track */
	int	heads;		/* number of heads */
	int	seccyl;		/* sectors per cylinder */
	int	secsize;	/* size code for sectors */
	int	datalen;	/* data len when secsize = 0 */
	int	steprate;	/* step rate and head unload time */
	int	gap1;		/* gap len between sectors */
	int	gap2;		/* formatting gap */
	int	cylinders;	/* total num of cylinders */
	int	size;		/* size of disk in sectors */
	int	step;		/* steps per cylinder */
	int	rate;		/* transfer speed code */
	int	fillbyte;	/* format fill byte */
	int	interleave;	/* interleave factor (formatting) */
	const char *name;
};

/* The order of entries in the following table is important -- BEWARE! */
struct fd_type fd_types[] = {
	{ 18,2,36,2,0xff,0xcf,0x1b,0x54,80,2880,1,FDC_500KBPS,0xf6,1, "1.44MB"    }, /* 1.44MB diskette */
	{  9,2,18,2,0xff,0xdf,0x2a,0x50,80,1440,1,FDC_250KBPS,0xf6,1, "720KB"    }, /* 3.5" 720kB diskette */
	{  9,2,18,2,0xff,0xdf,0x2a,0x50,40, 720,2,FDC_250KBPS,0xf6,1, "360KB/x"  }, /* 360kB in 720kB drive */
	{  8,2,16,3,0xff,0xdf,0x35,0x74,77,1232,1,FDC_500KBPS,0xf6,1, "1.2MB/NEC" } /* 1.2 MB japanese format */
};

/* software state, per disk (with up to 4 disks per ctlr) */
struct fd_softc {
	device_t	sc_dv;		/* generic device info */
	struct disk	sc_dk;		/* generic disk info */

	struct fd_type *sc_deftype;	/* default type descriptor */
	struct fd_type *sc_type;	/* current type descriptor */

	struct callout sc_motoron_ch;
	struct callout sc_motoroff_ch;

	daddr_t	sc_blkno;	/* starting block number */
	int sc_bcount;		/* byte count left */
	int sc_skip;		/* bytes already transferred */
	int sc_nblks;		/* number of blocks currently transferring */
	int sc_nbytes;		/* number of bytes currently transferring */

	int sc_drive;		/* physical unit number */
	int sc_flags;
#define	FD_OPEN		0x01		/* it's open */
#define	FD_MOTOR	0x02		/* motor should be on */
#define	FD_MOTOR_WAIT	0x04		/* motor coming up */
	int sc_cylin;		/* where we think the head is */
	int sc_opts;		/* user-set options */

	TAILQ_ENTRY(fd_softc) sc_drivechain;
	int sc_ops;		/* I/O ops since last switch */
	struct bufq_state *sc_q;/* pending I/O requests */
	int sc_active;		/* number of active I/O requests */
};

/* floppy driver configuration */
int	fdmatch(device_t, cfdata_t, void *);
void	fdattach(device_t, device_t, void *);
bool	fdshutdown(device_t, int);
bool	fdsuspend(device_t, const pmf_qual_t *);

CFATTACH_DECL_NEW(fd, sizeof(struct fd_softc),
    fdmatch, fdattach, NULL, NULL);

extern struct cfdriver fd_cd;

dev_type_open(fdopen);
dev_type_close(fdclose);
dev_type_read(fdread);
dev_type_write(fdwrite);
dev_type_ioctl(fdioctl);
dev_type_strategy(fdstrategy);

const struct bdevsw fd_bdevsw = {
	.d_open = fdopen,
	.d_close = fdclose,
	.d_strategy = fdstrategy,
	.d_ioctl = fdioctl,
	.d_dump = nodump,
	.d_psize = nosize,
	.d_discard = nodiscard,
	.d_flag = D_DISK
};

const struct cdevsw fd_cdevsw = {
	.d_open = fdopen,
	.d_close = fdclose,
	.d_read = fdread,
	.d_write = fdwrite,
	.d_ioctl = fdioctl,
	.d_stop = nostop,
	.d_tty = notty,
	.d_poll = nopoll,
	.d_mmap = nommap,
	.d_kqfilter = nokqfilter,
	.d_discard = nodiscard,
	.d_flag = D_DISK
};

void fdgetdisklabel(dev_t);
int fd_get_parms(struct fd_softc *);
void fdstart(struct fd_softc *);
int fdprint(void *, const char *);

struct dkdriver fddkdriver = {
	.d_strategy = fdstrategy
};

struct	fd_type *fd_nvtotype(char *, int, int);
void	fd_set_motor(struct fdc_softc *);
void	fd_motor_off(void *);
void	fd_motor_on(void *);
int	fdcresult(struct fdc_softc *);
int	fdc_wrfifo(struct fdc_softc *, uint8_t);
void	fdcstart(struct fdc_softc *);
void	fdcstatus(struct fdc_softc *, const char *);
void	fdc_reset(struct fdc_softc *);
int	fdc_diskchange(struct fdc_softc *);
void	fdctimeout(void *);
void	fdcpseudointr(void *);
int	fdc_c_hwintr(void *);
void	fdchwintr(void);
void	fdcswintr(void *);
int	fdcstate(struct fdc_softc *);
void	fdcretry(struct fdc_softc *);
void	fdfinish(struct fd_softc *, struct buf *);
int	fdformat(dev_t, struct ne7_fd_formb *, struct proc *);
void	fd_do_eject(struct fd_softc *);
void	fd_mountroot_hook(device_t);
static int fdconf(struct fdc_softc *);
static void establish_chip_type(
		struct fdc_softc *,
		bus_space_tag_t,
		bus_addr_t,
		bus_size_t,
		bus_space_handle_t);

#ifdef MEMORY_DISK_HOOKS
int	fd_read_md_image(size_t *, void **);
#endif

#define OBP_FDNAME	(CPU_ISSUN4M ? "SUNW,fdtwo" : "fd")

int
fdcmatch_mainbus(device_t parent, cfdata_t match, void *aux)
{
	struct mainbus_attach_args *ma = aux;

	/*
	 * Floppy controller is on mainbus on sun4c.
	 */
	if (!CPU_ISSUN4C)
		return (0);

	/* sun4c PROMs call the controller "fd" */
	if (strcmp("fd", ma->ma_name) != 0)
		return (0);

	return (bus_space_probe(ma->ma_bustag,
				ma->ma_paddr,
				1,	/* probe size */
				0,	/* offset */
				0,	/* flags */
				NULL, NULL));
}

int
fdcmatch_obio(device_t parent, cfdata_t match, void *aux)
{
	union obio_attach_args *uoba = aux;
	struct sbus_attach_args *sa;

	/*
	 * Floppy controller is on obio on sun4m.
	 */
	if (uoba->uoba_isobio4 != 0)
		return (0);

	sa = &uoba->uoba_sbus;

	/* sun4m PROMs call the controller "SUNW,fdtwo" */
	if (strcmp("SUNW,fdtwo", sa->sa_name) != 0)
		return (0);

	return (bus_space_probe(sa->sa_bustag,
			sbus_bus_addr(sa->sa_bustag,
					sa->sa_slot, sa->sa_offset),
			1,	/* probe size */
			0,	/* offset */
			0,	/* flags */
			NULL, NULL));
}

static void
establish_chip_type(struct fdc_softc *fdc,
		    bus_space_tag_t tag, bus_addr_t addr, bus_size_t size,
		    bus_space_handle_t handle)
{
	uint8_t v;

	/*
	 * This hack from Chris Torek: apparently DOR really
	 * addresses MSR/DRS on a 82072.
	 * We used to rely on the VERSION command to tell the
	 * difference (which did not work).
	 */

	/* First, check the size of the register bank */
	if (size < 8)
		/* It isn't a 82077 */
		return;

	/* Then probe the DOR register offset */
	if (bus_space_probe(tag, addr,
			    1,			/* probe size */
			    FDREG77_DOR,	/* offset */
			    0,			/* flags */
			    NULL, NULL) == 0) {

		/* It isn't a 82077 */
		return;
	}

	v = bus_space_read_1(tag, handle, FDREG77_DOR);
	if (v == NE7_RQM) {
		/*
		 * Value in DOR looks like it's really MSR
		 */
		bus_space_write_1(tag, handle, FDREG77_DOR, FDC_250KBPS);
		v = bus_space_read_1(tag, handle, FDREG77_DOR);
		if (v == NE7_RQM) {
			/*
			 * The value in the DOR didn't stick;
			 * it isn't a 82077
			 */
			return;
		}
	}

	fdc->sc_flags |= FDC_82077;
}

/*
 * Arguments passed between fdcattach and fdprobe.
 */
struct fdc_attach_args {
	int fa_drive;
	struct fd_type *fa_deftype;
};

/*
 * Print the location of a disk drive (called just before attaching the
 * the drive).  If `fdc' is not NULL, the drive was found but was not
 * in the system config file; print the drive name as well.
 * Return QUIET (config_find ignores this if the device was configured) to
 * avoid printing `fdN not configured' messages.
 */
int
fdprint(void *aux, const char *fdc)
{
	register struct fdc_attach_args *fa = aux;

	if (!fdc)
		aprint_normal(" drive %d", fa->fa_drive);
	return (QUIET);
}

/*
 * Configure several parameters and features on the FDC.
 * Return 0 on success.
 */
static int
fdconf(struct fdc_softc *fdc)
{
	int	vroom;

	if (fdc_wrfifo(fdc, NE7CMD_DUMPREG) || fdcresult(fdc) != 10)
		return (-1);

	/*
	 * dumpreg[7] seems to be a motor-off timeout; set it to whatever
	 * the PROM thinks is appropriate.
	 */
	if ((vroom = fdc->sc_status[7]) == 0)
		vroom = 0x64;

	/* Configure controller to use FIFO and Implied Seek */
	if (fdc_wrfifo(fdc, NE7CMD_CFG) != 0)
		return (-1);
	if (fdc_wrfifo(fdc, vroom) != 0)
		return (-1);
	if (fdc_wrfifo(fdc, fdc->sc_cfg) != 0)
		return (-1);
	if (fdc_wrfifo(fdc, 0) != 0)	/* PRETRK */
		return (-1);
	/* No result phase for the NE7CMD_CFG command */

	if ((fdc->sc_flags & FDC_82077) != 0) {
		/* Lock configuration across soft resets. */
		if (fdc_wrfifo(fdc, NE7CMD_LOCK | CFG_LOCK) != 0 ||
		    fdcresult(fdc) != 1) {
#ifdef DEBUG
			printf("fdconf: CFGLOCK failed");
#endif
			return (-1);
		}
	}

	return (0);
#if 0
	if (fdc_wrfifo(fdc, NE7CMD_VERSION) == 0 &&
	    fdcresult(fdc) == 1 && fdc->sc_status[0] == 0x90) {
		if (fdc_debug)
			printf("[version cmd]");
	}
#endif
}

void
fdcattach_mainbus(device_t parent, device_t self, void *aux)
{
	struct fdc_softc *fdc = device_private(self);
	struct mainbus_attach_args *ma = aux;

	fdc->sc_dev = self;
	fdc->sc_bustag = ma->ma_bustag;

	if (bus_space_map(
			ma->ma_bustag,
			ma->ma_paddr,
			ma->ma_size,
			BUS_SPACE_MAP_LINEAR,
			&fdc->sc_handle) != 0) {
		printf("%s: cannot map registers\n", device_xname(self));
		return;
	}

	establish_chip_type(fdc,
			    ma->ma_bustag,
			    ma->ma_paddr,
			    ma->ma_size,
			    fdc->sc_handle);

	if (fdcattach(fdc, ma->ma_pri) != 0)
		bus_space_unmap(ma->ma_bustag, fdc->sc_handle, ma->ma_size);
}

void
fdcattach_obio(device_t parent, device_t self, void *aux)
{
	struct fdc_softc *fdc = device_private(self);
	union obio_attach_args *uoba = aux;
	struct sbus_attach_args *sa = &uoba->uoba_sbus;

	if (sa->sa_nintr == 0) {
		printf(": no interrupt line configured\n");
		return;
	}

	fdc->sc_dev = self;
	fdc->sc_bustag = sa->sa_bustag;

	if (sbus_bus_map(sa->sa_bustag,
			 sa->sa_slot, sa->sa_offset, sa->sa_size,
			 BUS_SPACE_MAP_LINEAR, &fdc->sc_handle) != 0) {
		printf("%s: cannot map control registers\n",
			device_xname(self));
		return;
	}

	establish_chip_type(fdc,
		sa->sa_bustag,
		sbus_bus_addr(sa->sa_bustag, sa->sa_slot, sa->sa_offset),
		sa->sa_size,
		fdc->sc_handle);

	if (strcmp(prom_getpropstring(sa->sa_node, "status"), "disabled") == 0) {
		printf(": no drives attached\n");
		return;
	}

	if (fdcattach(fdc, sa->sa_pri) != 0)
		bus_space_unmap(sa->sa_bustag, fdc->sc_handle, sa->sa_size);
}

int
fdcattach(struct fdc_softc *fdc, int pri)
{
	struct fdc_attach_args fa;
	int drive_attached;
	char code;

	callout_init(&fdc->sc_timo_ch, 0);
	callout_init(&fdc->sc_intr_ch, 0);

	fdc->sc_state = DEVIDLE;
	fdc->sc_itask = FDC_ITASK_NONE;
	fdc->sc_istatus = FDC_ISTATUS_NONE;
	fdc->sc_flags |= FDC_EIS;
	TAILQ_INIT(&fdc->sc_drives);

	if ((fdc->sc_flags & FDC_82077) != 0) {
		fdc->sc_reg_msr = FDREG77_MSR;
		fdc->sc_reg_fifo = FDREG77_FIFO;
		fdc->sc_reg_dor = FDREG77_DOR;
		fdc->sc_reg_dir = FDREG77_DIR;
		code = '7';
		fdc->sc_flags |= FDC_NEEDMOTORWAIT;
	} else {
		fdc->sc_reg_msr = FDREG72_MSR;
		fdc->sc_reg_fifo = FDREG72_FIFO;
		fdc->sc_reg_dor = 0;
		code = '2';
	}

	/*
	 * Configure controller; enable FIFO, Implied seek, no POLL mode?.
	 * Note: CFG_EFIFO is active-low, initial threshold value: 8
	 */
	fdc->sc_cfg = CFG_EIS|/*CFG_EFIFO|*/CFG_POLL|(8 & CFG_THRHLD_MASK);
	if (fdconf(fdc) != 0) {
		printf(": no drives attached\n");
		return (-1);
	}

	fdciop = &fdc->sc_io;
	if (bus_intr_establish2(fdc->sc_bustag, pri, 0,
				fdc_c_hwintr, fdc,
#ifdef notyet /* XXX bsd_fdintr.s needs to be fixed for MI softint(9) */
				fdchwintr
#else
				NULL
#endif
				) == NULL) {
		printf("\n%s: cannot register interrupt handler\n",
			device_xname(fdc->sc_dev));
		return (-1);
	}

	fdc->sc_sicookie = softint_establish(SOFTINT_BIO, fdcswintr, fdc);
	if (fdc->sc_sicookie == NULL) {
		printf("\n%s: cannot register soft interrupt handler\n",
			device_xname(fdc->sc_dev));
		return (-1);
	}
	printf(" softpri %d: chip 8207%c\n", IPL_SOFTFDC, code);

	evcnt_attach_dynamic(&fdc->sc_intrcnt, EVCNT_TYPE_INTR, NULL,
			     device_xname(fdc->sc_dev), "intr");

	/* physical limit: four drives per controller. */
	drive_attached = 0;
	for (fa.fa_drive = 0; fa.fa_drive < 4; fa.fa_drive++) {
		fa.fa_deftype = NULL;		/* unknown */
	fa.fa_deftype = &fd_types[0];		/* XXX */
		if (config_found(fdc->sc_dev, (void *)&fa, fdprint) != NULL)
			drive_attached = 1;
	}

	if (drive_attached == 0) {
		/* XXX - dis-establish interrupts here */
		/* return (-1); */
	}

	return (0);
}

int
fdmatch(device_t parent, cfdata_t match, void *aux)
{
	struct fdc_softc *fdc = device_private(parent);
	bus_space_tag_t t = fdc->sc_bustag;
	bus_space_handle_t h = fdc->sc_handle;
	struct fdc_attach_args *fa = aux;
	int drive = fa->fa_drive;
	int n, ok;

	if (drive > 0)
		/* XXX - for now, punt on more than one drive */
		return (0);

	if ((fdc->sc_flags & FDC_82077) != 0) {
		/* select drive and turn on motor */
		bus_space_write_1(t, h, fdc->sc_reg_dor,
				  drive | FDO_FRST | FDO_MOEN(drive));
		/* wait for motor to spin up */
		delay(250000);
	} else {
		auxregbisc(AUXIO4C_FDS, 0);
	}
	fdc->sc_nstat = 0;
	fdc_wrfifo(fdc, NE7CMD_RECAL);
	fdc_wrfifo(fdc, drive);

	/* Wait for recalibration to complete */
	for (n = 0; n < 10000; n++) {
		uint8_t v;

		delay(1000);
		v = bus_space_read_1(t, h, fdc->sc_reg_msr);
		if ((v & (NE7_RQM|NE7_DIO|NE7_CB)) == NE7_RQM) {
			/* wait a bit longer till device *really* is ready */
			delay(100000);
			if (fdc_wrfifo(fdc, NE7CMD_SENSEI))
				break;
			if (fdcresult(fdc) == 1 && fdc->sc_status[0] == 0x80)
				/*
				 * Got `invalid command'; we interpret it
				 * to mean that the re-calibrate hasn't in
				 * fact finished yet
				 */
				continue;
			break;
		}
	}
	n = fdc->sc_nstat;
#ifdef FD_DEBUG
	if (fdc_debug) {
		int i;
		printf("fdprobe: %d stati:", n);
		for (i = 0; i < n; i++)
			printf(" 0x%x", fdc->sc_status[i]);
		printf("\n");
	}
#endif
	ok = (n == 2 && (fdc->sc_status[0] & 0xf8) == 0x20) ? 1 : 0;

	/* turn off motor */
	if ((fdc->sc_flags & FDC_82077) != 0) {
		/* deselect drive and turn motor off */
		bus_space_write_1(t, h, fdc->sc_reg_dor, FDO_FRST | FDO_DS);
	} else {
		auxregbisc(0, AUXIO4C_FDS);
	}

	return (ok);
}

/*
 * Controller is working, and drive responded.  Attach it.
 */
void
fdattach(device_t parent, device_t self, void *aux)
{
	struct fdc_softc *fdc = device_private(parent);
	struct fd_softc *fd = device_private(self);
	struct fdc_attach_args *fa = aux;
	struct fd_type *type = fa->fa_deftype;
	int drive = fa->fa_drive;

	fd->sc_dv = self;

	callout_init(&fd->sc_motoron_ch, 0);
	callout_init(&fd->sc_motoroff_ch, 0);

	/* XXX Allow `flags' to override device type? */

	if (type)
		printf(": %s %d cyl, %d head, %d sec\n", type->name,
		    type->cylinders, type->heads, type->sectrac);
	else
		printf(": density unknown\n");

	bufq_alloc(&fd->sc_q, "disksort", BUFQ_SORT_CYLINDER);
	fd->sc_cylin = -1;
	fd->sc_drive = drive;
	fd->sc_deftype = type;
	fdc->sc_fd[drive] = fd;

	fdc_wrfifo(fdc, NE7CMD_SPECIFY);
	fdc_wrfifo(fdc, type->steprate);
	/* XXX head load time == 6ms */
	fdc_wrfifo(fdc, 6 | NE7_SPECIFY_NODMA);

	/*
	 * Initialize and attach the disk structure.
	 */
	disk_init(&fd->sc_dk, device_xname(fd->sc_dv), &fddkdriver);
	disk_attach(&fd->sc_dk);

	/*
	 * Establish a mountroot_hook anyway in case we booted
	 * with RB_ASKNAME and get selected as the boot device.
	 */
	mountroothook_establish(fd_mountroot_hook, fd->sc_dv);

	/* Make sure the drive motor gets turned off at shutdown time. */
	if (!pmf_device_register1(self, fdsuspend, NULL, fdshutdown))
		aprint_error_dev(self, "couldn't establish power handler\n");
}

bool fdshutdown(device_t self, int how)
{
	struct fd_softc *fd = device_private(self);

	fd_motor_off(fd);
	return true;
}

bool fdsuspend(device_t self, const pmf_qual_t *qual)
{

	return fdshutdown(self, boothowto);
}


inline struct fd_type *
fd_dev_to_type(struct fd_softc *fd, dev_t dev)
{
	int type = FDTYPE(dev);

	if (type > (sizeof(fd_types) / sizeof(fd_types[0])))
		return (NULL);
	return (type ? &fd_types[type - 1] : fd->sc_deftype);
}

void
fdstrategy(struct buf *bp)
{
	struct fd_softc *fd;
	int unit = FDUNIT(bp->b_dev);
	int sz;
 	int s;

	/* Valid unit, controller, and request? */
	if ((fd = device_lookup_private(&fd_cd, unit)) == 0 ||
	    bp->b_blkno < 0 ||
	    (((bp->b_bcount % FD_BSIZE(fd)) != 0 ||
	      (bp->b_blkno * DEV_BSIZE) % FD_BSIZE(fd) != 0) &&
	     (bp->b_flags & B_FORMAT) == 0)) {
		bp->b_error = EINVAL;
		goto done;
	}

	/* If it's a null transfer, return immediately. */
	if (bp->b_bcount == 0)
		goto done;

	sz = howmany(bp->b_bcount, DEV_BSIZE);

	if (bp->b_blkno + sz > (fd->sc_type->size * DEV_BSIZE) / FD_BSIZE(fd)) {
		sz = (fd->sc_type->size * DEV_BSIZE) / FD_BSIZE(fd)
		     - bp->b_blkno;
		if (sz == 0) {
			/* If exactly at end of disk, return EOF. */
			bp->b_resid = bp->b_bcount;
			goto done;
		}
		if (sz < 0) {
			/* If past end of disk, return EINVAL. */
			bp->b_error = EINVAL;
			goto done;
		}
		/* Otherwise, truncate request. */
		bp->b_bcount = sz << DEV_BSHIFT;
	}

	bp->b_rawblkno = bp->b_blkno;
 	bp->b_cylinder = (bp->b_blkno * DEV_BSIZE) /
		      (FD_BSIZE(fd) * fd->sc_type->seccyl);

#ifdef FD_DEBUG
	if (fdc_debug > 1)
	    printf("fdstrategy: b_blkno %lld b_bcount %d blkno %lld cylin %d\n",
		    (long long)bp->b_blkno, bp->b_bcount,
		    (long long)fd->sc_blkno, bp->b_cylinder);
#endif

	/* Queue transfer on drive, activate drive and controller if idle. */
	s = splbio();
	bufq_put(fd->sc_q, bp);
	callout_stop(&fd->sc_motoroff_ch);		/* a good idea */
	if (fd->sc_active == 0)
		fdstart(fd);
#ifdef DIAGNOSTIC
	else {
		struct fdc_softc *fdc = device_private(device_parent(fd->sc_dv));
		if (fdc->sc_state == DEVIDLE) {
			printf("fdstrategy: controller inactive\n");
			fdcstart(fdc);
		}
	}
#endif
	splx(s);
	return;

done:
	/* Toss transfer; we're done early. */
	biodone(bp);
}

void
fdstart(struct fd_softc *fd)
{
	struct fdc_softc *fdc = device_private(device_parent(fd->sc_dv));
	int active = fdc->sc_drives.tqh_first != 0;

	/* Link into controller queue. */
	fd->sc_active = 1;
	TAILQ_INSERT_TAIL(&fdc->sc_drives, fd, sc_drivechain);

	/* If controller not already active, start it. */
	if (!active)
		fdcstart(fdc);
}

void
fdfinish(struct fd_softc *fd, struct buf *bp)
{
	struct fdc_softc *fdc = device_private(device_parent(fd->sc_dv));

	/*
	 * Move this drive to the end of the queue to give others a `fair'
	 * chance.  We only force a switch if N operations are completed while
	 * another drive is waiting to be serviced, since there is a long motor
	 * startup delay whenever we switch.
	 */
	(void)bufq_get(fd->sc_q);
	if (fd->sc_drivechain.tqe_next && ++fd->sc_ops >= 8) {
		fd->sc_ops = 0;
		TAILQ_REMOVE(&fdc->sc_drives, fd, sc_drivechain);
		if (bufq_peek(fd->sc_q) != NULL) {
			TAILQ_INSERT_TAIL(&fdc->sc_drives, fd, sc_drivechain);
		} else
			fd->sc_active = 0;
	}
	bp->b_resid = fd->sc_bcount;
	fd->sc_skip = 0;

	biodone(bp);
	/* turn off motor 5s from now */
	callout_reset(&fd->sc_motoroff_ch, 5 * hz, fd_motor_off, fd);
	fdc->sc_state = DEVIDLE;
}

void
fdc_reset(struct fdc_softc *fdc)
{
	bus_space_tag_t t = fdc->sc_bustag;
	bus_space_handle_t h = fdc->sc_handle;

	if ((fdc->sc_flags & FDC_82077) != 0) {
		bus_space_write_1(t, h, fdc->sc_reg_dor,
				  FDO_FDMAEN | FDO_MOEN(0));
	}

	bus_space_write_1(t, h, fdc->sc_reg_drs, DRS_RESET);
	delay(10);
	bus_space_write_1(t, h, fdc->sc_reg_drs, 0);

	if ((fdc->sc_flags & FDC_82077) != 0) {
		bus_space_write_1(t, h, fdc->sc_reg_dor,
				  FDO_FRST | FDO_FDMAEN | FDO_DS);
	}
#ifdef FD_DEBUG
	if (fdc_debug)
		printf("fdc reset\n");
#endif
}

void
fd_set_motor(struct fdc_softc *fdc)
{
	struct fd_softc *fd;
	u_char status;
	int n;

	if ((fdc->sc_flags & FDC_82077) != 0) {
		status = FDO_FRST | FDO_FDMAEN;
		if ((fd = fdc->sc_drives.tqh_first) != NULL)
			status |= fd->sc_drive;

		for (n = 0; n < 4; n++)
			if ((fd = fdc->sc_fd[n]) && (fd->sc_flags & FD_MOTOR))
				status |= FDO_MOEN(n);
		bus_space_write_1(fdc->sc_bustag, fdc->sc_handle,
				  fdc->sc_reg_dor, status);
	} else {

		for (n = 0; n < 4; n++) {
			if ((fd = fdc->sc_fd[n]) != NULL  &&
			    (fd->sc_flags & FD_MOTOR) != 0) {
				auxregbisc(AUXIO4C_FDS, 0);
				return;
			}
		}
		auxregbisc(0, AUXIO4C_FDS);
	}
}

void
fd_motor_off(void *arg)
{
	struct fd_softc *fd = arg;
	int s;

	s = splbio();
	fd->sc_flags &= ~(FD_MOTOR | FD_MOTOR_WAIT);
	fd_set_motor(device_private(device_parent(fd->sc_dv)));
	splx(s);
}

void
fd_motor_on(void *arg)
{
	struct fd_softc *fd = arg;
	struct fdc_softc *fdc = device_private(device_parent(fd->sc_dv));
	int s;

	s = splbio();
	fd->sc_flags &= ~FD_MOTOR_WAIT;
	if ((fdc->sc_drives.tqh_first == fd) && (fdc->sc_state == MOTORWAIT))
		(void) fdcstate(fdc);
	splx(s);
}

/*
 * Get status bytes off the FDC after a command has finished
 * Returns the number of status bytes read; -1 on error.
 * The return value is also stored in `sc_nstat'.
 */
int
fdcresult(struct fdc_softc *fdc)
{
	bus_space_tag_t t = fdc->sc_bustag;
	bus_space_handle_t h = fdc->sc_handle;
	int j, n = 0;

	for (j = 10000; j; j--) {
		uint8_t v = bus_space_read_1(t, h, fdc->sc_reg_msr);
		v &= (NE7_DIO | NE7_RQM | NE7_CB);
		if (v == NE7_RQM)
			return (fdc->sc_nstat = n);
		if (v == (NE7_DIO | NE7_RQM | NE7_CB)) {
			if (n >= sizeof(fdc->sc_status)) {
				log(LOG_ERR, "fdcresult: overrun\n");
				return (-1);
			}
			fdc->sc_status[n++] =
				bus_space_read_1(t, h, fdc->sc_reg_fifo);
		} else
			delay(1);
	}

	log(LOG_ERR, "fdcresult: timeout\n");
	return (fdc->sc_nstat = -1);
}

/*
 * Write a command byte to the FDC.
 * Returns 0 on success; -1 on failure (i.e. timeout)
 */
int
fdc_wrfifo(struct fdc_softc *fdc, uint8_t x)
{
	bus_space_tag_t t = fdc->sc_bustag;
	bus_space_handle_t h = fdc->sc_handle;
	int i;

	for (i = 100000; i-- > 0;) {
		uint8_t v = bus_space_read_1(t, h, fdc->sc_reg_msr);
		if ((v & (NE7_DIO|NE7_RQM)) == NE7_RQM) {
			/* The chip is ready */
			bus_space_write_1(t, h, fdc->sc_reg_fifo, x);
			return (0);
		}
		delay(1);
	}
	return (-1);
}

int
fdc_diskchange(struct fdc_softc *fdc)
{

	if (CPU_ISSUN4M && (fdc->sc_flags & FDC_82077) != 0) {
		bus_space_tag_t t = fdc->sc_bustag;
		bus_space_handle_t h = fdc->sc_handle;
		uint8_t v = bus_space_read_1(t, h, fdc->sc_reg_dir);
		return ((v & FDI_DCHG) != 0);
	} else if (CPU_ISSUN4C) {
		return ((*AUXIO4C_REG & AUXIO4C_FDC) != 0);
	}
	return (0);
}

int
fdopen(dev_t dev, int flags, int fmt, struct lwp *l)
{
 	int unit, pmask;
	struct fd_softc *fd;
	struct fd_type *type;

	unit = FDUNIT(dev);
	fd = device_lookup_private(&fd_cd, unit);
	if (fd == NULL)
		return (ENXIO);
	type = fd_dev_to_type(fd, dev);
	if (type == NULL)
		return (ENXIO);

	if ((fd->sc_flags & FD_OPEN) != 0 &&
	    fd->sc_type != type)
		return (EBUSY);

	fd->sc_type = type;
	fd->sc_cylin = -1;
	fd->sc_flags |= FD_OPEN;

	/*
	 * Only update the disklabel if we're not open anywhere else.
	 */
	if (fd->sc_dk.dk_openmask == 0)
		fdgetdisklabel(dev);

	pmask = (1 << DISKPART(dev));

	switch (fmt) {
	case S_IFCHR:
		fd->sc_dk.dk_copenmask |= pmask;
		break;

	case S_IFBLK:
		fd->sc_dk.dk_bopenmask |= pmask;
		break;
	}
	fd->sc_dk.dk_openmask =
	    fd->sc_dk.dk_copenmask | fd->sc_dk.dk_bopenmask;

	return (0);
}

int
fdclose(dev_t dev, int flags, int fmt, struct lwp *l)
{
	struct fd_softc *fd = device_lookup_private(&fd_cd, FDUNIT(dev));
	int pmask = (1 << DISKPART(dev));

	fd->sc_flags &= ~FD_OPEN;
	fd->sc_opts &= ~(FDOPT_NORETRY|FDOPT_SILENT);

	switch (fmt) {
	case S_IFCHR:
		fd->sc_dk.dk_copenmask &= ~pmask;
		break;

	case S_IFBLK:
		fd->sc_dk.dk_bopenmask &= ~pmask;
		break;
	}
	fd->sc_dk.dk_openmask =
	    fd->sc_dk.dk_copenmask | fd->sc_dk.dk_bopenmask;

	return (0);
}

int
fdread(dev_t dev, struct uio *uio, int flag)
{

        return (physio(fdstrategy, NULL, dev, B_READ, minphys, uio));
}

int
fdwrite(dev_t dev, struct uio *uio, int flag)
{

        return (physio(fdstrategy, NULL, dev, B_WRITE, minphys, uio));
}

void
fdcstart(struct fdc_softc *fdc)
{

#ifdef DIAGNOSTIC
	/* only got here if controller's drive queue was inactive; should
	   be in idle state */
	if (fdc->sc_state != DEVIDLE) {
		printf("fdcstart: not idle\n");
		return;
	}
#endif
	(void) fdcstate(fdc);
}

static void
fdcpstatus(int n, struct fdc_softc *fdc)
{
	char bits[64];

	switch (n) {
	case 0:
		printf("\n");
		break;
	case 2:
		snprintb(bits, sizeof(bits), NE7_ST0BITS, fdc->sc_status[0]);
		printf(" (st0 %s cyl %d)\n", bits, fdc->sc_status[1]);
		break;
	case 7:
		snprintb(bits, sizeof(bits), NE7_ST0BITS, fdc->sc_status[0]);
		printf(" (st0 %s", bits);
		snprintb(bits, sizeof(bits), NE7_ST1BITS, fdc->sc_status[1]);
		printf(" st1 %s", bits);
		snprintb(bits, sizeof(bits), NE7_ST2BITS, fdc->sc_status[2]);
		printf(" st2 %s", bits);
		printf(" cyl %d head %d sec %d)\n",
		    fdc->sc_status[3], fdc->sc_status[4], fdc->sc_status[5]);
		break;
#ifdef DIAGNOSTIC
	default:
		printf("\nfdcstatus: weird size");
		break;
#endif
	}
}

void
fdcstatus(struct fdc_softc *fdc, const char *s)
{
	struct fd_softc *fd = fdc->sc_drives.tqh_first;
	int n;

	/* Just print last status */
	n = fdc->sc_nstat;

#if 0
	/*
	 * A 82072 seems to return <invalid command> on
	 * gratuitous Sense Interrupt commands.
	 */
	if (n == 0 && (fdc->sc_flags & FDC_82077) != 0) {
		fdc_wrfifo(fdc, NE7CMD_SENSEI);
		(void) fdcresult(fdc);
		n = 2;
	}
#endif

	printf("%s: %s: state %d",
		fd ? device_xname(fd->sc_dv) : "fdc", s, fdc->sc_state);

	fdcpstatus(n, fdc);
}

void
fdctimeout(void *arg)
{
	struct fdc_softc *fdc = arg;
	struct fd_softc *fd;
	int s;

	s = splbio();
	fd = fdc->sc_drives.tqh_first;
	if (fd == NULL) {
		printf("%s: timeout but no I/O pending: state %d, istatus=%d\n",
			device_xname(fdc->sc_dev),
			fdc->sc_state, fdc->sc_istatus);
		fdc->sc_state = DEVIDLE;
		goto out;
	}

	if (bufq_peek(fd->sc_q) != NULL)
		fdc->sc_state++;
	else
		fdc->sc_state = DEVIDLE;

	(void) fdcstate(fdc);
out:
	splx(s);

}

void
fdcpseudointr(void *arg)
{
	struct fdc_softc *fdc = arg;
	int s;

	/* Just ensure it has the right spl. */
	s = splbio();
	(void) fdcstate(fdc);
	splx(s);
}


/*
 * hardware interrupt entry point: used only if no `fast trap' * (in-window)
 * handler is available. Unfortunately, we have no reliable way to
 * determine that the interrupt really came from the floppy controller;
 * just hope that the other devices that share this interrupt level
 * can do better..
 */
int
fdc_c_hwintr(void *arg)
{
	struct fdc_softc *fdc = arg;
	bus_space_tag_t t = fdc->sc_bustag;
	bus_space_handle_t h = fdc->sc_handle;

	switch (fdc->sc_itask) {
	case FDC_ITASK_NONE:
		return (0);
	case FDC_ITASK_SENSEI:
		if (fdc_wrfifo(fdc, NE7CMD_SENSEI) != 0 || fdcresult(fdc) == -1)
			fdc->sc_istatus = FDC_ISTATUS_ERROR;
		else
			fdc->sc_istatus = FDC_ISTATUS_DONE;
		softint_schedule(fdc->sc_sicookie);
		return (1);
	case FDC_ITASK_RESULT:
		if (fdcresult(fdc) == -1)
			fdc->sc_istatus = FDC_ISTATUS_ERROR;
		else
			fdc->sc_istatus = FDC_ISTATUS_DONE;
		softint_schedule(fdc->sc_sicookie);
		return (1);
	case FDC_ITASK_DMA:
		/* Proceed with pseudo-DMA below */
		break;
	default:
		printf("fdc: stray hard interrupt: itask=%d\n", fdc->sc_itask);
		fdc->sc_istatus = FDC_ISTATUS_SPURIOUS;
		softint_schedule(fdc->sc_sicookie);
		return (1);
	}

	/*
	 * Pseudo DMA in progress
	 */
	for (;;) {
		uint8_t msr;

		msr = bus_space_read_1(t, h, fdc->sc_reg_msr);

		if ((msr & NE7_RQM) == 0)
			/* That's all this round */
			break;

		if ((msr & NE7_NDM) == 0) {
			/* Execution phase finished, get result. */
			fdcresult(fdc);
			fdc->sc_istatus = FDC_ISTATUS_DONE;
			softint_schedule(fdc->sc_sicookie);
			break;
		}

		if (fdc->sc_tc == 0)
			/* For some reason the controller wants to transfer
			   more data then what we want to transfer. */
			panic("fdc: overrun");

		/* Another byte can be transferred */
		if ((msr & NE7_DIO) != 0)
			*fdc->sc_data =
				bus_space_read_1(t, h, fdc->sc_reg_fifo);
		else
			bus_space_write_1(t, h, fdc->sc_reg_fifo,
					  *fdc->sc_data);

		fdc->sc_data++;
		if (--fdc->sc_tc == 0) {
			FTC_FLIP;
			break;
		}
	}
	return (1);
}

void
fdcswintr(void *arg)
{
	struct fdc_softc *fdc = arg;

	if (fdc->sc_istatus == FDC_ISTATUS_NONE)
		/* This (software) interrupt is not for us */
		return;

	switch (fdc->sc_istatus) {
	case FDC_ISTATUS_ERROR:
		printf("fdc: ierror status: state %d\n", fdc->sc_state);
		break;
	case FDC_ISTATUS_SPURIOUS:
		printf("fdc: spurious interrupt: state %d\n", fdc->sc_state);
		break;
	}

	fdcstate(fdc);
	return;
}

int
fdcstate(struct fdc_softc *fdc)
{

#define	st0	fdc->sc_status[0]
#define	st1	fdc->sc_status[1]
#define	cyl	fdc->sc_status[1]
#define FDC_WRFIFO(fdc, c) do {			\
	if (fdc_wrfifo(fdc, (c))) {		\
		goto xxx;			\
	}					\
} while(0)

	struct fd_softc *fd;
	struct buf *bp;
	int read, head, sec, nblks;
	struct fd_type *type;
	struct ne7_fd_formb *finfo = NULL;

	if (fdc->sc_istatus == FDC_ISTATUS_ERROR) {
		/* Prevent loop if the reset sequence produces errors */
		if (fdc->sc_state != RESETCOMPLETE &&
		    fdc->sc_state != RECALWAIT &&
		    fdc->sc_state != RECALCOMPLETE)
			fdc->sc_state = DORESET;
	}

	/* Clear I task/status field */
	fdc->sc_istatus = FDC_ISTATUS_NONE;
	fdc->sc_itask = FDC_ITASK_NONE;

loop:
	/* Is there a drive for the controller to do a transfer with? */
	fd = fdc->sc_drives.tqh_first;
	if (fd == NULL) {
		fdc->sc_state = DEVIDLE;
 		return (0);
	}

	/* Is there a transfer to this drive?  If not, deactivate drive. */
	bp = bufq_peek(fd->sc_q);
	if (bp == NULL) {
		fd->sc_ops = 0;
		TAILQ_REMOVE(&fdc->sc_drives, fd, sc_drivechain);
		fd->sc_active = 0;
		goto loop;
	}

	if (bp->b_flags & B_FORMAT)
		finfo = (struct ne7_fd_formb *)bp->b_data;

	switch (fdc->sc_state) {
	case DEVIDLE:
		fdc->sc_errors = 0;
		fd->sc_skip = 0;
		fd->sc_bcount = bp->b_bcount;
		fd->sc_blkno = (bp->b_blkno * DEV_BSIZE) / FD_BSIZE(fd);
		callout_stop(&fd->sc_motoroff_ch);
		if ((fd->sc_flags & FD_MOTOR_WAIT) != 0) {
			fdc->sc_state = MOTORWAIT;
			return (1);
		}
		if ((fd->sc_flags & FD_MOTOR) == 0) {
			/* Turn on the motor, being careful about pairing. */
			struct fd_softc *ofd = fdc->sc_fd[fd->sc_drive ^ 1];
			if (ofd && ofd->sc_flags & FD_MOTOR) {
				callout_stop(&ofd->sc_motoroff_ch);
				ofd->sc_flags &= ~(FD_MOTOR | FD_MOTOR_WAIT);
			}
			fd->sc_flags |= FD_MOTOR | FD_MOTOR_WAIT;
			fd_set_motor(fdc);
			fdc->sc_state = MOTORWAIT;
			if ((fdc->sc_flags & FDC_NEEDMOTORWAIT) != 0) { /*XXX*/
				/* Allow .25s for motor to stabilize. */
				callout_reset(&fd->sc_motoron_ch, hz / 4,
				    fd_motor_on, fd);
			} else {
				fd->sc_flags &= ~FD_MOTOR_WAIT;
				goto loop;
			}
			return (1);
		}
		/* Make sure the right drive is selected. */
		fd_set_motor(fdc);

		if (fdc_diskchange(fdc))
			goto dodskchg;

		/*FALLTHROUGH*/
	case DOSEEK:
	doseek:
		if ((fdc->sc_flags & FDC_EIS) &&
		    (bp->b_flags & B_FORMAT) == 0) {
			fd->sc_cylin = bp->b_cylinder;
			/* We use implied seek */
			goto doio;
		}

		if (fd->sc_cylin == bp->b_cylinder)
			goto doio;

		fd->sc_cylin = -1;
		fdc->sc_state = SEEKWAIT;
		fdc->sc_nstat = 0;

		iostat_seek(fd->sc_dk.dk_stats);

		disk_busy(&fd->sc_dk);
		callout_reset(&fdc->sc_timo_ch, 4 * hz, fdctimeout, fdc);

		/* specify command */
		FDC_WRFIFO(fdc, NE7CMD_SPECIFY);
		FDC_WRFIFO(fdc, fd->sc_type->steprate);
		/* XXX head load time == 6ms */
		FDC_WRFIFO(fdc, 6 | NE7_SPECIFY_NODMA);

		fdc->sc_itask = FDC_ITASK_SENSEI;
		/* seek function */
		FDC_WRFIFO(fdc, NE7CMD_SEEK);
		FDC_WRFIFO(fdc, fd->sc_drive); /* drive number */
		FDC_WRFIFO(fdc, bp->b_cylinder * fd->sc_type->step);
		return (1);

	case DODSKCHG:
	dodskchg:
		/*
		 * Disk change: force a seek operation by going to cyl 1
		 * followed by a recalibrate.
		 */
		disk_busy(&fd->sc_dk);
		callout_reset(&fdc->sc_timo_ch, 4 * hz, fdctimeout, fdc);
		fd->sc_cylin = -1;
		fdc->sc_nstat = 0;
		fdc->sc_state = DSKCHGWAIT;

		fdc->sc_itask = FDC_ITASK_SENSEI;
		/* seek function */
		FDC_WRFIFO(fdc, NE7CMD_SEEK);
		FDC_WRFIFO(fdc, fd->sc_drive); /* drive number */
		FDC_WRFIFO(fdc, 1 * fd->sc_type->step);
		return (1);

	case DSKCHGWAIT:
		callout_stop(&fdc->sc_timo_ch);
		disk_unbusy(&fd->sc_dk, 0, 0);
		if (fdc->sc_nstat != 2 || (st0 & 0xf8) != 0x20 ||
		    cyl != 1 * fd->sc_type->step) {
			fdcstatus(fdc, "dskchg seek failed");
			fdc->sc_state = DORESET;
		} else
			fdc->sc_state = DORECAL;

		if (fdc_diskchange(fdc)) {
			printf("%s: cannot clear disk change status\n",
				device_xname(fdc->sc_dev));
			fdc->sc_state = DORESET;
		}
		goto loop;

	case DOIO:
	doio:
		if (finfo != NULL)
			fd->sc_skip = (char *)&(finfo->fd_formb_cylno(0)) -
				      (char *)finfo;
		type = fd->sc_type;
		sec = fd->sc_blkno % type->seccyl;
		nblks = type->seccyl - sec;
		nblks = uimin(nblks, fd->sc_bcount / FD_BSIZE(fd));
		nblks = uimin(nblks, FDC_MAXIOSIZE / FD_BSIZE(fd));
		fd->sc_nblks = nblks;
		fd->sc_nbytes = finfo ? bp->b_bcount : nblks * FD_BSIZE(fd);
		head = sec / type->sectrac;
		sec -= head * type->sectrac;
#ifdef DIAGNOSTIC
		{int block;
		 block = (fd->sc_cylin * type->heads + head) * type->sectrac + sec;
		 if (block != fd->sc_blkno) {
			 printf("fdcintr: block %d != blkno %d\n", block, (int)fd->sc_blkno);
#ifdef DDB
			 Debugger();
#endif
		 }}
#endif
		read = bp->b_flags & B_READ;

		/* Setup for pseudo DMA */
		fdc->sc_data = (char *)bp->b_data + fd->sc_skip;
		fdc->sc_tc = fd->sc_nbytes;

		bus_space_write_1(fdc->sc_bustag, fdc->sc_handle,
				  fdc->sc_reg_drs, type->rate);
#ifdef FD_DEBUG
		if (fdc_debug > 1)
			printf("fdcstate: doio: %s drive %d "
				"track %d head %d sec %d nblks %d\n",
				finfo ? "format" :
					(read ? "read" : "write"),
				fd->sc_drive, fd->sc_cylin, head, sec, nblks);
#endif
		fdc->sc_state = IOCOMPLETE;
		fdc->sc_itask = FDC_ITASK_DMA;
		fdc->sc_nstat = 0;

		disk_busy(&fd->sc_dk);

		/* allow 3 seconds for operation */
		callout_reset(&fdc->sc_timo_ch, 3 * hz, fdctimeout, fdc);

		if (finfo != NULL) {
			/* formatting */
			FDC_WRFIFO(fdc, NE7CMD_FORMAT);
			FDC_WRFIFO(fdc, (head << 2) | fd->sc_drive);
			FDC_WRFIFO(fdc, finfo->fd_formb_secshift);
			FDC_WRFIFO(fdc, finfo->fd_formb_nsecs);
			FDC_WRFIFO(fdc, finfo->fd_formb_gaplen);
			FDC_WRFIFO(fdc, finfo->fd_formb_fillbyte);
		} else {
			if (read)
				FDC_WRFIFO(fdc, NE7CMD_READ);
			else
				FDC_WRFIFO(fdc, NE7CMD_WRITE);
			FDC_WRFIFO(fdc, (head << 2) | fd->sc_drive);
			FDC_WRFIFO(fdc, fd->sc_cylin);	/*track*/
			FDC_WRFIFO(fdc, head);
			FDC_WRFIFO(fdc, sec + 1);	/*sector+1*/
			FDC_WRFIFO(fdc, type->secsize);/*sector size*/
			FDC_WRFIFO(fdc, type->sectrac);/*secs/track*/
			FDC_WRFIFO(fdc, type->gap1);	/*gap1 size*/
			FDC_WRFIFO(fdc, type->datalen);/*data length*/
		}

		return (1);				/* will return later */

	case SEEKWAIT:
		callout_stop(&fdc->sc_timo_ch);
		fdc->sc_state = SEEKCOMPLETE;
		if (fdc->sc_flags & FDC_NEEDHEADSETTLE) {
			/* allow 1/50 second for heads to settle */
			callout_reset(&fdc->sc_intr_ch, hz / 50,
			    fdcpseudointr, fdc);
			return (1);		/* will return later */
		}
		/*FALLTHROUGH*/
	case SEEKCOMPLETE:
		/* no data on seek */
		disk_unbusy(&fd->sc_dk, 0, 0);

		/* Make sure seek really happened. */
		if (fdc->sc_nstat != 2 || (st0 & 0xf8) != 0x20 ||
		    cyl != bp->b_cylinder * fd->sc_type->step) {
#ifdef FD_DEBUG
			if (fdc_debug)
				fdcstatus(fdc, "seek failed");
#endif
			fdcretry(fdc);
			goto loop;
		}
		fd->sc_cylin = bp->b_cylinder;
		goto doio;

	case IOTIMEDOUT:
		/*
		 * Try to abort the I/O operation without resetting
		 * the chip first.  Poke TC and arrange to pick up
		 * the timed out I/O command's status.
		 */
		fdc->sc_itask = FDC_ITASK_RESULT;
		fdc->sc_state = IOCLEANUPWAIT;
		fdc->sc_nstat = 0;
		/* 1/10 second should be enough */
		callout_reset(&fdc->sc_timo_ch, hz / 10, fdctimeout, fdc);
		FTC_FLIP;
		return (1);

	case IOCLEANUPTIMEDOUT:
	case SEEKTIMEDOUT:
	case RECALTIMEDOUT:
	case RESETTIMEDOUT:
	case DSKCHGTIMEDOUT:
		fdcstatus(fdc, "timeout");

		/* All other timeouts always roll through to a chip reset */
		fdcretry(fdc);

		/* Force reset, no matter what fdcretry() says */
		fdc->sc_state = DORESET;
		goto loop;

	case IOCLEANUPWAIT: /* IO FAILED, cleanup succeeded */
		callout_stop(&fdc->sc_timo_ch);
		disk_unbusy(&fd->sc_dk, (bp->b_bcount - bp->b_resid),
		    (bp->b_flags & B_READ));
		fdcretry(fdc);
		goto loop;

	case IOCOMPLETE: /* IO DONE, post-analyze */
		callout_stop(&fdc->sc_timo_ch);

		disk_unbusy(&fd->sc_dk, (bp->b_bcount - bp->b_resid),
		    (bp->b_flags & B_READ));

		if (fdc->sc_nstat != 7 || st1 != 0 ||
		    ((st0 & 0xf8) != 0 &&
		     ((st0 & 0xf8) != 0x20 || (fdc->sc_cfg & CFG_EIS) == 0))) {
#ifdef FD_DEBUG
			if (fdc_debug) {
				fdcstatus(fdc,
					bp->b_flags & B_READ
					? "read failed" : "write failed");
				printf("blkno %lld nblks %d nstat %d tc %d\n",
				       (long long)fd->sc_blkno, fd->sc_nblks,
				       fdc->sc_nstat, fdc->sc_tc);
			}
#endif
			if (fdc->sc_nstat == 7 &&
			    (st1 & ST1_OVERRUN) == ST1_OVERRUN) {

				/*
				 * Silently retry overruns if no other
				 * error bit is set. Adjust threshold.
				 */
				int thr = fdc->sc_cfg & CFG_THRHLD_MASK;
				if (thr < 15) {
					thr++;
					fdc->sc_cfg &= ~CFG_THRHLD_MASK;
					fdc->sc_cfg |= (thr & CFG_THRHLD_MASK);
#ifdef FD_DEBUG
					if (fdc_debug)
						printf("fdc: %d -> threshold\n", thr);
#endif
					fdconf(fdc);
					fdc->sc_overruns = 0;
				}
				if (++fdc->sc_overruns < 3) {
					fdc->sc_state = DOIO;
					goto loop;
				}
			}
			fdcretry(fdc);
			goto loop;
		}
		if (fdc->sc_errors) {
			diskerr(bp, "fd", "soft error", LOG_PRINTF,
			    fd->sc_skip / FD_BSIZE(fd),
			    (struct disklabel *)NULL);
			printf("\n");
			fdc->sc_errors = 0;
		} else {
			if (--fdc->sc_overruns < -20) {
				int thr = fdc->sc_cfg & CFG_THRHLD_MASK;
				if (thr > 0) {
					thr--;
					fdc->sc_cfg &= ~CFG_THRHLD_MASK;
					fdc->sc_cfg |= (thr & CFG_THRHLD_MASK);
#ifdef FD_DEBUG
					if (fdc_debug)
						printf("fdc: %d -> threshold\n", thr);
#endif
					fdconf(fdc);
				}
				fdc->sc_overruns = 0;
			}
		}
		fd->sc_blkno += fd->sc_nblks;
		fd->sc_skip += fd->sc_nbytes;
		fd->sc_bcount -= fd->sc_nbytes;
		if (finfo == NULL && fd->sc_bcount > 0) {
			bp->b_cylinder = fd->sc_blkno / fd->sc_type->seccyl;
			goto doseek;
		}
		fdfinish(fd, bp);
		goto loop;

	case DORESET:
		/* try a reset, keep motor on */
		fd_set_motor(fdc);
		delay(100);
		fdc->sc_nstat = 0;
		fdc->sc_itask = FDC_ITASK_SENSEI;
		fdc->sc_state = RESETCOMPLETE;
		callout_reset(&fdc->sc_timo_ch, hz / 2, fdctimeout, fdc);
		fdc_reset(fdc);
		return (1);			/* will return later */

	case RESETCOMPLETE:
		callout_stop(&fdc->sc_timo_ch);
		fdconf(fdc);

		/* FALLTHROUGH */
	case DORECAL:
		fdc->sc_state = RECALWAIT;
		fdc->sc_itask = FDC_ITASK_SENSEI;
		fdc->sc_nstat = 0;
		callout_reset(&fdc->sc_timo_ch, 5 * hz, fdctimeout, fdc);
		/* recalibrate function */
		FDC_WRFIFO(fdc, NE7CMD_RECAL);
		FDC_WRFIFO(fdc, fd->sc_drive);
		return (1);			/* will return later */

	case RECALWAIT:
		callout_stop(&fdc->sc_timo_ch);
		fdc->sc_state = RECALCOMPLETE;
		if (fdc->sc_flags & FDC_NEEDHEADSETTLE) {
			/* allow 1/30 second for heads to settle */
			callout_reset(&fdc->sc_intr_ch, hz / 30,
			    fdcpseudointr, fdc);
			return (1);		/* will return later */
		}

	case RECALCOMPLETE:
		if (fdc->sc_nstat != 2 || (st0 & 0xf8) != 0x20 || cyl != 0) {
#ifdef FD_DEBUG
			if (fdc_debug)
				fdcstatus(fdc, "recalibrate failed");
#endif
			fdcretry(fdc);
			goto loop;
		}
		fd->sc_cylin = 0;
		goto doseek;

	case MOTORWAIT:
		if (fd->sc_flags & FD_MOTOR_WAIT)
			return (1);		/* time's not up yet */
		goto doseek;

	default:
		fdcstatus(fdc, "stray interrupt");
		return (1);
	}
#ifdef DIAGNOSTIC
	panic("fdcintr: impossible");
#endif

xxx:
	/*
	 * We get here if the chip locks up in FDC_WRFIFO()
	 * Cancel any operation and schedule a reset
	 */
	callout_stop(&fdc->sc_timo_ch);
	fdcretry(fdc);
	(fdc)->sc_state = DORESET;
	goto loop;

#undef	st0
#undef	st1
#undef	cyl
}

void
fdcretry(struct fdc_softc *fdc)
{
	struct fd_softc *fd;
	struct buf *bp;
	int error = EIO;

	fd = fdc->sc_drives.tqh_first;
	bp = bufq_peek(fd->sc_q);

	fdc->sc_overruns = 0;
	if (fd->sc_opts & FDOPT_NORETRY)
		goto fail;

	switch (fdc->sc_errors) {
	case 0:
		if (fdc->sc_nstat == 7 &&
		    (fdc->sc_status[0] & 0xd8) == 0x40 &&
		    (fdc->sc_status[1] & 0x2) == 0x2) {
			printf("%s: read-only medium\n",
				device_xname(fd->sc_dv));
			error = EROFS;
			goto failsilent;
		}
		/* try again */
		fdc->sc_state =
			(fdc->sc_flags & FDC_EIS) ? DOIO : DOSEEK;
		break;

	case 1: case 2: case 3:
		/* didn't work; try recalibrating */
		fdc->sc_state = DORECAL;
		break;

	case 4:
		if (fdc->sc_nstat == 7 &&
		    fdc->sc_status[0] == 0 &&
		    fdc->sc_status[1] == 0 &&
		    fdc->sc_status[2] == 0) {
			/*
			 * We've retried a few times and we've got
			 * valid status and all three status bytes
			 * are zero.  Assume this condition is the
			 * result of no disk loaded into the drive.
			 */
			printf("%s: no medium?\n",
				device_xname(fd->sc_dv));
			error = ENODEV;
			goto failsilent;
		}

		/* still no go; reset the bastard */
		fdc->sc_state = DORESET;
		break;

	default:
	fail:
		if ((fd->sc_opts & FDOPT_SILENT) == 0) {
			diskerr(bp, "fd", "hard error", LOG_PRINTF,
				fd->sc_skip / FD_BSIZE(fd),
				(struct disklabel *)NULL);
			printf("\n");
			fdcstatus(fdc, "controller status");
		}

	failsilent:
		bp->b_error = error;
		fdfinish(fd, bp);
	}
	fdc->sc_errors++;
}

int
fdioctl(dev_t dev, u_long cmd, void *addr, int flag, struct lwp *l)
{
	struct fd_softc *fd;
	struct fdc_softc *fdc;
	struct fdformat_parms *form_parms;
	struct fdformat_cmd *form_cmd;
	struct ne7_fd_formb *fd_formb;
	int il[FD_MAX_NSEC + 1];
	int unit;
	int i, j;
	int error;

	unit = FDUNIT(dev);
	if (unit >= fd_cd.cd_ndevs)
		return (ENXIO);

	fd = device_lookup_private(&fd_cd, FDUNIT(dev));
	fdc = device_private(device_parent(fd->sc_dv));

	switch (cmd) {
	case DIOCGDINFO:
		*(struct disklabel *)addr = *(fd->sc_dk.dk_label);
		return 0;

	case DIOCWLABEL:
		if ((flag & FWRITE) == 0)
			return EBADF;
		/* XXX do something */
		return (0);

	case DIOCWDINFO:
		if ((flag & FWRITE) == 0)
			return (EBADF);

		error = setdisklabel(fd->sc_dk.dk_label,
				    (struct disklabel *)addr, 0,
				    fd->sc_dk.dk_cpulabel);
		if (error)
			return (error);

		error = writedisklabel(dev, fdstrategy,
				       fd->sc_dk.dk_label,
				       fd->sc_dk.dk_cpulabel);
		return (error);

	case DIOCLOCK:
		/*
		 * Nothing to do here, really.
		 */
		return (0);

	case DIOCEJECT:
		if (*(int *)addr == 0) {
			int part = DISKPART(dev);
			/*
			 * Don't force eject: check that we are the only
			 * partition open. If so, unlock it.
			 */
			if ((fd->sc_dk.dk_openmask & ~(1 << part)) != 0 ||
			    fd->sc_dk.dk_bopenmask + fd->sc_dk.dk_copenmask !=
			    fd->sc_dk.dk_openmask) {
				return (EBUSY);
			}
		}
		/* FALLTHROUGH */
	case ODIOCEJECT:
		fd_do_eject(fd);
		return (0);

	case FDIOCGETFORMAT:
		form_parms = (struct fdformat_parms *)addr;
		form_parms->fdformat_version = FDFORMAT_VERSION;
		form_parms->nbps = 128 * (1 << fd->sc_type->secsize);
		form_parms->ncyl = fd->sc_type->cylinders;
		form_parms->nspt = fd->sc_type->sectrac;
		form_parms->ntrk = fd->sc_type->heads;
		form_parms->stepspercyl = fd->sc_type->step;
		form_parms->gaplen = fd->sc_type->gap2;
		form_parms->fillbyte = fd->sc_type->fillbyte;
		form_parms->interleave = fd->sc_type->interleave;
		switch (fd->sc_type->rate) {
		case FDC_500KBPS:
			form_parms->xfer_rate = 500 * 1024;
			break;
		case FDC_300KBPS:
			form_parms->xfer_rate = 300 * 1024;
			break;
		case FDC_250KBPS:
			form_parms->xfer_rate = 250 * 1024;
			break;
		default:
			return (EINVAL);
		}
		return (0);

	case FDIOCSETFORMAT:
		if ((flag & FWRITE) == 0)
			return (EBADF);	/* must be opened for writing */

		form_parms = (struct fdformat_parms *)addr;
		if (form_parms->fdformat_version != FDFORMAT_VERSION)
			return (EINVAL);/* wrong version of formatting prog */

		i = form_parms->nbps >> 7;
		if ((form_parms->nbps & 0x7f) || ffs(i) == 0 ||
		    i & ~(1 << (ffs(i)-1)))
			/* not a power-of-two multiple of 128 */
			return (EINVAL);

		switch (form_parms->xfer_rate) {
		case 500 * 1024:
			fd->sc_type->rate = FDC_500KBPS;
			break;
		case 300 * 1024:
			fd->sc_type->rate = FDC_300KBPS;
			break;
		case 250 * 1024:
			fd->sc_type->rate = FDC_250KBPS;
			break;
		default:
			return (EINVAL);
		}

		if (form_parms->nspt > FD_MAX_NSEC ||
		    form_parms->fillbyte > 0xff ||
		    form_parms->interleave > 0xff)
			return EINVAL;
		fd->sc_type->sectrac = form_parms->nspt;
		if (form_parms->ntrk != 2 && form_parms->ntrk != 1)
			return EINVAL;
		fd->sc_type->heads = form_parms->ntrk;
		fd->sc_type->seccyl = form_parms->nspt * form_parms->ntrk;
		fd->sc_type->secsize = ffs(i)-1;
		fd->sc_type->gap2 = form_parms->gaplen;
		fd->sc_type->cylinders = form_parms->ncyl;
		fd->sc_type->size = fd->sc_type->seccyl * form_parms->ncyl *
			form_parms->nbps / DEV_BSIZE;
		fd->sc_type->step = form_parms->stepspercyl;
		fd->sc_type->fillbyte = form_parms->fillbyte;
		fd->sc_type->interleave = form_parms->interleave;
		return (0);

	case FDIOCFORMAT_TRACK:
		if((flag & FWRITE) == 0)
			/* must be opened for writing */
			return (EBADF);
		form_cmd = (struct fdformat_cmd *)addr;
		if (form_cmd->formatcmd_version != FDFORMAT_VERSION)
			/* wrong version of formatting prog */
			return (EINVAL);

		if (form_cmd->head >= fd->sc_type->heads ||
		    form_cmd->cylinder >= fd->sc_type->cylinders) {
			return (EINVAL);
		}

		fd_formb = malloc(sizeof(struct ne7_fd_formb),
		    M_TEMP, M_NOWAIT);
		if (fd_formb == 0)
			return (ENOMEM);

		fd_formb->head = form_cmd->head;
		fd_formb->cyl = form_cmd->cylinder;
		fd_formb->transfer_rate = fd->sc_type->rate;
		fd_formb->fd_formb_secshift = fd->sc_type->secsize;
		fd_formb->fd_formb_nsecs = fd->sc_type->sectrac;
		fd_formb->fd_formb_gaplen = fd->sc_type->gap2;
		fd_formb->fd_formb_fillbyte = fd->sc_type->fillbyte;

		memset(il, 0, sizeof il);
		for (j = 0, i = 1; i <= fd_formb->fd_formb_nsecs; i++) {
			while (il[(j%fd_formb->fd_formb_nsecs) + 1])
				j++;
			il[(j%fd_formb->fd_formb_nsecs) + 1] = i;
			j += fd->sc_type->interleave;
		}
		for (i = 0; i < fd_formb->fd_formb_nsecs; i++) {
			fd_formb->fd_formb_cylno(i) = form_cmd->cylinder;
			fd_formb->fd_formb_headno(i) = form_cmd->head;
			fd_formb->fd_formb_secno(i) = il[i+1];
			fd_formb->fd_formb_secsize(i) = fd->sc_type->secsize;
		}

		error = fdformat(dev, fd_formb, l->l_proc);
		free(fd_formb, M_TEMP);
		return error;

	case FDIOCGETOPTS:		/* get drive options */
		*(int *)addr = fd->sc_opts;
		return (0);

	case FDIOCSETOPTS:		/* set drive options */
		fd->sc_opts = *(int *)addr;
		return (0);

#ifdef FD_DEBUG
	case _IO('f', 100):
		fdc_wrfifo(fdc, NE7CMD_DUMPREG);
		fdcresult(fdc);
		printf("fdc: dumpreg(%d regs): <", fdc->sc_nstat);
		for (i = 0; i < fdc->sc_nstat; i++)
			printf(" 0x%x", fdc->sc_status[i]);
		printf(">\n");
		return (0);

	case _IOW('f', 101, int):
		fdc->sc_cfg &= ~CFG_THRHLD_MASK;
		fdc->sc_cfg |= (*(int *)addr & CFG_THRHLD_MASK);
		fdconf(fdc);
		return (0);

	case _IO('f', 102):
		fdc_wrfifo(fdc, NE7CMD_SENSEI);
		fdcresult(fdc);
		printf("fdc: sensei(%d regs): <", fdc->sc_nstat);
		for (i=0; i< fdc->sc_nstat; i++)
			printf(" 0x%x", fdc->sc_status[i]);
		printf(">\n");
		return (0);
#endif
	default:
		return (ENOTTY);
	}

#ifdef DIAGNOSTIC
	panic("fdioctl: impossible");
#endif
}

int
fdformat(dev_t dev, struct ne7_fd_formb *finfo, struct proc *p)
{
	int rv = 0;
	struct fd_softc *fd = device_lookup_private(&fd_cd, FDUNIT(dev));
	struct fd_type *type = fd->sc_type;
	struct buf *bp;

	/* set up a buffer header for fdstrategy() */
	bp = getiobuf(NULL, false);
	if (bp == NULL)
		return (ENOBUFS);

	bp->b_vp = NULL;
	bp->b_cflags = BC_BUSY;
	bp->b_flags = B_PHYS | B_FORMAT;
	bp->b_proc = p;
	bp->b_dev = dev;

	/*
	 * Calculate a fake blkno, so fdstrategy() would initiate a
	 * seek to the requested cylinder.
	 */
	bp->b_blkno = ((finfo->cyl * (type->sectrac * type->heads)
		       + finfo->head * type->sectrac) * FD_BSIZE(fd))
		      / DEV_BSIZE;

	bp->b_bcount = sizeof(struct fd_idfield_data) * finfo->fd_formb_nsecs;
	bp->b_data = (void *)finfo;

#ifdef FD_DEBUG
	if (fdc_debug) {
		int i;

		printf("fdformat: blkno 0x%llx count %d\n",
			(unsigned long long)bp->b_blkno, bp->b_bcount);

		printf("\tcyl:\t%d\n", finfo->cyl);
		printf("\thead:\t%d\n", finfo->head);
		printf("\tnsecs:\t%d\n", finfo->fd_formb_nsecs);
		printf("\tsshft:\t%d\n", finfo->fd_formb_secshift);
		printf("\tgaplen:\t%d\n", finfo->fd_formb_gaplen);
		printf("\ttrack data:");
		for (i = 0; i < finfo->fd_formb_nsecs; i++) {
			printf(" [c%d h%d s%d]",
					finfo->fd_formb_cylno(i),
					finfo->fd_formb_headno(i),
					finfo->fd_formb_secno(i) );
			if (finfo->fd_formb_secsize(i) != 2)
				printf("<sz:%d>", finfo->fd_formb_secsize(i));
		}
		printf("\n");
	}
#endif

	/* now do the format */
	fdstrategy(bp);

	/* ...and wait for it to complete */
	rv = biowait(bp);
	putiobuf(bp);
	return (rv);
}

void
fdgetdisklabel(dev_t dev)
{
	int unit = FDUNIT(dev), i;
	struct fd_softc *fd = device_lookup_private(&fd_cd, unit);
	struct disklabel *lp = fd->sc_dk.dk_label;
	struct cpu_disklabel *clp = fd->sc_dk.dk_cpulabel;

	memset(lp, 0, sizeof(struct disklabel));
	memset(clp, 0, sizeof(struct cpu_disklabel));

	lp->d_type = DKTYPE_FLOPPY;
	lp->d_secsize = FD_BSIZE(fd);
	lp->d_secpercyl = fd->sc_type->seccyl;
	lp->d_nsectors = fd->sc_type->sectrac;
	lp->d_ncylinders = fd->sc_type->cylinders;
	lp->d_ntracks = fd->sc_type->heads;	/* Go figure... */
	lp->d_secperunit = lp->d_secpercyl * lp->d_ncylinders;
	lp->d_rpm = 3600;	/* XXX like it matters... */

	strncpy(lp->d_typename, "floppy", sizeof(lp->d_typename));
	strncpy(lp->d_packname, "fictitious", sizeof(lp->d_packname));
	lp->d_interleave = 1;

	lp->d_partitions[RAW_PART].p_offset = 0;
	lp->d_partitions[RAW_PART].p_size = lp->d_secpercyl * lp->d_ncylinders;
	lp->d_partitions[RAW_PART].p_fstype = FS_UNUSED;
	lp->d_npartitions = RAW_PART + 1;

	lp->d_magic = DISKMAGIC;
	lp->d_magic2 = DISKMAGIC;
	lp->d_checksum = dkcksum(lp);

	/*
	 * Call the generic disklabel extraction routine.  If there's
	 * not a label there, fake it.
	 */
	if (readdisklabel(dev, fdstrategy, lp, clp) != NULL) {
		strncpy(lp->d_packname, "default label",
		    sizeof(lp->d_packname));
		/*
		 * Reset the partition info; it might have gotten
		 * trashed in readdisklabel().
		 *
		 * XXX Why do we have to do this?  readdisklabel()
		 * should be safe...
		 */
		for (i = 0; i < MAXPARTITIONS; ++i) {
			lp->d_partitions[i].p_offset = 0;
			if (i == RAW_PART) {
				lp->d_partitions[i].p_size =
				    lp->d_secpercyl * lp->d_ncylinders;
				lp->d_partitions[i].p_fstype = FS_BSDFFS;
			} else {
				lp->d_partitions[i].p_size = 0;
				lp->d_partitions[i].p_fstype = FS_UNUSED;
			}
		}
		lp->d_npartitions = RAW_PART + 1;
	}
}

void
fd_do_eject(struct fd_softc *fd)
{
	struct fdc_softc *fdc = device_private(device_parent(fd->sc_dv));

	if (CPU_ISSUN4C) {
		auxregbisc(AUXIO4C_FDS, AUXIO4C_FEJ);
		delay(10);
		auxregbisc(AUXIO4C_FEJ, AUXIO4C_FDS);
		return;
	}
	if (CPU_ISSUN4M && (fdc->sc_flags & FDC_82077) != 0) {
		bus_space_tag_t t = fdc->sc_bustag;
		bus_space_handle_t h = fdc->sc_handle;
		uint8_t dor = FDO_FRST | FDO_FDMAEN | FDO_MOEN(0);

		bus_space_write_1(t, h, fdc->sc_reg_dor, dor | FDO_EJ);
		delay(10);
		bus_space_write_1(t, h, fdc->sc_reg_dor, FDO_FRST | FDO_DS);
		return;
	}
}

/* ARGSUSED */
void
fd_mountroot_hook(device_t dev)
{
	int c;

	fd_do_eject(device_private(dev));
	printf("Insert filesystem floppy and press return.");
	for (;;) {
		c = cngetc();
		if ((c == '\r') || (c == '\n')) {
			printf("\n");
			break;
		}
	}
}

#ifdef MEMORY_DISK_HOOKS

#define FDMICROROOTSIZE ((2*18*80) << DEV_BSHIFT)

int
fd_read_md_image(size_t	*sizep, void *	*addrp)
{
	struct buf buf, *bp = &buf;
	dev_t dev;
	off_t offset;
	void *addr;

	dev = makedev(54,0);	/* XXX */

	addr = malloc(FDMICROROOTSIZE, M_DEVBUF, M_WAITOK);
	*addrp = addr;

	if (fdopen(dev, 0, S_IFCHR, NULL))
		panic("fd: mountroot: fdopen");

	offset = 0;

	for (;;) {
		bp->b_dev = dev;
		bp->b_error = 0;
		bp->b_resid = 0;
		bp->b_proc = NULL;
		bp->b_cflags |= BC_BUSY;
		bp->b_flags = B_PHYS | B_RAW | B_READ;
		bp->b_blkno = btodb(offset);
		bp->b_bcount = DEV_BSIZE;
		bp->b_data = addr;
		fdstrategy(bp);
		biowait(bp);
		if (bp->b_error)
			panic("fd: mountroot: fdread error %d", bp->b_error);

		if (bp->b_resid != 0)
			break;

		addr = (char *)addr + DEV_BSIZE;
		offset += DEV_BSIZE;
		if (offset + DEV_BSIZE > FDMICROROOTSIZE)
			break;
	}
	(void)fdclose(dev, 0, S_IFCHR, NULL);
	*sizep = offset;
	fd_do_eject(device_lookup_private(&fd_cd, FDUNIT(dev)));
	return (0);
}
#endif /* MEMORY_DISK_HOOKS */<|MERGE_RESOLUTION|>--- conflicted
+++ resolved
@@ -1,8 +1,4 @@
-<<<<<<< HEAD
-/*	$NetBSD: fd.c,v 1.157 2015/04/26 15:15:19 mlelstv Exp $	*/
-=======
 /*	$NetBSD: fd.c,v 1.158 2018/09/03 16:29:27 riastradh Exp $	*/
->>>>>>> 598bd837
 
 /*-
  * Copyright (c) 2000 The NetBSD Foundation, Inc.
@@ -105,11 +101,7 @@
  */
 
 #include <sys/cdefs.h>
-<<<<<<< HEAD
-__KERNEL_RCSID(0, "$NetBSD: fd.c,v 1.157 2015/04/26 15:15:19 mlelstv Exp $");
-=======
 __KERNEL_RCSID(0, "$NetBSD: fd.c,v 1.158 2018/09/03 16:29:27 riastradh Exp $");
->>>>>>> 598bd837
 
 #include "opt_ddb.h"
 #include "opt_md.h"
