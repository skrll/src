<<<<<<< HEAD
/*	$NetBSD: promlib.c,v 1.47 2021/01/24 07:36:54 mrg Exp $ */
=======
/*	$NetBSD: promlib.c,v 1.48 2021/05/10 13:59:30 thorpej Exp $ */
>>>>>>> e2aa5677

/*-
 * Copyright (c) 1998 The NetBSD Foundation, Inc.
 * All rights reserved.
 *
 * This code is derived from software contributed to The NetBSD Foundation
 * by Paul Kranenburg.
 *
 * Redistribution and use in source and binary forms, with or without
 * modification, are permitted provided that the following conditions
 * are met:
 * 1. Redistributions of source code must retain the above copyright
 *    notice, this list of conditions and the following disclaimer.
 * 2. Redistributions in binary form must reproduce the above copyright
 *    notice, this list of conditions and the following disclaimer in the
 *    documentation and/or other materials provided with the distribution.
 *
 * THIS SOFTWARE IS PROVIDED BY THE NETBSD FOUNDATION, INC. AND CONTRIBUTORS
 * ``AS IS'' AND ANY EXPRESS OR IMPLIED WARRANTIES, INCLUDING, BUT NOT LIMITED
 * TO, THE IMPLIED WARRANTIES OF MERCHANTABILITY AND FITNESS FOR A PARTICULAR
 * PURPOSE ARE DISCLAIMED.  IN NO EVENT SHALL THE FOUNDATION OR CONTRIBUTORS
 * BE LIABLE FOR ANY DIRECT, INDIRECT, INCIDENTAL, SPECIAL, EXEMPLARY, OR
 * CONSEQUENTIAL DAMAGES (INCLUDING, BUT NOT LIMITED TO, PROCUREMENT OF
 * SUBSTITUTE GOODS OR SERVICES; LOSS OF USE, DATA, OR PROFITS; OR BUSINESS
 * INTERRUPTION) HOWEVER CAUSED AND ON ANY THEORY OF LIABILITY, WHETHER IN
 * CONTRACT, STRICT LIABILITY, OR TORT (INCLUDING NEGLIGENCE OR OTHERWISE)
 * ARISING IN ANY WAY OUT OF THE USE OF THIS SOFTWARE, EVEN IF ADVISED OF THE
 * POSSIBILITY OF SUCH DAMAGE.
 */

/*
 * OPENPROM functions.  These are here mainly to hide the OPENPROM interface
 * from the rest of the kernel.
 */

#include <sys/cdefs.h>
<<<<<<< HEAD
__KERNEL_RCSID(0, "$NetBSD: promlib.c,v 1.47 2021/01/24 07:36:54 mrg Exp $");
=======
__KERNEL_RCSID(0, "$NetBSD: promlib.c,v 1.48 2021/05/10 13:59:30 thorpej Exp $");
>>>>>>> e2aa5677

#if defined(_KERNEL_OPT)
#include "opt_sparc_arch.h"
#endif

#include <sys/param.h>
#include <sys/kernel.h>
#include <sys/device.h>

#ifdef _STANDALONE
#include <lib/libsa/stand.h>
#define malloc(s,t,f)	alloc(s)
#else
#include <sys/systm.h>
#include <sys/malloc.h>
#endif /* _STANDALONE */

#include <machine/oldmon.h>
#include <machine/promlib.h>
#include <machine/ctlreg.h>

#include <sparc/sparc/asm.h>
#include <sparc/sparc/cache.h>

#include <lib/libkern/libkern.h>

#define obpvec ((struct promvec *)romp)

static void	notimplemented(void);
static void	obp_v0_fortheval(const char *);
static void	obp_set_callback(void (*)(void));
static int	obp_v0_read(int, void *, int);
static int	obp_v0_write(int, const void *, int);
static int	obp_v2_getchar(void);
static int	obp_v2_peekchar(void);
static void	obp_v2_putchar(int);
static void	obp_v2_putstr(const char *, int);
static int	obp_v2_seek(int, u_quad_t);
static char	*parse_bootfile(char *);
static char	*parse_bootargs(char *);
static const char *obp_v0_getbootpath(void);
static const char *obp_v0_getbootfile(void);
static const char *obp_v0_getbootargs(void);
static const char *obp_v2_getbootpath(void);
static const char *obp_v2_getbootfile(void);
static const char *obp_v2_getbootargs(void);
static int	obp_v2_finddevice(const char *);
static int	obp_ticks(void);

static int	findchosen(void);
static const char *opf_getbootpath(void);
static const char *opf_getbootfile(void);
static const char *opf_getbootargs(void);
static int	opf_finddevice(const char *);
static int	opf_instance_to_package(int);
static char	*opf_nextprop(int, const char *);
static void	opf_interpret_simple(const char *);

#ifndef _STANDALONE
static devhandle_t
null_prom_to_devhandle(int node __unused)
{
	devhandle_t devhandle;

	devhandle_invalidate(&devhandle);

	return devhandle;
}

static int
null_devhandle_to_prom(devhandle_t devhandle __unused)
{
	return 0;
}
#endif /* ! _STANDALONE */

/*
 * PROM entry points.
 * Note: only PROM functions we use ar represented here; add as required.
 */
struct promops promops = {
	-1,				/* version */
	-1,				/* revision */
	-1,				/* stdin handle */
	-1,				/* stdout handle */
	NULL,				/* bootargs */

	(void *)notimplemented,		/* bootpath */
	(void *)notimplemented,		/* bootargs */
	(void *)notimplemented,		/* bootfile */

	(void *)notimplemented,		/* getchar */
	(void *)notimplemented,		/* peekchar */
	(void *)notimplemented,		/* putchar */
	(void *)notimplemented,		/* putstr */
	(void *)notimplemented,		/* open */
	(void *)notimplemented,		/* close */
	(void *)notimplemented,		/* read */
	(void *)notimplemented,		/* write */
	(void *)notimplemented,		/* seek */

	(void *)notimplemented,		/* instance_to_package */

	(void *)notimplemented,		/* halt */
	(void *)notimplemented,		/* boot */
	(void *)notimplemented,		/* call */
	(void *)notimplemented,		/* interpret */
	(void *)notimplemented,		/* callback */
	(void *)notimplemented,		/* ticks */
	NULL,				/* ticker data */

	(void *)notimplemented,		/* setcontext */
	(void *)notimplemented,		/* cpustart */
	(void *)notimplemented,		/* cpustop */
	(void *)notimplemented,		/* cpuidle */
	(void *)notimplemented,		/* cpuresume */

	(void *)notimplemented,		/* firstchild */
	(void *)notimplemented,		/* nextsibling */

	(void *)notimplemented,		/* getproplen */
	(void *)notimplemented,		/* getprop */
	(void *)notimplemented,		/* setprop */
	(void *)notimplemented,		/* nextprop */
	(void *)notimplemented,		/* finddevice */

	/*
	 * These should never be called in the STANDALONE environment,
	 * but when we're in the kernel environment, it's not really
	 * invalid to do so.
	 */
#ifdef STANDALONE
	(void *)notimplemented,		/* node_to_devhandle */
	(void *)notimplemented,		/* devhandle_to_node */
#else
	(void *)null_prom_to_devhandle,	/* node_to_devhandle */
	(void *)null_devhandle_to_prom,	/* devhandle_to_node */
#endif /* STANDALONE */
};

static void
notimplemented(void)
{
	char str[64];
	int n;

	n = snprintf(str, sizeof(str),
	    "Operation not implemented on ROM version %d\r\n",
	    promops.po_version);

	/*
	 * Use PROM vector directly, in case we're called before prom_init().
	 */
#if defined(SUN4)
	if (CPU_ISSUN4) {
		struct om_vector *sun4pvec = (struct om_vector *)PROM_BASE;
		(*sun4pvec->fbWriteStr)(str, n);
	} else
#endif
	if (obpvec->pv_magic == OBP_MAGIC) {
		if (obpvec->pv_romvec_vers < 2) {
			(*obpvec->pv_putstr)(str, n);
		} else {
			int fd = *obpvec->pv_v2bootargs.v2_fd1;
			(*obpvec->pv_v2devops.v2_write)(fd, str, n);
		}
	} else {	/* assume OFW */
		static int stdout_node;
		if (stdout_node == 0) {
			int chosen = findchosen();
			OF_getprop(chosen, "stdout", &stdout_node, sizeof(int));
		}
		OF_write(stdout_node, str, n);
	}
}

#ifndef _STANDALONE
/*
 * OBP device handle support.  We subsume v0-v3 into a single implementation
 * and use promops to handle differences.
 *
 * On 32-bit SPARC, the OpenFirmware variant also gets redirected here.
 * See prom_init_opf().
 */

static device_call_t
obp_devhandle_lookup_device_call(devhandle_t handle, const char *name,
    devhandle_t *call_handlep)
{
	__link_set_decl(obp_device_calls, struct device_call_descriptor);
	struct device_call_descriptor * const *desc;

	__link_set_foreach(desc, obp_device_calls) {
		if (strcmp((*desc)->name, name) == 0) {
			return (*desc)->call;
		}
	}
	return NULL;
}

static const struct devhandle_impl obp_devhandle_impl = {
	.type = DEVHANDLE_TYPE_OPENBOOT,
	.lookup_device_call = obp_devhandle_lookup_device_call,
};

static devhandle_t
devhandle_from_obp(int node)
{
	devhandle_t handle = {
		.impl = &obp_devhandle_impl,
		.integer = node,
	};

	return handle;
}

static int
devhandle_to_obp(devhandle_t const handle)
{
	KASSERT(devhandle_type(handle) == DEVHANDLE_TYPE_OPENBOOT);

	return handle.integer;
}

static int
obp_device_enumerate_children(device_t dev, devhandle_t call_handle, void *v)
{
	struct device_enumerate_children_args *args = v;
	int node = devhandle_to_obp(call_handle);

	for (node = prom_firstchild(node); node != 0;
	     node = prom_nextsibling(node)) {
		if (!args->callback(dev, devhandle_from_obp(node),
				    args->callback_arg)) {
			break;
		}
	}

	return 0;
}
OBP_DEVICE_CALL_REGISTER("device-enumerate-children",
			 obp_device_enumerate_children)
#endif /* ! _STANDALONE */

/*
 * prom_getprop() reads the named property data from a given node.
 * A buffer for the data may be passed in `*bufp'; if NULL, a
 * buffer is allocated. The argument `size' specifies the data
 * element size of the property data. This function checks that
 * the actual property data length is an integral multiple of
 * the element size.  The number of data elements read into the
 * buffer is returned into the integer pointed at by `nitem'.
 */

int
prom_getprop(int node, const char *name, size_t	size, int *nitem, void *bufp)
{
	void	*buf;
	int	len;

	len = prom_getproplen(node, name);
	if (len <= 0)
		return (ENOENT);

	if ((len % size) != 0)
		return (EINVAL);

	buf = *(void **)bufp;
	if (buf == NULL) {
		/* No storage provided, so we allocate some */
		buf = malloc(len, M_DEVBUF, M_NOWAIT);
		if (buf == NULL)
			return (ENOMEM);
	} else {
		if (size * (*nitem) < len)
			return (ENOMEM);
	}

	_prom_getprop(node, name, buf, len);
	*(void **)bufp = buf;
	*nitem = len / size;
	return (0);
}

/*
 * Return a string property.  There is a (small) limit on the length;
 * the string is fetched into a static buffer which is overwritten on
 * subsequent calls.
 */
char *
prom_getpropstring(int node, const char *name)
{
	static char stringbuf[32];

	return (prom_getpropstringA(node, name, stringbuf, sizeof stringbuf));
}

/*
 * Alternative prom_getpropstring(), where caller provides the buffer
 */
char *
prom_getpropstringA(int node, const char *name, char *buf, size_t bufsize)
{
	int len = bufsize - 1;

	if (prom_getprop(node, name, 1, &len, &buf) != 0)
		len = 0;

	buf[len] = '\0';	/* usually unnecessary */
	return (buf);
}

/*
 * Fetch an integer (or pointer) property.
 * The return value is the property, or the default if there was none.
 */
int
prom_getpropint(int node, const char *name, int deflt)
{
	int intbuf, *ip = &intbuf;
	int len = 1;

	if (prom_getprop(node, name, sizeof(int), &len, &ip) != 0)
		return (deflt);

	return (*ip);
}

/*
 * Fetch an unsigned 64-bit integer (or pointer) property.
 * The return value is the property, or the default if there was none.
 */
uint64_t
prom_getpropuint64(int node, const char *name, uint64_t deflt)
{
	uint64_t uint64buf, *uint64p = &uint64buf;
	int len = 2;

	if (prom_getprop(node, name, sizeof(uint64_t), &len, &uint64p) != 0)
		return deflt;

	return uint64buf;
}

/*
 * Node Name Matching per IEEE 1275, section 4.3.6.
 */
static int
prom_matchname(int node, const char *name)
{
	char buf[32], *cp;

	prom_getpropstringA(node, "name", buf, sizeof buf);
	if (strcmp(buf, name) == 0)
		/* Exact match */
		return (1);

	/* If name has a comma, an exact match is required */
	if (strchr(name, ','))
		return (0);

	/*
	 * Otherwise, if the node's name contains a comma, we can match
	 * against the trailing string defined by the first comma.
	 */
	if ((cp = strchr(buf, ',')) != NULL) {
		if (strcmp(cp + 1, name) == 0)
			return (1);
	}

	return (0);
}

/*
 * Translate device path to node
 */
int
prom_opennode(const char *path)
{
	int fd;

	if (prom_version() < 2) {
		printf("WARNING: opennode not valid on PROM version %d\n",
			promops.po_version);
		return (0);
	}
	fd = prom_open(path);
	if (fd == 0)
		return (0);

	return (prom_instance_to_package(fd));
}

int
prom_findroot(void)
{
	static int rootnode;
	int node;

	if ((node = rootnode) == 0 && (node = prom_nextsibling(0)) == 0)
		panic("no PROM root device");
	rootnode = node;
	return (node);
}

/*
 * Given a `first child' node number, locate the node with the given name.
 * Return the node number, or 0 if not found.
 */
int
prom_findnode(int first, const char *name)
{
	int node;

	for (node = first; node != 0; node = prom_nextsibling(node)) {
		if (prom_matchname(node, name))
			return (node);
	}
	return (0);
}

/*
 * Determine whether a node has the given property.
 */
int
prom_node_has_property(int node, const char *prop)
{

	return (prom_getproplen(node, prop) != -1);
}

/*
 * prom_search() recursively searches a PROM subtree for a given node name
 * See IEEE 1275 `Search for matching child node', section 4.3.3.
 */
int
prom_search(int node, const char *name)
{

	if (node == 0)
		node = prom_findroot();

	if (prom_matchname(node, name))
		return (node);

	for (node = prom_firstchild(node); node != 0;
	     node = prom_nextsibling(node)) {
		int cnode;
		if ((cnode = prom_search(node, name)) != 0)
			return (cnode);
	}

	return (0);
}

/*
 * Find the named device in the PROM device tree.
 * XXX - currently we discard any qualifiers attached to device component names
 */
int
obp_v2_finddevice(const char *path)
{
	int node;
	char component[64];
	char c, *cp;
	const char *startp, *endp;
#define IS_SEP(c)	((c) == '/' || (c) == '@' || (c) == ':')

	if (path == NULL)
		return (-1);

	node = prom_findroot();

	for (startp = path; *startp != '\0'; ) {
		/*
		 * Identify next component in path
		 */
		while (*startp == '/')
			startp++;

		endp = startp;
		while ((c = *endp) != '\0' && !IS_SEP(c))
			endp++;

		/* Copy component */
		for (cp = component; startp != endp;) {
			/* Check component bounds */
			if (cp > component + sizeof component - 1)
				return (-1);
			*cp++ = *startp++;
		}

		/* Zero terminate this component */
		*cp = '\0';

		/* Advance `startp' over any non-slash separators */
		while ((c = *startp) != '\0' && c != '/')
			startp++;

		node = prom_findnode(prom_firstchild(node), component);
		if (node == 0)
			return (-1);
	}

	return (node);
}


/*
 * Get the global "options" node Id.
 */
int prom_getoptionsnode(void)
{
static	int optionsnode;

	if (optionsnode == 0) {
		optionsnode = prom_findnode(prom_firstchild(prom_findroot()),
					    "options");
	}
	return optionsnode;
}

/*
 * Return a property string value from the global "options" node.
 */
int prom_getoption(const char *name, char *buf, int buflen)
{
	int node = prom_getoptionsnode();
	int error, len;

	if (buflen == 0)
		return (EINVAL);

	if (node == 0)
		return (ENOENT);

	len = buflen - 1;
	if ((error = prom_getprop(node, name, 1, &len, &buf)) != 0)
		return error;

	buf[len] = '\0';
	return (0);
}

void
prom_halt(void)
{

	prom_setcallback(NULL);
	_prom_halt();
	panic("PROM exit failed");
}

void
prom_boot(char *str)
{

	prom_setcallback(NULL);
	_prom_boot(str);
	panic("PROM boot failed");
}


/*
 * print debug info to prom.
 * This is not safe, but then what do you expect?
 */
void
prom_printf(const char *fmt, ...)
{
static	char buf[256];
	int i, len;
	va_list ap;

	va_start(ap, fmt);
	len = vsnprintf(buf, sizeof(buf), fmt, ap);
	va_end(ap);

#if _obp_not_cooked_
	(*promops.po_write)(promops.po_stdout, buf, len);
#endif

	for (i = 0; i < len; i++) {
		int c = buf[i];
		if (c == '\n')
			(*promops.po_putchar)('\r');
		(*promops.po_putchar)(c);
	}
}


/*
 * Pass a string to the FORTH PROM to be interpreted.
 * (Note: may fail silently)
 */
static void
obp_v0_fortheval(const char *s)
{

	obpvec->pv_fortheval.v0_eval(strlen(s), s);
}

int
obp_v0_read(int fd, void *buf, int len)
{
	if (fd != prom_stdin())
		prom_printf("obp_v0_read: unimplemented read from %d\n", fd);
	return (-1);
}

int
obp_v0_write(int fd, const void *buf, int len)
{
	if (fd != prom_stdout())
		prom_printf("obp_v0_write: unimplemented write on %d\n", fd);
	(*obpvec->pv_putstr)(buf, len);
	return (-1);
}

inline void
obp_v2_putchar(int c)
{
	char c0;

	c0 = (c & 0x7f);
	(*promops.po_write)(promops.po_stdout, &c0, 1);
}

#if 0
void
obp_v2_putchar_cooked(int c)
{

	if (c == '\n')
		obp_v2_putchar('\r');
	obp_v2_putchar(c);
}
#endif

int
obp_v2_getchar(void)
{
	char c;
	int n;

	while ((n = (*promops.po_read)(promops.po_stdin, &c, 1)) != 1)
		/*void*/;
	if (c == '\r')
		c = '\n';
	return (c);
}

int
obp_v2_peekchar(void)
{
	char c;
	int n;

	n = (*promops.po_read)(promops.po_stdin, &c, 1);
	if (n < 0)
		return (-1);

	if (c == '\r')
		c = '\n';
	return (c);
}

int
obp_v2_seek(int handle, u_quad_t offset)
{
	uint32_t hi, lo;

	lo = offset & ((uint32_t)-1);
	hi = (offset >> 32) & ((uint32_t)-1);
	(*obpvec->pv_v2devops.v2_seek)(handle, hi, lo);
	return (0);
}

/*
 * On SS1s (and also IPCs, SLCs), `promvec->pv_v0bootargs->ba_argv[1]'
 * contains the flags that were given after the boot command.  On SS2s
 * (and ELCs, IPXs, etc. and any sun4m class machine), `pv_v0bootargs'
 * is NULL but `*promvec->pv_v2bootargs.v2_bootargs' points to
 * "netbsd -s" or whatever.
 */
const char *
obp_v0_getbootpath(void)
{
	struct v0bootargs *ba = promops.po_bootcookie;
	return (ba->ba_argv[0]);
}

const char *
obp_v0_getbootargs(void)
{
	struct v0bootargs *ba = promops.po_bootcookie;
	return (ba->ba_argv[1]);
}

const char *
obp_v0_getbootfile(void)
{
	struct v0bootargs *ba = promops.po_bootcookie;
	return (ba->ba_kernel);
}

char *
parse_bootargs(char *args)
{
	char *cp;

	for (cp = args; *cp != '\0'; cp++) {
		if (*cp == '-') {
			int c;
			/*
			 * Looks like options start here, but check this
			 * `-' is not part of the kernel name.
			 */
			if (cp == args)
				break;
			if ((c = *(cp-1)) == ' ' || c == '\t')
				break;
		}
	}
	return (cp);
}

const char *
obp_v2_getbootpath(void)
{
	struct v2bootargs *ba = promops.po_bootcookie;
	return (*ba->v2_bootpath);
}

const char *
obp_v2_getbootargs(void)
{
	struct v2bootargs *ba = promops.po_bootcookie;

	return (parse_bootargs(*ba->v2_bootargs));
}

/*
 * Static storage shared by prom_getbootfile(), prom_getbootargs() and
 * prom_getbootpath().
 * Overwritten on each call!
 */
static	char storage[128];

char *
parse_bootfile(char *args)
{
	char *cp, *dp;

	cp = args;
	dp = storage;
	while (*cp != 0 && *cp != ' ' && *cp != '\t') {
		if (dp >= storage + sizeof(storage) - 1) {
			prom_printf("v2_bootargs too long\n");
			return (NULL);
		}
		if (*cp == '-') {
			int c;
			/*
			 * If this `-' is most likely the start of boot
			 * options, we're done.
			 */
			if (cp == args)
				break;
			if ((c = *(cp-1)) == ' ' || c == '\t')
				break;
		}
		*dp++ = *cp++;
	}
	*dp = '\0';
	return (storage);
}

const char *
obp_v2_getbootfile(void)
{
	struct v2bootargs *ba = promops.po_bootcookie;
	char *kernel = parse_bootfile(*ba->v2_bootargs);
	char buf[4+1];
	const char *prop;

	if (kernel[0] != '\0')
		return kernel;

	/*
	 * The PROM does not insert the `boot-file' variable if any argument
	 * was given to the `boot' command (e.g `boot -s'). If we determine
	 * in parse_bootfile() above, that boot args contain only switches
	 * then get the `boot-file' value (if any) ourselves.
	 * If the `diag-switch?' PROM variable is set to true, we use
	 * `diag-file' instead.
	 */
	prop = (prom_getoption("diag-switch?", buf, sizeof buf) != 0 ||
		strcmp(buf, "true") != 0)
		? "diag-file"
		: "boot-file";

	if (prom_getoption(prop, storage, sizeof storage) != 0)
		return (NULL);

	return (storage);
}

void
obp_v2_putstr(const char *str, int len)
{
	prom_write(prom_stdout(), str, len);
}

void
obp_set_callback(void (*f)(void))
{
	*obpvec->pv_synchook = f;
}

int
obp_ticks(void)
{

	return (*((int *)promops.po_tickdata));
}

static int
findchosen(void)
{
static	int chosennode;
	int node;

	if ((node = chosennode) == 0 && (node = OF_finddevice("/chosen")) == -1)
		panic("no CHOSEN node");

	chosennode = node;
	return (node);
}

static int
opf_finddevice(const char *name)
{
	int phandle = OF_finddevice(name);
	if (phandle == -1)
		return (0);
	else
		return (phandle);
}

static int
opf_instance_to_package(int ihandle)
{
	int phandle = OF_instance_to_package(ihandle);
	if (phandle == -1)
		return (0);
	else
		return (phandle);
}


static const char *
opf_getbootpath(void)
{
	int node = findchosen();
	char *buf = storage;
	int blen = sizeof storage;

	if (prom_getprop(node, "bootpath", 1, &blen, &buf) != 0)
		return ("");

	return (buf);
}

static const char *
opf_getbootargs(void)
{
	int node = findchosen();
	char *buf = storage;
	int blen = sizeof storage;

	if (prom_getprop(node, "bootargs", 1, &blen, &buf) != 0)
		return ("");

	return (parse_bootargs(buf));
}

static const char *
opf_getbootfile(void)
{
	int node = findchosen();
	char *buf = storage;
	int blen = sizeof storage;

	if (prom_getprop(node, "bootargs", 1, &blen, &buf) != 0)
		return ("");

	return (parse_bootfile(buf));
}

static char *
opf_nextprop(int node, const char *prop)
{
#define OF_NEXTPROP_BUF_SIZE 32	/* specified by the standard */
	static char buf[OF_NEXTPROP_BUF_SIZE];
	OF_nextprop(node, prop, buf);
	return (buf);
}

void
opf_interpret_simple(const char *s)
{
	(void)OF_interpret(s, 0, 0);
}

/*
 * Retrieve physical memory information from the PROM.
 * If ap is NULL, return the required length of the array.
 */
int
prom_makememarr(struct memarr *ap, int xmax, int which)
{
	struct v0mlist *mp;
	int node, n;
	const char *prop;

	if (which != MEMARR_AVAILPHYS && which != MEMARR_TOTALPHYS)
		panic("makememarr");

	/*
	 * `struct memarr' is in V2 memory property format.
	 * On previous ROM versions we must convert.
	 */
	switch (prom_version()) {
		struct promvec *promvec;
		struct om_vector *oldpvec;
	case PROM_OLDMON:
		oldpvec = (struct om_vector *)PROM_BASE;
		n = 1;
		if (ap != NULL) {
			ap[0].zero = 0;
			ap[0].addr = 0;
			ap[0].len = (which == MEMARR_AVAILPHYS)
				? *oldpvec->memoryAvail
				: *oldpvec->memorySize;
		}
		break;

	case PROM_OBP_V0:
		/*
		 * Version 0 PROMs use a linked list to describe these
		 * guys.
		 */
		promvec = romp;
		mp = (which == MEMARR_AVAILPHYS)
			? *promvec->pv_v0mem.v0_physavail
			: *promvec->pv_v0mem.v0_phystot;
		for (n = 0; mp != NULL; mp = mp->next, n++) {
			if (ap == NULL)
				continue;
			if (n >= xmax) {
				printf("makememarr: WARNING: lost some memory\n");
				break;
			}
			ap->zero = 0;
			ap->addr = (u_long)mp->addr;
			ap->len = mp->nbytes;
			ap++;
		}
		break;

	default:
		printf("makememarr: hope version %d PROM is like version 2\n",
			prom_version());
		/* FALLTHROUGH */

        case PROM_OBP_V3:
	case PROM_OBP_V2:
		/*
		 * Version 2 PROMs use a property array to describe them.
		 */

		/* Consider emulating `OF_finddevice' */
		node = findnode(firstchild(findroot()), "memory");
		goto case_common;

	case PROM_OPENFIRM:
		node = OF_finddevice("/memory");
		if (node == -1)
			node = 0;

	case_common:
		if (node == 0)
			panic("makememarr: cannot find \"memory\" node");

		prop = (which == MEMARR_AVAILPHYS) ? "available" : "reg";
		if (ap == NULL) {
			n = prom_getproplen(node, prop);
		} else {
			n = xmax;
			if (prom_getprop(node, prop, sizeof(struct memarr),
					&n, &ap) != 0)
				panic("makememarr: cannot get property");
		}
		break;
	}

	if (n <= 0)
		panic("makememarr: no memory found");
	/*
	 * Success!  (Hooray)
	 */
	return (n);
}

static struct idprom idprom;
#ifdef _STANDALONE
long hostid;
#endif

struct idprom *
prom_getidprom(void)
{
	int node, len;
	u_long h;
	u_char *dst;

	if (idprom.idp_format != 0)
		/* Already got it */
		return (&idprom);

	dst = (u_char *)&idprom;
	len = sizeof(struct idprom);

	switch (prom_version()) {
	case PROM_OLDMON:
#ifdef AC_IDPROM
		{
			u_char *src = (u_char *)AC_IDPROM;
			do {
				*dst++ = lduba(src++, ASI_CONTROL);
			} while (--len > 0);
		}
#endif
		break;

	/*
	 * Fetch the `idprom' property at the root node.
	 */
	case PROM_OBP_V0:
	case PROM_OBP_V2:
	case PROM_OPENFIRM:
	case PROM_OBP_V3:
		node = prom_findroot();
		if (prom_getprop(node, "idprom", 1, &len, &dst) != 0) {
			printf("`idprom' property cannot be read: "
				"cannot get ethernet address");
		}
		break;
	}

	/* Establish hostid */
	h =  (u_int)idprom.idp_machtype << 24;
	h |= idprom.idp_serialnum[0] << 16;
	h |= idprom.idp_serialnum[1] << 8;
	h |= idprom.idp_serialnum[2];
	hostid = h;

	return (&idprom);
}

void prom_getether(int node, u_char *cp)
{
	struct idprom *idp;

	if (prom_get_node_ether(node, cp))
		return;

	/* Fall back on the machine's global ethernet address */
	idp = prom_getidprom();
	memcpy(cp, idp->idp_etheraddr, 6);
}

bool
prom_get_node_ether(int node, u_char *cp)
{
	char buf[6+1], *bp;
	int nitem;

	if (node == 0)
		return false;

	/*
	 * First, try the node's "mac-address" property.
	 * This property is set by the adapter's firmware if the
	 * device has already been opened for traffic, e.g. for
	 * net booting.  Its value might be `0-terminated', probably
	 * because the Forth ROMs uses `xdrstring' instead of `xdrbytes'
	 * to construct the property.
	 */
	nitem = 6+1;
	bp = buf;
	if (prom_getprop(node, "mac-address", 1, &nitem, &bp) == 0 &&
	    nitem >= 6) {
		memcpy(cp, bp, 6);
		return true;
	}

	/*
	 * Next, check the global "local-mac-address?" switch to see
	 * if we should try to extract the node's "local-mac-address"
	 * property.
	 */
	if (prom_getoption("local-mac-address?", buf, sizeof buf) != 0 ||
	    strcmp(buf, "true") != 0)
		return false;

	/* Retrieve the node's "local-mac-address" property, if any */
	nitem = 6;
	if (prom_getprop(node, "local-mac-address", 1, &nitem, &cp) == 0 &&
	    nitem == 6)
		return true;

	return false;
}

/*
 * The integer property "get-unum" on the root device is the address
 * of a callable function in the PROM that takes a physical address
 * (in lo/hipart format) and returns a string identifying the chip
 * location of the corresponding memory cell.
 */
const char *
prom_pa_location(u_int phys_lo, u_int phys_hi)
{
	static char *(*unum)(u_int, u_int);
	char *str;
	const char *unk = "<Unknown>";

	switch (prom_version()) {
	case PROM_OLDMON:
	case PROM_OPENFIRM:
		/* to do */
	default:
		break;
	case PROM_OBP_V0:
	case PROM_OBP_V2:
	case PROM_OBP_V3:
		if (unum == NULL)
			unum = (char *(*)(u_int,u_int))(u_long)
				prom_getpropint(prom_findroot(), "get-unum", 0);

		if (unum == NULL || (str = unum(phys_lo, phys_hi)) == NULL)
			break;

		return (str);
	}

	return (unk);
}

static void prom_init_oldmon(void);
static void prom_init_obp(void);
static void prom_init_opf(void);

static inline void
prom_init_oldmon(void)
{
	struct om_vector *oldpvec = (struct om_vector *)PROM_BASE;

	promops.po_version = PROM_OLDMON;
	promops.po_revision = oldpvec->monId[0];	/*XXX*/

	promops.po_stdin = *oldpvec->inSource;
	promops.po_stdout = *oldpvec->outSink;

	promops.po_bootcookie = *oldpvec->bootParam; /* deref 1 lvl */
	promops.po_bootpath = obp_v0_getbootpath;
	promops.po_bootfile = obp_v0_getbootfile;
	promops.po_bootargs = obp_v0_getbootargs;

	promops.po_putchar = oldpvec->putChar;
	promops.po_getchar = oldpvec->getChar;
	promops.po_peekchar = oldpvec->mayGet;
	promops.po_putstr = oldpvec->fbWriteStr;
	promops.po_reboot = oldpvec->reBoot;
	promops.po_abort = oldpvec->abortEntry;
	promops.po_halt = oldpvec->exitToMon;
	promops.po_ticks = obp_ticks;
	promops.po_tickdata = oldpvec->nmiClock;
	promops.po_setcallback = (void *)sparc_noop;
	promops.po_setcontext = oldpvec->setcxsegmap;

#ifdef SUN4
#ifndef _STANDALONE
	if (oldpvec->romvecVersion >= 2) {
		*oldpvec->vector_cmd = oldmon_w_cmd;
	}
#endif
#endif
}

static inline void
prom_init_obp(void)
{
	struct nodeops *no;

	/*
	 * OBP v0, v2 & v3
	 */
	switch (obpvec->pv_romvec_vers) {
	case 0:
		promops.po_version = PROM_OBP_V0;
		break;
	case 2:
		promops.po_version = PROM_OBP_V2;
		break;
	case 3:
		promops.po_version = PROM_OBP_V3;
		break;
	default:
		obpvec->pv_halt();	/* What else? */
	}

	promops.po_revision = obpvec->pv_printrev;

	promops.po_halt = obpvec->pv_halt;
	promops.po_reboot = obpvec->pv_reboot;
	promops.po_abort = obpvec->pv_abort;
	promops.po_setcontext = obpvec->pv_setctxt;
	promops.po_setcallback = obp_set_callback;
	promops.po_ticks = obp_ticks;
	promops.po_tickdata = obpvec->pv_ticks;

	/*
	 * Remove indirection through `pv_nodeops' while we're here.
	 * Hopefully, the PROM has no need to change this pointer on the fly..
	 */
	no = obpvec->pv_nodeops;
	promops.po_firstchild = no->no_child;
	promops.po_nextsibling = no->no_nextnode;
	promops.po_getproplen = no->no_proplen;
	/* XXX - silently discard getprop's `len' argument */
	promops.po_getprop = (void *)no->no_getprop;
	promops.po_setprop = no->no_setprop;
	promops.po_nextprop = no->no_nextprop;

#ifndef _STANDALONE
	promops.po_node_to_devhandle = devhandle_from_obp;
	promops.po_devhandle_to_node = devhandle_to_obp;
#endif /* _STANDALONE */

	/*
	 * Next, deal with prom vector differences between versions.
	 */
	switch (promops.po_version) {
	case PROM_OBP_V0:
		promops.po_stdin = *obpvec->pv_stdin;
		promops.po_stdout = *obpvec->pv_stdout;
		promops.po_bootcookie = *obpvec->pv_v0bootargs; /* deref 1 lvl */
		promops.po_bootpath = obp_v0_getbootpath;
		promops.po_bootfile = obp_v0_getbootfile;
		promops.po_bootargs = obp_v0_getbootargs;
		promops.po_putchar = obpvec->pv_putchar;
		promops.po_getchar = obpvec->pv_getchar;
		promops.po_peekchar = obpvec->pv_nbgetchar;
		promops.po_putstr = obpvec->pv_putstr;
		promops.po_open = obpvec->pv_v0devops.v0_open;
		promops.po_close = (void *)obpvec->pv_v0devops.v0_close;
		promops.po_read = obp_v0_read;
		promops.po_write = obp_v0_write;
		promops.po_interpret = obp_v0_fortheval;
		break;
	case PROM_OBP_V3:
		promops.po_cpustart = obpvec->pv_v3cpustart;
		promops.po_cpustop = obpvec->pv_v3cpustop;
		promops.po_cpuidle = obpvec->pv_v3cpuidle;
		promops.po_cpuresume = obpvec->pv_v3cpuresume;
		/*FALLTHROUGH*/
	case PROM_OBP_V2:
		/* Deref stdio handles one level */
		promops.po_stdin = *obpvec->pv_v2bootargs.v2_fd0;
		promops.po_stdout = *obpvec->pv_v2bootargs.v2_fd1;

		promops.po_bootcookie = &obpvec->pv_v2bootargs;
		promops.po_bootpath = obp_v2_getbootpath;
		promops.po_bootfile = obp_v2_getbootfile;
		promops.po_bootargs = obp_v2_getbootargs;

		promops.po_interpret = obpvec->pv_fortheval.v2_eval;

		promops.po_putchar = obp_v2_putchar;
		promops.po_getchar = obp_v2_getchar;
		promops.po_peekchar = obp_v2_peekchar;
		promops.po_putstr = obp_v2_putstr;
		promops.po_open = obpvec->pv_v2devops.v2_open;
		promops.po_close = (void *)obpvec->pv_v2devops.v2_close;
		promops.po_read = obpvec->pv_v2devops.v2_read;
		promops.po_write = obpvec->pv_v2devops.v2_write;
		promops.po_seek = obp_v2_seek;
		promops.po_instance_to_package = obpvec->pv_v2devops.v2_fd_phandle;
		promops.po_finddevice = obp_v2_finddevice;

#ifndef _STANDALONE
		prom_printf("OBP version %d, revision %d.%d (plugin rev %x)\n",
			obpvec->pv_romvec_vers,
			obpvec->pv_printrev >> 16, obpvec->pv_printrev & 0xffff,
			obpvec->pv_plugin_vers);
#endif
		break;
	}
}

static inline void
prom_init_opf(void)
{
	int node;

	promops.po_version = PROM_OPENFIRM;

	/*
	 * OpenFirmware ops are mostly straightforward.
	 */
	promops.po_halt = OF_exit;
	promops.po_reboot = OF_boot;
	promops.po_abort = OF_enter;
	promops.po_interpret = opf_interpret_simple;
	promops.po_setcallback = (void *)OF_set_callback;
	promops.po_ticks = OF_milliseconds;

	promops.po_bootpath = opf_getbootpath;
	promops.po_bootfile = opf_getbootfile;
	promops.po_bootargs = opf_getbootargs;

	promops.po_firstchild = OF_child;
	promops.po_nextsibling = OF_peer;
	promops.po_getproplen = OF_getproplen;
	promops.po_getprop = OF_getprop;
	promops.po_nextprop = opf_nextprop;
	promops.po_setprop = OF_setprop;

	/* We can re-use OBP v2 emulation */
	promops.po_putchar = obp_v2_putchar;
	promops.po_getchar = obp_v2_getchar;
	promops.po_peekchar = obp_v2_peekchar;
	promops.po_putstr = obp_v2_putstr;

	promops.po_open = OF_open;
	promops.po_close = OF_close;
	promops.po_read = OF_read;
	promops.po_write = OF_write;
	promops.po_seek = OF_seek;
	promops.po_instance_to_package = opf_instance_to_package;
	promops.po_finddevice = opf_finddevice;

#ifndef _STANDALONE
#ifdef __sparc64__
	promops.po_node_to_devhandle = devhandle_from_of;
	promops.po_devhandle_to_node = devhandle_to_of;
#else
	/*
	 * For 32-bit SPARC, pretend this is OpenBoot for now.
	 * The differences will be hidden behind the promops
	 * anyway.  We do this because this platform doesn't
	 * pull in all of the OpenFirmware support code that
	 * 64-bit SPARC does.
	 */
	promops.po_node_to_devhandle = devhandle_from_obp;
	promops.po_devhandle_to_node = devhandle_to_obp;
#endif /* __sparc64__ */
#endif /* _STANDALONE */

	/* Retrieve and cache stdio handles */
	node = findchosen();
	OF_getprop(node, "stdin", &promops.po_stdin, sizeof(int));
	OF_getprop(node, "stdout", &promops.po_stdout, sizeof(int));

	OF_init();
}

/*
 * Initialize our PROM operations vector.
 */
void
prom_init(void)
{
#ifdef _STANDALONE
	int node;
	char *cp;
#endif

	if (CPU_ISSUN4) {
		prom_init_oldmon();
	} else if (obpvec->pv_magic == OBP_MAGIC) {
		prom_init_obp();
	} else {
		/*
		 * Assume this is an Openfirm machine.
		 */
		prom_init_opf();
	}

#ifdef _STANDALONE
	/*
	 * Find out what type of machine we're running on.
	 *
	 * This process is actually started in srt0.S, which has discovered
	 * the minimal set of machine specific parameters for the 1st-level
	 * boot program (bootxx) to run. The page size has already been set
	 * and the CPU type is either CPU_SUN4, CPU_SUN4C or CPU_SUN4M.
	 */

	if (cputyp == CPU_SUN4 || cputyp == CPU_SUN4M)
		return;

	/*
	 * We have SUN4C, SUN4M or SUN4D.
	 * Use the PROM `compatible' property to determine which.
	 * Absence of the `compatible' property means `sun4c'.
	 */

	node = prom_findroot();
	cp = prom_getpropstring(node, "compatible");
	if (*cp == '\0' || strcmp(cp, "sun4c") == 0)
		cputyp = CPU_SUN4C;
	else if (strcmp(cp, "sun4m") == 0)
		cputyp = CPU_SUN4M;
	else if (strcmp(cp, "sun4d") == 0)
		cputyp = CPU_SUN4D;
	else
		printf("Unknown CPU type (compatible=`%s')\n", cp);
#endif /* _STANDALONE */
}<|MERGE_RESOLUTION|>--- conflicted
+++ resolved
@@ -1,8 +1,4 @@
-<<<<<<< HEAD
-/*	$NetBSD: promlib.c,v 1.47 2021/01/24 07:36:54 mrg Exp $ */
-=======
 /*	$NetBSD: promlib.c,v 1.48 2021/05/10 13:59:30 thorpej Exp $ */
->>>>>>> e2aa5677
 
 /*-
  * Copyright (c) 1998 The NetBSD Foundation, Inc.
@@ -39,11 +35,7 @@
  */
 
 #include <sys/cdefs.h>
-<<<<<<< HEAD
-__KERNEL_RCSID(0, "$NetBSD: promlib.c,v 1.47 2021/01/24 07:36:54 mrg Exp $");
-=======
 __KERNEL_RCSID(0, "$NetBSD: promlib.c,v 1.48 2021/05/10 13:59:30 thorpej Exp $");
->>>>>>> e2aa5677
 
 #if defined(_KERNEL_OPT)
 #include "opt_sparc_arch.h"
