<<<<<<< HEAD
/*	$NetBSD: intr.c,v 1.126 2020/11/22 03:55:33 thorpej Exp $ */
=======
/*	$NetBSD: intr.c,v 1.127 2021/01/24 07:36:54 mrg Exp $ */
>>>>>>> 9e014010

/*
 * Copyright (c) 1992, 1993
 *	The Regents of the University of California.  All rights reserved.
 *
 * This software was developed by the Computer Systems Engineering group
 * at Lawrence Berkeley Laboratory under DARPA contract BG 91-66 and
 * contributed to Berkeley.
 *
 * All advertising materials mentioning features or use of this software
 * must display the following acknowledgement:
 *	This product includes software developed by the University of
 *	California, Lawrence Berkeley Laboratory.
 *
 * Redistribution and use in source and binary forms, with or without
 * modification, are permitted provided that the following conditions
 * are met:
 * 1. Redistributions of source code must retain the above copyright
 *    notice, this list of conditions and the following disclaimer.
 * 2. Redistributions in binary form must reproduce the above copyright
 *    notice, this list of conditions and the following disclaimer in the
 *    documentation and/or other materials provided with the distribution.
 * 3. Neither the name of the University nor the names of its contributors
 *    may be used to endorse or promote products derived from this software
 *    without specific prior written permission.
 *
 * THIS SOFTWARE IS PROVIDED BY THE REGENTS AND CONTRIBUTORS ``AS IS'' AND
 * ANY EXPRESS OR IMPLIED WARRANTIES, INCLUDING, BUT NOT LIMITED TO, THE
 * IMPLIED WARRANTIES OF MERCHANTABILITY AND FITNESS FOR A PARTICULAR PURPOSE
 * ARE DISCLAIMED.  IN NO EVENT SHALL THE REGENTS OR CONTRIBUTORS BE LIABLE
 * FOR ANY DIRECT, INDIRECT, INCIDENTAL, SPECIAL, EXEMPLARY, OR CONSEQUENTIAL
 * DAMAGES (INCLUDING, BUT NOT LIMITED TO, PROCUREMENT OF SUBSTITUTE GOODS
 * OR SERVICES; LOSS OF USE, DATA, OR PROFITS; OR BUSINESS INTERRUPTION)
 * HOWEVER CAUSED AND ON ANY THEORY OF LIABILITY, WHETHER IN CONTRACT, STRICT
 * LIABILITY, OR TORT (INCLUDING NEGLIGENCE OR OTHERWISE) ARISING IN ANY WAY
 * OUT OF THE USE OF THIS SOFTWARE, EVEN IF ADVISED OF THE POSSIBILITY OF
 * SUCH DAMAGE.
 *
 *	@(#)intr.c	8.3 (Berkeley) 11/11/93
 */

#include <sys/cdefs.h>
<<<<<<< HEAD
__KERNEL_RCSID(0, "$NetBSD: intr.c,v 1.126 2020/11/22 03:55:33 thorpej Exp $");
=======
__KERNEL_RCSID(0, "$NetBSD: intr.c,v 1.127 2021/01/24 07:36:54 mrg Exp $");
>>>>>>> 9e014010

#include "opt_multiprocessor.h"
#include "opt_sparc_arch.h"
#include "sx.h"

#include <sys/param.h>
#include <sys/systm.h>
#include <sys/kernel.h>
#include <sys/kmem.h>
#include <sys/cpu.h>
#include <sys/intr.h>
#include <sys/atomic.h>

#include <uvm/uvm_extern.h>

#include <dev/cons.h>

#include <machine/ctlreg.h>
#include <machine/instr.h>
#include <machine/trap.h>
#include <machine/promlib.h>
#include <machine/locore.h>

#include <sparc/sparc/asm.h>
#include <sparc/sparc/cpuvar.h>

#if defined(MULTIPROCESSOR) && defined(DDB)
#include <machine/db_machdep.h>
#endif

#if NSX > 0
#include <sys/bus.h>
#include <sparc/dev/sxvar.h>
#endif

#if defined(MULTIPROCESSOR)
static int intr_biglock_wrapper(void *);

void *xcall_cookie;
#endif

void	strayintr(struct clockframe *);
#ifdef DIAGNOSTIC
void	bogusintr(struct clockframe *);
#endif

/*
 * Stray interrupt handler.  Clear it if possible.
 * If not, and if we get 10 interrupts in 10 seconds, panic.
 * XXXSMP: We are holding the kernel lock at entry & exit.
 */
void
strayintr(struct clockframe *fp)
{
	static int straytime, nstray;
	char bits[64];
	int timesince;

#if defined(MULTIPROCESSOR)
	/*
	 * XXX
	 *
	 * Don't whine about zs interrupts on MP.  We sometimes get
	 * stray interrupts when polled kernel output on cpu>0 eats
	 * the interrupt and cpu0 sees it.
	 */
#define ZS_INTR_IPL	12
	if (fp->ipl == ZS_INTR_IPL)
		return;
#endif

	snprintb(bits, sizeof(bits), PSR_BITS, fp->psr);
	printf("stray interrupt cpu%d ipl 0x%x pc=0x%x npc=0x%x psr=%s\n",
	    cpu_number(), fp->ipl, fp->pc, fp->npc, bits);

	timesince = time_uptime - straytime;
	if (timesince <= 10) {
		if (++nstray > 10)
			panic("crazy interrupts");
	} else {
		straytime = time_uptime;
		nstray = 1;
	}
}


#ifdef DIAGNOSTIC
/*
 * Bogus interrupt for which neither hard nor soft interrupt bit in
 * the IPR was set.
 */
void
bogusintr(struct clockframe *fp)
{
	char bits[64];

#if defined(MULTIPROCESSOR)
	/*
	 * XXX as above.
	 */
	if (fp->ipl == ZS_INTR_IPL)
		return;
#endif

	snprintb(bits, sizeof(bits), PSR_BITS, fp->psr);
	printf("cpu%d: bogus interrupt ipl 0x%x pc=0x%x npc=0x%x psr=%s\n",
	    cpu_number(), fp->ipl, fp->pc, fp->npc, bits);
}
#endif /* DIAGNOSTIC */

/*
 * Get module ID of interrupt target.
 */
u_int
getitr(void)
{
#if defined(MULTIPROCESSOR)
	u_int v;

	if (!CPU_ISSUN4M || sparc_ncpus <= 1)
		return (0);

	v = *((u_int *)ICR_ITR);
	return (v + 8);
#else
	return (0);
#endif
}

/*
 * Set interrupt target.
 * Return previous value.
 */
u_int
setitr(u_int mid)
{
#if defined(MULTIPROCESSOR)
	u_int v;

	if (!CPU_ISSUN4M || sparc_ncpus <= 1)
		return (0);

	v = *((u_int *)ICR_ITR);
	*((u_int *)ICR_ITR) = CPU_MID2CPUNO(mid);
	return (v + 8);
#else
	return (0);
#endif
}

#if (defined(SUN4M) && !defined(MSIIEP)) || defined(SUN4D)
void	nmi_hard(void);
void	nmi_soft(struct trapframe *);

int	(*memerr_handler)(void);
int	(*sbuserr_handler)(void);
int	(*vmeerr_handler)(void);
int	(*moduleerr_handler)(void);

#if defined(MULTIPROCESSOR)
static volatile u_int	nmi_hard_wait = 0;
int			drop_into_rom_on_fatal = 1;
#endif

void
nmi_hard(void)
{
	/*
	 * A level 15 hard interrupt.
	 */
	int fatal = 0;
	uint32_t si;
	char bits[64];
	u_int afsr, afva;

	/* Tally */
	cpuinfo.ci_intrcnt[15].ev_count++;
	cpuinfo.ci_data.cpu_nintr++;

	afsr = afva = 0;
	if ((*cpuinfo.get_asyncflt)(&afsr, &afva) == 0) {
		snprintb(bits, sizeof(bits), AFSR_BITS, afsr);
		printf("Async registers (mid %d): afsr=%s; afva=0x%x%x\n",
			cpuinfo.mid, bits,
			(afsr & AFSR_AFA) >> AFSR_AFA_RSHIFT, afva);
	}

#if defined(MULTIPROCESSOR)
	/*
	 * Increase nmi_hard_wait.  If we aren't the master, loop while this
	 * variable is non-zero.  If we are the master, loop while this
	 * variable is less than the number of cpus.
	 */
	atomic_inc_uint(&nmi_hard_wait);

	if (cpuinfo.master == 0) {
		while (nmi_hard_wait)
			;
		return;
	} else {
		int n = 100000;

		while (nmi_hard_wait < sparc_ncpus) {
			DELAY(1);
			if (n-- > 0)
				continue;
			printf("nmi_hard: SMP botch.\n");
			break;
		}
	}
#endif

	/*
	 * Examine pending system interrupts.
	 */
	si = *((uint32_t *)ICR_SI_PEND);
	snprintb(bits, sizeof(bits), SINTR_BITS, si);
	printf("cpu%d: NMI: system interrupts: %s\n", cpu_number(), bits);

#if NSX > 0
	sx_dump();
#endif

	if ((si & SINTR_M) != 0) {
		/* ECC memory error */
		if (memerr_handler != NULL)
			fatal |= (*memerr_handler)();
	}
	if ((si & SINTR_I) != 0) {
		/* MBus/SBus async error */
		if (sbuserr_handler != NULL)
			fatal |= (*sbuserr_handler)();
	}
	if ((si & SINTR_V) != 0) {
		/* VME async error */
		if (vmeerr_handler != NULL)
			fatal |= (*vmeerr_handler)();
	}
	if ((si & SINTR_ME) != 0) {
		/* Module async error */
		if (moduleerr_handler != NULL)
			fatal |= (*moduleerr_handler)();
	}

#if defined(MULTIPROCESSOR)
	/*
	 * Tell everyone else we've finished dealing with the hard NMI.
	 */
	nmi_hard_wait = 0;
	if (fatal && drop_into_rom_on_fatal) {
		prom_abort();
		return;
	}
#endif

	if (fatal)
		panic("nmi");
}

/*
 * Non-maskable soft interrupt level 15 handler
 */
void
nmi_soft(struct trapframe *tf)
{

	/* Tally */
	cpuinfo.ci_sintrcnt[15].ev_count++;
	cpuinfo.ci_data.cpu_nintr++;

	if (cpuinfo.mailbox) {
		/* Check PROM messages */
		uint8_t msg = *(uint8_t *)cpuinfo.mailbox;
		switch (msg) {
		case OPENPROM_MBX_STOP:
		case OPENPROM_MBX_WD:
			/* In case there's an xcall in progress (unlikely) */
			spl0();
#ifdef MULTIPROCESSOR
			cpu_ready_mask &= ~(1 << cpu_number());
#endif
			prom_cpustop(0);
			break;
		case OPENPROM_MBX_ABORT:
		case OPENPROM_MBX_BPT:
			prom_cpuidle(0);
			/*
			 * We emerge here after someone does a
			 * prom_resumecpu(ournode).
			 */
			return;
		default:
			break;
		}
	}

#if defined(MULTIPROCESSOR)
	switch (cpuinfo.msg_lev15.tag) {
	case XPMSG15_PAUSECPU:
		/* XXX - assumes DDB is the only user of mp_pause_cpu() */
		cpuinfo.flags |= CPUFLG_PAUSED;
#if defined(DDB)
		/* trap(T_DBPAUSE) */
		__asm("ta 0x8b");
#else
		while (cpuinfo.flags & CPUFLG_PAUSED)
			/* spin */;
#endif /* DDB */
	}
	cpuinfo.msg_lev15.tag = 0;
#endif /* MULTIPROCESSOR */
}

#if defined(MULTIPROCESSOR)
/*
 * Respond to an xcall() request from another CPU.
 *
 * This is also called directly from xcall() if we notice an
 * incoming message while we're waiting to grab the xpmsg_lock.
 * We pass the address of xcallintr() itself to indicate that
 * this is not a real interrupt.
 */
void
xcallintr(void *v)
{

	kpreempt_disable();

	/* Tally */
	if (v != xcallintr)
		cpuinfo.ci_sintrcnt[13].ev_count++;

	/*
	 * This happens when the remote CPU is slow at responding and the
	 * caller gave up, and has given up the mutex.
	 */
	if (mutex_owned(&xpmsg_mutex) == 0) {
		cpuinfo.ci_xpmsg_mutex_not_held.ev_count++;
#ifdef DEBUG
		printf("%s: cpu%d mutex not held\n", __func__, cpu_number());
#endif
		cpuinfo.msg.complete = 1;
		kpreempt_enable();
		return;
	}

	if (cpuinfo.msg.complete != 0) {
		cpuinfo.ci_xpmsg_bogus.ev_count++;
#ifdef DEBUG
		volatile struct xpmsg_func *p = &cpuinfo.msg.u.xpmsg_func;
		printf("%s: bogus message %08x %08x %08x %08x\n", __func__,
		    cpuinfo.msg.tag, (uint32_t)p->func, p->arg0, p->arg1);
#endif
		kpreempt_enable();
		return;
	}

	/* notyet - cpuinfo.msg.received = 1; */
	switch (cpuinfo.msg.tag) {
	case XPMSG_FUNC:
	    {
		volatile struct xpmsg_func *p = &cpuinfo.msg.u.xpmsg_func;

		if (p->func)
			(*p->func)(p->arg0, p->arg1, p->arg2);
		break;
	    }
	}
	cpuinfo.msg.tag = 0;
	cpuinfo.msg.complete = 1;

	kpreempt_enable();
}
#endif /* MULTIPROCESSOR */
#endif /* SUN4M || SUN4D */


#ifdef MSIIEP
/*
 * It's easier to make this separate so that not to further obscure
 * SUN4M case with more ifdefs.  There's no common functionality
 * anyway.
 */

#include <sparc/sparc/msiiepreg.h>

void	nmi_hard_msiiep(void);
void	nmi_soft_msiiep(void);


void
nmi_hard_msiiep(void)
{
	uint32_t si;
	char bits[128];
	int fatal = 0;

	si = mspcic_read_4(pcic_sys_ipr);
	snprintb(bits, sizeof(bits), MSIIEP_SYS_IPR_BITS, si);
	printf("NMI: system interrupts: %s\n", bits);
	       

	if (si & MSIIEP_SYS_IPR_MEM_FAULT) {
		uint32_t afsr, afar, mfsr, mfar;

		afar = *(volatile uint32_t *)MSIIEP_AFAR;
		afsr = *(volatile uint32_t *)MSIIEP_AFSR;

		mfar = *(volatile uint32_t *)MSIIEP_MFAR;
		mfsr = *(volatile uint32_t *)MSIIEP_MFSR;

		if (afsr & MSIIEP_AFSR_ERR) {
			snprintb(bits, sizeof(bits), MSIIEP_AFSR_BITS, afsr);
			printf("async fault: afsr=%s; afar=%08x\n", bits, afar);
		}

		if (mfsr & MSIIEP_MFSR_ERR) {
			snprintb(bits, sizeof(bits), MSIIEP_MFSR_BITS, mfsr);
			printf("mem fault: mfsr=%s; mfar=%08x\n", bits, mfar);
		}

		fatal = 0;
	}

	if (si & MSIIEP_SYS_IPR_SERR) {	/* XXX */
		printf("serr#\n");
		fatal = 0;
	}

	if (si & MSIIEP_SYS_IPR_DMA_ERR) {
		printf("dma: %08x\n",
		       mspcic_read_stream_4(pcic_iotlb_err_addr));
		fatal = 0;
	}

	if (si & MSIIEP_SYS_IPR_PIO_ERR) {
		printf("pio: addr=%08x, cmd=%x stat=%04x\n",
		       mspcic_read_stream_4(pcic_pio_err_addr),
		       mspcic_read_stream_1(pcic_pio_err_cmd),
		       mspcic_read_stream_2(pcic_stat));
		fatal = 0;
	}

	if (fatal)
		panic("nmi");

	/* Clear the NMI if it was PCIC related */
	mspcic_write_1(pcic_sys_ipr_clr, MSIIEP_SYS_IPR_CLR_ALL);
}


void
nmi_soft_msiiep(void)
{

	panic("soft nmi");
}

#endif /* MSIIEP */


/*
 * Level 15 interrupts are special, and not vectored here.
 * Only `prewired' interrupts appear here; boot-time configured devices
 * are attached via intr_establish() below.
 */
struct intrhand *intrhand[15] = {
	NULL,			/*  0 = error */
	NULL,			/*  1 = software level 1 + Sbus */
	NULL,	 		/*  2 = Sbus level 2 (4m: Sbus L1) */
	NULL,			/*  3 = SCSI + DMA + Sbus level 3 (4m: L2,lpt)*/
	NULL,			/*  4 = software level 4 (tty softint) (scsi) */
	NULL,			/*  5 = Ethernet + Sbus level 4 (4m: Sbus L3) */
	NULL,			/*  6 = software level 6 (not used) (4m: enet)*/
	NULL,			/*  7 = video + Sbus level 5 */
	NULL,			/*  8 = Sbus level 6 */
	NULL,			/*  9 = Sbus level 7 */
	NULL, 			/* 10 = counter 0 = clock */
	NULL,			/* 11 = floppy */
	NULL,			/* 12 = zs hardware interrupt */
	NULL,			/* 13 = audio chip */
	NULL, 			/* 14 = counter 1 = profiling timer */
};

/*
 * Soft interrupts use a separate set of handler chains.
 * This is necessary since soft interrupt handlers do not return a value
 * and therefore cannot be mixed with hardware interrupt handlers on a
 * shared handler chain.
 */
struct intrhand *sintrhand[15] = { NULL };

static void
ih_insert(struct intrhand **head, struct intrhand *ih)
{
	struct intrhand **p, *q;
	/*
	 * This is O(N^2) for long chains, but chains are never long
	 * and we do want to preserve order.
	 */
	for (p = head; (q = *p) != NULL; p = &q->ih_next)
		continue;
	*p = ih;
	ih->ih_next = NULL;
}

static void
ih_remove(struct intrhand **head, struct intrhand *ih)
{
	struct intrhand **p, *q;

	for (p = head; (q = *p) != ih; p = &q->ih_next)
		continue;
	if (q == NULL)
		panic("intr_remove: intrhand %p fun %p arg %p",
			ih, ih->ih_fun, ih->ih_arg);

	*p = q->ih_next;
	q->ih_next = NULL;
}

static int fastvec;		/* marks fast vectors (see below) */

#ifdef DIAGNOSTIC
static void
check_tv(int level)
{
	struct trapvec *tv;
	int displ;

	/* double check for legal hardware interrupt */
	tv = &trapbase[T_L1INT - 1 + level];
	displ = (CPU_ISSUN4M || CPU_ISSUN4D)
		? &sparc_interrupt4m[0] - &tv->tv_instr[1]
		: &sparc_interrupt44c[0] - &tv->tv_instr[1];

	/* has to be `mov level,%l3; ba _sparc_interrupt; rdpsr %l0' */
	if (tv->tv_instr[0] != I_MOVi(I_L3, level) ||
	    tv->tv_instr[1] != I_BA(0, displ) ||
	    tv->tv_instr[2] != I_RDPSR(I_L0))
		panic("intr_establish(%d)\n0x%x 0x%x 0x%x != 0x%x 0x%x 0x%x",
		    level,
		    tv->tv_instr[0], tv->tv_instr[1], tv->tv_instr[2],
		    I_MOVi(I_L3, level), I_BA(0, displ), I_RDPSR(I_L0));
}
#endif

/*
 * Wire a fast trap vector.  Only one such fast trap is legal for any
 * interrupt, and it must be a hardware interrupt.
 */
static void
inst_fasttrap(int level, void (*vec)(void))
{
	struct trapvec *tv;
	u_long hi22, lo10;
	int s;

	if (CPU_ISSUN4 || CPU_ISSUN4C) {
		/* Can't wire to softintr slots */
		if (level == 1 || level == 4 || level == 6)
			return;
	}

#ifdef DIAGNOSTIC
	check_tv(level);
#endif

	tv = &trapbase[T_L1INT - 1 + level];
	hi22 = ((u_long)vec) >> 10;
	lo10 = ((u_long)vec) & 0x3ff;
	s = splhigh();

	/* kernel text is write protected -- let us in for a moment */
	pmap_kprotect((vaddr_t)tv & -PAGE_SIZE, PAGE_SIZE,
	    VM_PROT_READ|VM_PROT_WRITE);
	cpuinfo.cache_flush_all();
	tv->tv_instr[0] = I_SETHI(I_L3, hi22);	/* sethi %hi(vec),%l3 */
	tv->tv_instr[1] = I_JMPLri(I_G0, I_L3, lo10);/* jmpl %l3+%lo(vec),%g0 */
	tv->tv_instr[2] = I_RDPSR(I_L0);	/* mov %psr, %l0 */
	pmap_kprotect((vaddr_t)tv & -PAGE_SIZE, PAGE_SIZE, VM_PROT_READ);
	cpuinfo.cache_flush_all();
	fastvec |= 1 << level;
	splx(s);
}

/*
 * Uninstall a fast trap handler.
 */
static void
uninst_fasttrap(int level)
{
	struct trapvec *tv;
	int displ;	/* suspenders, belt, and buttons too */
	int s;

	tv = &trapbase[T_L1INT - 1 + level];
	s = splhigh();
	displ = (CPU_ISSUN4M || CPU_ISSUN4D)
		? &sparc_interrupt4m[0] - &tv->tv_instr[1]
		: &sparc_interrupt44c[0] - &tv->tv_instr[1];

	/* kernel text is write protected -- let us in for a moment */
	pmap_kprotect((vaddr_t)tv & -PAGE_SIZE, PAGE_SIZE,
	    VM_PROT_READ|VM_PROT_WRITE);
	cpuinfo.cache_flush_all();
	tv->tv_instr[0] = I_MOVi(I_L3, level);
	tv->tv_instr[1] = I_BA(0, displ);
	tv->tv_instr[2] = I_RDPSR(I_L0);
	pmap_kprotect((vaddr_t)tv & -PAGE_SIZE, PAGE_SIZE, VM_PROT_READ);
	cpuinfo.cache_flush_all();
	fastvec &= ~(1 << level);
	splx(s);
}

/*
 * Attach an interrupt handler to the vector chain for the given level.
 * This is not possible if it has been taken away as a fast vector.
 */
void
intr_establish(int level, int classipl,
	       struct intrhand *ih, void (*vec)(void),
	       bool maybe_mpsafe)
{
	int s = splhigh();
#ifdef MULTIPROCESSOR
	bool mpsafe;
#endif /* MULTIPROCESSOR */
	if (classipl == 0)
		classipl = level;

#ifdef MULTIPROCESSOR
	mpsafe = (classipl != IPL_VM) || maybe_mpsafe;
#endif

#ifdef DIAGNOSTIC
	if (CPU_ISSUN4C) {
		/*
		 * Check reserved softintr slots on SUN4C only.
		 * No check for SUN4, as 4/300's have
		 * esp0 at level 4 and le0 at level 6.
		 */
		if (level == 1 || level == 4 || level == 6)
			panic("intr_establish: reserved softintr level");
	}
#endif

	/*
	 * If a `fast vector' is currently tied to this level, we must
	 * first undo that.
	 */
	if (fastvec & (1 << level)) {
		printf("intr_establish: untie fast vector at level %d\n",
		    level);
		uninst_fasttrap(level);
	} else if (vec != NULL &&
		   intrhand[level] == NULL && sintrhand[level] == NULL) {
		inst_fasttrap(level, vec);
	}

	/* A requested IPL cannot exceed its device class level */
	if (classipl < level)
		panic("intr_establish: class lvl (%d) < pil (%d)\n",
			classipl, level);

	/* pre-shift to PIL field in %psr */
	ih->ih_classipl = (classipl << 8) & PSR_PIL;

#ifdef MULTIPROCESSOR
	if (!mpsafe) {
		ih->ih_realfun = ih->ih_fun;
		ih->ih_realarg = ih->ih_arg;
		ih->ih_fun = intr_biglock_wrapper;
		ih->ih_arg = ih;
	}
#endif /* MULTIPROCESSOR */

	ih_insert(&intrhand[level], ih);
	splx(s);
}

void
intr_disestablish(int level, struct intrhand *ih)
{

	ih_remove(&intrhand[level], ih);
}

/*
 * This is a softintr cookie.  NB that sic_pilreq MUST be the
 * first element in the struct, because the softintr_schedule()
 * macro in intr.h casts cookies to int * to get it.  On a
 * sun4m, sic_pilreq is an actual processor interrupt level that
 * is passed to raise(), and on a sun4 or sun4c sic_pilreq is a
 * bit to set in the interrupt enable register with ienab_bis().
 */
struct softintr_cookie {
	int sic_pilreq;		/* CPU-specific bits; MUST be first! */
	int sic_pil;		/* Actual machine PIL that is used */
	struct intrhand sic_hand;
};

/*
 * softintr_init(): initialise the MI softintr system.
 */
void
sparc_softintr_init(void)
{

#if defined(MULTIPROCESSOR) && (defined(SUN4M) || defined(SUN4D))
	/* Establish a standard soft interrupt handler for cross calls */
	xcall_cookie = sparc_softintr_establish(13, xcallintr, NULL);
#endif
}

/*
 * softintr_establish(): MI interface.  establish a func(arg) as a
 * software interrupt.
 */
void *
sparc_softintr_establish(int level, void (*fun)(void *), void *arg)
{
	struct softintr_cookie *sic;
	struct intrhand *ih;
	int pilreq;
	int pil;
#ifdef MULTIPROCESSOR
	bool mpsafe = (level != IPL_VM);
#endif /* MULTIPROCESSOR */

	/*
	 * On a sun4m, the processor interrupt level is stored
	 * in the softintr cookie to be passed to raise().
	 *
	 * On a sun4 or sun4c the appropriate bit to set
	 * in the interrupt enable register is stored in
	 * the softintr cookie to be passed to ienab_bis().
	 */
	pil = pilreq = level;
	if (CPU_ISSUN4 || CPU_ISSUN4C) {
		/* Select the most suitable of three available softint levels */
		if (level >= 1 && level < 4) {
			pil = 1;
			pilreq = IE_L1;
		} else if (level >= 4 && level < 6) {
			pil = 4;
			pilreq = IE_L4;
		} else {
			pil = 6;
			pilreq = IE_L6;
		}
	}

	sic = kmem_alloc(sizeof(*sic), KM_SLEEP);
	sic->sic_pil = pil;
	sic->sic_pilreq = pilreq;
	ih = &sic->sic_hand;
#ifdef MULTIPROCESSOR
	if (!mpsafe) {
		ih->ih_realfun = (int (*)(void *))fun;
		ih->ih_realarg = arg;
		ih->ih_fun = intr_biglock_wrapper;
		ih->ih_arg = ih;
	} else
#endif /* MULTIPROCESSOR */
	{
		ih->ih_fun = (int (*)(void *))fun;
		ih->ih_arg = arg;
	}

	/*
	 * Always run the handler at the requested level, which might
	 * be higher than the hardware can provide.
	 *
	 * pre-shift to PIL field in %psr
	 */
	ih->ih_classipl = (level << 8) & PSR_PIL;

	if (fastvec & (1 << pil)) {
		printf("softintr_establish: untie fast vector at level %d\n",
		    pil);
		uninst_fasttrap(level);
	}

	ih_insert(&sintrhand[pil], ih);
	return (void *)sic;
}

/*
 * softintr_disestablish(): MI interface.  disestablish the specified
 * software interrupt.
 */
void
sparc_softintr_disestablish(void *cookie)
{
	struct softintr_cookie *sic = cookie;

	ih_remove(&sintrhand[sic->sic_pil], &sic->sic_hand);
	kmem_free(sic, sizeof(*sic));
}

#if 0
void
sparc_softintr_schedule(void *cookie)
{
	struct softintr_cookie *sic = cookie;
	if (CPU_ISSUN4M || CPU_ISSUN4D) {
#if defined(SUN4M) || defined(SUN4D)
		raise(0, sic->sic_pilreq);
#endif
	} else {
#if defined(SUN4) || defined(SUN4C)
		ienab_bis(sic->sic_pilreq);
#endif
	}
}
#endif

#ifdef MULTIPROCESSOR

/*
 * intr_biglock_wrapper: grab biglock and call a real interrupt handler.
 */

static int
intr_biglock_wrapper(void *vp)
{
	struct intrhand *ih = vp;
	int ret;

	KERNEL_LOCK(1, NULL);

	ret = (*ih->ih_realfun)(ih->ih_realarg);

	KERNEL_UNLOCK_ONE(NULL);

	return ret;
}
#endif /* MULTIPROCESSOR */

bool
cpu_intr_p(void)
{

	/* 
	 * cpuinfo is the same VA on every CPU.  Even if preempted it will
	 * give the correct answer.
	 */
	return cpuinfo.ci_idepth != 0;
}<|MERGE_RESOLUTION|>--- conflicted
+++ resolved
@@ -1,8 +1,4 @@
-<<<<<<< HEAD
-/*	$NetBSD: intr.c,v 1.126 2020/11/22 03:55:33 thorpej Exp $ */
-=======
 /*	$NetBSD: intr.c,v 1.127 2021/01/24 07:36:54 mrg Exp $ */
->>>>>>> 9e014010
 
 /*
  * Copyright (c) 1992, 1993
@@ -45,11 +41,7 @@
  */
 
 #include <sys/cdefs.h>
-<<<<<<< HEAD
-__KERNEL_RCSID(0, "$NetBSD: intr.c,v 1.126 2020/11/22 03:55:33 thorpej Exp $");
-=======
 __KERNEL_RCSID(0, "$NetBSD: intr.c,v 1.127 2021/01/24 07:36:54 mrg Exp $");
->>>>>>> 9e014010
 
 #include "opt_multiprocessor.h"
 #include "opt_sparc_arch.h"
