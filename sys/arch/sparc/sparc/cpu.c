<<<<<<< HEAD
/*	$NetBSD: cpu.c,v 1.253 2018/02/01 22:58:44 mrg Exp $ */
=======
/*	$NetBSD: cpu.c,v 1.254 2018/09/03 16:29:27 riastradh Exp $ */
>>>>>>> 598bd837

/*
 * Copyright (c) 1996
 *	The President and Fellows of Harvard College. All rights reserved.
 * Copyright (c) 1992, 1993
 *	The Regents of the University of California.  All rights reserved.
 *
 * This software was developed by the Computer Systems Engineering group
 * at Lawrence Berkeley Laboratory under DARPA contract BG 91-66 and
 * contributed to Berkeley.
 *
 * All advertising materials mentioning features or use of this software
 * must display the following acknowledgement:
 *	This product includes software developed by Harvard University.
 *	This product includes software developed by the University of
 *	California, Lawrence Berkeley Laboratory.
 *
 * Redistribution and use in source and binary forms, with or without
 * modification, are permitted provided that the following conditions
 * are met:
 *
 * 1. Redistributions of source code must retain the above copyright
 *    notice, this list of conditions and the following disclaimer.
 * 2. Redistributions in binary form must reproduce the above copyright
 *    notice, this list of conditions and the following disclaimer in the
 *    documentation and/or other materials provided with the distribution.
 * 3. All advertising materials mentioning features or use of this software
 *    must display the following acknowledgement:
 *	This product includes software developed by Aaron Brown and
 *	Harvard University.
 *	This product includes software developed by the University of
 *	California, Berkeley and its contributors.
 * 4. Neither the name of the University nor the names of its contributors
 *    may be used to endorse or promote products derived from this software
 *    without specific prior written permission.
 *
 * THIS SOFTWARE IS PROVIDED BY THE REGENTS AND CONTRIBUTORS ``AS IS'' AND
 * ANY EXPRESS OR IMPLIED WARRANTIES, INCLUDING, BUT NOT LIMITED TO, THE
 * IMPLIED WARRANTIES OF MERCHANTABILITY AND FITNESS FOR A PARTICULAR PURPOSE
 * ARE DISCLAIMED.  IN NO EVENT SHALL THE REGENTS OR CONTRIBUTORS BE LIABLE
 * FOR ANY DIRECT, INDIRECT, INCIDENTAL, SPECIAL, EXEMPLARY, OR CONSEQUENTIAL
 * DAMAGES (INCLUDING, BUT NOT LIMITED TO, PROCUREMENT OF SUBSTITUTE GOODS
 * OR SERVICES; LOSS OF USE, DATA, OR PROFITS; OR BUSINESS INTERRUPTION)
 * HOWEVER CAUSED AND ON ANY THEORY OF LIABILITY, WHETHER IN CONTRACT, STRICT
 * LIABILITY, OR TORT (INCLUDING NEGLIGENCE OR OTHERWISE) ARISING IN ANY WAY
 * OUT OF THE USE OF THIS SOFTWARE, EVEN IF ADVISED OF THE POSSIBILITY OF
 * SUCH DAMAGE.
 *
 *	@(#)cpu.c	8.5 (Berkeley) 11/23/93
 *
 */

#include <sys/cdefs.h>
<<<<<<< HEAD
__KERNEL_RCSID(0, "$NetBSD: cpu.c,v 1.253 2018/02/01 22:58:44 mrg Exp $");
=======
__KERNEL_RCSID(0, "$NetBSD: cpu.c,v 1.254 2018/09/03 16:29:27 riastradh Exp $");
>>>>>>> 598bd837

#include "opt_multiprocessor.h"
#include "opt_lockdebug.h"
#include "opt_ddb.h"
#include "opt_sparc_arch.h"

#include <sys/param.h>
#include <sys/systm.h>
#include <sys/device.h>
#include <sys/malloc.h>
#include <sys/kernel.h>
#include <sys/evcnt.h>
#include <sys/xcall.h>
#include <sys/ipi.h>
#include <sys/cpu.h>
#include <sys/sysctl.h>
#include <sys/kmem.h>

#include <uvm/uvm.h>

#include <machine/promlib.h>
#include <machine/autoconf.h>
#include <machine/cpu.h>
#include <machine/reg.h>
#include <machine/ctlreg.h>
#include <machine/trap.h>
#include <machine/pcb.h>
#include <machine/pmap.h>

#if defined(MULTIPROCESSOR) && defined(DDB)
#include <ddb/db_output.h>
#include <machine/db_machdep.h>
#endif

#include <sparc/sparc/cache.h>
#include <sparc/sparc/asm.h>
#include <sparc/sparc/cpuvar.h>
#include <sparc/sparc/memreg.h>
#include <sparc/sparc/cache_print.h>
#if defined(SUN4D)
#include <sparc/sparc/cpuunitvar.h>
#endif

#ifdef DEBUG
#ifndef DEBUG_XCALL
#define DEBUG_XCALL 0
#endif
int	debug_xcall = DEBUG_XCALL;
#else
#define debug_xcall 0
#endif

struct cpu_softc {
	device_t sc_dev;
	struct cpu_info	*sc_cpuinfo;
};

/* The following are used externally (sysctl_hw). */
char	machine[] = MACHINE;		/* from <machine/param.h> */
char	machine_arch[] = MACHINE_ARCH;	/* from <machine/param.h> */
int	cpu_arch;			/* sparc architecture version */
extern char machine_model[];

int	sparc_ncpus;			/* # of CPUs detected by PROM */
struct cpu_info *cpus[_MAXNCPU+1];	/* we only support 4 CPUs. */

/* The CPU configuration driver. */
static void cpu_mainbus_attach(device_t, device_t, void *);
int  cpu_mainbus_match(device_t, cfdata_t, void *);

CFATTACH_DECL_NEW(cpu_mainbus, sizeof(struct cpu_softc),
    cpu_mainbus_match, cpu_mainbus_attach, NULL, NULL);

#if defined(SUN4D)
static int cpu_cpuunit_match(device_t, cfdata_t, void *);
static void cpu_cpuunit_attach(device_t, device_t, void *);

CFATTACH_DECL_NEW(cpu_cpuunit, sizeof(struct cpu_softc),
    cpu_cpuunit_match, cpu_cpuunit_attach, NULL, NULL);
#endif /* SUN4D */

static void cpu_setup_sysctl(struct cpu_softc *);
static void cpu_init_evcnt(struct cpu_info *);
static void cpu_attach(struct cpu_softc *, int, int);

static const char *fsrtoname(int, int, int);
static void cache_print(struct cpu_softc *);
void cpu_setup(void);
void fpu_init(struct cpu_info *);

#define	IU_IMPL(psr)	((u_int)(psr) >> 28)
#define	IU_VERS(psr)	(((psr) >> 24) & 0xf)

#define SRMMU_IMPL(mmusr)	((u_int)(mmusr) >> 28)
#define SRMMU_VERS(mmusr)	(((mmusr) >> 24) & 0xf)

int bootmid;		/* Module ID of boot CPU */

#ifdef notdef
/*
 * IU implementations are parceled out to vendors (with some slight
 * glitches).  Printing these is cute but takes too much space.
 */
static char *iu_vendor[16] = {
	"Fujitsu",	/* and also LSI Logic */
	"ROSS",		/* ROSS (ex-Cypress) */
	"BIT",
	"LSIL",		/* LSI Logic finally got their own */
	"TI",		/* Texas Instruments */
	"Matsushita",
	"Philips",
	"Harvest",	/* Harvest VLSI Design Center */
	"SPEC",		/* Systems and Processes Engineering Corporation */
	"Weitek",
	"vendor#10",
	"vendor#11",
	"vendor#12",
	"vendor#13",
	"vendor#14",
	"vendor#15"
};
#endif

#if defined(MULTIPROCESSOR)
u_int	cpu_ready_mask;			/* the set of CPUs marked as READY */
void cpu_spinup(struct cpu_info *);
static void cpu_attach_non_boot(struct cpu_softc *, struct cpu_info *, int);

int go_smp_cpus = 0;	/* non-primary CPUs wait for this to go */

/*
 * This must be locked around all message transactions to ensure only
 * one CPU is generating them.
 */
kmutex_t xpmsg_mutex;

#endif /* MULTIPROCESSOR */

/*
 * 4/110 comment: the 4/110 chops off the top 4 bits of an OBIO address.
 *	this confuses autoconf.  for example, if you try and map
 *	0xfe000000 in obio space on a 4/110 it actually maps 0x0e000000.
 *	this is easy to verify with the PROM.   this causes problems
 *	with devices like "esp0 at obio0 addr 0xfa000000" because the
 *	4/110 treats it as esp0 at obio0 addr 0x0a000000" which is the
 *	address of the 4/110's "sw0" scsi chip.   the same thing happens
 *	between zs1 and zs2.    since the sun4 line is "closed" and
 *	we know all the "obio" devices that will ever be on it we just
 *	put in some special case "if"'s in the match routines of esp,
 *	dma, and zs.
 */

int
cpu_mainbus_match(device_t parent, cfdata_t cf, void *aux)
{
	struct mainbus_attach_args *ma = aux;

	return (strcmp(cf->cf_name, ma->ma_name) == 0);
}

static void
cpu_mainbus_attach(device_t parent, device_t self, void *aux)
{
	struct mainbus_attach_args *ma = aux;
	struct { uint32_t va; uint32_t size; } *mbprop = NULL;
	struct openprom_addr *rrp = NULL;
	struct cpu_info *cpi;
	struct cpu_softc *sc;
	int mid, node;
	int error, n;

	node = ma->ma_node;
	mid = (node != 0) ? prom_getpropint(node, "mid", 0) : 0;
	sc = device_private(self);
	sc->sc_dev = self;
	cpu_attach(sc, node, mid);

	cpi = sc->sc_cpuinfo;
	if (cpi == NULL)
		return;

	/*
	 * Map CPU mailbox if available
	 */
	if (node != 0 && (error = prom_getprop(node, "mailbox-virtual",
					sizeof(*mbprop),
					&n, &mbprop)) == 0) {
		cpi->mailbox = mbprop->va;
		free(mbprop, M_DEVBUF);
	} else if (node != 0 && (error = prom_getprop(node, "mailbox",
					sizeof(struct openprom_addr),
					&n, &rrp)) == 0) {
		/* XXX - map cached/uncached? If cached, deal with
		 *	 cache congruency!
		 */
		if (rrp[0].oa_space == 0)
			printf("%s: mailbox in mem space\n", device_xname(self));

		if (bus_space_map(ma->ma_bustag,
				BUS_ADDR(rrp[0].oa_space, rrp[0].oa_base),
				rrp[0].oa_size,
				BUS_SPACE_MAP_LINEAR,
				&cpi->mailbox) != 0)
			panic("%s: can't map CPU mailbox", device_xname(self));
		free(rrp, M_DEVBUF);
	}

	/*
	 * Map Module Control Space if available
	 */
	if (cpi->mxcc == 0)
		/* We only know what it means on MXCCs */
		return;

	rrp = NULL;
	if (node == 0 || (error = prom_getprop(node, "reg",
					sizeof(struct openprom_addr),
					&n, &rrp)) != 0)
		return;

	/* register set #0 is the MBus port register */
	if (bus_space_map(ma->ma_bustag,
			BUS_ADDR(rrp[0].oa_space, rrp[0].oa_base),
			rrp[0].oa_size,
			BUS_SPACE_MAP_LINEAR,
			&cpi->ci_mbusport) != 0) {
		panic("%s: can't map CPU regs", device_xname(self));
	}
	/* register set #1: MCXX control */
	if (bus_space_map(ma->ma_bustag,
			BUS_ADDR(rrp[1].oa_space, rrp[1].oa_base),
			rrp[1].oa_size,
			BUS_SPACE_MAP_LINEAR,
			&cpi->ci_mxccregs) != 0) {
		panic("%s: can't map CPU regs", device_xname(self));
	}
	/* register sets #3 and #4 are E$ cache data and tags */

	free(rrp, M_DEVBUF);
}

#if defined(SUN4D)
static int
cpu_cpuunit_match(device_t parent, cfdata_t cf, void *aux)
{
	struct cpuunit_attach_args *cpua = aux;

	return (strcmp(cf->cf_name, cpua->cpua_type) == 0);
}

static void
cpu_cpuunit_attach(device_t parent, device_t self, void *aux)
{
	struct cpuunit_attach_args *cpua = aux;
	struct cpu_softc *sc = device_private(self);

	sc->sc_dev = self;
	cpu_attach(sc, cpua->cpua_node, cpua->cpua_device_id);
}
#endif /* SUN4D */

static const char * const hard_intr_names[] = {
	"spur hard",
	"lev1 hard",
	"lev2 hard",
	"lev3 hard",
	"lev4 hard",
	"lev5 hard",
	"lev6 hard",
	"lev7 hard",
	"lev8 hard",
	"lev9 hard",
	"clock hard",
	"lev11 hard",
	"lev12 hard",
	"lev13 hard",
	"prof hard",
	"nmi hard",
};

static const char * const soft_intr_names[] = {
	"spur soft",
	"lev1 soft",
	"lev2 soft",
	"lev3 soft",
	"lev4 soft",
	"lev5 soft",
	"lev6 soft",
	"lev7 soft",
	"lev8 soft",
	"lev9 soft",
	"lev10 soft",
	"lev11 soft",
	"lev12 soft",
	"xcall std",
	"xcall fast",
	"nmi soft",
};

static void
cpu_init_evcnt(struct cpu_info *cpi)
{
	int i;

	/*
	 * Setup the per-cpu counters.
	 *
	 * The "savefp null" counter should go away when the NULL
	 * struct fpstate * bug is fixed.
	 */
	evcnt_attach_dynamic(&cpi->ci_savefpstate, EVCNT_TYPE_INTR,
			     NULL, cpu_name(cpi), "savefp ipi");
	evcnt_attach_dynamic(&cpi->ci_savefpstate_null, EVCNT_TYPE_MISC,
			     NULL, cpu_name(cpi), "savefp null ipi");
	evcnt_attach_dynamic(&cpi->ci_xpmsg_mutex_fail, EVCNT_TYPE_MISC,
			     NULL, cpu_name(cpi), "IPI mutex_trylock fail");
	evcnt_attach_dynamic(&cpi->ci_xpmsg_mutex_fail_call, EVCNT_TYPE_MISC,
			     NULL, cpu_name(cpi), "IPI mutex_trylock fail/call");
	evcnt_attach_dynamic(&cpi->ci_xpmsg_mutex_not_held, EVCNT_TYPE_MISC,
			     NULL, cpu_name(cpi), "IPI with mutex not held");
	evcnt_attach_dynamic(&cpi->ci_xpmsg_bogus, EVCNT_TYPE_MISC,
			     NULL, cpu_name(cpi), "bogus IPI");

	/*
	 * These are the per-cpu per-IPL hard & soft interrupt counters.
	 */
	for (i = 0; i < 16; i++) {
		evcnt_attach_dynamic(&cpi->ci_intrcnt[i], EVCNT_TYPE_INTR,
				     NULL, cpu_name(cpi), hard_intr_names[i]);
		evcnt_attach_dynamic(&cpi->ci_sintrcnt[i], EVCNT_TYPE_INTR,
				     NULL, cpu_name(cpi), soft_intr_names[i]);
	}
}

/* setup the hw.cpuN.* nodes for this cpu */
static void
cpu_setup_sysctl(struct cpu_softc *sc)
{
	struct cpu_info	*ci = sc->sc_cpuinfo;
	const struct sysctlnode *cpunode = NULL;

	sysctl_createv(NULL, 0, NULL, &cpunode,
		       CTLFLAG_PERMANENT,
		       CTLTYPE_NODE, device_xname(sc->sc_dev), NULL,
		       NULL, 0, NULL, 0,
		       CTL_HW,
		       CTL_CREATE, CTL_EOL);

	if (cpunode == NULL)
		return;

#define SETUPS(name, member)					\
	sysctl_createv(NULL, 0, &cpunode, NULL,			\
		       CTLFLAG_PERMANENT,			\
		       CTLTYPE_STRING, name, NULL,		\
		       NULL, 0, member, 0,			\
		       CTL_CREATE, CTL_EOL);

	SETUPS("name", __UNCONST(ci->cpu_longname))
	SETUPS("fpuname", __UNCONST(ci->fpu_name))
#undef SETUPS

#define SETUPI(name, member)					\
	sysctl_createv(NULL, 0, &cpunode, NULL,			\
		       CTLFLAG_PERMANENT,			\
		       CTLTYPE_INT, name, NULL,			\
		       NULL, 0, member, 0,			\
		       CTL_CREATE, CTL_EOL);

	SETUPI("mid", &ci->mid)
	SETUPI("clock_frequency", &ci->hz)
	SETUPI("psr_implementation", &ci->cpu_impl)
	SETUPI("psr_version", &ci->cpu_vers)
	SETUPI("mmu_implementation", &ci->mmu_impl)
	SETUPI("mmu_version", &ci->mmu_vers)
	SETUPI("mmu_nctx", &ci->mmu_ncontext)
#undef SETUPI

        sysctl_createv(NULL, 0, &cpunode, NULL, 
                       CTLFLAG_PERMANENT,
                       CTLTYPE_STRUCT, "cacheinfo", NULL,
                       NULL, 0, &ci->cacheinfo, sizeof(ci->cacheinfo),
		       CTL_CREATE, CTL_EOL);

}

/*
 * Attach the CPU.
 * Discover interesting goop about the virtual address cache
 * (slightly funny place to do it, but this is where it is to be found).
 */
static void
cpu_attach(struct cpu_softc *sc, int node, int mid)
{
	char buf[100];
	struct cpu_info *cpi;
	int idx;
	static int cpu_attach_count = 0;

	/*
	 * The first CPU we're attaching must be the boot CPU.
	 * (see autoconf.c and cpuunit.c)
	 */
	idx = cpu_attach_count++;

#if !defined(MULTIPROCESSOR)
	if (cpu_attach_count > 1) {
		printf(": no SMP support in kernel\n");
		return;
	}
#endif

	/*
	 * Initialise this cpu's cpu_info.
	 */
	cpi = sc->sc_cpuinfo = cpus[idx];
	getcpuinfo(cpi, node);

	cpi->ci_cpuid = idx;
	cpi->mid = mid;
	cpi->node = node;
#ifdef DEBUG
	cpi->redzone = (void *)((long)cpi->eintstack + REDSIZE);
#endif

	if (sparc_ncpus > 1) {
		printf(": mid %d", mid);
		if (mid == 0 && !CPU_ISSUN4D)
			printf(" [WARNING: mid should not be 0]");
	}

#if defined(MULTIPROCESSOR)
	if (cpu_attach_count > 1) {
		cpu_attach_non_boot(sc, cpi, node);
		cpu_init_evcnt(cpi);
		cpu_setup_sysctl(sc);
		return;
	}
#endif /* MULTIPROCESSOR */

	cpu_init_evcnt(cpi);

	/* Stuff to only run on the boot CPU */
	cpu_setup();
	snprintf(buf, sizeof buf, "%s @ %s MHz, %s FPU",
		cpi->cpu_longname, clockfreq(cpi->hz), cpi->fpu_name);
	cpu_setmodel("%s (%s)", machine_model, buf);
	printf(": %s\n", buf);
	cache_print(sc);
	cpu_setup_sysctl(sc);

	cpi->master = 1;
	cpi->eintstack = eintstack;

	/*
	 * If we haven't been able to determine the Id of the
	 * boot CPU, set it now. In this case we can only boot
	 * from CPU #0 (see also the CPU attach code in autoconf.c)
	 */
	if (bootmid == 0)
		bootmid = mid;
}

/*
 * Finish CPU attach.
 * Must be run by the CPU which is being attached.
 */
void
cpu_setup(void)
{
 	if (cpuinfo.hotfix)
		(*cpuinfo.hotfix)(&cpuinfo);

	/* Initialize FPU */
	fpu_init(&cpuinfo);

	/* Enable the cache */
	cpuinfo.cache_enable();

	cpuinfo.flags |= CPUFLG_HATCHED;
}

#if defined(MULTIPROCESSOR)
/*
 * Perform most of the tasks needed for a non-boot CPU.
 */
static void
cpu_attach_non_boot(struct cpu_softc *sc, struct cpu_info *cpi, int node)
{
	vaddr_t intstack, va;
	int error;

	/*
	 * Arrange interrupt stack.  This cpu will also abuse the bottom
	 * half of the interrupt stack before it gets to run its idle LWP.
	 */
	intstack = uvm_km_alloc(kernel_map, INT_STACK_SIZE, 0, UVM_KMF_WIRED);
	if (intstack == 0)
		panic("%s: no uspace/intstack", __func__);
	cpi->eintstack = (void*)(intstack + INT_STACK_SIZE);

	/* Allocate virtual space for pmap page_copy/page_zero */
	va = uvm_km_alloc(kernel_map, 2*PAGE_SIZE, 0, UVM_KMF_VAONLY);
	if (va == 0)
		panic("%s: no virtual space", __func__);

	cpi->vpage[0] = (void *)(va + 0);
	cpi->vpage[1] = (void *)(va + PAGE_SIZE);

	/*
	 * Call the MI attach which creates an idle LWP for us.
	 */
	error = mi_cpu_attach(cpi);
	if (error != 0) {
		aprint_normal("\n");
		aprint_error("%s: mi_cpu_attach failed with %d\n",
		    device_xname(sc->sc_dev), error);
		return;
	}

	/*
	 * Note: `eintstack' is set in cpu_attach_non_boot() above.
	 * The %wim register will be initialized in cpu_hatch().
	 */
	cpi->ci_curlwp = cpi->ci_data.cpu_idlelwp;
	cpi->curpcb = lwp_getpcb(cpi->ci_curlwp);
	cpi->curpcb->pcb_wim = 1;

	/* for now use the fixed virtual addresses setup in autoconf.c */
	cpi->intreg_4m = (struct icr_pi *)
		(PI_INTR_VA + (_MAXNBPG * CPU_MID2CPUNO(cpi->mid)));

	/* Now start this CPU */
	cpu_spinup(cpi);
	printf(": %s @ %s MHz, %s FPU\n", cpi->cpu_longname,
		clockfreq(cpi->hz), cpi->fpu_name);

	cache_print(sc);

	/*
	 * Now we're on the last CPU to be attaching.
	 */
	if (sparc_ncpus > 1 && cpi->ci_cpuid == sparc_ncpus - 1) {
		CPU_INFO_ITERATOR n;
		/*
		 * Install MP cache flush functions, unless the
		 * single-processor versions are no-ops.
		 */
		for (CPU_INFO_FOREACH(n, cpi)) {
#define SET_CACHE_FUNC(x) \
	if (cpi->x != __CONCAT(noop_,x)) cpi->x = __CONCAT(smp_,x)
			SET_CACHE_FUNC(vcache_flush_page);
			SET_CACHE_FUNC(vcache_flush_segment);
			SET_CACHE_FUNC(vcache_flush_region);
			SET_CACHE_FUNC(vcache_flush_context);
		}
	}
#undef SET_CACHE_FUNC
}

/*
 * Start secondary processors in motion.
 */
void
cpu_boot_secondary_processors(void)
{
	CPU_INFO_ITERATOR n;
	struct cpu_info *cpi;

	printf("cpu0: booting secondary processors:");
	for (CPU_INFO_FOREACH(n, cpi)) {
		if (cpuinfo.mid == cpi->mid ||
		    (cpi->flags & CPUFLG_HATCHED) == 0)
			continue;

		printf(" cpu%d", cpi->ci_cpuid);
		cpu_ready_mask |= (1 << n);
	}

	/* Mark the boot CPU as ready */
	cpu_ready_mask |= (1 << 0);

	/* Tell the other CPU's to start up.  */
	go_smp_cpus = 1;

	printf("\n");
}

/*
 * Early initialisation, before main().
 */
void
cpu_init_system(void)
{

	mutex_init(&xpmsg_mutex, MUTEX_SPIN, IPL_SCHED);
}

/*
 * Allocate per-CPU data, then start up this CPU using PROM.
 */
void
cpu_spinup(struct cpu_info *cpi)
{
	extern void cpu_hatch(void); /* in locore.s */
	struct openprom_addr oa;
	void *pc;
	int n;

	pc = (void *)cpu_hatch;

	/* Setup CPU-specific MMU tables */
	pmap_alloc_cpu(cpi);

	cpi->flags &= ~CPUFLG_HATCHED;

	/*
	 * The physical address of the context table is passed to
	 * the PROM in a "physical address descriptor".
	 */
	oa.oa_space = 0;
	oa.oa_base = (uint32_t)cpi->ctx_tbl_pa;
	oa.oa_size = cpi->mmu_ncontext * sizeof(cpi->ctx_tbl[0]); /*???*/

	/*
	 * Flush entire cache here, since the CPU may start with
	 * caches off, hence no cache-coherency may be assumed.
	 */
	cpuinfo.cache_flush_all();
	prom_cpustart(cpi->node, &oa, 0, pc);

	/*
	 * Wait for this CPU to spin up.
	 */
	for (n = 10000; n != 0; n--) {
		cache_flush((void *) __UNVOLATILE(&cpi->flags),
			    sizeof(cpi->flags));
		if (cpi->flags & CPUFLG_HATCHED)
			return;
		delay(100);
	}
	printf("CPU did not spin up\n");
}

/*
 * Call a function on some CPUs.  `cpuset' can be set to CPUSET_ALL
 * to call every CPU, or `1 << cpi->ci_cpuid' for each CPU to call.
 */
void
xcall(xcall_func_t func, xcall_trap_t trap, int arg0, int arg1, int arg2,
      u_int cpuset)
{
	struct cpu_info *cpi;
	int n, i, done, callself, mybit;
	volatile struct xpmsg_func *p;
	u_int pil;
	int fasttrap;
	int is_noop = func == (xcall_func_t)sparc_noop;
	static char errbuf[160];
	char *bufp = errbuf;
	size_t bufsz = sizeof errbuf, wrsz;

	if (is_noop) return;

	mybit = (1 << cpuinfo.ci_cpuid);
	callself = func && (cpuset & mybit) != 0;
	cpuset &= ~mybit;

	/* Mask any CPUs that are not ready */
	cpuset &= cpu_ready_mask;

#if 0
	mutex_spin_enter(&xpmsg_mutex);
#else
	/*
	 * There's a deadlock potential between multiple CPUs trying
	 * to xcall() at the same time, and the thread that loses the
	 * race to get xpmsg_lock is at an IPL above the incoming IPI
	 * IPL level, so it sits around waiting to take the lock while
	 * the other CPU is waiting for this CPU to handle the IPI and
	 * mark it as completed.
	 *
	 * If we fail to get the mutex, and we're at high enough IPL,
	 * call xcallintr() if there is a valid msg.tag.
	 */
	pil = (getpsr() & PSR_PIL) >> 8;
	
	if (cold || pil <= IPL_SCHED)
		mutex_spin_enter(&xpmsg_mutex);
	else {
		/*
		 * Warn about xcall at high IPL.
		 *
		 * XXX This is probably bogus (logging at high IPL),
		 * XXX so we don't do it by default.
		 */
		if (debug_xcall && (void *)func != sparc_noop) {
			u_int pc;

			__asm("mov %%i7, %0" : "=r" (pc) : );
			printf_nolog("%d: xcall %p at lvl %u from 0x%x\n",
			    cpu_number(), func, pil, pc);
		}

		while (mutex_tryenter(&xpmsg_mutex) == 0) {
			cpuinfo.ci_xpmsg_mutex_fail.ev_count++;
			if (cpuinfo.msg.tag) {
				cpuinfo.ci_xpmsg_mutex_fail_call.ev_count++;
				xcallintr(xcallintr);
			}
		}
	}
#endif

	/*
	 * Firstly, call each CPU.  We do this so that they might have
	 * finished by the time we start looking.
	 */
	fasttrap = trap != NULL ? 1 : 0;
	for (CPU_INFO_FOREACH(n, cpi)) {

		/* Note: n == cpi->ci_cpuid */
		if ((cpuset & (1 << n)) == 0)
			continue;

		/*
		 * Write msg.tag last - if another CPU is polling above it may
		 * end up seeing an incomplete message. Not likely but still.
		 */ 
		cpi->msg.complete = 0;
		p = &cpi->msg.u.xpmsg_func;
		p->func = func;
		p->trap = trap;
		p->arg0 = arg0;
		p->arg1 = arg1;
		p->arg2 = arg2;
		__insn_barrier();
		cpi->msg.tag = XPMSG_FUNC;
		__insn_barrier();
		/* Fast cross calls use interrupt level 14 */
		raise_ipi(cpi,13+fasttrap);/*xcall_cookie->pil*/
	}

	/*
	 * Second, call ourselves.
	 */
	if (callself)
		(*func)(arg0, arg1, arg2);

	/*
	 * Lastly, start looping, waiting for all CPUs to register that they
	 * have completed (bailing if it takes "too long", being loud about
	 * this in the process).
	 */
	done = 0;
	i = 1000000;	/* time-out, not too long, but still an _AGE_ */
	while (!done) {
		if (--i < 0) {
			wrsz = snprintf(bufp, bufsz,
			    "xcall(cpu%d,%p) from %p: couldn't ping cpus:",
			    cpu_number(), fasttrap ? trap : func,
			    __builtin_return_address(0));
			if (wrsz > bufsz)
				break;
			bufsz -= wrsz;
			bufp += wrsz;
		}

		done = 1;
		for (CPU_INFO_FOREACH(n, cpi)) {
			if ((cpuset & (1 << n)) == 0)
				continue;

			if (cpi->msg.complete == 0) {
				if (i < 0) {
					wrsz = snprintf(bufp, bufsz,
							" cpu%d", cpi->ci_cpuid);
					if (wrsz > bufsz)
						break;
					bufsz -= wrsz;
					bufp += wrsz;
				} else {
					done = 0;
					break;
				}
			}
		}
	}

	if (i >= 0 || debug_xcall == 0) {
		if (i < 0)
			aprint_error("%s\n", errbuf);
		mutex_spin_exit(&xpmsg_mutex);
		return;
	}

	/*
	 * Let's make this a hard panic for now, and figure out why it
	 * happens.
	 *
	 * We call mp_pause_cpus() so we can capture their state *now*
	 * as opposed to after we've written all the below to the console.
	 */
#ifdef DDB
	mp_pause_cpus_ddb();
#else
	mp_pause_cpus();
#endif
	printf_nolog("%s\n", errbuf);
	mutex_spin_exit(&xpmsg_mutex);

	panic("failed to ping cpus");
}

/*
 * MD support for MI xcall(9) interface.
 */
void
xc_send_ipi(struct cpu_info *target)
{
	u_int cpuset;

	KASSERT(kpreempt_disabled());
	KASSERT(curcpu() != target);

	if (target)
		cpuset = 1 << target->ci_cpuid;
	else
		cpuset = CPUSET_ALL & ~(1 << cpuinfo.ci_cpuid);
	XCALL0(xc_ipi_handler, cpuset);
}

void
cpu_ipi(struct cpu_info *target)
{
	u_int cpuset;

	KASSERT(kpreempt_disabled());
	KASSERT(curcpu() != target);

	if (target)
		cpuset = 1 << target->ci_cpuid;
	else
		cpuset = CPUSET_ALL & ~(1 << cpuinfo.ci_cpuid);
	XCALL0(ipi_cpu_handler, cpuset);
}

/*
 * Tell all CPUs other than the current one to enter the PROM idle loop.
 */
void
mp_pause_cpus(void)
{
	CPU_INFO_ITERATOR n;
	struct cpu_info *cpi;

	for (CPU_INFO_FOREACH(n, cpi)) {
		if (cpuinfo.mid == cpi->mid ||
		    (cpi->flags & CPUFLG_HATCHED) == 0)
			continue;

		/*
		 * This PROM utility will put the OPENPROM_MBX_ABORT
		 * message (0xfc) in the target CPU's mailbox and then
		 * send it a level 15 soft interrupt.
		 */
		if (prom_cpuidle(cpi->node) != 0)
			printf("cpu%d could not be paused\n", cpi->ci_cpuid);
	}
}

/*
 * Resume all idling CPUs.
 */
void
mp_resume_cpus(void)
{
	CPU_INFO_ITERATOR n;
	struct cpu_info *cpi;

	for (CPU_INFO_FOREACH(n, cpi)) {
		if (cpuinfo.mid == cpi->mid ||
		    (cpi->flags & CPUFLG_HATCHED) == 0)
			continue;

		/*
		 * This PROM utility makes the target CPU return
		 * from its prom_cpuidle(0) call (see intr.c:nmi_soft()).
		 */
		if (prom_cpuresume(cpi->node) != 0)
			printf("cpu%d could not be resumed\n", cpi->ci_cpuid);
	}
}

/*
 * Tell all CPUs except the current one to hurry back into the prom
 */
void
mp_halt_cpus(void)
{
	CPU_INFO_ITERATOR n;
	struct cpu_info *cpi;

	for (CPU_INFO_FOREACH(n, cpi)) {
		int r;

		if (cpuinfo.mid == cpi->mid)
			continue;

		/*
		 * This PROM utility will put the OPENPROM_MBX_STOP
		 * message (0xfb) in the target CPU's mailbox and then
		 * send it a level 15 soft interrupt.
		 */
		r = prom_cpustop(cpi->node);
		printf("cpu%d %shalted\n", cpi->ci_cpuid,
			r == 0 ? "" : "(boot CPU?) can not be ");
	}
}

#if defined(DDB)
void
mp_pause_cpus_ddb(void)
{
	CPU_INFO_ITERATOR n;
	struct cpu_info *cpi;

	for (CPU_INFO_FOREACH(n, cpi)) {
		if (cpi == NULL || cpi->mid == cpuinfo.mid ||
		    (cpi->flags & CPUFLG_HATCHED) == 0)
			continue;

		cpi->msg_lev15.tag = XPMSG15_PAUSECPU;
		raise_ipi(cpi,15);	/* high priority intr */
	}
}

void
mp_resume_cpus_ddb(void)
{
	CPU_INFO_ITERATOR n;
	struct cpu_info *cpi;

	for (CPU_INFO_FOREACH(n, cpi)) {
		if (cpi == NULL || cpuinfo.mid == cpi->mid ||
		    (cpi->flags & CPUFLG_PAUSED) == 0)
			continue;

		/* tell it to continue */
		cpi->flags &= ~CPUFLG_PAUSED;
	}
}
#endif /* DDB */
#endif /* MULTIPROCESSOR */

/*
 * fpu_init() must be run on associated CPU.
 */
void
fpu_init(struct cpu_info *sc)
{
	struct fpstate fpstate;
	int fpuvers;

	/*
	 * Get the FSR and clear any exceptions.  If we do not unload
	 * the queue here and it is left over from a previous crash, we
	 * will panic in the first loadfpstate(), due to a sequence
	 * error, so we need to dump the whole state anyway.
	 *
	 * If there is no FPU, trap.c will advance over all the stores,
	 * so we initialize fs_fsr here.
	 */

	/* 7 is reserved for "none" */
	fpstate.fs_fsr = 7 << FSR_VER_SHIFT;
	savefpstate(&fpstate);
	sc->fpuvers = fpuvers =
		(fpstate.fs_fsr >> FSR_VER_SHIFT) & (FSR_VER >> FSR_VER_SHIFT);

	if (fpuvers == 7) {
		sc->fpu_name = "no";
		return;
	}

	sc->fpupresent = 1;
	sc->fpu_name = fsrtoname(sc->cpu_impl, sc->cpu_vers, fpuvers);
	if (sc->fpu_name == NULL) {
		snprintf(sc->fpu_namebuf, sizeof(sc->fpu_namebuf),
		    "version 0x%x", fpuvers);
		sc->fpu_name = sc->fpu_namebuf;
	}
}

static void
cache_print(struct cpu_softc *sc)
{
	struct cacheinfo *ci = &sc->sc_cpuinfo->cacheinfo;

	cache_printf_backend(ci, device_xname(sc->sc_dev));
}

/*------------*/


void cpumatch_unknown(struct cpu_info *, struct module_info *, int);
void cpumatch_sun4(struct cpu_info *, struct module_info *, int);
void cpumatch_sun4c(struct cpu_info *, struct module_info *, int);
void cpumatch_ms1(struct cpu_info *, struct module_info *, int);
void cpumatch_viking(struct cpu_info *, struct module_info *, int);
void cpumatch_hypersparc(struct cpu_info *, struct module_info *, int);
void cpumatch_turbosparc(struct cpu_info *, struct module_info *, int);

void getcacheinfo_sun4(struct cpu_info *, int node);
void getcacheinfo_sun4c(struct cpu_info *, int node);
void getcacheinfo_obp(struct cpu_info *, int node);
void getcacheinfo_sun4d(struct cpu_info *, int node);

void sun4_hotfix(struct cpu_info *);
void viking_hotfix(struct cpu_info *);
void turbosparc_hotfix(struct cpu_info *);
void swift_hotfix(struct cpu_info *);

void ms1_mmu_enable(void);
void viking_mmu_enable(void);
void swift_mmu_enable(void);
void hypersparc_mmu_enable(void);

void srmmu_get_syncflt(void);
void ms1_get_syncflt(void);
void viking_get_syncflt(void);
void swift_get_syncflt(void);
void turbosparc_get_syncflt(void);
void hypersparc_get_syncflt(void);
void cypress_get_syncflt(void);

int srmmu_get_asyncflt(u_int *, u_int *);
int hypersparc_get_asyncflt(u_int *, u_int *);
int cypress_get_asyncflt(u_int *, u_int *);
int no_asyncflt_regs(u_int *, u_int *);

int hypersparc_getmid(void);
/* cypress and hypersparc can share this function, see ctlreg.h */
#define cypress_getmid	hypersparc_getmid
int viking_getmid(void);

#if (defined(SUN4M) && !defined(MSIIEP)) || defined(SUN4D)
extern int (*moduleerr_handler)(void);
int viking_module_error(void);
#endif

struct module_info module_unknown = {
	CPUTYP_UNKNOWN,
	VAC_UNKNOWN,
	cpumatch_unknown
};


void
cpumatch_unknown(struct cpu_info *sc, struct module_info *mp, int node)
{

	panic("Unknown CPU type: "
	      "cpu: impl %d, vers %d; mmu: impl %d, vers %d",
		sc->cpu_impl, sc->cpu_vers,
		sc->mmu_impl, sc->mmu_vers);
}

#if defined(SUN4)
struct module_info module_sun4 = {
	CPUTYP_UNKNOWN,
	VAC_WRITETHROUGH,
	cpumatch_sun4,
	getcacheinfo_sun4,
	sun4_hotfix,
	0,
	sun4_cache_enable,
	0,
	0,			/* ncontext set in `match' function */
	0,			/* get_syncflt(); unused in sun4c */
	0,			/* get_asyncflt(); unused in sun4c */
	sun4_cache_flush,
	sun4_vcache_flush_page, NULL,
	sun4_vcache_flush_segment, NULL,
	sun4_vcache_flush_region, NULL,
	sun4_vcache_flush_context, NULL,
	NULL, NULL,
	noop_pcache_flush_page,
	noop_pure_vcache_flush,
	noop_cache_flush_all,
	0,
	pmap_zero_page4_4c,
	pmap_copy_page4_4c
};

void
getcacheinfo_sun4(struct cpu_info *sc, int node)
{
	struct cacheinfo *ci = &sc->cacheinfo;

	switch (sc->cpu_type) {
	case CPUTYP_4_100:
		ci->c_vactype = VAC_NONE;
		ci->c_totalsize = 0;
		ci->c_hwflush = 0;
		ci->c_linesize = 0;
		ci->c_l2linesize = 0;
		ci->c_split = 0;
		ci->c_nlines = 0;

		/* Override cache flush functions */
		sc->cache_flush = noop_cache_flush;
		sc->sp_vcache_flush_page = noop_vcache_flush_page;
		sc->sp_vcache_flush_segment = noop_vcache_flush_segment;
		sc->sp_vcache_flush_region = noop_vcache_flush_region;
		sc->sp_vcache_flush_context = noop_vcache_flush_context;
		break;
	case CPUTYP_4_200:
		ci->c_vactype = VAC_WRITEBACK;
		ci->c_totalsize = 128*1024;
		ci->c_hwflush = 0;
		ci->c_linesize = 16;
		ci->c_l2linesize = 4;
		ci->c_split = 0;
		ci->c_nlines = ci->c_totalsize >> ci->c_l2linesize;
		break;
	case CPUTYP_4_300:
		ci->c_vactype = VAC_WRITEBACK;
		ci->c_totalsize = 128*1024;
		ci->c_hwflush = 0;
		ci->c_linesize = 16;
		ci->c_l2linesize = 4;
		ci->c_split = 0;
		ci->c_nlines = ci->c_totalsize >> ci->c_l2linesize;
		sc->cacheinfo.c_flags |= CACHE_TRAPPAGEBUG;
		break;
	case CPUTYP_4_400:
		ci->c_vactype = VAC_WRITEBACK;
		ci->c_totalsize = 128 * 1024;
		ci->c_hwflush = 0;
		ci->c_linesize = 32;
		ci->c_l2linesize = 5;
		ci->c_split = 0;
		ci->c_nlines = ci->c_totalsize >> ci->c_l2linesize;
		break;
	}
}

void
cpumatch_sun4(struct cpu_info *sc, struct module_info *mp, int node)
{
	struct idprom *idp = prom_getidprom();

	switch (idp->idp_machtype) {
	case ID_SUN4_100:
		sc->cpu_type = CPUTYP_4_100;
		sc->classlvl = 100;
		sc->mmu_ncontext = 8;
		sc->mmu_nsegment = 256;
/*XXX*/		sc->hz = 14280000;
		break;
	case ID_SUN4_200:
		sc->cpu_type = CPUTYP_4_200;
		sc->classlvl = 200;
		sc->mmu_nsegment = 512;
		sc->mmu_ncontext = 16;
/*XXX*/		sc->hz = 16670000;
		break;
	case ID_SUN4_300:
		sc->cpu_type = CPUTYP_4_300;
		sc->classlvl = 300;
		sc->mmu_nsegment = 256;
		sc->mmu_ncontext = 16;
/*XXX*/		sc->hz = 25000000;
		break;
	case ID_SUN4_400:
		sc->cpu_type = CPUTYP_4_400;
		sc->classlvl = 400;
		sc->mmu_nsegment = 1024;
		sc->mmu_ncontext = 64;
		sc->mmu_nregion = 256;
/*XXX*/		sc->hz = 33000000;
		sc->sun4_mmu3l = 1;
		break;
	}

}
#endif /* SUN4 */

#if defined(SUN4C)
struct module_info module_sun4c = {
	CPUTYP_UNKNOWN,
	VAC_WRITETHROUGH,
	cpumatch_sun4c,
	getcacheinfo_sun4c,
	sun4_hotfix,
	0,
	sun4_cache_enable,
	0,
	0,			/* ncontext set in `match' function */
	0,			/* get_syncflt(); unused in sun4c */
	0,			/* get_asyncflt(); unused in sun4c */
	sun4_cache_flush,
	sun4_vcache_flush_page, NULL,
	sun4_vcache_flush_segment, NULL,
	sun4_vcache_flush_region, NULL,
	sun4_vcache_flush_context, NULL,
	NULL, NULL,
	noop_pcache_flush_page,
	noop_pure_vcache_flush,
	noop_cache_flush_all,
	0,
	pmap_zero_page4_4c,
	pmap_copy_page4_4c
};

void
cpumatch_sun4c(struct cpu_info *sc, struct module_info *mp, int node)
{
	int	rnode;

	rnode = findroot();
	sc->mmu_npmeg = sc->mmu_nsegment =
		prom_getpropint(rnode, "mmu-npmg", 128);
	sc->mmu_ncontext = prom_getpropint(rnode, "mmu-nctx", 8);

	/* Get clock frequency */
	sc->hz = prom_getpropint(rnode, "clock-frequency", 0);
}

void
getcacheinfo_sun4c(struct cpu_info *sc, int node)
{
	struct cacheinfo *ci = &sc->cacheinfo;
	int i, l;

	if (node == 0)
		/* Bootstrapping */
		return;

	/* Sun4c's have only virtually-addressed caches */
	ci->c_physical = 0;
	ci->c_totalsize = prom_getpropint(node, "vac-size", 65536);
	/*
	 * Note: vac-hwflush is spelled with an underscore
	 * on the 4/75s.
	 */
	ci->c_hwflush =
		prom_getpropint(node, "vac_hwflush", 0) |
		prom_getpropint(node, "vac-hwflush", 0);

	ci->c_linesize = l = prom_getpropint(node, "vac-linesize", 16);
	for (i = 0; (1 << i) < l; i++)
		/* void */;
	if ((1 << i) != l)
		panic("bad cache line size %d", l);
	ci->c_l2linesize = i;
	ci->c_associativity = 1;
	ci->c_nlines = ci->c_totalsize >> i;

	ci->c_vactype = VAC_WRITETHROUGH;

	/*
	 * Machines with "buserr-type" 1 have a bug in the cache
	 * chip that affects traps.  (I wish I knew more about this
	 * mysterious buserr-type variable....)
	 */
	if (prom_getpropint(node, "buserr-type", 0) == 1)
		sc->cacheinfo.c_flags |= CACHE_TRAPPAGEBUG;
}
#endif /* SUN4C */

void
sun4_hotfix(struct cpu_info *sc)
{

	if ((sc->cacheinfo.c_flags & CACHE_TRAPPAGEBUG) != 0)
		kvm_uncache((char *)trapbase, 1);

	/* Use the hardware-assisted page flush routine, if present */
	if (sc->cacheinfo.c_hwflush)
		sc->vcache_flush_page = sun4_vcache_flush_page_hw;
}

#if defined(SUN4M)
void
getcacheinfo_obp(struct cpu_info *sc, int node)
{
	struct cacheinfo *ci = &sc->cacheinfo;
	int i, l;

#if defined(MULTIPROCESSOR)
	/*
	 * We really really want the cache info early for MP systems,
	 * so figure out the boot node, if we can.
	 *
	 * XXX this loop stolen from mainbus_attach()
	 */
	if (node == 0 && CPU_ISSUN4M && bootmid != 0) {
		const char *cp;
		char namebuf[32];
		int mid, node2;

		for (node2 = firstchild(findroot());
		     node2;
		     node2 = nextsibling(node2)) {
			cp = prom_getpropstringA(node2, "device_type",
					    namebuf, sizeof namebuf);
			if (strcmp(cp, "cpu") != 0)
				continue;

			mid = prom_getpropint(node2, "mid", -1);
			if (mid == bootmid) {
				node = node2;
				break;
			}
		}
	}
#endif

	if (node == 0)
		/* Bootstrapping */
		return;

	/*
	 * Determine the Sun4m cache organization.
	 */
	ci->c_physical = node_has_property(node, "cache-physical?");

	if (prom_getpropint(node, "ncaches", 1) == 2)
		ci->c_split = 1;
	else
		ci->c_split = 0;

	/* hwflush is used only by sun4/4c code */
	ci->c_hwflush = 0;

	if (node_has_property(node, "icache-nlines") &&
	    node_has_property(node, "dcache-nlines") &&
	    ci->c_split) {
		/* Harvard architecture: get I and D cache sizes */
		ci->ic_nlines = prom_getpropint(node, "icache-nlines", 0);
		ci->ic_linesize = l =
			prom_getpropint(node, "icache-line-size", 0);
		for (i = 0; (1 << i) < l && l; i++)
			/* void */;
		if ((1 << i) != l && l)
			panic("bad icache line size %d", l);
		ci->ic_l2linesize = i;
		ci->ic_associativity =
			prom_getpropint(node, "icache-associativity", 1);
		ci->ic_totalsize = l * ci->ic_nlines * ci->ic_associativity;

		ci->dc_nlines = prom_getpropint(node, "dcache-nlines", 0);
		ci->dc_linesize = l =
			prom_getpropint(node, "dcache-line-size",0);
		for (i = 0; (1 << i) < l && l; i++)
			/* void */;
		if ((1 << i) != l && l)
			panic("bad dcache line size %d", l);
		ci->dc_l2linesize = i;
		ci->dc_associativity =
			prom_getpropint(node, "dcache-associativity", 1);
		ci->dc_totalsize = l * ci->dc_nlines * ci->dc_associativity;

		ci->c_l2linesize = uimin(ci->ic_l2linesize, ci->dc_l2linesize);
		ci->c_linesize = uimin(ci->ic_linesize, ci->dc_linesize);
		ci->c_totalsize = uimax(ci->ic_totalsize, ci->dc_totalsize);
		ci->c_nlines = ci->c_totalsize >> ci->c_l2linesize;
	} else {
		/* unified I/D cache */
		ci->c_nlines = prom_getpropint(node, "cache-nlines", 128);
		ci->c_linesize = l =
			prom_getpropint(node, "cache-line-size", 0);
		for (i = 0; (1 << i) < l && l; i++)
			/* void */;
		if ((1 << i) != l && l)
			panic("bad cache line size %d", l);
		ci->c_l2linesize = i;
		ci->c_associativity =
			prom_getpropint(node, "cache-associativity", 1);
		ci->dc_associativity = ci->ic_associativity =
			ci->c_associativity;
		ci->c_totalsize = l * ci->c_nlines * ci->c_associativity;
	}

	if (node_has_property(node, "ecache-nlines")) {
		/* we have a L2 "e"xternal cache */
		ci->ec_nlines = prom_getpropint(node, "ecache-nlines", 32768);
		ci->ec_linesize = l = prom_getpropint(node, "ecache-line-size", 0);
		for (i = 0; (1 << i) < l && l; i++)
			/* void */;
		if ((1 << i) != l && l)
			panic("bad ecache line size %d", l);
		ci->ec_l2linesize = i;
		ci->ec_associativity =
			prom_getpropint(node, "ecache-associativity", 1);
		ci->ec_totalsize = l * ci->ec_nlines * ci->ec_associativity;
	}
	if (ci->c_totalsize == 0)
		printf("warning: couldn't identify cache\n");
}

/*
 * We use the max. number of contexts on the micro and
 * hyper SPARCs. The SuperSPARC would let us use up to 65536
 * contexts (by powers of 2), but we keep it at 4096 since
 * the table must be aligned to #context*4. With 4K contexts,
 * we waste at most 16K of memory. Note that the context
 * table is *always* page-aligned, so there can always be
 * 1024 contexts without sacrificing memory space (given
 * that the chip supports 1024 contexts).
 *
 * Currently known limits: MS1=64, MS2=256, HS=4096, SS=65536
 * 	some old SS's=4096
 */

/* TI Microsparc I */
struct module_info module_ms1 = {
	CPUTYP_MS1,
	VAC_NONE,
	cpumatch_ms1,
	getcacheinfo_obp,
	0,
	ms1_mmu_enable,
	ms1_cache_enable,
	0,
	64,
	ms1_get_syncflt,
	no_asyncflt_regs,
	ms1_cache_flush,
	noop_vcache_flush_page, NULL,
	noop_vcache_flush_segment, NULL,
	noop_vcache_flush_region, NULL,
	noop_vcache_flush_context, NULL,
	noop_vcache_flush_range, NULL,
	noop_pcache_flush_page,
	noop_pure_vcache_flush,
	ms1_cache_flush_all,
	memerr4m,
	pmap_zero_page4m,
	pmap_copy_page4m
};

void
cpumatch_ms1(struct cpu_info *sc, struct module_info *mp, int node)
{

	/*
	 * Turn off page zeroing in the idle loop; an unidentified
	 * bug causes (very sporadic) user process corruption.
	 */
	vm_page_zero_enable = 0;
}

void
ms1_mmu_enable(void)
{
}

/* TI Microsparc II */
struct module_info module_ms2 = {		/* UNTESTED */
	CPUTYP_MS2,
	VAC_WRITETHROUGH,
	0,
	getcacheinfo_obp,
	0,
	0,
	swift_cache_enable,
	0,
	256,
	srmmu_get_syncflt,
	srmmu_get_asyncflt,
	srmmu_cache_flush,
	srmmu_vcache_flush_page, NULL,
	srmmu_vcache_flush_segment, NULL,
	srmmu_vcache_flush_region, NULL,
	srmmu_vcache_flush_context, NULL,
	srmmu_vcache_flush_range, NULL,
	noop_pcache_flush_page,
	noop_pure_vcache_flush,
	srmmu_cache_flush_all,
	memerr4m,
	pmap_zero_page4m,
	pmap_copy_page4m
};


struct module_info module_swift = {
	CPUTYP_MS2,
	VAC_WRITETHROUGH,
	0,
	getcacheinfo_obp,
	swift_hotfix,
	0,
	swift_cache_enable,
	0,
	256,
	swift_get_syncflt,
	no_asyncflt_regs,
	srmmu_cache_flush,
	srmmu_vcache_flush_page, NULL,
	srmmu_vcache_flush_segment, NULL,
	srmmu_vcache_flush_region, NULL,
	srmmu_vcache_flush_context, NULL,
	srmmu_vcache_flush_range, NULL,
	noop_pcache_flush_page,
	noop_pure_vcache_flush,
	srmmu_cache_flush_all,
	memerr4m,
	pmap_zero_page4m,
	pmap_copy_page4m
};

void
swift_hotfix(struct cpu_info *sc)
{
	int pcr = lda(SRMMU_PCR, ASI_SRMMU);

	/* Turn off branch prediction */
	pcr &= ~SWIFT_PCR_BF;
	sta(SRMMU_PCR, ASI_SRMMU, pcr);
}

void
swift_mmu_enable(void)
{
}


/* ROSS Hypersparc */
struct module_info module_hypersparc = {
	CPUTYP_UNKNOWN,
	VAC_WRITEBACK,
	cpumatch_hypersparc,
	getcacheinfo_obp,
	0,
	hypersparc_mmu_enable,
	hypersparc_cache_enable,
	hypersparc_getmid,
	4096,
	hypersparc_get_syncflt,
	hypersparc_get_asyncflt,
	srmmu_cache_flush,
	srmmu_vcache_flush_page, ft_srmmu_vcache_flush_page,
	srmmu_vcache_flush_segment, ft_srmmu_vcache_flush_segment,
	srmmu_vcache_flush_region, ft_srmmu_vcache_flush_region,
	srmmu_vcache_flush_context, ft_srmmu_vcache_flush_context,
	srmmu_vcache_flush_range, ft_srmmu_vcache_flush_range,
	noop_pcache_flush_page,
	hypersparc_pure_vcache_flush,
	hypersparc_cache_flush_all,
	hypersparc_memerr,
	pmap_zero_page4m,
	pmap_copy_page4m
};

void
cpumatch_hypersparc(struct cpu_info *sc, struct module_info *mp, int node)
{

	sc->cpu_type = CPUTYP_HS_MBUS;/*XXX*/

	if (node == 0) {
		/* Flush I-cache */
		sta(0, ASI_HICACHECLR, 0);

		/* Disable `unimplemented flush' traps during boot-up */
		wrasr(rdasr(HYPERSPARC_ASRNUM_ICCR) | HYPERSPARC_ICCR_FTD,
			HYPERSPARC_ASRNUM_ICCR);
	}
}

void
hypersparc_mmu_enable(void)
{
#if 0
	int pcr;

	pcr = lda(SRMMU_PCR, ASI_SRMMU);
	pcr |= HYPERSPARC_PCR_C;
	pcr &= ~HYPERSPARC_PCR_CE;

	sta(SRMMU_PCR, ASI_SRMMU, pcr);
#endif
}

int
hypersparc_getmid(void)
{
	u_int pcr = lda(SRMMU_PCR, ASI_SRMMU);
	return ((pcr & HYPERSPARC_PCR_MID) >> 15);
}


/* Cypress 605 */
struct module_info module_cypress = {
	CPUTYP_CYPRESS,
	VAC_WRITEBACK,
	0,
	getcacheinfo_obp,
	0,
	0,
	cypress_cache_enable,
	cypress_getmid,
	4096,
	cypress_get_syncflt,
	cypress_get_asyncflt,
	srmmu_cache_flush,
	srmmu_vcache_flush_page, ft_srmmu_vcache_flush_page,
	srmmu_vcache_flush_segment, ft_srmmu_vcache_flush_segment,
	srmmu_vcache_flush_region, ft_srmmu_vcache_flush_region,
	srmmu_vcache_flush_context, ft_srmmu_vcache_flush_context,
	srmmu_vcache_flush_range, ft_srmmu_vcache_flush_range,
	noop_pcache_flush_page,
	noop_pure_vcache_flush,
	cypress_cache_flush_all,
	memerr4m,
	pmap_zero_page4m,
	pmap_copy_page4m
};


/* Fujitsu Turbosparc */
struct module_info module_turbosparc = {
	CPUTYP_MS2,
	VAC_WRITEBACK,
	cpumatch_turbosparc,
	getcacheinfo_obp,
	turbosparc_hotfix,
	0,
	turbosparc_cache_enable,
	0,
	256,
	turbosparc_get_syncflt,
	no_asyncflt_regs,
	srmmu_cache_flush,
	srmmu_vcache_flush_page, NULL,
	srmmu_vcache_flush_segment, NULL,
	srmmu_vcache_flush_region, NULL,
	srmmu_vcache_flush_context, NULL,
	srmmu_vcache_flush_range, NULL,
	noop_pcache_flush_page,
	noop_pure_vcache_flush,
	srmmu_cache_flush_all,
	memerr4m,
	pmap_zero_page4m,
	pmap_copy_page4m
};

void
cpumatch_turbosparc(struct cpu_info *sc, struct module_info *mp, int node)
{
	int i;

	if (node == 0 || sc->master == 0)
		return;

	i = getpsr();
	if (sc->cpu_vers == IU_VERS(i))
		return;

	/*
	 * A cloaked Turbosparc: clear any items in cpuinfo that
	 * might have been set to uS2 versions during bootstrap.
	 */
	sc->cpu_longname = 0;
	sc->mmu_ncontext = 0;
	sc->cpu_type = 0;
	sc->cacheinfo.c_vactype = 0;
	sc->hotfix = 0;
	sc->mmu_enable = 0;
	sc->cache_enable = 0;
	sc->get_syncflt = 0;
	sc->cache_flush = 0;
	sc->sp_vcache_flush_page = 0;
	sc->sp_vcache_flush_segment = 0;
	sc->sp_vcache_flush_region = 0;
	sc->sp_vcache_flush_context = 0;
	sc->pcache_flush_page = 0;
}

void
turbosparc_hotfix(struct cpu_info *sc)
{
	int pcf;

	pcf = lda(SRMMU_PCFG, ASI_SRMMU);
	if (pcf & TURBOSPARC_PCFG_US2) {
		/* Turn off uS2 emulation bit */
		pcf &= ~TURBOSPARC_PCFG_US2;
		sta(SRMMU_PCFG, ASI_SRMMU, pcf);
	}
}
#endif /* SUN4M */

#if defined(SUN4M)
struct module_info module_viking = {
	CPUTYP_UNKNOWN,		/* set in cpumatch() */
	VAC_NONE,
	cpumatch_viking,
	getcacheinfo_obp,
	viking_hotfix,
	viking_mmu_enable,
	viking_cache_enable,
	viking_getmid,
	4096,
	viking_get_syncflt,
	no_asyncflt_regs,
	/* supersparcs use cached DVMA, no need to flush */
	noop_cache_flush,
	noop_vcache_flush_page, NULL,
	noop_vcache_flush_segment, NULL,
	noop_vcache_flush_region, NULL,
	noop_vcache_flush_context, NULL,
	noop_vcache_flush_range, NULL,
	viking_pcache_flush_page,
	noop_pure_vcache_flush,
	noop_cache_flush_all,
	viking_memerr,
	pmap_zero_page4m,
	pmap_copy_page4m
};
#endif /* SUN4M */

#if defined(SUN4M) || defined(SUN4D)
void
cpumatch_viking(struct cpu_info *sc, struct module_info *mp, int node)
{

	if (node == 0)
		viking_hotfix(sc);
}

void
viking_hotfix(struct cpu_info *sc)
{
static	int mxcc = -1;
	int pcr = lda(SRMMU_PCR, ASI_SRMMU);

	/* Test if we're directly on the MBus */
	if ((pcr & VIKING_PCR_MB) == 0) {
		sc->mxcc = 1;
		sc->cacheinfo.c_flags |= CACHE_MANDATORY;
		sc->zero_page = pmap_zero_page_viking_mxcc;
		sc->copy_page = pmap_copy_page_viking_mxcc;
#if !defined(MSIIEP)
		moduleerr_handler = viking_module_error;
#endif

		/*
		 * Ok to cache PTEs; set the flag here, so we don't
		 * uncache in pmap_bootstrap().
		 */
		if ((pcr & VIKING_PCR_TC) == 0)
			printf("[viking: PCR_TC is off]");
		else
			sc->cacheinfo.c_flags |= CACHE_PAGETABLES;
	} else {
#ifdef MULTIPROCESSOR
		if (sparc_ncpus > 1 && sc->cacheinfo.ec_totalsize == 0)
			sc->cache_flush = srmmu_cache_flush;
#endif
	}
	/* Check all modules have the same MXCC configuration */
	if (mxcc != -1 && sc->mxcc != mxcc)
		panic("MXCC module mismatch");

	mxcc = sc->mxcc;

	/* XXX! */
	if (sc->mxcc)
		sc->cpu_type = CPUTYP_SS1_MBUS_MXCC;
	else
		sc->cpu_type = CPUTYP_SS1_MBUS_NOMXCC;
}

void
viking_mmu_enable(void)
{
	int pcr;

	pcr = lda(SRMMU_PCR, ASI_SRMMU);

	if (cpuinfo.mxcc) {
		if ((pcr & VIKING_PCR_TC) == 0) {
			printf("[viking: turn on PCR_TC]");
		}
		pcr |= VIKING_PCR_TC;
		CACHEINFO.c_flags |= CACHE_PAGETABLES;
	} else
		pcr &= ~VIKING_PCR_TC;
	sta(SRMMU_PCR, ASI_SRMMU, pcr);
}

int
viking_getmid(void)
{

	if (cpuinfo.mxcc) {
		u_int v = ldda(MXCC_MBUSPORT, ASI_CONTROL) & 0xffffffff;
		return ((v >> 24) & 0xf);
	}
	return (0);
}

#if !defined(MSIIEP)
int
viking_module_error(void)
{
	uint64_t v;
	int fatal = 0;
	CPU_INFO_ITERATOR n;
	struct cpu_info *cpi;

	/* Report on MXCC error registers in each module */
	for (CPU_INFO_FOREACH(n, cpi)) {
		if (cpi->ci_mxccregs == 0) {
			printf("\tMXCC registers not mapped\n");
			continue;
		}

		printf("module%d:\n", cpi->ci_cpuid);
		v = *((uint64_t *)(cpi->ci_mxccregs + 0xe00));
		printf("\tmxcc error 0x%llx\n", v);
		v = *((uint64_t *)(cpi->ci_mxccregs + 0xb00));
		printf("\tmxcc status 0x%llx\n", v);
		v = *((uint64_t *)(cpi->ci_mxccregs + 0xc00));
		printf("\tmxcc reset 0x%llx", v);
		if (v & MXCC_MRST_WD)
			printf(" (WATCHDOG RESET)"), fatal = 1;
		if (v & MXCC_MRST_SI)
			printf(" (SOFTWARE RESET)"), fatal = 1;
		printf("\n");
	}
	return (fatal);
}
#endif /* MSIIEP */
#endif /* SUN4M || SUN4D */

#if defined(SUN4D)
void
getcacheinfo_sun4d(struct cpu_info *sc, int node)
{
	struct cacheinfo *ci = &sc->cacheinfo;
	int i, l;

	if (node == 0)
		/* Bootstrapping */
		return;

	/*
	 * The Sun4d always has TI TMS390Z55 Viking CPUs; we hard-code
	 * much of the cache information here.
	 */

	ci->c_physical = 1;
	ci->c_split = 1;

	/* hwflush is used only by sun4/4c code */
	ci->c_hwflush = 0;

	ci->ic_nlines = 0x00000040;
	ci->ic_linesize = 0x00000040;
	ci->ic_l2linesize = 6;
	ci->ic_associativity = 0x00000005;
	ci->ic_totalsize = ci->ic_linesize * ci->ic_nlines *
	    ci->ic_associativity;

	ci->dc_nlines = 0x00000080;
	ci->dc_linesize = 0x00000020;
	ci->dc_l2linesize = 5;
	ci->dc_associativity = 0x00000004;
	ci->dc_totalsize = ci->dc_linesize * ci->dc_nlines *
	    ci->dc_associativity;

	ci->c_l2linesize = uimin(ci->ic_l2linesize, ci->dc_l2linesize);
	ci->c_linesize = uimin(ci->ic_linesize, ci->dc_linesize);
	ci->c_totalsize = uimax(ci->ic_totalsize, ci->dc_totalsize);
	ci->c_nlines = ci->c_totalsize >> ci->c_l2linesize;

	if (node_has_property(node, "ecache-nlines")) {
		/* we have a L2 "e"xternal cache */
		ci->ec_nlines = prom_getpropint(node, "ecache-nlines", 32768);
		ci->ec_linesize = l = prom_getpropint(node, "ecache-line-size", 0);
		for (i = 0; (1 << i) < l && l; i++)
			/* void */;
		if ((1 << i) != l && l)
			panic("bad ecache line size %d", l);
		ci->ec_l2linesize = i;
		ci->ec_associativity =
			prom_getpropint(node, "ecache-associativity", 1);
		ci->ec_totalsize = l * ci->ec_nlines * ci->ec_associativity;
	}
}

struct module_info module_viking_sun4d = {
	CPUTYP_UNKNOWN,		/* set in cpumatch() */
	VAC_NONE,
	cpumatch_viking,
	getcacheinfo_sun4d,
	viking_hotfix,
	viking_mmu_enable,
	viking_cache_enable,
	viking_getmid,
	4096,
	viking_get_syncflt,
	no_asyncflt_regs,
	/* supersparcs use cached DVMA, no need to flush */
	noop_cache_flush,
	noop_vcache_flush_page, NULL,
	noop_vcache_flush_segment, NULL,
	noop_vcache_flush_region, NULL,
	noop_vcache_flush_context, NULL,
	noop_vcache_flush_range, NULL,
	viking_pcache_flush_page,
	noop_pure_vcache_flush,
	noop_cache_flush_all,
	viking_memerr,
	pmap_zero_page4m,
	pmap_copy_page4m
};
#endif /* SUN4D */

#define	ANY	-1	/* match any version */

struct cpu_conf {
	int	arch;
	int	cpu_impl;
	int	cpu_vers;
	int	mmu_impl;
	int	mmu_vers;
	const char	*name;
	struct	module_info *minfo;
} cpu_conf[] = {
#if defined(SUN4)
	{ CPU_SUN4, 0, 0, ANY, ANY, "MB86900/1A or L64801", &module_sun4 },
	{ CPU_SUN4, 1, 0, ANY, ANY, "L64811", &module_sun4 },
	{ CPU_SUN4, 1, 1, ANY, ANY, "CY7C601", &module_sun4 },
#endif

#if defined(SUN4C)
	{ CPU_SUN4C, 0, 0, ANY, ANY, "MB86900/1A or L64801", &module_sun4c },
	{ CPU_SUN4C, 1, 0, ANY, ANY, "L64811", &module_sun4c },
	{ CPU_SUN4C, 1, 1, ANY, ANY, "CY7C601", &module_sun4c },
	{ CPU_SUN4C, 9, 0, ANY, ANY, "W8601/8701 or MB86903", &module_sun4c },
#endif

#if defined(SUN4M)
	{ CPU_SUN4M, 0, 4, 0, 4, "MB86904", &module_swift },
	{ CPU_SUN4M, 0, 5, 0, 5, "MB86907", &module_turbosparc },
	{ CPU_SUN4M, 1, 1, 1, 0, "CY7C601/604", &module_cypress },
	{ CPU_SUN4M, 1, 1, 1, 0xb, "CY7C601/605 (v.b)", &module_cypress },
	{ CPU_SUN4M, 1, 1, 1, 0xc, "CY7C601/605 (v.c)", &module_cypress },
	{ CPU_SUN4M, 1, 1, 1, 0xf, "CY7C601/605 (v.f)", &module_cypress },
	{ CPU_SUN4M, 1, 3, 1, ANY, "CY7C611", &module_cypress },
	{ CPU_SUN4M, 1, 0xe, 1, 7, "RT620/625", &module_hypersparc },
	{ CPU_SUN4M, 1, 0xf, 1, 7, "RT620/625", &module_hypersparc },
	{ CPU_SUN4M, 4, 0, 0, 1, "SuperSPARC v3", &module_viking },
	{ CPU_SUN4M, 4, 0, 0, 2, "SuperSPARC v4", &module_viking },
	{ CPU_SUN4M, 4, 0, 0, 3, "SuperSPARC v5", &module_viking },
	{ CPU_SUN4M, 4, 0, 0, 8, "SuperSPARC II v1", &module_viking },
	{ CPU_SUN4M, 4, 0, 0, 10, "SuperSPARC II v2", &module_viking },
	{ CPU_SUN4M, 4, 0, 0, 12, "SuperSPARC II v3", &module_viking },
	{ CPU_SUN4M, 4, 0, 0, ANY, "TMS390Z50 v0 or TMS390Z55", &module_viking },
	{ CPU_SUN4M, 4, 1, 0, ANY, "TMS390Z50 v1", &module_viking },
	{ CPU_SUN4M, 4, 1, 4, ANY, "TMS390S10", &module_ms1 },
	{ CPU_SUN4M, 4, 2, 0, ANY, "TI_MS2", &module_ms2 },
	{ CPU_SUN4M, 4, 3, ANY, ANY, "TI_4_3", &module_viking },
	{ CPU_SUN4M, 4, 4, ANY, ANY, "TI_4_4", &module_viking },
#endif

#if defined(SUN4D)
	{ CPU_SUN4D, 4, 0, 0, ANY, "TMS390Z50 v0 or TMS390Z55",
	  &module_viking_sun4d },
#endif

	{ ANY, ANY, ANY, ANY, ANY, "Unknown", &module_unknown }
};

void
getcpuinfo(struct cpu_info *sc, int node)
{
	struct cpu_conf *mp;
	int i;
	int cpu_impl, cpu_vers;
	int mmu_impl, mmu_vers;

	/*
	 * Set up main criteria for selection from the CPU configuration
	 * table: the CPU implementation/version fields from the PSR
	 * register, and -- on sun4m machines -- the MMU
	 * implementation/version from the SCR register.
	 */
	if (sc->master) {
		i = getpsr();
		if (node == 0 ||
		    (cpu_impl =
		     prom_getpropint(node, "psr-implementation", -1)) == -1)
			cpu_impl = IU_IMPL(i);

		if (node == 0 ||
		    (cpu_vers = prom_getpropint(node, "psr-version", -1)) == -1)
			cpu_vers = IU_VERS(i);

		if (CPU_HAS_SRMMU) {
			i = lda(SRMMU_PCR, ASI_SRMMU);
			if (node == 0 ||
			    (mmu_impl =
			     prom_getpropint(node, "implementation", -1)) == -1)
				mmu_impl = SRMMU_IMPL(i);

			if (node == 0 ||
			    (mmu_vers = prom_getpropint(node, "version", -1)) == -1)
				mmu_vers = SRMMU_VERS(i);
		} else {
			mmu_impl = ANY;
			mmu_vers = ANY;
		}
	} else {
		/*
		 * Get CPU version/implementation from ROM. If not
		 * available, assume same as boot CPU.
		 */
		cpu_impl = prom_getpropint(node, "psr-implementation",
					   cpuinfo.cpu_impl);
		cpu_vers = prom_getpropint(node, "psr-version",
					   cpuinfo.cpu_vers);

		/* Get MMU version/implementation from ROM always */
		mmu_impl = prom_getpropint(node, "implementation", -1);
		mmu_vers = prom_getpropint(node, "version", -1);
	}

	if (node != 0) {
		char *cpu_name;
		char namebuf[64];

		cpu_name = prom_getpropstringA(node, "name", namebuf,
					       sizeof namebuf);
		if (cpu_name && cpu_name[0])
			sc->cpu_longname = kmem_strdupsize(cpu_name, NULL,
							   KM_NOSLEEP);
	}

	for (mp = cpu_conf; ; mp++) {
		if (mp->arch != cputyp && mp->arch != ANY)
			continue;

#define MATCH(x)	(mp->x == x || mp->x == ANY)
		if (!MATCH(cpu_impl) ||
		    !MATCH(cpu_vers) ||
		    !MATCH(mmu_impl) ||
		    !MATCH(mmu_vers))
			continue;
#undef MATCH

		/*
		 * Got CPU type.
		 */
		sc->cpu_impl = cpu_impl;
		sc->cpu_vers = cpu_vers;
		sc->mmu_impl = mmu_impl;
		sc->mmu_vers = mmu_vers;

		if (mp->minfo->cpu_match) {
			/* Additional fixups */
			mp->minfo->cpu_match(sc, mp->minfo, node);
		}
		if (sc->cpu_longname == 0)
			sc->cpu_longname = mp->name;

		if (sc->mmu_ncontext == 0)
			sc->mmu_ncontext = mp->minfo->ncontext;

		if (sc->cpu_type == 0)
			sc->cpu_type = mp->minfo->cpu_type;

		if (sc->cacheinfo.c_vactype == VAC_UNKNOWN)
			sc->cacheinfo.c_vactype = mp->minfo->vactype;

		if (sc->master && mp->minfo->getmid != NULL)
			bootmid = mp->minfo->getmid();

		mp->minfo->getcacheinfo(sc, node);

		if (node && sc->hz == 0 && !CPU_ISSUN4/*XXX*/) {
			sc->hz = prom_getpropint(node, "clock-frequency", 0);
			if (sc->hz == 0) {
				/*
				 * Try to find it in the OpenPROM root...
				 */
				sc->hz = prom_getpropint(findroot(),
						    "clock-frequency", 0);
			}
		}

		/*
		 * Copy CPU/MMU/Cache specific routines into cpu_info.
		 */
#define MPCOPY(x)	if (sc->x == 0) sc->x = mp->minfo->x;
		MPCOPY(hotfix);
		MPCOPY(mmu_enable);
		MPCOPY(cache_enable);
		MPCOPY(get_syncflt);
		MPCOPY(get_asyncflt);
		MPCOPY(cache_flush);
		MPCOPY(sp_vcache_flush_page);
		MPCOPY(sp_vcache_flush_segment);
		MPCOPY(sp_vcache_flush_region);
		MPCOPY(sp_vcache_flush_context);
		MPCOPY(sp_vcache_flush_range);
		MPCOPY(ft_vcache_flush_page);
		MPCOPY(ft_vcache_flush_segment);
		MPCOPY(ft_vcache_flush_region);
		MPCOPY(ft_vcache_flush_context);
		MPCOPY(ft_vcache_flush_range);
		MPCOPY(pcache_flush_page);
		MPCOPY(pure_vcache_flush);
		MPCOPY(cache_flush_all);
		MPCOPY(memerr);
		MPCOPY(zero_page);
		MPCOPY(copy_page);
#undef MPCOPY
		/*
		 * Use the single-processor cache flush functions until
		 * all CPUs are initialized.
		 */
		sc->vcache_flush_page = sc->sp_vcache_flush_page;
		sc->vcache_flush_segment = sc->sp_vcache_flush_segment;
		sc->vcache_flush_region = sc->sp_vcache_flush_region;
		sc->vcache_flush_context = sc->sp_vcache_flush_context;
		(*sc->cache_flush_all)();
		return;
	}
	panic("Out of CPUs");
}

/*
 * The following tables convert <IU impl, IU version, FPU version> triples
 * into names for the CPU and FPU chip.  In most cases we do not need to
 * inspect the FPU version to name the IU chip, but there is one exception
 * (for Tsunami), and this makes the tables the same.
 *
 * The table contents (and much of the structure here) are from Guy Harris.
 *
 */
struct info {
	int	valid;
	int	iu_impl;
	int	iu_vers;
	int	fpu_vers;
	const char	*name;
};

/* XXX trim this table on a per-ARCH basis */
/* NB: table order matters here; specific numbers must appear before ANY. */
static struct info fpu_types[] = {
	/*
	 * Vendor 0, IU Fujitsu0.
	 */
	{ 1, 0x0, ANY, 0, "MB86910 or WTL1164/5" },
	{ 1, 0x0, ANY, 1, "MB86911 or WTL1164/5" },
	{ 1, 0x0, ANY, 2, "L64802 or ACT8847" },
	{ 1, 0x0, ANY, 3, "WTL3170/2" },
	{ 1, 0x0, 4,   4, "on-chip" },		/* Swift */
	{ 1, 0x0, 5,   5, "on-chip" },		/* TurboSparc */
	{ 1, 0x0, ANY, 4, "L64804" },

	/*
	 * Vendor 1, IU ROSS0/1 or Pinnacle.
	 */
	{ 1, 0x1, 0xf, 0, "on-chip" },		/* Pinnacle */
	{ 1, 0x1, 0xe, 0, "on-chip" },		/* Hypersparc RT 625/626 */
	{ 1, 0x1, ANY, 0, "L64812 or ACT8847" },
	{ 1, 0x1, ANY, 1, "L64814" },
	{ 1, 0x1, ANY, 2, "TMS390C602A" },
	{ 1, 0x1, ANY, 3, "RT602 or WTL3171" },

	/*
	 * Vendor 2, IU BIT0.
	 */
	{ 1, 0x2, ANY, 0, "B5010 or B5110/20 or B5210" },

	/*
	 * Vendor 4, Texas Instruments.
	 */
	{ 1, 0x4, ANY, 0, "on-chip" },		/* Viking */
	{ 1, 0x4, ANY, 4, "on-chip" },		/* Tsunami */

	/*
	 * Vendor 5, IU Matsushita0.
	 */
	{ 1, 0x5, ANY, 0, "on-chip" },

	/*
	 * Vendor 9, Weitek.
	 */
	{ 1, 0x9, ANY, 3, "on-chip" },

	{ 0 }
};

static const char *
fsrtoname(int impl, int vers, int fver)
{
	struct info *p;

	for (p = fpu_types; p->valid; p++) {
		if (p->iu_impl == impl &&
		    (p->iu_vers == vers || p->iu_vers == ANY) &&
		    (p->fpu_vers == fver))
			return (p->name);
	}
	return (NULL);
}

#ifdef DDB

#include <ddb/db_output.h>
#include <machine/db_machdep.h>

#include "ioconf.h"

/*
 * Dump CPU information from ddb.
 */
void
cpu_debug_dump(void)
{
	struct cpu_info *ci;
	CPU_INFO_ITERATOR cii;

	db_printf("%-4s %-10s %-8s %-10s %-10s %-10s %-10s\n",
	    "CPU#", "CPUINFO", "FLAGS", "CURLWP", "CURPROC", "FPLWP", "CPCB");
	for (CPU_INFO_FOREACH(cii, ci)) {
		db_printf("%-4d %-10p %-8x %-10p %-10p %-10p %-10p\n",
		    ci->ci_cpuid,
		    ci,
		    ci->flags,
		    ci->ci_curlwp,
		    ci->ci_curlwp == NULL ? NULL : ci->ci_curlwp->l_proc,
		    ci->fplwp,
		    ci->curpcb);
	}
}

#if defined(MULTIPROCESSOR)
/*
 * Dump CPU xcall from ddb.
 */
void
cpu_xcall_dump(void)
{
	struct cpu_info *ci;
	CPU_INFO_ITERATOR cii;

	db_printf("%-4s %-10s %-10s %-10s %-10s %-10s "
		    "%-4s %-4s %-4s\n",
	          "CPU#", "FUNC", "TRAP", "ARG0", "ARG1", "ARG2",
	            "TAG", "RECV", "COMPL");
	for (CPU_INFO_FOREACH(cii, ci)) {
		db_printf("%-4d %-10p %-10p 0x%-8x 0x%-8x 0x%-8x "
			    "%-4d %-4d %-4d\n",
		    ci->ci_cpuid,
		    ci->msg.u.xpmsg_func.func,
		    ci->msg.u.xpmsg_func.trap,
		    ci->msg.u.xpmsg_func.arg0,
		    ci->msg.u.xpmsg_func.arg1,
		    ci->msg.u.xpmsg_func.arg2,
		    ci->msg.tag,
		    ci->msg.received,
		    ci->msg.complete);
	}
}
#endif

#endif<|MERGE_RESOLUTION|>--- conflicted
+++ resolved
@@ -1,8 +1,4 @@
-<<<<<<< HEAD
-/*	$NetBSD: cpu.c,v 1.253 2018/02/01 22:58:44 mrg Exp $ */
-=======
 /*	$NetBSD: cpu.c,v 1.254 2018/09/03 16:29:27 riastradh Exp $ */
->>>>>>> 598bd837
 
 /*
  * Copyright (c) 1996
@@ -56,11 +52,7 @@
  */
 
 #include <sys/cdefs.h>
-<<<<<<< HEAD
-__KERNEL_RCSID(0, "$NetBSD: cpu.c,v 1.253 2018/02/01 22:58:44 mrg Exp $");
-=======
 __KERNEL_RCSID(0, "$NetBSD: cpu.c,v 1.254 2018/09/03 16:29:27 riastradh Exp $");
->>>>>>> 598bd837
 
 #include "opt_multiprocessor.h"
 #include "opt_lockdebug.h"
