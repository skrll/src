<<<<<<< HEAD
/*	$NetBSD: cpu.c,v 1.259 2021/01/24 07:36:54 mrg Exp $ */
=======
/*	$NetBSD: cpu.c,v 1.260 2021/05/29 02:58:37 mrg Exp $ */
>>>>>>> e2aa5677

/*
 * Copyright (c) 1996
 *	The President and Fellows of Harvard College. All rights reserved.
 * Copyright (c) 1992, 1993
 *	The Regents of the University of California.  All rights reserved.
 *
 * This software was developed by the Computer Systems Engineering group
 * at Lawrence Berkeley Laboratory under DARPA contract BG 91-66 and
 * contributed to Berkeley.
 *
 * All advertising materials mentioning features or use of this software
 * must display the following acknowledgement:
 *	This product includes software developed by Harvard University.
 *	This product includes software developed by the University of
 *	California, Lawrence Berkeley Laboratory.
 *
 * Redistribution and use in source and binary forms, with or without
 * modification, are permitted provided that the following conditions
 * are met:
 *
 * 1. Redistributions of source code must retain the above copyright
 *    notice, this list of conditions and the following disclaimer.
 * 2. Redistributions in binary form must reproduce the above copyright
 *    notice, this list of conditions and the following disclaimer in the
 *    documentation and/or other materials provided with the distribution.
 * 3. All advertising materials mentioning features or use of this software
 *    must display the following acknowledgement:
 *	This product includes software developed by Aaron Brown and
 *	Harvard University.
 *	This product includes software developed by the University of
 *	California, Berkeley and its contributors.
 * 4. Neither the name of the University nor the names of its contributors
 *    may be used to endorse or promote products derived from this software
 *    without specific prior written permission.
 *
 * THIS SOFTWARE IS PROVIDED BY THE REGENTS AND CONTRIBUTORS ``AS IS'' AND
 * ANY EXPRESS OR IMPLIED WARRANTIES, INCLUDING, BUT NOT LIMITED TO, THE
 * IMPLIED WARRANTIES OF MERCHANTABILITY AND FITNESS FOR A PARTICULAR PURPOSE
 * ARE DISCLAIMED.  IN NO EVENT SHALL THE REGENTS OR CONTRIBUTORS BE LIABLE
 * FOR ANY DIRECT, INDIRECT, INCIDENTAL, SPECIAL, EXEMPLARY, OR CONSEQUENTIAL
 * DAMAGES (INCLUDING, BUT NOT LIMITED TO, PROCUREMENT OF SUBSTITUTE GOODS
 * OR SERVICES; LOSS OF USE, DATA, OR PROFITS; OR BUSINESS INTERRUPTION)
 * HOWEVER CAUSED AND ON ANY THEORY OF LIABILITY, WHETHER IN CONTRACT, STRICT
 * LIABILITY, OR TORT (INCLUDING NEGLIGENCE OR OTHERWISE) ARISING IN ANY WAY
 * OUT OF THE USE OF THIS SOFTWARE, EVEN IF ADVISED OF THE POSSIBILITY OF
 * SUCH DAMAGE.
 *
 *	@(#)cpu.c	8.5 (Berkeley) 11/23/93
 *
 */

#include <sys/cdefs.h>
<<<<<<< HEAD
__KERNEL_RCSID(0, "$NetBSD: cpu.c,v 1.259 2021/01/24 07:36:54 mrg Exp $");
=======
__KERNEL_RCSID(0, "$NetBSD: cpu.c,v 1.260 2021/05/29 02:58:37 mrg Exp $");
>>>>>>> e2aa5677

#include "opt_multiprocessor.h"
#include "opt_lockdebug.h"
#include "opt_ddb.h"
#include "opt_sparc_arch.h"

#include <sys/param.h>
#include <sys/systm.h>
#include <sys/device.h>
#include <sys/malloc.h>
#include <sys/kernel.h>
#include <sys/evcnt.h>
#include <sys/xcall.h>
#include <sys/ipi.h>
#include <sys/cpu.h>
#include <sys/reboot.h>
#include <sys/sysctl.h>
#include <sys/kmem.h>

#include <uvm/uvm.h>

#include <machine/promlib.h>
#include <machine/autoconf.h>
#include <machine/cpu.h>
#include <machine/reg.h>
#include <machine/ctlreg.h>
#include <machine/trap.h>
#include <machine/pcb.h>
#include <machine/pmap.h>
#include <machine/locore.h>

#if defined(MULTIPROCESSOR) && defined(DDB)
#include <ddb/db_output.h>
#include <machine/db_machdep.h>
#endif

#include <sparc/sparc/cache.h>
#include <sparc/sparc/asm.h>
#include <sparc/sparc/cpuvar.h>
#include <sparc/sparc/memreg.h>
#include <sparc/sparc/cache_print.h>
#if defined(SUN4D)
#include <sparc/sparc/cpuunitvar.h>
#endif

#ifdef DEBUG
#ifndef DEBUG_XCALL
#define DEBUG_XCALL 0
#endif
int	debug_xcall = DEBUG_XCALL;
#else
#define debug_xcall 0
#endif

struct cpu_softc {
	device_t sc_dev;
	struct cpu_info	*sc_cpuinfo;
};

/* The following are used externally (sysctl_hw). */
char	machine[] = MACHINE;		/* from <machine/param.h> */
char	machine_arch[] = MACHINE_ARCH;	/* from <machine/param.h> */
int	cpu_arch;			/* sparc architecture version */

int	sparc_ncpus;			/* # of CPUs detected by PROM */
struct cpu_info *cpus[_MAXNCPU+1];	/* we only support 4 CPUs. */

/* The CPU configuration driver. */
static void cpu_mainbus_attach(device_t, device_t, void *);
int  cpu_mainbus_match(device_t, cfdata_t, void *);

CFATTACH_DECL_NEW(cpu_mainbus, sizeof(struct cpu_softc),
    cpu_mainbus_match, cpu_mainbus_attach, NULL, NULL);

#if defined(SUN4D)
static int cpu_cpuunit_match(device_t, cfdata_t, void *);
static void cpu_cpuunit_attach(device_t, device_t, void *);

CFATTACH_DECL_NEW(cpu_cpuunit, sizeof(struct cpu_softc),
    cpu_cpuunit_match, cpu_cpuunit_attach, NULL, NULL);
#endif /* SUN4D */

static void cpu_setup_sysctl(struct cpu_softc *);
static void cpu_init_evcnt(struct cpu_info *);
static void cpu_attach(struct cpu_softc *, int, int);

static const char *fsrtoname(int, int, int);
static void cache_print(struct cpu_softc *);
void cpu_setup(void);
void fpu_init(struct cpu_info *);

#define	IU_IMPL(psr)	((u_int)(psr) >> 28)
#define	IU_VERS(psr)	(((psr) >> 24) & 0xf)

#define SRMMU_IMPL(mmusr)	((u_int)(mmusr) >> 28)
#define SRMMU_VERS(mmusr)	(((mmusr) >> 24) & 0xf)

int bootmid;		/* Module ID of boot CPU */

#ifdef notdef
/*
 * IU implementations are parceled out to vendors (with some slight
 * glitches).  Printing these is cute but takes too much space.
 */
static char *iu_vendor[16] = {
	"Fujitsu",	/* and also LSI Logic */
	"ROSS",		/* ROSS (ex-Cypress) */
	"BIT",
	"LSIL",		/* LSI Logic finally got their own */
	"TI",		/* Texas Instruments */
	"Matsushita",
	"Philips",
	"Harvest",	/* Harvest VLSI Design Center */
	"SPEC",		/* Systems and Processes Engineering Corporation */
	"Weitek",
	"vendor#10",
	"vendor#11",
	"vendor#12",
	"vendor#13",
	"vendor#14",
	"vendor#15"
};
#endif

#if defined(MULTIPROCESSOR)
u_int	cpu_ready_mask;			/* the set of CPUs marked as READY */
void cpu_spinup(struct cpu_info *);
static void cpu_attach_non_boot(struct cpu_softc *, struct cpu_info *, int);

int go_smp_cpus = 0;	/* non-primary CPUs wait for this to go */

/*
 * This must be locked around all message transactions to ensure only
 * one CPU is generating them.
 */
kmutex_t xpmsg_mutex;

#endif /* MULTIPROCESSOR */

/*
 * 4/110 comment: the 4/110 chops off the top 4 bits of an OBIO address.
 *	this confuses autoconf.  for example, if you try and map
 *	0xfe000000 in obio space on a 4/110 it actually maps 0x0e000000.
 *	this is easy to verify with the PROM.   this causes problems
 *	with devices like "esp0 at obio0 addr 0xfa000000" because the
 *	4/110 treats it as esp0 at obio0 addr 0x0a000000" which is the
 *	address of the 4/110's "sw0" scsi chip.   the same thing happens
 *	between zs1 and zs2.    since the sun4 line is "closed" and
 *	we know all the "obio" devices that will ever be on it we just
 *	put in some special case "if"'s in the match routines of esp,
 *	dma, and zs.
 */

int
cpu_mainbus_match(device_t parent, cfdata_t cf, void *aux)
{
	struct mainbus_attach_args *ma = aux;

	return (strcmp(cf->cf_name, ma->ma_name) == 0);
}

static void
cpu_mainbus_attach(device_t parent, device_t self, void *aux)
{
	struct mainbus_attach_args *ma = aux;
	struct { uint32_t va; uint32_t size; } *mbprop = NULL;
	struct openprom_addr *rrp = NULL;
	struct cpu_info *cpi;
	struct cpu_softc *sc;
	int mid, node;
	int error, n;

	node = ma->ma_node;
	mid = (node != 0) ? prom_getpropint(node, "mid", 0) : 0;
	sc = device_private(self);
	sc->sc_dev = self;
	cpu_attach(sc, node, mid);

	cpi = sc->sc_cpuinfo;
	if (cpi == NULL)
		return;

	/*
	 * Map CPU mailbox if available
	 */
	if (node != 0 && (error = prom_getprop(node, "mailbox-virtual",
					sizeof(*mbprop),
					&n, &mbprop)) == 0) {
		cpi->mailbox = mbprop->va;
		free(mbprop, M_DEVBUF);
	} else if (node != 0 && (error = prom_getprop(node, "mailbox",
					sizeof(struct openprom_addr),
					&n, &rrp)) == 0) {
		/* XXX - map cached/uncached? If cached, deal with
		 *	 cache congruency!
		 */
		if (rrp[0].oa_space == 0)
			printf("%s: mailbox in mem space\n", device_xname(self));

		if (bus_space_map(ma->ma_bustag,
				BUS_ADDR(rrp[0].oa_space, rrp[0].oa_base),
				rrp[0].oa_size,
				BUS_SPACE_MAP_LINEAR,
				&cpi->mailbox) != 0)
			panic("%s: can't map CPU mailbox", device_xname(self));
		free(rrp, M_DEVBUF);
	}

	/*
	 * Map Module Control Space if available
	 */
	if (cpi->mxcc == 0)
		/* We only know what it means on MXCCs */
		return;

	rrp = NULL;
	if (node == 0 || (error = prom_getprop(node, "reg",
					sizeof(struct openprom_addr),
					&n, &rrp)) != 0)
		return;

	/* register set #0 is the MBus port register */
	if (bus_space_map(ma->ma_bustag,
			BUS_ADDR(rrp[0].oa_space, rrp[0].oa_base),
			rrp[0].oa_size,
			BUS_SPACE_MAP_LINEAR,
			&cpi->ci_mbusport) != 0) {
		panic("%s: can't map CPU regs", device_xname(self));
	}
	/* register set #1: MCXX control */
	if (bus_space_map(ma->ma_bustag,
			BUS_ADDR(rrp[1].oa_space, rrp[1].oa_base),
			rrp[1].oa_size,
			BUS_SPACE_MAP_LINEAR,
			&cpi->ci_mxccregs) != 0) {
		panic("%s: can't map CPU regs", device_xname(self));
	}
	/* register sets #3 and #4 are E$ cache data and tags */

	free(rrp, M_DEVBUF);
}

#if defined(SUN4D)
static int
cpu_cpuunit_match(device_t parent, cfdata_t cf, void *aux)
{
	struct cpuunit_attach_args *cpua = aux;

	return (strcmp(cf->cf_name, cpua->cpua_type) == 0);
}

static void
cpu_cpuunit_attach(device_t parent, device_t self, void *aux)
{
	struct cpuunit_attach_args *cpua = aux;
	struct cpu_softc *sc = device_private(self);

	sc->sc_dev = self;
	cpu_attach(sc, cpua->cpua_node, cpua->cpua_device_id);
}
#endif /* SUN4D */

static const char * const hard_intr_names[] = {
	"spur hard",
	"lev1 hard",
	"lev2 hard",
	"lev3 hard",
	"lev4 hard",
	"lev5 hard",
	"lev6 hard",
	"lev7 hard",
	"lev8 hard",
	"lev9 hard",
	"clock hard",
	"lev11 hard",
	"lev12 hard",
	"lev13 hard",
	"prof hard",
	"nmi hard",
};

static const char * const soft_intr_names[] = {
	"spur soft",
	"lev1 soft",
	"lev2 soft",
	"lev3 soft",
	"lev4 soft",
	"lev5 soft",
	"lev6 soft",
	"lev7 soft",
	"lev8 soft",
	"lev9 soft",
	"lev10 soft",
	"lev11 soft",
	"lev12 soft",
	"xcall std",
	"xcall fast",
	"nmi soft",
};

static void
cpu_init_evcnt(struct cpu_info *cpi)
{
	int i;

	/*
	 * Setup the per-cpu counters.
	 *
	 * The "savefp null" counter should go away when the NULL
	 * struct fpstate * bug is fixed.
	 */
	evcnt_attach_dynamic(&cpi->ci_savefpstate, EVCNT_TYPE_INTR,
			     NULL, cpu_name(cpi), "savefp ipi");
	evcnt_attach_dynamic(&cpi->ci_savefpstate_null, EVCNT_TYPE_MISC,
			     NULL, cpu_name(cpi), "savefp null ipi");
	evcnt_attach_dynamic(&cpi->ci_xpmsg_mutex_fail, EVCNT_TYPE_MISC,
			     NULL, cpu_name(cpi), "IPI mutex_trylock fail");
	evcnt_attach_dynamic(&cpi->ci_xpmsg_mutex_fail_call, EVCNT_TYPE_MISC,
			     NULL, cpu_name(cpi), "IPI mutex_trylock fail/call");
	evcnt_attach_dynamic(&cpi->ci_xpmsg_mutex_not_held, EVCNT_TYPE_MISC,
			     NULL, cpu_name(cpi), "IPI with mutex not held");
	evcnt_attach_dynamic(&cpi->ci_xpmsg_bogus, EVCNT_TYPE_MISC,
			     NULL, cpu_name(cpi), "bogus IPI");

	/*
	 * These are the per-cpu per-IPL hard & soft interrupt counters.
	 */
	for (i = 0; i < 16; i++) {
		evcnt_attach_dynamic(&cpi->ci_intrcnt[i], EVCNT_TYPE_INTR,
				     NULL, cpu_name(cpi), hard_intr_names[i]);
		evcnt_attach_dynamic(&cpi->ci_sintrcnt[i], EVCNT_TYPE_INTR,
				     NULL, cpu_name(cpi), soft_intr_names[i]);
	}
}

/* setup the hw.cpuN.* nodes for this cpu */
static void
cpu_setup_sysctl(struct cpu_softc *sc)
{
	struct cpu_info	*ci = sc->sc_cpuinfo;
	const struct sysctlnode *cpunode = NULL;

	sysctl_createv(NULL, 0, NULL, &cpunode,
		       CTLFLAG_PERMANENT,
		       CTLTYPE_NODE, device_xname(sc->sc_dev), NULL,
		       NULL, 0, NULL, 0,
		       CTL_HW,
		       CTL_CREATE, CTL_EOL);

	if (cpunode == NULL)
		return;

#define SETUPS(name, member)					\
	sysctl_createv(NULL, 0, &cpunode, NULL,			\
		       CTLFLAG_PERMANENT,			\
		       CTLTYPE_STRING, name, NULL,		\
		       NULL, 0, member, 0,			\
		       CTL_CREATE, CTL_EOL);

	SETUPS("name", __UNCONST(ci->cpu_longname))
	SETUPS("fpuname", __UNCONST(ci->fpu_name))
#undef SETUPS

#define SETUPI(name, member)					\
	sysctl_createv(NULL, 0, &cpunode, NULL,			\
		       CTLFLAG_PERMANENT,			\
		       CTLTYPE_INT, name, NULL,			\
		       NULL, 0, member, 0,			\
		       CTL_CREATE, CTL_EOL);

	SETUPI("mid", &ci->mid)
	SETUPI("clock_frequency", &ci->hz)
	SETUPI("psr_implementation", &ci->cpu_impl)
	SETUPI("psr_version", &ci->cpu_vers)
	SETUPI("mmu_implementation", &ci->mmu_impl)
	SETUPI("mmu_version", &ci->mmu_vers)
	SETUPI("mmu_nctx", &ci->mmu_ncontext)
#undef SETUPI

        sysctl_createv(NULL, 0, &cpunode, NULL, 
                       CTLFLAG_PERMANENT,
                       CTLTYPE_STRUCT, "cacheinfo", NULL,
                       NULL, 0, &ci->cacheinfo, sizeof(ci->cacheinfo),
		       CTL_CREATE, CTL_EOL);

}

/*
 * Attach the CPU.
 * Discover interesting goop about the virtual address cache
 * (slightly funny place to do it, but this is where it is to be found).
 */
static void
cpu_attach(struct cpu_softc *sc, int node, int mid)
{
	char buf[100];
	struct cpu_info *cpi;
	int idx;
	static int cpu_attach_count = 0;

	/*
	 * The first CPU we're attaching must be the boot CPU.
	 * (see autoconf.c and cpuunit.c)
	 */
	idx = cpu_attach_count++;

#if !defined(MULTIPROCESSOR)
	if (cpu_attach_count > 1) {
		printf(": no SMP support in kernel\n");
		return;
	}
#endif

	/*
	 * Initialise this cpu's cpu_info.
	 */
	cpi = sc->sc_cpuinfo = cpus[idx];
	getcpuinfo(cpi, node);

	cpi->ci_cpuid = idx;
	cpi->mid = mid;
	cpi->node = node;
#ifdef DEBUG
	cpi->redzone = (void *)((long)cpi->eintstack + REDSIZE);
#endif

	if (sparc_ncpus > 1) {
		printf(": mid %d", mid);
		if (mid == 0 && !CPU_ISSUN4D)
			printf(" [WARNING: mid should not be 0]");
	}

#if defined(MULTIPROCESSOR)
	if (cpu_attach_count > 1) {
		if ((boothowto & RB_MD1) != 0) {
			aprint_naive("\n");
			aprint_normal(": multiprocessor boot disabled\n");
			return;
		}
		cpu_attach_non_boot(sc, cpi, node);
		cpu_init_evcnt(cpi);
		cpu_setup_sysctl(sc);
		return;
	}
#endif /* MULTIPROCESSOR */

	cpu_init_evcnt(cpi);

	/* Stuff to only run on the boot CPU */
	cpu_setup();
	snprintf(buf, sizeof buf, "%s @ %s MHz, %s FPU",
		cpi->cpu_longname, clockfreq(cpi->hz), cpi->fpu_name);
	cpu_setmodel("%s (%s)", machine_model, buf);
	printf(": %s\n", buf);
	cache_print(sc);
	cpu_setup_sysctl(sc);

	cpi->master = 1;
	cpi->eintstack = eintstack;

	/*
	 * If we haven't been able to determine the Id of the
	 * boot CPU, set it now. In this case we can only boot
	 * from CPU #0 (see also the CPU attach code in autoconf.c)
	 */
	if (bootmid == 0)
		bootmid = mid;

	/*
	 * Set speeds now we've attached all CPUs.
	 */
	if (sparc_ncpus > 1 && sparc_ncpus == cpu_attach_count) {
		CPU_INFO_ITERATOR n;
		unsigned best_hz = 0;

		for (CPU_INFO_FOREACH(n, cpi))
			best_hz = MAX(cpi->hz, best_hz);
		for (CPU_INFO_FOREACH(n, cpi))
			cpu_topology_setspeed(cpi, cpi->hz < best_hz);
	}
}

/*
 * Finish CPU attach.
 * Must be run by the CPU which is being attached.
 */
void
cpu_setup(void)
{
 	if (cpuinfo.hotfix)
		(*cpuinfo.hotfix)(&cpuinfo);

	/* Initialize FPU */
	fpu_init(&cpuinfo);

	/* Enable the cache */
	cpuinfo.cache_enable();

	cpuinfo.flags |= CPUFLG_HATCHED;
}

#if defined(MULTIPROCESSOR)
/*
 * Perform most of the tasks needed for a non-boot CPU.
 */
static void
cpu_attach_non_boot(struct cpu_softc *sc, struct cpu_info *cpi, int node)
{
	vaddr_t intstack, va;
	int error;

	/*
	 * Arrange interrupt stack.  This cpu will also abuse the bottom
	 * half of the interrupt stack before it gets to run its idle LWP.
	 */
	intstack = uvm_km_alloc(kernel_map, INT_STACK_SIZE, 0, UVM_KMF_WIRED);
	if (intstack == 0)
		panic("%s: no uspace/intstack", __func__);
	cpi->eintstack = (void*)(intstack + INT_STACK_SIZE);

	/* Allocate virtual space for pmap page_copy/page_zero */
	va = uvm_km_alloc(kernel_map, 2*PAGE_SIZE, 0, UVM_KMF_VAONLY);
	if (va == 0)
		panic("%s: no virtual space", __func__);

	cpi->vpage[0] = (void *)(va + 0);
	cpi->vpage[1] = (void *)(va + PAGE_SIZE);

	/*
	 * Call the MI attach which creates an idle LWP for us.
	 */
	error = mi_cpu_attach(cpi);
	if (error != 0) {
		aprint_normal("\n");
		aprint_error("%s: mi_cpu_attach failed with %d\n",
		    device_xname(sc->sc_dev), error);
		return;
	}

	/*
	 * Note: `eintstack' is set in cpu_attach_non_boot() above.
	 * The %wim register will be initialized in cpu_hatch().
	 */
	cpi->ci_curlwp = cpi->ci_data.cpu_idlelwp;
	cpi->curpcb = lwp_getpcb(cpi->ci_curlwp);
	cpi->curpcb->pcb_wim = 1;

	/* for now use the fixed virtual addresses setup in autoconf.c */
	cpi->intreg_4m = (struct icr_pi *)
		(PI_INTR_VA + (_MAXNBPG * CPU_MID2CPUNO(cpi->mid)));

	/* Now start this CPU */
	cpu_spinup(cpi);
	printf(": %s @ %s MHz, %s FPU\n", cpi->cpu_longname,
		clockfreq(cpi->hz), cpi->fpu_name);

	cache_print(sc);

	/*
	 * Now we're on the last CPU to be attaching.
	 */
	if (sparc_ncpus > 1 && cpi->ci_cpuid == sparc_ncpus - 1) {
		CPU_INFO_ITERATOR n;
		/*
		 * Install MP cache flush functions, unless the
		 * single-processor versions are no-ops.
		 */
		for (CPU_INFO_FOREACH(n, cpi)) {
#define SET_CACHE_FUNC(x) \
	if (cpi->x != __CONCAT(noop_,x)) cpi->x = __CONCAT(smp_,x)
			SET_CACHE_FUNC(vcache_flush_page);
			SET_CACHE_FUNC(vcache_flush_segment);
			SET_CACHE_FUNC(vcache_flush_region);
			SET_CACHE_FUNC(vcache_flush_context);
		}
	}
#undef SET_CACHE_FUNC
}

/*
 * Start secondary processors in motion.
 */
void
cpu_boot_secondary_processors(void)
{
	CPU_INFO_ITERATOR n;
	struct cpu_info *cpi;

	printf("cpu0: booting secondary processors:");
	for (CPU_INFO_FOREACH(n, cpi)) {
		if (cpuinfo.mid == cpi->mid ||
		    (cpi->flags & CPUFLG_HATCHED) == 0)
			continue;

		printf(" cpu%d", cpi->ci_cpuid);
		cpu_ready_mask |= (1 << n);
	}

	/* Mark the boot CPU as ready */
	cpu_ready_mask |= (1 << 0);

	/* Tell the other CPU's to start up.  */
	go_smp_cpus = 1;

	printf("\n");
}

/*
 * Early initialisation, before main().
 */
void
cpu_init_system(void)
{

	mutex_init(&xpmsg_mutex, MUTEX_SPIN, IPL_SCHED);
}

/*
 * Allocate per-CPU data, then start up this CPU using PROM.
 */
void
cpu_spinup(struct cpu_info *cpi)
{
	struct openprom_addr oa;
	void *pc;
	int n;

	pc = (void *)cpu_hatch;

	/* Setup CPU-specific MMU tables */
	pmap_alloc_cpu(cpi);

	cpi->flags &= ~CPUFLG_HATCHED;

	/*
	 * The physical address of the context table is passed to
	 * the PROM in a "physical address descriptor".
	 */
	oa.oa_space = 0;
	oa.oa_base = (uint32_t)cpi->ctx_tbl_pa;
	oa.oa_size = cpi->mmu_ncontext * sizeof(cpi->ctx_tbl[0]); /*???*/

	/*
	 * Flush entire cache here, since the CPU may start with
	 * caches off, hence no cache-coherency may be assumed.
	 */
	cpuinfo.cache_flush_all();
	prom_cpustart(cpi->node, &oa, 0, pc);

	/*
	 * Wait for this CPU to spin up.
	 */
	for (n = 10000; n != 0; n--) {
		cache_flush((void *) __UNVOLATILE(&cpi->flags),
			    sizeof(cpi->flags));
		if (cpi->flags & CPUFLG_HATCHED)
			return;
		delay(100);
	}
	printf("CPU did not spin up\n");
}

/*
 * Call a function on some CPUs.  `cpuset' can be set to CPUSET_ALL
 * to call every CPU, or `1 << cpi->ci_cpuid' for each CPU to call.
 */
void
xcall(xcall_func_t func, xcall_trap_t trap, int arg0, int arg1, int arg2,
      u_int cpuset)
{
	struct cpu_info *cpi;
	int n, i, done, callself, mybit;
	volatile struct xpmsg_func *p;
	u_int pil;
	int fasttrap;
	int is_noop = func == (xcall_func_t)sparc_noop;
	static char errbuf[160];
	char *bufp = errbuf;
	size_t bufsz = sizeof errbuf, wrsz;

	if (is_noop) return;

	mybit = (1 << cpuinfo.ci_cpuid);
	callself = func && (cpuset & mybit) != 0;
	cpuset &= ~mybit;

	/* Mask any CPUs that are not ready */
	cpuset &= cpu_ready_mask;

#if 0
	mutex_spin_enter(&xpmsg_mutex);
#else
	/*
	 * There's a deadlock potential between multiple CPUs trying
	 * to xcall() at the same time, and the thread that loses the
	 * race to get xpmsg_lock is at an IPL above the incoming IPI
	 * IPL level, so it sits around waiting to take the lock while
	 * the other CPU is waiting for this CPU to handle the IPI and
	 * mark it as completed.
	 *
	 * If we fail to get the mutex, and we're at high enough IPL,
	 * call xcallintr() if there is a valid msg.tag.
	 */
	pil = (getpsr() & PSR_PIL) >> 8;
	
	if (cold || pil <= IPL_SCHED)
		mutex_spin_enter(&xpmsg_mutex);
	else {
		/*
		 * Warn about xcall at high IPL.
		 *
		 * XXX This is probably bogus (logging at high IPL),
		 * XXX so we don't do it by default.
		 */
		if (debug_xcall && (void *)func != sparc_noop) {
			u_int pc;

			__asm("mov %%i7, %0" : "=r" (pc) : );
			printf_nolog("%d: xcall %p at lvl %u from 0x%x\n",
			    cpu_number(), func, pil, pc);
		}

		while (mutex_tryenter(&xpmsg_mutex) == 0) {
			cpuinfo.ci_xpmsg_mutex_fail.ev_count++;
			if (cpuinfo.msg.tag) {
				cpuinfo.ci_xpmsg_mutex_fail_call.ev_count++;
				xcallintr(xcallintr);
			}
		}
	}
#endif

	/*
	 * Firstly, call each CPU.  We do this so that they might have
	 * finished by the time we start looking.
	 */
	fasttrap = trap != NULL ? 1 : 0;
	for (CPU_INFO_FOREACH(n, cpi)) {

		/* Note: n == cpi->ci_cpuid */
		if ((cpuset & (1 << n)) == 0)
			continue;

		/*
		 * Write msg.tag last - if another CPU is polling above it may
		 * end up seeing an incomplete message. Not likely but still.
		 */ 
		cpi->msg.complete = 0;
		p = &cpi->msg.u.xpmsg_func;
		p->func = func;
		p->trap = trap;
		p->arg0 = arg0;
		p->arg1 = arg1;
		p->arg2 = arg2;
		__insn_barrier();
		cpi->msg.tag = XPMSG_FUNC;
		__insn_barrier();
		/* Fast cross calls use interrupt level 14 */
		raise_ipi(cpi,13+fasttrap);/*xcall_cookie->pil*/
	}

	/*
	 * Second, call ourselves.
	 */
	if (callself)
		(*func)(arg0, arg1, arg2);

	/*
	 * Lastly, start looping, waiting for all CPUs to register that they
	 * have completed (bailing if it takes "too long", being loud about
	 * this in the process).
	 */
	done = 0;
	i = 1000000;	/* time-out, not too long, but still an _AGE_ */
	while (!done) {
		if (--i < 0) {
			wrsz = snprintf(bufp, bufsz,
			    "xcall(cpu%d,%p) from %p: couldn't ping cpus:",
			    cpu_number(), fasttrap ? trap : func,
			    __builtin_return_address(0));
			if (wrsz > bufsz)
				break;
			bufsz -= wrsz;
			bufp += wrsz;
		}

		done = 1;
		for (CPU_INFO_FOREACH(n, cpi)) {
			if ((cpuset & (1 << n)) == 0)
				continue;

			if (cpi->msg.complete == 0) {
				if (i < 0) {
					wrsz = snprintf(bufp, bufsz,
							" cpu%d", cpi->ci_cpuid);
					if (wrsz > bufsz)
						break;
					bufsz -= wrsz;
					bufp += wrsz;
				} else {
					done = 0;
					break;
				}
			}
		}
	}

	if (i >= 0 || debug_xcall == 0) {
		if (i < 0)
			aprint_error("%s\n", errbuf);
		mutex_spin_exit(&xpmsg_mutex);
		return;
	}

	/*
	 * Let's make this a hard panic for now, and figure out why it
	 * happens.
	 *
	 * We call mp_pause_cpus() so we can capture their state *now*
	 * as opposed to after we've written all the below to the console.
	 */
#ifdef DDB
	mp_pause_cpus_ddb();
#else
	mp_pause_cpus();
#endif
	printf_nolog("%s\n", errbuf);
	mutex_spin_exit(&xpmsg_mutex);

	panic("failed to ping cpus");
}

/*
 * MD support for MI xcall(9) interface.
 */
void
xc_send_ipi(struct cpu_info *target)
{
	u_int cpuset;

	KASSERT(kpreempt_disabled());
	KASSERT(curcpu() != target);

	if (target)
		cpuset = 1 << target->ci_cpuid;
	else
		cpuset = CPUSET_ALL & ~(1 << cpuinfo.ci_cpuid);
	XCALL0(xc_ipi_handler, cpuset);
}

void
cpu_ipi(struct cpu_info *target)
{
	u_int cpuset;

	KASSERT(kpreempt_disabled());
	KASSERT(curcpu() != target);

	if (target)
		cpuset = 1 << target->ci_cpuid;
	else
		cpuset = CPUSET_ALL & ~(1 << cpuinfo.ci_cpuid);
	XCALL0(ipi_cpu_handler, cpuset);
}

/*
 * Tell all CPUs other than the current one to enter the PROM idle loop.
 */
void
mp_pause_cpus(void)
{
	CPU_INFO_ITERATOR n;
	struct cpu_info *cpi;

	for (CPU_INFO_FOREACH(n, cpi)) {
		if (cpuinfo.mid == cpi->mid ||
		    (cpi->flags & CPUFLG_HATCHED) == 0)
			continue;

		/*
		 * This PROM utility will put the OPENPROM_MBX_ABORT
		 * message (0xfc) in the target CPU's mailbox and then
		 * send it a level 15 soft interrupt.
		 */
		if (prom_cpuidle(cpi->node) != 0)
			printf("cpu%d could not be paused\n", cpi->ci_cpuid);
	}
}

/*
 * Resume all idling CPUs.
 */
void
mp_resume_cpus(void)
{
	CPU_INFO_ITERATOR n;
	struct cpu_info *cpi;

	for (CPU_INFO_FOREACH(n, cpi)) {
		if (cpuinfo.mid == cpi->mid ||
		    (cpi->flags & CPUFLG_HATCHED) == 0)
			continue;

		/*
		 * This PROM utility makes the target CPU return
		 * from its prom_cpuidle(0) call (see intr.c:nmi_soft()).
		 */
		if (prom_cpuresume(cpi->node) != 0)
			printf("cpu%d could not be resumed\n", cpi->ci_cpuid);
	}
}

/*
 * Tell all CPUs except the current one to hurry back into the prom
 */
void
mp_halt_cpus(void)
{
	CPU_INFO_ITERATOR n;
	struct cpu_info *cpi;

	for (CPU_INFO_FOREACH(n, cpi)) {
		int r;

		if (cpuinfo.mid == cpi->mid)
			continue;

		/*
		 * This PROM utility will put the OPENPROM_MBX_STOP
		 * message (0xfb) in the target CPU's mailbox and then
		 * send it a level 15 soft interrupt.
		 */
		r = prom_cpustop(cpi->node);
		printf("cpu%d %shalted\n", cpi->ci_cpuid,
			r == 0 ? "" : "(boot CPU?) can not be ");
	}
}

#if defined(DDB)
void
mp_pause_cpus_ddb(void)
{
	CPU_INFO_ITERATOR n;
	struct cpu_info *cpi;

	for (CPU_INFO_FOREACH(n, cpi)) {
		if (cpi == NULL || cpi->mid == cpuinfo.mid ||
		    (cpi->flags & CPUFLG_HATCHED) == 0)
			continue;

		cpi->msg_lev15.tag = XPMSG15_PAUSECPU;
		raise_ipi(cpi,15);	/* high priority intr */
	}
}

void
mp_resume_cpus_ddb(void)
{
	CPU_INFO_ITERATOR n;
	struct cpu_info *cpi;

	for (CPU_INFO_FOREACH(n, cpi)) {
		if (cpi == NULL || cpuinfo.mid == cpi->mid ||
		    (cpi->flags & CPUFLG_PAUSED) == 0)
			continue;

		/* tell it to continue */
		cpi->flags &= ~CPUFLG_PAUSED;
	}
}
#endif /* DDB */
#endif /* MULTIPROCESSOR */

/*
 * fpu_init() must be run on associated CPU.
 */
void
fpu_init(struct cpu_info *sc)
{
	struct fpstate fpstate;
	int fpuvers;

	/*
	 * Get the FSR and clear any exceptions.  If we do not unload
	 * the queue here and it is left over from a previous crash, we
	 * will panic in the first loadfpstate(), due to a sequence
	 * error, so we need to dump the whole state anyway.
	 *
	 * If there is no FPU, trap.c will advance over all the stores,
	 * so we initialize fs_fsr here.
	 */

	/* 7 is reserved for "none" */
	fpstate.fs_fsr = 7 << FSR_VER_SHIFT;
	savefpstate(&fpstate);
	sc->fpuvers = fpuvers =
		(fpstate.fs_fsr >> FSR_VER_SHIFT) & (FSR_VER >> FSR_VER_SHIFT);

	if (fpuvers == 7) {
		sc->fpu_name = "no";
		return;
	}

	sc->fpupresent = 1;
	sc->fpu_name = fsrtoname(sc->cpu_impl, sc->cpu_vers, fpuvers);
	if (sc->fpu_name == NULL) {
		snprintf(sc->fpu_namebuf, sizeof(sc->fpu_namebuf),
		    "version 0x%x", fpuvers);
		sc->fpu_name = sc->fpu_namebuf;
	}
}

static void
cache_print(struct cpu_softc *sc)
{
	struct cacheinfo *ci = &sc->sc_cpuinfo->cacheinfo;

	cache_printf_backend(ci, device_xname(sc->sc_dev));
}

/*------------*/


void cpumatch_unknown(struct cpu_info *, struct module_info *, int);
void cpumatch_sun4(struct cpu_info *, struct module_info *, int);
void cpumatch_sun4c(struct cpu_info *, struct module_info *, int);
void cpumatch_ms1(struct cpu_info *, struct module_info *, int);
void cpumatch_viking(struct cpu_info *, struct module_info *, int);
void cpumatch_hypersparc(struct cpu_info *, struct module_info *, int);
void cpumatch_turbosparc(struct cpu_info *, struct module_info *, int);

void getcacheinfo_sun4(struct cpu_info *, int node);
void getcacheinfo_sun4c(struct cpu_info *, int node);
void getcacheinfo_obp(struct cpu_info *, int node);
void getcacheinfo_sun4d(struct cpu_info *, int node);

void sun4_hotfix(struct cpu_info *);
void viking_hotfix(struct cpu_info *);
void turbosparc_hotfix(struct cpu_info *);
void swift_hotfix(struct cpu_info *);

void ms1_mmu_enable(void);
void viking_mmu_enable(void);
void swift_mmu_enable(void);
void hypersparc_mmu_enable(void);

void srmmu_get_syncflt(void);
void ms1_get_syncflt(void);
void viking_get_syncflt(void);
void swift_get_syncflt(void);
void turbosparc_get_syncflt(void);
void hypersparc_get_syncflt(void);
void cypress_get_syncflt(void);

int srmmu_get_asyncflt(u_int *, u_int *);
int hypersparc_get_asyncflt(u_int *, u_int *);
int cypress_get_asyncflt(u_int *, u_int *);
int no_asyncflt_regs(u_int *, u_int *);

int hypersparc_getmid(void);
/* cypress and hypersparc can share this function, see ctlreg.h */
#define cypress_getmid	hypersparc_getmid
int viking_getmid(void);

#if (defined(SUN4M) && !defined(MSIIEP)) || defined(SUN4D)
int viking_module_error(void);
#endif

struct module_info module_unknown = {
	CPUTYP_UNKNOWN,
	VAC_UNKNOWN,
	cpumatch_unknown
};


void
cpumatch_unknown(struct cpu_info *sc, struct module_info *mp, int node)
{

	panic("Unknown CPU type: "
	      "cpu: impl %d, vers %d; mmu: impl %d, vers %d",
		sc->cpu_impl, sc->cpu_vers,
		sc->mmu_impl, sc->mmu_vers);
}

#if defined(SUN4)
struct module_info module_sun4 = {
	CPUTYP_UNKNOWN,
	VAC_WRITETHROUGH,
	cpumatch_sun4,
	getcacheinfo_sun4,
	sun4_hotfix,
	0,
	sun4_cache_enable,
	0,
	0,			/* ncontext set in `match' function */
	0,			/* get_syncflt(); unused in sun4c */
	0,			/* get_asyncflt(); unused in sun4c */
	sun4_cache_flush,
	sun4_vcache_flush_page, NULL,
	sun4_vcache_flush_segment, NULL,
	sun4_vcache_flush_region, NULL,
	sun4_vcache_flush_context, NULL,
	NULL, NULL,
	noop_pcache_flush_page,
	noop_pure_vcache_flush,
	noop_cache_flush_all,
	0,
	pmap_zero_page4_4c,
	pmap_copy_page4_4c
};

void
getcacheinfo_sun4(struct cpu_info *sc, int node)
{
	struct cacheinfo *ci = &sc->cacheinfo;

	switch (sc->cpu_type) {
	case CPUTYP_4_100:
		ci->c_vactype = VAC_NONE;
		ci->c_totalsize = 0;
		ci->c_hwflush = 0;
		ci->c_linesize = 0;
		ci->c_l2linesize = 0;
		ci->c_split = 0;
		ci->c_nlines = 0;

		/* Override cache flush functions */
		sc->cache_flush = noop_cache_flush;
		sc->sp_vcache_flush_page = noop_vcache_flush_page;
		sc->sp_vcache_flush_segment = noop_vcache_flush_segment;
		sc->sp_vcache_flush_region = noop_vcache_flush_region;
		sc->sp_vcache_flush_context = noop_vcache_flush_context;
		break;
	case CPUTYP_4_200:
		ci->c_vactype = VAC_WRITEBACK;
		ci->c_totalsize = 128*1024;
		ci->c_hwflush = 0;
		ci->c_linesize = 16;
		ci->c_l2linesize = 4;
		ci->c_split = 0;
		ci->c_nlines = ci->c_totalsize >> ci->c_l2linesize;
		break;
	case CPUTYP_4_300:
		ci->c_vactype = VAC_WRITEBACK;
		ci->c_totalsize = 128*1024;
		ci->c_hwflush = 0;
		ci->c_linesize = 16;
		ci->c_l2linesize = 4;
		ci->c_split = 0;
		ci->c_nlines = ci->c_totalsize >> ci->c_l2linesize;
		sc->cacheinfo.c_flags |= CACHE_TRAPPAGEBUG;
		break;
	case CPUTYP_4_400:
		ci->c_vactype = VAC_WRITEBACK;
		ci->c_totalsize = 128 * 1024;
		ci->c_hwflush = 0;
		ci->c_linesize = 32;
		ci->c_l2linesize = 5;
		ci->c_split = 0;
		ci->c_nlines = ci->c_totalsize >> ci->c_l2linesize;
		break;
	}
}

void
cpumatch_sun4(struct cpu_info *sc, struct module_info *mp, int node)
{
	struct idprom *idp = prom_getidprom();

	switch (idp->idp_machtype) {
	case ID_SUN4_100:
		sc->cpu_type = CPUTYP_4_100;
		sc->classlvl = 100;
		sc->mmu_ncontext = 8;
		sc->mmu_nsegment = 256;
/*XXX*/		sc->hz = 14280000;
		break;
	case ID_SUN4_200:
		sc->cpu_type = CPUTYP_4_200;
		sc->classlvl = 200;
		sc->mmu_nsegment = 512;
		sc->mmu_ncontext = 16;
/*XXX*/		sc->hz = 16670000;
		break;
	case ID_SUN4_300:
		sc->cpu_type = CPUTYP_4_300;
		sc->classlvl = 300;
		sc->mmu_nsegment = 256;
		sc->mmu_ncontext = 16;
/*XXX*/		sc->hz = 25000000;
		break;
	case ID_SUN4_400:
		sc->cpu_type = CPUTYP_4_400;
		sc->classlvl = 400;
		sc->mmu_nsegment = 1024;
		sc->mmu_ncontext = 64;
		sc->mmu_nregion = 256;
/*XXX*/		sc->hz = 33000000;
		sc->sun4_mmu3l = 1;
		break;
	}

}
#endif /* SUN4 */

#if defined(SUN4C)
struct module_info module_sun4c = {
	CPUTYP_UNKNOWN,
	VAC_WRITETHROUGH,
	cpumatch_sun4c,
	getcacheinfo_sun4c,
	sun4_hotfix,
	0,
	sun4_cache_enable,
	0,
	0,			/* ncontext set in `match' function */
	0,			/* get_syncflt(); unused in sun4c */
	0,			/* get_asyncflt(); unused in sun4c */
	sun4_cache_flush,
	sun4_vcache_flush_page, NULL,
	sun4_vcache_flush_segment, NULL,
	sun4_vcache_flush_region, NULL,
	sun4_vcache_flush_context, NULL,
	NULL, NULL,
	noop_pcache_flush_page,
	noop_pure_vcache_flush,
	noop_cache_flush_all,
	0,
	pmap_zero_page4_4c,
	pmap_copy_page4_4c
};

void
cpumatch_sun4c(struct cpu_info *sc, struct module_info *mp, int node)
{
	int	rnode;

	rnode = findroot();
	sc->mmu_npmeg = sc->mmu_nsegment =
		prom_getpropint(rnode, "mmu-npmg", 128);
	sc->mmu_ncontext = prom_getpropint(rnode, "mmu-nctx", 8);

	/* Get clock frequency */
	sc->hz = prom_getpropint(rnode, "clock-frequency", 0);
}

void
getcacheinfo_sun4c(struct cpu_info *sc, int node)
{
	struct cacheinfo *ci = &sc->cacheinfo;
	int i, l;

	if (node == 0)
		/* Bootstrapping */
		return;

	/* Sun4c's have only virtually-addressed caches */
	ci->c_physical = 0;
	ci->c_totalsize = prom_getpropint(node, "vac-size", 65536);
	/*
	 * Note: vac-hwflush is spelled with an underscore
	 * on the 4/75s.
	 */
	ci->c_hwflush =
		prom_getpropint(node, "vac_hwflush", 0) |
		prom_getpropint(node, "vac-hwflush", 0);

	ci->c_linesize = l = prom_getpropint(node, "vac-linesize", 16);
	for (i = 0; (1 << i) < l; i++)
		/* void */;
	if ((1 << i) != l)
		panic("bad cache line size %d", l);
	ci->c_l2linesize = i;
	ci->c_associativity = 1;
	ci->c_nlines = ci->c_totalsize >> i;

	ci->c_vactype = VAC_WRITETHROUGH;

	/*
	 * Machines with "buserr-type" 1 have a bug in the cache
	 * chip that affects traps.  (I wish I knew more about this
	 * mysterious buserr-type variable....)
	 */
	if (prom_getpropint(node, "buserr-type", 0) == 1)
		sc->cacheinfo.c_flags |= CACHE_TRAPPAGEBUG;
}
#endif /* SUN4C */

void
sun4_hotfix(struct cpu_info *sc)
{

	if ((sc->cacheinfo.c_flags & CACHE_TRAPPAGEBUG) != 0)
		kvm_uncache((char *)trapbase, 1);

	/* Use the hardware-assisted page flush routine, if present */
	if (sc->cacheinfo.c_hwflush)
		sc->vcache_flush_page = sun4_vcache_flush_page_hw;
}

#if defined(SUN4M)
void
getcacheinfo_obp(struct cpu_info *sc, int node)
{
	struct cacheinfo *ci = &sc->cacheinfo;
	int i, l;

#if defined(MULTIPROCESSOR)
	/*
	 * We really really want the cache info early for MP systems,
	 * so figure out the boot node, if we can.
	 *
	 * XXX this loop stolen from mainbus_attach()
	 */
	if (node == 0 && CPU_ISSUN4M && bootmid != 0) {
		const char *cp;
		char namebuf[32];
		int mid, node2;

		for (node2 = firstchild(findroot());
		     node2;
		     node2 = nextsibling(node2)) {
			cp = prom_getpropstringA(node2, "device_type",
					    namebuf, sizeof namebuf);
			if (strcmp(cp, "cpu") != 0)
				continue;

			mid = prom_getpropint(node2, "mid", -1);
			if (mid == bootmid) {
				node = node2;
				break;
			}
		}
	}
#endif

	if (node == 0)
		/* Bootstrapping */
		return;

	/*
	 * Determine the Sun4m cache organization.
	 */
	ci->c_physical = node_has_property(node, "cache-physical?");

	if (prom_getpropint(node, "ncaches", 1) == 2)
		ci->c_split = 1;
	else
		ci->c_split = 0;

	/* hwflush is used only by sun4/4c code */
	ci->c_hwflush = 0;

	if (node_has_property(node, "icache-nlines") &&
	    node_has_property(node, "dcache-nlines") &&
	    ci->c_split) {
		/* Harvard architecture: get I and D cache sizes */
		ci->ic_nlines = prom_getpropint(node, "icache-nlines", 0);
		ci->ic_linesize = l =
			prom_getpropint(node, "icache-line-size", 0);
		for (i = 0; (1 << i) < l && l; i++)
			/* void */;
		if ((1 << i) != l && l)
			panic("bad icache line size %d", l);
		ci->ic_l2linesize = i;
		ci->ic_associativity =
			prom_getpropint(node, "icache-associativity", 1);
		ci->ic_totalsize = l * ci->ic_nlines * ci->ic_associativity;

		ci->dc_nlines = prom_getpropint(node, "dcache-nlines", 0);
		ci->dc_linesize = l =
			prom_getpropint(node, "dcache-line-size",0);
		for (i = 0; (1 << i) < l && l; i++)
			/* void */;
		if ((1 << i) != l && l)
			panic("bad dcache line size %d", l);
		ci->dc_l2linesize = i;
		ci->dc_associativity =
			prom_getpropint(node, "dcache-associativity", 1);
		ci->dc_totalsize = l * ci->dc_nlines * ci->dc_associativity;

		ci->c_l2linesize = uimin(ci->ic_l2linesize, ci->dc_l2linesize);
		ci->c_linesize = uimin(ci->ic_linesize, ci->dc_linesize);
		ci->c_totalsize = uimax(ci->ic_totalsize, ci->dc_totalsize);
		ci->c_nlines = ci->c_totalsize >> ci->c_l2linesize;
	} else {
		/* unified I/D cache */
		ci->c_nlines = prom_getpropint(node, "cache-nlines", 128);
		ci->c_linesize = l =
			prom_getpropint(node, "cache-line-size", 0);
		for (i = 0; (1 << i) < l && l; i++)
			/* void */;
		if ((1 << i) != l && l)
			panic("bad cache line size %d", l);
		ci->c_l2linesize = i;
		ci->c_associativity =
			prom_getpropint(node, "cache-associativity", 1);
		ci->dc_associativity = ci->ic_associativity =
			ci->c_associativity;
		ci->c_totalsize = l * ci->c_nlines * ci->c_associativity;
	}

	if (node_has_property(node, "ecache-nlines")) {
		/* we have a L2 "e"xternal cache */
		ci->ec_nlines = prom_getpropint(node, "ecache-nlines", 32768);
		ci->ec_linesize = l = prom_getpropint(node, "ecache-line-size", 0);
		for (i = 0; (1 << i) < l && l; i++)
			/* void */;
		if ((1 << i) != l && l)
			panic("bad ecache line size %d", l);
		ci->ec_l2linesize = i;
		ci->ec_associativity =
			prom_getpropint(node, "ecache-associativity", 1);
		ci->ec_totalsize = l * ci->ec_nlines * ci->ec_associativity;
	}
	if (ci->c_totalsize == 0)
		printf("warning: couldn't identify cache\n");
}

/*
 * We use the max. number of contexts on the micro and
 * hyper SPARCs. The SuperSPARC would let us use up to 65536
 * contexts (by powers of 2), but we keep it at 4096 since
 * the table must be aligned to #context*4. With 4K contexts,
 * we waste at most 16K of memory. Note that the context
 * table is *always* page-aligned, so there can always be
 * 1024 contexts without sacrificing memory space (given
 * that the chip supports 1024 contexts).
 *
 * Currently known limits: MS1=64, MS2=256, HS=4096, SS=65536
 * 	some old SS's=4096
 */

/* TI Microsparc I */
struct module_info module_ms1 = {
	CPUTYP_MS1,
	VAC_NONE,
	cpumatch_ms1,
	getcacheinfo_obp,
	0,
	ms1_mmu_enable,
	ms1_cache_enable,
	0,
	64,
	ms1_get_syncflt,
	no_asyncflt_regs,
	ms1_cache_flush,
	noop_vcache_flush_page, NULL,
	noop_vcache_flush_segment, NULL,
	noop_vcache_flush_region, NULL,
	noop_vcache_flush_context, NULL,
	noop_vcache_flush_range, NULL,
	noop_pcache_flush_page,
	noop_pure_vcache_flush,
	ms1_cache_flush_all,
	memerr4m,
	pmap_zero_page4m,
	pmap_copy_page4m
};

void
cpumatch_ms1(struct cpu_info *sc, struct module_info *mp, int node)
{
}

void
ms1_mmu_enable(void)
{
}

/* TI Microsparc II */
struct module_info module_ms2 = {		/* UNTESTED */
	CPUTYP_MS2,
	VAC_WRITETHROUGH,
	0,
	getcacheinfo_obp,
	0,
	0,
	swift_cache_enable,
	0,
	256,
	srmmu_get_syncflt,
	srmmu_get_asyncflt,
	srmmu_cache_flush,
	srmmu_vcache_flush_page, NULL,
	srmmu_vcache_flush_segment, NULL,
	srmmu_vcache_flush_region, NULL,
	srmmu_vcache_flush_context, NULL,
	srmmu_vcache_flush_range, NULL,
	noop_pcache_flush_page,
	noop_pure_vcache_flush,
	srmmu_cache_flush_all,
	memerr4m,
	pmap_zero_page4m,
	pmap_copy_page4m
};


struct module_info module_swift = {
	CPUTYP_MS2,
	VAC_WRITETHROUGH,
	0,
	getcacheinfo_obp,
	swift_hotfix,
	0,
	swift_cache_enable,
	0,
	256,
	swift_get_syncflt,
	no_asyncflt_regs,
	srmmu_cache_flush,
	srmmu_vcache_flush_page, NULL,
	srmmu_vcache_flush_segment, NULL,
	srmmu_vcache_flush_region, NULL,
	srmmu_vcache_flush_context, NULL,
	srmmu_vcache_flush_range, NULL,
	noop_pcache_flush_page,
	noop_pure_vcache_flush,
	srmmu_cache_flush_all,
	memerr4m,
	pmap_zero_page4m,
	pmap_copy_page4m
};

void
swift_hotfix(struct cpu_info *sc)
{
	int pcr = lda(SRMMU_PCR, ASI_SRMMU);

	/* Turn off branch prediction */
	pcr &= ~SWIFT_PCR_BF;
	sta(SRMMU_PCR, ASI_SRMMU, pcr);
}

void
swift_mmu_enable(void)
{
}


/* ROSS Hypersparc */
struct module_info module_hypersparc = {
	CPUTYP_UNKNOWN,
	VAC_WRITEBACK,
	cpumatch_hypersparc,
	getcacheinfo_obp,
	0,
	hypersparc_mmu_enable,
	hypersparc_cache_enable,
	hypersparc_getmid,
	4096,
	hypersparc_get_syncflt,
	hypersparc_get_asyncflt,
	srmmu_cache_flush,
	srmmu_vcache_flush_page, ft_srmmu_vcache_flush_page,
	srmmu_vcache_flush_segment, ft_srmmu_vcache_flush_segment,
	srmmu_vcache_flush_region, ft_srmmu_vcache_flush_region,
	srmmu_vcache_flush_context, ft_srmmu_vcache_flush_context,
	srmmu_vcache_flush_range, ft_srmmu_vcache_flush_range,
	noop_pcache_flush_page,
	hypersparc_pure_vcache_flush,
	hypersparc_cache_flush_all,
	hypersparc_memerr,
	pmap_zero_page4m,
	pmap_copy_page4m
};

void
cpumatch_hypersparc(struct cpu_info *sc, struct module_info *mp, int node)
{

	sc->cpu_type = CPUTYP_HS_MBUS;/*XXX*/

	if (node == 0) {
		/* Flush I-cache */
		sta(0, ASI_HICACHECLR, 0);

		/* Disable `unimplemented flush' traps during boot-up */
		wrasr(rdasr(HYPERSPARC_ASRNUM_ICCR) | HYPERSPARC_ICCR_FTD,
			HYPERSPARC_ASRNUM_ICCR);
	}
}

void
hypersparc_mmu_enable(void)
{
#if 0
	int pcr;

	pcr = lda(SRMMU_PCR, ASI_SRMMU);
	pcr |= HYPERSPARC_PCR_C;
	pcr &= ~HYPERSPARC_PCR_CE;

	sta(SRMMU_PCR, ASI_SRMMU, pcr);
#endif
}

int
hypersparc_getmid(void)
{
	u_int pcr = lda(SRMMU_PCR, ASI_SRMMU);
	return ((pcr & HYPERSPARC_PCR_MID) >> 15);
}


/* Cypress 605 */
struct module_info module_cypress = {
	CPUTYP_CYPRESS,
	VAC_WRITEBACK,
	0,
	getcacheinfo_obp,
	0,
	0,
	cypress_cache_enable,
	cypress_getmid,
	4096,
	cypress_get_syncflt,
	cypress_get_asyncflt,
	srmmu_cache_flush,
	srmmu_vcache_flush_page, ft_srmmu_vcache_flush_page,
	srmmu_vcache_flush_segment, ft_srmmu_vcache_flush_segment,
	srmmu_vcache_flush_region, ft_srmmu_vcache_flush_region,
	srmmu_vcache_flush_context, ft_srmmu_vcache_flush_context,
	srmmu_vcache_flush_range, ft_srmmu_vcache_flush_range,
	noop_pcache_flush_page,
	noop_pure_vcache_flush,
	cypress_cache_flush_all,
	memerr4m,
	pmap_zero_page4m,
	pmap_copy_page4m
};


/* Fujitsu Turbosparc */
struct module_info module_turbosparc = {
	CPUTYP_MS2,
	VAC_WRITEBACK,
	cpumatch_turbosparc,
	getcacheinfo_obp,
	turbosparc_hotfix,
	0,
	turbosparc_cache_enable,
	0,
	256,
	turbosparc_get_syncflt,
	no_asyncflt_regs,
	srmmu_cache_flush,
	srmmu_vcache_flush_page, NULL,
	srmmu_vcache_flush_segment, NULL,
	srmmu_vcache_flush_region, NULL,
	srmmu_vcache_flush_context, NULL,
	srmmu_vcache_flush_range, NULL,
	noop_pcache_flush_page,
	noop_pure_vcache_flush,
	srmmu_cache_flush_all,
	memerr4m,
	pmap_zero_page4m,
	pmap_copy_page4m
};

void
cpumatch_turbosparc(struct cpu_info *sc, struct module_info *mp, int node)
{
	int i;

	if (node == 0 || sc->master == 0)
		return;

	i = getpsr();
	if (sc->cpu_vers == IU_VERS(i))
		return;

	/*
	 * A cloaked Turbosparc: clear any items in cpuinfo that
	 * might have been set to uS2 versions during bootstrap.
	 */
	sc->cpu_longname = 0;
	sc->mmu_ncontext = 0;
	sc->cpu_type = 0;
	sc->cacheinfo.c_vactype = 0;
	sc->hotfix = 0;
	sc->mmu_enable = 0;
	sc->cache_enable = 0;
	sc->get_syncflt = 0;
	sc->cache_flush = 0;
	sc->sp_vcache_flush_page = 0;
	sc->sp_vcache_flush_segment = 0;
	sc->sp_vcache_flush_region = 0;
	sc->sp_vcache_flush_context = 0;
	sc->pcache_flush_page = 0;
}

void
turbosparc_hotfix(struct cpu_info *sc)
{
	int pcf;

	pcf = lda(SRMMU_PCFG, ASI_SRMMU);
	if (pcf & TURBOSPARC_PCFG_US2) {
		/* Turn off uS2 emulation bit */
		pcf &= ~TURBOSPARC_PCFG_US2;
		sta(SRMMU_PCFG, ASI_SRMMU, pcf);
	}
}
#endif /* SUN4M */

#if defined(SUN4M)
struct module_info module_viking = {
	CPUTYP_UNKNOWN,		/* set in cpumatch() */
	VAC_NONE,
	cpumatch_viking,
	getcacheinfo_obp,
	viking_hotfix,
	viking_mmu_enable,
	viking_cache_enable,
	viking_getmid,
	4096,
	viking_get_syncflt,
	no_asyncflt_regs,
	/* supersparcs use cached DVMA, no need to flush */
	noop_cache_flush,
	noop_vcache_flush_page, NULL,
	noop_vcache_flush_segment, NULL,
	noop_vcache_flush_region, NULL,
	noop_vcache_flush_context, NULL,
	noop_vcache_flush_range, NULL,
	viking_pcache_flush_page,
	noop_pure_vcache_flush,
	noop_cache_flush_all,
	viking_memerr,
	pmap_zero_page4m,
	pmap_copy_page4m
};
#endif /* SUN4M */

#if defined(SUN4M) || defined(SUN4D)
void
cpumatch_viking(struct cpu_info *sc, struct module_info *mp, int node)
{

	if (node == 0)
		viking_hotfix(sc);
}

void
viking_hotfix(struct cpu_info *sc)
{
static	int mxcc = -1;
	int pcr = lda(SRMMU_PCR, ASI_SRMMU);

	/* Test if we're directly on the MBus */
	if ((pcr & VIKING_PCR_MB) == 0) {
		sc->mxcc = 1;
		sc->cacheinfo.c_flags |= CACHE_MANDATORY;
		sc->zero_page = pmap_zero_page_viking_mxcc;
		sc->copy_page = pmap_copy_page_viking_mxcc;
#if !defined(MSIIEP)
		moduleerr_handler = viking_module_error;
#endif

		/*
		 * Ok to cache PTEs; set the flag here, so we don't
		 * uncache in pmap_bootstrap().
		 */
		if ((pcr & VIKING_PCR_TC) == 0)
			printf("[viking: PCR_TC is off]");
		else
			sc->cacheinfo.c_flags |= CACHE_PAGETABLES;
	} else {
#ifdef MULTIPROCESSOR
		if (sparc_ncpus > 1 && sc->cacheinfo.ec_totalsize == 0)
			sc->cache_flush = srmmu_cache_flush;
#endif
	}
	/* Check all modules have the same MXCC configuration */
	if (mxcc != -1 && sc->mxcc != mxcc)
		panic("MXCC module mismatch");

	mxcc = sc->mxcc;

	/* XXX! */
	if (sc->mxcc)
		sc->cpu_type = CPUTYP_SS1_MBUS_MXCC;
	else
		sc->cpu_type = CPUTYP_SS1_MBUS_NOMXCC;
}

void
viking_mmu_enable(void)
{
	int pcr;

	pcr = lda(SRMMU_PCR, ASI_SRMMU);

	if (cpuinfo.mxcc) {
		if ((pcr & VIKING_PCR_TC) == 0) {
			printf("[viking: turn on PCR_TC]");
		}
		pcr |= VIKING_PCR_TC;
		CACHEINFO.c_flags |= CACHE_PAGETABLES;
	} else
		pcr &= ~VIKING_PCR_TC;
	sta(SRMMU_PCR, ASI_SRMMU, pcr);
}

int
viking_getmid(void)
{

	if (cpuinfo.mxcc) {
		u_int v = ldda(MXCC_MBUSPORT, ASI_CONTROL) & 0xffffffff;
		return ((v >> 24) & 0xf);
	}
	return (0);
}

#if !defined(MSIIEP)
int
viking_module_error(void)
{
	uint64_t v;
	int fatal = 0;
	CPU_INFO_ITERATOR n;
	struct cpu_info *cpi;

	/* Report on MXCC error registers in each module */
	for (CPU_INFO_FOREACH(n, cpi)) {
		if (cpi->ci_mxccregs == 0) {
			printf("\tMXCC registers not mapped\n");
			continue;
		}

		printf("module%d:\n", cpi->ci_cpuid);
		v = *((uint64_t *)(cpi->ci_mxccregs + 0xe00));
		printf("\tmxcc error 0x%llx\n", v);
		v = *((uint64_t *)(cpi->ci_mxccregs + 0xb00));
		printf("\tmxcc status 0x%llx\n", v);
		v = *((uint64_t *)(cpi->ci_mxccregs + 0xc00));
		printf("\tmxcc reset 0x%llx", v);
		if (v & MXCC_MRST_WD)
			printf(" (WATCHDOG RESET)"), fatal = 1;
		if (v & MXCC_MRST_SI)
			printf(" (SOFTWARE RESET)"), fatal = 1;
		printf("\n");
	}
	return (fatal);
}
#endif /* MSIIEP */
#endif /* SUN4M || SUN4D */

#if defined(SUN4D)
void
getcacheinfo_sun4d(struct cpu_info *sc, int node)
{
	struct cacheinfo *ci = &sc->cacheinfo;
	int i, l;

	if (node == 0)
		/* Bootstrapping */
		return;

	/*
	 * The Sun4d always has TI TMS390Z55 Viking CPUs; we hard-code
	 * much of the cache information here.
	 */

	ci->c_physical = 1;
	ci->c_split = 1;

	/* hwflush is used only by sun4/4c code */
	ci->c_hwflush = 0;

	ci->ic_nlines = 0x00000040;
	ci->ic_linesize = 0x00000040;
	ci->ic_l2linesize = 6;
	ci->ic_associativity = 0x00000005;
	ci->ic_totalsize = ci->ic_linesize * ci->ic_nlines *
	    ci->ic_associativity;

	ci->dc_nlines = 0x00000080;
	ci->dc_linesize = 0x00000020;
	ci->dc_l2linesize = 5;
	ci->dc_associativity = 0x00000004;
	ci->dc_totalsize = ci->dc_linesize * ci->dc_nlines *
	    ci->dc_associativity;

	ci->c_l2linesize = uimin(ci->ic_l2linesize, ci->dc_l2linesize);
	ci->c_linesize = uimin(ci->ic_linesize, ci->dc_linesize);
	ci->c_totalsize = uimax(ci->ic_totalsize, ci->dc_totalsize);
	ci->c_nlines = ci->c_totalsize >> ci->c_l2linesize;

	if (node_has_property(node, "ecache-nlines")) {
		/* we have a L2 "e"xternal cache */
		ci->ec_nlines = prom_getpropint(node, "ecache-nlines", 32768);
		ci->ec_linesize = l = prom_getpropint(node, "ecache-line-size", 0);
		for (i = 0; (1 << i) < l && l; i++)
			/* void */;
		if ((1 << i) != l && l)
			panic("bad ecache line size %d", l);
		ci->ec_l2linesize = i;
		ci->ec_associativity =
			prom_getpropint(node, "ecache-associativity", 1);
		ci->ec_totalsize = l * ci->ec_nlines * ci->ec_associativity;
	}
}

struct module_info module_viking_sun4d = {
	CPUTYP_UNKNOWN,		/* set in cpumatch() */
	VAC_NONE,
	cpumatch_viking,
	getcacheinfo_sun4d,
	viking_hotfix,
	viking_mmu_enable,
	viking_cache_enable,
	viking_getmid,
	4096,
	viking_get_syncflt,
	no_asyncflt_regs,
	/* supersparcs use cached DVMA, no need to flush */
	noop_cache_flush,
	noop_vcache_flush_page, NULL,
	noop_vcache_flush_segment, NULL,
	noop_vcache_flush_region, NULL,
	noop_vcache_flush_context, NULL,
	noop_vcache_flush_range, NULL,
	viking_pcache_flush_page,
	noop_pure_vcache_flush,
	noop_cache_flush_all,
	viking_memerr,
	pmap_zero_page4m,
	pmap_copy_page4m
};
#endif /* SUN4D */

#define	ANY	-1	/* match any version */

struct cpu_conf {
	int	arch;
	int	cpu_impl;
	int	cpu_vers;
	int	mmu_impl;
	int	mmu_vers;
	const char	*name;
	struct	module_info *minfo;
} cpu_conf[] = {
#if defined(SUN4)
	{ CPU_SUN4, 0, 0, ANY, ANY, "MB86900/1A or L64801", &module_sun4 },
	{ CPU_SUN4, 1, 0, ANY, ANY, "L64811", &module_sun4 },
	{ CPU_SUN4, 1, 1, ANY, ANY, "CY7C601", &module_sun4 },
#endif

#if defined(SUN4C)
	{ CPU_SUN4C, 0, 0, ANY, ANY, "MB86900/1A or L64801", &module_sun4c },
	{ CPU_SUN4C, 1, 0, ANY, ANY, "L64811", &module_sun4c },
	{ CPU_SUN4C, 1, 1, ANY, ANY, "CY7C601", &module_sun4c },
	{ CPU_SUN4C, 9, 0, ANY, ANY, "W8601/8701 or MB86903", &module_sun4c },
#endif

#if defined(SUN4M)
	{ CPU_SUN4M, 0, 4, 0, 4, "MB86904", &module_swift },
	{ CPU_SUN4M, 0, 5, 0, 5, "MB86907", &module_turbosparc },
	{ CPU_SUN4M, 1, 1, 1, 0, "CY7C601/604", &module_cypress },
	{ CPU_SUN4M, 1, 1, 1, 0xb, "CY7C601/605 (v.b)", &module_cypress },
	{ CPU_SUN4M, 1, 1, 1, 0xc, "CY7C601/605 (v.c)", &module_cypress },
	{ CPU_SUN4M, 1, 1, 1, 0xf, "CY7C601/605 (v.f)", &module_cypress },
	{ CPU_SUN4M, 1, 3, 1, ANY, "CY7C611", &module_cypress },
	{ CPU_SUN4M, 1, 0xe, 1, 7, "RT620/625", &module_hypersparc },
	{ CPU_SUN4M, 1, 0xf, 1, 7, "RT620/625", &module_hypersparc },
	{ CPU_SUN4M, 4, 0, 0, 1, "SuperSPARC v3", &module_viking },
	{ CPU_SUN4M, 4, 0, 0, 2, "SuperSPARC v4", &module_viking },
	{ CPU_SUN4M, 4, 0, 0, 3, "SuperSPARC v5", &module_viking },
	{ CPU_SUN4M, 4, 0, 0, 8, "SuperSPARC II v1", &module_viking },
	{ CPU_SUN4M, 4, 0, 0, 10, "SuperSPARC II v2", &module_viking },
	{ CPU_SUN4M, 4, 0, 0, 12, "SuperSPARC II v3", &module_viking },
	{ CPU_SUN4M, 4, 0, 0, ANY, "TMS390Z50 v0 or TMS390Z55", &module_viking },
	{ CPU_SUN4M, 4, 1, 0, ANY, "TMS390Z50 v1", &module_viking },
	{ CPU_SUN4M, 4, 1, 4, ANY, "TMS390S10", &module_ms1 },
	{ CPU_SUN4M, 4, 2, 0, ANY, "TI_MS2", &module_ms2 },
	{ CPU_SUN4M, 4, 3, ANY, ANY, "TI_4_3", &module_viking },
	{ CPU_SUN4M, 4, 4, ANY, ANY, "TI_4_4", &module_viking },
#endif

#if defined(SUN4D)
	{ CPU_SUN4D, 4, 0, 0, ANY, "TMS390Z50 v0 or TMS390Z55",
	  &module_viking_sun4d },
#endif

	{ ANY, ANY, ANY, ANY, ANY, "Unknown", &module_unknown }
};

void
getcpuinfo(struct cpu_info *sc, int node)
{
	struct cpu_conf *mp;
	int i;
	int cpu_impl, cpu_vers;
	int mmu_impl, mmu_vers;

	/*
	 * Set up main criteria for selection from the CPU configuration
	 * table: the CPU implementation/version fields from the PSR
	 * register, and -- on sun4m machines -- the MMU
	 * implementation/version from the SCR register.
	 */
	if (sc->master) {
		i = getpsr();
		if (node == 0 ||
		    (cpu_impl =
		     prom_getpropint(node, "psr-implementation", -1)) == -1)
			cpu_impl = IU_IMPL(i);

		if (node == 0 ||
		    (cpu_vers = prom_getpropint(node, "psr-version", -1)) == -1)
			cpu_vers = IU_VERS(i);

		if (CPU_HAS_SRMMU) {
			i = lda(SRMMU_PCR, ASI_SRMMU);
			if (node == 0 ||
			    (mmu_impl =
			     prom_getpropint(node, "implementation", -1)) == -1)
				mmu_impl = SRMMU_IMPL(i);

			if (node == 0 ||
			    (mmu_vers = prom_getpropint(node, "version", -1)) == -1)
				mmu_vers = SRMMU_VERS(i);
		} else {
			mmu_impl = ANY;
			mmu_vers = ANY;
		}
	} else {
		/*
		 * Get CPU version/implementation from ROM. If not
		 * available, assume same as boot CPU.
		 */
		cpu_impl = prom_getpropint(node, "psr-implementation",
					   cpuinfo.cpu_impl);
		cpu_vers = prom_getpropint(node, "psr-version",
					   cpuinfo.cpu_vers);

		/* Get MMU version/implementation from ROM always */
		mmu_impl = prom_getpropint(node, "implementation", -1);
		mmu_vers = prom_getpropint(node, "version", -1);
	}

	if (node != 0) {
		char *cpu_name;
		char namebuf[64];

		cpu_name = prom_getpropstringA(node, "name", namebuf,
					       sizeof namebuf);
		if (cpu_name && cpu_name[0])
			sc->cpu_longname = kmem_strdupsize(cpu_name, NULL,
							   KM_SLEEP);
	}

	for (mp = cpu_conf; ; mp++) {
		if (mp->arch != cputyp && mp->arch != ANY)
			continue;

#define MATCH(x)	(mp->x == x || mp->x == ANY)
		if (!MATCH(cpu_impl) ||
		    !MATCH(cpu_vers) ||
		    !MATCH(mmu_impl) ||
		    !MATCH(mmu_vers))
			continue;
#undef MATCH

		/*
		 * Got CPU type.
		 */
		sc->cpu_impl = cpu_impl;
		sc->cpu_vers = cpu_vers;
		sc->mmu_impl = mmu_impl;
		sc->mmu_vers = mmu_vers;

		if (mp->minfo->cpu_match) {
			/* Additional fixups */
			mp->minfo->cpu_match(sc, mp->minfo, node);
		}
		if (sc->cpu_longname == 0)
			sc->cpu_longname = mp->name;

		if (sc->mmu_ncontext == 0)
			sc->mmu_ncontext = mp->minfo->ncontext;

		if (sc->cpu_type == 0)
			sc->cpu_type = mp->minfo->cpu_type;

		if (sc->cacheinfo.c_vactype == VAC_UNKNOWN)
			sc->cacheinfo.c_vactype = mp->minfo->vactype;

		if (sc->master && mp->minfo->getmid != NULL)
			bootmid = mp->minfo->getmid();

		mp->minfo->getcacheinfo(sc, node);

		if (node && sc->hz == 0 && !CPU_ISSUN4/*XXX*/) {
			sc->hz = prom_getpropint(node, "clock-frequency", 0);
			if (sc->hz == 0) {
				/*
				 * Try to find it in the OpenPROM root...
				 */
				sc->hz = prom_getpropint(findroot(),
						    "clock-frequency", 0);
			}
		}

		/*
		 * Copy CPU/MMU/Cache specific routines into cpu_info.
		 */
#define MPCOPY(x)	if (sc->x == 0) sc->x = mp->minfo->x;
		MPCOPY(hotfix);
		MPCOPY(mmu_enable);
		MPCOPY(cache_enable);
		MPCOPY(get_syncflt);
		MPCOPY(get_asyncflt);
		MPCOPY(cache_flush);
		MPCOPY(sp_vcache_flush_page);
		MPCOPY(sp_vcache_flush_segment);
		MPCOPY(sp_vcache_flush_region);
		MPCOPY(sp_vcache_flush_context);
		MPCOPY(sp_vcache_flush_range);
		MPCOPY(ft_vcache_flush_page);
		MPCOPY(ft_vcache_flush_segment);
		MPCOPY(ft_vcache_flush_region);
		MPCOPY(ft_vcache_flush_context);
		MPCOPY(ft_vcache_flush_range);
		MPCOPY(pcache_flush_page);
		MPCOPY(pure_vcache_flush);
		MPCOPY(cache_flush_all);
		MPCOPY(memerr);
		MPCOPY(zero_page);
		MPCOPY(copy_page);
#undef MPCOPY
		/*
		 * Use the single-processor cache flush functions until
		 * all CPUs are initialized.
		 */
		sc->vcache_flush_page = sc->sp_vcache_flush_page;
		sc->vcache_flush_segment = sc->sp_vcache_flush_segment;
		sc->vcache_flush_region = sc->sp_vcache_flush_region;
		sc->vcache_flush_context = sc->sp_vcache_flush_context;
		(*sc->cache_flush_all)();
		return;
	}
	panic("Out of CPUs");
}

/*
 * The following tables convert <IU impl, IU version, FPU version> triples
 * into names for the CPU and FPU chip.  In most cases we do not need to
 * inspect the FPU version to name the IU chip, but there is one exception
 * (for Tsunami), and this makes the tables the same.
 *
 * The table contents (and much of the structure here) are from Guy Harris.
 *
 */
struct info {
	int	valid;
	int	iu_impl;
	int	iu_vers;
	int	fpu_vers;
	const char	*name;
};

/* XXX trim this table on a per-ARCH basis */
/* NB: table order matters here; specific numbers must appear before ANY. */
static struct info fpu_types[] = {
	/*
	 * Vendor 0, IU Fujitsu0.
	 */
	{ 1, 0x0, ANY, 0, "MB86910 or WTL1164/5" },
	{ 1, 0x0, ANY, 1, "MB86911 or WTL1164/5" },
	{ 1, 0x0, ANY, 2, "L64802 or ACT8847" },
	{ 1, 0x0, ANY, 3, "WTL3170/2" },
	{ 1, 0x0, 4,   4, "on-chip" },		/* Swift */
	{ 1, 0x0, 5,   5, "on-chip" },		/* TurboSparc */
	{ 1, 0x0, ANY, 4, "L64804" },

	/*
	 * Vendor 1, IU ROSS0/1 or Pinnacle.
	 */
	{ 1, 0x1, 0xf, 0, "on-chip" },		/* Pinnacle */
	{ 1, 0x1, 0xe, 0, "on-chip" },		/* Hypersparc RT 625/626 */
	{ 1, 0x1, ANY, 0, "L64812 or ACT8847" },
	{ 1, 0x1, ANY, 1, "L64814" },
	{ 1, 0x1, ANY, 2, "TMS390C602A" },
	{ 1, 0x1, ANY, 3, "RT602 or WTL3171" },

	/*
	 * Vendor 2, IU BIT0.
	 */
	{ 1, 0x2, ANY, 0, "B5010 or B5110/20 or B5210" },

	/*
	 * Vendor 4, Texas Instruments.
	 */
	{ 1, 0x4, ANY, 0, "on-chip" },		/* Viking */
	{ 1, 0x4, ANY, 4, "on-chip" },		/* Tsunami */

	/*
	 * Vendor 5, IU Matsushita0.
	 */
	{ 1, 0x5, ANY, 0, "on-chip" },

	/*
	 * Vendor 9, Weitek.
	 */
	{ 1, 0x9, ANY, 3, "on-chip" },

	{ 0 }
};

static const char *
fsrtoname(int impl, int vers, int fver)
{
	struct info *p;

	for (p = fpu_types; p->valid; p++) {
		if (p->iu_impl == impl &&
		    (p->iu_vers == vers || p->iu_vers == ANY) &&
		    (p->fpu_vers == fver))
			return (p->name);
	}
	return (NULL);
}

#ifdef DDB

#include <ddb/db_output.h>
#include <machine/db_machdep.h>

#include "ioconf.h"

/*
 * Dump CPU information from ddb.
 */
void
cpu_debug_dump(void)
{
	struct cpu_info *ci;
	CPU_INFO_ITERATOR cii;

	db_printf("%-4s %-10s %-8s %-10s %-10s %-10s %-10s\n",
	    "CPU#", "CPUINFO", "FLAGS", "CURLWP", "CURPROC", "FPLWP", "CPCB");
	for (CPU_INFO_FOREACH(cii, ci)) {
		db_printf("%-4d %-10p %-8x %-10p %-10p %-10p %-10p\n",
		    ci->ci_cpuid,
		    ci,
		    ci->flags,
		    ci->ci_curlwp,
		    ci->ci_curlwp == NULL ? NULL : ci->ci_curlwp->l_proc,
		    ci->fplwp,
		    ci->curpcb);
	}
}

#if defined(MULTIPROCESSOR)
/*
 * Dump CPU xcall from ddb.
 */
void
cpu_xcall_dump(void)
{
	struct cpu_info *ci;
	CPU_INFO_ITERATOR cii;

	db_printf("%-4s %-10s %-10s %-10s %-10s %-10s "
		    "%-4s %-4s %-4s\n",
	          "CPU#", "FUNC", "TRAP", "ARG0", "ARG1", "ARG2",
	            "TAG", "RECV", "COMPL");
	for (CPU_INFO_FOREACH(cii, ci)) {
		db_printf("%-4d %-10p %-10p 0x%-8x 0x%-8x 0x%-8x "
			    "%-4d %-4d %-4d\n",
		    ci->ci_cpuid,
		    ci->msg.u.xpmsg_func.func,
		    ci->msg.u.xpmsg_func.trap,
		    ci->msg.u.xpmsg_func.arg0,
		    ci->msg.u.xpmsg_func.arg1,
		    ci->msg.u.xpmsg_func.arg2,
		    ci->msg.tag,
		    ci->msg.received,
		    ci->msg.complete);
	}
}
#endif

#endif<|MERGE_RESOLUTION|>--- conflicted
+++ resolved
@@ -1,8 +1,4 @@
-<<<<<<< HEAD
-/*	$NetBSD: cpu.c,v 1.259 2021/01/24 07:36:54 mrg Exp $ */
-=======
 /*	$NetBSD: cpu.c,v 1.260 2021/05/29 02:58:37 mrg Exp $ */
->>>>>>> e2aa5677
 
 /*
  * Copyright (c) 1996
@@ -56,11 +52,7 @@
  */
 
 #include <sys/cdefs.h>
-<<<<<<< HEAD
-__KERNEL_RCSID(0, "$NetBSD: cpu.c,v 1.259 2021/01/24 07:36:54 mrg Exp $");
-=======
 __KERNEL_RCSID(0, "$NetBSD: cpu.c,v 1.260 2021/05/29 02:58:37 mrg Exp $");
->>>>>>> e2aa5677
 
 #include "opt_multiprocessor.h"
 #include "opt_lockdebug.h"
