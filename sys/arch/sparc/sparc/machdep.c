--- conflicted
+++ resolved
@@ -1,8 +1,4 @@
-<<<<<<< HEAD
-/*	$NetBSD: machdep.c,v 1.335 2020/11/22 03:55:33 thorpej Exp $ */
-=======
 /*	$NetBSD: machdep.c,v 1.336 2021/01/24 07:36:54 mrg Exp $ */
->>>>>>> 9e014010
 
 /*-
  * Copyright (c) 1996, 1997, 1998 The NetBSD Foundation, Inc.
@@ -75,11 +71,7 @@
  */
 
 #include <sys/cdefs.h>
-<<<<<<< HEAD
-__KERNEL_RCSID(0, "$NetBSD: machdep.c,v 1.335 2020/11/22 03:55:33 thorpej Exp $");
-=======
 __KERNEL_RCSID(0, "$NetBSD: machdep.c,v 1.336 2021/01/24 07:36:54 mrg Exp $");
->>>>>>> 9e014010
 
 #include "opt_compat_netbsd.h"
 #include "opt_compat_sunos.h"
