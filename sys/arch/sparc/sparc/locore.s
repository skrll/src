<<<<<<< HEAD
/*	$NetBSD: locore.s,v 1.279 2021/01/24 07:36:54 mrg Exp $	*/
=======
/*	$NetBSD: locore.s,v 1.280 2021/04/25 21:59:38 mrg Exp $	*/
>>>>>>> e2aa5677

/*
 * Copyright (c) 1996 Paul Kranenburg
 * Copyright (c) 1996
 * 	The President and Fellows of Harvard College. All rights reserved.
 * Copyright (c) 1992, 1993
 *	The Regents of the University of California.  All rights reserved.
 *
 * This software was developed by the Computer Systems Engineering group
 * at Lawrence Berkeley Laboratory under DARPA contract BG 91-66 and
 * contributed to Berkeley.
 *
 * All advertising materials mentioning features or use of this software
 * must display the following acknowledgement:
 *	This product includes software developed by the University of
 *	California, Lawrence Berkeley Laboratory.
 *	This product includes software developed by Harvard University.
 *
 * Redistribution and use in source and binary forms, with or without
 * modification, are permitted provided that the following conditions
 * are met:
 * 1. Redistributions of source code must retain the above copyright
 *    notice, this list of conditions and the following disclaimer.
 * 2. Redistributions in binary form must reproduce the above copyright
 *    notice, this list of conditions and the following disclaimer in the
 *    documentation and/or other materials provided with the distribution.
 * 3. All advertising materials mentioning features or use of this software
 *    must display the following acknowledgement:
 *	This product includes software developed by the University of
 *	California, Berkeley and its contributors.
 *	This product includes software developed by Harvard University.
 *	This product includes software developed by Paul Kranenburg.
 * 4. Neither the name of the University nor the names of its contributors
 *    may be used to endorse or promote products derived from this software
 *    without specific prior written permission.
 *
 * THIS SOFTWARE IS PROVIDED BY THE REGENTS AND CONTRIBUTORS ``AS IS'' AND
 * ANY EXPRESS OR IMPLIED WARRANTIES, INCLUDING, BUT NOT LIMITED TO, THE
 * IMPLIED WARRANTIES OF MERCHANTABILITY AND FITNESS FOR A PARTICULAR PURPOSE
 * ARE DISCLAIMED.  IN NO EVENT SHALL THE REGENTS OR CONTRIBUTORS BE LIABLE
 * FOR ANY DIRECT, INDIRECT, INCIDENTAL, SPECIAL, EXEMPLARY, OR CONSEQUENTIAL
 * DAMAGES (INCLUDING, BUT NOT LIMITED TO, PROCUREMENT OF SUBSTITUTE GOODS
 * OR SERVICES; LOSS OF USE, DATA, OR PROFITS; OR BUSINESS INTERRUPTION)
 * HOWEVER CAUSED AND ON ANY THEORY OF LIABILITY, WHETHER IN CONTRACT, STRICT
 * LIABILITY, OR TORT (INCLUDING NEGLIGENCE OR OTHERWISE) ARISING IN ANY WAY
 * OUT OF THE USE OF THIS SOFTWARE, EVEN IF ADVISED OF THE POSSIBILITY OF
 * SUCH DAMAGE.
 *
 *	@(#)locore.s	8.4 (Berkeley) 12/10/93
 */

#include "opt_ddb.h"
#include "opt_kgdb.h"
#include "opt_compat_netbsd.h"
#include "opt_compat_sunos.h"
#include "opt_multiprocessor.h"
#include "opt_lockdebug.h"

#include "assym.h"
#include <machine/param.h>
#include <machine/asm.h>
#include <sparc/sparc/intreg.h>
#include <sparc/sparc/timerreg.h>
#include <sparc/sparc/vaddrs.h>
#ifdef notyet
#include <sparc/dev/zsreg.h>
#endif
#include <machine/ctlreg.h>
#include <machine/intr.h>
#include <machine/psl.h>
#include <machine/signal.h>
#include <machine/trap.h>
	
#include <sys/syscall.h>

/* use as needed to align things on longword boundaries */
#define	_ALIGN	.align 4

/*
 * CCFSZ (C Compiler Frame SiZe) is the size of a stack frame required if
 * a function is to call C code.  It should be just 64, but Sun defined
 * their frame with space to hold arguments 0 through 5 (plus some junk),
 * and varargs routines (such as printf) demand this, and gcc uses this
 * area at times anyway.
 */
#define	CCFSZ	96

/* We rely on the fact that %lo(CPUINFO_VA) is zero */
.if CPUINFO_VA & 0x1fff
BARF
.endif

#if EV_COUNT != 0
# error "this code does not work with EV_COUNT != 0"
#endif
#if EV_STRUCTSIZE != 32
# error "this code does not work with EV_STRUCTSIZE != 32"
#else
# define EV_STRUCTSHIFT	5
#endif

/*
 * Another handy macro: load one register window, given `base' address.
 * This can be either a simple register (e.g., %sp) or include an initial
 * offset (e.g., %g6 + PCB_RW).
 */
#define	LOADWIN(addr) \
	ldd	[addr], %l0; \
	ldd	[addr + 8], %l2; \
	ldd	[addr + 16], %l4; \
	ldd	[addr + 24], %l6; \
	ldd	[addr + 32], %i0; \
	ldd	[addr + 40], %i2; \
	ldd	[addr + 48], %i4; \
	ldd	[addr + 56], %i6

/*
 * To return from trap we need the two-instruction sequence
 * `jmp %l1; rett %l2', which is defined here for convenience.
 */
#define	RETT	jmp %l1; rett %l2

	.data
/*
 * The interrupt stack.
 *
 * This is the very first thing in the data segment, and therefore has
 * the lowest kernel stack address.  We count on this in the interrupt
 * trap-frame setup code, since we may need to switch from the kernel
 * stack to the interrupt stack (iff we are not already on the interrupt
 * stack).  One sethi+cmp is all we need since this is so carefully
 * arranged.
 *
 * In SMP kernels, each CPU has its own interrupt stack and the computation
 * to determine whether we're already on the interrupt stack is slightly
 * more time consuming (see INTR_SETUP() below).
 */
	.globl	_C_LABEL(intstack)
	.globl	_C_LABEL(eintstack)
_C_LABEL(intstack):
	.skip	INT_STACK_SIZE		! 16k = 128 128-byte stack frames
_C_LABEL(eintstack):

_EINTSTACKP = CPUINFO_VA + CPUINFO_EINTSTACK

/*
 * CPUINFO_VA is a CPU-local virtual address; cpi->ci_self is a global
 * virtual address for the same structure.  It must be stored in p->p_cpu
 * upon context switch.
 */
_CISELFP	= CPUINFO_VA + CPUINFO_SELF
_CIFLAGS	= CPUINFO_VA + CPUINFO_FLAGS

/* Per-CPU AST requests */
_WANT_AST	= CPUINFO_VA + CPUINFO_WANT_AST

/*
 * Process 0's u.
 *
 * This must be aligned on an 8 byte boundary.
 */
	.globl	_C_LABEL(u0)
_C_LABEL(u0):	.skip	USPACE
estack0:

#ifdef KGDB
/*
 * Another item that must be aligned, easiest to put it here.
 */
KGDB_STACK_SIZE = 2048
	.globl	_C_LABEL(kgdb_stack)
_C_LABEL(kgdb_stack):
	.skip	KGDB_STACK_SIZE		! hope this is enough
#endif

/*
 * cpcb points to the current pcb (and hence u. area).
 * Initially this is the special one.
 */
cpcb = CPUINFO_VA + CPUINFO_CURPCB

/* curlwp points to the current LWP that has the CPU */
curlwp = CPUINFO_VA + CPUINFO_CURLWP

/*
 * cputyp is the current CPU type, used to distinguish between
 * the many variations of different sun4* machines. It contains
 * the value CPU_SUN4, CPU_SUN4C, or CPU_SUN4M.
 */
	.globl	_C_LABEL(cputyp)
_C_LABEL(cputyp):
	.word	1

#if defined(SUN4C) || defined(SUN4M)
cputypval:
	.asciz	"sun4c"
	.ascii	"     "
cputypvar:
	.asciz	"compatible"
	_ALIGN
#endif

/*
 * There variables are pointed to by the cpp symbols PGSHIFT, NBPG,
 * and PGOFSET.
 */
	.globl	_C_LABEL(pgshift), _C_LABEL(nbpg), _C_LABEL(pgofset)
_C_LABEL(pgshift):
	.word	0
_C_LABEL(nbpg):
	.word	0
_C_LABEL(pgofset):
	.word	0

	.globl	_C_LABEL(trapbase)
_C_LABEL(trapbase):
	.word	0

#if 0
#if defined(SUN4M)
_mapme:
	.asciz "0 0 f8000000 15c6a0 map-pages"
#endif
#endif

#if !defined(SUN4D)
sun4d_notsup:
	.asciz	"cr .( NetBSD/sparc: this kernel does not support the sun4d) cr"
#endif
#if !defined(SUN4M)
sun4m_notsup:
	.asciz	"cr .( NetBSD/sparc: this kernel does not support the sun4m) cr"
#endif
#if !defined(SUN4C)
sun4c_notsup:
	.asciz	"cr .( NetBSD/sparc: this kernel does not support the sun4c) cr"
#endif
#if !defined(SUN4)
sun4_notsup:
	! the extra characters at the end are to ensure the zs fifo drains
	! before we halt. Sick, eh?
	.asciz	"NetBSD/sparc: this kernel does not support the sun4\n\r \b"
#endif
	_ALIGN

	.text

/*
 * The first thing in the real text segment is the trap vector table,
 * which must be aligned on a 4096 byte boundary.  The text segment
 * starts beyond page 0 of KERNBASE so that there is a red zone
 * between user and kernel space.  Since the boot ROM loads us at
 * PROM_LOADADDR, it is far easier to start at KERNBASE+PROM_LOADADDR than to
 * buck the trend.  This is two or four pages in (depending on if
 * pagesize is 8192 or 4096).    We place two items in this area:
 * the message buffer (phys addr 0) and the cpu_softc structure for
 * the first processor in the system (phys addr 0x2000).
 * Because the message buffer is in our "red zone" between user and
 * kernel space we remap it in configure() to another location and
 * invalidate the mapping at KERNBASE.
 */

/*
 * Each trap has room for four instructions, of which one perforce must
 * be a branch.  On entry the hardware has copied pc and npc to %l1 and
 * %l2 respectively.  We use two more to read the psr into %l0, and to
 * put the trap type value into %l3 (with a few exceptions below).
 * We could read the trap type field of %tbr later in the code instead,
 * but there is no need, and that would require more instructions
 * (read+mask, vs 1 `mov' here).
 *
 * I used to generate these numbers by address arithmetic, but gas's
 * expression evaluator has about as much sense as your average slug
 * (oddly enough, the code looks about as slimy too).  Thus, all the
 * trap numbers are given as arguments to the trap macros.  This means
 * there is one line per trap.  Sigh.
 *
 * Note that only the local registers may be used, since the trap
 * window is potentially the last window.  Its `in' registers are
 * the previous window's outs (as usual), but more important, its
 * `out' registers may be in use as the `topmost' window's `in' registers.
 * The global registers are of course verboten (well, until we save
 * them away).
 *
 * Hardware interrupt vectors can be `linked'---the linkage is to regular
 * C code---or rewired to fast in-window handlers.  The latter are good
 * for unbuffered hardware like the Zilog serial chip and the AMD audio
 * chip, where many interrupts can be handled trivially with pseudo-DMA or
 * similar.  Only one `fast' interrupt can be used per level, however, and
 * direct and `fast' interrupts are incompatible.  Routines in intr.c
 * handle setting these, with optional paranoia.
 */

	/* regular vectored traps */
#define	VTRAP(type, label) \
	mov (type), %l3; b label; mov %psr, %l0; nop

	/* hardware interrupts (can be linked or made `fast') */
#define	HARDINT44C(lev) \
	mov (lev), %l3; b _C_LABEL(sparc_interrupt44c); mov %psr, %l0; nop

	/* hardware interrupts (can be linked or made `fast') */
#define	HARDINT4M(lev) \
	mov (lev), %l3; b _C_LABEL(sparc_interrupt4m); mov %psr, %l0; nop

	/* software interrupts (may not be made direct, sorry---but you
	   should not be using them trivially anyway) */
#define	SOFTINT44C(lev, bit) \
	mov (lev), %l3; mov (bit), %l4; b softintr_sun44c; mov %psr, %l0

	/* There's no SOFTINT4M(): both hard and soft vector the same way */

	/* traps that just call trap() */
#define	TRAP(type)	VTRAP(type, slowtrap)

	/* architecturally undefined traps (cause panic) */
#define	UTRAP(type)	VTRAP(type, slowtrap)

	/* software undefined traps (may be replaced) */
#define	STRAP(type)	VTRAP(type, slowtrap)

/* breakpoint acts differently under kgdb */
#ifdef KGDB
#define	BPT		VTRAP(T_BREAKPOINT, bpt)
#define	BPT_KGDB_EXEC	VTRAP(T_KGDB_EXEC, bpt)
#else
#define	BPT		TRAP(T_BREAKPOINT)
#define	BPT_KGDB_EXEC	TRAP(T_KGDB_EXEC)
#endif

/* special high-speed 1-instruction-shaved-off traps (get nothing in %l3) */
#define	SYSCALL		b _C_LABEL(_syscall); mov %psr, %l0; nop; nop
#define	WINDOW_OF	b window_of; mov %psr, %l0; nop; nop
#define	WINDOW_UF	b window_uf; mov %psr, %l0; nop; nop
#ifdef notyet
#define	ZS_INTERRUPT	b zshard; mov %psr, %l0; nop; nop
#else
#define	ZS_INTERRUPT44C	HARDINT44C(12)
#define	ZS_INTERRUPT4M	HARDINT4M(12)
#endif

#ifdef DEBUG
#define TRAP_TRACE(tt, tmp)					\
	sethi	%hi(CPUINFO_VA + CPUINFO_TT), tmp;		\
	st	tt, [tmp + %lo(CPUINFO_VA + CPUINFO_TT)];
#define TRAP_TRACE2(tt, tmp1, tmp2)				\
	mov	tt, tmp1;					\
	TRAP_TRACE(tmp1, tmp2)
#else /* DEBUG */
#define TRAP_TRACE(tt,tmp)		/**/
#define TRAP_TRACE2(tt,tmp1,tmp2)	/**/
#endif /* DEBUG */

	.globl	_ASM_LABEL(start), _C_LABEL(kernel_text)
	_C_LABEL(kernel_text) = start		! for kvm_mkdb(8)
_ASM_LABEL(start):
/*
 * Put sun4 traptable first, since it needs the most stringent aligment (8192)
 */
#if defined(SUN4)
trapbase_sun4:
	/* trap 0 is special since we cannot receive it */
	b dostart; nop; nop; nop	! 00 = reset (fake)
	VTRAP(T_TEXTFAULT, memfault_sun4)	! 01 = instr. fetch fault
	TRAP(T_ILLINST)			! 02 = illegal instruction
	TRAP(T_PRIVINST)		! 03 = privileged instruction
	TRAP(T_FPDISABLED)		! 04 = fp instr, but EF bit off in psr
	WINDOW_OF			! 05 = window overflow
	WINDOW_UF			! 06 = window underflow
	TRAP(T_ALIGN)			! 07 = address alignment error
	VTRAP(T_FPE, fp_exception)	! 08 = fp exception
	VTRAP(T_DATAFAULT, memfault_sun4)	! 09 = data fetch fault
	TRAP(T_TAGOF)			! 0a = tag overflow
	UTRAP(0x0b)
	UTRAP(0x0c)
	UTRAP(0x0d)
	UTRAP(0x0e)
	UTRAP(0x0f)
	UTRAP(0x10)
	SOFTINT44C(1, IE_L1)		! 11 = level 1 interrupt
	HARDINT44C(2)			! 12 = level 2 interrupt
	HARDINT44C(3)			! 13 = level 3 interrupt
	SOFTINT44C(4, IE_L4)		! 14 = level 4 interrupt
	HARDINT44C(5)			! 15 = level 5 interrupt
	SOFTINT44C(6, IE_L6)		! 16 = level 6 interrupt
	HARDINT44C(7)			! 17 = level 7 interrupt
	HARDINT44C(8)			! 18 = level 8 interrupt
	HARDINT44C(9)			! 19 = level 9 interrupt
	HARDINT44C(10)			! 1a = level 10 interrupt
	HARDINT44C(11)			! 1b = level 11 interrupt
	ZS_INTERRUPT44C			! 1c = level 12 (zs) interrupt
	HARDINT44C(13)			! 1d = level 13 interrupt
	HARDINT44C(14)			! 1e = level 14 interrupt
	VTRAP(15, nmi_sun4)		! 1f = nonmaskable interrupt
	UTRAP(0x20)
	UTRAP(0x21)
	UTRAP(0x22)
	UTRAP(0x23)
	TRAP(T_CPDISABLED)	! 24 = coprocessor instr, EC bit off in psr
	UTRAP(0x25)
	UTRAP(0x26)
	UTRAP(0x27)
	TRAP(T_CPEXCEPTION)	! 28 = coprocessor exception
	UTRAP(0x29)
	UTRAP(0x2a)
	UTRAP(0x2b)
	UTRAP(0x2c)
	UTRAP(0x2d)
	UTRAP(0x2e)
	UTRAP(0x2f)
	UTRAP(0x30)
	UTRAP(0x31)
	UTRAP(0x32)
	UTRAP(0x33)
	UTRAP(0x34)
	UTRAP(0x35)
	UTRAP(0x36)
	UTRAP(0x37)
	UTRAP(0x38)
	UTRAP(0x39)
	UTRAP(0x3a)
	UTRAP(0x3b)
	UTRAP(0x3c)
	UTRAP(0x3d)
	UTRAP(0x3e)
	UTRAP(0x3f)
	UTRAP(0x40)
	UTRAP(0x41)
	UTRAP(0x42)
	UTRAP(0x43)
	UTRAP(0x44)
	UTRAP(0x45)
	UTRAP(0x46)
	UTRAP(0x47)
	UTRAP(0x48)
	UTRAP(0x49)
	UTRAP(0x4a)
	UTRAP(0x4b)
	UTRAP(0x4c)
	UTRAP(0x4d)
	UTRAP(0x4e)
	UTRAP(0x4f)
	UTRAP(0x50)
	UTRAP(0x51)
	UTRAP(0x52)
	UTRAP(0x53)
	UTRAP(0x54)
	UTRAP(0x55)
	UTRAP(0x56)
	UTRAP(0x57)
	UTRAP(0x58)
	UTRAP(0x59)
	UTRAP(0x5a)
	UTRAP(0x5b)
	UTRAP(0x5c)
	UTRAP(0x5d)
	UTRAP(0x5e)
	UTRAP(0x5f)
	UTRAP(0x60)
	UTRAP(0x61)
	UTRAP(0x62)
	UTRAP(0x63)
	UTRAP(0x64)
	UTRAP(0x65)
	UTRAP(0x66)
	UTRAP(0x67)
	UTRAP(0x68)
	UTRAP(0x69)
	UTRAP(0x6a)
	UTRAP(0x6b)
	UTRAP(0x6c)
	UTRAP(0x6d)
	UTRAP(0x6e)
	UTRAP(0x6f)
	UTRAP(0x70)
	UTRAP(0x71)
	UTRAP(0x72)
	UTRAP(0x73)
	UTRAP(0x74)
	UTRAP(0x75)
	UTRAP(0x76)
	UTRAP(0x77)
	UTRAP(0x78)
	UTRAP(0x79)
	UTRAP(0x7a)
	UTRAP(0x7b)
	UTRAP(0x7c)
	UTRAP(0x7d)
	UTRAP(0x7e)
	UTRAP(0x7f)
	SYSCALL			! 80 = sun syscall
	BPT			! 81 = pseudo breakpoint instruction
	TRAP(T_DIV0)		! 82 = divide by zero
	TRAP(T_FLUSHWIN)	! 83 = flush windows
	TRAP(T_CLEANWIN)	! 84 = provide clean windows
	TRAP(T_RANGECHECK)	! 85 = ???
	TRAP(T_FIXALIGN)	! 86 = fix up unaligned accesses
	TRAP(T_INTOF)		! 87 = integer overflow
	SYSCALL			! 88 = svr4 syscall
	SYSCALL			! 89 = bsd syscall
	BPT_KGDB_EXEC		! 8a = enter kernel gdb on kernel startup
	STRAP(0x8b)
	STRAP(0x8c)
	STRAP(0x8d)
	STRAP(0x8e)
	STRAP(0x8f)
	STRAP(0x90)
	STRAP(0x91)
	STRAP(0x92)
	STRAP(0x93)
	STRAP(0x94)
	STRAP(0x95)
	STRAP(0x96)
	STRAP(0x97)
	STRAP(0x98)
	STRAP(0x99)
	STRAP(0x9a)
	STRAP(0x9b)
	STRAP(0x9c)
	STRAP(0x9d)
	STRAP(0x9e)
	STRAP(0x9f)
	STRAP(0xa0)
	STRAP(0xa1)
	STRAP(0xa2)
	STRAP(0xa3)
	STRAP(0xa4)
	STRAP(0xa5)
	STRAP(0xa6)
	STRAP(0xa7)
	STRAP(0xa8)
	STRAP(0xa9)
	STRAP(0xaa)
	STRAP(0xab)
	STRAP(0xac)
	STRAP(0xad)
	STRAP(0xae)
	STRAP(0xaf)
	STRAP(0xb0)
	STRAP(0xb1)
	STRAP(0xb2)
	STRAP(0xb3)
	STRAP(0xb4)
	STRAP(0xb5)
	STRAP(0xb6)
	STRAP(0xb7)
	STRAP(0xb8)
	STRAP(0xb9)
	STRAP(0xba)
	STRAP(0xbb)
	STRAP(0xbc)
	STRAP(0xbd)
	STRAP(0xbe)
	STRAP(0xbf)
	STRAP(0xc0)
	STRAP(0xc1)
	STRAP(0xc2)
	STRAP(0xc3)
	STRAP(0xc4)
	STRAP(0xc5)
	STRAP(0xc6)
	STRAP(0xc7)
	STRAP(0xc8)
	STRAP(0xc9)
	STRAP(0xca)
	STRAP(0xcb)
	STRAP(0xcc)
	STRAP(0xcd)
	STRAP(0xce)
	STRAP(0xcf)
	STRAP(0xd0)
	STRAP(0xd1)
	STRAP(0xd2)
	STRAP(0xd3)
	STRAP(0xd4)
	STRAP(0xd5)
	STRAP(0xd6)
	STRAP(0xd7)
	STRAP(0xd8)
	STRAP(0xd9)
	STRAP(0xda)
	STRAP(0xdb)
	STRAP(0xdc)
	STRAP(0xdd)
	STRAP(0xde)
	STRAP(0xdf)
	STRAP(0xe0)
	STRAP(0xe1)
	STRAP(0xe2)
	STRAP(0xe3)
	STRAP(0xe4)
	STRAP(0xe5)
	STRAP(0xe6)
	STRAP(0xe7)
	STRAP(0xe8)
	STRAP(0xe9)
	STRAP(0xea)
	STRAP(0xeb)
	STRAP(0xec)
	STRAP(0xed)
	STRAP(0xee)
	STRAP(0xef)
	STRAP(0xf0)
	STRAP(0xf1)
	STRAP(0xf2)
	STRAP(0xf3)
	STRAP(0xf4)
	STRAP(0xf5)
	STRAP(0xf6)
	STRAP(0xf7)
	STRAP(0xf8)
	STRAP(0xf9)
	STRAP(0xfa)
	STRAP(0xfb)
	STRAP(0xfc)
	STRAP(0xfd)
	STRAP(0xfe)
	STRAP(0xff)
#endif

#if defined(SUN4C)
trapbase_sun4c:
/* trap 0 is special since we cannot receive it */
	b dostart; nop; nop; nop	! 00 = reset (fake)
	VTRAP(T_TEXTFAULT, memfault_sun4c)	! 01 = instr. fetch fault
	TRAP(T_ILLINST)			! 02 = illegal instruction
	TRAP(T_PRIVINST)		! 03 = privileged instruction
	TRAP(T_FPDISABLED)		! 04 = fp instr, but EF bit off in psr
	WINDOW_OF			! 05 = window overflow
	WINDOW_UF			! 06 = window underflow
	TRAP(T_ALIGN)			! 07 = address alignment error
	VTRAP(T_FPE, fp_exception)	! 08 = fp exception
	VTRAP(T_DATAFAULT, memfault_sun4c)	! 09 = data fetch fault
	TRAP(T_TAGOF)			! 0a = tag overflow
	UTRAP(0x0b)
	UTRAP(0x0c)
	UTRAP(0x0d)
	UTRAP(0x0e)
	UTRAP(0x0f)
	UTRAP(0x10)
	SOFTINT44C(1, IE_L1)		! 11 = level 1 interrupt
	HARDINT44C(2)			! 12 = level 2 interrupt
	HARDINT44C(3)			! 13 = level 3 interrupt
	SOFTINT44C(4, IE_L4)		! 14 = level 4 interrupt
	HARDINT44C(5)			! 15 = level 5 interrupt
	SOFTINT44C(6, IE_L6)		! 16 = level 6 interrupt
	HARDINT44C(7)			! 17 = level 7 interrupt
	HARDINT44C(8)			! 18 = level 8 interrupt
	HARDINT44C(9)			! 19 = level 9 interrupt
	HARDINT44C(10)			! 1a = level 10 interrupt
	HARDINT44C(11)			! 1b = level 11 interrupt
	ZS_INTERRUPT44C			! 1c = level 12 (zs) interrupt
	HARDINT44C(13)			! 1d = level 13 interrupt
	HARDINT44C(14)			! 1e = level 14 interrupt
	VTRAP(15, nmi_sun4c)		! 1f = nonmaskable interrupt
	UTRAP(0x20)
	UTRAP(0x21)
	UTRAP(0x22)
	UTRAP(0x23)
	TRAP(T_CPDISABLED)	! 24 = coprocessor instr, EC bit off in psr
	UTRAP(0x25)
	UTRAP(0x26)
	UTRAP(0x27)
	TRAP(T_CPEXCEPTION)	! 28 = coprocessor exception
	UTRAP(0x29)
	UTRAP(0x2a)
	UTRAP(0x2b)
	UTRAP(0x2c)
	UTRAP(0x2d)
	UTRAP(0x2e)
	UTRAP(0x2f)
	UTRAP(0x30)
	UTRAP(0x31)
	UTRAP(0x32)
	UTRAP(0x33)
	UTRAP(0x34)
	UTRAP(0x35)
	UTRAP(0x36)
	UTRAP(0x37)
	UTRAP(0x38)
	UTRAP(0x39)
	UTRAP(0x3a)
	UTRAP(0x3b)
	UTRAP(0x3c)
	UTRAP(0x3d)
	UTRAP(0x3e)
	UTRAP(0x3f)
	UTRAP(0x40)
	UTRAP(0x41)
	UTRAP(0x42)
	UTRAP(0x43)
	UTRAP(0x44)
	UTRAP(0x45)
	UTRAP(0x46)
	UTRAP(0x47)
	UTRAP(0x48)
	UTRAP(0x49)
	UTRAP(0x4a)
	UTRAP(0x4b)
	UTRAP(0x4c)
	UTRAP(0x4d)
	UTRAP(0x4e)
	UTRAP(0x4f)
	UTRAP(0x50)
	UTRAP(0x51)
	UTRAP(0x52)
	UTRAP(0x53)
	UTRAP(0x54)
	UTRAP(0x55)
	UTRAP(0x56)
	UTRAP(0x57)
	UTRAP(0x58)
	UTRAP(0x59)
	UTRAP(0x5a)
	UTRAP(0x5b)
	UTRAP(0x5c)
	UTRAP(0x5d)
	UTRAP(0x5e)
	UTRAP(0x5f)
	UTRAP(0x60)
	UTRAP(0x61)
	UTRAP(0x62)
	UTRAP(0x63)
	UTRAP(0x64)
	UTRAP(0x65)
	UTRAP(0x66)
	UTRAP(0x67)
	UTRAP(0x68)
	UTRAP(0x69)
	UTRAP(0x6a)
	UTRAP(0x6b)
	UTRAP(0x6c)
	UTRAP(0x6d)
	UTRAP(0x6e)
	UTRAP(0x6f)
	UTRAP(0x70)
	UTRAP(0x71)
	UTRAP(0x72)
	UTRAP(0x73)
	UTRAP(0x74)
	UTRAP(0x75)
	UTRAP(0x76)
	UTRAP(0x77)
	UTRAP(0x78)
	UTRAP(0x79)
	UTRAP(0x7a)
	UTRAP(0x7b)
	UTRAP(0x7c)
	UTRAP(0x7d)
	UTRAP(0x7e)
	UTRAP(0x7f)
	SYSCALL			! 80 = sun syscall
	BPT			! 81 = pseudo breakpoint instruction
	TRAP(T_DIV0)		! 82 = divide by zero
	TRAP(T_FLUSHWIN)	! 83 = flush windows
	TRAP(T_CLEANWIN)	! 84 = provide clean windows
	TRAP(T_RANGECHECK)	! 85 = ???
	TRAP(T_FIXALIGN)	! 86 = fix up unaligned accesses
	TRAP(T_INTOF)		! 87 = integer overflow
	SYSCALL			! 88 = svr4 syscall
	SYSCALL			! 89 = bsd syscall
	BPT_KGDB_EXEC		! 8a = enter kernel gdb on kernel startup
	STRAP(0x8b)
	STRAP(0x8c)
	STRAP(0x8d)
	STRAP(0x8e)
	STRAP(0x8f)
	STRAP(0x90)
	STRAP(0x91)
	STRAP(0x92)
	STRAP(0x93)
	STRAP(0x94)
	STRAP(0x95)
	STRAP(0x96)
	STRAP(0x97)
	STRAP(0x98)
	STRAP(0x99)
	STRAP(0x9a)
	STRAP(0x9b)
	STRAP(0x9c)
	STRAP(0x9d)
	STRAP(0x9e)
	STRAP(0x9f)
	STRAP(0xa0)
	STRAP(0xa1)
	STRAP(0xa2)
	STRAP(0xa3)
	STRAP(0xa4)
	STRAP(0xa5)
	STRAP(0xa6)
	STRAP(0xa7)
	STRAP(0xa8)
	STRAP(0xa9)
	STRAP(0xaa)
	STRAP(0xab)
	STRAP(0xac)
	STRAP(0xad)
	STRAP(0xae)
	STRAP(0xaf)
	STRAP(0xb0)
	STRAP(0xb1)
	STRAP(0xb2)
	STRAP(0xb3)
	STRAP(0xb4)
	STRAP(0xb5)
	STRAP(0xb6)
	STRAP(0xb7)
	STRAP(0xb8)
	STRAP(0xb9)
	STRAP(0xba)
	STRAP(0xbb)
	STRAP(0xbc)
	STRAP(0xbd)
	STRAP(0xbe)
	STRAP(0xbf)
	STRAP(0xc0)
	STRAP(0xc1)
	STRAP(0xc2)
	STRAP(0xc3)
	STRAP(0xc4)
	STRAP(0xc5)
	STRAP(0xc6)
	STRAP(0xc7)
	STRAP(0xc8)
	STRAP(0xc9)
	STRAP(0xca)
	STRAP(0xcb)
	STRAP(0xcc)
	STRAP(0xcd)
	STRAP(0xce)
	STRAP(0xcf)
	STRAP(0xd0)
	STRAP(0xd1)
	STRAP(0xd2)
	STRAP(0xd3)
	STRAP(0xd4)
	STRAP(0xd5)
	STRAP(0xd6)
	STRAP(0xd7)
	STRAP(0xd8)
	STRAP(0xd9)
	STRAP(0xda)
	STRAP(0xdb)
	STRAP(0xdc)
	STRAP(0xdd)
	STRAP(0xde)
	STRAP(0xdf)
	STRAP(0xe0)
	STRAP(0xe1)
	STRAP(0xe2)
	STRAP(0xe3)
	STRAP(0xe4)
	STRAP(0xe5)
	STRAP(0xe6)
	STRAP(0xe7)
	STRAP(0xe8)
	STRAP(0xe9)
	STRAP(0xea)
	STRAP(0xeb)
	STRAP(0xec)
	STRAP(0xed)
	STRAP(0xee)
	STRAP(0xef)
	STRAP(0xf0)
	STRAP(0xf1)
	STRAP(0xf2)
	STRAP(0xf3)
	STRAP(0xf4)
	STRAP(0xf5)
	STRAP(0xf6)
	STRAP(0xf7)
	STRAP(0xf8)
	STRAP(0xf9)
	STRAP(0xfa)
	STRAP(0xfb)
	STRAP(0xfc)
	STRAP(0xfd)
	STRAP(0xfe)
	STRAP(0xff)
#endif

#if defined(SUN4M)
trapbase_sun4m:
/* trap 0 is special since we cannot receive it */
	b dostart; nop; nop; nop	! 00 = reset (fake)
	VTRAP(T_TEXTFAULT, memfault_sun4m)	! 01 = instr. fetch fault
	VTRAP(T_ILLINST, illinst4m)	! 02 = illegal instruction
	TRAP(T_PRIVINST)		! 03 = privileged instruction
	TRAP(T_FPDISABLED)		! 04 = fp instr, but EF bit off in psr
	WINDOW_OF			! 05 = window overflow
	WINDOW_UF			! 06 = window underflow
	TRAP(T_ALIGN)			! 07 = address alignment error
	VTRAP(T_FPE, fp_exception)	! 08 = fp exception
	VTRAP(T_DATAFAULT, memfault_sun4m)	! 09 = data fetch fault
	TRAP(T_TAGOF)			! 0a = tag overflow
	UTRAP(0x0b)
	UTRAP(0x0c)
	UTRAP(0x0d)
	UTRAP(0x0e)
	UTRAP(0x0f)
	UTRAP(0x10)
	HARDINT4M(1)			! 11 = level 1 interrupt
	HARDINT4M(2)			! 12 = level 2 interrupt
	HARDINT4M(3)			! 13 = level 3 interrupt
	HARDINT4M(4)			! 14 = level 4 interrupt
	HARDINT4M(5)			! 15 = level 5 interrupt
	HARDINT4M(6)			! 16 = level 6 interrupt
	HARDINT4M(7)			! 17 = level 7 interrupt
	HARDINT4M(8)			! 18 = level 8 interrupt
	HARDINT4M(9)			! 19 = level 9 interrupt
	HARDINT4M(10)			! 1a = level 10 interrupt
	HARDINT4M(11)			! 1b = level 11 interrupt
	ZS_INTERRUPT4M			! 1c = level 12 (zs) interrupt
	HARDINT4M(13)			! 1d = level 13 interrupt
	HARDINT4M(14)			! 1e = level 14 interrupt
	VTRAP(15, nmi_sun4m)		! 1f = nonmaskable interrupt
	UTRAP(0x20)
	VTRAP(T_TEXTERROR, memfault_sun4m)	! 21 = instr. fetch error
	UTRAP(0x22)
	UTRAP(0x23)
	TRAP(T_CPDISABLED)	! 24 = coprocessor instr, EC bit off in psr
	UTRAP(0x25)
	UTRAP(0x26)
	UTRAP(0x27)
	TRAP(T_CPEXCEPTION)	! 28 = coprocessor exception
	VTRAP(T_DATAERROR, memfault_sun4m)	! 29 = data fetch error
	UTRAP(0x2a)
	VTRAP(T_STOREBUFFAULT, memfault_sun4m) ! 2b = SuperSPARC store buffer fault
	UTRAP(0x2c)
	UTRAP(0x2d)
	UTRAP(0x2e)
	UTRAP(0x2f)
	UTRAP(0x30)
	UTRAP(0x31)
	UTRAP(0x32)
	UTRAP(0x33)
	UTRAP(0x34)
	UTRAP(0x35)
	UTRAP(0x36)
	UTRAP(0x37)
	UTRAP(0x38)
	UTRAP(0x39)
	UTRAP(0x3a)
	UTRAP(0x3b)
	UTRAP(0x3c)
	UTRAP(0x3d)
	UTRAP(0x3e)
	UTRAP(0x3f)
	UTRAP(0x40)
	UTRAP(0x41)
	UTRAP(0x42)
	UTRAP(0x43)
	UTRAP(0x44)
	UTRAP(0x45)
	UTRAP(0x46)
	UTRAP(0x47)
	UTRAP(0x48)
	UTRAP(0x49)
	UTRAP(0x4a)
	UTRAP(0x4b)
	UTRAP(0x4c)
	UTRAP(0x4d)
	UTRAP(0x4e)
	UTRAP(0x4f)
	UTRAP(0x50)
	UTRAP(0x51)
	UTRAP(0x52)
	UTRAP(0x53)
	UTRAP(0x54)
	UTRAP(0x55)
	UTRAP(0x56)
	UTRAP(0x57)
	UTRAP(0x58)
	UTRAP(0x59)
	UTRAP(0x5a)
	UTRAP(0x5b)
	UTRAP(0x5c)
	UTRAP(0x5d)
	UTRAP(0x5e)
	UTRAP(0x5f)
	UTRAP(0x60)
	UTRAP(0x61)
	UTRAP(0x62)
	UTRAP(0x63)
	UTRAP(0x64)
	UTRAP(0x65)
	UTRAP(0x66)
	UTRAP(0x67)
	UTRAP(0x68)
	UTRAP(0x69)
	UTRAP(0x6a)
	UTRAP(0x6b)
	UTRAP(0x6c)
	UTRAP(0x6d)
	UTRAP(0x6e)
	UTRAP(0x6f)
	UTRAP(0x70)
	UTRAP(0x71)
	UTRAP(0x72)
	UTRAP(0x73)
	UTRAP(0x74)
	UTRAP(0x75)
	UTRAP(0x76)
	UTRAP(0x77)
	UTRAP(0x78)
	UTRAP(0x79)
	UTRAP(0x7a)
	UTRAP(0x7b)
	UTRAP(0x7c)
	UTRAP(0x7d)
	UTRAP(0x7e)
	UTRAP(0x7f)
	SYSCALL			! 80 = sun syscall
	BPT			! 81 = pseudo breakpoint instruction
	TRAP(T_DIV0)		! 82 = divide by zero
	TRAP(T_FLUSHWIN)	! 83 = flush windows
	TRAP(T_CLEANWIN)	! 84 = provide clean windows
	TRAP(T_RANGECHECK)	! 85 = ???
	TRAP(T_FIXALIGN)	! 86 = fix up unaligned accesses
	TRAP(T_INTOF)		! 87 = integer overflow
	SYSCALL			! 88 = svr4 syscall
	SYSCALL			! 89 = bsd syscall
	BPT_KGDB_EXEC		! 8a = enter kernel gdb on kernel startup
	TRAP(T_DBPAUSE)		! 8b = hold CPU for kernel debugger
	STRAP(0x8c)
	STRAP(0x8d)
	STRAP(0x8e)
	STRAP(0x8f)
	STRAP(0x90)
	STRAP(0x91)
	STRAP(0x92)
	STRAP(0x93)
	STRAP(0x94)
	STRAP(0x95)
	STRAP(0x96)
	STRAP(0x97)
	STRAP(0x98)
	STRAP(0x99)
	STRAP(0x9a)
	STRAP(0x9b)
	STRAP(0x9c)
	STRAP(0x9d)
	STRAP(0x9e)
	STRAP(0x9f)
	STRAP(0xa0)
	STRAP(0xa1)
	STRAP(0xa2)
	STRAP(0xa3)
	STRAP(0xa4)
	STRAP(0xa5)
	STRAP(0xa6)
	STRAP(0xa7)
	STRAP(0xa8)
	STRAP(0xa9)
	STRAP(0xaa)
	STRAP(0xab)
	STRAP(0xac)
	STRAP(0xad)
	STRAP(0xae)
	STRAP(0xaf)
	STRAP(0xb0)
	STRAP(0xb1)
	STRAP(0xb2)
	STRAP(0xb3)
	STRAP(0xb4)
	STRAP(0xb5)
	STRAP(0xb6)
	STRAP(0xb7)
	STRAP(0xb8)
	STRAP(0xb9)
	STRAP(0xba)
	STRAP(0xbb)
	STRAP(0xbc)
	STRAP(0xbd)
	STRAP(0xbe)
	STRAP(0xbf)
	STRAP(0xc0)
	STRAP(0xc1)
	STRAP(0xc2)
	STRAP(0xc3)
	STRAP(0xc4)
	STRAP(0xc5)
	STRAP(0xc6)
	STRAP(0xc7)
	STRAP(0xc8)
	STRAP(0xc9)
	STRAP(0xca)
	STRAP(0xcb)
	STRAP(0xcc)
	STRAP(0xcd)
	STRAP(0xce)
	STRAP(0xcf)
	STRAP(0xd0)
	STRAP(0xd1)
	STRAP(0xd2)
	STRAP(0xd3)
	STRAP(0xd4)
	STRAP(0xd5)
	STRAP(0xd6)
	STRAP(0xd7)
	STRAP(0xd8)
	STRAP(0xd9)
	STRAP(0xda)
	STRAP(0xdb)
	STRAP(0xdc)
	STRAP(0xdd)
	STRAP(0xde)
	STRAP(0xdf)
	STRAP(0xe0)
	STRAP(0xe1)
	STRAP(0xe2)
	STRAP(0xe3)
	STRAP(0xe4)
	STRAP(0xe5)
	STRAP(0xe6)
	STRAP(0xe7)
	STRAP(0xe8)
	STRAP(0xe9)
	STRAP(0xea)
	STRAP(0xeb)
	STRAP(0xec)
	STRAP(0xed)
	STRAP(0xee)
	STRAP(0xef)
	STRAP(0xf0)
	STRAP(0xf1)
	STRAP(0xf2)
	STRAP(0xf3)
	STRAP(0xf4)
	STRAP(0xf5)
	STRAP(0xf6)
	STRAP(0xf7)
	STRAP(0xf8)
	STRAP(0xf9)
	STRAP(0xfa)
	STRAP(0xfb)
	STRAP(0xfc)
	STRAP(0xfd)
	STRAP(0xfe)
	STRAP(0xff)
#endif

/*
 * Pad the trap table to max page size.
 * Trap table size is 0x100 * 4instr * 4byte/instr = 4096 bytes;
 * need to .skip 4096 to pad to page size iff. the number of trap tables
 * defined above is odd.
 */
#if (defined(SUN4) + defined(SUN4C) + defined(SUN4M)) % 2 == 1
	.skip	4096
#endif

/* redzones don't work currently in multi-processor mode */
#if defined(DEBUG) && !defined(MULTIPROCESSOR)
/*
 * A hardware red zone is impossible.  We simulate one in software by
 * keeping a `red zone' pointer; if %sp becomes less than this, we panic.
 * This is expensive and is only enabled when debugging.
 */

/* `redzone' is located in the per-CPU information structure */
_redzone = CPUINFO_VA + CPUINFO_REDZONE
	.data
#define	REDSTACK 2048		/* size of `panic: stack overflow' region */
_redstack:
	.skip	REDSTACK
	.text
Lpanic_red:
	.asciz	"stack overflow"
	_ALIGN

	/* set stack pointer redzone to base+minstack; alters base */
#define	SET_SP_REDZONE(base, tmp) \
	add	base, REDSIZE, base; \
	sethi	%hi(_redzone), tmp; \
	st	base, [tmp + %lo(_redzone)]

	/* variant with a constant */
#define	SET_SP_REDZONE_CONST(const, tmp1, tmp2) \
	set	(const) + REDSIZE, tmp1; \
	sethi	%hi(_redzone), tmp2; \
	st	tmp1, [tmp2 + %lo(_redzone)]

	/* variant with a variable & offset */
#define	SET_SP_REDZONE_VAR(var, offset, tmp1, tmp2) \
	sethi	%hi(var), tmp1; \
	ld	[tmp1 + %lo(var)], tmp1; \
	sethi	%hi(offset), tmp2; \
	add	tmp1, tmp2, tmp1; \
	SET_SP_REDZONE(tmp1, tmp2)

	/* check stack pointer against redzone (uses two temps) */
#define	CHECK_SP_REDZONE(t1, t2) \
	sethi	%hi(_redzone), t1; \
	ld	[t1 + %lo(_redzone)], t2; \
	cmp	%sp, t2;	/* if sp >= t2, not in red zone */ \
	bgeu	7f; nop;	/* and can continue normally */ \
	/* move to panic stack */ \
	st	%g0, [t1 + %lo(_redzone)]; \
	set	_redstack + REDSTACK - 96, %sp; \
	/* prevent panic() from lowering ipl */ \
	sethi	%hi(_C_LABEL(panicstr)), t1; \
	set	Lpanic_red, t2; \
	st	t2, [t1 + %lo(_C_LABEL(panicstr))]; \
	rd	%psr, t1;		/* t1 = splhigh() */ \
	or	t1, PSR_PIL, t2; \
	wr	t2, 0, %psr; \
	wr	t2, PSR_ET, %psr;	/* turn on traps */ \
	nop; nop; nop; \
	save	%sp, -CCFSZ, %sp;	/* preserve current window */ \
	sethi	%hi(Lpanic_red), %o0; \
	call	_C_LABEL(panic); or %o0, %lo(Lpanic_red), %o0; \
7:

#else

#define	SET_SP_REDZONE(base, tmp)
#define	SET_SP_REDZONE_CONST(const, t1, t2)
#define	SET_SP_REDZONE_VAR(var, offset, t1, t2)
#define	CHECK_SP_REDZONE(t1, t2)
#endif /* DEBUG */

/*
 * The window code must verify user stack addresses before using them.
 * A user stack pointer is invalid if:
 *	- it is not on an 8 byte boundary;
 *	- its pages (a register window, being 64 bytes, can occupy
 *	  two pages) are not readable or writable.
 * We define three separate macros here for testing user stack addresses.
 *
 * PTE_OF_ADDR locates a PTE, branching to a `bad address'
 *	handler if the stack pointer points into the hole in the
 *	address space (i.e., top 3 bits are not either all 1 or all 0);
 * CMP_PTE_USER_READ compares the located PTE against `user read' mode;
 * CMP_PTE_USER_WRITE compares the located PTE against `user write' mode.
 * The compares give `equal' if read or write is OK.
 *
 * Note that the user stack pointer usually points into high addresses
 * (top 3 bits all 1), so that is what we check first.
 *
 * The code below also assumes that PTE_OF_ADDR is safe in a delay
 * slot; it is, at it merely sets its `pte' register to a temporary value.
 */
#if defined(SUN4) || defined(SUN4C)
	/* input: addr, output: pte; aux: bad address label */
#define	PTE_OF_ADDR4_4C(addr, pte, bad, page_offset) \
	sra	addr, PG_VSHIFT, pte; \
	cmp	pte, -1; \
	be,a	1f; andn addr, page_offset, pte; \
	tst	pte; \
	bne	bad; .empty; \
	andn	addr, page_offset, pte; \
1:

	/* input: pte; output: condition codes */
#define	CMP_PTE_USER_READ4_4C(pte) \
	lda	[pte] ASI_PTE, pte; \
	srl	pte, PG_PROTSHIFT, pte; \
	andn	pte, (PG_W >> PG_PROTSHIFT), pte; \
	cmp	pte, PG_PROTUREAD

	/* input: pte; output: condition codes */
#define	CMP_PTE_USER_WRITE4_4C(pte) \
	lda	[pte] ASI_PTE, pte; \
	srl	pte, PG_PROTSHIFT, pte; \
	cmp	pte, PG_PROTUWRITE
#endif

/*
 * The Sun4M does not have the memory hole that the 4C does. Thus all
 * we need to do here is clear the page offset from addr.
 */
#if defined(SUN4M)
#define	PTE_OF_ADDR4M(addr, pte, bad, page_offset) \
	andn	addr, page_offset, pte

/*
 * After obtaining the PTE through ASI_SRMMUFP, we read the Sync Fault
 * Status register. This is necessary on Hypersparcs which stores and
 * locks the fault address and status registers if the translation
 * fails (thanks to Chris Torek for finding this quirk).
 */
#define CMP_PTE_USER_READ4M(pte, tmp) \
	/*or	pte, ASI_SRMMUFP_L3, pte; -- ASI_SRMMUFP_L3 == 0 */ \
	lda	[pte] ASI_SRMMUFP, pte; \
	set	SRMMU_SFSR, tmp; \
	lda	[tmp] ASI_SRMMU, %g0; \
	and	pte, SRMMU_TETYPE, tmp; \
	/* Check for valid pte */ \
	cmp	tmp, SRMMU_TEPTE; \
	bnz	8f; \
	and	pte, SRMMU_PROT_MASK, pte; \
	/* check for one of: R_R, RW_RW, RX_RX and RWX_RWX */ \
	cmp	pte, PPROT_X_X; \
	bcs,a	8f; \
	 /* Now we have carry set if OK; turn it into Z bit */ \
	 subxcc	%g0, -1, %g0; \
	/* One more case to check: R_RW */ \
	cmp	pte, PPROT_R_RW; \
8:


/* note: PTE bit 4 set implies no user writes */
#define CMP_PTE_USER_WRITE4M(pte, tmp) \
	or	pte, ASI_SRMMUFP_L3, pte; \
	lda	[pte] ASI_SRMMUFP, pte; \
	set	SRMMU_SFSR, tmp; \
	lda	[tmp] ASI_SRMMU, %g0; \
	and	pte, (SRMMU_TETYPE | 0x14), pte; \
	cmp	pte, (SRMMU_TEPTE | PPROT_WRITE)
#endif /* 4m */

#if defined(SUN4M) && !(defined(SUN4C) || defined(SUN4))

#define PTE_OF_ADDR(addr, pte, bad, page_offset, label) \
	PTE_OF_ADDR4M(addr, pte, bad, page_offset)
#define CMP_PTE_USER_WRITE(pte, tmp, label)	CMP_PTE_USER_WRITE4M(pte,tmp)
#define CMP_PTE_USER_READ(pte, tmp, label)	CMP_PTE_USER_READ4M(pte,tmp)

#elif (defined(SUN4C) || defined(SUN4)) && !defined(SUN4M)

#define PTE_OF_ADDR(addr, pte, bad, page_offset,label) \
	PTE_OF_ADDR4_4C(addr, pte, bad, page_offset)
#define CMP_PTE_USER_WRITE(pte, tmp, label)	CMP_PTE_USER_WRITE4_4C(pte)
#define CMP_PTE_USER_READ(pte, tmp, label)	CMP_PTE_USER_READ4_4C(pte)

#else /* both defined, ugh */

#define	PTE_OF_ADDR(addr, pte, bad, page_offset, label) \
label:	b,a	2f; \
	PTE_OF_ADDR4M(addr, pte, bad, page_offset); \
	b,a	3f; \
2: \
	PTE_OF_ADDR4_4C(addr, pte, bad, page_offset); \
3:

#define CMP_PTE_USER_READ(pte, tmp, label) \
label:	b,a	1f; \
	CMP_PTE_USER_READ4M(pte,tmp); \
	b,a	2f; \
1: \
	CMP_PTE_USER_READ4_4C(pte); \
2:

#define CMP_PTE_USER_WRITE(pte, tmp, label) \
label:	b,a	1f; \
	CMP_PTE_USER_WRITE4M(pte,tmp); \
	b,a	2f; \
1: \
	CMP_PTE_USER_WRITE4_4C(pte); \
2:
#endif


/*
 * The calculations in PTE_OF_ADDR and CMP_PTE_USER_* are rather slow:
 * in particular, according to Gordon Irlam of the University of Adelaide
 * in Australia, these consume at least 18 cycles on an SS1 and 37 on an
 * SS2.  Hence, we try to avoid them in the common case.
 *
 * A chunk of 64 bytes is on a single page if and only if:
 *
 *	((base + 64 - 1) & ~(NBPG-1)) == (base & ~(NBPG-1))
 *
 * Equivalently (and faster to test), the low order bits (base & 4095) must
 * be small enough so that the sum (base + 63) does not carry out into the
 * upper page-address bits, i.e.,
 *
 *	(base & (NBPG-1)) < (NBPG - 63)
 *
 * so we allow testing that here.  This macro is also assumed to be safe
 * in a delay slot (modulo overwriting its temporary).
 */
#define	SLT_IF_1PAGE_RW(addr, tmp, page_offset) \
	and	addr, page_offset, tmp; \
	sub	page_offset, 62, page_offset; \
	cmp	tmp, page_offset

/*
 * Every trap that enables traps must set up stack space.
 * If the trap is from user mode, this involves switching to the kernel
 * stack for the current process, and we must also set cpcb->pcb_uw
 * so that the window overflow handler can tell user windows from kernel
 * windows.
 *
 * The number of user windows is:
 *
 *	cpcb->pcb_uw = (cpcb->pcb_wim - 1 - CWP) % nwindows
 *
 * (where pcb_wim = log2(current %wim) and CWP = low 5 bits of %psr).
 * We compute this expression by table lookup in uwtab[CWP - pcb_wim],
 * which has been set up as:
 *
 *	for i in [-nwin+1 .. nwin-1]
 *		uwtab[i] = (nwin - 1 - i) % nwin;
 *
 * (If you do not believe this works, try it for yourself.)
 *
 * We also keep one or two more tables:
 *
 *	for i in 0..nwin-1
 *		wmask[i] = 1 << ((i + 1) % nwindows);
 *
 * wmask[CWP] tells whether a `rett' would return into the invalid window.
 */
	.data
	.skip	32			! alignment byte & negative indicies
uwtab:	.skip	32			! u_char uwtab[-31..31];
wmask:	.skip	32			! u_char wmask[0..31];

	.text
/*
 * Things begin to grow uglier....
 *
 * Each trap handler may (always) be running in the trap window.
 * If this is the case, it cannot enable further traps until it writes
 * the register windows into the stack (or, if the stack is no good,
 * the current pcb).
 *
 * ASSUMPTIONS: TRAP_SETUP() is called with:
 *	%l0 = %psr
 *	%l1 = return pc
 *	%l2 = return npc
 *	%l3 = (some value that must not be altered)
 * which means we have 4 registers to work with.
 *
 * The `stackspace' argument is the number of stack bytes to allocate
 * for register-saving, and must be at least -64 (and typically more,
 * for global registers and %y).
 *
 * Trapframes should use -CCFSZ-80.  (80 = sizeof(struct trapframe);
 * see trap.h.  This basically means EVERYONE.  Interrupt frames could
 * get away with less, but currently do not.)
 *
 * The basic outline here is:
 *
 *	if (trap came from kernel mode) {
 *		if (we are in the trap window)
 *			save it away;
 *		%sp = %fp - stackspace;
 *	} else {
 *		compute the number of user windows;
 *		if (we are in the trap window)
 *			save it away;
 *		%sp = (top of kernel stack) - stackspace;
 *	}
 *
 * Again, the number of user windows is:
 *
 *	cpcb->pcb_uw = (cpcb->pcb_wim - 1 - CWP) % nwindows
 *
 * (where pcb_wim = log2(current %wim) and CWP is the low 5 bits of %psr),
 * and this is computed as `uwtab[CWP - pcb_wim]'.
 *
 * NOTE: if you change this code, you will have to look carefully
 * at the window overflow and underflow handlers and make sure they
 * have similar changes made as needed.
 */
#define	CALL_CLEAN_TRAP_WINDOW \
	sethi	%hi(clean_trap_window), %l7; \
	jmpl	%l7 + %lo(clean_trap_window), %l4; \
	 mov	%g7, %l7	/* save %g7 in %l7 for clean_trap_window */

#define	TRAP_SETUP(stackspace) \
	TRAP_TRACE(%l3,%l5); \
	rd	%wim, %l4; \
	mov	1, %l5; \
	sll	%l5, %l0, %l5; \
	btst	PSR_PS, %l0; \
	bz	1f; \
	 btst	%l5, %l4; \
	/* came from kernel mode; cond codes indicate trap window */ \
	bz,a	3f; \
	 add	%fp, stackspace, %sp;	/* want to just set %sp */ \
	CALL_CLEAN_TRAP_WINDOW;		/* but maybe need to clean first */ \
	b	3f; \
	 add	%fp, stackspace, %sp; \
1: \
	/* came from user mode: compute pcb_nw */ \
	sethi	%hi(cpcb), %l6; \
	ld	[%l6 + %lo(cpcb)], %l6; \
	ld	[%l6 + PCB_WIM], %l5; \
	and	%l0, 31, %l4; \
	sub	%l4, %l5, %l5; \
	set	uwtab, %l4; \
	ldub	[%l4 + %l5], %l5; \
	st	%l5, [%l6 + PCB_UW]; \
	/* cond codes still indicate whether in trap window */ \
	bz,a	2f; \
	 sethi	%hi(USPACE+(stackspace)), %l5; \
	/* yes, in trap window; must clean it */ \
	CALL_CLEAN_TRAP_WINDOW; \
	sethi	%hi(cpcb), %l6; \
	ld	[%l6 + %lo(cpcb)], %l6; \
	sethi	%hi(USPACE+(stackspace)), %l5; \
2: \
	/* trap window is (now) clean: set %sp */ \
	or	%l5, %lo(USPACE+(stackspace)), %l5; \
	add	%l6, %l5, %sp; \
	SET_SP_REDZONE(%l6, %l5); \
3: \
	CHECK_SP_REDZONE(%l6, %l5)

/*
 * Interrupt setup is almost exactly like trap setup, but we need to
 * go to the interrupt stack if (a) we came from user mode or (b) we
 * came from kernel mode on the kernel stack.
 */
#if defined(MULTIPROCESSOR)
/*
 * SMP kernels: read `eintstack' from cpuinfo structure. Since the
 * location of the interrupt stack is not known in advance, we need
 * to check the current %fp against both ends of the stack space.
 */
#define	INTR_SETUP(stackspace) \
	TRAP_TRACE(%l3,%l5); \
	rd	%wim, %l4; \
	mov	1, %l5; \
	sll	%l5, %l0, %l5; \
	btst	PSR_PS, %l0; \
	bz	1f; \
	 btst	%l5, %l4; \
	/* came from kernel mode; cond codes still indicate trap window */ \
	bz,a	0f; \
	 sethi	%hi(_EINTSTACKP), %l7; \
	CALL_CLEAN_TRAP_WINDOW; \
	sethi	%hi(_EINTSTACKP), %l7; \
0:	/* now if not intstack > %fp >= eintstack, we were on the kernel stack */ \
	ld	[%l7 + %lo(_EINTSTACKP)], %l7; \
	cmp	%fp, %l7; \
	bge,a	3f;			/* %fp >= eintstack */ \
	 add	%l7, stackspace, %sp;	/* so switch to intstack */ \
	sethi	%hi(INT_STACK_SIZE), %l6; \
	sub	%l7, %l6, %l6; \
	cmp	%fp, %l6; \
	blu,a	3f;			/* %fp < intstack */ \
	 add	%l7, stackspace, %sp;	/* so switch to intstack */ \
	b	4f; \
	 add	%fp, stackspace, %sp;	/* else stay on intstack */ \
1: \
	/* came from user mode: compute pcb_nw */ \
	sethi	%hi(cpcb), %l6; \
	ld	[%l6 + %lo(cpcb)], %l6; \
	ld	[%l6 + PCB_WIM], %l5; \
	and	%l0, 31, %l4; \
	sub	%l4, %l5, %l5; \
	set	uwtab, %l4; \
	ldub	[%l4 + %l5], %l5; \
	st	%l5, [%l6 + PCB_UW]; \
	/* cond codes still indicate whether in trap window */ \
	bz,a	2f; \
	 sethi	%hi(_EINTSTACKP), %l7; \
	/* yes, in trap window; must save regs */ \
	CALL_CLEAN_TRAP_WINDOW; \
	sethi	%hi(_EINTSTACKP), %l7; \
2: \
	ld	[%l7 + %lo(_EINTSTACKP)], %l7; \
	add	%l7, stackspace, %sp; \
3: \
	SET_SP_REDZONE_VAR(_EINTSTACKP, -INT_STACK_SIZE, %l6, %l5); \
4: \
	CHECK_SP_REDZONE(%l6, %l5)

#else /* MULTIPROCESSOR */

#define	INTR_SETUP(stackspace) \
	TRAP_TRACE(%l3,%l5); \
	rd	%wim, %l4; \
	mov	1, %l5; \
	sll	%l5, %l0, %l5; \
	btst	PSR_PS, %l0; \
	bz	1f; \
	 btst	%l5, %l4; \
	/* came from kernel mode; cond codes still indicate trap window */ \
	bz,a	0f; \
	 sethi	%hi(_C_LABEL(eintstack)), %l7; \
	CALL_CLEAN_TRAP_WINDOW; \
	sethi	%hi(_C_LABEL(eintstack)), %l7; \
0:	/* now if %fp >= eintstack, we were on the kernel stack */ \
	cmp	%fp, %l7; \
	bge,a	3f; \
	 add	%l7, stackspace, %sp;	/* so switch to intstack */ \
	b	4f; \
	 add	%fp, stackspace, %sp;	/* else stay on intstack */ \
1: \
	/* came from user mode: compute pcb_nw */ \
	sethi	%hi(cpcb), %l6; \
	ld	[%l6 + %lo(cpcb)], %l6; \
	ld	[%l6 + PCB_WIM], %l5; \
	and	%l0, 31, %l4; \
	sub	%l4, %l5, %l5; \
	set	uwtab, %l4; \
	ldub	[%l4 + %l5], %l5; \
	st	%l5, [%l6 + PCB_UW]; \
	/* cond codes still indicate whether in trap window */ \
	bz,a	2f; \
	 sethi	%hi(_C_LABEL(eintstack)), %l7; \
	/* yes, in trap window; must save regs */ \
	CALL_CLEAN_TRAP_WINDOW; \
	sethi	%hi(_C_LABEL(eintstack)), %l7; \
2: \
	add	%l7, stackspace, %sp; \
3: \
	SET_SP_REDZONE_CONST(_C_LABEL(intstack), %l6, %l5); \
4: \
	CHECK_SP_REDZONE(%l6, %l5)
#endif /* MULTIPROCESSOR */

/*
 * Handler for making the trap window shiny clean.
 *
 * On entry:
 *	cpcb->pcb_nw = number of user windows
 *	%l0 = %psr
 *	%l1 must not be clobbered
 *	%l2 must not be clobbered
 *	%l3 must not be clobbered
 *	%l4 = address for `return'
 *	%l7 = saved %g7 (we put this in a delay slot above, to save work)
 *
 * On return:
 *	%wim has changed, along with cpcb->pcb_wim
 *	%g7 has been restored
 *
 * Normally, we push only one window.
 */
clean_trap_window:
	mov	%g5, %l5		! save %g5
	mov	%g6, %l6		! ... and %g6
/*	mov	%g7, %l7		! ... and %g7 (already done for us) */
	sethi	%hi(cpcb), %g6		! get current pcb
	ld	[%g6 + %lo(cpcb)], %g6

	/* Figure out whether it is a user window (cpcb->pcb_uw > 0). */
	ld	[%g6 + PCB_UW], %g7
	deccc	%g7
	bge	ctw_user
	 save	%g0, %g0, %g0		! in any case, enter window to save

	/* The window to be pushed is a kernel window. */
	std	%l0, [%sp + (0*8)]
ctw_merge:
	std	%l2, [%sp + (1*8)]
	std	%l4, [%sp + (2*8)]
	std	%l6, [%sp + (3*8)]
	std	%i0, [%sp + (4*8)]
	std	%i2, [%sp + (5*8)]
	std	%i4, [%sp + (6*8)]
	std	%i6, [%sp + (7*8)]

	/* Set up new window invalid mask, and update cpcb->pcb_wim. */
	rd	%psr, %g7		! g7 = (junk << 5) + new_cwp
	mov	1, %g5			! g5 = 1 << new_cwp;
	sll	%g5, %g7, %g5
	wr	%g5, 0, %wim		! setwim(g5);
	and	%g7, 31, %g7		! cpcb->pcb_wim = g7 & 31;
	sethi	%hi(cpcb), %g6		! re-get current pcb
	ld	[%g6 + %lo(cpcb)], %g6
	st	%g7, [%g6 + PCB_WIM]
	nop
	restore				! back to trap window

	mov	%l5, %g5		! restore g5
	mov	%l6, %g6		! ... and g6
	jmp	%l4 + 8			! return to caller
	 mov	%l7, %g7		! ... and g7
	/* NOTREACHED */

ctw_user:
	/*
	 * The window to be pushed is a user window.
	 * We must verify the stack pointer (alignment & permissions).
	 * See comments above definition of PTE_OF_ADDR.
	 */
	st	%g7, [%g6 + PCB_UW]	! cpcb->pcb_uw--;
	btst	7, %sp			! if not aligned,
	bne	ctw_invalid		! choke on it
	 .empty

	sethi	%hi(_C_LABEL(pgofset)), %g6	! trash %g6=curpcb
	ld	[%g6 + %lo(_C_LABEL(pgofset))], %g6
	PTE_OF_ADDR(%sp, %g7, ctw_invalid, %g6, NOP_ON_4M_1)
	CMP_PTE_USER_WRITE(%g7, %g5, NOP_ON_4M_2) ! likewise if not writable
	bne	ctw_invalid
	 .empty
	/* Note side-effect of SLT_IF_1PAGE_RW: decrements %g6 by 62 */
	SLT_IF_1PAGE_RW(%sp, %g7, %g6)
	bl,a	ctw_merge		! all ok if only 1
	 std	%l0, [%sp]
	add	%sp, 7*8, %g5		! check last addr too
	add	%g6, 62, %g6		/* restore %g6 to `pgofset' */
	PTE_OF_ADDR(%g5, %g7, ctw_invalid, %g6, NOP_ON_4M_3)
	CMP_PTE_USER_WRITE(%g7, %g6, NOP_ON_4M_4)
	be,a	ctw_merge		! all ok: store <l0,l1> and merge
	 std	%l0, [%sp]

	/*
	 * The window we wanted to push could not be pushed.
	 * Instead, save ALL user windows into the pcb.
	 * We will notice later that we did this, when we
	 * get ready to return from our trap or syscall.
	 *
	 * The code here is run rarely and need not be optimal.
	 */
ctw_invalid:
	/*
	 * Reread cpcb->pcb_uw.  We decremented this earlier,
	 * so it is off by one.
	 */
	sethi	%hi(cpcb), %g6		! re-get current pcb
	ld	[%g6 + %lo(cpcb)], %g6

	ld	[%g6 + PCB_UW], %g7	! (number of user windows) - 1
	add	%g6, PCB_RW, %g5

	/* save g7+1 windows, starting with the current one */
1:					! do {
	std	%l0, [%g5 + (0*8)]	!	rw->rw_local[0] = l0;
	std	%l2, [%g5 + (1*8)]	!	...
	std	%l4, [%g5 + (2*8)]
	std	%l6, [%g5 + (3*8)]
	std	%i0, [%g5 + (4*8)]
	std	%i2, [%g5 + (5*8)]
	std	%i4, [%g5 + (6*8)]
	std	%i6, [%g5 + (7*8)]
	deccc	%g7			!	if (n > 0) save(), rw++;
	bge,a	1b			! } while (--n >= 0);
	 save	%g5, 64, %g5

	/* stash sp for bottommost window */
	st	%sp, [%g5 + 64 + (7*8)]

	/* set up new wim */
	rd	%psr, %g7		! g7 = (junk << 5) + new_cwp;
	mov	1, %g5			! g5 = 1 << new_cwp;
	sll	%g5, %g7, %g5
	wr	%g5, 0, %wim		! wim = g5;
	and	%g7, 31, %g7
	st	%g7, [%g6 + PCB_WIM]	! cpcb->pcb_wim = new_cwp;

	/* fix up pcb fields */
	ld	[%g6 + PCB_UW], %g7	! n = cpcb->pcb_uw;
	add	%g7, 1, %g5
	st	%g5, [%g6 + PCB_NSAVED]	! cpcb->pcb_nsaved = n + 1;
	st	%g0, [%g6 + PCB_UW]	! cpcb->pcb_uw = 0;

	/* return to trap window */
1:	deccc	%g7			! do {
	bge	1b			!	restore();
	 restore			! } while (--n >= 0);

	mov	%l5, %g5		! restore g5, g6, & g7, and return
	mov	%l6, %g6
	jmp	%l4 + 8
	 mov	%l7, %g7
	/* NOTREACHED */


/*
 * Each memory access (text or data) fault, from user or kernel mode,
 * comes here.  We read the error register and figure out what has
 * happened.
 *
 * This cannot be done from C code since we must not enable traps (and
 * hence may not use the `save' instruction) until we have decided that
 * the error is or is not an asynchronous one that showed up after a
 * synchronous error, but which must be handled before the sync err.
 *
 * Most memory faults are user mode text or data faults, which can cause
 * signal delivery or ptracing, for which we must build a full trapframe.
 * It does not seem worthwhile to work to avoid this in the other cases,
 * so we store all the %g registers on the stack immediately.
 *
 * On entry:
 *	%l0 = %psr
 *	%l1 = return pc
 *	%l2 = return npc
 *	%l3 = T_TEXTFAULT or T_DATAFAULT
 *
 * Internal:
 *	%l4 = %y, until we call mem_access_fault (then onto trapframe)
 *	%l5 = IE_reg_addr, if async mem error
 *
 */

#if defined(SUN4)
_ENTRY(memfault_sun4)
memfault_sun4:
	TRAP_SETUP(-CCFSZ-80)
	! tally interrupt (curcpu()->cpu_data.cpu_nfault++) (clobbers %o0,%o1)
	INCR64(CPUINFO_VA + CPUINFO_NFAULT)

	st	%g1, [%sp + CCFSZ + 20]	! save g1
	rd	%y, %l4			! save y

	/*
	 * registers:
	 * memerr.ctrl	= memory error control reg., error if 0x80 set
	 * memerr.vaddr	= address of memory error
	 * buserr	= basically just like sun4c sync error reg but
	 *		  no SER_WRITE bit (have to figure out from code).
	 */
	set	_C_LABEL(par_err_reg), %o0 ! memerr ctrl addr -- XXX mapped?
	ld	[%o0], %o0		! get it
	std	%g2, [%sp + CCFSZ + 24]	! save g2, g3
	ld	[%o0], %o1		! memerr ctrl register
	inc	4, %o0			! now VA of memerr vaddr register
	std	%g4, [%sp + CCFSZ + 32]	! (sneak g4,g5 in here)
	ld	[%o0], %o2		! memerr virt addr
	st	%g0, [%o0]		! NOTE: this clears latching!!!
	btst	ME_REG_IERR, %o1	! memory error?
					! XXX this value may not be correct
					! as I got some parity errors and the
					! correct bits were not on?
	std	%g6, [%sp + CCFSZ + 40]
	bz,a	0f			! no, just a regular fault
	 wr	%l0, PSR_ET, %psr	! (and reenable traps)

	/* memory error = death for now XXX */
	clr	%o3
	clr	%o4
	call	_C_LABEL(memerr4_4c)	! memerr(0, ser, sva, 0, 0)
	 clr	%o0
	call	_C_LABEL(prom_halt)
	 nop

0:
	/*
	 * have to make SUN4 emulate SUN4C.   4C code expects
	 * SER in %o1 and the offending VA in %o2, everything else is ok.
	 * (must figure out if SER_WRITE should be set)
	 */
	set	AC_BUS_ERR, %o0		! bus error register
	cmp	%l3, T_TEXTFAULT	! text fault always on PC
	be	normal_mem_fault	! go
	 lduba	[%o0] ASI_CONTROL, %o1	! get its value

#define STORE_BIT 21 /* bit that indicates a store instruction for sparc */
	ld	[%l1], %o3		! offending instruction in %o3 [l1=pc]
	srl	%o3, STORE_BIT, %o3	! get load/store bit (wont fit simm13)
	btst	1, %o3			! test for store operation

	bz	normal_mem_fault	! if (z) is a load (so branch)
	 sethi	%hi(SER_WRITE), %o5     ! damn SER_WRITE wont fit simm13
!	or	%lo(SER_WRITE), %o5, %o5! not necessary since %lo is zero
	or	%o5, %o1, %o1		! set SER_WRITE
#if defined(SUN4C) || defined(SUN4M)
	ba,a	normal_mem_fault
	 !!nop				! XXX make efficient later
#endif /* SUN4C || SUN4M */
#endif /* SUN4 */

#if defined(SUN4C)
_ENTRY(memfault_sun4c)
memfault_sun4c:
	TRAP_SETUP(-CCFSZ-80)
	! tally fault (curcpu()->cpu_data.cpu_nfault++) (clobbers %o0,%o1,%o2)
	INCR64(CPUINFO_VA + CPUINFO_NFAULT)

	st	%g1, [%sp + CCFSZ + 20]	! save g1
	rd	%y, %l4			! save y

	/*
	 * We know about the layout of the error registers here.
	 *	addr	reg
	 *	----	---
	 *	a	AC_SYNC_ERR
	 *	a+4	AC_SYNC_VA
	 *	a+8	AC_ASYNC_ERR
	 *	a+12	AC_ASYNC_VA
	 */

#if AC_SYNC_ERR + 4 != AC_SYNC_VA || \
    AC_SYNC_ERR + 8 != AC_ASYNC_ERR || AC_SYNC_ERR + 12 != AC_ASYNC_VA
	help help help		! I, I, I wanna be a lifeguard
#endif
	set	AC_SYNC_ERR, %o0
	std	%g2, [%sp + CCFSZ + 24]	! save g2, g3
	lda	[%o0] ASI_CONTROL, %o1	! sync err reg
	inc	4, %o0
	std	%g4, [%sp + CCFSZ + 32]	! (sneak g4,g5 in here)
	lda	[%o0] ASI_CONTROL, %o2	! sync virt addr
	btst	SER_MEMERR, %o1		! memory error?
	std	%g6, [%sp + CCFSZ + 40]
	bz,a	normal_mem_fault	! no, just a regular fault
 	 wr	%l0, PSR_ET, %psr	! (and reenable traps)

	/*
	 * We got a synchronous memory error.  It could be one that
	 * happened because there were two stores in a row, and the
	 * first went into the write buffer, and the second caused this
	 * synchronous trap; so there could now be a pending async error.
	 * This is in fact the case iff the two va's differ.
	 */
	inc	4, %o0
	lda	[%o0] ASI_CONTROL, %o3	! async err reg
	inc	4, %o0
	lda	[%o0] ASI_CONTROL, %o4	! async virt addr
	cmp	%o2, %o4
	be,a	1f			! no, not an async err
	 wr	%l0, PSR_ET, %psr	! (and reenable traps)

	/*
	 * Handle the async error; ignore the sync error for now
	 * (we may end up getting it again, but so what?).
	 * This code is essentially the same as that at `nmi' below,
	 * but the register usage is different and we cannot merge.
	 */
	sethi	%hi(INTRREG_VA), %l5	! ienab_bic(IE_ALLIE);
	ldub	[%l5 + %lo(INTRREG_VA)], %o0
	andn	%o0, IE_ALLIE, %o0
	stb	%o0, [%l5 + %lo(INTRREG_VA)]

	/*
	 * Now reenable traps and call C code.
	 * %o1 through %o4 still hold the error reg contents.
	 * If memerr() returns, return from the trap.
	 */
	wr	%l0, PSR_ET, %psr
	call	_C_LABEL(memerr4_4c)	! memerr(0, ser, sva, aer, ava)
	 clr	%o0

	ld	[%sp + CCFSZ + 20], %g1	! restore g1 through g7
	wr	%l0, 0, %psr		! and disable traps, 3 instr delay
	ldd	[%sp + CCFSZ + 24], %g2
	ldd	[%sp + CCFSZ + 32], %g4
	ldd	[%sp + CCFSZ + 40], %g6
	/* now safe to set IE_ALLIE again */
	ldub	[%l5 + %lo(INTRREG_VA)], %o1
	or	%o1, IE_ALLIE, %o1
	stb	%o1, [%l5 + %lo(INTRREG_VA)]
	b	return_from_trap
	 wr	%l4, 0, %y		! restore y

	/*
	 * Trap was a synchronous memory error.
	 * %o1 through %o4 still hold the error reg contents.
	 */
1:
	call	_C_LABEL(memerr4_4c)	! memerr(1, ser, sva, aer, ava)
	 mov	1, %o0

	ld	[%sp + CCFSZ + 20], %g1	! restore g1 through g7
	ldd	[%sp + CCFSZ + 24], %g2
	ldd	[%sp + CCFSZ + 32], %g4
	ldd	[%sp + CCFSZ + 40], %g6
	wr	%l4, 0, %y		! restore y
	b	return_from_trap
	 wr	%l0, 0, %psr
	/* NOTREACHED */
#endif /* SUN4C */

#if defined(SUN4M)
_ENTRY(memfault_sun4m)
memfault_sun4m:
	sethi	%hi(CPUINFO_VA+CPUINFO_GETSYNCFLT), %l4
	ld	[%l4 + %lo(CPUINFO_VA+CPUINFO_GETSYNCFLT)], %l5
	sethi	%hi(CPUINFO_VA+CPUINFO_SYNCFLTDUMP), %l4
	jmpl	%l5, %l7
	 or	%l4, %lo(CPUINFO_VA+CPUINFO_SYNCFLTDUMP), %l4
	TRAP_SETUP(-CCFSZ-80)
	! tally fault (curcpu()->cpu_data.cpu_nfault++) (clobbers %o0,%o1,%o2)
	INCR64(CPUINFO_VA + CPUINFO_NFAULT)

	st	%g1, [%sp + CCFSZ + 20]	! save g1
	rd	%y, %l4			! save y

	std	%g2, [%sp + CCFSZ + 24]	! save g2, g3
	std	%g4, [%sp + CCFSZ + 32]	! save g4, g5
	std	%g6, [%sp + CCFSZ + 40]	! sneak in g6, g7

	! retrieve sync fault status/address
	sethi	%hi(CPUINFO_VA+CPUINFO_SYNCFLTDUMP), %o0
	ld	[%o0 + %lo(CPUINFO_VA+CPUINFO_SYNCFLTDUMP)], %o1
	ld	[%o0 + %lo(CPUINFO_VA+CPUINFO_SYNCFLTDUMP+4)], %o2

	wr	%l0, PSR_ET, %psr	! reenable traps

	/* Finish stackframe, call C trap handler */
	std	%l0, [%sp + CCFSZ + 0]	! set tf.tf_psr, tf.tf_pc
	mov	%l3, %o0		! (argument: type)
	st	%l2, [%sp + CCFSZ + 8]	! set tf.tf_npc
	st	%l4, [%sp + CCFSZ + 12]	! set tf.tf_y
	std	%i0, [%sp + CCFSZ + 48]	! tf.tf_out[0], etc
	std	%i2, [%sp + CCFSZ + 56]
	std	%i4, [%sp + CCFSZ + 64]
	std	%i6, [%sp + CCFSZ + 72]
					! mem_access_fault(type,sfsr,sfva,&tf);
	call	_C_LABEL(mem_access_fault4m)
	 add	%sp, CCFSZ, %o3		! (argument: &tf)

	ldd	[%sp + CCFSZ + 0], %l0	! load new values
	ldd	[%sp + CCFSZ + 8], %l2
	wr	%l3, 0, %y
	ld	[%sp + CCFSZ + 20], %g1
	ldd	[%sp + CCFSZ + 24], %g2
	ldd	[%sp + CCFSZ + 32], %g4
	ldd	[%sp + CCFSZ + 40], %g6
	ldd	[%sp + CCFSZ + 48], %i0
	ldd	[%sp + CCFSZ + 56], %i2
	ldd	[%sp + CCFSZ + 64], %i4
	ldd	[%sp + CCFSZ + 72], %i6

	b	return_from_trap	! go return
	 wr	%l0, 0, %psr		! (but first disable traps again)
#endif /* SUN4M */

normal_mem_fault:
	/*
	 * Trap was some other error; call C code to deal with it.
	 * Must finish trap frame (psr,pc,npc,%y,%o0..%o7) in case
	 * we decide to deliver a signal or ptrace the process.
	 * %g1..%g7 were already set up above.
	 */
	std	%l0, [%sp + CCFSZ + 0]	! set tf.tf_psr, tf.tf_pc
	mov	%l3, %o0		! (argument: type)
	st	%l2, [%sp + CCFSZ + 8]	! set tf.tf_npc
	st	%l4, [%sp + CCFSZ + 12]	! set tf.tf_y
	mov	%l1, %o3		! (argument: pc)
	std	%i0, [%sp + CCFSZ + 48]	! tf.tf_out[0], etc
	std	%i2, [%sp + CCFSZ + 56]
	mov	%l0, %o4		! (argument: psr)
	std	%i4, [%sp + CCFSZ + 64]
	std	%i6, [%sp + CCFSZ + 72]
	call	_C_LABEL(mem_access_fault)! mem_access_fault(type, ser, sva,
					!		pc, psr, &tf);
	 add	%sp, CCFSZ, %o5		! (argument: &tf)

	ldd	[%sp + CCFSZ + 0], %l0	! load new values
	ldd	[%sp + CCFSZ + 8], %l2
	wr	%l3, 0, %y
	ld	[%sp + CCFSZ + 20], %g1
	ldd	[%sp + CCFSZ + 24], %g2
	ldd	[%sp + CCFSZ + 32], %g4
	ldd	[%sp + CCFSZ + 40], %g6
	ldd	[%sp + CCFSZ + 48], %i0
	ldd	[%sp + CCFSZ + 56], %i2
	ldd	[%sp + CCFSZ + 64], %i4
	ldd	[%sp + CCFSZ + 72], %i6

	b	return_from_trap	! go return
	 wr	%l0, 0, %psr		! (but first disable traps again)

illinst4m:
	/*
	 * Cypress CPUs like to generate an Illegal Instruction trap
	 * for FLUSH instructions. Since we turn FLUSHes into no-ops
	 * (see also trap.c/emul.c), we check for this case here in
	 * the trap window, saving the overhead of a slow trap.
	 *
	 * We have to be careful not to incur a trap while probing
	 * for the instruction in user space. Use the Inhibit Fault
	 * bit in the PCR register to prevent that.
	 */

	btst	PSR_PS, %l0		! slowtrap() if from kernel
	bnz	slowtrap
	 .empty

	! clear fault status
	set	SRMMU_SFSR, %l7
	lda	[%l7]ASI_SRMMU, %g0

	! turn on the fault inhibit in PCR
	!set	SRMMU_PCR, reg			- SRMMU_PCR == 0, so use %g0
	lda	[%g0]ASI_SRMMU, %l4
	or	%l4, SRMMU_PCR_NF, %l5
	sta	%l5, [%g0]ASI_SRMMU

	! load the insn word as if user insn fetch
	lda	[%l1]ASI_USERI, %l5

	sta	%l4, [%g0]ASI_SRMMU		! restore PCR

	! check fault status; if we have a fault, take a regular trap
	set	SRMMU_SFAR, %l6
	lda	[%l6]ASI_SRMMU, %g0		! fault VA; must be read first
	lda	[%l7]ASI_SRMMU, %l6		! fault status
	andcc	%l6, SFSR_FAV, %l6		! get fault status bits
	bnz	slowtrap
	 .empty

	! we got the insn; check whether it was a FLUSH
	! instruction format: op=2, op3=0x3b (see also instr.h)
	set	((3 << 30) | (0x3f << 19)), %l7	! extract op & op3 fields
	and	%l5, %l7, %l6
	set	((2 << 30) | (0x3b << 19)), %l7	! any FLUSH opcode
	cmp	%l6, %l7
	bne	slowtrap
	 nop

	mov	%l2, %l1			! ADVANCE <pc,npc>
	mov	%l0, %psr			! and return from trap
	 add	%l2, 4, %l2
	RETT


/*
 * fp_exception has to check to see if we are trying to save
 * the FP state, and if so, continue to save the FP state.
 *
 * We do not even bother checking to see if we were in kernel mode,
 * since users have no access to the special_fp_store instruction.
 *
 * This whole idea was stolen from Sprite.
 */
fp_exception:
	set	special_fp_store, %l4	! see if we came from the special one
	cmp	%l1, %l4		! pc == special_fp_store?
	bne	slowtrap		! no, go handle per usual
	 .empty
	sethi	%hi(savefpcont), %l4	! yes, "return" to the special code
	or	%lo(savefpcont), %l4, %l4
	jmp	%l4
	 rett	%l4 + 4

/*
 * slowtrap() builds a trap frame and calls trap().
 * This is called `slowtrap' because it *is*....
 * We have to build a full frame for ptrace(), for instance.
 *
 * Registers:
 *	%l0 = %psr
 *	%l1 = return pc
 *	%l2 = return npc
 *	%l3 = trap code
 */
slowtrap:
	TRAP_SETUP(-CCFSZ-80)
	/*
	 * Phew, ready to enable traps and call C code.
	 */
	mov	%l3, %o0		! put type in %o0 for later
Lslowtrap_reenter:
	wr	%l0, PSR_ET, %psr	! traps on again
	std	%l0, [%sp + CCFSZ]	! tf.tf_psr = psr; tf.tf_pc = ret_pc;
	rd	%y, %l3
	std	%l2, [%sp + CCFSZ + 8]	! tf.tf_npc = return_npc; tf.tf_y = %y;
	st	%g1, [%sp + CCFSZ + 20]
	std	%g2, [%sp + CCFSZ + 24]
	std	%g4, [%sp + CCFSZ + 32]
	std	%g6, [%sp + CCFSZ + 40]
	std	%i0, [%sp + CCFSZ + 48]
	mov	%l0, %o1		! (psr)
	std	%i2, [%sp + CCFSZ + 56]
	mov	%l1, %o2		! (pc)
	std	%i4, [%sp + CCFSZ + 64]
	add	%sp, CCFSZ, %o3		! (&tf)
	call	_C_LABEL(trap)		! trap(type, psr, pc, &tf)
	 std	%i6, [%sp + CCFSZ + 72]

	ldd	[%sp + CCFSZ], %l0	! load new values
	ldd	[%sp + CCFSZ + 8], %l2
	wr	%l3, 0, %y
	ld	[%sp + CCFSZ + 20], %g1
	ldd	[%sp + CCFSZ + 24], %g2
	ldd	[%sp + CCFSZ + 32], %g4
	ldd	[%sp + CCFSZ + 40], %g6
	ldd	[%sp + CCFSZ + 48], %i0
	ldd	[%sp + CCFSZ + 56], %i2
	ldd	[%sp + CCFSZ + 64], %i4
	ldd	[%sp + CCFSZ + 72], %i6
	b	return_from_trap
	 wr	%l0, 0, %psr

/*
 * Do a `software' trap by re-entering the trap code, possibly first
 * switching from interrupt stack to kernel stack.  This is used for
 * scheduling and signal ASTs (which generally occur from softclock or
 * tty or net interrupts) and register window saves (which might occur
 * from anywhere).
 *
 * The current window is the trap window, and it is by definition clean.
 * We enter with the trap type in %o0.  All we have to do is jump to
 * Lslowtrap_reenter above, but maybe after switching stacks....
 */
softtrap:
#if defined(MULTIPROCESSOR)
	/*
	 * The interrupt stack is not at a fixed location
	 * and %sp must be checked against both ends.
	 */
	sethi	%hi(_EINTSTACKP), %l6
	ld	[%l6 + %lo(_EINTSTACKP)], %l7
	cmp	%sp, %l7
	bge	Lslowtrap_reenter
	 .empty
	set	INT_STACK_SIZE, %l6
	sub	%l7, %l6, %l7
	cmp	%sp, %l7
	blu	Lslowtrap_reenter
	 .empty
#else
	sethi	%hi(_C_LABEL(eintstack)), %l7
	cmp	%sp, %l7
	bge	Lslowtrap_reenter
	 .empty
#endif
	sethi	%hi(cpcb), %l6
	ld	[%l6 + %lo(cpcb)], %l6
	set	USPACE-CCFSZ-80, %l5
	add	%l6, %l5, %l7
	SET_SP_REDZONE(%l6, %l5)
	b	Lslowtrap_reenter
	 mov	%l7, %sp

#ifdef KGDB
/*
 * bpt is entered on all breakpoint traps.
 * If this is a kernel breakpoint, we do not want to call trap().
 * Among other reasons, this way we can set breakpoints in trap().
 */
bpt:
	btst	PSR_PS, %l0		! breakpoint from kernel?
	bz	slowtrap		! no, go do regular trap
	 nop

/* XXXSMP */
	/*
	 * Build a trap frame for kgdb_trap_glue to copy.
	 * Enable traps but set ipl high so that we will not
	 * see interrupts from within breakpoints.
	 */
	TRAP_SETUP(-CCFSZ-80)
	or	%l0, PSR_PIL, %l4	! splhigh()
	wr	%l4, 0, %psr		! the manual claims that this
	wr	%l4, PSR_ET, %psr	! song and dance is necessary
	std	%l0, [%sp + CCFSZ + 0]	! tf.tf_psr, tf.tf_pc
	mov	%l3, %o0		! trap type arg for kgdb_trap_glue
	rd	%y, %l3
	std	%l2, [%sp + CCFSZ + 8]	! tf.tf_npc, tf.tf_y
	rd	%wim, %l3
	st	%l3, [%sp + CCFSZ + 16]	! tf.tf_wim (a kgdb-only r/o field)
	st	%g1, [%sp + CCFSZ + 20]	! tf.tf_global[1]
	std	%g2, [%sp + CCFSZ + 24]	! etc
	std	%g4, [%sp + CCFSZ + 32]
	std	%g6, [%sp + CCFSZ + 40]
	std	%i0, [%sp + CCFSZ + 48]	! tf.tf_in[0..1]
	std	%i2, [%sp + CCFSZ + 56]	! etc
	std	%i4, [%sp + CCFSZ + 64]
	std	%i6, [%sp + CCFSZ + 72]

	/*
	 * Now call kgdb_trap_glue(); if it returns, call trap().
	 */
	mov	%o0, %l3		! gotta save trap type
	call	_C_LABEL(kgdb_trap_glue)! kgdb_trap_glue(type, &trapframe)
	 add	%sp, CCFSZ, %o1		! (&trapframe)

	/*
	 * Use slowtrap to call trap---but first erase our tracks
	 * (put the registers back the way they were).
	 */
	mov	%l3, %o0		! slowtrap will need trap type
	ld	[%sp + CCFSZ + 12], %l3
	wr	%l3, 0, %y
	ld	[%sp + CCFSZ + 20], %g1
	ldd	[%sp + CCFSZ + 24], %g2
	ldd	[%sp + CCFSZ + 32], %g4
	b	Lslowtrap_reenter
	 ldd	[%sp + CCFSZ + 40], %g6

/*
 * Enter kernel breakpoint.  Write all the windows (not including the
 * current window) into the stack, so that backtrace works.  Copy the
 * supplied trap frame to the kgdb stack and switch stacks.
 *
 * kgdb_trap_glue(type, tf0)
 *	int type;
 *	struct trapframe *tf0;
 */
_ENTRY(_C_LABEL(kgdb_trap_glue))
	save	%sp, -CCFSZ, %sp

	call	_C_LABEL(write_all_windows)
	 mov	%sp, %l4		! %l4 = current %sp

	/* copy trapframe to top of kgdb stack */
	set	_C_LABEL(kgdb_stack) + KGDB_STACK_SIZE - 80, %l0
					! %l0 = tfcopy -> end_of_kgdb_stack
	mov	80, %l1
1:	ldd	[%i1], %l2
	inc	8, %i1
	deccc	8, %l1
	std	%l2, [%l0]
	bg	1b
	 inc	8, %l0

#if defined(DEBUG) && !defined(MULTIPROCESSOR)
	/* save old red zone and then turn it off */
	sethi	%hi(_redzone), %l7
	ld	[%l7 + %lo(_redzone)], %l6
	st	%g0, [%l7 + %lo(_redzone)]
#endif
	/* switch to kgdb stack */
	add	%l0, -CCFSZ-80, %sp

	/* if (kgdb_trap(type, tfcopy)) kgdb_rett(tfcopy); */
	mov	%i0, %o0
	call	_C_LABEL(kgdb_trap)
	add	%l0, -80, %o1
	tst	%o0
	bnz,a	kgdb_rett
	 add	%l0, -80, %g1

	/*
	 * kgdb_trap() did not handle the trap at all so the stack is
	 * still intact.  A simple `restore' will put everything back,
	 * after we reset the stack pointer.
	 */
	mov	%l4, %sp
#if defined(DEBUG) && !defined(MULTIPROCESSOR)
	st	%l6, [%l7 + %lo(_redzone)]	! restore red zone
#endif
	ret
	restore

/*
 * Return from kgdb trap.  This is sort of special.
 *
 * We know that kgdb_trap_glue wrote the window above it, so that we will
 * be able to (and are sure to have to) load it up.  We also know that we
 * came from kernel land and can assume that the %fp (%i6) we load here
 * is proper.  We must also be sure not to lower ipl (it is at splhigh())
 * until we have traps disabled, due to the SPARC taking traps at the
 * new ipl before noticing that PSR_ET has been turned off.  We are on
 * the kgdb stack, so this could be disastrous.
 *
 * Note that the trapframe argument in %g1 points into the current stack
 * frame (current window).  We abandon this window when we move %g1->tf_psr
 * into %psr, but we will not have loaded the new %sp yet, so again traps
 * must be disabled.
 */
kgdb_rett:
	rd	%psr, %g4		! turn off traps
	wr	%g4, PSR_ET, %psr
	/* use the three-instruction delay to do something useful */
	ld	[%g1], %g2		! pick up new %psr
	ld	[%g1 + 12], %g3		! set %y
	wr	%g3, 0, %y
#if defined(DEBUG) && !defined(MULTIPROCESSOR)
	st	%l6, [%l7 + %lo(_redzone)] ! and restore red zone
#endif
	wr	%g0, 0, %wim		! enable window changes
	nop; nop; nop
	/* now safe to set the new psr (changes CWP, leaves traps disabled) */
	wr	%g2, 0, %psr		! set rett psr (including cond codes)
	/* 3 instruction delay before we can use the new window */
/*1*/	ldd	[%g1 + 24], %g2		! set new %g2, %g3
/*2*/	ldd	[%g1 + 32], %g4		! set new %g4, %g5
/*3*/	ldd	[%g1 + 40], %g6		! set new %g6, %g7

	/* now we can use the new window */
	mov	%g1, %l4
	ld	[%l4 + 4], %l1		! get new pc
	ld	[%l4 + 8], %l2		! get new npc
	ld	[%l4 + 20], %g1		! set new %g1

	/* set up returnee's out registers, including its %sp */
	ldd	[%l4 + 48], %i0
	ldd	[%l4 + 56], %i2
	ldd	[%l4 + 64], %i4
	ldd	[%l4 + 72], %i6

	/* load returnee's window, making the window above it be invalid */
	restore
	restore	%g0, 1, %l1		! move to inval window and set %l1 = 1
	rd	%psr, %l0
	sll	%l1, %l0, %l1
	wr	%l1, 0, %wim		! %wim = 1 << (%psr & 31)
	sethi	%hi(cpcb), %l1
	ld	[%l1 + %lo(cpcb)], %l1
	and	%l0, 31, %l0		! CWP = %psr & 31;
	st	%l0, [%l1 + PCB_WIM]	! cpcb->pcb_wim = CWP;
	save	%g0, %g0, %g0		! back to window to reload
	LOADWIN(%sp)
	save	%g0, %g0, %g0		! back to trap window
	/* note, we have not altered condition codes; safe to just rett */
	RETT
#endif

/*
 * syscall() builds a trap frame and calls syscall().
 * sun_syscall is same but delivers sun system call number
 * XXX	should not have to save&reload ALL the registers just for
 *	ptrace...
 */
_C_LABEL(_syscall):
	TRAP_SETUP(-CCFSZ-80)
#ifdef DEBUG
	or	%g1, 0x1000, %l6	! mark syscall
	TRAP_TRACE(%l6,%l5)
#endif
	wr	%l0, PSR_ET, %psr
	std	%l0, [%sp + CCFSZ + 0]	! tf_psr, tf_pc
	rd	%y, %l3
	std	%l2, [%sp + CCFSZ + 8]	! tf_npc, tf_y
	st	%g1, [%sp + CCFSZ + 20]	! tf_g[1]
	std	%g2, [%sp + CCFSZ + 24]	! tf_g[2], tf_g[3]
	std	%g4, [%sp + CCFSZ + 32]	! etc
	std	%g6, [%sp + CCFSZ + 40]
	mov	%g1, %o0		! (code)
	std	%i0, [%sp + CCFSZ + 48]
	add	%sp, CCFSZ, %o1		! (&tf)
	std	%i2, [%sp + CCFSZ + 56]
	mov	%l1, %o2		! (pc)
	std	%i4, [%sp + CCFSZ + 64]

	sethi	%hi(curlwp), %l1
	ld	[%l1 + %lo(curlwp)], %l1
	ld	[%l1 + L_PROC], %l1
	ld	[%l1 + P_MD_SYSCALL], %l1
	call	%l1			! syscall(code, &tf, pc, suncompat)
	 std	%i6, [%sp + CCFSZ + 72]
	! now load em all up again, sigh
	ldd	[%sp + CCFSZ + 0], %l0	! new %psr, new pc
	ldd	[%sp + CCFSZ + 8], %l2	! new npc, new %y
	wr	%l3, 0, %y
	/* see `lwp_trampoline' for the reason for this label */
return_from_syscall:
	ld	[%sp + CCFSZ + 20], %g1
	ldd	[%sp + CCFSZ + 24], %g2
	ldd	[%sp + CCFSZ + 32], %g4
	ldd	[%sp + CCFSZ + 40], %g6
	ldd	[%sp + CCFSZ + 48], %i0
	ldd	[%sp + CCFSZ + 56], %i2
	ldd	[%sp + CCFSZ + 64], %i4
	ldd	[%sp + CCFSZ + 72], %i6
	b	return_from_trap
	 wr	%l0, 0, %psr

/*
 * Interrupts.  Software interrupts must be cleared from the software
 * interrupt enable register.  Rather than calling ienab_bic for each,
 * we do them in-line before enabling traps.
 *
 * After preliminary setup work, the interrupt is passed to each
 * registered handler in turn.  These are expected to return nonzero if
 * they took care of the interrupt.  If a handler claims the interrupt,
 * we exit (hardware interrupts are latched in the requestor so we'll
 * just take another interrupt in the unlikely event of simultaneous
 * interrupts from two different devices at the same level).  If we go
 * through all the registered handlers and no one claims it, we report a
 * stray interrupt.  This is more or less done as:
 *
 *	for (ih = intrhand[intlev]; ih; ih = ih->ih_next)
 *		if ((*ih->ih_fun)(ih->ih_arg ? ih->ih_arg : &frame))
 *			return;
 *	strayintr(&frame);
 *
 * Software interrupts are almost the same with three exceptions:
 * (1) we clear the interrupt from the software interrupt enable
 *     register before calling any handler (we have to clear it first
 *     to avoid an interrupt-losing race),
 * (2) we always call all the registered handlers (there is no way
 *     to tell if the single bit in the software interrupt register
 *     represents one or many requests)
 * (3) we never announce a stray interrupt (because of (1), another
 *     interrupt request can come in while we're in the handler.  If
 *     the handler deals with everything for both the original & the
 *     new request, we'll erroneously report a stray interrupt when
 *     we take the software interrupt for the new request.
 *
 * Inputs:
 *	%l0 = %psr
 *	%l1 = return pc
 *	%l2 = return npc
 *	%l3 = interrupt level
 *	(software interrupt only) %l4 = bits to clear in interrupt register
 *
 * Internal:
 *	%l4, %l5: local variables
 *	%l6 = %y
 *	%l7 = %g1
 *	%g2..%g7 go to stack
 *
 * An interrupt frame is built in the space for a full trapframe;
 * this contains the psr, pc, npc, and interrupt level.
 */
softintr_sun44c:
	/*
	 * Entry point for level 1, 4 or 6 interrupts on sun4/sun4c
	 * which may be software interrupts. Check the interrupt
	 * register to see whether we're dealing software or hardware
	 * interrupt.
	 */
	sethi	%hi(INTRREG_VA), %l6
	ldub	[%l6 + %lo(INTRREG_VA)], %l5
	btst	%l5, %l4		! is IE_L{1,4,6} set?
	bz	sparc_interrupt44c	! if not, must be a hw intr
	andn	%l5, %l4, %l5		! clear soft intr bit
	stb	%l5, [%l6 + %lo(INTRREG_VA)]

softintr_common:
	INTR_SETUP(-CCFSZ-80)
	std	%g2, [%sp + CCFSZ + 24]	! save registers
	! tally softint (curcpu()->cpu_data.cpu_nintr++) (clobbers %o0,%o1,%o2)
	INCR64(CPUINFO_VA + CPUINFO_NSOFT)
	mov	%g1, %l7
	rd	%y, %l6
	std	%g4, [%sp + CCFSZ + 32]
	andn	%l0, PSR_PIL, %l4	! %l4 = psr & ~PSR_PIL |
	sll	%l3, 8, %l5		!	intlev << IPLSHIFT
	std	%g6, [%sp + CCFSZ + 40]
	or	%l5, %l4, %l4		!			;
	wr	%l4, 0, %psr		! the manual claims this
	wr	%l4, PSR_ET, %psr	! song and dance is necessary
	std	%l0, [%sp + CCFSZ + 0]	! set up intrframe/clockframe
	sll	%l3, 2, %l5

	set	CPUINFO_VA + CPUINFO_SINTRCNT, %l4	! sintrcnt[intlev].ev_count++;
	sll	%l3, EV_STRUCTSHIFT, %o2
	ldd	[%l4 + %o2], %o0
	std	%l2, [%sp + CCFSZ + 8]	! set up intrframe/clockframe
	inccc   %o1
	addx    %o0, 0, %o0
	std	%o0, [%l4 + %o2]

	set	_C_LABEL(sintrhand), %l4! %l4 = sintrhand[intlev];
	ld	[%l4 + %l5], %l4

	sethi	%hi(CPUINFO_VA+CPUINFO_IDEPTH), %o2
	ld	[ %o2 + %lo(CPUINFO_VA+CPUINFO_IDEPTH) ], %o3
	inc	%o3
	st	%o3, [ %o2 + %lo(CPUINFO_VA+CPUINFO_IDEPTH) ]

	b	3f
	 st	%fp, [%sp + CCFSZ + 16]

1:	ld	[%l4 + IH_CLASSIPL], %o2 ! ih->ih_classipl
	rd	%psr, %o3		!  (bits already shifted to PIL field)
	andn	%o3, PSR_PIL, %o3	! %o3 = psr & ~PSR_PIL
	wr	%o3, %o2, %psr		! splraise(ih->ih_classipl)
	ld	[%l4 + IH_FUN], %o1
	ld	[%l4 + IH_ARG], %o0
	nop				! one more isns before touching ICC
	tst	%o0
	bz,a	2f
	 add	%sp, CCFSZ, %o0
2:	jmpl	%o1, %o7		!	(void)(*ih->ih_fun)(...)
	 ld	[%l4 + IH_NEXT], %l4	!	and ih = ih->ih_next
3:	tst	%l4			! while ih != NULL
	bnz	1b
	 nop

	sethi	%hi(CPUINFO_VA+CPUINFO_IDEPTH), %o2
	ld	[ %o2 + %lo(CPUINFO_VA+CPUINFO_IDEPTH) ], %o3
	dec	%o3
	st	%o3, [ %o2 + %lo(CPUINFO_VA+CPUINFO_IDEPTH) ]

	mov	%l7, %g1
	wr	%l6, 0, %y
	ldd	[%sp + CCFSZ + 24], %g2
	ldd	[%sp + CCFSZ + 32], %g4
	ldd	[%sp + CCFSZ + 40], %g6
	b	return_from_trap
	 wr	%l0, 0, %psr

	/*
	 * _sparc_interrupt{44c,4m} is exported for paranoia checking
	 * (see intr.c).
	 */
#if defined(SUN4M)
_ENTRY(_C_LABEL(sparc_interrupt4m))
#if !defined(MSIIEP)	/* "normal" sun4m */
	sethi	%hi(CPUINFO_VA+CPUINFO_INTREG), %l6
	ld	[%l6 + %lo(CPUINFO_VA+CPUINFO_INTREG)], %l7
	mov	1, %l4
	ld	[%l7 + ICR_PI_PEND_OFFSET], %l5	! get pending interrupts
	sll	%l4, %l3, %l4	! hw intr bits are in the lower halfword

	btst	%l4, %l5	! has pending hw intr at this level?
	bnz	sparc_interrupt_common
	 nop

	! both softint pending and clear bits are in upper halfwords of
	! their respective registers so shift the test bit in %l4 up there
	sll	%l4, 16, %l4

	st	%l4, [%l7 + ICR_PI_CLR_OFFSET]	! ack soft intr
#if defined(MULTIPROCESSOR)
	cmp	%l3, 14
	be	lev14_softint
#endif
	/* Drain hw reg; might be necessary for Ross CPUs */
	 ld	[%l7 + ICR_PI_PEND_OFFSET], %g0

#ifdef DIAGNOSTIC
	btst	%l4, %l5	! make sure softint pending bit is set
	bnz	softintr_common
	/* FALLTHROUGH to sparc_interrupt4m_bogus */
#else
	b	softintr_common
#endif
	 nop

#else /* MSIIEP */
	sethi	%hi(MSIIEP_PCIC_VA), %l6
	mov	1, %l4
	xor	%l3, 0x18, %l7	! change endianness of the resulting bit mask
	ld	[%l6 + PCIC_PROC_IPR_REG], %l5 ! get pending interrupts
	sll	%l4, %l7, %l4	! hw intr bits are in the upper halfword
				! because the register is little-endian
	btst	%l4, %l5	! has pending hw intr at this level?
	bnz	sparc_interrupt_common
	 nop

	srl	%l4, 16, %l4	! move the mask bit into the lower 16 bit
				! so we can use it to clear a sw interrupt

#ifdef DIAGNOSTIC
	! check if there's really a sw interrupt pending
	btst	%l4, %l5	! make sure softint pending bit is set
	bnz	softintr_common
	 sth	%l4, [%l6 + PCIC_SOFT_INTR_CLEAR_REG]
	/* FALLTHROUGH to sparc_interrupt4m_bogus */
#else
	b	softintr_common
	 sth	%l4, [%l6 + PCIC_SOFT_INTR_CLEAR_REG]
#endif

#endif /* MSIIEP */

#ifdef DIAGNOSTIC
	/*
	 * sparc_interrupt4m detected that neither hardware nor software
	 * interrupt pending bit is set for this interrupt.  Report this
	 * situation, this is most probably a symptom of a driver bug.
	 */
sparc_interrupt4m_bogus:
	INTR_SETUP(-CCFSZ-80)
	std	%g2, [%sp + CCFSZ + 24]	! save registers
	! tally interrupt (curcpu()->cpu_data.cpu_nintr++) (clobbers %o0,%o1)
	INCR64X(CPUINFO_VA + CPUINFO_NINTR, %o0, %o1, %l7)
	mov	%g1, %l7
	rd	%y, %l6
	std	%g4, [%sp + CCFSZ + 32]
	andn	%l0, PSR_PIL, %l4	! %l4 = psr & ~PSR_PIL |
	sll	%l3, 8, %l5		!	intlev << IPLSHIFT
	std	%g6, [%sp + CCFSZ + 40]
	or	%l5, %l4, %l4		!			;
	wr	%l4, 0, %psr		! the manual claims this
	wr	%l4, PSR_ET, %psr	! song and dance is necessary
	std	%l0, [%sp + CCFSZ + 0]	! set up intrframe/clockframe
	sll	%l3, 2, %l5

	set	CPUINFO_VA + CPUINFO_INTRCNT, %l4	! intrcnt[intlev].ev_count++;
	sll	%l3, EV_STRUCTSHIFT, %o2
	ldd	[%l4 + %o2], %o0
	std	%l2, [%sp + CCFSZ + 8]	! set up intrframe/clockframe
	inccc   %o1
	addx    %o0, 0, %o0
	std	%o0, [%l4 + %o2]

	st	%fp, [%sp + CCFSZ + 16]

	/* Unhandled interrupts while cold cause IPL to be raised to `high' */
	sethi	%hi(_C_LABEL(cold)), %o0
	ld	[%o0 + %lo(_C_LABEL(cold))], %o0
	tst	%o0			! if (cold) {
	bnz,a	1f			!	splhigh();
	 or	%l0, 0xf00, %l0		! } else

	call	_C_LABEL(bogusintr)	!	bogusintr(&intrframe)
	 add	%sp, CCFSZ, %o0
	/* all done: restore registers and go return */
1:
	mov	%l7, %g1
	wr	%l6, 0, %y
	ldd	[%sp + CCFSZ + 24], %g2
	ldd	[%sp + CCFSZ + 32], %g4
	ldd	[%sp + CCFSZ + 40], %g6
	b	return_from_trap
	 wr	%l0, 0, %psr
#endif /* DIAGNOSTIC */
#endif /* SUN4M */

_ENTRY(_C_LABEL(sparc_interrupt44c))
sparc_interrupt_common:
	INTR_SETUP(-CCFSZ-80)
	std	%g2, [%sp + CCFSZ + 24]	! save registers
	! tally intr (curcpu()->cpu_data.cpu_nintr++) (clobbers %o0,%o1)
	INCR64X(CPUINFO_VA + CPUINFO_NINTR, %o0, %o1, %l7)
	mov	%g1, %l7
	rd	%y, %l6
	std	%g4, [%sp + CCFSZ + 32]
	andn	%l0, PSR_PIL, %l4	! %l4 = psr & ~PSR_PIL |
	sll	%l3, 8, %l5		!	intlev << IPLSHIFT
	std	%g6, [%sp + CCFSZ + 40]
	or	%l5, %l4, %l4		!			;
	wr	%l4, 0, %psr		! the manual claims this
	wr	%l4, PSR_ET, %psr	! song and dance is necessary
	std	%l0, [%sp + CCFSZ + 0]	! set up intrframe/clockframe
	sll	%l3, 2, %l5

	set	CPUINFO_VA + CPUINFO_INTRCNT, %l4	! intrcnt[intlev].ev_count++;
	sll	%l3, EV_STRUCTSHIFT, %o2
	ldd	[%l4 + %o2], %o0
	std	%l2, [%sp + CCFSZ + 8]	! set up intrframe/clockframe
	inccc   %o1
	addx    %o0, 0, %o0
	std	%o0, [%l4 + %o2]

	set	_C_LABEL(intrhand), %l4	! %l4 = intrhand[intlev];
	ld	[%l4 + %l5], %l4

	sethi	%hi(CPUINFO_VA+CPUINFO_IDEPTH), %o2
	ld	[ %o2 + %lo(CPUINFO_VA+CPUINFO_IDEPTH) ], %o3
	inc	%o3
	st	%o3, [ %o2 + %lo(CPUINFO_VA+CPUINFO_IDEPTH) ]

	b	3f
	 st	%fp, [%sp + CCFSZ + 16]

1:	ld	[%l4 + IH_CLASSIPL], %o2 ! ih->ih_classipl
	rd	%psr, %o3		!  (bits already shifted to PIL field)
	andn	%o3, PSR_PIL, %o3	! %o3 = psr & ~PSR_PIL
	wr	%o3, %o2, %psr		! splraise(ih->ih_classipl)
	ld	[%l4 + IH_FUN], %o1
	ld	[%l4 + IH_ARG], %o0
	nop				! one more isns before touching ICC
	tst	%o0
	bz,a	2f
	 add	%sp, CCFSZ, %o0
2:	jmpl	%o1, %o7		!	handled = (*ih->ih_fun)(...)
	 ld	[%l4 + IH_NEXT], %l4	!	and ih = ih->ih_next
	tst	%o0
	bnz	4f			! if (handled) break
	 nop
3:	tst	%l4
	bnz	1b			! while (ih)
	 nop

	/* Unhandled interrupts while cold cause IPL to be raised to `high' */
	sethi	%hi(_C_LABEL(cold)), %o0
	ld	[%o0 + %lo(_C_LABEL(cold))], %o0
	tst	%o0			! if (cold) {
	bnz,a	4f			!	splhigh();
	 or	%l0, 0xf00, %l0		! } else

	call	_C_LABEL(strayintr)	!	strayintr(&intrframe)
	 add	%sp, CCFSZ, %o0
	/* all done: restore registers and go return */
4:
	sethi	%hi(CPUINFO_VA+CPUINFO_IDEPTH), %o2
	ld	[ %o2 + %lo(CPUINFO_VA+CPUINFO_IDEPTH) ], %o3
	dec	%o3
	st	%o3, [ %o2 + %lo(CPUINFO_VA+CPUINFO_IDEPTH) ]

	mov	%l7, %g1
	wr	%l6, 0, %y
	ldd	[%sp + CCFSZ + 24], %g2
	ldd	[%sp + CCFSZ + 32], %g4
	ldd	[%sp + CCFSZ + 40], %g6
	b	return_from_trap
	 wr	%l0, 0, %psr

#if defined(MULTIPROCESSOR)
/*
 * Level 14 software interrupt: fast IPI
 * <%l0,%l1,%l2> = <psr, pc, npc>
 * %l3 = int level
 * %l6 = &cpuinfo
 */
lev14_softint:
	sethi	%hi(CPUINFO_VA+CPUINFO_LEV14), %l7
	ldd	[%l7 + %lo(CPUINFO_VA+CPUINFO_LEV14)], %l4
	inccc	%l5
	addx	%l4, %g0, %l4
	std	%l4, [%l7 + CPUINFO_LEV14]

	sethi	%hi(CPUINFO_VA+CPUINFO_XMSG_TRAP), %l6
	ld	[%l6 + %lo(CPUINFO_VA+CPUINFO_XMSG_TRAP)], %l7
#ifdef DIAGNOSTIC
	tst	%l7
	bz	sparc_interrupt4m_bogus
	 nop
#endif
	sethi	%hi(CPUINFO_VA+CPUINFO_XMSG_ARG0), %l6
	jmp	%l7
	 ld	[%l6 + %lo(CPUINFO_VA+CPUINFO_XMSG_ARG0)], %l3	! prefetch 1st arg

/*
 * Fast flush handlers. xcalled from other CPUs throught soft interrupt 14
 * On entry:	%l6 = CPUINFO_VA
 *		%l3 = first argument
 *
 * As always, these fast trap handlers should preserve all registers
 * except %l3 to %l7
 */
_ENTRY(_C_LABEL(ft_tlb_flush))
	!	<%l3 already fetched for us>	! va
	sethi	%hi(CPUINFO_VA+CPUINFO_XMSG_ARG2), %l6
	ld	[%l6 + %lo(CPUINFO_VA+CPUINFO_XMSG_ARG2)], %l5	! level
	andn	%l3, 0xfff, %l3			! %l3 = (va&~0xfff | lvl);
	sethi	%hi(CPUINFO_VA+CPUINFO_XMSG_ARG1), %l6
	ld	[%l6 + %lo(CPUINFO_VA+CPUINFO_XMSG_ARG1)], %l4	! context
	or	%l3, %l5, %l3

	mov	SRMMU_CXR, %l7			!
	lda	[%l7]ASI_SRMMU, %l5		! %l5 = old context
	sta	%l4, [%l7]ASI_SRMMU		! set new context

	sta	%g0, [%l3]ASI_SRMMUFP		! flush TLB

ft_rett:
	! common return from Fast Flush handlers
	! enter here with %l5 = ctx to restore, %l6 = CPUINFO_VA, %l7 = ctx reg
	mov	1, %l4				!
	sta	%l5, [%l7]ASI_SRMMU		! restore context
	sethi	%hi(CPUINFO_VA+CPUINFO_XMSG_CMPLT), %l6
	st	%l4, [%l6 + %lo(CPUINFO_VA+CPUINFO_XMSG_CMPLT)]	! completed = 1

	mov	%l0, %psr			! return from trap
	 nop
	RETT

_ENTRY(_C_LABEL(ft_srmmu_vcache_flush_page))
	!	<%l3 already fetched for us>	! va
	sethi	%hi(CPUINFO_VA+CPUINFO_XMSG_ARG1), %l6
	ld	[%l6 + %lo(CPUINFO_VA+CPUINFO_XMSG_ARG1)], %l4	! context

	mov	SRMMU_CXR, %l7			!
	lda	[%l7]ASI_SRMMU, %l5		! %l5 = old context
	sta	%l4, [%l7]ASI_SRMMU		! set new context

	set	4096, %l4			! N = page size
	sethi	%hi(CPUINFO_VA+CPUINFO_CACHE_LINESZ), %l6
	ld	[%l6 + %lo(CPUINFO_VA+CPUINFO_CACHE_LINESZ)], %l7
1:
	sta	%g0, [%l3]ASI_IDCACHELFP	!  flush cache line
	subcc	%l4, %l7, %l4			!  p += linesz;
	bgu	1b				! while ((N -= linesz) > 0)
	 add	%l3, %l7, %l3

	sethi	%hi(CPUINFO_VA+CPUINFO_XMSG_ARG0), %l6
	ld	[%l6 + %lo(CPUINFO_VA+CPUINFO_XMSG_ARG0)], %l3	! reload va
	!or	%l3, ASI_SRMMUFP_L3(=0), %l3	! va |= ASI_SRMMUFP_L3
	sta	%g0, [%l3]ASI_SRMMUFP		! flush TLB

	b	ft_rett
	 mov	SRMMU_CXR, %l7			! reload ctx register

_ENTRY(_C_LABEL(ft_srmmu_vcache_flush_segment))
	!	<%l3 already fetched for us>	! vr
	sethi	%hi(CPUINFO_VA+CPUINFO_XMSG_ARG1), %l6
	ld	[%l6 + %lo(CPUINFO_VA+CPUINFO_XMSG_ARG1)], %l5	! vs
	sethi	%hi(CPUINFO_VA+CPUINFO_XMSG_ARG2), %l6
	ld	[%l6 + %lo(CPUINFO_VA+CPUINFO_XMSG_ARG2)], %l4	! context

	sll	%l3, 24, %l3			! va = VSTOVA(vr,vs)
	sll	%l5, 18, %l5
	or	%l3, %l5, %l3

	mov	SRMMU_CXR, %l7			!
	lda	[%l7]ASI_SRMMU, %l5		! %l5 = old context
	sta	%l4, [%l7]ASI_SRMMU		! set new context

	sethi	%hi(CPUINFO_VA+CPUINFO_CACHE_NLINES), %l6
	ld	[%l6 + %lo(CPUINFO_VA+CPUINFO_CACHE_NLINES)], %l4
	sethi	%hi(CPUINFO_VA+CPUINFO_CACHE_LINESZ), %l6
	ld	[%l6 + %lo(CPUINFO_VA+CPUINFO_CACHE_LINESZ)], %l7
1:
	sta	%g0, [%l3]ASI_IDCACHELFS	!  flush cache line
	deccc	%l4				!  p += linesz;
	bgu	1b				! while (--nlines > 0)
	 add	%l3, %l7, %l3

	b	ft_rett
	 mov	SRMMU_CXR, %l7			! reload ctx register

_ENTRY(_C_LABEL(ft_srmmu_vcache_flush_region))
	!	<%l3 already fetched for us>	! vr
	sethi	%hi(CPUINFO_VA+CPUINFO_XMSG_ARG1), %l6
	ld	[%l6 + %lo(CPUINFO_VA+CPUINFO_XMSG_ARG1)], %l4	! context

	sll	%l3, 24, %l3			! va = VRTOVA(vr)

	mov	SRMMU_CXR, %l7			!
	lda	[%l7]ASI_SRMMU, %l5		! %l5 = old context
	sta	%l4, [%l7]ASI_SRMMU		! set new context

	sethi	%hi(CPUINFO_VA+CPUINFO_CACHE_NLINES), %l6
	ld	[%l6 + %lo(CPUINFO_VA+CPUINFO_CACHE_NLINES)], %l4
	sethi	%hi(CPUINFO_VA+CPUINFO_CACHE_LINESZ), %l6
	ld	[%l6 + %lo(CPUINFO_VA+CPUINFO_CACHE_LINESZ)], %l7
1:
	sta	%g0, [%l3]ASI_IDCACHELFR	!  flush cache line
	deccc	%l4				!  p += linesz;
	bgu	1b				! while (--nlines > 0)
	 add	%l3, %l7, %l3

	b	ft_rett
	 mov	SRMMU_CXR, %l7			! reload ctx register

_ENTRY(_C_LABEL(ft_srmmu_vcache_flush_context))
	!	<%l3 already fetched for us>	! context

	mov	SRMMU_CXR, %l7			!
	lda	[%l7]ASI_SRMMU, %l5		! %l5 = old context
	sta	%l3, [%l7]ASI_SRMMU		! set new context

	sethi	%hi(CPUINFO_VA+CPUINFO_CACHE_NLINES), %l6
	ld	[%l6 + %lo(CPUINFO_VA+CPUINFO_CACHE_NLINES)], %l4
	sethi	%hi(CPUINFO_VA+CPUINFO_CACHE_LINESZ), %l6
	ld	[%l6 + %lo(CPUINFO_VA+CPUINFO_CACHE_LINESZ)], %l7
	mov	%g0, %l3			! va = 0
1:
	sta	%g0, [%l3]ASI_IDCACHELFC	!  flush cache line
	deccc	%l4				!  p += linesz;
	bgu	1b				! while (--nlines > 0)
	 add	%l3, %l7, %l3

	b	ft_rett
	 mov	SRMMU_CXR, %l7			! reload ctx register

_ENTRY(_C_LABEL(ft_srmmu_vcache_flush_range))
	!	<%l3 already fetched for us>	! va
	sethi	%hi(CPUINFO_VA+CPUINFO_XMSG_ARG2), %l6
	ld	[%l6 + %lo(CPUINFO_VA+CPUINFO_XMSG_ARG2)], %l4	! context

	mov	SRMMU_CXR, %l7			!
	lda	[%l7]ASI_SRMMU, %l5		! %l5 = old context
	sta	%l4, [%l7]ASI_SRMMU		! set new context

	sethi	%hi(CPUINFO_VA+CPUINFO_XMSG_ARG1), %l6
	ld	[%l6 + %lo(CPUINFO_VA+CPUINFO_XMSG_ARG1)], %l4	! size
	and	%l3, 7, %l7			! double-word alignment
	andn	%l3, 7, %l3			!  off = va & 7; va &= ~7
	add	%l4, %l7, %l4			!  sz += off

	sethi	%hi(CPUINFO_VA+CPUINFO_CACHE_LINESZ), %l6
	ld	[%l6 + %lo(CPUINFO_VA+CPUINFO_CACHE_LINESZ)], %l7
1:
	sta	%g0, [%l3]ASI_IDCACHELFP	!  flush cache line
	subcc	%l4, %l7, %l4			!  p += linesz;
	bgu	1b				! while ((sz -= linesz) > 0)
	 add	%l3, %l7, %l3

	/* Flush TLB on all pages we visited */
	sethi	%hi(CPUINFO_VA+CPUINFO_XMSG_ARG0), %l6
	ld	[%l6 + %lo(CPUINFO_VA+CPUINFO_XMSG_ARG0)], %l3	! reload va
	sethi	%hi(CPUINFO_VA+CPUINFO_XMSG_ARG1), %l6
	ld	[%l6 + %lo(CPUINFO_VA+CPUINFO_XMSG_ARG1)], %l4	! reload sz
	add	%l3, %l4, %l4			! %l4 = round_page(va + sz)
	add	%l4, 0xfff, %l4
	andn	%l4, 0xfff, %l4
	andn	%l3, 0xfff, %l3			! va &= ~PGOFSET;
	sub	%l4, %l3, %l4			! and finally: size rounded
						! to page boundary
	set	4096, %l7			! page size

2:
	!or	%l3, ASI_SRMMUFP_L3(=0), %l3	!  va |= ASI_SRMMUFP_L3
	sta	%g0, [%l3]ASI_SRMMUFP		!  flush TLB
	subcc	%l4, %l7, %l4			! while ((sz -= PGSIZE) > 0)
	bgu	2b
	 add	%l3, %l7, %l3

	b	ft_rett
	 mov	SRMMU_CXR, %l7			! reload ctx register

#endif /* MULTIPROCESSOR */

#ifdef notyet
/*
 * Level 12 (ZS serial) interrupt.  Handle it quickly, schedule a
 * software interrupt, and get out.  Do the software interrupt directly
 * if we would just take it on the way out.
 *
 * Input:
 *	%l0 = %psr
 *	%l1 = return pc
 *	%l2 = return npc
 * Internal:
 *	%l3 = zs device
 *	%l4, %l5 = temporary
 *	%l6 = rr3 (or temporary data) + 0x100 => need soft int
 *	%l7 = zs soft status
 */
zshard:
#endif /* notyet */

/*
 * Level 15 interrupt.  An async memory error has occurred;
 * take care of it (typically by panicking, but hey...).
 *	%l0 = %psr
 *	%l1 = return pc
 *	%l2 = return npc
 *	%l3 = 15 * 4 (why? just because!)
 *
 * Internal:
 *	%l4 = %y
 *	%l5 = %g1
 *	%l6 = %g6
 *	%l7 = %g7
 *  g2, g3, g4, g5 go to stack
 *
 * This code is almost the same as that in mem_access_fault,
 * except that we already know the problem is not a `normal' fault,
 * and that we must be extra-careful with interrupt enables.
 */

#if defined(SUN4)
_ENTRY(_C_LABEL(nmi_sun4))
	INTR_SETUP(-CCFSZ-80)
	! tally intr (curcpu()->cpu_data.cpu_nintr++) (clobbers %o0,%o1,%o2)
	INCR64(CPUINFO_VA + CPUINFO_NINTR)
	/*
	 * Level 15 interrupts are nonmaskable, so with traps off,
	 * disable all interrupts to prevent recursion.
	 */
	sethi	%hi(INTRREG_VA), %o0
	ldub	[%o0 + %lo(INTRREG_VA)], %o1
	andn	%o1, IE_ALLIE, %o1
	stb	%o1, [%o0 + %lo(INTRREG_VA)]
	wr	%l0, PSR_ET, %psr	! okay, turn traps on again

	std	%g2, [%sp + CCFSZ + 0]	! save g2, g3
	rd	%y, %l4			! save y

	std	%g4, [%sp + CCFSZ + 8]	! save g4, g5
	mov	%g1, %l5		! save g1, g6, g7
	mov	%g6, %l6
	mov	%g7, %l7
#if defined(SUN4C) || defined(SUN4M)
	b,a	nmi_common
#endif /* SUN4C || SUN4M */
#endif

#if defined(SUN4C)
_ENTRY(_C_LABEL(nmi_sun4c))
	INTR_SETUP(-CCFSZ-80)
	! tally intr (curcpu()->cpu_data.cpu_nintr++) (clobbers %o0,%o1,%o2)
	INCR64(CPUINFO_VA + CPUINFO_NINTR)
	/*
	 * Level 15 interrupts are nonmaskable, so with traps off,
	 * disable all interrupts to prevent recursion.
	 */
	sethi	%hi(INTRREG_VA), %o0
	ldub	[%o0 + %lo(INTRREG_VA)], %o1
	andn	%o1, IE_ALLIE, %o1
	stb	%o1, [%o0 + %lo(INTRREG_VA)]
	wr	%l0, PSR_ET, %psr	! okay, turn traps on again

	std	%g2, [%sp + CCFSZ + 0]	! save g2, g3
	rd	%y, %l4			! save y

	! must read the sync error register too.
	set	AC_SYNC_ERR, %o0
	lda	[%o0] ASI_CONTROL, %o1	! sync err reg
	inc	4, %o0
	lda	[%o0] ASI_CONTROL, %o2	! sync virt addr
	std	%g4, [%sp + CCFSZ + 8]	! save g4,g5
	mov	%g1, %l5		! save g1,g6,g7
	mov	%g6, %l6
	mov	%g7, %l7
	inc	4, %o0
	lda	[%o0] ASI_CONTROL, %o3	! async err reg
	inc	4, %o0
	lda	[%o0] ASI_CONTROL, %o4	! async virt addr
#if defined(SUN4M)
	!!b,a	nmi_common
#endif /* SUN4M */
#endif /* SUN4C */

_ENTRY(_C_LABEL(nmi_common))
	! and call C code
	call	_C_LABEL(memerr4_4c)	! memerr(0, ser, sva, aer, ava)
	 clr	%o0

	mov	%l5, %g1		! restore g1 through g7
	ldd	[%sp + CCFSZ + 0], %g2
	ldd	[%sp + CCFSZ + 8], %g4
	wr	%l0, 0, %psr		! re-disable traps
	mov	%l6, %g6
	mov	%l7, %g7

	! set IE_ALLIE again (safe, we disabled traps again above)
	sethi	%hi(INTRREG_VA), %o0
	ldub	[%o0 + %lo(INTRREG_VA)], %o1
	or	%o1, IE_ALLIE, %o1
	stb	%o1, [%o0 + %lo(INTRREG_VA)]
	b	return_from_trap
	 wr	%l4, 0, %y		! restore y

#if defined(SUN4M)
_ENTRY(_C_LABEL(nmi_sun4m))
	INTR_SETUP(-CCFSZ-80-8-8)	! normal frame, plus g2..g5

#if !defined(MSIIEP) /* normal sun4m */

	/* Read the Pending Interrupts register */
	sethi	%hi(CPUINFO_VA+CPUINFO_INTREG), %l6
	ld	[%l6 + %lo(CPUINFO_VA+CPUINFO_INTREG)], %l6
	ld	[%l6 + ICR_PI_PEND_OFFSET], %l5	! get pending interrupts

	set	_C_LABEL(nmi_soft), %o3		! assume a softint
	set	PINTR_IC, %o1			! hard lvl 15 bit
	sethi	%hi(PINTR_SINTRLEV(15)), %o0	! soft lvl 15 bit
	btst	%o0, %l5		! soft level 15?
	bnz,a	1f			!
	 mov	%o0, %o1		! shift int clear bit to SOFTINT 15

	set	_C_LABEL(nmi_hard), %o3	/* it's a hardint; switch handler */

	/*
	 * Level 15 interrupts are nonmaskable, so with traps off,
	 * disable all interrupts to prevent recursion.
	 */
	sethi	%hi(ICR_SI_SET), %o0
	set	SINTR_MA, %o2
	st	%o2, [%o0 + %lo(ICR_SI_SET)]
#if defined(MULTIPROCESSOR) && defined(DDB)
	b	2f
	 clr	%o0
#endif

1:
#if defined(MULTIPROCESSOR) && defined(DDB)
	/*
	 * Setup a trapframe for nmi_soft; this might be an IPI telling
	 * us to pause, so lets save some state for DDB to get at.
	 */
	std	%l0, [%sp + CCFSZ]	! tf.tf_psr = psr; tf.tf_pc = ret_pc;
	rd	%y, %l3
	std	%l2, [%sp + CCFSZ + 8]	! tf.tf_npc = return_npc; tf.tf_y = %y;
	st	%g1, [%sp + CCFSZ + 20]
	std	%g2, [%sp + CCFSZ + 24]
	std	%g4, [%sp + CCFSZ + 32]
	std	%g6, [%sp + CCFSZ + 40]
	std	%i0, [%sp + CCFSZ + 48]
	std	%i2, [%sp + CCFSZ + 56]
	std	%i4, [%sp + CCFSZ + 64]
	std	%i6, [%sp + CCFSZ + 72]
	add	%sp, CCFSZ, %o0
2:
#else
	clr	%o0
#endif
	/*
	 * Now clear the NMI. Apparently, we must allow some time
	 * to let the bits sink in..
	 */
	st	%o1, [%l6 + ICR_PI_CLR_OFFSET]
	 nop; nop; nop;
	ld	[%l6 + ICR_PI_PEND_OFFSET], %g0	! drain register!?
	 nop;

	or	%l0, PSR_PIL, %o4	! splhigh()
	wr	%o4, 0, %psr		!
	wr	%o4, PSR_ET, %psr	! turn traps on again

	std	%g2, [%sp + CCFSZ + 80]	! save g2, g3
	rd	%y, %l4			! save y
	std	%g4, [%sp + CCFSZ + 88]	! save g4,g5

	/* Finish stackframe, call C trap handler */
	mov	%g1, %l5		! save g1,g6,g7
	mov	%g6, %l6

	jmpl	%o3, %o7		! nmi_hard(0) or nmi_soft(&tf)
	 mov	%g7, %l7

	mov	%l5, %g1		! restore g1 through g7
	ldd	[%sp + CCFSZ + 80], %g2
	ldd	[%sp + CCFSZ + 88], %g4
	wr	%l0, 0, %psr		! re-disable traps
	mov	%l6, %g6
	mov	%l7, %g7

	!cmp	%o0, 0			! was this a soft nmi
	!be	4f
	/* XXX - we need to unblock `mask all ints' only on a hard nmi */

	! enable interrupts again (safe, we disabled traps again above)
	sethi	%hi(ICR_SI_CLR), %o0
	set	SINTR_MA, %o1
	st	%o1, [%o0 + %lo(ICR_SI_CLR)]

4:
	b	return_from_trap
	 wr	%l4, 0, %y		! restore y

#else /* MSIIEP*/
	sethi	%hi(MSIIEP_PCIC_VA), %l6

	/* Read the Processor Interrupt Pending register */
	ld	[%l6 + PCIC_PROC_IPR_REG], %l5

	/*
	 * Level 15 interrupts are nonmaskable, so with traps off,
	 * disable all interrupts to prevent recursion.
	 */
	mov	0x80, %l4	! htole32(MSIIEP_SYS_ITMR_ALL)
	st	%l4, [%l6 + PCIC_SYS_ITMR_SET_REG]

	set	(1 << 23), %l4	! htole32(1 << 15)
	btst	%l4, %l5	! has pending level 15 hw intr?
	bz	1f
	 nop

	/* hard level 15 interrupt */
	sethi	%hi(_C_LABEL(nmi_hard_msiiep)), %o3
	b	2f
	 or	%o3, %lo(_C_LABEL(nmi_hard_msiiep)), %o3

1:	/* soft level 15 interrupt */
	set	(1 << 7), %l4	! htole16(1 << 15)
	sth	%l4, [%l6 + PCIC_SOFT_INTR_CLEAR_REG]
	set	_C_LABEL(nmi_soft_msiiep), %o3
2:

	/* XXX:	call sequence is identical to sun4m case above. merge? */
	or	%l0, PSR_PIL, %o4	! splhigh()
	wr	%o4, 0, %psr		!
	wr	%o4, PSR_ET, %psr	! turn traps on again

	std	%g2, [%sp + CCFSZ + 80]	! save g2, g3
	rd	%y, %l4			! save y
	std	%g4, [%sp + CCFSZ + 88]	! save g4, g5

	/* Finish stackframe, call C trap handler */
	mov	%g1, %l5		! save g1, g6, g7
	mov	%g6, %l6

	call	%o3			! nmi_hard(0) or nmi_soft(&tf)
	 mov	%g7, %l7

	mov	%l5, %g1		! restore g1 through g7
	ldd	[%sp + CCFSZ + 80], %g2
	ldd	[%sp + CCFSZ + 88], %g4
	wr	%l0, 0, %psr		! re-disable traps
	mov	%l6, %g6
	mov	%l7, %g7

	! enable interrupts again (safe, we disabled traps again above)
	sethi	%hi(MSIIEP_PCIC_VA), %o0
	mov	0x80, %o1	! htole32(MSIIEP_SYS_ITMR_ALL)
	st	%o1, [%o0 + PCIC_SYS_ITMR_CLR_REG]

	b	return_from_trap
	 wr	%l4, 0, %y		! restore y
#endif /* MSIIEP */
#endif /* SUN4M */


#ifdef GPROF
	.globl	window_of, winof_user
	.globl	window_uf, winuf_user, winuf_ok, winuf_invalid
	.globl	return_from_trap, rft_kernel, rft_user, rft_invalid
	.globl	softtrap, slowtrap
	.globl	clean_trap_window, _C_LABEL(_syscall)
#endif

/*
 * Window overflow trap handler.
 *	%l0 = %psr
 *	%l1 = return pc
 *	%l2 = return npc
 */
window_of:
#ifdef TRIVIAL_WINDOW_OVERFLOW_HANDLER
	/* a trivial version that assumes %sp is ok */
	/* (for testing only!) */
	save	%g0, %g0, %g0
	std	%l0, [%sp + (0*8)]
	rd	%psr, %l0
	mov	1, %l1
	sll	%l1, %l0, %l0
	wr	%l0, 0, %wim
	std	%l2, [%sp + (1*8)]
	std	%l4, [%sp + (2*8)]
	std	%l6, [%sp + (3*8)]
	std	%i0, [%sp + (4*8)]
	std	%i2, [%sp + (5*8)]
	std	%i4, [%sp + (6*8)]
	std	%i6, [%sp + (7*8)]
	restore
	RETT
#else
	/*
	 * This is similar to TRAP_SETUP, but we do not want to spend
	 * a lot of time, so we have separate paths for kernel and user.
	 * We also know for sure that the window has overflowed.
	 */
	TRAP_TRACE2(5,%l6,%l5)
	btst	PSR_PS, %l0
	bz	winof_user
	 sethi	%hi(clean_trap_window), %l7

	/*
	 * Overflow from kernel mode.  Call clean_trap_window to
	 * do the dirty work, then just return, since we know prev
	 * window is valid.  clean_trap_windows might dump all *user*
	 * windows into the pcb, but we do not care: there is at
	 * least one kernel window (a trap or interrupt frame!)
	 * above us.
	 */
	jmpl	%l7 + %lo(clean_trap_window), %l4
	 mov	%g7, %l7		! for clean_trap_window

	wr	%l0, 0, %psr		! put back the @%*! cond. codes
	nop				! (let them settle in)
	RETT

winof_user:
	/*
	 * Overflow from user mode.
	 * If clean_trap_window dumps the registers into the pcb,
	 * rft_user will need to call trap(), so we need space for
	 * a trap frame.  We also have to compute pcb_nw.
	 *
	 * SHOULD EXPAND IN LINE TO AVOID BUILDING TRAP FRAME ON
	 * `EASY' SAVES
	 */
	sethi	%hi(cpcb), %l6
	ld	[%l6 + %lo(cpcb)], %l6
	ld	[%l6 + PCB_WIM], %l5
	and	%l0, 31, %l3
	sub	%l3, %l5, %l5 		/* l5 = CWP - pcb_wim */
	set	uwtab, %l4
	ldub	[%l4 + %l5], %l5	/* l5 = uwtab[l5] */
	st	%l5, [%l6 + PCB_UW]
	jmpl	%l7 + %lo(clean_trap_window), %l4
	 mov	%g7, %l7		! for clean_trap_window
	sethi	%hi(cpcb), %l6
	ld	[%l6 + %lo(cpcb)], %l6
	set	USPACE-CCFSZ-80, %l5
	add	%l6, %l5, %sp		/* over to kernel stack */
	CHECK_SP_REDZONE(%l6, %l5)

	/*
	 * Copy return_from_trap far enough to allow us
	 * to jump directly to rft_user_or_recover_pcb_windows
	 * (since we know that is where we are headed).
	 */
!	and	%l0, 31, %l3		! still set (clean_trap_window
					! leaves this register alone)
	set	wmask, %l6
	ldub	[%l6 + %l3], %l5	! %l5 = 1 << ((CWP + 1) % nwindows)
	b	rft_user_or_recover_pcb_windows
	 rd	%wim, %l4		! (read %wim first)
#endif /* end `real' version of window overflow trap handler */

/*
 * Window underflow trap handler.
 *	%l0 = %psr
 *	%l1 = return pc
 *	%l2 = return npc
 *
 * A picture:
 *
 *	  T R I X
 *	0 0 0 1 0 0 0	(%wim)
 * [bit numbers increase towards the right;
 * `restore' moves right & `save' moves left]
 *
 * T is the current (Trap) window, R is the window that attempted
 * a `Restore' instruction, I is the Invalid window, and X is the
 * window we want to make invalid before we return.
 *
 * Since window R is valid, we cannot use rft_user to restore stuff
 * for us.  We have to duplicate its logic.  YUCK.
 *
 * Incidentally, TRIX are for kids.  Silly rabbit!
 */
window_uf:
#ifdef TRIVIAL_WINDOW_UNDERFLOW_HANDLER
	wr	%g0, 0, %wim		! allow us to enter I
	restore				! to R
	nop
	nop
	restore				! to I
	restore	%g0, 1, %l1		! to X
	rd	%psr, %l0
	sll	%l1, %l0, %l0
	wr	%l0, 0, %wim
	save	%g0, %g0, %g0		! back to I
	LOADWIN(%sp)
	save	%g0, %g0, %g0		! back to R
	save	%g0, %g0, %g0		! back to T
	RETT
#else
	TRAP_TRACE2(6,%l6,%l5)
	wr	%g0, 0, %wim		! allow us to enter I
	btst	PSR_PS, %l0
	restore				! enter window R
	bz	winuf_user
	 restore			! enter window I

	/*
	 * Underflow from kernel mode.  Just recover the
	 * registers and go (except that we have to update
	 * the blasted user pcb fields).
	 */
	restore	%g0, 1, %l1		! enter window X, then set %l1 to 1
	rd	%psr, %l0		! cwp = %psr & 31;
	and	%l0, 31, %l0
	sll	%l1, %l0, %l1		! wim = 1 << cwp;
	wr	%l1, 0, %wim		! setwim(wim);
	sethi	%hi(cpcb), %l1
	ld	[%l1 + %lo(cpcb)], %l1
	st	%l0, [%l1 + PCB_WIM]	! cpcb->pcb_wim = cwp;
	save	%g0, %g0, %g0		! back to window I
	LOADWIN(%sp)
	save	%g0, %g0, %g0		! back to R
	save	%g0, %g0, %g0		! and then to T
	wr	%l0, 0, %psr		! fix those cond codes....
	nop				! (let them settle in)
	RETT

winuf_user:
	/*
	 * Underflow from user mode.
	 *
	 * We cannot use rft_user (as noted above) because
	 * we must re-execute the `restore' instruction.
	 * Since it could be, e.g., `restore %l0,0,%l0',
	 * it is not okay to touch R's registers either.
	 *
	 * We are now in window I.
	 */
	btst	7, %sp			! if unaligned, it is invalid
	bne	winuf_invalid
	 .empty

	sethi	%hi(_C_LABEL(pgofset)), %l4
	ld	[%l4 + %lo(_C_LABEL(pgofset))], %l4
	PTE_OF_ADDR(%sp, %l7, winuf_invalid, %l4, NOP_ON_4M_5)
	CMP_PTE_USER_READ(%l7, %l5, NOP_ON_4M_6) ! if first page not readable,
	bne	winuf_invalid		! it is invalid
	 .empty
	SLT_IF_1PAGE_RW(%sp, %l7, %l4)	! first page is readable
	bl,a	winuf_ok		! if only one page, enter window X
	 restore %g0, 1, %l1		! and goto ok, & set %l1 to 1
	add	%sp, 7*8, %l5
	add     %l4, 62, %l4
	PTE_OF_ADDR(%l5, %l7, winuf_invalid, %l4, NOP_ON_4M_7)
	CMP_PTE_USER_READ(%l7, %l5, NOP_ON_4M_8) ! check second page too
	be,a	winuf_ok		! enter window X and goto ok
	 restore %g0, 1, %l1		! (and then set %l1 to 1)

winuf_invalid:
	/*
	 * We were unable to restore the window because %sp
	 * is invalid or paged out.  Return to the trap window
	 * and call trap(T_WINUF).  This will save R to the user
	 * stack, then load both R and I into the pcb rw[] area,
	 * and return with pcb_nsaved set to -1 for success, 0 for
	 * failure.  `Failure' indicates that someone goofed with the
	 * trap registers (e.g., signals), so that we need to return
	 * from the trap as from a syscall (probably to a signal handler)
	 * and let it retry the restore instruction later.  Note that
	 * window R will have been pushed out to user space, and thus
	 * be the invalid window, by the time we get back here.  (We
	 * continue to label it R anyway.)  We must also set %wim again,
	 * and set pcb_uw to 1, before enabling traps.  (Window R is the
	 * only window, and it is a user window).
	 */
	save	%g0, %g0, %g0		! back to R
	save	%g0, 1, %l4		! back to T, then %l4 = 1
	sethi	%hi(cpcb), %l6
	ld	[%l6 + %lo(cpcb)], %l6
	st	%l4, [%l6 + PCB_UW]	! pcb_uw = 1
	ld	[%l6 + PCB_WIM], %l5	! get log2(%wim)
	sll	%l4, %l5, %l4		! %l4 = old %wim
	wr	%l4, 0, %wim		! window I is now invalid again
	set	USPACE-CCFSZ-80, %l5
	add	%l6, %l5, %sp		! get onto kernel stack
	CHECK_SP_REDZONE(%l6, %l5)

	/*
	 * Okay, call trap(T_WINUF, psr, pc, &tf).
	 * See `slowtrap' above for operation.
	 */
	wr	%l0, PSR_ET, %psr
	std	%l0, [%sp + CCFSZ + 0]	! tf.tf_psr, tf.tf_pc
	rd	%y, %l3
	std	%l2, [%sp + CCFSZ + 8]	! tf.tf_npc, tf.tf_y
	mov	T_WINUF, %o0
	st	%g1, [%sp + CCFSZ + 20]	! tf.tf_global[1]
	mov	%l0, %o1
	std	%g2, [%sp + CCFSZ + 24]	! etc
	mov	%l1, %o2
	std	%g4, [%sp + CCFSZ + 32]
	add	%sp, CCFSZ, %o3
	std	%g6, [%sp + CCFSZ + 40]
	std	%i0, [%sp + CCFSZ + 48]	! tf.tf_out[0], etc
	std	%i2, [%sp + CCFSZ + 56]
	std	%i4, [%sp + CCFSZ + 64]
	call	_C_LABEL(trap)		! trap(T_WINUF, pc, psr, &tf)
	 std	%i6, [%sp + CCFSZ + 72]	! tf.tf_out[6]

	ldd	[%sp + CCFSZ + 0], %l0	! new psr, pc
	ldd	[%sp + CCFSZ + 8], %l2	! new npc, %y
	wr	%l3, 0, %y
	ld	[%sp + CCFSZ + 20], %g1
	ldd	[%sp + CCFSZ + 24], %g2
	ldd	[%sp + CCFSZ + 32], %g4
	ldd	[%sp + CCFSZ + 40], %g6
	ldd	[%sp + CCFSZ + 48], %i0	! %o0 for window R, etc
	ldd	[%sp + CCFSZ + 56], %i2
	ldd	[%sp + CCFSZ + 64], %i4
	wr	%l0, 0, %psr		! disable traps: test must be atomic
	ldd	[%sp + CCFSZ + 72], %i6
	sethi	%hi(cpcb), %l6
	ld	[%l6 + %lo(cpcb)], %l6
	ld	[%l6 + PCB_NSAVED], %l7	! if nsaved is -1, we have our regs
	tst	%l7
	bl,a	1f			! got them
	 wr	%g0, 0, %wim		! allow us to enter windows R, I
	b,a	return_from_trap

	/*
	 * Got 'em.  Load 'em up.
	 */
1:
	mov	%g6, %l3		! save %g6; set %g6 = cpcb
	mov	%l6, %g6
	st	%g0, [%g6 + PCB_NSAVED]	! and clear magic flag
	restore				! from T to R
	restore				! from R to I
	restore	%g0, 1, %l1		! from I to X, then %l1 = 1
	rd	%psr, %l0		! cwp = %psr;
	sll	%l1, %l0, %l1
	wr	%l1, 0, %wim		! make window X invalid
	and	%l0, 31, %l0
	st	%l0, [%g6 + PCB_WIM]	! cpcb->pcb_wim = cwp;
	nop				! unnecessary? old wim was 0...
	save	%g0, %g0, %g0		! back to I
	LOADWIN(%g6 + PCB_RW + 64)	! load from rw[1]
	save	%g0, %g0, %g0		! back to R
	LOADWIN(%g6 + PCB_RW)		! load from rw[0]
	save	%g0, %g0, %g0		! back to T
	wr	%l0, 0, %psr		! restore condition codes
	mov	%l3, %g6		! fix %g6
	RETT

	/*
	 * Restoring from user stack, but everything has checked out
	 * as good.  We are now in window X, and %l1 = 1.  Window R
	 * is still valid and holds user values.
	 */
winuf_ok:
	rd	%psr, %l0
	sll	%l1, %l0, %l1
	wr	%l1, 0, %wim		! make this one invalid
	sethi	%hi(cpcb), %l2
	ld	[%l2 + %lo(cpcb)], %l2
	and	%l0, 31, %l0
	st	%l0, [%l2 + PCB_WIM]	! cpcb->pcb_wim = cwp;
	save	%g0, %g0, %g0		! back to I
	LOADWIN(%sp)
	save	%g0, %g0, %g0		! back to R
	save	%g0, %g0, %g0		! back to T
	wr	%l0, 0, %psr		! restore condition codes
	nop				! it takes three to tangle
	RETT
#endif /* end `real' version of window underflow trap handler */

/*
 * Various return-from-trap routines (see return_from_trap).
 */

/*
 * Return from trap, to kernel.
 *	%l0 = %psr
 *	%l1 = return pc
 *	%l2 = return npc
 *	%l4 = %wim
 *	%l5 = bit for previous window
 */
rft_kernel:
	btst	%l5, %l4		! if (wim & l5)
	bnz	1f			!	goto reload;
	 wr	%l0, 0, %psr		! but first put !@#*% cond codes back

	/* previous window is valid; just rett */
	nop				! wait for cond codes to settle in
	RETT

	/*
	 * Previous window is invalid.
	 * Update %wim and then reload l0..i7 from frame.
	 *
	 *	  T I X
	 *	0 0 1 0 0   (%wim)
	 * [see picture in window_uf handler]
	 *
	 * T is the current (Trap) window, I is the Invalid window,
	 * and X is the window we want to make invalid.  Window X
	 * currently has no useful values.
	 */
1:
	wr	%g0, 0, %wim		! allow us to enter window I
	nop; nop; nop			! (it takes a while)
	restore				! enter window I
	restore	%g0, 1, %l1		! enter window X, then %l1 = 1
	rd	%psr, %l0		! CWP = %psr & 31;
	and	%l0, 31, %l0
	sll	%l1, %l0, %l1		! wim = 1 << CWP;
	wr	%l1, 0, %wim		! setwim(wim);
	sethi	%hi(cpcb), %l1
	ld	[%l1 + %lo(cpcb)], %l1
	st	%l0, [%l1 + PCB_WIM]	! cpcb->pcb_wim = l0 & 31;
	save	%g0, %g0, %g0		! back to window I
	LOADWIN(%sp)
	save	%g0, %g0, %g0		! back to window T
	/*
	 * Note that the condition codes are still set from
	 * the code at rft_kernel; we can simply return.
	 */
	RETT

/*
 * Return from trap, to user.  Checks for scheduling trap (`ast') first;
 * will re-enter trap() if set.  Note that we may have to switch from
 * the interrupt stack to the kernel stack in this case.
 *	%l0 = %psr
 *	%l1 = return pc
 *	%l2 = return npc
 *	%l4 = %wim
 *	%l5 = bit for previous window
 *	%l6 = cpcb
 * If returning to a valid window, just set psr and return.
 */
rft_user:
!	sethi	%hi(_WANT_AST)), %l7	! (done below)
	ld	[%l7 + %lo(_WANT_AST)], %l7
	tst	%l7			! want AST trap?
	bne,a	softtrap		! yes, re-enter trap with type T_AST
	 mov	T_AST, %o0

	btst	%l5, %l4		! if (wim & l5)
	bnz	1f			!	goto reload;
	 wr	%l0, 0, %psr		! restore cond codes
	nop				! (three instruction delay)
	RETT

	/*
	 * Previous window is invalid.
	 * Before we try to load it, we must verify its stack pointer.
	 * This is much like the underflow handler, but a bit easier
	 * since we can use our own local registers.
	 */
1:
	btst	7, %fp			! if unaligned, address is invalid
	bne	rft_invalid
	 .empty

	sethi	%hi(_C_LABEL(pgofset)), %l3
	ld	[%l3 + %lo(_C_LABEL(pgofset))], %l3
	PTE_OF_ADDR(%fp, %l7, rft_invalid, %l3, NOP_ON_4M_9)
	CMP_PTE_USER_READ(%l7, %l5, NOP_ON_4M_10)	! try first page
	bne	rft_invalid		! no good
	 .empty
	SLT_IF_1PAGE_RW(%fp, %l7, %l3)
	bl,a	rft_user_ok		! only 1 page: ok
	 wr	%g0, 0, %wim
	add	%fp, 7*8, %l5
	add	%l3, 62, %l3
	PTE_OF_ADDR(%l5, %l7, rft_invalid, %l3, NOP_ON_4M_11)
	CMP_PTE_USER_READ(%l7, %l5, NOP_ON_4M_12)	! check 2nd page too
	be,a	rft_user_ok
	 wr	%g0, 0, %wim

	/*
	 * The window we wanted to pull could not be pulled.  Instead,
	 * re-enter trap with type T_RWRET.  This will pull the window
	 * into cpcb->pcb_rw[0] and set cpcb->pcb_nsaved to -1, which we
	 * will detect when we try to return again.
	 */
rft_invalid:
	b	softtrap
	 mov	T_RWRET, %o0

	/*
	 * The window we want to pull can be pulled directly.
	 */
rft_user_ok:
!	wr	%g0, 0, %wim		! allow us to get into it
	wr	%l0, 0, %psr		! fix up the cond codes now
	nop; nop; nop
	restore				! enter window I
	restore	%g0, 1, %l1		! enter window X, then %l1 = 1
	rd	%psr, %l0		! l0 = (junk << 5) + CWP;
	sll	%l1, %l0, %l1		! %wim = 1 << CWP;
	wr	%l1, 0, %wim
	sethi	%hi(cpcb), %l1
	ld	[%l1 + %lo(cpcb)], %l1
	and	%l0, 31, %l0
	st	%l0, [%l1 + PCB_WIM]	! cpcb->pcb_wim = l0 & 31;
	save	%g0, %g0, %g0		! back to window I
	LOADWIN(%sp)			! suck hard
	save	%g0, %g0, %g0		! back to window T
	RETT

/*
 * Return from trap.  Entered after a
 *	wr	%l0, 0, %psr
 * which disables traps so that we can rett; registers are:
 *
 *	%l0 = %psr
 *	%l1 = return pc
 *	%l2 = return npc
 *
 * (%l3..%l7 anything).
 *
 * If we are returning to user code, we must:
 *  1.  Check for register windows in the pcb that belong on the stack.
 *	If there are any, reenter trap with type T_WINOF.
 *  2.  Make sure the register windows will not underflow.  This is
 *	much easier in kernel mode....
 */
return_from_trap:
!	wr	%l0, 0, %psr		! disable traps so we can rett
! (someone else did this already)
	and	%l0, 31, %l5
	set	wmask, %l6
	ldub	[%l6 + %l5], %l5	! %l5 = 1 << ((CWP + 1) % nwindows)
	btst	PSR_PS, %l0		! returning to userland?
	bnz	rft_kernel		! no, go return to kernel
	 rd	%wim, %l4		! (read %wim in any case)

rft_user_or_recover_pcb_windows:
	/*
	 * (entered with %l4=%wim, %l5=wmask[cwp]; %l0..%l2 as usual)
	 *
	 * check cpcb->pcb_nsaved:
	 * if 0, do a `normal' return to user (see rft_user);
	 * if > 0, cpcb->pcb_rw[] holds registers to be copied to stack;
	 * if -1, cpcb->pcb_rw[0] holds user registers for rett window
	 * from an earlier T_RWRET pseudo-trap.
	 */
	sethi	%hi(cpcb), %l6
	ld	[%l6 + %lo(cpcb)], %l6
	ld	[%l6 + PCB_NSAVED], %l7
	tst	%l7
	bz,a	rft_user
	 sethi	%hi(_WANT_AST), %l7	! first instr of rft_user

	bg,a	softtrap		! if (pcb_nsaved > 0)
	 mov	T_WINOF, %o0		!	trap(T_WINOF);

	/*
	 * To get here, we must have tried to return from a previous
	 * trap and discovered that it would cause a window underflow.
	 * We then must have tried to pull the registers out of the
	 * user stack (from the address in %fp==%i6) and discovered
	 * that it was either unaligned or not loaded in memory, and
	 * therefore we ran a trap(T_RWRET), which loaded one set of
	 * registers into cpcb->pcb_pcb_rw[0] (if it had killed the
	 * process due to a bad stack, we would not be here).
	 *
	 * We want to load pcb_rw[0] into the previous window, which
	 * we know is currently invalid.  In other words, we want
	 * %wim to be 1 << ((cwp + 2) % nwindows).
	 */
	wr	%g0, 0, %wim		! enable restores
	mov	%g6, %l3		! save g6 in l3
	mov	%l6, %g6		! set g6 = &u
	st	%g0, [%g6 + PCB_NSAVED]	! clear cpcb->pcb_nsaved
	restore				! enter window I
	restore	%g0, 1, %l1		! enter window X, then %l1 = 1
	rd	%psr, %l0
	sll	%l1, %l0, %l1		! %wim = 1 << CWP;
	wr	%l1, 0, %wim
	and	%l0, 31, %l0
	st	%l0, [%g6 + PCB_WIM]	! cpcb->pcb_wim = CWP;
	nop				! unnecessary? old wim was 0...
	save	%g0, %g0, %g0		! back to window I
	LOADWIN(%g6 + PCB_RW)
	save	%g0, %g0, %g0		! back to window T (trap window)
	wr	%l0, 0, %psr		! cond codes, cond codes everywhere
	mov	%l3, %g6		! restore g6
	RETT

! exported end marker for kernel gdb
	.globl	_C_LABEL(endtrapcode)
_C_LABEL(endtrapcode):

/*
 * init_tables(nwin) int nwin;
 *
 * Set up the uwtab and wmask tables.
 * We know nwin > 1.
 */
init_tables:
	/*
	 * for (i = -nwin, j = nwin - 2; ++i < 0; j--)
	 *	uwtab[i] = j;
	 * (loop runs at least once)
	 */
	set	uwtab, %o3
	sub	%g0, %o0, %o1		! i = -nwin + 1
	inc	%o1
	add	%o0, -2, %o2		! j = nwin - 2;
0:
	stb	%o2, [%o3 + %o1]	! uwtab[i] = j;
1:
	inccc	%o1			! ++i < 0?
	bl	0b			! yes, continue loop
	 dec	%o2			! in any case, j--

	/*
	 * (i now equals 0)
	 * for (j = nwin - 1; i < nwin; i++, j--)
	 *	uwtab[i] = j;
	 * (loop runs at least twice)
	 */
	sub	%o0, 1, %o2		! j = nwin - 1
0:
	stb	%o2, [%o3 + %o1]	! uwtab[i] = j
	inc	%o1			! i++
1:
	cmp	%o1, %o0		! i < nwin?
	bl	0b			! yes, continue
	 dec	%o2			! in any case, j--

	/*
	 * We observe that, for i in 0..nwin-2, (i+1)%nwin == i+1;
	 * for i==nwin-1, (i+1)%nwin == 0.
	 * To avoid adding 1, we run i from 1 to nwin and set
	 * wmask[i-1].
	 *
	 * for (i = j = 1; i < nwin; i++) {
	 *	j <<= 1;	(j now == 1 << i)
	 *	wmask[i - 1] = j;
	 * }
	 * (loop runs at least once)
	 */
	set	wmask - 1, %o3
	mov	1, %o1			! i = 1;
	mov	2, %o2			! j = 2;
0:
	stb	%o2, [%o3 + %o1]	! (wmask - 1)[i] = j;
	inc	%o1			! i++
	cmp	%o1, %o0		! i < nwin?
	bl,a	0b			! yes, continue
	 sll	%o2, 1, %o2		! (and j <<= 1)

	/*
	 * Now i==nwin, so we want wmask[i-1] = 1.
	 */
	mov	1, %o2			! j = 1;
	retl
	 stb	%o2, [%o3 + %o1]	! (wmask - 1)[i] = j;


dostart:
	/*
	 * Startup.
	 *
	 * We may have been loaded in low RAM, at some address which
	 * is page aligned (PROM_LOADADDR actually) rather than where we
	 * want to run (KERNBASE+PROM_LOADADDR).  Until we get everything set,
	 * we have to be sure to use only pc-relative addressing.
	 */

	/*
	 * Find out if the above is the case.
	 */
0:	call	1f
	 sethi	%hi(0b), %l0		! %l0 = virtual address of 0:
1:	or	%l0, %lo(0b), %l0
	sub	%l0, %o7, %l7		! subtract actual physical address of 0:

	/*
	 * If we're already running at our desired virtual load address,
	 * %l7 will be set to 0, otherwise it will be KERNBASE.
	 * From now on until the end of locore bootstrap code, %l7 will
	 * be used to relocate memory references.
	 */
#define RELOCATE(l,r)		\
	set	l, r;		\
	sub	r, %l7, r

	/*
	 * We use the bootinfo method to pass arguments, and the new
	 * magic number indicates that. A pointer to the kernel top, i.e.
	 * the first address after the load kernel image (including DDB
	 * symbols, if any) is passed in %o4[0] and the bootinfo structure
	 * is passed in %o4[1].
	 *
	 * A magic number is passed in %o5 to allow for bootloaders
	 * that know nothing about the bootinfo structure or previous
	 * DDB symbol loading conventions.
	 *
	 * For compatibility with older versions, we check for DDB arguments
	 * if the older magic number is there. The loader passes `kernel_top'
	 * (previously known as `esym') in %o4.
	 *
	 * Note: we don't touch %o1-%o3; SunOS bootloaders seem to use them
	 * for their own mirky business.
	 *
	 * Pre-NetBSD 1.3 bootblocks had KERNBASE compiled in, and used it
	 * to compute the value of `kernel_top' (previously known as `esym').
	 * In order to successfully boot a kernel built with a different value
	 * for KERNBASE using old bootblocks, we fixup `kernel_top' here by
	 * the difference between KERNBASE and the old value (known to be
	 * 0xf8000000) compiled into pre-1.3 bootblocks.
	 */

	set	0x44444232, %l3		! bootinfo magic
	cmp	%o5, %l3
	bne	1f
	 nop

	/* The loader has passed to us a `bootinfo' structure */
	ld	[%o4], %l3		! 1st word is kernel_top
	add	%l3, %l7, %o5		! relocate: + KERNBASE
	RELOCATE(_C_LABEL(kernel_top),%l3)
	st	%o5, [%l3]		! and store it

	ld	[%o4 + 4], %l3		! 2nd word is bootinfo
	add	%l3, %l7, %o5		! relocate
	RELOCATE(_C_LABEL(bootinfo),%l3)
	st	%o5, [%l3]		! store bootinfo
	b,a	4f

1:
#ifdef DDB
	/* Check for old-style DDB loader magic */
	set	KERNBASE, %l4
	set	0x44444231, %l3		! Is it DDB_MAGIC1?
	cmp	%o5, %l3
	be,a	2f
	 clr	%l4			! if DDB_MAGIC1, clear %l4

	set	0x44444230, %l3		! Is it DDB_MAGIC0?
	cmp	%o5, %l3		! if so, need to relocate %o4
	bne	3f			/* if not, there's no bootloader info */

					! note: %l4 set to KERNBASE above.
	set	0xf8000000, %l5		! compute correction term:
	sub	%l5, %l4, %l4		!  old KERNBASE (0xf8000000 ) - KERNBASE

2:
	tst	%o4			! do we have the symbols?
	bz	3f
	 sub	%o4, %l4, %o4		! apply compat correction
	sethi	%hi(_C_LABEL(kernel_top) - KERNBASE), %l3 ! and store it
	st	%o4, [%l3 + %lo(_C_LABEL(kernel_top) - KERNBASE)]
	b,a	4f
3:
#endif
	/*
	 * The boot loader did not pass in a value for `kernel_top';
	 * let it default to `end'.
	 */
	set	end, %o4
	RELOCATE(_C_LABEL(kernel_top),%l3)
	st	%o4, [%l3]	! store kernel_top

4:

	/*
	 * Sun4 passes in the `load address'.  Although possible, its highly
	 * unlikely that OpenBoot would place the prom vector there.
	 */
	set	PROM_LOADADDR, %g7
	cmp	%o0, %g7
	be	is_sun4
	 nop

#if defined(SUN4C) || defined(SUN4M) || defined(SUN4D)
	/*
	 * Be prepared to get OF client entry in either %o0 or %o3.
	 * XXX Will this ever trip on sun4d?  Let's hope not!
	 */
	cmp	%o0, 0
	be	is_openfirm
	 nop

	mov	%o0, %g7		! save romp passed by boot code

	/* First, check `romp->pv_magic' */
	ld	[%g7 + PV_MAGIC], %o0	! v = pv->pv_magic
	set	OBP_MAGIC, %o1
	cmp	%o0, %o1		! if ( v != OBP_MAGIC) {
	bne	is_sun4m		!    assume this is an OPENFIRM machine
	 nop				! }

	/*
	 * are we on a sun4c or a sun4m or a sun4d?
	 */
	ld	[%g7 + PV_NODEOPS], %o4	! node = pv->pv_nodeops->no_nextnode(0)
	ld	[%o4 + NO_NEXTNODE], %o4
	call	%o4
	 mov	0, %o0			! node

	!mov	%o0, %l0
	RELOCATE(cputypvar,%o1)		! name = "compatible"
	RELOCATE(cputypval,%l2)		! buffer ptr (assume buffer long enough)
	ld	[%g7 + PV_NODEOPS], %o4	! (void)pv->pv_nodeops->no_getprop(...)
	ld	[%o4 + NO_GETPROP], %o4
	call	 %o4
	 mov	%l2, %o2
	!set	cputypval-KERNBASE, %o2	! buffer ptr
	ldub	[%l2 + 4], %o0		! which is it... "sun4c", "sun4m", "sun4d"?
	cmp	%o0, 'c'
	be	is_sun4c
	 nop
	cmp	%o0, 'm'
	be	is_sun4m
	 nop
	cmp	%o0, 'd'
	be	is_sun4d
	 nop
#endif /* SUN4C || SUN4M || SUN4D */

	/*
	 * Don't know what type of machine this is; just halt back
	 * out to the PROM.
	 */
	ld	[%g7 + PV_HALT], %o1	! by this kernel, then halt
	call	%o1
	 nop

is_openfirm:
	! OF client entry in %o3 (kernel booted directly by PROM?)
	mov	%o3, %g7
	/* FALLTHROUGH to sun4m case */

is_sun4m:
#if defined(SUN4M)
	set	trapbase_sun4m, %g6
	mov	SUN4CM_PGSHIFT, %g5
	b	start_havetype
	 mov	CPU_SUN4M, %g4
#else
	RELOCATE(sun4m_notsup,%o0)
	ld	[%g7 + PV_EVAL], %o1
	call	%o1			! print a message saying that the
	 nop				! sun4m architecture is not supported
	ld	[%g7 + PV_HALT], %o1	! by this kernel, then halt
	call	%o1
	 nop
	/*NOTREACHED*/
#endif
is_sun4d:
#if defined(SUN4D)
	set	trapbase_sun4m, %g6	/* XXXJRT trapbase_sun4d */
	mov	SUN4CM_PGSHIFT, %g5
	b	start_havetype
	 mov	CPU_SUN4D, %g4
#else
	RELOCATE(sun4d_notsup,%o0)
	ld	[%g7 + PV_EVAL], %o1
	call	%o1			! print a message saying that the
	 nop				! sun4d architecture is not supported
	ld	[%g7 + PV_HALT], %o1	! by this kernel, then halt
	call	%o1
	 nop
	/*NOTREACHED*/
#endif
is_sun4c:
#if defined(SUN4C)
	set	trapbase_sun4c, %g6
	mov	SUN4CM_PGSHIFT, %g5

	set	AC_CONTEXT, %g1		! paranoia: set context to kernel
	stba	%g0, [%g1] ASI_CONTROL

	b	start_havetype
	 mov	CPU_SUN4C, %g4		! XXX CPU_SUN4
#else
	RELOCATE(sun4c_notsup,%o0)

	ld	[%g7 + PV_ROMVEC_VERS], %o1
	cmp	%o1, 0
	bne	1f
	 nop

	! stupid version 0 rom interface is pv_eval(int length, char *string)
	mov	%o0, %o1
2:	ldub	[%o0], %o4
	tst	%o4
	bne	2b
	 inc	%o0
	dec	%o0
	sub	%o0, %o1, %o0

1:	ld	[%g7 + PV_EVAL], %o2
	call	%o2			! print a message saying that the
	 nop				! sun4c architecture is not supported
	ld	[%g7 + PV_HALT], %o1	! by this kernel, then halt
	call	%o1
	 nop
	/*NOTREACHED*/
#endif
is_sun4:
#if defined(SUN4)
	set	trapbase_sun4, %g6
	mov	SUN4_PGSHIFT, %g5

	set	AC_CONTEXT, %g1		! paranoia: set context to kernel
	stba	%g0, [%g1] ASI_CONTROL

	b	start_havetype
	 mov	CPU_SUN4, %g4
#else
	set	PROM_BASE, %g7

	RELOCATE(sun4_notsup,%o0)
	ld	[%g7 + OLDMON_PRINTF], %o1
	call	%o1			! print a message saying that the
	 nop				! sun4 architecture is not supported
	ld	[%g7 + OLDMON_HALT], %o1 ! by this kernel, then halt
	call	%o1
	 nop
	/*NOTREACHED*/
#endif

start_havetype:
	cmp	%l7, 0
	be	startmap_done

	/*
	 * Step 1: double map low RAM (addresses [0.._end-start-1])
	 * to KERNBASE (addresses [KERNBASE.._end-1]).  None of these
	 * are `bad' aliases (since they are all on segment boundaries)
	 * so we do not have to worry about cache aliasing.
	 *
	 * We map in another couple of segments just to have some
	 * more memory (512K, actually) guaranteed available for
	 * bootstrap code (pmap_bootstrap needs memory to hold MMU
	 * and context data structures). Note: this is only relevant
	 * for 2-level MMU sun4/sun4c machines.
	 */
	clr	%l0			! lowva
	set	KERNBASE, %l1		! highva

	sethi	%hi(_C_LABEL(kernel_top) - KERNBASE), %o0
	ld	[%o0 + %lo(_C_LABEL(kernel_top) - KERNBASE)], %o1
	set	(2 << 18), %o2		! add slack for sun4c MMU
	add	%o1, %o2, %l2		! last va that must be remapped

	/*
	 * Need different initial mapping functions for different
	 * types of machines.
	 */
#if defined(SUN4C)
	cmp	%g4, CPU_SUN4C
	bne	1f
	 set	1 << 18, %l3		! segment size in bytes
0:
	lduba	[%l0] ASI_SEGMAP, %l4	! segmap[highva] = segmap[lowva];
	stba	%l4, [%l1] ASI_SEGMAP
	add	%l3, %l1, %l1		! highva += segsiz;
	cmp	%l1, %l2		! done?
	blu	0b			! no, loop
	 add	%l3, %l0, %l0		! (and lowva += segsz)
	b,a	startmap_done
1:
#endif /* SUN4C */

#if defined(SUN4)
	cmp	%g4, CPU_SUN4
	bne	2f
#if defined(SUN4_MMU3L)
	set	AC_IDPROM+1, %l3
	lduba	[%l3] ASI_CONTROL, %l3
	cmp	%l3, 0x24 ! XXX - SUN4_400
	bne	no_3mmu
	 nop

	/*
	 * Three-level sun4 MMU.
	 * Double-map by duplicating a single region entry (which covers
	 * 16MB) corresponding to the kernel's virtual load address.
	 */
	add	%l0, 2, %l0		! get to proper half-word in RG space
	add	%l1, 2, %l1
	lduha	[%l0] ASI_REGMAP, %l4	! regmap[highva] = regmap[lowva];
	stha	%l4, [%l1] ASI_REGMAP
	b,a	startmap_done
no_3mmu:
#endif

	/*
	 * Three-level sun4 MMU.
	 * Double-map by duplicating the required number of segment
	 * entries corresponding to the kernel's virtual load address.
	 */
	set	1 << 18, %l3		! segment size in bytes
0:
	lduha	[%l0] ASI_SEGMAP, %l4	! segmap[highva] = segmap[lowva];
	stha	%l4, [%l1] ASI_SEGMAP
	add	%l3, %l1, %l1		! highva += segsiz;
	cmp	%l1, %l2		! done?
	blu	0b			! no, loop
	 add	%l3, %l0, %l0		! (and lowva += segsz)
	b,a	startmap_done
2:
#endif /* SUN4 */

#if defined(SUN4M) || defined(SUN4D)
	cmp	%g4, CPU_SUN4M
	beq	3f
	 nop
	cmp	%g4, CPU_SUN4D
	bne	4f

3:
	/*
	 * The OBP guarantees us a 16MB mapping using a level 1 PTE at
	 * the start of the memory bank in which we were loaded. All we
	 * have to do is copy the entry.
	 * Also, we must check to see if we have a TI Viking in non-mbus mode,
	 * and if so do appropriate flipping and turning off traps before
	 * we dork with MMU passthrough.  -grrr
	 */

	sethi	%hi(0x40000000), %o1	! TI version bit
	rd	%psr, %o0
	andcc	%o0, %o1, %g0
	be	remap_notvik		! is non-TI normal MBUS module
	lda	[%g0] ASI_SRMMU, %o0	! load MMU
	andcc	%o0, 0x800, %g0
	bne	remap_notvik		! It is a viking MBUS module
	nop

	/*
	 * Ok, we have a non-Mbus TI Viking, a MicroSparc.
	 * In this scenerio, in order to play with the MMU
	 * passthrough safely, we need turn off traps, flip
	 * the AC bit on in the mmu status register, do our
	 * passthroughs, then restore the mmu reg and %psr
	 */
	rd	%psr, %o4		! saved here till done
	andn	%o4, 0x20, %o5
	wr	%o5, 0x0, %psr
	nop; nop; nop;
	set	SRMMU_CXTPTR, %o0
	lda	[%o0] ASI_SRMMU, %o0	! get context table ptr
	sll	%o0, 4, %o0		! make physical
	lda	[%g0] ASI_SRMMU, %o3	! hold mmu-sreg here
	/* 0x8000 is AC bit in Viking mmu-ctl reg */
	set	0x8000, %o2
	or	%o3, %o2, %o2
	sta	%o2, [%g0] ASI_SRMMU	! AC bit on

	lda	[%o0] ASI_BYPASS, %o1
	srl	%o1, 4, %o1
	sll	%o1, 8, %o1		! get phys addr of l1 entry
	lda	[%o1] ASI_BYPASS, %l4
	srl	%l1, 22, %o2		! note: 22 == RGSHIFT - 2
	add	%o1, %o2, %o1
	sta	%l4, [%o1] ASI_BYPASS

	sta	%o3, [%g0] ASI_SRMMU	! restore mmu-sreg
	wr	%o4, 0x0, %psr		! restore psr
	b,a	startmap_done

	/*
	 * The following is generic and should work on all
	 * Mbus based SRMMU's.
	 */
remap_notvik:
	set	SRMMU_CXTPTR, %o0
	lda	[%o0] ASI_SRMMU, %o0	! get context table ptr
	sll	%o0, 4, %o0		! make physical
	lda	[%o0] ASI_BYPASS, %o1
	srl	%o1, 4, %o1
	sll	%o1, 8, %o1		! get phys addr of l1 entry
	lda	[%o1] ASI_BYPASS, %l4
	srl	%l1, 22, %o2		! note: 22 == RGSHIFT - 2
	add	%o1, %o2, %o1
	sta	%l4, [%o1] ASI_BYPASS
	!b,a	startmap_done
4:
#endif /* SUN4M || SUN4D */
	! botch! We should blow up.

startmap_done:
	/*
	 * All set, fix pc and npc.  Once we are where we should be,
	 * we can give ourselves a stack and enable traps.
	 */
	set	1f, %g1
	jmp	%g1
	 nop
1:
	sethi	%hi(_C_LABEL(cputyp)), %o0	! what type of CPU we are on
	st	%g4, [%o0 + %lo(_C_LABEL(cputyp))]

	sethi	%hi(_C_LABEL(pgshift)), %o0	! pgshift = log2(nbpg)
	st	%g5, [%o0 + %lo(_C_LABEL(pgshift))]

	mov	1, %o0			! nbpg = 1 << pgshift
	sll	%o0, %g5, %g5
	sethi	%hi(_C_LABEL(nbpg)), %o0	! nbpg = bytes in a page
	st	%g5, [%o0 + %lo(_C_LABEL(nbpg))]

	sub	%g5, 1, %g5
	sethi	%hi(_C_LABEL(pgofset)), %o0 ! page offset = bytes in a page - 1
	st	%g5, [%o0 + %lo(_C_LABEL(pgofset))]

	rd	%psr, %g3		! paranoia: make sure ...
	andn	%g3, PSR_ET, %g3	! we have traps off
	wr	%g3, 0, %psr		! so that we can fiddle safely
	nop; nop; nop

	wr	%g0, 0, %wim		! make sure we can set psr
	nop; nop; nop
	wr	%g0, PSR_S|PSR_PS|PSR_PIL, %psr	! set initial psr
	 nop; nop; nop

	wr	%g0, 2, %wim		! set initial %wim (w1 invalid)
	mov	1, %g1			! set pcb_wim (log2(%wim) = 1)
	sethi	%hi(_C_LABEL(u0) + PCB_WIM), %g2
	st	%g1, [%g2 + %lo(_C_LABEL(u0) + PCB_WIM)]

	set	USRSTACK - CCFSZ, %fp	! as if called from user code
	set	estack0 - CCFSZ - 80, %sp ! via syscall(boot_me_up) or somesuch
	rd	%psr, %l0
	wr	%l0, PSR_ET, %psr
	nop; nop; nop

	/* Export actual trapbase */
	sethi	%hi(_C_LABEL(trapbase)), %o0
	st	%g6, [%o0+%lo(_C_LABEL(trapbase))]

#ifdef notdef
	/*
	 * Step 2: clear BSS.  This may just be paranoia; the boot
	 * loader might already do it for us; but what the hell.
	 */
	set	_edata, %o0		! bzero(edata, end - edata)
	set	_end, %o1
	call	_C_LABEL(bzero)
	 sub	%o1, %o0, %o1
#endif

	/*
	 * Stash prom vectors now, after bzero, as it lives in bss
	 * (which we just zeroed).
	 * This depends on the fact that bzero does not use %g7.
	 */
	sethi	%hi(_C_LABEL(romp)), %l0
	st	%g7, [%l0 + %lo(_C_LABEL(romp))]

	/*
	 * Step 3: compute number of windows and set up tables.
	 * We could do some of this later.
	 */
	save	%sp, -64, %sp
	rd	%psr, %g1
	restore
	and	%g1, 31, %g1		! want just the CWP bits
	add	%g1, 1, %o0		! compute nwindows
	sethi	%hi(_C_LABEL(nwindows)), %o1	! may as well tell everyone
	call	init_tables
	 st	%o0, [%o1 + %lo(_C_LABEL(nwindows))]

#if defined(SUN4) || defined(SUN4C)
	/*
	 * Some sun4/sun4c models have fewer than 8 windows. For extra
	 * speed, we do not need to save/restore those windows
	 * The save/restore code has 6 "save"'s followed by 6
	 * "restore"'s -- we "nop" out the last "save" and first
	 * "restore"
	 */
	cmp	%o0, 8
	be	1f
noplab:	 nop
	sethi	%hi(noplab), %l0
	ld	[%l0 + %lo(noplab)], %l1
	set	Lwb1, %l0
	st	%l1, [%l0 + 5*4]
	st	%l1, [%l0 + 6*4]
1:
#endif

#if (defined(SUN4) || defined(SUN4C)) && (defined(SUN4M) || defined(SUN4D))

	/*
	 * Patch instructions at specified labels that start
	 * per-architecture code-paths.
	 */
Lgandul:	nop

#define MUNGE(label) \
	sethi	%hi(label), %o0; \
	st	%l0, [%o0 + %lo(label)]

	sethi	%hi(Lgandul), %o0
	ld	[%o0 + %lo(Lgandul)], %l0	! %l0 = NOP

	cmp	%g4, CPU_SUN4M
	beq,a	2f
	 nop

	cmp	%g4, CPU_SUN4D
	bne,a	1f
	 nop

2:	! this should be automated!
	MUNGE(NOP_ON_4M_1)
	MUNGE(NOP_ON_4M_2)
	MUNGE(NOP_ON_4M_3)
	MUNGE(NOP_ON_4M_4)
	MUNGE(NOP_ON_4M_5)
	MUNGE(NOP_ON_4M_6)
	MUNGE(NOP_ON_4M_7)
	MUNGE(NOP_ON_4M_8)
	MUNGE(NOP_ON_4M_9)
	MUNGE(NOP_ON_4M_10)
	MUNGE(NOP_ON_4M_11)
	MUNGE(NOP_ON_4M_12)
	b,a	2f

1:
#if 0 /* currently there are no NOP_ON_4_4C_* */
	MUNGE(NOP_ON_4_4C_1)
#endif

2:

#undef MUNGE
#endif /* (SUN4 || SUN4C) && (SUN4M || SUN4D) */

	/*
	 * Step 4: change the trap base register, now that our trap handlers
	 * will function (they need the tables we just set up).
	 * This depends on the fact that memset does not use %g6.
	 */
	wr	%g6, 0, %tbr
	nop; nop; nop			! paranoia

	/* Clear `cpuinfo': memset(&cpuinfo, 0, sizeof cpuinfo) */
	sethi	%hi(CPUINFO_VA), %o0
	set	CPUINFO_STRUCTSIZE, %o2
	call	_C_LABEL(memset)
	 clr	%o1

	/*
	 * Initialize `cpuinfo' fields which are needed early.  Note
	 * we make the cpuinfo self-reference at the local VA for now.
	 * It may be changed to reference a global VA later.
	 */
	set	_C_LABEL(u0), %o0		! cpuinfo.curpcb = u0;
	sethi	%hi(cpcb), %l0
	st	%o0, [%l0 + %lo(cpcb)]

	sethi	%hi(CPUINFO_VA), %o0		! cpuinfo.ci_self = &cpuinfo;
	sethi	%hi(_CISELFP), %l0
	st	%o0, [%l0 + %lo(_CISELFP)]

	set	_C_LABEL(eintstack), %o0	! cpuinfo.eintstack= _eintstack;
	sethi	%hi(_EINTSTACKP), %l0
	st	%o0, [%l0 + %lo(_EINTSTACKP)]

	/*
	 * Ready to run C code; finish bootstrap.
	 */
	call	_C_LABEL(bootstrap)
	 nop

	/*
	 * Call main.  This returns to us after loading /sbin/init into
	 * user space.  (If the exec fails, main() does not return.)
	 */
	call	_C_LABEL(main)
	 clr	%o0			! our frame arg is ignored
	/*NOTREACHED*/

/*
 * Openfirmware entry point: openfirmware(void *args)
 */
ENTRY(openfirmware)
	sethi	%hi(_C_LABEL(romp)), %o1
	ld	[%o1 + %lo(_C_LABEL(romp))], %o2
	jmp	%o2
	 nop

#if defined(SUN4M) || defined(SUN4D)
/*
 * V8 multiply and divide routines, to be copied over the code
 * for the V6/V7 routines.  Seems a shame to spend the call, but....
 * Note: while .umul and .smul return a 64-bit result in %o1%o0,
 * gcc only really cares about the low 32 bits in %o0.  This is
 * really just gcc output, cleaned up a bit.
 */
	.globl	_C_LABEL(sparc_v8_muldiv)
_C_LABEL(sparc_v8_muldiv):
	save    %sp, -CCFSZ, %sp

#define	OVERWRITE(rtn, v8_rtn, len)	\
	set	v8_rtn, %o0;		\
	set	rtn, %o1;		\
	call	_C_LABEL(bcopy);	\
	 mov	len, %o2;		\
	/* now flush the insn cache */	\
	set	rtn, %o0;		\
	 mov	len, %o1;		\
0:					\
	flush	%o0;			\
	subcc	%o1, 8, %o1;		\
	bgu	0b;			\
	 add	%o0, 8, %o0;		\

	OVERWRITE(.mul,  v8_smul, .Lv8_smul_len)
	OVERWRITE(.umul, v8_umul, .Lv8_umul_len)
	OVERWRITE(.div,  v8_sdiv, .Lv8_sdiv_len)
	OVERWRITE(.udiv, v8_udiv, .Lv8_udiv_len)
	OVERWRITE(.rem,  v8_srem, .Lv8_srem_len)
	OVERWRITE(.urem, v8_urem, .Lv8_urem_len)
#undef	OVERWRITE
	ret
	 restore

v8_smul:
	retl
	 smul	%o0, %o1, %o0
.Lv8_smul_len = .-v8_smul
v8_umul:
	retl
	 umul	%o0, %o1, %o0
!v8_umul_len = 2 * 4
.Lv8_umul_len = .-v8_umul
v8_sdiv:
	sra	%o0, 31, %g2
	wr	%g2, 0, %y
	nop; nop; nop
	retl
	 sdiv	%o0, %o1, %o0
.Lv8_sdiv_len = .-v8_sdiv
v8_udiv:
	wr	%g0, 0, %y
	nop; nop; nop
	retl
	 udiv	%o0, %o1, %o0
.Lv8_udiv_len = .-v8_udiv
v8_srem:
	sra	%o0, 31, %g3
	wr	%g3, 0, %y
	nop; nop; nop
	sdiv	%o0, %o1, %g2
	smul	%g2, %o1, %g2
	retl
	 sub	%o0, %g2, %o0
.Lv8_srem_len = .-v8_srem
v8_urem:
	wr	%g0, 0, %y
	nop; nop; nop
	udiv	%o0, %o1, %g2
	smul	%g2, %o1, %g2
	retl
	 sub	%o0, %g2, %o0
.Lv8_urem_len = .-v8_urem

#endif /* SUN4M || SUN4D */

#if defined(MULTIPROCESSOR)
	/*
	 * Entry point for non-boot CPUs in MP systems.
	 */
	.globl	_C_LABEL(cpu_hatch)
_C_LABEL(cpu_hatch):
	rd	%psr, %g3		! paranoia: make sure ...
	andn	%g3, PSR_ET, %g3	! we have traps off
	wr	%g3, 0, %psr		! so that we can fiddle safely
	nop; nop; nop

	wr	%g0, 0, %wim		! make sure we can set psr
	nop; nop; nop
	wr	%g0, PSR_S|PSR_PS|PSR_PIL, %psr	! set initial psr
	nop; nop; nop

	wr	%g0, 2, %wim		! set initial %wim (w1 invalid)

	/* Initialize Trap Base register */
	sethi	%hi(_C_LABEL(trapbase)), %o0
	ld	[%o0+%lo(_C_LABEL(trapbase))], %g6
	wr	%g6, 0, %tbr
	nop; nop; nop			! paranoia

	/*
	 * Use this CPUs idlelwp's stack
	 */
	sethi	%hi(cpcb), %o0
	ld	[%o0 + %lo(cpcb)], %o0
	set	USPACE - 80 - CCFSZ, %sp
	add	%o0, %sp, %sp

	add	80, %sp, %fp

	/* Enable traps */
	rd	%psr, %l0
	wr	%l0, PSR_ET, %psr
	nop; nop

	/* Call C code */
	call	_C_LABEL(cpu_setup)
	 nop				! 3rd from above

	/* Enable interrupts */
	rd	%psr, %l0
	andn	%l0, PSR_PIL, %l0	! psr &= ~PSR_PIL;
	wr	%l0, 0, %psr		! (void) spl0();
	nop; nop; nop

	/* Wait for go_smp_cpus to go */
	set	_C_LABEL(go_smp_cpus), %l1
	ld	[%l1], %l0
1:
	cmp	%l0, %g0
	be	1b
	 ld	[%l1], %l0

	b	idle_loop
	 nop

#endif /* MULTIPROCESSOR */

#ifdef COMPAT_16
#include "sigcode_state.s"

	.globl	_C_LABEL(sigcode)
	.globl	_C_LABEL(esigcode)
_C_LABEL(sigcode):

	SAVE_STATE

	ldd	[%fp + 64], %o0		! sig, code
	ld	[%fp + 76], %o3		! arg3
	call	%g1			! (*sa->sa_handler)(sig,code,scp,arg3)
	 add	%fp, 64 + 16, %o2	! scp

	RESTORE_STATE

	! get registers back & set syscall #
	restore	%g0, SYS_compat_16___sigreturn14, %g1
	add	%sp, 64 + 16, %o0	! compute scp
	t	ST_SYSCALL		! sigreturn(scp)
	! sigreturn does not return unless it fails
	mov	SYS_exit, %g1		! exit(errno)
	t	ST_SYSCALL
	/* NOTREACHED */
_C_LABEL(esigcode):
#endif /* COMPAT_16 */


/*
 * Primitives
 */

/*
 * General-purpose NULL routine.
 */
ENTRY(sparc_noop)
	retl
	 nop

/*
 * getfp() - get stack frame pointer
 */
ENTRY(getfp)
	retl
	 mov %fp, %o0

/*
 * copyinstr(fromaddr, toaddr, maxlength, &lencopied)
 *
 * Copy a null terminated string from the user address space into
 * the kernel address space.
 */
ENTRY(copyinstr)
	! %o0 = fromaddr, %o1 = toaddr, %o2 = maxlen, %o3 = &lencopied
	mov	%o1, %o5		! save = toaddr;
	tst	%o2			! maxlen == 0?
	beq,a	Lcstoolong		! yes, return ENAMETOOLONG
	 sethi	%hi(cpcb), %o4

	set	KERNBASE, %o4
	cmp	%o0, %o4		! fromaddr < KERNBASE?
	blu	Lcsdocopy		! yes, go do it
	 sethi	%hi(cpcb), %o4		! (first instr of copy)

	b	Lcsdone			! no, return EFAULT
	 mov	EFAULT, %o0

/*
 * copyoutstr(fromaddr, toaddr, maxlength, &lencopied)
 *
 * Copy a null terminated string from the kernel
 * address space to the user address space.
 */
ENTRY(copyoutstr)
	! %o0 = fromaddr, %o1 = toaddr, %o2 = maxlen, %o3 = &lencopied
	mov	%o1, %o5		! save = toaddr;
	tst	%o2			! maxlen == 0?
	beq,a	Lcstoolong		! yes, return ENAMETOOLONG
	 sethi	%hi(cpcb), %o4

	set	KERNBASE, %o4
	cmp	%o1, %o4		! toaddr < KERNBASE?
	blu	Lcsdocopy		! yes, go do it
	 sethi	%hi(cpcb), %o4		! (first instr of copy)

	b	Lcsdone			! no, return EFAULT
	 mov	EFAULT, %o0

Lcsdocopy:
!	sethi	%hi(cpcb), %o4		! (done earlier)
	ld	[%o4 + %lo(cpcb)], %o4	! catch faults
	set	Lcsdone, %g1
	st	%g1, [%o4 + PCB_ONFAULT]

! XXX should do this in bigger chunks when possible
0:					! loop:
	ldsb	[%o0], %g1		!	c = *fromaddr;
	tst	%g1
	stb	%g1, [%o1]		!	*toaddr++ = c;
	be	1f			!	if (c == NULL)
	 inc	%o1			!		goto ok;
	deccc	%o2			!	if (--len > 0) {
	bgu	0b			!		fromaddr++;
	 inc	%o0			!		goto loop;
					!	}
Lcstoolong:				!
	b	Lcsdone			!	error = ENAMETOOLONG;
	 mov	ENAMETOOLONG, %o0	!	goto done;
1:					! ok:
	clr	%o0			!    error = 0;
Lcsdone:				! done:
	sub	%o1, %o5, %o1		!	len = to - save;
	tst	%o3			!	if (lencopied)
	bnz,a	3f
	 st	%o1, [%o3]		!		*lencopied = len;
3:
	retl				! cpcb->pcb_onfault = 0;
	 st	%g0, [%o4 + PCB_ONFAULT]! return (error);

/*
 * Copyin(src, dst, len)
 *
 * Copy specified amount of data from user space into the kernel.
 */
ENTRY(copyin)
	set	KERNBASE, %o3
	cmp	%o0, %o3		! src < KERNBASE?
	blu,a	Ldocopy			! yes, can try it
	 sethi	%hi(cpcb), %o3

	/* source address points into kernel space: return EFAULT */
	retl
	 mov	EFAULT, %o0

/*
 * Copyout(src, dst, len)
 *
 * Copy specified amount of data from kernel to user space.
 * Just like copyin, except that the `dst' addresses are user space
 * rather than the `src' addresses.
 */
ENTRY(copyout)
	set	KERNBASE, %o3
	cmp	%o1, %o3		! dst < KERBASE?
	blu,a	Ldocopy
	 sethi	%hi(cpcb), %o3

	/* destination address points into kernel space: return EFAULT */
	retl
	 mov	EFAULT, %o0

	/*
	 * ******NOTE****** this depends on bcopy() not using %g7
	 */
Ldocopy:
!	sethi	%hi(cpcb), %o3
	ld	[%o3 + %lo(cpcb)], %o3
	set	Lcopyfault, %o4
	mov	%o7, %g7		! save return address
	call	_C_LABEL(bcopy)		! bcopy(src, dst, len)
	 st	%o4, [%o3 + PCB_ONFAULT]

	sethi	%hi(cpcb), %o3
	ld	[%o3 + %lo(cpcb)], %o3
	st	%g0, [%o3 + PCB_ONFAULT]
	jmp	%g7 + 8
	 clr	%o0			! return 0

! Copyin or copyout fault.  Clear cpcb->pcb_onfault.
! The return value was already put in %o0 by the fault handler.
! Note that although we were in bcopy, there is no state to clean up;
! the only special thing is that we have to return to [g7 + 8] rather than
! [o7 + 8].
Lcopyfault:
	sethi	%hi(cpcb), %o3
	ld	[%o3 + %lo(cpcb)], %o3
	jmp	%g7 + 8
	 st	%g0, [%o3 + PCB_ONFAULT]


/*
 * Write all user windows presently in the CPU back to the user's stack.
 * We just do `save' instructions until pcb_uw == 0.
 *
 *	p = cpcb;
 *	nsaves = 0;
 *	while (p->pcb_uw > 0)
 *		save(), nsaves++;
 *	while (--nsaves >= 0)
 *		restore();
 */
ENTRY(write_user_windows)
	sethi	%hi(cpcb), %g6
	ld	[%g6 + %lo(cpcb)], %g6
	b	2f
	 clr	%g5
1:
	save	%sp, -64, %sp
2:
	ld	[%g6 + PCB_UW], %g7
	tst	%g7
	bg,a	1b
	 inc	%g5
3:
	deccc	%g5
	bge,a	3b
	 restore
	retl
	 nop

/*
 * cpu_switchto() runs an lwp, saving the current one away.
 */
ENTRY(cpu_switchto)
	/*
	 * Register Usage:
	 *	%g1 = oldlwp (return value)
	 *	%g2 = psr
	 *	%g3 = newlwp
	 *	%g5 = newpcb
	 *	%l1 = oldpsr (excluding ipl bits)
	 *	%l6 = %hi(cpcb)
	 *	%o0 = tmp 1
	 *	%o1 = tmp 2
	 *	%o2 = tmp 3
	 *	%o3 = vmspace->vm_pmap
	 */
	save	%sp, -CCFSZ, %sp
	mov	%i0, %g1			! save oldlwp
	mov	%i1, %g3			! and newlwp

	sethi	%hi(cpcb), %l6

	rd	%psr, %l1			! psr = %psr;

	ld	[%l6 + %lo(cpcb)], %o0

	std	%i6, [%o0 + PCB_SP]		! cpcb->pcb_<sp,pc> = <fp,pc>;

	st	%l1, [%o0 + PCB_PSR]		! cpcb->pcb_pcb = psr

	/*
	 * Save the old process: write back all windows (excluding
	 * the current one).  XXX crude; knows nwindows <= 8
	 */
#define	SAVE save %sp, -64, %sp
Lwb1:	SAVE; SAVE; SAVE; SAVE; SAVE; SAVE;	/* 6 of each: */
	restore; restore; restore; restore; restore; restore

	andn	%l1, PSR_PIL, %l1		! oldpsr &= ~PSR_PIL;

	/*
	 * Load the new process.  To load, we must change stacks and
	 * and alter cpcb. We must also load the CWP and WIM from the
	 * new process' PCB, since, when we finally return from
	 * the trap, the CWP of the trap window must match the
	 * CWP stored in the trap frame.
	 *
	 * Once the new CWP is set below our local registers become
	 * invalid, so, we use globals at that point for any values
	 * we need afterwards.
	 */

	ld	[%g3 + L_PCB], %g5	! newpcb
	ld	[%g5 + PCB_PSR], %g2    ! cwpbits = newpcb->pcb_psr;

	/* traps off while we switch to the new stack */
	wr	%l1, (IPL_SCHED << 8) | PSR_ET, %psr

	/* set new cpcb, and curlwp */
	sethi	%hi(curlwp), %l7
	st	%g5, [%l6 + %lo(cpcb)]		! cpcb = newpcb;
	st      %g3, [%l7 + %lo(curlwp)]        ! curlwp = l;

	/* compute new wim */
	ld	[%g5 + PCB_WIM], %o0
	mov	1, %o1
	sll	%o1, %o0, %o0
	wr	%o0, 0, %wim		! %wim = 1 << newpcb->pcb_wim;

	/* now must not change %psr for 3 more instrs */
	/* Clear FP & CP enable bits, as well as the PIL field */
/*1,2*/	set     PSR_EF|PSR_EC|PSR_PIL, %o0
/*3*/	andn    %g2, %o0, %g2           ! newpsr &= ~(PSR_EF|PSR_EC|PSR_PIL);
	/* set new psr, but with traps disabled */
	wr      %g2, (IPL_SCHED << 8)|PSR_ET, %psr ! %psr = newpsr ^ PSR_ET;
	/* load new stack and return address */
	ldd	[%g5 + PCB_SP], %i6	! <fp,pc> = newpcb->pcb_<sp,pc>
	add	%fp, -CCFSZ, %sp	! set stack frame for this window

#ifdef DEBUG
	mov	%g5, %o0
	SET_SP_REDZONE(%o0, %o1)
	CHECK_SP_REDZONE(%o0, %o1)
#endif

	/* finally, enable traps and continue at splsched() */
	wr      %g2, IPL_SCHED << 8 , %psr      ! psr = newpsr;

	/*
	 * Now running p.  
	 */

	/*
	 * Check for restartable atomic sequences (RAS)
	 */
	ld	[%g3 + L_PROC], %o0	! now %o0 points to p
	ld	[%o0 + P_RASLIST], %o1	! any RAS in p?
	cmp	%o1, 0
	be	Lsw_noras		! no, skip RAS check
	 mov	%g1, %i0		! restore oldlwp (for return value)
	ld	[%g3 + L_TF], %l3	! pointer to trap frame
	call	_C_LABEL(ras_lookup)
	 ld	[%l3 + TF_PC], %o1
	cmp	%o0, -1
	be	Lsw_noras
	 add	%o0, 4, %o1
	st	%o0, [%l3 + TF_PC]	! store rewound %pc
	st	%o1, [%l3 + TF_NPC]	! and %npc

Lsw_noras:

	ret
	 restore			! return (oldlwp)

/*
 * Call the idlespin() function if it exists, otherwise just return.
 */
ENTRY(cpu_idle)
	sethi	%hi(CPUINFO_VA+CPUINFO_IDLESPIN), %o0
	ld	[%o0 + %lo(CPUINFO_VA+CPUINFO_IDLESPIN)], %o1
	tst	%o1
	bz	1f
	 nop
	jmp	%o1
	 nop
1:
	retl
	 nop

/*
 * Snapshot the current process so that stack frames are up to date.
 * Only used just before a crash dump.
 */
ENTRY(snapshot)
	std	%o6, [%o0 + PCB_SP]	! save sp
	rd	%psr, %o1		! save psr
	st	%o1, [%o0 + PCB_PSR]

	/*
	 * Just like switch(); same XXX comments apply.
	 * 7 of each.  Minor tweak: the 7th restore is
	 * done after a ret.
	 */
	SAVE; SAVE; SAVE; SAVE; SAVE; SAVE; SAVE
	restore; restore; restore; restore; restore; restore; ret; restore


/*
 * cpu_lwp_fork() arranges for lwp_trampoline() to run when the
 * nascent lwp is selected by switch().
 *
 * The switch frame will contain pointer to struct lwp of this lwp in
 * %l2, a pointer to the function to call in %l0, and an argument to
 * pass to it in %l1 (we abuse the callee-saved registers).
 *
 * We enter lwp_trampoline as if we are "returning" from
 * cpu_switchto(), so %o0 contains previous lwp (the one we are
 * switching from) that we pass to lwp_startup().
 *
 * If the function *(%l0) returns, we arrange for an immediate return
 * to user mode.  This happens in two known cases: after execve(2) of
 * init, and when returning a child to user mode after a fork(2).
 *
 * If were setting up a kernel thread, the function *(%l0) will not
 * return.
 */
ENTRY(lwp_trampoline)
	/*
	 * Note: cpu_lwp_fork() has set up a stack frame for us to run
	 * in, so we can call other functions from here without using
	 * `save ... restore'.
	 */

	! newlwp in %l2, oldlwp already in %o0
	call	lwp_startup
	 mov	%l2, %o1

	call	%l0
	 mov	%l1, %o0

	/* 
	 * Here we finish up as in syscall, but simplified.
	 * cpu_lwp_fork() (or sendsig(), if we took a pending signal
	 * in child_return()) will have set the user-space return
	 * address in tf_pc. In both cases, %npc should be %pc + 4.
	 */
	rd      %psr, %l2
	ld	[%sp + CCFSZ + 4], %l1	! pc = tf->tf_pc from cpu_lwp_fork()
	and	%l2, PSR_CWP, %o1	! keep current CWP
	or	%o1, PSR_S, %l0		! user psr
	b	return_from_syscall
	 add	%l1, 4, %l2		! npc = pc+4

/**************************************************************************/

#define	UFETCHSTORE_PROLOGUE						 \
	set	KERNBASE, %o2					 	;\
	cmp	%o0, %o2		/* if addr >= KERNBASE... */	;\
	bgeu	Lufetchstore_badaddr				 	;\
	 .empty							 	;\
	sethi	%hi(cpcb), %o2		/* cpcb->pcb_onfault =	  */ 	;\
	ld	[%o2 + %lo(cpcb)], %o2	/*    Lufetchstore_fault  */	;\
	set	Lufetchstore_fault, %o3				 	;\
	st	%o3, [%o2 + PCB_ONFAULT]

	/* keep to a single insn; it's used in a branch delay slot */
#define	UFETCHSTORE_EPILOGUE						\
	st	%g0, [%o2 + PCB_ONFAULT]! cpcb->pcb_onfault = NULL

#define	UFETCHSTORE_RETURN_SUCCESS					\
	retl							;	\
	 clr	%o0

/* LINTSTUB: int _ufetch_8(const uint8_t *uaddr, uint8_t *valp); */
ENTRY(_ufetch_8)
	UFETCHSTORE_PROLOGUE
	ldub	[%o0], %o0		! %o0 = *uaddr
	UFETCHSTORE_EPILOGUE
	stb	%o0, [%o1]		! *valp = %o0
	UFETCHSTORE_RETURN_SUCCESS

/* LINTSTUB: int _ufetch_16(const uint16_t *uaddr, uint16_t *valp); */
ENTRY(_ufetch_16)
	UFETCHSTORE_PROLOGUE
	lduh	[%o0], %o0		! %o0 = *uaddr
	UFETCHSTORE_EPILOGUE
	sth	%o0, [%o1]		! *valp = %o0
	UFETCHSTORE_RETURN_SUCCESS

/* LINTSTUB: int _ufetch_32(const uint32_t *uaddr, uint32_t *valp); */
ENTRY(_ufetch_32)
	UFETCHSTORE_PROLOGUE
	ld	[%o0], %o0		! %o0 = *uaddr
	UFETCHSTORE_EPILOGUE
	st	%o0, [%o1]		! *valp = %o0
	UFETCHSTORE_RETURN_SUCCESS

/* LINTSTUB: int _ustore_8(uint8_t *uaddr, uint8_t val); */
ENTRY(_ustore_8)
	UFETCHSTORE_PROLOGUE
	stb	%o1, [%o0]		! *uaddr = val
	UFETCHSTORE_EPILOGUE
	UFETCHSTORE_RETURN_SUCCESS

/* LINTSTUB: int _ustore_16(uint16_t *uaddr, uint16_t val); */
ENTRY(_ustore_16)
	UFETCHSTORE_PROLOGUE
	sth	%o1, [%o0]		! *uaddr = val
	UFETCHSTORE_EPILOGUE
	UFETCHSTORE_RETURN_SUCCESS

/* LINTSTUB: int _ustore_32(uint32_t *uaddr, uint32_t val); */
ENTRY(_ustore_32)
	UFETCHSTORE_PROLOGUE
	st	%o1, [%o0]		! *uaddr = val
	UFETCHSTORE_EPILOGUE
	UFETCHSTORE_RETURN_SUCCESS

Lufetchstore_badaddr:
	retl				! return EFAULT
	 mov	EFAULT, %o0

Lufetchstore_fault:
	retl
	 UFETCHSTORE_EPILOGUE		! error already in %o0

/**************************************************************************/

/* probeget and probeset are meant to be used during autoconfiguration */

	.globl	_C_LABEL(sparc_fsbail)
_C_LABEL(sparc_fsbail):
	st	%g0, [%o2 + PCB_ONFAULT]! error in r/w, clear pcb_onfault
	retl				! and return error indicator
	 mov	-1, %o0

/*
 * probeget(addr, size) void *addr; int size;
 *
 * Read or write a (byte,word,longword) from the given address.
 * Like {fu,su}{byte,halfword,word} but our caller is supposed
 * to know what he is doing... the address can be anywhere.
 *
 * We optimize for space, rather than time, here.
 */
ENTRY(probeget)
	! %o0 = addr, %o1 = (1,2,4)
	sethi	%hi(cpcb), %o2
	ld	[%o2 + %lo(cpcb)], %o2	! cpcb->pcb_onfault = sparc_fsbail;
	set	sparc_fsbail, %o5
	st	%o5, [%o2 + PCB_ONFAULT]
	btst	1, %o1
	bnz,a	0f			! if (len & 1)
	 ldub	[%o0], %o0		!	value = *(char *)addr;
0:	btst	2, %o1
	bnz,a	0f			! if (len & 2)
	 lduh	[%o0], %o0		!	value = *(short *)addr;
0:	btst	4, %o1
	bnz,a	0f			! if (len & 4)
	 ld	[%o0], %o0		!	value = *(int *)addr;
0:	retl				! made it, clear onfault and return
	 st	%g0, [%o2 + PCB_ONFAULT]

/*
 * probeset(addr, size, val) void *addr; int size, val;
 *
 * As above, but we return 0 on success.
 */
ENTRY(probeset)
	! %o0 = addr, %o1 = (1,2,4), %o2 = val
	sethi	%hi(cpcb), %o3
	ld	[%o3 + %lo(cpcb)], %o3	! cpcb->pcb_onfault = sparc_fsbail;
	set	sparc_fsbail, %o5
	st	%o5, [%o3 + PCB_ONFAULT]
	btst	1, %o1
	bnz,a	0f			! if (len & 1)
	 stb	%o2, [%o0]		!	*(char *)addr = value;
0:	btst	2, %o1
	bnz,a	0f			! if (len & 2)
	 sth	%o2, [%o0]		!	*(short *)addr = value;
0:	btst	4, %o1
	bnz,a	0f			! if (len & 4)
	 st	%o2, [%o0]		!	*(int *)addr = value;
0:	clr	%o0			! made it, clear onfault and return 0
	retl
	 st	%g0, [%o3 + PCB_ONFAULT]

/*
 * int xldcontrolb(void *, pcb)
 *		    %o0     %o1
 *
 * read a byte from the specified address in ASI_CONTROL space.
 */
ENTRY(xldcontrolb)
	!sethi	%hi(cpcb), %o2
	!ld	[%o2 + %lo(cpcb)], %o2	! cpcb->pcb_onfault = sparc_fsbail;
	or	%o1, %g0, %o2		! %o2 = %o1
	set	_C_LABEL(sparc_fsbail), %o5
	st	%o5, [%o2 + PCB_ONFAULT]
	lduba	[%o0] ASI_CONTROL, %o0	! read
0:	retl
	 st	%g0, [%o2 + PCB_ONFAULT]

/*
 * int fkbyte(void *, pcb)
 *	      %o0      %o1
 *
 * Just like fubyte(), but for kernel space.
 * (currently used to work around unexplained transient bus errors
 *  when reading the VME interrupt vector)
 */
ENTRY(fkbyte)
	or	%o1, %g0, %o2		! %o2 = %o1
	set	_C_LABEL(sparc_fsbail), %o5
	st	%o5, [%o2 + PCB_ONFAULT]
	ldub	[%o0], %o0		! fetch the byte
	retl				! made it
	 st	%g0, [%o2 + PCB_ONFAULT]! but first clear onfault


/*
 * copywords(src, dst, nbytes)
 *
 * Copy `nbytes' bytes from src to dst, both of which are word-aligned;
 * nbytes is a multiple of four.  It may, however, be zero, in which case
 * nothing is to be copied.
 */
ENTRY(copywords)
	! %o0 = src, %o1 = dst, %o2 = nbytes
	b	1f
	deccc	4, %o2
0:
	st	%o3, [%o1 + %o2]
	deccc	4, %o2			! while ((n -= 4) >= 0)
1:
	bge,a	0b			!    *(int *)(dst+n) = *(int *)(src+n);
	ld	[%o0 + %o2], %o3
	retl
	nop

/*
 * qcopy(src, dst, nbytes)
 *
 * (q for `quad' or `quick', as opposed to b for byte/block copy)
 *
 * Just like copywords, but everything is multiples of 8.
 */
ENTRY(qcopy)
	b	1f
	deccc	8, %o2
0:
	std	%o4, [%o1 + %o2]
	deccc	8, %o2
1:
	bge,a	0b
	ldd	[%o0 + %o2], %o4
	retl
	nop

/*
 * qzero(addr, nbytes)
 *
 * Zeroes `nbytes' bytes of a quad-aligned virtual address,
 * where nbytes is itself a multiple of 8.
 */
ENTRY(qzero)
	! %o0 = addr, %o1 = len (in bytes)
	clr	%g1
0:
	deccc	8, %o1			! while ((n =- 8) >= 0)
	bge,a	0b
	std	%g0, [%o0 + %o1]	!	*(quad *)(addr + n) = 0;
	retl
	nop

/*
 * kernel bcopy
 * Assumes regions do not overlap; has no useful return value.
 *
 * Must not use %g7 (see copyin/copyout above).
 */

#define	BCOPY_SMALL	32	/* if < 32, copy by bytes */

ENTRY(bcopy)
	cmp	%o2, BCOPY_SMALL
	bge,a	Lbcopy_fancy	! if >= this many, go be fancy.
	btst	7, %o0		! (part of being fancy)

	/*
	 * Not much to copy, just do it a byte at a time.
	 */
	deccc	%o2		! while (--len >= 0)
	bl	1f
	 .empty
0:
	inc	%o0
	ldsb	[%o0 - 1], %o4	!	(++dst)[-1] = *src++;
	stb	%o4, [%o1]
	deccc	%o2
	bge	0b
	inc	%o1
1:
	retl
	 nop
	/* NOTREACHED */

	/*
	 * Plenty of data to copy, so try to do it optimally.
	 */
Lbcopy_fancy:
	! check for common case first: everything lines up.
!	btst	7, %o0		! done already
	bne	1f
	 .empty
	btst	7, %o1
	be,a	Lbcopy_doubles
	dec	8, %o2		! if all lined up, len -= 8, goto bcopy_doubes

	! If the low bits match, we can make these line up.
1:
	xor	%o0, %o1, %o3	! t = src ^ dst;
	btst	1, %o3		! if (t & 1) {
	be,a	1f
	btst	1, %o0		! [delay slot: if (src & 1)]

	! low bits do not match, must copy by bytes.
0:
	ldsb	[%o0], %o4	!	do {
	inc	%o0		!		(++dst)[-1] = *src++;
	inc	%o1
	deccc	%o2
	bnz	0b		!	} while (--len != 0);
	stb	%o4, [%o1 - 1]
	retl
	 nop
	/* NOTREACHED */

	! lowest bit matches, so we can copy by words, if nothing else
1:
	be,a	1f		! if (src & 1) {
	btst	2, %o3		! [delay slot: if (t & 2)]

	! although low bits match, both are 1: must copy 1 byte to align
	ldsb	[%o0], %o4	!	*dst++ = *src++;
	stb	%o4, [%o1]
	inc	%o0
	inc	%o1
	dec	%o2		!	len--;
	btst	2, %o3		! } [if (t & 2)]
1:
	be,a	1f		! if (t & 2) {
	btst	2, %o0		! [delay slot: if (src & 2)]
	dec	2, %o2		!	len -= 2;
0:
	ldsh	[%o0], %o4	!	do {
	sth	%o4, [%o1]	!		*(short *)dst = *(short *)src;
	inc	2, %o0		!		dst += 2, src += 2;
	deccc	2, %o2		!	} while ((len -= 2) >= 0);
	bge	0b
	inc	2, %o1
	b	Lbcopy_mopb	!	goto mop_up_byte;
	btst	1, %o2		! } [delay slot: if (len & 1)]
	/* NOTREACHED */

	! low two bits match, so we can copy by longwords
1:
	be,a	1f		! if (src & 2) {
	btst	4, %o3		! [delay slot: if (t & 4)]

	! although low 2 bits match, they are 10: must copy one short to align
	ldsh	[%o0], %o4	!	(*short *)dst = *(short *)src;
	sth	%o4, [%o1]
	inc	2, %o0		!	dst += 2;
	inc	2, %o1		!	src += 2;
	dec	2, %o2		!	len -= 2;
	btst	4, %o3		! } [if (t & 4)]
1:
	be,a	1f		! if (t & 4) {
	btst	4, %o0		! [delay slot: if (src & 4)]
	dec	4, %o2		!	len -= 4;
0:
	ld	[%o0], %o4	!	do {
	st	%o4, [%o1]	!		*(int *)dst = *(int *)src;
	inc	4, %o0		!		dst += 4, src += 4;
	deccc	4, %o2		!	} while ((len -= 4) >= 0);
	bge	0b
	inc	4, %o1
	b	Lbcopy_mopw	!	goto mop_up_word_and_byte;
	btst	2, %o2		! } [delay slot: if (len & 2)]
	/* NOTREACHED */

	! low three bits match, so we can copy by doublewords
1:
	be	1f		! if (src & 4) {
	dec	8, %o2		! [delay slot: len -= 8]
	ld	[%o0], %o4	!	*(int *)dst = *(int *)src;
	st	%o4, [%o1]
	inc	4, %o0		!	dst += 4, src += 4, len -= 4;
	inc	4, %o1
	dec	4, %o2		! }
1:
Lbcopy_doubles:
	ldd	[%o0], %o4	! do {
	std	%o4, [%o1]	!	*(double *)dst = *(double *)src;
	inc	8, %o0		!	dst += 8, src += 8;
	deccc	8, %o2		! } while ((len -= 8) >= 0);
	bge	Lbcopy_doubles
	inc	8, %o1

	! check for a usual case again (save work)
	btst	7, %o2		! if ((len & 7) == 0)
	be	Lbcopy_done	!	goto bcopy_done;

	btst	4, %o2		! if ((len & 4)) == 0)
	be,a	Lbcopy_mopw	!	goto mop_up_word_and_byte;
	btst	2, %o2		! [delay slot: if (len & 2)]
	ld	[%o0], %o4	!	*(int *)dst = *(int *)src;
	st	%o4, [%o1]
	inc	4, %o0		!	dst += 4;
	inc	4, %o1		!	src += 4;
	btst	2, %o2		! } [if (len & 2)]

1:
	! mop up trailing word (if present) and byte (if present).
Lbcopy_mopw:
	be	Lbcopy_mopb	! no word, go mop up byte
	btst	1, %o2		! [delay slot: if (len & 1)]
	ldsh	[%o0], %o4	! *(short *)dst = *(short *)src;
	be	Lbcopy_done	! if ((len & 1) == 0) goto done;
	sth	%o4, [%o1]
	ldsb	[%o0 + 2], %o4	! dst[2] = src[2];
	retl
	 stb	%o4, [%o1 + 2]
	/* NOTREACHED */

	! mop up trailing byte (if present).
Lbcopy_mopb:
	bne,a	1f
	ldsb	[%o0], %o4

Lbcopy_done:
	retl
	 nop

1:
	retl
	 stb	%o4,[%o1]

/*
 * kcopy() is exactly like bcopy except that it set pcb_onfault such that
 * when a fault occurs, it is able to return -1 to indicate this to the
 * caller.
 */
ENTRY(kcopy)
	sethi	%hi(cpcb), %o5		! cpcb->pcb_onfault = Lkcerr;
	ld	[%o5 + %lo(cpcb)], %o5
	set	Lkcerr, %o3
	ld	[%o5 + PCB_ONFAULT], %g1! save current onfault handler
	st	%o3, [%o5 + PCB_ONFAULT]

	cmp	%o2, BCOPY_SMALL
Lkcopy_start:
	bge,a	Lkcopy_fancy	! if >= this many, go be fancy.
	 btst	7, %o0		! (part of being fancy)

	/*
	 * Not much to copy, just do it a byte at a time.
	 */
	deccc	%o2		! while (--len >= 0)
	bl	1f
	 .empty
0:
	ldsb	[%o0], %o4	!	*dst++ = *src++;
	inc	%o0
	stb	%o4, [%o1]
	deccc	%o2
	bge	0b
	 inc	%o1
1:
	st	%g1, [%o5 + PCB_ONFAULT]	! restore onfault
	retl
	 mov	0, %o0		! delay slot: return success
	/* NOTREACHED */

	/*
	 * Plenty of data to copy, so try to do it optimally.
	 */
Lkcopy_fancy:
	! check for common case first: everything lines up.
!	btst	7, %o0		! done already
	bne	1f
	 .empty
	btst	7, %o1
	be,a	Lkcopy_doubles
	 dec	8, %o2		! if all lined up, len -= 8, goto bcopy_doubes

	! If the low bits match, we can make these line up.
1:
	xor	%o0, %o1, %o3	! t = src ^ dst;
	btst	1, %o3		! if (t & 1) {
	be,a	1f
	 btst	1, %o0		! [delay slot: if (src & 1)]

	! low bits do not match, must copy by bytes.
0:
	ldsb	[%o0], %o4	!	do {
	inc	%o0		!		*dst++ = *src++;
	stb	%o4, [%o1]
	deccc	%o2
	bnz	0b		!	} while (--len != 0);
	 inc	%o1
	st	%g1, [%o5 + PCB_ONFAULT]	! restore onfault
	retl
	 mov	0, %o0		! delay slot: return success
	/* NOTREACHED */

	! lowest bit matches, so we can copy by words, if nothing else
1:
	be,a	1f		! if (src & 1) {
	 btst	2, %o3		! [delay slot: if (t & 2)]

	! although low bits match, both are 1: must copy 1 byte to align
	ldsb	[%o0], %o4	!	*dst++ = *src++;
	inc	%o0
	stb	%o4, [%o1]
	dec	%o2		!	len--;
	inc	%o1
	btst	2, %o3		! } [if (t & 2)]
1:
	be,a	1f		! if (t & 2) {
	 btst	2, %o0		! [delay slot: if (src & 2)]
	dec	2, %o2		!	len -= 2;
0:
	ldsh	[%o0], %o4	!	do {
	inc	2, %o0		!		dst += 2, src += 2;
	sth	%o4, [%o1]	!		*(short *)dst = *(short *)src;
	deccc	2, %o2		!	} while ((len -= 2) >= 0);
	bge	0b
	 inc	2, %o1
	b	Lkcopy_mopb	!	goto mop_up_byte;
	 btst	1, %o2		! } [delay slot: if (len & 1)]
	/* NOTREACHED */

	! low two bits match, so we can copy by longwords
1:
	be,a	1f		! if (src & 2) {
	 btst	4, %o3		! [delay slot: if (t & 4)]

	! although low 2 bits match, they are 10: must copy one short to align
	ldsh	[%o0], %o4	!	(*short *)dst = *(short *)src;
	inc	2, %o0		!	dst += 2;
	sth	%o4, [%o1]
	dec	2, %o2		!	len -= 2;
	inc	2, %o1		!	src += 2;
	btst	4, %o3		! } [if (t & 4)]
1:
	be,a	1f		! if (t & 4) {
	 btst	4, %o0		! [delay slot: if (src & 4)]
	dec	4, %o2		!	len -= 4;
0:
	ld	[%o0], %o4	!	do {
	inc	4, %o0		!		dst += 4, src += 4;
	st	%o4, [%o1]	!		*(int *)dst = *(int *)src;
	deccc	4, %o2		!	} while ((len -= 4) >= 0);
	bge	0b
	 inc	4, %o1
	b	Lkcopy_mopw	!	goto mop_up_word_and_byte;
	 btst	2, %o2		! } [delay slot: if (len & 2)]
	/* NOTREACHED */

	! low three bits match, so we can copy by doublewords
1:
	be	1f		! if (src & 4) {
	 dec	8, %o2		! [delay slot: len -= 8]
	ld	[%o0], %o4	!	*(int *)dst = *(int *)src;
	inc	4, %o0		!	dst += 4, src += 4, len -= 4;
	st	%o4, [%o1]
	dec	4, %o2		! }
	inc	4, %o1
1:
Lkcopy_doubles:
	! swap %o4 with %o2 during doubles copy, since %o5 is verboten
	mov     %o2, %o4
Lkcopy_doubles2:
	ldd	[%o0], %o2	! do {
	inc	8, %o0		!	dst += 8, src += 8;
	std	%o2, [%o1]	!	*(double *)dst = *(double *)src;
	deccc	8, %o4		! } while ((len -= 8) >= 0);
	bge	Lkcopy_doubles2
	 inc	8, %o1
	mov	%o4, %o2	! restore len

	! check for a usual case again (save work)
	btst	7, %o2		! if ((len & 7) == 0)
	be	Lkcopy_done	!	goto bcopy_done;

	 btst	4, %o2		! if ((len & 4)) == 0)
	be,a	Lkcopy_mopw	!	goto mop_up_word_and_byte;
	 btst	2, %o2		! [delay slot: if (len & 2)]
	ld	[%o0], %o4	!	*(int *)dst = *(int *)src;
	inc	4, %o0		!	dst += 4;
	st	%o4, [%o1]
	inc	4, %o1		!	src += 4;
	btst	2, %o2		! } [if (len & 2)]

1:
	! mop up trailing word (if present) and byte (if present).
Lkcopy_mopw:
	be	Lkcopy_mopb	! no word, go mop up byte
	 btst	1, %o2		! [delay slot: if (len & 1)]
	ldsh	[%o0], %o4	! *(short *)dst = *(short *)src;
	be	Lkcopy_done	! if ((len & 1) == 0) goto done;
	 sth	%o4, [%o1]
	ldsb	[%o0 + 2], %o4	! dst[2] = src[2];
	stb	%o4, [%o1 + 2]
	st	%g1, [%o5 + PCB_ONFAULT]! restore onfault
	retl
	 mov	0, %o0		! delay slot: return success
	/* NOTREACHED */

	! mop up trailing byte (if present).
Lkcopy_mopb:
	bne,a	1f
	 ldsb	[%o0], %o4

Lkcopy_done:
	st	%g1, [%o5 + PCB_ONFAULT]	! restore onfault
	retl
	 mov	0, %o0		! delay slot: return success
	/* NOTREACHED */

1:
	stb	%o4, [%o1]
	st	%g1, [%o5 + PCB_ONFAULT]	! restore onfault
	retl
	 mov	0, %o0		! delay slot: return success
	/* NOTREACHED */

Lkcerr:
	retl
	 st	%g1, [%o5 + PCB_ONFAULT]	! restore onfault
	/* NOTREACHED */

/*
 * savefpstate(struct fpstate *f);
 * ipi_savefpstate(struct fpstate *f);
 *
 * Store the current FPU state.  The first `st %fsr' may cause a trap;
 * our trap handler knows how to recover (by `returning' to savefpcont).
 *
 * The IPI version just deals with updating event counters first.
 */
Lpanic_savefpstate:
	.asciz	"cpu%d: NULL fpstate"
	_ALIGN

ENTRY(ipi_savefpstate)
	sethi	%hi(CPUINFO_VA+CPUINFO_SAVEFPSTATE), %o5
	ldd	[%o5 + %lo(CPUINFO_VA+CPUINFO_SAVEFPSTATE)], %o2
	inccc   %o3
	addx    %o2, 0, %o2
	std	%o2, [%o5 + CPUINFO_SAVEFPSTATE]

ENTRY(savefpstate)
	cmp	%o0, 0
	rd	%psr, %o1		! enable FP before we begin
	set	PSR_EF, %o2
	or	%o1, %o2, %o1
	wr	%o1, 0, %psr
	/* do some setup work while we wait for PSR_EF to turn on */
	set	FSR_QNE, %o5		! QNE = 0x2000, too big for immediate
	clr	%o3			! qsize = 0;
	nop				! (still waiting for PSR_EF)
special_fp_store:
	st	%fsr, [%o0 + FS_FSR]	! f->fs_fsr = getfsr();
	/*
	 * Even if the preceding instruction did not trap, the queue
	 * is not necessarily empty: this state save might be happening
	 * because user code tried to store %fsr and took the FPU
	 * from `exception pending' mode to `exception' mode.
	 * So we still have to check the blasted QNE bit.
	 * With any luck it will usually not be set.
	 */
	ld	[%o0 + FS_FSR], %o2	! if (f->fs_fsr & QNE)
	btst	%o5, %o2
	bnz	Lfp_storeq		!	goto storeq;
	 std	%f0, [%o0 + FS_REGS + (4*0)]	! f->fs_f0 = etc;
Lfp_finish:
	st	%o3, [%o0 + FS_QSIZE]	! f->fs_qsize = qsize;
	std	%f2, [%o0 + FS_REGS + (4*2)]
	std	%f4, [%o0 + FS_REGS + (4*4)]
	std	%f6, [%o0 + FS_REGS + (4*6)]
	std	%f8, [%o0 + FS_REGS + (4*8)]
	std	%f10, [%o0 + FS_REGS + (4*10)]
	std	%f12, [%o0 + FS_REGS + (4*12)]
	std	%f14, [%o0 + FS_REGS + (4*14)]
	std	%f16, [%o0 + FS_REGS + (4*16)]
	std	%f18, [%o0 + FS_REGS + (4*18)]
	std	%f20, [%o0 + FS_REGS + (4*20)]
	std	%f22, [%o0 + FS_REGS + (4*22)]
	std	%f24, [%o0 + FS_REGS + (4*24)]
	std	%f26, [%o0 + FS_REGS + (4*26)]
	std	%f28, [%o0 + FS_REGS + (4*28)]
	retl
	 std	%f30, [%o0 + FS_REGS + (4*30)]

/*
 * Store the (now known nonempty) FP queue.
 * We have to reread the fsr each time in order to get the new QNE bit.
 */
Lfp_storeq:
	add	%o0, FS_QUEUE, %o1	! q = &f->fs_queue[0];
1:
	std	%fq, [%o1 + %o3]	! q[qsize++] = fsr_qfront();
	st	%fsr, [%o0 + FS_FSR]	! reread fsr
	ld	[%o0 + FS_FSR], %o4	! if fsr & QNE, loop
	btst	%o5, %o4
	bnz	1b
	 inc	8, %o3
	st	%o2, [%o0 + FS_FSR]	! fs->fs_fsr = original_fsr
	b	Lfp_finish		! set qsize and finish storing fregs
	 srl	%o3, 3, %o3		! (but first fix qsize)

/*
 * The fsr store trapped.  Do it again; this time it will not trap.
 * We could just have the trap handler return to the `st %fsr', but
 * if for some reason it *does* trap, that would lock us into a tight
 * loop.  This way we panic instead.  Whoopee.
 */
savefpcont:
	b	special_fp_store + 4	! continue
	 st	%fsr, [%o0 + FS_FSR]	! but first finish the %fsr store

/*
 * Load FPU state.
 */
ENTRY(loadfpstate)
	rd	%psr, %o1		! enable FP before we begin
	set	PSR_EF, %o2
	or	%o1, %o2, %o1
	wr	%o1, 0, %psr
	nop; nop; nop			! paranoia
	ldd	[%o0 + FS_REGS + (4*0)], %f0
	ldd	[%o0 + FS_REGS + (4*2)], %f2
	ldd	[%o0 + FS_REGS + (4*4)], %f4
	ldd	[%o0 + FS_REGS + (4*6)], %f6
	ldd	[%o0 + FS_REGS + (4*8)], %f8
	ldd	[%o0 + FS_REGS + (4*10)], %f10
	ldd	[%o0 + FS_REGS + (4*12)], %f12
	ldd	[%o0 + FS_REGS + (4*14)], %f14
	ldd	[%o0 + FS_REGS + (4*16)], %f16
	ldd	[%o0 + FS_REGS + (4*18)], %f18
	ldd	[%o0 + FS_REGS + (4*20)], %f20
	ldd	[%o0 + FS_REGS + (4*22)], %f22
	ldd	[%o0 + FS_REGS + (4*24)], %f24
	ldd	[%o0 + FS_REGS + (4*26)], %f26
	ldd	[%o0 + FS_REGS + (4*28)], %f28
	ldd	[%o0 + FS_REGS + (4*30)], %f30
	retl
	 ld	[%o0 + FS_FSR], %fsr	! setfsr(f->fs_fsr);

/*
 * ienab_bis(bis) int bis;
 * ienab_bic(bic) int bic;
 *
 * Set and clear bits in the sun4/sun4c interrupt register.
 */

#if defined(SUN4) || defined(SUN4C)
/*
 * Since there are no read-modify-write instructions for this,
 * and one of the interrupts is nonmaskable, we must disable traps.
 */
ENTRY(ienab_bis)
	! %o0 = bits to set
	rd	%psr, %o2
	wr	%o2, PSR_ET, %psr	! disable traps
	nop; nop			! 3-instr delay until ET turns off
	sethi	%hi(INTRREG_VA), %o3
	ldub	[%o3 + %lo(INTRREG_VA)], %o4
	or	%o4, %o0, %o4		! *INTRREG_VA |= bis;
	stb	%o4, [%o3 + %lo(INTRREG_VA)]
	wr	%o2, 0, %psr		! reenable traps
	nop
	retl
	 nop

ENTRY(ienab_bic)
	! %o0 = bits to clear
	rd	%psr, %o2
	wr	%o2, PSR_ET, %psr	! disable traps
	nop; nop
	sethi	%hi(INTRREG_VA), %o3
	ldub	[%o3 + %lo(INTRREG_VA)], %o4
	andn	%o4, %o0, %o4		! *INTRREG_VA &=~ bic;
	stb	%o4, [%o3 + %lo(INTRREG_VA)]
	wr	%o2, 0, %psr		! reenable traps
	nop
	retl
	 nop
#endif	/* SUN4 || SUN4C */

#if defined(SUN4M)
/*
 * raise(cpu, level)
 */
ENTRY(raise)
#if !defined(MSIIEP) /* normal suns */
	! *(ICR_PI_SET + cpu*_MAXNBPG) = PINTR_SINTRLEV(level)
	sethi	%hi(1 << 16), %o2
	sll	%o2, %o1, %o2
	set	ICR_PI_SET, %o1
	set	_MAXNBPG, %o3
1:
	subcc	%o0, 1, %o0
	bpos,a	1b
	 add	%o1, %o3, %o1
	retl
	 st	%o2, [%o1]
#else /* MSIIEP - ignore %o0, only one CPU ever */
	mov	1, %o2
	xor	%o1, 8, %o1	! change 'endianness' of the shift distance
	sethi	%hi(MSIIEP_PCIC_VA), %o0
	sll	%o2, %o1, %o2
	retl
	 sth	%o2, [%o0 + PCIC_SOFT_INTR_SET_REG]
#endif

/*
 * Read Synchronous Fault Status registers.
 * On entry: %l1 == PC, %l3 == fault type, %l4 == storage, %l7 == return address
 * Only use %l5 and %l6.
 * Note: not C callable.
 */
_ENTRY(_C_LABEL(srmmu_get_syncflt))
_ENTRY(_C_LABEL(hypersparc_get_syncflt))
	set	SRMMU_SFAR, %l5
	lda	[%l5] ASI_SRMMU, %l5	! sync virt addr; must be read first
	st	%l5, [%l4 + 4]		! => dump.sfva
	set	SRMMU_SFSR, %l5
	lda	[%l5] ASI_SRMMU, %l5	! get sync fault status register
	jmp	%l7 + 8			! return to caller
	 st	%l5, [%l4]		! => dump.sfsr

_ENTRY(_C_LABEL(viking_get_syncflt))
_ENTRY(_C_LABEL(ms1_get_syncflt))
_ENTRY(_C_LABEL(swift_get_syncflt))
_ENTRY(_C_LABEL(turbosparc_get_syncflt))
_ENTRY(_C_LABEL(cypress_get_syncflt))
	cmp	%l3, T_TEXTFAULT
	be,a	1f
	 mov	%l1, %l5		! use PC if type == T_TEXTFAULT

	set	SRMMU_SFAR, %l5
	lda	[%l5] ASI_SRMMU, %l5	! sync virt addr; must be read first
1:
	st	%l5, [%l4 + 4]		! => dump.sfva

	set	SRMMU_SFSR, %l5
	lda	[%l5] ASI_SRMMU, %l5	! get sync fault status register
	jmp	%l7 + 8			! return to caller
	 st	%l5, [%l4]		! => dump.sfsr

#if defined(MULTIPROCESSOR) && 0 /* notyet */
/*
 * Read Synchronous Fault Status registers.
 * On entry: %o0 == &sfsr, %o1 == &sfar
 */
_ENTRY(_C_LABEL(smp_get_syncflt))
	save    %sp, -CCFSZ, %sp

	sethi	%hi(CPUINFO_VA+CPUINFO_GETSYNCFLT), %o4
	ld	[%l4 + %lo(CPUINFO_VA+CPUINFO_GETSYNCFLT)], %o5
	clr	%l1
	clr	%l3
	sethi	%hi(CPUINFO_VA+CPUINFO_SYNCFLTDUMP), %o4
	jmpl	%o5, %l7
	 or	%o4, %lo(CPUINFO_VA+CPUINFO_SYNCFLTDUMP), %l4

	! load values out of the dump
	sethi	%hi(CPUINFO_VA+CPUINFO_SYNCFLTDUMP), %o4
	ld	[%o4 + %lo(CPUINFO_VA+CPUINFO_SYNCFLTDUMP)], %o5
	st	%o5, [%i0]
	sethi	%hi(CPUINFO_VA+CPUINFO_SYNCFLTDUMP+4), %o4
	ld	[%o4 + %lo(CPUINFO_VA+CPUINFO_SYNCFLTDUMP+4)], %o5
	st	%o5, [%i1]
	ret
	 restore
#endif /* MULTIPROCESSOR */

/*
 * Read Asynchronous Fault Status registers.
 * On entry: %o0 == &afsr, %o1 == &afar
 * Return 0 if async register are present.
 */
_ENTRY(_C_LABEL(srmmu_get_asyncflt))
	set	SRMMU_AFAR, %o4
	lda	[%o4] ASI_SRMMU, %o4	! get async fault address
	set	SRMMU_AFSR, %o3	!
	st	%o4, [%o1]
	lda	[%o3] ASI_SRMMU, %o3	! get async fault status
	st	%o3, [%o0]
	retl
	 clr	%o0			! return value

_ENTRY(_C_LABEL(cypress_get_asyncflt))
_ENTRY(_C_LABEL(hypersparc_get_asyncflt))
	set	SRMMU_AFSR, %o3		! must read status before fault on HS
	lda	[%o3] ASI_SRMMU, %o3	! get async fault status
	st	%o3, [%o0]
	btst	AFSR_AFO, %o3		! and only read fault address
	bz	1f			! if valid.
	set	SRMMU_AFAR, %o4
	lda	[%o4] ASI_SRMMU, %o4	! get async fault address
	clr	%o0			! return value
	retl
	 st	%o4, [%o1]
1:
	retl
	 clr	%o0			! return value

_ENTRY(_C_LABEL(no_asyncflt_regs))
	retl
	 mov	1, %o0			! return value

_ENTRY(_C_LABEL(hypersparc_pure_vcache_flush))
	/*
	 * Flush entire on-chip instruction cache, which is
	 * a pure vitually-indexed/virtually-tagged cache.
	 */
	retl
	 sta	%g0, [%g0] ASI_HICACHECLR

#endif /* SUN4M */


/*
 * delay function
 *
 * void delay(N)  -- delay N microseconds
 *
 * Register usage: %o0 = "N" number of usecs to go (counts down to zero)
 *		   %o1 = "timerblurb" (stays constant)
 *		   %o2 = counter for 1 usec (counts down from %o1 to zero)
 *
 */

ENTRY(delay)			! %o0 = n
	subcc	%o0, %g0, %g0
	be	2f

	sethi	%hi(_C_LABEL(timerblurb)), %o1
	ld	[%o1 + %lo(_C_LABEL(timerblurb))], %o1	! %o1 = timerblurb

	 addcc	%o1, %g0, %o2		! %o2 = cntr (start @ %o1), clear CCs
					! first time through only

					! delay 1 usec
1:	bne	1b			! come back here if not done
	 subcc	%o2, 1, %o2		! %o2 = %o2 - 1 [delay slot]

	subcc	%o0, 1, %o0		! %o0 = %o0 - 1
	bne	1b			! done yet?
	 addcc	%o1, %g0, %o2		! reinit %o2 and CCs  [delay slot]
					! harmless if not branching
2:
	retl				! return
	 nop				! [delay slot]


/*
 * void __cpu_simple_lock(__cpu_simple_lock_t *alp)
 */
ENTRY_NOPROFILE(__cpu_simple_lock)
0:
	ldstub	[%o0], %o1
	tst	%o1
	bnz,a	2f
	 ldub	[%o0], %o1
1:
	retl
	 .empty
2:
	set	0x1000000, %o2	! set spinout counter
3:
	tst	%o1
	bz	0b		! lock has been released; try again
	deccc	%o2
	bcc,a	3b		! repeat until counter < 0
	 ldub	[%o0], %o1

	! spun out; check if already panicking
	sethi	%hi(_C_LABEL(panicstr)), %o2
	ld	[%o2 + %lo(_C_LABEL(panicstr))], %o1
	tst	%o1
	! if so, just take the lock and return on the assumption that
	! in panic mode we're running on a single CPU anyway.
	bnz,a	1b
	 ldstub	[%o0], %g0

	! set up stack frame and call panic
	save	%sp, -CCFSZ, %sp
	sethi	%hi(CPUINFO_VA + CPUINFO_CPUNO), %o0
	ld	[%o0 + %lo(CPUINFO_VA + CPUINFO_CPUNO)], %o1
	mov	%i0, %o2
	sethi	%hi(Lpanic_spunout), %o0
	call	_C_LABEL(panic)
	or	%o0, %lo(Lpanic_spunout), %o0

Lpanic_spunout:
	.asciz	"cpu%d: stuck on lock@%x"
	_ALIGN

#if defined(KGDB) || defined(DDB) || defined(DIAGNOSTIC)
/*
 * Write all windows (user or otherwise), except the current one.
 *
 * THIS COULD BE DONE IN USER CODE
 */
ENTRY(write_all_windows)
	/*
	 * g2 = g1 = nwindows - 1;
	 * while (--g1 > 0) save();
	 * while (--g2 > 0) restore();
	 */
	sethi	%hi(_C_LABEL(nwindows)), %g1
	ld	[%g1 + %lo(_C_LABEL(nwindows))], %g1
	dec	%g1
	mov	%g1, %g2

1:	deccc	%g1
	bg,a	1b
	 save	%sp, -64, %sp

2:	deccc	%g2
	bg,a	2b
	 restore

	retl
	nop
#endif /* KGDB */

ENTRY(setjmp)
	st	%sp, [%o0+0]	! stack pointer
	st	%o7, [%o0+4]	! return pc
	st	%fp, [%o0+8]	! frame pointer
	retl
	 clr	%o0

Lpanic_ljmp:
	.asciz	"longjmp botch"
	_ALIGN

ENTRY(longjmp)
	addcc	%o1, %g0, %g6	! compute v ? v : 1 in a global register
	be,a	0f
	 mov	1, %g6
0:
	mov	%o0, %g1	! save a in another global register
	ld	[%g1+8], %g7	/* get caller's frame */
1:
	cmp	%fp, %g7	! compare against desired frame
	bl,a	1b		! if below,
	 restore		!    pop frame and loop
	ld	[%g1+0], %o2	! fetch return %sp
	be,a	2f		! we're there, get out
	 ld	[%g1+4], %o3	! fetch return pc

Llongjmpbotch:
				! otherwise, went too far; bomb out
	save	%sp, -CCFSZ, %sp	/* preserve current window */
	sethi	%hi(Lpanic_ljmp), %o0
	call	_C_LABEL(panic)
	or %o0, %lo(Lpanic_ljmp), %o0;
	unimp	0

2:
	cmp	%o2, %sp	! %sp must not decrease
	bge,a	3f
	 mov	%o2, %sp	! it is OK, put it in place
	b,a	Llongjmpbotch
3:
	jmp	%o3 + 8		! success, return %g6
	 mov	%g6, %o0

	.data
	.globl	_C_LABEL(kernel_top)
_C_LABEL(kernel_top):
	.word	0
	.globl	_C_LABEL(bootinfo)
_C_LABEL(bootinfo):
	.word	0

	.comm	_C_LABEL(nwindows), 4
	.comm	_C_LABEL(romp), 4<|MERGE_RESOLUTION|>--- conflicted
+++ resolved
@@ -1,8 +1,4 @@
-<<<<<<< HEAD
-/*	$NetBSD: locore.s,v 1.279 2021/01/24 07:36:54 mrg Exp $	*/
-=======
 /*	$NetBSD: locore.s,v 1.280 2021/04/25 21:59:38 mrg Exp $	*/
->>>>>>> e2aa5677
 
 /*
  * Copyright (c) 1996 Paul Kranenburg
