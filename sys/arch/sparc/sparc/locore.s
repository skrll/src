--- conflicted
+++ resolved
@@ -1,8 +1,4 @@
-<<<<<<< HEAD
-/*	$NetBSD: locore.s,v 1.270 2018/03/16 09:29:24 mrg Exp $	*/
-=======
 /*	$NetBSD: locore.s,v 1.271 2018/05/31 22:44:13 mrg Exp $	*/
->>>>>>> b2b84690
 
 /*
  * Copyright (c) 1996 Paul Kranenburg
