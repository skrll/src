--- conflicted
+++ resolved
@@ -1,8 +1,4 @@
-<<<<<<< HEAD
-/*	$NetBSD: pmap.c,v 1.364 2018/02/08 09:05:18 dholland Exp $ */
-=======
 /*	$NetBSD: pmap.c,v 1.365 2018/09/03 16:29:27 riastradh Exp $ */
->>>>>>> 598bd837
 
 /*
  * Copyright (c) 1996
@@ -60,11 +56,7 @@
  */
 
 #include <sys/cdefs.h>
-<<<<<<< HEAD
-__KERNEL_RCSID(0, "$NetBSD: pmap.c,v 1.364 2018/02/08 09:05:18 dholland Exp $");
-=======
 __KERNEL_RCSID(0, "$NetBSD: pmap.c,v 1.365 2018/09/03 16:29:27 riastradh Exp $");
->>>>>>> 598bd837
 
 #include "opt_ddb.h"
 #include "opt_kgdb.h"
