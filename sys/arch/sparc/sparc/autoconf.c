<<<<<<< HEAD
/*	$NetBSD: autoconf.c,v 1.264 2021/01/24 07:36:54 mrg Exp $ */
=======
/*	$NetBSD: autoconf.c,v 1.266 2021/05/10 23:53:44 thorpej Exp $ */
>>>>>>> e2aa5677

/*
 * Copyright (c) 1996
 *    The President and Fellows of Harvard College. All rights reserved.
 * Copyright (c) 1992, 1993
 *	The Regents of the University of California.  All rights reserved.
 *
 * This software was developed by the Computer Systems Engineering group
 * at Lawrence Berkeley Laboratory under DARPA contract BG 91-66 and
 * contributed to Berkeley.
 *
 * All advertising materials mentioning features or use of this software
 * must display the following acknowledgement:
 *	This product includes software developed by Harvard University.
 *	This product includes software developed by the University of
 *	California, Lawrence Berkeley Laboratory.
 *
 * Redistribution and use in source and binary forms, with or without
 * modification, are permitted provided that the following conditions
 * are met:
 * 1. Redistributions of source code must retain the above copyright
 *    notice, this list of conditions and the following disclaimer.
 * 2. Redistributions in binary form must reproduce the above copyright
 *    notice, this list of conditions and the following disclaimer in the
 *    documentation and/or other materials provided with the distribution.
 * 3. All advertising materials mentioning features or use of this software
 *    must display the following acknowledgement:
 *	This product includes software developed by the University of
 *	California, Berkeley and its contributors.
 * 4. Neither the name of the University nor the names of its contributors
 *    may be used to endorse or promote products derived from this software
 *    without specific prior written permission.
 *
 * THIS SOFTWARE IS PROVIDED BY THE REGENTS AND CONTRIBUTORS ``AS IS'' AND
 * ANY EXPRESS OR IMPLIED WARRANTIES, INCLUDING, BUT NOT LIMITED TO, THE
 * IMPLIED WARRANTIES OF MERCHANTABILITY AND FITNESS FOR A PARTICULAR PURPOSE
 * ARE DISCLAIMED.  IN NO EVENT SHALL THE REGENTS OR CONTRIBUTORS BE LIABLE
 * FOR ANY DIRECT, INDIRECT, INCIDENTAL, SPECIAL, EXEMPLARY, OR CONSEQUENTIAL
 * DAMAGES (INCLUDING, BUT NOT LIMITED TO, PROCUREMENT OF SUBSTITUTE GOODS
 * OR SERVICES; LOSS OF USE, DATA, OR PROFITS; OR BUSINESS INTERRUPTION)
 * HOWEVER CAUSED AND ON ANY THEORY OF LIABILITY, WHETHER IN CONTRACT, STRICT
 * LIABILITY, OR TORT (INCLUDING NEGLIGENCE OR OTHERWISE) ARISING IN ANY WAY
 * OUT OF THE USE OF THIS SOFTWARE, EVEN IF ADVISED OF THE POSSIBILITY OF
 * SUCH DAMAGE.
 *
 *	@(#)autoconf.c	8.4 (Berkeley) 10/1/93
 */

#include <sys/cdefs.h>
<<<<<<< HEAD
__KERNEL_RCSID(0, "$NetBSD: autoconf.c,v 1.264 2021/01/24 07:36:54 mrg Exp $");
=======
__KERNEL_RCSID(0, "$NetBSD: autoconf.c,v 1.266 2021/05/10 23:53:44 thorpej Exp $");
>>>>>>> e2aa5677

#include "opt_ddb.h"
#include "opt_kgdb.h"
#include "opt_modular.h"
#include "opt_multiprocessor.h"
#include "opt_sparc_arch.h"

#include "scsibus.h"

#include <sys/param.h>
#include <sys/kernel.h>
#include <sys/systm.h>
#include <sys/endian.h>
#include <sys/proc.h>
#include <sys/buf.h>
#include <sys/disklabel.h>
#include <sys/device.h>
#include <sys/disk.h>
#include <sys/conf.h>
#include <sys/reboot.h>
#include <sys/socket.h>
#include <sys/malloc.h>
#include <sys/queue.h>
#include <sys/msgbuf.h>
#include <sys/boot_flag.h>
#include <sys/ksyms.h>
#include <sys/userconf.h>
#include <sys/kgdb.h>

#include <net/if.h>
#include <net/if_ether.h>

#include <dev/cons.h>

#include <uvm/uvm_extern.h>

#include <machine/pcb.h>
#include <sys/bus.h>
#include <machine/promlib.h>
#include <machine/autoconf.h>
#include <machine/bootinfo.h>
#include <machine/locore.h>

#include <sparc/sparc/memreg.h>
#include <machine/cpu.h>
#include <machine/ctlreg.h>
#include <sparc/sparc/asm.h>
#include <sparc/sparc/cpuvar.h>
#include <sparc/sparc/timerreg.h>
#include <sparc/dev/cons.h>

#include <dev/pci/pcireg.h>
#include <dev/pci/pcidevs.h>
#include <dev/pci/pcivar.h>
#include <sparc/sparc/msiiepreg.h>
#ifdef MSIIEP
#include <sparc/sparc/pci_fixup.h>
#endif

#ifdef DDB
#include <machine/db_machdep.h>
#include <ddb/db_sym.h>
#include <ddb/db_extern.h>
#include <ddb/ddbvar.h>
#endif

#include "ksyms.h"

/*
 * The following several variables are related to
 * the configuration process, and are used in initializing
 * the machine.
 */

#if !NKSYMS && !defined(DDB) && !defined(MODULAR)
void bootinfo_relocate(void *);
#endif

static	const char *str2hex(const char *, int *);
static	int mbprint(void *, const char *);
static	void crazymap(const char *, int *);
int	st_crazymap(int);
int	sd_crazymap(int);
void	sync_crash(void);
int	mainbus_match(device_t, cfdata_t, void *);
static	void mainbus_attach(device_t, device_t, void *);

struct	bootpath bootpath[8];
int	nbootpath;
static	void bootpath_build(void);
static	void bootpath_fake(struct bootpath *, const char *);
static	void bootpath_print(struct bootpath *);
static	struct bootpath	*bootpath_store(int, struct bootpath *);
static	int find_cpus(void);
char	machine_model[100];

#ifdef DEBUG
#define ACDB_BOOTDEV	0x1
#define	ACDB_PROBE	0x2
int autoconf_debug = 0;
#define DPRINTF(l, s)   do { if (autoconf_debug & l) printf s; } while (0)
#else
#define DPRINTF(l, s)
#endif

/*
 * Most configuration on the SPARC is done by matching OPENPROM Forth
 * device names with our internal names.
 */
int
matchbyname(device_t parent, cfdata_t cf, void *aux)
{

	printf("%s: WARNING: matchbyname\n", cf->cf_name);
	return (0);
}

/*
 * Set machine_model[] to something useful.  If late is set, then
 * have now probed the sun4 class and can finish it.  Other systems
 * are complete with the first call with late=false out of bootstrap.
 */
static void
set_machine_model(bool late)
{
	char namebuf[32];

	if (!CPU_ISSUN4) {
		if (late) {
			KASSERT(machine_model[0] != '\0');
		} else {
			snprintf(machine_model, sizeof machine_model, "%s",
			    prom_getpropstringA(findroot(), "name", namebuf,
			    sizeof(namebuf)));
		}
		return;
	}
	if (late)
		snprintf(machine_model, sizeof machine_model, "SUN-4/%d series",
		    cpuinfo.classlvl);
	else
		snprintf(machine_model, sizeof machine_model, "SUN-4 series");
}

/*
 * Get the number of CPUs in the system and the CPUs' SPARC architecture
 * version. We need this information early in the boot process.
 *
 * This also sets cpu_arch to 8 on sun4m and sun4d.
 */
static int
find_cpus(void)
{
	int n;
#if defined(SUN4M) || defined(SUN4D)
	int node;
#endif
	/*
	 * Set default processor architecture version
	 *
	 * All sun4 and sun4c platforms have v7 CPUs;
	 * sun4m may have v7 (Cyrus CY7C601 modules) or v8 CPUs (all
	 * other models, presumably).
	 */
	cpu_arch = 7;

	/* Initialise machine_model, early phase. */
	set_machine_model(false);

	/* On sun4 and sun4c we support only one CPU */
	if (!CPU_ISSUN4M && !CPU_ISSUN4D)
		return (1);

	n = 0;
#if defined(SUN4M)
	node = findroot();
	for (node = firstchild(node); node; node = nextsibling(node)) {
		if (strcmp(prom_getpropstring(node, "device_type"), "cpu") != 0)
			continue;
		if (n++ == 0)
			cpu_arch = prom_getpropint(node, "sparc-version", 7);
	}
#endif /* SUN4M */
#if defined(SUN4D)
	node = findroot();
	for (node = firstchild(node); node; node = nextsibling(node)) {
		int unode;

		if (strcmp(prom_getpropstring(node, "name"), "cpu-unit") != 0)
				continue;
		for (unode = firstchild(node); unode;
		     unode = nextsibling(unode)) {
			if (strcmp(prom_getpropstring(unode, "device_type"),
				   "cpu") != 0)
				continue;
			if (n++ == 0)
				cpu_arch = prom_getpropint(unode,
							   "sparc-version", 7);
		}
	}
#endif

	return (n);
}

/*
 * Convert hex ASCII string to a value.  Returns updated pointer.
 * Depends on ASCII order (this *is* machine-dependent code, you know).
 */
static const char *
str2hex(const char *str, int *vp)
{
	int v, c;

	for (v = 0;; v = v * 16 + c, str++) {
		c = (u_char)*str;
		if (c <= '9') {
			if ((c -= '0') < 0)
				break;
		} else if (c <= 'F') {
			if ((c -= 'A' - 10) < 10)
				break;
		} else if (c <= 'f') {
			if ((c -= 'a' - 10) < 10)
				break;
		} else
			break;
	}
	*vp = v;
	return (str);
}


#if defined(SUN4M)
#if !defined(MSIIEP)
static void bootstrap4m(void);
#else
static void bootstrapIIep(void);
#endif
#endif /* SUN4M */

/*
 * locore.s code calls bootstrap() just before calling main(), after double
 * mapping the kernel to high memory and setting up the trap base register.
 * We must finish mapping the kernel properly and glean any bootstrap info.
 */
void
bootstrap(void)
{
#if NKSYMS || defined(DDB) || defined(MODULAR)
	struct btinfo_symtab *bi_sym;
#endif
	struct btinfo_boothowto *bi_howto;

	cn_tab = &consdev_prom;
	prom_init();

	/* Find the number of CPUs as early as possible */
	sparc_ncpus = find_cpus();
	uvm_lwp_setuarea(&lwp0, (vaddr_t)u0);

	cpuinfo.master = 1;
	getcpuinfo(&cpuinfo, 0);
	curlwp = &lwp0;

#if defined(SUN4M) || defined(SUN4D)
	/* Switch to sparc v8 multiply/divide functions on v8 machines */
	if (cpu_arch == 8) {
		sparc_v8_muldiv();
	}
#endif /* SUN4M || SUN4D */

#if !NKSYMS && !defined(DDB) && !defined(MODULAR)
	/*
	 * We want to reuse the memory where the symbols were stored
	 * by the loader. Relocate the bootinfo array which is loaded
	 * above the symbols (we assume) to the start of BSS. Then
	 * adjust kernel_top accordingly.
	 */

	bootinfo_relocate((void *)ALIGN((u_int)end));
#endif

	pmap_bootstrap(cpuinfo.mmu_ncontext,
		       cpuinfo.mmu_nregion,
		       cpuinfo.mmu_nsegment);

#if !defined(MSGBUFSIZE) || MSGBUFSIZE == 8192
	/*
	 * Now that the kernel map has been set up, we can enable
	 * the message buffer at the first physical page in the
	 * memory bank where we were loaded. There are 8192
	 * bytes available for the buffer at this location (see the
	 * comment in locore.s at the top of the .text segment).
	 */
	initmsgbuf((void *)KERNBASE, 8192);
#endif

#if defined(SUN4M)
	/*
	 * sun4m bootstrap is complex and is totally different for "normal" 4m
	 * and for microSPARC-IIep - so it's split into separate functions.
	 */
	if (CPU_ISSUN4M) {
#if !defined(MSIIEP)
		bootstrap4m();
#else
		bootstrapIIep();
#endif
	}
#endif /* SUN4M */

#if defined(SUN4) || defined(SUN4C)
	if (CPU_ISSUN4 || CPU_ISSUN4C) {
		/* Map Interrupt Enable Register */
		pmap_kenter_pa(INTRREG_VA,
		    INT_ENABLE_REG_PHYSADR | PMAP_NC | PMAP_OBIO,
		    VM_PROT_READ | VM_PROT_WRITE, 0);
		pmap_update(pmap_kernel());
		/* Disable all interrupts */
		*((unsigned char *)INTRREG_VA) = 0;
	}
#endif /* SUN4 || SUN4C */

#if NKSYMS || defined(DDB) || defined(MODULAR)
	if ((bi_sym = lookup_bootinfo(BTINFO_SYMTAB)) != NULL) {
		if (bi_sym->ssym < KERNBASE) {
			/* Assume low-loading boot loader */
			bi_sym->ssym += KERNBASE;
			bi_sym->esym += KERNBASE;
		}
		ksyms_addsyms_elf(bi_sym->nsym, (void*)bi_sym->ssym,
		    (void*)bi_sym->esym);
	}
#endif

	if ((bi_howto = lookup_bootinfo(BTINFO_BOOTHOWTO)) != NULL) {
		boothowto = bi_howto->boothowto;
	}
}

#if defined(SUN4M) && !defined(MSIIEP)
/*
 * On sun4ms we have to do some nasty stuff here. We need to map
 * in the interrupt registers (since we need to find out where
 * they are from the PROM, since they aren't in a fixed place), and
 * disable all interrupts. We can't do this easily from locore
 * since the PROM is ugly to use from assembly. We also need to map
 * in the counter registers because we can't disable the level 14
 * (statclock) interrupt, so we need a handler early on (ugh).
 *
 * NOTE: We *demand* the psl to stay at splhigh() at least until
 * we get here. The system _cannot_ take interrupts until we map
 * the interrupt registers.
 */
static void
bootstrap4m(void)
{
	int node;
	int nvaddrs, *vaddrs, vstore[10];
	u_int pte;
	int i;

	if ((node = prom_opennode("/obio/interrupt")) == 0
	    && (node = prom_finddevice("/obio/interrupt")) == 0)
		panic("bootstrap: could not get interrupt "
		      "node from prom");

	vaddrs = vstore;
	nvaddrs = sizeof(vstore)/sizeof(vstore[0]);
	if (prom_getprop(node, "address", sizeof(int),
		    &nvaddrs, &vaddrs) != 0) {
		printf("bootstrap: could not get interrupt properties");
		prom_halt();
	}
	if (nvaddrs < 2 || nvaddrs > 5) {
		printf("bootstrap: cannot handle %d interrupt regs\n",
		       nvaddrs);
		prom_halt();
	}

	for (i = 0; i < nvaddrs - 1; i++) {
		pte = getpte4m((u_int)vaddrs[i]);
		if ((pte & SRMMU_TETYPE) != SRMMU_TEPTE) {
			panic("bootstrap: PROM has invalid mapping for "
			      "processor interrupt register %d",i);
			prom_halt();
		}
		pte |= PPROT_S;

		/* Duplicate existing mapping */
		setpte4m(PI_INTR_VA + (_MAXNBPG * i), pte);
	}
	cpuinfo.intreg_4m = (struct icr_pi *)
		(PI_INTR_VA + (_MAXNBPG * CPU_MID2CPUNO(bootmid)));

	/*
	 * That was the processor register...now get system register;
	 * it is the last returned by the PROM
	 */
	pte = getpte4m((u_int)vaddrs[i]);
	if ((pte & SRMMU_TETYPE) != SRMMU_TEPTE)
		panic("bootstrap: PROM has invalid mapping for system "
		      "interrupt register");
	pte |= PPROT_S;

	setpte4m(SI_INTR_VA, pte);

	/* Now disable interrupts */
	icr_si_bis(SINTR_MA);

	/* Send all interrupts to primary processor */
	*((u_int *)ICR_ITR) = CPU_MID2CPUNO(bootmid);

#ifdef DEBUG
/*	printf("SINTR: mask: 0x%x, pend: 0x%x\n", *(int*)ICR_SI_MASK,
	       *(int*)ICR_SI_PEND);
*/
#endif
}
#endif /* SUN4M && !MSIIEP */


#if defined(SUN4M) && defined(MSIIEP)
/*
 * On ms-IIep all the interrupt registers, counters etc
 * are PCIC registers, so we need to map it early.
 */
static void
bootstrapIIep(void)
{
	int node;
	bus_space_handle_t bh;
	pcireg_t id;

	if ((node = prom_opennode("/pci")) == 0
	    && (node = prom_finddevice("/pci")) == 0)
		panic("bootstrap: could not get pci "
		      "node from prom");

	if (bus_space_map2(&mainbus_space_tag,
			   (bus_addr_t)MSIIEP_PCIC_PA,
			   (bus_size_t)sizeof(struct msiiep_pcic_reg),
			   BUS_SPACE_MAP_LINEAR,
			   MSIIEP_PCIC_VA, &bh) != 0)
		panic("bootstrap: unable to map ms-IIep pcic registers");

	/* verify that it's PCIC */
	id = mspcic_read_4(pcic_id);

	if (PCI_VENDOR(id) != PCI_VENDOR_SUN
	    && PCI_PRODUCT(id) != PCI_PRODUCT_SUN_MS_IIep)
		panic("bootstrap: PCI id %08x", id);
}

#undef msiiep
#endif /* SUN4M && MSIIEP */


/*
 * bootpath_build: build a bootpath. Used when booting a generic
 * kernel to find our root device.  Newer proms give us a bootpath,
 * for older proms we have to create one.  An element in a bootpath
 * has 4 fields: name (device name), val[0], val[1], and val[2]. Note that:
 * Interpretation of val[] is device-dependent. Some examples:
 *
 * if (val[0] == -1) {
 *	val[1] is a unit number    (happens most often with old proms)
 * } else {
 *	[sbus device] val[0] is a sbus slot, and val[1] is an sbus offset
 *	[scsi disk] val[0] is target, val[1] is lun, val[2] is partition
 *	[scsi tape] val[0] is target, val[1] is lun, val[2] is file #
 * }
 *
 */

static void
bootpath_build(void)
{
	const char *cp;
	char *pp;
	struct bootpath *bp;
	int fl;

	/*
	 * Grab boot path from PROM and split into `bootpath' components.
	 */
	memset(bootpath, 0, sizeof(bootpath));
	bp = bootpath;
	cp = prom_getbootpath();
	switch (prom_version()) {
	case PROM_OLDMON:
	case PROM_OBP_V0:
		/*
		 * Build fake bootpath.
		 */
		if (cp != NULL)
			bootpath_fake(bp, cp);
		break;
	case PROM_OBP_V2:
	case PROM_OBP_V3:
	case PROM_OPENFIRM:
		while (cp != NULL && *cp == '/') {
			/* Step over '/' */
			++cp;
			/* Extract name */
			pp = bp->name;
			while (*cp != '@' && *cp != '/' && *cp != '\0')
				*pp++ = *cp++;
			*pp = '\0';
#if defined(SUN4M)
			/*
			 * JS1/OF does not have iommu node in the device
			 * tree, so bootpath will start with the sbus entry.
			 * Add entry for iommu to match attachment. See also
			 * mainbus_attach and iommu_attach.
			 */
			if (CPU_ISSUN4M && bp == bootpath
			    && strcmp(bp->name, "sbus") == 0) {
				printf("bootpath_build: inserting iommu entry\n");
				strcpy(bootpath[0].name, "iommu");
				bootpath[0].val[0] = 0;
				bootpath[0].val[1] = 0x10000000;
				bootpath[0].val[2] = 0;
				++nbootpath;

				strcpy(bootpath[1].name, "sbus");
				if (*cp == '/') {
					/* complete sbus entry */
					bootpath[1].val[0] = 0;
					bootpath[1].val[1] = 0x10001000;
					bootpath[1].val[2] = 0;
					++nbootpath;
					bp = &bootpath[2];
					continue;
				} else
					bp = &bootpath[1];
			}
#endif /* SUN4M */
			if (*cp == '@') {
				cp = str2hex(++cp, &bp->val[0]);
				if (*cp == ',')
					cp = str2hex(++cp, &bp->val[1]);
				if (*cp == ':') {
					/* XXX - we handle just one char */
					/*       skip remainder of paths */
					/*       like "ledma@f,400010:tpe" */
					bp->val[2] = *++cp - 'a';
					while (*++cp != '/' && *cp != '\0')
						/*void*/;
				}
			} else {
				bp->val[0] = -1; /* no #'s: assume unit 0, no
							sbus offset/address */
			}
			++bp;
			++nbootpath;
		}
		bp->name[0] = 0;
		break;
	}

	bootpath_print(bootpath);

	/* Setup pointer to boot flags */
	cp = prom_getbootargs();
	if (cp == NULL)
		return;

	/* Skip any whitespace */
	while (*cp != '-')
		if (*cp++ == '\0')
			return;

	for (;*++cp;) {
		fl = 0;
		BOOT_FLAG(*cp, fl);
		if (!fl) {
			printf("unknown option `%c'\n", *cp);
			continue;
		}
		boothowto |= fl;

		/* specialties */
		if (*cp == 'd') {
#if defined(KGDB)
			kgdb_debug_panic = 1;
			kgdb_connect(1);
#elif defined(DDB)
			Debugger();
#else
			printf("kernel has no debugger\n");
#endif
		}
	}
}

/*
 * Fake a ROM generated bootpath.
 * The argument `cp' points to a string such as "xd(0,0,0)netbsd"
 */

static void
bootpath_fake(struct bootpath *bp, const char *cp)
{
	const char *pp;
	int v0val[3];

#define BP_APPEND(BP,N,V0,V1,V2) { \
	strcpy((BP)->name, N); \
	(BP)->val[0] = (V0); \
	(BP)->val[1] = (V1); \
	(BP)->val[2] = (V2); \
	(BP)++; \
	nbootpath++; \
}

#if defined(SUN4)
	if (CPU_ISSUN4M) {
		printf("twas brillig..\n");
		return;
	}
#endif

	pp = cp + 2;
	v0val[0] = v0val[1] = v0val[2] = 0;
	if (*pp == '(' 					/* for vi: ) */
 	    && *(pp = str2hex(++pp, &v0val[0])) == ','
	    && *(pp = str2hex(++pp, &v0val[1])) == ',')
		(void)str2hex(++pp, &v0val[2]);

#if defined(SUN4)
	if (CPU_ISSUN4) {
		char tmpname[8];

		/*
		 *  xylogics VME dev: xd, xy, xt
		 *  fake looks like: /vme0/xdc0/xd@1,0
		 */
		if (cp[0] == 'x') {
			if (cp[1] == 'd') {/* xd? */
				BP_APPEND(bp, "vme", -1, 0, 0);
			} else {
				BP_APPEND(bp, "vme", -1, 0, 0);
			}
			/* e.g. `xdc' */
			snprintf(tmpname, sizeof(tmpname), "x%cc", cp[1]);
			BP_APPEND(bp, tmpname, -1, v0val[0], 0);
			/* e.g. `xd' */
			snprintf(tmpname, sizeof(tmpname), "x%c", cp[1]);
			BP_APPEND(bp, tmpname, v0val[1], v0val[2], 0);
			return;
		}

		/*
		 * ethernet: ie, le (rom supports only obio?)
		 * fake looks like: /obio0/le0
		 */
		if ((cp[0] == 'i' || cp[0] == 'l') && cp[1] == 'e')  {
			BP_APPEND(bp, "obio", -1, 0, 0);
			snprintf(tmpname, sizeof(tmpname), "%c%c", cp[0], cp[1]);
			BP_APPEND(bp, tmpname, -1, 0, 0);
			return;
		}

		/*
		 * scsi: sd, st, sr
		 * assume: 4/100 = sw: /obio0/sw0/sd@0,0:a
		 * 4/200 & 4/400 = si/sc: /vme0/si0/sd@0,0:a
 		 * 4/300 = esp: /obio0/esp0/sd@0,0:a
		 * (note we expect sc to mimic an si...)
		 */
		if (cp[0] == 's' &&
			(cp[1] == 'd' || cp[1] == 't' || cp[1] == 'r')) {

			int  target, lun;

			switch (cpuinfo.cpu_type) {
			case CPUTYP_4_200:
			case CPUTYP_4_400:
				BP_APPEND(bp, "vme", -1, 0, 0);
				BP_APPEND(bp, "si", -1, v0val[0], 0);
				break;
			case CPUTYP_4_100:
				BP_APPEND(bp, "obio", -1, 0, 0);
				BP_APPEND(bp, "sw", -1, v0val[0], 0);
				break;
			case CPUTYP_4_300:
				BP_APPEND(bp, "obio", -1, 0, 0);
				BP_APPEND(bp, "esp", -1, v0val[0], 0);
				break;
			default:
				panic("bootpath_fake: unknown system type %d",
				      cpuinfo.cpu_type);
			}
			/*
			 * Deal with target/lun encodings.
			 * Note: more special casing in dk_establish().
			 *
			 * We happen to know how `prom_revision' is
			 * constructed from `monID[]' on sun4 proms...
			 */
			if (prom_revision() > '1') {
				target = v0val[1] >> 3; /* new format */
				lun    = v0val[1] & 0x7;
			} else {
				target = v0val[1] >> 2; /* old format */
				lun    = v0val[1] & 0x3;
			}
			snprintf(tmpname, sizeof(tmpname),
			    "%c%c", cp[0], cp[1]);
			BP_APPEND(bp, tmpname, target, lun, v0val[2]);
			return;
		}

		return; /* didn't grok bootpath, no change */
	}
#endif /* SUN4 */

#if defined(SUN4C)
	/*
	 * sun4c stuff
	 */

	/*
	 * floppy: fd
	 * fake looks like: /fd@0,0:a
	 */
	if (cp[0] == 'f' && cp[1] == 'd') {
		/*
		 * Assume `fd(c,u,p)' means:
		 * partition `p' on floppy drive `u' on controller `c'
		 * Yet, for the purpose of determining the boot device,
		 * we support only one controller, so we encode the
		 * bootpath component by unit number, as on a v2 prom.
		 */
		BP_APPEND(bp, "fd", -1, v0val[1], v0val[2]);
		return;
	}

	/*
	 * ethernet: le
	 * fake looks like: /sbus0/le0
	 */
	if (cp[0] == 'l' && cp[1] == 'e') {
		BP_APPEND(bp, "sbus", -1, 0, 0);
		BP_APPEND(bp, "le", -1, v0val[0], 0);
		return;
	}

	/*
	 * scsi: sd, st, sr
	 * fake looks like: /sbus0/esp0/sd@3,0:a
	 */
	if (cp[0] == 's' && (cp[1] == 'd' || cp[1] == 't' || cp[1] == 'r')) {
		char tmpname[8];
		int  target, lun;

		BP_APPEND(bp, "sbus", -1, 0, 0);
		BP_APPEND(bp, "esp", -1, v0val[0], 0);
		if (cp[1] == 'r')
			snprintf(tmpname, sizeof(tmpname), "cd"); /* netbsd uses 'cd', not 'sr'*/
		else
			snprintf(tmpname, sizeof(tmpname), "%c%c", cp[0], cp[1]);
		/* XXX - is TARGET/LUN encoded in v0val[1]? */
		target = v0val[1];
		lun = 0;
		BP_APPEND(bp, tmpname, target, lun, v0val[2]);
		return;
	}
#endif /* SUN4C */


	/*
	 * unknown; return
	 */

#undef BP_APPEND
}

/*
 * print out the bootpath
 * the %x isn't 0x%x because the Sun EPROMs do it this way, and
 * consistency with the EPROMs is probably better here.
 */

static void
bootpath_print(struct bootpath *bp)
{
	printf("bootpath: ");
	while (bp->name[0]) {
		if (bp->val[0] == -1)
			printf("/%s%x", bp->name, bp->val[1]);
		else
			printf("/%s@%x,%x", bp->name, bp->val[0], bp->val[1]);
		if (bp->val[2] != 0)
			printf(":%c", bp->val[2] + 'a');
		bp++;
	}
	printf("\n");
}


/*
 * save or read a bootpath pointer from the boothpath store.
 */
struct bootpath *
bootpath_store(int storep, struct bootpath *bp)
{
	static struct bootpath *save;
	struct bootpath *retval;

	retval = save;
	if (storep)
		save = bp;

	return (retval);
}

/*
 * Set up the sd target mappings for non SUN4 PROMs.
 * Find out about the real SCSI target, given the PROM's idea of the
 * target of the (boot) device (i.e., the value in bp->v0val[0]).
 */
static void
crazymap(const char *prop, int *map)
{
	int i;
	char propval[8+2];

	if (!CPU_ISSUN4 && prom_version() < 2) {
		/*
		 * Machines with real v0 proms have an `s[dt]-targets' property
		 * which contains the mapping for us to use. v2 proms do not
		 * require remapping.
		 */
		if (prom_getoption(prop, propval, sizeof propval) != 0 ||
		    propval[0] == '\0' || strlen(propval) != 8) {
 build_default_map:
			printf("WARNING: %s map is bogus, using default\n",
				prop);
			for (i = 0; i < 8; ++i)
				map[i] = i;
			i = map[0];
			map[0] = map[3];
			map[3] = i;
			return;
		}
		for (i = 0; i < 8; ++i) {
			map[i] = propval[i] - '0';
			if (map[i] < 0 ||
			    map[i] >= 8)
				goto build_default_map;
		}
	} else {
		/*
		 * Set up the identity mapping for old sun4 monitors
		 * and v[2-] OpenPROMs. Note: dkestablish() does the
		 * SCSI-target juggling for sun4 monitors.
		 */
		for (i = 0; i < 8; ++i)
			map[i] = i;
	}
}

int
sd_crazymap(int n)
{
	static int prom_sd_crazymap[8]; /* static: compute only once! */
	static int init = 0;

	if (init == 0) {
		crazymap("sd-targets", prom_sd_crazymap);
		init = 1;
	}
	return prom_sd_crazymap[n];
}

int
st_crazymap(int n)
{
	static int prom_st_crazymap[8]; /* static: compute only once! */
	static int init = 0;

	if (init == 0) {
		crazymap("st-targets", prom_st_crazymap);
		init = 1;
	}
	return prom_st_crazymap[n];
}


/*
 * Determine mass storage and memory configuration for a machine.
 * We get the PROM's root device and make sure we understand it, then
 * attach it as `mainbus0'.  We also set up to handle the PROM `sync'
 * command.
 */
void
cpu_configure(void)
{
	struct pcb *pcb0;
	bool userconf = (boothowto & RB_USERCONF) != 0;

	/* initialise the softintr system */
	sparc_softintr_init();

	/* build the bootpath */
	bootpath_build();
	if (((boothowto & RB_USERCONF) != 0) && !userconf)
		/*
		 * Old bootloaders do not pass boothowto, and MI code
		 * has already handled userconfig before we get here
		 * and finally fetch the right options. So if we missed
		 * it, just do it here.
 		 */
		userconf_prompt();

#if defined(SUN4)
	if (CPU_ISSUN4) {
#define MEMREG_PHYSADDR	0xf4000000
		bus_space_handle_t bh;
		bus_addr_t paddr = MEMREG_PHYSADDR;

		if (cpuinfo.cpu_type == CPUTYP_4_100)
			/* Clear top bits of physical address on 4/100 */
			paddr &= ~0xf0000000;

		if (obio_find_rom_map(paddr, PAGE_SIZE, &bh) != 0)
			panic("configure: ROM hasn't mapped memreg!");

		par_err_reg = (volatile int *)bh;
	}
#endif
#if defined(SUN4C)
	if (CPU_ISSUN4C) {
		char *cp, buf[32];
		int node = findroot();
		cp = prom_getpropstringA(node, "device_type", buf, sizeof buf);
		if (strcmp(cp, "cpu") != 0)
			panic("PROM root device type = %s (need CPU)", cp);
	}
#endif

	prom_setcallback(sync_crash);

	/* Enable device interrupts */
#if defined(SUN4M)
#if !defined(MSIIEP)
	if (CPU_ISSUN4M)
		icr_si_bic(SINTR_MA);
#else
	if (CPU_ISSUN4M)
		/* nothing for ms-IIep so far */;
#endif /* MSIIEP */
#endif /* SUN4M */

#if defined(SUN4) || defined(SUN4C)
	if (CPU_ISSUN4 || CPU_ISSUN4C)
		ienab_bis(IE_ALLIE);
#endif

	if (config_rootfound("mainbus", NULL) == NULL)
		panic("mainbus not configured");

	/*
	 * XXX Re-zero lwp0's pcb, to nullify the effect of the
	 * XXX stack running into it during auto-configuration.
	 * XXX - should fix stack usage.
	 */
	pcb0 = lwp_getpcb(&lwp0);
	memset(pcb0, 0, sizeof(struct pcb));

	spl0();
}

void
cpu_rootconf(void)
{
	struct bootpath *bp;

	bp = nbootpath == 0 ? NULL : &bootpath[nbootpath-1];
	if (bp == NULL)
		booted_partition = 0;
	else if (booted_device != bp->dev)
		booted_partition = 0;
	else
		booted_partition = bp->val[2];
	rootconf();
}

/*
 * Console `sync' command.  SunOS just does a `panic: zero' so I guess
 * no one really wants anything fancy...
 */
void
sync_crash(void)
{

	panic("PROM sync command");
}

char *
clockfreq(int freq)
{
	static char buf[10];
	size_t len;

	freq /= 1000;
	len = snprintf(buf, sizeof(buf), "%d", freq / 1000);
	freq %= 1000;
	if (freq)
		snprintf(buf + len, sizeof(buf) - len, ".%03d", freq);
	return buf;
}

/* ARGSUSED */
static int
mbprint(void *aux, const char *name)
{
	struct mainbus_attach_args *ma = aux;

	if (name)
		aprint_normal("%s at %s", ma->ma_name, name);
	if (ma->ma_paddr)
		aprint_normal(" %saddr 0x%lx",
			BUS_ADDR_IOSPACE(ma->ma_paddr) ? "io" : "",
			(u_long)BUS_ADDR_PADDR(ma->ma_paddr));
	if (ma->ma_pri)
		aprint_normal(" ipl %d", ma->ma_pri);
	return (UNCONF);
}

int
mainbus_match(device_t parent, cfdata_t cf, void *aux)
{

	return (1);
}

/*
 * Helper routines to get some of the more common properties. These
 * only get the first item in case the property value is an array.
 * Drivers that "need to know it all" can call prom_getprop() directly.
 */
#if defined(SUN4C) || defined(SUN4M) || defined(SUN4D)
static int	prom_getprop_reg1(int, struct openprom_addr *);
static int	prom_getprop_intr1(int, int *);
static int	prom_getprop_address1(int, void **);
#endif

/*
 * Attach the mainbus.
 *
 * Our main job is to attach the CPU (the root node we got in configure())
 * and iterate down the list of `mainbus devices' (children of that node).
 * We also record the `node id' of the default frame buffer, if any.
 */
static void
mainbus_attach(device_t parent, device_t dev, void *aux)
{
	struct boot_special {
		const char *const dev;
#define BS_EARLY	1	/* attach device early */
#define	BS_IGNORE	2	/* ignore root device */
#define	BS_OPTIONAL	4	/* device not alwas present */
		unsigned int flags;
	};

	struct mainbus_attach_args ma;
	char namebuf[32];
#if defined(SUN4C) || defined(SUN4M) || defined(SUN4D)
	const char *sp = NULL;
	int node0, node;
	const struct boot_special *openboot_special, *ssp;
#endif

#if defined(SUN4C)
	static const struct boot_special openboot_special4c[] = {
		/* find these first */
		{ "memory-error", BS_EARLY },
			/* as early as convenient, in case of error */
		{ "eeprom", BS_EARLY },
		{ "counter-timer", BS_EARLY },
		{ "auxiliary-io", BS_EARLY },

		/* ignore these */
		{ "aliases", BS_IGNORE },
		{ "interrupt-enable", BS_IGNORE },
		{ "memory", BS_IGNORE },
		{ "openprom", BS_IGNORE },
		{ "options", BS_IGNORE },
		{ "packages", BS_IGNORE },
		{ "virtual-memory", BS_IGNORE },

		/* sentinel */
		{ NULL, 0 }
	};
#else
#define openboot_special4c	((void *)0)
#endif
#if defined(SUN4M)
	static const struct boot_special openboot_special4m[] = {
		/* find these first */
		{ "SUNW,sx", BS_EARLY|BS_OPTIONAL },
		{ "obio", BS_EARLY|BS_OPTIONAL },
				/* smart enough to get eeprom/etc mapped */
		{ "pci", BS_EARLY|BS_OPTIONAL },	/* ms-IIep */

		/*
		 * These are _root_ devices to ignore. Others must be handled
		 * elsewhere.
		 */
		{ "virtual-memory", BS_IGNORE },
		{ "aliases", BS_IGNORE },
		{ "chosen", BS_IGNORE },	/* OpenFirmware */
		{ "memory", BS_IGNORE },
		{ "openprom", BS_IGNORE },
		{ "options", BS_IGNORE },
		{ "packages", BS_IGNORE },
		{ "udp", BS_IGNORE },		/* OFW in Krups */
		/* we also skip any nodes with device_type == "cpu" */

		{ NULL, 0 }
	};
#else
#define openboot_special4m	((void *)0)
#endif
#if defined(SUN4D)
	static const struct boot_special openboot_special4d[] = {
		/*
		 * These are _root_ devices to ignore. Others must be handled
		 * elsewhere.
		 */
		{ "mem-unit", BS_IGNORE },
			/* XXX might need this for memory errors */
		{ "boards", BS_IGNORE },
		{ "openprom", BS_IGNORE },
		{ "virtual-memory", BS_IGNORE },
		{ "memory", BS_IGNORE },
		{ "aliases", BS_IGNORE },
		{ "options", BS_IGNORE },
		{ "packages", BS_IGNORE },

		{ NULL, 0 }
	};
#else
#define	openboot_special4d	((void *)0)
#endif

	set_machine_model(true);

	prom_getidprom();
	printf(": %s: hostid %lx\n", machine_model, hostid);

	/* Establish the first component of the boot path */
	bootpath_store(1, bootpath);

	/*
	 * Locate and configure the ``early'' devices.  These must be
	 * configured before we can do the rest.  For instance, the
	 * EEPROM contains the Ethernet address for the LANCE chip.
	 * If the device cannot be located or configured, panic.
	 */

#if defined(SUN4)
	if (CPU_ISSUN4) {

		memset(&ma, 0, sizeof(ma));
		/* Configure the CPU. */
		ma.ma_bustag = &mainbus_space_tag;
		ma.ma_dmatag = &mainbus_dma_tag;
		ma.ma_name = "cpu";
		if (config_found(dev, (void *)&ma, mbprint, CFARG_EOL) == NULL)
			panic("cpu missing");

		ma.ma_bustag = &mainbus_space_tag;
		ma.ma_dmatag = &mainbus_dma_tag;
		ma.ma_name = "obio";
		if (config_found(dev, (void *)&ma, mbprint, CFARG_EOL) == NULL)
			panic("obio missing");

		ma.ma_bustag = &mainbus_space_tag;
		ma.ma_dmatag = &mainbus_dma_tag;
		ma.ma_name = "vme";
		(void)config_found(dev, (void *)&ma, mbprint, CFARG_EOL);
		return;
	}
#endif

/*
 * The rest of this routine is for OBP machines exclusively.
 */
#if defined(SUN4C) || defined(SUN4M) || defined(SUN4D)

	if (CPU_ISSUN4D)
		openboot_special = openboot_special4d;
	else if (CPU_ISSUN4M)
		openboot_special = openboot_special4m;
	else
		openboot_special = openboot_special4c;

	node0 = firstchild(findroot());

	/* The first early device to be configured is the cpu */
	if (CPU_ISSUN4M) {
		const char *cp;
		int mid, bootnode = 0;

		/*
		 * Configure all CPUs.
		 * Make sure to configure the boot CPU as cpu0.
		 */
	rescan:
		for (node = node0; node; node = nextsibling(node)) {
			cp = prom_getpropstringA(node, "device_type",
					    namebuf, sizeof namebuf);
			if (strcmp(cp, "cpu") != 0)
				continue;

			mid = prom_getpropint(node, "mid", -1);
			if (bootnode == 0) {
				/* We're looking for the boot CPU */
				if (bootmid != 0 && mid != bootmid)
					continue;
				bootnode = node;
			} else {
				if (node == bootnode)
					continue;
			}

			memset(&ma, 0, sizeof(ma));
			ma.ma_bustag = &mainbus_space_tag;
			ma.ma_dmatag = &mainbus_dma_tag;
			ma.ma_node = node;
			ma.ma_name = "cpu";
			config_found(dev, (void *)&ma, mbprint,
			    CFARG_DEVHANDLE, prom_node_to_devhandle(node),
			    CFARG_EOL);
			if (node == bootnode && bootmid != 0) {
				/* Re-enter loop to find all remaining CPUs */
				goto rescan;
			}
		}
	} else if (CPU_ISSUN4C) {
		memset(&ma, 0, sizeof(ma));
		ma.ma_bustag = &mainbus_space_tag;
		ma.ma_dmatag = &mainbus_dma_tag;
		ma.ma_node = findroot();
		ma.ma_name = "cpu";
		config_found(dev, (void *)&ma, mbprint,
		    CFARG_DEVHANDLE, prom_node_to_devhandle(ma.ma_node),
		    CFARG_EOL);
	}

	for (ssp = openboot_special; (sp = ssp->dev) != NULL; ssp++) {
		struct openprom_addr romreg;

		if (!(ssp->flags & BS_EARLY)) continue;
		if ((node = findnode(node0, sp)) == 0) {
			if (ssp->flags & BS_OPTIONAL) continue;
			printf("could not find %s in OPENPROM\n", sp);
			panic("%s", sp);
		}

		memset(&ma, 0, sizeof ma);
		ma.ma_bustag = &mainbus_space_tag;
		ma.ma_dmatag = &mainbus_dma_tag;
		ma.ma_name = prom_getpropstringA(node, "name",
					    namebuf, sizeof namebuf);
		ma.ma_node = node;
		if (prom_getprop_reg1(node, &romreg) != 0)
			continue;

		ma.ma_paddr = (bus_addr_t)
			BUS_ADDR(romreg.oa_space, romreg.oa_base);
		ma.ma_size = romreg.oa_size;
		if (prom_getprop_intr1(node, &ma.ma_pri) != 0)
			continue;
		if (prom_getprop_address1(node, &ma.ma_promvaddr) != 0)
			continue;

		if (config_found(dev, (void *)&ma, mbprint,
				 CFARG_DEVHANDLE, prom_node_to_devhandle(node),
				 CFARG_EOL) == NULL) {
			if (ssp->flags & BS_OPTIONAL) continue;
			panic("%s", sp);
		}
	}

	/*
	 * Configure the rest of the devices, in PROM order.  Skip
	 * PROM entries that are not for devices, or which must be
	 * done before we get here.
	 */
	for (node = node0; node; node = nextsibling(node)) {
		const char *cp;
		struct openprom_addr romreg;

		DPRINTF(ACDB_PROBE, ("Node: %x", node));
#if defined(SUN4M)
		if (CPU_ISSUN4M) {	/* skip the CPUs */
			if (strcmp(prom_getpropstringA(node, "device_type",
						  namebuf, sizeof namebuf),
				   "cpu") == 0)
				continue;
		}
#endif
		cp = prom_getpropstringA(node, "name", namebuf, sizeof namebuf);
		DPRINTF(ACDB_PROBE, (" name %s\n", namebuf));
		for (ssp = openboot_special; (sp = ssp->dev) != NULL; ssp++) {
			if (!(ssp->flags & (BS_EARLY|BS_IGNORE))) continue;
			if (strcmp(cp, sp) == 0)
				break;
		}
		if (sp != NULL)
			continue;
			/* an "early" device already configured, or an
			   ignored device */

		memset(&ma, 0, sizeof ma);
		ma.ma_bustag = &mainbus_space_tag;
		ma.ma_dmatag = &mainbus_dma_tag;
		ma.ma_name = prom_getpropstringA(node, "name",
					    namebuf, sizeof namebuf);
		ma.ma_node = node;

#if defined(SUN4M)
		/*
		 * JS1/OF does not have iommu node in the device tree,
		 * so if on sun4m we see sbus node under root - attach
		 * implicit iommu.  See also bootpath_build where we
		 * adjust bootpath accordingly and iommu_attach where
		 * we arrange for this sbus node to be attached.
		 */
		if (CPU_ISSUN4M && strcmp(ma.ma_name, "sbus") == 0) {
			printf("mainbus_attach: sbus node under root on sun4m - assuming iommu\n");
			ma.ma_name = "iommu";
			ma.ma_paddr = (bus_addr_t)BUS_ADDR(0, 0x10000000);
			ma.ma_size = 0x300;
			ma.ma_pri = 0;
			ma.ma_promvaddr = 0;

			config_found(dev, (void *)&ma, mbprint,
			    CFARG_DEVHANDLE, prom_node_to_devhandle(node),
			    CFARG_EOL);
			continue;
		}
#endif /* SUN4M */

		if (prom_getprop_reg1(node, &romreg) != 0)
			continue;

		ma.ma_paddr = BUS_ADDR(romreg.oa_space, romreg.oa_base);
		ma.ma_size = romreg.oa_size;

		if (prom_getprop_intr1(node, &ma.ma_pri) != 0)
			continue;

		if (prom_getprop_address1(node, &ma.ma_promvaddr) != 0)
			continue;

		config_found(dev, (void *)&ma, mbprint,
		    CFARG_DEVHANDLE, prom_node_to_devhandle(node),
		    CFARG_EOL);
	}
#endif /* SUN4C || SUN4M || SUN4D */
}

CFATTACH_DECL_NEW(mainbus, 0, mainbus_match, mainbus_attach, NULL, NULL);


#if defined(SUN4C) || defined(SUN4M) || defined(SUN4D)
int
prom_getprop_reg1(int node, struct openprom_addr *rrp)
{
	int error, n;
	struct openprom_addr *rrp0 = NULL;
	char buf[32];

	error = prom_getprop(node, "reg", sizeof(struct openprom_addr),
			&n, &rrp0);
	if (error != 0) {
		if (error == ENOENT &&
		    strcmp(prom_getpropstringA(node, "device_type", buf, sizeof buf),
			   "hierarchical") == 0) {
			memset(rrp, 0, sizeof(struct openprom_addr));
			error = 0;
		}
		return (error);
	}

	*rrp = rrp0[0];
	free(rrp0, M_DEVBUF);
	return (0);
}

int
prom_getprop_intr1(int node, int *ip)
{
	int error, n;
	struct rom_intr *rip = NULL;

	error = prom_getprop(node, "intr", sizeof(struct rom_intr),
			&n, &rip);
	if (error != 0) {
		if (error == ENOENT) {
			*ip = 0;
			error = 0;
		}
		return (error);
	}

	*ip = rip[0].int_pri & 0xf;
	free(rip, M_DEVBUF);
	return (0);
}

int
prom_getprop_address1(int node, void **vpp)
{
	int error, n;
	void **vp = NULL;

	error = prom_getprop(node, "address", sizeof(uint32_t), &n, &vp);
	if (error != 0) {
		if (error == ENOENT) {
			*vpp = 0;
			error = 0;
		}
		return (error);
	}

	*vpp = vp[0];
	free(vp, M_DEVBUF);
	return (0);
}
#endif /* SUN4C || SUN4M || SUN4D */

#ifdef RASTERCONSOLE
/*
 * Try to figure out where the PROM stores the cursor row & column
 * variables.  Returns nonzero on error.
 */
int
romgetcursoraddr(int **rowp, int **colp)
{
	char buf[100];

	/*
	 * line# and column# are global in older proms (rom vector < 2)
	 * and in some newer proms.  They are local in version 2.9.  The
	 * correct cutoff point is unknown, as yet; we use 2.9 here.
	 */
	if (prom_version() < 2 || prom_revision() < 0x00020009)
		snprintf(buf, sizeof(buf),
		    "' line# >body >user %lx ! ' column# >body >user %lx !",
		    (u_long)rowp, (u_long)colp);
	else
		snprintf(buf, sizeof(buf),
		    "stdout @ is my-self addr line# %lx ! addr column# %lx !",
		    (u_long)rowp, (u_long)colp);
	*rowp = *colp = NULL;
	prom_interpret(buf);
	return (*rowp == NULL || *colp == NULL);
}
#endif /* RASTERCONSOLE */

/*
 * Device registration used to determine the boot device.
 */
#include <dev/scsipi/scsi_all.h>
#include <dev/scsipi/scsipi_all.h>
#include <dev/scsipi/scsiconf.h>
#include <sparc/sparc/iommuvar.h>

#define BUSCLASS_NONE		0
#define BUSCLASS_MAINBUS	1
#define BUSCLASS_IOMMU		2
#define BUSCLASS_OBIO		3
#define BUSCLASS_SBUS		4
#define BUSCLASS_VME		5
#define BUSCLASS_XDC		6
#define BUSCLASS_XYC		7
#define BUSCLASS_FDC		8
#define BUSCLASS_PCIC		9
#define BUSCLASS_PCI		10

static int bus_class(device_t);
static const char *bus_compatible(const char *);
static int instance_match(device_t, void *, struct bootpath *);
static void nail_bootdev(device_t, struct bootpath *);
static void set_network_props(device_t, void *);

static struct {
	const char	*name;
	int	class;
} bus_class_tab[] = {
	{ "mainbus",	BUSCLASS_MAINBUS },
	{ "obio",	BUSCLASS_OBIO },
	{ "iommu",	BUSCLASS_IOMMU },
	{ "sbus",	BUSCLASS_SBUS },
	{ "xbox",	BUSCLASS_SBUS },
	{ "dma",	BUSCLASS_SBUS },
	{ "esp",	BUSCLASS_SBUS },
	{ "espdma",	BUSCLASS_SBUS },
	{ "isp",	BUSCLASS_SBUS },
	{ "ledma",	BUSCLASS_SBUS },
	{ "lebuffer",	BUSCLASS_SBUS },
	{ "vme",	BUSCLASS_VME },
	{ "si",		BUSCLASS_VME },
	{ "sw",		BUSCLASS_OBIO },
	{ "xdc",	BUSCLASS_XDC },
	{ "xyc",	BUSCLASS_XYC },
	{ "fdc",	BUSCLASS_FDC },
	{ "mspcic",	BUSCLASS_PCIC },
	{ "pci",	BUSCLASS_PCI },
};

/*
 * A list of PROM device names that differ from our NetBSD
 * device names.
 */
static struct {
	const char	*bpname;
	const char	*cfname;
} dev_compat_tab[] = {
	{ "espdma",	"dma" },
	{ "SUNW,fas",   "esp" },
	{ "QLGC,isp",	"isp" },
	{ "PTI,isp",	"isp" },
	{ "ptisp",	"isp" },
	{ "SUNW,fdtwo",	"fdc" },
	{ "network",	"hme" }, /* Krups */
	{ "SUNW,hme",   "hme" },
	{ "SUNW,qfe",   "hme" },
};

static const char *
bus_compatible(const char *bpname)
{
	int i;

	for (i = sizeof(dev_compat_tab)/sizeof(dev_compat_tab[0]); i-- > 0;) {
		if (strcmp(bpname, dev_compat_tab[i].bpname) == 0)
			return (dev_compat_tab[i].cfname);
	}

	return (bpname);
}

static int
bus_class(device_t dev)
{
	int i, class;

	class = BUSCLASS_NONE;
	if (dev == NULL)
		return (class);

	for (i = sizeof(bus_class_tab)/sizeof(bus_class_tab[0]); i-- > 0;) {
		if (device_is_a(dev, bus_class_tab[i].name)) {
			class = bus_class_tab[i].class;
			break;
		}
	}

	/* sun4m obio special case */
	if (CPU_ISSUN4M && class == BUSCLASS_OBIO)
		class = BUSCLASS_SBUS;

	return (class);
}

static void
set_network_props(device_t dev, void *aux)
{
	struct mainbus_attach_args *ma;
	struct sbus_attach_args *sa;
	struct iommu_attach_args *iom;
	struct pci_attach_args *pa;
	uint8_t eaddr[ETHER_ADDR_LEN];
	prop_dictionary_t dict;
	prop_data_t blob;
	int ofnode;

	ofnode = 0;
	switch (bus_class(device_parent(dev))) {
	case BUSCLASS_MAINBUS:
		ma = aux;
		ofnode = ma->ma_node;
		break;
	case BUSCLASS_SBUS:
		sa = aux;
		ofnode = sa->sa_node;
		break;
	case BUSCLASS_IOMMU:
		iom = aux;
		ofnode = iom->iom_node;
		break;
	case BUSCLASS_PCI:
		pa = aux;
		ofnode = PCITAG_NODE(pa->pa_tag);
		break;
	}

	prom_getether(ofnode, eaddr);
	dict = device_properties(dev);
	blob = prop_data_create_copy(eaddr, ETHER_ADDR_LEN);
	prop_dictionary_set(dict, "mac-address", blob);
	prop_object_release(blob);
}

int
instance_match(device_t dev, void *aux, struct bootpath *bp)
{
	struct mainbus_attach_args *ma;
	struct sbus_attach_args *sa;
	struct iommu_attach_args *iom;
  	struct pcibus_attach_args *pba;
	struct pci_attach_args *pa;

	/*
	 * Several devices are represented on bootpaths in one of
	 * two formats, e.g.:
	 *	(1) ../sbus@.../esp@<offset>,<slot>/sd@..  (PROM v3 style)
	 *	(2) /sbus0/esp0/sd@..                      (PROM v2 style)
	 *
	 * hence we fall back on a `unit number' check if the bus-specific
	 * instance parameter check does not produce a match.
	 */

	/*
	 * Rank parent bus so we know which locators to check.
	 */
	switch (bus_class(device_parent(dev))) {
	case BUSCLASS_MAINBUS:
		ma = aux;
		DPRINTF(ACDB_BOOTDEV, ("instance_match: mainbus device, "
		    "want space %#x addr %#x have space %#x addr %#llx\n",
		    bp->val[0], bp->val[1], (int)BUS_ADDR_IOSPACE(ma->ma_paddr),
			(unsigned long long)BUS_ADDR_PADDR(ma->ma_paddr)));
		if ((u_long)bp->val[0] == BUS_ADDR_IOSPACE(ma->ma_paddr) &&
		    (bus_addr_t)(u_long)bp->val[1] ==
		    BUS_ADDR_PADDR(ma->ma_paddr))
			return (1);
		break;
	case BUSCLASS_SBUS:
		sa = aux;
		DPRINTF(ACDB_BOOTDEV, ("instance_match: sbus device, "
		    "want slot %#x offset %#x have slot %#x offset %#x\n",
		     bp->val[0], bp->val[1], sa->sa_slot, sa->sa_offset));
		if ((uint32_t)bp->val[0] == sa->sa_slot &&
		    (uint32_t)bp->val[1] == sa->sa_offset)
			return (1);
		break;
	case BUSCLASS_IOMMU:
		iom = aux;
		DPRINTF(ACDB_BOOTDEV, ("instance_match: iommu device, "
		    "want space %#x pa %#x have space %#x pa %#x\n",
		     bp->val[0], bp->val[1], iom->iom_reg[0].oa_space,
		     iom->iom_reg[0].oa_base));
		if ((uint32_t)bp->val[0] == iom->iom_reg[0].oa_space &&
		    (uint32_t)bp->val[1] == iom->iom_reg[0].oa_base)
			return (1);
		break;
	case BUSCLASS_XDC:
	case BUSCLASS_XYC:
		{
		/*
		 * XXX - x[dy]c attach args are not exported right now..
		 * XXX   we happen to know they look like this:
		 */
		struct xxxx_attach_args { int driveno; } *aap = aux;

		DPRINTF(ACDB_BOOTDEV,
		    ("instance_match: x[dy]c device, want drive %#x have %#x\n",
		     bp->val[0], aap->driveno));
		if (aap->driveno == bp->val[0])
			return (1);

		}
		break;
	case BUSCLASS_PCIC:
		pba = aux;
		DPRINTF(ACDB_BOOTDEV, ("instance_match: pci bus "
		    "want bus %d pa %#x have bus %d pa %#lx\n",
		    bp->val[0], bp->val[1], pba->pba_bus, MSIIEP_PCIC_PA));
		if ((int)bp->val[0] == pba->pba_bus
		    && (bus_addr_t)bp->val[1] == MSIIEP_PCIC_PA)
			return (1);
		break;
	case BUSCLASS_PCI:
		pa = aux;
		DPRINTF(ACDB_BOOTDEV, ("instance_match: pci device "
		    "want dev %d function %d have dev %d function %d\n",
		    bp->val[0], bp->val[1], pa->pa_device, pa->pa_function));
		if ((u_int)bp->val[0] == pa->pa_device
		    && (u_int)bp->val[1] == pa->pa_function)
			return (1);
		break;
	default:
		break;
	}

	if (bp->val[0] == -1 && bp->val[1] == device_unit(dev))
		return (1);

	return (0);
}

void
nail_bootdev(device_t dev, struct bootpath *bp)
{

	if (bp->dev != NULL)
		panic("device_register: already got a boot device: %s",
			device_xname(bp->dev));

	/*
	 * Mark this bootpath component by linking it to the matched
	 * device. We pick up the device pointer in cpu_rootconf().
	 */
	booted_device = bp->dev = dev;

	/*
	 * Then clear the current bootpath component, so we don't spuriously
	 * match similar instances on other busses, e.g. a disk on
	 * another SCSI bus with the same target.
	 */
	bootpath_store(1, NULL);
}

/*
 * We use device_register() to:
 *   set device properties on PCI devices
 *   find the bootpath
 */
void
device_register(device_t dev, void *aux)
{
	struct bootpath *bp = bootpath_store(0, NULL);
	const char *bpname;

#ifdef MSIIEP
	/* Check for PCI devices */
	if (bus_class(device_parent(dev)) == BUSCLASS_PCI)
		set_pci_props(dev);
#endif
		
	/*
	 * If device name does not match current bootpath component
	 * then there's nothing interesting to consider.
	 */
	if (bp == NULL)
		return;

	/*
	 * Translate PROM name in case our drivers are named differently
	 */
	bpname = bus_compatible(bp->name);

	DPRINTF(ACDB_BOOTDEV,
	    ("\n%s: device_register: dvname %s(%s) bpname %s(%s)\n",
	    device_xname(dev), device_cfdata(dev)->cf_name,
	    device_xname(dev), bpname, bp->name));

	/* First, match by name */
	if (!device_is_a(dev, bpname))
		return;

	if (bus_class(dev) != BUSCLASS_NONE) {
		/*
		 * A bus or controller device of sorts. Check instance
		 * parameters and advance boot path on match.
		 */
		if (instance_match(dev, aux, bp) != 0) {
			if (device_is_a(dev, "fdc")) {
				/*
				 * XXX - HACK ALERT
				 * Sun PROMs don't really seem to support
				 * multiple floppy drives. So we aren't
				 * going to, either.  Since the PROM
				 * only provides a node for the floppy
				 * controller, we sneakily add a drive to
				 * the bootpath here.
				 */
				strcpy(bootpath[nbootpath].name, "fd");
				nbootpath++;
			}
			booted_device = bp->dev = dev;
			bootpath_store(1, bp + 1);
			DPRINTF(ACDB_BOOTDEV, ("\t-- found bus controller %s\n",
			    device_xname(dev)));
			return;
		}
	} else if (device_is_a(dev, "le") ||
		   device_is_a(dev, "hme") ||
		   device_is_a(dev, "be") ||
		   device_is_a(dev, "ie")) {

		set_network_props(dev, aux);

		/*
		 * LANCE, Happy Meal, or BigMac ethernet device
		 */
		if (instance_match(dev, aux, bp) != 0) {
			nail_bootdev(dev, bp);
			DPRINTF(ACDB_BOOTDEV, ("\t-- found ethernet controller %s\n",
			    device_xname(dev)));
			return;
		}
	} else if (device_is_a(dev, "sd") ||
		   device_is_a(dev, "cd")) {
#if NSCSIBUS > 0
		/*
		 * A SCSI disk or cd; retrieve target/lun information
		 * from parent and match with current bootpath component.
		 * Note that we also have look back past the `scsibus'
		 * device to determine whether this target is on the
		 * correct controller in our boot path.
		 */
		struct scsipibus_attach_args *sa = aux;
		struct scsipi_periph *periph = sa->sa_periph;
		struct scsipi_channel *chan = periph->periph_channel;
		struct scsibus_softc *sbsc =
			device_private(device_parent(dev));
		u_int target = bp->val[0];
		u_int lun = bp->val[1];

		/* Check the controller that this scsibus is on */
		if ((bp-1)->dev != device_parent(sbsc->sc_dev))
			return;

		/*
		 * Bounds check: we know the target and lun widths.
		 */
		if (target >= chan->chan_ntargets || lun >= chan->chan_nluns) {
			printf("SCSI disk bootpath component not accepted: "
			       "target %u; lun %u\n", target, lun);
			return;
		}

		if (CPU_ISSUN4 && device_is_a(dev, "sd") &&
		    target == 0 &&
		    scsipi_lookup_periph(chan, target, lun) == NULL) {
			/*
			 * disk unit 0 is magic: if there is actually no
			 * target 0 scsi device, the PROM will call
			 * target 3 `sd0'.
			 * XXX - what if someone puts a tape at target 0?
			 */
			target = 3;	/* remap to 3 */
			lun = 0;
		}

		if (CPU_ISSUN4C && device_is_a(dev, "sd"))
			target = sd_crazymap(target);

		if (periph->periph_target == target &&
		    periph->periph_lun == lun) {
			nail_bootdev(dev, bp);
			DPRINTF(ACDB_BOOTDEV, ("\t-- found [cs]d disk %s\n",
			    device_xname(dev)));
			return;
		}
#endif /* NSCSIBUS */
	} else if (device_is_a(dev, "xd") ||
		   device_is_a(dev, "xy")) {

		/* A Xylogic disk */
		if (instance_match(dev, aux, bp) != 0) {
			nail_bootdev(dev, bp);
			DPRINTF(ACDB_BOOTDEV, ("\t-- found x[dy] disk %s\n",
			    device_xname(dev)));
			return;
		}

	} else if (device_is_a(dev, "fd")) {
		/*
		 * Sun PROMs don't really seem to support multiple
		 * floppy drives. So we aren't going to, either.
		 * If we get this far, the `fdc controller' has
		 * already matched and has appended a fake `fd' entry
		 * to the bootpath, so just accept that as the boot device.
		 */
		nail_bootdev(dev, bp);
		DPRINTF(ACDB_BOOTDEV, ("\t-- found floppy drive %s\n",
		    device_xname(dev)));
		return;
	} else {
		/*
		 * Generic match procedure.
		 */
		if (instance_match(dev, aux, bp) != 0) {
			nail_bootdev(dev, bp);
			return;
		}
	}
}

/*
 * lookup_bootinfo:
 * Look up information in bootinfo of boot loader.
 */
void *
lookup_bootinfo(int type)
{
	struct btinfo_common *bt;
	char *help = bootinfo;

	/* Check for a bootinfo record first. */
	if (help == NULL)
		return (NULL);

	do {
		bt = (struct btinfo_common *)help;
		if (bt->type == type)
			return ((void *)help);
		help += bt->next;
	} while (bt->next != 0 &&
		(size_t)help < (size_t)bootinfo + BOOTINFO_SIZE);

	return (NULL);
}

#if !NKSYMS && !defined(DDB) && !defined(MODULAR)
/*
 * Move bootinfo from the current kernel top to the proposed
 * location. As a side-effect, `kernel_top' is adjusted to point
 * at the first free location after the relocated bootinfo array.
 */
void
bootinfo_relocate(void *newloc)
{
	int bi_size;
	struct btinfo_common *bt;
	char *cp, *dp;

	if (bootinfo == NULL) {
		kernel_top = newloc;
		return;
	}

	/*
	 * Find total size of bootinfo array.
	 * The array is terminated with a `nul' record (size == 0);
	 * we account for that up-front by initializing `bi_size'
	 * to size of a `btinfo_common' record.
	 */
	bi_size = sizeof(struct btinfo_common);
	cp = bootinfo;
	do {
		bt = (struct btinfo_common *)cp;
		bi_size += bt->next;
		cp += bt->next;
	} while (bt->next != 0 &&
		(size_t)cp < (size_t)bootinfo + BOOTINFO_SIZE);

	/*
	 * Check propective gains.
	 */
	if ((int)bootinfo - (int)newloc < bi_size)
		/* Don't bother */
		return;

	/*
	 * Relocate the bits
	 */
	cp = bootinfo;
	dp = newloc;
	do {
		bt = (struct btinfo_common *)cp;
		memcpy(dp, cp, bt->next);
		cp += bt->next;
		dp += bt->next;
	} while (bt->next != 0 &&
		(size_t)cp < (size_t)bootinfo + BOOTINFO_SIZE);

	/* Write the terminating record */
	bt = (struct btinfo_common *)dp;
	bt->next = bt->type = 0;

	/* Set new bootinfo location and adjust kernel_top */
	bootinfo = newloc;
	kernel_top = (char *)newloc + ALIGN(bi_size);
}
#endif /* !NKSYMS && !defined(DDB) && !defined(MODULAR) */<|MERGE_RESOLUTION|>--- conflicted
+++ resolved
@@ -1,8 +1,4 @@
-<<<<<<< HEAD
-/*	$NetBSD: autoconf.c,v 1.264 2021/01/24 07:36:54 mrg Exp $ */
-=======
 /*	$NetBSD: autoconf.c,v 1.266 2021/05/10 23:53:44 thorpej Exp $ */
->>>>>>> e2aa5677
 
 /*
  * Copyright (c) 1996
@@ -52,11 +48,7 @@
  */
 
 #include <sys/cdefs.h>
-<<<<<<< HEAD
-__KERNEL_RCSID(0, "$NetBSD: autoconf.c,v 1.264 2021/01/24 07:36:54 mrg Exp $");
-=======
 __KERNEL_RCSID(0, "$NetBSD: autoconf.c,v 1.266 2021/05/10 23:53:44 thorpej Exp $");
->>>>>>> e2aa5677
 
 #include "opt_ddb.h"
 #include "opt_kgdb.h"
