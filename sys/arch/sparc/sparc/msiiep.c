<<<<<<< HEAD
/*	$NetBSD: msiiep.c,v 1.49 2020/11/22 03:55:33 thorpej Exp $ */
=======
/*	$NetBSD: msiiep.c,v 1.51 2021/05/10 23:53:44 thorpej Exp $ */
>>>>>>> e2aa5677

/*
 * Copyright (c) 2001 Valeriy E. Ushakov
 * All rights reserved.
 *
 * Redistribution and use in source and binary forms, with or without
 * modification, are permitted provided that the following conditions
 * are met:
 * 1. Redistributions of source code must retain the above copyright
 *    notice, this list of conditions and the following disclaimer.
 * 2. Redistributions in binary form must reproduce the above copyright
 *    notice, this list of conditions and the following disclaimer in the
 *    documentation and/or other materials provided with the distribution.
 * 3. The name of the author may not be used to endorse or promote products
 *    derived from this software without specific prior written permission
 *
 * THIS SOFTWARE IS PROVIDED BY THE AUTHOR ``AS IS'' AND ANY EXPRESS OR
 * IMPLIED WARRANTIES, INCLUDING, BUT NOT LIMITED TO, THE IMPLIED WARRANTIES
 * OF MERCHANTABILITY AND FITNESS FOR A PARTICULAR PURPOSE ARE DISCLAIMED.
 * IN NO EVENT SHALL THE AUTHOR BE LIABLE FOR ANY DIRECT, INDIRECT,
 * INCIDENTAL, SPECIAL, EXEMPLARY, OR CONSEQUENTIAL DAMAGES (INCLUDING, BUT
 * NOT LIMITED TO, PROCUREMENT OF SUBSTITUTE GOODS OR SERVICES; LOSS OF USE,
 * DATA, OR PROFITS; OR BUSINESS INTERRUPTION) HOWEVER CAUSED AND ON ANY
 * THEORY OF LIABILITY, WHETHER IN CONTRACT, STRICT LIABILITY, OR TORT
 * (INCLUDING NEGLIGENCE OR OTHERWISE) ARISING IN ANY WAY OUT OF THE USE OF
 * THIS SOFTWARE, EVEN IF ADVISED OF THE POSSIBILITY OF SUCH DAMAGE.
 */
#include <sys/cdefs.h>
<<<<<<< HEAD
__KERNEL_RCSID(0, "$NetBSD: msiiep.c,v 1.49 2020/11/22 03:55:33 thorpej Exp $");
=======
__KERNEL_RCSID(0, "$NetBSD: msiiep.c,v 1.51 2021/05/10 23:53:44 thorpej Exp $");
>>>>>>> e2aa5677

#include <sys/param.h>
#include <sys/kmem.h>
#include <sys/kernel.h>
#include <sys/systm.h>
#include <sys/device.h>

#include <uvm/uvm.h>

#define _SPARC_BUS_DMA_PRIVATE
#include <sys/bus.h>
#include <machine/autoconf.h>
#include <machine/promlib.h>

#include <dev/pci/pcireg.h>
#include <dev/pci/pcidevs.h>
#include <dev/pci/pcivar.h>

#include <sparc/sparc/msiiepreg.h>
#include <sparc/sparc/msiiepvar.h>
#include <sparc/sparc/pci_fixup.h>

/*
 * Autoconfiguration.
 *
 * Normally, sparc autoconfiguration is driven by PROM device tree,
 * however PROMs in ms-IIep machines usually don't have nodes for
 * various important registers that are part of ms-IIep PCI controller.
 * We work around by inserting a dummy device that acts as a parent
 * for device drivers that deal with various functions of PCIC.  The
 * other option is to hack mainbus_attach() to treat ms-IIep specially,
 * but I'd rather insulate the rest of the source from ms-IIep quirks.
 */

/*
 * "Stub" ms-IIep parent that knows how to attach various functions.
 */
static int	msiiep_match(device_t, cfdata_t, void *);
static void	msiiep_attach(device_t, device_t, void *);

CFATTACH_DECL_NEW(msiiep, 0, msiiep_match, msiiep_attach, NULL, NULL);


/* sleep in idle spin */
static void	msiiep_cpu_sleep(void);
volatile uint32_t *msiiep_mid = NULL;


/*
 * The real thing.
 */
static int	mspcic_match(device_t, cfdata_t, void *);
static void	mspcic_attach(device_t, device_t, void *);
static int	mspcic_print(void *, const char *);

CFATTACH_DECL_NEW(mspcic, sizeof(struct mspcic_softc),
    mspcic_match, mspcic_attach, NULL, NULL);


/**
 * Only one PCI controller per MS-IIep and only one MS-IIep per system
 * so don't bother with malloc'ing our tags.
 */

/*
 * PCI chipset tag
 */
static struct sparc_pci_chipset mspcic_pc_tag = { NULL };


/* fixed i/o and one set of i/o cycle translation registers */
struct mspcic_pci_map mspcic_pci_iomap[IOMAP_SIZE] = {
	{ 0x30000000, 0x0, 0x00010000 }		/* fixed i/o (decoded bits) */
};

/* fixed mem and two sets of mem cycle translation registers */
struct mspcic_pci_map mspcic_pci_memmap[MEMMAP_SIZE] = {
	{ 0x30100000, 0x00100000, 0x00f00000 }	/* fixed mem (pass through) */
};

struct mspcic_cookie {
	struct mspcic_pci_map *map;
	int nmaps;
};

static struct mspcic_cookie mspcic_io_cookie = { mspcic_pci_iomap, 0 };
static struct mspcic_cookie mspcic_mem_cookie = { mspcic_pci_memmap, 0 };


static void		mspcic_init_maps(void);
static void		mspcic_pci_map_from_reg(struct mspcic_pci_map *,
						uint8_t, uint8_t, uint8_t);
static bus_addr_t	mspcic_pci_map_find(struct mspcic_pci_map *, int,
					    bus_addr_t, bus_size_t);
#ifdef DEBUG
static void	mspcic_pci_map_print(struct mspcic_pci_map *, const char *);
#endif


static int	mspcic_bus_map(bus_space_tag_t, bus_addr_t, bus_size_t,
			       int, vaddr_t, bus_space_handle_t *);
static paddr_t	mspcic_bus_mmap(bus_space_tag_t, bus_addr_t, off_t, int, int);
static void	*mspcic_intr_establish(bus_space_tag_t, int, int,
				       int (*)(void *), void *, void (*)(void));

/* bus space methods that do byteswapping */
static uint16_t	mspcic_bus_read_2(bus_space_tag_t, bus_space_handle_t,
				  bus_size_t);
static uint32_t	mspcic_bus_read_4(bus_space_tag_t, bus_space_handle_t,
				  bus_size_t);
static uint64_t	mspcic_bus_read_8(bus_space_tag_t, bus_space_handle_t,
				  bus_size_t);
static void	mspcic_bus_write_2(bus_space_tag_t, bus_space_handle_t,
				   bus_size_t, uint16_t);
static void	mspcic_bus_write_4(bus_space_tag_t, bus_space_handle_t,
				   bus_size_t, uint32_t);
static void	mspcic_bus_write_8(bus_space_tag_t, bus_space_handle_t,
				   bus_size_t, uint64_t);

static struct sparc_bus_space_tag mspcic_io_tag;
static struct sparc_bus_space_tag mspcic_mem_tag;


/*
 * DMA tag
 */
static int	mspcic_dmamap_load(bus_dma_tag_t, bus_dmamap_t,
				   void *, bus_size_t, struct proc *, int);
static void	mspcic_dmamap_unload(bus_dma_tag_t, bus_dmamap_t);
static int	mspcic_dmamem_map(bus_dma_tag_t, bus_dma_segment_t *,
				  int, size_t, void **, int);

static struct sparc_bus_dma_tag mspcic_dma_tag = {
	NULL,			/* _cookie */

	_bus_dmamap_create,
	_bus_dmamap_destroy,
	mspcic_dmamap_load,
	_bus_dmamap_load_mbuf,
	_bus_dmamap_load_uio,
	_bus_dmamap_load_raw,
	mspcic_dmamap_unload,
	_bus_dmamap_sync,

	_bus_dmamem_alloc,
	_bus_dmamem_free,
	mspcic_dmamem_map,
	_bus_dmamem_unmap,
	_bus_dmamem_mmap
};


static int
msiiep_match(device_t parent, cfdata_t cf, void *aux)
{
	struct mainbus_attach_args *ma = aux;
	pcireg_t id;

	/* match by PROM name */
	if (strcmp(ma->ma_name, "pci") != 0)
		return (0);

	/*
	 * Verify that PCIC was successfully mapped by bootstrap code.
	 * Since PCIC contains all the registers vital to the kernel,
	 * bootstrap code maps them at a fixed va, MSIIEP_PCIC_VA
	 */
	id = mspcic_read_4(pcic_id);
	if (PCI_VENDOR(id) != PCI_VENDOR_SUN
	    && PCI_PRODUCT(id) != PCI_PRODUCT_SUN_MS_IIep)
		panic("msiiep_match: id %08x", id);

	return (1);
}


static void
msiiep_attach(device_t parent, device_t self, void *aux)
{
	struct mainbus_attach_args *ma = aux;
	struct msiiep_attach_args msa;
	bus_space_handle_t hmid;
	struct cpu_info *cur;

	aprint_normal("\n");

	if (bus_space_map(ma->ma_bustag, MSIIEP_MID_PA, 4, 0, &hmid) == 0) {
#ifdef DIAGNOSTICS
		uint32_t mid;

		mid = bus_space_read_4(ma->ma_bustag, hmid, 0);
		printf("MID: %08x\n", mid);
#endif
		msiiep_mid = (volatile uint32_t *)bus_space_vaddr(ma->ma_bustag,
		    hmid);
		cur = curcpu();
		cur->idlespin = msiiep_cpu_sleep;
	}

	/* pass on real mainbus_attach_args */
	msa.msa_ma = ma;

	/* config timer/counter part of PCIC */
	msa.msa_name = "timer";
	config_found(self, &msa, NULL, CFARG_EOL);

	/* config PCI tree */
	msa.msa_name = "pcic";
	config_found(self, &msa, NULL, CFARG_EOL);
}

/* ARGSUSED */
void
msiiep_cpu_sleep(void)
{
	uint32_t reg;

	if (msiiep_mid == 0)
		return;
	reg = *msiiep_mid;
	*msiiep_mid = (reg & MID_MASK) | MID_STANDBY;
}


/* ======================================================================
 *
 *		      Real ms-IIep PCIC driver.
 */

static int
mspcic_match(device_t parent, cfdata_t cf, void *aux)
{
	struct msiiep_attach_args *msa = aux;

	return (strcmp(msa->msa_name, "pcic") == 0);
}


static void
mspcic_attach(device_t parent, device_t self, void *aux)
{
	struct mspcic_softc *sc = device_private(self);
	struct msiiep_attach_args *msa = aux;
	struct mainbus_attach_args *ma = msa->msa_ma;
	int node = ma->ma_node;
	char devinfo[256], buf[32], *model;

	struct pcibus_attach_args pba;

	sc->sc_node = node;

	/* copy parent tags */
	sc->sc_bustag = ma->ma_bustag;
	sc->sc_dmatag = ma->ma_dmatag;

	/* print our PCI device info and bus clock frequency */
	pci_devinfo(mspcic_read_4(pcic_id), mspcic_read_4(pcic_class), 0,
		    devinfo, sizeof(devinfo));
	printf(": %s: clock = %s MHz\n", devinfo,
	       clockfreq(prom_getpropint(node, "clock-frequency", 33333333)));

	mspcic_init_maps();

	/*
	 * On Espresso, we need to adjust the interrupt mapping on
	 * lines 4-7, as onboard devices and cards in the PCI slots use
	 * those lines.  Note, that enabling line 5 (onboard ide) causes
	 * a continuous interrupt stream, so leave that unmapped (0).
	 * Any other device using line 5 can't be used.
	 * Interrupt line wiring for slots is set in pci_machdep.c.
	 * Set the PCI Trdy and Retry Counters to non-zero values, otherwise
	 * we'll lock up when using devices behind a PCI-PCI bridge.
	 */
	model = prom_getpropstringA(prom_findroot(), "model", buf, sizeof(buf));
	if (model != NULL && !strcmp(model, "SUNW,375-0059")) {
		mspcic_write_2(pcic_intr_asgn_sel_hi, (uint16_t) 0x7502);
		mspcic_write_4(pcic_cntrs, (uint32_t) 0x00808000);
	}

	/* init cookies/parents in our statically allocated tags */
	mspcic_io_tag = *sc->sc_bustag;
	mspcic_io_tag.cookie = &mspcic_io_cookie;
	mspcic_io_tag.ranges = NULL;
	mspcic_io_tag.nranges = 0;
	mspcic_io_tag.sparc_bus_map = mspcic_bus_map;
	mspcic_io_tag.sparc_bus_mmap = mspcic_bus_mmap;
	mspcic_io_tag.sparc_intr_establish = mspcic_intr_establish;
	mspcic_io_tag.parent = sc->sc_bustag;

	mspcic_io_tag.sparc_read_2 = mspcic_bus_read_2;
	mspcic_io_tag.sparc_read_4 = mspcic_bus_read_4;
	mspcic_io_tag.sparc_read_8 = mspcic_bus_read_8;
	mspcic_io_tag.sparc_write_2 = mspcic_bus_write_2;
	mspcic_io_tag.sparc_write_4 = mspcic_bus_write_4;
	mspcic_io_tag.sparc_write_8 = mspcic_bus_write_8;

	mspcic_mem_tag = *sc->sc_bustag;
	mspcic_mem_tag.cookie = &mspcic_mem_cookie;
	mspcic_mem_tag.ranges = NULL;
	mspcic_mem_tag.nranges = 0;
	mspcic_mem_tag.sparc_bus_map = mspcic_bus_map;
	mspcic_mem_tag.sparc_bus_mmap = mspcic_bus_mmap;
	mspcic_mem_tag.sparc_intr_establish = mspcic_intr_establish;
	mspcic_mem_tag.parent = sc->sc_bustag;

	mspcic_mem_tag.sparc_read_2 = mspcic_bus_read_2;
	mspcic_mem_tag.sparc_read_4 = mspcic_bus_read_4;
	mspcic_mem_tag.sparc_read_8 = mspcic_bus_read_8;
	mspcic_mem_tag.sparc_write_2 = mspcic_bus_write_2;
	mspcic_mem_tag.sparc_write_4 = mspcic_bus_write_4;
	mspcic_mem_tag.sparc_write_8 = mspcic_bus_write_8;

	mspcic_dma_tag._cookie = sc;
	mspcic_pc_tag.cookie = sc;

	/* save bus tags in softc */
	sc->sc_iot = &mspcic_io_tag;
	sc->sc_memt = &mspcic_mem_tag;
	sc->sc_dmat = &mspcic_dma_tag;

	/*
	 * Attach the PCI bus.
	 */
	pba.pba_bus = 0;
	pba.pba_bridgetag = NULL;
	pba.pba_iot = sc->sc_iot;
	pba.pba_memt = sc->sc_memt;
	pba.pba_dmat = sc->sc_dmat;
	pba.pba_dmat64 = NULL;
	pba.pba_pc = &mspcic_pc_tag;
	pba.pba_flags = PCI_FLAGS_IO_OKAY | PCI_FLAGS_MEM_OKAY;

	mspcic_pci_scan(sc->sc_node);

	config_found(self, &pba, mspcic_print,
	    CFARG_DEVHANDLE, prom_node_to_devhandle(sc->sc_node),
	    CFARG_EOL);
}


static int
mspcic_print(void *args, const char *busname)
{

	if (busname == NULL)
		return (UNCONF);
	return (QUIET);
}


/*
 * Get the PIL currently assigned for this interrupt input line.
 */
int
mspcic_assigned_interrupt(int line)
{
	unsigned int intrmap;

	if (line < 0 || line > 7)
		return (-1);

	if (line < 4) {
		intrmap = mspcic_read_2(pcic_intr_asgn_sel);
	} else {
		intrmap = mspcic_read_2(pcic_intr_asgn_sel_hi);
		line -= 4;
	}
	return ((intrmap >> (line * 4)) & 0xf);
}


/* ======================================================================
 *
 *			  BUS space methods
 */

static inline void
mspcic_pci_map_from_reg(struct mspcic_pci_map *m,
			uint8_t sbar, uint8_t pbar, uint8_t sizemask)
{
	m->sysbase = 0x30000000 | ((sbar & 0x0f) << 24);
	m->pcibase = pbar << 24;
	m->size = ~((0xf0 | sizemask) << 24) + 1;
}


/* does [al, ar) and [bl, br) overlap? */
#define OVERLAP(al, ar, bl, br) (((al) < (br)) && ((bl) < (ar)))

/* does map "m" overlap with fixed mapping region? */
#define OVERLAP_FIXED(m) OVERLAP((m)->sysbase, (m)->sysbase + (m)->size, \
				0x30000000, 0x31000000)

/* does map "ma" overlap map "mb" (possibly NULL)? */
#define OVERLAP_MAP(ma, mb) \
	((mb != NULL) && OVERLAP((ma)->sysbase, (ma)->sysbase + (ma)->size, \
				 (mb)->sysbase, (mb)->sysbase + (mb)->size))

/*
 * Init auxiliary paddr->pci maps.
 */
static void
mspcic_init_maps(void)
{
	struct mspcic_pci_map *m0, *m1, *io;
	int nmem, nio;

#ifdef DEBUG
	printf("mspcic0: SMBAR0 %02x  PMBAR0 %02x  MSIZE0 %02x\n",
	       mspcic_read_1(pcic_smbar0), mspcic_read_1(pcic_pmbar0),
	       mspcic_read_1(pcic_msize0));
	printf("mspcic0: SMBAR1 %02x  PMBAR1 %02x  MSIZE1 %02x\n",
	       mspcic_read_1(pcic_smbar1), mspcic_read_1(pcic_pmbar1),
	       mspcic_read_1(pcic_msize1));
	printf("mspcic0: SIBAR  %02x  PIBAR  %02x  IOSIZE %02x\n",
	       mspcic_read_1(pcic_sibar), mspcic_read_1(pcic_pibar),
	       mspcic_read_1(pcic_iosize));
#endif
	nmem = nio = 1;

	m0 = &mspcic_pci_memmap[nmem];
	mspcic_pci_map_from_reg(m0,
		mspcic_read_1(pcic_smbar0), mspcic_read_1(pcic_pmbar0),
		mspcic_read_1(pcic_msize0));
	if (OVERLAP_FIXED(m0))
		m0 = NULL;
	else
		++nmem;

	m1 = &mspcic_pci_memmap[nmem];
	mspcic_pci_map_from_reg(m1,
		mspcic_read_1(pcic_smbar1), mspcic_read_1(pcic_pmbar1),
		mspcic_read_1(pcic_msize1));
	if (OVERLAP_FIXED(m1) || OVERLAP_MAP(m1, m0))
		m1 = NULL;
	else
		++nmem;

	io = &mspcic_pci_iomap[nio];
	mspcic_pci_map_from_reg(io,
		mspcic_read_1(pcic_sibar), mspcic_read_1(pcic_pibar),
		mspcic_read_1(pcic_iosize));
	if (OVERLAP_FIXED(io) || OVERLAP_MAP(io, m0) || OVERLAP_MAP(io, m1))
		io = NULL;
	else
		++nio;

	mspcic_io_cookie.nmaps = nio;
	mspcic_mem_cookie.nmaps = nmem;

#ifdef DEBUG
	mspcic_pci_map_print(&mspcic_pci_iomap[0], "i/o fixed");
	mspcic_pci_map_print(&mspcic_pci_memmap[0], "mem fixed");
	if (m0) mspcic_pci_map_print(m0, "mem map0");
	if (m1) mspcic_pci_map_print(m1, "mem map1");
	if (io) mspcic_pci_map_print(io, "i/0 map");
#endif
}


#ifdef DEBUG
static void
mspcic_pci_map_print(struct mspcic_pci_map *m, const char *msg)
{
	printf("mspcic0: paddr [%08x..%08x] -> pci [%08x..%08x] %s\n",
	       m->sysbase, m->sysbase + m->size - 1,
	       m->pcibase, m->pcibase + m->size - 1,
	       msg);
}
#endif


static bus_addr_t
mspcic_pci_map_find(struct mspcic_pci_map *m, int nmaps,
		    bus_addr_t pciaddr, bus_size_t size)
{
	bus_size_t offset;
	int i;

	for (i = 0; i < nmaps; ++i, ++m) {
		offset = pciaddr - m->pcibase;
		if (offset + size <= m->size)
			return (m->sysbase + offset);
	}
	return (0);
}


static int
mspcic_bus_map(bus_space_tag_t t, bus_addr_t ba, bus_size_t size,
	       int flags, vaddr_t va, bus_space_handle_t *hp)
{
	struct mspcic_cookie *c = t->cookie;
	bus_addr_t paddr;

	paddr = mspcic_pci_map_find(c->map, c->nmaps, ba, size);
	if (paddr == 0)
		return (EINVAL);
	return (bus_space_map2(t->parent, paddr, size, flags, va, hp));
}


static paddr_t
mspcic_bus_mmap(bus_space_tag_t t, bus_addr_t ba, off_t off,
		int prot, int flags)
{
	struct mspcic_cookie *c = t->cookie;
	bus_addr_t paddr;

	/* verify that phys to pci mapping for the target page exists */
	paddr = mspcic_pci_map_find(c->map, c->nmaps, ba + off, PAGE_SIZE);
	if (paddr == 0)
		return (-1);

	return (bus_space_mmap(t->parent, paddr - off, off, prot, flags));
}


/*
 * Install an interrupt handler.
 *
 * Bus-specific interrupt argument is 'line', an interrupt input line
 * for ms-IIep.  The PIL for each line is programmable via pcic interrupt
 * assignment select registers (but we use existing assignments).
 */
static void *
mspcic_intr_establish(bus_space_tag_t t, int line, int ipl,
		      int (*handler)(void *), void *arg,
		      void (*fastvec)(void))
{
	struct intrhand *ih;
	int pil;

	ih = kmem_alloc(sizeof(*ih), KM_SLEEP);

	/* use pil set-up by prom */
	pil = mspcic_assigned_interrupt(line);
	if (pil == -1)
		panic("mspcic_intr_establish: line %d", line);

	ih->ih_fun = handler;
	ih->ih_arg = arg;
	intr_establish(pil, ipl, ih, fastvec, false);

	return(ih);
}


static uint16_t
mspcic_bus_read_2(bus_space_tag_t space, bus_space_handle_t handle,
		  bus_size_t offset)
{
	uint16_t val = *(volatile uint16_t *)(handle + offset);

	return le16toh(val);
}


static uint32_t
mspcic_bus_read_4(bus_space_tag_t space, bus_space_handle_t handle,
		  bus_size_t offset)
{
	uint32_t val = *(volatile uint32_t *)(handle + offset);

	return le32toh(val);
}


static uint64_t
mspcic_bus_read_8(bus_space_tag_t space, bus_space_handle_t handle,
		  bus_size_t offset)
{
	uint64_t val = *(volatile uint64_t *)(handle + offset);

	return le64toh(val);
}


static void
mspcic_bus_write_2(bus_space_tag_t space, bus_space_handle_t handle,
		   bus_size_t offset, uint16_t value)
{

	(*(volatile uint16_t *)(handle + offset)) = htole16(value);
}


static void
mspcic_bus_write_4(bus_space_tag_t space, bus_space_handle_t handle,
		   bus_size_t offset, uint32_t value)
{

	(*(volatile uint32_t *)(handle + offset)) = htole32(value);
}


static void
mspcic_bus_write_8(bus_space_tag_t space, bus_space_handle_t handle,
		   bus_size_t offset, uint64_t value)
{

	(*(volatile uint64_t *)(handle + offset)) = htole64(value);
}


/* ======================================================================
 *
 *			     DMA methods
 */

static int
mspcic_dmamap_load(bus_dma_tag_t t, bus_dmamap_t map,
		   void *buf, bus_size_t buflen,
		   struct proc *p, int flags)
{
	pmap_t pmap;
	paddr_t pa;

	if (p != NULL)
		pmap = p->p_vmspace->vm_map.pmap;
	else
		pmap = pmap_kernel();

	if (!pmap_extract(pmap, (vaddr_t)buf, &pa))
		panic("mspcic_dmamap_load: dma memory not mapped");

	/* we always use just one segment */
	map->dm_nsegs = 1;
	map->dm_segs[0].ds_addr = pa;
	map->dm_segs[0].ds_len = buflen;
	map->dm_mapsize = buflen;

	return (0);
}

static void
mspcic_dmamap_unload(bus_dma_tag_t t, bus_dmamap_t map)
{

	/* Mark the mappings as invalid. */
	map->dm_mapsize = 0;
	map->dm_nsegs = 0;
}


static int
mspcic_dmamem_map(bus_dma_tag_t tag, bus_dma_segment_t *segs, int nsegs,
		  size_t size, void **kvap, int flags)
{
	struct pglist *mlist;
	struct vm_page *m;
	vaddr_t va;
	int pagesz = PAGE_SIZE;
	const uvm_flag_t kmflags =
	    (flags & BUS_DMA_NOWAIT) != 0 ? UVM_KMF_NOWAIT : 0;

	if (nsegs != 1)
		panic("mspcic_dmamem_map: nsegs = %d", nsegs);

	size = round_page(size);

	va = uvm_km_alloc(kernel_map, size, 0, UVM_KMF_VAONLY | kmflags);
	if (va == 0)
		return (ENOMEM);

	segs[0]._ds_va = va;
	*kvap = (void *)va;

	/*
	 * Map the pages allocated in _bus_dmamem_alloc()
	 * to the kernel virtual address space.
	 */
	mlist = segs[0]._ds_mlist;
	TAILQ_FOREACH(m, mlist, pageq.queue) {
		paddr_t pa;

		if (size == 0)
			panic("mspcic_dmamem_map: size botch");

		pa = VM_PAGE_TO_PHYS(m);
		pmap_kenter_pa(va,
		    pa | PMAP_NC, VM_PROT_READ | VM_PROT_WRITE, 0);
		va += pagesz;
		size -= pagesz;
	}
	pmap_update(pmap_kernel());

	return (0);
}<|MERGE_RESOLUTION|>--- conflicted
+++ resolved
@@ -1,8 +1,4 @@
-<<<<<<< HEAD
-/*	$NetBSD: msiiep.c,v 1.49 2020/11/22 03:55:33 thorpej Exp $ */
-=======
 /*	$NetBSD: msiiep.c,v 1.51 2021/05/10 23:53:44 thorpej Exp $ */
->>>>>>> e2aa5677
 
 /*
  * Copyright (c) 2001 Valeriy E. Ushakov
@@ -31,11 +27,7 @@
  * THIS SOFTWARE, EVEN IF ADVISED OF THE POSSIBILITY OF SUCH DAMAGE.
  */
 #include <sys/cdefs.h>
-<<<<<<< HEAD
-__KERNEL_RCSID(0, "$NetBSD: msiiep.c,v 1.49 2020/11/22 03:55:33 thorpej Exp $");
-=======
 __KERNEL_RCSID(0, "$NetBSD: msiiep.c,v 1.51 2021/05/10 23:53:44 thorpej Exp $");
->>>>>>> e2aa5677
 
 #include <sys/param.h>
 #include <sys/kmem.h>
