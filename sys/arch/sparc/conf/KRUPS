<<<<<<< HEAD
# $NetBSD: KRUPS,v 1.76 2018/02/05 15:18:11 maxv Exp $
=======
# $NetBSD: KRUPS,v 1.77 2018/08/01 20:04:14 maxv Exp $
>>>>>>> b2b84690
# From: NetBSD: GENERIC,v 1.197 2006/12/04 23:43:35 elad Exp
#
# Krups (JavaStation-NC) machine description file
#

include 	"arch/sparc/conf/std.sparc"

options 	INCLUDE_CONFIG_FILE	# embed config file in kernel binary

<<<<<<< HEAD
#ident 		"KRUPS-$Revision: 1.76 $"
=======
#ident 		"KRUPS-$Revision: 1.77 $"
>>>>>>> b2b84690

maxusers	32

## System kernel configuration.  See options(4) for more detail.


# Options for variants of the Sun SPARC architecure.
# We currently support three architecture types; at least one is required.
options 	SUN4M		# sun4m - SS10, SS20, Classic, etc.

# microSPARC-IIep is PCI based sun4m (JavaStation-NC, CP1200, etc)
# This option selects if SUN4M means "normal" 4m or IIep.  Kernels
# with this option turned on will refuse to work on normal 4m.
options 	MSIIEP		# microSPARC-IIep

# XXX: uwe: PROM location conflicts with kernel VA space !!!
options 	PROM_AT_F0
makeoptions	TEXTADDR=E8004000


## System options specific to the sparc machine type

# Blink the power LED on some machines to indicate the system load.
options 	BLINK


#### System options that are the same for all ports

## Root device configuration: change the ?'s if you are going to use a
## nonstandard root partition (other than where the kernel is booted from)
## and/or nonstandard root type (not ffs or nfs).  Normally this can be
## automagically determined at boot time.

config		netbsd	root on ? type ?

## System call tracing (see ktrace(1)).
options 	KTRACE

## System V compatible IPC subsystem.  (msgctl(2), semctl(2), and shmctl(2))
options 	SYSVMSG		# System V message queues
options 	SYSVSEM		# System V semaphores
#options 	SEMMNI=10	# number of semaphore identifiers
#options 	SEMMNS=60	# number of semaphores in system
#options 	SEMUME=10	# max number of undo entries per process
#options 	SEMMNU=30	# number of undo structures in system
options 	SYSVSHM		# System V shared memory

#options 	USERCONF	# userconf(4) support
#options 	PIPE_SOCKETPAIR	# smaller, but slower pipe(2)
options 	SYSCTL_INCLUDE_DESCR	# Include sysctl descriptions in kernel

## NFS boot options; tries DHCP/BOOTP then BOOTPARAM
options 	NFS_BOOT_BOOTPARAM
#options 	NFS_BOOT_BOOTP
options 	NFS_BOOT_DHCP


#### wscons options

# builtin terminal emulations
#options 	WSEMUL_SUN		# sun terminal emulation
options 	WSEMUL_VT100		# VT100 / VT220 emulation
options 	WSEMUL_DEFAULT="\"vt100\""

# customization of console and kernel output - see dev/wscons/wsdisplayvar.h
options 	WSDISPLAY_CUSTOM_OUTPUT	# color customization from wsconsctl(8)
#options 	WS_DEFAULT_FG=WSCOL_WHITE
#options 	WS_DEFAULT_BG=WSCOL_BLACK
#options 	WS_DEFAULT_COLATTR="(0)"
options 	WS_KERNEL_FG=WSCOL_GREEN
#options 	WS_KERNEL_BG=WSCOL_BLACK
options 	WS_KERNEL_COLATTR=WSATTR_HILIT

# customization of console border color
options 	WSDISPLAY_CUSTOM_BORDER	# custom border colors via wsconsctl(8)
#options 	WSDISPLAY_BORDER_COLOR=WSCOL_BLUE	# default color

# compatibility to other console drivers
options 	WSDISPLAY_COMPAT_PCVT		# emulate some ioctls
options 	WSDISPLAY_COMPAT_SYSCONS	# emulate some ioctls
options 	WSDISPLAY_COMPAT_USL		# wsconscfg VT handling
options 	WSDISPLAY_COMPAT_RAWKBD		# can get raw scancodes

options 	FONT_GALLANT12x22		# PROM font look-alike

#options 	WSKBD_EVENT_AUTOREPEAT		# auto repeat in event mode
#options 	WSKBD_USONLY			# strip off non-US keymaps

# see dev/pckbport/wskbdmap_mfii.c for implemented layouts
#options 	PCKBD_LAYOUT="(KB_DE | KB_NODEAD)"

# allocate a number of virtual screens at autoconfiguration time
#options 	WSDISPLAY_DEFAULTSCREENS=4


#### Debugging options

## The DDB in-kernel debugger runs at panic (unless DDB_ONPANIC=0), or at
## serial console break or keyboard reset, where the PROM would normally
## intercept.  DDB_HISTORY_SIZE adds up/down arrow command history.
options 	DDB			# kernel dynamic debugger
options 	DDB_HISTORY_SIZE=100	# enable history editing in DDB
#options 	DDB_ONPANIC=1		# see also sysctl(7): `ddb.onpanic'

## You may also use gdb, on another computer connected to this machine over
## a serial port.  Both KGDB_DEV and KGDB_DEVRATE should be specified;
## KGDB_DEV is a dev_t encoded device number of the serial port to use, where
## the minor device number encodes the PROM enumeration of the serial ports,
## i.e.:
## 0xc00 = ttya, 0xc01 = ttyb, 0xc02 = ttyc, 0xc03 = ttyd.
## (Note: ttyc and ttyd are available only on some sun4 models)
#options 	KGDB			# support for kernel gdb
#options 	KGDB_DEV=0xc01		# kgdb device number (this is `ttyb')
#options 	KGDB_DEVRATE=38400	# baud rate


## Compile the kernel with debugging symbols (`netbsd.gdb' is the debug file),
## such that gdb(1) can be used on a kernel coredump.

#makeoptions	DEBUG="-g"
makeoptions	CPUFLAGS="-mcpu=supersparc"


## Adds code to the kernel that does internal consistency checks, and will
## cause the kernel to panic if corruption of internal data structures
## is detected.
#options 	DIAGNOSTIC	# extra kernel sanity checking

## Enable (possibly expensive) debugging code that may also display messages
## on the system console
#options 	DEBUG
#options 	LOCKDEBUG
#options 	SYSCALL_DEBUG

options 	MIIVERBOSE	# verbose PHY autoconfig messages

## `INSECURE' turns off the kernel security level (securelevel = 0 always).
## This allows writing to /dev/mem, loading kernel modules while multi-user,
## and other insecurities good only for development work.  Do not use this
## option on a production machine.
#options 	INSECURE

## `FDSCRIPTS' allows non-readable but executable scripts by providing a
## pre-opened opaque file to the script interpreter.  `SETUIDSCRIPTS',
## which implies FDSCRIPTS, allows scripts to be set-user-id using the same
## opaque file mechanism.  Perl calls this "secure setuid scripts."

#options 	FDSCRIPTS
#options 	SETUIDSCRIPTS

## Options for compatibility with previous releases foreign system binaries.
## In the cases of COMPAT_SUNOS and COMPAT_SVR4, you may need to set up
## additional user-level utilities or system configuration files. See
## compat_sunos(8) and compat_svr4(8).

include 	"conf/compat_netbsd10.config"
options 	COMPAT_SUNOS	# SunOS 4.x binary compatibility
#options 	COMPAT_SVR4	# SunOS 5.x binary compatibility

## File systems.  You probably need at least one of FFS or NFS.
file-system	FFS		# Berkeley Fast Filesystem
file-system	NFS		# Sun NFS-compatible filesystem client
file-system	KERNFS		# kernel data-structure filesystem
file-system	NULLFS		# NULL layered filesystem
file-system 	OVERLAY		# overlay file system
file-system	MFS		# memory-based filesystem
file-system	FDESC		# user file descriptor filesystem
file-system	UMAPFS		# uid/gid remapping filesystem
#file-system	LFS		# Log-based filesystem (still experimental)
file-system	PUFFS		# Userspace file systems (e.g. ntfs-3g & sshfs)
file-system	PROCFS		# /proc
#file-system	CD9660		# ISO 9660 + Rock Ridge file system
file-system	UNION		# union file system
#file-system	MSDOSFS		# MS-DOS FAT filesystem(s).
#file-system	CODA		# Coda File System; also needs vcoda (below)
file-system	PTYFS		# /dev/pts/N support
#file-system	TMPFS		# Efficient memory file-system
#file-system	UDF		# experimental - OSTA UDF CD/DVD file-system

## File system options.
#options 	NFSSERVER	# Sun NFS-compatible filesystem server
#options 	QUOTA		# legacy UFS quotas
#options 	QUOTA2		# new, in-filesystem UFS quotas
#options 	FFS_EI		# FFS Endian Independent support
options 	FFS_NO_SNAPSHOT	# No FFS snapshot support

## Network protocol support.  In most environments, INET is required.
options 	INET		# IP (Internet Protocol) v4
options 	INET6		# IPV6
#options 	IPSEC		# IP security
#options 	IPSEC_DEBUG	# debug for IP security
#options 	GATEWAY		# packet forwarding ("router switch")
#options 	MROUTING	# packet forwarding of multicast packets
#options 	PIM		# Protocol Independent Multicast
#options 	NETATALK	# AppleTalk (over Ethernet) protocol
options 	NTP		# Network Time Protocol in-kernel support
#options 	PPS_SYNC	# Add serial line synchronization for NTP
options 	PPP_BSDCOMP	# Add BSD compression to ppp device
options 	PPP_DEFLATE	# Add deflate (libz) compression to ppp device
options 	PPP_FILTER	# Add active filters for ppp (via bpf)



#### Main bus and CPU .. all systems.
mainbus0 at root
cpu0	at mainbus0

#### Bus types found on SPARC systems.

msiiep0	at mainbus0	# microSPARC-IIep PCIC, timer, ...

mspcic0	at msiiep0	# PCI tree
pci0	at mspcic0
options 	PCIVERBOSE
#options 	PCI_CONFIG_DUMP	# hangs reading IGA1682 config past offset 64

ebus*	at pci?	dev ? function ?		# ebus devices


#### Standard system devices -- all required for a given architecture

# timer is part of ms-IIep PCIC
timer0	at msiiep0

## ds1287 TOD clock at EBus
rtc*	at ebus?

#### Serial port configuration

## NS16x50 serial chips and clones.
com*	at ebus?


#### Disk controllers and disks

## A disk-like interface to files.  Can be used to create floppy, CD,
## miniroot images, etc.

#pseudo-device	vnd	
#options 	VND_COMPRESSION		# compressed vnd(4)

## Memory disk device, used on boot floppies with compressed
## kernel-plus-root-disk images.

#pseudo-device	md	


#### Network interfaces

## Happy Meal Ethernet
hme*		at pci?	dev ? function ?	# network "hme" compatible

# MII/PHY support
qsphy*		at mii? phy ?		# Quality Semiconductor QS6612 PHYs

## Loopback network interface; required
pseudo-device	loop

## SLIP and CSLIP interfaces, for IP over a serial line.
#pseudo-device	sl		

## PPP, the successor to SLIP.  See pppd(8).
#pseudo-device	ppp		

## PPP over Ethernet (RFC 2516)
#pseudo-device	pppoe

## Network "tunnel" device, allowing protocol stacks to run in the userland.
## This is used by the third-party user-mode "ppp" program, and others.
#pseudo-device	tun		
#pseudo-device	tap			# virtual Ethernet

## Generic L3 over IP tunnel
#pseudo-device	gre			# generic L3 over IP tunnel

## Berkeley Packet Filter, required to run RARPD.  A generic C-language
## interface that allows selective examining of incoming packets.
pseudo-device	bpfilter

#pseudo-device	carp			# Common Address Redundancy Protocol

#pseudo-device	npf			# NPF packet filter

## for IPv6
#pseudo-device	gif			# IPv[46] over IPv[46] tunnel (RFC1933)
#pseudo-device	faith			# IPv[46] tcp relay translation i/f
#pseudo-device	stf			# 6to4 IPv6 over IPv4 encapsulation

## IEEE 802.1Q Virtual LAN encapsulation, see vlan(4).
#pseudo-device	vlan

#### Audio and video devices

## /dev/audio support
audiocs*	at ebus?		# SUNW,CS4231
audio*		at audiocs?

spkr*		at audio?		# PC speaker (synthesized)

# wscons
pckbc*		at ebus?		# PC keyboard controller
pckbd*		at pckbc?		# PC keyboard
pms*		at pckbc?		# PS/2 mouse for wsmouse
igsfb*		at pci? dev ? function ?
wsdisplay*	at igsfb? console ?
wskbd* 		at pckbd? console ?
wsmouse*	at pms? mux 0


#### Other device configuration

## Pseudo ttys, required for network logins and programs like screen.

pseudo-device	pty			# pseudo-terminals

## Random device, used to implement /dev/random (a source of random noise),
## and generate randomness for some kernel formulae.


# a pseudo device needed for Coda	# also needs CODA (above)
#pseudo-device	vcoda			# coda minicache <-> venus comm.

# wscons pseudo-devices
pseudo-device	wsmux			# mouse & keyboard multiplexor
pseudo-device	wsfont

pseudo-device	clockctl		# user control of clock subsystem
pseudo-device	ksyms			# /dev/ksyms
pseudo-device	putter			# for puffs and pud

#pseudo-device	fss			# file system snapshot device

#options 	FILEASSOC		# fileassoc(9)
					# and PAX_SEGVGUARD

# Veriexec
#
# a pseudo device needed for veriexec
#pseudo-device	veriexec
#
# Uncomment the fingerprint methods below that are desired. Note that
# removing fingerprint methods will have almost no impact on the kernel
# code size.
#
#options VERIFIED_EXEC_FP_SHA256
#options VERIFIED_EXEC_FP_SHA384
#options VERIFIED_EXEC_FP_SHA512

#options PAX_MPROTECT=0			# PaX mprotect(2) restrictions
					# (for static binaries only for now)<|MERGE_RESOLUTION|>--- conflicted
+++ resolved
@@ -1,8 +1,4 @@
-<<<<<<< HEAD
-# $NetBSD: KRUPS,v 1.76 2018/02/05 15:18:11 maxv Exp $
-=======
 # $NetBSD: KRUPS,v 1.77 2018/08/01 20:04:14 maxv Exp $
->>>>>>> b2b84690
 # From: NetBSD: GENERIC,v 1.197 2006/12/04 23:43:35 elad Exp
 #
 # Krups (JavaStation-NC) machine description file
@@ -12,11 +8,7 @@
 
 options 	INCLUDE_CONFIG_FILE	# embed config file in kernel binary
 
-<<<<<<< HEAD
-#ident 		"KRUPS-$Revision: 1.76 $"
-=======
 #ident 		"KRUPS-$Revision: 1.77 $"
->>>>>>> b2b84690
 
 maxusers	32
 
