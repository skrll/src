<<<<<<< HEAD
# $NetBSD: GENERIC,v 1.260 2018/08/01 20:04:14 maxv Exp $
=======
# $NetBSD: GENERIC,v 1.261 2018/09/06 05:36:50 maxv Exp $
>>>>>>> 598bd837
#
# GENERIC machine description file
# 
# This machine description file is used to generate the default NetBSD
# kernel.  The generic kernel does not include all options, subsystems
# and device drivers, but should be useful for most applications.
#
# The machine description file can be customised for your specific
# machine to reduce the kernel size and improve its performance.
#
# For further information on compiling NetBSD kernels, see the config(8)
# man page.
#
# For further information on hardware support for this architecture, see
# the intro(4) man page.  For further information about kernel options
# for this architecture, see the options(4) man page.  For an explanation
# of each device driver in this file see the section 4 man page for the
# device.

include 	"arch/sparc/conf/std.sparc"

options 	INCLUDE_CONFIG_FILE	# embed config file in kernel binary

<<<<<<< HEAD
#ident 		"GENERIC-$Revision: 1.260 $"
=======
#ident 		"GENERIC-$Revision: 1.261 $"
>>>>>>> 598bd837

maxusers	32

## System kernel configuration.  See options(4) for more detail.


# Options for variants of the Sun SPARC architecure.
# We currently support three architecture types; at least one is required.
options 	SUN4		# sun4/100, sun4/200, sun4/300
options 	SUN4C		# sun4c - SS1, 1+, 2, ELC, SLC, IPC, IPX, etc.
options 	SUN4M		# sun4m - SS10, SS20, Classic, etc.
options 	SUN4D		# sun4d - SS1000, SC2000

options 	SUN4_MMU3L	# sun4/400 3-level MMU

## System options specific to the sparc machine type

# Blink the power LED on some machines to indicate the system load.
#options 	BLINK

# wscons stuff
#options 	WSEMUL_SUN
options 	WSEMUL_VT100
options 	WSDISPLAY_COMPAT_RAWKBD
options 	WSDISPLAY_CUSTOM_OUTPUT
options 	WS_DEFAULT_FG=WSCOL_BLACK
options 	WS_DEFAULT_BG=WSCOL_LIGHT_WHITE
options 	WS_KERNEL_FG=WSCOL_GREEN
options 	WS_KERNEL_BG=WSCOL_LIGHT_WHITE
options 	WSDISPLAY_COMPAT_PCVT
options 	WSDISPLAY_COMPAT_SYSCONS
options 	WSDISPLAY_COMPAT_USL		# wsconscfg VT handling

options 	WSDISPLAY_SCROLLSUPPORT

options 	FONT_GALLANT12x22	# the console font
options 	FONT_BOLD8x16		# a somewhat smaller font

#### System options that are the same for all ports

## Root device configuration: change the ?'s if you are going to use a
## nonstandard root partition (other than where the kernel is booted from)
## and/or nonstandard root type (not ffs or nfs).  Normally this can be
## automagically determined at boot time.

config		netbsd	root on ? type ?

## System call tracing (see ktrace(1)).
options 	KTRACE

## System V compatible IPC subsystem.  (msgctl(2), semctl(2), and shmctl(2))
options 	SYSVMSG		# System V message queues
options 	SYSVSEM		# System V semaphores
options 	SYSVSHM		# System V shared memory

options 	MODULAR		# new style module(7) framework
options 	MODULAR_DEFAULT_AUTOLOAD

options 	USERCONF	# userconf(4) support
#options 	PIPE_SOCKETPAIR	# smaller, but slower pipe(2)
options 	SYSCTL_INCLUDE_DESCR	# Include sysctl descriptions in kernel

# Alternate buffer queue strategies for better responsiveness under high
# disk I/O load.
#options 	BUFQ_READPRIO
#options 	BUFQ_PRIOCSCAN

## NFS boot options; tries DHCP/BOOTP then BOOTPARAM
options 	NFS_BOOT_BOOTPARAM
#options 	NFS_BOOT_BOOTP
options 	NFS_BOOT_DHCP

#### Debugging options

## The DDB in-kernel debugger runs at panic (unless DDB_ONPANIC=0), or at
## serial console break or keyboard reset, where the PROM would normally
## intercept.  DDB_HISTORY_SIZE adds up/down arrow command history.
options 	DDB			# kernel dynamic debugger
options 	DDB_HISTORY_SIZE=100	# enable history editing in DDB
#options 	DDB_ONPANIC=1		# see also sysctl(7): `ddb.onpanic'

## You may also use gdb, on another computer connected to this machine over
## a serial port.  Both KGDB_DEV and KGDB_DEVRATE should be specified;
## KGDB_DEV is a dev_t encoded device number of the serial port to use, where
## the minor device number encodes the PROM enumeration of the serial ports,
## i.e.:
## 0xc00 = ttya, 0xc01 = ttyb, 0xc02 = ttyc, 0xc03 = ttyd.
## (Note: ttyc and ttyd are available only on some sun4 models)
#options 	KGDB			# support for kernel gdb
#options 	KGDB_DEV=0xc01		# kgdb device number (this is `ttyb')
#options 	KGDB_DEVRATE=38400	# baud rate


## Compile the kernel with debugging symbols (`netbsd.gdb' is the debug file),
## such that gdb(1) can be used on a kernel coredump.

#makeoptions	DEBUG="-g"


## Adds code to the kernel that does internal consistency checks, and will
## cause the kernel to panic if corruption of internal data structures
## is detected.
options 	DIAGNOSTIC	# extra kernel sanity checking

## Enable (possibly expensive) debugging code that may also display messages
## on the system console
#options 	DEBUG
#options 	LOCKDEBUG
#options 	SYSCALL_DEBUG

## Make SCSI error messages more verbose when explaining their meanings.
options 	SCSIVERBOSE

options 	MIIVERBOSE	# verbose PHY autoconfig messages

## `INSECURE' turns off the kernel security level (securelevel = 0 always).
## This allows writing to /dev/mem, loading kernel modules while multi-user,
## and other insecurities good only for development work.  Do not use this
## option on a production machine.
#options 	INSECURE

## `FDSCRIPTS' allows non-readable but executable scripts by providing a
## pre-opened opaque file to the script interpreter.  `SETUIDSCRIPTS',
## which implies FDSCRIPTS, allows scripts to be set-user-id using the same
## opaque file mechanism.  Perl calls this "secure setuid scripts."

#options 	FDSCRIPTS
#options 	SETUIDSCRIPTS

## Options for compatibility with previous releases foreign system binaries.
## In the cases of COMPAT_SUNOS and COMPAT_SVR4, you may need to set up
## additional user-level utilities or system configuration files. See
## compat_sunos(8) and compat_svr4(8).

include 	"conf/compat_netbsd10.config"
options 	COMPAT_SUNOS	# SunOS 4.x binary compatibility
#options 	COMPAT_SVR4	# SunOS 5.x binary compatibility

## File systems.  You probably need at least one of FFS or NFS.
file-system	FFS		# Berkeley Fast Filesystem
file-system	NFS		# Sun NFS-compatible filesystem client
file-system	KERNFS		# kernel data-structure filesystem
file-system	NULLFS		# NULL layered filesystem
file-system 	OVERLAY		# overlay file system
file-system	MFS		# memory-based filesystem
file-system	FDESC		# user file descriptor filesystem
file-system	UMAPFS		# uid/gid remapping filesystem
file-system	LFS		# Log-based filesystem (still experimental)
file-system	PUFFS		# Userspace file systems (e.g. ntfs-3g & sshfs)
file-system	PROCFS		# /proc
file-system	CD9660		# ISO 9660 + Rock Ridge file system
file-system	UNION		# union file system
file-system	MSDOSFS		# MS-DOS FAT filesystem(s).
file-system	CODA		# Coda File System; also needs vcoda (below)
file-system	PTYFS		# /dev/pts/N support
file-system	TMPFS		# Efficient memory file-system
#file-system	UDF		# experimental - OSTA UDF CD/DVD file-system

## File system options.
options 	NFSSERVER	# Sun NFS-compatible filesystem server
options 	QUOTA		# FFS quotas
#options 	FFS_EI		# FFS Endian Independent support
options 	WAPBL		# File system journaling support
#options 	UFS_DIRHASH	# UFS Large Directory Hashing - Experimental
#options 	FFS_NO_SNAPSHOT	# No FFS snapshot support
options 	UFS_EXTATTR	# Extended attribute support for UFS1

## Network protocol support.  In most environments, INET is required.
options 	INET		# IP (Internet Protocol) v4
options 	INET6		# IPV6
#options 	IPSEC		# IP security
#options 	IPSEC_DEBUG	# debug for IP security
#options 	GATEWAY		# packet forwarding ("router switch")
#options 	MROUTING	# packet forwarding of multicast packets
#options 	PIM		# Protocol Independent Multicast
#options 	NETATALK	# AppleTalk (over Ethernet) protocol
options 	NTP		# Network Time Protocol in-kernel support
#options 	PPS_SYNC	# Add serial line synchronization for NTP
options 	PPP_BSDCOMP	# Add BSD compression to ppp device
options 	PPP_DEFLATE	# Add deflate (libz) compression to ppp device
options 	PPP_FILTER	# Add active filters for ppp (via bpf)

#options 	ALTQ		# Manipulate network interfaces' output queues
#options 	ALTQ_BLUE	# Stochastic Fair Blue
#options 	ALTQ_CBQ	# Class-Based Queueing
#options 	ALTQ_CDNR	# Diffserv Traffic Conditioner
#options 	ALTQ_FIFOQ	# First-In First-Out Queue
#options 	ALTQ_FLOWVALVE	# RED/flow-valve (red-penalty-box)
#options 	ALTQ_HFSC	# Hierarchical Fair Service Curve
#options 	ALTQ_LOCALQ	# Local queueing discipline
#options 	ALTQ_PRIQ	# Priority Queueing
#options 	ALTQ_RED	# Random Early Detection
#options 	ALTQ_RIO	# RED with IN/OUT
#options 	ALTQ_WFQ	# Weighted Fair Queueing



#### Main bus and CPU .. all systems.
mainbus0 at root
cpu0	at mainbus0
cpuunit0	at mainbus0			# sun4d
cpuunit*	at mainbus0			# sun4d
cpu0	at cpuunit0				# sun4d

#### SX rendering engine found in SS20 and SS10SX
sx0	at mainbus0

#### Bus types found on SPARC systems.

sbus0	at mainbus0				# sun4c
obio0	at mainbus0				# sun4 and sun4m
sparcvme0	at mainbus0			# sun4
iommu0	at mainbus0				# sun4m
sbus0	at iommu0				# sun4m
sparcvme0	at iommu0			# sun4m
vme0	at sparcvme0				# MI VME attachment
bootbus0	at cpuunit0			# sun4d
bootbus*	at cpuunit?			# sun4d

## SBus expander box
xbox*	at sbus? slot ? offset ?
sbus*	at xbox?

## SBus to PCMCIA bridge
nell*	at sbus? slot ? offset ?		# PCMCIA bridge
pcmcia*	at nell?
tslot*	at sbus? slot ? offset ?		# PCMCIA bridge (tadpole 3gx)
pcmcia*	at tslot?

#### Standard system devices -- all required for a given architecture

## Auxiliary system registers on sun4c and sun4m
auxreg0	at mainbus0				# sun4c
auxreg0	at obio0				# sun4m
auxiotwo0 at obio0				# only on Tadpole SPARCbook.

## Power status and control register on Sun4m systems
power0	at obio0

## Mostek clock found on 4/300, sun4c, sun4m and sun4d systems.
## The Mostek clock NVRAM is the "eeprom" on sun4/300 systems.
clock0	at mainbus0				# sun4c
clock0	at obio0				# sun4m
clock0	at obio0 addr 0xf2000000		# sun4/300
clock0	at bootbus0				# sun4d

## Intersil clock found on 4/100 and 4/200 systems.
oclock0	at obio0 addr 0xf3000000		# sun4/200
oclock0	at obio0 addr 0x03000000		# sun4/100

## Memory error registers.
memreg0	at mainbus0				# sun4c
memreg0	at obio0				# sun4m
memreg0	at obio0 addr 0xf4000000		# sun4/200 and sun4/300
memreg0	at obio0 addr 0x04000000		# sun4/100

## ECC memory control
eccmemctl0 at mainbus0				# sun4m

## Timer chip found on 4/300, sun4c, and sun4m systems.
timer0	at mainbus0				# sun4c
timer0	at obio0				# sun4m
timer0	at obio0 addr 0xef000000		# sun4/300

## EEPROM found on 4/100 and 4/200 systems.  Note that the 4/300
## doesn't use this driver; the `EEPROM' is in the NVRAM on the
## Mostek clock chip on 4/300 systems.
eeprom0	at obio0 addr 0xf2000000		# sun4/200
eeprom0	at obio0 addr 0x02000000		# sun4/100


#### Serial port configuration

## Zilog 8530 serial chips.  Each has two-channels.
## zs0 is ttya and ttyb.  zs1 is the keyboard and mouse.
zs0	at mainbus0					# sun4c
zs0	at obio0					# sun4m
zs0	at obio0 addr 0xf1000000 level 12		# sun4/200 and sun4/300
zs0	at obio0 addr 0x01000000 level 12		# sun4/100
zs0	at bootbus0					# sun4d
zstty0	at zs0 channel 0				# ttya
zstty1	at zs0 channel 1				# ttyb

zs1	at mainbus0					# sun4c
zs1	at obio0					# sun4m
zs1	at obio0 addr 0xf0000000 level 12		# sun4/200 and sun4/300
zs1	at obio0 addr 0x00000000 level 12		# sun4/100
zs1	at bootbus0					# sun4d

# old kbd and mouse attachments
#kbd0	at zs1 channel 0				# keyboard
#ms0	at zs1 channel 1				# mouse
zstty*	at zs?

# these are for wscons
kbd0	at zstty?
ms0	at zstty?
wskbd*	at wskbddev?
wsmouse* 	at wsmousedev?

zs2	at obio0 addr 0xe0000000 level 12		# sun4/300
zstty2	at zs2 channel 0				# ttyc
zstty3	at zs2 channel 1				# ttyd

zs*	at bootbus?					# sun4d
zstty*	at zs?

## NS16x50 serial chips and clones.  Present on the
## Sun JavaStation-1 and Tadpole SPARCbook 3
com*	at obio0					# sun4m

# Parallel port.
bpp*	at sbus? slot? offset ?

## Magma Serial/Parallel driver
magma*	at sbus? slot ? offset ?
mtty*	at magma?
mbpp*	at magma?

## SUNW,spif Serial/Parallel driver
spif*  at sbus? slot ? offset ?
stty*  at spif?
sbpp*  at spif?

## PCMCIA serial interfaces
#com*	at pcmcia?
#pcmcom*	at pcmcia?
#com*	at pcmcom?

#### Disk controllers and disks

#

## The following flags may be set for the NCR53c94 based esp driver:
##	bits 0-7:  disable disconnect/reselect for the corresponding target
##	bits 8-15: disable synchronous negotiation for target [bit-8]

## sun4/300, sun4c, sun4m on-board SCSI, and FSBE/S SBus SCSI cards.
## Both `dma' and `esp' are needed in all cases.
## Two kinds of additional SBus SCSI interfaces are available.  One uses
## "esp at sbus" like the sun4c on-board; the other uses "esp at dma".

## sun4/300 SCSI - an NCR53c94 or equivalent behind
## an LSI Logic DMA controller

dma0	at obio0 addr 0xfa001000 level 4		# sun4/300
esp0	at obio0 addr 0xfa000000 level 4 flags 0x0000	# sun4/300

dma0	at sbus0 slot ? offset ?			# sun4c/sun4m
esp0	at sbus0 slot ? offset ? flags 0x0000		# sun4c
esp0	at dma0 flags 0x0000				# sun4m

# FSBE/S SCSI & SunSwift Sbus FAS366
dma*	at sbus? slot ? offset ?			# SBus
esp*	at sbus? slot ? offset ? flags 0x0000		# SBus
esp*	at dma? flags 0x0000				# SBus

scsibus* at esp?

## Qlogic ISP SBus SCSI Card
isp*	at sbus? slot ? offset ?
scsibus* at isp?

## NCR5380-based "Sun SCSI 3" VME SCSI controller.
## This driver has several flags which may be enabled by OR'ing
## the values and using the "flags" directive.
## Valid flags are:
##
##	0x01		Use DMA (may be polled)
##	0x02		Use DMA completion interrupts
##	0x04		Allow disconnect/reselect
##
## E.g. the following would enable DMA, interrupts, and reselect:
## si0	at vme0 addr 0x200000 irq 3 vect 0x40 flags 0x07
##
## By default, DMA is enabled in the driver.

si0	at vme0 addr 0x200000 irq 2 vect 0x40
scsibus* at si?

## NCR5380-based "SCSI Weird" on-board SCSI interface found
## on sun4/100 systems.  The flags are the same as the "si"
## controller.  Note, while DMA is enabled by default, only
## polled DMA works at this time, and reselects do not work
## on this particular controller.

sw0	at obio0 addr 0x0a000000 level 3
scsibus* at sw?

## PCMCIA SCSI controllers
#aic*	at pcmcia?
#spc*	at pcmcia?
#scsibus* at aic?
#scsibus* at spc?


## These entries find devices on all SCSI busses and assign
## unit numbers dynamically.
sd*	at scsibus? target ? lun ?		# SCSI disks
st*	at scsibus? target ? lun ?		# SCSI tapes
cd*	at scsibus? target ? lun ?		# SCSI CD-ROMs
ch*	at scsibus? target ? lun ?		# SCSI changer devices
ss*	at scsibus? target ? lun ?		# SCSI scanners
ses*	at scsibus? target ? lun ?		# SCSI SES/SAF-TE
uk*	at scsibus? target ? lun ?		# unknown SCSI


## Xylogics 753 or 7053 VME SMD disk controllers and disks, found
## on sun4 systems.
xdc0	at vme0 addr 0xee80 irq 3 vect 0x44
xdc1	at vme0 addr 0xee90 irq 3 vect 0x45
xdc2	at vme0 addr 0xeea0 irq 3 vect 0x46
xdc3	at vme0 addr 0xeeb0 irq 3 vect 0x47
xd*	at xdc? drive ?

## Xylogics 451 or 451 VME SMD disk controllers and disks, found
## on sun4 systems.
xyc0	at vme0 addr 0xee40 irq 3 vect 0x48
xyc1	at vme0 addr 0xee48 irq 3 vect 0x49
xy*	at xyc? drive ?


## Floppy controller and drive found on SPARCstations.

fdc0	at mainbus0				# sun4c controller
fdc0	at obio0				# sun4m controller
fd*	at fdc0					# the drive itself

## PCMCIA IDE controllers
#wdc*	at pcmcia?
#atabus* at ata?
#wd*	at atabus? drive ? flags 0x0000

## A disk-like interface to files.  Can be used to create floppy, CD,
## miniroot images, etc.

pseudo-device	vnd	
#options 	VND_COMPRESSION		# compressed vnd(4)

## Concatenated and striped disks; with this, you can create a software-based
## disk array similar to a "RAID 0" setup.  See ccd(4).

pseudo-device	ccd

## Cryptographic disk devices;  See cgd(4)

#pseudo-device	cgd

## RAIDframe disk driver: software RAID driver.  See raid(4).

pseudo-device	raid	
options 	RAID_AUTOCONFIG		# auto-configuration of RAID components
# Options to enable various other RAIDframe RAID types.
# options 	RF_INCLUDE_EVENODD=1
# options 	RF_INCLUDE_RAID5_RS=1
# options 	RF_INCLUDE_PARITYLOGGING=1
# options 	RF_INCLUDE_CHAINDECLUSTER=1
# options 	RF_INCLUDE_INTERDECLUSTER=1
# options 	RF_INCLUDE_PARITY_DECLUSTERING=1
# options 	RF_INCLUDE_PARITY_DECLUSTERING_DS=1


## Memory disk device, used on boot floppies with compressed
## kernel-plus-root-disk images.

#pseudo-device	md	


#### Network interfaces

## LANCE Ethernet - an AMD 7990 LANCE behind specialized DMA glue
## Three flavors of additional SBus ethernets are available.  One attaches
## directly like the sun4c on-board, one uses the ledma device like the
## sun4m on-board, and one uses the lebuffer device.

le0		at obio0 addr 0xf9000000 level 6	# sun4/300
le0		at sbus0 slot ? offset ?		# sun4c on-board
ledma0		at sbus0 slot ? offset ?		# sun4m on-board
le0		at ledma0				# sun4m on-board
le*		at sbus? slot ? offset ?		# SBus
ledma*		at sbus? slot ? offset ?		# SBus
le*		at ledma?				# SBus
lebuffer0	at sbus? slot ? offset ?		# SBus
le0		at lebuffer?				# SBus
lebuffer*	at sbus? slot ? offset ?		# SBus
le*		at lebuffer?				# SBus


## sun4/100 and sun4/200 Ethernet - an Intel 82586 on-board
## or on a Multibus/VME card.
ie0	at obio0 addr 0xf6000000 level 6		# sun4/200 on-board
ie0	at obio0 addr 0x06000000 level 6		# sun4/100 on-board
## VME: the first [addr,len] pair specifies the device registers;
##	the second pair specifies the on-board memory buffer
ie1	at vme0 addr 0xe88000,0xe00000 len -1,0x40000 irq 3 vect 0x75
ie2	at vme0 addr 0x31ff02,0x300000 len -1,0x40000 irq 3 vect 0x76
ie3	at vme0 addr 0x35ff02,0x300000 len -1,0x40000 irq 3 vect 0x77
ie4	at vme0 addr 0x2dff02,0x200000 len -1,0x40000 irq 3 vect 0x7c

## Quad Ethernet Controller with BigMac (be, 10/100MBd) and Mace Ethernet
## (qe, 10MBd) attached.
qec*	at sbus? slot ? offset ?		# Quad Ethernet Controller
be*	at qec?					# BigMac Ethernet (10/100MBd)
qe*	at qec?					# Mace Ethernet (10MBd)

## Happy Meal Ethernet
hme*	at sbus? slot ? offset ?

# PCMCIA ethernet devices
#ep*	at pcmcia?
#mbe*	at pcmcia?
#ne*	at pcmcia?
#sm*	at pcmcia?

## PCMCIA wavelan card
#wi*	at pcmcia? function ?		# Lucent WaveLan IEEE (802.11)

# MII/PHY support
exphy*	at mii? phy ?			# 3Com internal PHYs
icsphy*	at mii? phy ?			# Integrated Circuit Systems ICS189x
inphy*	at mii? phy ?			# Intel 82555 PHYs
lxtphy*	at mii? phy ?			# Level One LXT-970 PHYs
nsphy*	at mii? phy ?			# NS83840 PHYs
qsphy*	at mii? phy ?			# Quality Semiconductor QS6612 PHYs
sqphy*	at mii? phy ?			# Seeq 80220/80221/80223 PHYs
tlphy*	at mii? phy ?			# ThunderLAN PHYs
ukphy*	at mii? phy ?			# generic unknown PHYs

## Loopback network interface; required
pseudo-device	loop

## SLIP and CSLIP interfaces, for IP over a serial line.
pseudo-device	sl		

## PPP, the successor to SLIP.  See pppd(8).
pseudo-device	ppp		

## PPP over Ethernet (RFC 2516)
pseudo-device	pppoe

## Starmode Radio IP, a special hardware network device.
#pseudo-device	strip		

## Network "tunnel" device, allowing protocol stacks to run in the userland.
## This is used by the third-party user-mode "ppp" program, and others.
pseudo-device	tun		
pseudo-device	tap			# virtual Ethernet

## Generic L3 over IP tunnel
#pseudo-device	gre			# generic L3 over IP tunnel

## Berkeley Packet Filter, required to run RARPD.  A generic C-language
## interface that allows selective examining of incoming packets.
pseudo-device	bpfilter

#pseudo-device	carp			# Common Address Redundancy Protocol

pseudo-device	npf			# NPF packet filter

## for IPv6
pseudo-device	gif			# IPv[46] over IPv[46] tunnel (RFC1933)
#pseudo-device	faith			# IPv[46] tcp relay translation i/f
pseudo-device	stf			# 6to4 IPv6 over IPv4 encapsulation

## IEEE 802.1Q Virtual LAN encapsulation, see vlan(4).
pseudo-device	vlan

## Simple inter-network traffic bridging
pseudo-device	bridge
#options 	BRIDGE_IPF		# bridge uses IP/IPv6 pfil hooks too
pseudo-device	agr			# IEEE 802.3ad link aggregation

## accept filters
pseudo-device   accf_data		# "dataready" accept filter
pseudo-device   accf_http		# "httpready" accept filter

#### Audio and video devices

## /dev/audio support (`audioamd' plus `audio')
##
audioamd0	at mainbus0				# sun4c
audioamd0	at obio0				# sun4m
audioamd0	at sbus0 slot ? offset ?		# sun4m

audiocs0	at sbus0 slot ? offset ?		# SUNW,CS4231

#options 	DBRI_DEBUG	# noisy debug output from the dbri driver
#options 	DBRI_BIG_BUFFER	# use bigger DMA buffers, for slow CPUs
dbri*		at sbus? slot ? offset ?		# SUNW,DBRI[s3|e]

audio*		at audiobus?

## Sun "bwtwo" black and white framebuffer, found on sun4, sun4c, and sun4m
## systems.  If your sun4 system has a cgfour installed in the P4 slot,
## the P4 entries for "bwtwo" will attach to the overlay plane of the
## "cgfour".

bwtwo0		at sbus0 slot ? offset ?		# sun4c and sun4m
bwtwo*		at sbus? slot ? offset ?		#
bwtwo0		at obio0 addr 0xfd000000 level 4	# sun4/200
bwtwo0		at obio0 addr 0xfb300000 level 4	# sun4/300 in P4 slot
bwtwo0		at obio0 addr 0x0b300000 level 4	# sun4/100 in P4 slot

## Sun "cgtwo" VME color framebuffer
# XXX no wsdisplay support
#cgtwo0		at vme0 addr 0x400000 irq ? vect 0xa8

## Sun "cgthree" Sbus color framebuffer
cgthree0	at sbus? slot ? offset ?
cgthree*	at sbus? slot ? offset ?

## Sun "cgfour" color framebuffer with overlay plane.  See above comment
## regarding overlay plane.
# XXX no wsdisplay support
#cgfour0		at obio0 addr 0xfb300000 level 4	# sun4/300 P4
#cgfour0		at obio0 addr 0x0b300000 level 4	# sun4/100 P4

## Sun "cgsix" accelerated color framebuffer.
cgsix0		at sbus? slot ? offset ?
cgsix*		at sbus? slot ? offset ?
cgsix0		at obio0 addr 0xfb000000 level 4	# sun4/300 P4
cgsix0		at obio0 addr 0x0b000000 level 4	# sun4/100 P4

## Sun "cgeight" 24-bit framebuffer
# XXX no wsdisplay support
#cgeight0 	at obio0 addr 0xfb300000 level 4	# sun4/300 P4
#cgeight0	at obio0 addr 0x0b300000 level 4	# sun4/100 P4

## Sun "tcx" accelerated color framebuffer.
# there can be only one
tcx0		at sbus? slot ? offset ?

## Sun CG12 / Matrox SG3 accelerated 24bit framebuffer
cgtwelve*	at sbus? slot ? offset ?
# the driver can use the color framebuffer or the monochrome overlay
# the latter is faster
options 	CG12_COLOR

# Sun "cgfourteen" accelerated 24-bit framebuffer.
cgfourteen*	at obio0			# sun4m

# P9100-based display on Tadpole SPARCbook 3.
pnozz0		at sbus? slot ? offset ?
# the SPARCbook 3 hardware docs say that accesses to P9100 registers need to be
# 'latched in' but at least my 3GX works happily without
# Enable it by default since we don't know which hardware really needs it.
options PNOZZ_USE_LATCH

# Sun ZX/Leo 24-bit framebuffer
zx*		at sbus? slot ? offset ?

# Fujitsu AG-10e accelerated graphics 8/24-bit board
agten*	at sbus? slot ? offset ?

## Southland Media Systems (now Quantum 3D) MGX
mgx* 		at sbus? slot ? offset ?

# generic framebuffer console
genfb*	at sbus? slot ? offset ?

# make sure wsdisplay0 is the console
wsdisplay0	at wsemuldisplaydev? console 1
wsdisplay*	at wsemuldisplaydev?

#### Other device configuration

# Tadpole microcontroller
tctrl0 at obio0

# Aurora Personality Chip (APC) on SPARCstation-4/5
# Not enabled by default as it may hang some systems
#apc*		at sbus? slot ? offset ?

## Pseudo ttys, required for network logins and programs like screen.

pseudo-device	pty			# pseudo-terminals

## Random device, used to implement /dev/random (a source of random noise),
## and generate randomness for some kernel formulae.


# a pseudo device needed for Coda	# also needs CODA (above)
pseudo-device	vcoda			# coda minicache <-> venus comm.

pseudo-device	clockctl		# user control of clock subsystem
pseudo-device	ksyms			# /dev/ksyms
pseudo-device	fss			# file system snapshot device
pseudo-device	wsmux			# mouse and keyboard multiplexor
pseudo-device	wsfont
pseudo-device	putter			# for puffs and pud

#options 	FILEASSOC		# fileassoc(9)
					# and PAX_SEGVGUARD

# Veriexec
#
# a pseudo device needed for veriexec
#pseudo-device	veriexec
#
# Uncomment the fingerprint methods below that are desired. Note that
# removing fingerprint methods will have almost no impact on the kernel
# code size.
#
#options VERIFIED_EXEC_FP_SHA256
#options VERIFIED_EXEC_FP_SHA384
#options VERIFIED_EXEC_FP_SHA512

#options PAX_MPROTECT=0			# PaX mprotect(2) restrictions
					# (for static binaries only for now)<|MERGE_RESOLUTION|>--- conflicted
+++ resolved
@@ -1,8 +1,4 @@
-<<<<<<< HEAD
-# $NetBSD: GENERIC,v 1.260 2018/08/01 20:04:14 maxv Exp $
-=======
 # $NetBSD: GENERIC,v 1.261 2018/09/06 05:36:50 maxv Exp $
->>>>>>> 598bd837
 #
 # GENERIC machine description file
 # 
@@ -26,11 +22,7 @@
 
 options 	INCLUDE_CONFIG_FILE	# embed config file in kernel binary
 
-<<<<<<< HEAD
-#ident 		"GENERIC-$Revision: 1.260 $"
-=======
 #ident 		"GENERIC-$Revision: 1.261 $"
->>>>>>> 598bd837
 
 maxusers	32
 
