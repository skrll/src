<<<<<<< HEAD
# 	$NetBSD: TADPOLE3GX,v 1.74 2018/02/05 15:18:11 maxv Exp $
=======
# 	$NetBSD: TADPOLE3GX,v 1.75 2018/08/01 20:04:14 maxv Exp $
>>>>>>> b2b84690

include "arch/sparc/conf/std.sparc"

#options 	INCLUDE_CONFIG_FILE	# embed config file in kernel binary

# all supported SPARCbooks have V8 CPUs
makeoptions		CCPUOPTS="-mcpu=v8 -mtune=v8"

maxusers	32

## System kernel configuration.  See options(4) for more detail.


# Options for variants of the Sun SPARC architecure.
# We currently support three architecture types; at least one is required.
options 	SUN4M		# sun4m - SS10, SS20, Classic, etc.

## System options specific to the sparc machine type

# Blink the power LED on some machines to indicate the system load.
#options 	BLINK

# wsdisplay options
#options 	WSEMUL_SUN
options 	WSEMUL_VT100
options 	WSDISPLAY_COMPAT_RAWKBD		# can get raw scancodes
options 	WSDISPLAY_CUSTOM_OUTPUT		# wsconsctl(8)

# black on white, kernel output in green
options 	WS_DEFAULT_FG=WSCOL_BLACK
options 	WS_DEFAULT_BG=WSCOL_LIGHT_WHITE
options 	WS_KERNEL_FG=WSCOL_GREEN
options 	WS_KERNEL_BG=WSCOL_LIGHT_WHITE

options 	WSDISPLAY_COMPAT_PCVT		# emulate some ioctls
options 	WSDISPLAY_COMPAT_SYSCONS	# emulate some ioctls
options 	WSDISPLAY_COMPAT_USL		# wsconscfg VT handling

options 	WSDISPLAY_DEFAULTSCREENS=1

options 	SPARCBOOK_CMD		# enable screen switching with lAlt-Fn
#options 	FONT_GALLANT12x22	# the console font
options 	FONT_BOLD8x16		# a somewhat smaller font

#### System options that are the same for all ports

## Root device configuration: change the ?'s if you are going to use a
## nonstandard root partition (other than where the kernel is booted from)
## and/or nonstandard root type (not ffs or nfs).  Normally this can be
## automagically determined at boot time.

config		netbsd	root on ? type ?

## System call tracing (see ktrace(1)).
options 	KTRACE

## System V compatible IPC subsystem.  (msgctl(2), semctl(2), and shmctl(2))
options 	SYSVMSG		# System V message queues
options 	SYSVSEM		# System V semaphores
options 	SYSVSHM		# System V shared memory

options 	USERCONF	# userconf(4) support
#options 	PIPE_SOCKETPAIR	# smaller, but slower pipe(2)
#options 	SYSCTL_INCLUDE_DESCR	# Include sysctl descriptions in kernel

## NFS boot options; tries DHCP/BOOTP then BOOTPARAM
options 	NFS_BOOT_BOOTPARAM
#options 	NFS_BOOT_BOOTP
options 	NFS_BOOT_DHCP

#### Debugging options

## The DDB in-kernel debugger runs at panic (unless DDB_ONPANIC=0), or at
## serial console break or keyboard reset, where the PROM would normally
## intercept.  DDB_HISTORY_SIZE adds up/down arrow command history.
options 	DDB			# kernel dynamic debugger
pseudo-device	ksyms
options 	DDB_HISTORY_SIZE=100	# enable history editing in DDB
#options 	DDB_ONPANIC=1		# see also sysctl(7): `ddb.onpanic'

## You may also use gdb, on another computer connected to this machine over
## a serial port.  Both KGDB_DEV and KGDB_DEVRATE should be specified;
## KGDB_DEV is a dev_t encoded device number of the serial port to use.
## (0xc01 = ttya, 0xc02 = ttyb.)
#options 	KGDB			# support for kernel gdb
#options 	KGDB_DEV=0xc01		# kgdb device number (this is `ttyb')
#options 	KGDB_DEVRATE=38400	# baud rate


## Compile the kernel with debugging symbols (`netbsd.gdb' is the debug file),
## such that gdb(1) can be used on a kernel coredump.

makeoptions	DEBUG="-g"


## Adds code to the kernel that does internal consistency checks, and will
## cause the kernel to panic if corruption of internal data structures
## is detected.
#options 	DIAGNOSTIC	# extra kernel sanity checking

## Enable (possibly expensive) debugging code that may also display messages
## on the system console
#options 	DEBUG
#options 	LOCKDEBUG
#options 	SYSCALL_DEBUG

## Make SCSI error messages more verbose when explaining their meanings.
options 	SCSIVERBOSE

## `INSECURE' turns off the kernel security level (securelevel = 0 always).
## This allows writing to /dev/mem, loading kernel modules while multi-user,
## and other insecurities good only for development work.  Do not use this
## option on a production machine.
options 	INSECURE

## `FDSCRIPTS' allows non-readable but executable scripts by providing a
## pre-opened opaque file to the script interpreter.  `SETUIDSCRIPTS',
## which implies FDSCRIPTS, allows scripts to be set-user-id using the same
## opaque file mechanism.  Perl calls this "secure setuid scripts."

#options 	FDSCRIPTS
#options 	SETUIDSCRIPTS

## Options for compatibility with previous releases foreign system binaries.
## In the cases of COMPAT_SUNOS and COMPAT_SVR4, you may need to set up
## additional user-level utilities or system configuration files. See
## compat_sunos(8) and compat_svr4(8).

include 	"conf/compat_netbsd10.config"
options 	COMPAT_SUNOS	# SunOS 4.x binary compatibility
#options 	COMPAT_SVR4	# SunOS 5.x binary compatibility

## File systems.  You probably need at least one of FFS or NFS.
file-system	FFS		# Berkeley Fast Filesystem
file-system	NFS		# Sun NFS-compatible filesystem client
file-system	KERNFS		# kernel data-structure filesystem
#file-system	NULLFS		# NULL layered filesystem
file-system	MFS		# memory-based filesystem
#file-system	FDESC		# user file descriptor filesystem
#file-system	UMAPFS		# uid/gid remapping filesystem
#file-system	LFS		# Log-based filesystem (still experimental)
file-system	PROCFS		# /proc
file-system	CD9660		# ISO 9660 + Rock Ridge file system
#file-system	UNION		# union file system
file-system	MSDOSFS		# MS-DOS FAT filesystem(s).
file-system	PTYFS		# /dev/pts/N support

## File system options.
options 	NFSSERVER	# Sun NFS-compatible filesystem server
options 	QUOTA		# legacy UFS quotas
options 	QUOTA2		# new, in-filesystem UFS quotas
#options 	FFS_EI		# FFS Endian Independent support
#options 	FFS_NO_SNAPSHOT	# No FFS snapshot support
options 	UFS_EXTATTR	# Extended attribute support for UFS1

## Network protocol support.  In most environments, INET is required.
options 	INET		# IP (Internet Protocol) v4
#options 	GATEWAY		# packet forwarding ("router switch")
#options 	MROUTING	# packet forwarding of multicast packets
#options 	PIM		# Protocol Independent Multicast
#options 	NETATALK	# AppleTalk (over Ethernet) protocol
options 	NTP		# Network Time Protocol in-kernel support
#options 	PPS_SYNC	# Add serial line synchronization for NTP
options 	PPP_BSDCOMP	# Add BSD compression to ppp device
options 	PPP_DEFLATE	# Add deflate (libz) compression to ppp device
options 	PPP_FILTER	# Add active filters for ppp (via bpf)
#options 	TCP_DEBUG	# Record last TCP_NDEBUG packets with SO_DEBUG


#### Main bus and CPU .. all systems.
mainbus0 at root
cpu0	at mainbus0

#### Bus types found on SPARC systems.

obio0	at mainbus0				# sun4 and sun4m
iommu0	at mainbus0				# sun4m
sbus0	at iommu0				# sun4m

## SBus to PCMCIA bridge
tslot*	at sbus? slot ? offset ?		# PCMCIA bridge (tadpole 3gx)
pcmcia*	at tslot?

#### Standard system devices -- all required for a given architecture

## Auxiliary system registers on sun4c and sun4m
auxreg0	at obio0				# sun4m

## Additional auxiliary system registers on Sparcbook
auxiotwo0	at obio0				# sun4m

## Clock control on SPARCbook - used to put the CPU to sleep when idle
clkctrl0 at obio0

## Mostek clock found on 4/300, sun4c, and sun4m systems.
## The Mostek clock NVRAM is the "eeprom" on sun4/300 systems.
clock0	at obio0				# sun4m

## Timer chip found on 4/300, sun4c, and sun4m systems.
timer0	at obio0				# sun4m

#### Serial port configuration

## Zilog 8530 serial chips.  Each has two-channels.
## zs0 is ttya and ttyb.  zs1 is the keyboard and mouse.
zs0	at obio0					# sun4m
zstty0	at zs0 channel 0	# ttya
zstty1	at zs0 channel 1	# ttyb

zs1	at obio0					# sun4m
zstty*	at zs1 channel ?	# mouse/keyboard

kbd0	at zstty?
ms0	at zstty?

wskbd*		at kbd? console ?
wsmouse*	at ms?

## Tadpole 3GX/3XL have a builtin modem that emulates a NS16450.
com*	at obio0					# sun4m (tadpole)

## PCMCIA serial interfaces
com*	at pcmcia?
pcmcom*	at pcmcia?
com*	at pcmcom?

#### Disk controllers and disks

#

## The following flags may be set for the NCR53c94 based esp driver:
##	bits 0-7:  disable disconnect/reselect for the corresponding target
##	bits 8-15: disable synchronous negotiation for target [bit-8]

## sun4/300, sun4c, sun4m on-board SCSI, and FSBE/S SBus SCSI cards.
## Both `dma' and `esp' are needed in all cases.
## Two kinds of additional SBus SCSI interfaces are available.  One uses
## "esp at sbus" like the sun4c on-board; the other uses "esp at dma".

## sun4/300 SCSI - an NCR53c94 or equivalent behind
## an LSI Logic DMA controller

dma0	at sbus0 slot ? offset ?			# sun4c/sun4m
esp0	at dma0 flags 0x0000				# sun4m

scsibus* at esp?

## PCMCIA SCSI controllers
#aic*	at pcmcia?
#scsibus* at aic?

## These entries find devices on all SCSI busses and assign
## unit numbers dynamically.
sd*	at scsibus? target ? lun ?		# SCSI disks
st*	at scsibus? target ? lun ?		# SCSI tapes
cd*	at scsibus? target ? lun ?		# SCSI CD-ROMs
ch*	at scsibus? target ? lun ?		# SCSI changer devices
ss*	at scsibus? target ? lun ?		# SCSI scanners
uk*	at scsibus? target ? lun ?		# unknown SCSI

## PCMCIA IDE controllers
wdc*	at pcmcia?

atabus* at ata?
wd*		at atabus? drive ? flags 0x0000

## A disk-like interface to files.  Can be used to create floppy, CD,
## miniroot images, etc.

pseudo-device	vnd	

## Memory disk device, used on boot floppies with compressed
## kernel-plus-root-disk images.

#pseudo-device	md	


#### Network interfaces

## LANCE Ethernet - an AMD 7990 LANCE behind specialized DMA glue
## Three flavors of additional SBus ethernets are available.  One attaches
## directly like the sun4c on-board, one uses the ledma device like the
## sun4m on-board, and one uses the lebuffer device.

ledma0		at sbus0 slot ? offset ?		# sun4m on-board
le0		at ledma0				# sun4m on-board

# PCMCIA ethernet devices
ep*	at pcmcia?
#mbe*	at pcmcia?
#ne*	at pcmcia?
#sm*	at pcmcia?

wi*	at pcmcia?

## Loopback network interface; required
pseudo-device	loop

## PPP, the successor to SLIP.  See pppd(8).
pseudo-device	ppp		

## Network "tunnel" device, allowing protocol stacks to run in the userland.
## This is used by the third-party user-mode "ppp" program, and others.
pseudo-device	tun		

## Generic L3 over IP tunnel
#pseudo-device	gre			# generic L3 over IP tunnel

## Berkeley Packet Filter, required to run RARPD.  A generic C-language
## interface that allows selective examining of incoming packets.
pseudo-device	bpfilter

pseudo-device	npf			# NPF packet filter


#### Audio and video devices

## /dev/audio support

#options 	DBRI_DEBUG	# noisy debug output from the dbri driver
options 	DBRI_BIG_BUFFER	# use bigger DMA buffers, for slow CPUs
dbri0		at sbus0 slot ? offset ?		# SUNW,DBRI[s3|e]
audio*		at audiobus?

spkr*		at audio?		# PC speaker (synthesized)

# Tadpole 3GX/3GS (P9100 -- P Nine One Zero Zero -> pnozz)
pnozz0 at sbus? slot ? offset ?
#options 	PNOZZ_EMUL_CG3		# emulate a CG3 for Xsun instead of 
					# running natively

wsdisplay* 	at wsemuldisplaydev? console ?

#### Other device configuration

# Tadpole microcontroller
tctrl0 at obio0

## Pseudo ttys, required for network logins and programs like screen.

pseudo-device	pty			# pseudo-ttys (for network, etc.)

## Random device, used to implement /dev/random (a source of random noise),
## and generate randomness for some kernel formulae.


pseudo-device	clockctl		# user control of clock subsystem
#pseudo-device	fss			# file system snapshot device

pseudo-device	wsmux			# mouse and keyboard multiplexor
pseudo-device	wsfont<|MERGE_RESOLUTION|>--- conflicted
+++ resolved
@@ -1,8 +1,4 @@
-<<<<<<< HEAD
-# 	$NetBSD: TADPOLE3GX,v 1.74 2018/02/05 15:18:11 maxv Exp $
-=======
 # 	$NetBSD: TADPOLE3GX,v 1.75 2018/08/01 20:04:14 maxv Exp $
->>>>>>> b2b84690
 
 include "arch/sparc/conf/std.sparc"
 
