--- conflicted
+++ resolved
@@ -1,8 +1,4 @@
-<<<<<<< HEAD
-# $NetBSD: DISKLESS3X,v 1.59 2017/09/14 07:58:43 mrg Exp $
-=======
 # $NetBSD: DISKLESS3X,v 1.60 2018/08/01 20:04:14 maxv Exp $
->>>>>>> b2b84690
 
 # DISKLESS - Root and swap on NFS
 # Desktop machines only (3/80)
