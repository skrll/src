--- conflicted
+++ resolved
@@ -1,8 +1,4 @@
-<<<<<<< HEAD
-# $NetBSD: DISKLESS,v 1.79 2020/09/27 13:48:54 roy Exp $
-=======
 # $NetBSD: DISKLESS,v 1.80 2021/01/21 06:51:56 nia Exp $
->>>>>>> 9e014010
 
 # DISKLESS - Root and swap on NFS
 # Desktop machines only (3/50, 3/60, 3/110)
