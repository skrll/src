<<<<<<< HEAD
# $NetBSD: DISKLESS,v 1.74 2017/09/14 07:58:43 mrg Exp $
=======
# $NetBSD: DISKLESS,v 1.75 2018/08/01 20:04:14 maxv Exp $
>>>>>>> b2b84690

# DISKLESS - Root and swap on NFS
# Desktop machines only (3/50, 3/60, 3/110)
#
# Includes devices needed to run as an X-terminal

include "arch/sun3/conf/std.sun3"

#options 	INCLUDE_CONFIG_FILE	# embed config file in kernel binary

makeoptions	COPTS="-Os"		# bootloader has size limit (~2MB)

# Machines to be supported by this kernel
options 	FPU_EMULATE
options 	HAVECACHE		# Sun3/260 VAC

# Needs to be set per system.  i.e change these as you see fit
maxusers	2

# Standard system options
#options 	KTRACE		# system call tracing
#options 	SYSVMSG		# System V message queues
#options 	SYSVSEM		# System V semaphores
#options 	SYSVSHM		# System V shared memory
#options 	INSECURE	# disable kernel security level
options 	USERCONF	# userconf(4) support
#options 	PIPE_SOCKETPAIR	# smaller, but slower pipe(2)
#options 	SYSCTL_INCLUDE_DESCR	# Include sysctl descriptions in kernel

# Which kernel debugger?  Uncomment either this:
#options 	DDB
# ... or these for KGDB (gdb remote target)
#makeoptions	DEBUG="-g"	# debugging symbols for gdb
#options 	KGDB
#options 	KGDB_DEV=0x0C01	# ttya=0C00 ttyb=0C01

# Other debugging options
#options 	DDB_HISTORY_SIZE=100	# enable history editing in DDB
#options 	DEBUG		# kernel debugging code
#options 	DIAGNOSTIC	# extra kernel sanity checking
#options 	PMAP_DEBUG
#options 	SCSIDEBUG
#options 	SCSIVERBOSE		# Verbose SCSI errors

# Compatibility options
include 	"conf/compat_netbsd13.config"

#options 	COMPAT_SUNOS	# can run SunOS 4.1.1 executables
#options 	COMPAT_SVR4	# can run SVR4 executables
#options 	COMPAT_AOUT_M68K # support for NetBSD a.out executables
#options 	COMPAT_LINUX	# can run Linux/m68k executables
#options 	EXEC_AOUT	# support for a.out executables

# Filesystem options
#file-system	FFS		# Berkeley Fast Filesystem
file-system	NFS		# Sun NFS client support
#file-system	CD9660		# ISO 9660 + Rock Ridge file system
#file-system	FDESC		# /dev/fd/*
#file-system	KERNFS		# /kern
#file-system	NULLFS		# loopback file system
#file-system	OVERLAY		# overlay file system
#file-system	PROCFS		# /proc
#file-system	UNION		# union file system
#file-system	MFS		# memory-based filesystem
#file-system	PTYFS		# /dev/pts/N support
#file-system	TMPFS		# Efficient memory file-system
#file-system	UDF		# experimental - OSTA UDF CD/DVD file-system

#options 	NFSSERVER	# nfs server support
#options 	QUOTA		# legacy UFS quotas
#options 	QUOTA2		# new, in-filesystem UFS quotas
#options 	FFS_EI		# FFS Endian Independent support
#options 	WAPBL		# File system journaling support
#options 	UFS_DIRHASH	# UFS Large Directory Hashing - Experimental
#options 	FFS_NO_SNAPSHOT	# No FFS snapshot support

# Networking options
options 	INET		# IP protocol stack support
#options 	INET6		# IPV6
#options 	IPSEC		# IP security
#options 	IPSEC_DEBUG	# debug for IP security
#options 	GATEWAY		# IP packet forwarding
#options 	TCP_DEBUG	# Record last TCP_NDEBUG packets with SO_DEBUG

# Work-around for root on slow servers (insurance...)
options 	NFS_BOOT_RWSIZE=1024
options 	NFS_BOOT_BOOTPARAM

config		netbsd root on ? type nfs

# On-board I/O space (required)
include "arch/sun3/conf/obio.sun3"

# On-board memory (optional)
# See frame-buffers
obmem0 at mainbus?

# VME bus support (optional)
# (none on desktop machines)

#
# Serial ports
#
zstty0	at zsc1 channel 0	# ttya
zstty1	at zsc1 channel 1	# ttyb

kbd0	at zsc0 channel 0	# keyboard
ms0	at zsc0 channel 1	# mouse

#
# Network devices
#

# Intel Ethernet (onboard, or VME)
ie0 at obio0 addr 0x0C0000 ipl 3
#ie1 at vme2 addr 0xe88000 ipl 3 vect 0x75

# Lance Ethernet (only onboard)
le0 at obio0 addr 0x120000 ipl 3

# All Sun3 machines with an "le" (3/50, 3/60) should be
# presumed to have the old, buggy LANCE chip. (Rev. C)
options 	LANCE_REVC_BUG

#
# Frame buffer devices
#

include "arch/sun3/conf/bw2.sun3"
include "arch/sun3/conf/cg4.sun3"

# 3/60 P4 accelerated 8-bit color frame buffer
# cgsix0 at obmem0 addr 0xff000000

# 3/60 P4 24-bit color frame buffer
# cgeight0 at obmem0 addr 0xff300000

# Sun-3 color board, or CG5 8-bit frame buffer (VME A24/D16).
# cgtwo0 at vme2 addr 0x400000 ipl 4 vect 0xA8

# Support for the CG9 24-bit frame buffer (VME A32/D32).
# cgnine0 at vme5 addr 0x08000000 ipl 4 vect 0xAA

# Misc.
pseudo-device	loop			# network loopback
pseudo-device	bpfilter		# packet filter
#pseudo-device	carp			# Common Address Redundancy Protocol
pseudo-device	sl			# CSLIP
pseudo-device	ppp			# PPP
#pseudo-device	pppoe			# PPP over Ethernet (RFC 2516)
#pseudo-device	tun			# network tunneling over tty
#pseudo-device	tap			# virtual Ethernet
#pseudo-device	gre			# generic L3 over IP tunnel
<<<<<<< HEAD
#pseudo-device	ipfilter		# ip filter
=======
#pseudo-device	npf			# NPF packet filter
>>>>>>> b2b84690
#pseudo-device	gif			# IPv[46] over IPv[46] tunnel (RFC1933)
#pseudo-device	faith			# IPv[46] tcp relay translation i/f
#pseudo-device	stf			# 6to4 IPv6 over IPv4 encapsulation
#pseudo-device	vlan			# IEEE 802.1q encapsulation
#pseudo-device	bridge			# simple inter-network bridging
#options 	BRIDGE_IPF		# bridge uses IP/IPv6 pfil hooks too
#pseudo-device	agr			# IEEE 802.3ad link aggregation

pseudo-device	pty			# pseudo-terminals
pseudo-device	clockctl		# user control of clock subsystem<|MERGE_RESOLUTION|>--- conflicted
+++ resolved
@@ -1,8 +1,4 @@
-<<<<<<< HEAD
-# $NetBSD: DISKLESS,v 1.74 2017/09/14 07:58:43 mrg Exp $
-=======
 # $NetBSD: DISKLESS,v 1.75 2018/08/01 20:04:14 maxv Exp $
->>>>>>> b2b84690
 
 # DISKLESS - Root and swap on NFS
 # Desktop machines only (3/50, 3/60, 3/110)
@@ -156,11 +152,7 @@
 #pseudo-device	tun			# network tunneling over tty
 #pseudo-device	tap			# virtual Ethernet
 #pseudo-device	gre			# generic L3 over IP tunnel
-<<<<<<< HEAD
-#pseudo-device	ipfilter		# ip filter
-=======
 #pseudo-device	npf			# NPF packet filter
->>>>>>> b2b84690
 #pseudo-device	gif			# IPv[46] over IPv[46] tunnel (RFC1933)
 #pseudo-device	faith			# IPv[46] tcp relay translation i/f
 #pseudo-device	stf			# 6to4 IPv6 over IPv4 encapsulation
