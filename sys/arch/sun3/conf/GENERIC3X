<<<<<<< HEAD
# $NetBSD: GENERIC3X,v 1.138 2020/09/27 13:48:54 roy Exp $
=======
# $NetBSD: GENERIC3X,v 1.139 2021/01/21 06:51:56 nia Exp $
>>>>>>> 9e014010

# GENERIC Sun3X (3/80, 3/470)
# Supports root on: ie0, le0, sd*, ...

include 	"arch/sun3/conf/std.sun3x"

#options 	INCLUDE_CONFIG_FILE	# embed config file in kernel binary

<<<<<<< HEAD
#ident		"GENERIC3X-$Revision: 1.138 $"
=======
#ident		"GENERIC3X-$Revision: 1.139 $"
>>>>>>> 9e014010

makeoptions	COPTS="-Os -fno-unwind-tables -fno-omit-frame-pointer"
	# Bootloader has size limit (~2MB). -fno-omit-frame-pointer is
	# necessary for backtraces in DDB.

# Machines to be supported by this kernel
#options 	FPU_EMULATE	# XXX - Ever needed?
#options 	HAVE_IOCACHE	# XXX - Not yet supported.

# Needs to be set per system.  i.e change these as you see fit
maxusers	4

# Standard system options
options 	KTRACE		# system call tracing
options 	SYSVMSG		# System V message queues
options 	SYSVSEM		# System V semaphores
options 	SYSVSHM		# System V shared memory

#options 	MODULAR		# new style module(7) framework
#options 	MODULAR_DEFAULT_AUTOLOAD

#options 	INSECURE	# disable kernel security level
#options 	USERCONF	# userconf(4) support
options 	PIPE_SOCKETPAIR	# smaller, but slower pipe(2)
#options 	SYSCTL_INCLUDE_DESCR	# Include sysctl descriptions in kernel

# Alternate buffer queue strategies for better responsiveness under high
# disk I/O load.
#options 	BUFQ_READPRIO
#options 	BUFQ_PRIOCSCAN

# Which kernel debugger?  Uncomment either this:
options 	DDB
# ... or these for KGDB (gdb remote target)
#makeoptions	DEBUG="-g"	# debugging symbols for gdb
#options 	KGDB
#options 	KGDB_DEV=0x0C01	# ttya=0C00 ttyb=0C01

# Other debugging options
#options 	DDB_HISTORY_SIZE=100	# enable history editing in DDB
#options 	DEBUG		# kernel debugging code
#options 	DIAGNOSTIC	# extra kernel sanity checking
#options 	PMAP_DEBUG
#options 	SCSIDEBUG
#options 	SCSIVERBOSE		# Verbose SCSI errors

# Compatibility options
# Originally in NetBSD 1.0, but limited to 6.0 for size.
#include 	"conf/compat_netbsd10.config"
include 	"conf/compat_netbsd60.config"
#options 	COMPAT_AOUT_M68K # support for NetBSD a.out executables
#options 	COMPAT_LINUX	# can run Linux/m68k executables
#options 	COMPAT_OSSAUDIO	# can run Linux/m68k executables
#options 	EXEC_AOUT	# support for a.out executables
#options 	COMPAT_SUNOS	# can run SunOS 4.1.1 executables

# Filesystem options
file-system	FFS		# Berkeley Fast Filesystem
file-system	NFS		# Sun NFS client support
file-system	CD9660		# ISO 9660 + Rock Ridge file system
file-system	MSDOSFS		# MS-DOS FAT file system
#file-system	FDESC		# /dev/fd/*
#file-system	KERNFS		# /kern
file-system	NULLFS		# loopback file system
#file-system	OVERLAY		# overlay file system
file-system	PROCFS		# /proc
#file-system	UNION		# union file system
file-system	MFS		# memory-based filesystem
file-system	PTYFS		# /dev/pts/N support
# Disabled as 20KB larger than MFS.
#file-system	TMPFS		# Efficient memory file-system
#file-system	UDF		# experimental - OSTA UDF CD/DVD file-system

#options 	NFSSERVER	# nfs server support
#options 	QUOTA		# legacy UFS quotas
#options 	QUOTA2		# new, in-filesystem UFS quotas
#options 	FFS_EI		# FFS Endian Independent support
#options 	WAPBL		# File system journaling support
#options 	UFS_DIRHASH	# UFS Large Directory Hashing - Experimental
options 	FFS_NO_SNAPSHOT	# No FFS snapshot support

# Networking options
options 	INET		# IP protocol stack support
#options 	INET6		# IPV6
#options 	IPSEC		# IP security
#options 	IPSEC_DEBUG	# debug for IP security
#options 	GATEWAY		# IP packet forwarding
#options 	TCP_DEBUG	# Record last TCP_NDEBUG packets with SO_DEBUG

#options 	ALTQ		# Manipulate network interfaces' output queues
#options 	ALTQ_BLUE	# Stochastic Fair Blue
#options 	ALTQ_CBQ	# Class-Based Queueing
#options 	ALTQ_CDNR	# Diffserv Traffic Conditioner
#options 	ALTQ_FIFOQ	# First-In First-Out Queue
#options 	ALTQ_FLOWVALVE	# RED/flow-valve (red-penalty-box)
#options 	ALTQ_HFSC	# Hierarchical Fair Service Curve
#options 	ALTQ_LOCALQ	# Local queueing discipline
#options 	ALTQ_PRIQ	# Priority Queueing
#options 	ALTQ_RED	# Random Early Detection
#options 	ALTQ_RIO	# RED with IN/OUT
#options 	ALTQ_WFQ	# Weighted Fair Queueing

# Work-around for root on slow servers (insurance...)
options 	NFS_BOOT_RWSIZE=1024
options 	NFS_BOOT_BOOTPARAM

config		netbsd root on ? type ?

# On-board I/O space (required)
include "arch/sun3/conf/obio.sun3x"

# On-board memory (optional)
# See frame-buffers
obmem0 at mainbus?

# VME bus support (optional)
# One unit for each address space
vme0 at mainbus? # A16/D16
vme1 at mainbus? # A16/D32
vme2 at mainbus? # A24/D16
vme3 at mainbus? # A24/D32
vme4 at mainbus? # A32/D16
vme5 at mainbus? # A32/D32

#
# Serial ports
#
zstty0	at zsc1 channel 0	# ttya
zstty1	at zsc1 channel 1	# ttyb

kbd0	at zsc0 channel 0	# keyboard
ms0	at zsc0 channel 1	# mouse

#
# Network devices
#

# Intel Ethernet (onboard, or VME)
ie0 at obio0 addr 0x65000000 ipl 3
ie1 at vme2 addr 0xe88000 ipl 3 vect 0x75

# Lance Ethernet (only onboard)
le0 at obio0 addr 0x65002000 ipl 3

#
# Disk and tape devices
#

# Emulex SCSI (3/80 only)
# Both `dma' and `esp' are needed.
# The following flags may be set for the NCR53c94 based esp driver:
#	bits 0-7:  disable disconnect/reselect for the corresponding target
#	bits 8-15: disable synchronous negotiation for target [bit-8]
#
dma0 at obio0 addr 0x66001000 ipl 2
esp0 at obio0 addr 0x66000000 ipl 2 flags 0x000000

# Floppy drive
fdc0 at obio0 addr 0x6e000000 ipl 6 vect 0x40
fd0	at fdc0	# First (and only) floppy drive.

# Sun3 "si" SCSI controller (NCR 5380)
# This driver has several flags which may be enabled using
# the "flags" directive.  Valid flags are:
#
# 0x000ff	Set (1<<target) to disable disconnect/reselect
# 0x0ff00	Set (1<<(target+8)) to disable parity checking
# 0x10000	Set this bit to disable DMA interrupts (poll)
# 0x20000	Set this bit to disable DMA entirely (use PIO)
#
# For example: "flags 0x1000f" would disable DMA interrupts,
# and disable disconnect/reselect for targets 0-3
si0 at vme2 addr 0x200000 ipl 2 vect 0x40
si1 at vme2 addr 0x204000 ipl 2 vect 0x41

# Xylogics 450/451 controllers (VME A16/D16)
xyc0 at vme0 addr 0xee40 ipl 2 vect 0x48
xyc1 at vme0 addr 0xee48 ipl 2 vect 0x49
xy* at xyc? drive ?

# Xylogics 7053 controllers (VME A16/D32)
xdc0 at vme1 addr 0xee80 ipl 2 vect 0x44
xdc1 at vme1 addr 0xee90 ipl 2 vect 0x45
xd* at xdc? drive ?

# Xylogics 472 tape controllers?

#
# Frame buffer devices
#

# P4 Monochrome frame buffer.
bwtwo0	at obmem0 addr 0x50300000

# P4 8-bit color frame buffer
cgfour0 at obmem0 addr 0x50300000

# P4 accelerated 8-bit color frame buffer
# cgsix0 at obmem0 addr 0x50000000

# P4 24-bit color frame buffer
# cgeight0 at obmem0 addr 0x50300000

# Sun-3 color board, or CG5 8-bit frame buffer (VME A24/D16).
# This driver is going to need work in its mmap function.
# cgtwo0 at vme2 addr 0x400000 ipl 4 vect 0xA8

# Support for the CG9 24-bit frame buffer (VME A32/D32).
# cgnine0 at vme5 addr 0x08000000 ipl 4 vect 0xAA

#
# SCSI infrastructure
#
scsibus* at scsi?

sd* at scsibus? target ? lun ?		# SCSI disks
st* at scsibus? target ? lun ?		# SCSI tapes
cd* at scsibus? target ? lun ?		# SCSI CD-ROMs
#ch* at scsibus? target ? lun ?		# SCSI changer devices
#ss* at scsibus? target ? lun ?		# SCSI scanners
uk* at scsibus? target ? lun ?		# unknown SCSI devices

#
# accept filters
#pseudo-device	accf_data		# "dataready" accept filter
#pseudo-device	accf_http		# "httpready" accept filter

# Memory-disk drivers
pseudo-device	md		

# Misc.
pseudo-device	loop			# network loopback
pseudo-device	bpfilter		# packet filter
#pseudo-device	carp			# Common Address Redundancy Protocol
pseudo-device	sl			# CSLIP
pseudo-device	ppp			# PPP
#pseudo-device	pppoe			# PPP over Ethernet (RFC 2516)
#pseudo-device	tun			# network tunneling over tty
#pseudo-device	tap			# virtual Ethernet
#pseudo-device	gre			# generic L3 over IP tunnel
#pseudo-device	npf			# NPF packet filter
#pseudo-device	gif			# IPv[46] over IPv[46] tunnel (RFC1933)
#pseudo-device	faith			# IPv[46] tcp relay translation i/f
#pseudo-device	stf			# 6to4 IPv6 over IPv4 encapsulation
pseudo-device	vlan			# IEEE 802.1q encapsulation
#pseudo-device	bridge			# simple inter-network bridging
#pseudo-device	vether			# Virtual Ethernet for bridge
#pseudo-device	agr			# IEEE 802.3ad link aggregation

pseudo-device	pty			# pseudo-terminals
pseudo-device	vnd			# paging to files
#options 	VND_COMPRESSION		# compressed vnd(4)
#pseudo-device	ccd			# concatenated disks
#pseudo-device	cgd			# cryptographic disk devices
#pseudo-device	raid			# RAIDframe disk driver
#options 	RAID_AUTOCONFIG		# auto-configuration of RAID components
# Options to enable various other RAIDframe RAID types.
#options 	RF_INCLUDE_EVENODD=1
#options 	RF_INCLUDE_RAID5_RS=1
#options 	RF_INCLUDE_PARITYLOGGING=1
#options 	RF_INCLUDE_CHAINDECLUSTER=1
#options 	RF_INCLUDE_INTERDECLUSTER=1
#options 	RF_INCLUDE_PARITY_DECLUSTERING=1
#options 	RF_INCLUDE_PARITY_DECLUSTERING_DS=1
#pseudo-device	fss			# file system snapshot device
pseudo-device	clockctl		# user control of clock subsystem
pseudo-device	ksyms			# /dev/ksyms

# Veriexec
# include "dev/veriexec.config"<|MERGE_RESOLUTION|>--- conflicted
+++ resolved
@@ -1,8 +1,4 @@
-<<<<<<< HEAD
-# $NetBSD: GENERIC3X,v 1.138 2020/09/27 13:48:54 roy Exp $
-=======
 # $NetBSD: GENERIC3X,v 1.139 2021/01/21 06:51:56 nia Exp $
->>>>>>> 9e014010
 
 # GENERIC Sun3X (3/80, 3/470)
 # Supports root on: ie0, le0, sd*, ...
@@ -11,11 +7,7 @@
 
 #options 	INCLUDE_CONFIG_FILE	# embed config file in kernel binary
 
-<<<<<<< HEAD
-#ident		"GENERIC3X-$Revision: 1.138 $"
-=======
 #ident		"GENERIC3X-$Revision: 1.139 $"
->>>>>>> 9e014010
 
 makeoptions	COPTS="-Os -fno-unwind-tables -fno-omit-frame-pointer"
 	# Bootloader has size limit (~2MB). -fno-omit-frame-pointer is
