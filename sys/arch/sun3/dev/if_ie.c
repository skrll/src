--- conflicted
+++ resolved
@@ -1,8 +1,4 @@
-<<<<<<< HEAD
-/*	$NetBSD: if_ie.c,v 1.62 2017/02/22 09:45:16 nonaka Exp $ */
-=======
 /*	$NetBSD: if_ie.c,v 1.65 2018/06/26 06:47:59 msaitoh Exp $ */
->>>>>>> b2b84690
 
 /*-
  * Copyright (c) 1993, 1994, 1995 Charles M. Hannum.
@@ -102,11 +98,7 @@
 */
 
 #include <sys/cdefs.h>
-<<<<<<< HEAD
-__KERNEL_RCSID(0, "$NetBSD: if_ie.c,v 1.62 2017/02/22 09:45:16 nonaka Exp $");
-=======
 __KERNEL_RCSID(0, "$NetBSD: if_ie.c,v 1.65 2018/06/26 06:47:59 msaitoh Exp $");
->>>>>>> b2b84690
 
 #include "opt_inet.h"
 #include "opt_ns.h"
