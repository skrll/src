<<<<<<< HEAD
/*	$NetBSD: xy.c,v 1.80 2020/11/21 00:27:52 thorpej Exp $	*/
=======
/*	$NetBSD: xy.c,v 1.81 2021/04/24 23:36:49 thorpej Exp $	*/
>>>>>>> 9e014010

/*
 * Copyright (c) 1995 Charles D. Cranor
 * All rights reserved.
 *
 * Redistribution and use in source and binary forms, with or without
 * modification, are permitted provided that the following conditions
 * are met:
 * 1. Redistributions of source code must retain the above copyright
 *    notice, this list of conditions and the following disclaimer.
 * 2. Redistributions in binary form must reproduce the above copyright
 *    notice, this list of conditions and the following disclaimer in the
 *    documentation and/or other materials provided with the distribution.
 *
 * THIS SOFTWARE IS PROVIDED BY THE AUTHOR ``AS IS'' AND ANY EXPRESS OR
 * IMPLIED WARRANTIES, INCLUDING, BUT NOT LIMITED TO, THE IMPLIED WARRANTIES
 * OF MERCHANTABILITY AND FITNESS FOR A PARTICULAR PURPOSE ARE DISCLAIMED.
 * IN NO EVENT SHALL THE AUTHOR BE LIABLE FOR ANY DIRECT, INDIRECT,
 * INCIDENTAL, SPECIAL, EXEMPLARY, OR CONSEQUENTIAL DAMAGES (INCLUDING, BUT
 * NOT LIMITED TO, PROCUREMENT OF SUBSTITUTE GOODS OR SERVICES; LOSS OF USE,
 * DATA, OR PROFITS; OR BUSINESS INTERRUPTION) HOWEVER CAUSED AND ON ANY
 * THEORY OF LIABILITY, WHETHER IN CONTRACT, STRICT LIABILITY, OR TORT
 * (INCLUDING NEGLIGENCE OR OTHERWISE) ARISING IN ANY WAY OUT OF THE USE OF
 * THIS SOFTWARE, EVEN IF ADVISED OF THE POSSIBILITY OF SUCH DAMAGE.
 */

/*
 *
 * x y . c   x y l o g i c s   4 5 0 / 4 5 1   s m d   d r i v e r
 *
 * author: Chuck Cranor <chuck@netbsd>
 * id: &Id: xy.c,v 1.1 1995/09/25 20:35:14 chuck Exp &
 * started: 14-Sep-95
 * references: [1] Xylogics Model 753 User's Manual
 *                 part number: 166-753-001, Revision B, May 21, 1988.
 *                 "Your Partner For Performance"
 *             [2] other NetBSD disk device drivers
 *	       [3] Xylogics Model 450 User's Manual
 *		   part number: 166-017-001, Revision B, 1983.
 *	       [4] Addendum to Xylogics Model 450 Disk Controller User's
 *			Manual, Jan. 1985.
 *	       [5] The 451 Controller, Rev. B3, September 2, 1986.
 *	       [6] David Jones <dej@achilles.net>'s unfinished 450/451 driver
 *
 */

#include <sys/cdefs.h>
<<<<<<< HEAD
__KERNEL_RCSID(0, "$NetBSD: xy.c,v 1.80 2020/11/21 00:27:52 thorpej Exp $");
=======
__KERNEL_RCSID(0, "$NetBSD: xy.c,v 1.81 2021/04/24 23:36:49 thorpej Exp $");
>>>>>>> 9e014010

#undef XYC_DEBUG		/* full debug */
#undef XYC_DIAG			/* extra sanity checks */
#if defined(DIAGNOSTIC) && !defined(XYC_DIAG)
#define XYC_DIAG		/* link in with master DIAG option */
#endif

#include <sys/param.h>
#include <sys/proc.h>
#include <sys/systm.h>
#include <sys/kernel.h>
#include <sys/file.h>
#include <sys/stat.h>
#include <sys/ioctl.h>
#include <sys/buf.h>
#include <sys/bufq.h>
#include <sys/uio.h>
#include <sys/kmem.h>
#include <sys/device.h>
#include <sys/disklabel.h>
#include <sys/disk.h>
#include <sys/syslog.h>
#include <sys/dkbad.h>
#include <sys/conf.h>
#include <sys/kauth.h>

#include <uvm/uvm_extern.h>

#include <dev/sun/disklabel.h>

#include <machine/autoconf.h>
#include <machine/dvma.h>

#include <sun3/dev/xyreg.h>
#include <sun3/dev/xyvar.h>
#include <sun3/dev/xio.h>

#include "ioconf.h"
#include "locators.h"

/*
 * Print a complaint when no xy children were specified
 * in the config file.  Better than a link error...
 *
 * XXX: Some folks say this driver should be split in two,
 * but that seems pointless with ONLY one type of child.
 */
#include "xy.h"
#if NXY == 0
#error "xyc but no xy?"
#endif

/*
 * macros
 */

/*
 * XYC_GO: start iopb ADDR (DVMA addr in a u_long) on XYC
 */
#define XYC_GO(XYC, ADDR)						\
do {									\
	(XYC)->xyc_addr_lo = ((ADDR) & 0xff);				\
	(ADDR) = ((ADDR) >> 8);						\
	(XYC)->xyc_addr_hi = ((ADDR) & 0xff);				\
	(ADDR) = ((ADDR) >> 8);						\
	(XYC)->xyc_reloc_lo = ((ADDR) & 0xff);				\
	(ADDR) = ((ADDR) >> 8);						\
	(XYC)->xyc_reloc_hi = (ADDR);					\
	(XYC)->xyc_csr = XYC_GBSY; /* go! */				\
} while (/* CONSTCOND */ 0)

/*
 * XYC_DONE: don't need IORQ, get error code and free (done after xyc_cmd)
 */

#define XYC_DONE(SC,ER)							\
do {									\
	if ((ER) == XY_ERR_AOK) {					\
		(ER) = (SC)->ciorq->errno;				\
		(SC)->ciorq->mode = XY_SUB_FREE;			\
		wakeup((SC)->ciorq);					\
	}								\
} while (/* CONSTCOND */ 0)

/*
 * XYC_ADVANCE: advance iorq's pointers by a number of sectors
 */

#define XYC_ADVANCE(IORQ, N)						\
do {									\
	if (N) {							\
		(IORQ)->sectcnt -= (N);					\
		(IORQ)->blockno += (N);					\
		(IORQ)->dbuf += ((N) * XYFM_BPS);			\
	}								\
} while (/* CONSTCOND */ 0)

/*
 * note - addresses you can sleep on:
 *   [1] & of xy_softc's "state" (waiting for a chance to attach a drive)
 *   [2] & an iorq (waiting for an XY_SUB_WAIT iorq to finish)
 */


/*
 * function prototypes
 * "xyc_*" functions are internal, all others are external interfaces
 */

/* internals */
struct xy_iopb *xyc_chain(struct xyc_softc *, struct xy_iorq *);
int	xyc_cmd(struct xyc_softc *, int, int, int, int, int, char *, int);
const char *xyc_e2str(int);
int	xyc_entoact(int);
int	xyc_error(struct xyc_softc *, struct xy_iorq *, struct xy_iopb *, int);
int	xyc_ioctlcmd(struct xy_softc *, dev_t dev, struct xd_iocmd *);
void	xyc_perror(struct xy_iorq *, struct xy_iopb *, int);
int	xyc_piodriver(struct xyc_softc *, struct xy_iorq *);
int	xyc_remove_iorq(struct xyc_softc *);
int	xyc_reset(struct xyc_softc *, int, struct xy_iorq *, int,
	    struct xy_softc *);
inline void xyc_rqinit(struct xy_iorq *, struct xyc_softc *, struct xy_softc *,
	    int, u_long, int, void *, struct buf *);
void	xyc_rqtopb(struct xy_iorq *, struct xy_iopb *, int, int);
void	xyc_start(struct xyc_softc *, struct xy_iorq *);
int	xyc_startbuf(struct xyc_softc *, struct xy_softc *, struct buf *);
int	xyc_submit_iorq(struct xyc_softc *, struct xy_iorq *, int);
void	xyc_tick(void *);
int	xyc_unbusy(struct xyc *, int);
void	xyc_xyreset(struct xyc_softc *, struct xy_softc *);

/* machine interrupt hook */
int	xycintr(void *);

/* autoconf */
static int	xycmatch(device_t, cfdata_t, void *);
static void	xycattach(device_t, device_t, void *);
static int	xyc_print(void *, const char *);

static int	xymatch(device_t, cfdata_t, void *);
static void	xyattach(device_t, device_t, void *);
static void	xy_init(struct xy_softc *);

static	void xydummystrat(struct buf *);
int	xygetdisklabel(struct xy_softc *, void *);

/*
 * cfattach's: device driver interface to autoconfig
 */

CFATTACH_DECL_NEW(xyc, sizeof(struct xyc_softc),
    xycmatch, xycattach, NULL, NULL);

CFATTACH_DECL_NEW(xy, sizeof(struct xy_softc),
    xymatch, xyattach, NULL, NULL);

struct xyc_attach_args {	/* this is the "aux" args to xyattach */
	int	driveno;	/* unit number */
};

dev_type_open(xyopen);
dev_type_close(xyclose);
dev_type_read(xyread);
dev_type_write(xywrite);
dev_type_ioctl(xyioctl);
dev_type_strategy(xystrategy);
dev_type_dump(xydump);
dev_type_size(xysize);

const struct bdevsw xy_bdevsw = {
	.d_open = xyopen,
	.d_close = xyclose,
	.d_strategy = xystrategy,
	.d_ioctl = xyioctl,
	.d_dump = xydump,
	.d_psize = xysize,
	.d_discard = nodiscard,
	.d_flag = D_DISK
};

const struct cdevsw xy_cdevsw = {
	.d_open = xyopen,
	.d_close = xyclose,
	.d_read = xyread,
	.d_write = xywrite,
	.d_ioctl = xyioctl,
	.d_stop = nostop,
	.d_tty = notty,
	.d_poll = nopoll,
	.d_mmap = nommap,
	.d_kqfilter = nokqfilter,
	.d_discard = nodiscard,
	.d_flag = D_DISK
};

/*
 * dkdriver
 */

struct dkdriver xydkdriver = {
	.d_strategy = xystrategy
};

/*
 * start: disk label fix code (XXX)
 */

static void *xy_labeldata;

static void 
xydummystrat(struct buf *bp)
{

	if (bp->b_bcount != XYFM_BPS)
		panic("%s: b_bcount", __func__);
	memcpy(bp->b_data, xy_labeldata, XYFM_BPS);
	bp->b_oflags |= BO_DONE;
	bp->b_cflags &= ~BC_BUSY;
}

int 
xygetdisklabel(struct xy_softc *xy, void *b)
{
	const char *err;
	struct sun_disklabel *sdl;

	/* We already have the label data in `b'; setup for dummy strategy */
	xy_labeldata = b;

	/* Required parameter for readdisklabel() */
	xy->sc_dk.dk_label->d_secsize = XYFM_BPS;

	err = readdisklabel(MAKEDISKDEV(0, device_unit(xy->sc_dev), RAW_PART),
	    xydummystrat, xy->sc_dk.dk_label, xy->sc_dk.dk_cpulabel);
	if (err) {
		printf("%s: %s\n", device_xname(xy->sc_dev), err);
		return XY_ERR_FAIL;
	}

	/* Ok, we have the label; fill in `pcyl' if there's SunOS magic */
	sdl = (struct sun_disklabel *)xy->sc_dk.dk_cpulabel->cd_block;
	if (sdl->sl_magic == SUN_DKMAGIC)
		xy->pcyl = sdl->sl_pcyl;
	else {
		printf("%s: WARNING: no `pcyl' in disk label.\n",
		    device_xname(xy->sc_dev));
		xy->pcyl = xy->sc_dk.dk_label->d_ncylinders +
		    xy->sc_dk.dk_label->d_acylinders;
		printf("%s: WARNING: guessing pcyl=%d (ncyl+acyl)\n",
		    device_xname(xy->sc_dev), xy->pcyl);
	}

	xy->ncyl = xy->sc_dk.dk_label->d_ncylinders;
	xy->acyl = xy->sc_dk.dk_label->d_acylinders;
	xy->nhead = xy->sc_dk.dk_label->d_ntracks;
	xy->nsect = xy->sc_dk.dk_label->d_nsectors;
	xy->sectpercyl = xy->nhead * xy->nsect;
	xy->sc_dk.dk_label->d_secsize = XYFM_BPS;	/* not handled by
							 * sun->bsd */
	return XY_ERR_AOK;
}

/*
 * end: disk label fix code (XXX)
 */

/*
 * a u t o c o n f i g   f u n c t i o n s
 */

/*
 * xycmatch: determine if xyc is present or not.   we do a
 * soft reset to detect the xyc.
 */
static int 
xycmatch(device_t parent, cfdata_t cf, void *aux)
{
	struct confargs *ca = aux;

	/* No default VME address. */
	if (ca->ca_paddr == -1)
		return 0;

	/* Make sure something is there... */
	if (bus_peek(ca->ca_bustype, ca->ca_paddr + 5, 1) == -1)
		return 0;

	/* Default interrupt priority. */
	if (ca->ca_intpri == -1)
		ca->ca_intpri = 2;

	return 1;
}

/*
 * xycattach: attach controller
 */
static void 
xycattach(device_t parent, device_t self, void *aux)
{
	struct xyc_softc *xyc = device_private(self);
	struct confargs *ca = aux;
	struct xyc_attach_args xa;
	int lcv, err, res, pbsz;
	void *tmp, *tmp2;
	u_long ultmp;

	/* get addressing and intr level stuff from autoconfig and load it
	 * into our xyc_softc. */

	xyc->sc_dev = self;
	xyc->xyc = (struct xyc *)bus_mapin(ca->ca_bustype, ca->ca_paddr,
	    sizeof(struct xyc));
	xyc->bustype = ca->ca_bustype;
	xyc->ipl     = ca->ca_intpri;
	xyc->vector  = ca->ca_intvec;
	xyc->no_ols = 0; /* XXX should be from config */

	for (lcv = 0; lcv < XYC_MAXDEV; lcv++)
		xyc->sc_drives[lcv] = NULL;

	/*
	 * allocate and zero buffers
	 * check boundaries of the KVA's ... all IOPBs must reside in
 	 * the same 64K region.
	 */

	pbsz = XYC_MAXIOPB * sizeof(struct xy_iopb);
	tmp = tmp2 = (struct xy_iopb *)dvma_malloc(pbsz);	/* KVA */
	ultmp = (u_long)tmp;
	if ((ultmp & 0xffff0000) != ((ultmp + pbsz) & 0xffff0000)) {
		tmp = (struct xy_iopb *)dvma_malloc(pbsz); /* retry! */
		dvma_free(tmp2, pbsz);
		ultmp = (u_long) tmp;
		if ((ultmp & 0xffff0000) != ((ultmp + pbsz) & 0xffff0000)) {
			aprint_error(": can't alloc IOPB mem in 64K\n");
			return;
		}
	}
	memset(tmp, 0, pbsz);
	xyc->iopbase = tmp;
	xyc->dvmaiopb =
	    (struct xy_iopb *)dvma_kvtopa(xyc->iopbase, xyc->bustype);
	xyc->reqs = kmem_zalloc(XYC_MAXIOPB * sizeof(struct xy_iorq),
	    KM_SLEEP);

	/*
	 * init iorq to iopb pointers, and non-zero fields in the
	 * iopb which never change.
	 */

	for (lcv = 0; lcv < XYC_MAXIOPB; lcv++) {
		xyc->xy_chain[lcv] = NULL;
		xyc->reqs[lcv].iopb = &xyc->iopbase[lcv];
		xyc->iopbase[lcv].asr = 1;	/* always the same */
		xyc->iopbase[lcv].eef = 1;	/* always the same */
		xyc->iopbase[lcv].ecm = XY_ECM;	/* always the same */
		xyc->iopbase[lcv].aud = 1;	/* always the same */
		xyc->iopbase[lcv].relo = 1;	/* always the same */
		xyc->iopbase[lcv].thro = XY_THRO;/* always the same */
	}
	xyc->ciorq = &xyc->reqs[XYC_CTLIOPB];    /* short hand name */
	xyc->ciopb = &xyc->iopbase[XYC_CTLIOPB]; /* short hand name */
	xyc->xy_hand = 0;

	/* read controller parameters and insure we have a 450/451 */

	err = xyc_cmd(xyc, XYCMD_ST, 0, 0, 0, 0, 0, XY_SUB_POLL);
	res = xyc->ciopb->ctyp;
	XYC_DONE(xyc, err);
	if (res != XYCT_450) {
		if (err)
			aprint_error(": %s: ", xyc_e2str(err));
		aprint_error(": doesn't identify as a 450/451\n");
		return;
	}
	aprint_normal(": Xylogics 450/451");
	if (xyc->no_ols)
		/* 450 doesn't overlap seek right */
		aprint_normal(" [OLS disabled]");
	aprint_normal("\n");
	if (err) {
		aprint_error_dev(self, "error: %s\n", xyc_e2str(err));
		return;
	}
	if ((xyc->xyc->xyc_csr & XYC_ADRM) == 0) {
		aprint_error_dev(self, "24 bit addressing turned off\n");
		printf("please set hardware jumpers JM1-JM2=in, JM3-JM4=out\n");
		printf("to enable 24 bit mode and this driver\n");
		return;
	}

	/* link in interrupt with higher level software */
	isr_add_vectored(xycintr, xyc, ca->ca_intpri, ca->ca_intvec);
	evcnt_attach_dynamic(&xyc->sc_intrcnt, EVCNT_TYPE_INTR, NULL,
	    device_xname(self), "intr");

	callout_init(&xyc->sc_tick_ch, 0);

	/* now we must look for disks using autoconfig */
	for (xa.driveno = 0; xa.driveno < XYC_MAXDEV; xa.driveno++)
		(void)config_found(self, (void *)&xa, xyc_print, CFARG_EOL);

	/* start the watchdog clock */
	callout_reset(&xyc->sc_tick_ch, XYC_TICKCNT, xyc_tick, xyc);
}

static int 
xyc_print(void *aux, const char *name)
{
	struct xyc_attach_args *xa = aux;

	if (name != NULL)
		aprint_normal("%s: ", name);

	if (xa->driveno != -1)
		aprint_normal(" drive %d", xa->driveno);

	return UNCONF;
}

/*
 * xymatch: probe for disk.
 *
 * note: we almost always say disk is present.   this allows us to
 * spin up and configure a disk after the system is booted (we can
 * call xyattach!).  Also, wire down the relationship between the
 * xy* and xyc* devices, to simplify boot device identification.
 */
static int 
xymatch(device_t parent, cfdata_t cf, void *aux)
{
	struct xyc_attach_args *xa = aux;
	int xy_unit;

	/* Match only on the "wired-down" controller+disk. */
	xy_unit = device_unit(parent) * 2 + xa->driveno;
	if (cf->cf_unit != xy_unit)
		return 0;

	return 1;
}

/*
 * xyattach: attach a disk.
 */
static void 
xyattach(device_t parent, device_t self, void *aux)
{
	struct xy_softc *xy = device_private(self);
	struct xyc_softc *xyc = device_private(parent);
	struct xyc_attach_args *xa = aux;

	xy->sc_dev = self;
	aprint_normal("\n");

	/*
	 * Always re-initialize the disk structure.  We want statistics
	 * to start with a clean slate.
	 */
	memset(&xy->sc_dk, 0, sizeof(xy->sc_dk));
	disk_init(&xy->sc_dk, device_xname(self), &xydkdriver);

	xy->state = XY_DRIVE_UNKNOWN;	/* to start */
	xy->flags = 0;
	xy->parent = xyc;

	/* init queue of waiting bufs */
	bufq_alloc(&xy->xyq, "disksort", BUFQ_SORT_RAWBLOCK);
	xy->xyrq = &xyc->reqs[xa->driveno];

	xy->xy_drive = xa->driveno;
	xyc->sc_drives[xa->driveno] = xy;

	/* Do init work common to attach and open. */
	xy_init(xy);
}

/*
 * end of autoconfig functions
 */

/*
 * Initialize a disk.  This can be called from both autoconf and
 * also from xyopen/xystrategy.
 */
static void 
xy_init(struct xy_softc *xy)
{
	struct xyc_softc *xyc;
	struct dkbad *dkb;
	void *dvmabuf;
	int err, spt, mb, blk, lcv, fullmode, newstate;

	xyc = xy->parent;
	xy->state = XY_DRIVE_ATTACHING;
	newstate = XY_DRIVE_UNKNOWN;
	fullmode = (cold) ? XY_SUB_POLL : XY_SUB_WAIT;
	dvmabuf  = dvma_malloc(XYFM_BPS);

	/* first try and reset the drive */

	err = xyc_cmd(xyc, XYCMD_RST, 0, xy->xy_drive, 0, 0, 0, fullmode);
	XYC_DONE(xyc, err);
	if (err == XY_ERR_DNRY) {
		printf("%s: drive %d: off-line\n",
		    device_xname(xy->sc_dev), xy->xy_drive);
		goto done;
	}
	if (err) {
		printf("%s: ERROR 0x%02x (%s)\n",
		    device_xname(xy->sc_dev), err, xyc_e2str(err));
		goto done;
	}
	printf("%s: drive %d ready",
	    device_xname(xy->sc_dev), xy->xy_drive);

	/*
	 * now set drive parameters (to semi-bogus values) so we can read the
	 * disk label.
	 */
	xy->pcyl = xy->ncyl = 1;
	xy->acyl = 0;
	xy->nhead = 1;
	xy->nsect = 1;
	xy->sectpercyl = 1;
	for (lcv = 0; lcv < 126; lcv++)	/* init empty bad144 table */
		xy->dkb.bt_bad[lcv].bt_cyl =
		    xy->dkb.bt_bad[lcv].bt_trksec = 0xffff;

	/* read disk label */
	for (xy->drive_type = 0; xy->drive_type <= XYC_MAXDT;
	    xy->drive_type++) {
		err = xyc_cmd(xyc, XYCMD_RD, 0, xy->xy_drive, 0, 1,
		    dvmabuf, fullmode);
		XYC_DONE(xyc, err);
		if (err == XY_ERR_AOK)
			break;
	}

	if (err != XY_ERR_AOK) {
		printf("%s: reading disk label failed: %s\n",
		    device_xname(xy->sc_dev), xyc_e2str(err));
		goto done;
	}
	printf("%s: drive type %d\n",
	    device_xname(xy->sc_dev), xy->drive_type);

	newstate = XY_DRIVE_NOLABEL;

	xy->hw_spt = spt = 0; /* XXX needed ? */
	/* Attach the disk: must be before getdisklabel to malloc label */
	disk_attach(&xy->sc_dk);

	if (xygetdisklabel(xy, dvmabuf) != XY_ERR_AOK)
		goto done;

	/* inform the user of what is up */
	printf("%s: <%s>, pcyl %d\n",
	    device_xname(xy->sc_dev),
	    (char *)dvmabuf, xy->pcyl);
	mb = xy->ncyl * (xy->nhead * xy->nsect) / (1048576 / XYFM_BPS);
	printf("%s: %dMB, %d cyl, %d head, %d sec\n",
	    device_xname(xy->sc_dev), mb, xy->ncyl, xy->nhead, xy->nsect);

	/*
	 * 450/451 stupidity: the drive type is encoded into the format
	 * of the disk.   the drive type in the IOPB must match the drive
	 * type in the format, or you will not be able to do I/O to the
	 * disk (you get header not found errors).  if you have two drives
	 * of different sizes that have the same drive type in their
	 * formatting then you are out of luck.
	 *
	 * this problem was corrected in the 753/7053.
	 */

	for (lcv = 0 ; lcv < XYC_MAXDEV ; lcv++) {
		struct xy_softc *oxy;

		oxy = xyc->sc_drives[lcv];
		if (oxy == NULL || oxy == xy)
			continue;
		if (oxy->drive_type != xy->drive_type)
			continue;
		if (xy->nsect != oxy->nsect || xy->pcyl != oxy->pcyl ||
			xy->nhead != oxy->nhead) {
			printf("%s: %s and %s must be the same size!\n",
			    device_xname(xyc->sc_dev),
			    device_xname(xy->sc_dev),
			    device_xname(oxy->sc_dev));
			panic("xy drive size mismatch");
		}
	}


	/* now set the real drive parameters! */
	blk = (xy->nsect - 1) +
	    ((xy->nhead - 1) * xy->nsect) +
	    ((xy->pcyl - 1) * xy->nsect * xy->nhead);
	err = xyc_cmd(xyc, XYCMD_SDS, 0, xy->xy_drive, blk, 0, 0, fullmode);
	XYC_DONE(xyc, err);
	if (err) {
		printf("%s: write drive size failed: %s\n",
		    device_xname(xy->sc_dev), xyc_e2str(err));
		goto done;
	}
	newstate = XY_DRIVE_ONLINE;

	/*
	 * read bad144 table. this table resides on the first sector of the
	 * last track of the disk (i.e. second cyl of "acyl" area).
	 */
	blk = (xy->ncyl + xy->acyl - 1) * (xy->nhead * xy->nsect) +
								/* last cyl */
	    (xy->nhead - 1) * xy->nsect;	/* last head */
	err = xyc_cmd(xyc, XYCMD_RD, 0, xy->xy_drive, blk, 1,
	    dvmabuf, fullmode);
	XYC_DONE(xyc, err);
	if (err) {
		printf("%s: reading bad144 failed: %s\n",
		    device_xname(xy->sc_dev), xyc_e2str(err));
		goto done;
	}

	/* check dkbad for sanity */
	dkb = (struct dkbad *)dvmabuf;
	for (lcv = 0; lcv < 126; lcv++) {
		if ((dkb->bt_bad[lcv].bt_cyl == 0xffff ||
		     dkb->bt_bad[lcv].bt_cyl == 0) &&
		    dkb->bt_bad[lcv].bt_trksec == 0xffff)
			continue;	/* blank */
		if (dkb->bt_bad[lcv].bt_cyl >= xy->ncyl)
			break;
		if ((dkb->bt_bad[lcv].bt_trksec >> 8) >= xy->nhead)
			break;
		if ((dkb->bt_bad[lcv].bt_trksec & 0xff) >= xy->nsect)
			break;
	}
	if (lcv != 126) {
		printf("%s: warning: invalid bad144 sector!\n",
		    device_xname(xy->sc_dev));
	} else {
		memcpy(&xy->dkb, dvmabuf, XYFM_BPS);
	}

 done:
	xy->state = newstate;
	dvma_free(dvmabuf, XYFM_BPS);
}

/*
 * { b , c } d e v s w   f u n c t i o n s
 */

/*
 * xyclose: close device
 */
int 
xyclose(dev_t dev, int flag, int fmt, struct lwp *l)
{
	struct xy_softc *xy = device_lookup_private(&xy_cd, DISKUNIT(dev));
	int part = DISKPART(dev);

	/* clear mask bits */

	switch (fmt) {
	case S_IFCHR:
		xy->sc_dk.dk_copenmask &= ~(1 << part);
		break;
	case S_IFBLK:
		xy->sc_dk.dk_bopenmask &= ~(1 << part);
		break;
	}
	xy->sc_dk.dk_openmask = xy->sc_dk.dk_copenmask | xy->sc_dk.dk_bopenmask;

	return 0;
}

/*
 * xydump: crash dump system
 */
int 
xydump(dev_t dev, daddr_t blkno, void *va, size_t sz)
{
	int unit, part;
	struct xy_softc *xy;

	unit = DISKUNIT(dev);
	part = DISKPART(dev);

	xy = device_lookup_private(&xy_cd, unit);
	if (xy == NULL)
		return ENXIO;

	printf("%s%c: crash dump not supported (yet)\n",
	    device_xname(xy->sc_dev), 'a' + part);

	return ENXIO;

	/* outline: globals: "dumplo" == sector number of partition to start
	 * dump at (convert to physical sector with partition table)
	 * "dumpsize" == size of dump in clicks "physmem" == size of physical
	 * memory (clicks, ctob() to get bytes) (normal case: dumpsize ==
	 * physmem)
	 *
	 * dump a copy of physical memory to the dump device starting at sector
	 * "dumplo" in the swap partition (make sure > 0).   map in pages as
	 * we go.   use polled I/O.
	 *
	 * XXX how to handle NON_CONTIG?
	 */
}

static enum kauth_device_req
xy_getkauthreq(u_char cmd)
{
	enum kauth_device_req req;

	switch (cmd) {
	case XYCMD_WR:
	case XYCMD_WTH:
	case XYCMD_WFM:
	case XYCMD_WRH:
		req = KAUTH_REQ_DEVICE_RAWIO_PASSTHRU_WRITE;
		break;

	case XYCMD_RD:
	case XYCMD_RTH:
	case XYCMD_RDH:
		req = KAUTH_REQ_DEVICE_RAWIO_PASSTHRU_READ;
		break;

	case XYCMD_RDS:
	case XYCMD_MBD:
		req = KAUTH_REQ_DEVICE_RAWIO_PASSTHRU_READCONF;
		break;

	case XYCMD_RST:
	case XYCMD_SDS:
	case XYCMD_MBL:
		req = KAUTH_REQ_DEVICE_RAWIO_PASSTHRU_WRITECONF;
		break;

	case XYCMD_NOP:
	case XYCMD_SK:
	case XYCMD_ST:
	case XYCMD_R:
	default:
		req = 0;
		break;
	}

	return req;
}

/*
 * xyioctl: ioctls on XY drives.   based on ioctl's of other netbsd disks.
 */
int 
xyioctl(dev_t dev, u_long cmd, void *addr, int flag, struct lwp *l)
{
	struct xy_softc *xy;
	struct xd_iocmd *xio;
	int     error, s, unit;

	unit = DISKUNIT(dev);

	xy = device_lookup_private(&xy_cd, unit);
	if (xy == NULL)
		return ENXIO;

	error = disk_ioctl(&xy->sc_dk, dev, cmd, addr, flag, l);
	if (error != EPASSTHROUGH)
		return error;

	/* switch on ioctl type */

	switch (cmd) {
	case DIOCSBAD:		/* set bad144 info */
		if ((flag & FWRITE) == 0)
			return EBADF;
		s = splbio();
		memcpy(&xy->dkb, addr, sizeof(xy->dkb));
		splx(s);
		return 0;

	case DIOCSDINFO:	/* set disk label */
		if ((flag & FWRITE) == 0)
			return EBADF;
		error = setdisklabel(xy->sc_dk.dk_label,
		    (struct disklabel *)addr, /* xy->sc_dk.dk_openmask : */ 0,
		    xy->sc_dk.dk_cpulabel);
		if (error == 0) {
			if (xy->state == XY_DRIVE_NOLABEL)
				xy->state = XY_DRIVE_ONLINE;
		}
		return error;

	case DIOCWLABEL:	/* change write status of disk label */
		if ((flag & FWRITE) == 0)
			return EBADF;
		if (*(int *)addr)
			xy->flags |= XY_WLABEL;
		else
			xy->flags &= ~XY_WLABEL;
		return 0;

	case DIOCWDINFO:	/* write disk label */
		if ((flag & FWRITE) == 0)
			return EBADF;
		error = setdisklabel(xy->sc_dk.dk_label,
		    (struct disklabel *)addr, /* xy->sc_dk.dk_openmask : */ 0,
		    xy->sc_dk.dk_cpulabel);
		if (error == 0) {
			if (xy->state == XY_DRIVE_NOLABEL)
				xy->state = XY_DRIVE_ONLINE;

			/* Simulate opening partition 0 so write succeeds. */
			xy->sc_dk.dk_openmask |= (1 << 0);
			error = writedisklabel(MAKEDISKDEV(major(dev),
			    DISKUNIT(dev), RAW_PART),
			    xystrategy, xy->sc_dk.dk_label,
			    xy->sc_dk.dk_cpulabel);
			xy->sc_dk.dk_openmask =
			    xy->sc_dk.dk_copenmask | xy->sc_dk.dk_bopenmask;
		}
		return error;

	case DIOSXDCMD: {
		enum kauth_device_req req;

		xio = (struct xd_iocmd *)addr;
		req = xy_getkauthreq(xio->cmd);
		if ((error = kauth_authorize_device_passthru(l->l_cred,
		    dev, req, xio)) != 0)
			return error;
		return xyc_ioctlcmd(xy, dev, xio);
		}

	default:
		return ENOTTY;
	}
}

/*
 * xyopen: open drive
 */
int 
xyopen(dev_t dev, int flag, int fmt, struct lwp *l)
{
	int err, unit, part, s;
	struct xy_softc *xy;

	/* first, could it be a valid target? */
	unit = DISKUNIT(dev);
	xy = device_lookup_private(&xy_cd, unit);
	if (xy == NULL)
		return ENXIO;
	part = DISKPART(dev);
	err = 0;

	/*
	 * If some other processing is doing init, sleep.
	 */
	s = splbio();
	while (xy->state == XY_DRIVE_ATTACHING) {
		if (tsleep(&xy->state, PRIBIO, "xyopen", 0)) {
			err = EINTR;
			goto done;
		}
	}
	/* Do we need to init the drive? */
	if (xy->state == XY_DRIVE_UNKNOWN) {
		xy_init(xy);
		wakeup(&xy->state);
	}
	/* Was the init successful? */
	if (xy->state == XY_DRIVE_UNKNOWN) {
		err = EIO;
		goto done;
	}

	/* check for partition */
	if (part != RAW_PART &&
	    (part >= xy->sc_dk.dk_label->d_npartitions ||
		xy->sc_dk.dk_label->d_partitions[part].p_fstype == FS_UNUSED)) {
		err = ENXIO;
		goto done;
	}

	/* set open masks */
	switch (fmt) {
	case S_IFCHR:
		xy->sc_dk.dk_copenmask |= (1 << part);
		break;
	case S_IFBLK:
		xy->sc_dk.dk_bopenmask |= (1 << part);
		break;
	}
	xy->sc_dk.dk_openmask = xy->sc_dk.dk_copenmask | xy->sc_dk.dk_bopenmask;

 done:
	splx(s);
	return err;
}

int 
xyread(dev_t dev, struct uio *uio, int flags)
{

	return physio(xystrategy, NULL, dev, B_READ, minphys, uio);
}

int 
xywrite(dev_t dev, struct uio *uio, int flags)
{

	return physio(xystrategy, NULL, dev, B_WRITE, minphys, uio);
}


/*
 * xysize: return size of a partition for a dump
 */

int 
xysize(dev_t dev)
{
	struct xy_softc *xysc;
	int unit, part, size, omask;

	/* valid unit? */
	unit = DISKUNIT(dev);
	xysc = device_lookup_private(&xy_cd, unit);
	if (xysc == NULL)
		return -1;

	part = DISKPART(dev);
	omask = xysc->sc_dk.dk_openmask & (1 << part);

	if (omask == 0 && xyopen(dev, 0, S_IFBLK, NULL) != 0)
		return -1;

	/* do it */
	if (xysc->sc_dk.dk_label->d_partitions[part].p_fstype != FS_SWAP)
		size = -1;	/* only give valid size for swap partitions */
	else
		size = xysc->sc_dk.dk_label->d_partitions[part].p_size *
		    (xysc->sc_dk.dk_label->d_secsize / DEV_BSIZE);
	if (omask == 0 && xyclose(dev, 0, S_IFBLK, NULL) != 0)
		return -1;
	return size;
}

/*
 * xystrategy: buffering system interface to xy.
 */
void 
xystrategy(struct buf *bp)
{
	struct xy_softc *xy;
	int s, unit;
	struct disklabel *lp;
	daddr_t blkno;

	unit = DISKUNIT(bp->b_dev);

	/* check for live device */

	xy = device_lookup_private(&xy_cd, unit);
	if (xy == NULL ||
	    bp->b_blkno < 0 ||
	    (bp->b_bcount % xy->sc_dk.dk_label->d_secsize) != 0) {
		bp->b_error = EINVAL;
		goto done;
	}

	/* There should always be an open first. */
	if (xy->state == XY_DRIVE_UNKNOWN) {
		bp->b_error = EIO;
		goto done;
	}
	if (xy->state != XY_DRIVE_ONLINE && DISKPART(bp->b_dev) != RAW_PART) {
		/* no I/O to unlabeled disks, unless raw partition */
		bp->b_error = EIO;
		goto done;
	}
	/* short circuit zero length request */

	if (bp->b_bcount == 0)
		goto done;

	/* check bounds with label (disksubr.c).  Determine the size of the
	 * transfer, and make sure it is within the boundaries of the
	 * partition. Adjust transfer if needed, and signal errors or early
	 * completion. */

	lp = xy->sc_dk.dk_label;

	if (bounds_check_with_label(&xy->sc_dk, bp,
	    (xy->flags & XY_WLABEL) != 0) <= 0)
		goto done;

	/*
	 * Now convert the block number to absolute and put it in
	 * terms of the device's logical block size.
	 */
	blkno = bp->b_blkno / (lp->d_secsize / DEV_BSIZE);
	if (DISKPART(bp->b_dev) != RAW_PART)
		blkno += lp->d_partitions[DISKPART(bp->b_dev)].p_offset;

	bp->b_rawblkno = blkno;

	/*
	 * now we know we have a valid buf structure that we need to do I/O
	 * on.
	 */

	s = splbio();		/* protect the queues */

	bufq_put(xy->xyq, bp);	 /* XXX disksort_cylinder */

	/* start 'em up */

	xyc_start(xy->parent, NULL);

	/* done! */

	splx(s);
	return;

 done:
	/* tells upper layers we are done with this buf */
	bp->b_resid = bp->b_bcount;
	biodone(bp);
}
/*
 * end of {b,c}devsw functions
 */

/*
 * i n t e r r u p t   f u n c t i o n
 *
 * xycintr: hardware interrupt.
 */
int 
xycintr(void *v)
{
	struct xyc_softc *xycsc = v;

	/* kick the event counter */
	xycsc->sc_intrcnt.ev_count++;

	/* remove as many done IOPBs as possible */
	xyc_remove_iorq(xycsc);

	/* start any iorq's already waiting */
	xyc_start(xycsc, NULL);

	return 1;
}
/*
 * end of interrupt function
 */

/*
 * i n t e r n a l   f u n c t i o n s
 */

/*
 * xyc_rqinit: fill out the fields of an I/O request
 */

inline void 
xyc_rqinit(struct xy_iorq *rq, struct xyc_softc *xyc, struct xy_softc *xy,
    int md, u_long blk, int cnt, void *db, struct buf *bp)
{

	rq->xyc = xyc;
	rq->xy = xy;
	rq->ttl = XYC_MAXTTL + 10;
	rq->mode = md;
	rq->tries = rq->errno = rq->lasterror = 0;
	rq->blockno = blk;
	rq->sectcnt = cnt;
	rq->dbuf = rq->dbufbase = db;
	rq->buf = bp;
}

/*
 * xyc_rqtopb: load up an IOPB based on an iorq
 */

void 
xyc_rqtopb(struct xy_iorq *iorq, struct xy_iopb *iopb, int cmd, int subfun)
{
	u_long  block, dp;

	/* normal IOPB case, standard stuff */

	/* chain bit handled later */
	iopb->ien = (XY_STATE(iorq->mode) == XY_SUB_POLL) ? 0 : 1;
	iopb->com = cmd;
	iopb->errno = 0;
	iopb->errs = 0;
	iopb->done = 0;
	if (iorq->xy) {
		iopb->unit = iorq->xy->xy_drive;
		iopb->dt = iorq->xy->drive_type;
	} else {
		iopb->unit = 0;
		iopb->dt = 0;
	}
	block = iorq->blockno;
	if (iorq->xy == NULL || block == 0) {
		iopb->sect = iopb->head = iopb->cyl = 0;
	} else {
		iopb->sect = block % iorq->xy->nsect;
		block = block / iorq->xy->nsect;
		iopb->head = block % iorq->xy->nhead;
		block = block / iorq->xy->nhead;
		iopb->cyl = block;
	}
	iopb->scnt = iorq->sectcnt;
	if (iorq->dbuf == NULL) {
		iopb->dataa = 0;
		iopb->datar = 0;
	} else {
		dp = dvma_kvtopa(iorq->dbuf, iorq->xyc->bustype);
		iopb->dataa = (dp & 0xffff);
		iopb->datar = ((dp & 0xff0000) >> 16);
	}
	iopb->subfn = subfun;
}


/*
 * xyc_unbusy: wait for the xyc to go unbusy, or timeout.
 */

int 
xyc_unbusy(struct xyc *xyc, int del)
{

	while (del-- > 0) {
		if ((xyc->xyc_csr & XYC_GBSY) == 0)
			break;
		DELAY(1);
	}
	return del == 0 ? XY_ERR_FAIL : XY_ERR_AOK;
}

/*
 * xyc_cmd: front end for POLL'd and WAIT'd commands.  Returns 0 or error.
 * note that NORM requests are handled separately.
 */
int 
xyc_cmd(struct xyc_softc *xycsc, int cmd, int subfn, int unit, int block,
    int scnt, char *dptr, int fullmode)
{
	struct xy_iorq *iorq = xycsc->ciorq;
	struct xy_iopb *iopb = xycsc->ciopb;
	int submode = XY_STATE(fullmode);

	/*
	 * is someone else using the control iopq wait for it if we can
	 */
 start:
	if (submode == XY_SUB_WAIT && XY_STATE(iorq->mode) != XY_SUB_FREE) {
		if (tsleep(iorq, PRIBIO, "xyc_cmd", 0))
			return XY_ERR_FAIL;
		goto start;
	}

	if (XY_STATE(iorq->mode) != XY_SUB_FREE) {
		DELAY(1000000);		/* XY_SUB_POLL: steal the iorq */
		iorq->mode = XY_SUB_FREE;
		printf("%s: stole control iopb\n", device_xname(xycsc->sc_dev));
	}

	/* init iorq/iopb */

	xyc_rqinit(iorq, xycsc,
	    (unit == XYC_NOUNIT) ? NULL : xycsc->sc_drives[unit],
	    fullmode, block, scnt, dptr, NULL);

	/* load IOPB from iorq */

	xyc_rqtopb(iorq, iopb, cmd, subfn);

	/* submit it for processing */

	xyc_submit_iorq(xycsc, iorq, fullmode);	/* error code will be in iorq */

	return XY_ERR_AOK;
}

/*
 * xyc_startbuf
 * start a buffer for running
 */

int 
xyc_startbuf(struct xyc_softc *xycsc, struct xy_softc *xysc, struct buf *bp)
{
	struct xy_iorq *iorq;
	struct xy_iopb *iopb;
	u_long  block;
	void *dbuf;

	iorq = xysc->xyrq;
	iopb = iorq->iopb;

	/* get buf */

	if (bp == NULL)
		panic("%s null buf", __func__);

#ifdef XYC_DEBUG
	int partno = DISKPART(bp->b_dev);
	printf("%s: %s%c: %s block %d\n", __func__, device_xname(xysc->sc_dev),
	    'a' + partno, (bp->b_flags & B_READ) ? "read" : "write",
	    (int)bp->b_blkno);
	printf("xyc_startbuf: b_bcount %d, b_data 0x%x\n",
	    bp->b_bcount, bp->b_data);
#endif

	/*
	 * load request.
	 *
	 * also, note that there are two kinds of buf structures, those with
	 * B_PHYS set and those without B_PHYS.   if B_PHYS is set, then it is
	 * a raw I/O (to a cdevsw) and we are doing I/O directly to the users'
	 * buffer which has already been mapped into DVMA space. (Not on sun3)
	 * However, if B_PHYS is not set, then the buffer is a normal system
	 * buffer which does *not* live in DVMA space.  In that case we call
	 * dvma_mapin to map it into DVMA space so we can do the DMA to it.
	 *
	 * in cases where we do a dvma_mapin, note that iorq points to the
	 * buffer as mapped into DVMA space, where as the bp->b_data points
	 * to its non-DVMA mapping.
	 *
	 * XXX - On the sun3, B_PHYS does NOT mean the buffer is mapped
	 * into dvma space, only that it was remapped into the kernel.
	 * We ALWAYS have to remap the kernel buf into DVMA space.
	 * (It is done inexpensively, using whole segments!)
	 */

	block = bp->b_rawblkno;

	dbuf = dvma_mapin(bp->b_data, bp->b_bcount, 0);
	if (dbuf == NULL) {	/* out of DVMA space */
		printf("%s: warning: out of DVMA space\n",
		    device_xname(xycsc->sc_dev));
		return XY_ERR_FAIL;	/* XXX: need some sort of
		                         * call-back scheme here? */
	}

	/* init iorq and load iopb from it */

	xyc_rqinit(iorq, xycsc, xysc, XY_SUB_NORM | XY_MODE_VERBO, block,
	    bp->b_bcount / XYFM_BPS, dbuf, bp);

	xyc_rqtopb(iorq, iopb, (bp->b_flags & B_READ) ? XYCMD_RD : XYCMD_WR, 0);

	/* Instrumentation. */
	disk_busy(&xysc->sc_dk);

	return XY_ERR_AOK;
}


/*
 * xyc_submit_iorq: submit an iorq for processing.  returns XY_ERR_AOK
 * if ok.  if it fail returns an error code.  type is XY_SUB_*.
 *
 * note: caller frees iorq in all cases except NORM
 *
 * return value:
 *   NORM: XY_AOK (req pending), XY_FAIL (couldn't submit request)
 *   WAIT: XY_AOK (success), <error-code> (failed)
 *   POLL: <same as WAIT>
 *   NOQ : <same as NORM>
 *
 * there are three sources for i/o requests:
 * [1] xystrategy: normal block I/O, using "struct buf" system.
 * [2] autoconfig/crash dump: these are polled I/O requests, no interrupts.
 * [3] open/ioctl: these are I/O requests done in the context of a process,
 *                 and the process should block until they are done.
 *
 * software state is stored in the iorq structure.  each iorq has an
 * iopb structure.  the hardware understands the iopb structure.
 * every command must go through an iopb.  a 450 handles one iopb at a
 * time, where as a 451 can take them in chains.  [the 450 claims it
 * can handle chains, but is appears to be buggy...]   iopb are allocated
 * in DVMA space at boot up time.  each disk gets one iopb, and the
 * controller gets one (for POLL and WAIT commands).  what happens if
 * the iopb is busy?  for i/o type [1], the buffers are queued at the
 * "buff" layer and * picked up later by the interrupt routine.  for case
 * [2] we can only be blocked if there is a WAIT type I/O request being
 * run.   since this can only happen when we are crashing, we wait a sec
 * and then steal the IOPB.  for case [3] the process can sleep
 * on the iorq free list until some iopbs are available.
 */

int 
xyc_submit_iorq(struct xyc_softc *xycsc, struct xy_iorq *iorq, int type)
{
	struct xy_iopb *iopb;
	u_long  iopbaddr;

#ifdef XYC_DEBUG
	printf("%s(%s, addr=0x%x, type=%d)\n", __func__,
	    device_xname(xycsc->sc_dev), iorq, type);
#endif

	/* first check and see if controller is busy */
	if ((xycsc->xyc->xyc_csr & XYC_GBSY) != 0) {
#ifdef XYC_DEBUG
		printf("%s: XYC not ready (BUSY)\n", __func__);
#endif
		if (type == XY_SUB_NOQ)
			return XY_ERR_FAIL;	/* failed */
		switch (type) {
		case XY_SUB_NORM:
			return XY_ERR_AOK;	/* success */
		case XY_SUB_WAIT:
			while (iorq->iopb->done == 0) {
				(void)tsleep(iorq, PRIBIO, "xyciorq", 0);
			}
			return (iorq->errno);
		case XY_SUB_POLL:		/* steal controller */
			iopbaddr = xycsc->xyc->xyc_rsetup; /* RESET */
			if (xyc_unbusy(xycsc->xyc, XYC_RESETUSEC) ==
			    XY_ERR_FAIL)
				panic("%s: stuck xyc", __func__);
			printf("%s: stole controller\n",
			    device_xname(xycsc->sc_dev));
			break;
		default:
			panic("%s adding", __func__);
		}
	}

	iopb = xyc_chain(xycsc, iorq);	 /* build chain */
	if (iopb == NULL) { /* nothing doing? */
		if (type == XY_SUB_NORM || type == XY_SUB_NOQ)
			return XY_ERR_AOK;
		panic("xyc_submit_iorq: xyc_chain failed!");
	}
	iopbaddr = dvma_kvtopa(iopb, xycsc->bustype);

	XYC_GO(xycsc->xyc, iopbaddr);

	/* command now running, wrap it up */
	switch (type) {
	case XY_SUB_NORM:
	case XY_SUB_NOQ:
		return XY_ERR_AOK;	/* success */
	case XY_SUB_WAIT:
		while (iorq->iopb->done == 0) {
			(void)tsleep(iorq, PRIBIO, "xyciorq", 0);
		}
		return iorq->errno;
	case XY_SUB_POLL:
		return xyc_piodriver(xycsc, iorq);
	default:
		panic("%s wrap up", __func__);
	}
	panic("%s impossible", __func__);
	return 0;	/* not reached */
}


/*
 * xyc_chain: build a chain.  return dvma address of first element in
 * the chain.   iorq != NULL: means we only want that item on the chain.
 */

struct xy_iopb *
xyc_chain(struct xyc_softc *xycsc, struct xy_iorq *iorq)
{
	int togo, chain, hand;
	struct xy_iopb *iopb, *prev_iopb;

	memset(xycsc->xy_chain, 0, sizeof(xycsc->xy_chain));

	/*
	 * promote control IOPB to the top
	 */
	if (iorq == NULL) {
		if ((XY_STATE(xycsc->reqs[XYC_CTLIOPB].mode) == XY_SUB_POLL ||
		     XY_STATE(xycsc->reqs[XYC_CTLIOPB].mode) == XY_SUB_WAIT) &&
		    xycsc->iopbase[XYC_CTLIOPB].done == 0)
			iorq = &xycsc->reqs[XYC_CTLIOPB];
	}

	/*
	 * special case: if iorq != NULL then we have a POLL or WAIT request.
	 * we let these take priority and do them first.
	 */
	if (iorq) {
		xycsc->xy_chain[0] = iorq;
		iorq->iopb->chen = 0;
		return iorq->iopb;
	}

	/*
	 * NORM case: do round robin and maybe chain (if allowed and possible)
	 */

	chain = 0;
	hand = xycsc->xy_hand;
	xycsc->xy_hand = (xycsc->xy_hand + 1) % XYC_MAXIOPB;

	for (togo = XYC_MAXIOPB ; togo > 0 ;
	     togo--, hand = (hand + 1) % XYC_MAXIOPB) {

		if (XY_STATE(xycsc->reqs[hand].mode) != XY_SUB_NORM ||
		    xycsc->iopbase[hand].done)
			continue;   /* not ready-for-i/o */

		xycsc->xy_chain[chain] = &xycsc->reqs[hand];
		iopb = xycsc->xy_chain[chain]->iopb;
		iopb->chen = 0;
		if (chain != 0) {   /* adding a link to a chain? */
			prev_iopb = xycsc->xy_chain[chain-1]->iopb;
			prev_iopb->chen = 1;
			prev_iopb->nxtiopb = 0xffff &
			    dvma_kvtopa(iopb, xycsc->bustype);
		} else {            /* head of chain */
			iorq = xycsc->xy_chain[chain];
		}
		chain++;
		if (xycsc->no_ols)
			break;   /* quit if chaining dis-allowed */
	}
	return iorq ? iorq->iopb : NULL;
}

/*
 * xyc_piodriver
 *
 * programmed i/o driver.   this function takes over the computer
 * and drains off the polled i/o request.   it returns the status of the iorq
 * the caller is interesting in.
 */
int 
xyc_piodriver(struct xyc_softc *xycsc, struct xy_iorq *iorq)
{
	int nreset = 0;
	int retval = 0;
	u_long  res;

#ifdef XYC_DEBUG
	printf("%s(%s, 0x%x)\n", __func__, device_xname(xycsc->sc_dev), iorq);
#endif

	while (iorq->iopb->done == 0) {

		res = xyc_unbusy(xycsc->xyc, XYC_MAXTIME);

		/* we expect some progress soon */
		if (res == XY_ERR_FAIL && nreset >= 2) {
			xyc_reset(xycsc, 0, XY_RSET_ALL, XY_ERR_FAIL, 0);
#ifdef XYC_DEBUG
			printf("%s: timeout\n", __func__);
#endif
			return XY_ERR_FAIL;
		}
		if (res == XY_ERR_FAIL) {
			if (xyc_reset(xycsc, 0,
			    (nreset++ == 0) ? XY_RSET_NONE : iorq,
			    XY_ERR_FAIL, 0) == XY_ERR_FAIL)
				return XY_ERR_FAIL;	/* flushes all but POLL
							 * requests, resets */
			continue;
		}

		xyc_remove_iorq(xycsc);	 /* may resubmit request */

		if (iorq->iopb->done == 0)
			xyc_start(xycsc, iorq);
	}

	/* get return value */

	retval = iorq->errno;

#ifdef XYC_DEBUG
	printf("%s: done, retval = 0x%x (%s)\n", __func__,
	    iorq->errno, xyc_e2str(iorq->errno));
#endif

	/* start up any bufs that have queued */

	xyc_start(xycsc, NULL);

	return retval;
}

/*
 * xyc_xyreset: reset one drive.   NOTE: assumes xyc was just reset.
 * we steal iopb[XYC_CTLIOPB] for this, but we put it back when we are done.
 */
void 
xyc_xyreset(struct xyc_softc *xycsc, struct xy_softc *xysc)
{
	struct xy_iopb tmpiopb;
	u_long  addr;
	int del;
	memcpy(&tmpiopb, xycsc->ciopb, sizeof(tmpiopb));
	xycsc->ciopb->chen = xycsc->ciopb->done = xycsc->ciopb->errs = 0;
	xycsc->ciopb->ien = 0;
	xycsc->ciopb->com = XYCMD_RST;
	xycsc->ciopb->unit = xysc->xy_drive;
	addr = dvma_kvtopa(xycsc->ciopb, xycsc->bustype);

	XYC_GO(xycsc->xyc, addr);

	del = XYC_RESETUSEC;
	while (del > 0) {
		if ((xycsc->xyc->xyc_csr & XYC_GBSY) == 0)
			break;
		DELAY(1);
		del--;
	}

	if (del <= 0 || xycsc->ciopb->errs) {
		printf("%s: off-line: %s\n", device_xname(xycsc->sc_dev),
		    xyc_e2str(xycsc->ciopb->errno));
		del = xycsc->xyc->xyc_rsetup;
		if (xyc_unbusy(xycsc->xyc, XYC_RESETUSEC) == XY_ERR_FAIL)
			panic("%s", __func__);
	} else {
		xycsc->xyc->xyc_csr = XYC_IPND;	/* clear IPND */
	}
	memcpy(xycsc->ciopb, &tmpiopb, sizeof(tmpiopb));
}


/*
 * xyc_reset: reset everything: requests are marked as errors except
 * a polled request (which is resubmitted)
 */
int 
xyc_reset(struct xyc_softc *xycsc, int quiet, struct xy_iorq *blastmode,
    int error, struct xy_softc *xysc)
{
	int del = 0, lcv, retval = XY_ERR_AOK;
	struct xy_iorq *iorq;

	/* soft reset hardware */

	if (quiet == 0)
		printf("%s: soft reset\n", device_xname(xycsc->sc_dev));
	del = xycsc->xyc->xyc_rsetup;
	del = xyc_unbusy(xycsc->xyc, XYC_RESETUSEC);
	if (del == XY_ERR_FAIL) {
		blastmode = XY_RSET_ALL;	/* dead, flush all requests */
		retval = XY_ERR_FAIL;
	}
	if (xysc)
		xyc_xyreset(xycsc, xysc);

	/* fix queues based on "blast-mode" */

	for (lcv = 0; lcv < XYC_MAXIOPB; lcv++) {
		iorq = &xycsc->reqs[lcv];

		if (XY_STATE(iorq->mode) != XY_SUB_POLL &&
		    XY_STATE(iorq->mode) != XY_SUB_WAIT &&
		    XY_STATE(iorq->mode) != XY_SUB_NORM)
			/* is it active? */
			continue;

		if (blastmode == XY_RSET_ALL ||
		    blastmode != iorq) {
			/* failed */
			iorq->errno = error;
			xycsc->iopbase[lcv].done = xycsc->iopbase[lcv].errs = 1;
			switch (XY_STATE(iorq->mode)) {
			case XY_SUB_NORM:
				iorq->buf->b_error = EIO;
				iorq->buf->b_resid = iorq->sectcnt * XYFM_BPS;
				/* Sun3: map/unmap regardless of B_PHYS */
				dvma_mapout(iorq->dbufbase,
				    iorq->buf->b_bcount);
				(void)bufq_get(iorq->xy->xyq);
				disk_unbusy(&iorq->xy->sc_dk,
				    (iorq->buf->b_bcount - iorq->buf->b_resid),
				    (iorq->buf->b_flags & B_READ));
				biodone(iorq->buf);
				iorq->mode = XY_SUB_FREE;
				break;
			case XY_SUB_WAIT:
				wakeup(iorq);
			case XY_SUB_POLL:
				iorq->mode =
				    XY_NEWSTATE(iorq->mode, XY_SUB_DONE);
				break;
			}

		} else {

			/* resubmit, no need to do anything here */
		}
	}

	/*
	 * now, if stuff is waiting, start it.
	 * since we just reset it should go
	 */
	xyc_start(xycsc, NULL);

	return retval;
}

/*
 * xyc_start: start waiting buffers
 */

void 
xyc_start(struct xyc_softc *xycsc, struct xy_iorq *iorq)
{
	int lcv;
	struct xy_softc *xy;

	if (iorq == NULL) {
		for (lcv = 0; lcv < XYC_MAXDEV ; lcv++) {
			if ((xy = xycsc->sc_drives[lcv]) == NULL)
				continue;
			if (bufq_peek(xy->xyq) == NULL)
				continue;
			if (xy->xyrq->mode != XY_SUB_FREE)
				continue;
			xyc_startbuf(xycsc, xy, bufq_peek(xy->xyq));
		}
	}
	xyc_submit_iorq(xycsc, iorq, XY_SUB_NOQ);
}

/*
 * xyc_remove_iorq: remove "done" IOPB's.
 */

int 
xyc_remove_iorq(struct xyc_softc *xycsc)
{
	int errno, rq, comm, errs;
	struct xyc *xyc = xycsc->xyc;
	u_long addr;
	struct xy_iopb *iopb;
	struct xy_iorq *iorq;
	struct buf *bp;

	if (xyc->xyc_csr & XYC_DERR) {
		/*
		 * DOUBLE ERROR: should never happen under normal use. This
		 * error is so bad, you can't even tell which IOPB is bad, so
		 * we dump them all.
		 */
		errno = XY_ERR_DERR;
		printf("%s: DOUBLE ERROR!\n", device_xname(xycsc->sc_dev));
		if (xyc_reset(xycsc, 0, XY_RSET_ALL, errno, 0) != XY_ERR_AOK) {
			printf("%s: soft reset failed!\n",
			    device_xname(xycsc->sc_dev));
			panic("%s: controller DEAD", __func__);
		}
		return XY_ERR_AOK;
	}

	/*
	 * get iopb that is done, loop down the chain
	 */

	if (xyc->xyc_csr & XYC_ERR) {
		xyc->xyc_csr = XYC_ERR; /* clear error condition */
	}
	if (xyc->xyc_csr & XYC_IPND) {
		xyc->xyc_csr = XYC_IPND; /* clear interrupt */
	}

	for (rq = 0; rq < XYC_MAXIOPB; rq++) {
		iorq = xycsc->xy_chain[rq];
		if (iorq == NULL) break; /* done ! */
		if (iorq->mode == 0 || XY_STATE(iorq->mode) == XY_SUB_DONE)
			continue;	/* free, or done */
		iopb = iorq->iopb;
		if (iopb->done == 0)
			continue;	/* not done yet */

		comm = iopb->com;
		errs = iopb->errs;

		if (errs)
			iorq->errno = iopb->errno;
		else
			iorq->errno = 0;

		/* handle non-fatal errors */

		if (errs &&
		    xyc_error(xycsc, iorq, iopb, comm) == XY_ERR_AOK)
			continue;	/* AOK: we resubmitted it */


		/* this iorq is now done (hasn't been restarted or anything) */

		if ((iorq->mode & XY_MODE_VERBO) && iorq->lasterror)
			xyc_perror(iorq, iopb, 0);

		/* now, if read/write check to make sure we got all the data
		 * we needed. (this may not be the case if we got an error in
		 * the middle of a multisector request).   */

		if ((iorq->mode & XY_MODE_B144) != 0 && errs == 0 &&
		    (comm == XYCMD_RD || comm == XYCMD_WR)) {
			/* we just successfully processed a bad144 sector
			 * note: if we are in bad 144 mode, the pointers have
			 * been advanced already (see above) and are pointing
			 * at the bad144 sector.   to exit bad144 mode, we
			 * must advance the pointers 1 sector and issue a new
			 * request if there are still sectors left to process
			 *
			 */
			XYC_ADVANCE(iorq, 1);	/* advance 1 sector */

			/* exit b144 mode */
			iorq->mode = iorq->mode & (~XY_MODE_B144);

			if (iorq->sectcnt) {	/* more to go! */
				iorq->lasterror = iorq->errno = iopb->errno = 0;
				iopb->errs = iopb->done = 0;
				iorq->tries = 0;
				iopb->scnt = iorq->sectcnt;
				iopb->cyl =
				    iorq->blockno / iorq->xy->sectpercyl;
				iopb->head =
				    (iorq->blockno / iorq->xy->nhead) %
				    iorq->xy->nhead;
				iopb->sect = iorq->blockno % XYFM_BPS;
				addr = dvma_kvtopa(iorq->dbuf, xycsc->bustype);
				iopb->dataa = (addr & 0xffff);
				iopb->datar = ((addr & 0xff0000) >> 16);
				/* will resubit at end */
				continue;
			}
		}
		/* final cleanup, totally done with this request */

		switch (XY_STATE(iorq->mode)) {
		case XY_SUB_NORM:
			bp = iorq->buf;
			if (errs) {
				bp->b_error = EIO;
				bp->b_resid = iorq->sectcnt * XYFM_BPS;
			} else {
				bp->b_resid = 0;	/* done */
			}
			/* Sun3: map/unmap regardless of B_PHYS */
			dvma_mapout(iorq->dbufbase, iorq->buf->b_bcount);
			(void)bufq_get(iorq->xy->xyq);
			disk_unbusy(&iorq->xy->sc_dk,
			    (bp->b_bcount - bp->b_resid),
			    (bp->b_flags & B_READ));
			iorq->mode = XY_SUB_FREE;
			biodone(bp);
			break;
		case XY_SUB_WAIT:
			iorq->mode = XY_NEWSTATE(iorq->mode, XY_SUB_DONE);
			wakeup(iorq);
			break;
		case XY_SUB_POLL:
			iorq->mode = XY_NEWSTATE(iorq->mode, XY_SUB_DONE);
			break;
		}
	}

	return XY_ERR_AOK;
}

/*
 * xyc_perror: print error.
 * - if still_trying is true: we got an error, retried and got a
 *   different error.  in that case lasterror is the old error,
 *   and errno is the new one.
 * - if still_trying is not true, then if we ever had an error it
 *   is in lasterror. also, if iorq->errno == 0, then we recovered
 *   from that error (otherwise iorq->errno == iorq->lasterror).
 */
void 
xyc_perror(struct xy_iorq *iorq, struct xy_iopb *iopb, int still_trying)
{
	int error = iorq->lasterror;

	printf("%s", (iorq->xy) ? device_xname(iorq->xy->sc_dev)
	    : device_xname(iorq->xyc->sc_dev));
	if (iorq->buf)
		printf("%c: ", 'a' + (char)DISKPART(iorq->buf->b_dev));
	if (iopb->com == XYCMD_RD || iopb->com == XYCMD_WR)
		printf("%s %d/%d/%d: ",
		    (iopb->com == XYCMD_RD) ? "read" : "write",
		    iopb->cyl, iopb->head, iopb->sect);
	printf("%s", xyc_e2str(error));

	if (still_trying)
		printf(" [still trying, new error=%s]", xyc_e2str(iorq->errno));
	else
		if (iorq->errno == 0)
			printf(" [recovered in %d tries]", iorq->tries);

	printf("\n");
}

/*
 * xyc_error: non-fatal error encountered... recover.
 * return AOK if resubmitted, return FAIL if this iopb is done
 */
int 
xyc_error(struct xyc_softc *xycsc, struct xy_iorq *iorq, struct xy_iopb *iopb,
    int comm)
{
	int errno = iorq->errno;
	int erract = xyc_entoact(errno);
	int oldmode, advance, i;

	if (erract == XY_ERA_RSET) {	/* some errors require a reset */
		oldmode = iorq->mode;
		iorq->mode = XY_SUB_DONE | (~XY_SUB_MASK & oldmode);
		/* make xyc_start ignore us */
		xyc_reset(xycsc, 1, XY_RSET_NONE, errno, iorq->xy);
		iorq->mode = oldmode;
	}
	/* check for read/write to a sector in bad144 table if bad: redirect
	 * request to bad144 area */

	if ((comm == XYCMD_RD || comm == XYCMD_WR) &&
	    (iorq->mode & XY_MODE_B144) == 0) {
		advance = iorq->sectcnt - iopb->scnt;
		XYC_ADVANCE(iorq, advance);
		if ((i = isbad(&iorq->xy->dkb,
		    iorq->blockno / iorq->xy->sectpercyl,
		    (iorq->blockno / iorq->xy->nsect) % iorq->xy->nhead,
		    iorq->blockno % iorq->xy->nsect)) != -1) {
			iorq->mode |= XY_MODE_B144;	/* enter bad144 mode &
							 * redirect */
			iopb->errno = iopb->done = iopb->errs = 0;
			iopb->scnt = 1;
			iopb->cyl = (iorq->xy->ncyl + iorq->xy->acyl) - 2;
			/* second to last acyl */
			i = iorq->xy->sectpercyl - 1 - i;	/* follow bad144
								 * standard */
			iopb->head = i / iorq->xy->nhead;
			iopb->sect = i % iorq->xy->nhead;
			/* will resubmit when we come out of remove_iorq */
			return XY_ERR_AOK;	/* recovered! */
		}
	}

	/*
	 * it isn't a bad144 sector, must be real error! see if we can retry
	 * it?
	 */
	if ((iorq->mode & XY_MODE_VERBO) && iorq->lasterror)
		xyc_perror(iorq, iopb, 1);	/* inform of error state
						 * change */
	iorq->lasterror = errno;

	if ((erract == XY_ERA_RSET || erract == XY_ERA_HARD)
	    && iorq->tries < XYC_MAXTRIES) {	/* retry? */
		iorq->tries++;
		iorq->errno = iopb->errno = iopb->done = iopb->errs = 0;
		/* will resubmit at end of remove_iorq */
		return XY_ERR_AOK;	/* recovered! */
	}

	/* failed to recover from this error */
	return XY_ERR_FAIL;
}

/*
 * xyc_tick: make sure xy is still alive and ticking (err, kicking).
 */
void 
xyc_tick(void *arg)
{
	struct xyc_softc *xycsc = arg;
	int lcv, s, reset = 0;

	/* reduce ttl for each request if one goes to zero, reset xyc */
	s = splbio();
	for (lcv = 0; lcv < XYC_MAXIOPB; lcv++) {
		if (xycsc->reqs[lcv].mode == 0 ||
		    XY_STATE(xycsc->reqs[lcv].mode) == XY_SUB_DONE)
			continue;
		xycsc->reqs[lcv].ttl--;
		if (xycsc->reqs[lcv].ttl == 0)
			reset = 1;
	}
	if (reset) {
		printf("%s: watchdog timeout\n", device_xname(xycsc->sc_dev));
		xyc_reset(xycsc, 0, XY_RSET_NONE, XY_ERR_FAIL, NULL);
	}
	splx(s);

	/* until next time */

	callout_reset(&xycsc->sc_tick_ch, XYC_TICKCNT, xyc_tick, xycsc);
}

/*
 * xyc_ioctlcmd: this function provides a user level interface to the
 * controller via ioctl.   this allows "format" programs to be written
 * in user code, and is also useful for some debugging.   we return
 * an error code.   called at user priority.
 *
 * XXX missing a few commands (see the 7053 driver for ideas)
 */
int 
xyc_ioctlcmd(struct xy_softc *xy, dev_t dev, struct xd_iocmd *xio)
{
	int s, err, rqno;
	void *dvmabuf = NULL;
	struct xyc_softc *xycsc;

	/* check sanity of requested command */

	switch (xio->cmd) {

	case XYCMD_NOP:	/* no op: everything should be zero */
		if (xio->subfn || xio->dptr || xio->dlen ||
		    xio->block || xio->sectcnt)
			return EINVAL;
		break;

	case XYCMD_RD:		/* read / write sectors (up to XD_IOCMD_MAXS) */
	case XYCMD_WR:
		if (xio->subfn || xio->sectcnt > XD_IOCMD_MAXS ||
		    xio->sectcnt * XYFM_BPS != xio->dlen || xio->dptr == NULL)
			return EINVAL;
		break;

	case XYCMD_SK:		/* seek: doesn't seem useful to export this */
		return EINVAL;
		break;

	default:
		return EINVAL;/* ??? */
	}

	/* create DVMA buffer for request if needed */

	if (xio->dlen) {
		dvmabuf = dvma_malloc(xio->dlen);
		if (xio->cmd == XYCMD_WR) {
			err = copyin(xio->dptr, dvmabuf, xio->dlen);
			if (err) {
				dvma_free(dvmabuf, xio->dlen);
				return err;
			}
		}
	}
	/* do it! */

	err = 0;
	xycsc = xy->parent;
	s = splbio();
	rqno = xyc_cmd(xycsc, xio->cmd, xio->subfn, xy->xy_drive, xio->block,
	    xio->sectcnt, dvmabuf, XY_SUB_WAIT);
	if (rqno == XY_ERR_FAIL) {
		err = EIO;
		goto done;
	}
	xio->errno = xycsc->ciorq->errno;
	xio->tries = xycsc->ciorq->tries;
	XYC_DONE(xycsc, err);

	if (xio->cmd == XYCMD_RD)
		err = copyout(dvmabuf, xio->dptr, xio->dlen);

 done:
	splx(s);
	if (dvmabuf)
		dvma_free(dvmabuf, xio->dlen);
	return err;
}

/*
 * xyc_e2str: convert error code number into an error string
 */
const char *
xyc_e2str(int no)
{
	switch (no) {
	case XY_ERR_FAIL:
		return "Software fatal error";
	case XY_ERR_DERR:
		return "DOUBLE ERROR";
	case XY_ERR_AOK:
		return "Successful completion";
	case XY_ERR_IPEN:
		return "Interrupt pending";
	case XY_ERR_BCFL:
		return "Busy conflict";
	case XY_ERR_TIMO:
		return "Operation timeout";
	case XY_ERR_NHDR:
		return "Header not found";
	case XY_ERR_HARD:
		return "Hard ECC error";
	case XY_ERR_ICYL:
		return "Illegal cylinder address";
	case XY_ERR_ISEC:
		return "Illegal sector address";
	case XY_ERR_SMAL:
		return "Last sector too small";
	case XY_ERR_SACK:
		return "Slave ACK error (non-existent memory)";
	case XY_ERR_CHER:
		return "Cylinder and head/header error";
	case XY_ERR_SRTR:
		return "Auto-seek retry successful";
	case XY_ERR_WPRO:
		return "Write-protect error";
	case XY_ERR_UIMP:
		return "Unimplemented command";
	case XY_ERR_DNRY:
		return "Drive not ready";
	case XY_ERR_SZER:
		return "Sector count zero";
	case XY_ERR_DFLT:
		return "Drive faulted";
	case XY_ERR_ISSZ:
		return "Illegal sector size";
	case XY_ERR_SLTA:
		return "Self test A";
	case XY_ERR_SLTB:
		return "Self test B";
	case XY_ERR_SLTC:
		return "Self test C";
	case XY_ERR_SOFT:
		return "Soft ECC error";
	case XY_ERR_SFOK:
		return "Soft ECC error recovered";
	case XY_ERR_IHED:
		return "Illegal head";
	case XY_ERR_DSEQ:
		return "Disk sequencer error";
	case XY_ERR_SEEK:
		return "Seek error";
	default:
		return "Unknown error";
	}
}

int 
xyc_entoact(int errno)
{

	switch (errno) {
	case XY_ERR_FAIL:
	case XY_ERR_DERR:
	case XY_ERR_IPEN:
	case XY_ERR_BCFL:
	case XY_ERR_ICYL:
	case XY_ERR_ISEC:
	case XY_ERR_UIMP:
	case XY_ERR_SZER:
	case XY_ERR_ISSZ:
	case XY_ERR_SLTA:
	case XY_ERR_SLTB:
	case XY_ERR_SLTC:
	case XY_ERR_IHED:
	case XY_ERR_SACK:
	case XY_ERR_SMAL:
		return XY_ERA_PROG; /* program error ! */

	case XY_ERR_TIMO:
	case XY_ERR_NHDR:
	case XY_ERR_HARD:
	case XY_ERR_DNRY:
	case XY_ERR_CHER:
	case XY_ERR_SEEK:
	case XY_ERR_SOFT:
		return XY_ERA_HARD; /* hard error, retry */

	case XY_ERR_DFLT:
	case XY_ERR_DSEQ:
		return XY_ERA_RSET; /* hard error reset */

	case XY_ERR_SRTR:
	case XY_ERR_SFOK:
	case XY_ERR_AOK:
		return XY_ERA_SOFT; /* an FYI error */

	case XY_ERR_WPRO:
		return XY_ERA_WPRO; /* write protect */
	}

	return XY_ERA_PROG; /* ??? */
}<|MERGE_RESOLUTION|>--- conflicted
+++ resolved
@@ -1,8 +1,4 @@
-<<<<<<< HEAD
-/*	$NetBSD: xy.c,v 1.80 2020/11/21 00:27:52 thorpej Exp $	*/
-=======
 /*	$NetBSD: xy.c,v 1.81 2021/04/24 23:36:49 thorpej Exp $	*/
->>>>>>> 9e014010
 
 /*
  * Copyright (c) 1995 Charles D. Cranor
@@ -50,11 +46,7 @@
  */
 
 #include <sys/cdefs.h>
-<<<<<<< HEAD
-__KERNEL_RCSID(0, "$NetBSD: xy.c,v 1.80 2020/11/21 00:27:52 thorpej Exp $");
-=======
 __KERNEL_RCSID(0, "$NetBSD: xy.c,v 1.81 2021/04/24 23:36:49 thorpej Exp $");
->>>>>>> 9e014010
 
 #undef XYC_DEBUG		/* full debug */
 #undef XYC_DIAG			/* extra sanity checks */
