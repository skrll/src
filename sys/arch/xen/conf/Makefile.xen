--- conflicted
+++ resolved
@@ -1,8 +1,4 @@
-<<<<<<< HEAD
-#	$NetBSD: Makefile.xen,v 1.45 2018/01/21 08:33:46 maxv Exp $
-=======
 #	$NetBSD: Makefile.xen,v 1.46 2018/06/02 18:11:26 christos Exp $
->>>>>>> b2b84690
 #	NetBSD: Makefile.i386,v 1.132 2003/07/05 16:56:10 simonb Exp 
 
 # Makefile for NetBSD
