--- conflicted
+++ resolved
@@ -1,8 +1,4 @@
-<<<<<<< HEAD
-#	$NetBSD: files.xen,v 1.179 2019/09/07 18:56:01 maxv Exp $
-=======
 #	$NetBSD: files.xen,v 1.180 2020/04/03 22:45:30 ad Exp $
->>>>>>> 898b1760
 #	NetBSD: files.x86,v 1.10 2003/10/08 17:30:00 bouyer Exp 
 #	NetBSD: files.i386,v 1.254 2004/03/25 23:32:10 jmc Exp 
 
@@ -161,10 +157,6 @@
 file	arch/x86/x86/vm_machdep.c	machdep
 file	arch/x86/x86/x86_autoconf.c	machdep & xenpvhvm
 file	arch/x86/x86/x86_machdep.c	machdep
-<<<<<<< HEAD
-file	arch/x86/x86/cpu_topology.c	machdep
-=======
->>>>>>> 898b1760
 file	arch/x86/x86/platform.c		machdep
 
 include	"arch/xen/conf/files.compat"
