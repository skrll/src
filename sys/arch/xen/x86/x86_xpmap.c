<<<<<<< HEAD
/*	$NetBSD: x86_xpmap.c,v 1.74 2017/09/16 09:28:38 maxv Exp $	*/
=======
/*	$NetBSD: x86_xpmap.c,v 1.81 2018/07/29 08:02:24 maxv Exp $	*/
>>>>>>> b2b84690

/*
 * Copyright (c) 2017 The NetBSD Foundation, Inc.
 * All rights reserved.
 *
 * This code is derived from software contributed to The NetBSD Foundation
 * by Maxime Villard.
 *
 * Redistribution and use in source and binary forms, with or without
 * modification, are permitted provided that the following conditions
 * are met:
 * 1. Redistributions of source code must retain the above copyright
 *    notice, this list of conditions and the following disclaimer.
 * 2. Redistributions in binary form must reproduce the above copyright
 *    notice, this list of conditions and the following disclaimer in the
 *    documentation and/or other materials provided with the distribution.
 *
 * THIS SOFTWARE IS PROVIDED BY THE NETBSD FOUNDATION, INC. AND CONTRIBUTORS
 * ``AS IS'' AND ANY EXPRESS OR IMPLIED WARRANTIES, INCLUDING, BUT NOT LIMITED
 * TO, THE IMPLIED WARRANTIES OF MERCHANTABILITY AND FITNESS FOR A PARTICULAR
 * PURPOSE ARE DISCLAIMED.  IN NO EVENT SHALL THE FOUNDATION OR CONTRIBUTORS
 * BE LIABLE FOR ANY DIRECT, INDIRECT, INCIDENTAL, SPECIAL, EXEMPLARY, OR
 * CONSEQUENTIAL DAMAGES (INCLUDING, BUT NOT LIMITED TO, PROCUREMENT OF
 * SUBSTITUTE GOODS OR SERVICES; LOSS OF USE, DATA, OR PROFITS; OR BUSINESS
 * INTERRUPTION) HOWEVER CAUSED AND ON ANY THEORY OF LIABILITY, WHETHER IN
 * CONTRACT, STRICT LIABILITY, OR TORT (INCLUDING NEGLIGENCE OR OTHERWISE)
 * ARISING IN ANY WAY OUT OF THE USE OF THIS SOFTWARE, EVEN IF ADVISED OF THE
 * POSSIBILITY OF SUCH DAMAGE.
 */

/*
 * Copyright (c) 2006 Mathieu Ropert <mro@adviseo.fr>
 *
 * Permission to use, copy, modify, and distribute this software for any
 * purpose with or without fee is hereby granted, provided that the above
 * copyright notice and this permission notice appear in all copies.
 *
 * THE SOFTWARE IS PROVIDED "AS IS" AND THE AUTHOR DISCLAIMS ALL WARRANTIES
 * WITH REGARD TO THIS SOFTWARE INCLUDING ALL IMPLIED WARRANTIES OF
 * MERCHANTABILITY AND FITNESS. IN NO EVENT SHALL THE AUTHOR BE LIABLE FOR
 * ANY SPECIAL, DIRECT, INDIRECT, OR CONSEQUENTIAL DAMAGES OR ANY DAMAGES
 * WHATSOEVER RESULTING FROM LOSS OF USE, DATA OR PROFITS, WHETHER IN AN
 * ACTION OF CONTRACT, NEGLIGENCE OR OTHER TORTIOUS ACTION, ARISING OUT OF
 * OR IN CONNECTION WITH THE USE OR PERFORMANCE OF THIS SOFTWARE.
 */

/*
 * Copyright (c) 2006, 2007 Manuel Bouyer.
 *
 * Redistribution and use in source and binary forms, with or without
 * modification, are permitted provided that the following conditions
 * are met:
 * 1. Redistributions of source code must retain the above copyright
 *    notice, this list of conditions and the following disclaimer.
 * 2. Redistributions in binary form must reproduce the above copyright
 *    notice, this list of conditions and the following disclaimer in the
 *    documentation and/or other materials provided with the distribution.
 *
 * THIS SOFTWARE IS PROVIDED BY THE AUTHOR ``AS IS'' AND ANY EXPRESS OR
 * IMPLIED WARRANTIES, INCLUDING, BUT NOT LIMITED TO, THE IMPLIED WARRANTIES
 * OF MERCHANTABILITY AND FITNESS FOR A PARTICULAR PURPOSE ARE DISCLAIMED.
 * IN NO EVENT SHALL THE AUTHOR BE LIABLE FOR ANY DIRECT, INDIRECT,
 * INCIDENTAL, SPECIAL, EXEMPLARY, OR CONSEQUENTIAL DAMAGES (INCLUDING, BUT
 * NOT LIMITED TO, PROCUREMENT OF SUBSTITUTE GOODS OR SERVICES; LOSS OF USE,
 * DATA, OR PROFITS; OR BUSINESS INTERRUPTION) HOWEVER CAUSED AND ON ANY
 * THEORY OF LIABILITY, WHETHER IN CONTRACT, STRICT LIABILITY, OR TORT
 * (INCLUDING NEGLIGENCE OR OTHERWISE) ARISING IN ANY WAY OUT OF THE USE OF
 * THIS SOFTWARE, EVEN IF ADVISED OF THE POSSIBILITY OF SUCH DAMAGE.
 */

/*
 * Copyright (c) 2004 Christian Limpach.
 * All rights reserved.
 *
 * Redistribution and use in source and binary forms, with or without
 * modification, are permitted provided that the following conditions
 * are met:
 * 1. Redistributions of source code must retain the above copyright
 *    notice, this list of conditions and the following disclaimer.
 * 2. Redistributions in binary form must reproduce the above copyright
 *    notice, this list of conditions and the following disclaimer in the
 *    documentation and/or other materials provided with the distribution.
 *
 * THIS SOFTWARE IS PROVIDED BY THE AUTHOR ``AS IS'' AND ANY EXPRESS OR
 * IMPLIED WARRANTIES, INCLUDING, BUT NOT LIMITED TO, THE IMPLIED WARRANTIES
 * OF MERCHANTABILITY AND FITNESS FOR A PARTICULAR PURPOSE ARE DISCLAIMED.
 * IN NO EVENT SHALL THE AUTHOR BE LIABLE FOR ANY DIRECT, INDIRECT,
 * INCIDENTAL, SPECIAL, EXEMPLARY, OR CONSEQUENTIAL DAMAGES (INCLUDING, BUT
 * NOT LIMITED TO, PROCUREMENT OF SUBSTITUTE GOODS OR SERVICES; LOSS OF USE,
 * DATA, OR PROFITS; OR BUSINESS INTERRUPTION) HOWEVER CAUSED AND ON ANY
 * THEORY OF LIABILITY, WHETHER IN CONTRACT, STRICT LIABILITY, OR TORT
 * (INCLUDING NEGLIGENCE OR OTHERWISE) ARISING IN ANY WAY OUT OF THE USE OF
 * THIS SOFTWARE, EVEN IF ADVISED OF THE POSSIBILITY OF SUCH DAMAGE.
 */

#include <sys/cdefs.h>
<<<<<<< HEAD
__KERNEL_RCSID(0, "$NetBSD: x86_xpmap.c,v 1.74 2017/09/16 09:28:38 maxv Exp $");
=======
__KERNEL_RCSID(0, "$NetBSD: x86_xpmap.c,v 1.81 2018/07/29 08:02:24 maxv Exp $");
>>>>>>> b2b84690

#include "opt_xen.h"
#include "opt_ddb.h"
#include "ksyms.h"

#include <sys/param.h>
#include <sys/systm.h>
#include <sys/mutex.h>
#include <sys/cpu.h>

#include <uvm/uvm.h>

#include <x86/pmap.h>
#include <machine/gdt.h>
#include <xen/xenfunc.h>

#include <dev/isa/isareg.h>
#include <machine/isa_machdep.h>

<<<<<<< HEAD
#undef	XENDEBUG

#ifdef XENDEBUG
#define	XENPRINTF(x) printf x
#else
#define	XENPRINTF(x)
=======
#ifdef XENDEBUG
#define	__PRINTK(x) printk x
#else
#define	__PRINTK(x)
>>>>>>> b2b84690
#endif

/* Xen requires the start_info struct to be page aligned */
union start_info_union start_info_union __aligned(PAGE_SIZE);

volatile shared_info_t *HYPERVISOR_shared_info __read_mostly;
unsigned long *xpmap_phys_to_machine_mapping __read_mostly;
kmutex_t pte_lock __cacheline_aligned;
vaddr_t xen_dummy_page;
pt_entry_t xpmap_pg_nx __read_mostly;

#define XPQUEUE_SIZE 2048
static mmu_update_t xpq_queue_array[MAXCPUS][XPQUEUE_SIZE];

void xen_failsafe_handler(void);

extern volatile struct xencons_interface *xencons_interface; /* XXX */
extern struct xenstore_domain_interface *xenstore_interface; /* XXX */

static void xen_bt_set_readonly(vaddr_t);
static void xen_bootstrap_tables(vaddr_t, vaddr_t, size_t, size_t, bool);

vaddr_t xen_locore(void);

/*
 * kcpuset internally uses an array of uint32_t while xen uses an array of
 * u_long. As we're little-endian we can cast one to the other.
 */
typedef union {
#ifdef _LP64
	uint32_t xcpum_km[2];
#else
	uint32_t xcpum_km[1];
#endif
	u_long xcpum_xm;
} xcpumask_t;

void
xen_failsafe_handler(void)
{

	panic("xen_failsafe_handler called!\n");
}

void
xen_set_ldt(vaddr_t base, uint32_t entries)
{
	vaddr_t va;
	vaddr_t end;
	pt_entry_t *ptp;
	int s;

#ifdef __x86_64__
	end = base + (entries << 3);
#else
	end = base + entries * sizeof(union descriptor);
#endif

	for (va = base; va < end; va += PAGE_SIZE) {
		KASSERT(va >= VM_MIN_KERNEL_ADDRESS);
		ptp = kvtopte(va);
		pmap_pte_clearbits(ptp, PG_RW);
	}
	s = splvm(); /* XXXSMP */
	xpq_queue_set_ldt(base, entries);
	splx(s);
}

void
xpq_flush_queue(void)
{
	mmu_update_t *xpq_queue;
	int done = 0, ret;
	size_t xpq_idx;

	xpq_idx = curcpu()->ci_xpq_idx;
	xpq_queue = xpq_queue_array[curcpu()->ci_cpuid];

retry:
	ret = HYPERVISOR_mmu_update(xpq_queue, xpq_idx, &done, DOMID_SELF);

	if (ret < 0 && xpq_idx != 0) {
		printf("xpq_flush_queue: %zu entries (%d successful) on "
		    "cpu%d (%ld)\n",
		    xpq_idx, done, curcpu()->ci_index, curcpu()->ci_cpuid);

		if (done != 0) {
			xpq_queue += done;
			xpq_idx -= done;
			done = 0;
			goto retry;
		}

		panic("HYPERVISOR_mmu_update failed, ret: %d\n", ret);
	}
	curcpu()->ci_xpq_idx = 0;
}

static inline void
xpq_increment_idx(void)
{

	if (__predict_false(++curcpu()->ci_xpq_idx == XPQUEUE_SIZE))
		xpq_flush_queue();
}

void
xpq_queue_machphys_update(paddr_t ma, paddr_t pa)
{
	mmu_update_t *xpq_queue = xpq_queue_array[curcpu()->ci_cpuid];
	size_t xpq_idx = curcpu()->ci_xpq_idx;

	xpq_queue[xpq_idx].ptr = ma | MMU_MACHPHYS_UPDATE;
	xpq_queue[xpq_idx].val = pa >> PAGE_SHIFT;
	xpq_increment_idx();
}

void
xpq_queue_pte_update(paddr_t ptr, pt_entry_t val)
{
	mmu_update_t *xpq_queue = xpq_queue_array[curcpu()->ci_cpuid];
	size_t xpq_idx = curcpu()->ci_xpq_idx;

	xpq_queue[xpq_idx].ptr = ptr | MMU_NORMAL_PT_UPDATE;
	xpq_queue[xpq_idx].val = val;
	xpq_increment_idx();
}

void
xpq_queue_pt_switch(paddr_t pa)
{
	struct mmuext_op op;

	xpq_flush_queue();

	op.cmd = MMUEXT_NEW_BASEPTR;
	op.arg1.mfn = pa >> PAGE_SHIFT;
	if (HYPERVISOR_mmuext_op(&op, 1, NULL, DOMID_SELF) < 0)
		panic(__func__);
}

void
xpq_queue_pin_table(paddr_t pa, int lvl)
{
	struct mmuext_op op;

	xpq_flush_queue();

	op.cmd = lvl;
	op.arg1.mfn = pa >> PAGE_SHIFT;
	if (HYPERVISOR_mmuext_op(&op, 1, NULL, DOMID_SELF) < 0)
		panic(__func__);
}

void
xpq_queue_unpin_table(paddr_t pa)
{
	struct mmuext_op op;

	xpq_flush_queue();

	op.cmd = MMUEXT_UNPIN_TABLE;
	op.arg1.mfn = pa >> PAGE_SHIFT;
	if (HYPERVISOR_mmuext_op(&op, 1, NULL, DOMID_SELF) < 0)
		panic(__func__);
}

void
xpq_queue_set_ldt(vaddr_t va, uint32_t entries)
{
	struct mmuext_op op;

	xpq_flush_queue();

	KASSERT(va == (va & ~PAGE_MASK));
	op.cmd = MMUEXT_SET_LDT;
	op.arg1.linear_addr = va;
	op.arg2.nr_ents = entries;
	if (HYPERVISOR_mmuext_op(&op, 1, NULL, DOMID_SELF) < 0)
		panic(__func__);
}

void
xpq_queue_tlb_flush(void)
{
	struct mmuext_op op;

	xpq_flush_queue();

	op.cmd = MMUEXT_TLB_FLUSH_LOCAL;
	if (HYPERVISOR_mmuext_op(&op, 1, NULL, DOMID_SELF) < 0)
		panic(__func__);
}

void
xpq_flush_cache(void)
{
	int s = splvm(); /* XXXSMP */

	xpq_flush_queue();

	asm("wbinvd":::"memory");
	splx(s); /* XXX: removeme */
}

void
xpq_queue_invlpg(vaddr_t va)
{
	struct mmuext_op op;

	xpq_flush_queue();

	op.cmd = MMUEXT_INVLPG_LOCAL;
	op.arg1.linear_addr = (va & ~PAGE_MASK);
	if (HYPERVISOR_mmuext_op(&op, 1, NULL, DOMID_SELF) < 0)
		panic(__func__);
}

void
xen_mcast_invlpg(vaddr_t va, kcpuset_t *kc)
{
	xcpumask_t xcpumask;
	mmuext_op_t op;

	kcpuset_export_u32(kc, &xcpumask.xcpum_km[0], sizeof(xcpumask));

	xpq_flush_queue();

	op.cmd = MMUEXT_INVLPG_MULTI;
	op.arg1.linear_addr = va;
	op.arg2.vcpumask = &xcpumask.xcpum_xm;

	if (HYPERVISOR_mmuext_op(&op, 1, NULL, DOMID_SELF) < 0)
		panic(__func__);
}

void
xen_bcast_invlpg(vaddr_t va)
{
	mmuext_op_t op;

	xpq_flush_queue();

	op.cmd = MMUEXT_INVLPG_ALL;
	op.arg1.linear_addr = va;

	if (HYPERVISOR_mmuext_op(&op, 1, NULL, DOMID_SELF) < 0)
		panic(__func__);
}

/* This is a synchronous call. */
void
xen_mcast_tlbflush(kcpuset_t *kc)
{
	xcpumask_t xcpumask;
	mmuext_op_t op;

	kcpuset_export_u32(kc, &xcpumask.xcpum_km[0], sizeof(xcpumask));

	xpq_flush_queue();

	op.cmd = MMUEXT_TLB_FLUSH_MULTI;
	op.arg2.vcpumask = &xcpumask.xcpum_xm;

	if (HYPERVISOR_mmuext_op(&op, 1, NULL, DOMID_SELF) < 0)
		panic(__func__);
}

/* This is a synchronous call. */
void
xen_bcast_tlbflush(void)
{
	mmuext_op_t op;

	xpq_flush_queue();

	op.cmd = MMUEXT_TLB_FLUSH_ALL;

	if (HYPERVISOR_mmuext_op(&op, 1, NULL, DOMID_SELF) < 0)
		panic(__func__);
}

void
xen_copy_page(paddr_t srcpa, paddr_t dstpa)
{
	mmuext_op_t op;

	op.cmd = MMUEXT_COPY_PAGE;
	op.arg1.mfn = xpmap_ptom(dstpa) >> PAGE_SHIFT;
	op.arg2.src_mfn = xpmap_ptom(srcpa) >> PAGE_SHIFT;

	if (HYPERVISOR_mmuext_op(&op, 1, NULL, DOMID_SELF) < 0)
		panic(__func__);
}

void
xen_pagezero(paddr_t pa)
{
	mmuext_op_t op;

	op.cmd = MMUEXT_CLEAR_PAGE;
	op.arg1.mfn = xpmap_ptom(pa) >> PAGE_SHIFT;

	if (HYPERVISOR_mmuext_op(&op, 1, NULL, DOMID_SELF) < 0)
		panic(__func__);
}

int
xpq_update_foreign(paddr_t ptr, pt_entry_t val, int dom)
{
	mmu_update_t op;
	int ok;

	xpq_flush_queue();

	op.ptr = ptr;
	op.val = val;
	if (HYPERVISOR_mmu_update(&op, 1, &ok, dom) < 0)
		return EFAULT;
	return 0;
}

#if L2_SLOT_KERNBASE > 0
#define TABLE_L2_ENTRIES (2 * (NKL2_KIMG_ENTRIES + 1))
#else
#define TABLE_L2_ENTRIES (NKL2_KIMG_ENTRIES + 1)
#endif

<<<<<<< HEAD
#ifdef PAE
/*
 * For PAE, we consider a single contiguous L2 "superpage" of 4 pages, all of
 * them mapped by the L3 page. We also need a shadow page for L3[3].
 */
static const int l2_4_count = 6;
#elif defined(__x86_64__)
static const int l2_4_count = PTP_LEVELS;
#else
static const int l2_4_count = PTP_LEVELS - 1;
#endif

/*
 * Xen locore: get rid of the Xen bootstrap tables. Build and switch to new page
 * tables.
 *
 * Virtual address space of the kernel when leaving this function:
 * +--------------+------------------+-------------+------------+---------------
 * | KERNEL IMAGE | BOOTSTRAP TABLES | PROC0 UAREA | DUMMY PAGE | HYPER. SHARED
 * +--------------+------------------+-------------+------------+---------------
 *
 * ------+-----------------+-------------+
 *  INFO | EARLY ZERO PAGE | ISA I/O MEM |
 * ------+-----------------+-------------+
 *
 * DUMMY PAGE is either a PDG for amd64 or a GDT for i386.
 *
 * (HYPER. SHARED INFO + EARLY ZERO PAGE + ISA I/O MEM) have no physical
 * addresses preallocated.
 */
vaddr_t
xen_locore(void)
{
	size_t count, oldcount, mapsize;
	vaddr_t bootstrap_tables, init_tables;
=======
#ifdef __x86_64__
#define PDIRSZ	PTP_LEVELS
#else
/*
 * For PAE, we need an L3 page, a single contiguous L2 "superpage" of 4 pages
 * (all of them mapped by the L3 page), and a shadow page for L3[3].
 */
#define PDIRSZ	(1 + 4 + 1)
#endif

/*
 * Xen locore: get rid of the Xen bootstrap tables. Build and switch to new page
 * tables.
 *
 * Virtual address space of the kernel when leaving this function:
 * +--------------+------------------+-------------+------------+---------------
 * | KERNEL IMAGE | BOOTSTRAP TABLES | PROC0 UAREA | DUMMY PAGE | HYPER. SHARED
 * +--------------+------------------+-------------+------------+---------------
 *
 * ------+-----------------+-------------+
 *  INFO | EARLY ZERO PAGE | ISA I/O MEM |
 * ------+-----------------+-------------+
 *
 * DUMMY PAGE is either a PDG for amd64 or a GDT for i386.
 *
 * (HYPER. SHARED INFO + EARLY ZERO PAGE + ISA I/O MEM) have no physical
 * addresses preallocated.
 */
vaddr_t
xen_locore(void)
{
	size_t nL2, oldcount, mapsize;
	vaddr_t our_tables, xen_tables;
>>>>>>> b2b84690
	u_int descs[4];

	xen_init_features();

	xpmap_phys_to_machine_mapping =
	    (unsigned long *)xen_start_info.mfn_list;

	/* Set the NX/XD bit, if available. descs[3] = %edx. */
	x86_cpuid(0x80000001, descs);
	xpmap_pg_nx = (descs[3] & CPUID_NOX) ? PG_NX : 0;

	/* Space after Xen boostrap tables should be free */
<<<<<<< HEAD
	init_tables = xen_start_info.pt_base;
	bootstrap_tables = init_tables +
	    (xen_start_info.nr_pt_frames * PAGE_SIZE);
=======
	xen_tables = xen_start_info.pt_base;
	our_tables = xen_tables + (xen_start_info.nr_pt_frames * PAGE_SIZE);
>>>>>>> b2b84690

	/*
	 * Calculate how much space we need. First, everything mapped before
	 * the Xen bootstrap tables.
	 */
	mapsize = xen_tables - KERNTEXTOFF;

	/* After the tables we'll have:
	 *  - UAREA
	 *  - dummy user PGD (x86_64)
	 *  - HYPERVISOR_shared_info
	 *  - early_zerop
	 *  - ISA I/O mem (if needed)
	 */
	mapsize += UPAGES * PAGE_SIZE;
#ifdef __x86_64__
	mapsize += PAGE_SIZE;
#endif
	mapsize += PAGE_SIZE;
	mapsize += PAGE_SIZE;
#ifdef DOM0OPS
	if (xendomain_is_dom0()) {
		mapsize += IOM_SIZE;
	}
#endif

	/*
	 * At this point, mapsize doesn't include the table size.
	 */
#ifdef __x86_64__
	nL2 = TABLE_L2_ENTRIES;
#else
<<<<<<< HEAD
	count = (mapsize + (NBPD_L2 - 1)) >> L2_SHIFT;
=======
	nL2 = (mapsize + (NBPD_L2 - 1)) >> L2_SHIFT;
>>>>>>> b2b84690
#endif

	/*
	 * Now compute how many L2 pages we need exactly. This is useful only
	 * on i386, since the initial count for amd64 is already enough.
	 */
<<<<<<< HEAD
	while (KERNTEXTOFF + mapsize + (count + l2_4_count) * PAGE_SIZE >
	    KERNBASE + (count << L2_SHIFT)) {
		count++;
=======
	while (KERNTEXTOFF + mapsize + (nL2 + PDIRSZ) * PAGE_SIZE >
	    KERNBASE + (nL2 << L2_SHIFT)) {
		nL2++;
>>>>>>> b2b84690
	}

#ifdef i386
	/*
	 * One more L2 page: we'll allocate several pages after kva_start
	 * in pmap_bootstrap() before pmap_growkernel(), which have not been
	 * counted here. It's not a big issue to allocate one more L2 as
	 * pmap_growkernel() will be called anyway.
	 */
	nL2++;
	nkptp[1] = nL2;
#endif

	/*
	 * Install bootstrap pages. We may need more L2 pages than will
	 * have the final table here, as it's installed after the final table.
	 */
	oldcount = nL2;

bootstrap_again:

	/*
	 * Xen space we'll reclaim may not be enough for our new page tables,
	 * move bootstrap tables if necessary.
<<<<<<< HEAD
	 */
	if (bootstrap_tables < init_tables + ((count + l2_4_count) * PAGE_SIZE))
		bootstrap_tables = init_tables +
		    ((count + l2_4_count) * PAGE_SIZE);

	/*
	 * Make sure the number of L2 pages we have is enough to map everything
	 * from KERNBASE to the bootstrap tables themselves.
	 */
	if (bootstrap_tables + ((oldcount + l2_4_count) * PAGE_SIZE) >
=======
	 */
	if (our_tables < xen_tables + ((nL2 + PDIRSZ) * PAGE_SIZE))
		our_tables = xen_tables + ((nL2 + PDIRSZ) * PAGE_SIZE);

	/*
	 * Make sure the number of L2 pages we have is enough to map everything
	 * from KERNBASE to the bootstrap tables themselves.
	 */
	if (our_tables + ((oldcount + PDIRSZ) * PAGE_SIZE) >
>>>>>>> b2b84690
	    KERNBASE + (oldcount << L2_SHIFT)) {
		oldcount++;
		goto bootstrap_again;
	}

	/* Create temporary tables */
<<<<<<< HEAD
	xen_bootstrap_tables(init_tables, bootstrap_tables,
	    xen_start_info.nr_pt_frames, oldcount, false);

	/* Create final tables */
	xen_bootstrap_tables(bootstrap_tables, init_tables,
	    oldcount + l2_4_count, count, true);

	/* Zero out PROC0 UAREA and DUMMY PAGE. */
	memset((void *)(init_tables + ((count + l2_4_count) * PAGE_SIZE)), 0,
=======
	xen_bootstrap_tables(xen_tables, our_tables,
	    xen_start_info.nr_pt_frames, oldcount, false);

	/* Create final tables */
	xen_bootstrap_tables(our_tables, xen_tables,
	    oldcount + PDIRSZ, nL2, true);

	/* Zero out PROC0 UAREA and DUMMY PAGE. */
	memset((void *)(xen_tables + ((nL2 + PDIRSZ) * PAGE_SIZE)), 0,
>>>>>>> b2b84690
	    (UPAGES + 1) * PAGE_SIZE);

	/* Finally, flush TLB. */
	xpq_queue_tlb_flush();

	return (xen_tables + ((nL2 + PDIRSZ) * PAGE_SIZE));
}

/*
 * Build a new table and switch to it.
<<<<<<< HEAD
 * old_count is # of old tables (including PGD, PDTPE and PDE).
=======
 * old_count is # of old tables (including L4, L3 and L2).
>>>>>>> b2b84690
 * new_count is # of new tables (PTE only).
 * We assume the areas don't overlap.
 */
static void
xen_bootstrap_tables(vaddr_t old_pgd, vaddr_t new_pgd, size_t old_count,
    size_t new_count, bool final)
{
	pd_entry_t *L4cpu, *L4, *L3, *L2, *pte;
	paddr_t addr;
	vaddr_t page, avail, map_end;
	int i;
	extern char __rodata_start;
	extern char __data_start;
	extern char __kernel_end;
	extern char *early_zerop; /* from pmap.c */
#ifdef i386
	extern union descriptor tmpgdt[];
#endif

	/*
	 * Layout of RW area after the kernel image:
	 *     xencons_interface (if present)
	 *     xenstore_interface (if present)
<<<<<<< HEAD
	 *     table pages (new_count + l2_4_count entries)
=======
	 *     table pages (new_count + PDIRSZ entries)
>>>>>>> b2b84690
	 * Extra mappings (only when final is true):
	 *     UAREA
	 *     dummy user PGD (x86_64 only) / GDT page (i386 only)
	 *     HYPERVISOR_shared_info
	 *     early_zerop
	 *     ISA I/O mem (if needed)
	 */
<<<<<<< HEAD
	map_end = new_pgd + ((new_count + l2_4_count) * PAGE_SIZE);
=======
	map_end = new_pgd + ((new_count + PDIRSZ) * PAGE_SIZE);
>>>>>>> b2b84690
	if (final) {
		map_end += UPAGES * PAGE_SIZE;
		xen_dummy_page = (vaddr_t)map_end;
		map_end += PAGE_SIZE;
		HYPERVISOR_shared_info = (shared_info_t *)map_end;
		map_end += PAGE_SIZE;
		early_zerop = (char *)map_end;
		map_end += PAGE_SIZE;
	}

	/*
	 * We always set atdevbase, as it's used by init386 to find the first
	 * available VA. map_end is updated only if we are dom0, so
	 * atdevbase -> atdevbase + IOM_SIZE will be mapped only in
	 * this case.
	 */
	if (final) {
		atdevbase = map_end;
#ifdef DOM0OPS
		if (xendomain_is_dom0()) {
			/* ISA I/O mem */
			map_end += IOM_SIZE;
		}
#endif
	}

	__PRINTK(("xen_bootstrap_tables map_end 0x%lx\n", map_end));
	__PRINTK(("console %#lx ", xen_start_info.console_mfn));
	__PRINTK(("xenstore %#" PRIx32 "\n", xen_start_info.store_mfn));

<<<<<<< HEAD
	/*
	 * Create bootstrap page tables. What we need:
	 * - a PGD (level 4)
	 * - a PDTPE (level 3)
	 * - a PDE (level 2)
	 * - some PTEs (level 1)
	 */

	bt_pgd = (pd_entry_t *)new_pgd;
	memset(bt_pgd, 0, PAGE_SIZE);
	avail = new_pgd + PAGE_SIZE;

#if PTP_LEVELS > 3
	/* Per-cpu L4 */
	pd_entry_t *bt_cpu_pgd = bt_pgd;
	/* pmap_kernel() "shadow" L4 */
	bt_pgd = (pd_entry_t *)avail;
	memset(bt_pgd, 0, PAGE_SIZE);
	avail += PAGE_SIZE;

	/* Install L3 */
	pdtpe = (pd_entry_t *)avail;
	memset(pdtpe, 0, PAGE_SIZE);
	avail += PAGE_SIZE;

	addr = ((u_long)pdtpe) - KERNBASE;
	bt_pgd[pl4_pi(KERNTEXTOFF)] = bt_cpu_pgd[pl4_pi(KERNTEXTOFF)] =
	    xpmap_ptom_masked(addr) | PG_V | PG_RW;
#else
	pdtpe = bt_pgd;
#endif

#if PTP_LEVELS > 2
	/* Level 2 */
	pde = (pd_entry_t *)avail;
	memset(pde, 0, PAGE_SIZE);
	avail += PAGE_SIZE;

	addr = ((u_long)pde) - KERNBASE;
	pdtpe[pl3_pi(KERNTEXTOFF)] =
	    xpmap_ptom_masked(addr) | PG_V | PG_RW;
#elif defined(PAE)
=======
	avail = new_pgd;

	/*
	 * Create our page tables.
	 */

#ifdef __x86_64__
	/* per-cpu L4 */
	L4cpu = (pd_entry_t *)avail;
	memset(L4cpu, 0, PAGE_SIZE);
	avail += PAGE_SIZE;

	/* pmap_kernel L4 */
	L4 = (pd_entry_t *)avail;
	memset(L4, 0, PAGE_SIZE);
	avail += PAGE_SIZE;

	/* L3 */
	L3 = (pd_entry_t *)avail;
	memset(L3, 0, PAGE_SIZE);
	avail += PAGE_SIZE;

	/* link L4->L3 */
	addr = ((u_long)L3) - KERNBASE;
	L4cpu[pl4_pi(KERNTEXTOFF)] = xpmap_ptom_masked(addr) | PG_V | PG_RW;
	L4[pl4_pi(KERNTEXTOFF)] = xpmap_ptom_masked(addr) | PG_V | PG_RW;

	/* L2 */
	L2 = (pd_entry_t *)avail;
	memset(L2, 0, PAGE_SIZE);
	avail += PAGE_SIZE;

	/* link L3->L2 */
	addr = ((u_long)L2) - KERNBASE;
	L3[pl3_pi(KERNTEXTOFF)] = xpmap_ptom_masked(addr) | PG_V | PG_RW;
#else
	/* no L4 on i386PAE */
	__USE(L4cpu);
	__USE(L4);

	/* L3 */
	L3 = (pd_entry_t *)avail;
	memset(L3, 0, PAGE_SIZE);
	avail += PAGE_SIZE;

>>>>>>> b2b84690
	/*
	 * Our PAE-style level 2, 5 contiguous pages (4 L2 + 1 shadow).
	 *                  +-----------------+----------------+---------+
	 * Physical layout: | 3 * USERLAND L2 | L2 KERN SHADOW | L2 KERN |
	 *                  +-----------------+----------------+---------+
<<<<<<< HEAD
	 * However, we enter pdtpte[3] into L2 KERN, and not L2 KERN SHADOW.
	 * This way, pde[L2_SLOT_KERN] always points to the shadow.
	 */
	pde = (pd_entry_t *)avail;
	memset(pde, 0, PAGE_SIZE * 5);
=======
	 * However, we enter L3[3] into L2 KERN, and not L2 KERN SHADOW.
	 * This way, L2[L2_SLOT_KERN] always points to the shadow.
	 */
	L2 = (pd_entry_t *)avail;
	memset(L2, 0, PAGE_SIZE * 5);
>>>>>>> b2b84690
	avail += PAGE_SIZE * 5;

	/*
	 * Link L2 pages in L3, with a special case for L2 KERN. Xen doesn't
	 * want RW permissions in L3 entries, it'll add them itself.
	 */
<<<<<<< HEAD
	addr = ((u_long)pde) - KERNBASE;
	for (i = 0; i < 3; i++, addr += PAGE_SIZE) {
		pdtpe[i] = xpmap_ptom_masked(addr) | PG_V;
	}
	addr += PAGE_SIZE;
	pdtpe[3] = xpmap_ptom_masked(addr) | PG_V;
#else
	pde = bt_pgd;
=======
	addr = ((u_long)L2) - KERNBASE;
	for (i = 0; i < 3; i++, addr += PAGE_SIZE) {
		L3[i] = xpmap_ptom_masked(addr) | PG_V;
	}
	addr += PAGE_SIZE;
	L3[3] = xpmap_ptom_masked(addr) | PG_V;
>>>>>>> b2b84690
#endif

	/* Level 1 */
	page = KERNTEXTOFF;
	for (i = 0; i < new_count; i ++) {
		vaddr_t cur_page = page;

		pte = (pd_entry_t *)avail;
<<<<<<< HEAD
		avail += PAGE_SIZE;

		memset(pte, 0, PAGE_SIZE);
=======
		memset(pte, 0, PAGE_SIZE);
		avail += PAGE_SIZE;

>>>>>>> b2b84690
		while (pl2_pi(page) == pl2_pi(cur_page)) {
			if (page >= map_end) {
				/* not mapped at all */
				pte[pl1_pi(page)] = 0;
				page += PAGE_SIZE;
				continue;
			}
			pte[pl1_pi(page)] = xpmap_ptom_masked(page - KERNBASE);
			if (page == (vaddr_t)HYPERVISOR_shared_info) {
				pte[pl1_pi(page)] = xen_start_info.shared_info;
			}
			if ((xpmap_ptom_masked(page - KERNBASE) >> PAGE_SHIFT)
			    == xen_start_info.console.domU.mfn) {
				xencons_interface = (void *)page;
				pte[pl1_pi(page)] = xen_start_info.console_mfn;
				pte[pl1_pi(page)] <<= PAGE_SHIFT;
			}
			if ((xpmap_ptom_masked(page - KERNBASE) >> PAGE_SHIFT)
			    == xen_start_info.store_mfn) {
				xenstore_interface = (void *)page;
				pte[pl1_pi(page)] = xen_start_info.store_mfn;
				pte[pl1_pi(page)] <<= PAGE_SHIFT;
			}
#ifdef DOM0OPS
			if (page >= (vaddr_t)atdevbase &&
			    page < (vaddr_t)atdevbase + IOM_SIZE) {
				pte[pl1_pi(page)] =
				    IOM_BEGIN + (page - (vaddr_t)atdevbase);
				pte[pl1_pi(page)] |= xpmap_pg_nx;
			}
#endif

			pte[pl1_pi(page)] |= PG_V;
			if (page < (vaddr_t)&__rodata_start) {
				/* Map the kernel text RX. */
				pte[pl1_pi(page)] |= PG_RO;
			} else if (page >= (vaddr_t)&__rodata_start &&
			    page < (vaddr_t)&__data_start) {
				/* Map the kernel rodata R. */
				pte[pl1_pi(page)] |= PG_RO | xpmap_pg_nx;
			} else if (page >= old_pgd &&
			    page < old_pgd + (old_count * PAGE_SIZE)) {
				/* Map the old page tables R. */
				pte[pl1_pi(page)] |= PG_RO | xpmap_pg_nx;
			} else if (page >= new_pgd &&
<<<<<<< HEAD
			    page < new_pgd + ((new_count + l2_4_count) * PAGE_SIZE)) {
=======
			    page < new_pgd + ((new_count + PDIRSZ) * PAGE_SIZE)) {
>>>>>>> b2b84690
				/* Map the new page tables R. */
				pte[pl1_pi(page)] |= PG_RO | xpmap_pg_nx;
#ifdef i386
			} else if (page == (vaddr_t)tmpgdt) {
				/*
				 * Map bootstrap gdt R/O. Later, we will re-add
				 * this page to uvm after making it writable.
				 */
				pte[pl1_pi(page)] = 0;
				page += PAGE_SIZE;
				continue;
#endif
			} else if (page >= (vaddr_t)&__data_start &&
			    page < (vaddr_t)&__kernel_end) {
				/* Map the kernel data+bss RW. */
				pte[pl1_pi(page)] |= PG_RW | xpmap_pg_nx;
			} else {
				/* Map the page RW. */
				pte[pl1_pi(page)] |= PG_RW | xpmap_pg_nx;
			}

			page += PAGE_SIZE;
		}

		addr = ((u_long)pte) - KERNBASE;
<<<<<<< HEAD
		pde[pl2_pi(cur_page)] =
		    xpmap_ptom_masked(addr) | PG_RW | PG_V;
=======
		L2[pl2_pi(cur_page)] = xpmap_ptom_masked(addr) | PG_RW | PG_V;
>>>>>>> b2b84690

		/* Mark readonly */
		xen_bt_set_readonly((vaddr_t)pte);
	}

	/* Install recursive page tables mapping */
<<<<<<< HEAD
#ifdef PAE
	/* Copy L2 KERN into L2 KERN SHADOW, and reference the latter in cpu0. */
	memcpy(&pde[L2_SLOT_KERN + NPDPG], &pde[L2_SLOT_KERN], PAGE_SIZE);
	cpu_info_primary.ci_kpm_pdir = &pde[L2_SLOT_KERN + NPDPG];
=======
#ifdef __x86_64__
	/* Recursive entry in pmap_kernel(). */
	L4[PDIR_SLOT_PTE] = xpmap_ptom_masked((paddr_t)L4 - KERNBASE)
	    | PG_RO | PG_V | xpmap_pg_nx;
	/* Recursive entry in higher-level per-cpu PD. */
	L4cpu[PDIR_SLOT_PTE] = xpmap_ptom_masked((paddr_t)L4cpu - KERNBASE)
	    | PG_RO | PG_V | xpmap_pg_nx;

	/* Mark tables RO */
	xen_bt_set_readonly((vaddr_t)L2);
#else
	/* Copy L2 KERN into L2 KERN SHADOW, and reference the latter in cpu0. */
	memcpy(&L2[L2_SLOT_KERN + NPDPG], &L2[L2_SLOT_KERN], PAGE_SIZE);
	cpu_info_primary.ci_kpm_pdir = &L2[L2_SLOT_KERN + NPDPG];
>>>>>>> b2b84690
	cpu_info_primary.ci_kpm_pdirpa =
	    (vaddr_t)cpu_info_primary.ci_kpm_pdir - KERNBASE;

	/*
	 * We don't enter a recursive entry from the L3 PD. Instead, we enter
	 * the first 4 L2 pages, which includes the kernel's L2 shadow. But we
	 * have to enter the shadow after switching %cr3, or Xen will refcount
	 * some PTEs with the wrong type.
	 */
	addr = (u_long)L2 - KERNBASE;
	for (i = 0; i < 3; i++, addr += PAGE_SIZE) {
<<<<<<< HEAD
		pde[PDIR_SLOT_PTE + i] = xpmap_ptom_masked(addr) | PG_V |
=======
		L2[PDIR_SLOT_PTE + i] = xpmap_ptom_masked(addr) | PG_V |
>>>>>>> b2b84690
		    xpmap_pg_nx;
	}

	/* Mark tables RO, and pin L2 KERN SHADOW. */
<<<<<<< HEAD
	addr = (u_long)pde - KERNBASE;
	for (i = 0; i < 5; i++, addr += PAGE_SIZE) {
		xen_bt_set_readonly(((vaddr_t)pde) + PAGE_SIZE * i);
	}
	if (final) {
		addr = (u_long)pde - KERNBASE + 3 * PAGE_SIZE;
		xpq_queue_pin_l2_table(xpmap_ptom_masked(addr));
	}
#else /* PAE */

	/* Recursive entry in pmap_kernel(). */
	bt_pgd[PDIR_SLOT_PTE] = xpmap_ptom_masked((paddr_t)bt_pgd - KERNBASE)
	    | PG_RO | PG_V | xpmap_pg_nx;
#ifdef __x86_64__
	/* Recursive entry in higher-level per-cpu PD. */
	bt_cpu_pgd[PDIR_SLOT_PTE] = xpmap_ptom_masked((paddr_t)bt_cpu_pgd - KERNBASE)
	    | PG_RO | PG_V | xpmap_pg_nx;
#endif

	/* Mark tables RO */
	xen_bt_set_readonly((vaddr_t)pde);
#endif /* PAE */

#if PTP_LEVELS > 2 || defined(PAE)
	xen_bt_set_readonly((vaddr_t)pdtpe);
#endif
#if PTP_LEVELS > 3
	xen_bt_set_readonly(new_pgd);
=======
	addr = (u_long)L2 - KERNBASE;
	for (i = 0; i < 5; i++, addr += PAGE_SIZE) {
		xen_bt_set_readonly(((vaddr_t)L2) + PAGE_SIZE * i);
	}
	if (final) {
		addr = (u_long)L2 - KERNBASE + 3 * PAGE_SIZE;
		xpq_queue_pin_l2_table(xpmap_ptom_masked(addr));
	}
#endif

	xen_bt_set_readonly((vaddr_t)L3);
#ifdef __x86_64__
	xen_bt_set_readonly((vaddr_t)L4cpu);
>>>>>>> b2b84690
#endif

	/* Pin the PGD */
#ifdef __x86_64__
	xpq_queue_pin_l4_table(xpmap_ptom_masked(new_pgd - KERNBASE));
#else
	xpq_queue_pin_l3_table(xpmap_ptom_masked(new_pgd - KERNBASE));
#endif

	/* Save phys. addr of PDP, for libkvm. */
#ifdef __x86_64__
	PDPpaddr = (u_long)L4 - KERNBASE;
#else
	PDPpaddr = (u_long)L2 - KERNBASE; /* PDP is the L2 with PAE */
#endif

	/* Switch to new tables */
	xpq_queue_pt_switch(xpmap_ptom_masked(new_pgd - KERNBASE));

	if (final) {
<<<<<<< HEAD
		/* Save the address of the L3 page */
		cpu_info_primary.ci_pae_l3_pdir = pdtpe;
		cpu_info_primary.ci_pae_l3_pdirpa = (new_pgd - KERNBASE);

		/* Now enter the kernel's PTE mappings */
		addr = (u_long)pde - KERNBASE + PAGE_SIZE * 3;
		xpq_queue_pte_update(
		    xpmap_ptom(((vaddr_t)&pde[PDIR_SLOT_PTE + 3]) - KERNBASE),
		    xpmap_ptom_masked(addr) | PG_V);
		xpq_flush_queue();
	}
#elif defined(__x86_64__)
	if (final) {
		/* Save the address of the real per-cpu L4 page. */
		cpu_info_primary.ci_kpm_pdir = bt_cpu_pgd;
		cpu_info_primary.ci_kpm_pdirpa = ((paddr_t)bt_cpu_pgd - KERNBASE);
	}
=======
#ifdef __x86_64__
		/* Save the address of the real per-cpu L4 page. */
		cpu_info_primary.ci_kpm_pdir = L4cpu;
		cpu_info_primary.ci_kpm_pdirpa = ((paddr_t)L4cpu - KERNBASE);
#else
		/* Save the address of the L3 page */
		cpu_info_primary.ci_pae_l3_pdir = L3;
		cpu_info_primary.ci_pae_l3_pdirpa = (new_pgd - KERNBASE);

		/* Now enter the kernel's PTE mappings */
		addr = (u_long)L2 - KERNBASE + PAGE_SIZE * 3;
		xpq_queue_pte_update(
		    xpmap_ptom(((vaddr_t)&L2[PDIR_SLOT_PTE + 3]) - KERNBASE),
		    xpmap_ptom_masked(addr) | PG_V);
		xpq_flush_queue();
>>>>>>> b2b84690
#endif
	}

	/*
	 * Now we can safely reclaim the space taken by the old tables.
	 */

<<<<<<< HEAD
	/*
	 * Now we can safely reclaim the space taken by the old tables.
	 */

=======
>>>>>>> b2b84690
	/* Unpin old PGD */
	xpq_queue_unpin_table(xpmap_ptom_masked(old_pgd - KERNBASE));

	/* Mark old tables RW */
	page = old_pgd;
<<<<<<< HEAD
	addr = xpmap_mtop((paddr_t)pde[pl2_pi(page)] & PG_FRAME);
=======
	addr = xpmap_mtop((paddr_t)L2[pl2_pi(page)] & PG_FRAME);
>>>>>>> b2b84690
	pte = (pd_entry_t *)((u_long)addr + KERNBASE);
	pte += pl1_pi(page);
	while (page < old_pgd + (old_count * PAGE_SIZE) && page < map_end) {
		addr = xpmap_ptom(((u_long)pte) - KERNBASE);
		xpq_queue_pte_update(addr, *pte | PG_RW);
		page += PAGE_SIZE;
		/*
		 * Our PTEs are contiguous so it's safe to just "++" here.
		 */
		pte++;
	}
	xpq_flush_queue();
}

/*
 * Mark a page read-only, assuming vaddr = paddr + KERNBASE.
 */
static void
xen_bt_set_readonly(vaddr_t page)
{
	pt_entry_t entry;

	entry = xpmap_ptom_masked(page - KERNBASE);
	entry |= PG_V | xpmap_pg_nx;

	HYPERVISOR_update_va_mapping(page, entry, UVMF_INVLPG);
}

#ifdef __x86_64__
void
xen_set_user_pgd(paddr_t page)
{
	struct mmuext_op op;
	int s = splvm(); /* XXXSMP */

	xpq_flush_queue();
	op.cmd = MMUEXT_NEW_USER_BASEPTR;
	op.arg1.mfn = xpmap_ptom_masked(page) >> PAGE_SHIFT;
	if (HYPERVISOR_mmuext_op(&op, 1, NULL, DOMID_SELF) < 0)
		panic("xen_set_user_pgd: failed to install new user page"
			" directory %#" PRIxPADDR, page);
	splx(s);
}
#endif /* __x86_64__ */<|MERGE_RESOLUTION|>--- conflicted
+++ resolved
@@ -1,8 +1,4 @@
-<<<<<<< HEAD
-/*	$NetBSD: x86_xpmap.c,v 1.74 2017/09/16 09:28:38 maxv Exp $	*/
-=======
 /*	$NetBSD: x86_xpmap.c,v 1.81 2018/07/29 08:02:24 maxv Exp $	*/
->>>>>>> b2b84690
 
 /*
  * Copyright (c) 2017 The NetBSD Foundation, Inc.
@@ -99,11 +95,7 @@
  */
 
 #include <sys/cdefs.h>
-<<<<<<< HEAD
-__KERNEL_RCSID(0, "$NetBSD: x86_xpmap.c,v 1.74 2017/09/16 09:28:38 maxv Exp $");
-=======
 __KERNEL_RCSID(0, "$NetBSD: x86_xpmap.c,v 1.81 2018/07/29 08:02:24 maxv Exp $");
->>>>>>> b2b84690
 
 #include "opt_xen.h"
 #include "opt_ddb.h"
@@ -123,19 +115,10 @@
 #include <dev/isa/isareg.h>
 #include <machine/isa_machdep.h>
 
-<<<<<<< HEAD
-#undef	XENDEBUG
-
-#ifdef XENDEBUG
-#define	XENPRINTF(x) printf x
-#else
-#define	XENPRINTF(x)
-=======
 #ifdef XENDEBUG
 #define	__PRINTK(x) printk x
 #else
 #define	__PRINTK(x)
->>>>>>> b2b84690
 #endif
 
 /* Xen requires the start_info struct to be page aligned */
@@ -464,17 +447,14 @@
 #define TABLE_L2_ENTRIES (NKL2_KIMG_ENTRIES + 1)
 #endif
 
-<<<<<<< HEAD
-#ifdef PAE
+#ifdef __x86_64__
+#define PDIRSZ	PTP_LEVELS
+#else
 /*
- * For PAE, we consider a single contiguous L2 "superpage" of 4 pages, all of
- * them mapped by the L3 page. We also need a shadow page for L3[3].
+ * For PAE, we need an L3 page, a single contiguous L2 "superpage" of 4 pages
+ * (all of them mapped by the L3 page), and a shadow page for L3[3].
  */
-static const int l2_4_count = 6;
-#elif defined(__x86_64__)
-static const int l2_4_count = PTP_LEVELS;
-#else
-static const int l2_4_count = PTP_LEVELS - 1;
+#define PDIRSZ	(1 + 4 + 1)
 #endif
 
 /*
@@ -498,43 +478,8 @@
 vaddr_t
 xen_locore(void)
 {
-	size_t count, oldcount, mapsize;
-	vaddr_t bootstrap_tables, init_tables;
-=======
-#ifdef __x86_64__
-#define PDIRSZ	PTP_LEVELS
-#else
-/*
- * For PAE, we need an L3 page, a single contiguous L2 "superpage" of 4 pages
- * (all of them mapped by the L3 page), and a shadow page for L3[3].
- */
-#define PDIRSZ	(1 + 4 + 1)
-#endif
-
-/*
- * Xen locore: get rid of the Xen bootstrap tables. Build and switch to new page
- * tables.
- *
- * Virtual address space of the kernel when leaving this function:
- * +--------------+------------------+-------------+------------+---------------
- * | KERNEL IMAGE | BOOTSTRAP TABLES | PROC0 UAREA | DUMMY PAGE | HYPER. SHARED
- * +--------------+------------------+-------------+------------+---------------
- *
- * ------+-----------------+-------------+
- *  INFO | EARLY ZERO PAGE | ISA I/O MEM |
- * ------+-----------------+-------------+
- *
- * DUMMY PAGE is either a PDG for amd64 or a GDT for i386.
- *
- * (HYPER. SHARED INFO + EARLY ZERO PAGE + ISA I/O MEM) have no physical
- * addresses preallocated.
- */
-vaddr_t
-xen_locore(void)
-{
 	size_t nL2, oldcount, mapsize;
 	vaddr_t our_tables, xen_tables;
->>>>>>> b2b84690
 	u_int descs[4];
 
 	xen_init_features();
@@ -547,14 +492,8 @@
 	xpmap_pg_nx = (descs[3] & CPUID_NOX) ? PG_NX : 0;
 
 	/* Space after Xen boostrap tables should be free */
-<<<<<<< HEAD
-	init_tables = xen_start_info.pt_base;
-	bootstrap_tables = init_tables +
-	    (xen_start_info.nr_pt_frames * PAGE_SIZE);
-=======
 	xen_tables = xen_start_info.pt_base;
 	our_tables = xen_tables + (xen_start_info.nr_pt_frames * PAGE_SIZE);
->>>>>>> b2b84690
 
 	/*
 	 * Calculate how much space we need. First, everything mapped before
@@ -587,26 +526,16 @@
 #ifdef __x86_64__
 	nL2 = TABLE_L2_ENTRIES;
 #else
-<<<<<<< HEAD
-	count = (mapsize + (NBPD_L2 - 1)) >> L2_SHIFT;
-=======
 	nL2 = (mapsize + (NBPD_L2 - 1)) >> L2_SHIFT;
->>>>>>> b2b84690
 #endif
 
 	/*
 	 * Now compute how many L2 pages we need exactly. This is useful only
 	 * on i386, since the initial count for amd64 is already enough.
 	 */
-<<<<<<< HEAD
-	while (KERNTEXTOFF + mapsize + (count + l2_4_count) * PAGE_SIZE >
-	    KERNBASE + (count << L2_SHIFT)) {
-		count++;
-=======
 	while (KERNTEXTOFF + mapsize + (nL2 + PDIRSZ) * PAGE_SIZE >
 	    KERNBASE + (nL2 << L2_SHIFT)) {
 		nL2++;
->>>>>>> b2b84690
 	}
 
 #ifdef i386
@@ -631,45 +560,21 @@
 	/*
 	 * Xen space we'll reclaim may not be enough for our new page tables,
 	 * move bootstrap tables if necessary.
-<<<<<<< HEAD
-	 */
-	if (bootstrap_tables < init_tables + ((count + l2_4_count) * PAGE_SIZE))
-		bootstrap_tables = init_tables +
-		    ((count + l2_4_count) * PAGE_SIZE);
+	 */
+	if (our_tables < xen_tables + ((nL2 + PDIRSZ) * PAGE_SIZE))
+		our_tables = xen_tables + ((nL2 + PDIRSZ) * PAGE_SIZE);
 
 	/*
 	 * Make sure the number of L2 pages we have is enough to map everything
 	 * from KERNBASE to the bootstrap tables themselves.
 	 */
-	if (bootstrap_tables + ((oldcount + l2_4_count) * PAGE_SIZE) >
-=======
-	 */
-	if (our_tables < xen_tables + ((nL2 + PDIRSZ) * PAGE_SIZE))
-		our_tables = xen_tables + ((nL2 + PDIRSZ) * PAGE_SIZE);
-
-	/*
-	 * Make sure the number of L2 pages we have is enough to map everything
-	 * from KERNBASE to the bootstrap tables themselves.
-	 */
 	if (our_tables + ((oldcount + PDIRSZ) * PAGE_SIZE) >
->>>>>>> b2b84690
 	    KERNBASE + (oldcount << L2_SHIFT)) {
 		oldcount++;
 		goto bootstrap_again;
 	}
 
 	/* Create temporary tables */
-<<<<<<< HEAD
-	xen_bootstrap_tables(init_tables, bootstrap_tables,
-	    xen_start_info.nr_pt_frames, oldcount, false);
-
-	/* Create final tables */
-	xen_bootstrap_tables(bootstrap_tables, init_tables,
-	    oldcount + l2_4_count, count, true);
-
-	/* Zero out PROC0 UAREA and DUMMY PAGE. */
-	memset((void *)(init_tables + ((count + l2_4_count) * PAGE_SIZE)), 0,
-=======
 	xen_bootstrap_tables(xen_tables, our_tables,
 	    xen_start_info.nr_pt_frames, oldcount, false);
 
@@ -679,7 +584,6 @@
 
 	/* Zero out PROC0 UAREA and DUMMY PAGE. */
 	memset((void *)(xen_tables + ((nL2 + PDIRSZ) * PAGE_SIZE)), 0,
->>>>>>> b2b84690
 	    (UPAGES + 1) * PAGE_SIZE);
 
 	/* Finally, flush TLB. */
@@ -690,11 +594,7 @@
 
 /*
  * Build a new table and switch to it.
-<<<<<<< HEAD
- * old_count is # of old tables (including PGD, PDTPE and PDE).
-=======
  * old_count is # of old tables (including L4, L3 and L2).
->>>>>>> b2b84690
  * new_count is # of new tables (PTE only).
  * We assume the areas don't overlap.
  */
@@ -718,11 +618,7 @@
 	 * Layout of RW area after the kernel image:
 	 *     xencons_interface (if present)
 	 *     xenstore_interface (if present)
-<<<<<<< HEAD
-	 *     table pages (new_count + l2_4_count entries)
-=======
 	 *     table pages (new_count + PDIRSZ entries)
->>>>>>> b2b84690
 	 * Extra mappings (only when final is true):
 	 *     UAREA
 	 *     dummy user PGD (x86_64 only) / GDT page (i386 only)
@@ -730,11 +626,7 @@
 	 *     early_zerop
 	 *     ISA I/O mem (if needed)
 	 */
-<<<<<<< HEAD
-	map_end = new_pgd + ((new_count + l2_4_count) * PAGE_SIZE);
-=======
 	map_end = new_pgd + ((new_count + PDIRSZ) * PAGE_SIZE);
->>>>>>> b2b84690
 	if (final) {
 		map_end += UPAGES * PAGE_SIZE;
 		xen_dummy_page = (vaddr_t)map_end;
@@ -765,50 +657,6 @@
 	__PRINTK(("console %#lx ", xen_start_info.console_mfn));
 	__PRINTK(("xenstore %#" PRIx32 "\n", xen_start_info.store_mfn));
 
-<<<<<<< HEAD
-	/*
-	 * Create bootstrap page tables. What we need:
-	 * - a PGD (level 4)
-	 * - a PDTPE (level 3)
-	 * - a PDE (level 2)
-	 * - some PTEs (level 1)
-	 */
-
-	bt_pgd = (pd_entry_t *)new_pgd;
-	memset(bt_pgd, 0, PAGE_SIZE);
-	avail = new_pgd + PAGE_SIZE;
-
-#if PTP_LEVELS > 3
-	/* Per-cpu L4 */
-	pd_entry_t *bt_cpu_pgd = bt_pgd;
-	/* pmap_kernel() "shadow" L4 */
-	bt_pgd = (pd_entry_t *)avail;
-	memset(bt_pgd, 0, PAGE_SIZE);
-	avail += PAGE_SIZE;
-
-	/* Install L3 */
-	pdtpe = (pd_entry_t *)avail;
-	memset(pdtpe, 0, PAGE_SIZE);
-	avail += PAGE_SIZE;
-
-	addr = ((u_long)pdtpe) - KERNBASE;
-	bt_pgd[pl4_pi(KERNTEXTOFF)] = bt_cpu_pgd[pl4_pi(KERNTEXTOFF)] =
-	    xpmap_ptom_masked(addr) | PG_V | PG_RW;
-#else
-	pdtpe = bt_pgd;
-#endif
-
-#if PTP_LEVELS > 2
-	/* Level 2 */
-	pde = (pd_entry_t *)avail;
-	memset(pde, 0, PAGE_SIZE);
-	avail += PAGE_SIZE;
-
-	addr = ((u_long)pde) - KERNBASE;
-	pdtpe[pl3_pi(KERNTEXTOFF)] =
-	    xpmap_ptom_masked(addr) | PG_V | PG_RW;
-#elif defined(PAE)
-=======
 	avail = new_pgd;
 
 	/*
@@ -854,48 +702,28 @@
 	memset(L3, 0, PAGE_SIZE);
 	avail += PAGE_SIZE;
 
->>>>>>> b2b84690
 	/*
 	 * Our PAE-style level 2, 5 contiguous pages (4 L2 + 1 shadow).
 	 *                  +-----------------+----------------+---------+
 	 * Physical layout: | 3 * USERLAND L2 | L2 KERN SHADOW | L2 KERN |
 	 *                  +-----------------+----------------+---------+
-<<<<<<< HEAD
-	 * However, we enter pdtpte[3] into L2 KERN, and not L2 KERN SHADOW.
-	 * This way, pde[L2_SLOT_KERN] always points to the shadow.
-	 */
-	pde = (pd_entry_t *)avail;
-	memset(pde, 0, PAGE_SIZE * 5);
-=======
 	 * However, we enter L3[3] into L2 KERN, and not L2 KERN SHADOW.
 	 * This way, L2[L2_SLOT_KERN] always points to the shadow.
 	 */
 	L2 = (pd_entry_t *)avail;
 	memset(L2, 0, PAGE_SIZE * 5);
->>>>>>> b2b84690
 	avail += PAGE_SIZE * 5;
 
 	/*
 	 * Link L2 pages in L3, with a special case for L2 KERN. Xen doesn't
 	 * want RW permissions in L3 entries, it'll add them itself.
 	 */
-<<<<<<< HEAD
-	addr = ((u_long)pde) - KERNBASE;
-	for (i = 0; i < 3; i++, addr += PAGE_SIZE) {
-		pdtpe[i] = xpmap_ptom_masked(addr) | PG_V;
-	}
-	addr += PAGE_SIZE;
-	pdtpe[3] = xpmap_ptom_masked(addr) | PG_V;
-#else
-	pde = bt_pgd;
-=======
 	addr = ((u_long)L2) - KERNBASE;
 	for (i = 0; i < 3; i++, addr += PAGE_SIZE) {
 		L3[i] = xpmap_ptom_masked(addr) | PG_V;
 	}
 	addr += PAGE_SIZE;
 	L3[3] = xpmap_ptom_masked(addr) | PG_V;
->>>>>>> b2b84690
 #endif
 
 	/* Level 1 */
@@ -904,15 +732,9 @@
 		vaddr_t cur_page = page;
 
 		pte = (pd_entry_t *)avail;
-<<<<<<< HEAD
-		avail += PAGE_SIZE;
-
-		memset(pte, 0, PAGE_SIZE);
-=======
 		memset(pte, 0, PAGE_SIZE);
 		avail += PAGE_SIZE;
 
->>>>>>> b2b84690
 		while (pl2_pi(page) == pl2_pi(cur_page)) {
 			if (page >= map_end) {
 				/* not mapped at all */
@@ -958,11 +780,7 @@
 				/* Map the old page tables R. */
 				pte[pl1_pi(page)] |= PG_RO | xpmap_pg_nx;
 			} else if (page >= new_pgd &&
-<<<<<<< HEAD
-			    page < new_pgd + ((new_count + l2_4_count) * PAGE_SIZE)) {
-=======
 			    page < new_pgd + ((new_count + PDIRSZ) * PAGE_SIZE)) {
->>>>>>> b2b84690
 				/* Map the new page tables R. */
 				pte[pl1_pi(page)] |= PG_RO | xpmap_pg_nx;
 #ifdef i386
@@ -988,24 +806,13 @@
 		}
 
 		addr = ((u_long)pte) - KERNBASE;
-<<<<<<< HEAD
-		pde[pl2_pi(cur_page)] =
-		    xpmap_ptom_masked(addr) | PG_RW | PG_V;
-=======
 		L2[pl2_pi(cur_page)] = xpmap_ptom_masked(addr) | PG_RW | PG_V;
->>>>>>> b2b84690
 
 		/* Mark readonly */
 		xen_bt_set_readonly((vaddr_t)pte);
 	}
 
 	/* Install recursive page tables mapping */
-<<<<<<< HEAD
-#ifdef PAE
-	/* Copy L2 KERN into L2 KERN SHADOW, and reference the latter in cpu0. */
-	memcpy(&pde[L2_SLOT_KERN + NPDPG], &pde[L2_SLOT_KERN], PAGE_SIZE);
-	cpu_info_primary.ci_kpm_pdir = &pde[L2_SLOT_KERN + NPDPG];
-=======
 #ifdef __x86_64__
 	/* Recursive entry in pmap_kernel(). */
 	L4[PDIR_SLOT_PTE] = xpmap_ptom_masked((paddr_t)L4 - KERNBASE)
@@ -1020,7 +827,6 @@
 	/* Copy L2 KERN into L2 KERN SHADOW, and reference the latter in cpu0. */
 	memcpy(&L2[L2_SLOT_KERN + NPDPG], &L2[L2_SLOT_KERN], PAGE_SIZE);
 	cpu_info_primary.ci_kpm_pdir = &L2[L2_SLOT_KERN + NPDPG];
->>>>>>> b2b84690
 	cpu_info_primary.ci_kpm_pdirpa =
 	    (vaddr_t)cpu_info_primary.ci_kpm_pdir - KERNBASE;
 
@@ -1032,45 +838,11 @@
 	 */
 	addr = (u_long)L2 - KERNBASE;
 	for (i = 0; i < 3; i++, addr += PAGE_SIZE) {
-<<<<<<< HEAD
-		pde[PDIR_SLOT_PTE + i] = xpmap_ptom_masked(addr) | PG_V |
-=======
 		L2[PDIR_SLOT_PTE + i] = xpmap_ptom_masked(addr) | PG_V |
->>>>>>> b2b84690
 		    xpmap_pg_nx;
 	}
 
 	/* Mark tables RO, and pin L2 KERN SHADOW. */
-<<<<<<< HEAD
-	addr = (u_long)pde - KERNBASE;
-	for (i = 0; i < 5; i++, addr += PAGE_SIZE) {
-		xen_bt_set_readonly(((vaddr_t)pde) + PAGE_SIZE * i);
-	}
-	if (final) {
-		addr = (u_long)pde - KERNBASE + 3 * PAGE_SIZE;
-		xpq_queue_pin_l2_table(xpmap_ptom_masked(addr));
-	}
-#else /* PAE */
-
-	/* Recursive entry in pmap_kernel(). */
-	bt_pgd[PDIR_SLOT_PTE] = xpmap_ptom_masked((paddr_t)bt_pgd - KERNBASE)
-	    | PG_RO | PG_V | xpmap_pg_nx;
-#ifdef __x86_64__
-	/* Recursive entry in higher-level per-cpu PD. */
-	bt_cpu_pgd[PDIR_SLOT_PTE] = xpmap_ptom_masked((paddr_t)bt_cpu_pgd - KERNBASE)
-	    | PG_RO | PG_V | xpmap_pg_nx;
-#endif
-
-	/* Mark tables RO */
-	xen_bt_set_readonly((vaddr_t)pde);
-#endif /* PAE */
-
-#if PTP_LEVELS > 2 || defined(PAE)
-	xen_bt_set_readonly((vaddr_t)pdtpe);
-#endif
-#if PTP_LEVELS > 3
-	xen_bt_set_readonly(new_pgd);
-=======
 	addr = (u_long)L2 - KERNBASE;
 	for (i = 0; i < 5; i++, addr += PAGE_SIZE) {
 		xen_bt_set_readonly(((vaddr_t)L2) + PAGE_SIZE * i);
@@ -1084,7 +856,6 @@
 	xen_bt_set_readonly((vaddr_t)L3);
 #ifdef __x86_64__
 	xen_bt_set_readonly((vaddr_t)L4cpu);
->>>>>>> b2b84690
 #endif
 
 	/* Pin the PGD */
@@ -1105,25 +876,6 @@
 	xpq_queue_pt_switch(xpmap_ptom_masked(new_pgd - KERNBASE));
 
 	if (final) {
-<<<<<<< HEAD
-		/* Save the address of the L3 page */
-		cpu_info_primary.ci_pae_l3_pdir = pdtpe;
-		cpu_info_primary.ci_pae_l3_pdirpa = (new_pgd - KERNBASE);
-
-		/* Now enter the kernel's PTE mappings */
-		addr = (u_long)pde - KERNBASE + PAGE_SIZE * 3;
-		xpq_queue_pte_update(
-		    xpmap_ptom(((vaddr_t)&pde[PDIR_SLOT_PTE + 3]) - KERNBASE),
-		    xpmap_ptom_masked(addr) | PG_V);
-		xpq_flush_queue();
-	}
-#elif defined(__x86_64__)
-	if (final) {
-		/* Save the address of the real per-cpu L4 page. */
-		cpu_info_primary.ci_kpm_pdir = bt_cpu_pgd;
-		cpu_info_primary.ci_kpm_pdirpa = ((paddr_t)bt_cpu_pgd - KERNBASE);
-	}
-=======
 #ifdef __x86_64__
 		/* Save the address of the real per-cpu L4 page. */
 		cpu_info_primary.ci_kpm_pdir = L4cpu;
@@ -1139,7 +891,6 @@
 		    xpmap_ptom(((vaddr_t)&L2[PDIR_SLOT_PTE + 3]) - KERNBASE),
 		    xpmap_ptom_masked(addr) | PG_V);
 		xpq_flush_queue();
->>>>>>> b2b84690
 #endif
 	}
 
@@ -1147,23 +898,12 @@
 	 * Now we can safely reclaim the space taken by the old tables.
 	 */
 
-<<<<<<< HEAD
-	/*
-	 * Now we can safely reclaim the space taken by the old tables.
-	 */
-
-=======
->>>>>>> b2b84690
 	/* Unpin old PGD */
 	xpq_queue_unpin_table(xpmap_ptom_masked(old_pgd - KERNBASE));
 
 	/* Mark old tables RW */
 	page = old_pgd;
-<<<<<<< HEAD
-	addr = xpmap_mtop((paddr_t)pde[pl2_pi(page)] & PG_FRAME);
-=======
 	addr = xpmap_mtop((paddr_t)L2[pl2_pi(page)] & PG_FRAME);
->>>>>>> b2b84690
 	pte = (pd_entry_t *)((u_long)addr + KERNBASE);
 	pte += pl1_pi(page);
 	while (page < old_pgd + (old_count * PAGE_SIZE) && page < map_end) {
