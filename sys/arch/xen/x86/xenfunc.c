--- conflicted
+++ resolved
@@ -1,8 +1,4 @@
-<<<<<<< HEAD
-/*	$NetBSD: xenfunc.c,v 1.17 2017/10/15 10:58:32 maxv Exp $	*/
-=======
 /*	$NetBSD: xenfunc.c,v 1.19 2018/07/26 15:06:14 maxv Exp $	*/
->>>>>>> b2b84690
 
 /*
  * Copyright (c) 2004 Christian Limpach.
@@ -30,11 +26,7 @@
  */
 
 #include <sys/cdefs.h>
-<<<<<<< HEAD
-__KERNEL_RCSID(0, "$NetBSD: xenfunc.c,v 1.17 2017/10/15 10:58:32 maxv Exp $");
-=======
 __KERNEL_RCSID(0, "$NetBSD: xenfunc.c,v 1.19 2018/07/26 15:06:14 maxv Exp $");
->>>>>>> b2b84690
 
 #include <sys/param.h>
 
