--- conflicted
+++ resolved
@@ -1,8 +1,4 @@
-<<<<<<< HEAD
-/* $NetBSD: xen_ipi.c,v 1.23 2017/11/06 15:27:09 cherry Exp $ */
-=======
 /* $NetBSD: xen_ipi.c,v 1.26 2018/07/24 12:26:14 bouyer Exp $ */
->>>>>>> b2b84690
 
 /*-
  * Copyright (c) 2011 The NetBSD Foundation, Inc.
@@ -37,19 +33,12 @@
 
 /* 
  * Based on: x86/ipi.c
-<<<<<<< HEAD
- * __KERNEL_RCSID(0, "$NetBSD: xen_ipi.c,v 1.23 2017/11/06 15:27:09 cherry Exp $");
- */
-
-__KERNEL_RCSID(0, "$NetBSD: xen_ipi.c,v 1.23 2017/11/06 15:27:09 cherry Exp $");
-=======
  * __KERNEL_RCSID(0, "$NetBSD: xen_ipi.c,v 1.26 2018/07/24 12:26:14 bouyer Exp $");
  */
 
 __KERNEL_RCSID(0, "$NetBSD: xen_ipi.c,v 1.26 2018/07/24 12:26:14 bouyer Exp $");
 
 #include "opt_ddb.h"
->>>>>>> b2b84690
 
 #include <sys/types.h>
 
@@ -72,13 +61,6 @@
 #include <xen/hypervisor.h>
 #include <xen/xen-public/vcpu.h>
 
-<<<<<<< HEAD
-extern void ddb_ipi(struct trapframe);
-
-static void xen_ipi_halt(struct cpu_info *, struct intrframe *);
-static void xen_ipi_synch_fpu(struct cpu_info *, struct intrframe *);
-static void xen_ipi_ddb(struct cpu_info *, struct intrframe *);
-=======
 #ifdef DDB
 extern void ddb_ipi(struct trapframe);
 static void xen_ipi_ddb(struct cpu_info *, struct intrframe *);
@@ -86,7 +68,6 @@
 
 static void xen_ipi_halt(struct cpu_info *, struct intrframe *);
 static void xen_ipi_synch_fpu(struct cpu_info *, struct intrframe *);
->>>>>>> b2b84690
 static void xen_ipi_xcall(struct cpu_info *, struct intrframe *);
 static void xen_ipi_hvcb(struct cpu_info *, struct intrframe *);
 static void xen_ipi_generic(struct cpu_info *, struct intrframe *);
@@ -95,10 +76,7 @@
 {	/* In order of priority (see: xen/include/intrdefs.h */
 	xen_ipi_halt,
 	xen_ipi_synch_fpu,
-<<<<<<< HEAD
-=======
 #ifdef DDB
->>>>>>> b2b84690
 	xen_ipi_ddb,
 #else
 	NULL,
@@ -156,16 +134,11 @@
 
 	KASSERT(evtchn != -1 && evtchn < NR_EVENT_CHANNELS);
 
-<<<<<<< HEAD
-	if(intr_establish_xname(0, &xen_pic, evtchn, IST_LEVEL, IPL_HIGH,
-		xen_ipi_handler, ci, true, "ipi") == NULL) {
-=======
 	snprintf(intr_xname, sizeof(intr_xname), "%s ipi",
 	    device_xname(ci->ci_dev));
 
 	if (intr_establish_xname(0, &xen_pic, evtchn, IST_LEVEL, IPL_HIGH,
 		xen_ipi_handler, ci, true, intr_xname) == NULL) {
->>>>>>> b2b84690
 		panic("%s: unable to register ipi handler\n", __func__);
 		/* NOTREACHED */
 	}
@@ -267,10 +240,7 @@
 	fpusave_cpu(true);
 }
 
-<<<<<<< HEAD
-=======
 #ifdef DDB
->>>>>>> b2b84690
 static void
 xen_ipi_ddb(struct cpu_info *ci, struct intrframe *intrf)
 {
