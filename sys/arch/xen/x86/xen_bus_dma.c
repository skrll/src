<<<<<<< HEAD
/*	$NetBSD: xen_bus_dma.c,v 1.28 2018/09/03 16:29:29 riastradh Exp $	*/
=======
/*	$NetBSD: xen_bus_dma.c,v 1.30 2020/04/10 14:54:33 jdolecek Exp $	*/
>>>>>>> 898b1760
/*	NetBSD bus_dma.c,v 1.21 2005/04/16 07:53:35 yamt Exp */

/*-
 * Copyright (c) 1996, 1997, 1998 The NetBSD Foundation, Inc.
 * All rights reserved.
 *
 * This code is derived from software contributed to The NetBSD Foundation
 * by Charles M. Hannum and by Jason R. Thorpe of the Numerical Aerospace
 * Simulation Facility, NASA Ames Research Center.
 *
 * Redistribution and use in source and binary forms, with or without
 * modification, are permitted provided that the following conditions
 * are met:
 * 1. Redistributions of source code must retain the above copyright
 *    notice, this list of conditions and the following disclaimer.
 * 2. Redistributions in binary form must reproduce the above copyright
 *    notice, this list of conditions and the following disclaimer in the
 *    documentation and/or other materials provided with the distribution.
 *
 * THIS SOFTWARE IS PROVIDED BY THE NETBSD FOUNDATION, INC. AND CONTRIBUTORS
 * ``AS IS'' AND ANY EXPRESS OR IMPLIED WARRANTIES, INCLUDING, BUT NOT LIMITED
 * TO, THE IMPLIED WARRANTIES OF MERCHANTABILITY AND FITNESS FOR A PARTICULAR
 * PURPOSE ARE DISCLAIMED.  IN NO EVENT SHALL THE FOUNDATION OR CONTRIBUTORS
 * BE LIABLE FOR ANY DIRECT, INDIRECT, INCIDENTAL, SPECIAL, EXEMPLARY, OR
 * CONSEQUENTIAL DAMAGES (INCLUDING, BUT NOT LIMITED TO, PROCUREMENT OF
 * SUBSTITUTE GOODS OR SERVICES; LOSS OF USE, DATA, OR PROFITS; OR BUSINESS
 * INTERRUPTION) HOWEVER CAUSED AND ON ANY THEORY OF LIABILITY, WHETHER IN
 * CONTRACT, STRICT LIABILITY, OR TORT (INCLUDING NEGLIGENCE OR OTHERWISE)
 * ARISING IN ANY WAY OUT OF THE USE OF THIS SOFTWARE, EVEN IF ADVISED OF THE
 * POSSIBILITY OF SUCH DAMAGE.
 */

#include <sys/cdefs.h>
<<<<<<< HEAD
__KERNEL_RCSID(0, "$NetBSD: xen_bus_dma.c,v 1.28 2018/09/03 16:29:29 riastradh Exp $");
=======
__KERNEL_RCSID(0, "$NetBSD: xen_bus_dma.c,v 1.30 2020/04/10 14:54:33 jdolecek Exp $");
>>>>>>> 898b1760

#include <sys/param.h>
#include <sys/systm.h>
#include <sys/kernel.h>
#include <sys/mbuf.h>
#include <sys/proc.h>

#include <sys/bus.h>
#include <machine/bus_private.h>

#include <uvm/uvm.h>

extern paddr_t avail_end;

/* No special needs */
struct x86_bus_dma_tag xenbus_bus_dma_tag = {
	._tag_needs_free	= 0,
	._bounce_thresh		= 0,
	._bounce_alloc_lo	= 0,
	._bounce_alloc_hi	= 0,
	._may_bounce		= NULL,
};

/* Pure 2^n version of get_order */
static inline int get_order(unsigned long size)
{
	int order = -1;
	size = (size - 1) >> (PAGE_SHIFT - 1);
	do {
		size >>= 1;
		order++;
	} while (size);
	return order;
}

static int
_xen_alloc_contig(bus_size_t size, bus_size_t alignment,
    struct pglist *mlistp, int flags, bus_addr_t low, bus_addr_t high)
{
	int order, i;
	unsigned long npagesreq, npages, mfn;
	bus_addr_t pa;
	struct vm_page *pg, *pgnext;
	int s, error;
	struct xen_memory_reservation res;

	/*
	 * When requesting a contigous memory region, the hypervisor will
	 * return a memory range aligned on size. 
	 * The only way to enforce alignment is to request a memory region
	 * of size max(alignment, size).
	 */
	order = uimax(get_order(size), get_order(alignment));
	npages = (1 << order);
	npagesreq = (size >> PAGE_SHIFT);
	KASSERT(npages >= npagesreq);

	/* get npages from UVM, and give them back to the hypervisor */
	error = uvm_pglistalloc(((psize_t)npages) << PAGE_SHIFT,
            0, avail_end, 0, 0, mlistp, npages, (flags & BUS_DMA_NOWAIT) == 0);
	if (error)
		return (error);

	for (pg = mlistp->tqh_first; pg != NULL; pg = pg->pageq.queue.tqe_next) {
		pa = VM_PAGE_TO_PHYS(pg);
		mfn = xpmap_ptom(pa) >> PAGE_SHIFT;
		xpmap_ptom_unmap(pa);
		set_xen_guest_handle(res.extent_start, &mfn);
		res.nr_extents = 1;
		res.extent_order = 0;
<<<<<<< HEAD
		res.address_bits = 0;
=======
		res.mem_flags = 0;
>>>>>>> 898b1760
		res.domid = DOMID_SELF;
		error = HYPERVISOR_memory_op(XENMEM_decrease_reservation, &res);
		if (error != 1) {
#ifdef DEBUG
			printf("xen_alloc_contig: XENMEM_decrease_reservation "
			    "failed: err %d (pa %#" PRIxPADDR " mfn %#lx)\n",
			    error, pa, mfn);
#endif
			xpmap_ptom_map(pa, ptoa(mfn));

			error = ENOMEM;
			goto failed;
		}
	}
	/* Get the new contiguous memory extent */
	set_xen_guest_handle(res.extent_start, &mfn);
	res.nr_extents = 1;
	res.extent_order = order;
	res.mem_flags = XENMEMF_address_bits(get_order(high) + PAGE_SHIFT);
	res.domid = DOMID_SELF;
	error = HYPERVISOR_memory_op(XENMEM_increase_reservation, &res);
	if (error != 1) {
#ifdef DEBUG
		printf("xen_alloc_contig: XENMEM_increase_reservation "
		    "failed: %d (order %d mem_flags %d)\n",
		    error, order, res.mem_flags);
#endif
		error = ENOMEM;
		pg = NULL;
		goto failed;
	}
	s = splvm(); /* XXXSMP */
	/* Map the new extent in place of the old pages */
	for (pg = mlistp->tqh_first, i = 0; pg != NULL; pg = pgnext, i++) {
		pgnext = pg->pageq.queue.tqe_next;
		pa = VM_PAGE_TO_PHYS(pg);
		xpmap_ptom_map(pa, ptoa(mfn+i));
		xpq_queue_machphys_update(((paddr_t)(mfn+i)) << PAGE_SHIFT, pa);
		/* while here, give extra pages back to UVM */
		if (i >= npagesreq) {
			TAILQ_REMOVE(mlistp, pg, pageq.queue);
			uvm_pagefree(pg);
		}
	}
	/* Flush updates through and flush the TLB */
	xpq_queue_tlb_flush();
	splx(s);
	return 0;

failed:
	/*
	 * Attempt to recover from a failed decrease or increase reservation:
	 * if decrease_reservation failed, we don't have given all pages
	 * back to Xen; give them back to UVM, and get the missing pages
	 * from Xen.
	 * if increase_reservation failed, we expect pg to be NULL and we just
	 * get back the missing pages from Xen one by one.
	 */
	/* give back remaining pages to UVM */
	for (; pg != NULL; pg = pgnext) {
		pgnext = pg->pageq.queue.tqe_next;
		TAILQ_REMOVE(mlistp, pg, pageq.queue);
		uvm_pagefree(pg);
	}
	/* remplace the pages that we already gave to Xen */
	s = splvm(); /* XXXSMP */
	for (pg = mlistp->tqh_first; pg != NULL; pg = pgnext) {
		pgnext = pg->pageq.queue.tqe_next;
		set_xen_guest_handle(res.extent_start, &mfn);
		res.nr_extents = 1;
		res.extent_order = 0;
		res.mem_flags = XENMEMF_address_bits(32);
		res.domid = DOMID_SELF;
		if (HYPERVISOR_memory_op(XENMEM_increase_reservation, &res)
		    < 0) {
			printf("xen_alloc_contig: recovery "
			    "XENMEM_increase_reservation failed!\n");
			break;
		}
		pa = VM_PAGE_TO_PHYS(pg);
		xpmap_ptom_map(pa, ptoa(mfn));
		xpq_queue_machphys_update(((paddr_t)mfn) << PAGE_SHIFT, pa);
		TAILQ_REMOVE(mlistp, pg, pageq.queue);
		uvm_pagefree(pg);
	}
	/* Flush updates through and flush the TLB */
	xpq_queue_tlb_flush();
	splx(s);
	return error;
}


/*
 * Allocate physical memory from the given physical address range.
 * Called by DMA-safe memory allocation methods.
 * We need our own version to deal with physical vs machine addresses.
 */
int
_xen_bus_dmamem_alloc_range(bus_dma_tag_t t, bus_size_t size,
    bus_size_t alignment, bus_size_t boundary, bus_dma_segment_t *segs,
    int nsegs, int *rsegs, int flags, bus_addr_t low, bus_addr_t high)
{
	bus_addr_t curaddr, lastaddr;
	struct vm_page *m;
	struct pglist mlist;
	int curseg, error;
	int doingrealloc = 0;
	bus_size_t uboundary;

	/* Always round the size. */
	size = round_page(size);

	KASSERT((alignment & (alignment - 1)) == 0);
	KASSERT((boundary & (boundary - 1)) == 0);
	KASSERT(boundary >= PAGE_SIZE || boundary == 0);
		    
	if (alignment < PAGE_SIZE)
		alignment = PAGE_SIZE;

	/*
	 * Allocate pages from the VM system.
	 * We accept boundaries < size, splitting in multiple segments
	 * if needed. uvm_pglistalloc does not, so compute an appropriate
	 * boundary: next power of 2 >= size
	 */
	if (boundary == 0)
		uboundary = 0;
	else {
		uboundary = boundary;
		while (uboundary < size)
			uboundary = uboundary << 1;
	}
	error = uvm_pglistalloc(size, 0, avail_end, alignment, uboundary,
	    &mlist, nsegs, (flags & BUS_DMA_NOWAIT) == 0);
	if (error)
		return (error);
again:

	/*
	 * Compute the location, size, and number of segments actually
	 * returned by the VM code.
	 */
	m = mlist.tqh_first;
	curseg = 0;
	curaddr = lastaddr = segs[curseg].ds_addr = _BUS_VM_PAGE_TO_BUS(m);
	if (curaddr < low || curaddr >= high)
		goto badaddr;
	segs[curseg].ds_len = PAGE_SIZE;
	m = m->pageq.queue.tqe_next;
	if ((segs[curseg].ds_addr & (alignment - 1)) != 0)
		goto dorealloc;

	for (; m != NULL; m = m->pageq.queue.tqe_next) {
		curaddr = _BUS_VM_PAGE_TO_BUS(m);
		if (curaddr < low || curaddr >= high)
			goto badaddr;
		if (curaddr == (lastaddr + PAGE_SIZE) &&
		    (lastaddr & boundary) == (curaddr & boundary)) {
			segs[curseg].ds_len += PAGE_SIZE;
		} else {
			curseg++;
			if (curseg >= nsegs ||
			    (curaddr & (alignment - 1)) != 0) {
				if (doingrealloc)
					return EFBIG;
				else
					goto dorealloc;
			}
			segs[curseg].ds_addr = curaddr;
			segs[curseg].ds_len = PAGE_SIZE;
		}
		lastaddr = curaddr;
	}

	*rsegs = curseg + 1;
	return (0);

badaddr:
	if (doingrealloc == 0)
		goto dorealloc;
	if (curaddr < low) {
		/* no way to enforce this */
		printf("_xen_bus_dmamem_alloc_range: no way to "
		    "enforce address range (0x%" PRIx64 " - 0x%" PRIx64 ")\n",
		    (uint64_t)low, (uint64_t)high);
		uvm_pglistfree(&mlist);
		return EINVAL;
	}
	printf("xen_bus_dmamem_alloc_range: "
	    "curraddr=0x%lx > high=0x%lx\n",
	    (u_long)curaddr, (u_long)high);
	panic("xen_bus_dmamem_alloc_range 1");
dorealloc:
	if (doingrealloc == 1)
		panic("_xen_bus_dmamem_alloc_range: "
		   "xen_alloc_contig returned "
		   "too much segments");
	doingrealloc = 1;
	/*
	 * Too much segments, or memory doesn't fit
	 * constraints. Free this memory and
	 * get a contigous segment from the hypervisor.
	 */
	uvm_pglistfree(&mlist);
	for (curseg = 0; curseg < nsegs; curseg++) {
		segs[curseg].ds_addr = 0;
		segs[curseg].ds_len = 0;
	}
	error = _xen_alloc_contig(size, alignment,
	    &mlist, flags, low, high);
	if (error)
		return error;
	goto again;
}<|MERGE_RESOLUTION|>--- conflicted
+++ resolved
@@ -1,8 +1,4 @@
-<<<<<<< HEAD
-/*	$NetBSD: xen_bus_dma.c,v 1.28 2018/09/03 16:29:29 riastradh Exp $	*/
-=======
 /*	$NetBSD: xen_bus_dma.c,v 1.30 2020/04/10 14:54:33 jdolecek Exp $	*/
->>>>>>> 898b1760
 /*	NetBSD bus_dma.c,v 1.21 2005/04/16 07:53:35 yamt Exp */
 
 /*-
@@ -36,11 +32,7 @@
  */
 
 #include <sys/cdefs.h>
-<<<<<<< HEAD
-__KERNEL_RCSID(0, "$NetBSD: xen_bus_dma.c,v 1.28 2018/09/03 16:29:29 riastradh Exp $");
-=======
 __KERNEL_RCSID(0, "$NetBSD: xen_bus_dma.c,v 1.30 2020/04/10 14:54:33 jdolecek Exp $");
->>>>>>> 898b1760
 
 #include <sys/param.h>
 #include <sys/systm.h>
@@ -111,11 +103,7 @@
 		set_xen_guest_handle(res.extent_start, &mfn);
 		res.nr_extents = 1;
 		res.extent_order = 0;
-<<<<<<< HEAD
-		res.address_bits = 0;
-=======
 		res.mem_flags = 0;
->>>>>>> 898b1760
 		res.domid = DOMID_SELF;
 		error = HYPERVISOR_memory_op(XENMEM_decrease_reservation, &res);
 		if (error != 1) {
