<<<<<<< HEAD
/*	$NetBSD: xen_pmap.c,v 1.26 2017/03/23 18:08:06 maxv Exp $	*/
=======
/*	$NetBSD: xen_pmap.c,v 1.27 2018/07/26 17:20:09 maxv Exp $	*/
>>>>>>> b2b84690

/*
 * Copyright (c) 2007 Manuel Bouyer.
 *
 * Redistribution and use in source and binary forms, with or without
 * modification, are permitted provided that the following conditions
 * are met:
 * 1. Redistributions of source code must retain the above copyright
 *    notice, this list of conditions and the following disclaimer.
 * 2. Redistributions in binary form must reproduce the above copyright
 *    notice, this list of conditions and the following disclaimer in the
 *    documentation and/or other materials provided with the distribution.
 *
 * THIS SOFTWARE IS PROVIDED BY THE AUTHOR ``AS IS'' AND ANY EXPRESS OR
 * IMPLIED WARRANTIES, INCLUDING, BUT NOT LIMITED TO, THE IMPLIED WARRANTIES
 * OF MERCHANTABILITY AND FITNESS FOR A PARTICULAR PURPOSE ARE DISCLAIMED.
 * IN NO EVENT SHALL THE AUTHOR BE LIABLE FOR ANY DIRECT, INDIRECT,
 * INCIDENTAL, SPECIAL, EXEMPLARY, OR CONSEQUENTIAL DAMAGES (INCLUDING, BUT
 * NOT LIMITED TO, PROCUREMENT OF SUBSTITUTE GOODS OR SERVICES; LOSS OF USE,
 * DATA, OR PROFITS; OR BUSINESS INTERRUPTION) HOWEVER CAUSED AND ON ANY
 * THEORY OF LIABILITY, WHETHER IN CONTRACT, STRICT LIABILITY, OR TORT
 * (INCLUDING NEGLIGENCE OR OTHERWISE) ARISING IN ANY WAY OUT OF THE USE OF
 * THIS SOFTWARE, EVEN IF ADVISED OF THE POSSIBILITY OF SUCH DAMAGE.
 */

/*
 * Copyright (c) 2006 Mathieu Ropert <mro@adviseo.fr>
 *
 * Permission to use, copy, modify, and distribute this software for any
 * purpose with or without fee is hereby granted, provided that the above
 * copyright notice and this permission notice appear in all copies.
 *
 * THE SOFTWARE IS PROVIDED "AS IS" AND THE AUTHOR DISCLAIMS ALL WARRANTIES
 * WITH REGARD TO THIS SOFTWARE INCLUDING ALL IMPLIED WARRANTIES OF
 * MERCHANTABILITY AND FITNESS. IN NO EVENT SHALL THE AUTHOR BE LIABLE FOR
 * ANY SPECIAL, DIRECT, INDIRECT, OR CONSEQUENTIAL DAMAGES OR ANY DAMAGES
 * WHATSOEVER RESULTING FROM LOSS OF USE, DATA OR PROFITS, WHETHER IN AN
 * ACTION OF CONTRACT, NEGLIGENCE OR OTHER TORTIOUS ACTION, ARISING OUT OF
 * OR IN CONNECTION WITH THE USE OR PERFORMANCE OF THIS SOFTWARE.
 */

/*
 * Copyright (c) 1997 Charles D. Cranor and Washington University.
 * All rights reserved.
 *
 * Redistribution and use in source and binary forms, with or without
 * modification, are permitted provided that the following conditions
 * are met:
 * 1. Redistributions of source code must retain the above copyright
 *    notice, this list of conditions and the following disclaimer.
 * 2. Redistributions in binary form must reproduce the above copyright
 *    notice, this list of conditions and the following disclaimer in the
 *    documentation and/or other materials provided with the distribution.
 *
 * THIS SOFTWARE IS PROVIDED BY THE AUTHOR ``AS IS'' AND ANY EXPRESS OR
 * IMPLIED WARRANTIES, INCLUDING, BUT NOT LIMITED TO, THE IMPLIED WARRANTIES
 * OF MERCHANTABILITY AND FITNESS FOR A PARTICULAR PURPOSE ARE DISCLAIMED.
 * IN NO EVENT SHALL THE AUTHOR BE LIABLE FOR ANY DIRECT, INDIRECT,
 * INCIDENTAL, SPECIAL, EXEMPLARY, OR CONSEQUENTIAL DAMAGES (INCLUDING, BUT
 * NOT LIMITED TO, PROCUREMENT OF SUBSTITUTE GOODS OR SERVICES; LOSS OF USE,
 * DATA, OR PROFITS; OR BUSINESS INTERRUPTION) HOWEVER CAUSED AND ON ANY
 * THEORY OF LIABILITY, WHETHER IN CONTRACT, STRICT LIABILITY, OR TORT
 * (INCLUDING NEGLIGENCE OR OTHERWISE) ARISING IN ANY WAY OUT OF THE USE OF
 * THIS SOFTWARE, EVEN IF ADVISED OF THE POSSIBILITY OF SUCH DAMAGE.
 */

/*
 * Copyright 2001 (c) Wasabi Systems, Inc.
 * All rights reserved.
 *
 * Written by Frank van der Linden for Wasabi Systems, Inc.
 *
 * Redistribution and use in source and binary forms, with or without
 * modification, are permitted provided that the following conditions
 * are met:
 * 1. Redistributions of source code must retain the above copyright
 *    notice, this list of conditions and the following disclaimer.
 * 2. Redistributions in binary form must reproduce the above copyright
 *    notice, this list of conditions and the following disclaimer in the
 *    documentation and/or other materials provided with the distribution.
 * 3. All advertising materials mentioning features or use of this software
 *    must display the following acknowledgement:
 *      This product includes software developed for the NetBSD Project by
 *      Wasabi Systems, Inc.
 * 4. The name of Wasabi Systems, Inc. may not be used to endorse
 *    or promote products derived from this software without specific prior
 *    written permission.
 *
 * THIS SOFTWARE IS PROVIDED BY WASABI SYSTEMS, INC. ``AS IS'' AND
 * ANY EXPRESS OR IMPLIED WARRANTIES, INCLUDING, BUT NOT LIMITED
 * TO, THE IMPLIED WARRANTIES OF MERCHANTABILITY AND FITNESS FOR A PARTICULAR
 * PURPOSE ARE DISCLAIMED.  IN NO EVENT SHALL WASABI SYSTEMS, INC
 * BE LIABLE FOR ANY DIRECT, INDIRECT, INCIDENTAL, SPECIAL, EXEMPLARY, OR
 * CONSEQUENTIAL DAMAGES (INCLUDING, BUT NOT LIMITED TO, PROCUREMENT OF
 * SUBSTITUTE GOODS OR SERVICES; LOSS OF USE, DATA, OR PROFITS; OR BUSINESS
 * INTERRUPTION) HOWEVER CAUSED AND ON ANY THEORY OF LIABILITY, WHETHER IN
 * CONTRACT, STRICT LIABILITY, OR TORT (INCLUDING NEGLIGENCE OR OTHERWISE)
 * ARISING IN ANY WAY OUT OF THE USE OF THIS SOFTWARE, EVEN IF ADVISED OF THE
 * POSSIBILITY OF SUCH DAMAGE.
 */

#include <sys/cdefs.h>
<<<<<<< HEAD
__KERNEL_RCSID(0, "$NetBSD: xen_pmap.c,v 1.26 2017/03/23 18:08:06 maxv Exp $");
=======
__KERNEL_RCSID(0, "$NetBSD: xen_pmap.c,v 1.27 2018/07/26 17:20:09 maxv Exp $");
>>>>>>> b2b84690

#include "opt_user_ldt.h"
#include "opt_lockdebug.h"
#include "opt_multiprocessor.h"
#include "opt_xen.h"

#include <sys/param.h>
#include <sys/systm.h>
#include <sys/proc.h>
#include <sys/pool.h>
#include <sys/kernel.h>
#include <sys/atomic.h>
#include <sys/cpu.h>
#include <sys/intr.h>

#include <uvm/uvm.h>

#include <dev/isa/isareg.h>

#include <machine/specialreg.h>
#include <machine/gdt.h>
#include <machine/isa_machdep.h>
#include <machine/cpuvar.h>

#include <x86/pmap.h>
#include <x86/pmap_pv.h>

#include <x86/i82489reg.h>
#include <x86/i82489var.h>

#include <xen/xen-public/xen.h>
#include <xen/hypervisor.h>
#include <xen/xenpmap.h>

#define COUNT(x)	/* nothing */

extern pd_entry_t * const normal_pdes[];

extern paddr_t pmap_pa_start; /* PA of first physical page for this domain */
extern paddr_t pmap_pa_end;   /* PA of last physical page for this domain */

int
pmap_enter(struct pmap *pmap, vaddr_t va, paddr_t pa, vm_prot_t prot, u_int flags)
{
	paddr_t ma;

	if (__predict_false(pa < pmap_pa_start || pmap_pa_end <= pa)) {
		ma = pa; /* XXX hack */
	} else {
		ma = xpmap_ptom(pa);
	}

	return pmap_enter_ma(pmap, va, ma, pa, prot, flags, DOMID_SELF);
}

/*
 * pmap_kenter_ma: enter a kernel mapping without R/M (pv_entry) tracking
 *
 * => no need to lock anything, assume va is already allocated
 * => should be faster than normal pmap enter function
 * => we expect a MACHINE address
 */

void
pmap_kenter_ma(vaddr_t va, paddr_t ma, vm_prot_t prot, u_int flags)
{
	pt_entry_t *pte, opte, npte;

	if (va < VM_MIN_KERNEL_ADDRESS)
		pte = vtopte(va);
	else
		pte = kvtopte(va);

	npte = ma | ((prot & VM_PROT_WRITE) ? PG_RW : PG_RO) | PG_V;
	if (flags & PMAP_NOCACHE)
		npte |= PG_N;

	if ((cpu_feature[2] & CPUID_NOX) && !(prot & VM_PROT_EXECUTE))
		npte |= PG_NX;

	opte = pmap_pte_testset(pte, npte); /* zap! */

	if (pmap_valid_entry(opte)) {
#if defined(MULTIPROCESSOR)
		if (__predict_false(x86_mp_online == false)) {
			pmap_update_pg(va);
		} else {
			kpreempt_disable();
			pmap_tlb_shootdown(pmap_kernel(), va, opte,
			    TLBSHOOT_KENTER);
			kpreempt_enable();
		}
#else
		/* Don't bother deferring in the single CPU case. */
		pmap_update_pg(va);
#endif
	}
}

/*
 * pmap_extract_ma: extract a MA for the given VA
 */

bool
pmap_extract_ma(struct pmap *pmap, vaddr_t va, paddr_t *pap)
{
	pt_entry_t *ptes, pte;
	pd_entry_t pde;
	pd_entry_t * const *pdes;
	struct pmap *pmap2;

	kpreempt_disable();
	pmap_map_ptes(pmap, &pmap2, &ptes, &pdes);
	if (!pmap_pdes_valid(va, pdes, &pde)) {
		pmap_unmap_ptes(pmap, pmap2);
		kpreempt_enable();
		return false;
	}

	pte = ptes[pl1_i(va)];
	pmap_unmap_ptes(pmap, pmap2);
	kpreempt_enable();

	if (__predict_true((pte & PG_V) != 0)) {
		if (pap != NULL)
			*pap = (pte & PG_FRAME) | (va & (NBPD_L1 - 1));
		return true;
	}

	return false;
}

/*
 * Xen pmap's handlers for save/restore
 */
void
pmap_xen_suspend(void)
{
	pmap_unmap_recursive_entries();

	xpq_flush_queue();
}

void
pmap_xen_resume(void)
{
	pmap_map_recursive_entries();

	xpq_flush_queue();
}

/*
 * NetBSD uses L2 shadow pages to support PAE with Xen. However, Xen does not
 * handle them correctly during save/restore, leading to incorrect page
 * tracking and pinning during restore.
 * For save/restore to succeed, two functions are introduced:
 * - pmap_map_recursive_entries(), used by resume code to set the recursive
 *   mapping entries to their correct value
 * - pmap_unmap_recursive_entries(), used by suspend code to clear all
 *   PDIR_SLOT_PTE entries
 */
void
pmap_map_recursive_entries(void)
{
	int i;
	struct pmap *pm;

	mutex_enter(&pmaps_lock);
	LIST_FOREACH(pm, &pmaps, pm_list) {
		for (i = 0; i < PDP_SIZE; i++) {
			xpq_queue_pte_update(
			    xpmap_ptom(pmap_pdirpa(pm, PDIR_SLOT_PTE + i)),
			    xpmap_ptom((pm)->pm_pdirpa[i]) | PG_V);
		}
	}
	mutex_exit(&pmaps_lock);

	for (i = 0; i < PDP_SIZE; i++) {
		xpq_queue_pte_update(
		    xpmap_ptom(pmap_pdirpa(pmap_kernel(), PDIR_SLOT_PTE + i)),
		    xpmap_ptom(pmap_kernel()->pm_pdirpa[i]) | PG_V);
	}
}

/*
 * Unmap recursive entries found in pmaps. Required during Xen
 * save/restore operations, as Xen does not handle recursive mappings
 * properly.
 */
void
pmap_unmap_recursive_entries(void)
{
	int i;
	struct pmap *pm;

	/*
	 * Invalidate pmap_pdp_cache as it contains L2-pinned objects with
	 * recursive entries.
	 * XXX jym@ : find a way to drain per-CPU caches to. pool_cache_inv
	 * does not do that.
	 */
	pool_cache_invalidate(&pmap_pdp_cache);

	mutex_enter(&pmaps_lock);
	LIST_FOREACH(pm, &pmaps, pm_list) {
		for (i = 0; i < PDP_SIZE; i++) {
			xpq_queue_pte_update(
			    xpmap_ptom(pmap_pdirpa(pm, PDIR_SLOT_PTE + i)), 0);
		}
	}
	mutex_exit(&pmaps_lock);

	/* do it for pmap_kernel() too! */
	for (i = 0; i < PDP_SIZE; i++) {
		xpq_queue_pte_update(
		    xpmap_ptom(pmap_pdirpa(pmap_kernel(), PDIR_SLOT_PTE + i)),
		    0);
	}
}

static __inline void
pmap_kpm_setpte(struct cpu_info *ci, struct pmap *pmap, int index)
{
	KASSERT(mutex_owned(pmap->pm_lock));
	KASSERT(mutex_owned(&ci->ci_kpm_mtx));
	if (pmap == pmap_kernel()) {
		KASSERT(index >= PDIR_SLOT_KERN);
	}

#ifdef __x86_64__
	xpq_queue_pte_update(
<<<<<<< HEAD
	    xpmap_ptetomach(&ci->ci_kpm_pdir[l2tol2(index)]),
	    pmap->pm_pdir[index]);
#elif defined(__x86_64__)
	xpq_queue_pte_update(
	    xpmap_ptetomach(&ci->ci_kpm_pdir[index]),
	    pmap->pm_pdir[index]);
#endif
=======
	    xpmap_ptetomach(&ci->ci_kpm_pdir[index]),
	    pmap->pm_pdir[index]);
#else
	xpq_queue_pte_update(
	    xpmap_ptetomach(&ci->ci_kpm_pdir[l2tol2(index)]),
	    pmap->pm_pdir[index]);
#endif

>>>>>>> b2b84690
	xpq_flush_queue();
}

/*
 * Synchronise shadow pdir with the pmap on all cpus on which it is
 * loaded.
 */
void
xen_kpm_sync(struct pmap *pmap, int index)
{
	CPU_INFO_ITERATOR cii;
	struct cpu_info *ci;

	KASSERT(pmap != NULL);
	KASSERT(kpreempt_disabled());

	pmap_pte_flush();

	for (CPU_INFO_FOREACH(cii, ci)) {
		if (ci == NULL) {
			continue;
		}
		cpuid_t cid = cpu_index(ci);
		if (pmap != pmap_kernel() &&
		    !kcpuset_isset(pmap->pm_xen_ptp_cpus, cid))
			continue;

		/* take the lock and check again */
		mutex_enter(&ci->ci_kpm_mtx);
		if (pmap == pmap_kernel() ||
		    kcpuset_isset(pmap->pm_xen_ptp_cpus, cid)) {
			pmap_kpm_setpte(ci, pmap, index);
		}
		mutex_exit(&ci->ci_kpm_mtx);
	}
}<|MERGE_RESOLUTION|>--- conflicted
+++ resolved
@@ -1,8 +1,4 @@
-<<<<<<< HEAD
-/*	$NetBSD: xen_pmap.c,v 1.26 2017/03/23 18:08:06 maxv Exp $	*/
-=======
 /*	$NetBSD: xen_pmap.c,v 1.27 2018/07/26 17:20:09 maxv Exp $	*/
->>>>>>> b2b84690
 
 /*
  * Copyright (c) 2007 Manuel Bouyer.
@@ -105,11 +101,7 @@
  */
 
 #include <sys/cdefs.h>
-<<<<<<< HEAD
-__KERNEL_RCSID(0, "$NetBSD: xen_pmap.c,v 1.26 2017/03/23 18:08:06 maxv Exp $");
-=======
 __KERNEL_RCSID(0, "$NetBSD: xen_pmap.c,v 1.27 2018/07/26 17:20:09 maxv Exp $");
->>>>>>> b2b84690
 
 #include "opt_user_ldt.h"
 #include "opt_lockdebug.h"
@@ -341,15 +333,6 @@
 
 #ifdef __x86_64__
 	xpq_queue_pte_update(
-<<<<<<< HEAD
-	    xpmap_ptetomach(&ci->ci_kpm_pdir[l2tol2(index)]),
-	    pmap->pm_pdir[index]);
-#elif defined(__x86_64__)
-	xpq_queue_pte_update(
-	    xpmap_ptetomach(&ci->ci_kpm_pdir[index]),
-	    pmap->pm_pdir[index]);
-#endif
-=======
 	    xpmap_ptetomach(&ci->ci_kpm_pdir[index]),
 	    pmap->pm_pdir[index]);
 #else
@@ -358,7 +341,6 @@
 	    pmap->pm_pdir[index]);
 #endif
 
->>>>>>> b2b84690
 	xpq_flush_queue();
 }
 
