<<<<<<< HEAD
/*	$NetBSD: xen.h,v 1.37 2016/07/07 06:55:40 msaitoh Exp $	*/
=======
/*	$NetBSD: xen.h,v 1.39 2018/07/26 15:38:26 maxv Exp $	*/
>>>>>>> b2b84690

/*
 *
 * Copyright (c) 2003, 2004 Keir Fraser (on behalf of the Xen team)
 * All rights reserved.
 *
 * Permission is hereby granted, free of charge, to any person obtaining a copy
 * of this software and associated documentation files (the "Software"), to
 * deal in the Software without restriction, including without limitation the
 * rights to use, copy, modify, merge, publish, distribute, sublicense, and/or
 * sell copies of the Software, and to permit persons to whom the Software is
 * furnished to do so, subject to the following conditions:
 * 
 * The above copyright notice and this permission notice shall be included in
 * all copies or substantial portions of the Software.
 * 
 * THE SOFTWARE IS PROVIDED "AS IS", WITHOUT WARRANTY OF ANY KIND, EXPRESS OR 
 * IMPLIED, INCLUDING BUT NOT LIMITED TO THE WARRANTIES OF MERCHANTABILITY, 
 * FITNESS FOR A PARTICULAR PURPOSE AND NONINFRINGEMENT. IN NO EVENT SHALL THE 
 * AUTHORS OR COPYRIGHT HOLDERS BE LIABLE FOR ANY CLAIM, DAMAGES OR OTHER 
 * LIABILITY, WHETHER IN AN ACTION OF CONTRACT, TORT OR OTHERWISE, ARISING 
 * FROM, OUT OF OR IN CONNECTION WITH THE SOFTWARE OR THE USE OR OTHER 
 * DEALINGS IN THE SOFTWARE.
 */


#ifndef _XEN_H
#define _XEN_H

#ifdef _KERNEL_OPT
#include "opt_xen.h"
#endif


#ifndef _LOCORE

#include <machine/cpufunc.h>

struct xen_netinfo {
	uint32_t xi_ifno;
	char *xi_root;
	uint32_t xi_ip[5];
};

union xen_cmdline_parseinfo {
	char			xcp_bootdev[16]; /* sizeof(dv_xname) */
	struct xen_netinfo	xcp_netinfo;
	char			xcp_console[16];
	char			xcp_pcidevs[64];
};

#define	XEN_PARSE_BOOTDEV	0
#define	XEN_PARSE_NETINFO	1
#define	XEN_PARSE_CONSOLE	2
#define	XEN_PARSE_BOOTFLAGS	3
#define	XEN_PARSE_PCIBACK	4

void	xen_parse_cmdline(int, union xen_cmdline_parseinfo *);

void	xenconscn_attach(void);

void	xenprivcmd_init(void);

void	xbdback_init(void);
void	xennetback_init(void);
void	xen_shm_init(void);

void	xenevt_event(int);
void	xenevt_setipending(int, int);
void	xenevt_notify(void);

void	idle_block(void);

/* xen_machdep.c */
void	sysctl_xen_suspend_setup(void);

#include <sys/stdarg.h>
void printk(const char *, ...);

#endif

#endif /* _XEN_H */

/******************************************************************************
 * os.h
 * 
 * random collection of macros and definition
 */

#ifndef _OS_H_
#define _OS_H_

/*
 * These are the segment descriptors provided for us by the hypervisor.
 * For now, these are hardwired -- guest OSes cannot update the GDT
 * or LDT.
 * 
 * It shouldn't be hard to support descriptor-table frobbing -- let me 
 * know if the BSD or XP ports require flexibility here.
 */


/*
 * these are also defined in xen-public/xen.h but can't be pulled in as
 * they are used in start of day assembly. Need to clean up the .h files
 * a bit more...
 */

#ifndef FLAT_RING1_CS
#define FLAT_RING1_CS 0xe019    /* GDT index 259 */
#define FLAT_RING1_DS 0xe021    /* GDT index 260 */
#define FLAT_RING1_SS 0xe021    /* GDT index 260 */
#define FLAT_RING3_CS 0xe02b    /* GDT index 261 */
#define FLAT_RING3_DS 0xe033    /* GDT index 262 */
#define FLAT_RING3_SS 0xe033    /* GDT index 262 */
#endif

#define __KERNEL_CS        FLAT_RING1_CS
#define __KERNEL_DS        FLAT_RING1_DS

/* Everything below this point is not included by assembler (.S) files. */
#ifndef _LOCORE

/* some function prototypes */
void trap_init(void);
void xpq_flush_cache(void);

#define xendomain_is_dom0()		(xen_start_info.flags & SIF_INITDOMAIN)
#define xendomain_is_privileged()	(xen_start_info.flags & SIF_PRIVILEGED)

/*
 * STI/CLI equivalents. These basically set and clear the virtual
 * event_enable flag in the shared_info structure. Note that when
 * the enable bit is set, there may be pending events to be handled.
 * We may therefore call into do_hypervisor_callback() directly.
 */

#define __save_flags(x)							\
do {									\
	(x) = curcpu()->ci_vcpu->evtchn_upcall_mask;			\
} while (0)

#define __restore_flags(x)						\
do {									\
	volatile struct vcpu_info *_vci = curcpu()->ci_vcpu;		\
	__insn_barrier();						\
	if ((_vci->evtchn_upcall_mask = (x)) == 0) {			\
		x86_lfence();						\
		if (__predict_false(_vci->evtchn_upcall_pending))	\
			hypervisor_force_callback();			\
	}								\
} while (0)

#define __cli()								\
do {									\
	curcpu()->ci_vcpu->evtchn_upcall_mask = 1;			\
	x86_lfence();							\
} while (0)

#define __sti()								\
do {									\
	volatile struct vcpu_info *_vci = curcpu()->ci_vcpu;		\
	__insn_barrier();						\
	_vci->evtchn_upcall_mask = 0;					\
	x86_lfence(); /* unmask then check (avoid races) */		\
	if (__predict_false(_vci->evtchn_upcall_pending))		\
		hypervisor_force_callback();				\
} while (0)

#define cli()			__cli()
#define sti()			__sti()
#define save_flags(x)		__save_flags(x)
#define restore_flags(x)	__restore_flags(x)
#define save_and_cli(x)	do {					\
	__save_flags(x);					\
	__cli();						\
} while (/* CONSTCOND */ 0)
#define save_and_sti(x)		__save_and_sti(x)

/*
 * always assume we're on multiprocessor. We don't know how many CPU the
 * underlying hardware has.
 */
#define __LOCK_PREFIX "lock; "

#define XATOMIC_T u_long
#ifdef __x86_64__
#define LONG_SHIFT 6
#define LONG_MASK 63
#else /* __x86_64__ */
#define LONG_SHIFT 5
#define LONG_MASK 31
#endif /* __x86_64__ */

#define xen_ffs __builtin_ffsl

static __inline XATOMIC_T
xen_atomic_xchg(volatile XATOMIC_T *ptr, unsigned long val)
{
	unsigned long result;

	__asm volatile(__LOCK_PREFIX
#ifdef __x86_64__
	    "xchgq %0,%1"
#else
	    "xchgl %0,%1"
#endif
	    :"=r" (result)
	    :"m" (*ptr), "0" (val)
	    :"memory");

	return result;
}

static inline uint16_t
xen_atomic_cmpxchg16(volatile uint16_t *ptr, uint16_t  val, uint16_t newval)
{
	unsigned long result;

        __asm volatile(__LOCK_PREFIX
	    "cmpxchgw %w1,%2"
	    :"=a" (result)
	    :"q"(newval), "m" (*ptr), "0" (val)
	    :"memory");

	return result;
}

static __inline void
xen_atomic_setbits_l (volatile XATOMIC_T *ptr, unsigned long bits) {  
#ifdef __x86_64__
	__asm volatile("lock ; orq %1,%0" :  "=m" (*ptr) : "ir" (bits));
#else
	__asm volatile("lock ; orl %1,%0" :  "=m" (*ptr) : "ir" (bits));
#endif
}
     
static __inline void
xen_atomic_clearbits_l (volatile XATOMIC_T *ptr, unsigned long bits) {  
#ifdef __x86_64__
	__asm volatile("lock ; andq %1,%0" :  "=m" (*ptr) : "ir" (~bits));
#else
	__asm volatile("lock ; andl %1,%0" :  "=m" (*ptr) : "ir" (~bits));
#endif
}

static __inline XATOMIC_T
xen_atomic_test_and_clear_bit(volatile void *ptr, unsigned long bitno)
{
	int result;

	__asm volatile(__LOCK_PREFIX
#ifdef __x86_64__
	    "btrq %2,%1 ;"
	    "sbbq %0,%0"
#else
	    "btrl %2,%1 ;"
	    "sbbl %0,%0"
#endif
	    :"=r" (result), "=m" (*(volatile XATOMIC_T *)(ptr))
	    :"Ir" (bitno) : "memory");
	return result;
}

static __inline XATOMIC_T
xen_atomic_test_and_set_bit(volatile void *ptr, unsigned long bitno)
{
	long result;

	__asm volatile(__LOCK_PREFIX
#ifdef __x86_64__
	    "btsq %2,%1 ;"
	    "sbbq %0,%0"
#else
	    "btsl %2,%1 ;"
	    "sbbl %0,%0"
#endif
	    :"=r" (result), "=m" (*(volatile XATOMIC_T *)(ptr))
	    :"Ir" (bitno) : "memory");
	return result;
}

static __inline int
xen_constant_test_bit(const volatile void *ptr, unsigned long bitno)
{
	return ((1UL << (bitno & LONG_MASK)) &
	    (((const volatile XATOMIC_T *) ptr)[bitno >> LONG_SHIFT])) != 0;
}

static __inline XATOMIC_T
xen_variable_test_bit(const volatile void *ptr, unsigned long bitno)
{
	long result;
    
	__asm volatile(
#ifdef __x86_64__
		"btq %2,%1 ;"
		"sbbq %0,%0"
#else
		"btl %2,%1 ;"
		"sbbl %0,%0"
#endif
		:"=r" (result)
		:"m" (*(const volatile XATOMIC_T *)(ptr)), "Ir" (bitno));
	return result;
}

#define xen_atomic_test_bit(ptr, bitno) \
	(__builtin_constant_p(bitno) ? \
	 xen_constant_test_bit((ptr),(bitno)) : \
	 xen_variable_test_bit((ptr),(bitno)))

static __inline void
xen_atomic_set_bit(volatile void *ptr, unsigned long bitno)
{
	__asm volatile(__LOCK_PREFIX
#ifdef __x86_64__
	    "btsq %1,%0"
#else
	    "btsl %1,%0"
#endif
	    :"=m" (*(volatile XATOMIC_T *)(ptr))
	    :"Ir" (bitno));
}

static __inline void
xen_atomic_clear_bit(volatile void *ptr, unsigned long bitno)
{
	__asm volatile(__LOCK_PREFIX
#ifdef __x86_64__
	    "btrq %1,%0"
#else
	    "btrl %1,%0"
#endif
	    :"=m" (*(volatile XATOMIC_T *)(ptr))
	    :"Ir" (bitno));
}

#undef XATOMIC_T

void	wbinvd(void);

#include <xen/xen-public/features.h>
#include <sys/systm.h>

extern bool xen_feature_tables[];
void xen_init_features(void);
static __inline bool
xen_feature(int f)
{
	KASSERT(f < XENFEAT_NR_SUBMAPS * 32);
	return xen_feature_tables[f];
}

#endif /* !__ASSEMBLY__ */

#endif /* _OS_H_ */<|MERGE_RESOLUTION|>--- conflicted
+++ resolved
@@ -1,8 +1,4 @@
-<<<<<<< HEAD
-/*	$NetBSD: xen.h,v 1.37 2016/07/07 06:55:40 msaitoh Exp $	*/
-=======
 /*	$NetBSD: xen.h,v 1.39 2018/07/26 15:38:26 maxv Exp $	*/
->>>>>>> b2b84690
 
 /*
  *
