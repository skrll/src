<<<<<<< HEAD
/*	$NetBSD: xen.h,v 1.44 2019/05/09 17:09:50 bouyer Exp $	*/
=======
/*	$NetBSD: xen.h,v 1.45 2020/04/09 19:26:37 jdolecek Exp $	*/
>>>>>>> 898b1760

/*
 *
 * Copyright (c) 2003, 2004 Keir Fraser (on behalf of the Xen team)
 * All rights reserved.
 *
 * Permission is hereby granted, free of charge, to any person obtaining a copy
 * of this software and associated documentation files (the "Software"), to
 * deal in the Software without restriction, including without limitation the
 * rights to use, copy, modify, merge, publish, distribute, sublicense, and/or
 * sell copies of the Software, and to permit persons to whom the Software is
 * furnished to do so, subject to the following conditions:
 * 
 * The above copyright notice and this permission notice shall be included in
 * all copies or substantial portions of the Software.
 * 
 * THE SOFTWARE IS PROVIDED "AS IS", WITHOUT WARRANTY OF ANY KIND, EXPRESS OR 
 * IMPLIED, INCLUDING BUT NOT LIMITED TO THE WARRANTIES OF MERCHANTABILITY, 
 * FITNESS FOR A PARTICULAR PURPOSE AND NONINFRINGEMENT. IN NO EVENT SHALL THE 
 * AUTHORS OR COPYRIGHT HOLDERS BE LIABLE FOR ANY CLAIM, DAMAGES OR OTHER 
 * LIABILITY, WHETHER IN AN ACTION OF CONTRACT, TORT OR OTHERWISE, ARISING 
 * FROM, OUT OF OR IN CONNECTION WITH THE SOFTWARE OR THE USE OR OTHER 
 * DEALINGS IN THE SOFTWARE.
 */


#ifndef _XEN_H
#define _XEN_H

#ifdef _KERNEL_OPT
#include "opt_xen.h"
#endif


#ifndef _LOCORE

#include <machine/cpufunc.h>

struct xen_netinfo {
	uint32_t xi_ifno;
	char *xi_root;
	uint32_t xi_ip[5];
};

union xen_cmdline_parseinfo {
	char			xcp_bootdev[144];
	struct xen_netinfo	xcp_netinfo;
	char			xcp_console[16];
	char			xcp_pcidevs[64];
};

#define	XEN_PARSE_BOOTDEV	0
#define	XEN_PARSE_NETINFO	1
#define	XEN_PARSE_CONSOLE	2
#define	XEN_PARSE_BOOTFLAGS	3
#define	XEN_PARSE_PCIBACK	4

void	xen_parse_cmdline(int, union xen_cmdline_parseinfo *);

void	xenconscn_attach(void);

void	xenprivcmd_init(void);

void	xbdback_init(void);
void	xennetback_init(void);
void	xen_shm_init(void);

void	xenevt_event(int);
void	xenevt_setipending(int, int);
void	xenevt_notify(void);

void	idle_block(void);

/* xen_machdep.c */
void	sysctl_xen_suspend_setup(void);

#include <sys/stdarg.h>
void printk(const char *, ...);

#endif

#endif /* _XEN_H */

/******************************************************************************
 * os.h
 * 
 * random collection of macros and definition
 */

#ifndef _OS_H_
#define _OS_H_

/*
 * These are the segment descriptors provided for us by the hypervisor.
 * For now, these are hardwired -- guest OSes cannot update the GDT
 * or LDT.
 * 
 * It shouldn't be hard to support descriptor-table frobbing -- let me 
 * know if the BSD or XP ports require flexibility here.
 */


/*
 * these are also defined in xen-public/xen.h but can't be pulled in as
 * they are used in start of day assembly. Need to clean up the .h files
 * a bit more...
 */

#ifndef FLAT_RING1_CS
#define FLAT_RING1_CS 0xe019    /* GDT index 259 */
#define FLAT_RING1_DS 0xe021    /* GDT index 260 */
#define FLAT_RING1_SS 0xe021    /* GDT index 260 */
#define FLAT_RING3_CS 0xe02b    /* GDT index 261 */
#define FLAT_RING3_DS 0xe033    /* GDT index 262 */
#define FLAT_RING3_SS 0xe033    /* GDT index 262 */
#endif

#define __KERNEL_CS        FLAT_RING1_CS
#define __KERNEL_DS        FLAT_RING1_DS

/* Everything below this point is not included by assembler (.S) files. */
#ifndef _LOCORE

/* Version Specific Glue */
#if __XEN_INTERFACE_VERSION__ >= 0x00030203
#define console_mfn    console.domU.mfn
#define console_evtchn console.domU.evtchn
#endif

/* some function prototypes */
void trap_init(void);
void xpq_flush_cache(void);

#define xendomain_is_dom0()		(xen_start_info.flags & SIF_INITDOMAIN)
#define xendomain_is_privileged()	(xen_start_info.flags & SIF_PRIVILEGED)

/*
 * always assume we're on multiprocessor. We don't know how many CPU the
 * underlying hardware has.
 */
#define __LOCK_PREFIX "lock; "

#define XATOMIC_T u_long
#ifdef __x86_64__
#define LONG_SHIFT 6
#define LONG_MASK 63
#else /* __x86_64__ */
#define LONG_SHIFT 5
#define LONG_MASK 31
#endif /* __x86_64__ */

#define xen_ffs __builtin_ffsl

static __inline XATOMIC_T
xen_atomic_xchg(volatile XATOMIC_T *ptr, unsigned long val)
{
	unsigned long result;

	__asm volatile(__LOCK_PREFIX
#ifdef __x86_64__
	    "xchgq %0,%1"
#else
	    "xchgl %0,%1"
#endif
	    :"=r" (result)
	    :"m" (*ptr), "0" (val)
	    :"memory");

	return result;
}

static __inline void
xen_atomic_setbits_l (volatile XATOMIC_T *ptr, unsigned long bits) {  
#ifdef __x86_64__
	__asm volatile("lock ; orq %1,%0" :  "=m" (*ptr) : "ir" (bits));
#else
	__asm volatile("lock ; orl %1,%0" :  "=m" (*ptr) : "ir" (bits));
#endif
}
     
static __inline void
xen_atomic_clearbits_l (volatile XATOMIC_T *ptr, unsigned long bits) {  
#ifdef __x86_64__
	__asm volatile("lock ; andq %1,%0" :  "=m" (*ptr) : "ir" (~bits));
#else
	__asm volatile("lock ; andl %1,%0" :  "=m" (*ptr) : "ir" (~bits));
#endif
}

static __inline XATOMIC_T
xen_atomic_test_and_clear_bit(volatile void *ptr, unsigned long bitno)
{
	long result;

	__asm volatile(__LOCK_PREFIX
#ifdef __x86_64__
	    "btrq %2,%1 ;"
	    "sbbq %0,%0"
#else
	    "btrl %2,%1 ;"
	    "sbbl %0,%0"
#endif
	    :"=r" (result), "=m" (*(volatile XATOMIC_T *)(ptr))
	    :"Ir" (bitno) : "memory");
	return result;
}

static __inline XATOMIC_T
xen_atomic_test_and_set_bit(volatile void *ptr, unsigned long bitno)
{
	long result;

	__asm volatile(__LOCK_PREFIX
#ifdef __x86_64__
	    "btsq %2,%1 ;"
	    "sbbq %0,%0"
#else
	    "btsl %2,%1 ;"
	    "sbbl %0,%0"
#endif
	    :"=r" (result), "=m" (*(volatile XATOMIC_T *)(ptr))
	    :"Ir" (bitno) : "memory");
	return result;
}

static __inline int
xen_constant_test_bit(const volatile void *ptr, unsigned long bitno)
{
	return ((1UL << (bitno & LONG_MASK)) &
	    (((const volatile XATOMIC_T *) ptr)[bitno >> LONG_SHIFT])) != 0;
}

static __inline XATOMIC_T
xen_variable_test_bit(const volatile void *ptr, unsigned long bitno)
{
	long result;
    
	__asm volatile(
#ifdef __x86_64__
		"btq %2,%1 ;"
		"sbbq %0,%0"
#else
		"btl %2,%1 ;"
		"sbbl %0,%0"
#endif
		:"=r" (result)
		:"m" (*(const volatile XATOMIC_T *)(ptr)), "Ir" (bitno));
	return result;
}

#define xen_atomic_test_bit(ptr, bitno) \
	(__builtin_constant_p(bitno) ? \
	 xen_constant_test_bit((ptr),(bitno)) : \
	 xen_variable_test_bit((ptr),(bitno)))

static __inline void
xen_atomic_set_bit(volatile void *ptr, unsigned long bitno)
{
	__asm volatile(__LOCK_PREFIX
#ifdef __x86_64__
	    "btsq %1,%0"
#else
	    "btsl %1,%0"
#endif
	    :"=m" (*(volatile XATOMIC_T *)(ptr))
	    :"Ir" (bitno));
}

static __inline void
xen_atomic_clear_bit(volatile void *ptr, unsigned long bitno)
{
	__asm volatile(__LOCK_PREFIX
#ifdef __x86_64__
	    "btrq %1,%0"
#else
	    "btrl %1,%0"
#endif
	    :"=m" (*(volatile XATOMIC_T *)(ptr))
	    :"Ir" (bitno));
}

#undef XATOMIC_T

void	wbinvd(void);

#include <xen/include/public/features.h>
#include <sys/systm.h>

extern bool xen_feature_tables[];
void xen_init_features(void);
static __inline bool
xen_feature(int f)
{
	KASSERT(f < XENFEAT_NR_SUBMAPS * 32);
	return xen_feature_tables[f];
}

#endif /* !__ASSEMBLY__ */

#endif /* _OS_H_ */<|MERGE_RESOLUTION|>--- conflicted
+++ resolved
@@ -1,8 +1,4 @@
-<<<<<<< HEAD
-/*	$NetBSD: xen.h,v 1.44 2019/05/09 17:09:50 bouyer Exp $	*/
-=======
 /*	$NetBSD: xen.h,v 1.45 2020/04/09 19:26:37 jdolecek Exp $	*/
->>>>>>> 898b1760
 
 /*
  *
