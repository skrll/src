<<<<<<< HEAD
/*	$NetBSD: evtchn.h,v 1.25 2017/11/04 14:56:48 cherry Exp $	*/
=======
/*	$NetBSD: evtchn.h,v 1.26 2018/06/24 13:35:32 jdolecek Exp $	*/
>>>>>>> b2b84690

/*
 *
 * Copyright (c) 2004 Christian Limpach.
 * All rights reserved.
 *
 * Redistribution and use in source and binary forms, with or without
 * modification, are permitted provided that the following conditions
 * are met:
 * 1. Redistributions of source code must retain the above copyright
 *    notice, this list of conditions and the following disclaimer.
 * 2. Redistributions in binary form must reproduce the above copyright
 *    notice, this list of conditions and the following disclaimer in the
 *    documentation and/or other materials provided with the distribution.
 *
 * THIS SOFTWARE IS PROVIDED BY THE AUTHOR ``AS IS'' AND ANY EXPRESS OR
 * IMPLIED WARRANTIES, INCLUDING, BUT NOT LIMITED TO, THE IMPLIED WARRANTIES
 * OF MERCHANTABILITY AND FITNESS FOR A PARTICULAR PURPOSE ARE DISCLAIMED.
 * IN NO EVENT SHALL THE AUTHOR BE LIABLE FOR ANY DIRECT, INDIRECT,
 * INCIDENTAL, SPECIAL, EXEMPLARY, OR CONSEQUENTIAL DAMAGES (INCLUDING, BUT
 * NOT LIMITED TO, PROCUREMENT OF SUBSTITUTE GOODS OR SERVICES; LOSS OF USE,
 * DATA, OR PROFITS; OR BUSINESS INTERRUPTION) HOWEVER CAUSED AND ON ANY
 * THEORY OF LIABILITY, WHETHER IN CONTRACT, STRICT LIABILITY, OR TORT
 * (INCLUDING NEGLIGENCE OR OTHERWISE) ARISING IN ANY WAY OUT OF THE USE OF
 * THIS SOFTWARE, EVEN IF ADVISED OF THE POSSIBILITY OF SUCH DAMAGE.
 */

#ifndef _XEN_EVENTS_H_
#define _XEN_EVENTS_H_

#define NR_PIRQS	256

extern struct evtsource *evtsource[];

void events_default_setup(void);
void events_init(void);
bool events_suspend(void);
bool events_resume(void);

unsigned int evtchn_do_event(int, struct intrframe *);
void call_evtchn_do_event(int, struct intrframe *);
void call_xenevt_event(int);
int event_set_handler(int, int (*func)(void *), void *, int, const char *,
    const char *);
int event_remove_handler(int, int (*func)(void *), void *);

struct cpu_info;
struct intrhand;
void event_set_iplhandler(struct cpu_info *, struct intrhand *, int);

extern int debug_port;
extern int xen_debug_handler(void *);

int bind_virq_to_evtch(int);
int bind_pirq_to_evtch(int);
int get_pirq_to_evtch(int);
int unbind_pirq_from_evtch(int);
int unbind_virq_from_evtch(int);

evtchn_port_t bind_vcpu_to_evtch(cpuid_t);

struct pintrhand {
	/* See comments in x86/include/intr.h:struct intrhand {} */
	int pic_type;
	int pirq;
	int evtch;
	int (*func)(void *);
	void *arg;
};

struct pintrhand *pirq_establish(int, int, int (*)(void *), void *, int,
<<<<<<< HEAD
     const char *);
=======
     const char *, const char *);
>>>>>>> b2b84690
void pirq_disestablish(struct pintrhand *);

#endif /*  _XEN_EVENTS_H_ */<|MERGE_RESOLUTION|>--- conflicted
+++ resolved
@@ -1,8 +1,4 @@
-<<<<<<< HEAD
-/*	$NetBSD: evtchn.h,v 1.25 2017/11/04 14:56:48 cherry Exp $	*/
-=======
 /*	$NetBSD: evtchn.h,v 1.26 2018/06/24 13:35:32 jdolecek Exp $	*/
->>>>>>> b2b84690
 
 /*
  *
@@ -74,11 +70,7 @@
 };
 
 struct pintrhand *pirq_establish(int, int, int (*)(void *), void *, int,
-<<<<<<< HEAD
-     const char *);
-=======
      const char *, const char *);
->>>>>>> b2b84690
 void pirq_disestablish(struct pintrhand *);
 
 #endif /*  _XEN_EVENTS_H_ */