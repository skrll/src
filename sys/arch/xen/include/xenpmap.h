--- conflicted
+++ resolved
@@ -1,8 +1,4 @@
-<<<<<<< HEAD
-/*	$NetBSD: xenpmap.h,v 1.39 2017/03/08 18:00:49 maxv Exp $	*/
-=======
 /*	$NetBSD: xenpmap.h,v 1.40 2018/07/26 17:20:08 maxv Exp $	*/
->>>>>>> b2b84690
 
 /*
  *
