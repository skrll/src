--- conflicted
+++ resolved
@@ -1,8 +1,4 @@
-<<<<<<< HEAD
-/* $NetBSD: granttables.h,v 1.10 2019/02/02 12:32:55 cherry Exp $ */
-=======
 /* $NetBSD: granttables.h,v 1.11 2020/04/05 17:48:30 jdolecek Exp $ */
->>>>>>> 898b1760
 /*
  * Copyright (c) 2006 Manuel Bouyer.
  *
