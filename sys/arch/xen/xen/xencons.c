--- conflicted
+++ resolved
@@ -1,8 +1,4 @@
-<<<<<<< HEAD
-/*	$NetBSD: xencons.c,v 1.43 2017/11/11 21:03:01 riastradh Exp $	*/
-=======
 /*	$NetBSD: xencons.c,v 1.44 2018/06/24 13:35:33 jdolecek Exp $	*/
->>>>>>> b2b84690
 
 /*
  * Copyright (c) 2006 Manuel Bouyer.
@@ -57,11 +53,7 @@
 
 
 #include <sys/cdefs.h>
-<<<<<<< HEAD
-__KERNEL_RCSID(0, "$NetBSD: xencons.c,v 1.43 2017/11/11 21:03:01 riastradh Exp $");
-=======
 __KERNEL_RCSID(0, "$NetBSD: xencons.c,v 1.44 2018/06/24 13:35:33 jdolecek Exp $");
->>>>>>> b2b84690
 
 #include "opt_xen.h"
 
@@ -243,23 +235,15 @@
 			evtch = bind_virq_to_evtch(VIRQ_CONSOLE);
 			ih = intr_establish_xname(0, &xen_pic, evtch,
 			    IST_LEVEL, IPL_TTY, xencons_intr,
-<<<<<<< HEAD
-			    xencons_console_device, false, "xencons");
-=======
 			    xencons_console_device, false,
 			    device_xname(dev));
->>>>>>> b2b84690
 			KASSERT(ih != NULL);
 		}
 	} else {
 		evtch = xen_start_info.console_evtchn;
 		ih = intr_establish_xname(0, &xen_pic, evtch,
 		    IST_LEVEL, IPL_TTY, xencons_handler,
-<<<<<<< HEAD
-		    xencons_console_device, false, "xencons");
-=======
 		    xencons_console_device, false, device_xname(dev));
->>>>>>> b2b84690
 		KASSERT(ih != NULL);
 	}
 
