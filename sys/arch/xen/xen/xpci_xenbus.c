--- conflicted
+++ resolved
@@ -1,8 +1,4 @@
-<<<<<<< HEAD
-/*      $NetBSD: xpci_xenbus.c,v 1.15 2017/03/29 09:04:35 msaitoh Exp $      */
-=======
 /*      $NetBSD: xpci_xenbus.c,v 1.16 2018/06/24 20:28:58 jdolecek Exp $      */
->>>>>>> b2b84690
 
 /*
  * Copyright (c) 2009 Manuel Bouyer.
@@ -30,11 +26,7 @@
  */
 
 #include <sys/cdefs.h>
-<<<<<<< HEAD
-__KERNEL_RCSID(0, "$NetBSD: xpci_xenbus.c,v 1.15 2017/03/29 09:04:35 msaitoh Exp $");
-=======
 __KERNEL_RCSID(0, "$NetBSD: xpci_xenbus.c,v 1.16 2018/06/24 20:28:58 jdolecek Exp $");
->>>>>>> b2b84690
 
 #include "opt_xen.h"
 
