<<<<<<< HEAD
/*      $NetBSD: xpci_xenbus.c,v 1.22 2019/02/02 12:32:55 cherry Exp $      */
=======
/*      $NetBSD: xpci_xenbus.c,v 1.23 2020/04/07 11:47:06 jdolecek Exp $      */
>>>>>>> 898b1760

/*
 * Copyright (c) 2009 Manuel Bouyer.
 *
 * Redistribution and use in source and binary forms, with or without
 * modification, are permitted provided that the following conditions
 * are met:
 * 1. Redistributions of source code must retain the above copyright
 *    notice, this list of conditions and the following disclaimer.
 * 2. Redistributions in binary form must reproduce the above copyright
 *    notice, this list of conditions and the following disclaimer in the
 *    documentation and/or other materials provided with the distribution.
 *
 * THIS SOFTWARE IS PROVIDED BY THE AUTHOR ``AS IS'' AND ANY EXPRESS OR
 * IMPLIED WARRANTIES, INCLUDING, BUT NOT LIMITED TO, THE IMPLIED WARRANTIES
 * OF MERCHANTABILITY AND FITNESS FOR A PARTICULAR PURPOSE ARE DISCLAIMED.
 * IN NO EVENT SHALL THE AUTHOR BE LIABLE FOR ANY DIRECT, INDIRECT,
 * INCIDENTAL, SPECIAL, EXEMPLARY, OR CONSEQUENTIAL DAMAGES (INCLUDING, BUT
 * NOT LIMITED TO, PROCUREMENT OF SUBSTITUTE GOODS OR SERVICES; LOSS OF USE,
 * DATA, OR PROFITS; OR BUSINESS INTERRUPTION) HOWEVER CAUSED AND ON ANY
 * THEORY OF LIABILITY, WHETHER IN CONTRACT, STRICT LIABILITY, OR TORT
 * (INCLUDING NEGLIGENCE OR OTHERWISE) ARISING IN ANY WAY OUT OF THE USE OF
 * THIS SOFTWARE, EVEN IF ADVISED OF THE POSSIBILITY OF SUCH DAMAGE.
 */

#include <sys/cdefs.h>
<<<<<<< HEAD
__KERNEL_RCSID(0, "$NetBSD: xpci_xenbus.c,v 1.22 2019/02/02 12:32:55 cherry Exp $");
=======
__KERNEL_RCSID(0, "$NetBSD: xpci_xenbus.c,v 1.23 2020/04/07 11:47:06 jdolecek Exp $");
>>>>>>> 898b1760

#include "opt_xen.h"

#include <sys/types.h>
#include <sys/param.h>
#include <sys/systm.h>
#include <sys/errno.h>
#include <sys/kernel.h>
#include <sys/bus.h>

#include <uvm/uvm_extern.h>

#include <machine/bus_private.h>

#include <dev/isa/isareg.h>

#include <xen/hypervisor.h>
#include <xen/evtchn.h>
#include <xen/granttables.h>
#include <xen/include/public/io/pciif.h>
#include <xen/xenbus.h>

#include "locators.h"

#include <dev/pci/pcivar.h>

#undef XPCI_DEBUG
#ifdef XPCI_DEBUG
#define DPRINTF(x) printf x;
#else
#define DPRINTF(x)
#endif

struct xpci_xenbus_softc {
	device_t sc_dev;
	struct xenbus_device *sc_xbusd;
	unsigned int sc_evtchn;
	int sc_backend_status; /* our status with backend */
#define XPCI_STATE_DISCONNECTED 0
#define XPCI_STATE_CONNECTED    1
#define XPCI_STATE_SUSPENDED    2
	int sc_shutdown;
	struct xen_pci_sharedinfo *sc_shared;
	grant_ref_t sc_shared_gntref;
};
#define GRANT_INVALID_REF -1

static int  xpci_xenbus_match(device_t, cfdata_t, void *);
static void xpci_xenbus_attach(device_t, device_t, void *);
static int  xpci_xenbus_detach(device_t, int);

static void xpci_backend_changed(void *, XenbusState);
static int  xpci_xenbus_resume(void *);
static void xpci_connect(struct xpci_xenbus_softc *);
static void xpci_attach_pcibus(int, int);

static struct xpci_xenbus_softc *xpci_sc = NULL;

CFATTACH_DECL_NEW(xpci_xenbus, sizeof(struct xpci_xenbus_softc),
   xpci_xenbus_match, xpci_xenbus_attach, xpci_xenbus_detach, NULL);

struct x86_bus_dma_tag pci_bus_dma_tag = {
	._tag_needs_free	= 0,
#if defined(_LP64) || defined(PAE)
	._bounce_thresh		= PCI32_DMA_BOUNCE_THRESHOLD,
	._bounce_alloc_lo	= 0,
	._bounce_alloc_hi	= PCI32_DMA_BOUNCE_THRESHOLD,
#else
	._bounce_thresh		= 0,
	._bounce_alloc_lo	= 0,
	._bounce_alloc_hi	= 0,
#endif
	._may_bounce		= NULL,
};

#ifdef _LP64
struct x86_bus_dma_tag pci_bus_dma64_tag = {
	._tag_needs_free	= 0,
	._bounce_thresh		= 0,
	._bounce_alloc_lo	= 0,
	._bounce_alloc_hi	= 0,
	._may_bounce		= NULL,
};
#endif

static int
xpci_xenbus_match(device_t parent, cfdata_t match, void *aux)
{
	struct xenbusdev_attach_args *xa = aux;

	if (strcmp(xa->xa_type, "pci") != 0)
		return 0;

	if (match->cf_loc[XENBUSCF_ID] != XENBUSCF_ID_DEFAULT &&
	    match->cf_loc[XENBUSCF_ID] != xa->xa_id)
		return 0;

	return 1;
}

static void
xpci_xenbus_attach(device_t parent, device_t self, void *aux)
{
	struct xpci_xenbus_softc *sc = device_private(self);
	struct xenbusdev_attach_args *xa = aux;

	if (xpci_sc != NULL) {
		aprint_error("Xen PCI frontend already attached\n");
		return;
	}
	xpci_sc = sc;
	DPRINTF(("xpci_sc %p\n", xpci_sc));

	config_pending_incr(self);
	aprint_normal(": Xen PCI passthrough Interface\n");
	sc->sc_dev = self;

	sc->sc_xbusd = xa->xa_xbusd;
	sc->sc_xbusd->xbusd_otherend_changed = xpci_backend_changed;

	sc->sc_backend_status = XPCI_STATE_DISCONNECTED;
	sc->sc_shutdown = 1;
	/* initialise shared structures and tell backend that we are ready */
	xpci_xenbus_resume(sc);
}

static int
xpci_xenbus_detach(device_t dev, int flags)
{
	return EBUSY;
}

static int
xpci_xenbus_resume(void *p)
{
	struct xpci_xenbus_softc *sc = p;
	struct xenbus_transaction *xbt;
	int error;
	struct xen_pci_sharedinfo *shared;
	paddr_t ma;
	const char *errmsg;

	sc->sc_shared_gntref = GRANT_INVALID_REF;
	/* setup device: alloc event channel and shared info structure */
	sc->sc_shared = shared = (void *)uvm_km_alloc(kernel_map, PAGE_SIZE, 0,
		 UVM_KMF_ZERO | UVM_KMF_WIRED);
	if (shared == NULL)
		 panic("xpci_xenbus_resume: can't alloc shared info");

	(void)pmap_extract_ma(pmap_kernel(), (vaddr_t)shared, &ma);
	error = xenbus_grant_ring(sc->sc_xbusd, ma, &sc->sc_shared_gntref);
	if (error)
		 return error;
	DPRINTF(("shared %p ma 0x%jx ref %#x\n", shared, (uintmax_t)ma,
	    sc->sc_shared_gntref));
	error = xenbus_alloc_evtchn(sc->sc_xbusd, &sc->sc_evtchn);
	if (error)
		 return error;
	aprint_verbose_dev(sc->sc_dev, "using event channel %d\n",
	    sc->sc_evtchn);
#if 0
	xen_intr_establish_xname(-1, &xen_pic, pbxi->pbx_evtchn, IST_LEVEL,
	    IPL_BIO, &xpci_handler, sc, true,
	    device_xname(sc->sc_dev));
#endif

again:
	xbt = xenbus_transaction_start();
	if (xbt == NULL)
		 return ENOMEM;
	error = xenbus_printf(xbt, sc->sc_xbusd->xbusd_path,
	    "pci-op-ref","%u", sc->sc_shared_gntref);
	if (error) {
		 errmsg = "writing pci-op-ref";
		 goto abort_transaction;
	}
	error = xenbus_printf(xbt, sc->sc_xbusd->xbusd_path,
	    "event-channel", "%u", sc->sc_evtchn);
	if (error) {
		 errmsg = "writing event channel";
		 goto abort_transaction;
	}
	error = xenbus_printf(xbt, sc->sc_xbusd->xbusd_path,
	    "magic", "%s", XEN_PCI_MAGIC);
	if (error) {
		 errmsg = "writing magic";
		 goto abort_transaction;
	}
	error = xenbus_switch_state(sc->sc_xbusd, xbt, XenbusStateInitialised);
	if (error) {
		 errmsg = "writing frontend XenbusStateInitialised";
		 goto abort_transaction;
	}
	error = xenbus_transaction_end(xbt, 0);
	if (error == EAGAIN)
		 goto again;
	if (error) {
		 xenbus_dev_fatal(sc->sc_xbusd, error, "completing transaction");
		 return -1;
	}
	return 0;

abort_transaction:
	xenbus_transaction_end(xbt, 1);
	xenbus_dev_fatal(sc->sc_xbusd, error, "%s", errmsg);
	return error;
}

static void
xpci_backend_changed(void *arg, XenbusState new_state)
{
	struct xpci_xenbus_softc *sc = device_private((device_t)arg);
	int s;
	DPRINTF(("%s: new backend state %d\n", device_xname(sc->sc_dev), new_state));

	switch (new_state) {
	case XenbusStateUnknown:
	case XenbusStateInitialising:
	case XenbusStateInitWait:
	case XenbusStateInitialised:
		break;
	case XenbusStateClosing:
		s = splbio(); /* XXXSMP */
		sc->sc_shutdown = 1;
		/* wait for requests to complete */
#if 0
		while (sc->sc_backend_status == XPCI_STATE_CONNECTED &&
		   sc->sc_dksc.sc_dkdev.dk_stats->io_busy > 0)
			/* XXXSMP */
			tsleep(xpci_xenbus_detach, PRIBIO, "xpcidetach",
			   hz/2);
#endif
		splx(s);
		xenbus_switch_state(sc->sc_xbusd, NULL, XenbusStateClosed);
		break;
	case XenbusStateConnected:
		/*
		 * note that xpci_backend_changed() can only be called by
		 * the xenbus thread.
		 */

		if (sc->sc_backend_status == XPCI_STATE_CONNECTED)
			/* already connected */
			return;

		sc->sc_shutdown = 0;
		xpci_connect(sc);

		sc->sc_backend_status = XPCI_STATE_CONNECTED;

		/* the devices should be working now */
		config_pending_decr(sc->sc_dev);
		break;
	default:
		panic("bad backend state %d", new_state);
	}
}

static void
xpci_connect(struct xpci_xenbus_softc *sc)
{
	u_long num_roots;
	int err;
	char *domain, *bus, *ep;
	char node[10];
	u_long busn;
	int i;
	int s;

	err = xenbus_read_ul(NULL, sc->sc_xbusd->xbusd_otherend,
	   "root_num", &num_roots, 10);
	if (err == ENOENT) {
		aprint_error_dev(sc->sc_dev,
		   "No PCI Roots found, trying 0000:00\n");
		s = splhigh();
		xpci_attach_pcibus(0, 0);
		splx(s);
		xenbus_switch_state(sc->sc_xbusd, NULL, XenbusStateConnected);
		return;
	} else if (err) {
		aprint_error_dev(sc->sc_dev, "can't read root_num: %d\n", err);
		return;
	}

	aprint_verbose_dev(sc->sc_dev, "%lu bus%s\n", num_roots,
	    (num_roots > 1) ? "ses" : "");

	for (i = 0; i < num_roots; i++) {
		char root[32];
		snprintf(node, sizeof(node), "root-%d", i);
		xenbus_read(NULL, sc->sc_xbusd->xbusd_otherend, node,
		    root, sizeof(root));
		/* split dddd:bb in 2 strings, a la strtok */
		domain = dev;
		root[4] = '\0';
		bus = &root[5];
		if (strcmp(domain, "0000") != 0) {
			aprint_error_dev(sc->sc_dev,
			   "non-zero PCI domain %s not supported\n", domain);
		} else {
			busn = strtoul(bus, &ep, 16);
			if (*ep != '\0')
				aprint_error_dev(sc->sc_dev,
				   "%s is not a number\n", bus);
			else {
				s = splhigh();
				xpci_attach_pcibus(0, busn);
				splx(s);
			}
		}
	}

	xenbus_switch_state(sc->sc_xbusd, NULL, XenbusStateConnected);
}

static void
xpci_attach_pcibus(int domain, int busn)
{
	struct pcibus_attach_args pba;

	memset(&pba, 0, sizeof(struct pcibus_attach_args));
	pba.pba_iot = x86_bus_space_io;
	pba.pba_memt = x86_bus_space_mem;
	pba.pba_dmat = &pci_bus_dma_tag;
#ifdef _LP64
	pba.pba_dmat64 = &pci_bus_dma64_tag;
#else
	pba.pba_dmat64 = NULL;
#endif
	pba.pba_flags = PCI_FLAGS_MEM_OKAY | PCI_FLAGS_IO_OKAY |
	    PCI_FLAGS_MRL_OKAY | PCI_FLAGS_MRM_OKAY | PCI_FLAGS_MWI_OKAY;
	pba.pba_bridgetag = NULL;
	pba.pba_bus = busn;
	config_found_ia(xpci_sc->sc_dev, "pcibus", &pba, pcibusprint);
}

/* functions required by the MI PCI system */

void
pci_attach_hook(device_t parent, device_t self, struct pcibus_attach_args *pba)
{
	/* nothing */
}

int
pci_bus_maxdevs(pci_chipset_tag_t pc, int busno)
{
	return 32;
}

pcitag_t
pci_make_tag(pci_chipset_tag_t pc, int bus, int device, int function)
{
	pcitag_t tag;
	KASSERT((function & ~0x7) == 0);
	KASSERT((device & ~0x1f) == 0);
	KASSERT((bus & ~0xff) == 0);
	tag.mode1 = (bus << 8) | (device << 3) | (function << 0);
	return tag;
}

void
pci_decompose_tag(pci_chipset_tag_t pc, pcitag_t tag,
    int *bp, int *dp, int *fp)
{
	if (bp != NULL)
		*bp = (tag.mode1 >> 8) & 0xff;
	if (dp != NULL)
		*dp = (tag.mode1 >> 3) & 0x1f;
	if (fp != NULL)
		*fp = (tag.mode1 >> 0) & 0x7;
	return;
}

static void
xpci_do_op(struct xen_pci_op *op)
{
	struct xen_pci_op *active_op = &xpci_sc->sc_shared->op;
	static __cpu_simple_lock_t pci_conf_lock = __SIMPLELOCK_UNLOCKED;
	int s;

	s = splhigh();
	__cpu_simple_lock(&pci_conf_lock);

	memcpy(active_op, op, sizeof(struct xen_pci_op));
	x86_sfence();
	xen_atomic_set_bit(&xpci_sc->sc_shared->flags, _XEN_PCIF_active);
	hypervisor_notify_via_evtchn(xpci_sc->sc_evtchn);
	while (xen_atomic_test_bit(&xpci_sc->sc_shared->flags,
	    _XEN_PCIF_active)) {
		hypervisor_clear_event(xpci_sc->sc_evtchn);
		/* HYPERVISOR_yield(); */
	}
	memcpy(op, active_op, sizeof(struct xen_pci_op));

	__cpu_simple_unlock(&pci_conf_lock);
	splx(s);
}

static int
xpci_conf_read(pci_chipset_tag_t pc, pcitag_t tag, int reg, int size,
    pcireg_t *value)
{
	int bus, dev, func;
	struct xen_pci_op op = {
		.cmd    = XEN_PCI_OP_conf_read,
		.domain = 0, /* XXX */
	};

	pci_decompose_tag(pc, tag, &bus, &dev, &func);
	DPRINTF(("pci_conf_read %d:%d:%d reg 0x%x", bus, dev, func, reg));

	op.bus = bus;
	op.devfn = (dev << 3) | func;
	op.offset = reg;
	op.size = size;
	xpci_do_op(&op);

	*value = op.value;
	DPRINTF((" val 0x%x err %d\n", *value, op.err));

	return op.err;
}

pcireg_t
pci_conf_read(pci_chipset_tag_t pc, pcitag_t tag, int reg)
{
	pcireg_t v;

	xpci_conf_read(pc, tag, reg, 4, &v);
	return v;
}

static int
xpci_conf_write(pci_chipset_tag_t pc, pcitag_t tag, int reg, int size,
    pcireg_t data)
{
	int bus, dev, func;
	struct xen_pci_op op = {
		.cmd    = XEN_PCI_OP_conf_write,
		.domain = 0, /* XXX */
	};

	pci_decompose_tag(pc, tag, &bus, &dev, &func);
	DPRINTF(("pci_conf_write %d:%d:%d reg 0x%x val 0x%x", bus, dev, func, reg, data));

	op.bus = bus;
	op.devfn = (dev << 3) | func;
	op.offset = reg;
	op.size = size;
	op.value = data;
	xpci_do_op(&op);

	DPRINTF((" err %d\n", op.err));

	return op.err;
}

void
pci_conf_write(pci_chipset_tag_t pc, pcitag_t tag, int reg, pcireg_t data)
{
	xpci_conf_write(pc, tag, reg, 4, data);
}

int
xpci_enumerate_bus(struct pci_softc *sc, const int *locators,
    int (*match)(const struct pci_attach_args *), struct pci_attach_args *pap)
{
#if 0
	char *string;
	char *domain, *bus, *dev, *func, *ep;
	u_long busn, devn, funcn;
	char node[10];
	u_long num_devs;
	int i;
	int err;
	pcitag_t tag;
	pci_chipset_tag_t pc = sc->sc_pc;

	err = xenbus_read_ul(NULL, xpci_sc->sc_xbusd->xbusd_otherend,
	   "num_devs", &num_devs, 10);
	if (err) {
		aprint_error_dev(xpci_sc->sc_dev,
		   "can't read num_devs: %d\n", err);
		return err;
	}
	for (i = 0; i < num_devs; i++) {
		char string[32];
		snprintf(node, sizeof(node), "dev-%d", i);
		xenbus_read(NULL, xpci_sc->sc_xbusd->xbusd_otherend,
		   node, string, sizeof(string));
		/* split dddd:bb:dd:ff in 4 strings, a la strtok */
		domain = string;
		string[4] = '\0';
		bus = &string[5];
		string[7] = '\0';
		dev = &string[8];
		string[10] = '\0';
		func = &string[11];
		if (strcmp(domain, "0000") != 0) {
			aprint_error_dev(xpci_sc->sc_dev,
			   "non-zero PCI domain %s not supported\n", domain);
		} else {
			busn = strtoul(bus, &ep, 16);
			if (*ep != '\0') {
				aprint_error_dev(xpci_sc->sc_dev,
				   "%s is not a number\n", bus);
				goto endfor;
			}
			devn = strtoul(dev, &ep, 16);
			if (*ep != '\0') {
				aprint_error_dev(xpci_sc->sc_dev,
				   "%s is not a number\n", dev);
				goto endfor;
			}
			funcn = strtoul(func, &ep, 16);
			if (*ep != '\0') {
				aprint_error_dev(xpci_sc->sc_dev,
				   "%s is not a number\n", func);
				goto endfor;
			}
			if (busn != sc->sc_bus)
				goto endfor;
			tag = pci_make_tag(pc, busn, devn, funcn);
			err = pci_probe_device(sc, tag, match, pap);
			if (match != NULL && err != 0)
				return (err);
		}
endfor:
	}
	return (0);
#else
	int devn, funcn;
	pcitag_t tag;
	pci_chipset_tag_t pc = sc->sc_pc;
	int err;
	/*
	 * Xen is lacking an important info: the domain:bus:dev:func
	 * present in dev-xx in the store are real PCI bus:dev:func, and
	 * xenback may present us fake ones, and unfortunably it's not
	 * the list of devices is not published in the store with this
	 * information. So we have to scan all dev/func combination :(
	 * the MI scan function isn't enough because it doesn't search
	 * for functions >= 1 if function 0 is not there.
	 */
	for (devn = 0; devn < 32; devn++) {
		for (funcn = 0; funcn < 8; funcn++) {
			pcireg_t csr, bar;
			int reg;
			tag = pci_make_tag(pc, sc->sc_bus, devn, funcn);
			/* try a READ on device ID. if it fails, no device */
			if (xpci_conf_read(pc, tag, PCI_ID_REG, 4, &csr) != 0)
				continue;
			/* check CSR. linux disable the device, sigh */
			if (xpci_conf_read(pc, tag, PCI_COMMAND_STATUS_REG, 4,
			    &csr) != 0) {
				aprint_error(
				    "0x%2x:0x%2x:0x%2x failed to read CSR\n",
				    sc->sc_bus, devn, funcn);
				continue;
			}
			if ((csr &
			    (PCI_COMMAND_IO_ENABLE|PCI_COMMAND_MEM_ENABLE))
			    == 0) {
				/* need to enable the device */
				for (reg = PCI_MAPREG_START;
				    reg < PCI_MAPREG_END;
				    reg += 4) {
					if (xpci_conf_read(pc, tag, reg, 4,
					    &bar) != 0) {
						aprint_error(
						    "0x%2x:0x%2x:0x%2x "
						    "failed to read 0x%x\n",
						    sc->sc_bus, devn, funcn,
						    reg);
						goto next;

					}
					if (bar & PCI_MAPREG_TYPE_IO)
						csr |= PCI_COMMAND_IO_ENABLE;
					else if (bar)
						csr |= PCI_COMMAND_MEM_ENABLE;
				}
				DPRINTF(("write CSR 0x%x\n", csr));
				if (xpci_conf_write(pc, tag,
				    PCI_COMMAND_STATUS_REG, 4, csr)) {
					aprint_error(
					    "0x%2x:0x%2x:0x%2x "
					    "failed to write CSR\n",
					     sc->sc_bus, devn, funcn);
					goto next;
				}
			}
			err = pci_probe_device(sc, tag, match, pap);
			if (match != NULL && err != 0)
				return (err);
next:
			continue;
		}
	}
	return 0;
#endif
}<|MERGE_RESOLUTION|>--- conflicted
+++ resolved
@@ -1,8 +1,4 @@
-<<<<<<< HEAD
-/*      $NetBSD: xpci_xenbus.c,v 1.22 2019/02/02 12:32:55 cherry Exp $      */
-=======
 /*      $NetBSD: xpci_xenbus.c,v 1.23 2020/04/07 11:47:06 jdolecek Exp $      */
->>>>>>> 898b1760
 
 /*
  * Copyright (c) 2009 Manuel Bouyer.
@@ -29,11 +25,7 @@
  */
 
 #include <sys/cdefs.h>
-<<<<<<< HEAD
-__KERNEL_RCSID(0, "$NetBSD: xpci_xenbus.c,v 1.22 2019/02/02 12:32:55 cherry Exp $");
-=======
 __KERNEL_RCSID(0, "$NetBSD: xpci_xenbus.c,v 1.23 2020/04/07 11:47:06 jdolecek Exp $");
->>>>>>> 898b1760
 
 #include "opt_xen.h"
 
