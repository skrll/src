<<<<<<< HEAD
/*      $NetBSD: xbdback_xenbus.c,v 1.65 2017/11/11 21:03:01 riastradh Exp $      */
=======
/*      $NetBSD: xbdback_xenbus.c,v 1.67 2018/06/24 20:28:58 jdolecek Exp $      */
>>>>>>> b2b84690

/*
 * Copyright (c) 2006 Manuel Bouyer.
 *
 * Redistribution and use in source and binary forms, with or without
 * modification, are permitted provided that the following conditions
 * are met:
 * 1. Redistributions of source code must retain the above copyright
 *    notice, this list of conditions and the following disclaimer.
 * 2. Redistributions in binary form must reproduce the above copyright
 *    notice, this list of conditions and the following disclaimer in the
 *    documentation and/or other materials provided with the distribution.
 *
 * THIS SOFTWARE IS PROVIDED BY THE AUTHOR ``AS IS'' AND ANY EXPRESS OR
 * IMPLIED WARRANTIES, INCLUDING, BUT NOT LIMITED TO, THE IMPLIED WARRANTIES
 * OF MERCHANTABILITY AND FITNESS FOR A PARTICULAR PURPOSE ARE DISCLAIMED.
 * IN NO EVENT SHALL THE AUTHOR BE LIABLE FOR ANY DIRECT, INDIRECT,
 * INCIDENTAL, SPECIAL, EXEMPLARY, OR CONSEQUENTIAL DAMAGES (INCLUDING, BUT
 * NOT LIMITED TO, PROCUREMENT OF SUBSTITUTE GOODS OR SERVICES; LOSS OF USE,
 * DATA, OR PROFITS; OR BUSINESS INTERRUPTION) HOWEVER CAUSED AND ON ANY
 * THEORY OF LIABILITY, WHETHER IN CONTRACT, STRICT LIABILITY, OR TORT
 * (INCLUDING NEGLIGENCE OR OTHERWISE) ARISING IN ANY WAY OUT OF THE USE OF
 * THIS SOFTWARE, EVEN IF ADVISED OF THE POSSIBILITY OF SUCH DAMAGE.
 *
 */

#include <sys/cdefs.h>
<<<<<<< HEAD
__KERNEL_RCSID(0, "$NetBSD: xbdback_xenbus.c,v 1.65 2017/11/11 21:03:01 riastradh Exp $");
=======
__KERNEL_RCSID(0, "$NetBSD: xbdback_xenbus.c,v 1.67 2018/06/24 20:28:58 jdolecek Exp $");
>>>>>>> b2b84690

#include <sys/atomic.h>
#include <sys/buf.h>
#include <sys/condvar.h>
#include <sys/conf.h>
#include <sys/disk.h>
#include <sys/device.h>
#include <sys/fcntl.h>
#include <sys/kauth.h>
#include <sys/kernel.h>
#include <sys/kmem.h>
#include <sys/kthread.h>
#include <sys/malloc.h>
#include <sys/mutex.h>
#include <sys/param.h>
#include <sys/queue.h>
#include <sys/systm.h>
#include <sys/time.h>
#include <sys/types.h>
#include <sys/vnode.h>

#include <xen/xen.h>
#include <xen/xen_shm.h>
#include <xen/evtchn.h>
#include <xen/xenbus.h>
#include <xen/xen-public/io/protocols.h>

/* #define XENDEBUG_VBD */
#ifdef XENDEBUG_VBD
#define XENPRINTF(x) printf x
#else
#define XENPRINTF(x)
#endif

#define BLKIF_RING_SIZE __RING_SIZE((blkif_sring_t *)0, PAGE_SIZE)

/*
 * Backend block device driver for Xen
 */

/* Max number of pages per request. The request may not be page aligned */
#define BLKIF_MAX_PAGES_PER_REQUEST (BLKIF_MAX_SEGMENTS_PER_REQUEST + 1)

/* Values are expressed in 512-byte sectors */
#define VBD_BSIZE 512
#define VBD_MAXSECT ((PAGE_SIZE / VBD_BSIZE) - 1)

struct xbdback_request;
struct xbdback_io;
struct xbdback_fragment;
struct xbdback_instance;

/*
 * status of a xbdback instance:
 * WAITING: xbdback instance is connected, waiting for requests
 * RUN: xbdi thread must be woken up, I/Os have to be processed
 * DISCONNECTING: the instance is closing, no more I/Os can be scheduled
 * DISCONNECTED: no I/Os, no ring, the thread should terminate.
 */
typedef enum {WAITING, RUN, DISCONNECTING, DISCONNECTED} xbdback_state_t;

/*
 * Each xbdback instance is managed by a single thread that handles all
 * the I/O processing. As there are a variety of conditions that can block,
 * everything will be done in a sort of continuation-passing style.
 *
 * When the execution has to block to delay processing, for example to
 * allow system to recover because of memory shortage (via shared memory
 * callback), the return value of a continuation can be set to NULL. In that
 * case, the thread will go back to sleeping and wait for the proper
 * condition before it starts processing requests again from where it left.
 * Continuation state is "stored" in the xbdback instance (xbdi_cont and
 * xbdi_cont_aux), and should only be manipulated by the instance thread.
 *
 * As xbdback(4) has to handle different sort of asynchronous events (Xen
 * event channels, biointr() soft interrupts, xenbus commands), the xbdi_lock
 * mutex is used to protect specific elements of the xbdback instance from
 * concurrent access: thread status and ring access (when pushing responses).
 * 
 * Here's how the call graph is supposed to be for a single I/O:
 *
 * xbdback_co_main()
 *        |
 *        |               --> xbdback_co_cache_doflush() or NULL
 *        |               |
 *        |               - xbdback_co_cache_flush2() <- xbdback_co_do_io() <-
 *        |                                            |                     |
 *        |               |-> xbdback_co_cache_flush() -> xbdback_co_map_io()-
 * xbdback_co_main_loop()-|
 *        |               |-> xbdback_co_main_done() ---> xbdback_co_map_io()-
 *        |                                           |                      |
 *        |               -- xbdback_co_main_done2() <-- xbdback_co_do_io() <-
 *        |               |
 *        |               --> xbdback_co_main() or NULL
 *        |
 *     xbdback_co_io() -> xbdback_co_main_incr() -> xbdback_co_main_loop()
 *        |
 *     xbdback_co_io_gotreq()--+--> xbdback_co_map_io() ---
 *        |                    |                          |
 *  -> xbdback_co_io_loop()----|  <- xbdback_co_do_io() <--
 *  |     |     |     |
 *  |     |     |     |----------> xbdback_co_io_gotio()
 *  |     |     |                         |
 *  |     |   xbdback_co_main_incr()      |
 *  |     |     |                         |
 *  |     |   xbdback_co_main_loop()      |
 *  |     |                               |
 *  |  xbdback_co_io_gotio2() <-----------|
 *  |     |           |
 *  |     |           |----------> xbdback_co_io_gotfrag()
 *  |     |                               |
 *  -- xbdback_co_io_gotfrag2() <---------|
 *        |
 *     xbdback_co_main_incr() -> xbdback_co_main_loop()
 */
typedef void *(* xbdback_cont_t)(struct xbdback_instance *, void *);

enum xbdi_proto {
	XBDIP_NATIVE,
	XBDIP_32,
	XBDIP_64
};

/* we keep the xbdback instances in a linked list */
struct xbdback_instance {
	SLIST_ENTRY(xbdback_instance) next;
	struct xenbus_device *xbdi_xbusd; /* our xenstore entry */
	struct xenbus_watch xbdi_watch; /* to watch our store */
	domid_t xbdi_domid;	/* attached to this domain */
	uint32_t xbdi_handle;	/* domain-specific handle */
	char xbdi_name[16];	/* name of this instance */
	/* mutex that protects concurrent access to the xbdback instance */
	kmutex_t xbdi_lock;
	kcondvar_t xbdi_cv;	/* wait channel for thread work */
	xbdback_state_t xbdi_status; /* thread's status */
	/* backing device parameters */
	dev_t xbdi_dev;
	const struct bdevsw *xbdi_bdevsw; /* pointer to the device's bdevsw */
	struct vnode *xbdi_vp;
	uint64_t xbdi_size;
	bool xbdi_ro; /* is device read-only ? */
	/* parameters for the communication */
	unsigned int xbdi_evtchn;
	struct intrhand *xbdi_ih;
	/* private parameters for communication */
	blkif_back_ring_proto_t xbdi_ring;
	enum xbdi_proto xbdi_proto;
	grant_handle_t xbdi_ring_handle; /* to unmap the ring */
	vaddr_t xbdi_ring_va; /* to unmap the ring */
	/* disconnection must be postponed until all I/O is done */
	int xbdi_refcnt;
	/* 
	 * State for I/O processing/coalescing follows; this has to
	 * live here instead of on the stack because of the
	 * continuation-ness (see above).
	 */
	RING_IDX xbdi_req_prod; /* limit on request indices */
	xbdback_cont_t xbdi_cont, xbdi_cont_aux;
	SIMPLEQ_ENTRY(xbdback_instance) xbdi_on_hold; /* waiting on resources */
	/* _request state: track requests fetched from ring */
	struct xbdback_request *xbdi_req; /* if NULL, ignore following */
	blkif_request_t xbdi_xen_req;
	int xbdi_segno;
	/* _io state: I/O associated to this instance */
	struct xbdback_io *xbdi_io; /* if NULL, ignore next field */
	daddr_t xbdi_next_sector;
	uint8_t xbdi_last_fs, xbdi_this_fs; /* first sectors */
	uint8_t xbdi_last_ls, xbdi_this_ls; /* last sectors */
	grant_ref_t xbdi_thisgrt, xbdi_lastgrt; /* grants */
	/* other state */
	int xbdi_same_page; /* are we merging two segments on the same page? */
	uint xbdi_pendingreqs; /* number of I/O in fly */
	struct timeval xbdi_lasterr_time;    /* error time tracking */
#ifdef DEBUG
	struct timeval xbdi_lastfragio_time; /* fragmented I/O tracking */
#endif
};
/* Manipulation of the above reference count. */
#define xbdi_get(xbdip) atomic_inc_uint(&(xbdip)->xbdi_refcnt)
#define xbdi_put(xbdip)                                      \
do {                                                         \
	if (atomic_dec_uint_nv(&(xbdip)->xbdi_refcnt) == 0)  \
               xbdback_finish_disconnect(xbdip);             \
} while (/* CONSTCOND */ 0)

static SLIST_HEAD(, xbdback_instance) xbdback_instances;
static kmutex_t xbdback_lock;

/*
 * For each request from a guest, a xbdback_request is allocated from
 * a pool.  This will describe the request until completion.  The
 * request may require multiple IO operations to perform, so the
 * per-IO information is not stored here.
 */
struct xbdback_request {
	struct xbdback_instance *rq_xbdi; /* our xbd instance */
	uint64_t rq_id;
	int rq_iocount; /* reference count; or, number of outstanding I/O's */
	int rq_ioerrs;
	uint8_t rq_operation;
};

/*
 * For each I/O operation associated with one of those requests, an
 * xbdback_io is allocated from a pool.  It may correspond to multiple
 * Xen disk requests, or parts of them, if several arrive at once that
 * can be coalesced.
 */
struct xbdback_io {
	/* The instance pointer is duplicated for convenience. */
	struct xbdback_instance *xio_xbdi; /* our xbd instance */
	uint8_t xio_operation;
	union {
		struct {
			struct buf xio_buf; /* our I/O */
			/* xbd requests involved */
			SLIST_HEAD(, xbdback_fragment) xio_rq;
			/* the virtual address to map the request at */
			vaddr_t xio_vaddr;
			/* grants to map */
			grant_ref_t xio_gref[XENSHM_MAX_PAGES_PER_REQUEST];
			/* grants release */
			grant_handle_t xio_gh[XENSHM_MAX_PAGES_PER_REQUEST];
			uint16_t xio_nrma; /* number of guest pages */
			uint16_t xio_mapped; /* == 1: grants are mapped */
		} xio_rw;
		uint64_t xio_flush_id;
	} u;
};
#define xio_buf		u.xio_rw.xio_buf
#define xio_rq		u.xio_rw.xio_rq
#define xio_vaddr	u.xio_rw.xio_vaddr
#define xio_gref	u.xio_rw.xio_gref
#define xio_gh		u.xio_rw.xio_gh
#define xio_nrma	u.xio_rw.xio_nrma
#define xio_mapped	u.xio_rw.xio_mapped

#define xio_flush_id	u.xio_flush_id

/*
 * Rather than having the xbdback_io keep an array of the
 * xbdback_requests involved, since the actual number will probably be
 * small but might be as large as BLKIF_RING_SIZE, use a list.  This
 * would be threaded through xbdback_request, but one of them might be
 * part of multiple I/O's, alas.
 */
struct xbdback_fragment {
	struct xbdback_request *car;
	SLIST_ENTRY(xbdback_fragment) cdr;
};

/*
 * Pools to manage the chain of block requests and I/Os fragments
 * submitted by frontend.
 */
/* XXXSMP */
struct xbdback_pool {
	struct pool_cache pc;
	struct timeval last_warning;
} xbdback_request_pool, xbdback_io_pool, xbdback_fragment_pool;

SIMPLEQ_HEAD(xbdback_iqueue, xbdback_instance);
static struct xbdback_iqueue xbdback_shmq;
static int xbdback_shmcb; /* have we already registered a callback? */

/* Interval between reports of I/O errors from frontend */
struct timeval xbdback_err_intvl = { 1, 0 };

#ifdef DEBUG
struct timeval xbdback_fragio_intvl = { 60, 0 };
#endif
       void xbdbackattach(int);
static int  xbdback_xenbus_create(struct xenbus_device *);
static int  xbdback_xenbus_destroy(void *);
static void xbdback_frontend_changed(void *, XenbusState);
static void xbdback_backend_changed(struct xenbus_watch *,
    const char **, unsigned int);
static int  xbdback_evthandler(void *);

static int  xbdback_connect(struct xbdback_instance *);
static void xbdback_disconnect(struct xbdback_instance *);
static void xbdback_finish_disconnect(struct xbdback_instance *);

static bool xbdif_lookup(domid_t, uint32_t);

static void *xbdback_co_main(struct xbdback_instance *, void *);
static void *xbdback_co_main_loop(struct xbdback_instance *, void *);
static void *xbdback_co_main_incr(struct xbdback_instance *, void *);
static void *xbdback_co_main_done(struct xbdback_instance *, void *);
static void *xbdback_co_main_done2(struct xbdback_instance *, void *);

static void *xbdback_co_cache_flush(struct xbdback_instance *, void *);
static void *xbdback_co_cache_flush2(struct xbdback_instance *, void *);
static void *xbdback_co_cache_doflush(struct xbdback_instance *, void *);

static void *xbdback_co_io(struct xbdback_instance *, void *);
static void *xbdback_co_io_gotreq(struct xbdback_instance *, void *);
static void *xbdback_co_io_loop(struct xbdback_instance *, void *);
static void *xbdback_co_io_gotio(struct xbdback_instance *, void *);
static void *xbdback_co_io_gotio2(struct xbdback_instance *, void *);
static void *xbdback_co_io_gotfrag(struct xbdback_instance *, void *);
static void *xbdback_co_io_gotfrag2(struct xbdback_instance *, void *);

static void *xbdback_co_map_io(struct xbdback_instance *, void *);
static void *xbdback_co_do_io(struct xbdback_instance *, void *);

static void *xbdback_co_wait_shm_callback(struct xbdback_instance *, void *);

static int  xbdback_shm_callback(void *);
static void xbdback_io_error(struct xbdback_io *, int);
static void xbdback_iodone(struct buf *);
static void xbdback_send_reply(struct xbdback_instance *, uint64_t , int , int);

static void *xbdback_map_shm(struct xbdback_io *);
static void xbdback_unmap_shm(struct xbdback_io *);

static void *xbdback_pool_get(struct xbdback_pool *,
			      struct xbdback_instance *);
static void xbdback_pool_put(struct xbdback_pool *, void *);
static void xbdback_thread(void *);
static void xbdback_wakeup_thread(struct xbdback_instance *);
static void xbdback_trampoline(struct xbdback_instance *, void *);

static struct xenbus_backend_driver xbd_backend_driver = {
	.xbakd_create = xbdback_xenbus_create,
	.xbakd_type = "vbd"
};

void
xbdbackattach(int n)
{
	XENPRINTF(("xbdbackattach\n"));

	/*
	 * initialize the backend driver, register the control message handler
	 * and send driver up message.
	 */
	SLIST_INIT(&xbdback_instances);
	mutex_init(&xbdback_lock, MUTEX_DEFAULT, IPL_NONE);
	SIMPLEQ_INIT(&xbdback_shmq);
	xbdback_shmcb = 0;

	pool_cache_bootstrap(&xbdback_request_pool.pc,
	    sizeof(struct xbdback_request), 0, 0, 0, "xbbrp", NULL,
	    IPL_SOFTBIO, NULL, NULL, NULL);
	pool_cache_bootstrap(&xbdback_io_pool.pc,
	    sizeof(struct xbdback_io), 0, 0, 0, "xbbip", NULL,
	    IPL_SOFTBIO, NULL, NULL, NULL);
	pool_cache_bootstrap(&xbdback_fragment_pool.pc,
	    sizeof(struct xbdback_fragment), 0, 0, 0, "xbbfp", NULL,
	    IPL_SOFTBIO, NULL, NULL, NULL);

	/* we allocate enough to handle a whole ring at once */
	if (pool_prime(&xbdback_request_pool.pc.pc_pool, BLKIF_RING_SIZE) != 0)
		printf("xbdback: failed to prime request pool\n");
	if (pool_prime(&xbdback_io_pool.pc.pc_pool, BLKIF_RING_SIZE) != 0)
		printf("xbdback: failed to prime io pool\n");
	if (pool_prime(&xbdback_fragment_pool.pc.pc_pool,
            BLKIF_MAX_SEGMENTS_PER_REQUEST * BLKIF_RING_SIZE) != 0)
		printf("xbdback: failed to prime fragment pool\n");

	xenbus_backend_register(&xbd_backend_driver);
}

static int
xbdback_xenbus_create(struct xenbus_device *xbusd)
{
	struct xbdback_instance *xbdi;
	long domid, handle;
	int error, i;
	char *ep;

	if ((error = xenbus_read_ul(NULL, xbusd->xbusd_path,
	    "frontend-id", &domid, 10)) != 0) {
		aprint_error("xbdback: can't read %s/frontend-id: %d\n",
		    xbusd->xbusd_path, error);
		return error;
	}

	/*
	 * get handle: this is the last component of the path; which is
	 * a decimal number. $path/dev contains the device name, which is not
	 * appropriate.
	 */
	for (i = strlen(xbusd->xbusd_path); i > 0; i--) {
		if (xbusd->xbusd_path[i] == '/')
			break;
	}
	if (i == 0) {
		aprint_error("xbdback: can't parse %s\n",
		    xbusd->xbusd_path);
		return EFTYPE;
	}
	handle = strtoul(&xbusd->xbusd_path[i+1], &ep, 10);
	if (*ep != '\0') {
		aprint_error("xbdback: can't parse %s\n",
		    xbusd->xbusd_path);
		return EFTYPE;
	}
			
	if (xbdif_lookup(domid, handle)) {
		return EEXIST;
	}
	xbdi = kmem_zalloc(sizeof(*xbdi), KM_SLEEP);

	xbdi->xbdi_domid = domid;
	xbdi->xbdi_handle = handle;
	snprintf(xbdi->xbdi_name, sizeof(xbdi->xbdi_name), "xbdb%di%d",
	    xbdi->xbdi_domid, xbdi->xbdi_handle);

	/* initialize status and reference counter */
	xbdi->xbdi_status = DISCONNECTED;
	xbdi_get(xbdi);

	mutex_init(&xbdi->xbdi_lock, MUTEX_DEFAULT, IPL_BIO);
	cv_init(&xbdi->xbdi_cv, xbdi->xbdi_name);
	mutex_enter(&xbdback_lock);
	SLIST_INSERT_HEAD(&xbdback_instances, xbdi, next);
	mutex_exit(&xbdback_lock);

	xbusd->xbusd_u.b.b_cookie = xbdi;	
	xbusd->xbusd_u.b.b_detach = xbdback_xenbus_destroy;
	xbusd->xbusd_otherend_changed = xbdback_frontend_changed;
	xbdi->xbdi_xbusd = xbusd;

	error = xenbus_watch_path2(xbusd, xbusd->xbusd_path, "physical-device",
	    &xbdi->xbdi_watch, xbdback_backend_changed);
	if (error) {
		printf("failed to watch on %s/physical-device: %d\n",
		    xbusd->xbusd_path, error);
		goto fail;
	}
	xbdi->xbdi_watch.xbw_dev = xbusd;
	error = xenbus_switch_state(xbusd, NULL, XenbusStateInitWait);
	if (error) {
		printf("failed to switch state on %s: %d\n",
		    xbusd->xbusd_path, error);
		goto fail2;
	}
	return 0;
fail2:
	unregister_xenbus_watch(&xbdi->xbdi_watch);
fail:
	kmem_free(xbdi, sizeof(*xbdi));
	return error;
}

static int
xbdback_xenbus_destroy(void *arg)
{
	struct xbdback_instance *xbdi = arg;
	struct xenbus_device *xbusd = xbdi->xbdi_xbusd;
	struct gnttab_unmap_grant_ref ungrop;
	int err;

	XENPRINTF(("xbdback_xenbus_destroy state %d\n", xbdi->xbdi_status));

	xbdback_disconnect(xbdi);

	/* unregister watch */
	if (xbdi->xbdi_watch.node) {
		unregister_xenbus_watch(&xbdi->xbdi_watch);
		free(xbdi->xbdi_watch.node, M_DEVBUF);
		xbdi->xbdi_watch.node = NULL;
	}
	/* unmap ring */
	if (xbdi->xbdi_ring_va != 0) {
		ungrop.host_addr = xbdi->xbdi_ring_va;
		ungrop.handle = xbdi->xbdi_ring_handle;
		ungrop.dev_bus_addr = 0;
		err = HYPERVISOR_grant_table_op(GNTTABOP_unmap_grant_ref,
		    &ungrop, 1);
		if (err)
		    printf("xbdback %s: unmap_grant_ref failed: %d\n",
			xbusd->xbusd_otherend, err);
		uvm_km_free(kernel_map, xbdi->xbdi_ring_va,
		    PAGE_SIZE, UVM_KMF_VAONLY);
	}
	/* close device */
	if (xbdi->xbdi_size) {
		const char *name;
		struct dkwedge_info wi;
		if (getdiskinfo(xbdi->xbdi_vp, &wi) == 0)
			name = wi.dkw_devname;
		else
			name = "*unknown*";
		printf("xbd backend: detach device %s for domain %d\n",
		    name, xbdi->xbdi_domid);
		vn_close(xbdi->xbdi_vp, FREAD, NOCRED);
	}
	mutex_enter(&xbdback_lock);
	SLIST_REMOVE(&xbdback_instances, xbdi, xbdback_instance, next);
	mutex_exit(&xbdback_lock);
	mutex_destroy(&xbdi->xbdi_lock);
	cv_destroy(&xbdi->xbdi_cv);
	kmem_free(xbdi, sizeof(*xbdi));
	return 0;
}

static int
xbdback_connect(struct xbdback_instance *xbdi)
{
	int len, err;
	struct gnttab_map_grant_ref grop;
	struct gnttab_unmap_grant_ref ungrop;
	evtchn_op_t evop;
	u_long ring_ref, revtchn;
	char *xsproto;
	const char *proto;
	struct xenbus_device *xbusd = xbdi->xbdi_xbusd;

	XENPRINTF(("xbdback %s: connect\n", xbusd->xbusd_path));
	/* read comunication informations */
	err = xenbus_read_ul(NULL, xbusd->xbusd_otherend,
	    "ring-ref", &ring_ref, 10);
	if (err) {
		xenbus_dev_fatal(xbusd, err, "reading %s/ring-ref",
		    xbusd->xbusd_otherend);
		return -1;
	}
	XENPRINTF(("xbdback %s: connect ring-ref %lu\n", xbusd->xbusd_path, ring_ref));
	err = xenbus_read_ul(NULL, xbusd->xbusd_otherend,
	    "event-channel", &revtchn, 10);
	if (err) {
		xenbus_dev_fatal(xbusd, err, "reading %s/event-channel",
		    xbusd->xbusd_otherend);
		return -1;
	}
	XENPRINTF(("xbdback %s: connect revtchn %lu\n", xbusd->xbusd_path, revtchn));
	err = xenbus_read(NULL, xbusd->xbusd_otherend, "protocol",
	    &len, &xsproto);
	if (err) {
		xbdi->xbdi_proto = XBDIP_NATIVE;
		proto = "unspecified";
		XENPRINTF(("xbdback %s: connect no xsproto\n", xbusd->xbusd_path));
	} else {
		XENPRINTF(("xbdback %s: connect xsproto %s\n", xbusd->xbusd_path, xsproto));
		if (strcmp(xsproto, XEN_IO_PROTO_ABI_NATIVE) == 0) {
			xbdi->xbdi_proto = XBDIP_NATIVE;
			proto = XEN_IO_PROTO_ABI_NATIVE;
		} else if (strcmp(xsproto, XEN_IO_PROTO_ABI_X86_32) == 0) {
			xbdi->xbdi_proto = XBDIP_32;
			proto = XEN_IO_PROTO_ABI_X86_32;
		} else if (strcmp(xsproto, XEN_IO_PROTO_ABI_X86_64) == 0) {
			xbdi->xbdi_proto = XBDIP_64;
			proto = XEN_IO_PROTO_ABI_X86_64;
		} else {
			aprint_error("xbd domain %d: unknown proto %s\n",
			    xbdi->xbdi_domid, xsproto);
			free(xsproto, M_DEVBUF);
			return -1;
		}
		free(xsproto, M_DEVBUF);
	}

	/* allocate VA space and map rings */
	xbdi->xbdi_ring_va = uvm_km_alloc(kernel_map, PAGE_SIZE, 0,
	    UVM_KMF_VAONLY);
	if (xbdi->xbdi_ring_va == 0) {
		xenbus_dev_fatal(xbusd, ENOMEM,
		    "can't get VA for ring", xbusd->xbusd_otherend);
		return -1;
	}
	XENPRINTF(("xbdback %s: connect va 0x%" PRIxVADDR "\n", xbusd->xbusd_path, xbdi->xbdi_ring_va));

	grop.host_addr = xbdi->xbdi_ring_va;
	grop.flags = GNTMAP_host_map;
	grop.ref = ring_ref;
	grop.dom = xbdi->xbdi_domid;
	err = HYPERVISOR_grant_table_op(GNTTABOP_map_grant_ref,
	    &grop, 1);
	if (err || grop.status) {
		aprint_error("xbdback %s: can't map grant ref: %d/%d\n",
		    xbusd->xbusd_path, err, grop.status);
		xenbus_dev_fatal(xbusd, EINVAL,
		    "can't map ring", xbusd->xbusd_otherend);
		goto err;
	}
	xbdi->xbdi_ring_handle = grop.handle;
	XENPRINTF(("xbdback %s: connect grhandle %d\n", xbusd->xbusd_path, grop.handle));

	switch(xbdi->xbdi_proto) {
	case XBDIP_NATIVE:
	{
		blkif_sring_t *sring = (void *)xbdi->xbdi_ring_va;
		BACK_RING_INIT(&xbdi->xbdi_ring.ring_n, sring, PAGE_SIZE);
		break;
	}
	case XBDIP_32:
	{
		blkif_x86_32_sring_t *sring = (void *)xbdi->xbdi_ring_va;
		BACK_RING_INIT(&xbdi->xbdi_ring.ring_32, sring, PAGE_SIZE);
		break;
	}
	case XBDIP_64:
	{
		blkif_x86_64_sring_t *sring = (void *)xbdi->xbdi_ring_va;
		BACK_RING_INIT(&xbdi->xbdi_ring.ring_64, sring, PAGE_SIZE);
		break;
	}
	}

	evop.cmd = EVTCHNOP_bind_interdomain;
	evop.u.bind_interdomain.remote_dom = xbdi->xbdi_domid;
	evop.u.bind_interdomain.remote_port = revtchn;
	err = HYPERVISOR_event_channel_op(&evop);
	if (err) {
		aprint_error("blkback %s: "
		    "can't get event channel: %d\n",
		    xbusd->xbusd_otherend, err);
		xenbus_dev_fatal(xbusd, err,
		    "can't bind event channel", xbusd->xbusd_otherend);
		goto err2;
	}
	XENPRINTF(("xbdback %s: connect evchannel %d\n", xbusd->xbusd_path, xbdi->xbdi_evtchn));
	xbdi->xbdi_evtchn = evop.u.bind_interdomain.local_port;

	xbdi->xbdi_ih = intr_establish_xname(0, &xen_pic, xbdi->xbdi_evtchn,
	    IST_LEVEL, IPL_BIO, xbdback_evthandler, xbdi, false,
	    xbdi->xbdi_name);
	KASSERT(xbdi->xbdi_ih != NULL);
	aprint_verbose("xbd backend domain %d handle %#x (%d) "
	    "using event channel %d, protocol %s\n", xbdi->xbdi_domid,
	    xbdi->xbdi_handle, xbdi->xbdi_handle, xbdi->xbdi_evtchn, proto);

	/* enable the xbdback event handler machinery */
	xbdi->xbdi_status = WAITING;
	hypervisor_enable_event(xbdi->xbdi_evtchn);
	hypervisor_notify_via_evtchn(xbdi->xbdi_evtchn);

	if (kthread_create(PRI_NONE, KTHREAD_MPSAFE, NULL,
	    xbdback_thread, xbdi, NULL, "%s", xbdi->xbdi_name) == 0)
		return 0;

err2:
	/* unmap ring */
	ungrop.host_addr = xbdi->xbdi_ring_va;
	ungrop.handle = xbdi->xbdi_ring_handle;
	ungrop.dev_bus_addr = 0;
	err = HYPERVISOR_grant_table_op(GNTTABOP_unmap_grant_ref,
	    &ungrop, 1);
	if (err)
	    aprint_error("xbdback %s: unmap_grant_ref failed: %d\n",
		xbusd->xbusd_path, err);

err:
	/* free ring VA space */
	uvm_km_free(kernel_map, xbdi->xbdi_ring_va, PAGE_SIZE, UVM_KMF_VAONLY);
	return -1;
}

/*
 * Signal a xbdback thread to disconnect. Done in 'xenwatch' thread context.
 */
static void
xbdback_disconnect(struct xbdback_instance *xbdi)
{
	
	mutex_enter(&xbdi->xbdi_lock);
	if (xbdi->xbdi_status == DISCONNECTED) {
		mutex_exit(&xbdi->xbdi_lock);
		return;
	}
	hypervisor_mask_event(xbdi->xbdi_evtchn);
	intr_disestablish(xbdi->xbdi_ih);

	/* signal thread that we want to disconnect, then wait for it */
	xbdi->xbdi_status = DISCONNECTING;
	cv_signal(&xbdi->xbdi_cv);

	while (xbdi->xbdi_status != DISCONNECTED)
		cv_wait(&xbdi->xbdi_cv, &xbdi->xbdi_lock);

	mutex_exit(&xbdi->xbdi_lock);

	xenbus_switch_state(xbdi->xbdi_xbusd, NULL, XenbusStateClosing);
}

static void
xbdback_frontend_changed(void *arg, XenbusState new_state)
{
	struct xbdback_instance *xbdi = arg;
	struct xenbus_device *xbusd = xbdi->xbdi_xbusd;

	XENPRINTF(("xbdback %s: new state %d\n", xbusd->xbusd_path, new_state));
	switch(new_state) {
	case XenbusStateInitialising:
		break;
	case XenbusStateInitialised:
	case XenbusStateConnected:
		if (xbdi->xbdi_status == WAITING || xbdi->xbdi_status == RUN)
			break;
		xbdback_connect(xbdi);
		break;
	case XenbusStateClosing:
		xbdback_disconnect(xbdi);
		break;
	case XenbusStateClosed:
		/* otherend_changed() should handle it for us */
		panic("xbdback_frontend_changed: closed\n");
	case XenbusStateUnknown:
	case XenbusStateInitWait:
	default:
		aprint_error("xbdback %s: invalid frontend state %d\n",
		    xbusd->xbusd_path, new_state);
	}
	return;
}

static void
xbdback_backend_changed(struct xenbus_watch *watch,
    const char **vec, unsigned int len)
{
	struct xenbus_device *xbusd = watch->xbw_dev;
	struct xbdback_instance *xbdi = xbusd->xbusd_u.b.b_cookie;
	int err;
	long dev;
	char *mode;
	struct xenbus_transaction *xbt;
	const char *devname;
	int major;

	err = xenbus_read_ul(NULL, xbusd->xbusd_path, "physical-device",
	    &dev, 10);
	/*
	 * An error can occur as the watch can fire up just after being
	 * registered. So we have to ignore error  :(
	 */
	if (err)
		return;
	/*
	 * we can also fire up after having opened the device, don't try
	 * to do it twice.
	 */
	if (xbdi->xbdi_vp != NULL) {
		if (xbdi->xbdi_status == WAITING || xbdi->xbdi_status == RUN) {
			if (xbdi->xbdi_dev != dev) {
				printf("xbdback %s: changing physical device "
				    "from %#"PRIx64" to %#lx not supported\n",
				    xbusd->xbusd_path, xbdi->xbdi_dev, dev);
			}
		}
		return;
	}
	xbdi->xbdi_dev = dev;
	err = xenbus_read(NULL, xbusd->xbusd_path, "mode", NULL, &mode);
	if (err) {
		printf("xbdback: failed to read %s/mode: %d\n",
		    xbusd->xbusd_path, err);
		return;
	}
	if (mode[0] == 'w')
		xbdi->xbdi_ro = false;
	else
		xbdi->xbdi_ro = true;
	free(mode, M_DEVBUF);
	major = major(xbdi->xbdi_dev);
	devname = devsw_blk2name(major);
	if (devname == NULL) {
		printf("xbdback %s: unknown device 0x%"PRIx64"\n",
		    xbusd->xbusd_path, xbdi->xbdi_dev);
		return;
	}
	xbdi->xbdi_bdevsw = bdevsw_lookup(xbdi->xbdi_dev);
	if (xbdi->xbdi_bdevsw == NULL) {
		printf("xbdback %s: no bdevsw for device 0x%"PRIx64"\n",
		    xbusd->xbusd_path, xbdi->xbdi_dev);
		return;
	}
	err = bdevvp(xbdi->xbdi_dev, &xbdi->xbdi_vp);
	if (err) {
		printf("xbdback %s: can't open device 0x%"PRIx64": %d\n",
		    xbusd->xbusd_path, xbdi->xbdi_dev, err);
		return;
	}
	err = vn_lock(xbdi->xbdi_vp, LK_EXCLUSIVE | LK_RETRY);
	if (err) {
		printf("xbdback %s: can't vn_lock device 0x%"PRIx64": %d\n",
		    xbusd->xbusd_path, xbdi->xbdi_dev, err);
		vrele(xbdi->xbdi_vp);
		return;
	}
	err  = VOP_OPEN(xbdi->xbdi_vp, FREAD, NOCRED);
	if (err) {
		printf("xbdback %s: can't VOP_OPEN device 0x%"PRIx64": %d\n",
		    xbusd->xbusd_path, xbdi->xbdi_dev, err);
		vput(xbdi->xbdi_vp);
		return;
	}
	VOP_UNLOCK(xbdi->xbdi_vp);

	/* dk device; get wedge data */
	struct dkwedge_info wi;
	if ((err = getdiskinfo(xbdi->xbdi_vp, &wi)) == 0) {
		xbdi->xbdi_size = wi.dkw_size;
		printf("xbd backend: attach device %s (size %" PRIu64 ") "
		    "for domain %d\n", wi.dkw_devname, xbdi->xbdi_size,
		    xbdi->xbdi_domid);
	} else {
		/* If both Ioctls failed set device size to 0 and return */
		printf("xbdback %s: can't DIOCGWEDGEINFO device "
		    "0x%"PRIx64": %d\n", xbusd->xbusd_path,
		    xbdi->xbdi_dev, err);		
		xbdi->xbdi_size = xbdi->xbdi_dev = 0;
		vn_close(xbdi->xbdi_vp, FREAD, NOCRED);
		xbdi->xbdi_vp = NULL;
		return;
	}
again:
	xbt = xenbus_transaction_start();
	if (xbt == NULL) {
		printf("xbdback %s: can't start transaction\n",
		    xbusd->xbusd_path);
		    return;
	}
	err = xenbus_printf(xbt, xbusd->xbusd_path, "sectors", "%" PRIu64 ,
	    xbdi->xbdi_size);
	if (err) {
		printf("xbdback: failed to write %s/sectors: %d\n",
		    xbusd->xbusd_path, err);
		goto abort;
	}
	err = xenbus_printf(xbt, xbusd->xbusd_path, "info", "%u",
	    xbdi->xbdi_ro ? VDISK_READONLY : 0);
	if (err) {
		printf("xbdback: failed to write %s/info: %d\n",
		    xbusd->xbusd_path, err);
		goto abort;
	}
	err = xenbus_printf(xbt, xbusd->xbusd_path, "sector-size", "%lu",
	    (u_long)DEV_BSIZE);
	if (err) {
		printf("xbdback: failed to write %s/sector-size: %d\n",
		    xbusd->xbusd_path, err);
		goto abort;
	}
	err = xenbus_printf(xbt, xbusd->xbusd_path, "feature-flush-cache",
	    "%u", 1);
	if (err) {
		printf("xbdback: failed to write %s/feature-flush-cache: %d\n",
		    xbusd->xbusd_path, err);
		goto abort;
	}
	err = xenbus_transaction_end(xbt, 0);
	if (err == EAGAIN)
		goto again;
	if (err) {
		printf("xbdback %s: can't end transaction: %d\n",
		    xbusd->xbusd_path, err);
	}
	err = xenbus_switch_state(xbusd, NULL, XenbusStateConnected);
	if (err) {
		printf("xbdback %s: can't switch state: %d\n",
		    xbusd->xbusd_path, err);
	}
	return;
abort:
	xenbus_transaction_end(xbt, 1);
}

/*
 * Used by a xbdi thread to signal that it is now disconnected.
 */
static void
xbdback_finish_disconnect(struct xbdback_instance *xbdi)
{
	KASSERT(mutex_owned(&xbdi->xbdi_lock));
	KASSERT(xbdi->xbdi_status == DISCONNECTING);

	xbdi->xbdi_status = DISCONNECTED;

	cv_signal(&xbdi->xbdi_cv);
}

static bool
xbdif_lookup(domid_t dom , uint32_t handle)
{
	struct xbdback_instance *xbdi;
	bool found = false;

	mutex_enter(&xbdback_lock);
	SLIST_FOREACH(xbdi, &xbdback_instances, next) {
		if (xbdi->xbdi_domid == dom && xbdi->xbdi_handle == handle) {
			found = true;
			break;
		}
	}
	mutex_exit(&xbdback_lock);

	return found;
}

static int
xbdback_evthandler(void *arg)
{
	struct xbdback_instance *xbdi = arg;

	XENPRINTF(("xbdback_evthandler domain %d: cont %p\n",
	    xbdi->xbdi_domid, xbdi->xbdi_cont));

	xbdback_wakeup_thread(xbdi);

	return 1;
}

/*
 * Main thread routine for one xbdback instance. Woken up by
 * xbdback_evthandler when a domain has I/O work scheduled in a I/O ring.
 */
static void
xbdback_thread(void *arg)
{
	struct xbdback_instance *xbdi = arg;

	for (;;) {
		mutex_enter(&xbdi->xbdi_lock);
		switch (xbdi->xbdi_status) {
		case WAITING:
			cv_wait(&xbdi->xbdi_cv, &xbdi->xbdi_lock);
			mutex_exit(&xbdi->xbdi_lock);
			break;
		case RUN:
			xbdi->xbdi_status = WAITING; /* reset state */
			mutex_exit(&xbdi->xbdi_lock);

			if (xbdi->xbdi_cont == NULL) {
				xbdi->xbdi_cont = xbdback_co_main;
			}

			xbdback_trampoline(xbdi, xbdi);
			break;
		case DISCONNECTING:
			if (xbdi->xbdi_pendingreqs > 0) {
				/* there are pending I/Os. Wait for them. */
				cv_wait(&xbdi->xbdi_cv, &xbdi->xbdi_lock);
				mutex_exit(&xbdi->xbdi_lock);
				break;
			}
			
			/* All I/Os should have been processed by now,
			 * xbdi_refcnt should drop to 0 */
			xbdi_put(xbdi);
			KASSERT(xbdi->xbdi_refcnt == 0);
			mutex_exit(&xbdi->xbdi_lock);
			kthread_exit(0);
			break;
		default:
			panic("%s: invalid state %d",
			    xbdi->xbdi_name, xbdi->xbdi_status);
		}
	}
}

static void *
xbdback_co_main(struct xbdback_instance *xbdi, void *obj)
{
	(void)obj;

	xbdi->xbdi_req_prod = xbdi->xbdi_ring.ring_n.sring->req_prod;
	xen_rmb(); /* ensure we see all requests up to req_prod */
	/*
	 * note that we'll eventually get a full ring of request.
	 * in this case, MASK_BLKIF_IDX(req_cons) == MASK_BLKIF_IDX(req_prod)
	 */
	xbdi->xbdi_cont = xbdback_co_main_loop;
	return xbdi;
}

/*
 * Fetch a blkif request from the ring, and pass control to the appropriate
 * continuation.
 * If someone asked for disconnection, do not fetch any more request from
 * the ring.
 */
static void *
xbdback_co_main_loop(struct xbdback_instance *xbdi, void *obj) 
{
	blkif_request_t *req;
	blkif_x86_32_request_t *req32;
	blkif_x86_64_request_t *req64;

	(void)obj;
	req = &xbdi->xbdi_xen_req;
	if (xbdi->xbdi_ring.ring_n.req_cons != xbdi->xbdi_req_prod) {
		switch(xbdi->xbdi_proto) {
		case XBDIP_NATIVE:
			memcpy(req, RING_GET_REQUEST(&xbdi->xbdi_ring.ring_n,
			    xbdi->xbdi_ring.ring_n.req_cons),
			    sizeof(blkif_request_t));
			break;
		case XBDIP_32:
			req32 = RING_GET_REQUEST(&xbdi->xbdi_ring.ring_32,
			    xbdi->xbdi_ring.ring_n.req_cons);
			req->operation = req32->operation;
			req->nr_segments = req32->nr_segments;
			req->handle = req32->handle;
			req->id = req32->id;
			req->sector_number = req32->sector_number;
			break;
			    
		case XBDIP_64:
			req64 = RING_GET_REQUEST(&xbdi->xbdi_ring.ring_64,
			    xbdi->xbdi_ring.ring_n.req_cons);
			req->operation = req64->operation;
			req->nr_segments = req64->nr_segments;
			req->handle = req64->handle;
			req->id = req64->id;
			req->sector_number = req64->sector_number;
			break;
		}
		__insn_barrier();
		XENPRINTF(("xbdback op %d req_cons 0x%x req_prod 0x%x "
		    "resp_prod 0x%x id %" PRIu64 "\n", req->operation,
			xbdi->xbdi_ring.ring_n.req_cons,
			xbdi->xbdi_req_prod,
			xbdi->xbdi_ring.ring_n.rsp_prod_pvt,
			req->id));
		switch(req->operation) {
		case BLKIF_OP_READ:
		case BLKIF_OP_WRITE:
			xbdi->xbdi_cont = xbdback_co_io;
			break;
		case BLKIF_OP_FLUSH_DISKCACHE:
			xbdi_get(xbdi);
			xbdi->xbdi_cont = xbdback_co_cache_flush;
			break;
		default:
			if (ratecheck(&xbdi->xbdi_lasterr_time,
			    &xbdback_err_intvl)) {
				printf("%s: unknown operation %d\n",
				    xbdi->xbdi_name, req->operation);
			}
			xbdback_send_reply(xbdi, req->id, req->operation,
			    BLKIF_RSP_ERROR);
			xbdi->xbdi_cont = xbdback_co_main_incr;
			break;
		}
	} else {
		xbdi->xbdi_cont = xbdback_co_main_done;
	}
	return xbdi;
}

/*
 * Increment consumer index and move on to the next request. In case
 * we want to disconnect, leave continuation now.
 */
static void *
xbdback_co_main_incr(struct xbdback_instance *xbdi, void *obj)
{
	(void)obj;
	blkif_back_ring_t *ring = &xbdi->xbdi_ring.ring_n;

	ring->req_cons++;

	/*
	 * Do not bother with locking here when checking for xbdi_status: if
	 * we get a transient state, we will get the right value at
	 * the next increment.
	 */
	if (xbdi->xbdi_status == DISCONNECTING)
		xbdi->xbdi_cont = NULL;
	else
		xbdi->xbdi_cont = xbdback_co_main_loop;

	/*
	 * Each time the thread processes a full ring of requests, give
	 * a chance to other threads to process I/Os too
	 */
	if ((ring->req_cons % BLKIF_RING_SIZE) == 0)
		yield();

	return xbdi;
}

/*
 * Ring processing is over. If there are any I/O still present for this
 * instance, handle them first.
 */
static void *
xbdback_co_main_done(struct xbdback_instance *xbdi, void *obj)
{
	(void)obj;
	if (xbdi->xbdi_io != NULL) {
		KASSERT(xbdi->xbdi_io->xio_operation == BLKIF_OP_READ ||
		    xbdi->xbdi_io->xio_operation == BLKIF_OP_WRITE);
		xbdi->xbdi_cont = xbdback_co_map_io;
		xbdi->xbdi_cont_aux = xbdback_co_main_done2;
	} else {
		xbdi->xbdi_cont = xbdback_co_main_done2;
	}
	return xbdi;
}

/*
 * Check for requests in the instance's ring. In case there are, start again
 * from the beginning. If not, stall.
 */
static void *
xbdback_co_main_done2(struct xbdback_instance *xbdi, void *obj)
{
	int work_to_do;

	RING_FINAL_CHECK_FOR_REQUESTS(&xbdi->xbdi_ring.ring_n, work_to_do);
	if (work_to_do)
		xbdi->xbdi_cont = xbdback_co_main;
	else
		xbdi->xbdi_cont = NULL;

	return xbdi;
}

/*
 * Frontend requested a cache flush operation.
 */
static void *
xbdback_co_cache_flush(struct xbdback_instance *xbdi, void *obj)
{
	(void)obj;

	XENPRINTF(("xbdback_co_cache_flush %p %p\n", xbdi, obj));
	if (xbdi->xbdi_io != NULL) {
		/* Some I/Os are required for this instance. Process them. */
		KASSERT(xbdi->xbdi_io->xio_operation == BLKIF_OP_READ ||
		    xbdi->xbdi_io->xio_operation == BLKIF_OP_WRITE);
		KASSERT(xbdi->xbdi_pendingreqs > 0);
		xbdi->xbdi_cont = xbdback_co_map_io;
		xbdi->xbdi_cont_aux = xbdback_co_cache_flush2;
	} else {
		xbdi->xbdi_cont = xbdback_co_cache_flush2;
	}
	return xbdi;
}

static void *
xbdback_co_cache_flush2(struct xbdback_instance *xbdi, void *obj)
{
	(void)obj;
	XENPRINTF(("xbdback_co_cache_flush2 %p %p\n", xbdi, obj));
	if (xbdi->xbdi_pendingreqs > 0) {
		/*
		 * There are pending requests.
		 * Event or iodone() will restart processing
		 */
		xbdi->xbdi_cont = NULL;
		xbdi_put(xbdi);
		return NULL;
	}
	xbdi->xbdi_cont = xbdback_co_cache_doflush;
	return xbdback_pool_get(&xbdback_io_pool, xbdi);
}

/* Start the flush work */
static void *
xbdback_co_cache_doflush(struct xbdback_instance *xbdi, void *obj)
{
	struct xbdback_io *xbd_io;

	XENPRINTF(("xbdback_co_cache_doflush %p %p\n", xbdi, obj));
	xbd_io = xbdi->xbdi_io = obj;
	xbd_io->xio_xbdi = xbdi;
	xbd_io->xio_operation = xbdi->xbdi_xen_req.operation;
	xbd_io->xio_flush_id = xbdi->xbdi_xen_req.id;
	xbdi->xbdi_cont = xbdback_co_do_io;
	return xbdi;
}

/*
 * A read or write I/O request must be processed. Do some checks first,
 * then get the segment information directly from the ring request.
 */
static void *
xbdback_co_io(struct xbdback_instance *xbdi, void *obj)
{	
	int i, error;
	blkif_request_t *req;
	blkif_x86_32_request_t *req32;
	blkif_x86_64_request_t *req64;

	(void)obj;

	/* some sanity checks */
	req = &xbdi->xbdi_xen_req;
	if (req->nr_segments < 1 ||
	    req->nr_segments > BLKIF_MAX_SEGMENTS_PER_REQUEST) {
		if (ratecheck(&xbdi->xbdi_lasterr_time,
		    &xbdback_err_intvl)) {
			printf("%s: invalid number of segments: %d\n",
			       xbdi->xbdi_name,
			       xbdi->xbdi_xen_req.nr_segments);
		}
		error = EINVAL;
		goto end;
	}

	KASSERT(req->operation == BLKIF_OP_READ ||
	    req->operation == BLKIF_OP_WRITE);
	if (req->operation == BLKIF_OP_WRITE) {
		if (xbdi->xbdi_ro) {
			error = EROFS;
			goto end;
		}
	}

	xbdi->xbdi_segno = 0;

	/* copy request segments */
	switch(xbdi->xbdi_proto) {
	case XBDIP_NATIVE:
		/* already copied in xbdback_co_main_loop */
		break;
	case XBDIP_32:
		req32 = RING_GET_REQUEST(&xbdi->xbdi_ring.ring_32,
		    xbdi->xbdi_ring.ring_n.req_cons);
		for (i = 0; i < req->nr_segments; i++)
			req->seg[i] = req32->seg[i];
		break;
	case XBDIP_64:
		req64 = RING_GET_REQUEST(&xbdi->xbdi_ring.ring_64,
		    xbdi->xbdi_ring.ring_n.req_cons);
		for (i = 0; i < req->nr_segments; i++)
			req->seg[i] = req64->seg[i];
		break;
	}

	xbdi->xbdi_cont = xbdback_co_io_gotreq;
	return xbdback_pool_get(&xbdback_request_pool, xbdi);

 end:
	xbdback_send_reply(xbdi, xbdi->xbdi_xen_req.id,
	    xbdi->xbdi_xen_req.operation, error);
	xbdi->xbdi_cont = xbdback_co_main_incr;
	return xbdi;
}

/*
 * We have fetched segment requests from the ring. In case there are already
 * I/Os prepared for this instance, we can try coalescing the requests
 * with these I/Os.
 */
static void *
xbdback_co_io_gotreq(struct xbdback_instance *xbdi, void *obj)
{
	struct xbdback_request *xrq;

	xrq = xbdi->xbdi_req = obj;
	
	xrq->rq_xbdi = xbdi;
	xrq->rq_iocount = 0;
	xrq->rq_ioerrs = 0;
	xrq->rq_id = xbdi->xbdi_xen_req.id;
	xrq->rq_operation = xbdi->xbdi_xen_req.operation;
	KASSERT(xbdi->xbdi_req->rq_operation == BLKIF_OP_READ ||
	    xbdi->xbdi_req->rq_operation == BLKIF_OP_WRITE);

	/* 
	 * Request-level reasons not to coalesce: different device,
	 * different op, or noncontiguous disk sectors (vs. previous
	 * request handed to us).
	 */
	xbdi->xbdi_cont = xbdback_co_io_loop;
	if (xbdi->xbdi_io != NULL) {
		struct xbdback_request *last_req;
		last_req = SLIST_FIRST(&xbdi->xbdi_io->xio_rq)->car;
		XENPRINTF(("xbdback_io domain %d: hoping for sector %" PRIu64
		    "; got %" PRIu64 "\n", xbdi->xbdi_domid,
		    xbdi->xbdi_next_sector,
		    xbdi->xbdi_xen_req.sector_number));
		if ((xrq->rq_operation != last_req->rq_operation)
		    || (xbdi->xbdi_xen_req.sector_number !=
		    xbdi->xbdi_next_sector)) {
			XENPRINTF(("xbdback_io domain %d: segment break\n",
			    xbdi->xbdi_domid));
			xbdi->xbdi_next_sector =
			    xbdi->xbdi_xen_req.sector_number;
			KASSERT(xbdi->xbdi_io->xio_operation == BLKIF_OP_READ ||
			    xbdi->xbdi_io->xio_operation == BLKIF_OP_WRITE);
			xbdi->xbdi_cont_aux = xbdback_co_io_loop;
			xbdi->xbdi_cont = xbdback_co_map_io;
		}
	} else {
		xbdi->xbdi_next_sector = xbdi->xbdi_xen_req.sector_number;
	}
	return xbdi;
}

/* Handle coalescing of multiple segment requests into one I/O work */
static void *
xbdback_co_io_loop(struct xbdback_instance *xbdi, void *obj)
{
	(void)obj;
	KASSERT(xbdi->xbdi_req->rq_operation == BLKIF_OP_READ ||
	    xbdi->xbdi_req->rq_operation == BLKIF_OP_WRITE);
	if (xbdi->xbdi_segno < xbdi->xbdi_xen_req.nr_segments) {
		uint8_t this_fs, this_ls, last_ls;
		grant_ref_t thisgrt;
		/* 
		 * Segment-level reason to coalesce: handling full
		 * pages, or adjacent sector ranges from the same page
		 * (and yes, this latter does happen).  But not if the
		 * array of client pseudo-physical pages is full.
		 */
		this_fs = xbdi->xbdi_xen_req.seg[xbdi->xbdi_segno].first_sect;
		this_ls = xbdi->xbdi_xen_req.seg[xbdi->xbdi_segno].last_sect;
		thisgrt = xbdi->xbdi_xen_req.seg[xbdi->xbdi_segno].gref;
		XENPRINTF(("xbdback_io domain %d: "
			   "first,last_sect[%d]=0%o,0%o\n",
			   xbdi->xbdi_domid, xbdi->xbdi_segno,
			   this_fs, this_ls));
		last_ls = xbdi->xbdi_last_ls = xbdi->xbdi_this_ls;
		xbdi->xbdi_this_fs = this_fs;
		xbdi->xbdi_this_ls = this_ls;
		xbdi->xbdi_thisgrt = thisgrt;
		if (xbdi->xbdi_io != NULL) {
			if (last_ls == VBD_MAXSECT
			    && this_fs == 0
			    && xbdi->xbdi_io->xio_nrma
			    < XENSHM_MAX_PAGES_PER_REQUEST) {
				xbdi->xbdi_same_page = 0;
			} else if (last_ls + 1
				       == this_fs
#ifdef notyet
				   && (last_fas & ~PAGE_MASK)
				       == (this_fas & ~PAGE_MASK)
#else 
				  && 0 /* can't know frame number yet */
#endif
			    ) {
#ifdef DEBUG
				if (ratecheck(&xbdi->xbdi_lastfragio_time,
				    &xbdback_fragio_intvl))
					printf("%s: domain is sending"
					    " excessively fragmented I/O\n",
					    xbdi->xbdi_name);
#endif
				printf("xbdback_io: would maybe glue "
				    "same page sec %d (%d->%d)\n",
				    xbdi->xbdi_segno, this_fs, this_ls);
				XENPRINTF(("xbdback_io domain %d: glue same "
				    "page", xbdi->xbdi_domid));
				panic("notyet!");
				xbdi->xbdi_same_page = 1;
			} else {
				KASSERT(xbdi->xbdi_io->xio_operation ==
				     BLKIF_OP_READ ||
				    xbdi->xbdi_io->xio_operation ==
				     BLKIF_OP_WRITE);
				xbdi->xbdi_cont_aux = xbdback_co_io_loop;
				xbdi->xbdi_cont = xbdback_co_map_io;
				return xbdi;
			}
		} else
			xbdi->xbdi_same_page = 0;

		if (xbdi->xbdi_io == NULL) {
			xbdi->xbdi_cont = xbdback_co_io_gotio;
			return xbdback_pool_get(&xbdback_io_pool, xbdi);
		} else {
			xbdi->xbdi_cont = xbdback_co_io_gotio2;
		}
	} else {
		/* done with the loop over segments; get next request */
		xbdi->xbdi_cont = xbdback_co_main_incr;
	}
	return xbdi;
}

/* Prepare an I/O buffer for a xbdback instance */
static void *
xbdback_co_io_gotio(struct xbdback_instance *xbdi, void *obj)
{
	struct xbdback_io *xbd_io;
	vaddr_t start_offset; /* start offset in vm area */
	int buf_flags;

	xbdi_get(xbdi);
	atomic_inc_uint(&xbdi->xbdi_pendingreqs);
	
	xbd_io = xbdi->xbdi_io = obj;
	buf_init(&xbd_io->xio_buf);
	xbd_io->xio_xbdi = xbdi;
	SLIST_INIT(&xbd_io->xio_rq);
	xbd_io->xio_nrma = 0;
	xbd_io->xio_mapped = 0;
	xbd_io->xio_operation = xbdi->xbdi_xen_req.operation;

	start_offset = xbdi->xbdi_this_fs * VBD_BSIZE;
	
	if (xbdi->xbdi_xen_req.operation == BLKIF_OP_WRITE) {
		buf_flags = B_WRITE;
	} else {
		buf_flags = B_READ;
	}

	xbd_io->xio_buf.b_flags = buf_flags;
	xbd_io->xio_buf.b_cflags = 0;
	xbd_io->xio_buf.b_oflags = 0;
	xbd_io->xio_buf.b_iodone = xbdback_iodone;
	xbd_io->xio_buf.b_proc = NULL;
	xbd_io->xio_buf.b_vp = xbdi->xbdi_vp;
	xbd_io->xio_buf.b_objlock = xbdi->xbdi_vp->v_interlock;
	xbd_io->xio_buf.b_dev = xbdi->xbdi_dev;
	xbd_io->xio_buf.b_blkno = xbdi->xbdi_next_sector;
	xbd_io->xio_buf.b_bcount = 0;
	xbd_io->xio_buf.b_data = (void *)start_offset;
	xbd_io->xio_buf.b_private = xbd_io;

	xbdi->xbdi_cont = xbdback_co_io_gotio2;
	return xbdi;
}

/* Manage fragments */
static void *
xbdback_co_io_gotio2(struct xbdback_instance *xbdi, void *obj)
{
	(void)obj;
	if (xbdi->xbdi_segno == 0 || SLIST_EMPTY(&xbdi->xbdi_io->xio_rq)) {
		/* if this is the first segment of a new request */
		/* or if it's the first segment of the io */
		xbdi->xbdi_cont = xbdback_co_io_gotfrag;
		return xbdback_pool_get(&xbdback_fragment_pool, xbdi);
	}
	xbdi->xbdi_cont = xbdback_co_io_gotfrag2;
	return xbdi;
}

/* Prepare the instance for its first fragment */
static void *
xbdback_co_io_gotfrag(struct xbdback_instance *xbdi, void *obj)
{
	struct xbdback_fragment *xbd_fr;

	xbd_fr = obj;
	xbd_fr->car = xbdi->xbdi_req;
	SLIST_INSERT_HEAD(&xbdi->xbdi_io->xio_rq, xbd_fr, cdr);
	++xbdi->xbdi_req->rq_iocount;

	xbdi->xbdi_cont = xbdback_co_io_gotfrag2;
	return xbdi;
}

/* Last routine to manage segments fragments for one I/O */
static void *
xbdback_co_io_gotfrag2(struct xbdback_instance *xbdi, void *obj)
{
	struct xbdback_io *xbd_io;
	int seg_size;
	uint8_t this_fs, this_ls;

	this_fs = xbdi->xbdi_this_fs;
	this_ls = xbdi->xbdi_this_ls;
	xbd_io = xbdi->xbdi_io;
	seg_size = this_ls - this_fs + 1;

	if (seg_size < 0) {
		if (ratecheck(&xbdi->xbdi_lasterr_time, &xbdback_err_intvl)) {
			printf("xbdback_io domain %d: negative-size request "
			    "(%d %d)\n",
			    xbdi->xbdi_domid, this_ls, this_fs);
		}
		xbdback_io_error(xbdi->xbdi_io, EINVAL);
		xbdi->xbdi_io = NULL;
		xbdi->xbdi_cont = xbdback_co_main_incr;
		return xbdi;
	}
	
	if (!xbdi->xbdi_same_page) {
		XENPRINTF(("xbdback_io domain %d: appending grant %u\n",
			   xbdi->xbdi_domid, (u_int)xbdi->xbdi_thisgrt));
		xbd_io->xio_gref[xbd_io->xio_nrma++] = xbdi->xbdi_thisgrt;
	}

	xbd_io->xio_buf.b_bcount += (daddr_t)(seg_size * VBD_BSIZE);
	XENPRINTF(("xbdback_io domain %d: start sect %d size %d\n",
	    xbdi->xbdi_domid, (int)xbdi->xbdi_next_sector, seg_size));
	
	/* Finally, the end of the segment loop! */
	xbdi->xbdi_next_sector += seg_size;
	++xbdi->xbdi_segno;
	xbdi->xbdi_cont = xbdback_co_io_loop;
	return xbdi;
}

/*
 * Map the different I/O requests in backend's VA space.
 */
static void *
xbdback_co_map_io(struct xbdback_instance *xbdi, void *obj)
{
	(void)obj;
	XENPRINTF(("xbdback_io domain %d: flush sect %ld size %d ptr 0x%lx\n",
	    xbdi->xbdi_domid, (long)xbdi->xbdi_io->xio_buf.b_blkno,
	    (int)xbdi->xbdi_io->xio_buf.b_bcount, (long)xbdi->xbdi_io));
	xbdi->xbdi_cont = xbdback_co_do_io;
	return xbdback_map_shm(xbdi->xbdi_io);
}

static void
xbdback_io_error(struct xbdback_io *xbd_io, int error)
{
	xbd_io->xio_buf.b_error = error;
	xbdback_iodone(&xbd_io->xio_buf);
}

/*
 * Main xbdback I/O routine. It can either perform a flush operation or
 * schedule a read/write operation.
 */
static void *
xbdback_co_do_io(struct xbdback_instance *xbdi, void *obj)
{
	struct xbdback_io *xbd_io = xbdi->xbdi_io;

	switch (xbd_io->xio_operation) {
	case BLKIF_OP_FLUSH_DISKCACHE:
	{
		int error;
		int force = 1;

		error = VOP_IOCTL(xbdi->xbdi_vp, DIOCCACHESYNC, &force, FWRITE,
		    kauth_cred_get());
		if (error) {
			aprint_error("xbdback %s: DIOCCACHESYNC returned %d\n",
			    xbdi->xbdi_xbusd->xbusd_path, error);
			 if (error == EOPNOTSUPP || error == ENOTTY)
				error = BLKIF_RSP_EOPNOTSUPP;
			 else
				error = BLKIF_RSP_ERROR;
		} else
			error = BLKIF_RSP_OKAY;
		xbdback_send_reply(xbdi, xbd_io->xio_flush_id,
		    xbd_io->xio_operation, error);
		xbdback_pool_put(&xbdback_io_pool, xbd_io);
		xbdi_put(xbdi);
		xbdi->xbdi_io = NULL;
		xbdi->xbdi_cont = xbdback_co_main_incr;
		return xbdi;
	}
	case BLKIF_OP_READ:
	case BLKIF_OP_WRITE:
		xbd_io->xio_buf.b_data = (void *)
		    ((vaddr_t)xbd_io->xio_buf.b_data + xbd_io->xio_vaddr);
#ifdef DIAGNOSTIC
		{
		vaddr_t bdata = (vaddr_t)xbd_io->xio_buf.b_data;
		int nsegs =
		    ((((bdata + xbd_io->xio_buf.b_bcount - 1) & ~PAGE_MASK) -
		    (bdata & ~PAGE_MASK)) >> PAGE_SHIFT) + 1;
		if ((bdata & ~PAGE_MASK) != (xbd_io->xio_vaddr & ~PAGE_MASK)) {
			printf("xbdback_co_do_io: vaddr %#" PRIxVADDR
			    " bdata %#" PRIxVADDR "\n",
			    xbd_io->xio_vaddr, bdata);
			panic("xbdback_co_do_io: bdata page change");
		}
		if (nsegs > xbd_io->xio_nrma) {
			printf("xbdback_co_do_io: vaddr %#" PRIxVADDR
			    " bcount %#x doesn't fit in %d pages\n",
			    bdata, xbd_io->xio_buf.b_bcount, xbd_io->xio_nrma);
			panic("xbdback_co_do_io: not enough pages");
		}
		}
#endif
		if ((xbd_io->xio_buf.b_flags & B_READ) == 0) {
			mutex_enter(xbd_io->xio_buf.b_vp->v_interlock);
			xbd_io->xio_buf.b_vp->v_numoutput++;
			mutex_exit(xbd_io->xio_buf.b_vp->v_interlock);
		}
		bdev_strategy(&xbd_io->xio_buf);
		/* will call xbdback_iodone() asynchronously when done */
		xbdi->xbdi_io = NULL;
		xbdi->xbdi_cont = xbdi->xbdi_cont_aux;
		return xbdi;
	default:
		/* Should never happen */
		panic("xbdback_co_do_io: unsupported operation %d",
		    xbd_io->xio_operation);
	}
}

/*
 * Called from softint(9) context when an I/O is done: for each request, send
 * back the associated reply to the domain.
 *
 * This gets reused by xbdback_io_error to report errors from other sources.
 */
static void
xbdback_iodone(struct buf *bp)
{
	struct xbdback_io *xbd_io;
	struct xbdback_instance *xbdi;
	int errp;

	xbd_io = bp->b_private;
	xbdi = xbd_io->xio_xbdi;

	XENPRINTF(("xbdback_io domain %d: iodone ptr 0x%lx\n",
		   xbdi->xbdi_domid, (long)xbd_io));

	if (xbd_io->xio_mapped == 1)
		xbdback_unmap_shm(xbd_io);

	if (bp->b_error != 0) {
		printf("xbd IO domain %d: error %d\n",
		       xbdi->xbdi_domid, bp->b_error);
		errp = 1;
	} else
		errp = 0;
	
	/* for each constituent xbd request */
	while(!SLIST_EMPTY(&xbd_io->xio_rq)) {
		struct xbdback_fragment *xbd_fr;
		struct xbdback_request *xbd_req;
		struct xbdback_instance *rxbdi __diagused;
		int error;
		
		xbd_fr = SLIST_FIRST(&xbd_io->xio_rq);
		xbd_req = xbd_fr->car;
		SLIST_REMOVE_HEAD(&xbd_io->xio_rq, cdr);
		xbdback_pool_put(&xbdback_fragment_pool, xbd_fr);
		
		if (errp)
			++xbd_req->rq_ioerrs;
		
		/* finalize it only if this was its last I/O */
		if (--xbd_req->rq_iocount > 0)
			continue;

		rxbdi = xbd_req->rq_xbdi;
		KASSERT(xbdi == rxbdi);
		
		error = xbd_req->rq_ioerrs > 0
		    ? BLKIF_RSP_ERROR
		    : BLKIF_RSP_OKAY;

		XENPRINTF(("xbdback_io domain %d: end request %"PRIu64
		    "error=%d\n",
		    xbdi->xbdi_domid, xbd_req->rq_id, error));
		xbdback_send_reply(xbdi, xbd_req->rq_id,
		    xbd_req->rq_operation, error);
		xbdback_pool_put(&xbdback_request_pool, xbd_req);
	}
	xbdi_put(xbdi);
	atomic_dec_uint(&xbdi->xbdi_pendingreqs);
	buf_destroy(&xbd_io->xio_buf);
	xbdback_pool_put(&xbdback_io_pool, xbd_io);

	xbdback_wakeup_thread(xbdi);
}

/*
 * Wake up the per xbdback instance thread.
 */
static void
xbdback_wakeup_thread(struct xbdback_instance *xbdi)
{

	mutex_enter(&xbdi->xbdi_lock);
	/* only set RUN state when we are WAITING for work */
	if (xbdi->xbdi_status == WAITING)
	       xbdi->xbdi_status = RUN;
	cv_broadcast(&xbdi->xbdi_cv);
	mutex_exit(&xbdi->xbdi_lock);
}

/*
 * called once a request has completed. Place the reply in the ring and
 * notify the guest OS.
 */
static void
xbdback_send_reply(struct xbdback_instance *xbdi, uint64_t id,
    int op, int status)
{
	blkif_response_t *resp_n;
	blkif_x86_32_response_t *resp32;
	blkif_x86_64_response_t *resp64;
	int notify;

	/*
	 * The ring can be accessed by the xbdback thread, xbdback_iodone()
	 * handler, or any handler that triggered the shm callback. So
	 * protect ring access via the xbdi_lock mutex.
	 */
	mutex_enter(&xbdi->xbdi_lock);
	switch (xbdi->xbdi_proto) {
	case XBDIP_NATIVE:
		resp_n = RING_GET_RESPONSE(&xbdi->xbdi_ring.ring_n,
		    xbdi->xbdi_ring.ring_n.rsp_prod_pvt);
		resp_n->id        = id;
		resp_n->operation = op;
		resp_n->status    = status;
		break;
	case XBDIP_32:
		resp32 = RING_GET_RESPONSE(&xbdi->xbdi_ring.ring_32,
		    xbdi->xbdi_ring.ring_n.rsp_prod_pvt);
		resp32->id        = id;
		resp32->operation = op;
		resp32->status    = status;
		break;
	case XBDIP_64:
		resp64 = RING_GET_RESPONSE(&xbdi->xbdi_ring.ring_64,
		    xbdi->xbdi_ring.ring_n.rsp_prod_pvt);
		resp64->id        = id;
		resp64->operation = op;
		resp64->status    = status;
		break;
	}
	xbdi->xbdi_ring.ring_n.rsp_prod_pvt++;
	RING_PUSH_RESPONSES_AND_CHECK_NOTIFY(&xbdi->xbdi_ring.ring_n, notify);
	mutex_exit(&xbdi->xbdi_lock);

	if (notify) {
		XENPRINTF(("xbdback_send_reply notify %d\n", xbdi->xbdi_domid));
		hypervisor_notify_via_evtchn(xbdi->xbdi_evtchn);
	}
}

/*
 * Map multiple entries of an I/O request into backend's VA space.
 * The xbd_io->xio_gref array has to be filled out by the caller.
 */
static void *
xbdback_map_shm(struct xbdback_io *xbd_io)
{
	struct xbdback_instance *xbdi;
	struct xbdback_request *xbd_rq;
	int error, s;

#ifdef XENDEBUG_VBD
	int i;
	printf("xbdback_map_shm map grant ");
	for (i = 0; i < xbd_io->xio_nrma; i++) {
		printf("%u ", (u_int)xbd_io->xio_gref[i]);
	}
#endif

	KASSERT(xbd_io->xio_mapped == 0);

	xbdi = xbd_io->xio_xbdi;
	xbd_rq = SLIST_FIRST(&xbd_io->xio_rq)->car;

	error = xen_shm_map(xbd_io->xio_nrma, xbdi->xbdi_domid,
	    xbd_io->xio_gref, &xbd_io->xio_vaddr, xbd_io->xio_gh, 
	    (xbd_rq->rq_operation == BLKIF_OP_WRITE) ? XSHM_RO : 0);

	switch(error) {
	case 0:
#ifdef XENDEBUG_VBD
		printf("handle ");
		for (i = 0; i < xbd_io->xio_nrma; i++) {
			printf("%u ", (u_int)xbd_io->xio_gh[i]);
		}
		printf("\n");
#endif
		xbd_io->xio_mapped = 1;
		return xbdi;
	case ENOMEM:
		s = splvm(); /* XXXSMP */
		if (!xbdback_shmcb) {
			if (xen_shm_callback(xbdback_shm_callback, xbdi)
			    != 0) {
				splx(s);
				panic("xbdback_map_shm: "
				      "xen_shm_callback failed");
			}
			xbdback_shmcb = 1;
		}
		SIMPLEQ_INSERT_TAIL(&xbdback_shmq, xbdi, xbdi_on_hold);
		splx(s);
		/* Put the thread to sleep until the callback is called */
		xbdi->xbdi_cont = xbdback_co_wait_shm_callback;
		return NULL;
	default:
		if (ratecheck(&xbdi->xbdi_lasterr_time, &xbdback_err_intvl)) {
			printf("xbdback_map_shm: xen_shm error %d ", error);
		}
		xbdback_io_error(xbdi->xbdi_io, error);
		xbdi->xbdi_io = NULL;
		xbdi->xbdi_cont = xbdi->xbdi_cont_aux;
		return xbdi;
	}
}

static int
xbdback_shm_callback(void *arg)
{
        int error, s;

	/*
	 * The shm callback may be executed at any level, including
	 * IPL_BIO and IPL_NET levels. Raise to the lowest priority level
	 * that can mask both.
	 */
	s = splvm(); /* XXXSMP */
	while(!SIMPLEQ_EMPTY(&xbdback_shmq)) {
		struct xbdback_instance *xbdi;
		struct xbdback_io *xbd_io;
		struct xbdback_request *xbd_rq;
		
		xbdi = SIMPLEQ_FIRST(&xbdback_shmq);
		xbd_io = xbdi->xbdi_io;
		xbd_rq = SLIST_FIRST(&xbd_io->xio_rq)->car;
		KASSERT(xbd_io->xio_mapped == 0);
		
		error = xen_shm_map(xbd_io->xio_nrma,
		    xbdi->xbdi_domid, xbd_io->xio_gref,
		    &xbd_io->xio_vaddr, xbd_io->xio_gh, 
		    XSHM_CALLBACK |
		    ((xbd_rq->rq_operation == BLKIF_OP_WRITE) ? XSHM_RO: 0));
		switch(error) {
		case ENOMEM:
			splx(s);
			return -1; /* will try again later */
		case 0:
			SIMPLEQ_REMOVE_HEAD(&xbdback_shmq, xbdi_on_hold);
			xbd_io->xio_mapped = 1;
			xbdback_wakeup_thread(xbdi);
			break;
		default:
			SIMPLEQ_REMOVE_HEAD(&xbdback_shmq, xbdi_on_hold);
			printf("xbdback_shm_callback: xen_shm error %d\n",
			       error);
			xbdback_io_error(xbd_io, error);
			xbdi->xbdi_io = NULL;
			xbdback_wakeup_thread(xbdi);
			break;
		}
	}
	xbdback_shmcb = 0;
	splx(s);
	return 0;
}

/*
 * Allows waiting for the shm callback to complete.
 */
static void *
xbdback_co_wait_shm_callback(struct xbdback_instance *xbdi, void *obj)
{

	if (xbdi->xbdi_io == NULL || xbdi->xbdi_io->xio_mapped == 1) {
		/*
		 * Only proceed to next step when the callback reported
		 * success or failure.
		 */
		xbdi->xbdi_cont = xbdi->xbdi_cont_aux;
		return xbdi;
	} else {
		/* go back to sleep */
		return NULL;
	}
}

/* unmap a request from our virtual address space (request is done) */
static void
xbdback_unmap_shm(struct xbdback_io *xbd_io)
{
#ifdef XENDEBUG_VBD
	int i;
	printf("xbdback_unmap_shm handle ");
	for (i = 0; i < xbd_io->xio_nrma; i++) {
		printf("%u ", (u_int)xbd_io->xio_gh[i]);
	}
	printf("\n");
#endif

	KASSERT(xbd_io->xio_mapped == 1);
	xbd_io->xio_mapped = 0;
	xen_shm_unmap(xbd_io->xio_vaddr, xbd_io->xio_nrma,
	    xbd_io->xio_gh);
	xbd_io->xio_vaddr = -1;
}

/* Obtain memory from a pool */
static void *
xbdback_pool_get(struct xbdback_pool *pp,
			      struct xbdback_instance *xbdi)
{
	return pool_cache_get(&pp->pc, PR_WAITOK);
}

/* Restore memory to a pool */
static void
xbdback_pool_put(struct xbdback_pool *pp, void *item)
{
	pool_cache_put(&pp->pc, item);
}

/*
 * Trampoline routine. Calls continuations in a loop and only exits when
 * either the returned object or the next callback is NULL.
 */
static void
xbdback_trampoline(struct xbdback_instance *xbdi, void *obj)
{
	xbdback_cont_t cont;

	while(obj != NULL && xbdi->xbdi_cont != NULL) {
		cont = xbdi->xbdi_cont;
#ifdef DIAGNOSTIC
		xbdi->xbdi_cont = (xbdback_cont_t)0xDEADBEEF;
#endif
		obj = (*cont)(xbdi, obj);
#ifdef DIAGNOSTIC
		if (xbdi->xbdi_cont == (xbdback_cont_t)0xDEADBEEF) {
			printf("xbdback_trampoline: 0x%lx didn't set "
			       "xbdi->xbdi_cont!\n", (long)cont);
			panic("xbdback_trampoline: bad continuation");
		}
#endif
	}
}<|MERGE_RESOLUTION|>--- conflicted
+++ resolved
@@ -1,8 +1,4 @@
-<<<<<<< HEAD
-/*      $NetBSD: xbdback_xenbus.c,v 1.65 2017/11/11 21:03:01 riastradh Exp $      */
-=======
 /*      $NetBSD: xbdback_xenbus.c,v 1.67 2018/06/24 20:28:58 jdolecek Exp $      */
->>>>>>> b2b84690
 
 /*
  * Copyright (c) 2006 Manuel Bouyer.
@@ -30,11 +26,7 @@
  */
 
 #include <sys/cdefs.h>
-<<<<<<< HEAD
-__KERNEL_RCSID(0, "$NetBSD: xbdback_xenbus.c,v 1.65 2017/11/11 21:03:01 riastradh Exp $");
-=======
 __KERNEL_RCSID(0, "$NetBSD: xbdback_xenbus.c,v 1.67 2018/06/24 20:28:58 jdolecek Exp $");
->>>>>>> b2b84690
 
 #include <sys/atomic.h>
 #include <sys/buf.h>
