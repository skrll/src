<<<<<<< HEAD
/*      $NetBSD: xennetback_xenbus.c,v 1.62 2018/04/27 07:53:07 maxv Exp $      */
=======
/*      $NetBSD: xennetback_xenbus.c,v 1.65 2018/06/26 06:48:00 msaitoh Exp $      */
>>>>>>> b2b84690

/*
 * Copyright (c) 2006 Manuel Bouyer.
 *
 * Redistribution and use in source and binary forms, with or without
 * modification, are permitted provided that the following conditions
 * are met:
 * 1. Redistributions of source code must retain the above copyright
 *    notice, this list of conditions and the following disclaimer.
 * 2. Redistributions in binary form must reproduce the above copyright
 *    notice, this list of conditions and the following disclaimer in the
 *    documentation and/or other materials provided with the distribution.
 *
 * THIS SOFTWARE IS PROVIDED BY THE AUTHOR ``AS IS'' AND ANY EXPRESS OR
 * IMPLIED WARRANTIES, INCLUDING, BUT NOT LIMITED TO, THE IMPLIED WARRANTIES
 * OF MERCHANTABILITY AND FITNESS FOR A PARTICULAR PURPOSE ARE DISCLAIMED.
 * IN NO EVENT SHALL THE AUTHOR BE LIABLE FOR ANY DIRECT, INDIRECT,
 * INCIDENTAL, SPECIAL, EXEMPLARY, OR CONSEQUENTIAL DAMAGES (INCLUDING, BUT
 * NOT LIMITED TO, PROCUREMENT OF SUBSTITUTE GOODS OR SERVICES; LOSS OF USE,
 * DATA, OR PROFITS; OR BUSINESS INTERRUPTION) HOWEVER CAUSED AND ON ANY
 * THEORY OF LIABILITY, WHETHER IN CONTRACT, STRICT LIABILITY, OR TORT
 * (INCLUDING NEGLIGENCE OR OTHERWISE) ARISING IN ANY WAY OUT OF THE USE OF
 * THIS SOFTWARE, EVEN IF ADVISED OF THE POSSIBILITY OF SUCH DAMAGE.
 */

#include <sys/cdefs.h>
<<<<<<< HEAD
__KERNEL_RCSID(0, "$NetBSD: xennetback_xenbus.c,v 1.62 2018/04/27 07:53:07 maxv Exp $");
=======
__KERNEL_RCSID(0, "$NetBSD: xennetback_xenbus.c,v 1.65 2018/06/26 06:48:00 msaitoh Exp $");
>>>>>>> b2b84690

#include "opt_xen.h"

#include <sys/types.h>
#include <sys/param.h>
#include <sys/systm.h>
#include <sys/malloc.h>
#include <sys/kmem.h>
#include <sys/queue.h>
#include <sys/kernel.h>
#include <sys/mbuf.h>
#include <sys/protosw.h>
#include <sys/socket.h>
#include <sys/ioctl.h>
#include <sys/errno.h>
#include <sys/device.h>
#include <sys/intr.h>

#include <net/if.h>
#include <net/if_types.h>
#include <net/if_dl.h>
#include <net/route.h>
#include <net/netisr.h>
#include <net/bpf.h>

#include <net/if_ether.h>

#include <xen/xen.h>
#include <xen/xen_shm.h>
#include <xen/evtchn.h>
#include <xen/xenbus.h>
#include <xen/xennet_checksum.h>

#include <uvm/uvm.h>

#ifdef XENDEBUG_NET
#define XENPRINTF(x) printf x
#else
#define XENPRINTF(x)
#endif

extern pt_entry_t xpmap_pg_nx;

#define NET_TX_RING_SIZE __RING_SIZE((netif_tx_sring_t *)0, PAGE_SIZE)
#define NET_RX_RING_SIZE __RING_SIZE((netif_rx_sring_t *)0, PAGE_SIZE)

/* linux wants at last 16 bytes free in front of the packet */
#define LINUX_REQUESTED_OFFSET 16

/* hash list for TX requests */
/* descriptor of a packet being handled by the kernel */
struct xni_pkt {
	int pkt_id; /* packet's ID */
	grant_handle_t pkt_handle;
	struct xnetback_instance *pkt_xneti; /* pointer back to our softc */
};

static inline void xni_pkt_unmap(struct xni_pkt *, vaddr_t);


/* pools for xni_pkt */
struct pool xni_pkt_pool;
/* ratecheck(9) for pool allocation failures */
struct timeval xni_pool_errintvl = { 30, 0 };  /* 30s, each */
/*
 * Backend network device driver for Xen
 */

/* state of a xnetback instance */
typedef enum {CONNECTED, DISCONNECTING, DISCONNECTED} xnetback_state_t;

/* we keep the xnetback instances in a linked list */
struct xnetback_instance {
	SLIST_ENTRY(xnetback_instance) next;
	struct xenbus_device *xni_xbusd; /* our xenstore entry */
	domid_t xni_domid;		/* attached to this domain */
	uint32_t xni_handle;	/* domain-specific handle */
	xnetback_state_t xni_status;
	void *xni_softintr;

	/* network interface stuff */
	struct ethercom xni_ec;
	struct callout xni_restart;
	uint8_t xni_enaddr[ETHER_ADDR_LEN];

	/* remote domain communication stuff */
	unsigned int xni_evtchn; /* our event channel */
	struct intrhand *xni_ih;
	netif_tx_back_ring_t xni_txring;
	netif_rx_back_ring_t xni_rxring;
	grant_handle_t xni_tx_ring_handle; /* to unmap the ring */
	grant_handle_t xni_rx_ring_handle;
	vaddr_t xni_tx_ring_va; /* to unmap the ring */
	vaddr_t xni_rx_ring_va;
};
#define xni_if    xni_ec.ec_if
#define xni_bpf   xni_if.if_bpf

       void xvifattach(int);
static int  xennetback_ifioctl(struct ifnet *, u_long, void *);
static void xennetback_ifstart(struct ifnet *);
static void xennetback_ifsoftstart_transfer(void *);
static void xennetback_ifsoftstart_copy(void *);
static void xennetback_ifwatchdog(struct ifnet *);
static int  xennetback_ifinit(struct ifnet *);
static void xennetback_ifstop(struct ifnet *, int);

static int  xennetback_xenbus_create(struct xenbus_device *);
static int  xennetback_xenbus_destroy(void *);
static void xennetback_frontend_changed(void *, XenbusState);

static inline void xennetback_tx_response(struct xnetback_instance *,
    int, int);
static void xennetback_tx_free(struct mbuf * , void *, size_t, void *);

static SLIST_HEAD(, xnetback_instance) xnetback_instances;
static kmutex_t xnetback_lock;

static bool xnetif_lookup(domid_t, uint32_t);
static int  xennetback_evthandler(void *);

static struct xenbus_backend_driver xvif_backend_driver = {
	.xbakd_create = xennetback_xenbus_create,
	.xbakd_type = "vif"
};

/*
 * Number of packets to transmit in one hypercall (= number of pages to
 * transmit at once).
 */
#define NB_XMIT_PAGES_BATCH 64
/*
 * We will transfer a mapped page to the remote domain, and remap another
 * page in place immediately. For this we keep a list of pages available.
 * When the list is empty, we ask the hypervisor to give us
 * NB_XMIT_PAGES_BATCH pages back.
 */
static unsigned long mcl_pages[NB_XMIT_PAGES_BATCH]; /* our physical pages */
int mcl_pages_alloc; /* current index in mcl_pages */
static int  xennetback_get_mcl_page(paddr_t *);
static void xennetback_get_new_mcl_pages(void);
/*
 * If we can't transfer the mbuf directly, we have to copy it to a page which
 * will be transferred to the remote domain. We use a pool_cache
 * for this, or the mbuf cluster pool cache if MCLBYTES == PAGE_SIZE
 */
#if MCLBYTES != PAGE_SIZE
pool_cache_t xmit_pages_cache;
#endif
pool_cache_t xmit_pages_cachep;

/* arrays used in xennetback_ifstart(), too large to allocate on stack */
/* XXXSMP */
static mmu_update_t xstart_mmu[NB_XMIT_PAGES_BATCH];
static multicall_entry_t xstart_mcl[NB_XMIT_PAGES_BATCH + 1];
static gnttab_transfer_t xstart_gop_transfer[NB_XMIT_PAGES_BATCH];
static gnttab_copy_t     xstart_gop_copy[NB_XMIT_PAGES_BATCH];
static struct mbuf *mbufs_sent[NB_XMIT_PAGES_BATCH];
static struct _pages_pool_free {
	vaddr_t va;
	paddr_t pa;
} pages_pool_free[NB_XMIT_PAGES_BATCH];


static inline void
xni_pkt_unmap(struct xni_pkt *pkt, vaddr_t pkt_va)
{
	xen_shm_unmap(pkt_va, 1, &pkt->pkt_handle);
	pool_put(&xni_pkt_pool, pkt);
}

void
xvifattach(int n)
{
	int i;
	struct pglist mlist;
	struct vm_page *pg;

	XENPRINTF(("xennetback_init\n"));

	/*
	 * steal some non-managed pages to the VM system, to replace
	 * mbuf cluster or xmit_pages_pool pages given to foreign domains.
	 */
	if (uvm_pglistalloc(PAGE_SIZE * NB_XMIT_PAGES_BATCH, 0, 0xffffffff,
	    0, 0, &mlist, NB_XMIT_PAGES_BATCH, 0) != 0)
		panic("xennetback_init: uvm_pglistalloc");
	for (i = 0, pg = mlist.tqh_first; pg != NULL;
	    pg = pg->pageq.queue.tqe_next, i++)
		mcl_pages[i] = xpmap_ptom(VM_PAGE_TO_PHYS(pg)) >> PAGE_SHIFT;
	if (i != NB_XMIT_PAGES_BATCH)
		panic("xennetback_init: %d mcl pages", i);
	mcl_pages_alloc = NB_XMIT_PAGES_BATCH - 1;

	/* initialise pools */
	pool_init(&xni_pkt_pool, sizeof(struct xni_pkt), 0, 0, 0,
	    "xnbpkt", NULL, IPL_VM);
#if MCLBYTES != PAGE_SIZE
	xmit_pages_cache = pool_cache_init(PAGE_SIZE, 0, 0, 0, "xnbxm", NULL,
	    IPL_VM, NULL, NULL, NULL);
	xmit_pages_cachep = xmit_pages_cache;
#else
	xmit_pages_cachep = mcl_cache;
#endif

	SLIST_INIT(&xnetback_instances);
	mutex_init(&xnetback_lock, MUTEX_DEFAULT, IPL_NONE);

	xenbus_backend_register(&xvif_backend_driver);
}

static int
xennetback_xenbus_create(struct xenbus_device *xbusd)
{
	struct xnetback_instance *xneti;
	long domid, handle;
	struct ifnet *ifp;
	extern int ifqmaxlen; /* XXX */
	char *val, *e, *p;
	int i, err;
	struct xenbus_transaction *xbt;

	if ((err = xenbus_read_ul(NULL, xbusd->xbusd_path,
	    "frontend-id", &domid, 10)) != 0) {
		aprint_error("xvif: can't read %s/frontend-id: %d\n",
		    xbusd->xbusd_path, err);
		return err;
	}
	if ((err = xenbus_read_ul(NULL, xbusd->xbusd_path,
	    "handle", &handle, 10)) != 0) {
		aprint_error("xvif: can't read %s/handle: %d\n",
		    xbusd->xbusd_path, err);
		return err;
	}

	if (xnetif_lookup(domid, handle)) {
		return EEXIST;
	}
	xneti = kmem_zalloc(sizeof(*xneti), KM_SLEEP);
	xneti->xni_domid = domid;
	xneti->xni_handle = handle;
	xneti->xni_status = DISCONNECTED;

	xbusd->xbusd_u.b.b_cookie = xneti;
	xbusd->xbusd_u.b.b_detach = xennetback_xenbus_destroy;
	xneti->xni_xbusd = xbusd;

	ifp = &xneti->xni_if;
	ifp->if_softc = xneti;
	snprintf(ifp->if_xname, IFNAMSIZ, "xvif%di%d",
	    (int)domid, (int)handle);

	/* read mac address */
	if ((err = xenbus_read(NULL, xbusd->xbusd_path, "mac", NULL, &val))) {
		aprint_error_ifnet(ifp, "can't read %s/mac: %d\n",
		    xbusd->xbusd_path, err);
		goto fail;
	}
	for (i = 0, p = val; i < 6; i++) {
		xneti->xni_enaddr[i] = strtoul(p, &e, 16);
		if ((e[0] == '\0' && i != 5) && e[0] != ':') {
			aprint_error_ifnet(ifp,
			    "%s is not a valid mac address\n", val);
			free(val, M_DEVBUF);
			err = EINVAL;
			goto fail;
		}
		p = &e[1];
	}
	free(val, M_DEVBUF);

	/* we can't use the same MAC addr as our guest */
	xneti->xni_enaddr[3]++;
	/* create pseudo-interface */
	aprint_verbose_ifnet(ifp, "Ethernet address %s\n",
	    ether_sprintf(xneti->xni_enaddr));
	xneti->xni_ec.ec_capabilities |= ETHERCAP_VLAN_MTU;
	ifp->if_flags =
	    IFF_BROADCAST|IFF_SIMPLEX|IFF_NOTRAILERS|IFF_MULTICAST;
	ifp->if_snd.ifq_maxlen =
	    max(ifqmaxlen, NET_TX_RING_SIZE * 2);
	ifp->if_capabilities = IFCAP_CSUM_TCPv4_Tx | IFCAP_CSUM_UDPv4_Tx;
	ifp->if_ioctl = xennetback_ifioctl;
	ifp->if_start = xennetback_ifstart;
	ifp->if_watchdog = xennetback_ifwatchdog;
	ifp->if_init = xennetback_ifinit;
	ifp->if_stop = xennetback_ifstop;
	ifp->if_timer = 0;
	IFQ_SET_READY(&ifp->if_snd);
	if_attach(ifp);
	ether_ifattach(&xneti->xni_if, xneti->xni_enaddr);

	mutex_enter(&xnetback_lock);
	SLIST_INSERT_HEAD(&xnetback_instances, xneti, next);
	mutex_exit(&xnetback_lock);

	xbusd->xbusd_otherend_changed = xennetback_frontend_changed;

	do {
		xbt = xenbus_transaction_start();
		if (xbt == NULL) {
			aprint_error_ifnet(ifp,
			    "%s: can't start transaction\n",
			    xbusd->xbusd_path);
			goto fail;
		}
		err = xenbus_printf(xbt, xbusd->xbusd_path,
		    "vifname", "%s", ifp->if_xname);
		if (err) {
			aprint_error_ifnet(ifp,
			    "failed to write %s/vifname: %d\n",
			    xbusd->xbusd_path, err);
			goto abort_xbt;
		}
		err = xenbus_printf(xbt, xbusd->xbusd_path,
		    "feature-rx-copy", "%d", 1);
		if (err) {
			aprint_error_ifnet(ifp,
			    "failed to write %s/feature-rx-copy: %d\n",
			    xbusd->xbusd_path, err);
			goto abort_xbt;
		}
		err = xenbus_printf(xbt, xbusd->xbusd_path,
		    "feature-rx-flip", "%d", 1);
		if (err) {
			aprint_error_ifnet(ifp,
			    "failed to write %s/feature-rx-flip: %d\n",
			    xbusd->xbusd_path, err);
			goto abort_xbt;
		}
	} while ((err = xenbus_transaction_end(xbt, 0)) == EAGAIN);
	if (err) {
		aprint_error_ifnet(ifp,
		    "%s: can't end transaction: %d\n",
		    xbusd->xbusd_path, err);
	}

	err = xenbus_switch_state(xbusd, NULL, XenbusStateInitWait);
	if (err) {
		aprint_error_ifnet(ifp,
		    "failed to switch state on %s: %d\n",
		    xbusd->xbusd_path, err);
		goto fail;
	}
	return 0;
abort_xbt:
	xenbus_transaction_end(xbt, 1);
fail:
	kmem_free(xneti, sizeof(*xneti));
	return err;
}

int
xennetback_xenbus_destroy(void *arg)
{
	struct xnetback_instance *xneti = arg;
	struct gnttab_unmap_grant_ref op;
	int err;

	aprint_verbose_ifnet(&xneti->xni_if, "disconnecting\n");
<<<<<<< HEAD
	hypervisor_mask_event(xneti->xni_evtchn);
	intr_disestablish(xneti->xni_ih);

	if (xneti->xni_softintr) {
		softint_disestablish(xneti->xni_softintr);
		xneti->xni_softintr = NULL;
=======

	if (xneti->xni_status == CONNECTED) {
		KASSERT(xneti->xni_ih);
		hypervisor_mask_event(xneti->xni_evtchn);
		intr_disestablish(xneti->xni_ih);
		xneti->xni_ih = NULL;

		if (xneti->xni_softintr) {
			softint_disestablish(xneti->xni_softintr);
			xneti->xni_softintr = NULL;
		}
>>>>>>> b2b84690
	}

	mutex_enter(&xnetback_lock);
	SLIST_REMOVE(&xnetback_instances,
	    xneti, xnetback_instance, next);
	mutex_exit(&xnetback_lock);

	ether_ifdetach(&xneti->xni_if);
	if_detach(&xneti->xni_if);

	if (xneti->xni_txring.sring) {
		op.host_addr = xneti->xni_tx_ring_va;
		op.handle = xneti->xni_tx_ring_handle;
		op.dev_bus_addr = 0;
		err = HYPERVISOR_grant_table_op(GNTTABOP_unmap_grant_ref,
		    &op, 1);
		if (err)
			aprint_error_ifnet(&xneti->xni_if,
					"unmap_grant_ref failed: %d\n", err);
	}
	if (xneti->xni_rxring.sring) {
		op.host_addr = xneti->xni_rx_ring_va;
		op.handle = xneti->xni_rx_ring_handle;
		op.dev_bus_addr = 0;
		err = HYPERVISOR_grant_table_op(GNTTABOP_unmap_grant_ref,
		    &op, 1);
		if (err)
			aprint_error_ifnet(&xneti->xni_if,
					"unmap_grant_ref failed: %d\n", err);
	}
	if (xneti->xni_tx_ring_va != 0) {
		uvm_km_free(kernel_map, xneti->xni_tx_ring_va,
		    PAGE_SIZE, UVM_KMF_VAONLY);
		xneti->xni_tx_ring_va = 0;
	}
	if (xneti->xni_rx_ring_va != 0) {
		uvm_km_free(kernel_map, xneti->xni_rx_ring_va,
		    PAGE_SIZE, UVM_KMF_VAONLY);
		xneti->xni_rx_ring_va = 0;
	}
	kmem_free(xneti, sizeof(*xneti));
	return 0;
}

static int
xennetback_connect(struct xnetback_instance *xneti)
{
	int err;
	netif_tx_sring_t *tx_ring;
	netif_rx_sring_t *rx_ring;
	struct gnttab_map_grant_ref op;
	struct gnttab_unmap_grant_ref uop;
	evtchn_op_t evop;
	u_long tx_ring_ref, rx_ring_ref;
	u_long revtchn, rx_copy;
	struct xenbus_device *xbusd = xneti->xni_xbusd;

	/* read comunication informations */
	err = xenbus_read_ul(NULL, xbusd->xbusd_otherend,
	    "tx-ring-ref", &tx_ring_ref, 10);
	if (err) {
		xenbus_dev_fatal(xbusd, err, "reading %s/tx-ring-ref",
		    xbusd->xbusd_otherend);
		return -1;
	}
	err = xenbus_read_ul(NULL, xbusd->xbusd_otherend,
	    "rx-ring-ref", &rx_ring_ref, 10);
	if (err) {
		xenbus_dev_fatal(xbusd, err, "reading %s/rx-ring-ref",
		    xbusd->xbusd_otherend);
		return -1;
	}
	err = xenbus_read_ul(NULL, xbusd->xbusd_otherend,
	    "event-channel", &revtchn, 10);
	if (err) {
		xenbus_dev_fatal(xbusd, err, "reading %s/event-channel",
		    xbusd->xbusd_otherend);
		return -1;
	}
	err = xenbus_read_ul(NULL, xbusd->xbusd_otherend,
	    "request-rx-copy", &rx_copy, 10);
	if (err == ENOENT)
		rx_copy = 0;
	else if (err) {
		xenbus_dev_fatal(xbusd, err, "reading %s/request-rx-copy",
		    xbusd->xbusd_otherend);
		return -1;
	}

	if (rx_copy)
		xneti->xni_softintr = softint_establish(SOFTINT_NET,
		    xennetback_ifsoftstart_copy, xneti);
	else
		xneti->xni_softintr = softint_establish(SOFTINT_NET,
		    xennetback_ifsoftstart_transfer, xneti);

	if (xneti->xni_softintr == NULL) {
		err = ENOMEM;
		xenbus_dev_fatal(xbusd, ENOMEM,
		    "can't allocate softint", xbusd->xbusd_otherend);
		return -1;
	}

	/* allocate VA space and map rings */
	xneti->xni_tx_ring_va = uvm_km_alloc(kernel_map, PAGE_SIZE, 0,
	    UVM_KMF_VAONLY);
	if (xneti->xni_tx_ring_va == 0) {
		xenbus_dev_fatal(xbusd, ENOMEM,
		    "can't get VA for TX ring", xbusd->xbusd_otherend);
		goto err1;
	}
	tx_ring = (void *)xneti->xni_tx_ring_va;

	xneti->xni_rx_ring_va = uvm_km_alloc(kernel_map, PAGE_SIZE, 0,
	    UVM_KMF_VAONLY);
	if (xneti->xni_rx_ring_va == 0) {
		xenbus_dev_fatal(xbusd, ENOMEM,
		    "can't get VA for RX ring", xbusd->xbusd_otherend);
		goto err1;
	}
	rx_ring = (void *)xneti->xni_rx_ring_va;

	op.host_addr = xneti->xni_tx_ring_va;
	op.flags = GNTMAP_host_map;
	op.ref = tx_ring_ref;
	op.dom = xneti->xni_domid;
	err = HYPERVISOR_grant_table_op(GNTTABOP_map_grant_ref, &op, 1);
	if (err || op.status) {
		aprint_error_ifnet(&xneti->xni_if,
		    "can't map TX grant ref: err %d status %d\n",
		    err, op.status);
		goto err2;
	}
	xneti->xni_tx_ring_handle = op.handle;
	BACK_RING_INIT(&xneti->xni_txring, tx_ring, PAGE_SIZE);

	op.host_addr = xneti->xni_rx_ring_va;
	op.flags = GNTMAP_host_map;
	op.ref = rx_ring_ref;
	op.dom = xneti->xni_domid;
	err = HYPERVISOR_grant_table_op(GNTTABOP_map_grant_ref, &op, 1);
	if (err || op.status) {
		aprint_error_ifnet(&xneti->xni_if,
		    "can't map RX grant ref: err %d status %d\n",
		    err, op.status);
		goto err2;
	}
	xneti->xni_rx_ring_handle = op.handle;
	BACK_RING_INIT(&xneti->xni_rxring, rx_ring, PAGE_SIZE);

	evop.cmd = EVTCHNOP_bind_interdomain;
	evop.u.bind_interdomain.remote_dom = xneti->xni_domid;
	evop.u.bind_interdomain.remote_port = revtchn;
	err = HYPERVISOR_event_channel_op(&evop);
	if (err) {
		aprint_error_ifnet(&xneti->xni_if,
		    "can't get event channel: %d\n", err);
		goto err2;
	}
	xneti->xni_evtchn = evop.u.bind_interdomain.local_port;
	xen_wmb();
	xneti->xni_status = CONNECTED;
	xen_wmb();

	xneti->xni_ih = intr_establish_xname(0, &xen_pic, xneti->xni_evtchn,
	    IST_LEVEL, IPL_NET, xennetback_evthandler, xneti, false,
	    xneti->xni_if.if_xname);
	KASSERT(xneti->xni_ih != NULL);
	xennetback_ifinit(&xneti->xni_if);
	hypervisor_enable_event(xneti->xni_evtchn);
	hypervisor_notify_via_evtchn(xneti->xni_evtchn);
	return 0;

err2:
	/* unmap rings */
	if (xneti->xni_tx_ring_handle != 0) {
		uop.host_addr = xneti->xni_tx_ring_va;
		uop.handle = xneti->xni_tx_ring_handle;
		uop.dev_bus_addr = 0;
		err = HYPERVISOR_grant_table_op(GNTTABOP_unmap_grant_ref,
		    &uop, 1);
		if (err)
			aprint_error_ifnet(&xneti->xni_if,
			    "unmap_grant_ref failed: %d\n", err);
	}

	if (xneti->xni_rx_ring_handle != 0) {
		uop.host_addr = xneti->xni_rx_ring_va;
		uop.handle = xneti->xni_rx_ring_handle;
		uop.dev_bus_addr = 0;
		err = HYPERVISOR_grant_table_op(GNTTABOP_unmap_grant_ref,
		    &uop, 1);
		if (err)
			aprint_error_ifnet(&xneti->xni_if,
			    "unmap_grant_ref failed: %d\n", err);
	}

err1:
	/* free rings VA space */
	if (xneti->xni_rx_ring_va != 0)
		uvm_km_free(kernel_map, xneti->xni_rx_ring_va,
		    PAGE_SIZE, UVM_KMF_VAONLY);

	if (xneti->xni_tx_ring_va != 0)
		uvm_km_free(kernel_map, xneti->xni_tx_ring_va,
		    PAGE_SIZE, UVM_KMF_VAONLY);

	softint_disestablish(xneti->xni_softintr);
	return -1;

}

static void
xennetback_frontend_changed(void *arg, XenbusState new_state)
{
	struct xnetback_instance *xneti = arg;
	struct xenbus_device *xbusd = xneti->xni_xbusd;

	XENPRINTF(("%s: new state %d\n", xneti->xni_if.if_xname, new_state));
	switch(new_state) {
	case XenbusStateInitialising:
	case XenbusStateInitialised:
		break;

	case XenbusStateConnected:
		if (xneti->xni_status == CONNECTED)
			break;
		if (xennetback_connect(xneti) == 0)
			xenbus_switch_state(xbusd, NULL, XenbusStateConnected);
		break;

	case XenbusStateClosing:
		xneti->xni_status = DISCONNECTING;
		xneti->xni_if.if_flags &= ~(IFF_RUNNING | IFF_OACTIVE);
		xneti->xni_if.if_timer = 0;
		xenbus_switch_state(xbusd, NULL, XenbusStateClosing);
		break;

	case XenbusStateClosed:
		/* otherend_changed() should handle it for us */
		panic("xennetback_frontend_changed: closed\n");
	case XenbusStateUnknown:
	case XenbusStateInitWait:
	default:
		aprint_error("%s: invalid frontend state %d\n",
		    xneti->xni_if.if_xname, new_state);
		break;
	}
	return;

}

/* lookup a xneti based on domain id and interface handle */
static bool
xnetif_lookup(domid_t dom , uint32_t handle)
{
	struct xnetback_instance *xneti;
	bool found = false;

	mutex_enter(&xnetback_lock);
	SLIST_FOREACH(xneti, &xnetback_instances, next) {
		if (xneti->xni_domid == dom && xneti->xni_handle == handle) {
			found = true;
			break;
		}
	}
	mutex_exit(&xnetback_lock);

<<<<<<< HEAD
=======
	return found;
}

>>>>>>> b2b84690
/* get a page to remplace a mbuf cluster page given to a domain */
static int
xennetback_get_mcl_page(paddr_t *map)
{
	if (mcl_pages_alloc < 0)
		/*
		 * we exhausted our allocation. We can't allocate new ones yet
		 * because the current pages may not have been loaned to
		 * the remote domain yet. We have to let the caller do this.
		 */
		return -1;

	*map = ((paddr_t)mcl_pages[mcl_pages_alloc]) << PAGE_SHIFT;
	mcl_pages_alloc--;
	return 0;
}

static void
xennetback_get_new_mcl_pages(void)
{
	int nb_pages;
	struct xen_memory_reservation res;

	/* get some new pages. */
	set_xen_guest_handle(res.extent_start, mcl_pages);
	res.nr_extents = NB_XMIT_PAGES_BATCH;
	res.extent_order = 0;
	res.address_bits = 0;
	res.domid = DOMID_SELF;

	nb_pages = HYPERVISOR_memory_op(XENMEM_increase_reservation, &res);
	if (nb_pages <= 0) {
		printf("xennetback: can't get new mcl pages (%d)\n", nb_pages);
		return;
	}
	if (nb_pages != NB_XMIT_PAGES_BATCH)
		printf("xennetback: got only %d new mcl pages\n", nb_pages);

	mcl_pages_alloc = nb_pages - 1;
}

static inline void
xennetback_tx_response(struct xnetback_instance *xneti, int id, int status)
{
	RING_IDX resp_prod;
	netif_tx_response_t *txresp;
	int do_event;

	resp_prod = xneti->xni_txring.rsp_prod_pvt;
	txresp = RING_GET_RESPONSE(&xneti->xni_txring, resp_prod);

	txresp->id = id;
	txresp->status = status;
	xneti->xni_txring.rsp_prod_pvt++;
	RING_PUSH_RESPONSES_AND_CHECK_NOTIFY(&xneti->xni_txring, do_event);
	if (do_event) {
		XENPRINTF(("%s send event\n", xneti->xni_if.if_xname));
		hypervisor_notify_via_evtchn(xneti->xni_evtchn);
	}
}

static inline const char *
xennetback_tx_check_packet(const netif_tx_request_t *txreq, int vlan)
{
	if (__predict_false(txreq->size < ETHER_HDR_LEN))
		return "too small";

	if (__predict_false(txreq->offset + txreq->size > PAGE_SIZE))
		return "crossing a page boundary";

	int maxlen = ETHER_MAX_LEN - ETHER_CRC_LEN;
	if (vlan)
		maxlen += ETHER_VLAN_ENCAP_LEN;
	if (__predict_false(txreq->size > maxlen))
		return "too big";

	return NULL;
}

static int
xennetback_evthandler(void *arg)
{
	struct xnetback_instance *xneti = arg;
	struct ifnet *ifp = &xneti->xni_if;
	netif_tx_request_t txreq;
	struct xni_pkt *pkt;
	vaddr_t pkt_va;
	struct mbuf *m;
	int receive_pending, err;
	RING_IDX req_cons;

	XENPRINTF(("xennetback_evthandler "));
	req_cons = xneti->xni_txring.req_cons;
	xen_rmb();
	while (1) {
		xen_rmb(); /* be sure to read the request before updating */
		xneti->xni_txring.req_cons = req_cons;
		xen_wmb();
		RING_FINAL_CHECK_FOR_REQUESTS(&xneti->xni_txring,
		    receive_pending);
		if (receive_pending == 0)
			break;
		RING_COPY_REQUEST(&xneti->xni_txring, req_cons, &txreq);
		xen_rmb();
		XENPRINTF(("%s pkt size %d\n", xneti->xni_if.if_xname,
		    txreq.size));
		req_cons++;
		if (__predict_false((ifp->if_flags & (IFF_UP | IFF_RUNNING)) !=
		    (IFF_UP | IFF_RUNNING))) {
			/* interface not up, drop */
			xennetback_tx_response(xneti, txreq.id,
			    NETIF_RSP_DROPPED);
			continue;
		}

		/*
		 * Do some sanity checks, and map the packet's page.
		 */
		const char *msg = xennetback_tx_check_packet(&txreq,
		    xneti->xni_ec.ec_capenable & ETHERCAP_VLAN_MTU);
		if (msg) {
			printf("%s: packet with size %d is %s\n",
			    ifp->if_xname, txreq.size, msg);
			xennetback_tx_response(xneti, txreq.id,
			    NETIF_RSP_ERROR);
			ifp->if_ierrors++;
			continue;
		}

		/* get a mbuf for this packet */
		MGETHDR(m, M_DONTWAIT, MT_DATA);
		if (__predict_false(m == NULL)) {
			static struct timeval lasttime;
			if (ratecheck(&lasttime, &xni_pool_errintvl))
				printf("%s: mbuf alloc failed\n",
				    ifp->if_xname);
			xennetback_tx_response(xneti, txreq.id,
			    NETIF_RSP_DROPPED);
			ifp->if_ierrors++;
			continue;
		}

		XENPRINTF(("%s pkt offset %d size %d id %d req_cons %d\n",
		    xneti->xni_if.if_xname, txreq.offset,
		    txreq.size, txreq.id, MASK_NETIF_TX_IDX(req_cons)));

		pkt = pool_get(&xni_pkt_pool, PR_NOWAIT);
		if (__predict_false(pkt == NULL)) {
			static struct timeval lasttime;
			if (ratecheck(&lasttime, &xni_pool_errintvl))
				printf("%s: xnbpkt alloc failed\n",
				    ifp->if_xname);
			xennetback_tx_response(xneti, txreq.id,
			    NETIF_RSP_DROPPED);
			ifp->if_ierrors++;
			m_freem(m);
			continue;
		}
		err = xen_shm_map(1, xneti->xni_domid, &txreq.gref, &pkt_va,
		    &pkt->pkt_handle, XSHM_RO);
		if (__predict_false(err == ENOMEM)) {
			xennetback_tx_response(xneti, txreq.id,
			    NETIF_RSP_DROPPED);
			ifp->if_ierrors++;
			pool_put(&xni_pkt_pool, pkt);
			m_freem(m);
			continue;
		}

		if (__predict_false(err)) {
			printf("%s: mapping foreing page failed: %d\n",
			    xneti->xni_if.if_xname, err);
			xennetback_tx_response(xneti, txreq.id,
			    NETIF_RSP_ERROR);
			ifp->if_ierrors++;
			pool_put(&xni_pkt_pool, pkt);
			m_freem(m);
			continue;
		}

		if ((ifp->if_flags & IFF_PROMISC) == 0) {
			struct ether_header *eh =
			    (void*)(pkt_va + txreq.offset);
			if (ETHER_IS_MULTICAST(eh->ether_dhost) == 0 &&
			    memcmp(CLLADDR(ifp->if_sadl), eh->ether_dhost,
			    ETHER_ADDR_LEN) != 0) {
				xni_pkt_unmap(pkt, pkt_va);
				m_freem(m);
				xennetback_tx_response(xneti, txreq.id,
				    NETIF_RSP_OKAY);
				continue; /* packet is not for us */
			}
		}
#ifdef notyet
a lot of work is needed in the tcp stack to handle read-only ext storage
so always copy for now.
		if (((req_cons + 1) & (NET_TX_RING_SIZE - 1)) ==
		    (xneti->xni_txring.rsp_prod_pvt & (NET_TX_RING_SIZE - 1)))
#else
		if (1)
#endif /* notyet */
		{
			/*
			 * This is the last TX buffer. Copy the data and
			 * ack it. Delaying it until the mbuf is
			 * freed will stall transmit.
			 */
			m->m_len = min(MHLEN, txreq.size);
			m->m_pkthdr.len = 0;
			m_copyback(m, 0, txreq.size,
			    (void *)(pkt_va + txreq.offset));
			xni_pkt_unmap(pkt, pkt_va);
			if (m->m_pkthdr.len < txreq.size) {
				ifp->if_ierrors++;
				m_freem(m);
				xennetback_tx_response(xneti, txreq.id,
				    NETIF_RSP_DROPPED);
				continue;
			}
			xennetback_tx_response(xneti, txreq.id,
			    NETIF_RSP_OKAY);
		} else {

			pkt->pkt_id = txreq.id;
			pkt->pkt_xneti = xneti;

			MEXTADD(m, pkt_va + txreq.offset,
			    txreq.size, M_DEVBUF, xennetback_tx_free, pkt);
			m->m_pkthdr.len = m->m_len = txreq.size;
			m->m_flags |= M_EXT_ROMAP;
		}
		if ((txreq.flags & NETTXF_csum_blank) != 0) {
			xennet_checksum_fill(&m);
			if (m == NULL) {
				ifp->if_ierrors++;
				continue;
			}
		}
		m_set_rcvif(m, ifp);

		if_percpuq_enqueue(ifp->if_percpuq, m);
	}
	xen_rmb(); /* be sure to read the request before updating pointer */
	xneti->xni_txring.req_cons = req_cons;
	xen_wmb();
	/* check to see if we can transmit more packets */
	softint_schedule(xneti->xni_softintr);

	return 1;
}

static void
xennetback_tx_free(struct mbuf *m, void *va, size_t size, void *arg)
{
	int s = splnet();
	struct xni_pkt *pkt = arg;
	struct xnetback_instance *xneti = pkt->pkt_xneti;

	XENPRINTF(("xennetback_tx_free\n"));

	xennetback_tx_response(xneti, pkt->pkt_id, NETIF_RSP_OKAY);

	xni_pkt_unmap(pkt, (vaddr_t)va & ~PAGE_MASK);

	if (m)
		pool_cache_put(mb_cache, m);
	splx(s);
}

static int
xennetback_ifioctl(struct ifnet *ifp, u_long cmd, void *data)
{
	//struct xnetback_instance *xneti = ifp->if_softc;
	//struct ifreq *ifr = (struct ifreq *)data;
	int s, error;

	s = splnet();
	error = ether_ioctl(ifp, cmd, data);
	if (error == ENETRESET)
		error = 0;
	splx(s);
	return error;
}

static void
xennetback_ifstart(struct ifnet *ifp)
{
	struct xnetback_instance *xneti = ifp->if_softc;

	/*
	 * The Xen communication channel is much more efficient if we can
	 * schedule batch of packets for the domain. To achieve this, we
	 * schedule a soft interrupt, and just return. This way, the network
	 * stack will enqueue all pending mbufs in the interface's send queue
	 * before it is processed by the soft interrupt handler().
	 */
	softint_schedule(xneti->xni_softintr);
}

static void
xennetback_ifsoftstart_transfer(void *arg)
{
	struct xnetback_instance *xneti = arg;
	struct ifnet *ifp = &xneti->xni_if;
	struct mbuf *m;
	vaddr_t xmit_va;
	paddr_t xmit_pa;
	paddr_t xmit_ma;
	paddr_t newp_ma = 0; /* XXX gcc */
	int i, j, nppitems;
	mmu_update_t *mmup;
	multicall_entry_t *mclp;
	netif_rx_response_t *rxresp;
	netif_rx_request_t rxreq;
	RING_IDX req_prod, resp_prod;
	int do_event = 0;
	gnttab_transfer_t *gop;
	int id, offset;

	XENPRINTF(("xennetback_ifsoftstart_transfer "));
	int s = splnet();
	if (__predict_false(
	    (ifp->if_flags & (IFF_RUNNING|IFF_OACTIVE)) != IFF_RUNNING)) {
		splx(s);
		return;
	}

	while (!IFQ_IS_EMPTY(&ifp->if_snd)) {
		XENPRINTF(("pkt\n"));
		req_prod = xneti->xni_rxring.sring->req_prod;
		resp_prod = xneti->xni_rxring.rsp_prod_pvt;
		xen_rmb();

		mmup = xstart_mmu;
		mclp = xstart_mcl;
		gop = xstart_gop_transfer;
		for (nppitems = 0, i = 0; !IFQ_IS_EMPTY(&ifp->if_snd);) {
			XENPRINTF(("have a packet\n"));
			IFQ_POLL(&ifp->if_snd, m);
			if (__predict_false(m == NULL))
				panic("xennetback_ifstart: IFQ_POLL");
			if (__predict_false(
			    req_prod == xneti->xni_rxring.req_cons ||
			    xneti->xni_rxring.req_cons - resp_prod ==
			    NET_RX_RING_SIZE)) {
				/* out of ring space */
				XENPRINTF(("xennetback_ifstart: ring full "
				    "req_prod 0x%x req_cons 0x%x resp_prod "
				    "0x%x\n",
				    req_prod, xneti->xni_rxring.req_cons,
				    resp_prod));
				ifp->if_timer = 1;
				break;
			}
			if (__predict_false(i == NB_XMIT_PAGES_BATCH))
				break; /* we filled the array */
			if (__predict_false(
			    xennetback_get_mcl_page(&newp_ma) != 0))
				break; /* out of memory */
			if ((m->m_flags & M_EXT_CLUSTER) != 0 &&
			    !M_READONLY(m) && MCLBYTES == PAGE_SIZE) {
				/* we can give this page away */
				xmit_pa = m->m_ext.ext_paddr;
				xmit_ma = xpmap_ptom(xmit_pa);
				xmit_va = (vaddr_t)m->m_ext.ext_buf;
				KASSERT(xmit_pa != M_PADDR_INVALID);
				KASSERT((xmit_va & PAGE_MASK) == 0);
				offset = m->m_data - m->m_ext.ext_buf;
			} else {
				/* we have to copy the packet */
				xmit_va = (vaddr_t)pool_cache_get_paddr(
				    xmit_pages_cachep,
				    PR_NOWAIT, &xmit_pa);
				if (__predict_false(xmit_va == 0))
					break; /* out of memory */

				KASSERT(xmit_pa != POOL_PADDR_INVALID);
				xmit_ma = xpmap_ptom(xmit_pa);
				XENPRINTF(("xennetback_get_xmit_page: got va "
				    "0x%x ma 0x%x\n", (u_int)xmit_va,
				    (u_int)xmit_ma));
				m_copydata(m, 0, m->m_pkthdr.len,
				    (char *)xmit_va + LINUX_REQUESTED_OFFSET);
				offset = LINUX_REQUESTED_OFFSET;
				pages_pool_free[nppitems].va = xmit_va;
				pages_pool_free[nppitems].pa = xmit_pa;
				nppitems++;
			}
			/* start filling ring */
			RING_COPY_REQUEST(&xneti->xni_rxring,
			    xneti->xni_rxring.req_cons, &rxreq);
			gop->ref = rxreq.gref;
			id = rxreq.id;
			xen_rmb();
			xneti->xni_rxring.req_cons++;
			rxresp = RING_GET_RESPONSE(&xneti->xni_rxring,
			    resp_prod);
			rxresp->id = id;
			rxresp->offset = offset;
			rxresp->status = m->m_pkthdr.len;
			if ((m->m_pkthdr.csum_flags &
			    (M_CSUM_TCPv4 | M_CSUM_UDPv4)) != 0) {
				rxresp->flags = NETRXF_csum_blank;
			} else {
				rxresp->flags = 0;
			}
			/*
			 * transfers the page containing the packet to the
			 * remote domain, and map newp in place.
			 */
			xpmap_ptom_map(xmit_pa, newp_ma);
			MULTI_update_va_mapping(mclp, xmit_va,
			    newp_ma | PG_V | PG_RW | PG_U | PG_M | xpmap_pg_nx, 0);
			mclp++;
			gop->mfn = xmit_ma >> PAGE_SHIFT;
			gop->domid = xneti->xni_domid;
			gop++;

			mmup->ptr = newp_ma | MMU_MACHPHYS_UPDATE;
			mmup->val = xmit_pa >> PAGE_SHIFT;
			mmup++;

			/* done with this packet */
			IFQ_DEQUEUE(&ifp->if_snd, m);
			mbufs_sent[i] = m;
			resp_prod++;
			i++; /* this packet has been queued */
			ifp->if_opackets++;
			bpf_mtap(ifp, m, BPF_D_OUT);
		}
		if (i != 0) {
			/*
			 * We may have allocated buffers which have entries
			 * outstanding in the page update queue -- make sure
			 * we flush those first!
			 */
			int svm = splvm();
			xpq_flush_queue();
			splx(svm);
			mclp[-1].args[MULTI_UVMFLAGS_INDEX] =
			    UVMF_TLB_FLUSH|UVMF_ALL;
			mclp->op = __HYPERVISOR_mmu_update;
			mclp->args[0] = (unsigned long)xstart_mmu;
			mclp->args[1] = i;
			mclp->args[2] = 0;
			mclp->args[3] = DOMID_SELF;
			mclp++;
			/* update the MMU */
			if (HYPERVISOR_multicall(xstart_mcl, i + 1) != 0) {
				panic("%s: HYPERVISOR_multicall failed",
				    ifp->if_xname);
			}
			for (j = 0; j < i + 1; j++) {
				if (xstart_mcl[j].result != 0) {
					printf("%s: xstart_mcl[%d] "
					    "failed (%lu)\n", ifp->if_xname,
					    j, xstart_mcl[j].result);
					printf("%s: req_prod %u req_cons "
					    "%u rsp_prod %u rsp_prod_pvt %u "
					    "i %u\n",
					    ifp->if_xname,
					    xneti->xni_rxring.sring->req_prod,
					    xneti->xni_rxring.req_cons,
					    xneti->xni_rxring.sring->rsp_prod,
					    xneti->xni_rxring.rsp_prod_pvt,
					    i);
				}
			}
			if (HYPERVISOR_grant_table_op(GNTTABOP_transfer,
			    xstart_gop_transfer, i) != 0) {
				panic("%s: GNTTABOP_transfer failed",
				    ifp->if_xname);
			}

			for (j = 0; j < i; j++) {
				if (xstart_gop_transfer[j].status != GNTST_okay) {
					printf("%s GNTTABOP_transfer[%d] %d\n",
					    ifp->if_xname,
					    j, xstart_gop_transfer[j].status);
					printf("%s: req_prod %u req_cons "
					    "%u rsp_prod %u rsp_prod_pvt %u "
					    "i %d\n",
					    ifp->if_xname,
					    xneti->xni_rxring.sring->req_prod,
					    xneti->xni_rxring.req_cons,
					    xneti->xni_rxring.sring->rsp_prod,
					    xneti->xni_rxring.rsp_prod_pvt,
					    i);
					rxresp = RING_GET_RESPONSE(
					    &xneti->xni_rxring,
					    xneti->xni_rxring.rsp_prod_pvt + j);
					rxresp->status = NETIF_RSP_ERROR;
				}
			}

			/* update pointer */
			KASSERT(
			    xneti->xni_rxring.rsp_prod_pvt + i == resp_prod);
			xneti->xni_rxring.rsp_prod_pvt = resp_prod;
			RING_PUSH_RESPONSES_AND_CHECK_NOTIFY(
			    &xneti->xni_rxring, j);
			if (j)
				do_event = 1;
			/* now we can free the mbufs */
			for (j = 0; j < i; j++) {
				m_freem(mbufs_sent[j]);
			}
			for (j = 0; j < nppitems; j++) {
				pool_cache_put_paddr(xmit_pages_cachep,
				    (void *)pages_pool_free[j].va,
				    pages_pool_free[j].pa);
			}
		}
		/* send event */
		if (do_event) {
			xen_rmb();
			XENPRINTF(("%s receive event\n",
			    xneti->xni_if.if_xname));
			hypervisor_notify_via_evtchn(xneti->xni_evtchn);
			do_event = 0;
		}
		/* check if we need to get back some pages */
		if (mcl_pages_alloc < 0) {
			xennetback_get_new_mcl_pages();
			if (mcl_pages_alloc < 0) {
				/*
				 * setup the watchdog to try again, because
				 * xennetback_ifstart() will never be called
				 * again if queue is full.
				 */
				printf("xennetback_ifstart: no mcl_pages\n");
				ifp->if_timer = 1;
				break;
			}
		}
		/*
		 * note that we don't use RING_FINAL_CHECK_FOR_REQUESTS()
		 * here, as the frontend doesn't notify when adding
		 * requests anyway
		 */
		if (__predict_false(
		    !RING_HAS_UNCONSUMED_REQUESTS(&xneti->xni_rxring))) {
			/* ring full */
			break;
		}
	}
	splx(s);
}

static void
xennetback_ifsoftstart_copy(void *arg)
{
	struct xnetback_instance *xneti = arg;
	struct ifnet *ifp = &xneti->xni_if;
	struct mbuf *m, *new_m;
	paddr_t xmit_pa;
	paddr_t xmit_ma;
	int i, j;
	netif_rx_response_t *rxresp;
	netif_rx_request_t rxreq;
	RING_IDX req_prod, resp_prod;
	int do_event = 0;
	gnttab_copy_t *gop;
	int id, offset;

	XENPRINTF(("xennetback_ifsoftstart_copy "));
	int s = splnet();
	if (__predict_false(
	    (ifp->if_flags & (IFF_RUNNING|IFF_OACTIVE)) != IFF_RUNNING)) {
		splx(s);
		return;
	}

	while (!IFQ_IS_EMPTY(&ifp->if_snd)) {
		XENPRINTF(("pkt\n"));
		req_prod = xneti->xni_rxring.sring->req_prod;
		resp_prod = xneti->xni_rxring.rsp_prod_pvt;
		xen_rmb();

		gop = xstart_gop_copy;
		for (i = 0; !IFQ_IS_EMPTY(&ifp->if_snd);) {
			XENPRINTF(("have a packet\n"));
			IFQ_POLL(&ifp->if_snd, m);
			if (__predict_false(m == NULL))
				panic("xennetback_ifstart: IFQ_POLL");
			if (__predict_false(
			    req_prod == xneti->xni_rxring.req_cons ||
			    xneti->xni_rxring.req_cons - resp_prod ==
			    NET_RX_RING_SIZE)) {
				/* out of ring space */
				XENPRINTF(("xennetback_ifstart: ring full "
				    "req_prod 0x%x req_cons 0x%x resp_prod "
				    "0x%x\n",
				    req_prod, xneti->xni_rxring.req_cons,
				    resp_prod));
				ifp->if_timer = 1;
				break;
			}
			if (__predict_false(i == NB_XMIT_PAGES_BATCH))
				break; /* we filled the array */
			switch (m->m_flags & (M_EXT|M_EXT_CLUSTER)) {
			case M_EXT|M_EXT_CLUSTER:
				KASSERT(m->m_ext.ext_paddr != M_PADDR_INVALID);
				xmit_pa = m->m_ext.ext_paddr;
				offset = m->m_data - m->m_ext.ext_buf;
				break;
			case 0:
				KASSERT(m->m_paddr != M_PADDR_INVALID);
				xmit_pa = m->m_paddr;
				offset = M_BUFOFFSET(m) +
				    (m->m_data - M_BUFADDR(m));
				break;
			default:
				if (__predict_false(
				    !pmap_extract(pmap_kernel(),
				    (vaddr_t)m->m_data, &xmit_pa))) {
					panic("xennet_start: no pa");
				}
				offset = 0;
				break;
			}
			offset += (xmit_pa & ~PG_FRAME);
			xmit_pa = (xmit_pa & PG_FRAME);
			if (m->m_pkthdr.len != m->m_len ||
			    (offset + m->m_pkthdr.len) > PAGE_SIZE) {
				MGETHDR(new_m, M_DONTWAIT, MT_DATA);
				if (__predict_false(new_m == NULL)) {
					printf("%s: cannot allocate new mbuf\n",
					    ifp->if_xname);
					break;
				}
				if (m->m_pkthdr.len > MHLEN) {
					MCLGET(new_m, M_DONTWAIT);
					if (__predict_false(
					    (new_m->m_flags & M_EXT) == 0)) {
						XENPRINTF((
						    "%s: no mbuf cluster\n",
						    ifp->if_xname));
						m_freem(new_m);
						break;
					}
					xmit_pa = new_m->m_ext.ext_paddr;
					offset = new_m->m_data -
					    new_m->m_ext.ext_buf;
				} else {
					xmit_pa = new_m->m_paddr;
					offset = M_BUFOFFSET(new_m) +
					    (new_m->m_data - M_BUFADDR(new_m));
				}
				offset += (xmit_pa & ~PG_FRAME);
				xmit_pa = (xmit_pa & PG_FRAME);
				m_copydata(m, 0, m->m_pkthdr.len,
				    mtod(new_m, void *));
				new_m->m_len = new_m->m_pkthdr.len =
				    m->m_pkthdr.len;
				IFQ_DEQUEUE(&ifp->if_snd, m);
				m_freem(m);
				m = new_m;
			} else {
				IFQ_DEQUEUE(&ifp->if_snd, m);
			}

			KASSERT(xmit_pa != POOL_PADDR_INVALID);
			KASSERT((offset + m->m_pkthdr.len) <= PAGE_SIZE);
			xmit_ma = xpmap_ptom(xmit_pa);
			/* start filling ring */
			gop->flags = GNTCOPY_dest_gref;
			gop->source.offset = offset;
			gop->source.domid = DOMID_SELF;
			gop->source.u.gmfn = xmit_ma >> PAGE_SHIFT;

			RING_COPY_REQUEST(&xneti->xni_rxring,
			    xneti->xni_rxring.req_cons, &rxreq);
			gop->dest.u.ref = rxreq.gref;
			gop->dest.offset = 0;
			gop->dest.domid = xneti->xni_domid;

			gop->len = m->m_pkthdr.len;
			gop++;

			id = rxreq.id;
			xen_rmb();
			xneti->xni_rxring.req_cons++;
			rxresp = RING_GET_RESPONSE(&xneti->xni_rxring,
			    resp_prod);
			rxresp->id = id;
			rxresp->offset = 0;
			rxresp->status = m->m_pkthdr.len;
			if ((m->m_pkthdr.csum_flags &
			    (M_CSUM_TCPv4 | M_CSUM_UDPv4)) != 0) {
				rxresp->flags = NETRXF_csum_blank;
			} else {
				rxresp->flags = 0;
			}

			mbufs_sent[i] = m;
			resp_prod++;
			i++; /* this packet has been queued */
			ifp->if_opackets++;
			bpf_mtap(ifp, m, BPF_D_OUT);
		}
		if (i != 0) {
			if (HYPERVISOR_grant_table_op(GNTTABOP_copy,
			    xstart_gop_copy, i) != 0) {
				panic("%s: GNTTABOP_copy failed",
				    ifp->if_xname);
			}

			for (j = 0; j < i; j++) {
				if (xstart_gop_copy[j].status != GNTST_okay) {
					printf("%s GNTTABOP_copy[%d] %d\n",
					    ifp->if_xname,
					    j, xstart_gop_copy[j].status);
					printf("%s: req_prod %u req_cons "
					    "%u rsp_prod %u rsp_prod_pvt %u "
					    "i %d\n",
					    ifp->if_xname,
					    xneti->xni_rxring.sring->req_prod,
					    xneti->xni_rxring.req_cons,
					    xneti->xni_rxring.sring->rsp_prod,
					    xneti->xni_rxring.rsp_prod_pvt,
					    i);
					rxresp = RING_GET_RESPONSE(
					    &xneti->xni_rxring,
					    xneti->xni_rxring.rsp_prod_pvt + j);
					rxresp->status = NETIF_RSP_ERROR;
				}
			}

			/* update pointer */
			KASSERT(
			    xneti->xni_rxring.rsp_prod_pvt + i == resp_prod);
			xneti->xni_rxring.rsp_prod_pvt = resp_prod;
			RING_PUSH_RESPONSES_AND_CHECK_NOTIFY(
			    &xneti->xni_rxring, j);
			if (j)
				do_event = 1;
			/* now we can free the mbufs */
			for (j = 0; j < i; j++) {
				m_freem(mbufs_sent[j]);
			}
		}
		/* send event */
		if (do_event) {
			xen_rmb();
			XENPRINTF(("%s receive event\n",
			    xneti->xni_if.if_xname));
			hypervisor_notify_via_evtchn(xneti->xni_evtchn);
			do_event = 0;
		}
		/*
		 * note that we don't use RING_FINAL_CHECK_FOR_REQUESTS()
		 * here, as the frontend doesn't notify when adding
		 * requests anyway
		 */
		if (__predict_false(
		    !RING_HAS_UNCONSUMED_REQUESTS(&xneti->xni_rxring))) {
			/* ring full */
			break;
		}
	}
	splx(s);
}

static void
xennetback_ifwatchdog(struct ifnet * ifp)
{
	/*
	 * We can get to the following condition:
	 * transmit stalls because the ring is full when the ifq is full too.
	 * In this case (as, unfortunably, we don't get an interrupt from xen
	 * on transmit) noting will ever call xennetback_ifstart() again.
	 * Here we abuse the watchdog to get out of this condition.
	 */
	XENPRINTF(("xennetback_ifwatchdog\n"));
	xennetback_ifstart(ifp);
}

static int
xennetback_ifinit(struct ifnet *ifp)
{
	struct xnetback_instance *xneti = ifp->if_softc;
	int s = splnet();

	if ((ifp->if_flags & IFF_UP) == 0) {
		splx(s);
		return 0;
	}
	if (xneti->xni_status == CONNECTED)
		ifp->if_flags |= IFF_RUNNING;
	splx(s);
	return 0;
}

static void
xennetback_ifstop(struct ifnet *ifp, int disable)
{
	struct xnetback_instance *xneti = ifp->if_softc;
	int s = splnet();

	ifp->if_flags &= ~(IFF_RUNNING | IFF_OACTIVE);
	ifp->if_timer = 0;
	if (xneti->xni_status == CONNECTED) {
		XENPRINTF(("%s: req_prod 0x%x resp_prod 0x%x req_cons 0x%x "
		    "event 0x%x\n", ifp->if_xname, xneti->xni_txring->req_prod,
		    xneti->xni_txring->resp_prod, xneti->xni_txring->req_cons,
		    xneti->xni_txring->event));
		xennetback_evthandler(ifp->if_softc); /* flush pending RX requests */
	}
	splx(s);
}<|MERGE_RESOLUTION|>--- conflicted
+++ resolved
@@ -1,8 +1,4 @@
-<<<<<<< HEAD
-/*      $NetBSD: xennetback_xenbus.c,v 1.62 2018/04/27 07:53:07 maxv Exp $      */
-=======
 /*      $NetBSD: xennetback_xenbus.c,v 1.65 2018/06/26 06:48:00 msaitoh Exp $      */
->>>>>>> b2b84690
 
 /*
  * Copyright (c) 2006 Manuel Bouyer.
@@ -29,11 +25,7 @@
  */
 
 #include <sys/cdefs.h>
-<<<<<<< HEAD
-__KERNEL_RCSID(0, "$NetBSD: xennetback_xenbus.c,v 1.62 2018/04/27 07:53:07 maxv Exp $");
-=======
 __KERNEL_RCSID(0, "$NetBSD: xennetback_xenbus.c,v 1.65 2018/06/26 06:48:00 msaitoh Exp $");
->>>>>>> b2b84690
 
 #include "opt_xen.h"
 
@@ -394,14 +386,6 @@
 	int err;
 
 	aprint_verbose_ifnet(&xneti->xni_if, "disconnecting\n");
-<<<<<<< HEAD
-	hypervisor_mask_event(xneti->xni_evtchn);
-	intr_disestablish(xneti->xni_ih);
-
-	if (xneti->xni_softintr) {
-		softint_disestablish(xneti->xni_softintr);
-		xneti->xni_softintr = NULL;
-=======
 
 	if (xneti->xni_status == CONNECTED) {
 		KASSERT(xneti->xni_ih);
@@ -413,7 +397,6 @@
 			softint_disestablish(xneti->xni_softintr);
 			xneti->xni_softintr = NULL;
 		}
->>>>>>> b2b84690
 	}
 
 	mutex_enter(&xnetback_lock);
@@ -682,12 +665,9 @@
 	}
 	mutex_exit(&xnetback_lock);
 
-<<<<<<< HEAD
-=======
 	return found;
 }
 
->>>>>>> b2b84690
 /* get a page to remplace a mbuf cluster page given to a domain */
 static int
 xennetback_get_mcl_page(paddr_t *map)
