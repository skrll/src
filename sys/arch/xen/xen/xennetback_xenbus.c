--- conflicted
+++ resolved
@@ -1,8 +1,4 @@
-<<<<<<< HEAD
-/*      $NetBSD: xennetback_xenbus.c,v 1.68 2018/08/11 10:34:25 jdolecek Exp $      */
-=======
 /*      $NetBSD: xennetback_xenbus.c,v 1.69 2018/09/03 16:29:29 riastradh Exp $      */
->>>>>>> 598bd837
 
 /*
  * Copyright (c) 2006 Manuel Bouyer.
@@ -29,11 +25,7 @@
  */
 
 #include <sys/cdefs.h>
-<<<<<<< HEAD
-__KERNEL_RCSID(0, "$NetBSD: xennetback_xenbus.c,v 1.68 2018/08/11 10:34:25 jdolecek Exp $");
-=======
 __KERNEL_RCSID(0, "$NetBSD: xennetback_xenbus.c,v 1.69 2018/09/03 16:29:29 riastradh Exp $");
->>>>>>> 598bd837
 
 #include "opt_xen.h"
 
@@ -882,11 +874,7 @@
 			 * ack it. Delaying it until the mbuf is
 			 * freed will stall transmit.
 			 */
-<<<<<<< HEAD
-			m->m_len = min(MHLEN, txreq.size);
-=======
 			m->m_len = uimin(MHLEN, txreq.size);
->>>>>>> 598bd837
 			m->m_pkthdr.len = 0;
 			m_copyback(m, 0, txreq.size,
 			    (void *)(pkt_va + txreq.offset));
