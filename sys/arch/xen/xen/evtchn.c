<<<<<<< HEAD
/*	$NetBSD: evtchn.c,v 1.79 2017/12/13 16:30:18 bouyer Exp $	*/
=======
/*	$NetBSD: evtchn.c,v 1.80 2018/06/24 13:35:33 jdolecek Exp $	*/
>>>>>>> b2b84690

/*
 * Copyright (c) 2006 Manuel Bouyer.
 *
 * Redistribution and use in source and binary forms, with or without
 * modification, are permitted provided that the following conditions
 * are met:
 * 1. Redistributions of source code must retain the above copyright
 *    notice, this list of conditions and the following disclaimer.
 * 2. Redistributions in binary form must reproduce the above copyright
 *    notice, this list of conditions and the following disclaimer in the
 *    documentation and/or other materials provided with the distribution.
 *
 * THIS SOFTWARE IS PROVIDED BY THE AUTHOR ``AS IS'' AND ANY EXPRESS OR
 * IMPLIED WARRANTIES, INCLUDING, BUT NOT LIMITED TO, THE IMPLIED WARRANTIES
 * OF MERCHANTABILITY AND FITNESS FOR A PARTICULAR PURPOSE ARE DISCLAIMED.
 * IN NO EVENT SHALL THE AUTHOR BE LIABLE FOR ANY DIRECT, INDIRECT,
 * INCIDENTAL, SPECIAL, EXEMPLARY, OR CONSEQUENTIAL DAMAGES (INCLUDING, BUT
 * NOT LIMITED TO, PROCUREMENT OF SUBSTITUTE GOODS OR SERVICES; LOSS OF USE,
 * DATA, OR PROFITS; OR BUSINESS INTERRUPTION) HOWEVER CAUSED AND ON ANY
 * THEORY OF LIABILITY, WHETHER IN CONTRACT, STRICT LIABILITY, OR TORT
 * (INCLUDING NEGLIGENCE OR OTHERWISE) ARISING IN ANY WAY OUT OF THE USE OF
 * THIS SOFTWARE, EVEN IF ADVISED OF THE POSSIBILITY OF SUCH DAMAGE.
 *
 */

/*
 *
 * Copyright (c) 2004 Christian Limpach.
 * Copyright (c) 2004, K A Fraser.
 * All rights reserved.
 *
 * Redistribution and use in source and binary forms, with or without
 * modification, are permitted provided that the following conditions
 * are met:
 * 1. Redistributions of source code must retain the above copyright
 *    notice, this list of conditions and the following disclaimer.
 * 2. Redistributions in binary form must reproduce the above copyright
 *    notice, this list of conditions and the following disclaimer in the
 *    documentation and/or other materials provided with the distribution.
 *
 * THIS SOFTWARE IS PROVIDED BY THE AUTHOR ``AS IS'' AND ANY EXPRESS OR
 * IMPLIED WARRANTIES, INCLUDING, BUT NOT LIMITED TO, THE IMPLIED WARRANTIES
 * OF MERCHANTABILITY AND FITNESS FOR A PARTICULAR PURPOSE ARE DISCLAIMED.
 * IN NO EVENT SHALL THE AUTHOR BE LIABLE FOR ANY DIRECT, INDIRECT,
 * INCIDENTAL, SPECIAL, EXEMPLARY, OR CONSEQUENTIAL DAMAGES (INCLUDING, BUT
 * NOT LIMITED TO, PROCUREMENT OF SUBSTITUTE GOODS OR SERVICES; LOSS OF USE,
 * DATA, OR PROFITS; OR BUSINESS INTERRUPTION) HOWEVER CAUSED AND ON ANY
 * THEORY OF LIABILITY, WHETHER IN CONTRACT, STRICT LIABILITY, OR TORT
 * (INCLUDING NEGLIGENCE OR OTHERWISE) ARISING IN ANY WAY OUT OF THE USE OF
 * THIS SOFTWARE, EVEN IF ADVISED OF THE POSSIBILITY OF SUCH DAMAGE.
 */


#include <sys/cdefs.h>
<<<<<<< HEAD
__KERNEL_RCSID(0, "$NetBSD: evtchn.c,v 1.79 2017/12/13 16:30:18 bouyer Exp $");
=======
__KERNEL_RCSID(0, "$NetBSD: evtchn.c,v 1.80 2018/06/24 13:35:33 jdolecek Exp $");
>>>>>>> b2b84690

#include "opt_xen.h"
#include "isa.h"
#include "pci.h"

#include <sys/param.h>
#include <sys/cpu.h>
#include <sys/kernel.h>
#include <sys/systm.h>
#include <sys/device.h>
#include <sys/proc.h>
#include <sys/kmem.h>
#include <sys/reboot.h>
#include <sys/mutex.h>
#include <sys/interrupt.h>

#include <uvm/uvm.h>

#include <machine/intrdefs.h>

#include <xen/xen.h>
#include <xen/hypervisor.h>
#include <xen/evtchn.h>
#include <xen/xenfunc.h>

/*
 * This lock protects updates to the following mapping and reference-count
 * arrays. The lock does not need to be acquired to read the mapping tables.
 */
static kmutex_t evtchn_lock;

/* event handlers */
struct evtsource *evtsource[NR_EVENT_CHANNELS];

/* channel locks */
static kmutex_t evtlock[NR_EVENT_CHANNELS];

/* Reference counts for bindings to event channels XXX: redo for SMP */
static uint8_t evtch_bindcount[NR_EVENT_CHANNELS];

/* event-channel <-> VCPU mapping for IPIs. XXX: redo for SMP. */
static evtchn_port_t vcpu_ipi_to_evtch[XEN_LEGACY_MAX_VCPUS];

/* event-channel <-> VCPU mapping for VIRQ_TIMER.  XXX: redo for SMP. */
static int virq_timer_to_evtch[XEN_LEGACY_MAX_VCPUS];

/* event-channel <-> VIRQ mapping. */
static int virq_to_evtch[NR_VIRQS];


#if NPCI > 0 || NISA > 0
/* event-channel <-> PIRQ mapping */
static int pirq_to_evtch[NR_PIRQS];
/* PIRQ needing notify */
static uint32_t pirq_needs_unmask_notify[NR_EVENT_CHANNELS / 32];
int pirq_interrupt(void *);
physdev_op_t physdev_op_notify = {
	.cmd = PHYSDEVOP_IRQ_UNMASK_NOTIFY,
};
#endif

static void xen_evtchn_mask(struct pic *, int);
static void xen_evtchn_unmask(struct pic *, int);
static void xen_evtchn_addroute(struct pic *, struct cpu_info *, int, int, int);
static void xen_evtchn_delroute(struct pic *, struct cpu_info *, int, int, int);
static bool xen_evtchn_trymask(struct pic *, int);


struct pic xen_pic = {
	.pic_name = "xenev0",
	.pic_type = PIC_XEN,
	.pic_vecbase = 0,
	.pic_apicid = 0,
	.pic_lock = __SIMPLELOCK_UNLOCKED,
	.pic_hwmask = xen_evtchn_mask,
	.pic_hwunmask = xen_evtchn_unmask,
	.pic_addroute = xen_evtchn_addroute,
	.pic_delroute = xen_evtchn_delroute,
	.pic_trymask = xen_evtchn_trymask,
	.pic_level_stubs = xenev_stubs,
	.pic_edge_stubs = xenev_stubs,
};
	
/*
 * We try to stick to the traditional x86 PIC semantics wrt Xen
 * events.
 *
 * PIC pins exist in a global namespace which may be hierarchical, and
 * are mapped to a cpu bus concept called 'IRQ' numbers, which are
 * also global, but linear. Thus a PIC, pin tuple will always map to
 * an IRQ number. These tuples can alias to the same IRQ number, thus
 * causing IRQ "sharing". IRQ numbers can be bound to specific CPUs,
 * and to specific callback vector indices on the CPU called idt_vec,
 * which are aliases to handlers meant to run on destination
 * CPUs. This binding can also happen at interrupt time and resolved
 * 'round-robin' between all CPUs, depending on the lapic setup. In
 * this case, all CPUs need to have identical idt_vec->handler
 * mappings.
 *
 * The job of pic_addroute() is to setup the 'wiring' between the
 * source pin, and the destination CPU handler, ideally on a specific
 * CPU in MP systems (or 'round-robin').
 *
 * On Xen, a global namespace of 'events' exist, which are initially
 * bound to nothing. This is similar to the relationship between
 * realworld realworld IRQ numbers wrt PIC pins, since before routing,
 * IRQ numbers by themselves have no causal connection setup with the
 * real world. (Except for the hardwired cases on the PC Architecture,
 * which we ignore for the purpose of this description). However the
 * really important routing is from pin to idt_vec. On PIC_XEN, all
 * three (pic, irq, idt_vec) belong to the same namespace and are
 * identical. Further, the mapping between idt_vec and the actual
 * callback handler is setup via calls to the evtchn.h api - this
 * last bit is analogous to x86/idt.c:idt_vec_set() on real h/w
 *
 * For now we handle two cases:
 * - IPC style events - eg: timer, PV devices, etc.
 * - dom0 physical irq bound events.
 *
 * In the case of IPC style events, we currently externalise the
 * event binding by using evtchn.h functions. From the POV of
 * PIC_XEN ,  'pin' , 'irq' and 'idt_vec' are all identical to the
 * port number of the event.
 *
 * In the case of dom0 physical irq bound events, we currently
 * event binding by exporting evtchn.h functions. From the POV of
 * PIC_LAPIC/PIC_IOAPIC, the 'pin' is the hardware pin, the 'irq' is
 * the x86 global irq number  - the port number is extracted out of a
 * global array (this is currently kludgy and breaks API abstraction)
 * and the binding happens during pic_addroute() of the ioapic.
 *
 * Later when we integrate more tightly with x86/intr.c, we will be
 * able to conform better to (PIC_LAPIC/PIC_IOAPIC)->PIC_XEN
 * cascading model.
 */

int debug_port = -1;

// #define IRQ_DEBUG 4

/* http://mail-index.netbsd.org/port-amd64/2004/02/22/0000.html */
#ifdef MULTIPROCESSOR

/*
 * intr_biglock_wrapper: grab biglock and call a real interrupt handler.
 */

int
xen_intr_biglock_wrapper(void *vp)
{
	struct intrhand *ih = vp;
	int ret;

	KERNEL_LOCK(1, NULL);

	ret = (*ih->ih_realfun)(ih->ih_realarg);

	KERNEL_UNLOCK_ONE(NULL);

	return ret;
}
#endif /* MULTIPROCESSOR */

void
events_default_setup(void)
{
	int i;

	/* No VCPU -> event mappings. */
	for (i = 0; i < XEN_LEGACY_MAX_VCPUS; i++)
		vcpu_ipi_to_evtch[i] = -1;

	/* No VIRQ_TIMER -> event mappings. */
	for (i = 0; i < XEN_LEGACY_MAX_VCPUS; i++)
		virq_timer_to_evtch[i] = -1;

	/* No VIRQ -> event mappings. */
	for (i = 0; i < NR_VIRQS; i++)
		virq_to_evtch[i] = -1;

#if NPCI > 0 || NISA > 0
	/* No PIRQ -> event mappings. */
	for (i = 0; i < NR_PIRQS; i++)
		pirq_to_evtch[i] = -1;
	for (i = 0; i < NR_EVENT_CHANNELS / 32; i++)
		pirq_needs_unmask_notify[i] = 0;
#endif

	/* No event-channel are 'live' right now. */
	for (i = 0; i < NR_EVENT_CHANNELS; i++) {
		evtsource[i] = NULL;
		evtch_bindcount[i] = 0;
		hypervisor_mask_event(i);
	}

}

void
events_init(void)
{
	mutex_init(&evtchn_lock, MUTEX_DEFAULT, IPL_NONE);
	debug_port = bind_virq_to_evtch(VIRQ_DEBUG);

	KASSERT(debug_port != -1);

	aprint_verbose("VIRQ_DEBUG interrupt using event channel %d\n",
	    debug_port);
	/*
	 * Don't call event_set_handler(), we'll use a shortcut. Just set
	 * evtsource[] to a non-NULL value so that evtchn_do_event will
	 * be called.
	 */
	evtsource[debug_port] = (void *)-1;
	xen_atomic_set_bit(&curcpu()->ci_evtmask[0], debug_port);
	hypervisor_enable_event(debug_port);

	x86_enable_intr();		/* at long last... */
}

bool
events_suspend(void)
{
	int evtch;

	x86_disable_intr();

	/* VIRQ_DEBUG is the last interrupt to remove */
	evtch = unbind_virq_from_evtch(VIRQ_DEBUG);

	KASSERT(evtch != -1);

	hypervisor_mask_event(evtch);
	/* Remove the non-NULL value set in events_init() */
	evtsource[evtch] = NULL;
	aprint_verbose("VIRQ_DEBUG interrupt disabled, "
	    "event channel %d removed\n", evtch);

	return true;
}

bool
events_resume (void)
{
	events_init();

	return true;
}


unsigned int
evtchn_do_event(int evtch, struct intrframe *regs)
{
	struct cpu_info *ci;
	int ilevel;
	struct intrhand *ih;
	int	(*ih_fun)(void *, void *);
	uint32_t iplmask;
	int i;
	uint32_t iplbit;

	KASSERTMSG(evtch >= 0, "negative evtch: %d", evtch);
	KASSERTMSG(evtch < NR_EVENT_CHANNELS,
	    "evtch number %d > NR_EVENT_CHANNELS", evtch);

#ifdef IRQ_DEBUG
	if (evtch == IRQ_DEBUG)
		printf("evtchn_do_event: evtch %d\n", evtch);
#endif
	ci = curcpu();

	/*
	 * Shortcut for the debug handler, we want it to always run,
	 * regardless of the IPL level.
	 */
	if (__predict_false(evtch == debug_port)) {
		xen_debug_handler(NULL);
		hypervisor_enable_event(evtch);
		return 0;
	}

	KASSERTMSG(evtsource[evtch] != NULL, "unknown event %d", evtch);
	ci->ci_data.cpu_nintr++;
	evtsource[evtch]->ev_evcnt.ev_count++;
	ilevel = ci->ci_ilevel;

	if (evtsource[evtch]->ev_cpu != ci /* XXX: get stats */) {
		hypervisor_send_event(evtsource[evtch]->ev_cpu, evtch);
		return 0;
	}

	if (evtsource[evtch]->ev_maxlevel <= ilevel) {
#ifdef IRQ_DEBUG
		if (evtch == IRQ_DEBUG)
		    printf("evtsource[%d]->ev_maxlevel %d <= ilevel %d\n",
		    evtch, evtsource[evtch]->ev_maxlevel, ilevel);
#endif
		hypervisor_set_ipending(evtsource[evtch]->ev_imask,
					evtch >> LONG_SHIFT,
					evtch & LONG_MASK);

		/* leave masked */

		return 0;
	}
	ci->ci_ilevel = evtsource[evtch]->ev_maxlevel;
	iplmask = evtsource[evtch]->ev_imask;
	sti();
	mutex_spin_enter(&evtlock[evtch]);
	ih = evtsource[evtch]->ev_handlers;
	while (ih != NULL) {
		if (ih->ih_cpu != ci) {
			hypervisor_send_event(ih->ih_cpu, evtch);
			iplmask &= ~IUNMASK(ci, ih->ih_level);
			ih = ih->ih_evt_next;
			continue;
		}
		if (ih->ih_level <= ilevel) {
#ifdef IRQ_DEBUG
		if (evtch == IRQ_DEBUG)
		    printf("ih->ih_level %d <= ilevel %d\n", ih->ih_level, ilevel);
#endif
			cli();
			hypervisor_set_ipending(iplmask,
			    evtch >> LONG_SHIFT, evtch & LONG_MASK);
			/* leave masked */
			mutex_spin_exit(&evtlock[evtch]);
			goto splx;
		}
		iplmask &= ~IUNMASK(ci, ih->ih_level);
		ci->ci_ilevel = ih->ih_level;
		ih_fun = (void *)ih->ih_fun;
		ih_fun(ih->ih_arg, regs);
		ih = ih->ih_evt_next;
	}
	mutex_spin_exit(&evtlock[evtch]);
	cli();
	hypervisor_enable_event(evtch);
splx:
	/*
	 * C version of spllower(). ASTs will be checked when
	 * hypevisor_callback() exits, so no need to check here.
	 */
	iplmask = (IUNMASK(ci, ilevel) & ci->ci_ipending);
	while (iplmask != 0) {
		iplbit = 1 << (NIPL - 1);
		i = (NIPL - 1);
		while (iplmask != 0 && i > ilevel) {
			while (iplmask & iplbit) {
				ci->ci_ipending &= ~iplbit;
				ci->ci_ilevel = i;
				for (ih = ci->ci_isources[i]->is_handlers;
				    ih != NULL; ih = ih->ih_next) {
					KASSERT(ih->ih_cpu == ci);
					sti();
					ih_fun = (void *)ih->ih_fun;
					ih_fun(ih->ih_arg, regs);
					cli();
				}
				hypervisor_enable_ipl(i);
				/* more pending IPLs may have been registered */
				iplmask =
				    (IUNMASK(ci, ilevel) & ci->ci_ipending);
			}
			i--;
			iplbit >>= 1;
		}
	}
	ci->ci_ilevel = ilevel;
	return 0;
}

#define PRIuCPUID	"lu" /* XXX: move this somewhere more appropriate */

/* PIC callbacks */
/* pic "pin"s are conceptually mapped to event port numbers */
static void
xen_evtchn_mask(struct pic *pic, int pin)
{
	evtchn_port_t evtchn = pin;

	KASSERT(pic->pic_type == PIC_XEN);
	KASSERT(evtchn < NR_EVENT_CHANNELS);

	hypervisor_mask_event(evtchn);
	
}

static void
xen_evtchn_unmask(struct pic *pic, int pin)
{
	evtchn_port_t evtchn = pin;

	KASSERT(pic->pic_type == PIC_XEN);
	KASSERT(evtchn < NR_EVENT_CHANNELS);

	hypervisor_unmask_event(evtchn);
	
}


static void
xen_evtchn_addroute(struct pic *pic, struct cpu_info *ci, int pin, int idt_vec, int type)
{

	evtchn_port_t evtchn = pin;

	/* Events are simulated as level triggered interrupts */
	KASSERT(type == IST_LEVEL); 

	KASSERT(evtchn < NR_EVENT_CHANNELS);
#if notyet
	evtchn_port_t boundport = idt_vec;
#endif
	
	KASSERT(pic->pic_type == PIC_XEN);

	xen_atomic_set_bit(&ci->ci_evtmask[0], evtchn);

}

static void
xen_evtchn_delroute(struct pic *pic, struct cpu_info *ci, int pin, int idt_vec, int type)
{
	/*
	 * XXX: In the future, this is a great place to
	 * 'unbind' events to underlying events and cpus.
	 * For now, just disable interrupt servicing on this cpu for
	 * this pin aka cpu.
	 */
	evtchn_port_t evtchn = pin;

	/* Events are simulated as level triggered interrupts */
	KASSERT(type == IST_LEVEL); 

	KASSERT(evtchn < NR_EVENT_CHANNELS);
#if notyet
	evtchn_port_t boundport = idt_vec;
#endif
	
	KASSERT(pic->pic_type == PIC_XEN);

	xen_atomic_clear_bit(&ci->ci_evtmask[0], evtchn);
}

/*
 * xen_evtchn_trymask(pic, pin)
 *
 *	If there are interrupts pending on the bus-shared pic, return
 *	false.  Otherwise, mask interrupts on the bus-shared pic and
 *	return true.
 */
static bool
xen_evtchn_trymask(struct pic *pic, int pin)
{
	volatile struct shared_info *s = HYPERVISOR_shared_info;
	unsigned long masked __diagused;

	/* Mask it.  */
	masked = xen_atomic_test_and_set_bit(&s->evtchn_mask[0], pin);

	/*
	 * Caller is responsible for calling trymask only when the
	 * interrupt pin is not masked, and for serializing calls to
	 * trymask.
	 */
	KASSERT(!masked);

	/*
	 * Check whether there were any interrupts pending when we
	 * masked it.  If there were, unmask and abort.
	 */
	if (xen_atomic_test_bit(&s->evtchn_pending[0], pin)) {
		xen_atomic_clear_bit(&s->evtchn_mask[0], pin);
		return false;
	}

	/* Success: masked, not pending.  */
	return true;
}

evtchn_port_t
bind_vcpu_to_evtch(cpuid_t vcpu)
{
	evtchn_op_t op;
	evtchn_port_t evtchn;

	mutex_spin_enter(&evtchn_lock);

	evtchn = vcpu_ipi_to_evtch[vcpu];
	if (evtchn == -1) {
		op.cmd = EVTCHNOP_bind_ipi;
		op.u.bind_ipi.vcpu = (uint32_t) vcpu;
		if (HYPERVISOR_event_channel_op(&op) != 0)
			panic("Failed to bind ipi to VCPU %"PRIuCPUID"\n", vcpu);
		evtchn = op.u.bind_ipi.port;

		vcpu_ipi_to_evtch[vcpu] = evtchn;
	}

	evtch_bindcount[evtchn]++;

	mutex_spin_exit(&evtchn_lock);

	return evtchn;
}

int
bind_virq_to_evtch(int virq)
{
	evtchn_op_t op;
	int evtchn;

	mutex_spin_enter(&evtchn_lock);

	/*
	 * XXX: The only per-cpu VIRQ we currently use is VIRQ_TIMER.
	 * Please re-visit this implementation when others are used.
	 * Note: VIRQ_DEBUG is special-cased, and not used or bound on APs.
	 * XXX: event->virq/ipi can be unified in a linked-list
	 * implementation.
	 */
	struct cpu_info *ci = curcpu();

	if (virq == VIRQ_DEBUG && ci != &cpu_info_primary) {
		mutex_spin_exit(&evtchn_lock);
		return -1;
	}

	if (virq == VIRQ_TIMER) {
		evtchn = virq_timer_to_evtch[ci->ci_cpuid];
	} else {
		evtchn = virq_to_evtch[virq];
	}

	/* Allocate a channel if there is none already allocated */
	if (evtchn == -1) {
		op.cmd = EVTCHNOP_bind_virq;
		op.u.bind_virq.virq = virq;
		op.u.bind_virq.vcpu = ci->ci_cpuid;
		if (HYPERVISOR_event_channel_op(&op) != 0)
			panic("Failed to bind virtual IRQ %d\n", virq);
		evtchn = op.u.bind_virq.port;
	}

	/* Set event channel */
	if (virq == VIRQ_TIMER) {
		virq_timer_to_evtch[ci->ci_cpuid] = evtchn;
	} else {
		virq_to_evtch[virq] = evtchn;
	}

	/* Increase ref counter */
	evtch_bindcount[evtchn]++;

	mutex_spin_exit(&evtchn_lock);

	return evtchn;
}

int
unbind_virq_from_evtch(int virq)
{
	evtchn_op_t op;
	int evtchn;

	struct cpu_info *ci = curcpu();

	if (virq == VIRQ_TIMER) {
		evtchn = virq_timer_to_evtch[ci->ci_cpuid];
	}
	else {
		evtchn = virq_to_evtch[virq];
	}

	if (evtchn == -1) {
		return -1;
	}

	mutex_spin_enter(&evtchn_lock);

	evtch_bindcount[evtchn]--;
	if (evtch_bindcount[evtchn] == 0) {
		op.cmd = EVTCHNOP_close;
		op.u.close.port = evtchn;
		if (HYPERVISOR_event_channel_op(&op) != 0)
			panic("Failed to unbind virtual IRQ %d\n", virq);

		if (virq == VIRQ_TIMER) {
			virq_timer_to_evtch[ci->ci_cpuid] = -1;
		} else {
			virq_to_evtch[virq] = -1;
		}
	}

	mutex_spin_exit(&evtchn_lock);

	return evtchn;
}

#if NPCI > 0 || NISA > 0
int
get_pirq_to_evtch(int pirq)
{
	int evtchn;

	if (pirq == -1) /* Match previous behaviour */
		return -1;
	
	if (pirq >= NR_PIRQS) {
		panic("pirq %d out of bound, increase NR_PIRQS", pirq);
	}
	mutex_spin_enter(&evtchn_lock);

	evtchn = pirq_to_evtch[pirq];

	mutex_spin_exit(&evtchn_lock);

	return evtchn;
}

int
bind_pirq_to_evtch(int pirq)
{
	evtchn_op_t op;
	int evtchn;

	if (pirq >= NR_PIRQS) {
		panic("pirq %d out of bound, increase NR_PIRQS", pirq);
	}

	mutex_spin_enter(&evtchn_lock);

	evtchn = pirq_to_evtch[pirq];
	if (evtchn == -1) {
		op.cmd = EVTCHNOP_bind_pirq;
		op.u.bind_pirq.pirq = pirq;
		op.u.bind_pirq.flags = BIND_PIRQ__WILL_SHARE;
		if (HYPERVISOR_event_channel_op(&op) != 0)
			panic("Failed to bind physical IRQ %d\n", pirq);
		evtchn = op.u.bind_pirq.port;

#ifdef IRQ_DEBUG
		printf("pirq %d evtchn %d\n", pirq, evtchn);
#endif
		pirq_to_evtch[pirq] = evtchn;
	}

	evtch_bindcount[evtchn]++;

	mutex_spin_exit(&evtchn_lock);

	return evtchn;
}

int
unbind_pirq_from_evtch(int pirq)
{
	evtchn_op_t op;
	int evtchn = pirq_to_evtch[pirq];

	mutex_spin_enter(&evtchn_lock);

	evtch_bindcount[evtchn]--;
	if (evtch_bindcount[evtchn] == 0) {
		op.cmd = EVTCHNOP_close;
		op.u.close.port = evtchn;
		if (HYPERVISOR_event_channel_op(&op) != 0)
			panic("Failed to unbind physical IRQ %d\n", pirq);

		pirq_to_evtch[pirq] = -1;
	}

	mutex_spin_exit(&evtchn_lock);

	return evtchn;
}

struct pintrhand *
pirq_establish(int pirq, int evtch, int (*func)(void *), void *arg, int level,
    const char *intrname, const char *xname)
{
	struct pintrhand *ih;
	physdev_op_t physdev_op;

	ih = kmem_zalloc(sizeof(struct pintrhand),
	    cold ? KM_NOSLEEP : KM_SLEEP);
	if (ih == NULL) {
		printf("pirq_establish: can't allocate handler info\n");
		return NULL;
	}

	KASSERT(evtch > 0);

	ih->pirq = pirq;
	ih->evtch = evtch;
	ih->func = func;
	ih->arg = arg;

<<<<<<< HEAD
	if (event_set_handler(evtch, pirq_interrupt, ih, level, evname) != 0) {
=======
	if (event_set_handler(evtch, pirq_interrupt, ih, level, intrname,
	    xname) != 0) {
>>>>>>> b2b84690
		kmem_free(ih, sizeof(struct pintrhand));
		return NULL;
	}

	physdev_op.cmd = PHYSDEVOP_IRQ_STATUS_QUERY;
	physdev_op.u.irq_status_query.irq = pirq;
	if (HYPERVISOR_physdev_op(&physdev_op) < 0)
		panic("HYPERVISOR_physdev_op(PHYSDEVOP_IRQ_STATUS_QUERY)");
	if (physdev_op.u.irq_status_query.flags &
	    PHYSDEVOP_IRQ_NEEDS_UNMASK_NOTIFY) {
		pirq_needs_unmask_notify[evtch >> 5] |= (1 << (evtch & 0x1f));
#ifdef IRQ_DEBUG
		printf("pirq %d needs notify\n", pirq);
#endif
	}
	hypervisor_enable_event(evtch);
	return ih;
}

void
pirq_disestablish(struct pintrhand *ih)
{
	int error = event_remove_handler(ih->evtch, pirq_interrupt, ih);
	if (error) {
		printf("pirq_disestablish(%p): %d\n", ih, error);
		return;
	}
	kmem_free(ih, sizeof(struct pintrhand));
}

int
pirq_interrupt(void *arg)
{
	struct pintrhand *ih = arg;
	int ret;

	ret = ih->func(ih->arg);
#ifdef IRQ_DEBUG
	if (ih->evtch == IRQ_DEBUG)
	    printf("pirq_interrupt irq %d ret %d\n", ih->pirq, ret);
#endif
	return ret;
}

#endif /* NPCI > 0 || NISA > 0 */


/*
 * Recalculate the interrupt from scratch for an event source.
 */
static void
intr_calculatemasks(struct evtsource *evts, int evtch, struct cpu_info *ci)
{
	struct intrhand *ih;
	int cpu_receive = 0;

#ifdef MULTIPROCESSOR
	KASSERT(!mutex_owned(&evtlock[evtch]));
#endif
	mutex_spin_enter(&evtlock[evtch]);
	evts->ev_maxlevel = IPL_NONE;
	evts->ev_imask = 0;
	for (ih = evts->ev_handlers; ih != NULL; ih = ih->ih_evt_next) {
		if (ih->ih_level > evts->ev_maxlevel)
			evts->ev_maxlevel = ih->ih_level;
		evts->ev_imask |= (1 << ih->ih_level);
		if (ih->ih_cpu == ci)
			cpu_receive = 1;
	}
	if (cpu_receive)
		xen_atomic_set_bit(&curcpu()->ci_evtmask[0], evtch);
	else
		xen_atomic_clear_bit(&curcpu()->ci_evtmask[0], evtch);
	mutex_spin_exit(&evtlock[evtch]);
}

int
event_set_handler(int evtch, int (*func)(void *), void *arg, int level,
    const char *intrname, const char *xname)
{
	struct cpu_info *ci = curcpu(); /* XXX: pass in ci ? */
	struct evtsource *evts;
	struct intrhand *ih, **ihp;
	int s;
#ifdef MULTIPROCESSOR
	bool mpsafe = (level != IPL_VM);
#endif /* MULTIPROCESSOR */

#ifdef IRQ_DEBUG
	printf("event_set_handler IRQ %d handler %p\n", evtch, func);
#endif

	KASSERTMSG(evtch >= 0, "negative evtch: %d", evtch);
	KASSERTMSG(evtch < NR_EVENT_CHANNELS,
	    "evtch number %d > NR_EVENT_CHANNELS", evtch);
<<<<<<< HEAD
=======
	KASSERT(intrname != NULL && xname != NULL);
>>>>>>> b2b84690

#if 0
	printf("event_set_handler evtch %d handler %p level %d\n", evtch,
	       handler, level);
#endif
	ih = kmem_zalloc(sizeof (struct intrhand), KM_NOSLEEP);
	if (ih == NULL)
		panic("can't allocate fixed interrupt source");


	ih->ih_level = level;
	ih->ih_fun = ih->ih_realfun = func;
	ih->ih_arg = ih->ih_realarg = arg;
	ih->ih_evt_next = NULL;
	ih->ih_next = NULL;
	ih->ih_cpu = ci;
#ifdef MULTIPROCESSOR
	if (!mpsafe) {
		ih->ih_fun = xen_intr_biglock_wrapper;
		ih->ih_arg = ih;
	}
#endif /* MULTIPROCESSOR */

	s = splhigh();

	/* register per-cpu handler for spllower() */
	event_set_iplhandler(ci, ih, level);

	/* register handler for event channel */
	if (evtsource[evtch] == NULL) {
		evts = kmem_zalloc(sizeof (struct evtsource),
		    KM_NOSLEEP);
		if (evts == NULL)
			panic("can't allocate fixed interrupt source");

		evts->ev_handlers = ih;
		/*
		 * XXX: We're assuming here that ci is the same cpu as
		 * the one on which this event/port is bound on. The
		 * api needs to be reshuffled so that this assumption
		 * is more explicitly implemented.
		 */
		evts->ev_cpu = ci;
		mutex_init(&evtlock[evtch], MUTEX_DEFAULT, IPL_HIGH);
		evtsource[evtch] = evts;
		strlcpy(evts->ev_intrname, intrname, sizeof(evts->ev_intrname));

		evcnt_attach_dynamic(&evts->ev_evcnt, EVCNT_TYPE_INTR, NULL,
		    device_xname(ci->ci_dev), evts->ev_intrname);
	} else {
		evts = evtsource[evtch];
		/* sort by IPL order, higher first */
		mutex_spin_enter(&evtlock[evtch]);
		for (ihp = &evts->ev_handlers; ; ihp = &((*ihp)->ih_evt_next)) {
			if ((*ihp)->ih_level < ih->ih_level) {
				/* insert before *ihp */
				ih->ih_evt_next = *ihp;
				*ihp = ih;
				break;
			}
			if ((*ihp)->ih_evt_next == NULL) {
				(*ihp)->ih_evt_next = ih;
				break;
			}
		}
		mutex_spin_exit(&evtlock[evtch]);
	}


	// append device name
	if (evts->ev_xname[0] != '\0')
		strlcat(evts->ev_xname, ", ", sizeof(evts->ev_xname));
	strlcat(evts->ev_xname, xname, sizeof(evts->ev_xname));

	intr_calculatemasks(evts, evtch, ci);
	splx(s);

	return 0;
}

void
event_set_iplhandler(struct cpu_info *ci,
		     struct intrhand *ih,
		     int level)
{
	struct intrsource *ipls;

	KASSERT(ci == ih->ih_cpu);
	if (ci->ci_isources[level] == NULL) {
		ipls = kmem_zalloc(sizeof (struct intrsource),
		    KM_NOSLEEP);
		if (ipls == NULL)
			panic("can't allocate fixed interrupt source");
		ipls->is_recurse = xenev_stubs[level].ist_recurse;
		ipls->is_resume = xenev_stubs[level].ist_resume;
		ipls->is_handlers = ih;
		ci->ci_isources[level] = ipls;
	} else {
		ipls = ci->ci_isources[level];
		ih->ih_next = ipls->is_handlers;
		ipls->is_handlers = ih;
	}
}

int
event_remove_handler(int evtch, int (*func)(void *), void *arg)
{
	struct intrsource *ipls;
	struct evtsource *evts;
	struct intrhand *ih;
	struct intrhand **ihp;
	struct cpu_info *ci;

	evts = evtsource[evtch];
	if (evts == NULL)
		return ENOENT;

	mutex_spin_enter(&evtlock[evtch]);
	for (ihp = &evts->ev_handlers, ih = evts->ev_handlers;
	    ih != NULL;
	    ihp = &ih->ih_evt_next, ih = ih->ih_evt_next) {
		if (ih->ih_realfun == func && ih->ih_realarg == arg)
			break;
	}
	if (ih == NULL) {
		mutex_spin_exit(&evtlock[evtch]);
		return ENOENT;
	}
	ci = ih->ih_cpu;
	*ihp = ih->ih_evt_next;

	ipls = ci->ci_isources[ih->ih_level];
	for (ihp = &ipls->is_handlers, ih = ipls->is_handlers;
	    ih != NULL;
	    ihp = &ih->ih_next, ih = ih->ih_next) {
		if (ih->ih_realfun == func && ih->ih_realarg == arg)
			break;
	}
	if (ih == NULL)
		panic("event_remove_handler");
	*ihp = ih->ih_next;
	mutex_spin_exit(&evtlock[evtch]);
	kmem_free(ih, sizeof (struct intrhand));
	if (evts->ev_handlers == NULL) {
		xen_atomic_clear_bit(&ci->ci_evtmask[0], evtch);
		evcnt_detach(&evts->ev_evcnt);
		kmem_free(evts, sizeof (struct evtsource));
		evtsource[evtch] = NULL;
	} else {
		intr_calculatemasks(evts, evtch, ci);
	}
	return 0;
}

void
hypervisor_enable_event(unsigned int evtch)
{
#ifdef IRQ_DEBUG
	if (evtch == IRQ_DEBUG)
		printf("hypervisor_enable_evtch: evtch %d\n", evtch);
#endif

	hypervisor_unmask_event(evtch);
#if NPCI > 0 || NISA > 0
	if (pirq_needs_unmask_notify[evtch >> 5] & (1 << (evtch & 0x1f))) {
#ifdef  IRQ_DEBUG
		if (evtch == IRQ_DEBUG)
		    printf("pirq_notify(%d)\n", evtch);
#endif
		(void)HYPERVISOR_physdev_op(&physdev_op_notify);
	}
#endif /* NPCI > 0 || NISA > 0 */
}

int
xen_debug_handler(void *arg)
{
	struct cpu_info *ci = curcpu();
	int i;
	int xci_ilevel = ci->ci_ilevel;
	int xci_ipending = ci->ci_ipending;
	int xci_idepth = ci->ci_idepth;
	u_long upcall_pending = ci->ci_vcpu->evtchn_upcall_pending;
	u_long upcall_mask = ci->ci_vcpu->evtchn_upcall_mask;
	u_long pending_sel = ci->ci_vcpu->evtchn_pending_sel;
	unsigned long evtchn_mask[sizeof(unsigned long) * 8];
	unsigned long evtchn_pending[sizeof(unsigned long) * 8];

	u_long p;

	p = (u_long)&HYPERVISOR_shared_info->evtchn_mask[0];
	memcpy(evtchn_mask, (void *)p, sizeof(evtchn_mask));
	p = (u_long)&HYPERVISOR_shared_info->evtchn_pending[0];
	memcpy(evtchn_pending, (void *)p, sizeof(evtchn_pending));

	__insn_barrier();
	printf("debug event\n");
	printf("ci_ilevel 0x%x ci_ipending 0x%x ci_idepth %d\n",
	    xci_ilevel, xci_ipending, xci_idepth);
	printf("evtchn_upcall_pending %ld evtchn_upcall_mask %ld"
	    " evtchn_pending_sel 0x%lx\n",
		upcall_pending, upcall_mask, pending_sel);
	printf("evtchn_mask");
	for (i = 0 ; i <= LONG_MASK; i++)
		printf(" %lx", (u_long)evtchn_mask[i]);
	printf("\n");
	printf("evtchn_pending");
	for (i = 0 ; i <= LONG_MASK; i++)
		printf(" %lx", (u_long)evtchn_pending[i]);
	printf("\n");
	return 0;
}

static struct evtsource *
event_get_handler(const char *intrid)
{
	for (int i = 0; i < NR_EVENT_CHANNELS; i++) {
		if (evtsource[i] == NULL || i == debug_port)
			continue;

		struct evtsource *evp = evtsource[i];

		if (strcmp(evp->ev_intrname, intrid) == 0)
			return evp;
	}

	return NULL;
}

/*
 * MI interface for subr_interrupt.c
 */
uint64_t
interrupt_get_count(const char *intrid, u_int cpu_idx)
{
	int count = 0;
	struct evtsource *evp;

	mutex_spin_enter(&evtchn_lock);

	evp = event_get_handler(intrid);
	if (evp != NULL && cpu_idx == cpu_index(evp->ev_cpu))
		count = evp->ev_evcnt.ev_count;

	mutex_spin_exit(&evtchn_lock);

	return count;
}

/*
 * MI interface for subr_interrupt.c
 */
void
interrupt_get_assigned(const char *intrid, kcpuset_t *cpuset)
{
	struct evtsource *evp;

	kcpuset_zero(cpuset);

	mutex_spin_enter(&evtchn_lock);

	evp = event_get_handler(intrid);
	if (evp != NULL)
		kcpuset_set(cpuset, cpu_index(evp->ev_cpu));

	mutex_spin_exit(&evtchn_lock);
}

/*
 * MI interface for subr_interrupt.c
 */
void
interrupt_get_devname(const char *intrid, char *buf, size_t len)
{
	struct evtsource *evp;

	mutex_spin_enter(&evtchn_lock);

	evp = event_get_handler(intrid);
	strlcpy(buf, evp ? evp->ev_xname : "unknown", len);

	mutex_spin_exit(&evtchn_lock);
}

/*
 * MI interface for subr_interrupt.
 */
struct intrids_handler *
interrupt_construct_intrids(const kcpuset_t *cpuset)
{
	struct intrids_handler *ii_handler;
	intrid_t *ids;
	int i, count, off;
	struct evtsource *evp;

	if (kcpuset_iszero(cpuset))
		return 0;

	/*
	 * Count the number of interrupts which affinity to any cpu of "cpuset".
	 */
	count = 0;
	for (i = 0; i < NR_EVENT_CHANNELS; i++) {
		evp = evtsource[i];

		if (evp == NULL || i == debug_port)
			continue;

		if (!kcpuset_isset(cpuset, cpu_index(evp->ev_cpu)))
			continue;

		count++;
	}

	ii_handler = kmem_zalloc(sizeof(int) + sizeof(intrid_t) * count,
	    KM_SLEEP);
	if (ii_handler == NULL)
		return NULL;
	ii_handler->iih_nids = count;
	if (count == 0)
		return ii_handler;

	ids = ii_handler->iih_intrids;
	mutex_spin_enter(&evtchn_lock);
	for (i = 0, off = 0; i < NR_EVENT_CHANNELS && off < count; i++) {
		evp = evtsource[i];

		if (evp == NULL || i == debug_port)
			continue;

		if (!kcpuset_isset(cpuset, cpu_index(evp->ev_cpu)))
			continue;

		snprintf(ids[off], sizeof(intrid_t), "%s", evp->ev_intrname);
		off++;
	}
	mutex_spin_exit(&evtchn_lock);

	return ii_handler;
}<|MERGE_RESOLUTION|>--- conflicted
+++ resolved
@@ -1,8 +1,4 @@
-<<<<<<< HEAD
-/*	$NetBSD: evtchn.c,v 1.79 2017/12/13 16:30:18 bouyer Exp $	*/
-=======
 /*	$NetBSD: evtchn.c,v 1.80 2018/06/24 13:35:33 jdolecek Exp $	*/
->>>>>>> b2b84690
 
 /*
  * Copyright (c) 2006 Manuel Bouyer.
@@ -58,11 +54,7 @@
 
 
 #include <sys/cdefs.h>
-<<<<<<< HEAD
-__KERNEL_RCSID(0, "$NetBSD: evtchn.c,v 1.79 2017/12/13 16:30:18 bouyer Exp $");
-=======
 __KERNEL_RCSID(0, "$NetBSD: evtchn.c,v 1.80 2018/06/24 13:35:33 jdolecek Exp $");
->>>>>>> b2b84690
 
 #include "opt_xen.h"
 #include "isa.h"
@@ -761,12 +753,8 @@
 	ih->func = func;
 	ih->arg = arg;
 
-<<<<<<< HEAD
-	if (event_set_handler(evtch, pirq_interrupt, ih, level, evname) != 0) {
-=======
 	if (event_set_handler(evtch, pirq_interrupt, ih, level, intrname,
 	    xname) != 0) {
->>>>>>> b2b84690
 		kmem_free(ih, sizeof(struct pintrhand));
 		return NULL;
 	}
@@ -862,10 +850,7 @@
 	KASSERTMSG(evtch >= 0, "negative evtch: %d", evtch);
 	KASSERTMSG(evtch < NR_EVENT_CHANNELS,
 	    "evtch number %d > NR_EVENT_CHANNELS", evtch);
-<<<<<<< HEAD
-=======
 	KASSERT(intrname != NULL && xname != NULL);
->>>>>>> b2b84690
 
 #if 0
 	printf("event_set_handler evtch %d handler %p level %d\n", evtch,
