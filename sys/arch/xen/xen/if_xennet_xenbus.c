--- conflicted
+++ resolved
@@ -1,8 +1,4 @@
-<<<<<<< HEAD
-/*      $NetBSD: if_xennet_xenbus.c,v 1.74 2018/01/25 17:41:49 riastradh Exp $      */
-=======
 /*      $NetBSD: if_xennet_xenbus.c,v 1.77 2018/06/26 06:48:00 msaitoh Exp $      */
->>>>>>> b2b84690
 
 /*
  * Copyright (c) 2006 Manuel Bouyer.
@@ -88,11 +84,7 @@
  */
 
 #include <sys/cdefs.h>
-<<<<<<< HEAD
-__KERNEL_RCSID(0, "$NetBSD: if_xennet_xenbus.c,v 1.74 2018/01/25 17:41:49 riastradh Exp $");
-=======
 __KERNEL_RCSID(0, "$NetBSD: if_xennet_xenbus.c,v 1.77 2018/06/26 06:48:00 msaitoh Exp $");
->>>>>>> b2b84690
 
 #include "opt_xen.h"
 #include "opt_nfs_boot.h"
