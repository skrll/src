<<<<<<< HEAD
/*	$NetBSD: clock.c,v 1.65 2017/11/06 15:27:09 cherry Exp $	*/
=======
/*	$NetBSD: clock.c,v 1.70 2018/06/30 14:59:38 riastradh Exp $	*/
>>>>>>> b2b84690

/*-
 * Copyright (c) 2017, 2018 The NetBSD Foundation, Inc.
 * All rights reserved.
 *
 * This code is derived from software contributed to The NetBSD Foundation
 * by Taylor R. Campbell.
 *
 * Redistribution and use in source and binary forms, with or without
 * modification, are permitted provided that the following conditions
 * are met:
 * 1. Redistributions of source code must retain the above copyright
 *    notice, this list of conditions and the following disclaimer.
 * 2. Redistributions in binary form must reproduce the above copyright
 *    notice, this list of conditions and the following disclaimer in the
 *    documentation and/or other materials provided with the distribution.
 *
 * THIS SOFTWARE IS PROVIDED BY THE NETBSD FOUNDATION, INC. AND CONTRIBUTORS
 * ``AS IS'' AND ANY EXPRESS OR IMPLIED WARRANTIES, INCLUDING, BUT NOT LIMITED
 * TO, THE IMPLIED WARRANTIES OF MERCHANTABILITY AND FITNESS FOR A PARTICULAR
 * PURPOSE ARE DISCLAIMED.  IN NO EVENT SHALL THE FOUNDATION OR CONTRIBUTORS
 * BE LIABLE FOR ANY DIRECT, INDIRECT, INCIDENTAL, SPECIAL, EXEMPLARY, OR
 * CONSEQUENTIAL DAMAGES (INCLUDING, BUT NOT LIMITED TO, PROCUREMENT OF
 * SUBSTITUTE GOODS OR SERVICES; LOSS OF USE, DATA, OR PROFITS; OR BUSINESS
 * INTERRUPTION) HOWEVER CAUSED AND ON ANY THEORY OF LIABILITY, WHETHER IN
 * CONTRACT, STRICT LIABILITY, OR TORT (INCLUDING NEGLIGENCE OR OTHERWISE)
 * ARISING IN ANY WAY OUT OF THE USE OF THIS SOFTWARE, EVEN IF ADVISED OF THE
 * POSSIBILITY OF SUCH DAMAGE.
 */

#include "opt_xen.h"

#ifndef XEN_CLOCK_DEBUG
#define	XEN_CLOCK_DEBUG	0
#endif

#include <sys/cdefs.h>
<<<<<<< HEAD
__KERNEL_RCSID(0, "$NetBSD: clock.c,v 1.65 2017/11/06 15:27:09 cherry Exp $");
=======
__KERNEL_RCSID(0, "$NetBSD: clock.c,v 1.70 2018/06/30 14:59:38 riastradh Exp $");
>>>>>>> b2b84690

#include <sys/param.h>
#include <sys/types.h>
#include <sys/atomic.h>
#include <sys/callout.h>
#include <sys/cpu.h>
#include <sys/device.h>
#include <sys/evcnt.h>
#include <sys/intr.h>
#include <sys/kernel.h>
#include <sys/lwp.h>
#include <sys/proc.h>
#include <sys/sysctl.h>
#include <sys/systm.h>
#include <sys/time.h>
#include <sys/timetc.h>

#include <dev/clock_subr.h>

#include <machine/cpu.h>
#include <machine/cpu_counter.h>
#include <machine/lock.h>

#include <xen/evtchn.h>
#include <xen/hypervisor.h>
#include <xen/xen-public/vcpu.h>
#include <xen/xen.h>

#include <x86/rtc.h>

<<<<<<< HEAD
static int xen_timer_handler(void *);
static struct intrhand *ih;
=======
#define NS_PER_TICK ((uint64_t)1000000000ULL/hz)

static uint64_t	xen_vcputime_systime_ns(void);
static uint64_t	xen_vcputime_raw_systime_ns(void);
static void	xen_wallclock_time(struct timespec *);
static uint64_t	xen_global_systime_ns(void);
static unsigned	xen_get_timecount(struct timecounter *);
static int	xen_rtc_get(struct todr_chip_handle *, struct timeval *);
static int	xen_rtc_set(struct todr_chip_handle *, struct timeval *);
static int	xen_timer_handler(void *, struct clockframe *);
>>>>>>> b2b84690

/*
 * xen timecounter:
 *
 *	Xen vCPU system time, plus an adjustment with rdtsc.
 */
static struct timecounter xen_timecounter = {
	.tc_get_timecount = xen_get_timecount,
	.tc_poll_pps = NULL,
	.tc_counter_mask = ~0U,
	.tc_frequency = 1000000000ULL,	/* 1 GHz, i.e. units of nanoseconds */
	.tc_name = "xen_system_time",
	.tc_quality = 10000,
};

/*
 * xen_global_systime_ns_stamp
 *
 *	The latest Xen vCPU system time that has been observed on any
 *	CPU, for a global monotonic view of the Xen system time clock.
 */
static volatile uint64_t xen_global_systime_ns_stamp __cacheline_aligned;

/*
 * xen time of day register:
 *
 *	Xen wall clock time, plus a Xen vCPU system time adjustment.
 */
static struct todr_chip_handle xen_todr_chip = {
	.todr_gettime = xen_rtc_get,
	.todr_settime = xen_rtc_set,
};

#ifdef DOM0OPS
/*
 * xen timepush state:
 *
 *	Callout to periodically, after a sysctl-configurable number of
 *	NetBSD ticks, set the Xen hypervisor's wall clock time.
 */
static struct {
	struct callout	ch;
	int		ticks;
} xen_timepush;

static void	xen_timepush_init(void);
static void	xen_timepush_intr(void *);
static int	sysctl_xen_timepush(SYSCTLFN_ARGS);
#endif

/*
 * startrtclock()
 *
 *	Initialize the real-time clock from x86 machdep autoconf.
 */
void
startrtclock(void)
{

	todr_attach(&xen_todr_chip);
}

/*
 * setstatclockrate(rate)
 *
 *	Set the statclock to run at rate, in units of ticks per second.
 *
 *	Currently Xen does not have a separate statclock, so this is a
 *	noop; instad the statclock runs in hardclock.
 */
void
setstatclockrate(int rate)
{
}

/*
 * idle_block()
 *
 *	Called from the idle loop when we have nothing to do but wait
 *	for an interrupt.
 */
void
idle_block(void)
{

	KASSERT(curcpu()->ci_ipending == 0);
	HYPERVISOR_block();
}

/*
 * xen_rdtsc()
 *
 *	Read the local pCPU's tsc.
 */
static inline uint64_t
xen_rdtsc(void)
{
	uint32_t lo, hi;

	asm volatile("rdtsc" : "=a"(lo), "=d"(hi));

	return ((uint64_t)hi << 32) | lo;
}

/*
 * struct xen_vcputime_ticket
 *
 *	State for a vCPU read section, during which a caller may read
 *	from fields of a struct vcpu_time_info and call xen_rdtsc.
 *	Caller must enter with xen_vcputime_enter, exit with
 *	xen_vcputime_exit, and be prepared to retry if
 *	xen_vcputime_exit fails.
 */
struct xen_vcputime_ticket {
	uint64_t	version;
};

/*
 * xen_vcputime_enter(tp)
 *
 *	Enter a vCPU time read section and store a ticket in *tp, which
 *	the caller must use with xen_vcputime_exit.  Return a pointer
 *	to the current CPU's vcpu_time_info structure.  Caller must
 *	already be bound to the CPU.
 */
static inline volatile struct vcpu_time_info *
xen_vcputime_enter(struct xen_vcputime_ticket *tp)
{
	volatile struct vcpu_time_info *vt = &curcpu()->ci_vcpu->time;

	while (__predict_false(1 & (tp->version = vt->version)))
		SPINLOCK_BACKOFF_HOOK;

	/*
	 * Must read the version before reading the tsc on the local
	 * pCPU.  We are racing only with interruption by the
	 * hypervisor, so no need for a stronger memory barrier.
	 */
	__insn_barrier();

	return vt;
}

/*
 * xen_vcputime_exit(vt, tp)
 *
 *	Exit a vCPU time read section with the ticket in *tp from
 *	xen_vcputime_enter.  Return true on success, false if caller
 *	must retry.
 */
static inline bool
xen_vcputime_exit(volatile struct vcpu_time_info *vt,
    struct xen_vcputime_ticket *tp)
{

	KASSERT(vt == &curcpu()->ci_vcpu->time);

	/*
	 * Must read the tsc before re-reading the version on the local
	 * pCPU.  We are racing only with interruption by the
	 * hypervisor, so no need for a stronger memory barrier.
	 */
	__insn_barrier();

	return tp->version == vt->version;
}

/*
 * xen_tsc_to_ns_delta(delta_tsc, mul_frac, shift)
 *
 *	Convert a difference in tsc units to a difference in
 *	nanoseconds given a multiplier and shift for the unit
 *	conversion.
 */
static inline uint64_t
xen_tsc_to_ns_delta(uint64_t delta_tsc, uint32_t tsc_to_system_mul,
    int8_t tsc_shift)
{
	uint32_t delta_tsc_hi, delta_tsc_lo;

	if (tsc_shift < 0)
		delta_tsc >>= -tsc_shift;
	else
		delta_tsc <<= tsc_shift;

	delta_tsc_hi = delta_tsc >> 32;
	delta_tsc_lo = delta_tsc & 0xffffffffUL;

	/* d*m/2^32 = (2^32 d_h + d_l)*m/2^32 = d_h*m + (d_l*m)/2^32 */
	return ((uint64_t)delta_tsc_hi * tsc_to_system_mul) +
	    (((uint64_t)delta_tsc_lo * tsc_to_system_mul) >> 32);
}

/*
 * xen_vcputime_systime_ns()
 *
 *	Return a snapshot of the Xen system time plus an adjustment
 *	from the tsc, in units of nanoseconds.  Caller must be bound to
 *	the current CPU.
 */
static uint64_t
xen_vcputime_systime_ns(void)
{
	volatile struct vcpu_time_info *vt;
	struct cpu_info *ci = curcpu();
	struct xen_vcputime_ticket ticket;
	uint64_t raw_systime_ns, tsc_timestamp, tsc, delta_tsc, delta_ns;
	uint32_t tsc_to_system_mul;
	int8_t tsc_shift;
	uint64_t systime_ns;

	/* We'd better be bound to the CPU in _some_ way.  */
	KASSERT(cpu_intr_p() || cpu_softintr_p() || kpreempt_disabled() ||
	    (curlwp->l_flag & LP_BOUND));

	/*
	 * Repeatedly try to read the system time, corresponding tsc
	 * timestamp, and tsc frequency until we get a consistent view.
	 */
	do {
		vt = xen_vcputime_enter(&ticket);

		/* Grab Xen's snapshot of raw system time and tsc.  */
		raw_systime_ns = vt->system_time;
		tsc_timestamp = vt->tsc_timestamp;

		/* Get Xen's current idea of how fast the tsc is counting.  */
		tsc_to_system_mul = vt->tsc_to_system_mul;
		tsc_shift = vt->tsc_shift;

		/* Read the CPU's tsc.  */
		tsc = xen_rdtsc();
	} while (!xen_vcputime_exit(vt, &ticket));

	/*
	 * Out of paranoia, check whether the tsc has gone backwards
	 * since Xen's timestamp.
	 *
	 * This shouldn't happen because the Xen hypervisor is supposed
	 * to have read the tsc _before_ writing to the vcpu_time_info
	 * page, _before_ we read the tsc.
	 *
	 * Further, if we switched pCPUs after reading the tsc
	 * timestamp but before reading the CPU's tsc, the hypervisor
	 * had better notify us by updating the version too and forcing
	 * us to retry the vCPU time read.
	 */
	if (__predict_false(tsc < tsc_timestamp)) {
		/*
		 * Notify the console that the CPU's tsc appeared to
		 * run behind Xen's idea of it, and pretend it hadn't.
		 */
#if XEN_CLOCK_DEBUG		/* XXX dtrace hook */
		printf("xen cpu tsc %"PRIu64
		    " ran backwards from timestamp %"PRIu64
		    " by %"PRIu64"\n",
		    tsc, tsc_timestamp, tsc_timestamp - tsc);
#endif
		ci->ci_xen_cpu_tsc_backwards_evcnt.ev_count++;
		delta_ns = delta_tsc = 0;
	} else {
		/* Find how far the CPU's tsc has advanced.  */
		delta_tsc = tsc - tsc_timestamp;

		/* Convert the tsc delta to a nanosecond delta.  */
		delta_ns = xen_tsc_to_ns_delta(delta_tsc, tsc_to_system_mul,
		    tsc_shift);
	}

	/*
	 * Notify the console if the delta computation yielded a
	 * negative, and pretend it hadn't.
	 *
	 * This doesn't make sense but I include it out of paranoia.
	 */
	if (__predict_false((int64_t)delta_ns < 0)) {
#if XEN_CLOCK_DEBUG		/* XXX dtrace hook */
		printf("xen tsc delta in ns went negative: %"PRId64"\n",
		    delta_ns);
#endif
		ci->ci_xen_tsc_delta_negative_evcnt.ev_count++;
		delta_ns = 0;
	}

	/*
	 * Compute the TSC-adjusted system time.
	 */
	systime_ns = raw_systime_ns + delta_ns;

	/*
	 * Notify the console if the addition wrapped around.
	 *
	 * This shouldn't happen because system time should be relative
	 * to a reasonable reference point, not centuries in the past.
	 * (2^64 ns is approximately half a millennium.)
	 */
	if (__predict_false(systime_ns < raw_systime_ns)) {
#if XEN_CLOCK_DEBUG		/* XXX dtrace hook */
		printf("xen raw systime + tsc delta wrapped around:"
		    " %"PRIu64" + %"PRIu64" = %"PRIu64"\n",
		    raw_systime_ns, delta_ns, systime_ns);
#endif
		ci->ci_xen_raw_systime_wraparound_evcnt.ev_count++;
	}

	/*
	 * Notify the console if the TSC-adjusted Xen system time
	 * appears to have gone backwards, and pretend we had gone
	 * forward.  This seems to happen pretty regularly under load.
	 */
	if (__predict_false(ci->ci_xen_last_systime_ns > systime_ns)) {
#if XEN_CLOCK_DEBUG		/* XXX dtrace hook */
		printf("xen raw systime + tsc delta went backwards:"
		    " %"PRIu64" > %"PRIu64"\n",
		    ci->ci_xen_last_systime_ns, systime_ns);
		printf(" raw_systime_ns=%"PRIu64"\n tsc_timestamp=%"PRIu64"\n"
		    " tsc=%"PRIu64"\n tsc_to_system_mul=%"PRIu32"\n"
		    " tsc_shift=%"PRId8"\n delta_tsc=%"PRIu64"\n"
		    " delta_ns=%"PRIu64"\n",
		    raw_systime_ns, tsc_timestamp, tsc, tsc_to_system_mul,
		    tsc_shift, delta_tsc, delta_ns);
#endif
		ci->ci_xen_raw_systime_backwards_evcnt.ev_count++;
		systime_ns = ci->ci_xen_last_systime_ns + 1;
	}

	/* Remember the TSC-adjusted Xen system time.  */
	ci->ci_xen_last_systime_ns = systime_ns;

	/* We had better not have migrated CPUs.  */
	KASSERT(ci == curcpu());

	/* And we're done: return the TSC-adjusted systime in nanoseconds.  */
	return systime_ns;
}

/*
 * xen_vcputime_raw_systime_ns()
 *
 *	Return a snapshot of the current Xen system time to the
 *	resolution of the Xen hypervisor tick, in units of nanoseconds.
 */
static uint64_t
xen_vcputime_raw_systime_ns(void)
{
	volatile struct vcpu_time_info *vt;
	struct xen_vcputime_ticket ticket;
	uint64_t raw_systime_ns;

	do {
		vt = xen_vcputime_enter(&ticket);
		raw_systime_ns = vt->system_time;
	} while (!xen_vcputime_exit(vt, &ticket));

	return raw_systime_ns;
}

/*
 * struct xen_wallclock_ticket
 *
 *	State for a wall clock read section, during which a caller may
 *	read from the wall clock fields of HYPERVISOR_shared_info.
 *	Caller must enter with xen_wallclock_enter, exit with
 *	xen_wallclock_exit, and be prepared to retry if
 *	xen_wallclock_exit fails.
 */
struct xen_wallclock_ticket {
	uint32_t version;
};

/*
 * xen_wallclock_enter(tp)
 *
 *	Enter a wall clock read section and store a ticket in *tp,
 *	which the caller must use with xen_wallclock_exit.
 */
static inline void
xen_wallclock_enter(struct xen_wallclock_ticket *tp)
{

	while (__predict_false(1 & (tp->version =
		    HYPERVISOR_shared_info->wc_version)))
		SPINLOCK_BACKOFF_HOOK;

	/*
	 * Must read the version from memory before reading the
	 * timestamp from memory, as written potentially by another
	 * pCPU.
	 */
	membar_consumer();
}

/*
 * xen_wallclock_exit(tp)
 *
 *	Exit a wall clock read section with the ticket in *tp from
 *	xen_wallclock_enter.  Return true on success, false if caller
 *	must retry.
 */
static inline bool
xen_wallclock_exit(struct xen_wallclock_ticket *tp)
{

	/*
	 * Must read the timestamp from memory before re-reading the
	 * version from memory, as written potentially by another pCPU.
	 */
	membar_consumer();

	return tp->version == HYPERVISOR_shared_info->wc_version;
}

/*
 * xen_wallclock_time(tsp)
 *
 *	Return a snapshot of the current low-resolution wall clock
 *	time, as reported by the hypervisor, in tsp.
 */
static void
xen_wallclock_time(struct timespec *tsp)
{
	struct xen_wallclock_ticket ticket;
	uint64_t systime_ns;

	/* Read the last wall clock sample from the hypervisor. */
	do {
		xen_wallclock_enter(&ticket);
		tsp->tv_sec = HYPERVISOR_shared_info->wc_sec;
		tsp->tv_nsec = HYPERVISOR_shared_info->wc_nsec;
	} while (!xen_wallclock_exit(&ticket));

	/* Get the global system time.  */
	systime_ns = xen_global_systime_ns();

	/* Add the system time to the wall clock time.  */
	systime_ns += tsp->tv_nsec;
	tsp->tv_sec += systime_ns / 1000000000ull;
	tsp->tv_nsec = systime_ns % 1000000000ull;
}

/*
 * xen_global_systime_ns()
 *
 *	Return a global monotonic view of the system time in
 *	nanoseconds, computed by the per-CPU Xen raw system time plus
 *	an rdtsc adjustment, and advance the view of the system time
 *	for all other CPUs.
 */
static uint64_t
xen_global_systime_ns(void)
{
	struct cpu_info *ci;
	uint64_t local, global, result;
	int bound;

	/*
	 * Find the local timecount on this CPU, and make sure it does
	 * not precede the latest global timecount witnessed so far by
	 * any CPU.  If it does, add to the local CPU's skew from the
	 * fastest CPU.
	 *
	 * XXX Can we avoid retrying if the CAS fails?
	 */
	bound = curlwp_bind();
	ci = curcpu();
	do {
		local = xen_vcputime_systime_ns();
		local += ci->ci_xen_systime_ns_skew;
		global = xen_global_systime_ns_stamp;
		if (__predict_false(local < global + 1)) {
			result = global + 1;
			ci->ci_xen_systime_ns_skew += global + 1 - local;
		} else {
			result = local;
		}
	} while (atomic_cas_64(&xen_global_systime_ns_stamp, global, result)
	    != global);
	KASSERT(ci == curcpu());
	curlwp_bindx(bound);

	return result;
}

/*
 * xen_get_timecount(tc)
 *
 *	Return the low 32 bits of a global monotonic view of the Xen
 *	system time.
 */
static unsigned
xen_get_timecount(struct timecounter *tc)
{

	KASSERT(tc == &xen_timecounter);

	return (unsigned)xen_global_systime_ns();
}

/*
 * xen_rtc_get(todr, tv)
 *
 *	Get the current real-time clock from the Xen wall clock time
 *	and vCPU system time adjustment.
 */
static int
xen_rtc_get(struct todr_chip_handle *todr, struct timeval *tvp)
{
	struct timespec ts;

	xen_wallclock_time(&ts);
	TIMESPEC_TO_TIMEVAL(tvp, &ts);

<<<<<<< HEAD
void
xen_initclocks(void)
{
	int err __diagused;
	static bool tcdone = false;
=======
	return 0;
}
>>>>>>> b2b84690

/*
 * xen_rtc_set(todr, tv)
 *
 *	Set the Xen wall clock time, if we can.
 */
static int
xen_rtc_set(struct todr_chip_handle *todr, struct timeval *tvp)
{
#ifdef DOM0OPS
	struct clock_ymdhms dt;
	xen_platform_op_t op;
	uint64_t systime_ns;

	if (xendomain_is_privileged()) {
		/* Convert to ymdhms and set the x86 ISA RTC.  */
		clock_secs_to_ymdhms(tvp->tv_sec, &dt);
		rtc_set_ymdhms(NULL, &dt);

		/* Get the global system time so we can preserve it.  */
		systime_ns = xen_global_systime_ns();

		/* Set the hypervisor wall clock time.  */
		op.cmd = XENPF_settime;
		op.u.settime.secs = tvp->tv_sec;
		op.u.settime.nsecs = tvp->tv_usec * 1000;
		op.u.settime.system_time = systime_ns;
		return HYPERVISOR_platform_op(&op);
	}
#endif

	/* XXX Should this fail if not on privileged dom0?  */
	return 0;
}

/*
 * xen_delay(n)
 *
 *	Wait approximately n microseconds.
 */
void
xen_delay(unsigned n)
{
	int bound;

	/* Bind to the CPU so we don't compare tsc on different CPUs.  */
	bound = curlwp_bind();

	/* Short wait (<500us) or long wait?  */
	if (n < 500000) {
		/*
		 * Xen system time is not precise enough for short
		 * delays, so use the tsc instead.
		 *
		 * We work with the current tsc frequency, and figure
		 * that if it changes while we're delaying, we've
		 * probably delayed long enough -- up to 500us.
		 *
		 * We do not use cpu_frequency(ci), which uses a
		 * quantity detected at boot time, and which may have
		 * changed by now if Xen has migrated this vCPU to
		 * another pCPU.
		 *
		 * XXX How long does it take to migrate pCPUs?
		 */
		volatile struct vcpu_time_info *vt;
		struct xen_vcputime_ticket ticket;
		uint64_t tsc_start, last_tsc, tsc;
		uint32_t tsc_to_system_mul;
		int8_t tsc_shift;

		/* Get the starting tsc and tsc frequency.  */
		do {
			vt = xen_vcputime_enter(&ticket);
			tsc_start = last_tsc = xen_rdtsc();
			tsc_to_system_mul = vt->tsc_to_system_mul;
			tsc_shift = vt->tsc_shift;
		} while (!xen_vcputime_exit(vt, &ticket));

<<<<<<< HEAD
#ifdef DOM0OPS
	const struct sysctlnode *node = NULL;

	if (!tcdone) { /* Do this only once */

		xen_timepush_ticks = 53 * hz + 3; /* avoid exact # of min/sec */
		if (xendomain_is_privileged()) {
			sysctl_createv(NULL, 0, NULL, &node, 0,
			    CTLTYPE_NODE, "xen",
			    SYSCTL_DESCR("Xen top level node"),
			    NULL, 0, NULL, 0,
			    CTL_MACHDEP, CTL_CREATE, CTL_EOL);
			if (node != NULL) {
				sysctl_createv(NULL, 0, &node, NULL,
				    CTLFLAG_READWRITE, CTLTYPE_INT,
				    "timepush_ticks",
				    SYSCTL_DESCR("How often to update the "
				    "hypervisor's time-of-day; 0 to disable"),
				    sysctl_xen_timepush, 0,
				    &xen_timepush_ticks, 0, 
				    CTL_CREATE, CTL_EOL);
			}
			callout_reset(&xen_timepush_co, xen_timepush_ticks,
			     &xen_timepush, &xen_timepush_co);
=======
		/*
		 * Wait until as many tsc ticks as there are in n
		 * microseconds have elapsed, or the tsc has gone
		 * backwards meaning we've probably migrated pCPUs.
		 */
		for (;;) {
			tsc = xen_rdtsc();
			if (__predict_false(tsc < last_tsc))
				break;
			if (xen_tsc_to_ns_delta(tsc - tsc_start,
				tsc_to_system_mul, tsc_shift)/1000 >= n)
				break;
			last_tsc = tsc;
>>>>>>> b2b84690
		}
	} else {
		/*
		 * Use the Xen system time for >=500us delays.  From my
		 * testing, it seems to sometimes run backward by about
		 * 110us, which is not so bad.
		 */
		uint64_t n_ns = 1000*(uint64_t)n;
		uint64_t start_ns;

		/* Get the start time.  */
		start_ns = xen_vcputime_raw_systime_ns();

		/* Wait until the system time has passed the end.  */
		do {
			HYPERVISOR_yield();
		} while (xen_vcputime_raw_systime_ns() - start_ns < n_ns);
	}

	/* Unbind from the CPU if we weren't already bound.  */
	curlwp_bindx(bound);
}

/*
 * xen_suspendclocks(ci)
 *
 *	Stop handling the Xen timer event on the CPU of ci.  Caller
 *	must be running on and bound to ci's CPU.
 *
 *	Actually, caller must have kpreemption disabled, because that's
 *	easier to assert at the moment.
 */
void
xen_suspendclocks(struct cpu_info *ci)
{
	int evtch;

	KASSERT(ci == curcpu());
	KASSERT(kpreempt_disabled());
	KASSERT(ci->ci_xen_timer_intrhand != NULL);

	evtch = unbind_virq_from_evtch(VIRQ_TIMER);
	KASSERT(evtch != -1);

	hypervisor_mask_event(evtch);
<<<<<<< HEAD
	intr_disestablish(ih);
=======
	intr_disestablish(ci->ci_xen_timer_intrhand);
	ci->ci_xen_timer_intrhand = NULL;
>>>>>>> b2b84690

	aprint_verbose("Xen clock: removed event channel %d\n", evtch);

	/* We'd better not have switched CPUs.  */
	KASSERT(ci == curcpu());
}

/*
 * xen_resumeclocks(ci)
 *
 *	Start handling the Xen timer event on the CPU of ci.  Arm the
 *	Xen timer.  Caller must be running on and bound to ci's CPU.
 *
 *	Actually, caller must have kpreemption disabled, because that's
 *	easier to assert at the moment.
 */
void
xen_resumeclocks(struct cpu_info *ci)
{
	char intr_xname[INTRDEVNAMEBUF];
	int evtch;
	int error;

	KASSERT(ci == curcpu());
	KASSERT(kpreempt_disabled());
	KASSERT(ci->ci_xen_timer_intrhand == NULL);

	evtch = bind_virq_to_evtch(VIRQ_TIMER);
	KASSERT(evtch != -1);

<<<<<<< HEAD
	ih = intr_establish_xname(0, &xen_pic, evtch, IST_LEVEL, IPL_CLOCK,
	    xen_timer_handler, ci, true, "clock");

	KASSERT(ih != NULL);
=======
	snprintf(intr_xname, sizeof(intr_xname), "%s clock",
	    device_xname(ci->ci_dev));
	/* XXX sketchy function pointer cast -- fix the API, please */
	ci->ci_xen_timer_intrhand = intr_establish_xname(0, &xen_pic, evtch,
	    IST_LEVEL, IPL_CLOCK, (int (*)(void *))xen_timer_handler, ci, true,
	    intr_xname);
	if (ci->ci_xen_timer_intrhand == NULL)
		panic("failed to establish timer interrupt handler");
>>>>>>> b2b84690

	hypervisor_enable_event(evtch);

	aprint_verbose("Xen %s: using event channel %d\n", intr_xname, evtch);

	/* Disarm the periodic timer on Xen>=3.1 which is allegedly buggy.  */
	if (XEN_MAJOR(xen_version) > 3 || XEN_MINOR(xen_version) > 0) {
		error = HYPERVISOR_vcpu_op(VCPUOP_stop_periodic_timer,
		    ci->ci_cpuid, NULL);
		KASSERT(error == 0);
	}

	/* Pretend the last hardclock happened right now.  */
	ci->ci_xen_hardclock_systime_ns = xen_vcputime_systime_ns();

	/* Arm the one-shot timer.  */
	error = HYPERVISOR_set_timer_op(ci->ci_xen_hardclock_systime_ns +
	    NS_PER_TICK);
	KASSERT(error == 0);

	/* We'd better not have switched CPUs.  */
	KASSERT(ci == curcpu());
}

/*
 * xen_timer_handler(cookie, frame)
 *
 *	Periodic Xen timer event handler for NetBSD hardclock.  Calls
 *	to this may get delayed, so we run hardclock as many times as
 *	we need to in order to cover the Xen system time that elapsed.
 *	After that, re-arm the timer to run again at the next tick.
 *	The cookie is the pointer to struct cpu_info.
 */
static int
<<<<<<< HEAD
xen_timer_handler(void *arg)
=======
xen_timer_handler(void *cookie, struct clockframe *frame)
>>>>>>> b2b84690
{
	struct cpu_info *ci = curcpu();
<<<<<<< HEAD
	struct intrframe *regs = arg;

	int err;
=======
	uint64_t last, now, delta, next;
	int error;

	KASSERT(cpu_intr_p());
	KASSERT(cookie == ci);

>>>>>>> b2b84690
again:
	/*
	 * Find how many nanoseconds of Xen system time has elapsed
	 * since the last hardclock tick.
	 */
	last = ci->ci_xen_hardclock_systime_ns;
	now = xen_vcputime_systime_ns();
	if (now < last) {
#if XEN_CLOCK_DEBUG		/* XXX dtrace hook */
		printf("xen systime ran backwards in hardclock %"PRIu64"ns\n",
		    last - now);
#endif
		ci->ci_xen_systime_backwards_hardclock_evcnt.ev_count++;
		now = last;
	}
	delta = now - last;

	/*
	 * Play hardclock catchup: run the hardclock timer as many
	 * times as appears necessary based on how much time has
	 * passed.
	 */
	while (delta >= NS_PER_TICK) {
		ci->ci_xen_hardclock_systime_ns += NS_PER_TICK;
		delta -= NS_PER_TICK;
		hardclock(frame);
		if (__predict_false(delta >= NS_PER_TICK))
			ci->ci_xen_missed_hardclock_evcnt.ev_count++;
	}

	/*
	 * Re-arm the timer.  If it fails, it's probably because the
	 * time is in the past, so update our idea of what the Xen
	 * system time is and try again.
	 */
	next = ci->ci_xen_hardclock_systime_ns + NS_PER_TICK;
	error = HYPERVISOR_set_timer_op(next);
	if (error)
		goto again;

	/* Success!  */
	return 0;
}

/*
 * xen_initclocks()
 *
 *	Initialize the Xen clocks on the current CPU.
 */
void
xen_initclocks(void)
{
	struct cpu_info *ci = curcpu();

	/* If this is the primary CPU, do global initialization first.  */
	if (ci == &cpu_info_primary) {
		/* Initialize the systemwide Xen timecounter.  */
		tc_init(&xen_timecounter);

#ifdef DOM0OPS
		/*
		 * If this is a privileged dom0, start pushing the wall
		 * clock time back to the Xen hypervisor.
		 */
		if (xendomain_is_privileged())
			xen_timepush_init();
#endif
	}

	/* Attach the event counters.  */
	evcnt_attach_dynamic(&ci->ci_xen_cpu_tsc_backwards_evcnt,
	    EVCNT_TYPE_INTR, NULL, device_xname(ci->ci_dev),
	    "cpu tsc ran backwards");
	evcnt_attach_dynamic(&ci->ci_xen_tsc_delta_negative_evcnt,
	    EVCNT_TYPE_INTR, NULL, device_xname(ci->ci_dev),
	    "tsc delta went negative");
	evcnt_attach_dynamic(&ci->ci_xen_raw_systime_wraparound_evcnt,
	    EVCNT_TYPE_INTR, NULL, device_xname(ci->ci_dev),
	    "raw systime wrapped around");
	evcnt_attach_dynamic(&ci->ci_xen_raw_systime_backwards_evcnt,
	    EVCNT_TYPE_INTR, NULL, device_xname(ci->ci_dev),
	    "raw systime went backwards");
	evcnt_attach_dynamic(&ci->ci_xen_systime_backwards_hardclock_evcnt,
	    EVCNT_TYPE_INTR, NULL, device_xname(ci->ci_dev),
	    "systime went backwards in hardclock");
	evcnt_attach_dynamic(&ci->ci_xen_missed_hardclock_evcnt,
	    EVCNT_TYPE_INTR, NULL, device_xname(ci->ci_dev),
	    "missed hardclock");

	/* Fire up the clocks.  */
	xen_resumeclocks(ci);
}

#ifdef DOM0OPS

/*
 * xen_timepush_init()
 *
 *	Initialize callout to periodically set Xen hypervisor's wall
 *	clock time.
 */
static void
xen_timepush_init(void)
{
	struct sysctllog *log = NULL;
	const struct sysctlnode *node = NULL;
	int error;

	/* Start periodically updating the hypervisor's wall clock time.  */
	callout_init(&xen_timepush.ch, 0);
	callout_setfunc(&xen_timepush.ch, xen_timepush_intr, NULL);

	/* Pick a default frequency for timepush.  */
	xen_timepush.ticks = 53*hz + 3; /* avoid exact # of min/sec */

	/* Create machdep.xen node.  */
	/* XXX Creation of the `machdep.xen' node should be elsewhere.  */
	error = sysctl_createv(&log, 0, NULL, &node, 0,
	    CTLTYPE_NODE, "xen",
	    SYSCTL_DESCR("Xen top level node"),
	    NULL, 0, NULL, 0,
	    CTL_MACHDEP, CTL_CREATE, CTL_EOL);
	if (error)
		goto fail;
	KASSERT(node != NULL);

	/* Create int machdep.xen.timepush_ticks knob.  */
	error = sysctl_createv(&log, 0, NULL, NULL, CTLFLAG_READWRITE,
	    CTLTYPE_INT, "timepush_ticks",
	    SYSCTL_DESCR("How often to update the hypervisor's time-of-day;"
		" 0 to disable"),
	    sysctl_xen_timepush, 0, &xen_timepush.ticks, 0,
	    CTL_CREATE, CTL_EOL);
	if (error)
		goto fail;

	/* Start the timepush callout.  */
	callout_schedule(&xen_timepush.ch, xen_timepush.ticks);

	/* Success!  */
	return;

fail:	sysctl_teardown(&log);
}

/*
 * xen_timepush_intr(cookie)
 *
 *	Callout interrupt handler to push NetBSD's idea of the wall
 *	clock time, usually synchronized with NTP, back to the Xen
 *	hypervisor.
 */
static void
xen_timepush_intr(void *cookie)
{

	resettodr();
	if (xen_timepush.ticks)
		callout_schedule(&xen_timepush.ch, xen_timepush.ticks);
}

/*
 * sysctl_xen_timepush(...)
 *
 *	Sysctl handler to set machdep.xen.timepush_ticks.
 */
static int
sysctl_xen_timepush(SYSCTLFN_ARGS)
{
	struct sysctlnode node;
	int ticks;
	int error;

	ticks = xen_timepush.ticks;
	node = *rnode;
	node.sysctl_data = &ticks;
	error = sysctl_lookup(SYSCTLFN_CALL(&node));
	if (error || newp == NULL)
		return error;

	if (ticks < 0)
		return EINVAL;

	if (ticks != xen_timepush.ticks) {
		xen_timepush.ticks = ticks;

		if (ticks == 0)
			callout_stop(&xen_timepush.ch);
		else
			callout_schedule(&xen_timepush.ch, ticks);
	}

	return 0;
}

#endif	/* DOM0OPS */<|MERGE_RESOLUTION|>--- conflicted
+++ resolved
@@ -1,8 +1,4 @@
-<<<<<<< HEAD
-/*	$NetBSD: clock.c,v 1.65 2017/11/06 15:27:09 cherry Exp $	*/
-=======
 /*	$NetBSD: clock.c,v 1.70 2018/06/30 14:59:38 riastradh Exp $	*/
->>>>>>> b2b84690
 
 /*-
  * Copyright (c) 2017, 2018 The NetBSD Foundation, Inc.
@@ -40,11 +36,7 @@
 #endif
 
 #include <sys/cdefs.h>
-<<<<<<< HEAD
-__KERNEL_RCSID(0, "$NetBSD: clock.c,v 1.65 2017/11/06 15:27:09 cherry Exp $");
-=======
 __KERNEL_RCSID(0, "$NetBSD: clock.c,v 1.70 2018/06/30 14:59:38 riastradh Exp $");
->>>>>>> b2b84690
 
 #include <sys/param.h>
 #include <sys/types.h>
@@ -75,10 +67,6 @@
 
 #include <x86/rtc.h>
 
-<<<<<<< HEAD
-static int xen_timer_handler(void *);
-static struct intrhand *ih;
-=======
 #define NS_PER_TICK ((uint64_t)1000000000ULL/hz)
 
 static uint64_t	xen_vcputime_systime_ns(void);
@@ -89,7 +77,6 @@
 static int	xen_rtc_get(struct todr_chip_handle *, struct timeval *);
 static int	xen_rtc_set(struct todr_chip_handle *, struct timeval *);
 static int	xen_timer_handler(void *, struct clockframe *);
->>>>>>> b2b84690
 
 /*
  * xen timecounter:
@@ -602,16 +589,8 @@
 	xen_wallclock_time(&ts);
 	TIMESPEC_TO_TIMEVAL(tvp, &ts);
 
-<<<<<<< HEAD
-void
-xen_initclocks(void)
-{
-	int err __diagused;
-	static bool tcdone = false;
-=======
 	return 0;
 }
->>>>>>> b2b84690
 
 /*
  * xen_rtc_set(todr, tv)
@@ -691,32 +670,6 @@
 			tsc_shift = vt->tsc_shift;
 		} while (!xen_vcputime_exit(vt, &ticket));
 
-<<<<<<< HEAD
-#ifdef DOM0OPS
-	const struct sysctlnode *node = NULL;
-
-	if (!tcdone) { /* Do this only once */
-
-		xen_timepush_ticks = 53 * hz + 3; /* avoid exact # of min/sec */
-		if (xendomain_is_privileged()) {
-			sysctl_createv(NULL, 0, NULL, &node, 0,
-			    CTLTYPE_NODE, "xen",
-			    SYSCTL_DESCR("Xen top level node"),
-			    NULL, 0, NULL, 0,
-			    CTL_MACHDEP, CTL_CREATE, CTL_EOL);
-			if (node != NULL) {
-				sysctl_createv(NULL, 0, &node, NULL,
-				    CTLFLAG_READWRITE, CTLTYPE_INT,
-				    "timepush_ticks",
-				    SYSCTL_DESCR("How often to update the "
-				    "hypervisor's time-of-day; 0 to disable"),
-				    sysctl_xen_timepush, 0,
-				    &xen_timepush_ticks, 0, 
-				    CTL_CREATE, CTL_EOL);
-			}
-			callout_reset(&xen_timepush_co, xen_timepush_ticks,
-			     &xen_timepush, &xen_timepush_co);
-=======
 		/*
 		 * Wait until as many tsc ticks as there are in n
 		 * microseconds have elapsed, or the tsc has gone
@@ -730,7 +683,6 @@
 				tsc_to_system_mul, tsc_shift)/1000 >= n)
 				break;
 			last_tsc = tsc;
->>>>>>> b2b84690
 		}
 	} else {
 		/*
@@ -776,12 +728,8 @@
 	KASSERT(evtch != -1);
 
 	hypervisor_mask_event(evtch);
-<<<<<<< HEAD
-	intr_disestablish(ih);
-=======
 	intr_disestablish(ci->ci_xen_timer_intrhand);
 	ci->ci_xen_timer_intrhand = NULL;
->>>>>>> b2b84690
 
 	aprint_verbose("Xen clock: removed event channel %d\n", evtch);
 
@@ -812,12 +760,6 @@
 	evtch = bind_virq_to_evtch(VIRQ_TIMER);
 	KASSERT(evtch != -1);
 
-<<<<<<< HEAD
-	ih = intr_establish_xname(0, &xen_pic, evtch, IST_LEVEL, IPL_CLOCK,
-	    xen_timer_handler, ci, true, "clock");
-
-	KASSERT(ih != NULL);
-=======
 	snprintf(intr_xname, sizeof(intr_xname), "%s clock",
 	    device_xname(ci->ci_dev));
 	/* XXX sketchy function pointer cast -- fix the API, please */
@@ -826,7 +768,6 @@
 	    intr_xname);
 	if (ci->ci_xen_timer_intrhand == NULL)
 		panic("failed to establish timer interrupt handler");
->>>>>>> b2b84690
 
 	hypervisor_enable_event(evtch);
 
@@ -861,25 +802,15 @@
  *	The cookie is the pointer to struct cpu_info.
  */
 static int
-<<<<<<< HEAD
-xen_timer_handler(void *arg)
-=======
 xen_timer_handler(void *cookie, struct clockframe *frame)
->>>>>>> b2b84690
 {
 	struct cpu_info *ci = curcpu();
-<<<<<<< HEAD
-	struct intrframe *regs = arg;
-
-	int err;
-=======
 	uint64_t last, now, delta, next;
 	int error;
 
 	KASSERT(cpu_intr_p());
 	KASSERT(cookie == ci);
 
->>>>>>> b2b84690
 again:
 	/*
 	 * Find how many nanoseconds of Xen system time has elapsed
