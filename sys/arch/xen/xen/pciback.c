--- conflicted
+++ resolved
@@ -1,8 +1,4 @@
-<<<<<<< HEAD
-/*      $NetBSD: pciback.c,v 1.19 2019/02/02 12:32:55 cherry Exp $      */
-=======
 /*      $NetBSD: pciback.c,v 1.21 2020/04/07 11:47:06 jdolecek Exp $      */
->>>>>>> 898b1760
 
 /*
  * Copyright (c) 2009 Manuel Bouyer.
@@ -30,11 +26,7 @@
  */
 
 #include <sys/cdefs.h>
-<<<<<<< HEAD
-__KERNEL_RCSID(0, "$NetBSD: pciback.c,v 1.19 2019/02/02 12:32:55 cherry Exp $");
-=======
 __KERNEL_RCSID(0, "$NetBSD: pciback.c,v 1.21 2020/04/07 11:47:06 jdolecek Exp $");
->>>>>>> 898b1760
 
 #include "opt_xen.h"
 
