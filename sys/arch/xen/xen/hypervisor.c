--- conflicted
+++ resolved
@@ -1,8 +1,4 @@
-<<<<<<< HEAD
-/* $NetBSD: hypervisor.c,v 1.90 2020/11/30 17:06:02 bouyer Exp $ */
-=======
 /* $NetBSD: hypervisor.c,v 1.91 2021/04/24 23:36:51 thorpej Exp $ */
->>>>>>> 9e014010
 
 /*
  * Copyright (c) 2005 Manuel Bouyer.
@@ -57,11 +53,7 @@
 
 
 #include <sys/cdefs.h>
-<<<<<<< HEAD
-__KERNEL_RCSID(0, "$NetBSD: hypervisor.c,v 1.90 2020/11/30 17:06:02 bouyer Exp $");
-=======
 __KERNEL_RCSID(0, "$NetBSD: hypervisor.c,v 1.91 2021/04/24 23:36:51 thorpej Exp $");
->>>>>>> 9e014010
 
 #include <sys/param.h>
 #include <sys/systm.h>
@@ -693,13 +685,9 @@
 	if (xencons_interface != 0 || vm_guest != VM_GUEST_XENPVHVM) {
 		memset(&hac, 0, sizeof(hac));
 		hac.hac_xencons.xa_device = "xencons";
-<<<<<<< HEAD
-		config_found_ia(self, "xendevbus", &hac.hac_xencons, hypervisor_print);
-=======
 		config_found(self, &hac.hac_xencons, hypervisor_print,
 		    CFARG_IATTR, "xendevbus",
 		    CFARG_EOL);
->>>>>>> 9e014010
 	}
 #endif
 
