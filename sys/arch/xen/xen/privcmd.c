--- conflicted
+++ resolved
@@ -1,8 +1,4 @@
-<<<<<<< HEAD
-/* $NetBSD: privcmd.c,v 1.53 2020/02/23 15:46:39 ad Exp $ */
-=======
 /* $NetBSD: privcmd.c,v 1.54 2020/04/07 08:14:42 jdolecek Exp $ */
->>>>>>> 898b1760
 
 /*-
  * Copyright (c) 2004 Christian Limpach.
@@ -31,11 +27,7 @@
 
 
 #include <sys/cdefs.h>
-<<<<<<< HEAD
-__KERNEL_RCSID(0, "$NetBSD: privcmd.c,v 1.53 2020/02/23 15:46:39 ad Exp $");
-=======
 __KERNEL_RCSID(0, "$NetBSD: privcmd.c,v 1.54 2020/04/07 08:14:42 jdolecek Exp $");
->>>>>>> 898b1760
 
 #include <sys/param.h>
 #include <sys/systm.h>
