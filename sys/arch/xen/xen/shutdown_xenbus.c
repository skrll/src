<<<<<<< HEAD
/*	$Id: shutdown_xenbus.c,v 1.7 2011/09/20 00:12:24 jym Exp $	*/
=======
/*	$Id: shutdown_xenbus.c,v 1.8 2020/04/07 11:47:06 jdolecek Exp $	*/
>>>>>>> 898b1760

/*-
 * Copyright (c)2006 YAMAMOTO Takashi,
 * All rights reserved.
 *
 * Redistribution and use in source and binary forms, with or without
 * modification, are permitted provided that the following conditions
 * are met:
 * 1. Redistributions of source code must retain the above copyright
 *    notice, this list of conditions and the following disclaimer.
 * 2. Redistributions in binary form must reproduce the above copyright
 *    notice, this list of conditions and the following disclaimer in the
 *    documentation and/or other materials provided with the distribution.
 *
 * THIS SOFTWARE IS PROVIDED BY THE AUTHOR AND CONTRIBUTORS ``AS IS'' AND
 * ANY EXPRESS OR IMPLIED WARRANTIES, INCLUDING, BUT NOT LIMITED TO, THE
 * IMPLIED WARRANTIES OF MERCHANTABILITY AND FITNESS FOR A PARTICULAR PURPOSE
 * ARE DISCLAIMED.  IN NO EVENT SHALL THE AUTHOR OR CONTRIBUTORS BE LIABLE
 * FOR ANY DIRECT, INDIRECT, INCIDENTAL, SPECIAL, EXEMPLARY, OR CONSEQUENTIAL
 * DAMAGES (INCLUDING, BUT NOT LIMITED TO, PROCUREMENT OF SUBSTITUTE GOODS
 * OR SERVICES; LOSS OF USE, DATA, OR PROFITS; OR BUSINESS INTERRUPTION)
 * HOWEVER CAUSED AND ON ANY THEORY OF LIABILITY, WHETHER IN CONTRACT, STRICT
 * LIABILITY, OR TORT (INCLUDING NEGLIGENCE OR OTHERWISE) ARISING IN ANY WAY
 * OUT OF THE USE OF THIS SOFTWARE, EVEN IF ADVISED OF THE POSSIBILITY OF
 * SUCH DAMAGE.
 */

/*
 * Copyright (c) 2005 Manuel Bouyer.
 *
 * Redistribution and use in source and binary forms, with or without
 * modification, are permitted provided that the following conditions
 * are met:
 * 1. Redistributions of source code must retain the above copyright
 *    notice, this list of conditions and the following disclaimer.
 * 2. Redistributions in binary form must reproduce the above copyright
 *    notice, this list of conditions and the following disclaimer in the
 *    documentation and/or other materials provided with the distribution.
 *
 * THIS SOFTWARE IS PROVIDED BY THE AUTHOR ``AS IS'' AND ANY EXPRESS OR
 * IMPLIED WARRANTIES, INCLUDING, BUT NOT LIMITED TO, THE IMPLIED WARRANTIES
 * OF MERCHANTABILITY AND FITNESS FOR A PARTICULAR PURPOSE ARE DISCLAIMED.
 * IN NO EVENT SHALL THE AUTHOR BE LIABLE FOR ANY DIRECT, INDIRECT,
 * INCIDENTAL, SPECIAL, EXEMPLARY, OR CONSEQUENTIAL DAMAGES (INCLUDING, BUT
 * NOT LIMITED TO, PROCUREMENT OF SUBSTITUTE GOODS OR SERVICES; LOSS OF USE,
 * DATA, OR PROFITS; OR BUSINESS INTERRUPTION) HOWEVER CAUSED AND ON ANY
 * THEORY OF LIABILITY, WHETHER IN CONTRACT, STRICT LIABILITY, OR TORT
 * (INCLUDING NEGLIGENCE OR OTHERWISE) ARISING IN ANY WAY OUT OF THE USE OF
 * THIS SOFTWARE, EVEN IF ADVISED OF THE POSSIBILITY OF SUCH DAMAGE.
 *
 */

/*
 * watch "control/shutdown" and generate sysmon events.
 */

#include <sys/cdefs.h>
<<<<<<< HEAD
__KERNEL_RCSID(0, "$NetBSD: shutdown_xenbus.c,v 1.7 2011/09/20 00:12:24 jym Exp $");
=======
__KERNEL_RCSID(0, "$NetBSD: shutdown_xenbus.c,v 1.8 2020/04/07 11:47:06 jdolecek Exp $");
>>>>>>> 898b1760

#include <sys/param.h>

#include <dev/sysmon/sysmonvar.h>

#include <xen/xenbus.h>
#include <xen/shutdown_xenbus.h>

#define	SHUTDOWN_PATH	"control"
#define	SHUTDOWN_NAME	"shutdown"

static struct sysmon_pswitch xenbus_power = {
	.smpsw_type = PSWITCH_TYPE_POWER,
	.smpsw_name = "xenbus",
};
static struct sysmon_pswitch xenbus_reset = {
	.smpsw_type = PSWITCH_TYPE_RESET,
	.smpsw_name = "xenbus",
};
static struct sysmon_pswitch xenbus_sleep = {
	.smpsw_type = PSWITCH_TYPE_SLEEP,
	.smpsw_name = "xenbus",
};

static void
xenbus_shutdown_handler(struct xenbus_watch *watch, const char **vec,
    unsigned int len)
{

	struct xenbus_transaction *xbt;
	int error;
	char reqstr[32];

again:
	xbt = xenbus_transaction_start();
	if (xbt == NULL) {
		return;
	}
	error = xenbus_read(xbt, SHUTDOWN_PATH, SHUTDOWN_NAME,
	    reqstr, sizeof(reqstr));
	if (error) {
		if (error != ENOENT) {
			printf("%s: xenbus_read %d\n", __func__, error);
		}
		error = xenbus_transaction_end(xbt, 1);
		if (error != 0) {
			printf("%s: xenbus_transaction_end 1 %d\n",
			    __func__, error);
		}
		return;
	}

	error = xenbus_rm(xbt, SHUTDOWN_PATH, SHUTDOWN_NAME);
	if (error) {
		printf("%s: xenbus_rm %d\n", __func__, error);
	}
	error = xenbus_transaction_end(xbt, 0);
	if (error == EAGAIN) {
		goto again;
	}
	if (error != 0) {
		printf("%s: xenbus_transaction_end 2 %d\n", __func__, error);
	}
	if (strcmp(reqstr, "poweroff") == 0) {
		sysmon_pswitch_event(&xenbus_power, PSWITCH_EVENT_PRESSED);
	} else if (strcmp(reqstr, "halt") == 0) { /* XXX eventually halt without -p */
		sysmon_pswitch_event(&xenbus_power, PSWITCH_EVENT_PRESSED);
	} else if (strcmp(reqstr, "reboot") == 0) {
		sysmon_pswitch_event(&xenbus_reset, PSWITCH_EVENT_PRESSED);
	} else if (strcmp(reqstr, "suspend") == 0) {
		xen_suspend_allow = true;
		sysmon_pswitch_event(&xenbus_sleep, PSWITCH_EVENT_PRESSED);
	} else {
		printf("ignore shutdown request: %s\n", reqstr);
	}
}

static struct xenbus_watch xenbus_shutdown_watch = {
	.node = __UNCONST(SHUTDOWN_PATH "/" SHUTDOWN_NAME), /* XXX */
	.xbw_callback = xenbus_shutdown_handler,
};

void
shutdown_xenbus_setup(void)
{
	xen_suspend_allow = false;

	if (sysmon_pswitch_register(&xenbus_power) != 0 ||
	    sysmon_pswitch_register(&xenbus_reset) != 0 ||
	    sysmon_pswitch_register(&xenbus_sleep) != 0) {
		aprint_error("%s: unable to register with sysmon\n", __func__);
		return;
	}
	if (register_xenbus_watch(&xenbus_shutdown_watch)) {
		aprint_error("%s: unable to watch control/shutdown\n", __func__);
	}
}<|MERGE_RESOLUTION|>--- conflicted
+++ resolved
@@ -1,8 +1,4 @@
-<<<<<<< HEAD
-/*	$Id: shutdown_xenbus.c,v 1.7 2011/09/20 00:12:24 jym Exp $	*/
-=======
 /*	$Id: shutdown_xenbus.c,v 1.8 2020/04/07 11:47:06 jdolecek Exp $	*/
->>>>>>> 898b1760
 
 /*-
  * Copyright (c)2006 YAMAMOTO Takashi,
@@ -60,11 +56,7 @@
  */
 
 #include <sys/cdefs.h>
-<<<<<<< HEAD
-__KERNEL_RCSID(0, "$NetBSD: shutdown_xenbus.c,v 1.7 2011/09/20 00:12:24 jym Exp $");
-=======
 __KERNEL_RCSID(0, "$NetBSD: shutdown_xenbus.c,v 1.8 2020/04/07 11:47:06 jdolecek Exp $");
->>>>>>> 898b1760
 
 #include <sys/param.h>
 
