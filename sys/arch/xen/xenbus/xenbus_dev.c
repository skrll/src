--- conflicted
+++ resolved
@@ -1,8 +1,4 @@
-<<<<<<< HEAD
-/* $NetBSD: xenbus_dev.c,v 1.14 2017/03/27 18:39:55 bouyer Exp $ */
-=======
 /* $NetBSD: xenbus_dev.c,v 1.17 2020/04/07 16:10:48 jdolecek Exp $ */
->>>>>>> 898b1760
 /*
  * xenbus_dev.c
  * 
@@ -35,11 +31,7 @@
  */
 
 #include <sys/cdefs.h>
-<<<<<<< HEAD
-__KERNEL_RCSID(0, "$NetBSD: xenbus_dev.c,v 1.14 2017/03/27 18:39:55 bouyer Exp $");
-=======
 __KERNEL_RCSID(0, "$NetBSD: xenbus_dev.c,v 1.17 2020/04/07 16:10:48 jdolecek Exp $");
->>>>>>> 898b1760
 
 #include "opt_xen.h"
 
@@ -98,11 +90,7 @@
 
 	if (xendomain_is_dom0()) {
 		kfst = KERNFS_ALLOCTYPE(xsd_port_fileops);
-<<<<<<< HEAD
-		KERNFS_ALLOCENTRY(dkt, M_TEMP, M_WAITOK);
-=======
 		KERNFS_ALLOCENTRY(dkt, KM_SLEEP);
->>>>>>> 898b1760
 		KERNFS_INITENTRY(dkt, DT_REG, "xsd_port", NULL,
 		    kfst, VREG, XSD_MODE);
 		kernfs_addentry(kernxen_pkt, dkt);
@@ -174,7 +162,6 @@
 	if (u == NULL) {
 		mutex_exit(&xenbus_dev_open_mtx);
 		return EBADF;
-<<<<<<< HEAD
 	}
 	mutex_enter(&u->mtx);
 	mutex_exit(&xenbus_dev_open_mtx);
@@ -195,28 +182,6 @@
 		goto end;
 	}
 
-=======
-	}
-	mutex_enter(&u->mtx);
-	mutex_exit(&xenbus_dev_open_mtx);
-	SLIST_FOREACH(xlwp, &u->lwps, lwp_next) {
-		if (xlwp->lwp == curlwp) {
-			break;
-		}
-	}
-	if (xlwp == NULL) {
-		mutex_exit(&u->mtx);
-		return EBADF;
-	}
-	mutex_enter(&xlwp->mtx);
-	mutex_exit(&u->mtx);
-
-	if (xlwp->read_prod == xlwp->read_cons) {
-		err = EWOULDBLOCK;
-		goto end;
-	}
-
->>>>>>> 898b1760
 	offset = uio->uio_offset;
 	if (xlwp->read_cons > xlwp->read_prod) {
 		err = uiomove(
@@ -323,12 +288,7 @@
 		err = xenbus_dev_request_and_reply(&xlwp->u.msg, &reply);
 		if (err == 0) {
 			if (xlwp->u.msg.type == XS_TRANSACTION_START) {
-<<<<<<< HEAD
-				trans = malloc(sizeof(*trans), M_DEVBUF,
-				    M_WAITOK);
-=======
 				trans = kmem_alloc(sizeof(*trans), KM_SLEEP);
->>>>>>> 898b1760
 				trans->handle = (struct xenbus_transaction *)
 					strtoul(reply, NULL, 0);
 				SLIST_INSERT_HEAD(&xlwp->transactions,
@@ -351,12 +311,8 @@
 			queue_reply(xlwp, (char *)&xlwp->u.msg,
 						sizeof(xlwp->u.msg));
 			queue_reply(xlwp, (char *)reply, xlwp->u.msg.len);
-<<<<<<< HEAD
-			free(reply, M_DEVBUF);
-=======
 
 			xenbus_dev_reply_free(&xlwp->u.msg, reply);
->>>>>>> 898b1760
 		}
 		break;
 
@@ -391,20 +347,6 @@
 	mutex_enter(&xenbus_dev_open_mtx);
 	u = kfs->kfs_v;
 	if (u == NULL) {
-<<<<<<< HEAD
-		u = malloc(sizeof(*u), M_DEVBUF, M_WAITOK);
-		if (u == NULL) {      
-			mutex_exit(&xenbus_dev_open_mtx);
-			return ENOMEM;
-		}
-		memset(u, 0, sizeof(*u));
-		SLIST_INIT(&u->lwps); 
-		mutex_init(&u->mtx, MUTEX_DEFAULT, IPL_NONE);
-		kfs->kfs_v = u;       
-	};
-	mutex_enter(&u->mtx);
-	mutex_exit(&xenbus_dev_open_mtx);
-=======
 		mutex_exit(&xenbus_dev_open_mtx);
 
 		u = kmem_zalloc(sizeof(*u), KM_SLEEP);
@@ -426,28 +368,12 @@
 	mutex_exit(&xenbus_dev_open_mtx);
 
 	mutex_enter(&u->mtx);
->>>>>>> 898b1760
 	SLIST_FOREACH(xlwp, &u->lwps, lwp_next) {
 		if (xlwp->lwp == curlwp) {
 			break;
 		}
 	}
 	if (xlwp == NULL) {
-<<<<<<< HEAD
-		xlwp = malloc(sizeof(*xlwp ), M_DEVBUF, M_WAITOK);      
-		if (xlwp  == NULL) {  
-			mutex_exit(&u->mtx);
-			return ENOMEM;
-		}
-		memset(xlwp, 0, sizeof(*xlwp));
-		xlwp->lwp = curlwp;   
-		SLIST_INIT(&xlwp->transactions);
-		mutex_init(&xlwp->mtx, MUTEX_DEFAULT, IPL_NONE);
-		SLIST_INSERT_HEAD(&u->lwps,
-		    xlwp, lwp_next);  
-	}
-	mutex_exit(&u->mtx);
-=======
 		mutex_exit(&u->mtx);
 
 		xlwp = kmem_zalloc(sizeof(*xlwp), KM_SLEEP);      
@@ -465,7 +391,6 @@
 	}
 	mutex_exit(&u->mtx);
 
->>>>>>> 898b1760
 	return 0;
 }
 
@@ -502,11 +427,7 @@
 		trans = SLIST_FIRST(&xlwp->transactions);
 		xenbus_transaction_end(trans->handle, 1);
 		SLIST_REMOVE_HEAD(&xlwp->transactions, trans_next);
-<<<<<<< HEAD
-		free(trans, M_DEVBUF);
-=======
 		kmem_free(trans, sizeof(*trans));
->>>>>>> 898b1760
 	}
 	mutex_exit(&xlwp->mtx);
 	SLIST_REMOVE(&u->lwps, xlwp, xenbus_dev_lwp, lwp_next);
@@ -521,13 +442,8 @@
 	mutex_destroy(&u->mtx);
 	kfs->kfs_v = NULL;
 	mutex_exit(&xenbus_dev_open_mtx);
-<<<<<<< HEAD
-	free(xlwp, M_DEVBUF);
-	free(u, M_DEVBUF);
-=======
 	kmem_free(xlwp, sizeof(*xlwp));
 	kmem_free(u, sizeof(*u));
->>>>>>> 898b1760
 	return 0;
 }
 
