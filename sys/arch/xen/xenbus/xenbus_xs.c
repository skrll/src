--- conflicted
+++ resolved
@@ -1,8 +1,4 @@
-<<<<<<< HEAD
-/* $NetBSD: xenbus_xs.c,v 1.23 2012/11/28 16:26:59 royger Exp $ */
-=======
 /* $NetBSD: xenbus_xs.c,v 1.26 2020/04/07 16:10:48 jdolecek Exp $ */
->>>>>>> 898b1760
 /******************************************************************************
  * xenbus_xs.c
  *
@@ -34,11 +30,7 @@
  */
 
 #include <sys/cdefs.h>
-<<<<<<< HEAD
-__KERNEL_RCSID(0, "$NetBSD: xenbus_xs.c,v 1.23 2012/11/28 16:26:59 royger Exp $");
-=======
 __KERNEL_RCSID(0, "$NetBSD: xenbus_xs.c,v 1.26 2020/04/07 16:10:48 jdolecek Exp $");
->>>>>>> 898b1760
 
 #if 0
 #define DPRINTK(fmt, args...) \
