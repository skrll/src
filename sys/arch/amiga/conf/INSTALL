--- conflicted
+++ resolved
@@ -1,8 +1,4 @@
-<<<<<<< HEAD
-# $NetBSD: INSTALL,v 1.130 2018/02/05 15:18:10 maxv Exp $
-=======
 # $NetBSD: INSTALL,v 1.131 2018/08/01 20:04:10 maxv Exp $
->>>>>>> b2b84690
 #
 # This file was automatically created.
 # Changes will be lost when make is run in this directory.
@@ -33,11 +29,7 @@
 
 options 	INCLUDE_CONFIG_FILE	# embed config file in kernel binary
 
-<<<<<<< HEAD
-#ident 		"GENERIC-$Revision: 1.130 $"
-=======
 #ident 		"GENERIC-$Revision: 1.131 $"
->>>>>>> b2b84690
 
 makeoptions	COPTS="-Os"
 
