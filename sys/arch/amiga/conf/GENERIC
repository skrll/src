--- conflicted
+++ resolved
@@ -1,17 +1,9 @@
-<<<<<<< HEAD
-# $NetBSD: GENERIC,v 1.331 2020/10/26 06:22:28 rin Exp $
-=======
 # $NetBSD: GENERIC,v 1.333 2021/01/26 10:50:20 rin Exp $
->>>>>>> 9e014010
 #
 # This file was automatically created.
 # Changes will be lost when make is run in this directory.
 #
-<<<<<<< HEAD
-# Created from: # NetBSD: GENERIC.in,v 1.147 2020/10/26 06:21:49 rin Exp $
-=======
 # Created from: # NetBSD: GENERIC.in,v 1.148 2021/01/21 06:51:54 nia Exp $
->>>>>>> 9e014010
 #
 ##
 # GENERIC machine description file
@@ -37,11 +29,7 @@
 
 options 	INCLUDE_CONFIG_FILE	# embed config file in kernel binary
 
-<<<<<<< HEAD
-#ident 		"GENERIC-$Revision: 1.331 $"
-=======
 #ident 		"GENERIC-$Revision: 1.333 $"
->>>>>>> 9e014010
 
 makeoptions	COPTS="-O2 -fno-reorder-blocks -fno-omit-frame-pointer"
 	# See share/mk/sys.mk. -fno-omit-frame-pointer is necessary for
