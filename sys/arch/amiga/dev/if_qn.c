--- conflicted
+++ resolved
@@ -1,8 +1,4 @@
-<<<<<<< HEAD
-/*	$NetBSD: if_qn.c,v 1.44 2017/02/22 09:45:15 nonaka Exp $ */
-=======
 /*	$NetBSD: if_qn.c,v 1.46 2018/06/26 06:47:57 msaitoh Exp $ */
->>>>>>> b2b84690
 
 /*
  * Copyright (c) 1995 Mika Kortelainen
@@ -70,11 +66,7 @@
  */
 
 #include <sys/cdefs.h>
-<<<<<<< HEAD
-__KERNEL_RCSID(0, "$NetBSD: if_qn.c,v 1.44 2017/02/22 09:45:15 nonaka Exp $");
-=======
 __KERNEL_RCSID(0, "$NetBSD: if_qn.c,v 1.46 2018/06/26 06:47:57 msaitoh Exp $");
->>>>>>> b2b84690
 
 #include "qn.h"
 #if NQN > 0
