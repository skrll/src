--- conflicted
+++ resolved
@@ -1,8 +1,4 @@
-<<<<<<< HEAD
-/*	$NetBSD: fd.c,v 1.62 2020/11/20 17:38:05 thorpej Exp $	*/
-=======
 /*	$NetBSD: fd.c,v 1.63 2021/04/24 23:36:23 thorpej Exp $	*/
->>>>>>> e2aa5677
 
 /*-
  * Copyright (c) 1998 The NetBSD Foundation, Inc.
@@ -86,11 +82,7 @@
  */
 
 #include <sys/cdefs.h>
-<<<<<<< HEAD
-__KERNEL_RCSID(0, "$NetBSD: fd.c,v 1.62 2020/11/20 17:38:05 thorpej Exp $");
-=======
 __KERNEL_RCSID(0, "$NetBSD: fd.c,v 1.63 2021/04/24 23:36:23 thorpej Exp $");
->>>>>>> e2aa5677
 
 #include "opt_ddb.h"
 
