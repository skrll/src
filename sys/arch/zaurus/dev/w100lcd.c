<<<<<<< HEAD
/* $NetBSD: w100lcd.c,v 1.3 2021/04/13 13:18:50 tsutsui Exp $ */
=======
/* $NetBSD: w100lcd.c,v 1.4 2021/04/24 23:36:52 thorpej Exp $ */
>>>>>>> 9bec64ae
/*
 * Copyright (c) 2002, 2003  Genetec Corporation.  All rights reserved.
 * Written by Hiroyuki Bessho for Genetec Corporation.
 *
 * Redistribution and use in source and binary forms, with or without
 * modification, are permitted provided that the following conditions
 * are met:
 * 1. Redistributions of source code must retain the above copyright
 *    notice, this list of conditions and the following disclaimer.
 * 2. Redistributions in binary form must reproduce the above copyright
 *    notice, this list of conditions and the following disclaimer in the
 *    documentation and/or other materials provided with the distribution.
 * 3. The name of Genetec Corporation may not be used to endorse or
 *    promote products derived from this software without specific prior
 *    written permission.
 *
 * THIS SOFTWARE IS PROVIDED BY GENETEC CORPORATION ``AS IS'' AND
 * ANY EXPRESS OR IMPLIED WARRANTIES, INCLUDING, BUT NOT LIMITED
 * TO, THE IMPLIED WARRANTIES OF MERCHANTABILITY AND FITNESS FOR A PARTICULAR
 * PURPOSE ARE DISCLAIMED.  IN NO EVENT SHALL GENETEC CORPORATION
 * BE LIABLE FOR ANY DIRECT, INDIRECT, INCIDENTAL, SPECIAL, EXEMPLARY, OR
 * CONSEQUENTIAL DAMAGES (INCLUDING, BUT NOT LIMITED TO, PROCUREMENT OF
 * SUBSTITUTE GOODS OR SERVICES; LOSS OF USE, DATA, OR PROFITS; OR BUSINESS
 * INTERRUPTION) HOWEVER CAUSED AND ON ANY THEORY OF LIABILITY, WHETHER IN
 * CONTRACT, STRICT LIABILITY, OR TORT (INCLUDING NEGLIGENCE OR OTHERWISE)
 * ARISING IN ANY WAY OUT OF THE USE OF THIS SOFTWARE, EVEN IF ADVISED OF THE
 * POSSIBILITY OF SUCH DAMAGE.
 */

/*
 * LCD driver for Sharp Zaurus SL-C7x0/860, based on zlcd.c.
 *
 * Controlling LCD is done in w100.c.
 *
 * Codes in this file provide platform specific things including:
 *   LCD panel geometry
 *
 * LCD on/off switch and backlight brightness are done in lcdctl.c.
 */
#include <sys/cdefs.h>
<<<<<<< HEAD
__KERNEL_RCSID(0, "$NetBSD: w100lcd.c,v 1.3 2021/04/13 13:18:50 tsutsui Exp $");
=======
__KERNEL_RCSID(0, "$NetBSD: w100lcd.c,v 1.4 2021/04/24 23:36:52 thorpej Exp $");
>>>>>>> 9bec64ae

#include "lcdctl.h"

#include <sys/param.h>
#include <sys/systm.h>
#include <sys/bus.h>

#include <dev/cons.h>
#include <dev/wscons/wsconsio.h>
#include <dev/wscons/wsdisplayvar.h>
#include <dev/rasops/rasops.h>
#include <dev/wsfont/wsfont.h>

#include <dev/hpc/hpcfbio.h>

#include <arm/xscale/pxa2x0var.h>
#include <zaurus/dev/w100var.h>

#include <zaurus/zaurus/zaurus_var.h>
#include <zaurus/dev/w100lcdvar.h>
#if NLCDCTL > 0
#include <zaurus/dev/lcdctlvar.h>
#endif

/*
 * wsdisplay glue
 */
static struct w100_wsscreen_descr w100lcd_std_screen = {
	.c = {
		.name = "std",
		.textops = &w100_emulops,
		.fontwidth = 8,
		.fontheight = 16,
		.capabilities = WSSCREEN_WSCOLORS,
	},
	.depth = 16,			/* bits per pixel */
	.flags = 0,
};

static const struct wsscreen_descr *w100lcd_scr_descr[] = {
	&w100lcd_std_screen.c
};

static const struct wsscreen_list w100lcd_screen_list = {
	.nscreens = __arraycount(w100lcd_scr_descr),
	.screens = w100lcd_scr_descr,
};

static int	w100lcd_ioctl(void *, void *, u_long, void *, int,
		    struct lwp *);
static int	w100lcd_show_screen(void *, void *, int,
		    void (*)(void *, int, int), void *);

struct wsdisplay_accessops w100lcd_accessops = {
	w100lcd_ioctl,
	w100_mmap,
	w100_alloc_screen,
	w100_free_screen,
	w100lcd_show_screen,
	NULL,
	NULL,
	NULL,
};

const struct w100_panel_geometry lcd_panel_geometry_c700 =
{
	480,			/* Width */
	640,			/* Height */
	W100_PANEL_ROTATE_CW,   /* Rotate */
};

static int	w100lcd_match(device_t, cfdata_t, void *);
static void	w100lcd_attach(device_t, device_t, void *);

CFATTACH_DECL_NEW(w100lcd, sizeof(struct w100_softc),
    w100lcd_match, w100lcd_attach, NULL, NULL);

static bool	w100lcd_suspend(device_t, const pmf_qual_t *);
static bool	w100lcd_resume(device_t, const pmf_qual_t *);

static int
w100lcd_match(device_t parent, cfdata_t cf, void *aux)
{

	if (ZAURUS_ISC860)
		return 1;
	return 0;
}

static void
w100lcd_attach(device_t parent, device_t self, void *aux)
{
	struct w100_softc *sc = device_private(self);
	struct pxaip_attach_args *pxa = (struct pxaip_attach_args *)aux;
	struct wsemuldisplaydev_attach_args aa;

	sc->dev = self;

	w100_attach_subr(sc, pxa->pxa_iot, &lcd_panel_geometry_c700);

	aa.console = glass_console;
	aa.scrdata = &w100lcd_screen_list;
	aa.accessops = &w100lcd_accessops;
	aa.accesscookie = sc;

	(void)config_found(self, &aa, wsemuldisplaydevprint, CFARG_EOL);

	if (!pmf_device_register(self, w100lcd_suspend, w100lcd_resume))
		aprint_error_dev(self, "couldn't establish power handler\n");
}

void
w100lcd_cnattach(void)
{

	if (ZAURUS_ISC860)
		w100_cnattach(&w100lcd_std_screen, &lcd_panel_geometry_c700);
}

/*
 * power management
 */
static bool
w100lcd_suspend(device_t dv, const pmf_qual_t *qual)
{
	struct w100_softc *sc = device_private(dv);

#if NLCDCTL > 0
	lcdctl_onoff(false);
#endif
	w100_suspend(sc);

	return true;
}

static bool
w100lcd_resume(device_t dv, const pmf_qual_t *qual)
{
	struct w100_softc *sc = device_private(dv);

	w100_resume(sc);
#if NLCDCTL > 0
	lcdctl_onoff(true);
#endif

	return true;
}

/*
 * wsdisplay accessops overrides
 */
static int
w100lcd_ioctl(void *v, void *vs, u_long cmd, void *data, int flag,
    struct lwp *l)
{
	struct w100_softc *sc = (struct w100_softc *)v;
	struct hpcfb_fbconf *fbconf;
	struct hpcfb_dspconf *dspconf;
	int res = EINVAL;

	switch (cmd) {
#if NLCDCTL > 0
	case WSDISPLAYIO_GETPARAM:
	case WSDISPLAYIO_SETPARAM:
		res = lcdctl_param(cmd, (struct wsdisplay_param *)data);
		break;
#endif
	case HPCFBIO_GCONF:
		fbconf = (struct hpcfb_fbconf *)data;
		if (fbconf->hf_conf_index != 0 &&
		    fbconf->hf_conf_index != HPCFB_CURRENT_CONFIG) {
			break;
		}

		fbconf->hf_conf_index = 0;
		fbconf->hf_nconfs = 1;
		fbconf->hf_class = HPCFB_CLASS_RGBCOLOR;
		strlcpy(fbconf->hf_name, "Sharp Zaurus frame buffer",
		    sizeof(fbconf->hf_name));
		strlcpy(fbconf->hf_conf_name, "default",
		    sizeof(fbconf->hf_conf_name));
		fbconf->hf_width = sc->display_width;
		fbconf->hf_height = sc->display_height;
		fbconf->hf_baseaddr = (u_long)sc->active->buf_va;
		fbconf->hf_offset = 0;
		fbconf->hf_bytes_per_line = sc->display_width *
		    sc->active->depth / 8;
		fbconf->hf_nplanes = 1;
		fbconf->hf_bytes_per_plane = sc->display_width *
		    sc->display_height * sc->active->depth / 8;
		fbconf->hf_pack_width = sc->active->depth;
		fbconf->hf_pixels_per_pack = 1;
		fbconf->hf_pixel_width = sc->active->depth;
		fbconf->hf_access_flags = (0
					   | HPCFB_ACCESS_BYTE
					   | HPCFB_ACCESS_WORD
					   | HPCFB_ACCESS_DWORD);
		fbconf->hf_order_flags = 0;
		fbconf->hf_reg_offset = 0;

		fbconf->hf_class_data_length = sizeof(struct hf_rgb_tag);
		fbconf->hf_u.hf_rgb.hf_flags = 0;
		fbconf->hf_u.hf_rgb.hf_red_width = 5;
		fbconf->hf_u.hf_rgb.hf_red_shift = 11;
		fbconf->hf_u.hf_rgb.hf_green_width = 6;
		fbconf->hf_u.hf_rgb.hf_green_shift = 5;
		fbconf->hf_u.hf_rgb.hf_blue_width = 5;
		fbconf->hf_u.hf_rgb.hf_blue_shift = 0;
		fbconf->hf_u.hf_rgb.hf_alpha_width = 0;
		fbconf->hf_u.hf_rgb.hf_alpha_shift = 0;

		fbconf->hf_ext_size = 0;
		fbconf->hf_ext_data = NULL;

		res = 0;
		break;

	case HPCFBIO_SCONF:
		fbconf = (struct hpcfb_fbconf *)data;
		if (fbconf->hf_conf_index != 0 &&
		    fbconf->hf_conf_index != HPCFB_CURRENT_CONFIG) {
			break;
		}
		/* nothing to do because we have only one configuration */
		res = 0;
		break;

	case HPCFBIO_GDSPCONF:
		dspconf = (struct hpcfb_dspconf *)data;
		if ((dspconf->hd_unit_index != 0 &&
		     dspconf->hd_unit_index != HPCFB_CURRENT_UNIT) ||
		    (dspconf->hd_conf_index != 0 &&
		     dspconf->hd_conf_index != HPCFB_CURRENT_CONFIG)) {
			break;
		}

		dspconf->hd_unit_index = 0;
		dspconf->hd_nunits = 1;
		dspconf->hd_class = HPCFB_DSP_CLASS_COLORLCD;
		strlcpy(dspconf->hd_name, "Sharp Zaurus LCD",
		    sizeof(dspconf->hd_name));
		dspconf->hd_op_flags = 0;
		dspconf->hd_conf_index = 0;
		dspconf->hd_nconfs = 1;
		strlcpy(dspconf->hd_conf_name, "default",
		    sizeof(dspconf->hd_conf_name));
		dspconf->hd_width = sc->display_width;
		dspconf->hd_height = sc->display_height;
		dspconf->hd_xdpi = HPCFB_DSP_DPI_UNKNOWN;
		dspconf->hd_ydpi = HPCFB_DSP_DPI_UNKNOWN;

		res = 0;
		break;

	case HPCFBIO_SDSPCONF:
		dspconf = (struct hpcfb_dspconf *)data;
		if ((dspconf->hd_unit_index != 0 &&
		     dspconf->hd_unit_index != HPCFB_CURRENT_UNIT) ||
		    (dspconf->hd_conf_index != 0 &&
		     dspconf->hd_conf_index != HPCFB_CURRENT_CONFIG)) {
			break;
		}
		/*
		 * nothing to do
		 * because we have only one unit and one configuration
		 */
		res = 0;
		break;

	case HPCFBIO_GOP:
	case HPCFBIO_SOP:
		/* curently not implemented...  */
		break;

	default:
		break;
	}

	if (res == EINVAL)
		res = w100_ioctl(v, vs, cmd, data, flag, l);

	return res;
}

static int
w100lcd_show_screen(void *v, void *cookie, int waitok,
    void (*cb_func)(void *, int, int), void *cb_arg)
{
	int error;

	error = w100_show_screen(v, cookie, waitok, cb_func, cb_arg);
	if (error)
		return (error);

	/* Turn on LCD */
#if NLCDCTL > 0
	lcdctl_onoff(true);
#endif

	return 0;
}<|MERGE_RESOLUTION|>--- conflicted
+++ resolved
@@ -1,8 +1,4 @@
-<<<<<<< HEAD
-/* $NetBSD: w100lcd.c,v 1.3 2021/04/13 13:18:50 tsutsui Exp $ */
-=======
 /* $NetBSD: w100lcd.c,v 1.4 2021/04/24 23:36:52 thorpej Exp $ */
->>>>>>> 9bec64ae
 /*
  * Copyright (c) 2002, 2003  Genetec Corporation.  All rights reserved.
  * Written by Hiroyuki Bessho for Genetec Corporation.
@@ -43,11 +39,7 @@
  * LCD on/off switch and backlight brightness are done in lcdctl.c.
  */
 #include <sys/cdefs.h>
-<<<<<<< HEAD
-__KERNEL_RCSID(0, "$NetBSD: w100lcd.c,v 1.3 2021/04/13 13:18:50 tsutsui Exp $");
-=======
 __KERNEL_RCSID(0, "$NetBSD: w100lcd.c,v 1.4 2021/04/24 23:36:52 thorpej Exp $");
->>>>>>> 9bec64ae
 
 #include "lcdctl.h"
 
