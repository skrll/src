--- conflicted
+++ resolved
@@ -1,8 +1,4 @@
-<<<<<<< HEAD
-# $NetBSD: INSTALL,v 1.35 2018/01/28 01:09:58 rin Exp $
-=======
 # $NetBSD: INSTALL,v 1.37 2018/06/07 13:36:29 thorpej Exp $
->>>>>>> b2b84690
 #
 # INSTALL config file (GENERIC with memory disk root)
 #
