--- conflicted
+++ resolved
@@ -1,8 +1,4 @@
-<<<<<<< HEAD
-/* $NetBSD: com_sableio.c,v 1.15 2020/09/22 15:24:02 thorpej Exp $ */
-=======
 /* $NetBSD: com_sableio.c,v 1.16 2021/05/07 16:58:34 thorpej Exp $ */
->>>>>>> e2aa5677
 
 /*-
  * Copyright (c) 1999 The NetBSD Foundation, Inc.
@@ -35,11 +31,7 @@
 
 #include <sys/cdefs.h>			/* RCS ID & Copyright macro defns */
 
-<<<<<<< HEAD
-__KERNEL_RCSID(0, "$NetBSD: com_sableio.c,v 1.15 2020/09/22 15:24:02 thorpej Exp $");
-=======
 __KERNEL_RCSID(0, "$NetBSD: com_sableio.c,v 1.16 2021/05/07 16:58:34 thorpej Exp $");
->>>>>>> e2aa5677
 
 #include <sys/param.h>
 #include <sys/systm.h>
