<<<<<<< HEAD
/* $NetBSD: shared_intr.c,v 1.26 2020/09/26 02:35:31 thorpej Exp $ */
=======
/* $NetBSD: shared_intr.c,v 1.29 2021/07/04 22:36:43 thorpej Exp $ */
>>>>>>> e2aa5677

/*
 * Copyright (c) 2020 The NetBSD Foundation, Inc.
 * All rights reserved.
 *
 * This code is derived from software contributed to The NetBSD Foundation
 * by Jason R. Thorpe.
 *
 * Redistribution and use in source and binary forms, with or without
 * modification, are permitted provided that the following conditions
 * are met:
 * 1. Redistributions of source code must retain the above copyright
 *    notice, this list of conditions and the following disclaimer.
 * 2. Redistributions in binary form must reproduce the above copyright
 *    notice, this list of conditions and the following disclaimer in the
 *    documentation and/or other materials provided with the distribution.
 *
 * THIS SOFTWARE IS PROVIDED BY THE NETBSD FOUNDATION, INC. AND CONTRIBUTORS
 * ``AS IS'' AND ANY EXPRESS OR IMPLIED WARRANTIES, INCLUDING, BUT NOT LIMITED
 * TO, THE IMPLIED WARRANTIES OF MERCHANTABILITY AND FITNESS FOR A PARTICULAR
 * PURPOSE ARE DISCLAIMED.  IN NO EVENT SHALL THE FOUNDATION OR CONTRIBUTORS
 * BE LIABLE FOR ANY DIRECT, INDIRECT, INCIDENTAL, SPECIAL, EXEMPLARY, OR
 * CONSEQUENTIAL DAMAGES (INCLUDING, BUT NOT LIMITED TO, PROCUREMENT OF
 * SUBSTITUTE GOODS OR SERVICES; LOSS OF USE, DATA, OR PROFITS; OR BUSINESS
 * INTERRUPTION) HOWEVER CAUSED AND ON ANY THEORY OF LIABILITY, WHETHER IN
 * CONTRACT, STRICT LIABILITY, OR TORT (INCLUDING NEGLIGENCE OR OTHERWISE)
 * ARISING IN ANY WAY OUT OF THE USE OF THIS SOFTWARE, EVEN IF ADVISED OF THE
 * POSSIBILITY OF SUCH DAMAGE.
 */

/*
 * Copyright (c) 1996 Carnegie-Mellon University.
 * All rights reserved.
 *
 * Authors: Chris G. Demetriou
 *
 * Permission to use, copy, modify and distribute this software and
 * its documentation is hereby granted, provided that both the copyright
 * notice and this permission notice appear in all copies of the
 * software, derivative works or modified versions, and any portions
 * thereof, and that both notices appear in supporting documentation.
 *
 * CARNEGIE MELLON ALLOWS FREE USE OF THIS SOFTWARE IN ITS "AS IS"
 * CONDITION.  CARNEGIE MELLON DISCLAIMS ANY LIABILITY OF ANY KIND
 * FOR ANY DAMAGES WHATSOEVER RESULTING FROM THE USE OF THIS SOFTWARE.
 *
 * Carnegie Mellon requests users of this software to return to
 *
 *  Software Distribution Coordinator  or  Software.Distribution@CS.CMU.EDU
 *  School of Computer Science
 *  Carnegie Mellon University
 *  Pittsburgh PA 15213-3890
 *
 * any improvements or extensions that they make and grant Carnegie the
 * rights to redistribute these changes.
 */

/*
 * Common shared-interrupt-line functionality.
 */

#include <sys/cdefs.h>			/* RCS ID & Copyright macro defns */

<<<<<<< HEAD
__KERNEL_RCSID(0, "$NetBSD: shared_intr.c,v 1.26 2020/09/26 02:35:31 thorpej Exp $");
=======
__KERNEL_RCSID(0, "$NetBSD: shared_intr.c,v 1.29 2021/07/04 22:36:43 thorpej Exp $");
>>>>>>> e2aa5677

#include <sys/param.h>
#include <sys/kernel.h>
#include <sys/cpu.h>
#include <sys/kmem.h>
#include <sys/kmem.h>
#include <sys/systm.h>
#include <sys/syslog.h>
#include <sys/queue.h>
#include <sys/atomic.h>
#include <sys/intr.h>
#include <sys/xcall.h>
<<<<<<< HEAD

static const char *intr_typename(int);
=======
>>>>>>> e2aa5677

static const char *
intr_typename(int type)
{

	switch (type) {
	case IST_UNUSABLE:
		return ("disabled");
	case IST_NONE:
		return ("none");
	case IST_PULSE:
		return ("pulsed");
	case IST_EDGE:
		return ("edge-triggered");
	case IST_LEVEL:
		return ("level-triggered");
	}
	panic("intr_typename: unknown type %d", type);
}

struct alpha_shared_intr *
alpha_shared_intr_alloc(unsigned int n)
{
	struct alpha_shared_intr *intr;
	unsigned int i;

<<<<<<< HEAD
=======
	KASSERT(n != 0);

>>>>>>> e2aa5677
	intr = kmem_alloc(n * sizeof(*intr), KM_SLEEP);
	for (i = 0; i < n; i++) {
		TAILQ_INIT(&intr[i].intr_q);
		intr[i].intr_sharetype = IST_NONE;
		intr[i].intr_dfltsharetype = IST_NONE;
		intr[i].intr_nstrays = 0;
		intr[i].intr_maxstrays = 0;
		intr[i].intr_private = NULL;
		intr[i].intr_cpu = NULL;
<<<<<<< HEAD
		if (namesize != 0) {
			intr[i].intr_string = kmem_zalloc(namesize, KM_SLEEP);
		} else {
			intr[i].intr_string = NULL;
		}
=======
		intr[i].intr_string = kmem_asprintf("irq %u", i);
>>>>>>> e2aa5677
	}

	return (intr);
}

int
alpha_shared_intr_dispatch(struct alpha_shared_intr *intr, unsigned int num)
{
	struct alpha_shared_intrhand *ih;
	int rv, handled;

	atomic_add_long(&intr[num].intr_evcnt.ev_count, 1);

	ih = intr[num].intr_q.tqh_first;
	handled = 0;
	while (ih != NULL) {

		/*
		 * The handler returns one of three values:
		 *   0:	This interrupt wasn't for me.
		 *   1: This interrupt was for me.
		 *  -1: This interrupt might have been for me, but I can't say
		 *      for sure.
		 */

		rv = (*ih->ih_fn)(ih->ih_arg);

		handled = handled || (rv != 0);
		ih = ih->ih_q.tqe_next;
	}

	return (handled);
}

static int
alpha_shared_intr_wrapper(void * const arg)
{
	struct alpha_shared_intrhand * const ih = arg;
	int rv;

	KERNEL_LOCK(1, NULL);
	rv = (*ih->ih_real_fn)(ih->ih_real_arg);
	KERNEL_UNLOCK_ONE(NULL);

	return rv;
}

struct alpha_shared_intrhand *
alpha_shared_intr_alloc_intrhand(struct alpha_shared_intr *intr,
    unsigned int num, int type, int level, int flags,
    int (*fn)(void *), void *arg, const char *basename)
{
	struct alpha_shared_intrhand *ih;

	if (intr[num].intr_sharetype == IST_UNUSABLE) {
<<<<<<< HEAD
		printf("%s: %s %d: unusable\n", __func__,
=======
		printf("%s: %s irq %d: unusable\n", __func__,
>>>>>>> e2aa5677
		    basename, num);
		return NULL;
	}

	KASSERT(type != IST_NONE);

	ih = kmem_alloc(sizeof(*ih), KM_SLEEP);

	ih->ih_intrhead = intr;
	ih->ih_fn = ih->ih_real_fn = fn;
	ih->ih_arg = ih->ih_real_arg = arg;
	ih->ih_level = level;
	ih->ih_type = type;
	ih->ih_num = num;

	/*
	 * Non-MPSAFE interrupts get a wrapper that takes the
	 * KERNEL_LOCK.
	 */
	if ((flags & ALPHA_INTR_MPSAFE) == 0) {
		ih->ih_fn = alpha_shared_intr_wrapper;
		ih->ih_arg = ih;
	}

	return (ih);
}

void
alpha_shared_intr_free_intrhand(struct alpha_shared_intrhand *ih)
{

	kmem_free(ih, sizeof(*ih));
}

static void
alpha_shared_intr_link_unlink_xcall(void *arg1, void *arg2)
{
	struct alpha_shared_intrhand *ih = arg1;
	struct alpha_shared_intr *intr = ih->ih_intrhead;
	unsigned int num = ih->ih_num;

	struct cpu_info *ci = intr[num].intr_cpu;

	KASSERT(ci != NULL);
	KASSERT(ci == curcpu() || !mp_online);
	KASSERT(!cpu_intr_p());

	const unsigned long psl = alpha_pal_swpipl(ALPHA_PSL_IPL_HIGH);

	if (arg2 != NULL) {
		TAILQ_INSERT_TAIL(&intr[num].intr_q, ih, ih_q);
		ci->ci_nintrhand++;
	} else {
		TAILQ_REMOVE(&intr[num].intr_q, ih, ih_q);
		ci->ci_nintrhand--;
	}

	alpha_pal_swpipl(psl);
}

bool
alpha_shared_intr_link(struct alpha_shared_intr *intr,
    struct alpha_shared_intrhand *ih, const char *basename)
{
	int type = ih->ih_type;
	unsigned int num = ih->ih_num;

	KASSERT(mutex_owned(&cpu_lock));
	KASSERT(ih->ih_intrhead == intr);

	switch (intr[num].intr_sharetype) {
	case IST_EDGE:
	case IST_LEVEL:
		if (type == intr[num].intr_sharetype)
			break;
	case IST_PULSE:
		if (type != IST_NONE) {
			if (intr[num].intr_q.tqh_first == NULL) {
				printf("alpha_shared_intr_establish: %s irq %d: warning: using %s on %s\n",
				    basename, num, intr_typename(type),
				    intr_typename(intr[num].intr_sharetype));
				type = intr[num].intr_sharetype;
			} else {
<<<<<<< HEAD
				printf("alpha_shared_intr_establish: %s %d: can't share %s with %s\n",
=======
				printf("alpha_shared_intr_establish: %s irq %d: can't share %s with %s\n",
>>>>>>> e2aa5677
				    basename, num, intr_typename(type),
				    intr_typename(intr[num].intr_sharetype));
				return (false);
			}
		}
		break;

	case IST_NONE:
		/* not currently used; safe */
		break;
	}

	intr[num].intr_sharetype = type;

	/*
	 * If a CPU hasn't been assigned yet, just give it to the
	 * primary.
	 */
	if (intr[num].intr_cpu == NULL) {
		intr[num].intr_cpu = &cpu_info_primary;
	}

	kpreempt_disable();
	if (intr[num].intr_cpu == curcpu() || !mp_online) {
		alpha_shared_intr_link_unlink_xcall(ih, ih);
	} else {
		uint64_t where = xc_unicast(XC_HIGHPRI,
		    alpha_shared_intr_link_unlink_xcall, ih, ih,
		    intr->intr_cpu);
		xc_wait(where);
	}
	kpreempt_enable();

	return (true);
}

void
alpha_shared_intr_unlink(struct alpha_shared_intr *intr,
    struct alpha_shared_intrhand *ih, const char *basename)
{
	unsigned int num = ih->ih_num;

	KASSERT(mutex_owned(&cpu_lock));

	kpreempt_disable();
	if (intr[num].intr_cpu == curcpu() || !mp_online) {
		alpha_shared_intr_link_unlink_xcall(ih, NULL);
	} else {
		uint64_t where = xc_unicast(XC_HIGHPRI,
		    alpha_shared_intr_link_unlink_xcall, ih, NULL,
		    intr->intr_cpu);
		xc_wait(where);
	}
	kpreempt_enable();
}

int
alpha_shared_intr_get_sharetype(struct alpha_shared_intr *intr,
    unsigned int num)
{

	return (intr[num].intr_sharetype);
}

int
alpha_shared_intr_isactive(struct alpha_shared_intr *intr, unsigned int num)
{

	return (intr[num].intr_q.tqh_first != NULL);
}

int
alpha_shared_intr_firstactive(struct alpha_shared_intr *intr, unsigned int num)
{

	return (intr[num].intr_q.tqh_first != NULL &&
		intr[num].intr_q.tqh_first->ih_q.tqe_next == NULL);
}

void
alpha_shared_intr_set_dfltsharetype(struct alpha_shared_intr *intr,
    unsigned int num, int newdfltsharetype)
{

#ifdef DIAGNOSTIC
	if (alpha_shared_intr_isactive(intr, num))
		panic("alpha_shared_intr_set_dfltsharetype on active intr");
#endif

	intr[num].intr_dfltsharetype = newdfltsharetype;
	intr[num].intr_sharetype = intr[num].intr_dfltsharetype;
}

void
alpha_shared_intr_set_maxstrays(struct alpha_shared_intr *intr,
    unsigned int num, int newmaxstrays)
{
	int s = splhigh();
	intr[num].intr_maxstrays = newmaxstrays;
	intr[num].intr_nstrays = 0;
	splx(s);
}

void
alpha_shared_intr_reset_strays(struct alpha_shared_intr *intr,
    unsigned int num)
{

	/*
	 * Don't bother blocking interrupts; this doesn't have to be
	 * precise, but it does need to be fast.
	 */
	intr[num].intr_nstrays = 0;
}

void
alpha_shared_intr_stray(struct alpha_shared_intr *intr, unsigned int num,
    const char *basename)
{

	intr[num].intr_nstrays++;

	if (intr[num].intr_maxstrays == 0)
		return;

	if (intr[num].intr_nstrays <= intr[num].intr_maxstrays)
		log(LOG_ERR, "stray %s irq %d%s\n", basename, num,
		    intr[num].intr_nstrays >= intr[num].intr_maxstrays ?
		      "; stopped logging" : "");
}

void
alpha_shared_intr_set_private(struct alpha_shared_intr *intr,
    unsigned int num, void *v)
{

	intr[num].intr_private = v;
}

void *
alpha_shared_intr_get_private(struct alpha_shared_intr *intr,
    unsigned int num)
{

	return (intr[num].intr_private);
}

static unsigned int
alpha_shared_intr_q_count_handlers(struct alpha_shared_intr *intr_q)
{
	unsigned int cnt = 0;
	struct alpha_shared_intrhand *ih;

	TAILQ_FOREACH(ih, &intr_q->intr_q, ih_q) {
		cnt++;
	}

	return cnt;
}

static void
alpha_shared_intr_set_cpu_xcall(void *arg1, void *arg2)
{
	struct alpha_shared_intr *intr_q = arg1;
	struct cpu_info *ci = arg2;
	unsigned int cnt = alpha_shared_intr_q_count_handlers(intr_q);

	KASSERT(ci == curcpu() || !mp_online);

	ci->ci_nintrhand += cnt;
	KASSERT(cnt <= ci->ci_nintrhand);
}

static void
alpha_shared_intr_unset_cpu_xcall(void *arg1, void *arg2)
{
	struct alpha_shared_intr *intr_q = arg1;
	struct cpu_info *ci = arg2;
	unsigned int cnt = alpha_shared_intr_q_count_handlers(intr_q);

	KASSERT(ci == curcpu() || !mp_online);

	KASSERT(cnt <= ci->ci_nintrhand);
	ci->ci_nintrhand -= cnt;
}

void
alpha_shared_intr_set_cpu(struct alpha_shared_intr *intr, unsigned int num,
    struct cpu_info *ci)
{
	struct cpu_info *old_ci;

	KASSERT(mutex_owned(&cpu_lock));

	old_ci = intr[num].intr_cpu;
	intr[num].intr_cpu = ci;

	if (old_ci != NULL && old_ci != ci) {
		kpreempt_disable();

		if (ci == curcpu() || !mp_online) {
			alpha_shared_intr_set_cpu_xcall(&intr[num], ci);
		} else {
			uint64_t where = xc_unicast(XC_HIGHPRI,
			    alpha_shared_intr_set_cpu_xcall, &intr[num],
			    ci, ci);
			xc_wait(where);
		}

		if (old_ci == curcpu() || !mp_online) {
			alpha_shared_intr_unset_cpu_xcall(&intr[num], old_ci);
		} else {
			uint64_t where = xc_unicast(XC_HIGHPRI,
			    alpha_shared_intr_unset_cpu_xcall, &intr[num],
			    old_ci, old_ci);
			xc_wait(where);
		}

		kpreempt_enable();
	}
}

struct cpu_info *
alpha_shared_intr_get_cpu(struct alpha_shared_intr *intr, unsigned int num)
{

	return (intr[num].intr_cpu);
}

struct evcnt *
alpha_shared_intr_evcnt(struct alpha_shared_intr *intr,
    unsigned int num)
{

	return (&intr[num].intr_evcnt);
}

void
alpha_shared_intr_set_string(struct alpha_shared_intr *intr,
    unsigned int num, char *str)
{
	char *ostr = intr[num].intr_string;
	intr[num].intr_string = str;
	kmem_strfree(ostr);
}

const char *
alpha_shared_intr_string(struct alpha_shared_intr *intr,
    unsigned int num)
{

	return (intr[num].intr_string);
}<|MERGE_RESOLUTION|>--- conflicted
+++ resolved
@@ -1,8 +1,4 @@
-<<<<<<< HEAD
-/* $NetBSD: shared_intr.c,v 1.26 2020/09/26 02:35:31 thorpej Exp $ */
-=======
 /* $NetBSD: shared_intr.c,v 1.29 2021/07/04 22:36:43 thorpej Exp $ */
->>>>>>> e2aa5677
 
 /*
  * Copyright (c) 2020 The NetBSD Foundation, Inc.
@@ -66,11 +62,7 @@
 
 #include <sys/cdefs.h>			/* RCS ID & Copyright macro defns */
 
-<<<<<<< HEAD
-__KERNEL_RCSID(0, "$NetBSD: shared_intr.c,v 1.26 2020/09/26 02:35:31 thorpej Exp $");
-=======
 __KERNEL_RCSID(0, "$NetBSD: shared_intr.c,v 1.29 2021/07/04 22:36:43 thorpej Exp $");
->>>>>>> e2aa5677
 
 #include <sys/param.h>
 #include <sys/kernel.h>
@@ -83,11 +75,6 @@
 #include <sys/atomic.h>
 #include <sys/intr.h>
 #include <sys/xcall.h>
-<<<<<<< HEAD
-
-static const char *intr_typename(int);
-=======
->>>>>>> e2aa5677
 
 static const char *
 intr_typename(int type)
@@ -114,11 +101,8 @@
 	struct alpha_shared_intr *intr;
 	unsigned int i;
 
-<<<<<<< HEAD
-=======
 	KASSERT(n != 0);
 
->>>>>>> e2aa5677
 	intr = kmem_alloc(n * sizeof(*intr), KM_SLEEP);
 	for (i = 0; i < n; i++) {
 		TAILQ_INIT(&intr[i].intr_q);
@@ -128,15 +112,7 @@
 		intr[i].intr_maxstrays = 0;
 		intr[i].intr_private = NULL;
 		intr[i].intr_cpu = NULL;
-<<<<<<< HEAD
-		if (namesize != 0) {
-			intr[i].intr_string = kmem_zalloc(namesize, KM_SLEEP);
-		} else {
-			intr[i].intr_string = NULL;
-		}
-=======
 		intr[i].intr_string = kmem_asprintf("irq %u", i);
->>>>>>> e2aa5677
 	}
 
 	return (intr);
@@ -192,11 +168,7 @@
 	struct alpha_shared_intrhand *ih;
 
 	if (intr[num].intr_sharetype == IST_UNUSABLE) {
-<<<<<<< HEAD
-		printf("%s: %s %d: unusable\n", __func__,
-=======
 		printf("%s: %s irq %d: unusable\n", __func__,
->>>>>>> e2aa5677
 		    basename, num);
 		return NULL;
 	}
@@ -280,11 +252,7 @@
 				    intr_typename(intr[num].intr_sharetype));
 				type = intr[num].intr_sharetype;
 			} else {
-<<<<<<< HEAD
-				printf("alpha_shared_intr_establish: %s %d: can't share %s with %s\n",
-=======
 				printf("alpha_shared_intr_establish: %s irq %d: can't share %s with %s\n",
->>>>>>> e2aa5677
 				    basename, num, intr_typename(type),
 				    intr_typename(intr[num].intr_sharetype));
 				return (false);
