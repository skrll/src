<<<<<<< HEAD
/* $NetBSD: cpu.h,v 1.99 2020/10/15 01:00:01 thorpej Exp $ */
=======
/* $NetBSD: cpu.h,v 1.101 2021/04/20 00:09:45 thorpej Exp $ */
>>>>>>> 9e014010

/*-
 * Copyright (c) 1998, 1999, 2000, 2001 The NetBSD Foundation, Inc.
 * All rights reserved.
 *
 * This code is derived from software contributed to The NetBSD Foundation
 * by Jason R. Thorpe of the Numerical Aerospace Simulation Facility,
 * NASA Ames Research Center, and by Charles M. Hannum.
 *
 * Redistribution and use in source and binary forms, with or without
 * modification, are permitted provided that the following conditions
 * are met:
 * 1. Redistributions of source code must retain the above copyright
 *    notice, this list of conditions and the following disclaimer.
 * 2. Redistributions in binary form must reproduce the above copyright
 *    notice, this list of conditions and the following disclaimer in the
 *    documentation and/or other materials provided with the distribution.
 *
 * THIS SOFTWARE IS PROVIDED BY THE NETBSD FOUNDATION, INC. AND CONTRIBUTORS
 * ``AS IS'' AND ANY EXPRESS OR IMPLIED WARRANTIES, INCLUDING, BUT NOT LIMITED
 * TO, THE IMPLIED WARRANTIES OF MERCHANTABILITY AND FITNESS FOR A PARTICULAR
 * PURPOSE ARE DISCLAIMED.  IN NO EVENT SHALL THE FOUNDATION OR CONTRIBUTORS
 * BE LIABLE FOR ANY DIRECT, INDIRECT, INCIDENTAL, SPECIAL, EXEMPLARY, OR
 * CONSEQUENTIAL DAMAGES (INCLUDING, BUT NOT LIMITED TO, PROCUREMENT OF
 * SUBSTITUTE GOODS OR SERVICES; LOSS OF USE, DATA, OR PROFITS; OR BUSINESS
 * INTERRUPTION) HOWEVER CAUSED AND ON ANY THEORY OF LIABILITY, WHETHER IN
 * CONTRACT, STRICT LIABILITY, OR TORT (INCLUDING NEGLIGENCE OR OTHERWISE)
 * ARISING IN ANY WAY OUT OF THE USE OF THIS SOFTWARE, EVEN IF ADVISED OF THE
 * POSSIBILITY OF SUCH DAMAGE.
 */

/*
 * Copyright (c) 1988 University of Utah.
 * Copyright (c) 1982, 1990, 1993
 *	The Regents of the University of California.  All rights reserved.
 *
 * This code is derived from software contributed to Berkeley by
 * the Systems Programming Group of the University of Utah Computer
 * Science Department.
 *
 * Redistribution and use in source and binary forms, with or without
 * modification, are permitted provided that the following conditions
 * are met:
 * 1. Redistributions of source code must retain the above copyright
 *    notice, this list of conditions and the following disclaimer.
 * 2. Redistributions in binary form must reproduce the above copyright
 *    notice, this list of conditions and the following disclaimer in the
 *    documentation and/or other materials provided with the distribution.
 * 3. Neither the name of the University nor the names of its contributors
 *    may be used to endorse or promote products derived from this software
 *    without specific prior written permission.
 *
 * THIS SOFTWARE IS PROVIDED BY THE REGENTS AND CONTRIBUTORS ``AS IS'' AND
 * ANY EXPRESS OR IMPLIED WARRANTIES, INCLUDING, BUT NOT LIMITED TO, THE
 * IMPLIED WARRANTIES OF MERCHANTABILITY AND FITNESS FOR A PARTICULAR PURPOSE
 * ARE DISCLAIMED.  IN NO EVENT SHALL THE REGENTS OR CONTRIBUTORS BE LIABLE
 * FOR ANY DIRECT, INDIRECT, INCIDENTAL, SPECIAL, EXEMPLARY, OR CONSEQUENTIAL
 * DAMAGES (INCLUDING, BUT NOT LIMITED TO, PROCUREMENT OF SUBSTITUTE GOODS
 * OR SERVICES; LOSS OF USE, DATA, OR PROFITS; OR BUSINESS INTERRUPTION)
 * HOWEVER CAUSED AND ON ANY THEORY OF LIABILITY, WHETHER IN CONTRACT, STRICT
 * LIABILITY, OR TORT (INCLUDING NEGLIGENCE OR OTHERWISE) ARISING IN ANY WAY
 * OUT OF THE USE OF THIS SOFTWARE, EVEN IF ADVISED OF THE POSSIBILITY OF
 * SUCH DAMAGE.
 *
 * from: Utah $Hdr: cpu.h 1.16 91/03/25$
 *
 *	@(#)cpu.h	8.4 (Berkeley) 1/5/94
 */

#ifndef _ALPHA_CPU_H_
#define _ALPHA_CPU_H_

#if defined(_KERNEL_OPT)
#include "opt_multiprocessor.h"
#include "opt_lockdebug.h"
#endif

/*
 * Exported definitions unique to Alpha cpu support.
 */

#include <machine/alpha_cpu.h>

#if defined(_KERNEL) || defined(_KMEMUSER)
#include <sys/cpu_data.h>
#include <sys/cctr.h>
#include <sys/intr.h>
#include <machine/frame.h>

/*
 * Machine check information.
 */
struct mchkinfo {
	volatile int mc_expected;	/* machine check is expected */
	volatile int mc_received;	/* machine check was received */
};

/*
 * Per-cpu information.  Data accessed by MI code is marked [MI].
 */
struct cpu_info {
	struct cpu_data ci_data;	/* [MI] general per-cpu data */
	struct lwp *ci_curlwp;		/* [MI] current owner of the cpu */
	struct lwp *ci_onproc;		/* [MI] current user LWP / kthread */
	struct cctr_state ci_cc;	/* [MI] cycle counter state */

	volatile int ci_mtx_count;	/* [MI] neg count of spin mutexes */
	volatile int ci_mtx_oldspl;	/* [MI] for spin mutex splx() */

	u_long ci_intrdepth;		/* interrupt trap depth */
	volatile u_long ci_ssir;	/* simulated software interrupt reg */
					/* LWPs for soft intr dispatch */
	struct lwp *ci_silwps[SOFTINT_COUNT];
	struct cpu_softc *ci_softc;	/* pointer to our device */

	struct pmap *ci_pmap;		/* currently-activated pmap */
	u_int ci_next_asn;		/* next ASN to assign */
	u_long ci_asn_gen;		/* current ASN generation */

	struct mchkinfo ci_mcinfo;	/* machine check info */

	/*
	 * The following must be in their own cache line, as they are
	 * stored to regularly by remote CPUs.
	 */
	volatile u_long ci_ipis		/* interprocessor interrupts pending */
			__aligned(64);
	u_int	ci_want_resched;	/* [MI] preempt current process */

	/*
	 * These are largely static, and will frequently be fetched
	 * by other CPUs.  For that reason, they get their own cache
	 * line, too.
	 */
	struct cpu_info *ci_next	/* next cpu_info structure */
			__aligned(64);
	cpuid_t ci_cpuid;		/* [MI] our CPU ID */
	volatile u_long ci_flags;	/* flags; see below */
	uint64_t ci_pcc_freq;		/* cpu cycles/second */
	struct trapframe *ci_db_regs;	/* registers for debuggers */
	u_int	ci_nintrhand;		/* # of interrupt handlers */
};

/* Ensure some cpu_info fields are within the signed 16-bit displacement. */
__CTASSERT(offsetof(struct cpu_info, ci_curlwp) <= 0x7ff0);
__CTASSERT(offsetof(struct cpu_info, ci_ssir) <= 0x7ff0);

#endif /* _KERNEL || _KMEMUSER */

#if defined(_KERNEL)

#define	CPUF_PRIMARY	0x01		/* CPU is primary CPU */
#define	CPUF_PRESENT	0x02		/* CPU is present */
#define	CPUF_RUNNING	0x04		/* CPU is running */
#define	CPUF_PAUSED	0x08		/* CPU is paused */

extern	struct cpu_info cpu_info_primary;
extern	struct cpu_info *cpu_info_list;

#define	CPU_INFO_ITERATOR		int __unused
#define	CPU_INFO_FOREACH(cii, ci)	ci = cpu_info_list; \
					ci != NULL; ci = ci->ci_next

#if defined(MULTIPROCESSOR)
extern	volatile u_long cpus_running;
extern	volatile u_long cpus_paused;
extern	struct cpu_info *cpu_info[];

#define	curlwp			((struct lwp *)alpha_pal_rdval())
#define	curcpu()		curlwp->l_cpu
#define	CPU_IS_PRIMARY(ci)	((ci)->ci_flags & CPUF_PRIMARY)

void	cpu_boot_secondary_processors(void);

void	cpu_pause_resume(unsigned long, int);
void	cpu_pause_resume_all(int);
#else /* ! MULTIPROCESSOR */
#define	curcpu()	(&cpu_info_primary)
#define	curlwp		curcpu()->ci_curlwp
#endif /* MULTIPROCESSOR */


/*
 * definitions of cpu-dependent requirements
 * referenced in generic code
 */
#define	cpu_number()		alpha_pal_whami()
#define	cpu_proc_fork(p1, p2)	/* nothing */

/*
 * Arguments to hardclock and gatherstats encapsulate the previous
 * machine state in an opaque clockframe.  On the alpha, we use
 * what we push on an interrupt (a trapframe).
 */
struct clockframe {
	struct trapframe	cf_tf;
};
#define	CLKF_USERMODE(framep)						\
	(((framep)->cf_tf.tf_regs[FRAME_PS] & ALPHA_PSL_USERMODE) != 0)
#define	CLKF_PC(framep)		((framep)->cf_tf.tf_regs[FRAME_PC])

/*
 * This isn't perfect; if the clock interrupt comes in before the
 * r/m/w cycle is complete, we won't be counted... but it's not
 * like this stastic has to be extremely accurate.
 */
#define	CLKF_INTR(framep)						\
	((curcpu()->ci_intrdepth & 0xf) != 0)	/* see interrupt() */

/*
 * This is used during profiling to integrate system time.  It can safely
 * assume that the process is resident.
 */
#define	LWP_PC(p)		((l)->l_md.md_tf->tf_regs[FRAME_PC])

void	cpu_need_proftick(struct lwp *);
void	cpu_signotify(struct lwp *);

#define	aston(l)		((l)->l_md.md_astpending = 1)
#endif /* _KERNEL */

/*
 * CTL_MACHDEP definitions.
 */
#define	CPU_CONSDEV		1	/* dev_t: console terminal device */
#define	CPU_ROOT_DEVICE		2	/* string: root device name */
#define	CPU_UNALIGNED_PRINT	3	/* int: print unaligned accesses */
#define	CPU_UNALIGNED_FIX	4	/* int: fix unaligned accesses */
#define	CPU_UNALIGNED_SIGBUS	5	/* int: SIGBUS unaligned accesses */
#define	CPU_BOOTED_KERNEL	6	/* string: booted kernel name */
#define	CPU_FP_SYNC_COMPLETE	7	/* int: always fixup sync fp traps */
#define	CPU_CCTR		8	/* int: using CC timecounter */
#define	CPU_IS_QEMU		9	/* int: running under Qemu */


#ifdef _KERNEL

struct pcb;
struct proc;
struct reg;
struct rpb;
struct trapframe;

int	badaddr(void *, size_t);
void *	cpu_uarea_alloc(bool);
bool	cpu_uarea_free(void *);

void	cpu_idle_wtint(void);
extern	void (*cpu_idle_fn)(void);
#define	cpu_idle()	(*cpu_idle_fn)()

void	cpu_initclocks_secondary(void);

#endif /* _KERNEL */
#endif /* _ALPHA_CPU_H_ */<|MERGE_RESOLUTION|>--- conflicted
+++ resolved
@@ -1,8 +1,4 @@
-<<<<<<< HEAD
-/* $NetBSD: cpu.h,v 1.99 2020/10/15 01:00:01 thorpej Exp $ */
-=======
 /* $NetBSD: cpu.h,v 1.101 2021/04/20 00:09:45 thorpej Exp $ */
->>>>>>> 9e014010
 
 /*-
  * Copyright (c) 1998, 1999, 2000, 2001 The NetBSD Foundation, Inc.
