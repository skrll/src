<<<<<<< HEAD
/* $NetBSD: cpu.h,v 1.99 2020/10/15 01:00:01 thorpej Exp $ */
=======
/* $NetBSD: cpu.h,v 1.102 2021/06/26 15:02:19 skrll Exp $ */
>>>>>>> e2aa5677

/*-
 * Copyright (c) 1998, 1999, 2000, 2001 The NetBSD Foundation, Inc.
 * All rights reserved.
 *
 * This code is derived from software contributed to The NetBSD Foundation
 * by Jason R. Thorpe of the Numerical Aerospace Simulation Facility,
 * NASA Ames Research Center, and by Charles M. Hannum.
 *
 * Redistribution and use in source and binary forms, with or without
 * modification, are permitted provided that the following conditions
 * are met:
 * 1. Redistributions of source code must retain the above copyright
 *    notice, this list of conditions and the following disclaimer.
 * 2. Redistributions in binary form must reproduce the above copyright
 *    notice, this list of conditions and the following disclaimer in the
 *    documentation and/or other materials provided with the distribution.
 *
 * THIS SOFTWARE IS PROVIDED BY THE NETBSD FOUNDATION, INC. AND CONTRIBUTORS
 * ``AS IS'' AND ANY EXPRESS OR IMPLIED WARRANTIES, INCLUDING, BUT NOT LIMITED
 * TO, THE IMPLIED WARRANTIES OF MERCHANTABILITY AND FITNESS FOR A PARTICULAR
 * PURPOSE ARE DISCLAIMED.  IN NO EVENT SHALL THE FOUNDATION OR CONTRIBUTORS
 * BE LIABLE FOR ANY DIRECT, INDIRECT, INCIDENTAL, SPECIAL, EXEMPLARY, OR
 * CONSEQUENTIAL DAMAGES (INCLUDING, BUT NOT LIMITED TO, PROCUREMENT OF
 * SUBSTITUTE GOODS OR SERVICES; LOSS OF USE, DATA, OR PROFITS; OR BUSINESS
 * INTERRUPTION) HOWEVER CAUSED AND ON ANY THEORY OF LIABILITY, WHETHER IN
 * CONTRACT, STRICT LIABILITY, OR TORT (INCLUDING NEGLIGENCE OR OTHERWISE)
 * ARISING IN ANY WAY OUT OF THE USE OF THIS SOFTWARE, EVEN IF ADVISED OF THE
 * POSSIBILITY OF SUCH DAMAGE.
 */

/*
 * Copyright (c) 1988 University of Utah.
 * Copyright (c) 1982, 1990, 1993
 *	The Regents of the University of California.  All rights reserved.
 *
 * This code is derived from software contributed to Berkeley by
 * the Systems Programming Group of the University of Utah Computer
 * Science Department.
 *
 * Redistribution and use in source and binary forms, with or without
 * modification, are permitted provided that the following conditions
 * are met:
 * 1. Redistributions of source code must retain the above copyright
 *    notice, this list of conditions and the following disclaimer.
 * 2. Redistributions in binary form must reproduce the above copyright
 *    notice, this list of conditions and the following disclaimer in the
 *    documentation and/or other materials provided with the distribution.
 * 3. Neither the name of the University nor the names of its contributors
 *    may be used to endorse or promote products derived from this software
 *    without specific prior written permission.
 *
 * THIS SOFTWARE IS PROVIDED BY THE REGENTS AND CONTRIBUTORS ``AS IS'' AND
 * ANY EXPRESS OR IMPLIED WARRANTIES, INCLUDING, BUT NOT LIMITED TO, THE
 * IMPLIED WARRANTIES OF MERCHANTABILITY AND FITNESS FOR A PARTICULAR PURPOSE
 * ARE DISCLAIMED.  IN NO EVENT SHALL THE REGENTS OR CONTRIBUTORS BE LIABLE
 * FOR ANY DIRECT, INDIRECT, INCIDENTAL, SPECIAL, EXEMPLARY, OR CONSEQUENTIAL
 * DAMAGES (INCLUDING, BUT NOT LIMITED TO, PROCUREMENT OF SUBSTITUTE GOODS
 * OR SERVICES; LOSS OF USE, DATA, OR PROFITS; OR BUSINESS INTERRUPTION)
 * HOWEVER CAUSED AND ON ANY THEORY OF LIABILITY, WHETHER IN CONTRACT, STRICT
 * LIABILITY, OR TORT (INCLUDING NEGLIGENCE OR OTHERWISE) ARISING IN ANY WAY
 * OUT OF THE USE OF THIS SOFTWARE, EVEN IF ADVISED OF THE POSSIBILITY OF
 * SUCH DAMAGE.
 *
 * from: Utah $Hdr: cpu.h 1.16 91/03/25$
 *
 *	@(#)cpu.h	8.4 (Berkeley) 1/5/94
 */

#ifndef _ALPHA_CPU_H_
#define _ALPHA_CPU_H_

#if defined(_KERNEL_OPT)
#include "opt_multiprocessor.h"
#include "opt_lockdebug.h"
#endif

/*
 * Exported definitions unique to Alpha cpu support.
 */

#include <machine/alpha_cpu.h>

#if defined(_KERNEL) || defined(_KMEMUSER)
#include <sys/cpu_data.h>
#include <sys/cctr.h>
#include <sys/intr.h>
#include <machine/frame.h>

/*
 * Machine check information.
 */
struct mchkinfo {
	volatile int mc_expected;	/* machine check is expected */
	volatile int mc_received;	/* machine check was received */
};

/*
 * Per-cpu information.  Data accessed by MI code is marked [MI].
 */
struct cpu_info {
	struct cpu_data ci_data;	/* [MI] general per-cpu data */
	struct lwp *ci_curlwp;		/* [MI] current owner of the cpu */
	struct lwp *ci_onproc;		/* [MI] current user LWP / kthread */
	struct cctr_state ci_cc;	/* [MI] cycle counter state */

	volatile int ci_mtx_count;	/* [MI] neg count of spin mutexes */
	volatile int ci_mtx_oldspl;	/* [MI] for spin mutex splx() */

	u_long ci_intrdepth;		/* interrupt trap depth */
	volatile u_long ci_ssir;	/* simulated software interrupt reg */
					/* LWPs for soft intr dispatch */
	struct lwp *ci_silwps[SOFTINT_COUNT];
	struct cpu_softc *ci_softc;	/* pointer to our device */

	struct pmap *ci_pmap;		/* currently-activated pmap */
	u_int ci_next_asn;		/* next ASN to assign */
	u_long ci_asn_gen;		/* current ASN generation */

	struct mchkinfo ci_mcinfo;	/* machine check info */

	/*
	 * The following must be in their own cache line, as they are
	 * stored to regularly by remote CPUs.
	 */
	volatile u_long ci_ipis		/* interprocessor interrupts pending */
			__aligned(64);
	u_int	ci_want_resched;	/* [MI] preempt current process */

	/*
	 * These are largely static, and will frequently be fetched
	 * by other CPUs.  For that reason, they get their own cache
	 * line, too.
	 */
	struct cpu_info *ci_next	/* next cpu_info structure */
			__aligned(64);
	cpuid_t ci_cpuid;		/* [MI] our CPU ID */
	volatile u_long ci_flags;	/* flags; see below */
	uint64_t ci_pcc_freq;		/* cpu cycles/second */
	struct trapframe *ci_db_regs;	/* registers for debuggers */
	u_int	ci_nintrhand;		/* # of interrupt handlers */
};

/* Ensure some cpu_info fields are within the signed 16-bit displacement. */
__CTASSERT(offsetof(struct cpu_info, ci_curlwp) <= 0x7ff0);
__CTASSERT(offsetof(struct cpu_info, ci_ssir) <= 0x7ff0);

#endif /* _KERNEL || _KMEMUSER */

#if defined(_KERNEL)

#define	CPUF_PRIMARY	0x01		/* CPU is primary CPU */
#define	CPUF_PRESENT	0x02		/* CPU is present */
#define	CPUF_RUNNING	0x04		/* CPU is running */
#define	CPUF_PAUSED	0x08		/* CPU is paused */

extern	struct cpu_info cpu_info_primary;
extern	struct cpu_info *cpu_info_list;

#define	CPU_INFO_ITERATOR		int __unused
#define	CPU_INFO_FOREACH(cii, ci)	ci = cpu_info_list; \
					ci != NULL; ci = ci->ci_next

#if defined(MULTIPROCESSOR)
extern	volatile u_long cpus_running;
extern	volatile u_long cpus_paused;
extern	struct cpu_info *cpu_info[];

#define	curlwp			((struct lwp *)alpha_pal_rdval())
#define	curcpu()		curlwp->l_cpu
#define	CPU_IS_PRIMARY(ci)	((ci)->ci_flags & CPUF_PRIMARY)

void	cpu_boot_secondary_processors(void);

void	cpu_pause_resume(unsigned long, int);
void	cpu_pause_resume_all(int);
#else /* ! MULTIPROCESSOR */
#define	curcpu()	(&cpu_info_primary)
#define	curlwp		curcpu()->ci_curlwp
#endif /* MULTIPROCESSOR */


/*
 * definitions of cpu-dependent requirements
 * referenced in generic code
 */
#define	cpu_number()		alpha_pal_whami()
#define	cpu_proc_fork(p1, p2)	/* nothing */

/*
 * Arguments to hardclock and gatherstats encapsulate the previous
 * machine state in an opaque clockframe.  On the alpha, we use
 * what we push on an interrupt (a trapframe).
 */
struct clockframe {
	struct trapframe	cf_tf;
};
#define	CLKF_USERMODE(framep)						\
	(((framep)->cf_tf.tf_regs[FRAME_PS] & ALPHA_PSL_USERMODE) != 0)
#define	CLKF_PC(framep)		((framep)->cf_tf.tf_regs[FRAME_PC])

/*
 * This isn't perfect; if the clock interrupt comes in before the
 * r/m/w cycle is complete, we won't be counted... but it's not
 * like this statistic has to be extremely accurate.
 */
#define	CLKF_INTR(framep)						\
	((curcpu()->ci_intrdepth & 0xf) != 0)	/* see interrupt() */

/*
 * This is used during profiling to integrate system time.  It can safely
 * assume that the process is resident.
 */
#define	LWP_PC(p)		((l)->l_md.md_tf->tf_regs[FRAME_PC])

void	cpu_need_proftick(struct lwp *);
void	cpu_signotify(struct lwp *);

#define	aston(l)		((l)->l_md.md_astpending = 1)
#endif /* _KERNEL */

/*
 * CTL_MACHDEP definitions.
 */
#define	CPU_CONSDEV		1	/* dev_t: console terminal device */
#define	CPU_ROOT_DEVICE		2	/* string: root device name */
#define	CPU_UNALIGNED_PRINT	3	/* int: print unaligned accesses */
#define	CPU_UNALIGNED_FIX	4	/* int: fix unaligned accesses */
#define	CPU_UNALIGNED_SIGBUS	5	/* int: SIGBUS unaligned accesses */
#define	CPU_BOOTED_KERNEL	6	/* string: booted kernel name */
#define	CPU_FP_SYNC_COMPLETE	7	/* int: always fixup sync fp traps */
#define	CPU_CCTR		8	/* int: using CC timecounter */
#define	CPU_IS_QEMU		9	/* int: running under Qemu */


#ifdef _KERNEL

struct pcb;
struct proc;
struct reg;
struct rpb;
struct trapframe;

int	badaddr(void *, size_t);
void *	cpu_uarea_alloc(bool);
bool	cpu_uarea_free(void *);

void	cpu_idle_wtint(void);
extern	void (*cpu_idle_fn)(void);
#define	cpu_idle()	(*cpu_idle_fn)()

void	cpu_initclocks_secondary(void);

#endif /* _KERNEL */
#endif /* _ALPHA_CPU_H_ */<|MERGE_RESOLUTION|>--- conflicted
+++ resolved
@@ -1,8 +1,4 @@
-<<<<<<< HEAD
-/* $NetBSD: cpu.h,v 1.99 2020/10/15 01:00:01 thorpej Exp $ */
-=======
 /* $NetBSD: cpu.h,v 1.102 2021/06/26 15:02:19 skrll Exp $ */
->>>>>>> e2aa5677
 
 /*-
  * Copyright (c) 1998, 1999, 2000, 2001 The NetBSD Foundation, Inc.
