--- conflicted
+++ resolved
@@ -1,8 +1,4 @@
-<<<<<<< HEAD
-/* $NetBSD: types.h,v 1.60 2020/09/25 03:40:11 thorpej Exp $ */
-=======
 /* $NetBSD: types.h,v 1.61 2021/01/23 19:38:51 christos Exp $ */
->>>>>>> 9e014010
 
 /*-
  * Copyright (c) 1990, 1993
