--- conflicted
+++ resolved
@@ -1,8 +1,4 @@
-<<<<<<< HEAD
-/* $NetBSD: param.h,v 1.47 2020/10/10 21:59:03 thorpej Exp $ */
-=======
 /* $NetBSD: param.h,v 1.49 2021/07/06 12:20:52 thorpej Exp $ */
->>>>>>> e2aa5677
 
 /*
  * Copyright (c) 1988 University of Utah.
