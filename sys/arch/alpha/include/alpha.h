--- conflicted
+++ resolved
@@ -1,8 +1,4 @@
-<<<<<<< HEAD
-/* $NetBSD: alpha.h,v 1.44 2020/10/14 00:59:50 thorpej Exp $ */
-=======
 /* $NetBSD: alpha.h,v 1.45 2021/05/05 15:36:17 thorpej Exp $ */
->>>>>>> e2aa5677
 
 /*
  * Copyright (c) 1988 University of Utah.
